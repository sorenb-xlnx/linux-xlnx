/*
 * Copyright (c) 2008-2010 Atheros Communications Inc.
 *
 * Permission to use, copy, modify, and/or distribute this software for any
 * purpose with or without fee is hereby granted, provided that the above
 * copyright notice and this permission notice appear in all copies.
 *
 * THE SOFTWARE IS PROVIDED "AS IS" AND THE AUTHOR DISCLAIMS ALL WARRANTIES
 * WITH REGARD TO THIS SOFTWARE INCLUDING ALL IMPLIED WARRANTIES OF
 * MERCHANTABILITY AND FITNESS. IN NO EVENT SHALL THE AUTHOR BE LIABLE FOR
 * ANY SPECIAL, DIRECT, INDIRECT, OR CONSEQUENTIAL DAMAGES OR ANY DAMAGES
 * WHATSOEVER RESULTING FROM LOSS OF USE, DATA OR PROFITS, WHETHER IN AN
 * ACTION OF CONTRACT, NEGLIGENCE OR OTHER TORTIOUS ACTION, ARISING OUT OF
 * OR IN CONNECTION WITH THE USE OR PERFORMANCE OF THIS SOFTWARE.
 */

#include <linux/kernel.h>
#include "hw.h"
#include "hw-ops.h"

struct ani_ofdm_level_entry {
	int spur_immunity_level;
	int fir_step_level;
	int ofdm_weak_signal_on;
};

/* values here are relative to the INI */

/*
 * Legend:
 *
 * SI: Spur immunity
 * FS: FIR Step
 * WS: OFDM / CCK Weak Signal detection
 * MRC-CCK: Maximal Ratio Combining for CCK
 */

static const struct ani_ofdm_level_entry ofdm_level_table[] = {
	/* SI  FS  WS */
	{  0,  0,  1  }, /* lvl 0 */
	{  1,  1,  1  }, /* lvl 1 */
	{  2,  2,  1  }, /* lvl 2 */
	{  3,  2,  1  }, /* lvl 3  (default) */
	{  4,  3,  1  }, /* lvl 4 */
	{  5,  4,  1  }, /* lvl 5 */
	{  6,  5,  1  }, /* lvl 6 */
	{  7,  6,  1  }, /* lvl 7 */
	{  7,  7,  1  }, /* lvl 8 */
	{  7,  8,  0  }  /* lvl 9 */
};
#define ATH9K_ANI_OFDM_NUM_LEVEL \
	ARRAY_SIZE(ofdm_level_table)
#define ATH9K_ANI_OFDM_MAX_LEVEL \
	(ATH9K_ANI_OFDM_NUM_LEVEL-1)
#define ATH9K_ANI_OFDM_DEF_LEVEL \
	3 /* default level - matches the INI settings */

/*
 * MRC (Maximal Ratio Combining) has always been used with multi-antenna ofdm.
 * With OFDM for single stream you just add up all antenna inputs, you're
 * only interested in what you get after FFT. Signal aligment is also not
 * required for OFDM because any phase difference adds up in the frequency
 * domain.
 *
 * MRC requires extra work for use with CCK. You need to align the antenna
 * signals from the different antenna before you can add the signals together.
 * You need aligment of signals as CCK is in time domain, so addition can cancel
 * your signal completely if phase is 180 degrees (think of adding sine waves).
 * You also need to remove noise before the addition and this is where ANI
 * MRC CCK comes into play. One of the antenna inputs may be stronger but
 * lower SNR, so just adding after alignment can be dangerous.
 *
 * Regardless of alignment in time, the antenna signals add constructively after
 * FFT and improve your reception. For more information:
 *
 * http://en.wikipedia.org/wiki/Maximal-ratio_combining
 */

struct ani_cck_level_entry {
	int fir_step_level;
	int mrc_cck_on;
};

static const struct ani_cck_level_entry cck_level_table[] = {
	/* FS  MRC-CCK  */
	{  0,  1  }, /* lvl 0 */
	{  1,  1  }, /* lvl 1 */
	{  2,  1  }, /* lvl 2  (default) */
	{  3,  1  }, /* lvl 3 */
	{  4,  0  }, /* lvl 4 */
	{  5,  0  }, /* lvl 5 */
	{  6,  0  }, /* lvl 6 */
	{  7,  0  }, /* lvl 7 (only for high rssi) */
	{  8,  0  }  /* lvl 8 (only for high rssi) */
};

#define ATH9K_ANI_CCK_NUM_LEVEL \
	ARRAY_SIZE(cck_level_table)
#define ATH9K_ANI_CCK_MAX_LEVEL \
	(ATH9K_ANI_CCK_NUM_LEVEL-1)
#define ATH9K_ANI_CCK_MAX_LEVEL_LOW_RSSI \
	(ATH9K_ANI_CCK_NUM_LEVEL-3)
#define ATH9K_ANI_CCK_DEF_LEVEL \
	2 /* default level - matches the INI settings */

static bool use_new_ani(struct ath_hw *ah)
{
	return AR_SREV_9300_20_OR_LATER(ah) || modparam_force_new_ani;
}

static void ath9k_hw_update_mibstats(struct ath_hw *ah,
				     struct ath9k_mib_stats *stats)
{
	stats->ackrcv_bad += REG_READ(ah, AR_ACK_FAIL);
	stats->rts_bad += REG_READ(ah, AR_RTS_FAIL);
	stats->fcs_bad += REG_READ(ah, AR_FCS_FAIL);
	stats->rts_good += REG_READ(ah, AR_RTS_OK);
	stats->beacons += REG_READ(ah, AR_BEACON_CNT);
}

static void ath9k_ani_restart(struct ath_hw *ah)
{
	struct ar5416AniState *aniState;
	struct ath_common *common = ath9k_hw_common(ah);
	u32 ofdm_base = 0, cck_base = 0;

	if (!DO_ANI(ah))
		return;

	aniState = &ah->curchan->ani;
	aniState->listenTime = 0;

	if (!use_new_ani(ah)) {
		ofdm_base = AR_PHY_COUNTMAX - ah->config.ofdm_trig_high;
		cck_base = AR_PHY_COUNTMAX - ah->config.cck_trig_high;
	}

	ath_print(common, ATH_DBG_ANI,
		  "Writing ofdmbase=%u   cckbase=%u\n", ofdm_base, cck_base);

	ENABLE_REGWRITE_BUFFER(ah);

	REG_WRITE(ah, AR_PHY_ERR_1, ofdm_base);
	REG_WRITE(ah, AR_PHY_ERR_2, cck_base);
	REG_WRITE(ah, AR_PHY_ERR_MASK_1, AR_PHY_ERR_OFDM_TIMING);
	REG_WRITE(ah, AR_PHY_ERR_MASK_2, AR_PHY_ERR_CCK_TIMING);

	REGWRITE_BUFFER_FLUSH(ah);

	ath9k_hw_update_mibstats(ah, &ah->ah_mibStats);

	aniState->ofdmPhyErrCount = 0;
	aniState->cckPhyErrCount = 0;
}

static void ath9k_hw_ani_ofdm_err_trigger_old(struct ath_hw *ah)
{
	struct ieee80211_conf *conf = &ath9k_hw_common(ah)->hw->conf;
	struct ar5416AniState *aniState;
	int32_t rssi;

	aniState = &ah->curchan->ani;

	if (aniState->noiseImmunityLevel < HAL_NOISE_IMMUNE_MAX) {
		if (ath9k_hw_ani_control(ah, ATH9K_ANI_NOISE_IMMUNITY_LEVEL,
					 aniState->noiseImmunityLevel + 1)) {
			return;
		}
	}

	if (aniState->spurImmunityLevel < HAL_SPUR_IMMUNE_MAX) {
		if (ath9k_hw_ani_control(ah, ATH9K_ANI_SPUR_IMMUNITY_LEVEL,
					 aniState->spurImmunityLevel + 1)) {
			return;
		}
	}

	if (ah->opmode == NL80211_IFTYPE_AP) {
		if (aniState->firstepLevel < HAL_FIRST_STEP_MAX) {
			ath9k_hw_ani_control(ah, ATH9K_ANI_FIRSTEP_LEVEL,
					     aniState->firstepLevel + 1);
		}
		return;
	}
	rssi = BEACON_RSSI(ah);
	if (rssi > aniState->rssiThrHigh) {
		if (!aniState->ofdmWeakSigDetectOff) {
			if (ath9k_hw_ani_control(ah,
					 ATH9K_ANI_OFDM_WEAK_SIGNAL_DETECTION,
					 false)) {
				ath9k_hw_ani_control(ah,
					ATH9K_ANI_SPUR_IMMUNITY_LEVEL, 0);
				return;
			}
		}
		if (aniState->firstepLevel < HAL_FIRST_STEP_MAX) {
			ath9k_hw_ani_control(ah, ATH9K_ANI_FIRSTEP_LEVEL,
					     aniState->firstepLevel + 1);
			return;
		}
	} else if (rssi > aniState->rssiThrLow) {
		if (aniState->ofdmWeakSigDetectOff)
			ath9k_hw_ani_control(ah,
				     ATH9K_ANI_OFDM_WEAK_SIGNAL_DETECTION,
				     true);
		if (aniState->firstepLevel < HAL_FIRST_STEP_MAX)
			ath9k_hw_ani_control(ah, ATH9K_ANI_FIRSTEP_LEVEL,
					     aniState->firstepLevel + 1);
		return;
	} else {
		if ((conf->channel->band == IEEE80211_BAND_2GHZ) &&
		    !conf_is_ht(conf)) {
			if (!aniState->ofdmWeakSigDetectOff)
				ath9k_hw_ani_control(ah,
				     ATH9K_ANI_OFDM_WEAK_SIGNAL_DETECTION,
				     false);
			if (aniState->firstepLevel > 0)
				ath9k_hw_ani_control(ah,
					     ATH9K_ANI_FIRSTEP_LEVEL, 0);
			return;
		}
	}
}

static void ath9k_hw_ani_cck_err_trigger_old(struct ath_hw *ah)
{
	struct ieee80211_conf *conf = &ath9k_hw_common(ah)->hw->conf;
	struct ar5416AniState *aniState;
	int32_t rssi;

	aniState = &ah->curchan->ani;
	if (aniState->noiseImmunityLevel < HAL_NOISE_IMMUNE_MAX) {
		if (ath9k_hw_ani_control(ah, ATH9K_ANI_NOISE_IMMUNITY_LEVEL,
					 aniState->noiseImmunityLevel + 1)) {
			return;
		}
	}
	if (ah->opmode == NL80211_IFTYPE_AP) {
		if (aniState->firstepLevel < HAL_FIRST_STEP_MAX) {
			ath9k_hw_ani_control(ah, ATH9K_ANI_FIRSTEP_LEVEL,
					     aniState->firstepLevel + 1);
		}
		return;
	}
	rssi = BEACON_RSSI(ah);
	if (rssi > aniState->rssiThrLow) {
		if (aniState->firstepLevel < HAL_FIRST_STEP_MAX)
			ath9k_hw_ani_control(ah, ATH9K_ANI_FIRSTEP_LEVEL,
					     aniState->firstepLevel + 1);
	} else {
		if ((conf->channel->band == IEEE80211_BAND_2GHZ) &&
		    !conf_is_ht(conf)) {
			if (aniState->firstepLevel > 0)
				ath9k_hw_ani_control(ah,
					     ATH9K_ANI_FIRSTEP_LEVEL, 0);
		}
	}
}

/* Adjust the OFDM Noise Immunity Level */
static void ath9k_hw_set_ofdm_nil(struct ath_hw *ah, u8 immunityLevel)
{
	struct ar5416AniState *aniState = &ah->curchan->ani;
	struct ath_common *common = ath9k_hw_common(ah);
	const struct ani_ofdm_level_entry *entry_ofdm;
	const struct ani_cck_level_entry *entry_cck;

	aniState->noiseFloor = BEACON_RSSI(ah);

	ath_print(common, ATH_DBG_ANI,
		  "**** ofdmlevel %d=>%d, rssi=%d[lo=%d hi=%d]\n",
		  aniState->ofdmNoiseImmunityLevel,
		  immunityLevel, aniState->noiseFloor,
		  aniState->rssiThrLow, aniState->rssiThrHigh);

	aniState->ofdmNoiseImmunityLevel = immunityLevel;

	entry_ofdm = &ofdm_level_table[aniState->ofdmNoiseImmunityLevel];
	entry_cck = &cck_level_table[aniState->cckNoiseImmunityLevel];

	if (aniState->spurImmunityLevel != entry_ofdm->spur_immunity_level)
		ath9k_hw_ani_control(ah,
				     ATH9K_ANI_SPUR_IMMUNITY_LEVEL,
				     entry_ofdm->spur_immunity_level);

	if (aniState->firstepLevel != entry_ofdm->fir_step_level &&
	    entry_ofdm->fir_step_level >= entry_cck->fir_step_level)
		ath9k_hw_ani_control(ah,
				     ATH9K_ANI_FIRSTEP_LEVEL,
				     entry_ofdm->fir_step_level);

	if ((ah->opmode != NL80211_IFTYPE_STATION &&
	     ah->opmode != NL80211_IFTYPE_ADHOC) ||
	    aniState->noiseFloor <= aniState->rssiThrHigh) {
		if (aniState->ofdmWeakSigDetectOff)
			/* force on ofdm weak sig detect */
			ath9k_hw_ani_control(ah,
				ATH9K_ANI_OFDM_WEAK_SIGNAL_DETECTION,
					     true);
		else if (aniState->ofdmWeakSigDetectOff ==
			 entry_ofdm->ofdm_weak_signal_on)
			ath9k_hw_ani_control(ah,
				ATH9K_ANI_OFDM_WEAK_SIGNAL_DETECTION,
				entry_ofdm->ofdm_weak_signal_on);
	}
}

static void ath9k_hw_ani_ofdm_err_trigger(struct ath_hw *ah)
{
	struct ar5416AniState *aniState;

	if (!DO_ANI(ah))
		return;

	if (!use_new_ani(ah)) {
		ath9k_hw_ani_ofdm_err_trigger_old(ah);
		return;
	}

	aniState = &ah->curchan->ani;

	if (aniState->ofdmNoiseImmunityLevel < ATH9K_ANI_OFDM_MAX_LEVEL)
		ath9k_hw_set_ofdm_nil(ah, aniState->ofdmNoiseImmunityLevel + 1);
}

/*
 * Set the ANI settings to match an CCK level.
 */
static void ath9k_hw_set_cck_nil(struct ath_hw *ah, u_int8_t immunityLevel)
{
	struct ar5416AniState *aniState = &ah->curchan->ani;
	struct ath_common *common = ath9k_hw_common(ah);
	const struct ani_ofdm_level_entry *entry_ofdm;
	const struct ani_cck_level_entry *entry_cck;

	aniState->noiseFloor = BEACON_RSSI(ah);
	ath_print(common, ATH_DBG_ANI,
		  "**** ccklevel %d=>%d, rssi=%d[lo=%d hi=%d]\n",
		  aniState->cckNoiseImmunityLevel, immunityLevel,
		  aniState->noiseFloor, aniState->rssiThrLow,
		  aniState->rssiThrHigh);

	if ((ah->opmode == NL80211_IFTYPE_STATION ||
	     ah->opmode == NL80211_IFTYPE_ADHOC) &&
	    aniState->noiseFloor <= aniState->rssiThrLow &&
	    immunityLevel > ATH9K_ANI_CCK_MAX_LEVEL_LOW_RSSI)
		immunityLevel = ATH9K_ANI_CCK_MAX_LEVEL_LOW_RSSI;

	aniState->cckNoiseImmunityLevel = immunityLevel;

	entry_ofdm = &ofdm_level_table[aniState->ofdmNoiseImmunityLevel];
	entry_cck = &cck_level_table[aniState->cckNoiseImmunityLevel];

	if (aniState->firstepLevel != entry_cck->fir_step_level &&
	    entry_cck->fir_step_level >= entry_ofdm->fir_step_level)
		ath9k_hw_ani_control(ah,
				     ATH9K_ANI_FIRSTEP_LEVEL,
				     entry_cck->fir_step_level);

	/* Skip MRC CCK for pre AR9003 families */
	if (!AR_SREV_9300_20_OR_LATER(ah))
		return;

	if (aniState->mrcCCKOff == entry_cck->mrc_cck_on)
		ath9k_hw_ani_control(ah,
				     ATH9K_ANI_MRC_CCK,
				     entry_cck->mrc_cck_on);
}

static void ath9k_hw_ani_cck_err_trigger(struct ath_hw *ah)
{
	struct ar5416AniState *aniState;

	if (!DO_ANI(ah))
		return;

	if (!use_new_ani(ah)) {
		ath9k_hw_ani_cck_err_trigger_old(ah);
		return;
	}

	aniState = &ah->curchan->ani;

	if (aniState->cckNoiseImmunityLevel < ATH9K_ANI_CCK_MAX_LEVEL)
		ath9k_hw_set_cck_nil(ah, aniState->cckNoiseImmunityLevel + 1);
}

static void ath9k_hw_ani_lower_immunity_old(struct ath_hw *ah)
{
	struct ar5416AniState *aniState;
	int32_t rssi;

	aniState = &ah->curchan->ani;

	if (ah->opmode == NL80211_IFTYPE_AP) {
		if (aniState->firstepLevel > 0) {
			if (ath9k_hw_ani_control(ah, ATH9K_ANI_FIRSTEP_LEVEL,
						 aniState->firstepLevel - 1))
				return;
		}
	} else {
		rssi = BEACON_RSSI(ah);
		if (rssi > aniState->rssiThrHigh) {
			/* XXX: Handle me */
		} else if (rssi > aniState->rssiThrLow) {
			if (aniState->ofdmWeakSigDetectOff) {
				if (ath9k_hw_ani_control(ah,
					 ATH9K_ANI_OFDM_WEAK_SIGNAL_DETECTION,
					 true) == true)
					return;
			}
			if (aniState->firstepLevel > 0) {
				if (ath9k_hw_ani_control(ah,
					 ATH9K_ANI_FIRSTEP_LEVEL,
					 aniState->firstepLevel - 1) == true)
					return;
			}
		} else {
			if (aniState->firstepLevel > 0) {
				if (ath9k_hw_ani_control(ah,
					 ATH9K_ANI_FIRSTEP_LEVEL,
					 aniState->firstepLevel - 1) == true)
					return;
			}
		}
	}

	if (aniState->spurImmunityLevel > 0) {
		if (ath9k_hw_ani_control(ah, ATH9K_ANI_SPUR_IMMUNITY_LEVEL,
					 aniState->spurImmunityLevel - 1))
			return;
	}

	if (aniState->noiseImmunityLevel > 0) {
		ath9k_hw_ani_control(ah, ATH9K_ANI_NOISE_IMMUNITY_LEVEL,
				     aniState->noiseImmunityLevel - 1);
		return;
	}
}

/*
 * only lower either OFDM or CCK errors per turn
 * we lower the other one next time
 */
static void ath9k_hw_ani_lower_immunity(struct ath_hw *ah)
{
	struct ar5416AniState *aniState;

	aniState = &ah->curchan->ani;

	if (!use_new_ani(ah)) {
		ath9k_hw_ani_lower_immunity_old(ah);
		return;
	}

	/* lower OFDM noise immunity */
	if (aniState->ofdmNoiseImmunityLevel > 0 &&
	    (aniState->ofdmsTurn || aniState->cckNoiseImmunityLevel == 0)) {
		ath9k_hw_set_ofdm_nil(ah, aniState->ofdmNoiseImmunityLevel - 1);
		return;
	}

	/* lower CCK noise immunity */
	if (aniState->cckNoiseImmunityLevel > 0)
		ath9k_hw_set_cck_nil(ah, aniState->cckNoiseImmunityLevel - 1);
}

<<<<<<< HEAD
static u8 ath9k_hw_chan_2_clockrate_mhz(struct ath_hw *ah)
{
	struct ath9k_channel *chan = ah->curchan;
	struct ieee80211_conf *conf = &ath9k_hw_common(ah)->hw->conf;
	u8 clockrate; /* in MHz */

	if (!ah->curchan) /* should really check for CCK instead */
		clockrate = ATH9K_CLOCK_RATE_CCK;
	else if (conf->channel->band == IEEE80211_BAND_2GHZ)
		clockrate = ATH9K_CLOCK_RATE_2GHZ_OFDM;
	else if (IS_CHAN_A_FAST_CLOCK(ah, chan))
		clockrate = ATH9K_CLOCK_FAST_RATE_5GHZ_OFDM;
	else
		clockrate = ATH9K_CLOCK_RATE_5GHZ_OFDM;

	if (conf_is_ht40(conf))
		return clockrate * 2;

	return clockrate;
}

static int32_t ath9k_hw_ani_get_listen_time(struct ath_hw *ah)
{
	struct ar5416AniState *aniState;
	struct ath_common *common = ath9k_hw_common(ah);
	u32 txFrameCount, rxFrameCount, cycleCount;
	int32_t listenTime;

	txFrameCount = REG_READ(ah, AR_TFCNT);
	rxFrameCount = REG_READ(ah, AR_RFCNT);
	cycleCount = REG_READ(ah, AR_CCCNT);

	aniState = ah->curani;
	if (aniState->cycleCount == 0 || aniState->cycleCount > cycleCount) {
		listenTime = 0;
		ah->stats.ast_ani_lzero++;
		ath_print(common, ATH_DBG_ANI,
			  "1st call: aniState->cycleCount=%d\n",
			  aniState->cycleCount);
	} else {
		int32_t ccdelta = cycleCount - aniState->cycleCount;
		int32_t rfdelta = rxFrameCount - aniState->rxFrameCount;
		int32_t tfdelta = txFrameCount - aniState->txFrameCount;
		int32_t clock_rate;

		/*
		 * convert HW counter values to ms using mode
		 * specifix clock rate
		 */
		clock_rate = ath9k_hw_chan_2_clockrate_mhz(ah) * 1000;;

		listenTime = (ccdelta - rfdelta - tfdelta) / clock_rate;

		ath_print(common, ATH_DBG_ANI,
			  "cyclecount=%d, rfcount=%d, "
			  "tfcount=%d, listenTime=%d CLOCK_RATE=%d\n",
			  ccdelta, rfdelta, tfdelta, listenTime, clock_rate);
	}

	aniState->cycleCount = cycleCount;
	aniState->txFrameCount = txFrameCount;
	aniState->rxFrameCount = rxFrameCount;

	return listenTime;
}

=======
>>>>>>> 229aebb8
static void ath9k_ani_reset_old(struct ath_hw *ah, bool is_scanning)
{
	struct ar5416AniState *aniState;
	struct ath9k_channel *chan = ah->curchan;
	struct ath_common *common = ath9k_hw_common(ah);

	if (!DO_ANI(ah))
		return;

	aniState = &ah->curchan->ani;

	if (ah->opmode != NL80211_IFTYPE_STATION
	    && ah->opmode != NL80211_IFTYPE_ADHOC) {
		ath_print(common, ATH_DBG_ANI,
			  "Reset ANI state opmode %u\n", ah->opmode);
		ah->stats.ast_ani_reset++;

		if (ah->opmode == NL80211_IFTYPE_AP) {
			/*
			 * ath9k_hw_ani_control() will only process items set on
			 * ah->ani_function
			 */
			if (IS_CHAN_2GHZ(chan))
				ah->ani_function = (ATH9K_ANI_SPUR_IMMUNITY_LEVEL |
						    ATH9K_ANI_FIRSTEP_LEVEL);
			else
				ah->ani_function = 0;
		}

		ath9k_hw_ani_control(ah, ATH9K_ANI_NOISE_IMMUNITY_LEVEL, 0);
		ath9k_hw_ani_control(ah, ATH9K_ANI_SPUR_IMMUNITY_LEVEL, 0);
		ath9k_hw_ani_control(ah, ATH9K_ANI_FIRSTEP_LEVEL, 0);
		ath9k_hw_ani_control(ah, ATH9K_ANI_OFDM_WEAK_SIGNAL_DETECTION,
				     !ATH9K_ANI_USE_OFDM_WEAK_SIG);
		ath9k_hw_ani_control(ah, ATH9K_ANI_CCK_WEAK_SIGNAL_THR,
				     ATH9K_ANI_CCK_WEAK_SIG_THR);

		ath9k_hw_setrxfilter(ah, ath9k_hw_getrxfilter(ah) |
				     ATH9K_RX_FILTER_PHYERR);

		ath9k_ani_restart(ah);
		return;
	}

	if (aniState->noiseImmunityLevel != 0)
		ath9k_hw_ani_control(ah, ATH9K_ANI_NOISE_IMMUNITY_LEVEL,
				     aniState->noiseImmunityLevel);
	if (aniState->spurImmunityLevel != 0)
		ath9k_hw_ani_control(ah, ATH9K_ANI_SPUR_IMMUNITY_LEVEL,
				     aniState->spurImmunityLevel);
	if (aniState->ofdmWeakSigDetectOff)
		ath9k_hw_ani_control(ah, ATH9K_ANI_OFDM_WEAK_SIGNAL_DETECTION,
				     !aniState->ofdmWeakSigDetectOff);
	if (aniState->cckWeakSigThreshold)
		ath9k_hw_ani_control(ah, ATH9K_ANI_CCK_WEAK_SIGNAL_THR,
				     aniState->cckWeakSigThreshold);
	if (aniState->firstepLevel != 0)
		ath9k_hw_ani_control(ah, ATH9K_ANI_FIRSTEP_LEVEL,
				     aniState->firstepLevel);

	ath9k_hw_setrxfilter(ah, ath9k_hw_getrxfilter(ah) &
			     ~ATH9K_RX_FILTER_PHYERR);
	ath9k_ani_restart(ah);

	ENABLE_REGWRITE_BUFFER(ah);

	REG_WRITE(ah, AR_PHY_ERR_MASK_1, AR_PHY_ERR_OFDM_TIMING);
	REG_WRITE(ah, AR_PHY_ERR_MASK_2, AR_PHY_ERR_CCK_TIMING);

	REGWRITE_BUFFER_FLUSH(ah);
}

/*
 * Restore the ANI parameters in the HAL and reset the statistics.
 * This routine should be called for every hardware reset and for
 * every channel change.
 */
void ath9k_ani_reset(struct ath_hw *ah, bool is_scanning)
{
	struct ar5416AniState *aniState = &ah->curchan->ani;
	struct ath9k_channel *chan = ah->curchan;
	struct ath_common *common = ath9k_hw_common(ah);

	if (!DO_ANI(ah))
		return;

	if (!use_new_ani(ah))
		return ath9k_ani_reset_old(ah, is_scanning);

	BUG_ON(aniState == NULL);
	ah->stats.ast_ani_reset++;

	/* only allow a subset of functions in AP mode */
	if (ah->opmode == NL80211_IFTYPE_AP) {
		if (IS_CHAN_2GHZ(chan)) {
			ah->ani_function = (ATH9K_ANI_SPUR_IMMUNITY_LEVEL |
					    ATH9K_ANI_FIRSTEP_LEVEL);
			if (AR_SREV_9300_20_OR_LATER(ah))
				ah->ani_function |= ATH9K_ANI_MRC_CCK;
		} else
			ah->ani_function = 0;
	}

	/* always allow mode (on/off) to be controlled */
	ah->ani_function |= ATH9K_ANI_MODE;

	if (is_scanning ||
	    (ah->opmode != NL80211_IFTYPE_STATION &&
	     ah->opmode != NL80211_IFTYPE_ADHOC)) {
		/*
		 * If we're scanning or in AP mode, the defaults (ini)
		 * should be in place. For an AP we assume the historical
		 * levels for this channel are probably outdated so start
		 * from defaults instead.
		 */
		if (aniState->ofdmNoiseImmunityLevel !=
		    ATH9K_ANI_OFDM_DEF_LEVEL ||
		    aniState->cckNoiseImmunityLevel !=
		    ATH9K_ANI_CCK_DEF_LEVEL) {
			ath_print(common, ATH_DBG_ANI,
				  "Restore defaults: opmode %u "
				  "chan %d Mhz/0x%x is_scanning=%d "
				  "ofdm:%d cck:%d\n",
				  ah->opmode,
				  chan->channel,
				  chan->channelFlags,
				  is_scanning,
				  aniState->ofdmNoiseImmunityLevel,
				  aniState->cckNoiseImmunityLevel);

			ath9k_hw_set_ofdm_nil(ah, ATH9K_ANI_OFDM_DEF_LEVEL);
			ath9k_hw_set_cck_nil(ah, ATH9K_ANI_CCK_DEF_LEVEL);
		}
	} else {
		/*
		 * restore historical levels for this channel
		 */
		ath_print(common, ATH_DBG_ANI,
			  "Restore history: opmode %u "
			  "chan %d Mhz/0x%x is_scanning=%d "
			  "ofdm:%d cck:%d\n",
			  ah->opmode,
			  chan->channel,
			  chan->channelFlags,
			  is_scanning,
			  aniState->ofdmNoiseImmunityLevel,
			  aniState->cckNoiseImmunityLevel);

			ath9k_hw_set_ofdm_nil(ah,
					      aniState->ofdmNoiseImmunityLevel);
			ath9k_hw_set_cck_nil(ah,
					     aniState->cckNoiseImmunityLevel);
	}

	/*
	 * enable phy counters if hw supports or if not, enable phy
	 * interrupts (so we can count each one)
	 */
	ath9k_ani_restart(ah);

	ENABLE_REGWRITE_BUFFER(ah);

	REG_WRITE(ah, AR_PHY_ERR_MASK_1, AR_PHY_ERR_OFDM_TIMING);
	REG_WRITE(ah, AR_PHY_ERR_MASK_2, AR_PHY_ERR_CCK_TIMING);

	REGWRITE_BUFFER_FLUSH(ah);
}

static bool ath9k_hw_ani_read_counters(struct ath_hw *ah)
{
	struct ath_common *common = ath9k_hw_common(ah);
	struct ar5416AniState *aniState = &ah->curchan->ani;
	u32 ofdm_base = 0;
	u32 cck_base = 0;
	u32 ofdmPhyErrCnt, cckPhyErrCnt;
	u32 phyCnt1, phyCnt2;
	int32_t listenTime;

	ath_hw_cycle_counters_update(common);
	listenTime = ath_hw_get_listen_time(common);

	if (listenTime <= 0) {
		ah->stats.ast_ani_lneg++;
		ath9k_ani_restart(ah);
		return false;
	}

	if (!use_new_ani(ah)) {
		ofdm_base = AR_PHY_COUNTMAX - ah->config.ofdm_trig_high;
		cck_base = AR_PHY_COUNTMAX - ah->config.cck_trig_high;
	}

	aniState->listenTime += listenTime;

	ath9k_hw_update_mibstats(ah, &ah->ah_mibStats);

	phyCnt1 = REG_READ(ah, AR_PHY_ERR_1);
	phyCnt2 = REG_READ(ah, AR_PHY_ERR_2);

	if (!use_new_ani(ah) && (phyCnt1 < ofdm_base || phyCnt2 < cck_base)) {
		if (phyCnt1 < ofdm_base) {
			ath_print(common, ATH_DBG_ANI,
				  "phyCnt1 0x%x, resetting "
				  "counter value to 0x%x\n",
				  phyCnt1, ofdm_base);
			REG_WRITE(ah, AR_PHY_ERR_1, ofdm_base);
			REG_WRITE(ah, AR_PHY_ERR_MASK_1,
				  AR_PHY_ERR_OFDM_TIMING);
		}
		if (phyCnt2 < cck_base) {
			ath_print(common, ATH_DBG_ANI,
				  "phyCnt2 0x%x, resetting "
				  "counter value to 0x%x\n",
				  phyCnt2, cck_base);
			REG_WRITE(ah, AR_PHY_ERR_2, cck_base);
			REG_WRITE(ah, AR_PHY_ERR_MASK_2,
				  AR_PHY_ERR_CCK_TIMING);
		}
		return false;
	}

	ofdmPhyErrCnt = phyCnt1 - ofdm_base;
	ah->stats.ast_ani_ofdmerrs +=
		ofdmPhyErrCnt - aniState->ofdmPhyErrCount;
	aniState->ofdmPhyErrCount = ofdmPhyErrCnt;

	cckPhyErrCnt = phyCnt2 - cck_base;
	ah->stats.ast_ani_cckerrs +=
		cckPhyErrCnt - aniState->cckPhyErrCount;
	aniState->cckPhyErrCount = cckPhyErrCnt;
	return true;
}

void ath9k_hw_ani_monitor(struct ath_hw *ah, struct ath9k_channel *chan)
{
	struct ar5416AniState *aniState;
	struct ath_common *common = ath9k_hw_common(ah);
	u32 ofdmPhyErrRate, cckPhyErrRate;

	if (!DO_ANI(ah))
		return;

	aniState = &ah->curchan->ani;
	if (WARN_ON(!aniState))
		return;

	if (!ath9k_hw_ani_read_counters(ah))
		return;

	ofdmPhyErrRate = aniState->ofdmPhyErrCount * 1000 /
			 aniState->listenTime;
	cckPhyErrRate =  aniState->cckPhyErrCount * 1000 /
			 aniState->listenTime;

	ath_print(common, ATH_DBG_ANI,
		  "listenTime=%d OFDM:%d errs=%d/s CCK:%d "
		  "errs=%d/s ofdm_turn=%d\n",
		  aniState->listenTime,
		  aniState->ofdmNoiseImmunityLevel,
		  ofdmPhyErrRate, aniState->cckNoiseImmunityLevel,
		  cckPhyErrRate, aniState->ofdmsTurn);

	if (aniState->listenTime > 5 * ah->aniperiod) {
		if (ofdmPhyErrRate <= ah->config.ofdm_trig_low &&
		    cckPhyErrRate <= ah->config.cck_trig_low) {
			ath9k_hw_ani_lower_immunity(ah);
			aniState->ofdmsTurn = !aniState->ofdmsTurn;
		}
		ath9k_ani_restart(ah);
	} else if (aniState->listenTime > ah->aniperiod) {
		/* check to see if need to raise immunity */
		if (ofdmPhyErrRate > ah->config.ofdm_trig_high &&
		    (cckPhyErrRate <= ah->config.cck_trig_high ||
		     aniState->ofdmsTurn)) {
			ath9k_hw_ani_ofdm_err_trigger(ah);
			ath9k_ani_restart(ah);
			aniState->ofdmsTurn = false;
		} else if (cckPhyErrRate > ah->config.cck_trig_high) {
			ath9k_hw_ani_cck_err_trigger(ah);
			ath9k_ani_restart(ah);
			aniState->ofdmsTurn = true;
		}
	}
}
EXPORT_SYMBOL(ath9k_hw_ani_monitor);

void ath9k_enable_mib_counters(struct ath_hw *ah)
{
	struct ath_common *common = ath9k_hw_common(ah);

	ath_print(common, ATH_DBG_ANI, "Enable MIB counters\n");

	ath9k_hw_update_mibstats(ah, &ah->ah_mibStats);

	ENABLE_REGWRITE_BUFFER(ah);

	REG_WRITE(ah, AR_FILT_OFDM, 0);
	REG_WRITE(ah, AR_FILT_CCK, 0);
	REG_WRITE(ah, AR_MIBC,
		  ~(AR_MIBC_COW | AR_MIBC_FMC | AR_MIBC_CMC | AR_MIBC_MCS)
		  & 0x0f);
	REG_WRITE(ah, AR_PHY_ERR_MASK_1, AR_PHY_ERR_OFDM_TIMING);
	REG_WRITE(ah, AR_PHY_ERR_MASK_2, AR_PHY_ERR_CCK_TIMING);

	REGWRITE_BUFFER_FLUSH(ah);
}

/* Freeze the MIB counters, get the stats and then clear them */
void ath9k_hw_disable_mib_counters(struct ath_hw *ah)
{
	struct ath_common *common = ath9k_hw_common(ah);

	ath_print(common, ATH_DBG_ANI, "Disable MIB counters\n");

	REG_WRITE(ah, AR_MIBC, AR_MIBC_FMC);
	ath9k_hw_update_mibstats(ah, &ah->ah_mibStats);
	REG_WRITE(ah, AR_MIBC, AR_MIBC_CMC);
	REG_WRITE(ah, AR_FILT_OFDM, 0);
	REG_WRITE(ah, AR_FILT_CCK, 0);
}
EXPORT_SYMBOL(ath9k_hw_disable_mib_counters);

/*
 * Process a MIB interrupt.  We may potentially be invoked because
 * any of the MIB counters overflow/trigger so don't assume we're
 * here because a PHY error counter triggered.
 */
void ath9k_hw_proc_mib_event(struct ath_hw *ah)
{
	u32 phyCnt1, phyCnt2;

	/* Reset these counters regardless */
	REG_WRITE(ah, AR_FILT_OFDM, 0);
	REG_WRITE(ah, AR_FILT_CCK, 0);
	if (!(REG_READ(ah, AR_SLP_MIB_CTRL) & AR_SLP_MIB_PENDING))
		REG_WRITE(ah, AR_SLP_MIB_CTRL, AR_SLP_MIB_CLEAR);

	/* Clear the mib counters and save them in the stats */
	ath9k_hw_update_mibstats(ah, &ah->ah_mibStats);

	if (!DO_ANI(ah)) {
		/*
		 * We must always clear the interrupt cause by
		 * resetting the phy error regs.
		 */
		REG_WRITE(ah, AR_PHY_ERR_1, 0);
		REG_WRITE(ah, AR_PHY_ERR_2, 0);
		return;
	}

	/* NB: these are not reset-on-read */
	phyCnt1 = REG_READ(ah, AR_PHY_ERR_1);
	phyCnt2 = REG_READ(ah, AR_PHY_ERR_2);
	if (((phyCnt1 & AR_MIBCNT_INTRMASK) == AR_MIBCNT_INTRMASK) ||
	    ((phyCnt2 & AR_MIBCNT_INTRMASK) == AR_MIBCNT_INTRMASK)) {

		if (!use_new_ani(ah))
			ath9k_hw_ani_read_counters(ah);

		/* NB: always restart to insure the h/w counters are reset */
		ath9k_ani_restart(ah);
	}
}
EXPORT_SYMBOL(ath9k_hw_proc_mib_event);

void ath9k_hw_ani_setup(struct ath_hw *ah)
{
	int i;

	const int totalSizeDesired[] = { -55, -55, -55, -55, -62 };
	const int coarseHigh[] = { -14, -14, -14, -14, -12 };
	const int coarseLow[] = { -64, -64, -64, -64, -70 };
	const int firpwr[] = { -78, -78, -78, -78, -80 };

	for (i = 0; i < 5; i++) {
		ah->totalSizeDesired[i] = totalSizeDesired[i];
		ah->coarse_high[i] = coarseHigh[i];
		ah->coarse_low[i] = coarseLow[i];
		ah->firpwr[i] = firpwr[i];
	}
}

void ath9k_hw_ani_init(struct ath_hw *ah)
{
	struct ath_common *common = ath9k_hw_common(ah);
	int i;

	ath_print(common, ATH_DBG_ANI, "Initialize ANI\n");

	if (use_new_ani(ah)) {
		ah->config.ofdm_trig_high = ATH9K_ANI_OFDM_TRIG_HIGH_NEW;
		ah->config.ofdm_trig_low = ATH9K_ANI_OFDM_TRIG_LOW_NEW;

		ah->config.cck_trig_high = ATH9K_ANI_CCK_TRIG_HIGH_NEW;
		ah->config.cck_trig_low = ATH9K_ANI_CCK_TRIG_LOW_NEW;
	} else {
		ah->config.ofdm_trig_high = ATH9K_ANI_OFDM_TRIG_HIGH_OLD;
		ah->config.ofdm_trig_low = ATH9K_ANI_OFDM_TRIG_LOW_OLD;

		ah->config.cck_trig_high = ATH9K_ANI_CCK_TRIG_HIGH_OLD;
		ah->config.cck_trig_low = ATH9K_ANI_CCK_TRIG_LOW_OLD;
	}

	for (i = 0; i < ARRAY_SIZE(ah->channels); i++) {
		struct ath9k_channel *chan = &ah->channels[i];
		struct ar5416AniState *ani = &chan->ani;

		if (use_new_ani(ah)) {
			ani->spurImmunityLevel =
				ATH9K_ANI_SPUR_IMMUNE_LVL_NEW;

			ani->firstepLevel = ATH9K_ANI_FIRSTEP_LVL_NEW;

			if (AR_SREV_9300_20_OR_LATER(ah))
				ani->mrcCCKOff =
					!ATH9K_ANI_ENABLE_MRC_CCK;
			else
				ani->mrcCCKOff = true;

			ani->ofdmsTurn = true;
		} else {
			ani->spurImmunityLevel =
				ATH9K_ANI_SPUR_IMMUNE_LVL_OLD;
			ani->firstepLevel = ATH9K_ANI_FIRSTEP_LVL_OLD;

			ani->cckWeakSigThreshold =
				ATH9K_ANI_CCK_WEAK_SIG_THR;
		}

		ani->rssiThrHigh = ATH9K_ANI_RSSI_THR_HIGH;
		ani->rssiThrLow = ATH9K_ANI_RSSI_THR_LOW;
		ani->ofdmWeakSigDetectOff =
			!ATH9K_ANI_USE_OFDM_WEAK_SIG;
		ani->cckNoiseImmunityLevel = ATH9K_ANI_CCK_DEF_LEVEL;
	}

	/*
	 * since we expect some ongoing maintenance on the tables, let's sanity
	 * check here default level should not modify INI setting.
	 */
	if (use_new_ani(ah)) {
		const struct ani_ofdm_level_entry *entry_ofdm;
		const struct ani_cck_level_entry *entry_cck;

		entry_ofdm = &ofdm_level_table[ATH9K_ANI_OFDM_DEF_LEVEL];
		entry_cck = &cck_level_table[ATH9K_ANI_CCK_DEF_LEVEL];

		ah->aniperiod = ATH9K_ANI_PERIOD_NEW;
		ah->config.ani_poll_interval = ATH9K_ANI_POLLINTERVAL_NEW;
	} else {
		ah->aniperiod = ATH9K_ANI_PERIOD_OLD;
		ah->config.ani_poll_interval = ATH9K_ANI_POLLINTERVAL_OLD;
	}

	if (ah->config.enable_ani)
		ah->proc_phyerr |= HAL_PROCESS_ANI;

	ath9k_ani_restart(ah);
	ath9k_enable_mib_counters(ah);
}<|MERGE_RESOLUTION|>--- conflicted
+++ resolved
@@ -465,75 +465,6 @@
 		ath9k_hw_set_cck_nil(ah, aniState->cckNoiseImmunityLevel - 1);
 }
 
-<<<<<<< HEAD
-static u8 ath9k_hw_chan_2_clockrate_mhz(struct ath_hw *ah)
-{
-	struct ath9k_channel *chan = ah->curchan;
-	struct ieee80211_conf *conf = &ath9k_hw_common(ah)->hw->conf;
-	u8 clockrate; /* in MHz */
-
-	if (!ah->curchan) /* should really check for CCK instead */
-		clockrate = ATH9K_CLOCK_RATE_CCK;
-	else if (conf->channel->band == IEEE80211_BAND_2GHZ)
-		clockrate = ATH9K_CLOCK_RATE_2GHZ_OFDM;
-	else if (IS_CHAN_A_FAST_CLOCK(ah, chan))
-		clockrate = ATH9K_CLOCK_FAST_RATE_5GHZ_OFDM;
-	else
-		clockrate = ATH9K_CLOCK_RATE_5GHZ_OFDM;
-
-	if (conf_is_ht40(conf))
-		return clockrate * 2;
-
-	return clockrate;
-}
-
-static int32_t ath9k_hw_ani_get_listen_time(struct ath_hw *ah)
-{
-	struct ar5416AniState *aniState;
-	struct ath_common *common = ath9k_hw_common(ah);
-	u32 txFrameCount, rxFrameCount, cycleCount;
-	int32_t listenTime;
-
-	txFrameCount = REG_READ(ah, AR_TFCNT);
-	rxFrameCount = REG_READ(ah, AR_RFCNT);
-	cycleCount = REG_READ(ah, AR_CCCNT);
-
-	aniState = ah->curani;
-	if (aniState->cycleCount == 0 || aniState->cycleCount > cycleCount) {
-		listenTime = 0;
-		ah->stats.ast_ani_lzero++;
-		ath_print(common, ATH_DBG_ANI,
-			  "1st call: aniState->cycleCount=%d\n",
-			  aniState->cycleCount);
-	} else {
-		int32_t ccdelta = cycleCount - aniState->cycleCount;
-		int32_t rfdelta = rxFrameCount - aniState->rxFrameCount;
-		int32_t tfdelta = txFrameCount - aniState->txFrameCount;
-		int32_t clock_rate;
-
-		/*
-		 * convert HW counter values to ms using mode
-		 * specifix clock rate
-		 */
-		clock_rate = ath9k_hw_chan_2_clockrate_mhz(ah) * 1000;;
-
-		listenTime = (ccdelta - rfdelta - tfdelta) / clock_rate;
-
-		ath_print(common, ATH_DBG_ANI,
-			  "cyclecount=%d, rfcount=%d, "
-			  "tfcount=%d, listenTime=%d CLOCK_RATE=%d\n",
-			  ccdelta, rfdelta, tfdelta, listenTime, clock_rate);
-	}
-
-	aniState->cycleCount = cycleCount;
-	aniState->txFrameCount = txFrameCount;
-	aniState->rxFrameCount = rxFrameCount;
-
-	return listenTime;
-}
-
-=======
->>>>>>> 229aebb8
 static void ath9k_ani_reset_old(struct ath_hw *ah, bool is_scanning)
 {
 	struct ar5416AniState *aniState;
