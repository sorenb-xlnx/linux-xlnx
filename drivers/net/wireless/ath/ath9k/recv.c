--- conflicted
+++ resolved
@@ -528,17 +528,12 @@
 		sc->rx.rxlink = NULL;
 	spin_unlock_bh(&sc->rx.rxbuflock);
 
-<<<<<<< HEAD
-	ATH_DBG_WARN(!stopped, "Could not stop RX, we could be "
-		     "confusing the DMA engine when we start RX up\n");
-=======
 	if (unlikely(!stopped)) {
 		ath_err(ath9k_hw_common(sc->sc_ah),
 			"Could not stop RX, we could be "
 			"confusing the DMA engine when we start RX up\n");
 		ATH_DBG_WARN_ON_ONCE(!stopped);
 	}
->>>>>>> 7659a193
 	return stopped;
 }
 
