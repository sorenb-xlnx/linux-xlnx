/*
 * Copyright (c) 2010 Atheros Communications Inc.
 *
 * Permission to use, copy, modify, and/or distribute this software for any
 * purpose with or without fee is hereby granted, provided that the above
 * copyright notice and this permission notice appear in all copies.
 *
 * THE SOFTWARE IS PROVIDED "AS IS" AND THE AUTHOR DISCLAIMS ALL WARRANTIES
 * WITH REGARD TO THIS SOFTWARE INCLUDING ALL IMPLIED WARRANTIES OF
 * MERCHANTABILITY AND FITNESS. IN NO EVENT SHALL THE AUTHOR BE LIABLE FOR
 * ANY SPECIAL, DIRECT, INDIRECT, OR CONSEQUENTIAL DAMAGES OR ANY DAMAGES
 * WHATSOEVER RESULTING FROM LOSS OF USE, DATA OR PROFITS, WHETHER IN AN
 * ACTION OF CONTRACT, NEGLIGENCE OR OTHER TORTIOUS ACTION, ARISING OUT OF
 * OR IN CONNECTION WITH THE USE OR PERFORMANCE OF THIS SOFTWARE.
 */

#include "htc.h"

#ifdef CONFIG_ATH9K_HTC_DEBUGFS
static struct dentry *ath9k_debugfs_root;
#endif

/*************/
/* Utilities */
/*************/

void ath_update_txpow(struct ath9k_htc_priv *priv)
{
	struct ath_hw *ah = priv->ah;

	if (priv->curtxpow != priv->txpowlimit) {
		ath9k_hw_set_txpowerlimit(ah, priv->txpowlimit, false);
		/* read back in case value is clamped */
		priv->curtxpow = ath9k_hw_regulatory(ah)->power_limit;
	}
}

/* HACK Alert: Use 11NG for 2.4, use 11NA for 5 */
static enum htc_phymode ath9k_htc_get_curmode(struct ath9k_htc_priv *priv,
					      struct ath9k_channel *ichan)
{
	enum htc_phymode mode;

	mode = HTC_MODE_AUTO;

	switch (ichan->chanmode) {
	case CHANNEL_G:
	case CHANNEL_G_HT20:
	case CHANNEL_G_HT40PLUS:
	case CHANNEL_G_HT40MINUS:
		mode = HTC_MODE_11NG;
		break;
	case CHANNEL_A:
	case CHANNEL_A_HT20:
	case CHANNEL_A_HT40PLUS:
	case CHANNEL_A_HT40MINUS:
		mode = HTC_MODE_11NA;
		break;
	default:
		break;
	}

	return mode;
}

bool ath9k_htc_setpower(struct ath9k_htc_priv *priv,
			enum ath9k_power_mode mode)
{
	bool ret;

	mutex_lock(&priv->htc_pm_lock);
	ret = ath9k_hw_setpower(priv->ah, mode);
	mutex_unlock(&priv->htc_pm_lock);

	return ret;
}

void ath9k_htc_ps_wakeup(struct ath9k_htc_priv *priv)
{
	mutex_lock(&priv->htc_pm_lock);
	if (++priv->ps_usecount != 1)
		goto unlock;
	ath9k_hw_setpower(priv->ah, ATH9K_PM_AWAKE);

unlock:
	mutex_unlock(&priv->htc_pm_lock);
}

void ath9k_htc_ps_restore(struct ath9k_htc_priv *priv)
{
	mutex_lock(&priv->htc_pm_lock);
	if (--priv->ps_usecount != 0)
		goto unlock;

	if (priv->ps_idle)
		ath9k_hw_setpower(priv->ah, ATH9K_PM_FULL_SLEEP);
	else if (priv->ps_enabled)
		ath9k_hw_setpower(priv->ah, ATH9K_PM_NETWORK_SLEEP);

unlock:
	mutex_unlock(&priv->htc_pm_lock);
}

void ath9k_ps_work(struct work_struct *work)
{
	struct ath9k_htc_priv *priv =
		container_of(work, struct ath9k_htc_priv,
			     ps_work);
	ath9k_htc_setpower(priv, ATH9K_PM_AWAKE);

	/* The chip wakes up after receiving the first beacon
	   while network sleep is enabled. For the driver to
	   be in sync with the hw, set the chip to awake and
	   only then set it to sleep.
	 */
	ath9k_htc_setpower(priv, ATH9K_PM_NETWORK_SLEEP);
}

void ath9k_htc_reset(struct ath9k_htc_priv *priv)
{
	struct ath_hw *ah = priv->ah;
	struct ath_common *common = ath9k_hw_common(ah);
	struct ieee80211_channel *channel = priv->hw->conf.channel;
	struct ath9k_hw_cal_data *caldata;
	enum htc_phymode mode;
	__be16 htc_mode;
	u8 cmd_rsp;
	int ret;

	mutex_lock(&priv->mutex);
	ath9k_htc_ps_wakeup(priv);

	if (priv->op_flags & OP_ASSOCIATED)
		cancel_delayed_work_sync(&priv->ath9k_ani_work);

	ieee80211_stop_queues(priv->hw);
	htc_stop(priv->htc);
	WMI_CMD(WMI_DISABLE_INTR_CMDID);
	WMI_CMD(WMI_DRAIN_TXQ_ALL_CMDID);
	WMI_CMD(WMI_STOP_RECV_CMDID);

	caldata = &priv->caldata[channel->hw_value];
	ret = ath9k_hw_reset(ah, ah->curchan, caldata, false);
	if (ret) {
		ath_err(common,
			"Unable to reset device (%u Mhz) reset status %d\n",
			channel->center_freq, ret);
	}

	ath_update_txpow(priv);

	WMI_CMD(WMI_START_RECV_CMDID);
	ath9k_host_rx_init(priv);

	mode = ath9k_htc_get_curmode(priv, ah->curchan);
	htc_mode = cpu_to_be16(mode);
	WMI_CMD_BUF(WMI_SET_MODE_CMDID, &htc_mode);

	WMI_CMD(WMI_ENABLE_INTR_CMDID);
	htc_start(priv->htc);

	if (priv->op_flags & OP_ASSOCIATED) {
		ath9k_htc_beacon_config(priv, priv->vif);
		ath_start_ani(priv);
	}

	ieee80211_wake_queues(priv->hw);

	ath9k_htc_ps_restore(priv);
	mutex_unlock(&priv->mutex);
}

static int ath9k_htc_set_channel(struct ath9k_htc_priv *priv,
				 struct ieee80211_hw *hw,
				 struct ath9k_channel *hchan)
{
	struct ath_hw *ah = priv->ah;
	struct ath_common *common = ath9k_hw_common(ah);
	struct ieee80211_conf *conf = &common->hw->conf;
	bool fastcc;
	struct ieee80211_channel *channel = hw->conf.channel;
	struct ath9k_hw_cal_data *caldata;
	enum htc_phymode mode;
	__be16 htc_mode;
	u8 cmd_rsp;
	int ret;

	if (priv->op_flags & OP_INVALID)
		return -EIO;

	fastcc = !!(hw->conf.flags & IEEE80211_CONF_OFFCHANNEL);

	ath9k_htc_ps_wakeup(priv);
	htc_stop(priv->htc);
	WMI_CMD(WMI_DISABLE_INTR_CMDID);
	WMI_CMD(WMI_DRAIN_TXQ_ALL_CMDID);
	WMI_CMD(WMI_STOP_RECV_CMDID);

	ath_dbg(common, ATH_DBG_CONFIG,
		"(%u MHz) -> (%u MHz), HT: %d, HT40: %d fastcc: %d\n",
		priv->ah->curchan->channel,
		channel->center_freq, conf_is_ht(conf), conf_is_ht40(conf),
		fastcc);

	caldata = &priv->caldata[channel->hw_value];
	ret = ath9k_hw_reset(ah, hchan, caldata, fastcc);
	if (ret) {
		ath_err(common,
			"Unable to reset channel (%u Mhz) reset status %d\n",
			channel->center_freq, ret);
		goto err;
	}

	ath_update_txpow(priv);

	WMI_CMD(WMI_START_RECV_CMDID);
	if (ret)
		goto err;

	ath9k_host_rx_init(priv);

	mode = ath9k_htc_get_curmode(priv, hchan);
	htc_mode = cpu_to_be16(mode);
	WMI_CMD_BUF(WMI_SET_MODE_CMDID, &htc_mode);
	if (ret)
		goto err;

	WMI_CMD(WMI_ENABLE_INTR_CMDID);
	if (ret)
		goto err;

	htc_start(priv->htc);
err:
	ath9k_htc_ps_restore(priv);
	return ret;
}

static void __ath9k_htc_remove_monitor_interface(struct ath9k_htc_priv *priv)
{
	struct ath_common *common = ath9k_hw_common(priv->ah);
	struct ath9k_htc_target_vif hvif;
	int ret = 0;
	u8 cmd_rsp;

	memset(&hvif, 0, sizeof(struct ath9k_htc_target_vif));
	memcpy(&hvif.myaddr, common->macaddr, ETH_ALEN);
	hvif.index = 0; /* Should do for now */
	WMI_CMD_BUF(WMI_VAP_REMOVE_CMDID, &hvif);
	priv->nvifs--;
}

static int ath9k_htc_add_monitor_interface(struct ath9k_htc_priv *priv)
{
	struct ath_common *common = ath9k_hw_common(priv->ah);
	struct ath9k_htc_target_vif hvif;
	struct ath9k_htc_target_sta tsta;
	int ret = 0;
	u8 cmd_rsp;

	if (priv->nvifs > 0)
		return -ENOBUFS;

	if (priv->nstations >= ATH9K_HTC_MAX_STA)
		return -ENOBUFS;

	/*
	 * Add an interface.
	 */

	memset(&hvif, 0, sizeof(struct ath9k_htc_target_vif));
	memcpy(&hvif.myaddr, common->macaddr, ETH_ALEN);

	hvif.opmode = cpu_to_be32(HTC_M_MONITOR);
	priv->ah->opmode = NL80211_IFTYPE_MONITOR;
	hvif.index = priv->nvifs;

	WMI_CMD_BUF(WMI_VAP_CREATE_CMDID, &hvif);
	if (ret)
		return ret;

	priv->nvifs++;

	/*
	 * Associate a station with the interface for packet injection.
	 */

	memset(&tsta, 0, sizeof(struct ath9k_htc_target_sta));

	memcpy(&tsta.macaddr, common->macaddr, ETH_ALEN);

	tsta.is_vif_sta = 1;
	tsta.sta_index = priv->nstations;
	tsta.vif_index = hvif.index;
	tsta.maxampdu = 0xffff;

	WMI_CMD_BUF(WMI_NODE_CREATE_CMDID, &tsta);
	if (ret) {
		ath_err(common, "Unable to add station entry for monitor mode\n");
		goto err_vif;
	}

	priv->nstations++;

<<<<<<< HEAD
=======
	/*
	 * Set chainmask etc. on the target.
	 */
	ret = ath9k_htc_update_cap_target(priv);
	if (ret)
		ath_dbg(common, ATH_DBG_CONFIG,
			"Failed to update capability in target\n");

	priv->ah->is_monitoring = true;

>>>>>>> 63310467
	return 0;

err_vif:
	/*
	 * Remove the interface from the target.
	 */
	__ath9k_htc_remove_monitor_interface(priv);
	return ret;
}

static int ath9k_htc_remove_monitor_interface(struct ath9k_htc_priv *priv)
{
	struct ath_common *common = ath9k_hw_common(priv->ah);
	int ret = 0;
	u8 cmd_rsp, sta_idx;

	__ath9k_htc_remove_monitor_interface(priv);

	sta_idx = 0; /* Only single interface, for now */

	WMI_CMD_BUF(WMI_NODE_REMOVE_CMDID, &sta_idx);
	if (ret) {
		ath_err(common, "Unable to remove station entry for monitor mode\n");
		return ret;
	}

	priv->nstations--;
<<<<<<< HEAD
=======
	priv->ah->is_monitoring = false;
>>>>>>> 63310467

	return 0;
}

static int ath9k_htc_add_station(struct ath9k_htc_priv *priv,
				 struct ieee80211_vif *vif,
				 struct ieee80211_sta *sta)
{
	struct ath_common *common = ath9k_hw_common(priv->ah);
	struct ath9k_htc_target_sta tsta;
	struct ath9k_htc_vif *avp = (struct ath9k_htc_vif *) vif->drv_priv;
	struct ath9k_htc_sta *ista;
	int ret;
	u8 cmd_rsp;

	if (priv->nstations >= ATH9K_HTC_MAX_STA)
		return -ENOBUFS;

	memset(&tsta, 0, sizeof(struct ath9k_htc_target_sta));

	if (sta) {
		ista = (struct ath9k_htc_sta *) sta->drv_priv;
		memcpy(&tsta.macaddr, sta->addr, ETH_ALEN);
		memcpy(&tsta.bssid, common->curbssid, ETH_ALEN);
		tsta.associd = common->curaid;
		tsta.is_vif_sta = 0;
		tsta.valid = true;
		ista->index = priv->nstations;
	} else {
		memcpy(&tsta.macaddr, vif->addr, ETH_ALEN);
		tsta.is_vif_sta = 1;
	}

	tsta.sta_index = priv->nstations;
	tsta.vif_index = avp->index;
	tsta.maxampdu = 0xffff;
	if (sta && sta->ht_cap.ht_supported)
		tsta.flags = cpu_to_be16(ATH_HTC_STA_HT);

	WMI_CMD_BUF(WMI_NODE_CREATE_CMDID, &tsta);
	if (ret) {
		if (sta)
			ath_err(common,
				"Unable to add station entry for: %pM\n",
				sta->addr);
		return ret;
	}

	if (sta)
		ath_dbg(common, ATH_DBG_CONFIG,
			"Added a station entry for: %pM (idx: %d)\n",
			sta->addr, tsta.sta_index);

	priv->nstations++;
	return 0;
}

static int ath9k_htc_remove_station(struct ath9k_htc_priv *priv,
				    struct ieee80211_vif *vif,
				    struct ieee80211_sta *sta)
{
	struct ath_common *common = ath9k_hw_common(priv->ah);
	struct ath9k_htc_sta *ista;
	int ret;
	u8 cmd_rsp, sta_idx;

	if (sta) {
		ista = (struct ath9k_htc_sta *) sta->drv_priv;
		sta_idx = ista->index;
	} else {
		sta_idx = 0;
	}

	WMI_CMD_BUF(WMI_NODE_REMOVE_CMDID, &sta_idx);
	if (ret) {
		if (sta)
			ath_err(common,
				"Unable to remove station entry for: %pM\n",
				sta->addr);
		return ret;
	}

	if (sta)
		ath_dbg(common, ATH_DBG_CONFIG,
			"Removed a station entry for: %pM (idx: %d)\n",
			sta->addr, sta_idx);

	priv->nstations--;
	return 0;
}

int ath9k_htc_update_cap_target(struct ath9k_htc_priv *priv)
{
	struct ath9k_htc_cap_target tcap;
	int ret;
	u8 cmd_rsp;

	memset(&tcap, 0, sizeof(struct ath9k_htc_cap_target));

	/* FIXME: Values are hardcoded */
	tcap.flags = 0x240c40;
	tcap.flags_ext = 0x80601000;
	tcap.ampdu_limit = 0xffff0000;
	tcap.ampdu_subframes = 20;
	tcap.tx_chainmask_legacy = priv->ah->caps.tx_chainmask;
	tcap.protmode = 1;
	tcap.tx_chainmask = priv->ah->caps.tx_chainmask;

	WMI_CMD_BUF(WMI_TARGET_IC_UPDATE_CMDID, &tcap);

	return ret;
}

static void ath9k_htc_setup_rate(struct ath9k_htc_priv *priv,
				 struct ieee80211_sta *sta,
				 struct ath9k_htc_target_rate *trate)
{
	struct ath9k_htc_sta *ista = (struct ath9k_htc_sta *) sta->drv_priv;
	struct ieee80211_supported_band *sband;
	u32 caps = 0;
	int i, j;

	sband = priv->hw->wiphy->bands[priv->hw->conf.channel->band];

	for (i = 0, j = 0; i < sband->n_bitrates; i++) {
		if (sta->supp_rates[sband->band] & BIT(i)) {
			trate->rates.legacy_rates.rs_rates[j]
				= (sband->bitrates[i].bitrate * 2) / 10;
			j++;
		}
	}
	trate->rates.legacy_rates.rs_nrates = j;

	if (sta->ht_cap.ht_supported) {
		for (i = 0, j = 0; i < 77; i++) {
			if (sta->ht_cap.mcs.rx_mask[i/8] & (1<<(i%8)))
				trate->rates.ht_rates.rs_rates[j++] = i;
			if (j == ATH_HTC_RATE_MAX)
				break;
		}
		trate->rates.ht_rates.rs_nrates = j;

		caps = WLAN_RC_HT_FLAG;
		if (sta->ht_cap.mcs.rx_mask[1])
			caps |= WLAN_RC_DS_FLAG;
		if ((sta->ht_cap.cap & IEEE80211_HT_CAP_SUP_WIDTH_20_40) &&
		     (conf_is_ht40(&priv->hw->conf)))
			caps |= WLAN_RC_40_FLAG;
		if (conf_is_ht40(&priv->hw->conf) &&
		    (sta->ht_cap.cap & IEEE80211_HT_CAP_SGI_40))
			caps |= WLAN_RC_SGI_FLAG;
		else if (conf_is_ht20(&priv->hw->conf) &&
			 (sta->ht_cap.cap & IEEE80211_HT_CAP_SGI_20))
			caps |= WLAN_RC_SGI_FLAG;
	}

	trate->sta_index = ista->index;
	trate->isnew = 1;
	trate->capflags = cpu_to_be32(caps);
}

static int ath9k_htc_send_rate_cmd(struct ath9k_htc_priv *priv,
				    struct ath9k_htc_target_rate *trate)
{
	struct ath_common *common = ath9k_hw_common(priv->ah);
	int ret;
	u8 cmd_rsp;

	WMI_CMD_BUF(WMI_RC_RATE_UPDATE_CMDID, trate);
	if (ret) {
		ath_err(common,
			"Unable to initialize Rate information on target\n");
	}

	return ret;
}

static void ath9k_htc_init_rate(struct ath9k_htc_priv *priv,
				struct ieee80211_sta *sta)
{
	struct ath_common *common = ath9k_hw_common(priv->ah);
	struct ath9k_htc_target_rate trate;
	int ret;

	memset(&trate, 0, sizeof(struct ath9k_htc_target_rate));
	ath9k_htc_setup_rate(priv, sta, &trate);
	ret = ath9k_htc_send_rate_cmd(priv, &trate);
	if (!ret)
		ath_dbg(common, ATH_DBG_CONFIG,
			"Updated target sta: %pM, rate caps: 0x%X\n",
			sta->addr, be32_to_cpu(trate.capflags));
}

static void ath9k_htc_update_rate(struct ath9k_htc_priv *priv,
				  struct ieee80211_vif *vif,
				  struct ieee80211_bss_conf *bss_conf)
{
	struct ath_common *common = ath9k_hw_common(priv->ah);
	struct ath9k_htc_target_rate trate;
	struct ieee80211_sta *sta;
	int ret;

	memset(&trate, 0, sizeof(struct ath9k_htc_target_rate));

	rcu_read_lock();
	sta = ieee80211_find_sta(vif, bss_conf->bssid);
	if (!sta) {
		rcu_read_unlock();
		return;
	}
	ath9k_htc_setup_rate(priv, sta, &trate);
	rcu_read_unlock();

	ret = ath9k_htc_send_rate_cmd(priv, &trate);
	if (!ret)
		ath_dbg(common, ATH_DBG_CONFIG,
			"Updated target sta: %pM, rate caps: 0x%X\n",
			bss_conf->bssid, be32_to_cpu(trate.capflags));
}

static int ath9k_htc_tx_aggr_oper(struct ath9k_htc_priv *priv,
				  struct ieee80211_vif *vif,
				  struct ieee80211_sta *sta,
				  enum ieee80211_ampdu_mlme_action action,
				  u16 tid)
{
	struct ath_common *common = ath9k_hw_common(priv->ah);
	struct ath9k_htc_target_aggr aggr;
	struct ath9k_htc_sta *ista;
	int ret = 0;
	u8 cmd_rsp;

	if (tid >= ATH9K_HTC_MAX_TID)
		return -EINVAL;

	memset(&aggr, 0, sizeof(struct ath9k_htc_target_aggr));
	ista = (struct ath9k_htc_sta *) sta->drv_priv;

	aggr.sta_index = ista->index;
	aggr.tidno = tid & 0xf;
	aggr.aggr_enable = (action == IEEE80211_AMPDU_TX_START) ? true : false;

	WMI_CMD_BUF(WMI_TX_AGGR_ENABLE_CMDID, &aggr);
	if (ret)
		ath_dbg(common, ATH_DBG_CONFIG,
			"Unable to %s TX aggregation for (%pM, %d)\n",
			(aggr.aggr_enable) ? "start" : "stop", sta->addr, tid);
	else
		ath_dbg(common, ATH_DBG_CONFIG,
			"%s TX aggregation for (%pM, %d)\n",
			(aggr.aggr_enable) ? "Starting" : "Stopping",
			sta->addr, tid);

	spin_lock_bh(&priv->tx_lock);
	ista->tid_state[tid] = (aggr.aggr_enable && !ret) ? AGGR_START : AGGR_STOP;
	spin_unlock_bh(&priv->tx_lock);

	return ret;
}

/*********/
/* DEBUG */
/*********/

#ifdef CONFIG_ATH9K_HTC_DEBUGFS

static int ath9k_debugfs_open(struct inode *inode, struct file *file)
{
	file->private_data = inode->i_private;
	return 0;
}

static ssize_t read_file_tgt_stats(struct file *file, char __user *user_buf,
				   size_t count, loff_t *ppos)
{
	struct ath9k_htc_priv *priv = file->private_data;
	struct ath9k_htc_target_stats cmd_rsp;
	char buf[512];
	unsigned int len = 0;
	int ret = 0;

	memset(&cmd_rsp, 0, sizeof(cmd_rsp));

	WMI_CMD(WMI_TGT_STATS_CMDID);
	if (ret)
		return -EINVAL;


	len += snprintf(buf + len, sizeof(buf) - len,
			"%19s : %10u\n", "TX Short Retries",
			be32_to_cpu(cmd_rsp.tx_shortretry));
	len += snprintf(buf + len, sizeof(buf) - len,
			"%19s : %10u\n", "TX Long Retries",
			be32_to_cpu(cmd_rsp.tx_longretry));
	len += snprintf(buf + len, sizeof(buf) - len,
			"%19s : %10u\n", "TX Xretries",
			be32_to_cpu(cmd_rsp.tx_xretries));
	len += snprintf(buf + len, sizeof(buf) - len,
			"%19s : %10u\n", "TX Unaggr. Xretries",
			be32_to_cpu(cmd_rsp.ht_txunaggr_xretry));
	len += snprintf(buf + len, sizeof(buf) - len,
			"%19s : %10u\n", "TX Xretries (HT)",
			be32_to_cpu(cmd_rsp.ht_tx_xretries));
	len += snprintf(buf + len, sizeof(buf) - len,
			"%19s : %10u\n", "TX Rate", priv->debug.txrate);

	if (len > sizeof(buf))
		len = sizeof(buf);

	return simple_read_from_buffer(user_buf, count, ppos, buf, len);
}

static const struct file_operations fops_tgt_stats = {
	.read = read_file_tgt_stats,
	.open = ath9k_debugfs_open,
	.owner = THIS_MODULE,
	.llseek = default_llseek,
};

static ssize_t read_file_xmit(struct file *file, char __user *user_buf,
			      size_t count, loff_t *ppos)
{
	struct ath9k_htc_priv *priv = file->private_data;
	char buf[512];
	unsigned int len = 0;

	len += snprintf(buf + len, sizeof(buf) - len,
			"%20s : %10u\n", "Buffers queued",
			priv->debug.tx_stats.buf_queued);
	len += snprintf(buf + len, sizeof(buf) - len,
			"%20s : %10u\n", "Buffers completed",
			priv->debug.tx_stats.buf_completed);
	len += snprintf(buf + len, sizeof(buf) - len,
			"%20s : %10u\n", "SKBs queued",
			priv->debug.tx_stats.skb_queued);
	len += snprintf(buf + len, sizeof(buf) - len,
			"%20s : %10u\n", "SKBs completed",
			priv->debug.tx_stats.skb_completed);
	len += snprintf(buf + len, sizeof(buf) - len,
			"%20s : %10u\n", "SKBs dropped",
			priv->debug.tx_stats.skb_dropped);

	len += snprintf(buf + len, sizeof(buf) - len,
			"%20s : %10u\n", "BE queued",
			priv->debug.tx_stats.queue_stats[WME_AC_BE]);
	len += snprintf(buf + len, sizeof(buf) - len,
			"%20s : %10u\n", "BK queued",
			priv->debug.tx_stats.queue_stats[WME_AC_BK]);
	len += snprintf(buf + len, sizeof(buf) - len,
			"%20s : %10u\n", "VI queued",
			priv->debug.tx_stats.queue_stats[WME_AC_VI]);
	len += snprintf(buf + len, sizeof(buf) - len,
			"%20s : %10u\n", "VO queued",
			priv->debug.tx_stats.queue_stats[WME_AC_VO]);

	if (len > sizeof(buf))
		len = sizeof(buf);

	return simple_read_from_buffer(user_buf, count, ppos, buf, len);
}

static const struct file_operations fops_xmit = {
	.read = read_file_xmit,
	.open = ath9k_debugfs_open,
	.owner = THIS_MODULE,
	.llseek = default_llseek,
};

static ssize_t read_file_recv(struct file *file, char __user *user_buf,
			      size_t count, loff_t *ppos)
{
	struct ath9k_htc_priv *priv = file->private_data;
	char buf[512];
	unsigned int len = 0;

	len += snprintf(buf + len, sizeof(buf) - len,
			"%20s : %10u\n", "SKBs allocated",
			priv->debug.rx_stats.skb_allocated);
	len += snprintf(buf + len, sizeof(buf) - len,
			"%20s : %10u\n", "SKBs completed",
			priv->debug.rx_stats.skb_completed);
	len += snprintf(buf + len, sizeof(buf) - len,
			"%20s : %10u\n", "SKBs Dropped",
			priv->debug.rx_stats.skb_dropped);

	if (len > sizeof(buf))
		len = sizeof(buf);

	return simple_read_from_buffer(user_buf, count, ppos, buf, len);
}

static const struct file_operations fops_recv = {
	.read = read_file_recv,
	.open = ath9k_debugfs_open,
	.owner = THIS_MODULE,
	.llseek = default_llseek,
};

int ath9k_htc_init_debug(struct ath_hw *ah)
{
	struct ath_common *common = ath9k_hw_common(ah);
	struct ath9k_htc_priv *priv = (struct ath9k_htc_priv *) common->priv;

	if (!ath9k_debugfs_root)
		return -ENOENT;

	priv->debug.debugfs_phy = debugfs_create_dir(wiphy_name(priv->hw->wiphy),
						     ath9k_debugfs_root);
	if (!priv->debug.debugfs_phy)
		goto err;

	priv->debug.debugfs_tgt_stats = debugfs_create_file("tgt_stats", S_IRUSR,
						    priv->debug.debugfs_phy,
						    priv, &fops_tgt_stats);
	if (!priv->debug.debugfs_tgt_stats)
		goto err;


	priv->debug.debugfs_xmit = debugfs_create_file("xmit", S_IRUSR,
						       priv->debug.debugfs_phy,
						       priv, &fops_xmit);
	if (!priv->debug.debugfs_xmit)
		goto err;

	priv->debug.debugfs_recv = debugfs_create_file("recv", S_IRUSR,
						       priv->debug.debugfs_phy,
						       priv, &fops_recv);
	if (!priv->debug.debugfs_recv)
		goto err;

	return 0;

err:
	ath9k_htc_exit_debug(ah);
	return -ENOMEM;
}

void ath9k_htc_exit_debug(struct ath_hw *ah)
{
	struct ath_common *common = ath9k_hw_common(ah);
	struct ath9k_htc_priv *priv = (struct ath9k_htc_priv *) common->priv;

	debugfs_remove(priv->debug.debugfs_recv);
	debugfs_remove(priv->debug.debugfs_xmit);
	debugfs_remove(priv->debug.debugfs_tgt_stats);
	debugfs_remove(priv->debug.debugfs_phy);
}

int ath9k_htc_debug_create_root(void)
{
	ath9k_debugfs_root = debugfs_create_dir(KBUILD_MODNAME, NULL);
	if (!ath9k_debugfs_root)
		return -ENOENT;

	return 0;
}

void ath9k_htc_debug_remove_root(void)
{
	debugfs_remove(ath9k_debugfs_root);
	ath9k_debugfs_root = NULL;
}

#endif /* CONFIG_ATH9K_HTC_DEBUGFS */

/*******/
/* ANI */
/*******/

void ath_start_ani(struct ath9k_htc_priv *priv)
{
	struct ath_common *common = ath9k_hw_common(priv->ah);
	unsigned long timestamp = jiffies_to_msecs(jiffies);

	common->ani.longcal_timer = timestamp;
	common->ani.shortcal_timer = timestamp;
	common->ani.checkani_timer = timestamp;

	ieee80211_queue_delayed_work(common->hw, &priv->ath9k_ani_work,
				     msecs_to_jiffies(ATH_ANI_POLLINTERVAL));
}

void ath9k_ani_work(struct work_struct *work)
{
	struct ath9k_htc_priv *priv =
		container_of(work, struct ath9k_htc_priv,
			     ath9k_ani_work.work);
	struct ath_hw *ah = priv->ah;
	struct ath_common *common = ath9k_hw_common(ah);
	bool longcal = false;
	bool shortcal = false;
	bool aniflag = false;
	unsigned int timestamp = jiffies_to_msecs(jiffies);
	u32 cal_interval, short_cal_interval;

	short_cal_interval = ATH_STA_SHORT_CALINTERVAL;

	/* Only calibrate if awake */
	if (ah->power_mode != ATH9K_PM_AWAKE)
		goto set_timer;

	/* Long calibration runs independently of short calibration. */
	if ((timestamp - common->ani.longcal_timer) >= ATH_LONG_CALINTERVAL) {
		longcal = true;
		ath_dbg(common, ATH_DBG_ANI, "longcal @%lu\n", jiffies);
		common->ani.longcal_timer = timestamp;
	}

	/* Short calibration applies only while caldone is false */
	if (!common->ani.caldone) {
		if ((timestamp - common->ani.shortcal_timer) >=
		    short_cal_interval) {
			shortcal = true;
			ath_dbg(common, ATH_DBG_ANI,
				"shortcal @%lu\n", jiffies);
			common->ani.shortcal_timer = timestamp;
			common->ani.resetcal_timer = timestamp;
		}
	} else {
		if ((timestamp - common->ani.resetcal_timer) >=
		    ATH_RESTART_CALINTERVAL) {
			common->ani.caldone = ath9k_hw_reset_calvalid(ah);
			if (common->ani.caldone)
				common->ani.resetcal_timer = timestamp;
		}
	}

	/* Verify whether we must check ANI */
	if ((timestamp - common->ani.checkani_timer) >= ATH_ANI_POLLINTERVAL) {
		aniflag = true;
		common->ani.checkani_timer = timestamp;
	}

	/* Skip all processing if there's nothing to do. */
	if (longcal || shortcal || aniflag) {

		ath9k_htc_ps_wakeup(priv);

		/* Call ANI routine if necessary */
		if (aniflag)
			ath9k_hw_ani_monitor(ah, ah->curchan);

		/* Perform calibration if necessary */
		if (longcal || shortcal)
			common->ani.caldone =
				ath9k_hw_calibrate(ah, ah->curchan,
						   common->rx_chainmask,
						   longcal);

		ath9k_htc_ps_restore(priv);
	}

set_timer:
	/*
	* Set timer interval based on previous results.
	* The interval must be the shortest necessary to satisfy ANI,
	* short calibration and long calibration.
	*/
	cal_interval = ATH_LONG_CALINTERVAL;
	if (priv->ah->config.enable_ani)
		cal_interval = min(cal_interval, (u32)ATH_ANI_POLLINTERVAL);
	if (!common->ani.caldone)
		cal_interval = min(cal_interval, (u32)short_cal_interval);

	ieee80211_queue_delayed_work(common->hw, &priv->ath9k_ani_work,
				     msecs_to_jiffies(cal_interval));
}

/**********************/
/* mac80211 Callbacks */
/**********************/

static int ath9k_htc_tx(struct ieee80211_hw *hw, struct sk_buff *skb)
{
	struct ieee80211_hdr *hdr;
	struct ath9k_htc_priv *priv = hw->priv;
	int padpos, padsize, ret;

	hdr = (struct ieee80211_hdr *) skb->data;

	/* Add the padding after the header if this is not already done */
	padpos = ath9k_cmn_padpos(hdr->frame_control);
	padsize = padpos & 3;
	if (padsize && skb->len > padpos) {
		if (skb_headroom(skb) < padsize)
			return -1;
		skb_push(skb, padsize);
		memmove(skb->data, skb->data + padsize, padpos);
	}

	ret = ath9k_htc_tx_start(priv, skb);
	if (ret != 0) {
		if (ret == -ENOMEM) {
			ath_dbg(ath9k_hw_common(priv->ah), ATH_DBG_XMIT,
				"Stopping TX queues\n");
			ieee80211_stop_queues(hw);
			spin_lock_bh(&priv->tx_lock);
			priv->tx_queues_stop = true;
			spin_unlock_bh(&priv->tx_lock);
		} else {
			ath_dbg(ath9k_hw_common(priv->ah), ATH_DBG_XMIT,
				"Tx failed\n");
		}
		goto fail_tx;
	}

	return 0;

fail_tx:
	dev_kfree_skb_any(skb);
	return 0;
}

static int ath9k_htc_start(struct ieee80211_hw *hw)
{
	struct ath9k_htc_priv *priv = hw->priv;
	struct ath_hw *ah = priv->ah;
	struct ath_common *common = ath9k_hw_common(ah);
	struct ieee80211_channel *curchan = hw->conf.channel;
	struct ath9k_channel *init_channel;
	int ret = 0;
	enum htc_phymode mode;
	__be16 htc_mode;
	u8 cmd_rsp;

	mutex_lock(&priv->mutex);

	ath_dbg(common, ATH_DBG_CONFIG,
		"Starting driver with initial channel: %d MHz\n",
		curchan->center_freq);

	/* Ensure that HW is awake before flushing RX */
	ath9k_htc_setpower(priv, ATH9K_PM_AWAKE);
	WMI_CMD(WMI_FLUSH_RECV_CMDID);

	/* setup initial channel */
	init_channel = ath9k_cmn_get_curchannel(hw, ah);

	ath9k_hw_htc_resetinit(ah);
	ret = ath9k_hw_reset(ah, init_channel, ah->caldata, false);
	if (ret) {
		ath_err(common,
			"Unable to reset hardware; reset status %d (freq %u MHz)\n",
			ret, curchan->center_freq);
		mutex_unlock(&priv->mutex);
		return ret;
	}

	ath_update_txpow(priv);

	mode = ath9k_htc_get_curmode(priv, init_channel);
	htc_mode = cpu_to_be16(mode);
	WMI_CMD_BUF(WMI_SET_MODE_CMDID, &htc_mode);
	WMI_CMD(WMI_ATH_INIT_CMDID);
	WMI_CMD(WMI_START_RECV_CMDID);

	ath9k_host_rx_init(priv);

	priv->op_flags &= ~OP_INVALID;
	htc_start(priv->htc);

	spin_lock_bh(&priv->tx_lock);
	priv->tx_queues_stop = false;
	spin_unlock_bh(&priv->tx_lock);

	ieee80211_wake_queues(hw);

	if (ah->btcoex_hw.scheme == ATH_BTCOEX_CFG_3WIRE) {
		ath9k_hw_btcoex_set_weight(ah, AR_BT_COEX_WGHT,
					   AR_STOMP_LOW_WLAN_WGHT);
		ath9k_hw_btcoex_enable(ah);
		ath_htc_resume_btcoex_work(priv);
	}
	mutex_unlock(&priv->mutex);

	return ret;
}

static void ath9k_htc_stop(struct ieee80211_hw *hw)
{
	struct ath9k_htc_priv *priv = hw->priv;
	struct ath_hw *ah = priv->ah;
	struct ath_common *common = ath9k_hw_common(ah);
	int ret = 0;
	u8 cmd_rsp;

	/* Cancel all the running timers/work .. */
	cancel_work_sync(&priv->fatal_work);
	cancel_work_sync(&priv->ps_work);
	cancel_delayed_work_sync(&priv->ath9k_led_blink_work);
	ath9k_led_stop_brightness(priv);

	mutex_lock(&priv->mutex);

	if (priv->op_flags & OP_INVALID) {
		ath_dbg(common, ATH_DBG_ANY, "Device not present\n");
		mutex_unlock(&priv->mutex);
		return;
	}

	ath9k_htc_ps_wakeup(priv);
	htc_stop(priv->htc);
	WMI_CMD(WMI_DISABLE_INTR_CMDID);
	WMI_CMD(WMI_DRAIN_TXQ_ALL_CMDID);
	WMI_CMD(WMI_STOP_RECV_CMDID);
	skb_queue_purge(&priv->tx_queue);

	/* Remove monitor interface here */
	if (ah->opmode == NL80211_IFTYPE_MONITOR) {
		if (ath9k_htc_remove_monitor_interface(priv))
			ath_err(common, "Unable to remove monitor interface\n");
		else
			ath_dbg(common, ATH_DBG_CONFIG,
				"Monitor interface removed\n");
	}

	if (ah->btcoex_hw.enabled) {
		ath9k_hw_btcoex_disable(ah);
		if (ah->btcoex_hw.scheme == ATH_BTCOEX_CFG_3WIRE)
			ath_htc_cancel_btcoex_work(priv);
	}

	ath9k_hw_phy_disable(ah);
	ath9k_hw_disable(ah);
	ath9k_htc_ps_restore(priv);
	ath9k_htc_setpower(priv, ATH9K_PM_FULL_SLEEP);

	priv->op_flags |= OP_INVALID;

	ath_dbg(common, ATH_DBG_CONFIG, "Driver halt\n");
	mutex_unlock(&priv->mutex);
}

static int ath9k_htc_add_interface(struct ieee80211_hw *hw,
				   struct ieee80211_vif *vif)
{
	struct ath9k_htc_priv *priv = hw->priv;
	struct ath9k_htc_vif *avp = (void *)vif->drv_priv;
	struct ath_common *common = ath9k_hw_common(priv->ah);
	struct ath9k_htc_target_vif hvif;
	int ret = 0;
	u8 cmd_rsp;

	mutex_lock(&priv->mutex);

	/* Only one interface for now */
	if (priv->nvifs > 0) {
		ret = -ENOBUFS;
		goto out;
	}

	ath9k_htc_ps_wakeup(priv);
	memset(&hvif, 0, sizeof(struct ath9k_htc_target_vif));
	memcpy(&hvif.myaddr, vif->addr, ETH_ALEN);

	switch (vif->type) {
	case NL80211_IFTYPE_STATION:
		hvif.opmode = cpu_to_be32(HTC_M_STA);
		break;
	case NL80211_IFTYPE_ADHOC:
		hvif.opmode = cpu_to_be32(HTC_M_IBSS);
		break;
	default:
		ath_err(common,
			"Interface type %d not yet supported\n", vif->type);
		ret = -EOPNOTSUPP;
		goto out;
	}

	ath_dbg(common, ATH_DBG_CONFIG,
		"Attach a VIF of type: %d\n", vif->type);

	priv->ah->opmode = vif->type;

	/* Index starts from zero on the target */
	avp->index = hvif.index = priv->nvifs;
	hvif.rtsthreshold = cpu_to_be16(2304);
	WMI_CMD_BUF(WMI_VAP_CREATE_CMDID, &hvif);
	if (ret)
		goto out;

	priv->nvifs++;

	/*
	 * We need a node in target to tx mgmt frames
	 * before association.
	 */
	ret = ath9k_htc_add_station(priv, vif, NULL);
	if (ret)
		goto out;

	ret = ath9k_htc_update_cap_target(priv);
	if (ret)
		ath_dbg(common, ATH_DBG_CONFIG,
			"Failed to update capability in target\n");

	priv->vif = vif;
out:
	ath9k_htc_ps_restore(priv);
	mutex_unlock(&priv->mutex);

	return ret;
}

static void ath9k_htc_remove_interface(struct ieee80211_hw *hw,
				       struct ieee80211_vif *vif)
{
	struct ath9k_htc_priv *priv = hw->priv;
	struct ath_common *common = ath9k_hw_common(priv->ah);
	struct ath9k_htc_vif *avp = (void *)vif->drv_priv;
	struct ath9k_htc_target_vif hvif;
	int ret = 0;
	u8 cmd_rsp;

	ath_dbg(common, ATH_DBG_CONFIG, "Detach Interface\n");

	mutex_lock(&priv->mutex);
	ath9k_htc_ps_wakeup(priv);

	memset(&hvif, 0, sizeof(struct ath9k_htc_target_vif));
	memcpy(&hvif.myaddr, vif->addr, ETH_ALEN);
	hvif.index = avp->index;
	WMI_CMD_BUF(WMI_VAP_REMOVE_CMDID, &hvif);
	priv->nvifs--;

	ath9k_htc_remove_station(priv, vif, NULL);
	priv->vif = NULL;

	ath9k_htc_ps_restore(priv);
	mutex_unlock(&priv->mutex);
}

static int ath9k_htc_config(struct ieee80211_hw *hw, u32 changed)
{
	struct ath9k_htc_priv *priv = hw->priv;
	struct ath_common *common = ath9k_hw_common(priv->ah);
	struct ieee80211_conf *conf = &hw->conf;

	mutex_lock(&priv->mutex);

	if (changed & IEEE80211_CONF_CHANGE_IDLE) {
		bool enable_radio = false;
		bool idle = !!(conf->flags & IEEE80211_CONF_IDLE);

		mutex_lock(&priv->htc_pm_lock);
		if (!idle && priv->ps_idle)
			enable_radio = true;
		priv->ps_idle = idle;
		mutex_unlock(&priv->htc_pm_lock);

		if (enable_radio) {
			ath_dbg(common, ATH_DBG_CONFIG,
				"not-idle: enabling radio\n");
			ath9k_htc_setpower(priv, ATH9K_PM_AWAKE);
			ath9k_htc_radio_enable(hw);
		}
	}

	/*
	 * Monitor interface should be added before
	 * IEEE80211_CONF_CHANGE_CHANNEL is handled.
	 */
	if (changed & IEEE80211_CONF_CHANGE_MONITOR) {
		if (conf->flags & IEEE80211_CONF_MONITOR) {
			if (ath9k_htc_add_monitor_interface(priv))
				ath_err(common, "Failed to set monitor mode\n");
			else
				ath_dbg(common, ATH_DBG_CONFIG,
					"HW opmode set to Monitor mode\n");
		}
	}

	if (changed & IEEE80211_CONF_CHANGE_CHANNEL) {
		struct ieee80211_channel *curchan = hw->conf.channel;
		int pos = curchan->hw_value;

		ath_dbg(common, ATH_DBG_CONFIG, "Set channel: %d MHz\n",
			curchan->center_freq);

		ath9k_cmn_update_ichannel(&priv->ah->channels[pos],
					  hw->conf.channel,
					  hw->conf.channel_type);

		if (ath9k_htc_set_channel(priv, hw, &priv->ah->channels[pos]) < 0) {
			ath_err(common, "Unable to set channel\n");
			mutex_unlock(&priv->mutex);
			return -EINVAL;
		}

	}

	if (changed & IEEE80211_CONF_CHANGE_PS) {
		if (conf->flags & IEEE80211_CONF_PS) {
			ath9k_htc_setpower(priv, ATH9K_PM_NETWORK_SLEEP);
			priv->ps_enabled = true;
		} else {
			priv->ps_enabled = false;
			cancel_work_sync(&priv->ps_work);
			ath9k_htc_setpower(priv, ATH9K_PM_AWAKE);
		}
	}

	if (changed & IEEE80211_CONF_CHANGE_POWER) {
		priv->txpowlimit = 2 * conf->power_level;
		ath_update_txpow(priv);
<<<<<<< HEAD
	}

	if (changed & IEEE80211_CONF_CHANGE_MONITOR) {
		if (conf->flags & IEEE80211_CONF_MONITOR) {
			if (ath9k_htc_add_monitor_interface(priv))
				ath_err(common, "Failed to set monitor mode\n");
			else
				ath_dbg(common, ATH_DBG_CONFIG,
					"HW opmode set to Monitor mode\n");
		}
=======
>>>>>>> 63310467
	}

	if (changed & IEEE80211_CONF_CHANGE_IDLE) {
		mutex_lock(&priv->htc_pm_lock);
		if (!priv->ps_idle) {
			mutex_unlock(&priv->htc_pm_lock);
			goto out;
		}
		mutex_unlock(&priv->htc_pm_lock);

		ath_dbg(common, ATH_DBG_CONFIG,
			"idle: disabling radio\n");
		ath9k_htc_radio_disable(hw);
	}

out:
	mutex_unlock(&priv->mutex);
	return 0;
}

#define SUPPORTED_FILTERS			\
	(FIF_PROMISC_IN_BSS |			\
	FIF_ALLMULTI |				\
	FIF_CONTROL |				\
	FIF_PSPOLL |				\
	FIF_OTHER_BSS |				\
	FIF_BCN_PRBRESP_PROMISC |		\
	FIF_PROBE_REQ |				\
	FIF_FCSFAIL)

static void ath9k_htc_configure_filter(struct ieee80211_hw *hw,
				       unsigned int changed_flags,
				       unsigned int *total_flags,
				       u64 multicast)
{
	struct ath9k_htc_priv *priv = hw->priv;
	u32 rfilt;

	mutex_lock(&priv->mutex);
	ath9k_htc_ps_wakeup(priv);

	changed_flags &= SUPPORTED_FILTERS;
	*total_flags &= SUPPORTED_FILTERS;

	priv->rxfilter = *total_flags;
	rfilt = ath9k_htc_calcrxfilter(priv);
	ath9k_hw_setrxfilter(priv->ah, rfilt);

	ath_dbg(ath9k_hw_common(priv->ah), ATH_DBG_CONFIG,
		"Set HW RX filter: 0x%x\n", rfilt);

	ath9k_htc_ps_restore(priv);
	mutex_unlock(&priv->mutex);
}

static int ath9k_htc_sta_add(struct ieee80211_hw *hw,
			     struct ieee80211_vif *vif,
			     struct ieee80211_sta *sta)
{
	struct ath9k_htc_priv *priv = hw->priv;
	int ret;

	mutex_lock(&priv->mutex);
	ath9k_htc_ps_wakeup(priv);
	ret = ath9k_htc_add_station(priv, vif, sta);
	if (!ret)
		ath9k_htc_init_rate(priv, sta);
	ath9k_htc_ps_restore(priv);
	mutex_unlock(&priv->mutex);

	return ret;
}

static int ath9k_htc_sta_remove(struct ieee80211_hw *hw,
				struct ieee80211_vif *vif,
				struct ieee80211_sta *sta)
{
	struct ath9k_htc_priv *priv = hw->priv;
	int ret;

	mutex_lock(&priv->mutex);
	ath9k_htc_ps_wakeup(priv);
	ret = ath9k_htc_remove_station(priv, vif, sta);
	ath9k_htc_ps_restore(priv);
	mutex_unlock(&priv->mutex);

	return ret;
}

static int ath9k_htc_conf_tx(struct ieee80211_hw *hw, u16 queue,
			     const struct ieee80211_tx_queue_params *params)
{
	struct ath9k_htc_priv *priv = hw->priv;
	struct ath_common *common = ath9k_hw_common(priv->ah);
	struct ath9k_tx_queue_info qi;
	int ret = 0, qnum;

	if (queue >= WME_NUM_AC)
		return 0;

	mutex_lock(&priv->mutex);
	ath9k_htc_ps_wakeup(priv);

	memset(&qi, 0, sizeof(struct ath9k_tx_queue_info));

	qi.tqi_aifs = params->aifs;
	qi.tqi_cwmin = params->cw_min;
	qi.tqi_cwmax = params->cw_max;
	qi.tqi_burstTime = params->txop;

	qnum = get_hw_qnum(queue, priv->hwq_map);

	ath_dbg(common, ATH_DBG_CONFIG,
		"Configure tx [queue/hwq] [%d/%d],  aifs: %d, cw_min: %d, cw_max: %d, txop: %d\n",
		queue, qnum, params->aifs, params->cw_min,
		params->cw_max, params->txop);

	ret = ath_htc_txq_update(priv, qnum, &qi);
	if (ret) {
		ath_err(common, "TXQ Update failed\n");
		goto out;
	}

	if ((priv->ah->opmode == NL80211_IFTYPE_ADHOC) &&
	    (qnum == priv->hwq_map[WME_AC_BE]))
		    ath9k_htc_beaconq_config(priv);
out:
	ath9k_htc_ps_restore(priv);
	mutex_unlock(&priv->mutex);

	return ret;
}

static int ath9k_htc_set_key(struct ieee80211_hw *hw,
			     enum set_key_cmd cmd,
			     struct ieee80211_vif *vif,
			     struct ieee80211_sta *sta,
			     struct ieee80211_key_conf *key)
{
	struct ath9k_htc_priv *priv = hw->priv;
	struct ath_common *common = ath9k_hw_common(priv->ah);
	int ret = 0;

	if (htc_modparam_nohwcrypt)
		return -ENOSPC;

	mutex_lock(&priv->mutex);
	ath_dbg(common, ATH_DBG_CONFIG, "Set HW Key\n");
	ath9k_htc_ps_wakeup(priv);

	switch (cmd) {
	case SET_KEY:
		ret = ath_key_config(common, vif, sta, key);
		if (ret >= 0) {
			key->hw_key_idx = ret;
			/* push IV and Michael MIC generation to stack */
			key->flags |= IEEE80211_KEY_FLAG_GENERATE_IV;
			if (key->cipher == WLAN_CIPHER_SUITE_TKIP)
				key->flags |= IEEE80211_KEY_FLAG_GENERATE_MMIC;
			if (priv->ah->sw_mgmt_crypto &&
			    key->cipher == WLAN_CIPHER_SUITE_CCMP)
				key->flags |= IEEE80211_KEY_FLAG_SW_MGMT;
			ret = 0;
		}
		break;
	case DISABLE_KEY:
		ath_key_delete(common, key);
		break;
	default:
		ret = -EINVAL;
	}

	ath9k_htc_ps_restore(priv);
	mutex_unlock(&priv->mutex);

	return ret;
}

static void ath9k_htc_bss_info_changed(struct ieee80211_hw *hw,
				       struct ieee80211_vif *vif,
				       struct ieee80211_bss_conf *bss_conf,
				       u32 changed)
{
	struct ath9k_htc_priv *priv = hw->priv;
	struct ath_hw *ah = priv->ah;
	struct ath_common *common = ath9k_hw_common(ah);

	mutex_lock(&priv->mutex);
	ath9k_htc_ps_wakeup(priv);

	if (changed & BSS_CHANGED_ASSOC) {
		common->curaid = bss_conf->assoc ?
				 bss_conf->aid : 0;
		ath_dbg(common, ATH_DBG_CONFIG, "BSS Changed ASSOC %d\n",
			bss_conf->assoc);

		if (bss_conf->assoc) {
			priv->op_flags |= OP_ASSOCIATED;
			ath_start_ani(priv);
		} else {
			priv->op_flags &= ~OP_ASSOCIATED;
			cancel_delayed_work_sync(&priv->ath9k_ani_work);
		}
	}

	if (changed & BSS_CHANGED_BSSID) {
		/* Set BSSID */
		memcpy(common->curbssid, bss_conf->bssid, ETH_ALEN);
		ath9k_hw_write_associd(ah);

		ath_dbg(common, ATH_DBG_CONFIG,
			"BSSID: %pM aid: 0x%x\n",
			common->curbssid, common->curaid);
	}

	if ((changed & BSS_CHANGED_BEACON_INT) ||
	    (changed & BSS_CHANGED_BEACON) ||
	    ((changed & BSS_CHANGED_BEACON_ENABLED) &&
	    bss_conf->enable_beacon)) {
		priv->op_flags |= OP_ENABLE_BEACON;
		ath9k_htc_beacon_config(priv, vif);
	}

	if ((changed & BSS_CHANGED_BEACON_ENABLED) &&
	    !bss_conf->enable_beacon) {
		priv->op_flags &= ~OP_ENABLE_BEACON;
		ath9k_htc_beacon_config(priv, vif);
	}

	if (changed & BSS_CHANGED_ERP_PREAMBLE) {
		ath_dbg(common, ATH_DBG_CONFIG, "BSS Changed PREAMBLE %d\n",
			bss_conf->use_short_preamble);
		if (bss_conf->use_short_preamble)
			priv->op_flags |= OP_PREAMBLE_SHORT;
		else
			priv->op_flags &= ~OP_PREAMBLE_SHORT;
	}

	if (changed & BSS_CHANGED_ERP_CTS_PROT) {
		ath_dbg(common, ATH_DBG_CONFIG, "BSS Changed CTS PROT %d\n",
			bss_conf->use_cts_prot);
		if (bss_conf->use_cts_prot &&
		    hw->conf.channel->band != IEEE80211_BAND_5GHZ)
			priv->op_flags |= OP_PROTECT_ENABLE;
		else
			priv->op_flags &= ~OP_PROTECT_ENABLE;
	}

	if (changed & BSS_CHANGED_ERP_SLOT) {
		if (bss_conf->use_short_slot)
			ah->slottime = 9;
		else
			ah->slottime = 20;

		ath9k_hw_init_global_settings(ah);
	}

	if (changed & BSS_CHANGED_HT)
		ath9k_htc_update_rate(priv, vif, bss_conf);

	ath9k_htc_ps_restore(priv);
	mutex_unlock(&priv->mutex);
}

static u64 ath9k_htc_get_tsf(struct ieee80211_hw *hw)
{
	struct ath9k_htc_priv *priv = hw->priv;
	u64 tsf;

	mutex_lock(&priv->mutex);
	ath9k_htc_ps_wakeup(priv);
	tsf = ath9k_hw_gettsf64(priv->ah);
	ath9k_htc_ps_restore(priv);
	mutex_unlock(&priv->mutex);

	return tsf;
}

static void ath9k_htc_set_tsf(struct ieee80211_hw *hw, u64 tsf)
{
	struct ath9k_htc_priv *priv = hw->priv;

	mutex_lock(&priv->mutex);
	ath9k_htc_ps_wakeup(priv);
	ath9k_hw_settsf64(priv->ah, tsf);
	ath9k_htc_ps_restore(priv);
	mutex_unlock(&priv->mutex);
}

static void ath9k_htc_reset_tsf(struct ieee80211_hw *hw)
{
	struct ath9k_htc_priv *priv = hw->priv;

	mutex_lock(&priv->mutex);
	ath9k_htc_ps_wakeup(priv);
	ath9k_hw_reset_tsf(priv->ah);
	ath9k_htc_ps_restore(priv);
	mutex_unlock(&priv->mutex);
}

static int ath9k_htc_ampdu_action(struct ieee80211_hw *hw,
				  struct ieee80211_vif *vif,
				  enum ieee80211_ampdu_mlme_action action,
				  struct ieee80211_sta *sta,
				  u16 tid, u16 *ssn)
{
	struct ath9k_htc_priv *priv = hw->priv;
	struct ath9k_htc_sta *ista;
	int ret = 0;

	switch (action) {
	case IEEE80211_AMPDU_RX_START:
		break;
	case IEEE80211_AMPDU_RX_STOP:
		break;
	case IEEE80211_AMPDU_TX_START:
		ret = ath9k_htc_tx_aggr_oper(priv, vif, sta, action, tid);
		if (!ret)
			ieee80211_start_tx_ba_cb_irqsafe(vif, sta->addr, tid);
		break;
	case IEEE80211_AMPDU_TX_STOP:
		ath9k_htc_tx_aggr_oper(priv, vif, sta, action, tid);
		ieee80211_stop_tx_ba_cb_irqsafe(vif, sta->addr, tid);
		break;
	case IEEE80211_AMPDU_TX_OPERATIONAL:
		ista = (struct ath9k_htc_sta *) sta->drv_priv;
		spin_lock_bh(&priv->tx_lock);
		ista->tid_state[tid] = AGGR_OPERATIONAL;
		spin_unlock_bh(&priv->tx_lock);
		break;
	default:
		ath_err(ath9k_hw_common(priv->ah), "Unknown AMPDU action\n");
	}

	return ret;
}

static void ath9k_htc_sw_scan_start(struct ieee80211_hw *hw)
{
	struct ath9k_htc_priv *priv = hw->priv;

	mutex_lock(&priv->mutex);
	spin_lock_bh(&priv->beacon_lock);
	priv->op_flags |= OP_SCANNING;
	spin_unlock_bh(&priv->beacon_lock);
	cancel_work_sync(&priv->ps_work);
	if (priv->op_flags & OP_ASSOCIATED)
		cancel_delayed_work_sync(&priv->ath9k_ani_work);
	mutex_unlock(&priv->mutex);
}

static void ath9k_htc_sw_scan_complete(struct ieee80211_hw *hw)
{
	struct ath9k_htc_priv *priv = hw->priv;

	mutex_lock(&priv->mutex);
	ath9k_htc_ps_wakeup(priv);
	spin_lock_bh(&priv->beacon_lock);
	priv->op_flags &= ~OP_SCANNING;
	spin_unlock_bh(&priv->beacon_lock);
	if (priv->op_flags & OP_ASSOCIATED) {
		ath9k_htc_beacon_config(priv, priv->vif);
		ath_start_ani(priv);
	}
	ath9k_htc_ps_restore(priv);
	mutex_unlock(&priv->mutex);
}

static int ath9k_htc_set_rts_threshold(struct ieee80211_hw *hw, u32 value)
{
	return 0;
}

static void ath9k_htc_set_coverage_class(struct ieee80211_hw *hw,
					 u8 coverage_class)
{
	struct ath9k_htc_priv *priv = hw->priv;

	mutex_lock(&priv->mutex);
	ath9k_htc_ps_wakeup(priv);
	priv->ah->coverage_class = coverage_class;
	ath9k_hw_init_global_settings(priv->ah);
	ath9k_htc_ps_restore(priv);
	mutex_unlock(&priv->mutex);
}

struct ieee80211_ops ath9k_htc_ops = {
	.tx                 = ath9k_htc_tx,
	.start              = ath9k_htc_start,
	.stop               = ath9k_htc_stop,
	.add_interface      = ath9k_htc_add_interface,
	.remove_interface   = ath9k_htc_remove_interface,
	.config             = ath9k_htc_config,
	.configure_filter   = ath9k_htc_configure_filter,
	.sta_add            = ath9k_htc_sta_add,
	.sta_remove         = ath9k_htc_sta_remove,
	.conf_tx            = ath9k_htc_conf_tx,
	.bss_info_changed   = ath9k_htc_bss_info_changed,
	.set_key            = ath9k_htc_set_key,
	.get_tsf            = ath9k_htc_get_tsf,
	.set_tsf            = ath9k_htc_set_tsf,
	.reset_tsf          = ath9k_htc_reset_tsf,
	.ampdu_action       = ath9k_htc_ampdu_action,
	.sw_scan_start      = ath9k_htc_sw_scan_start,
	.sw_scan_complete   = ath9k_htc_sw_scan_complete,
	.set_rts_threshold  = ath9k_htc_set_rts_threshold,
	.rfkill_poll        = ath9k_htc_rfkill_poll_state,
	.set_coverage_class = ath9k_htc_set_coverage_class,
};<|MERGE_RESOLUTION|>--- conflicted
+++ resolved
@@ -301,8 +301,6 @@
 
 	priv->nstations++;
 
-<<<<<<< HEAD
-=======
 	/*
 	 * Set chainmask etc. on the target.
 	 */
@@ -313,7 +311,6 @@
 
 	priv->ah->is_monitoring = true;
 
->>>>>>> 63310467
 	return 0;
 
 err_vif:
@@ -341,10 +338,7 @@
 	}
 
 	priv->nstations--;
-<<<<<<< HEAD
-=======
 	priv->ah->is_monitoring = false;
->>>>>>> 63310467
 
 	return 0;
 }
@@ -1250,19 +1244,6 @@
 	if (changed & IEEE80211_CONF_CHANGE_POWER) {
 		priv->txpowlimit = 2 * conf->power_level;
 		ath_update_txpow(priv);
-<<<<<<< HEAD
-	}
-
-	if (changed & IEEE80211_CONF_CHANGE_MONITOR) {
-		if (conf->flags & IEEE80211_CONF_MONITOR) {
-			if (ath9k_htc_add_monitor_interface(priv))
-				ath_err(common, "Failed to set monitor mode\n");
-			else
-				ath_dbg(common, ATH_DBG_CONFIG,
-					"HW opmode set to Monitor mode\n");
-		}
-=======
->>>>>>> 63310467
 	}
 
 	if (changed & IEEE80211_CONF_CHANGE_IDLE) {
