/*
 * Copyright (c) 2010 Atheros Communications Inc.
 *
 * Permission to use, copy, modify, and/or distribute this software for any
 * purpose with or without fee is hereby granted, provided that the above
 * copyright notice and this permission notice appear in all copies.
 *
 * THE SOFTWARE IS PROVIDED "AS IS" AND THE AUTHOR DISCLAIMS ALL WARRANTIES
 * WITH REGARD TO THIS SOFTWARE INCLUDING ALL IMPLIED WARRANTIES OF
 * MERCHANTABILITY AND FITNESS. IN NO EVENT SHALL THE AUTHOR BE LIABLE FOR
 * ANY SPECIAL, DIRECT, INDIRECT, OR CONSEQUENTIAL DAMAGES OR ANY DAMAGES
 * WHATSOEVER RESULTING FROM LOSS OF USE, DATA OR PROFITS, WHETHER IN AN
 * ACTION OF CONTRACT, NEGLIGENCE OR OTHER TORTIOUS ACTION, ARISING OUT OF
 * OR IN CONNECTION WITH THE USE OR PERFORMANCE OF THIS SOFTWARE.
 */

#include "htc.h"

#ifdef CONFIG_ATH9K_HTC_DEBUGFS
static struct dentry *ath9k_debugfs_root;
#endif

/*************/
/* Utilities */
/*************/

/* HACK Alert: Use 11NG for 2.4, use 11NA for 5 */
static enum htc_phymode ath9k_htc_get_curmode(struct ath9k_htc_priv *priv,
					      struct ath9k_channel *ichan)
{
	enum htc_phymode mode;

	mode = HTC_MODE_AUTO;

	switch (ichan->chanmode) {
	case CHANNEL_G:
	case CHANNEL_G_HT20:
	case CHANNEL_G_HT40PLUS:
	case CHANNEL_G_HT40MINUS:
		mode = HTC_MODE_11NG;
		break;
	case CHANNEL_A:
	case CHANNEL_A_HT20:
	case CHANNEL_A_HT40PLUS:
	case CHANNEL_A_HT40MINUS:
		mode = HTC_MODE_11NA;
		break;
	default:
		break;
	}

	return mode;
}

bool ath9k_htc_setpower(struct ath9k_htc_priv *priv,
			enum ath9k_power_mode mode)
{
	bool ret;

	mutex_lock(&priv->htc_pm_lock);
	ret = ath9k_hw_setpower(priv->ah, mode);
	mutex_unlock(&priv->htc_pm_lock);

	return ret;
}

void ath9k_htc_ps_wakeup(struct ath9k_htc_priv *priv)
{
	mutex_lock(&priv->htc_pm_lock);
	if (++priv->ps_usecount != 1)
		goto unlock;
	ath9k_hw_setpower(priv->ah, ATH9K_PM_AWAKE);

unlock:
	mutex_unlock(&priv->htc_pm_lock);
}

void ath9k_htc_ps_restore(struct ath9k_htc_priv *priv)
{
	mutex_lock(&priv->htc_pm_lock);
	if (--priv->ps_usecount != 0)
		goto unlock;

	if (priv->ps_idle)
		ath9k_hw_setpower(priv->ah, ATH9K_PM_FULL_SLEEP);
	else if (priv->ps_enabled)
		ath9k_hw_setpower(priv->ah, ATH9K_PM_NETWORK_SLEEP);

unlock:
	mutex_unlock(&priv->htc_pm_lock);
}

void ath9k_ps_work(struct work_struct *work)
{
	struct ath9k_htc_priv *priv =
		container_of(work, struct ath9k_htc_priv,
			     ps_work);
	ath9k_htc_setpower(priv, ATH9K_PM_AWAKE);

	/* The chip wakes up after receiving the first beacon
	   while network sleep is enabled. For the driver to
	   be in sync with the hw, set the chip to awake and
	   only then set it to sleep.
	 */
	ath9k_htc_setpower(priv, ATH9K_PM_NETWORK_SLEEP);
}

static void ath9k_htc_vif_iter(void *data, u8 *mac, struct ieee80211_vif *vif)
{
	struct ath9k_htc_priv *priv = data;
	struct ieee80211_bss_conf *bss_conf = &vif->bss_conf;

	if ((vif->type == NL80211_IFTYPE_AP) && bss_conf->enable_beacon)
		priv->reconfig_beacon = true;

	if (bss_conf->assoc) {
		priv->rearm_ani = true;
		priv->reconfig_beacon = true;
	}
}

static void ath9k_htc_vif_reconfig(struct ath9k_htc_priv *priv)
{
	priv->rearm_ani = false;
	priv->reconfig_beacon = false;

	ieee80211_iterate_active_interfaces_atomic(priv->hw,
						   ath9k_htc_vif_iter, priv);
	if (priv->rearm_ani)
		ath9k_htc_start_ani(priv);

	if (priv->reconfig_beacon) {
		ath9k_htc_ps_wakeup(priv);
		ath9k_htc_beacon_reconfig(priv);
		ath9k_htc_ps_restore(priv);
	}
}

static void ath9k_htc_bssid_iter(void *data, u8 *mac, struct ieee80211_vif *vif)
{
	struct ath9k_vif_iter_data *iter_data = data;
	int i;

	for (i = 0; i < ETH_ALEN; i++)
		iter_data->mask[i] &= ~(iter_data->hw_macaddr[i] ^ mac[i]);
}

static void ath9k_htc_set_bssid_mask(struct ath9k_htc_priv *priv,
				     struct ieee80211_vif *vif)
{
	struct ath_common *common = ath9k_hw_common(priv->ah);
	struct ath9k_vif_iter_data iter_data;

	/*
	 * Use the hardware MAC address as reference, the hardware uses it
	 * together with the BSSID mask when matching addresses.
	 */
	iter_data.hw_macaddr = common->macaddr;
	memset(&iter_data.mask, 0xff, ETH_ALEN);

	if (vif)
		ath9k_htc_bssid_iter(&iter_data, vif->addr, vif);

	/* Get list of all active MAC addresses */
	ieee80211_iterate_active_interfaces_atomic(priv->hw, ath9k_htc_bssid_iter,
						   &iter_data);

	memcpy(common->bssidmask, iter_data.mask, ETH_ALEN);
	ath_hw_setbssidmask(common);
}

static void ath9k_htc_set_opmode(struct ath9k_htc_priv *priv)
{
	if (priv->num_ibss_vif)
		priv->ah->opmode = NL80211_IFTYPE_ADHOC;
	else if (priv->num_ap_vif)
		priv->ah->opmode = NL80211_IFTYPE_AP;
	else
		priv->ah->opmode = NL80211_IFTYPE_STATION;

	ath9k_hw_setopmode(priv->ah);
}

void ath9k_htc_reset(struct ath9k_htc_priv *priv)
{
	struct ath_hw *ah = priv->ah;
	struct ath_common *common = ath9k_hw_common(ah);
	struct ieee80211_channel *channel = priv->hw->conf.channel;
	struct ath9k_hw_cal_data *caldata = NULL;
	enum htc_phymode mode;
	__be16 htc_mode;
	u8 cmd_rsp;
	int ret;

	mutex_lock(&priv->mutex);
	ath9k_htc_ps_wakeup(priv);

	ath9k_htc_stop_ani(priv);
	ieee80211_stop_queues(priv->hw);
	htc_stop(priv->htc);
	WMI_CMD(WMI_DISABLE_INTR_CMDID);
	WMI_CMD(WMI_DRAIN_TXQ_ALL_CMDID);
	WMI_CMD(WMI_STOP_RECV_CMDID);

	caldata = &priv->caldata;
	ret = ath9k_hw_reset(ah, ah->curchan, caldata, false);
	if (ret) {
		ath_err(common,
			"Unable to reset device (%u Mhz) reset status %d\n",
			channel->center_freq, ret);
	}

	ath9k_cmn_update_txpow(ah, priv->curtxpow, priv->txpowlimit,
			       &priv->curtxpow);

	WMI_CMD(WMI_START_RECV_CMDID);
	ath9k_host_rx_init(priv);

	mode = ath9k_htc_get_curmode(priv, ah->curchan);
	htc_mode = cpu_to_be16(mode);
	WMI_CMD_BUF(WMI_SET_MODE_CMDID, &htc_mode);

	WMI_CMD(WMI_ENABLE_INTR_CMDID);
	htc_start(priv->htc);
	ath9k_htc_vif_reconfig(priv);
	ieee80211_wake_queues(priv->hw);

	ath9k_htc_ps_restore(priv);
	mutex_unlock(&priv->mutex);
}

static int ath9k_htc_set_channel(struct ath9k_htc_priv *priv,
				 struct ieee80211_hw *hw,
				 struct ath9k_channel *hchan)
{
	struct ath_hw *ah = priv->ah;
	struct ath_common *common = ath9k_hw_common(ah);
	struct ieee80211_conf *conf = &common->hw->conf;
	bool fastcc;
	struct ieee80211_channel *channel = hw->conf.channel;
	struct ath9k_hw_cal_data *caldata = NULL;
	enum htc_phymode mode;
	__be16 htc_mode;
	u8 cmd_rsp;
	int ret;

	if (priv->op_flags & OP_INVALID)
		return -EIO;

	fastcc = !!(hw->conf.flags & IEEE80211_CONF_OFFCHANNEL);

	ath9k_htc_ps_wakeup(priv);
	htc_stop(priv->htc);
	WMI_CMD(WMI_DISABLE_INTR_CMDID);
	WMI_CMD(WMI_DRAIN_TXQ_ALL_CMDID);
	WMI_CMD(WMI_STOP_RECV_CMDID);

	ath_dbg(common, ATH_DBG_CONFIG,
		"(%u MHz) -> (%u MHz), HT: %d, HT40: %d fastcc: %d\n",
		priv->ah->curchan->channel,
		channel->center_freq, conf_is_ht(conf), conf_is_ht40(conf),
		fastcc);

	if (!fastcc)
		caldata = &priv->caldata;
	ret = ath9k_hw_reset(ah, hchan, caldata, fastcc);
	if (ret) {
		ath_err(common,
			"Unable to reset channel (%u Mhz) reset status %d\n",
			channel->center_freq, ret);
		goto err;
	}

	ath9k_cmn_update_txpow(ah, priv->curtxpow, priv->txpowlimit,
			       &priv->curtxpow);

	WMI_CMD(WMI_START_RECV_CMDID);
	if (ret)
		goto err;

	ath9k_host_rx_init(priv);

	mode = ath9k_htc_get_curmode(priv, hchan);
	htc_mode = cpu_to_be16(mode);
	WMI_CMD_BUF(WMI_SET_MODE_CMDID, &htc_mode);
	if (ret)
		goto err;

	WMI_CMD(WMI_ENABLE_INTR_CMDID);
	if (ret)
		goto err;

	htc_start(priv->htc);

	if (!(priv->op_flags & OP_SCANNING) &&
	    !(hw->conf.flags & IEEE80211_CONF_OFFCHANNEL))
		ath9k_htc_vif_reconfig(priv);

err:
	ath9k_htc_ps_restore(priv);
	return ret;
}

/*
 * Monitor mode handling is a tad complicated because the firmware requires
 * an interface to be created exclusively, while mac80211 doesn't associate
 * an interface with the mode.
 *
 * So, for now, only one monitor interface can be configured.
 */
static void __ath9k_htc_remove_monitor_interface(struct ath9k_htc_priv *priv)
{
	struct ath_common *common = ath9k_hw_common(priv->ah);
	struct ath9k_htc_target_vif hvif;
	int ret = 0;
	u8 cmd_rsp;

	memset(&hvif, 0, sizeof(struct ath9k_htc_target_vif));
	memcpy(&hvif.myaddr, common->macaddr, ETH_ALEN);
	hvif.index = priv->mon_vif_idx;
	WMI_CMD_BUF(WMI_VAP_REMOVE_CMDID, &hvif);
	priv->nvifs--;
	priv->vif_slot &= ~(1 << priv->mon_vif_idx);
}

static int ath9k_htc_add_monitor_interface(struct ath9k_htc_priv *priv)
{
	struct ath_common *common = ath9k_hw_common(priv->ah);
	struct ath9k_htc_target_vif hvif;
	struct ath9k_htc_target_sta tsta;
	int ret = 0, sta_idx;
	u8 cmd_rsp;

	if ((priv->nvifs >= ATH9K_HTC_MAX_VIF) ||
	    (priv->nstations >= ATH9K_HTC_MAX_STA)) {
		ret = -ENOBUFS;
		goto err_vif;
	}

	sta_idx = ffz(priv->sta_slot);
	if ((sta_idx < 0) || (sta_idx > ATH9K_HTC_MAX_STA)) {
		ret = -ENOBUFS;
		goto err_vif;
	}

	/*
	 * Add an interface.
	 */
	memset(&hvif, 0, sizeof(struct ath9k_htc_target_vif));
	memcpy(&hvif.myaddr, common->macaddr, ETH_ALEN);

	hvif.opmode = cpu_to_be32(HTC_M_MONITOR);
	hvif.index = ffz(priv->vif_slot);

	WMI_CMD_BUF(WMI_VAP_CREATE_CMDID, &hvif);
	if (ret)
		goto err_vif;

	/*
	 * Assign the monitor interface index as a special case here.
	 * This is needed when the interface is brought down.
	 */
	priv->mon_vif_idx = hvif.index;
	priv->vif_slot |= (1 << hvif.index);

	/*
	 * Set the hardware mode to monitor only if there are no
	 * other interfaces.
	 */
	if (!priv->nvifs)
		priv->ah->opmode = NL80211_IFTYPE_MONITOR;

	priv->nvifs++;

	/*
	 * Associate a station with the interface for packet injection.
	 */
	memset(&tsta, 0, sizeof(struct ath9k_htc_target_sta));

	memcpy(&tsta.macaddr, common->macaddr, ETH_ALEN);

	tsta.is_vif_sta = 1;
	tsta.sta_index = sta_idx;
	tsta.vif_index = hvif.index;
	tsta.maxampdu = 0xffff;

	WMI_CMD_BUF(WMI_NODE_CREATE_CMDID, &tsta);
	if (ret) {
		ath_err(common, "Unable to add station entry for monitor mode\n");
		goto err_sta;
	}

	priv->sta_slot |= (1 << sta_idx);
	priv->nstations++;
	priv->vif_sta_pos[priv->mon_vif_idx] = sta_idx;
	priv->ah->is_monitoring = true;

	ath_dbg(common, ATH_DBG_CONFIG,
		"Attached a monitor interface at idx: %d, sta idx: %d\n",
		priv->mon_vif_idx, sta_idx);

	return 0;

err_sta:
	/*
	 * Remove the interface from the target.
	 */
	__ath9k_htc_remove_monitor_interface(priv);
err_vif:
	ath_dbg(common, ATH_DBG_FATAL, "Unable to attach a monitor interface\n");

	return ret;
}

static int ath9k_htc_remove_monitor_interface(struct ath9k_htc_priv *priv)
{
	struct ath_common *common = ath9k_hw_common(priv->ah);
	int ret = 0;
	u8 cmd_rsp, sta_idx;

	__ath9k_htc_remove_monitor_interface(priv);

	sta_idx = priv->vif_sta_pos[priv->mon_vif_idx];

	WMI_CMD_BUF(WMI_NODE_REMOVE_CMDID, &sta_idx);
	if (ret) {
		ath_err(common, "Unable to remove station entry for monitor mode\n");
		return ret;
	}

	priv->sta_slot &= ~(1 << sta_idx);
	priv->nstations--;
	priv->ah->is_monitoring = false;

	ath_dbg(common, ATH_DBG_CONFIG,
		"Removed a monitor interface at idx: %d, sta idx: %d\n",
		priv->mon_vif_idx, sta_idx);

	return 0;
}

static int ath9k_htc_add_station(struct ath9k_htc_priv *priv,
				 struct ieee80211_vif *vif,
				 struct ieee80211_sta *sta)
{
	struct ath_common *common = ath9k_hw_common(priv->ah);
	struct ath9k_htc_target_sta tsta;
	struct ath9k_htc_vif *avp = (struct ath9k_htc_vif *) vif->drv_priv;
	struct ath9k_htc_sta *ista;
	int ret, sta_idx;
	u8 cmd_rsp;

	if (priv->nstations >= ATH9K_HTC_MAX_STA)
		return -ENOBUFS;

	sta_idx = ffz(priv->sta_slot);
	if ((sta_idx < 0) || (sta_idx > ATH9K_HTC_MAX_STA))
		return -ENOBUFS;

	memset(&tsta, 0, sizeof(struct ath9k_htc_target_sta));

	if (sta) {
		ista = (struct ath9k_htc_sta *) sta->drv_priv;
		memcpy(&tsta.macaddr, sta->addr, ETH_ALEN);
		memcpy(&tsta.bssid, common->curbssid, ETH_ALEN);
		tsta.associd = common->curaid;
		tsta.is_vif_sta = 0;
		tsta.valid = true;
		ista->index = sta_idx;
	} else {
		memcpy(&tsta.macaddr, vif->addr, ETH_ALEN);
		tsta.is_vif_sta = 1;
	}

	tsta.sta_index = sta_idx;
	tsta.vif_index = avp->index;
	tsta.maxampdu = 0xffff;
	if (sta && sta->ht_cap.ht_supported)
		tsta.flags = cpu_to_be16(ATH_HTC_STA_HT);

	WMI_CMD_BUF(WMI_NODE_CREATE_CMDID, &tsta);
	if (ret) {
		if (sta)
			ath_err(common,
				"Unable to add station entry for: %pM\n",
				sta->addr);
		return ret;
	}

	if (sta) {
		ath_dbg(common, ATH_DBG_CONFIG,
			"Added a station entry for: %pM (idx: %d)\n",
			sta->addr, tsta.sta_index);
	} else {
		ath_dbg(common, ATH_DBG_CONFIG,
			"Added a station entry for VIF %d (idx: %d)\n",
			avp->index, tsta.sta_index);
	}

	priv->sta_slot |= (1 << sta_idx);
	priv->nstations++;
	if (!sta)
		priv->vif_sta_pos[avp->index] = sta_idx;

	return 0;
}

static int ath9k_htc_remove_station(struct ath9k_htc_priv *priv,
				    struct ieee80211_vif *vif,
				    struct ieee80211_sta *sta)
{
	struct ath_common *common = ath9k_hw_common(priv->ah);
	struct ath9k_htc_vif *avp = (struct ath9k_htc_vif *) vif->drv_priv;
	struct ath9k_htc_sta *ista;
	int ret;
	u8 cmd_rsp, sta_idx;

	if (sta) {
		ista = (struct ath9k_htc_sta *) sta->drv_priv;
		sta_idx = ista->index;
	} else {
		sta_idx = priv->vif_sta_pos[avp->index];
	}

	WMI_CMD_BUF(WMI_NODE_REMOVE_CMDID, &sta_idx);
	if (ret) {
		if (sta)
			ath_err(common,
				"Unable to remove station entry for: %pM\n",
				sta->addr);
		return ret;
	}

	if (sta) {
		ath_dbg(common, ATH_DBG_CONFIG,
			"Removed a station entry for: %pM (idx: %d)\n",
			sta->addr, sta_idx);
	} else {
		ath_dbg(common, ATH_DBG_CONFIG,
			"Removed a station entry for VIF %d (idx: %d)\n",
			avp->index, sta_idx);
	}

	priv->sta_slot &= ~(1 << sta_idx);
	priv->nstations--;

	return 0;
}

int ath9k_htc_update_cap_target(struct ath9k_htc_priv *priv)
{
	struct ath9k_htc_cap_target tcap;
	int ret;
	u8 cmd_rsp;

	memset(&tcap, 0, sizeof(struct ath9k_htc_cap_target));

	/* FIXME: Values are hardcoded */
	tcap.flags = 0x240c40;
	tcap.flags_ext = 0x80601000;
	tcap.ampdu_limit = 0xffff0000;
	tcap.ampdu_subframes = 20;
	tcap.tx_chainmask_legacy = priv->ah->caps.tx_chainmask;
	tcap.protmode = 1;
	tcap.tx_chainmask = priv->ah->caps.tx_chainmask;

	WMI_CMD_BUF(WMI_TARGET_IC_UPDATE_CMDID, &tcap);

	return ret;
}

static void ath9k_htc_setup_rate(struct ath9k_htc_priv *priv,
				 struct ieee80211_sta *sta,
				 struct ath9k_htc_target_rate *trate)
{
	struct ath9k_htc_sta *ista = (struct ath9k_htc_sta *) sta->drv_priv;
	struct ieee80211_supported_band *sband;
	u32 caps = 0;
	int i, j;

	sband = priv->hw->wiphy->bands[priv->hw->conf.channel->band];

	for (i = 0, j = 0; i < sband->n_bitrates; i++) {
		if (sta->supp_rates[sband->band] & BIT(i)) {
			trate->rates.legacy_rates.rs_rates[j]
				= (sband->bitrates[i].bitrate * 2) / 10;
			j++;
		}
	}
	trate->rates.legacy_rates.rs_nrates = j;

	if (sta->ht_cap.ht_supported) {
		for (i = 0, j = 0; i < 77; i++) {
			if (sta->ht_cap.mcs.rx_mask[i/8] & (1<<(i%8)))
				trate->rates.ht_rates.rs_rates[j++] = i;
			if (j == ATH_HTC_RATE_MAX)
				break;
		}
		trate->rates.ht_rates.rs_nrates = j;

		caps = WLAN_RC_HT_FLAG;
		if (sta->ht_cap.mcs.rx_mask[1])
			caps |= WLAN_RC_DS_FLAG;
		if ((sta->ht_cap.cap & IEEE80211_HT_CAP_SUP_WIDTH_20_40) &&
		     (conf_is_ht40(&priv->hw->conf)))
			caps |= WLAN_RC_40_FLAG;
		if (conf_is_ht40(&priv->hw->conf) &&
		    (sta->ht_cap.cap & IEEE80211_HT_CAP_SGI_40))
			caps |= WLAN_RC_SGI_FLAG;
		else if (conf_is_ht20(&priv->hw->conf) &&
			 (sta->ht_cap.cap & IEEE80211_HT_CAP_SGI_20))
			caps |= WLAN_RC_SGI_FLAG;
	}

	trate->sta_index = ista->index;
	trate->isnew = 1;
	trate->capflags = cpu_to_be32(caps);
}

static int ath9k_htc_send_rate_cmd(struct ath9k_htc_priv *priv,
				    struct ath9k_htc_target_rate *trate)
{
	struct ath_common *common = ath9k_hw_common(priv->ah);
	int ret;
	u8 cmd_rsp;

	WMI_CMD_BUF(WMI_RC_RATE_UPDATE_CMDID, trate);
	if (ret) {
		ath_err(common,
			"Unable to initialize Rate information on target\n");
	}

	return ret;
}

static void ath9k_htc_init_rate(struct ath9k_htc_priv *priv,
				struct ieee80211_sta *sta)
{
	struct ath_common *common = ath9k_hw_common(priv->ah);
	struct ath9k_htc_target_rate trate;
	int ret;

	memset(&trate, 0, sizeof(struct ath9k_htc_target_rate));
	ath9k_htc_setup_rate(priv, sta, &trate);
	ret = ath9k_htc_send_rate_cmd(priv, &trate);
	if (!ret)
		ath_dbg(common, ATH_DBG_CONFIG,
			"Updated target sta: %pM, rate caps: 0x%X\n",
			sta->addr, be32_to_cpu(trate.capflags));
}

static void ath9k_htc_update_rate(struct ath9k_htc_priv *priv,
				  struct ieee80211_vif *vif,
				  struct ieee80211_bss_conf *bss_conf)
{
	struct ath_common *common = ath9k_hw_common(priv->ah);
	struct ath9k_htc_target_rate trate;
	struct ieee80211_sta *sta;
	int ret;

	memset(&trate, 0, sizeof(struct ath9k_htc_target_rate));

	rcu_read_lock();
	sta = ieee80211_find_sta(vif, bss_conf->bssid);
	if (!sta) {
		rcu_read_unlock();
		return;
	}
	ath9k_htc_setup_rate(priv, sta, &trate);
	rcu_read_unlock();

	ret = ath9k_htc_send_rate_cmd(priv, &trate);
	if (!ret)
		ath_dbg(common, ATH_DBG_CONFIG,
			"Updated target sta: %pM, rate caps: 0x%X\n",
			bss_conf->bssid, be32_to_cpu(trate.capflags));
}

static int ath9k_htc_tx_aggr_oper(struct ath9k_htc_priv *priv,
				  struct ieee80211_vif *vif,
				  struct ieee80211_sta *sta,
				  enum ieee80211_ampdu_mlme_action action,
				  u16 tid)
{
	struct ath_common *common = ath9k_hw_common(priv->ah);
	struct ath9k_htc_target_aggr aggr;
	struct ath9k_htc_sta *ista;
	int ret = 0;
	u8 cmd_rsp;

	if (tid >= ATH9K_HTC_MAX_TID)
		return -EINVAL;

	memset(&aggr, 0, sizeof(struct ath9k_htc_target_aggr));
	ista = (struct ath9k_htc_sta *) sta->drv_priv;

	aggr.sta_index = ista->index;
	aggr.tidno = tid & 0xf;
	aggr.aggr_enable = (action == IEEE80211_AMPDU_TX_START) ? true : false;

	WMI_CMD_BUF(WMI_TX_AGGR_ENABLE_CMDID, &aggr);
	if (ret)
		ath_dbg(common, ATH_DBG_CONFIG,
			"Unable to %s TX aggregation for (%pM, %d)\n",
			(aggr.aggr_enable) ? "start" : "stop", sta->addr, tid);
	else
		ath_dbg(common, ATH_DBG_CONFIG,
			"%s TX aggregation for (%pM, %d)\n",
			(aggr.aggr_enable) ? "Starting" : "Stopping",
			sta->addr, tid);

	spin_lock_bh(&priv->tx_lock);
	ista->tid_state[tid] = (aggr.aggr_enable && !ret) ? AGGR_START : AGGR_STOP;
	spin_unlock_bh(&priv->tx_lock);

	return ret;
}

/*********/
/* DEBUG */
/*********/

#ifdef CONFIG_ATH9K_HTC_DEBUGFS

static int ath9k_debugfs_open(struct inode *inode, struct file *file)
{
	file->private_data = inode->i_private;
	return 0;
}

static ssize_t read_file_tgt_stats(struct file *file, char __user *user_buf,
				   size_t count, loff_t *ppos)
{
	struct ath9k_htc_priv *priv = file->private_data;
	struct ath9k_htc_target_stats cmd_rsp;
	char buf[512];
	unsigned int len = 0;
	int ret = 0;

	memset(&cmd_rsp, 0, sizeof(cmd_rsp));

	WMI_CMD(WMI_TGT_STATS_CMDID);
	if (ret)
		return -EINVAL;


	len += snprintf(buf + len, sizeof(buf) - len,
			"%19s : %10u\n", "TX Short Retries",
			be32_to_cpu(cmd_rsp.tx_shortretry));
	len += snprintf(buf + len, sizeof(buf) - len,
			"%19s : %10u\n", "TX Long Retries",
			be32_to_cpu(cmd_rsp.tx_longretry));
	len += snprintf(buf + len, sizeof(buf) - len,
			"%19s : %10u\n", "TX Xretries",
			be32_to_cpu(cmd_rsp.tx_xretries));
	len += snprintf(buf + len, sizeof(buf) - len,
			"%19s : %10u\n", "TX Unaggr. Xretries",
			be32_to_cpu(cmd_rsp.ht_txunaggr_xretry));
	len += snprintf(buf + len, sizeof(buf) - len,
			"%19s : %10u\n", "TX Xretries (HT)",
			be32_to_cpu(cmd_rsp.ht_tx_xretries));
	len += snprintf(buf + len, sizeof(buf) - len,
			"%19s : %10u\n", "TX Rate", priv->debug.txrate);

	if (len > sizeof(buf))
		len = sizeof(buf);

	return simple_read_from_buffer(user_buf, count, ppos, buf, len);
}

static const struct file_operations fops_tgt_stats = {
	.read = read_file_tgt_stats,
	.open = ath9k_debugfs_open,
	.owner = THIS_MODULE,
	.llseek = default_llseek,
};

static ssize_t read_file_xmit(struct file *file, char __user *user_buf,
			      size_t count, loff_t *ppos)
{
	struct ath9k_htc_priv *priv = file->private_data;
	char buf[512];
	unsigned int len = 0;

	len += snprintf(buf + len, sizeof(buf) - len,
			"%20s : %10u\n", "Buffers queued",
			priv->debug.tx_stats.buf_queued);
	len += snprintf(buf + len, sizeof(buf) - len,
			"%20s : %10u\n", "Buffers completed",
			priv->debug.tx_stats.buf_completed);
	len += snprintf(buf + len, sizeof(buf) - len,
			"%20s : %10u\n", "SKBs queued",
			priv->debug.tx_stats.skb_queued);
	len += snprintf(buf + len, sizeof(buf) - len,
			"%20s : %10u\n", "SKBs completed",
			priv->debug.tx_stats.skb_completed);
	len += snprintf(buf + len, sizeof(buf) - len,
			"%20s : %10u\n", "SKBs dropped",
			priv->debug.tx_stats.skb_dropped);

	len += snprintf(buf + len, sizeof(buf) - len,
			"%20s : %10u\n", "BE queued",
			priv->debug.tx_stats.queue_stats[WME_AC_BE]);
	len += snprintf(buf + len, sizeof(buf) - len,
			"%20s : %10u\n", "BK queued",
			priv->debug.tx_stats.queue_stats[WME_AC_BK]);
	len += snprintf(buf + len, sizeof(buf) - len,
			"%20s : %10u\n", "VI queued",
			priv->debug.tx_stats.queue_stats[WME_AC_VI]);
	len += snprintf(buf + len, sizeof(buf) - len,
			"%20s : %10u\n", "VO queued",
			priv->debug.tx_stats.queue_stats[WME_AC_VO]);

	if (len > sizeof(buf))
		len = sizeof(buf);

	return simple_read_from_buffer(user_buf, count, ppos, buf, len);
}

static const struct file_operations fops_xmit = {
	.read = read_file_xmit,
	.open = ath9k_debugfs_open,
	.owner = THIS_MODULE,
	.llseek = default_llseek,
};

static ssize_t read_file_recv(struct file *file, char __user *user_buf,
			      size_t count, loff_t *ppos)
{
	struct ath9k_htc_priv *priv = file->private_data;
	char buf[512];
	unsigned int len = 0;

	len += snprintf(buf + len, sizeof(buf) - len,
			"%20s : %10u\n", "SKBs allocated",
			priv->debug.rx_stats.skb_allocated);
	len += snprintf(buf + len, sizeof(buf) - len,
			"%20s : %10u\n", "SKBs completed",
			priv->debug.rx_stats.skb_completed);
	len += snprintf(buf + len, sizeof(buf) - len,
			"%20s : %10u\n", "SKBs Dropped",
			priv->debug.rx_stats.skb_dropped);

	if (len > sizeof(buf))
		len = sizeof(buf);

	return simple_read_from_buffer(user_buf, count, ppos, buf, len);
}

static const struct file_operations fops_recv = {
	.read = read_file_recv,
	.open = ath9k_debugfs_open,
	.owner = THIS_MODULE,
	.llseek = default_llseek,
};

int ath9k_htc_init_debug(struct ath_hw *ah)
{
	struct ath_common *common = ath9k_hw_common(ah);
	struct ath9k_htc_priv *priv = (struct ath9k_htc_priv *) common->priv;

	if (!ath9k_debugfs_root)
		return -ENOENT;

	priv->debug.debugfs_phy = debugfs_create_dir(wiphy_name(priv->hw->wiphy),
						     ath9k_debugfs_root);
	if (!priv->debug.debugfs_phy)
		goto err;

	priv->debug.debugfs_tgt_stats = debugfs_create_file("tgt_stats", S_IRUSR,
						    priv->debug.debugfs_phy,
						    priv, &fops_tgt_stats);
	if (!priv->debug.debugfs_tgt_stats)
		goto err;


	priv->debug.debugfs_xmit = debugfs_create_file("xmit", S_IRUSR,
						       priv->debug.debugfs_phy,
						       priv, &fops_xmit);
	if (!priv->debug.debugfs_xmit)
		goto err;

	priv->debug.debugfs_recv = debugfs_create_file("recv", S_IRUSR,
						       priv->debug.debugfs_phy,
						       priv, &fops_recv);
	if (!priv->debug.debugfs_recv)
		goto err;

	return 0;

err:
	ath9k_htc_exit_debug(ah);
	return -ENOMEM;
}

void ath9k_htc_exit_debug(struct ath_hw *ah)
{
	struct ath_common *common = ath9k_hw_common(ah);
	struct ath9k_htc_priv *priv = (struct ath9k_htc_priv *) common->priv;

	debugfs_remove(priv->debug.debugfs_recv);
	debugfs_remove(priv->debug.debugfs_xmit);
	debugfs_remove(priv->debug.debugfs_tgt_stats);
	debugfs_remove(priv->debug.debugfs_phy);
}

int ath9k_htc_debug_create_root(void)
{
	ath9k_debugfs_root = debugfs_create_dir(KBUILD_MODNAME, NULL);
	if (!ath9k_debugfs_root)
		return -ENOENT;

	return 0;
}

void ath9k_htc_debug_remove_root(void)
{
	debugfs_remove(ath9k_debugfs_root);
	ath9k_debugfs_root = NULL;
}

#endif /* CONFIG_ATH9K_HTC_DEBUGFS */

/*******/
/* ANI */
/*******/

void ath9k_htc_start_ani(struct ath9k_htc_priv *priv)
{
	struct ath_common *common = ath9k_hw_common(priv->ah);
	unsigned long timestamp = jiffies_to_msecs(jiffies);

	common->ani.longcal_timer = timestamp;
	common->ani.shortcal_timer = timestamp;
	common->ani.checkani_timer = timestamp;

	priv->op_flags |= OP_ANI_RUNNING;

	ieee80211_queue_delayed_work(common->hw, &priv->ani_work,
				     msecs_to_jiffies(ATH_ANI_POLLINTERVAL));
}

void ath9k_htc_stop_ani(struct ath9k_htc_priv *priv)
{
	cancel_delayed_work_sync(&priv->ani_work);
	priv->op_flags &= ~OP_ANI_RUNNING;
}

void ath9k_htc_ani_work(struct work_struct *work)
{
	struct ath9k_htc_priv *priv =
		container_of(work, struct ath9k_htc_priv, ani_work.work);
	struct ath_hw *ah = priv->ah;
	struct ath_common *common = ath9k_hw_common(ah);
	bool longcal = false;
	bool shortcal = false;
	bool aniflag = false;
	unsigned int timestamp = jiffies_to_msecs(jiffies);
	u32 cal_interval, short_cal_interval;

	short_cal_interval = (ah->opmode == NL80211_IFTYPE_AP) ?
		ATH_AP_SHORT_CALINTERVAL : ATH_STA_SHORT_CALINTERVAL;

	/* Only calibrate if awake */
	if (ah->power_mode != ATH9K_PM_AWAKE)
		goto set_timer;

	/* Long calibration runs independently of short calibration. */
	if ((timestamp - common->ani.longcal_timer) >= ATH_LONG_CALINTERVAL) {
		longcal = true;
		ath_dbg(common, ATH_DBG_ANI, "longcal @%lu\n", jiffies);
		common->ani.longcal_timer = timestamp;
	}

	/* Short calibration applies only while caldone is false */
	if (!common->ani.caldone) {
		if ((timestamp - common->ani.shortcal_timer) >=
		    short_cal_interval) {
			shortcal = true;
			ath_dbg(common, ATH_DBG_ANI,
				"shortcal @%lu\n", jiffies);
			common->ani.shortcal_timer = timestamp;
			common->ani.resetcal_timer = timestamp;
		}
	} else {
		if ((timestamp - common->ani.resetcal_timer) >=
		    ATH_RESTART_CALINTERVAL) {
			common->ani.caldone = ath9k_hw_reset_calvalid(ah);
			if (common->ani.caldone)
				common->ani.resetcal_timer = timestamp;
		}
	}

	/* Verify whether we must check ANI */
	if ((timestamp - common->ani.checkani_timer) >= ATH_ANI_POLLINTERVAL) {
		aniflag = true;
		common->ani.checkani_timer = timestamp;
	}

	/* Skip all processing if there's nothing to do. */
	if (longcal || shortcal || aniflag) {

		ath9k_htc_ps_wakeup(priv);

		/* Call ANI routine if necessary */
		if (aniflag)
			ath9k_hw_ani_monitor(ah, ah->curchan);

		/* Perform calibration if necessary */
		if (longcal || shortcal)
			common->ani.caldone =
				ath9k_hw_calibrate(ah, ah->curchan,
						   common->rx_chainmask,
						   longcal);

		ath9k_htc_ps_restore(priv);
	}

set_timer:
	/*
	* Set timer interval based on previous results.
	* The interval must be the shortest necessary to satisfy ANI,
	* short calibration and long calibration.
	*/
	cal_interval = ATH_LONG_CALINTERVAL;
	if (priv->ah->config.enable_ani)
		cal_interval = min(cal_interval, (u32)ATH_ANI_POLLINTERVAL);
	if (!common->ani.caldone)
		cal_interval = min(cal_interval, (u32)short_cal_interval);

	ieee80211_queue_delayed_work(common->hw, &priv->ani_work,
				     msecs_to_jiffies(cal_interval));
}

/**********************/
/* mac80211 Callbacks */
/**********************/

static void ath9k_htc_tx(struct ieee80211_hw *hw, struct sk_buff *skb)
{
	struct ieee80211_hdr *hdr;
	struct ath9k_htc_priv *priv = hw->priv;
	int padpos, padsize, ret;

	hdr = (struct ieee80211_hdr *) skb->data;

	/* Add the padding after the header if this is not already done */
	padpos = ath9k_cmn_padpos(hdr->frame_control);
	padsize = padpos & 3;
	if (padsize && skb->len > padpos) {
		if (skb_headroom(skb) < padsize)
			goto fail_tx;
		skb_push(skb, padsize);
		memmove(skb->data, skb->data + padsize, padpos);
	}

	ret = ath9k_htc_tx_start(priv, skb);
	if (ret != 0) {
		if (ret == -ENOMEM) {
			ath_dbg(ath9k_hw_common(priv->ah), ATH_DBG_XMIT,
				"Stopping TX queues\n");
			ieee80211_stop_queues(hw);
			spin_lock_bh(&priv->tx_lock);
			priv->tx_queues_stop = true;
			spin_unlock_bh(&priv->tx_lock);
		} else {
			ath_dbg(ath9k_hw_common(priv->ah), ATH_DBG_XMIT,
				"Tx failed\n");
		}
		goto fail_tx;
	}

	return;

fail_tx:
	dev_kfree_skb_any(skb);
}

static int ath9k_htc_start(struct ieee80211_hw *hw)
{
	struct ath9k_htc_priv *priv = hw->priv;
	struct ath_hw *ah = priv->ah;
	struct ath_common *common = ath9k_hw_common(ah);
	struct ieee80211_channel *curchan = hw->conf.channel;
	struct ath9k_channel *init_channel;
	int ret = 0;
	enum htc_phymode mode;
	__be16 htc_mode;
	u8 cmd_rsp;

	mutex_lock(&priv->mutex);

	ath_dbg(common, ATH_DBG_CONFIG,
		"Starting driver with initial channel: %d MHz\n",
		curchan->center_freq);

	/* Ensure that HW is awake before flushing RX */
	ath9k_htc_setpower(priv, ATH9K_PM_AWAKE);
	WMI_CMD(WMI_FLUSH_RECV_CMDID);

	/* setup initial channel */
	init_channel = ath9k_cmn_get_curchannel(hw, ah);

	ath9k_hw_htc_resetinit(ah);
	ret = ath9k_hw_reset(ah, init_channel, ah->caldata, false);
	if (ret) {
		ath_err(common,
			"Unable to reset hardware; reset status %d (freq %u MHz)\n",
			ret, curchan->center_freq);
		mutex_unlock(&priv->mutex);
		return ret;
	}

	ath9k_cmn_update_txpow(ah, priv->curtxpow, priv->txpowlimit,
			       &priv->curtxpow);

	mode = ath9k_htc_get_curmode(priv, init_channel);
	htc_mode = cpu_to_be16(mode);
	WMI_CMD_BUF(WMI_SET_MODE_CMDID, &htc_mode);
	WMI_CMD(WMI_ATH_INIT_CMDID);
	WMI_CMD(WMI_START_RECV_CMDID);

	ath9k_host_rx_init(priv);

	ret = ath9k_htc_update_cap_target(priv);
	if (ret)
		ath_dbg(common, ATH_DBG_CONFIG,
			"Failed to update capability in target\n");

	priv->op_flags &= ~OP_INVALID;
	htc_start(priv->htc);

	spin_lock_bh(&priv->tx_lock);
	priv->tx_queues_stop = false;
	spin_unlock_bh(&priv->tx_lock);

	ieee80211_wake_queues(hw);

	if (ah->btcoex_hw.scheme == ATH_BTCOEX_CFG_3WIRE) {
		ath9k_hw_btcoex_set_weight(ah, AR_BT_COEX_WGHT,
					   AR_STOMP_LOW_WLAN_WGHT);
		ath9k_hw_btcoex_enable(ah);
		ath_htc_resume_btcoex_work(priv);
	}
	mutex_unlock(&priv->mutex);

	return ret;
}

static void ath9k_htc_stop(struct ieee80211_hw *hw)
{
	struct ath9k_htc_priv *priv = hw->priv;
	struct ath_hw *ah = priv->ah;
	struct ath_common *common = ath9k_hw_common(ah);
	int ret = 0;
	u8 cmd_rsp;

	mutex_lock(&priv->mutex);

	if (priv->op_flags & OP_INVALID) {
		ath_dbg(common, ATH_DBG_ANY, "Device not present\n");
		mutex_unlock(&priv->mutex);
		return;
	}

	ath9k_htc_ps_wakeup(priv);
	htc_stop(priv->htc);
	WMI_CMD(WMI_DISABLE_INTR_CMDID);
	WMI_CMD(WMI_DRAIN_TXQ_ALL_CMDID);
	WMI_CMD(WMI_STOP_RECV_CMDID);

	tasklet_kill(&priv->swba_tasklet);
	tasklet_kill(&priv->rx_tasklet);
	tasklet_kill(&priv->tx_tasklet);

	skb_queue_purge(&priv->tx_queue);

	mutex_unlock(&priv->mutex);

	/* Cancel all the running timers/work .. */
	cancel_work_sync(&priv->fatal_work);
	cancel_work_sync(&priv->ps_work);
	cancel_delayed_work_sync(&priv->ath9k_led_blink_work);
<<<<<<< HEAD
	ath9k_led_stop_brightness(priv);

	mutex_lock(&priv->mutex);

	/* Remove monitor interface here */
	if (ah->opmode == NL80211_IFTYPE_MONITOR) {
		if (ath9k_htc_remove_monitor_interface(priv))
			ath_err(common, "Unable to remove monitor interface\n");
		else
			ath_dbg(common, ATH_DBG_CONFIG,
				"Monitor interface removed\n");
	}
=======
	ath9k_htc_stop_ani(priv);
	ath9k_led_stop_brightness(priv);

	mutex_lock(&priv->mutex);
>>>>>>> 0ce790e7

	if (ah->btcoex_hw.enabled) {
		ath9k_hw_btcoex_disable(ah);
		if (ah->btcoex_hw.scheme == ATH_BTCOEX_CFG_3WIRE)
			ath_htc_cancel_btcoex_work(priv);
	}

	/* Remove a monitor interface if it's present. */
	if (priv->ah->is_monitoring)
		ath9k_htc_remove_monitor_interface(priv);

	ath9k_hw_phy_disable(ah);
	ath9k_hw_disable(ah);
	ath9k_htc_ps_restore(priv);
	ath9k_htc_setpower(priv, ATH9K_PM_FULL_SLEEP);

	priv->op_flags |= OP_INVALID;

	ath_dbg(common, ATH_DBG_CONFIG, "Driver halt\n");
	mutex_unlock(&priv->mutex);
}

static int ath9k_htc_add_interface(struct ieee80211_hw *hw,
				   struct ieee80211_vif *vif)
{
	struct ath9k_htc_priv *priv = hw->priv;
	struct ath9k_htc_vif *avp = (void *)vif->drv_priv;
	struct ath_common *common = ath9k_hw_common(priv->ah);
	struct ath9k_htc_target_vif hvif;
	int ret = 0;
	u8 cmd_rsp;

	mutex_lock(&priv->mutex);

	if (priv->nvifs >= ATH9K_HTC_MAX_VIF) {
		mutex_unlock(&priv->mutex);
		return -ENOBUFS;
	}

	if (priv->num_ibss_vif ||
	    (priv->nvifs && vif->type == NL80211_IFTYPE_ADHOC)) {
		ath_err(common, "IBSS coexistence with other modes is not allowed\n");
		mutex_unlock(&priv->mutex);
		return -ENOBUFS;
	}

	if (((vif->type == NL80211_IFTYPE_AP) ||
	     (vif->type == NL80211_IFTYPE_ADHOC)) &&
	    ((priv->num_ap_vif + priv->num_ibss_vif) >= ATH9K_HTC_MAX_BCN_VIF)) {
		ath_err(common, "Max. number of beaconing interfaces reached\n");
		mutex_unlock(&priv->mutex);
		return -ENOBUFS;
	}

	ath9k_htc_ps_wakeup(priv);
	memset(&hvif, 0, sizeof(struct ath9k_htc_target_vif));
	memcpy(&hvif.myaddr, vif->addr, ETH_ALEN);

	switch (vif->type) {
	case NL80211_IFTYPE_STATION:
		hvif.opmode = cpu_to_be32(HTC_M_STA);
		break;
	case NL80211_IFTYPE_ADHOC:
		hvif.opmode = cpu_to_be32(HTC_M_IBSS);
		break;
	case NL80211_IFTYPE_AP:
		hvif.opmode = cpu_to_be32(HTC_M_HOSTAP);
		break;
	default:
		ath_err(common,
			"Interface type %d not yet supported\n", vif->type);
		ret = -EOPNOTSUPP;
		goto out;
	}

	/* Index starts from zero on the target */
	avp->index = hvif.index = ffz(priv->vif_slot);
	hvif.rtsthreshold = cpu_to_be16(2304);
	WMI_CMD_BUF(WMI_VAP_CREATE_CMDID, &hvif);
	if (ret)
		goto out;

	/*
	 * We need a node in target to tx mgmt frames
	 * before association.
	 */
	ret = ath9k_htc_add_station(priv, vif, NULL);
	if (ret) {
		WMI_CMD_BUF(WMI_VAP_REMOVE_CMDID, &hvif);
		goto out;
	}

	ath9k_htc_set_bssid_mask(priv, vif);

	priv->vif_slot |= (1 << avp->index);
	priv->nvifs++;
	priv->vif = vif;

	INC_VIF(priv, vif->type);
	ath9k_htc_set_opmode(priv);

	if ((priv->ah->opmode == NL80211_IFTYPE_AP) &&
	    !(priv->op_flags & OP_ANI_RUNNING))
		ath9k_htc_start_ani(priv);

	ath_dbg(common, ATH_DBG_CONFIG,
		"Attach a VIF of type: %d at idx: %d\n", vif->type, avp->index);

out:
	ath9k_htc_ps_restore(priv);
	mutex_unlock(&priv->mutex);

	return ret;
}

static void ath9k_htc_remove_interface(struct ieee80211_hw *hw,
				       struct ieee80211_vif *vif)
{
	struct ath9k_htc_priv *priv = hw->priv;
	struct ath_common *common = ath9k_hw_common(priv->ah);
	struct ath9k_htc_vif *avp = (void *)vif->drv_priv;
	struct ath9k_htc_target_vif hvif;
	int ret = 0;
	u8 cmd_rsp;

	mutex_lock(&priv->mutex);
	ath9k_htc_ps_wakeup(priv);

	memset(&hvif, 0, sizeof(struct ath9k_htc_target_vif));
	memcpy(&hvif.myaddr, vif->addr, ETH_ALEN);
	hvif.index = avp->index;
	WMI_CMD_BUF(WMI_VAP_REMOVE_CMDID, &hvif);
	priv->nvifs--;
	priv->vif_slot &= ~(1 << avp->index);

	ath9k_htc_remove_station(priv, vif, NULL);
	priv->vif = NULL;

	DEC_VIF(priv, vif->type);
	ath9k_htc_set_opmode(priv);

	/*
	 * Stop ANI only if there are no associated station interfaces.
	 */
	if ((vif->type == NL80211_IFTYPE_AP) && (priv->num_ap_vif == 0)) {
		priv->rearm_ani = false;
		ieee80211_iterate_active_interfaces_atomic(priv->hw,
						   ath9k_htc_vif_iter, priv);
		if (!priv->rearm_ani)
			ath9k_htc_stop_ani(priv);
	}

	ath_dbg(common, ATH_DBG_CONFIG, "Detach Interface at idx: %d\n", avp->index);

	ath9k_htc_ps_restore(priv);
	mutex_unlock(&priv->mutex);
}

static int ath9k_htc_config(struct ieee80211_hw *hw, u32 changed)
{
	struct ath9k_htc_priv *priv = hw->priv;
	struct ath_common *common = ath9k_hw_common(priv->ah);
	struct ieee80211_conf *conf = &hw->conf;

	mutex_lock(&priv->mutex);

	if (changed & IEEE80211_CONF_CHANGE_IDLE) {
		bool enable_radio = false;
		bool idle = !!(conf->flags & IEEE80211_CONF_IDLE);

		mutex_lock(&priv->htc_pm_lock);
		if (!idle && priv->ps_idle)
			enable_radio = true;
		priv->ps_idle = idle;
		mutex_unlock(&priv->htc_pm_lock);

		if (enable_radio) {
			ath_dbg(common, ATH_DBG_CONFIG,
				"not-idle: enabling radio\n");
			ath9k_htc_setpower(priv, ATH9K_PM_AWAKE);
			ath9k_htc_radio_enable(hw);
		}
	}

	/*
	 * Monitor interface should be added before
	 * IEEE80211_CONF_CHANGE_CHANNEL is handled.
	 */
	if (changed & IEEE80211_CONF_CHANGE_MONITOR) {
		if ((conf->flags & IEEE80211_CONF_MONITOR) &&
		    !priv->ah->is_monitoring)
			ath9k_htc_add_monitor_interface(priv);
		else if (priv->ah->is_monitoring)
			ath9k_htc_remove_monitor_interface(priv);
	}

	if (changed & IEEE80211_CONF_CHANGE_CHANNEL) {
		struct ieee80211_channel *curchan = hw->conf.channel;
		int pos = curchan->hw_value;

		ath_dbg(common, ATH_DBG_CONFIG, "Set channel: %d MHz\n",
			curchan->center_freq);

		ath9k_cmn_update_ichannel(&priv->ah->channels[pos],
					  hw->conf.channel,
					  hw->conf.channel_type);

		if (ath9k_htc_set_channel(priv, hw, &priv->ah->channels[pos]) < 0) {
			ath_err(common, "Unable to set channel\n");
			mutex_unlock(&priv->mutex);
			return -EINVAL;
		}

	}

	if (changed & IEEE80211_CONF_CHANGE_PS) {
		if (conf->flags & IEEE80211_CONF_PS) {
			ath9k_htc_setpower(priv, ATH9K_PM_NETWORK_SLEEP);
			priv->ps_enabled = true;
		} else {
			priv->ps_enabled = false;
			cancel_work_sync(&priv->ps_work);
			ath9k_htc_setpower(priv, ATH9K_PM_AWAKE);
		}
	}

	if (changed & IEEE80211_CONF_CHANGE_POWER) {
		priv->txpowlimit = 2 * conf->power_level;
		ath9k_cmn_update_txpow(priv->ah, priv->curtxpow,
				       priv->txpowlimit, &priv->curtxpow);
	}

	if (changed & IEEE80211_CONF_CHANGE_IDLE) {
		mutex_lock(&priv->htc_pm_lock);
		if (!priv->ps_idle) {
			mutex_unlock(&priv->htc_pm_lock);
			goto out;
		}
		mutex_unlock(&priv->htc_pm_lock);

		ath_dbg(common, ATH_DBG_CONFIG,
			"idle: disabling radio\n");
		ath9k_htc_radio_disable(hw);
	}

out:
	mutex_unlock(&priv->mutex);
	return 0;
}

#define SUPPORTED_FILTERS			\
	(FIF_PROMISC_IN_BSS |			\
	FIF_ALLMULTI |				\
	FIF_CONTROL |				\
	FIF_PSPOLL |				\
	FIF_OTHER_BSS |				\
	FIF_BCN_PRBRESP_PROMISC |		\
	FIF_PROBE_REQ |				\
	FIF_FCSFAIL)

static void ath9k_htc_configure_filter(struct ieee80211_hw *hw,
				       unsigned int changed_flags,
				       unsigned int *total_flags,
				       u64 multicast)
{
	struct ath9k_htc_priv *priv = hw->priv;
	u32 rfilt;

	mutex_lock(&priv->mutex);
	ath9k_htc_ps_wakeup(priv);

	changed_flags &= SUPPORTED_FILTERS;
	*total_flags &= SUPPORTED_FILTERS;

	priv->rxfilter = *total_flags;
	rfilt = ath9k_htc_calcrxfilter(priv);
	ath9k_hw_setrxfilter(priv->ah, rfilt);

	ath_dbg(ath9k_hw_common(priv->ah), ATH_DBG_CONFIG,
		"Set HW RX filter: 0x%x\n", rfilt);

	ath9k_htc_ps_restore(priv);
	mutex_unlock(&priv->mutex);
}

static int ath9k_htc_sta_add(struct ieee80211_hw *hw,
			     struct ieee80211_vif *vif,
			     struct ieee80211_sta *sta)
{
	struct ath9k_htc_priv *priv = hw->priv;
	int ret;

	mutex_lock(&priv->mutex);
	ath9k_htc_ps_wakeup(priv);
	ret = ath9k_htc_add_station(priv, vif, sta);
	if (!ret)
		ath9k_htc_init_rate(priv, sta);
	ath9k_htc_ps_restore(priv);
	mutex_unlock(&priv->mutex);

	return ret;
}

static int ath9k_htc_sta_remove(struct ieee80211_hw *hw,
				struct ieee80211_vif *vif,
				struct ieee80211_sta *sta)
{
	struct ath9k_htc_priv *priv = hw->priv;
	int ret;

	mutex_lock(&priv->mutex);
	ath9k_htc_ps_wakeup(priv);
	ret = ath9k_htc_remove_station(priv, vif, sta);
	ath9k_htc_ps_restore(priv);
	mutex_unlock(&priv->mutex);

	return ret;
}

static int ath9k_htc_conf_tx(struct ieee80211_hw *hw, u16 queue,
			     const struct ieee80211_tx_queue_params *params)
{
	struct ath9k_htc_priv *priv = hw->priv;
	struct ath_common *common = ath9k_hw_common(priv->ah);
	struct ath9k_tx_queue_info qi;
	int ret = 0, qnum;

	if (queue >= WME_NUM_AC)
		return 0;

	mutex_lock(&priv->mutex);
	ath9k_htc_ps_wakeup(priv);

	memset(&qi, 0, sizeof(struct ath9k_tx_queue_info));

	qi.tqi_aifs = params->aifs;
	qi.tqi_cwmin = params->cw_min;
	qi.tqi_cwmax = params->cw_max;
	qi.tqi_burstTime = params->txop;

	qnum = get_hw_qnum(queue, priv->hwq_map);

	ath_dbg(common, ATH_DBG_CONFIG,
		"Configure tx [queue/hwq] [%d/%d],  aifs: %d, cw_min: %d, cw_max: %d, txop: %d\n",
		queue, qnum, params->aifs, params->cw_min,
		params->cw_max, params->txop);

	ret = ath_htc_txq_update(priv, qnum, &qi);
	if (ret) {
		ath_err(common, "TXQ Update failed\n");
		goto out;
	}

	if ((priv->ah->opmode == NL80211_IFTYPE_ADHOC) &&
	    (qnum == priv->hwq_map[WME_AC_BE]))
		    ath9k_htc_beaconq_config(priv);
out:
	ath9k_htc_ps_restore(priv);
	mutex_unlock(&priv->mutex);

	return ret;
}

static int ath9k_htc_set_key(struct ieee80211_hw *hw,
			     enum set_key_cmd cmd,
			     struct ieee80211_vif *vif,
			     struct ieee80211_sta *sta,
			     struct ieee80211_key_conf *key)
{
	struct ath9k_htc_priv *priv = hw->priv;
	struct ath_common *common = ath9k_hw_common(priv->ah);
	int ret = 0;

	if (htc_modparam_nohwcrypt)
		return -ENOSPC;

	mutex_lock(&priv->mutex);
	ath_dbg(common, ATH_DBG_CONFIG, "Set HW Key\n");
	ath9k_htc_ps_wakeup(priv);

	switch (cmd) {
	case SET_KEY:
		ret = ath_key_config(common, vif, sta, key);
		if (ret >= 0) {
			key->hw_key_idx = ret;
			/* push IV and Michael MIC generation to stack */
			key->flags |= IEEE80211_KEY_FLAG_GENERATE_IV;
			if (key->cipher == WLAN_CIPHER_SUITE_TKIP)
				key->flags |= IEEE80211_KEY_FLAG_GENERATE_MMIC;
			if (priv->ah->sw_mgmt_crypto &&
			    key->cipher == WLAN_CIPHER_SUITE_CCMP)
				key->flags |= IEEE80211_KEY_FLAG_SW_MGMT;
			ret = 0;
		}
		break;
	case DISABLE_KEY:
		ath_key_delete(common, key);
		break;
	default:
		ret = -EINVAL;
	}

	ath9k_htc_ps_restore(priv);
	mutex_unlock(&priv->mutex);

	return ret;
}

static void ath9k_htc_bss_info_changed(struct ieee80211_hw *hw,
				       struct ieee80211_vif *vif,
				       struct ieee80211_bss_conf *bss_conf,
				       u32 changed)
{
	struct ath9k_htc_priv *priv = hw->priv;
	struct ath_hw *ah = priv->ah;
	struct ath_common *common = ath9k_hw_common(ah);
	bool set_assoc;

	mutex_lock(&priv->mutex);
	ath9k_htc_ps_wakeup(priv);

	/*
	 * Set the HW AID/BSSID only for the first station interface
	 * or in IBSS mode.
	 */
	set_assoc = !!((priv->ah->opmode == NL80211_IFTYPE_ADHOC) ||
		       ((priv->ah->opmode == NL80211_IFTYPE_STATION) &&
			(priv->num_sta_vif == 1)));


	if (changed & BSS_CHANGED_ASSOC) {
		if (set_assoc) {
			ath_dbg(common, ATH_DBG_CONFIG, "BSS Changed ASSOC %d\n",
				bss_conf->assoc);

			common->curaid = bss_conf->assoc ?
				bss_conf->aid : 0;

			if (bss_conf->assoc)
				ath9k_htc_start_ani(priv);
			else
				ath9k_htc_stop_ani(priv);
		}
	}

	if (changed & BSS_CHANGED_BSSID) {
		if (set_assoc) {
			memcpy(common->curbssid, bss_conf->bssid, ETH_ALEN);
			ath9k_hw_write_associd(ah);

			ath_dbg(common, ATH_DBG_CONFIG,
				"BSSID: %pM aid: 0x%x\n",
				common->curbssid, common->curaid);
		}
	}

	if ((changed & BSS_CHANGED_BEACON_ENABLED) && bss_conf->enable_beacon) {
		ath_dbg(common, ATH_DBG_CONFIG,
			"Beacon enabled for BSS: %pM\n", bss_conf->bssid);
		priv->op_flags |= OP_ENABLE_BEACON;
		ath9k_htc_beacon_config(priv, vif);
	}

	if ((changed & BSS_CHANGED_BEACON_ENABLED) && !bss_conf->enable_beacon) {
		/*
		 * Disable SWBA interrupt only if there are no
		 * AP/IBSS interfaces.
		 */
		if ((priv->num_ap_vif <= 1) || priv->num_ibss_vif) {
			ath_dbg(common, ATH_DBG_CONFIG,
				"Beacon disabled for BSS: %pM\n",
				bss_conf->bssid);
			priv->op_flags &= ~OP_ENABLE_BEACON;
			ath9k_htc_beacon_config(priv, vif);
		}
	}

	if (changed & BSS_CHANGED_BEACON_INT) {
		/*
		 * Reset the HW TSF for the first AP interface.
		 */
		if ((priv->ah->opmode == NL80211_IFTYPE_AP) &&
		    (priv->nvifs == 1) &&
		    (priv->num_ap_vif == 1) &&
		    (vif->type == NL80211_IFTYPE_AP)) {
			priv->op_flags |= OP_TSF_RESET;
		}
		ath_dbg(common, ATH_DBG_CONFIG,
			"Beacon interval changed for BSS: %pM\n",
			bss_conf->bssid);
		ath9k_htc_beacon_config(priv, vif);
	}

	if (changed & BSS_CHANGED_ERP_SLOT) {
		if (bss_conf->use_short_slot)
			ah->slottime = 9;
		else
			ah->slottime = 20;

		ath9k_hw_init_global_settings(ah);
	}

	if (changed & BSS_CHANGED_HT)
		ath9k_htc_update_rate(priv, vif, bss_conf);

	ath9k_htc_ps_restore(priv);
	mutex_unlock(&priv->mutex);
}

static u64 ath9k_htc_get_tsf(struct ieee80211_hw *hw)
{
	struct ath9k_htc_priv *priv = hw->priv;
	u64 tsf;

	mutex_lock(&priv->mutex);
	ath9k_htc_ps_wakeup(priv);
	tsf = ath9k_hw_gettsf64(priv->ah);
	ath9k_htc_ps_restore(priv);
	mutex_unlock(&priv->mutex);

	return tsf;
}

static void ath9k_htc_set_tsf(struct ieee80211_hw *hw, u64 tsf)
{
	struct ath9k_htc_priv *priv = hw->priv;

	mutex_lock(&priv->mutex);
	ath9k_htc_ps_wakeup(priv);
	ath9k_hw_settsf64(priv->ah, tsf);
	ath9k_htc_ps_restore(priv);
	mutex_unlock(&priv->mutex);
}

static void ath9k_htc_reset_tsf(struct ieee80211_hw *hw)
{
	struct ath9k_htc_priv *priv = hw->priv;

	mutex_lock(&priv->mutex);
	ath9k_htc_ps_wakeup(priv);
	ath9k_hw_reset_tsf(priv->ah);
	ath9k_htc_ps_restore(priv);
	mutex_unlock(&priv->mutex);
}

static int ath9k_htc_ampdu_action(struct ieee80211_hw *hw,
				  struct ieee80211_vif *vif,
				  enum ieee80211_ampdu_mlme_action action,
				  struct ieee80211_sta *sta,
				  u16 tid, u16 *ssn, u8 buf_size)
{
	struct ath9k_htc_priv *priv = hw->priv;
	struct ath9k_htc_sta *ista;
	int ret = 0;

	mutex_lock(&priv->mutex);

	switch (action) {
	case IEEE80211_AMPDU_RX_START:
		break;
	case IEEE80211_AMPDU_RX_STOP:
		break;
	case IEEE80211_AMPDU_TX_START:
		ret = ath9k_htc_tx_aggr_oper(priv, vif, sta, action, tid);
		if (!ret)
			ieee80211_start_tx_ba_cb_irqsafe(vif, sta->addr, tid);
		break;
	case IEEE80211_AMPDU_TX_STOP:
		ath9k_htc_tx_aggr_oper(priv, vif, sta, action, tid);
		ieee80211_stop_tx_ba_cb_irqsafe(vif, sta->addr, tid);
		break;
	case IEEE80211_AMPDU_TX_OPERATIONAL:
		ista = (struct ath9k_htc_sta *) sta->drv_priv;
		spin_lock_bh(&priv->tx_lock);
		ista->tid_state[tid] = AGGR_OPERATIONAL;
		spin_unlock_bh(&priv->tx_lock);
		break;
	default:
		ath_err(ath9k_hw_common(priv->ah), "Unknown AMPDU action\n");
	}

	mutex_unlock(&priv->mutex);

	return ret;
}

static void ath9k_htc_sw_scan_start(struct ieee80211_hw *hw)
{
	struct ath9k_htc_priv *priv = hw->priv;

	mutex_lock(&priv->mutex);
	spin_lock_bh(&priv->beacon_lock);
	priv->op_flags |= OP_SCANNING;
	spin_unlock_bh(&priv->beacon_lock);
	cancel_work_sync(&priv->ps_work);
	ath9k_htc_stop_ani(priv);
	mutex_unlock(&priv->mutex);
}

static void ath9k_htc_sw_scan_complete(struct ieee80211_hw *hw)
{
	struct ath9k_htc_priv *priv = hw->priv;

	mutex_lock(&priv->mutex);
	spin_lock_bh(&priv->beacon_lock);
	priv->op_flags &= ~OP_SCANNING;
	spin_unlock_bh(&priv->beacon_lock);
	ath9k_htc_ps_wakeup(priv);
	ath9k_htc_vif_reconfig(priv);
	ath9k_htc_ps_restore(priv);
	mutex_unlock(&priv->mutex);
}

static int ath9k_htc_set_rts_threshold(struct ieee80211_hw *hw, u32 value)
{
	return 0;
}

static void ath9k_htc_set_coverage_class(struct ieee80211_hw *hw,
					 u8 coverage_class)
{
	struct ath9k_htc_priv *priv = hw->priv;

	mutex_lock(&priv->mutex);
	ath9k_htc_ps_wakeup(priv);
	priv->ah->coverage_class = coverage_class;
	ath9k_hw_init_global_settings(priv->ah);
	ath9k_htc_ps_restore(priv);
	mutex_unlock(&priv->mutex);
}

struct ieee80211_ops ath9k_htc_ops = {
	.tx                 = ath9k_htc_tx,
	.start              = ath9k_htc_start,
	.stop               = ath9k_htc_stop,
	.add_interface      = ath9k_htc_add_interface,
	.remove_interface   = ath9k_htc_remove_interface,
	.config             = ath9k_htc_config,
	.configure_filter   = ath9k_htc_configure_filter,
	.sta_add            = ath9k_htc_sta_add,
	.sta_remove         = ath9k_htc_sta_remove,
	.conf_tx            = ath9k_htc_conf_tx,
	.bss_info_changed   = ath9k_htc_bss_info_changed,
	.set_key            = ath9k_htc_set_key,
	.get_tsf            = ath9k_htc_get_tsf,
	.set_tsf            = ath9k_htc_set_tsf,
	.reset_tsf          = ath9k_htc_reset_tsf,
	.ampdu_action       = ath9k_htc_ampdu_action,
	.sw_scan_start      = ath9k_htc_sw_scan_start,
	.sw_scan_complete   = ath9k_htc_sw_scan_complete,
	.set_rts_threshold  = ath9k_htc_set_rts_threshold,
	.rfkill_poll        = ath9k_htc_rfkill_poll_state,
	.set_coverage_class = ath9k_htc_set_coverage_class,
};<|MERGE_RESOLUTION|>--- conflicted
+++ resolved
@@ -1181,25 +1181,10 @@
 	cancel_work_sync(&priv->fatal_work);
 	cancel_work_sync(&priv->ps_work);
 	cancel_delayed_work_sync(&priv->ath9k_led_blink_work);
-<<<<<<< HEAD
-	ath9k_led_stop_brightness(priv);
-
-	mutex_lock(&priv->mutex);
-
-	/* Remove monitor interface here */
-	if (ah->opmode == NL80211_IFTYPE_MONITOR) {
-		if (ath9k_htc_remove_monitor_interface(priv))
-			ath_err(common, "Unable to remove monitor interface\n");
-		else
-			ath_dbg(common, ATH_DBG_CONFIG,
-				"Monitor interface removed\n");
-	}
-=======
 	ath9k_htc_stop_ani(priv);
 	ath9k_led_stop_brightness(priv);
 
 	mutex_lock(&priv->mutex);
->>>>>>> 0ce790e7
 
 	if (ah->btcoex_hw.enabled) {
 		ath9k_hw_btcoex_disable(ah);
