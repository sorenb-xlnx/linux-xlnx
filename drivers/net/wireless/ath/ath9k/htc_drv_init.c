/*
 * Copyright (c) 2010 Atheros Communications Inc.
 *
 * Permission to use, copy, modify, and/or distribute this software for any
 * purpose with or without fee is hereby granted, provided that the above
 * copyright notice and this permission notice appear in all copies.
 *
 * THE SOFTWARE IS PROVIDED "AS IS" AND THE AUTHOR DISCLAIMS ALL WARRANTIES
 * WITH REGARD TO THIS SOFTWARE INCLUDING ALL IMPLIED WARRANTIES OF
 * MERCHANTABILITY AND FITNESS. IN NO EVENT SHALL THE AUTHOR BE LIABLE FOR
 * ANY SPECIAL, DIRECT, INDIRECT, OR CONSEQUENTIAL DAMAGES OR ANY DAMAGES
 * WHATSOEVER RESULTING FROM LOSS OF USE, DATA OR PROFITS, WHETHER IN AN
 * ACTION OF CONTRACT, NEGLIGENCE OR OTHER TORTIOUS ACTION, ARISING OUT OF
 * OR IN CONNECTION WITH THE USE OR PERFORMANCE OF THIS SOFTWARE.
 */

#include "htc.h"

MODULE_AUTHOR("Atheros Communications");
MODULE_LICENSE("Dual BSD/GPL");
MODULE_DESCRIPTION("Atheros driver 802.11n HTC based wireless devices");

static unsigned int ath9k_debug = ATH_DBG_DEFAULT;
module_param_named(debug, ath9k_debug, uint, 0);
MODULE_PARM_DESC(debug, "Debugging mask");

int htc_modparam_nohwcrypt;
module_param_named(nohwcrypt, htc_modparam_nohwcrypt, int, 0444);
MODULE_PARM_DESC(nohwcrypt, "Disable hardware encryption");

#define CHAN2G(_freq, _idx)  { \
	.center_freq = (_freq), \
	.hw_value = (_idx), \
	.max_power = 20, \
}

#define CHAN5G(_freq, _idx) { \
	.band = IEEE80211_BAND_5GHZ, \
	.center_freq = (_freq), \
	.hw_value = (_idx), \
	.max_power = 20, \
}

#define ATH_HTC_BTCOEX_PRODUCT_ID "wb193"

static struct ieee80211_channel ath9k_2ghz_channels[] = {
	CHAN2G(2412, 0), /* Channel 1 */
	CHAN2G(2417, 1), /* Channel 2 */
	CHAN2G(2422, 2), /* Channel 3 */
	CHAN2G(2427, 3), /* Channel 4 */
	CHAN2G(2432, 4), /* Channel 5 */
	CHAN2G(2437, 5), /* Channel 6 */
	CHAN2G(2442, 6), /* Channel 7 */
	CHAN2G(2447, 7), /* Channel 8 */
	CHAN2G(2452, 8), /* Channel 9 */
	CHAN2G(2457, 9), /* Channel 10 */
	CHAN2G(2462, 10), /* Channel 11 */
	CHAN2G(2467, 11), /* Channel 12 */
	CHAN2G(2472, 12), /* Channel 13 */
	CHAN2G(2484, 13), /* Channel 14 */
};

static struct ieee80211_channel ath9k_5ghz_channels[] = {
	/* _We_ call this UNII 1 */
	CHAN5G(5180, 14), /* Channel 36 */
	CHAN5G(5200, 15), /* Channel 40 */
	CHAN5G(5220, 16), /* Channel 44 */
	CHAN5G(5240, 17), /* Channel 48 */
	/* _We_ call this UNII 2 */
	CHAN5G(5260, 18), /* Channel 52 */
	CHAN5G(5280, 19), /* Channel 56 */
	CHAN5G(5300, 20), /* Channel 60 */
	CHAN5G(5320, 21), /* Channel 64 */
	/* _We_ call this "Middle band" */
	CHAN5G(5500, 22), /* Channel 100 */
	CHAN5G(5520, 23), /* Channel 104 */
	CHAN5G(5540, 24), /* Channel 108 */
	CHAN5G(5560, 25), /* Channel 112 */
	CHAN5G(5580, 26), /* Channel 116 */
	CHAN5G(5600, 27), /* Channel 120 */
	CHAN5G(5620, 28), /* Channel 124 */
	CHAN5G(5640, 29), /* Channel 128 */
	CHAN5G(5660, 30), /* Channel 132 */
	CHAN5G(5680, 31), /* Channel 136 */
	CHAN5G(5700, 32), /* Channel 140 */
	/* _We_ call this UNII 3 */
	CHAN5G(5745, 33), /* Channel 149 */
	CHAN5G(5765, 34), /* Channel 153 */
	CHAN5G(5785, 35), /* Channel 157 */
	CHAN5G(5805, 36), /* Channel 161 */
	CHAN5G(5825, 37), /* Channel 165 */
};

/* Atheros hardware rate code addition for short premble */
#define SHPCHECK(__hw_rate, __flags) \
	((__flags & IEEE80211_RATE_SHORT_PREAMBLE) ? (__hw_rate | 0x04) : 0)

#define RATE(_bitrate, _hw_rate, _flags) {		\
	.bitrate	= (_bitrate),			\
	.flags		= (_flags),			\
	.hw_value	= (_hw_rate),			\
	.hw_value_short = (SHPCHECK(_hw_rate, _flags))	\
}

static struct ieee80211_rate ath9k_legacy_rates[] = {
	RATE(10, 0x1b, 0),
	RATE(20, 0x1a, IEEE80211_RATE_SHORT_PREAMBLE), /* shortp : 0x1e */
	RATE(55, 0x19, IEEE80211_RATE_SHORT_PREAMBLE), /* shortp: 0x1d */
	RATE(110, 0x18, IEEE80211_RATE_SHORT_PREAMBLE), /* short: 0x1c */
	RATE(60, 0x0b, 0),
	RATE(90, 0x0f, 0),
	RATE(120, 0x0a, 0),
	RATE(180, 0x0e, 0),
	RATE(240, 0x09, 0),
	RATE(360, 0x0d, 0),
	RATE(480, 0x08, 0),
	RATE(540, 0x0c, 0),
};

static int ath9k_htc_wait_for_target(struct ath9k_htc_priv *priv)
{
	int time_left;

	if (atomic_read(&priv->htc->tgt_ready) > 0) {
		atomic_dec(&priv->htc->tgt_ready);
		return 0;
	}

	/* Firmware can take up to 50ms to get ready, to be safe use 1 second */
	time_left = wait_for_completion_timeout(&priv->htc->target_wait, HZ);
	if (!time_left) {
		dev_err(priv->dev, "ath9k_htc: Target is unresponsive\n");
		return -ETIMEDOUT;
	}

	atomic_dec(&priv->htc->tgt_ready);

	return 0;
}

static void ath9k_deinit_priv(struct ath9k_htc_priv *priv)
{
	ath9k_htc_exit_debug(priv->ah);
	ath9k_hw_deinit(priv->ah);
	tasklet_kill(&priv->wmi_tasklet);
	tasklet_kill(&priv->rx_tasklet);
	tasklet_kill(&priv->tx_tasklet);
	kfree(priv->ah);
	priv->ah = NULL;
}

static void ath9k_deinit_device(struct ath9k_htc_priv *priv)
{
	struct ieee80211_hw *hw = priv->hw;

	wiphy_rfkill_stop_polling(hw->wiphy);
	ath9k_deinit_leds(priv);
	ieee80211_unregister_hw(hw);
	ath9k_rx_cleanup(priv);
	ath9k_tx_cleanup(priv);
	ath9k_deinit_priv(priv);
}

static inline int ath9k_htc_connect_svc(struct ath9k_htc_priv *priv,
					u16 service_id,
					void (*tx) (void *,
						    struct sk_buff *,
						    enum htc_endpoint_id,
						    bool txok),
					enum htc_endpoint_id *ep_id)
{
	struct htc_service_connreq req;

	memset(&req, 0, sizeof(struct htc_service_connreq));

	req.service_id = service_id;
	req.ep_callbacks.priv = priv;
	req.ep_callbacks.rx = ath9k_htc_rxep;
	req.ep_callbacks.tx = tx;

	return htc_connect_service(priv->htc, &req, ep_id);
}

static int ath9k_init_htc_services(struct ath9k_htc_priv *priv, u16 devid,
				   u32 drv_info)
{
	int ret;

	/* WMI CMD*/
	ret = ath9k_wmi_connect(priv->htc, priv->wmi, &priv->wmi_cmd_ep);
	if (ret)
		goto err;

	/* Beacon */
	ret = ath9k_htc_connect_svc(priv, WMI_BEACON_SVC, ath9k_htc_beaconep,
				    &priv->beacon_ep);
	if (ret)
		goto err;

	/* CAB */
	ret = ath9k_htc_connect_svc(priv, WMI_CAB_SVC, ath9k_htc_txep,
				    &priv->cab_ep);
	if (ret)
		goto err;


	/* UAPSD */
	ret = ath9k_htc_connect_svc(priv, WMI_UAPSD_SVC, ath9k_htc_txep,
				    &priv->uapsd_ep);
	if (ret)
		goto err;

	/* MGMT */
	ret = ath9k_htc_connect_svc(priv, WMI_MGMT_SVC, ath9k_htc_txep,
				    &priv->mgmt_ep);
	if (ret)
		goto err;

	/* DATA BE */
	ret = ath9k_htc_connect_svc(priv, WMI_DATA_BE_SVC, ath9k_htc_txep,
				    &priv->data_be_ep);
	if (ret)
		goto err;

	/* DATA BK */
	ret = ath9k_htc_connect_svc(priv, WMI_DATA_BK_SVC, ath9k_htc_txep,
				    &priv->data_bk_ep);
	if (ret)
		goto err;

	/* DATA VI */
	ret = ath9k_htc_connect_svc(priv, WMI_DATA_VI_SVC, ath9k_htc_txep,
				    &priv->data_vi_ep);
	if (ret)
		goto err;

	/* DATA VO */
	ret = ath9k_htc_connect_svc(priv, WMI_DATA_VO_SVC, ath9k_htc_txep,
				    &priv->data_vo_ep);
	if (ret)
		goto err;

	/*
	 * Setup required credits before initializing HTC.
	 * This is a bit hacky, but, since queuing is done in
	 * the HIF layer, shouldn't matter much.
	 */

<<<<<<< HEAD
	if (drv_info & AR7010_DEVICE)
=======
	if (IS_AR7010_DEVICE(drv_info))
>>>>>>> 7659a193
		priv->htc->credits = 45;
	else
		priv->htc->credits = 33;

	ret = htc_init(priv->htc);
	if (ret)
		goto err;

	dev_info(priv->dev, "ath9k_htc: HTC initialized with %d credits\n",
		 priv->htc->credits);

	return 0;

err:
	dev_err(priv->dev, "ath9k_htc: Unable to initialize HTC services\n");
	return ret;
}

static int ath9k_reg_notifier(struct wiphy *wiphy,
			      struct regulatory_request *request)
{
	struct ieee80211_hw *hw = wiphy_to_ieee80211_hw(wiphy);
	struct ath9k_htc_priv *priv = hw->priv;

	return ath_reg_notifier_apply(wiphy, request,
				      ath9k_hw_regulatory(priv->ah));
}

static unsigned int ath9k_regread(void *hw_priv, u32 reg_offset)
{
	struct ath_hw *ah = (struct ath_hw *) hw_priv;
	struct ath_common *common = ath9k_hw_common(ah);
	struct ath9k_htc_priv *priv = (struct ath9k_htc_priv *) common->priv;
	__be32 val, reg = cpu_to_be32(reg_offset);
	int r;

	r = ath9k_wmi_cmd(priv->wmi, WMI_REG_READ_CMDID,
			  (u8 *) &reg, sizeof(reg),
			  (u8 *) &val, sizeof(val),
			  100);
	if (unlikely(r)) {
		ath_dbg(common, ATH_DBG_WMI,
			"REGISTER READ FAILED: (0x%04x, %d)\n",
			reg_offset, r);
		return -EIO;
	}

	return be32_to_cpu(val);
}

static void ath9k_regwrite_single(void *hw_priv, u32 val, u32 reg_offset)
{
	struct ath_hw *ah = (struct ath_hw *) hw_priv;
	struct ath_common *common = ath9k_hw_common(ah);
	struct ath9k_htc_priv *priv = (struct ath9k_htc_priv *) common->priv;
	const __be32 buf[2] = {
		cpu_to_be32(reg_offset),
		cpu_to_be32(val),
	};
	int r;

	r = ath9k_wmi_cmd(priv->wmi, WMI_REG_WRITE_CMDID,
			  (u8 *) &buf, sizeof(buf),
			  (u8 *) &val, sizeof(val),
			  100);
	if (unlikely(r)) {
		ath_dbg(common, ATH_DBG_WMI,
			"REGISTER WRITE FAILED:(0x%04x, %d)\n",
			reg_offset, r);
	}
}

static void ath9k_regwrite_buffer(void *hw_priv, u32 val, u32 reg_offset)
{
	struct ath_hw *ah = (struct ath_hw *) hw_priv;
	struct ath_common *common = ath9k_hw_common(ah);
	struct ath9k_htc_priv *priv = (struct ath9k_htc_priv *) common->priv;
	u32 rsp_status;
	int r;

	mutex_lock(&priv->wmi->multi_write_mutex);

	/* Store the register/value */
	priv->wmi->multi_write[priv->wmi->multi_write_idx].reg =
		cpu_to_be32(reg_offset);
	priv->wmi->multi_write[priv->wmi->multi_write_idx].val =
		cpu_to_be32(val);

	priv->wmi->multi_write_idx++;

	/* If the buffer is full, send it out. */
	if (priv->wmi->multi_write_idx == MAX_CMD_NUMBER) {
		r = ath9k_wmi_cmd(priv->wmi, WMI_REG_WRITE_CMDID,
			  (u8 *) &priv->wmi->multi_write,
			  sizeof(struct register_write) * priv->wmi->multi_write_idx,
			  (u8 *) &rsp_status, sizeof(rsp_status),
			  100);
		if (unlikely(r)) {
			ath_dbg(common, ATH_DBG_WMI,
				"REGISTER WRITE FAILED, multi len: %d\n",
				priv->wmi->multi_write_idx);
		}
		priv->wmi->multi_write_idx = 0;
	}

	mutex_unlock(&priv->wmi->multi_write_mutex);
}

static void ath9k_regwrite(void *hw_priv, u32 val, u32 reg_offset)
{
	struct ath_hw *ah = (struct ath_hw *) hw_priv;
	struct ath_common *common = ath9k_hw_common(ah);
	struct ath9k_htc_priv *priv = (struct ath9k_htc_priv *) common->priv;

	if (atomic_read(&priv->wmi->mwrite_cnt))
		ath9k_regwrite_buffer(hw_priv, val, reg_offset);
	else
		ath9k_regwrite_single(hw_priv, val, reg_offset);
}

static void ath9k_enable_regwrite_buffer(void *hw_priv)
{
	struct ath_hw *ah = (struct ath_hw *) hw_priv;
	struct ath_common *common = ath9k_hw_common(ah);
	struct ath9k_htc_priv *priv = (struct ath9k_htc_priv *) common->priv;

	atomic_inc(&priv->wmi->mwrite_cnt);
}

static void ath9k_regwrite_flush(void *hw_priv)
{
	struct ath_hw *ah = (struct ath_hw *) hw_priv;
	struct ath_common *common = ath9k_hw_common(ah);
	struct ath9k_htc_priv *priv = (struct ath9k_htc_priv *) common->priv;
	u32 rsp_status;
	int r;

	atomic_dec(&priv->wmi->mwrite_cnt);

	mutex_lock(&priv->wmi->multi_write_mutex);

	if (priv->wmi->multi_write_idx) {
		r = ath9k_wmi_cmd(priv->wmi, WMI_REG_WRITE_CMDID,
			  (u8 *) &priv->wmi->multi_write,
			  sizeof(struct register_write) * priv->wmi->multi_write_idx,
			  (u8 *) &rsp_status, sizeof(rsp_status),
			  100);
		if (unlikely(r)) {
			ath_dbg(common, ATH_DBG_WMI,
				"REGISTER WRITE FAILED, multi len: %d\n",
				priv->wmi->multi_write_idx);
		}
		priv->wmi->multi_write_idx = 0;
	}

	mutex_unlock(&priv->wmi->multi_write_mutex);
}

static const struct ath_ops ath9k_common_ops = {
	.read = ath9k_regread,
	.write = ath9k_regwrite,
	.enable_write_buffer = ath9k_enable_regwrite_buffer,
	.write_flush = ath9k_regwrite_flush,
};

static void ath_usb_read_cachesize(struct ath_common *common, int *csz)
{
	*csz = L1_CACHE_BYTES >> 2;
}

static bool ath_usb_eeprom_read(struct ath_common *common, u32 off, u16 *data)
{
	struct ath_hw *ah = (struct ath_hw *) common->ah;

	(void)REG_READ(ah, AR5416_EEPROM_OFFSET + (off << AR5416_EEPROM_S));

	if (!ath9k_hw_wait(ah,
			   AR_EEPROM_STATUS_DATA,
			   AR_EEPROM_STATUS_DATA_BUSY |
			   AR_EEPROM_STATUS_DATA_PROT_ACCESS, 0,
			   AH_WAIT_TIMEOUT))
		return false;

	*data = MS(REG_READ(ah, AR_EEPROM_STATUS_DATA),
		   AR_EEPROM_STATUS_DATA_VAL);

	return true;
}

static const struct ath_bus_ops ath9k_usb_bus_ops = {
	.ath_bus_type = ATH_USB,
	.read_cachesize = ath_usb_read_cachesize,
	.eeprom_read = ath_usb_eeprom_read,
};

static void setup_ht_cap(struct ath9k_htc_priv *priv,
			 struct ieee80211_sta_ht_cap *ht_info)
{
	struct ath_common *common = ath9k_hw_common(priv->ah);
	u8 tx_streams, rx_streams;
	int i;

	ht_info->ht_supported = true;
	ht_info->cap = IEEE80211_HT_CAP_SUP_WIDTH_20_40 |
		       IEEE80211_HT_CAP_SM_PS |
		       IEEE80211_HT_CAP_SGI_40 |
		       IEEE80211_HT_CAP_DSSSCCK40;

	if (priv->ah->caps.hw_caps & ATH9K_HW_CAP_SGI_20)
		ht_info->cap |= IEEE80211_HT_CAP_SGI_20;

	ht_info->cap |= (1 << IEEE80211_HT_CAP_RX_STBC_SHIFT);

	ht_info->ampdu_factor = IEEE80211_HT_MAX_AMPDU_64K;
	ht_info->ampdu_density = IEEE80211_HT_MPDU_DENSITY_8;

	memset(&ht_info->mcs, 0, sizeof(ht_info->mcs));

	/* ath9k_htc supports only 1 or 2 stream devices */
	tx_streams = ath9k_cmn_count_streams(common->tx_chainmask, 2);
	rx_streams = ath9k_cmn_count_streams(common->rx_chainmask, 2);

	ath_dbg(common, ATH_DBG_CONFIG,
		"TX streams %d, RX streams: %d\n",
		tx_streams, rx_streams);

	if (tx_streams != rx_streams) {
		ht_info->mcs.tx_params |= IEEE80211_HT_MCS_TX_RX_DIFF;
		ht_info->mcs.tx_params |= ((tx_streams - 1) <<
					   IEEE80211_HT_MCS_TX_MAX_STREAMS_SHIFT);
	}

	for (i = 0; i < rx_streams; i++)
		ht_info->mcs.rx_mask[i] = 0xff;

	ht_info->mcs.tx_params |= IEEE80211_HT_MCS_TX_DEFINED;
}

static int ath9k_init_queues(struct ath9k_htc_priv *priv)
{
	struct ath_common *common = ath9k_hw_common(priv->ah);
	int i;

	for (i = 0; i < ARRAY_SIZE(priv->hwq_map); i++)
		priv->hwq_map[i] = -1;

	priv->beaconq = ath9k_hw_beaconq_setup(priv->ah);
	if (priv->beaconq == -1) {
		ath_err(common, "Unable to setup BEACON xmit queue\n");
		goto err;
	}

	priv->cabq = ath9k_htc_cabq_setup(priv);
	if (priv->cabq == -1) {
		ath_err(common, "Unable to setup CAB xmit queue\n");
		goto err;
	}

	if (!ath9k_htc_txq_setup(priv, WME_AC_BE)) {
		ath_err(common, "Unable to setup xmit queue for BE traffic\n");
		goto err;
	}

	if (!ath9k_htc_txq_setup(priv, WME_AC_BK)) {
		ath_err(common, "Unable to setup xmit queue for BK traffic\n");
		goto err;
	}
	if (!ath9k_htc_txq_setup(priv, WME_AC_VI)) {
		ath_err(common, "Unable to setup xmit queue for VI traffic\n");
		goto err;
	}
	if (!ath9k_htc_txq_setup(priv, WME_AC_VO)) {
		ath_err(common, "Unable to setup xmit queue for VO traffic\n");
		goto err;
	}

	return 0;

err:
	return -EINVAL;
}

static void ath9k_init_crypto(struct ath9k_htc_priv *priv)
{
	struct ath_common *common = ath9k_hw_common(priv->ah);
	int i = 0;

	/* Get the hardware key cache size. */
	common->keymax = priv->ah->caps.keycache_size;
	if (common->keymax > ATH_KEYMAX) {
		ath_dbg(common, ATH_DBG_ANY,
			"Warning, using only %u entries in %u key cache\n",
			ATH_KEYMAX, common->keymax);
		common->keymax = ATH_KEYMAX;
	}

	if (priv->ah->misc_mode & AR_PCU_MIC_NEW_LOC_ENA)
		common->crypt_caps |= ATH_CRYPT_CAP_MIC_COMBINED;

	/*
	 * Reset the key cache since some parts do not
	 * reset the contents on initial power up.
	 */
	for (i = 0; i < common->keymax; i++)
		ath_hw_keyreset(common, (u16) i);
}

static void ath9k_init_channels_rates(struct ath9k_htc_priv *priv)
{
	if (priv->ah->caps.hw_caps & ATH9K_HW_CAP_2GHZ) {
		priv->sbands[IEEE80211_BAND_2GHZ].channels =
			ath9k_2ghz_channels;
		priv->sbands[IEEE80211_BAND_2GHZ].band = IEEE80211_BAND_2GHZ;
		priv->sbands[IEEE80211_BAND_2GHZ].n_channels =
			ARRAY_SIZE(ath9k_2ghz_channels);
		priv->sbands[IEEE80211_BAND_2GHZ].bitrates = ath9k_legacy_rates;
		priv->sbands[IEEE80211_BAND_2GHZ].n_bitrates =
			ARRAY_SIZE(ath9k_legacy_rates);
	}

	if (priv->ah->caps.hw_caps & ATH9K_HW_CAP_5GHZ) {
		priv->sbands[IEEE80211_BAND_5GHZ].channels = ath9k_5ghz_channels;
		priv->sbands[IEEE80211_BAND_5GHZ].band = IEEE80211_BAND_5GHZ;
		priv->sbands[IEEE80211_BAND_5GHZ].n_channels =
			ARRAY_SIZE(ath9k_5ghz_channels);
		priv->sbands[IEEE80211_BAND_5GHZ].bitrates =
			ath9k_legacy_rates + 4;
		priv->sbands[IEEE80211_BAND_5GHZ].n_bitrates =
			ARRAY_SIZE(ath9k_legacy_rates) - 4;
	}
}

static void ath9k_init_misc(struct ath9k_htc_priv *priv)
{
	struct ath_common *common = ath9k_hw_common(priv->ah);

	common->tx_chainmask = priv->ah->caps.tx_chainmask;
	common->rx_chainmask = priv->ah->caps.rx_chainmask;

	memcpy(common->bssidmask, ath_bcast_mac, ETH_ALEN);

	priv->ah->opmode = NL80211_IFTYPE_STATION;
}

static void ath9k_init_btcoex(struct ath9k_htc_priv *priv)
{
	int qnum;

	switch (priv->ah->btcoex_hw.scheme) {
	case ATH_BTCOEX_CFG_NONE:
		break;
	case ATH_BTCOEX_CFG_3WIRE:
		priv->ah->btcoex_hw.btactive_gpio = 7;
		priv->ah->btcoex_hw.btpriority_gpio = 6;
		priv->ah->btcoex_hw.wlanactive_gpio = 8;
		priv->btcoex.bt_stomp_type = ATH_BTCOEX_STOMP_LOW;
		ath9k_hw_btcoex_init_3wire(priv->ah);
		ath_htc_init_btcoex_work(priv);
		qnum = priv->hwq_map[WME_AC_BE];
		ath9k_hw_init_btcoex_hw(priv->ah, qnum);
		break;
	default:
		WARN_ON(1);
		break;
	}
}

static int ath9k_init_priv(struct ath9k_htc_priv *priv,
			   u16 devid, char *product,
			   u32 drv_info)
{
	struct ath_hw *ah = NULL;
	struct ath_common *common;
	int ret = 0, csz = 0;

	priv->op_flags |= OP_INVALID;

	ah = kzalloc(sizeof(struct ath_hw), GFP_KERNEL);
	if (!ah)
		return -ENOMEM;

	ah->hw_version.devid = devid;
	ah->hw_version.subsysid = 0; /* FIXME */
<<<<<<< HEAD
=======
	ah->hw_version.usbdev = drv_info;
>>>>>>> 7659a193
	ah->ah_flags |= AH_USE_EEPROM;
	priv->ah = ah;

	common = ath9k_hw_common(ah);
	common->ops = &ath9k_common_ops;
	common->bus_ops = &ath9k_usb_bus_ops;
	common->ah = ah;
	common->hw = priv->hw;
	common->priv = priv;
	common->debug_mask = ath9k_debug;
	common->driver_info = drv_info;

	spin_lock_init(&priv->wmi->wmi_lock);
	spin_lock_init(&priv->beacon_lock);
	spin_lock_init(&priv->tx_lock);
	mutex_init(&priv->mutex);
	mutex_init(&priv->htc_pm_lock);
	tasklet_init(&priv->wmi_tasklet, ath9k_wmi_tasklet,
		     (unsigned long)priv);
	tasklet_init(&priv->rx_tasklet, ath9k_rx_tasklet,
		     (unsigned long)priv);
	tasklet_init(&priv->tx_tasklet, ath9k_tx_tasklet, (unsigned long)priv);
	INIT_DELAYED_WORK(&priv->ath9k_ani_work, ath9k_ani_work);
	INIT_WORK(&priv->ps_work, ath9k_ps_work);

	/*
	 * Cache line size is used to size and align various
	 * structures used to communicate with the hardware.
	 */
	ath_read_cachesize(common, &csz);
	common->cachelsz = csz << 2; /* convert to bytes */

	ret = ath9k_hw_init(ah);
	if (ret) {
		ath_err(common,
			"Unable to initialize hardware; initialization status: %d\n",
			ret);
		goto err_hw;
	}

	ret = ath9k_htc_init_debug(ah);
	if (ret) {
		ath_err(common, "Unable to create debugfs files\n");
		goto err_debug;
	}

	ret = ath9k_init_queues(priv);
	if (ret)
		goto err_queues;

	ath9k_init_crypto(priv);
	ath9k_init_channels_rates(priv);
	ath9k_init_misc(priv);

	if (product && strncmp(product, ATH_HTC_BTCOEX_PRODUCT_ID, 5) == 0) {
		ah->btcoex_hw.scheme = ATH_BTCOEX_CFG_3WIRE;
		ath9k_init_btcoex(priv);
	}

	return 0;

err_queues:
	ath9k_htc_exit_debug(ah);
err_debug:
	ath9k_hw_deinit(ah);
err_hw:

	kfree(ah);
	priv->ah = NULL;

	return ret;
}

static void ath9k_set_hw_capab(struct ath9k_htc_priv *priv,
			       struct ieee80211_hw *hw)
{
	struct ath_common *common = ath9k_hw_common(priv->ah);

	hw->flags = IEEE80211_HW_SIGNAL_DBM |
		IEEE80211_HW_AMPDU_AGGREGATION |
		IEEE80211_HW_SPECTRUM_MGMT |
		IEEE80211_HW_HAS_RATE_CONTROL |
		IEEE80211_HW_RX_INCLUDES_FCS |
		IEEE80211_HW_SUPPORTS_PS |
		IEEE80211_HW_PS_NULLFUNC_STACK |
		IEEE80211_HW_NEED_DTIM_PERIOD;

	hw->wiphy->interface_modes =
		BIT(NL80211_IFTYPE_STATION) |
		BIT(NL80211_IFTYPE_ADHOC);

	hw->wiphy->flags &= ~WIPHY_FLAG_PS_ON_BY_DEFAULT;

	hw->queues = 4;
	hw->channel_change_time = 5000;
	hw->max_listen_interval = 10;
	hw->vif_data_size = sizeof(struct ath9k_htc_vif);
	hw->sta_data_size = sizeof(struct ath9k_htc_sta);

	/* tx_frame_hdr is larger than tx_mgmt_hdr anyway */
	hw->extra_tx_headroom = sizeof(struct tx_frame_hdr) +
		sizeof(struct htc_frame_hdr) + 4;

	if (priv->ah->caps.hw_caps & ATH9K_HW_CAP_2GHZ)
		hw->wiphy->bands[IEEE80211_BAND_2GHZ] =
			&priv->sbands[IEEE80211_BAND_2GHZ];
	if (priv->ah->caps.hw_caps & ATH9K_HW_CAP_5GHZ)
		hw->wiphy->bands[IEEE80211_BAND_5GHZ] =
			&priv->sbands[IEEE80211_BAND_5GHZ];

	if (priv->ah->caps.hw_caps & ATH9K_HW_CAP_HT) {
		if (priv->ah->caps.hw_caps & ATH9K_HW_CAP_2GHZ)
			setup_ht_cap(priv,
				     &priv->sbands[IEEE80211_BAND_2GHZ].ht_cap);
		if (priv->ah->caps.hw_caps & ATH9K_HW_CAP_5GHZ)
			setup_ht_cap(priv,
				     &priv->sbands[IEEE80211_BAND_5GHZ].ht_cap);
	}

	SET_IEEE80211_PERM_ADDR(hw, common->macaddr);
}

static int ath9k_init_device(struct ath9k_htc_priv *priv,
			     u16 devid, char *product, u32 drv_info)
{
	struct ieee80211_hw *hw = priv->hw;
	struct ath_common *common;
	struct ath_hw *ah;
	int error = 0;
	struct ath_regulatory *reg;

	/* Bring up device */
	error = ath9k_init_priv(priv, devid, product, drv_info);
	if (error != 0)
		goto err_init;

	ah = priv->ah;
	common = ath9k_hw_common(ah);
	ath9k_set_hw_capab(priv, hw);

	/* Initialize regulatory */
	error = ath_regd_init(&common->regulatory, priv->hw->wiphy,
			      ath9k_reg_notifier);
	if (error)
		goto err_regd;

	reg = &common->regulatory;

	/* Setup TX */
	error = ath9k_tx_init(priv);
	if (error != 0)
		goto err_tx;

	/* Setup RX */
	error = ath9k_rx_init(priv);
	if (error != 0)
		goto err_rx;

	/* Register with mac80211 */
	error = ieee80211_register_hw(hw);
	if (error)
		goto err_register;

	/* Handle world regulatory */
	if (!ath_is_world_regd(reg)) {
		error = regulatory_hint(hw->wiphy, reg->alpha2);
		if (error)
			goto err_world;
	}

	ath9k_init_leds(priv);
	ath9k_start_rfkill_poll(priv);

	return 0;

err_world:
	ieee80211_unregister_hw(hw);
err_register:
	ath9k_rx_cleanup(priv);
err_rx:
	ath9k_tx_cleanup(priv);
err_tx:
	/* Nothing */
err_regd:
	ath9k_deinit_priv(priv);
err_init:
	return error;
}

int ath9k_htc_probe_device(struct htc_target *htc_handle, struct device *dev,
			   u16 devid, char *product, u32 drv_info)
{
	struct ieee80211_hw *hw;
	struct ath9k_htc_priv *priv;
	int ret;

	hw = ieee80211_alloc_hw(sizeof(struct ath9k_htc_priv), &ath9k_htc_ops);
	if (!hw)
		return -ENOMEM;

	priv = hw->priv;
	priv->hw = hw;
	priv->htc = htc_handle;
	priv->dev = dev;
	htc_handle->drv_priv = priv;
	SET_IEEE80211_DEV(hw, priv->dev);

	ret = ath9k_htc_wait_for_target(priv);
	if (ret)
		goto err_free;

	priv->wmi = ath9k_init_wmi(priv);
	if (!priv->wmi) {
		ret = -EINVAL;
		goto err_free;
	}

	ret = ath9k_init_htc_services(priv, devid, drv_info);
	if (ret)
		goto err_init;

	/* The device may have been unplugged earlier. */
	priv->op_flags &= ~OP_UNPLUGGED;

	ret = ath9k_init_device(priv, devid, product, drv_info);
	if (ret)
		goto err_init;

	return 0;

err_init:
	ath9k_deinit_wmi(priv);
err_free:
	ieee80211_free_hw(hw);
	return ret;
}

void ath9k_htc_disconnect_device(struct htc_target *htc_handle, bool hotunplug)
{
	if (htc_handle->drv_priv) {

		/* Check if the device has been yanked out. */
		if (hotunplug)
			htc_handle->drv_priv->op_flags |= OP_UNPLUGGED;

		ath9k_deinit_device(htc_handle->drv_priv);
		ath9k_deinit_wmi(htc_handle->drv_priv);
		ieee80211_free_hw(htc_handle->drv_priv->hw);
	}
}

#ifdef CONFIG_PM
int ath9k_htc_resume(struct htc_target *htc_handle)
{
	struct ath9k_htc_priv *priv = htc_handle->drv_priv;
	int ret;

	ret = ath9k_htc_wait_for_target(priv);
	if (ret)
		return ret;

	ret = ath9k_init_htc_services(priv, priv->ah->hw_version.devid,
<<<<<<< HEAD
				      priv->ah->common.driver_info);
=======
				      priv->ah->hw_version.usbdev);
>>>>>>> 7659a193
	return ret;
}
#endif

static int __init ath9k_htc_init(void)
{
	int error;

	error = ath9k_htc_debug_create_root();
	if (error < 0) {
		printk(KERN_ERR
			"ath9k_htc: Unable to create debugfs root: %d\n",
			error);
		goto err_dbg;
	}

	error = ath9k_hif_usb_init();
	if (error < 0) {
		printk(KERN_ERR
			"ath9k_htc: No USB devices found,"
			" driver not installed.\n");
		error = -ENODEV;
		goto err_usb;
	}

	return 0;

err_usb:
	ath9k_htc_debug_remove_root();
err_dbg:
	return error;
}
module_init(ath9k_htc_init);

static void __exit ath9k_htc_exit(void)
{
	ath9k_hif_usb_exit();
	ath9k_htc_debug_remove_root();
	printk(KERN_INFO "ath9k_htc: Driver unloaded\n");
}
module_exit(ath9k_htc_exit);<|MERGE_RESOLUTION|>--- conflicted
+++ resolved
@@ -246,11 +246,7 @@
 	 * the HIF layer, shouldn't matter much.
 	 */
 
-<<<<<<< HEAD
-	if (drv_info & AR7010_DEVICE)
-=======
 	if (IS_AR7010_DEVICE(drv_info))
->>>>>>> 7659a193
 		priv->htc->credits = 45;
 	else
 		priv->htc->credits = 33;
@@ -634,10 +630,7 @@
 
 	ah->hw_version.devid = devid;
 	ah->hw_version.subsysid = 0; /* FIXME */
-<<<<<<< HEAD
-=======
 	ah->hw_version.usbdev = drv_info;
->>>>>>> 7659a193
 	ah->ah_flags |= AH_USE_EEPROM;
 	priv->ah = ah;
 
@@ -648,7 +641,6 @@
 	common->hw = priv->hw;
 	common->priv = priv;
 	common->debug_mask = ath9k_debug;
-	common->driver_info = drv_info;
 
 	spin_lock_init(&priv->wmi->wmi_lock);
 	spin_lock_init(&priv->beacon_lock);
@@ -900,11 +892,7 @@
 		return ret;
 
 	ret = ath9k_init_htc_services(priv, priv->ah->hw_version.devid,
-<<<<<<< HEAD
-				      priv->ah->common.driver_info);
-=======
 				      priv->ah->hw_version.usbdev);
->>>>>>> 7659a193
 	return ret;
 }
 #endif
