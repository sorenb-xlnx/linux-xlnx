--- conflicted
+++ resolved
@@ -258,7 +258,7 @@
 	 */
 
 	if (IS_AR7010_DEVICE(drv_info))
-		priv->htc->credits = 48;
+		priv->htc->credits = 45;
 	else
 		priv->htc->credits = 33;
 
@@ -769,14 +769,6 @@
 	hw->channel_change_time = 5000;
 	hw->max_listen_interval = 10;
 
-<<<<<<< HEAD
-	if (AR_SREV_9271(priv->ah))
-		hw->max_tx_aggregation_subframes = MAX_TX_AMPDU_SUBFRAMES_9271;
-	else
-		hw->max_tx_aggregation_subframes = MAX_TX_AMPDU_SUBFRAMES_7010;
-
-=======
->>>>>>> 55922c9d
 	hw->vif_data_size = sizeof(struct ath9k_htc_vif);
 	hw->sta_data_size = sizeof(struct ath9k_htc_sta);
 
