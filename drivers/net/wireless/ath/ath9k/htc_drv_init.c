/*
 * Copyright (c) 2010 Atheros Communications Inc.
 *
 * Permission to use, copy, modify, and/or distribute this software for any
 * purpose with or without fee is hereby granted, provided that the above
 * copyright notice and this permission notice appear in all copies.
 *
 * THE SOFTWARE IS PROVIDED "AS IS" AND THE AUTHOR DISCLAIMS ALL WARRANTIES
 * WITH REGARD TO THIS SOFTWARE INCLUDING ALL IMPLIED WARRANTIES OF
 * MERCHANTABILITY AND FITNESS. IN NO EVENT SHALL THE AUTHOR BE LIABLE FOR
 * ANY SPECIAL, DIRECT, INDIRECT, OR CONSEQUENTIAL DAMAGES OR ANY DAMAGES
 * WHATSOEVER RESULTING FROM LOSS OF USE, DATA OR PROFITS, WHETHER IN AN
 * ACTION OF CONTRACT, NEGLIGENCE OR OTHER TORTIOUS ACTION, ARISING OUT OF
 * OR IN CONNECTION WITH THE USE OR PERFORMANCE OF THIS SOFTWARE.
 */

#include "htc.h"

MODULE_AUTHOR("Atheros Communications");
MODULE_LICENSE("Dual BSD/GPL");
MODULE_DESCRIPTION("Atheros driver 802.11n HTC based wireless devices");

static unsigned int ath9k_debug = ATH_DBG_DEFAULT;
module_param_named(debug, ath9k_debug, uint, 0);
MODULE_PARM_DESC(debug, "Debugging mask");

int htc_modparam_nohwcrypt;
module_param_named(nohwcrypt, htc_modparam_nohwcrypt, int, 0444);
MODULE_PARM_DESC(nohwcrypt, "Disable hardware encryption");

#define CHAN2G(_freq, _idx)  { \
	.center_freq = (_freq), \
	.hw_value = (_idx), \
	.max_power = 20, \
}

#define CHAN5G(_freq, _idx) { \
	.band = IEEE80211_BAND_5GHZ, \
	.center_freq = (_freq), \
	.hw_value = (_idx), \
	.max_power = 20, \
}

#define ATH_HTC_BTCOEX_PRODUCT_ID "wb193"

static struct ieee80211_channel ath9k_2ghz_channels[] = {
	CHAN2G(2412, 0), /* Channel 1 */
	CHAN2G(2417, 1), /* Channel 2 */
	CHAN2G(2422, 2), /* Channel 3 */
	CHAN2G(2427, 3), /* Channel 4 */
	CHAN2G(2432, 4), /* Channel 5 */
	CHAN2G(2437, 5), /* Channel 6 */
	CHAN2G(2442, 6), /* Channel 7 */
	CHAN2G(2447, 7), /* Channel 8 */
	CHAN2G(2452, 8), /* Channel 9 */
	CHAN2G(2457, 9), /* Channel 10 */
	CHAN2G(2462, 10), /* Channel 11 */
	CHAN2G(2467, 11), /* Channel 12 */
	CHAN2G(2472, 12), /* Channel 13 */
	CHAN2G(2484, 13), /* Channel 14 */
};

static struct ieee80211_channel ath9k_5ghz_channels[] = {
	/* _We_ call this UNII 1 */
	CHAN5G(5180, 14), /* Channel 36 */
	CHAN5G(5200, 15), /* Channel 40 */
	CHAN5G(5220, 16), /* Channel 44 */
	CHAN5G(5240, 17), /* Channel 48 */
	/* _We_ call this UNII 2 */
	CHAN5G(5260, 18), /* Channel 52 */
	CHAN5G(5280, 19), /* Channel 56 */
	CHAN5G(5300, 20), /* Channel 60 */
	CHAN5G(5320, 21), /* Channel 64 */
	/* _We_ call this "Middle band" */
	CHAN5G(5500, 22), /* Channel 100 */
	CHAN5G(5520, 23), /* Channel 104 */
	CHAN5G(5540, 24), /* Channel 108 */
	CHAN5G(5560, 25), /* Channel 112 */
	CHAN5G(5580, 26), /* Channel 116 */
	CHAN5G(5600, 27), /* Channel 120 */
	CHAN5G(5620, 28), /* Channel 124 */
	CHAN5G(5640, 29), /* Channel 128 */
	CHAN5G(5660, 30), /* Channel 132 */
	CHAN5G(5680, 31), /* Channel 136 */
	CHAN5G(5700, 32), /* Channel 140 */
	/* _We_ call this UNII 3 */
	CHAN5G(5745, 33), /* Channel 149 */
	CHAN5G(5765, 34), /* Channel 153 */
	CHAN5G(5785, 35), /* Channel 157 */
	CHAN5G(5805, 36), /* Channel 161 */
	CHAN5G(5825, 37), /* Channel 165 */
};

/* Atheros hardware rate code addition for short premble */
#define SHPCHECK(__hw_rate, __flags) \
	((__flags & IEEE80211_RATE_SHORT_PREAMBLE) ? (__hw_rate | 0x04) : 0)

#define RATE(_bitrate, _hw_rate, _flags) {		\
	.bitrate	= (_bitrate),			\
	.flags		= (_flags),			\
	.hw_value	= (_hw_rate),			\
	.hw_value_short = (SHPCHECK(_hw_rate, _flags))	\
}

static struct ieee80211_rate ath9k_legacy_rates[] = {
	RATE(10, 0x1b, 0),
	RATE(20, 0x1a, IEEE80211_RATE_SHORT_PREAMBLE), /* shortp : 0x1e */
	RATE(55, 0x19, IEEE80211_RATE_SHORT_PREAMBLE), /* shortp: 0x1d */
	RATE(110, 0x18, IEEE80211_RATE_SHORT_PREAMBLE), /* short: 0x1c */
	RATE(60, 0x0b, 0),
	RATE(90, 0x0f, 0),
	RATE(120, 0x0a, 0),
	RATE(180, 0x0e, 0),
	RATE(240, 0x09, 0),
	RATE(360, 0x0d, 0),
	RATE(480, 0x08, 0),
	RATE(540, 0x0c, 0),
};

static int ath9k_htc_wait_for_target(struct ath9k_htc_priv *priv)
{
	int time_left;

	if (atomic_read(&priv->htc->tgt_ready) > 0) {
		atomic_dec(&priv->htc->tgt_ready);
		return 0;
	}

	/* Firmware can take up to 50ms to get ready, to be safe use 1 second */
	time_left = wait_for_completion_timeout(&priv->htc->target_wait, HZ);
	if (!time_left) {
		dev_err(priv->dev, "ath9k_htc: Target is unresponsive\n");
		return -ETIMEDOUT;
	}

	atomic_dec(&priv->htc->tgt_ready);

	return 0;
}

static void ath9k_deinit_priv(struct ath9k_htc_priv *priv)
{
	ath9k_htc_exit_debug(priv->ah);
	ath9k_hw_deinit(priv->ah);
<<<<<<< HEAD
	tasklet_kill(&priv->swba_tasklet);
	tasklet_kill(&priv->rx_tasklet);
	tasklet_kill(&priv->tx_tasklet);
=======
>>>>>>> 105e53f8
	kfree(priv->ah);
	priv->ah = NULL;
}

static void ath9k_deinit_device(struct ath9k_htc_priv *priv)
{
	struct ieee80211_hw *hw = priv->hw;

	wiphy_rfkill_stop_polling(hw->wiphy);
	ath9k_deinit_leds(priv);
	ieee80211_unregister_hw(hw);
	ath9k_rx_cleanup(priv);
	ath9k_tx_cleanup(priv);
	ath9k_deinit_priv(priv);
}

static inline int ath9k_htc_connect_svc(struct ath9k_htc_priv *priv,
					u16 service_id,
					void (*tx) (void *,
						    struct sk_buff *,
						    enum htc_endpoint_id,
						    bool txok),
					enum htc_endpoint_id *ep_id)
{
	struct htc_service_connreq req;

	memset(&req, 0, sizeof(struct htc_service_connreq));

	req.service_id = service_id;
	req.ep_callbacks.priv = priv;
	req.ep_callbacks.rx = ath9k_htc_rxep;
	req.ep_callbacks.tx = tx;

	return htc_connect_service(priv->htc, &req, ep_id);
}

static int ath9k_init_htc_services(struct ath9k_htc_priv *priv, u16 devid,
				   u32 drv_info)
{
	int ret;

	/* WMI CMD*/
	ret = ath9k_wmi_connect(priv->htc, priv->wmi, &priv->wmi_cmd_ep);
	if (ret)
		goto err;

	/* Beacon */
	ret = ath9k_htc_connect_svc(priv, WMI_BEACON_SVC, ath9k_htc_beaconep,
				    &priv->beacon_ep);
	if (ret)
		goto err;

	/* CAB */
	ret = ath9k_htc_connect_svc(priv, WMI_CAB_SVC, ath9k_htc_txep,
				    &priv->cab_ep);
	if (ret)
		goto err;


	/* UAPSD */
	ret = ath9k_htc_connect_svc(priv, WMI_UAPSD_SVC, ath9k_htc_txep,
				    &priv->uapsd_ep);
	if (ret)
		goto err;

	/* MGMT */
	ret = ath9k_htc_connect_svc(priv, WMI_MGMT_SVC, ath9k_htc_txep,
				    &priv->mgmt_ep);
	if (ret)
		goto err;

	/* DATA BE */
	ret = ath9k_htc_connect_svc(priv, WMI_DATA_BE_SVC, ath9k_htc_txep,
				    &priv->data_be_ep);
	if (ret)
		goto err;

	/* DATA BK */
	ret = ath9k_htc_connect_svc(priv, WMI_DATA_BK_SVC, ath9k_htc_txep,
				    &priv->data_bk_ep);
	if (ret)
		goto err;

	/* DATA VI */
	ret = ath9k_htc_connect_svc(priv, WMI_DATA_VI_SVC, ath9k_htc_txep,
				    &priv->data_vi_ep);
	if (ret)
		goto err;

	/* DATA VO */
	ret = ath9k_htc_connect_svc(priv, WMI_DATA_VO_SVC, ath9k_htc_txep,
				    &priv->data_vo_ep);
	if (ret)
		goto err;

	/*
	 * Setup required credits before initializing HTC.
	 * This is a bit hacky, but, since queuing is done in
	 * the HIF layer, shouldn't matter much.
	 */

	if (IS_AR7010_DEVICE(drv_info))
		priv->htc->credits = 45;
	else
		priv->htc->credits = 33;

	ret = htc_init(priv->htc);
	if (ret)
		goto err;

	dev_info(priv->dev, "ath9k_htc: HTC initialized with %d credits\n",
		 priv->htc->credits);

	return 0;

err:
	dev_err(priv->dev, "ath9k_htc: Unable to initialize HTC services\n");
	return ret;
}

static int ath9k_reg_notifier(struct wiphy *wiphy,
			      struct regulatory_request *request)
{
	struct ieee80211_hw *hw = wiphy_to_ieee80211_hw(wiphy);
	struct ath9k_htc_priv *priv = hw->priv;

	return ath_reg_notifier_apply(wiphy, request,
				      ath9k_hw_regulatory(priv->ah));
}

static unsigned int ath9k_regread(void *hw_priv, u32 reg_offset)
{
	struct ath_hw *ah = (struct ath_hw *) hw_priv;
	struct ath_common *common = ath9k_hw_common(ah);
	struct ath9k_htc_priv *priv = (struct ath9k_htc_priv *) common->priv;
	__be32 val, reg = cpu_to_be32(reg_offset);
	int r;

	r = ath9k_wmi_cmd(priv->wmi, WMI_REG_READ_CMDID,
			  (u8 *) &reg, sizeof(reg),
			  (u8 *) &val, sizeof(val),
			  100);
	if (unlikely(r)) {
		ath_dbg(common, ATH_DBG_WMI,
			"REGISTER READ FAILED: (0x%04x, %d)\n",
			reg_offset, r);
		return -EIO;
	}

	return be32_to_cpu(val);
}

static void ath9k_multi_regread(void *hw_priv, u32 *addr,
				u32 *val, u16 count)
{
	struct ath_hw *ah = (struct ath_hw *) hw_priv;
	struct ath_common *common = ath9k_hw_common(ah);
	struct ath9k_htc_priv *priv = (struct ath9k_htc_priv *) common->priv;
	__be32 tmpaddr[8];
	__be32 tmpval[8];
	int i, ret;

       for (i = 0; i < count; i++) {
	       tmpaddr[i] = cpu_to_be32(addr[i]);
       }

       ret = ath9k_wmi_cmd(priv->wmi, WMI_REG_READ_CMDID,
			   (u8 *)tmpaddr , sizeof(u32) * count,
			   (u8 *)tmpval, sizeof(u32) * count,
			   100);
	if (unlikely(ret)) {
		ath_dbg(common, ATH_DBG_WMI,
			"Multiple REGISTER READ FAILED (count: %d)\n", count);
	}

       for (i = 0; i < count; i++) {
	       val[i] = be32_to_cpu(tmpval[i]);
       }
}

static void ath9k_regwrite_single(void *hw_priv, u32 val, u32 reg_offset)
{
	struct ath_hw *ah = (struct ath_hw *) hw_priv;
	struct ath_common *common = ath9k_hw_common(ah);
	struct ath9k_htc_priv *priv = (struct ath9k_htc_priv *) common->priv;
	const __be32 buf[2] = {
		cpu_to_be32(reg_offset),
		cpu_to_be32(val),
	};
	int r;

	r = ath9k_wmi_cmd(priv->wmi, WMI_REG_WRITE_CMDID,
			  (u8 *) &buf, sizeof(buf),
			  (u8 *) &val, sizeof(val),
			  100);
	if (unlikely(r)) {
		ath_dbg(common, ATH_DBG_WMI,
			"REGISTER WRITE FAILED:(0x%04x, %d)\n",
			reg_offset, r);
	}
}

static void ath9k_regwrite_buffer(void *hw_priv, u32 val, u32 reg_offset)
{
	struct ath_hw *ah = (struct ath_hw *) hw_priv;
	struct ath_common *common = ath9k_hw_common(ah);
	struct ath9k_htc_priv *priv = (struct ath9k_htc_priv *) common->priv;
	u32 rsp_status;
	int r;

	mutex_lock(&priv->wmi->multi_write_mutex);

	/* Store the register/value */
	priv->wmi->multi_write[priv->wmi->multi_write_idx].reg =
		cpu_to_be32(reg_offset);
	priv->wmi->multi_write[priv->wmi->multi_write_idx].val =
		cpu_to_be32(val);

	priv->wmi->multi_write_idx++;

	/* If the buffer is full, send it out. */
	if (priv->wmi->multi_write_idx == MAX_CMD_NUMBER) {
		r = ath9k_wmi_cmd(priv->wmi, WMI_REG_WRITE_CMDID,
			  (u8 *) &priv->wmi->multi_write,
			  sizeof(struct register_write) * priv->wmi->multi_write_idx,
			  (u8 *) &rsp_status, sizeof(rsp_status),
			  100);
		if (unlikely(r)) {
			ath_dbg(common, ATH_DBG_WMI,
				"REGISTER WRITE FAILED, multi len: %d\n",
				priv->wmi->multi_write_idx);
		}
		priv->wmi->multi_write_idx = 0;
	}

	mutex_unlock(&priv->wmi->multi_write_mutex);
}

static void ath9k_regwrite(void *hw_priv, u32 val, u32 reg_offset)
{
	struct ath_hw *ah = (struct ath_hw *) hw_priv;
	struct ath_common *common = ath9k_hw_common(ah);
	struct ath9k_htc_priv *priv = (struct ath9k_htc_priv *) common->priv;

	if (atomic_read(&priv->wmi->mwrite_cnt))
		ath9k_regwrite_buffer(hw_priv, val, reg_offset);
	else
		ath9k_regwrite_single(hw_priv, val, reg_offset);
}

static void ath9k_enable_regwrite_buffer(void *hw_priv)
{
	struct ath_hw *ah = (struct ath_hw *) hw_priv;
	struct ath_common *common = ath9k_hw_common(ah);
	struct ath9k_htc_priv *priv = (struct ath9k_htc_priv *) common->priv;

	atomic_inc(&priv->wmi->mwrite_cnt);
}

static void ath9k_regwrite_flush(void *hw_priv)
{
	struct ath_hw *ah = (struct ath_hw *) hw_priv;
	struct ath_common *common = ath9k_hw_common(ah);
	struct ath9k_htc_priv *priv = (struct ath9k_htc_priv *) common->priv;
	u32 rsp_status;
	int r;

	atomic_dec(&priv->wmi->mwrite_cnt);

	mutex_lock(&priv->wmi->multi_write_mutex);

	if (priv->wmi->multi_write_idx) {
		r = ath9k_wmi_cmd(priv->wmi, WMI_REG_WRITE_CMDID,
			  (u8 *) &priv->wmi->multi_write,
			  sizeof(struct register_write) * priv->wmi->multi_write_idx,
			  (u8 *) &rsp_status, sizeof(rsp_status),
			  100);
		if (unlikely(r)) {
			ath_dbg(common, ATH_DBG_WMI,
				"REGISTER WRITE FAILED, multi len: %d\n",
				priv->wmi->multi_write_idx);
		}
		priv->wmi->multi_write_idx = 0;
	}

	mutex_unlock(&priv->wmi->multi_write_mutex);
}

static const struct ath_ops ath9k_common_ops = {
	.read = ath9k_regread,
	.multi_read = ath9k_multi_regread,
	.write = ath9k_regwrite,
	.enable_write_buffer = ath9k_enable_regwrite_buffer,
	.write_flush = ath9k_regwrite_flush,
};

static void ath_usb_read_cachesize(struct ath_common *common, int *csz)
{
	*csz = L1_CACHE_BYTES >> 2;
}

static bool ath_usb_eeprom_read(struct ath_common *common, u32 off, u16 *data)
{
	struct ath_hw *ah = (struct ath_hw *) common->ah;

	(void)REG_READ(ah, AR5416_EEPROM_OFFSET + (off << AR5416_EEPROM_S));

	if (!ath9k_hw_wait(ah,
			   AR_EEPROM_STATUS_DATA,
			   AR_EEPROM_STATUS_DATA_BUSY |
			   AR_EEPROM_STATUS_DATA_PROT_ACCESS, 0,
			   AH_WAIT_TIMEOUT))
		return false;

	*data = MS(REG_READ(ah, AR_EEPROM_STATUS_DATA),
		   AR_EEPROM_STATUS_DATA_VAL);

	return true;
}

static const struct ath_bus_ops ath9k_usb_bus_ops = {
	.ath_bus_type = ATH_USB,
	.read_cachesize = ath_usb_read_cachesize,
	.eeprom_read = ath_usb_eeprom_read,
};

static void setup_ht_cap(struct ath9k_htc_priv *priv,
			 struct ieee80211_sta_ht_cap *ht_info)
{
	struct ath_common *common = ath9k_hw_common(priv->ah);
	u8 tx_streams, rx_streams;
	int i;

	ht_info->ht_supported = true;
	ht_info->cap = IEEE80211_HT_CAP_SUP_WIDTH_20_40 |
		       IEEE80211_HT_CAP_SM_PS |
		       IEEE80211_HT_CAP_SGI_40 |
		       IEEE80211_HT_CAP_DSSSCCK40;

	if (priv->ah->caps.hw_caps & ATH9K_HW_CAP_SGI_20)
		ht_info->cap |= IEEE80211_HT_CAP_SGI_20;

	ht_info->cap |= (1 << IEEE80211_HT_CAP_RX_STBC_SHIFT);

	ht_info->ampdu_factor = IEEE80211_HT_MAX_AMPDU_64K;
	ht_info->ampdu_density = IEEE80211_HT_MPDU_DENSITY_8;

	memset(&ht_info->mcs, 0, sizeof(ht_info->mcs));

	/* ath9k_htc supports only 1 or 2 stream devices */
	tx_streams = ath9k_cmn_count_streams(common->tx_chainmask, 2);
	rx_streams = ath9k_cmn_count_streams(common->rx_chainmask, 2);

	ath_dbg(common, ATH_DBG_CONFIG,
		"TX streams %d, RX streams: %d\n",
		tx_streams, rx_streams);

	if (tx_streams != rx_streams) {
		ht_info->mcs.tx_params |= IEEE80211_HT_MCS_TX_RX_DIFF;
		ht_info->mcs.tx_params |= ((tx_streams - 1) <<
					   IEEE80211_HT_MCS_TX_MAX_STREAMS_SHIFT);
	}

	for (i = 0; i < rx_streams; i++)
		ht_info->mcs.rx_mask[i] = 0xff;

	ht_info->mcs.tx_params |= IEEE80211_HT_MCS_TX_DEFINED;
}

static int ath9k_init_queues(struct ath9k_htc_priv *priv)
{
	struct ath_common *common = ath9k_hw_common(priv->ah);
	int i;

	for (i = 0; i < ARRAY_SIZE(priv->hwq_map); i++)
		priv->hwq_map[i] = -1;

	priv->beaconq = ath9k_hw_beaconq_setup(priv->ah);
	if (priv->beaconq == -1) {
		ath_err(common, "Unable to setup BEACON xmit queue\n");
		goto err;
	}

	priv->cabq = ath9k_htc_cabq_setup(priv);
	if (priv->cabq == -1) {
		ath_err(common, "Unable to setup CAB xmit queue\n");
		goto err;
	}

	if (!ath9k_htc_txq_setup(priv, WME_AC_BE)) {
		ath_err(common, "Unable to setup xmit queue for BE traffic\n");
		goto err;
	}

	if (!ath9k_htc_txq_setup(priv, WME_AC_BK)) {
		ath_err(common, "Unable to setup xmit queue for BK traffic\n");
		goto err;
	}
	if (!ath9k_htc_txq_setup(priv, WME_AC_VI)) {
		ath_err(common, "Unable to setup xmit queue for VI traffic\n");
		goto err;
	}
	if (!ath9k_htc_txq_setup(priv, WME_AC_VO)) {
		ath_err(common, "Unable to setup xmit queue for VO traffic\n");
		goto err;
	}

	return 0;

err:
	return -EINVAL;
}

static void ath9k_init_crypto(struct ath9k_htc_priv *priv)
{
	struct ath_common *common = ath9k_hw_common(priv->ah);
	int i = 0;

	/* Get the hardware key cache size. */
	common->keymax = priv->ah->caps.keycache_size;
	if (common->keymax > ATH_KEYMAX) {
		ath_dbg(common, ATH_DBG_ANY,
			"Warning, using only %u entries in %u key cache\n",
			ATH_KEYMAX, common->keymax);
		common->keymax = ATH_KEYMAX;
	}

	if (priv->ah->misc_mode & AR_PCU_MIC_NEW_LOC_ENA)
		common->crypt_caps |= ATH_CRYPT_CAP_MIC_COMBINED;

	/*
	 * Reset the key cache since some parts do not
	 * reset the contents on initial power up.
	 */
	for (i = 0; i < common->keymax; i++)
		ath_hw_keyreset(common, (u16) i);
}

static void ath9k_init_channels_rates(struct ath9k_htc_priv *priv)
{
	if (priv->ah->caps.hw_caps & ATH9K_HW_CAP_2GHZ) {
		priv->sbands[IEEE80211_BAND_2GHZ].channels =
			ath9k_2ghz_channels;
		priv->sbands[IEEE80211_BAND_2GHZ].band = IEEE80211_BAND_2GHZ;
		priv->sbands[IEEE80211_BAND_2GHZ].n_channels =
			ARRAY_SIZE(ath9k_2ghz_channels);
		priv->sbands[IEEE80211_BAND_2GHZ].bitrates = ath9k_legacy_rates;
		priv->sbands[IEEE80211_BAND_2GHZ].n_bitrates =
			ARRAY_SIZE(ath9k_legacy_rates);
	}

	if (priv->ah->caps.hw_caps & ATH9K_HW_CAP_5GHZ) {
		priv->sbands[IEEE80211_BAND_5GHZ].channels = ath9k_5ghz_channels;
		priv->sbands[IEEE80211_BAND_5GHZ].band = IEEE80211_BAND_5GHZ;
		priv->sbands[IEEE80211_BAND_5GHZ].n_channels =
			ARRAY_SIZE(ath9k_5ghz_channels);
		priv->sbands[IEEE80211_BAND_5GHZ].bitrates =
			ath9k_legacy_rates + 4;
		priv->sbands[IEEE80211_BAND_5GHZ].n_bitrates =
			ARRAY_SIZE(ath9k_legacy_rates) - 4;
	}
}

static void ath9k_init_misc(struct ath9k_htc_priv *priv)
{
	struct ath_common *common = ath9k_hw_common(priv->ah);

	common->tx_chainmask = priv->ah->caps.tx_chainmask;
	common->rx_chainmask = priv->ah->caps.rx_chainmask;

	memcpy(common->bssidmask, ath_bcast_mac, ETH_ALEN);

	priv->ah->opmode = NL80211_IFTYPE_STATION;
}

static void ath9k_init_btcoex(struct ath9k_htc_priv *priv)
{
	int qnum;

	switch (priv->ah->btcoex_hw.scheme) {
	case ATH_BTCOEX_CFG_NONE:
		break;
	case ATH_BTCOEX_CFG_3WIRE:
		priv->ah->btcoex_hw.btactive_gpio = 7;
		priv->ah->btcoex_hw.btpriority_gpio = 6;
		priv->ah->btcoex_hw.wlanactive_gpio = 8;
		priv->btcoex.bt_stomp_type = ATH_BTCOEX_STOMP_LOW;
		ath9k_hw_btcoex_init_3wire(priv->ah);
		ath_htc_init_btcoex_work(priv);
		qnum = priv->hwq_map[WME_AC_BE];
		ath9k_hw_init_btcoex_hw(priv->ah, qnum);
		break;
	default:
		WARN_ON(1);
		break;
	}
}

static int ath9k_init_priv(struct ath9k_htc_priv *priv,
			   u16 devid, char *product,
			   u32 drv_info)
{
	struct ath_hw *ah = NULL;
	struct ath_common *common;
	int ret = 0, csz = 0;

	priv->op_flags |= OP_INVALID;

	ah = kzalloc(sizeof(struct ath_hw), GFP_KERNEL);
	if (!ah)
		return -ENOMEM;

	ah->hw_version.devid = devid;
	ah->hw_version.subsysid = 0; /* FIXME */
	ah->hw_version.usbdev = drv_info;
	ah->ah_flags |= AH_USE_EEPROM;
	priv->ah = ah;

	common = ath9k_hw_common(ah);
	common->ops = &ath9k_common_ops;
	common->bus_ops = &ath9k_usb_bus_ops;
	common->ah = ah;
	common->hw = priv->hw;
	common->priv = priv;
	common->debug_mask = ath9k_debug;

	spin_lock_init(&priv->wmi->wmi_lock);
	spin_lock_init(&priv->beacon_lock);
	spin_lock_init(&priv->tx_lock);
	mutex_init(&priv->mutex);
	mutex_init(&priv->htc_pm_lock);
	tasklet_init(&priv->swba_tasklet, ath9k_swba_tasklet,
		     (unsigned long)priv);
	tasklet_init(&priv->rx_tasklet, ath9k_rx_tasklet,
		     (unsigned long)priv);
	tasklet_init(&priv->tx_tasklet, ath9k_tx_tasklet,
		     (unsigned long)priv);
<<<<<<< HEAD
	INIT_DELAYED_WORK(&priv->ath9k_ani_work, ath9k_ani_work);
=======
	INIT_DELAYED_WORK(&priv->ani_work, ath9k_htc_ani_work);
>>>>>>> 105e53f8
	INIT_WORK(&priv->ps_work, ath9k_ps_work);
	INIT_WORK(&priv->fatal_work, ath9k_fatal_work);

	/*
	 * Cache line size is used to size and align various
	 * structures used to communicate with the hardware.
	 */
	ath_read_cachesize(common, &csz);
	common->cachelsz = csz << 2; /* convert to bytes */

	ret = ath9k_hw_init(ah);
	if (ret) {
		ath_err(common,
			"Unable to initialize hardware; initialization status: %d\n",
			ret);
		goto err_hw;
	}

	ret = ath9k_htc_init_debug(ah);
	if (ret) {
		ath_err(common, "Unable to create debugfs files\n");
		goto err_debug;
	}

	ret = ath9k_init_queues(priv);
	if (ret)
		goto err_queues;

	ath9k_init_crypto(priv);
	ath9k_init_channels_rates(priv);
	ath9k_init_misc(priv);

	if (product && strncmp(product, ATH_HTC_BTCOEX_PRODUCT_ID, 5) == 0) {
		ah->btcoex_hw.scheme = ATH_BTCOEX_CFG_3WIRE;
		ath9k_init_btcoex(priv);
	}

	return 0;

err_queues:
	ath9k_htc_exit_debug(ah);
err_debug:
	ath9k_hw_deinit(ah);
err_hw:

	kfree(ah);
	priv->ah = NULL;

	return ret;
}

static void ath9k_set_hw_capab(struct ath9k_htc_priv *priv,
			       struct ieee80211_hw *hw)
{
	struct ath_common *common = ath9k_hw_common(priv->ah);

	hw->flags = IEEE80211_HW_SIGNAL_DBM |
		IEEE80211_HW_AMPDU_AGGREGATION |
		IEEE80211_HW_SPECTRUM_MGMT |
		IEEE80211_HW_HAS_RATE_CONTROL |
		IEEE80211_HW_RX_INCLUDES_FCS |
		IEEE80211_HW_SUPPORTS_PS |
		IEEE80211_HW_PS_NULLFUNC_STACK;

	hw->wiphy->interface_modes =
		BIT(NL80211_IFTYPE_STATION) |
		BIT(NL80211_IFTYPE_ADHOC);

	hw->wiphy->flags &= ~WIPHY_FLAG_PS_ON_BY_DEFAULT;

	hw->queues = 4;
	hw->channel_change_time = 5000;
	hw->max_listen_interval = 10;
	hw->vif_data_size = sizeof(struct ath9k_htc_vif);
	hw->sta_data_size = sizeof(struct ath9k_htc_sta);

	/* tx_frame_hdr is larger than tx_mgmt_hdr anyway */
	hw->extra_tx_headroom = sizeof(struct tx_frame_hdr) +
		sizeof(struct htc_frame_hdr) + 4;

	if (priv->ah->caps.hw_caps & ATH9K_HW_CAP_2GHZ)
		hw->wiphy->bands[IEEE80211_BAND_2GHZ] =
			&priv->sbands[IEEE80211_BAND_2GHZ];
	if (priv->ah->caps.hw_caps & ATH9K_HW_CAP_5GHZ)
		hw->wiphy->bands[IEEE80211_BAND_5GHZ] =
			&priv->sbands[IEEE80211_BAND_5GHZ];

	if (priv->ah->caps.hw_caps & ATH9K_HW_CAP_HT) {
		if (priv->ah->caps.hw_caps & ATH9K_HW_CAP_2GHZ)
			setup_ht_cap(priv,
				     &priv->sbands[IEEE80211_BAND_2GHZ].ht_cap);
		if (priv->ah->caps.hw_caps & ATH9K_HW_CAP_5GHZ)
			setup_ht_cap(priv,
				     &priv->sbands[IEEE80211_BAND_5GHZ].ht_cap);
	}

	SET_IEEE80211_PERM_ADDR(hw, common->macaddr);
}

static int ath9k_init_device(struct ath9k_htc_priv *priv,
			     u16 devid, char *product, u32 drv_info)
{
	struct ieee80211_hw *hw = priv->hw;
	struct ath_common *common;
	struct ath_hw *ah;
	int error = 0;
	struct ath_regulatory *reg;
	char hw_name[64];

	/* Bring up device */
	error = ath9k_init_priv(priv, devid, product, drv_info);
	if (error != 0)
		goto err_init;

	ah = priv->ah;
	common = ath9k_hw_common(ah);
	ath9k_set_hw_capab(priv, hw);

	/* Initialize regulatory */
	error = ath_regd_init(&common->regulatory, priv->hw->wiphy,
			      ath9k_reg_notifier);
	if (error)
		goto err_regd;

	reg = &common->regulatory;

	/* Setup TX */
	error = ath9k_tx_init(priv);
	if (error != 0)
		goto err_tx;

	/* Setup RX */
	error = ath9k_rx_init(priv);
	if (error != 0)
		goto err_rx;

	/* Register with mac80211 */
	error = ieee80211_register_hw(hw);
	if (error)
		goto err_register;

	/* Handle world regulatory */
	if (!ath_is_world_regd(reg)) {
		error = regulatory_hint(hw->wiphy, reg->alpha2);
		if (error)
			goto err_world;
	}

	ath_dbg(common, ATH_DBG_CONFIG,
		"WMI:%d, BCN:%d, CAB:%d, UAPSD:%d, MGMT:%d, "
		"BE:%d, BK:%d, VI:%d, VO:%d\n",
		priv->wmi_cmd_ep,
		priv->beacon_ep,
		priv->cab_ep,
		priv->uapsd_ep,
		priv->mgmt_ep,
		priv->data_be_ep,
		priv->data_bk_ep,
		priv->data_vi_ep,
		priv->data_vo_ep);

	ath9k_hw_name(priv->ah, hw_name, sizeof(hw_name));
	wiphy_info(hw->wiphy, "%s\n", hw_name);

	ath9k_init_leds(priv);
	ath9k_start_rfkill_poll(priv);

	return 0;

err_world:
	ieee80211_unregister_hw(hw);
err_register:
	ath9k_rx_cleanup(priv);
err_rx:
	ath9k_tx_cleanup(priv);
err_tx:
	/* Nothing */
err_regd:
	ath9k_deinit_priv(priv);
err_init:
	return error;
}

int ath9k_htc_probe_device(struct htc_target *htc_handle, struct device *dev,
			   u16 devid, char *product, u32 drv_info)
{
	struct ieee80211_hw *hw;
	struct ath9k_htc_priv *priv;
	int ret;

	hw = ieee80211_alloc_hw(sizeof(struct ath9k_htc_priv), &ath9k_htc_ops);
	if (!hw)
		return -ENOMEM;

	priv = hw->priv;
	priv->hw = hw;
	priv->htc = htc_handle;
	priv->dev = dev;
	htc_handle->drv_priv = priv;
	SET_IEEE80211_DEV(hw, priv->dev);

	ret = ath9k_htc_wait_for_target(priv);
	if (ret)
		goto err_free;

	priv->wmi = ath9k_init_wmi(priv);
	if (!priv->wmi) {
		ret = -EINVAL;
		goto err_free;
	}

	ret = ath9k_init_htc_services(priv, devid, drv_info);
	if (ret)
		goto err_init;

	ret = ath9k_init_device(priv, devid, product, drv_info);
	if (ret)
		goto err_init;

	return 0;

err_init:
	ath9k_deinit_wmi(priv);
err_free:
	ieee80211_free_hw(hw);
	return ret;
}

void ath9k_htc_disconnect_device(struct htc_target *htc_handle, bool hotunplug)
{
	if (htc_handle->drv_priv) {

		/* Check if the device has been yanked out. */
		if (hotunplug)
			htc_handle->drv_priv->ah->ah_flags |= AH_UNPLUGGED;

		ath9k_deinit_device(htc_handle->drv_priv);
		ath9k_deinit_wmi(htc_handle->drv_priv);
		ieee80211_free_hw(htc_handle->drv_priv->hw);
	}
}

#ifdef CONFIG_PM

void ath9k_htc_suspend(struct htc_target *htc_handle)
{
	ath9k_htc_setpower(htc_handle->drv_priv, ATH9K_PM_FULL_SLEEP);
}

int ath9k_htc_resume(struct htc_target *htc_handle)
{
	struct ath9k_htc_priv *priv = htc_handle->drv_priv;
	int ret;

	ret = ath9k_htc_wait_for_target(priv);
	if (ret)
		return ret;

	ret = ath9k_init_htc_services(priv, priv->ah->hw_version.devid,
				      priv->ah->hw_version.usbdev);
	return ret;
}
#endif

static int __init ath9k_htc_init(void)
{
	int error;

	error = ath9k_htc_debug_create_root();
	if (error < 0) {
		printk(KERN_ERR
			"ath9k_htc: Unable to create debugfs root: %d\n",
			error);
		goto err_dbg;
	}

	error = ath9k_hif_usb_init();
	if (error < 0) {
		printk(KERN_ERR
			"ath9k_htc: No USB devices found,"
			" driver not installed.\n");
		error = -ENODEV;
		goto err_usb;
	}

	return 0;

err_usb:
	ath9k_htc_debug_remove_root();
err_dbg:
	return error;
}
module_init(ath9k_htc_init);

static void __exit ath9k_htc_exit(void)
{
	ath9k_hif_usb_exit();
	ath9k_htc_debug_remove_root();
	printk(KERN_INFO "ath9k_htc: Driver unloaded\n");
}
module_exit(ath9k_htc_exit);<|MERGE_RESOLUTION|>--- conflicted
+++ resolved
@@ -142,12 +142,6 @@
 {
 	ath9k_htc_exit_debug(priv->ah);
 	ath9k_hw_deinit(priv->ah);
-<<<<<<< HEAD
-	tasklet_kill(&priv->swba_tasklet);
-	tasklet_kill(&priv->rx_tasklet);
-	tasklet_kill(&priv->tx_tasklet);
-=======
->>>>>>> 105e53f8
 	kfree(priv->ah);
 	priv->ah = NULL;
 }
@@ -685,11 +679,7 @@
 		     (unsigned long)priv);
 	tasklet_init(&priv->tx_tasklet, ath9k_tx_tasklet,
 		     (unsigned long)priv);
-<<<<<<< HEAD
-	INIT_DELAYED_WORK(&priv->ath9k_ani_work, ath9k_ani_work);
-=======
 	INIT_DELAYED_WORK(&priv->ani_work, ath9k_htc_ani_work);
->>>>>>> 105e53f8
 	INIT_WORK(&priv->ps_work, ath9k_ps_work);
 	INIT_WORK(&priv->fatal_work, ath9k_fatal_work);
 
