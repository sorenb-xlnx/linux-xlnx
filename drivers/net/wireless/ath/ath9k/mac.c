--- conflicted
+++ resolved
@@ -839,11 +839,7 @@
 {
 	struct ath_common *common = ath9k_hw_common(ah);
 
-<<<<<<< HEAD
-	ath_print(common, ATH_DBG_INTERRUPT, "disable IER\n");
-=======
 	ath_dbg(common, ATH_DBG_INTERRUPT, "disable IER\n");
->>>>>>> 7659a193
 	REG_WRITE(ah, AR_IER, AR_IER_DISABLE);
 	(void) REG_READ(ah, AR_IER);
 	if (!AR_SREV_9100(ah)) {
@@ -863,11 +859,7 @@
 	if (!(ah->imask & ATH9K_INT_GLOBAL))
 		return;
 
-<<<<<<< HEAD
-	ath_print(common, ATH_DBG_INTERRUPT, "enable IER\n");
-=======
 	ath_dbg(common, ATH_DBG_INTERRUPT, "enable IER\n");
->>>>>>> 7659a193
 	REG_WRITE(ah, AR_IER, AR_IER_ENABLE);
 	if (!AR_SREV_9100(ah)) {
 		REG_WRITE(ah, AR_INTR_ASYNC_ENABLE,
@@ -880,13 +872,8 @@
 		REG_WRITE(ah, AR_INTR_SYNC_MASK,
 			  AR_INTR_SYNC_DEFAULT);
 	}
-<<<<<<< HEAD
-	ath_print(common, ATH_DBG_INTERRUPT, "AR_IMR 0x%x IER 0x%x\n",
-		  REG_READ(ah, AR_IMR), REG_READ(ah, AR_IER));
-=======
 	ath_dbg(common, ATH_DBG_INTERRUPT, "AR_IMR 0x%x IER 0x%x\n",
 		REG_READ(ah, AR_IMR), REG_READ(ah, AR_IER));
->>>>>>> 7659a193
 }
 EXPORT_SYMBOL(ath9k_hw_enable_interrupts);
 
@@ -900,11 +887,7 @@
 	if (!(ints & ATH9K_INT_GLOBAL))
 		ath9k_hw_enable_interrupts(ah);
 
-<<<<<<< HEAD
-	ath_print(common, ATH_DBG_INTERRUPT, "0x%x => 0x%x\n", omask, ints);
-=======
 	ath_dbg(common, ATH_DBG_INTERRUPT, "0x%x => 0x%x\n", omask, ints);
->>>>>>> 7659a193
 
 	/* TODO: global int Ref count */
 	mask = ints & ATH9K_INT_COMMON;
