/*
 * Copyright (c) 2008-2009 Atheros Communications Inc.
 *
 * Permission to use, copy, modify, and/or distribute this software for any
 * purpose with or without fee is hereby granted, provided that the above
 * copyright notice and this permission notice appear in all copies.
 *
 * THE SOFTWARE IS PROVIDED "AS IS" AND THE AUTHOR DISCLAIMS ALL WARRANTIES
 * WITH REGARD TO THIS SOFTWARE INCLUDING ALL IMPLIED WARRANTIES OF
 * MERCHANTABILITY AND FITNESS. IN NO EVENT SHALL THE AUTHOR BE LIABLE FOR
 * ANY SPECIAL, DIRECT, INDIRECT, OR CONSEQUENTIAL DAMAGES OR ANY DAMAGES
 * WHATSOEVER RESULTING FROM LOSS OF USE, DATA OR PROFITS, WHETHER IN AN
 * ACTION OF CONTRACT, NEGLIGENCE OR OTHER TORTIOUS ACTION, ARISING OUT OF
 * OR IN CONNECTION WITH THE USE OR PERFORMANCE OF THIS SOFTWARE.
 */

#include "hw.h"

#define AR_BufLen           0x00000fff

static void ar9002_hw_rx_enable(struct ath_hw *ah)
{
	REG_WRITE(ah, AR_CR, AR_CR_RXE);
}

static void ar9002_hw_set_desc_link(void *ds, u32 ds_link)
{
	((struct ath_desc*) ds)->ds_link = ds_link;
}

static void ar9002_hw_get_desc_link(void *ds, u32 **ds_link)
{
	*ds_link = &((struct ath_desc *)ds)->ds_link;
}

static bool ar9002_hw_get_isr(struct ath_hw *ah, enum ath9k_int *masked)
{
	u32 isr = 0;
	u32 mask2 = 0;
	struct ath9k_hw_capabilities *pCap = &ah->caps;
	u32 sync_cause = 0;
	bool fatal_int = false;
	struct ath_common *common = ath9k_hw_common(ah);

	if (!AR_SREV_9100(ah)) {
		if (REG_READ(ah, AR_INTR_ASYNC_CAUSE) & AR_INTR_MAC_IRQ) {
			if ((REG_READ(ah, AR_RTC_STATUS) & AR_RTC_STATUS_M)
			    == AR_RTC_STATUS_ON) {
				isr = REG_READ(ah, AR_ISR);
			}
		}

		sync_cause = REG_READ(ah, AR_INTR_SYNC_CAUSE) &
			AR_INTR_SYNC_DEFAULT;

		*masked = 0;

		if (!isr && !sync_cause)
			return false;
	} else {
		*masked = 0;
		isr = REG_READ(ah, AR_ISR);
	}

	if (isr) {
		if (isr & AR_ISR_BCNMISC) {
			u32 isr2;
			isr2 = REG_READ(ah, AR_ISR_S2);
			if (isr2 & AR_ISR_S2_TIM)
				mask2 |= ATH9K_INT_TIM;
			if (isr2 & AR_ISR_S2_DTIM)
				mask2 |= ATH9K_INT_DTIM;
			if (isr2 & AR_ISR_S2_DTIMSYNC)
				mask2 |= ATH9K_INT_DTIMSYNC;
			if (isr2 & (AR_ISR_S2_CABEND))
				mask2 |= ATH9K_INT_CABEND;
			if (isr2 & AR_ISR_S2_GTT)
				mask2 |= ATH9K_INT_GTT;
			if (isr2 & AR_ISR_S2_CST)
				mask2 |= ATH9K_INT_CST;
			if (isr2 & AR_ISR_S2_TSFOOR)
				mask2 |= ATH9K_INT_TSFOOR;
		}

		isr = REG_READ(ah, AR_ISR_RAC);
		if (isr == 0xffffffff) {
			*masked = 0;
			return false;
		}

		*masked = isr & ATH9K_INT_COMMON;

		if (isr & (AR_ISR_RXMINTR | AR_ISR_RXINTM |
			   AR_ISR_RXOK | AR_ISR_RXERR))
			*masked |= ATH9K_INT_RX;

		if (isr &
		    (AR_ISR_TXOK | AR_ISR_TXDESC | AR_ISR_TXERR |
		     AR_ISR_TXEOL)) {
			u32 s0_s, s1_s;

			*masked |= ATH9K_INT_TX;

			s0_s = REG_READ(ah, AR_ISR_S0_S);
			ah->intr_txqs |= MS(s0_s, AR_ISR_S0_QCU_TXOK);
			ah->intr_txqs |= MS(s0_s, AR_ISR_S0_QCU_TXDESC);

			s1_s = REG_READ(ah, AR_ISR_S1_S);
			ah->intr_txqs |= MS(s1_s, AR_ISR_S1_QCU_TXERR);
			ah->intr_txqs |= MS(s1_s, AR_ISR_S1_QCU_TXEOL);
		}

		if (isr & AR_ISR_RXORN) {
<<<<<<< HEAD
			ath_print(common, ATH_DBG_INTERRUPT,
				  "receive FIFO overrun interrupt\n");
=======
			ath_dbg(common, ATH_DBG_INTERRUPT,
				"receive FIFO overrun interrupt\n");
>>>>>>> 7659a193
		}

		*masked |= mask2;
	}

	if (AR_SREV_9100(ah))
		return true;

	if (isr & AR_ISR_GENTMR) {
		u32 s5_s;

		s5_s = REG_READ(ah, AR_ISR_S5_S);
		ah->intr_gen_timer_trigger =
				MS(s5_s, AR_ISR_S5_GENTIMER_TRIG);

		ah->intr_gen_timer_thresh =
			MS(s5_s, AR_ISR_S5_GENTIMER_THRESH);

		if (ah->intr_gen_timer_trigger)
			*masked |= ATH9K_INT_GENTIMER;

		if ((s5_s & AR_ISR_S5_TIM_TIMER) &&
		    !(pCap->hw_caps & ATH9K_HW_CAP_AUTOSLEEP))
			*masked |= ATH9K_INT_TIM_TIMER;
	}

	if (sync_cause) {
		fatal_int =
			(sync_cause &
			 (AR_INTR_SYNC_HOST1_FATAL | AR_INTR_SYNC_HOST1_PERR))
			? true : false;

		if (fatal_int) {
			if (sync_cause & AR_INTR_SYNC_HOST1_FATAL) {
				ath_dbg(common, ATH_DBG_ANY,
					"received PCI FATAL interrupt\n");
			}
			if (sync_cause & AR_INTR_SYNC_HOST1_PERR) {
				ath_dbg(common, ATH_DBG_ANY,
					"received PCI PERR interrupt\n");
			}
			*masked |= ATH9K_INT_FATAL;
		}
		if (sync_cause & AR_INTR_SYNC_RADM_CPL_TIMEOUT) {
			ath_dbg(common, ATH_DBG_INTERRUPT,
				"AR_INTR_SYNC_RADM_CPL_TIMEOUT\n");
			REG_WRITE(ah, AR_RC, AR_RC_HOSTIF);
			REG_WRITE(ah, AR_RC, 0);
			*masked |= ATH9K_INT_FATAL;
		}
		if (sync_cause & AR_INTR_SYNC_LOCAL_TIMEOUT) {
			ath_dbg(common, ATH_DBG_INTERRUPT,
				"AR_INTR_SYNC_LOCAL_TIMEOUT\n");
		}

		REG_WRITE(ah, AR_INTR_SYNC_CAUSE_CLR, sync_cause);
		(void) REG_READ(ah, AR_INTR_SYNC_CAUSE_CLR);
	}

	return true;
}

static void ar9002_hw_fill_txdesc(struct ath_hw *ah, void *ds, u32 seglen,
				  bool is_firstseg, bool is_lastseg,
				  const void *ds0, dma_addr_t buf_addr,
				  unsigned int qcu)
{
	struct ar5416_desc *ads = AR5416DESC(ds);

	ads->ds_data = buf_addr;

	if (is_firstseg) {
		ads->ds_ctl1 |= seglen | (is_lastseg ? 0 : AR_TxMore);
	} else if (is_lastseg) {
		ads->ds_ctl0 = 0;
		ads->ds_ctl1 = seglen;
		ads->ds_ctl2 = AR5416DESC_CONST(ds0)->ds_ctl2;
		ads->ds_ctl3 = AR5416DESC_CONST(ds0)->ds_ctl3;
	} else {
		ads->ds_ctl0 = 0;
		ads->ds_ctl1 = seglen | AR_TxMore;
		ads->ds_ctl2 = 0;
		ads->ds_ctl3 = 0;
	}
	ads->ds_txstatus0 = ads->ds_txstatus1 = 0;
	ads->ds_txstatus2 = ads->ds_txstatus3 = 0;
	ads->ds_txstatus4 = ads->ds_txstatus5 = 0;
	ads->ds_txstatus6 = ads->ds_txstatus7 = 0;
	ads->ds_txstatus8 = ads->ds_txstatus9 = 0;
}

static int ar9002_hw_proc_txdesc(struct ath_hw *ah, void *ds,
				 struct ath_tx_status *ts)
{
	struct ar5416_desc *ads = AR5416DESC(ds);
	u32 status;

	status = ACCESS_ONCE(ads->ds_txstatus9);
	if ((status & AR_TxDone) == 0)
		return -EINPROGRESS;

	ts->ts_tstamp = ads->AR_SendTimestamp;
	ts->ts_status = 0;
	ts->ts_flags = 0;

	if (status & AR_TxOpExceeded)
		ts->ts_status |= ATH9K_TXERR_XTXOP;
	ts->tid = MS(status, AR_TxTid);
	ts->ts_rateindex = MS(status, AR_FinalTxIdx);
	ts->ts_seqnum = MS(status, AR_SeqNum);

	status = ACCESS_ONCE(ads->ds_txstatus0);
	ts->ts_rssi_ctl0 = MS(status, AR_TxRSSIAnt00);
	ts->ts_rssi_ctl1 = MS(status, AR_TxRSSIAnt01);
	ts->ts_rssi_ctl2 = MS(status, AR_TxRSSIAnt02);
	if (status & AR_TxBaStatus) {
		ts->ts_flags |= ATH9K_TX_BA;
		ts->ba_low = ads->AR_BaBitmapLow;
		ts->ba_high = ads->AR_BaBitmapHigh;
	}

	status = ACCESS_ONCE(ads->ds_txstatus1);
	if (status & AR_FrmXmitOK)
		ts->ts_status |= ATH9K_TX_ACKED;
	else {
		if (status & AR_ExcessiveRetries)
			ts->ts_status |= ATH9K_TXERR_XRETRY;
		if (status & AR_Filtered)
			ts->ts_status |= ATH9K_TXERR_FILT;
		if (status & AR_FIFOUnderrun) {
			ts->ts_status |= ATH9K_TXERR_FIFO;
			ath9k_hw_updatetxtriglevel(ah, true);
		}
	}
	if (status & AR_TxTimerExpired)
		ts->ts_status |= ATH9K_TXERR_TIMER_EXPIRED;
	if (status & AR_DescCfgErr)
		ts->ts_flags |= ATH9K_TX_DESC_CFG_ERR;
	if (status & AR_TxDataUnderrun) {
		ts->ts_flags |= ATH9K_TX_DATA_UNDERRUN;
		ath9k_hw_updatetxtriglevel(ah, true);
	}
	if (status & AR_TxDelimUnderrun) {
		ts->ts_flags |= ATH9K_TX_DELIM_UNDERRUN;
		ath9k_hw_updatetxtriglevel(ah, true);
	}
	ts->ts_shortretry = MS(status, AR_RTSFailCnt);
	ts->ts_longretry = MS(status, AR_DataFailCnt);
	ts->ts_virtcol = MS(status, AR_VirtRetryCnt);

	status = ACCESS_ONCE(ads->ds_txstatus5);
	ts->ts_rssi = MS(status, AR_TxRSSICombined);
	ts->ts_rssi_ext0 = MS(status, AR_TxRSSIAnt10);
	ts->ts_rssi_ext1 = MS(status, AR_TxRSSIAnt11);
	ts->ts_rssi_ext2 = MS(status, AR_TxRSSIAnt12);

	ts->evm0 = ads->AR_TxEVM0;
	ts->evm1 = ads->AR_TxEVM1;
	ts->evm2 = ads->AR_TxEVM2;

	return 0;
}

static void ar9002_hw_set11n_txdesc(struct ath_hw *ah, void *ds,
				    u32 pktLen, enum ath9k_pkt_type type,
				    u32 txPower, u32 keyIx,
				    enum ath9k_key_type keyType, u32 flags)
{
	struct ar5416_desc *ads = AR5416DESC(ds);

	txPower += ah->txpower_indexoffset;
	if (txPower > 63)
		txPower = 63;

	ads->ds_ctl0 = (pktLen & AR_FrameLen)
		| (flags & ATH9K_TXDESC_VMF ? AR_VirtMoreFrag : 0)
		| SM(txPower, AR_XmitPower)
		| (flags & ATH9K_TXDESC_VEOL ? AR_VEOL : 0)
		| (flags & ATH9K_TXDESC_CLRDMASK ? AR_ClrDestMask : 0)
		| (flags & ATH9K_TXDESC_INTREQ ? AR_TxIntrReq : 0)
		| (keyIx != ATH9K_TXKEYIX_INVALID ? AR_DestIdxValid : 0);

	ads->ds_ctl1 =
		(keyIx != ATH9K_TXKEYIX_INVALID ? SM(keyIx, AR_DestIdx) : 0)
		| SM(type, AR_FrameType)
		| (flags & ATH9K_TXDESC_NOACK ? AR_NoAck : 0)
		| (flags & ATH9K_TXDESC_EXT_ONLY ? AR_ExtOnly : 0)
		| (flags & ATH9K_TXDESC_EXT_AND_CTL ? AR_ExtAndCtl : 0);

	ads->ds_ctl6 = SM(keyType, AR_EncrType);

	if (AR_SREV_9285(ah) || AR_SREV_9271(ah)) {
		ads->ds_ctl8 = 0;
		ads->ds_ctl9 = 0;
		ads->ds_ctl10 = 0;
		ads->ds_ctl11 = 0;
	}
}

static void ar9002_hw_set11n_ratescenario(struct ath_hw *ah, void *ds,
					  void *lastds,
					  u32 durUpdateEn, u32 rtsctsRate,
					  u32 rtsctsDuration,
					  struct ath9k_11n_rate_series series[],
					  u32 nseries, u32 flags)
{
	struct ar5416_desc *ads = AR5416DESC(ds);
	struct ar5416_desc *last_ads = AR5416DESC(lastds);
	u32 ds_ctl0;

	if (flags & (ATH9K_TXDESC_RTSENA | ATH9K_TXDESC_CTSENA)) {
		ds_ctl0 = ads->ds_ctl0;

		if (flags & ATH9K_TXDESC_RTSENA) {
			ds_ctl0 &= ~AR_CTSEnable;
			ds_ctl0 |= AR_RTSEnable;
		} else {
			ds_ctl0 &= ~AR_RTSEnable;
			ds_ctl0 |= AR_CTSEnable;
		}

		ads->ds_ctl0 = ds_ctl0;
	} else {
		ads->ds_ctl0 =
			(ads->ds_ctl0 & ~(AR_RTSEnable | AR_CTSEnable));
	}

	ads->ds_ctl2 = set11nTries(series, 0)
		| set11nTries(series, 1)
		| set11nTries(series, 2)
		| set11nTries(series, 3)
		| (durUpdateEn ? AR_DurUpdateEna : 0)
		| SM(0, AR_BurstDur);

	ads->ds_ctl3 = set11nRate(series, 0)
		| set11nRate(series, 1)
		| set11nRate(series, 2)
		| set11nRate(series, 3);

	ads->ds_ctl4 = set11nPktDurRTSCTS(series, 0)
		| set11nPktDurRTSCTS(series, 1);

	ads->ds_ctl5 = set11nPktDurRTSCTS(series, 2)
		| set11nPktDurRTSCTS(series, 3);

	ads->ds_ctl7 = set11nRateFlags(series, 0)
		| set11nRateFlags(series, 1)
		| set11nRateFlags(series, 2)
		| set11nRateFlags(series, 3)
		| SM(rtsctsRate, AR_RTSCTSRate);
	last_ads->ds_ctl2 = ads->ds_ctl2;
	last_ads->ds_ctl3 = ads->ds_ctl3;
}

static void ar9002_hw_set11n_aggr_first(struct ath_hw *ah, void *ds,
					u32 aggrLen)
{
	struct ar5416_desc *ads = AR5416DESC(ds);

	ads->ds_ctl1 |= (AR_IsAggr | AR_MoreAggr);
	ads->ds_ctl6 &= ~AR_AggrLen;
	ads->ds_ctl6 |= SM(aggrLen, AR_AggrLen);
}

static void ar9002_hw_set11n_aggr_middle(struct ath_hw *ah, void *ds,
					 u32 numDelims)
{
	struct ar5416_desc *ads = AR5416DESC(ds);
	unsigned int ctl6;

	ads->ds_ctl1 |= (AR_IsAggr | AR_MoreAggr);

	ctl6 = ads->ds_ctl6;
	ctl6 &= ~AR_PadDelim;
	ctl6 |= SM(numDelims, AR_PadDelim);
	ads->ds_ctl6 = ctl6;
}

static void ar9002_hw_set11n_aggr_last(struct ath_hw *ah, void *ds)
{
	struct ar5416_desc *ads = AR5416DESC(ds);

	ads->ds_ctl1 |= AR_IsAggr;
	ads->ds_ctl1 &= ~AR_MoreAggr;
	ads->ds_ctl6 &= ~AR_PadDelim;
}

static void ar9002_hw_clr11n_aggr(struct ath_hw *ah, void *ds)
{
	struct ar5416_desc *ads = AR5416DESC(ds);

	ads->ds_ctl1 &= (~AR_IsAggr & ~AR_MoreAggr);
}

static void ar9002_hw_set11n_burstduration(struct ath_hw *ah, void *ds,
					   u32 burstDuration)
{
	struct ar5416_desc *ads = AR5416DESC(ds);

	ads->ds_ctl2 &= ~AR_BurstDur;
	ads->ds_ctl2 |= SM(burstDuration, AR_BurstDur);
}

static void ar9002_hw_set11n_virtualmorefrag(struct ath_hw *ah, void *ds,
					    u32 vmf)
{
	struct ar5416_desc *ads = AR5416DESC(ds);

	if (vmf)
		ads->ds_ctl0 |= AR_VirtMoreFrag;
	else
		ads->ds_ctl0 &= ~AR_VirtMoreFrag;
}

void ath9k_hw_setuprxdesc(struct ath_hw *ah, struct ath_desc *ds,
			  u32 size, u32 flags)
{
	struct ar5416_desc *ads = AR5416DESC(ds);
	struct ath9k_hw_capabilities *pCap = &ah->caps;

	ads->ds_ctl1 = size & AR_BufLen;
	if (flags & ATH9K_RXDESC_INTREQ)
		ads->ds_ctl1 |= AR_RxIntrReq;

	ads->ds_rxstatus8 &= ~AR_RxDone;
	if (!(pCap->hw_caps & ATH9K_HW_CAP_AUTOSLEEP))
		memset(&(ads->u), 0, sizeof(ads->u));
}
EXPORT_SYMBOL(ath9k_hw_setuprxdesc);

void ar9002_hw_attach_mac_ops(struct ath_hw *ah)
{
	struct ath_hw_ops *ops = ath9k_hw_ops(ah);

	ops->rx_enable = ar9002_hw_rx_enable;
	ops->set_desc_link = ar9002_hw_set_desc_link;
	ops->get_desc_link = ar9002_hw_get_desc_link;
	ops->get_isr = ar9002_hw_get_isr;
	ops->fill_txdesc = ar9002_hw_fill_txdesc;
	ops->proc_txdesc = ar9002_hw_proc_txdesc;
	ops->set11n_txdesc = ar9002_hw_set11n_txdesc;
	ops->set11n_ratescenario = ar9002_hw_set11n_ratescenario;
	ops->set11n_aggr_first = ar9002_hw_set11n_aggr_first;
	ops->set11n_aggr_middle = ar9002_hw_set11n_aggr_middle;
	ops->set11n_aggr_last = ar9002_hw_set11n_aggr_last;
	ops->clr11n_aggr = ar9002_hw_clr11n_aggr;
	ops->set11n_burstduration = ar9002_hw_set11n_burstduration;
	ops->set11n_virtualmorefrag = ar9002_hw_set11n_virtualmorefrag;
}<|MERGE_RESOLUTION|>--- conflicted
+++ resolved
@@ -111,13 +111,8 @@
 		}
 
 		if (isr & AR_ISR_RXORN) {
-<<<<<<< HEAD
-			ath_print(common, ATH_DBG_INTERRUPT,
-				  "receive FIFO overrun interrupt\n");
-=======
 			ath_dbg(common, ATH_DBG_INTERRUPT,
 				"receive FIFO overrun interrupt\n");
->>>>>>> 7659a193
 		}
 
 		*masked |= mask2;
