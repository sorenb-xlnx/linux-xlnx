--- conflicted
+++ resolved
@@ -1194,11 +1194,7 @@
 	}
 
 	if (npend)
-<<<<<<< HEAD
-		ath_print(common, ATH_DBG_FATAL, "Failed to stop TX DMA!\n");
-=======
 		ath_err(common, "Failed to stop TX DMA!\n");
->>>>>>> 9fe146ae
 
 	for (i = 0; i < ATH9K_NUM_TX_QUEUES; i++) {
 		if (ATH_TXQ_SETUP(sc, i))
