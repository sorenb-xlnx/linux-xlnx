--- conflicted
+++ resolved
@@ -2048,16 +2048,9 @@
 		 */
 		if (bf->bf_isnullfunc &&
 		    (ds->ds_txstat.ts_status & ATH9K_TX_ACKED)) {
-<<<<<<< HEAD
-			if ((sc->ps_flags & PS_ENABLED)) {
-				sc->ps_enabled = true;
-				ath9k_hw_setrxabort(sc->sc_ah, 1);
-			} else
-=======
 			if ((sc->ps_flags & PS_ENABLED))
 				ath9k_enable_ps(sc);
 			else
->>>>>>> 42c4568a
 				sc->ps_flags |= PS_NULLFUNC_COMPLETED;
 		}
 
