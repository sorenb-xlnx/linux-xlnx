/*
 * Copyright (c) 2008-2009 Atheros Communications Inc.
 *
 * Permission to use, copy, modify, and/or distribute this software for any
 * purpose with or without fee is hereby granted, provided that the above
 * copyright notice and this permission notice appear in all copies.
 *
 * THE SOFTWARE IS PROVIDED "AS IS" AND THE AUTHOR DISCLAIMS ALL WARRANTIES
 * WITH REGARD TO THIS SOFTWARE INCLUDING ALL IMPLIED WARRANTIES OF
 * MERCHANTABILITY AND FITNESS. IN NO EVENT SHALL THE AUTHOR BE LIABLE FOR
 * ANY SPECIAL, DIRECT, INDIRECT, OR CONSEQUENTIAL DAMAGES OR ANY DAMAGES
 * WHATSOEVER RESULTING FROM LOSS OF USE, DATA OR PROFITS, WHETHER IN AN
 * ACTION OF CONTRACT, NEGLIGENCE OR OTHER TORTIOUS ACTION, ARISING OUT OF
 * OR IN CONNECTION WITH THE USE OR PERFORMANCE OF THIS SOFTWARE.
 */

#include "ath9k.h"
#include "ar9003_mac.h"

#define BITS_PER_BYTE           8
#define OFDM_PLCP_BITS          22
#define HT_RC_2_MCS(_rc)        ((_rc) & 0x1f)
#define HT_RC_2_STREAMS(_rc)    ((((_rc) & 0x78) >> 3) + 1)
#define L_STF                   8
#define L_LTF                   8
#define L_SIG                   4
#define HT_SIG                  8
#define HT_STF                  4
#define HT_LTF(_ns)             (4 * (_ns))
#define SYMBOL_TIME(_ns)        ((_ns) << 2) /* ns * 4 us */
#define SYMBOL_TIME_HALFGI(_ns) (((_ns) * 18 + 4) / 5)  /* ns * 3.6 us */
#define NUM_SYMBOLS_PER_USEC(_usec) (_usec >> 2)
#define NUM_SYMBOLS_PER_USEC_HALFGI(_usec) (((_usec*5)-4)/18)

#define OFDM_SIFS_TIME    	    16

static u16 bits_per_symbol[][2] = {
	/* 20MHz 40MHz */
	{    26,   54 },     /*  0: BPSK */
	{    52,  108 },     /*  1: QPSK 1/2 */
	{    78,  162 },     /*  2: QPSK 3/4 */
	{   104,  216 },     /*  3: 16-QAM 1/2 */
	{   156,  324 },     /*  4: 16-QAM 3/4 */
	{   208,  432 },     /*  5: 64-QAM 2/3 */
	{   234,  486 },     /*  6: 64-QAM 3/4 */
	{   260,  540 },     /*  7: 64-QAM 5/6 */
};

#define IS_HT_RATE(_rate)     ((_rate) & 0x80)

static void ath_tx_send_normal(struct ath_softc *sc, struct ath_txq *txq,
			       struct ath_atx_tid *tid,
			       struct list_head *bf_head);
static void ath_tx_complete_buf(struct ath_softc *sc, struct ath_buf *bf,
				struct ath_txq *txq, struct list_head *bf_q,
				struct ath_tx_status *ts, int txok, int sendbar);
static void ath_tx_txqaddbuf(struct ath_softc *sc, struct ath_txq *txq,
			     struct list_head *head);
static void ath_buf_set_rate(struct ath_softc *sc, struct ath_buf *bf, int len);
static void ath_tx_rc_status(struct ath_buf *bf, struct ath_tx_status *ts,
			     int nframes, int nbad, int txok, bool update_rc);
static void ath_tx_update_baw(struct ath_softc *sc, struct ath_atx_tid *tid,
			      int seqno);

enum {
	MCS_HT20,
	MCS_HT20_SGI,
	MCS_HT40,
	MCS_HT40_SGI,
};

static int ath_max_4ms_framelen[4][32] = {
	[MCS_HT20] = {
		3212,  6432,  9648,  12864,  19300,  25736,  28952,  32172,
		6424,  12852, 19280, 25708,  38568,  51424,  57852,  64280,
		9628,  19260, 28896, 38528,  57792,  65532,  65532,  65532,
		12828, 25656, 38488, 51320,  65532,  65532,  65532,  65532,
	},
	[MCS_HT20_SGI] = {
		3572,  7144,  10720,  14296,  21444,  28596,  32172,  35744,
		7140,  14284, 21428,  28568,  42856,  57144,  64288,  65532,
		10700, 21408, 32112,  42816,  64228,  65532,  65532,  65532,
		14256, 28516, 42780,  57040,  65532,  65532,  65532,  65532,
	},
	[MCS_HT40] = {
		6680,  13360,  20044,  26724,  40092,  53456,  60140,  65532,
		13348, 26700,  40052,  53400,  65532,  65532,  65532,  65532,
		20004, 40008,  60016,  65532,  65532,  65532,  65532,  65532,
		26644, 53292,  65532,  65532,  65532,  65532,  65532,  65532,
	},
	[MCS_HT40_SGI] = {
		7420,  14844,  22272,  29696,  44544,  59396,  65532,  65532,
		14832, 29668,  44504,  59340,  65532,  65532,  65532,  65532,
		22232, 44464,  65532,  65532,  65532,  65532,  65532,  65532,
		29616, 59232,  65532,  65532,  65532,  65532,  65532,  65532,
	}
};

/*********************/
/* Aggregation logic */
/*********************/

static void ath_tx_queue_tid(struct ath_txq *txq, struct ath_atx_tid *tid)
{
	struct ath_atx_ac *ac = tid->ac;

	if (tid->paused)
		return;

	if (tid->sched)
		return;

	tid->sched = true;
	list_add_tail(&tid->list, &ac->tid_q);

	if (ac->sched)
		return;

	ac->sched = true;
	list_add_tail(&ac->list, &txq->axq_acq);
}

static void ath_tx_resume_tid(struct ath_softc *sc, struct ath_atx_tid *tid)
{
	struct ath_txq *txq = tid->ac->txq;

	WARN_ON(!tid->paused);

	spin_lock_bh(&txq->axq_lock);
	tid->paused = false;

	if (list_empty(&tid->buf_q))
		goto unlock;

	ath_tx_queue_tid(txq, tid);
	ath_txq_schedule(sc, txq);
unlock:
	spin_unlock_bh(&txq->axq_lock);
}

static struct ath_frame_info *get_frame_info(struct sk_buff *skb)
{
	struct ieee80211_tx_info *tx_info = IEEE80211_SKB_CB(skb);
	BUILD_BUG_ON(sizeof(struct ath_frame_info) >
		     sizeof(tx_info->rate_driver_data));
	return (struct ath_frame_info *) &tx_info->rate_driver_data[0];
}

static void ath_tx_flush_tid(struct ath_softc *sc, struct ath_atx_tid *tid)
{
	struct ath_txq *txq = tid->ac->txq;
	struct ath_buf *bf;
	struct list_head bf_head;
	struct ath_tx_status ts;
	struct ath_frame_info *fi;

	INIT_LIST_HEAD(&bf_head);

	memset(&ts, 0, sizeof(ts));
	spin_lock_bh(&txq->axq_lock);

	while (!list_empty(&tid->buf_q)) {
		bf = list_first_entry(&tid->buf_q, struct ath_buf, list);
		list_move_tail(&bf->list, &bf_head);

		spin_unlock_bh(&txq->axq_lock);
		fi = get_frame_info(bf->bf_mpdu);
		if (fi->retries) {
			ath_tx_update_baw(sc, tid, fi->seqno);
			ath_tx_complete_buf(sc, bf, txq, &bf_head, &ts, 0, 0);
		} else {
			ath_tx_send_normal(sc, txq, tid, &bf_head);
		}
		spin_lock_bh(&txq->axq_lock);
	}

	spin_unlock_bh(&txq->axq_lock);
}

static void ath_tx_update_baw(struct ath_softc *sc, struct ath_atx_tid *tid,
			      int seqno)
{
	int index, cindex;

	index  = ATH_BA_INDEX(tid->seq_start, seqno);
	cindex = (tid->baw_head + index) & (ATH_TID_MAX_BUFS - 1);

	__clear_bit(cindex, tid->tx_buf);

	while (tid->baw_head != tid->baw_tail && !test_bit(tid->baw_head, tid->tx_buf)) {
		INCR(tid->seq_start, IEEE80211_SEQ_MAX);
		INCR(tid->baw_head, ATH_TID_MAX_BUFS);
	}
}

static void ath_tx_addto_baw(struct ath_softc *sc, struct ath_atx_tid *tid,
			     u16 seqno)
{
	int index, cindex;

	index  = ATH_BA_INDEX(tid->seq_start, seqno);
	cindex = (tid->baw_head + index) & (ATH_TID_MAX_BUFS - 1);
	__set_bit(cindex, tid->tx_buf);

	if (index >= ((tid->baw_tail - tid->baw_head) &
		(ATH_TID_MAX_BUFS - 1))) {
		tid->baw_tail = cindex;
		INCR(tid->baw_tail, ATH_TID_MAX_BUFS);
	}
}

/*
 * TODO: For frame(s) that are in the retry state, we will reuse the
 * sequence number(s) without setting the retry bit. The
 * alternative is to give up on these and BAR the receiver's window
 * forward.
 */
static void ath_tid_drain(struct ath_softc *sc, struct ath_txq *txq,
			  struct ath_atx_tid *tid)

{
	struct ath_buf *bf;
	struct list_head bf_head;
	struct ath_tx_status ts;
	struct ath_frame_info *fi;

	memset(&ts, 0, sizeof(ts));
	INIT_LIST_HEAD(&bf_head);

	for (;;) {
		if (list_empty(&tid->buf_q))
			break;

		bf = list_first_entry(&tid->buf_q, struct ath_buf, list);
		list_move_tail(&bf->list, &bf_head);

		fi = get_frame_info(bf->bf_mpdu);
		if (fi->retries)
			ath_tx_update_baw(sc, tid, fi->seqno);

		spin_unlock(&txq->axq_lock);
		ath_tx_complete_buf(sc, bf, txq, &bf_head, &ts, 0, 0);
		spin_lock(&txq->axq_lock);
	}

	tid->seq_next = tid->seq_start;
	tid->baw_tail = tid->baw_head;
}

static void ath_tx_set_retry(struct ath_softc *sc, struct ath_txq *txq,
			     struct sk_buff *skb)
{
<<<<<<< HEAD
	struct ieee80211_tx_info *tx_info = IEEE80211_SKB_CB(skb);
	struct ieee80211_hdr *hdr;

	TX_STAT_INC(txq->axq_qnum, a_retries);
	if (tx_info->control.rates[4].count++ > 0)
=======
	struct ath_frame_info *fi = get_frame_info(skb);
	struct ieee80211_hdr *hdr;

	TX_STAT_INC(txq->axq_qnum, a_retries);
	if (fi->retries++ > 0)
>>>>>>> 09f921f8
		return;

	hdr = (struct ieee80211_hdr *)skb->data;
	hdr->frame_control |= cpu_to_le16(IEEE80211_FCTL_RETRY);
}

static struct ath_buf *ath_tx_get_buffer(struct ath_softc *sc)
{
	struct ath_buf *bf = NULL;

	spin_lock_bh(&sc->tx.txbuflock);

	if (unlikely(list_empty(&sc->tx.txbuf))) {
		spin_unlock_bh(&sc->tx.txbuflock);
		return NULL;
	}

	bf = list_first_entry(&sc->tx.txbuf, struct ath_buf, list);
	list_del(&bf->list);

	spin_unlock_bh(&sc->tx.txbuflock);

	return bf;
}

static void ath_tx_return_buffer(struct ath_softc *sc, struct ath_buf *bf)
{
	spin_lock_bh(&sc->tx.txbuflock);
	list_add_tail(&bf->list, &sc->tx.txbuf);
	spin_unlock_bh(&sc->tx.txbuflock);
}

static struct ath_buf* ath_clone_txbuf(struct ath_softc *sc, struct ath_buf *bf)
{
	struct ath_buf *tbf;

	tbf = ath_tx_get_buffer(sc);
	if (WARN_ON(!tbf))
		return NULL;

	ATH_TXBUF_RESET(tbf);

	tbf->aphy = bf->aphy;
	tbf->bf_mpdu = bf->bf_mpdu;
	tbf->bf_buf_addr = bf->bf_buf_addr;
	memcpy(tbf->bf_desc, bf->bf_desc, sc->sc_ah->caps.tx_desc_len);
	tbf->bf_state = bf->bf_state;

	return tbf;
}

static void ath_tx_count_frames(struct ath_softc *sc, struct ath_buf *bf,
			        struct ath_tx_status *ts, int txok,
			        int *nframes, int *nbad)
{
	struct ath_frame_info *fi;
	u16 seq_st = 0;
	u32 ba[WME_BA_BMP_SIZE >> 5];
	int ba_index;
	int isaggr = 0;

	*nbad = 0;
	*nframes = 0;

	isaggr = bf_isaggr(bf);
	if (isaggr) {
		seq_st = ts->ts_seqnum;
		memcpy(ba, &ts->ba_low, WME_BA_BMP_SIZE >> 3);
	}

	while (bf) {
		fi = get_frame_info(bf->bf_mpdu);
		ba_index = ATH_BA_INDEX(seq_st, fi->seqno);

		(*nframes)++;
		if (!txok || (isaggr && !ATH_BA_ISSET(ba, ba_index)))
			(*nbad)++;

		bf = bf->bf_next;
	}
}


static void ath_tx_complete_aggr(struct ath_softc *sc, struct ath_txq *txq,
				 struct ath_buf *bf, struct list_head *bf_q,
				 struct ath_tx_status *ts, int txok, bool retry)
{
	struct ath_node *an = NULL;
	struct sk_buff *skb;
	struct ieee80211_sta *sta;
	struct ieee80211_hw *hw;
	struct ieee80211_hdr *hdr;
	struct ieee80211_tx_info *tx_info;
	struct ath_atx_tid *tid = NULL;
	struct ath_buf *bf_next, *bf_last = bf->bf_lastbf;
	struct list_head bf_head, bf_pending;
	u16 seq_st = 0, acked_cnt = 0, txfail_cnt = 0;
	u32 ba[WME_BA_BMP_SIZE >> 5];
	int isaggr, txfail, txpending, sendbar = 0, needreset = 0, nbad = 0;
	bool rc_update = true;
	struct ieee80211_tx_rate rates[4];
	struct ath_frame_info *fi;
	int nframes;
	u8 tidno;

	skb = bf->bf_mpdu;
	hdr = (struct ieee80211_hdr *)skb->data;

	tx_info = IEEE80211_SKB_CB(skb);
	hw = bf->aphy->hw;

	memcpy(rates, tx_info->control.rates, sizeof(rates));

	rcu_read_lock();

	sta = ieee80211_find_sta_by_ifaddr(hw, hdr->addr1, hdr->addr2);
	if (!sta) {
		rcu_read_unlock();

		INIT_LIST_HEAD(&bf_head);
		while (bf) {
			bf_next = bf->bf_next;

			bf->bf_state.bf_type |= BUF_XRETRY;
			if ((sc->sc_ah->caps.hw_caps & ATH9K_HW_CAP_EDMA) ||
			    !bf->bf_stale || bf_next != NULL)
				list_move_tail(&bf->list, &bf_head);

			ath_tx_rc_status(bf, ts, 1, 1, 0, false);
			ath_tx_complete_buf(sc, bf, txq, &bf_head, ts,
				0, 0);

			bf = bf_next;
		}
		return;
	}

	an = (struct ath_node *)sta->drv_priv;
	tidno = ieee80211_get_qos_ctl(hdr)[0] & IEEE80211_QOS_CTL_TID_MASK;
	tid = ATH_AN_2_TID(an, tidno);

	/*
	 * The hardware occasionally sends a tx status for the wrong TID.
	 * In this case, the BA status cannot be considered valid and all
	 * subframes need to be retransmitted
	 */
	if (tidno != ts->tid)
		txok = false;

	isaggr = bf_isaggr(bf);
	memset(ba, 0, WME_BA_BMP_SIZE >> 3);

	if (isaggr && txok) {
		if (ts->ts_flags & ATH9K_TX_BA) {
			seq_st = ts->ts_seqnum;
			memcpy(ba, &ts->ba_low, WME_BA_BMP_SIZE >> 3);
		} else {
			/*
			 * AR5416 can become deaf/mute when BA
			 * issue happens. Chip needs to be reset.
			 * But AP code may have sychronization issues
			 * when perform internal reset in this routine.
			 * Only enable reset in STA mode for now.
			 */
			if (sc->sc_ah->opmode == NL80211_IFTYPE_STATION)
				needreset = 1;
		}
	}

	INIT_LIST_HEAD(&bf_pending);
	INIT_LIST_HEAD(&bf_head);

	ath_tx_count_frames(sc, bf, ts, txok, &nframes, &nbad);
	while (bf) {
		txfail = txpending = 0;
		bf_next = bf->bf_next;

		skb = bf->bf_mpdu;
		tx_info = IEEE80211_SKB_CB(skb);
		fi = get_frame_info(skb);

		if (ATH_BA_ISSET(ba, ATH_BA_INDEX(seq_st, fi->seqno))) {
			/* transmit completion, subframe is
			 * acked by block ack */
			acked_cnt++;
		} else if (!isaggr && txok) {
			/* transmit completion */
			acked_cnt++;
		} else {
			if (!(tid->state & AGGR_CLEANUP) && retry) {
				if (fi->retries < ATH_MAX_SW_RETRIES) {
					ath_tx_set_retry(sc, txq, bf->bf_mpdu);
					txpending = 1;
				} else {
					bf->bf_state.bf_type |= BUF_XRETRY;
					txfail = 1;
					sendbar = 1;
					txfail_cnt++;
				}
			} else {
				/*
				 * cleanup in progress, just fail
				 * the un-acked sub-frames
				 */
				txfail = 1;
			}
		}

		if (!(sc->sc_ah->caps.hw_caps & ATH9K_HW_CAP_EDMA) &&
		    bf_next == NULL) {
			/*
			 * Make sure the last desc is reclaimed if it
			 * not a holding desc.
			 */
			if (!bf_last->bf_stale)
				list_move_tail(&bf->list, &bf_head);
			else
				INIT_LIST_HEAD(&bf_head);
		} else {
			BUG_ON(list_empty(bf_q));
			list_move_tail(&bf->list, &bf_head);
		}

		if (!txpending || (tid->state & AGGR_CLEANUP)) {
			/*
			 * complete the acked-ones/xretried ones; update
			 * block-ack window
			 */
			spin_lock_bh(&txq->axq_lock);
			ath_tx_update_baw(sc, tid, fi->seqno);
			spin_unlock_bh(&txq->axq_lock);

			if (rc_update && (acked_cnt == 1 || txfail_cnt == 1)) {
				memcpy(tx_info->control.rates, rates, sizeof(rates));
				ath_tx_rc_status(bf, ts, nframes, nbad, txok, true);
				rc_update = false;
			} else {
				ath_tx_rc_status(bf, ts, nframes, nbad, txok, false);
			}

			ath_tx_complete_buf(sc, bf, txq, &bf_head, ts,
				!txfail, sendbar);
		} else {
			/* retry the un-acked ones */
			if (!(sc->sc_ah->caps.hw_caps & ATH9K_HW_CAP_EDMA)) {
				if (bf->bf_next == NULL && bf_last->bf_stale) {
					struct ath_buf *tbf;

					tbf = ath_clone_txbuf(sc, bf_last);
					/*
					 * Update tx baw and complete the
					 * frame with failed status if we
					 * run out of tx buf.
					 */
					if (!tbf) {
						spin_lock_bh(&txq->axq_lock);
						ath_tx_update_baw(sc, tid, fi->seqno);
						spin_unlock_bh(&txq->axq_lock);

						bf->bf_state.bf_type |=
							BUF_XRETRY;
						ath_tx_rc_status(bf, ts, nframes,
								nbad, 0, false);
						ath_tx_complete_buf(sc, bf, txq,
								    &bf_head,
								    ts, 0, 0);
						break;
					}

					ath9k_hw_cleartxdesc(sc->sc_ah,
							     tbf->bf_desc);
					list_add_tail(&tbf->list, &bf_head);
				} else {
					/*
					 * Clear descriptor status words for
					 * software retry
					 */
					ath9k_hw_cleartxdesc(sc->sc_ah,
							     bf->bf_desc);
				}
			}

			/*
			 * Put this buffer to the temporary pending
			 * queue to retain ordering
			 */
			list_splice_tail_init(&bf_head, &bf_pending);
		}

		bf = bf_next;
	}

	/* prepend un-acked frames to the beginning of the pending frame queue */
	if (!list_empty(&bf_pending)) {
		spin_lock_bh(&txq->axq_lock);
		list_splice(&bf_pending, &tid->buf_q);
		ath_tx_queue_tid(txq, tid);
		spin_unlock_bh(&txq->axq_lock);
	}

	if (tid->state & AGGR_CLEANUP) {
		ath_tx_flush_tid(sc, tid);

		if (tid->baw_head == tid->baw_tail) {
			tid->state &= ~AGGR_ADDBA_COMPLETE;
			tid->state &= ~AGGR_CLEANUP;
		}
	}

	rcu_read_unlock();

	if (needreset)
		ath_reset(sc, false);
}

static u32 ath_lookup_rate(struct ath_softc *sc, struct ath_buf *bf,
			   struct ath_atx_tid *tid)
{
	struct sk_buff *skb;
	struct ieee80211_tx_info *tx_info;
	struct ieee80211_tx_rate *rates;
	u32 max_4ms_framelen, frmlen;
	u16 aggr_limit, legacy = 0;
	int i;

	skb = bf->bf_mpdu;
	tx_info = IEEE80211_SKB_CB(skb);
	rates = tx_info->control.rates;

	/*
	 * Find the lowest frame length among the rate series that will have a
	 * 4ms transmit duration.
	 * TODO - TXOP limit needs to be considered.
	 */
	max_4ms_framelen = ATH_AMPDU_LIMIT_MAX;

	for (i = 0; i < 4; i++) {
		if (rates[i].count) {
			int modeidx;
			if (!(rates[i].flags & IEEE80211_TX_RC_MCS)) {
				legacy = 1;
				break;
			}

			if (rates[i].flags & IEEE80211_TX_RC_40_MHZ_WIDTH)
				modeidx = MCS_HT40;
			else
				modeidx = MCS_HT20;

			if (rates[i].flags & IEEE80211_TX_RC_SHORT_GI)
				modeidx++;

			frmlen = ath_max_4ms_framelen[modeidx][rates[i].idx];
			max_4ms_framelen = min(max_4ms_framelen, frmlen);
		}
	}

	/*
	 * limit aggregate size by the minimum rate if rate selected is
	 * not a probe rate, if rate selected is a probe rate then
	 * avoid aggregation of this packet.
	 */
	if (tx_info->flags & IEEE80211_TX_CTL_RATE_CTRL_PROBE || legacy)
		return 0;

	if (sc->sc_flags & SC_OP_BT_PRIORITY_DETECTED)
		aggr_limit = min((max_4ms_framelen * 3) / 8,
				 (u32)ATH_AMPDU_LIMIT_MAX);
	else
		aggr_limit = min(max_4ms_framelen,
				 (u32)ATH_AMPDU_LIMIT_MAX);

	/*
	 * h/w can accept aggregates upto 16 bit lengths (65535).
	 * The IE, however can hold upto 65536, which shows up here
	 * as zero. Ignore 65536 since we  are constrained by hw.
	 */
	if (tid->an->maxampdu)
		aggr_limit = min(aggr_limit, tid->an->maxampdu);

	return aggr_limit;
}

/*
 * Returns the number of delimiters to be added to
 * meet the minimum required mpdudensity.
 */
static int ath_compute_num_delims(struct ath_softc *sc, struct ath_atx_tid *tid,
				  struct ath_buf *bf, u16 frmlen)
{
	struct sk_buff *skb = bf->bf_mpdu;
	struct ieee80211_tx_info *tx_info = IEEE80211_SKB_CB(skb);
	u32 nsymbits, nsymbols;
	u16 minlen;
	u8 flags, rix;
	int width, streams, half_gi, ndelim, mindelim;
	struct ath_frame_info *fi = get_frame_info(bf->bf_mpdu);

	/* Select standard number of delimiters based on frame length alone */
	ndelim = ATH_AGGR_GET_NDELIM(frmlen);

	/*
	 * If encryption enabled, hardware requires some more padding between
	 * subframes.
	 * TODO - this could be improved to be dependent on the rate.
	 *      The hardware can keep up at lower rates, but not higher rates
	 */
	if (fi->keyix != ATH9K_TXKEYIX_INVALID)
		ndelim += ATH_AGGR_ENCRYPTDELIM;

	/*
	 * Convert desired mpdu density from microeconds to bytes based
	 * on highest rate in rate series (i.e. first rate) to determine
	 * required minimum length for subframe. Take into account
	 * whether high rate is 20 or 40Mhz and half or full GI.
	 *
	 * If there is no mpdu density restriction, no further calculation
	 * is needed.
	 */

	if (tid->an->mpdudensity == 0)
		return ndelim;

	rix = tx_info->control.rates[0].idx;
	flags = tx_info->control.rates[0].flags;
	width = (flags & IEEE80211_TX_RC_40_MHZ_WIDTH) ? 1 : 0;
	half_gi = (flags & IEEE80211_TX_RC_SHORT_GI) ? 1 : 0;

	if (half_gi)
		nsymbols = NUM_SYMBOLS_PER_USEC_HALFGI(tid->an->mpdudensity);
	else
		nsymbols = NUM_SYMBOLS_PER_USEC(tid->an->mpdudensity);

	if (nsymbols == 0)
		nsymbols = 1;

	streams = HT_RC_2_STREAMS(rix);
	nsymbits = bits_per_symbol[rix % 8][width] * streams;
	minlen = (nsymbols * nsymbits) / BITS_PER_BYTE;

	if (frmlen < minlen) {
		mindelim = (minlen - frmlen) / ATH_AGGR_DELIM_SZ;
		ndelim = max(mindelim, ndelim);
	}

	return ndelim;
}

static enum ATH_AGGR_STATUS ath_tx_form_aggr(struct ath_softc *sc,
					     struct ath_txq *txq,
					     struct ath_atx_tid *tid,
					     struct list_head *bf_q,
					     int *aggr_len)
{
#define PADBYTES(_len) ((4 - ((_len) % 4)) % 4)
	struct ath_buf *bf, *bf_first, *bf_prev = NULL;
	int rl = 0, nframes = 0, ndelim, prev_al = 0;
	u16 aggr_limit = 0, al = 0, bpad = 0,
		al_delta, h_baw = tid->baw_size / 2;
	enum ATH_AGGR_STATUS status = ATH_AGGR_DONE;
	struct ieee80211_tx_info *tx_info;
	struct ath_frame_info *fi;

	bf_first = list_first_entry(&tid->buf_q, struct ath_buf, list);

	do {
		bf = list_first_entry(&tid->buf_q, struct ath_buf, list);
		fi = get_frame_info(bf->bf_mpdu);

		/* do not step over block-ack window */
		if (!BAW_WITHIN(tid->seq_start, tid->baw_size, fi->seqno)) {
			status = ATH_AGGR_BAW_CLOSED;
			break;
		}

		if (!rl) {
			aggr_limit = ath_lookup_rate(sc, bf, tid);
			rl = 1;
		}

		/* do not exceed aggregation limit */
		al_delta = ATH_AGGR_DELIM_SZ + fi->framelen;

		if (nframes &&
		    (aggr_limit < (al + bpad + al_delta + prev_al))) {
			status = ATH_AGGR_LIMITED;
			break;
		}

		tx_info = IEEE80211_SKB_CB(bf->bf_mpdu);
		if (nframes && ((tx_info->flags & IEEE80211_TX_CTL_RATE_CTRL_PROBE) ||
			!(tx_info->control.rates[0].flags & IEEE80211_TX_RC_MCS)))
			break;

		/* do not exceed subframe limit */
		if (nframes >= min((int)h_baw, ATH_AMPDU_SUBFRAME_DEFAULT)) {
			status = ATH_AGGR_LIMITED;
			break;
		}
		nframes++;

		/* add padding for previous frame to aggregation length */
		al += bpad + al_delta;

		/*
		 * Get the delimiters needed to meet the MPDU
		 * density for this node.
		 */
		ndelim = ath_compute_num_delims(sc, tid, bf_first, fi->framelen);
		bpad = PADBYTES(al_delta) + (ndelim << 2);

		bf->bf_next = NULL;
		ath9k_hw_set_desc_link(sc->sc_ah, bf->bf_desc, 0);

		/* link buffers of this frame to the aggregate */
		if (!fi->retries)
			ath_tx_addto_baw(sc, tid, fi->seqno);
		ath9k_hw_set11n_aggr_middle(sc->sc_ah, bf->bf_desc, ndelim);
		list_move_tail(&bf->list, bf_q);
		if (bf_prev) {
			bf_prev->bf_next = bf;
			ath9k_hw_set_desc_link(sc->sc_ah, bf_prev->bf_desc,
					       bf->bf_daddr);
		}
		bf_prev = bf;

	} while (!list_empty(&tid->buf_q));

	*aggr_len = al;

	return status;
#undef PADBYTES
}

static void ath_tx_sched_aggr(struct ath_softc *sc, struct ath_txq *txq,
			      struct ath_atx_tid *tid)
{
	struct ath_buf *bf;
	enum ATH_AGGR_STATUS status;
	struct ath_frame_info *fi;
	struct list_head bf_q;
	int aggr_len;

	do {
		if (list_empty(&tid->buf_q))
			return;

		INIT_LIST_HEAD(&bf_q);

		status = ath_tx_form_aggr(sc, txq, tid, &bf_q, &aggr_len);

		/*
		 * no frames picked up to be aggregated;
		 * block-ack window is not open.
		 */
		if (list_empty(&bf_q))
			break;

		bf = list_first_entry(&bf_q, struct ath_buf, list);
		bf->bf_lastbf = list_entry(bf_q.prev, struct ath_buf, list);

		/* if only one frame, send as non-aggregate */
		if (bf == bf->bf_lastbf) {
			fi = get_frame_info(bf->bf_mpdu);

			bf->bf_state.bf_type &= ~BUF_AGGR;
			ath9k_hw_clr11n_aggr(sc->sc_ah, bf->bf_desc);
			ath_buf_set_rate(sc, bf, fi->framelen);
			ath_tx_txqaddbuf(sc, txq, &bf_q);
			continue;
		}

		/* setup first desc of aggregate */
		bf->bf_state.bf_type |= BUF_AGGR;
		ath_buf_set_rate(sc, bf, aggr_len);
		ath9k_hw_set11n_aggr_first(sc->sc_ah, bf->bf_desc, aggr_len);

		/* anchor last desc of aggregate */
		ath9k_hw_set11n_aggr_last(sc->sc_ah, bf->bf_lastbf->bf_desc);

		ath_tx_txqaddbuf(sc, txq, &bf_q);
		TX_STAT_INC(txq->axq_qnum, a_aggr);

	} while (txq->axq_depth < ATH_AGGR_MIN_QDEPTH &&
		 status != ATH_AGGR_BAW_CLOSED);
}

int ath_tx_aggr_start(struct ath_softc *sc, struct ieee80211_sta *sta,
		      u16 tid, u16 *ssn)
{
	struct ath_atx_tid *txtid;
	struct ath_node *an;

	an = (struct ath_node *)sta->drv_priv;
	txtid = ATH_AN_2_TID(an, tid);

	if (txtid->state & (AGGR_CLEANUP | AGGR_ADDBA_COMPLETE))
		return -EAGAIN;

	txtid->state |= AGGR_ADDBA_PROGRESS;
	txtid->paused = true;
	*ssn = txtid->seq_start;

	return 0;
}

void ath_tx_aggr_stop(struct ath_softc *sc, struct ieee80211_sta *sta, u16 tid)
{
	struct ath_node *an = (struct ath_node *)sta->drv_priv;
	struct ath_atx_tid *txtid = ATH_AN_2_TID(an, tid);
	struct ath_txq *txq = txtid->ac->txq;

	if (txtid->state & AGGR_CLEANUP)
		return;

	if (!(txtid->state & AGGR_ADDBA_COMPLETE)) {
		txtid->state &= ~AGGR_ADDBA_PROGRESS;
		return;
	}

	spin_lock_bh(&txq->axq_lock);
	txtid->paused = true;

	/*
	 * If frames are still being transmitted for this TID, they will be
	 * cleaned up during tx completion. To prevent race conditions, this
	 * TID can only be reused after all in-progress subframes have been
	 * completed.
	 */
	if (txtid->baw_head != txtid->baw_tail)
		txtid->state |= AGGR_CLEANUP;
	else
		txtid->state &= ~AGGR_ADDBA_COMPLETE;
	spin_unlock_bh(&txq->axq_lock);

	ath_tx_flush_tid(sc, txtid);
}

void ath_tx_aggr_resume(struct ath_softc *sc, struct ieee80211_sta *sta, u16 tid)
{
	struct ath_atx_tid *txtid;
	struct ath_node *an;

	an = (struct ath_node *)sta->drv_priv;

	if (sc->sc_flags & SC_OP_TXAGGR) {
		txtid = ATH_AN_2_TID(an, tid);
		txtid->baw_size =
			IEEE80211_MIN_AMPDU_BUF << sta->ht_cap.ampdu_factor;
		txtid->state |= AGGR_ADDBA_COMPLETE;
		txtid->state &= ~AGGR_ADDBA_PROGRESS;
		ath_tx_resume_tid(sc, txtid);
	}
}

/********************/
/* Queue Management */
/********************/

static void ath_txq_drain_pending_buffers(struct ath_softc *sc,
					  struct ath_txq *txq)
{
	struct ath_atx_ac *ac, *ac_tmp;
	struct ath_atx_tid *tid, *tid_tmp;

	list_for_each_entry_safe(ac, ac_tmp, &txq->axq_acq, list) {
		list_del(&ac->list);
		ac->sched = false;
		list_for_each_entry_safe(tid, tid_tmp, &ac->tid_q, list) {
			list_del(&tid->list);
			tid->sched = false;
			ath_tid_drain(sc, txq, tid);
		}
	}
}

struct ath_txq *ath_txq_setup(struct ath_softc *sc, int qtype, int subtype)
{
	struct ath_hw *ah = sc->sc_ah;
	struct ath_common *common = ath9k_hw_common(ah);
	struct ath9k_tx_queue_info qi;
	static const int subtype_txq_to_hwq[] = {
		[WME_AC_BE] = ATH_TXQ_AC_BE,
		[WME_AC_BK] = ATH_TXQ_AC_BK,
		[WME_AC_VI] = ATH_TXQ_AC_VI,
		[WME_AC_VO] = ATH_TXQ_AC_VO,
	};
	int qnum, i;

	memset(&qi, 0, sizeof(qi));
	qi.tqi_subtype = subtype_txq_to_hwq[subtype];
	qi.tqi_aifs = ATH9K_TXQ_USEDEFAULT;
	qi.tqi_cwmin = ATH9K_TXQ_USEDEFAULT;
	qi.tqi_cwmax = ATH9K_TXQ_USEDEFAULT;
	qi.tqi_physCompBuf = 0;

	/*
	 * Enable interrupts only for EOL and DESC conditions.
	 * We mark tx descriptors to receive a DESC interrupt
	 * when a tx queue gets deep; otherwise waiting for the
	 * EOL to reap descriptors.  Note that this is done to
	 * reduce interrupt load and this only defers reaping
	 * descriptors, never transmitting frames.  Aside from
	 * reducing interrupts this also permits more concurrency.
	 * The only potential downside is if the tx queue backs
	 * up in which case the top half of the kernel may backup
	 * due to a lack of tx descriptors.
	 *
	 * The UAPSD queue is an exception, since we take a desc-
	 * based intr on the EOSP frames.
	 */
	if (ah->caps.hw_caps & ATH9K_HW_CAP_EDMA) {
		qi.tqi_qflags = TXQ_FLAG_TXOKINT_ENABLE |
				TXQ_FLAG_TXERRINT_ENABLE;
	} else {
		if (qtype == ATH9K_TX_QUEUE_UAPSD)
			qi.tqi_qflags = TXQ_FLAG_TXDESCINT_ENABLE;
		else
			qi.tqi_qflags = TXQ_FLAG_TXEOLINT_ENABLE |
					TXQ_FLAG_TXDESCINT_ENABLE;
	}
	qnum = ath9k_hw_setuptxqueue(ah, qtype, &qi);
	if (qnum == -1) {
		/*
		 * NB: don't print a message, this happens
		 * normally on parts with too few tx queues
		 */
		return NULL;
	}
	if (qnum >= ARRAY_SIZE(sc->tx.txq)) {
		ath_print(common, ATH_DBG_FATAL,
			  "qnum %u out of range, max %u!\n",
			  qnum, (unsigned int)ARRAY_SIZE(sc->tx.txq));
		ath9k_hw_releasetxqueue(ah, qnum);
		return NULL;
	}
	if (!ATH_TXQ_SETUP(sc, qnum)) {
		struct ath_txq *txq = &sc->tx.txq[qnum];

		txq->axq_qnum = qnum;
		txq->axq_link = NULL;
		INIT_LIST_HEAD(&txq->axq_q);
		INIT_LIST_HEAD(&txq->axq_acq);
		spin_lock_init(&txq->axq_lock);
		txq->axq_depth = 0;
		txq->axq_tx_inprogress = false;
		sc->tx.txqsetup |= 1<<qnum;

		txq->txq_headidx = txq->txq_tailidx = 0;
		for (i = 0; i < ATH_TXFIFO_DEPTH; i++)
			INIT_LIST_HEAD(&txq->txq_fifo[i]);
		INIT_LIST_HEAD(&txq->txq_fifo_pending);
	}
	return &sc->tx.txq[qnum];
}

int ath_txq_update(struct ath_softc *sc, int qnum,
		   struct ath9k_tx_queue_info *qinfo)
{
	struct ath_hw *ah = sc->sc_ah;
	int error = 0;
	struct ath9k_tx_queue_info qi;

	if (qnum == sc->beacon.beaconq) {
		/*
		 * XXX: for beacon queue, we just save the parameter.
		 * It will be picked up by ath_beaconq_config when
		 * it's necessary.
		 */
		sc->beacon.beacon_qi = *qinfo;
		return 0;
	}

	BUG_ON(sc->tx.txq[qnum].axq_qnum != qnum);

	ath9k_hw_get_txq_props(ah, qnum, &qi);
	qi.tqi_aifs = qinfo->tqi_aifs;
	qi.tqi_cwmin = qinfo->tqi_cwmin;
	qi.tqi_cwmax = qinfo->tqi_cwmax;
	qi.tqi_burstTime = qinfo->tqi_burstTime;
	qi.tqi_readyTime = qinfo->tqi_readyTime;

	if (!ath9k_hw_set_txq_props(ah, qnum, &qi)) {
		ath_print(ath9k_hw_common(sc->sc_ah), ATH_DBG_FATAL,
			  "Unable to update hardware queue %u!\n", qnum);
		error = -EIO;
	} else {
		ath9k_hw_resettxqueue(ah, qnum);
	}

	return error;
}

int ath_cabq_update(struct ath_softc *sc)
{
	struct ath9k_tx_queue_info qi;
	int qnum = sc->beacon.cabq->axq_qnum;

	ath9k_hw_get_txq_props(sc->sc_ah, qnum, &qi);
	/*
	 * Ensure the readytime % is within the bounds.
	 */
	if (sc->config.cabqReadytime < ATH9K_READY_TIME_LO_BOUND)
		sc->config.cabqReadytime = ATH9K_READY_TIME_LO_BOUND;
	else if (sc->config.cabqReadytime > ATH9K_READY_TIME_HI_BOUND)
		sc->config.cabqReadytime = ATH9K_READY_TIME_HI_BOUND;

	qi.tqi_readyTime = (sc->beacon_interval *
			    sc->config.cabqReadytime) / 100;
	ath_txq_update(sc, qnum, &qi);

	return 0;
}

/*
 * Drain a given TX queue (could be Beacon or Data)
 *
 * This assumes output has been stopped and
 * we do not need to block ath_tx_tasklet.
 */
void ath_draintxq(struct ath_softc *sc, struct ath_txq *txq, bool retry_tx)
{
	struct ath_buf *bf, *lastbf;
	struct list_head bf_head;
	struct ath_tx_status ts;

	memset(&ts, 0, sizeof(ts));
	INIT_LIST_HEAD(&bf_head);

	for (;;) {
		spin_lock_bh(&txq->axq_lock);

		if (sc->sc_ah->caps.hw_caps & ATH9K_HW_CAP_EDMA) {
			if (list_empty(&txq->txq_fifo[txq->txq_tailidx])) {
				txq->txq_headidx = txq->txq_tailidx = 0;
				spin_unlock_bh(&txq->axq_lock);
				break;
			} else {
				bf = list_first_entry(&txq->txq_fifo[txq->txq_tailidx],
						      struct ath_buf, list);
			}
		} else {
			if (list_empty(&txq->axq_q)) {
				txq->axq_link = NULL;
				spin_unlock_bh(&txq->axq_lock);
				break;
			}
			bf = list_first_entry(&txq->axq_q, struct ath_buf,
					      list);

			if (bf->bf_stale) {
				list_del(&bf->list);
				spin_unlock_bh(&txq->axq_lock);

				ath_tx_return_buffer(sc, bf);
				continue;
			}
		}

		lastbf = bf->bf_lastbf;

		if (sc->sc_ah->caps.hw_caps & ATH9K_HW_CAP_EDMA) {
			list_cut_position(&bf_head,
					  &txq->txq_fifo[txq->txq_tailidx],
					  &lastbf->list);
			INCR(txq->txq_tailidx, ATH_TXFIFO_DEPTH);
		} else {
			/* remove ath_buf's of the same mpdu from txq */
			list_cut_position(&bf_head, &txq->axq_q, &lastbf->list);
		}

		txq->axq_depth--;

		spin_unlock_bh(&txq->axq_lock);

		if (bf_isampdu(bf))
			ath_tx_complete_aggr(sc, txq, bf, &bf_head, &ts, 0,
					     retry_tx);
		else
			ath_tx_complete_buf(sc, bf, txq, &bf_head, &ts, 0, 0);
	}

	spin_lock_bh(&txq->axq_lock);
	txq->axq_tx_inprogress = false;
	spin_unlock_bh(&txq->axq_lock);

	if (sc->sc_ah->caps.hw_caps & ATH9K_HW_CAP_EDMA) {
		spin_lock_bh(&txq->axq_lock);
		while (!list_empty(&txq->txq_fifo_pending)) {
			bf = list_first_entry(&txq->txq_fifo_pending,
					      struct ath_buf, list);
			list_cut_position(&bf_head,
					  &txq->txq_fifo_pending,
					  &bf->bf_lastbf->list);
			spin_unlock_bh(&txq->axq_lock);

			if (bf_isampdu(bf))
				ath_tx_complete_aggr(sc, txq, bf, &bf_head,
						     &ts, 0, retry_tx);
			else
				ath_tx_complete_buf(sc, bf, txq, &bf_head,
						    &ts, 0, 0);
			spin_lock_bh(&txq->axq_lock);
		}
		spin_unlock_bh(&txq->axq_lock);
	}

	/* flush any pending frames if aggregation is enabled */
	if (sc->sc_flags & SC_OP_TXAGGR) {
		if (!retry_tx) {
			spin_lock_bh(&txq->axq_lock);
			ath_txq_drain_pending_buffers(sc, txq);
			spin_unlock_bh(&txq->axq_lock);
		}
	}
}

void ath_drain_all_txq(struct ath_softc *sc, bool retry_tx)
{
	struct ath_hw *ah = sc->sc_ah;
	struct ath_common *common = ath9k_hw_common(sc->sc_ah);
	struct ath_txq *txq;
	int i, npend = 0;

	if (sc->sc_flags & SC_OP_INVALID)
		return;

	/* Stop beacon queue */
	ath9k_hw_stoptxdma(sc->sc_ah, sc->beacon.beaconq);

	/* Stop data queues */
	for (i = 0; i < ATH9K_NUM_TX_QUEUES; i++) {
		if (ATH_TXQ_SETUP(sc, i)) {
			txq = &sc->tx.txq[i];
			ath9k_hw_stoptxdma(ah, txq->axq_qnum);
			npend += ath9k_hw_numtxpending(ah, txq->axq_qnum);
		}
	}

	if (npend) {
		int r;

		ath_print(common, ATH_DBG_FATAL,
			  "Failed to stop TX DMA. Resetting hardware!\n");

		r = ath9k_hw_reset(ah, sc->sc_ah->curchan, ah->caldata, false);
		if (r)
			ath_print(common, ATH_DBG_FATAL,
				  "Unable to reset hardware; reset status %d\n",
				  r);
	}

	for (i = 0; i < ATH9K_NUM_TX_QUEUES; i++) {
		if (ATH_TXQ_SETUP(sc, i))
			ath_draintxq(sc, &sc->tx.txq[i], retry_tx);
	}
}

void ath_tx_cleanupq(struct ath_softc *sc, struct ath_txq *txq)
{
	ath9k_hw_releasetxqueue(sc->sc_ah, txq->axq_qnum);
	sc->tx.txqsetup &= ~(1<<txq->axq_qnum);
}

void ath_txq_schedule(struct ath_softc *sc, struct ath_txq *txq)
{
	struct ath_atx_ac *ac;
	struct ath_atx_tid *tid;

	if (list_empty(&txq->axq_acq))
		return;

	ac = list_first_entry(&txq->axq_acq, struct ath_atx_ac, list);
	list_del(&ac->list);
	ac->sched = false;

	do {
		if (list_empty(&ac->tid_q))
			return;

		tid = list_first_entry(&ac->tid_q, struct ath_atx_tid, list);
		list_del(&tid->list);
		tid->sched = false;

		if (tid->paused)
			continue;

		ath_tx_sched_aggr(sc, txq, tid);

		/*
		 * add tid to round-robin queue if more frames
		 * are pending for the tid
		 */
		if (!list_empty(&tid->buf_q))
			ath_tx_queue_tid(txq, tid);

		break;
	} while (!list_empty(&ac->tid_q));

	if (!list_empty(&ac->tid_q)) {
		if (!ac->sched) {
			ac->sched = true;
			list_add_tail(&ac->list, &txq->axq_acq);
		}
	}
}

/***********/
/* TX, DMA */
/***********/

/*
 * Insert a chain of ath_buf (descriptors) on a txq and
 * assume the descriptors are already chained together by caller.
 */
static void ath_tx_txqaddbuf(struct ath_softc *sc, struct ath_txq *txq,
			     struct list_head *head)
{
	struct ath_hw *ah = sc->sc_ah;
	struct ath_common *common = ath9k_hw_common(ah);
	struct ath_buf *bf;

	/*
	 * Insert the frame on the outbound list and
	 * pass it on to the hardware.
	 */

	if (list_empty(head))
		return;

	bf = list_first_entry(head, struct ath_buf, list);

	ath_print(common, ATH_DBG_QUEUE,
		  "qnum: %d, txq depth: %d\n", txq->axq_qnum, txq->axq_depth);

	if (sc->sc_ah->caps.hw_caps & ATH9K_HW_CAP_EDMA) {
		if (txq->axq_depth >= ATH_TXFIFO_DEPTH) {
			list_splice_tail_init(head, &txq->txq_fifo_pending);
			return;
		}
		if (!list_empty(&txq->txq_fifo[txq->txq_headidx]))
			ath_print(common, ATH_DBG_XMIT,
				  "Initializing tx fifo %d which "
				  "is non-empty\n",
				  txq->txq_headidx);
		INIT_LIST_HEAD(&txq->txq_fifo[txq->txq_headidx]);
		list_splice_init(head, &txq->txq_fifo[txq->txq_headidx]);
		INCR(txq->txq_headidx, ATH_TXFIFO_DEPTH);
		ath9k_hw_puttxbuf(ah, txq->axq_qnum, bf->bf_daddr);
		ath_print(common, ATH_DBG_XMIT,
			  "TXDP[%u] = %llx (%p)\n",
			  txq->axq_qnum, ito64(bf->bf_daddr), bf->bf_desc);
	} else {
		list_splice_tail_init(head, &txq->axq_q);

		if (txq->axq_link == NULL) {
			ath9k_hw_puttxbuf(ah, txq->axq_qnum, bf->bf_daddr);
			ath_print(common, ATH_DBG_XMIT,
					"TXDP[%u] = %llx (%p)\n",
					txq->axq_qnum, ito64(bf->bf_daddr),
					bf->bf_desc);
		} else {
			*txq->axq_link = bf->bf_daddr;
			ath_print(common, ATH_DBG_XMIT,
					"link[%u] (%p)=%llx (%p)\n",
					txq->axq_qnum, txq->axq_link,
					ito64(bf->bf_daddr), bf->bf_desc);
		}
		ath9k_hw_get_desc_link(ah, bf->bf_lastbf->bf_desc,
				       &txq->axq_link);
		ath9k_hw_txstart(ah, txq->axq_qnum);
	}
	txq->axq_depth++;
}

static void ath_tx_send_ampdu(struct ath_softc *sc, struct ath_atx_tid *tid,
			      struct ath_buf *bf, struct ath_tx_control *txctl)
{
	struct ath_frame_info *fi = get_frame_info(bf->bf_mpdu);
	struct list_head bf_head;

	bf->bf_state.bf_type |= BUF_AMPDU;
	TX_STAT_INC(txctl->txq->axq_qnum, a_queued);

	/*
	 * Do not queue to h/w when any of the following conditions is true:
	 * - there are pending frames in software queue
	 * - the TID is currently paused for ADDBA/BAR request
	 * - seqno is not within block-ack window
	 * - h/w queue depth exceeds low water mark
	 */
	if (!list_empty(&tid->buf_q) || tid->paused ||
	    !BAW_WITHIN(tid->seq_start, tid->baw_size, fi->seqno) ||
	    txctl->txq->axq_depth >= ATH_AGGR_MIN_QDEPTH) {
		/*
		 * Add this frame to software queue for scheduling later
		 * for aggregation.
		 */
		list_add_tail(&bf->list, &tid->buf_q);
		ath_tx_queue_tid(txctl->txq, tid);
		return;
	}

	INIT_LIST_HEAD(&bf_head);
	list_add(&bf->list, &bf_head);

	/* Add sub-frame to BAW */
	if (!fi->retries)
		ath_tx_addto_baw(sc, tid, fi->seqno);

	/* Queue to h/w without aggregation */
	bf->bf_lastbf = bf;
	ath_buf_set_rate(sc, bf, fi->framelen);
	ath_tx_txqaddbuf(sc, txctl->txq, &bf_head);
}

static void ath_tx_send_normal(struct ath_softc *sc, struct ath_txq *txq,
			       struct ath_atx_tid *tid,
			       struct list_head *bf_head)
{
	struct ath_frame_info *fi;
	struct ath_buf *bf;

	bf = list_first_entry(bf_head, struct ath_buf, list);
	bf->bf_state.bf_type &= ~BUF_AMPDU;

	/* update starting sequence number for subsequent ADDBA request */
	if (tid)
		INCR(tid->seq_start, IEEE80211_SEQ_MAX);

	bf->bf_lastbf = bf;
	fi = get_frame_info(bf->bf_mpdu);
	ath_buf_set_rate(sc, bf, fi->framelen);
	ath_tx_txqaddbuf(sc, txq, bf_head);
	TX_STAT_INC(txq->axq_qnum, queued);
}

static enum ath9k_pkt_type get_hw_packet_type(struct sk_buff *skb)
{
	struct ieee80211_hdr *hdr;
	enum ath9k_pkt_type htype;
	__le16 fc;

	hdr = (struct ieee80211_hdr *)skb->data;
	fc = hdr->frame_control;

	if (ieee80211_is_beacon(fc))
		htype = ATH9K_PKT_TYPE_BEACON;
	else if (ieee80211_is_probe_resp(fc))
		htype = ATH9K_PKT_TYPE_PROBE_RESP;
	else if (ieee80211_is_atim(fc))
		htype = ATH9K_PKT_TYPE_ATIM;
	else if (ieee80211_is_pspoll(fc))
		htype = ATH9K_PKT_TYPE_PSPOLL;
	else
		htype = ATH9K_PKT_TYPE_NORMAL;

	return htype;
}

static void setup_frame_info(struct ieee80211_hw *hw, struct sk_buff *skb,
			     int framelen)
{
	struct ath_wiphy *aphy = hw->priv;
	struct ath_softc *sc = aphy->sc;
	struct ieee80211_tx_info *tx_info = IEEE80211_SKB_CB(skb);
	struct ieee80211_sta *sta = tx_info->control.sta;
	struct ieee80211_key_conf *hw_key = tx_info->control.hw_key;
	struct ieee80211_hdr *hdr;
	struct ath_frame_info *fi = get_frame_info(skb);
	struct ath_node *an;
	struct ath_atx_tid *tid;
	enum ath9k_key_type keytype;
	u16 seqno = 0;
	u8 tidno;

	keytype = ath9k_cmn_get_hw_crypto_keytype(skb);

	hdr = (struct ieee80211_hdr *)skb->data;
	if (sta && ieee80211_is_data_qos(hdr->frame_control) &&
		conf_is_ht(&hw->conf) && (sc->sc_flags & SC_OP_TXAGGR)) {

		an = (struct ath_node *) sta->drv_priv;
		tidno = ieee80211_get_qos_ctl(hdr)[0] & IEEE80211_QOS_CTL_TID_MASK;

		/*
		 * Override seqno set by upper layer with the one
		 * in tx aggregation state.
		 */
		tid = ATH_AN_2_TID(an, tidno);
		seqno = tid->seq_next;
		hdr->seq_ctrl = cpu_to_le16(seqno << IEEE80211_SEQ_SEQ_SHIFT);
		INCR(tid->seq_next, IEEE80211_SEQ_MAX);
	}

	memset(fi, 0, sizeof(*fi));
	if (hw_key)
		fi->keyix = hw_key->hw_key_idx;
	else
		fi->keyix = ATH9K_TXKEYIX_INVALID;
	fi->keytype = keytype;
	fi->framelen = framelen;
	fi->seqno = seqno;
}

static int setup_tx_flags(struct sk_buff *skb)
{
	struct ieee80211_tx_info *tx_info = IEEE80211_SKB_CB(skb);
	int flags = 0;

	flags |= ATH9K_TXDESC_CLRDMASK; /* needed for crypto errors */
	flags |= ATH9K_TXDESC_INTREQ;

	if (tx_info->flags & IEEE80211_TX_CTL_NO_ACK)
		flags |= ATH9K_TXDESC_NOACK;

	if (tx_info->flags & IEEE80211_TX_CTL_LDPC)
		flags |= ATH9K_TXDESC_LDPC;

	return flags;
}

/*
 * rix - rate index
 * pktlen - total bytes (delims + data + fcs + pads + pad delims)
 * width  - 0 for 20 MHz, 1 for 40 MHz
 * half_gi - to use 4us v/s 3.6 us for symbol time
 */
static u32 ath_pkt_duration(struct ath_softc *sc, u8 rix, int pktlen,
			    int width, int half_gi, bool shortPreamble)
{
	u32 nbits, nsymbits, duration, nsymbols;
	int streams;

	/* find number of symbols: PLCP + data */
	streams = HT_RC_2_STREAMS(rix);
	nbits = (pktlen << 3) + OFDM_PLCP_BITS;
	nsymbits = bits_per_symbol[rix % 8][width] * streams;
	nsymbols = (nbits + nsymbits - 1) / nsymbits;

	if (!half_gi)
		duration = SYMBOL_TIME(nsymbols);
	else
		duration = SYMBOL_TIME_HALFGI(nsymbols);

	/* addup duration for legacy/ht training and signal fields */
	duration += L_STF + L_LTF + L_SIG + HT_SIG + HT_STF + HT_LTF(streams);

	return duration;
}

<<<<<<< HEAD
=======
u8 ath_txchainmask_reduction(struct ath_softc *sc, u8 chainmask, u32 rate)
{
	struct ath_hw *ah = sc->sc_ah;
	struct ath9k_channel *curchan = ah->curchan;
	if ((sc->sc_flags & SC_OP_ENABLE_APM) &&
			(curchan->channelFlags & CHANNEL_5GHZ) &&
			(chainmask == 0x7) && (rate < 0x90))
		return 0x3;
	else
		return chainmask;
}

>>>>>>> 09f921f8
static void ath_buf_set_rate(struct ath_softc *sc, struct ath_buf *bf, int len)
{
	struct ath_common *common = ath9k_hw_common(sc->sc_ah);
	struct ath9k_11n_rate_series series[4];
	struct sk_buff *skb;
	struct ieee80211_tx_info *tx_info;
	struct ieee80211_tx_rate *rates;
	const struct ieee80211_rate *rate;
	struct ieee80211_hdr *hdr;
	int i, flags = 0;
	u8 rix = 0, ctsrate = 0;
	bool is_pspoll;

	memset(series, 0, sizeof(struct ath9k_11n_rate_series) * 4);

	skb = bf->bf_mpdu;
	tx_info = IEEE80211_SKB_CB(skb);
	rates = tx_info->control.rates;
	hdr = (struct ieee80211_hdr *)skb->data;
	is_pspoll = ieee80211_is_pspoll(hdr->frame_control);

	/*
	 * We check if Short Preamble is needed for the CTS rate by
	 * checking the BSS's global flag.
	 * But for the rate series, IEEE80211_TX_RC_USE_SHORT_PREAMBLE is used.
	 */
	rate = ieee80211_get_rts_cts_rate(sc->hw, tx_info);
	ctsrate = rate->hw_value;
	if (sc->sc_flags & SC_OP_PREAMBLE_SHORT)
		ctsrate |= rate->hw_value_short;

	for (i = 0; i < 4; i++) {
		bool is_40, is_sgi, is_sp;
		int phy;

		if (!rates[i].count || (rates[i].idx < 0))
			continue;

		rix = rates[i].idx;
		series[i].Tries = rates[i].count;

		if ((sc->config.ath_aggr_prot && bf_isaggr(bf)) ||
		    (rates[i].flags & IEEE80211_TX_RC_USE_RTS_CTS)) {
			series[i].RateFlags |= ATH9K_RATESERIES_RTS_CTS;
			flags |= ATH9K_TXDESC_RTSENA;
		} else if (rates[i].flags & IEEE80211_TX_RC_USE_CTS_PROTECT) {
			series[i].RateFlags |= ATH9K_RATESERIES_RTS_CTS;
			flags |= ATH9K_TXDESC_CTSENA;
		}

		if (rates[i].flags & IEEE80211_TX_RC_40_MHZ_WIDTH)
			series[i].RateFlags |= ATH9K_RATESERIES_2040;
		if (rates[i].flags & IEEE80211_TX_RC_SHORT_GI)
			series[i].RateFlags |= ATH9K_RATESERIES_HALFGI;

		is_sgi = !!(rates[i].flags & IEEE80211_TX_RC_SHORT_GI);
		is_40 = !!(rates[i].flags & IEEE80211_TX_RC_40_MHZ_WIDTH);
		is_sp = !!(rates[i].flags & IEEE80211_TX_RC_USE_SHORT_PREAMBLE);

		if (rates[i].flags & IEEE80211_TX_RC_MCS) {
			/* MCS rates */
			series[i].Rate = rix | 0x80;
<<<<<<< HEAD
=======
			series[i].ChSel = ath_txchainmask_reduction(sc,
					common->tx_chainmask, series[i].Rate);
>>>>>>> 09f921f8
			series[i].PktDuration = ath_pkt_duration(sc, rix, len,
				 is_40, is_sgi, is_sp);
			if (rix < 8 && (tx_info->flags & IEEE80211_TX_CTL_STBC))
				series[i].RateFlags |= ATH9K_RATESERIES_STBC;
			continue;
		}

		/* legacy rates */
		if ((tx_info->band == IEEE80211_BAND_2GHZ) &&
		    !(rate->flags & IEEE80211_RATE_ERP_G))
			phy = WLAN_RC_PHY_CCK;
		else
			phy = WLAN_RC_PHY_OFDM;

		rate = &sc->sbands[tx_info->band].bitrates[rates[i].idx];
		series[i].Rate = rate->hw_value;
		if (rate->hw_value_short) {
			if (rates[i].flags & IEEE80211_TX_RC_USE_SHORT_PREAMBLE)
				series[i].Rate |= rate->hw_value_short;
		} else {
			is_sp = false;
		}

		if (bf->bf_state.bfs_paprd)
			series[i].ChSel = common->tx_chainmask;
		else
			series[i].ChSel = ath_txchainmask_reduction(sc,
					common->tx_chainmask, series[i].Rate);

		series[i].PktDuration = ath9k_hw_computetxtime(sc->sc_ah,
			phy, rate->bitrate * 100, len, rix, is_sp);
	}

	/* For AR5416 - RTS cannot be followed by a frame larger than 8K */
	if (bf_isaggr(bf) && (len > sc->sc_ah->caps.rts_aggr_limit))
		flags &= ~ATH9K_TXDESC_RTSENA;

	/* ATH9K_TXDESC_RTSENA and ATH9K_TXDESC_CTSENA are mutually exclusive. */
	if (flags & ATH9K_TXDESC_RTSENA)
		flags &= ~ATH9K_TXDESC_CTSENA;

	/* set dur_update_en for l-sig computation except for PS-Poll frames */
	ath9k_hw_set11n_ratescenario(sc->sc_ah, bf->bf_desc,
				     bf->bf_lastbf->bf_desc,
				     !is_pspoll, ctsrate,
				     0, series, 4, flags);

	if (sc->config.ath_aggr_prot && flags)
		ath9k_hw_set11n_burstduration(sc->sc_ah, bf->bf_desc, 8192);
}

static struct ath_buf *ath_tx_setup_buffer(struct ieee80211_hw *hw,
					   struct ath_txq *txq,
					   struct sk_buff *skb)
{
	struct ath_wiphy *aphy = hw->priv;
	struct ath_softc *sc = aphy->sc;
	struct ath_hw *ah = sc->sc_ah;
	struct ath_common *common = ath9k_hw_common(sc->sc_ah);
	struct ath_frame_info *fi = get_frame_info(skb);
	struct ath_buf *bf;
	struct ath_desc *ds;
	int frm_type;

	bf = ath_tx_get_buffer(sc);
	if (!bf) {
		ath_print(common, ATH_DBG_XMIT, "TX buffers are full\n");
		return NULL;
	}

	ATH_TXBUF_RESET(bf);

	bf->aphy = aphy;
	bf->bf_flags = setup_tx_flags(skb);
	bf->bf_mpdu = skb;

	bf->bf_buf_addr = dma_map_single(sc->dev, skb->data,
					 skb->len, DMA_TO_DEVICE);
	if (unlikely(dma_mapping_error(sc->dev, bf->bf_buf_addr))) {
		bf->bf_mpdu = NULL;
		bf->bf_buf_addr = 0;
		ath_print(ath9k_hw_common(sc->sc_ah), ATH_DBG_FATAL,
			  "dma_mapping_error() on TX\n");
		ath_tx_return_buffer(sc, bf);
		return NULL;
	}

	frm_type = get_hw_packet_type(skb);

	ds = bf->bf_desc;
	ath9k_hw_set_desc_link(ah, ds, 0);

	ath9k_hw_set11n_txdesc(ah, ds, fi->framelen, frm_type, MAX_RATE_POWER,
			       fi->keyix, fi->keytype, bf->bf_flags);

	ath9k_hw_filltxdesc(ah, ds,
			    skb->len,	/* segment length */
			    true,	/* first segment */
			    true,	/* last segment */
			    ds,		/* first descriptor */
			    bf->bf_buf_addr,
			    txq->axq_qnum);


	return bf;
}
<<<<<<< HEAD

/* FIXME: tx power */
static void ath_tx_start_dma(struct ath_softc *sc, struct ath_buf *bf,
			     struct ath_tx_control *txctl)
{
	struct sk_buff *skb = bf->bf_mpdu;
	struct ieee80211_tx_info *tx_info = IEEE80211_SKB_CB(skb);
	struct ieee80211_hdr *hdr = (struct ieee80211_hdr *)skb->data;
	struct list_head bf_head;
	struct ath_atx_tid *tid;
	u8 tidno;

	spin_lock_bh(&txctl->txq->axq_lock);

	if ((tx_info->flags & IEEE80211_TX_CTL_AMPDU) && txctl->an) {
		tidno = ieee80211_get_qos_ctl(hdr)[0] &
			IEEE80211_QOS_CTL_TID_MASK;
		tid = ATH_AN_2_TID(txctl->an, tidno);

=======

/* FIXME: tx power */
static void ath_tx_start_dma(struct ath_softc *sc, struct ath_buf *bf,
			     struct ath_tx_control *txctl)
{
	struct sk_buff *skb = bf->bf_mpdu;
	struct ieee80211_tx_info *tx_info = IEEE80211_SKB_CB(skb);
	struct ieee80211_hdr *hdr = (struct ieee80211_hdr *)skb->data;
	struct list_head bf_head;
	struct ath_atx_tid *tid;
	u8 tidno;

	spin_lock_bh(&txctl->txq->axq_lock);

	if ((tx_info->flags & IEEE80211_TX_CTL_AMPDU) && txctl->an) {
		tidno = ieee80211_get_qos_ctl(hdr)[0] &
			IEEE80211_QOS_CTL_TID_MASK;
		tid = ATH_AN_2_TID(txctl->an, tidno);

>>>>>>> 09f921f8
		WARN_ON(tid->ac->txq != txctl->txq);
		/*
		 * Try aggregation if it's a unicast data frame
		 * and the destination is HT capable.
		 */
		ath_tx_send_ampdu(sc, tid, bf, txctl);
	} else {
		INIT_LIST_HEAD(&bf_head);
		list_add_tail(&bf->list, &bf_head);

		bf->bf_state.bfs_ftype = txctl->frame_type;
		bf->bf_state.bfs_paprd = txctl->paprd;

		if (bf->bf_state.bfs_paprd)
			ar9003_hw_set_paprd_txdesc(sc->sc_ah, bf->bf_desc,
						   bf->bf_state.bfs_paprd);

		ath_tx_send_normal(sc, txctl->txq, NULL, &bf_head);
	}

	spin_unlock_bh(&txctl->txq->axq_lock);
}

/* Upon failure caller should free skb */
int ath_tx_start(struct ieee80211_hw *hw, struct sk_buff *skb,
		 struct ath_tx_control *txctl)
{
	struct ieee80211_hdr *hdr = (struct ieee80211_hdr *) skb->data;
	struct ieee80211_tx_info *info = IEEE80211_SKB_CB(skb);
	struct ieee80211_sta *sta = info->control.sta;
	struct ath_wiphy *aphy = hw->priv;
	struct ath_softc *sc = aphy->sc;
	struct ath_txq *txq = txctl->txq;
	struct ath_buf *bf;
	int padpos, padsize;
	int frmlen = skb->len + FCS_LEN;
	int q;

	txctl->an = (struct ath_node *)sta->drv_priv;
	if (info->control.hw_key)
		frmlen += info->control.hw_key->icv_len;

	/*
	 * As a temporary workaround, assign seq# here; this will likely need
	 * to be cleaned up to work better with Beacon transmission and virtual
	 * BSSes.
	 */
	if (info->flags & IEEE80211_TX_CTL_ASSIGN_SEQ) {
		if (info->flags & IEEE80211_TX_CTL_FIRST_FRAGMENT)
			sc->tx.seq_no += 0x10;
		hdr->seq_ctrl &= cpu_to_le16(IEEE80211_SCTL_FRAG);
		hdr->seq_ctrl |= cpu_to_le16(sc->tx.seq_no);
	}

	/* Add the padding after the header if this is not already done */
	padpos = ath9k_cmn_padpos(hdr->frame_control);
	padsize = padpos & 3;
	if (padsize && skb->len > padpos) {
		if (skb_headroom(skb) < padsize)
			return -ENOMEM;

		skb_push(skb, padsize);
		memmove(skb->data, skb->data + padsize, padpos);
	}

	setup_frame_info(hw, skb, frmlen);
<<<<<<< HEAD

	/*
	 * At this point, the vif, hw_key and sta pointers in the tx control
	 * info are no longer valid (overwritten by the ath_frame_info data.
	 */

=======

	/*
	 * At this point, the vif, hw_key and sta pointers in the tx control
	 * info are no longer valid (overwritten by the ath_frame_info data.
	 */

>>>>>>> 09f921f8
	bf = ath_tx_setup_buffer(hw, txctl->txq, skb);
	if (unlikely(!bf))
		return -ENOMEM;

	q = skb_get_queue_mapping(skb);
	spin_lock_bh(&txq->axq_lock);
	if (txq == sc->tx.txq_map[q] &&
	    ++txq->pending_frames > ATH_MAX_QDEPTH && !txq->stopped) {
		ath_mac80211_stop_queue(sc, q);
		txq->stopped = 1;
	}
	spin_unlock_bh(&txq->axq_lock);
<<<<<<< HEAD

	ath_tx_start_dma(sc, bf, txctl);

=======

	ath_tx_start_dma(sc, bf, txctl);

>>>>>>> 09f921f8
	return 0;
}

/*****************/
/* TX Completion */
/*****************/

static void ath_tx_complete(struct ath_softc *sc, struct sk_buff *skb,
			    struct ath_wiphy *aphy, int tx_flags, int ftype,
			    struct ath_txq *txq)
{
	struct ieee80211_hw *hw = sc->hw;
	struct ieee80211_tx_info *tx_info = IEEE80211_SKB_CB(skb);
	struct ath_common *common = ath9k_hw_common(sc->sc_ah);
	struct ieee80211_hdr * hdr = (struct ieee80211_hdr *)skb->data;
	int q, padpos, padsize;

	ath_print(common, ATH_DBG_XMIT, "TX complete: skb: %p\n", skb);

	if (aphy)
		hw = aphy->hw;

	if (tx_flags & ATH_TX_BAR)
		tx_info->flags |= IEEE80211_TX_STAT_AMPDU_NO_BACK;

	if (!(tx_flags & (ATH_TX_ERROR | ATH_TX_XRETRY))) {
		/* Frame was ACKed */
		tx_info->flags |= IEEE80211_TX_STAT_ACK;
	}

	padpos = ath9k_cmn_padpos(hdr->frame_control);
	padsize = padpos & 3;
	if (padsize && skb->len>padpos+padsize) {
		/*
		 * Remove MAC header padding before giving the frame back to
		 * mac80211.
		 */
		memmove(skb->data + padsize, skb->data, padpos);
		skb_pull(skb, padsize);
	}

	if (sc->ps_flags & PS_WAIT_FOR_TX_ACK) {
		sc->ps_flags &= ~PS_WAIT_FOR_TX_ACK;
		ath_print(common, ATH_DBG_PS,
			  "Going back to sleep after having "
			  "received TX status (0x%lx)\n",
			sc->ps_flags & (PS_WAIT_FOR_BEACON |
					PS_WAIT_FOR_CAB |
					PS_WAIT_FOR_PSPOLL_DATA |
					PS_WAIT_FOR_TX_ACK));
	}

	if (unlikely(ftype))
		ath9k_tx_status(hw, skb, ftype);
	else {
		q = skb_get_queue_mapping(skb);
		if (txq == sc->tx.txq_map[q]) {
			spin_lock_bh(&txq->axq_lock);
			if (WARN_ON(--txq->pending_frames < 0))
				txq->pending_frames = 0;
			spin_unlock_bh(&txq->axq_lock);
		}

		ieee80211_tx_status(hw, skb);
	}
}

static void ath_tx_complete_buf(struct ath_softc *sc, struct ath_buf *bf,
				struct ath_txq *txq, struct list_head *bf_q,
				struct ath_tx_status *ts, int txok, int sendbar)
{
	struct sk_buff *skb = bf->bf_mpdu;
	unsigned long flags;
	int tx_flags = 0;

	if (sendbar)
		tx_flags = ATH_TX_BAR;

	if (!txok) {
		tx_flags |= ATH_TX_ERROR;

		if (bf_isxretried(bf))
			tx_flags |= ATH_TX_XRETRY;
	}

	dma_unmap_single(sc->dev, bf->bf_buf_addr, skb->len, DMA_TO_DEVICE);
	bf->bf_buf_addr = 0;

	if (bf->bf_state.bfs_paprd) {
		if (!sc->paprd_pending)
			dev_kfree_skb_any(skb);
		else
			complete(&sc->paprd_complete);
	} else {
		ath_debug_stat_tx(sc, bf, ts);
		ath_tx_complete(sc, skb, bf->aphy, tx_flags,
				bf->bf_state.bfs_ftype, txq);
	}
	/* At this point, skb (bf->bf_mpdu) is consumed...make sure we don't
	 * accidentally reference it later.
	 */
	bf->bf_mpdu = NULL;

	/*
	 * Return the list of ath_buf of this mpdu to free queue
	 */
	spin_lock_irqsave(&sc->tx.txbuflock, flags);
	list_splice_tail_init(bf_q, &sc->tx.txbuf);
	spin_unlock_irqrestore(&sc->tx.txbuflock, flags);
}

static void ath_tx_rc_status(struct ath_buf *bf, struct ath_tx_status *ts,
			     int nframes, int nbad, int txok, bool update_rc)
{
	struct sk_buff *skb = bf->bf_mpdu;
	struct ieee80211_hdr *hdr = (struct ieee80211_hdr *)skb->data;
	struct ieee80211_tx_info *tx_info = IEEE80211_SKB_CB(skb);
	struct ieee80211_hw *hw = bf->aphy->hw;
	struct ath_softc *sc = bf->aphy->sc;
	struct ath_hw *ah = sc->sc_ah;
	u8 i, tx_rateindex;

	if (txok)
		tx_info->status.ack_signal = ts->ts_rssi;

	tx_rateindex = ts->ts_rateindex;
	WARN_ON(tx_rateindex >= hw->max_rates);

	if (ts->ts_status & ATH9K_TXERR_FILT)
		tx_info->flags |= IEEE80211_TX_STAT_TX_FILTERED;
	if ((tx_info->flags & IEEE80211_TX_CTL_AMPDU) && update_rc) {
		tx_info->flags |= IEEE80211_TX_STAT_AMPDU;

		BUG_ON(nbad > nframes);

		tx_info->status.ampdu_len = nframes;
		tx_info->status.ampdu_ack_len = nframes - nbad;
	}

	if ((ts->ts_status & ATH9K_TXERR_FILT) == 0 &&
	    (bf->bf_flags & ATH9K_TXDESC_NOACK) == 0 && update_rc) {
		/*
		 * If an underrun error is seen assume it as an excessive
		 * retry only if max frame trigger level has been reached
		 * (2 KB for single stream, and 4 KB for dual stream).
		 * Adjust the long retry as if the frame was tried
		 * hw->max_rate_tries times to affect how rate control updates
		 * PER for the failed rate.
		 * In case of congestion on the bus penalizing this type of
		 * underruns should help hardware actually transmit new frames
		 * successfully by eventually preferring slower rates.
		 * This itself should also alleviate congestion on the bus.
		 */
		if (ieee80211_is_data(hdr->frame_control) &&
		    (ts->ts_flags & (ATH9K_TX_DATA_UNDERRUN |
		                     ATH9K_TX_DELIM_UNDERRUN)) &&
		    ah->tx_trig_level >= sc->sc_ah->caps.tx_triglevel_max)
			tx_info->status.rates[tx_rateindex].count =
				hw->max_rate_tries;
	}

	for (i = tx_rateindex + 1; i < hw->max_rates; i++) {
		tx_info->status.rates[i].count = 0;
		tx_info->status.rates[i].idx = -1;
	}

	tx_info->status.rates[tx_rateindex].count = ts->ts_longretry + 1;
}

static void ath_wake_mac80211_queue(struct ath_softc *sc, int qnum)
{
	struct ath_txq *txq;

	txq = sc->tx.txq_map[qnum];
	spin_lock_bh(&txq->axq_lock);
	if (txq->stopped && txq->pending_frames < ATH_MAX_QDEPTH) {
		if (ath_mac80211_start_queue(sc, qnum))
			txq->stopped = 0;
	}
	spin_unlock_bh(&txq->axq_lock);
}

static void ath_tx_processq(struct ath_softc *sc, struct ath_txq *txq)
{
	struct ath_hw *ah = sc->sc_ah;
	struct ath_common *common = ath9k_hw_common(ah);
	struct ath_buf *bf, *lastbf, *bf_held = NULL;
	struct list_head bf_head;
	struct ath_desc *ds;
	struct ath_tx_status ts;
	int txok;
	int status;
	int qnum;

	ath_print(common, ATH_DBG_QUEUE, "tx queue %d (%x), link %p\n",
		  txq->axq_qnum, ath9k_hw_gettxbuf(sc->sc_ah, txq->axq_qnum),
		  txq->axq_link);

	for (;;) {
		spin_lock_bh(&txq->axq_lock);
		if (list_empty(&txq->axq_q)) {
			txq->axq_link = NULL;
			spin_unlock_bh(&txq->axq_lock);
			break;
		}
		bf = list_first_entry(&txq->axq_q, struct ath_buf, list);

		/*
		 * There is a race condition that a BH gets scheduled
		 * after sw writes TxE and before hw re-load the last
		 * descriptor to get the newly chained one.
		 * Software must keep the last DONE descriptor as a
		 * holding descriptor - software does so by marking
		 * it with the STALE flag.
		 */
		bf_held = NULL;
		if (bf->bf_stale) {
			bf_held = bf;
			if (list_is_last(&bf_held->list, &txq->axq_q)) {
				spin_unlock_bh(&txq->axq_lock);
				break;
			} else {
				bf = list_entry(bf_held->list.next,
						struct ath_buf, list);
			}
		}

		lastbf = bf->bf_lastbf;
		ds = lastbf->bf_desc;

		memset(&ts, 0, sizeof(ts));
		status = ath9k_hw_txprocdesc(ah, ds, &ts);
		if (status == -EINPROGRESS) {
			spin_unlock_bh(&txq->axq_lock);
			break;
		}

		/*
		 * Remove ath_buf's of the same transmit unit from txq,
		 * however leave the last descriptor back as the holding
		 * descriptor for hw.
		 */
		lastbf->bf_stale = true;
		INIT_LIST_HEAD(&bf_head);
		if (!list_is_singular(&lastbf->list))
			list_cut_position(&bf_head,
				&txq->axq_q, lastbf->list.prev);

		txq->axq_depth--;
		txok = !(ts.ts_status & ATH9K_TXERR_MASK);
		txq->axq_tx_inprogress = false;
		if (bf_held)
			list_del(&bf_held->list);
		spin_unlock_bh(&txq->axq_lock);

		if (bf_held)
			ath_tx_return_buffer(sc, bf_held);

		if (!bf_isampdu(bf)) {
			/*
			 * This frame is sent out as a single frame.
			 * Use hardware retry status for this frame.
			 */
			if (ts.ts_status & ATH9K_TXERR_XRETRY)
				bf->bf_state.bf_type |= BUF_XRETRY;
			ath_tx_rc_status(bf, &ts, 1, txok ? 0 : 1, txok, true);
		}

		qnum = skb_get_queue_mapping(bf->bf_mpdu);

		if (bf_isampdu(bf))
			ath_tx_complete_aggr(sc, txq, bf, &bf_head, &ts, txok,
					     true);
		else
			ath_tx_complete_buf(sc, bf, txq, &bf_head, &ts, txok, 0);

		if (txq == sc->tx.txq_map[qnum])
			ath_wake_mac80211_queue(sc, qnum);

		spin_lock_bh(&txq->axq_lock);
		if (sc->sc_flags & SC_OP_TXAGGR)
			ath_txq_schedule(sc, txq);
		spin_unlock_bh(&txq->axq_lock);
	}
}

static void ath_tx_complete_poll_work(struct work_struct *work)
{
	struct ath_softc *sc = container_of(work, struct ath_softc,
			tx_complete_work.work);
	struct ath_txq *txq;
	int i;
	bool needreset = false;

	for (i = 0; i < ATH9K_NUM_TX_QUEUES; i++)
		if (ATH_TXQ_SETUP(sc, i)) {
			txq = &sc->tx.txq[i];
			spin_lock_bh(&txq->axq_lock);
			if (txq->axq_depth) {
				if (txq->axq_tx_inprogress) {
					needreset = true;
					spin_unlock_bh(&txq->axq_lock);
					break;
				} else {
					txq->axq_tx_inprogress = true;
				}
			}
			spin_unlock_bh(&txq->axq_lock);
		}

	if (needreset) {
		ath_print(ath9k_hw_common(sc->sc_ah), ATH_DBG_RESET,
			  "tx hung, resetting the chip\n");
		ath9k_ps_wakeup(sc);
		ath_reset(sc, true);
		ath9k_ps_restore(sc);
	}

	ieee80211_queue_delayed_work(sc->hw, &sc->tx_complete_work,
			msecs_to_jiffies(ATH_TX_COMPLETE_POLL_INT));
}



void ath_tx_tasklet(struct ath_softc *sc)
{
	int i;
	u32 qcumask = ((1 << ATH9K_NUM_TX_QUEUES) - 1);

	ath9k_hw_gettxintrtxqs(sc->sc_ah, &qcumask);

	for (i = 0; i < ATH9K_NUM_TX_QUEUES; i++) {
		if (ATH_TXQ_SETUP(sc, i) && (qcumask & (1 << i)))
			ath_tx_processq(sc, &sc->tx.txq[i]);
	}
}

void ath_tx_edma_tasklet(struct ath_softc *sc)
{
	struct ath_tx_status txs;
	struct ath_common *common = ath9k_hw_common(sc->sc_ah);
	struct ath_hw *ah = sc->sc_ah;
	struct ath_txq *txq;
	struct ath_buf *bf, *lastbf;
	struct list_head bf_head;
	int status;
	int txok;
	int qnum;

	for (;;) {
		status = ath9k_hw_txprocdesc(ah, NULL, (void *)&txs);
		if (status == -EINPROGRESS)
			break;
		if (status == -EIO) {
			ath_print(common, ATH_DBG_XMIT,
				  "Error processing tx status\n");
			break;
		}

		/* Skip beacon completions */
		if (txs.qid == sc->beacon.beaconq)
			continue;

		txq = &sc->tx.txq[txs.qid];

		spin_lock_bh(&txq->axq_lock);
		if (list_empty(&txq->txq_fifo[txq->txq_tailidx])) {
			spin_unlock_bh(&txq->axq_lock);
			return;
		}

		bf = list_first_entry(&txq->txq_fifo[txq->txq_tailidx],
				      struct ath_buf, list);
		lastbf = bf->bf_lastbf;

		INIT_LIST_HEAD(&bf_head);
		list_cut_position(&bf_head, &txq->txq_fifo[txq->txq_tailidx],
				  &lastbf->list);
		INCR(txq->txq_tailidx, ATH_TXFIFO_DEPTH);
		txq->axq_depth--;
		txq->axq_tx_inprogress = false;
		spin_unlock_bh(&txq->axq_lock);

		txok = !(txs.ts_status & ATH9K_TXERR_MASK);

		if (!bf_isampdu(bf)) {
			if (txs.ts_status & ATH9K_TXERR_XRETRY)
				bf->bf_state.bf_type |= BUF_XRETRY;
			ath_tx_rc_status(bf, &txs, 1, txok ? 0 : 1, txok, true);
		}

		qnum = skb_get_queue_mapping(bf->bf_mpdu);

		if (bf_isampdu(bf))
			ath_tx_complete_aggr(sc, txq, bf, &bf_head, &txs,
					     txok, true);
		else
			ath_tx_complete_buf(sc, bf, txq, &bf_head,
					    &txs, txok, 0);

		if (txq == sc->tx.txq_map[qnum])
			ath_wake_mac80211_queue(sc, qnum);

		spin_lock_bh(&txq->axq_lock);
		if (!list_empty(&txq->txq_fifo_pending)) {
			INIT_LIST_HEAD(&bf_head);
			bf = list_first_entry(&txq->txq_fifo_pending,
				struct ath_buf, list);
			list_cut_position(&bf_head, &txq->txq_fifo_pending,
				&bf->bf_lastbf->list);
			ath_tx_txqaddbuf(sc, txq, &bf_head);
		} else if (sc->sc_flags & SC_OP_TXAGGR)
			ath_txq_schedule(sc, txq);
		spin_unlock_bh(&txq->axq_lock);
	}
}

/*****************/
/* Init, Cleanup */
/*****************/

static int ath_txstatus_setup(struct ath_softc *sc, int size)
{
	struct ath_descdma *dd = &sc->txsdma;
	u8 txs_len = sc->sc_ah->caps.txs_len;

	dd->dd_desc_len = size * txs_len;
	dd->dd_desc = dma_alloc_coherent(sc->dev, dd->dd_desc_len,
					 &dd->dd_desc_paddr, GFP_KERNEL);
	if (!dd->dd_desc)
		return -ENOMEM;

	return 0;
}

static int ath_tx_edma_init(struct ath_softc *sc)
{
	int err;

	err = ath_txstatus_setup(sc, ATH_TXSTATUS_RING_SIZE);
	if (!err)
		ath9k_hw_setup_statusring(sc->sc_ah, sc->txsdma.dd_desc,
					  sc->txsdma.dd_desc_paddr,
					  ATH_TXSTATUS_RING_SIZE);

	return err;
}

static void ath_tx_edma_cleanup(struct ath_softc *sc)
{
	struct ath_descdma *dd = &sc->txsdma;

	dma_free_coherent(sc->dev, dd->dd_desc_len, dd->dd_desc,
			  dd->dd_desc_paddr);
}

int ath_tx_init(struct ath_softc *sc, int nbufs)
{
	struct ath_common *common = ath9k_hw_common(sc->sc_ah);
	int error = 0;

	spin_lock_init(&sc->tx.txbuflock);

	error = ath_descdma_setup(sc, &sc->tx.txdma, &sc->tx.txbuf,
				  "tx", nbufs, 1, 1);
	if (error != 0) {
		ath_print(common, ATH_DBG_FATAL,
			  "Failed to allocate tx descriptors: %d\n", error);
		goto err;
	}

	error = ath_descdma_setup(sc, &sc->beacon.bdma, &sc->beacon.bbuf,
				  "beacon", ATH_BCBUF, 1, 1);
	if (error != 0) {
		ath_print(common, ATH_DBG_FATAL,
			  "Failed to allocate beacon descriptors: %d\n", error);
		goto err;
	}

	INIT_DELAYED_WORK(&sc->tx_complete_work, ath_tx_complete_poll_work);

	if (sc->sc_ah->caps.hw_caps & ATH9K_HW_CAP_EDMA) {
		error = ath_tx_edma_init(sc);
		if (error)
			goto err;
	}

err:
	if (error != 0)
		ath_tx_cleanup(sc);

	return error;
}

void ath_tx_cleanup(struct ath_softc *sc)
{
	if (sc->beacon.bdma.dd_desc_len != 0)
		ath_descdma_cleanup(sc, &sc->beacon.bdma, &sc->beacon.bbuf);

	if (sc->tx.txdma.dd_desc_len != 0)
		ath_descdma_cleanup(sc, &sc->tx.txdma, &sc->tx.txbuf);

	if (sc->sc_ah->caps.hw_caps & ATH9K_HW_CAP_EDMA)
		ath_tx_edma_cleanup(sc);
}

void ath_tx_node_init(struct ath_softc *sc, struct ath_node *an)
{
	struct ath_atx_tid *tid;
	struct ath_atx_ac *ac;
	int tidno, acno;

	for (tidno = 0, tid = &an->tid[tidno];
	     tidno < WME_NUM_TID;
	     tidno++, tid++) {
		tid->an        = an;
		tid->tidno     = tidno;
		tid->seq_start = tid->seq_next = 0;
		tid->baw_size  = WME_MAX_BA;
		tid->baw_head  = tid->baw_tail = 0;
		tid->sched     = false;
		tid->paused    = false;
		tid->state &= ~AGGR_CLEANUP;
		INIT_LIST_HEAD(&tid->buf_q);
		acno = TID_TO_WME_AC(tidno);
		tid->ac = &an->ac[acno];
		tid->state &= ~AGGR_ADDBA_COMPLETE;
		tid->state &= ~AGGR_ADDBA_PROGRESS;
	}

	for (acno = 0, ac = &an->ac[acno];
	     acno < WME_NUM_AC; acno++, ac++) {
		ac->sched    = false;
		ac->txq = sc->tx.txq_map[acno];
		INIT_LIST_HEAD(&ac->tid_q);
	}
}

void ath_tx_node_cleanup(struct ath_softc *sc, struct ath_node *an)
{
	struct ath_atx_ac *ac;
	struct ath_atx_tid *tid;
	struct ath_txq *txq;
	int tidno;

	for (tidno = 0, tid = &an->tid[tidno];
	     tidno < WME_NUM_TID; tidno++, tid++) {

		ac = tid->ac;
		txq = ac->txq;

		spin_lock_bh(&txq->axq_lock);

		if (tid->sched) {
			list_del(&tid->list);
			tid->sched = false;
		}

		if (ac->sched) {
			list_del(&ac->list);
			tid->ac->sched = false;
		}

		ath_tid_drain(sc, txq, tid);
		tid->state &= ~AGGR_ADDBA_COMPLETE;
		tid->state &= ~AGGR_CLEANUP;

		spin_unlock_bh(&txq->axq_lock);
	}
}<|MERGE_RESOLUTION|>--- conflicted
+++ resolved
@@ -250,19 +250,11 @@
 static void ath_tx_set_retry(struct ath_softc *sc, struct ath_txq *txq,
 			     struct sk_buff *skb)
 {
-<<<<<<< HEAD
-	struct ieee80211_tx_info *tx_info = IEEE80211_SKB_CB(skb);
-	struct ieee80211_hdr *hdr;
-
-	TX_STAT_INC(txq->axq_qnum, a_retries);
-	if (tx_info->control.rates[4].count++ > 0)
-=======
 	struct ath_frame_info *fi = get_frame_info(skb);
 	struct ieee80211_hdr *hdr;
 
 	TX_STAT_INC(txq->axq_qnum, a_retries);
 	if (fi->retries++ > 0)
->>>>>>> 09f921f8
 		return;
 
 	hdr = (struct ieee80211_hdr *)skb->data;
@@ -1514,8 +1506,6 @@
 	return duration;
 }
 
-<<<<<<< HEAD
-=======
 u8 ath_txchainmask_reduction(struct ath_softc *sc, u8 chainmask, u32 rate)
 {
 	struct ath_hw *ah = sc->sc_ah;
@@ -1528,7 +1518,6 @@
 		return chainmask;
 }
 
->>>>>>> 09f921f8
 static void ath_buf_set_rate(struct ath_softc *sc, struct ath_buf *bf, int len)
 {
 	struct ath_common *common = ath9k_hw_common(sc->sc_ah);
@@ -1591,11 +1580,8 @@
 		if (rates[i].flags & IEEE80211_TX_RC_MCS) {
 			/* MCS rates */
 			series[i].Rate = rix | 0x80;
-<<<<<<< HEAD
-=======
 			series[i].ChSel = ath_txchainmask_reduction(sc,
 					common->tx_chainmask, series[i].Rate);
->>>>>>> 09f921f8
 			series[i].PktDuration = ath_pkt_duration(sc, rix, len,
 				 is_40, is_sgi, is_sp);
 			if (rix < 8 && (tx_info->flags & IEEE80211_TX_CTL_STBC))
@@ -1702,7 +1688,6 @@
 
 	return bf;
 }
-<<<<<<< HEAD
 
 /* FIXME: tx power */
 static void ath_tx_start_dma(struct ath_softc *sc, struct ath_buf *bf,
@@ -1722,27 +1707,6 @@
 			IEEE80211_QOS_CTL_TID_MASK;
 		tid = ATH_AN_2_TID(txctl->an, tidno);
 
-=======
-
-/* FIXME: tx power */
-static void ath_tx_start_dma(struct ath_softc *sc, struct ath_buf *bf,
-			     struct ath_tx_control *txctl)
-{
-	struct sk_buff *skb = bf->bf_mpdu;
-	struct ieee80211_tx_info *tx_info = IEEE80211_SKB_CB(skb);
-	struct ieee80211_hdr *hdr = (struct ieee80211_hdr *)skb->data;
-	struct list_head bf_head;
-	struct ath_atx_tid *tid;
-	u8 tidno;
-
-	spin_lock_bh(&txctl->txq->axq_lock);
-
-	if ((tx_info->flags & IEEE80211_TX_CTL_AMPDU) && txctl->an) {
-		tidno = ieee80211_get_qos_ctl(hdr)[0] &
-			IEEE80211_QOS_CTL_TID_MASK;
-		tid = ATH_AN_2_TID(txctl->an, tidno);
-
->>>>>>> 09f921f8
 		WARN_ON(tid->ac->txq != txctl->txq);
 		/*
 		 * Try aggregation if it's a unicast data frame
@@ -1809,21 +1773,12 @@
 	}
 
 	setup_frame_info(hw, skb, frmlen);
-<<<<<<< HEAD
 
 	/*
 	 * At this point, the vif, hw_key and sta pointers in the tx control
 	 * info are no longer valid (overwritten by the ath_frame_info data.
 	 */
 
-=======
-
-	/*
-	 * At this point, the vif, hw_key and sta pointers in the tx control
-	 * info are no longer valid (overwritten by the ath_frame_info data.
-	 */
-
->>>>>>> 09f921f8
 	bf = ath_tx_setup_buffer(hw, txctl->txq, skb);
 	if (unlikely(!bf))
 		return -ENOMEM;
@@ -1836,15 +1791,9 @@
 		txq->stopped = 1;
 	}
 	spin_unlock_bh(&txq->axq_lock);
-<<<<<<< HEAD
 
 	ath_tx_start_dma(sc, bf, txctl);
 
-=======
-
-	ath_tx_start_dma(sc, bf, txctl);
-
->>>>>>> 09f921f8
 	return 0;
 }
 
