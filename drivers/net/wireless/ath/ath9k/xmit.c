/*
 * Copyright (c) 2008-2009 Atheros Communications Inc.
 *
 * Permission to use, copy, modify, and/or distribute this software for any
 * purpose with or without fee is hereby granted, provided that the above
 * copyright notice and this permission notice appear in all copies.
 *
 * THE SOFTWARE IS PROVIDED "AS IS" AND THE AUTHOR DISCLAIMS ALL WARRANTIES
 * WITH REGARD TO THIS SOFTWARE INCLUDING ALL IMPLIED WARRANTIES OF
 * MERCHANTABILITY AND FITNESS. IN NO EVENT SHALL THE AUTHOR BE LIABLE FOR
 * ANY SPECIAL, DIRECT, INDIRECT, OR CONSEQUENTIAL DAMAGES OR ANY DAMAGES
 * WHATSOEVER RESULTING FROM LOSS OF USE, DATA OR PROFITS, WHETHER IN AN
 * ACTION OF CONTRACT, NEGLIGENCE OR OTHER TORTIOUS ACTION, ARISING OUT OF
 * OR IN CONNECTION WITH THE USE OR PERFORMANCE OF THIS SOFTWARE.
 */

#include "ath9k.h"
#include "ar9003_mac.h"

#define BITS_PER_BYTE           8
#define OFDM_PLCP_BITS          22
#define HT_RC_2_STREAMS(_rc)    ((((_rc) & 0x78) >> 3) + 1)
#define L_STF                   8
#define L_LTF                   8
#define L_SIG                   4
#define HT_SIG                  8
#define HT_STF                  4
#define HT_LTF(_ns)             (4 * (_ns))
#define SYMBOL_TIME(_ns)        ((_ns) << 2) /* ns * 4 us */
#define SYMBOL_TIME_HALFGI(_ns) (((_ns) * 18 + 4) / 5)  /* ns * 3.6 us */
#define NUM_SYMBOLS_PER_USEC(_usec) (_usec >> 2)
#define NUM_SYMBOLS_PER_USEC_HALFGI(_usec) (((_usec*5)-4)/18)


static u16 bits_per_symbol[][2] = {
	/* 20MHz 40MHz */
	{    26,   54 },     /*  0: BPSK */
	{    52,  108 },     /*  1: QPSK 1/2 */
	{    78,  162 },     /*  2: QPSK 3/4 */
	{   104,  216 },     /*  3: 16-QAM 1/2 */
	{   156,  324 },     /*  4: 16-QAM 3/4 */
	{   208,  432 },     /*  5: 64-QAM 2/3 */
	{   234,  486 },     /*  6: 64-QAM 3/4 */
	{   260,  540 },     /*  7: 64-QAM 5/6 */
};

#define IS_HT_RATE(_rate)     ((_rate) & 0x80)

static void ath_tx_send_normal(struct ath_softc *sc, struct ath_txq *txq,
			       struct ath_atx_tid *tid,
			       struct list_head *bf_head);
static void ath_tx_complete_buf(struct ath_softc *sc, struct ath_buf *bf,
				struct ath_txq *txq, struct list_head *bf_q,
				struct ath_tx_status *ts, int txok, int sendbar);
static void ath_tx_txqaddbuf(struct ath_softc *sc, struct ath_txq *txq,
			     struct list_head *head);
static void ath_buf_set_rate(struct ath_softc *sc, struct ath_buf *bf, int len);
static void ath_tx_rc_status(struct ath_softc *sc, struct ath_buf *bf,
			     struct ath_tx_status *ts, int nframes, int nbad,
			     int txok, bool update_rc);
static void ath_tx_update_baw(struct ath_softc *sc, struct ath_atx_tid *tid,
			      int seqno);

enum {
	MCS_HT20,
	MCS_HT20_SGI,
	MCS_HT40,
	MCS_HT40_SGI,
};

static int ath_max_4ms_framelen[4][32] = {
	[MCS_HT20] = {
		3212,  6432,  9648,  12864,  19300,  25736,  28952,  32172,
		6424,  12852, 19280, 25708,  38568,  51424,  57852,  64280,
		9628,  19260, 28896, 38528,  57792,  65532,  65532,  65532,
		12828, 25656, 38488, 51320,  65532,  65532,  65532,  65532,
	},
	[MCS_HT20_SGI] = {
		3572,  7144,  10720,  14296,  21444,  28596,  32172,  35744,
		7140,  14284, 21428,  28568,  42856,  57144,  64288,  65532,
		10700, 21408, 32112,  42816,  64228,  65532,  65532,  65532,
		14256, 28516, 42780,  57040,  65532,  65532,  65532,  65532,
	},
	[MCS_HT40] = {
		6680,  13360,  20044,  26724,  40092,  53456,  60140,  65532,
		13348, 26700,  40052,  53400,  65532,  65532,  65532,  65532,
		20004, 40008,  60016,  65532,  65532,  65532,  65532,  65532,
		26644, 53292,  65532,  65532,  65532,  65532,  65532,  65532,
	},
	[MCS_HT40_SGI] = {
		7420,  14844,  22272,  29696,  44544,  59396,  65532,  65532,
		14832, 29668,  44504,  59340,  65532,  65532,  65532,  65532,
		22232, 44464,  65532,  65532,  65532,  65532,  65532,  65532,
		29616, 59232,  65532,  65532,  65532,  65532,  65532,  65532,
	}
};

/*********************/
/* Aggregation logic */
/*********************/

static void ath_tx_queue_tid(struct ath_txq *txq, struct ath_atx_tid *tid)
{
	struct ath_atx_ac *ac = tid->ac;

	if (tid->paused)
		return;

	if (tid->sched)
		return;

	tid->sched = true;
	list_add_tail(&tid->list, &ac->tid_q);

	if (ac->sched)
		return;

	ac->sched = true;
	list_add_tail(&ac->list, &txq->axq_acq);
}

static void ath_tx_resume_tid(struct ath_softc *sc, struct ath_atx_tid *tid)
{
	struct ath_txq *txq = tid->ac->txq;

	WARN_ON(!tid->paused);

	spin_lock_bh(&txq->axq_lock);
	tid->paused = false;

	if (list_empty(&tid->buf_q))
		goto unlock;

	ath_tx_queue_tid(txq, tid);
	ath_txq_schedule(sc, txq);
unlock:
	spin_unlock_bh(&txq->axq_lock);
}

static struct ath_frame_info *get_frame_info(struct sk_buff *skb)
{
	struct ieee80211_tx_info *tx_info = IEEE80211_SKB_CB(skb);
	BUILD_BUG_ON(sizeof(struct ath_frame_info) >
		     sizeof(tx_info->rate_driver_data));
	return (struct ath_frame_info *) &tx_info->rate_driver_data[0];
}

static void ath_tx_flush_tid(struct ath_softc *sc, struct ath_atx_tid *tid)
{
	struct ath_txq *txq = tid->ac->txq;
	struct ath_buf *bf;
	struct list_head bf_head;
	struct ath_tx_status ts;
	struct ath_frame_info *fi;

	INIT_LIST_HEAD(&bf_head);

	memset(&ts, 0, sizeof(ts));
	spin_lock_bh(&txq->axq_lock);

	while (!list_empty(&tid->buf_q)) {
		bf = list_first_entry(&tid->buf_q, struct ath_buf, list);
		list_move_tail(&bf->list, &bf_head);

		spin_unlock_bh(&txq->axq_lock);
		fi = get_frame_info(bf->bf_mpdu);
		if (fi->retries) {
			ath_tx_update_baw(sc, tid, fi->seqno);
			ath_tx_complete_buf(sc, bf, txq, &bf_head, &ts, 0, 0);
		} else {
			ath_tx_send_normal(sc, txq, NULL, &bf_head);
		}
		spin_lock_bh(&txq->axq_lock);
	}

	spin_unlock_bh(&txq->axq_lock);
}

static void ath_tx_update_baw(struct ath_softc *sc, struct ath_atx_tid *tid,
			      int seqno)
{
	int index, cindex;

	index  = ATH_BA_INDEX(tid->seq_start, seqno);
	cindex = (tid->baw_head + index) & (ATH_TID_MAX_BUFS - 1);

	__clear_bit(cindex, tid->tx_buf);

	while (tid->baw_head != tid->baw_tail && !test_bit(tid->baw_head, tid->tx_buf)) {
		INCR(tid->seq_start, IEEE80211_SEQ_MAX);
		INCR(tid->baw_head, ATH_TID_MAX_BUFS);
	}
}

static void ath_tx_addto_baw(struct ath_softc *sc, struct ath_atx_tid *tid,
			     u16 seqno)
{
	int index, cindex;

	index  = ATH_BA_INDEX(tid->seq_start, seqno);
	cindex = (tid->baw_head + index) & (ATH_TID_MAX_BUFS - 1);
	__set_bit(cindex, tid->tx_buf);

	if (index >= ((tid->baw_tail - tid->baw_head) &
		(ATH_TID_MAX_BUFS - 1))) {
		tid->baw_tail = cindex;
		INCR(tid->baw_tail, ATH_TID_MAX_BUFS);
	}
}

/*
 * TODO: For frame(s) that are in the retry state, we will reuse the
 * sequence number(s) without setting the retry bit. The
 * alternative is to give up on these and BAR the receiver's window
 * forward.
 */
static void ath_tid_drain(struct ath_softc *sc, struct ath_txq *txq,
			  struct ath_atx_tid *tid)

{
	struct ath_buf *bf;
	struct list_head bf_head;
	struct ath_tx_status ts;
	struct ath_frame_info *fi;

	memset(&ts, 0, sizeof(ts));
	INIT_LIST_HEAD(&bf_head);

	for (;;) {
		if (list_empty(&tid->buf_q))
			break;

		bf = list_first_entry(&tid->buf_q, struct ath_buf, list);
		list_move_tail(&bf->list, &bf_head);

		fi = get_frame_info(bf->bf_mpdu);
		if (fi->retries)
			ath_tx_update_baw(sc, tid, fi->seqno);

		spin_unlock(&txq->axq_lock);
		ath_tx_complete_buf(sc, bf, txq, &bf_head, &ts, 0, 0);
		spin_lock(&txq->axq_lock);
	}

	tid->seq_next = tid->seq_start;
	tid->baw_tail = tid->baw_head;
}

static void ath_tx_set_retry(struct ath_softc *sc, struct ath_txq *txq,
			     struct sk_buff *skb)
{
	struct ath_frame_info *fi = get_frame_info(skb);
	struct ieee80211_hdr *hdr;

	TX_STAT_INC(txq->axq_qnum, a_retries);
	if (fi->retries++ > 0)
		return;

	hdr = (struct ieee80211_hdr *)skb->data;
	hdr->frame_control |= cpu_to_le16(IEEE80211_FCTL_RETRY);
}

static struct ath_buf *ath_tx_get_buffer(struct ath_softc *sc)
{
	struct ath_buf *bf = NULL;

	spin_lock_bh(&sc->tx.txbuflock);

	if (unlikely(list_empty(&sc->tx.txbuf))) {
		spin_unlock_bh(&sc->tx.txbuflock);
		return NULL;
	}

	bf = list_first_entry(&sc->tx.txbuf, struct ath_buf, list);
	list_del(&bf->list);

	spin_unlock_bh(&sc->tx.txbuflock);

	return bf;
}

static void ath_tx_return_buffer(struct ath_softc *sc, struct ath_buf *bf)
{
	spin_lock_bh(&sc->tx.txbuflock);
	list_add_tail(&bf->list, &sc->tx.txbuf);
	spin_unlock_bh(&sc->tx.txbuflock);
}

static struct ath_buf* ath_clone_txbuf(struct ath_softc *sc, struct ath_buf *bf)
{
	struct ath_buf *tbf;

	tbf = ath_tx_get_buffer(sc);
	if (WARN_ON(!tbf))
		return NULL;

	ATH_TXBUF_RESET(tbf);

	tbf->bf_mpdu = bf->bf_mpdu;
	tbf->bf_buf_addr = bf->bf_buf_addr;
	memcpy(tbf->bf_desc, bf->bf_desc, sc->sc_ah->caps.tx_desc_len);
	tbf->bf_state = bf->bf_state;

	return tbf;
}

static void ath_tx_count_frames(struct ath_softc *sc, struct ath_buf *bf,
			        struct ath_tx_status *ts, int txok,
			        int *nframes, int *nbad)
{
	struct ath_frame_info *fi;
	u16 seq_st = 0;
	u32 ba[WME_BA_BMP_SIZE >> 5];
	int ba_index;
	int isaggr = 0;

	*nbad = 0;
	*nframes = 0;

	isaggr = bf_isaggr(bf);
	if (isaggr) {
		seq_st = ts->ts_seqnum;
		memcpy(ba, &ts->ba_low, WME_BA_BMP_SIZE >> 3);
	}

	while (bf) {
		fi = get_frame_info(bf->bf_mpdu);
		ba_index = ATH_BA_INDEX(seq_st, fi->seqno);

		(*nframes)++;
		if (!txok || (isaggr && !ATH_BA_ISSET(ba, ba_index)))
			(*nbad)++;

		bf = bf->bf_next;
	}
}


static void ath_tx_complete_aggr(struct ath_softc *sc, struct ath_txq *txq,
				 struct ath_buf *bf, struct list_head *bf_q,
				 struct ath_tx_status *ts, int txok, bool retry)
{
	struct ath_node *an = NULL;
	struct sk_buff *skb;
	struct ieee80211_sta *sta;
	struct ieee80211_hw *hw = sc->hw;
	struct ieee80211_hdr *hdr;
	struct ieee80211_tx_info *tx_info;
	struct ath_atx_tid *tid = NULL;
	struct ath_buf *bf_next, *bf_last = bf->bf_lastbf;
	struct list_head bf_head, bf_pending;
	u16 seq_st = 0, acked_cnt = 0, txfail_cnt = 0;
	u32 ba[WME_BA_BMP_SIZE >> 5];
	int isaggr, txfail, txpending, sendbar = 0, needreset = 0, nbad = 0;
	bool rc_update = true;
	struct ieee80211_tx_rate rates[4];
	struct ath_frame_info *fi;
	int nframes;
	u8 tidno;

	skb = bf->bf_mpdu;
	hdr = (struct ieee80211_hdr *)skb->data;

	tx_info = IEEE80211_SKB_CB(skb);

	memcpy(rates, tx_info->control.rates, sizeof(rates));

	rcu_read_lock();

	sta = ieee80211_find_sta_by_ifaddr(hw, hdr->addr1, hdr->addr2);
	if (!sta) {
		rcu_read_unlock();

		INIT_LIST_HEAD(&bf_head);
		while (bf) {
			bf_next = bf->bf_next;

			bf->bf_state.bf_type |= BUF_XRETRY;
			if ((sc->sc_ah->caps.hw_caps & ATH9K_HW_CAP_EDMA) ||
			    !bf->bf_stale || bf_next != NULL)
				list_move_tail(&bf->list, &bf_head);

			ath_tx_rc_status(sc, bf, ts, 1, 1, 0, false);
			ath_tx_complete_buf(sc, bf, txq, &bf_head, ts,
				0, 0);

			bf = bf_next;
		}
		return;
	}

	an = (struct ath_node *)sta->drv_priv;
	tidno = ieee80211_get_qos_ctl(hdr)[0] & IEEE80211_QOS_CTL_TID_MASK;
	tid = ATH_AN_2_TID(an, tidno);

	/*
	 * The hardware occasionally sends a tx status for the wrong TID.
	 * In this case, the BA status cannot be considered valid and all
	 * subframes need to be retransmitted
	 */
	if (tidno != ts->tid)
		txok = false;

	isaggr = bf_isaggr(bf);
	memset(ba, 0, WME_BA_BMP_SIZE >> 3);

	if (isaggr && txok) {
		if (ts->ts_flags & ATH9K_TX_BA) {
			seq_st = ts->ts_seqnum;
			memcpy(ba, &ts->ba_low, WME_BA_BMP_SIZE >> 3);
		} else {
			/*
			 * AR5416 can become deaf/mute when BA
			 * issue happens. Chip needs to be reset.
			 * But AP code may have sychronization issues
			 * when perform internal reset in this routine.
			 * Only enable reset in STA mode for now.
			 */
			if (sc->sc_ah->opmode == NL80211_IFTYPE_STATION)
				needreset = 1;
		}
	}

	INIT_LIST_HEAD(&bf_pending);
	INIT_LIST_HEAD(&bf_head);

	ath_tx_count_frames(sc, bf, ts, txok, &nframes, &nbad);
	while (bf) {
		txfail = txpending = sendbar = 0;
		bf_next = bf->bf_next;

		skb = bf->bf_mpdu;
		tx_info = IEEE80211_SKB_CB(skb);
		fi = get_frame_info(skb);

		if (ATH_BA_ISSET(ba, ATH_BA_INDEX(seq_st, fi->seqno))) {
			/* transmit completion, subframe is
			 * acked by block ack */
			acked_cnt++;
		} else if (!isaggr && txok) {
			/* transmit completion */
			acked_cnt++;
		} else {
			if (!(tid->state & AGGR_CLEANUP) && retry) {
				if (fi->retries < ATH_MAX_SW_RETRIES) {
					ath_tx_set_retry(sc, txq, bf->bf_mpdu);
					txpending = 1;
				} else {
					bf->bf_state.bf_type |= BUF_XRETRY;
					txfail = 1;
					sendbar = 1;
					txfail_cnt++;
				}
			} else {
				/*
				 * cleanup in progress, just fail
				 * the un-acked sub-frames
				 */
				txfail = 1;
			}
		}

		if (!(sc->sc_ah->caps.hw_caps & ATH9K_HW_CAP_EDMA) &&
		    bf_next == NULL) {
			/*
			 * Make sure the last desc is reclaimed if it
			 * not a holding desc.
			 */
			if (!bf_last->bf_stale)
				list_move_tail(&bf->list, &bf_head);
			else
				INIT_LIST_HEAD(&bf_head);
		} else {
			BUG_ON(list_empty(bf_q));
			list_move_tail(&bf->list, &bf_head);
		}

		if (!txpending || (tid->state & AGGR_CLEANUP)) {
			/*
			 * complete the acked-ones/xretried ones; update
			 * block-ack window
			 */
			spin_lock_bh(&txq->axq_lock);
			ath_tx_update_baw(sc, tid, fi->seqno);
			spin_unlock_bh(&txq->axq_lock);

			if (rc_update && (acked_cnt == 1 || txfail_cnt == 1)) {
				memcpy(tx_info->control.rates, rates, sizeof(rates));
				ath_tx_rc_status(sc, bf, ts, nframes, nbad, txok, true);
				rc_update = false;
			} else {
				ath_tx_rc_status(sc, bf, ts, nframes, nbad, txok, false);
			}

			ath_tx_complete_buf(sc, bf, txq, &bf_head, ts,
				!txfail, sendbar);
		} else {
			/* retry the un-acked ones */
			if (!(sc->sc_ah->caps.hw_caps & ATH9K_HW_CAP_EDMA)) {
				if (bf->bf_next == NULL && bf_last->bf_stale) {
					struct ath_buf *tbf;

					tbf = ath_clone_txbuf(sc, bf_last);
					/*
					 * Update tx baw and complete the
					 * frame with failed status if we
					 * run out of tx buf.
					 */
					if (!tbf) {
						spin_lock_bh(&txq->axq_lock);
						ath_tx_update_baw(sc, tid, fi->seqno);
						spin_unlock_bh(&txq->axq_lock);

						bf->bf_state.bf_type |=
							BUF_XRETRY;
						ath_tx_rc_status(sc, bf, ts, nframes,
								nbad, 0, false);
						ath_tx_complete_buf(sc, bf, txq,
								    &bf_head,
								    ts, 0, 0);
						break;
					}

					ath9k_hw_cleartxdesc(sc->sc_ah,
							     tbf->bf_desc);
					list_add_tail(&tbf->list, &bf_head);
				} else {
					/*
					 * Clear descriptor status words for
					 * software retry
					 */
					ath9k_hw_cleartxdesc(sc->sc_ah,
							     bf->bf_desc);
				}
			}

			/*
			 * Put this buffer to the temporary pending
			 * queue to retain ordering
			 */
			list_splice_tail_init(&bf_head, &bf_pending);
		}

		bf = bf_next;
	}

	/* prepend un-acked frames to the beginning of the pending frame queue */
	if (!list_empty(&bf_pending)) {
		spin_lock_bh(&txq->axq_lock);
		list_splice(&bf_pending, &tid->buf_q);
		ath_tx_queue_tid(txq, tid);
		spin_unlock_bh(&txq->axq_lock);
	}

	if (tid->state & AGGR_CLEANUP) {
		ath_tx_flush_tid(sc, tid);

		if (tid->baw_head == tid->baw_tail) {
			tid->state &= ~AGGR_ADDBA_COMPLETE;
			tid->state &= ~AGGR_CLEANUP;
		}
	}

	rcu_read_unlock();

	if (needreset) {
		spin_unlock_bh(&sc->sc_pcu_lock);
		ath_reset(sc, false);
		spin_lock_bh(&sc->sc_pcu_lock);
	}
}

static u32 ath_lookup_rate(struct ath_softc *sc, struct ath_buf *bf,
			   struct ath_atx_tid *tid)
{
	struct sk_buff *skb;
	struct ieee80211_tx_info *tx_info;
	struct ieee80211_tx_rate *rates;
	u32 max_4ms_framelen, frmlen;
	u16 aggr_limit, legacy = 0;
	int i;

	skb = bf->bf_mpdu;
	tx_info = IEEE80211_SKB_CB(skb);
	rates = tx_info->control.rates;

	/*
	 * Find the lowest frame length among the rate series that will have a
	 * 4ms transmit duration.
	 * TODO - TXOP limit needs to be considered.
	 */
	max_4ms_framelen = ATH_AMPDU_LIMIT_MAX;

	for (i = 0; i < 4; i++) {
		if (rates[i].count) {
			int modeidx;
			if (!(rates[i].flags & IEEE80211_TX_RC_MCS)) {
				legacy = 1;
				break;
			}

			if (rates[i].flags & IEEE80211_TX_RC_40_MHZ_WIDTH)
				modeidx = MCS_HT40;
			else
				modeidx = MCS_HT20;

			if (rates[i].flags & IEEE80211_TX_RC_SHORT_GI)
				modeidx++;

			frmlen = ath_max_4ms_framelen[modeidx][rates[i].idx];
			max_4ms_framelen = min(max_4ms_framelen, frmlen);
		}
	}

	/*
	 * limit aggregate size by the minimum rate if rate selected is
	 * not a probe rate, if rate selected is a probe rate then
	 * avoid aggregation of this packet.
	 */
	if (tx_info->flags & IEEE80211_TX_CTL_RATE_CTRL_PROBE || legacy)
		return 0;

	if (sc->sc_flags & SC_OP_BT_PRIORITY_DETECTED)
		aggr_limit = min((max_4ms_framelen * 3) / 8,
				 (u32)ATH_AMPDU_LIMIT_MAX);
	else
		aggr_limit = min(max_4ms_framelen,
				 (u32)ATH_AMPDU_LIMIT_MAX);

	/*
	 * h/w can accept aggregates upto 16 bit lengths (65535).
	 * The IE, however can hold upto 65536, which shows up here
	 * as zero. Ignore 65536 since we  are constrained by hw.
	 */
	if (tid->an->maxampdu)
		aggr_limit = min(aggr_limit, tid->an->maxampdu);

	return aggr_limit;
}

/*
 * Returns the number of delimiters to be added to
 * meet the minimum required mpdudensity.
 */
static int ath_compute_num_delims(struct ath_softc *sc, struct ath_atx_tid *tid,
				  struct ath_buf *bf, u16 frmlen)
{
	struct sk_buff *skb = bf->bf_mpdu;
	struct ieee80211_tx_info *tx_info = IEEE80211_SKB_CB(skb);
	u32 nsymbits, nsymbols;
	u16 minlen;
	u8 flags, rix;
	int width, streams, half_gi, ndelim, mindelim;
	struct ath_frame_info *fi = get_frame_info(bf->bf_mpdu);

	/* Select standard number of delimiters based on frame length alone */
	ndelim = ATH_AGGR_GET_NDELIM(frmlen);

	/*
	 * If encryption enabled, hardware requires some more padding between
	 * subframes.
	 * TODO - this could be improved to be dependent on the rate.
	 *      The hardware can keep up at lower rates, but not higher rates
	 */
	if (fi->keyix != ATH9K_TXKEYIX_INVALID)
		ndelim += ATH_AGGR_ENCRYPTDELIM;

	/*
	 * Convert desired mpdu density from microeconds to bytes based
	 * on highest rate in rate series (i.e. first rate) to determine
	 * required minimum length for subframe. Take into account
	 * whether high rate is 20 or 40Mhz and half or full GI.
	 *
	 * If there is no mpdu density restriction, no further calculation
	 * is needed.
	 */

	if (tid->an->mpdudensity == 0)
		return ndelim;

	rix = tx_info->control.rates[0].idx;
	flags = tx_info->control.rates[0].flags;
	width = (flags & IEEE80211_TX_RC_40_MHZ_WIDTH) ? 1 : 0;
	half_gi = (flags & IEEE80211_TX_RC_SHORT_GI) ? 1 : 0;

	if (half_gi)
		nsymbols = NUM_SYMBOLS_PER_USEC_HALFGI(tid->an->mpdudensity);
	else
		nsymbols = NUM_SYMBOLS_PER_USEC(tid->an->mpdudensity);

	if (nsymbols == 0)
		nsymbols = 1;

	streams = HT_RC_2_STREAMS(rix);
	nsymbits = bits_per_symbol[rix % 8][width] * streams;
	minlen = (nsymbols * nsymbits) / BITS_PER_BYTE;

	if (frmlen < minlen) {
		mindelim = (minlen - frmlen) / ATH_AGGR_DELIM_SZ;
		ndelim = max(mindelim, ndelim);
	}

	return ndelim;
}

static enum ATH_AGGR_STATUS ath_tx_form_aggr(struct ath_softc *sc,
					     struct ath_txq *txq,
					     struct ath_atx_tid *tid,
					     struct list_head *bf_q,
					     int *aggr_len)
{
#define PADBYTES(_len) ((4 - ((_len) % 4)) % 4)
	struct ath_buf *bf, *bf_first, *bf_prev = NULL;
	int rl = 0, nframes = 0, ndelim, prev_al = 0;
	u16 aggr_limit = 0, al = 0, bpad = 0,
		al_delta, h_baw = tid->baw_size / 2;
	enum ATH_AGGR_STATUS status = ATH_AGGR_DONE;
	struct ieee80211_tx_info *tx_info;
	struct ath_frame_info *fi;

	bf_first = list_first_entry(&tid->buf_q, struct ath_buf, list);

	do {
		bf = list_first_entry(&tid->buf_q, struct ath_buf, list);
		fi = get_frame_info(bf->bf_mpdu);

		/* do not step over block-ack window */
		if (!BAW_WITHIN(tid->seq_start, tid->baw_size, fi->seqno)) {
			status = ATH_AGGR_BAW_CLOSED;
			break;
		}

		if (!rl) {
			aggr_limit = ath_lookup_rate(sc, bf, tid);
			rl = 1;
		}

		/* do not exceed aggregation limit */
		al_delta = ATH_AGGR_DELIM_SZ + fi->framelen;

		if (nframes &&
		    (aggr_limit < (al + bpad + al_delta + prev_al))) {
			status = ATH_AGGR_LIMITED;
			break;
		}

		tx_info = IEEE80211_SKB_CB(bf->bf_mpdu);
		if (nframes && ((tx_info->flags & IEEE80211_TX_CTL_RATE_CTRL_PROBE) ||
			!(tx_info->control.rates[0].flags & IEEE80211_TX_RC_MCS)))
			break;

		/* do not exceed subframe limit */
		if (nframes >= min((int)h_baw, ATH_AMPDU_SUBFRAME_DEFAULT)) {
			status = ATH_AGGR_LIMITED;
			break;
		}
		nframes++;

		/* add padding for previous frame to aggregation length */
		al += bpad + al_delta;

		/*
		 * Get the delimiters needed to meet the MPDU
		 * density for this node.
		 */
		ndelim = ath_compute_num_delims(sc, tid, bf_first, fi->framelen);
		bpad = PADBYTES(al_delta) + (ndelim << 2);

		bf->bf_next = NULL;
		ath9k_hw_set_desc_link(sc->sc_ah, bf->bf_desc, 0);

		/* link buffers of this frame to the aggregate */
		if (!fi->retries)
			ath_tx_addto_baw(sc, tid, fi->seqno);
		ath9k_hw_set11n_aggr_middle(sc->sc_ah, bf->bf_desc, ndelim);
		list_move_tail(&bf->list, bf_q);
		if (bf_prev) {
			bf_prev->bf_next = bf;
			ath9k_hw_set_desc_link(sc->sc_ah, bf_prev->bf_desc,
					       bf->bf_daddr);
		}
		bf_prev = bf;

	} while (!list_empty(&tid->buf_q));

	*aggr_len = al;

	return status;
#undef PADBYTES
}

static void ath_tx_sched_aggr(struct ath_softc *sc, struct ath_txq *txq,
			      struct ath_atx_tid *tid)
{
	struct ath_buf *bf;
	enum ATH_AGGR_STATUS status;
	struct ath_frame_info *fi;
	struct list_head bf_q;
	int aggr_len;

	do {
		if (list_empty(&tid->buf_q))
			return;

		INIT_LIST_HEAD(&bf_q);

		status = ath_tx_form_aggr(sc, txq, tid, &bf_q, &aggr_len);

		/*
		 * no frames picked up to be aggregated;
		 * block-ack window is not open.
		 */
		if (list_empty(&bf_q))
			break;

		bf = list_first_entry(&bf_q, struct ath_buf, list);
		bf->bf_lastbf = list_entry(bf_q.prev, struct ath_buf, list);

		/* if only one frame, send as non-aggregate */
		if (bf == bf->bf_lastbf) {
			fi = get_frame_info(bf->bf_mpdu);

			bf->bf_state.bf_type &= ~BUF_AGGR;
			ath9k_hw_clr11n_aggr(sc->sc_ah, bf->bf_desc);
			ath_buf_set_rate(sc, bf, fi->framelen);
			ath_tx_txqaddbuf(sc, txq, &bf_q);
			continue;
		}

		/* setup first desc of aggregate */
		bf->bf_state.bf_type |= BUF_AGGR;
		ath_buf_set_rate(sc, bf, aggr_len);
		ath9k_hw_set11n_aggr_first(sc->sc_ah, bf->bf_desc, aggr_len);

		/* anchor last desc of aggregate */
		ath9k_hw_set11n_aggr_last(sc->sc_ah, bf->bf_lastbf->bf_desc);

		ath_tx_txqaddbuf(sc, txq, &bf_q);
		TX_STAT_INC(txq->axq_qnum, a_aggr);

	} while (txq->axq_ampdu_depth < ATH_AGGR_MIN_QDEPTH &&
		 status != ATH_AGGR_BAW_CLOSED);
}

int ath_tx_aggr_start(struct ath_softc *sc, struct ieee80211_sta *sta,
		      u16 tid, u16 *ssn)
{
	struct ath_atx_tid *txtid;
	struct ath_node *an;

	an = (struct ath_node *)sta->drv_priv;
	txtid = ATH_AN_2_TID(an, tid);

	if (txtid->state & (AGGR_CLEANUP | AGGR_ADDBA_COMPLETE))
		return -EAGAIN;

	txtid->state |= AGGR_ADDBA_PROGRESS;
	txtid->paused = true;
	*ssn = txtid->seq_start = txtid->seq_next;

	memset(txtid->tx_buf, 0, sizeof(txtid->tx_buf));
	txtid->baw_head = txtid->baw_tail = 0;

	return 0;
}

void ath_tx_aggr_stop(struct ath_softc *sc, struct ieee80211_sta *sta, u16 tid)
{
	struct ath_node *an = (struct ath_node *)sta->drv_priv;
	struct ath_atx_tid *txtid = ATH_AN_2_TID(an, tid);
	struct ath_txq *txq = txtid->ac->txq;

	if (txtid->state & AGGR_CLEANUP)
		return;

	if (!(txtid->state & AGGR_ADDBA_COMPLETE)) {
		txtid->state &= ~AGGR_ADDBA_PROGRESS;
		return;
	}

	spin_lock_bh(&txq->axq_lock);
	txtid->paused = true;

	/*
	 * If frames are still being transmitted for this TID, they will be
	 * cleaned up during tx completion. To prevent race conditions, this
	 * TID can only be reused after all in-progress subframes have been
	 * completed.
	 */
	if (txtid->baw_head != txtid->baw_tail)
		txtid->state |= AGGR_CLEANUP;
	else
		txtid->state &= ~AGGR_ADDBA_COMPLETE;
	spin_unlock_bh(&txq->axq_lock);

	ath_tx_flush_tid(sc, txtid);
}

void ath_tx_aggr_resume(struct ath_softc *sc, struct ieee80211_sta *sta, u16 tid)
{
	struct ath_atx_tid *txtid;
	struct ath_node *an;

	an = (struct ath_node *)sta->drv_priv;

	if (sc->sc_flags & SC_OP_TXAGGR) {
		txtid = ATH_AN_2_TID(an, tid);
		txtid->baw_size =
			IEEE80211_MIN_AMPDU_BUF << sta->ht_cap.ampdu_factor;
		txtid->state |= AGGR_ADDBA_COMPLETE;
		txtid->state &= ~AGGR_ADDBA_PROGRESS;
		ath_tx_resume_tid(sc, txtid);
	}
}

/********************/
/* Queue Management */
/********************/

static void ath_txq_drain_pending_buffers(struct ath_softc *sc,
					  struct ath_txq *txq)
{
	struct ath_atx_ac *ac, *ac_tmp;
	struct ath_atx_tid *tid, *tid_tmp;

	list_for_each_entry_safe(ac, ac_tmp, &txq->axq_acq, list) {
		list_del(&ac->list);
		ac->sched = false;
		list_for_each_entry_safe(tid, tid_tmp, &ac->tid_q, list) {
			list_del(&tid->list);
			tid->sched = false;
			ath_tid_drain(sc, txq, tid);
		}
	}
}

struct ath_txq *ath_txq_setup(struct ath_softc *sc, int qtype, int subtype)
{
	struct ath_hw *ah = sc->sc_ah;
	struct ath_common *common = ath9k_hw_common(ah);
	struct ath9k_tx_queue_info qi;
	static const int subtype_txq_to_hwq[] = {
		[WME_AC_BE] = ATH_TXQ_AC_BE,
		[WME_AC_BK] = ATH_TXQ_AC_BK,
		[WME_AC_VI] = ATH_TXQ_AC_VI,
		[WME_AC_VO] = ATH_TXQ_AC_VO,
	};
	int axq_qnum, i;

	memset(&qi, 0, sizeof(qi));
	qi.tqi_subtype = subtype_txq_to_hwq[subtype];
	qi.tqi_aifs = ATH9K_TXQ_USEDEFAULT;
	qi.tqi_cwmin = ATH9K_TXQ_USEDEFAULT;
	qi.tqi_cwmax = ATH9K_TXQ_USEDEFAULT;
	qi.tqi_physCompBuf = 0;

	/*
	 * Enable interrupts only for EOL and DESC conditions.
	 * We mark tx descriptors to receive a DESC interrupt
	 * when a tx queue gets deep; otherwise waiting for the
	 * EOL to reap descriptors.  Note that this is done to
	 * reduce interrupt load and this only defers reaping
	 * descriptors, never transmitting frames.  Aside from
	 * reducing interrupts this also permits more concurrency.
	 * The only potential downside is if the tx queue backs
	 * up in which case the top half of the kernel may backup
	 * due to a lack of tx descriptors.
	 *
	 * The UAPSD queue is an exception, since we take a desc-
	 * based intr on the EOSP frames.
	 */
	if (ah->caps.hw_caps & ATH9K_HW_CAP_EDMA) {
		qi.tqi_qflags = TXQ_FLAG_TXOKINT_ENABLE |
				TXQ_FLAG_TXERRINT_ENABLE;
	} else {
		if (qtype == ATH9K_TX_QUEUE_UAPSD)
			qi.tqi_qflags = TXQ_FLAG_TXDESCINT_ENABLE;
		else
			qi.tqi_qflags = TXQ_FLAG_TXEOLINT_ENABLE |
					TXQ_FLAG_TXDESCINT_ENABLE;
	}
	axq_qnum = ath9k_hw_setuptxqueue(ah, qtype, &qi);
	if (axq_qnum == -1) {
		/*
		 * NB: don't print a message, this happens
		 * normally on parts with too few tx queues
		 */
		return NULL;
	}
	if (axq_qnum >= ARRAY_SIZE(sc->tx.txq)) {
		ath_err(common, "qnum %u out of range, max %zu!\n",
			axq_qnum, ARRAY_SIZE(sc->tx.txq));
		ath9k_hw_releasetxqueue(ah, axq_qnum);
		return NULL;
	}
	if (!ATH_TXQ_SETUP(sc, axq_qnum)) {
		struct ath_txq *txq = &sc->tx.txq[axq_qnum];

		txq->axq_qnum = axq_qnum;
		txq->mac80211_qnum = -1;
		txq->axq_link = NULL;
		INIT_LIST_HEAD(&txq->axq_q);
		INIT_LIST_HEAD(&txq->axq_acq);
		spin_lock_init(&txq->axq_lock);
		txq->axq_depth = 0;
		txq->axq_ampdu_depth = 0;
		txq->axq_tx_inprogress = false;
		sc->tx.txqsetup |= 1<<axq_qnum;

		txq->txq_headidx = txq->txq_tailidx = 0;
		for (i = 0; i < ATH_TXFIFO_DEPTH; i++)
			INIT_LIST_HEAD(&txq->txq_fifo[i]);
		INIT_LIST_HEAD(&txq->txq_fifo_pending);
	}
	return &sc->tx.txq[axq_qnum];
}

int ath_txq_update(struct ath_softc *sc, int qnum,
		   struct ath9k_tx_queue_info *qinfo)
{
	struct ath_hw *ah = sc->sc_ah;
	int error = 0;
	struct ath9k_tx_queue_info qi;

	if (qnum == sc->beacon.beaconq) {
		/*
		 * XXX: for beacon queue, we just save the parameter.
		 * It will be picked up by ath_beaconq_config when
		 * it's necessary.
		 */
		sc->beacon.beacon_qi = *qinfo;
		return 0;
	}

	BUG_ON(sc->tx.txq[qnum].axq_qnum != qnum);

	ath9k_hw_get_txq_props(ah, qnum, &qi);
	qi.tqi_aifs = qinfo->tqi_aifs;
	qi.tqi_cwmin = qinfo->tqi_cwmin;
	qi.tqi_cwmax = qinfo->tqi_cwmax;
	qi.tqi_burstTime = qinfo->tqi_burstTime;
	qi.tqi_readyTime = qinfo->tqi_readyTime;

	if (!ath9k_hw_set_txq_props(ah, qnum, &qi)) {
		ath_err(ath9k_hw_common(sc->sc_ah),
			"Unable to update hardware queue %u!\n", qnum);
		error = -EIO;
	} else {
		ath9k_hw_resettxqueue(ah, qnum);
	}

	return error;
}

int ath_cabq_update(struct ath_softc *sc)
{
	struct ath9k_tx_queue_info qi;
	int qnum = sc->beacon.cabq->axq_qnum;

	ath9k_hw_get_txq_props(sc->sc_ah, qnum, &qi);
	/*
	 * Ensure the readytime % is within the bounds.
	 */
	if (sc->config.cabqReadytime < ATH9K_READY_TIME_LO_BOUND)
		sc->config.cabqReadytime = ATH9K_READY_TIME_LO_BOUND;
	else if (sc->config.cabqReadytime > ATH9K_READY_TIME_HI_BOUND)
		sc->config.cabqReadytime = ATH9K_READY_TIME_HI_BOUND;

	qi.tqi_readyTime = (sc->beacon_interval *
			    sc->config.cabqReadytime) / 100;
	ath_txq_update(sc, qnum, &qi);

	return 0;
}

static bool bf_is_ampdu_not_probing(struct ath_buf *bf)
{
    struct ieee80211_tx_info *info = IEEE80211_SKB_CB(bf->bf_mpdu);
    return bf_isampdu(bf) && !(info->flags & IEEE80211_TX_CTL_RATE_CTRL_PROBE);
}

/*
 * Drain a given TX queue (could be Beacon or Data)
 *
 * This assumes output has been stopped and
 * we do not need to block ath_tx_tasklet.
 */
void ath_draintxq(struct ath_softc *sc, struct ath_txq *txq, bool retry_tx)
{
	struct ath_buf *bf, *lastbf;
	struct list_head bf_head;
	struct ath_tx_status ts;

	memset(&ts, 0, sizeof(ts));
	INIT_LIST_HEAD(&bf_head);

	for (;;) {
		spin_lock_bh(&txq->axq_lock);

		if (sc->sc_ah->caps.hw_caps & ATH9K_HW_CAP_EDMA) {
			if (list_empty(&txq->txq_fifo[txq->txq_tailidx])) {
				txq->txq_headidx = txq->txq_tailidx = 0;
				spin_unlock_bh(&txq->axq_lock);
				break;
			} else {
				bf = list_first_entry(&txq->txq_fifo[txq->txq_tailidx],
						      struct ath_buf, list);
			}
		} else {
			if (list_empty(&txq->axq_q)) {
				txq->axq_link = NULL;
				spin_unlock_bh(&txq->axq_lock);
				break;
			}
			bf = list_first_entry(&txq->axq_q, struct ath_buf,
					      list);

			if (bf->bf_stale) {
				list_del(&bf->list);
				spin_unlock_bh(&txq->axq_lock);

				ath_tx_return_buffer(sc, bf);
				continue;
			}
		}

		lastbf = bf->bf_lastbf;

		if (sc->sc_ah->caps.hw_caps & ATH9K_HW_CAP_EDMA) {
			list_cut_position(&bf_head,
					  &txq->txq_fifo[txq->txq_tailidx],
					  &lastbf->list);
			INCR(txq->txq_tailidx, ATH_TXFIFO_DEPTH);
		} else {
			/* remove ath_buf's of the same mpdu from txq */
			list_cut_position(&bf_head, &txq->axq_q, &lastbf->list);
		}

		txq->axq_depth--;
		if (bf_is_ampdu_not_probing(bf))
			txq->axq_ampdu_depth--;
		spin_unlock_bh(&txq->axq_lock);

		if (bf_isampdu(bf))
			ath_tx_complete_aggr(sc, txq, bf, &bf_head, &ts, 0,
					     retry_tx);
		else
			ath_tx_complete_buf(sc, bf, txq, &bf_head, &ts, 0, 0);
	}

	spin_lock_bh(&txq->axq_lock);
	txq->axq_tx_inprogress = false;
	spin_unlock_bh(&txq->axq_lock);

	if (sc->sc_ah->caps.hw_caps & ATH9K_HW_CAP_EDMA) {
		spin_lock_bh(&txq->axq_lock);
		while (!list_empty(&txq->txq_fifo_pending)) {
			bf = list_first_entry(&txq->txq_fifo_pending,
					      struct ath_buf, list);
			list_cut_position(&bf_head,
					  &txq->txq_fifo_pending,
					  &bf->bf_lastbf->list);
			spin_unlock_bh(&txq->axq_lock);

			if (bf_isampdu(bf))
				ath_tx_complete_aggr(sc, txq, bf, &bf_head,
						     &ts, 0, retry_tx);
			else
				ath_tx_complete_buf(sc, bf, txq, &bf_head,
						    &ts, 0, 0);
			spin_lock_bh(&txq->axq_lock);
		}
		spin_unlock_bh(&txq->axq_lock);
	}

	/* flush any pending frames if aggregation is enabled */
	if (sc->sc_flags & SC_OP_TXAGGR) {
		if (!retry_tx) {
			spin_lock_bh(&txq->axq_lock);
			ath_txq_drain_pending_buffers(sc, txq);
			spin_unlock_bh(&txq->axq_lock);
		}
	}
}

bool ath_drain_all_txq(struct ath_softc *sc, bool retry_tx)
{
	struct ath_hw *ah = sc->sc_ah;
	struct ath_common *common = ath9k_hw_common(sc->sc_ah);
	struct ath_txq *txq;
	int i, npend = 0;

	if (sc->sc_flags & SC_OP_INVALID)
		return true;

	/* Stop beacon queue */
	ath9k_hw_stoptxdma(sc->sc_ah, sc->beacon.beaconq);

	/* Stop data queues */
	for (i = 0; i < ATH9K_NUM_TX_QUEUES; i++) {
		if (ATH_TXQ_SETUP(sc, i)) {
			txq = &sc->tx.txq[i];
			ath9k_hw_stoptxdma(ah, txq->axq_qnum);
			npend += ath9k_hw_numtxpending(ah, txq->axq_qnum);
		}
	}

	if (npend)
		ath_err(common, "Failed to stop TX DMA!\n");

	for (i = 0; i < ATH9K_NUM_TX_QUEUES; i++) {
		if (!ATH_TXQ_SETUP(sc, i))
			continue;

		/*
		 * The caller will resume queues with ieee80211_wake_queues.
		 * Mark the queue as not stopped to prevent ath_tx_complete
		 * from waking the queue too early.
		 */
		txq = &sc->tx.txq[i];
		txq->stopped = false;
		ath_draintxq(sc, txq, retry_tx);
	}

	return !npend;
}

void ath_tx_cleanupq(struct ath_softc *sc, struct ath_txq *txq)
{
	ath9k_hw_releasetxqueue(sc->sc_ah, txq->axq_qnum);
	sc->tx.txqsetup &= ~(1<<txq->axq_qnum);
}

/* For each axq_acq entry, for each tid, try to schedule packets
 * for transmit until ampdu_depth has reached min Q depth.
 */
void ath_txq_schedule(struct ath_softc *sc, struct ath_txq *txq)
{
	struct ath_atx_ac *ac, *ac_tmp, *last_ac;
	struct ath_atx_tid *tid, *last_tid;

	if (list_empty(&txq->axq_acq) ||
	    txq->axq_ampdu_depth >= ATH_AGGR_MIN_QDEPTH)
		return;

	ac = list_first_entry(&txq->axq_acq, struct ath_atx_ac, list);
	last_ac = list_entry(txq->axq_acq.prev, struct ath_atx_ac, list);

	list_for_each_entry_safe(ac, ac_tmp, &txq->axq_acq, list) {
		last_tid = list_entry(ac->tid_q.prev, struct ath_atx_tid, list);
		list_del(&ac->list);
		ac->sched = false;

		while (!list_empty(&ac->tid_q)) {
			tid = list_first_entry(&ac->tid_q, struct ath_atx_tid,
					       list);
			list_del(&tid->list);
			tid->sched = false;

			if (tid->paused)
				continue;

			ath_tx_sched_aggr(sc, txq, tid);

			/*
			 * add tid to round-robin queue if more frames
			 * are pending for the tid
			 */
			if (!list_empty(&tid->buf_q))
				ath_tx_queue_tid(txq, tid);

			if (tid == last_tid ||
			    txq->axq_ampdu_depth >= ATH_AGGR_MIN_QDEPTH)
				break;
		}

		if (!list_empty(&ac->tid_q)) {
			if (!ac->sched) {
				ac->sched = true;
				list_add_tail(&ac->list, &txq->axq_acq);
			}
		}

		if (ac == last_ac ||
		    txq->axq_ampdu_depth >= ATH_AGGR_MIN_QDEPTH)
			return;
	}
}

/***********/
/* TX, DMA */
/***********/

/*
 * Insert a chain of ath_buf (descriptors) on a txq and
 * assume the descriptors are already chained together by caller.
 */
static void ath_tx_txqaddbuf(struct ath_softc *sc, struct ath_txq *txq,
			     struct list_head *head)
{
	struct ath_hw *ah = sc->sc_ah;
	struct ath_common *common = ath9k_hw_common(ah);
	struct ath_buf *bf;

	/*
	 * Insert the frame on the outbound list and
	 * pass it on to the hardware.
	 */

	if (list_empty(head))
		return;

	bf = list_first_entry(head, struct ath_buf, list);

	ath_dbg(common, ATH_DBG_QUEUE,
		"qnum: %d, txq depth: %d\n", txq->axq_qnum, txq->axq_depth);

	if (sc->sc_ah->caps.hw_caps & ATH9K_HW_CAP_EDMA) {
		if (txq->axq_depth >= ATH_TXFIFO_DEPTH) {
			list_splice_tail_init(head, &txq->txq_fifo_pending);
			return;
		}
		if (!list_empty(&txq->txq_fifo[txq->txq_headidx]))
			ath_dbg(common, ATH_DBG_XMIT,
				"Initializing tx fifo %d which is non-empty\n",
				txq->txq_headidx);
		INIT_LIST_HEAD(&txq->txq_fifo[txq->txq_headidx]);
		list_splice_init(head, &txq->txq_fifo[txq->txq_headidx]);
		INCR(txq->txq_headidx, ATH_TXFIFO_DEPTH);
		TX_STAT_INC(txq->axq_qnum, puttxbuf);
		ath9k_hw_puttxbuf(ah, txq->axq_qnum, bf->bf_daddr);
		ath_dbg(common, ATH_DBG_XMIT, "TXDP[%u] = %llx (%p)\n",
			txq->axq_qnum, ito64(bf->bf_daddr), bf->bf_desc);
	} else {
		list_splice_tail_init(head, &txq->axq_q);

		if (txq->axq_link == NULL) {
			TX_STAT_INC(txq->axq_qnum, puttxbuf);
			ath9k_hw_puttxbuf(ah, txq->axq_qnum, bf->bf_daddr);
			ath_dbg(common, ATH_DBG_XMIT, "TXDP[%u] = %llx (%p)\n",
				txq->axq_qnum, ito64(bf->bf_daddr),
				bf->bf_desc);
		} else {
			*txq->axq_link = bf->bf_daddr;
			ath_dbg(common, ATH_DBG_XMIT,
				"link[%u] (%p)=%llx (%p)\n",
				txq->axq_qnum, txq->axq_link,
				ito64(bf->bf_daddr), bf->bf_desc);
		}
		ath9k_hw_get_desc_link(ah, bf->bf_lastbf->bf_desc,
				       &txq->axq_link);
		TX_STAT_INC(txq->axq_qnum, txstart);
		ath9k_hw_txstart(ah, txq->axq_qnum);
	}
	txq->axq_depth++;
	if (bf_is_ampdu_not_probing(bf))
		txq->axq_ampdu_depth++;
}

static void ath_tx_send_ampdu(struct ath_softc *sc, struct ath_atx_tid *tid,
			      struct ath_buf *bf, struct ath_tx_control *txctl)
{
	struct ath_frame_info *fi = get_frame_info(bf->bf_mpdu);
	struct list_head bf_head;

	bf->bf_state.bf_type |= BUF_AMPDU;

	/*
	 * Do not queue to h/w when any of the following conditions is true:
	 * - there are pending frames in software queue
	 * - the TID is currently paused for ADDBA/BAR request
	 * - seqno is not within block-ack window
	 * - h/w queue depth exceeds low water mark
	 */
	if (!list_empty(&tid->buf_q) || tid->paused ||
	    !BAW_WITHIN(tid->seq_start, tid->baw_size, fi->seqno) ||
	    txctl->txq->axq_ampdu_depth >= ATH_AGGR_MIN_QDEPTH) {
		/*
		 * Add this frame to software queue for scheduling later
		 * for aggregation.
		 */
		TX_STAT_INC(txctl->txq->axq_qnum, a_queued_sw);
		list_add_tail(&bf->list, &tid->buf_q);
		ath_tx_queue_tid(txctl->txq, tid);
		return;
	}

	INIT_LIST_HEAD(&bf_head);
	list_add(&bf->list, &bf_head);

	/* Add sub-frame to BAW */
	if (!fi->retries)
		ath_tx_addto_baw(sc, tid, fi->seqno);

	/* Queue to h/w without aggregation */
	TX_STAT_INC(txctl->txq->axq_qnum, a_queued_hw);
	bf->bf_lastbf = bf;
	ath_buf_set_rate(sc, bf, fi->framelen);
	ath_tx_txqaddbuf(sc, txctl->txq, &bf_head);
}

static void ath_tx_send_normal(struct ath_softc *sc, struct ath_txq *txq,
			       struct ath_atx_tid *tid,
			       struct list_head *bf_head)
{
	struct ath_frame_info *fi;
	struct ath_buf *bf;

	bf = list_first_entry(bf_head, struct ath_buf, list);
	bf->bf_state.bf_type &= ~BUF_AMPDU;

	/* update starting sequence number for subsequent ADDBA request */
	if (tid)
		INCR(tid->seq_start, IEEE80211_SEQ_MAX);

	bf->bf_lastbf = bf;
	fi = get_frame_info(bf->bf_mpdu);
	ath_buf_set_rate(sc, bf, fi->framelen);
	ath_tx_txqaddbuf(sc, txq, bf_head);
	TX_STAT_INC(txq->axq_qnum, queued);
}

static enum ath9k_pkt_type get_hw_packet_type(struct sk_buff *skb)
{
	struct ieee80211_hdr *hdr;
	enum ath9k_pkt_type htype;
	__le16 fc;

	hdr = (struct ieee80211_hdr *)skb->data;
	fc = hdr->frame_control;

	if (ieee80211_is_beacon(fc))
		htype = ATH9K_PKT_TYPE_BEACON;
	else if (ieee80211_is_probe_resp(fc))
		htype = ATH9K_PKT_TYPE_PROBE_RESP;
	else if (ieee80211_is_atim(fc))
		htype = ATH9K_PKT_TYPE_ATIM;
	else if (ieee80211_is_pspoll(fc))
		htype = ATH9K_PKT_TYPE_PSPOLL;
	else
		htype = ATH9K_PKT_TYPE_NORMAL;

	return htype;
}

static void setup_frame_info(struct ieee80211_hw *hw, struct sk_buff *skb,
			     int framelen)
{
	struct ath_softc *sc = hw->priv;
	struct ieee80211_tx_info *tx_info = IEEE80211_SKB_CB(skb);
	struct ieee80211_sta *sta = tx_info->control.sta;
	struct ieee80211_key_conf *hw_key = tx_info->control.hw_key;
	struct ieee80211_hdr *hdr;
	struct ath_frame_info *fi = get_frame_info(skb);
	struct ath_node *an;
	struct ath_atx_tid *tid;
	enum ath9k_key_type keytype;
	u16 seqno = 0;
	u8 tidno;

	keytype = ath9k_cmn_get_hw_crypto_keytype(skb);

	hdr = (struct ieee80211_hdr *)skb->data;
	if (sta && ieee80211_is_data_qos(hdr->frame_control) &&
		conf_is_ht(&hw->conf) && (sc->sc_flags & SC_OP_TXAGGR)) {

		an = (struct ath_node *) sta->drv_priv;
		tidno = ieee80211_get_qos_ctl(hdr)[0] & IEEE80211_QOS_CTL_TID_MASK;

		/*
		 * Override seqno set by upper layer with the one
		 * in tx aggregation state.
		 */
		tid = ATH_AN_2_TID(an, tidno);
		seqno = tid->seq_next;
		hdr->seq_ctrl = cpu_to_le16(seqno << IEEE80211_SEQ_SEQ_SHIFT);
		INCR(tid->seq_next, IEEE80211_SEQ_MAX);
	}

	memset(fi, 0, sizeof(*fi));
	if (hw_key)
		fi->keyix = hw_key->hw_key_idx;
	else
		fi->keyix = ATH9K_TXKEYIX_INVALID;
	fi->keytype = keytype;
	fi->framelen = framelen;
	fi->seqno = seqno;
}

static int setup_tx_flags(struct sk_buff *skb)
{
	struct ieee80211_tx_info *tx_info = IEEE80211_SKB_CB(skb);
	int flags = 0;

	flags |= ATH9K_TXDESC_CLRDMASK; /* needed for crypto errors */
	flags |= ATH9K_TXDESC_INTREQ;

	if (tx_info->flags & IEEE80211_TX_CTL_NO_ACK)
		flags |= ATH9K_TXDESC_NOACK;

	if (tx_info->flags & IEEE80211_TX_CTL_LDPC)
		flags |= ATH9K_TXDESC_LDPC;

	return flags;
}

/*
 * rix - rate index
 * pktlen - total bytes (delims + data + fcs + pads + pad delims)
 * width  - 0 for 20 MHz, 1 for 40 MHz
 * half_gi - to use 4us v/s 3.6 us for symbol time
 */
static u32 ath_pkt_duration(struct ath_softc *sc, u8 rix, int pktlen,
			    int width, int half_gi, bool shortPreamble)
{
	u32 nbits, nsymbits, duration, nsymbols;
	int streams;

	/* find number of symbols: PLCP + data */
	streams = HT_RC_2_STREAMS(rix);
	nbits = (pktlen << 3) + OFDM_PLCP_BITS;
	nsymbits = bits_per_symbol[rix % 8][width] * streams;
	nsymbols = (nbits + nsymbits - 1) / nsymbits;

	if (!half_gi)
		duration = SYMBOL_TIME(nsymbols);
	else
		duration = SYMBOL_TIME_HALFGI(nsymbols);

	/* addup duration for legacy/ht training and signal fields */
	duration += L_STF + L_LTF + L_SIG + HT_SIG + HT_STF + HT_LTF(streams);

	return duration;
}

u8 ath_txchainmask_reduction(struct ath_softc *sc, u8 chainmask, u32 rate)
{
	struct ath_hw *ah = sc->sc_ah;
	struct ath9k_channel *curchan = ah->curchan;
	if ((sc->sc_flags & SC_OP_ENABLE_APM) &&
			(curchan->channelFlags & CHANNEL_5GHZ) &&
			(chainmask == 0x7) && (rate < 0x90))
		return 0x3;
	else
		return chainmask;
}

static void ath_buf_set_rate(struct ath_softc *sc, struct ath_buf *bf, int len)
{
	struct ath_common *common = ath9k_hw_common(sc->sc_ah);
	struct ath9k_11n_rate_series series[4];
	struct sk_buff *skb;
	struct ieee80211_tx_info *tx_info;
	struct ieee80211_tx_rate *rates;
	const struct ieee80211_rate *rate;
	struct ieee80211_hdr *hdr;
	int i, flags = 0;
	u8 rix = 0, ctsrate = 0;
	bool is_pspoll;

	memset(series, 0, sizeof(struct ath9k_11n_rate_series) * 4);

	skb = bf->bf_mpdu;
	tx_info = IEEE80211_SKB_CB(skb);
	rates = tx_info->control.rates;
	hdr = (struct ieee80211_hdr *)skb->data;
	is_pspoll = ieee80211_is_pspoll(hdr->frame_control);

	/*
	 * We check if Short Preamble is needed for the CTS rate by
	 * checking the BSS's global flag.
	 * But for the rate series, IEEE80211_TX_RC_USE_SHORT_PREAMBLE is used.
	 */
	rate = ieee80211_get_rts_cts_rate(sc->hw, tx_info);
	ctsrate = rate->hw_value;
	if (sc->sc_flags & SC_OP_PREAMBLE_SHORT)
		ctsrate |= rate->hw_value_short;

	for (i = 0; i < 4; i++) {
		bool is_40, is_sgi, is_sp;
		int phy;

		if (!rates[i].count || (rates[i].idx < 0))
			continue;

		rix = rates[i].idx;
		series[i].Tries = rates[i].count;

		if ((sc->config.ath_aggr_prot && bf_isaggr(bf)) ||
		    (rates[i].flags & IEEE80211_TX_RC_USE_RTS_CTS)) {
			series[i].RateFlags |= ATH9K_RATESERIES_RTS_CTS;
			flags |= ATH9K_TXDESC_RTSENA;
		} else if (rates[i].flags & IEEE80211_TX_RC_USE_CTS_PROTECT) {
			series[i].RateFlags |= ATH9K_RATESERIES_RTS_CTS;
			flags |= ATH9K_TXDESC_CTSENA;
		}

		if (rates[i].flags & IEEE80211_TX_RC_40_MHZ_WIDTH)
			series[i].RateFlags |= ATH9K_RATESERIES_2040;
		if (rates[i].flags & IEEE80211_TX_RC_SHORT_GI)
			series[i].RateFlags |= ATH9K_RATESERIES_HALFGI;

		is_sgi = !!(rates[i].flags & IEEE80211_TX_RC_SHORT_GI);
		is_40 = !!(rates[i].flags & IEEE80211_TX_RC_40_MHZ_WIDTH);
		is_sp = !!(rates[i].flags & IEEE80211_TX_RC_USE_SHORT_PREAMBLE);

		if (rates[i].flags & IEEE80211_TX_RC_MCS) {
			/* MCS rates */
			series[i].Rate = rix | 0x80;
			series[i].ChSel = ath_txchainmask_reduction(sc,
					common->tx_chainmask, series[i].Rate);
			series[i].PktDuration = ath_pkt_duration(sc, rix, len,
				 is_40, is_sgi, is_sp);
			if (rix < 8 && (tx_info->flags & IEEE80211_TX_CTL_STBC))
				series[i].RateFlags |= ATH9K_RATESERIES_STBC;
			continue;
		}

		/* legacy rates */
		if ((tx_info->band == IEEE80211_BAND_2GHZ) &&
		    !(rate->flags & IEEE80211_RATE_ERP_G))
			phy = WLAN_RC_PHY_CCK;
		else
			phy = WLAN_RC_PHY_OFDM;

		rate = &sc->sbands[tx_info->band].bitrates[rates[i].idx];
		series[i].Rate = rate->hw_value;
		if (rate->hw_value_short) {
			if (rates[i].flags & IEEE80211_TX_RC_USE_SHORT_PREAMBLE)
				series[i].Rate |= rate->hw_value_short;
		} else {
			is_sp = false;
		}

		if (bf->bf_state.bfs_paprd)
			series[i].ChSel = common->tx_chainmask;
		else
			series[i].ChSel = ath_txchainmask_reduction(sc,
					common->tx_chainmask, series[i].Rate);

		series[i].PktDuration = ath9k_hw_computetxtime(sc->sc_ah,
			phy, rate->bitrate * 100, len, rix, is_sp);
	}

	/* For AR5416 - RTS cannot be followed by a frame larger than 8K */
	if (bf_isaggr(bf) && (len > sc->sc_ah->caps.rts_aggr_limit))
		flags &= ~ATH9K_TXDESC_RTSENA;

	/* ATH9K_TXDESC_RTSENA and ATH9K_TXDESC_CTSENA are mutually exclusive. */
	if (flags & ATH9K_TXDESC_RTSENA)
		flags &= ~ATH9K_TXDESC_CTSENA;

	/* set dur_update_en for l-sig computation except for PS-Poll frames */
	ath9k_hw_set11n_ratescenario(sc->sc_ah, bf->bf_desc,
				     bf->bf_lastbf->bf_desc,
				     !is_pspoll, ctsrate,
				     0, series, 4, flags);

	if (sc->config.ath_aggr_prot && flags)
		ath9k_hw_set11n_burstduration(sc->sc_ah, bf->bf_desc, 8192);
}

static struct ath_buf *ath_tx_setup_buffer(struct ieee80211_hw *hw,
					   struct ath_txq *txq,
					   struct sk_buff *skb)
{
	struct ath_softc *sc = hw->priv;
	struct ath_hw *ah = sc->sc_ah;
	struct ath_common *common = ath9k_hw_common(sc->sc_ah);
	struct ath_frame_info *fi = get_frame_info(skb);
	struct ath_buf *bf;
	struct ath_desc *ds;
	int frm_type;

	bf = ath_tx_get_buffer(sc);
	if (!bf) {
		ath_dbg(common, ATH_DBG_XMIT, "TX buffers are full\n");
		return NULL;
	}

	ATH_TXBUF_RESET(bf);

	bf->bf_flags = setup_tx_flags(skb);
	bf->bf_mpdu = skb;

	bf->bf_buf_addr = dma_map_single(sc->dev, skb->data,
					 skb->len, DMA_TO_DEVICE);
	if (unlikely(dma_mapping_error(sc->dev, bf->bf_buf_addr))) {
		bf->bf_mpdu = NULL;
		bf->bf_buf_addr = 0;
		ath_err(ath9k_hw_common(sc->sc_ah),
			"dma_mapping_error() on TX\n");
		ath_tx_return_buffer(sc, bf);
		return NULL;
	}

	frm_type = get_hw_packet_type(skb);

	ds = bf->bf_desc;
	ath9k_hw_set_desc_link(ah, ds, 0);

	ath9k_hw_set11n_txdesc(ah, ds, fi->framelen, frm_type, MAX_RATE_POWER,
			       fi->keyix, fi->keytype, bf->bf_flags);

	ath9k_hw_filltxdesc(ah, ds,
			    skb->len,	/* segment length */
			    true,	/* first segment */
			    true,	/* last segment */
			    ds,		/* first descriptor */
			    bf->bf_buf_addr,
			    txq->axq_qnum);


	return bf;
}

/* FIXME: tx power */
static void ath_tx_start_dma(struct ath_softc *sc, struct ath_buf *bf,
			     struct ath_tx_control *txctl)
{
	struct sk_buff *skb = bf->bf_mpdu;
	struct ieee80211_tx_info *tx_info = IEEE80211_SKB_CB(skb);
	struct ieee80211_hdr *hdr = (struct ieee80211_hdr *)skb->data;
	struct list_head bf_head;
	struct ath_atx_tid *tid = NULL;
	u8 tidno;

	spin_lock_bh(&txctl->txq->axq_lock);

	if (ieee80211_is_data_qos(hdr->frame_control) && txctl->an) {
		tidno = ieee80211_get_qos_ctl(hdr)[0] &
			IEEE80211_QOS_CTL_TID_MASK;
		tid = ATH_AN_2_TID(txctl->an, tidno);

		WARN_ON(tid->ac->txq != txctl->txq);
	}

	if ((tx_info->flags & IEEE80211_TX_CTL_AMPDU) && tid) {
		/*
		 * Try aggregation if it's a unicast data frame
		 * and the destination is HT capable.
		 */
		ath_tx_send_ampdu(sc, tid, bf, txctl);
	} else {
		INIT_LIST_HEAD(&bf_head);
		list_add_tail(&bf->list, &bf_head);

		bf->bf_state.bfs_ftype = txctl->frame_type;
		bf->bf_state.bfs_paprd = txctl->paprd;

		if (bf->bf_state.bfs_paprd)
			ar9003_hw_set_paprd_txdesc(sc->sc_ah, bf->bf_desc,
						   bf->bf_state.bfs_paprd);

		ath_tx_send_normal(sc, txctl->txq, tid, &bf_head);
	}

	spin_unlock_bh(&txctl->txq->axq_lock);
}

/* Upon failure caller should free skb */
int ath_tx_start(struct ieee80211_hw *hw, struct sk_buff *skb,
		 struct ath_tx_control *txctl)
{
	struct ieee80211_hdr *hdr = (struct ieee80211_hdr *) skb->data;
	struct ieee80211_tx_info *info = IEEE80211_SKB_CB(skb);
	struct ieee80211_sta *sta = info->control.sta;
	struct ath_softc *sc = hw->priv;
	struct ath_txq *txq = txctl->txq;
	struct ath_buf *bf;
	int padpos, padsize;
	int frmlen = skb->len + FCS_LEN;
	int q;

	/* NOTE:  sta can be NULL according to net/mac80211.h */
	if (sta)
		txctl->an = (struct ath_node *)sta->drv_priv;

	if (info->control.hw_key)
		frmlen += info->control.hw_key->icv_len;

	/*
	 * As a temporary workaround, assign seq# here; this will likely need
	 * to be cleaned up to work better with Beacon transmission and virtual
	 * BSSes.
	 */
	if (info->flags & IEEE80211_TX_CTL_ASSIGN_SEQ) {
		if (info->flags & IEEE80211_TX_CTL_FIRST_FRAGMENT)
			sc->tx.seq_no += 0x10;
		hdr->seq_ctrl &= cpu_to_le16(IEEE80211_SCTL_FRAG);
		hdr->seq_ctrl |= cpu_to_le16(sc->tx.seq_no);
	}

	/* Add the padding after the header if this is not already done */
	padpos = ath9k_cmn_padpos(hdr->frame_control);
	padsize = padpos & 3;
	if (padsize && skb->len > padpos) {
		if (skb_headroom(skb) < padsize)
			return -ENOMEM;

		skb_push(skb, padsize);
		memmove(skb->data, skb->data + padsize, padpos);
	}

	setup_frame_info(hw, skb, frmlen);

	/*
	 * At this point, the vif, hw_key and sta pointers in the tx control
	 * info are no longer valid (overwritten by the ath_frame_info data.
	 */

	bf = ath_tx_setup_buffer(hw, txctl->txq, skb);
	if (unlikely(!bf))
		return -ENOMEM;

	q = skb_get_queue_mapping(skb);
	spin_lock_bh(&txq->axq_lock);
	if (txq == sc->tx.txq_map[q] &&
	    ++txq->pending_frames > ATH_MAX_QDEPTH && !txq->stopped) {
		ieee80211_stop_queue(sc->hw, q);
		txq->stopped = 1;
	}
	spin_unlock_bh(&txq->axq_lock);

	ath_tx_start_dma(sc, bf, txctl);

	return 0;
}

/*****************/
/* TX Completion */
/*****************/

static void ath_tx_complete(struct ath_softc *sc, struct sk_buff *skb,
			    int tx_flags, int ftype, struct ath_txq *txq)
{
	struct ieee80211_hw *hw = sc->hw;
	struct ieee80211_tx_info *tx_info = IEEE80211_SKB_CB(skb);
	struct ath_common *common = ath9k_hw_common(sc->sc_ah);
	struct ieee80211_hdr * hdr = (struct ieee80211_hdr *)skb->data;
	int q, padpos, padsize;

	ath_dbg(common, ATH_DBG_XMIT, "TX complete: skb: %p\n", skb);

	if (tx_flags & ATH_TX_BAR)
		tx_info->flags |= IEEE80211_TX_STAT_AMPDU_NO_BACK;

	if (!(tx_flags & (ATH_TX_ERROR | ATH_TX_XRETRY))) {
		/* Frame was ACKed */
		tx_info->flags |= IEEE80211_TX_STAT_ACK;
	}

	padpos = ath9k_cmn_padpos(hdr->frame_control);
	padsize = padpos & 3;
	if (padsize && skb->len>padpos+padsize) {
		/*
		 * Remove MAC header padding before giving the frame back to
		 * mac80211.
		 */
		memmove(skb->data + padsize, skb->data, padpos);
		skb_pull(skb, padsize);
	}

	if (sc->ps_flags & PS_WAIT_FOR_TX_ACK) {
		sc->ps_flags &= ~PS_WAIT_FOR_TX_ACK;
		ath_dbg(common, ATH_DBG_PS,
			"Going back to sleep after having received TX status (0x%lx)\n",
			sc->ps_flags & (PS_WAIT_FOR_BEACON |
					PS_WAIT_FOR_CAB |
					PS_WAIT_FOR_PSPOLL_DATA |
					PS_WAIT_FOR_TX_ACK));
	}

	q = skb_get_queue_mapping(skb);
	if (txq == sc->tx.txq_map[q]) {
		spin_lock_bh(&txq->axq_lock);
		if (WARN_ON(--txq->pending_frames < 0))
			txq->pending_frames = 0;

		if (txq->stopped && txq->pending_frames < ATH_MAX_QDEPTH) {
			ieee80211_wake_queue(sc->hw, q);
			txq->stopped = 0;
		}
		spin_unlock_bh(&txq->axq_lock);
	}

	ieee80211_tx_status(hw, skb);
}

static void ath_tx_complete_buf(struct ath_softc *sc, struct ath_buf *bf,
				struct ath_txq *txq, struct list_head *bf_q,
				struct ath_tx_status *ts, int txok, int sendbar)
{
	struct sk_buff *skb = bf->bf_mpdu;
	unsigned long flags;
	int tx_flags = 0;

	if (sendbar)
		tx_flags = ATH_TX_BAR;

	if (!txok) {
		tx_flags |= ATH_TX_ERROR;

		if (bf_isxretried(bf))
			tx_flags |= ATH_TX_XRETRY;
	}

	dma_unmap_single(sc->dev, bf->bf_buf_addr, skb->len, DMA_TO_DEVICE);
	bf->bf_buf_addr = 0;

	if (bf->bf_state.bfs_paprd) {
		if (!sc->paprd_pending)
			dev_kfree_skb_any(skb);
		else
			complete(&sc->paprd_complete);
	} else {
		ath_debug_stat_tx(sc, bf, ts, txq);
		ath_tx_complete(sc, skb, tx_flags,
				bf->bf_state.bfs_ftype, txq);
	}
	/* At this point, skb (bf->bf_mpdu) is consumed...make sure we don't
	 * accidentally reference it later.
	 */
	bf->bf_mpdu = NULL;

	/*
	 * Return the list of ath_buf of this mpdu to free queue
	 */
	spin_lock_irqsave(&sc->tx.txbuflock, flags);
	list_splice_tail_init(bf_q, &sc->tx.txbuf);
	spin_unlock_irqrestore(&sc->tx.txbuflock, flags);
}

static void ath_tx_rc_status(struct ath_softc *sc, struct ath_buf *bf,
			     struct ath_tx_status *ts, int nframes, int nbad,
			     int txok, bool update_rc)
{
	struct sk_buff *skb = bf->bf_mpdu;
	struct ieee80211_hdr *hdr = (struct ieee80211_hdr *)skb->data;
	struct ieee80211_tx_info *tx_info = IEEE80211_SKB_CB(skb);
	struct ieee80211_hw *hw = sc->hw;
	struct ath_hw *ah = sc->sc_ah;
	u8 i, tx_rateindex;

	if (txok)
		tx_info->status.ack_signal = ts->ts_rssi;

	tx_rateindex = ts->ts_rateindex;
	WARN_ON(tx_rateindex >= hw->max_rates);

	if (ts->ts_status & ATH9K_TXERR_FILT)
		tx_info->flags |= IEEE80211_TX_STAT_TX_FILTERED;
	if ((tx_info->flags & IEEE80211_TX_CTL_AMPDU) && update_rc) {
		tx_info->flags |= IEEE80211_TX_STAT_AMPDU;

		BUG_ON(nbad > nframes);

		tx_info->status.ampdu_len = nframes;
		tx_info->status.ampdu_ack_len = nframes - nbad;
	}

	if ((ts->ts_status & ATH9K_TXERR_FILT) == 0 &&
	    (bf->bf_flags & ATH9K_TXDESC_NOACK) == 0 && update_rc) {
		/*
		 * If an underrun error is seen assume it as an excessive
		 * retry only if max frame trigger level has been reached
		 * (2 KB for single stream, and 4 KB for dual stream).
		 * Adjust the long retry as if the frame was tried
		 * hw->max_rate_tries times to affect how rate control updates
		 * PER for the failed rate.
		 * In case of congestion on the bus penalizing this type of
		 * underruns should help hardware actually transmit new frames
		 * successfully by eventually preferring slower rates.
		 * This itself should also alleviate congestion on the bus.
		 */
		if (ieee80211_is_data(hdr->frame_control) &&
		    (ts->ts_flags & (ATH9K_TX_DATA_UNDERRUN |
		                     ATH9K_TX_DELIM_UNDERRUN)) &&
		    ah->tx_trig_level >= sc->sc_ah->caps.tx_triglevel_max)
			tx_info->status.rates[tx_rateindex].count =
				hw->max_rate_tries;
	}

	for (i = tx_rateindex + 1; i < hw->max_rates; i++) {
		tx_info->status.rates[i].count = 0;
		tx_info->status.rates[i].idx = -1;
	}

	tx_info->status.rates[tx_rateindex].count = ts->ts_longretry + 1;
}

<<<<<<< HEAD
/* Has no locking.  Must hold spin_lock_bh(&txq->axq_lock)
 * before calling this.
 */
static void __ath_wake_mac80211_queue(struct ath_softc *sc, struct ath_txq *txq)
{
	if (txq->mac80211_qnum >= 0 &&
	    txq->stopped && txq->pending_frames < ATH_MAX_QDEPTH) {
		if (ath_mac80211_start_queue(sc, txq->mac80211_qnum))
			txq->stopped = 0;
	}
}

=======
>>>>>>> 78d12c23
static void ath_tx_processq(struct ath_softc *sc, struct ath_txq *txq)
{
	struct ath_hw *ah = sc->sc_ah;
	struct ath_common *common = ath9k_hw_common(ah);
	struct ath_buf *bf, *lastbf, *bf_held = NULL;
	struct list_head bf_head;
	struct ath_desc *ds;
	struct ath_tx_status ts;
	int txok;
	int status;

	ath_dbg(common, ATH_DBG_QUEUE, "tx queue %d (%x), link %p\n",
		txq->axq_qnum, ath9k_hw_gettxbuf(sc->sc_ah, txq->axq_qnum),
		txq->axq_link);

	for (;;) {
		spin_lock_bh(&txq->axq_lock);
		if (list_empty(&txq->axq_q)) {
			txq->axq_link = NULL;
			if (sc->sc_flags & SC_OP_TXAGGR)
				ath_txq_schedule(sc, txq);
			spin_unlock_bh(&txq->axq_lock);
			break;
		}
		bf = list_first_entry(&txq->axq_q, struct ath_buf, list);

		/*
		 * There is a race condition that a BH gets scheduled
		 * after sw writes TxE and before hw re-load the last
		 * descriptor to get the newly chained one.
		 * Software must keep the last DONE descriptor as a
		 * holding descriptor - software does so by marking
		 * it with the STALE flag.
		 */
		bf_held = NULL;
		if (bf->bf_stale) {
			bf_held = bf;
			if (list_is_last(&bf_held->list, &txq->axq_q)) {
				spin_unlock_bh(&txq->axq_lock);
				break;
			} else {
				bf = list_entry(bf_held->list.next,
						struct ath_buf, list);
			}
		}

		lastbf = bf->bf_lastbf;
		ds = lastbf->bf_desc;

		memset(&ts, 0, sizeof(ts));
		status = ath9k_hw_txprocdesc(ah, ds, &ts);
		if (status == -EINPROGRESS) {
			spin_unlock_bh(&txq->axq_lock);
			break;
		}
		TX_STAT_INC(txq->axq_qnum, txprocdesc);

		/*
		 * Remove ath_buf's of the same transmit unit from txq,
		 * however leave the last descriptor back as the holding
		 * descriptor for hw.
		 */
		lastbf->bf_stale = true;
		INIT_LIST_HEAD(&bf_head);
		if (!list_is_singular(&lastbf->list))
			list_cut_position(&bf_head,
				&txq->axq_q, lastbf->list.prev);

		txq->axq_depth--;
		txok = !(ts.ts_status & ATH9K_TXERR_MASK);
		txq->axq_tx_inprogress = false;
		if (bf_held)
			list_del(&bf_held->list);

		if (bf_is_ampdu_not_probing(bf))
			txq->axq_ampdu_depth--;
		spin_unlock_bh(&txq->axq_lock);

		if (bf_held)
			ath_tx_return_buffer(sc, bf_held);

		if (!bf_isampdu(bf)) {
			/*
			 * This frame is sent out as a single frame.
			 * Use hardware retry status for this frame.
			 */
			if (ts.ts_status & ATH9K_TXERR_XRETRY)
				bf->bf_state.bf_type |= BUF_XRETRY;
			ath_tx_rc_status(sc, bf, &ts, 1, txok ? 0 : 1, txok, true);
		}

		if (bf_isampdu(bf))
			ath_tx_complete_aggr(sc, txq, bf, &bf_head, &ts, txok,
					     true);
		else
			ath_tx_complete_buf(sc, bf, txq, &bf_head, &ts, txok, 0);

		spin_lock_bh(&txq->axq_lock);
<<<<<<< HEAD
		__ath_wake_mac80211_queue(sc, txq);
=======
>>>>>>> 78d12c23

		if (sc->sc_flags & SC_OP_TXAGGR)
			ath_txq_schedule(sc, txq);
		spin_unlock_bh(&txq->axq_lock);
	}
}

static void ath_hw_pll_work(struct work_struct *work)
{
	struct ath_softc *sc = container_of(work, struct ath_softc,
					    hw_pll_work.work);
	static int count;

	if (AR_SREV_9485(sc->sc_ah)) {
		if (ar9003_get_pll_sqsum_dvc(sc->sc_ah) >= 0x40000) {
			count++;

			if (count == 3) {
				/* Rx is hung for more than 500ms. Reset it */
				ath_reset(sc, true);
				count = 0;
			}
		} else
			count = 0;

		ieee80211_queue_delayed_work(sc->hw, &sc->hw_pll_work, HZ/5);
	}
}

static void ath_tx_complete_poll_work(struct work_struct *work)
{
	struct ath_softc *sc = container_of(work, struct ath_softc,
			tx_complete_work.work);
	struct ath_txq *txq;
	int i;
	bool needreset = false;
#ifdef CONFIG_ATH9K_DEBUGFS
	sc->tx_complete_poll_work_seen++;
#endif

	for (i = 0; i < ATH9K_NUM_TX_QUEUES; i++)
		if (ATH_TXQ_SETUP(sc, i)) {
			txq = &sc->tx.txq[i];
			spin_lock_bh(&txq->axq_lock);
			if (txq->axq_depth) {
				if (txq->axq_tx_inprogress) {
					needreset = true;
					spin_unlock_bh(&txq->axq_lock);
					break;
				} else {
					txq->axq_tx_inprogress = true;
				}
			} else {
				/* If the queue has pending buffers, then it
				 * should be doing tx work (and have axq_depth).
				 * Shouldn't get to this state I think..but
				 * we do.
				 */
				if (!(sc->sc_flags & (SC_OP_OFFCHANNEL)) &&
				    (txq->pending_frames > 0 ||
				     !list_empty(&txq->axq_acq) ||
				     txq->stopped)) {
					ath_err(ath9k_hw_common(sc->sc_ah),
						"txq: %p axq_qnum: %u,"
						" mac80211_qnum: %i"
						" axq_link: %p"
						" pending frames: %i"
						" axq_acq empty: %i"
						" stopped: %i"
						" axq_depth: 0  Attempting to"
						" restart tx logic.\n",
						txq, txq->axq_qnum,
						txq->mac80211_qnum,
						txq->axq_link,
						txq->pending_frames,
						list_empty(&txq->axq_acq),
						txq->stopped);
<<<<<<< HEAD
					__ath_wake_mac80211_queue(sc, txq);
=======
>>>>>>> 78d12c23
					ath_txq_schedule(sc, txq);
				}
			}
			spin_unlock_bh(&txq->axq_lock);
		}

	if (needreset) {
		ath_dbg(ath9k_hw_common(sc->sc_ah), ATH_DBG_RESET,
			"tx hung, resetting the chip\n");
		ath_reset(sc, true);
	}

	ieee80211_queue_delayed_work(sc->hw, &sc->tx_complete_work,
			msecs_to_jiffies(ATH_TX_COMPLETE_POLL_INT));
}



void ath_tx_tasklet(struct ath_softc *sc)
{
	int i;
	u32 qcumask = ((1 << ATH9K_NUM_TX_QUEUES) - 1);

	ath9k_hw_gettxintrtxqs(sc->sc_ah, &qcumask);

	for (i = 0; i < ATH9K_NUM_TX_QUEUES; i++) {
		if (ATH_TXQ_SETUP(sc, i) && (qcumask & (1 << i)))
			ath_tx_processq(sc, &sc->tx.txq[i]);
	}
}

void ath_tx_edma_tasklet(struct ath_softc *sc)
{
	struct ath_tx_status txs;
	struct ath_common *common = ath9k_hw_common(sc->sc_ah);
	struct ath_hw *ah = sc->sc_ah;
	struct ath_txq *txq;
	struct ath_buf *bf, *lastbf;
	struct list_head bf_head;
	int status;
	int txok;

	for (;;) {
		status = ath9k_hw_txprocdesc(ah, NULL, (void *)&txs);
		if (status == -EINPROGRESS)
			break;
		if (status == -EIO) {
			ath_dbg(common, ATH_DBG_XMIT,
				"Error processing tx status\n");
			break;
		}

		/* Skip beacon completions */
		if (txs.qid == sc->beacon.beaconq)
			continue;

		txq = &sc->tx.txq[txs.qid];

		spin_lock_bh(&txq->axq_lock);
		if (list_empty(&txq->txq_fifo[txq->txq_tailidx])) {
			spin_unlock_bh(&txq->axq_lock);
			return;
		}

		bf = list_first_entry(&txq->txq_fifo[txq->txq_tailidx],
				      struct ath_buf, list);
		lastbf = bf->bf_lastbf;

		INIT_LIST_HEAD(&bf_head);
		list_cut_position(&bf_head, &txq->txq_fifo[txq->txq_tailidx],
				  &lastbf->list);
		INCR(txq->txq_tailidx, ATH_TXFIFO_DEPTH);
		txq->axq_depth--;
		txq->axq_tx_inprogress = false;
		if (bf_is_ampdu_not_probing(bf))
			txq->axq_ampdu_depth--;
		spin_unlock_bh(&txq->axq_lock);

		txok = !(txs.ts_status & ATH9K_TXERR_MASK);

		if (!bf_isampdu(bf)) {
			if (txs.ts_status & ATH9K_TXERR_XRETRY)
				bf->bf_state.bf_type |= BUF_XRETRY;
			ath_tx_rc_status(sc, bf, &txs, 1, txok ? 0 : 1, txok, true);
		}

		if (bf_isampdu(bf))
			ath_tx_complete_aggr(sc, txq, bf, &bf_head, &txs,
					     txok, true);
		else
			ath_tx_complete_buf(sc, bf, txq, &bf_head,
					    &txs, txok, 0);

		spin_lock_bh(&txq->axq_lock);
<<<<<<< HEAD
		__ath_wake_mac80211_queue(sc, txq);
=======
>>>>>>> 78d12c23

		if (!list_empty(&txq->txq_fifo_pending)) {
			INIT_LIST_HEAD(&bf_head);
			bf = list_first_entry(&txq->txq_fifo_pending,
				struct ath_buf, list);
			list_cut_position(&bf_head, &txq->txq_fifo_pending,
				&bf->bf_lastbf->list);
			ath_tx_txqaddbuf(sc, txq, &bf_head);
		} else if (sc->sc_flags & SC_OP_TXAGGR)
			ath_txq_schedule(sc, txq);
		spin_unlock_bh(&txq->axq_lock);
	}
}

/*****************/
/* Init, Cleanup */
/*****************/

static int ath_txstatus_setup(struct ath_softc *sc, int size)
{
	struct ath_descdma *dd = &sc->txsdma;
	u8 txs_len = sc->sc_ah->caps.txs_len;

	dd->dd_desc_len = size * txs_len;
	dd->dd_desc = dma_alloc_coherent(sc->dev, dd->dd_desc_len,
					 &dd->dd_desc_paddr, GFP_KERNEL);
	if (!dd->dd_desc)
		return -ENOMEM;

	return 0;
}

static int ath_tx_edma_init(struct ath_softc *sc)
{
	int err;

	err = ath_txstatus_setup(sc, ATH_TXSTATUS_RING_SIZE);
	if (!err)
		ath9k_hw_setup_statusring(sc->sc_ah, sc->txsdma.dd_desc,
					  sc->txsdma.dd_desc_paddr,
					  ATH_TXSTATUS_RING_SIZE);

	return err;
}

static void ath_tx_edma_cleanup(struct ath_softc *sc)
{
	struct ath_descdma *dd = &sc->txsdma;

	dma_free_coherent(sc->dev, dd->dd_desc_len, dd->dd_desc,
			  dd->dd_desc_paddr);
}

int ath_tx_init(struct ath_softc *sc, int nbufs)
{
	struct ath_common *common = ath9k_hw_common(sc->sc_ah);
	int error = 0;

	spin_lock_init(&sc->tx.txbuflock);

	error = ath_descdma_setup(sc, &sc->tx.txdma, &sc->tx.txbuf,
				  "tx", nbufs, 1, 1);
	if (error != 0) {
		ath_err(common,
			"Failed to allocate tx descriptors: %d\n", error);
		goto err;
	}

	error = ath_descdma_setup(sc, &sc->beacon.bdma, &sc->beacon.bbuf,
				  "beacon", ATH_BCBUF, 1, 1);
	if (error != 0) {
		ath_err(common,
			"Failed to allocate beacon descriptors: %d\n", error);
		goto err;
	}

	INIT_DELAYED_WORK(&sc->tx_complete_work, ath_tx_complete_poll_work);
	INIT_DELAYED_WORK(&sc->hw_pll_work, ath_hw_pll_work);

	if (sc->sc_ah->caps.hw_caps & ATH9K_HW_CAP_EDMA) {
		error = ath_tx_edma_init(sc);
		if (error)
			goto err;
	}

err:
	if (error != 0)
		ath_tx_cleanup(sc);

	return error;
}

void ath_tx_cleanup(struct ath_softc *sc)
{
	if (sc->beacon.bdma.dd_desc_len != 0)
		ath_descdma_cleanup(sc, &sc->beacon.bdma, &sc->beacon.bbuf);

	if (sc->tx.txdma.dd_desc_len != 0)
		ath_descdma_cleanup(sc, &sc->tx.txdma, &sc->tx.txbuf);

	if (sc->sc_ah->caps.hw_caps & ATH9K_HW_CAP_EDMA)
		ath_tx_edma_cleanup(sc);
}

void ath_tx_node_init(struct ath_softc *sc, struct ath_node *an)
{
	struct ath_atx_tid *tid;
	struct ath_atx_ac *ac;
	int tidno, acno;

	for (tidno = 0, tid = &an->tid[tidno];
	     tidno < WME_NUM_TID;
	     tidno++, tid++) {
		tid->an        = an;
		tid->tidno     = tidno;
		tid->seq_start = tid->seq_next = 0;
		tid->baw_size  = WME_MAX_BA;
		tid->baw_head  = tid->baw_tail = 0;
		tid->sched     = false;
		tid->paused    = false;
		tid->state &= ~AGGR_CLEANUP;
		INIT_LIST_HEAD(&tid->buf_q);
		acno = TID_TO_WME_AC(tidno);
		tid->ac = &an->ac[acno];
		tid->state &= ~AGGR_ADDBA_COMPLETE;
		tid->state &= ~AGGR_ADDBA_PROGRESS;
	}

	for (acno = 0, ac = &an->ac[acno];
	     acno < WME_NUM_AC; acno++, ac++) {
		ac->sched    = false;
		ac->txq = sc->tx.txq_map[acno];
		INIT_LIST_HEAD(&ac->tid_q);
	}
}

void ath_tx_node_cleanup(struct ath_softc *sc, struct ath_node *an)
{
	struct ath_atx_ac *ac;
	struct ath_atx_tid *tid;
	struct ath_txq *txq;
	int tidno;

	for (tidno = 0, tid = &an->tid[tidno];
	     tidno < WME_NUM_TID; tidno++, tid++) {

		ac = tid->ac;
		txq = ac->txq;

		spin_lock_bh(&txq->axq_lock);

		if (tid->sched) {
			list_del(&tid->list);
			tid->sched = false;
		}

		if (ac->sched) {
			list_del(&ac->list);
			tid->ac->sched = false;
		}

		ath_tid_drain(sc, txq, tid);
		tid->state &= ~AGGR_ADDBA_COMPLETE;
		tid->state &= ~AGGR_CLEANUP;

		spin_unlock_bh(&txq->axq_lock);
	}
}<|MERGE_RESOLUTION|>--- conflicted
+++ resolved
@@ -1989,21 +1989,6 @@
 	tx_info->status.rates[tx_rateindex].count = ts->ts_longretry + 1;
 }
 
-<<<<<<< HEAD
-/* Has no locking.  Must hold spin_lock_bh(&txq->axq_lock)
- * before calling this.
- */
-static void __ath_wake_mac80211_queue(struct ath_softc *sc, struct ath_txq *txq)
-{
-	if (txq->mac80211_qnum >= 0 &&
-	    txq->stopped && txq->pending_frames < ATH_MAX_QDEPTH) {
-		if (ath_mac80211_start_queue(sc, txq->mac80211_qnum))
-			txq->stopped = 0;
-	}
-}
-
-=======
->>>>>>> 78d12c23
 static void ath_tx_processq(struct ath_softc *sc, struct ath_txq *txq)
 {
 	struct ath_hw *ah = sc->sc_ah;
@@ -2102,10 +2087,6 @@
 			ath_tx_complete_buf(sc, bf, txq, &bf_head, &ts, txok, 0);
 
 		spin_lock_bh(&txq->axq_lock);
-<<<<<<< HEAD
-		__ath_wake_mac80211_queue(sc, txq);
-=======
->>>>>>> 78d12c23
 
 		if (sc->sc_flags & SC_OP_TXAGGR)
 			ath_txq_schedule(sc, txq);
@@ -2183,10 +2164,6 @@
 						txq->pending_frames,
 						list_empty(&txq->axq_acq),
 						txq->stopped);
-<<<<<<< HEAD
-					__ath_wake_mac80211_queue(sc, txq);
-=======
->>>>>>> 78d12c23
 					ath_txq_schedule(sc, txq);
 				}
 			}
@@ -2281,10 +2258,6 @@
 					    &txs, txok, 0);
 
 		spin_lock_bh(&txq->axq_lock);
-<<<<<<< HEAD
-		__ath_wake_mac80211_queue(sc, txq);
-=======
->>>>>>> 78d12c23
 
 		if (!list_empty(&txq->txq_fifo_pending)) {
 			INIT_LIST_HEAD(&bf_head);
