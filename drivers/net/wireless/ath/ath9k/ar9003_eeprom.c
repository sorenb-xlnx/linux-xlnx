/*
 * Copyright (c) 2010 Atheros Communications Inc.
 *
 * Permission to use, copy, modify, and/or distribute this software for any
 * purpose with or without fee is hereby granted, provided that the above
 * copyright notice and this permission notice appear in all copies.
 *
 * THE SOFTWARE IS PROVIDED "AS IS" AND THE AUTHOR DISCLAIMS ALL WARRANTIES
 * WITH REGARD TO THIS SOFTWARE INCLUDING ALL IMPLIED WARRANTIES OF
 * MERCHANTABILITY AND FITNESS. IN NO EVENT SHALL THE AUTHOR BE LIABLE FOR
 * ANY SPECIAL, DIRECT, INDIRECT, OR CONSEQUENTIAL DAMAGES OR ANY DAMAGES
 * WHATSOEVER RESULTING FROM LOSS OF USE, DATA OR PROFITS, WHETHER IN AN
 * ACTION OF CONTRACT, NEGLIGENCE OR OTHER TORTIOUS ACTION, ARISING OUT OF
 * OR IN CONNECTION WITH THE USE OR PERFORMANCE OF THIS SOFTWARE.
 */

#include "hw.h"
#include "ar9003_phy.h"
#include "ar9003_eeprom.h"

#define COMP_HDR_LEN 4
#define COMP_CKSUM_LEN 2

#define AR_CH0_TOP (0x00016288)
#define AR_CH0_TOP_XPABIASLVL (0x300)
#define AR_CH0_TOP_XPABIASLVL_S (8)

#define AR_CH0_THERM (0x00016290)
#define AR_CH0_THERM_XPABIASLVL_MSB 0x3
#define AR_CH0_THERM_XPABIASLVL_MSB_S 0
#define AR_CH0_THERM_XPASHORT2GND 0x4
#define AR_CH0_THERM_XPASHORT2GND_S 2

#define AR_SWITCH_TABLE_COM_ALL (0xffff)
#define AR_SWITCH_TABLE_COM_ALL_S (0)

#define AR_SWITCH_TABLE_COM2_ALL (0xffffff)
#define AR_SWITCH_TABLE_COM2_ALL_S (0)

#define AR_SWITCH_TABLE_ALL (0xfff)
#define AR_SWITCH_TABLE_ALL_S (0)

#define LE16(x) __constant_cpu_to_le16(x)
#define LE32(x) __constant_cpu_to_le32(x)

/* Local defines to distinguish between extension and control CTL's */
#define EXT_ADDITIVE (0x8000)
#define CTL_11A_EXT (CTL_11A | EXT_ADDITIVE)
#define CTL_11G_EXT (CTL_11G | EXT_ADDITIVE)
#define CTL_11B_EXT (CTL_11B | EXT_ADDITIVE)
#define REDUCE_SCALED_POWER_BY_TWO_CHAIN     6  /* 10*log10(2)*2 */
#define REDUCE_SCALED_POWER_BY_THREE_CHAIN   9  /* 10*log10(3)*2 */
#define PWRINCR_3_TO_1_CHAIN      9             /* 10*log(3)*2 */
#define PWRINCR_3_TO_2_CHAIN      3             /* floor(10*log(3/2)*2) */
#define PWRINCR_2_TO_1_CHAIN      6             /* 10*log(2)*2 */

#define SUB_NUM_CTL_MODES_AT_5G_40 2    /* excluding HT40, EXT-OFDM */
#define SUB_NUM_CTL_MODES_AT_2G_40 3    /* excluding HT40, EXT-OFDM, EXT-CCK */

#define CTL(_tpower, _flag) ((_tpower) | ((_flag) << 6))

static int ar9003_hw_power_interpolate(int32_t x,
				       int32_t *px, int32_t *py, u_int16_t np);

<<<<<<< HEAD

=======
>>>>>>> 38cd6b4f
static const struct ar9300_eeprom ar9300_default = {
	.eepromVersion = 2,
	.templateVersion = 2,
	.macAddr = {1, 2, 3, 4, 5, 6},
	.custData = {0, 0, 0, 0, 0, 0, 0, 0, 0, 0,
		     0, 0, 0, 0, 0, 0, 0, 0, 0, 0},
	.baseEepHeader = {
		.regDmn = { LE16(0), LE16(0x1f) },
		.txrxMask =  0x77, /* 4 bits tx and 4 bits rx */
		.opCapFlags = {
<<<<<<< HEAD
			.opFlags = AR9300_OPFLAGS_11G | AR9300_OPFLAGS_11A,
=======
			.opFlags = AR5416_OPFLAGS_11G | AR5416_OPFLAGS_11A,
>>>>>>> 38cd6b4f
			.eepMisc = 0,
		},
		.rfSilent = 0,
		.blueToothOptions = 0,
		.deviceCap = 0,
		.deviceType = 5, /* takes lower byte in eeprom location */
		.pwrTableOffset = AR9300_PWR_TABLE_OFFSET,
		.params_for_tuning_caps = {0, 0},
		.featureEnable = 0x0c,
		 /*
		  * bit0 - enable tx temp comp - disabled
		  * bit1 - enable tx volt comp - disabled
		  * bit2 - enable fastClock - enabled
		  * bit3 - enable doubling - enabled
		  * bit4 - enable internal regulator - disabled
		  * bit5 - enable pa predistortion - disabled
		  */
		.miscConfiguration = 0, /* bit0 - turn down drivestrength */
		.eepromWriteEnableGpio = 3,
		.wlanDisableGpio = 0,
		.wlanLedGpio = 8,
		.rxBandSelectGpio = 0xff,
		.txrxgain = 0,
		.swreg = 0,
	 },
	.modalHeader2G = {
	/* ar9300_modal_eep_header  2g */
		/* 4 idle,t1,t2,b(4 bits per setting) */
		.antCtrlCommon = LE32(0x110),
		/* 4 ra1l1, ra2l1, ra1l2, ra2l2, ra12 */
		.antCtrlCommon2 = LE32(0x22222),

		/*
		 * antCtrlChain[AR9300_MAX_CHAINS]; 6 idle, t, r,
		 * rx1, rx12, b (2 bits each)
		 */
		.antCtrlChain = { LE16(0x150), LE16(0x150), LE16(0x150) },

		/*
		 * xatten1DB[AR9300_MAX_CHAINS];  3 xatten1_db
		 * for ar9280 (0xa20c/b20c 5:0)
		 */
		.xatten1DB = {0, 0, 0},

		/*
		 * xatten1Margin[AR9300_MAX_CHAINS]; 3 xatten1_margin
		 * for ar9280 (0xa20c/b20c 16:12
		 */
		.xatten1Margin = {0, 0, 0},
		.tempSlope = 36,
		.voltSlope = 0,

		/*
		 * spurChans[OSPREY_EEPROM_MODAL_SPURS]; spur
		 * channels in usual fbin coding format
		 */
		.spurChans = {0, 0, 0, 0, 0},

		/*
		 * noiseFloorThreshCh[AR9300_MAX_CHAINS]; 3 Check
		 * if the register is per chain
		 */
		.noiseFloorThreshCh = {-1, 0, 0},
		.ob = {1, 1, 1},/* 3 chain */
		.db_stage2 = {1, 1, 1}, /* 3 chain  */
		.db_stage3 = {0, 0, 0},
		.db_stage4 = {0, 0, 0},
		.xpaBiasLvl = 0,
		.txFrameToDataStart = 0x0e,
		.txFrameToPaOn = 0x0e,
		.txClip = 3, /* 4 bits tx_clip, 4 bits dac_scale_cck */
		.antennaGain = 0,
		.switchSettling = 0x2c,
		.adcDesiredSize = -30,
		.txEndToXpaOff = 0,
		.txEndToRxOn = 0x2,
		.txFrameToXpaOn = 0xe,
		.thresh62 = 28,
		.papdRateMaskHt20 = LE32(0x0cf0e0e0),
		.papdRateMaskHt40 = LE32(0x6cf0e0e0),
		.futureModal = {
			0, 0, 0, 0, 0, 0, 0, 0, 0, 0,
		},
	 },
	.base_ext1 = {
		.ant_div_control = 0,
		.future = {0, 0, 0, 0, 0, 0, 0, 0, 0, 0, 0, 0, 0}
	},
	.calFreqPier2G = {
		FREQ2FBIN(2412, 1),
		FREQ2FBIN(2437, 1),
		FREQ2FBIN(2472, 1),
	 },
	/* ar9300_cal_data_per_freq_op_loop 2g */
	.calPierData2G = {
		{ {0, 0, 0, 0, 0, 0}, {0, 0, 0, 0, 0, 0}, {0, 0, 0, 0, 0, 0} },
		{ {0, 0, 0, 0, 0, 0}, {0, 0, 0, 0, 0, 0}, {0, 0, 0, 0, 0, 0} },
		{ {0, 0, 0, 0, 0, 0}, {0, 0, 0, 0, 0, 0}, {0, 0, 0, 0, 0, 0} },
	 },
	.calTarget_freqbin_Cck = {
		FREQ2FBIN(2412, 1),
		FREQ2FBIN(2484, 1),
	 },
	.calTarget_freqbin_2G = {
		FREQ2FBIN(2412, 1),
		FREQ2FBIN(2437, 1),
		FREQ2FBIN(2472, 1)
	 },
	.calTarget_freqbin_2GHT20 = {
		FREQ2FBIN(2412, 1),
		FREQ2FBIN(2437, 1),
		FREQ2FBIN(2472, 1)
	 },
	.calTarget_freqbin_2GHT40 = {
		FREQ2FBIN(2412, 1),
		FREQ2FBIN(2437, 1),
		FREQ2FBIN(2472, 1)
	 },
	.calTargetPowerCck = {
		 /* 1L-5L,5S,11L,11S */
		 { {36, 36, 36, 36} },
		 { {36, 36, 36, 36} },
	},
	.calTargetPower2G = {
		 /* 6-24,36,48,54 */
		 { {32, 32, 28, 24} },
		 { {32, 32, 28, 24} },
		 { {32, 32, 28, 24} },
	},
	.calTargetPower2GHT20 = {
		{ {32, 32, 32, 32, 28, 20, 32, 32, 28, 20, 32, 32, 28, 20} },
		{ {32, 32, 32, 32, 28, 20, 32, 32, 28, 20, 32, 32, 28, 20} },
		{ {32, 32, 32, 32, 28, 20, 32, 32, 28, 20, 32, 32, 28, 20} },
	},
	.calTargetPower2GHT40 = {
		{ {32, 32, 32, 32, 28, 20, 32, 32, 28, 20, 32, 32, 28, 20} },
		{ {32, 32, 32, 32, 28, 20, 32, 32, 28, 20, 32, 32, 28, 20} },
		{ {32, 32, 32, 32, 28, 20, 32, 32, 28, 20, 32, 32, 28, 20} },
	},
	.ctlIndex_2G =  {
		0x11, 0x12, 0x15, 0x17, 0x41, 0x42,
		0x45, 0x47, 0x31, 0x32, 0x35, 0x37,
	},
	.ctl_freqbin_2G = {
		{
			FREQ2FBIN(2412, 1),
			FREQ2FBIN(2417, 1),
			FREQ2FBIN(2457, 1),
			FREQ2FBIN(2462, 1)
		},
		{
			FREQ2FBIN(2412, 1),
			FREQ2FBIN(2417, 1),
			FREQ2FBIN(2462, 1),
			0xFF,
		},

		{
			FREQ2FBIN(2412, 1),
			FREQ2FBIN(2417, 1),
			FREQ2FBIN(2462, 1),
			0xFF,
		},
		{
			FREQ2FBIN(2422, 1),
			FREQ2FBIN(2427, 1),
			FREQ2FBIN(2447, 1),
			FREQ2FBIN(2452, 1)
		},

		{
			/* Data[4].ctlEdges[0].bChannel */ FREQ2FBIN(2412, 1),
			/* Data[4].ctlEdges[1].bChannel */ FREQ2FBIN(2417, 1),
			/* Data[4].ctlEdges[2].bChannel */ FREQ2FBIN(2472, 1),
			/* Data[4].ctlEdges[3].bChannel */ FREQ2FBIN(2484, 1),
		},

		{
			/* Data[5].ctlEdges[0].bChannel */ FREQ2FBIN(2412, 1),
			/* Data[5].ctlEdges[1].bChannel */ FREQ2FBIN(2417, 1),
			/* Data[5].ctlEdges[2].bChannel */ FREQ2FBIN(2472, 1),
			0,
		},

		{
			/* Data[6].ctlEdges[0].bChannel */ FREQ2FBIN(2412, 1),
			/* Data[6].ctlEdges[1].bChannel */ FREQ2FBIN(2417, 1),
			FREQ2FBIN(2472, 1),
			0,
		},

		{
			/* Data[7].ctlEdges[0].bChannel */ FREQ2FBIN(2422, 1),
			/* Data[7].ctlEdges[1].bChannel */ FREQ2FBIN(2427, 1),
			/* Data[7].ctlEdges[2].bChannel */ FREQ2FBIN(2447, 1),
			/* Data[7].ctlEdges[3].bChannel */ FREQ2FBIN(2462, 1),
		},

		{
			/* Data[8].ctlEdges[0].bChannel */ FREQ2FBIN(2412, 1),
			/* Data[8].ctlEdges[1].bChannel */ FREQ2FBIN(2417, 1),
			/* Data[8].ctlEdges[2].bChannel */ FREQ2FBIN(2472, 1),
		},

		{
			/* Data[9].ctlEdges[0].bChannel */ FREQ2FBIN(2412, 1),
			/* Data[9].ctlEdges[1].bChannel */ FREQ2FBIN(2417, 1),
			/* Data[9].ctlEdges[2].bChannel */ FREQ2FBIN(2472, 1),
			0
		},

		{
			/* Data[10].ctlEdges[0].bChannel */ FREQ2FBIN(2412, 1),
			/* Data[10].ctlEdges[1].bChannel */ FREQ2FBIN(2417, 1),
			/* Data[10].ctlEdges[2].bChannel */ FREQ2FBIN(2472, 1),
			0
		},

		{
			/* Data[11].ctlEdges[0].bChannel */ FREQ2FBIN(2422, 1),
			/* Data[11].ctlEdges[1].bChannel */ FREQ2FBIN(2427, 1),
			/* Data[11].ctlEdges[2].bChannel */ FREQ2FBIN(2447, 1),
			/* Data[11].ctlEdges[3].bChannel */ FREQ2FBIN(2462, 1),
		}
	 },
	.ctlPowerData_2G = {
		 { { CTL(60, 0), CTL(60, 1), CTL(60, 0), CTL(60, 0) } },
		 { { CTL(60, 0), CTL(60, 1), CTL(60, 0), CTL(60, 0) } },
		 { { CTL(60, 1), CTL(60, 0), CTL(60, 0), CTL(60, 1) } },

		 { { CTL(60, 1), CTL(60, 0), CTL(0, 0), CTL(0, 0) } },
		 { { CTL(60, 0), CTL(60, 1), CTL(60, 0), CTL(60, 0) } },
		 { { CTL(60, 0), CTL(60, 1), CTL(60, 0), CTL(60, 0) } },

		 { { CTL(60, 0), CTL(60, 1), CTL(60, 1), CTL(60, 0) } },
		 { { CTL(60, 0), CTL(60, 1), CTL(60, 0), CTL(60, 0) } },
		 { { CTL(60, 0), CTL(60, 1), CTL(60, 0), CTL(60, 0) } },

		 { { CTL(60, 0), CTL(60, 1), CTL(60, 0), CTL(60, 0) } },
		 { { CTL(60, 0), CTL(60, 1), CTL(60, 1), CTL(60, 1) } },
		 { { CTL(60, 0), CTL(60, 1), CTL(60, 1), CTL(60, 1) } },
	 },
	.modalHeader5G = {
		/* 4 idle,t1,t2,b (4 bits per setting) */
		.antCtrlCommon = LE32(0x110),
		/* 4 ra1l1, ra2l1, ra1l2,ra2l2,ra12 */
		.antCtrlCommon2 = LE32(0x22222),
		 /* antCtrlChain 6 idle, t,r,rx1,rx12,b (2 bits each) */
		.antCtrlChain = {
			LE16(0x000), LE16(0x000), LE16(0x000),
		},
		 /* xatten1DB 3 xatten1_db for AR9280 (0xa20c/b20c 5:0) */
		.xatten1DB = {0, 0, 0},

		/*
		 * xatten1Margin[AR9300_MAX_CHAINS]; 3 xatten1_margin
		 * for merlin (0xa20c/b20c 16:12
		 */
		.xatten1Margin = {0, 0, 0},
		.tempSlope = 68,
		.voltSlope = 0,
		/* spurChans spur channels in usual fbin coding format */
		.spurChans = {0, 0, 0, 0, 0},
		/* noiseFloorThreshCh Check if the register is per chain */
		.noiseFloorThreshCh = {-1, 0, 0},
		.ob = {3, 3, 3}, /* 3 chain */
		.db_stage2 = {3, 3, 3}, /* 3 chain */
		.db_stage3 = {3, 3, 3}, /* doesn't exist for 2G */
		.db_stage4 = {3, 3, 3},	 /* don't exist for 2G */
		.xpaBiasLvl = 0,
		.txFrameToDataStart = 0x0e,
		.txFrameToPaOn = 0x0e,
		.txClip = 3, /* 4 bits tx_clip, 4 bits dac_scale_cck */
		.antennaGain = 0,
		.switchSettling = 0x2d,
		.adcDesiredSize = -30,
		.txEndToXpaOff = 0,
		.txEndToRxOn = 0x2,
		.txFrameToXpaOn = 0xe,
		.thresh62 = 28,
		.papdRateMaskHt20 = LE32(0x0c80c080),
		.papdRateMaskHt40 = LE32(0x0080c080),
		.futureModal = {
			0, 0, 0, 0, 0, 0, 0, 0, 0, 0,
		},
	 },
	.base_ext2 = {
		.tempSlopeLow = 0,
		.tempSlopeHigh = 0,
		.xatten1DBLow = {0, 0, 0},
		.xatten1MarginLow = {0, 0, 0},
		.xatten1DBHigh = {0, 0, 0},
		.xatten1MarginHigh = {0, 0, 0}
	},
	.calFreqPier5G = {
		FREQ2FBIN(5180, 0),
		FREQ2FBIN(5220, 0),
		FREQ2FBIN(5320, 0),
		FREQ2FBIN(5400, 0),
		FREQ2FBIN(5500, 0),
		FREQ2FBIN(5600, 0),
		FREQ2FBIN(5725, 0),
		FREQ2FBIN(5825, 0)
	},
	.calPierData5G = {
			{
				{0, 0, 0, 0, 0},
				{0, 0, 0, 0, 0},
				{0, 0, 0, 0, 0},
				{0, 0, 0, 0, 0},
				{0, 0, 0, 0, 0},
				{0, 0, 0, 0, 0},
				{0, 0, 0, 0, 0},
				{0, 0, 0, 0, 0},
			},
			{
				{0, 0, 0, 0, 0},
				{0, 0, 0, 0, 0},
				{0, 0, 0, 0, 0},
				{0, 0, 0, 0, 0},
				{0, 0, 0, 0, 0},
				{0, 0, 0, 0, 0},
				{0, 0, 0, 0, 0},
				{0, 0, 0, 0, 0},
			},
			{
				{0, 0, 0, 0, 0},
				{0, 0, 0, 0, 0},
				{0, 0, 0, 0, 0},
				{0, 0, 0, 0, 0},
				{0, 0, 0, 0, 0},
				{0, 0, 0, 0, 0},
				{0, 0, 0, 0, 0},
				{0, 0, 0, 0, 0},
			},

	},
	.calTarget_freqbin_5G = {
		FREQ2FBIN(5180, 0),
		FREQ2FBIN(5220, 0),
		FREQ2FBIN(5320, 0),
		FREQ2FBIN(5400, 0),
		FREQ2FBIN(5500, 0),
		FREQ2FBIN(5600, 0),
		FREQ2FBIN(5725, 0),
		FREQ2FBIN(5825, 0)
	},
	.calTarget_freqbin_5GHT20 = {
		FREQ2FBIN(5180, 0),
		FREQ2FBIN(5240, 0),
		FREQ2FBIN(5320, 0),
		FREQ2FBIN(5500, 0),
		FREQ2FBIN(5700, 0),
		FREQ2FBIN(5745, 0),
		FREQ2FBIN(5725, 0),
		FREQ2FBIN(5825, 0)
	},
	.calTarget_freqbin_5GHT40 = {
		FREQ2FBIN(5180, 0),
		FREQ2FBIN(5240, 0),
		FREQ2FBIN(5320, 0),
		FREQ2FBIN(5500, 0),
		FREQ2FBIN(5700, 0),
		FREQ2FBIN(5745, 0),
		FREQ2FBIN(5725, 0),
		FREQ2FBIN(5825, 0)
	 },
	.calTargetPower5G = {
		/* 6-24,36,48,54 */
		{ {20, 20, 20, 10} },
		{ {20, 20, 20, 10} },
		{ {20, 20, 20, 10} },
		{ {20, 20, 20, 10} },
		{ {20, 20, 20, 10} },
		{ {20, 20, 20, 10} },
		{ {20, 20, 20, 10} },
		{ {20, 20, 20, 10} },
	 },
	.calTargetPower5GHT20 = {
		/*
		 * 0_8_16,1-3_9-11_17-19,
		 * 4,5,6,7,12,13,14,15,20,21,22,23
		 */
		{ {20, 20, 10, 10, 0, 0, 10, 10, 0, 0, 10, 10, 0, 0} },
		{ {20, 20, 10, 10, 0, 0, 10, 10, 0, 0, 10, 10, 0, 0} },
		{ {20, 20, 10, 10, 0, 0, 10, 10, 0, 0, 10, 10, 0, 0} },
		{ {20, 20, 10, 10, 0, 0, 10, 10, 0, 0, 10, 10, 0, 0} },
		{ {20, 20, 10, 10, 0, 0, 10, 10, 0, 0, 10, 10, 0, 0} },
		{ {20, 20, 10, 10, 0, 0, 10, 10, 0, 0, 10, 10, 0, 0} },
		{ {20, 20, 10, 10, 0, 0, 10, 10, 0, 0, 10, 10, 0, 0} },
		{ {20, 20, 10, 10, 0, 0, 10, 10, 0, 0, 10, 10, 0, 0} },
	 },
	.calTargetPower5GHT40 =  {
		/*
		 * 0_8_16,1-3_9-11_17-19,
		 * 4,5,6,7,12,13,14,15,20,21,22,23
		 */
		{ {20, 20, 10, 10, 0, 0, 10, 10, 0, 0, 10, 10, 0, 0} },
		{ {20, 20, 10, 10, 0, 0, 10, 10, 0, 0, 10, 10, 0, 0} },
		{ {20, 20, 10, 10, 0, 0, 10, 10, 0, 0, 10, 10, 0, 0} },
		{ {20, 20, 10, 10, 0, 0, 10, 10, 0, 0, 10, 10, 0, 0} },
		{ {20, 20, 10, 10, 0, 0, 10, 10, 0, 0, 10, 10, 0, 0} },
		{ {20, 20, 10, 10, 0, 0, 10, 10, 0, 0, 10, 10, 0, 0} },
		{ {20, 20, 10, 10, 0, 0, 10, 10, 0, 0, 10, 10, 0, 0} },
		{ {20, 20, 10, 10, 0, 0, 10, 10, 0, 0, 10, 10, 0, 0} },
	 },
	.ctlIndex_5G =  {
		0x10, 0x16, 0x18, 0x40, 0x46,
		0x48, 0x30, 0x36, 0x38
	},
	.ctl_freqbin_5G =  {
		{
			/* Data[0].ctlEdges[0].bChannel */ FREQ2FBIN(5180, 0),
			/* Data[0].ctlEdges[1].bChannel */ FREQ2FBIN(5260, 0),
			/* Data[0].ctlEdges[2].bChannel */ FREQ2FBIN(5280, 0),
			/* Data[0].ctlEdges[3].bChannel */ FREQ2FBIN(5500, 0),
			/* Data[0].ctlEdges[4].bChannel */ FREQ2FBIN(5600, 0),
			/* Data[0].ctlEdges[5].bChannel */ FREQ2FBIN(5700, 0),
			/* Data[0].ctlEdges[6].bChannel */ FREQ2FBIN(5745, 0),
			/* Data[0].ctlEdges[7].bChannel */ FREQ2FBIN(5825, 0)
		},
		{
			/* Data[1].ctlEdges[0].bChannel */ FREQ2FBIN(5180, 0),
			/* Data[1].ctlEdges[1].bChannel */ FREQ2FBIN(5260, 0),
			/* Data[1].ctlEdges[2].bChannel */ FREQ2FBIN(5280, 0),
			/* Data[1].ctlEdges[3].bChannel */ FREQ2FBIN(5500, 0),
			/* Data[1].ctlEdges[4].bChannel */ FREQ2FBIN(5520, 0),
			/* Data[1].ctlEdges[5].bChannel */ FREQ2FBIN(5700, 0),
			/* Data[1].ctlEdges[6].bChannel */ FREQ2FBIN(5745, 0),
			/* Data[1].ctlEdges[7].bChannel */ FREQ2FBIN(5825, 0)
		},

		{
			/* Data[2].ctlEdges[0].bChannel */ FREQ2FBIN(5190, 0),
			/* Data[2].ctlEdges[1].bChannel */ FREQ2FBIN(5230, 0),
			/* Data[2].ctlEdges[2].bChannel */ FREQ2FBIN(5270, 0),
			/* Data[2].ctlEdges[3].bChannel */ FREQ2FBIN(5310, 0),
			/* Data[2].ctlEdges[4].bChannel */ FREQ2FBIN(5510, 0),
			/* Data[2].ctlEdges[5].bChannel */ FREQ2FBIN(5550, 0),
			/* Data[2].ctlEdges[6].bChannel */ FREQ2FBIN(5670, 0),
			/* Data[2].ctlEdges[7].bChannel */ FREQ2FBIN(5755, 0)
		},

		{
			/* Data[3].ctlEdges[0].bChannel */ FREQ2FBIN(5180, 0),
			/* Data[3].ctlEdges[1].bChannel */ FREQ2FBIN(5200, 0),
			/* Data[3].ctlEdges[2].bChannel */ FREQ2FBIN(5260, 0),
			/* Data[3].ctlEdges[3].bChannel */ FREQ2FBIN(5320, 0),
			/* Data[3].ctlEdges[4].bChannel */ FREQ2FBIN(5500, 0),
			/* Data[3].ctlEdges[5].bChannel */ FREQ2FBIN(5700, 0),
			/* Data[3].ctlEdges[6].bChannel */ 0xFF,
			/* Data[3].ctlEdges[7].bChannel */ 0xFF,
		},

		{
			/* Data[4].ctlEdges[0].bChannel */ FREQ2FBIN(5180, 0),
			/* Data[4].ctlEdges[1].bChannel */ FREQ2FBIN(5260, 0),
			/* Data[4].ctlEdges[2].bChannel */ FREQ2FBIN(5500, 0),
			/* Data[4].ctlEdges[3].bChannel */ FREQ2FBIN(5700, 0),
			/* Data[4].ctlEdges[4].bChannel */ 0xFF,
			/* Data[4].ctlEdges[5].bChannel */ 0xFF,
			/* Data[4].ctlEdges[6].bChannel */ 0xFF,
			/* Data[4].ctlEdges[7].bChannel */ 0xFF,
		},

		{
			/* Data[5].ctlEdges[0].bChannel */ FREQ2FBIN(5190, 0),
			/* Data[5].ctlEdges[1].bChannel */ FREQ2FBIN(5270, 0),
			/* Data[5].ctlEdges[2].bChannel */ FREQ2FBIN(5310, 0),
			/* Data[5].ctlEdges[3].bChannel */ FREQ2FBIN(5510, 0),
			/* Data[5].ctlEdges[4].bChannel */ FREQ2FBIN(5590, 0),
			/* Data[5].ctlEdges[5].bChannel */ FREQ2FBIN(5670, 0),
			/* Data[5].ctlEdges[6].bChannel */ 0xFF,
			/* Data[5].ctlEdges[7].bChannel */ 0xFF
		},

		{
			/* Data[6].ctlEdges[0].bChannel */ FREQ2FBIN(5180, 0),
			/* Data[6].ctlEdges[1].bChannel */ FREQ2FBIN(5200, 0),
			/* Data[6].ctlEdges[2].bChannel */ FREQ2FBIN(5220, 0),
			/* Data[6].ctlEdges[3].bChannel */ FREQ2FBIN(5260, 0),
			/* Data[6].ctlEdges[4].bChannel */ FREQ2FBIN(5500, 0),
			/* Data[6].ctlEdges[5].bChannel */ FREQ2FBIN(5600, 0),
			/* Data[6].ctlEdges[6].bChannel */ FREQ2FBIN(5700, 0),
			/* Data[6].ctlEdges[7].bChannel */ FREQ2FBIN(5745, 0)
		},

		{
			/* Data[7].ctlEdges[0].bChannel */ FREQ2FBIN(5180, 0),
			/* Data[7].ctlEdges[1].bChannel */ FREQ2FBIN(5260, 0),
			/* Data[7].ctlEdges[2].bChannel */ FREQ2FBIN(5320, 0),
			/* Data[7].ctlEdges[3].bChannel */ FREQ2FBIN(5500, 0),
			/* Data[7].ctlEdges[4].bChannel */ FREQ2FBIN(5560, 0),
			/* Data[7].ctlEdges[5].bChannel */ FREQ2FBIN(5700, 0),
			/* Data[7].ctlEdges[6].bChannel */ FREQ2FBIN(5745, 0),
			/* Data[7].ctlEdges[7].bChannel */ FREQ2FBIN(5825, 0)
		},

		{
			/* Data[8].ctlEdges[0].bChannel */ FREQ2FBIN(5190, 0),
			/* Data[8].ctlEdges[1].bChannel */ FREQ2FBIN(5230, 0),
			/* Data[8].ctlEdges[2].bChannel */ FREQ2FBIN(5270, 0),
			/* Data[8].ctlEdges[3].bChannel */ FREQ2FBIN(5510, 0),
			/* Data[8].ctlEdges[4].bChannel */ FREQ2FBIN(5550, 0),
			/* Data[8].ctlEdges[5].bChannel */ FREQ2FBIN(5670, 0),
			/* Data[8].ctlEdges[6].bChannel */ FREQ2FBIN(5755, 0),
			/* Data[8].ctlEdges[7].bChannel */ FREQ2FBIN(5795, 0)
		}
	 },
	.ctlPowerData_5G = {
		{
			{
				CTL(60, 1), CTL(60, 1), CTL(60, 1), CTL(60, 1),
				CTL(60, 1), CTL(60, 1), CTL(60, 1), CTL(60, 0),
			}
		},
		{
			{
				CTL(60, 1), CTL(60, 1), CTL(60, 1), CTL(60, 1),
				CTL(60, 1), CTL(60, 1), CTL(60, 1), CTL(60, 0),
			}
		},
		{
			{
				CTL(60, 0), CTL(60, 1), CTL(60, 0), CTL(60, 1),
				CTL(60, 1), CTL(60, 1), CTL(60, 1), CTL(60, 1),
			}
		},
		{
			{
				CTL(60, 0), CTL(60, 1), CTL(60, 1), CTL(60, 0),
				CTL(60, 1), CTL(60, 0), CTL(60, 0), CTL(60, 0),
			}
		},
		{
			{
				CTL(60, 1), CTL(60, 1), CTL(60, 1), CTL(60, 0),
				CTL(60, 0), CTL(60, 0), CTL(60, 0), CTL(60, 0),
			}
		},
		{
			{
				CTL(60, 1), CTL(60, 1), CTL(60, 1), CTL(60, 1),
				CTL(60, 1), CTL(60, 0), CTL(60, 0), CTL(60, 0),
			}
		},
		{
			{
				CTL(60, 1), CTL(60, 1), CTL(60, 1), CTL(60, 1),
				CTL(60, 1), CTL(60, 1), CTL(60, 1), CTL(60, 1),
			}
		},
		{
			{
				CTL(60, 1), CTL(60, 1), CTL(60, 0), CTL(60, 1),
				CTL(60, 1), CTL(60, 1), CTL(60, 1), CTL(60, 0),
			}
		},
		{
			{
				CTL(60, 1), CTL(60, 0), CTL(60, 1), CTL(60, 1),
				CTL(60, 1), CTL(60, 1), CTL(60, 0), CTL(60, 1),
			}
		},
	 }
};

static const struct ar9300_eeprom ar9300_x113 = {
	.eepromVersion = 2,
	.templateVersion = 6,
	.macAddr = {0x00, 0x03, 0x7f, 0x0, 0x0, 0x0},
	.custData = {"x113-023-f0000"},
	.baseEepHeader = {
		.regDmn = { LE16(0), LE16(0x1f) },
		.txrxMask =  0x77, /* 4 bits tx and 4 bits rx */
		.opCapFlags = {
<<<<<<< HEAD
			.opFlags = AR9300_OPFLAGS_11G | AR9300_OPFLAGS_11A,
=======
			.opFlags = AR5416_OPFLAGS_11G | AR5416_OPFLAGS_11A,
>>>>>>> 38cd6b4f
			.eepMisc = 0,
		},
		.rfSilent = 0,
		.blueToothOptions = 0,
		.deviceCap = 0,
		.deviceType = 5, /* takes lower byte in eeprom location */
		.pwrTableOffset = AR9300_PWR_TABLE_OFFSET,
		.params_for_tuning_caps = {0, 0},
		.featureEnable = 0x0d,
		 /*
		  * bit0 - enable tx temp comp - disabled
		  * bit1 - enable tx volt comp - disabled
		  * bit2 - enable fastClock - enabled
		  * bit3 - enable doubling - enabled
		  * bit4 - enable internal regulator - disabled
		  * bit5 - enable pa predistortion - disabled
		  */
		.miscConfiguration = 0, /* bit0 - turn down drivestrength */
		.eepromWriteEnableGpio = 6,
		.wlanDisableGpio = 0,
		.wlanLedGpio = 8,
		.rxBandSelectGpio = 0xff,
		.txrxgain = 0x21,
		.swreg = 0,
	 },
	.modalHeader2G = {
	/* ar9300_modal_eep_header  2g */
		/* 4 idle,t1,t2,b(4 bits per setting) */
		.antCtrlCommon = LE32(0x110),
		/* 4 ra1l1, ra2l1, ra1l2, ra2l2, ra12 */
		.antCtrlCommon2 = LE32(0x44444),

		/*
		 * antCtrlChain[AR9300_MAX_CHAINS]; 6 idle, t, r,
		 * rx1, rx12, b (2 bits each)
		 */
		.antCtrlChain = { LE16(0x150), LE16(0x150), LE16(0x150) },

		/*
		 * xatten1DB[AR9300_MAX_CHAINS];  3 xatten1_db
		 * for ar9280 (0xa20c/b20c 5:0)
		 */
		.xatten1DB = {0, 0, 0},

		/*
		 * xatten1Margin[AR9300_MAX_CHAINS]; 3 xatten1_margin
		 * for ar9280 (0xa20c/b20c 16:12
		 */
		.xatten1Margin = {0, 0, 0},
		.tempSlope = 25,
		.voltSlope = 0,

		/*
		 * spurChans[OSPREY_EEPROM_MODAL_SPURS]; spur
		 * channels in usual fbin coding format
		 */
		.spurChans = {FREQ2FBIN(2464, 1), 0, 0, 0, 0},

		/*
		 * noiseFloorThreshCh[AR9300_MAX_CHAINS]; 3 Check
		 * if the register is per chain
		 */
		.noiseFloorThreshCh = {-1, 0, 0},
		.ob = {1, 1, 1},/* 3 chain */
		.db_stage2 = {1, 1, 1}, /* 3 chain  */
		.db_stage3 = {0, 0, 0},
		.db_stage4 = {0, 0, 0},
		.xpaBiasLvl = 0,
		.txFrameToDataStart = 0x0e,
		.txFrameToPaOn = 0x0e,
		.txClip = 3, /* 4 bits tx_clip, 4 bits dac_scale_cck */
		.antennaGain = 0,
		.switchSettling = 0x2c,
		.adcDesiredSize = -30,
		.txEndToXpaOff = 0,
		.txEndToRxOn = 0x2,
		.txFrameToXpaOn = 0xe,
		.thresh62 = 28,
		.papdRateMaskHt20 = LE32(0x0c80c080),
		.papdRateMaskHt40 = LE32(0x0080c080),
		.futureModal = {
			0, 0, 0, 0, 0, 0, 0, 0, 0, 0,
		},
	 },
	 .base_ext1 = {
		.ant_div_control = 0,
		.future = {0, 0, 0, 0, 0, 0, 0, 0, 0, 0, 0, 0, 0}
	 },
	.calFreqPier2G = {
		FREQ2FBIN(2412, 1),
		FREQ2FBIN(2437, 1),
		FREQ2FBIN(2472, 1),
	 },
	/* ar9300_cal_data_per_freq_op_loop 2g */
	.calPierData2G = {
		{ {0, 0, 0, 0, 0, 0}, {0, 0, 0, 0, 0, 0}, {0, 0, 0, 0, 0, 0} },
		{ {0, 0, 0, 0, 0, 0}, {0, 0, 0, 0, 0, 0}, {0, 0, 0, 0, 0, 0} },
		{ {0, 0, 0, 0, 0, 0}, {0, 0, 0, 0, 0, 0}, {0, 0, 0, 0, 0, 0} },
	 },
	.calTarget_freqbin_Cck = {
		FREQ2FBIN(2412, 1),
		FREQ2FBIN(2472, 1),
	 },
	.calTarget_freqbin_2G = {
		FREQ2FBIN(2412, 1),
		FREQ2FBIN(2437, 1),
		FREQ2FBIN(2472, 1)
	 },
	.calTarget_freqbin_2GHT20 = {
		FREQ2FBIN(2412, 1),
		FREQ2FBIN(2437, 1),
		FREQ2FBIN(2472, 1)
	 },
	.calTarget_freqbin_2GHT40 = {
		FREQ2FBIN(2412, 1),
		FREQ2FBIN(2437, 1),
		FREQ2FBIN(2472, 1)
	 },
	.calTargetPowerCck = {
		 /* 1L-5L,5S,11L,11S */
		 { {34, 34, 34, 34} },
		 { {34, 34, 34, 34} },
	},
	.calTargetPower2G = {
		 /* 6-24,36,48,54 */
		 { {34, 34, 32, 32} },
		 { {34, 34, 32, 32} },
		 { {34, 34, 32, 32} },
	},
	.calTargetPower2GHT20 = {
		{ {32, 32, 32, 32, 32, 28, 32, 32, 30, 28, 0, 0, 0, 0} },
		{ {32, 32, 32, 32, 32, 28, 32, 32, 30, 28, 0, 0, 0, 0} },
		{ {32, 32, 32, 32, 32, 28, 32, 32, 30, 28, 0, 0, 0, 0} },
	},
	.calTargetPower2GHT40 = {
		{ {30, 30, 30, 30, 30, 28, 30, 30, 28, 26, 0, 0, 0, 0} },
		{ {30, 30, 30, 30, 30, 28, 30, 30, 28, 26, 0, 0, 0, 0} },
		{ {30, 30, 30, 30, 30, 28, 30, 30, 28, 26, 0, 0, 0, 0} },
	},
	.ctlIndex_2G =  {
		0x11, 0x12, 0x15, 0x17, 0x41, 0x42,
		0x45, 0x47, 0x31, 0x32, 0x35, 0x37,
	},
	.ctl_freqbin_2G = {
		{
			FREQ2FBIN(2412, 1),
			FREQ2FBIN(2417, 1),
			FREQ2FBIN(2457, 1),
			FREQ2FBIN(2462, 1)
		},
		{
			FREQ2FBIN(2412, 1),
			FREQ2FBIN(2417, 1),
			FREQ2FBIN(2462, 1),
			0xFF,
		},

		{
			FREQ2FBIN(2412, 1),
			FREQ2FBIN(2417, 1),
			FREQ2FBIN(2462, 1),
			0xFF,
		},
		{
			FREQ2FBIN(2422, 1),
			FREQ2FBIN(2427, 1),
			FREQ2FBIN(2447, 1),
			FREQ2FBIN(2452, 1)
		},

		{
			/* Data[4].ctlEdges[0].bChannel */ FREQ2FBIN(2412, 1),
			/* Data[4].ctlEdges[1].bChannel */ FREQ2FBIN(2417, 1),
			/* Data[4].ctlEdges[2].bChannel */ FREQ2FBIN(2472, 1),
			/* Data[4].ctlEdges[3].bChannel */ FREQ2FBIN(2484, 1),
		},

		{
			/* Data[5].ctlEdges[0].bChannel */ FREQ2FBIN(2412, 1),
			/* Data[5].ctlEdges[1].bChannel */ FREQ2FBIN(2417, 1),
			/* Data[5].ctlEdges[2].bChannel */ FREQ2FBIN(2472, 1),
			0,
		},

		{
			/* Data[6].ctlEdges[0].bChannel */ FREQ2FBIN(2412, 1),
			/* Data[6].ctlEdges[1].bChannel */ FREQ2FBIN(2417, 1),
			FREQ2FBIN(2472, 1),
			0,
		},

		{
			/* Data[7].ctlEdges[0].bChannel */ FREQ2FBIN(2422, 1),
			/* Data[7].ctlEdges[1].bChannel */ FREQ2FBIN(2427, 1),
			/* Data[7].ctlEdges[2].bChannel */ FREQ2FBIN(2447, 1),
			/* Data[7].ctlEdges[3].bChannel */ FREQ2FBIN(2462, 1),
		},

		{
			/* Data[8].ctlEdges[0].bChannel */ FREQ2FBIN(2412, 1),
			/* Data[8].ctlEdges[1].bChannel */ FREQ2FBIN(2417, 1),
			/* Data[8].ctlEdges[2].bChannel */ FREQ2FBIN(2472, 1),
		},

		{
			/* Data[9].ctlEdges[0].bChannel */ FREQ2FBIN(2412, 1),
			/* Data[9].ctlEdges[1].bChannel */ FREQ2FBIN(2417, 1),
			/* Data[9].ctlEdges[2].bChannel */ FREQ2FBIN(2472, 1),
			0
		},

		{
			/* Data[10].ctlEdges[0].bChannel */ FREQ2FBIN(2412, 1),
			/* Data[10].ctlEdges[1].bChannel */ FREQ2FBIN(2417, 1),
			/* Data[10].ctlEdges[2].bChannel */ FREQ2FBIN(2472, 1),
			0
		},

		{
			/* Data[11].ctlEdges[0].bChannel */ FREQ2FBIN(2422, 1),
			/* Data[11].ctlEdges[1].bChannel */ FREQ2FBIN(2427, 1),
			/* Data[11].ctlEdges[2].bChannel */ FREQ2FBIN(2447, 1),
			/* Data[11].ctlEdges[3].bChannel */ FREQ2FBIN(2462, 1),
		}
	 },
	.ctlPowerData_2G = {
		 { { CTL(60, 0), CTL(60, 1), CTL(60, 0), CTL(60, 0) } },
		 { { CTL(60, 0), CTL(60, 1), CTL(60, 0), CTL(60, 0) } },
		 { { CTL(60, 1), CTL(60, 0), CTL(60, 0), CTL(60, 1) } },

		 { { CTL(60, 1), CTL(60, 0), CTL(0, 0), CTL(0, 0) } },
		 { { CTL(60, 0), CTL(60, 1), CTL(60, 0), CTL(60, 0) } },
		 { { CTL(60, 0), CTL(60, 1), CTL(60, 0), CTL(60, 0) } },

		 { { CTL(60, 0), CTL(60, 1), CTL(60, 1), CTL(60, 0) } },
		 { { CTL(60, 0), CTL(60, 1), CTL(60, 0), CTL(60, 0) } },
		 { { CTL(60, 0), CTL(60, 1), CTL(60, 0), CTL(60, 0) } },

		 { { CTL(60, 0), CTL(60, 1), CTL(60, 0), CTL(60, 0) } },
		 { { CTL(60, 0), CTL(60, 1), CTL(60, 1), CTL(60, 1) } },
		 { { CTL(60, 0), CTL(60, 1), CTL(60, 1), CTL(60, 1) } },
	 },
	.modalHeader5G = {
		/* 4 idle,t1,t2,b (4 bits per setting) */
		.antCtrlCommon = LE32(0x220),
		/* 4 ra1l1, ra2l1, ra1l2,ra2l2,ra12 */
		.antCtrlCommon2 = LE32(0x11111),
		 /* antCtrlChain 6 idle, t,r,rx1,rx12,b (2 bits each) */
		.antCtrlChain = {
			LE16(0x150), LE16(0x150), LE16(0x150),
		},
		 /* xatten1DB 3 xatten1_db for AR9280 (0xa20c/b20c 5:0) */
		.xatten1DB = {0, 0, 0},

		/*
		 * xatten1Margin[AR9300_MAX_CHAINS]; 3 xatten1_margin
		 * for merlin (0xa20c/b20c 16:12
		 */
		.xatten1Margin = {0, 0, 0},
		.tempSlope = 68,
		.voltSlope = 0,
		/* spurChans spur channels in usual fbin coding format */
		.spurChans = {FREQ2FBIN(5500, 0), 0, 0, 0, 0},
		/* noiseFloorThreshCh Check if the register is per chain */
		.noiseFloorThreshCh = {-1, 0, 0},
		.ob = {3, 3, 3}, /* 3 chain */
		.db_stage2 = {3, 3, 3}, /* 3 chain */
		.db_stage3 = {3, 3, 3}, /* doesn't exist for 2G */
		.db_stage4 = {3, 3, 3},	 /* don't exist for 2G */
		.xpaBiasLvl = 0,
		.txFrameToDataStart = 0x0e,
		.txFrameToPaOn = 0x0e,
		.txClip = 3, /* 4 bits tx_clip, 4 bits dac_scale_cck */
		.antennaGain = 0,
		.switchSettling = 0x2d,
		.adcDesiredSize = -30,
		.txEndToXpaOff = 0,
		.txEndToRxOn = 0x2,
		.txFrameToXpaOn = 0xe,
		.thresh62 = 28,
		.papdRateMaskHt20 = LE32(0x0cf0e0e0),
		.papdRateMaskHt40 = LE32(0x6cf0e0e0),
		.futureModal = {
			0, 0, 0, 0, 0, 0, 0, 0, 0, 0,
		},
	 },
	.base_ext2 = {
		.tempSlopeLow = 72,
		.tempSlopeHigh = 105,
		.xatten1DBLow = {0, 0, 0},
		.xatten1MarginLow = {0, 0, 0},
		.xatten1DBHigh = {0, 0, 0},
		.xatten1MarginHigh = {0, 0, 0}
	 },
	.calFreqPier5G = {
		FREQ2FBIN(5180, 0),
		FREQ2FBIN(5240, 0),
		FREQ2FBIN(5320, 0),
		FREQ2FBIN(5400, 0),
		FREQ2FBIN(5500, 0),
		FREQ2FBIN(5600, 0),
		FREQ2FBIN(5745, 0),
		FREQ2FBIN(5785, 0)
	},
	.calPierData5G = {
			{
				{0, 0, 0, 0, 0},
				{0, 0, 0, 0, 0},
				{0, 0, 0, 0, 0},
				{0, 0, 0, 0, 0},
				{0, 0, 0, 0, 0},
				{0, 0, 0, 0, 0},
				{0, 0, 0, 0, 0},
				{0, 0, 0, 0, 0},
			},
			{
				{0, 0, 0, 0, 0},
				{0, 0, 0, 0, 0},
				{0, 0, 0, 0, 0},
				{0, 0, 0, 0, 0},
				{0, 0, 0, 0, 0},
				{0, 0, 0, 0, 0},
				{0, 0, 0, 0, 0},
				{0, 0, 0, 0, 0},
			},
			{
				{0, 0, 0, 0, 0},
				{0, 0, 0, 0, 0},
				{0, 0, 0, 0, 0},
				{0, 0, 0, 0, 0},
				{0, 0, 0, 0, 0},
				{0, 0, 0, 0, 0},
				{0, 0, 0, 0, 0},
				{0, 0, 0, 0, 0},
			},

	},
	.calTarget_freqbin_5G = {
		FREQ2FBIN(5180, 0),
		FREQ2FBIN(5220, 0),
		FREQ2FBIN(5320, 0),
		FREQ2FBIN(5400, 0),
		FREQ2FBIN(5500, 0),
		FREQ2FBIN(5600, 0),
		FREQ2FBIN(5745, 0),
		FREQ2FBIN(5785, 0)
	},
	.calTarget_freqbin_5GHT20 = {
		FREQ2FBIN(5180, 0),
		FREQ2FBIN(5240, 0),
		FREQ2FBIN(5320, 0),
		FREQ2FBIN(5400, 0),
		FREQ2FBIN(5500, 0),
		FREQ2FBIN(5700, 0),
		FREQ2FBIN(5745, 0),
		FREQ2FBIN(5825, 0)
	},
	.calTarget_freqbin_5GHT40 = {
		FREQ2FBIN(5190, 0),
		FREQ2FBIN(5230, 0),
		FREQ2FBIN(5320, 0),
		FREQ2FBIN(5410, 0),
		FREQ2FBIN(5510, 0),
		FREQ2FBIN(5670, 0),
		FREQ2FBIN(5755, 0),
		FREQ2FBIN(5825, 0)
	 },
	.calTargetPower5G = {
		/* 6-24,36,48,54 */
		{ {42, 40, 40, 34} },
		{ {42, 40, 40, 34} },
		{ {42, 40, 40, 34} },
		{ {42, 40, 40, 34} },
		{ {42, 40, 40, 34} },
		{ {42, 40, 40, 34} },
		{ {42, 40, 40, 34} },
		{ {42, 40, 40, 34} },
	 },
	.calTargetPower5GHT20 = {
		/*
		 * 0_8_16,1-3_9-11_17-19,
		 * 4,5,6,7,12,13,14,15,20,21,22,23
		 */
		{ {40, 40, 40, 40, 32, 28, 40, 40, 32, 28, 40, 40, 32, 20} },
		{ {40, 40, 40, 40, 32, 28, 40, 40, 32, 28, 40, 40, 32, 20} },
		{ {40, 40, 40, 40, 32, 28, 40, 40, 32, 28, 40, 40, 32, 20} },
		{ {40, 40, 40, 40, 32, 28, 40, 40, 32, 28, 40, 40, 32, 20} },
		{ {40, 40, 40, 40, 32, 28, 40, 40, 32, 28, 40, 40, 32, 20} },
		{ {40, 40, 40, 40, 32, 28, 40, 40, 32, 28, 40, 40, 32, 20} },
		{ {38, 38, 38, 38, 32, 28, 38, 38, 32, 28, 38, 38, 32, 26} },
		{ {36, 36, 36, 36, 32, 28, 36, 36, 32, 28, 36, 36, 32, 26} },
	 },
	.calTargetPower5GHT40 =  {
		/*
		 * 0_8_16,1-3_9-11_17-19,
		 * 4,5,6,7,12,13,14,15,20,21,22,23
		 */
		{ {40, 40, 40, 38, 30, 26, 40, 40, 30, 26, 40, 40, 30, 24} },
		{ {40, 40, 40, 38, 30, 26, 40, 40, 30, 26, 40, 40, 30, 24} },
		{ {40, 40, 40, 38, 30, 26, 40, 40, 30, 26, 40, 40, 30, 24} },
		{ {40, 40, 40, 38, 30, 26, 40, 40, 30, 26, 40, 40, 30, 24} },
		{ {40, 40, 40, 38, 30, 26, 40, 40, 30, 26, 40, 40, 30, 24} },
		{ {40, 40, 40, 38, 30, 26, 40, 40, 30, 26, 40, 40, 30, 24} },
		{ {36, 36, 36, 36, 30, 26, 36, 36, 30, 26, 36, 36, 30, 24} },
		{ {34, 34, 34, 34, 30, 26, 34, 34, 30, 26, 34, 34, 30, 24} },
	 },
	.ctlIndex_5G =  {
		0x10, 0x16, 0x18, 0x40, 0x46,
		0x48, 0x30, 0x36, 0x38
	},
	.ctl_freqbin_5G =  {
		{
			/* Data[0].ctlEdges[0].bChannel */ FREQ2FBIN(5180, 0),
			/* Data[0].ctlEdges[1].bChannel */ FREQ2FBIN(5260, 0),
			/* Data[0].ctlEdges[2].bChannel */ FREQ2FBIN(5280, 0),
			/* Data[0].ctlEdges[3].bChannel */ FREQ2FBIN(5500, 0),
			/* Data[0].ctlEdges[4].bChannel */ FREQ2FBIN(5600, 0),
			/* Data[0].ctlEdges[5].bChannel */ FREQ2FBIN(5700, 0),
			/* Data[0].ctlEdges[6].bChannel */ FREQ2FBIN(5745, 0),
			/* Data[0].ctlEdges[7].bChannel */ FREQ2FBIN(5825, 0)
		},
		{
			/* Data[1].ctlEdges[0].bChannel */ FREQ2FBIN(5180, 0),
			/* Data[1].ctlEdges[1].bChannel */ FREQ2FBIN(5260, 0),
			/* Data[1].ctlEdges[2].bChannel */ FREQ2FBIN(5280, 0),
			/* Data[1].ctlEdges[3].bChannel */ FREQ2FBIN(5500, 0),
			/* Data[1].ctlEdges[4].bChannel */ FREQ2FBIN(5520, 0),
			/* Data[1].ctlEdges[5].bChannel */ FREQ2FBIN(5700, 0),
			/* Data[1].ctlEdges[6].bChannel */ FREQ2FBIN(5745, 0),
			/* Data[1].ctlEdges[7].bChannel */ FREQ2FBIN(5825, 0)
		},

		{
			/* Data[2].ctlEdges[0].bChannel */ FREQ2FBIN(5190, 0),
			/* Data[2].ctlEdges[1].bChannel */ FREQ2FBIN(5230, 0),
			/* Data[2].ctlEdges[2].bChannel */ FREQ2FBIN(5270, 0),
			/* Data[2].ctlEdges[3].bChannel */ FREQ2FBIN(5310, 0),
			/* Data[2].ctlEdges[4].bChannel */ FREQ2FBIN(5510, 0),
			/* Data[2].ctlEdges[5].bChannel */ FREQ2FBIN(5550, 0),
			/* Data[2].ctlEdges[6].bChannel */ FREQ2FBIN(5670, 0),
			/* Data[2].ctlEdges[7].bChannel */ FREQ2FBIN(5755, 0)
		},

		{
			/* Data[3].ctlEdges[0].bChannel */ FREQ2FBIN(5180, 0),
			/* Data[3].ctlEdges[1].bChannel */ FREQ2FBIN(5200, 0),
			/* Data[3].ctlEdges[2].bChannel */ FREQ2FBIN(5260, 0),
			/* Data[3].ctlEdges[3].bChannel */ FREQ2FBIN(5320, 0),
			/* Data[3].ctlEdges[4].bChannel */ FREQ2FBIN(5500, 0),
			/* Data[3].ctlEdges[5].bChannel */ FREQ2FBIN(5700, 0),
			/* Data[3].ctlEdges[6].bChannel */ 0xFF,
			/* Data[3].ctlEdges[7].bChannel */ 0xFF,
		},

		{
			/* Data[4].ctlEdges[0].bChannel */ FREQ2FBIN(5180, 0),
			/* Data[4].ctlEdges[1].bChannel */ FREQ2FBIN(5260, 0),
			/* Data[4].ctlEdges[2].bChannel */ FREQ2FBIN(5500, 0),
			/* Data[4].ctlEdges[3].bChannel */ FREQ2FBIN(5700, 0),
			/* Data[4].ctlEdges[4].bChannel */ 0xFF,
			/* Data[4].ctlEdges[5].bChannel */ 0xFF,
			/* Data[4].ctlEdges[6].bChannel */ 0xFF,
			/* Data[4].ctlEdges[7].bChannel */ 0xFF,
		},

		{
			/* Data[5].ctlEdges[0].bChannel */ FREQ2FBIN(5190, 0),
			/* Data[5].ctlEdges[1].bChannel */ FREQ2FBIN(5270, 0),
			/* Data[5].ctlEdges[2].bChannel */ FREQ2FBIN(5310, 0),
			/* Data[5].ctlEdges[3].bChannel */ FREQ2FBIN(5510, 0),
			/* Data[5].ctlEdges[4].bChannel */ FREQ2FBIN(5590, 0),
			/* Data[5].ctlEdges[5].bChannel */ FREQ2FBIN(5670, 0),
			/* Data[5].ctlEdges[6].bChannel */ 0xFF,
			/* Data[5].ctlEdges[7].bChannel */ 0xFF
		},

		{
			/* Data[6].ctlEdges[0].bChannel */ FREQ2FBIN(5180, 0),
			/* Data[6].ctlEdges[1].bChannel */ FREQ2FBIN(5200, 0),
			/* Data[6].ctlEdges[2].bChannel */ FREQ2FBIN(5220, 0),
			/* Data[6].ctlEdges[3].bChannel */ FREQ2FBIN(5260, 0),
			/* Data[6].ctlEdges[4].bChannel */ FREQ2FBIN(5500, 0),
			/* Data[6].ctlEdges[5].bChannel */ FREQ2FBIN(5600, 0),
			/* Data[6].ctlEdges[6].bChannel */ FREQ2FBIN(5700, 0),
			/* Data[6].ctlEdges[7].bChannel */ FREQ2FBIN(5745, 0)
		},

		{
			/* Data[7].ctlEdges[0].bChannel */ FREQ2FBIN(5180, 0),
			/* Data[7].ctlEdges[1].bChannel */ FREQ2FBIN(5260, 0),
			/* Data[7].ctlEdges[2].bChannel */ FREQ2FBIN(5320, 0),
			/* Data[7].ctlEdges[3].bChannel */ FREQ2FBIN(5500, 0),
			/* Data[7].ctlEdges[4].bChannel */ FREQ2FBIN(5560, 0),
			/* Data[7].ctlEdges[5].bChannel */ FREQ2FBIN(5700, 0),
			/* Data[7].ctlEdges[6].bChannel */ FREQ2FBIN(5745, 0),
			/* Data[7].ctlEdges[7].bChannel */ FREQ2FBIN(5825, 0)
		},

		{
			/* Data[8].ctlEdges[0].bChannel */ FREQ2FBIN(5190, 0),
			/* Data[8].ctlEdges[1].bChannel */ FREQ2FBIN(5230, 0),
			/* Data[8].ctlEdges[2].bChannel */ FREQ2FBIN(5270, 0),
			/* Data[8].ctlEdges[3].bChannel */ FREQ2FBIN(5510, 0),
			/* Data[8].ctlEdges[4].bChannel */ FREQ2FBIN(5550, 0),
			/* Data[8].ctlEdges[5].bChannel */ FREQ2FBIN(5670, 0),
			/* Data[8].ctlEdges[6].bChannel */ FREQ2FBIN(5755, 0),
			/* Data[8].ctlEdges[7].bChannel */ FREQ2FBIN(5795, 0)
		}
	 },
	.ctlPowerData_5G = {
		{
			{
				CTL(60, 1), CTL(60, 1), CTL(60, 1), CTL(60, 1),
				CTL(60, 1), CTL(60, 1), CTL(60, 1), CTL(60, 0),
			}
		},
		{
			{
				CTL(60, 1), CTL(60, 1), CTL(60, 1), CTL(60, 1),
				CTL(60, 1), CTL(60, 1), CTL(60, 1), CTL(60, 0),
			}
		},
		{
			{
				CTL(60, 0), CTL(60, 1), CTL(60, 0), CTL(60, 1),
				CTL(60, 1), CTL(60, 1), CTL(60, 1), CTL(60, 1),
			}
		},
		{
			{
				CTL(60, 0), CTL(60, 1), CTL(60, 1), CTL(60, 0),
				CTL(60, 1), CTL(60, 0), CTL(60, 0), CTL(60, 0),
			}
		},
		{
			{
				CTL(60, 1), CTL(60, 1), CTL(60, 1), CTL(60, 0),
				CTL(60, 0), CTL(60, 0), CTL(60, 0), CTL(60, 0),
			}
		},
		{
			{
				CTL(60, 1), CTL(60, 1), CTL(60, 1), CTL(60, 1),
				CTL(60, 1), CTL(60, 0), CTL(60, 0), CTL(60, 0),
			}
		},
		{
			{
				CTL(60, 1), CTL(60, 1), CTL(60, 1), CTL(60, 1),
				CTL(60, 1), CTL(60, 1), CTL(60, 1), CTL(60, 1),
			}
		},
		{
			{
				CTL(60, 1), CTL(60, 1), CTL(60, 0), CTL(60, 1),
				CTL(60, 1), CTL(60, 1), CTL(60, 1), CTL(60, 0),
			}
		},
		{
			{
				CTL(60, 1), CTL(60, 0), CTL(60, 1), CTL(60, 1),
				CTL(60, 1), CTL(60, 1), CTL(60, 0), CTL(60, 1),
			}
		},
	 }
};


static const struct ar9300_eeprom ar9300_h112 = {
	.eepromVersion = 2,
	.templateVersion = 3,
	.macAddr = {0x00, 0x03, 0x7f, 0x0, 0x0, 0x0},
	.custData = {"h112-241-f0000"},
	.baseEepHeader = {
		.regDmn = { LE16(0), LE16(0x1f) },
		.txrxMask =  0x77, /* 4 bits tx and 4 bits rx */
		.opCapFlags = {
<<<<<<< HEAD
			.opFlags = AR9300_OPFLAGS_11G | AR9300_OPFLAGS_11A,
=======
			.opFlags = AR5416_OPFLAGS_11G | AR5416_OPFLAGS_11A,
>>>>>>> 38cd6b4f
			.eepMisc = 0,
		},
		.rfSilent = 0,
		.blueToothOptions = 0,
		.deviceCap = 0,
		.deviceType = 5, /* takes lower byte in eeprom location */
		.pwrTableOffset = AR9300_PWR_TABLE_OFFSET,
		.params_for_tuning_caps = {0, 0},
		.featureEnable = 0x0d,
		/*
		 * bit0 - enable tx temp comp - disabled
		 * bit1 - enable tx volt comp - disabled
		 * bit2 - enable fastClock - enabled
		 * bit3 - enable doubling - enabled
		 * bit4 - enable internal regulator - disabled
		 * bit5 - enable pa predistortion - disabled
		 */
		.miscConfiguration = 0, /* bit0 - turn down drivestrength */
		.eepromWriteEnableGpio = 6,
		.wlanDisableGpio = 0,
		.wlanLedGpio = 8,
		.rxBandSelectGpio = 0xff,
		.txrxgain = 0x10,
		.swreg = 0,
	},
	.modalHeader2G = {
		/* ar9300_modal_eep_header  2g */
		/* 4 idle,t1,t2,b(4 bits per setting) */
		.antCtrlCommon = LE32(0x110),
		/* 4 ra1l1, ra2l1, ra1l2, ra2l2, ra12 */
		.antCtrlCommon2 = LE32(0x44444),

		/*
		 * antCtrlChain[AR9300_MAX_CHAINS]; 6 idle, t, r,
		 * rx1, rx12, b (2 bits each)
		 */
		.antCtrlChain = { LE16(0x150), LE16(0x150), LE16(0x150) },

		/*
		 * xatten1DB[AR9300_MAX_CHAINS];  3 xatten1_db
		 * for ar9280 (0xa20c/b20c 5:0)
		 */
		.xatten1DB = {0, 0, 0},

		/*
		 * xatten1Margin[AR9300_MAX_CHAINS]; 3 xatten1_margin
		 * for ar9280 (0xa20c/b20c 16:12
		 */
		.xatten1Margin = {0, 0, 0},
		.tempSlope = 25,
		.voltSlope = 0,

		/*
		 * spurChans[OSPREY_EEPROM_MODAL_SPURS]; spur
		 * channels in usual fbin coding format
		 */
		.spurChans = {FREQ2FBIN(2464, 1), 0, 0, 0, 0},

		/*
		 * noiseFloorThreshCh[AR9300_MAX_CHAINS]; 3 Check
		 * if the register is per chain
		 */
		.noiseFloorThreshCh = {-1, 0, 0},
		.ob = {1, 1, 1},/* 3 chain */
		.db_stage2 = {1, 1, 1}, /* 3 chain  */
		.db_stage3 = {0, 0, 0},
		.db_stage4 = {0, 0, 0},
		.xpaBiasLvl = 0,
		.txFrameToDataStart = 0x0e,
		.txFrameToPaOn = 0x0e,
		.txClip = 3, /* 4 bits tx_clip, 4 bits dac_scale_cck */
		.antennaGain = 0,
		.switchSettling = 0x2c,
		.adcDesiredSize = -30,
		.txEndToXpaOff = 0,
		.txEndToRxOn = 0x2,
		.txFrameToXpaOn = 0xe,
		.thresh62 = 28,
		.papdRateMaskHt20 = LE32(0x80c080),
		.papdRateMaskHt40 = LE32(0x80c080),
		.futureModal = {
			0, 0, 0, 0, 0, 0, 0, 0, 0, 0,
		},
	},
	.base_ext1 = {
		.ant_div_control = 0,
		.future = {0, 0, 0, 0, 0, 0, 0, 0, 0, 0, 0, 0, 0}
	},
	.calFreqPier2G = {
		FREQ2FBIN(2412, 1),
		FREQ2FBIN(2437, 1),
		FREQ2FBIN(2472, 1),
	},
	/* ar9300_cal_data_per_freq_op_loop 2g */
	.calPierData2G = {
		{ {0, 0, 0, 0, 0, 0}, {0, 0, 0, 0, 0, 0}, {0, 0, 0, 0, 0, 0} },
		{ {0, 0, 0, 0, 0, 0}, {0, 0, 0, 0, 0, 0}, {0, 0, 0, 0, 0, 0} },
		{ {0, 0, 0, 0, 0, 0}, {0, 0, 0, 0, 0, 0}, {0, 0, 0, 0, 0, 0} },
	},
	.calTarget_freqbin_Cck = {
		FREQ2FBIN(2412, 1),
		FREQ2FBIN(2484, 1),
	},
	.calTarget_freqbin_2G = {
		FREQ2FBIN(2412, 1),
		FREQ2FBIN(2437, 1),
		FREQ2FBIN(2472, 1)
	},
	.calTarget_freqbin_2GHT20 = {
		FREQ2FBIN(2412, 1),
		FREQ2FBIN(2437, 1),
		FREQ2FBIN(2472, 1)
	},
	.calTarget_freqbin_2GHT40 = {
		FREQ2FBIN(2412, 1),
		FREQ2FBIN(2437, 1),
		FREQ2FBIN(2472, 1)
	},
	.calTargetPowerCck = {
		/* 1L-5L,5S,11L,11S */
		{ {34, 34, 34, 34} },
		{ {34, 34, 34, 34} },
	},
	.calTargetPower2G = {
		/* 6-24,36,48,54 */
		{ {34, 34, 32, 32} },
		{ {34, 34, 32, 32} },
		{ {34, 34, 32, 32} },
	},
	.calTargetPower2GHT20 = {
		{ {32, 32, 32, 32, 32, 30, 32, 32, 30, 28, 28, 28, 28, 24} },
		{ {32, 32, 32, 32, 32, 30, 32, 32, 30, 28, 28, 28, 28, 24} },
		{ {32, 32, 32, 32, 32, 30, 32, 32, 30, 28, 28, 28, 28, 24} },
	},
	.calTargetPower2GHT40 = {
		{ {30, 30, 30, 30, 30, 28, 30, 30, 28, 26, 26, 26, 26, 22} },
		{ {30, 30, 30, 30, 30, 28, 30, 30, 28, 26, 26, 26, 26, 22} },
		{ {30, 30, 30, 30, 30, 28, 30, 30, 28, 26, 26, 26, 26, 22} },
	},
	.ctlIndex_2G =  {
		0x11, 0x12, 0x15, 0x17, 0x41, 0x42,
		0x45, 0x47, 0x31, 0x32, 0x35, 0x37,
	},
	.ctl_freqbin_2G = {
		{
			FREQ2FBIN(2412, 1),
			FREQ2FBIN(2417, 1),
			FREQ2FBIN(2457, 1),
			FREQ2FBIN(2462, 1)
		},
		{
			FREQ2FBIN(2412, 1),
			FREQ2FBIN(2417, 1),
			FREQ2FBIN(2462, 1),
			0xFF,
		},

		{
			FREQ2FBIN(2412, 1),
			FREQ2FBIN(2417, 1),
			FREQ2FBIN(2462, 1),
			0xFF,
		},
		{
			FREQ2FBIN(2422, 1),
			FREQ2FBIN(2427, 1),
			FREQ2FBIN(2447, 1),
			FREQ2FBIN(2452, 1)
		},

		{
			/* Data[4].ctlEdges[0].bChannel */ FREQ2FBIN(2412, 1),
			/* Data[4].ctlEdges[1].bChannel */ FREQ2FBIN(2417, 1),
			/* Data[4].ctlEdges[2].bChannel */ FREQ2FBIN(2472, 1),
			/* Data[4].ctlEdges[3].bChannel */ FREQ2FBIN(2484, 1),
		},

		{
			/* Data[5].ctlEdges[0].bChannel */ FREQ2FBIN(2412, 1),
			/* Data[5].ctlEdges[1].bChannel */ FREQ2FBIN(2417, 1),
			/* Data[5].ctlEdges[2].bChannel */ FREQ2FBIN(2472, 1),
			0,
		},

		{
			/* Data[6].ctlEdges[0].bChannel */ FREQ2FBIN(2412, 1),
			/* Data[6].ctlEdges[1].bChannel */ FREQ2FBIN(2417, 1),
			FREQ2FBIN(2472, 1),
			0,
		},

		{
			/* Data[7].ctlEdges[0].bChannel */ FREQ2FBIN(2422, 1),
			/* Data[7].ctlEdges[1].bChannel */ FREQ2FBIN(2427, 1),
			/* Data[7].ctlEdges[2].bChannel */ FREQ2FBIN(2447, 1),
			/* Data[7].ctlEdges[3].bChannel */ FREQ2FBIN(2462, 1),
		},

		{
			/* Data[8].ctlEdges[0].bChannel */ FREQ2FBIN(2412, 1),
			/* Data[8].ctlEdges[1].bChannel */ FREQ2FBIN(2417, 1),
			/* Data[8].ctlEdges[2].bChannel */ FREQ2FBIN(2472, 1),
		},

		{
			/* Data[9].ctlEdges[0].bChannel */ FREQ2FBIN(2412, 1),
			/* Data[9].ctlEdges[1].bChannel */ FREQ2FBIN(2417, 1),
			/* Data[9].ctlEdges[2].bChannel */ FREQ2FBIN(2472, 1),
			0
		},

		{
			/* Data[10].ctlEdges[0].bChannel */ FREQ2FBIN(2412, 1),
			/* Data[10].ctlEdges[1].bChannel */ FREQ2FBIN(2417, 1),
			/* Data[10].ctlEdges[2].bChannel */ FREQ2FBIN(2472, 1),
			0
		},

		{
			/* Data[11].ctlEdges[0].bChannel */ FREQ2FBIN(2422, 1),
			/* Data[11].ctlEdges[1].bChannel */ FREQ2FBIN(2427, 1),
			/* Data[11].ctlEdges[2].bChannel */ FREQ2FBIN(2447, 1),
			/* Data[11].ctlEdges[3].bChannel */ FREQ2FBIN(2462, 1),
		}
	},
	.ctlPowerData_2G = {
		{ { CTL(60, 0), CTL(60, 1), CTL(60, 0), CTL(60, 0) } },
		{ { CTL(60, 0), CTL(60, 1), CTL(60, 0), CTL(60, 0) } },
		{ { CTL(60, 1), CTL(60, 0), CTL(60, 0), CTL(60, 1) } },

		{ { CTL(60, 1), CTL(60, 0), CTL(0, 0), CTL(0, 0) } },
		{ { CTL(60, 0), CTL(60, 1), CTL(60, 0), CTL(60, 0) } },
		{ { CTL(60, 0), CTL(60, 1), CTL(60, 0), CTL(60, 0) } },

		{ { CTL(60, 0), CTL(60, 1), CTL(60, 1), CTL(60, 0) } },
		{ { CTL(60, 0), CTL(60, 1), CTL(60, 0), CTL(60, 0) } },
		{ { CTL(60, 0), CTL(60, 1), CTL(60, 0), CTL(60, 0) } },

		{ { CTL(60, 0), CTL(60, 1), CTL(60, 0), CTL(60, 0) } },
		{ { CTL(60, 0), CTL(60, 1), CTL(60, 1), CTL(60, 1) } },
		{ { CTL(60, 0), CTL(60, 1), CTL(60, 1), CTL(60, 1) } },
	},
	.modalHeader5G = {
		/* 4 idle,t1,t2,b (4 bits per setting) */
		.antCtrlCommon = LE32(0x220),
		/* 4 ra1l1, ra2l1, ra1l2,ra2l2,ra12 */
		.antCtrlCommon2 = LE32(0x44444),
		/* antCtrlChain 6 idle, t,r,rx1,rx12,b (2 bits each) */
		.antCtrlChain = {
			LE16(0x150), LE16(0x150), LE16(0x150),
		},
		/* xatten1DB 3 xatten1_db for AR9280 (0xa20c/b20c 5:0) */
		.xatten1DB = {0, 0, 0},

		/*
		 * xatten1Margin[AR9300_MAX_CHAINS]; 3 xatten1_margin
		 * for merlin (0xa20c/b20c 16:12
		 */
		.xatten1Margin = {0, 0, 0},
		.tempSlope = 45,
		.voltSlope = 0,
		/* spurChans spur channels in usual fbin coding format */
		.spurChans = {0, 0, 0, 0, 0},
		/* noiseFloorThreshCh Check if the register is per chain */
		.noiseFloorThreshCh = {-1, 0, 0},
		.ob = {3, 3, 3}, /* 3 chain */
		.db_stage2 = {3, 3, 3}, /* 3 chain */
		.db_stage3 = {3, 3, 3}, /* doesn't exist for 2G */
		.db_stage4 = {3, 3, 3},	 /* don't exist for 2G */
		.xpaBiasLvl = 0,
		.txFrameToDataStart = 0x0e,
		.txFrameToPaOn = 0x0e,
		.txClip = 3, /* 4 bits tx_clip, 4 bits dac_scale_cck */
		.antennaGain = 0,
		.switchSettling = 0x2d,
		.adcDesiredSize = -30,
		.txEndToXpaOff = 0,
		.txEndToRxOn = 0x2,
		.txFrameToXpaOn = 0xe,
		.thresh62 = 28,
		.papdRateMaskHt20 = LE32(0x0cf0e0e0),
		.papdRateMaskHt40 = LE32(0x6cf0e0e0),
		.futureModal = {
			0, 0, 0, 0, 0, 0, 0, 0, 0, 0,
		},
	},
	.base_ext2 = {
		.tempSlopeLow = 40,
		.tempSlopeHigh = 50,
		.xatten1DBLow = {0, 0, 0},
		.xatten1MarginLow = {0, 0, 0},
		.xatten1DBHigh = {0, 0, 0},
		.xatten1MarginHigh = {0, 0, 0}
	},
	.calFreqPier5G = {
		FREQ2FBIN(5180, 0),
		FREQ2FBIN(5220, 0),
		FREQ2FBIN(5320, 0),
		FREQ2FBIN(5400, 0),
		FREQ2FBIN(5500, 0),
		FREQ2FBIN(5600, 0),
		FREQ2FBIN(5700, 0),
		FREQ2FBIN(5825, 0)
	},
	.calPierData5G = {
		{
			{0, 0, 0, 0, 0},
			{0, 0, 0, 0, 0},
			{0, 0, 0, 0, 0},
			{0, 0, 0, 0, 0},
			{0, 0, 0, 0, 0},
			{0, 0, 0, 0, 0},
			{0, 0, 0, 0, 0},
			{0, 0, 0, 0, 0},
		},
		{
			{0, 0, 0, 0, 0},
			{0, 0, 0, 0, 0},
			{0, 0, 0, 0, 0},
			{0, 0, 0, 0, 0},
			{0, 0, 0, 0, 0},
			{0, 0, 0, 0, 0},
			{0, 0, 0, 0, 0},
			{0, 0, 0, 0, 0},
		},
		{
			{0, 0, 0, 0, 0},
			{0, 0, 0, 0, 0},
			{0, 0, 0, 0, 0},
			{0, 0, 0, 0, 0},
			{0, 0, 0, 0, 0},
			{0, 0, 0, 0, 0},
			{0, 0, 0, 0, 0},
			{0, 0, 0, 0, 0},
		},

	},
	.calTarget_freqbin_5G = {
		FREQ2FBIN(5180, 0),
		FREQ2FBIN(5240, 0),
		FREQ2FBIN(5320, 0),
		FREQ2FBIN(5400, 0),
		FREQ2FBIN(5500, 0),
		FREQ2FBIN(5600, 0),
		FREQ2FBIN(5700, 0),
		FREQ2FBIN(5825, 0)
	},
	.calTarget_freqbin_5GHT20 = {
		FREQ2FBIN(5180, 0),
		FREQ2FBIN(5240, 0),
		FREQ2FBIN(5320, 0),
		FREQ2FBIN(5400, 0),
		FREQ2FBIN(5500, 0),
		FREQ2FBIN(5700, 0),
		FREQ2FBIN(5745, 0),
		FREQ2FBIN(5825, 0)
	},
	.calTarget_freqbin_5GHT40 = {
		FREQ2FBIN(5180, 0),
		FREQ2FBIN(5240, 0),
		FREQ2FBIN(5320, 0),
		FREQ2FBIN(5400, 0),
		FREQ2FBIN(5500, 0),
		FREQ2FBIN(5700, 0),
		FREQ2FBIN(5745, 0),
		FREQ2FBIN(5825, 0)
	},
	.calTargetPower5G = {
		/* 6-24,36,48,54 */
		{ {30, 30, 28, 24} },
		{ {30, 30, 28, 24} },
		{ {30, 30, 28, 24} },
		{ {30, 30, 28, 24} },
		{ {30, 30, 28, 24} },
		{ {30, 30, 28, 24} },
		{ {30, 30, 28, 24} },
		{ {30, 30, 28, 24} },
	},
	.calTargetPower5GHT20 = {
		/*
		 * 0_8_16,1-3_9-11_17-19,
		 * 4,5,6,7,12,13,14,15,20,21,22,23
		 */
		{ {30, 30, 30, 28, 24, 20, 30, 28, 24, 20, 20, 20, 20, 16} },
		{ {30, 30, 30, 28, 24, 20, 30, 28, 24, 20, 20, 20, 20, 16} },
		{ {30, 30, 30, 26, 22, 18, 30, 26, 22, 18, 18, 18, 18, 16} },
		{ {30, 30, 30, 26, 22, 18, 30, 26, 22, 18, 18, 18, 18, 16} },
		{ {30, 30, 30, 24, 20, 16, 30, 24, 20, 16, 16, 16, 16, 14} },
		{ {30, 30, 30, 24, 20, 16, 30, 24, 20, 16, 16, 16, 16, 14} },
		{ {30, 30, 30, 22, 18, 14, 30, 22, 18, 14, 14, 14, 14, 12} },
		{ {30, 30, 30, 22, 18, 14, 30, 22, 18, 14, 14, 14, 14, 12} },
	},
	.calTargetPower5GHT40 =  {
		/*
		 * 0_8_16,1-3_9-11_17-19,
		 * 4,5,6,7,12,13,14,15,20,21,22,23
		 */
		{ {28, 28, 28, 26, 22, 18, 28, 26, 22, 18, 18, 18, 18, 14} },
		{ {28, 28, 28, 26, 22, 18, 28, 26, 22, 18, 18, 18, 18, 14} },
		{ {28, 28, 28, 24, 20, 16, 28, 24, 20, 16, 16, 16, 16, 12} },
		{ {28, 28, 28, 24, 20, 16, 28, 24, 20, 16, 16, 16, 16, 12} },
		{ {28, 28, 28, 22, 18, 14, 28, 22, 18, 14, 14, 14, 14, 10} },
		{ {28, 28, 28, 22, 18, 14, 28, 22, 18, 14, 14, 14, 14, 10} },
		{ {28, 28, 28, 20, 16, 12, 28, 20, 16, 12, 12, 12, 12, 8} },
		{ {28, 28, 28, 20, 16, 12, 28, 20, 16, 12, 12, 12, 12, 8} },
	},
	.ctlIndex_5G =  {
		0x10, 0x16, 0x18, 0x40, 0x46,
		0x48, 0x30, 0x36, 0x38
	},
	.ctl_freqbin_5G =  {
		{
			/* Data[0].ctlEdges[0].bChannel */ FREQ2FBIN(5180, 0),
			/* Data[0].ctlEdges[1].bChannel */ FREQ2FBIN(5260, 0),
			/* Data[0].ctlEdges[2].bChannel */ FREQ2FBIN(5280, 0),
			/* Data[0].ctlEdges[3].bChannel */ FREQ2FBIN(5500, 0),
			/* Data[0].ctlEdges[4].bChannel */ FREQ2FBIN(5600, 0),
			/* Data[0].ctlEdges[5].bChannel */ FREQ2FBIN(5700, 0),
			/* Data[0].ctlEdges[6].bChannel */ FREQ2FBIN(5745, 0),
			/* Data[0].ctlEdges[7].bChannel */ FREQ2FBIN(5825, 0)
		},
		{
			/* Data[1].ctlEdges[0].bChannel */ FREQ2FBIN(5180, 0),
			/* Data[1].ctlEdges[1].bChannel */ FREQ2FBIN(5260, 0),
			/* Data[1].ctlEdges[2].bChannel */ FREQ2FBIN(5280, 0),
			/* Data[1].ctlEdges[3].bChannel */ FREQ2FBIN(5500, 0),
			/* Data[1].ctlEdges[4].bChannel */ FREQ2FBIN(5520, 0),
			/* Data[1].ctlEdges[5].bChannel */ FREQ2FBIN(5700, 0),
			/* Data[1].ctlEdges[6].bChannel */ FREQ2FBIN(5745, 0),
			/* Data[1].ctlEdges[7].bChannel */ FREQ2FBIN(5825, 0)
		},

		{
			/* Data[2].ctlEdges[0].bChannel */ FREQ2FBIN(5190, 0),
			/* Data[2].ctlEdges[1].bChannel */ FREQ2FBIN(5230, 0),
			/* Data[2].ctlEdges[2].bChannel */ FREQ2FBIN(5270, 0),
			/* Data[2].ctlEdges[3].bChannel */ FREQ2FBIN(5310, 0),
			/* Data[2].ctlEdges[4].bChannel */ FREQ2FBIN(5510, 0),
			/* Data[2].ctlEdges[5].bChannel */ FREQ2FBIN(5550, 0),
			/* Data[2].ctlEdges[6].bChannel */ FREQ2FBIN(5670, 0),
			/* Data[2].ctlEdges[7].bChannel */ FREQ2FBIN(5755, 0)
		},

		{
			/* Data[3].ctlEdges[0].bChannel */ FREQ2FBIN(5180, 0),
			/* Data[3].ctlEdges[1].bChannel */ FREQ2FBIN(5200, 0),
			/* Data[3].ctlEdges[2].bChannel */ FREQ2FBIN(5260, 0),
			/* Data[3].ctlEdges[3].bChannel */ FREQ2FBIN(5320, 0),
			/* Data[3].ctlEdges[4].bChannel */ FREQ2FBIN(5500, 0),
			/* Data[3].ctlEdges[5].bChannel */ FREQ2FBIN(5700, 0),
			/* Data[3].ctlEdges[6].bChannel */ 0xFF,
			/* Data[3].ctlEdges[7].bChannel */ 0xFF,
		},

		{
			/* Data[4].ctlEdges[0].bChannel */ FREQ2FBIN(5180, 0),
			/* Data[4].ctlEdges[1].bChannel */ FREQ2FBIN(5260, 0),
			/* Data[4].ctlEdges[2].bChannel */ FREQ2FBIN(5500, 0),
			/* Data[4].ctlEdges[3].bChannel */ FREQ2FBIN(5700, 0),
			/* Data[4].ctlEdges[4].bChannel */ 0xFF,
			/* Data[4].ctlEdges[5].bChannel */ 0xFF,
			/* Data[4].ctlEdges[6].bChannel */ 0xFF,
			/* Data[4].ctlEdges[7].bChannel */ 0xFF,
		},

		{
			/* Data[5].ctlEdges[0].bChannel */ FREQ2FBIN(5190, 0),
			/* Data[5].ctlEdges[1].bChannel */ FREQ2FBIN(5270, 0),
			/* Data[5].ctlEdges[2].bChannel */ FREQ2FBIN(5310, 0),
			/* Data[5].ctlEdges[3].bChannel */ FREQ2FBIN(5510, 0),
			/* Data[5].ctlEdges[4].bChannel */ FREQ2FBIN(5590, 0),
			/* Data[5].ctlEdges[5].bChannel */ FREQ2FBIN(5670, 0),
			/* Data[5].ctlEdges[6].bChannel */ 0xFF,
			/* Data[5].ctlEdges[7].bChannel */ 0xFF
		},

		{
			/* Data[6].ctlEdges[0].bChannel */ FREQ2FBIN(5180, 0),
			/* Data[6].ctlEdges[1].bChannel */ FREQ2FBIN(5200, 0),
			/* Data[6].ctlEdges[2].bChannel */ FREQ2FBIN(5220, 0),
			/* Data[6].ctlEdges[3].bChannel */ FREQ2FBIN(5260, 0),
			/* Data[6].ctlEdges[4].bChannel */ FREQ2FBIN(5500, 0),
			/* Data[6].ctlEdges[5].bChannel */ FREQ2FBIN(5600, 0),
			/* Data[6].ctlEdges[6].bChannel */ FREQ2FBIN(5700, 0),
			/* Data[6].ctlEdges[7].bChannel */ FREQ2FBIN(5745, 0)
		},

		{
			/* Data[7].ctlEdges[0].bChannel */ FREQ2FBIN(5180, 0),
			/* Data[7].ctlEdges[1].bChannel */ FREQ2FBIN(5260, 0),
			/* Data[7].ctlEdges[2].bChannel */ FREQ2FBIN(5320, 0),
			/* Data[7].ctlEdges[3].bChannel */ FREQ2FBIN(5500, 0),
			/* Data[7].ctlEdges[4].bChannel */ FREQ2FBIN(5560, 0),
			/* Data[7].ctlEdges[5].bChannel */ FREQ2FBIN(5700, 0),
			/* Data[7].ctlEdges[6].bChannel */ FREQ2FBIN(5745, 0),
			/* Data[7].ctlEdges[7].bChannel */ FREQ2FBIN(5825, 0)
		},

		{
			/* Data[8].ctlEdges[0].bChannel */ FREQ2FBIN(5190, 0),
			/* Data[8].ctlEdges[1].bChannel */ FREQ2FBIN(5230, 0),
			/* Data[8].ctlEdges[2].bChannel */ FREQ2FBIN(5270, 0),
			/* Data[8].ctlEdges[3].bChannel */ FREQ2FBIN(5510, 0),
			/* Data[8].ctlEdges[4].bChannel */ FREQ2FBIN(5550, 0),
			/* Data[8].ctlEdges[5].bChannel */ FREQ2FBIN(5670, 0),
			/* Data[8].ctlEdges[6].bChannel */ FREQ2FBIN(5755, 0),
			/* Data[8].ctlEdges[7].bChannel */ FREQ2FBIN(5795, 0)
		}
	},
	.ctlPowerData_5G = {
		{
			{
				CTL(60, 1), CTL(60, 1), CTL(60, 1), CTL(60, 1),
				CTL(60, 1), CTL(60, 1), CTL(60, 1), CTL(60, 0),
			}
		},
		{
			{
				CTL(60, 1), CTL(60, 1), CTL(60, 1), CTL(60, 1),
				CTL(60, 1), CTL(60, 1), CTL(60, 1), CTL(60, 0),
			}
		},
		{
			{
				CTL(60, 0), CTL(60, 1), CTL(60, 0), CTL(60, 1),
				CTL(60, 1), CTL(60, 1), CTL(60, 1), CTL(60, 1),
			}
		},
		{
			{
				CTL(60, 0), CTL(60, 1), CTL(60, 1), CTL(60, 0),
				CTL(60, 1), CTL(60, 0), CTL(60, 0), CTL(60, 0),
			}
		},
		{
			{
				CTL(60, 1), CTL(60, 1), CTL(60, 1), CTL(60, 0),
				CTL(60, 0), CTL(60, 0), CTL(60, 0), CTL(60, 0),
			}
		},
		{
			{
				CTL(60, 1), CTL(60, 1), CTL(60, 1), CTL(60, 1),
				CTL(60, 1), CTL(60, 0), CTL(60, 0), CTL(60, 0),
			}
		},
		{
			{
				CTL(60, 1), CTL(60, 1), CTL(60, 1), CTL(60, 1),
				CTL(60, 1), CTL(60, 1), CTL(60, 1), CTL(60, 1),
			}
		},
		{
			{
				CTL(60, 1), CTL(60, 1), CTL(60, 0), CTL(60, 1),
				CTL(60, 1), CTL(60, 1), CTL(60, 1), CTL(60, 0),
			}
		},
		{
			{
				CTL(60, 1), CTL(60, 0), CTL(60, 1), CTL(60, 1),
				CTL(60, 1), CTL(60, 1), CTL(60, 0), CTL(60, 1),
			}
		},
	}
};


static const struct ar9300_eeprom ar9300_x112 = {
	.eepromVersion = 2,
	.templateVersion = 5,
	.macAddr = {0x00, 0x03, 0x7f, 0x0, 0x0, 0x0},
	.custData = {"x112-041-f0000"},
	.baseEepHeader = {
		.regDmn = { LE16(0), LE16(0x1f) },
		.txrxMask =  0x77, /* 4 bits tx and 4 bits rx */
		.opCapFlags = {
<<<<<<< HEAD
			.opFlags = AR9300_OPFLAGS_11G | AR9300_OPFLAGS_11A,
=======
			.opFlags = AR5416_OPFLAGS_11G | AR5416_OPFLAGS_11A,
>>>>>>> 38cd6b4f
			.eepMisc = 0,
		},
		.rfSilent = 0,
		.blueToothOptions = 0,
		.deviceCap = 0,
		.deviceType = 5, /* takes lower byte in eeprom location */
		.pwrTableOffset = AR9300_PWR_TABLE_OFFSET,
		.params_for_tuning_caps = {0, 0},
		.featureEnable = 0x0d,
		/*
		 * bit0 - enable tx temp comp - disabled
		 * bit1 - enable tx volt comp - disabled
		 * bit2 - enable fastclock - enabled
		 * bit3 - enable doubling - enabled
		 * bit4 - enable internal regulator - disabled
		 * bit5 - enable pa predistortion - disabled
		 */
		.miscConfiguration = 0, /* bit0 - turn down drivestrength */
		.eepromWriteEnableGpio = 6,
		.wlanDisableGpio = 0,
		.wlanLedGpio = 8,
		.rxBandSelectGpio = 0xff,
		.txrxgain = 0x0,
		.swreg = 0,
	},
	.modalHeader2G = {
		/* ar9300_modal_eep_header  2g */
		/* 4 idle,t1,t2,b(4 bits per setting) */
		.antCtrlCommon = LE32(0x110),
		/* 4 ra1l1, ra2l1, ra1l2, ra2l2, ra12 */
		.antCtrlCommon2 = LE32(0x22222),

		/*
		 * antCtrlChain[ar9300_max_chains]; 6 idle, t, r,
		 * rx1, rx12, b (2 bits each)
		 */
		.antCtrlChain = { LE16(0x10), LE16(0x10), LE16(0x10) },

		/*
		 * xatten1DB[AR9300_max_chains];  3 xatten1_db
		 * for ar9280 (0xa20c/b20c 5:0)
		 */
		.xatten1DB = {0x1b, 0x1b, 0x1b},

		/*
		 * xatten1Margin[ar9300_max_chains]; 3 xatten1_margin
		 * for ar9280 (0xa20c/b20c 16:12
		 */
		.xatten1Margin = {0x15, 0x15, 0x15},
		.tempSlope = 50,
		.voltSlope = 0,

		/*
		 * spurChans[OSPrey_eeprom_modal_sPURS]; spur
		 * channels in usual fbin coding format
		 */
		.spurChans = {FREQ2FBIN(2464, 1), 0, 0, 0, 0},

		/*
		 * noiseFloorThreshch[ar9300_max_cHAINS]; 3 Check
		 * if the register is per chain
		 */
		.noiseFloorThreshCh = {-1, 0, 0},
		.ob = {1, 1, 1},/* 3 chain */
		.db_stage2 = {1, 1, 1}, /* 3 chain  */
		.db_stage3 = {0, 0, 0},
		.db_stage4 = {0, 0, 0},
		.xpaBiasLvl = 0,
		.txFrameToDataStart = 0x0e,
		.txFrameToPaOn = 0x0e,
		.txClip = 3, /* 4 bits tx_clip, 4 bits dac_scale_cck */
		.antennaGain = 0,
		.switchSettling = 0x2c,
		.adcDesiredSize = -30,
		.txEndToXpaOff = 0,
		.txEndToRxOn = 0x2,
		.txFrameToXpaOn = 0xe,
		.thresh62 = 28,
		.papdRateMaskHt20 = LE32(0x0c80c080),
		.papdRateMaskHt40 = LE32(0x0080c080),
		.futureModal = {
			0, 0, 0, 0, 0, 0, 0, 0, 0, 0,
		},
	},
	.base_ext1 = {
		.ant_div_control = 0,
		.future = {0, 0, 0, 0, 0, 0, 0, 0, 0, 0, 0, 0, 0}
	},
	.calFreqPier2G = {
		FREQ2FBIN(2412, 1),
		FREQ2FBIN(2437, 1),
		FREQ2FBIN(2472, 1),
	},
	/* ar9300_cal_data_per_freq_op_loop 2g */
	.calPierData2G = {
		{ {0, 0, 0, 0, 0, 0}, {0, 0, 0, 0, 0, 0}, {0, 0, 0, 0, 0, 0} },
		{ {0, 0, 0, 0, 0, 0}, {0, 0, 0, 0, 0, 0}, {0, 0, 0, 0, 0, 0} },
		{ {0, 0, 0, 0, 0, 0}, {0, 0, 0, 0, 0, 0}, {0, 0, 0, 0, 0, 0} },
	},
	.calTarget_freqbin_Cck = {
		FREQ2FBIN(2412, 1),
		FREQ2FBIN(2472, 1),
	},
	.calTarget_freqbin_2G = {
		FREQ2FBIN(2412, 1),
		FREQ2FBIN(2437, 1),
		FREQ2FBIN(2472, 1)
	},
	.calTarget_freqbin_2GHT20 = {
		FREQ2FBIN(2412, 1),
		FREQ2FBIN(2437, 1),
		FREQ2FBIN(2472, 1)
	},
	.calTarget_freqbin_2GHT40 = {
		FREQ2FBIN(2412, 1),
		FREQ2FBIN(2437, 1),
		FREQ2FBIN(2472, 1)
	},
	.calTargetPowerCck = {
		/* 1L-5L,5S,11L,11s */
		{ {38, 38, 38, 38} },
		{ {38, 38, 38, 38} },
	},
	.calTargetPower2G = {
		/* 6-24,36,48,54 */
		{ {38, 38, 36, 34} },
		{ {38, 38, 36, 34} },
		{ {38, 38, 34, 32} },
	},
	.calTargetPower2GHT20 = {
		{ {36, 36, 36, 36, 36, 34, 34, 32, 30, 28, 28, 28, 28, 26} },
		{ {36, 36, 36, 36, 36, 34, 36, 34, 32, 30, 30, 30, 28, 26} },
		{ {36, 36, 36, 36, 36, 34, 34, 32, 30, 28, 28, 28, 28, 26} },
	},
	.calTargetPower2GHT40 = {
		{ {36, 36, 36, 36, 34, 32, 32, 30, 28, 26, 26, 26, 26, 24} },
		{ {36, 36, 36, 36, 34, 32, 34, 32, 30, 28, 28, 28, 28, 24} },
		{ {36, 36, 36, 36, 34, 32, 32, 30, 28, 26, 26, 26, 26, 24} },
	},
	.ctlIndex_2G =  {
		0x11, 0x12, 0x15, 0x17, 0x41, 0x42,
		0x45, 0x47, 0x31, 0x32, 0x35, 0x37,
	},
	.ctl_freqbin_2G = {
		{
			FREQ2FBIN(2412, 1),
			FREQ2FBIN(2417, 1),
			FREQ2FBIN(2457, 1),
			FREQ2FBIN(2462, 1)
		},
		{
			FREQ2FBIN(2412, 1),
			FREQ2FBIN(2417, 1),
			FREQ2FBIN(2462, 1),
			0xFF,
		},

		{
			FREQ2FBIN(2412, 1),
			FREQ2FBIN(2417, 1),
			FREQ2FBIN(2462, 1),
			0xFF,
		},
		{
			FREQ2FBIN(2422, 1),
			FREQ2FBIN(2427, 1),
			FREQ2FBIN(2447, 1),
			FREQ2FBIN(2452, 1)
		},

		{
			/* Data[4].ctledges[0].bchannel */ FREQ2FBIN(2412, 1),
			/* Data[4].ctledges[1].bchannel */ FREQ2FBIN(2417, 1),
			/* Data[4].ctledges[2].bchannel */ FREQ2FBIN(2472, 1),
			/* Data[4].ctledges[3].bchannel */ FREQ2FBIN(2484, 1),
		},

		{
			/* Data[5].ctledges[0].bchannel */ FREQ2FBIN(2412, 1),
			/* Data[5].ctledges[1].bchannel */ FREQ2FBIN(2417, 1),
			/* Data[5].ctledges[2].bchannel */ FREQ2FBIN(2472, 1),
			0,
		},

		{
			/* Data[6].ctledges[0].bchannel */ FREQ2FBIN(2412, 1),
			/* Data[6].ctledges[1].bchannel */ FREQ2FBIN(2417, 1),
			FREQ2FBIN(2472, 1),
			0,
		},

		{
			/* Data[7].ctledges[0].bchannel */ FREQ2FBIN(2422, 1),
			/* Data[7].ctledges[1].bchannel */ FREQ2FBIN(2427, 1),
			/* Data[7].ctledges[2].bchannel */ FREQ2FBIN(2447, 1),
			/* Data[7].ctledges[3].bchannel */ FREQ2FBIN(2462, 1),
		},

		{
			/* Data[8].ctledges[0].bchannel */ FREQ2FBIN(2412, 1),
			/* Data[8].ctledges[1].bchannel */ FREQ2FBIN(2417, 1),
			/* Data[8].ctledges[2].bchannel */ FREQ2FBIN(2472, 1),
		},

		{
			/* Data[9].ctledges[0].bchannel */ FREQ2FBIN(2412, 1),
			/* Data[9].ctledges[1].bchannel */ FREQ2FBIN(2417, 1),
			/* Data[9].ctledges[2].bchannel */ FREQ2FBIN(2472, 1),
			0
		},

		{
			/* Data[10].ctledges[0].bchannel */ FREQ2FBIN(2412, 1),
			/* Data[10].ctledges[1].bchannel */ FREQ2FBIN(2417, 1),
			/* Data[10].ctledges[2].bchannel */ FREQ2FBIN(2472, 1),
			0
		},

		{
			/* Data[11].ctledges[0].bchannel */ FREQ2FBIN(2422, 1),
			/* Data[11].ctledges[1].bchannel */ FREQ2FBIN(2427, 1),
			/* Data[11].ctledges[2].bchannel */ FREQ2FBIN(2447, 1),
			/* Data[11].ctledges[3].bchannel */ FREQ2FBIN(2462, 1),
		}
	},
	.ctlPowerData_2G = {
		{ { CTL(60, 0), CTL(60, 1), CTL(60, 0), CTL(60, 0) } },
		{ { CTL(60, 0), CTL(60, 1), CTL(60, 0), CTL(60, 0) } },
		{ { CTL(60, 1), CTL(60, 0), CTL(60, 0), CTL(60, 1) } },

		{ { CTL(60, 1), CTL(60, 0), CTL(0, 0), CTL(0, 0) } },
		{ { CTL(60, 0), CTL(60, 1), CTL(60, 0), CTL(60, 0) } },
		{ { CTL(60, 0), CTL(60, 1), CTL(60, 0), CTL(60, 0) } },

		{ { CTL(60, 0), CTL(60, 1), CTL(60, 1), CTL(60, 0) } },
		{ { CTL(60, 0), CTL(60, 1), CTL(60, 0), CTL(60, 0) } },
		{ { CTL(60, 0), CTL(60, 1), CTL(60, 0), CTL(60, 0) } },

		{ { CTL(60, 0), CTL(60, 1), CTL(60, 0), CTL(60, 0) } },
		{ { CTL(60, 0), CTL(60, 1), CTL(60, 1), CTL(60, 1) } },
		{ { CTL(60, 0), CTL(60, 1), CTL(60, 1), CTL(60, 1) } },
	},
	.modalHeader5G = {
		/* 4 idle,t1,t2,b (4 bits per setting) */
		.antCtrlCommon = LE32(0x110),
		/* 4 ra1l1, ra2l1, ra1l2,ra2l2,ra12 */
		.antCtrlCommon2 = LE32(0x22222),
		/* antCtrlChain 6 idle, t,r,rx1,rx12,b (2 bits each) */
		.antCtrlChain = {
			LE16(0x0), LE16(0x0), LE16(0x0),
		},
		/* xatten1DB 3 xatten1_db for ar9280 (0xa20c/b20c 5:0) */
		.xatten1DB = {0x13, 0x19, 0x17},

		/*
		 * xatten1Margin[ar9300_max_chains]; 3 xatten1_margin
		 * for merlin (0xa20c/b20c 16:12
		 */
		.xatten1Margin = {0x19, 0x19, 0x19},
		.tempSlope = 70,
		.voltSlope = 15,
		/* spurChans spur channels in usual fbin coding format */
		.spurChans = {0, 0, 0, 0, 0},
		/* noiseFloorThreshch check if the register is per chain */
		.noiseFloorThreshCh = {-1, 0, 0},
		.ob = {3, 3, 3}, /* 3 chain */
		.db_stage2 = {3, 3, 3}, /* 3 chain */
		.db_stage3 = {3, 3, 3}, /* doesn't exist for 2G */
		.db_stage4 = {3, 3, 3},	 /* don't exist for 2G */
		.xpaBiasLvl = 0,
		.txFrameToDataStart = 0x0e,
		.txFrameToPaOn = 0x0e,
		.txClip = 3, /* 4 bits tx_clip, 4 bits dac_scale_cck */
		.antennaGain = 0,
		.switchSettling = 0x2d,
		.adcDesiredSize = -30,
		.txEndToXpaOff = 0,
		.txEndToRxOn = 0x2,
		.txFrameToXpaOn = 0xe,
		.thresh62 = 28,
		.papdRateMaskHt20 = LE32(0x0cf0e0e0),
		.papdRateMaskHt40 = LE32(0x6cf0e0e0),
		.futureModal = {
			0, 0, 0, 0, 0, 0, 0, 0, 0, 0,
		},
	},
	.base_ext2 = {
		.tempSlopeLow = 72,
		.tempSlopeHigh = 105,
		.xatten1DBLow = {0x10, 0x14, 0x10},
		.xatten1MarginLow = {0x19, 0x19 , 0x19},
		.xatten1DBHigh = {0x1d, 0x20, 0x24},
		.xatten1MarginHigh = {0x10, 0x10, 0x10}
	},
	.calFreqPier5G = {
		FREQ2FBIN(5180, 0),
		FREQ2FBIN(5220, 0),
		FREQ2FBIN(5320, 0),
		FREQ2FBIN(5400, 0),
		FREQ2FBIN(5500, 0),
		FREQ2FBIN(5600, 0),
		FREQ2FBIN(5700, 0),
		FREQ2FBIN(5785, 0)
	},
	.calPierData5G = {
		{
			{0, 0, 0, 0, 0},
			{0, 0, 0, 0, 0},
			{0, 0, 0, 0, 0},
			{0, 0, 0, 0, 0},
			{0, 0, 0, 0, 0},
			{0, 0, 0, 0, 0},
			{0, 0, 0, 0, 0},
			{0, 0, 0, 0, 0},
		},
		{
			{0, 0, 0, 0, 0},
			{0, 0, 0, 0, 0},
			{0, 0, 0, 0, 0},
			{0, 0, 0, 0, 0},
			{0, 0, 0, 0, 0},
			{0, 0, 0, 0, 0},
			{0, 0, 0, 0, 0},
			{0, 0, 0, 0, 0},
		},
		{
			{0, 0, 0, 0, 0},
			{0, 0, 0, 0, 0},
			{0, 0, 0, 0, 0},
			{0, 0, 0, 0, 0},
			{0, 0, 0, 0, 0},
			{0, 0, 0, 0, 0},
			{0, 0, 0, 0, 0},
			{0, 0, 0, 0, 0},
		},

	},
	.calTarget_freqbin_5G = {
		FREQ2FBIN(5180, 0),
		FREQ2FBIN(5220, 0),
		FREQ2FBIN(5320, 0),
		FREQ2FBIN(5400, 0),
		FREQ2FBIN(5500, 0),
		FREQ2FBIN(5600, 0),
		FREQ2FBIN(5725, 0),
		FREQ2FBIN(5825, 0)
	},
	.calTarget_freqbin_5GHT20 = {
		FREQ2FBIN(5180, 0),
		FREQ2FBIN(5220, 0),
		FREQ2FBIN(5320, 0),
		FREQ2FBIN(5400, 0),
		FREQ2FBIN(5500, 0),
		FREQ2FBIN(5600, 0),
		FREQ2FBIN(5725, 0),
		FREQ2FBIN(5825, 0)
	},
	.calTarget_freqbin_5GHT40 = {
		FREQ2FBIN(5180, 0),
		FREQ2FBIN(5220, 0),
		FREQ2FBIN(5320, 0),
		FREQ2FBIN(5400, 0),
		FREQ2FBIN(5500, 0),
		FREQ2FBIN(5600, 0),
		FREQ2FBIN(5725, 0),
		FREQ2FBIN(5825, 0)
	},
	.calTargetPower5G = {
		/* 6-24,36,48,54 */
		{ {32, 32, 28, 26} },
		{ {32, 32, 28, 26} },
		{ {32, 32, 28, 26} },
		{ {32, 32, 26, 24} },
		{ {32, 32, 26, 24} },
		{ {32, 32, 24, 22} },
		{ {30, 30, 24, 22} },
		{ {30, 30, 24, 22} },
	},
	.calTargetPower5GHT20 = {
		/*
		 * 0_8_16,1-3_9-11_17-19,
		 * 4,5,6,7,12,13,14,15,20,21,22,23
		 */
		{ {32, 32, 32, 32, 28, 26, 32, 28, 26, 24, 24, 24, 22, 22} },
		{ {32, 32, 32, 32, 28, 26, 32, 28, 26, 24, 24, 24, 22, 22} },
		{ {32, 32, 32, 32, 28, 26, 32, 28, 26, 24, 24, 24, 22, 22} },
		{ {32, 32, 32, 32, 28, 26, 32, 26, 24, 22, 22, 22, 20, 20} },
		{ {32, 32, 32, 32, 28, 26, 32, 26, 24, 22, 20, 18, 16, 16} },
		{ {32, 32, 32, 32, 28, 26, 32, 24, 20, 16, 18, 16, 14, 14} },
		{ {30, 30, 30, 30, 28, 26, 30, 24, 20, 16, 18, 16, 14, 14} },
		{ {30, 30, 30, 30, 28, 26, 30, 24, 20, 16, 18, 16, 14, 14} },
	},
	.calTargetPower5GHT40 =  {
		/*
		 * 0_8_16,1-3_9-11_17-19,
		 * 4,5,6,7,12,13,14,15,20,21,22,23
		 */
		{ {32, 32, 32, 30, 28, 26, 30, 28, 26, 24, 24, 24, 22, 22} },
		{ {32, 32, 32, 30, 28, 26, 30, 28, 26, 24, 24, 24, 22, 22} },
		{ {32, 32, 32, 30, 28, 26, 30, 28, 26, 24, 24, 24, 22, 22} },
		{ {32, 32, 32, 30, 28, 26, 30, 26, 24, 22, 22, 22, 20, 20} },
		{ {32, 32, 32, 30, 28, 26, 30, 26, 24, 22, 20, 18, 16, 16} },
		{ {32, 32, 32, 30, 28, 26, 30, 22, 20, 16, 18, 16, 14, 14} },
		{ {30, 30, 30, 30, 28, 26, 30, 22, 20, 16, 18, 16, 14, 14} },
		{ {30, 30, 30, 30, 28, 26, 30, 22, 20, 16, 18, 16, 14, 14} },
	},
	.ctlIndex_5G =  {
		0x10, 0x16, 0x18, 0x40, 0x46,
		0x48, 0x30, 0x36, 0x38
	},
	.ctl_freqbin_5G =  {
		{
			/* Data[0].ctledges[0].bchannel */ FREQ2FBIN(5180, 0),
			/* Data[0].ctledges[1].bchannel */ FREQ2FBIN(5260, 0),
			/* Data[0].ctledges[2].bchannel */ FREQ2FBIN(5280, 0),
			/* Data[0].ctledges[3].bchannel */ FREQ2FBIN(5500, 0),
			/* Data[0].ctledges[4].bchannel */ FREQ2FBIN(5600, 0),
			/* Data[0].ctledges[5].bchannel */ FREQ2FBIN(5700, 0),
			/* Data[0].ctledges[6].bchannel */ FREQ2FBIN(5745, 0),
			/* Data[0].ctledges[7].bchannel */ FREQ2FBIN(5825, 0)
		},
		{
			/* Data[1].ctledges[0].bchannel */ FREQ2FBIN(5180, 0),
			/* Data[1].ctledges[1].bchannel */ FREQ2FBIN(5260, 0),
			/* Data[1].ctledges[2].bchannel */ FREQ2FBIN(5280, 0),
			/* Data[1].ctledges[3].bchannel */ FREQ2FBIN(5500, 0),
			/* Data[1].ctledges[4].bchannel */ FREQ2FBIN(5520, 0),
			/* Data[1].ctledges[5].bchannel */ FREQ2FBIN(5700, 0),
			/* Data[1].ctledges[6].bchannel */ FREQ2FBIN(5745, 0),
			/* Data[1].ctledges[7].bchannel */ FREQ2FBIN(5825, 0)
		},

		{
			/* Data[2].ctledges[0].bchannel */ FREQ2FBIN(5190, 0),
			/* Data[2].ctledges[1].bchannel */ FREQ2FBIN(5230, 0),
			/* Data[2].ctledges[2].bchannel */ FREQ2FBIN(5270, 0),
			/* Data[2].ctledges[3].bchannel */ FREQ2FBIN(5310, 0),
			/* Data[2].ctledges[4].bchannel */ FREQ2FBIN(5510, 0),
			/* Data[2].ctledges[5].bchannel */ FREQ2FBIN(5550, 0),
			/* Data[2].ctledges[6].bchannel */ FREQ2FBIN(5670, 0),
			/* Data[2].ctledges[7].bchannel */ FREQ2FBIN(5755, 0)
		},

		{
			/* Data[3].ctledges[0].bchannel */ FREQ2FBIN(5180, 0),
			/* Data[3].ctledges[1].bchannel */ FREQ2FBIN(5200, 0),
			/* Data[3].ctledges[2].bchannel */ FREQ2FBIN(5260, 0),
			/* Data[3].ctledges[3].bchannel */ FREQ2FBIN(5320, 0),
			/* Data[3].ctledges[4].bchannel */ FREQ2FBIN(5500, 0),
			/* Data[3].ctledges[5].bchannel */ FREQ2FBIN(5700, 0),
			/* Data[3].ctledges[6].bchannel */ 0xFF,
			/* Data[3].ctledges[7].bchannel */ 0xFF,
		},

		{
			/* Data[4].ctledges[0].bchannel */ FREQ2FBIN(5180, 0),
			/* Data[4].ctledges[1].bchannel */ FREQ2FBIN(5260, 0),
			/* Data[4].ctledges[2].bchannel */ FREQ2FBIN(5500, 0),
			/* Data[4].ctledges[3].bchannel */ FREQ2FBIN(5700, 0),
			/* Data[4].ctledges[4].bchannel */ 0xFF,
			/* Data[4].ctledges[5].bchannel */ 0xFF,
			/* Data[4].ctledges[6].bchannel */ 0xFF,
			/* Data[4].ctledges[7].bchannel */ 0xFF,
		},

		{
			/* Data[5].ctledges[0].bchannel */ FREQ2FBIN(5190, 0),
			/* Data[5].ctledges[1].bchannel */ FREQ2FBIN(5270, 0),
			/* Data[5].ctledges[2].bchannel */ FREQ2FBIN(5310, 0),
			/* Data[5].ctledges[3].bchannel */ FREQ2FBIN(5510, 0),
			/* Data[5].ctledges[4].bchannel */ FREQ2FBIN(5590, 0),
			/* Data[5].ctledges[5].bchannel */ FREQ2FBIN(5670, 0),
			/* Data[5].ctledges[6].bchannel */ 0xFF,
			/* Data[5].ctledges[7].bchannel */ 0xFF
		},

		{
			/* Data[6].ctledges[0].bchannel */ FREQ2FBIN(5180, 0),
			/* Data[6].ctledges[1].bchannel */ FREQ2FBIN(5200, 0),
			/* Data[6].ctledges[2].bchannel */ FREQ2FBIN(5220, 0),
			/* Data[6].ctledges[3].bchannel */ FREQ2FBIN(5260, 0),
			/* Data[6].ctledges[4].bchannel */ FREQ2FBIN(5500, 0),
			/* Data[6].ctledges[5].bchannel */ FREQ2FBIN(5600, 0),
			/* Data[6].ctledges[6].bchannel */ FREQ2FBIN(5700, 0),
			/* Data[6].ctledges[7].bchannel */ FREQ2FBIN(5745, 0)
		},

		{
			/* Data[7].ctledges[0].bchannel */ FREQ2FBIN(5180, 0),
			/* Data[7].ctledges[1].bchannel */ FREQ2FBIN(5260, 0),
			/* Data[7].ctledges[2].bchannel */ FREQ2FBIN(5320, 0),
			/* Data[7].ctledges[3].bchannel */ FREQ2FBIN(5500, 0),
			/* Data[7].ctledges[4].bchannel */ FREQ2FBIN(5560, 0),
			/* Data[7].ctledges[5].bchannel */ FREQ2FBIN(5700, 0),
			/* Data[7].ctledges[6].bchannel */ FREQ2FBIN(5745, 0),
			/* Data[7].ctledges[7].bchannel */ FREQ2FBIN(5825, 0)
		},

		{
			/* Data[8].ctledges[0].bchannel */ FREQ2FBIN(5190, 0),
			/* Data[8].ctledges[1].bchannel */ FREQ2FBIN(5230, 0),
			/* Data[8].ctledges[2].bchannel */ FREQ2FBIN(5270, 0),
			/* Data[8].ctledges[3].bchannel */ FREQ2FBIN(5510, 0),
			/* Data[8].ctledges[4].bchannel */ FREQ2FBIN(5550, 0),
			/* Data[8].ctledges[5].bchannel */ FREQ2FBIN(5670, 0),
			/* Data[8].ctledges[6].bchannel */ FREQ2FBIN(5755, 0),
			/* Data[8].ctledges[7].bchannel */ FREQ2FBIN(5795, 0)
		}
	},
	.ctlPowerData_5G = {
		{
			{
				CTL(60, 1), CTL(60, 1), CTL(60, 1), CTL(60, 1),
				CTL(60, 1), CTL(60, 1), CTL(60, 1), CTL(60, 0),
			}
		},
		{
			{
				CTL(60, 1), CTL(60, 1), CTL(60, 1), CTL(60, 1),
				CTL(60, 1), CTL(60, 1), CTL(60, 1), CTL(60, 0),
			}
		},
		{
			{
				CTL(60, 0), CTL(60, 1), CTL(60, 0), CTL(60, 1),
				CTL(60, 1), CTL(60, 1), CTL(60, 1), CTL(60, 1),
			}
		},
		{
			{
				CTL(60, 0), CTL(60, 1), CTL(60, 1), CTL(60, 0),
				CTL(60, 1), CTL(60, 0), CTL(60, 0), CTL(60, 0),
			}
		},
		{
			{
				CTL(60, 1), CTL(60, 1), CTL(60, 1), CTL(60, 0),
				CTL(60, 0), CTL(60, 0), CTL(60, 0), CTL(60, 0),
			}
		},
		{
			{
				CTL(60, 1), CTL(60, 1), CTL(60, 1), CTL(60, 1),
				CTL(60, 1), CTL(60, 0), CTL(60, 0), CTL(60, 0),
			}
		},
		{
			{
				CTL(60, 1), CTL(60, 1), CTL(60, 1), CTL(60, 1),
				CTL(60, 1), CTL(60, 1), CTL(60, 1), CTL(60, 1),
			}
		},
		{
			{
				CTL(60, 1), CTL(60, 1), CTL(60, 0), CTL(60, 1),
				CTL(60, 1), CTL(60, 1), CTL(60, 1), CTL(60, 0),
			}
		},
		{
			{
				CTL(60, 1), CTL(60, 0), CTL(60, 1), CTL(60, 1),
				CTL(60, 1), CTL(60, 1), CTL(60, 0), CTL(60, 1),
			}
		},
	}
};

static const struct ar9300_eeprom ar9300_h116 = {
	.eepromVersion = 2,
	.templateVersion = 4,
	.macAddr = {0x00, 0x03, 0x7f, 0x0, 0x0, 0x0},
	.custData = {"h116-041-f0000"},
	.baseEepHeader = {
		.regDmn = { LE16(0), LE16(0x1f) },
		.txrxMask =  0x33, /* 4 bits tx and 4 bits rx */
		.opCapFlags = {
			.opFlags = AR5416_OPFLAGS_11G | AR5416_OPFLAGS_11A,
			.eepMisc = 0,
		},
		.rfSilent = 0,
		.blueToothOptions = 0,
		.deviceCap = 0,
		.deviceType = 5, /* takes lower byte in eeprom location */
		.pwrTableOffset = AR9300_PWR_TABLE_OFFSET,
		.params_for_tuning_caps = {0, 0},
		.featureEnable = 0x0d,
		 /*
		  * bit0 - enable tx temp comp - disabled
		  * bit1 - enable tx volt comp - disabled
		  * bit2 - enable fastClock - enabled
		  * bit3 - enable doubling - enabled
		  * bit4 - enable internal regulator - disabled
		  * bit5 - enable pa predistortion - disabled
		  */
		.miscConfiguration = 0, /* bit0 - turn down drivestrength */
		.eepromWriteEnableGpio = 6,
		.wlanDisableGpio = 0,
		.wlanLedGpio = 8,
		.rxBandSelectGpio = 0xff,
		.txrxgain = 0x10,
		.swreg = 0,
	 },
	.modalHeader2G = {
	/* ar9300_modal_eep_header  2g */
		/* 4 idle,t1,t2,b(4 bits per setting) */
		.antCtrlCommon = LE32(0x110),
		/* 4 ra1l1, ra2l1, ra1l2, ra2l2, ra12 */
		.antCtrlCommon2 = LE32(0x44444),

		/*
		 * antCtrlChain[AR9300_MAX_CHAINS]; 6 idle, t, r,
		 * rx1, rx12, b (2 bits each)
		 */
		.antCtrlChain = { LE16(0x10), LE16(0x10), LE16(0x10) },

		/*
		 * xatten1DB[AR9300_MAX_CHAINS];  3 xatten1_db
		 * for ar9280 (0xa20c/b20c 5:0)
		 */
		.xatten1DB = {0x1f, 0x1f, 0x1f},

		/*
		 * xatten1Margin[AR9300_MAX_CHAINS]; 3 xatten1_margin
		 * for ar9280 (0xa20c/b20c 16:12
		 */
		.xatten1Margin = {0x12, 0x12, 0x12},
		.tempSlope = 25,
		.voltSlope = 0,

		/*
		 * spurChans[OSPREY_EEPROM_MODAL_SPURS]; spur
		 * channels in usual fbin coding format
		 */
		.spurChans = {FREQ2FBIN(2464, 1), 0, 0, 0, 0},

		/*
		 * noiseFloorThreshCh[AR9300_MAX_CHAINS]; 3 Check
		 * if the register is per chain
		 */
		.noiseFloorThreshCh = {-1, 0, 0},
		.ob = {1, 1, 1},/* 3 chain */
		.db_stage2 = {1, 1, 1}, /* 3 chain  */
		.db_stage3 = {0, 0, 0},
		.db_stage4 = {0, 0, 0},
		.xpaBiasLvl = 0,
		.txFrameToDataStart = 0x0e,
		.txFrameToPaOn = 0x0e,
		.txClip = 3, /* 4 bits tx_clip, 4 bits dac_scale_cck */
		.antennaGain = 0,
		.switchSettling = 0x2c,
		.adcDesiredSize = -30,
		.txEndToXpaOff = 0,
		.txEndToRxOn = 0x2,
		.txFrameToXpaOn = 0xe,
		.thresh62 = 28,
		.papdRateMaskHt20 = LE32(0x0c80C080),
		.papdRateMaskHt40 = LE32(0x0080C080),
		.futureModal = {
			0, 0, 0, 0, 0, 0, 0, 0, 0, 0,
		},
	 },
	 .base_ext1 = {
		.ant_div_control = 0,
		.future = {0, 0, 0, 0, 0, 0, 0, 0, 0, 0, 0, 0, 0}
	 },
	.calFreqPier2G = {
		FREQ2FBIN(2412, 1),
		FREQ2FBIN(2437, 1),
		FREQ2FBIN(2472, 1),
	 },
	/* ar9300_cal_data_per_freq_op_loop 2g */
	.calPierData2G = {
		{ {0, 0, 0, 0, 0, 0}, {0, 0, 0, 0, 0, 0}, {0, 0, 0, 0, 0, 0} },
		{ {0, 0, 0, 0, 0, 0}, {0, 0, 0, 0, 0, 0}, {0, 0, 0, 0, 0, 0} },
		{ {0, 0, 0, 0, 0, 0}, {0, 0, 0, 0, 0, 0}, {0, 0, 0, 0, 0, 0} },
	 },
	.calTarget_freqbin_Cck = {
		FREQ2FBIN(2412, 1),
		FREQ2FBIN(2472, 1),
	 },
	.calTarget_freqbin_2G = {
		FREQ2FBIN(2412, 1),
		FREQ2FBIN(2437, 1),
		FREQ2FBIN(2472, 1)
	 },
	.calTarget_freqbin_2GHT20 = {
		FREQ2FBIN(2412, 1),
		FREQ2FBIN(2437, 1),
		FREQ2FBIN(2472, 1)
	 },
	.calTarget_freqbin_2GHT40 = {
		FREQ2FBIN(2412, 1),
		FREQ2FBIN(2437, 1),
		FREQ2FBIN(2472, 1)
	 },
	.calTargetPowerCck = {
		 /* 1L-5L,5S,11L,11S */
		 { {34, 34, 34, 34} },
		 { {34, 34, 34, 34} },
	},
	.calTargetPower2G = {
		 /* 6-24,36,48,54 */
		 { {34, 34, 32, 32} },
		 { {34, 34, 32, 32} },
		 { {34, 34, 32, 32} },
	},
	.calTargetPower2GHT20 = {
		{ {32, 32, 32, 32, 32, 30, 32, 32, 30, 28, 0, 0, 0, 0} },
		{ {32, 32, 32, 32, 32, 30, 32, 32, 30, 28, 0, 0, 0, 0} },
		{ {32, 32, 32, 32, 32, 30, 32, 32, 30, 28, 0, 0, 0, 0} },
	},
	.calTargetPower2GHT40 = {
		{ {30, 30, 30, 30, 30, 28, 30, 30, 28, 26, 0, 0, 0, 0} },
		{ {30, 30, 30, 30, 30, 28, 30, 30, 28, 26, 0, 0, 0, 0} },
		{ {30, 30, 30, 30, 30, 28, 30, 30, 28, 26, 0, 0, 0, 0} },
	},
	.ctlIndex_2G =  {
		0x11, 0x12, 0x15, 0x17, 0x41, 0x42,
		0x45, 0x47, 0x31, 0x32, 0x35, 0x37,
	},
	.ctl_freqbin_2G = {
		{
			FREQ2FBIN(2412, 1),
			FREQ2FBIN(2417, 1),
			FREQ2FBIN(2457, 1),
			FREQ2FBIN(2462, 1)
		},
		{
			FREQ2FBIN(2412, 1),
			FREQ2FBIN(2417, 1),
			FREQ2FBIN(2462, 1),
			0xFF,
		},

		{
			FREQ2FBIN(2412, 1),
			FREQ2FBIN(2417, 1),
			FREQ2FBIN(2462, 1),
			0xFF,
		},
		{
			FREQ2FBIN(2422, 1),
			FREQ2FBIN(2427, 1),
			FREQ2FBIN(2447, 1),
			FREQ2FBIN(2452, 1)
		},

		{
			/* Data[4].ctlEdges[0].bChannel */ FREQ2FBIN(2412, 1),
			/* Data[4].ctlEdges[1].bChannel */ FREQ2FBIN(2417, 1),
			/* Data[4].ctlEdges[2].bChannel */ FREQ2FBIN(2472, 1),
			/* Data[4].ctlEdges[3].bChannel */ FREQ2FBIN(2484, 1),
		},

		{
			/* Data[5].ctlEdges[0].bChannel */ FREQ2FBIN(2412, 1),
			/* Data[5].ctlEdges[1].bChannel */ FREQ2FBIN(2417, 1),
			/* Data[5].ctlEdges[2].bChannel */ FREQ2FBIN(2472, 1),
			0,
		},

		{
			/* Data[6].ctlEdges[0].bChannel */ FREQ2FBIN(2412, 1),
			/* Data[6].ctlEdges[1].bChannel */ FREQ2FBIN(2417, 1),
			FREQ2FBIN(2472, 1),
			0,
		},

		{
			/* Data[7].ctlEdges[0].bChannel */ FREQ2FBIN(2422, 1),
			/* Data[7].ctlEdges[1].bChannel */ FREQ2FBIN(2427, 1),
			/* Data[7].ctlEdges[2].bChannel */ FREQ2FBIN(2447, 1),
			/* Data[7].ctlEdges[3].bChannel */ FREQ2FBIN(2462, 1),
		},

		{
			/* Data[8].ctlEdges[0].bChannel */ FREQ2FBIN(2412, 1),
			/* Data[8].ctlEdges[1].bChannel */ FREQ2FBIN(2417, 1),
			/* Data[8].ctlEdges[2].bChannel */ FREQ2FBIN(2472, 1),
		},

		{
			/* Data[9].ctlEdges[0].bChannel */ FREQ2FBIN(2412, 1),
			/* Data[9].ctlEdges[1].bChannel */ FREQ2FBIN(2417, 1),
			/* Data[9].ctlEdges[2].bChannel */ FREQ2FBIN(2472, 1),
			0
		},

		{
			/* Data[10].ctlEdges[0].bChannel */ FREQ2FBIN(2412, 1),
			/* Data[10].ctlEdges[1].bChannel */ FREQ2FBIN(2417, 1),
			/* Data[10].ctlEdges[2].bChannel */ FREQ2FBIN(2472, 1),
			0
		},

		{
			/* Data[11].ctlEdges[0].bChannel */ FREQ2FBIN(2422, 1),
			/* Data[11].ctlEdges[1].bChannel */ FREQ2FBIN(2427, 1),
			/* Data[11].ctlEdges[2].bChannel */ FREQ2FBIN(2447, 1),
			/* Data[11].ctlEdges[3].bChannel */ FREQ2FBIN(2462, 1),
		}
	 },
	.ctlPowerData_2G = {
		 { { CTL(60, 0), CTL(60, 1), CTL(60, 0), CTL(60, 0) } },
		 { { CTL(60, 0), CTL(60, 1), CTL(60, 0), CTL(60, 0) } },
		 { { CTL(60, 1), CTL(60, 0), CTL(60, 0), CTL(60, 1) } },

		 { { CTL(60, 1), CTL(60, 0), CTL(0, 0), CTL(0, 0) } },
		 { { CTL(60, 0), CTL(60, 1), CTL(60, 0), CTL(60, 0) } },
		 { { CTL(60, 0), CTL(60, 1), CTL(60, 0), CTL(60, 0) } },

		 { { CTL(60, 0), CTL(60, 1), CTL(60, 1), CTL(60, 0) } },
		 { { CTL(60, 0), CTL(60, 1), CTL(60, 0), CTL(60, 0) } },
		 { { CTL(60, 0), CTL(60, 1), CTL(60, 0), CTL(60, 0) } },

		 { { CTL(60, 0), CTL(60, 1), CTL(60, 0), CTL(60, 0) } },
		 { { CTL(60, 0), CTL(60, 1), CTL(60, 1), CTL(60, 1) } },
		 { { CTL(60, 0), CTL(60, 1), CTL(60, 1), CTL(60, 1) } },
	 },
	.modalHeader5G = {
		/* 4 idle,t1,t2,b (4 bits per setting) */
		.antCtrlCommon = LE32(0x220),
		/* 4 ra1l1, ra2l1, ra1l2,ra2l2,ra12 */
		.antCtrlCommon2 = LE32(0x44444),
		 /* antCtrlChain 6 idle, t,r,rx1,rx12,b (2 bits each) */
		.antCtrlChain = {
			LE16(0x150), LE16(0x150), LE16(0x150),
		},
		 /* xatten1DB 3 xatten1_db for AR9280 (0xa20c/b20c 5:0) */
		.xatten1DB = {0x19, 0x19, 0x19},

		/*
		 * xatten1Margin[AR9300_MAX_CHAINS]; 3 xatten1_margin
		 * for merlin (0xa20c/b20c 16:12
		 */
		.xatten1Margin = {0x14, 0x14, 0x14},
		.tempSlope = 70,
		.voltSlope = 0,
		/* spurChans spur channels in usual fbin coding format */
		.spurChans = {0, 0, 0, 0, 0},
		/* noiseFloorThreshCh Check if the register is per chain */
		.noiseFloorThreshCh = {-1, 0, 0},
		.ob = {3, 3, 3}, /* 3 chain */
		.db_stage2 = {3, 3, 3}, /* 3 chain */
		.db_stage3 = {3, 3, 3}, /* doesn't exist for 2G */
		.db_stage4 = {3, 3, 3},	 /* don't exist for 2G */
		.xpaBiasLvl = 0,
		.txFrameToDataStart = 0x0e,
		.txFrameToPaOn = 0x0e,
		.txClip = 3, /* 4 bits tx_clip, 4 bits dac_scale_cck */
		.antennaGain = 0,
		.switchSettling = 0x2d,
		.adcDesiredSize = -30,
		.txEndToXpaOff = 0,
		.txEndToRxOn = 0x2,
		.txFrameToXpaOn = 0xe,
		.thresh62 = 28,
		.papdRateMaskHt20 = LE32(0x0cf0e0e0),
		.papdRateMaskHt40 = LE32(0x6cf0e0e0),
		.futureModal = {
			0, 0, 0, 0, 0, 0, 0, 0, 0, 0,
		},
	 },
	.base_ext2 = {
		.tempSlopeLow = 35,
		.tempSlopeHigh = 50,
		.xatten1DBLow = {0, 0, 0},
		.xatten1MarginLow = {0, 0, 0},
		.xatten1DBHigh = {0, 0, 0},
		.xatten1MarginHigh = {0, 0, 0}
	 },
	.calFreqPier5G = {
		FREQ2FBIN(5180, 0),
		FREQ2FBIN(5220, 0),
		FREQ2FBIN(5320, 0),
		FREQ2FBIN(5400, 0),
		FREQ2FBIN(5500, 0),
		FREQ2FBIN(5600, 0),
		FREQ2FBIN(5700, 0),
		FREQ2FBIN(5785, 0)
	},
	.calPierData5G = {
			{
				{0, 0, 0, 0, 0},
				{0, 0, 0, 0, 0},
				{0, 0, 0, 0, 0},
				{0, 0, 0, 0, 0},
				{0, 0, 0, 0, 0},
				{0, 0, 0, 0, 0},
				{0, 0, 0, 0, 0},
				{0, 0, 0, 0, 0},
			},
			{
				{0, 0, 0, 0, 0},
				{0, 0, 0, 0, 0},
				{0, 0, 0, 0, 0},
				{0, 0, 0, 0, 0},
				{0, 0, 0, 0, 0},
				{0, 0, 0, 0, 0},
				{0, 0, 0, 0, 0},
				{0, 0, 0, 0, 0},
			},
			{
				{0, 0, 0, 0, 0},
				{0, 0, 0, 0, 0},
				{0, 0, 0, 0, 0},
				{0, 0, 0, 0, 0},
				{0, 0, 0, 0, 0},
				{0, 0, 0, 0, 0},
				{0, 0, 0, 0, 0},
				{0, 0, 0, 0, 0},
			},

	},
	.calTarget_freqbin_5G = {
		FREQ2FBIN(5180, 0),
		FREQ2FBIN(5240, 0),
		FREQ2FBIN(5320, 0),
		FREQ2FBIN(5400, 0),
		FREQ2FBIN(5500, 0),
		FREQ2FBIN(5600, 0),
		FREQ2FBIN(5700, 0),
		FREQ2FBIN(5825, 0)
	},
	.calTarget_freqbin_5GHT20 = {
		FREQ2FBIN(5180, 0),
		FREQ2FBIN(5240, 0),
		FREQ2FBIN(5320, 0),
		FREQ2FBIN(5400, 0),
		FREQ2FBIN(5500, 0),
		FREQ2FBIN(5700, 0),
		FREQ2FBIN(5745, 0),
		FREQ2FBIN(5825, 0)
	},
	.calTarget_freqbin_5GHT40 = {
		FREQ2FBIN(5180, 0),
		FREQ2FBIN(5240, 0),
		FREQ2FBIN(5320, 0),
		FREQ2FBIN(5400, 0),
		FREQ2FBIN(5500, 0),
		FREQ2FBIN(5700, 0),
		FREQ2FBIN(5745, 0),
		FREQ2FBIN(5825, 0)
	 },
	.calTargetPower5G = {
		/* 6-24,36,48,54 */
		{ {30, 30, 28, 24} },
		{ {30, 30, 28, 24} },
		{ {30, 30, 28, 24} },
		{ {30, 30, 28, 24} },
		{ {30, 30, 28, 24} },
		{ {30, 30, 28, 24} },
		{ {30, 30, 28, 24} },
		{ {30, 30, 28, 24} },
	 },
	.calTargetPower5GHT20 = {
		/*
		 * 0_8_16,1-3_9-11_17-19,
		 * 4,5,6,7,12,13,14,15,20,21,22,23
		 */
		{ {30, 30, 30, 28, 24, 20, 30, 28, 24, 20, 0, 0, 0, 0} },
		{ {30, 30, 30, 28, 24, 20, 30, 28, 24, 20, 0, 0, 0, 0} },
		{ {30, 30, 30, 26, 22, 18, 30, 26, 22, 18, 0, 0, 0, 0} },
		{ {30, 30, 30, 26, 22, 18, 30, 26, 22, 18, 0, 0, 0, 0} },
		{ {30, 30, 30, 24, 20, 16, 30, 24, 20, 16, 0, 0, 0, 0} },
		{ {30, 30, 30, 24, 20, 16, 30, 24, 20, 16, 0, 0, 0, 0} },
		{ {30, 30, 30, 22, 18, 14, 30, 22, 18, 14, 0, 0, 0, 0} },
		{ {30, 30, 30, 22, 18, 14, 30, 22, 18, 14, 0, 0, 0, 0} },
	 },
	.calTargetPower5GHT40 =  {
		/*
		 * 0_8_16,1-3_9-11_17-19,
		 * 4,5,6,7,12,13,14,15,20,21,22,23
		 */
		{ {28, 28, 28, 26, 22, 18, 28, 26, 22, 18, 0, 0, 0, 0} },
		{ {28, 28, 28, 26, 22, 18, 28, 26, 22, 18, 0, 0, 0, 0} },
		{ {28, 28, 28, 24, 20, 16, 28, 24, 20, 16, 0, 0, 0, 0} },
		{ {28, 28, 28, 24, 20, 16, 28, 24, 20, 16, 0, 0, 0, 0} },
		{ {28, 28, 28, 22, 18, 14, 28, 22, 18, 14, 0, 0, 0, 0} },
		{ {28, 28, 28, 22, 18, 14, 28, 22, 18, 14, 0, 0, 0, 0} },
		{ {28, 28, 28, 20, 16, 12, 28, 20, 16, 12, 0, 0, 0, 0} },
		{ {28, 28, 28, 20, 16, 12, 28, 20, 16, 12, 0, 0, 0, 0} },
	 },
	.ctlIndex_5G =  {
		0x10, 0x16, 0x18, 0x40, 0x46,
		0x48, 0x30, 0x36, 0x38
	},
	.ctl_freqbin_5G =  {
		{
			/* Data[0].ctlEdges[0].bChannel */ FREQ2FBIN(5180, 0),
			/* Data[0].ctlEdges[1].bChannel */ FREQ2FBIN(5260, 0),
			/* Data[0].ctlEdges[2].bChannel */ FREQ2FBIN(5280, 0),
			/* Data[0].ctlEdges[3].bChannel */ FREQ2FBIN(5500, 0),
			/* Data[0].ctlEdges[4].bChannel */ FREQ2FBIN(5600, 0),
			/* Data[0].ctlEdges[5].bChannel */ FREQ2FBIN(5700, 0),
			/* Data[0].ctlEdges[6].bChannel */ FREQ2FBIN(5745, 0),
			/* Data[0].ctlEdges[7].bChannel */ FREQ2FBIN(5825, 0)
		},
		{
			/* Data[1].ctlEdges[0].bChannel */ FREQ2FBIN(5180, 0),
			/* Data[1].ctlEdges[1].bChannel */ FREQ2FBIN(5260, 0),
			/* Data[1].ctlEdges[2].bChannel */ FREQ2FBIN(5280, 0),
			/* Data[1].ctlEdges[3].bChannel */ FREQ2FBIN(5500, 0),
			/* Data[1].ctlEdges[4].bChannel */ FREQ2FBIN(5520, 0),
			/* Data[1].ctlEdges[5].bChannel */ FREQ2FBIN(5700, 0),
			/* Data[1].ctlEdges[6].bChannel */ FREQ2FBIN(5745, 0),
			/* Data[1].ctlEdges[7].bChannel */ FREQ2FBIN(5825, 0)
		},

		{
			/* Data[2].ctlEdges[0].bChannel */ FREQ2FBIN(5190, 0),
			/* Data[2].ctlEdges[1].bChannel */ FREQ2FBIN(5230, 0),
			/* Data[2].ctlEdges[2].bChannel */ FREQ2FBIN(5270, 0),
			/* Data[2].ctlEdges[3].bChannel */ FREQ2FBIN(5310, 0),
			/* Data[2].ctlEdges[4].bChannel */ FREQ2FBIN(5510, 0),
			/* Data[2].ctlEdges[5].bChannel */ FREQ2FBIN(5550, 0),
			/* Data[2].ctlEdges[6].bChannel */ FREQ2FBIN(5670, 0),
			/* Data[2].ctlEdges[7].bChannel */ FREQ2FBIN(5755, 0)
		},

		{
			/* Data[3].ctlEdges[0].bChannel */ FREQ2FBIN(5180, 0),
			/* Data[3].ctlEdges[1].bChannel */ FREQ2FBIN(5200, 0),
			/* Data[3].ctlEdges[2].bChannel */ FREQ2FBIN(5260, 0),
			/* Data[3].ctlEdges[3].bChannel */ FREQ2FBIN(5320, 0),
			/* Data[3].ctlEdges[4].bChannel */ FREQ2FBIN(5500, 0),
			/* Data[3].ctlEdges[5].bChannel */ FREQ2FBIN(5700, 0),
			/* Data[3].ctlEdges[6].bChannel */ 0xFF,
			/* Data[3].ctlEdges[7].bChannel */ 0xFF,
		},

		{
			/* Data[4].ctlEdges[0].bChannel */ FREQ2FBIN(5180, 0),
			/* Data[4].ctlEdges[1].bChannel */ FREQ2FBIN(5260, 0),
			/* Data[4].ctlEdges[2].bChannel */ FREQ2FBIN(5500, 0),
			/* Data[4].ctlEdges[3].bChannel */ FREQ2FBIN(5700, 0),
			/* Data[4].ctlEdges[4].bChannel */ 0xFF,
			/* Data[4].ctlEdges[5].bChannel */ 0xFF,
			/* Data[4].ctlEdges[6].bChannel */ 0xFF,
			/* Data[4].ctlEdges[7].bChannel */ 0xFF,
		},

		{
			/* Data[5].ctlEdges[0].bChannel */ FREQ2FBIN(5190, 0),
			/* Data[5].ctlEdges[1].bChannel */ FREQ2FBIN(5270, 0),
			/* Data[5].ctlEdges[2].bChannel */ FREQ2FBIN(5310, 0),
			/* Data[5].ctlEdges[3].bChannel */ FREQ2FBIN(5510, 0),
			/* Data[5].ctlEdges[4].bChannel */ FREQ2FBIN(5590, 0),
			/* Data[5].ctlEdges[5].bChannel */ FREQ2FBIN(5670, 0),
			/* Data[5].ctlEdges[6].bChannel */ 0xFF,
			/* Data[5].ctlEdges[7].bChannel */ 0xFF
		},

		{
			/* Data[6].ctlEdges[0].bChannel */ FREQ2FBIN(5180, 0),
			/* Data[6].ctlEdges[1].bChannel */ FREQ2FBIN(5200, 0),
			/* Data[6].ctlEdges[2].bChannel */ FREQ2FBIN(5220, 0),
			/* Data[6].ctlEdges[3].bChannel */ FREQ2FBIN(5260, 0),
			/* Data[6].ctlEdges[4].bChannel */ FREQ2FBIN(5500, 0),
			/* Data[6].ctlEdges[5].bChannel */ FREQ2FBIN(5600, 0),
			/* Data[6].ctlEdges[6].bChannel */ FREQ2FBIN(5700, 0),
			/* Data[6].ctlEdges[7].bChannel */ FREQ2FBIN(5745, 0)
		},

		{
			/* Data[7].ctlEdges[0].bChannel */ FREQ2FBIN(5180, 0),
			/* Data[7].ctlEdges[1].bChannel */ FREQ2FBIN(5260, 0),
			/* Data[7].ctlEdges[2].bChannel */ FREQ2FBIN(5320, 0),
			/* Data[7].ctlEdges[3].bChannel */ FREQ2FBIN(5500, 0),
			/* Data[7].ctlEdges[4].bChannel */ FREQ2FBIN(5560, 0),
			/* Data[7].ctlEdges[5].bChannel */ FREQ2FBIN(5700, 0),
			/* Data[7].ctlEdges[6].bChannel */ FREQ2FBIN(5745, 0),
			/* Data[7].ctlEdges[7].bChannel */ FREQ2FBIN(5825, 0)
		},

		{
			/* Data[8].ctlEdges[0].bChannel */ FREQ2FBIN(5190, 0),
			/* Data[8].ctlEdges[1].bChannel */ FREQ2FBIN(5230, 0),
			/* Data[8].ctlEdges[2].bChannel */ FREQ2FBIN(5270, 0),
			/* Data[8].ctlEdges[3].bChannel */ FREQ2FBIN(5510, 0),
			/* Data[8].ctlEdges[4].bChannel */ FREQ2FBIN(5550, 0),
			/* Data[8].ctlEdges[5].bChannel */ FREQ2FBIN(5670, 0),
			/* Data[8].ctlEdges[6].bChannel */ FREQ2FBIN(5755, 0),
			/* Data[8].ctlEdges[7].bChannel */ FREQ2FBIN(5795, 0)
		}
	 },
	.ctlPowerData_5G = {
		{
			{
				CTL(60, 1), CTL(60, 1), CTL(60, 1), CTL(60, 1),
				CTL(60, 1), CTL(60, 1), CTL(60, 1), CTL(60, 0),
			}
		},
		{
			{
				CTL(60, 1), CTL(60, 1), CTL(60, 1), CTL(60, 1),
				CTL(60, 1), CTL(60, 1), CTL(60, 1), CTL(60, 0),
			}
		},
		{
			{
				CTL(60, 0), CTL(60, 1), CTL(60, 0), CTL(60, 1),
				CTL(60, 1), CTL(60, 1), CTL(60, 1), CTL(60, 1),
			}
		},
		{
			{
				CTL(60, 0), CTL(60, 1), CTL(60, 1), CTL(60, 0),
				CTL(60, 1), CTL(60, 0), CTL(60, 0), CTL(60, 0),
			}
		},
		{
			{
				CTL(60, 1), CTL(60, 1), CTL(60, 1), CTL(60, 0),
				CTL(60, 0), CTL(60, 0), CTL(60, 0), CTL(60, 0),
			}
		},
		{
			{
				CTL(60, 1), CTL(60, 1), CTL(60, 1), CTL(60, 1),
				CTL(60, 1), CTL(60, 0), CTL(60, 0), CTL(60, 0),
			}
		},
		{
			{
				CTL(60, 1), CTL(60, 1), CTL(60, 1), CTL(60, 1),
				CTL(60, 1), CTL(60, 1), CTL(60, 1), CTL(60, 1),
			}
		},
		{
			{
				CTL(60, 1), CTL(60, 1), CTL(60, 0), CTL(60, 1),
				CTL(60, 1), CTL(60, 1), CTL(60, 1), CTL(60, 0),
			}
		},
		{
			{
				CTL(60, 1), CTL(60, 0), CTL(60, 1), CTL(60, 1),
				CTL(60, 1), CTL(60, 1), CTL(60, 0), CTL(60, 1),
			}
		},
	 }
};


static const struct ar9300_eeprom *ar9300_eep_templates[] = {
	&ar9300_default,
	&ar9300_x112,
	&ar9300_h116,
	&ar9300_h112,
	&ar9300_x113,
};

static const struct ar9300_eeprom *ar9003_eeprom_struct_find_by_id(int id)
{
#define N_LOOP (sizeof(ar9300_eep_templates) / sizeof(ar9300_eep_templates[0]))
	int it;

	for (it = 0; it < N_LOOP; it++)
		if (ar9300_eep_templates[it]->templateVersion == id)
			return ar9300_eep_templates[it];
	return NULL;
#undef N_LOOP
}


static u16 ath9k_hw_fbin2freq(u8 fbin, bool is2GHz)
{
	if (fbin == AR5416_BCHAN_UNUSED)
		return fbin;

	return (u16) ((is2GHz) ? (2300 + fbin) : (4800 + 5 * fbin));
}

static int ath9k_hw_ar9300_check_eeprom(struct ath_hw *ah)
{
	return 0;
}

static int interpolate(int x, int xa, int xb, int ya, int yb)
{
	int bf, factor, plus;

	bf = 2 * (yb - ya) * (x - xa) / (xb - xa);
	factor = bf / 2;
	plus = bf % 2;
	return ya + factor + plus;
}

static u32 ath9k_hw_ar9300_get_eeprom(struct ath_hw *ah,
				      enum eeprom_param param)
{
	struct ar9300_eeprom *eep = &ah->eeprom.ar9300_eep;
	struct ar9300_base_eep_hdr *pBase = &eep->baseEepHeader;

	switch (param) {
	case EEP_MAC_LSW:
		return eep->macAddr[0] << 8 | eep->macAddr[1];
	case EEP_MAC_MID:
		return eep->macAddr[2] << 8 | eep->macAddr[3];
	case EEP_MAC_MSW:
		return eep->macAddr[4] << 8 | eep->macAddr[5];
	case EEP_REG_0:
		return le16_to_cpu(pBase->regDmn[0]);
	case EEP_REG_1:
		return le16_to_cpu(pBase->regDmn[1]);
	case EEP_OP_CAP:
		return pBase->deviceCap;
	case EEP_OP_MODE:
		return pBase->opCapFlags.opFlags;
	case EEP_RF_SILENT:
		return pBase->rfSilent;
	case EEP_TX_MASK:
		return (pBase->txrxMask >> 4) & 0xf;
	case EEP_RX_MASK:
		return pBase->txrxMask & 0xf;
	case EEP_DRIVE_STRENGTH:
#define AR9300_EEP_BASE_DRIV_STRENGTH	0x1
		return pBase->miscConfiguration & AR9300_EEP_BASE_DRIV_STRENGTH;
	case EEP_INTERNAL_REGULATOR:
		/* Bit 4 is internal regulator flag */
		return (pBase->featureEnable & 0x10) >> 4;
	case EEP_SWREG:
		return le32_to_cpu(pBase->swreg);
	case EEP_PAPRD:
		return !!(pBase->featureEnable & BIT(5));
	case EEP_CHAIN_MASK_REDUCE:
		return (pBase->miscConfiguration >> 0x3) & 0x1;
	case EEP_ANT_DIV_CTL1:
		return le32_to_cpu(eep->base_ext1.ant_div_control);
	default:
		return 0;
	}
}

static bool ar9300_eeprom_read_byte(struct ath_common *common, int address,
				    u8 *buffer)
{
	u16 val;

	if (unlikely(!ath9k_hw_nvram_read(common, address / 2, &val)))
		return false;

	*buffer = (val >> (8 * (address % 2))) & 0xff;
	return true;
}

static bool ar9300_eeprom_read_word(struct ath_common *common, int address,
				    u8 *buffer)
{
	u16 val;

	if (unlikely(!ath9k_hw_nvram_read(common, address / 2, &val)))
		return false;

	buffer[0] = val >> 8;
	buffer[1] = val & 0xff;

	return true;
}

static bool ar9300_read_eeprom(struct ath_hw *ah, int address, u8 *buffer,
			       int count)
{
	struct ath_common *common = ath9k_hw_common(ah);
	int i;

	if ((address < 0) || ((address + count) / 2 > AR9300_EEPROM_SIZE - 1)) {
		ath_dbg(common, ATH_DBG_EEPROM,
			"eeprom address not in range\n");
		return false;
	}

	/*
	 * Since we're reading the bytes in reverse order from a little-endian
	 * word stream, an even address means we only use the lower half of
	 * the 16-bit word at that address
	 */
	if (address % 2 == 0) {
		if (!ar9300_eeprom_read_byte(common, address--, buffer++))
			goto error;

		count--;
	}

	for (i = 0; i < count / 2; i++) {
		if (!ar9300_eeprom_read_word(common, address, buffer))
			goto error;

		address -= 2;
		buffer += 2;
	}

	if (count % 2)
		if (!ar9300_eeprom_read_byte(common, address, buffer))
			goto error;

	return true;

error:
	ath_dbg(common, ATH_DBG_EEPROM,
		"unable to read eeprom region at offset %d\n", address);
	return false;
}

static bool ar9300_otp_read_word(struct ath_hw *ah, int addr, u32 *data)
{
	REG_READ(ah, AR9300_OTP_BASE + (4 * addr));

	if (!ath9k_hw_wait(ah, AR9300_OTP_STATUS, AR9300_OTP_STATUS_TYPE,
			   AR9300_OTP_STATUS_VALID, 1000))
		return false;

	*data = REG_READ(ah, AR9300_OTP_READ_DATA);
	return true;
}

static bool ar9300_read_otp(struct ath_hw *ah, int address, u8 *buffer,
			    int count)
{
	u32 data;
	int i;

	for (i = 0; i < count; i++) {
		int offset = 8 * ((address - i) % 4);
		if (!ar9300_otp_read_word(ah, (address - i) / 4, &data))
			return false;

		buffer[i] = (data >> offset) & 0xff;
	}

	return true;
}


static void ar9300_comp_hdr_unpack(u8 *best, int *code, int *reference,
				   int *length, int *major, int *minor)
{
	unsigned long value[4];

	value[0] = best[0];
	value[1] = best[1];
	value[2] = best[2];
	value[3] = best[3];
	*code = ((value[0] >> 5) & 0x0007);
	*reference = (value[0] & 0x001f) | ((value[1] >> 2) & 0x0020);
	*length = ((value[1] << 4) & 0x07f0) | ((value[2] >> 4) & 0x000f);
	*major = (value[2] & 0x000f);
	*minor = (value[3] & 0x00ff);
}

static u16 ar9300_comp_cksum(u8 *data, int dsize)
{
	int it, checksum = 0;

	for (it = 0; it < dsize; it++) {
		checksum += data[it];
		checksum &= 0xffff;
	}

	return checksum;
}

static bool ar9300_uncompress_block(struct ath_hw *ah,
				    u8 *mptr,
				    int mdataSize,
				    u8 *block,
				    int size)
{
	int it;
	int spot;
	int offset;
	int length;
	struct ath_common *common = ath9k_hw_common(ah);

	spot = 0;

	for (it = 0; it < size; it += (length+2)) {
		offset = block[it];
		offset &= 0xff;
		spot += offset;
		length = block[it+1];
		length &= 0xff;

		if (length > 0 && spot >= 0 && spot+length <= mdataSize) {
			ath_dbg(common, ATH_DBG_EEPROM,
				"Restore at %d: spot=%d offset=%d length=%d\n",
				it, spot, offset, length);
			memcpy(&mptr[spot], &block[it+2], length);
			spot += length;
		} else if (length > 0) {
			ath_dbg(common, ATH_DBG_EEPROM,
				"Bad restore at %d: spot=%d offset=%d length=%d\n",
				it, spot, offset, length);
			return false;
		}
	}
	return true;
}

static int ar9300_compress_decision(struct ath_hw *ah,
				    int it,
				    int code,
				    int reference,
				    u8 *mptr,
				    u8 *word, int length, int mdata_size)
{
	struct ath_common *common = ath9k_hw_common(ah);
	u8 *dptr;
	const struct ar9300_eeprom *eep = NULL;

	switch (code) {
	case _CompressNone:
		if (length != mdata_size) {
			ath_dbg(common, ATH_DBG_EEPROM,
				"EEPROM structure size mismatch memory=%d eeprom=%d\n",
				mdata_size, length);
			return -1;
		}
		memcpy(mptr, (u8 *) (word + COMP_HDR_LEN), length);
		ath_dbg(common, ATH_DBG_EEPROM,
			"restored eeprom %d: uncompressed, length %d\n",
			it, length);
		break;
	case _CompressBlock:
		if (reference == 0) {
			dptr = mptr;
		} else {
			eep = ar9003_eeprom_struct_find_by_id(reference);
			if (eep == NULL) {
				ath_dbg(common, ATH_DBG_EEPROM,
					"cant find reference eeprom struct %d\n",
					reference);
				return -1;
			}
			memcpy(mptr, eep, mdata_size);
		}
		ath_dbg(common, ATH_DBG_EEPROM,
			"restore eeprom %d: block, reference %d, length %d\n",
			it, reference, length);
		ar9300_uncompress_block(ah, mptr, mdata_size,
					(u8 *) (word + COMP_HDR_LEN), length);
		break;
	default:
		ath_dbg(common, ATH_DBG_EEPROM,
			"unknown compression code %d\n", code);
		return -1;
	}
	return 0;
}

typedef bool (*eeprom_read_op)(struct ath_hw *ah, int address, u8 *buffer,
			       int count);

static bool ar9300_check_header(void *data)
{
	u32 *word = data;
	return !(*word == 0 || *word == ~0);
}

static bool ar9300_check_eeprom_header(struct ath_hw *ah, eeprom_read_op read,
				       int base_addr)
{
	u8 header[4];

	if (!read(ah, base_addr, header, 4))
		return false;

	return ar9300_check_header(header);
}

static int ar9300_eeprom_restore_flash(struct ath_hw *ah, u8 *mptr,
				       int mdata_size)
{
	struct ath_common *common = ath9k_hw_common(ah);
	u16 *data = (u16 *) mptr;
	int i;

	for (i = 0; i < mdata_size / 2; i++, data++)
		ath9k_hw_nvram_read(common, i, data);

	return 0;
}
/*
 * Read the configuration data from the eeprom.
 * The data can be put in any specified memory buffer.
 *
 * Returns -1 on error.
 * Returns address of next memory location on success.
 */
static int ar9300_eeprom_restore_internal(struct ath_hw *ah,
					  u8 *mptr, int mdata_size)
{
#define MDEFAULT 15
#define MSTATE 100
	int cptr;
	u8 *word;
	int code;
	int reference, length, major, minor;
	int osize;
	int it;
	u16 checksum, mchecksum;
	struct ath_common *common = ath9k_hw_common(ah);
	eeprom_read_op read;

	if (ath9k_hw_use_flash(ah))
		return ar9300_eeprom_restore_flash(ah, mptr, mdata_size);

	word = kzalloc(2048, GFP_KERNEL);
	if (!word)
		return -1;

	memcpy(mptr, &ar9300_default, mdata_size);

	read = ar9300_read_eeprom;
	if (AR_SREV_9485(ah))
		cptr = AR9300_BASE_ADDR_4K;
	else
		cptr = AR9300_BASE_ADDR;
	ath_dbg(common, ATH_DBG_EEPROM,
		"Trying EEPROM accesss at Address 0x%04x\n", cptr);
	if (ar9300_check_eeprom_header(ah, read, cptr))
		goto found;

	cptr = AR9300_BASE_ADDR_512;
	ath_dbg(common, ATH_DBG_EEPROM,
		"Trying EEPROM accesss at Address 0x%04x\n", cptr);
	if (ar9300_check_eeprom_header(ah, read, cptr))
		goto found;

	read = ar9300_read_otp;
	cptr = AR9300_BASE_ADDR;
	ath_dbg(common, ATH_DBG_EEPROM,
		"Trying OTP accesss at Address 0x%04x\n", cptr);
	if (ar9300_check_eeprom_header(ah, read, cptr))
		goto found;

	cptr = AR9300_BASE_ADDR_512;
	ath_dbg(common, ATH_DBG_EEPROM,
		"Trying OTP accesss at Address 0x%04x\n", cptr);
	if (ar9300_check_eeprom_header(ah, read, cptr))
		goto found;

	goto fail;

found:
	ath_dbg(common, ATH_DBG_EEPROM, "Found valid EEPROM data\n");

	for (it = 0; it < MSTATE; it++) {
		if (!read(ah, cptr, word, COMP_HDR_LEN))
			goto fail;

		if (!ar9300_check_header(word))
			break;

		ar9300_comp_hdr_unpack(word, &code, &reference,
				       &length, &major, &minor);
		ath_dbg(common, ATH_DBG_EEPROM,
			"Found block at %x: code=%d ref=%d length=%d major=%d minor=%d\n",
			cptr, code, reference, length, major, minor);
		if ((!AR_SREV_9485(ah) && length >= 1024) ||
		    (AR_SREV_9485(ah) && length >= (4 * 1024))) {
			ath_dbg(common, ATH_DBG_EEPROM,
				"Skipping bad header\n");
			cptr -= COMP_HDR_LEN;
			continue;
		}

		osize = length;
		read(ah, cptr, word, COMP_HDR_LEN + osize + COMP_CKSUM_LEN);
		checksum = ar9300_comp_cksum(&word[COMP_HDR_LEN], length);
		mchecksum = word[COMP_HDR_LEN + osize] |
		    (word[COMP_HDR_LEN + osize + 1] << 8);
		ath_dbg(common, ATH_DBG_EEPROM,
			"checksum %x %x\n", checksum, mchecksum);
		if (checksum == mchecksum) {
			ar9300_compress_decision(ah, it, code, reference, mptr,
						 word, length, mdata_size);
		} else {
			ath_dbg(common, ATH_DBG_EEPROM,
				"skipping block with bad checksum\n");
		}
		cptr -= (COMP_HDR_LEN + osize + COMP_CKSUM_LEN);
	}

	kfree(word);
	return cptr;

fail:
	kfree(word);
	return -1;
}

/*
 * Restore the configuration structure by reading the eeprom.
 * This function destroys any existing in-memory structure
 * content.
 */
static bool ath9k_hw_ar9300_fill_eeprom(struct ath_hw *ah)
{
	u8 *mptr = (u8 *) &ah->eeprom.ar9300_eep;

	if (ar9300_eeprom_restore_internal(ah, mptr,
			sizeof(struct ar9300_eeprom)) < 0)
		return false;

	return true;
}

/* XXX: review hardware docs */
static int ath9k_hw_ar9300_get_eeprom_ver(struct ath_hw *ah)
{
	return ah->eeprom.ar9300_eep.eepromVersion;
}

/* XXX: could be read from the eepromVersion, not sure yet */
static int ath9k_hw_ar9300_get_eeprom_rev(struct ath_hw *ah)
{
	return 0;
}

static s32 ar9003_hw_xpa_bias_level_get(struct ath_hw *ah, bool is2ghz)
{
	struct ar9300_eeprom *eep = &ah->eeprom.ar9300_eep;

	if (is2ghz)
		return eep->modalHeader2G.xpaBiasLvl;
	else
		return eep->modalHeader5G.xpaBiasLvl;
}

static void ar9003_hw_xpa_bias_level_apply(struct ath_hw *ah, bool is2ghz)
{
	int bias = ar9003_hw_xpa_bias_level_get(ah, is2ghz);

	if (AR_SREV_9485(ah))
		REG_RMW_FIELD(ah, AR_CH0_TOP2, AR_CH0_TOP2_XPABIASLVL, bias);
	else {
		REG_RMW_FIELD(ah, AR_CH0_TOP, AR_CH0_TOP_XPABIASLVL, bias);
		REG_RMW_FIELD(ah, AR_CH0_THERM, AR_CH0_THERM_XPABIASLVL_MSB,
			      bias >> 2);
		REG_RMW_FIELD(ah, AR_CH0_THERM, AR_CH0_THERM_XPASHORT2GND, 1);
	}
}

static u32 ar9003_hw_ant_ctrl_common_get(struct ath_hw *ah, bool is2ghz)
{
	struct ar9300_eeprom *eep = &ah->eeprom.ar9300_eep;
	__le32 val;

	if (is2ghz)
		val = eep->modalHeader2G.antCtrlCommon;
	else
		val = eep->modalHeader5G.antCtrlCommon;
	return le32_to_cpu(val);
}

static u32 ar9003_hw_ant_ctrl_common_2_get(struct ath_hw *ah, bool is2ghz)
{
	struct ar9300_eeprom *eep = &ah->eeprom.ar9300_eep;
	__le32 val;

	if (is2ghz)
		val = eep->modalHeader2G.antCtrlCommon2;
	else
		val = eep->modalHeader5G.antCtrlCommon2;
	return le32_to_cpu(val);
}

static u16 ar9003_hw_ant_ctrl_chain_get(struct ath_hw *ah,
					int chain,
					bool is2ghz)
{
	struct ar9300_eeprom *eep = &ah->eeprom.ar9300_eep;
	__le16 val = 0;

	if (chain >= 0 && chain < AR9300_MAX_CHAINS) {
		if (is2ghz)
			val = eep->modalHeader2G.antCtrlChain[chain];
		else
			val = eep->modalHeader5G.antCtrlChain[chain];
	}

	return le16_to_cpu(val);
}

static void ar9003_hw_ant_ctrl_apply(struct ath_hw *ah, bool is2ghz)
{
	u32 value = ar9003_hw_ant_ctrl_common_get(ah, is2ghz);
	REG_RMW_FIELD(ah, AR_PHY_SWITCH_COM, AR_SWITCH_TABLE_COM_ALL, value);

	value = ar9003_hw_ant_ctrl_common_2_get(ah, is2ghz);
	REG_RMW_FIELD(ah, AR_PHY_SWITCH_COM_2, AR_SWITCH_TABLE_COM2_ALL, value);

	value = ar9003_hw_ant_ctrl_chain_get(ah, 0, is2ghz);
	REG_RMW_FIELD(ah, AR_PHY_SWITCH_CHAIN_0, AR_SWITCH_TABLE_ALL, value);

	if (!AR_SREV_9485(ah)) {
		value = ar9003_hw_ant_ctrl_chain_get(ah, 1, is2ghz);
		REG_RMW_FIELD(ah, AR_PHY_SWITCH_CHAIN_1, AR_SWITCH_TABLE_ALL,
			      value);
<<<<<<< HEAD

		value = ar9003_hw_ant_ctrl_chain_get(ah, 2, is2ghz);
		REG_RMW_FIELD(ah, AR_PHY_SWITCH_CHAIN_2, AR_SWITCH_TABLE_ALL,
			      value);
	}

=======

		value = ar9003_hw_ant_ctrl_chain_get(ah, 2, is2ghz);
		REG_RMW_FIELD(ah, AR_PHY_SWITCH_CHAIN_2, AR_SWITCH_TABLE_ALL,
			      value);
	}

>>>>>>> 38cd6b4f
	if (AR_SREV_9485(ah)) {
		value = ath9k_hw_ar9300_get_eeprom(ah, EEP_ANT_DIV_CTL1);
		REG_RMW_FIELD(ah, AR_PHY_MC_GAIN_CTRL, AR_ANT_DIV_CTRL_ALL,
			      value);
		REG_RMW_FIELD(ah, AR_PHY_MC_GAIN_CTRL, AR_ANT_DIV_ENABLE,
			      value >> 6);
		REG_RMW_FIELD(ah, AR_PHY_CCK_DETECT, AR_FAST_DIV_ENABLE,
			      value >> 7);
	}
}

static void ar9003_hw_drive_strength_apply(struct ath_hw *ah)
{
	int drive_strength;
	unsigned long reg;

	drive_strength = ath9k_hw_ar9300_get_eeprom(ah, EEP_DRIVE_STRENGTH);

	if (!drive_strength)
		return;

	reg = REG_READ(ah, AR_PHY_65NM_CH0_BIAS1);
	reg &= ~0x00ffffc0;
	reg |= 0x5 << 21;
	reg |= 0x5 << 18;
	reg |= 0x5 << 15;
	reg |= 0x5 << 12;
	reg |= 0x5 << 9;
	reg |= 0x5 << 6;
	REG_WRITE(ah, AR_PHY_65NM_CH0_BIAS1, reg);

	reg = REG_READ(ah, AR_PHY_65NM_CH0_BIAS2);
	reg &= ~0xffffffe0;
	reg |= 0x5 << 29;
	reg |= 0x5 << 26;
	reg |= 0x5 << 23;
	reg |= 0x5 << 20;
	reg |= 0x5 << 17;
	reg |= 0x5 << 14;
	reg |= 0x5 << 11;
	reg |= 0x5 << 8;
	reg |= 0x5 << 5;
	REG_WRITE(ah, AR_PHY_65NM_CH0_BIAS2, reg);

	reg = REG_READ(ah, AR_PHY_65NM_CH0_BIAS4);
	reg &= ~0xff800000;
	reg |= 0x5 << 29;
	reg |= 0x5 << 26;
	reg |= 0x5 << 23;
	REG_WRITE(ah, AR_PHY_65NM_CH0_BIAS4, reg);
}

static u16 ar9003_hw_atten_chain_get(struct ath_hw *ah, int chain,
				     struct ath9k_channel *chan)
{
	int f[3], t[3];
	u16 value;
	struct ar9300_eeprom *eep = &ah->eeprom.ar9300_eep;

	if (chain >= 0 && chain < 3) {
		if (IS_CHAN_2GHZ(chan))
			return eep->modalHeader2G.xatten1DB[chain];
		else if (eep->base_ext2.xatten1DBLow[chain] != 0) {
			t[0] = eep->base_ext2.xatten1DBLow[chain];
			f[0] = 5180;
			t[1] = eep->modalHeader5G.xatten1DB[chain];
			f[1] = 5500;
			t[2] = eep->base_ext2.xatten1DBHigh[chain];
			f[2] = 5785;
			value = ar9003_hw_power_interpolate((s32) chan->channel,
							    f, t, 3);
			return value;
		} else
			return eep->modalHeader5G.xatten1DB[chain];
	}

	return 0;
}


static u16 ar9003_hw_atten_chain_get_margin(struct ath_hw *ah, int chain,
					    struct ath9k_channel *chan)
{
	int f[3], t[3];
	u16 value;
	struct ar9300_eeprom *eep = &ah->eeprom.ar9300_eep;

	if (chain >= 0 && chain < 3) {
		if (IS_CHAN_2GHZ(chan))
			return eep->modalHeader2G.xatten1Margin[chain];
		else if (eep->base_ext2.xatten1MarginLow[chain] != 0) {
			t[0] = eep->base_ext2.xatten1MarginLow[chain];
			f[0] = 5180;
			t[1] = eep->modalHeader5G.xatten1Margin[chain];
			f[1] = 5500;
			t[2] = eep->base_ext2.xatten1MarginHigh[chain];
			f[2] = 5785;
			value = ar9003_hw_power_interpolate((s32) chan->channel,
							    f, t, 3);
			return value;
		} else
			return eep->modalHeader5G.xatten1Margin[chain];
	}

	return 0;
}

static void ar9003_hw_atten_apply(struct ath_hw *ah, struct ath9k_channel *chan)
{
	int i;
	u16 value;
	unsigned long ext_atten_reg[3] = {AR_PHY_EXT_ATTEN_CTL_0,
					  AR_PHY_EXT_ATTEN_CTL_1,
					  AR_PHY_EXT_ATTEN_CTL_2,
					 };

	/* Test value. if 0 then attenuation is unused. Don't load anything. */
	for (i = 0; i < 3; i++) {
		value = ar9003_hw_atten_chain_get(ah, i, chan);
		REG_RMW_FIELD(ah, ext_atten_reg[i],
			      AR_PHY_EXT_ATTEN_CTL_XATTEN1_DB, value);

		value = ar9003_hw_atten_chain_get_margin(ah, i, chan);
		REG_RMW_FIELD(ah, ext_atten_reg[i],
			      AR_PHY_EXT_ATTEN_CTL_XATTEN1_MARGIN, value);
	}
}

static bool is_pmu_set(struct ath_hw *ah, u32 pmu_reg, int pmu_set)
{
	int timeout = 100;

	while (pmu_set != REG_READ(ah, pmu_reg)) {
		if (timeout-- == 0)
			return false;
		REG_WRITE(ah, pmu_reg, pmu_set);
		udelay(10);
	}

	return true;
}

static void ar9003_hw_internal_regulator_apply(struct ath_hw *ah)
{
	int internal_regulator =
		ath9k_hw_ar9300_get_eeprom(ah, EEP_INTERNAL_REGULATOR);

	if (internal_regulator) {
		if (AR_SREV_9485(ah)) {
			int reg_pmu_set;

			reg_pmu_set = REG_READ(ah, AR_PHY_PMU2) & ~AR_PHY_PMU2_PGM;
			REG_WRITE(ah, AR_PHY_PMU2, reg_pmu_set);
			if (!is_pmu_set(ah, AR_PHY_PMU2, reg_pmu_set))
				return;

			reg_pmu_set = (5 << 1) | (7 << 4) | (1 << 8) |
				      (7 << 14) | (6 << 17) | (1 << 20) |
				      (3 << 24) | (1 << 28);

			REG_WRITE(ah, AR_PHY_PMU1, reg_pmu_set);
			if (!is_pmu_set(ah, AR_PHY_PMU1, reg_pmu_set))
				return;

			reg_pmu_set = (REG_READ(ah, AR_PHY_PMU2) & ~0xFFC00000)
					| (4 << 26);
			REG_WRITE(ah, AR_PHY_PMU2, reg_pmu_set);
			if (!is_pmu_set(ah, AR_PHY_PMU2, reg_pmu_set))
				return;

			reg_pmu_set = (REG_READ(ah, AR_PHY_PMU2) & ~0x00200000)
					| (1 << 21);
			REG_WRITE(ah, AR_PHY_PMU2, reg_pmu_set);
			if (!is_pmu_set(ah, AR_PHY_PMU2, reg_pmu_set))
				return;
		} else {
			/* Internal regulator is ON. Write swreg register. */
			int swreg = ath9k_hw_ar9300_get_eeprom(ah, EEP_SWREG);
			REG_WRITE(ah, AR_RTC_REG_CONTROL1,
				  REG_READ(ah, AR_RTC_REG_CONTROL1) &
				  (~AR_RTC_REG_CONTROL1_SWREG_PROGRAM));
			REG_WRITE(ah, AR_RTC_REG_CONTROL0, swreg);
			/* Set REG_CONTROL1.SWREG_PROGRAM */
			REG_WRITE(ah, AR_RTC_REG_CONTROL1,
				  REG_READ(ah,
					   AR_RTC_REG_CONTROL1) |
					   AR_RTC_REG_CONTROL1_SWREG_PROGRAM);
		}
	} else {
		if (AR_SREV_9485(ah)) {
			REG_RMW_FIELD(ah, AR_PHY_PMU2, AR_PHY_PMU2_PGM, 0);
			while (REG_READ_FIELD(ah, AR_PHY_PMU2,
					      AR_PHY_PMU2_PGM))
				udelay(10);

			REG_RMW_FIELD(ah, AR_PHY_PMU1, AR_PHY_PMU1_PWD, 0x1);
			while (!REG_READ_FIELD(ah, AR_PHY_PMU1,
					       AR_PHY_PMU1_PWD))
				udelay(10);
			REG_RMW_FIELD(ah, AR_PHY_PMU2, AR_PHY_PMU2_PGM, 0x1);
			while (!REG_READ_FIELD(ah, AR_PHY_PMU2,
					      AR_PHY_PMU2_PGM))
				udelay(10);
		} else
			REG_WRITE(ah, AR_RTC_SLEEP_CLK,
				  (REG_READ(ah,
				   AR_RTC_SLEEP_CLK) |
				   AR_RTC_FORCE_SWREG_PRD));
	}

}

static void ar9003_hw_apply_tuning_caps(struct ath_hw *ah)
{
	struct ar9300_eeprom *eep = &ah->eeprom.ar9300_eep;
	u8 tuning_caps_param = eep->baseEepHeader.params_for_tuning_caps[0];

	if (eep->baseEepHeader.featureEnable & 0x40) {
		tuning_caps_param &= 0x7f;
		REG_RMW_FIELD(ah, AR_CH0_XTAL, AR_CH0_XTAL_CAPINDAC,
			      tuning_caps_param);
		REG_RMW_FIELD(ah, AR_CH0_XTAL, AR_CH0_XTAL_CAPOUTDAC,
			      tuning_caps_param);
	}
}

static void ath9k_hw_ar9300_set_board_values(struct ath_hw *ah,
					     struct ath9k_channel *chan)
{
	ar9003_hw_xpa_bias_level_apply(ah, IS_CHAN_2GHZ(chan));
	ar9003_hw_ant_ctrl_apply(ah, IS_CHAN_2GHZ(chan));
	ar9003_hw_drive_strength_apply(ah);
	ar9003_hw_atten_apply(ah, chan);
	ar9003_hw_internal_regulator_apply(ah);
	if (AR_SREV_9485(ah))
		ar9003_hw_apply_tuning_caps(ah);
}

static void ath9k_hw_ar9300_set_addac(struct ath_hw *ah,
				      struct ath9k_channel *chan)
{
}

/*
 * Returns the interpolated y value corresponding to the specified x value
 * from the np ordered pairs of data (px,py).
 * The pairs do not have to be in any order.
 * If the specified x value is less than any of the px,
 * the returned y value is equal to the py for the lowest px.
 * If the specified x value is greater than any of the px,
 * the returned y value is equal to the py for the highest px.
 */
static int ar9003_hw_power_interpolate(int32_t x,
				       int32_t *px, int32_t *py, u_int16_t np)
{
	int ip = 0;
	int lx = 0, ly = 0, lhave = 0;
	int hx = 0, hy = 0, hhave = 0;
	int dx = 0;
	int y = 0;

	lhave = 0;
	hhave = 0;

	/* identify best lower and higher x calibration measurement */
	for (ip = 0; ip < np; ip++) {
		dx = x - px[ip];

		/* this measurement is higher than our desired x */
		if (dx <= 0) {
			if (!hhave || dx > (x - hx)) {
				/* new best higher x measurement */
				hx = px[ip];
				hy = py[ip];
				hhave = 1;
			}
		}
		/* this measurement is lower than our desired x */
		if (dx >= 0) {
			if (!lhave || dx < (x - lx)) {
				/* new best lower x measurement */
				lx = px[ip];
				ly = py[ip];
				lhave = 1;
			}
		}
	}

	/* the low x is good */
	if (lhave) {
		/* so is the high x */
		if (hhave) {
			/* they're the same, so just pick one */
			if (hx == lx)
				y = ly;
			else	/* interpolate  */
				y = interpolate(x, lx, hx, ly, hy);
		} else		/* only low is good, use it */
			y = ly;
	} else if (hhave)	/* only high is good, use it */
		y = hy;
	else /* nothing is good,this should never happen unless np=0, ???? */
		y = -(1 << 30);
	return y;
}

static u8 ar9003_hw_eeprom_get_tgt_pwr(struct ath_hw *ah,
				       u16 rateIndex, u16 freq, bool is2GHz)
{
	u16 numPiers, i;
	s32 targetPowerArray[AR9300_NUM_5G_20_TARGET_POWERS];
	s32 freqArray[AR9300_NUM_5G_20_TARGET_POWERS];
	struct ar9300_eeprom *eep = &ah->eeprom.ar9300_eep;
	struct cal_tgt_pow_legacy *pEepromTargetPwr;
	u8 *pFreqBin;

	if (is2GHz) {
		numPiers = AR9300_NUM_2G_20_TARGET_POWERS;
		pEepromTargetPwr = eep->calTargetPower2G;
		pFreqBin = eep->calTarget_freqbin_2G;
	} else {
		numPiers = AR9300_NUM_5G_20_TARGET_POWERS;
		pEepromTargetPwr = eep->calTargetPower5G;
		pFreqBin = eep->calTarget_freqbin_5G;
	}

	/*
	 * create array of channels and targetpower from
	 * targetpower piers stored on eeprom
	 */
	for (i = 0; i < numPiers; i++) {
		freqArray[i] = FBIN2FREQ(pFreqBin[i], is2GHz);
		targetPowerArray[i] = pEepromTargetPwr[i].tPow2x[rateIndex];
	}

	/* interpolate to get target power for given frequency */
	return (u8) ar9003_hw_power_interpolate((s32) freq,
						 freqArray,
						 targetPowerArray, numPiers);
}

static u8 ar9003_hw_eeprom_get_ht20_tgt_pwr(struct ath_hw *ah,
					    u16 rateIndex,
					    u16 freq, bool is2GHz)
{
	u16 numPiers, i;
	s32 targetPowerArray[AR9300_NUM_5G_20_TARGET_POWERS];
	s32 freqArray[AR9300_NUM_5G_20_TARGET_POWERS];
	struct ar9300_eeprom *eep = &ah->eeprom.ar9300_eep;
	struct cal_tgt_pow_ht *pEepromTargetPwr;
	u8 *pFreqBin;

	if (is2GHz) {
		numPiers = AR9300_NUM_2G_20_TARGET_POWERS;
		pEepromTargetPwr = eep->calTargetPower2GHT20;
		pFreqBin = eep->calTarget_freqbin_2GHT20;
	} else {
		numPiers = AR9300_NUM_5G_20_TARGET_POWERS;
		pEepromTargetPwr = eep->calTargetPower5GHT20;
		pFreqBin = eep->calTarget_freqbin_5GHT20;
	}

	/*
	 * create array of channels and targetpower
	 * from targetpower piers stored on eeprom
	 */
	for (i = 0; i < numPiers; i++) {
		freqArray[i] = FBIN2FREQ(pFreqBin[i], is2GHz);
		targetPowerArray[i] = pEepromTargetPwr[i].tPow2x[rateIndex];
	}

	/* interpolate to get target power for given frequency */
	return (u8) ar9003_hw_power_interpolate((s32) freq,
						 freqArray,
						 targetPowerArray, numPiers);
}

static u8 ar9003_hw_eeprom_get_ht40_tgt_pwr(struct ath_hw *ah,
					    u16 rateIndex,
					    u16 freq, bool is2GHz)
{
	u16 numPiers, i;
	s32 targetPowerArray[AR9300_NUM_5G_40_TARGET_POWERS];
	s32 freqArray[AR9300_NUM_5G_40_TARGET_POWERS];
	struct ar9300_eeprom *eep = &ah->eeprom.ar9300_eep;
	struct cal_tgt_pow_ht *pEepromTargetPwr;
	u8 *pFreqBin;

	if (is2GHz) {
		numPiers = AR9300_NUM_2G_40_TARGET_POWERS;
		pEepromTargetPwr = eep->calTargetPower2GHT40;
		pFreqBin = eep->calTarget_freqbin_2GHT40;
	} else {
		numPiers = AR9300_NUM_5G_40_TARGET_POWERS;
		pEepromTargetPwr = eep->calTargetPower5GHT40;
		pFreqBin = eep->calTarget_freqbin_5GHT40;
	}

	/*
	 * create array of channels and targetpower from
	 * targetpower piers stored on eeprom
	 */
	for (i = 0; i < numPiers; i++) {
		freqArray[i] = FBIN2FREQ(pFreqBin[i], is2GHz);
		targetPowerArray[i] = pEepromTargetPwr[i].tPow2x[rateIndex];
	}

	/* interpolate to get target power for given frequency */
	return (u8) ar9003_hw_power_interpolate((s32) freq,
						 freqArray,
						 targetPowerArray, numPiers);
}

static u8 ar9003_hw_eeprom_get_cck_tgt_pwr(struct ath_hw *ah,
					   u16 rateIndex, u16 freq)
{
	u16 numPiers = AR9300_NUM_2G_CCK_TARGET_POWERS, i;
	s32 targetPowerArray[AR9300_NUM_2G_CCK_TARGET_POWERS];
	s32 freqArray[AR9300_NUM_2G_CCK_TARGET_POWERS];
	struct ar9300_eeprom *eep = &ah->eeprom.ar9300_eep;
	struct cal_tgt_pow_legacy *pEepromTargetPwr = eep->calTargetPowerCck;
	u8 *pFreqBin = eep->calTarget_freqbin_Cck;

	/*
	 * create array of channels and targetpower from
	 * targetpower piers stored on eeprom
	 */
	for (i = 0; i < numPiers; i++) {
		freqArray[i] = FBIN2FREQ(pFreqBin[i], 1);
		targetPowerArray[i] = pEepromTargetPwr[i].tPow2x[rateIndex];
	}

	/* interpolate to get target power for given frequency */
	return (u8) ar9003_hw_power_interpolate((s32) freq,
						 freqArray,
						 targetPowerArray, numPiers);
}

/* Set tx power registers to array of values passed in */
static int ar9003_hw_tx_power_regwrite(struct ath_hw *ah, u8 * pPwrArray)
{
#define POW_SM(_r, _s)     (((_r) & 0x3f) << (_s))
	/* make sure forced gain is not set */
	REG_WRITE(ah, 0xa458, 0);

	/* Write the OFDM power per rate set */

	/* 6 (LSB), 9, 12, 18 (MSB) */
	REG_WRITE(ah, 0xa3c0,
		  POW_SM(pPwrArray[ALL_TARGET_LEGACY_6_24], 24) |
		  POW_SM(pPwrArray[ALL_TARGET_LEGACY_6_24], 16) |
		  POW_SM(pPwrArray[ALL_TARGET_LEGACY_6_24], 8) |
		  POW_SM(pPwrArray[ALL_TARGET_LEGACY_6_24], 0));

	/* 24 (LSB), 36, 48, 54 (MSB) */
	REG_WRITE(ah, 0xa3c4,
		  POW_SM(pPwrArray[ALL_TARGET_LEGACY_54], 24) |
		  POW_SM(pPwrArray[ALL_TARGET_LEGACY_48], 16) |
		  POW_SM(pPwrArray[ALL_TARGET_LEGACY_36], 8) |
		  POW_SM(pPwrArray[ALL_TARGET_LEGACY_6_24], 0));

	/* Write the CCK power per rate set */

	/* 1L (LSB), reserved, 2L, 2S (MSB) */
	REG_WRITE(ah, 0xa3c8,
		  POW_SM(pPwrArray[ALL_TARGET_LEGACY_1L_5L], 24) |
		  POW_SM(pPwrArray[ALL_TARGET_LEGACY_1L_5L], 16) |
		  /* POW_SM(txPowerTimes2,  8) | this is reserved for AR9003 */
		  POW_SM(pPwrArray[ALL_TARGET_LEGACY_1L_5L], 0));

	/* 5.5L (LSB), 5.5S, 11L, 11S (MSB) */
	REG_WRITE(ah, 0xa3cc,
		  POW_SM(pPwrArray[ALL_TARGET_LEGACY_11S], 24) |
		  POW_SM(pPwrArray[ALL_TARGET_LEGACY_11L], 16) |
		  POW_SM(pPwrArray[ALL_TARGET_LEGACY_5S], 8) |
		  POW_SM(pPwrArray[ALL_TARGET_LEGACY_1L_5L], 0)
	    );

	/* Write the HT20 power per rate set */

	/* 0/8/16 (LSB), 1-3/9-11/17-19, 4, 5 (MSB) */
	REG_WRITE(ah, 0xa3d0,
		  POW_SM(pPwrArray[ALL_TARGET_HT20_5], 24) |
		  POW_SM(pPwrArray[ALL_TARGET_HT20_4], 16) |
		  POW_SM(pPwrArray[ALL_TARGET_HT20_1_3_9_11_17_19], 8) |
		  POW_SM(pPwrArray[ALL_TARGET_HT20_0_8_16], 0)
	    );

	/* 6 (LSB), 7, 12, 13 (MSB) */
	REG_WRITE(ah, 0xa3d4,
		  POW_SM(pPwrArray[ALL_TARGET_HT20_13], 24) |
		  POW_SM(pPwrArray[ALL_TARGET_HT20_12], 16) |
		  POW_SM(pPwrArray[ALL_TARGET_HT20_7], 8) |
		  POW_SM(pPwrArray[ALL_TARGET_HT20_6], 0)
	    );

	/* 14 (LSB), 15, 20, 21 */
	REG_WRITE(ah, 0xa3e4,
		  POW_SM(pPwrArray[ALL_TARGET_HT20_21], 24) |
		  POW_SM(pPwrArray[ALL_TARGET_HT20_20], 16) |
		  POW_SM(pPwrArray[ALL_TARGET_HT20_15], 8) |
		  POW_SM(pPwrArray[ALL_TARGET_HT20_14], 0)
	    );

	/* Mixed HT20 and HT40 rates */

	/* HT20 22 (LSB), HT20 23, HT40 22, HT40 23 (MSB) */
	REG_WRITE(ah, 0xa3e8,
		  POW_SM(pPwrArray[ALL_TARGET_HT40_23], 24) |
		  POW_SM(pPwrArray[ALL_TARGET_HT40_22], 16) |
		  POW_SM(pPwrArray[ALL_TARGET_HT20_23], 8) |
		  POW_SM(pPwrArray[ALL_TARGET_HT20_22], 0)
	    );

	/*
	 * Write the HT40 power per rate set
	 * correct PAR difference between HT40 and HT20/LEGACY
	 * 0/8/16 (LSB), 1-3/9-11/17-19, 4, 5 (MSB)
	 */
	REG_WRITE(ah, 0xa3d8,
		  POW_SM(pPwrArray[ALL_TARGET_HT40_5], 24) |
		  POW_SM(pPwrArray[ALL_TARGET_HT40_4], 16) |
		  POW_SM(pPwrArray[ALL_TARGET_HT40_1_3_9_11_17_19], 8) |
		  POW_SM(pPwrArray[ALL_TARGET_HT40_0_8_16], 0)
	    );

	/* 6 (LSB), 7, 12, 13 (MSB) */
	REG_WRITE(ah, 0xa3dc,
		  POW_SM(pPwrArray[ALL_TARGET_HT40_13], 24) |
		  POW_SM(pPwrArray[ALL_TARGET_HT40_12], 16) |
		  POW_SM(pPwrArray[ALL_TARGET_HT40_7], 8) |
		  POW_SM(pPwrArray[ALL_TARGET_HT40_6], 0)
	    );

	/* 14 (LSB), 15, 20, 21 */
	REG_WRITE(ah, 0xa3ec,
		  POW_SM(pPwrArray[ALL_TARGET_HT40_21], 24) |
		  POW_SM(pPwrArray[ALL_TARGET_HT40_20], 16) |
		  POW_SM(pPwrArray[ALL_TARGET_HT40_15], 8) |
		  POW_SM(pPwrArray[ALL_TARGET_HT40_14], 0)
	    );

	return 0;
#undef POW_SM
}

static void ar9003_hw_set_target_power_eeprom(struct ath_hw *ah, u16 freq,
					      u8 *targetPowerValT2)
{
	/* XXX: hard code for now, need to get from eeprom struct */
	u8 ht40PowerIncForPdadc = 0;
	bool is2GHz = false;
	unsigned int i = 0;
	struct ath_common *common = ath9k_hw_common(ah);

	if (freq < 4000)
		is2GHz = true;

	targetPowerValT2[ALL_TARGET_LEGACY_6_24] =
	    ar9003_hw_eeprom_get_tgt_pwr(ah, LEGACY_TARGET_RATE_6_24, freq,
					 is2GHz);
	targetPowerValT2[ALL_TARGET_LEGACY_36] =
	    ar9003_hw_eeprom_get_tgt_pwr(ah, LEGACY_TARGET_RATE_36, freq,
					 is2GHz);
	targetPowerValT2[ALL_TARGET_LEGACY_48] =
	    ar9003_hw_eeprom_get_tgt_pwr(ah, LEGACY_TARGET_RATE_48, freq,
					 is2GHz);
	targetPowerValT2[ALL_TARGET_LEGACY_54] =
	    ar9003_hw_eeprom_get_tgt_pwr(ah, LEGACY_TARGET_RATE_54, freq,
					 is2GHz);
	targetPowerValT2[ALL_TARGET_LEGACY_1L_5L] =
	    ar9003_hw_eeprom_get_cck_tgt_pwr(ah, LEGACY_TARGET_RATE_1L_5L,
					     freq);
	targetPowerValT2[ALL_TARGET_LEGACY_5S] =
	    ar9003_hw_eeprom_get_cck_tgt_pwr(ah, LEGACY_TARGET_RATE_5S, freq);
	targetPowerValT2[ALL_TARGET_LEGACY_11L] =
	    ar9003_hw_eeprom_get_cck_tgt_pwr(ah, LEGACY_TARGET_RATE_11L, freq);
	targetPowerValT2[ALL_TARGET_LEGACY_11S] =
	    ar9003_hw_eeprom_get_cck_tgt_pwr(ah, LEGACY_TARGET_RATE_11S, freq);
	targetPowerValT2[ALL_TARGET_HT20_0_8_16] =
	    ar9003_hw_eeprom_get_ht20_tgt_pwr(ah, HT_TARGET_RATE_0_8_16, freq,
					      is2GHz);
	targetPowerValT2[ALL_TARGET_HT20_1_3_9_11_17_19] =
	    ar9003_hw_eeprom_get_ht20_tgt_pwr(ah, HT_TARGET_RATE_1_3_9_11_17_19,
					      freq, is2GHz);
	targetPowerValT2[ALL_TARGET_HT20_4] =
	    ar9003_hw_eeprom_get_ht20_tgt_pwr(ah, HT_TARGET_RATE_4, freq,
					      is2GHz);
	targetPowerValT2[ALL_TARGET_HT20_5] =
	    ar9003_hw_eeprom_get_ht20_tgt_pwr(ah, HT_TARGET_RATE_5, freq,
					      is2GHz);
	targetPowerValT2[ALL_TARGET_HT20_6] =
	    ar9003_hw_eeprom_get_ht20_tgt_pwr(ah, HT_TARGET_RATE_6, freq,
					      is2GHz);
	targetPowerValT2[ALL_TARGET_HT20_7] =
	    ar9003_hw_eeprom_get_ht20_tgt_pwr(ah, HT_TARGET_RATE_7, freq,
					      is2GHz);
	targetPowerValT2[ALL_TARGET_HT20_12] =
	    ar9003_hw_eeprom_get_ht20_tgt_pwr(ah, HT_TARGET_RATE_12, freq,
					      is2GHz);
	targetPowerValT2[ALL_TARGET_HT20_13] =
	    ar9003_hw_eeprom_get_ht20_tgt_pwr(ah, HT_TARGET_RATE_13, freq,
					      is2GHz);
	targetPowerValT2[ALL_TARGET_HT20_14] =
	    ar9003_hw_eeprom_get_ht20_tgt_pwr(ah, HT_TARGET_RATE_14, freq,
					      is2GHz);
	targetPowerValT2[ALL_TARGET_HT20_15] =
	    ar9003_hw_eeprom_get_ht20_tgt_pwr(ah, HT_TARGET_RATE_15, freq,
					      is2GHz);
	targetPowerValT2[ALL_TARGET_HT20_20] =
	    ar9003_hw_eeprom_get_ht20_tgt_pwr(ah, HT_TARGET_RATE_20, freq,
					      is2GHz);
	targetPowerValT2[ALL_TARGET_HT20_21] =
	    ar9003_hw_eeprom_get_ht20_tgt_pwr(ah, HT_TARGET_RATE_21, freq,
					      is2GHz);
	targetPowerValT2[ALL_TARGET_HT20_22] =
	    ar9003_hw_eeprom_get_ht20_tgt_pwr(ah, HT_TARGET_RATE_22, freq,
					      is2GHz);
	targetPowerValT2[ALL_TARGET_HT20_23] =
	    ar9003_hw_eeprom_get_ht20_tgt_pwr(ah, HT_TARGET_RATE_23, freq,
					      is2GHz);
	targetPowerValT2[ALL_TARGET_HT40_0_8_16] =
	    ar9003_hw_eeprom_get_ht40_tgt_pwr(ah, HT_TARGET_RATE_0_8_16, freq,
					      is2GHz) + ht40PowerIncForPdadc;
	targetPowerValT2[ALL_TARGET_HT40_1_3_9_11_17_19] =
	    ar9003_hw_eeprom_get_ht40_tgt_pwr(ah, HT_TARGET_RATE_1_3_9_11_17_19,
					      freq,
					      is2GHz) + ht40PowerIncForPdadc;
	targetPowerValT2[ALL_TARGET_HT40_4] =
	    ar9003_hw_eeprom_get_ht40_tgt_pwr(ah, HT_TARGET_RATE_4, freq,
					      is2GHz) + ht40PowerIncForPdadc;
	targetPowerValT2[ALL_TARGET_HT40_5] =
	    ar9003_hw_eeprom_get_ht40_tgt_pwr(ah, HT_TARGET_RATE_5, freq,
					      is2GHz) + ht40PowerIncForPdadc;
	targetPowerValT2[ALL_TARGET_HT40_6] =
	    ar9003_hw_eeprom_get_ht40_tgt_pwr(ah, HT_TARGET_RATE_6, freq,
					      is2GHz) + ht40PowerIncForPdadc;
	targetPowerValT2[ALL_TARGET_HT40_7] =
	    ar9003_hw_eeprom_get_ht40_tgt_pwr(ah, HT_TARGET_RATE_7, freq,
					      is2GHz) + ht40PowerIncForPdadc;
	targetPowerValT2[ALL_TARGET_HT40_12] =
	    ar9003_hw_eeprom_get_ht40_tgt_pwr(ah, HT_TARGET_RATE_12, freq,
					      is2GHz) + ht40PowerIncForPdadc;
	targetPowerValT2[ALL_TARGET_HT40_13] =
	    ar9003_hw_eeprom_get_ht40_tgt_pwr(ah, HT_TARGET_RATE_13, freq,
					      is2GHz) + ht40PowerIncForPdadc;
	targetPowerValT2[ALL_TARGET_HT40_14] =
	    ar9003_hw_eeprom_get_ht40_tgt_pwr(ah, HT_TARGET_RATE_14, freq,
					      is2GHz) + ht40PowerIncForPdadc;
	targetPowerValT2[ALL_TARGET_HT40_15] =
	    ar9003_hw_eeprom_get_ht40_tgt_pwr(ah, HT_TARGET_RATE_15, freq,
					      is2GHz) + ht40PowerIncForPdadc;
	targetPowerValT2[ALL_TARGET_HT40_20] =
	    ar9003_hw_eeprom_get_ht40_tgt_pwr(ah, HT_TARGET_RATE_20, freq,
					      is2GHz) + ht40PowerIncForPdadc;
	targetPowerValT2[ALL_TARGET_HT40_21] =
	    ar9003_hw_eeprom_get_ht40_tgt_pwr(ah, HT_TARGET_RATE_21, freq,
					      is2GHz) + ht40PowerIncForPdadc;
	targetPowerValT2[ALL_TARGET_HT40_22] =
	    ar9003_hw_eeprom_get_ht40_tgt_pwr(ah, HT_TARGET_RATE_22, freq,
					      is2GHz) + ht40PowerIncForPdadc;
	targetPowerValT2[ALL_TARGET_HT40_23] =
	    ar9003_hw_eeprom_get_ht40_tgt_pwr(ah, HT_TARGET_RATE_23, freq,
					      is2GHz) + ht40PowerIncForPdadc;

	for (i = 0; i < ar9300RateSize; i++) {
		ath_dbg(common, ATH_DBG_EEPROM,
			"TPC[%02d] 0x%08x\n", i, targetPowerValT2[i]);
	}
}

static int ar9003_hw_cal_pier_get(struct ath_hw *ah,
				  int mode,
				  int ipier,
				  int ichain,
				  int *pfrequency,
				  int *pcorrection,
				  int *ptemperature, int *pvoltage)
{
	u8 *pCalPier;
	struct ar9300_cal_data_per_freq_op_loop *pCalPierStruct;
	int is2GHz;
	struct ar9300_eeprom *eep = &ah->eeprom.ar9300_eep;
	struct ath_common *common = ath9k_hw_common(ah);

	if (ichain >= AR9300_MAX_CHAINS) {
		ath_dbg(common, ATH_DBG_EEPROM,
			"Invalid chain index, must be less than %d\n",
			AR9300_MAX_CHAINS);
		return -1;
	}

	if (mode) {		/* 5GHz */
		if (ipier >= AR9300_NUM_5G_CAL_PIERS) {
			ath_dbg(common, ATH_DBG_EEPROM,
				"Invalid 5GHz cal pier index, must be less than %d\n",
				AR9300_NUM_5G_CAL_PIERS);
			return -1;
		}
		pCalPier = &(eep->calFreqPier5G[ipier]);
		pCalPierStruct = &(eep->calPierData5G[ichain][ipier]);
		is2GHz = 0;
	} else {
		if (ipier >= AR9300_NUM_2G_CAL_PIERS) {
			ath_dbg(common, ATH_DBG_EEPROM,
				"Invalid 2GHz cal pier index, must be less than %d\n",
				AR9300_NUM_2G_CAL_PIERS);
			return -1;
		}

		pCalPier = &(eep->calFreqPier2G[ipier]);
		pCalPierStruct = &(eep->calPierData2G[ichain][ipier]);
		is2GHz = 1;
	}

	*pfrequency = FBIN2FREQ(*pCalPier, is2GHz);
	*pcorrection = pCalPierStruct->refPower;
	*ptemperature = pCalPierStruct->tempMeas;
	*pvoltage = pCalPierStruct->voltMeas;

	return 0;
}

static int ar9003_hw_power_control_override(struct ath_hw *ah,
					    int frequency,
					    int *correction,
					    int *voltage, int *temperature)
{
	int tempSlope = 0;
	struct ar9300_eeprom *eep = &ah->eeprom.ar9300_eep;
	int f[3], t[3];

	REG_RMW(ah, AR_PHY_TPC_11_B0,
		(correction[0] << AR_PHY_TPC_OLPC_GAIN_DELTA_S),
		AR_PHY_TPC_OLPC_GAIN_DELTA);
	if (ah->caps.tx_chainmask & BIT(1))
		REG_RMW(ah, AR_PHY_TPC_11_B1,
			(correction[1] << AR_PHY_TPC_OLPC_GAIN_DELTA_S),
			AR_PHY_TPC_OLPC_GAIN_DELTA);
	if (ah->caps.tx_chainmask & BIT(2))
		REG_RMW(ah, AR_PHY_TPC_11_B2,
			(correction[2] << AR_PHY_TPC_OLPC_GAIN_DELTA_S),
			AR_PHY_TPC_OLPC_GAIN_DELTA);

	/* enable open loop power control on chip */
	REG_RMW(ah, AR_PHY_TPC_6_B0,
		(3 << AR_PHY_TPC_6_ERROR_EST_MODE_S),
		AR_PHY_TPC_6_ERROR_EST_MODE);
	if (ah->caps.tx_chainmask & BIT(1))
		REG_RMW(ah, AR_PHY_TPC_6_B1,
			(3 << AR_PHY_TPC_6_ERROR_EST_MODE_S),
			AR_PHY_TPC_6_ERROR_EST_MODE);
	if (ah->caps.tx_chainmask & BIT(2))
		REG_RMW(ah, AR_PHY_TPC_6_B2,
			(3 << AR_PHY_TPC_6_ERROR_EST_MODE_S),
			AR_PHY_TPC_6_ERROR_EST_MODE);

	/*
	 * enable temperature compensation
	 * Need to use register names
	 */
	if (frequency < 4000)
		tempSlope = eep->modalHeader2G.tempSlope;
	else if (eep->base_ext2.tempSlopeLow != 0) {
		t[0] = eep->base_ext2.tempSlopeLow;
		f[0] = 5180;
		t[1] = eep->modalHeader5G.tempSlope;
		f[1] = 5500;
		t[2] = eep->base_ext2.tempSlopeHigh;
		f[2] = 5785;
		tempSlope = ar9003_hw_power_interpolate((s32) frequency,
							f, t, 3);
	} else
		tempSlope = eep->modalHeader5G.tempSlope;

	REG_RMW_FIELD(ah, AR_PHY_TPC_19, AR_PHY_TPC_19_ALPHA_THERM, tempSlope);
	REG_RMW_FIELD(ah, AR_PHY_TPC_18, AR_PHY_TPC_18_THERM_CAL_VALUE,
		      temperature[0]);

	return 0;
}

/* Apply the recorded correction values. */
static int ar9003_hw_calibration_apply(struct ath_hw *ah, int frequency)
{
	int ichain, ipier, npier;
	int mode;
	int lfrequency[AR9300_MAX_CHAINS],
	    lcorrection[AR9300_MAX_CHAINS],
	    ltemperature[AR9300_MAX_CHAINS], lvoltage[AR9300_MAX_CHAINS];
	int hfrequency[AR9300_MAX_CHAINS],
	    hcorrection[AR9300_MAX_CHAINS],
	    htemperature[AR9300_MAX_CHAINS], hvoltage[AR9300_MAX_CHAINS];
	int fdiff;
	int correction[AR9300_MAX_CHAINS],
	    voltage[AR9300_MAX_CHAINS], temperature[AR9300_MAX_CHAINS];
	int pfrequency, pcorrection, ptemperature, pvoltage;
	struct ath_common *common = ath9k_hw_common(ah);

	mode = (frequency >= 4000);
	if (mode)
		npier = AR9300_NUM_5G_CAL_PIERS;
	else
		npier = AR9300_NUM_2G_CAL_PIERS;

	for (ichain = 0; ichain < AR9300_MAX_CHAINS; ichain++) {
		lfrequency[ichain] = 0;
		hfrequency[ichain] = 100000;
	}
	/* identify best lower and higher frequency calibration measurement */
	for (ichain = 0; ichain < AR9300_MAX_CHAINS; ichain++) {
		for (ipier = 0; ipier < npier; ipier++) {
			if (!ar9003_hw_cal_pier_get(ah, mode, ipier, ichain,
						    &pfrequency, &pcorrection,
						    &ptemperature, &pvoltage)) {
				fdiff = frequency - pfrequency;

				/*
				 * this measurement is higher than
				 * our desired frequency
				 */
				if (fdiff <= 0) {
					if (hfrequency[ichain] <= 0 ||
					    hfrequency[ichain] >= 100000 ||
					    fdiff >
					    (frequency - hfrequency[ichain])) {
						/*
						 * new best higher
						 * frequency measurement
						 */
						hfrequency[ichain] = pfrequency;
						hcorrection[ichain] =
						    pcorrection;
						htemperature[ichain] =
						    ptemperature;
						hvoltage[ichain] = pvoltage;
					}
				}
				if (fdiff >= 0) {
					if (lfrequency[ichain] <= 0
					    || fdiff <
					    (frequency - lfrequency[ichain])) {
						/*
						 * new best lower
						 * frequency measurement
						 */
						lfrequency[ichain] = pfrequency;
						lcorrection[ichain] =
						    pcorrection;
						ltemperature[ichain] =
						    ptemperature;
						lvoltage[ichain] = pvoltage;
					}
				}
			}
		}
	}

	/* interpolate  */
	for (ichain = 0; ichain < AR9300_MAX_CHAINS; ichain++) {
		ath_dbg(common, ATH_DBG_EEPROM,
			"ch=%d f=%d low=%d %d h=%d %d\n",
			ichain, frequency, lfrequency[ichain],
			lcorrection[ichain], hfrequency[ichain],
			hcorrection[ichain]);
		/* they're the same, so just pick one */
		if (hfrequency[ichain] == lfrequency[ichain]) {
			correction[ichain] = lcorrection[ichain];
			voltage[ichain] = lvoltage[ichain];
			temperature[ichain] = ltemperature[ichain];
		}
		/* the low frequency is good */
		else if (frequency - lfrequency[ichain] < 1000) {
			/* so is the high frequency, interpolate */
			if (hfrequency[ichain] - frequency < 1000) {

				correction[ichain] = interpolate(frequency,
						lfrequency[ichain],
						hfrequency[ichain],
						lcorrection[ichain],
						hcorrection[ichain]);

				temperature[ichain] = interpolate(frequency,
						lfrequency[ichain],
						hfrequency[ichain],
						ltemperature[ichain],
						htemperature[ichain]);

				voltage[ichain] = interpolate(frequency,
						lfrequency[ichain],
						hfrequency[ichain],
						lvoltage[ichain],
						hvoltage[ichain]);
			}
			/* only low is good, use it */
			else {
				correction[ichain] = lcorrection[ichain];
				temperature[ichain] = ltemperature[ichain];
				voltage[ichain] = lvoltage[ichain];
			}
		}
		/* only high is good, use it */
		else if (hfrequency[ichain] - frequency < 1000) {
			correction[ichain] = hcorrection[ichain];
			temperature[ichain] = htemperature[ichain];
			voltage[ichain] = hvoltage[ichain];
		} else {	/* nothing is good, presume 0???? */
			correction[ichain] = 0;
			temperature[ichain] = 0;
			voltage[ichain] = 0;
		}
	}

	ar9003_hw_power_control_override(ah, frequency, correction, voltage,
					 temperature);

	ath_dbg(common, ATH_DBG_EEPROM,
		"for frequency=%d, calibration correction = %d %d %d\n",
		frequency, correction[0], correction[1], correction[2]);

	return 0;
}

static u16 ar9003_hw_get_direct_edge_power(struct ar9300_eeprom *eep,
					   int idx,
					   int edge,
					   bool is2GHz)
{
	struct cal_ctl_data_2g *ctl_2g = eep->ctlPowerData_2G;
	struct cal_ctl_data_5g *ctl_5g = eep->ctlPowerData_5G;

	if (is2GHz)
		return CTL_EDGE_TPOWER(ctl_2g[idx].ctlEdges[edge]);
	else
		return CTL_EDGE_TPOWER(ctl_5g[idx].ctlEdges[edge]);
}

static u16 ar9003_hw_get_indirect_edge_power(struct ar9300_eeprom *eep,
					     int idx,
					     unsigned int edge,
					     u16 freq,
					     bool is2GHz)
{
	struct cal_ctl_data_2g *ctl_2g = eep->ctlPowerData_2G;
	struct cal_ctl_data_5g *ctl_5g = eep->ctlPowerData_5G;

	u8 *ctl_freqbin = is2GHz ?
		&eep->ctl_freqbin_2G[idx][0] :
		&eep->ctl_freqbin_5G[idx][0];

	if (is2GHz) {
		if (ath9k_hw_fbin2freq(ctl_freqbin[edge - 1], 1) < freq &&
		    CTL_EDGE_FLAGS(ctl_2g[idx].ctlEdges[edge - 1]))
			return CTL_EDGE_TPOWER(ctl_2g[idx].ctlEdges[edge - 1]);
	} else {
		if (ath9k_hw_fbin2freq(ctl_freqbin[edge - 1], 0) < freq &&
		    CTL_EDGE_FLAGS(ctl_5g[idx].ctlEdges[edge - 1]))
			return CTL_EDGE_TPOWER(ctl_5g[idx].ctlEdges[edge - 1]);
	}

	return MAX_RATE_POWER;
}

/*
 * Find the maximum conformance test limit for the given channel and CTL info
 */
static u16 ar9003_hw_get_max_edge_power(struct ar9300_eeprom *eep,
					u16 freq, int idx, bool is2GHz)
{
	u16 twiceMaxEdgePower = MAX_RATE_POWER;
	u8 *ctl_freqbin = is2GHz ?
		&eep->ctl_freqbin_2G[idx][0] :
		&eep->ctl_freqbin_5G[idx][0];
	u16 num_edges = is2GHz ?
		AR9300_NUM_BAND_EDGES_2G : AR9300_NUM_BAND_EDGES_5G;
	unsigned int edge;

	/* Get the edge power */
	for (edge = 0;
	     (edge < num_edges) && (ctl_freqbin[edge] != AR5416_BCHAN_UNUSED);
	     edge++) {
		/*
		 * If there's an exact channel match or an inband flag set
		 * on the lower channel use the given rdEdgePower
		 */
		if (freq == ath9k_hw_fbin2freq(ctl_freqbin[edge], is2GHz)) {
			twiceMaxEdgePower =
				ar9003_hw_get_direct_edge_power(eep, idx,
								edge, is2GHz);
			break;
		} else if ((edge > 0) &&
			   (freq < ath9k_hw_fbin2freq(ctl_freqbin[edge],
						      is2GHz))) {
			twiceMaxEdgePower =
				ar9003_hw_get_indirect_edge_power(eep, idx,
								  edge, freq,
								  is2GHz);
			/*
			 * Leave loop - no more affecting edges possible in
			 * this monotonic increasing list
			 */
			break;
		}
	}
	return twiceMaxEdgePower;
}

static void ar9003_hw_set_power_per_rate_table(struct ath_hw *ah,
					       struct ath9k_channel *chan,
					       u8 *pPwrArray, u16 cfgCtl,
					       u8 twiceAntennaReduction,
					       u8 twiceMaxRegulatoryPower,
					       u16 powerLimit)
{
	struct ath_regulatory *regulatory = ath9k_hw_regulatory(ah);
	struct ath_common *common = ath9k_hw_common(ah);
	struct ar9300_eeprom *pEepData = &ah->eeprom.ar9300_eep;
	u16 twiceMaxEdgePower = MAX_RATE_POWER;
	static const u16 tpScaleReductionTable[5] = {
		0, 3, 6, 9, MAX_RATE_POWER
	};
	int i;
	int16_t  twiceLargestAntenna;
	u16 scaledPower = 0, minCtlPower, maxRegAllowedPower;
	static const u16 ctlModesFor11a[] = {
		CTL_11A, CTL_5GHT20, CTL_11A_EXT, CTL_5GHT40
	};
	static const u16 ctlModesFor11g[] = {
		CTL_11B, CTL_11G, CTL_2GHT20, CTL_11B_EXT,
		CTL_11G_EXT, CTL_2GHT40
	};
	u16 numCtlModes;
	const u16 *pCtlMode;
	u16 ctlMode, freq;
	struct chan_centers centers;
	u8 *ctlIndex;
	u8 ctlNum;
	u16 twiceMinEdgePower;
	bool is2ghz = IS_CHAN_2GHZ(chan);

	ath9k_hw_get_channel_centers(ah, chan, &centers);

	/* Compute TxPower reduction due to Antenna Gain */
	if (is2ghz)
		twiceLargestAntenna = pEepData->modalHeader2G.antennaGain;
	else
		twiceLargestAntenna = pEepData->modalHeader5G.antennaGain;

	twiceLargestAntenna = (int16_t)min((twiceAntennaReduction) -
				twiceLargestAntenna, 0);

	/*
	 * scaledPower is the minimum of the user input power level
	 * and the regulatory allowed power level
	 */
	maxRegAllowedPower = twiceMaxRegulatoryPower + twiceLargestAntenna;

	if (regulatory->tp_scale != ATH9K_TP_SCALE_MAX) {
		maxRegAllowedPower -=
			(tpScaleReductionTable[(regulatory->tp_scale)] * 2);
	}

	scaledPower = min(powerLimit, maxRegAllowedPower);

	/*
	 * Reduce scaled Power by number of chains active to get
	 * to per chain tx power level
	 */
	switch (ar5416_get_ntxchains(ah->txchainmask)) {
	case 1:
		break;
	case 2:
		scaledPower -= REDUCE_SCALED_POWER_BY_TWO_CHAIN;
		break;
	case 3:
		scaledPower -= REDUCE_SCALED_POWER_BY_THREE_CHAIN;
		break;
	}

	scaledPower = max((u16)0, scaledPower);

	/*
	 * Get target powers from EEPROM - our baseline for TX Power
	 */
	if (is2ghz) {
		/* Setup for CTL modes */
		/* CTL_11B, CTL_11G, CTL_2GHT20 */
		numCtlModes =
			ARRAY_SIZE(ctlModesFor11g) -
				   SUB_NUM_CTL_MODES_AT_2G_40;
		pCtlMode = ctlModesFor11g;
		if (IS_CHAN_HT40(chan))
			/* All 2G CTL's */
			numCtlModes = ARRAY_SIZE(ctlModesFor11g);
	} else {
		/* Setup for CTL modes */
		/* CTL_11A, CTL_5GHT20 */
		numCtlModes = ARRAY_SIZE(ctlModesFor11a) -
					 SUB_NUM_CTL_MODES_AT_5G_40;
		pCtlMode = ctlModesFor11a;
		if (IS_CHAN_HT40(chan))
			/* All 5G CTL's */
			numCtlModes = ARRAY_SIZE(ctlModesFor11a);
	}

	/*
	 * For MIMO, need to apply regulatory caps individually across
	 * dynamically running modes: CCK, OFDM, HT20, HT40
	 *
	 * The outer loop walks through each possible applicable runtime mode.
	 * The inner loop walks through each ctlIndex entry in EEPROM.
	 * The ctl value is encoded as [7:4] == test group, [3:0] == test mode.
	 */
	for (ctlMode = 0; ctlMode < numCtlModes; ctlMode++) {
		bool isHt40CtlMode = (pCtlMode[ctlMode] == CTL_5GHT40) ||
			(pCtlMode[ctlMode] == CTL_2GHT40);
		if (isHt40CtlMode)
			freq = centers.synth_center;
		else if (pCtlMode[ctlMode] & EXT_ADDITIVE)
			freq = centers.ext_center;
		else
			freq = centers.ctl_center;

		ath_dbg(common, ATH_DBG_REGULATORY,
			"LOOP-Mode ctlMode %d < %d, isHt40CtlMode %d, EXT_ADDITIVE %d\n",
			ctlMode, numCtlModes, isHt40CtlMode,
			(pCtlMode[ctlMode] & EXT_ADDITIVE));

		/* walk through each CTL index stored in EEPROM */
		if (is2ghz) {
			ctlIndex = pEepData->ctlIndex_2G;
			ctlNum = AR9300_NUM_CTLS_2G;
		} else {
			ctlIndex = pEepData->ctlIndex_5G;
			ctlNum = AR9300_NUM_CTLS_5G;
		}

		for (i = 0; (i < ctlNum) && ctlIndex[i]; i++) {
			ath_dbg(common, ATH_DBG_REGULATORY,
				"LOOP-Ctlidx %d: cfgCtl 0x%2.2x pCtlMode 0x%2.2x ctlIndex 0x%2.2x chan %d\n",
				i, cfgCtl, pCtlMode[ctlMode], ctlIndex[i],
				chan->channel);

				/*
				 * compare test group from regulatory
				 * channel list with test mode from pCtlMode
				 * list
				 */
				if ((((cfgCtl & ~CTL_MODE_M) |
				       (pCtlMode[ctlMode] & CTL_MODE_M)) ==
					ctlIndex[i]) ||
				    (((cfgCtl & ~CTL_MODE_M) |
				       (pCtlMode[ctlMode] & CTL_MODE_M)) ==
				     ((ctlIndex[i] & CTL_MODE_M) |
				       SD_NO_CTL))) {
					twiceMinEdgePower =
					  ar9003_hw_get_max_edge_power(pEepData,
								       freq, i,
								       is2ghz);

					if ((cfgCtl & ~CTL_MODE_M) == SD_NO_CTL)
						/*
						 * Find the minimum of all CTL
						 * edge powers that apply to
						 * this channel
						 */
						twiceMaxEdgePower =
							min(twiceMaxEdgePower,
							    twiceMinEdgePower);
						else {
							/* specific */
							twiceMaxEdgePower =
							  twiceMinEdgePower;
							break;
						}
				}
			}

			minCtlPower = (u8)min(twiceMaxEdgePower, scaledPower);

			ath_dbg(common, ATH_DBG_REGULATORY,
				"SEL-Min ctlMode %d pCtlMode %d 2xMaxEdge %d sP %d minCtlPwr %d\n",
				ctlMode, pCtlMode[ctlMode], twiceMaxEdgePower,
				scaledPower, minCtlPower);

			/* Apply ctl mode to correct target power set */
			switch (pCtlMode[ctlMode]) {
			case CTL_11B:
				for (i = ALL_TARGET_LEGACY_1L_5L;
				     i <= ALL_TARGET_LEGACY_11S; i++)
					pPwrArray[i] =
					  (u8)min((u16)pPwrArray[i],
						  minCtlPower);
				break;
			case CTL_11A:
			case CTL_11G:
				for (i = ALL_TARGET_LEGACY_6_24;
				     i <= ALL_TARGET_LEGACY_54; i++)
					pPwrArray[i] =
					  (u8)min((u16)pPwrArray[i],
						  minCtlPower);
				break;
			case CTL_5GHT20:
			case CTL_2GHT20:
				for (i = ALL_TARGET_HT20_0_8_16;
				     i <= ALL_TARGET_HT20_21; i++)
					pPwrArray[i] =
					  (u8)min((u16)pPwrArray[i],
						  minCtlPower);
				pPwrArray[ALL_TARGET_HT20_22] =
				  (u8)min((u16)pPwrArray[ALL_TARGET_HT20_22],
					  minCtlPower);
				pPwrArray[ALL_TARGET_HT20_23] =
				  (u8)min((u16)pPwrArray[ALL_TARGET_HT20_23],
					   minCtlPower);
				break;
			case CTL_5GHT40:
			case CTL_2GHT40:
				for (i = ALL_TARGET_HT40_0_8_16;
				     i <= ALL_TARGET_HT40_23; i++)
					pPwrArray[i] =
					  (u8)min((u16)pPwrArray[i],
						  minCtlPower);
				break;
			default:
			    break;
			}
	} /* end ctl mode checking */
}

static void ath9k_hw_ar9300_set_txpower(struct ath_hw *ah,
					struct ath9k_channel *chan, u16 cfgCtl,
					u8 twiceAntennaReduction,
					u8 twiceMaxRegulatoryPower,
					u8 powerLimit, bool test)
{
	struct ath_regulatory *regulatory = ath9k_hw_regulatory(ah);
	struct ath_common *common = ath9k_hw_common(ah);
	u8 targetPowerValT2[ar9300RateSize];
	unsigned int i = 0;

	ar9003_hw_set_target_power_eeprom(ah, chan->channel, targetPowerValT2);
	ar9003_hw_set_power_per_rate_table(ah, chan,
					   targetPowerValT2, cfgCtl,
					   twiceAntennaReduction,
					   twiceMaxRegulatoryPower,
					   powerLimit);

	regulatory->max_power_level = 0;
	for (i = 0; i < ar9300RateSize; i++) {
		if (targetPowerValT2[i] > regulatory->max_power_level)
			regulatory->max_power_level = targetPowerValT2[i];
	}

	if (test)
		return;

	for (i = 0; i < ar9300RateSize; i++) {
		ath_dbg(common, ATH_DBG_EEPROM,
			"TPC[%02d] 0x%08x\n", i, targetPowerValT2[i]);
	}

	/*
	 * This is the TX power we send back to driver core,
	 * and it can use to pass to userspace to display our
	 * currently configured TX power setting.
	 *
	 * Since power is rate dependent, use one of the indices
	 * from the AR9300_Rates enum to select an entry from
	 * targetPowerValT2[] to report. Currently returns the
	 * power for HT40 MCS 0, HT20 MCS 0, or OFDM 6 Mbps
	 * as CCK power is less interesting (?).
	 */
	i = ALL_TARGET_LEGACY_6_24; /* legacy */
	if (IS_CHAN_HT40(chan))
		i = ALL_TARGET_HT40_0_8_16; /* ht40 */
	else if (IS_CHAN_HT20(chan))
		i = ALL_TARGET_HT20_0_8_16; /* ht20 */

	ah->txpower_limit = targetPowerValT2[i];
	regulatory->max_power_level = targetPowerValT2[i];

	/* Write target power array to registers */
	ar9003_hw_tx_power_regwrite(ah, targetPowerValT2);
	ar9003_hw_calibration_apply(ah, chan->channel);

	if (IS_CHAN_2GHZ(chan)) {
		if (IS_CHAN_HT40(chan))
			i = ALL_TARGET_HT40_0_8_16;
		else
			i = ALL_TARGET_HT20_0_8_16;
	} else {
		if (IS_CHAN_HT40(chan))
			i = ALL_TARGET_HT40_7;
		else
			i = ALL_TARGET_HT20_7;
	}
	ah->paprd_target_power = targetPowerValT2[i];
}

static u16 ath9k_hw_ar9300_get_spur_channel(struct ath_hw *ah,
					    u16 i, bool is2GHz)
{
	return AR_NO_SPUR;
}

s32 ar9003_hw_get_tx_gain_idx(struct ath_hw *ah)
{
	struct ar9300_eeprom *eep = &ah->eeprom.ar9300_eep;

	return (eep->baseEepHeader.txrxgain >> 4) & 0xf; /* bits 7:4 */
}

s32 ar9003_hw_get_rx_gain_idx(struct ath_hw *ah)
{
	struct ar9300_eeprom *eep = &ah->eeprom.ar9300_eep;

	return (eep->baseEepHeader.txrxgain) & 0xf; /* bits 3:0 */
}

u8 *ar9003_get_spur_chan_ptr(struct ath_hw *ah, bool is_2ghz)
{
	struct ar9300_eeprom *eep = &ah->eeprom.ar9300_eep;

	if (is_2ghz)
		return eep->modalHeader2G.spurChans;
	else
		return eep->modalHeader5G.spurChans;
}

const struct eeprom_ops eep_ar9300_ops = {
	.check_eeprom = ath9k_hw_ar9300_check_eeprom,
	.get_eeprom = ath9k_hw_ar9300_get_eeprom,
	.fill_eeprom = ath9k_hw_ar9300_fill_eeprom,
	.get_eeprom_ver = ath9k_hw_ar9300_get_eeprom_ver,
	.get_eeprom_rev = ath9k_hw_ar9300_get_eeprom_rev,
	.set_board_values = ath9k_hw_ar9300_set_board_values,
	.set_addac = ath9k_hw_ar9300_set_addac,
	.set_txpower = ath9k_hw_ar9300_set_txpower,
	.get_spur_channel = ath9k_hw_ar9300_get_spur_channel
};<|MERGE_RESOLUTION|>--- conflicted
+++ resolved
@@ -62,10 +62,7 @@
 static int ar9003_hw_power_interpolate(int32_t x,
 				       int32_t *px, int32_t *py, u_int16_t np);
 
-<<<<<<< HEAD
-
-=======
->>>>>>> 38cd6b4f
+
 static const struct ar9300_eeprom ar9300_default = {
 	.eepromVersion = 2,
 	.templateVersion = 2,
@@ -76,11 +73,7 @@
 		.regDmn = { LE16(0), LE16(0x1f) },
 		.txrxMask =  0x77, /* 4 bits tx and 4 bits rx */
 		.opCapFlags = {
-<<<<<<< HEAD
-			.opFlags = AR9300_OPFLAGS_11G | AR9300_OPFLAGS_11A,
-=======
 			.opFlags = AR5416_OPFLAGS_11G | AR5416_OPFLAGS_11A,
->>>>>>> 38cd6b4f
 			.eepMisc = 0,
 		},
 		.rfSilent = 0,
@@ -657,11 +650,7 @@
 		.regDmn = { LE16(0), LE16(0x1f) },
 		.txrxMask =  0x77, /* 4 bits tx and 4 bits rx */
 		.opCapFlags = {
-<<<<<<< HEAD
-			.opFlags = AR9300_OPFLAGS_11G | AR9300_OPFLAGS_11A,
-=======
 			.opFlags = AR5416_OPFLAGS_11G | AR5416_OPFLAGS_11A,
->>>>>>> 38cd6b4f
 			.eepMisc = 0,
 		},
 		.rfSilent = 0,
@@ -1239,11 +1228,7 @@
 		.regDmn = { LE16(0), LE16(0x1f) },
 		.txrxMask =  0x77, /* 4 bits tx and 4 bits rx */
 		.opCapFlags = {
-<<<<<<< HEAD
-			.opFlags = AR9300_OPFLAGS_11G | AR9300_OPFLAGS_11A,
-=======
 			.opFlags = AR5416_OPFLAGS_11G | AR5416_OPFLAGS_11A,
->>>>>>> 38cd6b4f
 			.eepMisc = 0,
 		},
 		.rfSilent = 0,
@@ -1821,11 +1806,7 @@
 		.regDmn = { LE16(0), LE16(0x1f) },
 		.txrxMask =  0x77, /* 4 bits tx and 4 bits rx */
 		.opCapFlags = {
-<<<<<<< HEAD
-			.opFlags = AR9300_OPFLAGS_11G | AR9300_OPFLAGS_11A,
-=======
 			.opFlags = AR5416_OPFLAGS_11G | AR5416_OPFLAGS_11A,
->>>>>>> 38cd6b4f
 			.eepMisc = 0,
 		},
 		.rfSilent = 0,
@@ -3527,21 +3508,12 @@
 		value = ar9003_hw_ant_ctrl_chain_get(ah, 1, is2ghz);
 		REG_RMW_FIELD(ah, AR_PHY_SWITCH_CHAIN_1, AR_SWITCH_TABLE_ALL,
 			      value);
-<<<<<<< HEAD
 
 		value = ar9003_hw_ant_ctrl_chain_get(ah, 2, is2ghz);
 		REG_RMW_FIELD(ah, AR_PHY_SWITCH_CHAIN_2, AR_SWITCH_TABLE_ALL,
 			      value);
 	}
 
-=======
-
-		value = ar9003_hw_ant_ctrl_chain_get(ah, 2, is2ghz);
-		REG_RMW_FIELD(ah, AR_PHY_SWITCH_CHAIN_2, AR_SWITCH_TABLE_ALL,
-			      value);
-	}
-
->>>>>>> 38cd6b4f
 	if (AR_SREV_9485(ah)) {
 		value = ath9k_hw_ar9300_get_eeprom(ah, EEP_ANT_DIV_CTL1);
 		REG_RMW_FIELD(ah, AR_PHY_MC_GAIN_CTRL, AR_ANT_DIV_CTRL_ALL,
