--- conflicted
+++ resolved
@@ -62,10 +62,7 @@
 static int ar9003_hw_power_interpolate(int32_t x,
 				       int32_t *px, int32_t *py, u_int16_t np);
 
-<<<<<<< HEAD
-=======
-
->>>>>>> ad1184c6
+
 static const struct ar9300_eeprom ar9300_default = {
 	.eepromVersion = 2,
 	.templateVersion = 2,
@@ -3038,11 +3035,8 @@
 		return !!(pBase->featureEnable & BIT(5));
 	case EEP_CHAIN_MASK_REDUCE:
 		return (pBase->miscConfiguration >> 0x3) & 0x1;
-<<<<<<< HEAD
 	case EEP_ANT_DIV_CTL1:
 		return le32_to_cpu(eep->base_ext1.ant_div_control);
-=======
->>>>>>> ad1184c6
 	default:
 		return 0;
 	}
@@ -3243,15 +3237,9 @@
 		} else {
 			eep = ar9003_eeprom_struct_find_by_id(reference);
 			if (eep == NULL) {
-<<<<<<< HEAD
 				ath_dbg(common, ATH_DBG_EEPROM,
 					"cant find reference eeprom struct %d\n",
 					reference);
-=======
-				ath_print(common, ATH_DBG_EEPROM,
-					  "cant find reference eeprom"
-					  "struct %d\n", reference);
->>>>>>> ad1184c6
 				return -1;
 			}
 			memcpy(mptr, eep, mdata_size);
@@ -3334,47 +3322,30 @@
 	memcpy(mptr, &ar9300_default, mdata_size);
 
 	read = ar9300_read_eeprom;
-<<<<<<< HEAD
 	if (AR_SREV_9485(ah))
 		cptr = AR9300_BASE_ADDR_4K;
 	else
 		cptr = AR9300_BASE_ADDR;
 	ath_dbg(common, ATH_DBG_EEPROM,
-=======
-	cptr = AR9300_BASE_ADDR;
-	ath_print(common, ATH_DBG_EEPROM,
->>>>>>> ad1184c6
 		"Trying EEPROM accesss at Address 0x%04x\n", cptr);
 	if (ar9300_check_eeprom_header(ah, read, cptr))
 		goto found;
 
 	cptr = AR9300_BASE_ADDR_512;
-<<<<<<< HEAD
 	ath_dbg(common, ATH_DBG_EEPROM,
-=======
-	ath_print(common, ATH_DBG_EEPROM,
->>>>>>> ad1184c6
 		"Trying EEPROM accesss at Address 0x%04x\n", cptr);
 	if (ar9300_check_eeprom_header(ah, read, cptr))
 		goto found;
 
 	read = ar9300_read_otp;
 	cptr = AR9300_BASE_ADDR;
-<<<<<<< HEAD
 	ath_dbg(common, ATH_DBG_EEPROM,
-=======
-	ath_print(common, ATH_DBG_EEPROM,
->>>>>>> ad1184c6
 		"Trying OTP accesss at Address 0x%04x\n", cptr);
 	if (ar9300_check_eeprom_header(ah, read, cptr))
 		goto found;
 
 	cptr = AR9300_BASE_ADDR_512;
-<<<<<<< HEAD
 	ath_dbg(common, ATH_DBG_EEPROM,
-=======
-	ath_print(common, ATH_DBG_EEPROM,
->>>>>>> ad1184c6
 		"Trying OTP accesss at Address 0x%04x\n", cptr);
 	if (ar9300_check_eeprom_header(ah, read, cptr))
 		goto found;
@@ -3382,11 +3353,7 @@
 	goto fail;
 
 found:
-<<<<<<< HEAD
 	ath_dbg(common, ATH_DBG_EEPROM, "Found valid EEPROM data\n");
-=======
-	ath_print(common, ATH_DBG_EEPROM, "Found valid EEPROM data");
->>>>>>> ad1184c6
 
 	for (it = 0; it < MSTATE; it++) {
 		if (!read(ah, cptr, word, COMP_HDR_LEN))
@@ -3486,7 +3453,6 @@
 static void ar9003_hw_xpa_bias_level_apply(struct ath_hw *ah, bool is2ghz)
 {
 	int bias = ar9003_hw_xpa_bias_level_get(ah, is2ghz);
-<<<<<<< HEAD
 
 	if (AR_SREV_9485(ah))
 		REG_RMW_FIELD(ah, AR_CH0_TOP2, AR_CH0_TOP2_XPABIASLVL, bias);
@@ -3496,11 +3462,6 @@
 			      bias >> 2);
 		REG_RMW_FIELD(ah, AR_CH0_THERM, AR_CH0_THERM_XPASHORT2GND, 1);
 	}
-=======
-	REG_RMW_FIELD(ah, AR_CH0_TOP, AR_CH0_TOP_XPABIASLVL, bias);
-	REG_RMW_FIELD(ah, AR_CH0_THERM, AR_CH0_THERM_XPABIASLVL_MSB, bias >> 2);
-	REG_RMW_FIELD(ah, AR_CH0_THERM, AR_CH0_THERM_XPASHORT2GND, 1);
->>>>>>> ad1184c6
 }
 
 static u32 ar9003_hw_ant_ctrl_common_get(struct ath_hw *ah, bool is2ghz)
@@ -3693,7 +3654,6 @@
 	}
 }
 
-<<<<<<< HEAD
 static bool is_pmu_set(struct ath_hw *ah, u32 pmu_reg, int pmu_set)
 {
 	int timeout = 100;
@@ -3708,8 +3668,6 @@
 	return true;
 }
 
-=======
->>>>>>> ad1184c6
 static void ar9003_hw_internal_regulator_apply(struct ath_hw *ah)
 {
 	int internal_regulator =
@@ -4820,7 +4778,6 @@
 	for (i = 0; i < ar9300RateSize; i++) {
 		if (targetPowerValT2[i] > regulatory->max_power_level)
 			regulatory->max_power_level = targetPowerValT2[i];
-<<<<<<< HEAD
 	}
 
 	if (test)
@@ -4831,28 +4788,6 @@
 			"TPC[%02d] 0x%08x\n", i, targetPowerValT2[i]);
 	}
 
-=======
-	}
-
-	if (test)
-		return;
-
-	for (i = 0; i < ar9300RateSize; i++) {
-		ath_print(common, ATH_DBG_EEPROM,
-			  "TPC[%02d] 0x%08x ", i, targetPowerValT2[i]);
-		i++;
-		ath_print(common, ATH_DBG_EEPROM,
-			  "TPC[%02d] 0x%08x ", i, targetPowerValT2[i]);
-		i++;
-		ath_print(common, ATH_DBG_EEPROM,
-			  "TPC[%02d] 0x%08x ", i, targetPowerValT2[i]);
-		i++;
-		ath_print(common, ATH_DBG_EEPROM,
-			  "TPC[%02d] 0x%08x\n\n", i, targetPowerValT2[i]);
-		i++;
-	}
-
->>>>>>> ad1184c6
 	/*
 	 * This is the TX power we send back to driver core,
 	 * and it can use to pass to userspace to display our
