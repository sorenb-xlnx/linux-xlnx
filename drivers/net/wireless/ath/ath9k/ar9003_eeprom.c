/*
 * Copyright (c) 2010 Atheros Communications Inc.
 *
 * Permission to use, copy, modify, and/or distribute this software for any
 * purpose with or without fee is hereby granted, provided that the above
 * copyright notice and this permission notice appear in all copies.
 *
 * THE SOFTWARE IS PROVIDED "AS IS" AND THE AUTHOR DISCLAIMS ALL WARRANTIES
 * WITH REGARD TO THIS SOFTWARE INCLUDING ALL IMPLIED WARRANTIES OF
 * MERCHANTABILITY AND FITNESS. IN NO EVENT SHALL THE AUTHOR BE LIABLE FOR
 * ANY SPECIAL, DIRECT, INDIRECT, OR CONSEQUENTIAL DAMAGES OR ANY DAMAGES
 * WHATSOEVER RESULTING FROM LOSS OF USE, DATA OR PROFITS, WHETHER IN AN
 * ACTION OF CONTRACT, NEGLIGENCE OR OTHER TORTIOUS ACTION, ARISING OUT OF
 * OR IN CONNECTION WITH THE USE OR PERFORMANCE OF THIS SOFTWARE.
 */

#include "hw.h"
#include "ar9003_phy.h"
#include "ar9003_eeprom.h"

#define COMP_HDR_LEN 4
#define COMP_CKSUM_LEN 2

#define AR_CH0_TOP (0x00016288)
#define AR_CH0_TOP_XPABIASLVL (0x300)
#define AR_CH0_TOP_XPABIASLVL_S (8)

#define AR_CH0_THERM (0x00016290)
#define AR_CH0_THERM_XPABIASLVL_MSB 0x3
#define AR_CH0_THERM_XPABIASLVL_MSB_S 0
#define AR_CH0_THERM_XPASHORT2GND 0x4
#define AR_CH0_THERM_XPASHORT2GND_S 2

#define AR_SWITCH_TABLE_COM_ALL (0xffff)
#define AR_SWITCH_TABLE_COM_ALL_S (0)

#define AR_SWITCH_TABLE_COM2_ALL (0xffffff)
#define AR_SWITCH_TABLE_COM2_ALL_S (0)

#define AR_SWITCH_TABLE_ALL (0xfff)
#define AR_SWITCH_TABLE_ALL_S (0)

#define LE16(x) __constant_cpu_to_le16(x)
#define LE32(x) __constant_cpu_to_le32(x)

/* Local defines to distinguish between extension and control CTL's */
#define EXT_ADDITIVE (0x8000)
#define CTL_11A_EXT (CTL_11A | EXT_ADDITIVE)
#define CTL_11G_EXT (CTL_11G | EXT_ADDITIVE)
#define CTL_11B_EXT (CTL_11B | EXT_ADDITIVE)
#define REDUCE_SCALED_POWER_BY_TWO_CHAIN     6  /* 10*log10(2)*2 */
#define REDUCE_SCALED_POWER_BY_THREE_CHAIN   9  /* 10*log10(3)*2 */
#define PWRINCR_3_TO_1_CHAIN      9             /* 10*log(3)*2 */
#define PWRINCR_3_TO_2_CHAIN      3             /* floor(10*log(3/2)*2) */
#define PWRINCR_2_TO_1_CHAIN      6             /* 10*log(2)*2 */

#define SUB_NUM_CTL_MODES_AT_5G_40 2    /* excluding HT40, EXT-OFDM */
#define SUB_NUM_CTL_MODES_AT_2G_40 3    /* excluding HT40, EXT-OFDM, EXT-CCK */

#define CTL(_tpower, _flag) ((_tpower) | ((_flag) << 6))

static int ar9003_hw_power_interpolate(int32_t x,
				       int32_t *px, int32_t *py, u_int16_t np);

<<<<<<< HEAD
=======

>>>>>>> 0dbaee3b
static const struct ar9300_eeprom ar9300_default = {
	.eepromVersion = 2,
	.templateVersion = 2,
	.macAddr = {1, 2, 3, 4, 5, 6},
	.custData = {0, 0, 0, 0, 0, 0, 0, 0, 0, 0,
		     0, 0, 0, 0, 0, 0, 0, 0, 0, 0},
	.baseEepHeader = {
		.regDmn = { LE16(0), LE16(0x1f) },
		.txrxMask =  0x77, /* 4 bits tx and 4 bits rx */
		.opCapFlags = {
<<<<<<< HEAD
			.opFlags = AR5416_OPFLAGS_11G | AR5416_OPFLAGS_11A,
=======
			.opFlags = AR9300_OPFLAGS_11G | AR9300_OPFLAGS_11A,
>>>>>>> 0dbaee3b
			.eepMisc = 0,
		},
		.rfSilent = 0,
		.blueToothOptions = 0,
		.deviceCap = 0,
		.deviceType = 5, /* takes lower byte in eeprom location */
		.pwrTableOffset = AR9300_PWR_TABLE_OFFSET,
		.params_for_tuning_caps = {0, 0},
		.featureEnable = 0x0c,
		 /*
		  * bit0 - enable tx temp comp - disabled
		  * bit1 - enable tx volt comp - disabled
		  * bit2 - enable fastClock - enabled
		  * bit3 - enable doubling - enabled
		  * bit4 - enable internal regulator - disabled
		  * bit5 - enable pa predistortion - disabled
		  */
		.miscConfiguration = 0, /* bit0 - turn down drivestrength */
		.eepromWriteEnableGpio = 3,
		.wlanDisableGpio = 0,
		.wlanLedGpio = 8,
		.rxBandSelectGpio = 0xff,
		.txrxgain = 0,
		.swreg = 0,
	 },
	.modalHeader2G = {
	/* ar9300_modal_eep_header  2g */
		/* 4 idle,t1,t2,b(4 bits per setting) */
		.antCtrlCommon = LE32(0x110),
		/* 4 ra1l1, ra2l1, ra1l2, ra2l2, ra12 */
		.antCtrlCommon2 = LE32(0x22222),

		/*
		 * antCtrlChain[AR9300_MAX_CHAINS]; 6 idle, t, r,
		 * rx1, rx12, b (2 bits each)
		 */
		.antCtrlChain = { LE16(0x150), LE16(0x150), LE16(0x150) },

		/*
		 * xatten1DB[AR9300_MAX_CHAINS];  3 xatten1_db
		 * for ar9280 (0xa20c/b20c 5:0)
		 */
		.xatten1DB = {0, 0, 0},

		/*
		 * xatten1Margin[AR9300_MAX_CHAINS]; 3 xatten1_margin
		 * for ar9280 (0xa20c/b20c 16:12
		 */
		.xatten1Margin = {0, 0, 0},
		.tempSlope = 36,
		.voltSlope = 0,

		/*
		 * spurChans[OSPREY_EEPROM_MODAL_SPURS]; spur
		 * channels in usual fbin coding format
		 */
		.spurChans = {0, 0, 0, 0, 0},

		/*
		 * noiseFloorThreshCh[AR9300_MAX_CHAINS]; 3 Check
		 * if the register is per chain
		 */
		.noiseFloorThreshCh = {-1, 0, 0},
		.ob = {1, 1, 1},/* 3 chain */
		.db_stage2 = {1, 1, 1}, /* 3 chain  */
		.db_stage3 = {0, 0, 0},
		.db_stage4 = {0, 0, 0},
		.xpaBiasLvl = 0,
		.txFrameToDataStart = 0x0e,
		.txFrameToPaOn = 0x0e,
		.txClip = 3, /* 4 bits tx_clip, 4 bits dac_scale_cck */
		.antennaGain = 0,
		.switchSettling = 0x2c,
		.adcDesiredSize = -30,
		.txEndToXpaOff = 0,
		.txEndToRxOn = 0x2,
		.txFrameToXpaOn = 0xe,
		.thresh62 = 28,
		.papdRateMaskHt20 = LE32(0x0cf0e0e0),
		.papdRateMaskHt40 = LE32(0x6cf0e0e0),
		.futureModal = {
			0, 0, 0, 0, 0, 0, 0, 0, 0, 0,
		},
	 },
	.base_ext1 = {
		.ant_div_control = 0,
		.future = {0, 0, 0, 0, 0, 0, 0, 0, 0, 0, 0, 0, 0}
	},
	.calFreqPier2G = {
		FREQ2FBIN(2412, 1),
		FREQ2FBIN(2437, 1),
		FREQ2FBIN(2472, 1),
	 },
	/* ar9300_cal_data_per_freq_op_loop 2g */
	.calPierData2G = {
		{ {0, 0, 0, 0, 0, 0}, {0, 0, 0, 0, 0, 0}, {0, 0, 0, 0, 0, 0} },
		{ {0, 0, 0, 0, 0, 0}, {0, 0, 0, 0, 0, 0}, {0, 0, 0, 0, 0, 0} },
		{ {0, 0, 0, 0, 0, 0}, {0, 0, 0, 0, 0, 0}, {0, 0, 0, 0, 0, 0} },
	 },
	.calTarget_freqbin_Cck = {
		FREQ2FBIN(2412, 1),
		FREQ2FBIN(2484, 1),
	 },
	.calTarget_freqbin_2G = {
		FREQ2FBIN(2412, 1),
		FREQ2FBIN(2437, 1),
		FREQ2FBIN(2472, 1)
	 },
	.calTarget_freqbin_2GHT20 = {
		FREQ2FBIN(2412, 1),
		FREQ2FBIN(2437, 1),
		FREQ2FBIN(2472, 1)
	 },
	.calTarget_freqbin_2GHT40 = {
		FREQ2FBIN(2412, 1),
		FREQ2FBIN(2437, 1),
		FREQ2FBIN(2472, 1)
	 },
	.calTargetPowerCck = {
		 /* 1L-5L,5S,11L,11S */
		 { {36, 36, 36, 36} },
		 { {36, 36, 36, 36} },
	},
	.calTargetPower2G = {
		 /* 6-24,36,48,54 */
		 { {32, 32, 28, 24} },
		 { {32, 32, 28, 24} },
		 { {32, 32, 28, 24} },
	},
	.calTargetPower2GHT20 = {
		{ {32, 32, 32, 32, 28, 20, 32, 32, 28, 20, 32, 32, 28, 20} },
		{ {32, 32, 32, 32, 28, 20, 32, 32, 28, 20, 32, 32, 28, 20} },
		{ {32, 32, 32, 32, 28, 20, 32, 32, 28, 20, 32, 32, 28, 20} },
	},
	.calTargetPower2GHT40 = {
		{ {32, 32, 32, 32, 28, 20, 32, 32, 28, 20, 32, 32, 28, 20} },
		{ {32, 32, 32, 32, 28, 20, 32, 32, 28, 20, 32, 32, 28, 20} },
		{ {32, 32, 32, 32, 28, 20, 32, 32, 28, 20, 32, 32, 28, 20} },
	},
	.ctlIndex_2G =  {
		0x11, 0x12, 0x15, 0x17, 0x41, 0x42,
		0x45, 0x47, 0x31, 0x32, 0x35, 0x37,
	},
	.ctl_freqbin_2G = {
		{
			FREQ2FBIN(2412, 1),
			FREQ2FBIN(2417, 1),
			FREQ2FBIN(2457, 1),
			FREQ2FBIN(2462, 1)
		},
		{
			FREQ2FBIN(2412, 1),
			FREQ2FBIN(2417, 1),
			FREQ2FBIN(2462, 1),
			0xFF,
		},

		{
			FREQ2FBIN(2412, 1),
			FREQ2FBIN(2417, 1),
			FREQ2FBIN(2462, 1),
			0xFF,
		},
		{
			FREQ2FBIN(2422, 1),
			FREQ2FBIN(2427, 1),
			FREQ2FBIN(2447, 1),
			FREQ2FBIN(2452, 1)
		},

		{
			/* Data[4].ctlEdges[0].bChannel */ FREQ2FBIN(2412, 1),
			/* Data[4].ctlEdges[1].bChannel */ FREQ2FBIN(2417, 1),
			/* Data[4].ctlEdges[2].bChannel */ FREQ2FBIN(2472, 1),
			/* Data[4].ctlEdges[3].bChannel */ FREQ2FBIN(2484, 1),
		},

		{
			/* Data[5].ctlEdges[0].bChannel */ FREQ2FBIN(2412, 1),
			/* Data[5].ctlEdges[1].bChannel */ FREQ2FBIN(2417, 1),
			/* Data[5].ctlEdges[2].bChannel */ FREQ2FBIN(2472, 1),
			0,
		},

		{
			/* Data[6].ctlEdges[0].bChannel */ FREQ2FBIN(2412, 1),
			/* Data[6].ctlEdges[1].bChannel */ FREQ2FBIN(2417, 1),
			FREQ2FBIN(2472, 1),
			0,
		},

		{
			/* Data[7].ctlEdges[0].bChannel */ FREQ2FBIN(2422, 1),
			/* Data[7].ctlEdges[1].bChannel */ FREQ2FBIN(2427, 1),
			/* Data[7].ctlEdges[2].bChannel */ FREQ2FBIN(2447, 1),
			/* Data[7].ctlEdges[3].bChannel */ FREQ2FBIN(2462, 1),
		},

		{
			/* Data[8].ctlEdges[0].bChannel */ FREQ2FBIN(2412, 1),
			/* Data[8].ctlEdges[1].bChannel */ FREQ2FBIN(2417, 1),
			/* Data[8].ctlEdges[2].bChannel */ FREQ2FBIN(2472, 1),
		},

		{
			/* Data[9].ctlEdges[0].bChannel */ FREQ2FBIN(2412, 1),
			/* Data[9].ctlEdges[1].bChannel */ FREQ2FBIN(2417, 1),
			/* Data[9].ctlEdges[2].bChannel */ FREQ2FBIN(2472, 1),
			0
		},

		{
			/* Data[10].ctlEdges[0].bChannel */ FREQ2FBIN(2412, 1),
			/* Data[10].ctlEdges[1].bChannel */ FREQ2FBIN(2417, 1),
			/* Data[10].ctlEdges[2].bChannel */ FREQ2FBIN(2472, 1),
			0
		},

		{
			/* Data[11].ctlEdges[0].bChannel */ FREQ2FBIN(2422, 1),
			/* Data[11].ctlEdges[1].bChannel */ FREQ2FBIN(2427, 1),
			/* Data[11].ctlEdges[2].bChannel */ FREQ2FBIN(2447, 1),
			/* Data[11].ctlEdges[3].bChannel */ FREQ2FBIN(2462, 1),
		}
	 },
	.ctlPowerData_2G = {
		 { { CTL(60, 0), CTL(60, 1), CTL(60, 0), CTL(60, 0) } },
		 { { CTL(60, 0), CTL(60, 1), CTL(60, 0), CTL(60, 0) } },
		 { { CTL(60, 1), CTL(60, 0), CTL(60, 0), CTL(60, 1) } },

		 { { CTL(60, 1), CTL(60, 0), CTL(0, 0), CTL(0, 0) } },
		 { { CTL(60, 0), CTL(60, 1), CTL(60, 0), CTL(60, 0) } },
		 { { CTL(60, 0), CTL(60, 1), CTL(60, 0), CTL(60, 0) } },

		 { { CTL(60, 0), CTL(60, 1), CTL(60, 1), CTL(60, 0) } },
		 { { CTL(60, 0), CTL(60, 1), CTL(60, 0), CTL(60, 0) } },
		 { { CTL(60, 0), CTL(60, 1), CTL(60, 0), CTL(60, 0) } },

		 { { CTL(60, 0), CTL(60, 1), CTL(60, 0), CTL(60, 0) } },
		 { { CTL(60, 0), CTL(60, 1), CTL(60, 1), CTL(60, 1) } },
		 { { CTL(60, 0), CTL(60, 1), CTL(60, 1), CTL(60, 1) } },
	 },
	.modalHeader5G = {
		/* 4 idle,t1,t2,b (4 bits per setting) */
		.antCtrlCommon = LE32(0x110),
		/* 4 ra1l1, ra2l1, ra1l2,ra2l2,ra12 */
		.antCtrlCommon2 = LE32(0x22222),
		 /* antCtrlChain 6 idle, t,r,rx1,rx12,b (2 bits each) */
		.antCtrlChain = {
			LE16(0x000), LE16(0x000), LE16(0x000),
		},
		 /* xatten1DB 3 xatten1_db for AR9280 (0xa20c/b20c 5:0) */
		.xatten1DB = {0, 0, 0},

		/*
		 * xatten1Margin[AR9300_MAX_CHAINS]; 3 xatten1_margin
		 * for merlin (0xa20c/b20c 16:12
		 */
		.xatten1Margin = {0, 0, 0},
		.tempSlope = 68,
		.voltSlope = 0,
		/* spurChans spur channels in usual fbin coding format */
		.spurChans = {0, 0, 0, 0, 0},
		/* noiseFloorThreshCh Check if the register is per chain */
		.noiseFloorThreshCh = {-1, 0, 0},
		.ob = {3, 3, 3}, /* 3 chain */
		.db_stage2 = {3, 3, 3}, /* 3 chain */
		.db_stage3 = {3, 3, 3}, /* doesn't exist for 2G */
		.db_stage4 = {3, 3, 3},	 /* don't exist for 2G */
		.xpaBiasLvl = 0,
		.txFrameToDataStart = 0x0e,
		.txFrameToPaOn = 0x0e,
		.txClip = 3, /* 4 bits tx_clip, 4 bits dac_scale_cck */
		.antennaGain = 0,
		.switchSettling = 0x2d,
		.adcDesiredSize = -30,
		.txEndToXpaOff = 0,
		.txEndToRxOn = 0x2,
		.txFrameToXpaOn = 0xe,
		.thresh62 = 28,
		.papdRateMaskHt20 = LE32(0x0c80c080),
		.papdRateMaskHt40 = LE32(0x0080c080),
		.futureModal = {
			0, 0, 0, 0, 0, 0, 0, 0, 0, 0,
		},
	 },
	.base_ext2 = {
		.tempSlopeLow = 0,
		.tempSlopeHigh = 0,
		.xatten1DBLow = {0, 0, 0},
		.xatten1MarginLow = {0, 0, 0},
		.xatten1DBHigh = {0, 0, 0},
		.xatten1MarginHigh = {0, 0, 0}
	},
	.calFreqPier5G = {
		FREQ2FBIN(5180, 0),
		FREQ2FBIN(5220, 0),
		FREQ2FBIN(5320, 0),
		FREQ2FBIN(5400, 0),
		FREQ2FBIN(5500, 0),
		FREQ2FBIN(5600, 0),
		FREQ2FBIN(5725, 0),
		FREQ2FBIN(5825, 0)
	},
	.calPierData5G = {
			{
				{0, 0, 0, 0, 0},
				{0, 0, 0, 0, 0},
				{0, 0, 0, 0, 0},
				{0, 0, 0, 0, 0},
				{0, 0, 0, 0, 0},
				{0, 0, 0, 0, 0},
				{0, 0, 0, 0, 0},
				{0, 0, 0, 0, 0},
			},
			{
				{0, 0, 0, 0, 0},
				{0, 0, 0, 0, 0},
				{0, 0, 0, 0, 0},
				{0, 0, 0, 0, 0},
				{0, 0, 0, 0, 0},
				{0, 0, 0, 0, 0},
				{0, 0, 0, 0, 0},
				{0, 0, 0, 0, 0},
			},
			{
				{0, 0, 0, 0, 0},
				{0, 0, 0, 0, 0},
				{0, 0, 0, 0, 0},
				{0, 0, 0, 0, 0},
				{0, 0, 0, 0, 0},
				{0, 0, 0, 0, 0},
				{0, 0, 0, 0, 0},
				{0, 0, 0, 0, 0},
			},

	},
	.calTarget_freqbin_5G = {
		FREQ2FBIN(5180, 0),
		FREQ2FBIN(5220, 0),
		FREQ2FBIN(5320, 0),
		FREQ2FBIN(5400, 0),
		FREQ2FBIN(5500, 0),
		FREQ2FBIN(5600, 0),
		FREQ2FBIN(5725, 0),
		FREQ2FBIN(5825, 0)
	},
	.calTarget_freqbin_5GHT20 = {
		FREQ2FBIN(5180, 0),
		FREQ2FBIN(5240, 0),
		FREQ2FBIN(5320, 0),
		FREQ2FBIN(5500, 0),
		FREQ2FBIN(5700, 0),
		FREQ2FBIN(5745, 0),
		FREQ2FBIN(5725, 0),
		FREQ2FBIN(5825, 0)
	},
	.calTarget_freqbin_5GHT40 = {
		FREQ2FBIN(5180, 0),
		FREQ2FBIN(5240, 0),
		FREQ2FBIN(5320, 0),
		FREQ2FBIN(5500, 0),
		FREQ2FBIN(5700, 0),
		FREQ2FBIN(5745, 0),
		FREQ2FBIN(5725, 0),
		FREQ2FBIN(5825, 0)
	 },
	.calTargetPower5G = {
		/* 6-24,36,48,54 */
		{ {20, 20, 20, 10} },
		{ {20, 20, 20, 10} },
		{ {20, 20, 20, 10} },
		{ {20, 20, 20, 10} },
		{ {20, 20, 20, 10} },
		{ {20, 20, 20, 10} },
		{ {20, 20, 20, 10} },
		{ {20, 20, 20, 10} },
	 },
	.calTargetPower5GHT20 = {
		/*
		 * 0_8_16,1-3_9-11_17-19,
		 * 4,5,6,7,12,13,14,15,20,21,22,23
		 */
		{ {20, 20, 10, 10, 0, 0, 10, 10, 0, 0, 10, 10, 0, 0} },
		{ {20, 20, 10, 10, 0, 0, 10, 10, 0, 0, 10, 10, 0, 0} },
		{ {20, 20, 10, 10, 0, 0, 10, 10, 0, 0, 10, 10, 0, 0} },
		{ {20, 20, 10, 10, 0, 0, 10, 10, 0, 0, 10, 10, 0, 0} },
		{ {20, 20, 10, 10, 0, 0, 10, 10, 0, 0, 10, 10, 0, 0} },
		{ {20, 20, 10, 10, 0, 0, 10, 10, 0, 0, 10, 10, 0, 0} },
		{ {20, 20, 10, 10, 0, 0, 10, 10, 0, 0, 10, 10, 0, 0} },
		{ {20, 20, 10, 10, 0, 0, 10, 10, 0, 0, 10, 10, 0, 0} },
	 },
	.calTargetPower5GHT40 =  {
		/*
		 * 0_8_16,1-3_9-11_17-19,
		 * 4,5,6,7,12,13,14,15,20,21,22,23
		 */
		{ {20, 20, 10, 10, 0, 0, 10, 10, 0, 0, 10, 10, 0, 0} },
		{ {20, 20, 10, 10, 0, 0, 10, 10, 0, 0, 10, 10, 0, 0} },
		{ {20, 20, 10, 10, 0, 0, 10, 10, 0, 0, 10, 10, 0, 0} },
		{ {20, 20, 10, 10, 0, 0, 10, 10, 0, 0, 10, 10, 0, 0} },
		{ {20, 20, 10, 10, 0, 0, 10, 10, 0, 0, 10, 10, 0, 0} },
		{ {20, 20, 10, 10, 0, 0, 10, 10, 0, 0, 10, 10, 0, 0} },
		{ {20, 20, 10, 10, 0, 0, 10, 10, 0, 0, 10, 10, 0, 0} },
		{ {20, 20, 10, 10, 0, 0, 10, 10, 0, 0, 10, 10, 0, 0} },
	 },
	.ctlIndex_5G =  {
		0x10, 0x16, 0x18, 0x40, 0x46,
		0x48, 0x30, 0x36, 0x38
	},
	.ctl_freqbin_5G =  {
		{
			/* Data[0].ctlEdges[0].bChannel */ FREQ2FBIN(5180, 0),
			/* Data[0].ctlEdges[1].bChannel */ FREQ2FBIN(5260, 0),
			/* Data[0].ctlEdges[2].bChannel */ FREQ2FBIN(5280, 0),
			/* Data[0].ctlEdges[3].bChannel */ FREQ2FBIN(5500, 0),
			/* Data[0].ctlEdges[4].bChannel */ FREQ2FBIN(5600, 0),
			/* Data[0].ctlEdges[5].bChannel */ FREQ2FBIN(5700, 0),
			/* Data[0].ctlEdges[6].bChannel */ FREQ2FBIN(5745, 0),
			/* Data[0].ctlEdges[7].bChannel */ FREQ2FBIN(5825, 0)
		},
		{
			/* Data[1].ctlEdges[0].bChannel */ FREQ2FBIN(5180, 0),
			/* Data[1].ctlEdges[1].bChannel */ FREQ2FBIN(5260, 0),
			/* Data[1].ctlEdges[2].bChannel */ FREQ2FBIN(5280, 0),
			/* Data[1].ctlEdges[3].bChannel */ FREQ2FBIN(5500, 0),
			/* Data[1].ctlEdges[4].bChannel */ FREQ2FBIN(5520, 0),
			/* Data[1].ctlEdges[5].bChannel */ FREQ2FBIN(5700, 0),
			/* Data[1].ctlEdges[6].bChannel */ FREQ2FBIN(5745, 0),
			/* Data[1].ctlEdges[7].bChannel */ FREQ2FBIN(5825, 0)
		},

		{
			/* Data[2].ctlEdges[0].bChannel */ FREQ2FBIN(5190, 0),
			/* Data[2].ctlEdges[1].bChannel */ FREQ2FBIN(5230, 0),
			/* Data[2].ctlEdges[2].bChannel */ FREQ2FBIN(5270, 0),
			/* Data[2].ctlEdges[3].bChannel */ FREQ2FBIN(5310, 0),
			/* Data[2].ctlEdges[4].bChannel */ FREQ2FBIN(5510, 0),
			/* Data[2].ctlEdges[5].bChannel */ FREQ2FBIN(5550, 0),
			/* Data[2].ctlEdges[6].bChannel */ FREQ2FBIN(5670, 0),
			/* Data[2].ctlEdges[7].bChannel */ FREQ2FBIN(5755, 0)
		},

		{
			/* Data[3].ctlEdges[0].bChannel */ FREQ2FBIN(5180, 0),
			/* Data[3].ctlEdges[1].bChannel */ FREQ2FBIN(5200, 0),
			/* Data[3].ctlEdges[2].bChannel */ FREQ2FBIN(5260, 0),
			/* Data[3].ctlEdges[3].bChannel */ FREQ2FBIN(5320, 0),
			/* Data[3].ctlEdges[4].bChannel */ FREQ2FBIN(5500, 0),
			/* Data[3].ctlEdges[5].bChannel */ FREQ2FBIN(5700, 0),
			/* Data[3].ctlEdges[6].bChannel */ 0xFF,
			/* Data[3].ctlEdges[7].bChannel */ 0xFF,
		},

		{
			/* Data[4].ctlEdges[0].bChannel */ FREQ2FBIN(5180, 0),
			/* Data[4].ctlEdges[1].bChannel */ FREQ2FBIN(5260, 0),
			/* Data[4].ctlEdges[2].bChannel */ FREQ2FBIN(5500, 0),
			/* Data[4].ctlEdges[3].bChannel */ FREQ2FBIN(5700, 0),
			/* Data[4].ctlEdges[4].bChannel */ 0xFF,
			/* Data[4].ctlEdges[5].bChannel */ 0xFF,
			/* Data[4].ctlEdges[6].bChannel */ 0xFF,
			/* Data[4].ctlEdges[7].bChannel */ 0xFF,
		},

		{
			/* Data[5].ctlEdges[0].bChannel */ FREQ2FBIN(5190, 0),
			/* Data[5].ctlEdges[1].bChannel */ FREQ2FBIN(5270, 0),
			/* Data[5].ctlEdges[2].bChannel */ FREQ2FBIN(5310, 0),
			/* Data[5].ctlEdges[3].bChannel */ FREQ2FBIN(5510, 0),
			/* Data[5].ctlEdges[4].bChannel */ FREQ2FBIN(5590, 0),
			/* Data[5].ctlEdges[5].bChannel */ FREQ2FBIN(5670, 0),
			/* Data[5].ctlEdges[6].bChannel */ 0xFF,
			/* Data[5].ctlEdges[7].bChannel */ 0xFF
		},

		{
			/* Data[6].ctlEdges[0].bChannel */ FREQ2FBIN(5180, 0),
			/* Data[6].ctlEdges[1].bChannel */ FREQ2FBIN(5200, 0),
			/* Data[6].ctlEdges[2].bChannel */ FREQ2FBIN(5220, 0),
			/* Data[6].ctlEdges[3].bChannel */ FREQ2FBIN(5260, 0),
			/* Data[6].ctlEdges[4].bChannel */ FREQ2FBIN(5500, 0),
			/* Data[6].ctlEdges[5].bChannel */ FREQ2FBIN(5600, 0),
			/* Data[6].ctlEdges[6].bChannel */ FREQ2FBIN(5700, 0),
			/* Data[6].ctlEdges[7].bChannel */ FREQ2FBIN(5745, 0)
		},

		{
			/* Data[7].ctlEdges[0].bChannel */ FREQ2FBIN(5180, 0),
			/* Data[7].ctlEdges[1].bChannel */ FREQ2FBIN(5260, 0),
			/* Data[7].ctlEdges[2].bChannel */ FREQ2FBIN(5320, 0),
			/* Data[7].ctlEdges[3].bChannel */ FREQ2FBIN(5500, 0),
			/* Data[7].ctlEdges[4].bChannel */ FREQ2FBIN(5560, 0),
			/* Data[7].ctlEdges[5].bChannel */ FREQ2FBIN(5700, 0),
			/* Data[7].ctlEdges[6].bChannel */ FREQ2FBIN(5745, 0),
			/* Data[7].ctlEdges[7].bChannel */ FREQ2FBIN(5825, 0)
		},

		{
			/* Data[8].ctlEdges[0].bChannel */ FREQ2FBIN(5190, 0),
			/* Data[8].ctlEdges[1].bChannel */ FREQ2FBIN(5230, 0),
			/* Data[8].ctlEdges[2].bChannel */ FREQ2FBIN(5270, 0),
			/* Data[8].ctlEdges[3].bChannel */ FREQ2FBIN(5510, 0),
			/* Data[8].ctlEdges[4].bChannel */ FREQ2FBIN(5550, 0),
			/* Data[8].ctlEdges[5].bChannel */ FREQ2FBIN(5670, 0),
			/* Data[8].ctlEdges[6].bChannel */ FREQ2FBIN(5755, 0),
			/* Data[8].ctlEdges[7].bChannel */ FREQ2FBIN(5795, 0)
		}
	 },
	.ctlPowerData_5G = {
		{
			{
				CTL(60, 1), CTL(60, 1), CTL(60, 1), CTL(60, 1),
				CTL(60, 1), CTL(60, 1), CTL(60, 1), CTL(60, 0),
			}
		},
		{
			{
				CTL(60, 1), CTL(60, 1), CTL(60, 1), CTL(60, 1),
				CTL(60, 1), CTL(60, 1), CTL(60, 1), CTL(60, 0),
			}
		},
		{
			{
				CTL(60, 0), CTL(60, 1), CTL(60, 0), CTL(60, 1),
				CTL(60, 1), CTL(60, 1), CTL(60, 1), CTL(60, 1),
			}
		},
		{
			{
				CTL(60, 0), CTL(60, 1), CTL(60, 1), CTL(60, 0),
				CTL(60, 1), CTL(60, 0), CTL(60, 0), CTL(60, 0),
			}
		},
		{
			{
				CTL(60, 1), CTL(60, 1), CTL(60, 1), CTL(60, 0),
				CTL(60, 0), CTL(60, 0), CTL(60, 0), CTL(60, 0),
			}
		},
		{
			{
				CTL(60, 1), CTL(60, 1), CTL(60, 1), CTL(60, 1),
				CTL(60, 1), CTL(60, 0), CTL(60, 0), CTL(60, 0),
			}
		},
		{
			{
				CTL(60, 1), CTL(60, 1), CTL(60, 1), CTL(60, 1),
				CTL(60, 1), CTL(60, 1), CTL(60, 1), CTL(60, 1),
			}
		},
		{
			{
				CTL(60, 1), CTL(60, 1), CTL(60, 0), CTL(60, 1),
				CTL(60, 1), CTL(60, 1), CTL(60, 1), CTL(60, 0),
			}
		},
		{
			{
				CTL(60, 1), CTL(60, 0), CTL(60, 1), CTL(60, 1),
				CTL(60, 1), CTL(60, 1), CTL(60, 0), CTL(60, 1),
			}
		},
	 }
};

static const struct ar9300_eeprom ar9300_x113 = {
	.eepromVersion = 2,
	.templateVersion = 6,
	.macAddr = {0x00, 0x03, 0x7f, 0x0, 0x0, 0x0},
	.custData = {"x113-023-f0000"},
	.baseEepHeader = {
		.regDmn = { LE16(0), LE16(0x1f) },
		.txrxMask =  0x77, /* 4 bits tx and 4 bits rx */
		.opCapFlags = {
<<<<<<< HEAD
			.opFlags = AR5416_OPFLAGS_11G | AR5416_OPFLAGS_11A,
=======
			.opFlags = AR9300_OPFLAGS_11G | AR9300_OPFLAGS_11A,
>>>>>>> 0dbaee3b
			.eepMisc = 0,
		},
		.rfSilent = 0,
		.blueToothOptions = 0,
		.deviceCap = 0,
		.deviceType = 5, /* takes lower byte in eeprom location */
		.pwrTableOffset = AR9300_PWR_TABLE_OFFSET,
		.params_for_tuning_caps = {0, 0},
		.featureEnable = 0x0d,
		 /*
		  * bit0 - enable tx temp comp - disabled
		  * bit1 - enable tx volt comp - disabled
		  * bit2 - enable fastClock - enabled
		  * bit3 - enable doubling - enabled
		  * bit4 - enable internal regulator - disabled
		  * bit5 - enable pa predistortion - disabled
		  */
		.miscConfiguration = 0, /* bit0 - turn down drivestrength */
		.eepromWriteEnableGpio = 6,
		.wlanDisableGpio = 0,
		.wlanLedGpio = 8,
		.rxBandSelectGpio = 0xff,
		.txrxgain = 0x21,
		.swreg = 0,
	 },
	.modalHeader2G = {
	/* ar9300_modal_eep_header  2g */
		/* 4 idle,t1,t2,b(4 bits per setting) */
		.antCtrlCommon = LE32(0x110),
		/* 4 ra1l1, ra2l1, ra1l2, ra2l2, ra12 */
		.antCtrlCommon2 = LE32(0x44444),

		/*
		 * antCtrlChain[AR9300_MAX_CHAINS]; 6 idle, t, r,
		 * rx1, rx12, b (2 bits each)
		 */
		.antCtrlChain = { LE16(0x150), LE16(0x150), LE16(0x150) },

		/*
		 * xatten1DB[AR9300_MAX_CHAINS];  3 xatten1_db
		 * for ar9280 (0xa20c/b20c 5:0)
		 */
		.xatten1DB = {0, 0, 0},

		/*
		 * xatten1Margin[AR9300_MAX_CHAINS]; 3 xatten1_margin
		 * for ar9280 (0xa20c/b20c 16:12
		 */
		.xatten1Margin = {0, 0, 0},
		.tempSlope = 25,
		.voltSlope = 0,

		/*
		 * spurChans[OSPREY_EEPROM_MODAL_SPURS]; spur
		 * channels in usual fbin coding format
		 */
		.spurChans = {FREQ2FBIN(2464, 1), 0, 0, 0, 0},

		/*
		 * noiseFloorThreshCh[AR9300_MAX_CHAINS]; 3 Check
		 * if the register is per chain
		 */
		.noiseFloorThreshCh = {-1, 0, 0},
		.ob = {1, 1, 1},/* 3 chain */
		.db_stage2 = {1, 1, 1}, /* 3 chain  */
		.db_stage3 = {0, 0, 0},
		.db_stage4 = {0, 0, 0},
		.xpaBiasLvl = 0,
		.txFrameToDataStart = 0x0e,
		.txFrameToPaOn = 0x0e,
		.txClip = 3, /* 4 bits tx_clip, 4 bits dac_scale_cck */
		.antennaGain = 0,
		.switchSettling = 0x2c,
		.adcDesiredSize = -30,
		.txEndToXpaOff = 0,
		.txEndToRxOn = 0x2,
		.txFrameToXpaOn = 0xe,
		.thresh62 = 28,
		.papdRateMaskHt20 = LE32(0x0c80c080),
		.papdRateMaskHt40 = LE32(0x0080c080),
		.futureModal = {
			0, 0, 0, 0, 0, 0, 0, 0, 0, 0,
		},
	 },
	 .base_ext1 = {
		.ant_div_control = 0,
		.future = {0, 0, 0, 0, 0, 0, 0, 0, 0, 0, 0, 0, 0}
	 },
	.calFreqPier2G = {
		FREQ2FBIN(2412, 1),
		FREQ2FBIN(2437, 1),
		FREQ2FBIN(2472, 1),
	 },
	/* ar9300_cal_data_per_freq_op_loop 2g */
	.calPierData2G = {
		{ {0, 0, 0, 0, 0, 0}, {0, 0, 0, 0, 0, 0}, {0, 0, 0, 0, 0, 0} },
		{ {0, 0, 0, 0, 0, 0}, {0, 0, 0, 0, 0, 0}, {0, 0, 0, 0, 0, 0} },
		{ {0, 0, 0, 0, 0, 0}, {0, 0, 0, 0, 0, 0}, {0, 0, 0, 0, 0, 0} },
	 },
	.calTarget_freqbin_Cck = {
		FREQ2FBIN(2412, 1),
		FREQ2FBIN(2472, 1),
	 },
	.calTarget_freqbin_2G = {
		FREQ2FBIN(2412, 1),
		FREQ2FBIN(2437, 1),
		FREQ2FBIN(2472, 1)
	 },
	.calTarget_freqbin_2GHT20 = {
		FREQ2FBIN(2412, 1),
		FREQ2FBIN(2437, 1),
		FREQ2FBIN(2472, 1)
	 },
	.calTarget_freqbin_2GHT40 = {
		FREQ2FBIN(2412, 1),
		FREQ2FBIN(2437, 1),
		FREQ2FBIN(2472, 1)
	 },
	.calTargetPowerCck = {
		 /* 1L-5L,5S,11L,11S */
		 { {34, 34, 34, 34} },
		 { {34, 34, 34, 34} },
	},
	.calTargetPower2G = {
		 /* 6-24,36,48,54 */
		 { {34, 34, 32, 32} },
		 { {34, 34, 32, 32} },
		 { {34, 34, 32, 32} },
	},
	.calTargetPower2GHT20 = {
		{ {32, 32, 32, 32, 32, 28, 32, 32, 30, 28, 0, 0, 0, 0} },
		{ {32, 32, 32, 32, 32, 28, 32, 32, 30, 28, 0, 0, 0, 0} },
		{ {32, 32, 32, 32, 32, 28, 32, 32, 30, 28, 0, 0, 0, 0} },
	},
	.calTargetPower2GHT40 = {
		{ {30, 30, 30, 30, 30, 28, 30, 30, 28, 26, 0, 0, 0, 0} },
		{ {30, 30, 30, 30, 30, 28, 30, 30, 28, 26, 0, 0, 0, 0} },
		{ {30, 30, 30, 30, 30, 28, 30, 30, 28, 26, 0, 0, 0, 0} },
	},
	.ctlIndex_2G =  {
		0x11, 0x12, 0x15, 0x17, 0x41, 0x42,
		0x45, 0x47, 0x31, 0x32, 0x35, 0x37,
	},
	.ctl_freqbin_2G = {
		{
			FREQ2FBIN(2412, 1),
			FREQ2FBIN(2417, 1),
			FREQ2FBIN(2457, 1),
			FREQ2FBIN(2462, 1)
		},
		{
			FREQ2FBIN(2412, 1),
			FREQ2FBIN(2417, 1),
			FREQ2FBIN(2462, 1),
			0xFF,
		},

		{
			FREQ2FBIN(2412, 1),
			FREQ2FBIN(2417, 1),
			FREQ2FBIN(2462, 1),
			0xFF,
		},
		{
			FREQ2FBIN(2422, 1),
			FREQ2FBIN(2427, 1),
			FREQ2FBIN(2447, 1),
			FREQ2FBIN(2452, 1)
		},

		{
			/* Data[4].ctlEdges[0].bChannel */ FREQ2FBIN(2412, 1),
			/* Data[4].ctlEdges[1].bChannel */ FREQ2FBIN(2417, 1),
			/* Data[4].ctlEdges[2].bChannel */ FREQ2FBIN(2472, 1),
			/* Data[4].ctlEdges[3].bChannel */ FREQ2FBIN(2484, 1),
		},

		{
			/* Data[5].ctlEdges[0].bChannel */ FREQ2FBIN(2412, 1),
			/* Data[5].ctlEdges[1].bChannel */ FREQ2FBIN(2417, 1),
			/* Data[5].ctlEdges[2].bChannel */ FREQ2FBIN(2472, 1),
			0,
		},

		{
			/* Data[6].ctlEdges[0].bChannel */ FREQ2FBIN(2412, 1),
			/* Data[6].ctlEdges[1].bChannel */ FREQ2FBIN(2417, 1),
			FREQ2FBIN(2472, 1),
			0,
		},

		{
			/* Data[7].ctlEdges[0].bChannel */ FREQ2FBIN(2422, 1),
			/* Data[7].ctlEdges[1].bChannel */ FREQ2FBIN(2427, 1),
			/* Data[7].ctlEdges[2].bChannel */ FREQ2FBIN(2447, 1),
			/* Data[7].ctlEdges[3].bChannel */ FREQ2FBIN(2462, 1),
		},

		{
			/* Data[8].ctlEdges[0].bChannel */ FREQ2FBIN(2412, 1),
			/* Data[8].ctlEdges[1].bChannel */ FREQ2FBIN(2417, 1),
			/* Data[8].ctlEdges[2].bChannel */ FREQ2FBIN(2472, 1),
		},

		{
			/* Data[9].ctlEdges[0].bChannel */ FREQ2FBIN(2412, 1),
			/* Data[9].ctlEdges[1].bChannel */ FREQ2FBIN(2417, 1),
			/* Data[9].ctlEdges[2].bChannel */ FREQ2FBIN(2472, 1),
			0
		},

		{
			/* Data[10].ctlEdges[0].bChannel */ FREQ2FBIN(2412, 1),
			/* Data[10].ctlEdges[1].bChannel */ FREQ2FBIN(2417, 1),
			/* Data[10].ctlEdges[2].bChannel */ FREQ2FBIN(2472, 1),
			0
		},

		{
			/* Data[11].ctlEdges[0].bChannel */ FREQ2FBIN(2422, 1),
			/* Data[11].ctlEdges[1].bChannel */ FREQ2FBIN(2427, 1),
			/* Data[11].ctlEdges[2].bChannel */ FREQ2FBIN(2447, 1),
			/* Data[11].ctlEdges[3].bChannel */ FREQ2FBIN(2462, 1),
		}
	 },
	.ctlPowerData_2G = {
		 { { CTL(60, 0), CTL(60, 1), CTL(60, 0), CTL(60, 0) } },
		 { { CTL(60, 0), CTL(60, 1), CTL(60, 0), CTL(60, 0) } },
		 { { CTL(60, 1), CTL(60, 0), CTL(60, 0), CTL(60, 1) } },

		 { { CTL(60, 1), CTL(60, 0), CTL(0, 0), CTL(0, 0) } },
		 { { CTL(60, 0), CTL(60, 1), CTL(60, 0), CTL(60, 0) } },
		 { { CTL(60, 0), CTL(60, 1), CTL(60, 0), CTL(60, 0) } },

		 { { CTL(60, 0), CTL(60, 1), CTL(60, 1), CTL(60, 0) } },
		 { { CTL(60, 0), CTL(60, 1), CTL(60, 0), CTL(60, 0) } },
		 { { CTL(60, 0), CTL(60, 1), CTL(60, 0), CTL(60, 0) } },

		 { { CTL(60, 0), CTL(60, 1), CTL(60, 0), CTL(60, 0) } },
		 { { CTL(60, 0), CTL(60, 1), CTL(60, 1), CTL(60, 1) } },
		 { { CTL(60, 0), CTL(60, 1), CTL(60, 1), CTL(60, 1) } },
	 },
	.modalHeader5G = {
		/* 4 idle,t1,t2,b (4 bits per setting) */
		.antCtrlCommon = LE32(0x220),
		/* 4 ra1l1, ra2l1, ra1l2,ra2l2,ra12 */
		.antCtrlCommon2 = LE32(0x11111),
		 /* antCtrlChain 6 idle, t,r,rx1,rx12,b (2 bits each) */
		.antCtrlChain = {
			LE16(0x150), LE16(0x150), LE16(0x150),
		},
		 /* xatten1DB 3 xatten1_db for AR9280 (0xa20c/b20c 5:0) */
		.xatten1DB = {0, 0, 0},

		/*
		 * xatten1Margin[AR9300_MAX_CHAINS]; 3 xatten1_margin
		 * for merlin (0xa20c/b20c 16:12
		 */
		.xatten1Margin = {0, 0, 0},
		.tempSlope = 68,
		.voltSlope = 0,
		/* spurChans spur channels in usual fbin coding format */
		.spurChans = {FREQ2FBIN(5500, 0), 0, 0, 0, 0},
		/* noiseFloorThreshCh Check if the register is per chain */
		.noiseFloorThreshCh = {-1, 0, 0},
		.ob = {3, 3, 3}, /* 3 chain */
		.db_stage2 = {3, 3, 3}, /* 3 chain */
		.db_stage3 = {3, 3, 3}, /* doesn't exist for 2G */
		.db_stage4 = {3, 3, 3},	 /* don't exist for 2G */
		.xpaBiasLvl = 0,
		.txFrameToDataStart = 0x0e,
		.txFrameToPaOn = 0x0e,
		.txClip = 3, /* 4 bits tx_clip, 4 bits dac_scale_cck */
		.antennaGain = 0,
		.switchSettling = 0x2d,
		.adcDesiredSize = -30,
		.txEndToXpaOff = 0,
		.txEndToRxOn = 0x2,
		.txFrameToXpaOn = 0xe,
		.thresh62 = 28,
		.papdRateMaskHt20 = LE32(0x0cf0e0e0),
		.papdRateMaskHt40 = LE32(0x6cf0e0e0),
		.futureModal = {
			0, 0, 0, 0, 0, 0, 0, 0, 0, 0,
		},
	 },
	.base_ext2 = {
		.tempSlopeLow = 72,
		.tempSlopeHigh = 105,
		.xatten1DBLow = {0, 0, 0},
		.xatten1MarginLow = {0, 0, 0},
		.xatten1DBHigh = {0, 0, 0},
		.xatten1MarginHigh = {0, 0, 0}
	 },
	.calFreqPier5G = {
		FREQ2FBIN(5180, 0),
		FREQ2FBIN(5240, 0),
		FREQ2FBIN(5320, 0),
		FREQ2FBIN(5400, 0),
		FREQ2FBIN(5500, 0),
		FREQ2FBIN(5600, 0),
		FREQ2FBIN(5745, 0),
		FREQ2FBIN(5785, 0)
	},
	.calPierData5G = {
			{
				{0, 0, 0, 0, 0},
				{0, 0, 0, 0, 0},
				{0, 0, 0, 0, 0},
				{0, 0, 0, 0, 0},
				{0, 0, 0, 0, 0},
				{0, 0, 0, 0, 0},
				{0, 0, 0, 0, 0},
				{0, 0, 0, 0, 0},
			},
			{
				{0, 0, 0, 0, 0},
				{0, 0, 0, 0, 0},
				{0, 0, 0, 0, 0},
				{0, 0, 0, 0, 0},
				{0, 0, 0, 0, 0},
				{0, 0, 0, 0, 0},
				{0, 0, 0, 0, 0},
				{0, 0, 0, 0, 0},
			},
			{
				{0, 0, 0, 0, 0},
				{0, 0, 0, 0, 0},
				{0, 0, 0, 0, 0},
				{0, 0, 0, 0, 0},
				{0, 0, 0, 0, 0},
				{0, 0, 0, 0, 0},
				{0, 0, 0, 0, 0},
				{0, 0, 0, 0, 0},
			},

	},
	.calTarget_freqbin_5G = {
		FREQ2FBIN(5180, 0),
		FREQ2FBIN(5220, 0),
		FREQ2FBIN(5320, 0),
		FREQ2FBIN(5400, 0),
		FREQ2FBIN(5500, 0),
		FREQ2FBIN(5600, 0),
		FREQ2FBIN(5745, 0),
		FREQ2FBIN(5785, 0)
	},
	.calTarget_freqbin_5GHT20 = {
		FREQ2FBIN(5180, 0),
		FREQ2FBIN(5240, 0),
		FREQ2FBIN(5320, 0),
		FREQ2FBIN(5400, 0),
		FREQ2FBIN(5500, 0),
		FREQ2FBIN(5700, 0),
		FREQ2FBIN(5745, 0),
		FREQ2FBIN(5825, 0)
	},
	.calTarget_freqbin_5GHT40 = {
		FREQ2FBIN(5190, 0),
		FREQ2FBIN(5230, 0),
		FREQ2FBIN(5320, 0),
		FREQ2FBIN(5410, 0),
		FREQ2FBIN(5510, 0),
		FREQ2FBIN(5670, 0),
		FREQ2FBIN(5755, 0),
		FREQ2FBIN(5825, 0)
	 },
	.calTargetPower5G = {
		/* 6-24,36,48,54 */
		{ {42, 40, 40, 34} },
		{ {42, 40, 40, 34} },
		{ {42, 40, 40, 34} },
		{ {42, 40, 40, 34} },
		{ {42, 40, 40, 34} },
		{ {42, 40, 40, 34} },
		{ {42, 40, 40, 34} },
		{ {42, 40, 40, 34} },
	 },
	.calTargetPower5GHT20 = {
		/*
		 * 0_8_16,1-3_9-11_17-19,
		 * 4,5,6,7,12,13,14,15,20,21,22,23
		 */
		{ {40, 40, 40, 40, 32, 28, 40, 40, 32, 28, 40, 40, 32, 20} },
		{ {40, 40, 40, 40, 32, 28, 40, 40, 32, 28, 40, 40, 32, 20} },
		{ {40, 40, 40, 40, 32, 28, 40, 40, 32, 28, 40, 40, 32, 20} },
		{ {40, 40, 40, 40, 32, 28, 40, 40, 32, 28, 40, 40, 32, 20} },
		{ {40, 40, 40, 40, 32, 28, 40, 40, 32, 28, 40, 40, 32, 20} },
		{ {40, 40, 40, 40, 32, 28, 40, 40, 32, 28, 40, 40, 32, 20} },
		{ {38, 38, 38, 38, 32, 28, 38, 38, 32, 28, 38, 38, 32, 26} },
		{ {36, 36, 36, 36, 32, 28, 36, 36, 32, 28, 36, 36, 32, 26} },
	 },
	.calTargetPower5GHT40 =  {
		/*
		 * 0_8_16,1-3_9-11_17-19,
		 * 4,5,6,7,12,13,14,15,20,21,22,23
		 */
		{ {40, 40, 40, 38, 30, 26, 40, 40, 30, 26, 40, 40, 30, 24} },
		{ {40, 40, 40, 38, 30, 26, 40, 40, 30, 26, 40, 40, 30, 24} },
		{ {40, 40, 40, 38, 30, 26, 40, 40, 30, 26, 40, 40, 30, 24} },
		{ {40, 40, 40, 38, 30, 26, 40, 40, 30, 26, 40, 40, 30, 24} },
		{ {40, 40, 40, 38, 30, 26, 40, 40, 30, 26, 40, 40, 30, 24} },
		{ {40, 40, 40, 38, 30, 26, 40, 40, 30, 26, 40, 40, 30, 24} },
		{ {36, 36, 36, 36, 30, 26, 36, 36, 30, 26, 36, 36, 30, 24} },
		{ {34, 34, 34, 34, 30, 26, 34, 34, 30, 26, 34, 34, 30, 24} },
	 },
	.ctlIndex_5G =  {
		0x10, 0x16, 0x18, 0x40, 0x46,
		0x48, 0x30, 0x36, 0x38
	},
	.ctl_freqbin_5G =  {
		{
			/* Data[0].ctlEdges[0].bChannel */ FREQ2FBIN(5180, 0),
			/* Data[0].ctlEdges[1].bChannel */ FREQ2FBIN(5260, 0),
			/* Data[0].ctlEdges[2].bChannel */ FREQ2FBIN(5280, 0),
			/* Data[0].ctlEdges[3].bChannel */ FREQ2FBIN(5500, 0),
			/* Data[0].ctlEdges[4].bChannel */ FREQ2FBIN(5600, 0),
			/* Data[0].ctlEdges[5].bChannel */ FREQ2FBIN(5700, 0),
			/* Data[0].ctlEdges[6].bChannel */ FREQ2FBIN(5745, 0),
			/* Data[0].ctlEdges[7].bChannel */ FREQ2FBIN(5825, 0)
		},
		{
			/* Data[1].ctlEdges[0].bChannel */ FREQ2FBIN(5180, 0),
			/* Data[1].ctlEdges[1].bChannel */ FREQ2FBIN(5260, 0),
			/* Data[1].ctlEdges[2].bChannel */ FREQ2FBIN(5280, 0),
			/* Data[1].ctlEdges[3].bChannel */ FREQ2FBIN(5500, 0),
			/* Data[1].ctlEdges[4].bChannel */ FREQ2FBIN(5520, 0),
			/* Data[1].ctlEdges[5].bChannel */ FREQ2FBIN(5700, 0),
			/* Data[1].ctlEdges[6].bChannel */ FREQ2FBIN(5745, 0),
			/* Data[1].ctlEdges[7].bChannel */ FREQ2FBIN(5825, 0)
		},

		{
			/* Data[2].ctlEdges[0].bChannel */ FREQ2FBIN(5190, 0),
			/* Data[2].ctlEdges[1].bChannel */ FREQ2FBIN(5230, 0),
			/* Data[2].ctlEdges[2].bChannel */ FREQ2FBIN(5270, 0),
			/* Data[2].ctlEdges[3].bChannel */ FREQ2FBIN(5310, 0),
			/* Data[2].ctlEdges[4].bChannel */ FREQ2FBIN(5510, 0),
			/* Data[2].ctlEdges[5].bChannel */ FREQ2FBIN(5550, 0),
			/* Data[2].ctlEdges[6].bChannel */ FREQ2FBIN(5670, 0),
			/* Data[2].ctlEdges[7].bChannel */ FREQ2FBIN(5755, 0)
		},

		{
			/* Data[3].ctlEdges[0].bChannel */ FREQ2FBIN(5180, 0),
			/* Data[3].ctlEdges[1].bChannel */ FREQ2FBIN(5200, 0),
			/* Data[3].ctlEdges[2].bChannel */ FREQ2FBIN(5260, 0),
			/* Data[3].ctlEdges[3].bChannel */ FREQ2FBIN(5320, 0),
			/* Data[3].ctlEdges[4].bChannel */ FREQ2FBIN(5500, 0),
			/* Data[3].ctlEdges[5].bChannel */ FREQ2FBIN(5700, 0),
			/* Data[3].ctlEdges[6].bChannel */ 0xFF,
			/* Data[3].ctlEdges[7].bChannel */ 0xFF,
		},

		{
			/* Data[4].ctlEdges[0].bChannel */ FREQ2FBIN(5180, 0),
			/* Data[4].ctlEdges[1].bChannel */ FREQ2FBIN(5260, 0),
			/* Data[4].ctlEdges[2].bChannel */ FREQ2FBIN(5500, 0),
			/* Data[4].ctlEdges[3].bChannel */ FREQ2FBIN(5700, 0),
			/* Data[4].ctlEdges[4].bChannel */ 0xFF,
			/* Data[4].ctlEdges[5].bChannel */ 0xFF,
			/* Data[4].ctlEdges[6].bChannel */ 0xFF,
			/* Data[4].ctlEdges[7].bChannel */ 0xFF,
		},

		{
			/* Data[5].ctlEdges[0].bChannel */ FREQ2FBIN(5190, 0),
			/* Data[5].ctlEdges[1].bChannel */ FREQ2FBIN(5270, 0),
			/* Data[5].ctlEdges[2].bChannel */ FREQ2FBIN(5310, 0),
			/* Data[5].ctlEdges[3].bChannel */ FREQ2FBIN(5510, 0),
			/* Data[5].ctlEdges[4].bChannel */ FREQ2FBIN(5590, 0),
			/* Data[5].ctlEdges[5].bChannel */ FREQ2FBIN(5670, 0),
			/* Data[5].ctlEdges[6].bChannel */ 0xFF,
			/* Data[5].ctlEdges[7].bChannel */ 0xFF
		},

		{
			/* Data[6].ctlEdges[0].bChannel */ FREQ2FBIN(5180, 0),
			/* Data[6].ctlEdges[1].bChannel */ FREQ2FBIN(5200, 0),
			/* Data[6].ctlEdges[2].bChannel */ FREQ2FBIN(5220, 0),
			/* Data[6].ctlEdges[3].bChannel */ FREQ2FBIN(5260, 0),
			/* Data[6].ctlEdges[4].bChannel */ FREQ2FBIN(5500, 0),
			/* Data[6].ctlEdges[5].bChannel */ FREQ2FBIN(5600, 0),
			/* Data[6].ctlEdges[6].bChannel */ FREQ2FBIN(5700, 0),
			/* Data[6].ctlEdges[7].bChannel */ FREQ2FBIN(5745, 0)
		},

		{
			/* Data[7].ctlEdges[0].bChannel */ FREQ2FBIN(5180, 0),
			/* Data[7].ctlEdges[1].bChannel */ FREQ2FBIN(5260, 0),
			/* Data[7].ctlEdges[2].bChannel */ FREQ2FBIN(5320, 0),
			/* Data[7].ctlEdges[3].bChannel */ FREQ2FBIN(5500, 0),
			/* Data[7].ctlEdges[4].bChannel */ FREQ2FBIN(5560, 0),
			/* Data[7].ctlEdges[5].bChannel */ FREQ2FBIN(5700, 0),
			/* Data[7].ctlEdges[6].bChannel */ FREQ2FBIN(5745, 0),
			/* Data[7].ctlEdges[7].bChannel */ FREQ2FBIN(5825, 0)
		},

		{
			/* Data[8].ctlEdges[0].bChannel */ FREQ2FBIN(5190, 0),
			/* Data[8].ctlEdges[1].bChannel */ FREQ2FBIN(5230, 0),
			/* Data[8].ctlEdges[2].bChannel */ FREQ2FBIN(5270, 0),
			/* Data[8].ctlEdges[3].bChannel */ FREQ2FBIN(5510, 0),
			/* Data[8].ctlEdges[4].bChannel */ FREQ2FBIN(5550, 0),
			/* Data[8].ctlEdges[5].bChannel */ FREQ2FBIN(5670, 0),
			/* Data[8].ctlEdges[6].bChannel */ FREQ2FBIN(5755, 0),
			/* Data[8].ctlEdges[7].bChannel */ FREQ2FBIN(5795, 0)
		}
	 },
	.ctlPowerData_5G = {
		{
			{
				CTL(60, 1), CTL(60, 1), CTL(60, 1), CTL(60, 1),
				CTL(60, 1), CTL(60, 1), CTL(60, 1), CTL(60, 0),
			}
		},
		{
			{
				CTL(60, 1), CTL(60, 1), CTL(60, 1), CTL(60, 1),
				CTL(60, 1), CTL(60, 1), CTL(60, 1), CTL(60, 0),
			}
		},
		{
			{
				CTL(60, 0), CTL(60, 1), CTL(60, 0), CTL(60, 1),
				CTL(60, 1), CTL(60, 1), CTL(60, 1), CTL(60, 1),
			}
		},
		{
			{
				CTL(60, 0), CTL(60, 1), CTL(60, 1), CTL(60, 0),
				CTL(60, 1), CTL(60, 0), CTL(60, 0), CTL(60, 0),
			}
		},
		{
			{
				CTL(60, 1), CTL(60, 1), CTL(60, 1), CTL(60, 0),
				CTL(60, 0), CTL(60, 0), CTL(60, 0), CTL(60, 0),
			}
		},
		{
			{
				CTL(60, 1), CTL(60, 1), CTL(60, 1), CTL(60, 1),
				CTL(60, 1), CTL(60, 0), CTL(60, 0), CTL(60, 0),
			}
		},
		{
			{
				CTL(60, 1), CTL(60, 1), CTL(60, 1), CTL(60, 1),
				CTL(60, 1), CTL(60, 1), CTL(60, 1), CTL(60, 1),
			}
		},
		{
			{
				CTL(60, 1), CTL(60, 1), CTL(60, 0), CTL(60, 1),
				CTL(60, 1), CTL(60, 1), CTL(60, 1), CTL(60, 0),
			}
		},
		{
			{
				CTL(60, 1), CTL(60, 0), CTL(60, 1), CTL(60, 1),
				CTL(60, 1), CTL(60, 1), CTL(60, 0), CTL(60, 1),
			}
		},
	 }
};


static const struct ar9300_eeprom ar9300_h112 = {
	.eepromVersion = 2,
	.templateVersion = 3,
	.macAddr = {0x00, 0x03, 0x7f, 0x0, 0x0, 0x0},
	.custData = {"h112-241-f0000"},
	.baseEepHeader = {
		.regDmn = { LE16(0), LE16(0x1f) },
		.txrxMask =  0x77, /* 4 bits tx and 4 bits rx */
		.opCapFlags = {
<<<<<<< HEAD
			.opFlags = AR5416_OPFLAGS_11G | AR5416_OPFLAGS_11A,
=======
			.opFlags = AR9300_OPFLAGS_11G | AR9300_OPFLAGS_11A,
>>>>>>> 0dbaee3b
			.eepMisc = 0,
		},
		.rfSilent = 0,
		.blueToothOptions = 0,
		.deviceCap = 0,
		.deviceType = 5, /* takes lower byte in eeprom location */
		.pwrTableOffset = AR9300_PWR_TABLE_OFFSET,
		.params_for_tuning_caps = {0, 0},
		.featureEnable = 0x0d,
		/*
		 * bit0 - enable tx temp comp - disabled
		 * bit1 - enable tx volt comp - disabled
		 * bit2 - enable fastClock - enabled
		 * bit3 - enable doubling - enabled
		 * bit4 - enable internal regulator - disabled
		 * bit5 - enable pa predistortion - disabled
		 */
		.miscConfiguration = 0, /* bit0 - turn down drivestrength */
		.eepromWriteEnableGpio = 6,
		.wlanDisableGpio = 0,
		.wlanLedGpio = 8,
		.rxBandSelectGpio = 0xff,
		.txrxgain = 0x10,
		.swreg = 0,
	},
	.modalHeader2G = {
		/* ar9300_modal_eep_header  2g */
		/* 4 idle,t1,t2,b(4 bits per setting) */
		.antCtrlCommon = LE32(0x110),
		/* 4 ra1l1, ra2l1, ra1l2, ra2l2, ra12 */
		.antCtrlCommon2 = LE32(0x44444),

		/*
		 * antCtrlChain[AR9300_MAX_CHAINS]; 6 idle, t, r,
		 * rx1, rx12, b (2 bits each)
		 */
		.antCtrlChain = { LE16(0x150), LE16(0x150), LE16(0x150) },

		/*
		 * xatten1DB[AR9300_MAX_CHAINS];  3 xatten1_db
		 * for ar9280 (0xa20c/b20c 5:0)
		 */
		.xatten1DB = {0, 0, 0},

		/*
		 * xatten1Margin[AR9300_MAX_CHAINS]; 3 xatten1_margin
		 * for ar9280 (0xa20c/b20c 16:12
		 */
		.xatten1Margin = {0, 0, 0},
		.tempSlope = 25,
		.voltSlope = 0,

		/*
		 * spurChans[OSPREY_EEPROM_MODAL_SPURS]; spur
		 * channels in usual fbin coding format
		 */
		.spurChans = {FREQ2FBIN(2464, 1), 0, 0, 0, 0},

		/*
		 * noiseFloorThreshCh[AR9300_MAX_CHAINS]; 3 Check
		 * if the register is per chain
		 */
		.noiseFloorThreshCh = {-1, 0, 0},
		.ob = {1, 1, 1},/* 3 chain */
		.db_stage2 = {1, 1, 1}, /* 3 chain  */
		.db_stage3 = {0, 0, 0},
		.db_stage4 = {0, 0, 0},
		.xpaBiasLvl = 0,
		.txFrameToDataStart = 0x0e,
		.txFrameToPaOn = 0x0e,
		.txClip = 3, /* 4 bits tx_clip, 4 bits dac_scale_cck */
		.antennaGain = 0,
		.switchSettling = 0x2c,
		.adcDesiredSize = -30,
		.txEndToXpaOff = 0,
		.txEndToRxOn = 0x2,
		.txFrameToXpaOn = 0xe,
		.thresh62 = 28,
		.papdRateMaskHt20 = LE32(0x80c080),
		.papdRateMaskHt40 = LE32(0x80c080),
		.futureModal = {
			0, 0, 0, 0, 0, 0, 0, 0, 0, 0,
		},
	},
	.base_ext1 = {
		.ant_div_control = 0,
		.future = {0, 0, 0, 0, 0, 0, 0, 0, 0, 0, 0, 0, 0}
	},
	.calFreqPier2G = {
		FREQ2FBIN(2412, 1),
		FREQ2FBIN(2437, 1),
		FREQ2FBIN(2472, 1),
	},
	/* ar9300_cal_data_per_freq_op_loop 2g */
	.calPierData2G = {
		{ {0, 0, 0, 0, 0, 0}, {0, 0, 0, 0, 0, 0}, {0, 0, 0, 0, 0, 0} },
		{ {0, 0, 0, 0, 0, 0}, {0, 0, 0, 0, 0, 0}, {0, 0, 0, 0, 0, 0} },
		{ {0, 0, 0, 0, 0, 0}, {0, 0, 0, 0, 0, 0}, {0, 0, 0, 0, 0, 0} },
	},
	.calTarget_freqbin_Cck = {
		FREQ2FBIN(2412, 1),
		FREQ2FBIN(2484, 1),
	},
	.calTarget_freqbin_2G = {
		FREQ2FBIN(2412, 1),
		FREQ2FBIN(2437, 1),
		FREQ2FBIN(2472, 1)
	},
	.calTarget_freqbin_2GHT20 = {
		FREQ2FBIN(2412, 1),
		FREQ2FBIN(2437, 1),
		FREQ2FBIN(2472, 1)
	},
	.calTarget_freqbin_2GHT40 = {
		FREQ2FBIN(2412, 1),
		FREQ2FBIN(2437, 1),
		FREQ2FBIN(2472, 1)
	},
	.calTargetPowerCck = {
		/* 1L-5L,5S,11L,11S */
		{ {34, 34, 34, 34} },
		{ {34, 34, 34, 34} },
	},
	.calTargetPower2G = {
		/* 6-24,36,48,54 */
		{ {34, 34, 32, 32} },
		{ {34, 34, 32, 32} },
		{ {34, 34, 32, 32} },
	},
	.calTargetPower2GHT20 = {
		{ {32, 32, 32, 32, 32, 30, 32, 32, 30, 28, 28, 28, 28, 24} },
		{ {32, 32, 32, 32, 32, 30, 32, 32, 30, 28, 28, 28, 28, 24} },
		{ {32, 32, 32, 32, 32, 30, 32, 32, 30, 28, 28, 28, 28, 24} },
	},
	.calTargetPower2GHT40 = {
		{ {30, 30, 30, 30, 30, 28, 30, 30, 28, 26, 26, 26, 26, 22} },
		{ {30, 30, 30, 30, 30, 28, 30, 30, 28, 26, 26, 26, 26, 22} },
		{ {30, 30, 30, 30, 30, 28, 30, 30, 28, 26, 26, 26, 26, 22} },
	},
	.ctlIndex_2G =  {
		0x11, 0x12, 0x15, 0x17, 0x41, 0x42,
		0x45, 0x47, 0x31, 0x32, 0x35, 0x37,
	},
	.ctl_freqbin_2G = {
		{
			FREQ2FBIN(2412, 1),
			FREQ2FBIN(2417, 1),
			FREQ2FBIN(2457, 1),
			FREQ2FBIN(2462, 1)
		},
		{
			FREQ2FBIN(2412, 1),
			FREQ2FBIN(2417, 1),
			FREQ2FBIN(2462, 1),
			0xFF,
		},

		{
			FREQ2FBIN(2412, 1),
			FREQ2FBIN(2417, 1),
			FREQ2FBIN(2462, 1),
			0xFF,
		},
		{
			FREQ2FBIN(2422, 1),
			FREQ2FBIN(2427, 1),
			FREQ2FBIN(2447, 1),
			FREQ2FBIN(2452, 1)
		},

		{
			/* Data[4].ctlEdges[0].bChannel */ FREQ2FBIN(2412, 1),
			/* Data[4].ctlEdges[1].bChannel */ FREQ2FBIN(2417, 1),
			/* Data[4].ctlEdges[2].bChannel */ FREQ2FBIN(2472, 1),
			/* Data[4].ctlEdges[3].bChannel */ FREQ2FBIN(2484, 1),
		},

		{
			/* Data[5].ctlEdges[0].bChannel */ FREQ2FBIN(2412, 1),
			/* Data[5].ctlEdges[1].bChannel */ FREQ2FBIN(2417, 1),
			/* Data[5].ctlEdges[2].bChannel */ FREQ2FBIN(2472, 1),
			0,
		},

		{
			/* Data[6].ctlEdges[0].bChannel */ FREQ2FBIN(2412, 1),
			/* Data[6].ctlEdges[1].bChannel */ FREQ2FBIN(2417, 1),
			FREQ2FBIN(2472, 1),
			0,
		},

		{
			/* Data[7].ctlEdges[0].bChannel */ FREQ2FBIN(2422, 1),
			/* Data[7].ctlEdges[1].bChannel */ FREQ2FBIN(2427, 1),
			/* Data[7].ctlEdges[2].bChannel */ FREQ2FBIN(2447, 1),
			/* Data[7].ctlEdges[3].bChannel */ FREQ2FBIN(2462, 1),
		},

		{
			/* Data[8].ctlEdges[0].bChannel */ FREQ2FBIN(2412, 1),
			/* Data[8].ctlEdges[1].bChannel */ FREQ2FBIN(2417, 1),
			/* Data[8].ctlEdges[2].bChannel */ FREQ2FBIN(2472, 1),
		},

		{
			/* Data[9].ctlEdges[0].bChannel */ FREQ2FBIN(2412, 1),
			/* Data[9].ctlEdges[1].bChannel */ FREQ2FBIN(2417, 1),
			/* Data[9].ctlEdges[2].bChannel */ FREQ2FBIN(2472, 1),
			0
		},

		{
			/* Data[10].ctlEdges[0].bChannel */ FREQ2FBIN(2412, 1),
			/* Data[10].ctlEdges[1].bChannel */ FREQ2FBIN(2417, 1),
			/* Data[10].ctlEdges[2].bChannel */ FREQ2FBIN(2472, 1),
			0
		},

		{
			/* Data[11].ctlEdges[0].bChannel */ FREQ2FBIN(2422, 1),
			/* Data[11].ctlEdges[1].bChannel */ FREQ2FBIN(2427, 1),
			/* Data[11].ctlEdges[2].bChannel */ FREQ2FBIN(2447, 1),
			/* Data[11].ctlEdges[3].bChannel */ FREQ2FBIN(2462, 1),
		}
	},
	.ctlPowerData_2G = {
		{ { CTL(60, 0), CTL(60, 1), CTL(60, 0), CTL(60, 0) } },
		{ { CTL(60, 0), CTL(60, 1), CTL(60, 0), CTL(60, 0) } },
		{ { CTL(60, 1), CTL(60, 0), CTL(60, 0), CTL(60, 1) } },

		{ { CTL(60, 1), CTL(60, 0), CTL(0, 0), CTL(0, 0) } },
		{ { CTL(60, 0), CTL(60, 1), CTL(60, 0), CTL(60, 0) } },
		{ { CTL(60, 0), CTL(60, 1), CTL(60, 0), CTL(60, 0) } },

		{ { CTL(60, 0), CTL(60, 1), CTL(60, 1), CTL(60, 0) } },
		{ { CTL(60, 0), CTL(60, 1), CTL(60, 0), CTL(60, 0) } },
		{ { CTL(60, 0), CTL(60, 1), CTL(60, 0), CTL(60, 0) } },

		{ { CTL(60, 0), CTL(60, 1), CTL(60, 0), CTL(60, 0) } },
		{ { CTL(60, 0), CTL(60, 1), CTL(60, 1), CTL(60, 1) } },
		{ { CTL(60, 0), CTL(60, 1), CTL(60, 1), CTL(60, 1) } },
	},
	.modalHeader5G = {
		/* 4 idle,t1,t2,b (4 bits per setting) */
		.antCtrlCommon = LE32(0x220),
		/* 4 ra1l1, ra2l1, ra1l2,ra2l2,ra12 */
		.antCtrlCommon2 = LE32(0x44444),
		/* antCtrlChain 6 idle, t,r,rx1,rx12,b (2 bits each) */
		.antCtrlChain = {
			LE16(0x150), LE16(0x150), LE16(0x150),
		},
		/* xatten1DB 3 xatten1_db for AR9280 (0xa20c/b20c 5:0) */
		.xatten1DB = {0, 0, 0},

		/*
		 * xatten1Margin[AR9300_MAX_CHAINS]; 3 xatten1_margin
		 * for merlin (0xa20c/b20c 16:12
		 */
		.xatten1Margin = {0, 0, 0},
		.tempSlope = 45,
		.voltSlope = 0,
		/* spurChans spur channels in usual fbin coding format */
		.spurChans = {0, 0, 0, 0, 0},
		/* noiseFloorThreshCh Check if the register is per chain */
		.noiseFloorThreshCh = {-1, 0, 0},
		.ob = {3, 3, 3}, /* 3 chain */
		.db_stage2 = {3, 3, 3}, /* 3 chain */
		.db_stage3 = {3, 3, 3}, /* doesn't exist for 2G */
		.db_stage4 = {3, 3, 3},	 /* don't exist for 2G */
		.xpaBiasLvl = 0,
		.txFrameToDataStart = 0x0e,
		.txFrameToPaOn = 0x0e,
		.txClip = 3, /* 4 bits tx_clip, 4 bits dac_scale_cck */
		.antennaGain = 0,
		.switchSettling = 0x2d,
		.adcDesiredSize = -30,
		.txEndToXpaOff = 0,
		.txEndToRxOn = 0x2,
		.txFrameToXpaOn = 0xe,
		.thresh62 = 28,
		.papdRateMaskHt20 = LE32(0x0cf0e0e0),
		.papdRateMaskHt40 = LE32(0x6cf0e0e0),
		.futureModal = {
			0, 0, 0, 0, 0, 0, 0, 0, 0, 0,
		},
	},
	.base_ext2 = {
		.tempSlopeLow = 40,
		.tempSlopeHigh = 50,
		.xatten1DBLow = {0, 0, 0},
		.xatten1MarginLow = {0, 0, 0},
		.xatten1DBHigh = {0, 0, 0},
		.xatten1MarginHigh = {0, 0, 0}
	},
	.calFreqPier5G = {
		FREQ2FBIN(5180, 0),
		FREQ2FBIN(5220, 0),
		FREQ2FBIN(5320, 0),
		FREQ2FBIN(5400, 0),
		FREQ2FBIN(5500, 0),
		FREQ2FBIN(5600, 0),
		FREQ2FBIN(5700, 0),
		FREQ2FBIN(5825, 0)
	},
	.calPierData5G = {
		{
			{0, 0, 0, 0, 0},
			{0, 0, 0, 0, 0},
			{0, 0, 0, 0, 0},
			{0, 0, 0, 0, 0},
			{0, 0, 0, 0, 0},
			{0, 0, 0, 0, 0},
			{0, 0, 0, 0, 0},
			{0, 0, 0, 0, 0},
		},
		{
			{0, 0, 0, 0, 0},
			{0, 0, 0, 0, 0},
			{0, 0, 0, 0, 0},
			{0, 0, 0, 0, 0},
			{0, 0, 0, 0, 0},
			{0, 0, 0, 0, 0},
			{0, 0, 0, 0, 0},
			{0, 0, 0, 0, 0},
		},
		{
			{0, 0, 0, 0, 0},
			{0, 0, 0, 0, 0},
			{0, 0, 0, 0, 0},
			{0, 0, 0, 0, 0},
			{0, 0, 0, 0, 0},
			{0, 0, 0, 0, 0},
			{0, 0, 0, 0, 0},
			{0, 0, 0, 0, 0},
		},

	},
	.calTarget_freqbin_5G = {
		FREQ2FBIN(5180, 0),
		FREQ2FBIN(5240, 0),
		FREQ2FBIN(5320, 0),
		FREQ2FBIN(5400, 0),
		FREQ2FBIN(5500, 0),
		FREQ2FBIN(5600, 0),
		FREQ2FBIN(5700, 0),
		FREQ2FBIN(5825, 0)
	},
	.calTarget_freqbin_5GHT20 = {
		FREQ2FBIN(5180, 0),
		FREQ2FBIN(5240, 0),
		FREQ2FBIN(5320, 0),
		FREQ2FBIN(5400, 0),
		FREQ2FBIN(5500, 0),
		FREQ2FBIN(5700, 0),
		FREQ2FBIN(5745, 0),
		FREQ2FBIN(5825, 0)
	},
	.calTarget_freqbin_5GHT40 = {
		FREQ2FBIN(5180, 0),
		FREQ2FBIN(5240, 0),
		FREQ2FBIN(5320, 0),
		FREQ2FBIN(5400, 0),
		FREQ2FBIN(5500, 0),
		FREQ2FBIN(5700, 0),
		FREQ2FBIN(5745, 0),
		FREQ2FBIN(5825, 0)
	},
	.calTargetPower5G = {
		/* 6-24,36,48,54 */
		{ {30, 30, 28, 24} },
		{ {30, 30, 28, 24} },
		{ {30, 30, 28, 24} },
		{ {30, 30, 28, 24} },
		{ {30, 30, 28, 24} },
		{ {30, 30, 28, 24} },
		{ {30, 30, 28, 24} },
		{ {30, 30, 28, 24} },
	},
	.calTargetPower5GHT20 = {
		/*
		 * 0_8_16,1-3_9-11_17-19,
		 * 4,5,6,7,12,13,14,15,20,21,22,23
		 */
		{ {30, 30, 30, 28, 24, 20, 30, 28, 24, 20, 20, 20, 20, 16} },
		{ {30, 30, 30, 28, 24, 20, 30, 28, 24, 20, 20, 20, 20, 16} },
		{ {30, 30, 30, 26, 22, 18, 30, 26, 22, 18, 18, 18, 18, 16} },
		{ {30, 30, 30, 26, 22, 18, 30, 26, 22, 18, 18, 18, 18, 16} },
		{ {30, 30, 30, 24, 20, 16, 30, 24, 20, 16, 16, 16, 16, 14} },
		{ {30, 30, 30, 24, 20, 16, 30, 24, 20, 16, 16, 16, 16, 14} },
		{ {30, 30, 30, 22, 18, 14, 30, 22, 18, 14, 14, 14, 14, 12} },
		{ {30, 30, 30, 22, 18, 14, 30, 22, 18, 14, 14, 14, 14, 12} },
	},
	.calTargetPower5GHT40 =  {
		/*
		 * 0_8_16,1-3_9-11_17-19,
		 * 4,5,6,7,12,13,14,15,20,21,22,23
		 */
		{ {28, 28, 28, 26, 22, 18, 28, 26, 22, 18, 18, 18, 18, 14} },
		{ {28, 28, 28, 26, 22, 18, 28, 26, 22, 18, 18, 18, 18, 14} },
		{ {28, 28, 28, 24, 20, 16, 28, 24, 20, 16, 16, 16, 16, 12} },
		{ {28, 28, 28, 24, 20, 16, 28, 24, 20, 16, 16, 16, 16, 12} },
		{ {28, 28, 28, 22, 18, 14, 28, 22, 18, 14, 14, 14, 14, 10} },
		{ {28, 28, 28, 22, 18, 14, 28, 22, 18, 14, 14, 14, 14, 10} },
		{ {28, 28, 28, 20, 16, 12, 28, 20, 16, 12, 12, 12, 12, 8} },
		{ {28, 28, 28, 20, 16, 12, 28, 20, 16, 12, 12, 12, 12, 8} },
	},
	.ctlIndex_5G =  {
		0x10, 0x16, 0x18, 0x40, 0x46,
		0x48, 0x30, 0x36, 0x38
	},
	.ctl_freqbin_5G =  {
		{
			/* Data[0].ctlEdges[0].bChannel */ FREQ2FBIN(5180, 0),
			/* Data[0].ctlEdges[1].bChannel */ FREQ2FBIN(5260, 0),
			/* Data[0].ctlEdges[2].bChannel */ FREQ2FBIN(5280, 0),
			/* Data[0].ctlEdges[3].bChannel */ FREQ2FBIN(5500, 0),
			/* Data[0].ctlEdges[4].bChannel */ FREQ2FBIN(5600, 0),
			/* Data[0].ctlEdges[5].bChannel */ FREQ2FBIN(5700, 0),
			/* Data[0].ctlEdges[6].bChannel */ FREQ2FBIN(5745, 0),
			/* Data[0].ctlEdges[7].bChannel */ FREQ2FBIN(5825, 0)
		},
		{
			/* Data[1].ctlEdges[0].bChannel */ FREQ2FBIN(5180, 0),
			/* Data[1].ctlEdges[1].bChannel */ FREQ2FBIN(5260, 0),
			/* Data[1].ctlEdges[2].bChannel */ FREQ2FBIN(5280, 0),
			/* Data[1].ctlEdges[3].bChannel */ FREQ2FBIN(5500, 0),
			/* Data[1].ctlEdges[4].bChannel */ FREQ2FBIN(5520, 0),
			/* Data[1].ctlEdges[5].bChannel */ FREQ2FBIN(5700, 0),
			/* Data[1].ctlEdges[6].bChannel */ FREQ2FBIN(5745, 0),
			/* Data[1].ctlEdges[7].bChannel */ FREQ2FBIN(5825, 0)
		},

		{
			/* Data[2].ctlEdges[0].bChannel */ FREQ2FBIN(5190, 0),
			/* Data[2].ctlEdges[1].bChannel */ FREQ2FBIN(5230, 0),
			/* Data[2].ctlEdges[2].bChannel */ FREQ2FBIN(5270, 0),
			/* Data[2].ctlEdges[3].bChannel */ FREQ2FBIN(5310, 0),
			/* Data[2].ctlEdges[4].bChannel */ FREQ2FBIN(5510, 0),
			/* Data[2].ctlEdges[5].bChannel */ FREQ2FBIN(5550, 0),
			/* Data[2].ctlEdges[6].bChannel */ FREQ2FBIN(5670, 0),
			/* Data[2].ctlEdges[7].bChannel */ FREQ2FBIN(5755, 0)
		},

		{
			/* Data[3].ctlEdges[0].bChannel */ FREQ2FBIN(5180, 0),
			/* Data[3].ctlEdges[1].bChannel */ FREQ2FBIN(5200, 0),
			/* Data[3].ctlEdges[2].bChannel */ FREQ2FBIN(5260, 0),
			/* Data[3].ctlEdges[3].bChannel */ FREQ2FBIN(5320, 0),
			/* Data[3].ctlEdges[4].bChannel */ FREQ2FBIN(5500, 0),
			/* Data[3].ctlEdges[5].bChannel */ FREQ2FBIN(5700, 0),
			/* Data[3].ctlEdges[6].bChannel */ 0xFF,
			/* Data[3].ctlEdges[7].bChannel */ 0xFF,
		},

		{
			/* Data[4].ctlEdges[0].bChannel */ FREQ2FBIN(5180, 0),
			/* Data[4].ctlEdges[1].bChannel */ FREQ2FBIN(5260, 0),
			/* Data[4].ctlEdges[2].bChannel */ FREQ2FBIN(5500, 0),
			/* Data[4].ctlEdges[3].bChannel */ FREQ2FBIN(5700, 0),
			/* Data[4].ctlEdges[4].bChannel */ 0xFF,
			/* Data[4].ctlEdges[5].bChannel */ 0xFF,
			/* Data[4].ctlEdges[6].bChannel */ 0xFF,
			/* Data[4].ctlEdges[7].bChannel */ 0xFF,
		},

		{
			/* Data[5].ctlEdges[0].bChannel */ FREQ2FBIN(5190, 0),
			/* Data[5].ctlEdges[1].bChannel */ FREQ2FBIN(5270, 0),
			/* Data[5].ctlEdges[2].bChannel */ FREQ2FBIN(5310, 0),
			/* Data[5].ctlEdges[3].bChannel */ FREQ2FBIN(5510, 0),
			/* Data[5].ctlEdges[4].bChannel */ FREQ2FBIN(5590, 0),
			/* Data[5].ctlEdges[5].bChannel */ FREQ2FBIN(5670, 0),
			/* Data[5].ctlEdges[6].bChannel */ 0xFF,
			/* Data[5].ctlEdges[7].bChannel */ 0xFF
		},

		{
			/* Data[6].ctlEdges[0].bChannel */ FREQ2FBIN(5180, 0),
			/* Data[6].ctlEdges[1].bChannel */ FREQ2FBIN(5200, 0),
			/* Data[6].ctlEdges[2].bChannel */ FREQ2FBIN(5220, 0),
			/* Data[6].ctlEdges[3].bChannel */ FREQ2FBIN(5260, 0),
			/* Data[6].ctlEdges[4].bChannel */ FREQ2FBIN(5500, 0),
			/* Data[6].ctlEdges[5].bChannel */ FREQ2FBIN(5600, 0),
			/* Data[6].ctlEdges[6].bChannel */ FREQ2FBIN(5700, 0),
			/* Data[6].ctlEdges[7].bChannel */ FREQ2FBIN(5745, 0)
		},

		{
			/* Data[7].ctlEdges[0].bChannel */ FREQ2FBIN(5180, 0),
			/* Data[7].ctlEdges[1].bChannel */ FREQ2FBIN(5260, 0),
			/* Data[7].ctlEdges[2].bChannel */ FREQ2FBIN(5320, 0),
			/* Data[7].ctlEdges[3].bChannel */ FREQ2FBIN(5500, 0),
			/* Data[7].ctlEdges[4].bChannel */ FREQ2FBIN(5560, 0),
			/* Data[7].ctlEdges[5].bChannel */ FREQ2FBIN(5700, 0),
			/* Data[7].ctlEdges[6].bChannel */ FREQ2FBIN(5745, 0),
			/* Data[7].ctlEdges[7].bChannel */ FREQ2FBIN(5825, 0)
		},

		{
			/* Data[8].ctlEdges[0].bChannel */ FREQ2FBIN(5190, 0),
			/* Data[8].ctlEdges[1].bChannel */ FREQ2FBIN(5230, 0),
			/* Data[8].ctlEdges[2].bChannel */ FREQ2FBIN(5270, 0),
			/* Data[8].ctlEdges[3].bChannel */ FREQ2FBIN(5510, 0),
			/* Data[8].ctlEdges[4].bChannel */ FREQ2FBIN(5550, 0),
			/* Data[8].ctlEdges[5].bChannel */ FREQ2FBIN(5670, 0),
			/* Data[8].ctlEdges[6].bChannel */ FREQ2FBIN(5755, 0),
			/* Data[8].ctlEdges[7].bChannel */ FREQ2FBIN(5795, 0)
		}
	},
	.ctlPowerData_5G = {
		{
			{
				CTL(60, 1), CTL(60, 1), CTL(60, 1), CTL(60, 1),
				CTL(60, 1), CTL(60, 1), CTL(60, 1), CTL(60, 0),
			}
		},
		{
			{
				CTL(60, 1), CTL(60, 1), CTL(60, 1), CTL(60, 1),
				CTL(60, 1), CTL(60, 1), CTL(60, 1), CTL(60, 0),
			}
		},
		{
			{
				CTL(60, 0), CTL(60, 1), CTL(60, 0), CTL(60, 1),
				CTL(60, 1), CTL(60, 1), CTL(60, 1), CTL(60, 1),
			}
		},
		{
			{
				CTL(60, 0), CTL(60, 1), CTL(60, 1), CTL(60, 0),
				CTL(60, 1), CTL(60, 0), CTL(60, 0), CTL(60, 0),
			}
		},
		{
			{
				CTL(60, 1), CTL(60, 1), CTL(60, 1), CTL(60, 0),
				CTL(60, 0), CTL(60, 0), CTL(60, 0), CTL(60, 0),
			}
		},
		{
			{
				CTL(60, 1), CTL(60, 1), CTL(60, 1), CTL(60, 1),
				CTL(60, 1), CTL(60, 0), CTL(60, 0), CTL(60, 0),
			}
		},
		{
			{
				CTL(60, 1), CTL(60, 1), CTL(60, 1), CTL(60, 1),
				CTL(60, 1), CTL(60, 1), CTL(60, 1), CTL(60, 1),
			}
		},
		{
			{
				CTL(60, 1), CTL(60, 1), CTL(60, 0), CTL(60, 1),
				CTL(60, 1), CTL(60, 1), CTL(60, 1), CTL(60, 0),
			}
		},
		{
			{
				CTL(60, 1), CTL(60, 0), CTL(60, 1), CTL(60, 1),
				CTL(60, 1), CTL(60, 1), CTL(60, 0), CTL(60, 1),
			}
		},
	}
};


static const struct ar9300_eeprom ar9300_x112 = {
	.eepromVersion = 2,
	.templateVersion = 5,
	.macAddr = {0x00, 0x03, 0x7f, 0x0, 0x0, 0x0},
	.custData = {"x112-041-f0000"},
	.baseEepHeader = {
		.regDmn = { LE16(0), LE16(0x1f) },
		.txrxMask =  0x77, /* 4 bits tx and 4 bits rx */
		.opCapFlags = {
<<<<<<< HEAD
			.opFlags = AR5416_OPFLAGS_11G | AR5416_OPFLAGS_11A,
=======
			.opFlags = AR9300_OPFLAGS_11G | AR9300_OPFLAGS_11A,
>>>>>>> 0dbaee3b
			.eepMisc = 0,
		},
		.rfSilent = 0,
		.blueToothOptions = 0,
		.deviceCap = 0,
		.deviceType = 5, /* takes lower byte in eeprom location */
		.pwrTableOffset = AR9300_PWR_TABLE_OFFSET,
		.params_for_tuning_caps = {0, 0},
		.featureEnable = 0x0d,
		/*
		 * bit0 - enable tx temp comp - disabled
		 * bit1 - enable tx volt comp - disabled
		 * bit2 - enable fastclock - enabled
		 * bit3 - enable doubling - enabled
		 * bit4 - enable internal regulator - disabled
		 * bit5 - enable pa predistortion - disabled
		 */
		.miscConfiguration = 0, /* bit0 - turn down drivestrength */
		.eepromWriteEnableGpio = 6,
		.wlanDisableGpio = 0,
		.wlanLedGpio = 8,
		.rxBandSelectGpio = 0xff,
		.txrxgain = 0x0,
		.swreg = 0,
	},
	.modalHeader2G = {
		/* ar9300_modal_eep_header  2g */
		/* 4 idle,t1,t2,b(4 bits per setting) */
		.antCtrlCommon = LE32(0x110),
		/* 4 ra1l1, ra2l1, ra1l2, ra2l2, ra12 */
		.antCtrlCommon2 = LE32(0x22222),

		/*
		 * antCtrlChain[ar9300_max_chains]; 6 idle, t, r,
		 * rx1, rx12, b (2 bits each)
		 */
		.antCtrlChain = { LE16(0x10), LE16(0x10), LE16(0x10) },

		/*
		 * xatten1DB[AR9300_max_chains];  3 xatten1_db
		 * for ar9280 (0xa20c/b20c 5:0)
		 */
		.xatten1DB = {0x1b, 0x1b, 0x1b},

		/*
		 * xatten1Margin[ar9300_max_chains]; 3 xatten1_margin
		 * for ar9280 (0xa20c/b20c 16:12
		 */
		.xatten1Margin = {0x15, 0x15, 0x15},
		.tempSlope = 50,
		.voltSlope = 0,

		/*
		 * spurChans[OSPrey_eeprom_modal_sPURS]; spur
		 * channels in usual fbin coding format
		 */
		.spurChans = {FREQ2FBIN(2464, 1), 0, 0, 0, 0},

		/*
		 * noiseFloorThreshch[ar9300_max_cHAINS]; 3 Check
		 * if the register is per chain
		 */
		.noiseFloorThreshCh = {-1, 0, 0},
		.ob = {1, 1, 1},/* 3 chain */
		.db_stage2 = {1, 1, 1}, /* 3 chain  */
		.db_stage3 = {0, 0, 0},
		.db_stage4 = {0, 0, 0},
		.xpaBiasLvl = 0,
		.txFrameToDataStart = 0x0e,
		.txFrameToPaOn = 0x0e,
		.txClip = 3, /* 4 bits tx_clip, 4 bits dac_scale_cck */
		.antennaGain = 0,
		.switchSettling = 0x2c,
		.adcDesiredSize = -30,
		.txEndToXpaOff = 0,
		.txEndToRxOn = 0x2,
		.txFrameToXpaOn = 0xe,
		.thresh62 = 28,
		.papdRateMaskHt20 = LE32(0x0c80c080),
		.papdRateMaskHt40 = LE32(0x0080c080),
		.futureModal = {
			0, 0, 0, 0, 0, 0, 0, 0, 0, 0,
		},
	},
	.base_ext1 = {
		.ant_div_control = 0,
		.future = {0, 0, 0, 0, 0, 0, 0, 0, 0, 0, 0, 0, 0}
	},
	.calFreqPier2G = {
		FREQ2FBIN(2412, 1),
		FREQ2FBIN(2437, 1),
		FREQ2FBIN(2472, 1),
	},
	/* ar9300_cal_data_per_freq_op_loop 2g */
	.calPierData2G = {
		{ {0, 0, 0, 0, 0, 0}, {0, 0, 0, 0, 0, 0}, {0, 0, 0, 0, 0, 0} },
		{ {0, 0, 0, 0, 0, 0}, {0, 0, 0, 0, 0, 0}, {0, 0, 0, 0, 0, 0} },
		{ {0, 0, 0, 0, 0, 0}, {0, 0, 0, 0, 0, 0}, {0, 0, 0, 0, 0, 0} },
	},
	.calTarget_freqbin_Cck = {
		FREQ2FBIN(2412, 1),
		FREQ2FBIN(2472, 1),
	},
	.calTarget_freqbin_2G = {
		FREQ2FBIN(2412, 1),
		FREQ2FBIN(2437, 1),
		FREQ2FBIN(2472, 1)
	},
	.calTarget_freqbin_2GHT20 = {
		FREQ2FBIN(2412, 1),
		FREQ2FBIN(2437, 1),
		FREQ2FBIN(2472, 1)
	},
	.calTarget_freqbin_2GHT40 = {
		FREQ2FBIN(2412, 1),
		FREQ2FBIN(2437, 1),
		FREQ2FBIN(2472, 1)
	},
	.calTargetPowerCck = {
		/* 1L-5L,5S,11L,11s */
		{ {38, 38, 38, 38} },
		{ {38, 38, 38, 38} },
	},
	.calTargetPower2G = {
		/* 6-24,36,48,54 */
		{ {38, 38, 36, 34} },
		{ {38, 38, 36, 34} },
		{ {38, 38, 34, 32} },
	},
	.calTargetPower2GHT20 = {
		{ {36, 36, 36, 36, 36, 34, 34, 32, 30, 28, 28, 28, 28, 26} },
		{ {36, 36, 36, 36, 36, 34, 36, 34, 32, 30, 30, 30, 28, 26} },
		{ {36, 36, 36, 36, 36, 34, 34, 32, 30, 28, 28, 28, 28, 26} },
	},
	.calTargetPower2GHT40 = {
		{ {36, 36, 36, 36, 34, 32, 32, 30, 28, 26, 26, 26, 26, 24} },
		{ {36, 36, 36, 36, 34, 32, 34, 32, 30, 28, 28, 28, 28, 24} },
		{ {36, 36, 36, 36, 34, 32, 32, 30, 28, 26, 26, 26, 26, 24} },
	},
	.ctlIndex_2G =  {
		0x11, 0x12, 0x15, 0x17, 0x41, 0x42,
		0x45, 0x47, 0x31, 0x32, 0x35, 0x37,
	},
	.ctl_freqbin_2G = {
		{
			FREQ2FBIN(2412, 1),
			FREQ2FBIN(2417, 1),
			FREQ2FBIN(2457, 1),
			FREQ2FBIN(2462, 1)
		},
		{
			FREQ2FBIN(2412, 1),
			FREQ2FBIN(2417, 1),
			FREQ2FBIN(2462, 1),
			0xFF,
		},

		{
			FREQ2FBIN(2412, 1),
			FREQ2FBIN(2417, 1),
			FREQ2FBIN(2462, 1),
			0xFF,
		},
		{
			FREQ2FBIN(2422, 1),
			FREQ2FBIN(2427, 1),
			FREQ2FBIN(2447, 1),
			FREQ2FBIN(2452, 1)
		},

		{
			/* Data[4].ctledges[0].bchannel */ FREQ2FBIN(2412, 1),
			/* Data[4].ctledges[1].bchannel */ FREQ2FBIN(2417, 1),
			/* Data[4].ctledges[2].bchannel */ FREQ2FBIN(2472, 1),
			/* Data[4].ctledges[3].bchannel */ FREQ2FBIN(2484, 1),
		},

		{
			/* Data[5].ctledges[0].bchannel */ FREQ2FBIN(2412, 1),
			/* Data[5].ctledges[1].bchannel */ FREQ2FBIN(2417, 1),
			/* Data[5].ctledges[2].bchannel */ FREQ2FBIN(2472, 1),
			0,
		},

		{
			/* Data[6].ctledges[0].bchannel */ FREQ2FBIN(2412, 1),
			/* Data[6].ctledges[1].bchannel */ FREQ2FBIN(2417, 1),
			FREQ2FBIN(2472, 1),
			0,
		},

		{
			/* Data[7].ctledges[0].bchannel */ FREQ2FBIN(2422, 1),
			/* Data[7].ctledges[1].bchannel */ FREQ2FBIN(2427, 1),
			/* Data[7].ctledges[2].bchannel */ FREQ2FBIN(2447, 1),
			/* Data[7].ctledges[3].bchannel */ FREQ2FBIN(2462, 1),
		},

		{
			/* Data[8].ctledges[0].bchannel */ FREQ2FBIN(2412, 1),
			/* Data[8].ctledges[1].bchannel */ FREQ2FBIN(2417, 1),
			/* Data[8].ctledges[2].bchannel */ FREQ2FBIN(2472, 1),
		},

		{
			/* Data[9].ctledges[0].bchannel */ FREQ2FBIN(2412, 1),
			/* Data[9].ctledges[1].bchannel */ FREQ2FBIN(2417, 1),
			/* Data[9].ctledges[2].bchannel */ FREQ2FBIN(2472, 1),
			0
		},

		{
			/* Data[10].ctledges[0].bchannel */ FREQ2FBIN(2412, 1),
			/* Data[10].ctledges[1].bchannel */ FREQ2FBIN(2417, 1),
			/* Data[10].ctledges[2].bchannel */ FREQ2FBIN(2472, 1),
			0
		},

		{
			/* Data[11].ctledges[0].bchannel */ FREQ2FBIN(2422, 1),
			/* Data[11].ctledges[1].bchannel */ FREQ2FBIN(2427, 1),
			/* Data[11].ctledges[2].bchannel */ FREQ2FBIN(2447, 1),
			/* Data[11].ctledges[3].bchannel */ FREQ2FBIN(2462, 1),
		}
	},
	.ctlPowerData_2G = {
		{ { CTL(60, 0), CTL(60, 1), CTL(60, 0), CTL(60, 0) } },
		{ { CTL(60, 0), CTL(60, 1), CTL(60, 0), CTL(60, 0) } },
		{ { CTL(60, 1), CTL(60, 0), CTL(60, 0), CTL(60, 1) } },

		{ { CTL(60, 1), CTL(60, 0), CTL(0, 0), CTL(0, 0) } },
		{ { CTL(60, 0), CTL(60, 1), CTL(60, 0), CTL(60, 0) } },
		{ { CTL(60, 0), CTL(60, 1), CTL(60, 0), CTL(60, 0) } },

		{ { CTL(60, 0), CTL(60, 1), CTL(60, 1), CTL(60, 0) } },
		{ { CTL(60, 0), CTL(60, 1), CTL(60, 0), CTL(60, 0) } },
		{ { CTL(60, 0), CTL(60, 1), CTL(60, 0), CTL(60, 0) } },

		{ { CTL(60, 0), CTL(60, 1), CTL(60, 0), CTL(60, 0) } },
		{ { CTL(60, 0), CTL(60, 1), CTL(60, 1), CTL(60, 1) } },
		{ { CTL(60, 0), CTL(60, 1), CTL(60, 1), CTL(60, 1) } },
	},
	.modalHeader5G = {
		/* 4 idle,t1,t2,b (4 bits per setting) */
		.antCtrlCommon = LE32(0x110),
		/* 4 ra1l1, ra2l1, ra1l2,ra2l2,ra12 */
		.antCtrlCommon2 = LE32(0x22222),
		/* antCtrlChain 6 idle, t,r,rx1,rx12,b (2 bits each) */
		.antCtrlChain = {
			LE16(0x0), LE16(0x0), LE16(0x0),
		},
		/* xatten1DB 3 xatten1_db for ar9280 (0xa20c/b20c 5:0) */
		.xatten1DB = {0x13, 0x19, 0x17},

		/*
		 * xatten1Margin[ar9300_max_chains]; 3 xatten1_margin
		 * for merlin (0xa20c/b20c 16:12
		 */
		.xatten1Margin = {0x19, 0x19, 0x19},
		.tempSlope = 70,
		.voltSlope = 15,
		/* spurChans spur channels in usual fbin coding format */
		.spurChans = {0, 0, 0, 0, 0},
		/* noiseFloorThreshch check if the register is per chain */
		.noiseFloorThreshCh = {-1, 0, 0},
		.ob = {3, 3, 3}, /* 3 chain */
		.db_stage2 = {3, 3, 3}, /* 3 chain */
		.db_stage3 = {3, 3, 3}, /* doesn't exist for 2G */
		.db_stage4 = {3, 3, 3},	 /* don't exist for 2G */
		.xpaBiasLvl = 0,
		.txFrameToDataStart = 0x0e,
		.txFrameToPaOn = 0x0e,
		.txClip = 3, /* 4 bits tx_clip, 4 bits dac_scale_cck */
		.antennaGain = 0,
		.switchSettling = 0x2d,
		.adcDesiredSize = -30,
		.txEndToXpaOff = 0,
		.txEndToRxOn = 0x2,
		.txFrameToXpaOn = 0xe,
		.thresh62 = 28,
		.papdRateMaskHt20 = LE32(0x0cf0e0e0),
		.papdRateMaskHt40 = LE32(0x6cf0e0e0),
		.futureModal = {
			0, 0, 0, 0, 0, 0, 0, 0, 0, 0,
		},
	},
	.base_ext2 = {
		.tempSlopeLow = 72,
		.tempSlopeHigh = 105,
		.xatten1DBLow = {0x10, 0x14, 0x10},
		.xatten1MarginLow = {0x19, 0x19 , 0x19},
		.xatten1DBHigh = {0x1d, 0x20, 0x24},
		.xatten1MarginHigh = {0x10, 0x10, 0x10}
	},
	.calFreqPier5G = {
		FREQ2FBIN(5180, 0),
		FREQ2FBIN(5220, 0),
		FREQ2FBIN(5320, 0),
		FREQ2FBIN(5400, 0),
		FREQ2FBIN(5500, 0),
		FREQ2FBIN(5600, 0),
		FREQ2FBIN(5700, 0),
		FREQ2FBIN(5785, 0)
	},
	.calPierData5G = {
		{
			{0, 0, 0, 0, 0},
			{0, 0, 0, 0, 0},
			{0, 0, 0, 0, 0},
			{0, 0, 0, 0, 0},
			{0, 0, 0, 0, 0},
			{0, 0, 0, 0, 0},
			{0, 0, 0, 0, 0},
			{0, 0, 0, 0, 0},
		},
		{
			{0, 0, 0, 0, 0},
			{0, 0, 0, 0, 0},
			{0, 0, 0, 0, 0},
			{0, 0, 0, 0, 0},
			{0, 0, 0, 0, 0},
			{0, 0, 0, 0, 0},
			{0, 0, 0, 0, 0},
			{0, 0, 0, 0, 0},
		},
		{
			{0, 0, 0, 0, 0},
			{0, 0, 0, 0, 0},
			{0, 0, 0, 0, 0},
			{0, 0, 0, 0, 0},
			{0, 0, 0, 0, 0},
			{0, 0, 0, 0, 0},
			{0, 0, 0, 0, 0},
			{0, 0, 0, 0, 0},
		},

	},
	.calTarget_freqbin_5G = {
		FREQ2FBIN(5180, 0),
		FREQ2FBIN(5220, 0),
		FREQ2FBIN(5320, 0),
		FREQ2FBIN(5400, 0),
		FREQ2FBIN(5500, 0),
		FREQ2FBIN(5600, 0),
		FREQ2FBIN(5725, 0),
		FREQ2FBIN(5825, 0)
	},
	.calTarget_freqbin_5GHT20 = {
		FREQ2FBIN(5180, 0),
		FREQ2FBIN(5220, 0),
		FREQ2FBIN(5320, 0),
		FREQ2FBIN(5400, 0),
		FREQ2FBIN(5500, 0),
		FREQ2FBIN(5600, 0),
		FREQ2FBIN(5725, 0),
		FREQ2FBIN(5825, 0)
	},
	.calTarget_freqbin_5GHT40 = {
		FREQ2FBIN(5180, 0),
		FREQ2FBIN(5220, 0),
		FREQ2FBIN(5320, 0),
		FREQ2FBIN(5400, 0),
		FREQ2FBIN(5500, 0),
		FREQ2FBIN(5600, 0),
		FREQ2FBIN(5725, 0),
		FREQ2FBIN(5825, 0)
	},
	.calTargetPower5G = {
		/* 6-24,36,48,54 */
		{ {32, 32, 28, 26} },
		{ {32, 32, 28, 26} },
		{ {32, 32, 28, 26} },
		{ {32, 32, 26, 24} },
		{ {32, 32, 26, 24} },
		{ {32, 32, 24, 22} },
		{ {30, 30, 24, 22} },
		{ {30, 30, 24, 22} },
	},
	.calTargetPower5GHT20 = {
		/*
		 * 0_8_16,1-3_9-11_17-19,
		 * 4,5,6,7,12,13,14,15,20,21,22,23
		 */
		{ {32, 32, 32, 32, 28, 26, 32, 28, 26, 24, 24, 24, 22, 22} },
		{ {32, 32, 32, 32, 28, 26, 32, 28, 26, 24, 24, 24, 22, 22} },
		{ {32, 32, 32, 32, 28, 26, 32, 28, 26, 24, 24, 24, 22, 22} },
		{ {32, 32, 32, 32, 28, 26, 32, 26, 24, 22, 22, 22, 20, 20} },
		{ {32, 32, 32, 32, 28, 26, 32, 26, 24, 22, 20, 18, 16, 16} },
		{ {32, 32, 32, 32, 28, 26, 32, 24, 20, 16, 18, 16, 14, 14} },
		{ {30, 30, 30, 30, 28, 26, 30, 24, 20, 16, 18, 16, 14, 14} },
		{ {30, 30, 30, 30, 28, 26, 30, 24, 20, 16, 18, 16, 14, 14} },
	},
	.calTargetPower5GHT40 =  {
		/*
		 * 0_8_16,1-3_9-11_17-19,
		 * 4,5,6,7,12,13,14,15,20,21,22,23
		 */
		{ {32, 32, 32, 30, 28, 26, 30, 28, 26, 24, 24, 24, 22, 22} },
		{ {32, 32, 32, 30, 28, 26, 30, 28, 26, 24, 24, 24, 22, 22} },
		{ {32, 32, 32, 30, 28, 26, 30, 28, 26, 24, 24, 24, 22, 22} },
		{ {32, 32, 32, 30, 28, 26, 30, 26, 24, 22, 22, 22, 20, 20} },
		{ {32, 32, 32, 30, 28, 26, 30, 26, 24, 22, 20, 18, 16, 16} },
		{ {32, 32, 32, 30, 28, 26, 30, 22, 20, 16, 18, 16, 14, 14} },
		{ {30, 30, 30, 30, 28, 26, 30, 22, 20, 16, 18, 16, 14, 14} },
		{ {30, 30, 30, 30, 28, 26, 30, 22, 20, 16, 18, 16, 14, 14} },
	},
	.ctlIndex_5G =  {
		0x10, 0x16, 0x18, 0x40, 0x46,
		0x48, 0x30, 0x36, 0x38
	},
	.ctl_freqbin_5G =  {
		{
			/* Data[0].ctledges[0].bchannel */ FREQ2FBIN(5180, 0),
			/* Data[0].ctledges[1].bchannel */ FREQ2FBIN(5260, 0),
			/* Data[0].ctledges[2].bchannel */ FREQ2FBIN(5280, 0),
			/* Data[0].ctledges[3].bchannel */ FREQ2FBIN(5500, 0),
			/* Data[0].ctledges[4].bchannel */ FREQ2FBIN(5600, 0),
			/* Data[0].ctledges[5].bchannel */ FREQ2FBIN(5700, 0),
			/* Data[0].ctledges[6].bchannel */ FREQ2FBIN(5745, 0),
			/* Data[0].ctledges[7].bchannel */ FREQ2FBIN(5825, 0)
		},
		{
			/* Data[1].ctledges[0].bchannel */ FREQ2FBIN(5180, 0),
			/* Data[1].ctledges[1].bchannel */ FREQ2FBIN(5260, 0),
			/* Data[1].ctledges[2].bchannel */ FREQ2FBIN(5280, 0),
			/* Data[1].ctledges[3].bchannel */ FREQ2FBIN(5500, 0),
			/* Data[1].ctledges[4].bchannel */ FREQ2FBIN(5520, 0),
			/* Data[1].ctledges[5].bchannel */ FREQ2FBIN(5700, 0),
			/* Data[1].ctledges[6].bchannel */ FREQ2FBIN(5745, 0),
			/* Data[1].ctledges[7].bchannel */ FREQ2FBIN(5825, 0)
		},

		{
			/* Data[2].ctledges[0].bchannel */ FREQ2FBIN(5190, 0),
			/* Data[2].ctledges[1].bchannel */ FREQ2FBIN(5230, 0),
			/* Data[2].ctledges[2].bchannel */ FREQ2FBIN(5270, 0),
			/* Data[2].ctledges[3].bchannel */ FREQ2FBIN(5310, 0),
			/* Data[2].ctledges[4].bchannel */ FREQ2FBIN(5510, 0),
			/* Data[2].ctledges[5].bchannel */ FREQ2FBIN(5550, 0),
			/* Data[2].ctledges[6].bchannel */ FREQ2FBIN(5670, 0),
			/* Data[2].ctledges[7].bchannel */ FREQ2FBIN(5755, 0)
		},

		{
			/* Data[3].ctledges[0].bchannel */ FREQ2FBIN(5180, 0),
			/* Data[3].ctledges[1].bchannel */ FREQ2FBIN(5200, 0),
			/* Data[3].ctledges[2].bchannel */ FREQ2FBIN(5260, 0),
			/* Data[3].ctledges[3].bchannel */ FREQ2FBIN(5320, 0),
			/* Data[3].ctledges[4].bchannel */ FREQ2FBIN(5500, 0),
			/* Data[3].ctledges[5].bchannel */ FREQ2FBIN(5700, 0),
			/* Data[3].ctledges[6].bchannel */ 0xFF,
			/* Data[3].ctledges[7].bchannel */ 0xFF,
		},

		{
			/* Data[4].ctledges[0].bchannel */ FREQ2FBIN(5180, 0),
			/* Data[4].ctledges[1].bchannel */ FREQ2FBIN(5260, 0),
			/* Data[4].ctledges[2].bchannel */ FREQ2FBIN(5500, 0),
			/* Data[4].ctledges[3].bchannel */ FREQ2FBIN(5700, 0),
			/* Data[4].ctledges[4].bchannel */ 0xFF,
			/* Data[4].ctledges[5].bchannel */ 0xFF,
			/* Data[4].ctledges[6].bchannel */ 0xFF,
			/* Data[4].ctledges[7].bchannel */ 0xFF,
		},

		{
			/* Data[5].ctledges[0].bchannel */ FREQ2FBIN(5190, 0),
			/* Data[5].ctledges[1].bchannel */ FREQ2FBIN(5270, 0),
			/* Data[5].ctledges[2].bchannel */ FREQ2FBIN(5310, 0),
			/* Data[5].ctledges[3].bchannel */ FREQ2FBIN(5510, 0),
			/* Data[5].ctledges[4].bchannel */ FREQ2FBIN(5590, 0),
			/* Data[5].ctledges[5].bchannel */ FREQ2FBIN(5670, 0),
			/* Data[5].ctledges[6].bchannel */ 0xFF,
			/* Data[5].ctledges[7].bchannel */ 0xFF
		},

		{
			/* Data[6].ctledges[0].bchannel */ FREQ2FBIN(5180, 0),
			/* Data[6].ctledges[1].bchannel */ FREQ2FBIN(5200, 0),
			/* Data[6].ctledges[2].bchannel */ FREQ2FBIN(5220, 0),
			/* Data[6].ctledges[3].bchannel */ FREQ2FBIN(5260, 0),
			/* Data[6].ctledges[4].bchannel */ FREQ2FBIN(5500, 0),
			/* Data[6].ctledges[5].bchannel */ FREQ2FBIN(5600, 0),
			/* Data[6].ctledges[6].bchannel */ FREQ2FBIN(5700, 0),
			/* Data[6].ctledges[7].bchannel */ FREQ2FBIN(5745, 0)
		},

		{
			/* Data[7].ctledges[0].bchannel */ FREQ2FBIN(5180, 0),
			/* Data[7].ctledges[1].bchannel */ FREQ2FBIN(5260, 0),
			/* Data[7].ctledges[2].bchannel */ FREQ2FBIN(5320, 0),
			/* Data[7].ctledges[3].bchannel */ FREQ2FBIN(5500, 0),
			/* Data[7].ctledges[4].bchannel */ FREQ2FBIN(5560, 0),
			/* Data[7].ctledges[5].bchannel */ FREQ2FBIN(5700, 0),
			/* Data[7].ctledges[6].bchannel */ FREQ2FBIN(5745, 0),
			/* Data[7].ctledges[7].bchannel */ FREQ2FBIN(5825, 0)
		},

		{
			/* Data[8].ctledges[0].bchannel */ FREQ2FBIN(5190, 0),
			/* Data[8].ctledges[1].bchannel */ FREQ2FBIN(5230, 0),
			/* Data[8].ctledges[2].bchannel */ FREQ2FBIN(5270, 0),
			/* Data[8].ctledges[3].bchannel */ FREQ2FBIN(5510, 0),
			/* Data[8].ctledges[4].bchannel */ FREQ2FBIN(5550, 0),
			/* Data[8].ctledges[5].bchannel */ FREQ2FBIN(5670, 0),
			/* Data[8].ctledges[6].bchannel */ FREQ2FBIN(5755, 0),
			/* Data[8].ctledges[7].bchannel */ FREQ2FBIN(5795, 0)
		}
	},
	.ctlPowerData_5G = {
		{
			{
				CTL(60, 1), CTL(60, 1), CTL(60, 1), CTL(60, 1),
				CTL(60, 1), CTL(60, 1), CTL(60, 1), CTL(60, 0),
			}
		},
		{
			{
				CTL(60, 1), CTL(60, 1), CTL(60, 1), CTL(60, 1),
				CTL(60, 1), CTL(60, 1), CTL(60, 1), CTL(60, 0),
			}
		},
		{
			{
				CTL(60, 0), CTL(60, 1), CTL(60, 0), CTL(60, 1),
				CTL(60, 1), CTL(60, 1), CTL(60, 1), CTL(60, 1),
			}
		},
		{
			{
				CTL(60, 0), CTL(60, 1), CTL(60, 1), CTL(60, 0),
				CTL(60, 1), CTL(60, 0), CTL(60, 0), CTL(60, 0),
			}
		},
		{
			{
				CTL(60, 1), CTL(60, 1), CTL(60, 1), CTL(60, 0),
				CTL(60, 0), CTL(60, 0), CTL(60, 0), CTL(60, 0),
			}
		},
		{
			{
				CTL(60, 1), CTL(60, 1), CTL(60, 1), CTL(60, 1),
				CTL(60, 1), CTL(60, 0), CTL(60, 0), CTL(60, 0),
			}
		},
		{
			{
				CTL(60, 1), CTL(60, 1), CTL(60, 1), CTL(60, 1),
				CTL(60, 1), CTL(60, 1), CTL(60, 1), CTL(60, 1),
			}
		},
		{
			{
				CTL(60, 1), CTL(60, 1), CTL(60, 0), CTL(60, 1),
				CTL(60, 1), CTL(60, 1), CTL(60, 1), CTL(60, 0),
			}
		},
		{
			{
				CTL(60, 1), CTL(60, 0), CTL(60, 1), CTL(60, 1),
				CTL(60, 1), CTL(60, 1), CTL(60, 0), CTL(60, 1),
			}
		},
	}
};

static const struct ar9300_eeprom ar9300_h116 = {
	.eepromVersion = 2,
	.templateVersion = 4,
	.macAddr = {0x00, 0x03, 0x7f, 0x0, 0x0, 0x0},
	.custData = {"h116-041-f0000"},
	.baseEepHeader = {
		.regDmn = { LE16(0), LE16(0x1f) },
		.txrxMask =  0x33, /* 4 bits tx and 4 bits rx */
		.opCapFlags = {
			.opFlags = AR5416_OPFLAGS_11G | AR5416_OPFLAGS_11A,
			.eepMisc = 0,
		},
		.rfSilent = 0,
		.blueToothOptions = 0,
		.deviceCap = 0,
		.deviceType = 5, /* takes lower byte in eeprom location */
		.pwrTableOffset = AR9300_PWR_TABLE_OFFSET,
		.params_for_tuning_caps = {0, 0},
		.featureEnable = 0x0d,
		 /*
		  * bit0 - enable tx temp comp - disabled
		  * bit1 - enable tx volt comp - disabled
		  * bit2 - enable fastClock - enabled
		  * bit3 - enable doubling - enabled
		  * bit4 - enable internal regulator - disabled
		  * bit5 - enable pa predistortion - disabled
		  */
		.miscConfiguration = 0, /* bit0 - turn down drivestrength */
		.eepromWriteEnableGpio = 6,
		.wlanDisableGpio = 0,
		.wlanLedGpio = 8,
		.rxBandSelectGpio = 0xff,
		.txrxgain = 0x10,
		.swreg = 0,
	 },
	.modalHeader2G = {
	/* ar9300_modal_eep_header  2g */
		/* 4 idle,t1,t2,b(4 bits per setting) */
		.antCtrlCommon = LE32(0x110),
		/* 4 ra1l1, ra2l1, ra1l2, ra2l2, ra12 */
		.antCtrlCommon2 = LE32(0x44444),

		/*
		 * antCtrlChain[AR9300_MAX_CHAINS]; 6 idle, t, r,
		 * rx1, rx12, b (2 bits each)
		 */
		.antCtrlChain = { LE16(0x10), LE16(0x10), LE16(0x10) },

		/*
		 * xatten1DB[AR9300_MAX_CHAINS];  3 xatten1_db
		 * for ar9280 (0xa20c/b20c 5:0)
		 */
		.xatten1DB = {0x1f, 0x1f, 0x1f},

		/*
		 * xatten1Margin[AR9300_MAX_CHAINS]; 3 xatten1_margin
		 * for ar9280 (0xa20c/b20c 16:12
		 */
		.xatten1Margin = {0x12, 0x12, 0x12},
		.tempSlope = 25,
		.voltSlope = 0,

		/*
		 * spurChans[OSPREY_EEPROM_MODAL_SPURS]; spur
		 * channels in usual fbin coding format
		 */
		.spurChans = {FREQ2FBIN(2464, 1), 0, 0, 0, 0},

		/*
		 * noiseFloorThreshCh[AR9300_MAX_CHAINS]; 3 Check
		 * if the register is per chain
		 */
		.noiseFloorThreshCh = {-1, 0, 0},
		.ob = {1, 1, 1},/* 3 chain */
		.db_stage2 = {1, 1, 1}, /* 3 chain  */
		.db_stage3 = {0, 0, 0},
		.db_stage4 = {0, 0, 0},
		.xpaBiasLvl = 0,
		.txFrameToDataStart = 0x0e,
		.txFrameToPaOn = 0x0e,
		.txClip = 3, /* 4 bits tx_clip, 4 bits dac_scale_cck */
		.antennaGain = 0,
		.switchSettling = 0x2c,
		.adcDesiredSize = -30,
		.txEndToXpaOff = 0,
		.txEndToRxOn = 0x2,
		.txFrameToXpaOn = 0xe,
		.thresh62 = 28,
		.papdRateMaskHt20 = LE32(0x0c80C080),
		.papdRateMaskHt40 = LE32(0x0080C080),
		.futureModal = {
			0, 0, 0, 0, 0, 0, 0, 0, 0, 0,
		},
	 },
	 .base_ext1 = {
		.ant_div_control = 0,
		.future = {0, 0, 0, 0, 0, 0, 0, 0, 0, 0, 0, 0, 0}
	 },
	.calFreqPier2G = {
		FREQ2FBIN(2412, 1),
		FREQ2FBIN(2437, 1),
		FREQ2FBIN(2472, 1),
	 },
	/* ar9300_cal_data_per_freq_op_loop 2g */
	.calPierData2G = {
		{ {0, 0, 0, 0, 0, 0}, {0, 0, 0, 0, 0, 0}, {0, 0, 0, 0, 0, 0} },
		{ {0, 0, 0, 0, 0, 0}, {0, 0, 0, 0, 0, 0}, {0, 0, 0, 0, 0, 0} },
		{ {0, 0, 0, 0, 0, 0}, {0, 0, 0, 0, 0, 0}, {0, 0, 0, 0, 0, 0} },
	 },
	.calTarget_freqbin_Cck = {
		FREQ2FBIN(2412, 1),
		FREQ2FBIN(2472, 1),
	 },
	.calTarget_freqbin_2G = {
		FREQ2FBIN(2412, 1),
		FREQ2FBIN(2437, 1),
		FREQ2FBIN(2472, 1)
	 },
	.calTarget_freqbin_2GHT20 = {
		FREQ2FBIN(2412, 1),
		FREQ2FBIN(2437, 1),
		FREQ2FBIN(2472, 1)
	 },
	.calTarget_freqbin_2GHT40 = {
		FREQ2FBIN(2412, 1),
		FREQ2FBIN(2437, 1),
		FREQ2FBIN(2472, 1)
	 },
	.calTargetPowerCck = {
		 /* 1L-5L,5S,11L,11S */
		 { {34, 34, 34, 34} },
		 { {34, 34, 34, 34} },
	},
	.calTargetPower2G = {
		 /* 6-24,36,48,54 */
		 { {34, 34, 32, 32} },
		 { {34, 34, 32, 32} },
		 { {34, 34, 32, 32} },
	},
	.calTargetPower2GHT20 = {
		{ {32, 32, 32, 32, 32, 30, 32, 32, 30, 28, 0, 0, 0, 0} },
		{ {32, 32, 32, 32, 32, 30, 32, 32, 30, 28, 0, 0, 0, 0} },
		{ {32, 32, 32, 32, 32, 30, 32, 32, 30, 28, 0, 0, 0, 0} },
	},
	.calTargetPower2GHT40 = {
		{ {30, 30, 30, 30, 30, 28, 30, 30, 28, 26, 0, 0, 0, 0} },
		{ {30, 30, 30, 30, 30, 28, 30, 30, 28, 26, 0, 0, 0, 0} },
		{ {30, 30, 30, 30, 30, 28, 30, 30, 28, 26, 0, 0, 0, 0} },
	},
	.ctlIndex_2G =  {
		0x11, 0x12, 0x15, 0x17, 0x41, 0x42,
		0x45, 0x47, 0x31, 0x32, 0x35, 0x37,
	},
	.ctl_freqbin_2G = {
		{
			FREQ2FBIN(2412, 1),
			FREQ2FBIN(2417, 1),
			FREQ2FBIN(2457, 1),
			FREQ2FBIN(2462, 1)
		},
		{
			FREQ2FBIN(2412, 1),
			FREQ2FBIN(2417, 1),
			FREQ2FBIN(2462, 1),
			0xFF,
		},

		{
			FREQ2FBIN(2412, 1),
			FREQ2FBIN(2417, 1),
			FREQ2FBIN(2462, 1),
			0xFF,
		},
		{
			FREQ2FBIN(2422, 1),
			FREQ2FBIN(2427, 1),
			FREQ2FBIN(2447, 1),
			FREQ2FBIN(2452, 1)
		},

		{
			/* Data[4].ctlEdges[0].bChannel */ FREQ2FBIN(2412, 1),
			/* Data[4].ctlEdges[1].bChannel */ FREQ2FBIN(2417, 1),
			/* Data[4].ctlEdges[2].bChannel */ FREQ2FBIN(2472, 1),
			/* Data[4].ctlEdges[3].bChannel */ FREQ2FBIN(2484, 1),
		},

		{
			/* Data[5].ctlEdges[0].bChannel */ FREQ2FBIN(2412, 1),
			/* Data[5].ctlEdges[1].bChannel */ FREQ2FBIN(2417, 1),
			/* Data[5].ctlEdges[2].bChannel */ FREQ2FBIN(2472, 1),
			0,
		},

		{
			/* Data[6].ctlEdges[0].bChannel */ FREQ2FBIN(2412, 1),
			/* Data[6].ctlEdges[1].bChannel */ FREQ2FBIN(2417, 1),
			FREQ2FBIN(2472, 1),
			0,
		},

		{
			/* Data[7].ctlEdges[0].bChannel */ FREQ2FBIN(2422, 1),
			/* Data[7].ctlEdges[1].bChannel */ FREQ2FBIN(2427, 1),
			/* Data[7].ctlEdges[2].bChannel */ FREQ2FBIN(2447, 1),
			/* Data[7].ctlEdges[3].bChannel */ FREQ2FBIN(2462, 1),
		},

		{
			/* Data[8].ctlEdges[0].bChannel */ FREQ2FBIN(2412, 1),
			/* Data[8].ctlEdges[1].bChannel */ FREQ2FBIN(2417, 1),
			/* Data[8].ctlEdges[2].bChannel */ FREQ2FBIN(2472, 1),
		},

		{
			/* Data[9].ctlEdges[0].bChannel */ FREQ2FBIN(2412, 1),
			/* Data[9].ctlEdges[1].bChannel */ FREQ2FBIN(2417, 1),
			/* Data[9].ctlEdges[2].bChannel */ FREQ2FBIN(2472, 1),
			0
		},

		{
			/* Data[10].ctlEdges[0].bChannel */ FREQ2FBIN(2412, 1),
			/* Data[10].ctlEdges[1].bChannel */ FREQ2FBIN(2417, 1),
			/* Data[10].ctlEdges[2].bChannel */ FREQ2FBIN(2472, 1),
			0
		},

		{
			/* Data[11].ctlEdges[0].bChannel */ FREQ2FBIN(2422, 1),
			/* Data[11].ctlEdges[1].bChannel */ FREQ2FBIN(2427, 1),
			/* Data[11].ctlEdges[2].bChannel */ FREQ2FBIN(2447, 1),
			/* Data[11].ctlEdges[3].bChannel */ FREQ2FBIN(2462, 1),
		}
	 },
	.ctlPowerData_2G = {
		 { { CTL(60, 0), CTL(60, 1), CTL(60, 0), CTL(60, 0) } },
		 { { CTL(60, 0), CTL(60, 1), CTL(60, 0), CTL(60, 0) } },
		 { { CTL(60, 1), CTL(60, 0), CTL(60, 0), CTL(60, 1) } },

		 { { CTL(60, 1), CTL(60, 0), CTL(0, 0), CTL(0, 0) } },
		 { { CTL(60, 0), CTL(60, 1), CTL(60, 0), CTL(60, 0) } },
		 { { CTL(60, 0), CTL(60, 1), CTL(60, 0), CTL(60, 0) } },

		 { { CTL(60, 0), CTL(60, 1), CTL(60, 1), CTL(60, 0) } },
		 { { CTL(60, 0), CTL(60, 1), CTL(60, 0), CTL(60, 0) } },
		 { { CTL(60, 0), CTL(60, 1), CTL(60, 0), CTL(60, 0) } },

		 { { CTL(60, 0), CTL(60, 1), CTL(60, 0), CTL(60, 0) } },
		 { { CTL(60, 0), CTL(60, 1), CTL(60, 1), CTL(60, 1) } },
		 { { CTL(60, 0), CTL(60, 1), CTL(60, 1), CTL(60, 1) } },
	 },
	.modalHeader5G = {
		/* 4 idle,t1,t2,b (4 bits per setting) */
		.antCtrlCommon = LE32(0x220),
		/* 4 ra1l1, ra2l1, ra1l2,ra2l2,ra12 */
		.antCtrlCommon2 = LE32(0x44444),
		 /* antCtrlChain 6 idle, t,r,rx1,rx12,b (2 bits each) */
		.antCtrlChain = {
			LE16(0x150), LE16(0x150), LE16(0x150),
		},
		 /* xatten1DB 3 xatten1_db for AR9280 (0xa20c/b20c 5:0) */
		.xatten1DB = {0x19, 0x19, 0x19},

		/*
		 * xatten1Margin[AR9300_MAX_CHAINS]; 3 xatten1_margin
		 * for merlin (0xa20c/b20c 16:12
		 */
		.xatten1Margin = {0x14, 0x14, 0x14},
		.tempSlope = 70,
		.voltSlope = 0,
		/* spurChans spur channels in usual fbin coding format */
		.spurChans = {0, 0, 0, 0, 0},
		/* noiseFloorThreshCh Check if the register is per chain */
		.noiseFloorThreshCh = {-1, 0, 0},
		.ob = {3, 3, 3}, /* 3 chain */
		.db_stage2 = {3, 3, 3}, /* 3 chain */
		.db_stage3 = {3, 3, 3}, /* doesn't exist for 2G */
		.db_stage4 = {3, 3, 3},	 /* don't exist for 2G */
		.xpaBiasLvl = 0,
		.txFrameToDataStart = 0x0e,
		.txFrameToPaOn = 0x0e,
		.txClip = 3, /* 4 bits tx_clip, 4 bits dac_scale_cck */
		.antennaGain = 0,
		.switchSettling = 0x2d,
		.adcDesiredSize = -30,
		.txEndToXpaOff = 0,
		.txEndToRxOn = 0x2,
		.txFrameToXpaOn = 0xe,
		.thresh62 = 28,
		.papdRateMaskHt20 = LE32(0x0cf0e0e0),
		.papdRateMaskHt40 = LE32(0x6cf0e0e0),
		.futureModal = {
			0, 0, 0, 0, 0, 0, 0, 0, 0, 0,
		},
	 },
	.base_ext2 = {
		.tempSlopeLow = 35,
		.tempSlopeHigh = 50,
		.xatten1DBLow = {0, 0, 0},
		.xatten1MarginLow = {0, 0, 0},
		.xatten1DBHigh = {0, 0, 0},
		.xatten1MarginHigh = {0, 0, 0}
	 },
	.calFreqPier5G = {
		FREQ2FBIN(5180, 0),
		FREQ2FBIN(5220, 0),
		FREQ2FBIN(5320, 0),
		FREQ2FBIN(5400, 0),
		FREQ2FBIN(5500, 0),
		FREQ2FBIN(5600, 0),
		FREQ2FBIN(5700, 0),
		FREQ2FBIN(5785, 0)
	},
	.calPierData5G = {
			{
				{0, 0, 0, 0, 0},
				{0, 0, 0, 0, 0},
				{0, 0, 0, 0, 0},
				{0, 0, 0, 0, 0},
				{0, 0, 0, 0, 0},
				{0, 0, 0, 0, 0},
				{0, 0, 0, 0, 0},
				{0, 0, 0, 0, 0},
			},
			{
				{0, 0, 0, 0, 0},
				{0, 0, 0, 0, 0},
				{0, 0, 0, 0, 0},
				{0, 0, 0, 0, 0},
				{0, 0, 0, 0, 0},
				{0, 0, 0, 0, 0},
				{0, 0, 0, 0, 0},
				{0, 0, 0, 0, 0},
			},
			{
				{0, 0, 0, 0, 0},
				{0, 0, 0, 0, 0},
				{0, 0, 0, 0, 0},
				{0, 0, 0, 0, 0},
				{0, 0, 0, 0, 0},
				{0, 0, 0, 0, 0},
				{0, 0, 0, 0, 0},
				{0, 0, 0, 0, 0},
			},

	},
	.calTarget_freqbin_5G = {
		FREQ2FBIN(5180, 0),
		FREQ2FBIN(5240, 0),
		FREQ2FBIN(5320, 0),
		FREQ2FBIN(5400, 0),
		FREQ2FBIN(5500, 0),
		FREQ2FBIN(5600, 0),
		FREQ2FBIN(5700, 0),
		FREQ2FBIN(5825, 0)
	},
	.calTarget_freqbin_5GHT20 = {
		FREQ2FBIN(5180, 0),
		FREQ2FBIN(5240, 0),
		FREQ2FBIN(5320, 0),
		FREQ2FBIN(5400, 0),
		FREQ2FBIN(5500, 0),
		FREQ2FBIN(5700, 0),
		FREQ2FBIN(5745, 0),
		FREQ2FBIN(5825, 0)
	},
	.calTarget_freqbin_5GHT40 = {
		FREQ2FBIN(5180, 0),
		FREQ2FBIN(5240, 0),
		FREQ2FBIN(5320, 0),
		FREQ2FBIN(5400, 0),
		FREQ2FBIN(5500, 0),
		FREQ2FBIN(5700, 0),
		FREQ2FBIN(5745, 0),
		FREQ2FBIN(5825, 0)
	 },
	.calTargetPower5G = {
		/* 6-24,36,48,54 */
		{ {30, 30, 28, 24} },
		{ {30, 30, 28, 24} },
		{ {30, 30, 28, 24} },
		{ {30, 30, 28, 24} },
		{ {30, 30, 28, 24} },
		{ {30, 30, 28, 24} },
		{ {30, 30, 28, 24} },
		{ {30, 30, 28, 24} },
	 },
	.calTargetPower5GHT20 = {
		/*
		 * 0_8_16,1-3_9-11_17-19,
		 * 4,5,6,7,12,13,14,15,20,21,22,23
		 */
		{ {30, 30, 30, 28, 24, 20, 30, 28, 24, 20, 0, 0, 0, 0} },
		{ {30, 30, 30, 28, 24, 20, 30, 28, 24, 20, 0, 0, 0, 0} },
		{ {30, 30, 30, 26, 22, 18, 30, 26, 22, 18, 0, 0, 0, 0} },
		{ {30, 30, 30, 26, 22, 18, 30, 26, 22, 18, 0, 0, 0, 0} },
		{ {30, 30, 30, 24, 20, 16, 30, 24, 20, 16, 0, 0, 0, 0} },
		{ {30, 30, 30, 24, 20, 16, 30, 24, 20, 16, 0, 0, 0, 0} },
		{ {30, 30, 30, 22, 18, 14, 30, 22, 18, 14, 0, 0, 0, 0} },
		{ {30, 30, 30, 22, 18, 14, 30, 22, 18, 14, 0, 0, 0, 0} },
	 },
	.calTargetPower5GHT40 =  {
		/*
		 * 0_8_16,1-3_9-11_17-19,
		 * 4,5,6,7,12,13,14,15,20,21,22,23
		 */
		{ {28, 28, 28, 26, 22, 18, 28, 26, 22, 18, 0, 0, 0, 0} },
		{ {28, 28, 28, 26, 22, 18, 28, 26, 22, 18, 0, 0, 0, 0} },
		{ {28, 28, 28, 24, 20, 16, 28, 24, 20, 16, 0, 0, 0, 0} },
		{ {28, 28, 28, 24, 20, 16, 28, 24, 20, 16, 0, 0, 0, 0} },
		{ {28, 28, 28, 22, 18, 14, 28, 22, 18, 14, 0, 0, 0, 0} },
		{ {28, 28, 28, 22, 18, 14, 28, 22, 18, 14, 0, 0, 0, 0} },
		{ {28, 28, 28, 20, 16, 12, 28, 20, 16, 12, 0, 0, 0, 0} },
		{ {28, 28, 28, 20, 16, 12, 28, 20, 16, 12, 0, 0, 0, 0} },
	 },
	.ctlIndex_5G =  {
		0x10, 0x16, 0x18, 0x40, 0x46,
		0x48, 0x30, 0x36, 0x38
	},
	.ctl_freqbin_5G =  {
		{
			/* Data[0].ctlEdges[0].bChannel */ FREQ2FBIN(5180, 0),
			/* Data[0].ctlEdges[1].bChannel */ FREQ2FBIN(5260, 0),
			/* Data[0].ctlEdges[2].bChannel */ FREQ2FBIN(5280, 0),
			/* Data[0].ctlEdges[3].bChannel */ FREQ2FBIN(5500, 0),
			/* Data[0].ctlEdges[4].bChannel */ FREQ2FBIN(5600, 0),
			/* Data[0].ctlEdges[5].bChannel */ FREQ2FBIN(5700, 0),
			/* Data[0].ctlEdges[6].bChannel */ FREQ2FBIN(5745, 0),
			/* Data[0].ctlEdges[7].bChannel */ FREQ2FBIN(5825, 0)
		},
		{
			/* Data[1].ctlEdges[0].bChannel */ FREQ2FBIN(5180, 0),
			/* Data[1].ctlEdges[1].bChannel */ FREQ2FBIN(5260, 0),
			/* Data[1].ctlEdges[2].bChannel */ FREQ2FBIN(5280, 0),
			/* Data[1].ctlEdges[3].bChannel */ FREQ2FBIN(5500, 0),
			/* Data[1].ctlEdges[4].bChannel */ FREQ2FBIN(5520, 0),
			/* Data[1].ctlEdges[5].bChannel */ FREQ2FBIN(5700, 0),
			/* Data[1].ctlEdges[6].bChannel */ FREQ2FBIN(5745, 0),
			/* Data[1].ctlEdges[7].bChannel */ FREQ2FBIN(5825, 0)
		},

		{
			/* Data[2].ctlEdges[0].bChannel */ FREQ2FBIN(5190, 0),
			/* Data[2].ctlEdges[1].bChannel */ FREQ2FBIN(5230, 0),
			/* Data[2].ctlEdges[2].bChannel */ FREQ2FBIN(5270, 0),
			/* Data[2].ctlEdges[3].bChannel */ FREQ2FBIN(5310, 0),
			/* Data[2].ctlEdges[4].bChannel */ FREQ2FBIN(5510, 0),
			/* Data[2].ctlEdges[5].bChannel */ FREQ2FBIN(5550, 0),
			/* Data[2].ctlEdges[6].bChannel */ FREQ2FBIN(5670, 0),
			/* Data[2].ctlEdges[7].bChannel */ FREQ2FBIN(5755, 0)
		},

		{
			/* Data[3].ctlEdges[0].bChannel */ FREQ2FBIN(5180, 0),
			/* Data[3].ctlEdges[1].bChannel */ FREQ2FBIN(5200, 0),
			/* Data[3].ctlEdges[2].bChannel */ FREQ2FBIN(5260, 0),
			/* Data[3].ctlEdges[3].bChannel */ FREQ2FBIN(5320, 0),
			/* Data[3].ctlEdges[4].bChannel */ FREQ2FBIN(5500, 0),
			/* Data[3].ctlEdges[5].bChannel */ FREQ2FBIN(5700, 0),
			/* Data[3].ctlEdges[6].bChannel */ 0xFF,
			/* Data[3].ctlEdges[7].bChannel */ 0xFF,
		},

		{
			/* Data[4].ctlEdges[0].bChannel */ FREQ2FBIN(5180, 0),
			/* Data[4].ctlEdges[1].bChannel */ FREQ2FBIN(5260, 0),
			/* Data[4].ctlEdges[2].bChannel */ FREQ2FBIN(5500, 0),
			/* Data[4].ctlEdges[3].bChannel */ FREQ2FBIN(5700, 0),
			/* Data[4].ctlEdges[4].bChannel */ 0xFF,
			/* Data[4].ctlEdges[5].bChannel */ 0xFF,
			/* Data[4].ctlEdges[6].bChannel */ 0xFF,
			/* Data[4].ctlEdges[7].bChannel */ 0xFF,
		},

		{
			/* Data[5].ctlEdges[0].bChannel */ FREQ2FBIN(5190, 0),
			/* Data[5].ctlEdges[1].bChannel */ FREQ2FBIN(5270, 0),
			/* Data[5].ctlEdges[2].bChannel */ FREQ2FBIN(5310, 0),
			/* Data[5].ctlEdges[3].bChannel */ FREQ2FBIN(5510, 0),
			/* Data[5].ctlEdges[4].bChannel */ FREQ2FBIN(5590, 0),
			/* Data[5].ctlEdges[5].bChannel */ FREQ2FBIN(5670, 0),
			/* Data[5].ctlEdges[6].bChannel */ 0xFF,
			/* Data[5].ctlEdges[7].bChannel */ 0xFF
		},

		{
			/* Data[6].ctlEdges[0].bChannel */ FREQ2FBIN(5180, 0),
			/* Data[6].ctlEdges[1].bChannel */ FREQ2FBIN(5200, 0),
			/* Data[6].ctlEdges[2].bChannel */ FREQ2FBIN(5220, 0),
			/* Data[6].ctlEdges[3].bChannel */ FREQ2FBIN(5260, 0),
			/* Data[6].ctlEdges[4].bChannel */ FREQ2FBIN(5500, 0),
			/* Data[6].ctlEdges[5].bChannel */ FREQ2FBIN(5600, 0),
			/* Data[6].ctlEdges[6].bChannel */ FREQ2FBIN(5700, 0),
			/* Data[6].ctlEdges[7].bChannel */ FREQ2FBIN(5745, 0)
		},

		{
			/* Data[7].ctlEdges[0].bChannel */ FREQ2FBIN(5180, 0),
			/* Data[7].ctlEdges[1].bChannel */ FREQ2FBIN(5260, 0),
			/* Data[7].ctlEdges[2].bChannel */ FREQ2FBIN(5320, 0),
			/* Data[7].ctlEdges[3].bChannel */ FREQ2FBIN(5500, 0),
			/* Data[7].ctlEdges[4].bChannel */ FREQ2FBIN(5560, 0),
			/* Data[7].ctlEdges[5].bChannel */ FREQ2FBIN(5700, 0),
			/* Data[7].ctlEdges[6].bChannel */ FREQ2FBIN(5745, 0),
			/* Data[7].ctlEdges[7].bChannel */ FREQ2FBIN(5825, 0)
		},

		{
			/* Data[8].ctlEdges[0].bChannel */ FREQ2FBIN(5190, 0),
			/* Data[8].ctlEdges[1].bChannel */ FREQ2FBIN(5230, 0),
			/* Data[8].ctlEdges[2].bChannel */ FREQ2FBIN(5270, 0),
			/* Data[8].ctlEdges[3].bChannel */ FREQ2FBIN(5510, 0),
			/* Data[8].ctlEdges[4].bChannel */ FREQ2FBIN(5550, 0),
			/* Data[8].ctlEdges[5].bChannel */ FREQ2FBIN(5670, 0),
			/* Data[8].ctlEdges[6].bChannel */ FREQ2FBIN(5755, 0),
			/* Data[8].ctlEdges[7].bChannel */ FREQ2FBIN(5795, 0)
		}
	 },
	.ctlPowerData_5G = {
		{
			{
				CTL(60, 1), CTL(60, 1), CTL(60, 1), CTL(60, 1),
				CTL(60, 1), CTL(60, 1), CTL(60, 1), CTL(60, 0),
			}
		},
		{
			{
				CTL(60, 1), CTL(60, 1), CTL(60, 1), CTL(60, 1),
				CTL(60, 1), CTL(60, 1), CTL(60, 1), CTL(60, 0),
			}
		},
		{
			{
				CTL(60, 0), CTL(60, 1), CTL(60, 0), CTL(60, 1),
				CTL(60, 1), CTL(60, 1), CTL(60, 1), CTL(60, 1),
			}
		},
		{
			{
				CTL(60, 0), CTL(60, 1), CTL(60, 1), CTL(60, 0),
				CTL(60, 1), CTL(60, 0), CTL(60, 0), CTL(60, 0),
			}
		},
		{
			{
				CTL(60, 1), CTL(60, 1), CTL(60, 1), CTL(60, 0),
				CTL(60, 0), CTL(60, 0), CTL(60, 0), CTL(60, 0),
			}
		},
		{
			{
				CTL(60, 1), CTL(60, 1), CTL(60, 1), CTL(60, 1),
				CTL(60, 1), CTL(60, 0), CTL(60, 0), CTL(60, 0),
			}
		},
		{
			{
				CTL(60, 1), CTL(60, 1), CTL(60, 1), CTL(60, 1),
				CTL(60, 1), CTL(60, 1), CTL(60, 1), CTL(60, 1),
			}
		},
		{
			{
				CTL(60, 1), CTL(60, 1), CTL(60, 0), CTL(60, 1),
				CTL(60, 1), CTL(60, 1), CTL(60, 1), CTL(60, 0),
			}
		},
		{
			{
				CTL(60, 1), CTL(60, 0), CTL(60, 1), CTL(60, 1),
				CTL(60, 1), CTL(60, 1), CTL(60, 0), CTL(60, 1),
			}
		},
	 }
};


static const struct ar9300_eeprom *ar9300_eep_templates[] = {
	&ar9300_default,
	&ar9300_x112,
	&ar9300_h116,
	&ar9300_h112,
	&ar9300_x113,
};

static const struct ar9300_eeprom *ar9003_eeprom_struct_find_by_id(int id)
{
#define N_LOOP (sizeof(ar9300_eep_templates) / sizeof(ar9300_eep_templates[0]))
	int it;

	for (it = 0; it < N_LOOP; it++)
		if (ar9300_eep_templates[it]->templateVersion == id)
			return ar9300_eep_templates[it];
	return NULL;
#undef N_LOOP
}


static u16 ath9k_hw_fbin2freq(u8 fbin, bool is2GHz)
{
	if (fbin == AR5416_BCHAN_UNUSED)
		return fbin;

	return (u16) ((is2GHz) ? (2300 + fbin) : (4800 + 5 * fbin));
}

static int ath9k_hw_ar9300_check_eeprom(struct ath_hw *ah)
{
	return 0;
}

static int interpolate(int x, int xa, int xb, int ya, int yb)
{
	int bf, factor, plus;

	bf = 2 * (yb - ya) * (x - xa) / (xb - xa);
	factor = bf / 2;
	plus = bf % 2;
	return ya + factor + plus;
}

static u32 ath9k_hw_ar9300_get_eeprom(struct ath_hw *ah,
				      enum eeprom_param param)
{
	struct ar9300_eeprom *eep = &ah->eeprom.ar9300_eep;
	struct ar9300_base_eep_hdr *pBase = &eep->baseEepHeader;

	switch (param) {
	case EEP_MAC_LSW:
		return eep->macAddr[0] << 8 | eep->macAddr[1];
	case EEP_MAC_MID:
		return eep->macAddr[2] << 8 | eep->macAddr[3];
	case EEP_MAC_MSW:
		return eep->macAddr[4] << 8 | eep->macAddr[5];
	case EEP_REG_0:
		return le16_to_cpu(pBase->regDmn[0]);
	case EEP_REG_1:
		return le16_to_cpu(pBase->regDmn[1]);
	case EEP_OP_CAP:
		return pBase->deviceCap;
	case EEP_OP_MODE:
		return pBase->opCapFlags.opFlags;
	case EEP_RF_SILENT:
		return pBase->rfSilent;
	case EEP_TX_MASK:
		return (pBase->txrxMask >> 4) & 0xf;
	case EEP_RX_MASK:
		return pBase->txrxMask & 0xf;
	case EEP_DRIVE_STRENGTH:
#define AR9300_EEP_BASE_DRIV_STRENGTH	0x1
		return pBase->miscConfiguration & AR9300_EEP_BASE_DRIV_STRENGTH;
	case EEP_INTERNAL_REGULATOR:
		/* Bit 4 is internal regulator flag */
		return (pBase->featureEnable & 0x10) >> 4;
	case EEP_SWREG:
		return le32_to_cpu(pBase->swreg);
	case EEP_PAPRD:
		return !!(pBase->featureEnable & BIT(5));
	case EEP_CHAIN_MASK_REDUCE:
		return (pBase->miscConfiguration >> 0x3) & 0x1;
<<<<<<< HEAD
	case EEP_ANT_DIV_CTL1:
		return le32_to_cpu(eep->base_ext1.ant_div_control);
=======
>>>>>>> 0dbaee3b
	default:
		return 0;
	}
}

static bool ar9300_eeprom_read_byte(struct ath_common *common, int address,
				    u8 *buffer)
{
	u16 val;

	if (unlikely(!ath9k_hw_nvram_read(common, address / 2, &val)))
		return false;

	*buffer = (val >> (8 * (address % 2))) & 0xff;
	return true;
}

static bool ar9300_eeprom_read_word(struct ath_common *common, int address,
				    u8 *buffer)
{
	u16 val;

	if (unlikely(!ath9k_hw_nvram_read(common, address / 2, &val)))
		return false;

	buffer[0] = val >> 8;
	buffer[1] = val & 0xff;

	return true;
}

static bool ar9300_read_eeprom(struct ath_hw *ah, int address, u8 *buffer,
			       int count)
{
	struct ath_common *common = ath9k_hw_common(ah);
	int i;

	if ((address < 0) || ((address + count) / 2 > AR9300_EEPROM_SIZE - 1)) {
		ath_dbg(common, ATH_DBG_EEPROM,
			"eeprom address not in range\n");
		return false;
	}

	/*
	 * Since we're reading the bytes in reverse order from a little-endian
	 * word stream, an even address means we only use the lower half of
	 * the 16-bit word at that address
	 */
	if (address % 2 == 0) {
		if (!ar9300_eeprom_read_byte(common, address--, buffer++))
			goto error;

		count--;
	}

	for (i = 0; i < count / 2; i++) {
		if (!ar9300_eeprom_read_word(common, address, buffer))
			goto error;

		address -= 2;
		buffer += 2;
	}

	if (count % 2)
		if (!ar9300_eeprom_read_byte(common, address, buffer))
			goto error;

	return true;

error:
	ath_dbg(common, ATH_DBG_EEPROM,
		"unable to read eeprom region at offset %d\n", address);
	return false;
}

static bool ar9300_otp_read_word(struct ath_hw *ah, int addr, u32 *data)
{
	REG_READ(ah, AR9300_OTP_BASE + (4 * addr));

	if (!ath9k_hw_wait(ah, AR9300_OTP_STATUS, AR9300_OTP_STATUS_TYPE,
			   AR9300_OTP_STATUS_VALID, 1000))
		return false;

	*data = REG_READ(ah, AR9300_OTP_READ_DATA);
	return true;
}

static bool ar9300_read_otp(struct ath_hw *ah, int address, u8 *buffer,
			    int count)
{
	u32 data;
	int i;

	for (i = 0; i < count; i++) {
		int offset = 8 * ((address - i) % 4);
		if (!ar9300_otp_read_word(ah, (address - i) / 4, &data))
			return false;

		buffer[i] = (data >> offset) & 0xff;
	}

	return true;
}


static void ar9300_comp_hdr_unpack(u8 *best, int *code, int *reference,
				   int *length, int *major, int *minor)
{
	unsigned long value[4];

	value[0] = best[0];
	value[1] = best[1];
	value[2] = best[2];
	value[3] = best[3];
	*code = ((value[0] >> 5) & 0x0007);
	*reference = (value[0] & 0x001f) | ((value[1] >> 2) & 0x0020);
	*length = ((value[1] << 4) & 0x07f0) | ((value[2] >> 4) & 0x000f);
	*major = (value[2] & 0x000f);
	*minor = (value[3] & 0x00ff);
}

static u16 ar9300_comp_cksum(u8 *data, int dsize)
{
	int it, checksum = 0;

	for (it = 0; it < dsize; it++) {
		checksum += data[it];
		checksum &= 0xffff;
	}

	return checksum;
}

static bool ar9300_uncompress_block(struct ath_hw *ah,
				    u8 *mptr,
				    int mdataSize,
				    u8 *block,
				    int size)
{
	int it;
	int spot;
	int offset;
	int length;
	struct ath_common *common = ath9k_hw_common(ah);

	spot = 0;

	for (it = 0; it < size; it += (length+2)) {
		offset = block[it];
		offset &= 0xff;
		spot += offset;
		length = block[it+1];
		length &= 0xff;

		if (length > 0 && spot >= 0 && spot+length <= mdataSize) {
			ath_dbg(common, ATH_DBG_EEPROM,
				"Restore at %d: spot=%d offset=%d length=%d\n",
				it, spot, offset, length);
			memcpy(&mptr[spot], &block[it+2], length);
			spot += length;
		} else if (length > 0) {
			ath_dbg(common, ATH_DBG_EEPROM,
				"Bad restore at %d: spot=%d offset=%d length=%d\n",
				it, spot, offset, length);
			return false;
		}
	}
	return true;
}

static int ar9300_compress_decision(struct ath_hw *ah,
				    int it,
				    int code,
				    int reference,
				    u8 *mptr,
				    u8 *word, int length, int mdata_size)
{
	struct ath_common *common = ath9k_hw_common(ah);
	u8 *dptr;
	const struct ar9300_eeprom *eep = NULL;

	switch (code) {
	case _CompressNone:
		if (length != mdata_size) {
			ath_dbg(common, ATH_DBG_EEPROM,
				"EEPROM structure size mismatch memory=%d eeprom=%d\n",
				mdata_size, length);
			return -1;
		}
		memcpy(mptr, (u8 *) (word + COMP_HDR_LEN), length);
		ath_dbg(common, ATH_DBG_EEPROM,
			"restored eeprom %d: uncompressed, length %d\n",
			it, length);
		break;
	case _CompressBlock:
		if (reference == 0) {
			dptr = mptr;
		} else {
			eep = ar9003_eeprom_struct_find_by_id(reference);
			if (eep == NULL) {
<<<<<<< HEAD
				ath_dbg(common, ATH_DBG_EEPROM,
					"cant find reference eeprom struct %d\n",
					reference);
=======
				ath_print(common, ATH_DBG_EEPROM,
					  "cant find reference eeprom"
					  "struct %d\n", reference);
>>>>>>> 0dbaee3b
				return -1;
			}
			memcpy(mptr, eep, mdata_size);
		}
		ath_dbg(common, ATH_DBG_EEPROM,
			"restore eeprom %d: block, reference %d, length %d\n",
			it, reference, length);
		ar9300_uncompress_block(ah, mptr, mdata_size,
					(u8 *) (word + COMP_HDR_LEN), length);
		break;
	default:
		ath_dbg(common, ATH_DBG_EEPROM,
			"unknown compression code %d\n", code);
		return -1;
	}
	return 0;
}

typedef bool (*eeprom_read_op)(struct ath_hw *ah, int address, u8 *buffer,
			       int count);

static bool ar9300_check_header(void *data)
{
	u32 *word = data;
	return !(*word == 0 || *word == ~0);
}

static bool ar9300_check_eeprom_header(struct ath_hw *ah, eeprom_read_op read,
				       int base_addr)
{
	u8 header[4];

	if (!read(ah, base_addr, header, 4))
		return false;

	return ar9300_check_header(header);
}

static int ar9300_eeprom_restore_flash(struct ath_hw *ah, u8 *mptr,
				       int mdata_size)
{
	struct ath_common *common = ath9k_hw_common(ah);
	u16 *data = (u16 *) mptr;
	int i;

	for (i = 0; i < mdata_size / 2; i++, data++)
		ath9k_hw_nvram_read(common, i, data);

	return 0;
}
/*
 * Read the configuration data from the eeprom.
 * The data can be put in any specified memory buffer.
 *
 * Returns -1 on error.
 * Returns address of next memory location on success.
 */
static int ar9300_eeprom_restore_internal(struct ath_hw *ah,
					  u8 *mptr, int mdata_size)
{
#define MDEFAULT 15
#define MSTATE 100
	int cptr;
	u8 *word;
	int code;
	int reference, length, major, minor;
	int osize;
	int it;
	u16 checksum, mchecksum;
	struct ath_common *common = ath9k_hw_common(ah);
	eeprom_read_op read;

	if (ath9k_hw_use_flash(ah))
		return ar9300_eeprom_restore_flash(ah, mptr, mdata_size);

	word = kzalloc(2048, GFP_KERNEL);
	if (!word)
		return -1;

	memcpy(mptr, &ar9300_default, mdata_size);

	read = ar9300_read_eeprom;
<<<<<<< HEAD
	if (AR_SREV_9485(ah))
		cptr = AR9300_BASE_ADDR_4K;
	else
		cptr = AR9300_BASE_ADDR;
	ath_dbg(common, ATH_DBG_EEPROM,
=======
	cptr = AR9300_BASE_ADDR;
	ath_print(common, ATH_DBG_EEPROM,
>>>>>>> 0dbaee3b
		"Trying EEPROM accesss at Address 0x%04x\n", cptr);
	if (ar9300_check_eeprom_header(ah, read, cptr))
		goto found;

	cptr = AR9300_BASE_ADDR_512;
<<<<<<< HEAD
	ath_dbg(common, ATH_DBG_EEPROM,
=======
	ath_print(common, ATH_DBG_EEPROM,
>>>>>>> 0dbaee3b
		"Trying EEPROM accesss at Address 0x%04x\n", cptr);
	if (ar9300_check_eeprom_header(ah, read, cptr))
		goto found;

	read = ar9300_read_otp;
	cptr = AR9300_BASE_ADDR;
<<<<<<< HEAD
	ath_dbg(common, ATH_DBG_EEPROM,
=======
	ath_print(common, ATH_DBG_EEPROM,
>>>>>>> 0dbaee3b
		"Trying OTP accesss at Address 0x%04x\n", cptr);
	if (ar9300_check_eeprom_header(ah, read, cptr))
		goto found;

	cptr = AR9300_BASE_ADDR_512;
<<<<<<< HEAD
	ath_dbg(common, ATH_DBG_EEPROM,
=======
	ath_print(common, ATH_DBG_EEPROM,
>>>>>>> 0dbaee3b
		"Trying OTP accesss at Address 0x%04x\n", cptr);
	if (ar9300_check_eeprom_header(ah, read, cptr))
		goto found;

	goto fail;

found:
<<<<<<< HEAD
	ath_dbg(common, ATH_DBG_EEPROM, "Found valid EEPROM data\n");
=======
	ath_print(common, ATH_DBG_EEPROM, "Found valid EEPROM data");
>>>>>>> 0dbaee3b

	for (it = 0; it < MSTATE; it++) {
		if (!read(ah, cptr, word, COMP_HDR_LEN))
			goto fail;

		if (!ar9300_check_header(word))
			break;

		ar9300_comp_hdr_unpack(word, &code, &reference,
				       &length, &major, &minor);
		ath_dbg(common, ATH_DBG_EEPROM,
			"Found block at %x: code=%d ref=%d length=%d major=%d minor=%d\n",
			cptr, code, reference, length, major, minor);
		if ((!AR_SREV_9485(ah) && length >= 1024) ||
		    (AR_SREV_9485(ah) && length >= (4 * 1024))) {
			ath_dbg(common, ATH_DBG_EEPROM,
				"Skipping bad header\n");
			cptr -= COMP_HDR_LEN;
			continue;
		}

		osize = length;
		read(ah, cptr, word, COMP_HDR_LEN + osize + COMP_CKSUM_LEN);
		checksum = ar9300_comp_cksum(&word[COMP_HDR_LEN], length);
		mchecksum = word[COMP_HDR_LEN + osize] |
		    (word[COMP_HDR_LEN + osize + 1] << 8);
		ath_dbg(common, ATH_DBG_EEPROM,
			"checksum %x %x\n", checksum, mchecksum);
		if (checksum == mchecksum) {
			ar9300_compress_decision(ah, it, code, reference, mptr,
						 word, length, mdata_size);
		} else {
			ath_dbg(common, ATH_DBG_EEPROM,
				"skipping block with bad checksum\n");
		}
		cptr -= (COMP_HDR_LEN + osize + COMP_CKSUM_LEN);
	}

	kfree(word);
	return cptr;

fail:
	kfree(word);
	return -1;
}

/*
 * Restore the configuration structure by reading the eeprom.
 * This function destroys any existing in-memory structure
 * content.
 */
static bool ath9k_hw_ar9300_fill_eeprom(struct ath_hw *ah)
{
	u8 *mptr = (u8 *) &ah->eeprom.ar9300_eep;

	if (ar9300_eeprom_restore_internal(ah, mptr,
			sizeof(struct ar9300_eeprom)) < 0)
		return false;

	return true;
}

/* XXX: review hardware docs */
static int ath9k_hw_ar9300_get_eeprom_ver(struct ath_hw *ah)
{
	return ah->eeprom.ar9300_eep.eepromVersion;
}

/* XXX: could be read from the eepromVersion, not sure yet */
static int ath9k_hw_ar9300_get_eeprom_rev(struct ath_hw *ah)
{
	return 0;
}

static s32 ar9003_hw_xpa_bias_level_get(struct ath_hw *ah, bool is2ghz)
{
	struct ar9300_eeprom *eep = &ah->eeprom.ar9300_eep;

	if (is2ghz)
		return eep->modalHeader2G.xpaBiasLvl;
	else
		return eep->modalHeader5G.xpaBiasLvl;
}

static void ar9003_hw_xpa_bias_level_apply(struct ath_hw *ah, bool is2ghz)
{
	int bias = ar9003_hw_xpa_bias_level_get(ah, is2ghz);
<<<<<<< HEAD

	if (AR_SREV_9485(ah))
		REG_RMW_FIELD(ah, AR_CH0_TOP2, AR_CH0_TOP2_XPABIASLVL, bias);
	else {
		REG_RMW_FIELD(ah, AR_CH0_TOP, AR_CH0_TOP_XPABIASLVL, bias);
		REG_RMW_FIELD(ah, AR_CH0_THERM, AR_CH0_THERM_XPABIASLVL_MSB,
			      bias >> 2);
		REG_RMW_FIELD(ah, AR_CH0_THERM, AR_CH0_THERM_XPASHORT2GND, 1);
	}
=======
	REG_RMW_FIELD(ah, AR_CH0_TOP, AR_CH0_TOP_XPABIASLVL, bias);
	REG_RMW_FIELD(ah, AR_CH0_THERM, AR_CH0_THERM_XPABIASLVL_MSB, bias >> 2);
	REG_RMW_FIELD(ah, AR_CH0_THERM, AR_CH0_THERM_XPASHORT2GND, 1);
>>>>>>> 0dbaee3b
}

static u32 ar9003_hw_ant_ctrl_common_get(struct ath_hw *ah, bool is2ghz)
{
	struct ar9300_eeprom *eep = &ah->eeprom.ar9300_eep;
	__le32 val;

	if (is2ghz)
		val = eep->modalHeader2G.antCtrlCommon;
	else
		val = eep->modalHeader5G.antCtrlCommon;
	return le32_to_cpu(val);
}

static u32 ar9003_hw_ant_ctrl_common_2_get(struct ath_hw *ah, bool is2ghz)
{
	struct ar9300_eeprom *eep = &ah->eeprom.ar9300_eep;
	__le32 val;

	if (is2ghz)
		val = eep->modalHeader2G.antCtrlCommon2;
	else
		val = eep->modalHeader5G.antCtrlCommon2;
	return le32_to_cpu(val);
}

static u16 ar9003_hw_ant_ctrl_chain_get(struct ath_hw *ah,
					int chain,
					bool is2ghz)
{
	struct ar9300_eeprom *eep = &ah->eeprom.ar9300_eep;
	__le16 val = 0;

	if (chain >= 0 && chain < AR9300_MAX_CHAINS) {
		if (is2ghz)
			val = eep->modalHeader2G.antCtrlChain[chain];
		else
			val = eep->modalHeader5G.antCtrlChain[chain];
	}

	return le16_to_cpu(val);
}

static void ar9003_hw_ant_ctrl_apply(struct ath_hw *ah, bool is2ghz)
{
	u32 value = ar9003_hw_ant_ctrl_common_get(ah, is2ghz);
	REG_RMW_FIELD(ah, AR_PHY_SWITCH_COM, AR_SWITCH_TABLE_COM_ALL, value);

	value = ar9003_hw_ant_ctrl_common_2_get(ah, is2ghz);
	REG_RMW_FIELD(ah, AR_PHY_SWITCH_COM_2, AR_SWITCH_TABLE_COM2_ALL, value);

	value = ar9003_hw_ant_ctrl_chain_get(ah, 0, is2ghz);
	REG_RMW_FIELD(ah, AR_PHY_SWITCH_CHAIN_0, AR_SWITCH_TABLE_ALL, value);

	if (!AR_SREV_9485(ah)) {
		value = ar9003_hw_ant_ctrl_chain_get(ah, 1, is2ghz);
		REG_RMW_FIELD(ah, AR_PHY_SWITCH_CHAIN_1, AR_SWITCH_TABLE_ALL,
			      value);

		value = ar9003_hw_ant_ctrl_chain_get(ah, 2, is2ghz);
		REG_RMW_FIELD(ah, AR_PHY_SWITCH_CHAIN_2, AR_SWITCH_TABLE_ALL,
			      value);
	}

	if (AR_SREV_9485(ah)) {
		value = ath9k_hw_ar9300_get_eeprom(ah, EEP_ANT_DIV_CTL1);
		REG_RMW_FIELD(ah, AR_PHY_MC_GAIN_CTRL, AR_ANT_DIV_CTRL_ALL,
			      value);
		REG_RMW_FIELD(ah, AR_PHY_MC_GAIN_CTRL, AR_ANT_DIV_ENABLE,
			      value >> 6);
		REG_RMW_FIELD(ah, AR_PHY_CCK_DETECT, AR_FAST_DIV_ENABLE,
			      value >> 7);
	}
}

static void ar9003_hw_drive_strength_apply(struct ath_hw *ah)
{
	int drive_strength;
	unsigned long reg;

	drive_strength = ath9k_hw_ar9300_get_eeprom(ah, EEP_DRIVE_STRENGTH);

	if (!drive_strength)
		return;

	reg = REG_READ(ah, AR_PHY_65NM_CH0_BIAS1);
	reg &= ~0x00ffffc0;
	reg |= 0x5 << 21;
	reg |= 0x5 << 18;
	reg |= 0x5 << 15;
	reg |= 0x5 << 12;
	reg |= 0x5 << 9;
	reg |= 0x5 << 6;
	REG_WRITE(ah, AR_PHY_65NM_CH0_BIAS1, reg);

	reg = REG_READ(ah, AR_PHY_65NM_CH0_BIAS2);
	reg &= ~0xffffffe0;
	reg |= 0x5 << 29;
	reg |= 0x5 << 26;
	reg |= 0x5 << 23;
	reg |= 0x5 << 20;
	reg |= 0x5 << 17;
	reg |= 0x5 << 14;
	reg |= 0x5 << 11;
	reg |= 0x5 << 8;
	reg |= 0x5 << 5;
	REG_WRITE(ah, AR_PHY_65NM_CH0_BIAS2, reg);

	reg = REG_READ(ah, AR_PHY_65NM_CH0_BIAS4);
	reg &= ~0xff800000;
	reg |= 0x5 << 29;
	reg |= 0x5 << 26;
	reg |= 0x5 << 23;
	REG_WRITE(ah, AR_PHY_65NM_CH0_BIAS4, reg);
}

static u16 ar9003_hw_atten_chain_get(struct ath_hw *ah, int chain,
				     struct ath9k_channel *chan)
{
	int f[3], t[3];
	u16 value;
	struct ar9300_eeprom *eep = &ah->eeprom.ar9300_eep;

	if (chain >= 0 && chain < 3) {
		if (IS_CHAN_2GHZ(chan))
			return eep->modalHeader2G.xatten1DB[chain];
		else if (eep->base_ext2.xatten1DBLow[chain] != 0) {
			t[0] = eep->base_ext2.xatten1DBLow[chain];
			f[0] = 5180;
			t[1] = eep->modalHeader5G.xatten1DB[chain];
			f[1] = 5500;
			t[2] = eep->base_ext2.xatten1DBHigh[chain];
			f[2] = 5785;
			value = ar9003_hw_power_interpolate((s32) chan->channel,
							    f, t, 3);
			return value;
		} else
			return eep->modalHeader5G.xatten1DB[chain];
	}

	return 0;
}


static u16 ar9003_hw_atten_chain_get_margin(struct ath_hw *ah, int chain,
					    struct ath9k_channel *chan)
{
	int f[3], t[3];
	u16 value;
	struct ar9300_eeprom *eep = &ah->eeprom.ar9300_eep;

	if (chain >= 0 && chain < 3) {
		if (IS_CHAN_2GHZ(chan))
			return eep->modalHeader2G.xatten1Margin[chain];
		else if (eep->base_ext2.xatten1MarginLow[chain] != 0) {
			t[0] = eep->base_ext2.xatten1MarginLow[chain];
			f[0] = 5180;
			t[1] = eep->modalHeader5G.xatten1Margin[chain];
			f[1] = 5500;
			t[2] = eep->base_ext2.xatten1MarginHigh[chain];
			f[2] = 5785;
			value = ar9003_hw_power_interpolate((s32) chan->channel,
							    f, t, 3);
			return value;
		} else
			return eep->modalHeader5G.xatten1Margin[chain];
	}

	return 0;
}

static void ar9003_hw_atten_apply(struct ath_hw *ah, struct ath9k_channel *chan)
{
	int i;
	u16 value;
	unsigned long ext_atten_reg[3] = {AR_PHY_EXT_ATTEN_CTL_0,
					  AR_PHY_EXT_ATTEN_CTL_1,
					  AR_PHY_EXT_ATTEN_CTL_2,
					 };

	/* Test value. if 0 then attenuation is unused. Don't load anything. */
	for (i = 0; i < 3; i++) {
		value = ar9003_hw_atten_chain_get(ah, i, chan);
		REG_RMW_FIELD(ah, ext_atten_reg[i],
			      AR_PHY_EXT_ATTEN_CTL_XATTEN1_DB, value);

		value = ar9003_hw_atten_chain_get_margin(ah, i, chan);
		REG_RMW_FIELD(ah, ext_atten_reg[i],
			      AR_PHY_EXT_ATTEN_CTL_XATTEN1_MARGIN, value);
	}
}

<<<<<<< HEAD
static bool is_pmu_set(struct ath_hw *ah, u32 pmu_reg, int pmu_set)
{
	int timeout = 100;

	while (pmu_set != REG_READ(ah, pmu_reg)) {
		if (timeout-- == 0)
			return false;
		REG_WRITE(ah, pmu_reg, pmu_set);
		udelay(10);
	}

	return true;
}

=======
>>>>>>> 0dbaee3b
static void ar9003_hw_internal_regulator_apply(struct ath_hw *ah)
{
	int internal_regulator =
		ath9k_hw_ar9300_get_eeprom(ah, EEP_INTERNAL_REGULATOR);

	if (internal_regulator) {
		if (AR_SREV_9485(ah)) {
			int reg_pmu_set;

			reg_pmu_set = REG_READ(ah, AR_PHY_PMU2) & ~AR_PHY_PMU2_PGM;
			REG_WRITE(ah, AR_PHY_PMU2, reg_pmu_set);
			if (!is_pmu_set(ah, AR_PHY_PMU2, reg_pmu_set))
				return;

			reg_pmu_set = (5 << 1) | (7 << 4) | (1 << 8) |
				      (7 << 14) | (6 << 17) | (1 << 20) |
				      (3 << 24) | (1 << 28);

			REG_WRITE(ah, AR_PHY_PMU1, reg_pmu_set);
			if (!is_pmu_set(ah, AR_PHY_PMU1, reg_pmu_set))
				return;

			reg_pmu_set = (REG_READ(ah, AR_PHY_PMU2) & ~0xFFC00000)
					| (4 << 26);
			REG_WRITE(ah, AR_PHY_PMU2, reg_pmu_set);
			if (!is_pmu_set(ah, AR_PHY_PMU2, reg_pmu_set))
				return;

			reg_pmu_set = (REG_READ(ah, AR_PHY_PMU2) & ~0x00200000)
					| (1 << 21);
			REG_WRITE(ah, AR_PHY_PMU2, reg_pmu_set);
			if (!is_pmu_set(ah, AR_PHY_PMU2, reg_pmu_set))
				return;
		} else {
			/* Internal regulator is ON. Write swreg register. */
			int swreg = ath9k_hw_ar9300_get_eeprom(ah, EEP_SWREG);
			REG_WRITE(ah, AR_RTC_REG_CONTROL1,
				  REG_READ(ah, AR_RTC_REG_CONTROL1) &
				  (~AR_RTC_REG_CONTROL1_SWREG_PROGRAM));
			REG_WRITE(ah, AR_RTC_REG_CONTROL0, swreg);
			/* Set REG_CONTROL1.SWREG_PROGRAM */
			REG_WRITE(ah, AR_RTC_REG_CONTROL1,
				  REG_READ(ah,
					   AR_RTC_REG_CONTROL1) |
					   AR_RTC_REG_CONTROL1_SWREG_PROGRAM);
		}
	} else {
		if (AR_SREV_9485(ah)) {
			REG_RMW_FIELD(ah, AR_PHY_PMU2, AR_PHY_PMU2_PGM, 0);
			while (REG_READ_FIELD(ah, AR_PHY_PMU2,
					      AR_PHY_PMU2_PGM))
				udelay(10);

			REG_RMW_FIELD(ah, AR_PHY_PMU1, AR_PHY_PMU1_PWD, 0x1);
			while (!REG_READ_FIELD(ah, AR_PHY_PMU1,
					       AR_PHY_PMU1_PWD))
				udelay(10);
			REG_RMW_FIELD(ah, AR_PHY_PMU2, AR_PHY_PMU2_PGM, 0x1);
			while (!REG_READ_FIELD(ah, AR_PHY_PMU2,
					      AR_PHY_PMU2_PGM))
				udelay(10);
		} else
			REG_WRITE(ah, AR_RTC_SLEEP_CLK,
				  (REG_READ(ah,
				   AR_RTC_SLEEP_CLK) |
				   AR_RTC_FORCE_SWREG_PRD));
	}

}

static void ar9003_hw_apply_tuning_caps(struct ath_hw *ah)
{
	struct ar9300_eeprom *eep = &ah->eeprom.ar9300_eep;
	u8 tuning_caps_param = eep->baseEepHeader.params_for_tuning_caps[0];

	if (eep->baseEepHeader.featureEnable & 0x40) {
		tuning_caps_param &= 0x7f;
		REG_RMW_FIELD(ah, AR_CH0_XTAL, AR_CH0_XTAL_CAPINDAC,
			      tuning_caps_param);
		REG_RMW_FIELD(ah, AR_CH0_XTAL, AR_CH0_XTAL_CAPOUTDAC,
			      tuning_caps_param);
	}
}

static void ath9k_hw_ar9300_set_board_values(struct ath_hw *ah,
					     struct ath9k_channel *chan)
{
	ar9003_hw_xpa_bias_level_apply(ah, IS_CHAN_2GHZ(chan));
	ar9003_hw_ant_ctrl_apply(ah, IS_CHAN_2GHZ(chan));
	ar9003_hw_drive_strength_apply(ah);
	ar9003_hw_atten_apply(ah, chan);
	ar9003_hw_internal_regulator_apply(ah);
	if (AR_SREV_9485(ah))
		ar9003_hw_apply_tuning_caps(ah);
}

static void ath9k_hw_ar9300_set_addac(struct ath_hw *ah,
				      struct ath9k_channel *chan)
{
}

/*
 * Returns the interpolated y value corresponding to the specified x value
 * from the np ordered pairs of data (px,py).
 * The pairs do not have to be in any order.
 * If the specified x value is less than any of the px,
 * the returned y value is equal to the py for the lowest px.
 * If the specified x value is greater than any of the px,
 * the returned y value is equal to the py for the highest px.
 */
static int ar9003_hw_power_interpolate(int32_t x,
				       int32_t *px, int32_t *py, u_int16_t np)
{
	int ip = 0;
	int lx = 0, ly = 0, lhave = 0;
	int hx = 0, hy = 0, hhave = 0;
	int dx = 0;
	int y = 0;

	lhave = 0;
	hhave = 0;

	/* identify best lower and higher x calibration measurement */
	for (ip = 0; ip < np; ip++) {
		dx = x - px[ip];

		/* this measurement is higher than our desired x */
		if (dx <= 0) {
			if (!hhave || dx > (x - hx)) {
				/* new best higher x measurement */
				hx = px[ip];
				hy = py[ip];
				hhave = 1;
			}
		}
		/* this measurement is lower than our desired x */
		if (dx >= 0) {
			if (!lhave || dx < (x - lx)) {
				/* new best lower x measurement */
				lx = px[ip];
				ly = py[ip];
				lhave = 1;
			}
		}
	}

	/* the low x is good */
	if (lhave) {
		/* so is the high x */
		if (hhave) {
			/* they're the same, so just pick one */
			if (hx == lx)
				y = ly;
			else	/* interpolate  */
				y = interpolate(x, lx, hx, ly, hy);
		} else		/* only low is good, use it */
			y = ly;
	} else if (hhave)	/* only high is good, use it */
		y = hy;
	else /* nothing is good,this should never happen unless np=0, ???? */
		y = -(1 << 30);
	return y;
}

static u8 ar9003_hw_eeprom_get_tgt_pwr(struct ath_hw *ah,
				       u16 rateIndex, u16 freq, bool is2GHz)
{
	u16 numPiers, i;
	s32 targetPowerArray[AR9300_NUM_5G_20_TARGET_POWERS];
	s32 freqArray[AR9300_NUM_5G_20_TARGET_POWERS];
	struct ar9300_eeprom *eep = &ah->eeprom.ar9300_eep;
	struct cal_tgt_pow_legacy *pEepromTargetPwr;
	u8 *pFreqBin;

	if (is2GHz) {
		numPiers = AR9300_NUM_2G_20_TARGET_POWERS;
		pEepromTargetPwr = eep->calTargetPower2G;
		pFreqBin = eep->calTarget_freqbin_2G;
	} else {
		numPiers = AR9300_NUM_5G_20_TARGET_POWERS;
		pEepromTargetPwr = eep->calTargetPower5G;
		pFreqBin = eep->calTarget_freqbin_5G;
	}

	/*
	 * create array of channels and targetpower from
	 * targetpower piers stored on eeprom
	 */
	for (i = 0; i < numPiers; i++) {
		freqArray[i] = FBIN2FREQ(pFreqBin[i], is2GHz);
		targetPowerArray[i] = pEepromTargetPwr[i].tPow2x[rateIndex];
	}

	/* interpolate to get target power for given frequency */
	return (u8) ar9003_hw_power_interpolate((s32) freq,
						 freqArray,
						 targetPowerArray, numPiers);
}

static u8 ar9003_hw_eeprom_get_ht20_tgt_pwr(struct ath_hw *ah,
					    u16 rateIndex,
					    u16 freq, bool is2GHz)
{
	u16 numPiers, i;
	s32 targetPowerArray[AR9300_NUM_5G_20_TARGET_POWERS];
	s32 freqArray[AR9300_NUM_5G_20_TARGET_POWERS];
	struct ar9300_eeprom *eep = &ah->eeprom.ar9300_eep;
	struct cal_tgt_pow_ht *pEepromTargetPwr;
	u8 *pFreqBin;

	if (is2GHz) {
		numPiers = AR9300_NUM_2G_20_TARGET_POWERS;
		pEepromTargetPwr = eep->calTargetPower2GHT20;
		pFreqBin = eep->calTarget_freqbin_2GHT20;
	} else {
		numPiers = AR9300_NUM_5G_20_TARGET_POWERS;
		pEepromTargetPwr = eep->calTargetPower5GHT20;
		pFreqBin = eep->calTarget_freqbin_5GHT20;
	}

	/*
	 * create array of channels and targetpower
	 * from targetpower piers stored on eeprom
	 */
	for (i = 0; i < numPiers; i++) {
		freqArray[i] = FBIN2FREQ(pFreqBin[i], is2GHz);
		targetPowerArray[i] = pEepromTargetPwr[i].tPow2x[rateIndex];
	}

	/* interpolate to get target power for given frequency */
	return (u8) ar9003_hw_power_interpolate((s32) freq,
						 freqArray,
						 targetPowerArray, numPiers);
}

static u8 ar9003_hw_eeprom_get_ht40_tgt_pwr(struct ath_hw *ah,
					    u16 rateIndex,
					    u16 freq, bool is2GHz)
{
	u16 numPiers, i;
	s32 targetPowerArray[AR9300_NUM_5G_40_TARGET_POWERS];
	s32 freqArray[AR9300_NUM_5G_40_TARGET_POWERS];
	struct ar9300_eeprom *eep = &ah->eeprom.ar9300_eep;
	struct cal_tgt_pow_ht *pEepromTargetPwr;
	u8 *pFreqBin;

	if (is2GHz) {
		numPiers = AR9300_NUM_2G_40_TARGET_POWERS;
		pEepromTargetPwr = eep->calTargetPower2GHT40;
		pFreqBin = eep->calTarget_freqbin_2GHT40;
	} else {
		numPiers = AR9300_NUM_5G_40_TARGET_POWERS;
		pEepromTargetPwr = eep->calTargetPower5GHT40;
		pFreqBin = eep->calTarget_freqbin_5GHT40;
	}

	/*
	 * create array of channels and targetpower from
	 * targetpower piers stored on eeprom
	 */
	for (i = 0; i < numPiers; i++) {
		freqArray[i] = FBIN2FREQ(pFreqBin[i], is2GHz);
		targetPowerArray[i] = pEepromTargetPwr[i].tPow2x[rateIndex];
	}

	/* interpolate to get target power for given frequency */
	return (u8) ar9003_hw_power_interpolate((s32) freq,
						 freqArray,
						 targetPowerArray, numPiers);
}

static u8 ar9003_hw_eeprom_get_cck_tgt_pwr(struct ath_hw *ah,
					   u16 rateIndex, u16 freq)
{
	u16 numPiers = AR9300_NUM_2G_CCK_TARGET_POWERS, i;
	s32 targetPowerArray[AR9300_NUM_2G_CCK_TARGET_POWERS];
	s32 freqArray[AR9300_NUM_2G_CCK_TARGET_POWERS];
	struct ar9300_eeprom *eep = &ah->eeprom.ar9300_eep;
	struct cal_tgt_pow_legacy *pEepromTargetPwr = eep->calTargetPowerCck;
	u8 *pFreqBin = eep->calTarget_freqbin_Cck;

	/*
	 * create array of channels and targetpower from
	 * targetpower piers stored on eeprom
	 */
	for (i = 0; i < numPiers; i++) {
		freqArray[i] = FBIN2FREQ(pFreqBin[i], 1);
		targetPowerArray[i] = pEepromTargetPwr[i].tPow2x[rateIndex];
	}

	/* interpolate to get target power for given frequency */
	return (u8) ar9003_hw_power_interpolate((s32) freq,
						 freqArray,
						 targetPowerArray, numPiers);
}

/* Set tx power registers to array of values passed in */
static int ar9003_hw_tx_power_regwrite(struct ath_hw *ah, u8 * pPwrArray)
{
#define POW_SM(_r, _s)     (((_r) & 0x3f) << (_s))
	/* make sure forced gain is not set */
	REG_WRITE(ah, 0xa458, 0);

	/* Write the OFDM power per rate set */

	/* 6 (LSB), 9, 12, 18 (MSB) */
	REG_WRITE(ah, 0xa3c0,
		  POW_SM(pPwrArray[ALL_TARGET_LEGACY_6_24], 24) |
		  POW_SM(pPwrArray[ALL_TARGET_LEGACY_6_24], 16) |
		  POW_SM(pPwrArray[ALL_TARGET_LEGACY_6_24], 8) |
		  POW_SM(pPwrArray[ALL_TARGET_LEGACY_6_24], 0));

	/* 24 (LSB), 36, 48, 54 (MSB) */
	REG_WRITE(ah, 0xa3c4,
		  POW_SM(pPwrArray[ALL_TARGET_LEGACY_54], 24) |
		  POW_SM(pPwrArray[ALL_TARGET_LEGACY_48], 16) |
		  POW_SM(pPwrArray[ALL_TARGET_LEGACY_36], 8) |
		  POW_SM(pPwrArray[ALL_TARGET_LEGACY_6_24], 0));

	/* Write the CCK power per rate set */

	/* 1L (LSB), reserved, 2L, 2S (MSB) */
	REG_WRITE(ah, 0xa3c8,
		  POW_SM(pPwrArray[ALL_TARGET_LEGACY_1L_5L], 24) |
		  POW_SM(pPwrArray[ALL_TARGET_LEGACY_1L_5L], 16) |
		  /* POW_SM(txPowerTimes2,  8) | this is reserved for AR9003 */
		  POW_SM(pPwrArray[ALL_TARGET_LEGACY_1L_5L], 0));

	/* 5.5L (LSB), 5.5S, 11L, 11S (MSB) */
	REG_WRITE(ah, 0xa3cc,
		  POW_SM(pPwrArray[ALL_TARGET_LEGACY_11S], 24) |
		  POW_SM(pPwrArray[ALL_TARGET_LEGACY_11L], 16) |
		  POW_SM(pPwrArray[ALL_TARGET_LEGACY_5S], 8) |
		  POW_SM(pPwrArray[ALL_TARGET_LEGACY_1L_5L], 0)
	    );

	/* Write the HT20 power per rate set */

	/* 0/8/16 (LSB), 1-3/9-11/17-19, 4, 5 (MSB) */
	REG_WRITE(ah, 0xa3d0,
		  POW_SM(pPwrArray[ALL_TARGET_HT20_5], 24) |
		  POW_SM(pPwrArray[ALL_TARGET_HT20_4], 16) |
		  POW_SM(pPwrArray[ALL_TARGET_HT20_1_3_9_11_17_19], 8) |
		  POW_SM(pPwrArray[ALL_TARGET_HT20_0_8_16], 0)
	    );

	/* 6 (LSB), 7, 12, 13 (MSB) */
	REG_WRITE(ah, 0xa3d4,
		  POW_SM(pPwrArray[ALL_TARGET_HT20_13], 24) |
		  POW_SM(pPwrArray[ALL_TARGET_HT20_12], 16) |
		  POW_SM(pPwrArray[ALL_TARGET_HT20_7], 8) |
		  POW_SM(pPwrArray[ALL_TARGET_HT20_6], 0)
	    );

	/* 14 (LSB), 15, 20, 21 */
	REG_WRITE(ah, 0xa3e4,
		  POW_SM(pPwrArray[ALL_TARGET_HT20_21], 24) |
		  POW_SM(pPwrArray[ALL_TARGET_HT20_20], 16) |
		  POW_SM(pPwrArray[ALL_TARGET_HT20_15], 8) |
		  POW_SM(pPwrArray[ALL_TARGET_HT20_14], 0)
	    );

	/* Mixed HT20 and HT40 rates */

	/* HT20 22 (LSB), HT20 23, HT40 22, HT40 23 (MSB) */
	REG_WRITE(ah, 0xa3e8,
		  POW_SM(pPwrArray[ALL_TARGET_HT40_23], 24) |
		  POW_SM(pPwrArray[ALL_TARGET_HT40_22], 16) |
		  POW_SM(pPwrArray[ALL_TARGET_HT20_23], 8) |
		  POW_SM(pPwrArray[ALL_TARGET_HT20_22], 0)
	    );

	/*
	 * Write the HT40 power per rate set
	 * correct PAR difference between HT40 and HT20/LEGACY
	 * 0/8/16 (LSB), 1-3/9-11/17-19, 4, 5 (MSB)
	 */
	REG_WRITE(ah, 0xa3d8,
		  POW_SM(pPwrArray[ALL_TARGET_HT40_5], 24) |
		  POW_SM(pPwrArray[ALL_TARGET_HT40_4], 16) |
		  POW_SM(pPwrArray[ALL_TARGET_HT40_1_3_9_11_17_19], 8) |
		  POW_SM(pPwrArray[ALL_TARGET_HT40_0_8_16], 0)
	    );

	/* 6 (LSB), 7, 12, 13 (MSB) */
	REG_WRITE(ah, 0xa3dc,
		  POW_SM(pPwrArray[ALL_TARGET_HT40_13], 24) |
		  POW_SM(pPwrArray[ALL_TARGET_HT40_12], 16) |
		  POW_SM(pPwrArray[ALL_TARGET_HT40_7], 8) |
		  POW_SM(pPwrArray[ALL_TARGET_HT40_6], 0)
	    );

	/* 14 (LSB), 15, 20, 21 */
	REG_WRITE(ah, 0xa3ec,
		  POW_SM(pPwrArray[ALL_TARGET_HT40_21], 24) |
		  POW_SM(pPwrArray[ALL_TARGET_HT40_20], 16) |
		  POW_SM(pPwrArray[ALL_TARGET_HT40_15], 8) |
		  POW_SM(pPwrArray[ALL_TARGET_HT40_14], 0)
	    );

	return 0;
#undef POW_SM
}

static void ar9003_hw_set_target_power_eeprom(struct ath_hw *ah, u16 freq,
					      u8 *targetPowerValT2)
{
	/* XXX: hard code for now, need to get from eeprom struct */
	u8 ht40PowerIncForPdadc = 0;
	bool is2GHz = false;
	unsigned int i = 0;
	struct ath_common *common = ath9k_hw_common(ah);

	if (freq < 4000)
		is2GHz = true;

	targetPowerValT2[ALL_TARGET_LEGACY_6_24] =
	    ar9003_hw_eeprom_get_tgt_pwr(ah, LEGACY_TARGET_RATE_6_24, freq,
					 is2GHz);
	targetPowerValT2[ALL_TARGET_LEGACY_36] =
	    ar9003_hw_eeprom_get_tgt_pwr(ah, LEGACY_TARGET_RATE_36, freq,
					 is2GHz);
	targetPowerValT2[ALL_TARGET_LEGACY_48] =
	    ar9003_hw_eeprom_get_tgt_pwr(ah, LEGACY_TARGET_RATE_48, freq,
					 is2GHz);
	targetPowerValT2[ALL_TARGET_LEGACY_54] =
	    ar9003_hw_eeprom_get_tgt_pwr(ah, LEGACY_TARGET_RATE_54, freq,
					 is2GHz);
	targetPowerValT2[ALL_TARGET_LEGACY_1L_5L] =
	    ar9003_hw_eeprom_get_cck_tgt_pwr(ah, LEGACY_TARGET_RATE_1L_5L,
					     freq);
	targetPowerValT2[ALL_TARGET_LEGACY_5S] =
	    ar9003_hw_eeprom_get_cck_tgt_pwr(ah, LEGACY_TARGET_RATE_5S, freq);
	targetPowerValT2[ALL_TARGET_LEGACY_11L] =
	    ar9003_hw_eeprom_get_cck_tgt_pwr(ah, LEGACY_TARGET_RATE_11L, freq);
	targetPowerValT2[ALL_TARGET_LEGACY_11S] =
	    ar9003_hw_eeprom_get_cck_tgt_pwr(ah, LEGACY_TARGET_RATE_11S, freq);
	targetPowerValT2[ALL_TARGET_HT20_0_8_16] =
	    ar9003_hw_eeprom_get_ht20_tgt_pwr(ah, HT_TARGET_RATE_0_8_16, freq,
					      is2GHz);
	targetPowerValT2[ALL_TARGET_HT20_1_3_9_11_17_19] =
	    ar9003_hw_eeprom_get_ht20_tgt_pwr(ah, HT_TARGET_RATE_1_3_9_11_17_19,
					      freq, is2GHz);
	targetPowerValT2[ALL_TARGET_HT20_4] =
	    ar9003_hw_eeprom_get_ht20_tgt_pwr(ah, HT_TARGET_RATE_4, freq,
					      is2GHz);
	targetPowerValT2[ALL_TARGET_HT20_5] =
	    ar9003_hw_eeprom_get_ht20_tgt_pwr(ah, HT_TARGET_RATE_5, freq,
					      is2GHz);
	targetPowerValT2[ALL_TARGET_HT20_6] =
	    ar9003_hw_eeprom_get_ht20_tgt_pwr(ah, HT_TARGET_RATE_6, freq,
					      is2GHz);
	targetPowerValT2[ALL_TARGET_HT20_7] =
	    ar9003_hw_eeprom_get_ht20_tgt_pwr(ah, HT_TARGET_RATE_7, freq,
					      is2GHz);
	targetPowerValT2[ALL_TARGET_HT20_12] =
	    ar9003_hw_eeprom_get_ht20_tgt_pwr(ah, HT_TARGET_RATE_12, freq,
					      is2GHz);
	targetPowerValT2[ALL_TARGET_HT20_13] =
	    ar9003_hw_eeprom_get_ht20_tgt_pwr(ah, HT_TARGET_RATE_13, freq,
					      is2GHz);
	targetPowerValT2[ALL_TARGET_HT20_14] =
	    ar9003_hw_eeprom_get_ht20_tgt_pwr(ah, HT_TARGET_RATE_14, freq,
					      is2GHz);
	targetPowerValT2[ALL_TARGET_HT20_15] =
	    ar9003_hw_eeprom_get_ht20_tgt_pwr(ah, HT_TARGET_RATE_15, freq,
					      is2GHz);
	targetPowerValT2[ALL_TARGET_HT20_20] =
	    ar9003_hw_eeprom_get_ht20_tgt_pwr(ah, HT_TARGET_RATE_20, freq,
					      is2GHz);
	targetPowerValT2[ALL_TARGET_HT20_21] =
	    ar9003_hw_eeprom_get_ht20_tgt_pwr(ah, HT_TARGET_RATE_21, freq,
					      is2GHz);
	targetPowerValT2[ALL_TARGET_HT20_22] =
	    ar9003_hw_eeprom_get_ht20_tgt_pwr(ah, HT_TARGET_RATE_22, freq,
					      is2GHz);
	targetPowerValT2[ALL_TARGET_HT20_23] =
	    ar9003_hw_eeprom_get_ht20_tgt_pwr(ah, HT_TARGET_RATE_23, freq,
					      is2GHz);
	targetPowerValT2[ALL_TARGET_HT40_0_8_16] =
	    ar9003_hw_eeprom_get_ht40_tgt_pwr(ah, HT_TARGET_RATE_0_8_16, freq,
					      is2GHz) + ht40PowerIncForPdadc;
	targetPowerValT2[ALL_TARGET_HT40_1_3_9_11_17_19] =
	    ar9003_hw_eeprom_get_ht40_tgt_pwr(ah, HT_TARGET_RATE_1_3_9_11_17_19,
					      freq,
					      is2GHz) + ht40PowerIncForPdadc;
	targetPowerValT2[ALL_TARGET_HT40_4] =
	    ar9003_hw_eeprom_get_ht40_tgt_pwr(ah, HT_TARGET_RATE_4, freq,
					      is2GHz) + ht40PowerIncForPdadc;
	targetPowerValT2[ALL_TARGET_HT40_5] =
	    ar9003_hw_eeprom_get_ht40_tgt_pwr(ah, HT_TARGET_RATE_5, freq,
					      is2GHz) + ht40PowerIncForPdadc;
	targetPowerValT2[ALL_TARGET_HT40_6] =
	    ar9003_hw_eeprom_get_ht40_tgt_pwr(ah, HT_TARGET_RATE_6, freq,
					      is2GHz) + ht40PowerIncForPdadc;
	targetPowerValT2[ALL_TARGET_HT40_7] =
	    ar9003_hw_eeprom_get_ht40_tgt_pwr(ah, HT_TARGET_RATE_7, freq,
					      is2GHz) + ht40PowerIncForPdadc;
	targetPowerValT2[ALL_TARGET_HT40_12] =
	    ar9003_hw_eeprom_get_ht40_tgt_pwr(ah, HT_TARGET_RATE_12, freq,
					      is2GHz) + ht40PowerIncForPdadc;
	targetPowerValT2[ALL_TARGET_HT40_13] =
	    ar9003_hw_eeprom_get_ht40_tgt_pwr(ah, HT_TARGET_RATE_13, freq,
					      is2GHz) + ht40PowerIncForPdadc;
	targetPowerValT2[ALL_TARGET_HT40_14] =
	    ar9003_hw_eeprom_get_ht40_tgt_pwr(ah, HT_TARGET_RATE_14, freq,
					      is2GHz) + ht40PowerIncForPdadc;
	targetPowerValT2[ALL_TARGET_HT40_15] =
	    ar9003_hw_eeprom_get_ht40_tgt_pwr(ah, HT_TARGET_RATE_15, freq,
					      is2GHz) + ht40PowerIncForPdadc;
	targetPowerValT2[ALL_TARGET_HT40_20] =
	    ar9003_hw_eeprom_get_ht40_tgt_pwr(ah, HT_TARGET_RATE_20, freq,
					      is2GHz) + ht40PowerIncForPdadc;
	targetPowerValT2[ALL_TARGET_HT40_21] =
	    ar9003_hw_eeprom_get_ht40_tgt_pwr(ah, HT_TARGET_RATE_21, freq,
					      is2GHz) + ht40PowerIncForPdadc;
	targetPowerValT2[ALL_TARGET_HT40_22] =
	    ar9003_hw_eeprom_get_ht40_tgt_pwr(ah, HT_TARGET_RATE_22, freq,
					      is2GHz) + ht40PowerIncForPdadc;
	targetPowerValT2[ALL_TARGET_HT40_23] =
	    ar9003_hw_eeprom_get_ht40_tgt_pwr(ah, HT_TARGET_RATE_23, freq,
					      is2GHz) + ht40PowerIncForPdadc;

	for (i = 0; i < ar9300RateSize; i++) {
		ath_dbg(common, ATH_DBG_EEPROM,
			"TPC[%02d] 0x%08x\n", i, targetPowerValT2[i]);
	}
}

static int ar9003_hw_cal_pier_get(struct ath_hw *ah,
				  int mode,
				  int ipier,
				  int ichain,
				  int *pfrequency,
				  int *pcorrection,
				  int *ptemperature, int *pvoltage)
{
	u8 *pCalPier;
	struct ar9300_cal_data_per_freq_op_loop *pCalPierStruct;
	int is2GHz;
	struct ar9300_eeprom *eep = &ah->eeprom.ar9300_eep;
	struct ath_common *common = ath9k_hw_common(ah);

	if (ichain >= AR9300_MAX_CHAINS) {
		ath_dbg(common, ATH_DBG_EEPROM,
			"Invalid chain index, must be less than %d\n",
			AR9300_MAX_CHAINS);
		return -1;
	}

	if (mode) {		/* 5GHz */
		if (ipier >= AR9300_NUM_5G_CAL_PIERS) {
			ath_dbg(common, ATH_DBG_EEPROM,
				"Invalid 5GHz cal pier index, must be less than %d\n",
				AR9300_NUM_5G_CAL_PIERS);
			return -1;
		}
		pCalPier = &(eep->calFreqPier5G[ipier]);
		pCalPierStruct = &(eep->calPierData5G[ichain][ipier]);
		is2GHz = 0;
	} else {
		if (ipier >= AR9300_NUM_2G_CAL_PIERS) {
			ath_dbg(common, ATH_DBG_EEPROM,
				"Invalid 2GHz cal pier index, must be less than %d\n",
				AR9300_NUM_2G_CAL_PIERS);
			return -1;
		}

		pCalPier = &(eep->calFreqPier2G[ipier]);
		pCalPierStruct = &(eep->calPierData2G[ichain][ipier]);
		is2GHz = 1;
	}

	*pfrequency = FBIN2FREQ(*pCalPier, is2GHz);
	*pcorrection = pCalPierStruct->refPower;
	*ptemperature = pCalPierStruct->tempMeas;
	*pvoltage = pCalPierStruct->voltMeas;

	return 0;
}

static int ar9003_hw_power_control_override(struct ath_hw *ah,
					    int frequency,
					    int *correction,
					    int *voltage, int *temperature)
{
	int tempSlope = 0;
	struct ar9300_eeprom *eep = &ah->eeprom.ar9300_eep;
	int f[3], t[3];

	REG_RMW(ah, AR_PHY_TPC_11_B0,
		(correction[0] << AR_PHY_TPC_OLPC_GAIN_DELTA_S),
		AR_PHY_TPC_OLPC_GAIN_DELTA);
	if (ah->caps.tx_chainmask & BIT(1))
		REG_RMW(ah, AR_PHY_TPC_11_B1,
			(correction[1] << AR_PHY_TPC_OLPC_GAIN_DELTA_S),
			AR_PHY_TPC_OLPC_GAIN_DELTA);
	if (ah->caps.tx_chainmask & BIT(2))
		REG_RMW(ah, AR_PHY_TPC_11_B2,
			(correction[2] << AR_PHY_TPC_OLPC_GAIN_DELTA_S),
			AR_PHY_TPC_OLPC_GAIN_DELTA);

	/* enable open loop power control on chip */
	REG_RMW(ah, AR_PHY_TPC_6_B0,
		(3 << AR_PHY_TPC_6_ERROR_EST_MODE_S),
		AR_PHY_TPC_6_ERROR_EST_MODE);
	if (ah->caps.tx_chainmask & BIT(1))
		REG_RMW(ah, AR_PHY_TPC_6_B1,
			(3 << AR_PHY_TPC_6_ERROR_EST_MODE_S),
			AR_PHY_TPC_6_ERROR_EST_MODE);
	if (ah->caps.tx_chainmask & BIT(2))
		REG_RMW(ah, AR_PHY_TPC_6_B2,
			(3 << AR_PHY_TPC_6_ERROR_EST_MODE_S),
			AR_PHY_TPC_6_ERROR_EST_MODE);

	/*
	 * enable temperature compensation
	 * Need to use register names
	 */
	if (frequency < 4000)
		tempSlope = eep->modalHeader2G.tempSlope;
	else if (eep->base_ext2.tempSlopeLow != 0) {
		t[0] = eep->base_ext2.tempSlopeLow;
		f[0] = 5180;
		t[1] = eep->modalHeader5G.tempSlope;
		f[1] = 5500;
		t[2] = eep->base_ext2.tempSlopeHigh;
		f[2] = 5785;
		tempSlope = ar9003_hw_power_interpolate((s32) frequency,
							f, t, 3);
	} else
		tempSlope = eep->modalHeader5G.tempSlope;

	REG_RMW_FIELD(ah, AR_PHY_TPC_19, AR_PHY_TPC_19_ALPHA_THERM, tempSlope);
	REG_RMW_FIELD(ah, AR_PHY_TPC_18, AR_PHY_TPC_18_THERM_CAL_VALUE,
		      temperature[0]);

	return 0;
}

/* Apply the recorded correction values. */
static int ar9003_hw_calibration_apply(struct ath_hw *ah, int frequency)
{
	int ichain, ipier, npier;
	int mode;
	int lfrequency[AR9300_MAX_CHAINS],
	    lcorrection[AR9300_MAX_CHAINS],
	    ltemperature[AR9300_MAX_CHAINS], lvoltage[AR9300_MAX_CHAINS];
	int hfrequency[AR9300_MAX_CHAINS],
	    hcorrection[AR9300_MAX_CHAINS],
	    htemperature[AR9300_MAX_CHAINS], hvoltage[AR9300_MAX_CHAINS];
	int fdiff;
	int correction[AR9300_MAX_CHAINS],
	    voltage[AR9300_MAX_CHAINS], temperature[AR9300_MAX_CHAINS];
	int pfrequency, pcorrection, ptemperature, pvoltage;
	struct ath_common *common = ath9k_hw_common(ah);

	mode = (frequency >= 4000);
	if (mode)
		npier = AR9300_NUM_5G_CAL_PIERS;
	else
		npier = AR9300_NUM_2G_CAL_PIERS;

	for (ichain = 0; ichain < AR9300_MAX_CHAINS; ichain++) {
		lfrequency[ichain] = 0;
		hfrequency[ichain] = 100000;
	}
	/* identify best lower and higher frequency calibration measurement */
	for (ichain = 0; ichain < AR9300_MAX_CHAINS; ichain++) {
		for (ipier = 0; ipier < npier; ipier++) {
			if (!ar9003_hw_cal_pier_get(ah, mode, ipier, ichain,
						    &pfrequency, &pcorrection,
						    &ptemperature, &pvoltage)) {
				fdiff = frequency - pfrequency;

				/*
				 * this measurement is higher than
				 * our desired frequency
				 */
				if (fdiff <= 0) {
					if (hfrequency[ichain] <= 0 ||
					    hfrequency[ichain] >= 100000 ||
					    fdiff >
					    (frequency - hfrequency[ichain])) {
						/*
						 * new best higher
						 * frequency measurement
						 */
						hfrequency[ichain] = pfrequency;
						hcorrection[ichain] =
						    pcorrection;
						htemperature[ichain] =
						    ptemperature;
						hvoltage[ichain] = pvoltage;
					}
				}
				if (fdiff >= 0) {
					if (lfrequency[ichain] <= 0
					    || fdiff <
					    (frequency - lfrequency[ichain])) {
						/*
						 * new best lower
						 * frequency measurement
						 */
						lfrequency[ichain] = pfrequency;
						lcorrection[ichain] =
						    pcorrection;
						ltemperature[ichain] =
						    ptemperature;
						lvoltage[ichain] = pvoltage;
					}
				}
			}
		}
	}

	/* interpolate  */
	for (ichain = 0; ichain < AR9300_MAX_CHAINS; ichain++) {
		ath_dbg(common, ATH_DBG_EEPROM,
			"ch=%d f=%d low=%d %d h=%d %d\n",
			ichain, frequency, lfrequency[ichain],
			lcorrection[ichain], hfrequency[ichain],
			hcorrection[ichain]);
		/* they're the same, so just pick one */
		if (hfrequency[ichain] == lfrequency[ichain]) {
			correction[ichain] = lcorrection[ichain];
			voltage[ichain] = lvoltage[ichain];
			temperature[ichain] = ltemperature[ichain];
		}
		/* the low frequency is good */
		else if (frequency - lfrequency[ichain] < 1000) {
			/* so is the high frequency, interpolate */
			if (hfrequency[ichain] - frequency < 1000) {

				correction[ichain] = interpolate(frequency,
						lfrequency[ichain],
						hfrequency[ichain],
						lcorrection[ichain],
						hcorrection[ichain]);

				temperature[ichain] = interpolate(frequency,
						lfrequency[ichain],
						hfrequency[ichain],
						ltemperature[ichain],
						htemperature[ichain]);

				voltage[ichain] = interpolate(frequency,
						lfrequency[ichain],
						hfrequency[ichain],
						lvoltage[ichain],
						hvoltage[ichain]);
			}
			/* only low is good, use it */
			else {
				correction[ichain] = lcorrection[ichain];
				temperature[ichain] = ltemperature[ichain];
				voltage[ichain] = lvoltage[ichain];
			}
		}
		/* only high is good, use it */
		else if (hfrequency[ichain] - frequency < 1000) {
			correction[ichain] = hcorrection[ichain];
			temperature[ichain] = htemperature[ichain];
			voltage[ichain] = hvoltage[ichain];
		} else {	/* nothing is good, presume 0???? */
			correction[ichain] = 0;
			temperature[ichain] = 0;
			voltage[ichain] = 0;
		}
	}

	ar9003_hw_power_control_override(ah, frequency, correction, voltage,
					 temperature);

	ath_dbg(common, ATH_DBG_EEPROM,
		"for frequency=%d, calibration correction = %d %d %d\n",
		frequency, correction[0], correction[1], correction[2]);

	return 0;
}

static u16 ar9003_hw_get_direct_edge_power(struct ar9300_eeprom *eep,
					   int idx,
					   int edge,
					   bool is2GHz)
{
	struct cal_ctl_data_2g *ctl_2g = eep->ctlPowerData_2G;
	struct cal_ctl_data_5g *ctl_5g = eep->ctlPowerData_5G;

	if (is2GHz)
		return CTL_EDGE_TPOWER(ctl_2g[idx].ctlEdges[edge]);
	else
		return CTL_EDGE_TPOWER(ctl_5g[idx].ctlEdges[edge]);
}

static u16 ar9003_hw_get_indirect_edge_power(struct ar9300_eeprom *eep,
					     int idx,
					     unsigned int edge,
					     u16 freq,
					     bool is2GHz)
{
	struct cal_ctl_data_2g *ctl_2g = eep->ctlPowerData_2G;
	struct cal_ctl_data_5g *ctl_5g = eep->ctlPowerData_5G;

	u8 *ctl_freqbin = is2GHz ?
		&eep->ctl_freqbin_2G[idx][0] :
		&eep->ctl_freqbin_5G[idx][0];

	if (is2GHz) {
		if (ath9k_hw_fbin2freq(ctl_freqbin[edge - 1], 1) < freq &&
		    CTL_EDGE_FLAGS(ctl_2g[idx].ctlEdges[edge - 1]))
			return CTL_EDGE_TPOWER(ctl_2g[idx].ctlEdges[edge - 1]);
	} else {
		if (ath9k_hw_fbin2freq(ctl_freqbin[edge - 1], 0) < freq &&
		    CTL_EDGE_FLAGS(ctl_5g[idx].ctlEdges[edge - 1]))
			return CTL_EDGE_TPOWER(ctl_5g[idx].ctlEdges[edge - 1]);
	}

	return MAX_RATE_POWER;
}

/*
 * Find the maximum conformance test limit for the given channel and CTL info
 */
static u16 ar9003_hw_get_max_edge_power(struct ar9300_eeprom *eep,
					u16 freq, int idx, bool is2GHz)
{
	u16 twiceMaxEdgePower = MAX_RATE_POWER;
	u8 *ctl_freqbin = is2GHz ?
		&eep->ctl_freqbin_2G[idx][0] :
		&eep->ctl_freqbin_5G[idx][0];
	u16 num_edges = is2GHz ?
		AR9300_NUM_BAND_EDGES_2G : AR9300_NUM_BAND_EDGES_5G;
	unsigned int edge;

	/* Get the edge power */
	for (edge = 0;
	     (edge < num_edges) && (ctl_freqbin[edge] != AR5416_BCHAN_UNUSED);
	     edge++) {
		/*
		 * If there's an exact channel match or an inband flag set
		 * on the lower channel use the given rdEdgePower
		 */
		if (freq == ath9k_hw_fbin2freq(ctl_freqbin[edge], is2GHz)) {
			twiceMaxEdgePower =
				ar9003_hw_get_direct_edge_power(eep, idx,
								edge, is2GHz);
			break;
		} else if ((edge > 0) &&
			   (freq < ath9k_hw_fbin2freq(ctl_freqbin[edge],
						      is2GHz))) {
			twiceMaxEdgePower =
				ar9003_hw_get_indirect_edge_power(eep, idx,
								  edge, freq,
								  is2GHz);
			/*
			 * Leave loop - no more affecting edges possible in
			 * this monotonic increasing list
			 */
			break;
		}
	}
	return twiceMaxEdgePower;
}

static void ar9003_hw_set_power_per_rate_table(struct ath_hw *ah,
					       struct ath9k_channel *chan,
					       u8 *pPwrArray, u16 cfgCtl,
					       u8 twiceAntennaReduction,
					       u8 twiceMaxRegulatoryPower,
					       u16 powerLimit)
{
	struct ath_regulatory *regulatory = ath9k_hw_regulatory(ah);
	struct ath_common *common = ath9k_hw_common(ah);
	struct ar9300_eeprom *pEepData = &ah->eeprom.ar9300_eep;
	u16 twiceMaxEdgePower = MAX_RATE_POWER;
	static const u16 tpScaleReductionTable[5] = {
		0, 3, 6, 9, MAX_RATE_POWER
	};
	int i;
	int16_t  twiceLargestAntenna;
	u16 scaledPower = 0, minCtlPower, maxRegAllowedPower;
	static const u16 ctlModesFor11a[] = {
		CTL_11A, CTL_5GHT20, CTL_11A_EXT, CTL_5GHT40
	};
	static const u16 ctlModesFor11g[] = {
		CTL_11B, CTL_11G, CTL_2GHT20, CTL_11B_EXT,
		CTL_11G_EXT, CTL_2GHT40
	};
	u16 numCtlModes;
	const u16 *pCtlMode;
	u16 ctlMode, freq;
	struct chan_centers centers;
	u8 *ctlIndex;
	u8 ctlNum;
	u16 twiceMinEdgePower;
	bool is2ghz = IS_CHAN_2GHZ(chan);

	ath9k_hw_get_channel_centers(ah, chan, &centers);

	/* Compute TxPower reduction due to Antenna Gain */
	if (is2ghz)
		twiceLargestAntenna = pEepData->modalHeader2G.antennaGain;
	else
		twiceLargestAntenna = pEepData->modalHeader5G.antennaGain;

	twiceLargestAntenna = (int16_t)min((twiceAntennaReduction) -
				twiceLargestAntenna, 0);

	/*
	 * scaledPower is the minimum of the user input power level
	 * and the regulatory allowed power level
	 */
	maxRegAllowedPower = twiceMaxRegulatoryPower + twiceLargestAntenna;

	if (regulatory->tp_scale != ATH9K_TP_SCALE_MAX) {
		maxRegAllowedPower -=
			(tpScaleReductionTable[(regulatory->tp_scale)] * 2);
	}

	scaledPower = min(powerLimit, maxRegAllowedPower);

	/*
	 * Reduce scaled Power by number of chains active to get
	 * to per chain tx power level
	 */
	switch (ar5416_get_ntxchains(ah->txchainmask)) {
	case 1:
		break;
	case 2:
		scaledPower -= REDUCE_SCALED_POWER_BY_TWO_CHAIN;
		break;
	case 3:
		scaledPower -= REDUCE_SCALED_POWER_BY_THREE_CHAIN;
		break;
	}

	scaledPower = max((u16)0, scaledPower);

	/*
	 * Get target powers from EEPROM - our baseline for TX Power
	 */
	if (is2ghz) {
		/* Setup for CTL modes */
		/* CTL_11B, CTL_11G, CTL_2GHT20 */
		numCtlModes =
			ARRAY_SIZE(ctlModesFor11g) -
				   SUB_NUM_CTL_MODES_AT_2G_40;
		pCtlMode = ctlModesFor11g;
		if (IS_CHAN_HT40(chan))
			/* All 2G CTL's */
			numCtlModes = ARRAY_SIZE(ctlModesFor11g);
	} else {
		/* Setup for CTL modes */
		/* CTL_11A, CTL_5GHT20 */
		numCtlModes = ARRAY_SIZE(ctlModesFor11a) -
					 SUB_NUM_CTL_MODES_AT_5G_40;
		pCtlMode = ctlModesFor11a;
		if (IS_CHAN_HT40(chan))
			/* All 5G CTL's */
			numCtlModes = ARRAY_SIZE(ctlModesFor11a);
	}

	/*
	 * For MIMO, need to apply regulatory caps individually across
	 * dynamically running modes: CCK, OFDM, HT20, HT40
	 *
	 * The outer loop walks through each possible applicable runtime mode.
	 * The inner loop walks through each ctlIndex entry in EEPROM.
	 * The ctl value is encoded as [7:4] == test group, [3:0] == test mode.
	 */
	for (ctlMode = 0; ctlMode < numCtlModes; ctlMode++) {
		bool isHt40CtlMode = (pCtlMode[ctlMode] == CTL_5GHT40) ||
			(pCtlMode[ctlMode] == CTL_2GHT40);
		if (isHt40CtlMode)
			freq = centers.synth_center;
		else if (pCtlMode[ctlMode] & EXT_ADDITIVE)
			freq = centers.ext_center;
		else
			freq = centers.ctl_center;

		ath_dbg(common, ATH_DBG_REGULATORY,
			"LOOP-Mode ctlMode %d < %d, isHt40CtlMode %d, EXT_ADDITIVE %d\n",
			ctlMode, numCtlModes, isHt40CtlMode,
			(pCtlMode[ctlMode] & EXT_ADDITIVE));

		/* walk through each CTL index stored in EEPROM */
		if (is2ghz) {
			ctlIndex = pEepData->ctlIndex_2G;
			ctlNum = AR9300_NUM_CTLS_2G;
		} else {
			ctlIndex = pEepData->ctlIndex_5G;
			ctlNum = AR9300_NUM_CTLS_5G;
		}

		for (i = 0; (i < ctlNum) && ctlIndex[i]; i++) {
			ath_dbg(common, ATH_DBG_REGULATORY,
				"LOOP-Ctlidx %d: cfgCtl 0x%2.2x pCtlMode 0x%2.2x ctlIndex 0x%2.2x chan %d\n",
				i, cfgCtl, pCtlMode[ctlMode], ctlIndex[i],
				chan->channel);

				/*
				 * compare test group from regulatory
				 * channel list with test mode from pCtlMode
				 * list
				 */
				if ((((cfgCtl & ~CTL_MODE_M) |
				       (pCtlMode[ctlMode] & CTL_MODE_M)) ==
					ctlIndex[i]) ||
				    (((cfgCtl & ~CTL_MODE_M) |
				       (pCtlMode[ctlMode] & CTL_MODE_M)) ==
				     ((ctlIndex[i] & CTL_MODE_M) |
				       SD_NO_CTL))) {
					twiceMinEdgePower =
					  ar9003_hw_get_max_edge_power(pEepData,
								       freq, i,
								       is2ghz);

					if ((cfgCtl & ~CTL_MODE_M) == SD_NO_CTL)
						/*
						 * Find the minimum of all CTL
						 * edge powers that apply to
						 * this channel
						 */
						twiceMaxEdgePower =
							min(twiceMaxEdgePower,
							    twiceMinEdgePower);
						else {
							/* specific */
							twiceMaxEdgePower =
							  twiceMinEdgePower;
							break;
						}
				}
			}

			minCtlPower = (u8)min(twiceMaxEdgePower, scaledPower);

			ath_dbg(common, ATH_DBG_REGULATORY,
				"SEL-Min ctlMode %d pCtlMode %d 2xMaxEdge %d sP %d minCtlPwr %d\n",
				ctlMode, pCtlMode[ctlMode], twiceMaxEdgePower,
				scaledPower, minCtlPower);

			/* Apply ctl mode to correct target power set */
			switch (pCtlMode[ctlMode]) {
			case CTL_11B:
				for (i = ALL_TARGET_LEGACY_1L_5L;
				     i <= ALL_TARGET_LEGACY_11S; i++)
					pPwrArray[i] =
					  (u8)min((u16)pPwrArray[i],
						  minCtlPower);
				break;
			case CTL_11A:
			case CTL_11G:
				for (i = ALL_TARGET_LEGACY_6_24;
				     i <= ALL_TARGET_LEGACY_54; i++)
					pPwrArray[i] =
					  (u8)min((u16)pPwrArray[i],
						  minCtlPower);
				break;
			case CTL_5GHT20:
			case CTL_2GHT20:
				for (i = ALL_TARGET_HT20_0_8_16;
				     i <= ALL_TARGET_HT20_21; i++)
					pPwrArray[i] =
					  (u8)min((u16)pPwrArray[i],
						  minCtlPower);
				pPwrArray[ALL_TARGET_HT20_22] =
				  (u8)min((u16)pPwrArray[ALL_TARGET_HT20_22],
					  minCtlPower);
				pPwrArray[ALL_TARGET_HT20_23] =
				  (u8)min((u16)pPwrArray[ALL_TARGET_HT20_23],
					   minCtlPower);
				break;
			case CTL_5GHT40:
			case CTL_2GHT40:
				for (i = ALL_TARGET_HT40_0_8_16;
				     i <= ALL_TARGET_HT40_23; i++)
					pPwrArray[i] =
					  (u8)min((u16)pPwrArray[i],
						  minCtlPower);
				break;
			default:
			    break;
			}
	} /* end ctl mode checking */
}

static void ath9k_hw_ar9300_set_txpower(struct ath_hw *ah,
					struct ath9k_channel *chan, u16 cfgCtl,
					u8 twiceAntennaReduction,
					u8 twiceMaxRegulatoryPower,
					u8 powerLimit, bool test)
{
	struct ath_regulatory *regulatory = ath9k_hw_regulatory(ah);
	struct ath_common *common = ath9k_hw_common(ah);
	u8 targetPowerValT2[ar9300RateSize];
	unsigned int i = 0;

	ar9003_hw_set_target_power_eeprom(ah, chan->channel, targetPowerValT2);
	ar9003_hw_set_power_per_rate_table(ah, chan,
					   targetPowerValT2, cfgCtl,
					   twiceAntennaReduction,
					   twiceMaxRegulatoryPower,
					   powerLimit);

	regulatory->max_power_level = 0;
	for (i = 0; i < ar9300RateSize; i++) {
		if (targetPowerValT2[i] > regulatory->max_power_level)
			regulatory->max_power_level = targetPowerValT2[i];
<<<<<<< HEAD
	}

	if (test)
		return;

	for (i = 0; i < ar9300RateSize; i++) {
		ath_dbg(common, ATH_DBG_EEPROM,
			"TPC[%02d] 0x%08x\n", i, targetPowerValT2[i]);
	}

=======
	}

	if (test)
		return;

	for (i = 0; i < ar9300RateSize; i++) {
		ath_print(common, ATH_DBG_EEPROM,
			  "TPC[%02d] 0x%08x ", i, targetPowerValT2[i]);
		i++;
		ath_print(common, ATH_DBG_EEPROM,
			  "TPC[%02d] 0x%08x ", i, targetPowerValT2[i]);
		i++;
		ath_print(common, ATH_DBG_EEPROM,
			  "TPC[%02d] 0x%08x ", i, targetPowerValT2[i]);
		i++;
		ath_print(common, ATH_DBG_EEPROM,
			  "TPC[%02d] 0x%08x\n\n", i, targetPowerValT2[i]);
		i++;
	}

>>>>>>> 0dbaee3b
	/*
	 * This is the TX power we send back to driver core,
	 * and it can use to pass to userspace to display our
	 * currently configured TX power setting.
	 *
	 * Since power is rate dependent, use one of the indices
	 * from the AR9300_Rates enum to select an entry from
	 * targetPowerValT2[] to report. Currently returns the
	 * power for HT40 MCS 0, HT20 MCS 0, or OFDM 6 Mbps
	 * as CCK power is less interesting (?).
	 */
	i = ALL_TARGET_LEGACY_6_24; /* legacy */
	if (IS_CHAN_HT40(chan))
		i = ALL_TARGET_HT40_0_8_16; /* ht40 */
	else if (IS_CHAN_HT20(chan))
		i = ALL_TARGET_HT20_0_8_16; /* ht20 */

	ah->txpower_limit = targetPowerValT2[i];
	regulatory->max_power_level = targetPowerValT2[i];

	/* Write target power array to registers */
	ar9003_hw_tx_power_regwrite(ah, targetPowerValT2);
	ar9003_hw_calibration_apply(ah, chan->channel);

	if (IS_CHAN_2GHZ(chan)) {
		if (IS_CHAN_HT40(chan))
			i = ALL_TARGET_HT40_0_8_16;
		else
			i = ALL_TARGET_HT20_0_8_16;
	} else {
		if (IS_CHAN_HT40(chan))
			i = ALL_TARGET_HT40_7;
		else
			i = ALL_TARGET_HT20_7;
	}
	ah->paprd_target_power = targetPowerValT2[i];
}

static u16 ath9k_hw_ar9300_get_spur_channel(struct ath_hw *ah,
					    u16 i, bool is2GHz)
{
	return AR_NO_SPUR;
}

s32 ar9003_hw_get_tx_gain_idx(struct ath_hw *ah)
{
	struct ar9300_eeprom *eep = &ah->eeprom.ar9300_eep;

	return (eep->baseEepHeader.txrxgain >> 4) & 0xf; /* bits 7:4 */
}

s32 ar9003_hw_get_rx_gain_idx(struct ath_hw *ah)
{
	struct ar9300_eeprom *eep = &ah->eeprom.ar9300_eep;

	return (eep->baseEepHeader.txrxgain) & 0xf; /* bits 3:0 */
}

u8 *ar9003_get_spur_chan_ptr(struct ath_hw *ah, bool is_2ghz)
{
	struct ar9300_eeprom *eep = &ah->eeprom.ar9300_eep;

	if (is_2ghz)
		return eep->modalHeader2G.spurChans;
	else
		return eep->modalHeader5G.spurChans;
}

const struct eeprom_ops eep_ar9300_ops = {
	.check_eeprom = ath9k_hw_ar9300_check_eeprom,
	.get_eeprom = ath9k_hw_ar9300_get_eeprom,
	.fill_eeprom = ath9k_hw_ar9300_fill_eeprom,
	.get_eeprom_ver = ath9k_hw_ar9300_get_eeprom_ver,
	.get_eeprom_rev = ath9k_hw_ar9300_get_eeprom_rev,
	.set_board_values = ath9k_hw_ar9300_set_board_values,
	.set_addac = ath9k_hw_ar9300_set_addac,
	.set_txpower = ath9k_hw_ar9300_set_txpower,
	.get_spur_channel = ath9k_hw_ar9300_get_spur_channel
};<|MERGE_RESOLUTION|>--- conflicted
+++ resolved
@@ -62,10 +62,7 @@
 static int ar9003_hw_power_interpolate(int32_t x,
 				       int32_t *px, int32_t *py, u_int16_t np);
 
-<<<<<<< HEAD
-=======
-
->>>>>>> 0dbaee3b
+
 static const struct ar9300_eeprom ar9300_default = {
 	.eepromVersion = 2,
 	.templateVersion = 2,
@@ -76,11 +73,7 @@
 		.regDmn = { LE16(0), LE16(0x1f) },
 		.txrxMask =  0x77, /* 4 bits tx and 4 bits rx */
 		.opCapFlags = {
-<<<<<<< HEAD
 			.opFlags = AR5416_OPFLAGS_11G | AR5416_OPFLAGS_11A,
-=======
-			.opFlags = AR9300_OPFLAGS_11G | AR9300_OPFLAGS_11A,
->>>>>>> 0dbaee3b
 			.eepMisc = 0,
 		},
 		.rfSilent = 0,
@@ -657,11 +650,7 @@
 		.regDmn = { LE16(0), LE16(0x1f) },
 		.txrxMask =  0x77, /* 4 bits tx and 4 bits rx */
 		.opCapFlags = {
-<<<<<<< HEAD
 			.opFlags = AR5416_OPFLAGS_11G | AR5416_OPFLAGS_11A,
-=======
-			.opFlags = AR9300_OPFLAGS_11G | AR9300_OPFLAGS_11A,
->>>>>>> 0dbaee3b
 			.eepMisc = 0,
 		},
 		.rfSilent = 0,
@@ -1239,11 +1228,7 @@
 		.regDmn = { LE16(0), LE16(0x1f) },
 		.txrxMask =  0x77, /* 4 bits tx and 4 bits rx */
 		.opCapFlags = {
-<<<<<<< HEAD
 			.opFlags = AR5416_OPFLAGS_11G | AR5416_OPFLAGS_11A,
-=======
-			.opFlags = AR9300_OPFLAGS_11G | AR9300_OPFLAGS_11A,
->>>>>>> 0dbaee3b
 			.eepMisc = 0,
 		},
 		.rfSilent = 0,
@@ -1821,11 +1806,7 @@
 		.regDmn = { LE16(0), LE16(0x1f) },
 		.txrxMask =  0x77, /* 4 bits tx and 4 bits rx */
 		.opCapFlags = {
-<<<<<<< HEAD
 			.opFlags = AR5416_OPFLAGS_11G | AR5416_OPFLAGS_11A,
-=======
-			.opFlags = AR9300_OPFLAGS_11G | AR9300_OPFLAGS_11A,
->>>>>>> 0dbaee3b
 			.eepMisc = 0,
 		},
 		.rfSilent = 0,
@@ -3054,11 +3035,8 @@
 		return !!(pBase->featureEnable & BIT(5));
 	case EEP_CHAIN_MASK_REDUCE:
 		return (pBase->miscConfiguration >> 0x3) & 0x1;
-<<<<<<< HEAD
 	case EEP_ANT_DIV_CTL1:
 		return le32_to_cpu(eep->base_ext1.ant_div_control);
-=======
->>>>>>> 0dbaee3b
 	default:
 		return 0;
 	}
@@ -3259,15 +3237,9 @@
 		} else {
 			eep = ar9003_eeprom_struct_find_by_id(reference);
 			if (eep == NULL) {
-<<<<<<< HEAD
 				ath_dbg(common, ATH_DBG_EEPROM,
 					"cant find reference eeprom struct %d\n",
 					reference);
-=======
-				ath_print(common, ATH_DBG_EEPROM,
-					  "cant find reference eeprom"
-					  "struct %d\n", reference);
->>>>>>> 0dbaee3b
 				return -1;
 			}
 			memcpy(mptr, eep, mdata_size);
@@ -3350,47 +3322,30 @@
 	memcpy(mptr, &ar9300_default, mdata_size);
 
 	read = ar9300_read_eeprom;
-<<<<<<< HEAD
 	if (AR_SREV_9485(ah))
 		cptr = AR9300_BASE_ADDR_4K;
 	else
 		cptr = AR9300_BASE_ADDR;
 	ath_dbg(common, ATH_DBG_EEPROM,
-=======
-	cptr = AR9300_BASE_ADDR;
-	ath_print(common, ATH_DBG_EEPROM,
->>>>>>> 0dbaee3b
 		"Trying EEPROM accesss at Address 0x%04x\n", cptr);
 	if (ar9300_check_eeprom_header(ah, read, cptr))
 		goto found;
 
 	cptr = AR9300_BASE_ADDR_512;
-<<<<<<< HEAD
 	ath_dbg(common, ATH_DBG_EEPROM,
-=======
-	ath_print(common, ATH_DBG_EEPROM,
->>>>>>> 0dbaee3b
 		"Trying EEPROM accesss at Address 0x%04x\n", cptr);
 	if (ar9300_check_eeprom_header(ah, read, cptr))
 		goto found;
 
 	read = ar9300_read_otp;
 	cptr = AR9300_BASE_ADDR;
-<<<<<<< HEAD
 	ath_dbg(common, ATH_DBG_EEPROM,
-=======
-	ath_print(common, ATH_DBG_EEPROM,
->>>>>>> 0dbaee3b
 		"Trying OTP accesss at Address 0x%04x\n", cptr);
 	if (ar9300_check_eeprom_header(ah, read, cptr))
 		goto found;
 
 	cptr = AR9300_BASE_ADDR_512;
-<<<<<<< HEAD
 	ath_dbg(common, ATH_DBG_EEPROM,
-=======
-	ath_print(common, ATH_DBG_EEPROM,
->>>>>>> 0dbaee3b
 		"Trying OTP accesss at Address 0x%04x\n", cptr);
 	if (ar9300_check_eeprom_header(ah, read, cptr))
 		goto found;
@@ -3398,11 +3353,7 @@
 	goto fail;
 
 found:
-<<<<<<< HEAD
 	ath_dbg(common, ATH_DBG_EEPROM, "Found valid EEPROM data\n");
-=======
-	ath_print(common, ATH_DBG_EEPROM, "Found valid EEPROM data");
->>>>>>> 0dbaee3b
 
 	for (it = 0; it < MSTATE; it++) {
 		if (!read(ah, cptr, word, COMP_HDR_LEN))
@@ -3490,7 +3441,6 @@
 static void ar9003_hw_xpa_bias_level_apply(struct ath_hw *ah, bool is2ghz)
 {
 	int bias = ar9003_hw_xpa_bias_level_get(ah, is2ghz);
-<<<<<<< HEAD
 
 	if (AR_SREV_9485(ah))
 		REG_RMW_FIELD(ah, AR_CH0_TOP2, AR_CH0_TOP2_XPABIASLVL, bias);
@@ -3500,11 +3450,6 @@
 			      bias >> 2);
 		REG_RMW_FIELD(ah, AR_CH0_THERM, AR_CH0_THERM_XPASHORT2GND, 1);
 	}
-=======
-	REG_RMW_FIELD(ah, AR_CH0_TOP, AR_CH0_TOP_XPABIASLVL, bias);
-	REG_RMW_FIELD(ah, AR_CH0_THERM, AR_CH0_THERM_XPABIASLVL_MSB, bias >> 2);
-	REG_RMW_FIELD(ah, AR_CH0_THERM, AR_CH0_THERM_XPASHORT2GND, 1);
->>>>>>> 0dbaee3b
 }
 
 static u32 ar9003_hw_ant_ctrl_common_get(struct ath_hw *ah, bool is2ghz)
@@ -3697,7 +3642,6 @@
 	}
 }
 
-<<<<<<< HEAD
 static bool is_pmu_set(struct ath_hw *ah, u32 pmu_reg, int pmu_set)
 {
 	int timeout = 100;
@@ -3712,8 +3656,6 @@
 	return true;
 }
 
-=======
->>>>>>> 0dbaee3b
 static void ar9003_hw_internal_regulator_apply(struct ath_hw *ah)
 {
 	int internal_regulator =
@@ -4824,7 +4766,6 @@
 	for (i = 0; i < ar9300RateSize; i++) {
 		if (targetPowerValT2[i] > regulatory->max_power_level)
 			regulatory->max_power_level = targetPowerValT2[i];
-<<<<<<< HEAD
 	}
 
 	if (test)
@@ -4835,28 +4776,6 @@
 			"TPC[%02d] 0x%08x\n", i, targetPowerValT2[i]);
 	}
 
-=======
-	}
-
-	if (test)
-		return;
-
-	for (i = 0; i < ar9300RateSize; i++) {
-		ath_print(common, ATH_DBG_EEPROM,
-			  "TPC[%02d] 0x%08x ", i, targetPowerValT2[i]);
-		i++;
-		ath_print(common, ATH_DBG_EEPROM,
-			  "TPC[%02d] 0x%08x ", i, targetPowerValT2[i]);
-		i++;
-		ath_print(common, ATH_DBG_EEPROM,
-			  "TPC[%02d] 0x%08x ", i, targetPowerValT2[i]);
-		i++;
-		ath_print(common, ATH_DBG_EEPROM,
-			  "TPC[%02d] 0x%08x\n\n", i, targetPowerValT2[i]);
-		i++;
-	}
-
->>>>>>> 0dbaee3b
 	/*
 	 * This is the TX power we send back to driver core,
 	 * and it can use to pass to userspace to display our
