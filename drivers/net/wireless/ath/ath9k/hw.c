--- conflicted
+++ resolved
@@ -1242,11 +1242,7 @@
 		ath9k_hw_set_global_txtimeout(ah, ah->globaltxtimeout);
 }
 
-<<<<<<< HEAD
-void ath9k_hw_detach(struct ath_hw *ah)
-=======
 void ath9k_hw_deinit(struct ath_hw *ah)
->>>>>>> a5fb297d
 {
 	struct ath_common *common = ath9k_hw_common(ah);
 
