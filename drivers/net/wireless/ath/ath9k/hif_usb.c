--- conflicted
+++ resolved
@@ -28,20 +28,7 @@
 static struct usb_device_id ath9k_hif_usb_ids[] = {
 	{ USB_DEVICE(0x0cf3, 0x9271) }, /* Atheros */
 	{ USB_DEVICE(0x0cf3, 0x1006) }, /* Atheros */
-<<<<<<< HEAD
-	{ USB_DEVICE(0x0cf3, 0x7010),
-		.driver_info = AR7010_DEVICE },
-					/* Atheros */
-	{ USB_DEVICE(0x0cf3, 0x7015),
-		.driver_info = AR7010_DEVICE | AR9287_DEVICE },
-					/* Atheros */
 	{ USB_DEVICE(0x0846, 0x9030) }, /* Netgear N150 */
-	{ USB_DEVICE(0x0846, 0x9018),
-		.driver_info = AR7010_DEVICE },
-					/* Netgear WNDA3200 */
-=======
-	{ USB_DEVICE(0x0846, 0x9030) }, /* Netgear N150 */
->>>>>>> 7659a193
 	{ USB_DEVICE(0x07D1, 0x3A10) }, /* Dlink Wireless 150 */
 	{ USB_DEVICE(0x13D3, 0x3327) }, /* Azurewave */
 	{ USB_DEVICE(0x13D3, 0x3328) }, /* Azurewave */
@@ -50,15 +37,6 @@
 	{ USB_DEVICE(0x13D3, 0x3349) }, /* Azurewave */
 	{ USB_DEVICE(0x13D3, 0x3350) }, /* Azurewave */
 	{ USB_DEVICE(0x04CA, 0x4605) }, /* Liteon */
-<<<<<<< HEAD
-	{ USB_DEVICE(0x083A, 0xA704),
-		.driver_info = AR7010_DEVICE },
-					/* SMC Networks */
-	{ USB_DEVICE(0x040D, 0x3801) }, /* VIA */
-	{ USB_DEVICE(0x1668, 0x1200),
-		.driver_info = AR7010_DEVICE | AR9287_DEVICE },
-					/* Verizon */
-=======
 	{ USB_DEVICE(0x040D, 0x3801) }, /* VIA */
 
 	{ USB_DEVICE(0x0cf3, 0x7015),
@@ -73,7 +51,6 @@
 	{ USB_DEVICE(0x083A, 0xA704),
 	  .driver_info = AR9280_USB },  /* SMC Networks */
 
->>>>>>> 7659a193
 	{ },
 };
 
@@ -839,11 +816,7 @@
 	}
 	kfree(buf);
 
-<<<<<<< HEAD
-	if (drv_info & AR7010_DEVICE)
-=======
 	if (IS_AR7010_DEVICE(drv_info))
->>>>>>> 7659a193
 		firm_offset = AR7010_FIRMWARE_TEXT;
 	else
 		firm_offset = AR9271_FIRMWARE_TEXT;
@@ -959,11 +932,7 @@
 
 	/* Find out which firmware to load */
 
-<<<<<<< HEAD
-	if (id->driver_info & AR7010_DEVICE)
-=======
 	if (IS_AR7010_DEVICE(id->driver_info))
->>>>>>> 7659a193
 		if (le16_to_cpu(udev->descriptor.bcdDevice) == 0x0202)
 			hif_dev->fw_name = FIRMWARE_AR7010_1_1;
 		else
@@ -1053,12 +1022,7 @@
 
 static int ath9k_hif_usb_resume(struct usb_interface *interface)
 {
-<<<<<<< HEAD
-	struct hif_device_usb *hif_dev =
-		(struct hif_device_usb *) usb_get_intfdata(interface);
-=======
 	struct hif_device_usb *hif_dev = usb_get_intfdata(interface);
->>>>>>> 7659a193
 	struct htc_target *htc_handle = hif_dev->htc_handle;
 	int ret;
 
@@ -1068,11 +1032,7 @@
 
 	if (hif_dev->firmware) {
 		ret = ath9k_hif_usb_download_fw(hif_dev,
-<<<<<<< HEAD
-				htc_handle->drv_priv->ah->common.driver_info);
-=======
 				htc_handle->drv_priv->ah->hw_version.usbdev);
->>>>>>> 7659a193
 		if (ret)
 			goto fail_resume;
 	} else {
