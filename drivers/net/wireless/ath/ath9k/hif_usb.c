/*
 * Copyright (c) 2010 Atheros Communications Inc.
 *
 * Permission to use, copy, modify, and/or distribute this software for any
 * purpose with or without fee is hereby granted, provided that the above
 * copyright notice and this permission notice appear in all copies.
 *
 * THE SOFTWARE IS PROVIDED "AS IS" AND THE AUTHOR DISCLAIMS ALL WARRANTIES
 * WITH REGARD TO THIS SOFTWARE INCLUDING ALL IMPLIED WARRANTIES OF
 * MERCHANTABILITY AND FITNESS. IN NO EVENT SHALL THE AUTHOR BE LIABLE FOR
 * ANY SPECIAL, DIRECT, INDIRECT, OR CONSEQUENTIAL DAMAGES OR ANY DAMAGES
 * WHATSOEVER RESULTING FROM LOSS OF USE, DATA OR PROFITS, WHETHER IN AN
 * ACTION OF CONTRACT, NEGLIGENCE OR OTHER TORTIOUS ACTION, ARISING OUT OF
 * OR IN CONNECTION WITH THE USE OR PERFORMANCE OF THIS SOFTWARE.
 */

#include "htc.h"

/* identify firmware images */
#define FIRMWARE_AR7010		"ar7010.fw"
#define FIRMWARE_AR7010_1_1	"ar7010_1_1.fw"
#define FIRMWARE_AR9271		"ar9271.fw"

MODULE_FIRMWARE(FIRMWARE_AR7010);
MODULE_FIRMWARE(FIRMWARE_AR7010_1_1);
MODULE_FIRMWARE(FIRMWARE_AR9271);

static struct usb_device_id ath9k_hif_usb_ids[] = {
	{ USB_DEVICE(0x0cf3, 0x9271) }, /* Atheros */
	{ USB_DEVICE(0x0cf3, 0x1006) }, /* Atheros */
	{ USB_DEVICE(0x0cf3, 0x7010),
		.driver_info = AR7010_DEVICE },
					/* Atheros */
	{ USB_DEVICE(0x0cf3, 0x7015),
		.driver_info = AR7010_DEVICE | AR9287_DEVICE },
					/* Atheros */
	{ USB_DEVICE(0x0846, 0x9030) }, /* Netgear N150 */
	{ USB_DEVICE(0x0846, 0x9018),
		.driver_info = AR7010_DEVICE },
					/* Netgear WNDA3200 */
	{ USB_DEVICE(0x07D1, 0x3A10) }, /* Dlink Wireless 150 */
	{ USB_DEVICE(0x13D3, 0x3327) }, /* Azurewave */
	{ USB_DEVICE(0x13D3, 0x3328) }, /* Azurewave */
	{ USB_DEVICE(0x13D3, 0x3346) }, /* IMC Networks */
	{ USB_DEVICE(0x13D3, 0x3348) }, /* Azurewave */
	{ USB_DEVICE(0x13D3, 0x3349) }, /* Azurewave */
	{ USB_DEVICE(0x13D3, 0x3350) }, /* Azurewave */
	{ USB_DEVICE(0x04CA, 0x4605) }, /* Liteon */
	{ USB_DEVICE(0x083A, 0xA704),
		.driver_info = AR7010_DEVICE },
					/* SMC Networks */
	{ USB_DEVICE(0x040D, 0x3801) }, /* VIA */
	{ USB_DEVICE(0x1668, 0x1200),
		.driver_info = AR7010_DEVICE | AR9287_DEVICE },
					/* Verizon */
	{ },
};

MODULE_DEVICE_TABLE(usb, ath9k_hif_usb_ids);

static int __hif_usb_tx(struct hif_device_usb *hif_dev);

static void hif_usb_regout_cb(struct urb *urb)
{
	struct cmd_buf *cmd = (struct cmd_buf *)urb->context;

	switch (urb->status) {
	case 0:
		break;
	case -ENOENT:
	case -ECONNRESET:
	case -ENODEV:
	case -ESHUTDOWN:
		goto free;
	default:
		break;
	}

	if (cmd) {
		ath9k_htc_txcompletion_cb(cmd->hif_dev->htc_handle,
					  cmd->skb, 1);
		kfree(cmd);
	}

	return;
free:
	kfree_skb(cmd->skb);
	kfree(cmd);
}

static int hif_usb_send_regout(struct hif_device_usb *hif_dev,
			       struct sk_buff *skb)
{
	struct urb *urb;
	struct cmd_buf *cmd;
	int ret = 0;

	urb = usb_alloc_urb(0, GFP_KERNEL);
	if (urb == NULL)
		return -ENOMEM;

	cmd = kzalloc(sizeof(*cmd), GFP_KERNEL);
	if (cmd == NULL) {
		usb_free_urb(urb);
		return -ENOMEM;
	}

	cmd->skb = skb;
	cmd->hif_dev = hif_dev;

	usb_fill_bulk_urb(urb, hif_dev->udev,
			 usb_sndbulkpipe(hif_dev->udev, USB_REG_OUT_PIPE),
			 skb->data, skb->len,
			 hif_usb_regout_cb, cmd);

	usb_anchor_urb(urb, &hif_dev->regout_submitted);
	ret = usb_submit_urb(urb, GFP_KERNEL);
	if (ret) {
		usb_unanchor_urb(urb);
		kfree(cmd);
	}
	usb_free_urb(urb);

	return ret;
}

static inline void ath9k_skb_queue_purge(struct hif_device_usb *hif_dev,
					 struct sk_buff_head *list)
{
	struct sk_buff *skb;

	while ((skb = __skb_dequeue(list)) != NULL) {
		dev_kfree_skb_any(skb);
		TX_STAT_INC(skb_dropped);
	}
}

static void hif_usb_tx_cb(struct urb *urb)
{
	struct tx_buf *tx_buf = (struct tx_buf *) urb->context;
	struct hif_device_usb *hif_dev;
	struct sk_buff *skb;

	if (!tx_buf || !tx_buf->hif_dev)
		return;

	hif_dev = tx_buf->hif_dev;

	switch (urb->status) {
	case 0:
		break;
	case -ENOENT:
	case -ECONNRESET:
	case -ENODEV:
	case -ESHUTDOWN:
		/*
		 * The URB has been killed, free the SKBs
		 * and return.
		 */
		ath9k_skb_queue_purge(hif_dev, &tx_buf->skb_queue);
		return;
	default:
		break;
	}

	/* Check if TX has been stopped */
	spin_lock(&hif_dev->tx.tx_lock);
	if (hif_dev->tx.flags & HIF_USB_TX_STOP) {
		spin_unlock(&hif_dev->tx.tx_lock);
		ath9k_skb_queue_purge(hif_dev, &tx_buf->skb_queue);
		goto add_free;
	}
	spin_unlock(&hif_dev->tx.tx_lock);

	/* Complete the queued SKBs. */
	while ((skb = __skb_dequeue(&tx_buf->skb_queue)) != NULL) {
		ath9k_htc_txcompletion_cb(hif_dev->htc_handle,
					  skb, 1);
		TX_STAT_INC(skb_completed);
	}

add_free:
	/* Re-initialize the SKB queue */
	tx_buf->len = tx_buf->offset = 0;
	__skb_queue_head_init(&tx_buf->skb_queue);

	/* Add this TX buffer to the free list */
	spin_lock(&hif_dev->tx.tx_lock);
	list_move_tail(&tx_buf->list, &hif_dev->tx.tx_buf);
	hif_dev->tx.tx_buf_cnt++;
	if (!(hif_dev->tx.flags & HIF_USB_TX_STOP))
		__hif_usb_tx(hif_dev); /* Check for pending SKBs */
	TX_STAT_INC(buf_completed);
	spin_unlock(&hif_dev->tx.tx_lock);
}

/* TX lock has to be taken */
static int __hif_usb_tx(struct hif_device_usb *hif_dev)
{
	struct tx_buf *tx_buf = NULL;
	struct sk_buff *nskb = NULL;
	int ret = 0, i;
	u16 *hdr, tx_skb_cnt = 0;
	u8 *buf;

	if (hif_dev->tx.tx_skb_cnt == 0)
		return 0;

	/* Check if a free TX buffer is available */
	if (list_empty(&hif_dev->tx.tx_buf))
		return 0;

	tx_buf = list_first_entry(&hif_dev->tx.tx_buf, struct tx_buf, list);
	list_move_tail(&tx_buf->list, &hif_dev->tx.tx_pending);
	hif_dev->tx.tx_buf_cnt--;

	tx_skb_cnt = min_t(u16, hif_dev->tx.tx_skb_cnt, MAX_TX_AGGR_NUM);

	for (i = 0; i < tx_skb_cnt; i++) {
		nskb = __skb_dequeue(&hif_dev->tx.tx_skb_queue);

		/* Should never be NULL */
		BUG_ON(!nskb);

		hif_dev->tx.tx_skb_cnt--;

		buf = tx_buf->buf;
		buf += tx_buf->offset;
		hdr = (u16 *)buf;
		*hdr++ = nskb->len;
		*hdr++ = ATH_USB_TX_STREAM_MODE_TAG;
		buf += 4;
		memcpy(buf, nskb->data, nskb->len);
		tx_buf->len = nskb->len + 4;

		if (i < (tx_skb_cnt - 1))
			tx_buf->offset += (((tx_buf->len - 1) / 4) + 1) * 4;

		if (i == (tx_skb_cnt - 1))
			tx_buf->len += tx_buf->offset;

		__skb_queue_tail(&tx_buf->skb_queue, nskb);
		TX_STAT_INC(skb_queued);
	}

	usb_fill_bulk_urb(tx_buf->urb, hif_dev->udev,
			  usb_sndbulkpipe(hif_dev->udev, USB_WLAN_TX_PIPE),
			  tx_buf->buf, tx_buf->len,
			  hif_usb_tx_cb, tx_buf);

	ret = usb_submit_urb(tx_buf->urb, GFP_ATOMIC);
	if (ret) {
		tx_buf->len = tx_buf->offset = 0;
		ath9k_skb_queue_purge(hif_dev, &tx_buf->skb_queue);
		__skb_queue_head_init(&tx_buf->skb_queue);
		list_move_tail(&tx_buf->list, &hif_dev->tx.tx_buf);
		hif_dev->tx.tx_buf_cnt++;
	}

	if (!ret)
		TX_STAT_INC(buf_queued);

	return ret;
}

static int hif_usb_send_tx(struct hif_device_usb *hif_dev, struct sk_buff *skb,
			   struct ath9k_htc_tx_ctl *tx_ctl)
{
	unsigned long flags;

	spin_lock_irqsave(&hif_dev->tx.tx_lock, flags);

	if (hif_dev->tx.flags & HIF_USB_TX_STOP) {
		spin_unlock_irqrestore(&hif_dev->tx.tx_lock, flags);
		return -ENODEV;
	}

	/* Check if the max queue count has been reached */
	if (hif_dev->tx.tx_skb_cnt > MAX_TX_BUF_NUM) {
		spin_unlock_irqrestore(&hif_dev->tx.tx_lock, flags);
		return -ENOMEM;
	}

	__skb_queue_tail(&hif_dev->tx.tx_skb_queue, skb);
	hif_dev->tx.tx_skb_cnt++;

	/* Send normal frames immediately */
	if (!tx_ctl || (tx_ctl && (tx_ctl->type == ATH9K_HTC_NORMAL)))
		__hif_usb_tx(hif_dev);

	/* Check if AMPDUs have to be sent immediately */
	if (tx_ctl && (tx_ctl->type == ATH9K_HTC_AMPDU) &&
	    (hif_dev->tx.tx_buf_cnt == MAX_TX_URB_NUM) &&
	    (hif_dev->tx.tx_skb_cnt < 2)) {
		__hif_usb_tx(hif_dev);
	}

	spin_unlock_irqrestore(&hif_dev->tx.tx_lock, flags);

	return 0;
}

static void hif_usb_start(void *hif_handle, u8 pipe_id)
{
	struct hif_device_usb *hif_dev = (struct hif_device_usb *)hif_handle;
	unsigned long flags;

	hif_dev->flags |= HIF_USB_START;

	spin_lock_irqsave(&hif_dev->tx.tx_lock, flags);
	hif_dev->tx.flags &= ~HIF_USB_TX_STOP;
	spin_unlock_irqrestore(&hif_dev->tx.tx_lock, flags);
}

static void hif_usb_stop(void *hif_handle, u8 pipe_id)
{
	struct hif_device_usb *hif_dev = (struct hif_device_usb *)hif_handle;
	unsigned long flags;

	spin_lock_irqsave(&hif_dev->tx.tx_lock, flags);
	ath9k_skb_queue_purge(hif_dev, &hif_dev->tx.tx_skb_queue);
	hif_dev->tx.tx_skb_cnt = 0;
	hif_dev->tx.flags |= HIF_USB_TX_STOP;
	spin_unlock_irqrestore(&hif_dev->tx.tx_lock, flags);
}

static int hif_usb_send(void *hif_handle, u8 pipe_id, struct sk_buff *skb,
			struct ath9k_htc_tx_ctl *tx_ctl)
{
	struct hif_device_usb *hif_dev = (struct hif_device_usb *)hif_handle;
	int ret = 0;

	switch (pipe_id) {
	case USB_WLAN_TX_PIPE:
		ret = hif_usb_send_tx(hif_dev, skb, tx_ctl);
		break;
	case USB_REG_OUT_PIPE:
		ret = hif_usb_send_regout(hif_dev, skb);
		break;
	default:
		dev_err(&hif_dev->udev->dev,
			"ath9k_htc: Invalid TX pipe: %d\n", pipe_id);
		ret = -EINVAL;
		break;
	}

	return ret;
}

static struct ath9k_htc_hif hif_usb = {
	.transport = ATH9K_HIF_USB,
	.name = "ath9k_hif_usb",

	.control_ul_pipe = USB_REG_OUT_PIPE,
	.control_dl_pipe = USB_REG_IN_PIPE,

	.start = hif_usb_start,
	.stop = hif_usb_stop,
	.send = hif_usb_send,
};

static void ath9k_hif_usb_rx_stream(struct hif_device_usb *hif_dev,
				    struct sk_buff *skb)
{
	struct sk_buff *nskb, *skb_pool[MAX_PKT_NUM_IN_TRANSFER];
	int index = 0, i = 0, len = skb->len;
	int rx_remain_len, rx_pkt_len;
	u16 pool_index = 0;
	u8 *ptr;

	spin_lock(&hif_dev->rx_lock);

	rx_remain_len = hif_dev->rx_remain_len;
	rx_pkt_len = hif_dev->rx_transfer_len;

	if (rx_remain_len != 0) {
		struct sk_buff *remain_skb = hif_dev->remain_skb;

		if (remain_skb) {
			ptr = (u8 *) remain_skb->data;

			index = rx_remain_len;
			rx_remain_len -= hif_dev->rx_pad_len;
			ptr += rx_pkt_len;

			memcpy(ptr, skb->data, rx_remain_len);

			rx_pkt_len += rx_remain_len;
			hif_dev->rx_remain_len = 0;
			skb_put(remain_skb, rx_pkt_len);

			skb_pool[pool_index++] = remain_skb;

		} else {
			index = rx_remain_len;
		}
	}

	spin_unlock(&hif_dev->rx_lock);

	while (index < len) {
		u16 pkt_len;
		u16 pkt_tag;
		u16 pad_len;
		int chk_idx;

		ptr = (u8 *) skb->data;

		pkt_len = ptr[index] + (ptr[index+1] << 8);
		pkt_tag = ptr[index+2] + (ptr[index+3] << 8);

		if (pkt_tag != ATH_USB_RX_STREAM_MODE_TAG) {
			RX_STAT_INC(skb_dropped);
			return;
		}

		pad_len = 4 - (pkt_len & 0x3);
		if (pad_len == 4)
			pad_len = 0;

		chk_idx = index;
		index = index + 4 + pkt_len + pad_len;

		if (index > MAX_RX_BUF_SIZE) {
			spin_lock(&hif_dev->rx_lock);
			hif_dev->rx_remain_len = index - MAX_RX_BUF_SIZE;
			hif_dev->rx_transfer_len =
				MAX_RX_BUF_SIZE - chk_idx - 4;
			hif_dev->rx_pad_len = pad_len;

			nskb = __dev_alloc_skb(pkt_len + 32, GFP_ATOMIC);
			if (!nskb) {
				dev_err(&hif_dev->udev->dev,
					"ath9k_htc: RX memory allocation error\n");
				spin_unlock(&hif_dev->rx_lock);
				goto err;
			}
			skb_reserve(nskb, 32);
			RX_STAT_INC(skb_allocated);

			memcpy(nskb->data, &(skb->data[chk_idx+4]),
			       hif_dev->rx_transfer_len);

			/* Record the buffer pointer */
			hif_dev->remain_skb = nskb;
			spin_unlock(&hif_dev->rx_lock);
		} else {
			nskb = __dev_alloc_skb(pkt_len + 32, GFP_ATOMIC);
			if (!nskb) {
				dev_err(&hif_dev->udev->dev,
					"ath9k_htc: RX memory allocation error\n");
				goto err;
			}
			skb_reserve(nskb, 32);
			RX_STAT_INC(skb_allocated);

			memcpy(nskb->data, &(skb->data[chk_idx+4]), pkt_len);
			skb_put(nskb, pkt_len);
			skb_pool[pool_index++] = nskb;
		}
	}

err:
	for (i = 0; i < pool_index; i++) {
		ath9k_htc_rx_msg(hif_dev->htc_handle, skb_pool[i],
				 skb_pool[i]->len, USB_WLAN_RX_PIPE);
		RX_STAT_INC(skb_completed);
	}
}

static void ath9k_hif_usb_rx_cb(struct urb *urb)
{
	struct sk_buff *skb = (struct sk_buff *) urb->context;
	struct hif_device_usb *hif_dev =
		usb_get_intfdata(usb_ifnum_to_if(urb->dev, 0));
	int ret;

	if (!skb)
		return;

	if (!hif_dev)
		goto free;

	switch (urb->status) {
	case 0:
		break;
	case -ENOENT:
	case -ECONNRESET:
	case -ENODEV:
	case -ESHUTDOWN:
		goto free;
	default:
		goto resubmit;
	}

	if (likely(urb->actual_length != 0)) {
		skb_put(skb, urb->actual_length);
		ath9k_hif_usb_rx_stream(hif_dev, skb);
	}

resubmit:
	skb_reset_tail_pointer(skb);
	skb_trim(skb, 0);

	usb_anchor_urb(urb, &hif_dev->rx_submitted);
	ret = usb_submit_urb(urb, GFP_ATOMIC);
	if (ret) {
		usb_unanchor_urb(urb);
		goto free;
	}

	return;
free:
	kfree_skb(skb);
}

static void ath9k_hif_usb_reg_in_cb(struct urb *urb)
{
	struct sk_buff *skb = (struct sk_buff *) urb->context;
	struct sk_buff *nskb;
	struct hif_device_usb *hif_dev =
		usb_get_intfdata(usb_ifnum_to_if(urb->dev, 0));
	int ret;

	if (!skb)
		return;

	if (!hif_dev)
		goto free;

	switch (urb->status) {
	case 0:
		break;
	case -ENOENT:
	case -ECONNRESET:
	case -ENODEV:
	case -ESHUTDOWN:
		goto free;
	default:
		goto resubmit;
	}

	if (likely(urb->actual_length != 0)) {
		skb_put(skb, urb->actual_length);

		/* Process the command first */
		ath9k_htc_rx_msg(hif_dev->htc_handle, skb,
				 skb->len, USB_REG_IN_PIPE);


		nskb = alloc_skb(MAX_REG_IN_BUF_SIZE, GFP_ATOMIC);
		if (!nskb) {
			dev_err(&hif_dev->udev->dev,
				"ath9k_htc: REG_IN memory allocation failure\n");
			urb->context = NULL;
			return;
		}

		usb_fill_bulk_urb(urb, hif_dev->udev,
				 usb_rcvbulkpipe(hif_dev->udev,
						 USB_REG_IN_PIPE),
				 nskb->data, MAX_REG_IN_BUF_SIZE,
				 ath9k_hif_usb_reg_in_cb, nskb);

		ret = usb_submit_urb(urb, GFP_ATOMIC);
		if (ret) {
			kfree_skb(nskb);
			urb->context = NULL;
		}

		return;
	}

resubmit:
	skb_reset_tail_pointer(skb);
	skb_trim(skb, 0);

	ret = usb_submit_urb(urb, GFP_ATOMIC);
	if (ret)
		goto free;

	return;
free:
	kfree_skb(skb);
	urb->context = NULL;
}

static void ath9k_hif_usb_dealloc_tx_urbs(struct hif_device_usb *hif_dev)
{
	struct tx_buf *tx_buf = NULL, *tx_buf_tmp = NULL;

	list_for_each_entry_safe(tx_buf, tx_buf_tmp,
				 &hif_dev->tx.tx_buf, list) {
		usb_kill_urb(tx_buf->urb);
		list_del(&tx_buf->list);
		usb_free_urb(tx_buf->urb);
		kfree(tx_buf->buf);
		kfree(tx_buf);
	}

	list_for_each_entry_safe(tx_buf, tx_buf_tmp,
				 &hif_dev->tx.tx_pending, list) {
		usb_kill_urb(tx_buf->urb);
		list_del(&tx_buf->list);
		usb_free_urb(tx_buf->urb);
		kfree(tx_buf->buf);
		kfree(tx_buf);
	}
}

static int ath9k_hif_usb_alloc_tx_urbs(struct hif_device_usb *hif_dev)
{
	struct tx_buf *tx_buf;
	int i;

	INIT_LIST_HEAD(&hif_dev->tx.tx_buf);
	INIT_LIST_HEAD(&hif_dev->tx.tx_pending);
	spin_lock_init(&hif_dev->tx.tx_lock);
	__skb_queue_head_init(&hif_dev->tx.tx_skb_queue);

	for (i = 0; i < MAX_TX_URB_NUM; i++) {
		tx_buf = kzalloc(sizeof(struct tx_buf), GFP_KERNEL);
		if (!tx_buf)
			goto err;

		tx_buf->buf = kzalloc(MAX_TX_BUF_SIZE, GFP_KERNEL);
		if (!tx_buf->buf)
			goto err;

		tx_buf->urb = usb_alloc_urb(0, GFP_KERNEL);
		if (!tx_buf->urb)
			goto err;

		tx_buf->hif_dev = hif_dev;
		__skb_queue_head_init(&tx_buf->skb_queue);

		list_add_tail(&tx_buf->list, &hif_dev->tx.tx_buf);
	}

	hif_dev->tx.tx_buf_cnt = MAX_TX_URB_NUM;

	return 0;
err:
	if (tx_buf) {
		kfree(tx_buf->buf);
		kfree(tx_buf);
	}
	ath9k_hif_usb_dealloc_tx_urbs(hif_dev);
	return -ENOMEM;
}

static void ath9k_hif_usb_dealloc_rx_urbs(struct hif_device_usb *hif_dev)
{
	usb_kill_anchored_urbs(&hif_dev->rx_submitted);
}

static int ath9k_hif_usb_alloc_rx_urbs(struct hif_device_usb *hif_dev)
{
	struct urb *urb = NULL;
	struct sk_buff *skb = NULL;
	int i, ret;

	init_usb_anchor(&hif_dev->rx_submitted);
	spin_lock_init(&hif_dev->rx_lock);

	for (i = 0; i < MAX_RX_URB_NUM; i++) {

		/* Allocate URB */
		urb = usb_alloc_urb(0, GFP_KERNEL);
		if (urb == NULL) {
			ret = -ENOMEM;
			goto err_urb;
		}

		/* Allocate buffer */
		skb = alloc_skb(MAX_RX_BUF_SIZE, GFP_KERNEL);
		if (!skb) {
			ret = -ENOMEM;
			goto err_skb;
		}

		usb_fill_bulk_urb(urb, hif_dev->udev,
				  usb_rcvbulkpipe(hif_dev->udev,
						  USB_WLAN_RX_PIPE),
				  skb->data, MAX_RX_BUF_SIZE,
				  ath9k_hif_usb_rx_cb, skb);

		/* Anchor URB */
		usb_anchor_urb(urb, &hif_dev->rx_submitted);

		/* Submit URB */
		ret = usb_submit_urb(urb, GFP_KERNEL);
		if (ret) {
			usb_unanchor_urb(urb);
			goto err_submit;
		}

		/*
		 * Drop reference count.
		 * This ensures that the URB is freed when killing them.
		 */
		usb_free_urb(urb);
	}

	return 0;

err_submit:
	kfree_skb(skb);
err_skb:
	usb_free_urb(urb);
err_urb:
	ath9k_hif_usb_dealloc_rx_urbs(hif_dev);
	return ret;
}

static void ath9k_hif_usb_dealloc_reg_in_urb(struct hif_device_usb *hif_dev)
{
	if (hif_dev->reg_in_urb) {
		usb_kill_urb(hif_dev->reg_in_urb);
		if (hif_dev->reg_in_urb->context)
			kfree_skb((void *)hif_dev->reg_in_urb->context);
		usb_free_urb(hif_dev->reg_in_urb);
		hif_dev->reg_in_urb = NULL;
	}
}

static int ath9k_hif_usb_alloc_reg_in_urb(struct hif_device_usb *hif_dev)
{
	struct sk_buff *skb;

	hif_dev->reg_in_urb = usb_alloc_urb(0, GFP_KERNEL);
	if (hif_dev->reg_in_urb == NULL)
		return -ENOMEM;

	skb = alloc_skb(MAX_REG_IN_BUF_SIZE, GFP_KERNEL);
	if (!skb)
		goto err;

	usb_fill_bulk_urb(hif_dev->reg_in_urb, hif_dev->udev,
			 usb_rcvbulkpipe(hif_dev->udev,
					 USB_REG_IN_PIPE),
			 skb->data, MAX_REG_IN_BUF_SIZE,
			 ath9k_hif_usb_reg_in_cb, skb);

	if (usb_submit_urb(hif_dev->reg_in_urb, GFP_KERNEL) != 0)
		goto err;

	return 0;

err:
	ath9k_hif_usb_dealloc_reg_in_urb(hif_dev);
	return -ENOMEM;
}

static int ath9k_hif_usb_alloc_urbs(struct hif_device_usb *hif_dev)
{
	/* Register Write */
	init_usb_anchor(&hif_dev->regout_submitted);

	/* TX */
	if (ath9k_hif_usb_alloc_tx_urbs(hif_dev) < 0)
		goto err;

	/* RX */
	if (ath9k_hif_usb_alloc_rx_urbs(hif_dev) < 0)
		goto err_rx;

	/* Register Read */
	if (ath9k_hif_usb_alloc_reg_in_urb(hif_dev) < 0)
		goto err_reg;

	return 0;
err_reg:
	ath9k_hif_usb_dealloc_rx_urbs(hif_dev);
err_rx:
	ath9k_hif_usb_dealloc_tx_urbs(hif_dev);
err:
	return -ENOMEM;
}

static void ath9k_hif_usb_dealloc_urbs(struct hif_device_usb *hif_dev)
{
	usb_kill_anchored_urbs(&hif_dev->regout_submitted);
	ath9k_hif_usb_dealloc_reg_in_urb(hif_dev);
	ath9k_hif_usb_dealloc_tx_urbs(hif_dev);
	ath9k_hif_usb_dealloc_rx_urbs(hif_dev);
}

static int ath9k_hif_usb_download_fw(struct hif_device_usb *hif_dev,
				     u32 drv_info)
{
	int transfer, err;
	const void *data = hif_dev->firmware->data;
	size_t len = hif_dev->firmware->size;
	u32 addr = AR9271_FIRMWARE;
	u8 *buf = kzalloc(4096, GFP_KERNEL);
	u32 firm_offset;

	if (!buf)
		return -ENOMEM;

	while (len) {
		transfer = min_t(int, len, 4096);
		memcpy(buf, data, transfer);

		err = usb_control_msg(hif_dev->udev,
				      usb_sndctrlpipe(hif_dev->udev, 0),
				      FIRMWARE_DOWNLOAD, 0x40 | USB_DIR_OUT,
				      addr >> 8, 0, buf, transfer, HZ);
		if (err < 0) {
			kfree(buf);
			return err;
		}

		len -= transfer;
		data += transfer;
		addr += transfer;
	}
	kfree(buf);

	if (drv_info & AR7010_DEVICE)
		firm_offset = AR7010_FIRMWARE_TEXT;
	else
		firm_offset = AR9271_FIRMWARE_TEXT;

	/*
	 * Issue FW download complete command to firmware.
	 */
	err = usb_control_msg(hif_dev->udev, usb_sndctrlpipe(hif_dev->udev, 0),
			      FIRMWARE_DOWNLOAD_COMP,
			      0x40 | USB_DIR_OUT,
			      firm_offset >> 8, 0, NULL, 0, HZ);
	if (err)
		return -EIO;

	dev_info(&hif_dev->udev->dev, "ath9k_htc: Transferred FW: %s, size: %ld\n",
		 hif_dev->fw_name, (unsigned long) hif_dev->firmware->size);

	return 0;
}

static int ath9k_hif_usb_dev_init(struct hif_device_usb *hif_dev, u32 drv_info)
{
	int ret, idx;
	struct usb_host_interface *alt = &hif_dev->interface->altsetting[0];
	struct usb_endpoint_descriptor *endp;

	/* Request firmware */
	ret = request_firmware(&hif_dev->firmware, hif_dev->fw_name,
			       &hif_dev->udev->dev);
	if (ret) {
		dev_err(&hif_dev->udev->dev,
			"ath9k_htc: Firmware - %s not found\n", hif_dev->fw_name);
		goto err_fw_req;
	}

	/* Download firmware */
	ret = ath9k_hif_usb_download_fw(hif_dev, drv_info);
	if (ret) {
		dev_err(&hif_dev->udev->dev,
			"ath9k_htc: Firmware - %s download failed\n",
			hif_dev->fw_name);
		goto err_fw_download;
	}

	/* On downloading the firmware to the target, the USB descriptor of EP4
	 * is 'patched' to change the type of the endpoint to Bulk. This will
	 * bring down CPU usage during the scan period.
	 */
	for (idx = 0; idx < alt->desc.bNumEndpoints; idx++) {
		endp = &alt->endpoint[idx].desc;
		if ((endp->bmAttributes & USB_ENDPOINT_XFERTYPE_MASK)
				== USB_ENDPOINT_XFER_INT) {
			endp->bmAttributes &= ~USB_ENDPOINT_XFERTYPE_MASK;
			endp->bmAttributes |= USB_ENDPOINT_XFER_BULK;
			endp->bInterval = 0;
		}
	}

	/* Alloc URBs */
	ret = ath9k_hif_usb_alloc_urbs(hif_dev);
	if (ret) {
		dev_err(&hif_dev->udev->dev,
			"ath9k_htc: Unable to allocate URBs\n");
		goto err_urb;
	}

	return 0;

err_fw_download:
	ath9k_hif_usb_dealloc_urbs(hif_dev);
err_urb:
	release_firmware(hif_dev->firmware);
err_fw_req:
	hif_dev->firmware = NULL;
	return ret;
}

static void ath9k_hif_usb_dev_deinit(struct hif_device_usb *hif_dev)
{
	ath9k_hif_usb_dealloc_urbs(hif_dev);
	if (hif_dev->firmware)
		release_firmware(hif_dev->firmware);
}

static int ath9k_hif_usb_probe(struct usb_interface *interface,
			       const struct usb_device_id *id)
{
	struct usb_device *udev = interface_to_usbdev(interface);
	struct hif_device_usb *hif_dev;
	int ret = 0;

	hif_dev = kzalloc(sizeof(struct hif_device_usb), GFP_KERNEL);
	if (!hif_dev) {
		ret = -ENOMEM;
		goto err_alloc;
	}

	usb_get_dev(udev);
	hif_dev->udev = udev;
	hif_dev->interface = interface;
	hif_dev->device_id = id->idProduct;
#ifdef CONFIG_PM
	udev->reset_resume = 1;
#endif
	usb_set_intfdata(interface, hif_dev);

	hif_dev->htc_handle = ath9k_htc_hw_alloc(hif_dev, &hif_usb,
						 &hif_dev->udev->dev);
	if (hif_dev->htc_handle == NULL) {
		ret = -ENOMEM;
		goto err_htc_hw_alloc;
	}

	/* Find out which firmware to load */

	if (id->driver_info & AR7010_DEVICE)
		if (le16_to_cpu(udev->descriptor.bcdDevice) == 0x0202)
			hif_dev->fw_name = FIRMWARE_AR7010_1_1;
		else
			hif_dev->fw_name = FIRMWARE_AR7010;
	else
		hif_dev->fw_name = FIRMWARE_AR9271;

	ret = ath9k_hif_usb_dev_init(hif_dev, id->driver_info);
	if (ret) {
		ret = -EINVAL;
		goto err_hif_init_usb;
	}

	ret = ath9k_htc_hw_init(hif_dev->htc_handle,
				&hif_dev->udev->dev, hif_dev->device_id,
				hif_dev->udev->product, id->driver_info);
	if (ret) {
		ret = -EINVAL;
		goto err_htc_hw_init;
	}

	dev_info(&hif_dev->udev->dev, "ath9k_htc: USB layer initialized\n");

	return 0;

err_htc_hw_init:
	ath9k_hif_usb_dev_deinit(hif_dev);
err_hif_init_usb:
	ath9k_htc_hw_free(hif_dev->htc_handle);
err_htc_hw_alloc:
	usb_set_intfdata(interface, NULL);
	kfree(hif_dev);
	usb_put_dev(udev);
err_alloc:
	return ret;
}

static void ath9k_hif_usb_reboot(struct usb_device *udev)
{
	u32 reboot_cmd = 0xffffffff;
	void *buf;
	int ret;

	buf = kmemdup(&reboot_cmd, 4, GFP_KERNEL);
	if (!buf)
		return;

	ret = usb_bulk_msg(udev, usb_sndbulkpipe(udev, USB_REG_OUT_PIPE),
			   buf, 4, NULL, HZ);
	if (ret)
		dev_err(&udev->dev, "ath9k_htc: USB reboot failed\n");

	kfree(buf);
}

static void ath9k_hif_usb_disconnect(struct usb_interface *interface)
{
	struct usb_device *udev = interface_to_usbdev(interface);
	struct hif_device_usb *hif_dev = usb_get_intfdata(interface);

	if (hif_dev) {
		ath9k_htc_hw_deinit(hif_dev->htc_handle,
		    (udev->state == USB_STATE_NOTATTACHED) ? true : false);
		ath9k_htc_hw_free(hif_dev->htc_handle);
		ath9k_hif_usb_dev_deinit(hif_dev);
		usb_set_intfdata(interface, NULL);
	}

	if (hif_dev->flags & HIF_USB_START)
		ath9k_hif_usb_reboot(udev);

	kfree(hif_dev);
	dev_info(&udev->dev, "ath9k_htc: USB layer deinitialized\n");
	usb_put_dev(udev);
}

#ifdef CONFIG_PM
static int ath9k_hif_usb_suspend(struct usb_interface *interface,
				 pm_message_t message)
{
	struct hif_device_usb *hif_dev = usb_get_intfdata(interface);

	ath9k_hif_usb_dealloc_urbs(hif_dev);

	return 0;
}

static int ath9k_hif_usb_resume(struct usb_interface *interface)
{
<<<<<<< HEAD
	struct hif_device_usb *hif_dev =
		(struct hif_device_usb *) usb_get_intfdata(interface);
=======
	struct hif_device_usb *hif_dev = usb_get_intfdata(interface);
>>>>>>> 22de94de
	struct htc_target *htc_handle = hif_dev->htc_handle;
	int ret;

	ret = ath9k_hif_usb_alloc_urbs(hif_dev);
	if (ret)
		return ret;

	if (hif_dev->firmware) {
		ret = ath9k_hif_usb_download_fw(hif_dev,
				htc_handle->drv_priv->ah->common.driver_info);
		if (ret)
			goto fail_resume;
	} else {
		ath9k_hif_usb_dealloc_urbs(hif_dev);
		return -EIO;
	}

	mdelay(100);

	ret = ath9k_htc_resume(htc_handle);

	if (ret)
		goto fail_resume;

	return 0;

fail_resume:
	ath9k_hif_usb_dealloc_urbs(hif_dev);

	return ret;
}
#endif

static struct usb_driver ath9k_hif_usb_driver = {
	.name = "ath9k_hif_usb",
	.probe = ath9k_hif_usb_probe,
	.disconnect = ath9k_hif_usb_disconnect,
#ifdef CONFIG_PM
	.suspend = ath9k_hif_usb_suspend,
	.resume = ath9k_hif_usb_resume,
	.reset_resume = ath9k_hif_usb_resume,
#endif
	.id_table = ath9k_hif_usb_ids,
	.soft_unbind = 1,
};

int ath9k_hif_usb_init(void)
{
	return usb_register(&ath9k_hif_usb_driver);
}

void ath9k_hif_usb_exit(void)
{
	usb_deregister(&ath9k_hif_usb_driver);
}<|MERGE_RESOLUTION|>--- conflicted
+++ resolved
@@ -1024,12 +1024,7 @@
 
 static int ath9k_hif_usb_resume(struct usb_interface *interface)
 {
-<<<<<<< HEAD
-	struct hif_device_usb *hif_dev =
-		(struct hif_device_usb *) usb_get_intfdata(interface);
-=======
 	struct hif_device_usb *hif_dev = usb_get_intfdata(interface);
->>>>>>> 22de94de
 	struct htc_target *htc_handle = hif_dev->htc_handle;
 	int ret;
 
