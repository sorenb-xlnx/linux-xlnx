/*
 * Copyright (c) 2008-2009 Atheros Communications Inc.
 *
 * Permission to use, copy, modify, and/or distribute this software for any
 * purpose with or without fee is hereby granted, provided that the above
 * copyright notice and this permission notice appear in all copies.
 *
 * THE SOFTWARE IS PROVIDED "AS IS" AND THE AUTHOR DISCLAIMS ALL WARRANTIES
 * WITH REGARD TO THIS SOFTWARE INCLUDING ALL IMPLIED WARRANTIES OF
 * MERCHANTABILITY AND FITNESS. IN NO EVENT SHALL THE AUTHOR BE LIABLE FOR
 * ANY SPECIAL, DIRECT, INDIRECT, OR CONSEQUENTIAL DAMAGES OR ANY DAMAGES
 * WHATSOEVER RESULTING FROM LOSS OF USE, DATA OR PROFITS, WHETHER IN AN
 * ACTION OF CONTRACT, NEGLIGENCE OR OTHER TORTIOUS ACTION, ARISING OUT OF
 * OR IN CONNECTION WITH THE USE OR PERFORMANCE OF THIS SOFTWARE.
 */

#include <linux/nl80211.h>
#include "ath9k.h"
#include "btcoex.h"

static void ath_cache_conf_rate(struct ath_softc *sc,
				struct ieee80211_conf *conf)
{
	switch (conf->channel->band) {
	case IEEE80211_BAND_2GHZ:
		if (conf_is_ht20(conf))
			sc->cur_rate_mode = ATH9K_MODE_11NG_HT20;
		else if (conf_is_ht40_minus(conf))
			sc->cur_rate_mode = ATH9K_MODE_11NG_HT40MINUS;
		else if (conf_is_ht40_plus(conf))
			sc->cur_rate_mode = ATH9K_MODE_11NG_HT40PLUS;
		else
			sc->cur_rate_mode = ATH9K_MODE_11G;
		break;
	case IEEE80211_BAND_5GHZ:
		if (conf_is_ht20(conf))
			sc->cur_rate_mode = ATH9K_MODE_11NA_HT20;
		else if (conf_is_ht40_minus(conf))
			sc->cur_rate_mode = ATH9K_MODE_11NA_HT40MINUS;
		else if (conf_is_ht40_plus(conf))
			sc->cur_rate_mode = ATH9K_MODE_11NA_HT40PLUS;
		else
			sc->cur_rate_mode = ATH9K_MODE_11A;
		break;
	default:
		BUG_ON(1);
		break;
	}
}

static void ath_update_txpow(struct ath_softc *sc)
{
	struct ath_hw *ah = sc->sc_ah;
	u32 txpow;

	if (sc->curtxpow != sc->config.txpowlimit) {
		ath9k_hw_set_txpowerlimit(ah, sc->config.txpowlimit);
		/* read back in case value is clamped */
		ath9k_hw_getcapability(ah, ATH9K_CAP_TXPOW, 1, &txpow);
		sc->curtxpow = txpow;
	}
}

static u8 parse_mpdudensity(u8 mpdudensity)
{
	/*
	 * 802.11n D2.0 defined values for "Minimum MPDU Start Spacing":
	 *   0 for no restriction
	 *   1 for 1/4 us
	 *   2 for 1/2 us
	 *   3 for 1 us
	 *   4 for 2 us
	 *   5 for 4 us
	 *   6 for 8 us
	 *   7 for 16 us
	 */
	switch (mpdudensity) {
	case 0:
		return 0;
	case 1:
	case 2:
	case 3:
		/* Our lower layer calculations limit our precision to
		   1 microsecond */
		return 1;
	case 4:
		return 2;
	case 5:
		return 4;
	case 6:
		return 8;
	case 7:
		return 16;
	default:
		return 0;
	}
}

static struct ath9k_channel *ath_get_curchannel(struct ath_softc *sc,
						struct ieee80211_hw *hw)
{
	struct ieee80211_channel *curchan = hw->conf.channel;
	struct ath9k_channel *channel;
	u8 chan_idx;

	chan_idx = curchan->hw_value;
	channel = &sc->sc_ah->channels[chan_idx];
	ath9k_update_ichannel(sc, hw, channel);
	return channel;
}

bool ath9k_setpower(struct ath_softc *sc, enum ath9k_power_mode mode)
{
	unsigned long flags;
	bool ret;

	spin_lock_irqsave(&sc->sc_pm_lock, flags);
	ret = ath9k_hw_setpower(sc->sc_ah, mode);
	spin_unlock_irqrestore(&sc->sc_pm_lock, flags);

	return ret;
}

void ath9k_ps_wakeup(struct ath_softc *sc)
{
	unsigned long flags;

	spin_lock_irqsave(&sc->sc_pm_lock, flags);
	if (++sc->ps_usecount != 1)
		goto unlock;

	ath9k_hw_setpower(sc->sc_ah, ATH9K_PM_AWAKE);

 unlock:
	spin_unlock_irqrestore(&sc->sc_pm_lock, flags);
}

void ath9k_ps_restore(struct ath_softc *sc)
{
	unsigned long flags;

	spin_lock_irqsave(&sc->sc_pm_lock, flags);
	if (--sc->ps_usecount != 0)
		goto unlock;

	if (sc->ps_idle)
		ath9k_hw_setpower(sc->sc_ah, ATH9K_PM_FULL_SLEEP);
	else if (sc->ps_enabled &&
		 !(sc->ps_flags & (PS_WAIT_FOR_BEACON |
			      PS_WAIT_FOR_CAB |
			      PS_WAIT_FOR_PSPOLL_DATA |
			      PS_WAIT_FOR_TX_ACK)))
		ath9k_hw_setpower(sc->sc_ah, ATH9K_PM_NETWORK_SLEEP);

 unlock:
	spin_unlock_irqrestore(&sc->sc_pm_lock, flags);
}

/*
 * Set/change channels.  If the channel is really being changed, it's done
 * by reseting the chip.  To accomplish this we must first cleanup any pending
 * DMA, then restart stuff.
*/
int ath_set_channel(struct ath_softc *sc, struct ieee80211_hw *hw,
		    struct ath9k_channel *hchan)
{
	struct ath_hw *ah = sc->sc_ah;
	struct ath_common *common = ath9k_hw_common(ah);
	struct ieee80211_conf *conf = &common->hw->conf;
	bool fastcc = true, stopped;
	struct ieee80211_channel *channel = hw->conf.channel;
	int r;

	if (sc->sc_flags & SC_OP_INVALID)
		return -EIO;

	ath9k_ps_wakeup(sc);

	/*
	 * This is only performed if the channel settings have
	 * actually changed.
	 *
	 * To switch channels clear any pending DMA operations;
	 * wait long enough for the RX fifo to drain, reset the
	 * hardware at the new frequency, and then re-enable
	 * the relevant bits of the h/w.
	 */
	ath9k_hw_set_interrupts(ah, 0);
	ath_drain_all_txq(sc, false);
	stopped = ath_stoprecv(sc);

	/* XXX: do not flush receive queue here. We don't want
	 * to flush data frames already in queue because of
	 * changing channel. */

	if (!stopped || (sc->sc_flags & SC_OP_FULL_RESET))
		fastcc = false;

	ath_print(common, ATH_DBG_CONFIG,
		  "(%u MHz) -> (%u MHz), conf_is_ht40: %d\n",
		  sc->sc_ah->curchan->channel,
		  channel->center_freq, conf_is_ht40(conf));

	spin_lock_bh(&sc->sc_resetlock);

	r = ath9k_hw_reset(ah, hchan, fastcc);
	if (r) {
		ath_print(common, ATH_DBG_FATAL,
			  "Unable to reset channel (%u MHz), "
			  "reset status %d\n",
			  channel->center_freq, r);
		spin_unlock_bh(&sc->sc_resetlock);
		goto ps_restore;
	}
	spin_unlock_bh(&sc->sc_resetlock);

	sc->sc_flags &= ~SC_OP_FULL_RESET;

	if (ath_startrecv(sc) != 0) {
		ath_print(common, ATH_DBG_FATAL,
			  "Unable to restart recv logic\n");
		r = -EIO;
		goto ps_restore;
	}

	ath_cache_conf_rate(sc, &hw->conf);
	ath_update_txpow(sc);
	ath9k_hw_set_interrupts(ah, sc->imask);

 ps_restore:
	ath9k_ps_restore(sc);
	return r;
}

/*
 *  This routine performs the periodic noise floor calibration function
 *  that is used to adjust and optimize the chip performance.  This
 *  takes environmental changes (location, temperature) into account.
 *  When the task is complete, it reschedules itself depending on the
 *  appropriate interval that was calculated.
 */
void ath_ani_calibrate(unsigned long data)
{
	struct ath_softc *sc = (struct ath_softc *)data;
	struct ath_hw *ah = sc->sc_ah;
	struct ath_common *common = ath9k_hw_common(ah);
	bool longcal = false;
	bool shortcal = false;
	bool aniflag = false;
	unsigned int timestamp = jiffies_to_msecs(jiffies);
	u32 cal_interval, short_cal_interval;

	short_cal_interval = (ah->opmode == NL80211_IFTYPE_AP) ?
		ATH_AP_SHORT_CALINTERVAL : ATH_STA_SHORT_CALINTERVAL;

	/* Only calibrate if awake */
	if (sc->sc_ah->power_mode != ATH9K_PM_AWAKE)
		goto set_timer;

	ath9k_ps_wakeup(sc);

	/* Long calibration runs independently of short calibration. */
	if ((timestamp - common->ani.longcal_timer) >= ATH_LONG_CALINTERVAL) {
		longcal = true;
		ath_print(common, ATH_DBG_ANI, "longcal @%lu\n", jiffies);
		common->ani.longcal_timer = timestamp;
	}

	/* Short calibration applies only while caldone is false */
	if (!common->ani.caldone) {
		if ((timestamp - common->ani.shortcal_timer) >= short_cal_interval) {
			shortcal = true;
			ath_print(common, ATH_DBG_ANI,
				  "shortcal @%lu\n", jiffies);
			common->ani.shortcal_timer = timestamp;
			common->ani.resetcal_timer = timestamp;
		}
	} else {
		if ((timestamp - common->ani.resetcal_timer) >=
		    ATH_RESTART_CALINTERVAL) {
			common->ani.caldone = ath9k_hw_reset_calvalid(ah);
			if (common->ani.caldone)
				common->ani.resetcal_timer = timestamp;
		}
	}

	/* Verify whether we must check ANI */
	if ((timestamp - common->ani.checkani_timer) >= ATH_ANI_POLLINTERVAL) {
		aniflag = true;
		common->ani.checkani_timer = timestamp;
	}

	/* Skip all processing if there's nothing to do. */
	if (longcal || shortcal || aniflag) {
		/* Call ANI routine if necessary */
		if (aniflag)
			ath9k_hw_ani_monitor(ah, ah->curchan);

		/* Perform calibration if necessary */
		if (longcal || shortcal) {
			common->ani.caldone =
				ath9k_hw_calibrate(ah,
						   ah->curchan,
						   common->rx_chainmask,
						   longcal);

			if (longcal)
				common->ani.noise_floor = ath9k_hw_getchan_noise(ah,
								     ah->curchan);

			ath_print(common, ATH_DBG_ANI,
				  " calibrate chan %u/%x nf: %d\n",
				  ah->curchan->channel,
				  ah->curchan->channelFlags,
				  common->ani.noise_floor);
		}
	}

	ath9k_ps_restore(sc);

set_timer:
	/*
	* Set timer interval based on previous results.
	* The interval must be the shortest necessary to satisfy ANI,
	* short calibration and long calibration.
	*/
	cal_interval = ATH_LONG_CALINTERVAL;
	if (sc->sc_ah->config.enable_ani)
		cal_interval = min(cal_interval, (u32)ATH_ANI_POLLINTERVAL);
	if (!common->ani.caldone)
		cal_interval = min(cal_interval, (u32)short_cal_interval);

	mod_timer(&common->ani.timer, jiffies + msecs_to_jiffies(cal_interval));
}

static void ath_start_ani(struct ath_common *common)
{
	unsigned long timestamp = jiffies_to_msecs(jiffies);

	common->ani.longcal_timer = timestamp;
	common->ani.shortcal_timer = timestamp;
	common->ani.checkani_timer = timestamp;

	mod_timer(&common->ani.timer,
		  jiffies + msecs_to_jiffies(ATH_ANI_POLLINTERVAL));
}

/*
 * Update tx/rx chainmask. For legacy association,
 * hard code chainmask to 1x1, for 11n association, use
 * the chainmask configuration, for bt coexistence, use
 * the chainmask configuration even in legacy mode.
 */
void ath_update_chainmask(struct ath_softc *sc, int is_ht)
{
	struct ath_hw *ah = sc->sc_ah;
	struct ath_common *common = ath9k_hw_common(ah);

	if ((sc->sc_flags & SC_OP_SCANNING) || is_ht ||
	    (ah->btcoex_hw.scheme != ATH_BTCOEX_CFG_NONE)) {
		common->tx_chainmask = ah->caps.tx_chainmask;
		common->rx_chainmask = ah->caps.rx_chainmask;
	} else {
		common->tx_chainmask = 1;
		common->rx_chainmask = 1;
	}

	ath_print(common, ATH_DBG_CONFIG,
		  "tx chmask: %d, rx chmask: %d\n",
		  common->tx_chainmask,
		  common->rx_chainmask);
}

static void ath_node_attach(struct ath_softc *sc, struct ieee80211_sta *sta)
{
	struct ath_node *an;

	an = (struct ath_node *)sta->drv_priv;

	if (sc->sc_flags & SC_OP_TXAGGR) {
		ath_tx_node_init(sc, an);
		an->maxampdu = 1 << (IEEE80211_HT_MAX_AMPDU_FACTOR +
				     sta->ht_cap.ampdu_factor);
		an->mpdudensity = parse_mpdudensity(sta->ht_cap.ampdu_density);
		an->last_rssi = ATH_RSSI_DUMMY_MARKER;
	}
}

static void ath_node_detach(struct ath_softc *sc, struct ieee80211_sta *sta)
{
	struct ath_node *an = (struct ath_node *)sta->drv_priv;

	if (sc->sc_flags & SC_OP_TXAGGR)
		ath_tx_node_cleanup(sc, an);
}

void ath9k_tasklet(unsigned long data)
{
	struct ath_softc *sc = (struct ath_softc *)data;
	struct ath_hw *ah = sc->sc_ah;
	struct ath_common *common = ath9k_hw_common(ah);

	u32 status = sc->intrstatus;

	ath9k_ps_wakeup(sc);

	if (status & ATH9K_INT_FATAL) {
		ath_reset(sc, false);
		ath9k_ps_restore(sc);
		return;
	}

	if (status & (ATH9K_INT_RX | ATH9K_INT_RXEOL | ATH9K_INT_RXORN)) {
		spin_lock_bh(&sc->rx.rxflushlock);
		ath_rx_tasklet(sc, 0);
		spin_unlock_bh(&sc->rx.rxflushlock);
	}

	if (status & ATH9K_INT_TX)
		ath_tx_tasklet(sc);

	if ((status & ATH9K_INT_TSFOOR) && sc->ps_enabled) {
		/*
		 * TSF sync does not look correct; remain awake to sync with
		 * the next Beacon.
		 */
		ath_print(common, ATH_DBG_PS,
			  "TSFOOR - Sync with next Beacon\n");
		sc->ps_flags |= PS_WAIT_FOR_BEACON | PS_BEACON_SYNC;
	}

	if (ah->btcoex_hw.scheme == ATH_BTCOEX_CFG_3WIRE)
		if (status & ATH9K_INT_GENTIMER)
			ath_gen_timer_isr(sc->sc_ah);

	/* re-enable hardware interrupt */
	ath9k_hw_set_interrupts(ah, sc->imask);
	ath9k_ps_restore(sc);
}

irqreturn_t ath_isr(int irq, void *dev)
{
#define SCHED_INTR (				\
		ATH9K_INT_FATAL |		\
		ATH9K_INT_RXORN |		\
		ATH9K_INT_RXEOL |		\
		ATH9K_INT_RX |			\
		ATH9K_INT_TX |			\
		ATH9K_INT_BMISS |		\
		ATH9K_INT_CST |			\
		ATH9K_INT_TSFOOR |		\
		ATH9K_INT_GENTIMER)

	struct ath_softc *sc = dev;
	struct ath_hw *ah = sc->sc_ah;
	enum ath9k_int status;
	bool sched = false;

	/*
	 * The hardware is not ready/present, don't
	 * touch anything. Note this can happen early
	 * on if the IRQ is shared.
	 */
	if (sc->sc_flags & SC_OP_INVALID)
		return IRQ_NONE;


	/* shared irq, not for us */

	if (!ath9k_hw_intrpend(ah))
		return IRQ_NONE;

	/*
	 * Figure out the reason(s) for the interrupt.  Note
	 * that the hal returns a pseudo-ISR that may include
	 * bits we haven't explicitly enabled so we mask the
	 * value to insure we only process bits we requested.
	 */
	ath9k_hw_getisr(ah, &status);	/* NB: clears ISR too */
	status &= sc->imask;	/* discard unasked-for bits */

	/*
	 * If there are no status bits set, then this interrupt was not
	 * for me (should have been caught above).
	 */
	if (!status)
		return IRQ_NONE;

	/* Cache the status */
	sc->intrstatus = status;

	if (status & SCHED_INTR)
		sched = true;

	/*
	 * If a FATAL or RXORN interrupt is received, we have to reset the
	 * chip immediately.
	 */
	if (status & (ATH9K_INT_FATAL | ATH9K_INT_RXORN))
		goto chip_reset;

	if (status & ATH9K_INT_SWBA)
		tasklet_schedule(&sc->bcon_tasklet);

	if (status & ATH9K_INT_TXURN)
		ath9k_hw_updatetxtriglevel(ah, true);

	if (status & ATH9K_INT_MIB) {
		/*
		 * Disable interrupts until we service the MIB
		 * interrupt; otherwise it will continue to
		 * fire.
		 */
		ath9k_hw_set_interrupts(ah, 0);
		/*
		 * Let the hal handle the event. We assume
		 * it will clear whatever condition caused
		 * the interrupt.
		 */
		ath9k_hw_procmibevent(ah);
		ath9k_hw_set_interrupts(ah, sc->imask);
	}

	if (!(ah->caps.hw_caps & ATH9K_HW_CAP_AUTOSLEEP))
		if (status & ATH9K_INT_TIM_TIMER) {
			/* Clear RxAbort bit so that we can
			 * receive frames */
			ath9k_setpower(sc, ATH9K_PM_AWAKE);
			ath9k_hw_setrxabort(sc->sc_ah, 0);
			sc->ps_flags |= PS_WAIT_FOR_BEACON;
		}

chip_reset:

	ath_debug_stat_interrupt(sc, status);

	if (sched) {
		/* turn off every interrupt except SWBA */
		ath9k_hw_set_interrupts(ah, (sc->imask & ATH9K_INT_SWBA));
		tasklet_schedule(&sc->intr_tq);
	}

	return IRQ_HANDLED;

#undef SCHED_INTR
}

static u32 ath_get_extchanmode(struct ath_softc *sc,
			       struct ieee80211_channel *chan,
			       enum nl80211_channel_type channel_type)
{
	u32 chanmode = 0;

	switch (chan->band) {
	case IEEE80211_BAND_2GHZ:
		switch(channel_type) {
		case NL80211_CHAN_NO_HT:
		case NL80211_CHAN_HT20:
			chanmode = CHANNEL_G_HT20;
			break;
		case NL80211_CHAN_HT40PLUS:
			chanmode = CHANNEL_G_HT40PLUS;
			break;
		case NL80211_CHAN_HT40MINUS:
			chanmode = CHANNEL_G_HT40MINUS;
			break;
		}
		break;
	case IEEE80211_BAND_5GHZ:
		switch(channel_type) {
		case NL80211_CHAN_NO_HT:
		case NL80211_CHAN_HT20:
			chanmode = CHANNEL_A_HT20;
			break;
		case NL80211_CHAN_HT40PLUS:
			chanmode = CHANNEL_A_HT40PLUS;
			break;
		case NL80211_CHAN_HT40MINUS:
			chanmode = CHANNEL_A_HT40MINUS;
			break;
		}
		break;
	default:
		break;
	}

	return chanmode;
}

static int ath_setkey_tkip(struct ath_common *common, u16 keyix, const u8 *key,
			   struct ath9k_keyval *hk, const u8 *addr,
			   bool authenticator)
{
	struct ath_hw *ah = common->ah;
	const u8 *key_rxmic;
	const u8 *key_txmic;

	key_txmic = key + NL80211_TKIP_DATA_OFFSET_TX_MIC_KEY;
	key_rxmic = key + NL80211_TKIP_DATA_OFFSET_RX_MIC_KEY;

	if (addr == NULL) {
		/*
		 * Group key installation - only two key cache entries are used
		 * regardless of splitmic capability since group key is only
		 * used either for TX or RX.
		 */
		if (authenticator) {
			memcpy(hk->kv_mic, key_txmic, sizeof(hk->kv_mic));
			memcpy(hk->kv_txmic, key_txmic, sizeof(hk->kv_mic));
		} else {
			memcpy(hk->kv_mic, key_rxmic, sizeof(hk->kv_mic));
			memcpy(hk->kv_txmic, key_rxmic, sizeof(hk->kv_mic));
		}
		return ath9k_hw_set_keycache_entry(ah, keyix, hk, addr);
	}
	if (!common->splitmic) {
		/* TX and RX keys share the same key cache entry. */
		memcpy(hk->kv_mic, key_rxmic, sizeof(hk->kv_mic));
		memcpy(hk->kv_txmic, key_txmic, sizeof(hk->kv_txmic));
		return ath9k_hw_set_keycache_entry(ah, keyix, hk, addr);
	}

	/* Separate key cache entries for TX and RX */

	/* TX key goes at first index, RX key at +32. */
	memcpy(hk->kv_mic, key_txmic, sizeof(hk->kv_mic));
	if (!ath9k_hw_set_keycache_entry(ah, keyix, hk, NULL)) {
		/* TX MIC entry failed. No need to proceed further */
		ath_print(common, ATH_DBG_FATAL,
			  "Setting TX MIC Key Failed\n");
		return 0;
	}

	memcpy(hk->kv_mic, key_rxmic, sizeof(hk->kv_mic));
	/* XXX delete tx key on failure? */
	return ath9k_hw_set_keycache_entry(ah, keyix + 32, hk, addr);
}

static int ath_reserve_key_cache_slot_tkip(struct ath_common *common)
{
	int i;

	for (i = IEEE80211_WEP_NKID; i < common->keymax / 2; i++) {
		if (test_bit(i, common->keymap) ||
		    test_bit(i + 64, common->keymap))
			continue; /* At least one part of TKIP key allocated */
		if (common->splitmic &&
		    (test_bit(i + 32, common->keymap) ||
		     test_bit(i + 64 + 32, common->keymap)))
			continue; /* At least one part of TKIP key allocated */

		/* Found a free slot for a TKIP key */
		return i;
	}
	return -1;
}

static int ath_reserve_key_cache_slot(struct ath_common *common)
{
	int i;

	/* First, try to find slots that would not be available for TKIP. */
	if (common->splitmic) {
		for (i = IEEE80211_WEP_NKID; i < common->keymax / 4; i++) {
			if (!test_bit(i, common->keymap) &&
			    (test_bit(i + 32, common->keymap) ||
			     test_bit(i + 64, common->keymap) ||
			     test_bit(i + 64 + 32, common->keymap)))
				return i;
			if (!test_bit(i + 32, common->keymap) &&
			    (test_bit(i, common->keymap) ||
			     test_bit(i + 64, common->keymap) ||
			     test_bit(i + 64 + 32, common->keymap)))
				return i + 32;
			if (!test_bit(i + 64, common->keymap) &&
			    (test_bit(i , common->keymap) ||
			     test_bit(i + 32, common->keymap) ||
			     test_bit(i + 64 + 32, common->keymap)))
				return i + 64;
			if (!test_bit(i + 64 + 32, common->keymap) &&
			    (test_bit(i, common->keymap) ||
			     test_bit(i + 32, common->keymap) ||
			     test_bit(i + 64, common->keymap)))
				return i + 64 + 32;
		}
	} else {
		for (i = IEEE80211_WEP_NKID; i < common->keymax / 2; i++) {
			if (!test_bit(i, common->keymap) &&
			    test_bit(i + 64, common->keymap))
				return i;
			if (test_bit(i, common->keymap) &&
			    !test_bit(i + 64, common->keymap))
				return i + 64;
		}
	}

	/* No partially used TKIP slots, pick any available slot */
	for (i = IEEE80211_WEP_NKID; i < common->keymax; i++) {
		/* Do not allow slots that could be needed for TKIP group keys
		 * to be used. This limitation could be removed if we know that
		 * TKIP will not be used. */
		if (i >= 64 && i < 64 + IEEE80211_WEP_NKID)
			continue;
		if (common->splitmic) {
			if (i >= 32 && i < 32 + IEEE80211_WEP_NKID)
				continue;
			if (i >= 64 + 32 && i < 64 + 32 + IEEE80211_WEP_NKID)
				continue;
		}

		if (!test_bit(i, common->keymap))
			return i; /* Found a free slot for a key */
	}

	/* No free slot found */
	return -1;
}

static int ath_key_config(struct ath_common *common,
			  struct ieee80211_vif *vif,
			  struct ieee80211_sta *sta,
			  struct ieee80211_key_conf *key)
{
	struct ath_hw *ah = common->ah;
	struct ath9k_keyval hk;
	const u8 *mac = NULL;
	int ret = 0;
	int idx;

	memset(&hk, 0, sizeof(hk));

	switch (key->alg) {
	case ALG_WEP:
		hk.kv_type = ATH9K_CIPHER_WEP;
		break;
	case ALG_TKIP:
		hk.kv_type = ATH9K_CIPHER_TKIP;
		break;
	case ALG_CCMP:
		hk.kv_type = ATH9K_CIPHER_AES_CCM;
		break;
	default:
		return -EOPNOTSUPP;
	}

	hk.kv_len = key->keylen;
	memcpy(hk.kv_val, key->key, key->keylen);

	if (!(key->flags & IEEE80211_KEY_FLAG_PAIRWISE)) {
		/* For now, use the default keys for broadcast keys. This may
		 * need to change with virtual interfaces. */
		idx = key->keyidx;
	} else if (key->keyidx) {
		if (WARN_ON(!sta))
			return -EOPNOTSUPP;
		mac = sta->addr;

		if (vif->type != NL80211_IFTYPE_AP) {
			/* Only keyidx 0 should be used with unicast key, but
			 * allow this for client mode for now. */
			idx = key->keyidx;
		} else
			return -EIO;
	} else {
		if (WARN_ON(!sta))
			return -EOPNOTSUPP;
		mac = sta->addr;

		if (key->alg == ALG_TKIP)
			idx = ath_reserve_key_cache_slot_tkip(common);
		else
			idx = ath_reserve_key_cache_slot(common);
		if (idx < 0)
			return -ENOSPC; /* no free key cache entries */
	}

	if (key->alg == ALG_TKIP)
		ret = ath_setkey_tkip(common, idx, key->key, &hk, mac,
				      vif->type == NL80211_IFTYPE_AP);
	else
		ret = ath9k_hw_set_keycache_entry(ah, idx, &hk, mac);

	if (!ret)
		return -EIO;

	set_bit(idx, common->keymap);
	if (key->alg == ALG_TKIP) {
		set_bit(idx + 64, common->keymap);
		if (common->splitmic) {
			set_bit(idx + 32, common->keymap);
			set_bit(idx + 64 + 32, common->keymap);
		}
	}

	return idx;
}

static void ath_key_delete(struct ath_common *common, struct ieee80211_key_conf *key)
{
	struct ath_hw *ah = common->ah;

	ath9k_hw_keyreset(ah, key->hw_key_idx);
	if (key->hw_key_idx < IEEE80211_WEP_NKID)
		return;

	clear_bit(key->hw_key_idx, common->keymap);
	if (key->alg != ALG_TKIP)
		return;

	clear_bit(key->hw_key_idx + 64, common->keymap);
	if (common->splitmic) {
		ath9k_hw_keyreset(ah, key->hw_key_idx + 32);
		clear_bit(key->hw_key_idx + 32, common->keymap);
		clear_bit(key->hw_key_idx + 64 + 32, common->keymap);
	}
}

static void ath9k_bss_assoc_info(struct ath_softc *sc,
				 struct ieee80211_vif *vif,
				 struct ieee80211_bss_conf *bss_conf)
{
	struct ath_hw *ah = sc->sc_ah;
	struct ath_common *common = ath9k_hw_common(ah);

	if (bss_conf->assoc) {
		ath_print(common, ATH_DBG_CONFIG,
			  "Bss Info ASSOC %d, bssid: %pM\n",
			   bss_conf->aid, common->curbssid);

		/* New association, store aid */
		common->curaid = bss_conf->aid;
		ath9k_hw_write_associd(ah);

		/*
		 * Request a re-configuration of Beacon related timers
		 * on the receipt of the first Beacon frame (i.e.,
		 * after time sync with the AP).
		 */
		sc->ps_flags |= PS_BEACON_SYNC;

		/* Configure the beacon */
		ath_beacon_config(sc, vif);

		/* Reset rssi stats */
		sc->sc_ah->stats.avgbrssi = ATH_RSSI_DUMMY_MARKER;

		ath_start_ani(common);
	} else {
		ath_print(common, ATH_DBG_CONFIG, "Bss Info DISASSOC\n");
		common->curaid = 0;
		/* Stop ANI */
		del_timer_sync(&common->ani.timer);
	}
}

void ath_radio_enable(struct ath_softc *sc, struct ieee80211_hw *hw)
{
	struct ath_hw *ah = sc->sc_ah;
	struct ath_common *common = ath9k_hw_common(ah);
	struct ieee80211_channel *channel = hw->conf.channel;
	int r;

	ath9k_ps_wakeup(sc);
	ath9k_hw_configpcipowersave(ah, 0, 0);

	if (!ah->curchan)
		ah->curchan = ath_get_curchannel(sc, sc->hw);

	spin_lock_bh(&sc->sc_resetlock);
	r = ath9k_hw_reset(ah, ah->curchan, false);
	if (r) {
		ath_print(common, ATH_DBG_FATAL,
			  "Unable to reset channel (%u MHz), "
			  "reset status %d\n",
			  channel->center_freq, r);
	}
	spin_unlock_bh(&sc->sc_resetlock);

	ath_update_txpow(sc);
	if (ath_startrecv(sc) != 0) {
		ath_print(common, ATH_DBG_FATAL,
			  "Unable to restart recv logic\n");
		return;
	}

	if (sc->sc_flags & SC_OP_BEACONS)
		ath_beacon_config(sc, NULL);	/* restart beacons */

	/* Re-Enable  interrupts */
	ath9k_hw_set_interrupts(ah, sc->imask);

	/* Enable LED */
	ath9k_hw_cfg_output(ah, ah->led_pin,
			    AR_GPIO_OUTPUT_MUX_AS_OUTPUT);
	ath9k_hw_set_gpio(ah, ah->led_pin, 0);

	ieee80211_wake_queues(hw);
	ath9k_ps_restore(sc);
}

void ath_radio_disable(struct ath_softc *sc, struct ieee80211_hw *hw)
{
	struct ath_hw *ah = sc->sc_ah;
	struct ieee80211_channel *channel = hw->conf.channel;
	int r;

	ath9k_ps_wakeup(sc);
	ieee80211_stop_queues(hw);

	/* Disable LED */
	ath9k_hw_set_gpio(ah, ah->led_pin, 1);
	ath9k_hw_cfg_gpio_input(ah, ah->led_pin);

	/* Disable interrupts */
	ath9k_hw_set_interrupts(ah, 0);

	ath_drain_all_txq(sc, false);	/* clear pending tx frames */
	ath_stoprecv(sc);		/* turn off frame recv */
	ath_flushrecv(sc);		/* flush recv queue */

	if (!ah->curchan)
		ah->curchan = ath_get_curchannel(sc, hw);

	spin_lock_bh(&sc->sc_resetlock);
	r = ath9k_hw_reset(ah, ah->curchan, false);
	if (r) {
		ath_print(ath9k_hw_common(sc->sc_ah), ATH_DBG_FATAL,
			  "Unable to reset channel (%u MHz), "
			  "reset status %d\n",
			  channel->center_freq, r);
	}
	spin_unlock_bh(&sc->sc_resetlock);

	ath9k_hw_phy_disable(ah);
	ath9k_hw_configpcipowersave(ah, 1, 1);
	ath9k_ps_restore(sc);
	ath9k_setpower(sc, ATH9K_PM_FULL_SLEEP);
}

int ath_reset(struct ath_softc *sc, bool retry_tx)
{
	struct ath_hw *ah = sc->sc_ah;
	struct ath_common *common = ath9k_hw_common(ah);
	struct ieee80211_hw *hw = sc->hw;
	int r;

	/* Stop ANI */
	del_timer_sync(&common->ani.timer);

	ieee80211_stop_queues(hw);

	ath9k_hw_set_interrupts(ah, 0);
	ath_drain_all_txq(sc, retry_tx);
	ath_stoprecv(sc);
	ath_flushrecv(sc);

	spin_lock_bh(&sc->sc_resetlock);
	r = ath9k_hw_reset(ah, sc->sc_ah->curchan, false);
	if (r)
		ath_print(common, ATH_DBG_FATAL,
			  "Unable to reset hardware; reset status %d\n", r);
	spin_unlock_bh(&sc->sc_resetlock);

	if (ath_startrecv(sc) != 0)
		ath_print(common, ATH_DBG_FATAL,
			  "Unable to start recv logic\n");

	/*
	 * We may be doing a reset in response to a request
	 * that changes the channel so update any state that
	 * might change as a result.
	 */
	ath_cache_conf_rate(sc, &hw->conf);

	ath_update_txpow(sc);

	if (sc->sc_flags & SC_OP_BEACONS)
		ath_beacon_config(sc, NULL);	/* restart beacons */

	ath9k_hw_set_interrupts(ah, sc->imask);

	if (retry_tx) {
		int i;
		for (i = 0; i < ATH9K_NUM_TX_QUEUES; i++) {
			if (ATH_TXQ_SETUP(sc, i)) {
				spin_lock_bh(&sc->tx.txq[i].axq_lock);
				ath_txq_schedule(sc, &sc->tx.txq[i]);
				spin_unlock_bh(&sc->tx.txq[i].axq_lock);
			}
		}
	}

	ieee80211_wake_queues(hw);

	/* Start ANI */
	ath_start_ani(common);

	return r;
}

int ath_get_hal_qnum(u16 queue, struct ath_softc *sc)
{
	int qnum;

	switch (queue) {
	case 0:
		qnum = sc->tx.hwq_map[ATH9K_WME_AC_VO];
		break;
	case 1:
		qnum = sc->tx.hwq_map[ATH9K_WME_AC_VI];
		break;
	case 2:
		qnum = sc->tx.hwq_map[ATH9K_WME_AC_BE];
		break;
	case 3:
		qnum = sc->tx.hwq_map[ATH9K_WME_AC_BK];
		break;
	default:
		qnum = sc->tx.hwq_map[ATH9K_WME_AC_BE];
		break;
	}

	return qnum;
}

int ath_get_mac80211_qnum(u32 queue, struct ath_softc *sc)
{
	int qnum;

	switch (queue) {
	case ATH9K_WME_AC_VO:
		qnum = 0;
		break;
	case ATH9K_WME_AC_VI:
		qnum = 1;
		break;
	case ATH9K_WME_AC_BE:
		qnum = 2;
		break;
	case ATH9K_WME_AC_BK:
		qnum = 3;
		break;
	default:
		qnum = -1;
		break;
	}

	return qnum;
}

/* XXX: Remove me once we don't depend on ath9k_channel for all
 * this redundant data */
void ath9k_update_ichannel(struct ath_softc *sc, struct ieee80211_hw *hw,
			   struct ath9k_channel *ichan)
{
	struct ieee80211_channel *chan = hw->conf.channel;
	struct ieee80211_conf *conf = &hw->conf;

	ichan->channel = chan->center_freq;
	ichan->chan = chan;

	if (chan->band == IEEE80211_BAND_2GHZ) {
		ichan->chanmode = CHANNEL_G;
		ichan->channelFlags = CHANNEL_2GHZ | CHANNEL_OFDM | CHANNEL_G;
	} else {
		ichan->chanmode = CHANNEL_A;
		ichan->channelFlags = CHANNEL_5GHZ | CHANNEL_OFDM;
	}

	if (conf_is_ht(conf))
		ichan->chanmode = ath_get_extchanmode(sc, chan,
					    conf->channel_type);
}

/**********************/
/* mac80211 callbacks */
/**********************/

static int ath9k_start(struct ieee80211_hw *hw)
{
	struct ath_wiphy *aphy = hw->priv;
	struct ath_softc *sc = aphy->sc;
	struct ath_hw *ah = sc->sc_ah;
	struct ath_common *common = ath9k_hw_common(ah);
	struct ieee80211_channel *curchan = hw->conf.channel;
	struct ath9k_channel *init_channel;
	int r;

	ath_print(common, ATH_DBG_CONFIG,
		  "Starting driver with initial channel: %d MHz\n",
		  curchan->center_freq);

	mutex_lock(&sc->mutex);

	if (ath9k_wiphy_started(sc)) {
		if (sc->chan_idx == curchan->hw_value) {
			/*
			 * Already on the operational channel, the new wiphy
			 * can be marked active.
			 */
			aphy->state = ATH_WIPHY_ACTIVE;
			ieee80211_wake_queues(hw);
		} else {
			/*
			 * Another wiphy is on another channel, start the new
			 * wiphy in paused state.
			 */
			aphy->state = ATH_WIPHY_PAUSED;
			ieee80211_stop_queues(hw);
		}
		mutex_unlock(&sc->mutex);
		return 0;
	}
	aphy->state = ATH_WIPHY_ACTIVE;

	/* setup initial channel */

	sc->chan_idx = curchan->hw_value;

	init_channel = ath_get_curchannel(sc, hw);

	/* Reset SERDES registers */
	ath9k_hw_configpcipowersave(ah, 0, 0);

	/*
	 * The basic interface to setting the hardware in a good
	 * state is ``reset''.  On return the hardware is known to
	 * be powered up and with interrupts disabled.  This must
	 * be followed by initialization of the appropriate bits
	 * and then setup of the interrupt mask.
	 */
	spin_lock_bh(&sc->sc_resetlock);
	r = ath9k_hw_reset(ah, init_channel, false);
	if (r) {
		ath_print(common, ATH_DBG_FATAL,
			  "Unable to reset hardware; reset status %d "
			  "(freq %u MHz)\n", r,
			  curchan->center_freq);
		spin_unlock_bh(&sc->sc_resetlock);
		goto mutex_unlock;
	}
	spin_unlock_bh(&sc->sc_resetlock);

	/*
	 * This is needed only to setup initial state
	 * but it's best done after a reset.
	 */
	ath_update_txpow(sc);

	/*
	 * Setup the hardware after reset:
	 * The receive engine is set going.
	 * Frame transmit is handled entirely
	 * in the frame output path; there's nothing to do
	 * here except setup the interrupt mask.
	 */
	if (ath_startrecv(sc) != 0) {
		ath_print(common, ATH_DBG_FATAL,
			  "Unable to start recv logic\n");
		r = -EIO;
		goto mutex_unlock;
	}

	/* Setup our intr mask. */
	sc->imask = ATH9K_INT_RX | ATH9K_INT_TX
		| ATH9K_INT_RXEOL | ATH9K_INT_RXORN
		| ATH9K_INT_FATAL | ATH9K_INT_GLOBAL;

	if (ah->caps.hw_caps & ATH9K_HW_CAP_GTT)
		sc->imask |= ATH9K_INT_GTT;

	if (ah->caps.hw_caps & ATH9K_HW_CAP_HT)
		sc->imask |= ATH9K_INT_CST;

	ath_cache_conf_rate(sc, &hw->conf);

	sc->sc_flags &= ~SC_OP_INVALID;

	/* Disable BMISS interrupt when we're not associated */
	sc->imask &= ~(ATH9K_INT_SWBA | ATH9K_INT_BMISS);
	ath9k_hw_set_interrupts(ah, sc->imask);

	ieee80211_wake_queues(hw);

	ieee80211_queue_delayed_work(sc->hw, &sc->tx_complete_work, 0);

	if ((ah->btcoex_hw.scheme != ATH_BTCOEX_CFG_NONE) &&
	    !ah->btcoex_hw.enabled) {
		ath9k_hw_btcoex_set_weight(ah, AR_BT_COEX_WGHT,
					   AR_STOMP_LOW_WLAN_WGHT);
		ath9k_hw_btcoex_enable(ah);

		if (common->bus_ops->bt_coex_prep)
			common->bus_ops->bt_coex_prep(common);
		if (ah->btcoex_hw.scheme == ATH_BTCOEX_CFG_3WIRE)
			ath9k_btcoex_timer_resume(sc);
	}

mutex_unlock:
	mutex_unlock(&sc->mutex);

	return r;
}

static int ath9k_tx(struct ieee80211_hw *hw,
		    struct sk_buff *skb)
{
	struct ieee80211_tx_info *info = IEEE80211_SKB_CB(skb);
	struct ath_wiphy *aphy = hw->priv;
	struct ath_softc *sc = aphy->sc;
	struct ath_common *common = ath9k_hw_common(sc->sc_ah);
	struct ath_tx_control txctl;
	int padpos, padsize;
	struct ieee80211_hdr *hdr = (struct ieee80211_hdr *) skb->data;

	if (aphy->state != ATH_WIPHY_ACTIVE && aphy->state != ATH_WIPHY_SCAN) {
		ath_print(common, ATH_DBG_XMIT,
			  "ath9k: %s: TX in unexpected wiphy state "
			  "%d\n", wiphy_name(hw->wiphy), aphy->state);
		goto exit;
	}

	if (sc->ps_enabled) {
		/*
		 * mac80211 does not set PM field for normal data frames, so we
		 * need to update that based on the current PS mode.
		 */
		if (ieee80211_is_data(hdr->frame_control) &&
		    !ieee80211_is_nullfunc(hdr->frame_control) &&
		    !ieee80211_has_pm(hdr->frame_control)) {
			ath_print(common, ATH_DBG_PS, "Add PM=1 for a TX frame "
				  "while in PS mode\n");
			hdr->frame_control |= cpu_to_le16(IEEE80211_FCTL_PM);
		}
	}

	if (unlikely(sc->sc_ah->power_mode != ATH9K_PM_AWAKE)) {
		/*
		 * We are using PS-Poll and mac80211 can request TX while in
		 * power save mode. Need to wake up hardware for the TX to be
		 * completed and if needed, also for RX of buffered frames.
		 */
		ath9k_ps_wakeup(sc);
		ath9k_hw_setrxabort(sc->sc_ah, 0);
		if (ieee80211_is_pspoll(hdr->frame_control)) {
			ath_print(common, ATH_DBG_PS,
				  "Sending PS-Poll to pick a buffered frame\n");
			sc->ps_flags |= PS_WAIT_FOR_PSPOLL_DATA;
		} else {
			ath_print(common, ATH_DBG_PS,
				  "Wake up to complete TX\n");
			sc->ps_flags |= PS_WAIT_FOR_TX_ACK;
		}
		/*
		 * The actual restore operation will happen only after
		 * the sc_flags bit is cleared. We are just dropping
		 * the ps_usecount here.
		 */
		ath9k_ps_restore(sc);
	}

	memset(&txctl, 0, sizeof(struct ath_tx_control));

	/*
	 * As a temporary workaround, assign seq# here; this will likely need
	 * to be cleaned up to work better with Beacon transmission and virtual
	 * BSSes.
	 */
	if (info->flags & IEEE80211_TX_CTL_ASSIGN_SEQ) {
		if (info->flags & IEEE80211_TX_CTL_FIRST_FRAGMENT)
			sc->tx.seq_no += 0x10;
		hdr->seq_ctrl &= cpu_to_le16(IEEE80211_SCTL_FRAG);
		hdr->seq_ctrl |= cpu_to_le16(sc->tx.seq_no);
	}

	/* Add the padding after the header if this is not already done */
	padpos = ath9k_cmn_padpos(hdr->frame_control);
	padsize = padpos & 3;
	if (padsize && skb->len>padpos) {
		if (skb_headroom(skb) < padsize)
			return -1;
		skb_push(skb, padsize);
		memmove(skb->data, skb->data + padsize, padpos);
	}

	/* Check if a tx queue is available */

	txctl.txq = ath_test_get_txq(sc, skb);
	if (!txctl.txq)
		goto exit;

	ath_print(common, ATH_DBG_XMIT, "transmitting packet, skb: %p\n", skb);

	if (ath_tx_start(hw, skb, &txctl) != 0) {
		ath_print(common, ATH_DBG_XMIT, "TX failed\n");
		goto exit;
	}

	return 0;
exit:
	dev_kfree_skb_any(skb);
	return 0;
}

static void ath9k_stop(struct ieee80211_hw *hw)
{
	struct ath_wiphy *aphy = hw->priv;
	struct ath_softc *sc = aphy->sc;
	struct ath_hw *ah = sc->sc_ah;
	struct ath_common *common = ath9k_hw_common(ah);

	mutex_lock(&sc->mutex);

	aphy->state = ATH_WIPHY_INACTIVE;

	cancel_delayed_work_sync(&sc->ath_led_blink_work);
	cancel_delayed_work_sync(&sc->tx_complete_work);

	if (!sc->num_sec_wiphy) {
		cancel_delayed_work_sync(&sc->wiphy_work);
		cancel_work_sync(&sc->chan_work);
	}

	if (sc->sc_flags & SC_OP_INVALID) {
		ath_print(common, ATH_DBG_ANY, "Device not present\n");
		mutex_unlock(&sc->mutex);
		return;
	}

	if (ath9k_wiphy_started(sc)) {
		mutex_unlock(&sc->mutex);
		return; /* another wiphy still in use */
	}

	/* Ensure HW is awake when we try to shut it down. */
	ath9k_ps_wakeup(sc);

	if (ah->btcoex_hw.enabled) {
		ath9k_hw_btcoex_disable(ah);
		if (ah->btcoex_hw.scheme == ATH_BTCOEX_CFG_3WIRE)
			ath9k_btcoex_timer_pause(sc);
	}

	/* make sure h/w will not generate any interrupt
	 * before setting the invalid flag. */
	ath9k_hw_set_interrupts(ah, 0);

	if (!(sc->sc_flags & SC_OP_INVALID)) {
		ath_drain_all_txq(sc, false);
		ath_stoprecv(sc);
		ath9k_hw_phy_disable(ah);
	} else
		sc->rx.rxlink = NULL;

	/* disable HAL and put h/w to sleep */
	ath9k_hw_disable(ah);
	ath9k_hw_configpcipowersave(ah, 1, 1);
	ath9k_ps_restore(sc);

	/* Finally, put the chip in FULL SLEEP mode */
	ath9k_setpower(sc, ATH9K_PM_FULL_SLEEP);

	sc->sc_flags |= SC_OP_INVALID;

	mutex_unlock(&sc->mutex);

	ath_print(common, ATH_DBG_CONFIG, "Driver halt\n");
}

static int ath9k_add_interface(struct ieee80211_hw *hw,
			       struct ieee80211_vif *vif)
{
	struct ath_wiphy *aphy = hw->priv;
	struct ath_softc *sc = aphy->sc;
	struct ath_common *common = ath9k_hw_common(sc->sc_ah);
	struct ath_vif *avp = (void *)vif->drv_priv;
	enum nl80211_iftype ic_opmode = NL80211_IFTYPE_UNSPECIFIED;
	int ret = 0;

	mutex_lock(&sc->mutex);

	if (!(sc->sc_ah->caps.hw_caps & ATH9K_HW_CAP_BSSIDMASK) &&
	    sc->nvifs > 0) {
		ret = -ENOBUFS;
		goto out;
	}

	switch (vif->type) {
	case NL80211_IFTYPE_STATION:
		ic_opmode = NL80211_IFTYPE_STATION;
		break;
	case NL80211_IFTYPE_ADHOC:
	case NL80211_IFTYPE_AP:
	case NL80211_IFTYPE_MESH_POINT:
		if (sc->nbcnvifs >= ATH_BCBUF) {
			ret = -ENOBUFS;
			goto out;
		}
		ic_opmode = vif->type;
		break;
	default:
		ath_print(common, ATH_DBG_FATAL,
			"Interface type %d not yet supported\n", vif->type);
		ret = -EOPNOTSUPP;
		goto out;
	}

	ath_print(common, ATH_DBG_CONFIG,
		  "Attach a VIF of type: %d\n", ic_opmode);

	/* Set the VIF opmode */
	avp->av_opmode = ic_opmode;
	avp->av_bslot = -1;

	sc->nvifs++;

	if (sc->sc_ah->caps.hw_caps & ATH9K_HW_CAP_BSSIDMASK)
		ath9k_set_bssid_mask(hw);

	if (sc->nvifs > 1)
		goto out; /* skip global settings for secondary vif */

	if (ic_opmode == NL80211_IFTYPE_AP) {
		ath9k_hw_set_tsfadjust(sc->sc_ah, 1);
		sc->sc_flags |= SC_OP_TSF_RESET;
	}

	/* Set the device opmode */
	sc->sc_ah->opmode = ic_opmode;

	/*
	 * Enable MIB interrupts when there are hardware phy counters.
	 * Note we only do this (at the moment) for station mode.
	 */
	if ((vif->type == NL80211_IFTYPE_STATION) ||
	    (vif->type == NL80211_IFTYPE_ADHOC) ||
	    (vif->type == NL80211_IFTYPE_MESH_POINT)) {
		sc->imask |= ATH9K_INT_MIB;
		sc->imask |= ATH9K_INT_TSFOOR;
	}

	ath9k_hw_set_interrupts(sc->sc_ah, sc->imask);

	if (vif->type == NL80211_IFTYPE_AP    ||
	    vif->type == NL80211_IFTYPE_ADHOC ||
	    vif->type == NL80211_IFTYPE_MONITOR)
		ath_start_ani(common);

out:
	mutex_unlock(&sc->mutex);
	return ret;
}

static void ath9k_remove_interface(struct ieee80211_hw *hw,
				   struct ieee80211_vif *vif)
{
	struct ath_wiphy *aphy = hw->priv;
	struct ath_softc *sc = aphy->sc;
	struct ath_common *common = ath9k_hw_common(sc->sc_ah);
	struct ath_vif *avp = (void *)vif->drv_priv;
	int i;

	ath_print(common, ATH_DBG_CONFIG, "Detach Interface\n");

	mutex_lock(&sc->mutex);

	/* Stop ANI */
	del_timer_sync(&common->ani.timer);

	/* Reclaim beacon resources */
	if ((sc->sc_ah->opmode == NL80211_IFTYPE_AP) ||
	    (sc->sc_ah->opmode == NL80211_IFTYPE_ADHOC) ||
	    (sc->sc_ah->opmode == NL80211_IFTYPE_MESH_POINT)) {
		ath9k_ps_wakeup(sc);
		ath9k_hw_stoptxdma(sc->sc_ah, sc->beacon.beaconq);
		ath9k_ps_restore(sc);
	}

	ath_beacon_return(sc, avp);
	sc->sc_flags &= ~SC_OP_BEACONS;

	for (i = 0; i < ARRAY_SIZE(sc->beacon.bslot); i++) {
		if (sc->beacon.bslot[i] == vif) {
			printk(KERN_DEBUG "%s: vif had allocated beacon "
			       "slot\n", __func__);
			sc->beacon.bslot[i] = NULL;
			sc->beacon.bslot_aphy[i] = NULL;
		}
	}

	sc->nvifs--;

	mutex_unlock(&sc->mutex);
}

void ath9k_enable_ps(struct ath_softc *sc)
{
	sc->ps_enabled = true;
	if (!(sc->sc_ah->caps.hw_caps & ATH9K_HW_CAP_AUTOSLEEP)) {
		if ((sc->imask & ATH9K_INT_TIM_TIMER) == 0) {
			sc->imask |= ATH9K_INT_TIM_TIMER;
			ath9k_hw_set_interrupts(sc->sc_ah,
					sc->imask);
		}
	}
	ath9k_hw_setrxabort(sc->sc_ah, 1);
}

static int ath9k_config(struct ieee80211_hw *hw, u32 changed)
{
	struct ath_wiphy *aphy = hw->priv;
	struct ath_softc *sc = aphy->sc;
	struct ath_common *common = ath9k_hw_common(sc->sc_ah);
	struct ieee80211_conf *conf = &hw->conf;
	struct ath_hw *ah = sc->sc_ah;
	bool disable_radio;

	mutex_lock(&sc->mutex);

	/*
	 * Leave this as the first check because we need to turn on the
	 * radio if it was disabled before prior to processing the rest
	 * of the changes. Likewise we must only disable the radio towards
	 * the end.
	 */
	if (changed & IEEE80211_CONF_CHANGE_IDLE) {
		bool enable_radio;
		bool all_wiphys_idle;
		bool idle = !!(conf->flags & IEEE80211_CONF_IDLE);

		spin_lock_bh(&sc->wiphy_lock);
		all_wiphys_idle =  ath9k_all_wiphys_idle(sc);
		ath9k_set_wiphy_idle(aphy, idle);

		if (!idle && all_wiphys_idle)
			enable_radio = true;

		/*
		 * After we unlock here its possible another wiphy
		 * can be re-renabled so to account for that we will
		 * only disable the radio toward the end of this routine
		 * if by then all wiphys are still idle.
		 */
		spin_unlock_bh(&sc->wiphy_lock);

		if (enable_radio) {
			sc->ps_idle = false;
			ath_radio_enable(sc, hw);
			ath_print(common, ATH_DBG_CONFIG,
				  "not-idle: enabling radio\n");
		}
	}

	/*
	 * We just prepare to enable PS. We have to wait until our AP has
	 * ACK'd our null data frame to disable RX otherwise we'll ignore
	 * those ACKs and end up retransmitting the same null data frames.
	 * IEEE80211_CONF_CHANGE_PS is only passed by mac80211 for STA mode.
	 */
	if (changed & IEEE80211_CONF_CHANGE_PS) {
		if (conf->flags & IEEE80211_CONF_PS) {
			sc->ps_flags |= PS_ENABLED;
<<<<<<< HEAD
			if (!(ah->caps.hw_caps &
			      ATH9K_HW_CAP_AUTOSLEEP)) {
				if ((sc->imask & ATH9K_INT_TIM_TIMER) == 0) {
					sc->imask |= ATH9K_INT_TIM_TIMER;
					ath9k_hw_set_interrupts(sc->sc_ah,
							sc->imask);
				}
			}
=======
>>>>>>> 42c4568a
			/*
			 * At this point we know hardware has received an ACK
			 * of a previously sent null data frame.
			 */
			if ((sc->ps_flags & PS_NULLFUNC_COMPLETED)) {
				sc->ps_flags &= ~PS_NULLFUNC_COMPLETED;
<<<<<<< HEAD
				sc->ps_enabled = true;
				ath9k_hw_setrxabort(sc->sc_ah, 1);
=======
				ath9k_enable_ps(sc);
>>>>>>> 42c4568a
                        }
		} else {
			sc->ps_enabled = false;
			sc->ps_flags &= ~(PS_ENABLED |
					  PS_NULLFUNC_COMPLETED);
			ath9k_setpower(sc, ATH9K_PM_AWAKE);
			if (!(ah->caps.hw_caps &
			      ATH9K_HW_CAP_AUTOSLEEP)) {
				ath9k_hw_setrxabort(sc->sc_ah, 0);
				sc->ps_flags &= ~(PS_WAIT_FOR_BEACON |
						  PS_WAIT_FOR_CAB |
						  PS_WAIT_FOR_PSPOLL_DATA |
						  PS_WAIT_FOR_TX_ACK);
				if (sc->imask & ATH9K_INT_TIM_TIMER) {
					sc->imask &= ~ATH9K_INT_TIM_TIMER;
					ath9k_hw_set_interrupts(sc->sc_ah,
							sc->imask);
				}
			}
		}
	}

	if (changed & IEEE80211_CONF_CHANGE_MONITOR) {
		if (conf->flags & IEEE80211_CONF_MONITOR) {
			ath_print(common, ATH_DBG_CONFIG,
				  "HW opmode set to Monitor mode\n");
			sc->sc_ah->opmode = NL80211_IFTYPE_MONITOR;
		}
	}

	if (changed & IEEE80211_CONF_CHANGE_CHANNEL) {
		struct ieee80211_channel *curchan = hw->conf.channel;
		int pos = curchan->hw_value;

		aphy->chan_idx = pos;
		aphy->chan_is_ht = conf_is_ht(conf);

		if (aphy->state == ATH_WIPHY_SCAN ||
		    aphy->state == ATH_WIPHY_ACTIVE)
			ath9k_wiphy_pause_all_forced(sc, aphy);
		else {
			/*
			 * Do not change operational channel based on a paused
			 * wiphy changes.
			 */
			goto skip_chan_change;
		}

		ath_print(common, ATH_DBG_CONFIG, "Set channel: %d MHz\n",
			  curchan->center_freq);

		/* XXX: remove me eventualy */
		ath9k_update_ichannel(sc, hw, &sc->sc_ah->channels[pos]);

		ath_update_chainmask(sc, conf_is_ht(conf));

		if (ath_set_channel(sc, hw, &sc->sc_ah->channels[pos]) < 0) {
			ath_print(common, ATH_DBG_FATAL,
				  "Unable to set channel\n");
			mutex_unlock(&sc->mutex);
			return -EINVAL;
		}
	}

skip_chan_change:
	if (changed & IEEE80211_CONF_CHANGE_POWER) {
		sc->config.txpowlimit = 2 * conf->power_level;
		ath_update_txpow(sc);
	}

	spin_lock_bh(&sc->wiphy_lock);
	disable_radio = ath9k_all_wiphys_idle(sc);
	spin_unlock_bh(&sc->wiphy_lock);

	if (disable_radio) {
		ath_print(common, ATH_DBG_CONFIG, "idle: disabling radio\n");
		sc->ps_idle = true;
		ath_radio_disable(sc, hw);
	}

	mutex_unlock(&sc->mutex);

	return 0;
}

#define SUPPORTED_FILTERS			\
	(FIF_PROMISC_IN_BSS |			\
	FIF_ALLMULTI |				\
	FIF_CONTROL |				\
	FIF_PSPOLL |				\
	FIF_OTHER_BSS |				\
	FIF_BCN_PRBRESP_PROMISC |		\
	FIF_FCSFAIL)

/* FIXME: sc->sc_full_reset ? */
static void ath9k_configure_filter(struct ieee80211_hw *hw,
				   unsigned int changed_flags,
				   unsigned int *total_flags,
				   u64 multicast)
{
	struct ath_wiphy *aphy = hw->priv;
	struct ath_softc *sc = aphy->sc;
	u32 rfilt;

	changed_flags &= SUPPORTED_FILTERS;
	*total_flags &= SUPPORTED_FILTERS;

	sc->rx.rxfilter = *total_flags;
	ath9k_ps_wakeup(sc);
	rfilt = ath_calcrxfilter(sc);
	ath9k_hw_setrxfilter(sc->sc_ah, rfilt);
	ath9k_ps_restore(sc);

	ath_print(ath9k_hw_common(sc->sc_ah), ATH_DBG_CONFIG,
		  "Set HW RX filter: 0x%x\n", rfilt);
}

static void ath9k_sta_notify(struct ieee80211_hw *hw,
			     struct ieee80211_vif *vif,
			     enum sta_notify_cmd cmd,
			     struct ieee80211_sta *sta)
{
	struct ath_wiphy *aphy = hw->priv;
	struct ath_softc *sc = aphy->sc;

	switch (cmd) {
	case STA_NOTIFY_ADD:
		ath_node_attach(sc, sta);
		break;
	case STA_NOTIFY_REMOVE:
		ath_node_detach(sc, sta);
		break;
	default:
		break;
	}
}

static int ath9k_conf_tx(struct ieee80211_hw *hw, u16 queue,
			 const struct ieee80211_tx_queue_params *params)
{
	struct ath_wiphy *aphy = hw->priv;
	struct ath_softc *sc = aphy->sc;
	struct ath_common *common = ath9k_hw_common(sc->sc_ah);
	struct ath9k_tx_queue_info qi;
	int ret = 0, qnum;

	if (queue >= WME_NUM_AC)
		return 0;

	mutex_lock(&sc->mutex);

	memset(&qi, 0, sizeof(struct ath9k_tx_queue_info));

	qi.tqi_aifs = params->aifs;
	qi.tqi_cwmin = params->cw_min;
	qi.tqi_cwmax = params->cw_max;
	qi.tqi_burstTime = params->txop;
	qnum = ath_get_hal_qnum(queue, sc);

	ath_print(common, ATH_DBG_CONFIG,
		  "Configure tx [queue/halq] [%d/%d],  "
		  "aifs: %d, cw_min: %d, cw_max: %d, txop: %d\n",
		  queue, qnum, params->aifs, params->cw_min,
		  params->cw_max, params->txop);

	ret = ath_txq_update(sc, qnum, &qi);
	if (ret)
		ath_print(common, ATH_DBG_FATAL, "TXQ Update failed\n");

	if (sc->sc_ah->opmode == NL80211_IFTYPE_ADHOC)
		if ((qnum == sc->tx.hwq_map[ATH9K_WME_AC_BE]) && !ret)
			ath_beaconq_config(sc);

	mutex_unlock(&sc->mutex);

	return ret;
}

static int ath9k_set_key(struct ieee80211_hw *hw,
			 enum set_key_cmd cmd,
			 struct ieee80211_vif *vif,
			 struct ieee80211_sta *sta,
			 struct ieee80211_key_conf *key)
{
	struct ath_wiphy *aphy = hw->priv;
	struct ath_softc *sc = aphy->sc;
	struct ath_common *common = ath9k_hw_common(sc->sc_ah);
	int ret = 0;

	if (modparam_nohwcrypt)
		return -ENOSPC;

	mutex_lock(&sc->mutex);
	ath9k_ps_wakeup(sc);
	ath_print(common, ATH_DBG_CONFIG, "Set HW Key\n");

	switch (cmd) {
	case SET_KEY:
		ret = ath_key_config(common, vif, sta, key);
		if (ret >= 0) {
			key->hw_key_idx = ret;
			/* push IV and Michael MIC generation to stack */
			key->flags |= IEEE80211_KEY_FLAG_GENERATE_IV;
			if (key->alg == ALG_TKIP)
				key->flags |= IEEE80211_KEY_FLAG_GENERATE_MMIC;
			if (sc->sc_ah->sw_mgmt_crypto && key->alg == ALG_CCMP)
				key->flags |= IEEE80211_KEY_FLAG_SW_MGMT;
			ret = 0;
		}
		break;
	case DISABLE_KEY:
		ath_key_delete(common, key);
		break;
	default:
		ret = -EINVAL;
	}

	ath9k_ps_restore(sc);
	mutex_unlock(&sc->mutex);

	return ret;
}

static void ath9k_bss_info_changed(struct ieee80211_hw *hw,
				   struct ieee80211_vif *vif,
				   struct ieee80211_bss_conf *bss_conf,
				   u32 changed)
{
	struct ath_wiphy *aphy = hw->priv;
	struct ath_softc *sc = aphy->sc;
	struct ath_hw *ah = sc->sc_ah;
	struct ath_common *common = ath9k_hw_common(ah);
	struct ath_vif *avp = (void *)vif->drv_priv;
	int slottime;
	int error;

	mutex_lock(&sc->mutex);

	if (changed & BSS_CHANGED_BSSID) {
		/* Set BSSID */
		memcpy(common->curbssid, bss_conf->bssid, ETH_ALEN);
		memcpy(avp->bssid, bss_conf->bssid, ETH_ALEN);
		common->curaid = 0;
		ath9k_hw_write_associd(ah);

		/* Set aggregation protection mode parameters */
		sc->config.ath_aggr_prot = 0;

		/* Only legacy IBSS for now */
		if (vif->type == NL80211_IFTYPE_ADHOC)
			ath_update_chainmask(sc, 0);

		ath_print(common, ATH_DBG_CONFIG,
			  "BSSID: %pM aid: 0x%x\n",
			  common->curbssid, common->curaid);

		/* need to reconfigure the beacon */
		sc->sc_flags &= ~SC_OP_BEACONS ;
	}

	/* Enable transmission of beacons (AP, IBSS, MESH) */
	if ((changed & BSS_CHANGED_BEACON) ||
	    ((changed & BSS_CHANGED_BEACON_ENABLED) && bss_conf->enable_beacon)) {
		ath9k_hw_stoptxdma(sc->sc_ah, sc->beacon.beaconq);
		error = ath_beacon_alloc(aphy, vif);
		if (!error)
			ath_beacon_config(sc, vif);
	}

	if (changed & BSS_CHANGED_ERP_SLOT) {
		if (bss_conf->use_short_slot)
			slottime = 9;
		else
			slottime = 20;
		if (vif->type == NL80211_IFTYPE_AP) {
			/*
			 * Defer update, so that connected stations can adjust
			 * their settings at the same time.
			 * See beacon.c for more details
			 */
			sc->beacon.slottime = slottime;
			sc->beacon.updateslot = UPDATE;
		} else {
			ah->slottime = slottime;
			ath9k_hw_init_global_settings(ah);
		}
	}

	/* Disable transmission of beacons */
	if ((changed & BSS_CHANGED_BEACON_ENABLED) && !bss_conf->enable_beacon)
		ath9k_hw_stoptxdma(sc->sc_ah, sc->beacon.beaconq);

	if (changed & BSS_CHANGED_BEACON_INT) {
		sc->beacon_interval = bss_conf->beacon_int;
		/*
		 * In case of AP mode, the HW TSF has to be reset
		 * when the beacon interval changes.
		 */
		if (vif->type == NL80211_IFTYPE_AP) {
			sc->sc_flags |= SC_OP_TSF_RESET;
			ath9k_hw_stoptxdma(sc->sc_ah, sc->beacon.beaconq);
			error = ath_beacon_alloc(aphy, vif);
			if (!error)
				ath_beacon_config(sc, vif);
		} else {
			ath_beacon_config(sc, vif);
		}
	}

	if (changed & BSS_CHANGED_ERP_PREAMBLE) {
		ath_print(common, ATH_DBG_CONFIG, "BSS Changed PREAMBLE %d\n",
			  bss_conf->use_short_preamble);
		if (bss_conf->use_short_preamble)
			sc->sc_flags |= SC_OP_PREAMBLE_SHORT;
		else
			sc->sc_flags &= ~SC_OP_PREAMBLE_SHORT;
	}

	if (changed & BSS_CHANGED_ERP_CTS_PROT) {
		ath_print(common, ATH_DBG_CONFIG, "BSS Changed CTS PROT %d\n",
			  bss_conf->use_cts_prot);
		if (bss_conf->use_cts_prot &&
		    hw->conf.channel->band != IEEE80211_BAND_5GHZ)
			sc->sc_flags |= SC_OP_PROTECT_ENABLE;
		else
			sc->sc_flags &= ~SC_OP_PROTECT_ENABLE;
	}

	if (changed & BSS_CHANGED_ASSOC) {
		ath_print(common, ATH_DBG_CONFIG, "BSS Changed ASSOC %d\n",
			bss_conf->assoc);
		ath9k_bss_assoc_info(sc, vif, bss_conf);
	}

	mutex_unlock(&sc->mutex);
}

static u64 ath9k_get_tsf(struct ieee80211_hw *hw)
{
	u64 tsf;
	struct ath_wiphy *aphy = hw->priv;
	struct ath_softc *sc = aphy->sc;

	mutex_lock(&sc->mutex);
	tsf = ath9k_hw_gettsf64(sc->sc_ah);
	mutex_unlock(&sc->mutex);

	return tsf;
}

static void ath9k_set_tsf(struct ieee80211_hw *hw, u64 tsf)
{
	struct ath_wiphy *aphy = hw->priv;
	struct ath_softc *sc = aphy->sc;

	mutex_lock(&sc->mutex);
	ath9k_hw_settsf64(sc->sc_ah, tsf);
	mutex_unlock(&sc->mutex);
}

static void ath9k_reset_tsf(struct ieee80211_hw *hw)
{
	struct ath_wiphy *aphy = hw->priv;
	struct ath_softc *sc = aphy->sc;

	mutex_lock(&sc->mutex);

	ath9k_ps_wakeup(sc);
	ath9k_hw_reset_tsf(sc->sc_ah);
	ath9k_ps_restore(sc);

	mutex_unlock(&sc->mutex);
}

static int ath9k_ampdu_action(struct ieee80211_hw *hw,
			      struct ieee80211_vif *vif,
			      enum ieee80211_ampdu_mlme_action action,
			      struct ieee80211_sta *sta,
			      u16 tid, u16 *ssn)
{
	struct ath_wiphy *aphy = hw->priv;
	struct ath_softc *sc = aphy->sc;
	int ret = 0;

	switch (action) {
	case IEEE80211_AMPDU_RX_START:
		if (!(sc->sc_flags & SC_OP_RXAGGR))
			ret = -ENOTSUPP;
		break;
	case IEEE80211_AMPDU_RX_STOP:
		break;
	case IEEE80211_AMPDU_TX_START:
		ath9k_ps_wakeup(sc);
		ath_tx_aggr_start(sc, sta, tid, ssn);
		ieee80211_start_tx_ba_cb_irqsafe(vif, sta->addr, tid);
		ath9k_ps_restore(sc);
		break;
	case IEEE80211_AMPDU_TX_STOP:
		ath9k_ps_wakeup(sc);
		ath_tx_aggr_stop(sc, sta, tid);
		ieee80211_stop_tx_ba_cb_irqsafe(vif, sta->addr, tid);
		ath9k_ps_restore(sc);
		break;
	case IEEE80211_AMPDU_TX_OPERATIONAL:
		ath9k_ps_wakeup(sc);
		ath_tx_aggr_resume(sc, sta, tid);
		ath9k_ps_restore(sc);
		break;
	default:
		ath_print(ath9k_hw_common(sc->sc_ah), ATH_DBG_FATAL,
			  "Unknown AMPDU action\n");
	}

	return ret;
}

static void ath9k_sw_scan_start(struct ieee80211_hw *hw)
{
	struct ath_wiphy *aphy = hw->priv;
	struct ath_softc *sc = aphy->sc;
	struct ath_common *common = ath9k_hw_common(sc->sc_ah);

	mutex_lock(&sc->mutex);
	if (ath9k_wiphy_scanning(sc)) {
		printk(KERN_DEBUG "ath9k: Two wiphys trying to scan at the "
		       "same time\n");
		/*
		 * Do not allow the concurrent scanning state for now. This
		 * could be improved with scanning control moved into ath9k.
		 */
		mutex_unlock(&sc->mutex);
		return;
	}

	aphy->state = ATH_WIPHY_SCAN;
	ath9k_wiphy_pause_all_forced(sc, aphy);
	sc->sc_flags |= SC_OP_SCANNING;
	del_timer_sync(&common->ani.timer);
	cancel_delayed_work_sync(&sc->tx_complete_work);
	mutex_unlock(&sc->mutex);
}

static void ath9k_sw_scan_complete(struct ieee80211_hw *hw)
{
	struct ath_wiphy *aphy = hw->priv;
	struct ath_softc *sc = aphy->sc;
	struct ath_common *common = ath9k_hw_common(sc->sc_ah);

	mutex_lock(&sc->mutex);
	aphy->state = ATH_WIPHY_ACTIVE;
	sc->sc_flags &= ~SC_OP_SCANNING;
	sc->sc_flags |= SC_OP_FULL_RESET;
	ath_start_ani(common);
	ieee80211_queue_delayed_work(sc->hw, &sc->tx_complete_work, 0);
	ath_beacon_config(sc, NULL);
	mutex_unlock(&sc->mutex);
}

static void ath9k_set_coverage_class(struct ieee80211_hw *hw, u8 coverage_class)
{
	struct ath_wiphy *aphy = hw->priv;
	struct ath_softc *sc = aphy->sc;
	struct ath_hw *ah = sc->sc_ah;

	mutex_lock(&sc->mutex);
	ah->coverage_class = coverage_class;
	ath9k_hw_init_global_settings(ah);
	mutex_unlock(&sc->mutex);
}

struct ieee80211_ops ath9k_ops = {
	.tx 		    = ath9k_tx,
	.start 		    = ath9k_start,
	.stop 		    = ath9k_stop,
	.add_interface 	    = ath9k_add_interface,
	.remove_interface   = ath9k_remove_interface,
	.config 	    = ath9k_config,
	.configure_filter   = ath9k_configure_filter,
	.sta_notify         = ath9k_sta_notify,
	.conf_tx 	    = ath9k_conf_tx,
	.bss_info_changed   = ath9k_bss_info_changed,
	.set_key            = ath9k_set_key,
	.get_tsf 	    = ath9k_get_tsf,
	.set_tsf 	    = ath9k_set_tsf,
	.reset_tsf 	    = ath9k_reset_tsf,
	.ampdu_action       = ath9k_ampdu_action,
	.sw_scan_start      = ath9k_sw_scan_start,
	.sw_scan_complete   = ath9k_sw_scan_complete,
	.rfkill_poll        = ath9k_rfkill_poll_state,
	.set_coverage_class = ath9k_set_coverage_class,
};<|MERGE_RESOLUTION|>--- conflicted
+++ resolved
@@ -1560,29 +1560,13 @@
 	if (changed & IEEE80211_CONF_CHANGE_PS) {
 		if (conf->flags & IEEE80211_CONF_PS) {
 			sc->ps_flags |= PS_ENABLED;
-<<<<<<< HEAD
-			if (!(ah->caps.hw_caps &
-			      ATH9K_HW_CAP_AUTOSLEEP)) {
-				if ((sc->imask & ATH9K_INT_TIM_TIMER) == 0) {
-					sc->imask |= ATH9K_INT_TIM_TIMER;
-					ath9k_hw_set_interrupts(sc->sc_ah,
-							sc->imask);
-				}
-			}
-=======
->>>>>>> 42c4568a
 			/*
 			 * At this point we know hardware has received an ACK
 			 * of a previously sent null data frame.
 			 */
 			if ((sc->ps_flags & PS_NULLFUNC_COMPLETED)) {
 				sc->ps_flags &= ~PS_NULLFUNC_COMPLETED;
-<<<<<<< HEAD
-				sc->ps_enabled = true;
-				ath9k_hw_setrxabort(sc->sc_ah, 1);
-=======
 				ath9k_enable_ps(sc);
->>>>>>> 42c4568a
                         }
 		} else {
 			sc->ps_enabled = false;
