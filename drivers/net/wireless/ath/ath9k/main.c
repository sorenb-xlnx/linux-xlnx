/*
 * Copyright (c) 2008-2009 Atheros Communications Inc.
 *
 * Permission to use, copy, modify, and/or distribute this software for any
 * purpose with or without fee is hereby granted, provided that the above
 * copyright notice and this permission notice appear in all copies.
 *
 * THE SOFTWARE IS PROVIDED "AS IS" AND THE AUTHOR DISCLAIMS ALL WARRANTIES
 * WITH REGARD TO THIS SOFTWARE INCLUDING ALL IMPLIED WARRANTIES OF
 * MERCHANTABILITY AND FITNESS. IN NO EVENT SHALL THE AUTHOR BE LIABLE FOR
 * ANY SPECIAL, DIRECT, INDIRECT, OR CONSEQUENTIAL DAMAGES OR ANY DAMAGES
 * WHATSOEVER RESULTING FROM LOSS OF USE, DATA OR PROFITS, WHETHER IN AN
 * ACTION OF CONTRACT, NEGLIGENCE OR OTHER TORTIOUS ACTION, ARISING OUT OF
 * OR IN CONNECTION WITH THE USE OR PERFORMANCE OF THIS SOFTWARE.
 */

#include <linux/nl80211.h>
#include <linux/delay.h>
#include "ath9k.h"
#include "btcoex.h"

static u8 parse_mpdudensity(u8 mpdudensity)
{
	/*
	 * 802.11n D2.0 defined values for "Minimum MPDU Start Spacing":
	 *   0 for no restriction
	 *   1 for 1/4 us
	 *   2 for 1/2 us
	 *   3 for 1 us
	 *   4 for 2 us
	 *   5 for 4 us
	 *   6 for 8 us
	 *   7 for 16 us
	 */
	switch (mpdudensity) {
	case 0:
		return 0;
	case 1:
	case 2:
	case 3:
		/* Our lower layer calculations limit our precision to
		   1 microsecond */
		return 1;
	case 4:
		return 2;
	case 5:
		return 4;
	case 6:
		return 8;
	case 7:
		return 16;
	default:
		return 0;
	}
}

static bool ath9k_has_pending_frames(struct ath_softc *sc, struct ath_txq *txq)
{
	bool pending = false;

	spin_lock_bh(&txq->axq_lock);

	if (txq->axq_depth || !list_empty(&txq->axq_acq))
		pending = true;
	else if (sc->sc_ah->caps.hw_caps & ATH9K_HW_CAP_EDMA)
		pending = !list_empty(&txq->txq_fifo_pending);

	spin_unlock_bh(&txq->axq_lock);
	return pending;
}

bool ath9k_setpower(struct ath_softc *sc, enum ath9k_power_mode mode)
{
	unsigned long flags;
	bool ret;

	spin_lock_irqsave(&sc->sc_pm_lock, flags);
	ret = ath9k_hw_setpower(sc->sc_ah, mode);
	spin_unlock_irqrestore(&sc->sc_pm_lock, flags);

	return ret;
}

void ath9k_ps_wakeup(struct ath_softc *sc)
{
	struct ath_common *common = ath9k_hw_common(sc->sc_ah);
	unsigned long flags;
	enum ath9k_power_mode power_mode;

	spin_lock_irqsave(&sc->sc_pm_lock, flags);
	if (++sc->ps_usecount != 1)
		goto unlock;

	power_mode = sc->sc_ah->power_mode;
	ath9k_hw_setpower(sc->sc_ah, ATH9K_PM_AWAKE);

	/*
	 * While the hardware is asleep, the cycle counters contain no
	 * useful data. Better clear them now so that they don't mess up
	 * survey data results.
	 */
	if (power_mode != ATH9K_PM_AWAKE) {
		spin_lock(&common->cc_lock);
		ath_hw_cycle_counters_update(common);
		memset(&common->cc_survey, 0, sizeof(common->cc_survey));
		spin_unlock(&common->cc_lock);
	}

 unlock:
	spin_unlock_irqrestore(&sc->sc_pm_lock, flags);
}

void ath9k_ps_restore(struct ath_softc *sc)
{
	struct ath_common *common = ath9k_hw_common(sc->sc_ah);
	unsigned long flags;

	spin_lock_irqsave(&sc->sc_pm_lock, flags);
	if (--sc->ps_usecount != 0)
		goto unlock;

	spin_lock(&common->cc_lock);
	ath_hw_cycle_counters_update(common);
	spin_unlock(&common->cc_lock);

	if (sc->ps_idle)
		ath9k_hw_setpower(sc->sc_ah, ATH9K_PM_FULL_SLEEP);
	else if (sc->ps_enabled &&
		 !(sc->ps_flags & (PS_WAIT_FOR_BEACON |
			      PS_WAIT_FOR_CAB |
			      PS_WAIT_FOR_PSPOLL_DATA |
			      PS_WAIT_FOR_TX_ACK)))
		ath9k_hw_setpower(sc->sc_ah, ATH9K_PM_NETWORK_SLEEP);

 unlock:
	spin_unlock_irqrestore(&sc->sc_pm_lock, flags);
}

static void ath_start_ani(struct ath_common *common)
{
	struct ath_hw *ah = common->ah;
	unsigned long timestamp = jiffies_to_msecs(jiffies);
	struct ath_softc *sc = (struct ath_softc *) common->priv;

	if (!(sc->sc_flags & SC_OP_ANI_RUN))
		return;

	if (sc->sc_flags & SC_OP_OFFCHANNEL)
		return;

	common->ani.longcal_timer = timestamp;
	common->ani.shortcal_timer = timestamp;
	common->ani.checkani_timer = timestamp;

	mod_timer(&common->ani.timer,
		  jiffies +
			msecs_to_jiffies((u32)ah->config.ani_poll_interval));
}

static void ath_update_survey_nf(struct ath_softc *sc, int channel)
{
	struct ath_hw *ah = sc->sc_ah;
	struct ath9k_channel *chan = &ah->channels[channel];
	struct survey_info *survey = &sc->survey[channel];

	if (chan->noisefloor) {
		survey->filled |= SURVEY_INFO_NOISE_DBM;
		survey->noise = chan->noisefloor;
	}
}

/*
 * Updates the survey statistics and returns the busy time since last
 * update in %, if the measurement duration was long enough for the
 * result to be useful, -1 otherwise.
 */
static int ath_update_survey_stats(struct ath_softc *sc)
{
	struct ath_hw *ah = sc->sc_ah;
	struct ath_common *common = ath9k_hw_common(ah);
	int pos = ah->curchan - &ah->channels[0];
	struct survey_info *survey = &sc->survey[pos];
	struct ath_cycle_counters *cc = &common->cc_survey;
	unsigned int div = common->clockrate * 1000;
	int ret = 0;

	if (!ah->curchan)
		return -1;

	if (ah->power_mode == ATH9K_PM_AWAKE)
		ath_hw_cycle_counters_update(common);

	if (cc->cycles > 0) {
		survey->filled |= SURVEY_INFO_CHANNEL_TIME |
			SURVEY_INFO_CHANNEL_TIME_BUSY |
			SURVEY_INFO_CHANNEL_TIME_RX |
			SURVEY_INFO_CHANNEL_TIME_TX;
		survey->channel_time += cc->cycles / div;
		survey->channel_time_busy += cc->rx_busy / div;
		survey->channel_time_rx += cc->rx_frame / div;
		survey->channel_time_tx += cc->tx_frame / div;
	}

	if (cc->cycles < div)
		return -1;

	if (cc->cycles > 0)
		ret = cc->rx_busy * 100 / cc->cycles;

	memset(cc, 0, sizeof(*cc));

	ath_update_survey_nf(sc, pos);

	return ret;
}

/*
 * Set/change channels.  If the channel is really being changed, it's done
 * by reseting the chip.  To accomplish this we must first cleanup any pending
 * DMA, then restart stuff.
*/
int ath_set_channel(struct ath_softc *sc, struct ieee80211_hw *hw,
		    struct ath9k_channel *hchan)
{
	struct ath_hw *ah = sc->sc_ah;
	struct ath_common *common = ath9k_hw_common(ah);
	struct ieee80211_conf *conf = &common->hw->conf;
	bool fastcc = true, stopped;
	struct ieee80211_channel *channel = hw->conf.channel;
	struct ath9k_hw_cal_data *caldata = NULL;
	int r;

	if (sc->sc_flags & SC_OP_INVALID)
		return -EIO;

	sc->hw_busy_count = 0;

	del_timer_sync(&common->ani.timer);
	cancel_work_sync(&sc->paprd_work);
	cancel_work_sync(&sc->hw_check_work);
	cancel_delayed_work_sync(&sc->tx_complete_work);
	cancel_delayed_work_sync(&sc->hw_pll_work);

	ath9k_ps_wakeup(sc);

	spin_lock_bh(&sc->sc_pcu_lock);

	/*
	 * This is only performed if the channel settings have
	 * actually changed.
	 *
	 * To switch channels clear any pending DMA operations;
	 * wait long enough for the RX fifo to drain, reset the
	 * hardware at the new frequency, and then re-enable
	 * the relevant bits of the h/w.
	 */
	ath9k_hw_disable_interrupts(ah);
	stopped = ath_drain_all_txq(sc, false);

	if (!ath_stoprecv(sc))
		stopped = false;

	if (!ath9k_hw_check_alive(ah))
		stopped = false;

	/* XXX: do not flush receive queue here. We don't want
	 * to flush data frames already in queue because of
	 * changing channel. */

	if (!stopped || !(sc->sc_flags & SC_OP_OFFCHANNEL))
		fastcc = false;

	if (!(sc->sc_flags & SC_OP_OFFCHANNEL))
		caldata = &sc->caldata;

	ath_dbg(common, ATH_DBG_CONFIG,
		"(%u MHz) -> (%u MHz), conf_is_ht40: %d fastcc: %d\n",
		sc->sc_ah->curchan->channel,
		channel->center_freq, conf_is_ht40(conf),
		fastcc);

	r = ath9k_hw_reset(ah, hchan, caldata, fastcc);
	if (r) {
		ath_err(common,
			"Unable to reset channel (%u MHz), reset status %d\n",
			channel->center_freq, r);
		goto ps_restore;
	}

	if (ath_startrecv(sc) != 0) {
		ath_err(common, "Unable to restart recv logic\n");
		r = -EIO;
		goto ps_restore;
	}

	ath9k_cmn_update_txpow(ah, sc->curtxpow,
			       sc->config.txpowlimit, &sc->curtxpow);
	ath9k_hw_set_interrupts(ah, ah->imask);

	if (!(sc->sc_flags & (SC_OP_OFFCHANNEL))) {
		if (sc->sc_flags & SC_OP_BEACONS)
			ath_beacon_config(sc, NULL);
		ieee80211_queue_delayed_work(sc->hw, &sc->tx_complete_work, 0);
		ieee80211_queue_delayed_work(sc->hw, &sc->hw_pll_work, HZ/2);
		ath_start_ani(common);
	}

 ps_restore:
	ieee80211_wake_queues(hw);

	spin_unlock_bh(&sc->sc_pcu_lock);

	ath9k_ps_restore(sc);
	return r;
}

static void ath_paprd_activate(struct ath_softc *sc)
{
	struct ath_hw *ah = sc->sc_ah;
	struct ath9k_hw_cal_data *caldata = ah->caldata;
	struct ath_common *common = ath9k_hw_common(ah);
	int chain;

	if (!caldata || !caldata->paprd_done)
		return;

	ath9k_ps_wakeup(sc);
	ar9003_paprd_enable(ah, false);
	for (chain = 0; chain < AR9300_MAX_CHAINS; chain++) {
		if (!(common->tx_chainmask & BIT(chain)))
			continue;

		ar9003_paprd_populate_single_table(ah, caldata, chain);
	}

	ar9003_paprd_enable(ah, true);
	ath9k_ps_restore(sc);
}

static bool ath_paprd_send_frame(struct ath_softc *sc, struct sk_buff *skb, int chain)
{
	struct ieee80211_hw *hw = sc->hw;
	struct ieee80211_tx_info *tx_info = IEEE80211_SKB_CB(skb);
	struct ath_hw *ah = sc->sc_ah;
	struct ath_common *common = ath9k_hw_common(ah);
	struct ath_tx_control txctl;
	int time_left;

	memset(&txctl, 0, sizeof(txctl));
	txctl.txq = sc->tx.txq_map[WME_AC_BE];

	memset(tx_info, 0, sizeof(*tx_info));
	tx_info->band = hw->conf.channel->band;
	tx_info->flags |= IEEE80211_TX_CTL_NO_ACK;
	tx_info->control.rates[0].idx = 0;
	tx_info->control.rates[0].count = 1;
	tx_info->control.rates[0].flags = IEEE80211_TX_RC_MCS;
	tx_info->control.rates[1].idx = -1;

	init_completion(&sc->paprd_complete);
	txctl.paprd = BIT(chain);

	if (ath_tx_start(hw, skb, &txctl) != 0) {
		ath_dbg(common, ATH_DBG_XMIT, "PAPRD TX failed\n");
		dev_kfree_skb_any(skb);
		return false;
	}

	time_left = wait_for_completion_timeout(&sc->paprd_complete,
			msecs_to_jiffies(ATH_PAPRD_TIMEOUT));

	if (!time_left)
		ath_dbg(ath9k_hw_common(sc->sc_ah), ATH_DBG_CALIBRATE,
			"Timeout waiting for paprd training on TX chain %d\n",
			chain);

	return !!time_left;
}

void ath_paprd_calibrate(struct work_struct *work)
{
	struct ath_softc *sc = container_of(work, struct ath_softc, paprd_work);
	struct ieee80211_hw *hw = sc->hw;
	struct ath_hw *ah = sc->sc_ah;
	struct ieee80211_hdr *hdr;
	struct sk_buff *skb = NULL;
	struct ath9k_hw_cal_data *caldata = ah->caldata;
	struct ath_common *common = ath9k_hw_common(ah);
	int ftype;
	int chain_ok = 0;
	int chain;
	int len = 1800;

	if (!caldata)
		return;

	if (ar9003_paprd_init_table(ah) < 0)
		return;

	skb = alloc_skb(len, GFP_KERNEL);
	if (!skb)
		return;

	skb_put(skb, len);
	memset(skb->data, 0, len);
	hdr = (struct ieee80211_hdr *)skb->data;
	ftype = IEEE80211_FTYPE_DATA | IEEE80211_STYPE_NULLFUNC;
	hdr->frame_control = cpu_to_le16(ftype);
	hdr->duration_id = cpu_to_le16(10);
	memcpy(hdr->addr1, hw->wiphy->perm_addr, ETH_ALEN);
	memcpy(hdr->addr2, hw->wiphy->perm_addr, ETH_ALEN);
	memcpy(hdr->addr3, hw->wiphy->perm_addr, ETH_ALEN);

	ath9k_ps_wakeup(sc);
	for (chain = 0; chain < AR9300_MAX_CHAINS; chain++) {
		if (!(common->tx_chainmask & BIT(chain)))
			continue;

		chain_ok = 0;

		ath_dbg(common, ATH_DBG_CALIBRATE,
			"Sending PAPRD frame for thermal measurement "
			"on chain %d\n", chain);
		if (!ath_paprd_send_frame(sc, skb, chain))
			goto fail_paprd;

		ar9003_paprd_setup_gain_table(ah, chain);

		ath_dbg(common, ATH_DBG_CALIBRATE,
			"Sending PAPRD training frame on chain %d\n", chain);
		if (!ath_paprd_send_frame(sc, skb, chain))
			goto fail_paprd;

		if (!ar9003_paprd_is_done(ah))
			break;

		if (ar9003_paprd_create_curve(ah, caldata, chain) != 0)
			break;

		chain_ok = 1;
	}
	kfree_skb(skb);

	if (chain_ok) {
		caldata->paprd_done = true;
		ath_paprd_activate(sc);
	}

fail_paprd:
	ath9k_ps_restore(sc);
}

/*
 *  This routine performs the periodic noise floor calibration function
 *  that is used to adjust and optimize the chip performance.  This
 *  takes environmental changes (location, temperature) into account.
 *  When the task is complete, it reschedules itself depending on the
 *  appropriate interval that was calculated.
 */
void ath_ani_calibrate(unsigned long data)
{
	struct ath_softc *sc = (struct ath_softc *)data;
	struct ath_hw *ah = sc->sc_ah;
	struct ath_common *common = ath9k_hw_common(ah);
	bool longcal = false;
	bool shortcal = false;
	bool aniflag = false;
	unsigned int timestamp = jiffies_to_msecs(jiffies);
	u32 cal_interval, short_cal_interval, long_cal_interval;
	unsigned long flags;

	if (ah->caldata && ah->caldata->nfcal_interference)
		long_cal_interval = ATH_LONG_CALINTERVAL_INT;
	else
		long_cal_interval = ATH_LONG_CALINTERVAL;

	short_cal_interval = (ah->opmode == NL80211_IFTYPE_AP) ?
		ATH_AP_SHORT_CALINTERVAL : ATH_STA_SHORT_CALINTERVAL;

	/* Only calibrate if awake */
	if (sc->sc_ah->power_mode != ATH9K_PM_AWAKE)
		goto set_timer;

	ath9k_ps_wakeup(sc);

	/* Long calibration runs independently of short calibration. */
	if ((timestamp - common->ani.longcal_timer) >= long_cal_interval) {
		longcal = true;
		ath_dbg(common, ATH_DBG_ANI, "longcal @%lu\n", jiffies);
		common->ani.longcal_timer = timestamp;
	}

	/* Short calibration applies only while caldone is false */
	if (!common->ani.caldone) {
		if ((timestamp - common->ani.shortcal_timer) >= short_cal_interval) {
			shortcal = true;
			ath_dbg(common, ATH_DBG_ANI,
				"shortcal @%lu\n", jiffies);
			common->ani.shortcal_timer = timestamp;
			common->ani.resetcal_timer = timestamp;
		}
	} else {
		if ((timestamp - common->ani.resetcal_timer) >=
		    ATH_RESTART_CALINTERVAL) {
			common->ani.caldone = ath9k_hw_reset_calvalid(ah);
			if (common->ani.caldone)
				common->ani.resetcal_timer = timestamp;
		}
	}

	/* Verify whether we must check ANI */
	if ((timestamp - common->ani.checkani_timer) >=
	     ah->config.ani_poll_interval) {
		aniflag = true;
		common->ani.checkani_timer = timestamp;
	}

	/* Skip all processing if there's nothing to do. */
	if (longcal || shortcal || aniflag) {
		/* Call ANI routine if necessary */
		if (aniflag) {
			spin_lock_irqsave(&common->cc_lock, flags);
			ath9k_hw_ani_monitor(ah, ah->curchan);
			ath_update_survey_stats(sc);
			spin_unlock_irqrestore(&common->cc_lock, flags);
		}

		/* Perform calibration if necessary */
		if (longcal || shortcal) {
			common->ani.caldone =
				ath9k_hw_calibrate(ah,
						   ah->curchan,
						   common->rx_chainmask,
						   longcal);
		}
	}

	ath9k_ps_restore(sc);

set_timer:
	/*
	* Set timer interval based on previous results.
	* The interval must be the shortest necessary to satisfy ANI,
	* short calibration and long calibration.
	*/
	cal_interval = ATH_LONG_CALINTERVAL;
	if (sc->sc_ah->config.enable_ani)
		cal_interval = min(cal_interval,
				   (u32)ah->config.ani_poll_interval);
	if (!common->ani.caldone)
		cal_interval = min(cal_interval, (u32)short_cal_interval);

	mod_timer(&common->ani.timer, jiffies + msecs_to_jiffies(cal_interval));
	if ((sc->sc_ah->caps.hw_caps & ATH9K_HW_CAP_PAPRD) && ah->caldata) {
		if (!ah->caldata->paprd_done)
			ieee80211_queue_work(sc->hw, &sc->paprd_work);
		else if (!ah->paprd_table_write_done)
			ath_paprd_activate(sc);
	}
}

static void ath_node_attach(struct ath_softc *sc, struct ieee80211_sta *sta)
{
	struct ath_node *an;
	struct ath_hw *ah = sc->sc_ah;
	an = (struct ath_node *)sta->drv_priv;

#ifdef CONFIG_ATH9K_DEBUGFS
	spin_lock(&sc->nodes_lock);
	list_add(&an->list, &sc->nodes);
	spin_unlock(&sc->nodes_lock);
	an->sta = sta;
#endif
	if ((ah->caps.hw_caps) & ATH9K_HW_CAP_APM)
		sc->sc_flags |= SC_OP_ENABLE_APM;

	if (sc->sc_flags & SC_OP_TXAGGR) {
		ath_tx_node_init(sc, an);
		an->maxampdu = 1 << (IEEE80211_HT_MAX_AMPDU_FACTOR +
				     sta->ht_cap.ampdu_factor);
		an->mpdudensity = parse_mpdudensity(sta->ht_cap.ampdu_density);
	}
}

static void ath_node_detach(struct ath_softc *sc, struct ieee80211_sta *sta)
{
	struct ath_node *an = (struct ath_node *)sta->drv_priv;

#ifdef CONFIG_ATH9K_DEBUGFS
	spin_lock(&sc->nodes_lock);
	list_del(&an->list);
	spin_unlock(&sc->nodes_lock);
	an->sta = NULL;
#endif

	if (sc->sc_flags & SC_OP_TXAGGR)
		ath_tx_node_cleanup(sc, an);
}

void ath_hw_check(struct work_struct *work)
{
	struct ath_softc *sc = container_of(work, struct ath_softc, hw_check_work);
	struct ath_common *common = ath9k_hw_common(sc->sc_ah);
	unsigned long flags;
	int busy;

	ath9k_ps_wakeup(sc);
	if (ath9k_hw_check_alive(sc->sc_ah))
		goto out;

	spin_lock_irqsave(&common->cc_lock, flags);
	busy = ath_update_survey_stats(sc);
	spin_unlock_irqrestore(&common->cc_lock, flags);

	ath_dbg(common, ATH_DBG_RESET, "Possible baseband hang, "
		"busy=%d (try %d)\n", busy, sc->hw_busy_count + 1);
	if (busy >= 99) {
		if (++sc->hw_busy_count >= 3)
			ath_reset(sc, true);
	} else if (busy >= 0)
		sc->hw_busy_count = 0;

out:
	ath9k_ps_restore(sc);
}

void ath9k_tasklet(unsigned long data)
{
	struct ath_softc *sc = (struct ath_softc *)data;
	struct ath_hw *ah = sc->sc_ah;
	struct ath_common *common = ath9k_hw_common(ah);

	u32 status = sc->intrstatus;
	u32 rxmask;

	if (status & ATH9K_INT_FATAL) {
		ath_reset(sc, true);
		return;
	}

	ath9k_ps_wakeup(sc);
	spin_lock(&sc->sc_pcu_lock);

	/*
	 * Only run the baseband hang check if beacons stop working in AP or
	 * IBSS mode, because it has a high false positive rate. For station
	 * mode it should not be necessary, since the upper layers will detect
	 * this through a beacon miss automatically and the following channel
	 * change will trigger a hardware reset anyway
	 */
	if (ath9k_hw_numtxpending(ah, sc->beacon.beaconq) != 0 &&
	    !ath9k_hw_check_alive(ah))
		ieee80211_queue_work(sc->hw, &sc->hw_check_work);

	if (ah->caps.hw_caps & ATH9K_HW_CAP_EDMA)
		rxmask = (ATH9K_INT_RXHP | ATH9K_INT_RXLP | ATH9K_INT_RXEOL |
			  ATH9K_INT_RXORN);
	else
		rxmask = (ATH9K_INT_RX | ATH9K_INT_RXEOL | ATH9K_INT_RXORN);

	if (status & rxmask) {
		/* Check for high priority Rx first */
		if ((ah->caps.hw_caps & ATH9K_HW_CAP_EDMA) &&
		    (status & ATH9K_INT_RXHP))
			ath_rx_tasklet(sc, 0, true);

		ath_rx_tasklet(sc, 0, false);
	}

	if (status & ATH9K_INT_TX) {
		if (ah->caps.hw_caps & ATH9K_HW_CAP_EDMA)
			ath_tx_edma_tasklet(sc);
		else
			ath_tx_tasklet(sc);
	}

	if ((status & ATH9K_INT_TSFOOR) && sc->ps_enabled) {
		/*
		 * TSF sync does not look correct; remain awake to sync with
		 * the next Beacon.
		 */
		ath_dbg(common, ATH_DBG_PS,
			"TSFOOR - Sync with next Beacon\n");
		sc->ps_flags |= PS_WAIT_FOR_BEACON | PS_BEACON_SYNC;
	}

	if (ah->btcoex_hw.scheme == ATH_BTCOEX_CFG_3WIRE)
		if (status & ATH9K_INT_GENTIMER)
			ath_gen_timer_isr(sc->sc_ah);

	/* re-enable hardware interrupt */
	ath9k_hw_enable_interrupts(ah);

	spin_unlock(&sc->sc_pcu_lock);
	ath9k_ps_restore(sc);
}

irqreturn_t ath_isr(int irq, void *dev)
{
#define SCHED_INTR (				\
		ATH9K_INT_FATAL |		\
		ATH9K_INT_RXORN |		\
		ATH9K_INT_RXEOL |		\
		ATH9K_INT_RX |			\
		ATH9K_INT_RXLP |		\
		ATH9K_INT_RXHP |		\
		ATH9K_INT_TX |			\
		ATH9K_INT_BMISS |		\
		ATH9K_INT_CST |			\
		ATH9K_INT_TSFOOR |		\
		ATH9K_INT_GENTIMER)

	struct ath_softc *sc = dev;
	struct ath_hw *ah = sc->sc_ah;
	struct ath_common *common = ath9k_hw_common(ah);
	enum ath9k_int status;
	bool sched = false;

	/*
	 * The hardware is not ready/present, don't
	 * touch anything. Note this can happen early
	 * on if the IRQ is shared.
	 */
	if (sc->sc_flags & SC_OP_INVALID)
		return IRQ_NONE;


	/* shared irq, not for us */

	if (!ath9k_hw_intrpend(ah))
		return IRQ_NONE;

	/*
	 * Figure out the reason(s) for the interrupt.  Note
	 * that the hal returns a pseudo-ISR that may include
	 * bits we haven't explicitly enabled so we mask the
	 * value to insure we only process bits we requested.
	 */
	ath9k_hw_getisr(ah, &status);	/* NB: clears ISR too */
	status &= ah->imask;	/* discard unasked-for bits */

	/*
	 * If there are no status bits set, then this interrupt was not
	 * for me (should have been caught above).
	 */
	if (!status)
		return IRQ_NONE;

	/* Cache the status */
	sc->intrstatus = status;

	if (status & SCHED_INTR)
		sched = true;

	/*
	 * If a FATAL or RXORN interrupt is received, we have to reset the
	 * chip immediately.
	 */
	if ((status & ATH9K_INT_FATAL) || ((status & ATH9K_INT_RXORN) &&
	    !(ah->caps.hw_caps & ATH9K_HW_CAP_EDMA)))
		goto chip_reset;

	if ((ah->caps.hw_caps & ATH9K_HW_CAP_EDMA) &&
	    (status & ATH9K_INT_BB_WATCHDOG)) {

		spin_lock(&common->cc_lock);
		ath_hw_cycle_counters_update(common);
		ar9003_hw_bb_watchdog_dbg_info(ah);
		spin_unlock(&common->cc_lock);

		goto chip_reset;
	}

	if (status & ATH9K_INT_SWBA)
		tasklet_schedule(&sc->bcon_tasklet);

	if (status & ATH9K_INT_TXURN)
		ath9k_hw_updatetxtriglevel(ah, true);

	if (ah->caps.hw_caps & ATH9K_HW_CAP_EDMA) {
		if (status & ATH9K_INT_RXEOL) {
			ah->imask &= ~(ATH9K_INT_RXEOL | ATH9K_INT_RXORN);
			ath9k_hw_set_interrupts(ah, ah->imask);
		}
	}

	if (status & ATH9K_INT_MIB) {
		/*
		 * Disable interrupts until we service the MIB
		 * interrupt; otherwise it will continue to
		 * fire.
		 */
		ath9k_hw_disable_interrupts(ah);
		/*
		 * Let the hal handle the event. We assume
		 * it will clear whatever condition caused
		 * the interrupt.
		 */
		spin_lock(&common->cc_lock);
		ath9k_hw_proc_mib_event(ah);
		spin_unlock(&common->cc_lock);
		ath9k_hw_enable_interrupts(ah);
	}

	if (!(ah->caps.hw_caps & ATH9K_HW_CAP_AUTOSLEEP))
		if (status & ATH9K_INT_TIM_TIMER) {
			if (ATH_DBG_WARN_ON_ONCE(sc->ps_idle))
				goto chip_reset;
			/* Clear RxAbort bit so that we can
			 * receive frames */
			ath9k_setpower(sc, ATH9K_PM_AWAKE);
			ath9k_hw_setrxabort(sc->sc_ah, 0);
			sc->ps_flags |= PS_WAIT_FOR_BEACON;
		}

chip_reset:

	ath_debug_stat_interrupt(sc, status);

	if (sched) {
		/* turn off every interrupt */
		ath9k_hw_disable_interrupts(ah);
		tasklet_schedule(&sc->intr_tq);
	}

	return IRQ_HANDLED;

#undef SCHED_INTR
}

static void ath9k_bss_assoc_info(struct ath_softc *sc,
				 struct ieee80211_hw *hw,
				 struct ieee80211_vif *vif,
				 struct ieee80211_bss_conf *bss_conf)
{
	struct ath_hw *ah = sc->sc_ah;
	struct ath_common *common = ath9k_hw_common(ah);

	if (bss_conf->assoc) {
		ath_dbg(common, ATH_DBG_CONFIG,
			"Bss Info ASSOC %d, bssid: %pM\n",
			bss_conf->aid, common->curbssid);

		/* New association, store aid */
		common->curaid = bss_conf->aid;
		ath9k_hw_write_associd(ah);

		/*
		 * Request a re-configuration of Beacon related timers
		 * on the receipt of the first Beacon frame (i.e.,
		 * after time sync with the AP).
		 */
		sc->ps_flags |= PS_BEACON_SYNC;

		/* Configure the beacon */
		ath_beacon_config(sc, vif);

		/* Reset rssi stats */
		sc->last_rssi = ATH_RSSI_DUMMY_MARKER;
		sc->sc_ah->stats.avgbrssi = ATH_RSSI_DUMMY_MARKER;

		sc->sc_flags |= SC_OP_ANI_RUN;
		ath_start_ani(common);
	} else {
		ath_dbg(common, ATH_DBG_CONFIG, "Bss Info DISASSOC\n");
		common->curaid = 0;
		/* Stop ANI */
		sc->sc_flags &= ~SC_OP_ANI_RUN;
		del_timer_sync(&common->ani.timer);
	}
}

void ath_radio_enable(struct ath_softc *sc, struct ieee80211_hw *hw)
{
	struct ath_hw *ah = sc->sc_ah;
	struct ath_common *common = ath9k_hw_common(ah);
	struct ieee80211_channel *channel = hw->conf.channel;
	int r;

	ath9k_ps_wakeup(sc);
	spin_lock_bh(&sc->sc_pcu_lock);

	ath9k_hw_configpcipowersave(ah, 0, 0);

	if (!ah->curchan)
		ah->curchan = ath9k_cmn_get_curchannel(sc->hw, ah);

	r = ath9k_hw_reset(ah, ah->curchan, ah->caldata, false);
	if (r) {
		ath_err(common,
			"Unable to reset channel (%u MHz), reset status %d\n",
			channel->center_freq, r);
	}

	ath9k_cmn_update_txpow(ah, sc->curtxpow,
			       sc->config.txpowlimit, &sc->curtxpow);
	if (ath_startrecv(sc) != 0) {
		ath_err(common, "Unable to restart recv logic\n");
		goto out;
	}
	if (sc->sc_flags & SC_OP_BEACONS)
		ath_beacon_config(sc, NULL);	/* restart beacons */

	/* Re-Enable  interrupts */
	ath9k_hw_set_interrupts(ah, ah->imask);

	/* Enable LED */
	ath9k_hw_cfg_output(ah, ah->led_pin,
			    AR_GPIO_OUTPUT_MUX_AS_OUTPUT);
	ath9k_hw_set_gpio(ah, ah->led_pin, 0);

	ieee80211_wake_queues(hw);
	ieee80211_queue_delayed_work(hw, &sc->hw_pll_work, HZ/2);

out:
	spin_unlock_bh(&sc->sc_pcu_lock);

	ath9k_ps_restore(sc);
}

void ath_radio_disable(struct ath_softc *sc, struct ieee80211_hw *hw)
{
	struct ath_hw *ah = sc->sc_ah;
	struct ieee80211_channel *channel = hw->conf.channel;
	int r;

	ath9k_ps_wakeup(sc);
	cancel_delayed_work_sync(&sc->hw_pll_work);

	spin_lock_bh(&sc->sc_pcu_lock);

	ieee80211_stop_queues(hw);

	/*
	 * Keep the LED on when the radio is disabled
	 * during idle unassociated state.
	 */
	if (!sc->ps_idle) {
		ath9k_hw_set_gpio(ah, ah->led_pin, 1);
		ath9k_hw_cfg_gpio_input(ah, ah->led_pin);
	}

	/* Disable interrupts */
	ath9k_hw_disable_interrupts(ah);

	ath_drain_all_txq(sc, false);	/* clear pending tx frames */

	ath_stoprecv(sc);		/* turn off frame recv */
	ath_flushrecv(sc);		/* flush recv queue */

	if (!ah->curchan)
		ah->curchan = ath9k_cmn_get_curchannel(hw, ah);

	r = ath9k_hw_reset(ah, ah->curchan, ah->caldata, false);
	if (r) {
		ath_err(ath9k_hw_common(sc->sc_ah),
			"Unable to reset channel (%u MHz), reset status %d\n",
			channel->center_freq, r);
	}

	ath9k_hw_phy_disable(ah);

	ath9k_hw_configpcipowersave(ah, 1, 1);

	spin_unlock_bh(&sc->sc_pcu_lock);
	ath9k_ps_restore(sc);
}

int ath_reset(struct ath_softc *sc, bool retry_tx)
{
	struct ath_hw *ah = sc->sc_ah;
	struct ath_common *common = ath9k_hw_common(ah);
	struct ieee80211_hw *hw = sc->hw;
	int r;

	sc->hw_busy_count = 0;

	/* Stop ANI */
	del_timer_sync(&common->ani.timer);

	ath9k_ps_wakeup(sc);
	spin_lock_bh(&sc->sc_pcu_lock);

	ieee80211_stop_queues(hw);

	ath9k_hw_disable_interrupts(ah);
	ath_drain_all_txq(sc, retry_tx);

	ath_stoprecv(sc);
	ath_flushrecv(sc);

	r = ath9k_hw_reset(ah, sc->sc_ah->curchan, ah->caldata, false);
	if (r)
		ath_err(common,
			"Unable to reset hardware; reset status %d\n", r);

	if (ath_startrecv(sc) != 0)
		ath_err(common, "Unable to start recv logic\n");

	/*
	 * We may be doing a reset in response to a request
	 * that changes the channel so update any state that
	 * might change as a result.
	 */
	ath9k_cmn_update_txpow(ah, sc->curtxpow,
			       sc->config.txpowlimit, &sc->curtxpow);

	if ((sc->sc_flags & SC_OP_BEACONS) || !(sc->sc_flags & (SC_OP_OFFCHANNEL)))
		ath_beacon_config(sc, NULL);	/* restart beacons */

	ath9k_hw_set_interrupts(ah, ah->imask);

	if (retry_tx) {
		int i;
		for (i = 0; i < ATH9K_NUM_TX_QUEUES; i++) {
			if (ATH_TXQ_SETUP(sc, i)) {
				spin_lock_bh(&sc->tx.txq[i].axq_lock);
				ath_txq_schedule(sc, &sc->tx.txq[i]);
				spin_unlock_bh(&sc->tx.txq[i].axq_lock);
			}
		}
	}

	ieee80211_wake_queues(hw);
	spin_unlock_bh(&sc->sc_pcu_lock);

	/* Start ANI */
	ath_start_ani(common);
	ath9k_ps_restore(sc);

	return r;
}

/**********************/
/* mac80211 callbacks */
/**********************/

static int ath9k_start(struct ieee80211_hw *hw)
{
	struct ath_softc *sc = hw->priv;
	struct ath_hw *ah = sc->sc_ah;
	struct ath_common *common = ath9k_hw_common(ah);
	struct ieee80211_channel *curchan = hw->conf.channel;
	struct ath9k_channel *init_channel;
	int r;

	ath_dbg(common, ATH_DBG_CONFIG,
		"Starting driver with initial channel: %d MHz\n",
		curchan->center_freq);

	mutex_lock(&sc->mutex);

	/* setup initial channel */
	sc->chan_idx = curchan->hw_value;

	init_channel = ath9k_cmn_get_curchannel(hw, ah);

	/* Reset SERDES registers */
	ath9k_hw_configpcipowersave(ah, 0, 0);

	/*
	 * The basic interface to setting the hardware in a good
	 * state is ``reset''.  On return the hardware is known to
	 * be powered up and with interrupts disabled.  This must
	 * be followed by initialization of the appropriate bits
	 * and then setup of the interrupt mask.
	 */
	spin_lock_bh(&sc->sc_pcu_lock);
	r = ath9k_hw_reset(ah, init_channel, ah->caldata, false);
	if (r) {
		ath_err(common,
			"Unable to reset hardware; reset status %d (freq %u MHz)\n",
			r, curchan->center_freq);
		spin_unlock_bh(&sc->sc_pcu_lock);
		goto mutex_unlock;
	}

	/*
	 * This is needed only to setup initial state
	 * but it's best done after a reset.
	 */
	ath9k_cmn_update_txpow(ah, sc->curtxpow,
			sc->config.txpowlimit, &sc->curtxpow);

	/*
	 * Setup the hardware after reset:
	 * The receive engine is set going.
	 * Frame transmit is handled entirely
	 * in the frame output path; there's nothing to do
	 * here except setup the interrupt mask.
	 */
	if (ath_startrecv(sc) != 0) {
		ath_err(common, "Unable to start recv logic\n");
		r = -EIO;
		spin_unlock_bh(&sc->sc_pcu_lock);
		goto mutex_unlock;
	}
	spin_unlock_bh(&sc->sc_pcu_lock);

	/* Setup our intr mask. */
	ah->imask = ATH9K_INT_TX | ATH9K_INT_RXEOL |
		    ATH9K_INT_RXORN | ATH9K_INT_FATAL |
		    ATH9K_INT_GLOBAL;

	if (ah->caps.hw_caps & ATH9K_HW_CAP_EDMA)
		ah->imask |= ATH9K_INT_RXHP |
			     ATH9K_INT_RXLP |
			     ATH9K_INT_BB_WATCHDOG;
	else
		ah->imask |= ATH9K_INT_RX;

	ah->imask |= ATH9K_INT_GTT;

	if (ah->caps.hw_caps & ATH9K_HW_CAP_HT)
		ah->imask |= ATH9K_INT_CST;

	sc->sc_flags &= ~SC_OP_INVALID;
	sc->sc_ah->is_monitoring = false;

	/* Disable BMISS interrupt when we're not associated */
	ah->imask &= ~(ATH9K_INT_SWBA | ATH9K_INT_BMISS);
	ath9k_hw_set_interrupts(ah, ah->imask);

	ieee80211_wake_queues(hw);

	ieee80211_queue_delayed_work(sc->hw, &sc->tx_complete_work, 0);

	if ((ah->btcoex_hw.scheme != ATH_BTCOEX_CFG_NONE) &&
	    !ah->btcoex_hw.enabled) {
		ath9k_hw_btcoex_set_weight(ah, AR_BT_COEX_WGHT,
					   AR_STOMP_LOW_WLAN_WGHT);
		ath9k_hw_btcoex_enable(ah);

		if (common->bus_ops->bt_coex_prep)
			common->bus_ops->bt_coex_prep(common);
		if (ah->btcoex_hw.scheme == ATH_BTCOEX_CFG_3WIRE)
			ath9k_btcoex_timer_resume(sc);
	}

	if (ah->caps.pcie_lcr_extsync_en && common->bus_ops->extn_synch_en)
		common->bus_ops->extn_synch_en(common);

mutex_unlock:
	mutex_unlock(&sc->mutex);

	return r;
}

static void ath9k_tx(struct ieee80211_hw *hw, struct sk_buff *skb)
{
	struct ath_softc *sc = hw->priv;
	struct ath_common *common = ath9k_hw_common(sc->sc_ah);
	struct ath_tx_control txctl;
	struct ieee80211_hdr *hdr = (struct ieee80211_hdr *) skb->data;

	if (sc->ps_enabled) {
		/*
		 * mac80211 does not set PM field for normal data frames, so we
		 * need to update that based on the current PS mode.
		 */
		if (ieee80211_is_data(hdr->frame_control) &&
		    !ieee80211_is_nullfunc(hdr->frame_control) &&
		    !ieee80211_has_pm(hdr->frame_control)) {
			ath_dbg(common, ATH_DBG_PS,
				"Add PM=1 for a TX frame while in PS mode\n");
			hdr->frame_control |= cpu_to_le16(IEEE80211_FCTL_PM);
		}
	}

	if (unlikely(sc->sc_ah->power_mode != ATH9K_PM_AWAKE)) {
		/*
		 * We are using PS-Poll and mac80211 can request TX while in
		 * power save mode. Need to wake up hardware for the TX to be
		 * completed and if needed, also for RX of buffered frames.
		 */
		ath9k_ps_wakeup(sc);
		if (!(sc->sc_ah->caps.hw_caps & ATH9K_HW_CAP_AUTOSLEEP))
			ath9k_hw_setrxabort(sc->sc_ah, 0);
		if (ieee80211_is_pspoll(hdr->frame_control)) {
			ath_dbg(common, ATH_DBG_PS,
				"Sending PS-Poll to pick a buffered frame\n");
			sc->ps_flags |= PS_WAIT_FOR_PSPOLL_DATA;
		} else {
			ath_dbg(common, ATH_DBG_PS,
				"Wake up to complete TX\n");
			sc->ps_flags |= PS_WAIT_FOR_TX_ACK;
		}
		/*
		 * The actual restore operation will happen only after
		 * the sc_flags bit is cleared. We are just dropping
		 * the ps_usecount here.
		 */
		ath9k_ps_restore(sc);
	}

	memset(&txctl, 0, sizeof(struct ath_tx_control));
	txctl.txq = sc->tx.txq_map[skb_get_queue_mapping(skb)];

	ath_dbg(common, ATH_DBG_XMIT, "transmitting packet, skb: %p\n", skb);

	if (ath_tx_start(hw, skb, &txctl) != 0) {
		ath_dbg(common, ATH_DBG_XMIT, "TX failed\n");
		goto exit;
	}

	return;
exit:
	dev_kfree_skb_any(skb);
}

static void ath9k_stop(struct ieee80211_hw *hw)
{
	struct ath_softc *sc = hw->priv;
	struct ath_hw *ah = sc->sc_ah;
	struct ath_common *common = ath9k_hw_common(ah);

	mutex_lock(&sc->mutex);

	cancel_delayed_work_sync(&sc->tx_complete_work);
	cancel_delayed_work_sync(&sc->hw_pll_work);
	cancel_work_sync(&sc->paprd_work);
	cancel_work_sync(&sc->hw_check_work);

	if (sc->sc_flags & SC_OP_INVALID) {
		ath_dbg(common, ATH_DBG_ANY, "Device not present\n");
		mutex_unlock(&sc->mutex);
		return;
	}

	/* Ensure HW is awake when we try to shut it down. */
	ath9k_ps_wakeup(sc);

	if (ah->btcoex_hw.enabled) {
		ath9k_hw_btcoex_disable(ah);
		if (ah->btcoex_hw.scheme == ATH_BTCOEX_CFG_3WIRE)
			ath9k_btcoex_timer_pause(sc);
	}

	spin_lock_bh(&sc->sc_pcu_lock);

	/* prevent tasklets to enable interrupts once we disable them */
	ah->imask &= ~ATH9K_INT_GLOBAL;

	/* make sure h/w will not generate any interrupt
	 * before setting the invalid flag. */
	ath9k_hw_disable_interrupts(ah);

	if (!(sc->sc_flags & SC_OP_INVALID)) {
		ath_drain_all_txq(sc, false);
		ath_stoprecv(sc);
		ath9k_hw_phy_disable(ah);
	} else
		sc->rx.rxlink = NULL;

	if (sc->rx.frag) {
		dev_kfree_skb_any(sc->rx.frag);
		sc->rx.frag = NULL;
	}

	/* disable HAL and put h/w to sleep */
	ath9k_hw_disable(ah);
	ath9k_hw_configpcipowersave(ah, 1, 1);

	spin_unlock_bh(&sc->sc_pcu_lock);

	/* we can now sync irq and kill any running tasklets, since we already
	 * disabled interrupts and not holding a spin lock */
	synchronize_irq(sc->irq);
	tasklet_kill(&sc->intr_tq);
	tasklet_kill(&sc->bcon_tasklet);

	ath9k_ps_restore(sc);

	sc->ps_idle = true;
	ath_radio_disable(sc, hw);

	sc->sc_flags |= SC_OP_INVALID;

	mutex_unlock(&sc->mutex);

	ath_dbg(common, ATH_DBG_CONFIG, "Driver halt\n");
}

bool ath9k_uses_beacons(int type)
{
	switch (type) {
	case NL80211_IFTYPE_AP:
	case NL80211_IFTYPE_ADHOC:
	case NL80211_IFTYPE_MESH_POINT:
		return true;
	default:
		return false;
	}
}

static void ath9k_reclaim_beacon(struct ath_softc *sc,
				 struct ieee80211_vif *vif)
{
	struct ath_vif *avp = (void *)vif->drv_priv;

	ath9k_set_beaconing_status(sc, false);
	ath_beacon_return(sc, avp);
	ath9k_set_beaconing_status(sc, true);
	sc->sc_flags &= ~SC_OP_BEACONS;
}

static void ath9k_vif_iter(void *data, u8 *mac, struct ieee80211_vif *vif)
{
	struct ath9k_vif_iter_data *iter_data = data;
	int i;

	if (iter_data->hw_macaddr)
		for (i = 0; i < ETH_ALEN; i++)
			iter_data->mask[i] &=
				~(iter_data->hw_macaddr[i] ^ mac[i]);

	switch (vif->type) {
	case NL80211_IFTYPE_AP:
		iter_data->naps++;
		break;
	case NL80211_IFTYPE_STATION:
		iter_data->nstations++;
		break;
	case NL80211_IFTYPE_ADHOC:
		iter_data->nadhocs++;
		break;
	case NL80211_IFTYPE_MESH_POINT:
		iter_data->nmeshes++;
		break;
	case NL80211_IFTYPE_WDS:
		iter_data->nwds++;
		break;
	default:
		iter_data->nothers++;
		break;
	}
}

/* Called with sc->mutex held. */
void ath9k_calculate_iter_data(struct ieee80211_hw *hw,
			       struct ieee80211_vif *vif,
			       struct ath9k_vif_iter_data *iter_data)
{
	struct ath_softc *sc = hw->priv;
	struct ath_hw *ah = sc->sc_ah;
	struct ath_common *common = ath9k_hw_common(ah);

	/*
	 * Use the hardware MAC address as reference, the hardware uses it
	 * together with the BSSID mask when matching addresses.
	 */
	memset(iter_data, 0, sizeof(*iter_data));
	iter_data->hw_macaddr = common->macaddr;
	memset(&iter_data->mask, 0xff, ETH_ALEN);

	if (vif)
		ath9k_vif_iter(iter_data, vif->addr, vif);

	/* Get list of all active MAC addresses */
	ieee80211_iterate_active_interfaces_atomic(sc->hw, ath9k_vif_iter,
						   iter_data);
}
<<<<<<< HEAD

/* Called with sc->mutex held. */
static void ath9k_calculate_summary_state(struct ieee80211_hw *hw,
					  struct ieee80211_vif *vif)
{
	struct ath_softc *sc = hw->priv;
	struct ath_hw *ah = sc->sc_ah;
	struct ath_common *common = ath9k_hw_common(ah);
	struct ath9k_vif_iter_data iter_data;

	ath9k_calculate_iter_data(hw, vif, &iter_data);

=======

/* Called with sc->mutex held. */
static void ath9k_calculate_summary_state(struct ieee80211_hw *hw,
					  struct ieee80211_vif *vif)
{
	struct ath_softc *sc = hw->priv;
	struct ath_hw *ah = sc->sc_ah;
	struct ath_common *common = ath9k_hw_common(ah);
	struct ath9k_vif_iter_data iter_data;

	ath9k_calculate_iter_data(hw, vif, &iter_data);

>>>>>>> 8eca7a00
	ath9k_ps_wakeup(sc);
	/* Set BSSID mask. */
	memcpy(common->bssidmask, iter_data.mask, ETH_ALEN);
	ath_hw_setbssidmask(common);

	/* Set op-mode & TSF */
	if (iter_data.naps > 0) {
		ath9k_hw_set_tsfadjust(ah, 1);
		sc->sc_flags |= SC_OP_TSF_RESET;
		ah->opmode = NL80211_IFTYPE_AP;
	} else {
		ath9k_hw_set_tsfadjust(ah, 0);
		sc->sc_flags &= ~SC_OP_TSF_RESET;

		if (iter_data.nwds + iter_data.nmeshes)
			ah->opmode = NL80211_IFTYPE_AP;
		else if (iter_data.nadhocs)
			ah->opmode = NL80211_IFTYPE_ADHOC;
		else
			ah->opmode = NL80211_IFTYPE_STATION;
	}

	/*
	 * Enable MIB interrupts when there are hardware phy counters.
	 */
	if ((iter_data.nstations + iter_data.nadhocs + iter_data.nmeshes) > 0) {
		if (ah->config.enable_ani)
			ah->imask |= ATH9K_INT_MIB;
		ah->imask |= ATH9K_INT_TSFOOR;
	} else {
		ah->imask &= ~ATH9K_INT_MIB;
		ah->imask &= ~ATH9K_INT_TSFOOR;
	}

	ath9k_hw_set_interrupts(ah, ah->imask);
	ath9k_ps_restore(sc);

	/* Set up ANI */
	if ((iter_data.naps + iter_data.nadhocs) > 0) {
		sc->sc_flags |= SC_OP_ANI_RUN;
		ath_start_ani(common);
	} else {
		sc->sc_flags &= ~SC_OP_ANI_RUN;
		del_timer_sync(&common->ani.timer);
	}
}

/* Called with sc->mutex held, vif counts set up properly. */
static void ath9k_do_vif_add_setup(struct ieee80211_hw *hw,
				   struct ieee80211_vif *vif)
{
	struct ath_softc *sc = hw->priv;

	ath9k_calculate_summary_state(hw, vif);

	if (ath9k_uses_beacons(vif->type)) {
		int error;
		/* This may fail because upper levels do not have beacons
		 * properly configured yet.  That's OK, we assume it
		 * will be properly configured and then we will be notified
		 * in the info_changed method and set up beacons properly
		 * there.
		 */
		ath9k_set_beaconing_status(sc, false);
		error = ath_beacon_alloc(sc, vif);
		if (!error)
			ath_beacon_config(sc, vif);
		ath9k_set_beaconing_status(sc, true);
	}
}


static int ath9k_add_interface(struct ieee80211_hw *hw,
			       struct ieee80211_vif *vif)
{
	struct ath_softc *sc = hw->priv;
	struct ath_hw *ah = sc->sc_ah;
	struct ath_common *common = ath9k_hw_common(ah);
	struct ath_vif *avp = (void *)vif->drv_priv;
	int ret = 0;

	mutex_lock(&sc->mutex);

	switch (vif->type) {
	case NL80211_IFTYPE_STATION:
	case NL80211_IFTYPE_WDS:
	case NL80211_IFTYPE_ADHOC:
	case NL80211_IFTYPE_AP:
	case NL80211_IFTYPE_MESH_POINT:
		break;
	default:
		ath_err(common, "Interface type %d not yet supported\n",
			vif->type);
		ret = -EOPNOTSUPP;
		goto out;
	}

	if (ath9k_uses_beacons(vif->type)) {
		if (sc->nbcnvifs >= ATH_BCBUF) {
			ath_err(common, "Not enough beacon buffers when adding"
				" new interface of type: %i\n",
				vif->type);
			ret = -ENOBUFS;
			goto out;
		}
	}

	if ((vif->type == NL80211_IFTYPE_ADHOC) &&
	    sc->nvifs > 0) {
		ath_err(common, "Cannot create ADHOC interface when other"
			" interfaces already exist.\n");
		ret = -EINVAL;
		goto out;
	}

	ath_dbg(common, ATH_DBG_CONFIG,
		"Attach a VIF of type: %d\n", vif->type);

	/* Set the VIF opmode */
	avp->av_opmode = vif->type;
	avp->av_bslot = -1;

	sc->nvifs++;

	ath9k_do_vif_add_setup(hw, vif);
out:
	mutex_unlock(&sc->mutex);
	return ret;
}

static int ath9k_change_interface(struct ieee80211_hw *hw,
				  struct ieee80211_vif *vif,
				  enum nl80211_iftype new_type,
				  bool p2p)
{
	struct ath_softc *sc = hw->priv;
	struct ath_common *common = ath9k_hw_common(sc->sc_ah);
	int ret = 0;

	ath_dbg(common, ATH_DBG_CONFIG, "Change Interface\n");
	mutex_lock(&sc->mutex);

	/* See if new interface type is valid. */
	if ((new_type == NL80211_IFTYPE_ADHOC) &&
	    (sc->nvifs > 1)) {
		ath_err(common, "When using ADHOC, it must be the only"
			" interface.\n");
		ret = -EINVAL;
		goto out;
	}

	if (ath9k_uses_beacons(new_type) &&
	    !ath9k_uses_beacons(vif->type)) {
		if (sc->nbcnvifs >= ATH_BCBUF) {
			ath_err(common, "No beacon slot available\n");
			ret = -ENOBUFS;
			goto out;
		}
	}

	/* Clean up old vif stuff */
	if (ath9k_uses_beacons(vif->type))
		ath9k_reclaim_beacon(sc, vif);

	/* Add new settings */
	vif->type = new_type;
	vif->p2p = p2p;

	ath9k_do_vif_add_setup(hw, vif);
out:
	mutex_unlock(&sc->mutex);
	return ret;
}

static void ath9k_remove_interface(struct ieee80211_hw *hw,
				   struct ieee80211_vif *vif)
{
	struct ath_softc *sc = hw->priv;
	struct ath_common *common = ath9k_hw_common(sc->sc_ah);

	ath_dbg(common, ATH_DBG_CONFIG, "Detach Interface\n");

	mutex_lock(&sc->mutex);

	sc->nvifs--;

	/* Reclaim beacon resources */
	if (ath9k_uses_beacons(vif->type))
		ath9k_reclaim_beacon(sc, vif);

	ath9k_calculate_summary_state(hw, NULL);

	mutex_unlock(&sc->mutex);
}

static void ath9k_enable_ps(struct ath_softc *sc)
{
	struct ath_hw *ah = sc->sc_ah;

	sc->ps_enabled = true;
	if (!(ah->caps.hw_caps & ATH9K_HW_CAP_AUTOSLEEP)) {
		if ((ah->imask & ATH9K_INT_TIM_TIMER) == 0) {
			ah->imask |= ATH9K_INT_TIM_TIMER;
			ath9k_hw_set_interrupts(ah, ah->imask);
		}
		ath9k_hw_setrxabort(ah, 1);
	}
}

static void ath9k_disable_ps(struct ath_softc *sc)
{
	struct ath_hw *ah = sc->sc_ah;

	sc->ps_enabled = false;
	ath9k_hw_setpower(ah, ATH9K_PM_AWAKE);
	if (!(ah->caps.hw_caps & ATH9K_HW_CAP_AUTOSLEEP)) {
		ath9k_hw_setrxabort(ah, 0);
		sc->ps_flags &= ~(PS_WAIT_FOR_BEACON |
				  PS_WAIT_FOR_CAB |
				  PS_WAIT_FOR_PSPOLL_DATA |
				  PS_WAIT_FOR_TX_ACK);
		if (ah->imask & ATH9K_INT_TIM_TIMER) {
			ah->imask &= ~ATH9K_INT_TIM_TIMER;
			ath9k_hw_set_interrupts(ah, ah->imask);
		}
	}

}

static int ath9k_config(struct ieee80211_hw *hw, u32 changed)
{
	struct ath_softc *sc = hw->priv;
	struct ath_hw *ah = sc->sc_ah;
	struct ath_common *common = ath9k_hw_common(ah);
	struct ieee80211_conf *conf = &hw->conf;
	bool disable_radio = false;

	mutex_lock(&sc->mutex);

	/*
	 * Leave this as the first check because we need to turn on the
	 * radio if it was disabled before prior to processing the rest
	 * of the changes. Likewise we must only disable the radio towards
	 * the end.
	 */
	if (changed & IEEE80211_CONF_CHANGE_IDLE) {
		sc->ps_idle = !!(conf->flags & IEEE80211_CONF_IDLE);
		if (!sc->ps_idle) {
			ath_radio_enable(sc, hw);
			ath_dbg(common, ATH_DBG_CONFIG,
				"not-idle: enabling radio\n");
		} else {
			disable_radio = true;
		}
	}

	/*
	 * We just prepare to enable PS. We have to wait until our AP has
	 * ACK'd our null data frame to disable RX otherwise we'll ignore
	 * those ACKs and end up retransmitting the same null data frames.
	 * IEEE80211_CONF_CHANGE_PS is only passed by mac80211 for STA mode.
	 */
	if (changed & IEEE80211_CONF_CHANGE_PS) {
		unsigned long flags;
		spin_lock_irqsave(&sc->sc_pm_lock, flags);
		if (conf->flags & IEEE80211_CONF_PS)
			ath9k_enable_ps(sc);
		else
			ath9k_disable_ps(sc);
		spin_unlock_irqrestore(&sc->sc_pm_lock, flags);
	}

	if (changed & IEEE80211_CONF_CHANGE_MONITOR) {
		if (conf->flags & IEEE80211_CONF_MONITOR) {
			ath_dbg(common, ATH_DBG_CONFIG,
				"Monitor mode is enabled\n");
			sc->sc_ah->is_monitoring = true;
		} else {
			ath_dbg(common, ATH_DBG_CONFIG,
				"Monitor mode is disabled\n");
			sc->sc_ah->is_monitoring = false;
		}
	}

	if (changed & IEEE80211_CONF_CHANGE_CHANNEL) {
		struct ieee80211_channel *curchan = hw->conf.channel;
		int pos = curchan->hw_value;
		int old_pos = -1;
		unsigned long flags;

		if (ah->curchan)
			old_pos = ah->curchan - &ah->channels[0];

		if (hw->conf.flags & IEEE80211_CONF_OFFCHANNEL)
			sc->sc_flags |= SC_OP_OFFCHANNEL;
		else
			sc->sc_flags &= ~SC_OP_OFFCHANNEL;

		ath_dbg(common, ATH_DBG_CONFIG,
			"Set channel: %d MHz type: %d\n",
			curchan->center_freq, conf->channel_type);

		ath9k_cmn_update_ichannel(&sc->sc_ah->channels[pos],
					  curchan, conf->channel_type);

		/* update survey stats for the old channel before switching */
		spin_lock_irqsave(&common->cc_lock, flags);
		ath_update_survey_stats(sc);
		spin_unlock_irqrestore(&common->cc_lock, flags);

		/*
		 * If the operating channel changes, change the survey in-use flags
		 * along with it.
		 * Reset the survey data for the new channel, unless we're switching
		 * back to the operating channel from an off-channel operation.
		 */
		if (!(hw->conf.flags & IEEE80211_CONF_OFFCHANNEL) &&
		    sc->cur_survey != &sc->survey[pos]) {

			if (sc->cur_survey)
				sc->cur_survey->filled &= ~SURVEY_INFO_IN_USE;

			sc->cur_survey = &sc->survey[pos];

			memset(sc->cur_survey, 0, sizeof(struct survey_info));
			sc->cur_survey->filled |= SURVEY_INFO_IN_USE;
		} else if (!(sc->survey[pos].filled & SURVEY_INFO_IN_USE)) {
			memset(&sc->survey[pos], 0, sizeof(struct survey_info));
		}

		if (ath_set_channel(sc, hw, &sc->sc_ah->channels[pos]) < 0) {
			ath_err(common, "Unable to set channel\n");
			mutex_unlock(&sc->mutex);
			return -EINVAL;
		}

		/*
		 * The most recent snapshot of channel->noisefloor for the old
		 * channel is only available after the hardware reset. Copy it to
		 * the survey stats now.
		 */
		if (old_pos >= 0)
			ath_update_survey_nf(sc, old_pos);
	}

	if (changed & IEEE80211_CONF_CHANGE_POWER) {
		ath_dbg(common, ATH_DBG_CONFIG,
			"Set power: %d\n", conf->power_level);
		sc->config.txpowlimit = 2 * conf->power_level;
		ath9k_ps_wakeup(sc);
		ath9k_cmn_update_txpow(ah, sc->curtxpow,
				       sc->config.txpowlimit, &sc->curtxpow);
		ath9k_ps_restore(sc);
	}

	if (disable_radio) {
		ath_dbg(common, ATH_DBG_CONFIG, "idle: disabling radio\n");
		ath_radio_disable(sc, hw);
	}

	mutex_unlock(&sc->mutex);

	return 0;
}

#define SUPPORTED_FILTERS			\
	(FIF_PROMISC_IN_BSS |			\
	FIF_ALLMULTI |				\
	FIF_CONTROL |				\
	FIF_PSPOLL |				\
	FIF_OTHER_BSS |				\
	FIF_BCN_PRBRESP_PROMISC |		\
	FIF_PROBE_REQ |				\
	FIF_FCSFAIL)

/* FIXME: sc->sc_full_reset ? */
static void ath9k_configure_filter(struct ieee80211_hw *hw,
				   unsigned int changed_flags,
				   unsigned int *total_flags,
				   u64 multicast)
{
	struct ath_softc *sc = hw->priv;
	u32 rfilt;

	changed_flags &= SUPPORTED_FILTERS;
	*total_flags &= SUPPORTED_FILTERS;

	sc->rx.rxfilter = *total_flags;
	ath9k_ps_wakeup(sc);
	rfilt = ath_calcrxfilter(sc);
	ath9k_hw_setrxfilter(sc->sc_ah, rfilt);
	ath9k_ps_restore(sc);

	ath_dbg(ath9k_hw_common(sc->sc_ah), ATH_DBG_CONFIG,
		"Set HW RX filter: 0x%x\n", rfilt);
}

static int ath9k_sta_add(struct ieee80211_hw *hw,
			 struct ieee80211_vif *vif,
			 struct ieee80211_sta *sta)
{
	struct ath_softc *sc = hw->priv;

	ath_node_attach(sc, sta);

	return 0;
}

static int ath9k_sta_remove(struct ieee80211_hw *hw,
			    struct ieee80211_vif *vif,
			    struct ieee80211_sta *sta)
{
	struct ath_softc *sc = hw->priv;

	ath_node_detach(sc, sta);

	return 0;
}

static int ath9k_conf_tx(struct ieee80211_hw *hw, u16 queue,
			 const struct ieee80211_tx_queue_params *params)
{
	struct ath_softc *sc = hw->priv;
	struct ath_common *common = ath9k_hw_common(sc->sc_ah);
	struct ath_txq *txq;
	struct ath9k_tx_queue_info qi;
	int ret = 0;

	if (queue >= WME_NUM_AC)
		return 0;

	txq = sc->tx.txq_map[queue];

	mutex_lock(&sc->mutex);

	memset(&qi, 0, sizeof(struct ath9k_tx_queue_info));

	qi.tqi_aifs = params->aifs;
	qi.tqi_cwmin = params->cw_min;
	qi.tqi_cwmax = params->cw_max;
	qi.tqi_burstTime = params->txop;

	ath_dbg(common, ATH_DBG_CONFIG,
		"Configure tx [queue/halq] [%d/%d], aifs: %d, cw_min: %d, cw_max: %d, txop: %d\n",
		queue, txq->axq_qnum, params->aifs, params->cw_min,
		params->cw_max, params->txop);

	ret = ath_txq_update(sc, txq->axq_qnum, &qi);
	if (ret)
		ath_err(common, "TXQ Update failed\n");

	if (sc->sc_ah->opmode == NL80211_IFTYPE_ADHOC)
		if (queue == WME_AC_BE && !ret)
			ath_beaconq_config(sc);

	mutex_unlock(&sc->mutex);

	return ret;
}

static int ath9k_set_key(struct ieee80211_hw *hw,
			 enum set_key_cmd cmd,
			 struct ieee80211_vif *vif,
			 struct ieee80211_sta *sta,
			 struct ieee80211_key_conf *key)
{
	struct ath_softc *sc = hw->priv;
	struct ath_common *common = ath9k_hw_common(sc->sc_ah);
	int ret = 0;

	if (ath9k_modparam_nohwcrypt)
		return -ENOSPC;

	mutex_lock(&sc->mutex);
	ath9k_ps_wakeup(sc);
	ath_dbg(common, ATH_DBG_CONFIG, "Set HW Key\n");

	switch (cmd) {
	case SET_KEY:
		ret = ath_key_config(common, vif, sta, key);
		if (ret >= 0) {
			key->hw_key_idx = ret;
			/* push IV and Michael MIC generation to stack */
			key->flags |= IEEE80211_KEY_FLAG_GENERATE_IV;
			if (key->cipher == WLAN_CIPHER_SUITE_TKIP)
				key->flags |= IEEE80211_KEY_FLAG_GENERATE_MMIC;
			if (sc->sc_ah->sw_mgmt_crypto &&
			    key->cipher == WLAN_CIPHER_SUITE_CCMP)
				key->flags |= IEEE80211_KEY_FLAG_SW_MGMT;
			ret = 0;
		}
		break;
	case DISABLE_KEY:
		ath_key_delete(common, key);
		break;
	default:
		ret = -EINVAL;
	}

	ath9k_ps_restore(sc);
	mutex_unlock(&sc->mutex);

	return ret;
}

static void ath9k_bss_info_changed(struct ieee80211_hw *hw,
				   struct ieee80211_vif *vif,
				   struct ieee80211_bss_conf *bss_conf,
				   u32 changed)
{
	struct ath_softc *sc = hw->priv;
	struct ath_beacon_config *cur_conf = &sc->cur_beacon_conf;
	struct ath_hw *ah = sc->sc_ah;
	struct ath_common *common = ath9k_hw_common(ah);
	struct ath_vif *avp = (void *)vif->drv_priv;
	int slottime;
	int error;

	mutex_lock(&sc->mutex);

	if (changed & BSS_CHANGED_BSSID) {
		/* Set BSSID */
		memcpy(common->curbssid, bss_conf->bssid, ETH_ALEN);
		memcpy(avp->bssid, bss_conf->bssid, ETH_ALEN);
		common->curaid = 0;
		ath9k_hw_write_associd(ah);

		/* Set aggregation protection mode parameters */
		sc->config.ath_aggr_prot = 0;

		ath_dbg(common, ATH_DBG_CONFIG, "BSSID: %pM aid: 0x%x\n",
			common->curbssid, common->curaid);

		/* need to reconfigure the beacon */
		sc->sc_flags &= ~SC_OP_BEACONS ;
	}

	/* Enable transmission of beacons (AP, IBSS, MESH) */
	if ((changed & BSS_CHANGED_BEACON) ||
	    ((changed & BSS_CHANGED_BEACON_ENABLED) && bss_conf->enable_beacon)) {
		ath9k_set_beaconing_status(sc, false);
		error = ath_beacon_alloc(sc, vif);
		if (!error)
			ath_beacon_config(sc, vif);
		ath9k_set_beaconing_status(sc, true);
	}

	if (changed & BSS_CHANGED_ERP_SLOT) {
		if (bss_conf->use_short_slot)
			slottime = 9;
		else
			slottime = 20;
		if (vif->type == NL80211_IFTYPE_AP) {
			/*
			 * Defer update, so that connected stations can adjust
			 * their settings at the same time.
			 * See beacon.c for more details
			 */
			sc->beacon.slottime = slottime;
			sc->beacon.updateslot = UPDATE;
		} else {
			ah->slottime = slottime;
			ath9k_hw_init_global_settings(ah);
		}
	}

	/* Disable transmission of beacons */
	if ((changed & BSS_CHANGED_BEACON_ENABLED) &&
	    !bss_conf->enable_beacon) {
		ath9k_set_beaconing_status(sc, false);
		avp->is_bslot_active = false;
		ath9k_set_beaconing_status(sc, true);
	}

	if (changed & BSS_CHANGED_BEACON_INT) {
		cur_conf->beacon_interval = bss_conf->beacon_int;
		/*
		 * In case of AP mode, the HW TSF has to be reset
		 * when the beacon interval changes.
		 */
		if (vif->type == NL80211_IFTYPE_AP) {
			sc->sc_flags |= SC_OP_TSF_RESET;
			ath9k_set_beaconing_status(sc, false);
			error = ath_beacon_alloc(sc, vif);
			if (!error)
				ath_beacon_config(sc, vif);
			ath9k_set_beaconing_status(sc, true);
		} else {
			ath_beacon_config(sc, vif);
		}
	}

	if (changed & BSS_CHANGED_ERP_PREAMBLE) {
		ath_dbg(common, ATH_DBG_CONFIG, "BSS Changed PREAMBLE %d\n",
			bss_conf->use_short_preamble);
		if (bss_conf->use_short_preamble)
			sc->sc_flags |= SC_OP_PREAMBLE_SHORT;
		else
			sc->sc_flags &= ~SC_OP_PREAMBLE_SHORT;
	}

	if (changed & BSS_CHANGED_ERP_CTS_PROT) {
		ath_dbg(common, ATH_DBG_CONFIG, "BSS Changed CTS PROT %d\n",
			bss_conf->use_cts_prot);
		if (bss_conf->use_cts_prot &&
		    hw->conf.channel->band != IEEE80211_BAND_5GHZ)
			sc->sc_flags |= SC_OP_PROTECT_ENABLE;
		else
			sc->sc_flags &= ~SC_OP_PROTECT_ENABLE;
	}

	if (changed & BSS_CHANGED_ASSOC) {
		ath_dbg(common, ATH_DBG_CONFIG, "BSS Changed ASSOC %d\n",
			bss_conf->assoc);
		ath9k_bss_assoc_info(sc, hw, vif, bss_conf);
	}

	mutex_unlock(&sc->mutex);
}

static u64 ath9k_get_tsf(struct ieee80211_hw *hw)
{
	struct ath_softc *sc = hw->priv;
	u64 tsf;

	mutex_lock(&sc->mutex);
	ath9k_ps_wakeup(sc);
	tsf = ath9k_hw_gettsf64(sc->sc_ah);
	ath9k_ps_restore(sc);
	mutex_unlock(&sc->mutex);

	return tsf;
}

static void ath9k_set_tsf(struct ieee80211_hw *hw, u64 tsf)
{
	struct ath_softc *sc = hw->priv;

	mutex_lock(&sc->mutex);
	ath9k_ps_wakeup(sc);
	ath9k_hw_settsf64(sc->sc_ah, tsf);
	ath9k_ps_restore(sc);
	mutex_unlock(&sc->mutex);
}

static void ath9k_reset_tsf(struct ieee80211_hw *hw)
{
	struct ath_softc *sc = hw->priv;

	mutex_lock(&sc->mutex);

	ath9k_ps_wakeup(sc);
	ath9k_hw_reset_tsf(sc->sc_ah);
	ath9k_ps_restore(sc);

	mutex_unlock(&sc->mutex);
}

static int ath9k_ampdu_action(struct ieee80211_hw *hw,
			      struct ieee80211_vif *vif,
			      enum ieee80211_ampdu_mlme_action action,
			      struct ieee80211_sta *sta,
			      u16 tid, u16 *ssn, u8 buf_size)
{
	struct ath_softc *sc = hw->priv;
	int ret = 0;

	local_bh_disable();

	switch (action) {
	case IEEE80211_AMPDU_RX_START:
		if (!(sc->sc_flags & SC_OP_RXAGGR))
			ret = -ENOTSUPP;
		break;
	case IEEE80211_AMPDU_RX_STOP:
		break;
	case IEEE80211_AMPDU_TX_START:
		if (!(sc->sc_flags & SC_OP_TXAGGR))
			return -EOPNOTSUPP;

		ath9k_ps_wakeup(sc);
		ret = ath_tx_aggr_start(sc, sta, tid, ssn);
		if (!ret)
			ieee80211_start_tx_ba_cb_irqsafe(vif, sta->addr, tid);
		ath9k_ps_restore(sc);
		break;
	case IEEE80211_AMPDU_TX_STOP:
		ath9k_ps_wakeup(sc);
		ath_tx_aggr_stop(sc, sta, tid);
		ieee80211_stop_tx_ba_cb_irqsafe(vif, sta->addr, tid);
		ath9k_ps_restore(sc);
		break;
	case IEEE80211_AMPDU_TX_OPERATIONAL:
		ath9k_ps_wakeup(sc);
		ath_tx_aggr_resume(sc, sta, tid);
		ath9k_ps_restore(sc);
		break;
	default:
		ath_err(ath9k_hw_common(sc->sc_ah), "Unknown AMPDU action\n");
	}

	local_bh_enable();

	return ret;
}

static int ath9k_get_survey(struct ieee80211_hw *hw, int idx,
			     struct survey_info *survey)
{
	struct ath_softc *sc = hw->priv;
	struct ath_common *common = ath9k_hw_common(sc->sc_ah);
	struct ieee80211_supported_band *sband;
	struct ieee80211_channel *chan;
	unsigned long flags;
	int pos;

	spin_lock_irqsave(&common->cc_lock, flags);
	if (idx == 0)
		ath_update_survey_stats(sc);

	sband = hw->wiphy->bands[IEEE80211_BAND_2GHZ];
	if (sband && idx >= sband->n_channels) {
		idx -= sband->n_channels;
		sband = NULL;
	}

	if (!sband)
		sband = hw->wiphy->bands[IEEE80211_BAND_5GHZ];

	if (!sband || idx >= sband->n_channels) {
		spin_unlock_irqrestore(&common->cc_lock, flags);
		return -ENOENT;
	}

	chan = &sband->channels[idx];
	pos = chan->hw_value;
	memcpy(survey, &sc->survey[pos], sizeof(*survey));
	survey->channel = chan;
	spin_unlock_irqrestore(&common->cc_lock, flags);

	return 0;
}

static void ath9k_set_coverage_class(struct ieee80211_hw *hw, u8 coverage_class)
{
	struct ath_softc *sc = hw->priv;
	struct ath_hw *ah = sc->sc_ah;

	mutex_lock(&sc->mutex);
	ah->coverage_class = coverage_class;
	ath9k_hw_init_global_settings(ah);
	mutex_unlock(&sc->mutex);
}

static void ath9k_flush(struct ieee80211_hw *hw, bool drop)
{
	struct ath_softc *sc = hw->priv;
	int timeout = 200; /* ms */
	int i, j;

	ath9k_ps_wakeup(sc);
	mutex_lock(&sc->mutex);

	cancel_delayed_work_sync(&sc->tx_complete_work);

	if (drop)
		timeout = 1;

	for (j = 0; j < timeout; j++) {
		int npend = 0;

		if (j)
			usleep_range(1000, 2000);

		for (i = 0; i < ATH9K_NUM_TX_QUEUES; i++) {
			if (!ATH_TXQ_SETUP(sc, i))
				continue;

			npend += ath9k_has_pending_frames(sc, &sc->tx.txq[i]);
		}

		if (!npend)
		    goto out;
	}

	if (!ath_drain_all_txq(sc, false))
		ath_reset(sc, false);

<<<<<<< HEAD
=======
	ieee80211_wake_queues(hw);

>>>>>>> 8eca7a00
out:
	ieee80211_queue_delayed_work(hw, &sc->tx_complete_work, 0);
	mutex_unlock(&sc->mutex);
	ath9k_ps_restore(sc);
}

struct ieee80211_ops ath9k_ops = {
	.tx 		    = ath9k_tx,
	.start 		    = ath9k_start,
	.stop 		    = ath9k_stop,
	.add_interface 	    = ath9k_add_interface,
	.change_interface   = ath9k_change_interface,
	.remove_interface   = ath9k_remove_interface,
	.config 	    = ath9k_config,
	.configure_filter   = ath9k_configure_filter,
	.sta_add	    = ath9k_sta_add,
	.sta_remove	    = ath9k_sta_remove,
	.conf_tx 	    = ath9k_conf_tx,
	.bss_info_changed   = ath9k_bss_info_changed,
	.set_key            = ath9k_set_key,
	.get_tsf 	    = ath9k_get_tsf,
	.set_tsf 	    = ath9k_set_tsf,
	.reset_tsf 	    = ath9k_reset_tsf,
	.ampdu_action       = ath9k_ampdu_action,
	.get_survey	    = ath9k_get_survey,
	.rfkill_poll        = ath9k_rfkill_poll_state,
	.set_coverage_class = ath9k_set_coverage_class,
	.flush		    = ath9k_flush,
};<|MERGE_RESOLUTION|>--- conflicted
+++ resolved
@@ -1360,7 +1360,6 @@
 	ieee80211_iterate_active_interfaces_atomic(sc->hw, ath9k_vif_iter,
 						   iter_data);
 }
-<<<<<<< HEAD
 
 /* Called with sc->mutex held. */
 static void ath9k_calculate_summary_state(struct ieee80211_hw *hw,
@@ -1373,20 +1372,6 @@
 
 	ath9k_calculate_iter_data(hw, vif, &iter_data);
 
-=======
-
-/* Called with sc->mutex held. */
-static void ath9k_calculate_summary_state(struct ieee80211_hw *hw,
-					  struct ieee80211_vif *vif)
-{
-	struct ath_softc *sc = hw->priv;
-	struct ath_hw *ah = sc->sc_ah;
-	struct ath_common *common = ath9k_hw_common(ah);
-	struct ath9k_vif_iter_data iter_data;
-
-	ath9k_calculate_iter_data(hw, vif, &iter_data);
-
->>>>>>> 8eca7a00
 	ath9k_ps_wakeup(sc);
 	/* Set BSSID mask. */
 	memcpy(common->bssidmask, iter_data.mask, ETH_ALEN);
@@ -2175,11 +2160,8 @@
 	if (!ath_drain_all_txq(sc, false))
 		ath_reset(sc, false);
 
-<<<<<<< HEAD
-=======
 	ieee80211_wake_queues(hw);
 
->>>>>>> 8eca7a00
 out:
 	ieee80211_queue_delayed_work(hw, &sc->tx_complete_work, 0);
 	mutex_unlock(&sc->mutex);
