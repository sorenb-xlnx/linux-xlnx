/*
 * Copyright (c) 2008-2009 Atheros Communications Inc.
 *
 * Permission to use, copy, modify, and/or distribute this software for any
 * purpose with or without fee is hereby granted, provided that the above
 * copyright notice and this permission notice appear in all copies.
 *
 * THE SOFTWARE IS PROVIDED "AS IS" AND THE AUTHOR DISCLAIMS ALL WARRANTIES
 * WITH REGARD TO THIS SOFTWARE INCLUDING ALL IMPLIED WARRANTIES OF
 * MERCHANTABILITY AND FITNESS. IN NO EVENT SHALL THE AUTHOR BE LIABLE FOR
 * ANY SPECIAL, DIRECT, INDIRECT, OR CONSEQUENTIAL DAMAGES OR ANY DAMAGES
 * WHATSOEVER RESULTING FROM LOSS OF USE, DATA OR PROFITS, WHETHER IN AN
 * ACTION OF CONTRACT, NEGLIGENCE OR OTHER TORTIOUS ACTION, ARISING OUT OF
 * OR IN CONNECTION WITH THE USE OR PERFORMANCE OF THIS SOFTWARE.
 */

#include <linux/nl80211.h>
#include "ath9k.h"
#include "btcoex.h"

static void ath_update_txpow(struct ath_softc *sc)
{
	struct ath_hw *ah = sc->sc_ah;

	if (sc->curtxpow != sc->config.txpowlimit) {
		ath9k_hw_set_txpowerlimit(ah, sc->config.txpowlimit, false);
		/* read back in case value is clamped */
		sc->curtxpow = ath9k_hw_regulatory(ah)->power_limit;
	}
}

static u8 parse_mpdudensity(u8 mpdudensity)
{
	/*
	 * 802.11n D2.0 defined values for "Minimum MPDU Start Spacing":
	 *   0 for no restriction
	 *   1 for 1/4 us
	 *   2 for 1/2 us
	 *   3 for 1 us
	 *   4 for 2 us
	 *   5 for 4 us
	 *   6 for 8 us
	 *   7 for 16 us
	 */
	switch (mpdudensity) {
	case 0:
		return 0;
	case 1:
	case 2:
	case 3:
		/* Our lower layer calculations limit our precision to
		   1 microsecond */
		return 1;
	case 4:
		return 2;
	case 5:
		return 4;
	case 6:
		return 8;
	case 7:
		return 16;
	default:
		return 0;
	}
}

static struct ath9k_channel *ath_get_curchannel(struct ath_softc *sc,
						struct ieee80211_hw *hw)
{
	struct ieee80211_channel *curchan = hw->conf.channel;
	struct ath9k_channel *channel;
	u8 chan_idx;

	chan_idx = curchan->hw_value;
	channel = &sc->sc_ah->channels[chan_idx];
	ath9k_update_ichannel(sc, hw, channel);
	return channel;
}

bool ath9k_setpower(struct ath_softc *sc, enum ath9k_power_mode mode)
{
	unsigned long flags;
	bool ret;

	spin_lock_irqsave(&sc->sc_pm_lock, flags);
	ret = ath9k_hw_setpower(sc->sc_ah, mode);
	spin_unlock_irqrestore(&sc->sc_pm_lock, flags);

	return ret;
}

void ath9k_ps_wakeup(struct ath_softc *sc)
{
	struct ath_common *common = ath9k_hw_common(sc->sc_ah);
	unsigned long flags;
	enum ath9k_power_mode power_mode;

	spin_lock_irqsave(&sc->sc_pm_lock, flags);
	if (++sc->ps_usecount != 1)
		goto unlock;

	power_mode = sc->sc_ah->power_mode;
	ath9k_hw_setpower(sc->sc_ah, ATH9K_PM_AWAKE);

	/*
	 * While the hardware is asleep, the cycle counters contain no
	 * useful data. Better clear them now so that they don't mess up
	 * survey data results.
	 */
	if (power_mode != ATH9K_PM_AWAKE) {
		spin_lock(&common->cc_lock);
		ath_hw_cycle_counters_update(common);
		memset(&common->cc_survey, 0, sizeof(common->cc_survey));
		spin_unlock(&common->cc_lock);
	}

 unlock:
	spin_unlock_irqrestore(&sc->sc_pm_lock, flags);
}

void ath9k_ps_restore(struct ath_softc *sc)
{
	struct ath_common *common = ath9k_hw_common(sc->sc_ah);
	unsigned long flags;

	spin_lock_irqsave(&sc->sc_pm_lock, flags);
	if (--sc->ps_usecount != 0)
		goto unlock;

	spin_lock(&common->cc_lock);
	ath_hw_cycle_counters_update(common);
	spin_unlock(&common->cc_lock);

	if (sc->ps_idle)
		ath9k_hw_setpower(sc->sc_ah, ATH9K_PM_FULL_SLEEP);
	else if (sc->ps_enabled &&
		 !(sc->ps_flags & (PS_WAIT_FOR_BEACON |
			      PS_WAIT_FOR_CAB |
			      PS_WAIT_FOR_PSPOLL_DATA |
			      PS_WAIT_FOR_TX_ACK)))
		ath9k_hw_setpower(sc->sc_ah, ATH9K_PM_NETWORK_SLEEP);

 unlock:
	spin_unlock_irqrestore(&sc->sc_pm_lock, flags);
}

static void ath_start_ani(struct ath_common *common)
{
	struct ath_hw *ah = common->ah;
	unsigned long timestamp = jiffies_to_msecs(jiffies);
	struct ath_softc *sc = (struct ath_softc *) common->priv;

	if (!(sc->sc_flags & SC_OP_ANI_RUN))
		return;

	if (sc->sc_flags & SC_OP_OFFCHANNEL)
		return;

	common->ani.longcal_timer = timestamp;
	common->ani.shortcal_timer = timestamp;
	common->ani.checkani_timer = timestamp;

	mod_timer(&common->ani.timer,
		  jiffies +
			msecs_to_jiffies((u32)ah->config.ani_poll_interval));
}

static void ath_update_survey_nf(struct ath_softc *sc, int channel)
{
	struct ath_hw *ah = sc->sc_ah;
	struct ath9k_channel *chan = &ah->channels[channel];
	struct survey_info *survey = &sc->survey[channel];

	if (chan->noisefloor) {
		survey->filled |= SURVEY_INFO_NOISE_DBM;
		survey->noise = chan->noisefloor;
	}
}

static void ath_update_survey_stats(struct ath_softc *sc)
{
	struct ath_hw *ah = sc->sc_ah;
	struct ath_common *common = ath9k_hw_common(ah);
	int pos = ah->curchan - &ah->channels[0];
	struct survey_info *survey = &sc->survey[pos];
	struct ath_cycle_counters *cc = &common->cc_survey;
	unsigned int div = common->clockrate * 1000;

	if (!ah->curchan)
		return;

	if (ah->power_mode == ATH9K_PM_AWAKE)
		ath_hw_cycle_counters_update(common);

	if (cc->cycles > 0) {
		survey->filled |= SURVEY_INFO_CHANNEL_TIME |
			SURVEY_INFO_CHANNEL_TIME_BUSY |
			SURVEY_INFO_CHANNEL_TIME_RX |
			SURVEY_INFO_CHANNEL_TIME_TX;
		survey->channel_time += cc->cycles / div;
		survey->channel_time_busy += cc->rx_busy / div;
		survey->channel_time_rx += cc->rx_frame / div;
		survey->channel_time_tx += cc->tx_frame / div;
	}
	memset(cc, 0, sizeof(*cc));

	ath_update_survey_nf(sc, pos);
}

/*
 * Set/change channels.  If the channel is really being changed, it's done
 * by reseting the chip.  To accomplish this we must first cleanup any pending
 * DMA, then restart stuff.
*/
int ath_set_channel(struct ath_softc *sc, struct ieee80211_hw *hw,
		    struct ath9k_channel *hchan)
{
	struct ath_wiphy *aphy = hw->priv;
	struct ath_hw *ah = sc->sc_ah;
	struct ath_common *common = ath9k_hw_common(ah);
	struct ieee80211_conf *conf = &common->hw->conf;
	bool fastcc = true, stopped;
	struct ieee80211_channel *channel = hw->conf.channel;
	struct ath9k_hw_cal_data *caldata = NULL;
	int r;

	if (sc->sc_flags & SC_OP_INVALID)
		return -EIO;

	del_timer_sync(&common->ani.timer);
	cancel_work_sync(&sc->paprd_work);
	cancel_work_sync(&sc->hw_check_work);
	cancel_delayed_work_sync(&sc->tx_complete_work);

	ath9k_ps_wakeup(sc);

	spin_lock_bh(&sc->sc_pcu_lock);

	/*
	 * This is only performed if the channel settings have
	 * actually changed.
	 *
	 * To switch channels clear any pending DMA operations;
	 * wait long enough for the RX fifo to drain, reset the
	 * hardware at the new frequency, and then re-enable
	 * the relevant bits of the h/w.
	 */
	ath9k_hw_disable_interrupts(ah);
	ath_drain_all_txq(sc, false);

	stopped = ath_stoprecv(sc);

	/* XXX: do not flush receive queue here. We don't want
	 * to flush data frames already in queue because of
	 * changing channel. */

	if (!stopped || !(sc->sc_flags & SC_OP_OFFCHANNEL))
		fastcc = false;

	if (!(sc->sc_flags & SC_OP_OFFCHANNEL))
		caldata = &aphy->caldata;

<<<<<<< HEAD
	ath_print(common, ATH_DBG_CONFIG,
		  "(%u MHz) -> (%u MHz), conf_is_ht40: %d fastcc: %d\n",
		  sc->sc_ah->curchan->channel,
		  channel->center_freq, conf_is_ht40(conf),
		  fastcc);

	r = ath9k_hw_reset(ah, hchan, caldata, fastcc);
	if (r) {
		ath_print(common, ATH_DBG_FATAL,
			  "Unable to reset channel (%u MHz), "
			  "reset status %d\n",
			  channel->center_freq, r);
=======
	ath_dbg(common, ATH_DBG_CONFIG,
		"(%u MHz) -> (%u MHz), conf_is_ht40: %d fastcc: %d\n",
		sc->sc_ah->curchan->channel,
		channel->center_freq, conf_is_ht40(conf),
		fastcc);

	r = ath9k_hw_reset(ah, hchan, caldata, fastcc);
	if (r) {
		ath_err(common,
			"Unable to reset channel (%u MHz), reset status %d\n",
			channel->center_freq, r);
>>>>>>> 7659a193
		goto ps_restore;
	}

	if (ath_startrecv(sc) != 0) {
		ath_err(common, "Unable to restart recv logic\n");
		r = -EIO;
		goto ps_restore;
	}

	ath_update_txpow(sc);
	ath9k_hw_set_interrupts(ah, ah->imask);

	if (!(sc->sc_flags & (SC_OP_OFFCHANNEL))) {
		ath_beacon_config(sc, NULL);
		ieee80211_queue_delayed_work(sc->hw, &sc->tx_complete_work, 0);
		ath_start_ani(common);
	}

 ps_restore:
	spin_unlock_bh(&sc->sc_pcu_lock);

	ath9k_ps_restore(sc);
	return r;
}

static void ath_paprd_activate(struct ath_softc *sc)
{
	struct ath_hw *ah = sc->sc_ah;
	struct ath9k_hw_cal_data *caldata = ah->caldata;
	struct ath_common *common = ath9k_hw_common(ah);
	int chain;

	if (!caldata || !caldata->paprd_done)
		return;

	ath9k_ps_wakeup(sc);
	ar9003_paprd_enable(ah, false);
	for (chain = 0; chain < AR9300_MAX_CHAINS; chain++) {
		if (!(common->tx_chainmask & BIT(chain)))
			continue;

		ar9003_paprd_populate_single_table(ah, caldata, chain);
	}

	ar9003_paprd_enable(ah, true);
	ath9k_ps_restore(sc);
}

void ath_paprd_calibrate(struct work_struct *work)
{
	struct ath_softc *sc = container_of(work, struct ath_softc, paprd_work);
	struct ieee80211_hw *hw = sc->hw;
	struct ath_hw *ah = sc->sc_ah;
	struct ieee80211_hdr *hdr;
	struct sk_buff *skb = NULL;
	struct ieee80211_tx_info *tx_info;
	int band = hw->conf.channel->band;
	struct ieee80211_supported_band *sband = &sc->sbands[band];
	struct ath_tx_control txctl;
	struct ath9k_hw_cal_data *caldata = ah->caldata;
	struct ath_common *common = ath9k_hw_common(ah);
	int ftype;
	int chain_ok = 0;
	int chain;
	int len = 1800;
	int time_left;
	int i;

	if (!caldata)
		return;

	skb = alloc_skb(len, GFP_KERNEL);
	if (!skb)
		return;

	tx_info = IEEE80211_SKB_CB(skb);

	skb_put(skb, len);
	memset(skb->data, 0, len);
	hdr = (struct ieee80211_hdr *)skb->data;
	ftype = IEEE80211_FTYPE_DATA | IEEE80211_STYPE_NULLFUNC;
	hdr->frame_control = cpu_to_le16(ftype);
	hdr->duration_id = cpu_to_le16(10);
	memcpy(hdr->addr1, hw->wiphy->perm_addr, ETH_ALEN);
	memcpy(hdr->addr2, hw->wiphy->perm_addr, ETH_ALEN);
	memcpy(hdr->addr3, hw->wiphy->perm_addr, ETH_ALEN);

	memset(&txctl, 0, sizeof(txctl));
	txctl.txq = sc->tx.txq_map[WME_AC_BE];

	ath9k_ps_wakeup(sc);
	ar9003_paprd_init_table(ah);
	for (chain = 0; chain < AR9300_MAX_CHAINS; chain++) {
		if (!(common->tx_chainmask & BIT(chain)))
			continue;

		chain_ok = 0;
		memset(tx_info, 0, sizeof(*tx_info));
		tx_info->band = band;

		for (i = 0; i < 4; i++) {
			tx_info->control.rates[i].idx = sband->n_bitrates - 1;
			tx_info->control.rates[i].count = 6;
		}

		init_completion(&sc->paprd_complete);
		sc->paprd_pending = true;
		ar9003_paprd_setup_gain_table(ah, chain);
		txctl.paprd = BIT(chain);
		if (ath_tx_start(hw, skb, &txctl) != 0)
			break;

		time_left = wait_for_completion_timeout(&sc->paprd_complete,
				msecs_to_jiffies(ATH_PAPRD_TIMEOUT));
		sc->paprd_pending = false;
		if (!time_left) {
			ath_dbg(ath9k_hw_common(ah), ATH_DBG_CALIBRATE,
				"Timeout waiting for paprd training on TX chain %d\n",
				chain);
			goto fail_paprd;
		}

		if (!ar9003_paprd_is_done(ah))
			break;

		if (ar9003_paprd_create_curve(ah, caldata, chain) != 0)
			break;

		chain_ok = 1;
	}
	kfree_skb(skb);

	if (chain_ok) {
		caldata->paprd_done = true;
		ath_paprd_activate(sc);
	}

fail_paprd:
	ath9k_ps_restore(sc);
}

/*
 *  This routine performs the periodic noise floor calibration function
 *  that is used to adjust and optimize the chip performance.  This
 *  takes environmental changes (location, temperature) into account.
 *  When the task is complete, it reschedules itself depending on the
 *  appropriate interval that was calculated.
 */
void ath_ani_calibrate(unsigned long data)
{
	struct ath_softc *sc = (struct ath_softc *)data;
	struct ath_hw *ah = sc->sc_ah;
	struct ath_common *common = ath9k_hw_common(ah);
	bool longcal = false;
	bool shortcal = false;
	bool aniflag = false;
	unsigned int timestamp = jiffies_to_msecs(jiffies);
	u32 cal_interval, short_cal_interval, long_cal_interval;
	unsigned long flags;

	if (ah->caldata && ah->caldata->nfcal_interference)
		long_cal_interval = ATH_LONG_CALINTERVAL_INT;
	else
		long_cal_interval = ATH_LONG_CALINTERVAL;

	short_cal_interval = (ah->opmode == NL80211_IFTYPE_AP) ?
		ATH_AP_SHORT_CALINTERVAL : ATH_STA_SHORT_CALINTERVAL;

	/* Only calibrate if awake */
	if (sc->sc_ah->power_mode != ATH9K_PM_AWAKE)
		goto set_timer;

	ath9k_ps_wakeup(sc);

	/* Long calibration runs independently of short calibration. */
	if ((timestamp - common->ani.longcal_timer) >= long_cal_interval) {
		longcal = true;
		ath_dbg(common, ATH_DBG_ANI, "longcal @%lu\n", jiffies);
		common->ani.longcal_timer = timestamp;
	}

	/* Short calibration applies only while caldone is false */
	if (!common->ani.caldone) {
		if ((timestamp - common->ani.shortcal_timer) >= short_cal_interval) {
			shortcal = true;
			ath_dbg(common, ATH_DBG_ANI,
				"shortcal @%lu\n", jiffies);
			common->ani.shortcal_timer = timestamp;
			common->ani.resetcal_timer = timestamp;
		}
	} else {
		if ((timestamp - common->ani.resetcal_timer) >=
		    ATH_RESTART_CALINTERVAL) {
			common->ani.caldone = ath9k_hw_reset_calvalid(ah);
			if (common->ani.caldone)
				common->ani.resetcal_timer = timestamp;
		}
	}

	/* Verify whether we must check ANI */
	if ((timestamp - common->ani.checkani_timer) >=
	     ah->config.ani_poll_interval) {
		aniflag = true;
		common->ani.checkani_timer = timestamp;
	}

	/* Skip all processing if there's nothing to do. */
	if (longcal || shortcal || aniflag) {
		/* Call ANI routine if necessary */
		if (aniflag) {
			spin_lock_irqsave(&common->cc_lock, flags);
			ath9k_hw_ani_monitor(ah, ah->curchan);
			ath_update_survey_stats(sc);
			spin_unlock_irqrestore(&common->cc_lock, flags);
		}

		/* Perform calibration if necessary */
		if (longcal || shortcal) {
			common->ani.caldone =
				ath9k_hw_calibrate(ah,
						   ah->curchan,
						   common->rx_chainmask,
						   longcal);
		}
	}

	ath9k_ps_restore(sc);

set_timer:
	/*
	* Set timer interval based on previous results.
	* The interval must be the shortest necessary to satisfy ANI,
	* short calibration and long calibration.
	*/
	cal_interval = ATH_LONG_CALINTERVAL;
	if (sc->sc_ah->config.enable_ani)
		cal_interval = min(cal_interval,
				   (u32)ah->config.ani_poll_interval);
	if (!common->ani.caldone)
		cal_interval = min(cal_interval, (u32)short_cal_interval);

	mod_timer(&common->ani.timer, jiffies + msecs_to_jiffies(cal_interval));
	if ((sc->sc_ah->caps.hw_caps & ATH9K_HW_CAP_PAPRD) && ah->caldata) {
		if (!ah->caldata->paprd_done)
			ieee80211_queue_work(sc->hw, &sc->paprd_work);
		else
			ath_paprd_activate(sc);
	}
}

/*
 * Update tx/rx chainmask. For legacy association,
 * hard code chainmask to 1x1, for 11n association, use
 * the chainmask configuration, for bt coexistence, use
 * the chainmask configuration even in legacy mode.
 */
void ath_update_chainmask(struct ath_softc *sc, int is_ht)
{
	struct ath_hw *ah = sc->sc_ah;
	struct ath_common *common = ath9k_hw_common(ah);

	if ((sc->sc_flags & SC_OP_OFFCHANNEL) || is_ht ||
	    (ah->btcoex_hw.scheme != ATH_BTCOEX_CFG_NONE)) {
		common->tx_chainmask = ah->caps.tx_chainmask;
		common->rx_chainmask = ah->caps.rx_chainmask;
	} else {
		common->tx_chainmask = 1;
		common->rx_chainmask = 1;
	}

	ath_dbg(common, ATH_DBG_CONFIG,
		"tx chmask: %d, rx chmask: %d\n",
		common->tx_chainmask,
		common->rx_chainmask);
}

static void ath_node_attach(struct ath_softc *sc, struct ieee80211_sta *sta)
{
	struct ath_node *an;
	struct ath_hw *ah = sc->sc_ah;
	an = (struct ath_node *)sta->drv_priv;

	if ((ah->caps.hw_caps) & ATH9K_HW_CAP_APM)
		sc->sc_flags |= SC_OP_ENABLE_APM;

	if (sc->sc_flags & SC_OP_TXAGGR) {
		ath_tx_node_init(sc, an);
		an->maxampdu = 1 << (IEEE80211_HT_MAX_AMPDU_FACTOR +
				     sta->ht_cap.ampdu_factor);
		an->mpdudensity = parse_mpdudensity(sta->ht_cap.ampdu_density);
	}
}

static void ath_node_detach(struct ath_softc *sc, struct ieee80211_sta *sta)
{
	struct ath_node *an = (struct ath_node *)sta->drv_priv;

	if (sc->sc_flags & SC_OP_TXAGGR)
		ath_tx_node_cleanup(sc, an);
}

void ath_hw_check(struct work_struct *work)
{
	struct ath_softc *sc = container_of(work, struct ath_softc, hw_check_work);
	int i;

	ath9k_ps_wakeup(sc);

	for (i = 0; i < 3; i++) {
		if (ath9k_hw_check_alive(sc->sc_ah))
			goto out;

		msleep(1);
	}
	ath_reset(sc, true);

out:
	ath9k_ps_restore(sc);
}

void ath9k_tasklet(unsigned long data)
{
	struct ath_softc *sc = (struct ath_softc *)data;
	struct ath_hw *ah = sc->sc_ah;
	struct ath_common *common = ath9k_hw_common(ah);

	u32 status = sc->intrstatus;
	u32 rxmask;

	ath9k_ps_wakeup(sc);

	if (status & ATH9K_INT_FATAL) {
		ath_reset(sc, true);
		ath9k_ps_restore(sc);
		return;
	}

	spin_lock_bh(&sc->sc_pcu_lock);

	if (!ath9k_hw_check_alive(ah))
		ieee80211_queue_work(sc->hw, &sc->hw_check_work);

	if (ah->caps.hw_caps & ATH9K_HW_CAP_EDMA)
		rxmask = (ATH9K_INT_RXHP | ATH9K_INT_RXLP | ATH9K_INT_RXEOL |
			  ATH9K_INT_RXORN);
	else
		rxmask = (ATH9K_INT_RX | ATH9K_INT_RXEOL | ATH9K_INT_RXORN);

	if (status & rxmask) {
		/* Check for high priority Rx first */
		if ((ah->caps.hw_caps & ATH9K_HW_CAP_EDMA) &&
		    (status & ATH9K_INT_RXHP))
			ath_rx_tasklet(sc, 0, true);

		ath_rx_tasklet(sc, 0, false);
	}

	if (status & ATH9K_INT_TX) {
		if (ah->caps.hw_caps & ATH9K_HW_CAP_EDMA)
			ath_tx_edma_tasklet(sc);
		else
			ath_tx_tasklet(sc);
	}

	if ((status & ATH9K_INT_TSFOOR) && sc->ps_enabled) {
		/*
		 * TSF sync does not look correct; remain awake to sync with
		 * the next Beacon.
		 */
		ath_dbg(common, ATH_DBG_PS,
			"TSFOOR - Sync with next Beacon\n");
		sc->ps_flags |= PS_WAIT_FOR_BEACON | PS_BEACON_SYNC;
	}

	if (ah->btcoex_hw.scheme == ATH_BTCOEX_CFG_3WIRE)
		if (status & ATH9K_INT_GENTIMER)
			ath_gen_timer_isr(sc->sc_ah);

	/* re-enable hardware interrupt */
	ath9k_hw_enable_interrupts(ah);

	spin_unlock_bh(&sc->sc_pcu_lock);
	ath9k_ps_restore(sc);
}

irqreturn_t ath_isr(int irq, void *dev)
{
#define SCHED_INTR (				\
		ATH9K_INT_FATAL |		\
		ATH9K_INT_RXORN |		\
		ATH9K_INT_RXEOL |		\
		ATH9K_INT_RX |			\
		ATH9K_INT_RXLP |		\
		ATH9K_INT_RXHP |		\
		ATH9K_INT_TX |			\
		ATH9K_INT_BMISS |		\
		ATH9K_INT_CST |			\
		ATH9K_INT_TSFOOR |		\
		ATH9K_INT_GENTIMER)

	struct ath_softc *sc = dev;
	struct ath_hw *ah = sc->sc_ah;
	struct ath_common *common = ath9k_hw_common(ah);
	enum ath9k_int status;
	bool sched = false;

	/*
	 * The hardware is not ready/present, don't
	 * touch anything. Note this can happen early
	 * on if the IRQ is shared.
	 */
	if (sc->sc_flags & SC_OP_INVALID)
		return IRQ_NONE;


	/* shared irq, not for us */

	if (!ath9k_hw_intrpend(ah))
		return IRQ_NONE;

	/*
	 * Figure out the reason(s) for the interrupt.  Note
	 * that the hal returns a pseudo-ISR that may include
	 * bits we haven't explicitly enabled so we mask the
	 * value to insure we only process bits we requested.
	 */
	ath9k_hw_getisr(ah, &status);	/* NB: clears ISR too */
	status &= ah->imask;	/* discard unasked-for bits */

	/*
	 * If there are no status bits set, then this interrupt was not
	 * for me (should have been caught above).
	 */
	if (!status)
		return IRQ_NONE;

	/* Cache the status */
	sc->intrstatus = status;

	if (status & SCHED_INTR)
		sched = true;

	/*
	 * If a FATAL or RXORN interrupt is received, we have to reset the
	 * chip immediately.
	 */
	if ((status & ATH9K_INT_FATAL) || ((status & ATH9K_INT_RXORN) &&
	    !(ah->caps.hw_caps & ATH9K_HW_CAP_EDMA)))
		goto chip_reset;

	if ((ah->caps.hw_caps & ATH9K_HW_CAP_EDMA) &&
	    (status & ATH9K_INT_BB_WATCHDOG)) {

		spin_lock(&common->cc_lock);
		ath_hw_cycle_counters_update(common);
		ar9003_hw_bb_watchdog_dbg_info(ah);
		spin_unlock(&common->cc_lock);

		goto chip_reset;
	}

	if (status & ATH9K_INT_SWBA)
		tasklet_schedule(&sc->bcon_tasklet);

	if (status & ATH9K_INT_TXURN)
		ath9k_hw_updatetxtriglevel(ah, true);

	if (ah->caps.hw_caps & ATH9K_HW_CAP_EDMA) {
		if (status & ATH9K_INT_RXEOL) {
			ah->imask &= ~(ATH9K_INT_RXEOL | ATH9K_INT_RXORN);
			ath9k_hw_set_interrupts(ah, ah->imask);
		}
	}

	if (status & ATH9K_INT_MIB) {
		/*
		 * Disable interrupts until we service the MIB
		 * interrupt; otherwise it will continue to
		 * fire.
		 */
		ath9k_hw_disable_interrupts(ah);
		/*
		 * Let the hal handle the event. We assume
		 * it will clear whatever condition caused
		 * the interrupt.
		 */
		spin_lock(&common->cc_lock);
		ath9k_hw_proc_mib_event(ah);
		spin_unlock(&common->cc_lock);
		ath9k_hw_enable_interrupts(ah);
	}

	if (!(ah->caps.hw_caps & ATH9K_HW_CAP_AUTOSLEEP))
		if (status & ATH9K_INT_TIM_TIMER) {
			/* Clear RxAbort bit so that we can
			 * receive frames */
			ath9k_setpower(sc, ATH9K_PM_AWAKE);
			ath9k_hw_setrxabort(sc->sc_ah, 0);
			sc->ps_flags |= PS_WAIT_FOR_BEACON;
		}

chip_reset:

	ath_debug_stat_interrupt(sc, status);

	if (sched) {
		/* turn off every interrupt */
		ath9k_hw_disable_interrupts(ah);
		tasklet_schedule(&sc->intr_tq);
	}

	return IRQ_HANDLED;

#undef SCHED_INTR
}

static u32 ath_get_extchanmode(struct ath_softc *sc,
			       struct ieee80211_channel *chan,
			       enum nl80211_channel_type channel_type)
{
	u32 chanmode = 0;

	switch (chan->band) {
	case IEEE80211_BAND_2GHZ:
		switch(channel_type) {
		case NL80211_CHAN_NO_HT:
		case NL80211_CHAN_HT20:
			chanmode = CHANNEL_G_HT20;
			break;
		case NL80211_CHAN_HT40PLUS:
			chanmode = CHANNEL_G_HT40PLUS;
			break;
		case NL80211_CHAN_HT40MINUS:
			chanmode = CHANNEL_G_HT40MINUS;
			break;
		}
		break;
	case IEEE80211_BAND_5GHZ:
		switch(channel_type) {
		case NL80211_CHAN_NO_HT:
		case NL80211_CHAN_HT20:
			chanmode = CHANNEL_A_HT20;
			break;
		case NL80211_CHAN_HT40PLUS:
			chanmode = CHANNEL_A_HT40PLUS;
			break;
		case NL80211_CHAN_HT40MINUS:
			chanmode = CHANNEL_A_HT40MINUS;
			break;
		}
		break;
	default:
		break;
	}

	return chanmode;
}

static void ath9k_bss_assoc_info(struct ath_softc *sc,
				 struct ieee80211_hw *hw,
				 struct ieee80211_vif *vif,
				 struct ieee80211_bss_conf *bss_conf)
{
	struct ath_wiphy *aphy = hw->priv;
	struct ath_hw *ah = sc->sc_ah;
	struct ath_common *common = ath9k_hw_common(ah);

	if (bss_conf->assoc) {
		ath_dbg(common, ATH_DBG_CONFIG,
			"Bss Info ASSOC %d, bssid: %pM\n",
			bss_conf->aid, common->curbssid);

		/* New association, store aid */
		common->curaid = bss_conf->aid;
		ath9k_hw_write_associd(ah);

		/*
		 * Request a re-configuration of Beacon related timers
		 * on the receipt of the first Beacon frame (i.e.,
		 * after time sync with the AP).
		 */
		sc->ps_flags |= PS_BEACON_SYNC;

		/* Configure the beacon */
		ath_beacon_config(sc, vif);

		/* Reset rssi stats */
		aphy->last_rssi = ATH_RSSI_DUMMY_MARKER;
		sc->sc_ah->stats.avgbrssi = ATH_RSSI_DUMMY_MARKER;

		sc->sc_flags |= SC_OP_ANI_RUN;
		ath_start_ani(common);
	} else {
		ath_dbg(common, ATH_DBG_CONFIG, "Bss Info DISASSOC\n");
		common->curaid = 0;
		/* Stop ANI */
		sc->sc_flags &= ~SC_OP_ANI_RUN;
		del_timer_sync(&common->ani.timer);
	}
}

void ath_radio_enable(struct ath_softc *sc, struct ieee80211_hw *hw)
{
	struct ath_hw *ah = sc->sc_ah;
	struct ath_common *common = ath9k_hw_common(ah);
	struct ieee80211_channel *channel = hw->conf.channel;
	int r;

	ath9k_ps_wakeup(sc);
	spin_lock_bh(&sc->sc_pcu_lock);

	ath9k_hw_configpcipowersave(ah, 0, 0);

	if (!ah->curchan)
		ah->curchan = ath_get_curchannel(sc, sc->hw);

	r = ath9k_hw_reset(ah, ah->curchan, ah->caldata, false);
	if (r) {
		ath_err(common,
			"Unable to reset channel (%u MHz), reset status %d\n",
			channel->center_freq, r);
	}

	ath_update_txpow(sc);
	if (ath_startrecv(sc) != 0) {
<<<<<<< HEAD
		ath_print(common, ATH_DBG_FATAL,
			  "Unable to restart recv logic\n");
=======
		ath_err(common, "Unable to restart recv logic\n");
>>>>>>> 7659a193
		spin_unlock_bh(&sc->sc_pcu_lock);
		return;
	}
	if (sc->sc_flags & SC_OP_BEACONS)
		ath_beacon_config(sc, NULL);	/* restart beacons */

	/* Re-Enable  interrupts */
	ath9k_hw_set_interrupts(ah, ah->imask);

	/* Enable LED */
	ath9k_hw_cfg_output(ah, ah->led_pin,
			    AR_GPIO_OUTPUT_MUX_AS_OUTPUT);
	ath9k_hw_set_gpio(ah, ah->led_pin, 0);

	ieee80211_wake_queues(hw);
	spin_unlock_bh(&sc->sc_pcu_lock);

	ath9k_ps_restore(sc);
}

void ath_radio_disable(struct ath_softc *sc, struct ieee80211_hw *hw)
{
	struct ath_hw *ah = sc->sc_ah;
	struct ieee80211_channel *channel = hw->conf.channel;
	int r;

	ath9k_ps_wakeup(sc);
	spin_lock_bh(&sc->sc_pcu_lock);

	ieee80211_stop_queues(hw);

	/*
	 * Keep the LED on when the radio is disabled
	 * during idle unassociated state.
	 */
	if (!sc->ps_idle) {
		ath9k_hw_set_gpio(ah, ah->led_pin, 1);
		ath9k_hw_cfg_gpio_input(ah, ah->led_pin);
	}

	/* Disable interrupts */
	ath9k_hw_disable_interrupts(ah);

	ath_drain_all_txq(sc, false);	/* clear pending tx frames */

	ath_stoprecv(sc);		/* turn off frame recv */
	ath_flushrecv(sc);		/* flush recv queue */

	if (!ah->curchan)
		ah->curchan = ath_get_curchannel(sc, hw);

	r = ath9k_hw_reset(ah, ah->curchan, ah->caldata, false);
	if (r) {
		ath_err(ath9k_hw_common(sc->sc_ah),
			"Unable to reset channel (%u MHz), reset status %d\n",
			channel->center_freq, r);
	}

	ath9k_hw_phy_disable(ah);

	ath9k_hw_configpcipowersave(ah, 1, 1);

	spin_unlock_bh(&sc->sc_pcu_lock);
	ath9k_ps_restore(sc);

	ath9k_setpower(sc, ATH9K_PM_FULL_SLEEP);
}

int ath_reset(struct ath_softc *sc, bool retry_tx)
{
	struct ath_hw *ah = sc->sc_ah;
	struct ath_common *common = ath9k_hw_common(ah);
	struct ieee80211_hw *hw = sc->hw;
	int r;

	/* Stop ANI */
	del_timer_sync(&common->ani.timer);

	spin_lock_bh(&sc->sc_pcu_lock);

	ieee80211_stop_queues(hw);

	ath9k_hw_disable_interrupts(ah);
	ath_drain_all_txq(sc, retry_tx);

	ath_stoprecv(sc);
	ath_flushrecv(sc);

	r = ath9k_hw_reset(ah, sc->sc_ah->curchan, ah->caldata, false);
	if (r)
<<<<<<< HEAD
		ath_print(common, ATH_DBG_FATAL,
			  "Unable to reset hardware; reset status %d\n", r);

	if (ath_startrecv(sc) != 0)
		ath_print(common, ATH_DBG_FATAL,
			  "Unable to start recv logic\n");
=======
		ath_err(common,
			"Unable to reset hardware; reset status %d\n", r);

	if (ath_startrecv(sc) != 0)
		ath_err(common, "Unable to start recv logic\n");
>>>>>>> 7659a193

	/*
	 * We may be doing a reset in response to a request
	 * that changes the channel so update any state that
	 * might change as a result.
	 */
	ath_update_txpow(sc);

	if ((sc->sc_flags & SC_OP_BEACONS) || !(sc->sc_flags & (SC_OP_OFFCHANNEL)))
		ath_beacon_config(sc, NULL);	/* restart beacons */

	ath9k_hw_set_interrupts(ah, ah->imask);

	if (retry_tx) {
		int i;
		for (i = 0; i < ATH9K_NUM_TX_QUEUES; i++) {
			if (ATH_TXQ_SETUP(sc, i)) {
				spin_lock_bh(&sc->tx.txq[i].axq_lock);
				ath_txq_schedule(sc, &sc->tx.txq[i]);
				spin_unlock_bh(&sc->tx.txq[i].axq_lock);
			}
		}
	}

	ieee80211_wake_queues(hw);
	spin_unlock_bh(&sc->sc_pcu_lock);

	/* Start ANI */
	ath_start_ani(common);

	return r;
}

/* XXX: Remove me once we don't depend on ath9k_channel for all
 * this redundant data */
void ath9k_update_ichannel(struct ath_softc *sc, struct ieee80211_hw *hw,
			   struct ath9k_channel *ichan)
{
	struct ieee80211_channel *chan = hw->conf.channel;
	struct ieee80211_conf *conf = &hw->conf;

	ichan->channel = chan->center_freq;
	ichan->chan = chan;

	if (chan->band == IEEE80211_BAND_2GHZ) {
		ichan->chanmode = CHANNEL_G;
		ichan->channelFlags = CHANNEL_2GHZ | CHANNEL_OFDM | CHANNEL_G;
	} else {
		ichan->chanmode = CHANNEL_A;
		ichan->channelFlags = CHANNEL_5GHZ | CHANNEL_OFDM;
	}

	if (conf_is_ht(conf))
		ichan->chanmode = ath_get_extchanmode(sc, chan,
					    conf->channel_type);
}

/**********************/
/* mac80211 callbacks */
/**********************/

static int ath9k_start(struct ieee80211_hw *hw)
{
	struct ath_wiphy *aphy = hw->priv;
	struct ath_softc *sc = aphy->sc;
	struct ath_hw *ah = sc->sc_ah;
	struct ath_common *common = ath9k_hw_common(ah);
	struct ieee80211_channel *curchan = hw->conf.channel;
	struct ath9k_channel *init_channel;
	int r;

	ath_dbg(common, ATH_DBG_CONFIG,
		"Starting driver with initial channel: %d MHz\n",
		curchan->center_freq);

	mutex_lock(&sc->mutex);

	if (ath9k_wiphy_started(sc)) {
		if (sc->chan_idx == curchan->hw_value) {
			/*
			 * Already on the operational channel, the new wiphy
			 * can be marked active.
			 */
			aphy->state = ATH_WIPHY_ACTIVE;
			ieee80211_wake_queues(hw);
		} else {
			/*
			 * Another wiphy is on another channel, start the new
			 * wiphy in paused state.
			 */
			aphy->state = ATH_WIPHY_PAUSED;
			ieee80211_stop_queues(hw);
		}
		mutex_unlock(&sc->mutex);
		return 0;
	}
	aphy->state = ATH_WIPHY_ACTIVE;

	/* setup initial channel */

	sc->chan_idx = curchan->hw_value;

	init_channel = ath_get_curchannel(sc, hw);

	/* Reset SERDES registers */
	ath9k_hw_configpcipowersave(ah, 0, 0);

	/*
	 * The basic interface to setting the hardware in a good
	 * state is ``reset''.  On return the hardware is known to
	 * be powered up and with interrupts disabled.  This must
	 * be followed by initialization of the appropriate bits
	 * and then setup of the interrupt mask.
	 */
	spin_lock_bh(&sc->sc_pcu_lock);
	r = ath9k_hw_reset(ah, init_channel, ah->caldata, false);
	if (r) {
<<<<<<< HEAD
		ath_print(common, ATH_DBG_FATAL,
			  "Unable to reset hardware; reset status %d "
			  "(freq %u MHz)\n", r,
			  curchan->center_freq);
=======
		ath_err(common,
			"Unable to reset hardware; reset status %d (freq %u MHz)\n",
			r, curchan->center_freq);
>>>>>>> 7659a193
		spin_unlock_bh(&sc->sc_pcu_lock);
		goto mutex_unlock;
	}

	/*
	 * This is needed only to setup initial state
	 * but it's best done after a reset.
	 */
	ath_update_txpow(sc);

	/*
	 * Setup the hardware after reset:
	 * The receive engine is set going.
	 * Frame transmit is handled entirely
	 * in the frame output path; there's nothing to do
	 * here except setup the interrupt mask.
	 */
	if (ath_startrecv(sc) != 0) {
		ath_err(common, "Unable to start recv logic\n");
		r = -EIO;
		spin_unlock_bh(&sc->sc_pcu_lock);
		goto mutex_unlock;
	}
	spin_unlock_bh(&sc->sc_pcu_lock);

	/* Setup our intr mask. */
	ah->imask = ATH9K_INT_TX | ATH9K_INT_RXEOL |
		    ATH9K_INT_RXORN | ATH9K_INT_FATAL |
		    ATH9K_INT_GLOBAL;

	if (ah->caps.hw_caps & ATH9K_HW_CAP_EDMA)
		ah->imask |= ATH9K_INT_RXHP |
			     ATH9K_INT_RXLP |
			     ATH9K_INT_BB_WATCHDOG;
	else
		ah->imask |= ATH9K_INT_RX;

	ah->imask |= ATH9K_INT_GTT;

	if (ah->caps.hw_caps & ATH9K_HW_CAP_HT)
		ah->imask |= ATH9K_INT_CST;

	sc->sc_flags &= ~SC_OP_INVALID;
	sc->sc_ah->is_monitoring = false;

	/* Disable BMISS interrupt when we're not associated */
	ah->imask &= ~(ATH9K_INT_SWBA | ATH9K_INT_BMISS);
	ath9k_hw_set_interrupts(ah, ah->imask);

	ieee80211_wake_queues(hw);

	ieee80211_queue_delayed_work(sc->hw, &sc->tx_complete_work, 0);

	if ((ah->btcoex_hw.scheme != ATH_BTCOEX_CFG_NONE) &&
	    !ah->btcoex_hw.enabled) {
		ath9k_hw_btcoex_set_weight(ah, AR_BT_COEX_WGHT,
					   AR_STOMP_LOW_WLAN_WGHT);
		ath9k_hw_btcoex_enable(ah);

		if (common->bus_ops->bt_coex_prep)
			common->bus_ops->bt_coex_prep(common);
		if (ah->btcoex_hw.scheme == ATH_BTCOEX_CFG_3WIRE)
			ath9k_btcoex_timer_resume(sc);
	}

	pm_qos_update_request(&sc->pm_qos_req, 55);

	if (ah->caps.pcie_lcr_extsync_en && common->bus_ops->extn_synch_en)
		common->bus_ops->extn_synch_en(common);

mutex_unlock:
	mutex_unlock(&sc->mutex);

	return r;
}

static int ath9k_tx(struct ieee80211_hw *hw,
		    struct sk_buff *skb)
{
	struct ath_wiphy *aphy = hw->priv;
	struct ath_softc *sc = aphy->sc;
	struct ath_common *common = ath9k_hw_common(sc->sc_ah);
	struct ath_tx_control txctl;
	struct ieee80211_hdr *hdr = (struct ieee80211_hdr *) skb->data;

	if (aphy->state != ATH_WIPHY_ACTIVE && aphy->state != ATH_WIPHY_SCAN) {
		ath_dbg(common, ATH_DBG_XMIT,
			"ath9k: %s: TX in unexpected wiphy state %d\n",
			wiphy_name(hw->wiphy), aphy->state);
		goto exit;
	}

	if (sc->ps_enabled) {
		/*
		 * mac80211 does not set PM field for normal data frames, so we
		 * need to update that based on the current PS mode.
		 */
		if (ieee80211_is_data(hdr->frame_control) &&
		    !ieee80211_is_nullfunc(hdr->frame_control) &&
		    !ieee80211_has_pm(hdr->frame_control)) {
			ath_dbg(common, ATH_DBG_PS,
				"Add PM=1 for a TX frame while in PS mode\n");
			hdr->frame_control |= cpu_to_le16(IEEE80211_FCTL_PM);
		}
	}

	if (unlikely(sc->sc_ah->power_mode != ATH9K_PM_AWAKE)) {
		/*
		 * We are using PS-Poll and mac80211 can request TX while in
		 * power save mode. Need to wake up hardware for the TX to be
		 * completed and if needed, also for RX of buffered frames.
		 */
		ath9k_ps_wakeup(sc);
		if (!(sc->sc_ah->caps.hw_caps & ATH9K_HW_CAP_AUTOSLEEP))
			ath9k_hw_setrxabort(sc->sc_ah, 0);
		if (ieee80211_is_pspoll(hdr->frame_control)) {
			ath_dbg(common, ATH_DBG_PS,
				"Sending PS-Poll to pick a buffered frame\n");
			sc->ps_flags |= PS_WAIT_FOR_PSPOLL_DATA;
		} else {
			ath_dbg(common, ATH_DBG_PS,
				"Wake up to complete TX\n");
			sc->ps_flags |= PS_WAIT_FOR_TX_ACK;
		}
		/*
		 * The actual restore operation will happen only after
		 * the sc_flags bit is cleared. We are just dropping
		 * the ps_usecount here.
		 */
		ath9k_ps_restore(sc);
	}

	memset(&txctl, 0, sizeof(struct ath_tx_control));
	txctl.txq = sc->tx.txq_map[skb_get_queue_mapping(skb)];

<<<<<<< HEAD
	ath_print(common, ATH_DBG_XMIT, "transmitting packet, skb: %p\n", skb);
=======
	ath_dbg(common, ATH_DBG_XMIT, "transmitting packet, skb: %p\n", skb);
>>>>>>> 7659a193

	if (ath_tx_start(hw, skb, &txctl) != 0) {
		ath_dbg(common, ATH_DBG_XMIT, "TX failed\n");
		goto exit;
	}

	return 0;
exit:
	dev_kfree_skb_any(skb);
	return 0;
}

static void ath9k_stop(struct ieee80211_hw *hw)
{
	struct ath_wiphy *aphy = hw->priv;
	struct ath_softc *sc = aphy->sc;
	struct ath_hw *ah = sc->sc_ah;
	struct ath_common *common = ath9k_hw_common(ah);
	int i;

	mutex_lock(&sc->mutex);

	aphy->state = ATH_WIPHY_INACTIVE;

	if (led_blink)
		cancel_delayed_work_sync(&sc->ath_led_blink_work);

	cancel_delayed_work_sync(&sc->tx_complete_work);
	cancel_work_sync(&sc->paprd_work);
	cancel_work_sync(&sc->hw_check_work);

	for (i = 0; i < sc->num_sec_wiphy; i++) {
		if (sc->sec_wiphy[i])
			break;
	}

	if (i == sc->num_sec_wiphy) {
		cancel_delayed_work_sync(&sc->wiphy_work);
		cancel_work_sync(&sc->chan_work);
	}

	if (sc->sc_flags & SC_OP_INVALID) {
		ath_dbg(common, ATH_DBG_ANY, "Device not present\n");
		mutex_unlock(&sc->mutex);
		return;
	}

	if (ath9k_wiphy_started(sc)) {
		mutex_unlock(&sc->mutex);
		return; /* another wiphy still in use */
	}

	/* Ensure HW is awake when we try to shut it down. */
	ath9k_ps_wakeup(sc);

	if (ah->btcoex_hw.enabled) {
		ath9k_hw_btcoex_disable(ah);
		if (ah->btcoex_hw.scheme == ATH_BTCOEX_CFG_3WIRE)
			ath9k_btcoex_timer_pause(sc);
	}

	spin_lock_bh(&sc->sc_pcu_lock);

	/* make sure h/w will not generate any interrupt
	 * before setting the invalid flag. */
	ath9k_hw_disable_interrupts(ah);

	if (!(sc->sc_flags & SC_OP_INVALID)) {
		ath_drain_all_txq(sc, false);
		ath_stoprecv(sc);
		ath9k_hw_phy_disable(ah);
	} else
		sc->rx.rxlink = NULL;

	/* disable HAL and put h/w to sleep */
	ath9k_hw_disable(ah);
	ath9k_hw_configpcipowersave(ah, 1, 1);

	spin_unlock_bh(&sc->sc_pcu_lock);

	ath9k_ps_restore(sc);

	/* Finally, put the chip in FULL SLEEP mode */
	ath9k_setpower(sc, ATH9K_PM_FULL_SLEEP);

	sc->sc_flags |= SC_OP_INVALID;

	pm_qos_update_request(&sc->pm_qos_req, PM_QOS_DEFAULT_VALUE);

	mutex_unlock(&sc->mutex);

	ath_dbg(common, ATH_DBG_CONFIG, "Driver halt\n");
}

static int ath9k_add_interface(struct ieee80211_hw *hw,
			       struct ieee80211_vif *vif)
{
	struct ath_wiphy *aphy = hw->priv;
	struct ath_softc *sc = aphy->sc;
	struct ath_hw *ah = sc->sc_ah;
	struct ath_common *common = ath9k_hw_common(ah);
	struct ath_vif *avp = (void *)vif->drv_priv;
	enum nl80211_iftype ic_opmode = NL80211_IFTYPE_UNSPECIFIED;
	int ret = 0;

	mutex_lock(&sc->mutex);

	switch (vif->type) {
	case NL80211_IFTYPE_STATION:
		ic_opmode = NL80211_IFTYPE_STATION;
		break;
	case NL80211_IFTYPE_WDS:
		ic_opmode = NL80211_IFTYPE_WDS;
		break;
	case NL80211_IFTYPE_ADHOC:
	case NL80211_IFTYPE_AP:
	case NL80211_IFTYPE_MESH_POINT:
		if (sc->nbcnvifs >= ATH_BCBUF) {
			ret = -ENOBUFS;
			goto out;
		}
		ic_opmode = vif->type;
		break;
	default:
		ath_err(common, "Interface type %d not yet supported\n",
			vif->type);
		ret = -EOPNOTSUPP;
		goto out;
	}

	ath_dbg(common, ATH_DBG_CONFIG,
		"Attach a VIF of type: %d\n", ic_opmode);

	/* Set the VIF opmode */
	avp->av_opmode = ic_opmode;
	avp->av_bslot = -1;

	sc->nvifs++;

	ath9k_set_bssid_mask(hw, vif);

	if (sc->nvifs > 1)
		goto out; /* skip global settings for secondary vif */

	if (ic_opmode == NL80211_IFTYPE_AP) {
		ath9k_hw_set_tsfadjust(ah, 1);
		sc->sc_flags |= SC_OP_TSF_RESET;
	}

	/* Set the device opmode */
	ah->opmode = ic_opmode;

	/*
	 * Enable MIB interrupts when there are hardware phy counters.
	 * Note we only do this (at the moment) for station mode.
	 */
	if ((vif->type == NL80211_IFTYPE_STATION) ||
	    (vif->type == NL80211_IFTYPE_ADHOC) ||
	    (vif->type == NL80211_IFTYPE_MESH_POINT)) {
		if (ah->config.enable_ani)
			ah->imask |= ATH9K_INT_MIB;
		ah->imask |= ATH9K_INT_TSFOOR;
	}

	ath9k_hw_set_interrupts(ah, ah->imask);

	if (vif->type == NL80211_IFTYPE_AP    ||
	    vif->type == NL80211_IFTYPE_ADHOC) {
		sc->sc_flags |= SC_OP_ANI_RUN;
		ath_start_ani(common);
	}

out:
	mutex_unlock(&sc->mutex);
	return ret;
}

static void ath9k_remove_interface(struct ieee80211_hw *hw,
				   struct ieee80211_vif *vif)
{
	struct ath_wiphy *aphy = hw->priv;
	struct ath_softc *sc = aphy->sc;
	struct ath_common *common = ath9k_hw_common(sc->sc_ah);
	struct ath_vif *avp = (void *)vif->drv_priv;
	bool bs_valid = false;
	int i;

	ath_dbg(common, ATH_DBG_CONFIG, "Detach Interface\n");

	mutex_lock(&sc->mutex);

	/* Stop ANI */
	sc->sc_flags &= ~SC_OP_ANI_RUN;
	del_timer_sync(&common->ani.timer);

	/* Reclaim beacon resources */
	if ((sc->sc_ah->opmode == NL80211_IFTYPE_AP) ||
	    (sc->sc_ah->opmode == NL80211_IFTYPE_ADHOC) ||
	    (sc->sc_ah->opmode == NL80211_IFTYPE_MESH_POINT)) {
		ath9k_ps_wakeup(sc);
		ath9k_hw_stoptxdma(sc->sc_ah, sc->beacon.beaconq);
		ath9k_ps_restore(sc);
	}

	ath_beacon_return(sc, avp);
	sc->sc_flags &= ~SC_OP_BEACONS;

	for (i = 0; i < ARRAY_SIZE(sc->beacon.bslot); i++) {
		if (sc->beacon.bslot[i] == vif) {
			printk(KERN_DEBUG "%s: vif had allocated beacon "
			       "slot\n", __func__);
			sc->beacon.bslot[i] = NULL;
			sc->beacon.bslot_aphy[i] = NULL;
		} else if (sc->beacon.bslot[i])
			bs_valid = true;
	}
	if (!bs_valid && (sc->sc_ah->imask & ATH9K_INT_SWBA)) {
		/* Disable SWBA interrupt */
		sc->sc_ah->imask &= ~ATH9K_INT_SWBA;
		ath9k_ps_wakeup(sc);
		ath9k_hw_set_interrupts(sc->sc_ah, sc->sc_ah->imask);
		ath9k_ps_restore(sc);
	}

	sc->nvifs--;

	mutex_unlock(&sc->mutex);
}

static void ath9k_enable_ps(struct ath_softc *sc)
{
	struct ath_hw *ah = sc->sc_ah;

	sc->ps_enabled = true;
	if (!(ah->caps.hw_caps & ATH9K_HW_CAP_AUTOSLEEP)) {
		if ((ah->imask & ATH9K_INT_TIM_TIMER) == 0) {
			ah->imask |= ATH9K_INT_TIM_TIMER;
			ath9k_hw_set_interrupts(ah, ah->imask);
		}
		ath9k_hw_setrxabort(ah, 1);
	}
}

static void ath9k_disable_ps(struct ath_softc *sc)
{
	struct ath_hw *ah = sc->sc_ah;

	sc->ps_enabled = false;
	ath9k_hw_setpower(ah, ATH9K_PM_AWAKE);
	if (!(ah->caps.hw_caps & ATH9K_HW_CAP_AUTOSLEEP)) {
		ath9k_hw_setrxabort(ah, 0);
		sc->ps_flags &= ~(PS_WAIT_FOR_BEACON |
				  PS_WAIT_FOR_CAB |
				  PS_WAIT_FOR_PSPOLL_DATA |
				  PS_WAIT_FOR_TX_ACK);
		if (ah->imask & ATH9K_INT_TIM_TIMER) {
			ah->imask &= ~ATH9K_INT_TIM_TIMER;
			ath9k_hw_set_interrupts(ah, ah->imask);
		}
	}

}

static int ath9k_config(struct ieee80211_hw *hw, u32 changed)
{
	struct ath_wiphy *aphy = hw->priv;
	struct ath_softc *sc = aphy->sc;
	struct ath_hw *ah = sc->sc_ah;
	struct ath_common *common = ath9k_hw_common(ah);
	struct ieee80211_conf *conf = &hw->conf;
	bool disable_radio;

	mutex_lock(&sc->mutex);

	/*
	 * Leave this as the first check because we need to turn on the
	 * radio if it was disabled before prior to processing the rest
	 * of the changes. Likewise we must only disable the radio towards
	 * the end.
	 */
	if (changed & IEEE80211_CONF_CHANGE_IDLE) {
		bool enable_radio;
		bool all_wiphys_idle;
		bool idle = !!(conf->flags & IEEE80211_CONF_IDLE);

		spin_lock_bh(&sc->wiphy_lock);
		all_wiphys_idle =  ath9k_all_wiphys_idle(sc);
		ath9k_set_wiphy_idle(aphy, idle);

		enable_radio = (!idle && all_wiphys_idle);

		/*
		 * After we unlock here its possible another wiphy
		 * can be re-renabled so to account for that we will
		 * only disable the radio toward the end of this routine
		 * if by then all wiphys are still idle.
		 */
		spin_unlock_bh(&sc->wiphy_lock);

		if (enable_radio) {
			sc->ps_idle = false;
			ath_radio_enable(sc, hw);
			ath_dbg(common, ATH_DBG_CONFIG,
				"not-idle: enabling radio\n");
		}
	}

	/*
	 * We just prepare to enable PS. We have to wait until our AP has
	 * ACK'd our null data frame to disable RX otherwise we'll ignore
	 * those ACKs and end up retransmitting the same null data frames.
	 * IEEE80211_CONF_CHANGE_PS is only passed by mac80211 for STA mode.
	 */
	if (changed & IEEE80211_CONF_CHANGE_PS) {
		unsigned long flags;
		spin_lock_irqsave(&sc->sc_pm_lock, flags);
		if (conf->flags & IEEE80211_CONF_PS)
			ath9k_enable_ps(sc);
		else
			ath9k_disable_ps(sc);
		spin_unlock_irqrestore(&sc->sc_pm_lock, flags);
	}

	if (changed & IEEE80211_CONF_CHANGE_MONITOR) {
		if (conf->flags & IEEE80211_CONF_MONITOR) {
			ath_dbg(common, ATH_DBG_CONFIG,
				"Monitor mode is enabled\n");
			sc->sc_ah->is_monitoring = true;
		} else {
			ath_dbg(common, ATH_DBG_CONFIG,
				"Monitor mode is disabled\n");
			sc->sc_ah->is_monitoring = false;
		}
	}

	if (changed & IEEE80211_CONF_CHANGE_CHANNEL) {
		struct ieee80211_channel *curchan = hw->conf.channel;
		int pos = curchan->hw_value;
		int old_pos = -1;
		unsigned long flags;

		if (ah->curchan)
			old_pos = ah->curchan - &ah->channels[0];

		aphy->chan_idx = pos;
		aphy->chan_is_ht = conf_is_ht(conf);
		if (hw->conf.flags & IEEE80211_CONF_OFFCHANNEL)
			sc->sc_flags |= SC_OP_OFFCHANNEL;
		else
			sc->sc_flags &= ~SC_OP_OFFCHANNEL;

		if (aphy->state == ATH_WIPHY_SCAN ||
		    aphy->state == ATH_WIPHY_ACTIVE)
			ath9k_wiphy_pause_all_forced(sc, aphy);
		else {
			/*
			 * Do not change operational channel based on a paused
			 * wiphy changes.
			 */
			goto skip_chan_change;
		}

		ath_dbg(common, ATH_DBG_CONFIG, "Set channel: %d MHz\n",
			curchan->center_freq);

		/* XXX: remove me eventualy */
		ath9k_update_ichannel(sc, hw, &sc->sc_ah->channels[pos]);

		ath_update_chainmask(sc, conf_is_ht(conf));

		/* update survey stats for the old channel before switching */
		spin_lock_irqsave(&common->cc_lock, flags);
		ath_update_survey_stats(sc);
		spin_unlock_irqrestore(&common->cc_lock, flags);

		/*
		 * If the operating channel changes, change the survey in-use flags
		 * along with it.
		 * Reset the survey data for the new channel, unless we're switching
		 * back to the operating channel from an off-channel operation.
		 */
		if (!(hw->conf.flags & IEEE80211_CONF_OFFCHANNEL) &&
		    sc->cur_survey != &sc->survey[pos]) {

			if (sc->cur_survey)
				sc->cur_survey->filled &= ~SURVEY_INFO_IN_USE;

			sc->cur_survey = &sc->survey[pos];

			memset(sc->cur_survey, 0, sizeof(struct survey_info));
			sc->cur_survey->filled |= SURVEY_INFO_IN_USE;
		} else if (!(sc->survey[pos].filled & SURVEY_INFO_IN_USE)) {
			memset(&sc->survey[pos], 0, sizeof(struct survey_info));
		}

		if (ath_set_channel(sc, hw, &sc->sc_ah->channels[pos]) < 0) {
			ath_err(common, "Unable to set channel\n");
			mutex_unlock(&sc->mutex);
			return -EINVAL;
		}

		/*
		 * The most recent snapshot of channel->noisefloor for the old
		 * channel is only available after the hardware reset. Copy it to
		 * the survey stats now.
		 */
		if (old_pos >= 0)
			ath_update_survey_nf(sc, old_pos);
	}

skip_chan_change:
	if (changed & IEEE80211_CONF_CHANGE_POWER) {
		sc->config.txpowlimit = 2 * conf->power_level;
		ath_update_txpow(sc);
	}

	spin_lock_bh(&sc->wiphy_lock);
	disable_radio = ath9k_all_wiphys_idle(sc);
	spin_unlock_bh(&sc->wiphy_lock);

	if (disable_radio) {
		ath_dbg(common, ATH_DBG_CONFIG, "idle: disabling radio\n");
		sc->ps_idle = true;
		ath_radio_disable(sc, hw);
	}

	mutex_unlock(&sc->mutex);

	return 0;
}

#define SUPPORTED_FILTERS			\
	(FIF_PROMISC_IN_BSS |			\
	FIF_ALLMULTI |				\
	FIF_CONTROL |				\
	FIF_PSPOLL |				\
	FIF_OTHER_BSS |				\
	FIF_BCN_PRBRESP_PROMISC |		\
	FIF_PROBE_REQ |				\
	FIF_FCSFAIL)

/* FIXME: sc->sc_full_reset ? */
static void ath9k_configure_filter(struct ieee80211_hw *hw,
				   unsigned int changed_flags,
				   unsigned int *total_flags,
				   u64 multicast)
{
	struct ath_wiphy *aphy = hw->priv;
	struct ath_softc *sc = aphy->sc;
	u32 rfilt;

	changed_flags &= SUPPORTED_FILTERS;
	*total_flags &= SUPPORTED_FILTERS;

	sc->rx.rxfilter = *total_flags;
	ath9k_ps_wakeup(sc);
	rfilt = ath_calcrxfilter(sc);
	ath9k_hw_setrxfilter(sc->sc_ah, rfilt);
	ath9k_ps_restore(sc);

	ath_dbg(ath9k_hw_common(sc->sc_ah), ATH_DBG_CONFIG,
		"Set HW RX filter: 0x%x\n", rfilt);
}

static int ath9k_sta_add(struct ieee80211_hw *hw,
			 struct ieee80211_vif *vif,
			 struct ieee80211_sta *sta)
{
	struct ath_wiphy *aphy = hw->priv;
	struct ath_softc *sc = aphy->sc;

	ath_node_attach(sc, sta);

	return 0;
}

static int ath9k_sta_remove(struct ieee80211_hw *hw,
			    struct ieee80211_vif *vif,
			    struct ieee80211_sta *sta)
{
	struct ath_wiphy *aphy = hw->priv;
	struct ath_softc *sc = aphy->sc;

	ath_node_detach(sc, sta);

	return 0;
}

static int ath9k_conf_tx(struct ieee80211_hw *hw, u16 queue,
			 const struct ieee80211_tx_queue_params *params)
{
	struct ath_wiphy *aphy = hw->priv;
	struct ath_softc *sc = aphy->sc;
	struct ath_common *common = ath9k_hw_common(sc->sc_ah);
	struct ath_txq *txq;
	struct ath9k_tx_queue_info qi;
	int ret = 0;

	if (queue >= WME_NUM_AC)
		return 0;

	txq = sc->tx.txq_map[queue];

	mutex_lock(&sc->mutex);

	memset(&qi, 0, sizeof(struct ath9k_tx_queue_info));

	qi.tqi_aifs = params->aifs;
	qi.tqi_cwmin = params->cw_min;
	qi.tqi_cwmax = params->cw_max;
	qi.tqi_burstTime = params->txop;

<<<<<<< HEAD
	ath_print(common, ATH_DBG_CONFIG,
		  "Configure tx [queue/halq] [%d/%d],  "
		  "aifs: %d, cw_min: %d, cw_max: %d, txop: %d\n",
		  queue, txq->axq_qnum, params->aifs, params->cw_min,
		  params->cw_max, params->txop);
=======
	ath_dbg(common, ATH_DBG_CONFIG,
		"Configure tx [queue/halq] [%d/%d], aifs: %d, cw_min: %d, cw_max: %d, txop: %d\n",
		queue, txq->axq_qnum, params->aifs, params->cw_min,
		params->cw_max, params->txop);
>>>>>>> 7659a193

	ret = ath_txq_update(sc, txq->axq_qnum, &qi);
	if (ret)
		ath_err(common, "TXQ Update failed\n");

	if (sc->sc_ah->opmode == NL80211_IFTYPE_ADHOC)
		if (queue == WME_AC_BE && !ret)
			ath_beaconq_config(sc);

	mutex_unlock(&sc->mutex);

	return ret;
}

static int ath9k_set_key(struct ieee80211_hw *hw,
			 enum set_key_cmd cmd,
			 struct ieee80211_vif *vif,
			 struct ieee80211_sta *sta,
			 struct ieee80211_key_conf *key)
{
	struct ath_wiphy *aphy = hw->priv;
	struct ath_softc *sc = aphy->sc;
	struct ath_common *common = ath9k_hw_common(sc->sc_ah);
	int ret = 0;

	if (modparam_nohwcrypt)
		return -ENOSPC;

	mutex_lock(&sc->mutex);
	ath9k_ps_wakeup(sc);
	ath_dbg(common, ATH_DBG_CONFIG, "Set HW Key\n");

	switch (cmd) {
	case SET_KEY:
		ret = ath_key_config(common, vif, sta, key);
		if (ret >= 0) {
			key->hw_key_idx = ret;
			/* push IV and Michael MIC generation to stack */
			key->flags |= IEEE80211_KEY_FLAG_GENERATE_IV;
			if (key->cipher == WLAN_CIPHER_SUITE_TKIP)
				key->flags |= IEEE80211_KEY_FLAG_GENERATE_MMIC;
			if (sc->sc_ah->sw_mgmt_crypto &&
			    key->cipher == WLAN_CIPHER_SUITE_CCMP)
				key->flags |= IEEE80211_KEY_FLAG_SW_MGMT;
			ret = 0;
		}
		break;
	case DISABLE_KEY:
		ath_key_delete(common, key);
		break;
	default:
		ret = -EINVAL;
	}

	ath9k_ps_restore(sc);
	mutex_unlock(&sc->mutex);

	return ret;
}

static void ath9k_bss_info_changed(struct ieee80211_hw *hw,
				   struct ieee80211_vif *vif,
				   struct ieee80211_bss_conf *bss_conf,
				   u32 changed)
{
	struct ath_wiphy *aphy = hw->priv;
	struct ath_softc *sc = aphy->sc;
	struct ath_hw *ah = sc->sc_ah;
	struct ath_common *common = ath9k_hw_common(ah);
	struct ath_vif *avp = (void *)vif->drv_priv;
	int slottime;
	int error;

	mutex_lock(&sc->mutex);

	if (changed & BSS_CHANGED_BSSID) {
		/* Set BSSID */
		memcpy(common->curbssid, bss_conf->bssid, ETH_ALEN);
		memcpy(avp->bssid, bss_conf->bssid, ETH_ALEN);
		common->curaid = 0;
		ath9k_hw_write_associd(ah);

		/* Set aggregation protection mode parameters */
		sc->config.ath_aggr_prot = 0;

		/* Only legacy IBSS for now */
		if (vif->type == NL80211_IFTYPE_ADHOC)
			ath_update_chainmask(sc, 0);

		ath_dbg(common, ATH_DBG_CONFIG, "BSSID: %pM aid: 0x%x\n",
			common->curbssid, common->curaid);

		/* need to reconfigure the beacon */
		sc->sc_flags &= ~SC_OP_BEACONS ;
	}

	/* Enable transmission of beacons (AP, IBSS, MESH) */
	if ((changed & BSS_CHANGED_BEACON) ||
	    ((changed & BSS_CHANGED_BEACON_ENABLED) && bss_conf->enable_beacon)) {
		ath9k_hw_stoptxdma(sc->sc_ah, sc->beacon.beaconq);
		error = ath_beacon_alloc(aphy, vif);
		if (!error)
			ath_beacon_config(sc, vif);
	}

	if (changed & BSS_CHANGED_ERP_SLOT) {
		if (bss_conf->use_short_slot)
			slottime = 9;
		else
			slottime = 20;
		if (vif->type == NL80211_IFTYPE_AP) {
			/*
			 * Defer update, so that connected stations can adjust
			 * their settings at the same time.
			 * See beacon.c for more details
			 */
			sc->beacon.slottime = slottime;
			sc->beacon.updateslot = UPDATE;
		} else {
			ah->slottime = slottime;
			ath9k_hw_init_global_settings(ah);
		}
	}

	/* Disable transmission of beacons */
	if ((changed & BSS_CHANGED_BEACON_ENABLED) && !bss_conf->enable_beacon)
		ath9k_hw_stoptxdma(sc->sc_ah, sc->beacon.beaconq);

	if (changed & BSS_CHANGED_BEACON_INT) {
		sc->beacon_interval = bss_conf->beacon_int;
		/*
		 * In case of AP mode, the HW TSF has to be reset
		 * when the beacon interval changes.
		 */
		if (vif->type == NL80211_IFTYPE_AP) {
			sc->sc_flags |= SC_OP_TSF_RESET;
			ath9k_hw_stoptxdma(sc->sc_ah, sc->beacon.beaconq);
			error = ath_beacon_alloc(aphy, vif);
			if (!error)
				ath_beacon_config(sc, vif);
		} else {
			ath_beacon_config(sc, vif);
		}
	}

	if (changed & BSS_CHANGED_ERP_PREAMBLE) {
		ath_dbg(common, ATH_DBG_CONFIG, "BSS Changed PREAMBLE %d\n",
			bss_conf->use_short_preamble);
		if (bss_conf->use_short_preamble)
			sc->sc_flags |= SC_OP_PREAMBLE_SHORT;
		else
			sc->sc_flags &= ~SC_OP_PREAMBLE_SHORT;
	}

	if (changed & BSS_CHANGED_ERP_CTS_PROT) {
		ath_dbg(common, ATH_DBG_CONFIG, "BSS Changed CTS PROT %d\n",
			bss_conf->use_cts_prot);
		if (bss_conf->use_cts_prot &&
		    hw->conf.channel->band != IEEE80211_BAND_5GHZ)
			sc->sc_flags |= SC_OP_PROTECT_ENABLE;
		else
			sc->sc_flags &= ~SC_OP_PROTECT_ENABLE;
	}

	if (changed & BSS_CHANGED_ASSOC) {
		ath_dbg(common, ATH_DBG_CONFIG, "BSS Changed ASSOC %d\n",
			bss_conf->assoc);
		ath9k_bss_assoc_info(sc, hw, vif, bss_conf);
	}

	mutex_unlock(&sc->mutex);
}

static u64 ath9k_get_tsf(struct ieee80211_hw *hw)
{
	u64 tsf;
	struct ath_wiphy *aphy = hw->priv;
	struct ath_softc *sc = aphy->sc;

	mutex_lock(&sc->mutex);
	tsf = ath9k_hw_gettsf64(sc->sc_ah);
	mutex_unlock(&sc->mutex);

	return tsf;
}

static void ath9k_set_tsf(struct ieee80211_hw *hw, u64 tsf)
{
	struct ath_wiphy *aphy = hw->priv;
	struct ath_softc *sc = aphy->sc;

	mutex_lock(&sc->mutex);
	ath9k_hw_settsf64(sc->sc_ah, tsf);
	mutex_unlock(&sc->mutex);
}

static void ath9k_reset_tsf(struct ieee80211_hw *hw)
{
	struct ath_wiphy *aphy = hw->priv;
	struct ath_softc *sc = aphy->sc;

	mutex_lock(&sc->mutex);

	ath9k_ps_wakeup(sc);
	ath9k_hw_reset_tsf(sc->sc_ah);
	ath9k_ps_restore(sc);

	mutex_unlock(&sc->mutex);
}

static int ath9k_ampdu_action(struct ieee80211_hw *hw,
			      struct ieee80211_vif *vif,
			      enum ieee80211_ampdu_mlme_action action,
			      struct ieee80211_sta *sta,
			      u16 tid, u16 *ssn)
{
	struct ath_wiphy *aphy = hw->priv;
	struct ath_softc *sc = aphy->sc;
	int ret = 0;

	local_bh_disable();

	switch (action) {
	case IEEE80211_AMPDU_RX_START:
		if (!(sc->sc_flags & SC_OP_RXAGGR))
			ret = -ENOTSUPP;
		break;
	case IEEE80211_AMPDU_RX_STOP:
		break;
	case IEEE80211_AMPDU_TX_START:
		if (!(sc->sc_flags & SC_OP_TXAGGR))
			return -EOPNOTSUPP;

		ath9k_ps_wakeup(sc);
		ret = ath_tx_aggr_start(sc, sta, tid, ssn);
		if (!ret)
			ieee80211_start_tx_ba_cb_irqsafe(vif, sta->addr, tid);
		ath9k_ps_restore(sc);
		break;
	case IEEE80211_AMPDU_TX_STOP:
		ath9k_ps_wakeup(sc);
		ath_tx_aggr_stop(sc, sta, tid);
		ieee80211_stop_tx_ba_cb_irqsafe(vif, sta->addr, tid);
		ath9k_ps_restore(sc);
		break;
	case IEEE80211_AMPDU_TX_OPERATIONAL:
		ath9k_ps_wakeup(sc);
		ath_tx_aggr_resume(sc, sta, tid);
		ath9k_ps_restore(sc);
		break;
	default:
		ath_err(ath9k_hw_common(sc->sc_ah), "Unknown AMPDU action\n");
	}

	local_bh_enable();

	return ret;
}

static int ath9k_get_survey(struct ieee80211_hw *hw, int idx,
			     struct survey_info *survey)
{
	struct ath_wiphy *aphy = hw->priv;
	struct ath_softc *sc = aphy->sc;
	struct ath_common *common = ath9k_hw_common(sc->sc_ah);
	struct ieee80211_supported_band *sband;
	struct ieee80211_channel *chan;
	unsigned long flags;
	int pos;

	spin_lock_irqsave(&common->cc_lock, flags);
	if (idx == 0)
		ath_update_survey_stats(sc);

	sband = hw->wiphy->bands[IEEE80211_BAND_2GHZ];
	if (sband && idx >= sband->n_channels) {
		idx -= sband->n_channels;
		sband = NULL;
	}

	if (!sband)
		sband = hw->wiphy->bands[IEEE80211_BAND_5GHZ];

	if (!sband || idx >= sband->n_channels) {
		spin_unlock_irqrestore(&common->cc_lock, flags);
		return -ENOENT;
	}

	chan = &sband->channels[idx];
	pos = chan->hw_value;
	memcpy(survey, &sc->survey[pos], sizeof(*survey));
	survey->channel = chan;
	spin_unlock_irqrestore(&common->cc_lock, flags);

	return 0;
}

static void ath9k_sw_scan_start(struct ieee80211_hw *hw)
{
	struct ath_wiphy *aphy = hw->priv;
	struct ath_softc *sc = aphy->sc;

	mutex_lock(&sc->mutex);
	if (ath9k_wiphy_scanning(sc)) {
		/*
		 * There is a race here in mac80211 but fixing it requires
		 * we revisit how we handle the scan complete callback.
		 * After mac80211 fixes we will not have configured hardware
		 * to the home channel nor would we have configured the RX
		 * filter yet.
		 */
		mutex_unlock(&sc->mutex);
		return;
	}

	aphy->state = ATH_WIPHY_SCAN;
	ath9k_wiphy_pause_all_forced(sc, aphy);
	mutex_unlock(&sc->mutex);
}

/*
 * XXX: this requires a revisit after the driver
 * scan_complete gets moved to another place/removed in mac80211.
 */
static void ath9k_sw_scan_complete(struct ieee80211_hw *hw)
{
	struct ath_wiphy *aphy = hw->priv;
	struct ath_softc *sc = aphy->sc;

	mutex_lock(&sc->mutex);
	aphy->state = ATH_WIPHY_ACTIVE;
	mutex_unlock(&sc->mutex);
}

static void ath9k_set_coverage_class(struct ieee80211_hw *hw, u8 coverage_class)
{
	struct ath_wiphy *aphy = hw->priv;
	struct ath_softc *sc = aphy->sc;
	struct ath_hw *ah = sc->sc_ah;

	mutex_lock(&sc->mutex);
	ah->coverage_class = coverage_class;
	ath9k_hw_init_global_settings(ah);
	mutex_unlock(&sc->mutex);
}

struct ieee80211_ops ath9k_ops = {
	.tx 		    = ath9k_tx,
	.start 		    = ath9k_start,
	.stop 		    = ath9k_stop,
	.add_interface 	    = ath9k_add_interface,
	.remove_interface   = ath9k_remove_interface,
	.config 	    = ath9k_config,
	.configure_filter   = ath9k_configure_filter,
	.sta_add	    = ath9k_sta_add,
	.sta_remove	    = ath9k_sta_remove,
	.conf_tx 	    = ath9k_conf_tx,
	.bss_info_changed   = ath9k_bss_info_changed,
	.set_key            = ath9k_set_key,
	.get_tsf 	    = ath9k_get_tsf,
	.set_tsf 	    = ath9k_set_tsf,
	.reset_tsf 	    = ath9k_reset_tsf,
	.ampdu_action       = ath9k_ampdu_action,
	.get_survey	    = ath9k_get_survey,
	.sw_scan_start      = ath9k_sw_scan_start,
	.sw_scan_complete   = ath9k_sw_scan_complete,
	.rfkill_poll        = ath9k_rfkill_poll_state,
	.set_coverage_class = ath9k_set_coverage_class,
};<|MERGE_RESOLUTION|>--- conflicted
+++ resolved
@@ -260,20 +260,6 @@
 	if (!(sc->sc_flags & SC_OP_OFFCHANNEL))
 		caldata = &aphy->caldata;
 
-<<<<<<< HEAD
-	ath_print(common, ATH_DBG_CONFIG,
-		  "(%u MHz) -> (%u MHz), conf_is_ht40: %d fastcc: %d\n",
-		  sc->sc_ah->curchan->channel,
-		  channel->center_freq, conf_is_ht40(conf),
-		  fastcc);
-
-	r = ath9k_hw_reset(ah, hchan, caldata, fastcc);
-	if (r) {
-		ath_print(common, ATH_DBG_FATAL,
-			  "Unable to reset channel (%u MHz), "
-			  "reset status %d\n",
-			  channel->center_freq, r);
-=======
 	ath_dbg(common, ATH_DBG_CONFIG,
 		"(%u MHz) -> (%u MHz), conf_is_ht40: %d fastcc: %d\n",
 		sc->sc_ah->curchan->channel,
@@ -285,7 +271,6 @@
 		ath_err(common,
 			"Unable to reset channel (%u MHz), reset status %d\n",
 			channel->center_freq, r);
->>>>>>> 7659a193
 		goto ps_restore;
 	}
 
@@ -911,12 +896,7 @@
 
 	ath_update_txpow(sc);
 	if (ath_startrecv(sc) != 0) {
-<<<<<<< HEAD
-		ath_print(common, ATH_DBG_FATAL,
-			  "Unable to restart recv logic\n");
-=======
 		ath_err(common, "Unable to restart recv logic\n");
->>>>>>> 7659a193
 		spin_unlock_bh(&sc->sc_pcu_lock);
 		return;
 	}
@@ -1007,20 +987,11 @@
 
 	r = ath9k_hw_reset(ah, sc->sc_ah->curchan, ah->caldata, false);
 	if (r)
-<<<<<<< HEAD
-		ath_print(common, ATH_DBG_FATAL,
-			  "Unable to reset hardware; reset status %d\n", r);
-
-	if (ath_startrecv(sc) != 0)
-		ath_print(common, ATH_DBG_FATAL,
-			  "Unable to start recv logic\n");
-=======
 		ath_err(common,
 			"Unable to reset hardware; reset status %d\n", r);
 
 	if (ath_startrecv(sc) != 0)
 		ath_err(common, "Unable to start recv logic\n");
->>>>>>> 7659a193
 
 	/*
 	 * We may be doing a reset in response to a request
@@ -1138,16 +1109,9 @@
 	spin_lock_bh(&sc->sc_pcu_lock);
 	r = ath9k_hw_reset(ah, init_channel, ah->caldata, false);
 	if (r) {
-<<<<<<< HEAD
-		ath_print(common, ATH_DBG_FATAL,
-			  "Unable to reset hardware; reset status %d "
-			  "(freq %u MHz)\n", r,
-			  curchan->center_freq);
-=======
 		ath_err(common,
 			"Unable to reset hardware; reset status %d (freq %u MHz)\n",
 			r, curchan->center_freq);
->>>>>>> 7659a193
 		spin_unlock_bh(&sc->sc_pcu_lock);
 		goto mutex_unlock;
 	}
@@ -1283,11 +1247,7 @@
 	memset(&txctl, 0, sizeof(struct ath_tx_control));
 	txctl.txq = sc->tx.txq_map[skb_get_queue_mapping(skb)];
 
-<<<<<<< HEAD
-	ath_print(common, ATH_DBG_XMIT, "transmitting packet, skb: %p\n", skb);
-=======
 	ath_dbg(common, ATH_DBG_XMIT, "transmitting packet, skb: %p\n", skb);
->>>>>>> 7659a193
 
 	if (ath_tx_start(hw, skb, &txctl) != 0) {
 		ath_dbg(common, ATH_DBG_XMIT, "TX failed\n");
@@ -1800,18 +1760,10 @@
 	qi.tqi_cwmax = params->cw_max;
 	qi.tqi_burstTime = params->txop;
 
-<<<<<<< HEAD
-	ath_print(common, ATH_DBG_CONFIG,
-		  "Configure tx [queue/halq] [%d/%d],  "
-		  "aifs: %d, cw_min: %d, cw_max: %d, txop: %d\n",
-		  queue, txq->axq_qnum, params->aifs, params->cw_min,
-		  params->cw_max, params->txop);
-=======
 	ath_dbg(common, ATH_DBG_CONFIG,
 		"Configure tx [queue/halq] [%d/%d], aifs: %d, cw_min: %d, cw_max: %d, txop: %d\n",
 		queue, txq->axq_qnum, params->aifs, params->cw_min,
 		params->cw_max, params->txop);
->>>>>>> 7659a193
 
 	ret = ath_txq_update(sc, txq->axq_qnum, &qi);
 	if (ret)
