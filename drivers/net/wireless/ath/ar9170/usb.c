/*
 * Atheros AR9170 driver
 *
 * USB - frontend
 *
 * Copyright 2008, Johannes Berg <johannes@sipsolutions.net>
 * Copyright 2009, Christian Lamparter <chunkeey@web.de>
 *
 * This program is free software; you can redistribute it and/or modify
 * it under the terms of the GNU General Public License as published by
 * the Free Software Foundation; either version 2 of the License, or
 * (at your option) any later version.
 *
 * This program is distributed in the hope that it will be useful,
 * but WITHOUT ANY WARRANTY; without even the implied warranty of
 * MERCHANTABILITY or FITNESS FOR A PARTICULAR PURPOSE.  See the
 * GNU General Public License for more details.
 *
 * You should have received a copy of the GNU General Public License
 * along with this program; see the file COPYING.  If not, see
 * http://www.gnu.org/licenses/.
 *
 * This file incorporates work covered by the following copyright and
 * permission notice:
 *    Copyright (c) 2007-2008 Atheros Communications, Inc.
 *
 *    Permission to use, copy, modify, and/or distribute this software for any
 *    purpose with or without fee is hereby granted, provided that the above
 *    copyright notice and this permission notice appear in all copies.
 *
 *    THE SOFTWARE IS PROVIDED "AS IS" AND THE AUTHOR DISCLAIMS ALL WARRANTIES
 *    WITH REGARD TO THIS SOFTWARE INCLUDING ALL IMPLIED WARRANTIES OF
 *    MERCHANTABILITY AND FITNESS. IN NO EVENT SHALL THE AUTHOR BE LIABLE FOR
 *    ANY SPECIAL, DIRECT, INDIRECT, OR CONSEQUENTIAL DAMAGES OR ANY DAMAGES
 *    WHATSOEVER RESULTING FROM LOSS OF USE, DATA OR PROFITS, WHETHER IN AN
 *    ACTION OF CONTRACT, NEGLIGENCE OR OTHER TORTIOUS ACTION, ARISING OUT OF
 *    OR IN CONNECTION WITH THE USE OR PERFORMANCE OF THIS SOFTWARE.
 */

#include <linux/module.h>
#include <linux/slab.h>
#include <linux/usb.h>
#include <linux/firmware.h>
#include <linux/etherdevice.h>
#include <linux/device.h>
#include <net/mac80211.h>
#include "ar9170.h"
#include "cmd.h"
#include "hw.h"
#include "usb.h"

MODULE_AUTHOR("Johannes Berg <johannes@sipsolutions.net>");
MODULE_AUTHOR("Christian Lamparter <chunkeey@web.de>");
MODULE_LICENSE("GPL");
MODULE_DESCRIPTION("Atheros AR9170 802.11n USB wireless");
MODULE_FIRMWARE("ar9170.fw");
MODULE_FIRMWARE("ar9170-1.fw");
MODULE_FIRMWARE("ar9170-2.fw");

enum ar9170_requirements {
	AR9170_REQ_FW1_ONLY = 1,
};

static struct usb_device_id ar9170_usb_ids[] = {
	/* Atheros 9170 */
	{ USB_DEVICE(0x0cf3, 0x9170) },
	/* Atheros TG121N */
	{ USB_DEVICE(0x0cf3, 0x1001) },
	/* TP-Link TL-WN821N v2 */
	{ USB_DEVICE(0x0cf3, 0x1002) },
	/* 3Com Dual Band 802.11n USB Adapter */
	{ USB_DEVICE(0x0cf3, 0x1010) },
	/* H3C Dual Band 802.11n USB Adapter */
	{ USB_DEVICE(0x0cf3, 0x1011) },
	/* Cace Airpcap NX */
	{ USB_DEVICE(0xcace, 0x0300) },
	/* D-Link DWA 160 A1 */
	{ USB_DEVICE(0x07d1, 0x3c10) },
	/* D-Link DWA 160 A2 */
	{ USB_DEVICE(0x07d1, 0x3a09) },
	/* Netgear WNA1000 */
	{ USB_DEVICE(0x0846, 0x9040) },
	/* Netgear WNDA3100 */
	{ USB_DEVICE(0x0846, 0x9010) },
	/* Netgear WN111 v2 */
	{ USB_DEVICE(0x0846, 0x9001) },
	/* Zydas ZD1221 */
	{ USB_DEVICE(0x0ace, 0x1221) },
	/* Proxim ORiNOCO 802.11n USB */
	{ USB_DEVICE(0x1435, 0x0804) },
	/* WNC Generic 11n USB Dongle */
	{ USB_DEVICE(0x1435, 0x0326) },
	/* ZyXEL NWD271N */
	{ USB_DEVICE(0x0586, 0x3417) },
	/* Z-Com UB81 BG */
	{ USB_DEVICE(0x0cde, 0x0023) },
	/* Z-Com UB82 ABG */
	{ USB_DEVICE(0x0cde, 0x0026) },
	/* Sphairon Homelink 1202 */
	{ USB_DEVICE(0x0cde, 0x0027) },
	/* Arcadyan WN7512 */
	{ USB_DEVICE(0x083a, 0xf522) },
	/* Planex GWUS300 */
	{ USB_DEVICE(0x2019, 0x5304) },
	/* IO-Data WNGDNUS2 */
	{ USB_DEVICE(0x04bb, 0x093f) },
	/* AVM FRITZ!WLAN USB Stick N */
	{ USB_DEVICE(0x057C, 0x8401) },
	/* NEC WL300NU-G */
	{ USB_DEVICE(0x0409, 0x0249) },
	/* AVM FRITZ!WLAN USB Stick N 2.4 */
	{ USB_DEVICE(0x057C, 0x8402), .driver_info = AR9170_REQ_FW1_ONLY },

	/* terminate */
	{}
};
MODULE_DEVICE_TABLE(usb, ar9170_usb_ids);

static void ar9170_usb_submit_urb(struct ar9170_usb *aru)
{
	struct urb *urb;
	unsigned long flags;
	int err;

	if (unlikely(!IS_STARTED(&aru->common)))
		return ;

	spin_lock_irqsave(&aru->tx_urb_lock, flags);
	if (atomic_read(&aru->tx_submitted_urbs) >= AR9170_NUM_TX_URBS) {
		spin_unlock_irqrestore(&aru->tx_urb_lock, flags);
		return ;
	}
	atomic_inc(&aru->tx_submitted_urbs);

	urb = usb_get_from_anchor(&aru->tx_pending);
	if (!urb) {
		atomic_dec(&aru->tx_submitted_urbs);
		spin_unlock_irqrestore(&aru->tx_urb_lock, flags);

		return ;
	}
	spin_unlock_irqrestore(&aru->tx_urb_lock, flags);

	aru->tx_pending_urbs--;
	usb_anchor_urb(urb, &aru->tx_submitted);

	err = usb_submit_urb(urb, GFP_ATOMIC);
	if (unlikely(err)) {
		if (ar9170_nag_limiter(&aru->common))
			dev_err(&aru->udev->dev, "submit_urb failed (%d).\n",
				err);

		usb_unanchor_urb(urb);
		atomic_dec(&aru->tx_submitted_urbs);
		ar9170_tx_callback(&aru->common, urb->context);
	}

	usb_free_urb(urb);
}

static void ar9170_usb_tx_urb_complete_frame(struct urb *urb)
{
	struct sk_buff *skb = urb->context;
	struct ar9170_usb *aru = (struct ar9170_usb *)
	      usb_get_intfdata(usb_ifnum_to_if(urb->dev, 0));

	if (unlikely(!aru)) {
		dev_kfree_skb_irq(skb);
		return ;
	}

	atomic_dec(&aru->tx_submitted_urbs);

	ar9170_tx_callback(&aru->common, skb);

	ar9170_usb_submit_urb(aru);
}

static void ar9170_usb_tx_urb_complete(struct urb *urb)
{
}

static void ar9170_usb_irq_completed(struct urb *urb)
{
	struct ar9170_usb *aru = urb->context;

	switch (urb->status) {
	/* everything is fine */
	case 0:
		break;

	/* disconnect */
	case -ENOENT:
	case -ECONNRESET:
	case -ENODEV:
	case -ESHUTDOWN:
		goto free;

	default:
		goto resubmit;
	}

	ar9170_handle_command_response(&aru->common, urb->transfer_buffer,
				       urb->actual_length);

resubmit:
	usb_anchor_urb(urb, &aru->rx_submitted);
	if (usb_submit_urb(urb, GFP_ATOMIC)) {
		usb_unanchor_urb(urb);
		goto free;
	}

	return;

free:
	usb_buffer_free(aru->udev, 64, urb->transfer_buffer, urb->transfer_dma);
}

static void ar9170_usb_rx_completed(struct urb *urb)
{
	struct sk_buff *skb = urb->context;
	struct ar9170_usb *aru = (struct ar9170_usb *)
		usb_get_intfdata(usb_ifnum_to_if(urb->dev, 0));
	int err;

	if (!aru)
		goto free;

	switch (urb->status) {
	/* everything is fine */
	case 0:
		break;

	/* disconnect */
	case -ENOENT:
	case -ECONNRESET:
	case -ENODEV:
	case -ESHUTDOWN:
		goto free;

	default:
		goto resubmit;
	}

	skb_put(skb, urb->actual_length);
	ar9170_rx(&aru->common, skb);

resubmit:
	skb_reset_tail_pointer(skb);
	skb_trim(skb, 0);

	usb_anchor_urb(urb, &aru->rx_submitted);
	err = usb_submit_urb(urb, GFP_ATOMIC);
	if (unlikely(err)) {
		usb_unanchor_urb(urb);
		goto free;
	}

	return ;

free:
	dev_kfree_skb_irq(skb);
}

static int ar9170_usb_prep_rx_urb(struct ar9170_usb *aru,
				  struct urb *urb, gfp_t gfp)
{
	struct sk_buff *skb;

	skb = __dev_alloc_skb(AR9170_MAX_RX_BUFFER_SIZE + 32, gfp);
	if (!skb)
		return -ENOMEM;

	/* reserve some space for mac80211's radiotap */
	skb_reserve(skb, 32);

	usb_fill_bulk_urb(urb, aru->udev,
			  usb_rcvbulkpipe(aru->udev, AR9170_EP_RX),
			  skb->data, min(skb_tailroom(skb),
			  AR9170_MAX_RX_BUFFER_SIZE),
			  ar9170_usb_rx_completed, skb);

	return 0;
}

static int ar9170_usb_alloc_rx_irq_urb(struct ar9170_usb *aru)
{
	struct urb *urb = NULL;
	void *ibuf;
	int err = -ENOMEM;

	/* initialize interrupt endpoint */
	urb = usb_alloc_urb(0, GFP_KERNEL);
	if (!urb)
		goto out;

	ibuf = usb_buffer_alloc(aru->udev, 64, GFP_KERNEL, &urb->transfer_dma);
	if (!ibuf)
		goto out;

	usb_fill_int_urb(urb, aru->udev,
			 usb_rcvintpipe(aru->udev, AR9170_EP_IRQ), ibuf,
			 64, ar9170_usb_irq_completed, aru, 1);
	urb->transfer_flags |= URB_NO_TRANSFER_DMA_MAP;

	usb_anchor_urb(urb, &aru->rx_submitted);
	err = usb_submit_urb(urb, GFP_KERNEL);
	if (err) {
		usb_unanchor_urb(urb);
		usb_buffer_free(aru->udev, 64, urb->transfer_buffer,
				urb->transfer_dma);
	}

out:
	usb_free_urb(urb);
	return err;
}

static int ar9170_usb_alloc_rx_bulk_urbs(struct ar9170_usb *aru)
{
	struct urb *urb;
	int i;
	int err = -EINVAL;

	for (i = 0; i < AR9170_NUM_RX_URBS; i++) {
		err = -ENOMEM;
		urb = usb_alloc_urb(0, GFP_KERNEL);
		if (!urb)
			goto err_out;

		err = ar9170_usb_prep_rx_urb(aru, urb, GFP_KERNEL);
		if (err) {
			usb_free_urb(urb);
			goto err_out;
		}

		usb_anchor_urb(urb, &aru->rx_submitted);
		err = usb_submit_urb(urb, GFP_KERNEL);
		if (err) {
			usb_unanchor_urb(urb);
			dev_kfree_skb_any((void *) urb->transfer_buffer);
			usb_free_urb(urb);
			goto err_out;
		}
		usb_free_urb(urb);
	}

	/* the device now waiting for a firmware. */
	aru->common.state = AR9170_IDLE;
	return 0;

err_out:

	usb_kill_anchored_urbs(&aru->rx_submitted);
	return err;
}

static int ar9170_usb_flush(struct ar9170 *ar)
{
	struct ar9170_usb *aru = (void *) ar;
	struct urb *urb;
	int ret, err = 0;

	if (IS_STARTED(ar))
		aru->common.state = AR9170_IDLE;

	usb_wait_anchor_empty_timeout(&aru->tx_pending,
					    msecs_to_jiffies(800));
	while ((urb = usb_get_from_anchor(&aru->tx_pending))) {
		ar9170_tx_callback(&aru->common, (void *) urb->context);
		usb_free_urb(urb);
	}

	/* lets wait a while until the tx - queues are dried out */
	ret = usb_wait_anchor_empty_timeout(&aru->tx_submitted,
					    msecs_to_jiffies(100));
	if (ret == 0)
		err = -ETIMEDOUT;

	usb_kill_anchored_urbs(&aru->tx_submitted);

	if (IS_ACCEPTING_CMD(ar))
		aru->common.state = AR9170_STARTED;

	return err;
}

static void ar9170_usb_cancel_urbs(struct ar9170_usb *aru)
{
	int err;

	aru->common.state = AR9170_UNKNOWN_STATE;

	err = ar9170_usb_flush(&aru->common);
	if (err)
		dev_err(&aru->udev->dev, "stuck tx urbs!\n");

	usb_poison_anchored_urbs(&aru->tx_submitted);
	usb_poison_anchored_urbs(&aru->rx_submitted);
}

static int ar9170_usb_exec_cmd(struct ar9170 *ar, enum ar9170_cmd cmd,
			       unsigned int plen, void *payload,
			       unsigned int outlen, void *out)
{
	struct ar9170_usb *aru = (void *) ar;
	struct urb *urb = NULL;
	unsigned long flags;
	int err = -ENOMEM;

	if (unlikely(!IS_ACCEPTING_CMD(ar)))
		return -EPERM;

	if (WARN_ON(plen > AR9170_MAX_CMD_LEN - 4))
		return -EINVAL;

	urb = usb_alloc_urb(0, GFP_ATOMIC);
	if (unlikely(!urb))
		goto err_free;

	ar->cmdbuf[0] = cpu_to_le32(plen);
	ar->cmdbuf[0] |= cpu_to_le32(cmd << 8);
	/* writing multiple regs fills this buffer already */
	if (plen && payload != (u8 *)(&ar->cmdbuf[1]))
		memcpy(&ar->cmdbuf[1], payload, plen);

	spin_lock_irqsave(&aru->common.cmdlock, flags);
	aru->readbuf = (u8 *)out;
	aru->readlen = outlen;
	spin_unlock_irqrestore(&aru->common.cmdlock, flags);

	usb_fill_int_urb(urb, aru->udev,
			 usb_sndintpipe(aru->udev, AR9170_EP_CMD),
			 aru->common.cmdbuf, plen + 4,
			 ar9170_usb_tx_urb_complete, NULL, 1);

	usb_anchor_urb(urb, &aru->tx_submitted);
	err = usb_submit_urb(urb, GFP_ATOMIC);
	if (unlikely(err)) {
		usb_unanchor_urb(urb);
		usb_free_urb(urb);
		goto err_unbuf;
	}
	usb_free_urb(urb);

	err = wait_for_completion_timeout(&aru->cmd_wait, HZ);
	if (err == 0) {
		err = -ETIMEDOUT;
		goto err_unbuf;
	}

	if (aru->readlen != outlen) {
		err = -EMSGSIZE;
		goto err_unbuf;
	}

	return 0;

err_unbuf:
	/* Maybe the device was removed in the second we were waiting? */
	if (IS_STARTED(ar)) {
		dev_err(&aru->udev->dev, "no command feedback "
					 "received (%d).\n", err);

		/* provide some maybe useful debug information */
		print_hex_dump_bytes("ar9170 cmd: ", DUMP_PREFIX_NONE,
				     aru->common.cmdbuf, plen + 4);
		dump_stack();
	}

	/* invalidate to avoid completing the next prematurely */
	spin_lock_irqsave(&aru->common.cmdlock, flags);
	aru->readbuf = NULL;
	aru->readlen = 0;
	spin_unlock_irqrestore(&aru->common.cmdlock, flags);

err_free:

	return err;
}

static int ar9170_usb_tx(struct ar9170 *ar, struct sk_buff *skb)
{
	struct ar9170_usb *aru = (struct ar9170_usb *) ar;
	struct urb *urb;

	if (unlikely(!IS_STARTED(ar))) {
		/* Seriously, what were you drink... err... thinking!? */
		return -EPERM;
	}

	urb = usb_alloc_urb(0, GFP_ATOMIC);
	if (unlikely(!urb))
		return -ENOMEM;

	usb_fill_bulk_urb(urb, aru->udev,
			  usb_sndbulkpipe(aru->udev, AR9170_EP_TX),
			  skb->data, skb->len,
			  ar9170_usb_tx_urb_complete_frame, skb);
	urb->transfer_flags |= URB_ZERO_PACKET;

	usb_anchor_urb(urb, &aru->tx_pending);
	aru->tx_pending_urbs++;

	usb_free_urb(urb);

	ar9170_usb_submit_urb(aru);
	return 0;
}

static void ar9170_usb_callback_cmd(struct ar9170 *ar, u32 len , void *buffer)
{
	struct ar9170_usb *aru = (void *) ar;
	unsigned long flags;
	u32 in, out;

	if (unlikely(!buffer))
		return ;

	in = le32_to_cpup((__le32 *)buffer);
	out = le32_to_cpu(ar->cmdbuf[0]);

	/* mask off length byte */
	out &= ~0xFF;

	if (aru->readlen >= 0) {
		/* add expected length */
		out |= aru->readlen;
	} else {
		/* add obtained length */
		out |= in & 0xFF;
	}

	/*
	 * Some commands (e.g: AR9170_CMD_FREQUENCY) have a variable response
	 * length and we cannot predict the correct length in advance.
	 * So we only check if we provided enough space for the data.
	 */
	if (unlikely(out < in)) {
		dev_warn(&aru->udev->dev, "received invalid command response "
					  "got %d bytes, instead of %d bytes "
					  "and the resp length is %d bytes\n",
			 in, out, len);
		print_hex_dump_bytes("ar9170 invalid resp: ",
				     DUMP_PREFIX_OFFSET, buffer, len);
		/*
		 * Do not complete, then the command times out,
		 * and we get a stack trace from there.
		 */
		return ;
	}

	spin_lock_irqsave(&aru->common.cmdlock, flags);
	if (aru->readbuf && len > 0) {
		memcpy(aru->readbuf, buffer + 4, len - 4);
		aru->readbuf = NULL;
	}
	complete(&aru->cmd_wait);
	spin_unlock_irqrestore(&aru->common.cmdlock, flags);
}

static int ar9170_usb_upload(struct ar9170_usb *aru, const void *data,
			     size_t len, u32 addr, bool complete)
{
	int transfer, err;
	u8 *buf = kmalloc(4096, GFP_KERNEL);

	if (!buf)
		return -ENOMEM;

	while (len) {
		transfer = min_t(int, len, 4096);
		memcpy(buf, data, transfer);

		err = usb_control_msg(aru->udev, usb_sndctrlpipe(aru->udev, 0),
				      0x30 /* FW DL */, 0x40 | USB_DIR_OUT,
				      addr >> 8, 0, buf, transfer, 1000);

		if (err < 0) {
			kfree(buf);
			return err;
		}

		len -= transfer;
		data += transfer;
		addr += transfer;
	}
	kfree(buf);

	if (complete) {
		err = usb_control_msg(aru->udev, usb_sndctrlpipe(aru->udev, 0),
				      0x31 /* FW DL COMPLETE */,
				      0x40 | USB_DIR_OUT, 0, 0, NULL, 0, 5000);
	}

	return 0;
}

static int ar9170_usb_reset(struct ar9170_usb *aru)
{
	int ret, lock = (aru->intf->condition != USB_INTERFACE_BINDING);

	if (lock) {
		ret = usb_lock_device_for_reset(aru->udev, aru->intf);
		if (ret < 0) {
			dev_err(&aru->udev->dev, "unable to lock device "
				"for reset (%d).\n", ret);
			return ret;
		}
	}

	ret = usb_reset_device(aru->udev);
	if (lock)
		usb_unlock_device(aru->udev);

	/* let it rest - for a second - */
	msleep(1000);

	return ret;
}

static int ar9170_usb_upload_firmware(struct ar9170_usb *aru)
{
	int err;

	if (!aru->init_values)
		goto upload_fw_start;

	/* First, upload initial values to device RAM */
	err = ar9170_usb_upload(aru, aru->init_values->data,
				aru->init_values->size, 0x102800, false);
	if (err) {
		dev_err(&aru->udev->dev, "firmware part 1 "
			"upload failed (%d).\n", err);
		return err;
	}

upload_fw_start:

	/* Then, upload the firmware itself and start it */
	return ar9170_usb_upload(aru, aru->firmware->data, aru->firmware->size,
				0x200000, true);
}

static int ar9170_usb_init_transport(struct ar9170_usb *aru)
{
	struct ar9170 *ar = (void *) &aru->common;
	int err;

	ar9170_regwrite_begin(ar);

	/* Set USB Rx stream mode MAX packet number to 2 */
	ar9170_regwrite(AR9170_USB_REG_MAX_AGG_UPLOAD, 0x4);

	/* Set USB Rx stream mode timeout to 10us */
	ar9170_regwrite(AR9170_USB_REG_UPLOAD_TIME_CTL, 0x80);

	ar9170_regwrite_finish();

	err = ar9170_regwrite_result();
	if (err)
		dev_err(&aru->udev->dev, "USB setup failed (%d).\n", err);

	return err;
}

static void ar9170_usb_stop(struct ar9170 *ar)
{
	struct ar9170_usb *aru = (void *) ar;
	int ret;

	if (IS_ACCEPTING_CMD(ar))
		aru->common.state = AR9170_STOPPED;

	ret = ar9170_usb_flush(ar);
	if (ret)
		dev_err(&aru->udev->dev, "kill pending tx urbs.\n");

	usb_poison_anchored_urbs(&aru->tx_submitted);

	/*
	 * Note:
	 * So far we freed all tx urbs, but we won't dare to touch any rx urbs.
	 * Else we would end up with a unresponsive device...
	 */
}

static int ar9170_usb_open(struct ar9170 *ar)
{
	struct ar9170_usb *aru = (void *) ar;
	int err;

	usb_unpoison_anchored_urbs(&aru->tx_submitted);
	err = ar9170_usb_init_transport(aru);
	if (err) {
		usb_poison_anchored_urbs(&aru->tx_submitted);
		return err;
	}

	aru->common.state = AR9170_IDLE;
	return 0;
}

static int ar9170_usb_init_device(struct ar9170_usb *aru)
{
	int err;

	err = ar9170_usb_alloc_rx_irq_urb(aru);
	if (err)
		goto err_out;

	err = ar9170_usb_alloc_rx_bulk_urbs(aru);
	if (err)
		goto err_unrx;

	err = ar9170_usb_upload_firmware(aru);
	if (err) {
		err = ar9170_echo_test(&aru->common, 0x60d43110);
		if (err) {
			/* force user invention, by disabling the device */
			err = usb_driver_set_configuration(aru->udev, -1);
			dev_err(&aru->udev->dev, "device is in a bad state. "
						 "please reconnect it!\n");
			goto err_unrx;
		}
	}

	return 0;

err_unrx:
	ar9170_usb_cancel_urbs(aru);

err_out:
	return err;
}

static void ar9170_usb_firmware_failed(struct ar9170_usb *aru)
{
	struct device *parent = aru->udev->dev.parent;

	complete(&aru->firmware_loading_complete);

	/* unbind anything failed */
	if (parent)
		device_lock(parent);
	device_release_driver(&aru->udev->dev);
	if (parent)
<<<<<<< HEAD
		up(&parent->sem);

	usb_put_dev(aru->udev);
=======
		device_unlock(parent);
>>>>>>> 5a147e8b
}

static void ar9170_usb_firmware_finish(const struct firmware *fw, void *context)
{
	struct ar9170_usb *aru = context;
	int err;

	aru->firmware = fw;

	if (!fw) {
		dev_err(&aru->udev->dev, "firmware file not found.\n");
		goto err_freefw;
	}

	err = ar9170_usb_init_device(aru);
	if (err)
		goto err_freefw;

	err = ar9170_usb_open(&aru->common);
	if (err)
		goto err_unrx;

	err = ar9170_register(&aru->common, &aru->udev->dev);

	ar9170_usb_stop(&aru->common);
	if (err)
		goto err_unrx;

	complete(&aru->firmware_loading_complete);
	usb_put_dev(aru->udev);
	return;

 err_unrx:
	ar9170_usb_cancel_urbs(aru);

 err_freefw:
	ar9170_usb_firmware_failed(aru);
}

static void ar9170_usb_firmware_inits(const struct firmware *fw,
				      void *context)
{
	struct ar9170_usb *aru = context;
	int err;

	if (!fw) {
		dev_err(&aru->udev->dev, "file with init values not found.\n");
		ar9170_usb_firmware_failed(aru);
		return;
	}

	aru->init_values = fw;

	/* ok so we have the init values -- get code for two-stage */

	err = request_firmware_nowait(THIS_MODULE, 1, "ar9170-2.fw",
				      &aru->udev->dev, GFP_KERNEL, aru,
				      ar9170_usb_firmware_finish);
	if (err)
		ar9170_usb_firmware_failed(aru);
}

static void ar9170_usb_firmware_step2(const struct firmware *fw, void *context)
{
	struct ar9170_usb *aru = context;
	int err;

	if (fw) {
		ar9170_usb_firmware_finish(fw, context);
		return;
	}

	if (aru->req_one_stage_fw) {
		dev_err(&aru->udev->dev, "ar9170.fw firmware file "
			"not found and is required for this device\n");
		ar9170_usb_firmware_failed(aru);
		return;
	}

	dev_err(&aru->udev->dev, "ar9170.fw firmware file "
		"not found, trying old firmware...\n");

	err = request_firmware_nowait(THIS_MODULE, 1, "ar9170-1.fw",
				      &aru->udev->dev, GFP_KERNEL, aru,
				      ar9170_usb_firmware_inits);
	if (err)
		ar9170_usb_firmware_failed(aru);
}

static bool ar9170_requires_one_stage(const struct usb_device_id *id)
{
	if (!id->driver_info)
		return false;
	if (id->driver_info == AR9170_REQ_FW1_ONLY)
		return true;
	return false;
}

static int ar9170_usb_probe(struct usb_interface *intf,
			const struct usb_device_id *id)
{
	struct ar9170_usb *aru;
	struct ar9170 *ar;
	struct usb_device *udev;
	int err;

	aru = ar9170_alloc(sizeof(*aru));
	if (IS_ERR(aru)) {
		err = PTR_ERR(aru);
		goto out;
	}

	udev = interface_to_usbdev(intf);
	usb_get_dev(udev);
	aru->udev = udev;
	aru->intf = intf;
	ar = &aru->common;

	aru->req_one_stage_fw = ar9170_requires_one_stage(id);

	usb_set_intfdata(intf, aru);
	SET_IEEE80211_DEV(ar->hw, &intf->dev);

	init_usb_anchor(&aru->rx_submitted);
	init_usb_anchor(&aru->tx_pending);
	init_usb_anchor(&aru->tx_submitted);
	init_completion(&aru->cmd_wait);
	init_completion(&aru->firmware_loading_complete);
	spin_lock_init(&aru->tx_urb_lock);

	aru->tx_pending_urbs = 0;
	atomic_set(&aru->tx_submitted_urbs, 0);

	aru->common.stop = ar9170_usb_stop;
	aru->common.flush = ar9170_usb_flush;
	aru->common.open = ar9170_usb_open;
	aru->common.tx = ar9170_usb_tx;
	aru->common.exec_cmd = ar9170_usb_exec_cmd;
	aru->common.callback_cmd = ar9170_usb_callback_cmd;

#ifdef CONFIG_PM
	udev->reset_resume = 1;
#endif /* CONFIG_PM */
	err = ar9170_usb_reset(aru);
	if (err)
		goto err_freehw;

	usb_get_dev(aru->udev);
	return request_firmware_nowait(THIS_MODULE, 1, "ar9170.fw",
				       &aru->udev->dev, GFP_KERNEL, aru,
				       ar9170_usb_firmware_step2);
err_freehw:
	usb_set_intfdata(intf, NULL);
	usb_put_dev(udev);
	ieee80211_free_hw(ar->hw);
out:
	return err;
}

static void ar9170_usb_disconnect(struct usb_interface *intf)
{
	struct ar9170_usb *aru = usb_get_intfdata(intf);

	if (!aru)
		return;

	aru->common.state = AR9170_IDLE;

	wait_for_completion(&aru->firmware_loading_complete);

	ar9170_unregister(&aru->common);
	ar9170_usb_cancel_urbs(aru);

	usb_put_dev(aru->udev);
	usb_set_intfdata(intf, NULL);
	ieee80211_free_hw(aru->common.hw);

	release_firmware(aru->init_values);
	release_firmware(aru->firmware);
}

#ifdef CONFIG_PM
static int ar9170_suspend(struct usb_interface *intf,
			  pm_message_t  message)
{
	struct ar9170_usb *aru = usb_get_intfdata(intf);

	if (!aru)
		return -ENODEV;

	aru->common.state = AR9170_IDLE;
	ar9170_usb_cancel_urbs(aru);

	return 0;
}

static int ar9170_resume(struct usb_interface *intf)
{
	struct ar9170_usb *aru = usb_get_intfdata(intf);
	int err;

	if (!aru)
		return -ENODEV;

	usb_unpoison_anchored_urbs(&aru->rx_submitted);
	usb_unpoison_anchored_urbs(&aru->tx_submitted);

	err = ar9170_usb_init_device(aru);
	if (err)
		goto err_unrx;

	err = ar9170_usb_open(&aru->common);
	if (err)
		goto err_unrx;

	return 0;

err_unrx:
	aru->common.state = AR9170_IDLE;
	ar9170_usb_cancel_urbs(aru);

	return err;
}
#endif /* CONFIG_PM */

static struct usb_driver ar9170_driver = {
	.name = "ar9170usb",
	.probe = ar9170_usb_probe,
	.disconnect = ar9170_usb_disconnect,
	.id_table = ar9170_usb_ids,
	.soft_unbind = 1,
#ifdef CONFIG_PM
	.suspend = ar9170_suspend,
	.resume = ar9170_resume,
	.reset_resume = ar9170_resume,
#endif /* CONFIG_PM */
};

static int __init ar9170_init(void)
{
	return usb_register(&ar9170_driver);
}

static void __exit ar9170_exit(void)
{
	usb_deregister(&ar9170_driver);
}

module_init(ar9170_init);
module_exit(ar9170_exit);<|MERGE_RESOLUTION|>--- conflicted
+++ resolved
@@ -745,13 +745,9 @@
 		device_lock(parent);
 	device_release_driver(&aru->udev->dev);
 	if (parent)
-<<<<<<< HEAD
-		up(&parent->sem);
+		device_unlock(parent);
 
 	usb_put_dev(aru->udev);
-=======
-		device_unlock(parent);
->>>>>>> 5a147e8b
 }
 
 static void ar9170_usb_firmware_finish(const struct firmware *fw, void *context)
