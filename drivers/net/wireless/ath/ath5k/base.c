--- conflicted
+++ resolved
@@ -1931,15 +1931,6 @@
 		}
 
 		sc->stats.rx_all_count++;
-<<<<<<< HEAD
-
-		if (unlikely(rs.rs_more)) {
-			ATH5K_WARN(sc, "unsupported jumbo\n");
-			sc->stats.rxerr_jumbo++;
-			goto next;
-		}
-=======
->>>>>>> fd76f148
 
 		if (unlikely(rs.rs_status)) {
 			if (rs.rs_status & AR5K_RXERR_CRC)
