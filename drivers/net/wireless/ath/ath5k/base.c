/*-
 * Copyright (c) 2002-2005 Sam Leffler, Errno Consulting
 * Copyright (c) 2004-2005 Atheros Communications, Inc.
 * Copyright (c) 2006 Devicescape Software, Inc.
 * Copyright (c) 2007 Jiri Slaby <jirislaby@gmail.com>
 * Copyright (c) 2007 Luis R. Rodriguez <mcgrof@winlab.rutgers.edu>
 *
 * All rights reserved.
 *
 * Redistribution and use in source and binary forms, with or without
 * modification, are permitted provided that the following conditions
 * are met:
 * 1. Redistributions of source code must retain the above copyright
 *    notice, this list of conditions and the following disclaimer,
 *    without modification.
 * 2. Redistributions in binary form must reproduce at minimum a disclaimer
 *    similar to the "NO WARRANTY" disclaimer below ("Disclaimer") and any
 *    redistribution must be conditioned upon including a substantially
 *    similar Disclaimer requirement for further binary redistribution.
 * 3. Neither the names of the above-listed copyright holders nor the names
 *    of any contributors may be used to endorse or promote products derived
 *    from this software without specific prior written permission.
 *
 * Alternatively, this software may be distributed under the terms of the
 * GNU General Public License ("GPL") version 2 as published by the Free
 * Software Foundation.
 *
 * NO WARRANTY
 * THIS SOFTWARE IS PROVIDED BY THE COPYRIGHT HOLDERS AND CONTRIBUTORS
 * ``AS IS'' AND ANY EXPRESS OR IMPLIED WARRANTIES, INCLUDING, BUT NOT
 * LIMITED TO, THE IMPLIED WARRANTIES OF NONINFRINGEMENT, MERCHANTIBILITY
 * AND FITNESS FOR A PARTICULAR PURPOSE ARE DISCLAIMED. IN NO EVENT SHALL
 * THE COPYRIGHT HOLDERS OR CONTRIBUTORS BE LIABLE FOR SPECIAL, EXEMPLARY,
 * OR CONSEQUENTIAL DAMAGES (INCLUDING, BUT NOT LIMITED TO, PROCUREMENT OF
 * SUBSTITUTE GOODS OR SERVICES; LOSS OF USE, DATA, OR PROFITS; OR BUSINESS
 * INTERRUPTION) HOWEVER CAUSED AND ON ANY THEORY OF LIABILITY, WHETHER
 * IN CONTRACT, STRICT LIABILITY, OR TORT (INCLUDING NEGLIGENCE OR OTHERWISE)
 * ARISING IN ANY WAY OUT OF THE USE OF THIS SOFTWARE, EVEN IF ADVISED OF
 * THE POSSIBILITY OF SUCH DAMAGES.
 *
 */

#include <linux/module.h>
#include <linux/delay.h>
#include <linux/hardirq.h>
#include <linux/if.h>
#include <linux/io.h>
#include <linux/netdevice.h>
#include <linux/cache.h>
#include <linux/ethtool.h>
#include <linux/uaccess.h>
#include <linux/slab.h>
#include <linux/etherdevice.h>

#include <net/ieee80211_radiotap.h>

#include <asm/unaligned.h>

#include "base.h"
#include "reg.h"
#include "debug.h"
#include "ani.h"

static int modparam_nohwcrypt;
module_param_named(nohwcrypt, modparam_nohwcrypt, bool, S_IRUGO);
MODULE_PARM_DESC(nohwcrypt, "Disable hardware encryption.");

static int modparam_all_channels;
module_param_named(all_channels, modparam_all_channels, bool, S_IRUGO);
MODULE_PARM_DESC(all_channels, "Expose all channels the device can use.");

/* Module info */
MODULE_AUTHOR("Jiri Slaby");
MODULE_AUTHOR("Nick Kossifidis");
MODULE_DESCRIPTION("Support for 5xxx series of Atheros 802.11 wireless LAN cards.");
MODULE_SUPPORTED_DEVICE("Atheros 5xxx WLAN cards");
MODULE_LICENSE("Dual BSD/GPL");

static int ath5k_init(struct ieee80211_hw *hw);
static int ath5k_reset(struct ath5k_softc *sc, struct ieee80211_channel *chan,
								bool skip_pcu);
static int ath5k_beacon_update(struct ieee80211_hw *hw,
		struct ieee80211_vif *vif);
static void ath5k_beacon_update_timers(struct ath5k_softc *sc, u64 bc_tsf);

/* Known SREVs */
static const struct ath5k_srev_name srev_names[] = {
#ifdef CONFIG_ATHEROS_AR231X
	{ "5312",	AR5K_VERSION_MAC,	AR5K_SREV_AR5312_R2 },
	{ "5312",	AR5K_VERSION_MAC,	AR5K_SREV_AR5312_R7 },
	{ "2313",	AR5K_VERSION_MAC,	AR5K_SREV_AR2313_R8 },
	{ "2315",	AR5K_VERSION_MAC,	AR5K_SREV_AR2315_R6 },
	{ "2315",	AR5K_VERSION_MAC,	AR5K_SREV_AR2315_R7 },
	{ "2317",	AR5K_VERSION_MAC,	AR5K_SREV_AR2317_R1 },
	{ "2317",	AR5K_VERSION_MAC,	AR5K_SREV_AR2317_R2 },
#else
	{ "5210",	AR5K_VERSION_MAC,	AR5K_SREV_AR5210 },
	{ "5311",	AR5K_VERSION_MAC,	AR5K_SREV_AR5311 },
	{ "5311A",	AR5K_VERSION_MAC,	AR5K_SREV_AR5311A },
	{ "5311B",	AR5K_VERSION_MAC,	AR5K_SREV_AR5311B },
	{ "5211",	AR5K_VERSION_MAC,	AR5K_SREV_AR5211 },
	{ "5212",	AR5K_VERSION_MAC,	AR5K_SREV_AR5212 },
	{ "5213",	AR5K_VERSION_MAC,	AR5K_SREV_AR5213 },
	{ "5213A",	AR5K_VERSION_MAC,	AR5K_SREV_AR5213A },
	{ "2413",	AR5K_VERSION_MAC,	AR5K_SREV_AR2413 },
	{ "2414",	AR5K_VERSION_MAC,	AR5K_SREV_AR2414 },
	{ "5424",	AR5K_VERSION_MAC,	AR5K_SREV_AR5424 },
	{ "5413",	AR5K_VERSION_MAC,	AR5K_SREV_AR5413 },
	{ "5414",	AR5K_VERSION_MAC,	AR5K_SREV_AR5414 },
	{ "2415",	AR5K_VERSION_MAC,	AR5K_SREV_AR2415 },
	{ "5416",	AR5K_VERSION_MAC,	AR5K_SREV_AR5416 },
	{ "5418",	AR5K_VERSION_MAC,	AR5K_SREV_AR5418 },
	{ "2425",	AR5K_VERSION_MAC,	AR5K_SREV_AR2425 },
	{ "2417",	AR5K_VERSION_MAC,	AR5K_SREV_AR2417 },
#endif
	{ "xxxxx",	AR5K_VERSION_MAC,	AR5K_SREV_UNKNOWN },
	{ "5110",	AR5K_VERSION_RAD,	AR5K_SREV_RAD_5110 },
	{ "5111",	AR5K_VERSION_RAD,	AR5K_SREV_RAD_5111 },
	{ "5111A",	AR5K_VERSION_RAD,	AR5K_SREV_RAD_5111A },
	{ "2111",	AR5K_VERSION_RAD,	AR5K_SREV_RAD_2111 },
	{ "5112",	AR5K_VERSION_RAD,	AR5K_SREV_RAD_5112 },
	{ "5112A",	AR5K_VERSION_RAD,	AR5K_SREV_RAD_5112A },
	{ "5112B",	AR5K_VERSION_RAD,	AR5K_SREV_RAD_5112B },
	{ "2112",	AR5K_VERSION_RAD,	AR5K_SREV_RAD_2112 },
	{ "2112A",	AR5K_VERSION_RAD,	AR5K_SREV_RAD_2112A },
	{ "2112B",	AR5K_VERSION_RAD,	AR5K_SREV_RAD_2112B },
	{ "2413",	AR5K_VERSION_RAD,	AR5K_SREV_RAD_2413 },
	{ "5413",	AR5K_VERSION_RAD,	AR5K_SREV_RAD_5413 },
	{ "5424",	AR5K_VERSION_RAD,	AR5K_SREV_RAD_5424 },
	{ "5133",	AR5K_VERSION_RAD,	AR5K_SREV_RAD_5133 },
#ifdef CONFIG_ATHEROS_AR231X
	{ "2316",	AR5K_VERSION_RAD,	AR5K_SREV_RAD_2316 },
	{ "2317",	AR5K_VERSION_RAD,	AR5K_SREV_RAD_2317 },
#endif
	{ "xxxxx",	AR5K_VERSION_RAD,	AR5K_SREV_UNKNOWN },
};

static const struct ieee80211_rate ath5k_rates[] = {
	{ .bitrate = 10,
	  .hw_value = ATH5K_RATE_CODE_1M, },
	{ .bitrate = 20,
	  .hw_value = ATH5K_RATE_CODE_2M,
	  .hw_value_short = ATH5K_RATE_CODE_2M | AR5K_SET_SHORT_PREAMBLE,
	  .flags = IEEE80211_RATE_SHORT_PREAMBLE },
	{ .bitrate = 55,
	  .hw_value = ATH5K_RATE_CODE_5_5M,
	  .hw_value_short = ATH5K_RATE_CODE_5_5M | AR5K_SET_SHORT_PREAMBLE,
	  .flags = IEEE80211_RATE_SHORT_PREAMBLE },
	{ .bitrate = 110,
	  .hw_value = ATH5K_RATE_CODE_11M,
	  .hw_value_short = ATH5K_RATE_CODE_11M | AR5K_SET_SHORT_PREAMBLE,
	  .flags = IEEE80211_RATE_SHORT_PREAMBLE },
	{ .bitrate = 60,
	  .hw_value = ATH5K_RATE_CODE_6M,
	  .flags = 0 },
	{ .bitrate = 90,
	  .hw_value = ATH5K_RATE_CODE_9M,
	  .flags = 0 },
	{ .bitrate = 120,
	  .hw_value = ATH5K_RATE_CODE_12M,
	  .flags = 0 },
	{ .bitrate = 180,
	  .hw_value = ATH5K_RATE_CODE_18M,
	  .flags = 0 },
	{ .bitrate = 240,
	  .hw_value = ATH5K_RATE_CODE_24M,
	  .flags = 0 },
	{ .bitrate = 360,
	  .hw_value = ATH5K_RATE_CODE_36M,
	  .flags = 0 },
	{ .bitrate = 480,
	  .hw_value = ATH5K_RATE_CODE_48M,
	  .flags = 0 },
	{ .bitrate = 540,
	  .hw_value = ATH5K_RATE_CODE_54M,
	  .flags = 0 },
	/* XR missing */
};

static inline void ath5k_txbuf_free_skb(struct ath5k_softc *sc,
				struct ath5k_buf *bf)
{
	BUG_ON(!bf);
	if (!bf->skb)
		return;
	dma_unmap_single(sc->dev, bf->skbaddr, bf->skb->len,
			DMA_TO_DEVICE);
	dev_kfree_skb_any(bf->skb);
	bf->skb = NULL;
	bf->skbaddr = 0;
	bf->desc->ds_data = 0;
}

static inline void ath5k_rxbuf_free_skb(struct ath5k_softc *sc,
				struct ath5k_buf *bf)
{
	struct ath5k_hw *ah = sc->ah;
	struct ath_common *common = ath5k_hw_common(ah);

	BUG_ON(!bf);
	if (!bf->skb)
		return;
	dma_unmap_single(sc->dev, bf->skbaddr, common->rx_bufsize,
			DMA_FROM_DEVICE);
	dev_kfree_skb_any(bf->skb);
	bf->skb = NULL;
	bf->skbaddr = 0;
	bf->desc->ds_data = 0;
}


static inline u64 ath5k_extend_tsf(struct ath5k_hw *ah, u32 rstamp)
{
	u64 tsf = ath5k_hw_get_tsf64(ah);

	if ((tsf & 0x7fff) < rstamp)
		tsf -= 0x8000;

	return (tsf & ~0x7fff) | rstamp;
}

const char *
ath5k_chip_name(enum ath5k_srev_type type, u_int16_t val)
{
	const char *name = "xxxxx";
	unsigned int i;

	for (i = 0; i < ARRAY_SIZE(srev_names); i++) {
		if (srev_names[i].sr_type != type)
			continue;

		if ((val & 0xf0) == srev_names[i].sr_val)
			name = srev_names[i].sr_name;

		if ((val & 0xff) == srev_names[i].sr_val) {
			name = srev_names[i].sr_name;
			break;
		}
	}

	return name;
}
static unsigned int ath5k_ioread32(void *hw_priv, u32 reg_offset)
{
	struct ath5k_hw *ah = (struct ath5k_hw *) hw_priv;
	return ath5k_hw_reg_read(ah, reg_offset);
}

static void ath5k_iowrite32(void *hw_priv, u32 val, u32 reg_offset)
{
	struct ath5k_hw *ah = (struct ath5k_hw *) hw_priv;
	ath5k_hw_reg_write(ah, val, reg_offset);
}

static const struct ath_ops ath5k_common_ops = {
	.read = ath5k_ioread32,
	.write = ath5k_iowrite32,
};

/***********************\
* Driver Initialization *
\***********************/

static int ath5k_reg_notifier(struct wiphy *wiphy, struct regulatory_request *request)
{
	struct ieee80211_hw *hw = wiphy_to_ieee80211_hw(wiphy);
	struct ath5k_softc *sc = hw->priv;
	struct ath_regulatory *regulatory = ath5k_hw_regulatory(sc->ah);

	return ath_reg_notifier_apply(wiphy, request, regulatory);
}

/********************\
* Channel/mode setup *
\********************/

/*
 * Convert IEEE channel number to MHz frequency.
 */
static inline short
ath5k_ieee2mhz(short chan)
{
	if (chan <= 14 || chan >= 27)
		return ieee80211chan2mhz(chan);
	else
		return 2212 + chan * 20;
}

/*
 * Returns true for the channel numbers used without all_channels modparam.
 */
static bool ath5k_is_standard_channel(short chan)
{
	return ((chan <= 14) ||
		/* UNII 1,2 */
		((chan & 3) == 0 && chan >= 36 && chan <= 64) ||
		/* midband */
		((chan & 3) == 0 && chan >= 100 && chan <= 140) ||
		/* UNII-3 */
		((chan & 3) == 1 && chan >= 149 && chan <= 165));
}

static unsigned int
ath5k_copy_channels(struct ath5k_hw *ah,
		struct ieee80211_channel *channels,
		unsigned int mode,
		unsigned int max)
{
	unsigned int i, count, size, chfreq, freq, ch;

	if (!test_bit(mode, ah->ah_modes))
		return 0;

	switch (mode) {
	case AR5K_MODE_11A:
		/* 1..220, but 2GHz frequencies are filtered by check_channel */
		size = 220 ;
		chfreq = CHANNEL_5GHZ;
		break;
	case AR5K_MODE_11B:
	case AR5K_MODE_11G:
		size = 26;
		chfreq = CHANNEL_2GHZ;
		break;
	default:
		ATH5K_WARN(ah->ah_sc, "bad mode, not copying channels\n");
		return 0;
	}

	for (i = 0, count = 0; i < size && max > 0; i++) {
		ch = i + 1 ;
		freq = ath5k_ieee2mhz(ch);

		/* Check if channel is supported by the chipset */
		if (!ath5k_channel_ok(ah, freq, chfreq))
			continue;

		if (!modparam_all_channels && !ath5k_is_standard_channel(ch))
			continue;

		/* Write channel info and increment counter */
		channels[count].center_freq = freq;
		channels[count].band = (chfreq == CHANNEL_2GHZ) ?
			IEEE80211_BAND_2GHZ : IEEE80211_BAND_5GHZ;
		switch (mode) {
		case AR5K_MODE_11A:
		case AR5K_MODE_11G:
			channels[count].hw_value = chfreq | CHANNEL_OFDM;
			break;
		case AR5K_MODE_11B:
			channels[count].hw_value = CHANNEL_B;
		}

		count++;
		max--;
	}

	return count;
}

static void
ath5k_setup_rate_idx(struct ath5k_softc *sc, struct ieee80211_supported_band *b)
{
	u8 i;

	for (i = 0; i < AR5K_MAX_RATES; i++)
		sc->rate_idx[b->band][i] = -1;

	for (i = 0; i < b->n_bitrates; i++) {
		sc->rate_idx[b->band][b->bitrates[i].hw_value] = i;
		if (b->bitrates[i].hw_value_short)
			sc->rate_idx[b->band][b->bitrates[i].hw_value_short] = i;
	}
}

static int
ath5k_setup_bands(struct ieee80211_hw *hw)
{
	struct ath5k_softc *sc = hw->priv;
	struct ath5k_hw *ah = sc->ah;
	struct ieee80211_supported_band *sband;
	int max_c, count_c = 0;
	int i;

	BUILD_BUG_ON(ARRAY_SIZE(sc->sbands) < IEEE80211_NUM_BANDS);
	max_c = ARRAY_SIZE(sc->channels);

	/* 2GHz band */
	sband = &sc->sbands[IEEE80211_BAND_2GHZ];
	sband->band = IEEE80211_BAND_2GHZ;
	sband->bitrates = &sc->rates[IEEE80211_BAND_2GHZ][0];

	if (test_bit(AR5K_MODE_11G, sc->ah->ah_capabilities.cap_mode)) {
		/* G mode */
		memcpy(sband->bitrates, &ath5k_rates[0],
		       sizeof(struct ieee80211_rate) * 12);
		sband->n_bitrates = 12;

		sband->channels = sc->channels;
		sband->n_channels = ath5k_copy_channels(ah, sband->channels,
					AR5K_MODE_11G, max_c);

		hw->wiphy->bands[IEEE80211_BAND_2GHZ] = sband;
		count_c = sband->n_channels;
		max_c -= count_c;
	} else if (test_bit(AR5K_MODE_11B, sc->ah->ah_capabilities.cap_mode)) {
		/* B mode */
		memcpy(sband->bitrates, &ath5k_rates[0],
		       sizeof(struct ieee80211_rate) * 4);
		sband->n_bitrates = 4;

		/* 5211 only supports B rates and uses 4bit rate codes
		 * (e.g normally we have 0x1B for 1M, but on 5211 we have 0x0B)
		 * fix them up here:
		 */
		if (ah->ah_version == AR5K_AR5211) {
			for (i = 0; i < 4; i++) {
				sband->bitrates[i].hw_value =
					sband->bitrates[i].hw_value & 0xF;
				sband->bitrates[i].hw_value_short =
					sband->bitrates[i].hw_value_short & 0xF;
			}
		}

		sband->channels = sc->channels;
		sband->n_channels = ath5k_copy_channels(ah, sband->channels,
					AR5K_MODE_11B, max_c);

		hw->wiphy->bands[IEEE80211_BAND_2GHZ] = sband;
		count_c = sband->n_channels;
		max_c -= count_c;
	}
	ath5k_setup_rate_idx(sc, sband);

	/* 5GHz band, A mode */
	if (test_bit(AR5K_MODE_11A, sc->ah->ah_capabilities.cap_mode)) {
		sband = &sc->sbands[IEEE80211_BAND_5GHZ];
		sband->band = IEEE80211_BAND_5GHZ;
		sband->bitrates = &sc->rates[IEEE80211_BAND_5GHZ][0];

		memcpy(sband->bitrates, &ath5k_rates[4],
		       sizeof(struct ieee80211_rate) * 8);
		sband->n_bitrates = 8;

		sband->channels = &sc->channels[count_c];
		sband->n_channels = ath5k_copy_channels(ah, sband->channels,
					AR5K_MODE_11A, max_c);

		hw->wiphy->bands[IEEE80211_BAND_5GHZ] = sband;
	}
	ath5k_setup_rate_idx(sc, sband);

	ath5k_debug_dump_bands(sc);

	return 0;
}

/*
 * Set/change channels. We always reset the chip.
 * To accomplish this we must first cleanup any pending DMA,
 * then restart stuff after a la  ath5k_init.
 *
 * Called with sc->lock.
 */
static int
ath5k_chan_set(struct ath5k_softc *sc, struct ieee80211_channel *chan)
{
	ATH5K_DBG(sc, ATH5K_DEBUG_RESET,
		  "channel set, resetting (%u -> %u MHz)\n",
		  sc->curchan->center_freq, chan->center_freq);

	/*
	 * To switch channels clear any pending DMA operations;
	 * wait long enough for the RX fifo to drain, reset the
	 * hardware at the new frequency, and then re-enable
	 * the relevant bits of the h/w.
	 */
	return ath5k_reset(sc, chan, true);
}

static void
ath5k_setcurmode(struct ath5k_softc *sc, unsigned int mode)
{
	sc->curmode = mode;

	if (mode == AR5K_MODE_11A) {
		sc->curband = &sc->sbands[IEEE80211_BAND_5GHZ];
	} else {
		sc->curband = &sc->sbands[IEEE80211_BAND_2GHZ];
	}
}

struct ath_vif_iter_data {
	const u8	*hw_macaddr;
	u8		mask[ETH_ALEN];
	u8		active_mac[ETH_ALEN]; /* first active MAC */
	bool		need_set_hw_addr;
	bool		found_active;
	bool		any_assoc;
	enum nl80211_iftype opmode;
};

static void ath_vif_iter(void *data, u8 *mac, struct ieee80211_vif *vif)
{
	struct ath_vif_iter_data *iter_data = data;
	int i;
	struct ath5k_vif *avf = (void *)vif->drv_priv;

	if (iter_data->hw_macaddr)
		for (i = 0; i < ETH_ALEN; i++)
			iter_data->mask[i] &=
				~(iter_data->hw_macaddr[i] ^ mac[i]);

	if (!iter_data->found_active) {
		iter_data->found_active = true;
		memcpy(iter_data->active_mac, mac, ETH_ALEN);
	}

	if (iter_data->need_set_hw_addr && iter_data->hw_macaddr)
		if (compare_ether_addr(iter_data->hw_macaddr, mac) == 0)
			iter_data->need_set_hw_addr = false;

	if (!iter_data->any_assoc) {
		if (avf->assoc)
			iter_data->any_assoc = true;
	}

	/* Calculate combined mode - when APs are active, operate in AP mode.
	 * Otherwise use the mode of the new interface. This can currently
	 * only deal with combinations of APs and STAs. Only one ad-hoc
	 * interfaces is allowed.
	 */
	if (avf->opmode == NL80211_IFTYPE_AP)
		iter_data->opmode = NL80211_IFTYPE_AP;
	else
		if (iter_data->opmode == NL80211_IFTYPE_UNSPECIFIED)
			iter_data->opmode = avf->opmode;
}

static void ath5k_update_bssid_mask_and_opmode(struct ath5k_softc *sc,
					       struct ieee80211_vif *vif)
{
	struct ath_common *common = ath5k_hw_common(sc->ah);
	struct ath_vif_iter_data iter_data;

	/*
	 * Use the hardware MAC address as reference, the hardware uses it
	 * together with the BSSID mask when matching addresses.
	 */
	iter_data.hw_macaddr = common->macaddr;
	memset(&iter_data.mask, 0xff, ETH_ALEN);
	iter_data.found_active = false;
	iter_data.need_set_hw_addr = true;
	iter_data.opmode = NL80211_IFTYPE_UNSPECIFIED;

	if (vif)
		ath_vif_iter(&iter_data, vif->addr, vif);

	/* Get list of all active MAC addresses */
	ieee80211_iterate_active_interfaces_atomic(sc->hw, ath_vif_iter,
						   &iter_data);
	memcpy(sc->bssidmask, iter_data.mask, ETH_ALEN);

	sc->opmode = iter_data.opmode;
	if (sc->opmode == NL80211_IFTYPE_UNSPECIFIED)
		/* Nothing active, default to station mode */
		sc->opmode = NL80211_IFTYPE_STATION;

	ath5k_hw_set_opmode(sc->ah, sc->opmode);
	ATH5K_DBG(sc, ATH5K_DEBUG_MODE, "mode setup opmode %d (%s)\n",
		  sc->opmode, ath_opmode_to_string(sc->opmode));

	if (iter_data.need_set_hw_addr && iter_data.found_active)
		ath5k_hw_set_lladdr(sc->ah, iter_data.active_mac);

	if (ath5k_hw_hasbssidmask(sc->ah))
		ath5k_hw_set_bssid_mask(sc->ah, sc->bssidmask);
}

static void
ath5k_mode_setup(struct ath5k_softc *sc, struct ieee80211_vif *vif)
{
	struct ath5k_hw *ah = sc->ah;
	u32 rfilt;

	/* configure rx filter */
	rfilt = sc->filter_flags;
	ath5k_hw_set_rx_filter(ah, rfilt);
	ATH5K_DBG(sc, ATH5K_DEBUG_MODE, "RX filter 0x%x\n", rfilt);

	ath5k_update_bssid_mask_and_opmode(sc, vif);
}

static inline int
ath5k_hw_to_driver_rix(struct ath5k_softc *sc, int hw_rix)
{
	int rix;

	/* return base rate on errors */
	if (WARN(hw_rix < 0 || hw_rix >= AR5K_MAX_RATES,
			"hw_rix out of bounds: %x\n", hw_rix))
		return 0;

	rix = sc->rate_idx[sc->curband->band][hw_rix];
	if (WARN(rix < 0, "invalid hw_rix: %x\n", hw_rix))
		rix = 0;

	return rix;
}

/***************\
* Buffers setup *
\***************/

static
struct sk_buff *ath5k_rx_skb_alloc(struct ath5k_softc *sc, dma_addr_t *skb_addr)
{
	struct ath_common *common = ath5k_hw_common(sc->ah);
	struct sk_buff *skb;

	/*
	 * Allocate buffer with headroom_needed space for the
	 * fake physical layer header at the start.
	 */
	skb = ath_rxbuf_alloc(common,
			      common->rx_bufsize,
			      GFP_ATOMIC);

	if (!skb) {
		ATH5K_ERR(sc, "can't alloc skbuff of size %u\n",
				common->rx_bufsize);
		return NULL;
	}

	*skb_addr = dma_map_single(sc->dev,
				   skb->data, common->rx_bufsize,
				   DMA_FROM_DEVICE);

	if (unlikely(dma_mapping_error(sc->dev, *skb_addr))) {
		ATH5K_ERR(sc, "%s: DMA mapping failed\n", __func__);
		dev_kfree_skb(skb);
		return NULL;
	}
	return skb;
}

static int
ath5k_rxbuf_setup(struct ath5k_softc *sc, struct ath5k_buf *bf)
{
	struct ath5k_hw *ah = sc->ah;
	struct sk_buff *skb = bf->skb;
	struct ath5k_desc *ds;
	int ret;

	if (!skb) {
		skb = ath5k_rx_skb_alloc(sc, &bf->skbaddr);
		if (!skb)
			return -ENOMEM;
		bf->skb = skb;
	}

	/*
	 * Setup descriptors.  For receive we always terminate
	 * the descriptor list with a self-linked entry so we'll
	 * not get overrun under high load (as can happen with a
	 * 5212 when ANI processing enables PHY error frames).
	 *
	 * To ensure the last descriptor is self-linked we create
	 * each descriptor as self-linked and add it to the end.  As
	 * each additional descriptor is added the previous self-linked
	 * entry is "fixed" naturally.  This should be safe even
	 * if DMA is happening.  When processing RX interrupts we
	 * never remove/process the last, self-linked, entry on the
	 * descriptor list.  This ensures the hardware always has
	 * someplace to write a new frame.
	 */
	ds = bf->desc;
	ds->ds_link = bf->daddr;	/* link to self */
	ds->ds_data = bf->skbaddr;
	ret = ath5k_hw_setup_rx_desc(ah, ds, ah->common.rx_bufsize, 0);
	if (ret) {
		ATH5K_ERR(sc, "%s: could not setup RX desc\n", __func__);
		return ret;
	}

	if (sc->rxlink != NULL)
		*sc->rxlink = bf->daddr;
	sc->rxlink = &ds->ds_link;
	return 0;
}

static enum ath5k_pkt_type get_hw_packet_type(struct sk_buff *skb)
{
	struct ieee80211_hdr *hdr;
	enum ath5k_pkt_type htype;
	__le16 fc;

	hdr = (struct ieee80211_hdr *)skb->data;
	fc = hdr->frame_control;

	if (ieee80211_is_beacon(fc))
		htype = AR5K_PKT_TYPE_BEACON;
	else if (ieee80211_is_probe_resp(fc))
		htype = AR5K_PKT_TYPE_PROBE_RESP;
	else if (ieee80211_is_atim(fc))
		htype = AR5K_PKT_TYPE_ATIM;
	else if (ieee80211_is_pspoll(fc))
		htype = AR5K_PKT_TYPE_PSPOLL;
	else
		htype = AR5K_PKT_TYPE_NORMAL;

	return htype;
}

static int
ath5k_txbuf_setup(struct ath5k_softc *sc, struct ath5k_buf *bf,
		  struct ath5k_txq *txq, int padsize)
{
	struct ath5k_hw *ah = sc->ah;
	struct ath5k_desc *ds = bf->desc;
	struct sk_buff *skb = bf->skb;
	struct ieee80211_tx_info *info = IEEE80211_SKB_CB(skb);
	unsigned int pktlen, flags, keyidx = AR5K_TXKEYIX_INVALID;
	struct ieee80211_rate *rate;
	unsigned int mrr_rate[3], mrr_tries[3];
	int i, ret;
	u16 hw_rate;
	u16 cts_rate = 0;
	u16 duration = 0;
	u8 rc_flags;

	flags = AR5K_TXDESC_INTREQ | AR5K_TXDESC_CLRDMASK;

	/* XXX endianness */
	bf->skbaddr = dma_map_single(sc->dev, skb->data, skb->len,
			DMA_TO_DEVICE);

	rate = ieee80211_get_tx_rate(sc->hw, info);
	if (!rate) {
		ret = -EINVAL;
		goto err_unmap;
	}

	if (info->flags & IEEE80211_TX_CTL_NO_ACK)
		flags |= AR5K_TXDESC_NOACK;

	rc_flags = info->control.rates[0].flags;
	hw_rate = (rc_flags & IEEE80211_TX_RC_USE_SHORT_PREAMBLE) ?
		rate->hw_value_short : rate->hw_value;

	pktlen = skb->len;

	/* FIXME: If we are in g mode and rate is a CCK rate
	 * subtract ah->ah_txpower.txp_cck_ofdm_pwr_delta
	 * from tx power (value is in dB units already) */
	if (info->control.hw_key) {
		keyidx = info->control.hw_key->hw_key_idx;
		pktlen += info->control.hw_key->icv_len;
	}
	if (rc_flags & IEEE80211_TX_RC_USE_RTS_CTS) {
		flags |= AR5K_TXDESC_RTSENA;
		cts_rate = ieee80211_get_rts_cts_rate(sc->hw, info)->hw_value;
		duration = le16_to_cpu(ieee80211_rts_duration(sc->hw,
			info->control.vif, pktlen, info));
	}
	if (rc_flags & IEEE80211_TX_RC_USE_CTS_PROTECT) {
		flags |= AR5K_TXDESC_CTSENA;
		cts_rate = ieee80211_get_rts_cts_rate(sc->hw, info)->hw_value;
		duration = le16_to_cpu(ieee80211_ctstoself_duration(sc->hw,
			info->control.vif, pktlen, info));
	}
	ret = ah->ah_setup_tx_desc(ah, ds, pktlen,
		ieee80211_get_hdrlen_from_skb(skb), padsize,
		get_hw_packet_type(skb),
		(sc->power_level * 2),
		hw_rate,
		info->control.rates[0].count, keyidx, ah->ah_tx_ant, flags,
		cts_rate, duration);
	if (ret)
		goto err_unmap;

	memset(mrr_rate, 0, sizeof(mrr_rate));
	memset(mrr_tries, 0, sizeof(mrr_tries));
	for (i = 0; i < 3; i++) {
		rate = ieee80211_get_alt_retry_rate(sc->hw, info, i);
		if (!rate)
			break;

		mrr_rate[i] = rate->hw_value;
		mrr_tries[i] = info->control.rates[i + 1].count;
	}

	ath5k_hw_setup_mrr_tx_desc(ah, ds,
		mrr_rate[0], mrr_tries[0],
		mrr_rate[1], mrr_tries[1],
		mrr_rate[2], mrr_tries[2]);

	ds->ds_link = 0;
	ds->ds_data = bf->skbaddr;

	spin_lock_bh(&txq->lock);
	list_add_tail(&bf->list, &txq->q);
	txq->txq_len++;
	if (txq->link == NULL) /* is this first packet? */
		ath5k_hw_set_txdp(ah, txq->qnum, bf->daddr);
	else /* no, so only link it */
		*txq->link = bf->daddr;

	txq->link = &ds->ds_link;
	ath5k_hw_start_tx_dma(ah, txq->qnum);
	mmiowb();
	spin_unlock_bh(&txq->lock);

	return 0;
err_unmap:
	dma_unmap_single(sc->dev, bf->skbaddr, skb->len, DMA_TO_DEVICE);
	return ret;
}

/*******************\
* Descriptors setup *
\*******************/

static int
ath5k_desc_alloc(struct ath5k_softc *sc)
{
	struct ath5k_desc *ds;
	struct ath5k_buf *bf;
	dma_addr_t da;
	unsigned int i;
	int ret;

	/* allocate descriptors */
	sc->desc_len = sizeof(struct ath5k_desc) *
			(ATH_TXBUF + ATH_RXBUF + ATH_BCBUF + 1);

	sc->desc = dma_alloc_coherent(sc->dev, sc->desc_len,
				&sc->desc_daddr, GFP_KERNEL);
	if (sc->desc == NULL) {
		ATH5K_ERR(sc, "can't allocate descriptors\n");
		ret = -ENOMEM;
		goto err;
	}
	ds = sc->desc;
	da = sc->desc_daddr;
	ATH5K_DBG(sc, ATH5K_DEBUG_ANY, "DMA map: %p (%zu) -> %llx\n",
		ds, sc->desc_len, (unsigned long long)sc->desc_daddr);

	bf = kcalloc(1 + ATH_TXBUF + ATH_RXBUF + ATH_BCBUF,
			sizeof(struct ath5k_buf), GFP_KERNEL);
	if (bf == NULL) {
		ATH5K_ERR(sc, "can't allocate bufptr\n");
		ret = -ENOMEM;
		goto err_free;
	}
	sc->bufptr = bf;

	INIT_LIST_HEAD(&sc->rxbuf);
	for (i = 0; i < ATH_RXBUF; i++, bf++, ds++, da += sizeof(*ds)) {
		bf->desc = ds;
		bf->daddr = da;
		list_add_tail(&bf->list, &sc->rxbuf);
	}

	INIT_LIST_HEAD(&sc->txbuf);
	sc->txbuf_len = ATH_TXBUF;
	for (i = 0; i < ATH_TXBUF; i++, bf++, ds++,
			da += sizeof(*ds)) {
		bf->desc = ds;
		bf->daddr = da;
		list_add_tail(&bf->list, &sc->txbuf);
	}

	/* beacon buffers */
	INIT_LIST_HEAD(&sc->bcbuf);
	for (i = 0; i < ATH_BCBUF; i++, bf++, ds++, da += sizeof(*ds)) {
		bf->desc = ds;
		bf->daddr = da;
		list_add_tail(&bf->list, &sc->bcbuf);
	}

	return 0;
err_free:
	dma_free_coherent(sc->dev, sc->desc_len, sc->desc, sc->desc_daddr);
err:
	sc->desc = NULL;
	return ret;
}

static void
ath5k_desc_free(struct ath5k_softc *sc)
{
	struct ath5k_buf *bf;

	list_for_each_entry(bf, &sc->txbuf, list)
		ath5k_txbuf_free_skb(sc, bf);
	list_for_each_entry(bf, &sc->rxbuf, list)
		ath5k_rxbuf_free_skb(sc, bf);
	list_for_each_entry(bf, &sc->bcbuf, list)
		ath5k_txbuf_free_skb(sc, bf);

	/* Free memory associated with all descriptors */
	dma_free_coherent(sc->dev, sc->desc_len, sc->desc, sc->desc_daddr);
	sc->desc = NULL;
	sc->desc_daddr = 0;

	kfree(sc->bufptr);
	sc->bufptr = NULL;
}


/**************\
* Queues setup *
\**************/

static struct ath5k_txq *
ath5k_txq_setup(struct ath5k_softc *sc,
		int qtype, int subtype)
{
	struct ath5k_hw *ah = sc->ah;
	struct ath5k_txq *txq;
	struct ath5k_txq_info qi = {
		.tqi_subtype = subtype,
		/* XXX: default values not correct for B and XR channels,
		 * but who cares? */
		.tqi_aifs = AR5K_TUNE_AIFS,
		.tqi_cw_min = AR5K_TUNE_CWMIN,
		.tqi_cw_max = AR5K_TUNE_CWMAX
	};
	int qnum;

	/*
	 * Enable interrupts only for EOL and DESC conditions.
	 * We mark tx descriptors to receive a DESC interrupt
	 * when a tx queue gets deep; otherwise we wait for the
	 * EOL to reap descriptors.  Note that this is done to
	 * reduce interrupt load and this only defers reaping
	 * descriptors, never transmitting frames.  Aside from
	 * reducing interrupts this also permits more concurrency.
	 * The only potential downside is if the tx queue backs
	 * up in which case the top half of the kernel may backup
	 * due to a lack of tx descriptors.
	 */
	qi.tqi_flags = AR5K_TXQ_FLAG_TXEOLINT_ENABLE |
				AR5K_TXQ_FLAG_TXDESCINT_ENABLE;
	qnum = ath5k_hw_setup_tx_queue(ah, qtype, &qi);
	if (qnum < 0) {
		/*
		 * NB: don't print a message, this happens
		 * normally on parts with too few tx queues
		 */
		return ERR_PTR(qnum);
	}
	if (qnum >= ARRAY_SIZE(sc->txqs)) {
		ATH5K_ERR(sc, "hw qnum %u out of range, max %tu!\n",
			qnum, ARRAY_SIZE(sc->txqs));
		ath5k_hw_release_tx_queue(ah, qnum);
		return ERR_PTR(-EINVAL);
	}
	txq = &sc->txqs[qnum];
	if (!txq->setup) {
		txq->qnum = qnum;
		txq->link = NULL;
		INIT_LIST_HEAD(&txq->q);
		spin_lock_init(&txq->lock);
		txq->setup = true;
		txq->txq_len = 0;
		txq->txq_poll_mark = false;
		txq->txq_stuck = 0;
	}
	return &sc->txqs[qnum];
}

static int
ath5k_beaconq_setup(struct ath5k_hw *ah)
{
	struct ath5k_txq_info qi = {
		/* XXX: default values not correct for B and XR channels,
		 * but who cares? */
		.tqi_aifs = AR5K_TUNE_AIFS,
		.tqi_cw_min = AR5K_TUNE_CWMIN,
		.tqi_cw_max = AR5K_TUNE_CWMAX,
		/* NB: for dynamic turbo, don't enable any other interrupts */
		.tqi_flags = AR5K_TXQ_FLAG_TXDESCINT_ENABLE
	};

	return ath5k_hw_setup_tx_queue(ah, AR5K_TX_QUEUE_BEACON, &qi);
}

static int
ath5k_beaconq_config(struct ath5k_softc *sc)
{
	struct ath5k_hw *ah = sc->ah;
	struct ath5k_txq_info qi;
	int ret;

	ret = ath5k_hw_get_tx_queueprops(ah, sc->bhalq, &qi);
	if (ret)
		goto err;

	if (sc->opmode == NL80211_IFTYPE_AP ||
		sc->opmode == NL80211_IFTYPE_MESH_POINT) {
		/*
		 * Always burst out beacon and CAB traffic
		 * (aifs = cwmin = cwmax = 0)
		 */
		qi.tqi_aifs = 0;
		qi.tqi_cw_min = 0;
		qi.tqi_cw_max = 0;
	} else if (sc->opmode == NL80211_IFTYPE_ADHOC) {
		/*
		 * Adhoc mode; backoff between 0 and (2 * cw_min).
		 */
		qi.tqi_aifs = 0;
		qi.tqi_cw_min = 0;
		qi.tqi_cw_max = 2 * AR5K_TUNE_CWMIN;
	}

	ATH5K_DBG(sc, ATH5K_DEBUG_BEACON,
		"beacon queueprops tqi_aifs:%d tqi_cw_min:%d tqi_cw_max:%d\n",
		qi.tqi_aifs, qi.tqi_cw_min, qi.tqi_cw_max);

	ret = ath5k_hw_set_tx_queueprops(ah, sc->bhalq, &qi);
	if (ret) {
		ATH5K_ERR(sc, "%s: unable to update parameters for beacon "
			"hardware queue!\n", __func__);
		goto err;
	}
	ret = ath5k_hw_reset_tx_queue(ah, sc->bhalq); /* push to h/w */
	if (ret)
		goto err;

	/* reconfigure cabq with ready time to 80% of beacon_interval */
	ret = ath5k_hw_get_tx_queueprops(ah, AR5K_TX_QUEUE_ID_CAB, &qi);
	if (ret)
		goto err;

	qi.tqi_ready_time = (sc->bintval * 80) / 100;
	ret = ath5k_hw_set_tx_queueprops(ah, AR5K_TX_QUEUE_ID_CAB, &qi);
	if (ret)
		goto err;

	ret = ath5k_hw_reset_tx_queue(ah, AR5K_TX_QUEUE_ID_CAB);
err:
	return ret;
}

/**
 * ath5k_drain_tx_buffs - Empty tx buffers
 *
 * @sc The &struct ath5k_softc
 *
 * Empty tx buffers from all queues in preparation
 * of a reset or during shutdown.
 *
 * NB:	this assumes output has been stopped and
 *	we do not need to block ath5k_tx_tasklet
 */
static void
ath5k_drain_tx_buffs(struct ath5k_softc *sc)
{
	struct ath5k_txq *txq;
	struct ath5k_buf *bf, *bf0;
	int i;

	for (i = 0; i < ARRAY_SIZE(sc->txqs); i++) {
		if (sc->txqs[i].setup) {
			txq = &sc->txqs[i];
			spin_lock_bh(&txq->lock);
			list_for_each_entry_safe(bf, bf0, &txq->q, list) {
				ath5k_debug_printtxbuf(sc, bf);

				ath5k_txbuf_free_skb(sc, bf);

				spin_lock_bh(&sc->txbuflock);
				list_move_tail(&bf->list, &sc->txbuf);
				sc->txbuf_len++;
				txq->txq_len--;
				spin_unlock_bh(&sc->txbuflock);
			}
			txq->link = NULL;
			txq->txq_poll_mark = false;
			spin_unlock_bh(&txq->lock);
		}
	}
}

static void
ath5k_txq_release(struct ath5k_softc *sc)
{
	struct ath5k_txq *txq = sc->txqs;
	unsigned int i;

	for (i = 0; i < ARRAY_SIZE(sc->txqs); i++, txq++)
		if (txq->setup) {
			ath5k_hw_release_tx_queue(sc->ah, txq->qnum);
			txq->setup = false;
		}
}


/*************\
* RX Handling *
\*************/

/*
 * Enable the receive h/w following a reset.
 */
static int
ath5k_rx_start(struct ath5k_softc *sc)
{
	struct ath5k_hw *ah = sc->ah;
	struct ath_common *common = ath5k_hw_common(ah);
	struct ath5k_buf *bf;
	int ret;

	common->rx_bufsize = roundup(IEEE80211_MAX_FRAME_LEN, common->cachelsz);

	ATH5K_DBG(sc, ATH5K_DEBUG_RESET, "cachelsz %u rx_bufsize %u\n",
		  common->cachelsz, common->rx_bufsize);

	spin_lock_bh(&sc->rxbuflock);
	sc->rxlink = NULL;
	list_for_each_entry(bf, &sc->rxbuf, list) {
		ret = ath5k_rxbuf_setup(sc, bf);
		if (ret != 0) {
			spin_unlock_bh(&sc->rxbuflock);
			goto err;
		}
	}
	bf = list_first_entry(&sc->rxbuf, struct ath5k_buf, list);
	ath5k_hw_set_rxdp(ah, bf->daddr);
	spin_unlock_bh(&sc->rxbuflock);

	ath5k_hw_start_rx_dma(ah);	/* enable recv descriptors */
	ath5k_mode_setup(sc, NULL);		/* set filters, etc. */
	ath5k_hw_start_rx_pcu(ah);	/* re-enable PCU/DMA engine */

	return 0;
err:
	return ret;
}

/*
 * Disable the receive logic on PCU (DRU)
 * In preparation for a shutdown.
 *
 * Note: Doesn't stop rx DMA, ath5k_hw_dma_stop
 * does.
 */
static void
ath5k_rx_stop(struct ath5k_softc *sc)
{
	struct ath5k_hw *ah = sc->ah;

	ath5k_hw_set_rx_filter(ah, 0);	/* clear recv filter */
	ath5k_hw_stop_rx_pcu(ah);	/* disable PCU */

	ath5k_debug_printrxbuffs(sc, ah);
}

static unsigned int
ath5k_rx_decrypted(struct ath5k_softc *sc, struct sk_buff *skb,
		   struct ath5k_rx_status *rs)
{
	struct ath5k_hw *ah = sc->ah;
	struct ath_common *common = ath5k_hw_common(ah);
	struct ieee80211_hdr *hdr = (void *)skb->data;
	unsigned int keyix, hlen;

	if (!(rs->rs_status & AR5K_RXERR_DECRYPT) &&
			rs->rs_keyix != AR5K_RXKEYIX_INVALID)
		return RX_FLAG_DECRYPTED;

	/* Apparently when a default key is used to decrypt the packet
	   the hw does not set the index used to decrypt.  In such cases
	   get the index from the packet. */
	hlen = ieee80211_hdrlen(hdr->frame_control);
	if (ieee80211_has_protected(hdr->frame_control) &&
	    !(rs->rs_status & AR5K_RXERR_DECRYPT) &&
	    skb->len >= hlen + 4) {
		keyix = skb->data[hlen + 3] >> 6;

		if (test_bit(keyix, common->keymap))
			return RX_FLAG_DECRYPTED;
	}

	return 0;
}


static void
ath5k_check_ibss_tsf(struct ath5k_softc *sc, struct sk_buff *skb,
		     struct ieee80211_rx_status *rxs)
{
	struct ath_common *common = ath5k_hw_common(sc->ah);
	u64 tsf, bc_tstamp;
	u32 hw_tu;
	struct ieee80211_mgmt *mgmt = (struct ieee80211_mgmt *)skb->data;

	if (ieee80211_is_beacon(mgmt->frame_control) &&
	    le16_to_cpu(mgmt->u.beacon.capab_info) & WLAN_CAPABILITY_IBSS &&
	    memcmp(mgmt->bssid, common->curbssid, ETH_ALEN) == 0) {
		/*
		 * Received an IBSS beacon with the same BSSID. Hardware *must*
		 * have updated the local TSF. We have to work around various
		 * hardware bugs, though...
		 */
		tsf = ath5k_hw_get_tsf64(sc->ah);
		bc_tstamp = le64_to_cpu(mgmt->u.beacon.timestamp);
		hw_tu = TSF_TO_TU(tsf);

		ATH5K_DBG_UNLIMIT(sc, ATH5K_DEBUG_BEACON,
			"beacon %llx mactime %llx (diff %lld) tsf now %llx\n",
			(unsigned long long)bc_tstamp,
			(unsigned long long)rxs->mactime,
			(unsigned long long)(rxs->mactime - bc_tstamp),
			(unsigned long long)tsf);

		/*
		 * Sometimes the HW will give us a wrong tstamp in the rx
		 * status, causing the timestamp extension to go wrong.
		 * (This seems to happen especially with beacon frames bigger
		 * than 78 byte (incl. FCS))
		 * But we know that the receive timestamp must be later than the
		 * timestamp of the beacon since HW must have synced to that.
		 *
		 * NOTE: here we assume mactime to be after the frame was
		 * received, not like mac80211 which defines it at the start.
		 */
		if (bc_tstamp > rxs->mactime) {
			ATH5K_DBG_UNLIMIT(sc, ATH5K_DEBUG_BEACON,
				"fixing mactime from %llx to %llx\n",
				(unsigned long long)rxs->mactime,
				(unsigned long long)tsf);
			rxs->mactime = tsf;
		}

		/*
		 * Local TSF might have moved higher than our beacon timers,
		 * in that case we have to update them to continue sending
		 * beacons. This also takes care of synchronizing beacon sending
		 * times with other stations.
		 */
		if (hw_tu >= sc->nexttbtt)
			ath5k_beacon_update_timers(sc, bc_tstamp);

		/* Check if the beacon timers are still correct, because a TSF
		 * update might have created a window between them - for a
		 * longer description see the comment of this function: */
		if (!ath5k_hw_check_beacon_timers(sc->ah, sc->bintval)) {
			ath5k_beacon_update_timers(sc, bc_tstamp);
			ATH5K_DBG_UNLIMIT(sc, ATH5K_DEBUG_BEACON,
				"fixed beacon timers after beacon receive\n");
		}
	}
}

static void
ath5k_update_beacon_rssi(struct ath5k_softc *sc, struct sk_buff *skb, int rssi)
{
	struct ieee80211_mgmt *mgmt = (struct ieee80211_mgmt *)skb->data;
	struct ath5k_hw *ah = sc->ah;
	struct ath_common *common = ath5k_hw_common(ah);

	/* only beacons from our BSSID */
	if (!ieee80211_is_beacon(mgmt->frame_control) ||
	    memcmp(mgmt->bssid, common->curbssid, ETH_ALEN) != 0)
		return;

	ewma_add(&ah->ah_beacon_rssi_avg, rssi);

	/* in IBSS mode we should keep RSSI statistics per neighbour */
	/* le16_to_cpu(mgmt->u.beacon.capab_info) & WLAN_CAPABILITY_IBSS */
}

/*
 * Compute padding position. skb must contain an IEEE 802.11 frame
 */
static int ath5k_common_padpos(struct sk_buff *skb)
{
	struct ieee80211_hdr * hdr = (struct ieee80211_hdr *)skb->data;
	__le16 frame_control = hdr->frame_control;
	int padpos = 24;

	if (ieee80211_has_a4(frame_control)) {
		padpos += ETH_ALEN;
	}
	if (ieee80211_is_data_qos(frame_control)) {
		padpos += IEEE80211_QOS_CTL_LEN;
	}

	return padpos;
}

/*
 * This function expects an 802.11 frame and returns the number of
 * bytes added, or -1 if we don't have enough header room.
 */
static int ath5k_add_padding(struct sk_buff *skb)
{
	int padpos = ath5k_common_padpos(skb);
	int padsize = padpos & 3;

	if (padsize && skb->len>padpos) {

		if (skb_headroom(skb) < padsize)
			return -1;

		skb_push(skb, padsize);
		memmove(skb->data, skb->data+padsize, padpos);
		return padsize;
	}

	return 0;
}

/*
 * The MAC header is padded to have 32-bit boundary if the
 * packet payload is non-zero. The general calculation for
 * padsize would take into account odd header lengths:
 * padsize = 4 - (hdrlen & 3); however, since only
 * even-length headers are used, padding can only be 0 or 2
 * bytes and we can optimize this a bit.  We must not try to
 * remove padding from short control frames that do not have a
 * payload.
 *
 * This function expects an 802.11 frame and returns the number of
 * bytes removed.
 */
static int ath5k_remove_padding(struct sk_buff *skb)
{
	int padpos = ath5k_common_padpos(skb);
	int padsize = padpos & 3;

	if (padsize && skb->len>=padpos+padsize) {
		memmove(skb->data + padsize, skb->data, padpos);
		skb_pull(skb, padsize);
		return padsize;
	}

	return 0;
}

static void
ath5k_receive_frame(struct ath5k_softc *sc, struct sk_buff *skb,
		    struct ath5k_rx_status *rs)
{
	struct ieee80211_rx_status *rxs;

	ath5k_remove_padding(skb);

	rxs = IEEE80211_SKB_RXCB(skb);

	rxs->flag = 0;
	if (unlikely(rs->rs_status & AR5K_RXERR_MIC))
		rxs->flag |= RX_FLAG_MMIC_ERROR;

	/*
	 * always extend the mac timestamp, since this information is
	 * also needed for proper IBSS merging.
	 *
	 * XXX: it might be too late to do it here, since rs_tstamp is
	 * 15bit only. that means TSF extension has to be done within
	 * 32768usec (about 32ms). it might be necessary to move this to
	 * the interrupt handler, like it is done in madwifi.
	 *
	 * Unfortunately we don't know when the hardware takes the rx
	 * timestamp (beginning of phy frame, data frame, end of rx?).
	 * The only thing we know is that it is hardware specific...
	 * On AR5213 it seems the rx timestamp is at the end of the
	 * frame, but i'm not sure.
	 *
	 * NOTE: mac80211 defines mactime at the beginning of the first
	 * data symbol. Since we don't have any time references it's
	 * impossible to comply to that. This affects IBSS merge only
	 * right now, so it's not too bad...
	 */
	rxs->mactime = ath5k_extend_tsf(sc->ah, rs->rs_tstamp);
	rxs->flag |= RX_FLAG_TSFT;

	rxs->freq = sc->curchan->center_freq;
	rxs->band = sc->curband->band;

	rxs->signal = sc->ah->ah_noise_floor + rs->rs_rssi;

	rxs->antenna = rs->rs_antenna;

	if (rs->rs_antenna > 0 && rs->rs_antenna < 5)
		sc->stats.antenna_rx[rs->rs_antenna]++;
	else
		sc->stats.antenna_rx[0]++; /* invalid */

	rxs->rate_idx = ath5k_hw_to_driver_rix(sc, rs->rs_rate);
	rxs->flag |= ath5k_rx_decrypted(sc, skb, rs);

	if (rxs->rate_idx >= 0 && rs->rs_rate ==
	    sc->curband->bitrates[rxs->rate_idx].hw_value_short)
		rxs->flag |= RX_FLAG_SHORTPRE;

	ath5k_debug_dump_skb(sc, skb, "RX  ", 0);

	ath5k_update_beacon_rssi(sc, skb, rs->rs_rssi);

	/* check beacons in IBSS mode */
	if (sc->opmode == NL80211_IFTYPE_ADHOC)
		ath5k_check_ibss_tsf(sc, skb, rxs);

	ieee80211_rx(sc->hw, skb);
}

/** ath5k_frame_receive_ok() - Do we want to receive this frame or not?
 *
 * Check if we want to further process this frame or not. Also update
 * statistics. Return true if we want this frame, false if not.
 */
static bool
ath5k_receive_frame_ok(struct ath5k_softc *sc, struct ath5k_rx_status *rs)
{
	sc->stats.rx_all_count++;
	sc->stats.rx_bytes_count += rs->rs_datalen;

	if (unlikely(rs->rs_status)) {
		if (rs->rs_status & AR5K_RXERR_CRC)
			sc->stats.rxerr_crc++;
		if (rs->rs_status & AR5K_RXERR_FIFO)
			sc->stats.rxerr_fifo++;
		if (rs->rs_status & AR5K_RXERR_PHY) {
			sc->stats.rxerr_phy++;
			if (rs->rs_phyerr > 0 && rs->rs_phyerr < 32)
				sc->stats.rxerr_phy_code[rs->rs_phyerr]++;
			return false;
		}
		if (rs->rs_status & AR5K_RXERR_DECRYPT) {
			/*
			 * Decrypt error.  If the error occurred
			 * because there was no hardware key, then
			 * let the frame through so the upper layers
			 * can process it.  This is necessary for 5210
			 * parts which have no way to setup a ``clear''
			 * key cache entry.
			 *
			 * XXX do key cache faulting
			 */
			sc->stats.rxerr_decrypt++;
			if (rs->rs_keyix == AR5K_RXKEYIX_INVALID &&
			    !(rs->rs_status & AR5K_RXERR_CRC))
				return true;
		}
		if (rs->rs_status & AR5K_RXERR_MIC) {
			sc->stats.rxerr_mic++;
			return true;
		}

		/* reject any frames with non-crypto errors */
		if (rs->rs_status & ~(AR5K_RXERR_DECRYPT))
			return false;
	}

	if (unlikely(rs->rs_more)) {
		sc->stats.rxerr_jumbo++;
		return false;
	}
	return true;
}

static void
ath5k_tasklet_rx(unsigned long data)
{
	struct ath5k_rx_status rs = {};
	struct sk_buff *skb, *next_skb;
	dma_addr_t next_skb_addr;
	struct ath5k_softc *sc = (void *)data;
	struct ath5k_hw *ah = sc->ah;
	struct ath_common *common = ath5k_hw_common(ah);
	struct ath5k_buf *bf;
	struct ath5k_desc *ds;
	int ret;

	spin_lock(&sc->rxbuflock);
	if (list_empty(&sc->rxbuf)) {
		ATH5K_WARN(sc, "empty rx buf pool\n");
		goto unlock;
	}
	do {
		bf = list_first_entry(&sc->rxbuf, struct ath5k_buf, list);
		BUG_ON(bf->skb == NULL);
		skb = bf->skb;
		ds = bf->desc;

		/* bail if HW is still using self-linked descriptor */
		if (ath5k_hw_get_rxdp(sc->ah) == bf->daddr)
			break;

		ret = sc->ah->ah_proc_rx_desc(sc->ah, ds, &rs);
		if (unlikely(ret == -EINPROGRESS))
			break;
		else if (unlikely(ret)) {
			ATH5K_ERR(sc, "error in processing rx descriptor\n");
			sc->stats.rxerr_proc++;
			break;
		}

		if (ath5k_receive_frame_ok(sc, &rs)) {
			next_skb = ath5k_rx_skb_alloc(sc, &next_skb_addr);

			/*
			 * If we can't replace bf->skb with a new skb under
			 * memory pressure, just skip this packet
			 */
			if (!next_skb)
				goto next;

			dma_unmap_single(sc->dev, bf->skbaddr,
					 common->rx_bufsize,
					 DMA_FROM_DEVICE);

			skb_put(skb, rs.rs_datalen);

			ath5k_receive_frame(sc, skb, &rs);

			bf->skb = next_skb;
			bf->skbaddr = next_skb_addr;
		}
next:
		list_move_tail(&bf->list, &sc->rxbuf);
	} while (ath5k_rxbuf_setup(sc, bf) == 0);
unlock:
	spin_unlock(&sc->rxbuflock);
}


/*************\
* TX Handling *
\*************/

static int ath5k_tx_queue(struct ieee80211_hw *hw, struct sk_buff *skb,
			  struct ath5k_txq *txq)
{
	struct ath5k_softc *sc = hw->priv;
	struct ath5k_buf *bf;
	unsigned long flags;
	int padsize;

	ath5k_debug_dump_skb(sc, skb, "TX  ", 1);

	/*
	 * The hardware expects the header padded to 4 byte boundaries.
	 * If this is not the case, we add the padding after the header.
	 */
	padsize = ath5k_add_padding(skb);
	if (padsize < 0) {
		ATH5K_ERR(sc, "tx hdrlen not %%4: not enough"
			  " headroom to pad");
		goto drop_packet;
	}

	if (txq->txq_len >= ATH5K_TXQ_LEN_MAX)
		ieee80211_stop_queue(hw, txq->qnum);

	spin_lock_irqsave(&sc->txbuflock, flags);
	if (list_empty(&sc->txbuf)) {
		ATH5K_ERR(sc, "no further txbuf available, dropping packet\n");
		spin_unlock_irqrestore(&sc->txbuflock, flags);
		ieee80211_stop_queues(hw);
		goto drop_packet;
	}
	bf = list_first_entry(&sc->txbuf, struct ath5k_buf, list);
	list_del(&bf->list);
	sc->txbuf_len--;
	if (list_empty(&sc->txbuf))
		ieee80211_stop_queues(hw);
	spin_unlock_irqrestore(&sc->txbuflock, flags);

	bf->skb = skb;

	if (ath5k_txbuf_setup(sc, bf, txq, padsize)) {
		bf->skb = NULL;
		spin_lock_irqsave(&sc->txbuflock, flags);
		list_add_tail(&bf->list, &sc->txbuf);
		sc->txbuf_len++;
		spin_unlock_irqrestore(&sc->txbuflock, flags);
		goto drop_packet;
	}
	return NETDEV_TX_OK;

drop_packet:
	dev_kfree_skb_any(skb);
	return NETDEV_TX_OK;
}

static void
ath5k_tx_frame_completed(struct ath5k_softc *sc, struct sk_buff *skb,
			 struct ath5k_tx_status *ts)
{
	struct ieee80211_tx_info *info;
	int i;

	sc->stats.tx_all_count++;
	sc->stats.tx_bytes_count += skb->len;
	info = IEEE80211_SKB_CB(skb);

	ieee80211_tx_info_clear_status(info);
	for (i = 0; i < 4; i++) {
		struct ieee80211_tx_rate *r =
			&info->status.rates[i];

		if (ts->ts_rate[i]) {
			r->idx = ath5k_hw_to_driver_rix(sc, ts->ts_rate[i]);
			r->count = ts->ts_retry[i];
		} else {
			r->idx = -1;
			r->count = 0;
		}
	}

	/* count the successful attempt as well */
	info->status.rates[ts->ts_final_idx].count++;

	if (unlikely(ts->ts_status)) {
		sc->stats.ack_fail++;
		if (ts->ts_status & AR5K_TXERR_FILT) {
			info->flags |= IEEE80211_TX_STAT_TX_FILTERED;
			sc->stats.txerr_filt++;
		}
		if (ts->ts_status & AR5K_TXERR_XRETRY)
			sc->stats.txerr_retry++;
		if (ts->ts_status & AR5K_TXERR_FIFO)
			sc->stats.txerr_fifo++;
	} else {
		info->flags |= IEEE80211_TX_STAT_ACK;
		info->status.ack_signal = ts->ts_rssi;
	}

	/*
	* Remove MAC header padding before giving the frame
	* back to mac80211.
	*/
	ath5k_remove_padding(skb);

	if (ts->ts_antenna > 0 && ts->ts_antenna < 5)
		sc->stats.antenna_tx[ts->ts_antenna]++;
	else
		sc->stats.antenna_tx[0]++; /* invalid */

	ieee80211_tx_status(sc->hw, skb);
}

static void
ath5k_tx_processq(struct ath5k_softc *sc, struct ath5k_txq *txq)
{
	struct ath5k_tx_status ts = {};
	struct ath5k_buf *bf, *bf0;
	struct ath5k_desc *ds;
	struct sk_buff *skb;
	int ret;

	spin_lock(&txq->lock);
	list_for_each_entry_safe(bf, bf0, &txq->q, list) {

		txq->txq_poll_mark = false;

		/* skb might already have been processed last time. */
		if (bf->skb != NULL) {
			ds = bf->desc;

			ret = sc->ah->ah_proc_tx_desc(sc->ah, ds, &ts);
			if (unlikely(ret == -EINPROGRESS))
				break;
			else if (unlikely(ret)) {
				ATH5K_ERR(sc,
					"error %d while processing "
					"queue %u\n", ret, txq->qnum);
				break;
			}

			skb = bf->skb;
			bf->skb = NULL;

			dma_unmap_single(sc->dev, bf->skbaddr, skb->len,
					DMA_TO_DEVICE);
			ath5k_tx_frame_completed(sc, skb, &ts);
		}

		/*
		 * It's possible that the hardware can say the buffer is
		 * completed when it hasn't yet loaded the ds_link from
		 * host memory and moved on.
		 * Always keep the last descriptor to avoid HW races...
		 */
		if (ath5k_hw_get_txdp(sc->ah, txq->qnum) != bf->daddr) {
			spin_lock(&sc->txbuflock);
			list_move_tail(&bf->list, &sc->txbuf);
			sc->txbuf_len++;
			txq->txq_len--;
			spin_unlock(&sc->txbuflock);
		}
	}
	spin_unlock(&txq->lock);
	if (txq->txq_len < ATH5K_TXQ_LEN_LOW && txq->qnum < 4)
		ieee80211_wake_queue(sc->hw, txq->qnum);
}

static void
ath5k_tasklet_tx(unsigned long data)
{
	int i;
	struct ath5k_softc *sc = (void *)data;

	for (i=0; i < AR5K_NUM_TX_QUEUES; i++)
		if (sc->txqs[i].setup && (sc->ah->ah_txq_isr & BIT(i)))
			ath5k_tx_processq(sc, &sc->txqs[i]);
}


/*****************\
* Beacon handling *
\*****************/

/*
 * Setup the beacon frame for transmit.
 */
static int
ath5k_beacon_setup(struct ath5k_softc *sc, struct ath5k_buf *bf)
{
	struct sk_buff *skb = bf->skb;
	struct	ieee80211_tx_info *info = IEEE80211_SKB_CB(skb);
	struct ath5k_hw *ah = sc->ah;
	struct ath5k_desc *ds;
	int ret = 0;
	u8 antenna;
	u32 flags;
	const int padsize = 0;

	bf->skbaddr = dma_map_single(sc->dev, skb->data, skb->len,
			DMA_TO_DEVICE);
	ATH5K_DBG(sc, ATH5K_DEBUG_BEACON, "skb %p [data %p len %u] "
			"skbaddr %llx\n", skb, skb->data, skb->len,
			(unsigned long long)bf->skbaddr);

	if (dma_mapping_error(sc->dev, bf->skbaddr)) {
		ATH5K_ERR(sc, "beacon DMA mapping failed\n");
		return -EIO;
	}

	ds = bf->desc;
	antenna = ah->ah_tx_ant;

	flags = AR5K_TXDESC_NOACK;
	if (sc->opmode == NL80211_IFTYPE_ADHOC && ath5k_hw_hasveol(ah)) {
		ds->ds_link = bf->daddr;	/* self-linked */
		flags |= AR5K_TXDESC_VEOL;
	} else
		ds->ds_link = 0;

	/*
	 * If we use multiple antennas on AP and use
	 * the Sectored AP scenario, switch antenna every
	 * 4 beacons to make sure everybody hears our AP.
	 * When a client tries to associate, hw will keep
	 * track of the tx antenna to be used for this client
	 * automaticaly, based on ACKed packets.
	 *
	 * Note: AP still listens and transmits RTS on the
	 * default antenna which is supposed to be an omni.
	 *
	 * Note2: On sectored scenarios it's possible to have
	 * multiple antennas (1 omni -- the default -- and 14
	 * sectors), so if we choose to actually support this
	 * mode, we need to allow the user to set how many antennas
	 * we have and tweak the code below to send beacons
	 * on all of them.
	 */
	if (ah->ah_ant_mode == AR5K_ANTMODE_SECTOR_AP)
		antenna = sc->bsent & 4 ? 2 : 1;


	/* FIXME: If we are in g mode and rate is a CCK rate
	 * subtract ah->ah_txpower.txp_cck_ofdm_pwr_delta
	 * from tx power (value is in dB units already) */
	ds->ds_data = bf->skbaddr;
	ret = ah->ah_setup_tx_desc(ah, ds, skb->len,
			ieee80211_get_hdrlen_from_skb(skb), padsize,
			AR5K_PKT_TYPE_BEACON, (sc->power_level * 2),
			ieee80211_get_tx_rate(sc->hw, info)->hw_value,
			1, AR5K_TXKEYIX_INVALID,
			antenna, flags, 0, 0);
	if (ret)
		goto err_unmap;

	return 0;
err_unmap:
	dma_unmap_single(sc->dev, bf->skbaddr, skb->len, DMA_TO_DEVICE);
	return ret;
}

/*
 * Updates the beacon that is sent by ath5k_beacon_send.  For adhoc,
 * this is called only once at config_bss time, for AP we do it every
 * SWBA interrupt so that the TIM will reflect buffered frames.
 *
 * Called with the beacon lock.
 */
static int
ath5k_beacon_update(struct ieee80211_hw *hw, struct ieee80211_vif *vif)
{
	int ret;
	struct ath5k_softc *sc = hw->priv;
	struct ath5k_vif *avf = (void *)vif->drv_priv;
	struct sk_buff *skb;

	if (WARN_ON(!vif)) {
		ret = -EINVAL;
		goto out;
	}

	skb = ieee80211_beacon_get(hw, vif);

	if (!skb) {
		ret = -ENOMEM;
		goto out;
	}

	ath5k_debug_dump_skb(sc, skb, "BC  ", 1);

	ath5k_txbuf_free_skb(sc, avf->bbuf);
	avf->bbuf->skb = skb;
	ret = ath5k_beacon_setup(sc, avf->bbuf);
	if (ret)
		avf->bbuf->skb = NULL;
out:
	return ret;
}

/*
 * Transmit a beacon frame at SWBA.  Dynamic updates to the
 * frame contents are done as needed and the slot time is
 * also adjusted based on current state.
 *
 * This is called from software irq context (beacontq tasklets)
 * or user context from ath5k_beacon_config.
 */
static void
ath5k_beacon_send(struct ath5k_softc *sc)
{
	struct ath5k_hw *ah = sc->ah;
	struct ieee80211_vif *vif;
	struct ath5k_vif *avf;
	struct ath5k_buf *bf;
	struct sk_buff *skb;

	ATH5K_DBG_UNLIMIT(sc, ATH5K_DEBUG_BEACON, "in beacon_send\n");

	/*
	 * Check if the previous beacon has gone out.  If
	 * not, don't don't try to post another: skip this
	 * period and wait for the next.  Missed beacons
	 * indicate a problem and should not occur.  If we
	 * miss too many consecutive beacons reset the device.
	 */
	if (unlikely(ath5k_hw_num_tx_pending(ah, sc->bhalq) != 0)) {
		sc->bmisscount++;
		ATH5K_DBG(sc, ATH5K_DEBUG_BEACON,
			"missed %u consecutive beacons\n", sc->bmisscount);
		if (sc->bmisscount > 10) {	/* NB: 10 is a guess */
			ATH5K_DBG(sc, ATH5K_DEBUG_BEACON,
				"stuck beacon time (%u missed)\n",
				sc->bmisscount);
			ATH5K_DBG(sc, ATH5K_DEBUG_RESET,
				  "stuck beacon, resetting\n");
			ieee80211_queue_work(sc->hw, &sc->reset_work);
		}
		return;
	}
	if (unlikely(sc->bmisscount != 0)) {
		ATH5K_DBG(sc, ATH5K_DEBUG_BEACON,
			"resume beacon xmit after %u misses\n",
			sc->bmisscount);
		sc->bmisscount = 0;
	}

	if ((sc->opmode == NL80211_IFTYPE_AP && sc->num_ap_vifs > 1) ||
			sc->opmode == NL80211_IFTYPE_MESH_POINT) {
		u64 tsf = ath5k_hw_get_tsf64(ah);
		u32 tsftu = TSF_TO_TU(tsf);
		int slot = ((tsftu % sc->bintval) * ATH_BCBUF) / sc->bintval;
		vif = sc->bslot[(slot + 1) % ATH_BCBUF];
		ATH5K_DBG(sc, ATH5K_DEBUG_BEACON,
			"tsf %llx tsftu %x intval %u slot %u vif %p\n",
			(unsigned long long)tsf, tsftu, sc->bintval, slot, vif);
	} else /* only one interface */
		vif = sc->bslot[0];

	if (!vif)
		return;

	avf = (void *)vif->drv_priv;
	bf = avf->bbuf;
	if (unlikely(bf->skb == NULL || sc->opmode == NL80211_IFTYPE_STATION ||
			sc->opmode == NL80211_IFTYPE_MONITOR)) {
		ATH5K_WARN(sc, "bf=%p bf_skb=%p\n", bf, bf ? bf->skb : NULL);
		return;
	}

	/*
	 * Stop any current dma and put the new frame on the queue.
	 * This should never fail since we check above that no frames
	 * are still pending on the queue.
	 */
	if (unlikely(ath5k_hw_stop_beacon_queue(ah, sc->bhalq))) {
		ATH5K_WARN(sc, "beacon queue %u didn't start/stop ?\n", sc->bhalq);
		/* NB: hw still stops DMA, so proceed */
	}

	/* refresh the beacon for AP or MESH mode */
	if (sc->opmode == NL80211_IFTYPE_AP ||
			sc->opmode == NL80211_IFTYPE_MESH_POINT)
		ath5k_beacon_update(sc->hw, vif);

	ath5k_hw_set_txdp(ah, sc->bhalq, bf->daddr);
	ath5k_hw_start_tx_dma(ah, sc->bhalq);
	ATH5K_DBG(sc, ATH5K_DEBUG_BEACON, "TXDP[%u] = %llx (%p)\n",
		sc->bhalq, (unsigned long long)bf->daddr, bf->desc);

	skb = ieee80211_get_buffered_bc(sc->hw, vif);
	while (skb) {
		ath5k_tx_queue(sc->hw, skb, sc->cabq);
		skb = ieee80211_get_buffered_bc(sc->hw, vif);
	}

	sc->bsent++;
}

/**
 * ath5k_beacon_update_timers - update beacon timers
 *
 * @sc: struct ath5k_softc pointer we are operating on
 * @bc_tsf: the timestamp of the beacon. 0 to reset the TSF. -1 to perform a
 *          beacon timer update based on the current HW TSF.
 *
 * Calculate the next target beacon transmit time (TBTT) based on the timestamp
 * of a received beacon or the current local hardware TSF and write it to the
 * beacon timer registers.
 *
 * This is called in a variety of situations, e.g. when a beacon is received,
 * when a TSF update has been detected, but also when an new IBSS is created or
 * when we otherwise know we have to update the timers, but we keep it in this
 * function to have it all together in one place.
 */
static void
ath5k_beacon_update_timers(struct ath5k_softc *sc, u64 bc_tsf)
{
	struct ath5k_hw *ah = sc->ah;
	u32 nexttbtt, intval, hw_tu, bc_tu;
	u64 hw_tsf;

	intval = sc->bintval & AR5K_BEACON_PERIOD;
	if (sc->opmode == NL80211_IFTYPE_AP && sc->num_ap_vifs > 1) {
		intval /= ATH_BCBUF;	/* staggered multi-bss beacons */
		if (intval < 15)
			ATH5K_WARN(sc, "intval %u is too low, min 15\n",
				   intval);
	}
	if (WARN_ON(!intval))
		return;

	/* beacon TSF converted to TU */
	bc_tu = TSF_TO_TU(bc_tsf);

	/* current TSF converted to TU */
	hw_tsf = ath5k_hw_get_tsf64(ah);
	hw_tu = TSF_TO_TU(hw_tsf);

#define FUDGE AR5K_TUNE_SW_BEACON_RESP + 3
	/* We use FUDGE to make sure the next TBTT is ahead of the current TU.
	 * Since we later substract AR5K_TUNE_SW_BEACON_RESP (10) in the timer
	 * configuration we need to make sure it is bigger than that. */

	if (bc_tsf == -1) {
		/*
		 * no beacons received, called internally.
		 * just need to refresh timers based on HW TSF.
		 */
		nexttbtt = roundup(hw_tu + FUDGE, intval);
	} else if (bc_tsf == 0) {
		/*
		 * no beacon received, probably called by ath5k_reset_tsf().
		 * reset TSF to start with 0.
		 */
		nexttbtt = intval;
		intval |= AR5K_BEACON_RESET_TSF;
	} else if (bc_tsf > hw_tsf) {
		/*
		 * beacon received, SW merge happend but HW TSF not yet updated.
		 * not possible to reconfigure timers yet, but next time we
		 * receive a beacon with the same BSSID, the hardware will
		 * automatically update the TSF and then we need to reconfigure
		 * the timers.
		 */
		ATH5K_DBG_UNLIMIT(sc, ATH5K_DEBUG_BEACON,
			"need to wait for HW TSF sync\n");
		return;
	} else {
		/*
		 * most important case for beacon synchronization between STA.
		 *
		 * beacon received and HW TSF has been already updated by HW.
		 * update next TBTT based on the TSF of the beacon, but make
		 * sure it is ahead of our local TSF timer.
		 */
		nexttbtt = bc_tu + roundup(hw_tu + FUDGE - bc_tu, intval);
	}
#undef FUDGE

	sc->nexttbtt = nexttbtt;

	intval |= AR5K_BEACON_ENA;
	ath5k_hw_init_beacon(ah, nexttbtt, intval);

	/*
	 * debugging output last in order to preserve the time critical aspect
	 * of this function
	 */
	if (bc_tsf == -1)
		ATH5K_DBG_UNLIMIT(sc, ATH5K_DEBUG_BEACON,
			"reconfigured timers based on HW TSF\n");
	else if (bc_tsf == 0)
		ATH5K_DBG_UNLIMIT(sc, ATH5K_DEBUG_BEACON,
			"reset HW TSF and timers\n");
	else
		ATH5K_DBG_UNLIMIT(sc, ATH5K_DEBUG_BEACON,
			"updated timers based on beacon TSF\n");

	ATH5K_DBG_UNLIMIT(sc, ATH5K_DEBUG_BEACON,
			  "bc_tsf %llx hw_tsf %llx bc_tu %u hw_tu %u nexttbtt %u\n",
			  (unsigned long long) bc_tsf,
			  (unsigned long long) hw_tsf, bc_tu, hw_tu, nexttbtt);
	ATH5K_DBG_UNLIMIT(sc, ATH5K_DEBUG_BEACON, "intval %u %s %s\n",
		intval & AR5K_BEACON_PERIOD,
		intval & AR5K_BEACON_ENA ? "AR5K_BEACON_ENA" : "",
		intval & AR5K_BEACON_RESET_TSF ? "AR5K_BEACON_RESET_TSF" : "");
}

/**
 * ath5k_beacon_config - Configure the beacon queues and interrupts
 *
 * @sc: struct ath5k_softc pointer we are operating on
 *
 * In IBSS mode we use a self-linked tx descriptor if possible. We enable SWBA
 * interrupts to detect TSF updates only.
 */
static void
ath5k_beacon_config(struct ath5k_softc *sc)
{
	struct ath5k_hw *ah = sc->ah;
	unsigned long flags;

	spin_lock_irqsave(&sc->block, flags);
	sc->bmisscount = 0;
	sc->imask &= ~(AR5K_INT_BMISS | AR5K_INT_SWBA);

	if (sc->enable_beacon) {
		/*
		 * In IBSS mode we use a self-linked tx descriptor and let the
		 * hardware send the beacons automatically. We have to load it
		 * only once here.
		 * We use the SWBA interrupt only to keep track of the beacon
		 * timers in order to detect automatic TSF updates.
		 */
		ath5k_beaconq_config(sc);

		sc->imask |= AR5K_INT_SWBA;

		if (sc->opmode == NL80211_IFTYPE_ADHOC) {
			if (ath5k_hw_hasveol(ah))
				ath5k_beacon_send(sc);
		} else
			ath5k_beacon_update_timers(sc, -1);
	} else {
		ath5k_hw_stop_beacon_queue(sc->ah, sc->bhalq);
	}

	ath5k_hw_set_imr(ah, sc->imask);
	mmiowb();
	spin_unlock_irqrestore(&sc->block, flags);
}

static void ath5k_tasklet_beacon(unsigned long data)
{
	struct ath5k_softc *sc = (struct ath5k_softc *) data;

	/*
	 * Software beacon alert--time to send a beacon.
	 *
	 * In IBSS mode we use this interrupt just to
	 * keep track of the next TBTT (target beacon
	 * transmission time) in order to detect wether
	 * automatic TSF updates happened.
	 */
	if (sc->opmode == NL80211_IFTYPE_ADHOC) {
		/* XXX: only if VEOL suppported */
		u64 tsf = ath5k_hw_get_tsf64(sc->ah);
		sc->nexttbtt += sc->bintval;
		ATH5K_DBG(sc, ATH5K_DEBUG_BEACON,
				"SWBA nexttbtt: %x hw_tu: %x "
				"TSF: %llx\n",
				sc->nexttbtt,
				TSF_TO_TU(tsf),
				(unsigned long long) tsf);
	} else {
		spin_lock(&sc->block);
		ath5k_beacon_send(sc);
		spin_unlock(&sc->block);
	}
}


/********************\
* Interrupt handling *
\********************/

static void
ath5k_intr_calibration_poll(struct ath5k_hw *ah)
{
	if (time_is_before_eq_jiffies(ah->ah_cal_next_ani) &&
	    !(ah->ah_cal_mask & AR5K_CALIBRATION_FULL)) {
		/* run ANI only when full calibration is not active */
		ah->ah_cal_next_ani = jiffies +
			msecs_to_jiffies(ATH5K_TUNE_CALIBRATION_INTERVAL_ANI);
		tasklet_schedule(&ah->ah_sc->ani_tasklet);

	} else if (time_is_before_eq_jiffies(ah->ah_cal_next_full)) {
		ah->ah_cal_next_full = jiffies +
			msecs_to_jiffies(ATH5K_TUNE_CALIBRATION_INTERVAL_FULL);
		tasklet_schedule(&ah->ah_sc->calib);
	}
	/* we could use SWI to generate enough interrupts to meet our
	 * calibration interval requirements, if necessary:
	 * AR5K_REG_ENABLE_BITS(ah, AR5K_CR, AR5K_CR_SWI); */
}

irqreturn_t
ath5k_intr(int irq, void *dev_id)
{
	struct ath5k_softc *sc = dev_id;
	struct ath5k_hw *ah = sc->ah;
	enum ath5k_int status;
	unsigned int counter = 1000;

	if (unlikely(test_bit(ATH_STAT_INVALID, sc->status) ||
		((ath5k_get_bus_type(ah) != ATH_AHB) &&
				!ath5k_hw_is_intr_pending(ah))))
		return IRQ_NONE;

	do {
		ath5k_hw_get_isr(ah, &status);		/* NB: clears IRQ too */
		ATH5K_DBG(sc, ATH5K_DEBUG_INTR, "status 0x%x/0x%x\n",
				status, sc->imask);
		if (unlikely(status & AR5K_INT_FATAL)) {
			/*
			 * Fatal errors are unrecoverable.
			 * Typically these are caused by DMA errors.
			 */
			ATH5K_DBG(sc, ATH5K_DEBUG_RESET,
				  "fatal int, resetting\n");
			ieee80211_queue_work(sc->hw, &sc->reset_work);
		} else if (unlikely(status & AR5K_INT_RXORN)) {
			/*
			 * Receive buffers are full. Either the bus is busy or
			 * the CPU is not fast enough to process all received
			 * frames.
			 * Older chipsets need a reset to come out of this
			 * condition, but we treat it as RX for newer chips.
			 * We don't know exactly which versions need a reset -
			 * this guess is copied from the HAL.
			 */
			sc->stats.rxorn_intr++;
			if (ah->ah_mac_srev < AR5K_SREV_AR5212) {
				ATH5K_DBG(sc, ATH5K_DEBUG_RESET,
					  "rx overrun, resetting\n");
				ieee80211_queue_work(sc->hw, &sc->reset_work);
			}
			else
				tasklet_schedule(&sc->rxtq);
		} else {
			if (status & AR5K_INT_SWBA) {
				tasklet_hi_schedule(&sc->beacontq);
			}
			if (status & AR5K_INT_RXEOL) {
				/*
				* NB: the hardware should re-read the link when
				*     RXE bit is written, but it doesn't work at
				*     least on older hardware revs.
				*/
				sc->stats.rxeol_intr++;
			}
			if (status & AR5K_INT_TXURN) {
				/* bump tx trigger level */
				ath5k_hw_update_tx_triglevel(ah, true);
			}
			if (status & (AR5K_INT_RXOK | AR5K_INT_RXERR))
				tasklet_schedule(&sc->rxtq);
			if (status & (AR5K_INT_TXOK | AR5K_INT_TXDESC
					| AR5K_INT_TXERR | AR5K_INT_TXEOL))
				tasklet_schedule(&sc->txtq);
			if (status & AR5K_INT_BMISS) {
				/* TODO */
			}
			if (status & AR5K_INT_MIB) {
				sc->stats.mib_intr++;
				ath5k_hw_update_mib_counters(ah);
				ath5k_ani_mib_intr(ah);
			}
			if (status & AR5K_INT_GPIO)
				tasklet_schedule(&sc->rf_kill.toggleq);

		}

		if (ath5k_get_bus_type(ah) == ATH_AHB)
			break;

	} while (ath5k_hw_is_intr_pending(ah) && --counter > 0);

	if (unlikely(!counter))
		ATH5K_WARN(sc, "too many interrupts, giving up for now\n");

	ath5k_intr_calibration_poll(ah);

	return IRQ_HANDLED;
}

/*
 * Periodically recalibrate the PHY to account
 * for temperature/environment changes.
 */
static void
ath5k_tasklet_calibrate(unsigned long data)
{
	struct ath5k_softc *sc = (void *)data;
	struct ath5k_hw *ah = sc->ah;

	/* Only full calibration for now */
	ah->ah_cal_mask |= AR5K_CALIBRATION_FULL;

	ATH5K_DBG(sc, ATH5K_DEBUG_CALIBRATE, "channel %u/%x\n",
		ieee80211_frequency_to_channel(sc->curchan->center_freq),
		sc->curchan->hw_value);

	if (ath5k_hw_gainf_calibrate(ah) == AR5K_RFGAIN_NEED_CHANGE) {
		/*
		 * Rfgain is out of bounds, reset the chip
		 * to load new gain values.
		 */
		ATH5K_DBG(sc, ATH5K_DEBUG_RESET, "calibration, resetting\n");
		ieee80211_queue_work(sc->hw, &sc->reset_work);
	}
	if (ath5k_hw_phy_calibrate(ah, sc->curchan))
		ATH5K_ERR(sc, "calibration of channel %u failed\n",
			ieee80211_frequency_to_channel(
				sc->curchan->center_freq));

	/* Noise floor calibration interrupts rx/tx path while I/Q calibration
	 * doesn't.
	 * TODO: We should stop TX here, so that it doesn't interfere.
	 * Note that stopping the queues is not enough to stop TX! */
	if (time_is_before_eq_jiffies(ah->ah_cal_next_nf)) {
		ah->ah_cal_next_nf = jiffies +
			msecs_to_jiffies(ATH5K_TUNE_CALIBRATION_INTERVAL_NF);
		ath5k_hw_update_noise_floor(ah);
	}

	ah->ah_cal_mask &= ~AR5K_CALIBRATION_FULL;
}


static void
ath5k_tasklet_ani(unsigned long data)
{
	struct ath5k_softc *sc = (void *)data;
	struct ath5k_hw *ah = sc->ah;

	ah->ah_cal_mask |= AR5K_CALIBRATION_ANI;
	ath5k_ani_calibration(ah);
	ah->ah_cal_mask &= ~AR5K_CALIBRATION_ANI;
}


static void
ath5k_tx_complete_poll_work(struct work_struct *work)
{
	struct ath5k_softc *sc = container_of(work, struct ath5k_softc,
			tx_complete_work.work);
	struct ath5k_txq *txq;
	int i;
	bool needreset = false;

	for (i = 0; i < ARRAY_SIZE(sc->txqs); i++) {
		if (sc->txqs[i].setup) {
			txq = &sc->txqs[i];
			spin_lock_bh(&txq->lock);
			if (txq->txq_len > 1) {
				if (txq->txq_poll_mark) {
					ATH5K_DBG(sc, ATH5K_DEBUG_XMIT,
						  "TX queue stuck %d\n",
						  txq->qnum);
					needreset = true;
					txq->txq_stuck++;
					spin_unlock_bh(&txq->lock);
					break;
				} else {
					txq->txq_poll_mark = true;
				}
			}
			spin_unlock_bh(&txq->lock);
		}
	}

	if (needreset) {
		ATH5K_DBG(sc, ATH5K_DEBUG_RESET,
			  "TX queues stuck, resetting\n");
		ath5k_reset(sc, NULL, true);
	}

	ieee80211_queue_delayed_work(sc->hw, &sc->tx_complete_work,
		msecs_to_jiffies(ATH5K_TX_COMPLETE_POLL_INT));
}


/*************************\
* Initialization routines *
\*************************/

int
ath5k_init_softc(struct ath5k_softc *sc, const struct ath_bus_ops *bus_ops)
{
	struct ieee80211_hw *hw = sc->hw;
	struct ath_common *common;
	int ret;
	int csz;

	/* Initialize driver private data */
	SET_IEEE80211_DEV(hw, sc->dev);
	hw->flags = IEEE80211_HW_RX_INCLUDES_FCS |
			IEEE80211_HW_HOST_BROADCAST_PS_BUFFERING |
			IEEE80211_HW_SIGNAL_DBM |
			IEEE80211_HW_REPORTS_TX_ACK_STATUS;

	hw->wiphy->interface_modes =
		BIT(NL80211_IFTYPE_AP) |
		BIT(NL80211_IFTYPE_STATION) |
		BIT(NL80211_IFTYPE_ADHOC) |
		BIT(NL80211_IFTYPE_MESH_POINT);

	hw->extra_tx_headroom = 2;
	hw->channel_change_time = 5000;

	/*
	 * Mark the device as detached to avoid processing
	 * interrupts until setup is complete.
	 */
	__set_bit(ATH_STAT_INVALID, sc->status);

	sc->opmode = NL80211_IFTYPE_STATION;
	sc->bintval = 1000;
	mutex_init(&sc->lock);
	spin_lock_init(&sc->rxbuflock);
	spin_lock_init(&sc->txbuflock);
	spin_lock_init(&sc->block);


	/* Setup interrupt handler */
	ret = request_irq(sc->irq, ath5k_intr, IRQF_SHARED, "ath", sc);
	if (ret) {
		ATH5K_ERR(sc, "request_irq failed\n");
		goto err;
	}

	/* If we passed the test, malloc an ath5k_hw struct */
	sc->ah = kzalloc(sizeof(struct ath5k_hw), GFP_KERNEL);
	if (!sc->ah) {
		ret = -ENOMEM;
		ATH5K_ERR(sc, "out of memory\n");
		goto err_irq;
	}

	sc->ah->ah_sc = sc;
	sc->ah->ah_iobase = sc->iobase;
	common = ath5k_hw_common(sc->ah);
	common->ops = &ath5k_common_ops;
	common->bus_ops = bus_ops;
	common->ah = sc->ah;
	common->hw = hw;
	common->priv = sc;

	/*
	 * Cache line size is used to size and align various
	 * structures used to communicate with the hardware.
	 */
	ath5k_read_cachesize(common, &csz);
	common->cachelsz = csz << 2; /* convert to bytes */

	spin_lock_init(&common->cc_lock);

	/* Initialize device */
	ret = ath5k_hw_init(sc);
	if (ret)
		goto err_free_ah;

	/* set up multi-rate retry capabilities */
	if (sc->ah->ah_version == AR5K_AR5212) {
		hw->max_rates = 4;
		hw->max_rate_tries = 11;
	}

	hw->vif_data_size = sizeof(struct ath5k_vif);

	/* Finish private driver data initialization */
	ret = ath5k_init(hw);
	if (ret)
		goto err_ah;

	ATH5K_INFO(sc, "Atheros AR%s chip found (MAC: 0x%x, PHY: 0x%x)\n",
			ath5k_chip_name(AR5K_VERSION_MAC, sc->ah->ah_mac_srev),
					sc->ah->ah_mac_srev,
					sc->ah->ah_phy_revision);

	if (!sc->ah->ah_single_chip) {
		/* Single chip radio (!RF5111) */
		if (sc->ah->ah_radio_5ghz_revision &&
			!sc->ah->ah_radio_2ghz_revision) {
			/* No 5GHz support -> report 2GHz radio */
			if (!test_bit(AR5K_MODE_11A,
				sc->ah->ah_capabilities.cap_mode)) {
				ATH5K_INFO(sc, "RF%s 2GHz radio found (0x%x)\n",
					ath5k_chip_name(AR5K_VERSION_RAD,
						sc->ah->ah_radio_5ghz_revision),
						sc->ah->ah_radio_5ghz_revision);
			/* No 2GHz support (5110 and some
			 * 5Ghz only cards) -> report 5Ghz radio */
			} else if (!test_bit(AR5K_MODE_11B,
				sc->ah->ah_capabilities.cap_mode)) {
				ATH5K_INFO(sc, "RF%s 5GHz radio found (0x%x)\n",
					ath5k_chip_name(AR5K_VERSION_RAD,
						sc->ah->ah_radio_5ghz_revision),
						sc->ah->ah_radio_5ghz_revision);
			/* Multiband radio */
			} else {
				ATH5K_INFO(sc, "RF%s multiband radio found"
					" (0x%x)\n",
					ath5k_chip_name(AR5K_VERSION_RAD,
						sc->ah->ah_radio_5ghz_revision),
						sc->ah->ah_radio_5ghz_revision);
			}
		}
		/* Multi chip radio (RF5111 - RF2111) ->
		 * report both 2GHz/5GHz radios */
		else if (sc->ah->ah_radio_5ghz_revision &&
				sc->ah->ah_radio_2ghz_revision){
			ATH5K_INFO(sc, "RF%s 5GHz radio found (0x%x)\n",
				ath5k_chip_name(AR5K_VERSION_RAD,
					sc->ah->ah_radio_5ghz_revision),
					sc->ah->ah_radio_5ghz_revision);
			ATH5K_INFO(sc, "RF%s 2GHz radio found (0x%x)\n",
				ath5k_chip_name(AR5K_VERSION_RAD,
					sc->ah->ah_radio_2ghz_revision),
					sc->ah->ah_radio_2ghz_revision);
		}
	}

	ath5k_debug_init_device(sc);

	/* ready to process interrupts */
	__clear_bit(ATH_STAT_INVALID, sc->status);

	return 0;
err_ah:
	ath5k_hw_deinit(sc->ah);
err_free_ah:
	kfree(sc->ah);
err_irq:
	free_irq(sc->irq, sc);
err:
	return ret;
}

static int
ath5k_stop_locked(struct ath5k_softc *sc)
{
	struct ath5k_hw *ah = sc->ah;

	ATH5K_DBG(sc, ATH5K_DEBUG_RESET, "invalid %u\n",
			test_bit(ATH_STAT_INVALID, sc->status));

	/*
	 * Shutdown the hardware and driver:
	 *    stop output from above
	 *    disable interrupts
	 *    turn off timers
	 *    turn off the radio
	 *    clear transmit machinery
	 *    clear receive machinery
	 *    drain and release tx queues
	 *    reclaim beacon resources
	 *    power down hardware
	 *
	 * Note that some of this work is not possible if the
	 * hardware is gone (invalid).
	 */
	ieee80211_stop_queues(sc->hw);

	if (!test_bit(ATH_STAT_INVALID, sc->status)) {
		ath5k_led_off(sc);
		ath5k_hw_set_imr(ah, 0);
		synchronize_irq(sc->irq);
		ath5k_rx_stop(sc);
		ath5k_hw_dma_stop(ah);
		ath5k_drain_tx_buffs(sc);
		ath5k_hw_phy_disable(ah);
	}

	return 0;
}

static int
ath5k_init_hw(struct ath5k_softc *sc)
{
	struct ath5k_hw *ah = sc->ah;
	struct ath_common *common = ath5k_hw_common(ah);
	int ret, i;

	mutex_lock(&sc->lock);

	ATH5K_DBG(sc, ATH5K_DEBUG_RESET, "mode %d\n", sc->opmode);

	/*
	 * Stop anything previously setup.  This is safe
	 * no matter this is the first time through or not.
	 */
	ath5k_stop_locked(sc);

	/*
	 * The basic interface to setting the hardware in a good
	 * state is ``reset''.  On return the hardware is known to
	 * be powered up and with interrupts disabled.  This must
	 * be followed by initialization of the appropriate bits
	 * and then setup of the interrupt mask.
	 */
	sc->curchan = sc->hw->conf.channel;
	sc->curband = &sc->sbands[sc->curchan->band];
	sc->imask = AR5K_INT_RXOK | AR5K_INT_RXERR | AR5K_INT_RXEOL |
		AR5K_INT_RXORN | AR5K_INT_TXDESC | AR5K_INT_TXEOL |
		AR5K_INT_FATAL | AR5K_INT_GLOBAL | AR5K_INT_MIB;

	ret = ath5k_reset(sc, NULL, false);
	if (ret)
		goto done;

	ath5k_rfkill_hw_start(ah);

	/*
	 * Reset the key cache since some parts do not reset the
	 * contents on initial power up or resume from suspend.
	 */
	for (i = 0; i < common->keymax; i++)
		ath_hw_keyreset(common, (u16) i);

	/* Use higher rates for acks instead of base
	 * rate */
	ah->ah_ack_bitrate_high = true;

	for (i = 0; i < ARRAY_SIZE(sc->bslot); i++)
		sc->bslot[i] = NULL;

	ret = 0;
done:
	mmiowb();
	mutex_unlock(&sc->lock);

	ieee80211_queue_delayed_work(sc->hw, &sc->tx_complete_work,
			msecs_to_jiffies(ATH5K_TX_COMPLETE_POLL_INT));

	return ret;
}

static void stop_tasklets(struct ath5k_softc *sc)
{
	tasklet_kill(&sc->rxtq);
	tasklet_kill(&sc->txtq);
	tasklet_kill(&sc->calib);
	tasklet_kill(&sc->beacontq);
	tasklet_kill(&sc->ani_tasklet);
}

/*
 * Stop the device, grabbing the top-level lock to protect
 * against concurrent entry through ath5k_init (which can happen
 * if another thread does a system call and the thread doing the
 * stop is preempted).
 */
static int
ath5k_stop_hw(struct ath5k_softc *sc)
{
	int ret;

	mutex_lock(&sc->lock);
	ret = ath5k_stop_locked(sc);
	if (ret == 0 && !test_bit(ATH_STAT_INVALID, sc->status)) {
		/*
		 * Don't set the card in full sleep mode!
		 *
		 * a) When the device is in this state it must be carefully
		 * woken up or references to registers in the PCI clock
		 * domain may freeze the bus (and system).  This varies
		 * by chip and is mostly an issue with newer parts
		 * (madwifi sources mentioned srev >= 0x78) that go to
		 * sleep more quickly.
		 *
		 * b) On older chips full sleep results a weird behaviour
		 * during wakeup. I tested various cards with srev < 0x78
		 * and they don't wake up after module reload, a second
		 * module reload is needed to bring the card up again.
		 *
		 * Until we figure out what's going on don't enable
		 * full chip reset on any chip (this is what Legacy HAL
		 * and Sam's HAL do anyway). Instead Perform a full reset
		 * on the device (same as initial state after attach) and
		 * leave it idle (keep MAC/BB on warm reset) */
		ret = ath5k_hw_on_hold(sc->ah);

		ATH5K_DBG(sc, ATH5K_DEBUG_RESET,
				"putting device to sleep\n");
	}

	mmiowb();
	mutex_unlock(&sc->lock);

	stop_tasklets(sc);

	cancel_delayed_work_sync(&sc->tx_complete_work);

	ath5k_rfkill_hw_stop(sc->ah);

	return ret;
}

/*
 * Reset the hardware.  If chan is not NULL, then also pause rx/tx
 * and change to the given channel.
 *
 * This should be called with sc->lock.
 */
static int
ath5k_reset(struct ath5k_softc *sc, struct ieee80211_channel *chan,
							bool skip_pcu)
{
	struct ath5k_hw *ah = sc->ah;
<<<<<<< HEAD
=======
	struct ath_common *common = ath5k_hw_common(ah);
>>>>>>> 8a09d6d8
	int ret, ani_mode;

	ATH5K_DBG(sc, ATH5K_DEBUG_RESET, "resetting\n");

	ath5k_hw_set_imr(ah, 0);
	synchronize_irq(sc->irq);
	stop_tasklets(sc);

	/* Save ani mode and disable ANI durring
	 * reset. If we don't we might get false
	 * PHY error interrupts. */
	ani_mode = ah->ah_sc->ani_state.ani_mode;
	ath5k_ani_init(ah, ATH5K_ANI_MODE_OFF);

	/* We are going to empty hw queues
	 * so we should also free any remaining
	 * tx buffers */
	ath5k_drain_tx_buffs(sc);
	if (chan) {
		sc->curchan = chan;
		sc->curband = &sc->sbands[chan->band];
	}
	ret = ath5k_hw_reset(ah, sc->opmode, sc->curchan, chan != NULL,
								skip_pcu);
	if (ret) {
		ATH5K_ERR(sc, "can't reset hardware (%d)\n", ret);
		goto err;
	}

	ret = ath5k_rx_start(sc);
	if (ret) {
		ATH5K_ERR(sc, "can't start recv logic\n");
		goto err;
	}

	ath5k_ani_init(ah, ani_mode);

	ah->ah_cal_next_full = jiffies;
	ah->ah_cal_next_ani = jiffies;
	ah->ah_cal_next_nf = jiffies;
	ewma_init(&ah->ah_beacon_rssi_avg, 1024, 8);
<<<<<<< HEAD
=======

	/* clear survey data and cycle counters */
	memset(&sc->survey, 0, sizeof(sc->survey));
	spin_lock(&common->cc_lock);
	ath_hw_cycle_counters_update(common);
	memset(&common->cc_survey, 0, sizeof(common->cc_survey));
	memset(&common->cc_ani, 0, sizeof(common->cc_ani));
	spin_unlock(&common->cc_lock);
>>>>>>> 8a09d6d8

	/*
	 * Change channels and update the h/w rate map if we're switching;
	 * e.g. 11a to 11b/g.
	 *
	 * We may be doing a reset in response to an ioctl that changes the
	 * channel so update any state that might change as a result.
	 *
	 * XXX needed?
	 */
/*	ath5k_chan_change(sc, c); */

	ath5k_beacon_config(sc);
	/* intrs are enabled by ath5k_beacon_config */

	ieee80211_wake_queues(sc->hw);

	return 0;
err:
	return ret;
}

static void ath5k_reset_work(struct work_struct *work)
{
	struct ath5k_softc *sc = container_of(work, struct ath5k_softc,
		reset_work);

	mutex_lock(&sc->lock);
	ath5k_reset(sc, NULL, true);
	mutex_unlock(&sc->lock);
}

static int
ath5k_init(struct ieee80211_hw *hw)
{

	struct ath5k_softc *sc = hw->priv;
	struct ath5k_hw *ah = sc->ah;
	struct ath_regulatory *regulatory = ath5k_hw_regulatory(ah);
	struct ath5k_txq *txq;
	u8 mac[ETH_ALEN] = {};
	int ret;


	/*
	 * Check if the MAC has multi-rate retry support.
	 * We do this by trying to setup a fake extended
	 * descriptor.  MACs that don't have support will
	 * return false w/o doing anything.  MACs that do
	 * support it will return true w/o doing anything.
	 */
	ret = ath5k_hw_setup_mrr_tx_desc(ah, NULL, 0, 0, 0, 0, 0, 0);

	if (ret < 0)
		goto err;
	if (ret > 0)
		__set_bit(ATH_STAT_MRRETRY, sc->status);

	/*
	 * Collect the channel list.  The 802.11 layer
	 * is resposible for filtering this list based
	 * on settings like the phy mode and regulatory
	 * domain restrictions.
	 */
	ret = ath5k_setup_bands(hw);
	if (ret) {
		ATH5K_ERR(sc, "can't get channels\n");
		goto err;
	}

	/* NB: setup here so ath5k_rate_update is happy */
	if (test_bit(AR5K_MODE_11A, ah->ah_modes))
		ath5k_setcurmode(sc, AR5K_MODE_11A);
	else
		ath5k_setcurmode(sc, AR5K_MODE_11B);

	/*
	 * Allocate tx+rx descriptors and populate the lists.
	 */
	ret = ath5k_desc_alloc(sc);
	if (ret) {
		ATH5K_ERR(sc, "can't allocate descriptors\n");
		goto err;
	}

	/*
	 * Allocate hardware transmit queues: one queue for
	 * beacon frames and one data queue for each QoS
	 * priority.  Note that hw functions handle resetting
	 * these queues at the needed time.
	 */
	ret = ath5k_beaconq_setup(ah);
	if (ret < 0) {
		ATH5K_ERR(sc, "can't setup a beacon xmit queue\n");
		goto err_desc;
	}
	sc->bhalq = ret;
	sc->cabq = ath5k_txq_setup(sc, AR5K_TX_QUEUE_CAB, 0);
	if (IS_ERR(sc->cabq)) {
		ATH5K_ERR(sc, "can't setup cab queue\n");
		ret = PTR_ERR(sc->cabq);
		goto err_bhal;
	}

	/* 5211 and 5212 usually support 10 queues but we better rely on the
	 * capability information */
	if (ah->ah_capabilities.cap_queues.q_tx_num >= 6) {
		/* This order matches mac80211's queue priority, so we can
		* directly use the mac80211 queue number without any mapping */
		txq = ath5k_txq_setup(sc, AR5K_TX_QUEUE_DATA, AR5K_WME_AC_VO);
		if (IS_ERR(txq)) {
			ATH5K_ERR(sc, "can't setup xmit queue\n");
			ret = PTR_ERR(txq);
			goto err_queues;
		}
		txq = ath5k_txq_setup(sc, AR5K_TX_QUEUE_DATA, AR5K_WME_AC_VI);
		if (IS_ERR(txq)) {
			ATH5K_ERR(sc, "can't setup xmit queue\n");
			ret = PTR_ERR(txq);
			goto err_queues;
		}
		txq = ath5k_txq_setup(sc, AR5K_TX_QUEUE_DATA, AR5K_WME_AC_BE);
		if (IS_ERR(txq)) {
			ATH5K_ERR(sc, "can't setup xmit queue\n");
			ret = PTR_ERR(txq);
			goto err_queues;
		}
		txq = ath5k_txq_setup(sc, AR5K_TX_QUEUE_DATA, AR5K_WME_AC_BK);
		if (IS_ERR(txq)) {
			ATH5K_ERR(sc, "can't setup xmit queue\n");
			ret = PTR_ERR(txq);
			goto err_queues;
		}
		hw->queues = 4;
	} else {
		/* older hardware (5210) can only support one data queue */
		txq = ath5k_txq_setup(sc, AR5K_TX_QUEUE_DATA, AR5K_WME_AC_BE);
		if (IS_ERR(txq)) {
			ATH5K_ERR(sc, "can't setup xmit queue\n");
			ret = PTR_ERR(txq);
			goto err_queues;
		}
		hw->queues = 1;
	}

	tasklet_init(&sc->rxtq, ath5k_tasklet_rx, (unsigned long)sc);
	tasklet_init(&sc->txtq, ath5k_tasklet_tx, (unsigned long)sc);
	tasklet_init(&sc->calib, ath5k_tasklet_calibrate, (unsigned long)sc);
	tasklet_init(&sc->beacontq, ath5k_tasklet_beacon, (unsigned long)sc);
	tasklet_init(&sc->ani_tasklet, ath5k_tasklet_ani, (unsigned long)sc);

	INIT_WORK(&sc->reset_work, ath5k_reset_work);
	INIT_DELAYED_WORK(&sc->tx_complete_work, ath5k_tx_complete_poll_work);

	ret = ath5k_eeprom_read_mac(ah, mac);
	if (ret) {
		ATH5K_ERR(sc, "unable to read address from EEPROM\n");
		goto err_queues;
	}

	SET_IEEE80211_PERM_ADDR(hw, mac);
	memcpy(&sc->lladdr, mac, ETH_ALEN);
	/* All MAC address bits matter for ACKs */
	ath5k_update_bssid_mask_and_opmode(sc, NULL);

	regulatory->current_rd = ah->ah_capabilities.cap_eeprom.ee_regdomain;
	ret = ath_regd_init(regulatory, hw->wiphy, ath5k_reg_notifier);
	if (ret) {
		ATH5K_ERR(sc, "can't initialize regulatory system\n");
		goto err_queues;
	}

	ret = ieee80211_register_hw(hw);
	if (ret) {
		ATH5K_ERR(sc, "can't register ieee80211 hw\n");
		goto err_queues;
	}

	if (!ath_is_world_regd(regulatory))
		regulatory_hint(hw->wiphy, regulatory->alpha2);

	ath5k_init_leds(sc);

	ath5k_sysfs_register(sc);

	return 0;
err_queues:
	ath5k_txq_release(sc);
err_bhal:
	ath5k_hw_release_tx_queue(ah, sc->bhalq);
err_desc:
	ath5k_desc_free(sc);
err:
	return ret;
}

void
ath5k_deinit_softc(struct ath5k_softc *sc)
{
	struct ieee80211_hw *hw = sc->hw;

	/*
	 * NB: the order of these is important:
	 * o call the 802.11 layer before detaching ath5k_hw to
	 *   ensure callbacks into the driver to delete global
	 *   key cache entries can be handled
	 * o reclaim the tx queue data structures after calling
	 *   the 802.11 layer as we'll get called back to reclaim
	 *   node state and potentially want to use them
	 * o to cleanup the tx queues the hal is called, so detach
	 *   it last
	 * XXX: ??? detach ath5k_hw ???
	 * Other than that, it's straightforward...
	 */
	ath5k_debug_finish_device(sc);
	ieee80211_unregister_hw(hw);
	ath5k_desc_free(sc);
	ath5k_txq_release(sc);
	ath5k_hw_release_tx_queue(sc->ah, sc->bhalq);
	ath5k_unregister_leds(sc);

	ath5k_sysfs_unregister(sc);
	/*
	 * NB: can't reclaim these until after ieee80211_ifdetach
	 * returns because we'll get called back to reclaim node
	 * state and potentially want to use them.
	 */
	ath5k_hw_deinit(sc->ah);
	free_irq(sc->irq, sc);
}

/********************\
* Mac80211 functions *
\********************/

static int
ath5k_tx(struct ieee80211_hw *hw, struct sk_buff *skb)
{
	struct ath5k_softc *sc = hw->priv;
	u16 qnum = skb_get_queue_mapping(skb);

	if (WARN_ON(qnum >= sc->ah->ah_capabilities.cap_queues.q_tx_num)) {
		dev_kfree_skb_any(skb);
		return 0;
	}

	return ath5k_tx_queue(hw, skb, &sc->txqs[qnum]);
}

static int ath5k_start(struct ieee80211_hw *hw)
{
	return ath5k_init_hw(hw->priv);
}

static void ath5k_stop(struct ieee80211_hw *hw)
{
	ath5k_stop_hw(hw->priv);
}

static int ath5k_add_interface(struct ieee80211_hw *hw,
		struct ieee80211_vif *vif)
{
	struct ath5k_softc *sc = hw->priv;
	int ret;
	struct ath5k_vif *avf = (void *)vif->drv_priv;

	mutex_lock(&sc->lock);

	if ((vif->type == NL80211_IFTYPE_AP ||
	     vif->type == NL80211_IFTYPE_ADHOC)
	    && (sc->num_ap_vifs + sc->num_adhoc_vifs) >= ATH_BCBUF) {
		ret = -ELNRNG;
		goto end;
	}

	/* Don't allow other interfaces if one ad-hoc is configured.
	 * TODO: Fix the problems with ad-hoc and multiple other interfaces.
	 * We would need to operate the HW in ad-hoc mode to allow TSF updates
	 * for the IBSS, but this breaks with additional AP or STA interfaces
	 * at the moment. */
	if (sc->num_adhoc_vifs ||
	    (sc->nvifs && vif->type == NL80211_IFTYPE_ADHOC)) {
		ATH5K_ERR(sc, "Only one single ad-hoc interface is allowed.\n");
		ret = -ELNRNG;
		goto end;
	}

	switch (vif->type) {
	case NL80211_IFTYPE_AP:
	case NL80211_IFTYPE_STATION:
	case NL80211_IFTYPE_ADHOC:
	case NL80211_IFTYPE_MESH_POINT:
		avf->opmode = vif->type;
		break;
	default:
		ret = -EOPNOTSUPP;
		goto end;
	}

	sc->nvifs++;
	ATH5K_DBG(sc, ATH5K_DEBUG_MODE, "add interface mode %d\n", avf->opmode);

	/* Assign the vap/adhoc to a beacon xmit slot. */
	if ((avf->opmode == NL80211_IFTYPE_AP) ||
	    (avf->opmode == NL80211_IFTYPE_ADHOC) ||
	    (avf->opmode == NL80211_IFTYPE_MESH_POINT)) {
		int slot;

		WARN_ON(list_empty(&sc->bcbuf));
		avf->bbuf = list_first_entry(&sc->bcbuf, struct ath5k_buf,
					     list);
		list_del(&avf->bbuf->list);

		avf->bslot = 0;
		for (slot = 0; slot < ATH_BCBUF; slot++) {
			if (!sc->bslot[slot]) {
				avf->bslot = slot;
				break;
			}
		}
		BUG_ON(sc->bslot[avf->bslot] != NULL);
		sc->bslot[avf->bslot] = vif;
		if (avf->opmode == NL80211_IFTYPE_AP)
			sc->num_ap_vifs++;
		else if (avf->opmode == NL80211_IFTYPE_ADHOC)
			sc->num_adhoc_vifs++;
	}

	/* Any MAC address is fine, all others are included through the
	 * filter.
	 */
	memcpy(&sc->lladdr, vif->addr, ETH_ALEN);
	ath5k_hw_set_lladdr(sc->ah, vif->addr);

	memcpy(&avf->lladdr, vif->addr, ETH_ALEN);

	ath5k_mode_setup(sc, vif);

	ret = 0;
end:
	mutex_unlock(&sc->lock);
	return ret;
}

static void
ath5k_remove_interface(struct ieee80211_hw *hw,
			struct ieee80211_vif *vif)
{
	struct ath5k_softc *sc = hw->priv;
	struct ath5k_vif *avf = (void *)vif->drv_priv;
	unsigned int i;

	mutex_lock(&sc->lock);
	sc->nvifs--;

	if (avf->bbuf) {
		ath5k_txbuf_free_skb(sc, avf->bbuf);
		list_add_tail(&avf->bbuf->list, &sc->bcbuf);
		for (i = 0; i < ATH_BCBUF; i++) {
			if (sc->bslot[i] == vif) {
				sc->bslot[i] = NULL;
				break;
			}
		}
		avf->bbuf = NULL;
	}
	if (avf->opmode == NL80211_IFTYPE_AP)
		sc->num_ap_vifs--;
	else if (avf->opmode == NL80211_IFTYPE_ADHOC)
		sc->num_adhoc_vifs--;

	ath5k_update_bssid_mask_and_opmode(sc, NULL);
	mutex_unlock(&sc->lock);
}

/*
 * TODO: Phy disable/diversity etc
 */
static int
ath5k_config(struct ieee80211_hw *hw, u32 changed)
{
	struct ath5k_softc *sc = hw->priv;
	struct ath5k_hw *ah = sc->ah;
	struct ieee80211_conf *conf = &hw->conf;
	int ret = 0;

	mutex_lock(&sc->lock);

	if (changed & IEEE80211_CONF_CHANGE_CHANNEL) {
		ret = ath5k_chan_set(sc, conf->channel);
		if (ret < 0)
			goto unlock;
	}

	if ((changed & IEEE80211_CONF_CHANGE_POWER) &&
	(sc->power_level != conf->power_level)) {
		sc->power_level = conf->power_level;

		/* Half dB steps */
		ath5k_hw_set_txpower_limit(ah, (conf->power_level * 2));
	}

	/* TODO:
	 * 1) Move this on config_interface and handle each case
	 * separately eg. when we have only one STA vif, use
	 * AR5K_ANTMODE_SINGLE_AP
	 *
	 * 2) Allow the user to change antenna mode eg. when only
	 * one antenna is present
	 *
	 * 3) Allow the user to set default/tx antenna when possible
	 *
	 * 4) Default mode should handle 90% of the cases, together
	 * with fixed a/b and single AP modes we should be able to
	 * handle 99%. Sectored modes are extreme cases and i still
	 * haven't found a usage for them. If we decide to support them,
	 * then we must allow the user to set how many tx antennas we
	 * have available
	 */
	ath5k_hw_set_antenna_mode(ah, ah->ah_ant_mode);

unlock:
	mutex_unlock(&sc->lock);
	return ret;
}

static u64 ath5k_prepare_multicast(struct ieee80211_hw *hw,
				   struct netdev_hw_addr_list *mc_list)
{
	u32 mfilt[2], val;
	u8 pos;
	struct netdev_hw_addr *ha;

	mfilt[0] = 0;
	mfilt[1] = 1;

	netdev_hw_addr_list_for_each(ha, mc_list) {
		/* calculate XOR of eight 6-bit values */
		val = get_unaligned_le32(ha->addr + 0);
		pos = (val >> 18) ^ (val >> 12) ^ (val >> 6) ^ val;
		val = get_unaligned_le32(ha->addr + 3);
		pos ^= (val >> 18) ^ (val >> 12) ^ (val >> 6) ^ val;
		pos &= 0x3f;
		mfilt[pos / 32] |= (1 << (pos % 32));
		/* XXX: we might be able to just do this instead,
		* but not sure, needs testing, if we do use this we'd
		* neet to inform below to not reset the mcast */
		/* ath5k_hw_set_mcast_filterindex(ah,
		 *      ha->addr[5]); */
	}

	return ((u64)(mfilt[1]) << 32) | mfilt[0];
}

static bool ath_any_vif_assoc(struct ath5k_softc *sc)
{
	struct ath_vif_iter_data iter_data;
	iter_data.hw_macaddr = NULL;
	iter_data.any_assoc = false;
	iter_data.need_set_hw_addr = false;
	iter_data.found_active = true;

	ieee80211_iterate_active_interfaces_atomic(sc->hw, ath_vif_iter,
						   &iter_data);
	return iter_data.any_assoc;
}

#define SUPPORTED_FIF_FLAGS \
	FIF_PROMISC_IN_BSS |  FIF_ALLMULTI | FIF_FCSFAIL | \
	FIF_PLCPFAIL | FIF_CONTROL | FIF_OTHER_BSS | \
	FIF_BCN_PRBRESP_PROMISC
/*
 * o always accept unicast, broadcast, and multicast traffic
 * o multicast traffic for all BSSIDs will be enabled if mac80211
 *   says it should be
 * o maintain current state of phy ofdm or phy cck error reception.
 *   If the hardware detects any of these type of errors then
 *   ath5k_hw_get_rx_filter() will pass to us the respective
 *   hardware filters to be able to receive these type of frames.
 * o probe request frames are accepted only when operating in
 *   hostap, adhoc, or monitor modes
 * o enable promiscuous mode according to the interface state
 * o accept beacons:
 *   - when operating in adhoc mode so the 802.11 layer creates
 *     node table entries for peers,
 *   - when operating in station mode for collecting rssi data when
 *     the station is otherwise quiet, or
 *   - when scanning
 */
static void ath5k_configure_filter(struct ieee80211_hw *hw,
		unsigned int changed_flags,
		unsigned int *new_flags,
		u64 multicast)
{
	struct ath5k_softc *sc = hw->priv;
	struct ath5k_hw *ah = sc->ah;
	u32 mfilt[2], rfilt;

	mutex_lock(&sc->lock);

	mfilt[0] = multicast;
	mfilt[1] = multicast >> 32;

	/* Only deal with supported flags */
	changed_flags &= SUPPORTED_FIF_FLAGS;
	*new_flags &= SUPPORTED_FIF_FLAGS;

	/* If HW detects any phy or radar errors, leave those filters on.
	 * Also, always enable Unicast, Broadcasts and Multicast
	 * XXX: move unicast, bssid broadcasts and multicast to mac80211 */
	rfilt = (ath5k_hw_get_rx_filter(ah) & (AR5K_RX_FILTER_PHYERR)) |
		(AR5K_RX_FILTER_UCAST | AR5K_RX_FILTER_BCAST |
		AR5K_RX_FILTER_MCAST);

	if (changed_flags & (FIF_PROMISC_IN_BSS | FIF_OTHER_BSS)) {
		if (*new_flags & FIF_PROMISC_IN_BSS) {
			__set_bit(ATH_STAT_PROMISC, sc->status);
		} else {
			__clear_bit(ATH_STAT_PROMISC, sc->status);
		}
	}

	if (test_bit(ATH_STAT_PROMISC, sc->status))
		rfilt |= AR5K_RX_FILTER_PROM;

	/* Note, AR5K_RX_FILTER_MCAST is already enabled */
	if (*new_flags & FIF_ALLMULTI) {
		mfilt[0] =  ~0;
		mfilt[1] =  ~0;
	}

	/* This is the best we can do */
	if (*new_flags & (FIF_FCSFAIL | FIF_PLCPFAIL))
		rfilt |= AR5K_RX_FILTER_PHYERR;

	/* FIF_BCN_PRBRESP_PROMISC really means to enable beacons
	* and probes for any BSSID */
	if ((*new_flags & FIF_BCN_PRBRESP_PROMISC) || (sc->nvifs > 1))
		rfilt |= AR5K_RX_FILTER_BEACON;

	/* FIF_CONTROL doc says that if FIF_PROMISC_IN_BSS is not
	 * set we should only pass on control frames for this
	 * station. This needs testing. I believe right now this
	 * enables *all* control frames, which is OK.. but
	 * but we should see if we can improve on granularity */
	if (*new_flags & FIF_CONTROL)
		rfilt |= AR5K_RX_FILTER_CONTROL;

	/* Additional settings per mode -- this is per ath5k */

	/* XXX move these to mac80211, and add a beacon IFF flag to mac80211 */

	switch (sc->opmode) {
	case NL80211_IFTYPE_MESH_POINT:
		rfilt |= AR5K_RX_FILTER_CONTROL |
			 AR5K_RX_FILTER_BEACON |
			 AR5K_RX_FILTER_PROBEREQ |
			 AR5K_RX_FILTER_PROM;
		break;
	case NL80211_IFTYPE_AP:
	case NL80211_IFTYPE_ADHOC:
		rfilt |= AR5K_RX_FILTER_PROBEREQ |
			 AR5K_RX_FILTER_BEACON;
		break;
	case NL80211_IFTYPE_STATION:
		if (sc->assoc)
			rfilt |= AR5K_RX_FILTER_BEACON;
	default:
		break;
	}

	/* Set filters */
	ath5k_hw_set_rx_filter(ah, rfilt);

	/* Set multicast bits */
	ath5k_hw_set_mcast_filter(ah, mfilt[0], mfilt[1]);
	/* Set the cached hw filter flags, this will later actually
	 * be set in HW */
	sc->filter_flags = rfilt;

	mutex_unlock(&sc->lock);
}

static int
ath5k_set_key(struct ieee80211_hw *hw, enum set_key_cmd cmd,
	      struct ieee80211_vif *vif, struct ieee80211_sta *sta,
	      struct ieee80211_key_conf *key)
{
	struct ath5k_softc *sc = hw->priv;
	struct ath5k_hw *ah = sc->ah;
	struct ath_common *common = ath5k_hw_common(ah);
	int ret = 0;

	if (modparam_nohwcrypt)
		return -EOPNOTSUPP;

	switch (key->cipher) {
	case WLAN_CIPHER_SUITE_WEP40:
	case WLAN_CIPHER_SUITE_WEP104:
	case WLAN_CIPHER_SUITE_TKIP:
		break;
	case WLAN_CIPHER_SUITE_CCMP:
		if (common->crypt_caps & ATH_CRYPT_CAP_CIPHER_AESCCM)
			break;
		return -EOPNOTSUPP;
	default:
		WARN_ON(1);
		return -EINVAL;
	}

	mutex_lock(&sc->lock);

	switch (cmd) {
	case SET_KEY:
		ret = ath_key_config(common, vif, sta, key);
		if (ret >= 0) {
			key->hw_key_idx = ret;
			/* push IV and Michael MIC generation to stack */
			key->flags |= IEEE80211_KEY_FLAG_GENERATE_IV;
			if (key->cipher == WLAN_CIPHER_SUITE_TKIP)
				key->flags |= IEEE80211_KEY_FLAG_GENERATE_MMIC;
			if (key->cipher == WLAN_CIPHER_SUITE_CCMP)
				key->flags |= IEEE80211_KEY_FLAG_SW_MGMT;
			ret = 0;
		}
		break;
	case DISABLE_KEY:
		ath_key_delete(common, key);
		break;
	default:
		ret = -EINVAL;
	}

	mmiowb();
	mutex_unlock(&sc->lock);
	return ret;
}

static int
ath5k_get_stats(struct ieee80211_hw *hw,
		struct ieee80211_low_level_stats *stats)
{
	struct ath5k_softc *sc = hw->priv;

	/* Force update */
	ath5k_hw_update_mib_counters(sc->ah);

	stats->dot11ACKFailureCount = sc->stats.ack_fail;
	stats->dot11RTSFailureCount = sc->stats.rts_fail;
	stats->dot11RTSSuccessCount = sc->stats.rts_ok;
	stats->dot11FCSErrorCount = sc->stats.fcs_error;

	return 0;
}

static int ath5k_get_survey(struct ieee80211_hw *hw, int idx,
		struct survey_info *survey)
{
	struct ath5k_softc *sc = hw->priv;
	struct ieee80211_conf *conf = &hw->conf;
	struct ath_common *common = ath5k_hw_common(sc->ah);
	struct ath_cycle_counters *cc = &common->cc_survey;
	unsigned int div = common->clockrate * 1000;

	if (idx != 0)
		return -ENOENT;

	spin_lock_bh(&common->cc_lock);
	ath_hw_cycle_counters_update(common);
	if (cc->cycles > 0) {
		sc->survey.channel_time += cc->cycles / div;
		sc->survey.channel_time_busy += cc->rx_busy / div;
		sc->survey.channel_time_rx += cc->rx_frame / div;
		sc->survey.channel_time_tx += cc->tx_frame / div;
	}
	memset(cc, 0, sizeof(*cc));
	spin_unlock_bh(&common->cc_lock);

	memcpy(survey, &sc->survey, sizeof(*survey));

	survey->channel = conf->channel;
	survey->noise = sc->ah->ah_noise_floor;
	survey->filled = SURVEY_INFO_NOISE_DBM |
			SURVEY_INFO_CHANNEL_TIME |
			SURVEY_INFO_CHANNEL_TIME_BUSY |
			SURVEY_INFO_CHANNEL_TIME_RX |
			SURVEY_INFO_CHANNEL_TIME_TX;

	spin_lock_bh(&common->cc_lock);
	ath_hw_cycle_counters_update(common);
	if (cc->cycles > 0) {
		survey->filled |= SURVEY_INFO_CHANNEL_TIME |
			SURVEY_INFO_CHANNEL_TIME_BUSY |
			SURVEY_INFO_CHANNEL_TIME_RX |
			SURVEY_INFO_CHANNEL_TIME_TX;
		survey->channel_time += cc->cycles / div;
		survey->channel_time_busy += cc->rx_busy / div;
		survey->channel_time_rx += cc->rx_frame / div;
		survey->channel_time_tx += cc->tx_frame / div;
	}
	memset(cc, 0, sizeof(*cc));
	spin_unlock_bh(&common->cc_lock);

	return 0;
}

static u64
ath5k_get_tsf(struct ieee80211_hw *hw)
{
	struct ath5k_softc *sc = hw->priv;

	return ath5k_hw_get_tsf64(sc->ah);
}

static void
ath5k_set_tsf(struct ieee80211_hw *hw, u64 tsf)
{
	struct ath5k_softc *sc = hw->priv;

	ath5k_hw_set_tsf64(sc->ah, tsf);
}

static void
ath5k_reset_tsf(struct ieee80211_hw *hw)
{
	struct ath5k_softc *sc = hw->priv;

	/*
	 * in IBSS mode we need to update the beacon timers too.
	 * this will also reset the TSF if we call it with 0
	 */
	if (sc->opmode == NL80211_IFTYPE_ADHOC)
		ath5k_beacon_update_timers(sc, 0);
	else
		ath5k_hw_reset_tsf(sc->ah);
}

static void
set_beacon_filter(struct ieee80211_hw *hw, bool enable)
{
	struct ath5k_softc *sc = hw->priv;
	struct ath5k_hw *ah = sc->ah;
	u32 rfilt;
	rfilt = ath5k_hw_get_rx_filter(ah);
	if (enable)
		rfilt |= AR5K_RX_FILTER_BEACON;
	else
		rfilt &= ~AR5K_RX_FILTER_BEACON;
	ath5k_hw_set_rx_filter(ah, rfilt);
	sc->filter_flags = rfilt;
}

static void ath5k_bss_info_changed(struct ieee80211_hw *hw,
				    struct ieee80211_vif *vif,
				    struct ieee80211_bss_conf *bss_conf,
				    u32 changes)
{
	struct ath5k_vif *avf = (void *)vif->drv_priv;
	struct ath5k_softc *sc = hw->priv;
	struct ath5k_hw *ah = sc->ah;
	struct ath_common *common = ath5k_hw_common(ah);
	unsigned long flags;

	mutex_lock(&sc->lock);

	if (changes & BSS_CHANGED_BSSID) {
		/* Cache for later use during resets */
		memcpy(common->curbssid, bss_conf->bssid, ETH_ALEN);
		common->curaid = 0;
		ath5k_hw_set_bssid(ah);
		mmiowb();
	}

	if (changes & BSS_CHANGED_BEACON_INT)
		sc->bintval = bss_conf->beacon_int;

	if (changes & BSS_CHANGED_ASSOC) {
		avf->assoc = bss_conf->assoc;
		if (bss_conf->assoc)
			sc->assoc = bss_conf->assoc;
		else
			sc->assoc = ath_any_vif_assoc(sc);

		if (sc->opmode == NL80211_IFTYPE_STATION)
			set_beacon_filter(hw, sc->assoc);
		ath5k_hw_set_ledstate(sc->ah, sc->assoc ?
			AR5K_LED_ASSOC : AR5K_LED_INIT);
		if (bss_conf->assoc) {
			ATH5K_DBG(sc, ATH5K_DEBUG_ANY,
				  "Bss Info ASSOC %d, bssid: %pM\n",
				  bss_conf->aid, common->curbssid);
			common->curaid = bss_conf->aid;
			ath5k_hw_set_bssid(ah);
			/* Once ANI is available you would start it here */
		}
	}

	if (changes & BSS_CHANGED_BEACON) {
		spin_lock_irqsave(&sc->block, flags);
		ath5k_beacon_update(hw, vif);
		spin_unlock_irqrestore(&sc->block, flags);
	}

	if (changes & BSS_CHANGED_BEACON_ENABLED)
		sc->enable_beacon = bss_conf->enable_beacon;

	if (changes & (BSS_CHANGED_BEACON | BSS_CHANGED_BEACON_ENABLED |
		       BSS_CHANGED_BEACON_INT))
		ath5k_beacon_config(sc);

	mutex_unlock(&sc->lock);
}

static void ath5k_sw_scan_start(struct ieee80211_hw *hw)
{
	struct ath5k_softc *sc = hw->priv;
	if (!sc->assoc)
		ath5k_hw_set_ledstate(sc->ah, AR5K_LED_SCAN);
}

static void ath5k_sw_scan_complete(struct ieee80211_hw *hw)
{
	struct ath5k_softc *sc = hw->priv;
	ath5k_hw_set_ledstate(sc->ah, sc->assoc ?
		AR5K_LED_ASSOC : AR5K_LED_INIT);
}

/**
 * ath5k_set_coverage_class - Set IEEE 802.11 coverage class
 *
 * @hw: struct ieee80211_hw pointer
 * @coverage_class: IEEE 802.11 coverage class number
 *
 * Mac80211 callback. Sets slot time, ACK timeout and CTS timeout for given
 * coverage class. The values are persistent, they are restored after device
 * reset.
 */
static void ath5k_set_coverage_class(struct ieee80211_hw *hw, u8 coverage_class)
{
	struct ath5k_softc *sc = hw->priv;

	mutex_lock(&sc->lock);
	ath5k_hw_set_coverage_class(sc->ah, coverage_class);
	mutex_unlock(&sc->lock);
}

static int ath5k_conf_tx(struct ieee80211_hw *hw, u16 queue,
			 const struct ieee80211_tx_queue_params *params)
{
	struct ath5k_softc *sc = hw->priv;
	struct ath5k_hw *ah = sc->ah;
	struct ath5k_txq_info qi;
	int ret = 0;

	if (queue >= ah->ah_capabilities.cap_queues.q_tx_num)
		return 0;

	mutex_lock(&sc->lock);

	ath5k_hw_get_tx_queueprops(ah, queue, &qi);

	qi.tqi_aifs = params->aifs;
	qi.tqi_cw_min = params->cw_min;
	qi.tqi_cw_max = params->cw_max;
	qi.tqi_burst_time = params->txop;

	ATH5K_DBG(sc, ATH5K_DEBUG_ANY,
		  "Configure tx [queue %d],  "
		  "aifs: %d, cw_min: %d, cw_max: %d, txop: %d\n",
		  queue, params->aifs, params->cw_min,
		  params->cw_max, params->txop);

	if (ath5k_hw_set_tx_queueprops(ah, queue, &qi)) {
		ATH5K_ERR(sc,
			  "Unable to update hardware queue %u!\n", queue);
		ret = -EIO;
	} else
		ath5k_hw_reset_tx_queue(ah, queue);

	mutex_unlock(&sc->lock);

	return ret;
}

static int ath5k_set_antenna(struct ieee80211_hw *hw, u32 tx_ant, u32 rx_ant)
{
	struct ath5k_softc *sc = hw->priv;

	if (tx_ant == 1 && rx_ant == 1)
		ath5k_hw_set_antenna_mode(sc->ah, AR5K_ANTMODE_FIXED_A);
	else if (tx_ant == 2 && rx_ant == 2)
		ath5k_hw_set_antenna_mode(sc->ah, AR5K_ANTMODE_FIXED_B);
	else if ((tx_ant & 3) == 3 && (rx_ant & 3) == 3)
		ath5k_hw_set_antenna_mode(sc->ah, AR5K_ANTMODE_DEFAULT);
	else
		return -EINVAL;
	return 0;
}

static int ath5k_get_antenna(struct ieee80211_hw *hw, u32 *tx_ant, u32 *rx_ant)
{
	struct ath5k_softc *sc = hw->priv;

	switch (sc->ah->ah_ant_mode) {
	case AR5K_ANTMODE_FIXED_A:
		*tx_ant = 1; *rx_ant = 1; break;
	case AR5K_ANTMODE_FIXED_B:
		*tx_ant = 2; *rx_ant = 2; break;
	case AR5K_ANTMODE_DEFAULT:
		*tx_ant = 3; *rx_ant = 3; break;
	}
	return 0;
}

const struct ieee80211_ops ath5k_hw_ops = {
	.tx 		= ath5k_tx,
	.start 		= ath5k_start,
	.stop 		= ath5k_stop,
	.add_interface 	= ath5k_add_interface,
	.remove_interface = ath5k_remove_interface,
	.config 	= ath5k_config,
	.prepare_multicast = ath5k_prepare_multicast,
	.configure_filter = ath5k_configure_filter,
	.set_key 	= ath5k_set_key,
	.get_stats 	= ath5k_get_stats,
	.get_survey	= ath5k_get_survey,
	.conf_tx	= ath5k_conf_tx,
	.get_tsf 	= ath5k_get_tsf,
	.set_tsf 	= ath5k_set_tsf,
	.reset_tsf 	= ath5k_reset_tsf,
	.bss_info_changed = ath5k_bss_info_changed,
	.sw_scan_start	= ath5k_sw_scan_start,
	.sw_scan_complete = ath5k_sw_scan_complete,
	.set_coverage_class = ath5k_set_coverage_class,
	.set_antenna	= ath5k_set_antenna,
	.get_antenna	= ath5k_get_antenna,
};<|MERGE_RESOLUTION|>--- conflicted
+++ resolved
@@ -2654,10 +2654,7 @@
 							bool skip_pcu)
 {
 	struct ath5k_hw *ah = sc->ah;
-<<<<<<< HEAD
-=======
 	struct ath_common *common = ath5k_hw_common(ah);
->>>>>>> 8a09d6d8
 	int ret, ani_mode;
 
 	ATH5K_DBG(sc, ATH5K_DEBUG_RESET, "resetting\n");
@@ -2699,8 +2696,6 @@
 	ah->ah_cal_next_ani = jiffies;
 	ah->ah_cal_next_nf = jiffies;
 	ewma_init(&ah->ah_beacon_rssi_avg, 1024, 8);
-<<<<<<< HEAD
-=======
 
 	/* clear survey data and cycle counters */
 	memset(&sc->survey, 0, sizeof(sc->survey));
@@ -2709,7 +2704,6 @@
 	memset(&common->cc_survey, 0, sizeof(common->cc_survey));
 	memset(&common->cc_ani, 0, sizeof(common->cc_ani));
 	spin_unlock(&common->cc_lock);
->>>>>>> 8a09d6d8
 
 	/*
 	 * Change channels and update the h/w rate map if we're switching;
@@ -3398,21 +3392,6 @@
 			SURVEY_INFO_CHANNEL_TIME_RX |
 			SURVEY_INFO_CHANNEL_TIME_TX;
 
-	spin_lock_bh(&common->cc_lock);
-	ath_hw_cycle_counters_update(common);
-	if (cc->cycles > 0) {
-		survey->filled |= SURVEY_INFO_CHANNEL_TIME |
-			SURVEY_INFO_CHANNEL_TIME_BUSY |
-			SURVEY_INFO_CHANNEL_TIME_RX |
-			SURVEY_INFO_CHANNEL_TIME_TX;
-		survey->channel_time += cc->cycles / div;
-		survey->channel_time_busy += cc->rx_busy / div;
-		survey->channel_time_rx += cc->rx_frame / div;
-		survey->channel_time_tx += cc->tx_frame / div;
-	}
-	memset(cc, 0, sizeof(*cc));
-	spin_unlock_bh(&common->cc_lock);
-
 	return 0;
 }
 
