--- conflicted
+++ resolved
@@ -220,15 +220,6 @@
 	return queue;
 }
 
-<<<<<<< HEAD
-
-/*******************************\
-* Single QCU/DCU initialization *
-\*******************************/
-
-/*
- * Set tx retry limits on DCU
-=======
 
 /*******************************\
 * Single QCU/DCU initialization *
@@ -279,86 +270,6 @@
  *
  * Set DFS properties for the given transmit queue on DCU
  * and configures all queue-specific parameters.
->>>>>>> 105e53f8
- */
-static void ath5k_hw_set_tx_retry_limits(struct ath5k_hw *ah,
-					unsigned int queue)
-{
-<<<<<<< HEAD
-	u32 retry_lg, retry_sh;
-=======
-	struct ath5k_txq_info *tq = &ah->ah_txq[queue];
-
-	AR5K_ASSERT_ENTRY(queue, ah->ah_capabilities.cap_queues.q_tx_num);
-
-	tq = &ah->ah_txq[queue];
-
-	/* Skip if queue inactive or if we are on AR5210
-	 * that doesn't have QCU/DCU */
-	if ((ah->ah_version == AR5K_AR5210) ||
-	(tq->tqi_type == AR5K_TX_QUEUE_INACTIVE))
-		return 0;
-
-	/*
-	 * Set contention window (cw_min/cw_max)
-	 * and arbitrated interframe space (aifs)...
-	 */
-	ath5k_hw_reg_write(ah,
-		AR5K_REG_SM(tq->tqi_cw_min, AR5K_DCU_LCL_IFS_CW_MIN) |
-		AR5K_REG_SM(tq->tqi_cw_max, AR5K_DCU_LCL_IFS_CW_MAX) |
-		AR5K_REG_SM(tq->tqi_aifs, AR5K_DCU_LCL_IFS_AIFS),
-		AR5K_QUEUE_DFS_LOCAL_IFS(queue));
-
-	/*
-	 * Set tx retry limits for this queue
-	 */
-	ath5k_hw_set_tx_retry_limits(ah, queue);
-
->>>>>>> 105e53f8
-
-	/*
-	 * Set misc registers
-	 */
-
-<<<<<<< HEAD
-	/* Single data queue on AR5210 */
-	if (ah->ah_version == AR5K_AR5210) {
-		struct ath5k_txq_info *tq = &ah->ah_txq[queue];
-
-		if (queue > 0)
-			return;
-
-		ath5k_hw_reg_write(ah,
-			(tq->tqi_cw_min << AR5K_NODCU_RETRY_LMT_CW_MIN_S)
-			| AR5K_REG_SM(AR5K_INIT_SLG_RETRY,
-				AR5K_NODCU_RETRY_LMT_SLG_RETRY)
-			| AR5K_REG_SM(AR5K_INIT_SSH_RETRY,
-				AR5K_NODCU_RETRY_LMT_SSH_RETRY)
-			| AR5K_REG_SM(retry_lg, AR5K_NODCU_RETRY_LMT_LG_RETRY)
-			| AR5K_REG_SM(retry_sh, AR5K_NODCU_RETRY_LMT_SH_RETRY),
-			AR5K_NODCU_RETRY_LMT);
-	/* DCU on AR5211+ */
-	} else {
-		ath5k_hw_reg_write(ah,
-			AR5K_REG_SM(AR5K_INIT_SLG_RETRY,
-				AR5K_DCU_RETRY_LMT_SLG_RETRY) |
-			AR5K_REG_SM(AR5K_INIT_SSH_RETRY,
-				AR5K_DCU_RETRY_LMT_SSH_RETRY) |
-			AR5K_REG_SM(retry_lg, AR5K_DCU_RETRY_LMT_LG_RETRY) |
-			AR5K_REG_SM(retry_sh, AR5K_DCU_RETRY_LMT_SH_RETRY),
-			AR5K_QUEUE_DFS_RETRY_LIMIT(queue));
-	}
-	return;
-}
-
-/**
- * ath5k_hw_reset_tx_queue - Initialize a single hw queue
- *
- * @ah The &struct ath5k_hw
- * @queue The hw queue number
- *
- * Set DFS properties for the given transmit queue on DCU
- * and configures all queue-specific parameters.
  */
 int ath5k_hw_reset_tx_queue(struct ath5k_hw *ah, unsigned int queue)
 {
@@ -414,28 +325,6 @@
 		AR5K_REG_ENABLE_BITS(ah, AR5K_QUEUE_MISC(queue),
 					AR5K_QCU_MISC_FRSHED_CBR);
 
-=======
-	/* Enable DCU to wait for next fragment from QCU */
-	AR5K_REG_ENABLE_BITS(ah, AR5K_QUEUE_DFS_MISC(queue),
-				AR5K_DCU_MISC_FRAG_WAIT);
-
-	/* On Maui and Spirit use the global seqnum on DCU */
-	if (ah->ah_mac_version < AR5K_SREV_AR5211)
-		AR5K_REG_ENABLE_BITS(ah, AR5K_QUEUE_DFS_MISC(queue),
-					AR5K_DCU_MISC_SEQNUM_CTL);
-
-	/* Constant bit rate period */
-	if (tq->tqi_cbr_period) {
-		ath5k_hw_reg_write(ah, AR5K_REG_SM(tq->tqi_cbr_period,
-					AR5K_QCU_CBRCFG_INTVAL) |
-					AR5K_REG_SM(tq->tqi_cbr_overflow_limit,
-					AR5K_QCU_CBRCFG_ORN_THRES),
-					AR5K_QUEUE_CBRCFG(queue));
-
-		AR5K_REG_ENABLE_BITS(ah, AR5K_QUEUE_MISC(queue),
-					AR5K_QCU_MISC_FRSHED_CBR);
-
->>>>>>> 105e53f8
 		if (tq->tqi_cbr_overflow_limit)
 			AR5K_REG_ENABLE_BITS(ah, AR5K_QUEUE_MISC(queue),
 					AR5K_QCU_MISC_CBR_THRES_ENABLE);
