/*
 * Copyright (c) 2004-2008 Reyk Floeter <reyk@openbsd.org>
 * Copyright (c) 2006-2008 Nick Kossifidis <mickflemm@gmail.com>
 * Copyright (c) 2007-2008 Jiri Slaby <jirislaby@gmail.com>
 *
 * Permission to use, copy, modify, and distribute this software for any
 * purpose with or without fee is hereby granted, provided that the above
 * copyright notice and this permission notice appear in all copies.
 *
 * THE SOFTWARE IS PROVIDED "AS IS" AND THE AUTHOR DISCLAIMS ALL WARRANTIES
 * WITH REGARD TO THIS SOFTWARE INCLUDING ALL IMPLIED WARRANTIES OF
 * MERCHANTABILITY AND FITNESS. IN NO EVENT SHALL THE AUTHOR BE LIABLE FOR
 * ANY SPECIAL, DIRECT, INDIRECT, OR CONSEQUENTIAL DAMAGES OR ANY DAMAGES
 * WHATSOEVER RESULTING FROM LOSS OF USE, DATA OR PROFITS, WHETHER IN AN
 * ACTION OF CONTRACT, NEGLIGENCE OR OTHER TORTIOUS ACTION, ARISING OUT OF
 * OR IN CONNECTION WITH THE USE OR PERFORMANCE OF THIS SOFTWARE.
 *
 */

/**************\
* Capabilities *
\**************/

#include "ath5k.h"
#include "reg.h"
#include "debug.h"
#include "base.h"

/*
 * Fill the capabilities struct
 * TODO: Merge this with EEPROM code when we are done with it
 */
int ath5k_hw_set_capabilities(struct ath5k_hw *ah)
{
	struct ath5k_capabilities *caps = &ah->ah_capabilities;
	u16 ee_header;

	/* Capabilities stored in the EEPROM */
	ee_header = caps->cap_eeprom.ee_header;

	if (ah->ah_version == AR5K_AR5210) {
		/*
		 * Set radio capabilities
		 * (The AR5110 only supports the middle 5GHz band)
		 */
		caps->cap_range.range_5ghz_min = 5120;
		caps->cap_range.range_5ghz_max = 5430;
		caps->cap_range.range_2ghz_min = 0;
		caps->cap_range.range_2ghz_max = 0;

		/* Set supported modes */
<<<<<<< HEAD
		__set_bit(AR5K_MODE_11A, ah->ah_capabilities.cap_mode);
=======
		__set_bit(AR5K_MODE_11A, caps->cap_mode);
>>>>>>> 105e53f8
	} else {
		/*
		 * XXX The tranceiver supports frequencies from 4920 to 6100GHz
		 * XXX and from 2312 to 2732GHz. There are problems with the
		 * XXX current ieee80211 implementation because the IEEE
		 * XXX channel mapping does not support negative channel
		 * XXX numbers (2312MHz is channel -19). Of course, this
		 * XXX doesn't matter because these channels are out of the
		 * XXX legal range.
		 */

		/*
		 * Set radio capabilities
		 */

		if (AR5K_EEPROM_HDR_11A(ee_header)) {
			if (ath_is_49ghz_allowed(caps->cap_eeprom.ee_regdomain))
				caps->cap_range.range_5ghz_min = 4920;
			else
				caps->cap_range.range_5ghz_min = 5005;
			caps->cap_range.range_5ghz_max = 6100;

			/* Set supported modes */
<<<<<<< HEAD
			__set_bit(AR5K_MODE_11A,
					ah->ah_capabilities.cap_mode);
=======
			__set_bit(AR5K_MODE_11A, caps->cap_mode);
>>>>>>> 105e53f8
		}

		/* Enable  802.11b if a 2GHz capable radio (2111/5112) is
		 * connected */
		if (AR5K_EEPROM_HDR_11B(ee_header) ||
		    (AR5K_EEPROM_HDR_11G(ee_header) &&
		     ah->ah_version != AR5K_AR5211)) {
			/* 2312 */
			caps->cap_range.range_2ghz_min = 2412;
			caps->cap_range.range_2ghz_max = 2732;

			if (AR5K_EEPROM_HDR_11B(ee_header))
				__set_bit(AR5K_MODE_11B, caps->cap_mode);

			if (AR5K_EEPROM_HDR_11G(ee_header) &&
			    ah->ah_version != AR5K_AR5211)
				__set_bit(AR5K_MODE_11G, caps->cap_mode);
		}
	}

	/* Set number of supported TX queues */
	if (ah->ah_version == AR5K_AR5210)
		caps->cap_queues.q_tx_num = AR5K_NUM_TX_QUEUES_NOQCU;
	else
		caps->cap_queues.q_tx_num = AR5K_NUM_TX_QUEUES;

	/* newer hardware has PHY error counters */
	if (ah->ah_mac_srev >= AR5K_SREV_AR5213A)
		caps->cap_has_phyerr_counters = true;
	else
		caps->cap_has_phyerr_counters = false;

	return 0;
}

/* Main function used by the driver part to check caps */
int ath5k_hw_get_capability(struct ath5k_hw *ah,
		enum ath5k_capability_type cap_type,
		u32 capability, u32 *result)
{
	switch (cap_type) {
	case AR5K_CAP_NUM_TXQUEUES:
		if (result) {
			if (ah->ah_version == AR5K_AR5210)
				*result = AR5K_NUM_TX_QUEUES_NOQCU;
			else
				*result = AR5K_NUM_TX_QUEUES;
			goto yes;
		}
	case AR5K_CAP_VEOL:
		goto yes;
	case AR5K_CAP_COMPRESSION:
		if (ah->ah_version == AR5K_AR5212)
			goto yes;
		else
			goto no;
	case AR5K_CAP_BURST:
		goto yes;
	case AR5K_CAP_TPC:
		goto yes;
	case AR5K_CAP_BSSIDMASK:
		if (ah->ah_version == AR5K_AR5212)
			goto yes;
		else
			goto no;
	case AR5K_CAP_XR:
		if (ah->ah_version == AR5K_AR5212)
			goto yes;
		else
			goto no;
	default:
		goto no;
	}

no:
	return -EINVAL;
yes:
	return 0;
}

/*
 * TODO: Following functions should be part of a new function
 * set_capability
 */

int ath5k_hw_enable_pspoll(struct ath5k_hw *ah, u8 *bssid,
		u16 assoc_id)
{
	if (ah->ah_version == AR5K_AR5210) {
		AR5K_REG_DISABLE_BITS(ah, AR5K_STA_ID1,
			AR5K_STA_ID1_NO_PSPOLL | AR5K_STA_ID1_DEFAULT_ANTENNA);
		return 0;
	}

	return -EIO;
}

int ath5k_hw_disable_pspoll(struct ath5k_hw *ah)
{
	if (ah->ah_version == AR5K_AR5210) {
		AR5K_REG_ENABLE_BITS(ah, AR5K_STA_ID1,
			AR5K_STA_ID1_NO_PSPOLL | AR5K_STA_ID1_DEFAULT_ANTENNA);
		return 0;
	}

	return -EIO;
}<|MERGE_RESOLUTION|>--- conflicted
+++ resolved
@@ -49,11 +49,7 @@
 		caps->cap_range.range_2ghz_max = 0;
 
 		/* Set supported modes */
-<<<<<<< HEAD
-		__set_bit(AR5K_MODE_11A, ah->ah_capabilities.cap_mode);
-=======
 		__set_bit(AR5K_MODE_11A, caps->cap_mode);
->>>>>>> 105e53f8
 	} else {
 		/*
 		 * XXX The tranceiver supports frequencies from 4920 to 6100GHz
@@ -77,12 +73,7 @@
 			caps->cap_range.range_5ghz_max = 6100;
 
 			/* Set supported modes */
-<<<<<<< HEAD
-			__set_bit(AR5K_MODE_11A,
-					ah->ah_capabilities.cap_mode);
-=======
 			__set_bit(AR5K_MODE_11A, caps->cap_mode);
->>>>>>> 105e53f8
 		}
 
 		/* Enable  802.11b if a 2GHz capable radio (2111/5112) is
