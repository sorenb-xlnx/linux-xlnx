--- conflicted
+++ resolved
@@ -1084,10 +1084,7 @@
 	size_t			ah_rf_regs_count;
 	struct ath5k_gain	ah_gain;
 	u8			ah_offset[AR5K_MAX_RF_BANKS];
-<<<<<<< HEAD
-=======
-
->>>>>>> ded760a1
+
 
 	struct {
 		/* Temporary tables used for interpolation */
