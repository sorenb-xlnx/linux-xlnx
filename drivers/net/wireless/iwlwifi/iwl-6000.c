/******************************************************************************
 *
 * Copyright(c) 2008 - 2010 Intel Corporation. All rights reserved.
 *
 * This program is free software; you can redistribute it and/or modify it
 * under the terms of version 2 of the GNU General Public License as
 * published by the Free Software Foundation.
 *
 * This program is distributed in the hope that it will be useful, but WITHOUT
 * ANY WARRANTY; without even the implied warranty of MERCHANTABILITY or
 * FITNESS FOR A PARTICULAR PURPOSE.  See the GNU General Public License for
 * more details.
 *
 * You should have received a copy of the GNU General Public License along with
 * this program; if not, write to the Free Software Foundation, Inc.,
 * 51 Franklin Street, Fifth Floor, Boston, MA 02110, USA
 *
 * The full GNU General Public License is included in this distribution in the
 * file called LICENSE.
 *
 * Contact Information:
 *  Intel Linux Wireless <ilw@linux.intel.com>
 * Intel Corporation, 5200 N.E. Elam Young Parkway, Hillsboro, OR 97124-6497
 *
 *****************************************************************************/

#include <linux/kernel.h>
#include <linux/module.h>
#include <linux/init.h>
#include <linux/pci.h>
#include <linux/dma-mapping.h>
#include <linux/delay.h>
#include <linux/skbuff.h>
#include <linux/netdevice.h>
#include <linux/wireless.h>
#include <net/mac80211.h>
#include <linux/etherdevice.h>
#include <asm/unaligned.h>

#include "iwl-eeprom.h"
#include "iwl-dev.h"
#include "iwl-core.h"
#include "iwl-io.h"
#include "iwl-sta.h"
#include "iwl-agn.h"
#include "iwl-helpers.h"
#include "iwl-agn-hw.h"
#include "iwl-6000-hw.h"
#include "iwl-agn-led.h"
#include "iwl-agn-debugfs.h"

/* Highest firmware API version supported */
#define IWL6000_UCODE_API_MAX 4
#define IWL6050_UCODE_API_MAX 5
#define IWL6000G2_UCODE_API_MAX 5

/* Lowest firmware API version supported */
#define IWL6000_UCODE_API_MIN 4
#define IWL6050_UCODE_API_MIN 4
#define IWL6000G2_UCODE_API_MIN 4

#define IWL6000_FW_PRE "iwlwifi-6000-"
#define _IWL6000_MODULE_FIRMWARE(api) IWL6000_FW_PRE #api ".ucode"
#define IWL6000_MODULE_FIRMWARE(api) _IWL6000_MODULE_FIRMWARE(api)

#define IWL6050_FW_PRE "iwlwifi-6050-"
#define _IWL6050_MODULE_FIRMWARE(api) IWL6050_FW_PRE #api ".ucode"
#define IWL6050_MODULE_FIRMWARE(api) _IWL6050_MODULE_FIRMWARE(api)

#define IWL6000G2A_FW_PRE "iwlwifi-6000g2a-"
#define _IWL6000G2A_MODULE_FIRMWARE(api) IWL6000G2A_FW_PRE #api ".ucode"
#define IWL6000G2A_MODULE_FIRMWARE(api) _IWL6000G2A_MODULE_FIRMWARE(api)

#define IWL6000G2B_FW_PRE "iwlwifi-6000g2b-"
#define _IWL6000G2B_MODULE_FIRMWARE(api) IWL6000G2B_FW_PRE #api ".ucode"
#define IWL6000G2B_MODULE_FIRMWARE(api) _IWL6000G2B_MODULE_FIRMWARE(api)

static void iwl6000_set_ct_threshold(struct iwl_priv *priv)
{
	/* want Celsius */
	priv->hw_params.ct_kill_threshold = CT_KILL_THRESHOLD;
	priv->hw_params.ct_kill_exit_threshold = CT_KILL_EXIT_THRESHOLD;
}

static void iwl6050_additional_nic_config(struct iwl_priv *priv)
{
	/* Indicate calibration version to uCode. */
	if (priv->cfg->ops->lib->eeprom_ops.calib_version(priv) >= 6)
		iwl_set_bit(priv, CSR_GP_DRIVER_REG,
				CSR_GP_DRIVER_REG_BIT_CALIB_VERSION6);
}

static void iwl6050g2_additional_nic_config(struct iwl_priv *priv)
{
	/* Indicate calibration version to uCode. */
	if (priv->cfg->ops->lib->eeprom_ops.calib_version(priv) >= 6)
		iwl_set_bit(priv, CSR_GP_DRIVER_REG,
				CSR_GP_DRIVER_REG_BIT_CALIB_VERSION6);
	iwl_set_bit(priv, CSR_GP_DRIVER_REG,
		    CSR_GP_DRIVER_REG_BIT_6050_1x2);
}

/* NIC configuration for 6000 series */
static void iwl6000_nic_config(struct iwl_priv *priv)
{
	u16 radio_cfg;

	radio_cfg = iwl_eeprom_query16(priv, EEPROM_RADIO_CONFIG);

	/* write radio config values to register */
	if (EEPROM_RF_CFG_TYPE_MSK(radio_cfg) <= EEPROM_RF_CONFIG_TYPE_MAX)
		iwl_set_bit(priv, CSR_HW_IF_CONFIG_REG,
			    EEPROM_RF_CFG_TYPE_MSK(radio_cfg) |
			    EEPROM_RF_CFG_STEP_MSK(radio_cfg) |
			    EEPROM_RF_CFG_DASH_MSK(radio_cfg));

	/* set CSR_HW_CONFIG_REG for uCode use */
	iwl_set_bit(priv, CSR_HW_IF_CONFIG_REG,
		    CSR_HW_IF_CONFIG_REG_BIT_RADIO_SI |
		    CSR_HW_IF_CONFIG_REG_BIT_MAC_SI);

	/* no locking required for register write */
	if (priv->cfg->pa_type == IWL_PA_INTERNAL) {
		/* 2x2 IPA phy type */
		iwl_write32(priv, CSR_GP_DRIVER_REG,
			     CSR_GP_DRIVER_REG_BIT_RADIO_SKU_2x2_IPA);
	}
	/* do additional nic configuration if needed */
	if (priv->cfg->ops->nic &&
		priv->cfg->ops->nic->additional_nic_config) {
			priv->cfg->ops->nic->additional_nic_config(priv);
	}
}

static struct iwl_sensitivity_ranges iwl6000_sensitivity = {
	.min_nrg_cck = 97,
	.max_nrg_cck = 0, /* not used, set to 0 */
	.auto_corr_min_ofdm = 80,
	.auto_corr_min_ofdm_mrc = 128,
	.auto_corr_min_ofdm_x1 = 105,
	.auto_corr_min_ofdm_mrc_x1 = 192,

	.auto_corr_max_ofdm = 145,
	.auto_corr_max_ofdm_mrc = 232,
	.auto_corr_max_ofdm_x1 = 110,
	.auto_corr_max_ofdm_mrc_x1 = 232,

	.auto_corr_min_cck = 125,
	.auto_corr_max_cck = 175,
	.auto_corr_min_cck_mrc = 160,
	.auto_corr_max_cck_mrc = 310,
	.nrg_th_cck = 97,
	.nrg_th_ofdm = 100,

	.barker_corr_th_min = 190,
	.barker_corr_th_min_mrc = 390,
	.nrg_th_cca = 62,
};

static int iwl6000_hw_set_hw_params(struct iwl_priv *priv)
{
	if (priv->cfg->mod_params->num_of_queues >= IWL_MIN_NUM_QUEUES &&
	    priv->cfg->mod_params->num_of_queues <= IWLAGN_NUM_QUEUES)
		priv->cfg->base_params->num_of_queues =
			priv->cfg->mod_params->num_of_queues;

	priv->hw_params.max_txq_num = priv->cfg->base_params->num_of_queues;
	priv->hw_params.dma_chnl_num = FH50_TCSR_CHNL_NUM;
	priv->hw_params.scd_bc_tbls_size =
			priv->cfg->base_params->num_of_queues *
			sizeof(struct iwlagn_scd_bc_tbl);
	priv->hw_params.tfd_size = sizeof(struct iwl_tfd);
	priv->hw_params.max_stations = IWLAGN_STATION_COUNT;
	priv->contexts[IWL_RXON_CTX_BSS].bcast_sta_id = IWLAGN_BROADCAST_ID;

	priv->hw_params.max_data_size = IWL60_RTC_DATA_SIZE;
	priv->hw_params.max_inst_size = IWL60_RTC_INST_SIZE;

	priv->hw_params.max_bsm_size = 0;
	priv->hw_params.ht40_channel =  BIT(IEEE80211_BAND_2GHZ) |
					BIT(IEEE80211_BAND_5GHZ);
	priv->hw_params.rx_wrt_ptr_reg = FH_RSCSR_CHNL0_WPTR;

	priv->hw_params.tx_chains_num = num_of_ant(priv->cfg->valid_tx_ant);
	priv->hw_params.rx_chains_num = num_of_ant(priv->cfg->valid_rx_ant);
	priv->hw_params.valid_tx_ant = priv->cfg->valid_tx_ant;
	priv->hw_params.valid_rx_ant = priv->cfg->valid_rx_ant;

	iwl6000_set_ct_threshold(priv);

	/* Set initial sensitivity parameters */
	/* Set initial calibration set */
	priv->hw_params.sens = &iwl6000_sensitivity;
	priv->hw_params.calib_init_cfg =
		BIT(IWL_CALIB_XTAL)		|
		BIT(IWL_CALIB_LO)		|
		BIT(IWL_CALIB_TX_IQ)		|
		BIT(IWL_CALIB_BASE_BAND);
	if (priv->cfg->need_dc_calib)
		priv->hw_params.calib_rt_cfg |= BIT(IWL_CALIB_CFG_DC_IDX);
	if (priv->cfg->need_temp_offset_calib)
		priv->hw_params.calib_init_cfg |= BIT(IWL_CALIB_TEMP_OFFSET);

	priv->hw_params.beacon_time_tsf_bits = IWLAGN_EXT_BEACON_TIME_POS;

	return 0;
}

static int iwl6000_hw_channel_switch(struct iwl_priv *priv,
				     struct ieee80211_channel_switch *ch_switch)
{
	/*
	 * MULTI-FIXME
	 * See iwl_mac_channel_switch.
	 */
	struct iwl_rxon_context *ctx = &priv->contexts[IWL_RXON_CTX_BSS];
	struct iwl6000_channel_switch_cmd cmd;
	const struct iwl_channel_info *ch_info;
	u32 switch_time_in_usec, ucode_switch_time;
	u16 ch;
	u32 tsf_low;
	u8 switch_count;
	u16 beacon_interval = le16_to_cpu(ctx->timing.beacon_interval);
	struct ieee80211_vif *vif = ctx->vif;
	struct iwl_host_cmd hcmd = {
		.id = REPLY_CHANNEL_SWITCH,
		.len = sizeof(cmd),
		.flags = CMD_SYNC,
		.data = &cmd,
	};

	cmd.band = priv->band == IEEE80211_BAND_2GHZ;
	ch = ch_switch->channel->hw_value;
	IWL_DEBUG_11H(priv, "channel switch from %u to %u\n",
		      ctx->active.channel, ch);
	cmd.channel = cpu_to_le16(ch);
	cmd.rxon_flags = ctx->staging.flags;
	cmd.rxon_filter_flags = ctx->staging.filter_flags;
	switch_count = ch_switch->count;
	tsf_low = ch_switch->timestamp & 0x0ffffffff;
	/*
	 * calculate the ucode channel switch time
	 * adding TSF as one of the factor for when to switch
	 */
	if ((priv->ucode_beacon_time > tsf_low) && beacon_interval) {
		if (switch_count > ((priv->ucode_beacon_time - tsf_low) /
		    beacon_interval)) {
			switch_count -= (priv->ucode_beacon_time -
				tsf_low) / beacon_interval;
		} else
			switch_count = 0;
	}
	if (switch_count <= 1)
		cmd.switch_time = cpu_to_le32(priv->ucode_beacon_time);
	else {
		switch_time_in_usec =
			vif->bss_conf.beacon_int * switch_count * TIME_UNIT;
		ucode_switch_time = iwl_usecs_to_beacons(priv,
							 switch_time_in_usec,
							 beacon_interval);
		cmd.switch_time = iwl_add_beacon_time(priv,
						      priv->ucode_beacon_time,
						      ucode_switch_time,
						      beacon_interval);
	}
	IWL_DEBUG_11H(priv, "uCode time for the switch is 0x%x\n",
		      cmd.switch_time);
	ch_info = iwl_get_channel_info(priv, priv->band, ch);
	if (ch_info)
		cmd.expect_beacon = is_channel_radar(ch_info);
	else {
		IWL_ERR(priv, "invalid channel switch from %u to %u\n",
			ctx->active.channel, ch);
		return -EFAULT;
	}
	priv->switch_rxon.channel = cmd.channel;
	priv->switch_rxon.switch_in_progress = true;

	return iwl_send_cmd_sync(priv, &hcmd);
}

static struct iwl_lib_ops iwl6000_lib = {
	.set_hw_params = iwl6000_hw_set_hw_params,
	.txq_update_byte_cnt_tbl = iwlagn_txq_update_byte_cnt_tbl,
	.txq_inval_byte_cnt_tbl = iwlagn_txq_inval_byte_cnt_tbl,
	.txq_set_sched = iwlagn_txq_set_sched,
	.txq_agg_enable = iwlagn_txq_agg_enable,
	.txq_agg_disable = iwlagn_txq_agg_disable,
	.txq_attach_buf_to_tfd = iwl_hw_txq_attach_buf_to_tfd,
	.txq_free_tfd = iwl_hw_txq_free_tfd,
	.txq_init = iwl_hw_tx_queue_init,
	.rx_handler_setup = iwlagn_rx_handler_setup,
	.setup_deferred_work = iwlagn_setup_deferred_work,
	.is_valid_rtc_data_addr = iwlagn_hw_valid_rtc_data_addr,
	.load_ucode = iwlagn_load_ucode,
	.dump_nic_event_log = iwl_dump_nic_event_log,
	.dump_nic_error_log = iwl_dump_nic_error_log,
	.dump_csr = iwl_dump_csr,
	.dump_fh = iwl_dump_fh,
	.init_alive_start = iwlagn_init_alive_start,
	.alive_notify = iwlagn_alive_notify,
	.send_tx_power = iwlagn_send_tx_power,
	.update_chain_flags = iwl_update_chain_flags,
	.set_channel_switch = iwl6000_hw_channel_switch,
	.apm_ops = {
		.init = iwl_apm_init,
		.config = iwl6000_nic_config,
	},
	.eeprom_ops = {
		.regulatory_bands = {
			EEPROM_REG_BAND_1_CHANNELS,
			EEPROM_REG_BAND_2_CHANNELS,
			EEPROM_REG_BAND_3_CHANNELS,
			EEPROM_REG_BAND_4_CHANNELS,
			EEPROM_REG_BAND_5_CHANNELS,
			EEPROM_6000_REG_BAND_24_HT40_CHANNELS,
			EEPROM_REG_BAND_52_HT40_CHANNELS
		},
		.acquire_semaphore = iwlcore_eeprom_acquire_semaphore,
		.release_semaphore = iwlcore_eeprom_release_semaphore,
		.calib_version	= iwlagn_eeprom_calib_version,
		.query_addr = iwlagn_eeprom_query_addr,
		.update_enhanced_txpower = iwlcore_eeprom_enhanced_txpower,
	},
	.isr_ops = {
		.isr = iwl_isr_ict,
		.free = iwl_free_isr_ict,
		.alloc = iwl_alloc_isr_ict,
		.reset = iwl_reset_ict,
		.disable = iwl_disable_ict,
	},
	.temp_ops = {
		.temperature = iwlagn_temperature,
	 },
	.debugfs_ops = {
		.rx_stats_read = iwl_ucode_rx_stats_read,
		.tx_stats_read = iwl_ucode_tx_stats_read,
		.general_stats_read = iwl_ucode_general_stats_read,
		.bt_stats_read = iwl_ucode_bt_stats_read,
		.reply_tx_error = iwl_reply_tx_error_read,
	},
	.check_plcp_health = iwl_good_plcp_health,
	.check_ack_health = iwl_good_ack_health,
	.txfifo_flush = iwlagn_txfifo_flush,
	.dev_txfifo_flush = iwlagn_dev_txfifo_flush,
	.tt_ops = {
		.lower_power_detection = iwl_tt_is_low_power_state,
		.tt_power_mode = iwl_tt_current_power_mode,
		.ct_kill_check = iwl_check_for_ct_kill,
	}
};

static struct iwl_lib_ops iwl6000g2b_lib = {
	.set_hw_params = iwl6000_hw_set_hw_params,
	.txq_update_byte_cnt_tbl = iwlagn_txq_update_byte_cnt_tbl,
	.txq_inval_byte_cnt_tbl = iwlagn_txq_inval_byte_cnt_tbl,
	.txq_set_sched = iwlagn_txq_set_sched,
	.txq_agg_enable = iwlagn_txq_agg_enable,
	.txq_agg_disable = iwlagn_txq_agg_disable,
	.txq_attach_buf_to_tfd = iwl_hw_txq_attach_buf_to_tfd,
	.txq_free_tfd = iwl_hw_txq_free_tfd,
	.txq_init = iwl_hw_tx_queue_init,
	.rx_handler_setup = iwlagn_bt_rx_handler_setup,
	.setup_deferred_work = iwlagn_bt_setup_deferred_work,
	.cancel_deferred_work = iwlagn_bt_cancel_deferred_work,
	.is_valid_rtc_data_addr = iwlagn_hw_valid_rtc_data_addr,
	.load_ucode = iwlagn_load_ucode,
	.dump_nic_event_log = iwl_dump_nic_event_log,
	.dump_nic_error_log = iwl_dump_nic_error_log,
	.dump_csr = iwl_dump_csr,
	.dump_fh = iwl_dump_fh,
	.init_alive_start = iwlagn_init_alive_start,
	.alive_notify = iwlagn_alive_notify,
	.send_tx_power = iwlagn_send_tx_power,
	.update_chain_flags = iwl_update_chain_flags,
	.set_channel_switch = iwl6000_hw_channel_switch,
	.apm_ops = {
		.init = iwl_apm_init,
		.config = iwl6000_nic_config,
	},
	.eeprom_ops = {
		.regulatory_bands = {
			EEPROM_REG_BAND_1_CHANNELS,
			EEPROM_REG_BAND_2_CHANNELS,
			EEPROM_REG_BAND_3_CHANNELS,
			EEPROM_REG_BAND_4_CHANNELS,
			EEPROM_REG_BAND_5_CHANNELS,
			EEPROM_6000_REG_BAND_24_HT40_CHANNELS,
			EEPROM_REG_BAND_52_HT40_CHANNELS
		},
		.acquire_semaphore = iwlcore_eeprom_acquire_semaphore,
		.release_semaphore = iwlcore_eeprom_release_semaphore,
		.calib_version	= iwlagn_eeprom_calib_version,
		.query_addr = iwlagn_eeprom_query_addr,
		.update_enhanced_txpower = iwlcore_eeprom_enhanced_txpower,
	},
	.isr_ops = {
		.isr = iwl_isr_ict,
		.free = iwl_free_isr_ict,
		.alloc = iwl_alloc_isr_ict,
		.reset = iwl_reset_ict,
		.disable = iwl_disable_ict,
	},
	.temp_ops = {
		.temperature = iwlagn_temperature,
	 },
	.debugfs_ops = {
		.rx_stats_read = iwl_ucode_rx_stats_read,
		.tx_stats_read = iwl_ucode_tx_stats_read,
		.general_stats_read = iwl_ucode_general_stats_read,
		.bt_stats_read = iwl_ucode_bt_stats_read,
		.reply_tx_error = iwl_reply_tx_error_read,
	},
	.check_plcp_health = iwl_good_plcp_health,
	.check_ack_health = iwl_good_ack_health,
	.txfifo_flush = iwlagn_txfifo_flush,
	.dev_txfifo_flush = iwlagn_dev_txfifo_flush,
	.tt_ops = {
		.lower_power_detection = iwl_tt_is_low_power_state,
		.tt_power_mode = iwl_tt_current_power_mode,
		.ct_kill_check = iwl_check_for_ct_kill,
	}
};

static struct iwl_nic_ops iwl6050_nic_ops = {
	.additional_nic_config = &iwl6050_additional_nic_config,
};

static struct iwl_nic_ops iwl6050g2_nic_ops = {
	.additional_nic_config = &iwl6050g2_additional_nic_config,
};

static const struct iwl_ops iwl6000_ops = {
	.lib = &iwl6000_lib,
	.hcmd = &iwlagn_hcmd,
	.utils = &iwlagn_hcmd_utils,
	.led = &iwlagn_led_ops,
	.ieee80211_ops = &iwlagn_hw_ops,
};

static const struct iwl_ops iwl6050_ops = {
	.lib = &iwl6000_lib,
	.hcmd = &iwlagn_hcmd,
	.utils = &iwlagn_hcmd_utils,
	.led = &iwlagn_led_ops,
	.nic = &iwl6050_nic_ops,
	.ieee80211_ops = &iwlagn_hw_ops,
};

static const struct iwl_ops iwl6050g2_ops = {
	.lib = &iwl6000_lib,
	.hcmd = &iwlagn_hcmd,
	.utils = &iwlagn_hcmd_utils,
	.led = &iwlagn_led_ops,
	.nic = &iwl6050g2_nic_ops,
	.ieee80211_ops = &iwlagn_hw_ops,
};

static const struct iwl_ops iwl6000g2b_ops = {
	.lib = &iwl6000g2b_lib,
	.hcmd = &iwlagn_bt_hcmd,
	.utils = &iwlagn_hcmd_utils,
	.led = &iwlagn_led_ops,
	.ieee80211_ops = &iwlagn_hw_ops,
};

static struct iwl_base_params iwl6000_base_params = {
	.eeprom_size = OTP_LOW_IMAGE_SIZE,
	.num_of_queues = IWLAGN_NUM_QUEUES,
	.num_of_ampdu_queues = IWLAGN_NUM_AMPDU_QUEUES,
	.pll_cfg_val = 0,
	.set_l0s = true,
	.use_bsm = false,
	.max_ll_items = OTP_MAX_LL_ITEMS_6x00,
	.shadow_ram_support = true,
	.led_compensation = 51,
	.chain_noise_num_beacons = IWL_CAL_NUM_BEACONS,
	.supports_idle = true,
	.adv_thermal_throttle = true,
	.support_ct_kill_exit = true,
	.plcp_delta_threshold = IWL_MAX_PLCP_ERR_THRESHOLD_DEF,
	.chain_noise_scale = 1000,
	.wd_timeout = IWL_DEF_WD_TIMEOUT,
	.max_event_log_size = 512,
	.ucode_tracing = true,
	.sensitivity_calib_by_driver = true,
	.chain_noise_calib_by_driver = true,
	.shadow_reg_enable = true,
};

static struct iwl_base_params iwl6050_base_params = {
	.eeprom_size = OTP_LOW_IMAGE_SIZE,
	.num_of_queues = IWLAGN_NUM_QUEUES,
	.num_of_ampdu_queues = IWLAGN_NUM_AMPDU_QUEUES,
	.pll_cfg_val = 0,
	.set_l0s = true,
	.use_bsm = false,
	.max_ll_items = OTP_MAX_LL_ITEMS_6x50,
	.shadow_ram_support = true,
	.led_compensation = 51,
	.chain_noise_num_beacons = IWL_CAL_NUM_BEACONS,
	.supports_idle = true,
	.adv_thermal_throttle = true,
	.support_ct_kill_exit = true,
	.plcp_delta_threshold = IWL_MAX_PLCP_ERR_THRESHOLD_DEF,
	.chain_noise_scale = 1500,
	.wd_timeout = IWL_DEF_WD_TIMEOUT,
	.max_event_log_size = 1024,
	.ucode_tracing = true,
	.sensitivity_calib_by_driver = true,
	.chain_noise_calib_by_driver = true,
	.shadow_reg_enable = true,
};
static struct iwl_base_params iwl6000_coex_base_params = {
	.eeprom_size = OTP_LOW_IMAGE_SIZE,
	.num_of_queues = IWLAGN_NUM_QUEUES,
	.num_of_ampdu_queues = IWLAGN_NUM_AMPDU_QUEUES,
	.pll_cfg_val = 0,
	.set_l0s = true,
	.use_bsm = false,
	.max_ll_items = OTP_MAX_LL_ITEMS_6x00,
	.shadow_ram_support = true,
	.led_compensation = 51,
	.chain_noise_num_beacons = IWL_CAL_NUM_BEACONS,
	.supports_idle = true,
	.adv_thermal_throttle = true,
	.support_ct_kill_exit = true,
	.plcp_delta_threshold = IWL_MAX_PLCP_ERR_THRESHOLD_DEF,
	.chain_noise_scale = 1000,
	.wd_timeout = IWL_LONG_WD_TIMEOUT,
	.max_event_log_size = 512,
	.ucode_tracing = true,
	.sensitivity_calib_by_driver = true,
	.chain_noise_calib_by_driver = true,
	.shadow_reg_enable = true,
};

static struct iwl_ht_params iwl6000_ht_params = {
	.ht_greenfield_support = true,
	.use_rts_for_aggregation = true, /* use rts/cts protection */
};

static struct iwl_bt_params iwl6000_bt_params = {
	.bt_statistics = true,
	/* Due to bluetooth, we transmit 2.4 GHz probes only on antenna A */
	.advanced_bt_coexist = true,
	.agg_time_limit = BT_AGG_THRESHOLD_DEF,
	.bt_init_traffic_load = IWL_BT_COEX_TRAFFIC_LOAD_NONE,
	.bt_prio_boost = IWLAGN_BT_PRIO_BOOST_DEFAULT,
	.bt_sco_disable = true,
};

struct iwl_cfg iwl6005_2agn_cfg = {
	.name = "Intel(R) Centrino(R) Advanced-N 6205 AGN",
	.fw_name_pre = IWL6000G2A_FW_PRE,
	.ucode_api_max = IWL6000G2_UCODE_API_MAX,
	.ucode_api_min = IWL6000G2_UCODE_API_MIN,
<<<<<<< HEAD
	.valid_tx_ant = ANT_AB,
	.valid_rx_ant = ANT_AB,
=======
>>>>>>> 22de94de
	.eeprom_ver = EEPROM_6000G2_EEPROM_VERSION,
	.eeprom_calib_ver = EEPROM_6000G2_TX_POWER_VERSION,
	.ops = &iwl6000_ops,
	.mod_params = &iwlagn_mod_params,
	.base_params = &iwl6000_base_params,
	.ht_params = &iwl6000_ht_params,
	.need_dc_calib = true,
	.need_temp_offset_calib = true,
	.led_mode = IWL_LED_RF_STATE,
};

struct iwl_cfg iwl6005_2abg_cfg = {
	.name = "Intel(R) Centrino(R) Advanced-N 6205 ABG",
	.fw_name_pre = IWL6000G2A_FW_PRE,
	.ucode_api_max = IWL6000G2_UCODE_API_MAX,
	.ucode_api_min = IWL6000G2_UCODE_API_MIN,
<<<<<<< HEAD
	.valid_tx_ant = ANT_AB,
	.valid_rx_ant = ANT_AB,
=======
>>>>>>> 22de94de
	.eeprom_ver = EEPROM_6000G2_EEPROM_VERSION,
	.eeprom_calib_ver = EEPROM_6000G2_TX_POWER_VERSION,
	.ops = &iwl6000_ops,
	.mod_params = &iwlagn_mod_params,
	.base_params = &iwl6000_base_params,
	.need_dc_calib = true,
	.need_temp_offset_calib = true,
	.led_mode = IWL_LED_RF_STATE,
};

struct iwl_cfg iwl6005_2bg_cfg = {
	.name = "Intel(R) Centrino(R) Advanced-N 6205 BG",
	.fw_name_pre = IWL6000G2A_FW_PRE,
	.ucode_api_max = IWL6000G2_UCODE_API_MAX,
	.ucode_api_min = IWL6000G2_UCODE_API_MIN,
<<<<<<< HEAD
	.valid_tx_ant = ANT_AB,
	.valid_rx_ant = ANT_AB,
=======
>>>>>>> 22de94de
	.eeprom_ver = EEPROM_6000G2_EEPROM_VERSION,
	.eeprom_calib_ver = EEPROM_6000G2_TX_POWER_VERSION,
	.ops = &iwl6000_ops,
	.mod_params = &iwlagn_mod_params,
	.base_params = &iwl6000_base_params,
	.need_dc_calib = true,
	.need_temp_offset_calib = true,
	.led_mode = IWL_LED_RF_STATE,
};

struct iwl_cfg iwl6030_2agn_cfg = {
	.name = "Intel(R) Centrino(R) Advanced-N 6230 AGN",
	.fw_name_pre = IWL6000G2B_FW_PRE,
	.ucode_api_max = IWL6000G2_UCODE_API_MAX,
	.ucode_api_min = IWL6000G2_UCODE_API_MIN,
<<<<<<< HEAD
	.valid_tx_ant = ANT_AB,
	.valid_rx_ant = ANT_AB,
=======
>>>>>>> 22de94de
	.eeprom_ver = EEPROM_6000G2_EEPROM_VERSION,
	.eeprom_calib_ver = EEPROM_6000G2_TX_POWER_VERSION,
	.ops = &iwl6000g2b_ops,
	.mod_params = &iwlagn_mod_params,
	.base_params = &iwl6000_coex_base_params,
	.bt_params = &iwl6000_bt_params,
	.ht_params = &iwl6000_ht_params,
	.need_dc_calib = true,
	.need_temp_offset_calib = true,
	.led_mode = IWL_LED_RF_STATE,
	.adv_pm = true,
	/* Due to bluetooth, we transmit 2.4 GHz probes only on antenna A */
	.scan_tx_antennas[IEEE80211_BAND_2GHZ] = ANT_A,
};

struct iwl_cfg iwl6030_2abg_cfg = {
	.name = "Intel(R) Centrino(R) Advanced-N 6230 ABG",
	.fw_name_pre = IWL6000G2B_FW_PRE,
	.ucode_api_max = IWL6000G2_UCODE_API_MAX,
	.ucode_api_min = IWL6000G2_UCODE_API_MIN,
<<<<<<< HEAD
	.valid_tx_ant = ANT_AB,
	.valid_rx_ant = ANT_AB,
=======
>>>>>>> 22de94de
	.eeprom_ver = EEPROM_6000G2_EEPROM_VERSION,
	.eeprom_calib_ver = EEPROM_6000G2_TX_POWER_VERSION,
	.ops = &iwl6000g2b_ops,
	.mod_params = &iwlagn_mod_params,
	.base_params = &iwl6000_coex_base_params,
	.bt_params = &iwl6000_bt_params,
	.need_dc_calib = true,
	.need_temp_offset_calib = true,
	.led_mode = IWL_LED_RF_STATE,
	.adv_pm = true,
	/* Due to bluetooth, we transmit 2.4 GHz probes only on antenna A */
	.scan_tx_antennas[IEEE80211_BAND_2GHZ] = ANT_A,
};

struct iwl_cfg iwl6030_2bgn_cfg = {
	.name = "Intel(R) Centrino(R) Advanced-N 6230 BGN",
	.fw_name_pre = IWL6000G2B_FW_PRE,
	.ucode_api_max = IWL6000G2_UCODE_API_MAX,
	.ucode_api_min = IWL6000G2_UCODE_API_MIN,
<<<<<<< HEAD
	.valid_tx_ant = ANT_AB,
	.valid_rx_ant = ANT_AB,
=======
>>>>>>> 22de94de
	.eeprom_ver = EEPROM_6000G2_EEPROM_VERSION,
	.eeprom_calib_ver = EEPROM_6000G2_TX_POWER_VERSION,
	.ops = &iwl6000g2b_ops,
	.mod_params = &iwlagn_mod_params,
	.base_params = &iwl6000_coex_base_params,
	.bt_params = &iwl6000_bt_params,
	.ht_params = &iwl6000_ht_params,
	.need_dc_calib = true,
	.need_temp_offset_calib = true,
	.led_mode = IWL_LED_RF_STATE,
	.adv_pm = true,
	/* Due to bluetooth, we transmit 2.4 GHz probes only on antenna A */
	.scan_tx_antennas[IEEE80211_BAND_2GHZ] = ANT_A,
};

struct iwl_cfg iwl6030_2bg_cfg = {
	.name = "Intel(R) Centrino(R) Advanced-N 6230 BG",
	.fw_name_pre = IWL6000G2B_FW_PRE,
	.ucode_api_max = IWL6000G2_UCODE_API_MAX,
	.ucode_api_min = IWL6000G2_UCODE_API_MIN,
<<<<<<< HEAD
	.valid_tx_ant = ANT_AB,
	.valid_rx_ant = ANT_AB,
=======
>>>>>>> 22de94de
	.eeprom_ver = EEPROM_6000G2_EEPROM_VERSION,
	.eeprom_calib_ver = EEPROM_6000G2_TX_POWER_VERSION,
	.ops = &iwl6000g2b_ops,
	.mod_params = &iwlagn_mod_params,
	.base_params = &iwl6000_coex_base_params,
	.bt_params = &iwl6000_bt_params,
	.need_dc_calib = true,
	.need_temp_offset_calib = true,
	.led_mode = IWL_LED_RF_STATE,
	.adv_pm = true,
	/* Due to bluetooth, we transmit 2.4 GHz probes only on antenna A */
	.scan_tx_antennas[IEEE80211_BAND_2GHZ] = ANT_A,
};

struct iwl_cfg iwl1030_bgn_cfg = {
	.name = "Intel(R) Centrino(R) Wireless-N 1030 BGN",
	.fw_name_pre = IWL6000G2B_FW_PRE,
	.ucode_api_max = IWL6000G2_UCODE_API_MAX,
	.ucode_api_min = IWL6000G2_UCODE_API_MIN,
<<<<<<< HEAD
	.valid_tx_ant = ANT_A,
	.valid_rx_ant = ANT_AB,
=======
>>>>>>> 22de94de
	.eeprom_ver = EEPROM_6000G2_EEPROM_VERSION,
	.eeprom_calib_ver = EEPROM_6000G2_TX_POWER_VERSION,
	.ops = &iwl6000g2b_ops,
	.mod_params = &iwlagn_mod_params,
	.base_params = &iwl6000_coex_base_params,
	.bt_params = &iwl6000_bt_params,
	.ht_params = &iwl6000_ht_params,
	.need_dc_calib = true,
	.need_temp_offset_calib = true,
	.led_mode = IWL_LED_RF_STATE,
	.adv_pm = true,
	/* Due to bluetooth, we transmit 2.4 GHz probes only on antenna A */
	.scan_tx_antennas[IEEE80211_BAND_2GHZ] = ANT_A,
};

struct iwl_cfg iwl1030_bg_cfg = {
	.name = "Intel(R) Centrino(R) Wireless-N 1030 BG",
	.fw_name_pre = IWL6000G2B_FW_PRE,
	.ucode_api_max = IWL6000G2_UCODE_API_MAX,
	.ucode_api_min = IWL6000G2_UCODE_API_MIN,
<<<<<<< HEAD
	.valid_tx_ant = ANT_A,
	.valid_rx_ant = ANT_AB,
=======
>>>>>>> 22de94de
	.eeprom_ver = EEPROM_6000G2_EEPROM_VERSION,
	.eeprom_calib_ver = EEPROM_6000G2_TX_POWER_VERSION,
	.ops = &iwl6000g2b_ops,
	.mod_params = &iwlagn_mod_params,
	.base_params = &iwl6000_coex_base_params,
	.bt_params = &iwl6000_bt_params,
	.need_dc_calib = true,
	.need_temp_offset_calib = true,
	.led_mode = IWL_LED_RF_STATE,
	.adv_pm = true,
	/* Due to bluetooth, we transmit 2.4 GHz probes only on antenna A */
	.scan_tx_antennas[IEEE80211_BAND_2GHZ] = ANT_A,
};

/*
 * "i": Internal configuration, use internal Power Amplifier
 */
struct iwl_cfg iwl6000i_2agn_cfg = {
	.name = "Intel(R) Centrino(R) Advanced-N 6200 AGN",
	.fw_name_pre = IWL6000_FW_PRE,
	.ucode_api_max = IWL6000_UCODE_API_MAX,
	.ucode_api_min = IWL6000_UCODE_API_MIN,
<<<<<<< HEAD
	.valid_tx_ant = ANT_BC,
	.valid_rx_ant = ANT_BC,
=======
	.valid_tx_ant = ANT_BC,		/* .cfg overwrite */
	.valid_rx_ant = ANT_BC,		/* .cfg overwrite */
>>>>>>> 22de94de
	.eeprom_ver = EEPROM_6000_EEPROM_VERSION,
	.eeprom_calib_ver = EEPROM_6000_TX_POWER_VERSION,
	.ops = &iwl6000_ops,
	.mod_params = &iwlagn_mod_params,
	.base_params = &iwl6000_base_params,
	.ht_params = &iwl6000_ht_params,
	.pa_type = IWL_PA_INTERNAL,
	.led_mode = IWL_LED_BLINK,
};

struct iwl_cfg iwl6000i_2abg_cfg = {
	.name = "Intel(R) Centrino(R) Advanced-N 6200 ABG",
	.fw_name_pre = IWL6000_FW_PRE,
	.ucode_api_max = IWL6000_UCODE_API_MAX,
	.ucode_api_min = IWL6000_UCODE_API_MIN,
<<<<<<< HEAD
	.valid_tx_ant = ANT_BC,
	.valid_rx_ant = ANT_BC,
=======
	.valid_tx_ant = ANT_BC,		/* .cfg overwrite */
	.valid_rx_ant = ANT_BC,		/* .cfg overwrite */
>>>>>>> 22de94de
	.eeprom_ver = EEPROM_6000_EEPROM_VERSION,
	.eeprom_calib_ver = EEPROM_6000_TX_POWER_VERSION,
	.ops = &iwl6000_ops,
	.mod_params = &iwlagn_mod_params,
	.base_params = &iwl6000_base_params,
	.pa_type = IWL_PA_INTERNAL,
	.led_mode = IWL_LED_BLINK,
};

struct iwl_cfg iwl6000i_2bg_cfg = {
	.name = "Intel(R) Centrino(R) Advanced-N 6200 BG",
	.fw_name_pre = IWL6000_FW_PRE,
	.ucode_api_max = IWL6000_UCODE_API_MAX,
	.ucode_api_min = IWL6000_UCODE_API_MIN,
<<<<<<< HEAD
	.valid_tx_ant = ANT_BC,
	.valid_rx_ant = ANT_BC,
=======
	.valid_tx_ant = ANT_BC,		/* .cfg overwrite */
	.valid_rx_ant = ANT_BC,		/* .cfg overwrite */
>>>>>>> 22de94de
	.eeprom_ver = EEPROM_6000_EEPROM_VERSION,
	.eeprom_calib_ver = EEPROM_6000_TX_POWER_VERSION,
	.ops = &iwl6000_ops,
	.mod_params = &iwlagn_mod_params,
	.base_params = &iwl6000_base_params,
	.pa_type = IWL_PA_INTERNAL,
	.led_mode = IWL_LED_BLINK,
};

struct iwl_cfg iwl6050_2agn_cfg = {
	.name = "Intel(R) Centrino(R) Advanced-N + WiMAX 6250 AGN",
	.fw_name_pre = IWL6050_FW_PRE,
	.ucode_api_max = IWL6050_UCODE_API_MAX,
	.ucode_api_min = IWL6050_UCODE_API_MIN,
<<<<<<< HEAD
	.valid_tx_ant = ANT_AB,
	.valid_rx_ant = ANT_AB,
=======
>>>>>>> 22de94de
	.ops = &iwl6050_ops,
	.eeprom_ver = EEPROM_6050_EEPROM_VERSION,
	.eeprom_calib_ver = EEPROM_6050_TX_POWER_VERSION,
	.mod_params = &iwlagn_mod_params,
	.base_params = &iwl6050_base_params,
	.ht_params = &iwl6000_ht_params,
	.need_dc_calib = true,
	.led_mode = IWL_LED_BLINK,
};

struct iwl_cfg iwl6150_bgn_cfg = {
	.name = "Intel(R) Centrino(R) Wireless-N + WiMAX 6150 BGN",
	.fw_name_pre = IWL6050_FW_PRE,
	.ucode_api_max = IWL6050_UCODE_API_MAX,
	.ucode_api_min = IWL6050_UCODE_API_MIN,
<<<<<<< HEAD
	.valid_tx_ant = ANT_A,
	.valid_rx_ant = ANT_AB,
=======
>>>>>>> 22de94de
	.eeprom_ver = EEPROM_6050G2_EEPROM_VERSION,
	.eeprom_calib_ver = EEPROM_6050G2_TX_POWER_VERSION,
	.ops = &iwl6050g2_ops,
	.mod_params = &iwlagn_mod_params,
	.base_params = &iwl6050_base_params,
	.ht_params = &iwl6000_ht_params,
	.need_dc_calib = true,
	.led_mode = IWL_LED_RF_STATE,
};

struct iwl_cfg iwl6050_2abg_cfg = {
	.name = "Intel(R) Centrino(R) Advanced-N + WiMAX 6250 ABG",
	.fw_name_pre = IWL6050_FW_PRE,
	.ucode_api_max = IWL6050_UCODE_API_MAX,
	.ucode_api_min = IWL6050_UCODE_API_MIN,
<<<<<<< HEAD
	.valid_tx_ant = ANT_AB,
	.valid_rx_ant = ANT_AB,
=======
>>>>>>> 22de94de
	.eeprom_ver = EEPROM_6050_EEPROM_VERSION,
	.eeprom_calib_ver = EEPROM_6050_TX_POWER_VERSION,
	.ops = &iwl6050_ops,
	.mod_params = &iwlagn_mod_params,
	.base_params = &iwl6050_base_params,
	.need_dc_calib = true,
	.led_mode = IWL_LED_BLINK,
};

struct iwl_cfg iwl6000_3agn_cfg = {
	.name = "Intel(R) Centrino(R) Ultimate-N 6300 AGN",
	.fw_name_pre = IWL6000_FW_PRE,
	.ucode_api_max = IWL6000_UCODE_API_MAX,
	.ucode_api_min = IWL6000_UCODE_API_MIN,
<<<<<<< HEAD
	.valid_tx_ant = ANT_ABC,
	.valid_rx_ant = ANT_ABC,
=======
>>>>>>> 22de94de
	.eeprom_ver = EEPROM_6000_EEPROM_VERSION,
	.eeprom_calib_ver = EEPROM_6000_TX_POWER_VERSION,
	.ops = &iwl6000_ops,
	.mod_params = &iwlagn_mod_params,
	.base_params = &iwl6000_base_params,
	.ht_params = &iwl6000_ht_params,
	.need_dc_calib = true,
	.led_mode = IWL_LED_BLINK,
};

struct iwl_cfg iwl130_bgn_cfg = {
	.name = "Intel(R) Centrino(R) Wireless-N 130 BGN",
	.fw_name_pre = IWL6000G2B_FW_PRE,
	.ucode_api_max = IWL6000G2_UCODE_API_MAX,
	.ucode_api_min = IWL6000G2_UCODE_API_MIN,
<<<<<<< HEAD
	.valid_tx_ant = ANT_A,
	.valid_rx_ant = ANT_A,
=======
>>>>>>> 22de94de
	.eeprom_ver = EEPROM_6000G2_EEPROM_VERSION,
	.eeprom_calib_ver = EEPROM_6000G2_TX_POWER_VERSION,
	.ops = &iwl6000g2b_ops,
	.mod_params = &iwlagn_mod_params,
	.base_params = &iwl6000_coex_base_params,
	.bt_params = &iwl6000_bt_params,
	.ht_params = &iwl6000_ht_params,
	.need_dc_calib = true,
	.led_mode = IWL_LED_RF_STATE,
	.adv_pm = true,
	/* Due to bluetooth, we transmit 2.4 GHz probes only on antenna A */
	.scan_tx_antennas[IEEE80211_BAND_2GHZ] = ANT_A,
};

struct iwl_cfg iwl130_bg_cfg = {
	.name = "Intel(R) Centrino(R) Wireless-N 130 BG",
	.fw_name_pre = IWL6000G2B_FW_PRE,
	.ucode_api_max = IWL6000G2_UCODE_API_MAX,
	.ucode_api_min = IWL6000G2_UCODE_API_MIN,
<<<<<<< HEAD
	.valid_tx_ant = ANT_A,
	.valid_rx_ant = ANT_A,
=======
>>>>>>> 22de94de
	.eeprom_ver = EEPROM_6000G2_EEPROM_VERSION,
	.eeprom_calib_ver = EEPROM_6000G2_TX_POWER_VERSION,
	.ops = &iwl6000g2b_ops,
	.mod_params = &iwlagn_mod_params,
	.base_params = &iwl6000_coex_base_params,
	.bt_params = &iwl6000_bt_params,
	.need_dc_calib = true,
	.led_mode = IWL_LED_RF_STATE,
	.adv_pm = true,
	/* Due to bluetooth, we transmit 2.4 GHz probes only on antenna A */
	.scan_tx_antennas[IEEE80211_BAND_2GHZ] = ANT_A,
};

MODULE_FIRMWARE(IWL6000_MODULE_FIRMWARE(IWL6000_UCODE_API_MAX));
MODULE_FIRMWARE(IWL6050_MODULE_FIRMWARE(IWL6050_UCODE_API_MAX));
MODULE_FIRMWARE(IWL6000G2A_MODULE_FIRMWARE(IWL6000G2_UCODE_API_MAX));
MODULE_FIRMWARE(IWL6000G2B_MODULE_FIRMWARE(IWL6000G2_UCODE_API_MAX));<|MERGE_RESOLUTION|>--- conflicted
+++ resolved
@@ -555,11 +555,6 @@
 	.fw_name_pre = IWL6000G2A_FW_PRE,
 	.ucode_api_max = IWL6000G2_UCODE_API_MAX,
 	.ucode_api_min = IWL6000G2_UCODE_API_MIN,
-<<<<<<< HEAD
-	.valid_tx_ant = ANT_AB,
-	.valid_rx_ant = ANT_AB,
-=======
->>>>>>> 22de94de
 	.eeprom_ver = EEPROM_6000G2_EEPROM_VERSION,
 	.eeprom_calib_ver = EEPROM_6000G2_TX_POWER_VERSION,
 	.ops = &iwl6000_ops,
@@ -576,11 +571,6 @@
 	.fw_name_pre = IWL6000G2A_FW_PRE,
 	.ucode_api_max = IWL6000G2_UCODE_API_MAX,
 	.ucode_api_min = IWL6000G2_UCODE_API_MIN,
-<<<<<<< HEAD
-	.valid_tx_ant = ANT_AB,
-	.valid_rx_ant = ANT_AB,
-=======
->>>>>>> 22de94de
 	.eeprom_ver = EEPROM_6000G2_EEPROM_VERSION,
 	.eeprom_calib_ver = EEPROM_6000G2_TX_POWER_VERSION,
 	.ops = &iwl6000_ops,
@@ -596,11 +586,6 @@
 	.fw_name_pre = IWL6000G2A_FW_PRE,
 	.ucode_api_max = IWL6000G2_UCODE_API_MAX,
 	.ucode_api_min = IWL6000G2_UCODE_API_MIN,
-<<<<<<< HEAD
-	.valid_tx_ant = ANT_AB,
-	.valid_rx_ant = ANT_AB,
-=======
->>>>>>> 22de94de
 	.eeprom_ver = EEPROM_6000G2_EEPROM_VERSION,
 	.eeprom_calib_ver = EEPROM_6000G2_TX_POWER_VERSION,
 	.ops = &iwl6000_ops,
@@ -616,11 +601,6 @@
 	.fw_name_pre = IWL6000G2B_FW_PRE,
 	.ucode_api_max = IWL6000G2_UCODE_API_MAX,
 	.ucode_api_min = IWL6000G2_UCODE_API_MIN,
-<<<<<<< HEAD
-	.valid_tx_ant = ANT_AB,
-	.valid_rx_ant = ANT_AB,
-=======
->>>>>>> 22de94de
 	.eeprom_ver = EEPROM_6000G2_EEPROM_VERSION,
 	.eeprom_calib_ver = EEPROM_6000G2_TX_POWER_VERSION,
 	.ops = &iwl6000g2b_ops,
@@ -641,11 +621,6 @@
 	.fw_name_pre = IWL6000G2B_FW_PRE,
 	.ucode_api_max = IWL6000G2_UCODE_API_MAX,
 	.ucode_api_min = IWL6000G2_UCODE_API_MIN,
-<<<<<<< HEAD
-	.valid_tx_ant = ANT_AB,
-	.valid_rx_ant = ANT_AB,
-=======
->>>>>>> 22de94de
 	.eeprom_ver = EEPROM_6000G2_EEPROM_VERSION,
 	.eeprom_calib_ver = EEPROM_6000G2_TX_POWER_VERSION,
 	.ops = &iwl6000g2b_ops,
@@ -665,11 +640,6 @@
 	.fw_name_pre = IWL6000G2B_FW_PRE,
 	.ucode_api_max = IWL6000G2_UCODE_API_MAX,
 	.ucode_api_min = IWL6000G2_UCODE_API_MIN,
-<<<<<<< HEAD
-	.valid_tx_ant = ANT_AB,
-	.valid_rx_ant = ANT_AB,
-=======
->>>>>>> 22de94de
 	.eeprom_ver = EEPROM_6000G2_EEPROM_VERSION,
 	.eeprom_calib_ver = EEPROM_6000G2_TX_POWER_VERSION,
 	.ops = &iwl6000g2b_ops,
@@ -690,11 +660,6 @@
 	.fw_name_pre = IWL6000G2B_FW_PRE,
 	.ucode_api_max = IWL6000G2_UCODE_API_MAX,
 	.ucode_api_min = IWL6000G2_UCODE_API_MIN,
-<<<<<<< HEAD
-	.valid_tx_ant = ANT_AB,
-	.valid_rx_ant = ANT_AB,
-=======
->>>>>>> 22de94de
 	.eeprom_ver = EEPROM_6000G2_EEPROM_VERSION,
 	.eeprom_calib_ver = EEPROM_6000G2_TX_POWER_VERSION,
 	.ops = &iwl6000g2b_ops,
@@ -714,11 +679,6 @@
 	.fw_name_pre = IWL6000G2B_FW_PRE,
 	.ucode_api_max = IWL6000G2_UCODE_API_MAX,
 	.ucode_api_min = IWL6000G2_UCODE_API_MIN,
-<<<<<<< HEAD
-	.valid_tx_ant = ANT_A,
-	.valid_rx_ant = ANT_AB,
-=======
->>>>>>> 22de94de
 	.eeprom_ver = EEPROM_6000G2_EEPROM_VERSION,
 	.eeprom_calib_ver = EEPROM_6000G2_TX_POWER_VERSION,
 	.ops = &iwl6000g2b_ops,
@@ -739,11 +699,6 @@
 	.fw_name_pre = IWL6000G2B_FW_PRE,
 	.ucode_api_max = IWL6000G2_UCODE_API_MAX,
 	.ucode_api_min = IWL6000G2_UCODE_API_MIN,
-<<<<<<< HEAD
-	.valid_tx_ant = ANT_A,
-	.valid_rx_ant = ANT_AB,
-=======
->>>>>>> 22de94de
 	.eeprom_ver = EEPROM_6000G2_EEPROM_VERSION,
 	.eeprom_calib_ver = EEPROM_6000G2_TX_POWER_VERSION,
 	.ops = &iwl6000g2b_ops,
@@ -766,13 +721,8 @@
 	.fw_name_pre = IWL6000_FW_PRE,
 	.ucode_api_max = IWL6000_UCODE_API_MAX,
 	.ucode_api_min = IWL6000_UCODE_API_MIN,
-<<<<<<< HEAD
-	.valid_tx_ant = ANT_BC,
-	.valid_rx_ant = ANT_BC,
-=======
 	.valid_tx_ant = ANT_BC,		/* .cfg overwrite */
 	.valid_rx_ant = ANT_BC,		/* .cfg overwrite */
->>>>>>> 22de94de
 	.eeprom_ver = EEPROM_6000_EEPROM_VERSION,
 	.eeprom_calib_ver = EEPROM_6000_TX_POWER_VERSION,
 	.ops = &iwl6000_ops,
@@ -788,13 +738,8 @@
 	.fw_name_pre = IWL6000_FW_PRE,
 	.ucode_api_max = IWL6000_UCODE_API_MAX,
 	.ucode_api_min = IWL6000_UCODE_API_MIN,
-<<<<<<< HEAD
-	.valid_tx_ant = ANT_BC,
-	.valid_rx_ant = ANT_BC,
-=======
 	.valid_tx_ant = ANT_BC,		/* .cfg overwrite */
 	.valid_rx_ant = ANT_BC,		/* .cfg overwrite */
->>>>>>> 22de94de
 	.eeprom_ver = EEPROM_6000_EEPROM_VERSION,
 	.eeprom_calib_ver = EEPROM_6000_TX_POWER_VERSION,
 	.ops = &iwl6000_ops,
@@ -809,13 +754,8 @@
 	.fw_name_pre = IWL6000_FW_PRE,
 	.ucode_api_max = IWL6000_UCODE_API_MAX,
 	.ucode_api_min = IWL6000_UCODE_API_MIN,
-<<<<<<< HEAD
-	.valid_tx_ant = ANT_BC,
-	.valid_rx_ant = ANT_BC,
-=======
 	.valid_tx_ant = ANT_BC,		/* .cfg overwrite */
 	.valid_rx_ant = ANT_BC,		/* .cfg overwrite */
->>>>>>> 22de94de
 	.eeprom_ver = EEPROM_6000_EEPROM_VERSION,
 	.eeprom_calib_ver = EEPROM_6000_TX_POWER_VERSION,
 	.ops = &iwl6000_ops,
@@ -830,11 +770,6 @@
 	.fw_name_pre = IWL6050_FW_PRE,
 	.ucode_api_max = IWL6050_UCODE_API_MAX,
 	.ucode_api_min = IWL6050_UCODE_API_MIN,
-<<<<<<< HEAD
-	.valid_tx_ant = ANT_AB,
-	.valid_rx_ant = ANT_AB,
-=======
->>>>>>> 22de94de
 	.ops = &iwl6050_ops,
 	.eeprom_ver = EEPROM_6050_EEPROM_VERSION,
 	.eeprom_calib_ver = EEPROM_6050_TX_POWER_VERSION,
@@ -850,11 +785,6 @@
 	.fw_name_pre = IWL6050_FW_PRE,
 	.ucode_api_max = IWL6050_UCODE_API_MAX,
 	.ucode_api_min = IWL6050_UCODE_API_MIN,
-<<<<<<< HEAD
-	.valid_tx_ant = ANT_A,
-	.valid_rx_ant = ANT_AB,
-=======
->>>>>>> 22de94de
 	.eeprom_ver = EEPROM_6050G2_EEPROM_VERSION,
 	.eeprom_calib_ver = EEPROM_6050G2_TX_POWER_VERSION,
 	.ops = &iwl6050g2_ops,
@@ -870,11 +800,6 @@
 	.fw_name_pre = IWL6050_FW_PRE,
 	.ucode_api_max = IWL6050_UCODE_API_MAX,
 	.ucode_api_min = IWL6050_UCODE_API_MIN,
-<<<<<<< HEAD
-	.valid_tx_ant = ANT_AB,
-	.valid_rx_ant = ANT_AB,
-=======
->>>>>>> 22de94de
 	.eeprom_ver = EEPROM_6050_EEPROM_VERSION,
 	.eeprom_calib_ver = EEPROM_6050_TX_POWER_VERSION,
 	.ops = &iwl6050_ops,
@@ -889,11 +814,6 @@
 	.fw_name_pre = IWL6000_FW_PRE,
 	.ucode_api_max = IWL6000_UCODE_API_MAX,
 	.ucode_api_min = IWL6000_UCODE_API_MIN,
-<<<<<<< HEAD
-	.valid_tx_ant = ANT_ABC,
-	.valid_rx_ant = ANT_ABC,
-=======
->>>>>>> 22de94de
 	.eeprom_ver = EEPROM_6000_EEPROM_VERSION,
 	.eeprom_calib_ver = EEPROM_6000_TX_POWER_VERSION,
 	.ops = &iwl6000_ops,
@@ -909,11 +829,6 @@
 	.fw_name_pre = IWL6000G2B_FW_PRE,
 	.ucode_api_max = IWL6000G2_UCODE_API_MAX,
 	.ucode_api_min = IWL6000G2_UCODE_API_MIN,
-<<<<<<< HEAD
-	.valid_tx_ant = ANT_A,
-	.valid_rx_ant = ANT_A,
-=======
->>>>>>> 22de94de
 	.eeprom_ver = EEPROM_6000G2_EEPROM_VERSION,
 	.eeprom_calib_ver = EEPROM_6000G2_TX_POWER_VERSION,
 	.ops = &iwl6000g2b_ops,
@@ -933,11 +848,6 @@
 	.fw_name_pre = IWL6000G2B_FW_PRE,
 	.ucode_api_max = IWL6000G2_UCODE_API_MAX,
 	.ucode_api_min = IWL6000G2_UCODE_API_MIN,
-<<<<<<< HEAD
-	.valid_tx_ant = ANT_A,
-	.valid_rx_ant = ANT_A,
-=======
->>>>>>> 22de94de
 	.eeprom_ver = EEPROM_6000G2_EEPROM_VERSION,
 	.eeprom_calib_ver = EEPROM_6000G2_TX_POWER_VERSION,
 	.ops = &iwl6000g2b_ops,
