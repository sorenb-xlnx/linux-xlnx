/******************************************************************************
 *
 * Copyright(c) 2008-2009 Intel Corporation. All rights reserved.
 *
 * This program is free software; you can redistribute it and/or modify it
 * under the terms of version 2 of the GNU General Public License as
 * published by the Free Software Foundation.
 *
 * This program is distributed in the hope that it will be useful, but WITHOUT
 * ANY WARRANTY; without even the implied warranty of MERCHANTABILITY or
 * FITNESS FOR A PARTICULAR PURPOSE.  See the GNU General Public License for
 * more details.
 *
 * You should have received a copy of the GNU General Public License along with
 * this program; if not, write to the Free Software Foundation, Inc.,
 * 51 Franklin Street, Fifth Floor, Boston, MA 02110, USA
 *
 * The full GNU General Public License is included in this distribution in the
 * file called LICENSE.
 *
 * Contact Information:
 *  Intel Linux Wireless <ilw@linux.intel.com>
 * Intel Corporation, 5200 N.E. Elam Young Parkway, Hillsboro, OR 97124-6497
 *
 *****************************************************************************/

#include <linux/kernel.h>
#include <linux/module.h>
#include <linux/init.h>
#include <linux/pci.h>
#include <linux/dma-mapping.h>
#include <linux/delay.h>
#include <linux/skbuff.h>
#include <linux/netdevice.h>
#include <linux/wireless.h>
#include <net/mac80211.h>
#include <linux/etherdevice.h>
#include <asm/unaligned.h>

#include "iwl-eeprom.h"
#include "iwl-dev.h"
#include "iwl-core.h"
#include "iwl-io.h"
#include "iwl-sta.h"
#include "iwl-helpers.h"
#include "iwl-5000-hw.h"
#include "iwl-6000-hw.h"
#include "iwl-agn-led.h"

/* Highest firmware API version supported */
#define IWL6000_UCODE_API_MAX 4
#define IWL6050_UCODE_API_MAX 4

/* Lowest firmware API version supported */
#define IWL6000_UCODE_API_MIN 4
#define IWL6050_UCODE_API_MIN 4

#define IWL6000_FW_PRE "iwlwifi-6000-"
#define _IWL6000_MODULE_FIRMWARE(api) IWL6000_FW_PRE #api ".ucode"
#define IWL6000_MODULE_FIRMWARE(api) _IWL6000_MODULE_FIRMWARE(api)

#define IWL6050_FW_PRE "iwlwifi-6050-"
#define _IWL6050_MODULE_FIRMWARE(api) IWL6050_FW_PRE #api ".ucode"
#define IWL6050_MODULE_FIRMWARE(api) _IWL6050_MODULE_FIRMWARE(api)

static void iwl6000_set_ct_threshold(struct iwl_priv *priv)
{
	/* want Celsius */
	priv->hw_params.ct_kill_threshold = CT_KILL_THRESHOLD;
	priv->hw_params.ct_kill_exit_threshold = CT_KILL_EXIT_THRESHOLD;
}

/* NIC configuration for 6000 series */
static void iwl6000_nic_config(struct iwl_priv *priv)
{
	u16 radio_cfg;

	radio_cfg = iwl_eeprom_query16(priv, EEPROM_RADIO_CONFIG);

	/* write radio config values to register */
	if (EEPROM_RF_CFG_TYPE_MSK(radio_cfg) <= EEPROM_RF_CONFIG_TYPE_MAX)
		iwl_set_bit(priv, CSR_HW_IF_CONFIG_REG,
			    EEPROM_RF_CFG_TYPE_MSK(radio_cfg) |
			    EEPROM_RF_CFG_STEP_MSK(radio_cfg) |
			    EEPROM_RF_CFG_DASH_MSK(radio_cfg));

	/* set CSR_HW_CONFIG_REG for uCode use */
	iwl_set_bit(priv, CSR_HW_IF_CONFIG_REG,
		    CSR_HW_IF_CONFIG_REG_BIT_RADIO_SI |
		    CSR_HW_IF_CONFIG_REG_BIT_MAC_SI);

	/* no locking required for register write */
	if (priv->cfg->pa_type == IWL_PA_HYBRID) {
		/* 2x2 hybrid phy type */
		iwl_write32(priv, CSR_GP_DRIVER_REG,
			     CSR_GP_DRIVER_REG_BIT_RADIO_SKU_2x2_HYB);
	} else if (priv->cfg->pa_type == IWL_PA_INTERNAL) {
		/* 2x2 IPA phy type */
		iwl_write32(priv, CSR_GP_DRIVER_REG,
			     CSR_GP_DRIVER_REG_BIT_RADIO_SKU_2x2_IPA);
	}
	/* else do nothing, uCode configured */
}

static struct iwl_sensitivity_ranges iwl6000_sensitivity = {
	.min_nrg_cck = 97,
	.max_nrg_cck = 0, /* not used, set to 0 */
	.auto_corr_min_ofdm = 80,
	.auto_corr_min_ofdm_mrc = 128,
	.auto_corr_min_ofdm_x1 = 105,
	.auto_corr_min_ofdm_mrc_x1 = 192,

	.auto_corr_max_ofdm = 145,
	.auto_corr_max_ofdm_mrc = 232,
	.auto_corr_max_ofdm_x1 = 145,
	.auto_corr_max_ofdm_mrc_x1 = 232,

	.auto_corr_min_cck = 125,
	.auto_corr_max_cck = 175,
	.auto_corr_min_cck_mrc = 160,
	.auto_corr_max_cck_mrc = 310,
	.nrg_th_cck = 97,
	.nrg_th_ofdm = 100,

	.barker_corr_th_min = 190,
	.barker_corr_th_min_mrc = 390,
	.nrg_th_cca = 62,
};

static int iwl6000_hw_set_hw_params(struct iwl_priv *priv)
{
	if (priv->cfg->mod_params->num_of_queues >= IWL_MIN_NUM_QUEUES &&
	    priv->cfg->mod_params->num_of_queues <= IWL50_NUM_QUEUES)
		priv->cfg->num_of_queues =
			priv->cfg->mod_params->num_of_queues;

	priv->hw_params.max_txq_num = priv->cfg->num_of_queues;
	priv->hw_params.dma_chnl_num = FH50_TCSR_CHNL_NUM;
	priv->hw_params.scd_bc_tbls_size =
			priv->cfg->num_of_queues *
			sizeof(struct iwl5000_scd_bc_tbl);
	priv->hw_params.tfd_size = sizeof(struct iwl_tfd);
	priv->hw_params.max_stations = IWL5000_STATION_COUNT;
	priv->hw_params.bcast_sta_id = IWL5000_BROADCAST_ID;

	priv->hw_params.max_data_size = IWL60_RTC_DATA_SIZE;
	priv->hw_params.max_inst_size = IWL60_RTC_INST_SIZE;

	priv->hw_params.max_bsm_size = 0;
	priv->hw_params.ht40_channel =  BIT(IEEE80211_BAND_2GHZ) |
					BIT(IEEE80211_BAND_5GHZ);
	priv->hw_params.rx_wrt_ptr_reg = FH_RSCSR_CHNL0_WPTR;

	priv->hw_params.tx_chains_num = num_of_ant(priv->cfg->valid_tx_ant);
	priv->hw_params.rx_chains_num = num_of_ant(priv->cfg->valid_rx_ant);
	priv->hw_params.valid_tx_ant = priv->cfg->valid_tx_ant;
	priv->hw_params.valid_rx_ant = priv->cfg->valid_rx_ant;

	if (priv->cfg->ops->lib->temp_ops.set_ct_kill)
		priv->cfg->ops->lib->temp_ops.set_ct_kill(priv);

	/* Set initial sensitivity parameters */
	/* Set initial calibration set */
	priv->hw_params.sens = &iwl6000_sensitivity;
	priv->hw_params.calib_init_cfg =
			BIT(IWL_CALIB_XTAL)		|
			BIT(IWL_CALIB_LO)		|
			BIT(IWL_CALIB_TX_IQ) 		|
			BIT(IWL_CALIB_TX_IQ_PERD)	|
			BIT(IWL_CALIB_BASE_BAND);

	return 0;
}

static int iwl6000_hw_channel_switch(struct iwl_priv *priv, u16 channel)
{
	struct iwl6000_channel_switch_cmd cmd;
	const struct iwl_channel_info *ch_info;
	struct iwl_host_cmd hcmd = {
		.id = REPLY_CHANNEL_SWITCH,
		.len = sizeof(cmd),
		.flags = CMD_SIZE_HUGE,
		.data = &cmd,
	};

	IWL_DEBUG_11H(priv, "channel switch from %d to %d\n",
		priv->active_rxon.channel, channel);

	cmd.band = priv->band == IEEE80211_BAND_2GHZ;
	cmd.channel = cpu_to_le16(channel);
	cmd.rxon_flags = priv->active_rxon.flags;
	cmd.rxon_filter_flags = priv->active_rxon.filter_flags;
	cmd.switch_time = cpu_to_le32(priv->ucode_beacon_time);
	ch_info = iwl_get_channel_info(priv, priv->band, channel);
	if (ch_info)
		cmd.expect_beacon = is_channel_radar(ch_info);
	else {
		IWL_ERR(priv, "invalid channel switch from %u to %u\n",
			priv->active_rxon.channel, channel);
		return -EFAULT;
	}

	return iwl_send_cmd_sync(priv, &hcmd);
}

static struct iwl_lib_ops iwl6000_lib = {
	.set_hw_params = iwl6000_hw_set_hw_params,
	.txq_update_byte_cnt_tbl = iwl5000_txq_update_byte_cnt_tbl,
	.txq_inval_byte_cnt_tbl = iwl5000_txq_inval_byte_cnt_tbl,
	.txq_set_sched = iwl5000_txq_set_sched,
	.txq_agg_enable = iwl5000_txq_agg_enable,
	.txq_agg_disable = iwl5000_txq_agg_disable,
	.txq_attach_buf_to_tfd = iwl_hw_txq_attach_buf_to_tfd,
	.txq_free_tfd = iwl_hw_txq_free_tfd,
	.txq_init = iwl_hw_tx_queue_init,
	.rx_handler_setup = iwl5000_rx_handler_setup,
	.setup_deferred_work = iwl5000_setup_deferred_work,
	.is_valid_rtc_data_addr = iwl5000_hw_valid_rtc_data_addr,
	.load_ucode = iwl5000_load_ucode,
	.dump_nic_event_log = iwl_dump_nic_event_log,
	.dump_nic_error_log = iwl_dump_nic_error_log,
	.init_alive_start = iwl5000_init_alive_start,
	.alive_notify = iwl5000_alive_notify,
	.send_tx_power = iwl5000_send_tx_power,
	.update_chain_flags = iwl_update_chain_flags,
	.set_channel_switch = iwl6000_hw_channel_switch,
	.apm_ops = {
		.init = iwl_apm_init,
		.stop = iwl_apm_stop,
		.config = iwl6000_nic_config,
		.set_pwr_src = iwl_set_pwr_src,
	},
	.eeprom_ops = {
		.regulatory_bands = {
			EEPROM_5000_REG_BAND_1_CHANNELS,
			EEPROM_5000_REG_BAND_2_CHANNELS,
			EEPROM_5000_REG_BAND_3_CHANNELS,
			EEPROM_5000_REG_BAND_4_CHANNELS,
			EEPROM_5000_REG_BAND_5_CHANNELS,
			EEPROM_5000_REG_BAND_24_HT40_CHANNELS,
			EEPROM_5000_REG_BAND_52_HT40_CHANNELS
		},
		.verify_signature  = iwlcore_eeprom_verify_signature,
		.acquire_semaphore = iwlcore_eeprom_acquire_semaphore,
		.release_semaphore = iwlcore_eeprom_release_semaphore,
		.calib_version	= iwl5000_eeprom_calib_version,
		.query_addr = iwl5000_eeprom_query_addr,
		.update_enhanced_txpower = iwlcore_eeprom_enhanced_txpower,
	},
	.post_associate = iwl_post_associate,
	.isr = iwl_isr_ict,
	.config_ap = iwl_config_ap,
	.temp_ops = {
		.temperature = iwl5000_temperature,
		.set_ct_kill = iwl6000_set_ct_threshold,
	 },
};

static struct iwl_ops iwl6000_ops = {
	.ucode = &iwl5000_ucode,
	.lib = &iwl6000_lib,
	.hcmd = &iwl5000_hcmd,
	.utils = &iwl5000_hcmd_utils,
	.led = &iwlagn_led_ops,
};

static struct iwl_hcmd_utils_ops iwl6050_hcmd_utils = {
	.get_hcmd_size = iwl5000_get_hcmd_size,
	.build_addsta_hcmd = iwl5000_build_addsta_hcmd,
	.rts_tx_cmd_flag = iwl5000_rts_tx_cmd_flag,
	.calc_rssi = iwl5000_calc_rssi,
};

static struct iwl_ops iwl6050_ops = {
	.ucode = &iwl5000_ucode,
	.lib = &iwl6000_lib,
	.hcmd = &iwl5000_hcmd,
	.utils = &iwl6050_hcmd_utils,
	.led = &iwlagn_led_ops,
};


/*
 * "h": Hybrid configuration, use both internal and external Power Amplifier
 */
struct iwl_cfg iwl6000h_2agn_cfg = {
	.name = "6000 Series 2x2 AGN",
	.fw_name_pre = IWL6000_FW_PRE,
	.ucode_api_max = IWL6000_UCODE_API_MAX,
	.ucode_api_min = IWL6000_UCODE_API_MIN,
	.sku = IWL_SKU_A|IWL_SKU_G|IWL_SKU_N,
	.ops = &iwl6000_ops,
	.eeprom_size = OTP_LOW_IMAGE_SIZE,
	.eeprom_ver = EEPROM_6000_EEPROM_VERSION,
	.eeprom_calib_ver = EEPROM_5000_TX_POWER_VERSION,
	.num_of_queues = IWL50_NUM_QUEUES,
	.num_of_ampdu_queues = IWL50_NUM_AMPDU_QUEUES,
	.mod_params = &iwl50_mod_params,
	.valid_tx_ant = ANT_AB,
	.valid_rx_ant = ANT_AB,
	.pll_cfg_val = 0,
	.set_l0s = true,
	.use_bsm = false,
	.pa_type = IWL_PA_HYBRID,
	.max_ll_items = OTP_MAX_LL_ITEMS_6x00,
	.shadow_ram_support = true,
	.ht_greenfield_support = true,
<<<<<<< HEAD
	.use_rts_for_ht = true, /* use rts/cts protection */
=======
	.led_compensation = 51,
	.use_rts_for_ht = true, /* use rts/cts protection */
	.chain_noise_num_beacons = IWL_CAL_NUM_BEACONS,
	.supports_idle = true,
	.adv_thermal_throttle = true,
	.support_ct_kill_exit = true,
};

struct iwl_cfg iwl6000h_2abg_cfg = {
	.name = "6000 Series 2x2 ABG",
	.fw_name_pre = IWL6000_FW_PRE,
	.ucode_api_max = IWL6000_UCODE_API_MAX,
	.ucode_api_min = IWL6000_UCODE_API_MIN,
	.sku = IWL_SKU_A|IWL_SKU_G,
	.ops = &iwl6000_ops,
	.eeprom_size = OTP_LOW_IMAGE_SIZE,
	.eeprom_ver = EEPROM_6000_EEPROM_VERSION,
	.eeprom_calib_ver = EEPROM_5000_TX_POWER_VERSION,
	.num_of_queues = IWL50_NUM_QUEUES,
	.num_of_ampdu_queues = IWL50_NUM_AMPDU_QUEUES,
	.mod_params = &iwl50_mod_params,
	.valid_tx_ant = ANT_AB,
	.valid_rx_ant = ANT_AB,
	.pll_cfg_val = 0,
	.set_l0s = true,
	.use_bsm = false,
	.pa_type = IWL_PA_HYBRID,
	.max_ll_items = OTP_MAX_LL_ITEMS_6x00,
	.shadow_ram_support = true,
	.ht_greenfield_support = true,
	.led_compensation = 51,
	.chain_noise_num_beacons = IWL_CAL_NUM_BEACONS,
	.supports_idle = true,
	.adv_thermal_throttle = true,
	.support_ct_kill_exit = true,
};

struct iwl_cfg iwl6000h_2bg_cfg = {
	.name = "6000 Series 2x2 BG",
	.fw_name_pre = IWL6000_FW_PRE,
	.ucode_api_max = IWL6000_UCODE_API_MAX,
	.ucode_api_min = IWL6000_UCODE_API_MIN,
	.sku = IWL_SKU_G,
	.ops = &iwl6000_ops,
	.eeprom_size = OTP_LOW_IMAGE_SIZE,
	.eeprom_ver = EEPROM_6000_EEPROM_VERSION,
	.eeprom_calib_ver = EEPROM_5000_TX_POWER_VERSION,
	.num_of_queues = IWL50_NUM_QUEUES,
	.num_of_ampdu_queues = IWL50_NUM_AMPDU_QUEUES,
	.mod_params = &iwl50_mod_params,
	.valid_tx_ant = ANT_AB,
	.valid_rx_ant = ANT_AB,
	.pll_cfg_val = 0,
	.set_l0s = true,
	.use_bsm = false,
	.pa_type = IWL_PA_HYBRID,
	.max_ll_items = OTP_MAX_LL_ITEMS_6x00,
	.shadow_ram_support = true,
	.ht_greenfield_support = true,
	.led_compensation = 51,
	.chain_noise_num_beacons = IWL_CAL_NUM_BEACONS,
	.supports_idle = true,
	.adv_thermal_throttle = true,
	.support_ct_kill_exit = true,
>>>>>>> f6d773cd
};

/*
 * "i": Internal configuration, use internal Power Amplifier
 */
struct iwl_cfg iwl6000i_2agn_cfg = {
	.name = "6000 Series 2x2 AGN",
	.fw_name_pre = IWL6000_FW_PRE,
	.ucode_api_max = IWL6000_UCODE_API_MAX,
	.ucode_api_min = IWL6000_UCODE_API_MIN,
	.sku = IWL_SKU_A|IWL_SKU_G|IWL_SKU_N,
	.ops = &iwl6000_ops,
	.eeprom_size = OTP_LOW_IMAGE_SIZE,
	.eeprom_ver = EEPROM_6000_EEPROM_VERSION,
	.eeprom_calib_ver = EEPROM_5000_TX_POWER_VERSION,
	.num_of_queues = IWL50_NUM_QUEUES,
	.num_of_ampdu_queues = IWL50_NUM_AMPDU_QUEUES,
	.mod_params = &iwl50_mod_params,
	.valid_tx_ant = ANT_BC,
	.valid_rx_ant = ANT_BC,
	.pll_cfg_val = 0,
	.set_l0s = true,
	.use_bsm = false,
	.pa_type = IWL_PA_INTERNAL,
	.max_ll_items = OTP_MAX_LL_ITEMS_6x00,
	.shadow_ram_support = true,
	.ht_greenfield_support = true,
	.led_compensation = 51,
	.use_rts_for_ht = true, /* use rts/cts protection */
	.chain_noise_num_beacons = IWL_CAL_NUM_BEACONS,
	.supports_idle = true,
	.adv_thermal_throttle = true,
	.support_ct_kill_exit = true,
};

struct iwl_cfg iwl6000i_2abg_cfg = {
	.name = "6000 Series 2x2 ABG",
	.fw_name_pre = IWL6000_FW_PRE,
	.ucode_api_max = IWL6000_UCODE_API_MAX,
	.ucode_api_min = IWL6000_UCODE_API_MIN,
	.sku = IWL_SKU_A|IWL_SKU_G,
	.ops = &iwl6000_ops,
	.eeprom_size = OTP_LOW_IMAGE_SIZE,
	.eeprom_ver = EEPROM_6000_EEPROM_VERSION,
	.eeprom_calib_ver = EEPROM_5000_TX_POWER_VERSION,
	.num_of_queues = IWL50_NUM_QUEUES,
	.num_of_ampdu_queues = IWL50_NUM_AMPDU_QUEUES,
	.mod_params = &iwl50_mod_params,
	.valid_tx_ant = ANT_BC,
	.valid_rx_ant = ANT_BC,
	.pll_cfg_val = 0,
	.set_l0s = true,
	.use_bsm = false,
	.pa_type = IWL_PA_INTERNAL,
	.max_ll_items = OTP_MAX_LL_ITEMS_6x00,
	.shadow_ram_support = true,
	.ht_greenfield_support = true,
	.led_compensation = 51,
	.chain_noise_num_beacons = IWL_CAL_NUM_BEACONS,
	.supports_idle = true,
	.adv_thermal_throttle = true,
	.support_ct_kill_exit = true,
};

struct iwl_cfg iwl6000i_2bg_cfg = {
	.name = "6000 Series 2x2 BG",
	.fw_name_pre = IWL6000_FW_PRE,
	.ucode_api_max = IWL6000_UCODE_API_MAX,
	.ucode_api_min = IWL6000_UCODE_API_MIN,
	.sku = IWL_SKU_G,
	.ops = &iwl6000_ops,
	.eeprom_size = OTP_LOW_IMAGE_SIZE,
	.eeprom_ver = EEPROM_6000_EEPROM_VERSION,
	.eeprom_calib_ver = EEPROM_5000_TX_POWER_VERSION,
	.num_of_queues = IWL50_NUM_QUEUES,
	.num_of_ampdu_queues = IWL50_NUM_AMPDU_QUEUES,
	.mod_params = &iwl50_mod_params,
	.valid_tx_ant = ANT_BC,
	.valid_rx_ant = ANT_BC,
	.pll_cfg_val = 0,
	.set_l0s = true,
	.use_bsm = false,
	.pa_type = IWL_PA_INTERNAL,
	.max_ll_items = OTP_MAX_LL_ITEMS_6x00,
	.shadow_ram_support = true,
	.ht_greenfield_support = true,
<<<<<<< HEAD
	.use_rts_for_ht = true, /* use rts/cts protection */
=======
	.led_compensation = 51,
	.chain_noise_num_beacons = IWL_CAL_NUM_BEACONS,
	.supports_idle = true,
	.adv_thermal_throttle = true,
	.support_ct_kill_exit = true,
>>>>>>> f6d773cd
};

struct iwl_cfg iwl6050_2agn_cfg = {
	.name = "6050 Series 2x2 AGN",
	.fw_name_pre = IWL6050_FW_PRE,
	.ucode_api_max = IWL6050_UCODE_API_MAX,
	.ucode_api_min = IWL6050_UCODE_API_MIN,
	.sku = IWL_SKU_A|IWL_SKU_G|IWL_SKU_N,
	.ops = &iwl6050_ops,
	.eeprom_size = OTP_LOW_IMAGE_SIZE,
	.eeprom_ver = EEPROM_6050_EEPROM_VERSION,
	.eeprom_calib_ver = EEPROM_5000_TX_POWER_VERSION,
	.num_of_queues = IWL50_NUM_QUEUES,
	.num_of_ampdu_queues = IWL50_NUM_AMPDU_QUEUES,
	.mod_params = &iwl50_mod_params,
	.valid_tx_ant = ANT_AB,
	.valid_rx_ant = ANT_AB,
	.pll_cfg_val = 0,
	.set_l0s = true,
	.use_bsm = false,
	.pa_type = IWL_PA_SYSTEM,
	.max_ll_items = OTP_MAX_LL_ITEMS_6x50,
	.shadow_ram_support = true,
	.ht_greenfield_support = true,
<<<<<<< HEAD
	.use_rts_for_ht = true, /* use rts/cts protection */
=======
	.led_compensation = 51,
	.use_rts_for_ht = true, /* use rts/cts protection */
	.chain_noise_num_beacons = IWL_CAL_NUM_BEACONS,
	.supports_idle = true,
	.adv_thermal_throttle = true,
	.support_ct_kill_exit = true,
	.support_sm_ps = true,
	.support_wimax_coexist = true,
};

struct iwl_cfg iwl6050_2abg_cfg = {
	.name = "6050 Series 2x2 ABG",
	.fw_name_pre = IWL6050_FW_PRE,
	.ucode_api_max = IWL6050_UCODE_API_MAX,
	.ucode_api_min = IWL6050_UCODE_API_MIN,
	.sku = IWL_SKU_A|IWL_SKU_G,
	.ops = &iwl6050_ops,
	.eeprom_size = OTP_LOW_IMAGE_SIZE,
	.eeprom_ver = EEPROM_6050_EEPROM_VERSION,
	.eeprom_calib_ver = EEPROM_5000_TX_POWER_VERSION,
	.num_of_queues = IWL50_NUM_QUEUES,
	.num_of_ampdu_queues = IWL50_NUM_AMPDU_QUEUES,
	.mod_params = &iwl50_mod_params,
	.valid_tx_ant = ANT_AB,
	.valid_rx_ant = ANT_AB,
	.pll_cfg_val = 0,
	.set_l0s = true,
	.use_bsm = false,
	.pa_type = IWL_PA_SYSTEM,
	.max_ll_items = OTP_MAX_LL_ITEMS_6x50,
	.shadow_ram_support = true,
	.ht_greenfield_support = true,
	.led_compensation = 51,
	.chain_noise_num_beacons = IWL_CAL_NUM_BEACONS,
	.supports_idle = true,
	.adv_thermal_throttle = true,
	.support_ct_kill_exit = true,
	.support_wimax_coexist = true,
>>>>>>> f6d773cd
};

struct iwl_cfg iwl6000_3agn_cfg = {
	.name = "6000 Series 3x3 AGN",
	.fw_name_pre = IWL6000_FW_PRE,
	.ucode_api_max = IWL6000_UCODE_API_MAX,
	.ucode_api_min = IWL6000_UCODE_API_MIN,
	.sku = IWL_SKU_A|IWL_SKU_G|IWL_SKU_N,
	.ops = &iwl6000_ops,
	.eeprom_size = OTP_LOW_IMAGE_SIZE,
	.eeprom_ver = EEPROM_6000_EEPROM_VERSION,
	.eeprom_calib_ver = EEPROM_5000_TX_POWER_VERSION,
	.num_of_queues = IWL50_NUM_QUEUES,
	.num_of_ampdu_queues = IWL50_NUM_AMPDU_QUEUES,
	.mod_params = &iwl50_mod_params,
	.valid_tx_ant = ANT_ABC,
	.valid_rx_ant = ANT_ABC,
	.pll_cfg_val = 0,
	.set_l0s = true,
	.use_bsm = false,
	.pa_type = IWL_PA_SYSTEM,
	.max_ll_items = OTP_MAX_LL_ITEMS_6x00,
	.shadow_ram_support = true,
	.ht_greenfield_support = true,
<<<<<<< HEAD
	.use_rts_for_ht = true, /* use rts/cts protection */
=======
	.led_compensation = 51,
	.use_rts_for_ht = true, /* use rts/cts protection */
	.chain_noise_num_beacons = IWL_CAL_NUM_BEACONS,
	.supports_idle = true,
	.adv_thermal_throttle = true,
	.support_ct_kill_exit = true,
>>>>>>> f6d773cd
};

struct iwl_cfg iwl6050_3agn_cfg = {
	.name = "6050 Series 3x3 AGN",
	.fw_name_pre = IWL6050_FW_PRE,
	.ucode_api_max = IWL6050_UCODE_API_MAX,
	.ucode_api_min = IWL6050_UCODE_API_MIN,
	.sku = IWL_SKU_A|IWL_SKU_G|IWL_SKU_N,
	.ops = &iwl6050_ops,
	.eeprom_size = OTP_LOW_IMAGE_SIZE,
	.eeprom_ver = EEPROM_6050_EEPROM_VERSION,
	.eeprom_calib_ver = EEPROM_5000_TX_POWER_VERSION,
	.num_of_queues = IWL50_NUM_QUEUES,
	.num_of_ampdu_queues = IWL50_NUM_AMPDU_QUEUES,
	.mod_params = &iwl50_mod_params,
	.valid_tx_ant = ANT_ABC,
	.valid_rx_ant = ANT_ABC,
	.pll_cfg_val = 0,
	.set_l0s = true,
	.use_bsm = false,
	.pa_type = IWL_PA_SYSTEM,
	.max_ll_items = OTP_MAX_LL_ITEMS_6x50,
	.shadow_ram_support = true,
	.ht_greenfield_support = true,
<<<<<<< HEAD
	.use_rts_for_ht = true, /* use rts/cts protection */
=======
	.led_compensation = 51,
	.use_rts_for_ht = true, /* use rts/cts protection */
	.chain_noise_num_beacons = IWL_CAL_NUM_BEACONS,
	.supports_idle = true,
	.adv_thermal_throttle = true,
	.support_ct_kill_exit = true,
	.support_sm_ps = true,
	.support_wimax_coexist = true,
>>>>>>> f6d773cd
};

MODULE_FIRMWARE(IWL6000_MODULE_FIRMWARE(IWL6000_UCODE_API_MAX));
MODULE_FIRMWARE(IWL6050_MODULE_FIRMWARE(IWL6050_UCODE_API_MAX));<|MERGE_RESOLUTION|>--- conflicted
+++ resolved
@@ -305,9 +305,6 @@
 	.max_ll_items = OTP_MAX_LL_ITEMS_6x00,
 	.shadow_ram_support = true,
 	.ht_greenfield_support = true,
-<<<<<<< HEAD
-	.use_rts_for_ht = true, /* use rts/cts protection */
-=======
 	.led_compensation = 51,
 	.use_rts_for_ht = true, /* use rts/cts protection */
 	.chain_noise_num_beacons = IWL_CAL_NUM_BEACONS,
@@ -372,7 +369,6 @@
 	.supports_idle = true,
 	.adv_thermal_throttle = true,
 	.support_ct_kill_exit = true,
->>>>>>> f6d773cd
 };
 
 /*
@@ -459,15 +455,12 @@
 	.max_ll_items = OTP_MAX_LL_ITEMS_6x00,
 	.shadow_ram_support = true,
 	.ht_greenfield_support = true,
-<<<<<<< HEAD
 	.use_rts_for_ht = true, /* use rts/cts protection */
-=======
-	.led_compensation = 51,
-	.chain_noise_num_beacons = IWL_CAL_NUM_BEACONS,
-	.supports_idle = true,
-	.adv_thermal_throttle = true,
-	.support_ct_kill_exit = true,
->>>>>>> f6d773cd
+	.led_compensation = 51,
+	.chain_noise_num_beacons = IWL_CAL_NUM_BEACONS,
+	.supports_idle = true,
+	.adv_thermal_throttle = true,
+	.support_ct_kill_exit = true,
 };
 
 struct iwl_cfg iwl6050_2agn_cfg = {
@@ -492,9 +485,6 @@
 	.max_ll_items = OTP_MAX_LL_ITEMS_6x50,
 	.shadow_ram_support = true,
 	.ht_greenfield_support = true,
-<<<<<<< HEAD
-	.use_rts_for_ht = true, /* use rts/cts protection */
-=======
 	.led_compensation = 51,
 	.use_rts_for_ht = true, /* use rts/cts protection */
 	.chain_noise_num_beacons = IWL_CAL_NUM_BEACONS,
@@ -533,7 +523,6 @@
 	.adv_thermal_throttle = true,
 	.support_ct_kill_exit = true,
 	.support_wimax_coexist = true,
->>>>>>> f6d773cd
 };
 
 struct iwl_cfg iwl6000_3agn_cfg = {
@@ -558,16 +547,12 @@
 	.max_ll_items = OTP_MAX_LL_ITEMS_6x00,
 	.shadow_ram_support = true,
 	.ht_greenfield_support = true,
-<<<<<<< HEAD
+	.led_compensation = 51,
 	.use_rts_for_ht = true, /* use rts/cts protection */
-=======
-	.led_compensation = 51,
-	.use_rts_for_ht = true, /* use rts/cts protection */
-	.chain_noise_num_beacons = IWL_CAL_NUM_BEACONS,
-	.supports_idle = true,
-	.adv_thermal_throttle = true,
-	.support_ct_kill_exit = true,
->>>>>>> f6d773cd
+	.chain_noise_num_beacons = IWL_CAL_NUM_BEACONS,
+	.supports_idle = true,
+	.adv_thermal_throttle = true,
+	.support_ct_kill_exit = true,
 };
 
 struct iwl_cfg iwl6050_3agn_cfg = {
@@ -592,9 +577,6 @@
 	.max_ll_items = OTP_MAX_LL_ITEMS_6x50,
 	.shadow_ram_support = true,
 	.ht_greenfield_support = true,
-<<<<<<< HEAD
-	.use_rts_for_ht = true, /* use rts/cts protection */
-=======
 	.led_compensation = 51,
 	.use_rts_for_ht = true, /* use rts/cts protection */
 	.chain_noise_num_beacons = IWL_CAL_NUM_BEACONS,
@@ -603,7 +585,6 @@
 	.support_ct_kill_exit = true,
 	.support_sm_ps = true,
 	.support_wimax_coexist = true,
->>>>>>> f6d773cd
 };
 
 MODULE_FIRMWARE(IWL6000_MODULE_FIRMWARE(IWL6000_UCODE_API_MAX));
