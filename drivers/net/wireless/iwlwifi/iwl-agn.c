--- conflicted
+++ resolved
@@ -4110,10 +4110,7 @@
 	}
 
 	pci_save_state(pdev);
-<<<<<<< HEAD
-=======
 	pci_disable_device(pdev);
->>>>>>> 3834507d
 	pci_set_power_state(pdev, PCI_D3hot);
 
 	return 0;
@@ -4124,13 +4121,9 @@
 	struct iwl_priv *priv = pci_get_drvdata(pdev);
 
 	pci_set_power_state(pdev, PCI_D0);
-<<<<<<< HEAD
-	pci_restore_state(pdev);
-=======
 	pci_enable_device(pdev);
 	pci_restore_state(pdev);
 	iwl_enable_interrupts(priv);
->>>>>>> 3834507d
 
 	if (priv->is_open)
 		iwl_mac_start(priv->hw);
