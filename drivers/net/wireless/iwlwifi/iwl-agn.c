--- conflicted
+++ resolved
@@ -3754,24 +3754,8 @@
 		priv->is_open = 1;
 	}
 
-<<<<<<< HEAD
-	/* pci driver assumes state will be saved in this function.
-	 * pci state is saved and device disabled when interface is
-	 * stopped, so at this time pci device will always be disabled -
-	 * whether interface was started or not. saving pci state now will
-	 * cause saved state be that of a disabled device, which will cause
-	 * problems during resume in that we will end up with a disabled device.
-	 *
-	 * indicate that the current saved state (from when interface was
-	 * stopped) is valid. if interface was never up at time of suspend
-	 * then the saved state will still be valid as it was saved during
-	 * .probe. */
-	pdev->state_saved = true;
-
-=======
 	pci_save_state(pdev);
 	pci_disable_device(pdev);
->>>>>>> 367681f4
 	pci_set_power_state(pdev, PCI_D3hot);
 
 	return 0;
@@ -3783,14 +3767,11 @@
 	int ret;
 
 	pci_set_power_state(pdev, PCI_D0);
-<<<<<<< HEAD
-=======
 	ret = pci_enable_device(pdev);
 	if (ret)
 		return ret;
 	pci_restore_state(pdev);
 	iwl_enable_interrupts(priv);
->>>>>>> 367681f4
 
 	if (priv->is_open)
 		iwl_mac_start(priv->hw);
