/******************************************************************************
 *
 * Copyright(c) 2003 - 2011 Intel Corporation. All rights reserved.
 *
 * Portions of this file are derived from the ipw3945 project, as well
 * as portions of the ieee80211 subsystem header files.
 *
 * This program is free software; you can redistribute it and/or modify it
 * under the terms of version 2 of the GNU General Public License as
 * published by the Free Software Foundation.
 *
 * This program is distributed in the hope that it will be useful, but WITHOUT
 * ANY WARRANTY; without even the implied warranty of MERCHANTABILITY or
 * FITNESS FOR A PARTICULAR PURPOSE.  See the GNU General Public License for
 * more details.
 *
 * You should have received a copy of the GNU General Public License along with
 * this program; if not, write to the Free Software Foundation, Inc.,
 * 51 Franklin Street, Fifth Floor, Boston, MA 02110, USA
 *
 * The full GNU General Public License is included in this distribution in the
 * file called LICENSE.
 *
 * Contact Information:
 *  Intel Linux Wireless <ilw@linux.intel.com>
 * Intel Corporation, 5200 N.E. Elam Young Parkway, Hillsboro, OR 97124-6497
 *
 *****************************************************************************/

#define pr_fmt(fmt) KBUILD_MODNAME ": " fmt

#include <linux/kernel.h>
#include <linux/module.h>
#include <linux/init.h>
#include <linux/pci.h>
#include <linux/pci-aspm.h>
#include <linux/slab.h>
#include <linux/dma-mapping.h>
#include <linux/delay.h>
#include <linux/sched.h>
#include <linux/skbuff.h>
#include <linux/netdevice.h>
#include <linux/wireless.h>
#include <linux/firmware.h>
#include <linux/etherdevice.h>
#include <linux/if_arp.h>

#include <net/mac80211.h>

#include <asm/div64.h>

#define DRV_NAME        "iwlagn"

#include "iwl-eeprom.h"
#include "iwl-dev.h"
#include "iwl-core.h"
#include "iwl-io.h"
#include "iwl-helpers.h"
#include "iwl-sta.h"
#include "iwl-agn-calib.h"
#include "iwl-agn.h"


/******************************************************************************
 *
 * module boiler plate
 *
 ******************************************************************************/

/*
 * module name, copyright, version, etc.
 */
#define DRV_DESCRIPTION	"Intel(R) Wireless WiFi Link AGN driver for Linux"

#ifdef CONFIG_IWLWIFI_DEBUG
#define VD "d"
#else
#define VD
#endif

#define DRV_VERSION     IWLWIFI_VERSION VD


MODULE_DESCRIPTION(DRV_DESCRIPTION);
MODULE_VERSION(DRV_VERSION);
MODULE_AUTHOR(DRV_COPYRIGHT " " DRV_AUTHOR);
MODULE_LICENSE("GPL");

static int iwlagn_ant_coupling;
static bool iwlagn_bt_ch_announce = 1;

void iwl_update_chain_flags(struct iwl_priv *priv)
{
	struct iwl_rxon_context *ctx;

	if (priv->cfg->ops->hcmd->set_rxon_chain) {
		for_each_context(priv, ctx) {
			priv->cfg->ops->hcmd->set_rxon_chain(priv, ctx);
			if (ctx->active.rx_chain != ctx->staging.rx_chain)
				iwlcore_commit_rxon(priv, ctx);
		}
	}
}

/* Parse the beacon frame to find the TIM element and set tim_idx & tim_size */
static void iwl_set_beacon_tim(struct iwl_priv *priv,
			       struct iwl_tx_beacon_cmd *tx_beacon_cmd,
			       u8 *beacon, u32 frame_size)
{
	u16 tim_idx;
	struct ieee80211_mgmt *mgmt = (struct ieee80211_mgmt *)beacon;

	/*
	 * The index is relative to frame start but we start looking at the
	 * variable-length part of the beacon.
	 */
	tim_idx = mgmt->u.beacon.variable - beacon;

	/* Parse variable-length elements of beacon to find WLAN_EID_TIM */
	while ((tim_idx < (frame_size - 2)) &&
			(beacon[tim_idx] != WLAN_EID_TIM))
		tim_idx += beacon[tim_idx+1] + 2;

	/* If TIM field was found, set variables */
	if ((tim_idx < (frame_size - 1)) && (beacon[tim_idx] == WLAN_EID_TIM)) {
		tx_beacon_cmd->tim_idx = cpu_to_le16(tim_idx);
		tx_beacon_cmd->tim_size = beacon[tim_idx+1];
	} else
		IWL_WARN(priv, "Unable to find TIM Element in beacon\n");
}

int iwlagn_send_beacon_cmd(struct iwl_priv *priv)
{
	struct iwl_tx_beacon_cmd *tx_beacon_cmd;
	struct iwl_host_cmd cmd = {
		.id = REPLY_TX_BEACON,
<<<<<<< HEAD
		.flags = CMD_SIZE_HUGE,
=======
>>>>>>> 55922c9d
	};
	u32 frame_size;
	u32 rate_flags;
	u32 rate;
<<<<<<< HEAD
	int err;
=======
>>>>>>> 55922c9d

	/*
	 * We have to set up the TX command, the TX Beacon command, and the
	 * beacon contents.
	 */

	lockdep_assert_held(&priv->mutex);

	if (!priv->beacon_ctx) {
		IWL_ERR(priv, "trying to build beacon w/o beacon context!\n");
		return 0;
	}

	if (WARN_ON(!priv->beacon_skb))
		return -EINVAL;
<<<<<<< HEAD

	/* Allocate beacon memory */
	tx_beacon_cmd = kzalloc(sizeof(*tx_beacon_cmd) + priv->beacon_skb->len,
				GFP_KERNEL);
	if (!tx_beacon_cmd)
		return -ENOMEM;

	frame_size = priv->beacon_skb->len;

	/* Set up TX beacon contents */
	memcpy(tx_beacon_cmd->frame, priv->beacon_skb->data, frame_size);
=======

	/* Allocate beacon command */
	if (!priv->beacon_cmd)
		priv->beacon_cmd = kzalloc(sizeof(*tx_beacon_cmd), GFP_KERNEL);
	tx_beacon_cmd = priv->beacon_cmd;
	if (!tx_beacon_cmd)
		return -ENOMEM;

	frame_size = priv->beacon_skb->len;
>>>>>>> 55922c9d

	/* Set up TX command fields */
	tx_beacon_cmd->tx.len = cpu_to_le16((u16)frame_size);
	tx_beacon_cmd->tx.sta_id = priv->beacon_ctx->bcast_sta_id;
	tx_beacon_cmd->tx.stop_time.life_time = TX_CMD_LIFE_TIME_INFINITE;
	tx_beacon_cmd->tx.tx_flags = TX_CMD_FLG_SEQ_CTL_MSK |
		TX_CMD_FLG_TSF_MSK | TX_CMD_FLG_STA_RATE_MSK;

	/* Set up TX beacon command fields */
	iwl_set_beacon_tim(priv, tx_beacon_cmd, priv->beacon_skb->data,
			   frame_size);

	/* Set up packet rate and flags */
	rate = iwl_rate_get_lowest_plcp(priv, priv->beacon_ctx);
	priv->mgmt_tx_ant = iwl_toggle_tx_ant(priv, priv->mgmt_tx_ant,
					      priv->hw_params.valid_tx_ant);
	rate_flags = iwl_ant_idx_to_flags(priv->mgmt_tx_ant);
	if ((rate >= IWL_FIRST_CCK_RATE) && (rate <= IWL_LAST_CCK_RATE))
		rate_flags |= RATE_MCS_CCK_MSK;
	tx_beacon_cmd->tx.rate_n_flags = iwl_hw_set_rate_n_flags(rate,
			rate_flags);

	/* Submit command */
<<<<<<< HEAD
	cmd.len = sizeof(*tx_beacon_cmd) + frame_size;
	cmd.data = tx_beacon_cmd;

	err = iwl_send_cmd_sync(priv, &cmd);

	/* Free temporary storage */
	kfree(tx_beacon_cmd);

	return err;
}

static inline dma_addr_t iwl_tfd_tb_get_addr(struct iwl_tfd *tfd, u8 idx)
{
	struct iwl_tfd_tb *tb = &tfd->tbs[idx];

	dma_addr_t addr = get_unaligned_le32(&tb->lo);
	if (sizeof(dma_addr_t) > sizeof(u32))
		addr |=
		((dma_addr_t)(le16_to_cpu(tb->hi_n_len) & 0xF) << 16) << 16;

	return addr;
}

static inline u16 iwl_tfd_tb_get_len(struct iwl_tfd *tfd, u8 idx)
{
	struct iwl_tfd_tb *tb = &tfd->tbs[idx];

	return le16_to_cpu(tb->hi_n_len) >> 4;
}

static inline void iwl_tfd_set_tb(struct iwl_tfd *tfd, u8 idx,
				  dma_addr_t addr, u16 len)
{
	struct iwl_tfd_tb *tb = &tfd->tbs[idx];
	u16 hi_n_len = len << 4;

	put_unaligned_le32(addr, &tb->lo);
	if (sizeof(dma_addr_t) > sizeof(u32))
		hi_n_len |= ((addr >> 16) >> 16) & 0xF;

	tb->hi_n_len = cpu_to_le16(hi_n_len);

	tfd->num_tbs = idx + 1;
}

static inline u8 iwl_tfd_get_num_tbs(struct iwl_tfd *tfd)
{
	return tfd->num_tbs & 0x1f;
}

/**
 * iwl_hw_txq_free_tfd - Free all chunks referenced by TFD [txq->q.read_ptr]
 * @priv - driver private data
 * @txq - tx queue
 *
 * Does NOT advance any TFD circular buffer read/write indexes
 * Does NOT free the TFD itself (which is within circular buffer)
 */
void iwl_hw_txq_free_tfd(struct iwl_priv *priv, struct iwl_tx_queue *txq)
{
	struct iwl_tfd *tfd_tmp = (struct iwl_tfd *)txq->tfds;
	struct iwl_tfd *tfd;
	struct pci_dev *dev = priv->pci_dev;
	int index = txq->q.read_ptr;
	int i;
	int num_tbs;

	tfd = &tfd_tmp[index];

	/* Sanity check on number of chunks */
	num_tbs = iwl_tfd_get_num_tbs(tfd);

	if (num_tbs >= IWL_NUM_OF_TBS) {
		IWL_ERR(priv, "Too many chunks: %i\n", num_tbs);
		/* @todo issue fatal error, it is quite serious situation */
		return;
	}

	/* Unmap tx_cmd */
	if (num_tbs)
		pci_unmap_single(dev,
				dma_unmap_addr(&txq->meta[index], mapping),
				dma_unmap_len(&txq->meta[index], len),
				PCI_DMA_BIDIRECTIONAL);

	/* Unmap chunks, if any. */
	for (i = 1; i < num_tbs; i++)
		pci_unmap_single(dev, iwl_tfd_tb_get_addr(tfd, i),
				iwl_tfd_tb_get_len(tfd, i), PCI_DMA_TODEVICE);

	/* free SKB */
	if (txq->txb) {
		struct sk_buff *skb;

		skb = txq->txb[txq->q.read_ptr].skb;

		/* can be called from irqs-disabled context */
		if (skb) {
			dev_kfree_skb_any(skb);
			txq->txb[txq->q.read_ptr].skb = NULL;
		}
	}
}

int iwl_hw_txq_attach_buf_to_tfd(struct iwl_priv *priv,
				 struct iwl_tx_queue *txq,
				 dma_addr_t addr, u16 len,
				 u8 reset, u8 pad)
{
	struct iwl_queue *q;
	struct iwl_tfd *tfd, *tfd_tmp;
	u32 num_tbs;

	q = &txq->q;
	tfd_tmp = (struct iwl_tfd *)txq->tfds;
	tfd = &tfd_tmp[q->write_ptr];

	if (reset)
		memset(tfd, 0, sizeof(*tfd));

	num_tbs = iwl_tfd_get_num_tbs(tfd);

	/* Each TFD can point to a maximum 20 Tx buffers */
	if (num_tbs >= IWL_NUM_OF_TBS) {
		IWL_ERR(priv, "Error can not send more than %d chunks\n",
			  IWL_NUM_OF_TBS);
		return -EINVAL;
	}

	if (WARN_ON(addr & ~DMA_BIT_MASK(36)))
		return -EINVAL;

	if (unlikely(addr & ~IWL_TX_DMA_MASK))
		IWL_ERR(priv, "Unaligned address = %llx\n",
			  (unsigned long long)addr);

	iwl_tfd_set_tb(tfd, num_tbs, addr, len);

	return 0;
}

/*
 * Tell nic where to find circular buffer of Tx Frame Descriptors for
 * given Tx queue, and enable the DMA channel used for that queue.
 *
 * supports up to 16 Tx queues in DRAM, mapped to up to 8 Tx DMA
 * channels supported in hardware.
 */
int iwl_hw_tx_queue_init(struct iwl_priv *priv,
			 struct iwl_tx_queue *txq)
{
	int txq_id = txq->q.id;

	/* Circular buffer (TFD queue in DRAM) physical base address */
	iwl_write_direct32(priv, FH_MEM_CBBC_QUEUE(txq_id),
			     txq->q.dma_addr >> 8);

	return 0;
=======
	cmd.len[0] = sizeof(*tx_beacon_cmd);
	cmd.data[0] = tx_beacon_cmd;
	cmd.dataflags[0] = IWL_HCMD_DFL_NOCOPY;
	cmd.len[1] = frame_size;
	cmd.data[1] = priv->beacon_skb->data;
	cmd.dataflags[1] = IWL_HCMD_DFL_NOCOPY;

	return iwl_send_cmd_sync(priv, &cmd);
>>>>>>> 55922c9d
}

static void iwl_bg_beacon_update(struct work_struct *work)
{
	struct iwl_priv *priv =
		container_of(work, struct iwl_priv, beacon_update);
	struct sk_buff *beacon;

	mutex_lock(&priv->mutex);
	if (!priv->beacon_ctx) {
		IWL_ERR(priv, "updating beacon w/o beacon context!\n");
		goto out;
	}

	if (priv->beacon_ctx->vif->type != NL80211_IFTYPE_AP) {
		/*
		 * The ucode will send beacon notifications even in
		 * IBSS mode, but we don't want to process them. But
		 * we need to defer the type check to here due to
		 * requiring locking around the beacon_ctx access.
		 */
		goto out;
	}

	/* Pull updated AP beacon from mac80211. will fail if not in AP mode */
	beacon = ieee80211_beacon_get(priv->hw, priv->beacon_ctx->vif);
	if (!beacon) {
		IWL_ERR(priv, "update beacon failed -- keeping old\n");
		goto out;
	}

	/* new beacon skb is allocated every time; dispose previous.*/
	dev_kfree_skb(priv->beacon_skb);

	priv->beacon_skb = beacon;

	iwlagn_send_beacon_cmd(priv);
 out:
	mutex_unlock(&priv->mutex);
}

static void iwl_bg_bt_runtime_config(struct work_struct *work)
{
	struct iwl_priv *priv =
		container_of(work, struct iwl_priv, bt_runtime_config);

	if (test_bit(STATUS_EXIT_PENDING, &priv->status))
		return;

	/* dont send host command if rf-kill is on */
	if (!iwl_is_ready_rf(priv))
		return;
	priv->cfg->ops->hcmd->send_bt_config(priv);
}

static void iwl_bg_bt_full_concurrency(struct work_struct *work)
{
	struct iwl_priv *priv =
		container_of(work, struct iwl_priv, bt_full_concurrency);
	struct iwl_rxon_context *ctx;

	mutex_lock(&priv->mutex);

	if (test_bit(STATUS_EXIT_PENDING, &priv->status))
		goto out;

	/* dont send host command if rf-kill is on */
	if (!iwl_is_ready_rf(priv))
		goto out;

	IWL_DEBUG_INFO(priv, "BT coex in %s mode\n",
		       priv->bt_full_concurrent ?
		       "full concurrency" : "3-wire");

	/*
	 * LQ & RXON updated cmds must be sent before BT Config cmd
	 * to avoid 3-wire collisions
	 */
	for_each_context(priv, ctx) {
		if (priv->cfg->ops->hcmd->set_rxon_chain)
			priv->cfg->ops->hcmd->set_rxon_chain(priv, ctx);
		iwlcore_commit_rxon(priv, ctx);
	}

	priv->cfg->ops->hcmd->send_bt_config(priv);
out:
	mutex_unlock(&priv->mutex);
}

/**
 * iwl_bg_statistics_periodic - Timer callback to queue statistics
 *
 * This callback is provided in order to send a statistics request.
 *
 * This timer function is continually reset to execute within
 * REG_RECALIB_PERIOD seconds since the last STATISTICS_NOTIFICATION
 * was received.  We need to ensure we receive the statistics in order
 * to update the temperature used for calibrating the TXPOWER.
 */
static void iwl_bg_statistics_periodic(unsigned long data)
{
	struct iwl_priv *priv = (struct iwl_priv *)data;

	if (test_bit(STATUS_EXIT_PENDING, &priv->status))
		return;

	/* dont send host command if rf-kill is on */
	if (!iwl_is_ready_rf(priv))
		return;

	iwl_send_statistics_request(priv, CMD_ASYNC, false);
}


static void iwl_print_cont_event_trace(struct iwl_priv *priv, u32 base,
					u32 start_idx, u32 num_events,
					u32 mode)
{
	u32 i;
	u32 ptr;        /* SRAM byte address of log data */
	u32 ev, time, data; /* event log data */
	unsigned long reg_flags;

	if (mode == 0)
		ptr = base + (4 * sizeof(u32)) + (start_idx * 2 * sizeof(u32));
	else
		ptr = base + (4 * sizeof(u32)) + (start_idx * 3 * sizeof(u32));

	/* Make sure device is powered up for SRAM reads */
	spin_lock_irqsave(&priv->reg_lock, reg_flags);
	if (iwl_grab_nic_access(priv)) {
		spin_unlock_irqrestore(&priv->reg_lock, reg_flags);
		return;
	}

	/* Set starting address; reads will auto-increment */
	iwl_write32(priv, HBUS_TARG_MEM_RADDR, ptr);
	rmb();

	/*
	 * "time" is actually "data" for mode 0 (no timestamp).
	 * place event id # at far right for easier visual parsing.
	 */
	for (i = 0; i < num_events; i++) {
		ev = iwl_read32(priv, HBUS_TARG_MEM_RDAT);
		time = iwl_read32(priv, HBUS_TARG_MEM_RDAT);
		if (mode == 0) {
			trace_iwlwifi_dev_ucode_cont_event(priv,
							0, time, ev);
		} else {
			data = iwl_read32(priv, HBUS_TARG_MEM_RDAT);
			trace_iwlwifi_dev_ucode_cont_event(priv,
						time, data, ev);
		}
	}
	/* Allow device to power down */
	iwl_release_nic_access(priv);
	spin_unlock_irqrestore(&priv->reg_lock, reg_flags);
}

static void iwl_continuous_event_trace(struct iwl_priv *priv)
{
	u32 capacity;   /* event log capacity in # entries */
	u32 base;       /* SRAM byte address of event log header */
	u32 mode;       /* 0 - no timestamp, 1 - timestamp recorded */
	u32 num_wraps;  /* # times uCode wrapped to top of log */
	u32 next_entry; /* index of next entry to be written by uCode */

	base = priv->device_pointers.error_event_table;
	if (priv->cfg->ops->lib->is_valid_rtc_data_addr(base)) {
		capacity = iwl_read_targ_mem(priv, base);
		num_wraps = iwl_read_targ_mem(priv, base + (2 * sizeof(u32)));
		mode = iwl_read_targ_mem(priv, base + (1 * sizeof(u32)));
		next_entry = iwl_read_targ_mem(priv, base + (3 * sizeof(u32)));
	} else
		return;

	if (num_wraps == priv->event_log.num_wraps) {
		iwl_print_cont_event_trace(priv,
				       base, priv->event_log.next_entry,
				       next_entry - priv->event_log.next_entry,
				       mode);
		priv->event_log.non_wraps_count++;
	} else {
		if ((num_wraps - priv->event_log.num_wraps) > 1)
			priv->event_log.wraps_more_count++;
		else
			priv->event_log.wraps_once_count++;
		trace_iwlwifi_dev_ucode_wrap_event(priv,
				num_wraps - priv->event_log.num_wraps,
				next_entry, priv->event_log.next_entry);
		if (next_entry < priv->event_log.next_entry) {
			iwl_print_cont_event_trace(priv, base,
			       priv->event_log.next_entry,
			       capacity - priv->event_log.next_entry,
			       mode);

			iwl_print_cont_event_trace(priv, base, 0,
				next_entry, mode);
		} else {
			iwl_print_cont_event_trace(priv, base,
			       next_entry, capacity - next_entry,
			       mode);

			iwl_print_cont_event_trace(priv, base, 0,
				next_entry, mode);
		}
	}
	priv->event_log.num_wraps = num_wraps;
	priv->event_log.next_entry = next_entry;
}

/**
 * iwl_bg_ucode_trace - Timer callback to log ucode event
 *
 * The timer is continually set to execute every
 * UCODE_TRACE_PERIOD milliseconds after the last timer expired
 * this function is to perform continuous uCode event logging operation
 * if enabled
 */
static void iwl_bg_ucode_trace(unsigned long data)
{
	struct iwl_priv *priv = (struct iwl_priv *)data;

	if (test_bit(STATUS_EXIT_PENDING, &priv->status))
		return;

	if (priv->event_log.ucode_trace) {
		iwl_continuous_event_trace(priv);
		/* Reschedule the timer to occur in UCODE_TRACE_PERIOD */
		mod_timer(&priv->ucode_trace,
			 jiffies + msecs_to_jiffies(UCODE_TRACE_PERIOD));
	}
}

static void iwl_bg_tx_flush(struct work_struct *work)
{
	struct iwl_priv *priv =
		container_of(work, struct iwl_priv, tx_flush);

	if (test_bit(STATUS_EXIT_PENDING, &priv->status))
		return;

	/* do nothing if rf-kill is on */
	if (!iwl_is_ready_rf(priv))
		return;

	if (priv->cfg->ops->lib->txfifo_flush) {
		IWL_DEBUG_INFO(priv, "device request: flush all tx frames\n");
		iwlagn_dev_txfifo_flush(priv, IWL_DROP_ALL);
	}
}

/**
 * iwl_rx_handle - Main entry function for receiving responses from uCode
 *
 * Uses the priv->rx_handlers callback function array to invoke
 * the appropriate handlers, including command responses,
 * frame-received notifications, and other notifications.
 */
static void iwl_rx_handle(struct iwl_priv *priv)
{
	struct iwl_rx_mem_buffer *rxb;
	struct iwl_rx_packet *pkt;
	struct iwl_rx_queue *rxq = &priv->rxq;
	u32 r, i;
	int reclaim;
	unsigned long flags;
	u8 fill_rx = 0;
	u32 count = 8;
	int total_empty;

	/* uCode's read index (stored in shared DRAM) indicates the last Rx
	 * buffer that the driver may process (last buffer filled by ucode). */
	r = le16_to_cpu(rxq->rb_stts->closed_rb_num) &  0x0FFF;
	i = rxq->read;

	/* Rx interrupt, but nothing sent from uCode */
	if (i == r)
		IWL_DEBUG_RX(priv, "r = %d, i = %d\n", r, i);

	/* calculate total frames need to be restock after handling RX */
	total_empty = r - rxq->write_actual;
	if (total_empty < 0)
		total_empty += RX_QUEUE_SIZE;

	if (total_empty > (RX_QUEUE_SIZE / 2))
		fill_rx = 1;

	while (i != r) {
		int len;

		rxb = rxq->queue[i];

		/* If an RXB doesn't have a Rx queue slot associated with it,
		 * then a bug has been introduced in the queue refilling
		 * routines -- catch it here */
		if (WARN_ON(rxb == NULL)) {
			i = (i + 1) & RX_QUEUE_MASK;
			continue;
		}

		rxq->queue[i] = NULL;

		pci_unmap_page(priv->pci_dev, rxb->page_dma,
			       PAGE_SIZE << priv->hw_params.rx_page_order,
			       PCI_DMA_FROMDEVICE);
		pkt = rxb_addr(rxb);

		len = le32_to_cpu(pkt->len_n_flags) & FH_RSCSR_FRAME_SIZE_MSK;
		len += sizeof(u32); /* account for status word */
		trace_iwlwifi_dev_rx(priv, pkt, len);

		/* Reclaim a command buffer only if this packet is a response
		 *   to a (driver-originated) command.
		 * If the packet (e.g. Rx frame) originated from uCode,
		 *   there is no command buffer to reclaim.
		 * Ucode should set SEQ_RX_FRAME bit if ucode-originated,
		 *   but apparently a few don't get set; catch them here. */
		reclaim = !(pkt->hdr.sequence & SEQ_RX_FRAME) &&
			(pkt->hdr.cmd != REPLY_RX_PHY_CMD) &&
			(pkt->hdr.cmd != REPLY_RX) &&
			(pkt->hdr.cmd != REPLY_RX_MPDU_CMD) &&
			(pkt->hdr.cmd != REPLY_COMPRESSED_BA) &&
			(pkt->hdr.cmd != STATISTICS_NOTIFICATION) &&
			(pkt->hdr.cmd != REPLY_TX);

		/*
		 * Do the notification wait before RX handlers so
		 * even if the RX handler consumes the RXB we have
		 * access to it in the notification wait entry.
		 */
		if (!list_empty(&priv->_agn.notif_waits)) {
			struct iwl_notification_wait *w;

			spin_lock(&priv->_agn.notif_wait_lock);
			list_for_each_entry(w, &priv->_agn.notif_waits, list) {
				if (w->cmd == pkt->hdr.cmd) {
					w->triggered = true;
					if (w->fn)
						w->fn(priv, pkt, w->fn_data);
				}
			}
			spin_unlock(&priv->_agn.notif_wait_lock);

			wake_up_all(&priv->_agn.notif_waitq);
		}
		if (priv->pre_rx_handler)
			priv->pre_rx_handler(priv, rxb);

		/* Based on type of command response or notification,
		 *   handle those that need handling via function in
		 *   rx_handlers table.  See iwl_setup_rx_handlers() */
		if (priv->rx_handlers[pkt->hdr.cmd]) {
			IWL_DEBUG_RX(priv, "r = %d, i = %d, %s, 0x%02x\n", r,
				i, get_cmd_string(pkt->hdr.cmd), pkt->hdr.cmd);
			priv->isr_stats.rx_handlers[pkt->hdr.cmd]++;
			priv->rx_handlers[pkt->hdr.cmd] (priv, rxb);
		} else {
			/* No handling needed */
			IWL_DEBUG_RX(priv,
				"r %d i %d No handler needed for %s, 0x%02x\n",
				r, i, get_cmd_string(pkt->hdr.cmd),
				pkt->hdr.cmd);
		}

		/*
		 * XXX: After here, we should always check rxb->page
		 * against NULL before touching it or its virtual
		 * memory (pkt). Because some rx_handler might have
		 * already taken or freed the pages.
		 */

		if (reclaim) {
			/* Invoke any callbacks, transfer the buffer to caller,
			 * and fire off the (possibly) blocking iwl_send_cmd()
			 * as we reclaim the driver command queue */
			if (rxb->page)
				iwl_tx_cmd_complete(priv, rxb);
			else
				IWL_WARN(priv, "Claim null rxb?\n");
		}

		/* Reuse the page if possible. For notification packets and
		 * SKBs that fail to Rx correctly, add them back into the
		 * rx_free list for reuse later. */
		spin_lock_irqsave(&rxq->lock, flags);
		if (rxb->page != NULL) {
			rxb->page_dma = pci_map_page(priv->pci_dev, rxb->page,
				0, PAGE_SIZE << priv->hw_params.rx_page_order,
				PCI_DMA_FROMDEVICE);
			list_add_tail(&rxb->list, &rxq->rx_free);
			rxq->free_count++;
		} else
			list_add_tail(&rxb->list, &rxq->rx_used);

		spin_unlock_irqrestore(&rxq->lock, flags);

		i = (i + 1) & RX_QUEUE_MASK;
		/* If there are a lot of unused frames,
		 * restock the Rx queue so ucode wont assert. */
		if (fill_rx) {
			count++;
			if (count >= 8) {
				rxq->read = i;
				iwlagn_rx_replenish_now(priv);
				count = 0;
			}
		}
	}

	/* Backtrack one entry */
	rxq->read = i;
	if (fill_rx)
		iwlagn_rx_replenish_now(priv);
	else
		iwlagn_rx_queue_restock(priv);
}

/* tasklet for iwlagn interrupt */
static void iwl_irq_tasklet(struct iwl_priv *priv)
{
	u32 inta = 0;
	u32 handled = 0;
	unsigned long flags;
	u32 i;
#ifdef CONFIG_IWLWIFI_DEBUG
	u32 inta_mask;
#endif

	spin_lock_irqsave(&priv->lock, flags);

	/* Ack/clear/reset pending uCode interrupts.
	 * Note:  Some bits in CSR_INT are "OR" of bits in CSR_FH_INT_STATUS,
	 */
	/* There is a hardware bug in the interrupt mask function that some
	 * interrupts (i.e. CSR_INT_BIT_SCD) can still be generated even if
	 * they are disabled in the CSR_INT_MASK register. Furthermore the
	 * ICT interrupt handling mechanism has another bug that might cause
	 * these unmasked interrupts fail to be detected. We workaround the
	 * hardware bugs here by ACKing all the possible interrupts so that
	 * interrupt coalescing can still be achieved.
	 */
	iwl_write32(priv, CSR_INT, priv->_agn.inta | ~priv->inta_mask);

	inta = priv->_agn.inta;

#ifdef CONFIG_IWLWIFI_DEBUG
	if (iwl_get_debug_level(priv) & IWL_DL_ISR) {
		/* just for debug */
		inta_mask = iwl_read32(priv, CSR_INT_MASK);
		IWL_DEBUG_ISR(priv, "inta 0x%08x, enabled 0x%08x\n ",
				inta, inta_mask);
	}
#endif

	spin_unlock_irqrestore(&priv->lock, flags);

	/* saved interrupt in inta variable now we can reset priv->_agn.inta */
	priv->_agn.inta = 0;

	/* Now service all interrupt bits discovered above. */
	if (inta & CSR_INT_BIT_HW_ERR) {
		IWL_ERR(priv, "Hardware error detected.  Restarting.\n");

		/* Tell the device to stop sending interrupts */
		iwl_disable_interrupts(priv);

		priv->isr_stats.hw++;
		iwl_irq_handle_error(priv);

		handled |= CSR_INT_BIT_HW_ERR;

		return;
	}

#ifdef CONFIG_IWLWIFI_DEBUG
	if (iwl_get_debug_level(priv) & (IWL_DL_ISR)) {
		/* NIC fires this, but we don't use it, redundant with WAKEUP */
		if (inta & CSR_INT_BIT_SCD) {
			IWL_DEBUG_ISR(priv, "Scheduler finished to transmit "
				      "the frame/frames.\n");
			priv->isr_stats.sch++;
		}

		/* Alive notification via Rx interrupt will do the real work */
		if (inta & CSR_INT_BIT_ALIVE) {
			IWL_DEBUG_ISR(priv, "Alive interrupt\n");
			priv->isr_stats.alive++;
		}
	}
#endif
	/* Safely ignore these bits for debug checks below */
	inta &= ~(CSR_INT_BIT_SCD | CSR_INT_BIT_ALIVE);

	/* HW RF KILL switch toggled */
	if (inta & CSR_INT_BIT_RF_KILL) {
		int hw_rf_kill = 0;
		if (!(iwl_read32(priv, CSR_GP_CNTRL) &
				CSR_GP_CNTRL_REG_FLAG_HW_RF_KILL_SW))
			hw_rf_kill = 1;

		IWL_WARN(priv, "RF_KILL bit toggled to %s.\n",
				hw_rf_kill ? "disable radio" : "enable radio");

		priv->isr_stats.rfkill++;

		/* driver only loads ucode once setting the interface up.
		 * the driver allows loading the ucode even if the radio
		 * is killed. Hence update the killswitch state here. The
		 * rfkill handler will care about restarting if needed.
		 */
		if (!test_bit(STATUS_ALIVE, &priv->status)) {
			if (hw_rf_kill)
				set_bit(STATUS_RF_KILL_HW, &priv->status);
			else
				clear_bit(STATUS_RF_KILL_HW, &priv->status);
			wiphy_rfkill_set_hw_state(priv->hw->wiphy, hw_rf_kill);
		}

		handled |= CSR_INT_BIT_RF_KILL;
	}

	/* Chip got too hot and stopped itself */
	if (inta & CSR_INT_BIT_CT_KILL) {
		IWL_ERR(priv, "Microcode CT kill error detected.\n");
		priv->isr_stats.ctkill++;
		handled |= CSR_INT_BIT_CT_KILL;
	}

	/* Error detected by uCode */
	if (inta & CSR_INT_BIT_SW_ERR) {
		IWL_ERR(priv, "Microcode SW error detected. "
			" Restarting 0x%X.\n", inta);
		priv->isr_stats.sw++;
		iwl_irq_handle_error(priv);
		handled |= CSR_INT_BIT_SW_ERR;
	}

	/* uCode wakes up after power-down sleep */
	if (inta & CSR_INT_BIT_WAKEUP) {
		IWL_DEBUG_ISR(priv, "Wakeup interrupt\n");
		iwl_rx_queue_update_write_ptr(priv, &priv->rxq);
		for (i = 0; i < priv->hw_params.max_txq_num; i++)
			iwl_txq_update_write_ptr(priv, &priv->txq[i]);

		priv->isr_stats.wakeup++;

		handled |= CSR_INT_BIT_WAKEUP;
	}

	/* All uCode command responses, including Tx command responses,
	 * Rx "responses" (frame-received notification), and other
	 * notifications from uCode come through here*/
	if (inta & (CSR_INT_BIT_FH_RX | CSR_INT_BIT_SW_RX |
			CSR_INT_BIT_RX_PERIODIC)) {
		IWL_DEBUG_ISR(priv, "Rx interrupt\n");
		if (inta & (CSR_INT_BIT_FH_RX | CSR_INT_BIT_SW_RX)) {
			handled |= (CSR_INT_BIT_FH_RX | CSR_INT_BIT_SW_RX);
			iwl_write32(priv, CSR_FH_INT_STATUS,
					CSR_FH_INT_RX_MASK);
		}
		if (inta & CSR_INT_BIT_RX_PERIODIC) {
			handled |= CSR_INT_BIT_RX_PERIODIC;
			iwl_write32(priv, CSR_INT, CSR_INT_BIT_RX_PERIODIC);
		}
		/* Sending RX interrupt require many steps to be done in the
		 * the device:
		 * 1- write interrupt to current index in ICT table.
		 * 2- dma RX frame.
		 * 3- update RX shared data to indicate last write index.
		 * 4- send interrupt.
		 * This could lead to RX race, driver could receive RX interrupt
		 * but the shared data changes does not reflect this;
		 * periodic interrupt will detect any dangling Rx activity.
		 */

		/* Disable periodic interrupt; we use it as just a one-shot. */
		iwl_write8(priv, CSR_INT_PERIODIC_REG,
			    CSR_INT_PERIODIC_DIS);
		iwl_rx_handle(priv);

		/*
		 * Enable periodic interrupt in 8 msec only if we received
		 * real RX interrupt (instead of just periodic int), to catch
		 * any dangling Rx interrupt.  If it was just the periodic
		 * interrupt, there was no dangling Rx activity, and no need
		 * to extend the periodic interrupt; one-shot is enough.
		 */
		if (inta & (CSR_INT_BIT_FH_RX | CSR_INT_BIT_SW_RX))
			iwl_write8(priv, CSR_INT_PERIODIC_REG,
				    CSR_INT_PERIODIC_ENA);

		priv->isr_stats.rx++;
	}

	/* This "Tx" DMA channel is used only for loading uCode */
	if (inta & CSR_INT_BIT_FH_TX) {
		iwl_write32(priv, CSR_FH_INT_STATUS, CSR_FH_INT_TX_MASK);
		IWL_DEBUG_ISR(priv, "uCode load interrupt\n");
		priv->isr_stats.tx++;
		handled |= CSR_INT_BIT_FH_TX;
		/* Wake up uCode load routine, now that load is complete */
		priv->ucode_write_complete = 1;
		wake_up_interruptible(&priv->wait_command_queue);
	}

	if (inta & ~handled) {
		IWL_ERR(priv, "Unhandled INTA bits 0x%08x\n", inta & ~handled);
		priv->isr_stats.unhandled++;
	}

	if (inta & ~(priv->inta_mask)) {
		IWL_WARN(priv, "Disabled INTA bits 0x%08x were pending\n",
			 inta & ~priv->inta_mask);
	}

	/* Re-enable all interrupts */
	/* only Re-enable if disabled by irq */
	if (test_bit(STATUS_INT_ENABLED, &priv->status))
		iwl_enable_interrupts(priv);
	/* Re-enable RF_KILL if it occurred */
	else if (handled & CSR_INT_BIT_RF_KILL)
		iwl_enable_rfkill_int(priv);
}

/*****************************************************************************
 *
 * sysfs attributes
 *
 *****************************************************************************/

#ifdef CONFIG_IWLWIFI_DEBUG

/*
 * The following adds a new attribute to the sysfs representation
 * of this device driver (i.e. a new file in /sys/class/net/wlan0/device/)
 * used for controlling the debug level.
 *
 * See the level definitions in iwl for details.
 *
 * The debug_level being managed using sysfs below is a per device debug
 * level that is used instead of the global debug level if it (the per
 * device debug level) is set.
 */
static ssize_t show_debug_level(struct device *d,
				struct device_attribute *attr, char *buf)
{
	struct iwl_priv *priv = dev_get_drvdata(d);
	return sprintf(buf, "0x%08X\n", iwl_get_debug_level(priv));
}
static ssize_t store_debug_level(struct device *d,
				struct device_attribute *attr,
				 const char *buf, size_t count)
{
	struct iwl_priv *priv = dev_get_drvdata(d);
	unsigned long val;
	int ret;

	ret = strict_strtoul(buf, 0, &val);
	if (ret)
		IWL_ERR(priv, "%s is not in hex or decimal form.\n", buf);
	else {
		priv->debug_level = val;
		if (iwl_alloc_traffic_mem(priv))
			IWL_ERR(priv,
				"Not enough memory to generate traffic log\n");
	}
	return strnlen(buf, count);
}

static DEVICE_ATTR(debug_level, S_IWUSR | S_IRUGO,
			show_debug_level, store_debug_level);


#endif /* CONFIG_IWLWIFI_DEBUG */


static ssize_t show_temperature(struct device *d,
				struct device_attribute *attr, char *buf)
{
	struct iwl_priv *priv = dev_get_drvdata(d);

	if (!iwl_is_alive(priv))
		return -EAGAIN;

	return sprintf(buf, "%d\n", priv->temperature);
}

static DEVICE_ATTR(temperature, S_IRUGO, show_temperature, NULL);

static ssize_t show_tx_power(struct device *d,
			     struct device_attribute *attr, char *buf)
{
	struct iwl_priv *priv = dev_get_drvdata(d);

	if (!iwl_is_ready_rf(priv))
		return sprintf(buf, "off\n");
	else
		return sprintf(buf, "%d\n", priv->tx_power_user_lmt);
}

static ssize_t store_tx_power(struct device *d,
			      struct device_attribute *attr,
			      const char *buf, size_t count)
{
	struct iwl_priv *priv = dev_get_drvdata(d);
	unsigned long val;
	int ret;

	ret = strict_strtoul(buf, 10, &val);
	if (ret)
		IWL_INFO(priv, "%s is not in decimal form.\n", buf);
	else {
		ret = iwl_set_tx_power(priv, val, false);
		if (ret)
			IWL_ERR(priv, "failed setting tx power (0x%d).\n",
				ret);
		else
			ret = count;
	}
	return ret;
}

static DEVICE_ATTR(tx_power, S_IWUSR | S_IRUGO, show_tx_power, store_tx_power);

static struct attribute *iwl_sysfs_entries[] = {
	&dev_attr_temperature.attr,
	&dev_attr_tx_power.attr,
#ifdef CONFIG_IWLWIFI_DEBUG
	&dev_attr_debug_level.attr,
#endif
	NULL
};

static struct attribute_group iwl_attribute_group = {
	.name = NULL,		/* put in device directory */
	.attrs = iwl_sysfs_entries,
};

/******************************************************************************
 *
 * uCode download functions
 *
 ******************************************************************************/

static void iwl_free_fw_desc(struct pci_dev *pci_dev, struct fw_desc *desc)
{
	if (desc->v_addr)
		dma_free_coherent(&pci_dev->dev, desc->len,
				  desc->v_addr, desc->p_addr);
	desc->v_addr = NULL;
	desc->len = 0;
}

static void iwl_free_fw_img(struct pci_dev *pci_dev, struct fw_img *img)
{
	iwl_free_fw_desc(pci_dev, &img->code);
	iwl_free_fw_desc(pci_dev, &img->data);
}

static int iwl_alloc_fw_desc(struct pci_dev *pci_dev, struct fw_desc *desc,
			     const void *data, size_t len)
{
	if (!len) {
		desc->v_addr = NULL;
		return -EINVAL;
	}

	desc->v_addr = dma_alloc_coherent(&pci_dev->dev, len,
					  &desc->p_addr, GFP_KERNEL);
	if (!desc->v_addr)
		return -ENOMEM;
	desc->len = len;
	memcpy(desc->v_addr, data, len);
	return 0;
}

static void iwl_dealloc_ucode_pci(struct iwl_priv *priv)
{
	iwl_free_fw_img(priv->pci_dev, &priv->ucode_rt);
	iwl_free_fw_img(priv->pci_dev, &priv->ucode_init);
}

struct iwlagn_ucode_capabilities {
	u32 max_probe_length;
	u32 standard_phy_calibration_size;
	u32 flags;
};

static void iwl_ucode_callback(const struct firmware *ucode_raw, void *context);
static int iwl_mac_setup_register(struct iwl_priv *priv,
				  struct iwlagn_ucode_capabilities *capa);

#define UCODE_EXPERIMENTAL_INDEX	100
#define UCODE_EXPERIMENTAL_TAG		"exp"

static int __must_check iwl_request_firmware(struct iwl_priv *priv, bool first)
{
	const char *name_pre = priv->cfg->fw_name_pre;
	char tag[8];

	if (first) {
#ifdef CONFIG_IWLWIFI_DEBUG_EXPERIMENTAL_UCODE
		priv->fw_index = UCODE_EXPERIMENTAL_INDEX;
		strcpy(tag, UCODE_EXPERIMENTAL_TAG);
	} else if (priv->fw_index == UCODE_EXPERIMENTAL_INDEX) {
#endif
		priv->fw_index = priv->cfg->ucode_api_max;
		sprintf(tag, "%d", priv->fw_index);
	} else {
		priv->fw_index--;
		sprintf(tag, "%d", priv->fw_index);
	}

	if (priv->fw_index < priv->cfg->ucode_api_min) {
		IWL_ERR(priv, "no suitable firmware found!\n");
		return -ENOENT;
	}

	sprintf(priv->firmware_name, "%s%s%s", name_pre, tag, ".ucode");

	IWL_DEBUG_INFO(priv, "attempting to load firmware %s'%s'\n",
		       (priv->fw_index == UCODE_EXPERIMENTAL_INDEX)
				? "EXPERIMENTAL " : "",
		       priv->firmware_name);

	return request_firmware_nowait(THIS_MODULE, 1, priv->firmware_name,
				       &priv->pci_dev->dev, GFP_KERNEL, priv,
				       iwl_ucode_callback);
}

struct iwlagn_firmware_pieces {
	const void *inst, *data, *init, *init_data;
	size_t inst_size, data_size, init_size, init_data_size;

	u32 build;

	u32 init_evtlog_ptr, init_evtlog_size, init_errlog_ptr;
	u32 inst_evtlog_ptr, inst_evtlog_size, inst_errlog_ptr;
};

static int iwlagn_load_legacy_firmware(struct iwl_priv *priv,
				       const struct firmware *ucode_raw,
				       struct iwlagn_firmware_pieces *pieces)
{
	struct iwl_ucode_header *ucode = (void *)ucode_raw->data;
	u32 api_ver, hdr_size;
	const u8 *src;

	priv->ucode_ver = le32_to_cpu(ucode->ver);
	api_ver = IWL_UCODE_API(priv->ucode_ver);

	switch (api_ver) {
	default:
		hdr_size = 28;
		if (ucode_raw->size < hdr_size) {
			IWL_ERR(priv, "File size too small!\n");
			return -EINVAL;
		}
		pieces->build = le32_to_cpu(ucode->u.v2.build);
		pieces->inst_size = le32_to_cpu(ucode->u.v2.inst_size);
		pieces->data_size = le32_to_cpu(ucode->u.v2.data_size);
		pieces->init_size = le32_to_cpu(ucode->u.v2.init_size);
		pieces->init_data_size = le32_to_cpu(ucode->u.v2.init_data_size);
		src = ucode->u.v2.data;
		break;
	case 0:
	case 1:
	case 2:
		hdr_size = 24;
		if (ucode_raw->size < hdr_size) {
			IWL_ERR(priv, "File size too small!\n");
			return -EINVAL;
		}
		pieces->build = 0;
		pieces->inst_size = le32_to_cpu(ucode->u.v1.inst_size);
		pieces->data_size = le32_to_cpu(ucode->u.v1.data_size);
		pieces->init_size = le32_to_cpu(ucode->u.v1.init_size);
		pieces->init_data_size = le32_to_cpu(ucode->u.v1.init_data_size);
		src = ucode->u.v1.data;
		break;
	}

	/* Verify size of file vs. image size info in file's header */
	if (ucode_raw->size != hdr_size + pieces->inst_size +
				pieces->data_size + pieces->init_size +
				pieces->init_data_size) {

		IWL_ERR(priv,
			"uCode file size %d does not match expected size\n",
			(int)ucode_raw->size);
		return -EINVAL;
	}

	pieces->inst = src;
	src += pieces->inst_size;
	pieces->data = src;
	src += pieces->data_size;
	pieces->init = src;
	src += pieces->init_size;
	pieces->init_data = src;
	src += pieces->init_data_size;

	return 0;
}

static int iwlagn_wanted_ucode_alternative = 1;

static int iwlagn_load_firmware(struct iwl_priv *priv,
				const struct firmware *ucode_raw,
				struct iwlagn_firmware_pieces *pieces,
				struct iwlagn_ucode_capabilities *capa)
{
	struct iwl_tlv_ucode_header *ucode = (void *)ucode_raw->data;
	struct iwl_ucode_tlv *tlv;
	size_t len = ucode_raw->size;
	const u8 *data;
	int wanted_alternative = iwlagn_wanted_ucode_alternative, tmp;
	u64 alternatives;
	u32 tlv_len;
	enum iwl_ucode_tlv_type tlv_type;
	const u8 *tlv_data;

	if (len < sizeof(*ucode)) {
		IWL_ERR(priv, "uCode has invalid length: %zd\n", len);
		return -EINVAL;
	}

	if (ucode->magic != cpu_to_le32(IWL_TLV_UCODE_MAGIC)) {
		IWL_ERR(priv, "invalid uCode magic: 0X%x\n",
			le32_to_cpu(ucode->magic));
		return -EINVAL;
	}

	/*
	 * Check which alternatives are present, and "downgrade"
	 * when the chosen alternative is not present, warning
	 * the user when that happens. Some files may not have
	 * any alternatives, so don't warn in that case.
	 */
	alternatives = le64_to_cpu(ucode->alternatives);
	tmp = wanted_alternative;
	if (wanted_alternative > 63)
		wanted_alternative = 63;
	while (wanted_alternative && !(alternatives & BIT(wanted_alternative)))
		wanted_alternative--;
	if (wanted_alternative && wanted_alternative != tmp)
		IWL_WARN(priv,
			 "uCode alternative %d not available, choosing %d\n",
			 tmp, wanted_alternative);

	priv->ucode_ver = le32_to_cpu(ucode->ver);
	pieces->build = le32_to_cpu(ucode->build);
	data = ucode->data;

	len -= sizeof(*ucode);

	while (len >= sizeof(*tlv)) {
		u16 tlv_alt;

		len -= sizeof(*tlv);
		tlv = (void *)data;

		tlv_len = le32_to_cpu(tlv->length);
		tlv_type = le16_to_cpu(tlv->type);
		tlv_alt = le16_to_cpu(tlv->alternative);
		tlv_data = tlv->data;

		if (len < tlv_len) {
			IWL_ERR(priv, "invalid TLV len: %zd/%u\n",
				len, tlv_len);
			return -EINVAL;
		}
		len -= ALIGN(tlv_len, 4);
		data += sizeof(*tlv) + ALIGN(tlv_len, 4);

		/*
		 * Alternative 0 is always valid.
		 *
		 * Skip alternative TLVs that are not selected.
		 */
		if (tlv_alt != 0 && tlv_alt != wanted_alternative)
			continue;

		switch (tlv_type) {
		case IWL_UCODE_TLV_INST:
			pieces->inst = tlv_data;
			pieces->inst_size = tlv_len;
			break;
		case IWL_UCODE_TLV_DATA:
			pieces->data = tlv_data;
			pieces->data_size = tlv_len;
			break;
		case IWL_UCODE_TLV_INIT:
			pieces->init = tlv_data;
			pieces->init_size = tlv_len;
			break;
		case IWL_UCODE_TLV_INIT_DATA:
			pieces->init_data = tlv_data;
			pieces->init_data_size = tlv_len;
			break;
		case IWL_UCODE_TLV_BOOT:
			IWL_ERR(priv, "Found unexpected BOOT ucode\n");
			break;
		case IWL_UCODE_TLV_PROBE_MAX_LEN:
			if (tlv_len != sizeof(u32))
				goto invalid_tlv_len;
			capa->max_probe_length =
					le32_to_cpup((__le32 *)tlv_data);
			break;
		case IWL_UCODE_TLV_PAN:
			if (tlv_len)
				goto invalid_tlv_len;
			capa->flags |= IWL_UCODE_TLV_FLAGS_PAN;
			break;
		case IWL_UCODE_TLV_FLAGS:
			/* must be at least one u32 */
			if (tlv_len < sizeof(u32))
				goto invalid_tlv_len;
			/* and a proper number of u32s */
			if (tlv_len % sizeof(u32))
				goto invalid_tlv_len;
			/*
			 * This driver only reads the first u32 as
			 * right now no more features are defined,
			 * if that changes then either the driver
			 * will not work with the new firmware, or
			 * it'll not take advantage of new features.
			 */
			capa->flags = le32_to_cpup((__le32 *)tlv_data);
			break;
		case IWL_UCODE_TLV_INIT_EVTLOG_PTR:
			if (tlv_len != sizeof(u32))
				goto invalid_tlv_len;
			pieces->init_evtlog_ptr =
					le32_to_cpup((__le32 *)tlv_data);
			break;
		case IWL_UCODE_TLV_INIT_EVTLOG_SIZE:
			if (tlv_len != sizeof(u32))
				goto invalid_tlv_len;
			pieces->init_evtlog_size =
					le32_to_cpup((__le32 *)tlv_data);
			break;
		case IWL_UCODE_TLV_INIT_ERRLOG_PTR:
			if (tlv_len != sizeof(u32))
				goto invalid_tlv_len;
			pieces->init_errlog_ptr =
					le32_to_cpup((__le32 *)tlv_data);
			break;
		case IWL_UCODE_TLV_RUNT_EVTLOG_PTR:
			if (tlv_len != sizeof(u32))
				goto invalid_tlv_len;
			pieces->inst_evtlog_ptr =
					le32_to_cpup((__le32 *)tlv_data);
			break;
		case IWL_UCODE_TLV_RUNT_EVTLOG_SIZE:
			if (tlv_len != sizeof(u32))
				goto invalid_tlv_len;
			pieces->inst_evtlog_size =
					le32_to_cpup((__le32 *)tlv_data);
			break;
		case IWL_UCODE_TLV_RUNT_ERRLOG_PTR:
			if (tlv_len != sizeof(u32))
				goto invalid_tlv_len;
			pieces->inst_errlog_ptr =
					le32_to_cpup((__le32 *)tlv_data);
			break;
		case IWL_UCODE_TLV_ENHANCE_SENS_TBL:
			if (tlv_len)
				goto invalid_tlv_len;
			priv->enhance_sensitivity_table = true;
			break;
		case IWL_UCODE_TLV_PHY_CALIBRATION_SIZE:
			if (tlv_len != sizeof(u32))
				goto invalid_tlv_len;
			capa->standard_phy_calibration_size =
					le32_to_cpup((__le32 *)tlv_data);
			break;
		default:
			IWL_DEBUG_INFO(priv, "unknown TLV: %d\n", tlv_type);
			break;
		}
	}

	if (len) {
		IWL_ERR(priv, "invalid TLV after parsing: %zd\n", len);
		iwl_print_hex_dump(priv, IWL_DL_FW, (u8 *)data, len);
		return -EINVAL;
	}

	return 0;

 invalid_tlv_len:
	IWL_ERR(priv, "TLV %d has invalid size: %u\n", tlv_type, tlv_len);
	iwl_print_hex_dump(priv, IWL_DL_FW, tlv_data, tlv_len);

	return -EINVAL;
}

/**
 * iwl_ucode_callback - callback when firmware was loaded
 *
 * If loaded successfully, copies the firmware into buffers
 * for the card to fetch (via DMA).
 */
static void iwl_ucode_callback(const struct firmware *ucode_raw, void *context)
{
	struct iwl_priv *priv = context;
	struct iwl_ucode_header *ucode;
	int err;
	struct iwlagn_firmware_pieces pieces;
	const unsigned int api_max = priv->cfg->ucode_api_max;
	const unsigned int api_min = priv->cfg->ucode_api_min;
	u32 api_ver;
	char buildstr[25];
	u32 build;
	struct iwlagn_ucode_capabilities ucode_capa = {
		.max_probe_length = 200,
		.standard_phy_calibration_size =
			IWL_DEFAULT_STANDARD_PHY_CALIBRATE_TBL_SIZE,
	};

	memset(&pieces, 0, sizeof(pieces));

	if (!ucode_raw) {
		if (priv->fw_index <= priv->cfg->ucode_api_max)
			IWL_ERR(priv,
				"request for firmware file '%s' failed.\n",
				priv->firmware_name);
		goto try_again;
	}

	IWL_DEBUG_INFO(priv, "Loaded firmware file '%s' (%zd bytes).\n",
		       priv->firmware_name, ucode_raw->size);

	/* Make sure that we got at least the API version number */
	if (ucode_raw->size < 4) {
		IWL_ERR(priv, "File size way too small!\n");
		goto try_again;
	}

	/* Data from ucode file:  header followed by uCode images */
	ucode = (struct iwl_ucode_header *)ucode_raw->data;

	if (ucode->ver)
		err = iwlagn_load_legacy_firmware(priv, ucode_raw, &pieces);
	else
		err = iwlagn_load_firmware(priv, ucode_raw, &pieces,
					   &ucode_capa);

	if (err)
		goto try_again;

	api_ver = IWL_UCODE_API(priv->ucode_ver);
	build = pieces.build;

	/*
	 * api_ver should match the api version forming part of the
	 * firmware filename ... but we don't check for that and only rely
	 * on the API version read from firmware header from here on forward
	 */
	/* no api version check required for experimental uCode */
	if (priv->fw_index != UCODE_EXPERIMENTAL_INDEX) {
		if (api_ver < api_min || api_ver > api_max) {
			IWL_ERR(priv,
				"Driver unable to support your firmware API. "
				"Driver supports v%u, firmware is v%u.\n",
				api_max, api_ver);
			goto try_again;
		}

		if (api_ver != api_max)
			IWL_ERR(priv,
				"Firmware has old API version. Expected v%u, "
				"got v%u. New firmware can be obtained "
				"from http://www.intellinuxwireless.org.\n",
				api_max, api_ver);
	}

	if (build)
		sprintf(buildstr, " build %u%s", build,
		       (priv->fw_index == UCODE_EXPERIMENTAL_INDEX)
				? " (EXP)" : "");
	else
		buildstr[0] = '\0';

	IWL_INFO(priv, "loaded firmware version %u.%u.%u.%u%s\n",
		 IWL_UCODE_MAJOR(priv->ucode_ver),
		 IWL_UCODE_MINOR(priv->ucode_ver),
		 IWL_UCODE_API(priv->ucode_ver),
		 IWL_UCODE_SERIAL(priv->ucode_ver),
		 buildstr);

	snprintf(priv->hw->wiphy->fw_version,
		 sizeof(priv->hw->wiphy->fw_version),
		 "%u.%u.%u.%u%s",
		 IWL_UCODE_MAJOR(priv->ucode_ver),
		 IWL_UCODE_MINOR(priv->ucode_ver),
		 IWL_UCODE_API(priv->ucode_ver),
		 IWL_UCODE_SERIAL(priv->ucode_ver),
		 buildstr);

	/*
	 * For any of the failures below (before allocating pci memory)
	 * we will try to load a version with a smaller API -- maybe the
	 * user just got a corrupted version of the latest API.
	 */

	IWL_DEBUG_INFO(priv, "f/w package hdr ucode version raw = 0x%x\n",
		       priv->ucode_ver);
	IWL_DEBUG_INFO(priv, "f/w package hdr runtime inst size = %Zd\n",
		       pieces.inst_size);
	IWL_DEBUG_INFO(priv, "f/w package hdr runtime data size = %Zd\n",
		       pieces.data_size);
	IWL_DEBUG_INFO(priv, "f/w package hdr init inst size = %Zd\n",
		       pieces.init_size);
	IWL_DEBUG_INFO(priv, "f/w package hdr init data size = %Zd\n",
		       pieces.init_data_size);

	/* Verify that uCode images will fit in card's SRAM */
	if (pieces.inst_size > priv->hw_params.max_inst_size) {
		IWL_ERR(priv, "uCode instr len %Zd too large to fit in\n",
			pieces.inst_size);
		goto try_again;
	}

	if (pieces.data_size > priv->hw_params.max_data_size) {
		IWL_ERR(priv, "uCode data len %Zd too large to fit in\n",
			pieces.data_size);
		goto try_again;
	}

	if (pieces.init_size > priv->hw_params.max_inst_size) {
		IWL_ERR(priv, "uCode init instr len %Zd too large to fit in\n",
			pieces.init_size);
		goto try_again;
	}

	if (pieces.init_data_size > priv->hw_params.max_data_size) {
		IWL_ERR(priv, "uCode init data len %Zd too large to fit in\n",
			pieces.init_data_size);
		goto try_again;
	}

	/* Allocate ucode buffers for card's bus-master loading ... */

	/* Runtime instructions and 2 copies of data:
	 * 1) unmodified from disk
	 * 2) backup cache for save/restore during power-downs */
	if (iwl_alloc_fw_desc(priv->pci_dev, &priv->ucode_rt.code,
			      pieces.inst, pieces.inst_size))
		goto err_pci_alloc;
	if (iwl_alloc_fw_desc(priv->pci_dev, &priv->ucode_rt.data,
			      pieces.data, pieces.data_size))
		goto err_pci_alloc;

	/* Initialization instructions and data */
	if (pieces.init_size && pieces.init_data_size) {
		if (iwl_alloc_fw_desc(priv->pci_dev, &priv->ucode_init.code,
				      pieces.init, pieces.init_size))
			goto err_pci_alloc;
		if (iwl_alloc_fw_desc(priv->pci_dev, &priv->ucode_init.data,
				      pieces.init_data, pieces.init_data_size))
			goto err_pci_alloc;
	}

	/* Now that we can no longer fail, copy information */

	/*
	 * The (size - 16) / 12 formula is based on the information recorded
	 * for each event, which is of mode 1 (including timestamp) for all
	 * new microcodes that include this information.
	 */
	priv->_agn.init_evtlog_ptr = pieces.init_evtlog_ptr;
	if (pieces.init_evtlog_size)
		priv->_agn.init_evtlog_size = (pieces.init_evtlog_size - 16)/12;
	else
		priv->_agn.init_evtlog_size =
			priv->cfg->base_params->max_event_log_size;
	priv->_agn.init_errlog_ptr = pieces.init_errlog_ptr;
	priv->_agn.inst_evtlog_ptr = pieces.inst_evtlog_ptr;
	if (pieces.inst_evtlog_size)
		priv->_agn.inst_evtlog_size = (pieces.inst_evtlog_size - 16)/12;
	else
		priv->_agn.inst_evtlog_size =
			priv->cfg->base_params->max_event_log_size;
	priv->_agn.inst_errlog_ptr = pieces.inst_errlog_ptr;

	priv->new_scan_threshold_behaviour =
		!!(ucode_capa.flags & IWL_UCODE_TLV_FLAGS_NEWSCAN);

	if (ucode_capa.flags & IWL_UCODE_TLV_FLAGS_PAN) {
		priv->valid_contexts |= BIT(IWL_RXON_CTX_PAN);
		priv->sta_key_max_num = STA_KEY_MAX_NUM_PAN;
	} else
		priv->sta_key_max_num = STA_KEY_MAX_NUM;

	if (priv->valid_contexts != BIT(IWL_RXON_CTX_BSS))
		priv->cmd_queue = IWL_IPAN_CMD_QUEUE_NUM;
	else
		priv->cmd_queue = IWL_DEFAULT_CMD_QUEUE_NUM;

	/*
	 * figure out the offset of chain noise reset and gain commands
	 * base on the size of standard phy calibration commands table size
	 */
	if (ucode_capa.standard_phy_calibration_size >
	    IWL_MAX_PHY_CALIBRATE_TBL_SIZE)
		ucode_capa.standard_phy_calibration_size =
			IWL_MAX_STANDARD_PHY_CALIBRATE_TBL_SIZE;

	priv->_agn.phy_calib_chain_noise_reset_cmd =
		ucode_capa.standard_phy_calibration_size;
	priv->_agn.phy_calib_chain_noise_gain_cmd =
		ucode_capa.standard_phy_calibration_size + 1;

	/**************************************************
	 * This is still part of probe() in a sense...
	 *
	 * 9. Setup and register with mac80211 and debugfs
	 **************************************************/
	err = iwl_mac_setup_register(priv, &ucode_capa);
	if (err)
		goto out_unbind;

	err = iwl_dbgfs_register(priv, DRV_NAME);
	if (err)
		IWL_ERR(priv, "failed to create debugfs files. Ignoring error: %d\n", err);

	err = sysfs_create_group(&priv->pci_dev->dev.kobj,
					&iwl_attribute_group);
	if (err) {
		IWL_ERR(priv, "failed to create sysfs device attributes\n");
		goto out_unbind;
	}

	/* We have our copies now, allow OS release its copies */
	release_firmware(ucode_raw);
	complete(&priv->_agn.firmware_loading_complete);
	return;

 try_again:
	/* try next, if any */
	if (iwl_request_firmware(priv, false))
		goto out_unbind;
	release_firmware(ucode_raw);
	return;

 err_pci_alloc:
	IWL_ERR(priv, "failed to allocate pci memory\n");
	iwl_dealloc_ucode_pci(priv);
 out_unbind:
	complete(&priv->_agn.firmware_loading_complete);
	device_release_driver(&priv->pci_dev->dev);
	release_firmware(ucode_raw);
}

static const char *desc_lookup_text[] = {
	"OK",
	"FAIL",
	"BAD_PARAM",
	"BAD_CHECKSUM",
	"NMI_INTERRUPT_WDG",
	"SYSASSERT",
	"FATAL_ERROR",
	"BAD_COMMAND",
	"HW_ERROR_TUNE_LOCK",
	"HW_ERROR_TEMPERATURE",
	"ILLEGAL_CHAN_FREQ",
	"VCC_NOT_STABLE",
	"FH_ERROR",
	"NMI_INTERRUPT_HOST",
	"NMI_INTERRUPT_ACTION_PT",
	"NMI_INTERRUPT_UNKNOWN",
	"UCODE_VERSION_MISMATCH",
	"HW_ERROR_ABS_LOCK",
	"HW_ERROR_CAL_LOCK_FAIL",
	"NMI_INTERRUPT_INST_ACTION_PT",
	"NMI_INTERRUPT_DATA_ACTION_PT",
	"NMI_TRM_HW_ER",
	"NMI_INTERRUPT_TRM",
	"NMI_INTERRUPT_BREAK_POINT"
	"DEBUG_0",
	"DEBUG_1",
	"DEBUG_2",
	"DEBUG_3",
};

static struct { char *name; u8 num; } advanced_lookup[] = {
	{ "NMI_INTERRUPT_WDG", 0x34 },
	{ "SYSASSERT", 0x35 },
	{ "UCODE_VERSION_MISMATCH", 0x37 },
	{ "BAD_COMMAND", 0x38 },
	{ "NMI_INTERRUPT_DATA_ACTION_PT", 0x3C },
	{ "FATAL_ERROR", 0x3D },
	{ "NMI_TRM_HW_ERR", 0x46 },
	{ "NMI_INTERRUPT_TRM", 0x4C },
	{ "NMI_INTERRUPT_BREAK_POINT", 0x54 },
	{ "NMI_INTERRUPT_WDG_RXF_FULL", 0x5C },
	{ "NMI_INTERRUPT_WDG_NO_RBD_RXF_FULL", 0x64 },
	{ "NMI_INTERRUPT_HOST", 0x66 },
	{ "NMI_INTERRUPT_ACTION_PT", 0x7C },
	{ "NMI_INTERRUPT_UNKNOWN", 0x84 },
	{ "NMI_INTERRUPT_INST_ACTION_PT", 0x86 },
	{ "ADVANCED_SYSASSERT", 0 },
};

static const char *desc_lookup(u32 num)
{
	int i;
	int max = ARRAY_SIZE(desc_lookup_text);

	if (num < max)
		return desc_lookup_text[num];

	max = ARRAY_SIZE(advanced_lookup) - 1;
	for (i = 0; i < max; i++) {
		if (advanced_lookup[i].num == num)
			break;
	}
	return advanced_lookup[i].name;
}

#define ERROR_START_OFFSET  (1 * sizeof(u32))
#define ERROR_ELEM_SIZE     (7 * sizeof(u32))

void iwl_dump_nic_error_log(struct iwl_priv *priv)
{
<<<<<<< HEAD
	u32 data2, line;
	u32 desc, time, count, base, data1;
	u32 blink1, blink2, ilink1, ilink2;
	u32 pc, hcmd;
=======
	u32 base;
>>>>>>> 55922c9d
	struct iwl_error_event_table table;

	base = priv->device_pointers.error_event_table;
	if (priv->ucode_type == UCODE_SUBTYPE_INIT) {
		if (!base)
			base = priv->_agn.init_errlog_ptr;
	} else {
		if (!base)
			base = priv->_agn.inst_errlog_ptr;
	}

	if (!priv->cfg->ops->lib->is_valid_rtc_data_addr(base)) {
		IWL_ERR(priv,
			"Not valid error log pointer 0x%08X for %s uCode\n",
			base,
			(priv->ucode_type == UCODE_SUBTYPE_INIT)
					? "Init" : "RT");
		return;
	}

	iwl_read_targ_mem_words(priv, base, &table, sizeof(table));
<<<<<<< HEAD

	count = table.valid;
=======
>>>>>>> 55922c9d

	if (ERROR_START_OFFSET <= table.valid * ERROR_ELEM_SIZE) {
		IWL_ERR(priv, "Start IWL Error Log Dump:\n");
		IWL_ERR(priv, "Status: 0x%08lX, count: %d\n",
<<<<<<< HEAD
			priv->status, count);
	}

	desc = table.error_id;
	priv->isr_stats.err_code = desc;
	pc = table.pc;
	blink1 = table.blink1;
	blink2 = table.blink2;
	ilink1 = table.ilink1;
	ilink2 = table.ilink2;
	data1 = table.data1;
	data2 = table.data2;
	line = table.line;
	time = table.tsf_low;
	hcmd = table.hcmd;

	trace_iwlwifi_dev_ucode_error(priv, desc, time, data1, data2, line,
				      blink1, blink2, ilink1, ilink2);

	IWL_ERR(priv, "Desc                                  Time       "
		"data1      data2      line\n");
	IWL_ERR(priv, "%-28s (0x%04X) %010u 0x%08X 0x%08X %u\n",
		desc_lookup(desc), desc, time, data1, data2, line);
	IWL_ERR(priv, "pc      blink1  blink2  ilink1  ilink2  hcmd\n");
	IWL_ERR(priv, "0x%05X 0x%05X 0x%05X 0x%05X 0x%05X 0x%05X\n",
		pc, blink1, blink2, ilink1, ilink2, hcmd);
=======
			priv->status, table.valid);
	}

	priv->isr_stats.err_code = table.error_id;

	trace_iwlwifi_dev_ucode_error(priv, table.error_id, table.tsf_low,
				      table.data1, table.data2, table.line,
				      table.blink1, table.blink2, table.ilink1,
				      table.ilink2, table.bcon_time, table.gp1,
				      table.gp2, table.gp3, table.ucode_ver,
				      table.hw_ver, table.brd_ver);
	IWL_ERR(priv, "0x%08X | %-28s\n", table.error_id,
		desc_lookup(table.error_id));
	IWL_ERR(priv, "0x%08X | uPc\n", table.pc);
	IWL_ERR(priv, "0x%08X | branchlink1\n", table.blink1);
	IWL_ERR(priv, "0x%08X | branchlink2\n", table.blink2);
	IWL_ERR(priv, "0x%08X | interruptlink1\n", table.ilink1);
	IWL_ERR(priv, "0x%08X | interruptlink2\n", table.ilink2);
	IWL_ERR(priv, "0x%08X | data1\n", table.data1);
	IWL_ERR(priv, "0x%08X | data2\n", table.data2);
	IWL_ERR(priv, "0x%08X | line\n", table.line);
	IWL_ERR(priv, "0x%08X | beacon time\n", table.bcon_time);
	IWL_ERR(priv, "0x%08X | tsf low\n", table.tsf_low);
	IWL_ERR(priv, "0x%08X | tsf hi\n", table.tsf_hi);
	IWL_ERR(priv, "0x%08X | time gp1\n", table.gp1);
	IWL_ERR(priv, "0x%08X | time gp2\n", table.gp2);
	IWL_ERR(priv, "0x%08X | time gp3\n", table.gp3);
	IWL_ERR(priv, "0x%08X | uCode version\n", table.ucode_ver);
	IWL_ERR(priv, "0x%08X | hw version\n", table.hw_ver);
	IWL_ERR(priv, "0x%08X | board version\n", table.brd_ver);
	IWL_ERR(priv, "0x%08X | hcmd\n", table.hcmd);
>>>>>>> 55922c9d
}

#define EVENT_START_OFFSET  (4 * sizeof(u32))

/**
 * iwl_print_event_log - Dump error event log to syslog
 *
 */
static int iwl_print_event_log(struct iwl_priv *priv, u32 start_idx,
			       u32 num_events, u32 mode,
			       int pos, char **buf, size_t bufsz)
{
	u32 i;
	u32 base;       /* SRAM byte address of event log header */
	u32 event_size; /* 2 u32s, or 3 u32s if timestamp recorded */
	u32 ptr;        /* SRAM byte address of log data */
	u32 ev, time, data; /* event log data */
	unsigned long reg_flags;

	if (num_events == 0)
		return pos;

	base = priv->device_pointers.log_event_table;
	if (priv->ucode_type == UCODE_SUBTYPE_INIT) {
		if (!base)
			base = priv->_agn.init_evtlog_ptr;
	} else {
		if (!base)
			base = priv->_agn.inst_evtlog_ptr;
	}

	if (mode == 0)
		event_size = 2 * sizeof(u32);
	else
		event_size = 3 * sizeof(u32);

	ptr = base + EVENT_START_OFFSET + (start_idx * event_size);

	/* Make sure device is powered up for SRAM reads */
	spin_lock_irqsave(&priv->reg_lock, reg_flags);
	iwl_grab_nic_access(priv);

	/* Set starting address; reads will auto-increment */
	iwl_write32(priv, HBUS_TARG_MEM_RADDR, ptr);
	rmb();

	/* "time" is actually "data" for mode 0 (no timestamp).
	* place event id # at far right for easier visual parsing. */
	for (i = 0; i < num_events; i++) {
		ev = iwl_read32(priv, HBUS_TARG_MEM_RDAT);
		time = iwl_read32(priv, HBUS_TARG_MEM_RDAT);
		if (mode == 0) {
			/* data, ev */
			if (bufsz) {
				pos += scnprintf(*buf + pos, bufsz - pos,
						"EVT_LOG:0x%08x:%04u\n",
						time, ev);
			} else {
				trace_iwlwifi_dev_ucode_event(priv, 0,
					time, ev);
				IWL_ERR(priv, "EVT_LOG:0x%08x:%04u\n",
					time, ev);
			}
		} else {
			data = iwl_read32(priv, HBUS_TARG_MEM_RDAT);
			if (bufsz) {
				pos += scnprintf(*buf + pos, bufsz - pos,
						"EVT_LOGT:%010u:0x%08x:%04u\n",
						 time, data, ev);
			} else {
				IWL_ERR(priv, "EVT_LOGT:%010u:0x%08x:%04u\n",
					time, data, ev);
				trace_iwlwifi_dev_ucode_event(priv, time,
					data, ev);
			}
		}
	}

	/* Allow device to power down */
	iwl_release_nic_access(priv);
	spin_unlock_irqrestore(&priv->reg_lock, reg_flags);
	return pos;
}

/**
 * iwl_print_last_event_logs - Dump the newest # of event log to syslog
 */
static int iwl_print_last_event_logs(struct iwl_priv *priv, u32 capacity,
				    u32 num_wraps, u32 next_entry,
				    u32 size, u32 mode,
				    int pos, char **buf, size_t bufsz)
{
	/*
	 * display the newest DEFAULT_LOG_ENTRIES entries
	 * i.e the entries just before the next ont that uCode would fill.
	 */
	if (num_wraps) {
		if (next_entry < size) {
			pos = iwl_print_event_log(priv,
						capacity - (size - next_entry),
						size - next_entry, mode,
						pos, buf, bufsz);
			pos = iwl_print_event_log(priv, 0,
						  next_entry, mode,
						  pos, buf, bufsz);
		} else
			pos = iwl_print_event_log(priv, next_entry - size,
						  size, mode, pos, buf, bufsz);
	} else {
		if (next_entry < size) {
			pos = iwl_print_event_log(priv, 0, next_entry,
						  mode, pos, buf, bufsz);
		} else {
			pos = iwl_print_event_log(priv, next_entry - size,
						  size, mode, pos, buf, bufsz);
		}
	}
	return pos;
}

#define DEFAULT_DUMP_EVENT_LOG_ENTRIES (20)

int iwl_dump_nic_event_log(struct iwl_priv *priv, bool full_log,
			    char **buf, bool display)
{
	u32 base;       /* SRAM byte address of event log header */
	u32 capacity;   /* event log capacity in # entries */
	u32 mode;       /* 0 - no timestamp, 1 - timestamp recorded */
	u32 num_wraps;  /* # times uCode wrapped to top of log */
	u32 next_entry; /* index of next entry to be written by uCode */
	u32 size;       /* # entries that we'll print */
	u32 logsize;
	int pos = 0;
	size_t bufsz = 0;

	base = priv->device_pointers.log_event_table;
	if (priv->ucode_type == UCODE_SUBTYPE_INIT) {
		logsize = priv->_agn.init_evtlog_size;
		if (!base)
			base = priv->_agn.init_evtlog_ptr;
	} else {
		logsize = priv->_agn.inst_evtlog_size;
		if (!base)
			base = priv->_agn.inst_evtlog_ptr;
	}

	if (!priv->cfg->ops->lib->is_valid_rtc_data_addr(base)) {
		IWL_ERR(priv,
			"Invalid event log pointer 0x%08X for %s uCode\n",
			base,
			(priv->ucode_type == UCODE_SUBTYPE_INIT)
					? "Init" : "RT");
		return -EINVAL;
	}

	/* event log header */
	capacity = iwl_read_targ_mem(priv, base);
	mode = iwl_read_targ_mem(priv, base + (1 * sizeof(u32)));
	num_wraps = iwl_read_targ_mem(priv, base + (2 * sizeof(u32)));
	next_entry = iwl_read_targ_mem(priv, base + (3 * sizeof(u32)));

	if (capacity > logsize) {
		IWL_ERR(priv, "Log capacity %d is bogus, limit to %d entries\n",
			capacity, logsize);
		capacity = logsize;
	}

	if (next_entry > logsize) {
		IWL_ERR(priv, "Log write index %d is bogus, limit to %d\n",
			next_entry, logsize);
		next_entry = logsize;
	}

	size = num_wraps ? capacity : next_entry;

	/* bail out if nothing in log */
	if (size == 0) {
		IWL_ERR(priv, "Start IWL Event Log Dump: nothing in log\n");
		return pos;
	}

	/* enable/disable bt channel inhibition */
	priv->bt_ch_announce = iwlagn_bt_ch_announce;

#ifdef CONFIG_IWLWIFI_DEBUG
	if (!(iwl_get_debug_level(priv) & IWL_DL_FW_ERRORS) && !full_log)
		size = (size > DEFAULT_DUMP_EVENT_LOG_ENTRIES)
			? DEFAULT_DUMP_EVENT_LOG_ENTRIES : size;
#else
	size = (size > DEFAULT_DUMP_EVENT_LOG_ENTRIES)
		? DEFAULT_DUMP_EVENT_LOG_ENTRIES : size;
#endif
	IWL_ERR(priv, "Start IWL Event Log Dump: display last %u entries\n",
		size);

#ifdef CONFIG_IWLWIFI_DEBUG
	if (display) {
		if (full_log)
			bufsz = capacity * 48;
		else
			bufsz = size * 48;
		*buf = kmalloc(bufsz, GFP_KERNEL);
		if (!*buf)
			return -ENOMEM;
	}
	if ((iwl_get_debug_level(priv) & IWL_DL_FW_ERRORS) || full_log) {
		/*
		 * if uCode has wrapped back to top of log,
		 * start at the oldest entry,
		 * i.e the next one that uCode would fill.
		 */
		if (num_wraps)
			pos = iwl_print_event_log(priv, next_entry,
						capacity - next_entry, mode,
						pos, buf, bufsz);
		/* (then/else) start at top of log */
		pos = iwl_print_event_log(priv, 0,
					  next_entry, mode, pos, buf, bufsz);
	} else
		pos = iwl_print_last_event_logs(priv, capacity, num_wraps,
						next_entry, size, mode,
						pos, buf, bufsz);
#else
	pos = iwl_print_last_event_logs(priv, capacity, num_wraps,
					next_entry, size, mode,
					pos, buf, bufsz);
#endif
	return pos;
}

static void iwl_rf_kill_ct_config(struct iwl_priv *priv)
{
	struct iwl_ct_kill_config cmd;
	struct iwl_ct_kill_throttling_config adv_cmd;
	unsigned long flags;
	int ret = 0;

	spin_lock_irqsave(&priv->lock, flags);
	iwl_write32(priv, CSR_UCODE_DRV_GP1_CLR,
		    CSR_UCODE_DRV_GP1_REG_BIT_CT_KILL_EXIT);
	spin_unlock_irqrestore(&priv->lock, flags);
	priv->thermal_throttle.ct_kill_toggle = false;

	if (priv->cfg->base_params->support_ct_kill_exit) {
		adv_cmd.critical_temperature_enter =
			cpu_to_le32(priv->hw_params.ct_kill_threshold);
		adv_cmd.critical_temperature_exit =
			cpu_to_le32(priv->hw_params.ct_kill_exit_threshold);

		ret = iwl_send_cmd_pdu(priv, REPLY_CT_KILL_CONFIG_CMD,
				       sizeof(adv_cmd), &adv_cmd);
		if (ret)
			IWL_ERR(priv, "REPLY_CT_KILL_CONFIG_CMD failed\n");
		else
			IWL_DEBUG_INFO(priv, "REPLY_CT_KILL_CONFIG_CMD "
					"succeeded, "
					"critical temperature enter is %d,"
					"exit is %d\n",
				       priv->hw_params.ct_kill_threshold,
				       priv->hw_params.ct_kill_exit_threshold);
	} else {
		cmd.critical_temperature_R =
			cpu_to_le32(priv->hw_params.ct_kill_threshold);

		ret = iwl_send_cmd_pdu(priv, REPLY_CT_KILL_CONFIG_CMD,
				       sizeof(cmd), &cmd);
		if (ret)
			IWL_ERR(priv, "REPLY_CT_KILL_CONFIG_CMD failed\n");
		else
			IWL_DEBUG_INFO(priv, "REPLY_CT_KILL_CONFIG_CMD "
					"succeeded, "
					"critical temperature is %d\n",
					priv->hw_params.ct_kill_threshold);
	}
}

static int iwlagn_send_calib_cfg_rt(struct iwl_priv *priv, u32 cfg)
{
	struct iwl_calib_cfg_cmd calib_cfg_cmd;
	struct iwl_host_cmd cmd = {
		.id = CALIBRATION_CFG_CMD,
		.len = { sizeof(struct iwl_calib_cfg_cmd), },
		.data = { &calib_cfg_cmd, },
	};

	memset(&calib_cfg_cmd, 0, sizeof(calib_cfg_cmd));
	calib_cfg_cmd.ucd_calib_cfg.once.is_enable = IWL_CALIB_INIT_CFG_ALL;
	calib_cfg_cmd.ucd_calib_cfg.once.start = cpu_to_le32(cfg);

	return iwl_send_cmd(priv, &cmd);
}


/**
 * iwl_alive_start - called after REPLY_ALIVE notification received
 *                   from protocol/runtime uCode (initialization uCode's
 *                   Alive gets handled by iwl_init_alive_start()).
 */
int iwl_alive_start(struct iwl_priv *priv)
{
	int ret = 0;
	struct iwl_rxon_context *ctx = &priv->contexts[IWL_RXON_CTX_BSS];

	iwl_reset_ict(priv);

	IWL_DEBUG_INFO(priv, "Runtime Alive received.\n");

	/* After the ALIVE response, we can send host commands to the uCode */
	set_bit(STATUS_ALIVE, &priv->status);

	/* Enable watchdog to monitor the driver tx queues */
	iwl_setup_watchdog(priv);

	if (iwl_is_rfkill(priv))
		return -ERFKILL;

	/* download priority table before any calibration request */
	if (priv->cfg->bt_params &&
	    priv->cfg->bt_params->advanced_bt_coexist) {
		/* Configure Bluetooth device coexistence support */
		priv->bt_valid = IWLAGN_BT_ALL_VALID_MSK;
		priv->kill_ack_mask = IWLAGN_BT_KILL_ACK_MASK_DEFAULT;
		priv->kill_cts_mask = IWLAGN_BT_KILL_CTS_MASK_DEFAULT;
		priv->cfg->ops->hcmd->send_bt_config(priv);
		priv->bt_valid = IWLAGN_BT_VALID_ENABLE_FLAGS;
		iwlagn_send_prio_tbl(priv);

		/* FIXME: w/a to force change uCode BT state machine */
		ret = iwlagn_send_bt_env(priv, IWL_BT_COEX_ENV_OPEN,
					 BT_COEX_PRIO_TBL_EVT_INIT_CALIB2);
		if (ret)
			return ret;
		ret = iwlagn_send_bt_env(priv, IWL_BT_COEX_ENV_CLOSE,
					 BT_COEX_PRIO_TBL_EVT_INIT_CALIB2);
		if (ret)
			return ret;
	}
	if (priv->hw_params.calib_rt_cfg)
		iwlagn_send_calib_cfg_rt(priv, priv->hw_params.calib_rt_cfg);

	ieee80211_wake_queues(priv->hw);

	priv->active_rate = IWL_RATES_MASK;

	/* Configure Tx antenna selection based on H/W config */
	if (priv->cfg->ops->hcmd->set_tx_ant)
		priv->cfg->ops->hcmd->set_tx_ant(priv, priv->cfg->valid_tx_ant);

	if (iwl_is_associated_ctx(ctx)) {
		struct iwl_rxon_cmd *active_rxon =
				(struct iwl_rxon_cmd *)&ctx->active;
		/* apply any changes in staging */
		ctx->staging.filter_flags |= RXON_FILTER_ASSOC_MSK;
		active_rxon->filter_flags &= ~RXON_FILTER_ASSOC_MSK;
	} else {
		struct iwl_rxon_context *tmp;
		/* Initialize our rx_config data */
		for_each_context(priv, tmp)
			iwl_connection_init_rx_config(priv, tmp);

		if (priv->cfg->ops->hcmd->set_rxon_chain)
			priv->cfg->ops->hcmd->set_rxon_chain(priv, ctx);
	}

	if (!priv->cfg->bt_params || (priv->cfg->bt_params &&
	    !priv->cfg->bt_params->advanced_bt_coexist)) {
		/*
		 * default is 2-wire BT coexexistence support
		 */
		priv->cfg->ops->hcmd->send_bt_config(priv);
	}

	iwl_reset_run_time_calib(priv);

	set_bit(STATUS_READY, &priv->status);

	/* Configure the adapter for unassociated operation */
	ret = iwlcore_commit_rxon(priv, ctx);
	if (ret)
		return ret;

	/* At this point, the NIC is initialized and operational */
	iwl_rf_kill_ct_config(priv);

	IWL_DEBUG_INFO(priv, "ALIVE processing complete.\n");

	return iwl_power_update_mode(priv, true);
}

static void iwl_cancel_deferred_work(struct iwl_priv *priv);

static void __iwl_down(struct iwl_priv *priv)
{
	int exit_pending;

	IWL_DEBUG_INFO(priv, DRV_NAME " is going down\n");

	iwl_scan_cancel_timeout(priv, 200);

	exit_pending = test_and_set_bit(STATUS_EXIT_PENDING, &priv->status);

	/* Stop TX queues watchdog. We need to have STATUS_EXIT_PENDING bit set
	 * to prevent rearm timer */
	del_timer_sync(&priv->watchdog);

	iwl_clear_ucode_stations(priv, NULL);
	iwl_dealloc_bcast_stations(priv);
	iwl_clear_driver_stations(priv);

	/* reset BT coex data */
	priv->bt_status = 0;
	if (priv->cfg->bt_params)
		priv->bt_traffic_load =
			 priv->cfg->bt_params->bt_init_traffic_load;
	else
		priv->bt_traffic_load = 0;
	priv->bt_full_concurrent = false;
	priv->bt_ci_compliance = 0;

	/* Wipe out the EXIT_PENDING status bit if we are not actually
	 * exiting the module */
	if (!exit_pending)
		clear_bit(STATUS_EXIT_PENDING, &priv->status);

	if (priv->mac80211_registered)
		ieee80211_stop_queues(priv->hw);

	/* Clear out all status bits but a few that are stable across reset */
	priv->status &= test_bit(STATUS_RF_KILL_HW, &priv->status) <<
				STATUS_RF_KILL_HW |
			test_bit(STATUS_GEO_CONFIGURED, &priv->status) <<
				STATUS_GEO_CONFIGURED |
			test_bit(STATUS_FW_ERROR, &priv->status) <<
				STATUS_FW_ERROR |
		       test_bit(STATUS_EXIT_PENDING, &priv->status) <<
				STATUS_EXIT_PENDING;

	iwlagn_stop_device(priv);

	dev_kfree_skb(priv->beacon_skb);
	priv->beacon_skb = NULL;
}

static void iwl_down(struct iwl_priv *priv)
{
	mutex_lock(&priv->mutex);
	__iwl_down(priv);
	mutex_unlock(&priv->mutex);

	iwl_cancel_deferred_work(priv);
}

#define HW_READY_TIMEOUT (50)

/* Note: returns poll_bit return value, which is >= 0 if success */
static int iwl_set_hw_ready(struct iwl_priv *priv)
{
	int ret;

	iwl_set_bit(priv, CSR_HW_IF_CONFIG_REG,
		CSR_HW_IF_CONFIG_REG_BIT_NIC_READY);

	/* See if we got it */
	ret = iwl_poll_bit(priv, CSR_HW_IF_CONFIG_REG,
				CSR_HW_IF_CONFIG_REG_BIT_NIC_READY,
				CSR_HW_IF_CONFIG_REG_BIT_NIC_READY,
				HW_READY_TIMEOUT);

	IWL_DEBUG_INFO(priv, "hardware%s ready\n", ret < 0 ? " not" : "");
	return ret;
}

/* Note: returns standard 0/-ERROR code */
int iwl_prepare_card_hw(struct iwl_priv *priv)
{
	int ret;

	IWL_DEBUG_INFO(priv, "iwl_prepare_card_hw enter\n");

	ret = iwl_set_hw_ready(priv);
	if (ret >= 0)
		return 0;

	/* If HW is not ready, prepare the conditions to check again */
	iwl_set_bit(priv, CSR_HW_IF_CONFIG_REG,
			CSR_HW_IF_CONFIG_REG_PREPARE);

	ret = iwl_poll_bit(priv, CSR_HW_IF_CONFIG_REG,
			~CSR_HW_IF_CONFIG_REG_BIT_NIC_PREPARE_DONE,
			CSR_HW_IF_CONFIG_REG_BIT_NIC_PREPARE_DONE, 150000);

	if (ret < 0)
		return ret;

	/* HW should be ready by now, check again. */
	ret = iwl_set_hw_ready(priv);
	if (ret >= 0)
		return 0;
	return ret;
}

#define MAX_HW_RESTARTS 5

static int __iwl_up(struct iwl_priv *priv)
{
	struct iwl_rxon_context *ctx;
	int ret;

	lockdep_assert_held(&priv->mutex);

	if (test_bit(STATUS_EXIT_PENDING, &priv->status)) {
		IWL_WARN(priv, "Exit pending; will not bring the NIC up\n");
		return -EIO;
	}

	for_each_context(priv, ctx) {
		ret = iwlagn_alloc_bcast_station(priv, ctx);
		if (ret) {
			iwl_dealloc_bcast_stations(priv);
			return ret;
		}
	}

	ret = iwlagn_run_init_ucode(priv);
	if (ret) {
		IWL_ERR(priv, "Failed to run INIT ucode: %d\n", ret);
		goto error;
	}

	ret = iwlagn_load_ucode_wait_alive(priv,
					   &priv->ucode_rt,
					   UCODE_SUBTYPE_REGULAR,
					   UCODE_SUBTYPE_REGULAR_NEW);
	if (ret) {
		IWL_ERR(priv, "Failed to start RT ucode: %d\n", ret);
		goto error;
	}

	ret = iwl_alive_start(priv);
	if (ret)
		goto error;
	return 0;

 error:
	set_bit(STATUS_EXIT_PENDING, &priv->status);
	__iwl_down(priv);
	clear_bit(STATUS_EXIT_PENDING, &priv->status);

	IWL_ERR(priv, "Unable to initialize device.\n");
	return ret;
}


/*****************************************************************************
 *
 * Workqueue callbacks
 *
 *****************************************************************************/

static void iwl_bg_run_time_calib_work(struct work_struct *work)
{
	struct iwl_priv *priv = container_of(work, struct iwl_priv,
			run_time_calib_work);

	mutex_lock(&priv->mutex);

	if (test_bit(STATUS_EXIT_PENDING, &priv->status) ||
	    test_bit(STATUS_SCANNING, &priv->status)) {
		mutex_unlock(&priv->mutex);
		return;
	}

	if (priv->start_calib) {
		iwl_chain_noise_calibration(priv);
		iwl_sensitivity_calibration(priv);
	}

	mutex_unlock(&priv->mutex);
}

static void iwlagn_prepare_restart(struct iwl_priv *priv)
{
	struct iwl_rxon_context *ctx;
	bool bt_full_concurrent;
	u8 bt_ci_compliance;
	u8 bt_load;
	u8 bt_status;

	lockdep_assert_held(&priv->mutex);

	for_each_context(priv, ctx)
		ctx->vif = NULL;
	priv->is_open = 0;

	/*
	 * __iwl_down() will clear the BT status variables,
	 * which is correct, but when we restart we really
	 * want to keep them so restore them afterwards.
	 *
	 * The restart process will later pick them up and
	 * re-configure the hw when we reconfigure the BT
	 * command.
	 */
	bt_full_concurrent = priv->bt_full_concurrent;
	bt_ci_compliance = priv->bt_ci_compliance;
	bt_load = priv->bt_traffic_load;
	bt_status = priv->bt_status;

	__iwl_down(priv);

	priv->bt_full_concurrent = bt_full_concurrent;
	priv->bt_ci_compliance = bt_ci_compliance;
	priv->bt_traffic_load = bt_load;
	priv->bt_status = bt_status;
}

static void iwl_bg_restart(struct work_struct *data)
{
	struct iwl_priv *priv = container_of(data, struct iwl_priv, restart);

	if (test_bit(STATUS_EXIT_PENDING, &priv->status))
		return;

	if (test_and_clear_bit(STATUS_FW_ERROR, &priv->status)) {
		mutex_lock(&priv->mutex);
		iwlagn_prepare_restart(priv);
		mutex_unlock(&priv->mutex);
		iwl_cancel_deferred_work(priv);
		ieee80211_restart_hw(priv->hw);
	} else {
		WARN_ON(1);
	}
}

static void iwl_bg_rx_replenish(struct work_struct *data)
{
	struct iwl_priv *priv =
	    container_of(data, struct iwl_priv, rx_replenish);

	if (test_bit(STATUS_EXIT_PENDING, &priv->status))
		return;

	mutex_lock(&priv->mutex);
	iwlagn_rx_replenish(priv);
	mutex_unlock(&priv->mutex);
}

static int iwl_mac_offchannel_tx(struct ieee80211_hw *hw, struct sk_buff *skb,
				 struct ieee80211_channel *chan,
				 enum nl80211_channel_type channel_type,
				 unsigned int wait)
{
	struct iwl_priv *priv = hw->priv;
	int ret;

	/* Not supported if we don't have PAN */
	if (!(priv->valid_contexts & BIT(IWL_RXON_CTX_PAN))) {
		ret = -EOPNOTSUPP;
		goto free;
	}

	/* Not supported on pre-P2P firmware */
	if (!(priv->contexts[IWL_RXON_CTX_PAN].interface_modes &
					BIT(NL80211_IFTYPE_P2P_CLIENT))) {
		ret = -EOPNOTSUPP;
		goto free;
	}

	mutex_lock(&priv->mutex);

	if (!priv->contexts[IWL_RXON_CTX_PAN].is_active) {
		/*
		 * If the PAN context is free, use the normal
		 * way of doing remain-on-channel offload + TX.
		 */
		ret = 1;
		goto out;
	}

	/* TODO: queue up if scanning? */
	if (test_bit(STATUS_SCANNING, &priv->status) ||
	    priv->_agn.offchan_tx_skb) {
		ret = -EBUSY;
		goto out;
	}

	/*
	 * max_scan_ie_len doesn't include the blank SSID or the header,
	 * so need to add that again here.
	 */
	if (skb->len > hw->wiphy->max_scan_ie_len + 24 + 2) {
		ret = -ENOBUFS;
		goto out;
	}

	priv->_agn.offchan_tx_skb = skb;
	priv->_agn.offchan_tx_timeout = wait;
	priv->_agn.offchan_tx_chan = chan;

	ret = iwl_scan_initiate(priv, priv->contexts[IWL_RXON_CTX_PAN].vif,
				IWL_SCAN_OFFCH_TX, chan->band);
	if (ret)
		priv->_agn.offchan_tx_skb = NULL;
 out:
	mutex_unlock(&priv->mutex);
 free:
	if (ret < 0)
		kfree_skb(skb);

	return ret;
}

static int iwl_mac_offchannel_tx_cancel_wait(struct ieee80211_hw *hw)
{
	struct iwl_priv *priv = hw->priv;
	int ret;

	mutex_lock(&priv->mutex);

	if (!priv->_agn.offchan_tx_skb) {
		ret = -EINVAL;
		goto unlock;
	}

	priv->_agn.offchan_tx_skb = NULL;

	ret = iwl_scan_cancel_timeout(priv, 200);
	if (ret)
		ret = -EIO;
unlock:
	mutex_unlock(&priv->mutex);

	return ret;
}

/*****************************************************************************
 *
 * mac80211 entry point functions
 *
 *****************************************************************************/

/*
 * Not a mac80211 entry point function, but it fits in with all the
 * other mac80211 functions grouped here.
 */
static int iwl_mac_setup_register(struct iwl_priv *priv,
				  struct iwlagn_ucode_capabilities *capa)
{
	int ret;
	struct ieee80211_hw *hw = priv->hw;
	struct iwl_rxon_context *ctx;

	hw->rate_control_algorithm = "iwl-agn-rs";

	/* Tell mac80211 our characteristics */
	hw->flags = IEEE80211_HW_SIGNAL_DBM |
		    IEEE80211_HW_AMPDU_AGGREGATION |
		    IEEE80211_HW_NEED_DTIM_PERIOD |
		    IEEE80211_HW_SPECTRUM_MGMT |
		    IEEE80211_HW_REPORTS_TX_ACK_STATUS;

	hw->max_tx_aggregation_subframes = LINK_QUAL_AGG_FRAME_LIMIT_DEF;

	hw->flags |= IEEE80211_HW_SUPPORTS_PS |
		     IEEE80211_HW_SUPPORTS_DYNAMIC_PS;

	if (priv->cfg->sku & IWL_SKU_N)
		hw->flags |= IEEE80211_HW_SUPPORTS_DYNAMIC_SMPS |
			     IEEE80211_HW_SUPPORTS_STATIC_SMPS;

	if (capa->flags & IWL_UCODE_TLV_FLAGS_MFP)
		hw->flags |= IEEE80211_HW_MFP_CAPABLE;

	hw->sta_data_size = sizeof(struct iwl_station_priv);
	hw->vif_data_size = sizeof(struct iwl_vif_priv);

	for_each_context(priv, ctx) {
		hw->wiphy->interface_modes |= ctx->interface_modes;
		hw->wiphy->interface_modes |= ctx->exclusive_interface_modes;
	}

	hw->wiphy->max_remain_on_channel_duration = 1000;

	hw->wiphy->flags |= WIPHY_FLAG_CUSTOM_REGULATORY |
			    WIPHY_FLAG_DISABLE_BEACON_HINTS |
			    WIPHY_FLAG_IBSS_RSN;

	/*
	 * For now, disable PS by default because it affects
	 * RX performance significantly.
	 */
	hw->wiphy->flags &= ~WIPHY_FLAG_PS_ON_BY_DEFAULT;

	hw->wiphy->max_scan_ssids = PROBE_OPTION_MAX;
	/* we create the 802.11 header and a zero-length SSID element */
	hw->wiphy->max_scan_ie_len = capa->max_probe_length - 24 - 2;

	/* Default value; 4 EDCA QOS priorities */
	hw->queues = 4;

	hw->max_listen_interval = IWL_CONN_MAX_LISTEN_INTERVAL;

	if (priv->bands[IEEE80211_BAND_2GHZ].n_channels)
		priv->hw->wiphy->bands[IEEE80211_BAND_2GHZ] =
			&priv->bands[IEEE80211_BAND_2GHZ];
	if (priv->bands[IEEE80211_BAND_5GHZ].n_channels)
		priv->hw->wiphy->bands[IEEE80211_BAND_5GHZ] =
			&priv->bands[IEEE80211_BAND_5GHZ];

	iwl_leds_init(priv);

	ret = ieee80211_register_hw(priv->hw);
	if (ret) {
		IWL_ERR(priv, "Failed to register hw (error %d)\n", ret);
		return ret;
	}
	priv->mac80211_registered = 1;

	return 0;
}


static int iwlagn_mac_start(struct ieee80211_hw *hw)
{
	struct iwl_priv *priv = hw->priv;
	int ret;

	IWL_DEBUG_MAC80211(priv, "enter\n");

	/* we should be verifying the device is ready to be opened */
	mutex_lock(&priv->mutex);
	ret = __iwl_up(priv);
	mutex_unlock(&priv->mutex);
	if (ret)
		return ret;

	IWL_DEBUG_INFO(priv, "Start UP work done.\n");

	/* Now we should be done, and the READY bit should be set. */
	if (WARN_ON(!test_bit(STATUS_READY, &priv->status)))
		ret = -EIO;

	iwlagn_led_enable(priv);

	priv->is_open = 1;
	IWL_DEBUG_MAC80211(priv, "leave\n");
	return 0;
}

static void iwlagn_mac_stop(struct ieee80211_hw *hw)
{
	struct iwl_priv *priv = hw->priv;

	IWL_DEBUG_MAC80211(priv, "enter\n");

	if (!priv->is_open)
		return;

	priv->is_open = 0;

	iwl_down(priv);

	flush_workqueue(priv->workqueue);

	/* User space software may expect getting rfkill changes
	 * even if interface is down */
	iwl_write32(priv, CSR_INT, 0xFFFFFFFF);
	iwl_enable_rfkill_int(priv);

	IWL_DEBUG_MAC80211(priv, "leave\n");
}

static void iwlagn_mac_tx(struct ieee80211_hw *hw, struct sk_buff *skb)
{
	struct iwl_priv *priv = hw->priv;

	IWL_DEBUG_MACDUMP(priv, "enter\n");

	IWL_DEBUG_TX(priv, "dev->xmit(%d bytes) at rate 0x%02x\n", skb->len,
		     ieee80211_get_tx_rate(hw, IEEE80211_SKB_CB(skb))->bitrate);

	if (iwlagn_tx_skb(priv, skb))
		dev_kfree_skb_any(skb);

	IWL_DEBUG_MACDUMP(priv, "leave\n");
}

static void iwlagn_mac_update_tkip_key(struct ieee80211_hw *hw,
				       struct ieee80211_vif *vif,
				       struct ieee80211_key_conf *keyconf,
				       struct ieee80211_sta *sta,
				       u32 iv32, u16 *phase1key)
{
	struct iwl_priv *priv = hw->priv;
	struct iwl_vif_priv *vif_priv = (void *)vif->drv_priv;

	IWL_DEBUG_MAC80211(priv, "enter\n");

	iwl_update_tkip_key(priv, vif_priv->ctx, keyconf, sta,
			    iv32, phase1key);

	IWL_DEBUG_MAC80211(priv, "leave\n");
}

static int iwlagn_mac_set_key(struct ieee80211_hw *hw, enum set_key_cmd cmd,
			      struct ieee80211_vif *vif,
			      struct ieee80211_sta *sta,
			      struct ieee80211_key_conf *key)
{
	struct iwl_priv *priv = hw->priv;
	struct iwl_vif_priv *vif_priv = (void *)vif->drv_priv;
	struct iwl_rxon_context *ctx = vif_priv->ctx;
	int ret;
	u8 sta_id;
	bool is_default_wep_key = false;

	IWL_DEBUG_MAC80211(priv, "enter\n");

	if (iwlagn_mod_params.sw_crypto) {
		IWL_DEBUG_MAC80211(priv, "leave - hwcrypto disabled\n");
		return -EOPNOTSUPP;
	}

	/*
	 * To support IBSS RSN, don't program group keys in IBSS, the
	 * hardware will then not attempt to decrypt the frames.
	 */
	if (vif->type == NL80211_IFTYPE_ADHOC &&
	    !(key->flags & IEEE80211_KEY_FLAG_PAIRWISE))
		return -EOPNOTSUPP;

	sta_id = iwl_sta_id_or_broadcast(priv, vif_priv->ctx, sta);
	if (sta_id == IWL_INVALID_STATION)
		return -EINVAL;

	mutex_lock(&priv->mutex);
	iwl_scan_cancel_timeout(priv, 100);

	/*
	 * If we are getting WEP group key and we didn't receive any key mapping
	 * so far, we are in legacy wep mode (group key only), otherwise we are
	 * in 1X mode.
	 * In legacy wep mode, we use another host command to the uCode.
	 */
	if ((key->cipher == WLAN_CIPHER_SUITE_WEP40 ||
	     key->cipher == WLAN_CIPHER_SUITE_WEP104) &&
	    !sta) {
		if (cmd == SET_KEY)
			is_default_wep_key = !ctx->key_mapping_keys;
		else
			is_default_wep_key =
					(key->hw_key_idx == HW_KEY_DEFAULT);
	}

	switch (cmd) {
	case SET_KEY:
		if (is_default_wep_key)
			ret = iwl_set_default_wep_key(priv, vif_priv->ctx, key);
		else
			ret = iwl_set_dynamic_key(priv, vif_priv->ctx,
						  key, sta_id);

		IWL_DEBUG_MAC80211(priv, "enable hwcrypto key\n");
		break;
	case DISABLE_KEY:
		if (is_default_wep_key)
			ret = iwl_remove_default_wep_key(priv, ctx, key);
		else
			ret = iwl_remove_dynamic_key(priv, ctx, key, sta_id);

		IWL_DEBUG_MAC80211(priv, "disable hwcrypto key\n");
		break;
	default:
		ret = -EINVAL;
	}

	mutex_unlock(&priv->mutex);
	IWL_DEBUG_MAC80211(priv, "leave\n");

	return ret;
}

static int iwlagn_mac_ampdu_action(struct ieee80211_hw *hw,
				   struct ieee80211_vif *vif,
				   enum ieee80211_ampdu_mlme_action action,
				   struct ieee80211_sta *sta, u16 tid, u16 *ssn,
				   u8 buf_size)
{
	struct iwl_priv *priv = hw->priv;
	int ret = -EINVAL;
	struct iwl_station_priv *sta_priv = (void *) sta->drv_priv;

	IWL_DEBUG_HT(priv, "A-MPDU action on addr %pM tid %d\n",
		     sta->addr, tid);

	if (!(priv->cfg->sku & IWL_SKU_N))
		return -EACCES;

	mutex_lock(&priv->mutex);

	switch (action) {
	case IEEE80211_AMPDU_RX_START:
		IWL_DEBUG_HT(priv, "start Rx\n");
		ret = iwl_sta_rx_agg_start(priv, sta, tid, *ssn);
		break;
	case IEEE80211_AMPDU_RX_STOP:
		IWL_DEBUG_HT(priv, "stop Rx\n");
		ret = iwl_sta_rx_agg_stop(priv, sta, tid);
		if (test_bit(STATUS_EXIT_PENDING, &priv->status))
			ret = 0;
		break;
	case IEEE80211_AMPDU_TX_START:
		IWL_DEBUG_HT(priv, "start Tx\n");
		ret = iwlagn_tx_agg_start(priv, vif, sta, tid, ssn);
		if (ret == 0) {
			priv->_agn.agg_tids_count++;
			IWL_DEBUG_HT(priv, "priv->_agn.agg_tids_count = %u\n",
				     priv->_agn.agg_tids_count);
		}
		break;
	case IEEE80211_AMPDU_TX_STOP:
		IWL_DEBUG_HT(priv, "stop Tx\n");
		ret = iwlagn_tx_agg_stop(priv, vif, sta, tid);
		if ((ret == 0) && (priv->_agn.agg_tids_count > 0)) {
			priv->_agn.agg_tids_count--;
			IWL_DEBUG_HT(priv, "priv->_agn.agg_tids_count = %u\n",
				     priv->_agn.agg_tids_count);
		}
		if (test_bit(STATUS_EXIT_PENDING, &priv->status))
			ret = 0;
		if (priv->cfg->ht_params &&
		    priv->cfg->ht_params->use_rts_for_aggregation) {
			struct iwl_station_priv *sta_priv =
				(void *) sta->drv_priv;
			/*
			 * switch off RTS/CTS if it was previously enabled
			 */

			sta_priv->lq_sta.lq.general_params.flags &=
				~LINK_QUAL_FLAGS_SET_STA_TLC_RTS_MSK;
			iwl_send_lq_cmd(priv, iwl_rxon_ctx_from_vif(vif),
					&sta_priv->lq_sta.lq, CMD_ASYNC, false);
		}
		break;
	case IEEE80211_AMPDU_TX_OPERATIONAL:
		buf_size = min_t(int, buf_size, LINK_QUAL_AGG_FRAME_LIMIT_DEF);

		iwlagn_txq_agg_queue_setup(priv, sta, tid, buf_size);

		/*
		 * If the limit is 0, then it wasn't initialised yet,
		 * use the default. We can do that since we take the
		 * minimum below, and we don't want to go above our
		 * default due to hardware restrictions.
		 */
		if (sta_priv->max_agg_bufsize == 0)
			sta_priv->max_agg_bufsize =
				LINK_QUAL_AGG_FRAME_LIMIT_DEF;

		/*
		 * Even though in theory the peer could have different
		 * aggregation reorder buffer sizes for different sessions,
		 * our ucode doesn't allow for that and has a global limit
		 * for each station. Therefore, use the minimum of all the
		 * aggregation sessions and our default value.
		 */
		sta_priv->max_agg_bufsize =
			min(sta_priv->max_agg_bufsize, buf_size);

		if (priv->cfg->ht_params &&
		    priv->cfg->ht_params->use_rts_for_aggregation) {
			/*
			 * switch to RTS/CTS if it is the prefer protection
			 * method for HT traffic
			 */

			sta_priv->lq_sta.lq.general_params.flags |=
				LINK_QUAL_FLAGS_SET_STA_TLC_RTS_MSK;
		}

		sta_priv->lq_sta.lq.agg_params.agg_frame_cnt_limit =
			sta_priv->max_agg_bufsize;

		iwl_send_lq_cmd(priv, iwl_rxon_ctx_from_vif(vif),
				&sta_priv->lq_sta.lq, CMD_ASYNC, false);
		ret = 0;
		break;
	}
	mutex_unlock(&priv->mutex);

	return ret;
}

static int iwlagn_mac_sta_add(struct ieee80211_hw *hw,
			      struct ieee80211_vif *vif,
			      struct ieee80211_sta *sta)
{
	struct iwl_priv *priv = hw->priv;
	struct iwl_station_priv *sta_priv = (void *)sta->drv_priv;
	struct iwl_vif_priv *vif_priv = (void *)vif->drv_priv;
	bool is_ap = vif->type == NL80211_IFTYPE_STATION;
	int ret;
	u8 sta_id;

	IWL_DEBUG_INFO(priv, "received request to add station %pM\n",
			sta->addr);
	mutex_lock(&priv->mutex);
	IWL_DEBUG_INFO(priv, "proceeding to add station %pM\n",
			sta->addr);
	sta_priv->common.sta_id = IWL_INVALID_STATION;

	atomic_set(&sta_priv->pending_frames, 0);
	if (vif->type == NL80211_IFTYPE_AP)
		sta_priv->client = true;

	ret = iwl_add_station_common(priv, vif_priv->ctx, sta->addr,
				     is_ap, sta, &sta_id);
	if (ret) {
		IWL_ERR(priv, "Unable to add station %pM (%d)\n",
			sta->addr, ret);
		/* Should we return success if return code is EEXIST ? */
		mutex_unlock(&priv->mutex);
		return ret;
	}

	sta_priv->common.sta_id = sta_id;

	/* Initialize rate scaling */
	IWL_DEBUG_INFO(priv, "Initializing rate scaling for station %pM\n",
		       sta->addr);
	iwl_rs_rate_init(priv, sta, sta_id);
	mutex_unlock(&priv->mutex);

	return 0;
}

static void iwlagn_mac_channel_switch(struct ieee80211_hw *hw,
				struct ieee80211_channel_switch *ch_switch)
{
	struct iwl_priv *priv = hw->priv;
	const struct iwl_channel_info *ch_info;
	struct ieee80211_conf *conf = &hw->conf;
	struct ieee80211_channel *channel = ch_switch->channel;
	struct iwl_ht_config *ht_conf = &priv->current_ht_config;
	/*
	 * MULTI-FIXME
	 * When we add support for multiple interfaces, we need to
	 * revisit this. The channel switch command in the device
	 * only affects the BSS context, but what does that really
	 * mean? And what if we get a CSA on the second interface?
	 * This needs a lot of work.
	 */
	struct iwl_rxon_context *ctx = &priv->contexts[IWL_RXON_CTX_BSS];
	u16 ch;
	unsigned long flags = 0;

	IWL_DEBUG_MAC80211(priv, "enter\n");

	mutex_lock(&priv->mutex);

	if (iwl_is_rfkill(priv))
		goto out;

	if (test_bit(STATUS_EXIT_PENDING, &priv->status) ||
	    test_bit(STATUS_SCANNING, &priv->status))
		goto out;

	if (!iwl_is_associated_ctx(ctx))
		goto out;

	/* channel switch in progress */
	if (priv->switch_rxon.switch_in_progress == true)
		goto out;

	if (priv->cfg->ops->lib->set_channel_switch) {

		ch = channel->hw_value;
		if (le16_to_cpu(ctx->active.channel) != ch) {
			ch_info = iwl_get_channel_info(priv,
						       channel->band,
						       ch);
			if (!is_channel_valid(ch_info)) {
				IWL_DEBUG_MAC80211(priv, "invalid channel\n");
				goto out;
			}
			spin_lock_irqsave(&priv->lock, flags);

			priv->current_ht_config.smps = conf->smps_mode;

			/* Configure HT40 channels */
			ctx->ht.enabled = conf_is_ht(conf);
			if (ctx->ht.enabled) {
				if (conf_is_ht40_minus(conf)) {
					ctx->ht.extension_chan_offset =
						IEEE80211_HT_PARAM_CHA_SEC_BELOW;
					ctx->ht.is_40mhz = true;
				} else if (conf_is_ht40_plus(conf)) {
					ctx->ht.extension_chan_offset =
						IEEE80211_HT_PARAM_CHA_SEC_ABOVE;
					ctx->ht.is_40mhz = true;
				} else {
					ctx->ht.extension_chan_offset =
						IEEE80211_HT_PARAM_CHA_SEC_NONE;
					ctx->ht.is_40mhz = false;
				}
			} else
				ctx->ht.is_40mhz = false;

			if ((le16_to_cpu(ctx->staging.channel) != ch))
				ctx->staging.flags = 0;

			iwl_set_rxon_channel(priv, channel, ctx);
			iwl_set_rxon_ht(priv, ht_conf);
			iwl_set_flags_for_band(priv, ctx, channel->band,
					       ctx->vif);
			spin_unlock_irqrestore(&priv->lock, flags);

			iwl_set_rate(priv);
			/*
			 * at this point, staging_rxon has the
			 * configuration for channel switch
			 */
			if (priv->cfg->ops->lib->set_channel_switch(priv,
								    ch_switch))
				priv->switch_rxon.switch_in_progress = false;
		}
	}
out:
	mutex_unlock(&priv->mutex);
	if (!priv->switch_rxon.switch_in_progress)
		ieee80211_chswitch_done(ctx->vif, false);
	IWL_DEBUG_MAC80211(priv, "leave\n");
}

static void iwlagn_configure_filter(struct ieee80211_hw *hw,
				    unsigned int changed_flags,
				    unsigned int *total_flags,
				    u64 multicast)
{
	struct iwl_priv *priv = hw->priv;
	__le32 filter_or = 0, filter_nand = 0;
	struct iwl_rxon_context *ctx;

#define CHK(test, flag)	do { \
	if (*total_flags & (test))		\
		filter_or |= (flag);		\
	else					\
		filter_nand |= (flag);		\
	} while (0)

	IWL_DEBUG_MAC80211(priv, "Enter: changed: 0x%x, total: 0x%x\n",
			changed_flags, *total_flags);

	CHK(FIF_OTHER_BSS | FIF_PROMISC_IN_BSS, RXON_FILTER_PROMISC_MSK);
	/* Setting _just_ RXON_FILTER_CTL2HOST_MSK causes FH errors */
	CHK(FIF_CONTROL, RXON_FILTER_CTL2HOST_MSK | RXON_FILTER_PROMISC_MSK);
	CHK(FIF_BCN_PRBRESP_PROMISC, RXON_FILTER_BCON_AWARE_MSK);

#undef CHK

	mutex_lock(&priv->mutex);

	for_each_context(priv, ctx) {
		ctx->staging.filter_flags &= ~filter_nand;
		ctx->staging.filter_flags |= filter_or;

		/*
		 * Not committing directly because hardware can perform a scan,
		 * but we'll eventually commit the filter flags change anyway.
		 */
	}

	mutex_unlock(&priv->mutex);

	/*
	 * Receiving all multicast frames is always enabled by the
	 * default flags setup in iwl_connection_init_rx_config()
	 * since we currently do not support programming multicast
	 * filters into the device.
	 */
	*total_flags &= FIF_OTHER_BSS | FIF_ALLMULTI | FIF_PROMISC_IN_BSS |
			FIF_BCN_PRBRESP_PROMISC | FIF_CONTROL;
}

static void iwlagn_mac_flush(struct ieee80211_hw *hw, bool drop)
{
	struct iwl_priv *priv = hw->priv;

	mutex_lock(&priv->mutex);
	IWL_DEBUG_MAC80211(priv, "enter\n");

	/* do not support "flush" */
	if (!priv->cfg->ops->lib->txfifo_flush)
		goto done;

	if (test_bit(STATUS_EXIT_PENDING, &priv->status)) {
		IWL_DEBUG_TX(priv, "Aborting flush due to device shutdown\n");
		goto done;
	}
	if (iwl_is_rfkill(priv)) {
		IWL_DEBUG_TX(priv, "Aborting flush due to RF Kill\n");
		goto done;
	}

	/*
	 * mac80211 will not push any more frames for transmit
	 * until the flush is completed
	 */
	if (drop) {
		IWL_DEBUG_MAC80211(priv, "send flush command\n");
		if (priv->cfg->ops->lib->txfifo_flush(priv, IWL_DROP_ALL)) {
			IWL_ERR(priv, "flush request fail\n");
			goto done;
		}
	}
	IWL_DEBUG_MAC80211(priv, "wait transmit/flush all frames\n");
	iwlagn_wait_tx_queue_empty(priv);
done:
	mutex_unlock(&priv->mutex);
	IWL_DEBUG_MAC80211(priv, "leave\n");
}

static void iwlagn_disable_roc(struct iwl_priv *priv)
{
	struct iwl_rxon_context *ctx = &priv->contexts[IWL_RXON_CTX_PAN];
	struct ieee80211_channel *chan = ACCESS_ONCE(priv->hw->conf.channel);

	lockdep_assert_held(&priv->mutex);

	if (!ctx->is_active)
		return;

	ctx->staging.dev_type = RXON_DEV_TYPE_2STA;
	ctx->staging.filter_flags &= ~RXON_FILTER_ASSOC_MSK;
	iwl_set_rxon_channel(priv, chan, ctx);
	iwl_set_flags_for_band(priv, ctx, chan->band, NULL);

	priv->_agn.hw_roc_channel = NULL;

	iwlcore_commit_rxon(priv, ctx);

	ctx->is_active = false;
}

static void iwlagn_bg_roc_done(struct work_struct *work)
{
	struct iwl_priv *priv = container_of(work, struct iwl_priv,
					     _agn.hw_roc_work.work);

	mutex_lock(&priv->mutex);
	ieee80211_remain_on_channel_expired(priv->hw);
	iwlagn_disable_roc(priv);
	mutex_unlock(&priv->mutex);
}

static int iwl_mac_remain_on_channel(struct ieee80211_hw *hw,
				     struct ieee80211_channel *channel,
				     enum nl80211_channel_type channel_type,
				     int duration)
{
	struct iwl_priv *priv = hw->priv;
	int err = 0;

	if (!(priv->valid_contexts & BIT(IWL_RXON_CTX_PAN)))
		return -EOPNOTSUPP;

	if (!(priv->contexts[IWL_RXON_CTX_PAN].interface_modes &
					BIT(NL80211_IFTYPE_P2P_CLIENT)))
		return -EOPNOTSUPP;

	mutex_lock(&priv->mutex);

	if (priv->contexts[IWL_RXON_CTX_PAN].is_active ||
	    test_bit(STATUS_SCAN_HW, &priv->status)) {
		err = -EBUSY;
		goto out;
	}

	priv->contexts[IWL_RXON_CTX_PAN].is_active = true;
	priv->_agn.hw_roc_channel = channel;
	priv->_agn.hw_roc_chantype = channel_type;
	priv->_agn.hw_roc_duration = DIV_ROUND_UP(duration * 1000, 1024);
	iwlcore_commit_rxon(priv, &priv->contexts[IWL_RXON_CTX_PAN]);
	queue_delayed_work(priv->workqueue, &priv->_agn.hw_roc_work,
			   msecs_to_jiffies(duration + 20));

	msleep(IWL_MIN_SLOT_TIME); /* TU is almost ms */
	ieee80211_ready_on_channel(priv->hw);

 out:
	mutex_unlock(&priv->mutex);

	return err;
}

static int iwl_mac_cancel_remain_on_channel(struct ieee80211_hw *hw)
{
	struct iwl_priv *priv = hw->priv;

	if (!(priv->valid_contexts & BIT(IWL_RXON_CTX_PAN)))
		return -EOPNOTSUPP;

	cancel_delayed_work_sync(&priv->_agn.hw_roc_work);

	mutex_lock(&priv->mutex);
	iwlagn_disable_roc(priv);
	mutex_unlock(&priv->mutex);

	return 0;
}

/*****************************************************************************
 *
 * driver setup and teardown
 *
 *****************************************************************************/

static void iwl_setup_deferred_work(struct iwl_priv *priv)
{
	priv->workqueue = create_singlethread_workqueue(DRV_NAME);

	init_waitqueue_head(&priv->wait_command_queue);

	INIT_WORK(&priv->restart, iwl_bg_restart);
	INIT_WORK(&priv->rx_replenish, iwl_bg_rx_replenish);
	INIT_WORK(&priv->beacon_update, iwl_bg_beacon_update);
	INIT_WORK(&priv->run_time_calib_work, iwl_bg_run_time_calib_work);
	INIT_WORK(&priv->tx_flush, iwl_bg_tx_flush);
	INIT_WORK(&priv->bt_full_concurrency, iwl_bg_bt_full_concurrency);
	INIT_WORK(&priv->bt_runtime_config, iwl_bg_bt_runtime_config);
	INIT_DELAYED_WORK(&priv->_agn.hw_roc_work, iwlagn_bg_roc_done);

	iwl_setup_scan_deferred_work(priv);

	if (priv->cfg->ops->lib->setup_deferred_work)
		priv->cfg->ops->lib->setup_deferred_work(priv);

	init_timer(&priv->statistics_periodic);
	priv->statistics_periodic.data = (unsigned long)priv;
	priv->statistics_periodic.function = iwl_bg_statistics_periodic;

	init_timer(&priv->ucode_trace);
	priv->ucode_trace.data = (unsigned long)priv;
	priv->ucode_trace.function = iwl_bg_ucode_trace;

	init_timer(&priv->watchdog);
	priv->watchdog.data = (unsigned long)priv;
	priv->watchdog.function = iwl_bg_watchdog;

	tasklet_init(&priv->irq_tasklet, (void (*)(unsigned long))
		iwl_irq_tasklet, (unsigned long)priv);
}

static void iwl_cancel_deferred_work(struct iwl_priv *priv)
{
	if (priv->cfg->ops->lib->cancel_deferred_work)
		priv->cfg->ops->lib->cancel_deferred_work(priv);

	cancel_work_sync(&priv->run_time_calib_work);
	cancel_work_sync(&priv->beacon_update);

	iwl_cancel_scan_deferred_work(priv);

	cancel_work_sync(&priv->bt_full_concurrency);
	cancel_work_sync(&priv->bt_runtime_config);

	del_timer_sync(&priv->statistics_periodic);
	del_timer_sync(&priv->ucode_trace);
}

static void iwl_init_hw_rates(struct iwl_priv *priv,
			      struct ieee80211_rate *rates)
{
	int i;

	for (i = 0; i < IWL_RATE_COUNT_LEGACY; i++) {
		rates[i].bitrate = iwl_rates[i].ieee * 5;
		rates[i].hw_value = i; /* Rate scaling will work on indexes */
		rates[i].hw_value_short = i;
		rates[i].flags = 0;
		if ((i >= IWL_FIRST_CCK_RATE) && (i <= IWL_LAST_CCK_RATE)) {
			/*
			 * If CCK != 1M then set short preamble rate flag.
			 */
			rates[i].flags |=
				(iwl_rates[i].plcp == IWL_RATE_1M_PLCP) ?
					0 : IEEE80211_RATE_SHORT_PREAMBLE;
		}
	}
}

static int iwl_init_drv(struct iwl_priv *priv)
{
	int ret;

	spin_lock_init(&priv->sta_lock);
	spin_lock_init(&priv->hcmd_lock);

	mutex_init(&priv->mutex);

	priv->ieee_channels = NULL;
	priv->ieee_rates = NULL;
	priv->band = IEEE80211_BAND_2GHZ;

	priv->iw_mode = NL80211_IFTYPE_STATION;
	priv->current_ht_config.smps = IEEE80211_SMPS_STATIC;
	priv->missed_beacon_threshold = IWL_MISSED_BEACON_THRESHOLD_DEF;
	priv->_agn.agg_tids_count = 0;

	/* initialize force reset */
	priv->force_reset[IWL_RF_RESET].reset_duration =
		IWL_DELAY_NEXT_FORCE_RF_RESET;
	priv->force_reset[IWL_FW_RESET].reset_duration =
		IWL_DELAY_NEXT_FORCE_FW_RELOAD;

	priv->rx_statistics_jiffies = jiffies;

	/* Choose which receivers/antennas to use */
	if (priv->cfg->ops->hcmd->set_rxon_chain)
		priv->cfg->ops->hcmd->set_rxon_chain(priv,
					&priv->contexts[IWL_RXON_CTX_BSS]);

	iwl_init_scan_params(priv);

	/* init bt coex */
	if (priv->cfg->bt_params &&
	    priv->cfg->bt_params->advanced_bt_coexist) {
		priv->kill_ack_mask = IWLAGN_BT_KILL_ACK_MASK_DEFAULT;
		priv->kill_cts_mask = IWLAGN_BT_KILL_CTS_MASK_DEFAULT;
		priv->bt_valid = IWLAGN_BT_ALL_VALID_MSK;
		priv->bt_on_thresh = BT_ON_THRESHOLD_DEF;
		priv->bt_duration = BT_DURATION_LIMIT_DEF;
		priv->dynamic_frag_thresh = BT_FRAG_THRESHOLD_DEF;
	}

	ret = iwl_init_channel_map(priv);
	if (ret) {
		IWL_ERR(priv, "initializing regulatory failed: %d\n", ret);
		goto err;
	}

	ret = iwlcore_init_geos(priv);
	if (ret) {
		IWL_ERR(priv, "initializing geos failed: %d\n", ret);
		goto err_free_channel_map;
	}
	iwl_init_hw_rates(priv, priv->ieee_rates);

	return 0;

err_free_channel_map:
	iwl_free_channel_map(priv);
err:
	return ret;
}

static void iwl_uninit_drv(struct iwl_priv *priv)
{
	iwl_calib_free_results(priv);
	iwlcore_free_geos(priv);
	iwl_free_channel_map(priv);
	kfree(priv->scan_cmd);
	kfree(priv->beacon_cmd);
}

struct ieee80211_ops iwlagn_hw_ops = {
	.tx = iwlagn_mac_tx,
	.start = iwlagn_mac_start,
	.stop = iwlagn_mac_stop,
	.add_interface = iwl_mac_add_interface,
	.remove_interface = iwl_mac_remove_interface,
	.change_interface = iwl_mac_change_interface,
	.config = iwlagn_mac_config,
	.configure_filter = iwlagn_configure_filter,
	.set_key = iwlagn_mac_set_key,
	.update_tkip_key = iwlagn_mac_update_tkip_key,
	.conf_tx = iwl_mac_conf_tx,
	.bss_info_changed = iwlagn_bss_info_changed,
	.ampdu_action = iwlagn_mac_ampdu_action,
	.hw_scan = iwl_mac_hw_scan,
	.sta_notify = iwlagn_mac_sta_notify,
	.sta_add = iwlagn_mac_sta_add,
	.sta_remove = iwl_mac_sta_remove,
	.channel_switch = iwlagn_mac_channel_switch,
	.flush = iwlagn_mac_flush,
	.tx_last_beacon = iwl_mac_tx_last_beacon,
	.remain_on_channel = iwl_mac_remain_on_channel,
	.cancel_remain_on_channel = iwl_mac_cancel_remain_on_channel,
	.offchannel_tx = iwl_mac_offchannel_tx,
	.offchannel_tx_cancel_wait = iwl_mac_offchannel_tx_cancel_wait,
	CFG80211_TESTMODE_CMD(iwl_testmode_cmd)
};

static u32 iwl_hw_detect(struct iwl_priv *priv)
{
	u8 rev_id;

	pci_read_config_byte(priv->pci_dev, PCI_REVISION_ID, &rev_id);
	IWL_DEBUG_INFO(priv, "HW Revision ID = 0x%X\n", rev_id);
	return iwl_read32(priv, CSR_HW_REV);
}

static int iwl_set_hw_params(struct iwl_priv *priv)
{
	priv->hw_params.max_rxq_size = RX_QUEUE_SIZE;
	priv->hw_params.max_rxq_log = RX_QUEUE_SIZE_LOG;
	if (iwlagn_mod_params.amsdu_size_8K)
		priv->hw_params.rx_page_order = get_order(IWL_RX_BUF_SIZE_8K);
	else
		priv->hw_params.rx_page_order = get_order(IWL_RX_BUF_SIZE_4K);

	priv->hw_params.max_beacon_itrvl = IWL_MAX_UCODE_BEACON_INTERVAL;

	if (iwlagn_mod_params.disable_11n)
		priv->cfg->sku &= ~IWL_SKU_N;

	/* Device-specific setup */
	return priv->cfg->ops->lib->set_hw_params(priv);
}

static const u8 iwlagn_bss_ac_to_fifo[] = {
	IWL_TX_FIFO_VO,
	IWL_TX_FIFO_VI,
	IWL_TX_FIFO_BE,
	IWL_TX_FIFO_BK,
};

static const u8 iwlagn_bss_ac_to_queue[] = {
	0, 1, 2, 3,
};

static const u8 iwlagn_pan_ac_to_fifo[] = {
	IWL_TX_FIFO_VO_IPAN,
	IWL_TX_FIFO_VI_IPAN,
	IWL_TX_FIFO_BE_IPAN,
	IWL_TX_FIFO_BK_IPAN,
};

static const u8 iwlagn_pan_ac_to_queue[] = {
	7, 6, 5, 4,
};

/* This function both allocates and initializes hw and priv. */
static struct ieee80211_hw *iwl_alloc_all(struct iwl_cfg *cfg)
{
	struct iwl_priv *priv;
	/* mac80211 allocates memory for this device instance, including
	 *   space for this driver's private structure */
	struct ieee80211_hw *hw;

	hw = ieee80211_alloc_hw(sizeof(struct iwl_priv), &iwlagn_hw_ops);
	if (hw == NULL) {
		pr_err("%s: Can not allocate network device\n",
		       cfg->name);
		goto out;
	}

	priv = hw->priv;
	priv->hw = hw;

out:
	return hw;
}

static int iwl_pci_probe(struct pci_dev *pdev, const struct pci_device_id *ent)
{
	int err = 0, i;
	struct iwl_priv *priv;
	struct ieee80211_hw *hw;
	struct iwl_cfg *cfg = (struct iwl_cfg *)(ent->driver_data);
	unsigned long flags;
	u16 pci_cmd, num_mac;
	u32 hw_rev;

	/************************
	 * 1. Allocating HW data
	 ************************/

	hw = iwl_alloc_all(cfg);
	if (!hw) {
		err = -ENOMEM;
		goto out;
	}
	priv = hw->priv;
	/* At this point both hw and priv are allocated. */

	priv->ucode_type = UCODE_SUBTYPE_NONE_LOADED;

	/*
	 * The default context is always valid,
	 * more may be discovered when firmware
	 * is loaded.
	 */
	priv->valid_contexts = BIT(IWL_RXON_CTX_BSS);

	for (i = 0; i < NUM_IWL_RXON_CTX; i++)
		priv->contexts[i].ctxid = i;

	priv->contexts[IWL_RXON_CTX_BSS].always_active = true;
	priv->contexts[IWL_RXON_CTX_BSS].is_active = true;
	priv->contexts[IWL_RXON_CTX_BSS].rxon_cmd = REPLY_RXON;
	priv->contexts[IWL_RXON_CTX_BSS].rxon_timing_cmd = REPLY_RXON_TIMING;
	priv->contexts[IWL_RXON_CTX_BSS].rxon_assoc_cmd = REPLY_RXON_ASSOC;
	priv->contexts[IWL_RXON_CTX_BSS].qos_cmd = REPLY_QOS_PARAM;
	priv->contexts[IWL_RXON_CTX_BSS].ap_sta_id = IWL_AP_ID;
	priv->contexts[IWL_RXON_CTX_BSS].wep_key_cmd = REPLY_WEPKEY;
	priv->contexts[IWL_RXON_CTX_BSS].ac_to_fifo = iwlagn_bss_ac_to_fifo;
	priv->contexts[IWL_RXON_CTX_BSS].ac_to_queue = iwlagn_bss_ac_to_queue;
	priv->contexts[IWL_RXON_CTX_BSS].exclusive_interface_modes =
		BIT(NL80211_IFTYPE_ADHOC);
	priv->contexts[IWL_RXON_CTX_BSS].interface_modes =
		BIT(NL80211_IFTYPE_STATION);
	priv->contexts[IWL_RXON_CTX_BSS].ap_devtype = RXON_DEV_TYPE_AP;
	priv->contexts[IWL_RXON_CTX_BSS].ibss_devtype = RXON_DEV_TYPE_IBSS;
	priv->contexts[IWL_RXON_CTX_BSS].station_devtype = RXON_DEV_TYPE_ESS;
	priv->contexts[IWL_RXON_CTX_BSS].unused_devtype = RXON_DEV_TYPE_ESS;

	priv->contexts[IWL_RXON_CTX_PAN].rxon_cmd = REPLY_WIPAN_RXON;
	priv->contexts[IWL_RXON_CTX_PAN].rxon_timing_cmd = REPLY_WIPAN_RXON_TIMING;
	priv->contexts[IWL_RXON_CTX_PAN].rxon_assoc_cmd = REPLY_WIPAN_RXON_ASSOC;
	priv->contexts[IWL_RXON_CTX_PAN].qos_cmd = REPLY_WIPAN_QOS_PARAM;
	priv->contexts[IWL_RXON_CTX_PAN].ap_sta_id = IWL_AP_ID_PAN;
	priv->contexts[IWL_RXON_CTX_PAN].wep_key_cmd = REPLY_WIPAN_WEPKEY;
	priv->contexts[IWL_RXON_CTX_PAN].bcast_sta_id = IWLAGN_PAN_BCAST_ID;
	priv->contexts[IWL_RXON_CTX_PAN].station_flags = STA_FLG_PAN_STATION;
	priv->contexts[IWL_RXON_CTX_PAN].ac_to_fifo = iwlagn_pan_ac_to_fifo;
	priv->contexts[IWL_RXON_CTX_PAN].ac_to_queue = iwlagn_pan_ac_to_queue;
	priv->contexts[IWL_RXON_CTX_PAN].mcast_queue = IWL_IPAN_MCAST_QUEUE;
	priv->contexts[IWL_RXON_CTX_PAN].interface_modes =
		BIT(NL80211_IFTYPE_STATION) | BIT(NL80211_IFTYPE_AP);
#ifdef CONFIG_IWL_P2P
	priv->contexts[IWL_RXON_CTX_PAN].interface_modes |=
		BIT(NL80211_IFTYPE_P2P_CLIENT) | BIT(NL80211_IFTYPE_P2P_GO);
#endif
	priv->contexts[IWL_RXON_CTX_PAN].ap_devtype = RXON_DEV_TYPE_CP;
	priv->contexts[IWL_RXON_CTX_PAN].station_devtype = RXON_DEV_TYPE_2STA;
	priv->contexts[IWL_RXON_CTX_PAN].unused_devtype = RXON_DEV_TYPE_P2P;

	BUILD_BUG_ON(NUM_IWL_RXON_CTX != 2);

	SET_IEEE80211_DEV(hw, &pdev->dev);

	IWL_DEBUG_INFO(priv, "*** LOAD DRIVER ***\n");
	priv->cfg = cfg;
	priv->pci_dev = pdev;
	priv->inta_mask = CSR_INI_SET_MASK;

	/* is antenna coupling more than 35dB ? */
	priv->bt_ant_couple_ok =
		(iwlagn_ant_coupling > IWL_BT_ANTENNA_COUPLING_THRESHOLD) ?
		true : false;

	/* enable/disable bt channel inhibition */
	priv->bt_ch_announce = iwlagn_bt_ch_announce;
	IWL_DEBUG_INFO(priv, "BT channel inhibition is %s\n",
		       (priv->bt_ch_announce) ? "On" : "Off");

	if (iwl_alloc_traffic_mem(priv))
		IWL_ERR(priv, "Not enough memory to generate traffic log\n");

	/**************************
	 * 2. Initializing PCI bus
	 **************************/
	pci_disable_link_state(pdev, PCIE_LINK_STATE_L0S | PCIE_LINK_STATE_L1 |
				PCIE_LINK_STATE_CLKPM);

	if (pci_enable_device(pdev)) {
		err = -ENODEV;
		goto out_ieee80211_free_hw;
	}

	pci_set_master(pdev);

	err = pci_set_dma_mask(pdev, DMA_BIT_MASK(36));
	if (!err)
		err = pci_set_consistent_dma_mask(pdev, DMA_BIT_MASK(36));
	if (err) {
		err = pci_set_dma_mask(pdev, DMA_BIT_MASK(32));
		if (!err)
			err = pci_set_consistent_dma_mask(pdev, DMA_BIT_MASK(32));
		/* both attempts failed: */
		if (err) {
			IWL_WARN(priv, "No suitable DMA available.\n");
			goto out_pci_disable_device;
		}
	}

	err = pci_request_regions(pdev, DRV_NAME);
	if (err)
		goto out_pci_disable_device;

	pci_set_drvdata(pdev, priv);


	/***********************
	 * 3. Read REV register
	 ***********************/
	priv->hw_base = pci_iomap(pdev, 0, 0);
	if (!priv->hw_base) {
		err = -ENODEV;
		goto out_pci_release_regions;
	}

	IWL_DEBUG_INFO(priv, "pci_resource_len = 0x%08llx\n",
		(unsigned long long) pci_resource_len(pdev, 0));
	IWL_DEBUG_INFO(priv, "pci_resource_base = %p\n", priv->hw_base);

	/* these spin locks will be used in apm_ops.init and EEPROM access
	 * we should init now
	 */
	spin_lock_init(&priv->reg_lock);
	spin_lock_init(&priv->lock);

	/*
	 * stop and reset the on-board processor just in case it is in a
	 * strange state ... like being left stranded by a primary kernel
	 * and this is now the kdump kernel trying to start up
	 */
	iwl_write32(priv, CSR_RESET, CSR_RESET_REG_FLAG_NEVO_RESET);

	hw_rev = iwl_hw_detect(priv);
	IWL_INFO(priv, "Detected %s, REV=0x%X\n",
		priv->cfg->name, hw_rev);

	/* We disable the RETRY_TIMEOUT register (0x41) to keep
	 * PCI Tx retries from interfering with C3 CPU state */
	pci_write_config_byte(pdev, PCI_CFG_RETRY_TIMEOUT, 0x00);

	if (iwl_prepare_card_hw(priv)) {
		IWL_WARN(priv, "Failed, HW not ready\n");
		goto out_iounmap;
	}

	/*****************
	 * 4. Read EEPROM
	 *****************/
	/* Read the EEPROM */
	err = iwl_eeprom_init(priv, hw_rev);
	if (err) {
		IWL_ERR(priv, "Unable to init EEPROM\n");
		goto out_iounmap;
	}
	err = iwl_eeprom_check_version(priv);
	if (err)
		goto out_free_eeprom;

	err = iwl_eeprom_check_sku(priv);
	if (err)
		goto out_free_eeprom;

	/* extract MAC Address */
	iwl_eeprom_get_mac(priv, priv->addresses[0].addr);
	IWL_DEBUG_INFO(priv, "MAC address: %pM\n", priv->addresses[0].addr);
	priv->hw->wiphy->addresses = priv->addresses;
	priv->hw->wiphy->n_addresses = 1;
	num_mac = iwl_eeprom_query16(priv, EEPROM_NUM_MAC_ADDRESS);
	if (num_mac > 1) {
		memcpy(priv->addresses[1].addr, priv->addresses[0].addr,
		       ETH_ALEN);
		priv->addresses[1].addr[5]++;
		priv->hw->wiphy->n_addresses++;
	}

	/************************
	 * 5. Setup HW constants
	 ************************/
	if (iwl_set_hw_params(priv)) {
		IWL_ERR(priv, "failed to set hw parameters\n");
		goto out_free_eeprom;
	}

	/*******************
	 * 6. Setup priv
	 *******************/

	err = iwl_init_drv(priv);
	if (err)
		goto out_free_eeprom;
	/* At this point both hw and priv are initialized. */

	/********************
	 * 7. Setup services
	 ********************/
	spin_lock_irqsave(&priv->lock, flags);
	iwl_disable_interrupts(priv);
	spin_unlock_irqrestore(&priv->lock, flags);

	pci_enable_msi(priv->pci_dev);

	iwl_alloc_isr_ict(priv);

	err = request_irq(priv->pci_dev->irq, iwl_isr_ict,
			  IRQF_SHARED, DRV_NAME, priv);
	if (err) {
		IWL_ERR(priv, "Error allocating IRQ %d\n", priv->pci_dev->irq);
		goto out_disable_msi;
	}

	iwl_setup_deferred_work(priv);
	iwl_setup_rx_handlers(priv);
	iwl_testmode_init(priv);

	/*********************************************
	 * 8. Enable interrupts and read RFKILL state
	 *********************************************/

	/* enable rfkill interrupt: hw bug w/a */
	pci_read_config_word(priv->pci_dev, PCI_COMMAND, &pci_cmd);
	if (pci_cmd & PCI_COMMAND_INTX_DISABLE) {
		pci_cmd &= ~PCI_COMMAND_INTX_DISABLE;
		pci_write_config_word(priv->pci_dev, PCI_COMMAND, pci_cmd);
	}

	iwl_enable_rfkill_int(priv);

	/* If platform's RF_KILL switch is NOT set to KILL */
	if (iwl_read32(priv, CSR_GP_CNTRL) & CSR_GP_CNTRL_REG_FLAG_HW_RF_KILL_SW)
		clear_bit(STATUS_RF_KILL_HW, &priv->status);
	else
		set_bit(STATUS_RF_KILL_HW, &priv->status);

	wiphy_rfkill_set_hw_state(priv->hw->wiphy,
		test_bit(STATUS_RF_KILL_HW, &priv->status));

	iwl_power_initialize(priv);
	iwl_tt_initialize(priv);

	init_completion(&priv->_agn.firmware_loading_complete);

	err = iwl_request_firmware(priv, true);
	if (err)
		goto out_destroy_workqueue;

	return 0;

 out_destroy_workqueue:
	destroy_workqueue(priv->workqueue);
	priv->workqueue = NULL;
	free_irq(priv->pci_dev->irq, priv);
	iwl_free_isr_ict(priv);
 out_disable_msi:
	pci_disable_msi(priv->pci_dev);
	iwl_uninit_drv(priv);
 out_free_eeprom:
	iwl_eeprom_free(priv);
 out_iounmap:
	pci_iounmap(pdev, priv->hw_base);
 out_pci_release_regions:
	pci_set_drvdata(pdev, NULL);
	pci_release_regions(pdev);
 out_pci_disable_device:
	pci_disable_device(pdev);
 out_ieee80211_free_hw:
	iwl_free_traffic_mem(priv);
	ieee80211_free_hw(priv->hw);
 out:
	return err;
}

static void __devexit iwl_pci_remove(struct pci_dev *pdev)
{
	struct iwl_priv *priv = pci_get_drvdata(pdev);
	unsigned long flags;

	if (!priv)
		return;

	wait_for_completion(&priv->_agn.firmware_loading_complete);

	IWL_DEBUG_INFO(priv, "*** UNLOAD DRIVER ***\n");

	iwl_dbgfs_unregister(priv);
	sysfs_remove_group(&pdev->dev.kobj, &iwl_attribute_group);

	/* ieee80211_unregister_hw call wil cause iwl_mac_stop to
	 * to be called and iwl_down since we are removing the device
	 * we need to set STATUS_EXIT_PENDING bit.
	 */
	set_bit(STATUS_EXIT_PENDING, &priv->status);

	iwl_testmode_cleanup(priv);
	iwl_leds_exit(priv);

	if (priv->mac80211_registered) {
		ieee80211_unregister_hw(priv->hw);
		priv->mac80211_registered = 0;
	}

	/* Reset to low power before unloading driver. */
	iwl_apm_stop(priv);

	iwl_tt_exit(priv);

	/* make sure we flush any pending irq or
	 * tasklet for the driver
	 */
	spin_lock_irqsave(&priv->lock, flags);
	iwl_disable_interrupts(priv);
	spin_unlock_irqrestore(&priv->lock, flags);

	iwl_synchronize_irq(priv);

	iwl_dealloc_ucode_pci(priv);

	if (priv->rxq.bd)
		iwlagn_rx_queue_free(priv, &priv->rxq);
	iwlagn_hw_txq_ctx_free(priv);

	iwl_eeprom_free(priv);


	/*netif_stop_queue(dev); */
	flush_workqueue(priv->workqueue);

	/* ieee80211_unregister_hw calls iwl_mac_stop, which flushes
	 * priv->workqueue... so we can't take down the workqueue
	 * until now... */
	destroy_workqueue(priv->workqueue);
	priv->workqueue = NULL;
	iwl_free_traffic_mem(priv);

	free_irq(priv->pci_dev->irq, priv);
	pci_disable_msi(priv->pci_dev);
	pci_iounmap(pdev, priv->hw_base);
	pci_release_regions(pdev);
	pci_disable_device(pdev);
	pci_set_drvdata(pdev, NULL);

	iwl_uninit_drv(priv);

	iwl_free_isr_ict(priv);

	dev_kfree_skb(priv->beacon_skb);

	ieee80211_free_hw(priv->hw);
}


/*****************************************************************************
 *
 * driver and module entry point
 *
 *****************************************************************************/

/* Hardware specific file defines the PCI IDs table for that hardware module */
static DEFINE_PCI_DEVICE_TABLE(iwl_hw_card_ids) = {
	{IWL_PCI_DEVICE(0x4232, 0x1201, iwl5100_agn_cfg)}, /* Mini Card */
	{IWL_PCI_DEVICE(0x4232, 0x1301, iwl5100_agn_cfg)}, /* Half Mini Card */
	{IWL_PCI_DEVICE(0x4232, 0x1204, iwl5100_agn_cfg)}, /* Mini Card */
	{IWL_PCI_DEVICE(0x4232, 0x1304, iwl5100_agn_cfg)}, /* Half Mini Card */
	{IWL_PCI_DEVICE(0x4232, 0x1205, iwl5100_bgn_cfg)}, /* Mini Card */
	{IWL_PCI_DEVICE(0x4232, 0x1305, iwl5100_bgn_cfg)}, /* Half Mini Card */
	{IWL_PCI_DEVICE(0x4232, 0x1206, iwl5100_abg_cfg)}, /* Mini Card */
	{IWL_PCI_DEVICE(0x4232, 0x1306, iwl5100_abg_cfg)}, /* Half Mini Card */
	{IWL_PCI_DEVICE(0x4232, 0x1221, iwl5100_agn_cfg)}, /* Mini Card */
	{IWL_PCI_DEVICE(0x4232, 0x1321, iwl5100_agn_cfg)}, /* Half Mini Card */
	{IWL_PCI_DEVICE(0x4232, 0x1224, iwl5100_agn_cfg)}, /* Mini Card */
	{IWL_PCI_DEVICE(0x4232, 0x1324, iwl5100_agn_cfg)}, /* Half Mini Card */
	{IWL_PCI_DEVICE(0x4232, 0x1225, iwl5100_bgn_cfg)}, /* Mini Card */
	{IWL_PCI_DEVICE(0x4232, 0x1325, iwl5100_bgn_cfg)}, /* Half Mini Card */
	{IWL_PCI_DEVICE(0x4232, 0x1226, iwl5100_abg_cfg)}, /* Mini Card */
	{IWL_PCI_DEVICE(0x4232, 0x1326, iwl5100_abg_cfg)}, /* Half Mini Card */
	{IWL_PCI_DEVICE(0x4237, 0x1211, iwl5100_agn_cfg)}, /* Mini Card */
	{IWL_PCI_DEVICE(0x4237, 0x1311, iwl5100_agn_cfg)}, /* Half Mini Card */
	{IWL_PCI_DEVICE(0x4237, 0x1214, iwl5100_agn_cfg)}, /* Mini Card */
	{IWL_PCI_DEVICE(0x4237, 0x1314, iwl5100_agn_cfg)}, /* Half Mini Card */
	{IWL_PCI_DEVICE(0x4237, 0x1215, iwl5100_bgn_cfg)}, /* Mini Card */
	{IWL_PCI_DEVICE(0x4237, 0x1315, iwl5100_bgn_cfg)}, /* Half Mini Card */
	{IWL_PCI_DEVICE(0x4237, 0x1216, iwl5100_abg_cfg)}, /* Mini Card */
	{IWL_PCI_DEVICE(0x4237, 0x1316, iwl5100_abg_cfg)}, /* Half Mini Card */

/* 5300 Series WiFi */
	{IWL_PCI_DEVICE(0x4235, 0x1021, iwl5300_agn_cfg)}, /* Mini Card */
	{IWL_PCI_DEVICE(0x4235, 0x1121, iwl5300_agn_cfg)}, /* Half Mini Card */
	{IWL_PCI_DEVICE(0x4235, 0x1024, iwl5300_agn_cfg)}, /* Mini Card */
	{IWL_PCI_DEVICE(0x4235, 0x1124, iwl5300_agn_cfg)}, /* Half Mini Card */
	{IWL_PCI_DEVICE(0x4235, 0x1001, iwl5300_agn_cfg)}, /* Mini Card */
	{IWL_PCI_DEVICE(0x4235, 0x1101, iwl5300_agn_cfg)}, /* Half Mini Card */
	{IWL_PCI_DEVICE(0x4235, 0x1004, iwl5300_agn_cfg)}, /* Mini Card */
	{IWL_PCI_DEVICE(0x4235, 0x1104, iwl5300_agn_cfg)}, /* Half Mini Card */
	{IWL_PCI_DEVICE(0x4236, 0x1011, iwl5300_agn_cfg)}, /* Mini Card */
	{IWL_PCI_DEVICE(0x4236, 0x1111, iwl5300_agn_cfg)}, /* Half Mini Card */
	{IWL_PCI_DEVICE(0x4236, 0x1014, iwl5300_agn_cfg)}, /* Mini Card */
	{IWL_PCI_DEVICE(0x4236, 0x1114, iwl5300_agn_cfg)}, /* Half Mini Card */

/* 5350 Series WiFi/WiMax */
	{IWL_PCI_DEVICE(0x423A, 0x1001, iwl5350_agn_cfg)}, /* Mini Card */
	{IWL_PCI_DEVICE(0x423A, 0x1021, iwl5350_agn_cfg)}, /* Mini Card */
	{IWL_PCI_DEVICE(0x423B, 0x1011, iwl5350_agn_cfg)}, /* Mini Card */

/* 5150 Series Wifi/WiMax */
	{IWL_PCI_DEVICE(0x423C, 0x1201, iwl5150_agn_cfg)}, /* Mini Card */
	{IWL_PCI_DEVICE(0x423C, 0x1301, iwl5150_agn_cfg)}, /* Half Mini Card */
	{IWL_PCI_DEVICE(0x423C, 0x1206, iwl5150_abg_cfg)}, /* Mini Card */
	{IWL_PCI_DEVICE(0x423C, 0x1306, iwl5150_abg_cfg)}, /* Half Mini Card */
	{IWL_PCI_DEVICE(0x423C, 0x1221, iwl5150_agn_cfg)}, /* Mini Card */
	{IWL_PCI_DEVICE(0x423C, 0x1321, iwl5150_agn_cfg)}, /* Half Mini Card */

	{IWL_PCI_DEVICE(0x423D, 0x1211, iwl5150_agn_cfg)}, /* Mini Card */
	{IWL_PCI_DEVICE(0x423D, 0x1311, iwl5150_agn_cfg)}, /* Half Mini Card */
	{IWL_PCI_DEVICE(0x423D, 0x1216, iwl5150_abg_cfg)}, /* Mini Card */
	{IWL_PCI_DEVICE(0x423D, 0x1316, iwl5150_abg_cfg)}, /* Half Mini Card */

/* 6x00 Series */
	{IWL_PCI_DEVICE(0x422B, 0x1101, iwl6000_3agn_cfg)},
	{IWL_PCI_DEVICE(0x422B, 0x1121, iwl6000_3agn_cfg)},
	{IWL_PCI_DEVICE(0x422C, 0x1301, iwl6000i_2agn_cfg)},
	{IWL_PCI_DEVICE(0x422C, 0x1306, iwl6000i_2abg_cfg)},
	{IWL_PCI_DEVICE(0x422C, 0x1307, iwl6000i_2bg_cfg)},
	{IWL_PCI_DEVICE(0x422C, 0x1321, iwl6000i_2agn_cfg)},
	{IWL_PCI_DEVICE(0x422C, 0x1326, iwl6000i_2abg_cfg)},
	{IWL_PCI_DEVICE(0x4238, 0x1111, iwl6000_3agn_cfg)},
	{IWL_PCI_DEVICE(0x4239, 0x1311, iwl6000i_2agn_cfg)},
	{IWL_PCI_DEVICE(0x4239, 0x1316, iwl6000i_2abg_cfg)},

/* 6x05 Series */
	{IWL_PCI_DEVICE(0x0082, 0x1301, iwl6005_2agn_cfg)},
	{IWL_PCI_DEVICE(0x0082, 0x1306, iwl6005_2abg_cfg)},
	{IWL_PCI_DEVICE(0x0082, 0x1307, iwl6005_2bg_cfg)},
	{IWL_PCI_DEVICE(0x0082, 0x1321, iwl6005_2agn_cfg)},
	{IWL_PCI_DEVICE(0x0082, 0x1326, iwl6005_2abg_cfg)},
	{IWL_PCI_DEVICE(0x0085, 0x1311, iwl6005_2agn_cfg)},
	{IWL_PCI_DEVICE(0x0085, 0x1316, iwl6005_2abg_cfg)},

/* 6x30 Series */
	{IWL_PCI_DEVICE(0x008A, 0x5305, iwl1030_bgn_cfg)},
	{IWL_PCI_DEVICE(0x008A, 0x5307, iwl1030_bg_cfg)},
	{IWL_PCI_DEVICE(0x008A, 0x5325, iwl1030_bgn_cfg)},
	{IWL_PCI_DEVICE(0x008A, 0x5327, iwl1030_bg_cfg)},
	{IWL_PCI_DEVICE(0x008B, 0x5315, iwl1030_bgn_cfg)},
	{IWL_PCI_DEVICE(0x008B, 0x5317, iwl1030_bg_cfg)},
	{IWL_PCI_DEVICE(0x0090, 0x5211, iwl6030_2agn_cfg)},
	{IWL_PCI_DEVICE(0x0090, 0x5215, iwl6030_2bgn_cfg)},
	{IWL_PCI_DEVICE(0x0090, 0x5216, iwl6030_2abg_cfg)},
	{IWL_PCI_DEVICE(0x0091, 0x5201, iwl6030_2agn_cfg)},
	{IWL_PCI_DEVICE(0x0091, 0x5205, iwl6030_2bgn_cfg)},
	{IWL_PCI_DEVICE(0x0091, 0x5206, iwl6030_2abg_cfg)},
	{IWL_PCI_DEVICE(0x0091, 0x5207, iwl6030_2bg_cfg)},
	{IWL_PCI_DEVICE(0x0091, 0x5221, iwl6030_2agn_cfg)},
	{IWL_PCI_DEVICE(0x0091, 0x5225, iwl6030_2bgn_cfg)},
	{IWL_PCI_DEVICE(0x0091, 0x5226, iwl6030_2abg_cfg)},

/* 6x50 WiFi/WiMax Series */
	{IWL_PCI_DEVICE(0x0087, 0x1301, iwl6050_2agn_cfg)},
	{IWL_PCI_DEVICE(0x0087, 0x1306, iwl6050_2abg_cfg)},
	{IWL_PCI_DEVICE(0x0087, 0x1321, iwl6050_2agn_cfg)},
	{IWL_PCI_DEVICE(0x0087, 0x1326, iwl6050_2abg_cfg)},
	{IWL_PCI_DEVICE(0x0089, 0x1311, iwl6050_2agn_cfg)},
	{IWL_PCI_DEVICE(0x0089, 0x1316, iwl6050_2abg_cfg)},

/* 6150 WiFi/WiMax Series */
	{IWL_PCI_DEVICE(0x0885, 0x1305, iwl6150_bgn_cfg)},
	{IWL_PCI_DEVICE(0x0885, 0x1306, iwl6150_bgn_cfg)},
	{IWL_PCI_DEVICE(0x0885, 0x1325, iwl6150_bgn_cfg)},
	{IWL_PCI_DEVICE(0x0885, 0x1326, iwl6150_bgn_cfg)},
	{IWL_PCI_DEVICE(0x0886, 0x1315, iwl6150_bgn_cfg)},
	{IWL_PCI_DEVICE(0x0886, 0x1316, iwl6150_bgn_cfg)},

/* 1000 Series WiFi */
	{IWL_PCI_DEVICE(0x0083, 0x1205, iwl1000_bgn_cfg)},
	{IWL_PCI_DEVICE(0x0083, 0x1305, iwl1000_bgn_cfg)},
	{IWL_PCI_DEVICE(0x0083, 0x1225, iwl1000_bgn_cfg)},
	{IWL_PCI_DEVICE(0x0083, 0x1325, iwl1000_bgn_cfg)},
	{IWL_PCI_DEVICE(0x0084, 0x1215, iwl1000_bgn_cfg)},
	{IWL_PCI_DEVICE(0x0084, 0x1315, iwl1000_bgn_cfg)},
	{IWL_PCI_DEVICE(0x0083, 0x1206, iwl1000_bg_cfg)},
	{IWL_PCI_DEVICE(0x0083, 0x1306, iwl1000_bg_cfg)},
	{IWL_PCI_DEVICE(0x0083, 0x1226, iwl1000_bg_cfg)},
	{IWL_PCI_DEVICE(0x0083, 0x1326, iwl1000_bg_cfg)},
	{IWL_PCI_DEVICE(0x0084, 0x1216, iwl1000_bg_cfg)},
	{IWL_PCI_DEVICE(0x0084, 0x1316, iwl1000_bg_cfg)},

/* 100 Series WiFi */
	{IWL_PCI_DEVICE(0x08AE, 0x1005, iwl100_bgn_cfg)},
	{IWL_PCI_DEVICE(0x08AE, 0x1007, iwl100_bg_cfg)},
	{IWL_PCI_DEVICE(0x08AF, 0x1015, iwl100_bgn_cfg)},
	{IWL_PCI_DEVICE(0x08AF, 0x1017, iwl100_bg_cfg)},
	{IWL_PCI_DEVICE(0x08AE, 0x1025, iwl100_bgn_cfg)},
	{IWL_PCI_DEVICE(0x08AE, 0x1027, iwl100_bg_cfg)},

/* 130 Series WiFi */
	{IWL_PCI_DEVICE(0x0896, 0x5005, iwl130_bgn_cfg)},
	{IWL_PCI_DEVICE(0x0896, 0x5007, iwl130_bg_cfg)},
	{IWL_PCI_DEVICE(0x0897, 0x5015, iwl130_bgn_cfg)},
	{IWL_PCI_DEVICE(0x0897, 0x5017, iwl130_bg_cfg)},
	{IWL_PCI_DEVICE(0x0896, 0x5025, iwl130_bgn_cfg)},
	{IWL_PCI_DEVICE(0x0896, 0x5027, iwl130_bg_cfg)},

/* 2x00 Series */
	{IWL_PCI_DEVICE(0x0890, 0x4022, iwl2000_2bgn_cfg)},
	{IWL_PCI_DEVICE(0x0891, 0x4222, iwl2000_2bgn_cfg)},
	{IWL_PCI_DEVICE(0x0890, 0x4422, iwl2000_2bgn_cfg)},
	{IWL_PCI_DEVICE(0x0890, 0x4026, iwl2000_2bg_cfg)},
	{IWL_PCI_DEVICE(0x0891, 0x4226, iwl2000_2bg_cfg)},
	{IWL_PCI_DEVICE(0x0890, 0x4426, iwl2000_2bg_cfg)},

/* 2x30 Series */
	{IWL_PCI_DEVICE(0x0887, 0x4062, iwl2030_2bgn_cfg)},
	{IWL_PCI_DEVICE(0x0888, 0x4262, iwl2030_2bgn_cfg)},
	{IWL_PCI_DEVICE(0x0887, 0x4462, iwl2030_2bgn_cfg)},
	{IWL_PCI_DEVICE(0x0887, 0x4066, iwl2030_2bg_cfg)},
	{IWL_PCI_DEVICE(0x0888, 0x4266, iwl2030_2bg_cfg)},
	{IWL_PCI_DEVICE(0x0887, 0x4466, iwl2030_2bg_cfg)},

/* 6x35 Series */
	{IWL_PCI_DEVICE(0x088E, 0x4060, iwl6035_2agn_cfg)},
	{IWL_PCI_DEVICE(0x088F, 0x4260, iwl6035_2agn_cfg)},
	{IWL_PCI_DEVICE(0x088E, 0x4460, iwl6035_2agn_cfg)},
	{IWL_PCI_DEVICE(0x088E, 0x4064, iwl6035_2abg_cfg)},
	{IWL_PCI_DEVICE(0x088F, 0x4264, iwl6035_2abg_cfg)},
	{IWL_PCI_DEVICE(0x088E, 0x4464, iwl6035_2abg_cfg)},
	{IWL_PCI_DEVICE(0x088E, 0x4066, iwl6035_2bg_cfg)},
	{IWL_PCI_DEVICE(0x088F, 0x4266, iwl6035_2bg_cfg)},
	{IWL_PCI_DEVICE(0x088E, 0x4466, iwl6035_2bg_cfg)},

/* 105 Series */
	{IWL_PCI_DEVICE(0x0894, 0x0022, iwl105_bgn_cfg)},
	{IWL_PCI_DEVICE(0x0895, 0x0222, iwl105_bgn_cfg)},
	{IWL_PCI_DEVICE(0x0894, 0x0422, iwl105_bgn_cfg)},
	{IWL_PCI_DEVICE(0x0894, 0x0026, iwl105_bg_cfg)},
	{IWL_PCI_DEVICE(0x0895, 0x0226, iwl105_bg_cfg)},
	{IWL_PCI_DEVICE(0x0894, 0x0426, iwl105_bg_cfg)},

/* 135 Series */
	{IWL_PCI_DEVICE(0x0892, 0x0062, iwl135_bgn_cfg)},
	{IWL_PCI_DEVICE(0x0893, 0x0262, iwl135_bgn_cfg)},
	{IWL_PCI_DEVICE(0x0892, 0x0462, iwl135_bgn_cfg)},
	{IWL_PCI_DEVICE(0x0892, 0x0066, iwl135_bg_cfg)},
	{IWL_PCI_DEVICE(0x0893, 0x0266, iwl135_bg_cfg)},
	{IWL_PCI_DEVICE(0x0892, 0x0466, iwl135_bg_cfg)},

	{0}
};
MODULE_DEVICE_TABLE(pci, iwl_hw_card_ids);

static struct pci_driver iwl_driver = {
	.name = DRV_NAME,
	.id_table = iwl_hw_card_ids,
	.probe = iwl_pci_probe,
	.remove = __devexit_p(iwl_pci_remove),
	.driver.pm = IWL_PM_OPS,
};

static int __init iwl_init(void)
{

	int ret;
	pr_info(DRV_DESCRIPTION ", " DRV_VERSION "\n");
	pr_info(DRV_COPYRIGHT "\n");

	ret = iwlagn_rate_control_register();
	if (ret) {
		pr_err("Unable to register rate control algorithm: %d\n", ret);
		return ret;
	}

	ret = pci_register_driver(&iwl_driver);
	if (ret) {
		pr_err("Unable to initialize PCI module\n");
		goto error_register;
	}

	return ret;

error_register:
	iwlagn_rate_control_unregister();
	return ret;
}

static void __exit iwl_exit(void)
{
	pci_unregister_driver(&iwl_driver);
	iwlagn_rate_control_unregister();
}

module_exit(iwl_exit);
module_init(iwl_init);

#ifdef CONFIG_IWLWIFI_DEBUG
module_param_named(debug, iwl_debug_level, uint, S_IRUGO | S_IWUSR);
MODULE_PARM_DESC(debug, "debug output mask");
#endif

module_param_named(swcrypto, iwlagn_mod_params.sw_crypto, int, S_IRUGO);
MODULE_PARM_DESC(swcrypto, "using crypto in software (default 0 [hardware])");
module_param_named(queues_num, iwlagn_mod_params.num_of_queues, int, S_IRUGO);
MODULE_PARM_DESC(queues_num, "number of hw queues.");
module_param_named(11n_disable, iwlagn_mod_params.disable_11n, int, S_IRUGO);
MODULE_PARM_DESC(11n_disable, "disable 11n functionality");
module_param_named(amsdu_size_8K, iwlagn_mod_params.amsdu_size_8K,
		   int, S_IRUGO);
MODULE_PARM_DESC(amsdu_size_8K, "enable 8K amsdu size");
module_param_named(fw_restart, iwlagn_mod_params.restart_fw, int, S_IRUGO);
MODULE_PARM_DESC(fw_restart, "restart firmware in case of error");

module_param_named(ucode_alternative, iwlagn_wanted_ucode_alternative, int,
		   S_IRUGO);
MODULE_PARM_DESC(ucode_alternative,
		 "specify ucode alternative to use from ucode file");

module_param_named(antenna_coupling, iwlagn_ant_coupling, int, S_IRUGO);
MODULE_PARM_DESC(antenna_coupling,
		 "specify antenna coupling in dB (defualt: 0 dB)");

module_param_named(bt_ch_inhibition, iwlagn_bt_ch_announce, bool, S_IRUGO);
MODULE_PARM_DESC(bt_ch_inhibition,
		 "Disable BT channel inhibition (default: enable)");

module_param_named(plcp_check, iwlagn_mod_params.plcp_check, bool, S_IRUGO);
MODULE_PARM_DESC(plcp_check, "Check plcp health (default: 1 [enabled])");

module_param_named(ack_check, iwlagn_mod_params.ack_check, bool, S_IRUGO);
MODULE_PARM_DESC(ack_check, "Check ack health (default: 0 [disabled])");<|MERGE_RESOLUTION|>--- conflicted
+++ resolved
@@ -134,18 +134,10 @@
 	struct iwl_tx_beacon_cmd *tx_beacon_cmd;
 	struct iwl_host_cmd cmd = {
 		.id = REPLY_TX_BEACON,
-<<<<<<< HEAD
-		.flags = CMD_SIZE_HUGE,
-=======
->>>>>>> 55922c9d
 	};
 	u32 frame_size;
 	u32 rate_flags;
 	u32 rate;
-<<<<<<< HEAD
-	int err;
-=======
->>>>>>> 55922c9d
 
 	/*
 	 * We have to set up the TX command, the TX Beacon command, and the
@@ -161,19 +153,6 @@
 
 	if (WARN_ON(!priv->beacon_skb))
 		return -EINVAL;
-<<<<<<< HEAD
-
-	/* Allocate beacon memory */
-	tx_beacon_cmd = kzalloc(sizeof(*tx_beacon_cmd) + priv->beacon_skb->len,
-				GFP_KERNEL);
-	if (!tx_beacon_cmd)
-		return -ENOMEM;
-
-	frame_size = priv->beacon_skb->len;
-
-	/* Set up TX beacon contents */
-	memcpy(tx_beacon_cmd->frame, priv->beacon_skb->data, frame_size);
-=======
 
 	/* Allocate beacon command */
 	if (!priv->beacon_cmd)
@@ -183,7 +162,6 @@
 		return -ENOMEM;
 
 	frame_size = priv->beacon_skb->len;
->>>>>>> 55922c9d
 
 	/* Set up TX command fields */
 	tx_beacon_cmd->tx.len = cpu_to_le16((u16)frame_size);
@@ -207,166 +185,6 @@
 			rate_flags);
 
 	/* Submit command */
-<<<<<<< HEAD
-	cmd.len = sizeof(*tx_beacon_cmd) + frame_size;
-	cmd.data = tx_beacon_cmd;
-
-	err = iwl_send_cmd_sync(priv, &cmd);
-
-	/* Free temporary storage */
-	kfree(tx_beacon_cmd);
-
-	return err;
-}
-
-static inline dma_addr_t iwl_tfd_tb_get_addr(struct iwl_tfd *tfd, u8 idx)
-{
-	struct iwl_tfd_tb *tb = &tfd->tbs[idx];
-
-	dma_addr_t addr = get_unaligned_le32(&tb->lo);
-	if (sizeof(dma_addr_t) > sizeof(u32))
-		addr |=
-		((dma_addr_t)(le16_to_cpu(tb->hi_n_len) & 0xF) << 16) << 16;
-
-	return addr;
-}
-
-static inline u16 iwl_tfd_tb_get_len(struct iwl_tfd *tfd, u8 idx)
-{
-	struct iwl_tfd_tb *tb = &tfd->tbs[idx];
-
-	return le16_to_cpu(tb->hi_n_len) >> 4;
-}
-
-static inline void iwl_tfd_set_tb(struct iwl_tfd *tfd, u8 idx,
-				  dma_addr_t addr, u16 len)
-{
-	struct iwl_tfd_tb *tb = &tfd->tbs[idx];
-	u16 hi_n_len = len << 4;
-
-	put_unaligned_le32(addr, &tb->lo);
-	if (sizeof(dma_addr_t) > sizeof(u32))
-		hi_n_len |= ((addr >> 16) >> 16) & 0xF;
-
-	tb->hi_n_len = cpu_to_le16(hi_n_len);
-
-	tfd->num_tbs = idx + 1;
-}
-
-static inline u8 iwl_tfd_get_num_tbs(struct iwl_tfd *tfd)
-{
-	return tfd->num_tbs & 0x1f;
-}
-
-/**
- * iwl_hw_txq_free_tfd - Free all chunks referenced by TFD [txq->q.read_ptr]
- * @priv - driver private data
- * @txq - tx queue
- *
- * Does NOT advance any TFD circular buffer read/write indexes
- * Does NOT free the TFD itself (which is within circular buffer)
- */
-void iwl_hw_txq_free_tfd(struct iwl_priv *priv, struct iwl_tx_queue *txq)
-{
-	struct iwl_tfd *tfd_tmp = (struct iwl_tfd *)txq->tfds;
-	struct iwl_tfd *tfd;
-	struct pci_dev *dev = priv->pci_dev;
-	int index = txq->q.read_ptr;
-	int i;
-	int num_tbs;
-
-	tfd = &tfd_tmp[index];
-
-	/* Sanity check on number of chunks */
-	num_tbs = iwl_tfd_get_num_tbs(tfd);
-
-	if (num_tbs >= IWL_NUM_OF_TBS) {
-		IWL_ERR(priv, "Too many chunks: %i\n", num_tbs);
-		/* @todo issue fatal error, it is quite serious situation */
-		return;
-	}
-
-	/* Unmap tx_cmd */
-	if (num_tbs)
-		pci_unmap_single(dev,
-				dma_unmap_addr(&txq->meta[index], mapping),
-				dma_unmap_len(&txq->meta[index], len),
-				PCI_DMA_BIDIRECTIONAL);
-
-	/* Unmap chunks, if any. */
-	for (i = 1; i < num_tbs; i++)
-		pci_unmap_single(dev, iwl_tfd_tb_get_addr(tfd, i),
-				iwl_tfd_tb_get_len(tfd, i), PCI_DMA_TODEVICE);
-
-	/* free SKB */
-	if (txq->txb) {
-		struct sk_buff *skb;
-
-		skb = txq->txb[txq->q.read_ptr].skb;
-
-		/* can be called from irqs-disabled context */
-		if (skb) {
-			dev_kfree_skb_any(skb);
-			txq->txb[txq->q.read_ptr].skb = NULL;
-		}
-	}
-}
-
-int iwl_hw_txq_attach_buf_to_tfd(struct iwl_priv *priv,
-				 struct iwl_tx_queue *txq,
-				 dma_addr_t addr, u16 len,
-				 u8 reset, u8 pad)
-{
-	struct iwl_queue *q;
-	struct iwl_tfd *tfd, *tfd_tmp;
-	u32 num_tbs;
-
-	q = &txq->q;
-	tfd_tmp = (struct iwl_tfd *)txq->tfds;
-	tfd = &tfd_tmp[q->write_ptr];
-
-	if (reset)
-		memset(tfd, 0, sizeof(*tfd));
-
-	num_tbs = iwl_tfd_get_num_tbs(tfd);
-
-	/* Each TFD can point to a maximum 20 Tx buffers */
-	if (num_tbs >= IWL_NUM_OF_TBS) {
-		IWL_ERR(priv, "Error can not send more than %d chunks\n",
-			  IWL_NUM_OF_TBS);
-		return -EINVAL;
-	}
-
-	if (WARN_ON(addr & ~DMA_BIT_MASK(36)))
-		return -EINVAL;
-
-	if (unlikely(addr & ~IWL_TX_DMA_MASK))
-		IWL_ERR(priv, "Unaligned address = %llx\n",
-			  (unsigned long long)addr);
-
-	iwl_tfd_set_tb(tfd, num_tbs, addr, len);
-
-	return 0;
-}
-
-/*
- * Tell nic where to find circular buffer of Tx Frame Descriptors for
- * given Tx queue, and enable the DMA channel used for that queue.
- *
- * supports up to 16 Tx queues in DRAM, mapped to up to 8 Tx DMA
- * channels supported in hardware.
- */
-int iwl_hw_tx_queue_init(struct iwl_priv *priv,
-			 struct iwl_tx_queue *txq)
-{
-	int txq_id = txq->q.id;
-
-	/* Circular buffer (TFD queue in DRAM) physical base address */
-	iwl_write_direct32(priv, FH_MEM_CBBC_QUEUE(txq_id),
-			     txq->q.dma_addr >> 8);
-
-	return 0;
-=======
 	cmd.len[0] = sizeof(*tx_beacon_cmd);
 	cmd.data[0] = tx_beacon_cmd;
 	cmd.dataflags[0] = IWL_HCMD_DFL_NOCOPY;
@@ -375,7 +193,6 @@
 	cmd.dataflags[1] = IWL_HCMD_DFL_NOCOPY;
 
 	return iwl_send_cmd_sync(priv, &cmd);
->>>>>>> 55922c9d
 }
 
 static void iwl_bg_beacon_update(struct work_struct *work)
@@ -1805,14 +1622,7 @@
 
 void iwl_dump_nic_error_log(struct iwl_priv *priv)
 {
-<<<<<<< HEAD
-	u32 data2, line;
-	u32 desc, time, count, base, data1;
-	u32 blink1, blink2, ilink1, ilink2;
-	u32 pc, hcmd;
-=======
 	u32 base;
->>>>>>> 55922c9d
 	struct iwl_error_event_table table;
 
 	base = priv->device_pointers.error_event_table;
@@ -1834,43 +1644,10 @@
 	}
 
 	iwl_read_targ_mem_words(priv, base, &table, sizeof(table));
-<<<<<<< HEAD
-
-	count = table.valid;
-=======
->>>>>>> 55922c9d
 
 	if (ERROR_START_OFFSET <= table.valid * ERROR_ELEM_SIZE) {
 		IWL_ERR(priv, "Start IWL Error Log Dump:\n");
 		IWL_ERR(priv, "Status: 0x%08lX, count: %d\n",
-<<<<<<< HEAD
-			priv->status, count);
-	}
-
-	desc = table.error_id;
-	priv->isr_stats.err_code = desc;
-	pc = table.pc;
-	blink1 = table.blink1;
-	blink2 = table.blink2;
-	ilink1 = table.ilink1;
-	ilink2 = table.ilink2;
-	data1 = table.data1;
-	data2 = table.data2;
-	line = table.line;
-	time = table.tsf_low;
-	hcmd = table.hcmd;
-
-	trace_iwlwifi_dev_ucode_error(priv, desc, time, data1, data2, line,
-				      blink1, blink2, ilink1, ilink2);
-
-	IWL_ERR(priv, "Desc                                  Time       "
-		"data1      data2      line\n");
-	IWL_ERR(priv, "%-28s (0x%04X) %010u 0x%08X 0x%08X %u\n",
-		desc_lookup(desc), desc, time, data1, data2, line);
-	IWL_ERR(priv, "pc      blink1  blink2  ilink1  ilink2  hcmd\n");
-	IWL_ERR(priv, "0x%05X 0x%05X 0x%05X 0x%05X 0x%05X 0x%05X\n",
-		pc, blink1, blink2, ilink1, ilink2, hcmd);
-=======
 			priv->status, table.valid);
 	}
 
@@ -1902,7 +1679,6 @@
 	IWL_ERR(priv, "0x%08X | hw version\n", table.hw_ver);
 	IWL_ERR(priv, "0x%08X | board version\n", table.brd_ver);
 	IWL_ERR(priv, "0x%08X | hcmd\n", table.hcmd);
->>>>>>> 55922c9d
 }
 
 #define EVENT_START_OFFSET  (4 * sizeof(u32))
