/******************************************************************************
 *
 * Copyright(c) 2003 - 2010 Intel Corporation. All rights reserved.
 *
 * Portions of this file are derived from the ipw3945 project, as well
 * as portions of the ieee80211 subsystem header files.
 *
 * This program is free software; you can redistribute it and/or modify it
 * under the terms of version 2 of the GNU General Public License as
 * published by the Free Software Foundation.
 *
 * This program is distributed in the hope that it will be useful, but WITHOUT
 * ANY WARRANTY; without even the implied warranty of MERCHANTABILITY or
 * FITNESS FOR A PARTICULAR PURPOSE.  See the GNU General Public License for
 * more details.
 *
 * You should have received a copy of the GNU General Public License along with
 * this program; if not, write to the Free Software Foundation, Inc.,
 * 51 Franklin Street, Fifth Floor, Boston, MA 02110, USA
 *
 * The full GNU General Public License is included in this distribution in the
 * file called LICENSE.
 *
 * Contact Information:
 *  Intel Linux Wireless <ilw@linux.intel.com>
 * Intel Corporation, 5200 N.E. Elam Young Parkway, Hillsboro, OR 97124-6497
 *
 *****************************************************************************/

#include <linux/kernel.h>
#include <linux/module.h>
#include <linux/init.h>
#include <linux/pci.h>
#include <linux/dma-mapping.h>
#include <linux/delay.h>
#include <linux/sched.h>
#include <linux/skbuff.h>
#include <linux/netdevice.h>
#include <linux/wireless.h>
#include <linux/firmware.h>
#include <linux/etherdevice.h>
#include <linux/if_arp.h>

#include <net/mac80211.h>

#include <asm/div64.h>

#define DRV_NAME        "iwlagn"

#include "iwl-eeprom.h"
#include "iwl-dev.h"
#include "iwl-core.h"
#include "iwl-io.h"
#include "iwl-helpers.h"
#include "iwl-sta.h"
#include "iwl-calib.h"


/******************************************************************************
 *
 * module boiler plate
 *
 ******************************************************************************/

/*
 * module name, copyright, version, etc.
 */
#define DRV_DESCRIPTION	"Intel(R) Wireless WiFi Link AGN driver for Linux"

#ifdef CONFIG_IWLWIFI_DEBUG
#define VD "d"
#else
#define VD
#endif

#ifdef CONFIG_IWLWIFI_SPECTRUM_MEASUREMENT
#define VS "s"
#else
#define VS
#endif

#define DRV_VERSION     IWLWIFI_VERSION VD VS


MODULE_DESCRIPTION(DRV_DESCRIPTION);
MODULE_VERSION(DRV_VERSION);
MODULE_AUTHOR(DRV_COPYRIGHT " " DRV_AUTHOR);
MODULE_LICENSE("GPL");
MODULE_ALIAS("iwl4965");

/*************** STATION TABLE MANAGEMENT ****
 * mac80211 should be examined to determine if sta_info is duplicating
 * the functionality provided here
 */

/**************************************************************/

/**
 * iwl_commit_rxon - commit staging_rxon to hardware
 *
 * The RXON command in staging_rxon is committed to the hardware and
 * the active_rxon structure is updated with the new data.  This
 * function correctly transitions out of the RXON_ASSOC_MSK state if
 * a HW tune is required based on the RXON structure changes.
 */
int iwl_commit_rxon(struct iwl_priv *priv)
{
	/* cast away the const for active_rxon in this function */
	struct iwl_rxon_cmd *active_rxon = (void *)&priv->active_rxon;
	int ret;
	bool new_assoc =
		!!(priv->staging_rxon.filter_flags & RXON_FILTER_ASSOC_MSK);

	if (!iwl_is_alive(priv))
		return -EBUSY;

	/* always get timestamp with Rx frame */
	priv->staging_rxon.flags |= RXON_FLG_TSF2HOST_MSK;

	ret = iwl_check_rxon_cmd(priv);
	if (ret) {
		IWL_ERR(priv, "Invalid RXON configuration.  Not committing.\n");
		return -EINVAL;
	}

	/*
	 * receive commit_rxon request
	 * abort any previous channel switch if still in process
	 */
	if (priv->switch_rxon.switch_in_progress &&
	    (priv->switch_rxon.channel != priv->staging_rxon.channel)) {
		IWL_DEBUG_11H(priv, "abort channel switch on %d\n",
		      le16_to_cpu(priv->switch_rxon.channel));
		priv->switch_rxon.switch_in_progress = false;
	}

	/* If we don't need to send a full RXON, we can use
	 * iwl_rxon_assoc_cmd which is used to reconfigure filter
	 * and other flags for the current radio configuration. */
	if (!iwl_full_rxon_required(priv)) {
		ret = iwl_send_rxon_assoc(priv);
		if (ret) {
			IWL_ERR(priv, "Error setting RXON_ASSOC (%d)\n", ret);
			return ret;
		}

		memcpy(active_rxon, &priv->staging_rxon, sizeof(*active_rxon));
		iwl_print_rx_config_cmd(priv);
		return 0;
	}

	/* station table will be cleared */
	priv->assoc_station_added = 0;

	/* If we are currently associated and the new config requires
	 * an RXON_ASSOC and the new config wants the associated mask enabled,
	 * we must clear the associated from the active configuration
	 * before we apply the new config */
	if (iwl_is_associated(priv) && new_assoc) {
		IWL_DEBUG_INFO(priv, "Toggling associated bit on current RXON\n");
		active_rxon->filter_flags &= ~RXON_FILTER_ASSOC_MSK;

		ret = iwl_send_cmd_pdu(priv, REPLY_RXON,
				      sizeof(struct iwl_rxon_cmd),
				      &priv->active_rxon);

		/* If the mask clearing failed then we set
		 * active_rxon back to what it was previously */
		if (ret) {
			active_rxon->filter_flags |= RXON_FILTER_ASSOC_MSK;
			IWL_ERR(priv, "Error clearing ASSOC_MSK (%d)\n", ret);
			return ret;
		}
	}

	IWL_DEBUG_INFO(priv, "Sending RXON\n"
		       "* with%s RXON_FILTER_ASSOC_MSK\n"
		       "* channel = %d\n"
		       "* bssid = %pM\n",
		       (new_assoc ? "" : "out"),
		       le16_to_cpu(priv->staging_rxon.channel),
		       priv->staging_rxon.bssid_addr);

	iwl_set_rxon_hwcrypto(priv, !priv->cfg->mod_params->sw_crypto);

	/* Apply the new configuration
	 * RXON unassoc clears the station table in uCode, send it before
	 * we add the bcast station. If assoc bit is set, we will send RXON
	 * after having added the bcast and bssid station.
	 */
	if (!new_assoc) {
		ret = iwl_send_cmd_pdu(priv, REPLY_RXON,
			      sizeof(struct iwl_rxon_cmd), &priv->staging_rxon);
		if (ret) {
			IWL_ERR(priv, "Error setting new RXON (%d)\n", ret);
			return ret;
		}
		memcpy(active_rxon, &priv->staging_rxon, sizeof(*active_rxon));
	}

	iwl_clear_stations_table(priv);

	priv->start_calib = 0;

	/* Add the broadcast address so we can send broadcast frames */
	iwl_add_bcast_station(priv);

	/* If we have set the ASSOC_MSK and we are in BSS mode then
	 * add the IWL_AP_ID to the station rate table */
	if (new_assoc) {
		if (priv->iw_mode == NL80211_IFTYPE_STATION) {
			ret = iwl_rxon_add_station(priv,
					   priv->active_rxon.bssid_addr, 1);
			if (ret == IWL_INVALID_STATION) {
				IWL_ERR(priv,
					"Error adding AP address for TX.\n");
				return -EIO;
			}
			priv->assoc_station_added = 1;
			if (priv->default_wep_key &&
			    iwl_send_static_wepkey_cmd(priv, 0))
				IWL_ERR(priv,
					"Could not send WEP static key.\n");
		}

		/*
		 * allow CTS-to-self if possible for new association.
		 * this is relevant only for 5000 series and up,
		 * but will not damage 4965
		 */
		priv->staging_rxon.flags |= RXON_FLG_SELF_CTS_EN;

		/* Apply the new configuration
		 * RXON assoc doesn't clear the station table in uCode,
		 */
		ret = iwl_send_cmd_pdu(priv, REPLY_RXON,
			      sizeof(struct iwl_rxon_cmd), &priv->staging_rxon);
		if (ret) {
			IWL_ERR(priv, "Error setting new RXON (%d)\n", ret);
			return ret;
		}
		memcpy(active_rxon, &priv->staging_rxon, sizeof(*active_rxon));
	}
	iwl_print_rx_config_cmd(priv);

	iwl_init_sensitivity(priv);

	/* If we issue a new RXON command which required a tune then we must
	 * send a new TXPOWER command or we won't be able to Tx any frames */
	ret = iwl_set_tx_power(priv, priv->tx_power_user_lmt, true);
	if (ret) {
		IWL_ERR(priv, "Error sending TX power (%d)\n", ret);
		return ret;
	}

	return 0;
}

void iwl_update_chain_flags(struct iwl_priv *priv)
{

	if (priv->cfg->ops->hcmd->set_rxon_chain)
		priv->cfg->ops->hcmd->set_rxon_chain(priv);
	iwlcore_commit_rxon(priv);
}

static void iwl_clear_free_frames(struct iwl_priv *priv)
{
	struct list_head *element;

	IWL_DEBUG_INFO(priv, "%d frames on pre-allocated heap on clear.\n",
		       priv->frames_count);

	while (!list_empty(&priv->free_frames)) {
		element = priv->free_frames.next;
		list_del(element);
		kfree(list_entry(element, struct iwl_frame, list));
		priv->frames_count--;
	}

	if (priv->frames_count) {
		IWL_WARN(priv, "%d frames still in use.  Did we lose one?\n",
			    priv->frames_count);
		priv->frames_count = 0;
	}
}

static struct iwl_frame *iwl_get_free_frame(struct iwl_priv *priv)
{
	struct iwl_frame *frame;
	struct list_head *element;
	if (list_empty(&priv->free_frames)) {
		frame = kzalloc(sizeof(*frame), GFP_KERNEL);
		if (!frame) {
			IWL_ERR(priv, "Could not allocate frame!\n");
			return NULL;
		}

		priv->frames_count++;
		return frame;
	}

	element = priv->free_frames.next;
	list_del(element);
	return list_entry(element, struct iwl_frame, list);
}

static void iwl_free_frame(struct iwl_priv *priv, struct iwl_frame *frame)
{
	memset(frame, 0, sizeof(*frame));
	list_add(&frame->list, &priv->free_frames);
}

static u32 iwl_fill_beacon_frame(struct iwl_priv *priv,
					  struct ieee80211_hdr *hdr,
					  int left)
{
	if (!iwl_is_associated(priv) || !priv->ibss_beacon ||
	    ((priv->iw_mode != NL80211_IFTYPE_ADHOC) &&
	     (priv->iw_mode != NL80211_IFTYPE_AP)))
		return 0;

	if (priv->ibss_beacon->len > left)
		return 0;

	memcpy(hdr, priv->ibss_beacon->data, priv->ibss_beacon->len);

	return priv->ibss_beacon->len;
}

/* Parse the beacon frame to find the TIM element and set tim_idx & tim_size */
static void iwl_set_beacon_tim(struct iwl_priv *priv,
		struct iwl_tx_beacon_cmd *tx_beacon_cmd,
		u8 *beacon, u32 frame_size)
{
	u16 tim_idx;
	struct ieee80211_mgmt *mgmt = (struct ieee80211_mgmt *)beacon;

	/*
	 * The index is relative to frame start but we start looking at the
	 * variable-length part of the beacon.
	 */
	tim_idx = mgmt->u.beacon.variable - beacon;

	/* Parse variable-length elements of beacon to find WLAN_EID_TIM */
	while ((tim_idx < (frame_size - 2)) &&
			(beacon[tim_idx] != WLAN_EID_TIM))
		tim_idx += beacon[tim_idx+1] + 2;

	/* If TIM field was found, set variables */
	if ((tim_idx < (frame_size - 1)) && (beacon[tim_idx] == WLAN_EID_TIM)) {
		tx_beacon_cmd->tim_idx = cpu_to_le16(tim_idx);
		tx_beacon_cmd->tim_size = beacon[tim_idx+1];
	} else
		IWL_WARN(priv, "Unable to find TIM Element in beacon\n");
}

static unsigned int iwl_hw_get_beacon_cmd(struct iwl_priv *priv,
				       struct iwl_frame *frame)
{
	struct iwl_tx_beacon_cmd *tx_beacon_cmd;
	u32 frame_size;
	u32 rate_flags;
	u32 rate;
	/*
	 * We have to set up the TX command, the TX Beacon command, and the
	 * beacon contents.
	 */

	/* Initialize memory */
	tx_beacon_cmd = &frame->u.beacon;
	memset(tx_beacon_cmd, 0, sizeof(*tx_beacon_cmd));

	/* Set up TX beacon contents */
	frame_size = iwl_fill_beacon_frame(priv, tx_beacon_cmd->frame,
				sizeof(frame->u) - sizeof(*tx_beacon_cmd));
	if (WARN_ON_ONCE(frame_size > MAX_MPDU_SIZE))
		return 0;

	/* Set up TX command fields */
	tx_beacon_cmd->tx.len = cpu_to_le16((u16)frame_size);
	tx_beacon_cmd->tx.sta_id = priv->hw_params.bcast_sta_id;
	tx_beacon_cmd->tx.stop_time.life_time = TX_CMD_LIFE_TIME_INFINITE;
	tx_beacon_cmd->tx.tx_flags = TX_CMD_FLG_SEQ_CTL_MSK |
		TX_CMD_FLG_TSF_MSK | TX_CMD_FLG_STA_RATE_MSK;

	/* Set up TX beacon command fields */
	iwl_set_beacon_tim(priv, tx_beacon_cmd, (u8 *)tx_beacon_cmd->frame,
			frame_size);

	/* Set up packet rate and flags */
	rate = iwl_rate_get_lowest_plcp(priv);
	priv->mgmt_tx_ant = iwl_toggle_tx_ant(priv, priv->mgmt_tx_ant);
	rate_flags = iwl_ant_idx_to_flags(priv->mgmt_tx_ant);
	if ((rate >= IWL_FIRST_CCK_RATE) && (rate <= IWL_LAST_CCK_RATE))
		rate_flags |= RATE_MCS_CCK_MSK;
	tx_beacon_cmd->tx.rate_n_flags = iwl_hw_set_rate_n_flags(rate,
			rate_flags);

	return sizeof(*tx_beacon_cmd) + frame_size;
}
static int iwl_send_beacon_cmd(struct iwl_priv *priv)
{
	struct iwl_frame *frame;
	unsigned int frame_size;
	int rc;

	frame = iwl_get_free_frame(priv);
	if (!frame) {
		IWL_ERR(priv, "Could not obtain free frame buffer for beacon "
			  "command.\n");
		return -ENOMEM;
	}

	frame_size = iwl_hw_get_beacon_cmd(priv, frame);
	if (!frame_size) {
		IWL_ERR(priv, "Error configuring the beacon command\n");
		iwl_free_frame(priv, frame);
		return -EINVAL;
	}

	rc = iwl_send_cmd_pdu(priv, REPLY_TX_BEACON, frame_size,
			      &frame->u.cmd[0]);

	iwl_free_frame(priv, frame);

	return rc;
}

static inline dma_addr_t iwl_tfd_tb_get_addr(struct iwl_tfd *tfd, u8 idx)
{
	struct iwl_tfd_tb *tb = &tfd->tbs[idx];

	dma_addr_t addr = get_unaligned_le32(&tb->lo);
	if (sizeof(dma_addr_t) > sizeof(u32))
		addr |=
		((dma_addr_t)(le16_to_cpu(tb->hi_n_len) & 0xF) << 16) << 16;

	return addr;
}

static inline u16 iwl_tfd_tb_get_len(struct iwl_tfd *tfd, u8 idx)
{
	struct iwl_tfd_tb *tb = &tfd->tbs[idx];

	return le16_to_cpu(tb->hi_n_len) >> 4;
}

static inline void iwl_tfd_set_tb(struct iwl_tfd *tfd, u8 idx,
				  dma_addr_t addr, u16 len)
{
	struct iwl_tfd_tb *tb = &tfd->tbs[idx];
	u16 hi_n_len = len << 4;

	put_unaligned_le32(addr, &tb->lo);
	if (sizeof(dma_addr_t) > sizeof(u32))
		hi_n_len |= ((addr >> 16) >> 16) & 0xF;

	tb->hi_n_len = cpu_to_le16(hi_n_len);

	tfd->num_tbs = idx + 1;
}

static inline u8 iwl_tfd_get_num_tbs(struct iwl_tfd *tfd)
{
	return tfd->num_tbs & 0x1f;
}

/**
 * iwl_hw_txq_free_tfd - Free all chunks referenced by TFD [txq->q.read_ptr]
 * @priv - driver private data
 * @txq - tx queue
 *
 * Does NOT advance any TFD circular buffer read/write indexes
 * Does NOT free the TFD itself (which is within circular buffer)
 */
void iwl_hw_txq_free_tfd(struct iwl_priv *priv, struct iwl_tx_queue *txq)
{
	struct iwl_tfd *tfd_tmp = (struct iwl_tfd *)txq->tfds;
	struct iwl_tfd *tfd;
	struct pci_dev *dev = priv->pci_dev;
	int index = txq->q.read_ptr;
	int i;
	int num_tbs;

	tfd = &tfd_tmp[index];

	/* Sanity check on number of chunks */
	num_tbs = iwl_tfd_get_num_tbs(tfd);

	if (num_tbs >= IWL_NUM_OF_TBS) {
		IWL_ERR(priv, "Too many chunks: %i\n", num_tbs);
		/* @todo issue fatal error, it is quite serious situation */
		return;
	}

	/* Unmap tx_cmd */
	if (num_tbs)
		pci_unmap_single(dev,
				pci_unmap_addr(&txq->meta[index], mapping),
				pci_unmap_len(&txq->meta[index], len),
				PCI_DMA_BIDIRECTIONAL);

	/* Unmap chunks, if any. */
	for (i = 1; i < num_tbs; i++) {
		pci_unmap_single(dev, iwl_tfd_tb_get_addr(tfd, i),
				iwl_tfd_tb_get_len(tfd, i), PCI_DMA_TODEVICE);

		if (txq->txb) {
			dev_kfree_skb(txq->txb[txq->q.read_ptr].skb[i - 1]);
			txq->txb[txq->q.read_ptr].skb[i - 1] = NULL;
		}
	}
}

int iwl_hw_txq_attach_buf_to_tfd(struct iwl_priv *priv,
				 struct iwl_tx_queue *txq,
				 dma_addr_t addr, u16 len,
				 u8 reset, u8 pad)
{
	struct iwl_queue *q;
	struct iwl_tfd *tfd, *tfd_tmp;
	u32 num_tbs;

	q = &txq->q;
	tfd_tmp = (struct iwl_tfd *)txq->tfds;
	tfd = &tfd_tmp[q->write_ptr];

	if (reset)
		memset(tfd, 0, sizeof(*tfd));

	num_tbs = iwl_tfd_get_num_tbs(tfd);

	/* Each TFD can point to a maximum 20 Tx buffers */
	if (num_tbs >= IWL_NUM_OF_TBS) {
		IWL_ERR(priv, "Error can not send more than %d chunks\n",
			  IWL_NUM_OF_TBS);
		return -EINVAL;
	}

	BUG_ON(addr & ~DMA_BIT_MASK(36));
	if (unlikely(addr & ~IWL_TX_DMA_MASK))
		IWL_ERR(priv, "Unaligned address = %llx\n",
			  (unsigned long long)addr);

	iwl_tfd_set_tb(tfd, num_tbs, addr, len);

	return 0;
}

/*
 * Tell nic where to find circular buffer of Tx Frame Descriptors for
 * given Tx queue, and enable the DMA channel used for that queue.
 *
 * 4965 supports up to 16 Tx queues in DRAM, mapped to up to 8 Tx DMA
 * channels supported in hardware.
 */
int iwl_hw_tx_queue_init(struct iwl_priv *priv,
			 struct iwl_tx_queue *txq)
{
	int txq_id = txq->q.id;

	/* Circular buffer (TFD queue in DRAM) physical base address */
	iwl_write_direct32(priv, FH_MEM_CBBC_QUEUE(txq_id),
			     txq->q.dma_addr >> 8);

	return 0;
}

/******************************************************************************
 *
 * Generic RX handler implementations
 *
 ******************************************************************************/
static void iwl_rx_reply_alive(struct iwl_priv *priv,
				struct iwl_rx_mem_buffer *rxb)
{
	struct iwl_rx_packet *pkt = rxb_addr(rxb);
	struct iwl_alive_resp *palive;
	struct delayed_work *pwork;

	palive = &pkt->u.alive_frame;

	IWL_DEBUG_INFO(priv, "Alive ucode status 0x%08X revision "
		       "0x%01X 0x%01X\n",
		       palive->is_valid, palive->ver_type,
		       palive->ver_subtype);

	if (palive->ver_subtype == INITIALIZE_SUBTYPE) {
		IWL_DEBUG_INFO(priv, "Initialization Alive received.\n");
		memcpy(&priv->card_alive_init,
		       &pkt->u.alive_frame,
		       sizeof(struct iwl_init_alive_resp));
		pwork = &priv->init_alive_start;
	} else {
		IWL_DEBUG_INFO(priv, "Runtime Alive received.\n");
		memcpy(&priv->card_alive, &pkt->u.alive_frame,
		       sizeof(struct iwl_alive_resp));
		pwork = &priv->alive_start;
	}

	/* We delay the ALIVE response by 5ms to
	 * give the HW RF Kill time to activate... */
	if (palive->is_valid == UCODE_VALID_OK)
		queue_delayed_work(priv->workqueue, pwork,
				   msecs_to_jiffies(5));
	else
		IWL_WARN(priv, "uCode did not respond OK.\n");
}

static void iwl_bg_beacon_update(struct work_struct *work)
{
	struct iwl_priv *priv =
		container_of(work, struct iwl_priv, beacon_update);
	struct sk_buff *beacon;

	/* Pull updated AP beacon from mac80211. will fail if not in AP mode */
	beacon = ieee80211_beacon_get(priv->hw, priv->vif);

	if (!beacon) {
		IWL_ERR(priv, "update beacon failed\n");
		return;
	}

	mutex_lock(&priv->mutex);
	/* new beacon skb is allocated every time; dispose previous.*/
	if (priv->ibss_beacon)
		dev_kfree_skb(priv->ibss_beacon);

	priv->ibss_beacon = beacon;
	mutex_unlock(&priv->mutex);

	iwl_send_beacon_cmd(priv);
}

/**
 * iwl_bg_statistics_periodic - Timer callback to queue statistics
 *
 * This callback is provided in order to send a statistics request.
 *
 * This timer function is continually reset to execute within
 * REG_RECALIB_PERIOD seconds since the last STATISTICS_NOTIFICATION
 * was received.  We need to ensure we receive the statistics in order
 * to update the temperature used for calibrating the TXPOWER.
 */
static void iwl_bg_statistics_periodic(unsigned long data)
{
	struct iwl_priv *priv = (struct iwl_priv *)data;

	if (test_bit(STATUS_EXIT_PENDING, &priv->status))
		return;

	/* dont send host command if rf-kill is on */
	if (!iwl_is_ready_rf(priv))
		return;

	iwl_send_statistics_request(priv, CMD_ASYNC, false);
}


static void iwl_print_cont_event_trace(struct iwl_priv *priv, u32 base,
					u32 start_idx, u32 num_events,
					u32 mode)
{
	u32 i;
	u32 ptr;        /* SRAM byte address of log data */
	u32 ev, time, data; /* event log data */
	unsigned long reg_flags;

	if (mode == 0)
		ptr = base + (4 * sizeof(u32)) + (start_idx * 2 * sizeof(u32));
	else
		ptr = base + (4 * sizeof(u32)) + (start_idx * 3 * sizeof(u32));

	/* Make sure device is powered up for SRAM reads */
	spin_lock_irqsave(&priv->reg_lock, reg_flags);
	if (iwl_grab_nic_access(priv)) {
		spin_unlock_irqrestore(&priv->reg_lock, reg_flags);
		return;
	}

	/* Set starting address; reads will auto-increment */
	_iwl_write_direct32(priv, HBUS_TARG_MEM_RADDR, ptr);
	rmb();

	/*
	 * "time" is actually "data" for mode 0 (no timestamp).
	 * place event id # at far right for easier visual parsing.
	 */
	for (i = 0; i < num_events; i++) {
		ev = _iwl_read_direct32(priv, HBUS_TARG_MEM_RDAT);
		time = _iwl_read_direct32(priv, HBUS_TARG_MEM_RDAT);
		if (mode == 0) {
			trace_iwlwifi_dev_ucode_cont_event(priv,
							0, time, ev);
		} else {
			data = _iwl_read_direct32(priv, HBUS_TARG_MEM_RDAT);
			trace_iwlwifi_dev_ucode_cont_event(priv,
						time, data, ev);
		}
	}
	/* Allow device to power down */
	iwl_release_nic_access(priv);
	spin_unlock_irqrestore(&priv->reg_lock, reg_flags);
}

void iwl_continuous_event_trace(struct iwl_priv *priv)
{
	u32 capacity;   /* event log capacity in # entries */
	u32 base;       /* SRAM byte address of event log header */
	u32 mode;       /* 0 - no timestamp, 1 - timestamp recorded */
	u32 num_wraps;  /* # times uCode wrapped to top of log */
	u32 next_entry; /* index of next entry to be written by uCode */

	if (priv->ucode_type == UCODE_INIT)
		base = le32_to_cpu(priv->card_alive_init.error_event_table_ptr);
	else
		base = le32_to_cpu(priv->card_alive.log_event_table_ptr);
	if (priv->cfg->ops->lib->is_valid_rtc_data_addr(base)) {
		capacity = iwl_read_targ_mem(priv, base);
		num_wraps = iwl_read_targ_mem(priv, base + (2 * sizeof(u32)));
		mode = iwl_read_targ_mem(priv, base + (1 * sizeof(u32)));
		next_entry = iwl_read_targ_mem(priv, base + (3 * sizeof(u32)));
	} else
		return;

	if (num_wraps == priv->event_log.num_wraps) {
		iwl_print_cont_event_trace(priv,
				       base, priv->event_log.next_entry,
				       next_entry - priv->event_log.next_entry,
				       mode);
		priv->event_log.non_wraps_count++;
	} else {
		if ((num_wraps - priv->event_log.num_wraps) > 1)
			priv->event_log.wraps_more_count++;
		else
			priv->event_log.wraps_once_count++;
		trace_iwlwifi_dev_ucode_wrap_event(priv,
				num_wraps - priv->event_log.num_wraps,
				next_entry, priv->event_log.next_entry);
		if (next_entry < priv->event_log.next_entry) {
			iwl_print_cont_event_trace(priv, base,
			       priv->event_log.next_entry,
			       capacity - priv->event_log.next_entry,
			       mode);

			iwl_print_cont_event_trace(priv, base, 0,
				next_entry, mode);
		} else {
			iwl_print_cont_event_trace(priv, base,
			       next_entry, capacity - next_entry,
			       mode);

			iwl_print_cont_event_trace(priv, base, 0,
				next_entry, mode);
		}
	}
	priv->event_log.num_wraps = num_wraps;
	priv->event_log.next_entry = next_entry;
}

/**
 * iwl_bg_ucode_trace - Timer callback to log ucode event
 *
 * The timer is continually set to execute every
 * UCODE_TRACE_PERIOD milliseconds after the last timer expired
 * this function is to perform continuous uCode event logging operation
 * if enabled
 */
static void iwl_bg_ucode_trace(unsigned long data)
{
	struct iwl_priv *priv = (struct iwl_priv *)data;

	if (test_bit(STATUS_EXIT_PENDING, &priv->status))
		return;

	if (priv->event_log.ucode_trace) {
		iwl_continuous_event_trace(priv);
		/* Reschedule the timer to occur in UCODE_TRACE_PERIOD */
		mod_timer(&priv->ucode_trace,
			 jiffies + msecs_to_jiffies(UCODE_TRACE_PERIOD));
	}
}

static void iwl_rx_beacon_notif(struct iwl_priv *priv,
				struct iwl_rx_mem_buffer *rxb)
{
#ifdef CONFIG_IWLWIFI_DEBUG
	struct iwl_rx_packet *pkt = rxb_addr(rxb);
	struct iwl4965_beacon_notif *beacon =
		(struct iwl4965_beacon_notif *)pkt->u.raw;
	u8 rate = iwl_hw_get_rate(beacon->beacon_notify_hdr.rate_n_flags);

	IWL_DEBUG_RX(priv, "beacon status %x retries %d iss %d "
		"tsf %d %d rate %d\n",
		le32_to_cpu(beacon->beacon_notify_hdr.u.status) & TX_STATUS_MSK,
		beacon->beacon_notify_hdr.failure_frame,
		le32_to_cpu(beacon->ibss_mgr_status),
		le32_to_cpu(beacon->high_tsf),
		le32_to_cpu(beacon->low_tsf), rate);
#endif

	if ((priv->iw_mode == NL80211_IFTYPE_AP) &&
	    (!test_bit(STATUS_EXIT_PENDING, &priv->status)))
		queue_work(priv->workqueue, &priv->beacon_update);
}

/* Handle notification from uCode that card's power state is changing
 * due to software, hardware, or critical temperature RFKILL */
static void iwl_rx_card_state_notif(struct iwl_priv *priv,
				    struct iwl_rx_mem_buffer *rxb)
{
	struct iwl_rx_packet *pkt = rxb_addr(rxb);
	u32 flags = le32_to_cpu(pkt->u.card_state_notif.flags);
	unsigned long status = priv->status;

	IWL_DEBUG_RF_KILL(priv, "Card state received: HW:%s SW:%s CT:%s\n",
			  (flags & HW_CARD_DISABLED) ? "Kill" : "On",
			  (flags & SW_CARD_DISABLED) ? "Kill" : "On",
			  (flags & CT_CARD_DISABLED) ?
			  "Reached" : "Not reached");

	if (flags & (SW_CARD_DISABLED | HW_CARD_DISABLED |
		     CT_CARD_DISABLED)) {

		iwl_write32(priv, CSR_UCODE_DRV_GP1_SET,
			    CSR_UCODE_DRV_GP1_BIT_CMD_BLOCKED);

		iwl_write_direct32(priv, HBUS_TARG_MBX_C,
					HBUS_TARG_MBX_C_REG_BIT_CMD_BLOCKED);

		if (!(flags & RXON_CARD_DISABLED)) {
			iwl_write32(priv, CSR_UCODE_DRV_GP1_CLR,
				    CSR_UCODE_DRV_GP1_BIT_CMD_BLOCKED);
			iwl_write_direct32(priv, HBUS_TARG_MBX_C,
					HBUS_TARG_MBX_C_REG_BIT_CMD_BLOCKED);
		}
		if (flags & CT_CARD_DISABLED)
			iwl_tt_enter_ct_kill(priv);
	}
	if (!(flags & CT_CARD_DISABLED))
		iwl_tt_exit_ct_kill(priv);

	if (flags & HW_CARD_DISABLED)
		set_bit(STATUS_RF_KILL_HW, &priv->status);
	else
		clear_bit(STATUS_RF_KILL_HW, &priv->status);


	if (!(flags & RXON_CARD_DISABLED))
		iwl_scan_cancel(priv);

	if ((test_bit(STATUS_RF_KILL_HW, &status) !=
	     test_bit(STATUS_RF_KILL_HW, &priv->status)))
		wiphy_rfkill_set_hw_state(priv->hw->wiphy,
			test_bit(STATUS_RF_KILL_HW, &priv->status));
	else
		wake_up_interruptible(&priv->wait_command_queue);
}

int iwl_set_pwr_src(struct iwl_priv *priv, enum iwl_pwr_src src)
{
	if (src == IWL_PWR_SRC_VAUX) {
		if (pci_pme_capable(priv->pci_dev, PCI_D3cold))
			iwl_set_bits_mask_prph(priv, APMG_PS_CTRL_REG,
					       APMG_PS_CTRL_VAL_PWR_SRC_VAUX,
					       ~APMG_PS_CTRL_MSK_PWR_SRC);
	} else {
		iwl_set_bits_mask_prph(priv, APMG_PS_CTRL_REG,
				       APMG_PS_CTRL_VAL_PWR_SRC_VMAIN,
				       ~APMG_PS_CTRL_MSK_PWR_SRC);
	}

	return 0;
}

/**
 * iwl_setup_rx_handlers - Initialize Rx handler callbacks
 *
 * Setup the RX handlers for each of the reply types sent from the uCode
 * to the host.
 *
 * This function chains into the hardware specific files for them to setup
 * any hardware specific handlers as well.
 */
static void iwl_setup_rx_handlers(struct iwl_priv *priv)
{
	priv->rx_handlers[REPLY_ALIVE] = iwl_rx_reply_alive;
	priv->rx_handlers[REPLY_ERROR] = iwl_rx_reply_error;
	priv->rx_handlers[CHANNEL_SWITCH_NOTIFICATION] = iwl_rx_csa;
	priv->rx_handlers[PM_SLEEP_NOTIFICATION] = iwl_rx_pm_sleep_notif;
	priv->rx_handlers[PM_DEBUG_STATISTIC_NOTIFIC] =
	    iwl_rx_pm_debug_statistics_notif;
	priv->rx_handlers[BEACON_NOTIFICATION] = iwl_rx_beacon_notif;

	/*
	 * The same handler is used for both the REPLY to a discrete
	 * statistics request from the host as well as for the periodic
	 * statistics notifications (after received beacons) from the uCode.
	 */
	priv->rx_handlers[REPLY_STATISTICS_CMD] = iwl_reply_statistics;
	priv->rx_handlers[STATISTICS_NOTIFICATION] = iwl_rx_statistics;

	iwl_setup_spectrum_handlers(priv);
	iwl_setup_rx_scan_handlers(priv);

	/* status change handler */
	priv->rx_handlers[CARD_STATE_NOTIFICATION] = iwl_rx_card_state_notif;

	priv->rx_handlers[MISSED_BEACONS_NOTIFICATION] =
	    iwl_rx_missed_beacon_notif;
	/* Rx handlers */
	priv->rx_handlers[REPLY_RX_PHY_CMD] = iwl_rx_reply_rx_phy;
	priv->rx_handlers[REPLY_RX_MPDU_CMD] = iwl_rx_reply_rx;
	/* block ack */
	priv->rx_handlers[REPLY_COMPRESSED_BA] = iwl_rx_reply_compressed_ba;
	/* Set up hardware specific Rx handlers */
	priv->cfg->ops->lib->rx_handler_setup(priv);
}

/**
 * iwl_rx_handle - Main entry function for receiving responses from uCode
 *
 * Uses the priv->rx_handlers callback function array to invoke
 * the appropriate handlers, including command responses,
 * frame-received notifications, and other notifications.
 */
void iwl_rx_handle(struct iwl_priv *priv)
{
	struct iwl_rx_mem_buffer *rxb;
	struct iwl_rx_packet *pkt;
	struct iwl_rx_queue *rxq = &priv->rxq;
	u32 r, i;
	int reclaim;
	unsigned long flags;
	u8 fill_rx = 0;
	u32 count = 8;
	int total_empty;

	/* uCode's read index (stored in shared DRAM) indicates the last Rx
	 * buffer that the driver may process (last buffer filled by ucode). */
	r = le16_to_cpu(rxq->rb_stts->closed_rb_num) &  0x0FFF;
	i = rxq->read;

	/* Rx interrupt, but nothing sent from uCode */
	if (i == r)
		IWL_DEBUG_RX(priv, "r = %d, i = %d\n", r, i);

	/* calculate total frames need to be restock after handling RX */
	total_empty = r - rxq->write_actual;
	if (total_empty < 0)
		total_empty += RX_QUEUE_SIZE;

	if (total_empty > (RX_QUEUE_SIZE / 2))
		fill_rx = 1;

	while (i != r) {
		rxb = rxq->queue[i];

		/* If an RXB doesn't have a Rx queue slot associated with it,
		 * then a bug has been introduced in the queue refilling
		 * routines -- catch it here */
		BUG_ON(rxb == NULL);

		rxq->queue[i] = NULL;

		pci_unmap_page(priv->pci_dev, rxb->page_dma,
			       PAGE_SIZE << priv->hw_params.rx_page_order,
			       PCI_DMA_FROMDEVICE);
		pkt = rxb_addr(rxb);

		trace_iwlwifi_dev_rx(priv, pkt,
			le32_to_cpu(pkt->len_n_flags) & FH_RSCSR_FRAME_SIZE_MSK);

		/* Reclaim a command buffer only if this packet is a response
		 *   to a (driver-originated) command.
		 * If the packet (e.g. Rx frame) originated from uCode,
		 *   there is no command buffer to reclaim.
		 * Ucode should set SEQ_RX_FRAME bit if ucode-originated,
		 *   but apparently a few don't get set; catch them here. */
		reclaim = !(pkt->hdr.sequence & SEQ_RX_FRAME) &&
			(pkt->hdr.cmd != REPLY_RX_PHY_CMD) &&
			(pkt->hdr.cmd != REPLY_RX) &&
			(pkt->hdr.cmd != REPLY_RX_MPDU_CMD) &&
			(pkt->hdr.cmd != REPLY_COMPRESSED_BA) &&
			(pkt->hdr.cmd != STATISTICS_NOTIFICATION) &&
			(pkt->hdr.cmd != REPLY_TX);

		/* Based on type of command response or notification,
		 *   handle those that need handling via function in
		 *   rx_handlers table.  See iwl_setup_rx_handlers() */
		if (priv->rx_handlers[pkt->hdr.cmd]) {
			IWL_DEBUG_RX(priv, "r = %d, i = %d, %s, 0x%02x\n", r,
				i, get_cmd_string(pkt->hdr.cmd), pkt->hdr.cmd);
			priv->isr_stats.rx_handlers[pkt->hdr.cmd]++;
			priv->rx_handlers[pkt->hdr.cmd] (priv, rxb);
		} else {
			/* No handling needed */
			IWL_DEBUG_RX(priv,
				"r %d i %d No handler needed for %s, 0x%02x\n",
				r, i, get_cmd_string(pkt->hdr.cmd),
				pkt->hdr.cmd);
		}

		/*
		 * XXX: After here, we should always check rxb->page
		 * against NULL before touching it or its virtual
		 * memory (pkt). Because some rx_handler might have
		 * already taken or freed the pages.
		 */

		if (reclaim) {
			/* Invoke any callbacks, transfer the buffer to caller,
			 * and fire off the (possibly) blocking iwl_send_cmd()
			 * as we reclaim the driver command queue */
			if (rxb->page)
				iwl_tx_cmd_complete(priv, rxb);
			else
				IWL_WARN(priv, "Claim null rxb?\n");
		}

		/* Reuse the page if possible. For notification packets and
		 * SKBs that fail to Rx correctly, add them back into the
		 * rx_free list for reuse later. */
		spin_lock_irqsave(&rxq->lock, flags);
		if (rxb->page != NULL) {
			rxb->page_dma = pci_map_page(priv->pci_dev, rxb->page,
				0, PAGE_SIZE << priv->hw_params.rx_page_order,
				PCI_DMA_FROMDEVICE);
			list_add_tail(&rxb->list, &rxq->rx_free);
			rxq->free_count++;
		} else
			list_add_tail(&rxb->list, &rxq->rx_used);

		spin_unlock_irqrestore(&rxq->lock, flags);

		i = (i + 1) & RX_QUEUE_MASK;
		/* If there are a lot of unused frames,
		 * restock the Rx queue so ucode wont assert. */
		if (fill_rx) {
			count++;
			if (count >= 8) {
				rxq->read = i;
				iwl_rx_replenish_now(priv);
				count = 0;
			}
		}
	}

	/* Backtrack one entry */
	rxq->read = i;
	if (fill_rx)
		iwl_rx_replenish_now(priv);
	else
		iwl_rx_queue_restock(priv);
}

/* call this function to flush any scheduled tasklet */
static inline void iwl_synchronize_irq(struct iwl_priv *priv)
{
	/* wait to make sure we flush pending tasklet*/
	synchronize_irq(priv->pci_dev->irq);
	tasklet_kill(&priv->irq_tasklet);
}

static void iwl_irq_tasklet_legacy(struct iwl_priv *priv)
{
	u32 inta, handled = 0;
	u32 inta_fh;
	unsigned long flags;
	u32 i;
#ifdef CONFIG_IWLWIFI_DEBUG
	u32 inta_mask;
#endif

	spin_lock_irqsave(&priv->lock, flags);

	/* Ack/clear/reset pending uCode interrupts.
	 * Note:  Some bits in CSR_INT are "OR" of bits in CSR_FH_INT_STATUS,
	 *  and will clear only when CSR_FH_INT_STATUS gets cleared. */
	inta = iwl_read32(priv, CSR_INT);
	iwl_write32(priv, CSR_INT, inta);

	/* Ack/clear/reset pending flow-handler (DMA) interrupts.
	 * Any new interrupts that happen after this, either while we're
	 * in this tasklet, or later, will show up in next ISR/tasklet. */
	inta_fh = iwl_read32(priv, CSR_FH_INT_STATUS);
	iwl_write32(priv, CSR_FH_INT_STATUS, inta_fh);

#ifdef CONFIG_IWLWIFI_DEBUG
	if (iwl_get_debug_level(priv) & IWL_DL_ISR) {
		/* just for debug */
		inta_mask = iwl_read32(priv, CSR_INT_MASK);
		IWL_DEBUG_ISR(priv, "inta 0x%08x, enabled 0x%08x, fh 0x%08x\n",
			      inta, inta_mask, inta_fh);
	}
#endif

	spin_unlock_irqrestore(&priv->lock, flags);

	/* Since CSR_INT and CSR_FH_INT_STATUS reads and clears are not
	 * atomic, make sure that inta covers all the interrupts that
	 * we've discovered, even if FH interrupt came in just after
	 * reading CSR_INT. */
	if (inta_fh & CSR49_FH_INT_RX_MASK)
		inta |= CSR_INT_BIT_FH_RX;
	if (inta_fh & CSR49_FH_INT_TX_MASK)
		inta |= CSR_INT_BIT_FH_TX;

	/* Now service all interrupt bits discovered above. */
	if (inta & CSR_INT_BIT_HW_ERR) {
		IWL_ERR(priv, "Hardware error detected.  Restarting.\n");

		/* Tell the device to stop sending interrupts */
		iwl_disable_interrupts(priv);

		priv->isr_stats.hw++;
		iwl_irq_handle_error(priv);

		handled |= CSR_INT_BIT_HW_ERR;

		return;
	}

#ifdef CONFIG_IWLWIFI_DEBUG
	if (iwl_get_debug_level(priv) & (IWL_DL_ISR)) {
		/* NIC fires this, but we don't use it, redundant with WAKEUP */
		if (inta & CSR_INT_BIT_SCD) {
			IWL_DEBUG_ISR(priv, "Scheduler finished to transmit "
				      "the frame/frames.\n");
			priv->isr_stats.sch++;
		}

		/* Alive notification via Rx interrupt will do the real work */
		if (inta & CSR_INT_BIT_ALIVE) {
			IWL_DEBUG_ISR(priv, "Alive interrupt\n");
			priv->isr_stats.alive++;
		}
	}
#endif
	/* Safely ignore these bits for debug checks below */
	inta &= ~(CSR_INT_BIT_SCD | CSR_INT_BIT_ALIVE);

	/* HW RF KILL switch toggled */
	if (inta & CSR_INT_BIT_RF_KILL) {
		int hw_rf_kill = 0;
		if (!(iwl_read32(priv, CSR_GP_CNTRL) &
				CSR_GP_CNTRL_REG_FLAG_HW_RF_KILL_SW))
			hw_rf_kill = 1;

		IWL_WARN(priv, "RF_KILL bit toggled to %s.\n",
				hw_rf_kill ? "disable radio" : "enable radio");

		priv->isr_stats.rfkill++;

		/* driver only loads ucode once setting the interface up.
		 * the driver allows loading the ucode even if the radio
		 * is killed. Hence update the killswitch state here. The
		 * rfkill handler will care about restarting if needed.
		 */
		if (!test_bit(STATUS_ALIVE, &priv->status)) {
			if (hw_rf_kill)
				set_bit(STATUS_RF_KILL_HW, &priv->status);
			else
				clear_bit(STATUS_RF_KILL_HW, &priv->status);
			wiphy_rfkill_set_hw_state(priv->hw->wiphy, hw_rf_kill);
		}

		handled |= CSR_INT_BIT_RF_KILL;
	}

	/* Chip got too hot and stopped itself */
	if (inta & CSR_INT_BIT_CT_KILL) {
		IWL_ERR(priv, "Microcode CT kill error detected.\n");
		priv->isr_stats.ctkill++;
		handled |= CSR_INT_BIT_CT_KILL;
	}

	/* Error detected by uCode */
	if (inta & CSR_INT_BIT_SW_ERR) {
		IWL_ERR(priv, "Microcode SW error detected. "
			" Restarting 0x%X.\n", inta);
		priv->isr_stats.sw++;
		priv->isr_stats.sw_err = inta;
		iwl_irq_handle_error(priv);
		handled |= CSR_INT_BIT_SW_ERR;
	}

	/*
	 * uCode wakes up after power-down sleep.
	 * Tell device about any new tx or host commands enqueued,
	 * and about any Rx buffers made available while asleep.
	 */
	if (inta & CSR_INT_BIT_WAKEUP) {
		IWL_DEBUG_ISR(priv, "Wakeup interrupt\n");
		iwl_rx_queue_update_write_ptr(priv, &priv->rxq);
		for (i = 0; i < priv->hw_params.max_txq_num; i++)
			iwl_txq_update_write_ptr(priv, &priv->txq[i]);
		priv->isr_stats.wakeup++;
		handled |= CSR_INT_BIT_WAKEUP;
	}

	/* All uCode command responses, including Tx command responses,
	 * Rx "responses" (frame-received notification), and other
	 * notifications from uCode come through here*/
	if (inta & (CSR_INT_BIT_FH_RX | CSR_INT_BIT_SW_RX)) {
		iwl_rx_handle(priv);
		priv->isr_stats.rx++;
		handled |= (CSR_INT_BIT_FH_RX | CSR_INT_BIT_SW_RX);
	}

	/* This "Tx" DMA channel is used only for loading uCode */
	if (inta & CSR_INT_BIT_FH_TX) {
		IWL_DEBUG_ISR(priv, "uCode load interrupt\n");
		priv->isr_stats.tx++;
		handled |= CSR_INT_BIT_FH_TX;
		/* Wake up uCode load routine, now that load is complete */
		priv->ucode_write_complete = 1;
		wake_up_interruptible(&priv->wait_command_queue);
	}

	if (inta & ~handled) {
		IWL_ERR(priv, "Unhandled INTA bits 0x%08x\n", inta & ~handled);
		priv->isr_stats.unhandled++;
	}

	if (inta & ~(priv->inta_mask)) {
		IWL_WARN(priv, "Disabled INTA bits 0x%08x were pending\n",
			 inta & ~priv->inta_mask);
		IWL_WARN(priv, "   with FH_INT = 0x%08x\n", inta_fh);
	}

	/* Re-enable all interrupts */
	/* only Re-enable if diabled by irq */
	if (test_bit(STATUS_INT_ENABLED, &priv->status))
		iwl_enable_interrupts(priv);

#ifdef CONFIG_IWLWIFI_DEBUG
	if (iwl_get_debug_level(priv) & (IWL_DL_ISR)) {
		inta = iwl_read32(priv, CSR_INT);
		inta_mask = iwl_read32(priv, CSR_INT_MASK);
		inta_fh = iwl_read32(priv, CSR_FH_INT_STATUS);
		IWL_DEBUG_ISR(priv, "End inta 0x%08x, enabled 0x%08x, fh 0x%08x, "
			"flags 0x%08lx\n", inta, inta_mask, inta_fh, flags);
	}
#endif
}

/* tasklet for iwlagn interrupt */
static void iwl_irq_tasklet(struct iwl_priv *priv)
{
	u32 inta = 0;
	u32 handled = 0;
	unsigned long flags;
	u32 i;
#ifdef CONFIG_IWLWIFI_DEBUG
	u32 inta_mask;
#endif

	spin_lock_irqsave(&priv->lock, flags);

	/* Ack/clear/reset pending uCode interrupts.
	 * Note:  Some bits in CSR_INT are "OR" of bits in CSR_FH_INT_STATUS,
	 */
	iwl_write32(priv, CSR_INT, priv->inta);

	inta = priv->inta;

#ifdef CONFIG_IWLWIFI_DEBUG
	if (iwl_get_debug_level(priv) & IWL_DL_ISR) {
		/* just for debug */
		inta_mask = iwl_read32(priv, CSR_INT_MASK);
		IWL_DEBUG_ISR(priv, "inta 0x%08x, enabled 0x%08x\n ",
				inta, inta_mask);
	}
#endif

	spin_unlock_irqrestore(&priv->lock, flags);

	/* saved interrupt in inta variable now we can reset priv->inta */
	priv->inta = 0;

	/* Now service all interrupt bits discovered above. */
	if (inta & CSR_INT_BIT_HW_ERR) {
		IWL_ERR(priv, "Hardware error detected.  Restarting.\n");

		/* Tell the device to stop sending interrupts */
		iwl_disable_interrupts(priv);

		priv->isr_stats.hw++;
		iwl_irq_handle_error(priv);

		handled |= CSR_INT_BIT_HW_ERR;

		return;
	}

#ifdef CONFIG_IWLWIFI_DEBUG
	if (iwl_get_debug_level(priv) & (IWL_DL_ISR)) {
		/* NIC fires this, but we don't use it, redundant with WAKEUP */
		if (inta & CSR_INT_BIT_SCD) {
			IWL_DEBUG_ISR(priv, "Scheduler finished to transmit "
				      "the frame/frames.\n");
			priv->isr_stats.sch++;
		}

		/* Alive notification via Rx interrupt will do the real work */
		if (inta & CSR_INT_BIT_ALIVE) {
			IWL_DEBUG_ISR(priv, "Alive interrupt\n");
			priv->isr_stats.alive++;
		}
	}
#endif
	/* Safely ignore these bits for debug checks below */
	inta &= ~(CSR_INT_BIT_SCD | CSR_INT_BIT_ALIVE);

	/* HW RF KILL switch toggled */
	if (inta & CSR_INT_BIT_RF_KILL) {
		int hw_rf_kill = 0;
		if (!(iwl_read32(priv, CSR_GP_CNTRL) &
				CSR_GP_CNTRL_REG_FLAG_HW_RF_KILL_SW))
			hw_rf_kill = 1;

		IWL_WARN(priv, "RF_KILL bit toggled to %s.\n",
				hw_rf_kill ? "disable radio" : "enable radio");

		priv->isr_stats.rfkill++;

		/* driver only loads ucode once setting the interface up.
		 * the driver allows loading the ucode even if the radio
		 * is killed. Hence update the killswitch state here. The
		 * rfkill handler will care about restarting if needed.
		 */
		if (!test_bit(STATUS_ALIVE, &priv->status)) {
			if (hw_rf_kill)
				set_bit(STATUS_RF_KILL_HW, &priv->status);
			else
				clear_bit(STATUS_RF_KILL_HW, &priv->status);
			wiphy_rfkill_set_hw_state(priv->hw->wiphy, hw_rf_kill);
		}

		handled |= CSR_INT_BIT_RF_KILL;
	}

	/* Chip got too hot and stopped itself */
	if (inta & CSR_INT_BIT_CT_KILL) {
		IWL_ERR(priv, "Microcode CT kill error detected.\n");
		priv->isr_stats.ctkill++;
		handled |= CSR_INT_BIT_CT_KILL;
	}

	/* Error detected by uCode */
	if (inta & CSR_INT_BIT_SW_ERR) {
		IWL_ERR(priv, "Microcode SW error detected. "
			" Restarting 0x%X.\n", inta);
		priv->isr_stats.sw++;
		priv->isr_stats.sw_err = inta;
		iwl_irq_handle_error(priv);
		handled |= CSR_INT_BIT_SW_ERR;
	}

	/* uCode wakes up after power-down sleep */
	if (inta & CSR_INT_BIT_WAKEUP) {
		IWL_DEBUG_ISR(priv, "Wakeup interrupt\n");
		iwl_rx_queue_update_write_ptr(priv, &priv->rxq);
		for (i = 0; i < priv->hw_params.max_txq_num; i++)
			iwl_txq_update_write_ptr(priv, &priv->txq[i]);

		priv->isr_stats.wakeup++;

		handled |= CSR_INT_BIT_WAKEUP;
	}

	/* All uCode command responses, including Tx command responses,
	 * Rx "responses" (frame-received notification), and other
	 * notifications from uCode come through here*/
	if (inta & (CSR_INT_BIT_FH_RX | CSR_INT_BIT_SW_RX |
			CSR_INT_BIT_RX_PERIODIC)) {
		IWL_DEBUG_ISR(priv, "Rx interrupt\n");
		if (inta & (CSR_INT_BIT_FH_RX | CSR_INT_BIT_SW_RX)) {
			handled |= (CSR_INT_BIT_FH_RX | CSR_INT_BIT_SW_RX);
			iwl_write32(priv, CSR_FH_INT_STATUS,
					CSR49_FH_INT_RX_MASK);
		}
		if (inta & CSR_INT_BIT_RX_PERIODIC) {
			handled |= CSR_INT_BIT_RX_PERIODIC;
			iwl_write32(priv, CSR_INT, CSR_INT_BIT_RX_PERIODIC);
		}
		/* Sending RX interrupt require many steps to be done in the
		 * the device:
		 * 1- write interrupt to current index in ICT table.
		 * 2- dma RX frame.
		 * 3- update RX shared data to indicate last write index.
		 * 4- send interrupt.
		 * This could lead to RX race, driver could receive RX interrupt
		 * but the shared data changes does not reflect this;
		 * periodic interrupt will detect any dangling Rx activity.
		 */

		/* Disable periodic interrupt; we use it as just a one-shot. */
		iwl_write8(priv, CSR_INT_PERIODIC_REG,
			    CSR_INT_PERIODIC_DIS);
		iwl_rx_handle(priv);

		/*
		 * Enable periodic interrupt in 8 msec only if we received
		 * real RX interrupt (instead of just periodic int), to catch
		 * any dangling Rx interrupt.  If it was just the periodic
		 * interrupt, there was no dangling Rx activity, and no need
		 * to extend the periodic interrupt; one-shot is enough.
		 */
		if (inta & (CSR_INT_BIT_FH_RX | CSR_INT_BIT_SW_RX))
			iwl_write8(priv, CSR_INT_PERIODIC_REG,
				    CSR_INT_PERIODIC_ENA);

		priv->isr_stats.rx++;
	}

	/* This "Tx" DMA channel is used only for loading uCode */
	if (inta & CSR_INT_BIT_FH_TX) {
		iwl_write32(priv, CSR_FH_INT_STATUS, CSR49_FH_INT_TX_MASK);
		IWL_DEBUG_ISR(priv, "uCode load interrupt\n");
		priv->isr_stats.tx++;
		handled |= CSR_INT_BIT_FH_TX;
		/* Wake up uCode load routine, now that load is complete */
		priv->ucode_write_complete = 1;
		wake_up_interruptible(&priv->wait_command_queue);
	}

	if (inta & ~handled) {
		IWL_ERR(priv, "Unhandled INTA bits 0x%08x\n", inta & ~handled);
		priv->isr_stats.unhandled++;
	}

	if (inta & ~(priv->inta_mask)) {
		IWL_WARN(priv, "Disabled INTA bits 0x%08x were pending\n",
			 inta & ~priv->inta_mask);
	}

	/* Re-enable all interrupts */
	/* only Re-enable if diabled by irq */
	if (test_bit(STATUS_INT_ENABLED, &priv->status))
		iwl_enable_interrupts(priv);
}


/******************************************************************************
 *
 * uCode download functions
 *
 ******************************************************************************/

static void iwl_dealloc_ucode_pci(struct iwl_priv *priv)
{
	iwl_free_fw_desc(priv->pci_dev, &priv->ucode_code);
	iwl_free_fw_desc(priv->pci_dev, &priv->ucode_data);
	iwl_free_fw_desc(priv->pci_dev, &priv->ucode_data_backup);
	iwl_free_fw_desc(priv->pci_dev, &priv->ucode_init);
	iwl_free_fw_desc(priv->pci_dev, &priv->ucode_init_data);
	iwl_free_fw_desc(priv->pci_dev, &priv->ucode_boot);
}

static void iwl_nic_start(struct iwl_priv *priv)
{
	/* Remove all resets to allow NIC to operate */
	iwl_write32(priv, CSR_RESET, 0);
}


/**
 * iwl_read_ucode - Read uCode images from disk file.
 *
 * Copy into buffers for card to fetch via bus-mastering
 */
static int iwl_read_ucode(struct iwl_priv *priv)
{
	struct iwl_ucode_header *ucode;
	int ret = -EINVAL, index;
	const struct firmware *ucode_raw;
	const char *name_pre = priv->cfg->fw_name_pre;
	const unsigned int api_max = priv->cfg->ucode_api_max;
	const unsigned int api_min = priv->cfg->ucode_api_min;
	char buf[25];
	u8 *src;
	size_t len;
	u32 api_ver, build;
	u32 inst_size, data_size, init_size, init_data_size, boot_size;
	u16 eeprom_ver;

	/* Ask kernel firmware_class module to get the boot firmware off disk.
	 * request_firmware() is synchronous, file is in memory on return. */
	for (index = api_max; index >= api_min; index--) {
		sprintf(buf, "%s%d%s", name_pre, index, ".ucode");
		ret = request_firmware(&ucode_raw, buf, &priv->pci_dev->dev);
		if (ret < 0) {
			IWL_ERR(priv, "%s firmware file req failed: %d\n",
				  buf, ret);
			if (ret == -ENOENT)
				continue;
			else
				goto error;
		} else {
			if (index < api_max)
				IWL_ERR(priv, "Loaded firmware %s, "
					"which is deprecated. "
					"Please use API v%u instead.\n",
					  buf, api_max);

			IWL_DEBUG_INFO(priv, "Got firmware '%s' file (%zd bytes) from disk\n",
				       buf, ucode_raw->size);
			break;
		}
	}

	if (ret < 0)
		goto error;

	/* Make sure that we got at least the v1 header! */
	if (ucode_raw->size < priv->cfg->ops->ucode->get_header_size(1)) {
		IWL_ERR(priv, "File size way too small!\n");
		ret = -EINVAL;
		goto err_release;
	}

	/* Data from ucode file:  header followed by uCode images */
	ucode = (struct iwl_ucode_header *)ucode_raw->data;

	priv->ucode_ver = le32_to_cpu(ucode->ver);
	api_ver = IWL_UCODE_API(priv->ucode_ver);
	build = priv->cfg->ops->ucode->get_build(ucode, api_ver);
	inst_size = priv->cfg->ops->ucode->get_inst_size(ucode, api_ver);
	data_size = priv->cfg->ops->ucode->get_data_size(ucode, api_ver);
	init_size = priv->cfg->ops->ucode->get_init_size(ucode, api_ver);
	init_data_size =
		priv->cfg->ops->ucode->get_init_data_size(ucode, api_ver);
	boot_size = priv->cfg->ops->ucode->get_boot_size(ucode, api_ver);
	src = priv->cfg->ops->ucode->get_data(ucode, api_ver);

	/* api_ver should match the api version forming part of the
	 * firmware filename ... but we don't check for that and only rely
	 * on the API version read from firmware header from here on forward */

	if (api_ver < api_min || api_ver > api_max) {
		IWL_ERR(priv, "Driver unable to support your firmware API. "
			  "Driver supports v%u, firmware is v%u.\n",
			  api_max, api_ver);
		priv->ucode_ver = 0;
		ret = -EINVAL;
		goto err_release;
	}
	if (api_ver != api_max)
		IWL_ERR(priv, "Firmware has old API version. Expected v%u, "
			  "got v%u. New firmware can be obtained "
			  "from http://www.intellinuxwireless.org.\n",
			  api_max, api_ver);

	IWL_INFO(priv, "loaded firmware version %u.%u.%u.%u\n",
	       IWL_UCODE_MAJOR(priv->ucode_ver),
	       IWL_UCODE_MINOR(priv->ucode_ver),
	       IWL_UCODE_API(priv->ucode_ver),
	       IWL_UCODE_SERIAL(priv->ucode_ver));

	snprintf(priv->hw->wiphy->fw_version,
		 sizeof(priv->hw->wiphy->fw_version),
		 "%u.%u.%u.%u",
		 IWL_UCODE_MAJOR(priv->ucode_ver),
		 IWL_UCODE_MINOR(priv->ucode_ver),
		 IWL_UCODE_API(priv->ucode_ver),
		 IWL_UCODE_SERIAL(priv->ucode_ver));

	if (build)
		IWL_DEBUG_INFO(priv, "Build %u\n", build);

	eeprom_ver = iwl_eeprom_query16(priv, EEPROM_VERSION);
	IWL_DEBUG_INFO(priv, "NVM Type: %s, version: 0x%x\n",
		       (priv->nvm_device_type == NVM_DEVICE_TYPE_OTP)
		       ? "OTP" : "EEPROM", eeprom_ver);

	IWL_DEBUG_INFO(priv, "f/w package hdr ucode version raw = 0x%x\n",
		       priv->ucode_ver);
	IWL_DEBUG_INFO(priv, "f/w package hdr runtime inst size = %u\n",
		       inst_size);
	IWL_DEBUG_INFO(priv, "f/w package hdr runtime data size = %u\n",
		       data_size);
	IWL_DEBUG_INFO(priv, "f/w package hdr init inst size = %u\n",
		       init_size);
	IWL_DEBUG_INFO(priv, "f/w package hdr init data size = %u\n",
		       init_data_size);
	IWL_DEBUG_INFO(priv, "f/w package hdr boot inst size = %u\n",
		       boot_size);

	/* Verify size of file vs. image size info in file's header */
	if (ucode_raw->size !=
		priv->cfg->ops->ucode->get_header_size(api_ver) +
		inst_size + data_size + init_size +
		init_data_size + boot_size) {

		IWL_DEBUG_INFO(priv,
			"uCode file size %d does not match expected size\n",
			(int)ucode_raw->size);
		ret = -EINVAL;
		goto err_release;
	}

	/* Verify that uCode images will fit in card's SRAM */
	if (inst_size > priv->hw_params.max_inst_size) {
		IWL_DEBUG_INFO(priv, "uCode instr len %d too large to fit in\n",
			       inst_size);
		ret = -EINVAL;
		goto err_release;
	}

	if (data_size > priv->hw_params.max_data_size) {
		IWL_DEBUG_INFO(priv, "uCode data len %d too large to fit in\n",
				data_size);
		ret = -EINVAL;
		goto err_release;
	}
	if (init_size > priv->hw_params.max_inst_size) {
		IWL_INFO(priv, "uCode init instr len %d too large to fit in\n",
			init_size);
		ret = -EINVAL;
		goto err_release;
	}
	if (init_data_size > priv->hw_params.max_data_size) {
		IWL_INFO(priv, "uCode init data len %d too large to fit in\n",
		      init_data_size);
		ret = -EINVAL;
		goto err_release;
	}
	if (boot_size > priv->hw_params.max_bsm_size) {
		IWL_INFO(priv, "uCode boot instr len %d too large to fit in\n",
			boot_size);
		ret = -EINVAL;
		goto err_release;
	}

	/* Allocate ucode buffers for card's bus-master loading ... */

	/* Runtime instructions and 2 copies of data:
	 * 1) unmodified from disk
	 * 2) backup cache for save/restore during power-downs */
	priv->ucode_code.len = inst_size;
	iwl_alloc_fw_desc(priv->pci_dev, &priv->ucode_code);

	priv->ucode_data.len = data_size;
	iwl_alloc_fw_desc(priv->pci_dev, &priv->ucode_data);

	priv->ucode_data_backup.len = data_size;
	iwl_alloc_fw_desc(priv->pci_dev, &priv->ucode_data_backup);

	if (!priv->ucode_code.v_addr || !priv->ucode_data.v_addr ||
	    !priv->ucode_data_backup.v_addr)
		goto err_pci_alloc;

	/* Initialization instructions and data */
	if (init_size && init_data_size) {
		priv->ucode_init.len = init_size;
		iwl_alloc_fw_desc(priv->pci_dev, &priv->ucode_init);

		priv->ucode_init_data.len = init_data_size;
		iwl_alloc_fw_desc(priv->pci_dev, &priv->ucode_init_data);

		if (!priv->ucode_init.v_addr || !priv->ucode_init_data.v_addr)
			goto err_pci_alloc;
	}

	/* Bootstrap (instructions only, no data) */
	if (boot_size) {
		priv->ucode_boot.len = boot_size;
		iwl_alloc_fw_desc(priv->pci_dev, &priv->ucode_boot);

		if (!priv->ucode_boot.v_addr)
			goto err_pci_alloc;
	}

	/* Copy images into buffers for card's bus-master reads ... */

	/* Runtime instructions (first block of data in file) */
	len = inst_size;
	IWL_DEBUG_INFO(priv, "Copying (but not loading) uCode instr len %Zd\n", len);
	memcpy(priv->ucode_code.v_addr, src, len);
	src += len;

	IWL_DEBUG_INFO(priv, "uCode instr buf vaddr = 0x%p, paddr = 0x%08x\n",
		priv->ucode_code.v_addr, (u32)priv->ucode_code.p_addr);

	/* Runtime data (2nd block)
	 * NOTE:  Copy into backup buffer will be done in iwl_up()  */
	len = data_size;
	IWL_DEBUG_INFO(priv, "Copying (but not loading) uCode data len %Zd\n", len);
	memcpy(priv->ucode_data.v_addr, src, len);
	memcpy(priv->ucode_data_backup.v_addr, src, len);
	src += len;

	/* Initialization instructions (3rd block) */
	if (init_size) {
		len = init_size;
		IWL_DEBUG_INFO(priv, "Copying (but not loading) init instr len %Zd\n",
				len);
		memcpy(priv->ucode_init.v_addr, src, len);
		src += len;
	}

	/* Initialization data (4th block) */
	if (init_data_size) {
		len = init_data_size;
		IWL_DEBUG_INFO(priv, "Copying (but not loading) init data len %Zd\n",
			       len);
		memcpy(priv->ucode_init_data.v_addr, src, len);
		src += len;
	}

	/* Bootstrap instructions (5th block) */
	len = boot_size;
	IWL_DEBUG_INFO(priv, "Copying (but not loading) boot instr len %Zd\n", len);
	memcpy(priv->ucode_boot.v_addr, src, len);

	/* We have our copies now, allow OS release its copies */
	release_firmware(ucode_raw);
	return 0;

 err_pci_alloc:
	IWL_ERR(priv, "failed to allocate pci memory\n");
	ret = -ENOMEM;
	iwl_dealloc_ucode_pci(priv);

 err_release:
	release_firmware(ucode_raw);

 error:
	return ret;
}

static const char *desc_lookup_text[] = {
	"OK",
	"FAIL",
	"BAD_PARAM",
	"BAD_CHECKSUM",
	"NMI_INTERRUPT_WDG",
	"SYSASSERT",
	"FATAL_ERROR",
	"BAD_COMMAND",
	"HW_ERROR_TUNE_LOCK",
	"HW_ERROR_TEMPERATURE",
	"ILLEGAL_CHAN_FREQ",
	"VCC_NOT_STABLE",
	"FH_ERROR",
	"NMI_INTERRUPT_HOST",
	"NMI_INTERRUPT_ACTION_PT",
	"NMI_INTERRUPT_UNKNOWN",
	"UCODE_VERSION_MISMATCH",
	"HW_ERROR_ABS_LOCK",
	"HW_ERROR_CAL_LOCK_FAIL",
	"NMI_INTERRUPT_INST_ACTION_PT",
	"NMI_INTERRUPT_DATA_ACTION_PT",
	"NMI_TRM_HW_ER",
	"NMI_INTERRUPT_TRM",
	"NMI_INTERRUPT_BREAK_POINT"
	"DEBUG_0",
	"DEBUG_1",
	"DEBUG_2",
	"DEBUG_3",
	"UNKNOWN"
};

static const char *desc_lookup(int i)
{
	int max = ARRAY_SIZE(desc_lookup_text) - 1;

	if (i < 0 || i > max)
		i = max;

	return desc_lookup_text[i];
}

#define ERROR_START_OFFSET  (1 * sizeof(u32))
#define ERROR_ELEM_SIZE     (7 * sizeof(u32))

void iwl_dump_nic_error_log(struct iwl_priv *priv)
{
	u32 data2, line;
	u32 desc, time, count, base, data1;
	u32 blink1, blink2, ilink1, ilink2;

	if (priv->ucode_type == UCODE_INIT)
		base = le32_to_cpu(priv->card_alive_init.error_event_table_ptr);
	else
		base = le32_to_cpu(priv->card_alive.error_event_table_ptr);

	if (!priv->cfg->ops->lib->is_valid_rtc_data_addr(base)) {
		IWL_ERR(priv,
			"Not valid error log pointer 0x%08X for %s uCode\n",
			base, (priv->ucode_type == UCODE_INIT) ? "Init" : "RT");
		return;
	}

	count = iwl_read_targ_mem(priv, base);

	if (ERROR_START_OFFSET <= count * ERROR_ELEM_SIZE) {
		IWL_ERR(priv, "Start IWL Error Log Dump:\n");
		IWL_ERR(priv, "Status: 0x%08lX, count: %d\n",
			priv->status, count);
	}

	desc = iwl_read_targ_mem(priv, base + 1 * sizeof(u32));
	blink1 = iwl_read_targ_mem(priv, base + 3 * sizeof(u32));
	blink2 = iwl_read_targ_mem(priv, base + 4 * sizeof(u32));
	ilink1 = iwl_read_targ_mem(priv, base + 5 * sizeof(u32));
	ilink2 = iwl_read_targ_mem(priv, base + 6 * sizeof(u32));
	data1 = iwl_read_targ_mem(priv, base + 7 * sizeof(u32));
	data2 = iwl_read_targ_mem(priv, base + 8 * sizeof(u32));
	line = iwl_read_targ_mem(priv, base + 9 * sizeof(u32));
	time = iwl_read_targ_mem(priv, base + 11 * sizeof(u32));

	trace_iwlwifi_dev_ucode_error(priv, desc, time, data1, data2, line,
				      blink1, blink2, ilink1, ilink2);

	IWL_ERR(priv, "Desc                               Time       "
		"data1      data2      line\n");
	IWL_ERR(priv, "%-28s (#%02d) %010u 0x%08X 0x%08X %u\n",
		desc_lookup(desc), desc, time, data1, data2, line);
	IWL_ERR(priv, "blink1  blink2  ilink1  ilink2\n");
	IWL_ERR(priv, "0x%05X 0x%05X 0x%05X 0x%05X\n", blink1, blink2,
		ilink1, ilink2);

}

#define EVENT_START_OFFSET  (4 * sizeof(u32))

/**
 * iwl_print_event_log - Dump error event log to syslog
 *
 */
static int iwl_print_event_log(struct iwl_priv *priv, u32 start_idx,
			       u32 num_events, u32 mode,
			       int pos, char **buf, size_t bufsz)
{
	u32 i;
	u32 base;       /* SRAM byte address of event log header */
	u32 event_size; /* 2 u32s, or 3 u32s if timestamp recorded */
	u32 ptr;        /* SRAM byte address of log data */
	u32 ev, time, data; /* event log data */
	unsigned long reg_flags;

	if (num_events == 0)
		return pos;
	if (priv->ucode_type == UCODE_INIT)
		base = le32_to_cpu(priv->card_alive_init.log_event_table_ptr);
	else
		base = le32_to_cpu(priv->card_alive.log_event_table_ptr);

	if (mode == 0)
		event_size = 2 * sizeof(u32);
	else
		event_size = 3 * sizeof(u32);

	ptr = base + EVENT_START_OFFSET + (start_idx * event_size);

	/* Make sure device is powered up for SRAM reads */
	spin_lock_irqsave(&priv->reg_lock, reg_flags);
	iwl_grab_nic_access(priv);

	/* Set starting address; reads will auto-increment */
	_iwl_write_direct32(priv, HBUS_TARG_MEM_RADDR, ptr);
	rmb();

	/* "time" is actually "data" for mode 0 (no timestamp).
	* place event id # at far right for easier visual parsing. */
	for (i = 0; i < num_events; i++) {
		ev = _iwl_read_direct32(priv, HBUS_TARG_MEM_RDAT);
		time = _iwl_read_direct32(priv, HBUS_TARG_MEM_RDAT);
		if (mode == 0) {
			/* data, ev */
			if (bufsz) {
				pos += scnprintf(*buf + pos, bufsz - pos,
						"EVT_LOG:0x%08x:%04u\n",
						time, ev);
			} else {
				trace_iwlwifi_dev_ucode_event(priv, 0,
					time, ev);
				IWL_ERR(priv, "EVT_LOG:0x%08x:%04u\n",
					time, ev);
			}
		} else {
			data = _iwl_read_direct32(priv, HBUS_TARG_MEM_RDAT);
			if (bufsz) {
				pos += scnprintf(*buf + pos, bufsz - pos,
						"EVT_LOGT:%010u:0x%08x:%04u\n",
						 time, data, ev);
			} else {
				IWL_ERR(priv, "EVT_LOGT:%010u:0x%08x:%04u\n",
					time, data, ev);
				trace_iwlwifi_dev_ucode_event(priv, time,
					data, ev);
			}
		}
	}

	/* Allow device to power down */
	iwl_release_nic_access(priv);
	spin_unlock_irqrestore(&priv->reg_lock, reg_flags);
	return pos;
}

/**
 * iwl_print_last_event_logs - Dump the newest # of event log to syslog
 */
static int iwl_print_last_event_logs(struct iwl_priv *priv, u32 capacity,
				    u32 num_wraps, u32 next_entry,
				    u32 size, u32 mode,
				    int pos, char **buf, size_t bufsz)
{
	/*
	 * display the newest DEFAULT_LOG_ENTRIES entries
	 * i.e the entries just before the next ont that uCode would fill.
	 */
	if (num_wraps) {
		if (next_entry < size) {
			pos = iwl_print_event_log(priv,
						capacity - (size - next_entry),
						size - next_entry, mode,
						pos, buf, bufsz);
			pos = iwl_print_event_log(priv, 0,
						  next_entry, mode,
						  pos, buf, bufsz);
		} else
			pos = iwl_print_event_log(priv, next_entry - size,
						  size, mode, pos, buf, bufsz);
	} else {
		if (next_entry < size) {
			pos = iwl_print_event_log(priv, 0, next_entry,
						  mode, pos, buf, bufsz);
		} else {
			pos = iwl_print_event_log(priv, next_entry - size,
						  size, mode, pos, buf, bufsz);
		}
	}
	return pos;
}

/* For sanity check only.  Actual size is determined by uCode, typ. 512 */
#define MAX_EVENT_LOG_SIZE (512)

#define DEFAULT_DUMP_EVENT_LOG_ENTRIES (20)

int iwl_dump_nic_event_log(struct iwl_priv *priv, bool full_log,
			    char **buf, bool display)
{
	u32 base;       /* SRAM byte address of event log header */
	u32 capacity;   /* event log capacity in # entries */
	u32 mode;       /* 0 - no timestamp, 1 - timestamp recorded */
	u32 num_wraps;  /* # times uCode wrapped to top of log */
	u32 next_entry; /* index of next entry to be written by uCode */
	u32 size;       /* # entries that we'll print */
	int pos = 0;
	size_t bufsz = 0;

	if (priv->ucode_type == UCODE_INIT)
		base = le32_to_cpu(priv->card_alive_init.log_event_table_ptr);
	else
		base = le32_to_cpu(priv->card_alive.log_event_table_ptr);

	if (!priv->cfg->ops->lib->is_valid_rtc_data_addr(base)) {
		IWL_ERR(priv,
			"Invalid event log pointer 0x%08X for %s uCode\n",
			base, (priv->ucode_type == UCODE_INIT) ? "Init" : "RT");
<<<<<<< HEAD
		return pos;
=======
		return -EINVAL;
>>>>>>> 3b43a187
	}

	/* event log header */
	capacity = iwl_read_targ_mem(priv, base);
	mode = iwl_read_targ_mem(priv, base + (1 * sizeof(u32)));
	num_wraps = iwl_read_targ_mem(priv, base + (2 * sizeof(u32)));
	next_entry = iwl_read_targ_mem(priv, base + (3 * sizeof(u32)));

	if (capacity > MAX_EVENT_LOG_SIZE) {
		IWL_ERR(priv, "Log capacity %d is bogus, limit to %d entries\n",
			capacity, MAX_EVENT_LOG_SIZE);
		capacity = MAX_EVENT_LOG_SIZE;
	}

	if (next_entry > MAX_EVENT_LOG_SIZE) {
		IWL_ERR(priv, "Log write index %d is bogus, limit to %d\n",
			next_entry, MAX_EVENT_LOG_SIZE);
		next_entry = MAX_EVENT_LOG_SIZE;
	}

	size = num_wraps ? capacity : next_entry;

	/* bail out if nothing in log */
	if (size == 0) {
		IWL_ERR(priv, "Start IWL Event Log Dump: nothing in log\n");
		return pos;
	}

#ifdef CONFIG_IWLWIFI_DEBUG
	if (!(iwl_get_debug_level(priv) & IWL_DL_FW_ERRORS) && !full_log)
		size = (size > DEFAULT_DUMP_EVENT_LOG_ENTRIES)
			? DEFAULT_DUMP_EVENT_LOG_ENTRIES : size;
#else
	size = (size > DEFAULT_DUMP_EVENT_LOG_ENTRIES)
		? DEFAULT_DUMP_EVENT_LOG_ENTRIES : size;
#endif
	IWL_ERR(priv, "Start IWL Event Log Dump: display last %u entries\n",
		size);

#ifdef CONFIG_IWLWIFI_DEBUG
	if (display) {
		if (full_log)
			bufsz = capacity * 48;
		else
			bufsz = size * 48;
		*buf = kmalloc(bufsz, GFP_KERNEL);
		if (!*buf)
<<<<<<< HEAD
			return pos;
=======
			return -ENOMEM;
>>>>>>> 3b43a187
	}
	if ((iwl_get_debug_level(priv) & IWL_DL_FW_ERRORS) || full_log) {
		/*
		 * if uCode has wrapped back to top of log,
		 * start at the oldest entry,
		 * i.e the next one that uCode would fill.
		 */
		if (num_wraps)
			pos = iwl_print_event_log(priv, next_entry,
						capacity - next_entry, mode,
						pos, buf, bufsz);
		/* (then/else) start at top of log */
		pos = iwl_print_event_log(priv, 0,
					  next_entry, mode, pos, buf, bufsz);
	} else
		pos = iwl_print_last_event_logs(priv, capacity, num_wraps,
						next_entry, size, mode,
						pos, buf, bufsz);
#else
	pos = iwl_print_last_event_logs(priv, capacity, num_wraps,
					next_entry, size, mode,
					pos, buf, bufsz);
#endif
	return pos;
}

/**
 * iwl_alive_start - called after REPLY_ALIVE notification received
 *                   from protocol/runtime uCode (initialization uCode's
 *                   Alive gets handled by iwl_init_alive_start()).
 */
static void iwl_alive_start(struct iwl_priv *priv)
{
	int ret = 0;

	IWL_DEBUG_INFO(priv, "Runtime Alive received.\n");

	if (priv->card_alive.is_valid != UCODE_VALID_OK) {
		/* We had an error bringing up the hardware, so take it
		 * all the way back down so we can try again */
		IWL_DEBUG_INFO(priv, "Alive failed.\n");
		goto restart;
	}

	/* Initialize uCode has loaded Runtime uCode ... verify inst image.
	 * This is a paranoid check, because we would not have gotten the
	 * "runtime" alive if code weren't properly loaded.  */
	if (iwl_verify_ucode(priv)) {
		/* Runtime instruction load was bad;
		 * take it all the way back down so we can try again */
		IWL_DEBUG_INFO(priv, "Bad runtime uCode load.\n");
		goto restart;
	}

	iwl_clear_stations_table(priv);
	ret = priv->cfg->ops->lib->alive_notify(priv);
	if (ret) {
		IWL_WARN(priv,
			"Could not complete ALIVE transition [ntf]: %d\n", ret);
		goto restart;
	}

	/* After the ALIVE response, we can send host commands to the uCode */
	set_bit(STATUS_ALIVE, &priv->status);

	if (iwl_is_rfkill(priv))
		return;

	ieee80211_wake_queues(priv->hw);

	priv->active_rate = priv->rates_mask;
	priv->active_rate_basic = priv->rates_mask & IWL_BASIC_RATES_MASK;

	/* Configure Tx antenna selection based on H/W config */
	if (priv->cfg->ops->hcmd->set_tx_ant)
		priv->cfg->ops->hcmd->set_tx_ant(priv, priv->cfg->valid_tx_ant);

	if (iwl_is_associated(priv)) {
		struct iwl_rxon_cmd *active_rxon =
				(struct iwl_rxon_cmd *)&priv->active_rxon;
		/* apply any changes in staging */
		priv->staging_rxon.filter_flags |= RXON_FILTER_ASSOC_MSK;
		active_rxon->filter_flags &= ~RXON_FILTER_ASSOC_MSK;
	} else {
		/* Initialize our rx_config data */
		iwl_connection_init_rx_config(priv, priv->iw_mode);

		if (priv->cfg->ops->hcmd->set_rxon_chain)
			priv->cfg->ops->hcmd->set_rxon_chain(priv);

		memcpy(priv->staging_rxon.node_addr, priv->mac_addr, ETH_ALEN);
	}

	/* Configure Bluetooth device coexistence support */
	iwl_send_bt_config(priv);

	iwl_reset_run_time_calib(priv);

	/* Configure the adapter for unassociated operation */
	iwlcore_commit_rxon(priv);

	/* At this point, the NIC is initialized and operational */
	iwl_rf_kill_ct_config(priv);

	iwl_leds_init(priv);

	IWL_DEBUG_INFO(priv, "ALIVE processing complete.\n");
	set_bit(STATUS_READY, &priv->status);
	wake_up_interruptible(&priv->wait_command_queue);

	iwl_power_update_mode(priv, true);

	/* reassociate for ADHOC mode */
	if (priv->vif && (priv->iw_mode == NL80211_IFTYPE_ADHOC)) {
		struct sk_buff *beacon = ieee80211_beacon_get(priv->hw,
								priv->vif);
		if (beacon)
			iwl_mac_beacon_update(priv->hw, beacon);
	}


	if (test_and_clear_bit(STATUS_MODE_PENDING, &priv->status))
		iwl_set_mode(priv, priv->iw_mode);

	return;

 restart:
	queue_work(priv->workqueue, &priv->restart);
}

static void iwl_cancel_deferred_work(struct iwl_priv *priv);

static void __iwl_down(struct iwl_priv *priv)
{
	unsigned long flags;
	int exit_pending = test_bit(STATUS_EXIT_PENDING, &priv->status);

	IWL_DEBUG_INFO(priv, DRV_NAME " is going down\n");

	if (!exit_pending)
		set_bit(STATUS_EXIT_PENDING, &priv->status);

	iwl_clear_stations_table(priv);

	/* Unblock any waiting calls */
	wake_up_interruptible_all(&priv->wait_command_queue);

	/* Wipe out the EXIT_PENDING status bit if we are not actually
	 * exiting the module */
	if (!exit_pending)
		clear_bit(STATUS_EXIT_PENDING, &priv->status);

	/* stop and reset the on-board processor */
	iwl_write32(priv, CSR_RESET, CSR_RESET_REG_FLAG_NEVO_RESET);

	/* tell the device to stop sending interrupts */
	spin_lock_irqsave(&priv->lock, flags);
	iwl_disable_interrupts(priv);
	spin_unlock_irqrestore(&priv->lock, flags);
	iwl_synchronize_irq(priv);

	if (priv->mac80211_registered)
		ieee80211_stop_queues(priv->hw);

	/* If we have not previously called iwl_init() then
	 * clear all bits but the RF Kill bit and return */
	if (!iwl_is_init(priv)) {
		priv->status = test_bit(STATUS_RF_KILL_HW, &priv->status) <<
					STATUS_RF_KILL_HW |
			       test_bit(STATUS_GEO_CONFIGURED, &priv->status) <<
					STATUS_GEO_CONFIGURED |
			       test_bit(STATUS_EXIT_PENDING, &priv->status) <<
					STATUS_EXIT_PENDING;
		goto exit;
	}

	/* ...otherwise clear out all the status bits but the RF Kill
	 * bit and continue taking the NIC down. */
	priv->status &= test_bit(STATUS_RF_KILL_HW, &priv->status) <<
				STATUS_RF_KILL_HW |
			test_bit(STATUS_GEO_CONFIGURED, &priv->status) <<
				STATUS_GEO_CONFIGURED |
			test_bit(STATUS_FW_ERROR, &priv->status) <<
				STATUS_FW_ERROR |
		       test_bit(STATUS_EXIT_PENDING, &priv->status) <<
				STATUS_EXIT_PENDING;

	/* device going down, Stop using ICT table */
	iwl_disable_ict(priv);

	iwl_txq_ctx_stop(priv);
	iwl_rxq_stop(priv);

	/* Power-down device's busmaster DMA clocks */
	iwl_write_prph(priv, APMG_CLK_DIS_REG, APMG_CLK_VAL_DMA_CLK_RQT);
	udelay(5);

	/* Make sure (redundant) we've released our request to stay awake */
	iwl_clear_bit(priv, CSR_GP_CNTRL, CSR_GP_CNTRL_REG_FLAG_MAC_ACCESS_REQ);

	/* Stop the device, and put it in low power state */
	priv->cfg->ops->lib->apm_ops.stop(priv);

 exit:
	memset(&priv->card_alive, 0, sizeof(struct iwl_alive_resp));

	if (priv->ibss_beacon)
		dev_kfree_skb(priv->ibss_beacon);
	priv->ibss_beacon = NULL;

	/* clear out any free frames */
	iwl_clear_free_frames(priv);
}

static void iwl_down(struct iwl_priv *priv)
{
	mutex_lock(&priv->mutex);
	__iwl_down(priv);
	mutex_unlock(&priv->mutex);

	iwl_cancel_deferred_work(priv);
}

#define HW_READY_TIMEOUT (50)

static int iwl_set_hw_ready(struct iwl_priv *priv)
{
	int ret = 0;

	iwl_set_bit(priv, CSR_HW_IF_CONFIG_REG,
		CSR_HW_IF_CONFIG_REG_BIT_NIC_READY);

	/* See if we got it */
	ret = iwl_poll_bit(priv, CSR_HW_IF_CONFIG_REG,
				CSR_HW_IF_CONFIG_REG_BIT_NIC_READY,
				CSR_HW_IF_CONFIG_REG_BIT_NIC_READY,
				HW_READY_TIMEOUT);
	if (ret != -ETIMEDOUT)
		priv->hw_ready = true;
	else
		priv->hw_ready = false;

	IWL_DEBUG_INFO(priv, "hardware %s\n",
		      (priv->hw_ready == 1) ? "ready" : "not ready");
	return ret;
}

static int iwl_prepare_card_hw(struct iwl_priv *priv)
{
	int ret = 0;

	IWL_DEBUG_INFO(priv, "iwl_prepare_card_hw enter \n");

	ret = iwl_set_hw_ready(priv);
	if (priv->hw_ready)
		return ret;

	/* If HW is not ready, prepare the conditions to check again */
	iwl_set_bit(priv, CSR_HW_IF_CONFIG_REG,
			CSR_HW_IF_CONFIG_REG_PREPARE);

	ret = iwl_poll_bit(priv, CSR_HW_IF_CONFIG_REG,
			~CSR_HW_IF_CONFIG_REG_BIT_NIC_PREPARE_DONE,
			CSR_HW_IF_CONFIG_REG_BIT_NIC_PREPARE_DONE, 150000);

	/* HW should be ready by now, check again. */
	if (ret != -ETIMEDOUT)
		iwl_set_hw_ready(priv);

	return ret;
}

#define MAX_HW_RESTARTS 5

static int __iwl_up(struct iwl_priv *priv)
{
	int i;
	int ret;

	if (test_bit(STATUS_EXIT_PENDING, &priv->status)) {
		IWL_WARN(priv, "Exit pending; will not bring the NIC up\n");
		return -EIO;
	}

	if (!priv->ucode_data_backup.v_addr || !priv->ucode_data.v_addr) {
		IWL_ERR(priv, "ucode not available for device bringup\n");
		return -EIO;
	}

	iwl_prepare_card_hw(priv);

	if (!priv->hw_ready) {
		IWL_WARN(priv, "Exit HW not ready\n");
		return -EIO;
	}

	/* If platform's RF_KILL switch is NOT set to KILL */
	if (iwl_read32(priv, CSR_GP_CNTRL) & CSR_GP_CNTRL_REG_FLAG_HW_RF_KILL_SW)
		clear_bit(STATUS_RF_KILL_HW, &priv->status);
	else
		set_bit(STATUS_RF_KILL_HW, &priv->status);

	if (iwl_is_rfkill(priv)) {
		wiphy_rfkill_set_hw_state(priv->hw->wiphy, true);

		iwl_enable_interrupts(priv);
		IWL_WARN(priv, "Radio disabled by HW RF Kill switch\n");
		return 0;
	}

	iwl_write32(priv, CSR_INT, 0xFFFFFFFF);

	ret = iwl_hw_nic_init(priv);
	if (ret) {
		IWL_ERR(priv, "Unable to init nic\n");
		return ret;
	}

	/* make sure rfkill handshake bits are cleared */
	iwl_write32(priv, CSR_UCODE_DRV_GP1_CLR, CSR_UCODE_SW_BIT_RFKILL);
	iwl_write32(priv, CSR_UCODE_DRV_GP1_CLR,
		    CSR_UCODE_DRV_GP1_BIT_CMD_BLOCKED);

	/* clear (again), then enable host interrupts */
	iwl_write32(priv, CSR_INT, 0xFFFFFFFF);
	iwl_enable_interrupts(priv);

	/* really make sure rfkill handshake bits are cleared */
	iwl_write32(priv, CSR_UCODE_DRV_GP1_CLR, CSR_UCODE_SW_BIT_RFKILL);
	iwl_write32(priv, CSR_UCODE_DRV_GP1_CLR, CSR_UCODE_SW_BIT_RFKILL);

	/* Copy original ucode data image from disk into backup cache.
	 * This will be used to initialize the on-board processor's
	 * data SRAM for a clean start when the runtime program first loads. */
	memcpy(priv->ucode_data_backup.v_addr, priv->ucode_data.v_addr,
	       priv->ucode_data.len);

	for (i = 0; i < MAX_HW_RESTARTS; i++) {

		iwl_clear_stations_table(priv);

		/* load bootstrap state machine,
		 * load bootstrap program into processor's memory,
		 * prepare to load the "initialize" uCode */
		ret = priv->cfg->ops->lib->load_ucode(priv);

		if (ret) {
			IWL_ERR(priv, "Unable to set up bootstrap uCode: %d\n",
				ret);
			continue;
		}

		/* start card; "initialize" will load runtime ucode */
		iwl_nic_start(priv);

		IWL_DEBUG_INFO(priv, DRV_NAME " is coming up\n");

		return 0;
	}

	set_bit(STATUS_EXIT_PENDING, &priv->status);
	__iwl_down(priv);
	clear_bit(STATUS_EXIT_PENDING, &priv->status);

	/* tried to restart and config the device for as long as our
	 * patience could withstand */
	IWL_ERR(priv, "Unable to initialize device after %d attempts.\n", i);
	return -EIO;
}


/*****************************************************************************
 *
 * Workqueue callbacks
 *
 *****************************************************************************/

static void iwl_bg_init_alive_start(struct work_struct *data)
{
	struct iwl_priv *priv =
	    container_of(data, struct iwl_priv, init_alive_start.work);

	if (test_bit(STATUS_EXIT_PENDING, &priv->status))
		return;

	mutex_lock(&priv->mutex);
	priv->cfg->ops->lib->init_alive_start(priv);
	mutex_unlock(&priv->mutex);
}

static void iwl_bg_alive_start(struct work_struct *data)
{
	struct iwl_priv *priv =
	    container_of(data, struct iwl_priv, alive_start.work);

	if (test_bit(STATUS_EXIT_PENDING, &priv->status))
		return;

	/* enable dram interrupt */
	iwl_reset_ict(priv);

	mutex_lock(&priv->mutex);
	iwl_alive_start(priv);
	mutex_unlock(&priv->mutex);
}

static void iwl_bg_run_time_calib_work(struct work_struct *work)
{
	struct iwl_priv *priv = container_of(work, struct iwl_priv,
			run_time_calib_work);

	mutex_lock(&priv->mutex);

	if (test_bit(STATUS_EXIT_PENDING, &priv->status) ||
	    test_bit(STATUS_SCANNING, &priv->status)) {
		mutex_unlock(&priv->mutex);
		return;
	}

	if (priv->start_calib) {
		iwl_chain_noise_calibration(priv, &priv->statistics);

		iwl_sensitivity_calibration(priv, &priv->statistics);
	}

	mutex_unlock(&priv->mutex);
	return;
}

static void iwl_bg_up(struct work_struct *data)
{
	struct iwl_priv *priv = container_of(data, struct iwl_priv, up);

	if (test_bit(STATUS_EXIT_PENDING, &priv->status))
		return;

	mutex_lock(&priv->mutex);
	__iwl_up(priv);
	mutex_unlock(&priv->mutex);
}

static void iwl_bg_restart(struct work_struct *data)
{
	struct iwl_priv *priv = container_of(data, struct iwl_priv, restart);

	if (test_bit(STATUS_EXIT_PENDING, &priv->status))
		return;

	if (test_and_clear_bit(STATUS_FW_ERROR, &priv->status)) {
		mutex_lock(&priv->mutex);
		priv->vif = NULL;
		priv->is_open = 0;
		mutex_unlock(&priv->mutex);
		iwl_down(priv);
		ieee80211_restart_hw(priv->hw);
	} else {
		iwl_down(priv);
		queue_work(priv->workqueue, &priv->up);
	}
}

static void iwl_bg_rx_replenish(struct work_struct *data)
{
	struct iwl_priv *priv =
	    container_of(data, struct iwl_priv, rx_replenish);

	if (test_bit(STATUS_EXIT_PENDING, &priv->status))
		return;

	mutex_lock(&priv->mutex);
	iwl_rx_replenish(priv);
	mutex_unlock(&priv->mutex);
}

#define IWL_DELAY_NEXT_SCAN (HZ*2)

void iwl_post_associate(struct iwl_priv *priv)
{
	struct ieee80211_conf *conf = NULL;
	int ret = 0;
	unsigned long flags;

	if (priv->iw_mode == NL80211_IFTYPE_AP) {
		IWL_ERR(priv, "%s Should not be called in AP mode\n", __func__);
		return;
	}

	IWL_DEBUG_ASSOC(priv, "Associated as %d to: %pM\n",
			priv->assoc_id, priv->active_rxon.bssid_addr);


	if (test_bit(STATUS_EXIT_PENDING, &priv->status))
		return;


	if (!priv->vif || !priv->is_open)
		return;

	iwl_scan_cancel_timeout(priv, 200);

	conf = ieee80211_get_hw_conf(priv->hw);

	priv->staging_rxon.filter_flags &= ~RXON_FILTER_ASSOC_MSK;
	iwlcore_commit_rxon(priv);

	iwl_setup_rxon_timing(priv);
	ret = iwl_send_cmd_pdu(priv, REPLY_RXON_TIMING,
			      sizeof(priv->rxon_timing), &priv->rxon_timing);
	if (ret)
		IWL_WARN(priv, "REPLY_RXON_TIMING failed - "
			    "Attempting to continue.\n");

	priv->staging_rxon.filter_flags |= RXON_FILTER_ASSOC_MSK;

	iwl_set_rxon_ht(priv, &priv->current_ht_config);

	if (priv->cfg->ops->hcmd->set_rxon_chain)
		priv->cfg->ops->hcmd->set_rxon_chain(priv);

	priv->staging_rxon.assoc_id = cpu_to_le16(priv->assoc_id);

	IWL_DEBUG_ASSOC(priv, "assoc id %d beacon interval %d\n",
			priv->assoc_id, priv->beacon_int);

	if (priv->assoc_capability & WLAN_CAPABILITY_SHORT_PREAMBLE)
		priv->staging_rxon.flags |= RXON_FLG_SHORT_PREAMBLE_MSK;
	else
		priv->staging_rxon.flags &= ~RXON_FLG_SHORT_PREAMBLE_MSK;

	if (priv->staging_rxon.flags & RXON_FLG_BAND_24G_MSK) {
		if (priv->assoc_capability & WLAN_CAPABILITY_SHORT_SLOT_TIME)
			priv->staging_rxon.flags |= RXON_FLG_SHORT_SLOT_MSK;
		else
			priv->staging_rxon.flags &= ~RXON_FLG_SHORT_SLOT_MSK;

		if (priv->iw_mode == NL80211_IFTYPE_ADHOC)
			priv->staging_rxon.flags &= ~RXON_FLG_SHORT_SLOT_MSK;

	}

	iwlcore_commit_rxon(priv);

	switch (priv->iw_mode) {
	case NL80211_IFTYPE_STATION:
		break;

	case NL80211_IFTYPE_ADHOC:

		/* assume default assoc id */
		priv->assoc_id = 1;

		iwl_rxon_add_station(priv, priv->bssid, 0);
		iwl_send_beacon_cmd(priv);

		break;

	default:
		IWL_ERR(priv, "%s Should not be called in %d mode\n",
			  __func__, priv->iw_mode);
		break;
	}

	if (priv->iw_mode == NL80211_IFTYPE_ADHOC)
		priv->assoc_station_added = 1;

	spin_lock_irqsave(&priv->lock, flags);
	iwl_activate_qos(priv, 0);
	spin_unlock_irqrestore(&priv->lock, flags);

	/* the chain noise calibration will enabled PM upon completion
	 * If chain noise has already been run, then we need to enable
	 * power management here */
	if (priv->chain_noise_data.state == IWL_CHAIN_NOISE_DONE)
		iwl_power_update_mode(priv, false);

	/* Enable Rx differential gain and sensitivity calibrations */
	iwl_chain_noise_reset(priv);
	priv->start_calib = 1;

}

/*****************************************************************************
 *
 * mac80211 entry point functions
 *
 *****************************************************************************/

#define UCODE_READY_TIMEOUT	(4 * HZ)

/*
 * Not a mac80211 entry point function, but it fits in with all the
 * other mac80211 functions grouped here.
 */
static int iwl_setup_mac(struct iwl_priv *priv)
{
	int ret;
	struct ieee80211_hw *hw = priv->hw;
	hw->rate_control_algorithm = "iwl-agn-rs";

	/* Tell mac80211 our characteristics */
	hw->flags = IEEE80211_HW_SIGNAL_DBM |
		    IEEE80211_HW_NOISE_DBM |
		    IEEE80211_HW_AMPDU_AGGREGATION |
		    IEEE80211_HW_SPECTRUM_MGMT;

	if (!priv->cfg->broken_powersave)
		hw->flags |= IEEE80211_HW_SUPPORTS_PS |
			     IEEE80211_HW_SUPPORTS_DYNAMIC_PS;

	if (priv->cfg->sku & IWL_SKU_N)
		hw->flags |= IEEE80211_HW_SUPPORTS_DYNAMIC_SMPS |
			     IEEE80211_HW_SUPPORTS_STATIC_SMPS;

	hw->sta_data_size = sizeof(struct iwl_station_priv);
	hw->wiphy->interface_modes =
		BIT(NL80211_IFTYPE_STATION) |
		BIT(NL80211_IFTYPE_ADHOC);

	hw->wiphy->flags |= WIPHY_FLAG_STRICT_REGULATORY |
			    WIPHY_FLAG_DISABLE_BEACON_HINTS;

	/*
	 * For now, disable PS by default because it affects
	 * RX performance significantly.
	 */
	hw->wiphy->flags &= ~WIPHY_FLAG_PS_ON_BY_DEFAULT;

	hw->wiphy->max_scan_ssids = PROBE_OPTION_MAX;
	/* we create the 802.11 header and a zero-length SSID element */
	hw->wiphy->max_scan_ie_len = IWL_MAX_PROBE_REQUEST - 24 - 2;

	/* Default value; 4 EDCA QOS priorities */
	hw->queues = 4;

	hw->max_listen_interval = IWL_CONN_MAX_LISTEN_INTERVAL;

	if (priv->bands[IEEE80211_BAND_2GHZ].n_channels)
		priv->hw->wiphy->bands[IEEE80211_BAND_2GHZ] =
			&priv->bands[IEEE80211_BAND_2GHZ];
	if (priv->bands[IEEE80211_BAND_5GHZ].n_channels)
		priv->hw->wiphy->bands[IEEE80211_BAND_5GHZ] =
			&priv->bands[IEEE80211_BAND_5GHZ];

	ret = ieee80211_register_hw(priv->hw);
	if (ret) {
		IWL_ERR(priv, "Failed to register hw (error %d)\n", ret);
		return ret;
	}
	priv->mac80211_registered = 1;

	return 0;
}


static int iwl_mac_start(struct ieee80211_hw *hw)
{
	struct iwl_priv *priv = hw->priv;
	int ret;

	IWL_DEBUG_MAC80211(priv, "enter\n");

	/* we should be verifying the device is ready to be opened */
	mutex_lock(&priv->mutex);

	/* fetch ucode file from disk, alloc and copy to bus-master buffers ...
	 * ucode filename and max sizes are card-specific. */

	if (!priv->ucode_code.len) {
		ret = iwl_read_ucode(priv);
		if (ret) {
			IWL_ERR(priv, "Could not read microcode: %d\n", ret);
			mutex_unlock(&priv->mutex);
			return ret;
		}
	}

	ret = __iwl_up(priv);

	mutex_unlock(&priv->mutex);

	if (ret)
		return ret;

	if (iwl_is_rfkill(priv))
		goto out;

	IWL_DEBUG_INFO(priv, "Start UP work done.\n");

	/* Wait for START_ALIVE from Run Time ucode. Otherwise callbacks from
	 * mac80211 will not be run successfully. */
	ret = wait_event_interruptible_timeout(priv->wait_command_queue,
			test_bit(STATUS_READY, &priv->status),
			UCODE_READY_TIMEOUT);
	if (!ret) {
		if (!test_bit(STATUS_READY, &priv->status)) {
			IWL_ERR(priv, "START_ALIVE timeout after %dms.\n",
				jiffies_to_msecs(UCODE_READY_TIMEOUT));
			return -ETIMEDOUT;
		}
	}

	iwl_led_start(priv);

out:
	priv->is_open = 1;
	IWL_DEBUG_MAC80211(priv, "leave\n");
	return 0;
}

static void iwl_mac_stop(struct ieee80211_hw *hw)
{
	struct iwl_priv *priv = hw->priv;

	IWL_DEBUG_MAC80211(priv, "enter\n");

	if (!priv->is_open)
		return;

	priv->is_open = 0;

	if (iwl_is_ready_rf(priv) || test_bit(STATUS_SCAN_HW, &priv->status)) {
		/* stop mac, cancel any scan request and clear
		 * RXON_FILTER_ASSOC_MSK BIT
		 */
		mutex_lock(&priv->mutex);
		iwl_scan_cancel_timeout(priv, 100);
		mutex_unlock(&priv->mutex);
	}

	iwl_down(priv);

	flush_workqueue(priv->workqueue);

	/* enable interrupts again in order to receive rfkill changes */
	iwl_write32(priv, CSR_INT, 0xFFFFFFFF);
	iwl_enable_interrupts(priv);

	IWL_DEBUG_MAC80211(priv, "leave\n");
}

static int iwl_mac_tx(struct ieee80211_hw *hw, struct sk_buff *skb)
{
	struct iwl_priv *priv = hw->priv;

	IWL_DEBUG_MACDUMP(priv, "enter\n");

	IWL_DEBUG_TX(priv, "dev->xmit(%d bytes) at rate 0x%02x\n", skb->len,
		     ieee80211_get_tx_rate(hw, IEEE80211_SKB_CB(skb))->bitrate);

	if (iwl_tx_skb(priv, skb))
		dev_kfree_skb_any(skb);

	IWL_DEBUG_MACDUMP(priv, "leave\n");
	return NETDEV_TX_OK;
}

void iwl_config_ap(struct iwl_priv *priv)
{
	int ret = 0;
	unsigned long flags;

	if (test_bit(STATUS_EXIT_PENDING, &priv->status))
		return;

	/* The following should be done only at AP bring up */
	if (!iwl_is_associated(priv)) {

		/* RXON - unassoc (to set timing command) */
		priv->staging_rxon.filter_flags &= ~RXON_FILTER_ASSOC_MSK;
		iwlcore_commit_rxon(priv);

		/* RXON Timing */
		iwl_setup_rxon_timing(priv);
		ret = iwl_send_cmd_pdu(priv, REPLY_RXON_TIMING,
				sizeof(priv->rxon_timing), &priv->rxon_timing);
		if (ret)
			IWL_WARN(priv, "REPLY_RXON_TIMING failed - "
					"Attempting to continue.\n");

		/* AP has all antennas */
		priv->chain_noise_data.active_chains =
			priv->hw_params.valid_rx_ant;
		iwl_set_rxon_ht(priv, &priv->current_ht_config);
		if (priv->cfg->ops->hcmd->set_rxon_chain)
			priv->cfg->ops->hcmd->set_rxon_chain(priv);

		/* FIXME: what should be the assoc_id for AP? */
		priv->staging_rxon.assoc_id = cpu_to_le16(priv->assoc_id);
		if (priv->assoc_capability & WLAN_CAPABILITY_SHORT_PREAMBLE)
			priv->staging_rxon.flags |=
				RXON_FLG_SHORT_PREAMBLE_MSK;
		else
			priv->staging_rxon.flags &=
				~RXON_FLG_SHORT_PREAMBLE_MSK;

		if (priv->staging_rxon.flags & RXON_FLG_BAND_24G_MSK) {
			if (priv->assoc_capability &
				WLAN_CAPABILITY_SHORT_SLOT_TIME)
				priv->staging_rxon.flags |=
					RXON_FLG_SHORT_SLOT_MSK;
			else
				priv->staging_rxon.flags &=
					~RXON_FLG_SHORT_SLOT_MSK;

			if (priv->iw_mode == NL80211_IFTYPE_ADHOC)
				priv->staging_rxon.flags &=
					~RXON_FLG_SHORT_SLOT_MSK;
		}
		/* restore RXON assoc */
		priv->staging_rxon.filter_flags |= RXON_FILTER_ASSOC_MSK;
		iwlcore_commit_rxon(priv);
		iwl_reset_qos(priv);
		spin_lock_irqsave(&priv->lock, flags);
		iwl_activate_qos(priv, 1);
		spin_unlock_irqrestore(&priv->lock, flags);
		iwl_add_bcast_station(priv);
	}
	iwl_send_beacon_cmd(priv);

	/* FIXME - we need to add code here to detect a totally new
	 * configuration, reset the AP, unassoc, rxon timing, assoc,
	 * clear sta table, add BCAST sta... */
}

static void iwl_mac_update_tkip_key(struct ieee80211_hw *hw,
				    struct ieee80211_vif *vif,
				    struct ieee80211_key_conf *keyconf,
				    struct ieee80211_sta *sta,
				    u32 iv32, u16 *phase1key)
{

	struct iwl_priv *priv = hw->priv;
	IWL_DEBUG_MAC80211(priv, "enter\n");

	iwl_update_tkip_key(priv, keyconf,
			    sta ? sta->addr : iwl_bcast_addr,
			    iv32, phase1key);

	IWL_DEBUG_MAC80211(priv, "leave\n");
}

static int iwl_mac_set_key(struct ieee80211_hw *hw, enum set_key_cmd cmd,
			   struct ieee80211_vif *vif,
			   struct ieee80211_sta *sta,
			   struct ieee80211_key_conf *key)
{
	struct iwl_priv *priv = hw->priv;
	const u8 *addr;
	int ret;
	u8 sta_id;
	bool is_default_wep_key = false;

	IWL_DEBUG_MAC80211(priv, "enter\n");

	if (priv->cfg->mod_params->sw_crypto) {
		IWL_DEBUG_MAC80211(priv, "leave - hwcrypto disabled\n");
		return -EOPNOTSUPP;
	}
	addr = sta ? sta->addr : iwl_bcast_addr;
	sta_id = iwl_find_station(priv, addr);
	if (sta_id == IWL_INVALID_STATION) {
		IWL_DEBUG_MAC80211(priv, "leave - %pM not in station map.\n",
				   addr);
		return -EINVAL;

	}

	mutex_lock(&priv->mutex);
	iwl_scan_cancel_timeout(priv, 100);
	mutex_unlock(&priv->mutex);

	/* If we are getting WEP group key and we didn't receive any key mapping
	 * so far, we are in legacy wep mode (group key only), otherwise we are
	 * in 1X mode.
	 * In legacy wep mode, we use another host command to the uCode */
	if (key->alg == ALG_WEP && sta_id == priv->hw_params.bcast_sta_id &&
		priv->iw_mode != NL80211_IFTYPE_AP) {
		if (cmd == SET_KEY)
			is_default_wep_key = !priv->key_mapping_key;
		else
			is_default_wep_key =
					(key->hw_key_idx == HW_KEY_DEFAULT);
	}

	switch (cmd) {
	case SET_KEY:
		if (is_default_wep_key)
			ret = iwl_set_default_wep_key(priv, key);
		else
			ret = iwl_set_dynamic_key(priv, key, sta_id);

		IWL_DEBUG_MAC80211(priv, "enable hwcrypto key\n");
		break;
	case DISABLE_KEY:
		if (is_default_wep_key)
			ret = iwl_remove_default_wep_key(priv, key);
		else
			ret = iwl_remove_dynamic_key(priv, key, sta_id);

		IWL_DEBUG_MAC80211(priv, "disable hwcrypto key\n");
		break;
	default:
		ret = -EINVAL;
	}

	IWL_DEBUG_MAC80211(priv, "leave\n");

	return ret;
}

static int iwl_mac_ampdu_action(struct ieee80211_hw *hw,
				struct ieee80211_vif *vif,
			     enum ieee80211_ampdu_mlme_action action,
			     struct ieee80211_sta *sta, u16 tid, u16 *ssn)
{
	struct iwl_priv *priv = hw->priv;
	int ret;

	IWL_DEBUG_HT(priv, "A-MPDU action on addr %pM tid %d\n",
		     sta->addr, tid);

	if (!(priv->cfg->sku & IWL_SKU_N))
		return -EACCES;

	switch (action) {
	case IEEE80211_AMPDU_RX_START:
		IWL_DEBUG_HT(priv, "start Rx\n");
		return iwl_sta_rx_agg_start(priv, sta->addr, tid, *ssn);
	case IEEE80211_AMPDU_RX_STOP:
		IWL_DEBUG_HT(priv, "stop Rx\n");
		ret = iwl_sta_rx_agg_stop(priv, sta->addr, tid);
		if (test_bit(STATUS_EXIT_PENDING, &priv->status))
			return 0;
		else
			return ret;
	case IEEE80211_AMPDU_TX_START:
		IWL_DEBUG_HT(priv, "start Tx\n");
		return iwl_tx_agg_start(priv, sta->addr, tid, ssn);
	case IEEE80211_AMPDU_TX_STOP:
		IWL_DEBUG_HT(priv, "stop Tx\n");
		ret = iwl_tx_agg_stop(priv, sta->addr, tid);
		if (test_bit(STATUS_EXIT_PENDING, &priv->status))
			return 0;
		else
			return ret;
	case IEEE80211_AMPDU_TX_OPERATIONAL:
		/* do nothing */
		return -EOPNOTSUPP;
	default:
		IWL_DEBUG_HT(priv, "unknown\n");
		return -EINVAL;
		break;
	}
	return 0;
}

static int iwl_mac_get_stats(struct ieee80211_hw *hw,
			     struct ieee80211_low_level_stats *stats)
{
	struct iwl_priv *priv = hw->priv;

	priv = hw->priv;
	IWL_DEBUG_MAC80211(priv, "enter\n");
	IWL_DEBUG_MAC80211(priv, "leave\n");

	return 0;
}

static void iwl_mac_sta_notify(struct ieee80211_hw *hw,
			       struct ieee80211_vif *vif,
			       enum sta_notify_cmd cmd,
			       struct ieee80211_sta *sta)
{
	struct iwl_priv *priv = hw->priv;
	struct iwl_station_priv *sta_priv = (void *)sta->drv_priv;
	int sta_id;

	/*
	 * TODO: We really should use this callback to
	 *	 actually maintain the station table in
	 *	 the device.
	 */

	switch (cmd) {
	case STA_NOTIFY_ADD:
		atomic_set(&sta_priv->pending_frames, 0);
		if (vif->type == NL80211_IFTYPE_AP)
			sta_priv->client = true;
		break;
	case STA_NOTIFY_SLEEP:
		WARN_ON(!sta_priv->client);
		sta_priv->asleep = true;
		if (atomic_read(&sta_priv->pending_frames) > 0)
			ieee80211_sta_block_awake(hw, sta, true);
		break;
	case STA_NOTIFY_AWAKE:
		WARN_ON(!sta_priv->client);
		sta_priv->asleep = false;
		sta_id = iwl_find_station(priv, sta->addr);
		if (sta_id != IWL_INVALID_STATION)
			iwl_sta_modify_ps_wake(priv, sta_id);
		break;
	default:
		break;
	}
}

/*****************************************************************************
 *
 * sysfs attributes
 *
 *****************************************************************************/

#ifdef CONFIG_IWLWIFI_DEBUG

/*
 * The following adds a new attribute to the sysfs representation
 * of this device driver (i.e. a new file in /sys/class/net/wlan0/device/)
 * used for controlling the debug level.
 *
 * See the level definitions in iwl for details.
 *
 * The debug_level being managed using sysfs below is a per device debug
 * level that is used instead of the global debug level if it (the per
 * device debug level) is set.
 */
static ssize_t show_debug_level(struct device *d,
				struct device_attribute *attr, char *buf)
{
	struct iwl_priv *priv = dev_get_drvdata(d);
	return sprintf(buf, "0x%08X\n", iwl_get_debug_level(priv));
}
static ssize_t store_debug_level(struct device *d,
				struct device_attribute *attr,
				 const char *buf, size_t count)
{
	struct iwl_priv *priv = dev_get_drvdata(d);
	unsigned long val;
	int ret;

	ret = strict_strtoul(buf, 0, &val);
	if (ret)
		IWL_ERR(priv, "%s is not in hex or decimal form.\n", buf);
	else {
		priv->debug_level = val;
		if (iwl_alloc_traffic_mem(priv))
			IWL_ERR(priv,
				"Not enough memory to generate traffic log\n");
	}
	return strnlen(buf, count);
}

static DEVICE_ATTR(debug_level, S_IWUSR | S_IRUGO,
			show_debug_level, store_debug_level);


#endif /* CONFIG_IWLWIFI_DEBUG */


static ssize_t show_temperature(struct device *d,
				struct device_attribute *attr, char *buf)
{
	struct iwl_priv *priv = dev_get_drvdata(d);

	if (!iwl_is_alive(priv))
		return -EAGAIN;

	return sprintf(buf, "%d\n", priv->temperature);
}

static DEVICE_ATTR(temperature, S_IRUGO, show_temperature, NULL);

static ssize_t show_tx_power(struct device *d,
			     struct device_attribute *attr, char *buf)
{
	struct iwl_priv *priv = dev_get_drvdata(d);

	if (!iwl_is_ready_rf(priv))
		return sprintf(buf, "off\n");
	else
		return sprintf(buf, "%d\n", priv->tx_power_user_lmt);
}

static ssize_t store_tx_power(struct device *d,
			      struct device_attribute *attr,
			      const char *buf, size_t count)
{
	struct iwl_priv *priv = dev_get_drvdata(d);
	unsigned long val;
	int ret;

	ret = strict_strtoul(buf, 10, &val);
	if (ret)
		IWL_INFO(priv, "%s is not in decimal form.\n", buf);
	else {
		ret = iwl_set_tx_power(priv, val, false);
		if (ret)
			IWL_ERR(priv, "failed setting tx power (0x%d).\n",
				ret);
		else
			ret = count;
	}
	return ret;
}

static DEVICE_ATTR(tx_power, S_IWUSR | S_IRUGO, show_tx_power, store_tx_power);

static ssize_t show_flags(struct device *d,
			  struct device_attribute *attr, char *buf)
{
	struct iwl_priv *priv = dev_get_drvdata(d);

	return sprintf(buf, "0x%04X\n", priv->active_rxon.flags);
}

static ssize_t store_flags(struct device *d,
			   struct device_attribute *attr,
			   const char *buf, size_t count)
{
	struct iwl_priv *priv = dev_get_drvdata(d);
	unsigned long val;
	u32 flags;
	int ret = strict_strtoul(buf, 0, &val);
	if (ret)
		return ret;
	flags = (u32)val;

	mutex_lock(&priv->mutex);
	if (le32_to_cpu(priv->staging_rxon.flags) != flags) {
		/* Cancel any currently running scans... */
		if (iwl_scan_cancel_timeout(priv, 100))
			IWL_WARN(priv, "Could not cancel scan.\n");
		else {
			IWL_DEBUG_INFO(priv, "Commit rxon.flags = 0x%04X\n", flags);
			priv->staging_rxon.flags = cpu_to_le32(flags);
			iwlcore_commit_rxon(priv);
		}
	}
	mutex_unlock(&priv->mutex);

	return count;
}

static DEVICE_ATTR(flags, S_IWUSR | S_IRUGO, show_flags, store_flags);

static ssize_t show_filter_flags(struct device *d,
				 struct device_attribute *attr, char *buf)
{
	struct iwl_priv *priv = dev_get_drvdata(d);

	return sprintf(buf, "0x%04X\n",
		le32_to_cpu(priv->active_rxon.filter_flags));
}

static ssize_t store_filter_flags(struct device *d,
				  struct device_attribute *attr,
				  const char *buf, size_t count)
{
	struct iwl_priv *priv = dev_get_drvdata(d);
	unsigned long val;
	u32 filter_flags;
	int ret = strict_strtoul(buf, 0, &val);
	if (ret)
		return ret;
	filter_flags = (u32)val;

	mutex_lock(&priv->mutex);
	if (le32_to_cpu(priv->staging_rxon.filter_flags) != filter_flags) {
		/* Cancel any currently running scans... */
		if (iwl_scan_cancel_timeout(priv, 100))
			IWL_WARN(priv, "Could not cancel scan.\n");
		else {
			IWL_DEBUG_INFO(priv, "Committing rxon.filter_flags = "
				       "0x%04X\n", filter_flags);
			priv->staging_rxon.filter_flags =
				cpu_to_le32(filter_flags);
			iwlcore_commit_rxon(priv);
		}
	}
	mutex_unlock(&priv->mutex);

	return count;
}

static DEVICE_ATTR(filter_flags, S_IWUSR | S_IRUGO, show_filter_flags,
		   store_filter_flags);


static ssize_t show_statistics(struct device *d,
			       struct device_attribute *attr, char *buf)
{
	struct iwl_priv *priv = dev_get_drvdata(d);
	u32 size = sizeof(struct iwl_notif_statistics);
	u32 len = 0, ofs = 0;
	u8 *data = (u8 *)&priv->statistics;
	int rc = 0;

	if (!iwl_is_alive(priv))
		return -EAGAIN;

	mutex_lock(&priv->mutex);
	rc = iwl_send_statistics_request(priv, CMD_SYNC, false);
	mutex_unlock(&priv->mutex);

	if (rc) {
		len = sprintf(buf,
			      "Error sending statistics request: 0x%08X\n", rc);
		return len;
	}

	while (size && (PAGE_SIZE - len)) {
		hex_dump_to_buffer(data + ofs, size, 16, 1, buf + len,
				   PAGE_SIZE - len, 1);
		len = strlen(buf);
		if (PAGE_SIZE - len)
			buf[len++] = '\n';

		ofs += 16;
		size -= min(size, 16U);
	}

	return len;
}

static DEVICE_ATTR(statistics, S_IRUGO, show_statistics, NULL);

static ssize_t show_rts_ht_protection(struct device *d,
			     struct device_attribute *attr, char *buf)
{
	struct iwl_priv *priv = dev_get_drvdata(d);

	return sprintf(buf, "%s\n",
		priv->cfg->use_rts_for_ht ? "RTS/CTS" : "CTS-to-self");
}

static ssize_t store_rts_ht_protection(struct device *d,
			      struct device_attribute *attr,
			      const char *buf, size_t count)
{
	struct iwl_priv *priv = dev_get_drvdata(d);
	unsigned long val;
	int ret;

	ret = strict_strtoul(buf, 10, &val);
	if (ret)
		IWL_INFO(priv, "Input is not in decimal form.\n");
	else {
		if (!iwl_is_associated(priv))
			priv->cfg->use_rts_for_ht = val ? true : false;
		else
			IWL_ERR(priv, "Sta associated with AP - "
				"Change protection mechanism is not allowed\n");
		ret = count;
	}
	return ret;
}

static DEVICE_ATTR(rts_ht_protection, S_IWUSR | S_IRUGO,
			show_rts_ht_protection, store_rts_ht_protection);


/*****************************************************************************
 *
 * driver setup and teardown
 *
 *****************************************************************************/

static void iwl_setup_deferred_work(struct iwl_priv *priv)
{
	priv->workqueue = create_singlethread_workqueue(DRV_NAME);

	init_waitqueue_head(&priv->wait_command_queue);

	INIT_WORK(&priv->up, iwl_bg_up);
	INIT_WORK(&priv->restart, iwl_bg_restart);
	INIT_WORK(&priv->rx_replenish, iwl_bg_rx_replenish);
	INIT_WORK(&priv->beacon_update, iwl_bg_beacon_update);
	INIT_WORK(&priv->run_time_calib_work, iwl_bg_run_time_calib_work);
	INIT_DELAYED_WORK(&priv->init_alive_start, iwl_bg_init_alive_start);
	INIT_DELAYED_WORK(&priv->alive_start, iwl_bg_alive_start);

	iwl_setup_scan_deferred_work(priv);

	if (priv->cfg->ops->lib->setup_deferred_work)
		priv->cfg->ops->lib->setup_deferred_work(priv);

	init_timer(&priv->statistics_periodic);
	priv->statistics_periodic.data = (unsigned long)priv;
	priv->statistics_periodic.function = iwl_bg_statistics_periodic;

	init_timer(&priv->ucode_trace);
	priv->ucode_trace.data = (unsigned long)priv;
	priv->ucode_trace.function = iwl_bg_ucode_trace;

	if (!priv->cfg->use_isr_legacy)
		tasklet_init(&priv->irq_tasklet, (void (*)(unsigned long))
			iwl_irq_tasklet, (unsigned long)priv);
	else
		tasklet_init(&priv->irq_tasklet, (void (*)(unsigned long))
			iwl_irq_tasklet_legacy, (unsigned long)priv);
}

static void iwl_cancel_deferred_work(struct iwl_priv *priv)
{
	if (priv->cfg->ops->lib->cancel_deferred_work)
		priv->cfg->ops->lib->cancel_deferred_work(priv);

	cancel_delayed_work_sync(&priv->init_alive_start);
	cancel_delayed_work(&priv->scan_check);
	cancel_delayed_work(&priv->alive_start);
	cancel_work_sync(&priv->beacon_update);
	del_timer_sync(&priv->statistics_periodic);
	del_timer_sync(&priv->ucode_trace);
}

static void iwl_init_hw_rates(struct iwl_priv *priv,
			      struct ieee80211_rate *rates)
{
	int i;

	for (i = 0; i < IWL_RATE_COUNT_LEGACY; i++) {
		rates[i].bitrate = iwl_rates[i].ieee * 5;
		rates[i].hw_value = i; /* Rate scaling will work on indexes */
		rates[i].hw_value_short = i;
		rates[i].flags = 0;
		if ((i >= IWL_FIRST_CCK_RATE) && (i <= IWL_LAST_CCK_RATE)) {
			/*
			 * If CCK != 1M then set short preamble rate flag.
			 */
			rates[i].flags |=
				(iwl_rates[i].plcp == IWL_RATE_1M_PLCP) ?
					0 : IEEE80211_RATE_SHORT_PREAMBLE;
		}
	}
}

static int iwl_init_drv(struct iwl_priv *priv)
{
	int ret;

	priv->ibss_beacon = NULL;

	spin_lock_init(&priv->sta_lock);
	spin_lock_init(&priv->hcmd_lock);

	INIT_LIST_HEAD(&priv->free_frames);

	mutex_init(&priv->mutex);

	/* Clear the driver's (not device's) station table */
	iwl_clear_stations_table(priv);

	priv->ieee_channels = NULL;
	priv->ieee_rates = NULL;
	priv->band = IEEE80211_BAND_2GHZ;

	priv->iw_mode = NL80211_IFTYPE_STATION;
	priv->current_ht_config.smps = IEEE80211_SMPS_STATIC;

	/* Choose which receivers/antennas to use */
	if (priv->cfg->ops->hcmd->set_rxon_chain)
		priv->cfg->ops->hcmd->set_rxon_chain(priv);

	iwl_init_scan_params(priv);

	iwl_reset_qos(priv);

	priv->qos_data.qos_active = 0;
	priv->qos_data.qos_cap.val = 0;

	priv->rates_mask = IWL_RATES_MASK;
	/* Set the tx_power_user_lmt to the lowest power level
	 * this value will get overwritten by channel max power avg
	 * from eeprom */
	priv->tx_power_user_lmt = IWL_TX_POWER_TARGET_POWER_MIN;

	ret = iwl_init_channel_map(priv);
	if (ret) {
		IWL_ERR(priv, "initializing regulatory failed: %d\n", ret);
		goto err;
	}

	ret = iwlcore_init_geos(priv);
	if (ret) {
		IWL_ERR(priv, "initializing geos failed: %d\n", ret);
		goto err_free_channel_map;
	}
	iwl_init_hw_rates(priv, priv->ieee_rates);

	return 0;

err_free_channel_map:
	iwl_free_channel_map(priv);
err:
	return ret;
}

static void iwl_uninit_drv(struct iwl_priv *priv)
{
	iwl_calib_free_results(priv);
	iwlcore_free_geos(priv);
	iwl_free_channel_map(priv);
	kfree(priv->scan);
}

static struct attribute *iwl_sysfs_entries[] = {
	&dev_attr_flags.attr,
	&dev_attr_filter_flags.attr,
	&dev_attr_statistics.attr,
	&dev_attr_temperature.attr,
	&dev_attr_tx_power.attr,
	&dev_attr_rts_ht_protection.attr,
#ifdef CONFIG_IWLWIFI_DEBUG
	&dev_attr_debug_level.attr,
#endif
	NULL
};

static struct attribute_group iwl_attribute_group = {
	.name = NULL,		/* put in device directory */
	.attrs = iwl_sysfs_entries,
};

static struct ieee80211_ops iwl_hw_ops = {
	.tx = iwl_mac_tx,
	.start = iwl_mac_start,
	.stop = iwl_mac_stop,
	.add_interface = iwl_mac_add_interface,
	.remove_interface = iwl_mac_remove_interface,
	.config = iwl_mac_config,
	.configure_filter = iwl_configure_filter,
	.set_key = iwl_mac_set_key,
	.update_tkip_key = iwl_mac_update_tkip_key,
	.get_stats = iwl_mac_get_stats,
	.get_tx_stats = iwl_mac_get_tx_stats,
	.conf_tx = iwl_mac_conf_tx,
	.reset_tsf = iwl_mac_reset_tsf,
	.bss_info_changed = iwl_bss_info_changed,
	.ampdu_action = iwl_mac_ampdu_action,
	.hw_scan = iwl_mac_hw_scan,
	.sta_notify = iwl_mac_sta_notify,
};

static int iwl_pci_probe(struct pci_dev *pdev, const struct pci_device_id *ent)
{
	int err = 0;
	struct iwl_priv *priv;
	struct ieee80211_hw *hw;
	struct iwl_cfg *cfg = (struct iwl_cfg *)(ent->driver_data);
	unsigned long flags;
	u16 pci_cmd;

	/************************
	 * 1. Allocating HW data
	 ************************/

	/* Disabling hardware scan means that mac80211 will perform scans
	 * "the hard way", rather than using device's scan. */
	if (cfg->mod_params->disable_hw_scan) {
		if (iwl_debug_level & IWL_DL_INFO)
			dev_printk(KERN_DEBUG, &(pdev->dev),
				   "Disabling hw_scan\n");
		iwl_hw_ops.hw_scan = NULL;
	}

	hw = iwl_alloc_all(cfg, &iwl_hw_ops);
	if (!hw) {
		err = -ENOMEM;
		goto out;
	}
	priv = hw->priv;
	/* At this point both hw and priv are allocated. */

	SET_IEEE80211_DEV(hw, &pdev->dev);

	IWL_DEBUG_INFO(priv, "*** LOAD DRIVER ***\n");
	priv->cfg = cfg;
	priv->pci_dev = pdev;
	priv->inta_mask = CSR_INI_SET_MASK;

#ifdef CONFIG_IWLWIFI_DEBUG
	atomic_set(&priv->restrict_refcnt, 0);
#endif
	if (iwl_alloc_traffic_mem(priv))
		IWL_ERR(priv, "Not enough memory to generate traffic log\n");

	/**************************
	 * 2. Initializing PCI bus
	 **************************/
	if (pci_enable_device(pdev)) {
		err = -ENODEV;
		goto out_ieee80211_free_hw;
	}

	pci_set_master(pdev);

	err = pci_set_dma_mask(pdev, DMA_BIT_MASK(36));
	if (!err)
		err = pci_set_consistent_dma_mask(pdev, DMA_BIT_MASK(36));
	if (err) {
		err = pci_set_dma_mask(pdev, DMA_BIT_MASK(32));
		if (!err)
			err = pci_set_consistent_dma_mask(pdev, DMA_BIT_MASK(32));
		/* both attempts failed: */
		if (err) {
			IWL_WARN(priv, "No suitable DMA available.\n");
			goto out_pci_disable_device;
		}
	}

	err = pci_request_regions(pdev, DRV_NAME);
	if (err)
		goto out_pci_disable_device;

	pci_set_drvdata(pdev, priv);


	/***********************
	 * 3. Read REV register
	 ***********************/
	priv->hw_base = pci_iomap(pdev, 0, 0);
	if (!priv->hw_base) {
		err = -ENODEV;
		goto out_pci_release_regions;
	}

	IWL_DEBUG_INFO(priv, "pci_resource_len = 0x%08llx\n",
		(unsigned long long) pci_resource_len(pdev, 0));
	IWL_DEBUG_INFO(priv, "pci_resource_base = %p\n", priv->hw_base);

	/* these spin locks will be used in apm_ops.init and EEPROM access
	 * we should init now
	 */
	spin_lock_init(&priv->reg_lock);
	spin_lock_init(&priv->lock);
	iwl_hw_detect(priv);
	IWL_INFO(priv, "Detected Intel Wireless WiFi Link %s REV=0x%X\n",
		priv->cfg->name, priv->hw_rev);

	/* We disable the RETRY_TIMEOUT register (0x41) to keep
	 * PCI Tx retries from interfering with C3 CPU state */
	pci_write_config_byte(pdev, PCI_CFG_RETRY_TIMEOUT, 0x00);

	iwl_prepare_card_hw(priv);
	if (!priv->hw_ready) {
		IWL_WARN(priv, "Failed, HW not ready\n");
		goto out_iounmap;
	}

	/*****************
	 * 4. Read EEPROM
	 *****************/
	/* Read the EEPROM */
	err = iwl_eeprom_init(priv);
	if (err) {
		IWL_ERR(priv, "Unable to init EEPROM\n");
		goto out_iounmap;
	}
	err = iwl_eeprom_check_version(priv);
	if (err)
		goto out_free_eeprom;

	/* extract MAC Address */
	iwl_eeprom_get_mac(priv, priv->mac_addr);
	IWL_DEBUG_INFO(priv, "MAC address: %pM\n", priv->mac_addr);
	SET_IEEE80211_PERM_ADDR(priv->hw, priv->mac_addr);

	/************************
	 * 5. Setup HW constants
	 ************************/
	if (iwl_set_hw_params(priv)) {
		IWL_ERR(priv, "failed to set hw parameters\n");
		goto out_free_eeprom;
	}

	/*******************
	 * 6. Setup priv
	 *******************/

	err = iwl_init_drv(priv);
	if (err)
		goto out_free_eeprom;
	/* At this point both hw and priv are initialized. */

	/********************
	 * 7. Setup services
	 ********************/
	spin_lock_irqsave(&priv->lock, flags);
	iwl_disable_interrupts(priv);
	spin_unlock_irqrestore(&priv->lock, flags);

	pci_enable_msi(priv->pci_dev);

	iwl_alloc_isr_ict(priv);
	err = request_irq(priv->pci_dev->irq, priv->cfg->ops->lib->isr,
			  IRQF_SHARED, DRV_NAME, priv);
	if (err) {
		IWL_ERR(priv, "Error allocating IRQ %d\n", priv->pci_dev->irq);
		goto out_disable_msi;
	}
	err = sysfs_create_group(&pdev->dev.kobj, &iwl_attribute_group);
	if (err) {
		IWL_ERR(priv, "failed to create sysfs device attributes\n");
		goto out_free_irq;
	}

	iwl_setup_deferred_work(priv);
	iwl_setup_rx_handlers(priv);

	/**********************************
	 * 8. Setup and register mac80211
	 **********************************/

	/* enable interrupts if needed: hw bug w/a */
	pci_read_config_word(priv->pci_dev, PCI_COMMAND, &pci_cmd);
	if (pci_cmd & PCI_COMMAND_INTX_DISABLE) {
		pci_cmd &= ~PCI_COMMAND_INTX_DISABLE;
		pci_write_config_word(priv->pci_dev, PCI_COMMAND, pci_cmd);
	}

	iwl_enable_interrupts(priv);

	err = iwl_setup_mac(priv);
	if (err)
		goto out_remove_sysfs;

	err = iwl_dbgfs_register(priv, DRV_NAME);
	if (err)
		IWL_ERR(priv, "failed to create debugfs files. Ignoring error: %d\n", err);

	/* If platform's RF_KILL switch is NOT set to KILL */
	if (iwl_read32(priv, CSR_GP_CNTRL) & CSR_GP_CNTRL_REG_FLAG_HW_RF_KILL_SW)
		clear_bit(STATUS_RF_KILL_HW, &priv->status);
	else
		set_bit(STATUS_RF_KILL_HW, &priv->status);

	wiphy_rfkill_set_hw_state(priv->hw->wiphy,
		test_bit(STATUS_RF_KILL_HW, &priv->status));

	iwl_power_initialize(priv);
	iwl_tt_initialize(priv);
	return 0;

 out_remove_sysfs:
	destroy_workqueue(priv->workqueue);
	priv->workqueue = NULL;
	sysfs_remove_group(&pdev->dev.kobj, &iwl_attribute_group);
 out_free_irq:
	free_irq(priv->pci_dev->irq, priv);
	iwl_free_isr_ict(priv);
 out_disable_msi:
	pci_disable_msi(priv->pci_dev);
	iwl_uninit_drv(priv);
 out_free_eeprom:
	iwl_eeprom_free(priv);
 out_iounmap:
	pci_iounmap(pdev, priv->hw_base);
 out_pci_release_regions:
	pci_set_drvdata(pdev, NULL);
	pci_release_regions(pdev);
 out_pci_disable_device:
	pci_disable_device(pdev);
 out_ieee80211_free_hw:
	iwl_free_traffic_mem(priv);
	ieee80211_free_hw(priv->hw);
 out:
	return err;
}

static void __devexit iwl_pci_remove(struct pci_dev *pdev)
{
	struct iwl_priv *priv = pci_get_drvdata(pdev);
	unsigned long flags;

	if (!priv)
		return;

	IWL_DEBUG_INFO(priv, "*** UNLOAD DRIVER ***\n");

	iwl_dbgfs_unregister(priv);
	sysfs_remove_group(&pdev->dev.kobj, &iwl_attribute_group);

	/* ieee80211_unregister_hw call wil cause iwl_mac_stop to
	 * to be called and iwl_down since we are removing the device
	 * we need to set STATUS_EXIT_PENDING bit.
	 */
	set_bit(STATUS_EXIT_PENDING, &priv->status);
	if (priv->mac80211_registered) {
		ieee80211_unregister_hw(priv->hw);
		priv->mac80211_registered = 0;
	} else {
		iwl_down(priv);
	}

	/*
	 * Make sure device is reset to low power before unloading driver.
	 * This may be redundant with iwl_down(), but there are paths to
	 * run iwl_down() without calling apm_ops.stop(), and there are
	 * paths to avoid running iwl_down() at all before leaving driver.
	 * This (inexpensive) call *makes sure* device is reset.
	 */
	priv->cfg->ops->lib->apm_ops.stop(priv);

	iwl_tt_exit(priv);

	/* make sure we flush any pending irq or
	 * tasklet for the driver
	 */
	spin_lock_irqsave(&priv->lock, flags);
	iwl_disable_interrupts(priv);
	spin_unlock_irqrestore(&priv->lock, flags);

	iwl_synchronize_irq(priv);

	iwl_dealloc_ucode_pci(priv);

	if (priv->rxq.bd)
		iwl_rx_queue_free(priv, &priv->rxq);
	iwl_hw_txq_ctx_free(priv);

	iwl_clear_stations_table(priv);
	iwl_eeprom_free(priv);


	/*netif_stop_queue(dev); */
	flush_workqueue(priv->workqueue);

	/* ieee80211_unregister_hw calls iwl_mac_stop, which flushes
	 * priv->workqueue... so we can't take down the workqueue
	 * until now... */
	destroy_workqueue(priv->workqueue);
	priv->workqueue = NULL;
	iwl_free_traffic_mem(priv);

	free_irq(priv->pci_dev->irq, priv);
	pci_disable_msi(priv->pci_dev);
	pci_iounmap(pdev, priv->hw_base);
	pci_release_regions(pdev);
	pci_disable_device(pdev);
	pci_set_drvdata(pdev, NULL);

	iwl_uninit_drv(priv);

	iwl_free_isr_ict(priv);

	if (priv->ibss_beacon)
		dev_kfree_skb(priv->ibss_beacon);

	ieee80211_free_hw(priv->hw);
}


/*****************************************************************************
 *
 * driver and module entry point
 *
 *****************************************************************************/

/* Hardware specific file defines the PCI IDs table for that hardware module */
static DEFINE_PCI_DEVICE_TABLE(iwl_hw_card_ids) = {
#ifdef CONFIG_IWL4965
	{IWL_PCI_DEVICE(0x4229, PCI_ANY_ID, iwl4965_agn_cfg)},
	{IWL_PCI_DEVICE(0x4230, PCI_ANY_ID, iwl4965_agn_cfg)},
#endif /* CONFIG_IWL4965 */
#ifdef CONFIG_IWL5000
/* 5100 Series WiFi */
	{IWL_PCI_DEVICE(0x4232, 0x1201, iwl5100_agn_cfg)}, /* Mini Card */
	{IWL_PCI_DEVICE(0x4232, 0x1301, iwl5100_agn_cfg)}, /* Half Mini Card */
	{IWL_PCI_DEVICE(0x4232, 0x1204, iwl5100_agn_cfg)}, /* Mini Card */
	{IWL_PCI_DEVICE(0x4232, 0x1304, iwl5100_agn_cfg)}, /* Half Mini Card */
	{IWL_PCI_DEVICE(0x4232, 0x1205, iwl5100_bgn_cfg)}, /* Mini Card */
	{IWL_PCI_DEVICE(0x4232, 0x1305, iwl5100_bgn_cfg)}, /* Half Mini Card */
	{IWL_PCI_DEVICE(0x4232, 0x1206, iwl5100_abg_cfg)}, /* Mini Card */
	{IWL_PCI_DEVICE(0x4232, 0x1306, iwl5100_abg_cfg)}, /* Half Mini Card */
	{IWL_PCI_DEVICE(0x4232, 0x1221, iwl5100_agn_cfg)}, /* Mini Card */
	{IWL_PCI_DEVICE(0x4232, 0x1321, iwl5100_agn_cfg)}, /* Half Mini Card */
	{IWL_PCI_DEVICE(0x4232, 0x1224, iwl5100_agn_cfg)}, /* Mini Card */
	{IWL_PCI_DEVICE(0x4232, 0x1324, iwl5100_agn_cfg)}, /* Half Mini Card */
	{IWL_PCI_DEVICE(0x4232, 0x1225, iwl5100_bgn_cfg)}, /* Mini Card */
	{IWL_PCI_DEVICE(0x4232, 0x1325, iwl5100_bgn_cfg)}, /* Half Mini Card */
	{IWL_PCI_DEVICE(0x4232, 0x1226, iwl5100_abg_cfg)}, /* Mini Card */
	{IWL_PCI_DEVICE(0x4232, 0x1326, iwl5100_abg_cfg)}, /* Half Mini Card */
	{IWL_PCI_DEVICE(0x4237, 0x1211, iwl5100_agn_cfg)}, /* Mini Card */
	{IWL_PCI_DEVICE(0x4237, 0x1311, iwl5100_agn_cfg)}, /* Half Mini Card */
	{IWL_PCI_DEVICE(0x4237, 0x1214, iwl5100_agn_cfg)}, /* Mini Card */
	{IWL_PCI_DEVICE(0x4237, 0x1314, iwl5100_agn_cfg)}, /* Half Mini Card */
	{IWL_PCI_DEVICE(0x4237, 0x1215, iwl5100_bgn_cfg)}, /* Mini Card */
	{IWL_PCI_DEVICE(0x4237, 0x1315, iwl5100_bgn_cfg)}, /* Half Mini Card */
	{IWL_PCI_DEVICE(0x4237, 0x1216, iwl5100_abg_cfg)}, /* Mini Card */
	{IWL_PCI_DEVICE(0x4237, 0x1316, iwl5100_abg_cfg)}, /* Half Mini Card */

/* 5300 Series WiFi */
	{IWL_PCI_DEVICE(0x4235, 0x1021, iwl5300_agn_cfg)}, /* Mini Card */
	{IWL_PCI_DEVICE(0x4235, 0x1121, iwl5300_agn_cfg)}, /* Half Mini Card */
	{IWL_PCI_DEVICE(0x4235, 0x1024, iwl5300_agn_cfg)}, /* Mini Card */
	{IWL_PCI_DEVICE(0x4235, 0x1124, iwl5300_agn_cfg)}, /* Half Mini Card */
	{IWL_PCI_DEVICE(0x4235, 0x1001, iwl5300_agn_cfg)}, /* Mini Card */
	{IWL_PCI_DEVICE(0x4235, 0x1101, iwl5300_agn_cfg)}, /* Half Mini Card */
	{IWL_PCI_DEVICE(0x4235, 0x1004, iwl5300_agn_cfg)}, /* Mini Card */
	{IWL_PCI_DEVICE(0x4235, 0x1104, iwl5300_agn_cfg)}, /* Half Mini Card */
	{IWL_PCI_DEVICE(0x4236, 0x1011, iwl5300_agn_cfg)}, /* Mini Card */
	{IWL_PCI_DEVICE(0x4236, 0x1111, iwl5300_agn_cfg)}, /* Half Mini Card */
	{IWL_PCI_DEVICE(0x4236, 0x1014, iwl5300_agn_cfg)}, /* Mini Card */
	{IWL_PCI_DEVICE(0x4236, 0x1114, iwl5300_agn_cfg)}, /* Half Mini Card */

/* 5350 Series WiFi/WiMax */
	{IWL_PCI_DEVICE(0x423A, 0x1001, iwl5350_agn_cfg)}, /* Mini Card */
	{IWL_PCI_DEVICE(0x423A, 0x1021, iwl5350_agn_cfg)}, /* Mini Card */
	{IWL_PCI_DEVICE(0x423B, 0x1011, iwl5350_agn_cfg)}, /* Mini Card */

/* 5150 Series Wifi/WiMax */
	{IWL_PCI_DEVICE(0x423C, 0x1201, iwl5150_agn_cfg)}, /* Mini Card */
	{IWL_PCI_DEVICE(0x423C, 0x1301, iwl5150_agn_cfg)}, /* Half Mini Card */
	{IWL_PCI_DEVICE(0x423C, 0x1206, iwl5150_abg_cfg)}, /* Mini Card */
	{IWL_PCI_DEVICE(0x423C, 0x1306, iwl5150_abg_cfg)}, /* Half Mini Card */
	{IWL_PCI_DEVICE(0x423C, 0x1221, iwl5150_agn_cfg)}, /* Mini Card */
	{IWL_PCI_DEVICE(0x423C, 0x1321, iwl5150_agn_cfg)}, /* Half Mini Card */

	{IWL_PCI_DEVICE(0x423D, 0x1211, iwl5150_agn_cfg)}, /* Mini Card */
	{IWL_PCI_DEVICE(0x423D, 0x1311, iwl5150_agn_cfg)}, /* Half Mini Card */
	{IWL_PCI_DEVICE(0x423D, 0x1216, iwl5150_abg_cfg)}, /* Mini Card */
	{IWL_PCI_DEVICE(0x423D, 0x1316, iwl5150_abg_cfg)}, /* Half Mini Card */

/* 6x00 Series */
	{IWL_PCI_DEVICE(0x422B, 0x1101, iwl6000_3agn_cfg)},
	{IWL_PCI_DEVICE(0x422B, 0x1121, iwl6000_3agn_cfg)},
	{IWL_PCI_DEVICE(0x422C, 0x1301, iwl6000i_2agn_cfg)},
	{IWL_PCI_DEVICE(0x422C, 0x1306, iwl6000i_2abg_cfg)},
	{IWL_PCI_DEVICE(0x422C, 0x1307, iwl6000i_2bg_cfg)},
	{IWL_PCI_DEVICE(0x422C, 0x1321, iwl6000i_2agn_cfg)},
	{IWL_PCI_DEVICE(0x422C, 0x1326, iwl6000i_2abg_cfg)},
	{IWL_PCI_DEVICE(0x4238, 0x1111, iwl6000_3agn_cfg)},
	{IWL_PCI_DEVICE(0x4239, 0x1311, iwl6000i_2agn_cfg)},
	{IWL_PCI_DEVICE(0x4239, 0x1316, iwl6000i_2abg_cfg)},

/* 6x50 WiFi/WiMax Series */
	{IWL_PCI_DEVICE(0x0087, 0x1301, iwl6050_2agn_cfg)},
	{IWL_PCI_DEVICE(0x0087, 0x1306, iwl6050_2abg_cfg)},
	{IWL_PCI_DEVICE(0x0087, 0x1321, iwl6050_2agn_cfg)},
	{IWL_PCI_DEVICE(0x0087, 0x1326, iwl6050_2abg_cfg)},
	{IWL_PCI_DEVICE(0x0089, 0x1311, iwl6050_2agn_cfg)},
	{IWL_PCI_DEVICE(0x0089, 0x1316, iwl6050_2abg_cfg)},

/* 1000 Series WiFi */
	{IWL_PCI_DEVICE(0x0083, 0x1205, iwl1000_bgn_cfg)},
	{IWL_PCI_DEVICE(0x0083, 0x1305, iwl1000_bgn_cfg)},
	{IWL_PCI_DEVICE(0x0083, 0x1225, iwl1000_bgn_cfg)},
	{IWL_PCI_DEVICE(0x0083, 0x1325, iwl1000_bgn_cfg)},
	{IWL_PCI_DEVICE(0x0084, 0x1215, iwl1000_bgn_cfg)},
	{IWL_PCI_DEVICE(0x0084, 0x1315, iwl1000_bgn_cfg)},
	{IWL_PCI_DEVICE(0x0083, 0x1206, iwl1000_bg_cfg)},
	{IWL_PCI_DEVICE(0x0083, 0x1306, iwl1000_bg_cfg)},
	{IWL_PCI_DEVICE(0x0083, 0x1226, iwl1000_bg_cfg)},
	{IWL_PCI_DEVICE(0x0083, 0x1326, iwl1000_bg_cfg)},
	{IWL_PCI_DEVICE(0x0084, 0x1216, iwl1000_bg_cfg)},
	{IWL_PCI_DEVICE(0x0084, 0x1316, iwl1000_bg_cfg)},
#endif /* CONFIG_IWL5000 */

	{0}
};
MODULE_DEVICE_TABLE(pci, iwl_hw_card_ids);

static struct pci_driver iwl_driver = {
	.name = DRV_NAME,
	.id_table = iwl_hw_card_ids,
	.probe = iwl_pci_probe,
	.remove = __devexit_p(iwl_pci_remove),
#ifdef CONFIG_PM
	.suspend = iwl_pci_suspend,
	.resume = iwl_pci_resume,
#endif
};

static int __init iwl_init(void)
{

	int ret;
	printk(KERN_INFO DRV_NAME ": " DRV_DESCRIPTION ", " DRV_VERSION "\n");
	printk(KERN_INFO DRV_NAME ": " DRV_COPYRIGHT "\n");

	ret = iwlagn_rate_control_register();
	if (ret) {
		printk(KERN_ERR DRV_NAME
		       "Unable to register rate control algorithm: %d\n", ret);
		return ret;
	}

	ret = pci_register_driver(&iwl_driver);
	if (ret) {
		printk(KERN_ERR DRV_NAME "Unable to initialize PCI module\n");
		goto error_register;
	}

	return ret;

error_register:
	iwlagn_rate_control_unregister();
	return ret;
}

static void __exit iwl_exit(void)
{
	pci_unregister_driver(&iwl_driver);
	iwlagn_rate_control_unregister();
}

module_exit(iwl_exit);
module_init(iwl_init);

#ifdef CONFIG_IWLWIFI_DEBUG
module_param_named(debug50, iwl_debug_level, uint, S_IRUGO);
MODULE_PARM_DESC(debug50, "50XX debug output mask (deprecated)");
module_param_named(debug, iwl_debug_level, uint, S_IRUGO | S_IWUSR);
MODULE_PARM_DESC(debug, "debug output mask");
#endif
<|MERGE_RESOLUTION|>--- conflicted
+++ resolved
@@ -1965,11 +1965,7 @@
 		IWL_ERR(priv,
 			"Invalid event log pointer 0x%08X for %s uCode\n",
 			base, (priv->ucode_type == UCODE_INIT) ? "Init" : "RT");
-<<<<<<< HEAD
-		return pos;
-=======
 		return -EINVAL;
->>>>>>> 3b43a187
 	}
 
 	/* event log header */
@@ -2017,11 +2013,7 @@
 			bufsz = size * 48;
 		*buf = kmalloc(bufsz, GFP_KERNEL);
 		if (!*buf)
-<<<<<<< HEAD
-			return pos;
-=======
 			return -ENOMEM;
->>>>>>> 3b43a187
 	}
 	if ((iwl_get_debug_level(priv) & IWL_DL_FW_ERRORS) || full_log) {
 		/*
