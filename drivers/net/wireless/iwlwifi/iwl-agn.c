/******************************************************************************
 *
 * Copyright(c) 2003 - 2010 Intel Corporation. All rights reserved.
 *
 * Portions of this file are derived from the ipw3945 project, as well
 * as portions of the ieee80211 subsystem header files.
 *
 * This program is free software; you can redistribute it and/or modify it
 * under the terms of version 2 of the GNU General Public License as
 * published by the Free Software Foundation.
 *
 * This program is distributed in the hope that it will be useful, but WITHOUT
 * ANY WARRANTY; without even the implied warranty of MERCHANTABILITY or
 * FITNESS FOR A PARTICULAR PURPOSE.  See the GNU General Public License for
 * more details.
 *
 * You should have received a copy of the GNU General Public License along with
 * this program; if not, write to the Free Software Foundation, Inc.,
 * 51 Franklin Street, Fifth Floor, Boston, MA 02110, USA
 *
 * The full GNU General Public License is included in this distribution in the
 * file called LICENSE.
 *
 * Contact Information:
 *  Intel Linux Wireless <ilw@linux.intel.com>
 * Intel Corporation, 5200 N.E. Elam Young Parkway, Hillsboro, OR 97124-6497
 *
 *****************************************************************************/

#define pr_fmt(fmt) KBUILD_MODNAME ": " fmt

#include <linux/kernel.h>
#include <linux/module.h>
#include <linux/init.h>
#include <linux/pci.h>
#include <linux/pci-aspm.h>
#include <linux/slab.h>
#include <linux/dma-mapping.h>
#include <linux/delay.h>
#include <linux/sched.h>
#include <linux/skbuff.h>
#include <linux/netdevice.h>
#include <linux/wireless.h>
#include <linux/firmware.h>
#include <linux/etherdevice.h>
#include <linux/if_arp.h>

#include <net/mac80211.h>

#include <asm/div64.h>

#define DRV_NAME        "iwlagn"

#include "iwl-eeprom.h"
#include "iwl-dev.h"
#include "iwl-core.h"
#include "iwl-io.h"
#include "iwl-helpers.h"
#include "iwl-sta.h"
#include "iwl-agn-calib.h"
#include "iwl-agn.h"
#include "iwl-agn-led.h"


/******************************************************************************
 *
 * module boiler plate
 *
 ******************************************************************************/

/*
 * module name, copyright, version, etc.
 */
#define DRV_DESCRIPTION	"Intel(R) Wireless WiFi Link AGN driver for Linux"

#ifdef CONFIG_IWLWIFI_DEBUG
#define VD "d"
#else
#define VD
#endif

#define DRV_VERSION     IWLWIFI_VERSION VD


MODULE_DESCRIPTION(DRV_DESCRIPTION);
MODULE_VERSION(DRV_VERSION);
MODULE_AUTHOR(DRV_COPYRIGHT " " DRV_AUTHOR);
MODULE_LICENSE("GPL");

static int iwlagn_ant_coupling;
static bool iwlagn_bt_ch_announce = 1;

void iwl_update_chain_flags(struct iwl_priv *priv)
{
	struct iwl_rxon_context *ctx;

	if (priv->cfg->ops->hcmd->set_rxon_chain) {
		for_each_context(priv, ctx) {
			priv->cfg->ops->hcmd->set_rxon_chain(priv, ctx);
			if (ctx->active.rx_chain != ctx->staging.rx_chain)
				iwlcore_commit_rxon(priv, ctx);
		}
	}
}

static void iwl_clear_free_frames(struct iwl_priv *priv)
{
	struct list_head *element;

	IWL_DEBUG_INFO(priv, "%d frames on pre-allocated heap on clear.\n",
		       priv->frames_count);

	while (!list_empty(&priv->free_frames)) {
		element = priv->free_frames.next;
		list_del(element);
		kfree(list_entry(element, struct iwl_frame, list));
		priv->frames_count--;
	}

	if (priv->frames_count) {
		IWL_WARN(priv, "%d frames still in use.  Did we lose one?\n",
			    priv->frames_count);
		priv->frames_count = 0;
	}
}

static struct iwl_frame *iwl_get_free_frame(struct iwl_priv *priv)
{
	struct iwl_frame *frame;
	struct list_head *element;
	if (list_empty(&priv->free_frames)) {
		frame = kzalloc(sizeof(*frame), GFP_KERNEL);
		if (!frame) {
			IWL_ERR(priv, "Could not allocate frame!\n");
			return NULL;
		}

		priv->frames_count++;
		return frame;
	}

	element = priv->free_frames.next;
	list_del(element);
	return list_entry(element, struct iwl_frame, list);
}

static void iwl_free_frame(struct iwl_priv *priv, struct iwl_frame *frame)
{
	memset(frame, 0, sizeof(*frame));
	list_add(&frame->list, &priv->free_frames);
}

static u32 iwl_fill_beacon_frame(struct iwl_priv *priv,
				 struct ieee80211_hdr *hdr,
				 int left)
{
	lockdep_assert_held(&priv->mutex);

	if (!priv->beacon_skb)
		return 0;

	if (priv->beacon_skb->len > left)
		return 0;

	memcpy(hdr, priv->beacon_skb->data, priv->beacon_skb->len);

	return priv->beacon_skb->len;
}

/* Parse the beacon frame to find the TIM element and set tim_idx & tim_size */
static void iwl_set_beacon_tim(struct iwl_priv *priv,
			       struct iwl_tx_beacon_cmd *tx_beacon_cmd,
			       u8 *beacon, u32 frame_size)
{
	u16 tim_idx;
	struct ieee80211_mgmt *mgmt = (struct ieee80211_mgmt *)beacon;

	/*
	 * The index is relative to frame start but we start looking at the
	 * variable-length part of the beacon.
	 */
	tim_idx = mgmt->u.beacon.variable - beacon;

	/* Parse variable-length elements of beacon to find WLAN_EID_TIM */
	while ((tim_idx < (frame_size - 2)) &&
			(beacon[tim_idx] != WLAN_EID_TIM))
		tim_idx += beacon[tim_idx+1] + 2;

	/* If TIM field was found, set variables */
	if ((tim_idx < (frame_size - 1)) && (beacon[tim_idx] == WLAN_EID_TIM)) {
		tx_beacon_cmd->tim_idx = cpu_to_le16(tim_idx);
		tx_beacon_cmd->tim_size = beacon[tim_idx+1];
	} else
		IWL_WARN(priv, "Unable to find TIM Element in beacon\n");
}

static unsigned int iwl_hw_get_beacon_cmd(struct iwl_priv *priv,
				       struct iwl_frame *frame)
{
	struct iwl_tx_beacon_cmd *tx_beacon_cmd;
	u32 frame_size;
	u32 rate_flags;
	u32 rate;
	/*
	 * We have to set up the TX command, the TX Beacon command, and the
	 * beacon contents.
	 */

	lockdep_assert_held(&priv->mutex);

	if (!priv->beacon_ctx) {
		IWL_ERR(priv, "trying to build beacon w/o beacon context!\n");
		return 0;
	}

	/* Initialize memory */
	tx_beacon_cmd = &frame->u.beacon;
	memset(tx_beacon_cmd, 0, sizeof(*tx_beacon_cmd));

	/* Set up TX beacon contents */
	frame_size = iwl_fill_beacon_frame(priv, tx_beacon_cmd->frame,
				sizeof(frame->u) - sizeof(*tx_beacon_cmd));
	if (WARN_ON_ONCE(frame_size > MAX_MPDU_SIZE))
		return 0;
	if (!frame_size)
		return 0;

	/* Set up TX command fields */
	tx_beacon_cmd->tx.len = cpu_to_le16((u16)frame_size);
	tx_beacon_cmd->tx.sta_id = priv->beacon_ctx->bcast_sta_id;
	tx_beacon_cmd->tx.stop_time.life_time = TX_CMD_LIFE_TIME_INFINITE;
	tx_beacon_cmd->tx.tx_flags = TX_CMD_FLG_SEQ_CTL_MSK |
		TX_CMD_FLG_TSF_MSK | TX_CMD_FLG_STA_RATE_MSK;

	/* Set up TX beacon command fields */
	iwl_set_beacon_tim(priv, tx_beacon_cmd, (u8 *)tx_beacon_cmd->frame,
			   frame_size);

	/* Set up packet rate and flags */
	rate = iwl_rate_get_lowest_plcp(priv, priv->beacon_ctx);
	priv->mgmt_tx_ant = iwl_toggle_tx_ant(priv, priv->mgmt_tx_ant,
					      priv->hw_params.valid_tx_ant);
	rate_flags = iwl_ant_idx_to_flags(priv->mgmt_tx_ant);
	if ((rate >= IWL_FIRST_CCK_RATE) && (rate <= IWL_LAST_CCK_RATE))
		rate_flags |= RATE_MCS_CCK_MSK;
	tx_beacon_cmd->tx.rate_n_flags = iwl_hw_set_rate_n_flags(rate,
			rate_flags);

	return sizeof(*tx_beacon_cmd) + frame_size;
}

int iwlagn_send_beacon_cmd(struct iwl_priv *priv)
{
	struct iwl_frame *frame;
	unsigned int frame_size;
	int rc;

	frame = iwl_get_free_frame(priv);
	if (!frame) {
		IWL_ERR(priv, "Could not obtain free frame buffer for beacon "
			  "command.\n");
		return -ENOMEM;
	}

	frame_size = iwl_hw_get_beacon_cmd(priv, frame);
	if (!frame_size) {
		IWL_ERR(priv, "Error configuring the beacon command\n");
		iwl_free_frame(priv, frame);
		return -EINVAL;
	}

	rc = iwl_send_cmd_pdu(priv, REPLY_TX_BEACON, frame_size,
			      &frame->u.cmd[0]);

	iwl_free_frame(priv, frame);

	return rc;
}

static inline dma_addr_t iwl_tfd_tb_get_addr(struct iwl_tfd *tfd, u8 idx)
{
	struct iwl_tfd_tb *tb = &tfd->tbs[idx];

	dma_addr_t addr = get_unaligned_le32(&tb->lo);
	if (sizeof(dma_addr_t) > sizeof(u32))
		addr |=
		((dma_addr_t)(le16_to_cpu(tb->hi_n_len) & 0xF) << 16) << 16;

	return addr;
}

static inline u16 iwl_tfd_tb_get_len(struct iwl_tfd *tfd, u8 idx)
{
	struct iwl_tfd_tb *tb = &tfd->tbs[idx];

	return le16_to_cpu(tb->hi_n_len) >> 4;
}

static inline void iwl_tfd_set_tb(struct iwl_tfd *tfd, u8 idx,
				  dma_addr_t addr, u16 len)
{
	struct iwl_tfd_tb *tb = &tfd->tbs[idx];
	u16 hi_n_len = len << 4;

	put_unaligned_le32(addr, &tb->lo);
	if (sizeof(dma_addr_t) > sizeof(u32))
		hi_n_len |= ((addr >> 16) >> 16) & 0xF;

	tb->hi_n_len = cpu_to_le16(hi_n_len);

	tfd->num_tbs = idx + 1;
}

static inline u8 iwl_tfd_get_num_tbs(struct iwl_tfd *tfd)
{
	return tfd->num_tbs & 0x1f;
}

/**
 * iwl_hw_txq_free_tfd - Free all chunks referenced by TFD [txq->q.read_ptr]
 * @priv - driver private data
 * @txq - tx queue
 *
 * Does NOT advance any TFD circular buffer read/write indexes
 * Does NOT free the TFD itself (which is within circular buffer)
 */
void iwl_hw_txq_free_tfd(struct iwl_priv *priv, struct iwl_tx_queue *txq)
{
	struct iwl_tfd *tfd_tmp = (struct iwl_tfd *)txq->tfds;
	struct iwl_tfd *tfd;
	struct pci_dev *dev = priv->pci_dev;
	int index = txq->q.read_ptr;
	int i;
	int num_tbs;

	tfd = &tfd_tmp[index];

	/* Sanity check on number of chunks */
	num_tbs = iwl_tfd_get_num_tbs(tfd);

	if (num_tbs >= IWL_NUM_OF_TBS) {
		IWL_ERR(priv, "Too many chunks: %i\n", num_tbs);
		/* @todo issue fatal error, it is quite serious situation */
		return;
	}

	/* Unmap tx_cmd */
	if (num_tbs)
		pci_unmap_single(dev,
				dma_unmap_addr(&txq->meta[index], mapping),
				dma_unmap_len(&txq->meta[index], len),
				PCI_DMA_BIDIRECTIONAL);

	/* Unmap chunks, if any. */
	for (i = 1; i < num_tbs; i++)
		pci_unmap_single(dev, iwl_tfd_tb_get_addr(tfd, i),
				iwl_tfd_tb_get_len(tfd, i), PCI_DMA_TODEVICE);

	/* free SKB */
	if (txq->txb) {
		struct sk_buff *skb;

		skb = txq->txb[txq->q.read_ptr].skb;

		/* can be called from irqs-disabled context */
		if (skb) {
			dev_kfree_skb_any(skb);
			txq->txb[txq->q.read_ptr].skb = NULL;
		}
	}
}

int iwl_hw_txq_attach_buf_to_tfd(struct iwl_priv *priv,
				 struct iwl_tx_queue *txq,
				 dma_addr_t addr, u16 len,
				 u8 reset, u8 pad)
{
	struct iwl_queue *q;
	struct iwl_tfd *tfd, *tfd_tmp;
	u32 num_tbs;

	q = &txq->q;
	tfd_tmp = (struct iwl_tfd *)txq->tfds;
	tfd = &tfd_tmp[q->write_ptr];

	if (reset)
		memset(tfd, 0, sizeof(*tfd));

	num_tbs = iwl_tfd_get_num_tbs(tfd);

	/* Each TFD can point to a maximum 20 Tx buffers */
	if (num_tbs >= IWL_NUM_OF_TBS) {
		IWL_ERR(priv, "Error can not send more than %d chunks\n",
			  IWL_NUM_OF_TBS);
		return -EINVAL;
	}

	BUG_ON(addr & ~DMA_BIT_MASK(36));
	if (unlikely(addr & ~IWL_TX_DMA_MASK))
		IWL_ERR(priv, "Unaligned address = %llx\n",
			  (unsigned long long)addr);

	iwl_tfd_set_tb(tfd, num_tbs, addr, len);

	return 0;
}

/*
 * Tell nic where to find circular buffer of Tx Frame Descriptors for
 * given Tx queue, and enable the DMA channel used for that queue.
 *
 * 4965 supports up to 16 Tx queues in DRAM, mapped to up to 8 Tx DMA
 * channels supported in hardware.
 */
int iwl_hw_tx_queue_init(struct iwl_priv *priv,
			 struct iwl_tx_queue *txq)
{
	int txq_id = txq->q.id;

	/* Circular buffer (TFD queue in DRAM) physical base address */
	iwl_write_direct32(priv, FH_MEM_CBBC_QUEUE(txq_id),
			     txq->q.dma_addr >> 8);

	return 0;
}

static void iwl_bg_beacon_update(struct work_struct *work)
{
	struct iwl_priv *priv =
		container_of(work, struct iwl_priv, beacon_update);
	struct sk_buff *beacon;

	mutex_lock(&priv->mutex);
	if (!priv->beacon_ctx) {
		IWL_ERR(priv, "updating beacon w/o beacon context!\n");
		goto out;
	}

	if (priv->beacon_ctx->vif->type != NL80211_IFTYPE_AP) {
		/*
		 * The ucode will send beacon notifications even in
		 * IBSS mode, but we don't want to process them. But
		 * we need to defer the type check to here due to
		 * requiring locking around the beacon_ctx access.
		 */
		goto out;
	}

	/* Pull updated AP beacon from mac80211. will fail if not in AP mode */
	beacon = ieee80211_beacon_get(priv->hw, priv->beacon_ctx->vif);
	if (!beacon) {
		IWL_ERR(priv, "update beacon failed -- keeping old\n");
		goto out;
	}

	/* new beacon skb is allocated every time; dispose previous.*/
	dev_kfree_skb(priv->beacon_skb);

	priv->beacon_skb = beacon;

	iwlagn_send_beacon_cmd(priv);
 out:
	mutex_unlock(&priv->mutex);
}

static void iwl_bg_bt_runtime_config(struct work_struct *work)
{
	struct iwl_priv *priv =
		container_of(work, struct iwl_priv, bt_runtime_config);

	if (test_bit(STATUS_EXIT_PENDING, &priv->status))
		return;

	/* dont send host command if rf-kill is on */
	if (!iwl_is_ready_rf(priv))
		return;
	priv->cfg->ops->hcmd->send_bt_config(priv);
}

static void iwl_bg_bt_full_concurrency(struct work_struct *work)
{
	struct iwl_priv *priv =
		container_of(work, struct iwl_priv, bt_full_concurrency);
	struct iwl_rxon_context *ctx;

	if (test_bit(STATUS_EXIT_PENDING, &priv->status))
		return;

	/* dont send host command if rf-kill is on */
	if (!iwl_is_ready_rf(priv))
		return;

	IWL_DEBUG_INFO(priv, "BT coex in %s mode\n",
		       priv->bt_full_concurrent ?
		       "full concurrency" : "3-wire");

	/*
	 * LQ & RXON updated cmds must be sent before BT Config cmd
	 * to avoid 3-wire collisions
	 */
	mutex_lock(&priv->mutex);
	for_each_context(priv, ctx) {
		if (priv->cfg->ops->hcmd->set_rxon_chain)
			priv->cfg->ops->hcmd->set_rxon_chain(priv, ctx);
		iwlcore_commit_rxon(priv, ctx);
	}
	mutex_unlock(&priv->mutex);

	priv->cfg->ops->hcmd->send_bt_config(priv);
}

/**
 * iwl_bg_statistics_periodic - Timer callback to queue statistics
 *
 * This callback is provided in order to send a statistics request.
 *
 * This timer function is continually reset to execute within
 * REG_RECALIB_PERIOD seconds since the last STATISTICS_NOTIFICATION
 * was received.  We need to ensure we receive the statistics in order
 * to update the temperature used for calibrating the TXPOWER.
 */
static void iwl_bg_statistics_periodic(unsigned long data)
{
	struct iwl_priv *priv = (struct iwl_priv *)data;

	if (test_bit(STATUS_EXIT_PENDING, &priv->status))
		return;

	/* dont send host command if rf-kill is on */
	if (!iwl_is_ready_rf(priv))
		return;

	iwl_send_statistics_request(priv, CMD_ASYNC, false);
}


static void iwl_print_cont_event_trace(struct iwl_priv *priv, u32 base,
					u32 start_idx, u32 num_events,
					u32 mode)
{
	u32 i;
	u32 ptr;        /* SRAM byte address of log data */
	u32 ev, time, data; /* event log data */
	unsigned long reg_flags;

	if (mode == 0)
		ptr = base + (4 * sizeof(u32)) + (start_idx * 2 * sizeof(u32));
	else
		ptr = base + (4 * sizeof(u32)) + (start_idx * 3 * sizeof(u32));

	/* Make sure device is powered up for SRAM reads */
	spin_lock_irqsave(&priv->reg_lock, reg_flags);
	if (iwl_grab_nic_access(priv)) {
		spin_unlock_irqrestore(&priv->reg_lock, reg_flags);
		return;
	}

	/* Set starting address; reads will auto-increment */
	_iwl_write_direct32(priv, HBUS_TARG_MEM_RADDR, ptr);
	rmb();

	/*
	 * "time" is actually "data" for mode 0 (no timestamp).
	 * place event id # at far right for easier visual parsing.
	 */
	for (i = 0; i < num_events; i++) {
		ev = _iwl_read_direct32(priv, HBUS_TARG_MEM_RDAT);
		time = _iwl_read_direct32(priv, HBUS_TARG_MEM_RDAT);
		if (mode == 0) {
			trace_iwlwifi_dev_ucode_cont_event(priv,
							0, time, ev);
		} else {
			data = _iwl_read_direct32(priv, HBUS_TARG_MEM_RDAT);
			trace_iwlwifi_dev_ucode_cont_event(priv,
						time, data, ev);
		}
	}
	/* Allow device to power down */
	iwl_release_nic_access(priv);
	spin_unlock_irqrestore(&priv->reg_lock, reg_flags);
}

static void iwl_continuous_event_trace(struct iwl_priv *priv)
{
	u32 capacity;   /* event log capacity in # entries */
	u32 base;       /* SRAM byte address of event log header */
	u32 mode;       /* 0 - no timestamp, 1 - timestamp recorded */
	u32 num_wraps;  /* # times uCode wrapped to top of log */
	u32 next_entry; /* index of next entry to be written by uCode */

	if (priv->ucode_type == UCODE_INIT)
		base = le32_to_cpu(priv->card_alive_init.error_event_table_ptr);
	else
		base = le32_to_cpu(priv->card_alive.log_event_table_ptr);
	if (priv->cfg->ops->lib->is_valid_rtc_data_addr(base)) {
		capacity = iwl_read_targ_mem(priv, base);
		num_wraps = iwl_read_targ_mem(priv, base + (2 * sizeof(u32)));
		mode = iwl_read_targ_mem(priv, base + (1 * sizeof(u32)));
		next_entry = iwl_read_targ_mem(priv, base + (3 * sizeof(u32)));
	} else
		return;

	if (num_wraps == priv->event_log.num_wraps) {
		iwl_print_cont_event_trace(priv,
				       base, priv->event_log.next_entry,
				       next_entry - priv->event_log.next_entry,
				       mode);
		priv->event_log.non_wraps_count++;
	} else {
		if ((num_wraps - priv->event_log.num_wraps) > 1)
			priv->event_log.wraps_more_count++;
		else
			priv->event_log.wraps_once_count++;
		trace_iwlwifi_dev_ucode_wrap_event(priv,
				num_wraps - priv->event_log.num_wraps,
				next_entry, priv->event_log.next_entry);
		if (next_entry < priv->event_log.next_entry) {
			iwl_print_cont_event_trace(priv, base,
			       priv->event_log.next_entry,
			       capacity - priv->event_log.next_entry,
			       mode);

			iwl_print_cont_event_trace(priv, base, 0,
				next_entry, mode);
		} else {
			iwl_print_cont_event_trace(priv, base,
			       next_entry, capacity - next_entry,
			       mode);

			iwl_print_cont_event_trace(priv, base, 0,
				next_entry, mode);
		}
	}
	priv->event_log.num_wraps = num_wraps;
	priv->event_log.next_entry = next_entry;
}

/**
 * iwl_bg_ucode_trace - Timer callback to log ucode event
 *
 * The timer is continually set to execute every
 * UCODE_TRACE_PERIOD milliseconds after the last timer expired
 * this function is to perform continuous uCode event logging operation
 * if enabled
 */
static void iwl_bg_ucode_trace(unsigned long data)
{
	struct iwl_priv *priv = (struct iwl_priv *)data;

	if (test_bit(STATUS_EXIT_PENDING, &priv->status))
		return;

	if (priv->event_log.ucode_trace) {
		iwl_continuous_event_trace(priv);
		/* Reschedule the timer to occur in UCODE_TRACE_PERIOD */
		mod_timer(&priv->ucode_trace,
			 jiffies + msecs_to_jiffies(UCODE_TRACE_PERIOD));
	}
}

static void iwl_bg_tx_flush(struct work_struct *work)
{
	struct iwl_priv *priv =
		container_of(work, struct iwl_priv, tx_flush);

	if (test_bit(STATUS_EXIT_PENDING, &priv->status))
		return;

	/* do nothing if rf-kill is on */
	if (!iwl_is_ready_rf(priv))
		return;

	if (priv->cfg->ops->lib->txfifo_flush) {
		IWL_DEBUG_INFO(priv, "device request: flush all tx frames\n");
		iwlagn_dev_txfifo_flush(priv, IWL_DROP_ALL);
	}
}

/**
 * iwl_rx_handle - Main entry function for receiving responses from uCode
 *
 * Uses the priv->rx_handlers callback function array to invoke
 * the appropriate handlers, including command responses,
 * frame-received notifications, and other notifications.
 */
static void iwl_rx_handle(struct iwl_priv *priv)
{
	struct iwl_rx_mem_buffer *rxb;
	struct iwl_rx_packet *pkt;
	struct iwl_rx_queue *rxq = &priv->rxq;
	u32 r, i;
	int reclaim;
	unsigned long flags;
	u8 fill_rx = 0;
	u32 count = 8;
	int total_empty;

	/* uCode's read index (stored in shared DRAM) indicates the last Rx
	 * buffer that the driver may process (last buffer filled by ucode). */
	r = le16_to_cpu(rxq->rb_stts->closed_rb_num) &  0x0FFF;
	i = rxq->read;

	/* Rx interrupt, but nothing sent from uCode */
	if (i == r)
		IWL_DEBUG_RX(priv, "r = %d, i = %d\n", r, i);

	/* calculate total frames need to be restock after handling RX */
	total_empty = r - rxq->write_actual;
	if (total_empty < 0)
		total_empty += RX_QUEUE_SIZE;

	if (total_empty > (RX_QUEUE_SIZE / 2))
		fill_rx = 1;

	while (i != r) {
		int len;

		rxb = rxq->queue[i];

		/* If an RXB doesn't have a Rx queue slot associated with it,
		 * then a bug has been introduced in the queue refilling
		 * routines -- catch it here */
		BUG_ON(rxb == NULL);

		rxq->queue[i] = NULL;

		pci_unmap_page(priv->pci_dev, rxb->page_dma,
			       PAGE_SIZE << priv->hw_params.rx_page_order,
			       PCI_DMA_FROMDEVICE);
		pkt = rxb_addr(rxb);

		len = le32_to_cpu(pkt->len_n_flags) & FH_RSCSR_FRAME_SIZE_MSK;
		len += sizeof(u32); /* account for status word */
		trace_iwlwifi_dev_rx(priv, pkt, len);

		/* Reclaim a command buffer only if this packet is a response
		 *   to a (driver-originated) command.
		 * If the packet (e.g. Rx frame) originated from uCode,
		 *   there is no command buffer to reclaim.
		 * Ucode should set SEQ_RX_FRAME bit if ucode-originated,
		 *   but apparently a few don't get set; catch them here. */
		reclaim = !(pkt->hdr.sequence & SEQ_RX_FRAME) &&
			(pkt->hdr.cmd != REPLY_RX_PHY_CMD) &&
			(pkt->hdr.cmd != REPLY_RX) &&
			(pkt->hdr.cmd != REPLY_RX_MPDU_CMD) &&
			(pkt->hdr.cmd != REPLY_COMPRESSED_BA) &&
			(pkt->hdr.cmd != STATISTICS_NOTIFICATION) &&
			(pkt->hdr.cmd != REPLY_TX);

		/*
		 * Do the notification wait before RX handlers so
		 * even if the RX handler consumes the RXB we have
		 * access to it in the notification wait entry.
		 */
		if (!list_empty(&priv->_agn.notif_waits)) {
			struct iwl_notification_wait *w;

			spin_lock(&priv->_agn.notif_wait_lock);
			list_for_each_entry(w, &priv->_agn.notif_waits, list) {
				if (w->cmd == pkt->hdr.cmd) {
					w->triggered = true;
					if (w->fn)
						w->fn(priv, pkt);
				}
			}
			spin_unlock(&priv->_agn.notif_wait_lock);

			wake_up_all(&priv->_agn.notif_waitq);
		}

		/* Based on type of command response or notification,
		 *   handle those that need handling via function in
		 *   rx_handlers table.  See iwl_setup_rx_handlers() */
		if (priv->rx_handlers[pkt->hdr.cmd]) {
			IWL_DEBUG_RX(priv, "r = %d, i = %d, %s, 0x%02x\n", r,
				i, get_cmd_string(pkt->hdr.cmd), pkt->hdr.cmd);
			priv->isr_stats.rx_handlers[pkt->hdr.cmd]++;
			priv->rx_handlers[pkt->hdr.cmd] (priv, rxb);
		} else {
			/* No handling needed */
			IWL_DEBUG_RX(priv,
				"r %d i %d No handler needed for %s, 0x%02x\n",
				r, i, get_cmd_string(pkt->hdr.cmd),
				pkt->hdr.cmd);
		}

		/*
		 * XXX: After here, we should always check rxb->page
		 * against NULL before touching it or its virtual
		 * memory (pkt). Because some rx_handler might have
		 * already taken or freed the pages.
		 */

		if (reclaim) {
			/* Invoke any callbacks, transfer the buffer to caller,
			 * and fire off the (possibly) blocking iwl_send_cmd()
			 * as we reclaim the driver command queue */
			if (rxb->page)
				iwl_tx_cmd_complete(priv, rxb);
			else
				IWL_WARN(priv, "Claim null rxb?\n");
		}

		/* Reuse the page if possible. For notification packets and
		 * SKBs that fail to Rx correctly, add them back into the
		 * rx_free list for reuse later. */
		spin_lock_irqsave(&rxq->lock, flags);
		if (rxb->page != NULL) {
			rxb->page_dma = pci_map_page(priv->pci_dev, rxb->page,
				0, PAGE_SIZE << priv->hw_params.rx_page_order,
				PCI_DMA_FROMDEVICE);
			list_add_tail(&rxb->list, &rxq->rx_free);
			rxq->free_count++;
		} else
			list_add_tail(&rxb->list, &rxq->rx_used);

		spin_unlock_irqrestore(&rxq->lock, flags);

		i = (i + 1) & RX_QUEUE_MASK;
		/* If there are a lot of unused frames,
		 * restock the Rx queue so ucode wont assert. */
		if (fill_rx) {
			count++;
			if (count >= 8) {
				rxq->read = i;
				iwlagn_rx_replenish_now(priv);
				count = 0;
			}
		}
	}

	/* Backtrack one entry */
	rxq->read = i;
	if (fill_rx)
		iwlagn_rx_replenish_now(priv);
	else
		iwlagn_rx_queue_restock(priv);
}

/* call this function to flush any scheduled tasklet */
static inline void iwl_synchronize_irq(struct iwl_priv *priv)
{
	/* wait to make sure we flush pending tasklet*/
	synchronize_irq(priv->pci_dev->irq);
	tasklet_kill(&priv->irq_tasklet);
}

static void iwl_irq_tasklet_legacy(struct iwl_priv *priv)
{
	u32 inta, handled = 0;
	u32 inta_fh;
	unsigned long flags;
	u32 i;
#ifdef CONFIG_IWLWIFI_DEBUG
	u32 inta_mask;
#endif

	spin_lock_irqsave(&priv->lock, flags);

	/* Ack/clear/reset pending uCode interrupts.
	 * Note:  Some bits in CSR_INT are "OR" of bits in CSR_FH_INT_STATUS,
	 *  and will clear only when CSR_FH_INT_STATUS gets cleared. */
	inta = iwl_read32(priv, CSR_INT);
	iwl_write32(priv, CSR_INT, inta);

	/* Ack/clear/reset pending flow-handler (DMA) interrupts.
	 * Any new interrupts that happen after this, either while we're
	 * in this tasklet, or later, will show up in next ISR/tasklet. */
	inta_fh = iwl_read32(priv, CSR_FH_INT_STATUS);
	iwl_write32(priv, CSR_FH_INT_STATUS, inta_fh);

#ifdef CONFIG_IWLWIFI_DEBUG
	if (iwl_get_debug_level(priv) & IWL_DL_ISR) {
		/* just for debug */
		inta_mask = iwl_read32(priv, CSR_INT_MASK);
		IWL_DEBUG_ISR(priv, "inta 0x%08x, enabled 0x%08x, fh 0x%08x\n",
			      inta, inta_mask, inta_fh);
	}
#endif

	spin_unlock_irqrestore(&priv->lock, flags);

	/* Since CSR_INT and CSR_FH_INT_STATUS reads and clears are not
	 * atomic, make sure that inta covers all the interrupts that
	 * we've discovered, even if FH interrupt came in just after
	 * reading CSR_INT. */
	if (inta_fh & CSR49_FH_INT_RX_MASK)
		inta |= CSR_INT_BIT_FH_RX;
	if (inta_fh & CSR49_FH_INT_TX_MASK)
		inta |= CSR_INT_BIT_FH_TX;

	/* Now service all interrupt bits discovered above. */
	if (inta & CSR_INT_BIT_HW_ERR) {
		IWL_ERR(priv, "Hardware error detected.  Restarting.\n");

		/* Tell the device to stop sending interrupts */
		iwl_disable_interrupts(priv);

		priv->isr_stats.hw++;
		iwl_irq_handle_error(priv);

		handled |= CSR_INT_BIT_HW_ERR;

		return;
	}

#ifdef CONFIG_IWLWIFI_DEBUG
	if (iwl_get_debug_level(priv) & (IWL_DL_ISR)) {
		/* NIC fires this, but we don't use it, redundant with WAKEUP */
		if (inta & CSR_INT_BIT_SCD) {
			IWL_DEBUG_ISR(priv, "Scheduler finished to transmit "
				      "the frame/frames.\n");
			priv->isr_stats.sch++;
		}

		/* Alive notification via Rx interrupt will do the real work */
		if (inta & CSR_INT_BIT_ALIVE) {
			IWL_DEBUG_ISR(priv, "Alive interrupt\n");
			priv->isr_stats.alive++;
		}
	}
#endif
	/* Safely ignore these bits for debug checks below */
	inta &= ~(CSR_INT_BIT_SCD | CSR_INT_BIT_ALIVE);

	/* HW RF KILL switch toggled */
	if (inta & CSR_INT_BIT_RF_KILL) {
		int hw_rf_kill = 0;
		if (!(iwl_read32(priv, CSR_GP_CNTRL) &
				CSR_GP_CNTRL_REG_FLAG_HW_RF_KILL_SW))
			hw_rf_kill = 1;

		IWL_WARN(priv, "RF_KILL bit toggled to %s.\n",
				hw_rf_kill ? "disable radio" : "enable radio");

		priv->isr_stats.rfkill++;

		/* driver only loads ucode once setting the interface up.
		 * the driver allows loading the ucode even if the radio
		 * is killed. Hence update the killswitch state here. The
		 * rfkill handler will care about restarting if needed.
		 */
		if (!test_bit(STATUS_ALIVE, &priv->status)) {
			if (hw_rf_kill)
				set_bit(STATUS_RF_KILL_HW, &priv->status);
			else
				clear_bit(STATUS_RF_KILL_HW, &priv->status);
			wiphy_rfkill_set_hw_state(priv->hw->wiphy, hw_rf_kill);
		}

		handled |= CSR_INT_BIT_RF_KILL;
	}

	/* Chip got too hot and stopped itself */
	if (inta & CSR_INT_BIT_CT_KILL) {
		IWL_ERR(priv, "Microcode CT kill error detected.\n");
		priv->isr_stats.ctkill++;
		handled |= CSR_INT_BIT_CT_KILL;
	}

	/* Error detected by uCode */
	if (inta & CSR_INT_BIT_SW_ERR) {
		IWL_ERR(priv, "Microcode SW error detected. "
			" Restarting 0x%X.\n", inta);
		priv->isr_stats.sw++;
		iwl_irq_handle_error(priv);
		handled |= CSR_INT_BIT_SW_ERR;
	}

	/*
	 * uCode wakes up after power-down sleep.
	 * Tell device about any new tx or host commands enqueued,
	 * and about any Rx buffers made available while asleep.
	 */
	if (inta & CSR_INT_BIT_WAKEUP) {
		IWL_DEBUG_ISR(priv, "Wakeup interrupt\n");
		iwl_rx_queue_update_write_ptr(priv, &priv->rxq);
		for (i = 0; i < priv->hw_params.max_txq_num; i++)
			iwl_txq_update_write_ptr(priv, &priv->txq[i]);
		priv->isr_stats.wakeup++;
		handled |= CSR_INT_BIT_WAKEUP;
	}

	/* All uCode command responses, including Tx command responses,
	 * Rx "responses" (frame-received notification), and other
	 * notifications from uCode come through here*/
	if (inta & (CSR_INT_BIT_FH_RX | CSR_INT_BIT_SW_RX)) {
		iwl_rx_handle(priv);
		priv->isr_stats.rx++;
		handled |= (CSR_INT_BIT_FH_RX | CSR_INT_BIT_SW_RX);
	}

	/* This "Tx" DMA channel is used only for loading uCode */
	if (inta & CSR_INT_BIT_FH_TX) {
		IWL_DEBUG_ISR(priv, "uCode load interrupt\n");
		priv->isr_stats.tx++;
		handled |= CSR_INT_BIT_FH_TX;
		/* Wake up uCode load routine, now that load is complete */
		priv->ucode_write_complete = 1;
		wake_up_interruptible(&priv->wait_command_queue);
	}

	if (inta & ~handled) {
		IWL_ERR(priv, "Unhandled INTA bits 0x%08x\n", inta & ~handled);
		priv->isr_stats.unhandled++;
	}

	if (inta & ~(priv->inta_mask)) {
		IWL_WARN(priv, "Disabled INTA bits 0x%08x were pending\n",
			 inta & ~priv->inta_mask);
		IWL_WARN(priv, "   with FH_INT = 0x%08x\n", inta_fh);
	}

	/* Re-enable all interrupts */
	/* only Re-enable if disabled by irq */
	if (test_bit(STATUS_INT_ENABLED, &priv->status))
		iwl_enable_interrupts(priv);
	/* Re-enable RF_KILL if it occurred */
	else if (handled & CSR_INT_BIT_RF_KILL)
		iwl_enable_rfkill_int(priv);

#ifdef CONFIG_IWLWIFI_DEBUG
	if (iwl_get_debug_level(priv) & (IWL_DL_ISR)) {
		inta = iwl_read32(priv, CSR_INT);
		inta_mask = iwl_read32(priv, CSR_INT_MASK);
		inta_fh = iwl_read32(priv, CSR_FH_INT_STATUS);
		IWL_DEBUG_ISR(priv, "End inta 0x%08x, enabled 0x%08x, fh 0x%08x, "
			"flags 0x%08lx\n", inta, inta_mask, inta_fh, flags);
	}
#endif
}

/* tasklet for iwlagn interrupt */
static void iwl_irq_tasklet(struct iwl_priv *priv)
{
	u32 inta = 0;
	u32 handled = 0;
	unsigned long flags;
	u32 i;
#ifdef CONFIG_IWLWIFI_DEBUG
	u32 inta_mask;
#endif

	spin_lock_irqsave(&priv->lock, flags);

	/* Ack/clear/reset pending uCode interrupts.
	 * Note:  Some bits in CSR_INT are "OR" of bits in CSR_FH_INT_STATUS,
	 */
	/* There is a hardware bug in the interrupt mask function that some
	 * interrupts (i.e. CSR_INT_BIT_SCD) can still be generated even if
	 * they are disabled in the CSR_INT_MASK register. Furthermore the
	 * ICT interrupt handling mechanism has another bug that might cause
	 * these unmasked interrupts fail to be detected. We workaround the
	 * hardware bugs here by ACKing all the possible interrupts so that
	 * interrupt coalescing can still be achieved.
	 */
	iwl_write32(priv, CSR_INT, priv->_agn.inta | ~priv->inta_mask);

	inta = priv->_agn.inta;

#ifdef CONFIG_IWLWIFI_DEBUG
	if (iwl_get_debug_level(priv) & IWL_DL_ISR) {
		/* just for debug */
		inta_mask = iwl_read32(priv, CSR_INT_MASK);
		IWL_DEBUG_ISR(priv, "inta 0x%08x, enabled 0x%08x\n ",
				inta, inta_mask);
	}
#endif

	spin_unlock_irqrestore(&priv->lock, flags);

	/* saved interrupt in inta variable now we can reset priv->_agn.inta */
	priv->_agn.inta = 0;

	/* Now service all interrupt bits discovered above. */
	if (inta & CSR_INT_BIT_HW_ERR) {
		IWL_ERR(priv, "Hardware error detected.  Restarting.\n");

		/* Tell the device to stop sending interrupts */
		iwl_disable_interrupts(priv);

		priv->isr_stats.hw++;
		iwl_irq_handle_error(priv);

		handled |= CSR_INT_BIT_HW_ERR;

		return;
	}

#ifdef CONFIG_IWLWIFI_DEBUG
	if (iwl_get_debug_level(priv) & (IWL_DL_ISR)) {
		/* NIC fires this, but we don't use it, redundant with WAKEUP */
		if (inta & CSR_INT_BIT_SCD) {
			IWL_DEBUG_ISR(priv, "Scheduler finished to transmit "
				      "the frame/frames.\n");
			priv->isr_stats.sch++;
		}

		/* Alive notification via Rx interrupt will do the real work */
		if (inta & CSR_INT_BIT_ALIVE) {
			IWL_DEBUG_ISR(priv, "Alive interrupt\n");
			priv->isr_stats.alive++;
		}
	}
#endif
	/* Safely ignore these bits for debug checks below */
	inta &= ~(CSR_INT_BIT_SCD | CSR_INT_BIT_ALIVE);

	/* HW RF KILL switch toggled */
	if (inta & CSR_INT_BIT_RF_KILL) {
		int hw_rf_kill = 0;
		if (!(iwl_read32(priv, CSR_GP_CNTRL) &
				CSR_GP_CNTRL_REG_FLAG_HW_RF_KILL_SW))
			hw_rf_kill = 1;

		IWL_WARN(priv, "RF_KILL bit toggled to %s.\n",
				hw_rf_kill ? "disable radio" : "enable radio");

		priv->isr_stats.rfkill++;

		/* driver only loads ucode once setting the interface up.
		 * the driver allows loading the ucode even if the radio
		 * is killed. Hence update the killswitch state here. The
		 * rfkill handler will care about restarting if needed.
		 */
		if (!test_bit(STATUS_ALIVE, &priv->status)) {
			if (hw_rf_kill)
				set_bit(STATUS_RF_KILL_HW, &priv->status);
			else
				clear_bit(STATUS_RF_KILL_HW, &priv->status);
			wiphy_rfkill_set_hw_state(priv->hw->wiphy, hw_rf_kill);
		}

		handled |= CSR_INT_BIT_RF_KILL;
	}

	/* Chip got too hot and stopped itself */
	if (inta & CSR_INT_BIT_CT_KILL) {
		IWL_ERR(priv, "Microcode CT kill error detected.\n");
		priv->isr_stats.ctkill++;
		handled |= CSR_INT_BIT_CT_KILL;
	}

	/* Error detected by uCode */
	if (inta & CSR_INT_BIT_SW_ERR) {
		IWL_ERR(priv, "Microcode SW error detected. "
			" Restarting 0x%X.\n", inta);
		priv->isr_stats.sw++;
		iwl_irq_handle_error(priv);
		handled |= CSR_INT_BIT_SW_ERR;
	}

	/* uCode wakes up after power-down sleep */
	if (inta & CSR_INT_BIT_WAKEUP) {
		IWL_DEBUG_ISR(priv, "Wakeup interrupt\n");
		iwl_rx_queue_update_write_ptr(priv, &priv->rxq);
		for (i = 0; i < priv->hw_params.max_txq_num; i++)
			iwl_txq_update_write_ptr(priv, &priv->txq[i]);

		priv->isr_stats.wakeup++;

		handled |= CSR_INT_BIT_WAKEUP;
	}

	/* All uCode command responses, including Tx command responses,
	 * Rx "responses" (frame-received notification), and other
	 * notifications from uCode come through here*/
	if (inta & (CSR_INT_BIT_FH_RX | CSR_INT_BIT_SW_RX |
			CSR_INT_BIT_RX_PERIODIC)) {
		IWL_DEBUG_ISR(priv, "Rx interrupt\n");
		if (inta & (CSR_INT_BIT_FH_RX | CSR_INT_BIT_SW_RX)) {
			handled |= (CSR_INT_BIT_FH_RX | CSR_INT_BIT_SW_RX);
			iwl_write32(priv, CSR_FH_INT_STATUS,
					CSR49_FH_INT_RX_MASK);
		}
		if (inta & CSR_INT_BIT_RX_PERIODIC) {
			handled |= CSR_INT_BIT_RX_PERIODIC;
			iwl_write32(priv, CSR_INT, CSR_INT_BIT_RX_PERIODIC);
		}
		/* Sending RX interrupt require many steps to be done in the
		 * the device:
		 * 1- write interrupt to current index in ICT table.
		 * 2- dma RX frame.
		 * 3- update RX shared data to indicate last write index.
		 * 4- send interrupt.
		 * This could lead to RX race, driver could receive RX interrupt
		 * but the shared data changes does not reflect this;
		 * periodic interrupt will detect any dangling Rx activity.
		 */

		/* Disable periodic interrupt; we use it as just a one-shot. */
		iwl_write8(priv, CSR_INT_PERIODIC_REG,
			    CSR_INT_PERIODIC_DIS);
		iwl_rx_handle(priv);

		/*
		 * Enable periodic interrupt in 8 msec only if we received
		 * real RX interrupt (instead of just periodic int), to catch
		 * any dangling Rx interrupt.  If it was just the periodic
		 * interrupt, there was no dangling Rx activity, and no need
		 * to extend the periodic interrupt; one-shot is enough.
		 */
		if (inta & (CSR_INT_BIT_FH_RX | CSR_INT_BIT_SW_RX))
			iwl_write8(priv, CSR_INT_PERIODIC_REG,
				    CSR_INT_PERIODIC_ENA);

		priv->isr_stats.rx++;
	}

	/* This "Tx" DMA channel is used only for loading uCode */
	if (inta & CSR_INT_BIT_FH_TX) {
		iwl_write32(priv, CSR_FH_INT_STATUS, CSR49_FH_INT_TX_MASK);
		IWL_DEBUG_ISR(priv, "uCode load interrupt\n");
		priv->isr_stats.tx++;
		handled |= CSR_INT_BIT_FH_TX;
		/* Wake up uCode load routine, now that load is complete */
		priv->ucode_write_complete = 1;
		wake_up_interruptible(&priv->wait_command_queue);
	}

	if (inta & ~handled) {
		IWL_ERR(priv, "Unhandled INTA bits 0x%08x\n", inta & ~handled);
		priv->isr_stats.unhandled++;
	}

	if (inta & ~(priv->inta_mask)) {
		IWL_WARN(priv, "Disabled INTA bits 0x%08x were pending\n",
			 inta & ~priv->inta_mask);
	}

	/* Re-enable all interrupts */
	/* only Re-enable if disabled by irq */
	if (test_bit(STATUS_INT_ENABLED, &priv->status))
		iwl_enable_interrupts(priv);
	/* Re-enable RF_KILL if it occurred */
	else if (handled & CSR_INT_BIT_RF_KILL)
		iwl_enable_rfkill_int(priv);
}

/*****************************************************************************
 *
 * sysfs attributes
 *
 *****************************************************************************/

#ifdef CONFIG_IWLWIFI_DEBUG

/*
 * The following adds a new attribute to the sysfs representation
 * of this device driver (i.e. a new file in /sys/class/net/wlan0/device/)
 * used for controlling the debug level.
 *
 * See the level definitions in iwl for details.
 *
 * The debug_level being managed using sysfs below is a per device debug
 * level that is used instead of the global debug level if it (the per
 * device debug level) is set.
 */
static ssize_t show_debug_level(struct device *d,
				struct device_attribute *attr, char *buf)
{
	struct iwl_priv *priv = dev_get_drvdata(d);
	return sprintf(buf, "0x%08X\n", iwl_get_debug_level(priv));
}
static ssize_t store_debug_level(struct device *d,
				struct device_attribute *attr,
				 const char *buf, size_t count)
{
	struct iwl_priv *priv = dev_get_drvdata(d);
	unsigned long val;
	int ret;

	ret = strict_strtoul(buf, 0, &val);
	if (ret)
		IWL_ERR(priv, "%s is not in hex or decimal form.\n", buf);
	else {
		priv->debug_level = val;
		if (iwl_alloc_traffic_mem(priv))
			IWL_ERR(priv,
				"Not enough memory to generate traffic log\n");
	}
	return strnlen(buf, count);
}

static DEVICE_ATTR(debug_level, S_IWUSR | S_IRUGO,
			show_debug_level, store_debug_level);


#endif /* CONFIG_IWLWIFI_DEBUG */


static ssize_t show_temperature(struct device *d,
				struct device_attribute *attr, char *buf)
{
	struct iwl_priv *priv = dev_get_drvdata(d);

	if (!iwl_is_alive(priv))
		return -EAGAIN;

	return sprintf(buf, "%d\n", priv->temperature);
}

static DEVICE_ATTR(temperature, S_IRUGO, show_temperature, NULL);

static ssize_t show_tx_power(struct device *d,
			     struct device_attribute *attr, char *buf)
{
	struct iwl_priv *priv = dev_get_drvdata(d);

	if (!iwl_is_ready_rf(priv))
		return sprintf(buf, "off\n");
	else
		return sprintf(buf, "%d\n", priv->tx_power_user_lmt);
}

static ssize_t store_tx_power(struct device *d,
			      struct device_attribute *attr,
			      const char *buf, size_t count)
{
	struct iwl_priv *priv = dev_get_drvdata(d);
	unsigned long val;
	int ret;

	ret = strict_strtoul(buf, 10, &val);
	if (ret)
		IWL_INFO(priv, "%s is not in decimal form.\n", buf);
	else {
		ret = iwl_set_tx_power(priv, val, false);
		if (ret)
			IWL_ERR(priv, "failed setting tx power (0x%d).\n",
				ret);
		else
			ret = count;
	}
	return ret;
}

static DEVICE_ATTR(tx_power, S_IWUSR | S_IRUGO, show_tx_power, store_tx_power);

static struct attribute *iwl_sysfs_entries[] = {
	&dev_attr_temperature.attr,
	&dev_attr_tx_power.attr,
#ifdef CONFIG_IWLWIFI_DEBUG
	&dev_attr_debug_level.attr,
#endif
	NULL
};

static struct attribute_group iwl_attribute_group = {
	.name = NULL,		/* put in device directory */
	.attrs = iwl_sysfs_entries,
};

/******************************************************************************
 *
 * uCode download functions
 *
 ******************************************************************************/

static void iwl_dealloc_ucode_pci(struct iwl_priv *priv)
{
	iwl_free_fw_desc(priv->pci_dev, &priv->ucode_code);
	iwl_free_fw_desc(priv->pci_dev, &priv->ucode_data);
	iwl_free_fw_desc(priv->pci_dev, &priv->ucode_data_backup);
	iwl_free_fw_desc(priv->pci_dev, &priv->ucode_init);
	iwl_free_fw_desc(priv->pci_dev, &priv->ucode_init_data);
	iwl_free_fw_desc(priv->pci_dev, &priv->ucode_boot);
}

static void iwl_nic_start(struct iwl_priv *priv)
{
	/* Remove all resets to allow NIC to operate */
	iwl_write32(priv, CSR_RESET, 0);
}

struct iwlagn_ucode_capabilities {
	u32 max_probe_length;
	u32 standard_phy_calibration_size;
	bool pan;
};

static void iwl_ucode_callback(const struct firmware *ucode_raw, void *context);
static int iwl_mac_setup_register(struct iwl_priv *priv,
				  struct iwlagn_ucode_capabilities *capa);

#define UCODE_EXPERIMENTAL_INDEX	100
#define UCODE_EXPERIMENTAL_TAG		"exp"

static int __must_check iwl_request_firmware(struct iwl_priv *priv, bool first)
{
	const char *name_pre = priv->cfg->fw_name_pre;
	char tag[8];

	if (first) {
#ifdef CONFIG_IWLWIFI_DEBUG_EXPERIMENTAL_UCODE
		priv->fw_index = UCODE_EXPERIMENTAL_INDEX;
		strcpy(tag, UCODE_EXPERIMENTAL_TAG);
	} else if (priv->fw_index == UCODE_EXPERIMENTAL_INDEX) {
#endif
		priv->fw_index = priv->cfg->ucode_api_max;
		sprintf(tag, "%d", priv->fw_index);
	} else {
		priv->fw_index--;
		sprintf(tag, "%d", priv->fw_index);
	}

	if (priv->fw_index < priv->cfg->ucode_api_min) {
		IWL_ERR(priv, "no suitable firmware found!\n");
		return -ENOENT;
	}

	sprintf(priv->firmware_name, "%s%s%s", name_pre, tag, ".ucode");

	IWL_DEBUG_INFO(priv, "attempting to load firmware %s'%s'\n",
		       (priv->fw_index == UCODE_EXPERIMENTAL_INDEX)
				? "EXPERIMENTAL " : "",
		       priv->firmware_name);

	return request_firmware_nowait(THIS_MODULE, 1, priv->firmware_name,
				       &priv->pci_dev->dev, GFP_KERNEL, priv,
				       iwl_ucode_callback);
}

struct iwlagn_firmware_pieces {
	const void *inst, *data, *init, *init_data, *boot;
	size_t inst_size, data_size, init_size, init_data_size, boot_size;

	u32 build;

	u32 init_evtlog_ptr, init_evtlog_size, init_errlog_ptr;
	u32 inst_evtlog_ptr, inst_evtlog_size, inst_errlog_ptr;
};

static int iwlagn_load_legacy_firmware(struct iwl_priv *priv,
				       const struct firmware *ucode_raw,
				       struct iwlagn_firmware_pieces *pieces)
{
	struct iwl_ucode_header *ucode = (void *)ucode_raw->data;
	u32 api_ver, hdr_size;
	const u8 *src;

	priv->ucode_ver = le32_to_cpu(ucode->ver);
	api_ver = IWL_UCODE_API(priv->ucode_ver);

	switch (api_ver) {
	default:
		/*
		 * 4965 doesn't revision the firmware file format
		 * along with the API version, it always uses v1
		 * file format.
		 */
		if ((priv->hw_rev & CSR_HW_REV_TYPE_MSK) !=
				CSR_HW_REV_TYPE_4965) {
			hdr_size = 28;
			if (ucode_raw->size < hdr_size) {
				IWL_ERR(priv, "File size too small!\n");
				return -EINVAL;
			}
			pieces->build = le32_to_cpu(ucode->u.v2.build);
			pieces->inst_size = le32_to_cpu(ucode->u.v2.inst_size);
			pieces->data_size = le32_to_cpu(ucode->u.v2.data_size);
			pieces->init_size = le32_to_cpu(ucode->u.v2.init_size);
			pieces->init_data_size = le32_to_cpu(ucode->u.v2.init_data_size);
			pieces->boot_size = le32_to_cpu(ucode->u.v2.boot_size);
			src = ucode->u.v2.data;
			break;
		}
		/* fall through for 4965 */
	case 0:
	case 1:
	case 2:
		hdr_size = 24;
		if (ucode_raw->size < hdr_size) {
			IWL_ERR(priv, "File size too small!\n");
			return -EINVAL;
		}
		pieces->build = 0;
		pieces->inst_size = le32_to_cpu(ucode->u.v1.inst_size);
		pieces->data_size = le32_to_cpu(ucode->u.v1.data_size);
		pieces->init_size = le32_to_cpu(ucode->u.v1.init_size);
		pieces->init_data_size = le32_to_cpu(ucode->u.v1.init_data_size);
		pieces->boot_size = le32_to_cpu(ucode->u.v1.boot_size);
		src = ucode->u.v1.data;
		break;
	}

	/* Verify size of file vs. image size info in file's header */
	if (ucode_raw->size != hdr_size + pieces->inst_size +
				pieces->data_size + pieces->init_size +
				pieces->init_data_size + pieces->boot_size) {

		IWL_ERR(priv,
			"uCode file size %d does not match expected size\n",
			(int)ucode_raw->size);
		return -EINVAL;
	}

	pieces->inst = src;
	src += pieces->inst_size;
	pieces->data = src;
	src += pieces->data_size;
	pieces->init = src;
	src += pieces->init_size;
	pieces->init_data = src;
	src += pieces->init_data_size;
	pieces->boot = src;
	src += pieces->boot_size;

	return 0;
}

static int iwlagn_wanted_ucode_alternative = 1;

static int iwlagn_load_firmware(struct iwl_priv *priv,
				const struct firmware *ucode_raw,
				struct iwlagn_firmware_pieces *pieces,
				struct iwlagn_ucode_capabilities *capa)
{
	struct iwl_tlv_ucode_header *ucode = (void *)ucode_raw->data;
	struct iwl_ucode_tlv *tlv;
	size_t len = ucode_raw->size;
	const u8 *data;
	int wanted_alternative = iwlagn_wanted_ucode_alternative, tmp;
	u64 alternatives;
	u32 tlv_len;
	enum iwl_ucode_tlv_type tlv_type;
	const u8 *tlv_data;

	if (len < sizeof(*ucode)) {
		IWL_ERR(priv, "uCode has invalid length: %zd\n", len);
		return -EINVAL;
	}

	if (ucode->magic != cpu_to_le32(IWL_TLV_UCODE_MAGIC)) {
		IWL_ERR(priv, "invalid uCode magic: 0X%x\n",
			le32_to_cpu(ucode->magic));
		return -EINVAL;
	}

	/*
	 * Check which alternatives are present, and "downgrade"
	 * when the chosen alternative is not present, warning
	 * the user when that happens. Some files may not have
	 * any alternatives, so don't warn in that case.
	 */
	alternatives = le64_to_cpu(ucode->alternatives);
	tmp = wanted_alternative;
	if (wanted_alternative > 63)
		wanted_alternative = 63;
	while (wanted_alternative && !(alternatives & BIT(wanted_alternative)))
		wanted_alternative--;
	if (wanted_alternative && wanted_alternative != tmp)
		IWL_WARN(priv,
			 "uCode alternative %d not available, choosing %d\n",
			 tmp, wanted_alternative);

	priv->ucode_ver = le32_to_cpu(ucode->ver);
	pieces->build = le32_to_cpu(ucode->build);
	data = ucode->data;

	len -= sizeof(*ucode);

	while (len >= sizeof(*tlv)) {
		u16 tlv_alt;

		len -= sizeof(*tlv);
		tlv = (void *)data;

		tlv_len = le32_to_cpu(tlv->length);
		tlv_type = le16_to_cpu(tlv->type);
		tlv_alt = le16_to_cpu(tlv->alternative);
		tlv_data = tlv->data;

		if (len < tlv_len) {
			IWL_ERR(priv, "invalid TLV len: %zd/%u\n",
				len, tlv_len);
			return -EINVAL;
		}
		len -= ALIGN(tlv_len, 4);
		data += sizeof(*tlv) + ALIGN(tlv_len, 4);

		/*
		 * Alternative 0 is always valid.
		 *
		 * Skip alternative TLVs that are not selected.
		 */
		if (tlv_alt != 0 && tlv_alt != wanted_alternative)
			continue;

		switch (tlv_type) {
		case IWL_UCODE_TLV_INST:
			pieces->inst = tlv_data;
			pieces->inst_size = tlv_len;
			break;
		case IWL_UCODE_TLV_DATA:
			pieces->data = tlv_data;
			pieces->data_size = tlv_len;
			break;
		case IWL_UCODE_TLV_INIT:
			pieces->init = tlv_data;
			pieces->init_size = tlv_len;
			break;
		case IWL_UCODE_TLV_INIT_DATA:
			pieces->init_data = tlv_data;
			pieces->init_data_size = tlv_len;
			break;
		case IWL_UCODE_TLV_BOOT:
			pieces->boot = tlv_data;
			pieces->boot_size = tlv_len;
			break;
		case IWL_UCODE_TLV_PROBE_MAX_LEN:
			if (tlv_len != sizeof(u32))
				goto invalid_tlv_len;
			capa->max_probe_length =
					le32_to_cpup((__le32 *)tlv_data);
			break;
		case IWL_UCODE_TLV_PAN:
			if (tlv_len)
				goto invalid_tlv_len;
			capa->pan = true;
			break;
		case IWL_UCODE_TLV_INIT_EVTLOG_PTR:
			if (tlv_len != sizeof(u32))
				goto invalid_tlv_len;
			pieces->init_evtlog_ptr =
					le32_to_cpup((__le32 *)tlv_data);
			break;
		case IWL_UCODE_TLV_INIT_EVTLOG_SIZE:
			if (tlv_len != sizeof(u32))
				goto invalid_tlv_len;
			pieces->init_evtlog_size =
					le32_to_cpup((__le32 *)tlv_data);
			break;
		case IWL_UCODE_TLV_INIT_ERRLOG_PTR:
			if (tlv_len != sizeof(u32))
				goto invalid_tlv_len;
			pieces->init_errlog_ptr =
					le32_to_cpup((__le32 *)tlv_data);
			break;
		case IWL_UCODE_TLV_RUNT_EVTLOG_PTR:
			if (tlv_len != sizeof(u32))
				goto invalid_tlv_len;
			pieces->inst_evtlog_ptr =
					le32_to_cpup((__le32 *)tlv_data);
			break;
		case IWL_UCODE_TLV_RUNT_EVTLOG_SIZE:
			if (tlv_len != sizeof(u32))
				goto invalid_tlv_len;
			pieces->inst_evtlog_size =
					le32_to_cpup((__le32 *)tlv_data);
			break;
		case IWL_UCODE_TLV_RUNT_ERRLOG_PTR:
			if (tlv_len != sizeof(u32))
				goto invalid_tlv_len;
			pieces->inst_errlog_ptr =
					le32_to_cpup((__le32 *)tlv_data);
			break;
		case IWL_UCODE_TLV_ENHANCE_SENS_TBL:
			if (tlv_len)
				goto invalid_tlv_len;
			priv->enhance_sensitivity_table = true;
			break;
		case IWL_UCODE_TLV_PHY_CALIBRATION_SIZE:
			if (tlv_len != sizeof(u32))
				goto invalid_tlv_len;
			capa->standard_phy_calibration_size =
					le32_to_cpup((__le32 *)tlv_data);
			break;
		default:
			IWL_WARN(priv, "unknown TLV: %d\n", tlv_type);
			break;
		}
	}

	if (len) {
		IWL_ERR(priv, "invalid TLV after parsing: %zd\n", len);
		iwl_print_hex_dump(priv, IWL_DL_FW, (u8 *)data, len);
		return -EINVAL;
	}

	return 0;

 invalid_tlv_len:
	IWL_ERR(priv, "TLV %d has invalid size: %u\n", tlv_type, tlv_len);
	iwl_print_hex_dump(priv, IWL_DL_FW, tlv_data, tlv_len);

	return -EINVAL;
}

/**
 * iwl_ucode_callback - callback when firmware was loaded
 *
 * If loaded successfully, copies the firmware into buffers
 * for the card to fetch (via DMA).
 */
static void iwl_ucode_callback(const struct firmware *ucode_raw, void *context)
{
	struct iwl_priv *priv = context;
	struct iwl_ucode_header *ucode;
	int err;
	struct iwlagn_firmware_pieces pieces;
	const unsigned int api_max = priv->cfg->ucode_api_max;
	const unsigned int api_min = priv->cfg->ucode_api_min;
	u32 api_ver;
	char buildstr[25];
	u32 build;
	struct iwlagn_ucode_capabilities ucode_capa = {
		.max_probe_length = 200,
		.standard_phy_calibration_size =
			IWL_DEFAULT_STANDARD_PHY_CALIBRATE_TBL_SIZE,
	};

	memset(&pieces, 0, sizeof(pieces));

	if (!ucode_raw) {
		if (priv->fw_index <= priv->cfg->ucode_api_max)
			IWL_ERR(priv,
				"request for firmware file '%s' failed.\n",
				priv->firmware_name);
		goto try_again;
	}

	IWL_DEBUG_INFO(priv, "Loaded firmware file '%s' (%zd bytes).\n",
		       priv->firmware_name, ucode_raw->size);

	/* Make sure that we got at least the API version number */
	if (ucode_raw->size < 4) {
		IWL_ERR(priv, "File size way too small!\n");
		goto try_again;
	}

	/* Data from ucode file:  header followed by uCode images */
	ucode = (struct iwl_ucode_header *)ucode_raw->data;

	if (ucode->ver)
		err = iwlagn_load_legacy_firmware(priv, ucode_raw, &pieces);
	else
		err = iwlagn_load_firmware(priv, ucode_raw, &pieces,
					   &ucode_capa);

	if (err)
		goto try_again;

	api_ver = IWL_UCODE_API(priv->ucode_ver);
	build = pieces.build;

	/*
	 * api_ver should match the api version forming part of the
	 * firmware filename ... but we don't check for that and only rely
	 * on the API version read from firmware header from here on forward
	 */
	/* no api version check required for experimental uCode */
	if (priv->fw_index != UCODE_EXPERIMENTAL_INDEX) {
		if (api_ver < api_min || api_ver > api_max) {
			IWL_ERR(priv,
				"Driver unable to support your firmware API. "
				"Driver supports v%u, firmware is v%u.\n",
				api_max, api_ver);
			goto try_again;
		}

		if (api_ver != api_max)
			IWL_ERR(priv,
				"Firmware has old API version. Expected v%u, "
				"got v%u. New firmware can be obtained "
				"from http://www.intellinuxwireless.org.\n",
				api_max, api_ver);
	}

	if (build)
		sprintf(buildstr, " build %u%s", build,
		       (priv->fw_index == UCODE_EXPERIMENTAL_INDEX)
				? " (EXP)" : "");
	else
		buildstr[0] = '\0';

	IWL_INFO(priv, "loaded firmware version %u.%u.%u.%u%s\n",
		 IWL_UCODE_MAJOR(priv->ucode_ver),
		 IWL_UCODE_MINOR(priv->ucode_ver),
		 IWL_UCODE_API(priv->ucode_ver),
		 IWL_UCODE_SERIAL(priv->ucode_ver),
		 buildstr);

	snprintf(priv->hw->wiphy->fw_version,
		 sizeof(priv->hw->wiphy->fw_version),
		 "%u.%u.%u.%u%s",
		 IWL_UCODE_MAJOR(priv->ucode_ver),
		 IWL_UCODE_MINOR(priv->ucode_ver),
		 IWL_UCODE_API(priv->ucode_ver),
		 IWL_UCODE_SERIAL(priv->ucode_ver),
		 buildstr);

	/*
	 * For any of the failures below (before allocating pci memory)
	 * we will try to load a version with a smaller API -- maybe the
	 * user just got a corrupted version of the latest API.
	 */

	IWL_DEBUG_INFO(priv, "f/w package hdr ucode version raw = 0x%x\n",
		       priv->ucode_ver);
	IWL_DEBUG_INFO(priv, "f/w package hdr runtime inst size = %Zd\n",
		       pieces.inst_size);
	IWL_DEBUG_INFO(priv, "f/w package hdr runtime data size = %Zd\n",
		       pieces.data_size);
	IWL_DEBUG_INFO(priv, "f/w package hdr init inst size = %Zd\n",
		       pieces.init_size);
	IWL_DEBUG_INFO(priv, "f/w package hdr init data size = %Zd\n",
		       pieces.init_data_size);
	IWL_DEBUG_INFO(priv, "f/w package hdr boot inst size = %Zd\n",
		       pieces.boot_size);

	/* Verify that uCode images will fit in card's SRAM */
	if (pieces.inst_size > priv->hw_params.max_inst_size) {
		IWL_ERR(priv, "uCode instr len %Zd too large to fit in\n",
			pieces.inst_size);
		goto try_again;
	}

	if (pieces.data_size > priv->hw_params.max_data_size) {
		IWL_ERR(priv, "uCode data len %Zd too large to fit in\n",
			pieces.data_size);
		goto try_again;
	}

	if (pieces.init_size > priv->hw_params.max_inst_size) {
		IWL_ERR(priv, "uCode init instr len %Zd too large to fit in\n",
			pieces.init_size);
		goto try_again;
	}

	if (pieces.init_data_size > priv->hw_params.max_data_size) {
		IWL_ERR(priv, "uCode init data len %Zd too large to fit in\n",
			pieces.init_data_size);
		goto try_again;
	}

	if (pieces.boot_size > priv->hw_params.max_bsm_size) {
		IWL_ERR(priv, "uCode boot instr len %Zd too large to fit in\n",
			pieces.boot_size);
		goto try_again;
	}

	/* Allocate ucode buffers for card's bus-master loading ... */

	/* Runtime instructions and 2 copies of data:
	 * 1) unmodified from disk
	 * 2) backup cache for save/restore during power-downs */
	priv->ucode_code.len = pieces.inst_size;
	iwl_alloc_fw_desc(priv->pci_dev, &priv->ucode_code);

	priv->ucode_data.len = pieces.data_size;
	iwl_alloc_fw_desc(priv->pci_dev, &priv->ucode_data);

	priv->ucode_data_backup.len = pieces.data_size;
	iwl_alloc_fw_desc(priv->pci_dev, &priv->ucode_data_backup);

	if (!priv->ucode_code.v_addr || !priv->ucode_data.v_addr ||
	    !priv->ucode_data_backup.v_addr)
		goto err_pci_alloc;

	/* Initialization instructions and data */
	if (pieces.init_size && pieces.init_data_size) {
		priv->ucode_init.len = pieces.init_size;
		iwl_alloc_fw_desc(priv->pci_dev, &priv->ucode_init);

		priv->ucode_init_data.len = pieces.init_data_size;
		iwl_alloc_fw_desc(priv->pci_dev, &priv->ucode_init_data);

		if (!priv->ucode_init.v_addr || !priv->ucode_init_data.v_addr)
			goto err_pci_alloc;
	}

	/* Bootstrap (instructions only, no data) */
	if (pieces.boot_size) {
		priv->ucode_boot.len = pieces.boot_size;
		iwl_alloc_fw_desc(priv->pci_dev, &priv->ucode_boot);

		if (!priv->ucode_boot.v_addr)
			goto err_pci_alloc;
	}

	/* Now that we can no longer fail, copy information */

	/*
	 * The (size - 16) / 12 formula is based on the information recorded
	 * for each event, which is of mode 1 (including timestamp) for all
	 * new microcodes that include this information.
	 */
	priv->_agn.init_evtlog_ptr = pieces.init_evtlog_ptr;
	if (pieces.init_evtlog_size)
		priv->_agn.init_evtlog_size = (pieces.init_evtlog_size - 16)/12;
	else
		priv->_agn.init_evtlog_size =
			priv->cfg->base_params->max_event_log_size;
	priv->_agn.init_errlog_ptr = pieces.init_errlog_ptr;
	priv->_agn.inst_evtlog_ptr = pieces.inst_evtlog_ptr;
	if (pieces.inst_evtlog_size)
		priv->_agn.inst_evtlog_size = (pieces.inst_evtlog_size - 16)/12;
	else
		priv->_agn.inst_evtlog_size =
			priv->cfg->base_params->max_event_log_size;
	priv->_agn.inst_errlog_ptr = pieces.inst_errlog_ptr;

	if (ucode_capa.pan) {
		priv->valid_contexts |= BIT(IWL_RXON_CTX_PAN);
		priv->sta_key_max_num = STA_KEY_MAX_NUM_PAN;
	} else
		priv->sta_key_max_num = STA_KEY_MAX_NUM;

	/* Copy images into buffers for card's bus-master reads ... */

	/* Runtime instructions (first block of data in file) */
	IWL_DEBUG_INFO(priv, "Copying (but not loading) uCode instr len %Zd\n",
			pieces.inst_size);
	memcpy(priv->ucode_code.v_addr, pieces.inst, pieces.inst_size);

	IWL_DEBUG_INFO(priv, "uCode instr buf vaddr = 0x%p, paddr = 0x%08x\n",
		priv->ucode_code.v_addr, (u32)priv->ucode_code.p_addr);

	/*
	 * Runtime data
	 * NOTE:  Copy into backup buffer will be done in iwl_up()
	 */
	IWL_DEBUG_INFO(priv, "Copying (but not loading) uCode data len %Zd\n",
			pieces.data_size);
	memcpy(priv->ucode_data.v_addr, pieces.data, pieces.data_size);
	memcpy(priv->ucode_data_backup.v_addr, pieces.data, pieces.data_size);

	/* Initialization instructions */
	if (pieces.init_size) {
		IWL_DEBUG_INFO(priv, "Copying (but not loading) init instr len %Zd\n",
				pieces.init_size);
		memcpy(priv->ucode_init.v_addr, pieces.init, pieces.init_size);
	}

	/* Initialization data */
	if (pieces.init_data_size) {
		IWL_DEBUG_INFO(priv, "Copying (but not loading) init data len %Zd\n",
			       pieces.init_data_size);
		memcpy(priv->ucode_init_data.v_addr, pieces.init_data,
		       pieces.init_data_size);
	}

	/* Bootstrap instructions */
	IWL_DEBUG_INFO(priv, "Copying (but not loading) boot instr len %Zd\n",
			pieces.boot_size);
	memcpy(priv->ucode_boot.v_addr, pieces.boot, pieces.boot_size);

	/*
	 * figure out the offset of chain noise reset and gain commands
	 * base on the size of standard phy calibration commands table size
	 */
	if (ucode_capa.standard_phy_calibration_size >
	    IWL_MAX_PHY_CALIBRATE_TBL_SIZE)
		ucode_capa.standard_phy_calibration_size =
			IWL_MAX_STANDARD_PHY_CALIBRATE_TBL_SIZE;

	priv->_agn.phy_calib_chain_noise_reset_cmd =
		ucode_capa.standard_phy_calibration_size;
	priv->_agn.phy_calib_chain_noise_gain_cmd =
		ucode_capa.standard_phy_calibration_size + 1;

	/**************************************************
	 * This is still part of probe() in a sense...
	 *
	 * 9. Setup and register with mac80211 and debugfs
	 **************************************************/
	err = iwl_mac_setup_register(priv, &ucode_capa);
	if (err)
		goto out_unbind;

	err = iwl_dbgfs_register(priv, DRV_NAME);
	if (err)
		IWL_ERR(priv, "failed to create debugfs files. Ignoring error: %d\n", err);

	err = sysfs_create_group(&priv->pci_dev->dev.kobj,
					&iwl_attribute_group);
	if (err) {
		IWL_ERR(priv, "failed to create sysfs device attributes\n");
		goto out_unbind;
	}

	/* We have our copies now, allow OS release its copies */
	release_firmware(ucode_raw);
	complete(&priv->_agn.firmware_loading_complete);
	return;

 try_again:
	/* try next, if any */
	if (iwl_request_firmware(priv, false))
		goto out_unbind;
	release_firmware(ucode_raw);
	return;

 err_pci_alloc:
	IWL_ERR(priv, "failed to allocate pci memory\n");
	iwl_dealloc_ucode_pci(priv);
 out_unbind:
	complete(&priv->_agn.firmware_loading_complete);
	device_release_driver(&priv->pci_dev->dev);
	release_firmware(ucode_raw);
}

static const char *desc_lookup_text[] = {
	"OK",
	"FAIL",
	"BAD_PARAM",
	"BAD_CHECKSUM",
	"NMI_INTERRUPT_WDG",
	"SYSASSERT",
	"FATAL_ERROR",
	"BAD_COMMAND",
	"HW_ERROR_TUNE_LOCK",
	"HW_ERROR_TEMPERATURE",
	"ILLEGAL_CHAN_FREQ",
	"VCC_NOT_STABLE",
	"FH_ERROR",
	"NMI_INTERRUPT_HOST",
	"NMI_INTERRUPT_ACTION_PT",
	"NMI_INTERRUPT_UNKNOWN",
	"UCODE_VERSION_MISMATCH",
	"HW_ERROR_ABS_LOCK",
	"HW_ERROR_CAL_LOCK_FAIL",
	"NMI_INTERRUPT_INST_ACTION_PT",
	"NMI_INTERRUPT_DATA_ACTION_PT",
	"NMI_TRM_HW_ER",
	"NMI_INTERRUPT_TRM",
	"NMI_INTERRUPT_BREAK_POINT"
	"DEBUG_0",
	"DEBUG_1",
	"DEBUG_2",
	"DEBUG_3",
};

static struct { char *name; u8 num; } advanced_lookup[] = {
	{ "NMI_INTERRUPT_WDG", 0x34 },
	{ "SYSASSERT", 0x35 },
	{ "UCODE_VERSION_MISMATCH", 0x37 },
	{ "BAD_COMMAND", 0x38 },
	{ "NMI_INTERRUPT_DATA_ACTION_PT", 0x3C },
	{ "FATAL_ERROR", 0x3D },
	{ "NMI_TRM_HW_ERR", 0x46 },
	{ "NMI_INTERRUPT_TRM", 0x4C },
	{ "NMI_INTERRUPT_BREAK_POINT", 0x54 },
	{ "NMI_INTERRUPT_WDG_RXF_FULL", 0x5C },
	{ "NMI_INTERRUPT_WDG_NO_RBD_RXF_FULL", 0x64 },
	{ "NMI_INTERRUPT_HOST", 0x66 },
	{ "NMI_INTERRUPT_ACTION_PT", 0x7C },
	{ "NMI_INTERRUPT_UNKNOWN", 0x84 },
	{ "NMI_INTERRUPT_INST_ACTION_PT", 0x86 },
	{ "ADVANCED_SYSASSERT", 0 },
};

static const char *desc_lookup(u32 num)
{
	int i;
	int max = ARRAY_SIZE(desc_lookup_text);

	if (num < max)
		return desc_lookup_text[num];

	max = ARRAY_SIZE(advanced_lookup) - 1;
	for (i = 0; i < max; i++) {
		if (advanced_lookup[i].num == num)
			break;;
	}
	return advanced_lookup[i].name;
}

#define ERROR_START_OFFSET  (1 * sizeof(u32))
#define ERROR_ELEM_SIZE     (7 * sizeof(u32))

void iwl_dump_nic_error_log(struct iwl_priv *priv)
{
	u32 data2, line;
	u32 desc, time, count, base, data1;
	u32 blink1, blink2, ilink1, ilink2;
	u32 pc, hcmd;

	if (priv->ucode_type == UCODE_INIT) {
		base = le32_to_cpu(priv->card_alive_init.error_event_table_ptr);
		if (!base)
			base = priv->_agn.init_errlog_ptr;
	} else {
		base = le32_to_cpu(priv->card_alive.error_event_table_ptr);
		if (!base)
			base = priv->_agn.inst_errlog_ptr;
	}

	if (!priv->cfg->ops->lib->is_valid_rtc_data_addr(base)) {
		IWL_ERR(priv,
			"Not valid error log pointer 0x%08X for %s uCode\n",
			base, (priv->ucode_type == UCODE_INIT) ? "Init" : "RT");
		return;
	}

	count = iwl_read_targ_mem(priv, base);

	if (ERROR_START_OFFSET <= count * ERROR_ELEM_SIZE) {
		IWL_ERR(priv, "Start IWL Error Log Dump:\n");
		IWL_ERR(priv, "Status: 0x%08lX, count: %d\n",
			priv->status, count);
	}

	desc = iwl_read_targ_mem(priv, base + 1 * sizeof(u32));
	priv->isr_stats.err_code = desc;
	pc = iwl_read_targ_mem(priv, base + 2 * sizeof(u32));
	blink1 = iwl_read_targ_mem(priv, base + 3 * sizeof(u32));
	blink2 = iwl_read_targ_mem(priv, base + 4 * sizeof(u32));
	ilink1 = iwl_read_targ_mem(priv, base + 5 * sizeof(u32));
	ilink2 = iwl_read_targ_mem(priv, base + 6 * sizeof(u32));
	data1 = iwl_read_targ_mem(priv, base + 7 * sizeof(u32));
	data2 = iwl_read_targ_mem(priv, base + 8 * sizeof(u32));
	line = iwl_read_targ_mem(priv, base + 9 * sizeof(u32));
	time = iwl_read_targ_mem(priv, base + 11 * sizeof(u32));
	hcmd = iwl_read_targ_mem(priv, base + 22 * sizeof(u32));

	trace_iwlwifi_dev_ucode_error(priv, desc, time, data1, data2, line,
				      blink1, blink2, ilink1, ilink2);

	IWL_ERR(priv, "Desc                                  Time       "
		"data1      data2      line\n");
	IWL_ERR(priv, "%-28s (0x%04X) %010u 0x%08X 0x%08X %u\n",
		desc_lookup(desc), desc, time, data1, data2, line);
	IWL_ERR(priv, "pc      blink1  blink2  ilink1  ilink2  hcmd\n");
	IWL_ERR(priv, "0x%05X 0x%05X 0x%05X 0x%05X 0x%05X 0x%05X\n",
		pc, blink1, blink2, ilink1, ilink2, hcmd);
}

#define EVENT_START_OFFSET  (4 * sizeof(u32))

/**
 * iwl_print_event_log - Dump error event log to syslog
 *
 */
static int iwl_print_event_log(struct iwl_priv *priv, u32 start_idx,
			       u32 num_events, u32 mode,
			       int pos, char **buf, size_t bufsz)
{
	u32 i;
	u32 base;       /* SRAM byte address of event log header */
	u32 event_size; /* 2 u32s, or 3 u32s if timestamp recorded */
	u32 ptr;        /* SRAM byte address of log data */
	u32 ev, time, data; /* event log data */
	unsigned long reg_flags;

	if (num_events == 0)
		return pos;

	if (priv->ucode_type == UCODE_INIT) {
		base = le32_to_cpu(priv->card_alive_init.log_event_table_ptr);
		if (!base)
			base = priv->_agn.init_evtlog_ptr;
	} else {
		base = le32_to_cpu(priv->card_alive.log_event_table_ptr);
		if (!base)
			base = priv->_agn.inst_evtlog_ptr;
	}

	if (mode == 0)
		event_size = 2 * sizeof(u32);
	else
		event_size = 3 * sizeof(u32);

	ptr = base + EVENT_START_OFFSET + (start_idx * event_size);

	/* Make sure device is powered up for SRAM reads */
	spin_lock_irqsave(&priv->reg_lock, reg_flags);
	iwl_grab_nic_access(priv);

	/* Set starting address; reads will auto-increment */
	_iwl_write_direct32(priv, HBUS_TARG_MEM_RADDR, ptr);
	rmb();

	/* "time" is actually "data" for mode 0 (no timestamp).
	* place event id # at far right for easier visual parsing. */
	for (i = 0; i < num_events; i++) {
		ev = _iwl_read_direct32(priv, HBUS_TARG_MEM_RDAT);
		time = _iwl_read_direct32(priv, HBUS_TARG_MEM_RDAT);
		if (mode == 0) {
			/* data, ev */
			if (bufsz) {
				pos += scnprintf(*buf + pos, bufsz - pos,
						"EVT_LOG:0x%08x:%04u\n",
						time, ev);
			} else {
				trace_iwlwifi_dev_ucode_event(priv, 0,
					time, ev);
				IWL_ERR(priv, "EVT_LOG:0x%08x:%04u\n",
					time, ev);
			}
		} else {
			data = _iwl_read_direct32(priv, HBUS_TARG_MEM_RDAT);
			if (bufsz) {
				pos += scnprintf(*buf + pos, bufsz - pos,
						"EVT_LOGT:%010u:0x%08x:%04u\n",
						 time, data, ev);
			} else {
				IWL_ERR(priv, "EVT_LOGT:%010u:0x%08x:%04u\n",
					time, data, ev);
				trace_iwlwifi_dev_ucode_event(priv, time,
					data, ev);
			}
		}
	}

	/* Allow device to power down */
	iwl_release_nic_access(priv);
	spin_unlock_irqrestore(&priv->reg_lock, reg_flags);
	return pos;
}

/**
 * iwl_print_last_event_logs - Dump the newest # of event log to syslog
 */
static int iwl_print_last_event_logs(struct iwl_priv *priv, u32 capacity,
				    u32 num_wraps, u32 next_entry,
				    u32 size, u32 mode,
				    int pos, char **buf, size_t bufsz)
{
	/*
	 * display the newest DEFAULT_LOG_ENTRIES entries
	 * i.e the entries just before the next ont that uCode would fill.
	 */
	if (num_wraps) {
		if (next_entry < size) {
			pos = iwl_print_event_log(priv,
						capacity - (size - next_entry),
						size - next_entry, mode,
						pos, buf, bufsz);
			pos = iwl_print_event_log(priv, 0,
						  next_entry, mode,
						  pos, buf, bufsz);
		} else
			pos = iwl_print_event_log(priv, next_entry - size,
						  size, mode, pos, buf, bufsz);
	} else {
		if (next_entry < size) {
			pos = iwl_print_event_log(priv, 0, next_entry,
						  mode, pos, buf, bufsz);
		} else {
			pos = iwl_print_event_log(priv, next_entry - size,
						  size, mode, pos, buf, bufsz);
		}
	}
	return pos;
}

#define DEFAULT_DUMP_EVENT_LOG_ENTRIES (20)

int iwl_dump_nic_event_log(struct iwl_priv *priv, bool full_log,
			    char **buf, bool display)
{
	u32 base;       /* SRAM byte address of event log header */
	u32 capacity;   /* event log capacity in # entries */
	u32 mode;       /* 0 - no timestamp, 1 - timestamp recorded */
	u32 num_wraps;  /* # times uCode wrapped to top of log */
	u32 next_entry; /* index of next entry to be written by uCode */
	u32 size;       /* # entries that we'll print */
	u32 logsize;
	int pos = 0;
	size_t bufsz = 0;

	if (priv->ucode_type == UCODE_INIT) {
		base = le32_to_cpu(priv->card_alive_init.log_event_table_ptr);
		logsize = priv->_agn.init_evtlog_size;
		if (!base)
			base = priv->_agn.init_evtlog_ptr;
	} else {
		base = le32_to_cpu(priv->card_alive.log_event_table_ptr);
		logsize = priv->_agn.inst_evtlog_size;
		if (!base)
			base = priv->_agn.inst_evtlog_ptr;
	}

	if (!priv->cfg->ops->lib->is_valid_rtc_data_addr(base)) {
		IWL_ERR(priv,
			"Invalid event log pointer 0x%08X for %s uCode\n",
			base, (priv->ucode_type == UCODE_INIT) ? "Init" : "RT");
		return -EINVAL;
	}

	/* event log header */
	capacity = iwl_read_targ_mem(priv, base);
	mode = iwl_read_targ_mem(priv, base + (1 * sizeof(u32)));
	num_wraps = iwl_read_targ_mem(priv, base + (2 * sizeof(u32)));
	next_entry = iwl_read_targ_mem(priv, base + (3 * sizeof(u32)));

	if (capacity > logsize) {
		IWL_ERR(priv, "Log capacity %d is bogus, limit to %d entries\n",
			capacity, logsize);
		capacity = logsize;
	}

	if (next_entry > logsize) {
		IWL_ERR(priv, "Log write index %d is bogus, limit to %d\n",
			next_entry, logsize);
		next_entry = logsize;
	}

	size = num_wraps ? capacity : next_entry;

	/* bail out if nothing in log */
	if (size == 0) {
		IWL_ERR(priv, "Start IWL Event Log Dump: nothing in log\n");
		return pos;
	}

	/* enable/disable bt channel inhibition */
	priv->bt_ch_announce = iwlagn_bt_ch_announce;

#ifdef CONFIG_IWLWIFI_DEBUG
	if (!(iwl_get_debug_level(priv) & IWL_DL_FW_ERRORS) && !full_log)
		size = (size > DEFAULT_DUMP_EVENT_LOG_ENTRIES)
			? DEFAULT_DUMP_EVENT_LOG_ENTRIES : size;
#else
	size = (size > DEFAULT_DUMP_EVENT_LOG_ENTRIES)
		? DEFAULT_DUMP_EVENT_LOG_ENTRIES : size;
#endif
	IWL_ERR(priv, "Start IWL Event Log Dump: display last %u entries\n",
		size);

#ifdef CONFIG_IWLWIFI_DEBUG
	if (display) {
		if (full_log)
			bufsz = capacity * 48;
		else
			bufsz = size * 48;
		*buf = kmalloc(bufsz, GFP_KERNEL);
		if (!*buf)
			return -ENOMEM;
	}
	if ((iwl_get_debug_level(priv) & IWL_DL_FW_ERRORS) || full_log) {
		/*
		 * if uCode has wrapped back to top of log,
		 * start at the oldest entry,
		 * i.e the next one that uCode would fill.
		 */
		if (num_wraps)
			pos = iwl_print_event_log(priv, next_entry,
						capacity - next_entry, mode,
						pos, buf, bufsz);
		/* (then/else) start at top of log */
		pos = iwl_print_event_log(priv, 0,
					  next_entry, mode, pos, buf, bufsz);
	} else
		pos = iwl_print_last_event_logs(priv, capacity, num_wraps,
						next_entry, size, mode,
						pos, buf, bufsz);
#else
	pos = iwl_print_last_event_logs(priv, capacity, num_wraps,
					next_entry, size, mode,
					pos, buf, bufsz);
#endif
	return pos;
}

static void iwl_rf_kill_ct_config(struct iwl_priv *priv)
{
	struct iwl_ct_kill_config cmd;
	struct iwl_ct_kill_throttling_config adv_cmd;
	unsigned long flags;
	int ret = 0;

	spin_lock_irqsave(&priv->lock, flags);
	iwl_write32(priv, CSR_UCODE_DRV_GP1_CLR,
		    CSR_UCODE_DRV_GP1_REG_BIT_CT_KILL_EXIT);
	spin_unlock_irqrestore(&priv->lock, flags);
	priv->thermal_throttle.ct_kill_toggle = false;

	if (priv->cfg->base_params->support_ct_kill_exit) {
		adv_cmd.critical_temperature_enter =
			cpu_to_le32(priv->hw_params.ct_kill_threshold);
		adv_cmd.critical_temperature_exit =
			cpu_to_le32(priv->hw_params.ct_kill_exit_threshold);

		ret = iwl_send_cmd_pdu(priv, REPLY_CT_KILL_CONFIG_CMD,
				       sizeof(adv_cmd), &adv_cmd);
		if (ret)
			IWL_ERR(priv, "REPLY_CT_KILL_CONFIG_CMD failed\n");
		else
			IWL_DEBUG_INFO(priv, "REPLY_CT_KILL_CONFIG_CMD "
					"succeeded, "
					"critical temperature enter is %d,"
					"exit is %d\n",
				       priv->hw_params.ct_kill_threshold,
				       priv->hw_params.ct_kill_exit_threshold);
	} else {
		cmd.critical_temperature_R =
			cpu_to_le32(priv->hw_params.ct_kill_threshold);

		ret = iwl_send_cmd_pdu(priv, REPLY_CT_KILL_CONFIG_CMD,
				       sizeof(cmd), &cmd);
		if (ret)
			IWL_ERR(priv, "REPLY_CT_KILL_CONFIG_CMD failed\n");
		else
			IWL_DEBUG_INFO(priv, "REPLY_CT_KILL_CONFIG_CMD "
					"succeeded, "
					"critical temperature is %d\n",
					priv->hw_params.ct_kill_threshold);
	}
}

static int iwlagn_send_calib_cfg_rt(struct iwl_priv *priv, u32 cfg)
{
	struct iwl_calib_cfg_cmd calib_cfg_cmd;
	struct iwl_host_cmd cmd = {
		.id = CALIBRATION_CFG_CMD,
		.len = sizeof(struct iwl_calib_cfg_cmd),
		.data = &calib_cfg_cmd,
	};

	memset(&calib_cfg_cmd, 0, sizeof(calib_cfg_cmd));
	calib_cfg_cmd.ucd_calib_cfg.once.is_enable = IWL_CALIB_INIT_CFG_ALL;
	calib_cfg_cmd.ucd_calib_cfg.once.start = cpu_to_le32(cfg);

	return iwl_send_cmd(priv, &cmd);
}


/**
 * iwl_alive_start - called after REPLY_ALIVE notification received
 *                   from protocol/runtime uCode (initialization uCode's
 *                   Alive gets handled by iwl_init_alive_start()).
 */
static void iwl_alive_start(struct iwl_priv *priv)
{
	int ret = 0;
	struct iwl_rxon_context *ctx = &priv->contexts[IWL_RXON_CTX_BSS];

	IWL_DEBUG_INFO(priv, "Runtime Alive received.\n");

	/* Initialize uCode has loaded Runtime uCode ... verify inst image.
	 * This is a paranoid check, because we would not have gotten the
	 * "runtime" alive if code weren't properly loaded.  */
	if (iwl_verify_ucode(priv)) {
		/* Runtime instruction load was bad;
		 * take it all the way back down so we can try again */
		IWL_DEBUG_INFO(priv, "Bad runtime uCode load.\n");
		goto restart;
	}

	ret = priv->cfg->ops->lib->alive_notify(priv);
	if (ret) {
		IWL_WARN(priv,
			"Could not complete ALIVE transition [ntf]: %d\n", ret);
		goto restart;
	}


	/* After the ALIVE response, we can send host commands to the uCode */
	set_bit(STATUS_ALIVE, &priv->status);

	/* Enable watchdog to monitor the driver tx queues */
	iwl_setup_watchdog(priv);

	if (iwl_is_rfkill(priv))
		return;

	/* download priority table before any calibration request */
	if (priv->cfg->bt_params &&
	    priv->cfg->bt_params->advanced_bt_coexist) {
		/* Configure Bluetooth device coexistence support */
		priv->bt_valid = IWLAGN_BT_ALL_VALID_MSK;
		priv->kill_ack_mask = IWLAGN_BT_KILL_ACK_MASK_DEFAULT;
		priv->kill_cts_mask = IWLAGN_BT_KILL_CTS_MASK_DEFAULT;
		priv->cfg->ops->hcmd->send_bt_config(priv);
		priv->bt_valid = IWLAGN_BT_VALID_ENABLE_FLAGS;
		iwlagn_send_prio_tbl(priv);

		/* FIXME: w/a to force change uCode BT state machine */
		iwlagn_send_bt_env(priv, IWL_BT_COEX_ENV_OPEN,
			BT_COEX_PRIO_TBL_EVT_INIT_CALIB2);
		iwlagn_send_bt_env(priv, IWL_BT_COEX_ENV_CLOSE,
			BT_COEX_PRIO_TBL_EVT_INIT_CALIB2);
	}
	if (priv->hw_params.calib_rt_cfg)
		iwlagn_send_calib_cfg_rt(priv, priv->hw_params.calib_rt_cfg);

	ieee80211_wake_queues(priv->hw);

	priv->active_rate = IWL_RATES_MASK;

	/* Configure Tx antenna selection based on H/W config */
	if (priv->cfg->ops->hcmd->set_tx_ant)
		priv->cfg->ops->hcmd->set_tx_ant(priv, priv->cfg->valid_tx_ant);

	if (iwl_is_associated_ctx(ctx)) {
		struct iwl_rxon_cmd *active_rxon =
				(struct iwl_rxon_cmd *)&ctx->active;
		/* apply any changes in staging */
		ctx->staging.filter_flags |= RXON_FILTER_ASSOC_MSK;
		active_rxon->filter_flags &= ~RXON_FILTER_ASSOC_MSK;
	} else {
		struct iwl_rxon_context *tmp;
		/* Initialize our rx_config data */
		for_each_context(priv, tmp)
			iwl_connection_init_rx_config(priv, tmp);

		if (priv->cfg->ops->hcmd->set_rxon_chain)
			priv->cfg->ops->hcmd->set_rxon_chain(priv, ctx);
	}

	if (!priv->cfg->bt_params || (priv->cfg->bt_params &&
	    !priv->cfg->bt_params->advanced_bt_coexist)) {
		/*
		 * default is 2-wire BT coexexistence support
		 */
		priv->cfg->ops->hcmd->send_bt_config(priv);
	}

	iwl_reset_run_time_calib(priv);

	set_bit(STATUS_READY, &priv->status);

	/* Configure the adapter for unassociated operation */
	iwlcore_commit_rxon(priv, ctx);

	/* At this point, the NIC is initialized and operational */
	iwl_rf_kill_ct_config(priv);

	IWL_DEBUG_INFO(priv, "ALIVE processing complete.\n");
	wake_up_interruptible(&priv->wait_command_queue);

	iwl_power_update_mode(priv, true);
	IWL_DEBUG_INFO(priv, "Updated power mode\n");


	return;

 restart:
	queue_work(priv->workqueue, &priv->restart);
}

static void iwl_cancel_deferred_work(struct iwl_priv *priv);

static void __iwl_down(struct iwl_priv *priv)
{
	unsigned long flags;
	int exit_pending = test_bit(STATUS_EXIT_PENDING, &priv->status);

	IWL_DEBUG_INFO(priv, DRV_NAME " is going down\n");

	iwl_scan_cancel_timeout(priv, 200);

	exit_pending = test_and_set_bit(STATUS_EXIT_PENDING, &priv->status);

	/* Stop TX queues watchdog. We need to have STATUS_EXIT_PENDING bit set
	 * to prevent rearm timer */
	del_timer_sync(&priv->watchdog);

	iwl_clear_ucode_stations(priv, NULL);
	iwl_dealloc_bcast_stations(priv);
	iwl_clear_driver_stations(priv);

	/* reset BT coex data */
	priv->bt_status = 0;
	if (priv->cfg->bt_params)
		priv->bt_traffic_load =
			 priv->cfg->bt_params->bt_init_traffic_load;
	else
		priv->bt_traffic_load = 0;
	priv->bt_full_concurrent = false;
	priv->bt_ci_compliance = 0;

	/* Unblock any waiting calls */
	wake_up_interruptible_all(&priv->wait_command_queue);

	/* Wipe out the EXIT_PENDING status bit if we are not actually
	 * exiting the module */
	if (!exit_pending)
		clear_bit(STATUS_EXIT_PENDING, &priv->status);

	/* stop and reset the on-board processor */
	iwl_write32(priv, CSR_RESET, CSR_RESET_REG_FLAG_NEVO_RESET);

	/* tell the device to stop sending interrupts */
	spin_lock_irqsave(&priv->lock, flags);
	iwl_disable_interrupts(priv);
	spin_unlock_irqrestore(&priv->lock, flags);
	iwl_synchronize_irq(priv);

	if (priv->mac80211_registered)
		ieee80211_stop_queues(priv->hw);

	/* If we have not previously called iwl_init() then
	 * clear all bits but the RF Kill bit and return */
	if (!iwl_is_init(priv)) {
		priv->status = test_bit(STATUS_RF_KILL_HW, &priv->status) <<
					STATUS_RF_KILL_HW |
			       test_bit(STATUS_GEO_CONFIGURED, &priv->status) <<
					STATUS_GEO_CONFIGURED |
			       test_bit(STATUS_EXIT_PENDING, &priv->status) <<
					STATUS_EXIT_PENDING;
		goto exit;
	}

	/* ...otherwise clear out all the status bits but the RF Kill
	 * bit and continue taking the NIC down. */
	priv->status &= test_bit(STATUS_RF_KILL_HW, &priv->status) <<
				STATUS_RF_KILL_HW |
			test_bit(STATUS_GEO_CONFIGURED, &priv->status) <<
				STATUS_GEO_CONFIGURED |
			test_bit(STATUS_FW_ERROR, &priv->status) <<
				STATUS_FW_ERROR |
		       test_bit(STATUS_EXIT_PENDING, &priv->status) <<
				STATUS_EXIT_PENDING;

	/* device going down, Stop using ICT table */
	if (priv->cfg->ops->lib->isr_ops.disable)
		priv->cfg->ops->lib->isr_ops.disable(priv);

	iwlagn_txq_ctx_stop(priv);
	iwlagn_rxq_stop(priv);

	/* Power-down device's busmaster DMA clocks */
	iwl_write_prph(priv, APMG_CLK_DIS_REG, APMG_CLK_VAL_DMA_CLK_RQT);
	udelay(5);

	/* Make sure (redundant) we've released our request to stay awake */
	iwl_clear_bit(priv, CSR_GP_CNTRL, CSR_GP_CNTRL_REG_FLAG_MAC_ACCESS_REQ);

	/* Stop the device, and put it in low power state */
	iwl_apm_stop(priv);

 exit:
	memset(&priv->card_alive, 0, sizeof(struct iwl_alive_resp));

	dev_kfree_skb(priv->beacon_skb);
	priv->beacon_skb = NULL;

	/* clear out any free frames */
	iwl_clear_free_frames(priv);
}

static void iwl_down(struct iwl_priv *priv)
{
	mutex_lock(&priv->mutex);
	__iwl_down(priv);
	mutex_unlock(&priv->mutex);

	iwl_cancel_deferred_work(priv);
}

#define HW_READY_TIMEOUT (50)

static int iwl_set_hw_ready(struct iwl_priv *priv)
{
	int ret = 0;

	iwl_set_bit(priv, CSR_HW_IF_CONFIG_REG,
		CSR_HW_IF_CONFIG_REG_BIT_NIC_READY);

	/* See if we got it */
	ret = iwl_poll_bit(priv, CSR_HW_IF_CONFIG_REG,
				CSR_HW_IF_CONFIG_REG_BIT_NIC_READY,
				CSR_HW_IF_CONFIG_REG_BIT_NIC_READY,
				HW_READY_TIMEOUT);
	if (ret != -ETIMEDOUT)
		priv->hw_ready = true;
	else
		priv->hw_ready = false;

	IWL_DEBUG_INFO(priv, "hardware %s\n",
		      (priv->hw_ready == 1) ? "ready" : "not ready");
	return ret;
}

static int iwl_prepare_card_hw(struct iwl_priv *priv)
{
	int ret = 0;

	IWL_DEBUG_INFO(priv, "iwl_prepare_card_hw enter\n");

	ret = iwl_set_hw_ready(priv);
	if (priv->hw_ready)
		return ret;

	/* If HW is not ready, prepare the conditions to check again */
	iwl_set_bit(priv, CSR_HW_IF_CONFIG_REG,
			CSR_HW_IF_CONFIG_REG_PREPARE);

	ret = iwl_poll_bit(priv, CSR_HW_IF_CONFIG_REG,
			~CSR_HW_IF_CONFIG_REG_BIT_NIC_PREPARE_DONE,
			CSR_HW_IF_CONFIG_REG_BIT_NIC_PREPARE_DONE, 150000);

	/* HW should be ready by now, check again. */
	if (ret != -ETIMEDOUT)
		iwl_set_hw_ready(priv);

	return ret;
}

#define MAX_HW_RESTARTS 5

static int __iwl_up(struct iwl_priv *priv)
{
	struct iwl_rxon_context *ctx;
	int i;
	int ret;

	if (test_bit(STATUS_EXIT_PENDING, &priv->status)) {
		IWL_WARN(priv, "Exit pending; will not bring the NIC up\n");
		return -EIO;
	}

	if (!priv->ucode_data_backup.v_addr || !priv->ucode_data.v_addr) {
		IWL_ERR(priv, "ucode not available for device bringup\n");
		return -EIO;
	}

	for_each_context(priv, ctx) {
		ret = iwlagn_alloc_bcast_station(priv, ctx);
		if (ret) {
			iwl_dealloc_bcast_stations(priv);
			return ret;
		}
	}

	iwl_prepare_card_hw(priv);

	if (!priv->hw_ready) {
		IWL_WARN(priv, "Exit HW not ready\n");
		return -EIO;
	}

	/* If platform's RF_KILL switch is NOT set to KILL */
	if (iwl_read32(priv, CSR_GP_CNTRL) & CSR_GP_CNTRL_REG_FLAG_HW_RF_KILL_SW)
		clear_bit(STATUS_RF_KILL_HW, &priv->status);
	else
		set_bit(STATUS_RF_KILL_HW, &priv->status);

	if (iwl_is_rfkill(priv)) {
		wiphy_rfkill_set_hw_state(priv->hw->wiphy, true);

		iwl_enable_interrupts(priv);
		IWL_WARN(priv, "Radio disabled by HW RF Kill switch\n");
		return 0;
	}

	iwl_write32(priv, CSR_INT, 0xFFFFFFFF);

	/* must be initialised before iwl_hw_nic_init */
	if (priv->valid_contexts != BIT(IWL_RXON_CTX_BSS))
		priv->cmd_queue = IWL_IPAN_CMD_QUEUE_NUM;
	else
		priv->cmd_queue = IWL_DEFAULT_CMD_QUEUE_NUM;

	ret = iwlagn_hw_nic_init(priv);
	if (ret) {
		IWL_ERR(priv, "Unable to init nic\n");
		return ret;
	}

	/* make sure rfkill handshake bits are cleared */
	iwl_write32(priv, CSR_UCODE_DRV_GP1_CLR, CSR_UCODE_SW_BIT_RFKILL);
	iwl_write32(priv, CSR_UCODE_DRV_GP1_CLR,
		    CSR_UCODE_DRV_GP1_BIT_CMD_BLOCKED);

	/* clear (again), then enable host interrupts */
	iwl_write32(priv, CSR_INT, 0xFFFFFFFF);
	iwl_enable_interrupts(priv);

	/* really make sure rfkill handshake bits are cleared */
	iwl_write32(priv, CSR_UCODE_DRV_GP1_CLR, CSR_UCODE_SW_BIT_RFKILL);
	iwl_write32(priv, CSR_UCODE_DRV_GP1_CLR, CSR_UCODE_SW_BIT_RFKILL);

	/* Copy original ucode data image from disk into backup cache.
	 * This will be used to initialize the on-board processor's
	 * data SRAM for a clean start when the runtime program first loads. */
	memcpy(priv->ucode_data_backup.v_addr, priv->ucode_data.v_addr,
	       priv->ucode_data.len);

	for (i = 0; i < MAX_HW_RESTARTS; i++) {

		/* load bootstrap state machine,
		 * load bootstrap program into processor's memory,
		 * prepare to load the "initialize" uCode */
		ret = priv->cfg->ops->lib->load_ucode(priv);

		if (ret) {
			IWL_ERR(priv, "Unable to set up bootstrap uCode: %d\n",
				ret);
			continue;
		}

		/* start card; "initialize" will load runtime ucode */
		iwl_nic_start(priv);

		IWL_DEBUG_INFO(priv, DRV_NAME " is coming up\n");

		return 0;
	}

	set_bit(STATUS_EXIT_PENDING, &priv->status);
	__iwl_down(priv);
	clear_bit(STATUS_EXIT_PENDING, &priv->status);

	/* tried to restart and config the device for as long as our
	 * patience could withstand */
	IWL_ERR(priv, "Unable to initialize device after %d attempts.\n", i);
	return -EIO;
}


/*****************************************************************************
 *
 * Workqueue callbacks
 *
 *****************************************************************************/

static void iwl_bg_init_alive_start(struct work_struct *data)
{
	struct iwl_priv *priv =
	    container_of(data, struct iwl_priv, init_alive_start.work);

	if (test_bit(STATUS_EXIT_PENDING, &priv->status))
		return;

	mutex_lock(&priv->mutex);
	priv->cfg->ops->lib->init_alive_start(priv);
	mutex_unlock(&priv->mutex);
}

static void iwl_bg_alive_start(struct work_struct *data)
{
	struct iwl_priv *priv =
	    container_of(data, struct iwl_priv, alive_start.work);

	if (test_bit(STATUS_EXIT_PENDING, &priv->status))
		return;

	/* enable dram interrupt */
	if (priv->cfg->ops->lib->isr_ops.reset)
		priv->cfg->ops->lib->isr_ops.reset(priv);

	mutex_lock(&priv->mutex);
	iwl_alive_start(priv);
	mutex_unlock(&priv->mutex);
}

static void iwl_bg_run_time_calib_work(struct work_struct *work)
{
	struct iwl_priv *priv = container_of(work, struct iwl_priv,
			run_time_calib_work);

	mutex_lock(&priv->mutex);

	if (test_bit(STATUS_EXIT_PENDING, &priv->status) ||
	    test_bit(STATUS_SCANNING, &priv->status)) {
		mutex_unlock(&priv->mutex);
		return;
	}

	if (priv->start_calib) {
		if (iwl_bt_statistics(priv)) {
			iwl_chain_noise_calibration(priv,
					(void *)&priv->_agn.statistics_bt);
			iwl_sensitivity_calibration(priv,
					(void *)&priv->_agn.statistics_bt);
		} else {
			iwl_chain_noise_calibration(priv,
					(void *)&priv->_agn.statistics);
			iwl_sensitivity_calibration(priv,
					(void *)&priv->_agn.statistics);
		}
	}

	mutex_unlock(&priv->mutex);
}

static void iwl_bg_restart(struct work_struct *data)
{
	struct iwl_priv *priv = container_of(data, struct iwl_priv, restart);

	if (test_bit(STATUS_EXIT_PENDING, &priv->status))
		return;

	if (test_and_clear_bit(STATUS_FW_ERROR, &priv->status)) {
		struct iwl_rxon_context *ctx;
		bool bt_full_concurrent;
		u8 bt_ci_compliance;
		u8 bt_load;
		u8 bt_status;

		mutex_lock(&priv->mutex);
		for_each_context(priv, ctx)
			ctx->vif = NULL;
		priv->is_open = 0;

		/*
		 * __iwl_down() will clear the BT status variables,
		 * which is correct, but when we restart we really
		 * want to keep them so restore them afterwards.
		 *
		 * The restart process will later pick them up and
		 * re-configure the hw when we reconfigure the BT
		 * command.
		 */
		bt_full_concurrent = priv->bt_full_concurrent;
		bt_ci_compliance = priv->bt_ci_compliance;
		bt_load = priv->bt_traffic_load;
		bt_status = priv->bt_status;

		__iwl_down(priv);

		priv->bt_full_concurrent = bt_full_concurrent;
		priv->bt_ci_compliance = bt_ci_compliance;
		priv->bt_traffic_load = bt_load;
		priv->bt_status = bt_status;

		mutex_unlock(&priv->mutex);
		iwl_cancel_deferred_work(priv);
		ieee80211_restart_hw(priv->hw);
	} else {
		iwl_down(priv);

		if (test_bit(STATUS_EXIT_PENDING, &priv->status))
			return;

		mutex_lock(&priv->mutex);
		__iwl_up(priv);
		mutex_unlock(&priv->mutex);
	}
}

static void iwl_bg_rx_replenish(struct work_struct *data)
{
	struct iwl_priv *priv =
	    container_of(data, struct iwl_priv, rx_replenish);

	if (test_bit(STATUS_EXIT_PENDING, &priv->status))
		return;

	mutex_lock(&priv->mutex);
	iwlagn_rx_replenish(priv);
	mutex_unlock(&priv->mutex);
}

static int iwl_mac_offchannel_tx(struct ieee80211_hw *hw, struct sk_buff *skb,
				 struct ieee80211_channel *chan,
				 enum nl80211_channel_type channel_type,
				 unsigned int wait)
{
	struct iwl_priv *priv = hw->priv;
	int ret;

	/* Not supported if we don't have PAN */
	if (!(priv->valid_contexts & BIT(IWL_RXON_CTX_PAN))) {
		ret = -EOPNOTSUPP;
		goto free;
	}

	/* Not supported on pre-P2P firmware */
	if (!(priv->contexts[IWL_RXON_CTX_PAN].interface_modes &
					BIT(NL80211_IFTYPE_P2P_CLIENT))) {
		ret = -EOPNOTSUPP;
		goto free;
	}

	mutex_lock(&priv->mutex);

	if (!priv->contexts[IWL_RXON_CTX_PAN].is_active) {
		/*
		 * If the PAN context is free, use the normal
		 * way of doing remain-on-channel offload + TX.
		 */
		ret = 1;
		goto out;
	}

	/* TODO: queue up if scanning? */
	if (test_bit(STATUS_SCANNING, &priv->status) ||
	    priv->_agn.offchan_tx_skb) {
		ret = -EBUSY;
		goto out;
	}

	/*
	 * max_scan_ie_len doesn't include the blank SSID or the header,
	 * so need to add that again here.
	 */
	if (skb->len > hw->wiphy->max_scan_ie_len + 24 + 2) {
		ret = -ENOBUFS;
		goto out;
	}

	priv->_agn.offchan_tx_skb = skb;
	priv->_agn.offchan_tx_timeout = wait;
	priv->_agn.offchan_tx_chan = chan;

	ret = iwl_scan_initiate(priv, priv->contexts[IWL_RXON_CTX_PAN].vif,
				IWL_SCAN_OFFCH_TX, chan->band);
	if (ret)
		priv->_agn.offchan_tx_skb = NULL;
 out:
	mutex_unlock(&priv->mutex);
 free:
	if (ret < 0)
		kfree_skb(skb);

	return ret;
}

static int iwl_mac_offchannel_tx_cancel_wait(struct ieee80211_hw *hw)
{
	struct iwl_priv *priv = hw->priv;
	int ret;

	mutex_lock(&priv->mutex);

<<<<<<< HEAD
	if (!priv->_agn.offchan_tx_skb)
		return -EINVAL;
=======
	if (!priv->_agn.offchan_tx_skb) {
		ret = -EINVAL;
		goto unlock;
	}
>>>>>>> 8eca7a00

	priv->_agn.offchan_tx_skb = NULL;

	ret = iwl_scan_cancel_timeout(priv, 200);
	if (ret)
		ret = -EIO;
<<<<<<< HEAD
=======
unlock:
>>>>>>> 8eca7a00
	mutex_unlock(&priv->mutex);

	return ret;
}

/*****************************************************************************
 *
 * mac80211 entry point functions
 *
 *****************************************************************************/

#define UCODE_READY_TIMEOUT	(4 * HZ)

/*
 * Not a mac80211 entry point function, but it fits in with all the
 * other mac80211 functions grouped here.
 */
static int iwl_mac_setup_register(struct iwl_priv *priv,
				  struct iwlagn_ucode_capabilities *capa)
{
	int ret;
	struct ieee80211_hw *hw = priv->hw;
	struct iwl_rxon_context *ctx;

	hw->rate_control_algorithm = "iwl-agn-rs";

	/* Tell mac80211 our characteristics */
	hw->flags = IEEE80211_HW_SIGNAL_DBM |
		    IEEE80211_HW_AMPDU_AGGREGATION |
		    IEEE80211_HW_NEED_DTIM_PERIOD |
		    IEEE80211_HW_SPECTRUM_MGMT |
		    IEEE80211_HW_REPORTS_TX_ACK_STATUS;

	hw->max_tx_aggregation_subframes = LINK_QUAL_AGG_FRAME_LIMIT_DEF;

	if (!priv->cfg->base_params->broken_powersave)
		hw->flags |= IEEE80211_HW_SUPPORTS_PS |
			     IEEE80211_HW_SUPPORTS_DYNAMIC_PS;

	if (priv->cfg->sku & IWL_SKU_N)
		hw->flags |= IEEE80211_HW_SUPPORTS_DYNAMIC_SMPS |
			     IEEE80211_HW_SUPPORTS_STATIC_SMPS;

	hw->sta_data_size = sizeof(struct iwl_station_priv);
	hw->vif_data_size = sizeof(struct iwl_vif_priv);

	for_each_context(priv, ctx) {
		hw->wiphy->interface_modes |= ctx->interface_modes;
		hw->wiphy->interface_modes |= ctx->exclusive_interface_modes;
	}

	hw->wiphy->max_remain_on_channel_duration = 1000;

	hw->wiphy->flags |= WIPHY_FLAG_CUSTOM_REGULATORY |
			    WIPHY_FLAG_DISABLE_BEACON_HINTS |
			    WIPHY_FLAG_IBSS_RSN;

	/*
	 * For now, disable PS by default because it affects
	 * RX performance significantly.
	 */
	hw->wiphy->flags &= ~WIPHY_FLAG_PS_ON_BY_DEFAULT;

	hw->wiphy->max_scan_ssids = PROBE_OPTION_MAX;
	/* we create the 802.11 header and a zero-length SSID element */
	hw->wiphy->max_scan_ie_len = capa->max_probe_length - 24 - 2;

	/* Default value; 4 EDCA QOS priorities */
	hw->queues = 4;

	hw->max_listen_interval = IWL_CONN_MAX_LISTEN_INTERVAL;

	if (priv->bands[IEEE80211_BAND_2GHZ].n_channels)
		priv->hw->wiphy->bands[IEEE80211_BAND_2GHZ] =
			&priv->bands[IEEE80211_BAND_2GHZ];
	if (priv->bands[IEEE80211_BAND_5GHZ].n_channels)
		priv->hw->wiphy->bands[IEEE80211_BAND_5GHZ] =
			&priv->bands[IEEE80211_BAND_5GHZ];

	iwl_leds_init(priv);

	ret = ieee80211_register_hw(priv->hw);
	if (ret) {
		IWL_ERR(priv, "Failed to register hw (error %d)\n", ret);
		return ret;
	}
	priv->mac80211_registered = 1;

	return 0;
}


int iwlagn_mac_start(struct ieee80211_hw *hw)
{
	struct iwl_priv *priv = hw->priv;
	int ret;

	IWL_DEBUG_MAC80211(priv, "enter\n");

	/* we should be verifying the device is ready to be opened */
	mutex_lock(&priv->mutex);
	ret = __iwl_up(priv);
	mutex_unlock(&priv->mutex);

	if (ret)
		return ret;

	if (iwl_is_rfkill(priv))
		goto out;

	IWL_DEBUG_INFO(priv, "Start UP work done.\n");

	/* Wait for START_ALIVE from Run Time ucode. Otherwise callbacks from
	 * mac80211 will not be run successfully. */
	ret = wait_event_interruptible_timeout(priv->wait_command_queue,
			test_bit(STATUS_READY, &priv->status),
			UCODE_READY_TIMEOUT);
	if (!ret) {
		if (!test_bit(STATUS_READY, &priv->status)) {
			IWL_ERR(priv, "START_ALIVE timeout after %dms.\n",
				jiffies_to_msecs(UCODE_READY_TIMEOUT));
			return -ETIMEDOUT;
		}
	}

	iwlagn_led_enable(priv);

out:
	priv->is_open = 1;
	IWL_DEBUG_MAC80211(priv, "leave\n");
	return 0;
}

void iwlagn_mac_stop(struct ieee80211_hw *hw)
{
	struct iwl_priv *priv = hw->priv;

	IWL_DEBUG_MAC80211(priv, "enter\n");

	if (!priv->is_open)
		return;

	priv->is_open = 0;

	iwl_down(priv);

	flush_workqueue(priv->workqueue);

	/* User space software may expect getting rfkill changes
	 * even if interface is down */
	iwl_write32(priv, CSR_INT, 0xFFFFFFFF);
	iwl_enable_rfkill_int(priv);

	IWL_DEBUG_MAC80211(priv, "leave\n");
}

void iwlagn_mac_tx(struct ieee80211_hw *hw, struct sk_buff *skb)
{
	struct iwl_priv *priv = hw->priv;

	IWL_DEBUG_MACDUMP(priv, "enter\n");

	IWL_DEBUG_TX(priv, "dev->xmit(%d bytes) at rate 0x%02x\n", skb->len,
		     ieee80211_get_tx_rate(hw, IEEE80211_SKB_CB(skb))->bitrate);

	if (iwlagn_tx_skb(priv, skb))
		dev_kfree_skb_any(skb);

	IWL_DEBUG_MACDUMP(priv, "leave\n");
}

void iwlagn_mac_update_tkip_key(struct ieee80211_hw *hw,
				struct ieee80211_vif *vif,
				struct ieee80211_key_conf *keyconf,
				struct ieee80211_sta *sta,
				u32 iv32, u16 *phase1key)
{
	struct iwl_priv *priv = hw->priv;
	struct iwl_vif_priv *vif_priv = (void *)vif->drv_priv;

	IWL_DEBUG_MAC80211(priv, "enter\n");

	iwl_update_tkip_key(priv, vif_priv->ctx, keyconf, sta,
			    iv32, phase1key);

	IWL_DEBUG_MAC80211(priv, "leave\n");
}

int iwlagn_mac_set_key(struct ieee80211_hw *hw, enum set_key_cmd cmd,
		       struct ieee80211_vif *vif, struct ieee80211_sta *sta,
		       struct ieee80211_key_conf *key)
{
	struct iwl_priv *priv = hw->priv;
	struct iwl_vif_priv *vif_priv = (void *)vif->drv_priv;
	struct iwl_rxon_context *ctx = vif_priv->ctx;
	int ret;
	u8 sta_id;
	bool is_default_wep_key = false;

	IWL_DEBUG_MAC80211(priv, "enter\n");

	if (priv->cfg->mod_params->sw_crypto) {
		IWL_DEBUG_MAC80211(priv, "leave - hwcrypto disabled\n");
		return -EOPNOTSUPP;
	}

	/*
	 * To support IBSS RSN, don't program group keys in IBSS, the
	 * hardware will then not attempt to decrypt the frames.
	 */
	if (vif->type == NL80211_IFTYPE_ADHOC &&
	    !(key->flags & IEEE80211_KEY_FLAG_PAIRWISE))
		return -EOPNOTSUPP;

	sta_id = iwl_sta_id_or_broadcast(priv, vif_priv->ctx, sta);
	if (sta_id == IWL_INVALID_STATION)
		return -EINVAL;

	mutex_lock(&priv->mutex);
	iwl_scan_cancel_timeout(priv, 100);

	/*
	 * If we are getting WEP group key and we didn't receive any key mapping
	 * so far, we are in legacy wep mode (group key only), otherwise we are
	 * in 1X mode.
	 * In legacy wep mode, we use another host command to the uCode.
	 */
	if ((key->cipher == WLAN_CIPHER_SUITE_WEP40 ||
	     key->cipher == WLAN_CIPHER_SUITE_WEP104) &&
	    !sta) {
		if (cmd == SET_KEY)
			is_default_wep_key = !ctx->key_mapping_keys;
		else
			is_default_wep_key =
					(key->hw_key_idx == HW_KEY_DEFAULT);
	}

	switch (cmd) {
	case SET_KEY:
		if (is_default_wep_key)
			ret = iwl_set_default_wep_key(priv, vif_priv->ctx, key);
		else
			ret = iwl_set_dynamic_key(priv, vif_priv->ctx,
						  key, sta_id);

		IWL_DEBUG_MAC80211(priv, "enable hwcrypto key\n");
		break;
	case DISABLE_KEY:
		if (is_default_wep_key)
			ret = iwl_remove_default_wep_key(priv, ctx, key);
		else
			ret = iwl_remove_dynamic_key(priv, ctx, key, sta_id);

		IWL_DEBUG_MAC80211(priv, "disable hwcrypto key\n");
		break;
	default:
		ret = -EINVAL;
	}

	mutex_unlock(&priv->mutex);
	IWL_DEBUG_MAC80211(priv, "leave\n");

	return ret;
}

int iwlagn_mac_ampdu_action(struct ieee80211_hw *hw,
			    struct ieee80211_vif *vif,
			    enum ieee80211_ampdu_mlme_action action,
			    struct ieee80211_sta *sta, u16 tid, u16 *ssn,
			    u8 buf_size)
{
	struct iwl_priv *priv = hw->priv;
	int ret = -EINVAL;
	struct iwl_station_priv *sta_priv = (void *) sta->drv_priv;

	IWL_DEBUG_HT(priv, "A-MPDU action on addr %pM tid %d\n",
		     sta->addr, tid);

	if (!(priv->cfg->sku & IWL_SKU_N))
		return -EACCES;

	mutex_lock(&priv->mutex);

	switch (action) {
	case IEEE80211_AMPDU_RX_START:
		IWL_DEBUG_HT(priv, "start Rx\n");
		ret = iwl_sta_rx_agg_start(priv, sta, tid, *ssn);
		break;
	case IEEE80211_AMPDU_RX_STOP:
		IWL_DEBUG_HT(priv, "stop Rx\n");
		ret = iwl_sta_rx_agg_stop(priv, sta, tid);
		if (test_bit(STATUS_EXIT_PENDING, &priv->status))
			ret = 0;
		break;
	case IEEE80211_AMPDU_TX_START:
		IWL_DEBUG_HT(priv, "start Tx\n");
		ret = iwlagn_tx_agg_start(priv, vif, sta, tid, ssn);
		if (ret == 0) {
			priv->_agn.agg_tids_count++;
			IWL_DEBUG_HT(priv, "priv->_agn.agg_tids_count = %u\n",
				     priv->_agn.agg_tids_count);
		}
		break;
	case IEEE80211_AMPDU_TX_STOP:
		IWL_DEBUG_HT(priv, "stop Tx\n");
		ret = iwlagn_tx_agg_stop(priv, vif, sta, tid);
		if ((ret == 0) && (priv->_agn.agg_tids_count > 0)) {
			priv->_agn.agg_tids_count--;
			IWL_DEBUG_HT(priv, "priv->_agn.agg_tids_count = %u\n",
				     priv->_agn.agg_tids_count);
		}
		if (test_bit(STATUS_EXIT_PENDING, &priv->status))
			ret = 0;
		if (priv->cfg->ht_params &&
		    priv->cfg->ht_params->use_rts_for_aggregation) {
			struct iwl_station_priv *sta_priv =
				(void *) sta->drv_priv;
			/*
			 * switch off RTS/CTS if it was previously enabled
			 */

			sta_priv->lq_sta.lq.general_params.flags &=
				~LINK_QUAL_FLAGS_SET_STA_TLC_RTS_MSK;
			iwl_send_lq_cmd(priv, iwl_rxon_ctx_from_vif(vif),
					&sta_priv->lq_sta.lq, CMD_ASYNC, false);
		}
		break;
	case IEEE80211_AMPDU_TX_OPERATIONAL:
		/*
		 * If the limit is 0, then it wasn't initialised yet,
		 * use the default. We can do that since we take the
		 * minimum below, and we don't want to go above our
		 * default due to hardware restrictions.
		 */
		if (sta_priv->max_agg_bufsize == 0)
			sta_priv->max_agg_bufsize =
				LINK_QUAL_AGG_FRAME_LIMIT_DEF;

		/*
		 * Even though in theory the peer could have different
		 * aggregation reorder buffer sizes for different sessions,
		 * our ucode doesn't allow for that and has a global limit
		 * for each station. Therefore, use the minimum of all the
		 * aggregation sessions and our default value.
		 */
		sta_priv->max_agg_bufsize =
			min(sta_priv->max_agg_bufsize, buf_size);

		if (priv->cfg->ht_params &&
		    priv->cfg->ht_params->use_rts_for_aggregation) {
			/*
			 * switch to RTS/CTS if it is the prefer protection
			 * method for HT traffic
			 */

			sta_priv->lq_sta.lq.general_params.flags |=
				LINK_QUAL_FLAGS_SET_STA_TLC_RTS_MSK;
		}

		sta_priv->lq_sta.lq.agg_params.agg_frame_cnt_limit =
			sta_priv->max_agg_bufsize;

		iwl_send_lq_cmd(priv, iwl_rxon_ctx_from_vif(vif),
				&sta_priv->lq_sta.lq, CMD_ASYNC, false);
		ret = 0;
		break;
	}
	mutex_unlock(&priv->mutex);

	return ret;
}

int iwlagn_mac_sta_add(struct ieee80211_hw *hw,
		       struct ieee80211_vif *vif,
		       struct ieee80211_sta *sta)
{
	struct iwl_priv *priv = hw->priv;
	struct iwl_station_priv *sta_priv = (void *)sta->drv_priv;
	struct iwl_vif_priv *vif_priv = (void *)vif->drv_priv;
	bool is_ap = vif->type == NL80211_IFTYPE_STATION;
	int ret;
	u8 sta_id;

	IWL_DEBUG_INFO(priv, "received request to add station %pM\n",
			sta->addr);
	mutex_lock(&priv->mutex);
	IWL_DEBUG_INFO(priv, "proceeding to add station %pM\n",
			sta->addr);
	sta_priv->common.sta_id = IWL_INVALID_STATION;

	atomic_set(&sta_priv->pending_frames, 0);
	if (vif->type == NL80211_IFTYPE_AP)
		sta_priv->client = true;

	ret = iwl_add_station_common(priv, vif_priv->ctx, sta->addr,
				     is_ap, sta, &sta_id);
	if (ret) {
		IWL_ERR(priv, "Unable to add station %pM (%d)\n",
			sta->addr, ret);
		/* Should we return success if return code is EEXIST ? */
		mutex_unlock(&priv->mutex);
		return ret;
	}

	sta_priv->common.sta_id = sta_id;

	/* Initialize rate scaling */
	IWL_DEBUG_INFO(priv, "Initializing rate scaling for station %pM\n",
		       sta->addr);
	iwl_rs_rate_init(priv, sta, sta_id);
	mutex_unlock(&priv->mutex);

	return 0;
}

void iwlagn_mac_channel_switch(struct ieee80211_hw *hw,
			       struct ieee80211_channel_switch *ch_switch)
{
	struct iwl_priv *priv = hw->priv;
	const struct iwl_channel_info *ch_info;
	struct ieee80211_conf *conf = &hw->conf;
	struct ieee80211_channel *channel = ch_switch->channel;
	struct iwl_ht_config *ht_conf = &priv->current_ht_config;
	/*
	 * MULTI-FIXME
	 * When we add support for multiple interfaces, we need to
	 * revisit this. The channel switch command in the device
	 * only affects the BSS context, but what does that really
	 * mean? And what if we get a CSA on the second interface?
	 * This needs a lot of work.
	 */
	struct iwl_rxon_context *ctx = &priv->contexts[IWL_RXON_CTX_BSS];
	u16 ch;
	unsigned long flags = 0;

	IWL_DEBUG_MAC80211(priv, "enter\n");

	if (iwl_is_rfkill(priv))
		goto out_exit;

	if (test_bit(STATUS_EXIT_PENDING, &priv->status) ||
	    test_bit(STATUS_SCANNING, &priv->status))
		goto out_exit;

	if (!iwl_is_associated_ctx(ctx))
		goto out_exit;

	/* channel switch in progress */
	if (priv->switch_rxon.switch_in_progress == true)
		goto out_exit;

	mutex_lock(&priv->mutex);
	if (priv->cfg->ops->lib->set_channel_switch) {

		ch = channel->hw_value;
		if (le16_to_cpu(ctx->active.channel) != ch) {
			ch_info = iwl_get_channel_info(priv,
						       channel->band,
						       ch);
			if (!is_channel_valid(ch_info)) {
				IWL_DEBUG_MAC80211(priv, "invalid channel\n");
				goto out;
			}
			spin_lock_irqsave(&priv->lock, flags);

			priv->current_ht_config.smps = conf->smps_mode;

			/* Configure HT40 channels */
			ctx->ht.enabled = conf_is_ht(conf);
			if (ctx->ht.enabled) {
				if (conf_is_ht40_minus(conf)) {
					ctx->ht.extension_chan_offset =
						IEEE80211_HT_PARAM_CHA_SEC_BELOW;
					ctx->ht.is_40mhz = true;
				} else if (conf_is_ht40_plus(conf)) {
					ctx->ht.extension_chan_offset =
						IEEE80211_HT_PARAM_CHA_SEC_ABOVE;
					ctx->ht.is_40mhz = true;
				} else {
					ctx->ht.extension_chan_offset =
						IEEE80211_HT_PARAM_CHA_SEC_NONE;
					ctx->ht.is_40mhz = false;
				}
			} else
				ctx->ht.is_40mhz = false;

			if ((le16_to_cpu(ctx->staging.channel) != ch))
				ctx->staging.flags = 0;

			iwl_set_rxon_channel(priv, channel, ctx);
			iwl_set_rxon_ht(priv, ht_conf);
			iwl_set_flags_for_band(priv, ctx, channel->band,
					       ctx->vif);
			spin_unlock_irqrestore(&priv->lock, flags);

			iwl_set_rate(priv);
			/*
			 * at this point, staging_rxon has the
			 * configuration for channel switch
			 */
			if (priv->cfg->ops->lib->set_channel_switch(priv,
								    ch_switch))
				priv->switch_rxon.switch_in_progress = false;
		}
	}
out:
	mutex_unlock(&priv->mutex);
out_exit:
	if (!priv->switch_rxon.switch_in_progress)
		ieee80211_chswitch_done(ctx->vif, false);
	IWL_DEBUG_MAC80211(priv, "leave\n");
}

void iwlagn_configure_filter(struct ieee80211_hw *hw,
			     unsigned int changed_flags,
			     unsigned int *total_flags,
			     u64 multicast)
{
	struct iwl_priv *priv = hw->priv;
	__le32 filter_or = 0, filter_nand = 0;
	struct iwl_rxon_context *ctx;

#define CHK(test, flag)	do { \
	if (*total_flags & (test))		\
		filter_or |= (flag);		\
	else					\
		filter_nand |= (flag);		\
	} while (0)

	IWL_DEBUG_MAC80211(priv, "Enter: changed: 0x%x, total: 0x%x\n",
			changed_flags, *total_flags);

	CHK(FIF_OTHER_BSS | FIF_PROMISC_IN_BSS, RXON_FILTER_PROMISC_MSK);
	/* Setting _just_ RXON_FILTER_CTL2HOST_MSK causes FH errors */
	CHK(FIF_CONTROL, RXON_FILTER_CTL2HOST_MSK | RXON_FILTER_PROMISC_MSK);
	CHK(FIF_BCN_PRBRESP_PROMISC, RXON_FILTER_BCON_AWARE_MSK);

#undef CHK

	mutex_lock(&priv->mutex);

	for_each_context(priv, ctx) {
		ctx->staging.filter_flags &= ~filter_nand;
		ctx->staging.filter_flags |= filter_or;

		/*
		 * Not committing directly because hardware can perform a scan,
		 * but we'll eventually commit the filter flags change anyway.
		 */
	}

	mutex_unlock(&priv->mutex);

	/*
	 * Receiving all multicast frames is always enabled by the
	 * default flags setup in iwl_connection_init_rx_config()
	 * since we currently do not support programming multicast
	 * filters into the device.
	 */
	*total_flags &= FIF_OTHER_BSS | FIF_ALLMULTI | FIF_PROMISC_IN_BSS |
			FIF_BCN_PRBRESP_PROMISC | FIF_CONTROL;
}

void iwlagn_mac_flush(struct ieee80211_hw *hw, bool drop)
{
	struct iwl_priv *priv = hw->priv;

	mutex_lock(&priv->mutex);
	IWL_DEBUG_MAC80211(priv, "enter\n");

	/* do not support "flush" */
	if (!priv->cfg->ops->lib->txfifo_flush)
		goto done;

	if (test_bit(STATUS_EXIT_PENDING, &priv->status)) {
		IWL_DEBUG_TX(priv, "Aborting flush due to device shutdown\n");
		goto done;
	}
	if (iwl_is_rfkill(priv)) {
		IWL_DEBUG_TX(priv, "Aborting flush due to RF Kill\n");
		goto done;
	}

	/*
	 * mac80211 will not push any more frames for transmit
	 * until the flush is completed
	 */
	if (drop) {
		IWL_DEBUG_MAC80211(priv, "send flush command\n");
		if (priv->cfg->ops->lib->txfifo_flush(priv, IWL_DROP_ALL)) {
			IWL_ERR(priv, "flush request fail\n");
			goto done;
		}
	}
	IWL_DEBUG_MAC80211(priv, "wait transmit/flush all frames\n");
	iwlagn_wait_tx_queue_empty(priv);
done:
	mutex_unlock(&priv->mutex);
	IWL_DEBUG_MAC80211(priv, "leave\n");
}

static void iwlagn_disable_roc(struct iwl_priv *priv)
{
	struct iwl_rxon_context *ctx = &priv->contexts[IWL_RXON_CTX_PAN];
	struct ieee80211_channel *chan = ACCESS_ONCE(priv->hw->conf.channel);

	lockdep_assert_held(&priv->mutex);

	if (!ctx->is_active)
		return;

	ctx->staging.dev_type = RXON_DEV_TYPE_2STA;
	ctx->staging.filter_flags &= ~RXON_FILTER_ASSOC_MSK;
	iwl_set_rxon_channel(priv, chan, ctx);
	iwl_set_flags_for_band(priv, ctx, chan->band, NULL);

	priv->_agn.hw_roc_channel = NULL;

	iwlcore_commit_rxon(priv, ctx);

	ctx->is_active = false;
}

static void iwlagn_bg_roc_done(struct work_struct *work)
{
	struct iwl_priv *priv = container_of(work, struct iwl_priv,
					     _agn.hw_roc_work.work);

	mutex_lock(&priv->mutex);
	ieee80211_remain_on_channel_expired(priv->hw);
	iwlagn_disable_roc(priv);
	mutex_unlock(&priv->mutex);
}

static int iwl_mac_remain_on_channel(struct ieee80211_hw *hw,
				     struct ieee80211_channel *channel,
				     enum nl80211_channel_type channel_type,
				     int duration)
{
	struct iwl_priv *priv = hw->priv;
	int err = 0;

	if (!(priv->valid_contexts & BIT(IWL_RXON_CTX_PAN)))
		return -EOPNOTSUPP;

	if (!(priv->contexts[IWL_RXON_CTX_PAN].interface_modes &
					BIT(NL80211_IFTYPE_P2P_CLIENT)))
		return -EOPNOTSUPP;

	mutex_lock(&priv->mutex);

	if (priv->contexts[IWL_RXON_CTX_PAN].is_active ||
	    test_bit(STATUS_SCAN_HW, &priv->status)) {
		err = -EBUSY;
		goto out;
	}

	priv->contexts[IWL_RXON_CTX_PAN].is_active = true;
	priv->_agn.hw_roc_channel = channel;
	priv->_agn.hw_roc_chantype = channel_type;
	priv->_agn.hw_roc_duration = DIV_ROUND_UP(duration * 1000, 1024);
	iwlcore_commit_rxon(priv, &priv->contexts[IWL_RXON_CTX_PAN]);
	queue_delayed_work(priv->workqueue, &priv->_agn.hw_roc_work,
			   msecs_to_jiffies(duration + 20));

	msleep(IWL_MIN_SLOT_TIME); /* TU is almost ms */
	ieee80211_ready_on_channel(priv->hw);

 out:
	mutex_unlock(&priv->mutex);

	return err;
}

static int iwl_mac_cancel_remain_on_channel(struct ieee80211_hw *hw)
{
	struct iwl_priv *priv = hw->priv;

	if (!(priv->valid_contexts & BIT(IWL_RXON_CTX_PAN)))
		return -EOPNOTSUPP;

	cancel_delayed_work_sync(&priv->_agn.hw_roc_work);

	mutex_lock(&priv->mutex);
	iwlagn_disable_roc(priv);
	mutex_unlock(&priv->mutex);

	return 0;
}

/*****************************************************************************
 *
 * driver setup and teardown
 *
 *****************************************************************************/

static void iwl_setup_deferred_work(struct iwl_priv *priv)
{
	priv->workqueue = create_singlethread_workqueue(DRV_NAME);

	init_waitqueue_head(&priv->wait_command_queue);

	INIT_WORK(&priv->restart, iwl_bg_restart);
	INIT_WORK(&priv->rx_replenish, iwl_bg_rx_replenish);
	INIT_WORK(&priv->beacon_update, iwl_bg_beacon_update);
	INIT_WORK(&priv->run_time_calib_work, iwl_bg_run_time_calib_work);
	INIT_WORK(&priv->tx_flush, iwl_bg_tx_flush);
	INIT_WORK(&priv->bt_full_concurrency, iwl_bg_bt_full_concurrency);
	INIT_WORK(&priv->bt_runtime_config, iwl_bg_bt_runtime_config);
	INIT_DELAYED_WORK(&priv->init_alive_start, iwl_bg_init_alive_start);
	INIT_DELAYED_WORK(&priv->alive_start, iwl_bg_alive_start);
	INIT_DELAYED_WORK(&priv->_agn.hw_roc_work, iwlagn_bg_roc_done);

	iwl_setup_scan_deferred_work(priv);

	if (priv->cfg->ops->lib->setup_deferred_work)
		priv->cfg->ops->lib->setup_deferred_work(priv);

	init_timer(&priv->statistics_periodic);
	priv->statistics_periodic.data = (unsigned long)priv;
	priv->statistics_periodic.function = iwl_bg_statistics_periodic;

	init_timer(&priv->ucode_trace);
	priv->ucode_trace.data = (unsigned long)priv;
	priv->ucode_trace.function = iwl_bg_ucode_trace;

	init_timer(&priv->watchdog);
	priv->watchdog.data = (unsigned long)priv;
	priv->watchdog.function = iwl_bg_watchdog;

	if (!priv->cfg->base_params->use_isr_legacy)
		tasklet_init(&priv->irq_tasklet, (void (*)(unsigned long))
			iwl_irq_tasklet, (unsigned long)priv);
	else
		tasklet_init(&priv->irq_tasklet, (void (*)(unsigned long))
			iwl_irq_tasklet_legacy, (unsigned long)priv);
}

static void iwl_cancel_deferred_work(struct iwl_priv *priv)
{
	if (priv->cfg->ops->lib->cancel_deferred_work)
		priv->cfg->ops->lib->cancel_deferred_work(priv);

	cancel_delayed_work_sync(&priv->init_alive_start);
	cancel_delayed_work(&priv->alive_start);
	cancel_work_sync(&priv->run_time_calib_work);
	cancel_work_sync(&priv->beacon_update);

	iwl_cancel_scan_deferred_work(priv);

	cancel_work_sync(&priv->bt_full_concurrency);
	cancel_work_sync(&priv->bt_runtime_config);

	del_timer_sync(&priv->statistics_periodic);
	del_timer_sync(&priv->ucode_trace);
}

static void iwl_init_hw_rates(struct iwl_priv *priv,
			      struct ieee80211_rate *rates)
{
	int i;

	for (i = 0; i < IWL_RATE_COUNT_LEGACY; i++) {
		rates[i].bitrate = iwl_rates[i].ieee * 5;
		rates[i].hw_value = i; /* Rate scaling will work on indexes */
		rates[i].hw_value_short = i;
		rates[i].flags = 0;
		if ((i >= IWL_FIRST_CCK_RATE) && (i <= IWL_LAST_CCK_RATE)) {
			/*
			 * If CCK != 1M then set short preamble rate flag.
			 */
			rates[i].flags |=
				(iwl_rates[i].plcp == IWL_RATE_1M_PLCP) ?
					0 : IEEE80211_RATE_SHORT_PREAMBLE;
		}
	}
}

static int iwl_init_drv(struct iwl_priv *priv)
{
	int ret;

	spin_lock_init(&priv->sta_lock);
	spin_lock_init(&priv->hcmd_lock);

	INIT_LIST_HEAD(&priv->free_frames);

	mutex_init(&priv->mutex);
	mutex_init(&priv->sync_cmd_mutex);

	priv->ieee_channels = NULL;
	priv->ieee_rates = NULL;
	priv->band = IEEE80211_BAND_2GHZ;

	priv->iw_mode = NL80211_IFTYPE_STATION;
	priv->current_ht_config.smps = IEEE80211_SMPS_STATIC;
	priv->missed_beacon_threshold = IWL_MISSED_BEACON_THRESHOLD_DEF;
	priv->_agn.agg_tids_count = 0;

	/* initialize force reset */
	priv->force_reset[IWL_RF_RESET].reset_duration =
		IWL_DELAY_NEXT_FORCE_RF_RESET;
	priv->force_reset[IWL_FW_RESET].reset_duration =
		IWL_DELAY_NEXT_FORCE_FW_RELOAD;

	priv->rx_statistics_jiffies = jiffies;

	/* Choose which receivers/antennas to use */
	if (priv->cfg->ops->hcmd->set_rxon_chain)
		priv->cfg->ops->hcmd->set_rxon_chain(priv,
					&priv->contexts[IWL_RXON_CTX_BSS]);

	iwl_init_scan_params(priv);

	/* init bt coex */
	if (priv->cfg->bt_params &&
	    priv->cfg->bt_params->advanced_bt_coexist) {
		priv->kill_ack_mask = IWLAGN_BT_KILL_ACK_MASK_DEFAULT;
		priv->kill_cts_mask = IWLAGN_BT_KILL_CTS_MASK_DEFAULT;
		priv->bt_valid = IWLAGN_BT_ALL_VALID_MSK;
		priv->bt_on_thresh = BT_ON_THRESHOLD_DEF;
		priv->bt_duration = BT_DURATION_LIMIT_DEF;
		priv->dynamic_frag_thresh = BT_FRAG_THRESHOLD_DEF;
	}

	/* Set the tx_power_user_lmt to the lowest power level
	 * this value will get overwritten by channel max power avg
	 * from eeprom */
	priv->tx_power_user_lmt = IWLAGN_TX_POWER_TARGET_POWER_MIN;
	priv->tx_power_next = IWLAGN_TX_POWER_TARGET_POWER_MIN;

	ret = iwl_init_channel_map(priv);
	if (ret) {
		IWL_ERR(priv, "initializing regulatory failed: %d\n", ret);
		goto err;
	}

	ret = iwlcore_init_geos(priv);
	if (ret) {
		IWL_ERR(priv, "initializing geos failed: %d\n", ret);
		goto err_free_channel_map;
	}
	iwl_init_hw_rates(priv, priv->ieee_rates);

	return 0;

err_free_channel_map:
	iwl_free_channel_map(priv);
err:
	return ret;
}

static void iwl_uninit_drv(struct iwl_priv *priv)
{
	iwl_calib_free_results(priv);
	iwlcore_free_geos(priv);
	iwl_free_channel_map(priv);
	kfree(priv->scan_cmd);
}

struct ieee80211_ops iwlagn_hw_ops = {
	.tx = iwlagn_mac_tx,
	.start = iwlagn_mac_start,
	.stop = iwlagn_mac_stop,
	.add_interface = iwl_mac_add_interface,
	.remove_interface = iwl_mac_remove_interface,
	.change_interface = iwl_mac_change_interface,
	.config = iwlagn_mac_config,
	.configure_filter = iwlagn_configure_filter,
	.set_key = iwlagn_mac_set_key,
	.update_tkip_key = iwlagn_mac_update_tkip_key,
	.conf_tx = iwl_mac_conf_tx,
	.bss_info_changed = iwlagn_bss_info_changed,
	.ampdu_action = iwlagn_mac_ampdu_action,
	.hw_scan = iwl_mac_hw_scan,
	.sta_notify = iwlagn_mac_sta_notify,
	.sta_add = iwlagn_mac_sta_add,
	.sta_remove = iwl_mac_sta_remove,
	.channel_switch = iwlagn_mac_channel_switch,
	.flush = iwlagn_mac_flush,
	.tx_last_beacon = iwl_mac_tx_last_beacon,
	.remain_on_channel = iwl_mac_remain_on_channel,
	.cancel_remain_on_channel = iwl_mac_cancel_remain_on_channel,
	.offchannel_tx = iwl_mac_offchannel_tx,
	.offchannel_tx_cancel_wait = iwl_mac_offchannel_tx_cancel_wait,
};

static void iwl_hw_detect(struct iwl_priv *priv)
{
	priv->hw_rev = _iwl_read32(priv, CSR_HW_REV);
	priv->hw_wa_rev = _iwl_read32(priv, CSR_HW_REV_WA_REG);
	priv->rev_id = priv->pci_dev->revision;
	IWL_DEBUG_INFO(priv, "HW Revision ID = 0x%X\n", priv->rev_id);
}

static int iwl_set_hw_params(struct iwl_priv *priv)
{
	priv->hw_params.max_rxq_size = RX_QUEUE_SIZE;
	priv->hw_params.max_rxq_log = RX_QUEUE_SIZE_LOG;
	if (priv->cfg->mod_params->amsdu_size_8K)
		priv->hw_params.rx_page_order = get_order(IWL_RX_BUF_SIZE_8K);
	else
		priv->hw_params.rx_page_order = get_order(IWL_RX_BUF_SIZE_4K);

	priv->hw_params.max_beacon_itrvl = IWL_MAX_UCODE_BEACON_INTERVAL;

	if (priv->cfg->mod_params->disable_11n)
		priv->cfg->sku &= ~IWL_SKU_N;

	/* Device-specific setup */
	return priv->cfg->ops->lib->set_hw_params(priv);
}

static const u8 iwlagn_bss_ac_to_fifo[] = {
	IWL_TX_FIFO_VO,
	IWL_TX_FIFO_VI,
	IWL_TX_FIFO_BE,
	IWL_TX_FIFO_BK,
};

static const u8 iwlagn_bss_ac_to_queue[] = {
	0, 1, 2, 3,
};

static const u8 iwlagn_pan_ac_to_fifo[] = {
	IWL_TX_FIFO_VO_IPAN,
	IWL_TX_FIFO_VI_IPAN,
	IWL_TX_FIFO_BE_IPAN,
	IWL_TX_FIFO_BK_IPAN,
};

static const u8 iwlagn_pan_ac_to_queue[] = {
	7, 6, 5, 4,
};

static int iwl_pci_probe(struct pci_dev *pdev, const struct pci_device_id *ent)
{
	int err = 0, i;
	struct iwl_priv *priv;
	struct ieee80211_hw *hw;
	struct iwl_cfg *cfg = (struct iwl_cfg *)(ent->driver_data);
	unsigned long flags;
	u16 pci_cmd, num_mac;

	/************************
	 * 1. Allocating HW data
	 ************************/

	/* Disabling hardware scan means that mac80211 will perform scans
	 * "the hard way", rather than using device's scan. */
	if (cfg->mod_params->disable_hw_scan) {
		dev_printk(KERN_DEBUG, &(pdev->dev),
			"sw scan support is deprecated\n");
		iwlagn_hw_ops.hw_scan = NULL;
	}

	hw = iwl_alloc_all(cfg);
	if (!hw) {
		err = -ENOMEM;
		goto out;
	}
	priv = hw->priv;
	/* At this point both hw and priv are allocated. */

	/*
	 * The default context is always valid,
	 * more may be discovered when firmware
	 * is loaded.
	 */
	priv->valid_contexts = BIT(IWL_RXON_CTX_BSS);

	for (i = 0; i < NUM_IWL_RXON_CTX; i++)
		priv->contexts[i].ctxid = i;

	priv->contexts[IWL_RXON_CTX_BSS].always_active = true;
	priv->contexts[IWL_RXON_CTX_BSS].is_active = true;
	priv->contexts[IWL_RXON_CTX_BSS].rxon_cmd = REPLY_RXON;
	priv->contexts[IWL_RXON_CTX_BSS].rxon_timing_cmd = REPLY_RXON_TIMING;
	priv->contexts[IWL_RXON_CTX_BSS].rxon_assoc_cmd = REPLY_RXON_ASSOC;
	priv->contexts[IWL_RXON_CTX_BSS].qos_cmd = REPLY_QOS_PARAM;
	priv->contexts[IWL_RXON_CTX_BSS].ap_sta_id = IWL_AP_ID;
	priv->contexts[IWL_RXON_CTX_BSS].wep_key_cmd = REPLY_WEPKEY;
	priv->contexts[IWL_RXON_CTX_BSS].ac_to_fifo = iwlagn_bss_ac_to_fifo;
	priv->contexts[IWL_RXON_CTX_BSS].ac_to_queue = iwlagn_bss_ac_to_queue;
	priv->contexts[IWL_RXON_CTX_BSS].exclusive_interface_modes =
		BIT(NL80211_IFTYPE_ADHOC);
	priv->contexts[IWL_RXON_CTX_BSS].interface_modes =
		BIT(NL80211_IFTYPE_STATION);
	priv->contexts[IWL_RXON_CTX_BSS].ap_devtype = RXON_DEV_TYPE_AP;
	priv->contexts[IWL_RXON_CTX_BSS].ibss_devtype = RXON_DEV_TYPE_IBSS;
	priv->contexts[IWL_RXON_CTX_BSS].station_devtype = RXON_DEV_TYPE_ESS;
	priv->contexts[IWL_RXON_CTX_BSS].unused_devtype = RXON_DEV_TYPE_ESS;

	priv->contexts[IWL_RXON_CTX_PAN].rxon_cmd = REPLY_WIPAN_RXON;
	priv->contexts[IWL_RXON_CTX_PAN].rxon_timing_cmd = REPLY_WIPAN_RXON_TIMING;
	priv->contexts[IWL_RXON_CTX_PAN].rxon_assoc_cmd = REPLY_WIPAN_RXON_ASSOC;
	priv->contexts[IWL_RXON_CTX_PAN].qos_cmd = REPLY_WIPAN_QOS_PARAM;
	priv->contexts[IWL_RXON_CTX_PAN].ap_sta_id = IWL_AP_ID_PAN;
	priv->contexts[IWL_RXON_CTX_PAN].wep_key_cmd = REPLY_WIPAN_WEPKEY;
	priv->contexts[IWL_RXON_CTX_PAN].bcast_sta_id = IWLAGN_PAN_BCAST_ID;
	priv->contexts[IWL_RXON_CTX_PAN].station_flags = STA_FLG_PAN_STATION;
	priv->contexts[IWL_RXON_CTX_PAN].ac_to_fifo = iwlagn_pan_ac_to_fifo;
	priv->contexts[IWL_RXON_CTX_PAN].ac_to_queue = iwlagn_pan_ac_to_queue;
	priv->contexts[IWL_RXON_CTX_PAN].mcast_queue = IWL_IPAN_MCAST_QUEUE;
	priv->contexts[IWL_RXON_CTX_PAN].interface_modes =
		BIT(NL80211_IFTYPE_STATION) | BIT(NL80211_IFTYPE_AP);
#ifdef CONFIG_IWL_P2P
	priv->contexts[IWL_RXON_CTX_PAN].interface_modes |=
		BIT(NL80211_IFTYPE_P2P_CLIENT) | BIT(NL80211_IFTYPE_P2P_GO);
#endif
	priv->contexts[IWL_RXON_CTX_PAN].ap_devtype = RXON_DEV_TYPE_CP;
	priv->contexts[IWL_RXON_CTX_PAN].station_devtype = RXON_DEV_TYPE_2STA;
	priv->contexts[IWL_RXON_CTX_PAN].unused_devtype = RXON_DEV_TYPE_P2P;

	BUILD_BUG_ON(NUM_IWL_RXON_CTX != 2);

	SET_IEEE80211_DEV(hw, &pdev->dev);

	IWL_DEBUG_INFO(priv, "*** LOAD DRIVER ***\n");
	priv->cfg = cfg;
	priv->pci_dev = pdev;
	priv->inta_mask = CSR_INI_SET_MASK;

	/* is antenna coupling more than 35dB ? */
	priv->bt_ant_couple_ok =
		(iwlagn_ant_coupling > IWL_BT_ANTENNA_COUPLING_THRESHOLD) ?
		true : false;

	/* enable/disable bt channel inhibition */
	priv->bt_ch_announce = iwlagn_bt_ch_announce;
	IWL_DEBUG_INFO(priv, "BT channel inhibition is %s\n",
		       (priv->bt_ch_announce) ? "On" : "Off");

	if (iwl_alloc_traffic_mem(priv))
		IWL_ERR(priv, "Not enough memory to generate traffic log\n");

	/**************************
	 * 2. Initializing PCI bus
	 **************************/
	pci_disable_link_state(pdev, PCIE_LINK_STATE_L0S | PCIE_LINK_STATE_L1 |
				PCIE_LINK_STATE_CLKPM);

	if (pci_enable_device(pdev)) {
		err = -ENODEV;
		goto out_ieee80211_free_hw;
	}

	pci_set_master(pdev);

	err = pci_set_dma_mask(pdev, DMA_BIT_MASK(36));
	if (!err)
		err = pci_set_consistent_dma_mask(pdev, DMA_BIT_MASK(36));
	if (err) {
		err = pci_set_dma_mask(pdev, DMA_BIT_MASK(32));
		if (!err)
			err = pci_set_consistent_dma_mask(pdev, DMA_BIT_MASK(32));
		/* both attempts failed: */
		if (err) {
			IWL_WARN(priv, "No suitable DMA available.\n");
			goto out_pci_disable_device;
		}
	}

	err = pci_request_regions(pdev, DRV_NAME);
	if (err)
		goto out_pci_disable_device;

	pci_set_drvdata(pdev, priv);


	/***********************
	 * 3. Read REV register
	 ***********************/
	priv->hw_base = pci_iomap(pdev, 0, 0);
	if (!priv->hw_base) {
		err = -ENODEV;
		goto out_pci_release_regions;
	}

	IWL_DEBUG_INFO(priv, "pci_resource_len = 0x%08llx\n",
		(unsigned long long) pci_resource_len(pdev, 0));
	IWL_DEBUG_INFO(priv, "pci_resource_base = %p\n", priv->hw_base);

	/* these spin locks will be used in apm_ops.init and EEPROM access
	 * we should init now
	 */
	spin_lock_init(&priv->reg_lock);
	spin_lock_init(&priv->lock);

	/*
	 * stop and reset the on-board processor just in case it is in a
	 * strange state ... like being left stranded by a primary kernel
	 * and this is now the kdump kernel trying to start up
	 */
	iwl_write32(priv, CSR_RESET, CSR_RESET_REG_FLAG_NEVO_RESET);

	iwl_hw_detect(priv);
	IWL_INFO(priv, "Detected %s, REV=0x%X\n",
		priv->cfg->name, priv->hw_rev);

	/* We disable the RETRY_TIMEOUT register (0x41) to keep
	 * PCI Tx retries from interfering with C3 CPU state */
	pci_write_config_byte(pdev, PCI_CFG_RETRY_TIMEOUT, 0x00);

	iwl_prepare_card_hw(priv);
	if (!priv->hw_ready) {
		IWL_WARN(priv, "Failed, HW not ready\n");
		goto out_iounmap;
	}

	/*****************
	 * 4. Read EEPROM
	 *****************/
	/* Read the EEPROM */
	err = iwl_eeprom_init(priv);
	if (err) {
		IWL_ERR(priv, "Unable to init EEPROM\n");
		goto out_iounmap;
	}
	err = iwl_eeprom_check_version(priv);
	if (err)
		goto out_free_eeprom;

	err = iwl_eeprom_check_sku(priv);
	if (err)
		goto out_free_eeprom;

	/* extract MAC Address */
	iwl_eeprom_get_mac(priv, priv->addresses[0].addr);
	IWL_DEBUG_INFO(priv, "MAC address: %pM\n", priv->addresses[0].addr);
	priv->hw->wiphy->addresses = priv->addresses;
	priv->hw->wiphy->n_addresses = 1;
	num_mac = iwl_eeprom_query16(priv, EEPROM_NUM_MAC_ADDRESS);
	if (num_mac > 1) {
		memcpy(priv->addresses[1].addr, priv->addresses[0].addr,
		       ETH_ALEN);
		priv->addresses[1].addr[5]++;
		priv->hw->wiphy->n_addresses++;
	}

	/************************
	 * 5. Setup HW constants
	 ************************/
	if (iwl_set_hw_params(priv)) {
		IWL_ERR(priv, "failed to set hw parameters\n");
		goto out_free_eeprom;
	}

	/*******************
	 * 6. Setup priv
	 *******************/

	err = iwl_init_drv(priv);
	if (err)
		goto out_free_eeprom;
	/* At this point both hw and priv are initialized. */

	/********************
	 * 7. Setup services
	 ********************/
	spin_lock_irqsave(&priv->lock, flags);
	iwl_disable_interrupts(priv);
	spin_unlock_irqrestore(&priv->lock, flags);

	pci_enable_msi(priv->pci_dev);

	if (priv->cfg->ops->lib->isr_ops.alloc)
		priv->cfg->ops->lib->isr_ops.alloc(priv);

	err = request_irq(priv->pci_dev->irq, priv->cfg->ops->lib->isr_ops.isr,
			  IRQF_SHARED, DRV_NAME, priv);
	if (err) {
		IWL_ERR(priv, "Error allocating IRQ %d\n", priv->pci_dev->irq);
		goto out_disable_msi;
	}

	iwl_setup_deferred_work(priv);
	iwl_setup_rx_handlers(priv);

	/*********************************************
	 * 8. Enable interrupts and read RFKILL state
	 *********************************************/

	/* enable rfkill interrupt: hw bug w/a */
	pci_read_config_word(priv->pci_dev, PCI_COMMAND, &pci_cmd);
	if (pci_cmd & PCI_COMMAND_INTX_DISABLE) {
		pci_cmd &= ~PCI_COMMAND_INTX_DISABLE;
		pci_write_config_word(priv->pci_dev, PCI_COMMAND, pci_cmd);
	}

	iwl_enable_rfkill_int(priv);

	/* If platform's RF_KILL switch is NOT set to KILL */
	if (iwl_read32(priv, CSR_GP_CNTRL) & CSR_GP_CNTRL_REG_FLAG_HW_RF_KILL_SW)
		clear_bit(STATUS_RF_KILL_HW, &priv->status);
	else
		set_bit(STATUS_RF_KILL_HW, &priv->status);

	wiphy_rfkill_set_hw_state(priv->hw->wiphy,
		test_bit(STATUS_RF_KILL_HW, &priv->status));

	iwl_power_initialize(priv);
	iwl_tt_initialize(priv);

	init_completion(&priv->_agn.firmware_loading_complete);

	err = iwl_request_firmware(priv, true);
	if (err)
		goto out_destroy_workqueue;

	return 0;

 out_destroy_workqueue:
	destroy_workqueue(priv->workqueue);
	priv->workqueue = NULL;
	free_irq(priv->pci_dev->irq, priv);
	if (priv->cfg->ops->lib->isr_ops.free)
		priv->cfg->ops->lib->isr_ops.free(priv);
 out_disable_msi:
	pci_disable_msi(priv->pci_dev);
	iwl_uninit_drv(priv);
 out_free_eeprom:
	iwl_eeprom_free(priv);
 out_iounmap:
	pci_iounmap(pdev, priv->hw_base);
 out_pci_release_regions:
	pci_set_drvdata(pdev, NULL);
	pci_release_regions(pdev);
 out_pci_disable_device:
	pci_disable_device(pdev);
 out_ieee80211_free_hw:
	iwl_free_traffic_mem(priv);
	ieee80211_free_hw(priv->hw);
 out:
	return err;
}

static void __devexit iwl_pci_remove(struct pci_dev *pdev)
{
	struct iwl_priv *priv = pci_get_drvdata(pdev);
	unsigned long flags;

	if (!priv)
		return;

	wait_for_completion(&priv->_agn.firmware_loading_complete);

	IWL_DEBUG_INFO(priv, "*** UNLOAD DRIVER ***\n");

	iwl_dbgfs_unregister(priv);
	sysfs_remove_group(&pdev->dev.kobj, &iwl_attribute_group);

	/* ieee80211_unregister_hw call wil cause iwl_mac_stop to
	 * to be called and iwl_down since we are removing the device
	 * we need to set STATUS_EXIT_PENDING bit.
	 */
	set_bit(STATUS_EXIT_PENDING, &priv->status);

	iwl_leds_exit(priv);

	if (priv->mac80211_registered) {
		ieee80211_unregister_hw(priv->hw);
		priv->mac80211_registered = 0;
	} else {
		iwl_down(priv);
	}

	/*
	 * Make sure device is reset to low power before unloading driver.
	 * This may be redundant with iwl_down(), but there are paths to
	 * run iwl_down() without calling apm_ops.stop(), and there are
	 * paths to avoid running iwl_down() at all before leaving driver.
	 * This (inexpensive) call *makes sure* device is reset.
	 */
	iwl_apm_stop(priv);

	iwl_tt_exit(priv);

	/* make sure we flush any pending irq or
	 * tasklet for the driver
	 */
	spin_lock_irqsave(&priv->lock, flags);
	iwl_disable_interrupts(priv);
	spin_unlock_irqrestore(&priv->lock, flags);

	iwl_synchronize_irq(priv);

	iwl_dealloc_ucode_pci(priv);

	if (priv->rxq.bd)
		iwlagn_rx_queue_free(priv, &priv->rxq);
	iwlagn_hw_txq_ctx_free(priv);

	iwl_eeprom_free(priv);


	/*netif_stop_queue(dev); */
	flush_workqueue(priv->workqueue);

	/* ieee80211_unregister_hw calls iwl_mac_stop, which flushes
	 * priv->workqueue... so we can't take down the workqueue
	 * until now... */
	destroy_workqueue(priv->workqueue);
	priv->workqueue = NULL;
	iwl_free_traffic_mem(priv);

	free_irq(priv->pci_dev->irq, priv);
	pci_disable_msi(priv->pci_dev);
	pci_iounmap(pdev, priv->hw_base);
	pci_release_regions(pdev);
	pci_disable_device(pdev);
	pci_set_drvdata(pdev, NULL);

	iwl_uninit_drv(priv);

	if (priv->cfg->ops->lib->isr_ops.free)
		priv->cfg->ops->lib->isr_ops.free(priv);

	dev_kfree_skb(priv->beacon_skb);

	ieee80211_free_hw(priv->hw);
}


/*****************************************************************************
 *
 * driver and module entry point
 *
 *****************************************************************************/

/* Hardware specific file defines the PCI IDs table for that hardware module */
static DEFINE_PCI_DEVICE_TABLE(iwl_hw_card_ids) = {
	{IWL_PCI_DEVICE(0x4232, 0x1201, iwl5100_agn_cfg)}, /* Mini Card */
	{IWL_PCI_DEVICE(0x4232, 0x1301, iwl5100_agn_cfg)}, /* Half Mini Card */
	{IWL_PCI_DEVICE(0x4232, 0x1204, iwl5100_agn_cfg)}, /* Mini Card */
	{IWL_PCI_DEVICE(0x4232, 0x1304, iwl5100_agn_cfg)}, /* Half Mini Card */
	{IWL_PCI_DEVICE(0x4232, 0x1205, iwl5100_bgn_cfg)}, /* Mini Card */
	{IWL_PCI_DEVICE(0x4232, 0x1305, iwl5100_bgn_cfg)}, /* Half Mini Card */
	{IWL_PCI_DEVICE(0x4232, 0x1206, iwl5100_abg_cfg)}, /* Mini Card */
	{IWL_PCI_DEVICE(0x4232, 0x1306, iwl5100_abg_cfg)}, /* Half Mini Card */
	{IWL_PCI_DEVICE(0x4232, 0x1221, iwl5100_agn_cfg)}, /* Mini Card */
	{IWL_PCI_DEVICE(0x4232, 0x1321, iwl5100_agn_cfg)}, /* Half Mini Card */
	{IWL_PCI_DEVICE(0x4232, 0x1224, iwl5100_agn_cfg)}, /* Mini Card */
	{IWL_PCI_DEVICE(0x4232, 0x1324, iwl5100_agn_cfg)}, /* Half Mini Card */
	{IWL_PCI_DEVICE(0x4232, 0x1225, iwl5100_bgn_cfg)}, /* Mini Card */
	{IWL_PCI_DEVICE(0x4232, 0x1325, iwl5100_bgn_cfg)}, /* Half Mini Card */
	{IWL_PCI_DEVICE(0x4232, 0x1226, iwl5100_abg_cfg)}, /* Mini Card */
	{IWL_PCI_DEVICE(0x4232, 0x1326, iwl5100_abg_cfg)}, /* Half Mini Card */
	{IWL_PCI_DEVICE(0x4237, 0x1211, iwl5100_agn_cfg)}, /* Mini Card */
	{IWL_PCI_DEVICE(0x4237, 0x1311, iwl5100_agn_cfg)}, /* Half Mini Card */
	{IWL_PCI_DEVICE(0x4237, 0x1214, iwl5100_agn_cfg)}, /* Mini Card */
	{IWL_PCI_DEVICE(0x4237, 0x1314, iwl5100_agn_cfg)}, /* Half Mini Card */
	{IWL_PCI_DEVICE(0x4237, 0x1215, iwl5100_bgn_cfg)}, /* Mini Card */
	{IWL_PCI_DEVICE(0x4237, 0x1315, iwl5100_bgn_cfg)}, /* Half Mini Card */
	{IWL_PCI_DEVICE(0x4237, 0x1216, iwl5100_abg_cfg)}, /* Mini Card */
	{IWL_PCI_DEVICE(0x4237, 0x1316, iwl5100_abg_cfg)}, /* Half Mini Card */

/* 5300 Series WiFi */
	{IWL_PCI_DEVICE(0x4235, 0x1021, iwl5300_agn_cfg)}, /* Mini Card */
	{IWL_PCI_DEVICE(0x4235, 0x1121, iwl5300_agn_cfg)}, /* Half Mini Card */
	{IWL_PCI_DEVICE(0x4235, 0x1024, iwl5300_agn_cfg)}, /* Mini Card */
	{IWL_PCI_DEVICE(0x4235, 0x1124, iwl5300_agn_cfg)}, /* Half Mini Card */
	{IWL_PCI_DEVICE(0x4235, 0x1001, iwl5300_agn_cfg)}, /* Mini Card */
	{IWL_PCI_DEVICE(0x4235, 0x1101, iwl5300_agn_cfg)}, /* Half Mini Card */
	{IWL_PCI_DEVICE(0x4235, 0x1004, iwl5300_agn_cfg)}, /* Mini Card */
	{IWL_PCI_DEVICE(0x4235, 0x1104, iwl5300_agn_cfg)}, /* Half Mini Card */
	{IWL_PCI_DEVICE(0x4236, 0x1011, iwl5300_agn_cfg)}, /* Mini Card */
	{IWL_PCI_DEVICE(0x4236, 0x1111, iwl5300_agn_cfg)}, /* Half Mini Card */
	{IWL_PCI_DEVICE(0x4236, 0x1014, iwl5300_agn_cfg)}, /* Mini Card */
	{IWL_PCI_DEVICE(0x4236, 0x1114, iwl5300_agn_cfg)}, /* Half Mini Card */

/* 5350 Series WiFi/WiMax */
	{IWL_PCI_DEVICE(0x423A, 0x1001, iwl5350_agn_cfg)}, /* Mini Card */
	{IWL_PCI_DEVICE(0x423A, 0x1021, iwl5350_agn_cfg)}, /* Mini Card */
	{IWL_PCI_DEVICE(0x423B, 0x1011, iwl5350_agn_cfg)}, /* Mini Card */

/* 5150 Series Wifi/WiMax */
	{IWL_PCI_DEVICE(0x423C, 0x1201, iwl5150_agn_cfg)}, /* Mini Card */
	{IWL_PCI_DEVICE(0x423C, 0x1301, iwl5150_agn_cfg)}, /* Half Mini Card */
	{IWL_PCI_DEVICE(0x423C, 0x1206, iwl5150_abg_cfg)}, /* Mini Card */
	{IWL_PCI_DEVICE(0x423C, 0x1306, iwl5150_abg_cfg)}, /* Half Mini Card */
	{IWL_PCI_DEVICE(0x423C, 0x1221, iwl5150_agn_cfg)}, /* Mini Card */
	{IWL_PCI_DEVICE(0x423C, 0x1321, iwl5150_agn_cfg)}, /* Half Mini Card */

	{IWL_PCI_DEVICE(0x423D, 0x1211, iwl5150_agn_cfg)}, /* Mini Card */
	{IWL_PCI_DEVICE(0x423D, 0x1311, iwl5150_agn_cfg)}, /* Half Mini Card */
	{IWL_PCI_DEVICE(0x423D, 0x1216, iwl5150_abg_cfg)}, /* Mini Card */
	{IWL_PCI_DEVICE(0x423D, 0x1316, iwl5150_abg_cfg)}, /* Half Mini Card */

/* 6x00 Series */
	{IWL_PCI_DEVICE(0x422B, 0x1101, iwl6000_3agn_cfg)},
	{IWL_PCI_DEVICE(0x422B, 0x1121, iwl6000_3agn_cfg)},
	{IWL_PCI_DEVICE(0x422C, 0x1301, iwl6000i_2agn_cfg)},
	{IWL_PCI_DEVICE(0x422C, 0x1306, iwl6000i_2abg_cfg)},
	{IWL_PCI_DEVICE(0x422C, 0x1307, iwl6000i_2bg_cfg)},
	{IWL_PCI_DEVICE(0x422C, 0x1321, iwl6000i_2agn_cfg)},
	{IWL_PCI_DEVICE(0x422C, 0x1326, iwl6000i_2abg_cfg)},
	{IWL_PCI_DEVICE(0x4238, 0x1111, iwl6000_3agn_cfg)},
	{IWL_PCI_DEVICE(0x4239, 0x1311, iwl6000i_2agn_cfg)},
	{IWL_PCI_DEVICE(0x4239, 0x1316, iwl6000i_2abg_cfg)},

/* 6x05 Series */
	{IWL_PCI_DEVICE(0x0082, 0x1301, iwl6005_2agn_cfg)},
	{IWL_PCI_DEVICE(0x0082, 0x1306, iwl6005_2abg_cfg)},
	{IWL_PCI_DEVICE(0x0082, 0x1307, iwl6005_2bg_cfg)},
	{IWL_PCI_DEVICE(0x0082, 0x1321, iwl6005_2agn_cfg)},
	{IWL_PCI_DEVICE(0x0082, 0x1326, iwl6005_2abg_cfg)},
	{IWL_PCI_DEVICE(0x0085, 0x1311, iwl6005_2agn_cfg)},
	{IWL_PCI_DEVICE(0x0085, 0x1316, iwl6005_2abg_cfg)},

/* 6x30 Series */
	{IWL_PCI_DEVICE(0x008A, 0x5305, iwl1030_bgn_cfg)},
	{IWL_PCI_DEVICE(0x008A, 0x5307, iwl1030_bg_cfg)},
	{IWL_PCI_DEVICE(0x008A, 0x5325, iwl1030_bgn_cfg)},
	{IWL_PCI_DEVICE(0x008A, 0x5327, iwl1030_bg_cfg)},
	{IWL_PCI_DEVICE(0x008B, 0x5315, iwl1030_bgn_cfg)},
	{IWL_PCI_DEVICE(0x008B, 0x5317, iwl1030_bg_cfg)},
	{IWL_PCI_DEVICE(0x0090, 0x5211, iwl6030_2agn_cfg)},
	{IWL_PCI_DEVICE(0x0090, 0x5215, iwl6030_2bgn_cfg)},
	{IWL_PCI_DEVICE(0x0090, 0x5216, iwl6030_2abg_cfg)},
	{IWL_PCI_DEVICE(0x0091, 0x5201, iwl6030_2agn_cfg)},
	{IWL_PCI_DEVICE(0x0091, 0x5205, iwl6030_2bgn_cfg)},
	{IWL_PCI_DEVICE(0x0091, 0x5206, iwl6030_2abg_cfg)},
	{IWL_PCI_DEVICE(0x0091, 0x5207, iwl6030_2bg_cfg)},
	{IWL_PCI_DEVICE(0x0091, 0x5221, iwl6030_2agn_cfg)},
	{IWL_PCI_DEVICE(0x0091, 0x5225, iwl6030_2bgn_cfg)},
	{IWL_PCI_DEVICE(0x0091, 0x5226, iwl6030_2abg_cfg)},

/* 6x50 WiFi/WiMax Series */
	{IWL_PCI_DEVICE(0x0087, 0x1301, iwl6050_2agn_cfg)},
	{IWL_PCI_DEVICE(0x0087, 0x1306, iwl6050_2abg_cfg)},
	{IWL_PCI_DEVICE(0x0087, 0x1321, iwl6050_2agn_cfg)},
	{IWL_PCI_DEVICE(0x0087, 0x1326, iwl6050_2abg_cfg)},
	{IWL_PCI_DEVICE(0x0089, 0x1311, iwl6050_2agn_cfg)},
	{IWL_PCI_DEVICE(0x0089, 0x1316, iwl6050_2abg_cfg)},

/* 6150 WiFi/WiMax Series */
	{IWL_PCI_DEVICE(0x0885, 0x1305, iwl6150_bgn_cfg)},
	{IWL_PCI_DEVICE(0x0885, 0x1306, iwl6150_bgn_cfg)},
	{IWL_PCI_DEVICE(0x0885, 0x1325, iwl6150_bgn_cfg)},
	{IWL_PCI_DEVICE(0x0885, 0x1326, iwl6150_bgn_cfg)},
	{IWL_PCI_DEVICE(0x0886, 0x1315, iwl6150_bgn_cfg)},
	{IWL_PCI_DEVICE(0x0886, 0x1316, iwl6150_bgn_cfg)},

/* 1000 Series WiFi */
	{IWL_PCI_DEVICE(0x0083, 0x1205, iwl1000_bgn_cfg)},
	{IWL_PCI_DEVICE(0x0083, 0x1305, iwl1000_bgn_cfg)},
	{IWL_PCI_DEVICE(0x0083, 0x1225, iwl1000_bgn_cfg)},
	{IWL_PCI_DEVICE(0x0083, 0x1325, iwl1000_bgn_cfg)},
	{IWL_PCI_DEVICE(0x0084, 0x1215, iwl1000_bgn_cfg)},
	{IWL_PCI_DEVICE(0x0084, 0x1315, iwl1000_bgn_cfg)},
	{IWL_PCI_DEVICE(0x0083, 0x1206, iwl1000_bg_cfg)},
	{IWL_PCI_DEVICE(0x0083, 0x1306, iwl1000_bg_cfg)},
	{IWL_PCI_DEVICE(0x0083, 0x1226, iwl1000_bg_cfg)},
	{IWL_PCI_DEVICE(0x0083, 0x1326, iwl1000_bg_cfg)},
	{IWL_PCI_DEVICE(0x0084, 0x1216, iwl1000_bg_cfg)},
	{IWL_PCI_DEVICE(0x0084, 0x1316, iwl1000_bg_cfg)},

/* 100 Series WiFi */
	{IWL_PCI_DEVICE(0x08AE, 0x1005, iwl100_bgn_cfg)},
	{IWL_PCI_DEVICE(0x08AE, 0x1007, iwl100_bg_cfg)},
	{IWL_PCI_DEVICE(0x08AF, 0x1015, iwl100_bgn_cfg)},
	{IWL_PCI_DEVICE(0x08AF, 0x1017, iwl100_bg_cfg)},
	{IWL_PCI_DEVICE(0x08AE, 0x1025, iwl100_bgn_cfg)},
	{IWL_PCI_DEVICE(0x08AE, 0x1027, iwl100_bg_cfg)},

/* 130 Series WiFi */
	{IWL_PCI_DEVICE(0x0896, 0x5005, iwl130_bgn_cfg)},
	{IWL_PCI_DEVICE(0x0896, 0x5007, iwl130_bg_cfg)},
	{IWL_PCI_DEVICE(0x0897, 0x5015, iwl130_bgn_cfg)},
	{IWL_PCI_DEVICE(0x0897, 0x5017, iwl130_bg_cfg)},
	{IWL_PCI_DEVICE(0x0896, 0x5025, iwl130_bgn_cfg)},
	{IWL_PCI_DEVICE(0x0896, 0x5027, iwl130_bg_cfg)},

/* 2x00 Series */
	{IWL_PCI_DEVICE(0x0890, 0x4022, iwl2000_2bgn_cfg)},
	{IWL_PCI_DEVICE(0x0891, 0x4222, iwl2000_2bgn_cfg)},
	{IWL_PCI_DEVICE(0x0890, 0x4422, iwl2000_2bgn_cfg)},
	{IWL_PCI_DEVICE(0x0890, 0x4026, iwl2000_2bg_cfg)},
	{IWL_PCI_DEVICE(0x0891, 0x4226, iwl2000_2bg_cfg)},
	{IWL_PCI_DEVICE(0x0890, 0x4426, iwl2000_2bg_cfg)},

/* 2x30 Series */
	{IWL_PCI_DEVICE(0x0887, 0x4062, iwl2030_2bgn_cfg)},
	{IWL_PCI_DEVICE(0x0888, 0x4262, iwl2030_2bgn_cfg)},
	{IWL_PCI_DEVICE(0x0887, 0x4462, iwl2030_2bgn_cfg)},
	{IWL_PCI_DEVICE(0x0887, 0x4066, iwl2030_2bg_cfg)},
	{IWL_PCI_DEVICE(0x0888, 0x4266, iwl2030_2bg_cfg)},
	{IWL_PCI_DEVICE(0x0887, 0x4466, iwl2030_2bg_cfg)},

/* 6x35 Series */
	{IWL_PCI_DEVICE(0x088E, 0x4060, iwl6035_2agn_cfg)},
	{IWL_PCI_DEVICE(0x088F, 0x4260, iwl6035_2agn_cfg)},
	{IWL_PCI_DEVICE(0x088E, 0x4460, iwl6035_2agn_cfg)},
	{IWL_PCI_DEVICE(0x088E, 0x4064, iwl6035_2abg_cfg)},
	{IWL_PCI_DEVICE(0x088F, 0x4264, iwl6035_2abg_cfg)},
	{IWL_PCI_DEVICE(0x088E, 0x4464, iwl6035_2abg_cfg)},
	{IWL_PCI_DEVICE(0x088E, 0x4066, iwl6035_2bg_cfg)},
	{IWL_PCI_DEVICE(0x088F, 0x4266, iwl6035_2bg_cfg)},
	{IWL_PCI_DEVICE(0x088E, 0x4466, iwl6035_2bg_cfg)},

/* 200 Series */
	{IWL_PCI_DEVICE(0x0894, 0x0022, iwl200_bgn_cfg)},
	{IWL_PCI_DEVICE(0x0895, 0x0222, iwl200_bgn_cfg)},
	{IWL_PCI_DEVICE(0x0894, 0x0422, iwl200_bgn_cfg)},
	{IWL_PCI_DEVICE(0x0894, 0x0026, iwl200_bg_cfg)},
	{IWL_PCI_DEVICE(0x0895, 0x0226, iwl200_bg_cfg)},
	{IWL_PCI_DEVICE(0x0894, 0x0426, iwl200_bg_cfg)},

/* 230 Series */
	{IWL_PCI_DEVICE(0x0892, 0x0062, iwl230_bgn_cfg)},
	{IWL_PCI_DEVICE(0x0893, 0x0262, iwl230_bgn_cfg)},
	{IWL_PCI_DEVICE(0x0892, 0x0462, iwl230_bgn_cfg)},
	{IWL_PCI_DEVICE(0x0892, 0x0066, iwl230_bg_cfg)},
	{IWL_PCI_DEVICE(0x0893, 0x0266, iwl230_bg_cfg)},
	{IWL_PCI_DEVICE(0x0892, 0x0466, iwl230_bg_cfg)},

	{0}
};
MODULE_DEVICE_TABLE(pci, iwl_hw_card_ids);

static struct pci_driver iwl_driver = {
	.name = DRV_NAME,
	.id_table = iwl_hw_card_ids,
	.probe = iwl_pci_probe,
	.remove = __devexit_p(iwl_pci_remove),
	.driver.pm = IWL_PM_OPS,
};

static int __init iwl_init(void)
{

	int ret;
	pr_info(DRV_DESCRIPTION ", " DRV_VERSION "\n");
	pr_info(DRV_COPYRIGHT "\n");

	ret = iwlagn_rate_control_register();
	if (ret) {
		pr_err("Unable to register rate control algorithm: %d\n", ret);
		return ret;
	}

	ret = pci_register_driver(&iwl_driver);
	if (ret) {
		pr_err("Unable to initialize PCI module\n");
		goto error_register;
	}

	return ret;

error_register:
	iwlagn_rate_control_unregister();
	return ret;
}

static void __exit iwl_exit(void)
{
	pci_unregister_driver(&iwl_driver);
	iwlagn_rate_control_unregister();
}

module_exit(iwl_exit);
module_init(iwl_init);

#ifdef CONFIG_IWLWIFI_DEBUG
module_param_named(debug50, iwl_debug_level, uint, S_IRUGO);
MODULE_PARM_DESC(debug50, "50XX debug output mask (deprecated)");
module_param_named(debug, iwl_debug_level, uint, S_IRUGO | S_IWUSR);
MODULE_PARM_DESC(debug, "debug output mask");
#endif

module_param_named(swcrypto50, iwlagn_mod_params.sw_crypto, bool, S_IRUGO);
MODULE_PARM_DESC(swcrypto50,
		 "using crypto in software (default 0 [hardware]) (deprecated)");
module_param_named(swcrypto, iwlagn_mod_params.sw_crypto, int, S_IRUGO);
MODULE_PARM_DESC(swcrypto, "using crypto in software (default 0 [hardware])");
module_param_named(queues_num50,
		   iwlagn_mod_params.num_of_queues, int, S_IRUGO);
MODULE_PARM_DESC(queues_num50,
		 "number of hw queues in 50xx series (deprecated)");
module_param_named(queues_num, iwlagn_mod_params.num_of_queues, int, S_IRUGO);
MODULE_PARM_DESC(queues_num, "number of hw queues.");
module_param_named(11n_disable50, iwlagn_mod_params.disable_11n, int, S_IRUGO);
MODULE_PARM_DESC(11n_disable50, "disable 50XX 11n functionality (deprecated)");
module_param_named(11n_disable, iwlagn_mod_params.disable_11n, int, S_IRUGO);
MODULE_PARM_DESC(11n_disable, "disable 11n functionality");
module_param_named(amsdu_size_8K50, iwlagn_mod_params.amsdu_size_8K,
		   int, S_IRUGO);
MODULE_PARM_DESC(amsdu_size_8K50,
		 "enable 8K amsdu size in 50XX series (deprecated)");
module_param_named(amsdu_size_8K, iwlagn_mod_params.amsdu_size_8K,
		   int, S_IRUGO);
MODULE_PARM_DESC(amsdu_size_8K, "enable 8K amsdu size");
module_param_named(fw_restart50, iwlagn_mod_params.restart_fw, int, S_IRUGO);
MODULE_PARM_DESC(fw_restart50,
		 "restart firmware in case of error (deprecated)");
module_param_named(fw_restart, iwlagn_mod_params.restart_fw, int, S_IRUGO);
MODULE_PARM_DESC(fw_restart, "restart firmware in case of error");
module_param_named(
	disable_hw_scan, iwlagn_mod_params.disable_hw_scan, int, S_IRUGO);
MODULE_PARM_DESC(disable_hw_scan,
		 "disable hardware scanning (default 0) (deprecated)");

module_param_named(ucode_alternative, iwlagn_wanted_ucode_alternative, int,
		   S_IRUGO);
MODULE_PARM_DESC(ucode_alternative,
		 "specify ucode alternative to use from ucode file");

module_param_named(antenna_coupling, iwlagn_ant_coupling, int, S_IRUGO);
MODULE_PARM_DESC(antenna_coupling,
		 "specify antenna coupling in dB (defualt: 0 dB)");

module_param_named(bt_ch_inhibition, iwlagn_bt_ch_announce, bool, S_IRUGO);
MODULE_PARM_DESC(bt_ch_inhibition,
		 "Disable BT channel inhibition (default: enable)");

module_param_named(plcp_check, iwlagn_mod_params.plcp_check, bool, S_IRUGO);
MODULE_PARM_DESC(plcp_check, "Check plcp health (default: 1 [enabled])");

module_param_named(ack_check, iwlagn_mod_params.ack_check, bool, S_IRUGO);
MODULE_PARM_DESC(ack_check, "Check ack health (default: 0 [disabled])");<|MERGE_RESOLUTION|>--- conflicted
+++ resolved
@@ -3009,25 +3009,17 @@
 
 	mutex_lock(&priv->mutex);
 
-<<<<<<< HEAD
-	if (!priv->_agn.offchan_tx_skb)
-		return -EINVAL;
-=======
 	if (!priv->_agn.offchan_tx_skb) {
 		ret = -EINVAL;
 		goto unlock;
 	}
->>>>>>> 8eca7a00
 
 	priv->_agn.offchan_tx_skb = NULL;
 
 	ret = iwl_scan_cancel_timeout(priv, 200);
 	if (ret)
 		ret = -EIO;
-<<<<<<< HEAD
-=======
 unlock:
->>>>>>> 8eca7a00
 	mutex_unlock(&priv->mutex);
 
 	return ret;
