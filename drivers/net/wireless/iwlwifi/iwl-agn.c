--- conflicted
+++ resolved
@@ -588,26 +588,6 @@
 			le16_to_cpu(priv->rxon_timing.atim_window));
 }
 
-<<<<<<< HEAD
-static int iwl_set_mode(struct iwl_priv *priv, int mode)
-{
-	iwl_connection_init_rx_config(priv, mode);
-	iwl_set_rxon_chain(priv);
-	memcpy(priv->staging_rxon.node_addr, priv->mac_addr, ETH_ALEN);
-
-	iwl_clear_stations_table(priv);
-
-	/* dont commit rxon if rf-kill is on*/
-	if (!iwl_is_ready_rf(priv))
-		return -EAGAIN;
-
-	iwl_commit_rxon(priv);
-
-	return 0;
-}
-
-=======
->>>>>>> 288ddad5
 /******************************************************************************
  *
  * Generic RX handler implementations
