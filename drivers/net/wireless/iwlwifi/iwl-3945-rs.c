/******************************************************************************
 *
 * Copyright(c) 2005 - 2009 Intel Corporation. All rights reserved.
 *
 * This program is free software; you can redistribute it and/or modify it
 * under the terms of version 2 of the GNU General Public License as
 * published by the Free Software Foundation.
 *
 * This program is distributed in the hope that it will be useful, but WITHOUT
 * ANY WARRANTY; without even the implied warranty of MERCHANTABILITY or
 * FITNESS FOR A PARTICULAR PURPOSE.  See the GNU General Public License for
 * more details.
 *
 * You should have received a copy of the GNU General Public License along with
 * this program; if not, write to the Free Software Foundation, Inc.,
 * 51 Franklin Street, Fifth Floor, Boston, MA 02110, USA
 *
 * The full GNU General Public License is included in this distribution in the
 * file called LICENSE.
 *
 * Contact Information:
 *  Intel Linux Wireless <ilw@linux.intel.com>
 * Intel Corporation, 5200 N.E. Elam Young Parkway, Hillsboro, OR 97124-6497
 *
 *****************************************************************************/

#include <linux/kernel.h>
#include <linux/init.h>
#include <linux/skbuff.h>
#include <linux/wireless.h>
#include <net/mac80211.h>

#include <linux/netdevice.h>
#include <linux/etherdevice.h>
#include <linux/delay.h>

#include <linux/workqueue.h>

#include "iwl-commands.h"
#include "iwl-3945.h"

#define RS_NAME "iwl-3945-rs"

struct iwl3945_rate_scale_data {
	u64 data;
	s32 success_counter;
	s32 success_ratio;
	s32 counter;
	s32 average_tpt;
	unsigned long stamp;
};

struct iwl3945_rs_sta {
	spinlock_t lock;
	struct iwl_priv *priv;
	s32 *expected_tpt;
	unsigned long last_partial_flush;
	unsigned long last_flush;
	u32 flush_time;
	u32 last_tx_packets;
	u32 tx_packets;
	u8 tgg;
	u8 flush_pending;
	u8 start_rate;
	u8 ibss_sta_added;
	struct timer_list rate_scale_flush;
	struct iwl3945_rate_scale_data win[IWL_RATE_COUNT_3945];
#ifdef CONFIG_MAC80211_DEBUGFS
	struct dentry *rs_sta_dbgfs_stats_table_file;
#endif

	/* used to be in sta_info */
	int last_txrate_idx;
};

static s32 iwl3945_expected_tpt_g[IWL_RATE_COUNT_3945] = {
	7, 13, 35, 58, 0, 0, 76, 104, 130, 168, 191, 202
};

static s32 iwl3945_expected_tpt_g_prot[IWL_RATE_COUNT_3945] = {
	7, 13, 35, 58, 0, 0, 0, 80, 93, 113, 123, 125
};

static s32 iwl3945_expected_tpt_a[IWL_RATE_COUNT_3945] = {
	0, 0, 0, 0, 40, 57, 72, 98, 121, 154, 177, 186
};

static s32 iwl3945_expected_tpt_b[IWL_RATE_COUNT_3945] = {
	7, 13, 35, 58, 0, 0, 0, 0, 0, 0, 0, 0
};

struct iwl3945_tpt_entry {
	s8 min_rssi;
	u8 index;
};

static struct iwl3945_tpt_entry iwl3945_tpt_table_a[] = {
	{-60, IWL_RATE_54M_INDEX},
	{-64, IWL_RATE_48M_INDEX},
	{-72, IWL_RATE_36M_INDEX},
	{-80, IWL_RATE_24M_INDEX},
	{-84, IWL_RATE_18M_INDEX},
	{-85, IWL_RATE_12M_INDEX},
	{-87, IWL_RATE_9M_INDEX},
	{-89, IWL_RATE_6M_INDEX}
};

static struct iwl3945_tpt_entry iwl3945_tpt_table_g[] = {
	{-60, IWL_RATE_54M_INDEX},
	{-64, IWL_RATE_48M_INDEX},
	{-68, IWL_RATE_36M_INDEX},
	{-80, IWL_RATE_24M_INDEX},
	{-84, IWL_RATE_18M_INDEX},
	{-85, IWL_RATE_12M_INDEX},
	{-86, IWL_RATE_11M_INDEX},
	{-88, IWL_RATE_5M_INDEX},
	{-90, IWL_RATE_2M_INDEX},
	{-92, IWL_RATE_1M_INDEX}
};

#define IWL_RATE_MAX_WINDOW          62
#define IWL_RATE_FLUSH       	 (3*HZ)
#define IWL_RATE_WIN_FLUSH       (HZ/2)
#define IWL39_RATE_HIGH_TH          11520
#define IWL_SUCCESS_UP_TH	   8960
#define IWL_SUCCESS_DOWN_TH	  10880
#define IWL_RATE_MIN_FAILURE_TH       6
#define IWL_RATE_MIN_SUCCESS_TH       8
#define IWL_RATE_DECREASE_TH       1920
#define IWL_RATE_RETRY_TH	     15

static u8 iwl3945_get_rate_index_by_rssi(s32 rssi, enum ieee80211_band band)
{
	u32 index = 0;
	u32 table_size = 0;
	struct iwl3945_tpt_entry *tpt_table = NULL;

	if ((rssi < IWL_MIN_RSSI_VAL) || (rssi > IWL_MAX_RSSI_VAL))
		rssi = IWL_MIN_RSSI_VAL;

	switch (band) {
	case IEEE80211_BAND_2GHZ:
		tpt_table = iwl3945_tpt_table_g;
		table_size = ARRAY_SIZE(iwl3945_tpt_table_g);
		break;

	case IEEE80211_BAND_5GHZ:
		tpt_table = iwl3945_tpt_table_a;
		table_size = ARRAY_SIZE(iwl3945_tpt_table_a);
		break;

	default:
		BUG();
		break;
	}

	while ((index < table_size) && (rssi < tpt_table[index].min_rssi))
		index++;

	index = min(index, (table_size - 1));

	return tpt_table[index].index;
}

static void iwl3945_clear_window(struct iwl3945_rate_scale_data *window)
{
	window->data = 0;
	window->success_counter = 0;
	window->success_ratio = -1;
	window->counter = 0;
	window->average_tpt = IWL_INVALID_VALUE;
	window->stamp = 0;
}

/**
 * iwl3945_rate_scale_flush_windows - flush out the rate scale windows
 *
 * Returns the number of windows that have gathered data but were
 * not flushed.  If there were any that were not flushed, then
 * reschedule the rate flushing routine.
 */
static int iwl3945_rate_scale_flush_windows(struct iwl3945_rs_sta *rs_sta)
{
	int unflushed = 0;
	int i;
	unsigned long flags;
	struct iwl_priv *priv __maybe_unused = rs_sta->priv;

	/*
	 * For each rate, if we have collected data on that rate
	 * and it has been more than IWL_RATE_WIN_FLUSH
	 * since we flushed, clear out the gathered statistics
	 */
	for (i = 0; i < IWL_RATE_COUNT_3945; i++) {
		if (!rs_sta->win[i].counter)
			continue;

		spin_lock_irqsave(&rs_sta->lock, flags);
		if (time_after(jiffies, rs_sta->win[i].stamp +
			       IWL_RATE_WIN_FLUSH)) {
			IWL_DEBUG_RATE(priv, "flushing %d samples of rate "
				       "index %d\n",
				       rs_sta->win[i].counter, i);
			iwl3945_clear_window(&rs_sta->win[i]);
		} else
			unflushed++;
		spin_unlock_irqrestore(&rs_sta->lock, flags);
	}

	return unflushed;
}

#define IWL_RATE_FLUSH_MAX              5000	/* msec */
#define IWL_RATE_FLUSH_MIN              50	/* msec */
#define IWL_AVERAGE_PACKETS             1500

static void iwl3945_bg_rate_scale_flush(unsigned long data)
{
	struct iwl3945_rs_sta *rs_sta = (void *)data;
	struct iwl_priv *priv __maybe_unused = rs_sta->priv;
	int unflushed = 0;
	unsigned long flags;
	u32 packet_count, duration, pps;

	IWL_DEBUG_RATE(priv, "enter\n");

	unflushed = iwl3945_rate_scale_flush_windows(rs_sta);

	spin_lock_irqsave(&rs_sta->lock, flags);

	/* Number of packets Rx'd since last time this timer ran */
	packet_count = (rs_sta->tx_packets - rs_sta->last_tx_packets) + 1;

	rs_sta->last_tx_packets = rs_sta->tx_packets + 1;

	if (unflushed) {
		duration =
		    jiffies_to_msecs(jiffies - rs_sta->last_partial_flush);

		IWL_DEBUG_RATE(priv, "Tx'd %d packets in %dms\n",
			       packet_count, duration);

		/* Determine packets per second */
		if (duration)
			pps = (packet_count * 1000) / duration;
		else
			pps = 0;

		if (pps) {
			duration = (IWL_AVERAGE_PACKETS * 1000) / pps;
			if (duration < IWL_RATE_FLUSH_MIN)
				duration = IWL_RATE_FLUSH_MIN;
			else if (duration > IWL_RATE_FLUSH_MAX)
				duration = IWL_RATE_FLUSH_MAX;
		} else
			duration = IWL_RATE_FLUSH_MAX;

		rs_sta->flush_time = msecs_to_jiffies(duration);

		IWL_DEBUG_RATE(priv, "new flush period: %d msec ave %d\n",
			       duration, packet_count);

		mod_timer(&rs_sta->rate_scale_flush, jiffies +
			  rs_sta->flush_time);

		rs_sta->last_partial_flush = jiffies;
	} else {
		rs_sta->flush_time = IWL_RATE_FLUSH;
		rs_sta->flush_pending = 0;
	}
	/* If there weren't any unflushed entries, we don't schedule the timer
	 * to run again */

	rs_sta->last_flush = jiffies;

	spin_unlock_irqrestore(&rs_sta->lock, flags);

	IWL_DEBUG_RATE(priv, "leave\n");
}

/**
 * iwl3945_collect_tx_data - Update the success/failure sliding window
 *
 * We keep a sliding window of the last 64 packets transmitted
 * at this rate.  window->data contains the bitmask of successful
 * packets.
 */
static void iwl3945_collect_tx_data(struct iwl3945_rs_sta *rs_sta,
				struct iwl3945_rate_scale_data *window,
				int success, int retries, int index)
{
	unsigned long flags;
	s32 fail_count;
	struct iwl_priv *priv __maybe_unused = rs_sta->priv;

	if (!retries) {
		IWL_DEBUG_RATE(priv, "leave: retries == 0 -- should be at least 1\n");
		return;
	}

	spin_lock_irqsave(&rs_sta->lock, flags);

	/*
	 * Keep track of only the latest 62 tx frame attempts in this rate's
	 * history window; anything older isn't really relevant any more.
	 * If we have filled up the sliding window, drop the oldest attempt;
	 * if the oldest attempt (highest bit in bitmap) shows "success",
	 * subtract "1" from the success counter (this is the main reason
	 * we keep these bitmaps!).
	 * */
	while (retries > 0) {
		if (window->counter >= IWL_RATE_MAX_WINDOW) {

			/* remove earliest */
			window->counter = IWL_RATE_MAX_WINDOW - 1;

			if (window->data & (1ULL << (IWL_RATE_MAX_WINDOW - 1))) {
				window->data &= ~(1ULL << (IWL_RATE_MAX_WINDOW - 1));
				window->success_counter--;
			}
		}

		/* Increment frames-attempted counter */
		window->counter++;

		/* Shift bitmap by one frame (throw away oldest history),
		 * OR in "1", and increment "success" if this
		 * frame was successful. */
		window->data <<= 1;
		if (success > 0) {
			window->success_counter++;
			window->data |= 0x1;
			success--;
		}

		retries--;
	}

	/* Calculate current success ratio, avoid divide-by-0! */
	if (window->counter > 0)
		window->success_ratio = 128 * (100 * window->success_counter)
					/ window->counter;
	else
		window->success_ratio = IWL_INVALID_VALUE;

	fail_count = window->counter - window->success_counter;

	/* Calculate average throughput, if we have enough history. */
	if ((fail_count >= IWL_RATE_MIN_FAILURE_TH) ||
	    (window->success_counter >= IWL_RATE_MIN_SUCCESS_TH))
		window->average_tpt = ((window->success_ratio *
				rs_sta->expected_tpt[index] + 64) / 128);
	else
		window->average_tpt = IWL_INVALID_VALUE;

	/* Tag this window as having been updated */
	window->stamp = jiffies;

	spin_unlock_irqrestore(&rs_sta->lock, flags);

}

static void rs_rate_init(void *priv_r, struct ieee80211_supported_band *sband,
			 struct ieee80211_sta *sta, void *priv_sta)
{
	struct iwl3945_rs_sta *rs_sta = priv_sta;
	struct iwl_priv *priv = (struct iwl_priv *)priv_r;
	int i;

	IWL_DEBUG_RATE(priv, "enter\n");

	/* TODO: what is a good starting rate for STA? About middle? Maybe not
	 * the lowest or the highest rate.. Could consider using RSSI from
	 * previous packets? Need to have IEEE 802.1X auth succeed immediately
	 * after assoc.. */

	for (i = sband->n_bitrates - 1; i >= 0; i--) {
		if (sta->supp_rates[sband->band] & (1 << i)) {
			rs_sta->last_txrate_idx = i;
			break;
		}
	}

	priv->sta_supp_rates = sta->supp_rates[sband->band];
	/* For 5 GHz band it start at IWL_FIRST_OFDM_RATE */
	if (sband->band == IEEE80211_BAND_5GHZ) {
		rs_sta->last_txrate_idx += IWL_FIRST_OFDM_RATE;
		priv->sta_supp_rates = priv->sta_supp_rates <<
						IWL_FIRST_OFDM_RATE;
	}


	IWL_DEBUG_RATE(priv, "leave\n");
}

static void *rs_alloc(struct ieee80211_hw *hw, struct dentry *debugfsdir)
{
	return hw->priv;
}

/* rate scale requires free function to be implemented */
static void rs_free(void *priv)
{
	return;
}

static void *rs_alloc_sta(void *iwl_priv, struct ieee80211_sta *sta, gfp_t gfp)
{
	struct iwl3945_rs_sta *rs_sta;
	struct iwl3945_sta_priv *psta = (void *) sta->drv_priv;
	struct iwl_priv *priv = iwl_priv;
	int i;

	/*
	 * XXX: If it's using sta->drv_priv anyway, it might
	 *	as well just put all the information there.
	 */

	IWL_DEBUG_RATE(priv, "enter\n");

	rs_sta = kzalloc(sizeof(struct iwl3945_rs_sta), gfp);
	if (!rs_sta) {
		IWL_DEBUG_RATE(priv, "leave: ENOMEM\n");
		return NULL;
	}

	psta->rs_sta = rs_sta;

	spin_lock_init(&rs_sta->lock);

	rs_sta->priv = priv;

	rs_sta->start_rate = IWL_RATE_INVALID;

	/* default to just 802.11b */
	rs_sta->expected_tpt = iwl3945_expected_tpt_b;

	rs_sta->last_partial_flush = jiffies;
	rs_sta->last_flush = jiffies;
	rs_sta->flush_time = IWL_RATE_FLUSH;
	rs_sta->last_tx_packets = 0;
	rs_sta->ibss_sta_added = 0;

	init_timer(&rs_sta->rate_scale_flush);
	rs_sta->rate_scale_flush.data = (unsigned long)rs_sta;
	rs_sta->rate_scale_flush.function = &iwl3945_bg_rate_scale_flush;

	for (i = 0; i < IWL_RATE_COUNT_3945; i++)
		iwl3945_clear_window(&rs_sta->win[i]);

	IWL_DEBUG_RATE(priv, "leave\n");

	return rs_sta;
}

static void rs_free_sta(void *iwl_priv, struct ieee80211_sta *sta,
			void *priv_sta)
{
	struct iwl3945_sta_priv *psta = (void *) sta->drv_priv;
	struct iwl3945_rs_sta *rs_sta = priv_sta;
	struct iwl_priv *priv __maybe_unused = rs_sta->priv;

	psta->rs_sta = NULL;

	IWL_DEBUG_RATE(priv, "enter\n");
	del_timer_sync(&rs_sta->rate_scale_flush);
	kfree(rs_sta);
	IWL_DEBUG_RATE(priv, "leave\n");
}


/**
 * rs_tx_status - Update rate control values based on Tx results
 *
 * NOTE: Uses iwl_priv->retry_rate for the # of retries attempted by
 * the hardware for each rate.
 */
static void rs_tx_status(void *priv_rate, struct ieee80211_supported_band *sband,
			 struct ieee80211_sta *sta, void *priv_sta,
			 struct sk_buff *skb)
{
	s8 retries = 0, current_count;
	int scale_rate_index, first_index, last_index;
	unsigned long flags;
	struct iwl_priv *priv = (struct iwl_priv *)priv_rate;
	struct iwl3945_rs_sta *rs_sta = priv_sta;
	struct ieee80211_tx_info *info = IEEE80211_SKB_CB(skb);

	IWL_DEBUG_RATE(priv, "enter\n");

<<<<<<< HEAD
	retries = info->status.rates[0].count - 1;
=======
	retries = info->status.rates[0].count;
>>>>>>> ded760a1
	/* Sanity Check for retries */
	if (retries > IWL_RATE_RETRY_TH)
		retries = IWL_RATE_RETRY_TH;

	first_index = sband->bitrates[info->status.rates[0].idx].hw_value;
	if ((first_index < 0) || (first_index >= IWL_RATE_COUNT_3945)) {
		IWL_DEBUG_RATE(priv, "leave: Rate out of bounds: %d\n", first_index);
		return;
	}

	if (!priv_sta) {
		IWL_DEBUG_RATE(priv, "leave: No STA priv data to update!\n");
		return;
	}

	rs_sta->tx_packets++;

	scale_rate_index = first_index;
	last_index = first_index;

	/*
	 * Update the window for each rate.  We determine which rates
	 * were Tx'd based on the total number of retries vs. the number
	 * of retries configured for each rate -- currently set to the
	 * priv value 'retry_rate' vs. rate specific
	 *
	 * On exit from this while loop last_index indicates the rate
	 * at which the frame was finally transmitted (or failed if no
	 * ACK)
	 */
	while (retries > 1) {
		if ((retries - 1) < priv->retry_rate) {
			current_count = (retries - 1);
			last_index = scale_rate_index;
		} else {
			current_count = priv->retry_rate;
			last_index = iwl3945_rs_next_rate(priv,
							 scale_rate_index);
		}

		/* Update this rate accounting for as many retries
		 * as was used for it (per current_count) */
		iwl3945_collect_tx_data(rs_sta,
				    &rs_sta->win[scale_rate_index],
				    0, current_count, scale_rate_index);
		IWL_DEBUG_RATE(priv, "Update rate %d for %d retries.\n",
			       scale_rate_index, current_count);

		retries -= current_count;

		scale_rate_index = last_index;
	}


	/* Update the last index window with success/failure based on ACK */
	IWL_DEBUG_RATE(priv, "Update rate %d with %s.\n",
		       last_index,
		       (info->flags & IEEE80211_TX_STAT_ACK) ?
		       "success" : "failure");
	iwl3945_collect_tx_data(rs_sta,
			    &rs_sta->win[last_index],
			    info->flags & IEEE80211_TX_STAT_ACK, 1, last_index);

	/* We updated the rate scale window -- if its been more than
	 * flush_time since the last run, schedule the flush
	 * again */
	spin_lock_irqsave(&rs_sta->lock, flags);

	if (!rs_sta->flush_pending &&
	    time_after(jiffies, rs_sta->last_flush +
		       rs_sta->flush_time)) {

		rs_sta->last_partial_flush = jiffies;
		rs_sta->flush_pending = 1;
		mod_timer(&rs_sta->rate_scale_flush,
			  jiffies + rs_sta->flush_time);
	}

	spin_unlock_irqrestore(&rs_sta->lock, flags);

	IWL_DEBUG_RATE(priv, "leave\n");

	return;
}

static u16 iwl3945_get_adjacent_rate(struct iwl3945_rs_sta *rs_sta,
				 u8 index, u16 rate_mask, enum ieee80211_band band)
{
	u8 high = IWL_RATE_INVALID;
	u8 low = IWL_RATE_INVALID;
	struct iwl_priv *priv __maybe_unused = rs_sta->priv;

	/* 802.11A walks to the next literal adjacent rate in
	 * the rate table */
	if (unlikely(band == IEEE80211_BAND_5GHZ)) {
		int i;
		u32 mask;

		/* Find the previous rate that is in the rate mask */
		i = index - 1;
		for (mask = (1 << i); i >= 0; i--, mask >>= 1) {
			if (rate_mask & mask) {
				low = i;
				break;
			}
		}

		/* Find the next rate that is in the rate mask */
		i = index + 1;
		for (mask = (1 << i); i < IWL_RATE_COUNT_3945;
		     i++, mask <<= 1) {
			if (rate_mask & mask) {
				high = i;
				break;
			}
		}

		return (high << 8) | low;
	}

	low = index;
	while (low != IWL_RATE_INVALID) {
		if (rs_sta->tgg)
			low = iwl3945_rates[low].prev_rs_tgg;
		else
			low = iwl3945_rates[low].prev_rs;
		if (low == IWL_RATE_INVALID)
			break;
		if (rate_mask & (1 << low))
			break;
		IWL_DEBUG_RATE(priv, "Skipping masked lower rate: %d\n", low);
	}

	high = index;
	while (high != IWL_RATE_INVALID) {
		if (rs_sta->tgg)
			high = iwl3945_rates[high].next_rs_tgg;
		else
			high = iwl3945_rates[high].next_rs;
		if (high == IWL_RATE_INVALID)
			break;
		if (rate_mask & (1 << high))
			break;
		IWL_DEBUG_RATE(priv, "Skipping masked higher rate: %d\n", high);
	}

	return (high << 8) | low;
}

/**
 * rs_get_rate - find the rate for the requested packet
 *
 * Returns the ieee80211_rate structure allocated by the driver.
 *
 * The rate control algorithm has no internal mapping between hw_mode's
 * rate ordering and the rate ordering used by the rate control algorithm.
 *
 * The rate control algorithm uses a single table of rates that goes across
 * the entire A/B/G spectrum vs. being limited to just one particular
 * hw_mode.
 *
 * As such, we can't convert the index obtained below into the hw_mode's
 * rate table and must reference the driver allocated rate table
 *
 */
static void rs_get_rate(void *priv_r, struct ieee80211_sta *sta,
			void *priv_sta,	struct ieee80211_tx_rate_control *txrc)
{
	struct ieee80211_supported_band *sband = txrc->sband;
	struct sk_buff *skb = txrc->skb;
	u8 low = IWL_RATE_INVALID;
	u8 high = IWL_RATE_INVALID;
	u16 high_low;
	int index;
	struct iwl3945_rs_sta *rs_sta = priv_sta;
	struct iwl3945_rate_scale_data *window = NULL;
	int current_tpt = IWL_INVALID_VALUE;
	int low_tpt = IWL_INVALID_VALUE;
	int high_tpt = IWL_INVALID_VALUE;
	u32 fail_count;
	s8 scale_action = 0;
	unsigned long flags;
	struct ieee80211_hdr *hdr = (struct ieee80211_hdr *)skb->data;
	u16 fc;
	u16 rate_mask = 0;
	s8 max_rate_idx = -1;
	struct iwl_priv *priv = (struct iwl_priv *)priv_r;
	struct ieee80211_tx_info *info = IEEE80211_SKB_CB(skb);

	IWL_DEBUG_RATE(priv, "enter\n");

	if (sta)
		rate_mask = sta->supp_rates[sband->band];

	/* Send management frames and broadcast/multicast data using lowest
	 * rate. */
	fc = le16_to_cpu(hdr->frame_control);
	if ((fc & IEEE80211_FCTL_FTYPE) != IEEE80211_FTYPE_DATA ||
	    is_multicast_ether_addr(hdr->addr1) ||
	    !sta || !priv_sta) {
		IWL_DEBUG_RATE(priv, "leave: No STA priv data to update!\n");
		if (!rate_mask)
			info->control.rates[0].idx =
					rate_lowest_index(sband, NULL);
		else
			info->control.rates[0].idx =
					rate_lowest_index(sband, sta);
		return;
	}

	/* get user max rate if set */
	max_rate_idx = txrc->max_rate_idx;
	if ((sband->band == IEEE80211_BAND_5GHZ) && (max_rate_idx != -1))
		max_rate_idx += IWL_FIRST_OFDM_RATE;
	if ((max_rate_idx < 0) || (max_rate_idx >= IWL_RATE_COUNT))
		max_rate_idx = -1;

	index = min(rs_sta->last_txrate_idx & 0xffff, IWL_RATE_COUNT_3945 - 1);

	if (sband->band == IEEE80211_BAND_5GHZ)
		rate_mask = rate_mask << IWL_FIRST_OFDM_RATE;

	if ((priv->iw_mode == NL80211_IFTYPE_ADHOC) &&
	    !rs_sta->ibss_sta_added) {
		u8 sta_id = iwl3945_hw_find_station(priv, hdr->addr1);

		if (sta_id == IWL_INVALID_STATION) {
			IWL_DEBUG_RATE(priv, "LQ: ADD station %pm\n",
				       hdr->addr1);
			sta_id = iwl3945_add_station(priv,
				    hdr->addr1, 0, CMD_ASYNC);
		}
		if (sta_id != IWL_INVALID_STATION)
			rs_sta->ibss_sta_added = 1;
	}

	spin_lock_irqsave(&rs_sta->lock, flags);

	/* for recent assoc, choose best rate regarding
	 * to rssi value
	 */
	if (rs_sta->start_rate != IWL_RATE_INVALID) {
		if (rs_sta->start_rate < index &&
		   (rate_mask & (1 << rs_sta->start_rate)))
			index = rs_sta->start_rate;
		rs_sta->start_rate = IWL_RATE_INVALID;
	}

	/* force user max rate if set by user */
	if ((max_rate_idx != -1) && (max_rate_idx < index)) {
		if (rate_mask & (1 << max_rate_idx))
			index = max_rate_idx;
	}

	window = &(rs_sta->win[index]);

	fail_count = window->counter - window->success_counter;

	if (((fail_count < IWL_RATE_MIN_FAILURE_TH) &&
	     (window->success_counter < IWL_RATE_MIN_SUCCESS_TH))) {
		spin_unlock_irqrestore(&rs_sta->lock, flags);

		IWL_DEBUG_RATE(priv, "Invalid average_tpt on rate %d: "
			       "counter: %d, success_counter: %d, "
			       "expected_tpt is %sNULL\n",
			       index,
			       window->counter,
			       window->success_counter,
			       rs_sta->expected_tpt ? "not " : "");

	   /* Can't calculate this yet; not enough history */
		window->average_tpt = IWL_INVALID_VALUE;
		goto out;

	}

	current_tpt = window->average_tpt;

	high_low = iwl3945_get_adjacent_rate(rs_sta, index, rate_mask,
					     sband->band);
	low = high_low & 0xff;
	high = (high_low >> 8) & 0xff;

	/* If user set max rate, dont allow higher than user constrain */
	if ((max_rate_idx != -1) && (max_rate_idx < high))
		high = IWL_RATE_INVALID;

	/* Collect Measured throughputs of adjacent rates */
	if (low != IWL_RATE_INVALID)
		low_tpt = rs_sta->win[low].average_tpt;

	if (high != IWL_RATE_INVALID)
		high_tpt = rs_sta->win[high].average_tpt;

	spin_unlock_irqrestore(&rs_sta->lock, flags);

	scale_action = 0;

	/* Low success ratio , need to drop the rate */
	if ((window->success_ratio < IWL_RATE_DECREASE_TH) || !current_tpt) {
		IWL_DEBUG_RATE(priv, "decrease rate because of low success_ratio\n");
		scale_action = -1;
<<<<<<< HEAD

=======
>>>>>>> ded760a1
	/* No throughput measured yet for adjacent rates,
	 * try increase */
	} else if ((low_tpt == IWL_INVALID_VALUE) &&
		   (high_tpt == IWL_INVALID_VALUE)) {

<<<<<<< HEAD
		if (high != IWL_RATE_INVALID && window->success_counter >= IWL_RATE_INCREASE_TH)
			scale_action = 1;
		else if (low != IWL_RATE_INVALID)
			scale_action = -1;
=======
		if (high != IWL_RATE_INVALID && window->success_ratio >= IWL_RATE_INCREASE_TH)
			scale_action = 1;
		else if (low != IWL_RATE_INVALID)
			scale_action = 0;
>>>>>>> ded760a1

	/* Both adjacent throughputs are measured, but neither one has
	 * better throughput; we're using the best rate, don't change
	 * it! */
	} else if ((low_tpt != IWL_INVALID_VALUE) &&
		 (high_tpt != IWL_INVALID_VALUE) &&
		 (low_tpt < current_tpt) && (high_tpt < current_tpt)) {

		IWL_DEBUG_RATE(priv, "No action -- low [%d] & high [%d] < "
			       "current_tpt [%d]\n",
			       low_tpt, high_tpt, current_tpt);
		scale_action = 0;

	/* At least one of the rates has better throughput */
	} else {
		if (high_tpt != IWL_INVALID_VALUE) {

			/* High rate has better throughput, Increase
			 * rate */
			if (high_tpt > current_tpt &&
				window->success_ratio >= IWL_RATE_INCREASE_TH)
				scale_action = 1;
			else {
				IWL_DEBUG_RATE(priv,
				    "decrease rate because of high tpt\n");
<<<<<<< HEAD
				scale_action = -1;
=======
				scale_action = 0;
>>>>>>> ded760a1
			}
		} else if (low_tpt != IWL_INVALID_VALUE) {
			if (low_tpt > current_tpt) {
				IWL_DEBUG_RATE(priv,
				    "decrease rate because of low tpt\n");
				scale_action = -1;
<<<<<<< HEAD
			} else if (window->success_counter >= IWL_RATE_INCREASE_TH) {
=======
			} else if (window->success_ratio >= IWL_RATE_INCREASE_TH) {
>>>>>>> ded760a1
				/* Lower rate has better
				 * throughput,decrease rate */
				scale_action = 1;
			}
		}
	}

	/* Sanity check; asked for decrease, but success rate or throughput
	 * has been good at old rate.  Don't change it. */
	if ((scale_action == -1) && (low != IWL_RATE_INVALID) &&
		    ((window->success_ratio > IWL_RATE_HIGH_TH) ||
		     (current_tpt > (100 * rs_sta->expected_tpt[low]))))
		scale_action = 0;

	switch (scale_action) {
	case -1:

		/* Decrese rate */
		if (low != IWL_RATE_INVALID)
			index = low;
		break;

	case 1:
		/* Increase rate */
		if (high != IWL_RATE_INVALID)
			index = high;

		break;

	case 0:
	default:
		/* No change */
		break;
	}

	IWL_DEBUG_RATE(priv, "Selected %d (action %d) - low %d high %d\n",
		       index, scale_action, low, high);

 out:

	rs_sta->last_txrate_idx = index;
	if (sband->band == IEEE80211_BAND_5GHZ)
		info->control.rates[0].idx = rs_sta->last_txrate_idx -
				IWL_FIRST_OFDM_RATE;
	else
		info->control.rates[0].idx = rs_sta->last_txrate_idx;

	IWL_DEBUG_RATE(priv, "leave: %d\n", index);
}

#ifdef CONFIG_MAC80211_DEBUGFS
static int iwl3945_open_file_generic(struct inode *inode, struct file *file)
{
	file->private_data = inode->i_private;
	return 0;
}

static ssize_t iwl3945_sta_dbgfs_stats_table_read(struct file *file,
						  char __user *user_buf,
						  size_t count, loff_t *ppos)
{
	char *buff;
	int desc = 0;
	int j;
	ssize_t ret;
	struct iwl3945_rs_sta *lq_sta = file->private_data;

	buff = kmalloc(1024, GFP_KERNEL);
	if (!buff)
		return -ENOMEM;

	desc += sprintf(buff + desc, "tx packets=%d last rate index=%d\n"
			"rate=0x%X flush time %d\n",
			lq_sta->tx_packets,
			lq_sta->last_txrate_idx,
			lq_sta->start_rate, jiffies_to_msecs(lq_sta->flush_time));
	for (j = 0; j < IWL_RATE_COUNT_3945; j++) {
		desc += sprintf(buff+desc,
				"counter=%d success=%d %%=%d\n",
				lq_sta->win[j].counter,
				lq_sta->win[j].success_counter,
				lq_sta->win[j].success_ratio);
	}
	ret = simple_read_from_buffer(user_buf, count, ppos, buff, desc);
	kfree(buff);
	return ret;
}

static const struct file_operations rs_sta_dbgfs_stats_table_ops = {
	.read = iwl3945_sta_dbgfs_stats_table_read,
	.open = iwl3945_open_file_generic,
};

static void iwl3945_add_debugfs(void *priv, void *priv_sta,
				struct dentry *dir)
{
	struct iwl3945_rs_sta *lq_sta = priv_sta;

	lq_sta->rs_sta_dbgfs_stats_table_file =
		debugfs_create_file("rate_stats_table", 0600, dir,
		lq_sta, &rs_sta_dbgfs_stats_table_ops);

}

static void iwl3945_remove_debugfs(void *priv, void *priv_sta)
{
	struct iwl3945_rs_sta *lq_sta = priv_sta;
	debugfs_remove(lq_sta->rs_sta_dbgfs_stats_table_file);
}
#endif

static struct rate_control_ops rs_ops = {
	.module = NULL,
	.name = RS_NAME,
	.tx_status = rs_tx_status,
	.get_rate = rs_get_rate,
	.rate_init = rs_rate_init,
	.alloc = rs_alloc,
	.free = rs_free,
	.alloc_sta = rs_alloc_sta,
	.free_sta = rs_free_sta,
#ifdef CONFIG_MAC80211_DEBUGFS
	.add_sta_debugfs = iwl3945_add_debugfs,
	.remove_sta_debugfs = iwl3945_remove_debugfs,
#endif

};

void iwl3945_rate_scale_init(struct ieee80211_hw *hw, s32 sta_id)
{
	struct iwl_priv *priv = hw->priv;
	s32 rssi = 0;
	unsigned long flags;
	struct iwl3945_rs_sta *rs_sta;
	struct ieee80211_sta *sta;
	struct iwl3945_sta_priv *psta;

	IWL_DEBUG_RATE(priv, "enter\n");

	rcu_read_lock();

	sta = ieee80211_find_sta(hw, priv->stations_39[sta_id].sta.sta.addr);
	if (!sta) {
		rcu_read_unlock();
		return;
	}

	psta = (void *) sta->drv_priv;
	rs_sta = psta->rs_sta;

	spin_lock_irqsave(&rs_sta->lock, flags);

	rs_sta->tgg = 0;
	switch (priv->band) {
	case IEEE80211_BAND_2GHZ:
		/* TODO: this always does G, not a regression */
		if (priv->active_rxon.flags & RXON_FLG_TGG_PROTECT_MSK) {
			rs_sta->tgg = 1;
			rs_sta->expected_tpt = iwl3945_expected_tpt_g_prot;
		} else
			rs_sta->expected_tpt = iwl3945_expected_tpt_g;
		break;

	case IEEE80211_BAND_5GHZ:
		rs_sta->expected_tpt = iwl3945_expected_tpt_a;
		break;
	case IEEE80211_NUM_BANDS:
		BUG();
		break;
	}

	spin_unlock_irqrestore(&rs_sta->lock, flags);

	rssi = priv->last_rx_rssi;
	if (rssi == 0)
		rssi = IWL_MIN_RSSI_VAL;

	IWL_DEBUG_RATE(priv, "Network RSSI: %d\n", rssi);

	rs_sta->start_rate = iwl3945_get_rate_index_by_rssi(rssi, priv->band);

	IWL_DEBUG_RATE(priv, "leave: rssi %d assign rate index: "
		       "%d (plcp 0x%x)\n", rssi, rs_sta->start_rate,
		       iwl3945_rates[rs_sta->start_rate].plcp);
	rcu_read_unlock();
}

int iwl3945_rate_control_register(void)
{
	return ieee80211_rate_control_register(&rs_ops);
}

void iwl3945_rate_control_unregister(void)
{
	ieee80211_rate_control_unregister(&rs_ops);
}

<|MERGE_RESOLUTION|>--- conflicted
+++ resolved
@@ -488,11 +488,7 @@
 
 	IWL_DEBUG_RATE(priv, "enter\n");
 
-<<<<<<< HEAD
-	retries = info->status.rates[0].count - 1;
-=======
 	retries = info->status.rates[0].count;
->>>>>>> ded760a1
 	/* Sanity Check for retries */
 	if (retries > IWL_RATE_RETRY_TH)
 		retries = IWL_RATE_RETRY_TH;
@@ -795,26 +791,15 @@
 	if ((window->success_ratio < IWL_RATE_DECREASE_TH) || !current_tpt) {
 		IWL_DEBUG_RATE(priv, "decrease rate because of low success_ratio\n");
 		scale_action = -1;
-<<<<<<< HEAD
-
-=======
->>>>>>> ded760a1
 	/* No throughput measured yet for adjacent rates,
 	 * try increase */
 	} else if ((low_tpt == IWL_INVALID_VALUE) &&
 		   (high_tpt == IWL_INVALID_VALUE)) {
 
-<<<<<<< HEAD
-		if (high != IWL_RATE_INVALID && window->success_counter >= IWL_RATE_INCREASE_TH)
-			scale_action = 1;
-		else if (low != IWL_RATE_INVALID)
-			scale_action = -1;
-=======
 		if (high != IWL_RATE_INVALID && window->success_ratio >= IWL_RATE_INCREASE_TH)
 			scale_action = 1;
 		else if (low != IWL_RATE_INVALID)
 			scale_action = 0;
->>>>>>> ded760a1
 
 	/* Both adjacent throughputs are measured, but neither one has
 	 * better throughput; we're using the best rate, don't change
@@ -840,22 +825,14 @@
 			else {
 				IWL_DEBUG_RATE(priv,
 				    "decrease rate because of high tpt\n");
-<<<<<<< HEAD
-				scale_action = -1;
-=======
 				scale_action = 0;
->>>>>>> ded760a1
 			}
 		} else if (low_tpt != IWL_INVALID_VALUE) {
 			if (low_tpt > current_tpt) {
 				IWL_DEBUG_RATE(priv,
 				    "decrease rate because of low tpt\n");
 				scale_action = -1;
-<<<<<<< HEAD
-			} else if (window->success_counter >= IWL_RATE_INCREASE_TH) {
-=======
 			} else if (window->success_ratio >= IWL_RATE_INCREASE_TH) {
->>>>>>> ded760a1
 				/* Lower rate has better
 				 * throughput,decrease rate */
 				scale_action = 1;
