--- conflicted
+++ resolved
@@ -2734,10 +2734,6 @@
 	.isr_ops = {
 		.isr = iwl_isr_legacy,
 	},
-<<<<<<< HEAD
-	.recover_from_tx_stall = iwl_bg_monitor_recover,
-=======
->>>>>>> 7659a193
 	.check_plcp_health = iwl3945_good_plcp_health,
 
 	.debugfs_ops = {
