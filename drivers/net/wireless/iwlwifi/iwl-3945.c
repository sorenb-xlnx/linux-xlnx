--- conflicted
+++ resolved
@@ -660,10 +660,6 @@
 			le32_to_cpu(rx_end->beacon_timestamp);
 		priv->_3945.last_tsf = le64_to_cpu(rx_end->timestamp);
 		priv->_3945.last_rx_rssi = rx_status.signal;
-<<<<<<< HEAD
-		priv->last_rx_noise = rx_status.noise;
-=======
->>>>>>> 68dd5b7a
 	}
 
 	iwl3945_pass_packet_to_mac80211(priv, rxb, &rx_status);
