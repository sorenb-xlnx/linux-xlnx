--- conflicted
+++ resolved
@@ -343,10 +343,7 @@
 #ifdef CONFIG_IWLWIFI_DEVICE_SVTOOL
 extern int iwl_testmode_cmd(struct ieee80211_hw *hw, void *data, int len);
 extern void iwl_testmode_init(struct iwl_priv *priv);
-<<<<<<< HEAD
-=======
 extern void iwl_testmode_cleanup(struct iwl_priv *priv);
->>>>>>> 55922c9d
 #else
 static inline
 int iwl_testmode_cmd(struct ieee80211_hw *hw, void *data, int len)
@@ -357,13 +354,10 @@
 void iwl_testmode_init(struct iwl_priv *priv)
 {
 }
-<<<<<<< HEAD
-=======
 static inline
 void iwl_testmode_cleanup(struct iwl_priv *priv)
 {
 }
->>>>>>> 55922c9d
 #endif
 
 #endif /* __iwl_agn_h__ */