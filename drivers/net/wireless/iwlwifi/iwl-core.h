/******************************************************************************
 *
 * This file is provided under a dual BSD/GPLv2 license.  When using or
 * redistributing this file, you may do so under either license.
 *
 * GPL LICENSE SUMMARY
 *
 * Copyright(c) 2008 - 2010 Intel Corporation. All rights reserved.
 *
 * This program is free software; you can redistribute it and/or modify
 * it under the terms of version 2 of the GNU General Public License as
 * published by the Free Software Foundation.
 *
 * This program is distributed in the hope that it will be useful, but
 * WITHOUT ANY WARRANTY; without even the implied warranty of
 * MERCHANTABILITY or FITNESS FOR A PARTICULAR PURPOSE.  See the GNU
 * General Public License for more details.
 *
 * You should have received a copy of the GNU General Public License
 * along with this program; if not, write to the Free Software
 * Foundation, Inc., 51 Franklin Street, Fifth Floor, Boston, MA 02110,
 * USA
 *
 * The full GNU General Public License is included in this distribution
 * in the file called LICENSE.GPL.
 *
 * Contact Information:
 *  Intel Linux Wireless <ilw@linux.intel.com>
 * Intel Corporation, 5200 N.E. Elam Young Parkway, Hillsboro, OR 97124-6497
 *
 * BSD LICENSE
 *
 * Copyright(c) 2005 - 2010 Intel Corporation. All rights reserved.
 * All rights reserved.
 *
 * Redistribution and use in source and binary forms, with or without
 * modification, are permitted provided that the following conditions
 * are met:
 *
 *  * Redistributions of source code must retain the above copyright
 *    notice, this list of conditions and the following disclaimer.
 *  * Redistributions in binary form must reproduce the above copyright
 *    notice, this list of conditions and the following disclaimer in
 *    the documentation and/or other materials provided with the
 *    distribution.
 *  * Neither the name Intel Corporation nor the names of its
 *    contributors may be used to endorse or promote products derived
 *    from this software without specific prior written permission.
 *
 * THIS SOFTWARE IS PROVIDED BY THE COPYRIGHT HOLDERS AND CONTRIBUTORS
 * "AS IS" AND ANY EXPRESS OR IMPLIED WARRANTIES, INCLUDING, BUT NOT
 * LIMITED TO, THE IMPLIED WARRANTIES OF MERCHANTABILITY AND FITNESS FOR
 * A PARTICULAR PURPOSE ARE DISCLAIMED. IN NO EVENT SHALL THE COPYRIGHT
 * OWNER OR CONTRIBUTORS BE LIABLE FOR ANY DIRECT, INDIRECT, INCIDENTAL,
 * SPECIAL, EXEMPLARY, OR CONSEQUENTIAL DAMAGES (INCLUDING, BUT NOT
 * LIMITED TO, PROCUREMENT OF SUBSTITUTE GOODS OR SERVICES; LOSS OF USE,
 * DATA, OR PROFITS; OR BUSINESS INTERRUPTION) HOWEVER CAUSED AND ON ANY
 * THEORY OF LIABILITY, WHETHER IN CONTRACT, STRICT LIABILITY, OR TORT
 * (INCLUDING NEGLIGENCE OR OTHERWISE) ARISING IN ANY WAY OUT OF THE USE
 * OF THIS SOFTWARE, EVEN IF ADVISED OF THE POSSIBILITY OF SUCH DAMAGE.
 *****************************************************************************/

#ifndef __iwl_core_h__
#define __iwl_core_h__

/************************
 * forward declarations *
 ************************/
struct iwl_host_cmd;
struct iwl_cmd;


#define IWLWIFI_VERSION "in-tree:"
#define DRV_COPYRIGHT	"Copyright(c) 2003-2010 Intel Corporation"
#define DRV_AUTHOR     "<ilw@linux.intel.com>"

#define IWL_PCI_DEVICE(dev, subdev, cfg) \
	.vendor = PCI_VENDOR_ID_INTEL,  .device = (dev), \
	.subvendor = PCI_ANY_ID, .subdevice = (subdev), \
	.driver_data = (kernel_ulong_t)&(cfg)

#define IWL_SKU_G       0x1
#define IWL_SKU_A       0x2
#define IWL_SKU_N       0x8

#define IWL_CMD(x) case x: return #x

struct iwl_hcmd_ops {
	int (*rxon_assoc)(struct iwl_priv *priv);
	int (*commit_rxon)(struct iwl_priv *priv);
	void (*set_rxon_chain)(struct iwl_priv *priv);
	int (*set_tx_ant)(struct iwl_priv *priv, u8 valid_tx_ant);
};

struct iwl_hcmd_utils_ops {
	u16 (*get_hcmd_size)(u8 cmd_id, u16 len);
	u16 (*build_addsta_hcmd)(const struct iwl_addsta_cmd *cmd, u8 *data);
	void (*gain_computation)(struct iwl_priv *priv,
			u32 *average_noise,
			u16 min_average_noise_antennat_i,
			u32 min_average_noise,
			u8 default_chain);
	void (*chain_noise_reset)(struct iwl_priv *priv);
	void (*rts_tx_cmd_flag)(struct ieee80211_tx_info *info,
			__le32 *tx_flags);
	int  (*calc_rssi)(struct iwl_priv *priv,
			  struct iwl_rx_phy_res *rx_resp);
};

struct iwl_apm_ops {
	int (*init)(struct iwl_priv *priv);
	void (*stop)(struct iwl_priv *priv);
	void (*config)(struct iwl_priv *priv);
	int (*set_pwr_src)(struct iwl_priv *priv, enum iwl_pwr_src src);
};

struct iwl_temp_ops {
	void (*temperature)(struct iwl_priv *priv);
	void (*set_ct_kill)(struct iwl_priv *priv);
};

struct iwl_ucode_ops {
	u32 (*get_header_size)(u32);
	u32 (*get_build)(const struct iwl_ucode_header *, u32);
	u32 (*get_inst_size)(const struct iwl_ucode_header *, u32);
	u32 (*get_data_size)(const struct iwl_ucode_header *, u32);
	u32 (*get_init_size)(const struct iwl_ucode_header *, u32);
	u32 (*get_init_data_size)(const struct iwl_ucode_header *, u32);
	u32 (*get_boot_size)(const struct iwl_ucode_header *, u32);
	u8 * (*get_data)(const struct iwl_ucode_header *, u32);
};

struct iwl_lib_ops {
	/* set hw dependent parameters */
	int (*set_hw_params)(struct iwl_priv *priv);
	/* Handling TX */
	void (*txq_update_byte_cnt_tbl)(struct iwl_priv *priv,
					struct iwl_tx_queue *txq,
					u16 byte_cnt);
	void (*txq_inval_byte_cnt_tbl)(struct iwl_priv *priv,
				       struct iwl_tx_queue *txq);
	void (*txq_set_sched)(struct iwl_priv *priv, u32 mask);
	int (*txq_attach_buf_to_tfd)(struct iwl_priv *priv,
				     struct iwl_tx_queue *txq,
				     dma_addr_t addr,
				     u16 len, u8 reset, u8 pad);
	void (*txq_free_tfd)(struct iwl_priv *priv,
			     struct iwl_tx_queue *txq);
	int (*txq_init)(struct iwl_priv *priv,
			struct iwl_tx_queue *txq);
	/* aggregations */
	int (*txq_agg_enable)(struct iwl_priv *priv, int txq_id, int tx_fifo,
			      int sta_id, int tid, u16 ssn_idx);
	int (*txq_agg_disable)(struct iwl_priv *priv, u16 txq_id, u16 ssn_idx,
			       u8 tx_fifo);
	/* setup Rx handler */
	void (*rx_handler_setup)(struct iwl_priv *priv);
	/* setup deferred work */
	void (*setup_deferred_work)(struct iwl_priv *priv);
	/* cancel deferred work */
	void (*cancel_deferred_work)(struct iwl_priv *priv);
	/* alive notification after init uCode load */
	void (*init_alive_start)(struct iwl_priv *priv);
	/* alive notification */
	int (*alive_notify)(struct iwl_priv *priv);
	/* check validity of rtc data address */
	int (*is_valid_rtc_data_addr)(u32 addr);
	/* 1st ucode load */
	int (*load_ucode)(struct iwl_priv *priv);
	int (*dump_nic_event_log)(struct iwl_priv *priv,
				  bool full_log, char **buf, bool display);
	void (*dump_nic_error_log)(struct iwl_priv *priv);
	void (*dump_csr)(struct iwl_priv *priv);
	int (*dump_fh)(struct iwl_priv *priv, char **buf, bool display);
	int (*set_channel_switch)(struct iwl_priv *priv, u16 channel);
	/* power management */
	struct iwl_apm_ops apm_ops;

	/* power */
	int (*send_tx_power) (struct iwl_priv *priv);
	void (*update_chain_flags)(struct iwl_priv *priv);
	void (*post_associate) (struct iwl_priv *priv);
	void (*config_ap) (struct iwl_priv *priv);
	irqreturn_t (*isr) (int irq, void *data);

	/* eeprom operations (as defined in iwl-eeprom.h) */
	struct iwl_eeprom_ops eeprom_ops;

	/* temperature */
	struct iwl_temp_ops temp_ops;
	/* station management */
	void (*add_bcast_station)(struct iwl_priv *priv);
};

struct iwl_led_ops {
	int (*cmd)(struct iwl_priv *priv, struct iwl_led_cmd *led_cmd);
	int (*on)(struct iwl_priv *priv);
	int (*off)(struct iwl_priv *priv);
};

struct iwl_ops {
	const struct iwl_ucode_ops *ucode;
	const struct iwl_lib_ops *lib;
	const struct iwl_hcmd_ops *hcmd;
	const struct iwl_hcmd_utils_ops *utils;
	const struct iwl_led_ops *led;
};

struct iwl_mod_params {
	int sw_crypto;		/* def: 0 = using hardware encryption */
	int disable_hw_scan;	/* def: 0 = use h/w scan */
	int num_of_queues;	/* def: HW dependent */
	int disable_11n;	/* def: 0 = 11n capabilities enabled */
	int amsdu_size_8K;	/* def: 1 = enable 8K amsdu size */
	int antenna;  		/* def: 0 = both antennas (use diversity) */
	int restart_fw;		/* def: 1 = restart firmware */
};

/**
 * struct iwl_cfg
 * @fw_name_pre: Firmware filename prefix. The api version and extension
 * 	(.ucode) will be added to filename before loading from disk. The
 * 	filename is constructed as fw_name_pre<api>.ucode.
 * @ucode_api_max: Highest version of uCode API supported by driver.
 * @ucode_api_min: Lowest version of uCode API supported by driver.
 * @pa_type: used by 6000 series only to identify the type of Power Amplifier
 * @max_ll_items: max number of OTP blocks
 * @shadow_ram_support: shadow support for OTP memory
 * @led_compensation: compensate on the led on/off time per HW according
 *	to the deviation to achieve the desired led frequency.
 *	The detail algorithm is described in iwl-led.c
 * @use_rts_for_ht: use rts/cts protection for HT traffic
 * @chain_noise_num_beacons: number of beacons used to compute chain noise
 * @adv_thermal_throttle: support advance thermal throttle
 * @support_ct_kill_exit: support ct kill exit condition
 * @support_wimax_coexist: support wimax/wifi co-exist
 * @plcp_delta_threshold: plcp error rate threshold used to trigger
 *	radio tuning when there is a high receiving plcp error rate
 *
 * We enable the driver to be backward compatible wrt API version. The
 * driver specifies which APIs it supports (with @ucode_api_max being the
 * highest and @ucode_api_min the lowest). Firmware will only be loaded if
 * it has a supported API version. The firmware's API version will be
 * stored in @iwl_priv, enabling the driver to make runtime changes based
 * on firmware version used.
 *
 * For example,
 * if (IWL_UCODE_API(priv->ucode_ver) >= 2) {
 * 	Driver interacts with Firmware API version >= 2.
 * } else {
 * 	Driver interacts with Firmware API version 1.
 * }
 *
 * The ideal usage of this infrastructure is to treat a new ucode API
 * release as a new hardware revision. That is, through utilizing the
 * iwl_hcmd_utils_ops etc. we accommodate different command structures
 * and flows between hardware versions (4965/5000) as well as their API
 * versions.
 *
 */
struct iwl_cfg {
	const char *name;
	const char *fw_name_pre;
	const unsigned int ucode_api_max;
	const unsigned int ucode_api_min;
	unsigned int sku;
	int eeprom_size;
	u16  eeprom_ver;
	u16  eeprom_calib_ver;
	int num_of_queues;	/* def: HW dependent */
	int num_of_ampdu_queues;/* def: HW dependent */
	const struct iwl_ops *ops;
	const struct iwl_mod_params *mod_params;
	u8   valid_tx_ant;
	u8   valid_rx_ant;

	/* for iwl_apm_init() */
	u32 pll_cfg_val;
	bool set_l0s;
	bool use_bsm;

	bool use_isr_legacy;
	enum iwl_pa_type pa_type;
	const u16 max_ll_items;
	const bool shadow_ram_support;
	const bool ht_greenfield_support;
	u16 led_compensation;
	const bool broken_powersave;
	bool use_rts_for_ht;
	int chain_noise_num_beacons;
	const bool supports_idle;
	bool adv_thermal_throttle;
	bool support_ct_kill_exit;
	const bool support_wimax_coexist;
	u8 plcp_delta_threshold;
<<<<<<< HEAD
=======
	s32 chain_noise_scale;
>>>>>>> 4cad6c7c
};

/***************************
 *   L i b                 *
 ***************************/

struct ieee80211_hw *iwl_alloc_all(struct iwl_cfg *cfg,
		struct ieee80211_ops *hw_ops);
void iwl_hw_detect(struct iwl_priv *priv);
void iwl_reset_qos(struct iwl_priv *priv);
void iwl_activate_qos(struct iwl_priv *priv, u8 force);
int iwl_mac_conf_tx(struct ieee80211_hw *hw, u16 queue,
		    const struct ieee80211_tx_queue_params *params);
void iwl_set_rxon_hwcrypto(struct iwl_priv *priv, int hw_decrypt);
int iwl_check_rxon_cmd(struct iwl_priv *priv);
int iwl_full_rxon_required(struct iwl_priv *priv);
void iwl_set_rxon_chain(struct iwl_priv *priv);
int iwl_set_rxon_channel(struct iwl_priv *priv, struct ieee80211_channel *ch);
void iwl_set_rxon_ht(struct iwl_priv *priv, struct iwl_ht_config *ht_conf);
u8 iwl_is_ht40_tx_allowed(struct iwl_priv *priv,
			 struct ieee80211_sta_ht_cap *sta_ht_inf);
void iwl_set_flags_for_band(struct iwl_priv *priv, enum ieee80211_band band);
void iwl_connection_init_rx_config(struct iwl_priv *priv, int mode);
int iwl_set_decrypted_flag(struct iwl_priv *priv,
			   struct ieee80211_hdr *hdr,
			   u32 decrypt_res,
			   struct ieee80211_rx_status *stats);
void iwl_irq_handle_error(struct iwl_priv *priv);
void iwl_configure_filter(struct ieee80211_hw *hw,
			  unsigned int changed_flags,
			  unsigned int *total_flags, u64 multicast);
int iwl_hw_nic_init(struct iwl_priv *priv);
int iwl_set_hw_params(struct iwl_priv *priv);
bool iwl_is_monitor_mode(struct iwl_priv *priv);
void iwl_post_associate(struct iwl_priv *priv);
void iwl_bss_info_changed(struct ieee80211_hw *hw,
				     struct ieee80211_vif *vif,
				     struct ieee80211_bss_conf *bss_conf,
				     u32 changes);
int iwl_mac_beacon_update(struct ieee80211_hw *hw, struct sk_buff *skb);
int iwl_commit_rxon(struct iwl_priv *priv);
int iwl_set_mode(struct iwl_priv *priv, int mode);
int iwl_mac_add_interface(struct ieee80211_hw *hw,
			  struct ieee80211_vif *vif);
void iwl_mac_remove_interface(struct ieee80211_hw *hw,
			      struct ieee80211_vif *vif);
int iwl_mac_config(struct ieee80211_hw *hw, u32 changed);
void iwl_config_ap(struct iwl_priv *priv);
void iwl_mac_reset_tsf(struct ieee80211_hw *hw);
int iwl_alloc_txq_mem(struct iwl_priv *priv);
void iwl_free_txq_mem(struct iwl_priv *priv);
void iwlcore_rts_tx_cmd_flag(struct ieee80211_tx_info *info,
				__le32 *tx_flags);
int iwl_send_wimax_coex(struct iwl_priv *priv);
#ifdef CONFIG_IWLWIFI_DEBUGFS
int iwl_alloc_traffic_mem(struct iwl_priv *priv);
void iwl_free_traffic_mem(struct iwl_priv *priv);
void iwl_reset_traffic_log(struct iwl_priv *priv);
void iwl_dbg_log_tx_data_frame(struct iwl_priv *priv,
				u16 length, struct ieee80211_hdr *header);
void iwl_dbg_log_rx_data_frame(struct iwl_priv *priv,
				u16 length, struct ieee80211_hdr *header);
const char *get_mgmt_string(int cmd);
const char *get_ctrl_string(int cmd);
void iwl_clear_traffic_stats(struct iwl_priv *priv);
void iwl_update_stats(struct iwl_priv *priv, bool is_tx, __le16 fc,
		      u16 len);
#else
static inline int iwl_alloc_traffic_mem(struct iwl_priv *priv)
{
	return 0;
}
static inline void iwl_free_traffic_mem(struct iwl_priv *priv)
{
}
static inline void iwl_reset_traffic_log(struct iwl_priv *priv)
{
}
static inline void iwl_dbg_log_tx_data_frame(struct iwl_priv *priv,
		      u16 length, struct ieee80211_hdr *header)
{
}
static inline void iwl_dbg_log_rx_data_frame(struct iwl_priv *priv,
		      u16 length, struct ieee80211_hdr *header)
{
}
static inline void iwl_update_stats(struct iwl_priv *priv, bool is_tx,
				    __le16 fc, u16 len)
{
	struct traffic_stats	*stats;

	if (is_tx)
		stats = &priv->tx_stats;
	else
		stats = &priv->rx_stats;

	if (ieee80211_is_data(fc)) {
		/* data */
		stats->data_bytes += len;
	}
	iwl_leds_background(priv);
}
#endif
/*****************************************************
 * RX handlers.
 * **************************************************/
void iwl_rx_pm_sleep_notif(struct iwl_priv *priv,
			   struct iwl_rx_mem_buffer *rxb);
void iwl_rx_pm_debug_statistics_notif(struct iwl_priv *priv,
				      struct iwl_rx_mem_buffer *rxb);
void iwl_rx_reply_error(struct iwl_priv *priv,
			struct iwl_rx_mem_buffer *rxb);

/*****************************************************
* RX
******************************************************/
void iwl_rx_queue_free(struct iwl_priv *priv, struct iwl_rx_queue *rxq);
void iwl_cmd_queue_free(struct iwl_priv *priv);
int iwl_rx_queue_alloc(struct iwl_priv *priv);
void iwl_rx_handle(struct iwl_priv *priv);
int iwl_rx_queue_update_write_ptr(struct iwl_priv *priv,
				  struct iwl_rx_queue *q);
void iwl_rx_queue_reset(struct iwl_priv *priv, struct iwl_rx_queue *rxq);
void iwl_rx_replenish(struct iwl_priv *priv);
void iwl_rx_replenish_now(struct iwl_priv *priv);
int iwl_rx_init(struct iwl_priv *priv, struct iwl_rx_queue *rxq);
int iwl_rx_queue_restock(struct iwl_priv *priv);
int iwl_rx_queue_space(const struct iwl_rx_queue *q);
void iwl_rx_allocate(struct iwl_priv *priv, gfp_t priority);
void iwl_tx_cmd_complete(struct iwl_priv *priv, struct iwl_rx_mem_buffer *rxb);
int iwl_tx_queue_reclaim(struct iwl_priv *priv, int txq_id, int index);
/* Handlers */
void iwl_rx_missed_beacon_notif(struct iwl_priv *priv,
			       struct iwl_rx_mem_buffer *rxb);
void iwl_rx_spectrum_measure_notif(struct iwl_priv *priv,
					  struct iwl_rx_mem_buffer *rxb);
void iwl_rx_statistics(struct iwl_priv *priv,
			      struct iwl_rx_mem_buffer *rxb);
void iwl_reply_statistics(struct iwl_priv *priv,
			  struct iwl_rx_mem_buffer *rxb);
void iwl_rx_csa(struct iwl_priv *priv, struct iwl_rx_mem_buffer *rxb);

/* TX helpers */

/*****************************************************
* TX
******************************************************/
int iwl_txq_ctx_reset(struct iwl_priv *priv);
void iwl_hw_txq_free_tfd(struct iwl_priv *priv, struct iwl_tx_queue *txq);
int iwl_hw_txq_attach_buf_to_tfd(struct iwl_priv *priv,
				 struct iwl_tx_queue *txq,
				 dma_addr_t addr, u16 len, u8 reset, u8 pad);
int iwl_tx_skb(struct iwl_priv *priv, struct sk_buff *skb);
void iwl_hw_txq_ctx_free(struct iwl_priv *priv);
int iwl_hw_tx_queue_init(struct iwl_priv *priv,
			 struct iwl_tx_queue *txq);
int iwl_txq_update_write_ptr(struct iwl_priv *priv, struct iwl_tx_queue *txq);
int iwl_tx_queue_init(struct iwl_priv *priv, struct iwl_tx_queue *txq,
		      int slots_num, u32 txq_id);
void iwl_tx_queue_free(struct iwl_priv *priv, int txq_id);
int iwl_tx_agg_start(struct iwl_priv *priv, const u8 *ra, u16 tid, u16 *ssn);
int iwl_tx_agg_stop(struct iwl_priv *priv , const u8 *ra, u16 tid);
int iwl_txq_check_empty(struct iwl_priv *priv, int sta_id, u8 tid, int txq_id);
/*****************************************************
 * TX power
 ****************************************************/
int iwl_set_tx_power(struct iwl_priv *priv, s8 tx_power, bool force);

/*******************************************************************************
 * Rate
 ******************************************************************************/

void iwl_hwrate_to_tx_control(struct iwl_priv *priv, u32 rate_n_flags,
			      struct ieee80211_tx_info *info);
int iwl_hwrate_to_plcp_idx(u32 rate_n_flags);
int iwl_hwrate_to_mac80211_idx(u32 rate_n_flags, enum ieee80211_band band);

u8 iwl_rate_get_lowest_plcp(struct iwl_priv *priv);

u8 iwl_toggle_tx_ant(struct iwl_priv *priv, u8 ant_idx);

static inline u32 iwl_ant_idx_to_flags(u8 ant_idx)
{
	return BIT(ant_idx) << RATE_MCS_ANT_POS;
}

static inline u8 iwl_hw_get_rate(__le32 rate_n_flags)
{
	return le32_to_cpu(rate_n_flags) & 0xFF;
}
static inline u32 iwl_hw_get_rate_n_flags(__le32 rate_n_flags)
{
	return le32_to_cpu(rate_n_flags) & 0x1FFFF;
}
static inline __le32 iwl_hw_set_rate_n_flags(u8 rate, u32 flags)
{
	return cpu_to_le32(flags|(u32)rate);
}

/*******************************************************************************
 * Scanning
 ******************************************************************************/
void iwl_init_scan_params(struct iwl_priv *priv);
int iwl_scan_cancel(struct iwl_priv *priv);
int iwl_scan_cancel_timeout(struct iwl_priv *priv, unsigned long ms);
int iwl_mac_hw_scan(struct ieee80211_hw *hw, struct cfg80211_scan_request *req);
int iwl_internal_short_hw_scan(struct iwl_priv *priv);
void iwl_force_rf_reset(struct iwl_priv *priv);
u16 iwl_fill_probe_req(struct iwl_priv *priv, struct ieee80211_mgmt *frame,
		       const u8 *ie, int ie_len, int left);
void iwl_setup_rx_scan_handlers(struct iwl_priv *priv);
u16 iwl_get_active_dwell_time(struct iwl_priv *priv,
			      enum ieee80211_band band,
			      u8 n_probes);
u16 iwl_get_passive_dwell_time(struct iwl_priv *priv,
			       enum ieee80211_band band);
void iwl_bg_scan_check(struct work_struct *data);
void iwl_bg_abort_scan(struct work_struct *work);
void iwl_bg_scan_completed(struct work_struct *work);
void iwl_setup_scan_deferred_work(struct iwl_priv *priv);

/* For faster active scanning, scan will move to the next channel if fewer than
 * PLCP_QUIET_THRESH packets are heard on this channel within
 * ACTIVE_QUIET_TIME after sending probe request.  This shortens the dwell
 * time if it's a quiet channel (nothing responded to our probe, and there's
 * no other traffic).
 * Disable "quiet" feature by setting PLCP_QUIET_THRESH to 0. */
#define IWL_ACTIVE_QUIET_TIME       cpu_to_le16(10)  /* msec */
#define IWL_PLCP_QUIET_THRESH       cpu_to_le16(1)  /* packets */


/*******************************************************************************
 * Calibrations - implemented in iwl-calib.c
 ******************************************************************************/
int iwl_send_calib_results(struct iwl_priv *priv);
int iwl_calib_set(struct iwl_calib_result *res, const u8 *buf, int len);
void iwl_calib_free_results(struct iwl_priv *priv);

/*****************************************************
 *   S e n d i n g     H o s t     C o m m a n d s   *
 *****************************************************/

const char *get_cmd_string(u8 cmd);
int __must_check iwl_send_cmd_sync(struct iwl_priv *priv,
				   struct iwl_host_cmd *cmd);
int iwl_send_cmd(struct iwl_priv *priv, struct iwl_host_cmd *cmd);
int __must_check iwl_send_cmd_pdu(struct iwl_priv *priv, u8 id,
				  u16 len, const void *data);
int iwl_send_cmd_pdu_async(struct iwl_priv *priv, u8 id, u16 len,
			   const void *data,
			   void (*callback)(struct iwl_priv *priv,
					    struct iwl_device_cmd *cmd,
					    struct iwl_rx_packet *pkt));

int iwl_enqueue_hcmd(struct iwl_priv *priv, struct iwl_host_cmd *cmd);

int iwl_send_card_state(struct iwl_priv *priv, u32 flags,
			u8 meta_flag);

/*****************************************************
 * PCI						     *
 *****************************************************/
irqreturn_t iwl_isr_legacy(int irq, void *data);
int iwl_reset_ict(struct iwl_priv *priv);
void iwl_disable_ict(struct iwl_priv *priv);
int iwl_alloc_isr_ict(struct iwl_priv *priv);
void iwl_free_isr_ict(struct iwl_priv *priv);
irqreturn_t iwl_isr_ict(int irq, void *data);

static inline u16 iwl_pcie_link_ctl(struct iwl_priv *priv)
{
	int pos;
	u16 pci_lnk_ctl;
	pos = pci_find_capability(priv->pci_dev, PCI_CAP_ID_EXP);
	pci_read_config_word(priv->pci_dev, pos + PCI_EXP_LNKCTL, &pci_lnk_ctl);
	return pci_lnk_ctl;
}
#ifdef CONFIG_PM
int iwl_pci_suspend(struct pci_dev *pdev, pm_message_t state);
int iwl_pci_resume(struct pci_dev *pdev);
#endif /* CONFIG_PM */

/*****************************************************
*  Error Handling Debugging
******************************************************/
void iwl_dump_nic_error_log(struct iwl_priv *priv);
int iwl_dump_nic_event_log(struct iwl_priv *priv,
			   bool full_log, char **buf, bool display);
void iwl_dump_csr(struct iwl_priv *priv);
int iwl_dump_fh(struct iwl_priv *priv, char **buf, bool display);
#ifdef CONFIG_IWLWIFI_DEBUG
void iwl_print_rx_config_cmd(struct iwl_priv *priv);
#else
static inline void iwl_print_rx_config_cmd(struct iwl_priv *priv)
{
}
#endif

void iwl_clear_isr_stats(struct iwl_priv *priv);

/*****************************************************
*  GEOS
******************************************************/
int iwlcore_init_geos(struct iwl_priv *priv);
void iwlcore_free_geos(struct iwl_priv *priv);

/*************** DRIVER STATUS FUNCTIONS   *****/

#define STATUS_HCMD_ACTIVE	0	/* host command in progress */
#define STATUS_HCMD_SYNC_ACTIVE	1	/* sync host command in progress */
#define STATUS_INT_ENABLED	2
#define STATUS_RF_KILL_HW	3
#define STATUS_CT_KILL		4
#define STATUS_INIT		5
#define STATUS_ALIVE		6
#define STATUS_READY		7
#define STATUS_TEMPERATURE	8
#define STATUS_GEO_CONFIGURED	9
#define STATUS_EXIT_PENDING	10
#define STATUS_STATISTICS	12
#define STATUS_SCANNING		13
#define STATUS_SCAN_ABORTING	14
#define STATUS_SCAN_HW		15
#define STATUS_POWER_PMI	16
#define STATUS_FW_ERROR		17
#define STATUS_MODE_PENDING	18


static inline int iwl_is_ready(struct iwl_priv *priv)
{
	/* The adapter is 'ready' if READY and GEO_CONFIGURED bits are
	 * set but EXIT_PENDING is not */
	return test_bit(STATUS_READY, &priv->status) &&
	       test_bit(STATUS_GEO_CONFIGURED, &priv->status) &&
	       !test_bit(STATUS_EXIT_PENDING, &priv->status);
}

static inline int iwl_is_alive(struct iwl_priv *priv)
{
	return test_bit(STATUS_ALIVE, &priv->status);
}

static inline int iwl_is_init(struct iwl_priv *priv)
{
	return test_bit(STATUS_INIT, &priv->status);
}

static inline int iwl_is_rfkill_hw(struct iwl_priv *priv)
{
	return test_bit(STATUS_RF_KILL_HW, &priv->status);
}

static inline int iwl_is_rfkill(struct iwl_priv *priv)
{
	return iwl_is_rfkill_hw(priv);
}

static inline int iwl_is_ctkill(struct iwl_priv *priv)
{
	return test_bit(STATUS_CT_KILL, &priv->status);
}

static inline int iwl_is_ready_rf(struct iwl_priv *priv)
{

	if (iwl_is_rfkill(priv))
		return 0;

	return iwl_is_ready(priv);
}

extern void iwl_rf_kill_ct_config(struct iwl_priv *priv);
extern int iwl_send_bt_config(struct iwl_priv *priv);
extern int iwl_send_statistics_request(struct iwl_priv *priv,
				       u8 flags, bool clear);
extern int iwl_verify_ucode(struct iwl_priv *priv);
extern int iwl_send_lq_cmd(struct iwl_priv *priv,
		struct iwl_link_quality_cmd *lq, u8 flags);
extern void iwl_rx_reply_rx(struct iwl_priv *priv,
		struct iwl_rx_mem_buffer *rxb);
extern void iwl_rx_reply_rx_phy(struct iwl_priv *priv,
				    struct iwl_rx_mem_buffer *rxb);
void iwl_rx_reply_compressed_ba(struct iwl_priv *priv,
					   struct iwl_rx_mem_buffer *rxb);
void iwl_apm_stop(struct iwl_priv *priv);
int iwl_apm_stop_master(struct iwl_priv *priv);
int iwl_apm_init(struct iwl_priv *priv);

void iwl_setup_rxon_timing(struct iwl_priv *priv);
static inline int iwl_send_rxon_assoc(struct iwl_priv *priv)
{
	return priv->cfg->ops->hcmd->rxon_assoc(priv);
}
static inline int iwlcore_commit_rxon(struct iwl_priv *priv)
{
	return priv->cfg->ops->hcmd->commit_rxon(priv);
}
static inline void iwlcore_config_ap(struct iwl_priv *priv)
{
	priv->cfg->ops->lib->config_ap(priv);
}
static inline const struct ieee80211_supported_band *iwl_get_hw_mode(
			struct iwl_priv *priv, enum ieee80211_band band)
{
	return priv->hw->wiphy->bands[band];
}
#endif /* __iwl_core_h__ */<|MERGE_RESOLUTION|>--- conflicted
+++ resolved
@@ -293,10 +293,7 @@
 	bool support_ct_kill_exit;
 	const bool support_wimax_coexist;
 	u8 plcp_delta_threshold;
-<<<<<<< HEAD
-=======
 	s32 chain_noise_scale;
->>>>>>> 4cad6c7c
 };
 
 /***************************
