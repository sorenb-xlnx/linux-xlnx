/******************************************************************************
 *
 * Copyright(c) 2003 - 2010 Intel Corporation. All rights reserved.
 *
 * Portions of this file are derived from the ipw3945 project, as well
 * as portions of the ieee80211 subsystem header files.
 *
 * This program is free software; you can redistribute it and/or modify it
 * under the terms of version 2 of the GNU General Public License as
 * published by the Free Software Foundation.
 *
 * This program is distributed in the hope that it will be useful, but WITHOUT
 * ANY WARRANTY; without even the implied warranty of MERCHANTABILITY or
 * FITNESS FOR A PARTICULAR PURPOSE.  See the GNU General Public License for
 * more details.
 *
 * You should have received a copy of the GNU General Public License along with
 * this program; if not, write to the Free Software Foundation, Inc.,
 * 51 Franklin Street, Fifth Floor, Boston, MA 02110, USA
 *
 * The full GNU General Public License is included in this distribution in the
 * file called LICENSE.
 *
 * Contact Information:
 *  Intel Linux Wireless <ilw@linux.intel.com>
 * Intel Corporation, 5200 N.E. Elam Young Parkway, Hillsboro, OR 97124-6497
 *
 *****************************************************************************/

#include <linux/etherdevice.h>
#include <linux/slab.h>
#include <net/mac80211.h>
#include <asm/unaligned.h>
#include "iwl-eeprom.h"
#include "iwl-dev.h"
#include "iwl-core.h"
#include "iwl-sta.h"
#include "iwl-io.h"
#include "iwl-calib.h"
#include "iwl-helpers.h"
/************************** RX-FUNCTIONS ****************************/
/*
 * Rx theory of operation
 *
 * Driver allocates a circular buffer of Receive Buffer Descriptors (RBDs),
 * each of which point to Receive Buffers to be filled by the NIC.  These get
 * used not only for Rx frames, but for any command response or notification
 * from the NIC.  The driver and NIC manage the Rx buffers by means
 * of indexes into the circular buffer.
 *
 * Rx Queue Indexes
 * The host/firmware share two index registers for managing the Rx buffers.
 *
 * The READ index maps to the first position that the firmware may be writing
 * to -- the driver can read up to (but not including) this position and get
 * good data.
 * The READ index is managed by the firmware once the card is enabled.
 *
 * The WRITE index maps to the last position the driver has read from -- the
 * position preceding WRITE is the last slot the firmware can place a packet.
 *
 * The queue is empty (no good data) if WRITE = READ - 1, and is full if
 * WRITE = READ.
 *
 * During initialization, the host sets up the READ queue position to the first
 * INDEX position, and WRITE to the last (READ - 1 wrapped)
 *
 * When the firmware places a packet in a buffer, it will advance the READ index
 * and fire the RX interrupt.  The driver can then query the READ index and
 * process as many packets as possible, moving the WRITE index forward as it
 * resets the Rx queue buffers with new memory.
 *
 * The management in the driver is as follows:
 * + A list of pre-allocated SKBs is stored in iwl->rxq->rx_free.  When
 *   iwl->rxq->free_count drops to or below RX_LOW_WATERMARK, work is scheduled
 *   to replenish the iwl->rxq->rx_free.
 * + In iwl_rx_replenish (scheduled) if 'processed' != 'read' then the
 *   iwl->rxq is replenished and the READ INDEX is updated (updating the
 *   'processed' and 'read' driver indexes as well)
 * + A received packet is processed and handed to the kernel network stack,
 *   detached from the iwl->rxq.  The driver 'processed' index is updated.
 * + The Host/Firmware iwl->rxq is replenished at tasklet time from the rx_free
 *   list. If there are no allocated buffers in iwl->rxq->rx_free, the READ
 *   INDEX is not incremented and iwl->status(RX_STALLED) is set.  If there
 *   were enough free buffers and RX_STALLED is set it is cleared.
 *
 *
 * Driver sequence:
 *
 * iwl_rx_queue_alloc()   Allocates rx_free
 * iwl_rx_replenish()     Replenishes rx_free list from rx_used, and calls
 *                            iwl_rx_queue_restock
 * iwl_rx_queue_restock() Moves available buffers from rx_free into Rx
 *                            queue, updates firmware pointers, and updates
 *                            the WRITE index.  If insufficient rx_free buffers
 *                            are available, schedules iwl_rx_replenish
 *
 * -- enable interrupts --
 * ISR - iwl_rx()         Detach iwl_rx_mem_buffers from pool up to the
 *                            READ INDEX, detaching the SKB from the pool.
 *                            Moves the packet buffer from queue to rx_used.
 *                            Calls iwl_rx_queue_restock to refill any empty
 *                            slots.
 * ...
 *
 */

/**
 * iwl_rx_queue_space - Return number of free slots available in queue.
 */
int iwl_rx_queue_space(const struct iwl_rx_queue *q)
{
	int s = q->read - q->write;
	if (s <= 0)
		s += RX_QUEUE_SIZE;
	/* keep some buffer to not confuse full and empty queue */
	s -= 2;
	if (s < 0)
		s = 0;
	return s;
}
EXPORT_SYMBOL(iwl_rx_queue_space);

/**
 * iwl_rx_queue_update_write_ptr - Update the write pointer for the RX queue
 */
void iwl_rx_queue_update_write_ptr(struct iwl_priv *priv, struct iwl_rx_queue *q)
{
	unsigned long flags;
	u32 rx_wrt_ptr_reg = priv->hw_params.rx_wrt_ptr_reg;
	u32 reg;

	spin_lock_irqsave(&q->lock, flags);

	if (q->need_update == 0)
		goto exit_unlock;

	/* If power-saving is in use, make sure device is awake */
	if (test_bit(STATUS_POWER_PMI, &priv->status)) {
		reg = iwl_read32(priv, CSR_UCODE_DRV_GP1);

		if (reg & CSR_UCODE_DRV_GP1_BIT_MAC_SLEEP) {
			IWL_DEBUG_INFO(priv, "Rx queue requesting wakeup, GP1 = 0x%x\n",
				      reg);
			iwl_set_bit(priv, CSR_GP_CNTRL,
				    CSR_GP_CNTRL_REG_FLAG_MAC_ACCESS_REQ);
			goto exit_unlock;
		}

		q->write_actual = (q->write & ~0x7);
		iwl_write_direct32(priv, rx_wrt_ptr_reg, q->write_actual);

	/* Else device is assumed to be awake */
	} else {
		/* Device expects a multiple of 8 */
		q->write_actual = (q->write & ~0x7);
		iwl_write_direct32(priv, rx_wrt_ptr_reg, q->write_actual);
	}

	q->need_update = 0;

 exit_unlock:
	spin_unlock_irqrestore(&q->lock, flags);
}
EXPORT_SYMBOL(iwl_rx_queue_update_write_ptr);

int iwl_rx_queue_alloc(struct iwl_priv *priv)
{
	struct iwl_rx_queue *rxq = &priv->rxq;
	struct device *dev = &priv->pci_dev->dev;
	int i;

	spin_lock_init(&rxq->lock);
	INIT_LIST_HEAD(&rxq->rx_free);
	INIT_LIST_HEAD(&rxq->rx_used);

	/* Alloc the circular buffer of Read Buffer Descriptors (RBDs) */
	rxq->bd = dma_alloc_coherent(dev, 4 * RX_QUEUE_SIZE, &rxq->dma_addr,
				     GFP_KERNEL);
	if (!rxq->bd)
		goto err_bd;

	rxq->rb_stts = dma_alloc_coherent(dev, sizeof(struct iwl_rb_status),
					  &rxq->rb_stts_dma, GFP_KERNEL);
	if (!rxq->rb_stts)
		goto err_rb;

	/* Fill the rx_used queue with _all_ of the Rx buffers */
	for (i = 0; i < RX_FREE_BUFFERS + RX_QUEUE_SIZE; i++)
		list_add_tail(&rxq->pool[i].list, &rxq->rx_used);

	/* Set us so that we have processed and used all buffers, but have
	 * not restocked the Rx queue with fresh buffers */
	rxq->read = rxq->write = 0;
	rxq->write_actual = 0;
	rxq->free_count = 0;
	rxq->need_update = 0;
	return 0;

err_rb:
	dma_free_coherent(&priv->pci_dev->dev, 4 * RX_QUEUE_SIZE, rxq->bd,
			  rxq->dma_addr);
err_bd:
	return -ENOMEM;
}
EXPORT_SYMBOL(iwl_rx_queue_alloc);

void iwl_rx_missed_beacon_notif(struct iwl_priv *priv,
				struct iwl_rx_mem_buffer *rxb)

{
	struct iwl_rx_packet *pkt = rxb_addr(rxb);
	struct iwl_missed_beacon_notif *missed_beacon;

	missed_beacon = &pkt->u.missed_beacon;
	if (le32_to_cpu(missed_beacon->consecutive_missed_beacons) >
	    priv->missed_beacon_threshold) {
		IWL_DEBUG_CALIB(priv, "missed bcn cnsq %d totl %d rcd %d expctd %d\n",
		    le32_to_cpu(missed_beacon->consecutive_missed_beacons),
		    le32_to_cpu(missed_beacon->total_missed_becons),
		    le32_to_cpu(missed_beacon->num_recvd_beacons),
		    le32_to_cpu(missed_beacon->num_expected_beacons));
		if (!test_bit(STATUS_SCANNING, &priv->status))
			iwl_init_sensitivity(priv);
	}
}
EXPORT_SYMBOL(iwl_rx_missed_beacon_notif);

void iwl_rx_spectrum_measure_notif(struct iwl_priv *priv,
					  struct iwl_rx_mem_buffer *rxb)
{
	struct iwl_rx_packet *pkt = rxb_addr(rxb);
	struct iwl_spectrum_notification *report = &(pkt->u.spectrum_notif);

	if (!report->state) {
		IWL_DEBUG_11H(priv,
			"Spectrum Measure Notification: Start\n");
		return;
	}

	memcpy(&priv->measure_report, report, sizeof(*report));
	priv->measurement_status |= MEASUREMENT_READY;
}
EXPORT_SYMBOL(iwl_rx_spectrum_measure_notif);



/* Calculate noise level, based on measurements during network silence just
 *   before arriving beacon.  This measurement can be done only if we know
 *   exactly when to expect beacons, therefore only when we're associated. */
static void iwl_rx_calc_noise(struct iwl_priv *priv)
{
	struct statistics_rx_non_phy *rx_info
				= &(priv->statistics.rx.general);
	int num_active_rx = 0;
	int total_silence = 0;
	int bcn_silence_a =
		le32_to_cpu(rx_info->beacon_silence_rssi_a) & IN_BAND_FILTER;
	int bcn_silence_b =
		le32_to_cpu(rx_info->beacon_silence_rssi_b) & IN_BAND_FILTER;
	int bcn_silence_c =
		le32_to_cpu(rx_info->beacon_silence_rssi_c) & IN_BAND_FILTER;
	int last_rx_noise;

	if (bcn_silence_a) {
		total_silence += bcn_silence_a;
		num_active_rx++;
	}
	if (bcn_silence_b) {
		total_silence += bcn_silence_b;
		num_active_rx++;
	}
	if (bcn_silence_c) {
		total_silence += bcn_silence_c;
		num_active_rx++;
	}

	/* Average among active antennas */
	if (num_active_rx)
		last_rx_noise = (total_silence / num_active_rx) - 107;
	else
		last_rx_noise = IWL_NOISE_MEAS_NOT_AVAILABLE;

	IWL_DEBUG_CALIB(priv, "inband silence a %u, b %u, c %u, dBm %d\n",
			bcn_silence_a, bcn_silence_b, bcn_silence_c,
			last_rx_noise);
}

#ifdef CONFIG_IWLWIFI_DEBUG
/*
 *  based on the assumption of all statistics counter are in DWORD
 *  FIXME: This function is for debugging, do not deal with
 *  the case of counters roll-over.
 */
static void iwl_accumulative_statistics(struct iwl_priv *priv,
					__le32 *stats)
{
	int i;
	__le32 *prev_stats;
	u32 *accum_stats;
	u32 *delta, *max_delta;

	prev_stats = (__le32 *)&priv->statistics;
	accum_stats = (u32 *)&priv->accum_statistics;
	delta = (u32 *)&priv->delta_statistics;
	max_delta = (u32 *)&priv->max_delta;

	for (i = sizeof(__le32); i < sizeof(struct iwl_notif_statistics);
	     i += sizeof(__le32), stats++, prev_stats++, delta++,
	     max_delta++, accum_stats++) {
		if (le32_to_cpu(*stats) > le32_to_cpu(*prev_stats)) {
			*delta = (le32_to_cpu(*stats) -
				le32_to_cpu(*prev_stats));
			*accum_stats += *delta;
			if (*delta > *max_delta)
				*max_delta = *delta;
		}
	}

	/* reset accumulative statistics for "no-counter" type statistics */
	priv->accum_statistics.general.temperature =
		priv->statistics.general.temperature;
	priv->accum_statistics.general.temperature_m =
		priv->statistics.general.temperature_m;
	priv->accum_statistics.general.ttl_timestamp =
		priv->statistics.general.ttl_timestamp;
	priv->accum_statistics.tx.tx_power.ant_a =
		priv->statistics.tx.tx_power.ant_a;
	priv->accum_statistics.tx.tx_power.ant_b =
		priv->statistics.tx.tx_power.ant_b;
	priv->accum_statistics.tx.tx_power.ant_c =
		priv->statistics.tx.tx_power.ant_c;
}
#endif

#define REG_RECALIB_PERIOD (60)

/**
 * iwl_good_plcp_health - checks for plcp error.
 *
 * When the plcp error is exceeding the thresholds, reset the radio
 * to improve the throughput.
 */
bool iwl_good_plcp_health(struct iwl_priv *priv,
				struct iwl_rx_packet *pkt)
{
	bool rc = true;
	int combined_plcp_delta;
	unsigned int plcp_msec;
	unsigned long plcp_received_jiffies;

	/*
	 * check for plcp_err and trigger radio reset if it exceeds
	 * the plcp error threshold plcp_delta.
	 */
	plcp_received_jiffies = jiffies;
	plcp_msec = jiffies_to_msecs((long) plcp_received_jiffies -
					(long) priv->plcp_jiffies);
	priv->plcp_jiffies = plcp_received_jiffies;
	/*
	 * check to make sure plcp_msec is not 0 to prevent division
	 * by zero.
	 */
	if (plcp_msec) {
		combined_plcp_delta =
			(le32_to_cpu(pkt->u.stats.rx.ofdm.plcp_err) -
			le32_to_cpu(priv->statistics.rx.ofdm.plcp_err)) +
			(le32_to_cpu(pkt->u.stats.rx.ofdm_ht.plcp_err) -
			le32_to_cpu(priv->statistics.rx.ofdm_ht.plcp_err));

		if ((combined_plcp_delta > 0) &&
		    ((combined_plcp_delta * 100) / plcp_msec) >
			priv->cfg->plcp_delta_threshold) {
			/*
			 * if plcp_err exceed the threshold,
			 * the following data is printed in csv format:
			 *    Text: plcp_err exceeded %d,
			 *    Received ofdm.plcp_err,
			 *    Current ofdm.plcp_err,
			 *    Received ofdm_ht.plcp_err,
			 *    Current ofdm_ht.plcp_err,
			 *    combined_plcp_delta,
			 *    plcp_msec
			 */
			IWL_DEBUG_RADIO(priv, "plcp_err exceeded %u, "
				"%u, %u, %u, %u, %d, %u mSecs\n",
				priv->cfg->plcp_delta_threshold,
				le32_to_cpu(pkt->u.stats.rx.ofdm.plcp_err),
				le32_to_cpu(priv->statistics.rx.ofdm.plcp_err),
				le32_to_cpu(pkt->u.stats.rx.ofdm_ht.plcp_err),
				le32_to_cpu(
				  priv->statistics.rx.ofdm_ht.plcp_err),
				combined_plcp_delta, plcp_msec);
			rc = false;
		}
	}
	return rc;
}
EXPORT_SYMBOL(iwl_good_plcp_health);

<<<<<<< HEAD
static void iwl_recover_from_statistics(struct iwl_priv *priv,
=======
void iwl_recover_from_statistics(struct iwl_priv *priv,
>>>>>>> fd76f148
				struct iwl_rx_packet *pkt)
{
	if (test_bit(STATUS_EXIT_PENDING, &priv->status))
		return;
	if (iwl_is_associated(priv)) {
		if (priv->cfg->ops->lib->check_ack_health) {
			if (!priv->cfg->ops->lib->check_ack_health(
			    priv, pkt)) {
				/*
				 * low ack count detected
				 * restart Firmware
				 */
				IWL_ERR(priv, "low ack count detected, "
					"restart firmware\n");
<<<<<<< HEAD
				iwl_force_reset(priv, IWL_FW_RESET);
			}
		} else if (priv->cfg->ops->lib->check_plcp_health) {
=======
				if (!iwl_force_reset(priv, IWL_FW_RESET))
					return;
			}
		}
		if (priv->cfg->ops->lib->check_plcp_health) {
>>>>>>> fd76f148
			if (!priv->cfg->ops->lib->check_plcp_health(
			    priv, pkt)) {
				/*
				 * high plcp error detected
				 * reset Radio
				 */
				iwl_force_reset(priv, IWL_RF_RESET);
			}
		}
	}
}
<<<<<<< HEAD
=======
EXPORT_SYMBOL(iwl_recover_from_statistics);
>>>>>>> fd76f148

void iwl_rx_statistics(struct iwl_priv *priv,
			      struct iwl_rx_mem_buffer *rxb)
{
	int change;
	struct iwl_rx_packet *pkt = rxb_addr(rxb);


	IWL_DEBUG_RX(priv, "Statistics notification received (%d vs %d).\n",
		     (int)sizeof(priv->statistics),
		     le32_to_cpu(pkt->len_n_flags) & FH_RSCSR_FRAME_SIZE_MSK);

	change = ((priv->statistics.general.temperature !=
		   pkt->u.stats.general.temperature) ||
		  ((priv->statistics.flag &
		    STATISTICS_REPLY_FLG_HT40_MODE_MSK) !=
		   (pkt->u.stats.flag & STATISTICS_REPLY_FLG_HT40_MODE_MSK)));

#ifdef CONFIG_IWLWIFI_DEBUG
	iwl_accumulative_statistics(priv, (__le32 *)&pkt->u.stats);
#endif
	iwl_recover_from_statistics(priv, pkt);

	memcpy(&priv->statistics, &pkt->u.stats, sizeof(priv->statistics));

	set_bit(STATUS_STATISTICS, &priv->status);

	/* Reschedule the statistics timer to occur in
	 * REG_RECALIB_PERIOD seconds to ensure we get a
	 * thermal update even if the uCode doesn't give
	 * us one */
	mod_timer(&priv->statistics_periodic, jiffies +
		  msecs_to_jiffies(REG_RECALIB_PERIOD * 1000));

	if (unlikely(!test_bit(STATUS_SCANNING, &priv->status)) &&
	    (pkt->hdr.cmd == STATISTICS_NOTIFICATION)) {
		iwl_rx_calc_noise(priv);
		queue_work(priv->workqueue, &priv->run_time_calib_work);
	}
	if (priv->cfg->ops->lib->temp_ops.temperature && change)
		priv->cfg->ops->lib->temp_ops.temperature(priv);
}
EXPORT_SYMBOL(iwl_rx_statistics);

void iwl_reply_statistics(struct iwl_priv *priv,
			      struct iwl_rx_mem_buffer *rxb)
{
	struct iwl_rx_packet *pkt = rxb_addr(rxb);

	if (le32_to_cpu(pkt->u.stats.flag) & UCODE_STATISTICS_CLEAR_MSK) {
#ifdef CONFIG_IWLWIFI_DEBUG
		memset(&priv->accum_statistics, 0,
			sizeof(struct iwl_notif_statistics));
		memset(&priv->delta_statistics, 0,
			sizeof(struct iwl_notif_statistics));
		memset(&priv->max_delta, 0,
			sizeof(struct iwl_notif_statistics));
#endif
		IWL_DEBUG_RX(priv, "Statistics have been cleared\n");
	}
	iwl_rx_statistics(priv, rxb);
}
EXPORT_SYMBOL(iwl_reply_statistics);

/*
 * returns non-zero if packet should be dropped
 */
int iwl_set_decrypted_flag(struct iwl_priv *priv,
			   struct ieee80211_hdr *hdr,
			   u32 decrypt_res,
			   struct ieee80211_rx_status *stats)
{
	u16 fc = le16_to_cpu(hdr->frame_control);

	if (priv->active_rxon.filter_flags & RXON_FILTER_DIS_DECRYPT_MSK)
		return 0;

	if (!(fc & IEEE80211_FCTL_PROTECTED))
		return 0;

	IWL_DEBUG_RX(priv, "decrypt_res:0x%x\n", decrypt_res);
	switch (decrypt_res & RX_RES_STATUS_SEC_TYPE_MSK) {
	case RX_RES_STATUS_SEC_TYPE_TKIP:
		/* The uCode has got a bad phase 1 Key, pushes the packet.
		 * Decryption will be done in SW. */
		if ((decrypt_res & RX_RES_STATUS_DECRYPT_TYPE_MSK) ==
		    RX_RES_STATUS_BAD_KEY_TTAK)
			break;

	case RX_RES_STATUS_SEC_TYPE_WEP:
		if ((decrypt_res & RX_RES_STATUS_DECRYPT_TYPE_MSK) ==
		    RX_RES_STATUS_BAD_ICV_MIC) {
			/* bad ICV, the packet is destroyed since the
			 * decryption is inplace, drop it */
			IWL_DEBUG_RX(priv, "Packet destroyed\n");
			return -1;
		}
	case RX_RES_STATUS_SEC_TYPE_CCMP:
		if ((decrypt_res & RX_RES_STATUS_DECRYPT_TYPE_MSK) ==
		    RX_RES_STATUS_DECRYPT_OK) {
			IWL_DEBUG_RX(priv, "hw decrypt successfully!!!\n");
			stats->flag |= RX_FLAG_DECRYPTED;
		}
		break;

	default:
		break;
	}
	return 0;
}
EXPORT_SYMBOL(iwl_set_decrypted_flag);<|MERGE_RESOLUTION|>--- conflicted
+++ resolved
@@ -398,11 +398,7 @@
 }
 EXPORT_SYMBOL(iwl_good_plcp_health);
 
-<<<<<<< HEAD
-static void iwl_recover_from_statistics(struct iwl_priv *priv,
-=======
 void iwl_recover_from_statistics(struct iwl_priv *priv,
->>>>>>> fd76f148
 				struct iwl_rx_packet *pkt)
 {
 	if (test_bit(STATUS_EXIT_PENDING, &priv->status))
@@ -417,17 +413,11 @@
 				 */
 				IWL_ERR(priv, "low ack count detected, "
 					"restart firmware\n");
-<<<<<<< HEAD
-				iwl_force_reset(priv, IWL_FW_RESET);
-			}
-		} else if (priv->cfg->ops->lib->check_plcp_health) {
-=======
 				if (!iwl_force_reset(priv, IWL_FW_RESET))
 					return;
 			}
 		}
 		if (priv->cfg->ops->lib->check_plcp_health) {
->>>>>>> fd76f148
 			if (!priv->cfg->ops->lib->check_plcp_health(
 			    priv, pkt)) {
 				/*
@@ -439,10 +429,7 @@
 		}
 	}
 }
-<<<<<<< HEAD
-=======
 EXPORT_SYMBOL(iwl_recover_from_statistics);
->>>>>>> fd76f148
 
 void iwl_rx_statistics(struct iwl_priv *priv,
 			      struct iwl_rx_mem_buffer *rxb)
