/******************************************************************************
 *
 * GPL LICENSE SUMMARY
 *
 * Copyright(c) 2008 - 2011 Intel Corporation. All rights reserved.
 *
 * This program is free software; you can redistribute it and/or modify
 * it under the terms of version 2 of the GNU General Public License as
 * published by the Free Software Foundation.
 *
 * This program is distributed in the hope that it will be useful, but
 * WITHOUT ANY WARRANTY; without even the implied warranty of
 * MERCHANTABILITY or FITNESS FOR A PARTICULAR PURPOSE.  See the GNU
 * General Public License for more details.
 *
 * You should have received a copy of the GNU General Public License
 * along with this program; if not, write to the Free Software
 * Foundation, Inc., 51 Franklin Street, Fifth Floor, Boston, MA 02110,
 * USA
 *
 * The full GNU General Public License is included in this distribution
 * in the file called LICENSE.GPL.
 *
 * Contact Information:
 *  Intel Linux Wireless <ilw@linux.intel.com>
 * Intel Corporation, 5200 N.E. Elam Young Parkway, Hillsboro, OR 97124-6497
 *****************************************************************************/

#include <linux/kernel.h>
#include <linux/module.h>
#include <linux/sched.h>
#include <net/mac80211.h>

#include "iwl-dev.h" /* FIXME: remove */
#include "iwl-debug.h"
#include "iwl-eeprom.h"
#include "iwl-core.h"


const char *get_cmd_string(u8 cmd)
{
	switch (cmd) {
		IWL_CMD(REPLY_ALIVE);
		IWL_CMD(REPLY_ERROR);
		IWL_CMD(REPLY_RXON);
		IWL_CMD(REPLY_RXON_ASSOC);
		IWL_CMD(REPLY_QOS_PARAM);
		IWL_CMD(REPLY_RXON_TIMING);
		IWL_CMD(REPLY_ADD_STA);
		IWL_CMD(REPLY_REMOVE_STA);
		IWL_CMD(REPLY_REMOVE_ALL_STA);
		IWL_CMD(REPLY_TXFIFO_FLUSH);
		IWL_CMD(REPLY_WEPKEY);
		IWL_CMD(REPLY_TX);
		IWL_CMD(REPLY_LEDS_CMD);
		IWL_CMD(REPLY_TX_LINK_QUALITY_CMD);
		IWL_CMD(COEX_PRIORITY_TABLE_CMD);
		IWL_CMD(COEX_MEDIUM_NOTIFICATION);
		IWL_CMD(COEX_EVENT_CMD);
		IWL_CMD(REPLY_QUIET_CMD);
		IWL_CMD(REPLY_CHANNEL_SWITCH);
		IWL_CMD(CHANNEL_SWITCH_NOTIFICATION);
		IWL_CMD(REPLY_SPECTRUM_MEASUREMENT_CMD);
		IWL_CMD(SPECTRUM_MEASURE_NOTIFICATION);
		IWL_CMD(POWER_TABLE_CMD);
		IWL_CMD(PM_SLEEP_NOTIFICATION);
		IWL_CMD(PM_DEBUG_STATISTIC_NOTIFIC);
		IWL_CMD(REPLY_SCAN_CMD);
		IWL_CMD(REPLY_SCAN_ABORT_CMD);
		IWL_CMD(SCAN_START_NOTIFICATION);
		IWL_CMD(SCAN_RESULTS_NOTIFICATION);
		IWL_CMD(SCAN_COMPLETE_NOTIFICATION);
		IWL_CMD(BEACON_NOTIFICATION);
		IWL_CMD(REPLY_TX_BEACON);
		IWL_CMD(WHO_IS_AWAKE_NOTIFICATION);
		IWL_CMD(QUIET_NOTIFICATION);
		IWL_CMD(REPLY_TX_PWR_TABLE_CMD);
		IWL_CMD(MEASURE_ABORT_NOTIFICATION);
		IWL_CMD(REPLY_BT_CONFIG);
		IWL_CMD(REPLY_STATISTICS_CMD);
		IWL_CMD(STATISTICS_NOTIFICATION);
		IWL_CMD(REPLY_CARD_STATE_CMD);
		IWL_CMD(CARD_STATE_NOTIFICATION);
		IWL_CMD(MISSED_BEACONS_NOTIFICATION);
		IWL_CMD(REPLY_CT_KILL_CONFIG_CMD);
		IWL_CMD(SENSITIVITY_CMD);
		IWL_CMD(REPLY_PHY_CALIBRATION_CMD);
		IWL_CMD(REPLY_RX_PHY_CMD);
		IWL_CMD(REPLY_RX_MPDU_CMD);
		IWL_CMD(REPLY_RX);
		IWL_CMD(REPLY_COMPRESSED_BA);
		IWL_CMD(CALIBRATION_CFG_CMD);
		IWL_CMD(CALIBRATION_RES_NOTIFICATION);
		IWL_CMD(CALIBRATION_COMPLETE_NOTIFICATION);
		IWL_CMD(REPLY_TX_POWER_DBM_CMD);
		IWL_CMD(TEMPERATURE_NOTIFICATION);
		IWL_CMD(TX_ANT_CONFIGURATION_CMD);
		IWL_CMD(REPLY_BT_COEX_PROFILE_NOTIF);
		IWL_CMD(REPLY_BT_COEX_PRIO_TABLE);
		IWL_CMD(REPLY_BT_COEX_PROT_ENV);
		IWL_CMD(REPLY_WIPAN_PARAMS);
		IWL_CMD(REPLY_WIPAN_RXON);
		IWL_CMD(REPLY_WIPAN_RXON_TIMING);
		IWL_CMD(REPLY_WIPAN_RXON_ASSOC);
		IWL_CMD(REPLY_WIPAN_QOS_PARAM);
		IWL_CMD(REPLY_WIPAN_WEPKEY);
		IWL_CMD(REPLY_WIPAN_P2P_CHANNEL_SWITCH);
		IWL_CMD(REPLY_WIPAN_NOA_NOTIFICATION);
		IWL_CMD(REPLY_WIPAN_DEACTIVATION_COMPLETE);
	default:
		return "UNKNOWN";

	}
}

#define HOST_COMPLETE_TIMEOUT (2 * HZ)

static void iwl_generic_cmd_callback(struct iwl_priv *priv,
				     struct iwl_device_cmd *cmd,
				     struct iwl_rx_packet *pkt)
{
	if (pkt->hdr.flags & IWL_CMD_FAILED_MSK) {
		IWL_ERR(priv, "Bad return from %s (0x%08X)\n",
			get_cmd_string(cmd->hdr.cmd), pkt->hdr.flags);
		return;
	}

#ifdef CONFIG_IWLWIFI_DEBUG
	switch (cmd->hdr.cmd) {
	case REPLY_TX_LINK_QUALITY_CMD:
	case SENSITIVITY_CMD:
		IWL_DEBUG_HC_DUMP(priv, "back from %s (0x%08X)\n",
				get_cmd_string(cmd->hdr.cmd), pkt->hdr.flags);
		break;
	default:
		IWL_DEBUG_HC(priv, "back from %s (0x%08X)\n",
				get_cmd_string(cmd->hdr.cmd), pkt->hdr.flags);
	}
#endif
}

static int iwl_send_cmd_async(struct iwl_priv *priv, struct iwl_host_cmd *cmd)
{
	int ret;

	/* An asynchronous command can not expect an SKB to be set. */
	if (WARN_ON(cmd->flags & CMD_WANT_SKB))
		return -EINVAL;

	/* Assign a generic callback if one is not provided */
	if (!cmd->callback)
		cmd->callback = iwl_generic_cmd_callback;

	if (test_bit(STATUS_EXIT_PENDING, &priv->status))
		return -EBUSY;

	ret = iwl_enqueue_hcmd(priv, cmd);
	if (ret < 0) {
		IWL_ERR(priv, "Error sending %s: enqueue_hcmd failed: %d\n",
			  get_cmd_string(cmd->id), ret);
		return ret;
	}
	return 0;
}

static int iwl_send_cmd_sync(struct iwl_priv *priv, struct iwl_host_cmd *cmd)
{
	int cmd_idx;
	int ret;

	lockdep_assert_held(&priv->mutex);

	 /* A synchronous command can not have a callback set. */
	if (WARN_ON(cmd->callback))
		return -EINVAL;

	IWL_DEBUG_INFO(priv, "Attempting to send sync command %s\n",
			get_cmd_string(cmd->id));

	set_bit(STATUS_HCMD_ACTIVE, &priv->status);
	IWL_DEBUG_INFO(priv, "Setting HCMD_ACTIVE for command %s\n",
			get_cmd_string(cmd->id));

	cmd_idx = iwl_enqueue_hcmd(priv, cmd);
	if (cmd_idx < 0) {
		ret = cmd_idx;
		clear_bit(STATUS_HCMD_ACTIVE, &priv->status);
		IWL_ERR(priv, "Error sending %s: enqueue_hcmd failed: %d\n",
			  get_cmd_string(cmd->id), ret);
		return ret;
	}

	ret = wait_event_interruptible_timeout(priv->wait_command_queue,
			!test_bit(STATUS_HCMD_ACTIVE, &priv->status),
			HOST_COMPLETE_TIMEOUT);
	if (!ret) {
		if (test_bit(STATUS_HCMD_ACTIVE, &priv->status)) {
			IWL_ERR(priv,
				"Error sending %s: time out after %dms.\n",
				get_cmd_string(cmd->id),
				jiffies_to_msecs(HOST_COMPLETE_TIMEOUT));

			clear_bit(STATUS_HCMD_ACTIVE, &priv->status);
			IWL_DEBUG_INFO(priv, "Clearing HCMD_ACTIVE for command %s\n",
				       get_cmd_string(cmd->id));
			ret = -ETIMEDOUT;
			goto cancel;
		}
	}

	if (test_bit(STATUS_RF_KILL_HW, &priv->status)) {
		IWL_ERR(priv, "Command %s aborted: RF KILL Switch\n",
			       get_cmd_string(cmd->id));
		ret = -ECANCELED;
		goto fail;
	}
	if (test_bit(STATUS_FW_ERROR, &priv->status)) {
		IWL_ERR(priv, "Command %s failed: FW Error\n",
			       get_cmd_string(cmd->id));
		ret = -EIO;
		goto fail;
	}
	if ((cmd->flags & CMD_WANT_SKB) && !cmd->reply_page) {
		IWL_ERR(priv, "Error: Response NULL in '%s'\n",
			  get_cmd_string(cmd->id));
		ret = -EIO;
		goto cancel;
	}

	return 0;

cancel:
	if (cmd->flags & CMD_WANT_SKB) {
		/*
		 * Cancel the CMD_WANT_SKB flag for the cmd in the
		 * TX cmd queue. Otherwise in case the cmd comes
		 * in later, it will possibly set an invalid
		 * address (cmd->meta.source).
		 */
		priv->txq[priv->cmd_queue].meta[cmd_idx].flags &=
							~CMD_WANT_SKB;
	}
fail:
	if (cmd->reply_page) {
		iwl_free_pages(priv, cmd->reply_page);
		cmd->reply_page = 0;
	}

	return ret;
}

int iwl_send_cmd(struct iwl_priv *priv, struct iwl_host_cmd *cmd)
{
	if (cmd->flags & CMD_ASYNC)
		return iwl_send_cmd_async(priv, cmd);

	return iwl_send_cmd_sync(priv, cmd);
}

int iwl_send_cmd_pdu(struct iwl_priv *priv, u8 id, u32 flags, u16 len,
		     const void *data)
{
	struct iwl_host_cmd cmd = {
		.id = id,
		.len = { len, },
		.data = { data, },
<<<<<<< HEAD
	};

	return iwl_send_cmd_sync(priv, &cmd);
}

int iwl_send_cmd_pdu_async(struct iwl_priv *priv,
			   u8 id, u16 len, const void *data,
			   void (*callback)(struct iwl_priv *priv,
					    struct iwl_device_cmd *cmd,
					    struct iwl_rx_packet *pkt))
{
	struct iwl_host_cmd cmd = {
		.id = id,
		.len = { len, },
		.data = { data, },
	};

	cmd.flags |= CMD_ASYNC;
	cmd.callback = callback;

	return iwl_send_cmd_async(priv, &cmd);
=======
		.flags = flags,
	};

	return iwl_send_cmd(priv, &cmd);
>>>>>>> b55ebc27
}<|MERGE_RESOLUTION|>--- conflicted
+++ resolved
@@ -264,32 +264,8 @@
 		.id = id,
 		.len = { len, },
 		.data = { data, },
-<<<<<<< HEAD
-	};
-
-	return iwl_send_cmd_sync(priv, &cmd);
-}
-
-int iwl_send_cmd_pdu_async(struct iwl_priv *priv,
-			   u8 id, u16 len, const void *data,
-			   void (*callback)(struct iwl_priv *priv,
-					    struct iwl_device_cmd *cmd,
-					    struct iwl_rx_packet *pkt))
-{
-	struct iwl_host_cmd cmd = {
-		.id = id,
-		.len = { len, },
-		.data = { data, },
-	};
-
-	cmd.flags |= CMD_ASYNC;
-	cmd.callback = callback;
-
-	return iwl_send_cmd_async(priv, &cmd);
-=======
 		.flags = flags,
 	};
 
 	return iwl_send_cmd(priv, &cmd);
->>>>>>> b55ebc27
 }