--- conflicted
+++ resolved
@@ -2934,11 +2934,6 @@
 		desc += sprintf(buff+desc,
 				"Bit Rate= %d Mb/s\n",
 				iwl_rates[lq_sta->last_txrate_idx].ieee >> 1);
-<<<<<<< HEAD
-	desc += sprintf(buff+desc, "Noise Level= %d dBm\n",
-			priv->last_rx_noise);
-=======
->>>>>>> 68dd5b7a
 
 	ret = simple_read_from_buffer(user_buf, count, ppos, buff, desc);
 	return ret;
