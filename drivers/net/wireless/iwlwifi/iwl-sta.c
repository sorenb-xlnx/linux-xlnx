--- conflicted
+++ resolved
@@ -647,10 +647,7 @@
 	memcpy(&lq, priv->stations[sta_id].lq, sizeof(lq));
 
 	active = priv->stations[sta_id].used & IWL_STA_UCODE_ACTIVE;
-<<<<<<< HEAD
-=======
 	priv->stations[sta_id].used &= ~IWL_STA_DRIVER_ACTIVE;
->>>>>>> 7659a193
 	spin_unlock_irqrestore(&priv->sta_lock, flags);
 
 	if (active) {
@@ -661,13 +658,10 @@
 			IWL_ERR(priv, "failed to remove STA %pM (%d)\n",
 				priv->stations[sta_id].sta.sta.addr, ret);
 	}
-<<<<<<< HEAD
-=======
 	spin_lock_irqsave(&priv->sta_lock, flags);
 	priv->stations[sta_id].used |= IWL_STA_DRIVER_ACTIVE;
 	spin_unlock_irqrestore(&priv->sta_lock, flags);
 
->>>>>>> 7659a193
 	ret = iwl_send_add_sta(priv, &sta_cmd, CMD_SYNC);
 	if (ret)
 		IWL_ERR(priv, "failed to re-add STA %pM (%d)\n",
