--- conflicted
+++ resolved
@@ -71,11 +71,7 @@
 	    (!(priv->stations[ret].used & IWL_STA_UCODE_ACTIVE) ||
 	     ((priv->stations[ret].used & IWL_STA_UCODE_ACTIVE) &&
 	      (priv->stations[ret].used & IWL_STA_UCODE_INPROGRESS)))) {
-<<<<<<< HEAD
-		IWL_ERR(priv, "Requested station info for sta %d before ready. \n",
-=======
 		IWL_ERR(priv, "Requested station info for sta %d before ready.\n",
->>>>>>> ace5d5de
 			ret);
 		ret = IWL_INVALID_STATION;
 	}
@@ -575,11 +571,7 @@
 
 	if (!iwl_is_ready(priv)) {
 		IWL_DEBUG_INFO(priv,
-<<<<<<< HEAD
-			"Unable to remove station %pM, device not ready. \n",
-=======
 			"Unable to remove station %pM, device not ready.\n",
->>>>>>> ace5d5de
 			sta->addr);
 		/*
 		 * It is typical for stations to be removed when we are
@@ -676,11 +668,7 @@
 	} else {
 		for (i = 0; i < priv->hw_params.max_stations; i++) {
 			if (priv->stations[i].used & IWL_STA_UCODE_ACTIVE) {
-<<<<<<< HEAD
-				IWL_DEBUG_INFO(priv, "Clearing ucode active for station %d \n", i);
-=======
 				IWL_DEBUG_INFO(priv, "Clearing ucode active for station %d\n", i);
->>>>>>> ace5d5de
 				priv->stations[i].used &= ~IWL_STA_UCODE_ACTIVE;
 				cleared = true;
 			}
@@ -1219,11 +1207,7 @@
 		return ret;
 
 	if (init) {
-<<<<<<< HEAD
-		IWL_DEBUG_INFO(priv, "init LQ command complete, clearing sta addition status for sta %d \n",
-=======
 		IWL_DEBUG_INFO(priv, "init LQ command complete, clearing sta addition status for sta %d\n",
->>>>>>> ace5d5de
 			       lq->sta_id);
 		spin_lock_irqsave(&priv->sta_lock, flags_spin);
 		priv->stations[lq->sta_id].used &= ~IWL_STA_UCODE_INPROGRESS;
@@ -1411,10 +1395,7 @@
 
 	iwl_send_add_sta(priv, &priv->stations[sta_id].sta, CMD_ASYNC);
 }
-<<<<<<< HEAD
-=======
 EXPORT_SYMBOL(iwl_sta_modify_sleep_tx_count);
->>>>>>> ace5d5de
 
 int iwl_mac_sta_remove(struct ieee80211_hw *hw,
 			       struct ieee80211_vif *vif,
