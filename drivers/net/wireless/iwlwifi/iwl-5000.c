--- conflicted
+++ resolved
@@ -1077,11 +1077,7 @@
 
 	if ((IWL50_FIRST_AMPDU_QUEUE > txq_id) ||
 	    (IWL50_FIRST_AMPDU_QUEUE + IWL50_NUM_AMPDU_QUEUES <= txq_id)) {
-<<<<<<< HEAD
-		IWL_WARN(priv,
-=======
 		IWL_ERR(priv,
->>>>>>> ded760a1
 			"queue number out of range: %d, must be %d to %d\n",
 			txq_id, IWL50_FIRST_AMPDU_QUEUE,
 			IWL50_FIRST_AMPDU_QUEUE + IWL50_NUM_AMPDU_QUEUES - 1);
