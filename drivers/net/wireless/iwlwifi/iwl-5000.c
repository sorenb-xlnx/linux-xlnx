--- conflicted
+++ resolved
@@ -1597,10 +1597,7 @@
 	.use_rts_for_ht = true, /* use rts/cts protection */
 	.chain_noise_num_beacons = IWL_CAL_NUM_BEACONS,
 	.plcp_delta_threshold = IWL_MAX_PLCP_ERR_LONG_THRESHOLD_DEF,
-<<<<<<< HEAD
-=======
 	.chain_noise_scale = 1000,
->>>>>>> 42c4568a
 };
 
 struct iwl_cfg iwl5100_bgn_cfg = {
@@ -1626,10 +1623,7 @@
 	.use_rts_for_ht = true, /* use rts/cts protection */
 	.chain_noise_num_beacons = IWL_CAL_NUM_BEACONS,
 	.plcp_delta_threshold = IWL_MAX_PLCP_ERR_LONG_THRESHOLD_DEF,
-<<<<<<< HEAD
-=======
 	.chain_noise_scale = 1000,
->>>>>>> 42c4568a
 };
 
 struct iwl_cfg iwl5100_abg_cfg = {
@@ -1653,10 +1647,7 @@
 	.led_compensation = 51,
 	.chain_noise_num_beacons = IWL_CAL_NUM_BEACONS,
 	.plcp_delta_threshold = IWL_MAX_PLCP_ERR_LONG_THRESHOLD_DEF,
-<<<<<<< HEAD
-=======
 	.chain_noise_scale = 1000,
->>>>>>> 42c4568a
 };
 
 struct iwl_cfg iwl5100_agn_cfg = {
@@ -1682,10 +1673,7 @@
 	.use_rts_for_ht = true, /* use rts/cts protection */
 	.chain_noise_num_beacons = IWL_CAL_NUM_BEACONS,
 	.plcp_delta_threshold = IWL_MAX_PLCP_ERR_LONG_THRESHOLD_DEF,
-<<<<<<< HEAD
-=======
 	.chain_noise_scale = 1000,
->>>>>>> 42c4568a
 };
 
 struct iwl_cfg iwl5350_agn_cfg = {
@@ -1711,10 +1699,7 @@
 	.use_rts_for_ht = true, /* use rts/cts protection */
 	.chain_noise_num_beacons = IWL_CAL_NUM_BEACONS,
 	.plcp_delta_threshold = IWL_MAX_PLCP_ERR_LONG_THRESHOLD_DEF,
-<<<<<<< HEAD
-=======
 	.chain_noise_scale = 1000,
->>>>>>> 42c4568a
 };
 
 struct iwl_cfg iwl5150_agn_cfg = {
@@ -1740,10 +1725,7 @@
 	.use_rts_for_ht = true, /* use rts/cts protection */
 	.chain_noise_num_beacons = IWL_CAL_NUM_BEACONS,
 	.plcp_delta_threshold = IWL_MAX_PLCP_ERR_LONG_THRESHOLD_DEF,
-<<<<<<< HEAD
-=======
 	.chain_noise_scale = 1000,
->>>>>>> 42c4568a
 };
 
 struct iwl_cfg iwl5150_abg_cfg = {
@@ -1767,10 +1749,7 @@
 	.led_compensation = 51,
 	.chain_noise_num_beacons = IWL_CAL_NUM_BEACONS,
 	.plcp_delta_threshold = IWL_MAX_PLCP_ERR_LONG_THRESHOLD_DEF,
-<<<<<<< HEAD
-=======
 	.chain_noise_scale = 1000,
->>>>>>> 42c4568a
 };
 
 MODULE_FIRMWARE(IWL5000_MODULE_FIRMWARE(IWL5000_UCODE_API_MAX));
