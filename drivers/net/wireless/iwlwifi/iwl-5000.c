/******************************************************************************
 *
 * Copyright(c) 2007 - 2010 Intel Corporation. All rights reserved.
 *
 * This program is free software; you can redistribute it and/or modify it
 * under the terms of version 2 of the GNU General Public License as
 * published by the Free Software Foundation.
 *
 * This program is distributed in the hope that it will be useful, but WITHOUT
 * ANY WARRANTY; without even the implied warranty of MERCHANTABILITY or
 * FITNESS FOR A PARTICULAR PURPOSE.  See the GNU General Public License for
 * more details.
 *
 * You should have received a copy of the GNU General Public License along with
 * this program; if not, write to the Free Software Foundation, Inc.,
 * 51 Franklin Street, Fifth Floor, Boston, MA 02110, USA
 *
 * The full GNU General Public License is included in this distribution in the
 * file called LICENSE.
 *
 * Contact Information:
 *  Intel Linux Wireless <ilw@linux.intel.com>
 * Intel Corporation, 5200 N.E. Elam Young Parkway, Hillsboro, OR 97124-6497
 *
 *****************************************************************************/

#include <linux/kernel.h>
#include <linux/module.h>
#include <linux/init.h>
#include <linux/pci.h>
#include <linux/dma-mapping.h>
#include <linux/delay.h>
#include <linux/sched.h>
#include <linux/skbuff.h>
#include <linux/netdevice.h>
#include <linux/wireless.h>
#include <net/mac80211.h>
#include <linux/etherdevice.h>
#include <asm/unaligned.h>

#include "iwl-eeprom.h"
#include "iwl-dev.h"
#include "iwl-core.h"
#include "iwl-io.h"
#include "iwl-sta.h"
#include "iwl-helpers.h"
#include "iwl-agn.h"
#include "iwl-agn-led.h"
#include "iwl-agn-hw.h"
#include "iwl-5000-hw.h"
#include "iwl-agn-debugfs.h"

/* Highest firmware API version supported */
#define IWL5000_UCODE_API_MAX 2
#define IWL5150_UCODE_API_MAX 2

/* Lowest firmware API version supported */
#define IWL5000_UCODE_API_MIN 1
#define IWL5150_UCODE_API_MIN 1

#define IWL5000_FW_PRE "iwlwifi-5000-"
#define _IWL5000_MODULE_FIRMWARE(api) IWL5000_FW_PRE #api ".ucode"
#define IWL5000_MODULE_FIRMWARE(api) _IWL5000_MODULE_FIRMWARE(api)

#define IWL5150_FW_PRE "iwlwifi-5150-"
#define _IWL5150_MODULE_FIRMWARE(api) IWL5150_FW_PRE #api ".ucode"
#define IWL5150_MODULE_FIRMWARE(api) _IWL5150_MODULE_FIRMWARE(api)

/* NIC configuration for 5000 series */
static void iwl5000_nic_config(struct iwl_priv *priv)
{
	unsigned long flags;
	u16 radio_cfg;

	spin_lock_irqsave(&priv->lock, flags);

	radio_cfg = iwl_eeprom_query16(priv, EEPROM_RADIO_CONFIG);

	/* write radio config values to register */
	if (EEPROM_RF_CFG_TYPE_MSK(radio_cfg) < EEPROM_RF_CONFIG_TYPE_MAX)
		iwl_set_bit(priv, CSR_HW_IF_CONFIG_REG,
			    EEPROM_RF_CFG_TYPE_MSK(radio_cfg) |
			    EEPROM_RF_CFG_STEP_MSK(radio_cfg) |
			    EEPROM_RF_CFG_DASH_MSK(radio_cfg));

	/* set CSR_HW_CONFIG_REG for uCode use */
	iwl_set_bit(priv, CSR_HW_IF_CONFIG_REG,
		    CSR_HW_IF_CONFIG_REG_BIT_RADIO_SI |
		    CSR_HW_IF_CONFIG_REG_BIT_MAC_SI);

	/* W/A : NIC is stuck in a reset state after Early PCIe power off
	 * (PCIe power is lost before PERST# is asserted),
	 * causing ME FW to lose ownership and not being able to obtain it back.
	 */
	iwl_set_bits_mask_prph(priv, APMG_PS_CTRL_REG,
				APMG_PS_CTRL_EARLY_PWR_OFF_RESET_DIS,
				~APMG_PS_CTRL_EARLY_PWR_OFF_RESET_DIS);


	spin_unlock_irqrestore(&priv->lock, flags);
}

static struct iwl_sensitivity_ranges iwl5000_sensitivity = {
	.min_nrg_cck = 95,
	.max_nrg_cck = 0, /* not used, set to 0 */
	.auto_corr_min_ofdm = 90,
	.auto_corr_min_ofdm_mrc = 170,
	.auto_corr_min_ofdm_x1 = 120,
	.auto_corr_min_ofdm_mrc_x1 = 240,

	.auto_corr_max_ofdm = 120,
	.auto_corr_max_ofdm_mrc = 210,
	.auto_corr_max_ofdm_x1 = 120,
	.auto_corr_max_ofdm_mrc_x1 = 240,

	.auto_corr_min_cck = 125,
	.auto_corr_max_cck = 200,
	.auto_corr_min_cck_mrc = 170,
	.auto_corr_max_cck_mrc = 400,
	.nrg_th_cck = 95,
	.nrg_th_ofdm = 95,

	.barker_corr_th_min = 190,
	.barker_corr_th_min_mrc = 390,
	.nrg_th_cca = 62,
};

static struct iwl_sensitivity_ranges iwl5150_sensitivity = {
	.min_nrg_cck = 95,
	.max_nrg_cck = 0, /* not used, set to 0 */
	.auto_corr_min_ofdm = 90,
	.auto_corr_min_ofdm_mrc = 170,
	.auto_corr_min_ofdm_x1 = 105,
	.auto_corr_min_ofdm_mrc_x1 = 220,

	.auto_corr_max_ofdm = 120,
	.auto_corr_max_ofdm_mrc = 210,
	/* max = min for performance bug in 5150 DSP */
	.auto_corr_max_ofdm_x1 = 105,
	.auto_corr_max_ofdm_mrc_x1 = 220,

	.auto_corr_min_cck = 125,
	.auto_corr_max_cck = 200,
	.auto_corr_min_cck_mrc = 170,
	.auto_corr_max_cck_mrc = 400,
	.nrg_th_cck = 95,
	.nrg_th_ofdm = 95,

	.barker_corr_th_min = 190,
	.barker_corr_th_min_mrc = 390,
	.nrg_th_cca = 62,
};

static void iwl5150_set_ct_threshold(struct iwl_priv *priv)
{
	const s32 volt2temp_coef = IWL_5150_VOLTAGE_TO_TEMPERATURE_COEFF;
	s32 threshold = (s32)CELSIUS_TO_KELVIN(CT_KILL_THRESHOLD_LEGACY) -
			iwl_temp_calib_to_offset(priv);

	priv->hw_params.ct_kill_threshold = threshold * volt2temp_coef;
}

static void iwl5000_set_ct_threshold(struct iwl_priv *priv)
{
	/* want Celsius */
	priv->hw_params.ct_kill_threshold = CT_KILL_THRESHOLD_LEGACY;
}

static int iwl5000_hw_set_hw_params(struct iwl_priv *priv)
{
	if (priv->cfg->mod_params->num_of_queues >= IWL_MIN_NUM_QUEUES &&
	    priv->cfg->mod_params->num_of_queues <= IWLAGN_NUM_QUEUES)
		priv->cfg->num_of_queues =
			priv->cfg->mod_params->num_of_queues;

	priv->hw_params.max_txq_num = priv->cfg->num_of_queues;
	priv->hw_params.dma_chnl_num = FH50_TCSR_CHNL_NUM;
	priv->hw_params.scd_bc_tbls_size =
			priv->cfg->num_of_queues *
			sizeof(struct iwlagn_scd_bc_tbl);
	priv->hw_params.tfd_size = sizeof(struct iwl_tfd);
	priv->hw_params.max_stations = IWL5000_STATION_COUNT;
	priv->hw_params.bcast_sta_id = IWL5000_BROADCAST_ID;

	priv->hw_params.max_data_size = IWLAGN_RTC_DATA_SIZE;
	priv->hw_params.max_inst_size = IWLAGN_RTC_INST_SIZE;

	priv->hw_params.max_bsm_size = 0;
	priv->hw_params.ht40_channel =  BIT(IEEE80211_BAND_2GHZ) |
					BIT(IEEE80211_BAND_5GHZ);
	priv->hw_params.rx_wrt_ptr_reg = FH_RSCSR_CHNL0_WPTR;

	priv->hw_params.tx_chains_num = num_of_ant(priv->cfg->valid_tx_ant);
	priv->hw_params.rx_chains_num = num_of_ant(priv->cfg->valid_rx_ant);
	priv->hw_params.valid_tx_ant = priv->cfg->valid_tx_ant;
	priv->hw_params.valid_rx_ant = priv->cfg->valid_rx_ant;

	if (priv->cfg->ops->lib->temp_ops.set_ct_kill)
		priv->cfg->ops->lib->temp_ops.set_ct_kill(priv);

	/* Set initial sensitivity parameters */
	/* Set initial calibration set */
	priv->hw_params.sens = &iwl5000_sensitivity;
	priv->hw_params.calib_init_cfg =
		BIT(IWL_CALIB_XTAL)		|
		BIT(IWL_CALIB_LO)		|
		BIT(IWL_CALIB_TX_IQ)		|
		BIT(IWL_CALIB_TX_IQ_PERD)	|
		BIT(IWL_CALIB_BASE_BAND);

	return 0;
}

static int iwl5150_hw_set_hw_params(struct iwl_priv *priv)
{
	if (priv->cfg->mod_params->num_of_queues >= IWL_MIN_NUM_QUEUES &&
	    priv->cfg->mod_params->num_of_queues <= IWLAGN_NUM_QUEUES)
		priv->cfg->num_of_queues =
			priv->cfg->mod_params->num_of_queues;

	priv->hw_params.max_txq_num = priv->cfg->num_of_queues;
	priv->hw_params.dma_chnl_num = FH50_TCSR_CHNL_NUM;
	priv->hw_params.scd_bc_tbls_size =
			priv->cfg->num_of_queues *
			sizeof(struct iwlagn_scd_bc_tbl);
	priv->hw_params.tfd_size = sizeof(struct iwl_tfd);
	priv->hw_params.max_stations = IWL5000_STATION_COUNT;
	priv->hw_params.bcast_sta_id = IWL5000_BROADCAST_ID;

	priv->hw_params.max_data_size = IWLAGN_RTC_DATA_SIZE;
	priv->hw_params.max_inst_size = IWLAGN_RTC_INST_SIZE;

	priv->hw_params.max_bsm_size = 0;
	priv->hw_params.ht40_channel =  BIT(IEEE80211_BAND_2GHZ) |
					BIT(IEEE80211_BAND_5GHZ);
	priv->hw_params.rx_wrt_ptr_reg = FH_RSCSR_CHNL0_WPTR;

	priv->hw_params.tx_chains_num = num_of_ant(priv->cfg->valid_tx_ant);
	priv->hw_params.rx_chains_num = num_of_ant(priv->cfg->valid_rx_ant);
	priv->hw_params.valid_tx_ant = priv->cfg->valid_tx_ant;
	priv->hw_params.valid_rx_ant = priv->cfg->valid_rx_ant;

	if (priv->cfg->ops->lib->temp_ops.set_ct_kill)
		priv->cfg->ops->lib->temp_ops.set_ct_kill(priv);

	/* Set initial sensitivity parameters */
	/* Set initial calibration set */
	priv->hw_params.sens = &iwl5150_sensitivity;
	priv->hw_params.calib_init_cfg =
		BIT(IWL_CALIB_DC)		|
		BIT(IWL_CALIB_LO)		|
		BIT(IWL_CALIB_TX_IQ)		|
		BIT(IWL_CALIB_BASE_BAND);

	return 0;
}

static void iwl5150_temperature(struct iwl_priv *priv)
{
	u32 vt = 0;
	s32 offset =  iwl_temp_calib_to_offset(priv);

	vt = le32_to_cpu(priv->statistics.general.temperature);
	vt = vt / IWL_5150_VOLTAGE_TO_TEMPERATURE_COEFF + offset;
	/* now vt hold the temperature in Kelvin */
	priv->temperature = KELVIN_TO_CELSIUS(vt);
	iwl_tt_handler(priv);
}

static int iwl5000_hw_channel_switch(struct iwl_priv *priv, u16 channel)
{
	struct iwl5000_channel_switch_cmd cmd;
	const struct iwl_channel_info *ch_info;
	struct iwl_host_cmd hcmd = {
		.id = REPLY_CHANNEL_SWITCH,
		.len = sizeof(cmd),
		.flags = CMD_SIZE_HUGE,
		.data = &cmd,
	};

	IWL_DEBUG_11H(priv, "channel switch from %d to %d\n",
		priv->active_rxon.channel, channel);
	cmd.band = priv->band == IEEE80211_BAND_2GHZ;
	cmd.channel = cpu_to_le16(channel);
	cmd.rxon_flags = priv->staging_rxon.flags;
	cmd.rxon_filter_flags = priv->staging_rxon.filter_flags;
	cmd.switch_time = cpu_to_le32(priv->ucode_beacon_time);
	ch_info = iwl_get_channel_info(priv, priv->band, channel);
	if (ch_info)
		cmd.expect_beacon = is_channel_radar(ch_info);
	else {
		IWL_ERR(priv, "invalid channel switch from %u to %u\n",
			priv->active_rxon.channel, channel);
		return -EFAULT;
	}
	priv->switch_rxon.channel = cpu_to_le16(channel);
	priv->switch_rxon.switch_in_progress = true;

	return iwl_send_cmd_sync(priv, &hcmd);
}

static struct iwl_lib_ops iwl5000_lib = {
	.set_hw_params = iwl5000_hw_set_hw_params,
	.txq_update_byte_cnt_tbl = iwlagn_txq_update_byte_cnt_tbl,
	.txq_inval_byte_cnt_tbl = iwlagn_txq_inval_byte_cnt_tbl,
	.txq_set_sched = iwlagn_txq_set_sched,
	.txq_agg_enable = iwlagn_txq_agg_enable,
	.txq_agg_disable = iwlagn_txq_agg_disable,
	.txq_attach_buf_to_tfd = iwl_hw_txq_attach_buf_to_tfd,
	.txq_free_tfd = iwl_hw_txq_free_tfd,
	.txq_init = iwl_hw_tx_queue_init,
	.rx_handler_setup = iwlagn_rx_handler_setup,
	.setup_deferred_work = iwlagn_setup_deferred_work,
	.is_valid_rtc_data_addr = iwlagn_hw_valid_rtc_data_addr,
	.dump_nic_event_log = iwl_dump_nic_event_log,
	.dump_nic_error_log = iwl_dump_nic_error_log,
	.dump_csr = iwl_dump_csr,
	.dump_fh = iwl_dump_fh,
	.load_ucode = iwlagn_load_ucode,
	.init_alive_start = iwlagn_init_alive_start,
	.alive_notify = iwlagn_alive_notify,
	.send_tx_power = iwlagn_send_tx_power,
	.update_chain_flags = iwl_update_chain_flags,
	.set_channel_switch = iwl5000_hw_channel_switch,
	.apm_ops = {
		.init = iwl_apm_init,
		.stop = iwl_apm_stop,
		.config = iwl5000_nic_config,
		.set_pwr_src = iwl_set_pwr_src,
	},
	.eeprom_ops = {
		.regulatory_bands = {
			EEPROM_REG_BAND_1_CHANNELS,
			EEPROM_REG_BAND_2_CHANNELS,
			EEPROM_REG_BAND_3_CHANNELS,
			EEPROM_REG_BAND_4_CHANNELS,
			EEPROM_REG_BAND_5_CHANNELS,
			EEPROM_REG_BAND_24_HT40_CHANNELS,
			EEPROM_REG_BAND_52_HT40_CHANNELS
		},
		.verify_signature  = iwlcore_eeprom_verify_signature,
		.acquire_semaphore = iwlcore_eeprom_acquire_semaphore,
		.release_semaphore = iwlcore_eeprom_release_semaphore,
		.calib_version	= iwlagn_eeprom_calib_version,
		.query_addr = iwlagn_eeprom_query_addr,
	},
	.post_associate = iwl_post_associate,
	.isr = iwl_isr_ict,
	.config_ap = iwl_config_ap,
	.temp_ops = {
		.temperature = iwlagn_temperature,
		.set_ct_kill = iwl5000_set_ct_threshold,
	 },
<<<<<<< HEAD
	.add_bcast_station = iwl_add_bcast_station,
=======
	.manage_ibss_station = iwlagn_manage_ibss_station,
>>>>>>> fd76f148
	.debugfs_ops = {
		.rx_stats_read = iwl_ucode_rx_stats_read,
		.tx_stats_read = iwl_ucode_tx_stats_read,
		.general_stats_read = iwl_ucode_general_stats_read,
	},
	.recover_from_tx_stall = iwl_bg_monitor_recover,
	.check_plcp_health = iwl_good_plcp_health,
	.check_ack_health = iwl_good_ack_health,
};

static struct iwl_lib_ops iwl5150_lib = {
	.set_hw_params = iwl5150_hw_set_hw_params,
	.txq_update_byte_cnt_tbl = iwlagn_txq_update_byte_cnt_tbl,
	.txq_inval_byte_cnt_tbl = iwlagn_txq_inval_byte_cnt_tbl,
	.txq_set_sched = iwlagn_txq_set_sched,
	.txq_agg_enable = iwlagn_txq_agg_enable,
	.txq_agg_disable = iwlagn_txq_agg_disable,
	.txq_attach_buf_to_tfd = iwl_hw_txq_attach_buf_to_tfd,
	.txq_free_tfd = iwl_hw_txq_free_tfd,
	.txq_init = iwl_hw_tx_queue_init,
	.rx_handler_setup = iwlagn_rx_handler_setup,
	.setup_deferred_work = iwlagn_setup_deferred_work,
	.is_valid_rtc_data_addr = iwlagn_hw_valid_rtc_data_addr,
	.dump_nic_event_log = iwl_dump_nic_event_log,
	.dump_nic_error_log = iwl_dump_nic_error_log,
	.dump_csr = iwl_dump_csr,
	.load_ucode = iwlagn_load_ucode,
	.init_alive_start = iwlagn_init_alive_start,
	.alive_notify = iwlagn_alive_notify,
	.send_tx_power = iwlagn_send_tx_power,
	.update_chain_flags = iwl_update_chain_flags,
	.set_channel_switch = iwl5000_hw_channel_switch,
	.apm_ops = {
		.init = iwl_apm_init,
		.stop = iwl_apm_stop,
		.config = iwl5000_nic_config,
		.set_pwr_src = iwl_set_pwr_src,
	},
	.eeprom_ops = {
		.regulatory_bands = {
			EEPROM_REG_BAND_1_CHANNELS,
			EEPROM_REG_BAND_2_CHANNELS,
			EEPROM_REG_BAND_3_CHANNELS,
			EEPROM_REG_BAND_4_CHANNELS,
			EEPROM_REG_BAND_5_CHANNELS,
			EEPROM_REG_BAND_24_HT40_CHANNELS,
			EEPROM_REG_BAND_52_HT40_CHANNELS
		},
		.verify_signature  = iwlcore_eeprom_verify_signature,
		.acquire_semaphore = iwlcore_eeprom_acquire_semaphore,
		.release_semaphore = iwlcore_eeprom_release_semaphore,
		.calib_version	= iwlagn_eeprom_calib_version,
		.query_addr = iwlagn_eeprom_query_addr,
	},
	.post_associate = iwl_post_associate,
	.isr = iwl_isr_ict,
	.config_ap = iwl_config_ap,
	.temp_ops = {
		.temperature = iwl5150_temperature,
		.set_ct_kill = iwl5150_set_ct_threshold,
	 },
<<<<<<< HEAD
	.add_bcast_station = iwl_add_bcast_station,
=======
	.manage_ibss_station = iwlagn_manage_ibss_station,
>>>>>>> fd76f148
	.debugfs_ops = {
		.rx_stats_read = iwl_ucode_rx_stats_read,
		.tx_stats_read = iwl_ucode_tx_stats_read,
		.general_stats_read = iwl_ucode_general_stats_read,
	},
	.recover_from_tx_stall = iwl_bg_monitor_recover,
	.check_plcp_health = iwl_good_plcp_health,
	.check_ack_health = iwl_good_ack_health,
};

static const struct iwl_ops iwl5000_ops = {
<<<<<<< HEAD
	.ucode = &iwlagn_ucode,
=======
>>>>>>> fd76f148
	.lib = &iwl5000_lib,
	.hcmd = &iwlagn_hcmd,
	.utils = &iwlagn_hcmd_utils,
	.led = &iwlagn_led_ops,
};

static const struct iwl_ops iwl5150_ops = {
<<<<<<< HEAD
	.ucode = &iwlagn_ucode,
=======
>>>>>>> fd76f148
	.lib = &iwl5150_lib,
	.hcmd = &iwlagn_hcmd,
	.utils = &iwlagn_hcmd_utils,
	.led = &iwlagn_led_ops,
};

struct iwl_cfg iwl5300_agn_cfg = {
	.name = "Intel(R) Ultimate N WiFi Link 5300 AGN",
	.fw_name_pre = IWL5000_FW_PRE,
	.ucode_api_max = IWL5000_UCODE_API_MAX,
	.ucode_api_min = IWL5000_UCODE_API_MIN,
	.sku = IWL_SKU_A|IWL_SKU_G|IWL_SKU_N,
	.ops = &iwl5000_ops,
	.eeprom_size = IWLAGN_EEPROM_IMG_SIZE,
	.eeprom_ver = EEPROM_5000_EEPROM_VERSION,
	.eeprom_calib_ver = EEPROM_5000_TX_POWER_VERSION,
	.num_of_queues = IWLAGN_NUM_QUEUES,
	.num_of_ampdu_queues = IWLAGN_NUM_AMPDU_QUEUES,
	.mod_params = &iwlagn_mod_params,
	.valid_tx_ant = ANT_ABC,
	.valid_rx_ant = ANT_ABC,
	.pll_cfg_val = CSR50_ANA_PLL_CFG_VAL,
	.set_l0s = true,
	.use_bsm = false,
	.ht_greenfield_support = true,
	.led_compensation = 51,
	.use_rts_for_ht = true, /* use rts/cts protection */
	.chain_noise_num_beacons = IWL_CAL_NUM_BEACONS,
	.plcp_delta_threshold = IWL_MAX_PLCP_ERR_LONG_THRESHOLD_DEF,
	.chain_noise_scale = 1000,
	.monitor_recover_period = IWL_MONITORING_PERIOD,
	.max_event_log_size = 512,
<<<<<<< HEAD
=======
	.ucode_tracing = true,
	.sensitivity_calib_by_driver = true,
	.chain_noise_calib_by_driver = true,
>>>>>>> fd76f148
};

struct iwl_cfg iwl5100_bgn_cfg = {
	.name = "Intel(R) WiFi Link 5100 BGN",
	.fw_name_pre = IWL5000_FW_PRE,
	.ucode_api_max = IWL5000_UCODE_API_MAX,
	.ucode_api_min = IWL5000_UCODE_API_MIN,
	.sku = IWL_SKU_G|IWL_SKU_N,
	.ops = &iwl5000_ops,
	.eeprom_size = IWLAGN_EEPROM_IMG_SIZE,
	.eeprom_ver = EEPROM_5000_EEPROM_VERSION,
	.eeprom_calib_ver = EEPROM_5000_TX_POWER_VERSION,
	.num_of_queues = IWLAGN_NUM_QUEUES,
	.num_of_ampdu_queues = IWLAGN_NUM_AMPDU_QUEUES,
	.mod_params = &iwlagn_mod_params,
	.valid_tx_ant = ANT_B,
	.valid_rx_ant = ANT_AB,
	.pll_cfg_val = CSR50_ANA_PLL_CFG_VAL,
	.set_l0s = true,
	.use_bsm = false,
	.ht_greenfield_support = true,
	.led_compensation = 51,
	.use_rts_for_ht = true, /* use rts/cts protection */
	.chain_noise_num_beacons = IWL_CAL_NUM_BEACONS,
	.plcp_delta_threshold = IWL_MAX_PLCP_ERR_LONG_THRESHOLD_DEF,
	.chain_noise_scale = 1000,
	.monitor_recover_period = IWL_MONITORING_PERIOD,
	.max_event_log_size = 512,
<<<<<<< HEAD
=======
	.ucode_tracing = true,
	.sensitivity_calib_by_driver = true,
	.chain_noise_calib_by_driver = true,
>>>>>>> fd76f148
};

struct iwl_cfg iwl5100_abg_cfg = {
	.name = "Intel(R) WiFi Link 5100 ABG",
	.fw_name_pre = IWL5000_FW_PRE,
	.ucode_api_max = IWL5000_UCODE_API_MAX,
	.ucode_api_min = IWL5000_UCODE_API_MIN,
	.sku = IWL_SKU_A|IWL_SKU_G,
	.ops = &iwl5000_ops,
	.eeprom_size = IWLAGN_EEPROM_IMG_SIZE,
	.eeprom_ver = EEPROM_5000_EEPROM_VERSION,
	.eeprom_calib_ver = EEPROM_5000_TX_POWER_VERSION,
	.num_of_queues = IWLAGN_NUM_QUEUES,
	.num_of_ampdu_queues = IWLAGN_NUM_AMPDU_QUEUES,
	.mod_params = &iwlagn_mod_params,
	.valid_tx_ant = ANT_B,
	.valid_rx_ant = ANT_AB,
	.pll_cfg_val = CSR50_ANA_PLL_CFG_VAL,
	.set_l0s = true,
	.use_bsm = false,
	.led_compensation = 51,
	.chain_noise_num_beacons = IWL_CAL_NUM_BEACONS,
	.plcp_delta_threshold = IWL_MAX_PLCP_ERR_LONG_THRESHOLD_DEF,
	.chain_noise_scale = 1000,
	.monitor_recover_period = IWL_MONITORING_PERIOD,
	.max_event_log_size = 512,
<<<<<<< HEAD
=======
	.ucode_tracing = true,
	.sensitivity_calib_by_driver = true,
	.chain_noise_calib_by_driver = true,
>>>>>>> fd76f148
};

struct iwl_cfg iwl5100_agn_cfg = {
	.name = "Intel(R) WiFi Link 5100 AGN",
	.fw_name_pre = IWL5000_FW_PRE,
	.ucode_api_max = IWL5000_UCODE_API_MAX,
	.ucode_api_min = IWL5000_UCODE_API_MIN,
	.sku = IWL_SKU_A|IWL_SKU_G|IWL_SKU_N,
	.ops = &iwl5000_ops,
	.eeprom_size = IWLAGN_EEPROM_IMG_SIZE,
	.eeprom_ver = EEPROM_5000_EEPROM_VERSION,
	.eeprom_calib_ver = EEPROM_5000_TX_POWER_VERSION,
	.num_of_queues = IWLAGN_NUM_QUEUES,
	.num_of_ampdu_queues = IWLAGN_NUM_AMPDU_QUEUES,
	.mod_params = &iwlagn_mod_params,
	.valid_tx_ant = ANT_B,
	.valid_rx_ant = ANT_AB,
	.pll_cfg_val = CSR50_ANA_PLL_CFG_VAL,
	.set_l0s = true,
	.use_bsm = false,
	.ht_greenfield_support = true,
	.led_compensation = 51,
	.use_rts_for_ht = true, /* use rts/cts protection */
	.chain_noise_num_beacons = IWL_CAL_NUM_BEACONS,
	.plcp_delta_threshold = IWL_MAX_PLCP_ERR_LONG_THRESHOLD_DEF,
	.chain_noise_scale = 1000,
	.monitor_recover_period = IWL_MONITORING_PERIOD,
	.max_event_log_size = 512,
<<<<<<< HEAD
=======
	.ucode_tracing = true,
	.sensitivity_calib_by_driver = true,
	.chain_noise_calib_by_driver = true,
>>>>>>> fd76f148
};

struct iwl_cfg iwl5350_agn_cfg = {
	.name = "Intel(R) WiMAX/WiFi Link 5350 AGN",
	.fw_name_pre = IWL5000_FW_PRE,
	.ucode_api_max = IWL5000_UCODE_API_MAX,
	.ucode_api_min = IWL5000_UCODE_API_MIN,
	.sku = IWL_SKU_A|IWL_SKU_G|IWL_SKU_N,
	.ops = &iwl5000_ops,
	.eeprom_size = IWLAGN_EEPROM_IMG_SIZE,
	.eeprom_ver = EEPROM_5050_EEPROM_VERSION,
	.eeprom_calib_ver = EEPROM_5050_TX_POWER_VERSION,
	.num_of_queues = IWLAGN_NUM_QUEUES,
	.num_of_ampdu_queues = IWLAGN_NUM_AMPDU_QUEUES,
	.mod_params = &iwlagn_mod_params,
	.valid_tx_ant = ANT_ABC,
	.valid_rx_ant = ANT_ABC,
	.pll_cfg_val = CSR50_ANA_PLL_CFG_VAL,
	.set_l0s = true,
	.use_bsm = false,
	.ht_greenfield_support = true,
	.led_compensation = 51,
	.use_rts_for_ht = true, /* use rts/cts protection */
	.chain_noise_num_beacons = IWL_CAL_NUM_BEACONS,
	.plcp_delta_threshold = IWL_MAX_PLCP_ERR_LONG_THRESHOLD_DEF,
	.chain_noise_scale = 1000,
	.monitor_recover_period = IWL_MONITORING_PERIOD,
	.max_event_log_size = 512,
<<<<<<< HEAD
=======
	.ucode_tracing = true,
	.sensitivity_calib_by_driver = true,
	.chain_noise_calib_by_driver = true,
>>>>>>> fd76f148
};

struct iwl_cfg iwl5150_agn_cfg = {
	.name = "Intel(R) WiMAX/WiFi Link 5150 AGN",
	.fw_name_pre = IWL5150_FW_PRE,
	.ucode_api_max = IWL5150_UCODE_API_MAX,
	.ucode_api_min = IWL5150_UCODE_API_MIN,
	.sku = IWL_SKU_A|IWL_SKU_G|IWL_SKU_N,
	.ops = &iwl5150_ops,
	.eeprom_size = IWLAGN_EEPROM_IMG_SIZE,
	.eeprom_ver = EEPROM_5050_EEPROM_VERSION,
	.eeprom_calib_ver = EEPROM_5050_TX_POWER_VERSION,
	.num_of_queues = IWLAGN_NUM_QUEUES,
	.num_of_ampdu_queues = IWLAGN_NUM_AMPDU_QUEUES,
	.mod_params = &iwlagn_mod_params,
	.valid_tx_ant = ANT_A,
	.valid_rx_ant = ANT_AB,
	.pll_cfg_val = CSR50_ANA_PLL_CFG_VAL,
	.set_l0s = true,
	.use_bsm = false,
	.ht_greenfield_support = true,
	.led_compensation = 51,
	.use_rts_for_ht = true, /* use rts/cts protection */
	.chain_noise_num_beacons = IWL_CAL_NUM_BEACONS,
	.plcp_delta_threshold = IWL_MAX_PLCP_ERR_LONG_THRESHOLD_DEF,
	.chain_noise_scale = 1000,
	.monitor_recover_period = IWL_MONITORING_PERIOD,
	.max_event_log_size = 512,
<<<<<<< HEAD
=======
	.ucode_tracing = true,
	.sensitivity_calib_by_driver = true,
	.chain_noise_calib_by_driver = true,
>>>>>>> fd76f148
};

struct iwl_cfg iwl5150_abg_cfg = {
	.name = "Intel(R) WiMAX/WiFi Link 5150 ABG",
	.fw_name_pre = IWL5150_FW_PRE,
	.ucode_api_max = IWL5150_UCODE_API_MAX,
	.ucode_api_min = IWL5150_UCODE_API_MIN,
	.sku = IWL_SKU_A|IWL_SKU_G,
	.ops = &iwl5150_ops,
	.eeprom_size = IWLAGN_EEPROM_IMG_SIZE,
	.eeprom_ver = EEPROM_5050_EEPROM_VERSION,
	.eeprom_calib_ver = EEPROM_5050_TX_POWER_VERSION,
	.num_of_queues = IWLAGN_NUM_QUEUES,
	.num_of_ampdu_queues = IWLAGN_NUM_AMPDU_QUEUES,
	.mod_params = &iwlagn_mod_params,
	.valid_tx_ant = ANT_A,
	.valid_rx_ant = ANT_AB,
	.pll_cfg_val = CSR50_ANA_PLL_CFG_VAL,
	.set_l0s = true,
	.use_bsm = false,
	.led_compensation = 51,
	.chain_noise_num_beacons = IWL_CAL_NUM_BEACONS,
	.plcp_delta_threshold = IWL_MAX_PLCP_ERR_LONG_THRESHOLD_DEF,
	.chain_noise_scale = 1000,
	.monitor_recover_period = IWL_MONITORING_PERIOD,
	.max_event_log_size = 512,
<<<<<<< HEAD
=======
	.ucode_tracing = true,
	.sensitivity_calib_by_driver = true,
	.chain_noise_calib_by_driver = true,
>>>>>>> fd76f148
};

MODULE_FIRMWARE(IWL5000_MODULE_FIRMWARE(IWL5000_UCODE_API_MAX));
MODULE_FIRMWARE(IWL5150_MODULE_FIRMWARE(IWL5150_UCODE_API_MAX));<|MERGE_RESOLUTION|>--- conflicted
+++ resolved
@@ -351,11 +351,7 @@
 		.temperature = iwlagn_temperature,
 		.set_ct_kill = iwl5000_set_ct_threshold,
 	 },
-<<<<<<< HEAD
-	.add_bcast_station = iwl_add_bcast_station,
-=======
 	.manage_ibss_station = iwlagn_manage_ibss_station,
->>>>>>> fd76f148
 	.debugfs_ops = {
 		.rx_stats_read = iwl_ucode_rx_stats_read,
 		.tx_stats_read = iwl_ucode_tx_stats_read,
@@ -417,11 +413,7 @@
 		.temperature = iwl5150_temperature,
 		.set_ct_kill = iwl5150_set_ct_threshold,
 	 },
-<<<<<<< HEAD
-	.add_bcast_station = iwl_add_bcast_station,
-=======
 	.manage_ibss_station = iwlagn_manage_ibss_station,
->>>>>>> fd76f148
 	.debugfs_ops = {
 		.rx_stats_read = iwl_ucode_rx_stats_read,
 		.tx_stats_read = iwl_ucode_tx_stats_read,
@@ -433,10 +425,6 @@
 };
 
 static const struct iwl_ops iwl5000_ops = {
-<<<<<<< HEAD
-	.ucode = &iwlagn_ucode,
-=======
->>>>>>> fd76f148
 	.lib = &iwl5000_lib,
 	.hcmd = &iwlagn_hcmd,
 	.utils = &iwlagn_hcmd_utils,
@@ -444,10 +432,6 @@
 };
 
 static const struct iwl_ops iwl5150_ops = {
-<<<<<<< HEAD
-	.ucode = &iwlagn_ucode,
-=======
->>>>>>> fd76f148
 	.lib = &iwl5150_lib,
 	.hcmd = &iwlagn_hcmd,
 	.utils = &iwlagn_hcmd_utils,
@@ -480,12 +464,9 @@
 	.chain_noise_scale = 1000,
 	.monitor_recover_period = IWL_MONITORING_PERIOD,
 	.max_event_log_size = 512,
-<<<<<<< HEAD
-=======
 	.ucode_tracing = true,
 	.sensitivity_calib_by_driver = true,
 	.chain_noise_calib_by_driver = true,
->>>>>>> fd76f148
 };
 
 struct iwl_cfg iwl5100_bgn_cfg = {
@@ -514,12 +495,9 @@
 	.chain_noise_scale = 1000,
 	.monitor_recover_period = IWL_MONITORING_PERIOD,
 	.max_event_log_size = 512,
-<<<<<<< HEAD
-=======
 	.ucode_tracing = true,
 	.sensitivity_calib_by_driver = true,
 	.chain_noise_calib_by_driver = true,
->>>>>>> fd76f148
 };
 
 struct iwl_cfg iwl5100_abg_cfg = {
@@ -546,12 +524,9 @@
 	.chain_noise_scale = 1000,
 	.monitor_recover_period = IWL_MONITORING_PERIOD,
 	.max_event_log_size = 512,
-<<<<<<< HEAD
-=======
 	.ucode_tracing = true,
 	.sensitivity_calib_by_driver = true,
 	.chain_noise_calib_by_driver = true,
->>>>>>> fd76f148
 };
 
 struct iwl_cfg iwl5100_agn_cfg = {
@@ -580,12 +555,9 @@
 	.chain_noise_scale = 1000,
 	.monitor_recover_period = IWL_MONITORING_PERIOD,
 	.max_event_log_size = 512,
-<<<<<<< HEAD
-=======
 	.ucode_tracing = true,
 	.sensitivity_calib_by_driver = true,
 	.chain_noise_calib_by_driver = true,
->>>>>>> fd76f148
 };
 
 struct iwl_cfg iwl5350_agn_cfg = {
@@ -614,12 +586,9 @@
 	.chain_noise_scale = 1000,
 	.monitor_recover_period = IWL_MONITORING_PERIOD,
 	.max_event_log_size = 512,
-<<<<<<< HEAD
-=======
 	.ucode_tracing = true,
 	.sensitivity_calib_by_driver = true,
 	.chain_noise_calib_by_driver = true,
->>>>>>> fd76f148
 };
 
 struct iwl_cfg iwl5150_agn_cfg = {
@@ -648,12 +617,9 @@
 	.chain_noise_scale = 1000,
 	.monitor_recover_period = IWL_MONITORING_PERIOD,
 	.max_event_log_size = 512,
-<<<<<<< HEAD
-=======
 	.ucode_tracing = true,
 	.sensitivity_calib_by_driver = true,
 	.chain_noise_calib_by_driver = true,
->>>>>>> fd76f148
 };
 
 struct iwl_cfg iwl5150_abg_cfg = {
@@ -680,12 +646,9 @@
 	.chain_noise_scale = 1000,
 	.monitor_recover_period = IWL_MONITORING_PERIOD,
 	.max_event_log_size = 512,
-<<<<<<< HEAD
-=======
 	.ucode_tracing = true,
 	.sensitivity_calib_by_driver = true,
 	.chain_noise_calib_by_driver = true,
->>>>>>> fd76f148
 };
 
 MODULE_FIRMWARE(IWL5000_MODULE_FIRMWARE(IWL5000_UCODE_API_MAX));
