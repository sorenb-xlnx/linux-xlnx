--- conflicted
+++ resolved
@@ -1467,10 +1467,7 @@
 	.dump_nic_event_log = iwl_dump_nic_event_log,
 	.dump_nic_error_log = iwl_dump_nic_error_log,
 	.dump_csr = iwl_dump_csr,
-<<<<<<< HEAD
-=======
 	.dump_fh = iwl_dump_fh,
->>>>>>> 64147c72
 	.load_ucode = iwl5000_load_ucode,
 	.init_alive_start = iwl5000_init_alive_start,
 	.alive_notify = iwl5000_alive_notify,
