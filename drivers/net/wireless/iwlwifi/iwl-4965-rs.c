/******************************************************************************
 *
 * Copyright(c) 2005 - 2008 Intel Corporation. All rights reserved.
 *
 * This program is free software; you can redistribute it and/or modify it
 * under the terms of version 2 of the GNU General Public License as
 * published by the Free Software Foundation.
 *
 * This program is distributed in the hope that it will be useful, but WITHOUT
 * ANY WARRANTY; without even the implied warranty of MERCHANTABILITY or
 * FITNESS FOR A PARTICULAR PURPOSE.  See the GNU General Public License for
 * more details.
 *
 * You should have received a copy of the GNU General Public License along with
 * this program; if not, write to the Free Software Foundation, Inc.,
 * 51 Franklin Street, Fifth Floor, Boston, MA 02110, USA
 *
 * The full GNU General Public License is included in this distribution in the
 * file called LICENSE.
 *
 * Contact Information:
 * James P. Ketrenos <ipw2100-admin@linux.intel.com>
 * Intel Corporation, 5200 N.E. Elam Young Parkway, Hillsboro, OR 97124-6497
 *
 *****************************************************************************/
#include <linux/kernel.h>
#include <linux/init.h>
#include <linux/skbuff.h>
#include <linux/wireless.h>
#include <net/mac80211.h>

#include <linux/netdevice.h>
#include <linux/etherdevice.h>
#include <linux/delay.h>

#include <linux/workqueue.h>

#include "../net/mac80211/rate.h"

#include "iwl-dev.h"
#include "iwl-core.h"
#include "iwl-helpers.h"

#define RS_NAME "iwl-4965-rs"

#define NUM_TRY_BEFORE_ANT_TOGGLE 1
#define IWL_NUMBER_TRY      1
#define IWL_HT_NUMBER_TRY   3

#define IWL_RATE_MAX_WINDOW		62	/* # tx in history window */
#define IWL_RATE_MIN_FAILURE_TH		6	/* min failures to calc tpt */
#define IWL_RATE_MIN_SUCCESS_TH		8	/* min successes to calc tpt */

/* max time to accum history 2 seconds */
#define IWL_RATE_SCALE_FLUSH_INTVL   (2*HZ)

static u8 rs_ht_to_legacy[] = {
	IWL_RATE_6M_INDEX, IWL_RATE_6M_INDEX,
	IWL_RATE_6M_INDEX, IWL_RATE_6M_INDEX,
	IWL_RATE_6M_INDEX,
	IWL_RATE_6M_INDEX, IWL_RATE_9M_INDEX,
	IWL_RATE_12M_INDEX, IWL_RATE_18M_INDEX,
	IWL_RATE_24M_INDEX, IWL_RATE_36M_INDEX,
	IWL_RATE_48M_INDEX, IWL_RATE_54M_INDEX
};

static const u8 ant_toggle_lookup[] = {
	/*ANT_NONE -> */ ANT_NONE,
	/*ANT_A    -> */ ANT_B,
	/*ANT_B    -> */ ANT_C,
	/*ANT_AB   -> */ ANT_BC,
	/*ANT_C    -> */ ANT_A,
	/*ANT_AC   -> */ ANT_AB,
	/*ANT_BC   -> */ ANT_AC,
	/*ANT_ABC  -> */ ANT_ABC,
};

/**
 * struct iwl4965_rate_scale_data -- tx success history for one rate
 */
struct iwl4965_rate_scale_data {
	u64 data;		/* bitmap of successful frames */
	s32 success_counter;	/* number of frames successful */
	s32 success_ratio;	/* per-cent * 128  */
	s32 counter;		/* number of frames attempted */
	s32 average_tpt;	/* success ratio * expected throughput */
	unsigned long stamp;
};

/**
 * struct iwl4965_scale_tbl_info -- tx params and success history for all rates
 *
 * There are two of these in struct iwl4965_lq_sta,
 * one for "active", and one for "search".
 */
struct iwl4965_scale_tbl_info {
	enum iwl_table_type lq_type;
	u8 ant_type;
	u8 is_SGI;	/* 1 = short guard interval */
	u8 is_fat;	/* 1 = 40 MHz channel width */
	u8 is_dup;	/* 1 = duplicated data streams */
	u8 action;	/* change modulation; IWL_[LEGACY/SISO/MIMO]_SWITCH_* */
	s32 *expected_tpt;	/* throughput metrics; expected_tpt_G, etc. */
	u32 current_rate;  /* rate_n_flags, uCode API format */
	struct iwl4965_rate_scale_data win[IWL_RATE_COUNT]; /* rate histories */
};

#ifdef CONFIG_IWL4965_HT

struct iwl4965_traffic_load {
	unsigned long time_stamp;	/* age of the oldest statistics */
	u32 packet_count[TID_QUEUE_MAX_SIZE];   /* packet count in this time
						 * slice */
	u32 total;			/* total num of packets during the
					 * last TID_MAX_TIME_DIFF */
	u8 queue_count;			/* number of queues that has
					 * been used since the last cleanup */
	u8 head;			/* start of the circular buffer */
};

#endif /* CONFIG_IWL4965_HT */

/**
 * struct iwl4965_lq_sta -- driver's rate scaling private structure
 *
 * Pointer to this gets passed back and forth between driver and mac80211.
 */
struct iwl4965_lq_sta {
	u8 active_tbl;		/* index of active table, range 0-1 */
	u8 enable_counter;	/* indicates HT mode */
	u8 stay_in_tbl;		/* 1: disallow, 0: allow search for new mode */
	u8 search_better_tbl;	/* 1: currently trying alternate mode */
	s32 last_tpt;

	/* The following determine when to search for a new mode */
	u32 table_count_limit;
	u32 max_failure_limit;	/* # failed frames before new search */
	u32 max_success_limit;	/* # successful frames before new search */
	u32 table_count;
	u32 total_failed;	/* total failed frames, any/all rates */
	u32 total_success;	/* total successful frames, any/all rates */
	u32 flush_timer;	/* time staying in mode before new search */

	u8 action_counter;	/* # mode-switch actions tried */
	u8 is_green;
	u8 is_dup;
	enum ieee80211_band band;
	u8 ibss_sta_added;

	/* The following are bitmaps of rates; IWL_RATE_6M_MASK, etc. */
	u32 supp_rates;
	u16 active_legacy_rate;
	u16 active_siso_rate;
	u16 active_mimo2_rate;
	u16 active_mimo3_rate;
	u16 active_rate_basic;

	struct iwl_link_quality_cmd lq;
	struct iwl4965_scale_tbl_info lq_info[LQ_SIZE]; /* "active", "search" */
#ifdef CONFIG_IWL4965_HT
	struct iwl4965_traffic_load load[TID_MAX_LOAD_COUNT];
	u8 tx_agg_tid_en;
#endif
#ifdef CONFIG_MAC80211_DEBUGFS
	struct dentry *rs_sta_dbgfs_scale_table_file;
	struct dentry *rs_sta_dbgfs_stats_table_file;
#ifdef CONFIG_IWL4965_HT
	struct dentry *rs_sta_dbgfs_tx_agg_tid_en_file;
#endif
<<<<<<< HEAD
	struct iwl4965_rate dbg_fixed;
=======
	u32 dbg_fixed_rate;
	struct iwl_priv *drv;
>>>>>>> 99dd1a2b
#endif
	struct iwl_priv *drv;
};

static void rs_rate_scale_perform(struct iwl_priv *priv,
				   struct net_device *dev,
				   struct ieee80211_hdr *hdr,
				   struct sta_info *sta);
static void rs_fill_link_cmd(const struct iwl_priv *priv,
			     struct iwl4965_lq_sta *lq_sta,
			     u32 rate_n_flags);


#ifdef CONFIG_MAC80211_DEBUGFS
static void rs_dbgfs_set_mcs(struct iwl4965_lq_sta *lq_sta,
					u32 *rate_n_flags, int index);
#else
static void rs_dbgfs_set_mcs(struct iwl4965_lq_sta *lq_sta,
					u32 *rate_n_flags, int index)
{}
#endif

/*
 * Expected throughput metrics for following rates:
 * 1, 2, 5.5, 11, 6, 9, 12, 18, 24, 36, 48, 54, 60 MBits
 * "G" is the only table that supports CCK (the first 4 rates).
 */
/*FIXME:RS:need to spearate tables for MIMO2/MIMO3*/
static s32 expected_tpt_A[IWL_RATE_COUNT] = {
	0, 0, 0, 0, 40, 57, 72, 98, 121, 154, 177, 186, 186
};

static s32 expected_tpt_G[IWL_RATE_COUNT] = {
	7, 13, 35, 58, 40, 57, 72, 98, 121, 154, 177, 186, 186
};

static s32 expected_tpt_siso20MHz[IWL_RATE_COUNT] = {
	0, 0, 0, 0, 42, 42, 76, 102, 124, 159, 183, 193, 202
};

static s32 expected_tpt_siso20MHzSGI[IWL_RATE_COUNT] = {
	0, 0, 0, 0, 46, 46, 82, 110, 132, 168, 192, 202, 211
};

static s32 expected_tpt_mimo20MHz[IWL_RATE_COUNT] = {
	0, 0, 0, 0, 74, 74, 123, 155, 179, 214, 236, 244, 251
};

static s32 expected_tpt_mimo20MHzSGI[IWL_RATE_COUNT] = {
	0, 0, 0, 0, 81, 81, 131, 164, 188, 222, 243, 251, 257
};

static s32 expected_tpt_siso40MHz[IWL_RATE_COUNT] = {
	0, 0, 0, 0, 77, 77, 127, 160, 184, 220, 242, 250, 257
};

static s32 expected_tpt_siso40MHzSGI[IWL_RATE_COUNT] = {
	0, 0, 0, 0, 83, 83, 135, 169, 193, 229, 250, 257, 264
};

static s32 expected_tpt_mimo40MHz[IWL_RATE_COUNT] = {
	0, 0, 0, 0, 123, 123, 182, 214, 235, 264, 279, 285, 289
};

static s32 expected_tpt_mimo40MHzSGI[IWL_RATE_COUNT] = {
	0, 0, 0, 0, 131, 131, 191, 222, 242, 270, 284, 289, 293
};

static inline u8 rs_extract_rate(u32 rate_n_flags)
{
	return (u8)(rate_n_flags & 0xFF);
}

static void rs_rate_scale_clear_window(struct iwl4965_rate_scale_data *window)
{
	window->data = 0;
	window->success_counter = 0;
	window->success_ratio = IWL_INVALID_VALUE;
	window->counter = 0;
	window->average_tpt = IWL_INVALID_VALUE;
	window->stamp = 0;
}

static inline u8 rs_is_valid_ant(u8 valid_antenna, u8 ant_type)
{
	return ((ant_type & valid_antenna) == ant_type);
}

#ifdef CONFIG_IWL4965_HT
/*
 *	removes the old data from the statistics. All data that is older than
 *	TID_MAX_TIME_DIFF, will be deleted.
 */
static void rs_tl_rm_old_stats(struct iwl4965_traffic_load *tl, u32 curr_time)
{
	/* The oldest age we want to keep */
	u32 oldest_time = curr_time - TID_MAX_TIME_DIFF;

	while (tl->queue_count &&
	       (tl->time_stamp < oldest_time)) {
		tl->total -= tl->packet_count[tl->head];
		tl->packet_count[tl->head] = 0;
		tl->time_stamp += TID_QUEUE_CELL_SPACING;
		tl->queue_count--;
		tl->head++;
		if (tl->head >= TID_QUEUE_MAX_SIZE)
			tl->head = 0;
	}
}

/*
 *	increment traffic load value for tid and also remove
 *	any old values if passed the certain time period
 */
static void rs_tl_add_packet(struct iwl4965_lq_sta *lq_data, u8 tid)
{
	u32 curr_time = jiffies_to_msecs(jiffies);
	u32 time_diff;
	s32 index;
	struct iwl4965_traffic_load *tl = NULL;

	if (tid >= TID_MAX_LOAD_COUNT)
		return;

	tl = &lq_data->load[tid];

	curr_time -= curr_time % TID_ROUND_VALUE;

	/* Happens only for the first packet. Initialize the data */
	if (!(tl->queue_count)) {
		tl->total = 1;
		tl->time_stamp = curr_time;
		tl->queue_count = 1;
		tl->head = 0;
		tl->packet_count[0] = 1;
		return;
	}

	time_diff = TIME_WRAP_AROUND(tl->time_stamp, curr_time);
	index = time_diff / TID_QUEUE_CELL_SPACING;

	/* The history is too long: remove data that is older than */
	/* TID_MAX_TIME_DIFF */
	if (index >= TID_QUEUE_MAX_SIZE)
		rs_tl_rm_old_stats(tl, curr_time);

	index = (tl->head + index) % TID_QUEUE_MAX_SIZE;
	tl->packet_count[index] = tl->packet_count[index] + 1;
	tl->total = tl->total + 1;

	if ((index + 1) > tl->queue_count)
		tl->queue_count = index + 1;
}

/*
	get the traffic load value for tid
*/
static u32 rs_tl_get_load(struct iwl4965_lq_sta *lq_data, u8 tid)
{
	u32 curr_time = jiffies_to_msecs(jiffies);
	u32 time_diff;
	s32 index;
	struct iwl4965_traffic_load *tl = NULL;

	if (tid >= TID_MAX_LOAD_COUNT)
		return 0;

	tl = &(lq_data->load[tid]);

	curr_time -= curr_time % TID_ROUND_VALUE;

	if (!(tl->queue_count))
		return 0;

	time_diff = TIME_WRAP_AROUND(tl->time_stamp, curr_time);
	index = time_diff / TID_QUEUE_CELL_SPACING;

	/* The history is too long: remove data that is older than */
	/* TID_MAX_TIME_DIFF */
	if (index >= TID_QUEUE_MAX_SIZE)
		rs_tl_rm_old_stats(tl, curr_time);

	return tl->total;
}

static void rs_tl_turn_on_agg_for_tid(struct iwl_priv *priv,
				struct iwl4965_lq_sta *lq_data, u8 tid,
				struct sta_info *sta)
{
	unsigned long state;
	DECLARE_MAC_BUF(mac);

	spin_lock_bh(&sta->ampdu_mlme.ampdu_tx);
	state = sta->ampdu_mlme.tid_state_tx[tid];
	spin_unlock_bh(&sta->ampdu_mlme.ampdu_tx);

	if (state == HT_AGG_STATE_IDLE &&
	    rs_tl_get_load(lq_data, tid) > IWL_AGG_LOAD_THRESHOLD) {
		IWL_DEBUG_HT("Starting Tx agg: STA: %s tid: %d\n",
				print_mac(mac, sta->addr), tid);
		ieee80211_start_tx_ba_session(priv->hw, sta->addr, tid);
	}
}

static void rs_tl_turn_on_agg(struct iwl_priv *priv, u8 tid,
				struct iwl4965_lq_sta *lq_data,
				struct sta_info *sta)
{
	if ((tid < TID_MAX_LOAD_COUNT))
		rs_tl_turn_on_agg_for_tid(priv, lq_data, tid, sta);
	else if (tid == IWL_AGG_ALL_TID)
		for (tid = 0; tid < TID_MAX_LOAD_COUNT; tid++)
			rs_tl_turn_on_agg_for_tid(priv, lq_data, tid, sta);
}

#endif /* CONFIG_IWLWIFI_HT */

static inline int get_num_of_ant_from_rate(u32 rate_n_flags)
{
	return (!!(rate_n_flags & RATE_MCS_ANT_A_MSK) +
		!!(rate_n_flags & RATE_MCS_ANT_B_MSK) +
		!!(rate_n_flags & RATE_MCS_ANT_C_MSK));
}

/**
 * rs_collect_tx_data - Update the success/failure sliding window
 *
 * We keep a sliding window of the last 62 packets transmitted
 * at this rate.  window->data contains the bitmask of successful
 * packets.
 */
static int rs_collect_tx_data(struct iwl4965_rate_scale_data *windows,
			      int scale_index, s32 tpt, int retries,
			      int successes)
{
	struct iwl4965_rate_scale_data *window = NULL;
	static const u64 mask = (((u64)1) << (IWL_RATE_MAX_WINDOW - 1));
	s32 fail_count;

	if (scale_index < 0 || scale_index >= IWL_RATE_COUNT)
		return -EINVAL;

	/* Select data for current tx bit rate */
	window = &(windows[scale_index]);

	/*
	 * Keep track of only the latest 62 tx frame attempts in this rate's
	 * history window; anything older isn't really relevant any more.
	 * If we have filled up the sliding window, drop the oldest attempt;
	 * if the oldest attempt (highest bit in bitmap) shows "success",
	 * subtract "1" from the success counter (this is the main reason
	 * we keep these bitmaps!).
	 */
	while (retries > 0) {
		if (window->counter >= IWL_RATE_MAX_WINDOW) {

			/* remove earliest */
			window->counter = IWL_RATE_MAX_WINDOW - 1;

			if (window->data & mask) {
				window->data &= ~mask;
				window->success_counter--;
			}
		}

		/* Increment frames-attempted counter */
		window->counter++;

		/* Shift bitmap by one frame (throw away oldest history),
		 * OR in "1", and increment "success" if this
		 * frame was successful. */
		window->data <<= 1;;
		if (successes > 0) {
			window->success_counter++;
			window->data |= 0x1;
			successes--;
		}

		retries--;
	}

	/* Calculate current success ratio, avoid divide-by-0! */
	if (window->counter > 0)
		window->success_ratio = 128 * (100 * window->success_counter)
					/ window->counter;
	else
		window->success_ratio = IWL_INVALID_VALUE;

	fail_count = window->counter - window->success_counter;

	/* Calculate average throughput, if we have enough history. */
	if ((fail_count >= IWL_RATE_MIN_FAILURE_TH) ||
	    (window->success_counter >= IWL_RATE_MIN_SUCCESS_TH))
		window->average_tpt = (window->success_ratio * tpt + 64) / 128;
	else
		window->average_tpt = IWL_INVALID_VALUE;

	/* Tag this window as having been updated */
	window->stamp = jiffies;

	return 0;
}

/*
 * Fill uCode API rate_n_flags field, based on "search" or "active" table.
 */
/* FIXME:RS:remove this function and put the flags statically in the table */
static u32 rate_n_flags_from_tbl(struct iwl4965_scale_tbl_info *tbl,
				       int index, u8 use_green)
{
	u32 rate_n_flags = 0;

	if (is_legacy(tbl->lq_type)) {
		rate_n_flags = iwl4965_rates[index].plcp;
		if (index >= IWL_FIRST_CCK_RATE && index <= IWL_LAST_CCK_RATE)
			rate_n_flags |= RATE_MCS_CCK_MSK;

	} else if (is_Ht(tbl->lq_type)) {
		if (index > IWL_LAST_OFDM_RATE) {
			IWL_ERROR("invalid HT rate index %d\n", index);
			index = IWL_LAST_OFDM_RATE;
		}
		rate_n_flags = RATE_MCS_HT_MSK;

		if (is_siso(tbl->lq_type))
			rate_n_flags |=	iwl4965_rates[index].plcp_siso;
		else if (is_mimo2(tbl->lq_type))
			rate_n_flags |=	iwl4965_rates[index].plcp_mimo2;
		else
			rate_n_flags |=	iwl4965_rates[index].plcp_mimo3;
	} else {
		IWL_ERROR("Invalid tbl->lq_type %d\n", tbl->lq_type);
	}

	rate_n_flags |= ((tbl->ant_type << RATE_MCS_ANT_POS) &
						     RATE_MCS_ANT_ABC_MSK);

	if (is_Ht(tbl->lq_type)) {
		if (tbl->is_fat) {
			if (tbl->is_dup)
				rate_n_flags |= RATE_MCS_DUP_MSK;
			else
				rate_n_flags |= RATE_MCS_FAT_MSK;
		}
		if (tbl->is_SGI)
			rate_n_flags |= RATE_MCS_SGI_MSK;

		if (use_green) {
			rate_n_flags |= RATE_MCS_GF_MSK;
			if (is_siso(tbl->lq_type) && tbl->is_SGI) {
				rate_n_flags &= ~RATE_MCS_SGI_MSK;
				IWL_ERROR("GF was set with SGI:SISO\n");
			}
		}
	}
	return rate_n_flags;
}

/*
 * Interpret uCode API's rate_n_flags format,
 * fill "search" or "active" tx mode table.
 */
static int rs_get_tbl_info_from_mcs(const u32 rate_n_flags,
				    enum ieee80211_band band,
				    struct iwl4965_scale_tbl_info *tbl,
				    int *rate_idx)
{
	u32 ant_msk = (rate_n_flags & RATE_MCS_ANT_ABC_MSK);
	u8 num_of_ant = get_num_of_ant_from_rate(rate_n_flags);
	u8 mcs;

	*rate_idx = iwl4965_hwrate_to_plcp_idx(rate_n_flags);

	if (*rate_idx  == IWL_RATE_INVALID) {
		*rate_idx = -1;
		return -EINVAL;
	}
	tbl->is_SGI = 0;	/* default legacy setup */
	tbl->is_fat = 0;
	tbl->is_dup = 0;
	tbl->ant_type = (ant_msk >> RATE_MCS_ANT_POS);
	tbl->lq_type = LQ_NONE;

	/* legacy rate format */
	if (!(rate_n_flags & RATE_MCS_HT_MSK)) {
		if (num_of_ant == 1) {
			if (band == IEEE80211_BAND_5GHZ)
				tbl->lq_type = LQ_A;
			else
				tbl->lq_type = LQ_G;
		}
	/* HT rate format */
	} else {
		if (rate_n_flags & RATE_MCS_SGI_MSK)
			tbl->is_SGI = 1;

		if ((rate_n_flags & RATE_MCS_FAT_MSK) ||
		    (rate_n_flags & RATE_MCS_DUP_MSK))
			tbl->is_fat = 1;

		if (rate_n_flags & RATE_MCS_DUP_MSK)
			tbl->is_dup = 1;

		mcs = rs_extract_rate(rate_n_flags);

		/* SISO */
		if (mcs <= IWL_RATE_SISO_60M_PLCP) {
			if (num_of_ant == 1)
				tbl->lq_type = LQ_SISO; /*else NONE*/
		/* MIMO2 */
		} else if (mcs <= IWL_RATE_MIMO2_60M_PLCP) {
			if (num_of_ant == 2)
				tbl->lq_type = LQ_MIMO2;
		/* MIMO3 */
		} else {
			if (num_of_ant == 3)
				tbl->lq_type = LQ_MIMO3;
		}
	}
	return 0;
}

/* switch to another antenna/antennas and return 1 */
/* if no other valid antenna found, return 0 */
static int rs_toggle_antenna(u32 valid_ant, u32 *rate_n_flags,
			      struct iwl4965_scale_tbl_info *tbl)
{
	u8 new_ant_type;

	if (!tbl->ant_type || tbl->ant_type > ANT_ABC)
		return 0;

	if (!rs_is_valid_ant(valid_ant, tbl->ant_type))
		return 0;

	new_ant_type = ant_toggle_lookup[tbl->ant_type];

	while ((new_ant_type != tbl->ant_type) &&
	       !rs_is_valid_ant(valid_ant, new_ant_type))
		new_ant_type = ant_toggle_lookup[new_ant_type];

	if (new_ant_type == tbl->ant_type)
		return 0;

	tbl->ant_type = new_ant_type;
	*rate_n_flags &= ~RATE_MCS_ANT_ABC_MSK;
	*rate_n_flags |= new_ant_type << RATE_MCS_ANT_POS;
	return 1;
}

/* FIXME:RS: in 4965 we don't use greenfield at all */
/* FIXME:RS: don't use greenfield for now in TX */
/* #ifdef CONFIG_IWL4965_HT */
#if 0
static inline u8 rs_use_green(struct iwl_priv *priv, struct ieee80211_conf *conf)
{
	return ((conf->flags & IEEE80211_CONF_SUPPORT_HT_MODE) &&
		priv->current_ht_config.is_green_field &&
		!priv->current_ht_config.non_GF_STA_present);
}
#else
static inline u8 rs_use_green(struct iwl_priv *priv, struct ieee80211_conf *conf)
{
	return 0;
}
#endif	/* CONFIG_IWL4965_HT */

/**
 * rs_get_supported_rates - get the available rates
 *
 * if management frame or broadcast frame only return
 * basic available rates.
 *
 */
static u16 rs_get_supported_rates(struct iwl4965_lq_sta *lq_sta,
				   struct ieee80211_hdr *hdr,
				   enum iwl_table_type rate_type)
{
	if (hdr && is_multicast_ether_addr(hdr->addr1) &&
	    lq_sta->active_rate_basic)
		return lq_sta->active_rate_basic;

	if (is_legacy(rate_type)) {
		return lq_sta->active_legacy_rate;
	} else {
		if (is_siso(rate_type))
			return lq_sta->active_siso_rate;
		else if (is_mimo2(rate_type))
			return lq_sta->active_mimo2_rate;
		else
			return lq_sta->active_mimo3_rate;
	}
}

static u16 rs_get_adjacent_rate(u8 index, u16 rate_mask, int rate_type)
{
	u8 high = IWL_RATE_INVALID;
	u8 low = IWL_RATE_INVALID;

	/* 802.11A or ht walks to the next literal adjacent rate in
	 * the rate table */
	if (is_a_band(rate_type) || !is_legacy(rate_type)) {
		int i;
		u32 mask;

		/* Find the previous rate that is in the rate mask */
		i = index - 1;
		for (mask = (1 << i); i >= 0; i--, mask >>= 1) {
			if (rate_mask & mask) {
				low = i;
				break;
			}
		}

		/* Find the next rate that is in the rate mask */
		i = index + 1;
		for (mask = (1 << i); i < IWL_RATE_COUNT; i++, mask <<= 1) {
			if (rate_mask & mask) {
				high = i;
				break;
			}
		}

		return (high << 8) | low;
	}

	low = index;
	while (low != IWL_RATE_INVALID) {
		low = iwl4965_rates[low].prev_rs;
		if (low == IWL_RATE_INVALID)
			break;
		if (rate_mask & (1 << low))
			break;
		IWL_DEBUG_RATE("Skipping masked lower rate: %d\n", low);
	}

	high = index;
	while (high != IWL_RATE_INVALID) {
		high = iwl4965_rates[high].next_rs;
		if (high == IWL_RATE_INVALID)
			break;
		if (rate_mask & (1 << high))
			break;
		IWL_DEBUG_RATE("Skipping masked higher rate: %d\n", high);
	}

	return (high << 8) | low;
}

static u32 rs_get_lower_rate(struct iwl4965_lq_sta *lq_sta,
			     struct iwl4965_scale_tbl_info *tbl, u8 scale_index,
			     u8 ht_possible)
{
	s32 low;
	u16 rate_mask;
	u16 high_low;
	u8 switch_to_legacy = 0;
	u8 is_green = lq_sta->is_green;

	/* check if we need to switch from HT to legacy rates.
	 * assumption is that mandatory rates (1Mbps or 6Mbps)
	 * are always supported (spec demand) */
	if (!is_legacy(tbl->lq_type) && (!ht_possible || !scale_index)) {
		switch_to_legacy = 1;
		scale_index = rs_ht_to_legacy[scale_index];
		if (lq_sta->band == IEEE80211_BAND_5GHZ)
			tbl->lq_type = LQ_A;
		else
			tbl->lq_type = LQ_G;

		if (num_of_ant(tbl->ant_type) > 1)
			tbl->ant_type = ANT_A;/*FIXME:RS*/

		tbl->is_fat = 0;
		tbl->is_SGI = 0;
	}

	rate_mask = rs_get_supported_rates(lq_sta, NULL, tbl->lq_type);

	/* Mask with station rate restriction */
	if (is_legacy(tbl->lq_type)) {
		/* supp_rates has no CCK bits in A mode */
		if (lq_sta->band == IEEE80211_BAND_5GHZ)
			rate_mask  = (u16)(rate_mask &
			   (lq_sta->supp_rates << IWL_FIRST_OFDM_RATE));
		else
			rate_mask = (u16)(rate_mask & lq_sta->supp_rates);
	}

	/* If we switched from HT to legacy, check current rate */
	if (switch_to_legacy && (rate_mask & (1 << scale_index))) {
		low = scale_index;
		goto out;
	}

	high_low = rs_get_adjacent_rate(scale_index, rate_mask, tbl->lq_type);
	low = high_low & 0xff;

	if (low == IWL_RATE_INVALID)
		low = scale_index;

out:
	return rate_n_flags_from_tbl(tbl, low, is_green);
}

/*
 * mac80211 sends us Tx status
 */
static void rs_tx_status(void *priv_rate, struct net_device *dev,
			 struct sk_buff *skb,
			 struct ieee80211_tx_status *tx_resp)
{
	int status;
	u8 retries;
	int rs_index, index = 0;
	struct iwl4965_lq_sta *lq_sta;
	struct iwl_link_quality_cmd *table;
	struct sta_info *sta;
	struct ieee80211_hdr *hdr = (struct ieee80211_hdr *)skb->data;
	struct iwl_priv *priv = (struct iwl_priv *)priv_rate;
	struct ieee80211_local *local = wdev_priv(dev->ieee80211_ptr);
	struct ieee80211_hw *hw = local_to_hw(local);
	struct iwl4965_rate_scale_data *window = NULL;
	struct iwl4965_rate_scale_data *search_win = NULL;
	u32 tx_rate;
	struct iwl4965_scale_tbl_info tbl_type;
	struct iwl4965_scale_tbl_info *curr_tbl, *search_tbl;
	u8 active_index = 0;
	u16 fc = le16_to_cpu(hdr->frame_control);
	s32 tpt = 0;

	IWL_DEBUG_RATE_LIMIT("get frame ack response, update rate scale window\n");

	if (!ieee80211_is_data(fc) || is_multicast_ether_addr(hdr->addr1))
		return;

	/* This packet was aggregated but doesn't carry rate scale info */
	if ((tx_resp->control.flags & IEEE80211_TXCTL_AMPDU) &&
	    !(tx_resp->flags & IEEE80211_TX_STATUS_AMPDU))
		return;

	retries = tx_resp->retry_count;

	if (retries > 15)
		retries = 15;

	rcu_read_lock();

	sta = sta_info_get(local, hdr->addr1);

	if (!sta || !sta->rate_ctrl_priv)
		goto out;


	lq_sta = (struct iwl4965_lq_sta *)sta->rate_ctrl_priv;

	if (!priv->lq_mngr.lq_ready)
		goto out;

	if ((priv->iw_mode == IEEE80211_IF_TYPE_IBSS) &&
	    !lq_sta->ibss_sta_added)
		goto out;

	table = &lq_sta->lq;
	active_index = lq_sta->active_tbl;

	curr_tbl = &(lq_sta->lq_info[active_index]);
	search_tbl = &(lq_sta->lq_info[(1 - active_index)]);
	window = (struct iwl4965_rate_scale_data *)
	    &(curr_tbl->win[0]);
	search_win = (struct iwl4965_rate_scale_data *)
	    &(search_tbl->win[0]);

	/*
	 * Ignore this Tx frame response if its initial rate doesn't match
	 * that of latest Link Quality command.  There may be stragglers
	 * from a previous Link Quality command, but we're no longer interested
	 * in those; they're either from the "active" mode while we're trying
	 * to check "search" mode, or a prior "search" mode after we've moved
	 * to a new "search" mode (which might become the new "active" mode).
	 */
	tx_rate = le32_to_cpu(table->rs_table[0].rate_n_flags);
	rs_get_tbl_info_from_mcs(tx_rate, priv->band, &tbl_type, &rs_index);
	if (priv->band == IEEE80211_BAND_5GHZ)
		rs_index -= IWL_FIRST_OFDM_RATE;

	if ((tx_resp->control.tx_rate == NULL) ||
	    (tbl_type.is_SGI ^
		!!(tx_resp->control.flags & IEEE80211_TXCTL_SHORT_GI)) ||
	    (tbl_type.is_fat ^
		!!(tx_resp->control.flags & IEEE80211_TXCTL_40_MHZ_WIDTH)) ||
	    (tbl_type.is_dup ^
		!!(tx_resp->control.flags & IEEE80211_TXCTL_DUP_DATA)) ||
	    (tbl_type.ant_type ^ tx_resp->control.antenna_sel_tx) ||
	    (!!(tx_rate & RATE_MCS_HT_MSK) ^
		!!(tx_resp->control.flags & IEEE80211_TXCTL_OFDM_HT)) ||
	    (!!(tx_rate & RATE_MCS_GF_MSK) ^
		!!(tx_resp->control.flags & IEEE80211_TXCTL_GREEN_FIELD)) ||
	    (hw->wiphy->bands[priv->band]->bitrates[rs_index].bitrate !=
		tx_resp->control.tx_rate->bitrate)) {
		IWL_DEBUG_RATE("initial rate does not match 0x%x\n", tx_rate);
		goto out;
	}

	/* Update frame history window with "failure" for each Tx retry. */
	while (retries) {
		/* Look up the rate and other info used for each tx attempt.
		 * Each tx attempt steps one entry deeper in the rate table. */
		tx_rate = le32_to_cpu(table->rs_table[index].rate_n_flags);
		rs_get_tbl_info_from_mcs(tx_rate, priv->band,
					  &tbl_type, &rs_index);

		/* If type matches "search" table,
		 * add failure to "search" history */
		if ((tbl_type.lq_type == search_tbl->lq_type) &&
		    (tbl_type.ant_type == search_tbl->ant_type) &&
		    (tbl_type.is_SGI == search_tbl->is_SGI)) {
			if (search_tbl->expected_tpt)
				tpt = search_tbl->expected_tpt[rs_index];
			else
				tpt = 0;
			rs_collect_tx_data(search_win, rs_index, tpt, 1, 0);

		/* Else if type matches "current/active" table,
		 * add failure to "current/active" history */
		} else if ((tbl_type.lq_type == curr_tbl->lq_type) &&
			   (tbl_type.ant_type == curr_tbl->ant_type) &&
			   (tbl_type.is_SGI == curr_tbl->is_SGI)) {
			if (curr_tbl->expected_tpt)
				tpt = curr_tbl->expected_tpt[rs_index];
			else
				tpt = 0;
			rs_collect_tx_data(window, rs_index, tpt, 1, 0);
		}

		/* If not searching for a new mode, increment failed counter
		 * ... this helps determine when to start searching again */
		if (lq_sta->stay_in_tbl)
			lq_sta->total_failed++;
		--retries;
		index++;

	}

	/*
	 * Find (by rate) the history window to update with final Tx attempt;
	 * if Tx was successful first try, use original rate,
	 * else look up the rate that was, finally, successful.
	 */
	tx_rate = le32_to_cpu(table->rs_table[index].rate_n_flags);
	rs_get_tbl_info_from_mcs(tx_rate, priv->band, &tbl_type, &rs_index);

	/* Update frame history window with "success" if Tx got ACKed ... */
	if (tx_resp->flags & IEEE80211_TX_STATUS_ACK)
		status = 1;
	else
		status = 0;

	/* If type matches "search" table,
	 * add final tx status to "search" history */
	if ((tbl_type.lq_type == search_tbl->lq_type) &&
	    (tbl_type.ant_type == search_tbl->ant_type) &&
	    (tbl_type.is_SGI == search_tbl->is_SGI)) {
		if (search_tbl->expected_tpt)
			tpt = search_tbl->expected_tpt[rs_index];
		else
			tpt = 0;
		if (tx_resp->control.flags & IEEE80211_TXCTL_AMPDU)
			rs_collect_tx_data(search_win, rs_index, tpt,
					   tx_resp->ampdu_ack_len,
					   tx_resp->ampdu_ack_map);
		else
			rs_collect_tx_data(search_win, rs_index, tpt,
					   1, status);
	/* Else if type matches "current/active" table,
	 * add final tx status to "current/active" history */
	} else if ((tbl_type.lq_type == curr_tbl->lq_type) &&
		   (tbl_type.ant_type == curr_tbl->ant_type) &&
		   (tbl_type.is_SGI == curr_tbl->is_SGI)) {
		if (curr_tbl->expected_tpt)
			tpt = curr_tbl->expected_tpt[rs_index];
		else
			tpt = 0;
		if (tx_resp->control.flags & IEEE80211_TXCTL_AMPDU)
			rs_collect_tx_data(window, rs_index, tpt,
					   tx_resp->ampdu_ack_len,
					   tx_resp->ampdu_ack_map);
		else
			rs_collect_tx_data(window, rs_index, tpt,
					   1, status);
	}

	/* If not searching for new mode, increment success/failed counter
	 * ... these help determine when to start searching again */
	if (lq_sta->stay_in_tbl) {
		if (tx_resp->control.flags & IEEE80211_TXCTL_AMPDU) {
			lq_sta->total_success += tx_resp->ampdu_ack_map;
			lq_sta->total_failed +=
			     (tx_resp->ampdu_ack_len - tx_resp->ampdu_ack_map);
		} else {
			if (status)
				lq_sta->total_success++;
			else
				lq_sta->total_failed++;
		}
	}

	/* See if there's a better rate or modulation mode to try. */
	rs_rate_scale_perform(priv, dev, hdr, sta);
out:
	rcu_read_unlock();
	return;
}

/*
 * Begin a period of staying with a selected modulation mode.
 * Set "stay_in_tbl" flag to prevent any mode switches.
 * Set frame tx success limits according to legacy vs. high-throughput,
 * and reset overall (spanning all rates) tx success history statistics.
 * These control how long we stay using same modulation mode before
 * searching for a new mode.
 */
static void rs_set_stay_in_table(u8 is_legacy,
				 struct iwl4965_lq_sta *lq_sta)
{
	IWL_DEBUG_RATE("we are staying in the same table\n");
	lq_sta->stay_in_tbl = 1;	/* only place this gets set */
	if (is_legacy) {
		lq_sta->table_count_limit = IWL_LEGACY_TABLE_COUNT;
		lq_sta->max_failure_limit = IWL_LEGACY_FAILURE_LIMIT;
		lq_sta->max_success_limit = IWL_LEGACY_SUCCESS_LIMIT;
	} else {
		lq_sta->table_count_limit = IWL_NONE_LEGACY_TABLE_COUNT;
		lq_sta->max_failure_limit = IWL_NONE_LEGACY_FAILURE_LIMIT;
		lq_sta->max_success_limit = IWL_NONE_LEGACY_SUCCESS_LIMIT;
	}
	lq_sta->table_count = 0;
	lq_sta->total_failed = 0;
	lq_sta->total_success = 0;
}

/*
 * Find correct throughput table for given mode of modulation
 */
static void rs_set_expected_tpt_table(struct iwl4965_lq_sta *lq_sta,
				      struct iwl4965_scale_tbl_info *tbl)
{
	if (is_legacy(tbl->lq_type)) {
		if (!is_a_band(tbl->lq_type))
			tbl->expected_tpt = expected_tpt_G;
		else
			tbl->expected_tpt = expected_tpt_A;
	} else if (is_siso(tbl->lq_type)) {
		if (tbl->is_fat && !lq_sta->is_dup)
			if (tbl->is_SGI)
				tbl->expected_tpt = expected_tpt_siso40MHzSGI;
			else
				tbl->expected_tpt = expected_tpt_siso40MHz;
		else if (tbl->is_SGI)
			tbl->expected_tpt = expected_tpt_siso20MHzSGI;
		else
			tbl->expected_tpt = expected_tpt_siso20MHz;

	} else if (is_mimo(tbl->lq_type)) { /* FIXME:need to separate mimo2/3 */
		if (tbl->is_fat && !lq_sta->is_dup)
			if (tbl->is_SGI)
				tbl->expected_tpt = expected_tpt_mimo40MHzSGI;
			else
				tbl->expected_tpt = expected_tpt_mimo40MHz;
		else if (tbl->is_SGI)
			tbl->expected_tpt = expected_tpt_mimo20MHzSGI;
		else
			tbl->expected_tpt = expected_tpt_mimo20MHz;
	} else
		tbl->expected_tpt = expected_tpt_G;
}

#ifdef CONFIG_IWL4965_HT
/*
 * Find starting rate for new "search" high-throughput mode of modulation.
 * Goal is to find lowest expected rate (under perfect conditions) that is
 * above the current measured throughput of "active" mode, to give new mode
 * a fair chance to prove itself without too many challenges.
 *
 * This gets called when transitioning to more aggressive modulation
 * (i.e. legacy to SISO or MIMO, or SISO to MIMO), as well as less aggressive
 * (i.e. MIMO to SISO).  When moving to MIMO, bit rate will typically need
 * to decrease to match "active" throughput.  When moving from MIMO to SISO,
 * bit rate will typically need to increase, but not if performance was bad.
 */
static s32 rs_get_best_rate(struct iwl_priv *priv,
			    struct iwl4965_lq_sta *lq_sta,
			    struct iwl4965_scale_tbl_info *tbl,	/* "search" */
			    u16 rate_mask, s8 index)
{
	/* "active" values */
	struct iwl4965_scale_tbl_info *active_tbl =
	    &(lq_sta->lq_info[lq_sta->active_tbl]);
	s32 active_sr = active_tbl->win[index].success_ratio;
	s32 active_tpt = active_tbl->expected_tpt[index];

	/* expected "search" throughput */
	s32 *tpt_tbl = tbl->expected_tpt;

	s32 new_rate, high, low, start_hi;
	u16 high_low;
	s8 rate = index;

	new_rate = high = low = start_hi = IWL_RATE_INVALID;

	for (; ;) {
		high_low = rs_get_adjacent_rate(rate, rate_mask, tbl->lq_type);

		low = high_low & 0xff;
		high = (high_low >> 8) & 0xff;

		/*
		 * Lower the "search" bit rate, to give new "search" mode
		 * approximately the same throughput as "active" if:
		 *
		 * 1) "Active" mode has been working modestly well (but not
		 *    great), and expected "search" throughput (under perfect
		 *    conditions) at candidate rate is above the actual
		 *    measured "active" throughput (but less than expected
		 *    "active" throughput under perfect conditions).
		 * OR
		 * 2) "Active" mode has been working perfectly or very well
		 *    and expected "search" throughput (under perfect
		 *    conditions) at candidate rate is above expected
		 *    "active" throughput (under perfect conditions).
		 */
		if ((((100 * tpt_tbl[rate]) > lq_sta->last_tpt) &&
		     ((active_sr > IWL_RATE_DECREASE_TH) &&
		      (active_sr <= IWL_RATE_HIGH_TH) &&
		      (tpt_tbl[rate] <= active_tpt))) ||
		    ((active_sr >= IWL_RATE_SCALE_SWITCH) &&
		     (tpt_tbl[rate] > active_tpt))) {

			/* (2nd or later pass)
			 * If we've already tried to raise the rate, and are
			 * now trying to lower it, use the higher rate. */
			if (start_hi != IWL_RATE_INVALID) {
				new_rate = start_hi;
				break;
			}

			new_rate = rate;

			/* Loop again with lower rate */
			if (low != IWL_RATE_INVALID)
				rate = low;

			/* Lower rate not available, use the original */
			else
				break;

		/* Else try to raise the "search" rate to match "active" */
		} else {
			/* (2nd or later pass)
			 * If we've already tried to lower the rate, and are
			 * now trying to raise it, use the lower rate. */
			if (new_rate != IWL_RATE_INVALID)
				break;

			/* Loop again with higher rate */
			else if (high != IWL_RATE_INVALID) {
				start_hi = high;
				rate = high;

			/* Higher rate not available, use the original */
			} else {
				new_rate = rate;
				break;
			}
		}
	}

	return new_rate;
}
#endif				/* CONFIG_IWL4965_HT */

/*
 * Set up search table for MIMO
 */
#ifdef CONFIG_IWL4965_HT
static int rs_switch_to_mimo2(struct iwl_priv *priv,
			     struct iwl4965_lq_sta *lq_sta,
			     struct ieee80211_conf *conf,
			     struct sta_info *sta,
			     struct iwl4965_scale_tbl_info *tbl, int index)
{
	u16 rate_mask;
	s32 rate;
	s8 is_green = lq_sta->is_green;

	if (!(conf->flags & IEEE80211_CONF_SUPPORT_HT_MODE) ||
	    !sta->ht_info.ht_supported)
		return -1;

	if (priv->current_ht_config.tx_mimo_ps_mode == IWL_MIMO_PS_STATIC)
		return -1;

	/* Need both Tx chains/antennas to support MIMO */
	if (priv->hw_params.tx_chains_num < 2)
		return -1;

	IWL_DEBUG_RATE("LQ: try to switch to MIMO2\n");

	tbl->lq_type = LQ_MIMO2;
	tbl->is_dup = lq_sta->is_dup;
	tbl->action = 0;
	rate_mask = lq_sta->active_mimo2_rate;

	if (priv->current_ht_config.supported_chan_width
					== IWL_CHANNEL_WIDTH_40MHZ)
		tbl->is_fat = 1;
	else
		tbl->is_fat = 0;

	/* FIXME: - don't toggle SGI here
	if (tbl->is_fat) {
		if (priv->current_ht_config.sgf & HT_SHORT_GI_40MHZ_ONLY)
			tbl->is_SGI = 1;
		else
			tbl->is_SGI = 0;
	} else if (priv->current_ht_config.sgf & HT_SHORT_GI_20MHZ_ONLY)
		tbl->is_SGI = 1;
	else
		tbl->is_SGI = 0;
	*/

	rs_set_expected_tpt_table(lq_sta, tbl);

	rate = rs_get_best_rate(priv, lq_sta, tbl, rate_mask, index);

	IWL_DEBUG_RATE("LQ: MIMO2 best rate %d mask %X\n", rate, rate_mask);

	if ((rate == IWL_RATE_INVALID) || !((1 << rate) & rate_mask)) {
		IWL_DEBUG_RATE("Can't switch with index %d rate mask %x\n",
						rate, rate_mask);
		return -1;
	}
	tbl->current_rate = rate_n_flags_from_tbl(tbl, rate, is_green);

	IWL_DEBUG_RATE("LQ: Switch to new mcs %X index is green %X\n",
		     tbl->current_rate, is_green);
	return 0;
}
#else
static int rs_switch_to_mimo2(struct iwl_priv *priv,
			     struct iwl4965_lq_sta *lq_sta,
			     struct ieee80211_conf *conf,
			     struct sta_info *sta,
			     struct iwl4965_scale_tbl_info *tbl, int index)
{
	return -1;
}
#endif	/*CONFIG_IWL4965_HT */

/*
 * Set up search table for SISO
 */
static int rs_switch_to_siso(struct iwl_priv *priv,
			     struct iwl4965_lq_sta *lq_sta,
			     struct ieee80211_conf *conf,
			     struct sta_info *sta,
			     struct iwl4965_scale_tbl_info *tbl, int index)
{
#ifdef CONFIG_IWL4965_HT
	u16 rate_mask;
	u8 is_green = lq_sta->is_green;
	s32 rate;

	if (!(conf->flags & IEEE80211_CONF_SUPPORT_HT_MODE) ||
	    !sta->ht_info.ht_supported)
		return -1;

	IWL_DEBUG_RATE("LQ: try to switch to SISO\n");

	tbl->is_dup = lq_sta->is_dup;
	tbl->lq_type = LQ_SISO;
	tbl->action = 0;
	rate_mask = lq_sta->active_siso_rate;

	if (priv->current_ht_config.supported_chan_width
	    == IWL_CHANNEL_WIDTH_40MHZ)
		tbl->is_fat = 1;
	else
		tbl->is_fat = 0;

	/* FIXME: - don't toggle SGI here
	if (tbl->is_fat) {
		if (priv->current_ht_config.sgf & HT_SHORT_GI_40MHZ_ONLY)
			tbl->is_SGI = 1;
		else
			tbl->is_SGI = 0;
	} else if (priv->current_ht_config.sgf & HT_SHORT_GI_20MHZ_ONLY)
		tbl->is_SGI = 1;
	else
		tbl->is_SGI = 0;
	*/

	if (is_green)
		tbl->is_SGI = 0; /*11n spec: no SGI in SISO+Greenfield*/

	rs_set_expected_tpt_table(lq_sta, tbl);
	rate = rs_get_best_rate(priv, lq_sta, tbl, rate_mask, index);

	IWL_DEBUG_RATE("LQ: get best rate %d mask %X\n", rate, rate_mask);
	if ((rate == IWL_RATE_INVALID) || !((1 << rate) & rate_mask)) {
		IWL_DEBUG_RATE("can not switch with index %d rate mask %x\n",
			     rate, rate_mask);
		return -1;
	}
	tbl->current_rate = rate_n_flags_from_tbl(tbl, rate, is_green);
	IWL_DEBUG_RATE("LQ: Switch to new mcs %X index is green %X\n",
		     tbl->current_rate, is_green);
	return 0;
#else
	return -1;
#endif	/*CONFIG_IWL4965_HT */
}

/*
 * Try to switch to new modulation mode from legacy
 */
static int rs_move_legacy_other(struct iwl_priv *priv,
				struct iwl4965_lq_sta *lq_sta,
				struct ieee80211_conf *conf,
				struct sta_info *sta,
				int index)
{
	struct iwl4965_scale_tbl_info *tbl =
	    &(lq_sta->lq_info[lq_sta->active_tbl]);
	struct iwl4965_scale_tbl_info *search_tbl =
	    &(lq_sta->lq_info[(1 - lq_sta->active_tbl)]);
	struct iwl4965_rate_scale_data *window = &(tbl->win[index]);
	u32 sz = (sizeof(struct iwl4965_scale_tbl_info) -
		  (sizeof(struct iwl4965_rate_scale_data) * IWL_RATE_COUNT));
	u8 start_action = tbl->action;
	u8 valid_tx_ant = priv->hw_params.valid_tx_ant;
	int ret = 0;

	for (; ;) {
		switch (tbl->action) {
		case IWL_LEGACY_SWITCH_ANTENNA:
			IWL_DEBUG_RATE("LQ: Legacy toggle Antenna\n");

			lq_sta->action_counter++;

			/* Don't change antenna if success has been great */
			if (window->success_ratio >= IWL_RS_GOOD_RATIO)
				break;

			/* Set up search table to try other antenna */
			memcpy(search_tbl, tbl, sz);

			if (rs_toggle_antenna(valid_tx_ant,
				&search_tbl->current_rate, search_tbl)) {
				lq_sta->search_better_tbl = 1;
				goto out;
			}

		case IWL_LEGACY_SWITCH_SISO:
			IWL_DEBUG_RATE("LQ: Legacy switch to SISO\n");

			/* Set up search table to try SISO */
			memcpy(search_tbl, tbl, sz);
			search_tbl->is_SGI = 0;
			ret = rs_switch_to_siso(priv, lq_sta, conf, sta,
						 search_tbl, index);
			if (!ret) {
				lq_sta->search_better_tbl = 1;
				lq_sta->action_counter = 0;
				goto out;
			}

			break;
		case IWL_LEGACY_SWITCH_MIMO2:
			IWL_DEBUG_RATE("LQ: Legacy switch to MIMO2\n");

			/* Set up search table to try MIMO */
			memcpy(search_tbl, tbl, sz);
			search_tbl->is_SGI = 0;
			search_tbl->ant_type = ANT_AB;/*FIXME:RS*/
				/*FIXME:RS:need to check ant validity*/
			ret = rs_switch_to_mimo2(priv, lq_sta, conf, sta,
						 search_tbl, index);
			if (!ret) {
				lq_sta->search_better_tbl = 1;
				lq_sta->action_counter = 0;
				goto out;
			}
			break;
		}
		tbl->action++;
		if (tbl->action > IWL_LEGACY_SWITCH_MIMO2)
			tbl->action = IWL_LEGACY_SWITCH_ANTENNA;

		if (tbl->action == start_action)
			break;

	}
	return 0;

 out:
	tbl->action++;
	if (tbl->action > IWL_LEGACY_SWITCH_MIMO2)
		tbl->action = IWL_LEGACY_SWITCH_ANTENNA;
	return 0;

}

/*
 * Try to switch to new modulation mode from SISO
 */
static int rs_move_siso_to_other(struct iwl_priv *priv,
				 struct iwl4965_lq_sta *lq_sta,
				 struct ieee80211_conf *conf,
				 struct sta_info *sta,
				 int index)
{
	u8 is_green = lq_sta->is_green;
	struct iwl4965_scale_tbl_info *tbl =
	    &(lq_sta->lq_info[lq_sta->active_tbl]);
	struct iwl4965_scale_tbl_info *search_tbl =
	    &(lq_sta->lq_info[(1 - lq_sta->active_tbl)]);
	struct iwl4965_rate_scale_data *window = &(tbl->win[index]);
	u32 sz = (sizeof(struct iwl4965_scale_tbl_info) -
		  (sizeof(struct iwl4965_rate_scale_data) * IWL_RATE_COUNT));
	u8 start_action = tbl->action;
	u8 valid_tx_ant = priv->hw_params.valid_tx_ant;
	int ret;

	for (;;) {
		lq_sta->action_counter++;
		switch (tbl->action) {
		case IWL_SISO_SWITCH_ANTENNA:
			IWL_DEBUG_RATE("LQ: SISO toggle Antenna\n");
			if (window->success_ratio >= IWL_RS_GOOD_RATIO)
				break;

			memcpy(search_tbl, tbl, sz);
			if (rs_toggle_antenna(valid_tx_ant,
				       &search_tbl->current_rate, search_tbl)) {
				lq_sta->search_better_tbl = 1;
				goto out;
			}

		case IWL_SISO_SWITCH_MIMO2:
			IWL_DEBUG_RATE("LQ: SISO switch to MIMO\n");
			memcpy(search_tbl, tbl, sz);
			search_tbl->is_SGI = 0;
			search_tbl->ant_type = ANT_AB; /*FIXME:RS*/
			ret = rs_switch_to_mimo2(priv, lq_sta, conf, sta,
						 search_tbl, index);
			if (!ret) {
				lq_sta->search_better_tbl = 1;
				goto out;
			}
			break;
		case IWL_SISO_SWITCH_GI:
			IWL_DEBUG_RATE("LQ: SISO toggle SGI/NGI\n");

			memcpy(search_tbl, tbl, sz);
			if (is_green) {
				if (!tbl->is_SGI)
					break;
				else
					IWL_ERROR("SGI was set in GF+SISO\n");
			}
			search_tbl->is_SGI = !tbl->is_SGI;
			rs_set_expected_tpt_table(lq_sta, search_tbl);
			if (tbl->is_SGI) {
				s32 tpt = lq_sta->last_tpt / 100;
				if (tpt >= search_tbl->expected_tpt[index])
					break;
			}
			search_tbl->current_rate = rate_n_flags_from_tbl(
						search_tbl, index, is_green);
			lq_sta->search_better_tbl = 1;
			goto out;
		}
		tbl->action++;
		if (tbl->action > IWL_SISO_SWITCH_GI)
			tbl->action = IWL_SISO_SWITCH_ANTENNA;

		if (tbl->action == start_action)
			break;
	}
	return 0;

 out:
	tbl->action++;
	if (tbl->action > IWL_SISO_SWITCH_GI)
		tbl->action = IWL_SISO_SWITCH_ANTENNA;
	return 0;
}

/*
 * Try to switch to new modulation mode from MIMO
 */
static int rs_move_mimo_to_other(struct iwl_priv *priv,
				 struct iwl4965_lq_sta *lq_sta,
				 struct ieee80211_conf *conf,
				 struct sta_info *sta,
				 int index)
{
	s8 is_green = lq_sta->is_green;
	struct iwl4965_scale_tbl_info *tbl =
	    &(lq_sta->lq_info[lq_sta->active_tbl]);
	struct iwl4965_scale_tbl_info *search_tbl =
	    &(lq_sta->lq_info[(1 - lq_sta->active_tbl)]);
	u32 sz = (sizeof(struct iwl4965_scale_tbl_info) -
		  (sizeof(struct iwl4965_rate_scale_data) * IWL_RATE_COUNT));
	u8 start_action = tbl->action;
	/*u8 valid_tx_ant = priv->hw_params.valid_tx_ant;*/
	int ret;

	for (;;) {
		lq_sta->action_counter++;
		switch (tbl->action) {
		case IWL_MIMO_SWITCH_ANTENNA_A:
		case IWL_MIMO_SWITCH_ANTENNA_B:
			IWL_DEBUG_RATE("LQ: MIMO2 switch to SISO\n");

			/* Set up new search table for SISO */
			memcpy(search_tbl, tbl, sz);

			/*FIXME:RS:need to check ant validity + C*/
			if (tbl->action == IWL_MIMO_SWITCH_ANTENNA_A)
				search_tbl->ant_type = ANT_A;
			else
				search_tbl->ant_type = ANT_B;

			ret = rs_switch_to_siso(priv, lq_sta, conf, sta,
						 search_tbl, index);
			if (!ret) {
				lq_sta->search_better_tbl = 1;
				goto out;
			}
			break;

		case IWL_MIMO_SWITCH_GI:
			IWL_DEBUG_RATE("LQ: MIMO toggle SGI/NGI\n");

			/* Set up new search table for MIMO */
			memcpy(search_tbl, tbl, sz);
			search_tbl->is_SGI = !tbl->is_SGI;
			rs_set_expected_tpt_table(lq_sta, search_tbl);
			/*
			 * If active table already uses the fastest possible
			 * modulation (dual stream with short guard interval),
			 * and it's working well, there's no need to look
			 * for a better type of modulation!
			 */
			if (tbl->is_SGI) {
				s32 tpt = lq_sta->last_tpt / 100;
				if (tpt >= search_tbl->expected_tpt[index])
					break;
			}
			search_tbl->current_rate = rate_n_flags_from_tbl(
						search_tbl, index, is_green);
			lq_sta->search_better_tbl = 1;
			goto out;

		}
		tbl->action++;
		if (tbl->action > IWL_MIMO_SWITCH_GI)
			tbl->action = IWL_MIMO_SWITCH_ANTENNA_A;

		if (tbl->action == start_action)
			break;
	}

	return 0;
 out:
	tbl->action++;
	if (tbl->action > IWL_MIMO_SWITCH_GI)
		tbl->action = IWL_MIMO_SWITCH_ANTENNA_A;
	return 0;

}

/*
 * Check whether we should continue using same modulation mode, or
 * begin search for a new mode, based on:
 * 1) # tx successes or failures while using this mode
 * 2) # times calling this function
 * 3) elapsed time in this mode (not used, for now)
 */
static void rs_stay_in_table(struct iwl4965_lq_sta *lq_sta)
{
	struct iwl4965_scale_tbl_info *tbl;
	int i;
	int active_tbl;
	int flush_interval_passed = 0;

	active_tbl = lq_sta->active_tbl;

	tbl = &(lq_sta->lq_info[active_tbl]);

	/* If we've been disallowing search, see if we should now allow it */
	if (lq_sta->stay_in_tbl) {

		/* Elapsed time using current modulation mode */
		if (lq_sta->flush_timer)
			flush_interval_passed =
			    time_after(jiffies,
				       (unsigned long)(lq_sta->flush_timer +
					IWL_RATE_SCALE_FLUSH_INTVL));

		/*
		 * Check if we should allow search for new modulation mode.
		 * If many frames have failed or succeeded, or we've used
		 * this same modulation for a long time, allow search, and
		 * reset history stats that keep track of whether we should
		 * allow a new search.  Also (below) reset all bitmaps and
		 * stats in active history.
		 */
		if ((lq_sta->total_failed > lq_sta->max_failure_limit) ||
		    (lq_sta->total_success > lq_sta->max_success_limit) ||
		    ((!lq_sta->search_better_tbl) && (lq_sta->flush_timer)
		     && (flush_interval_passed))) {
			IWL_DEBUG_RATE("LQ: stay is expired %d %d %d\n:",
				     lq_sta->total_failed,
				     lq_sta->total_success,
				     flush_interval_passed);

			/* Allow search for new mode */
			lq_sta->stay_in_tbl = 0;	/* only place reset */
			lq_sta->total_failed = 0;
			lq_sta->total_success = 0;
			lq_sta->flush_timer = 0;

		/*
		 * Else if we've used this modulation mode enough repetitions
		 * (regardless of elapsed time or success/failure), reset
		 * history bitmaps and rate-specific stats for all rates in
		 * active table.
		 */
		} else {
			lq_sta->table_count++;
			if (lq_sta->table_count >=
			    lq_sta->table_count_limit) {
				lq_sta->table_count = 0;

				IWL_DEBUG_RATE("LQ: stay in table clear win\n");
				for (i = 0; i < IWL_RATE_COUNT; i++)
					rs_rate_scale_clear_window(
						&(tbl->win[i]));
			}
		}

		/* If transitioning to allow "search", reset all history
		 * bitmaps and stats in active table (this will become the new
		 * "search" table). */
		if (!lq_sta->stay_in_tbl) {
			for (i = 0; i < IWL_RATE_COUNT; i++)
				rs_rate_scale_clear_window(&(tbl->win[i]));
		}
	}
}

/*
 * Do rate scaling and search for new modulation mode.
 */
static void rs_rate_scale_perform(struct iwl_priv *priv,
				  struct net_device *dev,
				  struct ieee80211_hdr *hdr,
				  struct sta_info *sta)
{
	struct ieee80211_local *local = wdev_priv(dev->ieee80211_ptr);
	struct ieee80211_hw *hw = local_to_hw(local);
	struct ieee80211_conf *conf = &hw->conf;
	int low = IWL_RATE_INVALID;
	int high = IWL_RATE_INVALID;
	int index;
	int i;
	struct iwl4965_rate_scale_data *window = NULL;
	int current_tpt = IWL_INVALID_VALUE;
	int low_tpt = IWL_INVALID_VALUE;
	int high_tpt = IWL_INVALID_VALUE;
	u32 fail_count;
	s8 scale_action = 0;
	u16 fc, rate_mask;
	u8 update_lq = 0;
	struct iwl4965_lq_sta *lq_sta;
	struct iwl4965_scale_tbl_info *tbl, *tbl1;
	u16 rate_scale_index_msk = 0;
	u32 rate;
	u8 is_green = 0;
	u8 active_tbl = 0;
	u8 done_search = 0;
	u16 high_low;
#ifdef CONFIG_IWL4965_HT
	u8 tid = MAX_TID_COUNT;
	__le16 *qc;
#endif

	IWL_DEBUG_RATE("rate scale calculate new rate for skb\n");

	fc = le16_to_cpu(hdr->frame_control);
	if (!ieee80211_is_data(fc) || is_multicast_ether_addr(hdr->addr1)) {
		/* Send management frames and broadcast/multicast data using
		 * lowest rate. */
		/* TODO: this could probably be improved.. */
		return;
	}

	if (!sta || !sta->rate_ctrl_priv)
		return;

	if (!priv->lq_mngr.lq_ready) {
		IWL_DEBUG_RATE("still rate scaling not ready\n");
		return;
	}
	lq_sta = (struct iwl4965_lq_sta *)sta->rate_ctrl_priv;

#ifdef CONFIG_IWL4965_HT
	qc = ieee80211_get_qos_ctrl(hdr);
	if (qc) {
		tid = (u8)(le16_to_cpu(*qc) & 0xf);
		rs_tl_add_packet(lq_sta, tid);
	}
#endif
	/*
	 * Select rate-scale / modulation-mode table to work with in
	 * the rest of this function:  "search" if searching for better
	 * modulation mode, or "active" if doing rate scaling within a mode.
	 */
	if (!lq_sta->search_better_tbl)
		active_tbl = lq_sta->active_tbl;
	else
		active_tbl = 1 - lq_sta->active_tbl;

	tbl = &(lq_sta->lq_info[active_tbl]);
	is_green = lq_sta->is_green;

	/* current tx rate */
	index = sta->last_txrate_idx;

	IWL_DEBUG_RATE("Rate scale index %d for type %d\n", index,
		       tbl->lq_type);

	/* rates available for this association, and for modulation mode */
	rate_mask = rs_get_supported_rates(lq_sta, hdr, tbl->lq_type);

	IWL_DEBUG_RATE("mask 0x%04X \n", rate_mask);

	/* mask with station rate restriction */
	if (is_legacy(tbl->lq_type)) {
		if (lq_sta->band == IEEE80211_BAND_5GHZ)
			/* supp_rates has no CCK bits in A mode */
			rate_scale_index_msk = (u16) (rate_mask &
				(lq_sta->supp_rates << IWL_FIRST_OFDM_RATE));
		else
			rate_scale_index_msk = (u16) (rate_mask &
						      lq_sta->supp_rates);

	} else
		rate_scale_index_msk = rate_mask;

	if (!rate_scale_index_msk)
		rate_scale_index_msk = rate_mask;

	if (!((1 << index) & rate_scale_index_msk)) {
		IWL_ERROR("Current Rate is not valid\n");
		return;
	}

	/* Get expected throughput table and history window for current rate */
	if (!tbl->expected_tpt) {
		IWL_ERROR("tbl->expected_tpt is NULL\n");
		return;
	}

	window = &(tbl->win[index]);

	/*
	 * If there is not enough history to calculate actual average
	 * throughput, keep analyzing results of more tx frames, without
	 * changing rate or mode (bypass most of the rest of this function).
	 * Set up new rate table in uCode only if old rate is not supported
	 * in current association (use new rate found above).
	 */
	fail_count = window->counter - window->success_counter;
	if ((fail_count < IWL_RATE_MIN_FAILURE_TH) &&
			(window->success_counter < IWL_RATE_MIN_SUCCESS_TH)) {
		IWL_DEBUG_RATE("LQ: still below TH. succ=%d total=%d "
			       "for index %d\n",
			       window->success_counter, window->counter, index);

		/* Can't calculate this yet; not enough history */
		window->average_tpt = IWL_INVALID_VALUE;

		/* Should we stay with this modulation mode,
		 * or search for a new one? */
		rs_stay_in_table(lq_sta);

		goto out;

	/* Else we have enough samples; calculate estimate of
	 * actual average throughput */
	} else {
		/*FIXME:RS remove this else if we don't get this error*/
		if (window->average_tpt != ((window->success_ratio *
				tbl->expected_tpt[index] + 64) / 128)) {
			IWL_ERROR("expected_tpt should have been calculated"
								" by now\n");
			window->average_tpt = ((window->success_ratio *
					tbl->expected_tpt[index] + 64) / 128);
		}
	}

	/* If we are searching for better modulation mode, check success. */
	if (lq_sta->search_better_tbl) {

		/* If good success, continue using the "search" mode;
		 * no need to send new link quality command, since we're
		 * continuing to use the setup that we've been trying. */
		if (window->average_tpt > lq_sta->last_tpt) {

			IWL_DEBUG_RATE("LQ: SWITCHING TO CURRENT TABLE "
					"suc=%d cur-tpt=%d old-tpt=%d\n",
					window->success_ratio,
					window->average_tpt,
					lq_sta->last_tpt);

			if (!is_legacy(tbl->lq_type))
				lq_sta->enable_counter = 1;

			/* Swap tables; "search" becomes "active" */
			lq_sta->active_tbl = active_tbl;
			current_tpt = window->average_tpt;

		/* Else poor success; go back to mode in "active" table */
		} else {

			IWL_DEBUG_RATE("LQ: GOING BACK TO THE OLD TABLE "
					"suc=%d cur-tpt=%d old-tpt=%d\n",
					window->success_ratio,
					window->average_tpt,
					lq_sta->last_tpt);

			/* Nullify "search" table */
			tbl->lq_type = LQ_NONE;

			/* Revert to "active" table */
			active_tbl = lq_sta->active_tbl;
			tbl = &(lq_sta->lq_info[active_tbl]);

			/* Revert to "active" rate and throughput info */
			index = iwl4965_hwrate_to_plcp_idx(
							tbl->current_rate);
			current_tpt = lq_sta->last_tpt;

			/* Need to set up a new rate table in uCode */
			update_lq = 1;
		}

		/* Either way, we've made a decision; modulation mode
		 * search is done, allow rate adjustment next time. */
		lq_sta->search_better_tbl = 0;
		done_search = 1;	/* Don't switch modes below! */
		goto lq_update;
	}

	/* (Else) not in search of better modulation mode, try for better
	 * starting rate, while staying in this mode. */
	high_low = rs_get_adjacent_rate(index, rate_scale_index_msk,
					tbl->lq_type);
	low = high_low & 0xff;
	high = (high_low >> 8) & 0xff;

	/* Collect measured throughputs for current and adjacent rates */
	current_tpt = window->average_tpt;
	if (low != IWL_RATE_INVALID)
		low_tpt = tbl->win[low].average_tpt;
	if (high != IWL_RATE_INVALID)
		high_tpt = tbl->win[high].average_tpt;

	/* Assume rate increase */
	scale_action = 1;

	/* Too many failures, decrease rate */
	if ((window->success_ratio <= IWL_RATE_DECREASE_TH) ||
	    (current_tpt == 0)) {
		IWL_DEBUG_RATE("decrease rate because of low success_ratio\n");
		scale_action = -1;

	/* No throughput measured yet for adjacent rates; try increase. */
	} else if ((low_tpt == IWL_INVALID_VALUE) &&
		   (high_tpt == IWL_INVALID_VALUE))
		scale_action = 1;

	/* Both adjacent throughputs are measured, but neither one has better
	 * throughput; we're using the best rate, don't change it! */
	else if ((low_tpt != IWL_INVALID_VALUE) &&
		 (high_tpt != IWL_INVALID_VALUE) &&
		 (low_tpt < current_tpt) &&
		 (high_tpt < current_tpt))
		scale_action = 0;

	/* At least one adjacent rate's throughput is measured,
	 * and may have better performance. */
	else {
		/* Higher adjacent rate's throughput is measured */
		if (high_tpt != IWL_INVALID_VALUE) {
			/* Higher rate has better throughput */
			if (high_tpt > current_tpt)
				scale_action = 1;
			else {
				IWL_DEBUG_RATE
				    ("decrease rate because of high tpt\n");
				scale_action = -1;
			}

		/* Lower adjacent rate's throughput is measured */
		} else if (low_tpt != IWL_INVALID_VALUE) {
			/* Lower rate has better throughput */
			if (low_tpt > current_tpt) {
				IWL_DEBUG_RATE
				    ("decrease rate because of low tpt\n");
				scale_action = -1;
			} else
				scale_action = 1;
		}
	}

	/* Sanity check; asked for decrease, but success rate or throughput
	 * has been good at old rate.  Don't change it. */
	if (scale_action == -1) {
		if ((low != IWL_RATE_INVALID) &&
		    ((window->success_ratio > IWL_RATE_HIGH_TH) ||
		     (current_tpt > (100 * tbl->expected_tpt[low]))))
			scale_action = 0;

	/* Sanity check; asked for increase, but success rate has not been great
	 * even at old rate, higher rate will be worse.  Don't change it. */
	} else if ((scale_action == 1) &&
		   (window->success_ratio < IWL_RATE_INCREASE_TH))
		scale_action = 0;

	switch (scale_action) {
	case -1:
		/* Decrease starting rate, update uCode's rate table */
		if (low != IWL_RATE_INVALID) {
			update_lq = 1;
			index = low;
		}
		break;
	case 1:
		/* Increase starting rate, update uCode's rate table */
		if (high != IWL_RATE_INVALID) {
			update_lq = 1;
			index = high;
		}

		break;
	case 0:
		/* No change */
	default:
		break;
	}

	IWL_DEBUG_RATE("choose rate scale index %d action %d low %d "
		    "high %d type %d\n",
		     index, scale_action, low, high, tbl->lq_type);

 lq_update:
	/* Replace uCode's rate table for the destination station. */
	if (update_lq) {
		rate = rate_n_flags_from_tbl(tbl, index, is_green);
		rs_fill_link_cmd(priv, lq_sta, rate);
		iwl_send_lq_cmd(priv, &lq_sta->lq, CMD_ASYNC);
	}

	/* Should we stay with this modulation mode, or search for a new one? */
	rs_stay_in_table(lq_sta);

	/*
	 * Search for new modulation mode if we're:
	 * 1)  Not changing rates right now
	 * 2)  Not just finishing up a search
	 * 3)  Allowing a new search
	 */
	if (!update_lq && !done_search && !lq_sta->stay_in_tbl) {
		/* Save current throughput to compare with "search" throughput*/
		lq_sta->last_tpt = current_tpt;

		/* Select a new "search" modulation mode to try.
		 * If one is found, set up the new "search" table. */
		if (is_legacy(tbl->lq_type))
			rs_move_legacy_other(priv, lq_sta, conf, sta, index);
		else if (is_siso(tbl->lq_type))
			rs_move_siso_to_other(priv, lq_sta, conf, sta, index);
		else
			rs_move_mimo_to_other(priv, lq_sta, conf, sta, index);

		/* If new "search" mode was selected, set up in uCode table */
		if (lq_sta->search_better_tbl) {
			/* Access the "search" table, clear its history. */
			tbl = &(lq_sta->lq_info[(1 - lq_sta->active_tbl)]);
			for (i = 0; i < IWL_RATE_COUNT; i++)
				rs_rate_scale_clear_window(&(tbl->win[i]));

			/* Use new "search" start rate */
			index = iwl4965_hwrate_to_plcp_idx(
							tbl->current_rate);

			IWL_DEBUG_RATE("Switch current  mcs: %X index: %d\n",
				     tbl->current_rate, index);
			rs_fill_link_cmd(priv, lq_sta, tbl->current_rate);
			iwl_send_lq_cmd(priv, &lq_sta->lq, CMD_ASYNC);
		}

		/* If the "active" (non-search) mode was legacy,
		 * and we've tried switching antennas,
		 * but we haven't been able to try HT modes (not available),
		 * stay with best antenna legacy modulation for a while
		 * before next round of mode comparisons. */
		tbl1 = &(lq_sta->lq_info[lq_sta->active_tbl]);
		if (is_legacy(tbl1->lq_type) &&
#ifdef CONFIG_IWL4965_HT
		   (!(conf->flags & IEEE80211_CONF_SUPPORT_HT_MODE)) &&
#endif
		    (lq_sta->action_counter >= 1)) {
			lq_sta->action_counter = 0;
			IWL_DEBUG_RATE("LQ: STAY in legacy table\n");
			rs_set_stay_in_table(1, lq_sta);
		}

		/* If we're in an HT mode, and all 3 mode switch actions
		 * have been tried and compared, stay in this best modulation
		 * mode for a while before next round of mode comparisons. */
		if (lq_sta->enable_counter &&
		    (lq_sta->action_counter >= IWL_ACTION_LIMIT)) {
#ifdef CONFIG_IWL4965_HT
			if ((lq_sta->last_tpt > IWL_AGG_TPT_THREHOLD) &&
			    (lq_sta->tx_agg_tid_en & (1 << tid)) &&
			    (tid != MAX_TID_COUNT)) {
				IWL_DEBUG_RATE("try to aggregate tid %d\n", tid);
				rs_tl_turn_on_agg(priv, tid, lq_sta, sta);
			}
#endif /*CONFIG_IWL4965_HT */
			lq_sta->action_counter = 0;
			rs_set_stay_in_table(0, lq_sta);
		}

	/*
	 * Else, don't search for a new modulation mode.
	 * Put new timestamp in stay-in-modulation-mode flush timer if:
	 * 1)  Not changing rates right now
	 * 2)  Not just finishing up a search
	 * 3)  flush timer is empty
	 */
	} else {
		if ((!update_lq) && (!done_search) && (!lq_sta->flush_timer))
			lq_sta->flush_timer = jiffies;
	}

out:
	tbl->current_rate = rate_n_flags_from_tbl(tbl, index, is_green);
	i = index;
	sta->last_txrate_idx = i;

	/* sta->txrate_idx is an index to A mode rates which start
	 * at IWL_FIRST_OFDM_RATE
	 */
	if (lq_sta->band == IEEE80211_BAND_5GHZ)
		sta->txrate_idx = i - IWL_FIRST_OFDM_RATE;
	else
		sta->txrate_idx = i;

	return;
}


static void rs_initialize_lq(struct iwl_priv *priv,
			     struct ieee80211_conf *conf,
			     struct sta_info *sta)
{
	struct iwl4965_lq_sta *lq_sta;
	struct iwl4965_scale_tbl_info *tbl;
	int rate_idx;
	int i;
	u32 rate;
	u8 use_green = rs_use_green(priv, conf);
	u8 active_tbl = 0;
	u8 valid_tx_ant;

	if (!sta || !sta->rate_ctrl_priv)
		goto out;

	lq_sta = (struct iwl4965_lq_sta *)sta->rate_ctrl_priv;
	i = sta->last_txrate_idx;

	if ((lq_sta->lq.sta_id == 0xff) &&
	    (priv->iw_mode == IEEE80211_IF_TYPE_IBSS))
		goto out;

	valid_tx_ant = priv->hw_params.valid_tx_ant;

	if (!lq_sta->search_better_tbl)
		active_tbl = lq_sta->active_tbl;
	else
		active_tbl = 1 - lq_sta->active_tbl;

	tbl = &(lq_sta->lq_info[active_tbl]);

	if ((i < 0) || (i >= IWL_RATE_COUNT))
		i = 0;

	/* FIXME:RS: This is also wrong in 4965 */
	rate = iwl4965_rates[i].plcp;
	rate |= RATE_MCS_ANT_B_MSK;
	rate &= ~RATE_MCS_ANT_A_MSK;

	if (i >= IWL_FIRST_CCK_RATE && i <= IWL_LAST_CCK_RATE)
		rate |= RATE_MCS_CCK_MSK;

	tbl->ant_type = ANT_B;
	rs_get_tbl_info_from_mcs(rate, priv->band, tbl, &rate_idx);
	if (!rs_is_valid_ant(valid_tx_ant, tbl->ant_type))
	    rs_toggle_antenna(valid_tx_ant, &rate, tbl);

	rate = rate_n_flags_from_tbl(tbl, rate_idx, use_green);
	tbl->current_rate = rate;
	rs_set_expected_tpt_table(lq_sta, tbl);
	rs_fill_link_cmd(NULL, lq_sta, rate);
	iwl_send_lq_cmd(priv, &lq_sta->lq, CMD_ASYNC);
 out:
	return;
}

static void rs_get_rate(void *priv_rate, struct net_device *dev,
			struct ieee80211_supported_band *sband,
			struct sk_buff *skb,
			struct rate_selection *sel)
{

	int i;
	struct ieee80211_local *local = wdev_priv(dev->ieee80211_ptr);
	struct ieee80211_conf *conf = &local->hw.conf;
	struct ieee80211_hdr *hdr = (struct ieee80211_hdr *)skb->data;
	struct sta_info *sta;
	u16 fc;
	struct iwl_priv *priv = (struct iwl_priv *)priv_rate;
	struct iwl4965_lq_sta *lq_sta;

	IWL_DEBUG_RATE_LIMIT("rate scale calculate new rate for skb\n");

	rcu_read_lock();

	sta = sta_info_get(local, hdr->addr1);

	/* Send management frames and broadcast/multicast data using lowest
	 * rate. */
	fc = le16_to_cpu(hdr->frame_control);
	if (!ieee80211_is_data(fc) || is_multicast_ether_addr(hdr->addr1) ||
	    !sta || !sta->rate_ctrl_priv) {
		sel->rate = rate_lowest(local, sband, sta);
		goto out;
	}

	lq_sta = (struct iwl4965_lq_sta *)sta->rate_ctrl_priv;
	i = sta->last_txrate_idx;

	if ((priv->iw_mode == IEEE80211_IF_TYPE_IBSS) &&
	    !lq_sta->ibss_sta_added) {
		u8 sta_id = iwl_find_station(priv, hdr->addr1);
		DECLARE_MAC_BUF(mac);

		if (sta_id == IWL_INVALID_STATION) {
			IWL_DEBUG_RATE("LQ: ADD station %s\n",
				       print_mac(mac, hdr->addr1));
			sta_id = iwl4965_add_station_flags(priv, hdr->addr1,
							0, CMD_ASYNC, NULL);
		}
		if ((sta_id != IWL_INVALID_STATION)) {
			lq_sta->lq.sta_id = sta_id;
			lq_sta->lq.rs_table[0].rate_n_flags = 0;
			lq_sta->ibss_sta_added = 1;
			rs_initialize_lq(priv, conf, sta);
		}
		if (!lq_sta->ibss_sta_added)
			goto done;
	}

done:
	if ((i < 0) || (i > IWL_RATE_COUNT)) {
		sel->rate = rate_lowest(local, sband, sta);
		goto out;
	}

	sel->rate = &priv->ieee_rates[i];
out:
	rcu_read_unlock();
}

static void *rs_alloc_sta(void *priv, gfp_t gfp)
{
	struct iwl4965_lq_sta *lq_sta;
	int i, j;

	IWL_DEBUG_RATE("create station rate scale window\n");

	lq_sta = kzalloc(sizeof(struct iwl4965_lq_sta), gfp);

	if (lq_sta == NULL)
		return NULL;
	lq_sta->lq.sta_id = 0xff;


	for (j = 0; j < LQ_SIZE; j++)
		for (i = 0; i < IWL_RATE_COUNT; i++)
			rs_rate_scale_clear_window(&(lq_sta->lq_info[j].win[i]));

	return lq_sta;
}

static void rs_rate_init(void *priv_rate, void *priv_sta,
			 struct ieee80211_local *local,
			 struct sta_info *sta)
{
	int i, j;
	struct ieee80211_conf *conf = &local->hw.conf;
	struct ieee80211_supported_band *sband;
	struct iwl_priv *priv = (struct iwl_priv *)priv_rate;
	struct iwl4965_lq_sta *lq_sta = priv_sta;

	sband = local->hw.wiphy->bands[local->hw.conf.channel->band];

	lq_sta->flush_timer = 0;
	lq_sta->supp_rates = sta->supp_rates[sband->band];
	sta->txrate_idx = 3;
	for (j = 0; j < LQ_SIZE; j++)
		for (i = 0; i < IWL_RATE_COUNT; i++)
			rs_rate_scale_clear_window(&(lq_sta->lq_info[j].win[i]));

	IWL_DEBUG_RATE("LQ: *** rate scale global init ***\n");
	/* TODO: what is a good starting rate for STA? About middle? Maybe not
	 * the lowest or the highest rate.. Could consider using RSSI from
	 * previous packets? Need to have IEEE 802.1X auth succeed immediately
	 * after assoc.. */

	lq_sta->ibss_sta_added = 0;
	if (priv->iw_mode == IEEE80211_IF_TYPE_AP) {
		u8 sta_id = iwl_find_station(priv, sta->addr);
		DECLARE_MAC_BUF(mac);

		/* for IBSS the call are from tasklet */
		IWL_DEBUG_RATE("LQ: ADD station %s\n",
			     print_mac(mac, sta->addr));

		if (sta_id == IWL_INVALID_STATION) {
			IWL_DEBUG_RATE("LQ: ADD station %s\n",
				       print_mac(mac, sta->addr));
			sta_id = iwl4965_add_station_flags(priv, sta->addr,
							0, CMD_ASYNC, NULL);
		}
		if ((sta_id != IWL_INVALID_STATION)) {
			lq_sta->lq.sta_id = sta_id;
			lq_sta->lq.rs_table[0].rate_n_flags = 0;
		}
		/* FIXME: this is w/a remove it later */
		priv->assoc_station_added = 1;
	}

	/* Find highest tx rate supported by hardware and destination station */
	for (i = 0; i < sband->n_bitrates; i++)
		if (sta->supp_rates[sband->band] & BIT(i))
			sta->txrate_idx = i;

	sta->last_txrate_idx = sta->txrate_idx;
	/* WTF is with this bogus comment? A doesn't have cck rates */
	/* For MODE_IEEE80211A, cck rates are at end of rate table */
	if (local->hw.conf.channel->band == IEEE80211_BAND_5GHZ)
		sta->last_txrate_idx += IWL_FIRST_OFDM_RATE;

	lq_sta->is_dup = 0;
	lq_sta->is_green = rs_use_green(priv, conf);
	lq_sta->active_legacy_rate = priv->active_rate & ~(0x1000);
	lq_sta->active_rate_basic = priv->active_rate_basic;
	lq_sta->band = priv->band;
#ifdef CONFIG_IWL4965_HT
	/*
	 * active_siso_rate mask includes 9 MBits (bit 5), and CCK (bits 0-3),
	 * supp_rates[] does not; shift to convert format, force 9 MBits off.
	 */
	lq_sta->active_siso_rate =
		priv->current_ht_config.supp_mcs_set[0] << 1;
	lq_sta->active_siso_rate |=
		priv->current_ht_config.supp_mcs_set[0] & 0x1;
	lq_sta->active_siso_rate &= ~((u16)0x2);
	lq_sta->active_siso_rate <<= IWL_FIRST_OFDM_RATE;

	/* Same here */
	lq_sta->active_mimo2_rate =
		priv->current_ht_config.supp_mcs_set[1] << 1;
	lq_sta->active_mimo2_rate |=
		priv->current_ht_config.supp_mcs_set[1] & 0x1;
	lq_sta->active_mimo2_rate &= ~((u16)0x2);
	lq_sta->active_mimo2_rate <<= IWL_FIRST_OFDM_RATE;

	lq_sta->active_mimo3_rate =
		priv->current_ht_config.supp_mcs_set[2] << 1;
	lq_sta->active_mimo3_rate |=
		priv->current_ht_config.supp_mcs_set[2] & 0x1;
	lq_sta->active_mimo3_rate &= ~((u16)0x2);
	lq_sta->active_mimo3_rate <<= IWL_FIRST_OFDM_RATE;

	IWL_DEBUG_RATE("SISO-RATE=%X MIMO2-RATE=%X MIMO3-RATE=%X\n",
		     lq_sta->active_siso_rate,
		     lq_sta->active_mimo2_rate,
		     lq_sta->active_mimo3_rate);

	/* These values will be overriden later */
	lq_sta->lq.general_params.single_stream_ant_msk = ANT_A;
	lq_sta->lq.general_params.dual_stream_ant_msk = ANT_AB;

	/* as default allow aggregation for all tids */
	lq_sta->tx_agg_tid_en = IWL_AGG_ALL_TID;
#endif /*CONFIG_IWL4965_HT*/
#ifdef CONFIG_MAC80211_DEBUGFS
	lq_sta->drv = priv;
#endif

	if (priv->assoc_station_added)
		priv->lq_mngr.lq_ready = 1;

	rs_initialize_lq(priv, conf, sta);
}

static void rs_fill_link_cmd(const struct iwl_priv *priv,
			     struct iwl4965_lq_sta *lq_sta,
			     u32 new_rate)
{
	struct iwl4965_scale_tbl_info tbl_type;
	int index = 0;
	int rate_idx;
	int repeat_rate = 0;
	u8 ant_toggle_cnt = 0;
	u8 use_ht_possible = 1;
	u8 valid_tx_ant = 0;
	struct iwl_link_quality_cmd *lq_cmd = &lq_sta->lq;

	/* Override starting rate (index 0) if needed for debug purposes */
	rs_dbgfs_set_mcs(lq_sta, &new_rate, index);

	/* Interpret new_rate (rate_n_flags) */
	memset(&tbl_type, 0, sizeof(tbl_type));
	rs_get_tbl_info_from_mcs(new_rate, lq_sta->band,
				  &tbl_type, &rate_idx);

	/* How many times should we repeat the initial rate? */
	if (is_legacy(tbl_type.lq_type)) {
		ant_toggle_cnt = 1;
		repeat_rate = IWL_NUMBER_TRY;
	} else {
		repeat_rate = IWL_HT_NUMBER_TRY;
	}

	lq_cmd->general_params.mimo_delimiter =
			is_mimo(tbl_type.lq_type) ? 1 : 0;

	/* Fill 1st table entry (index 0) */
	lq_cmd->rs_table[index].rate_n_flags = cpu_to_le32(new_rate);

	if (num_of_ant(tbl_type.ant_type) == 1) {
		lq_cmd->general_params.single_stream_ant_msk =
						tbl_type.ant_type;
	} else if (num_of_ant(tbl_type.ant_type) == 2) {
		lq_cmd->general_params.dual_stream_ant_msk =
						tbl_type.ant_type;
	} /* otherwise we don't modify the existing value */

	index++;
	repeat_rate--;

	if (priv)
		valid_tx_ant = priv->hw_params.valid_tx_ant;

	/* Fill rest of rate table */
	while (index < LINK_QUAL_MAX_RETRY_NUM) {
		/* Repeat initial/next rate.
		 * For legacy IWL_NUMBER_TRY == 1, this loop will not execute.
		 * For HT IWL_HT_NUMBER_TRY == 3, this executes twice. */
		while (repeat_rate > 0 && (index < LINK_QUAL_MAX_RETRY_NUM)) {
			if (is_legacy(tbl_type.lq_type)) {
				if (ant_toggle_cnt < NUM_TRY_BEFORE_ANT_TOGGLE)
					ant_toggle_cnt++;
				else if (priv &&
					 rs_toggle_antenna(valid_tx_ant,
							&new_rate, &tbl_type))
					ant_toggle_cnt = 1;
}

			/* Override next rate if needed for debug purposes */
			rs_dbgfs_set_mcs(lq_sta, &new_rate, index);

			/* Fill next table entry */
			lq_cmd->rs_table[index].rate_n_flags =
					cpu_to_le32(new_rate);
			repeat_rate--;
			index++;
		}

		rs_get_tbl_info_from_mcs(new_rate, lq_sta->band, &tbl_type,
						&rate_idx);

		/* Indicate to uCode which entries might be MIMO.
		 * If initial rate was MIMO, this will finally end up
		 * as (IWL_HT_NUMBER_TRY * 2), after 2nd pass, otherwise 0. */
		if (is_mimo(tbl_type.lq_type))
			lq_cmd->general_params.mimo_delimiter = index;

		/* Get next rate */
		new_rate = rs_get_lower_rate(lq_sta, &tbl_type, rate_idx,
					     use_ht_possible);

		/* How many times should we repeat the next rate? */
		if (is_legacy(tbl_type.lq_type)) {
			if (ant_toggle_cnt < NUM_TRY_BEFORE_ANT_TOGGLE)
				ant_toggle_cnt++;
			else if (priv &&
				 rs_toggle_antenna(valid_tx_ant,
						   &new_rate, &tbl_type))
				ant_toggle_cnt = 1;

			repeat_rate = IWL_NUMBER_TRY;
		} else {
			repeat_rate = IWL_HT_NUMBER_TRY;
		}

		/* Don't allow HT rates after next pass.
		 * rs_get_lower_rate() will change type to LQ_A or LQ_G. */
		use_ht_possible = 0;

		/* Override next rate if needed for debug purposes */
		rs_dbgfs_set_mcs(lq_sta, &new_rate, index);

		/* Fill next table entry */
		lq_cmd->rs_table[index].rate_n_flags = cpu_to_le32(new_rate);

		index++;
		repeat_rate--;
	}

	lq_cmd->agg_params.agg_dis_start_th = 3;
	lq_cmd->agg_params.agg_time_limit = cpu_to_le16(4000);
}

static void *rs_alloc(struct ieee80211_local *local)
{
	return local->hw.priv;
}
/* rate scale requires free function to be implemented */
static void rs_free(void *priv_rate)
{
	return;
}

static void rs_clear(void *priv_rate)
{
	struct iwl_priv *priv = (struct iwl_priv *) priv_rate;

	IWL_DEBUG_RATE("enter\n");

	priv->lq_mngr.lq_ready = 0;

	IWL_DEBUG_RATE("leave\n");
}

static void rs_free_sta(void *priv, void *priv_sta)
{
	struct iwl4965_lq_sta *lq_sta = priv_sta;

	IWL_DEBUG_RATE("enter\n");
	kfree(lq_sta);
	IWL_DEBUG_RATE("leave\n");
}


#ifdef CONFIG_MAC80211_DEBUGFS
static int open_file_generic(struct inode *inode, struct file *file)
{
	file->private_data = inode->i_private;
	return 0;
}
static void rs_dbgfs_set_mcs(struct iwl4965_lq_sta *lq_sta,
				u32 *rate_n_flags, int index)
{
	if (lq_sta->dbg_fixed_rate) {
		if (index < 12) {
			*rate_n_flags = lq_sta->dbg_fixed_rate;
		} else {
			if (lq_sta->band == IEEE80211_BAND_5GHZ)
				*rate_n_flags = 0x800D;
			else
				*rate_n_flags = 0x820A;
		}
		IWL_DEBUG_RATE("Fixed rate ON\n");
	} else {
		IWL_DEBUG_RATE("Fixed rate OFF\n");
	}
}

static ssize_t rs_sta_dbgfs_scale_table_write(struct file *file,
			const char __user *user_buf, size_t count, loff_t *ppos)
{
	struct iwl4965_lq_sta *lq_sta = file->private_data;
	char buf[64];
	int buf_size;
	u32 parsed_rate;

	memset(buf, 0, sizeof(buf));
	buf_size = min(count, sizeof(buf) -  1);
	if (copy_from_user(buf, user_buf, buf_size))
		return -EFAULT;

	if (sscanf(buf, "%x", &parsed_rate) == 1)
		lq_sta->dbg_fixed_rate = parsed_rate;
	else
		lq_sta->dbg_fixed_rate = 0;

	lq_sta->active_legacy_rate = 0x0FFF;	/* 1 - 54 MBits, includes CCK */
	lq_sta->active_siso_rate   = 0x1FD0;	/* 6 - 60 MBits, no 9, no CCK */
	lq_sta->active_mimo2_rate  = 0x1FD0;	/* 6 - 60 MBits, no 9, no CCK */
	lq_sta->active_mimo3_rate  = 0x1FD0;	/* 6 - 60 MBits, no 9, no CCK */

	IWL_DEBUG_RATE("sta_id %d rate 0x%X\n",
		lq_sta->lq.sta_id, lq_sta->dbg_fixed_rate);

	if (lq_sta->dbg_fixed_rate) {
		rs_fill_link_cmd(NULL, lq_sta, lq_sta->dbg_fixed_rate);
		iwl_send_lq_cmd(lq_sta->drv, &lq_sta->lq, CMD_ASYNC);
	}

	return count;
}

static ssize_t rs_sta_dbgfs_scale_table_read(struct file *file,
			char __user *user_buf, size_t count, loff_t *ppos)
{
	char buff[1024];
	int desc = 0;
	int i = 0;

	struct iwl4965_lq_sta *lq_sta = file->private_data;

	desc += sprintf(buff+desc, "sta_id %d\n", lq_sta->lq.sta_id);
	desc += sprintf(buff+desc, "failed=%d success=%d rate=0%X\n",
			lq_sta->total_failed, lq_sta->total_success,
			lq_sta->active_legacy_rate);
	desc += sprintf(buff+desc, "fixed rate 0x%X\n",
			lq_sta->dbg_fixed_rate);
	desc += sprintf(buff+desc, "general:"
		"flags=0x%X mimo-d=%d s-ant0x%x d-ant=0x%x\n",
		lq_sta->lq.general_params.flags,
		lq_sta->lq.general_params.mimo_delimiter,
		lq_sta->lq.general_params.single_stream_ant_msk,
		lq_sta->lq.general_params.dual_stream_ant_msk);

	desc += sprintf(buff+desc, "agg:"
			"time_limit=%d dist_start_th=%d frame_cnt_limit=%d\n",
			le16_to_cpu(lq_sta->lq.agg_params.agg_time_limit),
			lq_sta->lq.agg_params.agg_dis_start_th,
			lq_sta->lq.agg_params.agg_frame_cnt_limit);

	desc += sprintf(buff+desc,
			"Start idx [0]=0x%x [1]=0x%x [2]=0x%x [3]=0x%x\n",
			lq_sta->lq.general_params.start_rate_index[0],
			lq_sta->lq.general_params.start_rate_index[1],
			lq_sta->lq.general_params.start_rate_index[2],
			lq_sta->lq.general_params.start_rate_index[3]);


	for (i = 0; i < LINK_QUAL_MAX_RETRY_NUM; i++)
		desc += sprintf(buff+desc, " rate[%d] 0x%X\n",
			i, le32_to_cpu(lq_sta->lq.rs_table[i].rate_n_flags));

	return simple_read_from_buffer(user_buf, count, ppos, buff, desc);
}

static const struct file_operations rs_sta_dbgfs_scale_table_ops = {
	.write = rs_sta_dbgfs_scale_table_write,
	.read = rs_sta_dbgfs_scale_table_read,
	.open = open_file_generic,
};
static ssize_t rs_sta_dbgfs_stats_table_read(struct file *file,
			char __user *user_buf, size_t count, loff_t *ppos)
{
	char buff[1024];
	int desc = 0;
	int i, j;

	struct iwl4965_lq_sta *lq_sta = file->private_data;
	for (i = 0; i < LQ_SIZE; i++) {
		desc += sprintf(buff+desc, "%s type=%d SGI=%d FAT=%d DUP=%d\n"
				"rate=0x%X\n",
				lq_sta->active_tbl == i?"*":"x",
				lq_sta->lq_info[i].lq_type,
				lq_sta->lq_info[i].is_SGI,
				lq_sta->lq_info[i].is_fat,
				lq_sta->lq_info[i].is_dup,
				lq_sta->lq_info[i].current_rate);
		for (j = 0; j < IWL_RATE_COUNT; j++) {
			desc += sprintf(buff+desc,
				"counter=%d success=%d %%=%d\n",
				lq_sta->lq_info[i].win[j].counter,
				lq_sta->lq_info[i].win[j].success_counter,
				lq_sta->lq_info[i].win[j].success_ratio);
		}
	}
	return simple_read_from_buffer(user_buf, count, ppos, buff, desc);
}

static const struct file_operations rs_sta_dbgfs_stats_table_ops = {
	.read = rs_sta_dbgfs_stats_table_read,
	.open = open_file_generic,
};

static void rs_add_debugfs(void *priv, void *priv_sta,
					struct dentry *dir)
{
	struct iwl4965_lq_sta *lq_sta = priv_sta;
	lq_sta->rs_sta_dbgfs_scale_table_file =
		debugfs_create_file("rate_scale_table", 0600, dir,
				lq_sta, &rs_sta_dbgfs_scale_table_ops);
	lq_sta->rs_sta_dbgfs_stats_table_file =
		debugfs_create_file("rate_stats_table", 0600, dir,
			lq_sta, &rs_sta_dbgfs_stats_table_ops);
#ifdef CONFIG_IWL4965_HT
	lq_sta->rs_sta_dbgfs_tx_agg_tid_en_file =
		debugfs_create_u8("tx_agg_tid_enable", 0600, dir,
		&lq_sta->tx_agg_tid_en);
#endif

}

static void rs_remove_debugfs(void *priv, void *priv_sta)
{
	struct iwl4965_lq_sta *lq_sta = priv_sta;
	debugfs_remove(lq_sta->rs_sta_dbgfs_scale_table_file);
	debugfs_remove(lq_sta->rs_sta_dbgfs_stats_table_file);
#ifdef CONFIG_IWL4965_HT
	debugfs_remove(lq_sta->rs_sta_dbgfs_tx_agg_tid_en_file);
#endif
}
#endif

static struct rate_control_ops rs_ops = {
	.module = NULL,
	.name = RS_NAME,
	.tx_status = rs_tx_status,
	.get_rate = rs_get_rate,
	.rate_init = rs_rate_init,
	.clear = rs_clear,
	.alloc = rs_alloc,
	.free = rs_free,
	.alloc_sta = rs_alloc_sta,
	.free_sta = rs_free_sta,
#ifdef CONFIG_MAC80211_DEBUGFS
	.add_sta_debugfs = rs_add_debugfs,
	.remove_sta_debugfs = rs_remove_debugfs,
#endif
};

int iwl4965_fill_rs_info(struct ieee80211_hw *hw, char *buf, u8 sta_id)
{
	struct ieee80211_local *local = hw_to_local(hw);
	struct iwl_priv *priv = hw->priv;
	struct iwl4965_lq_sta *lq_sta;
	struct sta_info *sta;
	int cnt = 0, i;
	u32 samples = 0, success = 0, good = 0;
	unsigned long now = jiffies;
	u32 max_time = 0;
	u8 lq_type, antenna;

	rcu_read_lock();

	sta = sta_info_get(local, priv->stations[sta_id].sta.sta.addr);
	if (!sta || !sta->rate_ctrl_priv) {
		if (sta)
			IWL_DEBUG_RATE("leave - no private rate data!\n");
		else
			IWL_DEBUG_RATE("leave - no station!\n");
		rcu_read_unlock();
		return sprintf(buf, "station %d not found\n", sta_id);
	}

	lq_sta = (void *)sta->rate_ctrl_priv;

	lq_type = lq_sta->lq_info[lq_sta->active_tbl].lq_type;
	antenna = lq_sta->lq_info[lq_sta->active_tbl].ant_type;

	if (is_legacy(lq_type))
		i = IWL_RATE_54M_INDEX;
	else
		i = IWL_RATE_60M_INDEX;
	while (1) {
		u64 mask;
		int j;
		int active = lq_sta->active_tbl;

		cnt +=
		    sprintf(&buf[cnt], " %2dMbs: ", iwl4965_rates[i].ieee / 2);

		mask = (1ULL << (IWL_RATE_MAX_WINDOW - 1));
		for (j = 0; j < IWL_RATE_MAX_WINDOW; j++, mask >>= 1)
			buf[cnt++] =
				(lq_sta->lq_info[active].win[i].data & mask)
				? '1' : '0';

		samples += lq_sta->lq_info[active].win[i].counter;
		good += lq_sta->lq_info[active].win[i].success_counter;
		success += lq_sta->lq_info[active].win[i].success_counter *
			   iwl4965_rates[i].ieee;

		if (lq_sta->lq_info[active].win[i].stamp) {
			int delta =
				   jiffies_to_msecs(now -
				   lq_sta->lq_info[active].win[i].stamp);

			if (delta > max_time)
				max_time = delta;

			cnt += sprintf(&buf[cnt], "%5dms\n", delta);
		} else
			buf[cnt++] = '\n';

		j = iwl4965_get_prev_ieee_rate(i);
		if (j == i)
			break;
		i = j;
	}

	/* Display the average rate of all samples taken.
	 *
	 * NOTE:  We multiply # of samples by 2 since the IEEE measurement
	 * added from iwl4965_rates is actually 2X the rate */
	if (samples)
		cnt += sprintf(&buf[cnt],
			 "\nAverage rate is %3d.%02dMbs over last %4dms\n"
			 "%3d%% success (%d good packets over %d tries)\n",
			 success / (2 * samples), (success * 5 / samples) % 10,
			 max_time, good * 100 / samples, good, samples);
	else
		cnt += sprintf(&buf[cnt], "\nAverage rate: 0Mbs\n");

	cnt += sprintf(&buf[cnt], "\nrate scale type %d antenna %d "
			 "active_search %d rate index %d\n", lq_type, antenna,
			 lq_sta->search_better_tbl, sta->last_txrate_idx);

	rcu_read_unlock();
	return cnt;
}

void iwl4965_rate_scale_init(struct ieee80211_hw *hw, s32 sta_id)
{
	struct iwl_priv *priv = hw->priv;

	priv->lq_mngr.lq_ready = 1;
}

int iwl4965_rate_control_register(void)
{
	return ieee80211_rate_control_register(&rs_ops);
}

void iwl4965_rate_control_unregister(void)
{
	ieee80211_rate_control_unregister(&rs_ops);
}
<|MERGE_RESOLUTION|>--- conflicted
+++ resolved
@@ -167,12 +167,7 @@
 #ifdef CONFIG_IWL4965_HT
 	struct dentry *rs_sta_dbgfs_tx_agg_tid_en_file;
 #endif
-<<<<<<< HEAD
-	struct iwl4965_rate dbg_fixed;
-=======
 	u32 dbg_fixed_rate;
-	struct iwl_priv *drv;
->>>>>>> 99dd1a2b
 #endif
 	struct iwl_priv *drv;
 };
