/******************************************************************************
 *
 * Copyright(c) 2003 - 2008 Intel Corporation. All rights reserved.
 *
 * This program is free software; you can redistribute it and/or modify it
 * under the terms of version 2 of the GNU General Public License as
 * published by the Free Software Foundation.
 *
 * This program is distributed in the hope that it will be useful, but WITHOUT
 * ANY WARRANTY; without even the implied warranty of MERCHANTABILITY or
 * FITNESS FOR A PARTICULAR PURPOSE.  See the GNU General Public License for
 * more details.
 *
 * You should have received a copy of the GNU General Public License along with
 * this program; if not, write to the Free Software Foundation, Inc.,
 * 51 Franklin Street, Fifth Floor, Boston, MA 02110, USA
 *
 * The full GNU General Public License is included in this distribution in the
 * file called LICENSE.
 *
 * Contact Information:
 * James P. Ketrenos <ipw2100-admin@linux.intel.com>
 * Intel Corporation, 5200 N.E. Elam Young Parkway, Hillsboro, OR 97124-6497
 *
 *****************************************************************************/
/*
 * Please use this file (iwl-dev.h) for driver implementation definitions.
 * Please use iwl-commands.h for uCode API definitions.
 * Please use iwl-4965-hw.h for hardware-related definitions.
 */

#ifndef __iwl_dev_h__
#define __iwl_dev_h__

#include <linux/pci.h> /* for struct pci_device_id */
#include <linux/kernel.h>
#include <net/ieee80211_radiotap.h>

#define DRV_NAME        "iwlagn"
#include "iwl-rfkill.h"
#include "iwl-eeprom.h"
#include "iwl-4965-hw.h"
#include "iwl-csr.h"
#include "iwl-prph.h"
#include "iwl-debug.h"
#include "iwl-led.h"
#include "iwl-power.h"
#include "iwl-agn-rs.h"

/* configuration for the iwl4965 */
extern struct iwl_cfg iwl4965_agn_cfg;
extern struct iwl_cfg iwl5300_agn_cfg;
extern struct iwl_cfg iwl5100_agn_cfg;
extern struct iwl_cfg iwl5350_agn_cfg;
extern struct iwl_cfg iwl5100_bg_cfg;
extern struct iwl_cfg iwl5100_abg_cfg;

/* CT-KILL constants */
#define CT_KILL_THRESHOLD	110 /* in Celsius */

/* Default noise level to report when noise measurement is not available.
 *   This may be because we're:
 *   1)  Not associated (4965, no beacon statistics being sent to driver)
 *   2)  Scanning (noise measurement does not apply to associated channel)
 *   3)  Receiving CCK (3945 delivers noise info only for OFDM frames)
 * Use default noise value of -127 ... this is below the range of measurable
 *   Rx dBm for either 3945 or 4965, so it can indicate "unmeasurable" to user.
 *   Also, -127 works better than 0 when averaging frames with/without
 *   noise info (e.g. averaging might be done in app); measured dBm values are
 *   always negative ... using a negative value as the default keeps all
 *   averages within an s8's (used in some apps) range of negative values. */
#define IWL_NOISE_MEAS_NOT_AVAILABLE (-127)

/*
 * RTS threshold here is total size [2347] minus 4 FCS bytes
 * Per spec:
 *   a value of 0 means RTS on all data/management packets
 *   a value > max MSDU size means no RTS
 * else RTS for data/management frames where MPDU is larger
 *   than RTS value.
 */
#define DEFAULT_RTS_THRESHOLD     2347U
#define MIN_RTS_THRESHOLD         0U
#define MAX_RTS_THRESHOLD         2347U
#define MAX_MSDU_SIZE		  2304U
#define MAX_MPDU_SIZE		  2346U
#define DEFAULT_BEACON_INTERVAL   100U
#define	DEFAULT_SHORT_RETRY_LIMIT 7U
#define	DEFAULT_LONG_RETRY_LIMIT  4U

struct iwl_rx_mem_buffer {
	dma_addr_t dma_addr;
	struct sk_buff *skb;
	struct list_head list;
};

/*
 * Generic queue structure
 *
 * Contains common data for Rx and Tx queues
 */
struct iwl_queue {
	int n_bd;              /* number of BDs in this queue */
	int write_ptr;       /* 1-st empty entry (index) host_w*/
	int read_ptr;         /* last used entry (index) host_r*/
	dma_addr_t dma_addr;   /* physical addr for BD's */
	int n_window;	       /* safe queue window */
	u32 id;
	int low_mark;	       /* low watermark, resume queue if free
				* space more than this */
	int high_mark;         /* high watermark, stop queue if free
				* space less than this */
} __attribute__ ((packed));

#define MAX_NUM_OF_TBS          (20)

/* One for each TFD */
struct iwl_tx_info {
	struct sk_buff *skb[MAX_NUM_OF_TBS];
};

/**
 * struct iwl_tx_queue - Tx Queue for DMA
 * @q: generic Rx/Tx queue descriptor
 * @bd: base of circular buffer of TFDs
 * @cmd: array of command/Tx buffers
 * @dma_addr_cmd: physical address of cmd/tx buffer array
 * @txb: array of per-TFD driver data
 * @need_update: indicates need to update read/write index
 * @sched_retry: indicates queue is high-throughput aggregation (HT AGG) enabled
 *
 * A Tx queue consists of circular buffer of BDs (a.k.a. TFDs, transmit frame
 * descriptors) and required locking structures.
 */
struct iwl_tx_queue {
	struct iwl_queue q;
	struct iwl_tfd_frame *bd;
	struct iwl_cmd *cmd[TFD_TX_CMD_SLOTS];
	struct iwl_tx_info *txb;
	int need_update;
	int sched_retry;
	int active;
};

#define IWL_NUM_SCAN_RATES         (2)

struct iwl4965_channel_tgd_info {
	u8 type;
	s8 max_power;
};

struct iwl4965_channel_tgh_info {
	s64 last_radar_time;
};

/*
 * One for each channel, holds all channel setup data
 * Some of the fields (e.g. eeprom and flags/max_power_avg) are redundant
 *     with one another!
 */
struct iwl_channel_info {
	struct iwl4965_channel_tgd_info tgd;
	struct iwl4965_channel_tgh_info tgh;
	struct iwl_eeprom_channel eeprom;	/* EEPROM regulatory limit */
	struct iwl_eeprom_channel fat_eeprom;	/* EEPROM regulatory limit for
						 * FAT channel */

	u8 channel;	  /* channel number */
	u8 flags;	  /* flags copied from EEPROM */
	s8 max_power_avg; /* (dBm) regul. eeprom, normal Tx, any rate */
	s8 curr_txpow;	  /* (dBm) regulatory/spectrum/user (not h/w) limit */
	s8 min_power;	  /* always 0 */
	s8 scan_power;	  /* (dBm) regul. eeprom, direct scans, any rate */

	u8 group_index;	  /* 0-4, maps channel to group1/2/3/4/5 */
	u8 band_index;	  /* 0-4, maps channel to band1/2/3/4/5 */
	enum ieee80211_band band;

	/* FAT channel info */
	s8 fat_max_power_avg;	/* (dBm) regul. eeprom, normal Tx, any rate */
	s8 fat_curr_txpow;	/* (dBm) regulatory/spectrum/user (not h/w) */
	s8 fat_min_power;	/* always 0 */
	s8 fat_scan_power;	/* (dBm) eeprom, direct scans, any rate */
	u8 fat_flags;		/* flags copied from EEPROM */
	u8 fat_extension_channel; /* HT_IE_EXT_CHANNEL_* */
};

struct iwl4965_clip_group {
	/* maximum power level to prevent clipping for each rate, derived by
	 *   us from this band's saturation power in EEPROM */
	const s8 clip_powers[IWL_MAX_RATES];
};


#define IWL_TX_FIFO_AC0	0
#define IWL_TX_FIFO_AC1	1
#define IWL_TX_FIFO_AC2	2
#define IWL_TX_FIFO_AC3	3
#define IWL_TX_FIFO_HCCA_1	5
#define IWL_TX_FIFO_HCCA_2	6
#define IWL_TX_FIFO_NONE	7

/* Minimum number of queues. MAX_NUM is defined in hw specific files */
#define IWL_MIN_NUM_QUEUES	4

/* Power management (not Tx power) structures */

enum iwl_pwr_src {
	IWL_PWR_SRC_VMAIN,
	IWL_PWR_SRC_VAUX,
};

#define IEEE80211_DATA_LEN              2304
#define IEEE80211_4ADDR_LEN             30
#define IEEE80211_HLEN                  (IEEE80211_4ADDR_LEN)
#define IEEE80211_FRAME_LEN             (IEEE80211_DATA_LEN + IEEE80211_HLEN)

struct iwl_frame {
	union {
		struct ieee80211_hdr frame;
		struct iwl_tx_beacon_cmd beacon;
		u8 raw[IEEE80211_FRAME_LEN];
		u8 cmd[360];
	} u;
	struct list_head list;
};

#define SEQ_TO_SN(seq) (((seq) & IEEE80211_SCTL_SEQ) >> 4)
#define SN_TO_SEQ(ssn) (((ssn) << 4) & IEEE80211_SCTL_SEQ)
#define MAX_SN ((IEEE80211_SCTL_SEQ) >> 4)

enum {
	/* CMD_SIZE_NORMAL = 0, */
	CMD_SIZE_HUGE = (1 << 0),
	/* CMD_SYNC = 0, */
	CMD_ASYNC = (1 << 1),
	/* CMD_NO_SKB = 0, */
	CMD_WANT_SKB = (1 << 2),
};

struct iwl_cmd;
struct iwl_priv;

struct iwl_cmd_meta {
	struct iwl_cmd_meta *source;
	union {
		struct sk_buff *skb;
		int (*callback)(struct iwl_priv *priv,
				struct iwl_cmd *cmd, struct sk_buff *skb);
	} __attribute__ ((packed)) u;

	/* The CMD_SIZE_HUGE flag bit indicates that the command
	 * structure is stored at the end of the shared queue memory. */
	u32 flags;

} __attribute__ ((packed));

#define IWL_CMD_MAX_PAYLOAD 320

/**
 * struct iwl_cmd
 *
 * For allocation of the command and tx queues, this establishes the overall
 * size of the largest command we send to uCode, except for a scan command
 * (which is relatively huge; space is allocated separately).
 */
struct iwl_cmd {
	struct iwl_cmd_meta meta;	/* driver data */
	struct iwl_cmd_header hdr;	/* uCode API */
	union {
		struct iwl_addsta_cmd addsta;
		struct iwl_led_cmd led;
		u32 flags;
		u8 val8;
		u16 val16;
		u32 val32;
		struct iwl4965_bt_cmd bt;
		struct iwl4965_rxon_time_cmd rxon_time;
		struct iwl_powertable_cmd powertable;
		struct iwl_qosparam_cmd qosparam;
		struct iwl_tx_cmd tx;
		struct iwl4965_rxon_assoc_cmd rxon_assoc;
		struct iwl_rem_sta_cmd rm_sta;
		u8 *indirect;
		u8 payload[IWL_CMD_MAX_PAYLOAD];
	} __attribute__ ((packed)) cmd;
} __attribute__ ((packed));

struct iwl_host_cmd {
	u8 id;
	u16 len;
	struct iwl_cmd_meta meta;
	const void *data;
};

#define TFD_MAX_PAYLOAD_SIZE (sizeof(struct iwl_cmd) - \
			      sizeof(struct iwl_cmd_meta))

/*
 * RX related structures and functions
 */
#define RX_FREE_BUFFERS 64
#define RX_LOW_WATERMARK 8

#define SUP_RATE_11A_MAX_NUM_CHANNELS  8
#define SUP_RATE_11B_MAX_NUM_CHANNELS  4
#define SUP_RATE_11G_MAX_NUM_CHANNELS  12

/**
 * struct iwl_rx_queue - Rx queue
 * @processed: Internal index to last handled Rx packet
 * @read: Shared index to newest available Rx buffer
 * @write: Shared index to oldest written Rx packet
 * @free_count: Number of pre-allocated buffers in rx_free
 * @rx_free: list of free SKBs for use
 * @rx_used: List of Rx buffers with no SKB
 * @need_update: flag to indicate we need to update read/write index
 *
 * NOTE:  rx_free and rx_used are used as a FIFO for iwl_rx_mem_buffers
 */
struct iwl_rx_queue {
	__le32 *bd;
	dma_addr_t dma_addr;
	struct iwl_rx_mem_buffer pool[RX_QUEUE_SIZE + RX_FREE_BUFFERS];
	struct iwl_rx_mem_buffer *queue[RX_QUEUE_SIZE];
	u32 processed;
	u32 read;
	u32 write;
	u32 free_count;
	struct list_head rx_free;
	struct list_head rx_used;
	int need_update;
	spinlock_t lock;
};

#define IWL_SUPPORTED_RATES_IE_LEN         8

#define SCAN_INTERVAL 100

#define MAX_A_CHANNELS  252
#define MIN_A_CHANNELS  7

#define MAX_B_CHANNELS  14
#define MIN_B_CHANNELS  1

#define MAX_TID_COUNT        9

#define IWL_INVALID_RATE     0xFF
#define IWL_INVALID_VALUE    -1

/**
 * struct iwl_ht_agg -- aggregation status while waiting for block-ack
 * @txq_id: Tx queue used for Tx attempt
 * @frame_count: # frames attempted by Tx command
 * @wait_for_ba: Expect block-ack before next Tx reply
 * @start_idx: Index of 1st Transmit Frame Descriptor (TFD) in Tx window
 * @bitmap0: Low order bitmap, one bit for each frame pending ACK in Tx window
 * @bitmap1: High order, one bit for each frame pending ACK in Tx window
 * @rate_n_flags: Rate at which Tx was attempted
 *
 * If REPLY_TX indicates that aggregation was attempted, driver must wait
 * for block ack (REPLY_COMPRESSED_BA).  This struct stores tx reply info
 * until block ack arrives.
 */
struct iwl_ht_agg {
	u16 txq_id;
	u16 frame_count;
	u16 wait_for_ba;
	u16 start_idx;
	u64 bitmap;
	u32 rate_n_flags;
#define IWL_AGG_OFF 0
#define IWL_AGG_ON 1
#define IWL_EMPTYING_HW_QUEUE_ADDBA 2
#define IWL_EMPTYING_HW_QUEUE_DELBA 3
	u8 state;
};


struct iwl_tid_data {
	u16 seq_number;
	u16 tfds_in_queue;
	struct iwl_ht_agg agg;
};

struct iwl_hw_key {
	enum ieee80211_key_alg alg;
	int keylen;
	u8 keyidx;
	u8 key[32];
};

union iwl4965_ht_rate_supp {
	u16 rates;
	struct {
		u8 siso_rate;
		u8 mimo_rate;
	};
};

#define CFG_HT_RX_AMPDU_FACTOR_DEF  (0x3)
#define CFG_HT_MPDU_DENSITY_2USEC   (0x5)
#define CFG_HT_MPDU_DENSITY_DEF CFG_HT_MPDU_DENSITY_2USEC

struct iwl_ht_info {
	/* self configuration data */
	u8 is_ht;
	u8 supported_chan_width;
<<<<<<< HEAD
=======
	u8 sm_ps;
>>>>>>> 4480f15b
	u8 is_green_field;
	u8 sgf;			/* HT_SHORT_GI_* short guard interval */
	u8 max_amsdu_size;
	u8 ampdu_factor;
	u8 mpdu_density;
	u8 supp_mcs_set[16];
	/* BSS related data */
	u8 control_channel;
	u8 extension_chan_offset;
	u8 tx_chan_width;
	u8 ht_protection;
	u8 non_GF_STA_present;
};

union iwl_qos_capabity {
	struct {
		u8 edca_count:4;	/* bit 0-3 */
		u8 q_ack:1;		/* bit 4 */
		u8 queue_request:1;	/* bit 5 */
		u8 txop_request:1;	/* bit 6 */
		u8 reserved:1;		/* bit 7 */
	} q_AP;
	struct {
		u8 acvo_APSD:1;		/* bit 0 */
		u8 acvi_APSD:1;		/* bit 1 */
		u8 ac_bk_APSD:1;	/* bit 2 */
		u8 ac_be_APSD:1;	/* bit 3 */
		u8 q_ack:1;		/* bit 4 */
		u8 max_len:2;		/* bit 5-6 */
		u8 more_data_ack:1;	/* bit 7 */
	} q_STA;
	u8 val;
};

/* QoS structures */
struct iwl_qos_info {
	int qos_enable;
	int qos_active;
	union iwl_qos_capabity qos_cap;
	struct iwl_qosparam_cmd def_qos_parm;
};

#define STA_PS_STATUS_WAKE             0
#define STA_PS_STATUS_SLEEP            1

struct iwl_station_entry {
	struct iwl_addsta_cmd sta;
	struct iwl_tid_data tid[MAX_TID_COUNT];
	u8 used;
	u8 ps_status;
	struct iwl_hw_key keyinfo;
};

/* one for each uCode image (inst/data, boot/init/runtime) */
struct fw_desc {
	void *v_addr;		/* access by driver */
	dma_addr_t p_addr;	/* access by card's busmaster DMA */
	u32 len;		/* bytes */
};

/* uCode file layout */
struct iwl_ucode {
	__le32 ver;		/* major/minor/subminor */
	__le32 inst_size;	/* bytes of runtime instructions */
	__le32 data_size;	/* bytes of runtime data */
	__le32 init_size;	/* bytes of initialization instructions */
	__le32 init_data_size;	/* bytes of initialization data */
	__le32 boot_size;	/* bytes of bootstrap instructions */
	u8 data[0];		/* data in same order as "size" elements */
};

struct iwl4965_ibss_seq {
	u8 mac[ETH_ALEN];
	u16 seq_num;
	u16 frag_num;
	unsigned long packet_time;
	struct list_head list;
};

struct iwl_sensitivity_ranges {
	u16 min_nrg_cck;
	u16 max_nrg_cck;

	u16 nrg_th_cck;
	u16 nrg_th_ofdm;

	u16 auto_corr_min_ofdm;
	u16 auto_corr_min_ofdm_mrc;
	u16 auto_corr_min_ofdm_x1;
	u16 auto_corr_min_ofdm_mrc_x1;

	u16 auto_corr_max_ofdm;
	u16 auto_corr_max_ofdm_mrc;
	u16 auto_corr_max_ofdm_x1;
	u16 auto_corr_max_ofdm_mrc_x1;

	u16 auto_corr_max_cck;
	u16 auto_corr_max_cck_mrc;
	u16 auto_corr_min_cck;
	u16 auto_corr_min_cck_mrc;
};


#define IWL_FAT_CHANNEL_52 BIT(IEEE80211_BAND_5GHZ)

/**
 * struct iwl_hw_params
 * @max_txq_num: Max # Tx queues supported
 * @tx/rx_chains_num: Number of TX/RX chains
 * @valid_tx/rx_ant: usable antennas
 * @max_rxq_size: Max # Rx frames in Rx queue (must be power-of-2)
 * @max_rxq_log: Log-base-2 of max_rxq_size
 * @rx_buf_size: Rx buffer size
 * @max_stations:
 * @bcast_sta_id:
 * @fat_channel: is 40MHz width possible in band 2.4
 * BIT(IEEE80211_BAND_5GHZ) BIT(IEEE80211_BAND_5GHZ)
 * @sw_crypto: 0 for hw, 1 for sw
 * @max_xxx_size: for ucode uses
 * @ct_kill_threshold: temperature threshold
 * @struct iwl_sensitivity_ranges: range of sensitivity values
 * @first_ampdu_q: first HW queue available for ampdu
 */
struct iwl_hw_params {
	u16 max_txq_num;
	u8  tx_chains_num;
	u8  rx_chains_num;
	u8  valid_tx_ant;
	u8  valid_rx_ant;
	u16 max_rxq_size;
	u16 max_rxq_log;
	u32 rx_buf_size;
	u32 max_pkt_size;
	u8  max_stations;
	u8  bcast_sta_id;
	u8 fat_channel;
	u8 sw_crypto;
	u32 max_inst_size;
	u32 max_data_size;
	u32 max_bsm_size;
	u32 ct_kill_threshold; /* value in hw-dependent units */
	const struct iwl_sensitivity_ranges *sens;
	u8 first_ampdu_q;
};

#define HT_SHORT_GI_20MHZ	(1 << 0)
#define HT_SHORT_GI_40MHZ	(1 << 1)


#define IWL_RX_HDR(x) ((struct iwl4965_rx_frame_hdr *)(\
		       x->u.rx_frame.stats.payload + \
		       x->u.rx_frame.stats.phy_count))
#define IWL_RX_END(x) ((struct iwl4965_rx_frame_end *)(\
		       IWL_RX_HDR(x)->payload + \
		       le16_to_cpu(IWL_RX_HDR(x)->len)))
#define IWL_RX_STATS(x) (&x->u.rx_frame.stats)
#define IWL_RX_DATA(x) (IWL_RX_HDR(x)->payload)

/******************************************************************************
 *
 * Functions implemented in core module which are forward declared here
 * for use by iwl-[4-5].c
 *
 * NOTE:  The implementation of these functions are not hardware specific
 * which is why they are in the core module files.
 *
 * Naming convention --
 * iwl_         <-- Is part of iwlwifi
 * iwlXXXX_     <-- Hardware specific (implemented in iwl-XXXX.c for XXXX)
 * iwl4965_bg_      <-- Called from work queue context
 * iwl4965_mac_     <-- mac80211 callback
 *
 ****************************************************************************/
struct iwl_addsta_cmd;
extern int iwl_send_add_sta(struct iwl_priv *priv,
			    struct iwl_addsta_cmd *sta, u8 flags);
extern u8 iwl_add_station_flags(struct iwl_priv *priv, const u8 *addr,
			int is_ap, u8 flags, struct ieee80211_ht_info *ht_info);
extern void iwl4965_update_chain_flags(struct iwl_priv *priv);
extern int iwl4965_set_pwr_src(struct iwl_priv *priv, enum iwl_pwr_src src);
extern const u8 iwl_bcast_addr[ETH_ALEN];
extern int iwl_rxq_stop(struct iwl_priv *priv);
extern void iwl_txq_ctx_stop(struct iwl_priv *priv);
extern int iwl_queue_space(const struct iwl_queue *q);
static inline int iwl_queue_used(const struct iwl_queue *q, int i)
{
	return q->write_ptr > q->read_ptr ?
		(i >= q->read_ptr && i < q->write_ptr) :
		!(i < q->read_ptr && i >= q->write_ptr);
}


static inline u8 get_cmd_index(struct iwl_queue *q, u32 index, int is_huge)
{
	/* This is for scan command, the big buffer at end of command array */
	if (is_huge)
		return q->n_window;	/* must be power of 2 */

	/* Otherwise, use normal size buffers */
	return index & (q->n_window - 1);
}


struct iwl_priv;


/* Structures, enum, and defines specific to the 4965 */

#define IWL_KW_SIZE 0x1000	/*4k */

struct iwl_kw {
	dma_addr_t dma_addr;
	void *v_addr;
	size_t size;
};

#define IWL_CHANNEL_WIDTH_20MHZ   0
#define IWL_CHANNEL_WIDTH_40MHZ   1

#define IWL_OPERATION_MODE_AUTO     0
#define IWL_OPERATION_MODE_HT_ONLY  1
#define IWL_OPERATION_MODE_MIXED    2
#define IWL_OPERATION_MODE_20MHZ    3

#define IWL_TX_CRC_SIZE 4
#define IWL_TX_DELIMITER_SIZE 4

#define TX_POWER_IWL_ILLEGAL_VOLTAGE -10000

/* Sensitivity and chain noise calibration */
#define INTERFERENCE_DATA_AVAILABLE	__constant_cpu_to_le32(1)
#define INITIALIZATION_VALUE		0xFFFF
#define CAL_NUM_OF_BEACONS		20
#define MAXIMUM_ALLOWED_PATHLOSS	15

#define CHAIN_NOISE_MAX_DELTA_GAIN_CODE 3

#define MAX_FA_OFDM  50
#define MIN_FA_OFDM  5
#define MAX_FA_CCK   50
#define MIN_FA_CCK   5

#define AUTO_CORR_STEP_OFDM       1

#define AUTO_CORR_STEP_CCK     3
#define AUTO_CORR_MAX_TH_CCK   160

#define NRG_DIFF               2
#define NRG_STEP_CCK           2
#define NRG_MARGIN             8
#define MAX_NUMBER_CCK_NO_FA 100

#define AUTO_CORR_CCK_MIN_VAL_DEF    (125)

#define CHAIN_A             0
#define CHAIN_B             1
#define CHAIN_C             2
#define CHAIN_NOISE_DELTA_GAIN_INIT_VAL 4
#define ALL_BAND_FILTER			0xFF00
#define IN_BAND_FILTER			0xFF
#define MIN_AVERAGE_NOISE_MAX_VALUE	0xFFFFFFFF

#define NRG_NUM_PREV_STAT_L     20
#define NUM_RX_CHAINS           3

enum iwl4965_false_alarm_state {
	IWL_FA_TOO_MANY = 0,
	IWL_FA_TOO_FEW = 1,
	IWL_FA_GOOD_RANGE = 2,
};

enum iwl4965_chain_noise_state {
	IWL_CHAIN_NOISE_ALIVE = 0,  /* must be 0 */
	IWL_CHAIN_NOISE_ACCUMULATE,
	IWL_CHAIN_NOISE_CALIBRATED,
	IWL_CHAIN_NOISE_DONE,
};

enum iwl4965_calib_enabled_state {
	IWL_CALIB_DISABLED = 0,  /* must be 0 */
	IWL_CALIB_ENABLED = 1,
};

struct statistics_general_data {
	u32 beacon_silence_rssi_a;
	u32 beacon_silence_rssi_b;
	u32 beacon_silence_rssi_c;
	u32 beacon_energy_a;
	u32 beacon_energy_b;
	u32 beacon_energy_c;
};

/* Opaque calibration results */
struct iwl_calib_result {
	void *buf;
	size_t buf_len;
};

enum ucode_type {
	UCODE_NONE = 0,
	UCODE_INIT,
	UCODE_RT
};

/* Sensitivity calib data */
struct iwl_sensitivity_data {
	u32 auto_corr_ofdm;
	u32 auto_corr_ofdm_mrc;
	u32 auto_corr_ofdm_x1;
	u32 auto_corr_ofdm_mrc_x1;
	u32 auto_corr_cck;
	u32 auto_corr_cck_mrc;

	u32 last_bad_plcp_cnt_ofdm;
	u32 last_fa_cnt_ofdm;
	u32 last_bad_plcp_cnt_cck;
	u32 last_fa_cnt_cck;

	u32 nrg_curr_state;
	u32 nrg_prev_state;
	u32 nrg_value[10];
	u8  nrg_silence_rssi[NRG_NUM_PREV_STAT_L];
	u32 nrg_silence_ref;
	u32 nrg_energy_idx;
	u32 nrg_silence_idx;
	u32 nrg_th_cck;
	s32 nrg_auto_corr_silence_diff;
	u32 num_in_cck_no_fa;
	u32 nrg_th_ofdm;
};

/* Chain noise (differential Rx gain) calib data */
struct iwl_chain_noise_data {
	u32 active_chains;
	u32 chain_noise_a;
	u32 chain_noise_b;
	u32 chain_noise_c;
	u32 chain_signal_a;
	u32 chain_signal_b;
	u32 chain_signal_c;
	u16 beacon_count;
	u8 disconn_array[NUM_RX_CHAINS];
	u8 delta_gain_code[NUM_RX_CHAINS];
	u8 radio_write;
	u8 state;
};

#define	EEPROM_SEM_TIMEOUT 10		/* milliseconds */
#define EEPROM_SEM_RETRY_LIMIT 1000	/* number of attempts (not time) */


enum {
	MEASUREMENT_READY = (1 << 0),
	MEASUREMENT_ACTIVE = (1 << 1),
};


#define IWL_MAX_NUM_QUEUES	20 /* FIXME: do dynamic allocation */
#define IWL_CALIB_MAX  3

struct iwl_priv {

	/* ieee device used by generic ieee processing code */
	struct ieee80211_hw *hw;
	struct ieee80211_channel *ieee_channels;
	struct ieee80211_rate *ieee_rates;
	struct iwl_cfg *cfg;

	/* temporary frame storage list */
	struct list_head free_frames;
	int frames_count;

	enum ieee80211_band band;
	int alloc_rxb_skb;

	void (*rx_handlers[REPLY_MAX])(struct iwl_priv *priv,
				       struct iwl_rx_mem_buffer *rxb);

	struct ieee80211_supported_band bands[IEEE80211_NUM_BANDS];

#ifdef CONFIG_IWLAGN_SPECTRUM_MEASUREMENT
	/* spectrum measurement report caching */
	struct iwl4965_spectrum_notification measure_report;
	u8 measurement_status;
#endif
	/* ucode beacon time */
	u32 ucode_beacon_time;

	/* we allocate array of iwl4965_channel_info for NIC's valid channels.
	 *    Access via channel # using indirect index array */
	struct iwl_channel_info *channel_info;	/* channel info array */
	u8 channel_count;	/* # of channels */

	/* each calibration channel group in the EEPROM has a derived
	 * clip setting for each rate. */
	const struct iwl4965_clip_group clip_groups[5];

	/* thermal calibration */
	s32 temperature;	/* degrees Kelvin */
	s32 last_temperature;

	/* init calibration results */
	struct iwl_calib_result calib_results[IWL_CALIB_MAX];

	/* Scan related variables */
	unsigned long last_scan_jiffies;
	unsigned long next_scan_jiffies;
	unsigned long scan_start;
	unsigned long scan_pass_start;
	unsigned long scan_start_tsf;
	int scan_bands;
	int one_direct_scan;
	u8 direct_ssid_len;
	u8 direct_ssid[IW_ESSID_MAX_SIZE];
	struct iwl_scan_cmd *scan;
	u32 scan_tx_ant[IEEE80211_NUM_BANDS];

	/* spinlock */
	spinlock_t lock;	/* protect general shared data */
	spinlock_t hcmd_lock;	/* protect hcmd */
	struct mutex mutex;

	/* basic pci-network driver stuff */
	struct pci_dev *pci_dev;

	/* pci hardware address support */
	void __iomem *hw_base;
	u32  hw_rev;
	u32  hw_wa_rev;
	u8   rev_id;

	/* uCode images, save to reload in case of failure */
	struct fw_desc ucode_code;	/* runtime inst */
	struct fw_desc ucode_data;	/* runtime data original */
	struct fw_desc ucode_data_backup;	/* runtime data save/restore */
	struct fw_desc ucode_init;	/* initialization inst */
	struct fw_desc ucode_init_data;	/* initialization data */
	struct fw_desc ucode_boot;	/* bootstrap inst */
	enum ucode_type ucode_type;
	u8 ucode_write_complete;	/* the image write is complete */


	struct iwl4965_rxon_time_cmd rxon_timing;

	/* We declare this const so it can only be
	 * changed via explicit cast within the
	 * routines that actually update the physical
	 * hardware */
	const struct iwl_rxon_cmd active_rxon;
	struct iwl_rxon_cmd staging_rxon;

	int error_recovering;
	struct iwl_rxon_cmd recovery_rxon;

	/* 1st responses from initialize and runtime uCode images.
	 * 4965's initialize alive response contains some calibration data. */
	struct iwl_init_alive_resp card_alive_init;
	struct iwl_alive_resp card_alive;
#ifdef CONFIG_IWLWIFI_RFKILL
	struct rfkill *rfkill;
#endif

#ifdef CONFIG_IWLWIFI_LEDS
	struct iwl_led led[IWL_LED_TRG_MAX];
	unsigned long last_blink_time;
	u8 last_blink_rate;
	u8 allow_blinking;
	u64 led_tpt;
#endif

	u16 active_rate;
	u16 active_rate_basic;

	u8 assoc_station_added;
	u8 use_ant_b_for_management_frame;	/* Tx antenna selection */
	u8 start_calib;
	struct iwl_sensitivity_data sensitivity_data;
	struct iwl_chain_noise_data chain_noise_data;
	__le16 sensitivity_tbl[HD_TABLE_SIZE];

	struct iwl_ht_info current_ht_config;
	u8 last_phy_res[100];

	/* Rate scaling data */
	s8 data_retry_limit;
	u8 retry_rate;

	wait_queue_head_t wait_command_queue;

	int activity_timer_active;

	/* Rx and Tx DMA processing queues */
	struct iwl_rx_queue rxq;
	struct iwl_tx_queue txq[IWL_MAX_NUM_QUEUES];
	unsigned long txq_ctx_active_msk;
	struct iwl_kw kw;	/* keep warm address */
	u32 scd_base_addr;	/* scheduler sram base address */

	unsigned long status;

	int last_rx_rssi;	/* From Rx packet statisitics */
	int last_rx_noise;	/* From beacon statistics */

	/* counts mgmt, ctl, and data packets */
	struct traffic_stats {
		u32 cnt;
		u64 bytes;
	} tx_stats[3], rx_stats[3];

	struct iwl_power_mgr power_data;

	struct iwl_notif_statistics statistics;
	unsigned long last_statistics_time;

	/* context information */
	u8 essid[IW_ESSID_MAX_SIZE];
	u8 essid_len;
	u16 rates_mask;

	u32 power_mode;
	u32 antenna;
	u8 bssid[ETH_ALEN];
	u16 rts_threshold;
	u8 mac_addr[ETH_ALEN];

	/*station table variables */
	spinlock_t sta_lock;
	int num_stations;
	struct iwl_station_entry stations[IWL_STATION_COUNT];
	struct iwl_wep_key wep_keys[WEP_KEYS_MAX];
	u8 default_wep_key;
	u8 key_mapping_key;
	unsigned long ucode_key_table;

	/* Indication if ieee80211_ops->open has been called */
	u8 is_open;

	u8 mac80211_registered;

	/* Rx'd packet timing information */
	u32 last_beacon_time;
	u64 last_tsf;

	/* eeprom */
	u8 *eeprom;
	struct iwl_eeprom_calib_info *calib_info;

	enum nl80211_iftype iw_mode;

	struct sk_buff *ibss_beacon;

	/* Last Rx'd beacon timestamp */
	u64 timestamp;
	u16 beacon_int;
	struct ieee80211_vif *vif;

	struct iwl_hw_params hw_params;
	/* driver/uCode shared Tx Byte Counts and Rx status */
	void *shared_virt;
	int rb_closed_offset;
	/* Physical Pointer to Tx Byte Counts and Rx status */
	dma_addr_t shared_phys;

	/* Current association information needed to configure the
	 * hardware */
	u16 assoc_id;
	u16 assoc_capability;

	struct iwl_qos_info qos_data;

	struct workqueue_struct *workqueue;

	struct work_struct up;
	struct work_struct restart;
	struct work_struct calibrated_work;
	struct work_struct scan_completed;
	struct work_struct rx_replenish;
	struct work_struct rf_kill;
	struct work_struct abort_scan;
	struct work_struct update_link_led;
	struct work_struct auth_work;
	struct work_struct report_work;
	struct work_struct request_scan;
	struct work_struct beacon_update;
	struct work_struct set_monitor;

	struct tasklet_struct irq_tasklet;

	struct delayed_work set_power_save;
	struct delayed_work init_alive_start;
	struct delayed_work alive_start;
	struct delayed_work scan_check;
	/* TX Power */
	s8 tx_power_user_lmt;
	s8 tx_power_channel_lmt;

#ifdef CONFIG_PM
	u32 pm_state[16];
#endif

#ifdef CONFIG_IWLWIFI_DEBUG
	/* debugging info */
	u32 debug_level;
	u32 framecnt_to_us;
	atomic_t restrict_refcnt;
#ifdef CONFIG_IWLWIFI_DEBUGFS
	/* debugfs */
	struct iwl_debugfs *dbgfs;
#endif /* CONFIG_IWLWIFI_DEBUGFS */
#endif /* CONFIG_IWLWIFI_DEBUG */

	struct work_struct txpower_work;
	u32 disable_sens_cal;
	u32 disable_chain_noise_cal;
	u32 disable_tx_power_cal;
	struct work_struct run_time_calib_work;
	struct timer_list statistics_periodic;
}; /*iwl_priv */

static inline void iwl_txq_ctx_activate(struct iwl_priv *priv, int txq_id)
{
	set_bit(txq_id, &priv->txq_ctx_active_msk);
}

static inline void iwl_txq_ctx_deactivate(struct iwl_priv *priv, int txq_id)
{
	clear_bit(txq_id, &priv->txq_ctx_active_msk);
}

#ifdef CONFIG_IWLWIFI_DEBUG
const char *iwl_get_tx_fail_reason(u32 status);
#else
static inline const char *iwl_get_tx_fail_reason(u32 status) { return ""; }
#endif


static inline struct ieee80211_hdr *iwl_tx_queue_get_hdr(struct iwl_priv *priv,
							 int txq_id, int idx)
{
	if (priv->txq[txq_id].txb[idx].skb[0])
		return (struct ieee80211_hdr *)priv->txq[txq_id].
				txb[idx].skb[0]->data;
	return NULL;
}


static inline int iwl_is_associated(struct iwl_priv *priv)
{
	return (priv->active_rxon.filter_flags & RXON_FILTER_ASSOC_MSK) ? 1 : 0;
}

static inline int is_channel_valid(const struct iwl_channel_info *ch_info)
{
	if (ch_info == NULL)
		return 0;
	return (ch_info->flags & EEPROM_CHANNEL_VALID) ? 1 : 0;
}

static inline int is_channel_radar(const struct iwl_channel_info *ch_info)
{
	return (ch_info->flags & EEPROM_CHANNEL_RADAR) ? 1 : 0;
}

static inline u8 is_channel_a_band(const struct iwl_channel_info *ch_info)
{
	return ch_info->band == IEEE80211_BAND_5GHZ;
}

static inline u8 is_channel_bg_band(const struct iwl_channel_info *ch_info)
{
	return ch_info->band == IEEE80211_BAND_2GHZ;
}

static inline int is_channel_passive(const struct iwl_channel_info *ch)
{
	return (!(ch->flags & EEPROM_CHANNEL_ACTIVE)) ? 1 : 0;
}

static inline int is_channel_ibss(const struct iwl_channel_info *ch)
{
	return ((ch->flags & EEPROM_CHANNEL_IBSS)) ? 1 : 0;
}

#ifdef CONFIG_IWLWIFI_DEBUG
static inline void iwl_print_hex_dump(struct iwl_priv *priv, int level,
				      void *p, u32 len)
{
	if (!(priv->debug_level & level))
		return;

	print_hex_dump(KERN_DEBUG, "iwl data: ", DUMP_PREFIX_OFFSET, 16, 1,
			p, len, 1);
}
#else
static inline void iwl_print_hex_dump(struct iwl_priv *priv, int level,
				      void *p, u32 len)
{
}
#endif

extern const struct iwl_channel_info *iwl_get_channel_info(
	const struct iwl_priv *priv, enum ieee80211_band band, u16 channel);

/* Requires full declaration of iwl_priv before including */

#endif				/* __iwl_dev_h__ */<|MERGE_RESOLUTION|>--- conflicted
+++ resolved
@@ -406,10 +406,7 @@
 	/* self configuration data */
 	u8 is_ht;
 	u8 supported_chan_width;
-<<<<<<< HEAD
-=======
 	u8 sm_ps;
->>>>>>> 4480f15b
 	u8 is_green_field;
 	u8 sgf;			/* HT_SHORT_GI_* short guard interval */
 	u8 max_amsdu_size;
