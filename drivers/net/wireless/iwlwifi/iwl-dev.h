--- conflicted
+++ resolved
@@ -1274,15 +1274,8 @@
 	struct delayed_work alive_start;
 	struct delayed_work scan_check;
 
-<<<<<<< HEAD
 	struct completion firmware_loading_complete;
 
-	/*For 3945 only*/
-	struct delayed_work thermal_periodic;
-	struct delayed_work rfkill_poll;
-
-=======
->>>>>>> 9b7ce2b7
 	/* TX Power */
 	s8 tx_power_user_lmt;
 	s8 tx_power_device_lmt;
