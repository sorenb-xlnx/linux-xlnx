/******************************************************************************
 *
 * GPL LICENSE SUMMARY
 *
 * Copyright(c) 2008 - 2010 Intel Corporation. All rights reserved.
 *
 * This program is free software; you can redistribute it and/or modify
 * it under the terms of version 2 of the GNU General Public License as
 * published by the Free Software Foundation.
 *
 * This program is distributed in the hope that it will be useful, but
 * WITHOUT ANY WARRANTY; without even the implied warranty of
 * MERCHANTABILITY or FITNESS FOR A PARTICULAR PURPOSE.  See the GNU
 * General Public License for more details.
 *
 * You should have received a copy of the GNU General Public License
 * along with this program; if not, write to the Free Software
 * Foundation, Inc., 51 Franklin Street, Fifth Floor, Boston, MA 02110,
 * USA
 *
 * The full GNU General Public License is included in this distribution
 * in the file called LICENSE.GPL.
 *
 * Contact Information:
 *  Intel Linux Wireless <ilw@linux.intel.com>
 * Intel Corporation, 5200 N.E. Elam Young Parkway, Hillsboro, OR 97124-6497
 *****************************************************************************/
#include <linux/types.h>
#include <linux/etherdevice.h>
#include <net/mac80211.h>

#include "iwl-eeprom.h"
#include "iwl-dev.h"
#include "iwl-core.h"
#include "iwl-sta.h"
#include "iwl-io.h"
#include "iwl-helpers.h"

/* For active scan, listen ACTIVE_DWELL_TIME (msec) on each channel after
 * sending probe req.  This should be set long enough to hear probe responses
 * from more than one AP.  */
#define IWL_ACTIVE_DWELL_TIME_24    (30)       /* all times in msec */
#define IWL_ACTIVE_DWELL_TIME_52    (20)

#define IWL_ACTIVE_DWELL_FACTOR_24GHZ (3)
#define IWL_ACTIVE_DWELL_FACTOR_52GHZ (2)

/* For passive scan, listen PASSIVE_DWELL_TIME (msec) on each channel.
 * Must be set longer than active dwell time.
 * For the most reliable scan, set > AP beacon interval (typically 100msec). */
#define IWL_PASSIVE_DWELL_TIME_24   (20)       /* all times in msec */
#define IWL_PASSIVE_DWELL_TIME_52   (10)
#define IWL_PASSIVE_DWELL_BASE      (100)
#define IWL_CHANNEL_TUNE_TIME       5



/**
 * iwl_scan_cancel - Cancel any currently executing HW scan
 *
 * NOTE: priv->mutex is not required before calling this function
 */
int iwl_scan_cancel(struct iwl_priv *priv)
{
	if (!test_bit(STATUS_SCAN_HW, &priv->status)) {
		clear_bit(STATUS_SCANNING, &priv->status);
		return 0;
	}

	if (test_bit(STATUS_SCANNING, &priv->status)) {
		if (!test_bit(STATUS_SCAN_ABORTING, &priv->status)) {
			IWL_DEBUG_SCAN(priv, "Queuing scan abort.\n");
			set_bit(STATUS_SCAN_ABORTING, &priv->status);
			queue_work(priv->workqueue, &priv->abort_scan);

		} else
			IWL_DEBUG_SCAN(priv, "Scan abort already in progress.\n");

		return test_bit(STATUS_SCANNING, &priv->status);
	}

	return 0;
}
EXPORT_SYMBOL(iwl_scan_cancel);
/**
 * iwl_scan_cancel_timeout - Cancel any currently executing HW scan
 * @ms: amount of time to wait (in milliseconds) for scan to abort
 *
 * NOTE: priv->mutex must be held before calling this function
 */
int iwl_scan_cancel_timeout(struct iwl_priv *priv, unsigned long ms)
{
	unsigned long now = jiffies;
	int ret;

	ret = iwl_scan_cancel(priv);
	if (ret && ms) {
		mutex_unlock(&priv->mutex);
		while (!time_after(jiffies, now + msecs_to_jiffies(ms)) &&
				test_bit(STATUS_SCANNING, &priv->status))
			msleep(1);
		mutex_lock(&priv->mutex);

		return test_bit(STATUS_SCANNING, &priv->status);
	}

	return ret;
}
EXPORT_SYMBOL(iwl_scan_cancel_timeout);

static int iwl_send_scan_abort(struct iwl_priv *priv)
{
	int ret = 0;
	struct iwl_rx_packet *pkt;
	struct iwl_host_cmd cmd = {
		.id = REPLY_SCAN_ABORT_CMD,
		.flags = CMD_WANT_SKB,
	};

	/* If there isn't a scan actively going on in the hardware
	 * then we are in between scan bands and not actually
	 * actively scanning, so don't send the abort command */
	if (!test_bit(STATUS_SCAN_HW, &priv->status)) {
		clear_bit(STATUS_SCAN_ABORTING, &priv->status);
		return 0;
	}

	ret = iwl_send_cmd_sync(priv, &cmd);
	if (ret) {
		clear_bit(STATUS_SCAN_ABORTING, &priv->status);
		return ret;
	}

	pkt = (struct iwl_rx_packet *)cmd.reply_page;
	if (pkt->u.status != CAN_ABORT_STATUS) {
		/* The scan abort will return 1 for success or
		 * 2 for "failure".  A failure condition can be
		 * due to simply not being in an active scan which
		 * can occur if we send the scan abort before we
		 * the microcode has notified us that a scan is
		 * completed. */
		IWL_DEBUG_INFO(priv, "SCAN_ABORT returned %d.\n", pkt->u.status);
		clear_bit(STATUS_SCAN_ABORTING, &priv->status);
		clear_bit(STATUS_SCAN_HW, &priv->status);
	}

	iwl_free_pages(priv, cmd.reply_page);

	return ret;
}

/* Service response to REPLY_SCAN_CMD (0x80) */
static void iwl_rx_reply_scan(struct iwl_priv *priv,
			      struct iwl_rx_mem_buffer *rxb)
{
#ifdef CONFIG_IWLWIFI_DEBUG
	struct iwl_rx_packet *pkt = rxb_addr(rxb);
	struct iwl_scanreq_notification *notif =
	    (struct iwl_scanreq_notification *)pkt->u.raw;

	IWL_DEBUG_RX(priv, "Scan request status = 0x%x\n", notif->status);
#endif
}

/* Service SCAN_START_NOTIFICATION (0x82) */
static void iwl_rx_scan_start_notif(struct iwl_priv *priv,
				    struct iwl_rx_mem_buffer *rxb)
{
	struct iwl_rx_packet *pkt = rxb_addr(rxb);
	struct iwl_scanstart_notification *notif =
	    (struct iwl_scanstart_notification *)pkt->u.raw;
	priv->scan_start_tsf = le32_to_cpu(notif->tsf_low);
	IWL_DEBUG_SCAN(priv, "Scan start: "
		       "%d [802.11%s] "
		       "(TSF: 0x%08X:%08X) - %d (beacon timer %u)\n",
		       notif->channel,
		       notif->band ? "bg" : "a",
		       le32_to_cpu(notif->tsf_high),
		       le32_to_cpu(notif->tsf_low),
		       notif->status, notif->beacon_timer);
}

/* Service SCAN_RESULTS_NOTIFICATION (0x83) */
static void iwl_rx_scan_results_notif(struct iwl_priv *priv,
				      struct iwl_rx_mem_buffer *rxb)
{
#ifdef CONFIG_IWLWIFI_DEBUG
	struct iwl_rx_packet *pkt = rxb_addr(rxb);
	struct iwl_scanresults_notification *notif =
	    (struct iwl_scanresults_notification *)pkt->u.raw;

	IWL_DEBUG_SCAN(priv, "Scan ch.res: "
		       "%d [802.11%s] "
		       "(TSF: 0x%08X:%08X) - %d "
		       "elapsed=%lu usec\n",
		       notif->channel,
		       notif->band ? "bg" : "a",
		       le32_to_cpu(notif->tsf_high),
		       le32_to_cpu(notif->tsf_low),
		       le32_to_cpu(notif->statistics[0]),
		       le32_to_cpu(notif->tsf_low) - priv->scan_start_tsf);
#endif

	if (!priv->is_internal_short_scan)
		priv->next_scan_jiffies = 0;
}

/* Service SCAN_COMPLETE_NOTIFICATION (0x84) */
static void iwl_rx_scan_complete_notif(struct iwl_priv *priv,
				       struct iwl_rx_mem_buffer *rxb)
{
#ifdef CONFIG_IWLWIFI_DEBUG
	struct iwl_rx_packet *pkt = rxb_addr(rxb);
	struct iwl_scancomplete_notification *scan_notif = (void *)pkt->u.raw;

	IWL_DEBUG_SCAN(priv, "Scan complete: %d channels (TSF 0x%08X:%08X) - %d\n",
		       scan_notif->scanned_channels,
		       scan_notif->tsf_low,
		       scan_notif->tsf_high, scan_notif->status);
#endif

	/* The HW is no longer scanning */
	clear_bit(STATUS_SCAN_HW, &priv->status);

	IWL_DEBUG_INFO(priv, "Scan pass on %sGHz took %dms\n",
		       (priv->scan_bands & BIT(IEEE80211_BAND_2GHZ)) ?
						"2.4" : "5.2",
		       jiffies_to_msecs(elapsed_jiffies
					(priv->scan_pass_start, jiffies)));

	/* Remove this scanned band from the list of pending
	 * bands to scan, band G precedes A in order of scanning
	 * as seen in iwl_bg_request_scan */
	if (priv->scan_bands & BIT(IEEE80211_BAND_2GHZ))
		priv->scan_bands &= ~BIT(IEEE80211_BAND_2GHZ);
	else if (priv->scan_bands &  BIT(IEEE80211_BAND_5GHZ))
		priv->scan_bands &= ~BIT(IEEE80211_BAND_5GHZ);

	/* If a request to abort was given, or the scan did not succeed
	 * then we reset the scan state machine and terminate,
	 * re-queuing another scan if one has been requested */
	if (test_bit(STATUS_SCAN_ABORTING, &priv->status)) {
		IWL_DEBUG_INFO(priv, "Aborted scan completed.\n");
		clear_bit(STATUS_SCAN_ABORTING, &priv->status);
	} else {
		/* If there are more bands on this scan pass reschedule */
		if (priv->scan_bands)
			goto reschedule;
	}

	if (!priv->is_internal_short_scan)
		priv->next_scan_jiffies = 0;
	else
		priv->last_internal_scan_jiffies = jiffies;

	IWL_DEBUG_INFO(priv, "Setting scan to off\n");

	clear_bit(STATUS_SCANNING, &priv->status);

	IWL_DEBUG_INFO(priv, "Scan took %dms\n",
		jiffies_to_msecs(elapsed_jiffies(priv->scan_start, jiffies)));

	queue_work(priv->workqueue, &priv->scan_completed);

	return;

reschedule:
	priv->scan_pass_start = jiffies;
	queue_work(priv->workqueue, &priv->request_scan);
}

void iwl_setup_rx_scan_handlers(struct iwl_priv *priv)
{
	/* scan handlers */
	priv->rx_handlers[REPLY_SCAN_CMD] = iwl_rx_reply_scan;
	priv->rx_handlers[SCAN_START_NOTIFICATION] = iwl_rx_scan_start_notif;
	priv->rx_handlers[SCAN_RESULTS_NOTIFICATION] =
					iwl_rx_scan_results_notif;
	priv->rx_handlers[SCAN_COMPLETE_NOTIFICATION] =
					iwl_rx_scan_complete_notif;
}
EXPORT_SYMBOL(iwl_setup_rx_scan_handlers);

inline u16 iwl_get_active_dwell_time(struct iwl_priv *priv,
				     enum ieee80211_band band,
				     u8 n_probes)
{
	if (band == IEEE80211_BAND_5GHZ)
		return IWL_ACTIVE_DWELL_TIME_52 +
			IWL_ACTIVE_DWELL_FACTOR_52GHZ * (n_probes + 1);
	else
		return IWL_ACTIVE_DWELL_TIME_24 +
			IWL_ACTIVE_DWELL_FACTOR_24GHZ * (n_probes + 1);
}
EXPORT_SYMBOL(iwl_get_active_dwell_time);

u16 iwl_get_passive_dwell_time(struct iwl_priv *priv,
			       enum ieee80211_band band)
{
	u16 passive = (band == IEEE80211_BAND_2GHZ) ?
	    IWL_PASSIVE_DWELL_BASE + IWL_PASSIVE_DWELL_TIME_24 :
	    IWL_PASSIVE_DWELL_BASE + IWL_PASSIVE_DWELL_TIME_52;

	if (iwl_is_associated(priv)) {
		/* If we're associated, we clamp the maximum passive
		 * dwell time to be 98% of the beacon interval (minus
		 * 2 * channel tune time) */
		passive = priv->beacon_int;
		if ((passive > IWL_PASSIVE_DWELL_BASE) || !passive)
			passive = IWL_PASSIVE_DWELL_BASE;
		passive = (passive * 98) / 100 - IWL_CHANNEL_TUNE_TIME * 2;
	}

	return passive;
}
EXPORT_SYMBOL(iwl_get_passive_dwell_time);

static int iwl_get_single_channel_for_scan(struct iwl_priv *priv,
				     enum ieee80211_band band,
				     struct iwl_scan_channel *scan_ch)
{
	const struct ieee80211_supported_band *sband;
	const struct iwl_channel_info *ch_info;
	u16 passive_dwell = 0;
	u16 active_dwell = 0;
	int i, added = 0;
	u16 channel = 0;

	sband = iwl_get_hw_mode(priv, band);
	if (!sband) {
		IWL_ERR(priv, "invalid band\n");
		return added;
	}

	active_dwell = iwl_get_active_dwell_time(priv, band, 0);
	passive_dwell = iwl_get_passive_dwell_time(priv, band);

	if (passive_dwell <= active_dwell)
		passive_dwell = active_dwell + 1;

	/* only scan single channel, good enough to reset the RF */
	/* pick the first valid not in-use channel */
	if (band == IEEE80211_BAND_5GHZ) {
		for (i = 14; i < priv->channel_count; i++) {
			if (priv->channel_info[i].channel !=
			    le16_to_cpu(priv->staging_rxon.channel)) {
				channel = priv->channel_info[i].channel;
				ch_info = iwl_get_channel_info(priv,
					band, channel);
				if (is_channel_valid(ch_info))
					break;
			}
		}
	} else {
		for (i = 0; i < 14; i++) {
			if (priv->channel_info[i].channel !=
			    le16_to_cpu(priv->staging_rxon.channel)) {
					channel =
						priv->channel_info[i].channel;
					ch_info = iwl_get_channel_info(priv,
						band, channel);
					if (is_channel_valid(ch_info))
						break;
			}
		}
	}
	if (channel) {
		scan_ch->channel = cpu_to_le16(channel);
		scan_ch->type = SCAN_CHANNEL_TYPE_PASSIVE;
		scan_ch->active_dwell = cpu_to_le16(active_dwell);
		scan_ch->passive_dwell = cpu_to_le16(passive_dwell);
		/* Set txpower levels to defaults */
		scan_ch->dsp_atten = 110;
		if (band == IEEE80211_BAND_5GHZ)
			scan_ch->tx_gain = ((1 << 5) | (3 << 3)) | 3;
		else
			scan_ch->tx_gain = ((1 << 5) | (5 << 3));
		added++;
	} else
		IWL_ERR(priv, "no valid channel found\n");
	return added;
}

static int iwl_get_channels_for_scan(struct iwl_priv *priv,
				     enum ieee80211_band band,
				     u8 is_active, u8 n_probes,
				     struct iwl_scan_channel *scan_ch)
{
	struct ieee80211_channel *chan;
	const struct ieee80211_supported_band *sband;
	const struct iwl_channel_info *ch_info;
	u16 passive_dwell = 0;
	u16 active_dwell = 0;
	int added, i;
	u16 channel;

	sband = iwl_get_hw_mode(priv, band);
	if (!sband)
		return 0;

	active_dwell = iwl_get_active_dwell_time(priv, band, n_probes);
	passive_dwell = iwl_get_passive_dwell_time(priv, band);

	if (passive_dwell <= active_dwell)
		passive_dwell = active_dwell + 1;

	for (i = 0, added = 0; i < priv->scan_request->n_channels; i++) {
		chan = priv->scan_request->channels[i];

		if (chan->band != band)
			continue;

		channel = ieee80211_frequency_to_channel(chan->center_freq);
		scan_ch->channel = cpu_to_le16(channel);

		ch_info = iwl_get_channel_info(priv, band, channel);
		if (!is_channel_valid(ch_info)) {
			IWL_DEBUG_SCAN(priv, "Channel %d is INVALID for this band.\n",
					channel);
			continue;
		}

		if (!is_active || is_channel_passive(ch_info) ||
		    (chan->flags & IEEE80211_CHAN_PASSIVE_SCAN))
			scan_ch->type = SCAN_CHANNEL_TYPE_PASSIVE;
		else
			scan_ch->type = SCAN_CHANNEL_TYPE_ACTIVE;

		if (n_probes)
			scan_ch->type |= IWL_SCAN_PROBE_MASK(n_probes);

		scan_ch->active_dwell = cpu_to_le16(active_dwell);
		scan_ch->passive_dwell = cpu_to_le16(passive_dwell);

		/* Set txpower levels to defaults */
		scan_ch->dsp_atten = 110;

		/* NOTE: if we were doing 6Mb OFDM for scans we'd use
		 * power level:
		 * scan_ch->tx_gain = ((1 << 5) | (2 << 3)) | 3;
		 */
		if (band == IEEE80211_BAND_5GHZ)
			scan_ch->tx_gain = ((1 << 5) | (3 << 3)) | 3;
		else
			scan_ch->tx_gain = ((1 << 5) | (5 << 3));

		IWL_DEBUG_SCAN(priv, "Scanning ch=%d prob=0x%X [%s %d]\n",
			       channel, le32_to_cpu(scan_ch->type),
			       (scan_ch->type & SCAN_CHANNEL_TYPE_ACTIVE) ?
				"ACTIVE" : "PASSIVE",
			       (scan_ch->type & SCAN_CHANNEL_TYPE_ACTIVE) ?
			       active_dwell : passive_dwell);

		scan_ch++;
		added++;
	}

	IWL_DEBUG_SCAN(priv, "total channels to scan %d \n", added);
	return added;
}

void iwl_init_scan_params(struct iwl_priv *priv)
{
	u8 ant_idx = fls(priv->hw_params.valid_tx_ant) - 1;
	if (!priv->scan_tx_ant[IEEE80211_BAND_5GHZ])
		priv->scan_tx_ant[IEEE80211_BAND_5GHZ] = ant_idx;
	if (!priv->scan_tx_ant[IEEE80211_BAND_2GHZ])
		priv->scan_tx_ant[IEEE80211_BAND_2GHZ] = ant_idx;
}
EXPORT_SYMBOL(iwl_init_scan_params);

static int iwl_scan_initiate(struct iwl_priv *priv)
{
	if (!iwl_is_ready_rf(priv)) {
		IWL_DEBUG_SCAN(priv, "Aborting scan due to not ready.\n");
		return -EIO;
	}

	if (test_bit(STATUS_SCANNING, &priv->status)) {
		IWL_DEBUG_SCAN(priv, "Scan already in progress.\n");
		return -EAGAIN;
	}

	if (test_bit(STATUS_SCAN_ABORTING, &priv->status)) {
		IWL_DEBUG_SCAN(priv, "Scan request while abort pending\n");
		return -EAGAIN;
	}

	IWL_DEBUG_INFO(priv, "Starting scan...\n");
	set_bit(STATUS_SCANNING, &priv->status);
	priv->is_internal_short_scan = false;
	priv->scan_start = jiffies;
	priv->scan_pass_start = priv->scan_start;

	queue_work(priv->workqueue, &priv->request_scan);

	return 0;
}

#define IWL_DELAY_NEXT_SCAN (HZ*2)

int iwl_mac_hw_scan(struct ieee80211_hw *hw,
		     struct cfg80211_scan_request *req)
{
	unsigned long flags;
	struct iwl_priv *priv = hw->priv;
	int ret, i;

	IWL_DEBUG_MAC80211(priv, "enter\n");

	mutex_lock(&priv->mutex);
	spin_lock_irqsave(&priv->lock, flags);

	if (!iwl_is_ready_rf(priv)) {
		ret = -EIO;
		IWL_DEBUG_MAC80211(priv, "leave - not ready or exit pending\n");
		goto out_unlock;
	}

	/* We don't schedule scan within next_scan_jiffies period.
	 * Avoid scanning during possible EAPOL exchange, return
	 * success immediately.
	 */
	if (priv->next_scan_jiffies &&
	    time_after(priv->next_scan_jiffies, jiffies)) {
		IWL_DEBUG_SCAN(priv, "scan rejected: within next scan period\n");
		queue_work(priv->workqueue, &priv->scan_completed);
		ret = 0;
		goto out_unlock;
	}

	priv->scan_bands = 0;
	for (i = 0; i < req->n_channels; i++)
		priv->scan_bands |= BIT(req->channels[i]->band);

	priv->scan_request = req;

	ret = iwl_scan_initiate(priv);

	IWL_DEBUG_MAC80211(priv, "leave\n");

out_unlock:
	spin_unlock_irqrestore(&priv->lock, flags);
	mutex_unlock(&priv->mutex);

	return ret;
}
EXPORT_SYMBOL(iwl_mac_hw_scan);

/*
 * internal short scan, this function should only been called while associated.
 * It will reset and tune the radio to prevent possible RF related problem
 */
#define IWL_DELAY_NEXT_INTERNAL_SCAN (HZ*1)

int iwl_internal_short_hw_scan(struct iwl_priv *priv)
{
	int ret = 0;

	if (!iwl_is_ready_rf(priv)) {
		ret = -EIO;
		IWL_DEBUG_SCAN(priv, "not ready or exit pending\n");
		goto out;
	}
	if (test_bit(STATUS_SCANNING, &priv->status)) {
		IWL_DEBUG_SCAN(priv, "Scan already in progress.\n");
		ret = -EAGAIN;
		goto out;
	}
	if (test_bit(STATUS_SCAN_ABORTING, &priv->status)) {
		IWL_DEBUG_SCAN(priv, "Scan request while abort pending\n");
		ret = -EAGAIN;
		goto out;
	}
	if (priv->last_internal_scan_jiffies &&
	    time_after(priv->last_internal_scan_jiffies +
		       IWL_DELAY_NEXT_INTERNAL_SCAN, jiffies)) {
		IWL_DEBUG_SCAN(priv, "internal scan rejected\n");
		goto out;
	}

	priv->scan_bands = 0;
	if (priv->band == IEEE80211_BAND_5GHZ)
		priv->scan_bands |= BIT(IEEE80211_BAND_5GHZ);
	else
		priv->scan_bands |= BIT(IEEE80211_BAND_2GHZ);

	IWL_DEBUG_SCAN(priv, "Start internal short scan...\n");
	set_bit(STATUS_SCANNING, &priv->status);
	priv->is_internal_short_scan = true;
	queue_work(priv->workqueue, &priv->request_scan);

out:
	return ret;
}
EXPORT_SYMBOL(iwl_internal_short_hw_scan);

#define IWL_SCAN_CHECK_WATCHDOG (7 * HZ)

void iwl_bg_scan_check(struct work_struct *data)
{
	struct iwl_priv *priv =
	    container_of(data, struct iwl_priv, scan_check.work);

	if (test_bit(STATUS_EXIT_PENDING, &priv->status))
		return;

	mutex_lock(&priv->mutex);
	if (test_bit(STATUS_SCANNING, &priv->status) ||
	    test_bit(STATUS_SCAN_ABORTING, &priv->status)) {
		IWL_DEBUG_SCAN(priv, "Scan completion watchdog resetting "
			"adapter (%dms)\n",
			jiffies_to_msecs(IWL_SCAN_CHECK_WATCHDOG));

		if (!test_bit(STATUS_EXIT_PENDING, &priv->status))
			iwl_send_scan_abort(priv);
	}
	mutex_unlock(&priv->mutex);
}
EXPORT_SYMBOL(iwl_bg_scan_check);

/**
 * iwl_fill_probe_req - fill in all required fields and IE for probe request
 */

u16 iwl_fill_probe_req(struct iwl_priv *priv, struct ieee80211_mgmt *frame,
		       const u8 *ies, int ie_len, int left)
{
	int len = 0;
	u8 *pos = NULL;

	/* Make sure there is enough space for the probe request,
	 * two mandatory IEs and the data */
	left -= 24;
	if (left < 0)
		return 0;

	frame->frame_control = cpu_to_le16(IEEE80211_STYPE_PROBE_REQ);
	memcpy(frame->da, iwl_bcast_addr, ETH_ALEN);
	memcpy(frame->sa, priv->mac_addr, ETH_ALEN);
	memcpy(frame->bssid, iwl_bcast_addr, ETH_ALEN);
	frame->seq_ctrl = 0;

	len += 24;

	/* ...next IE... */
	pos = &frame->u.probe_req.variable[0];

	/* fill in our indirect SSID IE */
	left -= 2;
	if (left < 0)
		return 0;
	*pos++ = WLAN_EID_SSID;
	if (!priv->is_internal_short_scan &&
	    priv->scan_request->n_ssids) {
		struct cfg80211_ssid *ssid =
			priv->scan_request->ssids;

		/* Broadcast if ssid_len is 0 */
		*pos++ = ssid->ssid_len;
		memcpy(pos, ssid->ssid, ssid->ssid_len);
		pos += ssid->ssid_len;
		len += 2 + ssid->ssid_len;
	} else {
		*pos++ = 0;
		len += 2;
	}

	if (WARN_ON(left < ie_len))
		return len;

	if (ies)
		memcpy(pos, ies, ie_len);
	len += ie_len;
	left -= ie_len;

	return (u16)len;
}
EXPORT_SYMBOL(iwl_fill_probe_req);

static void iwl_bg_request_scan(struct work_struct *data)
{
	struct iwl_priv *priv =
	    container_of(data, struct iwl_priv, request_scan);
	struct iwl_host_cmd cmd = {
		.id = REPLY_SCAN_CMD,
		.len = sizeof(struct iwl_scan_cmd),
		.flags = CMD_SIZE_HUGE,
	};
	struct iwl_scan_cmd *scan;
	struct ieee80211_conf *conf = NULL;
	int ret = 0;
	u32 rate_flags = 0;
	u16 cmd_len;
	u16 rx_chain = 0;
	enum ieee80211_band band;
	u8 n_probes = 0;
	u8 rx_ant = priv->hw_params.valid_rx_ant;
	u8 rate;
	bool is_active = false;
	int  chan_mod;
	u8 active_chains;

	conf = ieee80211_get_hw_conf(priv->hw);

	mutex_lock(&priv->mutex);

	cancel_delayed_work(&priv->scan_check);

	if (!iwl_is_ready(priv)) {
		IWL_WARN(priv, "request scan called when driver not ready.\n");
		goto done;
	}

	/* Make sure the scan wasn't canceled before this queued work
	 * was given the chance to run... */
	if (!test_bit(STATUS_SCANNING, &priv->status))
		goto done;

	/* This should never be called or scheduled if there is currently
	 * a scan active in the hardware. */
	if (test_bit(STATUS_SCAN_HW, &priv->status)) {
		IWL_DEBUG_INFO(priv, "Multiple concurrent scan requests in parallel. "
			       "Ignoring second request.\n");
		ret = -EIO;
		goto done;
	}

	if (test_bit(STATUS_EXIT_PENDING, &priv->status)) {
		IWL_DEBUG_SCAN(priv, "Aborting scan due to device shutdown\n");
		goto done;
	}

	if (test_bit(STATUS_SCAN_ABORTING, &priv->status)) {
		IWL_DEBUG_HC(priv, "Scan request while abort pending.  Queuing.\n");
		goto done;
	}

	if (iwl_is_rfkill(priv)) {
		IWL_DEBUG_HC(priv, "Aborting scan due to RF Kill activation\n");
		goto done;
	}

	if (!test_bit(STATUS_READY, &priv->status)) {
		IWL_DEBUG_HC(priv, "Scan request while uninitialized.  Queuing.\n");
		goto done;
	}

	if (!priv->scan_bands) {
		IWL_DEBUG_HC(priv, "Aborting scan due to no requested bands\n");
		goto done;
	}

	if (!priv->scan) {
		priv->scan = kmalloc(sizeof(struct iwl_scan_cmd) +
				     IWL_MAX_SCAN_SIZE, GFP_KERNEL);
		if (!priv->scan) {
			ret = -ENOMEM;
			goto done;
		}
	}
	scan = priv->scan;
	memset(scan, 0, sizeof(struct iwl_scan_cmd) + IWL_MAX_SCAN_SIZE);

	scan->quiet_plcp_th = IWL_PLCP_QUIET_THRESH;
	scan->quiet_time = IWL_ACTIVE_QUIET_TIME;

	if (iwl_is_associated(priv)) {
		u16 interval = 0;
		u32 extra;
		u32 suspend_time = 100;
		u32 scan_suspend_time = 100;
		unsigned long flags;

		IWL_DEBUG_INFO(priv, "Scanning while associated...\n");
		spin_lock_irqsave(&priv->lock, flags);
		interval = priv->beacon_int;
		spin_unlock_irqrestore(&priv->lock, flags);

		scan->suspend_time = 0;
		scan->max_out_time = cpu_to_le32(200 * 1024);
		if (!interval)
			interval = suspend_time;

		extra = (suspend_time / interval) << 22;
		scan_suspend_time = (extra |
		    ((suspend_time % interval) * 1024));
		scan->suspend_time = cpu_to_le32(scan_suspend_time);
		IWL_DEBUG_SCAN(priv, "suspend_time 0x%X beacon interval %d\n",
			       scan_suspend_time, interval);
	}

	if (priv->is_internal_short_scan) {
		IWL_DEBUG_SCAN(priv, "Start internal passive scan.\n");
	} else if (priv->scan_request->n_ssids) {
<<<<<<< HEAD
		int i, p = 0;
=======
>>>>>>> 42c4568a
		IWL_DEBUG_SCAN(priv, "Kicking off active scan\n");
		/*
		 * The first SSID to scan is stuffed into the probe request
		 * template and the remaining ones are handled through the
		 * direct_scan array.
		 */
		if (priv->scan_request->n_ssids > 1) {
			int i, p = 0;
			for (i = 1; i < priv->scan_request->n_ssids; i++) {
				if (!priv->scan_request->ssids[i].ssid_len)
					continue;
				scan->direct_scan[p].id = WLAN_EID_SSID;
				scan->direct_scan[p].len =
					priv->scan_request->ssids[i].ssid_len;
				memcpy(scan->direct_scan[p].ssid,
				       priv->scan_request->ssids[i].ssid,
				       priv->scan_request->ssids[i].ssid_len);
				n_probes++;
				p++;
			}
		}
		is_active = true;
	} else
		IWL_DEBUG_SCAN(priv, "Start passive scan.\n");

	scan->tx_cmd.tx_flags = TX_CMD_FLG_SEQ_CTL_MSK;
	scan->tx_cmd.sta_id = priv->hw_params.bcast_sta_id;
	scan->tx_cmd.stop_time.life_time = TX_CMD_LIFE_TIME_INFINITE;


	if (priv->scan_bands & BIT(IEEE80211_BAND_2GHZ)) {
		band = IEEE80211_BAND_2GHZ;
		scan->flags = RXON_FLG_BAND_24G_MSK | RXON_FLG_AUTO_DETECT_MSK;
		chan_mod = le32_to_cpu(priv->active_rxon.flags & RXON_FLG_CHANNEL_MODE_MSK)
				       >> RXON_FLG_CHANNEL_MODE_POS;
		if (chan_mod == CHANNEL_MODE_PURE_40) {
			rate = IWL_RATE_6M_PLCP;
		} else {
			rate = IWL_RATE_1M_PLCP;
			rate_flags = RATE_MCS_CCK_MSK;
		}
		scan->good_CRC_th = 0;
	} else if (priv->scan_bands & BIT(IEEE80211_BAND_5GHZ)) {
		band = IEEE80211_BAND_5GHZ;
		rate = IWL_RATE_6M_PLCP;
		/*
		 * If active scaning is requested but a certain channel
		 * is marked passive, we can do active scanning if we
		 * detect transmissions.
		 */
		scan->good_CRC_th = is_active ? IWL_GOOD_CRC_TH : 0;

		/* Force use of chains B and C (0x6) for scan Rx for 4965
		 * Avoid A (0x1) because of its off-channel reception on A-band.
		 */
		if ((priv->hw_rev & CSR_HW_REV_TYPE_MSK) == CSR_HW_REV_TYPE_4965)
			rx_ant = ANT_BC;
	} else {
		IWL_WARN(priv, "Invalid scan band count\n");
		goto done;
	}

	priv->scan_tx_ant[band] =
			 iwl_toggle_tx_ant(priv, priv->scan_tx_ant[band]);
	rate_flags |= iwl_ant_idx_to_flags(priv->scan_tx_ant[band]);
	scan->tx_cmd.rate_n_flags = iwl_hw_set_rate_n_flags(rate, rate_flags);

	/* In power save mode use one chain, otherwise use all chains */
	if (test_bit(STATUS_POWER_PMI, &priv->status)) {
		/* rx_ant has been set to all valid chains previously */
		active_chains = rx_ant &
				((u8)(priv->chain_noise_data.active_chains));
		if (!active_chains)
			active_chains = rx_ant;

		IWL_DEBUG_SCAN(priv, "chain_noise_data.active_chains: %u\n",
				priv->chain_noise_data.active_chains);

		rx_ant = first_antenna(active_chains);
	}
	/* MIMO is not used here, but value is required */
	rx_chain |= priv->hw_params.valid_rx_ant << RXON_RX_CHAIN_VALID_POS;
	rx_chain |= rx_ant << RXON_RX_CHAIN_FORCE_MIMO_SEL_POS;
	rx_chain |= rx_ant << RXON_RX_CHAIN_FORCE_SEL_POS;
	rx_chain |= 0x1 << RXON_RX_CHAIN_DRIVER_FORCE_POS;
	scan->rx_chain = cpu_to_le16(rx_chain);
	if (!priv->is_internal_short_scan) {
		cmd_len = iwl_fill_probe_req(priv,
					(struct ieee80211_mgmt *)scan->data,
					priv->scan_request->ie,
					priv->scan_request->ie_len,
					IWL_MAX_SCAN_SIZE - sizeof(*scan));
	} else {
		cmd_len = iwl_fill_probe_req(priv,
					(struct ieee80211_mgmt *)scan->data,
					NULL, 0,
					IWL_MAX_SCAN_SIZE - sizeof(*scan));

	}
	scan->tx_cmd.len = cpu_to_le16(cmd_len);
	if (iwl_is_monitor_mode(priv))
		scan->filter_flags = RXON_FILTER_PROMISC_MSK;

	scan->filter_flags |= (RXON_FILTER_ACCEPT_GRP_MSK |
			       RXON_FILTER_BCON_AWARE_MSK);

	if (priv->is_internal_short_scan) {
		scan->channel_count =
			iwl_get_single_channel_for_scan(priv, band,
				(void *)&scan->data[le16_to_cpu(
				scan->tx_cmd.len)]);
	} else {
		scan->channel_count =
			iwl_get_channels_for_scan(priv, band,
				is_active, n_probes,
				(void *)&scan->data[le16_to_cpu(
				scan->tx_cmd.len)]);
	}
	if (scan->channel_count == 0) {
		IWL_DEBUG_SCAN(priv, "channel count %d\n", scan->channel_count);
		goto done;
	}

	cmd.len += le16_to_cpu(scan->tx_cmd.len) +
	    scan->channel_count * sizeof(struct iwl_scan_channel);
	cmd.data = scan;
	scan->len = cpu_to_le16(cmd.len);

	set_bit(STATUS_SCAN_HW, &priv->status);
	ret = iwl_send_cmd_sync(priv, &cmd);
	if (ret)
		goto done;

	queue_delayed_work(priv->workqueue, &priv->scan_check,
			   IWL_SCAN_CHECK_WATCHDOG);

	mutex_unlock(&priv->mutex);
	return;

 done:
	/* Cannot perform scan. Make sure we clear scanning
	* bits from status so next scan request can be performed.
	* If we don't clear scanning status bit here all next scan
	* will fail
	*/
	clear_bit(STATUS_SCAN_HW, &priv->status);
	clear_bit(STATUS_SCANNING, &priv->status);
	/* inform mac80211 scan aborted */
	queue_work(priv->workqueue, &priv->scan_completed);
	mutex_unlock(&priv->mutex);
}

void iwl_bg_abort_scan(struct work_struct *work)
{
	struct iwl_priv *priv = container_of(work, struct iwl_priv, abort_scan);

	if (!test_bit(STATUS_READY, &priv->status) ||
	    !test_bit(STATUS_GEO_CONFIGURED, &priv->status))
		return;

	mutex_lock(&priv->mutex);

	set_bit(STATUS_SCAN_ABORTING, &priv->status);
	iwl_send_scan_abort(priv);

	mutex_unlock(&priv->mutex);
}
EXPORT_SYMBOL(iwl_bg_abort_scan);

void iwl_bg_scan_completed(struct work_struct *work)
{
	struct iwl_priv *priv =
	    container_of(work, struct iwl_priv, scan_completed);

	IWL_DEBUG_SCAN(priv, "SCAN complete scan\n");

	cancel_delayed_work(&priv->scan_check);

	if (!priv->is_internal_short_scan)
		ieee80211_scan_completed(priv->hw, false);
	else {
		priv->is_internal_short_scan = false;
		IWL_DEBUG_SCAN(priv, "internal short scan completed\n");
	}

	if (test_bit(STATUS_EXIT_PENDING, &priv->status))
		return;

	/* Since setting the TXPOWER may have been deferred while
	 * performing the scan, fire one off */
	mutex_lock(&priv->mutex);
	iwl_set_tx_power(priv, priv->tx_power_user_lmt, true);
	mutex_unlock(&priv->mutex);
}
EXPORT_SYMBOL(iwl_bg_scan_completed);

void iwl_setup_scan_deferred_work(struct iwl_priv *priv)
{
	INIT_WORK(&priv->scan_completed, iwl_bg_scan_completed);
	INIT_WORK(&priv->request_scan, iwl_bg_request_scan);
	INIT_WORK(&priv->abort_scan, iwl_bg_abort_scan);
	INIT_DELAYED_WORK(&priv->scan_check, iwl_bg_scan_check);
}
EXPORT_SYMBOL(iwl_setup_scan_deferred_work);
<|MERGE_RESOLUTION|>--- conflicted
+++ resolved
@@ -793,10 +793,6 @@
 	if (priv->is_internal_short_scan) {
 		IWL_DEBUG_SCAN(priv, "Start internal passive scan.\n");
 	} else if (priv->scan_request->n_ssids) {
-<<<<<<< HEAD
-		int i, p = 0;
-=======
->>>>>>> 42c4568a
 		IWL_DEBUG_SCAN(priv, "Kicking off active scan\n");
 		/*
 		 * The first SSID to scan is stuffed into the probe request
