--- conflicted
+++ resolved
@@ -38,20 +38,10 @@
 #define IWL_STA_UCODE_ACTIVE  BIT(1) /* ucode entry is active */
 #define IWL_STA_UCODE_INPROGRESS  BIT(2) /* ucode entry is in process of
 					    being activated */
-<<<<<<< HEAD
-
-
-/**
- * iwl_find_station - Find station id for a given BSSID
- * @bssid: MAC address of station ID to find
- */
-u8 iwl_find_station(struct iwl_priv *priv, const u8 *bssid);
-=======
 #define IWL_STA_LOCAL BIT(3) /* station state not directed by mac80211;
 				(this is for the IBSS BSSID stations) */
 #define IWL_STA_BCAST BIT(4) /* this station is the special bcast station */
 
->>>>>>> fd76f148
 
 int iwl_remove_default_wep_key(struct iwl_priv *priv,
 			       struct ieee80211_key_conf *key);
@@ -66,35 +56,21 @@
 			struct ieee80211_key_conf *keyconf,
 			struct ieee80211_sta *sta, u32 iv32, u16 *phase1key);
 
-<<<<<<< HEAD
-void iwl_add_bcast_station(struct iwl_priv *priv);
-void iwl3945_add_bcast_station(struct iwl_priv *priv);
-void iwl_restore_stations(struct iwl_priv *priv);
-void iwl_clear_ucode_stations(struct iwl_priv *priv, bool force);
-=======
 void iwl_restore_stations(struct iwl_priv *priv);
 void iwl_clear_ucode_stations(struct iwl_priv *priv);
 int iwl_alloc_bcast_station(struct iwl_priv *priv, bool init_lq);
 void iwl_dealloc_bcast_station(struct iwl_priv *priv);
->>>>>>> fd76f148
 int iwl_get_free_ucode_key_index(struct iwl_priv *priv);
 int iwl_send_add_sta(struct iwl_priv *priv,
 		     struct iwl_addsta_cmd *sta, u8 flags);
-<<<<<<< HEAD
-int iwl_add_local_station(struct iwl_priv *priv, const u8 *addr, bool init_rs);
-=======
 int iwl_add_bssid_station(struct iwl_priv *priv, const u8 *addr, bool init_rs,
 			  u8 *sta_id_r);
->>>>>>> fd76f148
 int iwl_add_station_common(struct iwl_priv *priv, const u8 *addr,
 				  bool is_ap,
 				  struct ieee80211_sta_ht_cap *ht_info,
 				  u8 *sta_id_r);
-<<<<<<< HEAD
-=======
 int iwl_remove_station(struct iwl_priv *priv, const u8 sta_id,
 		       const u8 *addr);
->>>>>>> fd76f148
 int iwl_mac_sta_remove(struct ieee80211_hw *hw, struct ieee80211_vif *vif,
 		       struct ieee80211_sta *sta);
 void iwl_sta_tx_modify_enable_tid(struct iwl_priv *priv, int sta_id, int tid);
