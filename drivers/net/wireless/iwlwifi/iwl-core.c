--- conflicted
+++ resolved
@@ -719,18 +719,11 @@
 	bool is_cam = !test_bit(STATUS_POWER_PMI, &priv->status);
 
 	/* # of Rx chains to use when expecting MIMO. */
-<<<<<<< HEAD
-	if (is_single || (!is_cam && (priv->ps_mode == IWL_MIMO_PS_STATIC)))
-		return 2;
-	else
-		return 3;
-=======
 	if (is_single || (!is_cam && (priv->current_ht_config.sm_ps ==
 						 WLAN_HT_CAP_SM_PS_STATIC)))
 		return IWL_NUM_RX_CHAINS_SINGLE;
 	else
 		return IWL_NUM_RX_CHAINS_MULTIPLE;
->>>>>>> 4480f15b
 }
 
 static int iwl_get_idle_rx_chain_count(struct iwl_priv *priv, int active_cnt)
@@ -738,19 +731,6 @@
 	int idle_cnt;
 	bool is_cam = !test_bit(STATUS_POWER_PMI, &priv->status);
 	/* # Rx chains when idling and maybe trying to save power */
-<<<<<<< HEAD
-	switch (priv->ps_mode) {
-	case IWL_MIMO_PS_STATIC:
-	case IWL_MIMO_PS_DYNAMIC:
-		idle_cnt = (is_cam) ? 2 : 1;
-		break;
-	case IWL_MIMO_PS_NONE:
-		idle_cnt = (is_cam) ? active_cnt : 1;
-		break;
-	case IWL_MIMO_PS_INVALID:
-	default:
-		IWL_ERROR("invalide mimo ps mode %d\n", priv->ps_mode);
-=======
 	switch (priv->current_ht_config.sm_ps) {
 	case WLAN_HT_CAP_SM_PS_STATIC:
 	case WLAN_HT_CAP_SM_PS_DYNAMIC:
@@ -764,14 +744,11 @@
 	default:
 		IWL_ERROR("invalide mimo ps mode %d\n",
 			   priv->current_ht_config.sm_ps);
->>>>>>> 4480f15b
 		WARN_ON(1);
 		idle_cnt = -1;
 		break;
 	}
 	return idle_cnt;
-<<<<<<< HEAD
-=======
 }
 
 /* up to 4 chains */
@@ -783,7 +760,6 @@
 	res += (chain_bitmap & BIT(2)) >> 2;
 	res += (chain_bitmap & BIT(4)) >> 4;
 	return res;
->>>>>>> 4480f15b
 }
 
 /**
@@ -796,41 +772,25 @@
 {
 	bool is_single = is_single_rx_stream(priv);
 	bool is_cam = !test_bit(STATUS_POWER_PMI, &priv->status);
-<<<<<<< HEAD
-	u8 idle_rx_cnt, active_rx_cnt;
-=======
 	u8 idle_rx_cnt, active_rx_cnt, valid_rx_cnt;
 	u32 active_chains;
->>>>>>> 4480f15b
 	u16 rx_chain;
 
 	/* Tell uCode which antennas are actually connected.
 	 * Before first association, we assume all antennas are connected.
 	 * Just after first association, iwl_chain_noise_calibration()
 	 *    checks which antennas actually *are* connected. */
-<<<<<<< HEAD
-	rx_chain = priv->hw_params.valid_rx_ant << RXON_RX_CHAIN_VALID_POS;
-=======
 	 if (priv->chain_noise_data.active_chains)
 		active_chains = priv->chain_noise_data.active_chains;
 	else
 		active_chains = priv->hw_params.valid_rx_ant;
 
 	rx_chain = active_chains << RXON_RX_CHAIN_VALID_POS;
->>>>>>> 4480f15b
 
 	/* How many receivers should we use? */
 	active_rx_cnt = iwl_get_active_rx_chain_count(priv);
 	idle_rx_cnt = iwl_get_idle_rx_chain_count(priv, active_rx_cnt);
 
-<<<<<<< HEAD
-	/* correct rx chain count accoridng hw settings */
-	if (priv->hw_params.rx_chains_num < active_rx_cnt)
-		active_rx_cnt = priv->hw_params.rx_chains_num;
-
-	if (priv->hw_params.rx_chains_num < idle_rx_cnt)
-		idle_rx_cnt = priv->hw_params.rx_chains_num;
-=======
 
 	/* correct rx chain count according hw settings
 	 * and chain noise calibration
@@ -841,27 +801,18 @@
 
 	if (valid_rx_cnt < idle_rx_cnt)
 		idle_rx_cnt = valid_rx_cnt;
->>>>>>> 4480f15b
 
 	rx_chain |= active_rx_cnt << RXON_RX_CHAIN_MIMO_CNT_POS;
 	rx_chain |= idle_rx_cnt  << RXON_RX_CHAIN_CNT_POS;
 
 	priv->staging_rxon.rx_chain = cpu_to_le16(rx_chain);
 
-<<<<<<< HEAD
-	if (!is_single && (active_rx_cnt >= 2) && is_cam)
-=======
 	if (!is_single && (active_rx_cnt >= IWL_NUM_RX_CHAINS_SINGLE) && is_cam)
->>>>>>> 4480f15b
 		priv->staging_rxon.rx_chain |= RXON_RX_CHAIN_MIMO_FORCE_MSK;
 	else
 		priv->staging_rxon.rx_chain &= ~RXON_RX_CHAIN_MIMO_FORCE_MSK;
 
-<<<<<<< HEAD
-	IWL_DEBUG_ASSOC("rx_chain=0x%Xi active=%d idle=%d\n",
-=======
 	IWL_DEBUG_ASSOC("rx_chain=0x%X active=%d idle=%d\n",
->>>>>>> 4480f15b
 			priv->staging_rxon.rx_chain,
 			active_rx_cnt, idle_rx_cnt);
 
