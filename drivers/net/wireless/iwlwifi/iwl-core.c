--- conflicted
+++ resolved
@@ -224,12 +224,7 @@
 		geo_ch = &sband->channels[sband->n_channels++];
 
 		geo_ch->center_freq =
-<<<<<<< HEAD
-				ieee80211_channel_to_frequency(ch->channel,
-							       sband->band);
-=======
 			ieee80211_channel_to_frequency(ch->channel, ch->band);
->>>>>>> 78d12c23
 		geo_ch->max_power = ch->max_power_avg;
 		geo_ch->max_antenna_gain = 0xff;
 		geo_ch->hw_value = ch->channel;
