/******************************************************************************
 *
 * GPL LICENSE SUMMARY
 *
 * Copyright(c) 2008 - 2011 Intel Corporation. All rights reserved.
 *
 * This program is free software; you can redistribute it and/or modify
 * it under the terms of version 2 of the GNU General Public License as
 * published by the Free Software Foundation.
 *
 * This program is distributed in the hope that it will be useful, but
 * WITHOUT ANY WARRANTY; without even the implied warranty of
 * MERCHANTABILITY or FITNESS FOR A PARTICULAR PURPOSE.  See the GNU
 * General Public License for more details.
 *
 * You should have received a copy of the GNU General Public License
 * along with this program; if not, write to the Free Software
 * Foundation, Inc., 51 Franklin Street, Fifth Floor, Boston, MA 02110,
 * USA
 *
 * The full GNU General Public License is included in this distribution
 * in the file called LICENSE.GPL.
 *
 * Contact Information:
 *  Intel Linux Wireless <ilw@linux.intel.com>
 * Intel Corporation, 5200 N.E. Elam Young Parkway, Hillsboro, OR 97124-6497
 *****************************************************************************/

#include <linux/kernel.h>
#include <linux/module.h>
#include <linux/etherdevice.h>
#include <linux/sched.h>
#include <linux/slab.h>
#include <net/mac80211.h>

#include "iwl-eeprom.h"
#include "iwl-dev.h" /* FIXME: remove */
#include "iwl-debug.h"
#include "iwl-core.h"
#include "iwl-io.h"
#include "iwl-power.h"
#include "iwl-sta.h"
#include "iwl-helpers.h"


/*
 * set bt_coex_active to true, uCode will do kill/defer
 * every time the priority line is asserted (BT is sending signals on the
 * priority line in the PCIx).
 * set bt_coex_active to false, uCode will ignore the BT activity and
 * perform the normal operation
 *
 * User might experience transmit issue on some platform due to WiFi/BT
 * co-exist problem. The possible behaviors are:
 *   Able to scan and finding all the available AP
 *   Not able to associate with any AP
 * On those platforms, WiFi communication can be restored by set
 * "bt_coex_active" module parameter to "false"
 *
 * default: bt_coex_active = true (BT_COEX_ENABLE)
 */
bool bt_coex_active = true;
module_param(bt_coex_active, bool, S_IRUGO);
MODULE_PARM_DESC(bt_coex_active, "enable wifi/bluetooth co-exist");

u32 iwl_debug_level;

const u8 iwl_bcast_addr[ETH_ALEN] = { 0xFF, 0xFF, 0xFF, 0xFF, 0xFF, 0xFF };

#define MAX_BIT_RATE_40_MHZ 150 /* Mbps */
#define MAX_BIT_RATE_20_MHZ 72 /* Mbps */
static void iwlcore_init_ht_hw_capab(const struct iwl_priv *priv,
			      struct ieee80211_sta_ht_cap *ht_info,
			      enum ieee80211_band band)
{
	u16 max_bit_rate = 0;
	u8 rx_chains_num = priv->hw_params.rx_chains_num;
	u8 tx_chains_num = priv->hw_params.tx_chains_num;

	ht_info->cap = 0;
	memset(&ht_info->mcs, 0, sizeof(ht_info->mcs));

	ht_info->ht_supported = true;

	if (priv->cfg->ht_params &&
	    priv->cfg->ht_params->ht_greenfield_support)
		ht_info->cap |= IEEE80211_HT_CAP_GRN_FLD;
	ht_info->cap |= IEEE80211_HT_CAP_SGI_20;
	max_bit_rate = MAX_BIT_RATE_20_MHZ;
	if (priv->hw_params.ht40_channel & BIT(band)) {
		ht_info->cap |= IEEE80211_HT_CAP_SUP_WIDTH_20_40;
		ht_info->cap |= IEEE80211_HT_CAP_SGI_40;
		ht_info->mcs.rx_mask[4] = 0x01;
		max_bit_rate = MAX_BIT_RATE_40_MHZ;
	}

	if (priv->cfg->mod_params->amsdu_size_8K)
		ht_info->cap |= IEEE80211_HT_CAP_MAX_AMSDU;

	ht_info->ampdu_factor = CFG_HT_RX_AMPDU_FACTOR_DEF;
	if (priv->cfg->bt_params && priv->cfg->bt_params->ampdu_factor)
		ht_info->ampdu_factor = priv->cfg->bt_params->ampdu_factor;
	ht_info->ampdu_density = CFG_HT_MPDU_DENSITY_DEF;
	if (priv->cfg->bt_params && priv->cfg->bt_params->ampdu_density)
		ht_info->ampdu_density = priv->cfg->bt_params->ampdu_density;

	ht_info->mcs.rx_mask[0] = 0xFF;
	if (rx_chains_num >= 2)
		ht_info->mcs.rx_mask[1] = 0xFF;
	if (rx_chains_num >= 3)
		ht_info->mcs.rx_mask[2] = 0xFF;

	/* Highest supported Rx data rate */
	max_bit_rate *= rx_chains_num;
	WARN_ON(max_bit_rate & ~IEEE80211_HT_MCS_RX_HIGHEST_MASK);
	ht_info->mcs.rx_highest = cpu_to_le16(max_bit_rate);

	/* Tx MCS capabilities */
	ht_info->mcs.tx_params = IEEE80211_HT_MCS_TX_DEFINED;
	if (tx_chains_num != rx_chains_num) {
		ht_info->mcs.tx_params |= IEEE80211_HT_MCS_TX_RX_DIFF;
		ht_info->mcs.tx_params |= ((tx_chains_num - 1) <<
				IEEE80211_HT_MCS_TX_MAX_STREAMS_SHIFT);
	}
}

/**
 * iwlcore_init_geos - Initialize mac80211's geo/channel info based from eeprom
 */
int iwlcore_init_geos(struct iwl_priv *priv)
{
	struct iwl_channel_info *ch;
	struct ieee80211_supported_band *sband;
	struct ieee80211_channel *channels;
	struct ieee80211_channel *geo_ch;
	struct ieee80211_rate *rates;
	int i = 0;

	if (priv->bands[IEEE80211_BAND_2GHZ].n_bitrates ||
	    priv->bands[IEEE80211_BAND_5GHZ].n_bitrates) {
		IWL_DEBUG_INFO(priv, "Geography modes already initialized.\n");
		set_bit(STATUS_GEO_CONFIGURED, &priv->status);
		return 0;
	}

	channels = kzalloc(sizeof(struct ieee80211_channel) *
			   priv->channel_count, GFP_KERNEL);
	if (!channels)
		return -ENOMEM;

	rates = kzalloc((sizeof(struct ieee80211_rate) * IWL_RATE_COUNT_LEGACY),
			GFP_KERNEL);
	if (!rates) {
		kfree(channels);
		return -ENOMEM;
	}

	/* 5.2GHz channels start after the 2.4GHz channels */
	sband = &priv->bands[IEEE80211_BAND_5GHZ];
	sband->channels = &channels[ARRAY_SIZE(iwl_eeprom_band_1)];
	/* just OFDM */
	sband->bitrates = &rates[IWL_FIRST_OFDM_RATE];
	sband->n_bitrates = IWL_RATE_COUNT_LEGACY - IWL_FIRST_OFDM_RATE;

	if (priv->cfg->sku & IWL_SKU_N)
		iwlcore_init_ht_hw_capab(priv, &sband->ht_cap,
					 IEEE80211_BAND_5GHZ);

	sband = &priv->bands[IEEE80211_BAND_2GHZ];
	sband->channels = channels;
	/* OFDM & CCK */
	sband->bitrates = rates;
	sband->n_bitrates = IWL_RATE_COUNT_LEGACY;

	if (priv->cfg->sku & IWL_SKU_N)
		iwlcore_init_ht_hw_capab(priv, &sband->ht_cap,
					 IEEE80211_BAND_2GHZ);

	priv->ieee_channels = channels;
	priv->ieee_rates = rates;

	for (i = 0;  i < priv->channel_count; i++) {
		ch = &priv->channel_info[i];

		/* FIXME: might be removed if scan is OK */
		if (!is_channel_valid(ch))
			continue;

		sband =  &priv->bands[ch->band];

		geo_ch = &sband->channels[sband->n_channels++];

		geo_ch->center_freq =
			ieee80211_channel_to_frequency(ch->channel, ch->band);
		geo_ch->max_power = ch->max_power_avg;
		geo_ch->max_antenna_gain = 0xff;
		geo_ch->hw_value = ch->channel;

		if (is_channel_valid(ch)) {
			if (!(ch->flags & EEPROM_CHANNEL_IBSS))
				geo_ch->flags |= IEEE80211_CHAN_NO_IBSS;

			if (!(ch->flags & EEPROM_CHANNEL_ACTIVE))
				geo_ch->flags |= IEEE80211_CHAN_PASSIVE_SCAN;

			if (ch->flags & EEPROM_CHANNEL_RADAR)
				geo_ch->flags |= IEEE80211_CHAN_RADAR;

			geo_ch->flags |= ch->ht40_extension_channel;

			if (ch->max_power_avg > priv->tx_power_device_lmt)
				priv->tx_power_device_lmt = ch->max_power_avg;
		} else {
			geo_ch->flags |= IEEE80211_CHAN_DISABLED;
		}

		IWL_DEBUG_INFO(priv, "Channel %d Freq=%d[%sGHz] %s flag=0x%X\n",
				ch->channel, geo_ch->center_freq,
				is_channel_a_band(ch) ?  "5.2" : "2.4",
				geo_ch->flags & IEEE80211_CHAN_DISABLED ?
				"restricted" : "valid",
				 geo_ch->flags);
	}

	if ((priv->bands[IEEE80211_BAND_5GHZ].n_channels == 0) &&
	     priv->cfg->sku & IWL_SKU_A) {
		IWL_INFO(priv, "Incorrectly detected BG card as ABG. "
			"Please send your PCI ID 0x%04X:0x%04X to maintainer.\n",
			   priv->pci_dev->device,
			   priv->pci_dev->subsystem_device);
		priv->cfg->sku &= ~IWL_SKU_A;
	}

	IWL_INFO(priv, "Tunable channels: %d 802.11bg, %d 802.11a channels\n",
		   priv->bands[IEEE80211_BAND_2GHZ].n_channels,
		   priv->bands[IEEE80211_BAND_5GHZ].n_channels);

	set_bit(STATUS_GEO_CONFIGURED, &priv->status);

	return 0;
}

/*
 * iwlcore_free_geos - undo allocations in iwlcore_init_geos
 */
void iwlcore_free_geos(struct iwl_priv *priv)
{
	kfree(priv->ieee_channels);
	kfree(priv->ieee_rates);
	clear_bit(STATUS_GEO_CONFIGURED, &priv->status);
}

static bool iwl_is_channel_extension(struct iwl_priv *priv,
				     enum ieee80211_band band,
				     u16 channel, u8 extension_chan_offset)
{
	const struct iwl_channel_info *ch_info;

	ch_info = iwl_get_channel_info(priv, band, channel);
	if (!is_channel_valid(ch_info))
		return false;

	if (extension_chan_offset == IEEE80211_HT_PARAM_CHA_SEC_ABOVE)
		return !(ch_info->ht40_extension_channel &
					IEEE80211_CHAN_NO_HT40PLUS);
	else if (extension_chan_offset == IEEE80211_HT_PARAM_CHA_SEC_BELOW)
		return !(ch_info->ht40_extension_channel &
					IEEE80211_CHAN_NO_HT40MINUS);

	return false;
}

bool iwl_is_ht40_tx_allowed(struct iwl_priv *priv,
			    struct iwl_rxon_context *ctx,
			    struct ieee80211_sta_ht_cap *ht_cap)
{
	if (!ctx->ht.enabled || !ctx->ht.is_40mhz)
		return false;

	/*
	 * We do not check for IEEE80211_HT_CAP_SUP_WIDTH_20_40
	 * the bit will not set if it is pure 40MHz case
	 */
	if (ht_cap && !ht_cap->ht_supported)
		return false;

#ifdef CONFIG_IWLWIFI_DEBUGFS
	if (priv->disable_ht40)
		return false;
#endif

	return iwl_is_channel_extension(priv, priv->band,
			le16_to_cpu(ctx->staging.channel),
			ctx->ht.extension_chan_offset);
}

static u16 iwl_adjust_beacon_interval(u16 beacon_val, u16 max_beacon_val)
{
	u16 new_val;
	u16 beacon_factor;

	/*
	 * If mac80211 hasn't given us a beacon interval, program
	 * the default into the device (not checking this here
	 * would cause the adjustment below to return the maximum
	 * value, which may break PAN.)
	 */
	if (!beacon_val)
		return DEFAULT_BEACON_INTERVAL;

	/*
	 * If the beacon interval we obtained from the peer
	 * is too large, we'll have to wake up more often
	 * (and in IBSS case, we'll beacon too much)
	 *
	 * For example, if max_beacon_val is 4096, and the
	 * requested beacon interval is 7000, we'll have to
	 * use 3500 to be able to wake up on the beacons.
	 *
	 * This could badly influence beacon detection stats.
	 */

	beacon_factor = (beacon_val + max_beacon_val) / max_beacon_val;
	new_val = beacon_val / beacon_factor;

	if (!new_val)
		new_val = max_beacon_val;

	return new_val;
}

int iwl_send_rxon_timing(struct iwl_priv *priv, struct iwl_rxon_context *ctx)
{
	u64 tsf;
	s32 interval_tm, rem;
	struct ieee80211_conf *conf = NULL;
	u16 beacon_int;
	struct ieee80211_vif *vif = ctx->vif;

	conf = ieee80211_get_hw_conf(priv->hw);

	lockdep_assert_held(&priv->mutex);

	memset(&ctx->timing, 0, sizeof(struct iwl_rxon_time_cmd));

	ctx->timing.timestamp = cpu_to_le64(priv->timestamp);
	ctx->timing.listen_interval = cpu_to_le16(conf->listen_interval);

	beacon_int = vif ? vif->bss_conf.beacon_int : 0;

	/*
	 * TODO: For IBSS we need to get atim_window from mac80211,
	 *	 for now just always use 0
	 */
	ctx->timing.atim_window = 0;

	if (ctx->ctxid == IWL_RXON_CTX_PAN &&
	    (!ctx->vif || ctx->vif->type != NL80211_IFTYPE_STATION) &&
	    iwl_is_associated(priv, IWL_RXON_CTX_BSS) &&
	    priv->contexts[IWL_RXON_CTX_BSS].vif &&
	    priv->contexts[IWL_RXON_CTX_BSS].vif->bss_conf.beacon_int) {
		ctx->timing.beacon_interval =
			priv->contexts[IWL_RXON_CTX_BSS].timing.beacon_interval;
		beacon_int = le16_to_cpu(ctx->timing.beacon_interval);
	} else if (ctx->ctxid == IWL_RXON_CTX_BSS &&
		   iwl_is_associated(priv, IWL_RXON_CTX_PAN) &&
		   priv->contexts[IWL_RXON_CTX_PAN].vif &&
		   priv->contexts[IWL_RXON_CTX_PAN].vif->bss_conf.beacon_int &&
		   (!iwl_is_associated_ctx(ctx) || !ctx->vif ||
		    !ctx->vif->bss_conf.beacon_int)) {
		ctx->timing.beacon_interval =
			priv->contexts[IWL_RXON_CTX_PAN].timing.beacon_interval;
		beacon_int = le16_to_cpu(ctx->timing.beacon_interval);
	} else {
		beacon_int = iwl_adjust_beacon_interval(beacon_int,
				priv->hw_params.max_beacon_itrvl * TIME_UNIT);
		ctx->timing.beacon_interval = cpu_to_le16(beacon_int);
	}

	tsf = priv->timestamp; /* tsf is modifed by do_div: copy it */
	interval_tm = beacon_int * TIME_UNIT;
	rem = do_div(tsf, interval_tm);
	ctx->timing.beacon_init_val = cpu_to_le32(interval_tm - rem);

	ctx->timing.dtim_period = vif ? (vif->bss_conf.dtim_period ?: 1) : 1;

	IWL_DEBUG_ASSOC(priv,
			"beacon interval %d beacon timer %d beacon tim %d\n",
			le16_to_cpu(ctx->timing.beacon_interval),
			le32_to_cpu(ctx->timing.beacon_init_val),
			le16_to_cpu(ctx->timing.atim_window));

	return iwl_send_cmd_pdu(priv, ctx->rxon_timing_cmd,
				sizeof(ctx->timing), &ctx->timing);
}

void iwl_set_rxon_hwcrypto(struct iwl_priv *priv, struct iwl_rxon_context *ctx,
			   int hw_decrypt)
{
	struct iwl_rxon_cmd *rxon = &ctx->staging;

	if (hw_decrypt)
		rxon->filter_flags &= ~RXON_FILTER_DIS_DECRYPT_MSK;
	else
		rxon->filter_flags |= RXON_FILTER_DIS_DECRYPT_MSK;

}

/* validate RXON structure is valid */
int iwl_check_rxon_cmd(struct iwl_priv *priv, struct iwl_rxon_context *ctx)
{
	struct iwl_rxon_cmd *rxon = &ctx->staging;
	bool error = false;

	if (rxon->flags & RXON_FLG_BAND_24G_MSK) {
		if (rxon->flags & RXON_FLG_TGJ_NARROW_BAND_MSK) {
			IWL_WARN(priv, "check 2.4G: wrong narrow\n");
			error = true;
		}
		if (rxon->flags & RXON_FLG_RADAR_DETECT_MSK) {
			IWL_WARN(priv, "check 2.4G: wrong radar\n");
			error = true;
		}
	} else {
		if (!(rxon->flags & RXON_FLG_SHORT_SLOT_MSK)) {
			IWL_WARN(priv, "check 5.2G: not short slot!\n");
			error = true;
		}
		if (rxon->flags & RXON_FLG_CCK_MSK) {
			IWL_WARN(priv, "check 5.2G: CCK!\n");
			error = true;
		}
	}
	if ((rxon->node_addr[0] | rxon->bssid_addr[0]) & 0x1) {
		IWL_WARN(priv, "mac/bssid mcast!\n");
		error = true;
	}

	/* make sure basic rates 6Mbps and 1Mbps are supported */
	if ((rxon->ofdm_basic_rates & IWL_RATE_6M_MASK) == 0 &&
	    (rxon->cck_basic_rates & IWL_RATE_1M_MASK) == 0) {
		IWL_WARN(priv, "neither 1 nor 6 are basic\n");
		error = true;
	}

	if (le16_to_cpu(rxon->assoc_id) > 2007) {
		IWL_WARN(priv, "aid > 2007\n");
		error = true;
	}

	if ((rxon->flags & (RXON_FLG_CCK_MSK | RXON_FLG_SHORT_SLOT_MSK))
			== (RXON_FLG_CCK_MSK | RXON_FLG_SHORT_SLOT_MSK)) {
		IWL_WARN(priv, "CCK and short slot\n");
		error = true;
	}

	if ((rxon->flags & (RXON_FLG_CCK_MSK | RXON_FLG_AUTO_DETECT_MSK))
			== (RXON_FLG_CCK_MSK | RXON_FLG_AUTO_DETECT_MSK)) {
		IWL_WARN(priv, "CCK and auto detect");
		error = true;
	}

	if ((rxon->flags & (RXON_FLG_AUTO_DETECT_MSK |
			    RXON_FLG_TGG_PROTECT_MSK)) ==
			    RXON_FLG_TGG_PROTECT_MSK) {
		IWL_WARN(priv, "TGg but no auto-detect\n");
		error = true;
	}

	if (error)
		IWL_WARN(priv, "Tuning to channel %d\n",
			    le16_to_cpu(rxon->channel));

	if (error) {
		IWL_ERR(priv, "Invalid RXON\n");
		return -EINVAL;
	}
	return 0;
}

/**
 * iwl_full_rxon_required - check if full RXON (vs RXON_ASSOC) cmd is needed
 * @priv: staging_rxon is compared to active_rxon
 *
 * If the RXON structure is changing enough to require a new tune,
 * or is clearing the RXON_FILTER_ASSOC_MSK, then return 1 to indicate that
 * a new tune (full RXON command, rather than RXON_ASSOC cmd) is required.
 */
int iwl_full_rxon_required(struct iwl_priv *priv,
			   struct iwl_rxon_context *ctx)
{
	const struct iwl_rxon_cmd *staging = &ctx->staging;
	const struct iwl_rxon_cmd *active = &ctx->active;

#define CHK(cond)							\
	if ((cond)) {							\
		IWL_DEBUG_INFO(priv, "need full RXON - " #cond "\n");	\
		return 1;						\
	}

#define CHK_NEQ(c1, c2)						\
	if ((c1) != (c2)) {					\
		IWL_DEBUG_INFO(priv, "need full RXON - "	\
			       #c1 " != " #c2 " - %d != %d\n",	\
			       (c1), (c2));			\
		return 1;					\
	}

	/* These items are only settable from the full RXON command */
	CHK(!iwl_is_associated_ctx(ctx));
	CHK(compare_ether_addr(staging->bssid_addr, active->bssid_addr));
	CHK(compare_ether_addr(staging->node_addr, active->node_addr));
	CHK(compare_ether_addr(staging->wlap_bssid_addr,
				active->wlap_bssid_addr));
	CHK_NEQ(staging->dev_type, active->dev_type);
	CHK_NEQ(staging->channel, active->channel);
	CHK_NEQ(staging->air_propagation, active->air_propagation);
	CHK_NEQ(staging->ofdm_ht_single_stream_basic_rates,
		active->ofdm_ht_single_stream_basic_rates);
	CHK_NEQ(staging->ofdm_ht_dual_stream_basic_rates,
		active->ofdm_ht_dual_stream_basic_rates);
	CHK_NEQ(staging->ofdm_ht_triple_stream_basic_rates,
		active->ofdm_ht_triple_stream_basic_rates);
	CHK_NEQ(staging->assoc_id, active->assoc_id);

	/* flags, filter_flags, ofdm_basic_rates, and cck_basic_rates can
	 * be updated with the RXON_ASSOC command -- however only some
	 * flag transitions are allowed using RXON_ASSOC */

	/* Check if we are not switching bands */
	CHK_NEQ(staging->flags & RXON_FLG_BAND_24G_MSK,
		active->flags & RXON_FLG_BAND_24G_MSK);

	/* Check if we are switching association toggle */
	CHK_NEQ(staging->filter_flags & RXON_FILTER_ASSOC_MSK,
		active->filter_flags & RXON_FILTER_ASSOC_MSK);

#undef CHK
#undef CHK_NEQ

	return 0;
}

u8 iwl_rate_get_lowest_plcp(struct iwl_priv *priv,
			    struct iwl_rxon_context *ctx)
{
	/*
	 * Assign the lowest rate -- should really get this from
	 * the beacon skb from mac80211.
	 */
	if (ctx->staging.flags & RXON_FLG_BAND_24G_MSK)
		return IWL_RATE_1M_PLCP;
	else
		return IWL_RATE_6M_PLCP;
}

static void _iwl_set_rxon_ht(struct iwl_priv *priv,
			     struct iwl_ht_config *ht_conf,
			     struct iwl_rxon_context *ctx)
{
	struct iwl_rxon_cmd *rxon = &ctx->staging;

	if (!ctx->ht.enabled) {
		rxon->flags &= ~(RXON_FLG_CHANNEL_MODE_MSK |
			RXON_FLG_CTRL_CHANNEL_LOC_HI_MSK |
			RXON_FLG_HT40_PROT_MSK |
			RXON_FLG_HT_PROT_MSK);
		return;
	}

	/* FIXME: if the definition of ht.protection changed, the "translation"
	 * will be needed for rxon->flags
	 */
	rxon->flags |= cpu_to_le32(ctx->ht.protection << RXON_FLG_HT_OPERATING_MODE_POS);

	/* Set up channel bandwidth:
	 * 20 MHz only, 20/40 mixed or pure 40 if ht40 ok */
	/* clear the HT channel mode before set the mode */
	rxon->flags &= ~(RXON_FLG_CHANNEL_MODE_MSK |
			 RXON_FLG_CTRL_CHANNEL_LOC_HI_MSK);
	if (iwl_is_ht40_tx_allowed(priv, ctx, NULL)) {
		/* pure ht40 */
		if (ctx->ht.protection == IEEE80211_HT_OP_MODE_PROTECTION_20MHZ) {
			rxon->flags |= RXON_FLG_CHANNEL_MODE_PURE_40;
			/* Note: control channel is opposite of extension channel */
			switch (ctx->ht.extension_chan_offset) {
			case IEEE80211_HT_PARAM_CHA_SEC_ABOVE:
				rxon->flags &= ~RXON_FLG_CTRL_CHANNEL_LOC_HI_MSK;
				break;
			case IEEE80211_HT_PARAM_CHA_SEC_BELOW:
				rxon->flags |= RXON_FLG_CTRL_CHANNEL_LOC_HI_MSK;
				break;
			}
		} else {
			/* Note: control channel is opposite of extension channel */
			switch (ctx->ht.extension_chan_offset) {
			case IEEE80211_HT_PARAM_CHA_SEC_ABOVE:
				rxon->flags &= ~(RXON_FLG_CTRL_CHANNEL_LOC_HI_MSK);
				rxon->flags |= RXON_FLG_CHANNEL_MODE_MIXED;
				break;
			case IEEE80211_HT_PARAM_CHA_SEC_BELOW:
				rxon->flags |= RXON_FLG_CTRL_CHANNEL_LOC_HI_MSK;
				rxon->flags |= RXON_FLG_CHANNEL_MODE_MIXED;
				break;
			case IEEE80211_HT_PARAM_CHA_SEC_NONE:
			default:
				/* channel location only valid if in Mixed mode */
				IWL_ERR(priv, "invalid extension channel offset\n");
				break;
			}
		}
	} else {
		rxon->flags |= RXON_FLG_CHANNEL_MODE_LEGACY;
	}

	if (priv->cfg->ops->hcmd->set_rxon_chain)
		priv->cfg->ops->hcmd->set_rxon_chain(priv, ctx);

	IWL_DEBUG_ASSOC(priv, "rxon flags 0x%X operation mode :0x%X "
			"extension channel offset 0x%x\n",
			le32_to_cpu(rxon->flags), ctx->ht.protection,
			ctx->ht.extension_chan_offset);
}

void iwl_set_rxon_ht(struct iwl_priv *priv, struct iwl_ht_config *ht_conf)
{
	struct iwl_rxon_context *ctx;

	for_each_context(priv, ctx)
		_iwl_set_rxon_ht(priv, ht_conf, ctx);
}

/* Return valid, unused, channel for a passive scan to reset the RF */
u8 iwl_get_single_channel_number(struct iwl_priv *priv,
				 enum ieee80211_band band)
{
	const struct iwl_channel_info *ch_info;
	int i;
	u8 channel = 0;
	u8 min, max;
	struct iwl_rxon_context *ctx;

	if (band == IEEE80211_BAND_5GHZ) {
		min = 14;
		max = priv->channel_count;
	} else {
		min = 0;
		max = 14;
	}

	for (i = min; i < max; i++) {
		bool busy = false;

		for_each_context(priv, ctx) {
			busy = priv->channel_info[i].channel ==
				le16_to_cpu(ctx->staging.channel);
			if (busy)
				break;
		}

		if (busy)
			continue;

		channel = priv->channel_info[i].channel;
		ch_info = iwl_get_channel_info(priv, band, channel);
		if (is_channel_valid(ch_info))
			break;
	}

	return channel;
}

/**
 * iwl_set_rxon_channel - Set the band and channel values in staging RXON
 * @ch: requested channel as a pointer to struct ieee80211_channel

 * NOTE:  Does not commit to the hardware; it sets appropriate bit fields
 * in the staging RXON flag structure based on the ch->band
 */
int iwl_set_rxon_channel(struct iwl_priv *priv, struct ieee80211_channel *ch,
			 struct iwl_rxon_context *ctx)
{
	enum ieee80211_band band = ch->band;
	u16 channel = ch->hw_value;

	if ((le16_to_cpu(ctx->staging.channel) == channel) &&
	    (priv->band == band))
		return 0;

	ctx->staging.channel = cpu_to_le16(channel);
	if (band == IEEE80211_BAND_5GHZ)
		ctx->staging.flags &= ~RXON_FLG_BAND_24G_MSK;
	else
		ctx->staging.flags |= RXON_FLG_BAND_24G_MSK;

	priv->band = band;

	IWL_DEBUG_INFO(priv, "Staging channel set to %d [%d]\n", channel, band);

	return 0;
}

void iwl_set_flags_for_band(struct iwl_priv *priv,
			    struct iwl_rxon_context *ctx,
			    enum ieee80211_band band,
			    struct ieee80211_vif *vif)
{
	if (band == IEEE80211_BAND_5GHZ) {
		ctx->staging.flags &=
		    ~(RXON_FLG_BAND_24G_MSK | RXON_FLG_AUTO_DETECT_MSK
		      | RXON_FLG_CCK_MSK);
		ctx->staging.flags |= RXON_FLG_SHORT_SLOT_MSK;
	} else {
		/* Copied from iwl_post_associate() */
		if (vif && vif->bss_conf.use_short_slot)
			ctx->staging.flags |= RXON_FLG_SHORT_SLOT_MSK;
		else
			ctx->staging.flags &= ~RXON_FLG_SHORT_SLOT_MSK;

		ctx->staging.flags |= RXON_FLG_BAND_24G_MSK;
		ctx->staging.flags |= RXON_FLG_AUTO_DETECT_MSK;
		ctx->staging.flags &= ~RXON_FLG_CCK_MSK;
	}
}

/*
 * initialize rxon structure with default values from eeprom
 */
void iwl_connection_init_rx_config(struct iwl_priv *priv,
				   struct iwl_rxon_context *ctx)
{
	const struct iwl_channel_info *ch_info;

	memset(&ctx->staging, 0, sizeof(ctx->staging));

	if (!ctx->vif) {
		ctx->staging.dev_type = ctx->unused_devtype;
	} else switch (ctx->vif->type) {
	case NL80211_IFTYPE_AP:
		ctx->staging.dev_type = ctx->ap_devtype;
		break;

	case NL80211_IFTYPE_STATION:
		ctx->staging.dev_type = ctx->station_devtype;
		ctx->staging.filter_flags = RXON_FILTER_ACCEPT_GRP_MSK;
		break;

	case NL80211_IFTYPE_ADHOC:
		ctx->staging.dev_type = ctx->ibss_devtype;
		ctx->staging.flags = RXON_FLG_SHORT_PREAMBLE_MSK;
		ctx->staging.filter_flags = RXON_FILTER_BCON_AWARE_MSK |
						  RXON_FILTER_ACCEPT_GRP_MSK;
		break;

	default:
		IWL_ERR(priv, "Unsupported interface type %d\n",
			ctx->vif->type);
		break;
	}

#if 0
	/* TODO:  Figure out when short_preamble would be set and cache from
	 * that */
	if (!hw_to_local(priv->hw)->short_preamble)
		ctx->staging.flags &= ~RXON_FLG_SHORT_PREAMBLE_MSK;
	else
		ctx->staging.flags |= RXON_FLG_SHORT_PREAMBLE_MSK;
#endif

	ch_info = iwl_get_channel_info(priv, priv->band,
				       le16_to_cpu(ctx->active.channel));

	if (!ch_info)
		ch_info = &priv->channel_info[0];

	ctx->staging.channel = cpu_to_le16(ch_info->channel);
	priv->band = ch_info->band;

	iwl_set_flags_for_band(priv, ctx, priv->band, ctx->vif);

	ctx->staging.ofdm_basic_rates =
	    (IWL_OFDM_RATES_MASK >> IWL_FIRST_OFDM_RATE) & 0xFF;
	ctx->staging.cck_basic_rates =
	    (IWL_CCK_RATES_MASK >> IWL_FIRST_CCK_RATE) & 0xF;

	/* clear both MIX and PURE40 mode flag */
	ctx->staging.flags &= ~(RXON_FLG_CHANNEL_MODE_MIXED |
					RXON_FLG_CHANNEL_MODE_PURE_40);
	if (ctx->vif)
		memcpy(ctx->staging.node_addr, ctx->vif->addr, ETH_ALEN);

	ctx->staging.ofdm_ht_single_stream_basic_rates = 0xff;
	ctx->staging.ofdm_ht_dual_stream_basic_rates = 0xff;
	ctx->staging.ofdm_ht_triple_stream_basic_rates = 0xff;
}

void iwl_set_rate(struct iwl_priv *priv)
{
	const struct ieee80211_supported_band *hw = NULL;
	struct ieee80211_rate *rate;
	struct iwl_rxon_context *ctx;
	int i;

	hw = iwl_get_hw_mode(priv, priv->band);
	if (!hw) {
		IWL_ERR(priv, "Failed to set rate: unable to get hw mode\n");
		return;
	}

	priv->active_rate = 0;

	for (i = 0; i < hw->n_bitrates; i++) {
		rate = &(hw->bitrates[i]);
		if (rate->hw_value < IWL_RATE_COUNT_LEGACY)
			priv->active_rate |= (1 << rate->hw_value);
	}

	IWL_DEBUG_RATE(priv, "Set active_rate = %0x\n", priv->active_rate);

	for_each_context(priv, ctx) {
		ctx->staging.cck_basic_rates =
		    (IWL_CCK_BASIC_RATES_MASK >> IWL_FIRST_CCK_RATE) & 0xF;

		ctx->staging.ofdm_basic_rates =
		   (IWL_OFDM_BASIC_RATES_MASK >> IWL_FIRST_OFDM_RATE) & 0xFF;
	}
}

void iwl_chswitch_done(struct iwl_priv *priv, bool is_success)
{
	/*
	 * MULTI-FIXME
	 * See iwl_mac_channel_switch.
	 */
	struct iwl_rxon_context *ctx = &priv->contexts[IWL_RXON_CTX_BSS];

	if (test_bit(STATUS_EXIT_PENDING, &priv->status))
		return;

	if (priv->switch_rxon.switch_in_progress) {
		ieee80211_chswitch_done(ctx->vif, is_success);
		mutex_lock(&priv->mutex);
		priv->switch_rxon.switch_in_progress = false;
		mutex_unlock(&priv->mutex);
	}
}

#ifdef CONFIG_IWLWIFI_DEBUG
void iwl_print_rx_config_cmd(struct iwl_priv *priv,
			     struct iwl_rxon_context *ctx)
{
	struct iwl_rxon_cmd *rxon = &ctx->staging;

	IWL_DEBUG_RADIO(priv, "RX CONFIG:\n");
	iwl_print_hex_dump(priv, IWL_DL_RADIO, (u8 *) rxon, sizeof(*rxon));
	IWL_DEBUG_RADIO(priv, "u16 channel: 0x%x\n", le16_to_cpu(rxon->channel));
	IWL_DEBUG_RADIO(priv, "u32 flags: 0x%08X\n", le32_to_cpu(rxon->flags));
	IWL_DEBUG_RADIO(priv, "u32 filter_flags: 0x%08x\n",
			le32_to_cpu(rxon->filter_flags));
	IWL_DEBUG_RADIO(priv, "u8 dev_type: 0x%x\n", rxon->dev_type);
	IWL_DEBUG_RADIO(priv, "u8 ofdm_basic_rates: 0x%02x\n",
			rxon->ofdm_basic_rates);
	IWL_DEBUG_RADIO(priv, "u8 cck_basic_rates: 0x%02x\n", rxon->cck_basic_rates);
	IWL_DEBUG_RADIO(priv, "u8[6] node_addr: %pM\n", rxon->node_addr);
	IWL_DEBUG_RADIO(priv, "u8[6] bssid_addr: %pM\n", rxon->bssid_addr);
	IWL_DEBUG_RADIO(priv, "u16 assoc_id: 0x%x\n", le16_to_cpu(rxon->assoc_id));
}
#endif

<<<<<<< HEAD
=======
static void iwlagn_abort_notification_waits(struct iwl_priv *priv)
{
	unsigned long flags;
	struct iwl_notification_wait *wait_entry;

	spin_lock_irqsave(&priv->_agn.notif_wait_lock, flags);
	list_for_each_entry(wait_entry, &priv->_agn.notif_waits, list)
		wait_entry->aborted = true;
	spin_unlock_irqrestore(&priv->_agn.notif_wait_lock, flags);

	wake_up_all(&priv->_agn.notif_waitq);
}

>>>>>>> 030fe797
void iwlagn_fw_error(struct iwl_priv *priv, bool ondemand)
{
	unsigned int reload_msec;
	unsigned long reload_jiffies;

	/* Set the FW error flag -- cleared on iwl_down */
	set_bit(STATUS_FW_ERROR, &priv->status);

	/* Cancel currently queued command. */
	clear_bit(STATUS_HCMD_ACTIVE, &priv->status);

<<<<<<< HEAD
=======
	iwlagn_abort_notification_waits(priv);

>>>>>>> 030fe797
	/* Keep the restart process from trying to send host
	 * commands by clearing the ready bit */
	clear_bit(STATUS_READY, &priv->status);

	wake_up_interruptible(&priv->wait_command_queue);

	if (!ondemand) {
		/*
		 * If firmware keep reloading, then it indicate something
		 * serious wrong and firmware having problem to recover
		 * from it. Instead of keep trying which will fill the syslog
		 * and hang the system, let's just stop it
		 */
		reload_jiffies = jiffies;
		reload_msec = jiffies_to_msecs((long) reload_jiffies -
					(long) priv->reload_jiffies);
		priv->reload_jiffies = reload_jiffies;
		if (reload_msec <= IWL_MIN_RELOAD_DURATION) {
			priv->reload_count++;
			if (priv->reload_count >= IWL_MAX_CONTINUE_RELOAD_CNT) {
				IWL_ERR(priv, "BUG_ON, Stop restarting\n");
				return;
			}
		} else
			priv->reload_count = 0;
	}

	if (!test_bit(STATUS_EXIT_PENDING, &priv->status)) {
		if (priv->cfg->mod_params->restart_fw) {
			IWL_DEBUG(priv, IWL_DL_FW_ERRORS,
				  "Restarting adapter due to uCode error.\n");
			queue_work(priv->workqueue, &priv->restart);
		} else
			IWL_DEBUG(priv, IWL_DL_FW_ERRORS,
				  "Detected FW error, but not restarting\n");
	}
}

/**
 * iwl_irq_handle_error - called for HW or SW error interrupt from card
 */
void iwl_irq_handle_error(struct iwl_priv *priv)
{
	/* W/A for WiFi/WiMAX coex and WiMAX own the RF */
	if (priv->cfg->internal_wimax_coex &&
	    (!(iwl_read_prph(priv, APMG_CLK_CTRL_REG) &
			APMS_CLK_VAL_MRB_FUNC_MODE) ||
	     (iwl_read_prph(priv, APMG_PS_CTRL_REG) &
			APMG_PS_CTRL_VAL_RESET_REQ))) {
		/*
		 * Keep the restart process from trying to send host
		 * commands by clearing the ready bit.
		 */
		clear_bit(STATUS_READY, &priv->status);
		clear_bit(STATUS_HCMD_ACTIVE, &priv->status);
		wake_up_interruptible(&priv->wait_command_queue);
		IWL_ERR(priv, "RF is used by WiMAX\n");
		return;
	}

	IWL_ERR(priv, "Loaded firmware version: %s\n",
		priv->hw->wiphy->fw_version);

	iwl_dump_nic_error_log(priv);
	iwl_dump_csr(priv);
	iwl_dump_fh(priv, NULL, false);
	iwl_dump_nic_event_log(priv, false, NULL, false);
#ifdef CONFIG_IWLWIFI_DEBUG
	if (iwl_get_debug_level(priv) & IWL_DL_FW_ERRORS)
		iwl_print_rx_config_cmd(priv,
					&priv->contexts[IWL_RXON_CTX_BSS]);
#endif

	iwlagn_fw_error(priv, false);
}

static int iwl_apm_stop_master(struct iwl_priv *priv)
{
	int ret = 0;

	/* stop device's busmaster DMA activity */
	iwl_set_bit(priv, CSR_RESET, CSR_RESET_REG_FLAG_STOP_MASTER);

	ret = iwl_poll_bit(priv, CSR_RESET, CSR_RESET_REG_FLAG_MASTER_DISABLED,
			CSR_RESET_REG_FLAG_MASTER_DISABLED, 100);
	if (ret)
		IWL_WARN(priv, "Master Disable Timed Out, 100 usec\n");

	IWL_DEBUG_INFO(priv, "stop master\n");

	return ret;
}

void iwl_apm_stop(struct iwl_priv *priv)
{
	IWL_DEBUG_INFO(priv, "Stop card, put in low power state\n");

	/* Stop device's DMA activity */
	iwl_apm_stop_master(priv);

	/* Reset the entire device */
	iwl_set_bit(priv, CSR_RESET, CSR_RESET_REG_FLAG_SW_RESET);

	udelay(10);

	/*
	 * Clear "initialization complete" bit to move adapter from
	 * D0A* (powered-up Active) --> D0U* (Uninitialized) state.
	 */
	iwl_clear_bit(priv, CSR_GP_CNTRL, CSR_GP_CNTRL_REG_FLAG_INIT_DONE);
}


/*
 * Start up NIC's basic functionality after it has been reset
 * (e.g. after platform boot, or shutdown via iwl_apm_stop())
 * NOTE:  This does not load uCode nor start the embedded processor
 */
int iwl_apm_init(struct iwl_priv *priv)
{
	int ret = 0;
	u16 lctl;

	IWL_DEBUG_INFO(priv, "Init card's basic functions\n");

	/*
	 * Use "set_bit" below rather than "write", to preserve any hardware
	 * bits already set by default after reset.
	 */

	/* Disable L0S exit timer (platform NMI Work/Around) */
	iwl_set_bit(priv, CSR_GIO_CHICKEN_BITS,
			  CSR_GIO_CHICKEN_BITS_REG_BIT_DIS_L0S_EXIT_TIMER);

	/*
	 * Disable L0s without affecting L1;
	 *  don't wait for ICH L0s (ICH bug W/A)
	 */
	iwl_set_bit(priv, CSR_GIO_CHICKEN_BITS,
			  CSR_GIO_CHICKEN_BITS_REG_BIT_L1A_NO_L0S_RX);

	/* Set FH wait threshold to maximum (HW error during stress W/A) */
	iwl_set_bit(priv, CSR_DBG_HPET_MEM_REG, CSR_DBG_HPET_MEM_REG_VAL);

	/*
	 * Enable HAP INTA (interrupt from management bus) to
	 * wake device's PCI Express link L1a -> L0s
	 */
	iwl_set_bit(priv, CSR_HW_IF_CONFIG_REG,
				    CSR_HW_IF_CONFIG_REG_BIT_HAP_WAKE_L1A);

	/*
	 * HW bug W/A for instability in PCIe bus L0->L0S->L1 transition.
	 * Check if BIOS (or OS) enabled L1-ASPM on this device.
	 * If so (likely), disable L0S, so device moves directly L0->L1;
	 *    costs negligible amount of power savings.
	 * If not (unlikely), enable L0S, so there is at least some
	 *    power savings, even without L1.
	 */
	lctl = iwl_pcie_link_ctl(priv);
	if ((lctl & PCI_CFG_LINK_CTRL_VAL_L1_EN) ==
				PCI_CFG_LINK_CTRL_VAL_L1_EN) {
		/* L1-ASPM enabled; disable(!) L0S  */
		iwl_set_bit(priv, CSR_GIO_REG,
				CSR_GIO_REG_VAL_L0S_ENABLED);
		IWL_DEBUG_POWER(priv, "L1 Enabled; Disabling L0S\n");
	} else {
		/* L1-ASPM disabled; enable(!) L0S */
		iwl_clear_bit(priv, CSR_GIO_REG,
				CSR_GIO_REG_VAL_L0S_ENABLED);
		IWL_DEBUG_POWER(priv, "L1 Disabled; Enabling L0S\n");
	}

	/* Configure analog phase-lock-loop before activating to D0A */
	if (priv->cfg->base_params->pll_cfg_val)
		iwl_set_bit(priv, CSR_ANA_PLL_CFG,
			    priv->cfg->base_params->pll_cfg_val);

	/*
	 * Set "initialization complete" bit to move adapter from
	 * D0U* --> D0A* (powered-up active) state.
	 */
	iwl_set_bit(priv, CSR_GP_CNTRL, CSR_GP_CNTRL_REG_FLAG_INIT_DONE);

	/*
	 * Wait for clock stabilization; once stabilized, access to
	 * device-internal resources is supported, e.g. iwl_write_prph()
	 * and accesses to uCode SRAM.
	 */
	ret = iwl_poll_bit(priv, CSR_GP_CNTRL,
			CSR_GP_CNTRL_REG_FLAG_MAC_CLOCK_READY,
			CSR_GP_CNTRL_REG_FLAG_MAC_CLOCK_READY, 25000);
	if (ret < 0) {
		IWL_DEBUG_INFO(priv, "Failed to init the card\n");
		goto out;
	}

	/*
	 * Enable DMA clock and wait for it to stabilize.
	 *
	 * Write to "CLK_EN_REG"; "1" bits enable clocks, while "0" bits
	 * do not disable clocks.  This preserves any hardware bits already
	 * set by default in "CLK_CTRL_REG" after reset.
	 */
	iwl_write_prph(priv, APMG_CLK_EN_REG, APMG_CLK_VAL_DMA_CLK_RQT);
	udelay(20);

	/* Disable L1-Active */
	iwl_set_bits_prph(priv, APMG_PCIDEV_STT_REG,
			  APMG_PCIDEV_STT_VAL_L1_ACT_DIS);

out:
	return ret;
}


int iwl_set_tx_power(struct iwl_priv *priv, s8 tx_power, bool force)
{
	int ret;
	s8 prev_tx_power;
	bool defer;
	struct iwl_rxon_context *ctx = &priv->contexts[IWL_RXON_CTX_BSS];

	lockdep_assert_held(&priv->mutex);

	if (priv->tx_power_user_lmt == tx_power && !force)
		return 0;

	if (!priv->cfg->ops->lib->send_tx_power)
		return -EOPNOTSUPP;

	if (tx_power < IWLAGN_TX_POWER_TARGET_POWER_MIN) {
		IWL_WARN(priv,
			 "Requested user TXPOWER %d below lower limit %d.\n",
			 tx_power,
			 IWLAGN_TX_POWER_TARGET_POWER_MIN);
		return -EINVAL;
	}

	if (tx_power > priv->tx_power_device_lmt) {
		IWL_WARN(priv,
			"Requested user TXPOWER %d above upper limit %d.\n",
			 tx_power, priv->tx_power_device_lmt);
		return -EINVAL;
	}

	if (!iwl_is_ready_rf(priv))
		return -EIO;

	/* scan complete and commit_rxon use tx_power_next value,
	 * it always need to be updated for newest request */
	priv->tx_power_next = tx_power;

	/* do not set tx power when scanning or channel changing */
	defer = test_bit(STATUS_SCANNING, &priv->status) ||
		memcmp(&ctx->active, &ctx->staging, sizeof(ctx->staging));
	if (defer && !force) {
		IWL_DEBUG_INFO(priv, "Deferring tx power set\n");
		return 0;
	}

	prev_tx_power = priv->tx_power_user_lmt;
	priv->tx_power_user_lmt = tx_power;

	ret = priv->cfg->ops->lib->send_tx_power(priv);

	/* if fail to set tx_power, restore the orig. tx power */
	if (ret) {
		priv->tx_power_user_lmt = prev_tx_power;
		priv->tx_power_next = prev_tx_power;
	}
	return ret;
}

void iwl_send_bt_config(struct iwl_priv *priv)
{
	struct iwl_bt_cmd bt_cmd = {
		.lead_time = BT_LEAD_TIME_DEF,
		.max_kill = BT_MAX_KILL_DEF,
		.kill_ack_mask = 0,
		.kill_cts_mask = 0,
	};

	if (!bt_coex_active)
		bt_cmd.flags = BT_COEX_DISABLE;
	else
		bt_cmd.flags = BT_COEX_ENABLE;

	priv->bt_enable_flag = bt_cmd.flags;
	IWL_DEBUG_INFO(priv, "BT coex %s\n",
		(bt_cmd.flags == BT_COEX_DISABLE) ? "disable" : "active");

	if (iwl_send_cmd_pdu(priv, REPLY_BT_CONFIG,
			     sizeof(struct iwl_bt_cmd), &bt_cmd))
		IWL_ERR(priv, "failed to send BT Coex Config\n");
}

int iwl_send_statistics_request(struct iwl_priv *priv, u8 flags, bool clear)
{
	struct iwl_statistics_cmd statistics_cmd = {
		.configuration_flags =
			clear ? IWL_STATS_CONF_CLEAR_STATS : 0,
	};

	if (flags & CMD_ASYNC)
		return iwl_send_cmd_pdu_async(priv, REPLY_STATISTICS_CMD,
					       sizeof(struct iwl_statistics_cmd),
					       &statistics_cmd, NULL);
	else
		return iwl_send_cmd_pdu(priv, REPLY_STATISTICS_CMD,
					sizeof(struct iwl_statistics_cmd),
					&statistics_cmd);
}

void iwl_clear_isr_stats(struct iwl_priv *priv)
{
	memset(&priv->isr_stats, 0, sizeof(priv->isr_stats));
}

int iwl_mac_conf_tx(struct ieee80211_hw *hw, u16 queue,
			   const struct ieee80211_tx_queue_params *params)
{
	struct iwl_priv *priv = hw->priv;
	struct iwl_rxon_context *ctx;
	unsigned long flags;
	int q;

	IWL_DEBUG_MAC80211(priv, "enter\n");

	if (!iwl_is_ready_rf(priv)) {
		IWL_DEBUG_MAC80211(priv, "leave - RF not ready\n");
		return -EIO;
	}

	if (queue >= AC_NUM) {
		IWL_DEBUG_MAC80211(priv, "leave - queue >= AC_NUM %d\n", queue);
		return 0;
	}

	q = AC_NUM - 1 - queue;

	spin_lock_irqsave(&priv->lock, flags);

	/*
	 * MULTI-FIXME
	 * This may need to be done per interface in nl80211/cfg80211/mac80211.
	 */
	for_each_context(priv, ctx) {
		ctx->qos_data.def_qos_parm.ac[q].cw_min =
			cpu_to_le16(params->cw_min);
		ctx->qos_data.def_qos_parm.ac[q].cw_max =
			cpu_to_le16(params->cw_max);
		ctx->qos_data.def_qos_parm.ac[q].aifsn = params->aifs;
		ctx->qos_data.def_qos_parm.ac[q].edca_txop =
				cpu_to_le16((params->txop * 32));

		ctx->qos_data.def_qos_parm.ac[q].reserved1 = 0;
	}

	spin_unlock_irqrestore(&priv->lock, flags);

	IWL_DEBUG_MAC80211(priv, "leave\n");
	return 0;
}

int iwl_mac_tx_last_beacon(struct ieee80211_hw *hw)
{
	struct iwl_priv *priv = hw->priv;

	return priv->ibss_manager == IWL_IBSS_MANAGER;
}

static int iwl_set_mode(struct iwl_priv *priv, struct iwl_rxon_context *ctx)
{
	iwl_connection_init_rx_config(priv, ctx);

	if (priv->cfg->ops->hcmd->set_rxon_chain)
		priv->cfg->ops->hcmd->set_rxon_chain(priv, ctx);

	return iwlcore_commit_rxon(priv, ctx);
}

static int iwl_setup_interface(struct iwl_priv *priv,
			       struct iwl_rxon_context *ctx)
{
	struct ieee80211_vif *vif = ctx->vif;
	int err;

	lockdep_assert_held(&priv->mutex);

	/*
	 * This variable will be correct only when there's just
	 * a single context, but all code using it is for hardware
	 * that supports only one context.
	 */
	priv->iw_mode = vif->type;

	ctx->is_active = true;

	err = iwl_set_mode(priv, ctx);
	if (err) {
		if (!ctx->always_active)
			ctx->is_active = false;
		return err;
	}

	if (priv->cfg->bt_params && priv->cfg->bt_params->advanced_bt_coexist &&
	    vif->type == NL80211_IFTYPE_ADHOC) {
		/*
		 * pretend to have high BT traffic as long as we
		 * are operating in IBSS mode, as this will cause
		 * the rate scaling etc. to behave as intended.
		 */
		priv->bt_traffic_load = IWL_BT_COEX_TRAFFIC_LOAD_HIGH;
	}

	return 0;
}

int iwl_mac_add_interface(struct ieee80211_hw *hw, struct ieee80211_vif *vif)
{
	struct iwl_priv *priv = hw->priv;
	struct iwl_vif_priv *vif_priv = (void *)vif->drv_priv;
	struct iwl_rxon_context *tmp, *ctx = NULL;
	int err;
	enum nl80211_iftype viftype = ieee80211_vif_type_p2p(vif);

	IWL_DEBUG_MAC80211(priv, "enter: type %d, addr %pM\n",
			   viftype, vif->addr);

	mutex_lock(&priv->mutex);

	if (!iwl_is_ready_rf(priv)) {
		IWL_WARN(priv, "Try to add interface when device not ready\n");
		err = -EINVAL;
		goto out;
	}

	for_each_context(priv, tmp) {
		u32 possible_modes =
			tmp->interface_modes | tmp->exclusive_interface_modes;

		if (tmp->vif) {
			/* check if this busy context is exclusive */
			if (tmp->exclusive_interface_modes &
						BIT(tmp->vif->type)) {
				err = -EINVAL;
				goto out;
			}
			continue;
		}

		if (!(possible_modes & BIT(viftype)))
			continue;

		/* have maybe usable context w/o interface */
		ctx = tmp;
		break;
	}

	if (!ctx) {
		err = -EOPNOTSUPP;
		goto out;
	}

	vif_priv->ctx = ctx;
	ctx->vif = vif;

	err = iwl_setup_interface(priv, ctx);
	if (!err)
		goto out;

	ctx->vif = NULL;
	priv->iw_mode = NL80211_IFTYPE_STATION;
 out:
	mutex_unlock(&priv->mutex);

	IWL_DEBUG_MAC80211(priv, "leave\n");
	return err;
}

static void iwl_teardown_interface(struct iwl_priv *priv,
				   struct ieee80211_vif *vif,
				   bool mode_change)
{
	struct iwl_rxon_context *ctx = iwl_rxon_ctx_from_vif(vif);

	lockdep_assert_held(&priv->mutex);

	if (priv->scan_vif == vif) {
		iwl_scan_cancel_timeout(priv, 200);
		iwl_force_scan_end(priv);
	}

	if (!mode_change) {
		iwl_set_mode(priv, ctx);
		if (!ctx->always_active)
			ctx->is_active = false;
	}

	/*
	 * When removing the IBSS interface, overwrite the
	 * BT traffic load with the stored one from the last
	 * notification, if any. If this is a device that
	 * doesn't implement this, this has no effect since
	 * both values are the same and zero.
	 */
	if (vif->type == NL80211_IFTYPE_ADHOC)
		priv->bt_traffic_load = priv->last_bt_traffic_load;
}

void iwl_mac_remove_interface(struct ieee80211_hw *hw,
			      struct ieee80211_vif *vif)
{
	struct iwl_priv *priv = hw->priv;
	struct iwl_rxon_context *ctx = iwl_rxon_ctx_from_vif(vif);

	IWL_DEBUG_MAC80211(priv, "enter\n");

	mutex_lock(&priv->mutex);

	WARN_ON(ctx->vif != vif);
	ctx->vif = NULL;

	iwl_teardown_interface(priv, vif, false);

	mutex_unlock(&priv->mutex);

	IWL_DEBUG_MAC80211(priv, "leave\n");

}

int iwl_alloc_txq_mem(struct iwl_priv *priv)
{
	if (!priv->txq)
		priv->txq = kzalloc(
			sizeof(struct iwl_tx_queue) *
				priv->cfg->base_params->num_of_queues,
			GFP_KERNEL);
	if (!priv->txq) {
		IWL_ERR(priv, "Not enough memory for txq\n");
		return -ENOMEM;
	}
	return 0;
}

void iwl_free_txq_mem(struct iwl_priv *priv)
{
	kfree(priv->txq);
	priv->txq = NULL;
}

#ifdef CONFIG_IWLWIFI_DEBUGFS

#define IWL_TRAFFIC_DUMP_SIZE	(IWL_TRAFFIC_ENTRY_SIZE * IWL_TRAFFIC_ENTRIES)

void iwl_reset_traffic_log(struct iwl_priv *priv)
{
	priv->tx_traffic_idx = 0;
	priv->rx_traffic_idx = 0;
	if (priv->tx_traffic)
		memset(priv->tx_traffic, 0, IWL_TRAFFIC_DUMP_SIZE);
	if (priv->rx_traffic)
		memset(priv->rx_traffic, 0, IWL_TRAFFIC_DUMP_SIZE);
}

int iwl_alloc_traffic_mem(struct iwl_priv *priv)
{
	u32 traffic_size = IWL_TRAFFIC_DUMP_SIZE;

	if (iwl_debug_level & IWL_DL_TX) {
		if (!priv->tx_traffic) {
			priv->tx_traffic =
				kzalloc(traffic_size, GFP_KERNEL);
			if (!priv->tx_traffic)
				return -ENOMEM;
		}
	}
	if (iwl_debug_level & IWL_DL_RX) {
		if (!priv->rx_traffic) {
			priv->rx_traffic =
				kzalloc(traffic_size, GFP_KERNEL);
			if (!priv->rx_traffic)
				return -ENOMEM;
		}
	}
	iwl_reset_traffic_log(priv);
	return 0;
}

void iwl_free_traffic_mem(struct iwl_priv *priv)
{
	kfree(priv->tx_traffic);
	priv->tx_traffic = NULL;

	kfree(priv->rx_traffic);
	priv->rx_traffic = NULL;
}

void iwl_dbg_log_tx_data_frame(struct iwl_priv *priv,
		      u16 length, struct ieee80211_hdr *header)
{
	__le16 fc;
	u16 len;

	if (likely(!(iwl_debug_level & IWL_DL_TX)))
		return;

	if (!priv->tx_traffic)
		return;

	fc = header->frame_control;
	if (ieee80211_is_data(fc)) {
		len = (length > IWL_TRAFFIC_ENTRY_SIZE)
		       ? IWL_TRAFFIC_ENTRY_SIZE : length;
		memcpy((priv->tx_traffic +
		       (priv->tx_traffic_idx * IWL_TRAFFIC_ENTRY_SIZE)),
		       header, len);
		priv->tx_traffic_idx =
			(priv->tx_traffic_idx + 1) % IWL_TRAFFIC_ENTRIES;
	}
}

void iwl_dbg_log_rx_data_frame(struct iwl_priv *priv,
		      u16 length, struct ieee80211_hdr *header)
{
	__le16 fc;
	u16 len;

	if (likely(!(iwl_debug_level & IWL_DL_RX)))
		return;

	if (!priv->rx_traffic)
		return;

	fc = header->frame_control;
	if (ieee80211_is_data(fc)) {
		len = (length > IWL_TRAFFIC_ENTRY_SIZE)
		       ? IWL_TRAFFIC_ENTRY_SIZE : length;
		memcpy((priv->rx_traffic +
		       (priv->rx_traffic_idx * IWL_TRAFFIC_ENTRY_SIZE)),
		       header, len);
		priv->rx_traffic_idx =
			(priv->rx_traffic_idx + 1) % IWL_TRAFFIC_ENTRIES;
	}
}

const char *get_mgmt_string(int cmd)
{
	switch (cmd) {
		IWL_CMD(MANAGEMENT_ASSOC_REQ);
		IWL_CMD(MANAGEMENT_ASSOC_RESP);
		IWL_CMD(MANAGEMENT_REASSOC_REQ);
		IWL_CMD(MANAGEMENT_REASSOC_RESP);
		IWL_CMD(MANAGEMENT_PROBE_REQ);
		IWL_CMD(MANAGEMENT_PROBE_RESP);
		IWL_CMD(MANAGEMENT_BEACON);
		IWL_CMD(MANAGEMENT_ATIM);
		IWL_CMD(MANAGEMENT_DISASSOC);
		IWL_CMD(MANAGEMENT_AUTH);
		IWL_CMD(MANAGEMENT_DEAUTH);
		IWL_CMD(MANAGEMENT_ACTION);
	default:
		return "UNKNOWN";

	}
}

const char *get_ctrl_string(int cmd)
{
	switch (cmd) {
		IWL_CMD(CONTROL_BACK_REQ);
		IWL_CMD(CONTROL_BACK);
		IWL_CMD(CONTROL_PSPOLL);
		IWL_CMD(CONTROL_RTS);
		IWL_CMD(CONTROL_CTS);
		IWL_CMD(CONTROL_ACK);
		IWL_CMD(CONTROL_CFEND);
		IWL_CMD(CONTROL_CFENDACK);
	default:
		return "UNKNOWN";

	}
}

void iwl_clear_traffic_stats(struct iwl_priv *priv)
{
	memset(&priv->tx_stats, 0, sizeof(struct traffic_stats));
	memset(&priv->rx_stats, 0, sizeof(struct traffic_stats));
}

/*
 * if CONFIG_IWLWIFI_DEBUGFS defined, iwl_update_stats function will
 * record all the MGMT, CTRL and DATA pkt for both TX and Rx pass.
 * Use debugFs to display the rx/rx_statistics
 * if CONFIG_IWLWIFI_DEBUGFS not being defined, then no MGMT and CTRL
 * information will be recorded, but DATA pkt still will be recorded
 * for the reason of iwl_led.c need to control the led blinking based on
 * number of tx and rx data.
 *
 */
void iwl_update_stats(struct iwl_priv *priv, bool is_tx, __le16 fc, u16 len)
{
	struct traffic_stats	*stats;

	if (is_tx)
		stats = &priv->tx_stats;
	else
		stats = &priv->rx_stats;

	if (ieee80211_is_mgmt(fc)) {
		switch (fc & cpu_to_le16(IEEE80211_FCTL_STYPE)) {
		case cpu_to_le16(IEEE80211_STYPE_ASSOC_REQ):
			stats->mgmt[MANAGEMENT_ASSOC_REQ]++;
			break;
		case cpu_to_le16(IEEE80211_STYPE_ASSOC_RESP):
			stats->mgmt[MANAGEMENT_ASSOC_RESP]++;
			break;
		case cpu_to_le16(IEEE80211_STYPE_REASSOC_REQ):
			stats->mgmt[MANAGEMENT_REASSOC_REQ]++;
			break;
		case cpu_to_le16(IEEE80211_STYPE_REASSOC_RESP):
			stats->mgmt[MANAGEMENT_REASSOC_RESP]++;
			break;
		case cpu_to_le16(IEEE80211_STYPE_PROBE_REQ):
			stats->mgmt[MANAGEMENT_PROBE_REQ]++;
			break;
		case cpu_to_le16(IEEE80211_STYPE_PROBE_RESP):
			stats->mgmt[MANAGEMENT_PROBE_RESP]++;
			break;
		case cpu_to_le16(IEEE80211_STYPE_BEACON):
			stats->mgmt[MANAGEMENT_BEACON]++;
			break;
		case cpu_to_le16(IEEE80211_STYPE_ATIM):
			stats->mgmt[MANAGEMENT_ATIM]++;
			break;
		case cpu_to_le16(IEEE80211_STYPE_DISASSOC):
			stats->mgmt[MANAGEMENT_DISASSOC]++;
			break;
		case cpu_to_le16(IEEE80211_STYPE_AUTH):
			stats->mgmt[MANAGEMENT_AUTH]++;
			break;
		case cpu_to_le16(IEEE80211_STYPE_DEAUTH):
			stats->mgmt[MANAGEMENT_DEAUTH]++;
			break;
		case cpu_to_le16(IEEE80211_STYPE_ACTION):
			stats->mgmt[MANAGEMENT_ACTION]++;
			break;
		}
	} else if (ieee80211_is_ctl(fc)) {
		switch (fc & cpu_to_le16(IEEE80211_FCTL_STYPE)) {
		case cpu_to_le16(IEEE80211_STYPE_BACK_REQ):
			stats->ctrl[CONTROL_BACK_REQ]++;
			break;
		case cpu_to_le16(IEEE80211_STYPE_BACK):
			stats->ctrl[CONTROL_BACK]++;
			break;
		case cpu_to_le16(IEEE80211_STYPE_PSPOLL):
			stats->ctrl[CONTROL_PSPOLL]++;
			break;
		case cpu_to_le16(IEEE80211_STYPE_RTS):
			stats->ctrl[CONTROL_RTS]++;
			break;
		case cpu_to_le16(IEEE80211_STYPE_CTS):
			stats->ctrl[CONTROL_CTS]++;
			break;
		case cpu_to_le16(IEEE80211_STYPE_ACK):
			stats->ctrl[CONTROL_ACK]++;
			break;
		case cpu_to_le16(IEEE80211_STYPE_CFEND):
			stats->ctrl[CONTROL_CFEND]++;
			break;
		case cpu_to_le16(IEEE80211_STYPE_CFENDACK):
			stats->ctrl[CONTROL_CFENDACK]++;
			break;
		}
	} else {
		/* data */
		stats->data_cnt++;
		stats->data_bytes += len;
	}
}
#endif

static void iwl_force_rf_reset(struct iwl_priv *priv)
{
	if (test_bit(STATUS_EXIT_PENDING, &priv->status))
		return;

	if (!iwl_is_any_associated(priv)) {
		IWL_DEBUG_SCAN(priv, "force reset rejected: not associated\n");
		return;
	}
	/*
	 * There is no easy and better way to force reset the radio,
	 * the only known method is switching channel which will force to
	 * reset and tune the radio.
	 * Use internal short scan (single channel) operation to should
	 * achieve this objective.
	 * Driver should reset the radio when number of consecutive missed
	 * beacon, or any other uCode error condition detected.
	 */
	IWL_DEBUG_INFO(priv, "perform radio reset.\n");
	iwl_internal_short_hw_scan(priv);
}


int iwl_force_reset(struct iwl_priv *priv, int mode, bool external)
{
	struct iwl_force_reset *force_reset;

	if (test_bit(STATUS_EXIT_PENDING, &priv->status))
		return -EINVAL;

	if (mode >= IWL_MAX_FORCE_RESET) {
		IWL_DEBUG_INFO(priv, "invalid reset request.\n");
		return -EINVAL;
	}
	force_reset = &priv->force_reset[mode];
	force_reset->reset_request_count++;
	if (!external) {
		if (force_reset->last_force_reset_jiffies &&
		    time_after(force_reset->last_force_reset_jiffies +
		    force_reset->reset_duration, jiffies)) {
			IWL_DEBUG_INFO(priv, "force reset rejected\n");
			force_reset->reset_reject_count++;
			return -EAGAIN;
		}
	}
	force_reset->reset_success_count++;
	force_reset->last_force_reset_jiffies = jiffies;
	IWL_DEBUG_INFO(priv, "perform force reset (%d)\n", mode);
	switch (mode) {
	case IWL_RF_RESET:
		iwl_force_rf_reset(priv);
		break;
	case IWL_FW_RESET:
		/*
		 * if the request is from external(ex: debugfs),
		 * then always perform the request in regardless the module
		 * parameter setting
		 * if the request is from internal (uCode error or driver
		 * detect failure), then fw_restart module parameter
		 * need to be check before performing firmware reload
		 */
		if (!external && !priv->cfg->mod_params->restart_fw) {
			IWL_DEBUG_INFO(priv, "Cancel firmware reload based on "
				       "module parameter setting\n");
			break;
		}
		IWL_ERR(priv, "On demand firmware reload\n");
		iwlagn_fw_error(priv, true);
		break;
	}
	return 0;
}

int iwl_mac_change_interface(struct ieee80211_hw *hw, struct ieee80211_vif *vif,
			     enum nl80211_iftype newtype, bool newp2p)
{
	struct iwl_priv *priv = hw->priv;
	struct iwl_rxon_context *ctx = iwl_rxon_ctx_from_vif(vif);
	struct iwl_rxon_context *tmp;
	u32 interface_modes;
	int err;

	newtype = ieee80211_iftype_p2p(newtype, newp2p);

	mutex_lock(&priv->mutex);

	if (!ctx->vif || !iwl_is_ready_rf(priv)) {
		/*
		 * Huh? But wait ... this can maybe happen when
		 * we're in the middle of a firmware restart!
		 */
		err = -EBUSY;
		goto out;
	}

	interface_modes = ctx->interface_modes | ctx->exclusive_interface_modes;

	if (!(interface_modes & BIT(newtype))) {
		err = -EBUSY;
		goto out;
	}

	if (ctx->exclusive_interface_modes & BIT(newtype)) {
		for_each_context(priv, tmp) {
			if (ctx == tmp)
				continue;

			if (!tmp->vif)
				continue;

			/*
			 * The current mode switch would be exclusive, but
			 * another context is active ... refuse the switch.
			 */
			err = -EBUSY;
			goto out;
		}
	}

	/* success */
	iwl_teardown_interface(priv, vif, true);
	vif->type = newtype;
	vif->p2p = newp2p;
	err = iwl_setup_interface(priv, ctx);
	WARN_ON(err);
	/*
	 * We've switched internally, but submitting to the
	 * device may have failed for some reason. Mask this
	 * error, because otherwise mac80211 will not switch
	 * (and set the interface type back) and we'll be
	 * out of sync with it.
	 */
	err = 0;

 out:
	mutex_unlock(&priv->mutex);
	return err;
}

/*
 * On every watchdog tick we check (latest) time stamp. If it does not
 * change during timeout period and queue is not empty we reset firmware.
 */
static int iwl_check_stuck_queue(struct iwl_priv *priv, int cnt)
{
	struct iwl_tx_queue *txq = &priv->txq[cnt];
	struct iwl_queue *q = &txq->q;
	unsigned long timeout;
	int ret;

	if (q->read_ptr == q->write_ptr) {
		txq->time_stamp = jiffies;
		return 0;
	}

	timeout = txq->time_stamp +
		  msecs_to_jiffies(priv->cfg->base_params->wd_timeout);

	if (time_after(jiffies, timeout)) {
		IWL_ERR(priv, "Queue %d stuck for %u ms.\n",
				q->id, priv->cfg->base_params->wd_timeout);
		ret = iwl_force_reset(priv, IWL_FW_RESET, false);
		return (ret == -EAGAIN) ? 0 : 1;
	}

	return 0;
}

/*
 * Making watchdog tick be a quarter of timeout assure we will
 * discover the queue hung between timeout and 1.25*timeout
 */
#define IWL_WD_TICK(timeout) ((timeout) / 4)

/*
 * Watchdog timer callback, we check each tx queue for stuck, if if hung
 * we reset the firmware. If everything is fine just rearm the timer.
 */
void iwl_bg_watchdog(unsigned long data)
{
	struct iwl_priv *priv = (struct iwl_priv *)data;
	int cnt;
	unsigned long timeout;

	if (test_bit(STATUS_EXIT_PENDING, &priv->status))
		return;

	timeout = priv->cfg->base_params->wd_timeout;
	if (timeout == 0)
		return;

	/* monitor and check for stuck cmd queue */
	if (iwl_check_stuck_queue(priv, priv->cmd_queue))
		return;

	/* monitor and check for other stuck queues */
	if (iwl_is_any_associated(priv)) {
		for (cnt = 0; cnt < priv->hw_params.max_txq_num; cnt++) {
			/* skip as we already checked the command queue */
			if (cnt == priv->cmd_queue)
				continue;
			if (iwl_check_stuck_queue(priv, cnt))
				return;
		}
	}

	mod_timer(&priv->watchdog, jiffies +
		  msecs_to_jiffies(IWL_WD_TICK(timeout)));
}

void iwl_setup_watchdog(struct iwl_priv *priv)
{
	unsigned int timeout = priv->cfg->base_params->wd_timeout;

	if (timeout)
		mod_timer(&priv->watchdog,
			  jiffies + msecs_to_jiffies(IWL_WD_TICK(timeout)));
	else
		del_timer(&priv->watchdog);
}

/*
 * extended beacon time format
 * time in usec will be changed into a 32-bit value in extended:internal format
 * the extended part is the beacon counts
 * the internal part is the time in usec within one beacon interval
 */
u32 iwl_usecs_to_beacons(struct iwl_priv *priv, u32 usec, u32 beacon_interval)
{
	u32 quot;
	u32 rem;
	u32 interval = beacon_interval * TIME_UNIT;

	if (!interval || !usec)
		return 0;

	quot = (usec / interval) &
		(iwl_beacon_time_mask_high(priv,
		priv->hw_params.beacon_time_tsf_bits) >>
		priv->hw_params.beacon_time_tsf_bits);
	rem = (usec % interval) & iwl_beacon_time_mask_low(priv,
				   priv->hw_params.beacon_time_tsf_bits);

	return (quot << priv->hw_params.beacon_time_tsf_bits) + rem;
}

/* base is usually what we get from ucode with each received frame,
 * the same as HW timer counter counting down
 */
__le32 iwl_add_beacon_time(struct iwl_priv *priv, u32 base,
			   u32 addon, u32 beacon_interval)
{
	u32 base_low = base & iwl_beacon_time_mask_low(priv,
					priv->hw_params.beacon_time_tsf_bits);
	u32 addon_low = addon & iwl_beacon_time_mask_low(priv,
					priv->hw_params.beacon_time_tsf_bits);
	u32 interval = beacon_interval * TIME_UNIT;
	u32 res = (base & iwl_beacon_time_mask_high(priv,
				priv->hw_params.beacon_time_tsf_bits)) +
				(addon & iwl_beacon_time_mask_high(priv,
				priv->hw_params.beacon_time_tsf_bits));

	if (base_low > addon_low)
		res += base_low - addon_low;
	else if (base_low < addon_low) {
		res += interval + base_low - addon_low;
		res += (1 << priv->hw_params.beacon_time_tsf_bits);
	} else
		res += (1 << priv->hw_params.beacon_time_tsf_bits);

	return cpu_to_le32(res);
}

#ifdef CONFIG_PM

int iwl_pci_suspend(struct device *device)
{
	struct pci_dev *pdev = to_pci_dev(device);
	struct iwl_priv *priv = pci_get_drvdata(pdev);

	/*
	 * This function is called when system goes into suspend state
	 * mac80211 will call iwl_mac_stop() from the mac80211 suspend function
	 * first but since iwl_mac_stop() has no knowledge of who the caller is,
	 * it will not call apm_ops.stop() to stop the DMA operation.
	 * Calling apm_ops.stop here to make sure we stop the DMA.
	 */
	iwl_apm_stop(priv);

	return 0;
}

int iwl_pci_resume(struct device *device)
{
	struct pci_dev *pdev = to_pci_dev(device);
	struct iwl_priv *priv = pci_get_drvdata(pdev);
	bool hw_rfkill = false;

	/*
	 * We disable the RETRY_TIMEOUT register (0x41) to keep
	 * PCI Tx retries from interfering with C3 CPU state.
	 */
	pci_write_config_byte(pdev, PCI_CFG_RETRY_TIMEOUT, 0x00);

	iwl_enable_interrupts(priv);

	if (!(iwl_read32(priv, CSR_GP_CNTRL) &
				CSR_GP_CNTRL_REG_FLAG_HW_RF_KILL_SW))
		hw_rfkill = true;

	if (hw_rfkill)
		set_bit(STATUS_RF_KILL_HW, &priv->status);
	else
		clear_bit(STATUS_RF_KILL_HW, &priv->status);

	wiphy_rfkill_set_hw_state(priv->hw->wiphy, hw_rfkill);

	return 0;
}

const struct dev_pm_ops iwl_pm_ops = {
	.suspend = iwl_pci_suspend,
	.resume = iwl_pci_resume,
	.freeze = iwl_pci_suspend,
	.thaw = iwl_pci_resume,
	.poweroff = iwl_pci_suspend,
	.restore = iwl_pci_resume,
};

#endif /* CONFIG_PM */<|MERGE_RESOLUTION|>--- conflicted
+++ resolved
@@ -867,8 +867,6 @@
 }
 #endif
 
-<<<<<<< HEAD
-=======
 static void iwlagn_abort_notification_waits(struct iwl_priv *priv)
 {
 	unsigned long flags;
@@ -882,7 +880,6 @@
 	wake_up_all(&priv->_agn.notif_waitq);
 }
 
->>>>>>> 030fe797
 void iwlagn_fw_error(struct iwl_priv *priv, bool ondemand)
 {
 	unsigned int reload_msec;
@@ -894,11 +891,8 @@
 	/* Cancel currently queued command. */
 	clear_bit(STATUS_HCMD_ACTIVE, &priv->status);
 
-<<<<<<< HEAD
-=======
 	iwlagn_abort_notification_waits(priv);
 
->>>>>>> 030fe797
 	/* Keep the restart process from trying to send host
 	 * commands by clearing the ready bit */
 	clear_bit(STATUS_READY, &priv->status);
