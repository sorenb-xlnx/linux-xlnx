--- conflicted
+++ resolved
@@ -67,40 +67,6 @@
 static bool bt_coex_active = true;
 module_param(bt_coex_active, bool, S_IRUGO);
 MODULE_PARM_DESC(bt_coex_active, "enable wifi/bluetooth co-exist");
-<<<<<<< HEAD
-
-static struct iwl_wimax_coex_event_entry cu_priorities[COEX_NUM_OF_EVENTS] = {
-	{COEX_CU_UNASSOC_IDLE_RP, COEX_CU_UNASSOC_IDLE_WP,
-	 0, COEX_UNASSOC_IDLE_FLAGS},
-	{COEX_CU_UNASSOC_MANUAL_SCAN_RP, COEX_CU_UNASSOC_MANUAL_SCAN_WP,
-	 0, COEX_UNASSOC_MANUAL_SCAN_FLAGS},
-	{COEX_CU_UNASSOC_AUTO_SCAN_RP, COEX_CU_UNASSOC_AUTO_SCAN_WP,
-	 0, COEX_UNASSOC_AUTO_SCAN_FLAGS},
-	{COEX_CU_CALIBRATION_RP, COEX_CU_CALIBRATION_WP,
-	 0, COEX_CALIBRATION_FLAGS},
-	{COEX_CU_PERIODIC_CALIBRATION_RP, COEX_CU_PERIODIC_CALIBRATION_WP,
-	 0, COEX_PERIODIC_CALIBRATION_FLAGS},
-	{COEX_CU_CONNECTION_ESTAB_RP, COEX_CU_CONNECTION_ESTAB_WP,
-	 0, COEX_CONNECTION_ESTAB_FLAGS},
-	{COEX_CU_ASSOCIATED_IDLE_RP, COEX_CU_ASSOCIATED_IDLE_WP,
-	 0, COEX_ASSOCIATED_IDLE_FLAGS},
-	{COEX_CU_ASSOC_MANUAL_SCAN_RP, COEX_CU_ASSOC_MANUAL_SCAN_WP,
-	 0, COEX_ASSOC_MANUAL_SCAN_FLAGS},
-	{COEX_CU_ASSOC_AUTO_SCAN_RP, COEX_CU_ASSOC_AUTO_SCAN_WP,
-	 0, COEX_ASSOC_AUTO_SCAN_FLAGS},
-	{COEX_CU_ASSOC_ACTIVE_LEVEL_RP, COEX_CU_ASSOC_ACTIVE_LEVEL_WP,
-	 0, COEX_ASSOC_ACTIVE_LEVEL_FLAGS},
-	{COEX_CU_RF_ON_RP, COEX_CU_RF_ON_WP, 0, COEX_CU_RF_ON_FLAGS},
-	{COEX_CU_RF_OFF_RP, COEX_CU_RF_OFF_WP, 0, COEX_RF_OFF_FLAGS},
-	{COEX_CU_STAND_ALONE_DEBUG_RP, COEX_CU_STAND_ALONE_DEBUG_WP,
-	 0, COEX_STAND_ALONE_DEBUG_FLAGS},
-	{COEX_CU_IPAN_ASSOC_LEVEL_RP, COEX_CU_IPAN_ASSOC_LEVEL_WP,
-	 0, COEX_IPAN_ASSOC_LEVEL_FLAGS},
-	{COEX_CU_RSRVD1_RP, COEX_CU_RSRVD1_WP, 0, COEX_RSRVD1_FLAGS},
-	{COEX_CU_RSRVD2_RP, COEX_CU_RSRVD2_WP, 0, COEX_RSRVD2_FLAGS}
-};
-=======
->>>>>>> 0c348d7c
 
 #define IWL_DECLARE_RATE_INFO(r, s, ip, in, rp, rn, pp, np)    \
 	[IWL_RATE_##r##M_INDEX] = { IWL_RATE_##r##M_PLCP,      \
@@ -2028,11 +1994,7 @@
 	IWL_DEBUG_MAC80211(priv, "leave\n");
 	spin_unlock_irqrestore(&priv->lock, flags);
 
-<<<<<<< HEAD
-	priv->cfg->ops->lib->post_associate(priv);
-=======
 	priv->cfg->ops->lib->post_associate(priv, priv->vif);
->>>>>>> 0c348d7c
 
 	return 0;
 }
@@ -2040,11 +2002,7 @@
 
 static int iwl_set_mode(struct iwl_priv *priv, struct ieee80211_vif *vif)
 {
-<<<<<<< HEAD
-	iwl_connection_init_rx_config(priv, vif->type);
-=======
 	iwl_connection_init_rx_config(priv, vif);
->>>>>>> 0c348d7c
 
 	if (priv->cfg->ops->hcmd->set_rxon_chain)
 		priv->cfg->ops->hcmd->set_rxon_chain(priv);
@@ -2084,16 +2042,8 @@
 	if (err)
 		goto out_err;
 
-<<<<<<< HEAD
-	/* Add the broadcast address so we can send broadcast frames */
-	priv->cfg->ops->lib->add_bcast_station(priv);
-
 	goto out;
 
-=======
-	goto out;
-
->>>>>>> 0c348d7c
  out_err:
 	priv->vif = NULL;
 	priv->iw_mode = NL80211_IFTYPE_STATION;
@@ -2113,8 +2063,6 @@
 	IWL_DEBUG_MAC80211(priv, "enter\n");
 
 	mutex_lock(&priv->mutex);
-
-	iwl_clear_ucode_stations(priv, true);
 
 	if (iwl_is_ready_rf(priv)) {
 		iwl_scan_cancel_timeout(priv, 100);
@@ -2304,11 +2252,6 @@
 	spin_unlock_irqrestore(&priv->lock, flags);
 
 	spin_lock_irqsave(&priv->lock, flags);
-<<<<<<< HEAD
-	priv->assoc_id = 0;
-	priv->assoc_capability = 0;
-=======
->>>>>>> 0c348d7c
 
 	/* new association get rid of ibss beacon skb */
 	if (priv->ibss_beacon)
@@ -2362,37 +2305,6 @@
 }
 EXPORT_SYMBOL(iwl_free_txq_mem);
 
-<<<<<<< HEAD
-int iwl_send_wimax_coex(struct iwl_priv *priv)
-{
-	struct iwl_wimax_coex_cmd coex_cmd;
-
-	if (priv->cfg->support_wimax_coexist) {
-		/* UnMask wake up src at associated sleep */
-		coex_cmd.flags = COEX_FLAGS_ASSOC_WA_UNMASK_MSK;
-
-		/* UnMask wake up src at unassociated sleep */
-		coex_cmd.flags |= COEX_FLAGS_UNASSOC_WA_UNMASK_MSK;
-		memcpy(coex_cmd.sta_prio, cu_priorities,
-			sizeof(struct iwl_wimax_coex_event_entry) *
-			 COEX_NUM_OF_EVENTS);
-
-		/* enabling the coexistence feature */
-		coex_cmd.flags |= COEX_FLAGS_COEX_ENABLE_MSK;
-
-		/* enabling the priorities tables */
-		coex_cmd.flags |= COEX_FLAGS_STA_TABLE_VALID_MSK;
-	} else {
-		/* coexistence is disabled */
-		memset(&coex_cmd, 0, sizeof(coex_cmd));
-	}
-	return iwl_send_cmd_pdu(priv, COEX_PRIORITY_TABLE_CMD,
-				sizeof(coex_cmd), &coex_cmd);
-}
-EXPORT_SYMBOL(iwl_send_wimax_coex);
-
-=======
->>>>>>> 0c348d7c
 #ifdef CONFIG_IWLWIFI_DEBUGFS
 
 #define IWL_TRAFFIC_DUMP_SIZE	(IWL_TRAFFIC_ENTRY_SIZE * IWL_TRAFFIC_ENTRIES)
