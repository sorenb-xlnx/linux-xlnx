/******************************************************************************
 *
 * Copyright(c) 2007 - 2009 Intel Corporation. All rights reserved.
 *
 * Portions of this file are derived from the ipw3945 project, as well
 * as portions of the ieee80211 subsystem header files.
 *
 * This program is free software; you can redistribute it and/or modify it
 * under the terms of version 2 of the GNU General Public License as
 * published by the Free Software Foundation.
 *
 * This program is distributed in the hope that it will be useful, but WITHOUT
 * ANY WARRANTY; without even the implied warranty of MERCHANTABILITY or
 * FITNESS FOR A PARTICULAR PURPOSE.  See the GNU General Public License for
 * more details.
 *
 * You should have received a copy of the GNU General Public License along with
 * this program; if not, write to the Free Software Foundation, Inc.,
 * 51 Franklin Street, Fifth Floor, Boston, MA 02110, USA
 *
 * The full GNU General Public License is included in this distribution in the
 * file called LICENSE.
 *
 * Contact Information:
 *  Intel Linux Wireless <ilw@linux.intel.com>
 * Intel Corporation, 5200 N.E. Elam Young Parkway, Hillsboro, OR 97124-6497
 *****************************************************************************/


#include <linux/kernel.h>
#include <linux/module.h>
#include <linux/init.h>

#include <net/mac80211.h>

#include "iwl-eeprom.h"
#include "iwl-dev.h"
#include "iwl-core.h"
#include "iwl-io.h"
#include "iwl-commands.h"
#include "iwl-debug.h"
#include "iwl-power.h"

/*
 * Setting power level allows the card to go to sleep when not busy.
 *
 * We calculate a sleep command based on the required latency, which
 * we get from mac80211. In order to handle thermal throttling, we can
 * also use pre-defined power levels.
 */

/*
 * For now, keep using power level 1 instead of automatically
 * adjusting ...
 */
bool no_sleep_autoadjust = true;
module_param(no_sleep_autoadjust, bool, S_IRUGO);
MODULE_PARM_DESC(no_sleep_autoadjust,
		 "don't automatically adjust sleep level "
		 "according to maximum network latency");

/*
 * This defines the old power levels. They are still used by default
 * (level 1) and for thermal throttle (levels 3 through 5)
 */

struct iwl_power_vec_entry {
	struct iwl_powertable_cmd cmd;
	u8 no_dtim;
};

#define IWL_DTIM_RANGE_0_MAX	2
#define IWL_DTIM_RANGE_1_MAX	10

#define NOSLP cpu_to_le16(0), 0, 0
#define SLP IWL_POWER_DRIVER_ALLOW_SLEEP_MSK, 0, 0
#define TU_TO_USEC 1024
#define SLP_TOUT(T) cpu_to_le32((T) * TU_TO_USEC)
#define SLP_VEC(X0, X1, X2, X3, X4) {cpu_to_le32(X0), \
				     cpu_to_le32(X1), \
				     cpu_to_le32(X2), \
				     cpu_to_le32(X3), \
				     cpu_to_le32(X4)}
/* default power management (not Tx power) table values */
/* for DTIM period 0 through IWL_DTIM_RANGE_0_MAX */
static const struct iwl_power_vec_entry range_0[IWL_POWER_NUM] = {
	{{SLP, SLP_TOUT(200), SLP_TOUT(500), SLP_VEC(1, 2, 2, 2, 0xFF)}, 0},
	{{SLP, SLP_TOUT(200), SLP_TOUT(300), SLP_VEC(1, 2, 2, 2, 0xFF)}, 0},
	{{SLP, SLP_TOUT(50), SLP_TOUT(100), SLP_VEC(2, 2, 2, 2, 0xFF)}, 0},
	{{SLP, SLP_TOUT(50), SLP_TOUT(25), SLP_VEC(2, 2, 4, 4, 0xFF)}, 1},
	{{SLP, SLP_TOUT(25), SLP_TOUT(25), SLP_VEC(2, 2, 4, 6, 0xFF)}, 2}
};


/* for DTIM period IWL_DTIM_RANGE_0_MAX + 1 through IWL_DTIM_RANGE_1_MAX */
static const struct iwl_power_vec_entry range_1[IWL_POWER_NUM] = {
	{{SLP, SLP_TOUT(200), SLP_TOUT(500), SLP_VEC(1, 2, 3, 4, 4)}, 0},
	{{SLP, SLP_TOUT(200), SLP_TOUT(300), SLP_VEC(1, 2, 3, 4, 7)}, 0},
	{{SLP, SLP_TOUT(50), SLP_TOUT(100), SLP_VEC(2, 4, 6, 7, 9)}, 0},
	{{SLP, SLP_TOUT(50), SLP_TOUT(25), SLP_VEC(2, 4, 6, 9, 10)}, 1},
	{{SLP, SLP_TOUT(25), SLP_TOUT(25), SLP_VEC(2, 4, 7, 10, 10)}, 2}
};

/* for DTIM period > IWL_DTIM_RANGE_1_MAX */
static const struct iwl_power_vec_entry range_2[IWL_POWER_NUM] = {
	{{SLP, SLP_TOUT(200), SLP_TOUT(500), SLP_VEC(1, 2, 3, 4, 0xFF)}, 0},
	{{SLP, SLP_TOUT(200), SLP_TOUT(300), SLP_VEC(2, 4, 6, 7, 0xFF)}, 0},
	{{SLP, SLP_TOUT(50), SLP_TOUT(100), SLP_VEC(2, 7, 9, 9, 0xFF)}, 0},
	{{SLP, SLP_TOUT(50), SLP_TOUT(25), SLP_VEC(2, 7, 9, 9, 0xFF)}, 0},
	{{SLP, SLP_TOUT(25), SLP_TOUT(25), SLP_VEC(4, 7, 10, 10, 0xFF)}, 0}
};

static void iwl_static_sleep_cmd(struct iwl_priv *priv,
				 struct iwl_powertable_cmd *cmd,
				 enum iwl_power_level lvl, int period)
{
	const struct iwl_power_vec_entry *table;
	int max_sleep, i;
	bool skip;

	table = range_2;
	if (period < IWL_DTIM_RANGE_1_MAX)
		table = range_1;
	if (period < IWL_DTIM_RANGE_0_MAX)
		table = range_0;

	BUG_ON(lvl < 0 || lvl >= IWL_POWER_NUM);

	*cmd = table[lvl].cmd;

	if (period == 0) {
		skip = false;
		period = 1;
	} else {
		skip = !!table[lvl].no_dtim;
	}

	if (skip) {
		__le32 slp_itrvl = cmd->sleep_interval[IWL_POWER_VEC_SIZE - 1];
		max_sleep = le32_to_cpu(slp_itrvl);
		if (max_sleep == 0xFF)
			max_sleep = period * (skip + 1);
		else if (max_sleep > period)
			max_sleep = (le32_to_cpu(slp_itrvl) / period) * period;
		cmd->flags |= IWL_POWER_SLEEP_OVER_DTIM_MSK;
	} else {
		max_sleep = period;
		cmd->flags &= ~IWL_POWER_SLEEP_OVER_DTIM_MSK;
	}

	for (i = 0; i < IWL_POWER_VEC_SIZE; i++)
		if (le32_to_cpu(cmd->sleep_interval[i]) > max_sleep)
			cmd->sleep_interval[i] = cpu_to_le32(max_sleep);

	if (priv->power_data.pci_pm)
		cmd->flags |= IWL_POWER_PCI_PM_MSK;
	else
		cmd->flags &= ~IWL_POWER_PCI_PM_MSK;

	IWL_DEBUG_POWER(priv, "Sleep command for index %d\n", lvl + 1);
}

/* default Thermal Throttling transaction table
 * Current state   |         Throttling Down               |  Throttling Up
 *=============================================================================
 *                 Condition Nxt State  Condition Nxt State Condition Nxt State
 *-----------------------------------------------------------------------------
 *     IWL_TI_0     T >= 115   CT_KILL  115>T>=105   TI_1      N/A      N/A
 *     IWL_TI_1     T >= 115   CT_KILL  115>T>=110   TI_2     T<=95     TI_0
 *     IWL_TI_2     T >= 115   CT_KILL                        T<=100    TI_1
 *    IWL_CT_KILL      N/A       N/A       N/A        N/A     T<=95     TI_0
 *=============================================================================
 */
static const struct iwl_tt_trans tt_range_0[IWL_TI_STATE_MAX - 1] = {
	{IWL_TI_0, IWL_ABSOLUTE_ZERO, 104},
	{IWL_TI_1, 105, CT_KILL_THRESHOLD},
	{IWL_TI_CT_KILL, CT_KILL_THRESHOLD + 1, IWL_ABSOLUTE_MAX}
};
static const struct iwl_tt_trans tt_range_1[IWL_TI_STATE_MAX - 1] = {
	{IWL_TI_0, IWL_ABSOLUTE_ZERO, 95},
	{IWL_TI_2, 110, CT_KILL_THRESHOLD},
	{IWL_TI_CT_KILL, CT_KILL_THRESHOLD + 1, IWL_ABSOLUTE_MAX}
};
static const struct iwl_tt_trans tt_range_2[IWL_TI_STATE_MAX - 1] = {
	{IWL_TI_1, IWL_ABSOLUTE_ZERO, 100},
	{IWL_TI_CT_KILL, CT_KILL_THRESHOLD + 1, IWL_ABSOLUTE_MAX},
	{IWL_TI_CT_KILL, CT_KILL_THRESHOLD + 1, IWL_ABSOLUTE_MAX}
};
static const struct iwl_tt_trans tt_range_3[IWL_TI_STATE_MAX - 1] = {
	{IWL_TI_0, IWL_ABSOLUTE_ZERO, CT_KILL_EXIT_THRESHOLD},
	{IWL_TI_CT_KILL, CT_KILL_EXIT_THRESHOLD + 1, IWL_ABSOLUTE_MAX},
	{IWL_TI_CT_KILL, CT_KILL_EXIT_THRESHOLD + 1, IWL_ABSOLUTE_MAX}
};

/* Advance Thermal Throttling default restriction table */
static const struct iwl_tt_restriction restriction_range[IWL_TI_STATE_MAX] = {
	{IWL_ANT_OK_MULTI, IWL_ANT_OK_MULTI, true },
	{IWL_ANT_OK_SINGLE, IWL_ANT_OK_MULTI, true },
	{IWL_ANT_OK_SINGLE, IWL_ANT_OK_SINGLE, false },
	{IWL_ANT_OK_NONE, IWL_ANT_OK_NONE, false }
};


static void iwl_power_sleep_cam_cmd(struct iwl_priv *priv,
				    struct iwl_powertable_cmd *cmd)
{
	memset(cmd, 0, sizeof(*cmd));

	if (priv->power_data.pci_pm)
		cmd->flags |= IWL_POWER_PCI_PM_MSK;

	IWL_DEBUG_POWER(priv, "Sleep command for CAM\n");
}

static void iwl_power_fill_sleep_cmd(struct iwl_priv *priv,
				     struct iwl_powertable_cmd *cmd,
				     int dynps_ms, int wakeup_period)
{
	/*
	 * These are the original power level 3 sleep successions. The
	 * device may behave better with such succession and was also
	 * only tested with that. Just like the original sleep commands,
	 * also adjust the succession here to the wakeup_period below.
	 * The ranges are the same as for the sleep commands, 0-2, 3-9
	 * and >10, which is selected based on the DTIM interval for
	 * the sleep index but here we use the wakeup period since that
	 * is what we need to do for the latency requirements.
	 */
	static const u8 slp_succ_r0[IWL_POWER_VEC_SIZE] = { 2, 2, 2, 2, 2 };
	static const u8 slp_succ_r1[IWL_POWER_VEC_SIZE] = { 2, 4, 6, 7, 9 };
	static const u8 slp_succ_r2[IWL_POWER_VEC_SIZE] = { 2, 7, 9, 9, 0xFF };
	const u8 *slp_succ = slp_succ_r0;
	int i;

	if (wakeup_period > IWL_DTIM_RANGE_0_MAX)
		slp_succ = slp_succ_r1;
	if (wakeup_period > IWL_DTIM_RANGE_1_MAX)
		slp_succ = slp_succ_r2;

	memset(cmd, 0, sizeof(*cmd));

	cmd->flags = IWL_POWER_DRIVER_ALLOW_SLEEP_MSK |
		     IWL_POWER_FAST_PD; /* no use seeing frames for others */

	if (priv->power_data.pci_pm)
		cmd->flags |= IWL_POWER_PCI_PM_MSK;

	cmd->rx_data_timeout = cpu_to_le32(1000 * dynps_ms);
	cmd->tx_data_timeout = cpu_to_le32(1000 * dynps_ms);

	for (i = 0; i < IWL_POWER_VEC_SIZE; i++)
		cmd->sleep_interval[i] =
			cpu_to_le32(min_t(int, slp_succ[i], wakeup_period));

	IWL_DEBUG_POWER(priv, "Automatic sleep command\n");
}

static int iwl_set_power(struct iwl_priv *priv, struct iwl_powertable_cmd *cmd)
{
	IWL_DEBUG_POWER(priv, "Sending power/sleep command\n");
	IWL_DEBUG_POWER(priv, "Flags value = 0x%08X\n", cmd->flags);
	IWL_DEBUG_POWER(priv, "Tx timeout = %u\n", le32_to_cpu(cmd->tx_data_timeout));
	IWL_DEBUG_POWER(priv, "Rx timeout = %u\n", le32_to_cpu(cmd->rx_data_timeout));
	IWL_DEBUG_POWER(priv, "Sleep interval vector = { %d , %d , %d , %d , %d }\n",
			le32_to_cpu(cmd->sleep_interval[0]),
			le32_to_cpu(cmd->sleep_interval[1]),
			le32_to_cpu(cmd->sleep_interval[2]),
			le32_to_cpu(cmd->sleep_interval[3]),
			le32_to_cpu(cmd->sleep_interval[4]));

	return iwl_send_cmd_pdu(priv, POWER_TABLE_CMD,
				sizeof(struct iwl_powertable_cmd), cmd);
}


int iwl_power_update_mode(struct iwl_priv *priv, bool force)
{
	int ret = 0;
	struct iwl_tt_mgmt *tt = &priv->thermal_throttle;
	bool enabled = (priv->iw_mode == NL80211_IFTYPE_STATION) &&
			(priv->hw->conf.flags & IEEE80211_CONF_PS);
	bool update_chains;
	struct iwl_powertable_cmd cmd;
	int dtimper;

	/* Don't update the RX chain when chain noise calibration is running */
	update_chains = priv->chain_noise_data.state == IWL_CHAIN_NOISE_DONE ||
			priv->chain_noise_data.state == IWL_CHAIN_NOISE_ALIVE;

	if (priv->vif)
		dtimper = priv->vif->bss_conf.dtim_period;
	else
		dtimper = 1;

<<<<<<< HEAD
	/* TT power setting overwrites everything */
	if (tt->state >= IWL_TI_1)
=======
	if (priv->cfg->broken_powersave)
		iwl_power_sleep_cam_cmd(priv, &cmd);
	else if (tt->state >= IWL_TI_1)
>>>>>>> ebc79c4f
		iwl_static_sleep_cmd(priv, &cmd, tt->tt_power_mode, dtimper);
	else if (!enabled)
		iwl_power_sleep_cam_cmd(priv, &cmd);
	else if (priv->power_data.debug_sleep_level_override >= 0)
		iwl_static_sleep_cmd(priv, &cmd,
				     priv->power_data.debug_sleep_level_override,
				     dtimper);
	else if (no_sleep_autoadjust)
		iwl_static_sleep_cmd(priv, &cmd, IWL_POWER_INDEX_1, dtimper);
	else
		iwl_power_fill_sleep_cmd(priv, &cmd,
					 priv->hw->conf.dynamic_ps_timeout,
					 priv->hw->conf.max_sleep_period);

	if (iwl_is_ready_rf(priv) &&
	    (memcmp(&priv->power_data.sleep_cmd, &cmd, sizeof(cmd)) || force)) {
		if (cmd.flags & IWL_POWER_DRIVER_ALLOW_SLEEP_MSK)
			set_bit(STATUS_POWER_PMI, &priv->status);

		ret = iwl_set_power(priv, &cmd);
		if (!ret) {
			if (!(cmd.flags & IWL_POWER_DRIVER_ALLOW_SLEEP_MSK))
				clear_bit(STATUS_POWER_PMI, &priv->status);

			if (priv->cfg->ops->lib->update_chain_flags &&
			    update_chains)
				priv->cfg->ops->lib->update_chain_flags(priv);
			else if (priv->cfg->ops->lib->update_chain_flags)
				IWL_DEBUG_POWER(priv,
					"Cannot update the power, chain noise "
					"calibration running: %d\n",
					priv->chain_noise_data.state);
			memcpy(&priv->power_data.sleep_cmd, &cmd, sizeof(cmd));
		} else
			IWL_ERR(priv, "set power fail, ret = %d", ret);
	}

	return ret;
}
EXPORT_SYMBOL(iwl_power_update_mode);

bool iwl_ht_enabled(struct iwl_priv *priv)
{
	struct iwl_tt_mgmt *tt = &priv->thermal_throttle;
	struct iwl_tt_restriction *restriction;

	if (!priv->thermal_throttle.advanced_tt)
		return true;
	restriction = tt->restriction + tt->state;
	return restriction->is_ht;
}
EXPORT_SYMBOL(iwl_ht_enabled);

enum iwl_antenna_ok iwl_tx_ant_restriction(struct iwl_priv *priv)
{
	struct iwl_tt_mgmt *tt = &priv->thermal_throttle;
	struct iwl_tt_restriction *restriction;

	if (!priv->thermal_throttle.advanced_tt)
		return IWL_ANT_OK_MULTI;
	restriction = tt->restriction + tt->state;
	return restriction->tx_stream;
}
EXPORT_SYMBOL(iwl_tx_ant_restriction);

enum iwl_antenna_ok iwl_rx_ant_restriction(struct iwl_priv *priv)
{
	struct iwl_tt_mgmt *tt = &priv->thermal_throttle;
	struct iwl_tt_restriction *restriction;

	if (!priv->thermal_throttle.advanced_tt)
		return IWL_ANT_OK_MULTI;
	restriction = tt->restriction + tt->state;
	return restriction->rx_stream;
}

#define CT_KILL_EXIT_DURATION (5)	/* 5 seconds duration */

/*
 * toggle the bit to wake up uCode and check the temperature
 * if the temperature is below CT, uCode will stay awake and send card
 * state notification with CT_KILL bit clear to inform Thermal Throttling
 * Management to change state. Otherwise, uCode will go back to sleep
 * without doing anything, driver should continue the 5 seconds timer
 * to wake up uCode for temperature check until temperature drop below CT
 */
static void iwl_tt_check_exit_ct_kill(unsigned long data)
{
	struct iwl_priv *priv = (struct iwl_priv *)data;
	struct iwl_tt_mgmt *tt = &priv->thermal_throttle;
	unsigned long flags;

	if (test_bit(STATUS_EXIT_PENDING, &priv->status))
		return;

	if (tt->state == IWL_TI_CT_KILL) {
		if (priv->thermal_throttle.ct_kill_toggle) {
			iwl_write32(priv, CSR_UCODE_DRV_GP1_CLR,
				    CSR_UCODE_DRV_GP1_REG_BIT_CT_KILL_EXIT);
			priv->thermal_throttle.ct_kill_toggle = false;
		} else {
			iwl_write32(priv, CSR_UCODE_DRV_GP1_SET,
				    CSR_UCODE_DRV_GP1_REG_BIT_CT_KILL_EXIT);
			priv->thermal_throttle.ct_kill_toggle = true;
		}
		iwl_read32(priv, CSR_UCODE_DRV_GP1);
		spin_lock_irqsave(&priv->reg_lock, flags);
		if (!iwl_grab_nic_access(priv))
			iwl_release_nic_access(priv);
		spin_unlock_irqrestore(&priv->reg_lock, flags);

		/* Reschedule the ct_kill timer to occur in
		 * CT_KILL_EXIT_DURATION seconds to ensure we get a
		 * thermal update */
		mod_timer(&priv->thermal_throttle.ct_kill_exit_tm, jiffies +
			  CT_KILL_EXIT_DURATION * HZ);
	}
}

static void iwl_perform_ct_kill_task(struct iwl_priv *priv,
			   bool stop)
{
	if (stop) {
		IWL_DEBUG_POWER(priv, "Stop all queues\n");
		if (priv->mac80211_registered)
			ieee80211_stop_queues(priv->hw);
		IWL_DEBUG_POWER(priv,
				"Schedule 5 seconds CT_KILL Timer\n");
		mod_timer(&priv->thermal_throttle.ct_kill_exit_tm, jiffies +
			  CT_KILL_EXIT_DURATION * HZ);
	} else {
		IWL_DEBUG_POWER(priv, "Wake all queues\n");
		if (priv->mac80211_registered)
			ieee80211_wake_queues(priv->hw);
	}
}

#define IWL_MINIMAL_POWER_THRESHOLD		(CT_KILL_THRESHOLD_LEGACY)
#define IWL_REDUCED_PERFORMANCE_THRESHOLD_2	(100)
#define IWL_REDUCED_PERFORMANCE_THRESHOLD_1	(90)

/*
 * Legacy thermal throttling
 * 1) Avoid NIC destruction due to high temperatures
 *	Chip will identify dangerously high temperatures that can
 *	harm the device and will power down
 * 2) Avoid the NIC power down due to high temperature
 *	Throttle early enough to lower the power consumption before
 *	drastic steps are needed
 */
static void iwl_legacy_tt_handler(struct iwl_priv *priv, s32 temp)
{
	struct iwl_tt_mgmt *tt = &priv->thermal_throttle;
	enum iwl_tt_state old_state;

#ifdef CONFIG_IWLWIFI_DEBUG
	if ((tt->tt_previous_temp) &&
	    (temp > tt->tt_previous_temp) &&
	    ((temp - tt->tt_previous_temp) >
	    IWL_TT_INCREASE_MARGIN)) {
		IWL_DEBUG_POWER(priv,
			"Temperature increase %d degree Celsius\n",
			(temp - tt->tt_previous_temp));
	}
#endif
	old_state = tt->state;
	/* in Celsius */
	if (temp >= IWL_MINIMAL_POWER_THRESHOLD)
		tt->state = IWL_TI_CT_KILL;
	else if (temp >= IWL_REDUCED_PERFORMANCE_THRESHOLD_2)
		tt->state = IWL_TI_2;
	else if (temp >= IWL_REDUCED_PERFORMANCE_THRESHOLD_1)
		tt->state = IWL_TI_1;
	else
		tt->state = IWL_TI_0;

#ifdef CONFIG_IWLWIFI_DEBUG
	tt->tt_previous_temp = temp;
#endif
	if (tt->state != old_state) {
		switch (tt->state) {
		case IWL_TI_0:
			/*
			 * When the system is ready to go back to IWL_TI_0
			 * we only have to call iwl_power_update_mode() to
			 * do so.
			 */
			break;
		case IWL_TI_1:
			tt->tt_power_mode = IWL_POWER_INDEX_3;
			break;
		case IWL_TI_2:
			tt->tt_power_mode = IWL_POWER_INDEX_4;
			break;
		default:
			tt->tt_power_mode = IWL_POWER_INDEX_5;
			break;
		}
		mutex_lock(&priv->mutex);
		if (iwl_power_update_mode(priv, true)) {
			/* TT state not updated
			 * try again during next temperature read
			 */
			tt->state = old_state;
			IWL_ERR(priv, "Cannot update power mode, "
					"TT state not updated\n");
		} else {
			if (tt->state == IWL_TI_CT_KILL)
				iwl_perform_ct_kill_task(priv, true);
			else if (old_state == IWL_TI_CT_KILL &&
				 tt->state != IWL_TI_CT_KILL)
				iwl_perform_ct_kill_task(priv, false);
			IWL_DEBUG_POWER(priv, "Temperature state changed %u\n",
					tt->state);
			IWL_DEBUG_POWER(priv, "Power Index change to %u\n",
					tt->tt_power_mode);
		}
		mutex_unlock(&priv->mutex);
	}
}

/*
 * Advance thermal throttling
 * 1) Avoid NIC destruction due to high temperatures
 *	Chip will identify dangerously high temperatures that can
 *	harm the device and will power down
 * 2) Avoid the NIC power down due to high temperature
 *	Throttle early enough to lower the power consumption before
 *	drastic steps are needed
 *	Actions include relaxing the power down sleep thresholds and
 *	decreasing the number of TX streams
 * 3) Avoid throughput performance impact as much as possible
 *
 *=============================================================================
 *                 Condition Nxt State  Condition Nxt State Condition Nxt State
 *-----------------------------------------------------------------------------
 *     IWL_TI_0     T >= 115   CT_KILL  115>T>=105   TI_1      N/A      N/A
 *     IWL_TI_1     T >= 115   CT_KILL  115>T>=110   TI_2     T<=95     TI_0
 *     IWL_TI_2     T >= 115   CT_KILL                        T<=100    TI_1
 *    IWL_CT_KILL      N/A       N/A       N/A        N/A     T<=95     TI_0
 *=============================================================================
 */
static void iwl_advance_tt_handler(struct iwl_priv *priv, s32 temp)
{
	struct iwl_tt_mgmt *tt = &priv->thermal_throttle;
	int i;
	bool changed = false;
	enum iwl_tt_state old_state;
	struct iwl_tt_trans *transaction;

	old_state = tt->state;
	for (i = 0; i < IWL_TI_STATE_MAX - 1; i++) {
		/* based on the current TT state,
		 * find the curresponding transaction table
		 * each table has (IWL_TI_STATE_MAX - 1) entries
		 * tt->transaction + ((old_state * (IWL_TI_STATE_MAX - 1))
		 * will advance to the correct table.
		 * then based on the current temperature
		 * find the next state need to transaction to
		 * go through all the possible (IWL_TI_STATE_MAX - 1) entries
		 * in the current table to see if transaction is needed
		 */
		transaction = tt->transaction +
			((old_state * (IWL_TI_STATE_MAX - 1)) + i);
		if (temp >= transaction->tt_low &&
		    temp <= transaction->tt_high) {
#ifdef CONFIG_IWLWIFI_DEBUG
			if ((tt->tt_previous_temp) &&
			    (temp > tt->tt_previous_temp) &&
			    ((temp - tt->tt_previous_temp) >
			    IWL_TT_INCREASE_MARGIN)) {
				IWL_DEBUG_POWER(priv,
					"Temperature increase %d "
					"degree Celsius\n",
					(temp - tt->tt_previous_temp));
			}
			tt->tt_previous_temp = temp;
#endif
			if (old_state !=
			    transaction->next_state) {
				changed = true;
				tt->state =
					transaction->next_state;
			}
			break;
		}
	}
	if (changed) {
		struct iwl_rxon_cmd *rxon = &priv->staging_rxon;

		if (tt->state >= IWL_TI_1) {
			/* force PI = IWL_POWER_INDEX_5 in the case of TI > 0 */
			tt->tt_power_mode = IWL_POWER_INDEX_5;
			if (!iwl_ht_enabled(priv))
				/* disable HT */
				rxon->flags &= ~(RXON_FLG_CHANNEL_MODE_MSK |
					RXON_FLG_CTRL_CHANNEL_LOC_HI_MSK |
					RXON_FLG_HT40_PROT_MSK |
					RXON_FLG_HT_PROT_MSK);
			else {
				/* check HT capability and set
				 * according to the system HT capability
				 * in case get disabled before */
				iwl_set_rxon_ht(priv, &priv->current_ht_config);
			}

		} else {
			/*
			 * restore system power setting -- it will be
			 * recalculated automatically.
			 */

			/* check HT capability and set
			 * according to the system HT capability
			 * in case get disabled before */
			iwl_set_rxon_ht(priv, &priv->current_ht_config);
		}
		mutex_lock(&priv->mutex);
		if (iwl_power_update_mode(priv, true)) {
			/* TT state not updated
			 * try again during next temperature read
			 */
			IWL_ERR(priv, "Cannot update power mode, "
					"TT state not updated\n");
			tt->state = old_state;
		} else {
			IWL_DEBUG_POWER(priv,
					"Thermal Throttling to new state: %u\n",
					tt->state);
			if (old_state != IWL_TI_CT_KILL &&
			    tt->state == IWL_TI_CT_KILL) {
				IWL_DEBUG_POWER(priv, "Enter IWL_TI_CT_KILL\n");
				iwl_perform_ct_kill_task(priv, true);

			} else if (old_state == IWL_TI_CT_KILL &&
				  tt->state != IWL_TI_CT_KILL) {
				IWL_DEBUG_POWER(priv, "Exit IWL_TI_CT_KILL\n");
				iwl_perform_ct_kill_task(priv, false);
			}
		}
		mutex_unlock(&priv->mutex);
	}
}

/* Card State Notification indicated reach critical temperature
 * if PSP not enable, no Thermal Throttling function will be performed
 * just set the GP1 bit to acknowledge the event
 * otherwise, go into IWL_TI_CT_KILL state
 * since Card State Notification will not provide any temperature reading
 * for Legacy mode
 * so just pass the CT_KILL temperature to iwl_legacy_tt_handler()
 * for advance mode
 * pass CT_KILL_THRESHOLD+1 to make sure move into IWL_TI_CT_KILL state
 */
static void iwl_bg_ct_enter(struct work_struct *work)
{
	struct iwl_priv *priv = container_of(work, struct iwl_priv, ct_enter);
	struct iwl_tt_mgmt *tt = &priv->thermal_throttle;

	if (test_bit(STATUS_EXIT_PENDING, &priv->status))
		return;

	if (!iwl_is_ready(priv))
		return;

	if (tt->state != IWL_TI_CT_KILL) {
		IWL_ERR(priv, "Device reached critical temperature "
			      "- ucode going to sleep!\n");
		if (!priv->thermal_throttle.advanced_tt)
			iwl_legacy_tt_handler(priv,
					      IWL_MINIMAL_POWER_THRESHOLD);
		else
			iwl_advance_tt_handler(priv,
					       CT_KILL_THRESHOLD + 1);
	}
}

/* Card State Notification indicated out of critical temperature
 * since Card State Notification will not provide any temperature reading
 * so pass the IWL_REDUCED_PERFORMANCE_THRESHOLD_2 temperature
 * to iwl_legacy_tt_handler() to get out of IWL_CT_KILL state
 */
static void iwl_bg_ct_exit(struct work_struct *work)
{
	struct iwl_priv *priv = container_of(work, struct iwl_priv, ct_exit);
	struct iwl_tt_mgmt *tt = &priv->thermal_throttle;

	if (test_bit(STATUS_EXIT_PENDING, &priv->status))
		return;

	if (!iwl_is_ready(priv))
		return;

	/* stop ct_kill_exit_tm timer */
	del_timer_sync(&priv->thermal_throttle.ct_kill_exit_tm);

	if (tt->state == IWL_TI_CT_KILL) {
		IWL_ERR(priv,
			"Device temperature below critical"
			"- ucode awake!\n");
		if (!priv->thermal_throttle.advanced_tt)
			iwl_legacy_tt_handler(priv,
					IWL_REDUCED_PERFORMANCE_THRESHOLD_2);
		else
			iwl_advance_tt_handler(priv, CT_KILL_EXIT_THRESHOLD);
	}
}

void iwl_tt_enter_ct_kill(struct iwl_priv *priv)
{
	if (test_bit(STATUS_EXIT_PENDING, &priv->status))
		return;

	IWL_DEBUG_POWER(priv, "Queueing critical temperature enter.\n");
	queue_work(priv->workqueue, &priv->ct_enter);
}
EXPORT_SYMBOL(iwl_tt_enter_ct_kill);

void iwl_tt_exit_ct_kill(struct iwl_priv *priv)
{
	if (test_bit(STATUS_EXIT_PENDING, &priv->status))
		return;

	IWL_DEBUG_POWER(priv, "Queueing critical temperature exit.\n");
	queue_work(priv->workqueue, &priv->ct_exit);
}
EXPORT_SYMBOL(iwl_tt_exit_ct_kill);

static void iwl_bg_tt_work(struct work_struct *work)
{
	struct iwl_priv *priv = container_of(work, struct iwl_priv, tt_work);
	s32 temp = priv->temperature; /* degrees CELSIUS except 4965 */

	if (test_bit(STATUS_EXIT_PENDING, &priv->status))
		return;

	if ((priv->hw_rev & CSR_HW_REV_TYPE_MSK) == CSR_HW_REV_TYPE_4965)
		temp = KELVIN_TO_CELSIUS(priv->temperature);

	if (!priv->thermal_throttle.advanced_tt)
		iwl_legacy_tt_handler(priv, temp);
	else
		iwl_advance_tt_handler(priv, temp);
}

void iwl_tt_handler(struct iwl_priv *priv)
{
	if (test_bit(STATUS_EXIT_PENDING, &priv->status))
		return;

	IWL_DEBUG_POWER(priv, "Queueing thermal throttling work.\n");
	queue_work(priv->workqueue, &priv->tt_work);
}
EXPORT_SYMBOL(iwl_tt_handler);

/* Thermal throttling initialization
 * For advance thermal throttling:
 *     Initialize Thermal Index and temperature threshold table
 *     Initialize thermal throttling restriction table
 */
void iwl_tt_initialize(struct iwl_priv *priv)
{
	struct iwl_tt_mgmt *tt = &priv->thermal_throttle;
	int size = sizeof(struct iwl_tt_trans) * (IWL_TI_STATE_MAX - 1);
	struct iwl_tt_trans *transaction;

	IWL_DEBUG_POWER(priv, "Initialize Thermal Throttling \n");

	memset(tt, 0, sizeof(struct iwl_tt_mgmt));

	tt->state = IWL_TI_0;
	init_timer(&priv->thermal_throttle.ct_kill_exit_tm);
	priv->thermal_throttle.ct_kill_exit_tm.data = (unsigned long)priv;
	priv->thermal_throttle.ct_kill_exit_tm.function = iwl_tt_check_exit_ct_kill;

	/* setup deferred ct kill work */
	INIT_WORK(&priv->tt_work, iwl_bg_tt_work);
	INIT_WORK(&priv->ct_enter, iwl_bg_ct_enter);
	INIT_WORK(&priv->ct_exit, iwl_bg_ct_exit);

	switch (priv->hw_rev & CSR_HW_REV_TYPE_MSK) {
	case CSR_HW_REV_TYPE_6x00:
	case CSR_HW_REV_TYPE_6x50:
		IWL_DEBUG_POWER(priv, "Advanced Thermal Throttling\n");
		tt->restriction = kzalloc(sizeof(struct iwl_tt_restriction) *
					 IWL_TI_STATE_MAX, GFP_KERNEL);
		tt->transaction = kzalloc(sizeof(struct iwl_tt_trans) *
			IWL_TI_STATE_MAX * (IWL_TI_STATE_MAX - 1),
			GFP_KERNEL);
		if (!tt->restriction || !tt->transaction) {
			IWL_ERR(priv, "Fallback to Legacy Throttling\n");
			priv->thermal_throttle.advanced_tt = false;
			kfree(tt->restriction);
			tt->restriction = NULL;
			kfree(tt->transaction);
			tt->transaction = NULL;
		} else {
			transaction = tt->transaction +
				(IWL_TI_0 * (IWL_TI_STATE_MAX - 1));
			memcpy(transaction, &tt_range_0[0], size);
			transaction = tt->transaction +
				(IWL_TI_1 * (IWL_TI_STATE_MAX - 1));
			memcpy(transaction, &tt_range_1[0], size);
			transaction = tt->transaction +
				(IWL_TI_2 * (IWL_TI_STATE_MAX - 1));
			memcpy(transaction, &tt_range_2[0], size);
			transaction = tt->transaction +
				(IWL_TI_CT_KILL * (IWL_TI_STATE_MAX - 1));
			memcpy(transaction, &tt_range_3[0], size);
			size = sizeof(struct iwl_tt_restriction) *
				IWL_TI_STATE_MAX;
			memcpy(tt->restriction,
				&restriction_range[0], size);
			priv->thermal_throttle.advanced_tt = true;
		}
		break;
	default:
		IWL_DEBUG_POWER(priv, "Legacy Thermal Throttling\n");
		priv->thermal_throttle.advanced_tt = false;
		break;
	}
}
EXPORT_SYMBOL(iwl_tt_initialize);

/* cleanup thermal throttling management related memory and timer */
void iwl_tt_exit(struct iwl_priv *priv)
{
	struct iwl_tt_mgmt *tt = &priv->thermal_throttle;

	/* stop ct_kill_exit_tm timer if activated */
	del_timer_sync(&priv->thermal_throttle.ct_kill_exit_tm);
	cancel_work_sync(&priv->tt_work);
	cancel_work_sync(&priv->ct_enter);
	cancel_work_sync(&priv->ct_exit);

	if (priv->thermal_throttle.advanced_tt) {
		/* free advance thermal throttling memory */
		kfree(tt->restriction);
		tt->restriction = NULL;
		kfree(tt->transaction);
		tt->transaction = NULL;
	}
}
EXPORT_SYMBOL(iwl_tt_exit);

/* initialize to default */
void iwl_power_initialize(struct iwl_priv *priv)
{
	u16 lctl = iwl_pcie_link_ctl(priv);

	priv->power_data.pci_pm = !(lctl & PCI_CFG_LINK_CTRL_VAL_L0S_EN);

	priv->power_data.debug_sleep_level_override = -1;

	memset(&priv->power_data.sleep_cmd, 0,
		sizeof(priv->power_data.sleep_cmd));
}
EXPORT_SYMBOL(iwl_power_initialize);<|MERGE_RESOLUTION|>--- conflicted
+++ resolved
@@ -292,14 +292,9 @@
 	else
 		dtimper = 1;
 
-<<<<<<< HEAD
-	/* TT power setting overwrites everything */
-	if (tt->state >= IWL_TI_1)
-=======
 	if (priv->cfg->broken_powersave)
 		iwl_power_sleep_cam_cmd(priv, &cmd);
 	else if (tt->state >= IWL_TI_1)
->>>>>>> ebc79c4f
 		iwl_static_sleep_cmd(priv, &cmd, tt->tt_power_mode, dtimper);
 	else if (!enabled)
 		iwl_power_sleep_cam_cmd(priv, &cmd);
