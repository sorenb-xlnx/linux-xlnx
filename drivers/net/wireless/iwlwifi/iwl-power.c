/******************************************************************************
 *
 * Copyright(c) 2007 - 2010 Intel Corporation. All rights reserved.
 *
 * Portions of this file are derived from the ipw3945 project, as well
 * as portions of the ieee80211 subsystem header files.
 *
 * This program is free software; you can redistribute it and/or modify it
 * under the terms of version 2 of the GNU General Public License as
 * published by the Free Software Foundation.
 *
 * This program is distributed in the hope that it will be useful, but WITHOUT
 * ANY WARRANTY; without even the implied warranty of MERCHANTABILITY or
 * FITNESS FOR A PARTICULAR PURPOSE.  See the GNU General Public License for
 * more details.
 *
 * You should have received a copy of the GNU General Public License along with
 * this program; if not, write to the Free Software Foundation, Inc.,
 * 51 Franklin Street, Fifth Floor, Boston, MA 02110, USA
 *
 * The full GNU General Public License is included in this distribution in the
 * file called LICENSE.
 *
 * Contact Information:
 *  Intel Linux Wireless <ilw@linux.intel.com>
 * Intel Corporation, 5200 N.E. Elam Young Parkway, Hillsboro, OR 97124-6497
 *****************************************************************************/


#include <linux/kernel.h>
#include <linux/module.h>
#include <linux/slab.h>
#include <linux/init.h>

#include <net/mac80211.h>

#include "iwl-eeprom.h"
#include "iwl-dev.h"
#include "iwl-core.h"
#include "iwl-io.h"
#include "iwl-commands.h"
#include "iwl-debug.h"
#include "iwl-power.h"

/*
 * Setting power level allows the card to go to sleep when not busy.
 *
 * We calculate a sleep command based on the required latency, which
 * we get from mac80211. In order to handle thermal throttling, we can
 * also use pre-defined power levels.
 */

/*
 * For now, keep using power level 1 instead of automatically
 * adjusting ...
 */
bool no_sleep_autoadjust = true;
module_param(no_sleep_autoadjust, bool, S_IRUGO);
MODULE_PARM_DESC(no_sleep_autoadjust,
		 "don't automatically adjust sleep level "
		 "according to maximum network latency");

/*
 * This defines the old power levels. They are still used by default
 * (level 1) and for thermal throttle (levels 3 through 5)
 */

struct iwl_power_vec_entry {
	struct iwl_powertable_cmd cmd;
	u8 no_dtim;	/* number of skip dtim */
};

#define IWL_DTIM_RANGE_0_MAX	2
#define IWL_DTIM_RANGE_1_MAX	10

#define NOSLP cpu_to_le16(0), 0, 0
#define SLP IWL_POWER_DRIVER_ALLOW_SLEEP_MSK, 0, 0
#define ASLP (IWL_POWER_POWER_SAVE_ENA_MSK |	\
		IWL_POWER_POWER_MANAGEMENT_ENA_MSK | \
		IWL_POWER_ADVANCE_PM_ENA_MSK)
#define ASLP_TOUT(T) cpu_to_le32(T)
#define TU_TO_USEC 1024
#define SLP_TOUT(T) cpu_to_le32((T) * TU_TO_USEC)
#define SLP_VEC(X0, X1, X2, X3, X4) {cpu_to_le32(X0), \
				     cpu_to_le32(X1), \
				     cpu_to_le32(X2), \
				     cpu_to_le32(X3), \
				     cpu_to_le32(X4)}
/* default power management (not Tx power) table values */
/* for DTIM period 0 through IWL_DTIM_RANGE_0_MAX */
/* DTIM 0 - 2 */
static const struct iwl_power_vec_entry range_0[IWL_POWER_NUM] = {
	{{SLP, SLP_TOUT(200), SLP_TOUT(500), SLP_VEC(1, 1, 2, 2, 0xFF)}, 0},
	{{SLP, SLP_TOUT(200), SLP_TOUT(300), SLP_VEC(1, 2, 2, 2, 0xFF)}, 0},
	{{SLP, SLP_TOUT(50), SLP_TOUT(100), SLP_VEC(2, 2, 2, 2, 0xFF)}, 0},
	{{SLP, SLP_TOUT(50), SLP_TOUT(25), SLP_VEC(2, 2, 4, 4, 0xFF)}, 1},
	{{SLP, SLP_TOUT(25), SLP_TOUT(25), SLP_VEC(2, 2, 4, 6, 0xFF)}, 2}
};


/* for DTIM period IWL_DTIM_RANGE_0_MAX + 1 through IWL_DTIM_RANGE_1_MAX */
/* DTIM 3 - 10 */
static const struct iwl_power_vec_entry range_1[IWL_POWER_NUM] = {
	{{SLP, SLP_TOUT(200), SLP_TOUT(500), SLP_VEC(1, 2, 3, 4, 4)}, 0},
	{{SLP, SLP_TOUT(200), SLP_TOUT(300), SLP_VEC(1, 2, 3, 4, 7)}, 0},
	{{SLP, SLP_TOUT(50), SLP_TOUT(100), SLP_VEC(2, 4, 6, 7, 9)}, 0},
	{{SLP, SLP_TOUT(50), SLP_TOUT(25), SLP_VEC(2, 4, 6, 9, 10)}, 1},
	{{SLP, SLP_TOUT(25), SLP_TOUT(25), SLP_VEC(2, 4, 6, 10, 10)}, 2}
};

/* for DTIM period > IWL_DTIM_RANGE_1_MAX */
/* DTIM 11 - */
static const struct iwl_power_vec_entry range_2[IWL_POWER_NUM] = {
	{{SLP, SLP_TOUT(200), SLP_TOUT(500), SLP_VEC(1, 2, 3, 4, 0xFF)}, 0},
	{{SLP, SLP_TOUT(200), SLP_TOUT(300), SLP_VEC(2, 4, 6, 7, 0xFF)}, 0},
	{{SLP, SLP_TOUT(50), SLP_TOUT(100), SLP_VEC(2, 7, 9, 9, 0xFF)}, 0},
	{{SLP, SLP_TOUT(50), SLP_TOUT(25), SLP_VEC(2, 7, 9, 9, 0xFF)}, 0},
	{{SLP, SLP_TOUT(25), SLP_TOUT(25), SLP_VEC(4, 7, 10, 10, 0xFF)}, 0}
};

/* advance power management */
/* DTIM 0 - 2 */
static const struct iwl_power_vec_entry apm_range_0[IWL_POWER_NUM] = {
	{{ASLP, 0, 0, ASLP_TOUT(50), ASLP_TOUT(50),
		SLP_VEC(1, 2, 4, 6, 0xFF), 0}, 0},
	{{ASLP, 0, 0, ASLP_TOUT(50), ASLP_TOUT(50),
		SLP_VEC(1, 2, 4, 6, 0xFF), 0}, 0},
	{{ASLP, 0, 0, ASLP_TOUT(50), ASLP_TOUT(50),
		SLP_VEC(1, 2, 4, 6, 0xFF), 0}, 0},
	{{ASLP, 0, 0, ASLP_TOUT(50), ASLP_TOUT(50),
		SLP_VEC(1, 2, 4, 6, 0xFF), 0}, 0},
	{{ASLP, 0, 0, ASLP_TOUT(50), ASLP_TOUT(50),
		SLP_VEC(1, 2, 6, 8, 0xFF), ASLP_TOUT(2)}, 2}
};


/* for DTIM period IWL_DTIM_RANGE_0_MAX + 1 through IWL_DTIM_RANGE_1_MAX */
/* DTIM 3 - 10 */
static const struct iwl_power_vec_entry apm_range_1[IWL_POWER_NUM] = {
	{{ASLP, 0, 0, ASLP_TOUT(50), ASLP_TOUT(50),
		SLP_VEC(1, 2, 4, 6, 0xFF), 0}, 0},
	{{ASLP, 0, 0, ASLP_TOUT(50), ASLP_TOUT(50),
		SLP_VEC(1, 2, 4, 6, 0xFF), 0}, 0},
	{{ASLP, 0, 0, ASLP_TOUT(50), ASLP_TOUT(50),
		SLP_VEC(1, 2, 4, 6, 0xFF), 0}, 0},
	{{ASLP, 0, 0, ASLP_TOUT(50), ASLP_TOUT(50),
		SLP_VEC(1, 2, 4, 6, 0xFF), 0}, 0},
	{{ASLP, 0, 0, ASLP_TOUT(50), ASLP_TOUT(50),
		SLP_VEC(1, 2, 6, 8, 0xFF), 0}, 2}
};

/* for DTIM period > IWL_DTIM_RANGE_1_MAX */
/* DTIM 11 - */
static const struct iwl_power_vec_entry apm_range_2[IWL_POWER_NUM] = {
	{{ASLP, 0, 0, ASLP_TOUT(50), ASLP_TOUT(50),
		SLP_VEC(1, 2, 4, 6, 0xFF), 0}, 0},
	{{ASLP, 0, 0, ASLP_TOUT(50), ASLP_TOUT(50),
		SLP_VEC(1, 2, 4, 6, 0xFF), 0}, 0},
	{{ASLP, 0, 0, ASLP_TOUT(50), ASLP_TOUT(50),
		SLP_VEC(1, 2, 4, 6, 0xFF), 0}, 0},
	{{ASLP, 0, 0, ASLP_TOUT(50), ASLP_TOUT(50),
		SLP_VEC(1, 2, 4, 6, 0xFF), 0}, 0},
	{{ASLP, 0, 0, ASLP_TOUT(50), ASLP_TOUT(50),
		SLP_VEC(1, 2, 6, 8, 0xFF), ASLP_TOUT(2)}, 2}
};

static void iwl_static_sleep_cmd(struct iwl_priv *priv,
				 struct iwl_powertable_cmd *cmd,
				 enum iwl_power_level lvl, int period)
{
	const struct iwl_power_vec_entry *table;
	int max_sleep[IWL_POWER_VEC_SIZE] = { 0 };
	int i;
	u8 skip;
	u32 slp_itrvl;

	if (priv->cfg->adv_pm) {
		table = apm_range_2;
		if (period <= IWL_DTIM_RANGE_1_MAX)
			table = apm_range_1;
		if (period <= IWL_DTIM_RANGE_0_MAX)
			table = apm_range_0;
	} else {
		table = range_2;
		if (period <= IWL_DTIM_RANGE_1_MAX)
			table = range_1;
		if (period <= IWL_DTIM_RANGE_0_MAX)
			table = range_0;
	}

	BUG_ON(lvl < 0 || lvl >= IWL_POWER_NUM);

	*cmd = table[lvl].cmd;

	if (period == 0) {
		skip = 0;
		period = 1;
		for (i = 0; i < IWL_POWER_VEC_SIZE; i++)
			max_sleep[i] =  1;

	} else {
		skip = table[lvl].no_dtim;
		for (i = 0; i < IWL_POWER_VEC_SIZE; i++)
			max_sleep[i] = le32_to_cpu(cmd->sleep_interval[i]);
		max_sleep[IWL_POWER_VEC_SIZE - 1] = skip + 1;
	}

	slp_itrvl = le32_to_cpu(cmd->sleep_interval[IWL_POWER_VEC_SIZE - 1]);
	/* figure out the listen interval based on dtim period and skip */
	if (slp_itrvl == 0xFF)
		cmd->sleep_interval[IWL_POWER_VEC_SIZE - 1] =
			cpu_to_le32(period * (skip + 1));

	slp_itrvl = le32_to_cpu(cmd->sleep_interval[IWL_POWER_VEC_SIZE - 1]);
	if (slp_itrvl > period)
		cmd->sleep_interval[IWL_POWER_VEC_SIZE - 1] =
			cpu_to_le32((slp_itrvl / period) * period);

	if (skip)
		cmd->flags |= IWL_POWER_SLEEP_OVER_DTIM_MSK;
	else
		cmd->flags &= ~IWL_POWER_SLEEP_OVER_DTIM_MSK;

	if (priv->cfg->base_params->shadow_reg_enable)
		cmd->flags |= IWL_POWER_SHADOW_REG_ENA;
	else
		cmd->flags &= ~IWL_POWER_SHADOW_REG_ENA;

	if (priv->cfg->bt_params &&
	    priv->cfg->bt_params->advanced_bt_coexist) {
		if (!priv->cfg->bt_params->bt_sco_disable)
			cmd->flags |= IWL_POWER_BT_SCO_ENA;
		else
			cmd->flags &= ~IWL_POWER_BT_SCO_ENA;
	}


	slp_itrvl = le32_to_cpu(cmd->sleep_interval[IWL_POWER_VEC_SIZE - 1]);
	if (slp_itrvl > IWL_CONN_MAX_LISTEN_INTERVAL)
		cmd->sleep_interval[IWL_POWER_VEC_SIZE - 1] =
			cpu_to_le32(IWL_CONN_MAX_LISTEN_INTERVAL);

	/* enforce max sleep interval */
	for (i = IWL_POWER_VEC_SIZE - 1; i >= 0 ; i--) {
		if (le32_to_cpu(cmd->sleep_interval[i]) >
		    (max_sleep[i] * period))
			cmd->sleep_interval[i] =
				cpu_to_le32(max_sleep[i] * period);
		if (i != (IWL_POWER_VEC_SIZE - 1)) {
			if (le32_to_cpu(cmd->sleep_interval[i]) >
			    le32_to_cpu(cmd->sleep_interval[i+1]))
				cmd->sleep_interval[i] =
					cmd->sleep_interval[i+1];
		}
	}

	if (priv->power_data.pci_pm)
		cmd->flags |= IWL_POWER_PCI_PM_MSK;
	else
		cmd->flags &= ~IWL_POWER_PCI_PM_MSK;

	IWL_DEBUG_POWER(priv, "numSkipDtim = %u, dtimPeriod = %d\n",
			skip, period);
	IWL_DEBUG_POWER(priv, "Sleep command for index %d\n", lvl + 1);
}

static void iwl_power_sleep_cam_cmd(struct iwl_priv *priv,
				    struct iwl_powertable_cmd *cmd)
{
	memset(cmd, 0, sizeof(*cmd));

	if (priv->power_data.pci_pm)
		cmd->flags |= IWL_POWER_PCI_PM_MSK;

	IWL_DEBUG_POWER(priv, "Sleep command for CAM\n");
}

static void iwl_power_fill_sleep_cmd(struct iwl_priv *priv,
				     struct iwl_powertable_cmd *cmd,
				     int dynps_ms, int wakeup_period)
{
	/*
	 * These are the original power level 3 sleep successions. The
	 * device may behave better with such succession and was also
	 * only tested with that. Just like the original sleep commands,
	 * also adjust the succession here to the wakeup_period below.
	 * The ranges are the same as for the sleep commands, 0-2, 3-9
	 * and >10, which is selected based on the DTIM interval for
	 * the sleep index but here we use the wakeup period since that
	 * is what we need to do for the latency requirements.
	 */
	static const u8 slp_succ_r0[IWL_POWER_VEC_SIZE] = { 2, 2, 2, 2, 2 };
	static const u8 slp_succ_r1[IWL_POWER_VEC_SIZE] = { 2, 4, 6, 7, 9 };
	static const u8 slp_succ_r2[IWL_POWER_VEC_SIZE] = { 2, 7, 9, 9, 0xFF };
	const u8 *slp_succ = slp_succ_r0;
	int i;

	if (wakeup_period > IWL_DTIM_RANGE_0_MAX)
		slp_succ = slp_succ_r1;
	if (wakeup_period > IWL_DTIM_RANGE_1_MAX)
		slp_succ = slp_succ_r2;

	memset(cmd, 0, sizeof(*cmd));

	cmd->flags = IWL_POWER_DRIVER_ALLOW_SLEEP_MSK |
		     IWL_POWER_FAST_PD; /* no use seeing frames for others */

	if (priv->power_data.pci_pm)
		cmd->flags |= IWL_POWER_PCI_PM_MSK;

	if (priv->cfg->base_params->shadow_reg_enable)
		cmd->flags |= IWL_POWER_SHADOW_REG_ENA;
	else
		cmd->flags &= ~IWL_POWER_SHADOW_REG_ENA;

	if (priv->cfg->bt_params &&
	    priv->cfg->bt_params->advanced_bt_coexist) {
		if (!priv->cfg->bt_params->bt_sco_disable)
			cmd->flags |= IWL_POWER_BT_SCO_ENA;
		else
			cmd->flags &= ~IWL_POWER_BT_SCO_ENA;
	}

	cmd->rx_data_timeout = cpu_to_le32(1000 * dynps_ms);
	cmd->tx_data_timeout = cpu_to_le32(1000 * dynps_ms);

	for (i = 0; i < IWL_POWER_VEC_SIZE; i++)
		cmd->sleep_interval[i] =
			cpu_to_le32(min_t(int, slp_succ[i], wakeup_period));

	IWL_DEBUG_POWER(priv, "Automatic sleep command\n");
}

static int iwl_set_power(struct iwl_priv *priv, struct iwl_powertable_cmd *cmd)
{
	IWL_DEBUG_POWER(priv, "Sending power/sleep command\n");
	IWL_DEBUG_POWER(priv, "Flags value = 0x%08X\n", cmd->flags);
	IWL_DEBUG_POWER(priv, "Tx timeout = %u\n", le32_to_cpu(cmd->tx_data_timeout));
	IWL_DEBUG_POWER(priv, "Rx timeout = %u\n", le32_to_cpu(cmd->rx_data_timeout));
	IWL_DEBUG_POWER(priv, "Sleep interval vector = { %d , %d , %d , %d , %d }\n",
			le32_to_cpu(cmd->sleep_interval[0]),
			le32_to_cpu(cmd->sleep_interval[1]),
			le32_to_cpu(cmd->sleep_interval[2]),
			le32_to_cpu(cmd->sleep_interval[3]),
			le32_to_cpu(cmd->sleep_interval[4]));

	return iwl_send_cmd_pdu(priv, POWER_TABLE_CMD,
				sizeof(struct iwl_powertable_cmd), cmd);
}

<<<<<<< HEAD
/* priv->mutex must be held */
int iwl_power_update_mode(struct iwl_priv *priv, bool force)
{
	int ret = 0;
	bool enabled = priv->hw->conf.flags & IEEE80211_CONF_PS;
	bool update_chains;
	struct iwl_powertable_cmd cmd;
	int dtimper;

	/* Don't update the RX chain when chain noise calibration is running */
	update_chains = priv->chain_noise_data.state == IWL_CHAIN_NOISE_DONE ||
			priv->chain_noise_data.state == IWL_CHAIN_NOISE_ALIVE;

	dtimper = priv->hw->conf.ps_dtim_period ?: 1;

	if (priv->cfg->base_params->broken_powersave)
		iwl_power_sleep_cam_cmd(priv, &cmd);
	else if (priv->cfg->base_params->supports_idle &&
		 priv->hw->conf.flags & IEEE80211_CONF_IDLE)
		iwl_static_sleep_cmd(priv, &cmd, IWL_POWER_INDEX_5, 20);
=======
static void iwl_power_build_cmd(struct iwl_priv *priv,
				struct iwl_powertable_cmd *cmd)
{
	bool enabled = priv->hw->conf.flags & IEEE80211_CONF_PS;
	int dtimper;

	dtimper = priv->hw->conf.ps_dtim_period ?: 1;

	if (priv->cfg->base_params->broken_powersave)
		iwl_power_sleep_cam_cmd(priv, cmd);
	else if (priv->cfg->base_params->supports_idle &&
		 priv->hw->conf.flags & IEEE80211_CONF_IDLE)
		iwl_static_sleep_cmd(priv, cmd, IWL_POWER_INDEX_5, 20);
>>>>>>> 3cbea436
	else if (priv->cfg->ops->lib->tt_ops.lower_power_detection &&
		 priv->cfg->ops->lib->tt_ops.tt_power_mode &&
		 priv->cfg->ops->lib->tt_ops.lower_power_detection(priv)) {
		/* in thermal throttling low power state */
<<<<<<< HEAD
		iwl_static_sleep_cmd(priv, &cmd,
		    priv->cfg->ops->lib->tt_ops.tt_power_mode(priv), dtimper);
	} else if (!enabled)
		iwl_power_sleep_cam_cmd(priv, &cmd);
=======
		iwl_static_sleep_cmd(priv, cmd,
		    priv->cfg->ops->lib->tt_ops.tt_power_mode(priv), dtimper);
	} else if (!enabled)
		iwl_power_sleep_cam_cmd(priv, cmd);
>>>>>>> 3cbea436
	else if (priv->power_data.debug_sleep_level_override >= 0)
		iwl_static_sleep_cmd(priv, cmd,
				     priv->power_data.debug_sleep_level_override,
				     dtimper);
	else if (no_sleep_autoadjust)
		iwl_static_sleep_cmd(priv, cmd, IWL_POWER_INDEX_1, dtimper);
	else
		iwl_power_fill_sleep_cmd(priv, cmd,
					 priv->hw->conf.dynamic_ps_timeout,
					 priv->hw->conf.max_sleep_period);
}

<<<<<<< HEAD
=======
int iwl_power_set_mode(struct iwl_priv *priv, struct iwl_powertable_cmd *cmd,
		       bool force)
{
	int ret;
	bool update_chains;

	lockdep_assert_held(&priv->mutex);

	/* Don't update the RX chain when chain noise calibration is running */
	update_chains = priv->chain_noise_data.state == IWL_CHAIN_NOISE_DONE ||
			priv->chain_noise_data.state == IWL_CHAIN_NOISE_ALIVE;

	if (!memcmp(&priv->power_data.sleep_cmd, cmd, sizeof(*cmd)) && !force)
		return 0;

	if (!iwl_is_ready_rf(priv))
		return -EIO;

	/* scan complete use sleep_power_next, need to be updated */
	memcpy(&priv->power_data.sleep_cmd_next, cmd, sizeof(*cmd));
	if (test_bit(STATUS_SCANNING, &priv->status) && !force) {
		IWL_DEBUG_INFO(priv, "Defer power set mode while scanning\n");
		return 0;
	}

	if (cmd->flags & IWL_POWER_DRIVER_ALLOW_SLEEP_MSK)
		set_bit(STATUS_POWER_PMI, &priv->status);

	ret = iwl_set_power(priv, cmd);
	if (!ret) {
		if (!(cmd->flags & IWL_POWER_DRIVER_ALLOW_SLEEP_MSK))
			clear_bit(STATUS_POWER_PMI, &priv->status);

		if (priv->cfg->ops->lib->update_chain_flags && update_chains)
			priv->cfg->ops->lib->update_chain_flags(priv);
		else if (priv->cfg->ops->lib->update_chain_flags)
			IWL_DEBUG_POWER(priv,
					"Cannot update the power, chain noise "
					"calibration running: %d\n",
					priv->chain_noise_data.state);

		memcpy(&priv->power_data.sleep_cmd, cmd, sizeof(*cmd));
	} else
		IWL_ERR(priv, "set power fail, ret = %d", ret);

	return ret;
}
EXPORT_SYMBOL(iwl_power_set_mode);

int iwl_power_update_mode(struct iwl_priv *priv, bool force)
{
	struct iwl_powertable_cmd cmd;

	iwl_power_build_cmd(priv, &cmd);
	return iwl_power_set_mode(priv, &cmd, force);
}
EXPORT_SYMBOL(iwl_power_update_mode);

>>>>>>> 3cbea436
/* initialize to default */
void iwl_power_initialize(struct iwl_priv *priv)
{
	u16 lctl = iwl_pcie_link_ctl(priv);

	priv->power_data.pci_pm = !(lctl & PCI_CFG_LINK_CTRL_VAL_L0S_EN);

	priv->power_data.debug_sleep_level_override = -1;

	memset(&priv->power_data.sleep_cmd, 0,
		sizeof(priv->power_data.sleep_cmd));
}
EXPORT_SYMBOL(iwl_power_initialize);<|MERGE_RESOLUTION|>--- conflicted
+++ resolved
@@ -348,28 +348,6 @@
 				sizeof(struct iwl_powertable_cmd), cmd);
 }
 
-<<<<<<< HEAD
-/* priv->mutex must be held */
-int iwl_power_update_mode(struct iwl_priv *priv, bool force)
-{
-	int ret = 0;
-	bool enabled = priv->hw->conf.flags & IEEE80211_CONF_PS;
-	bool update_chains;
-	struct iwl_powertable_cmd cmd;
-	int dtimper;
-
-	/* Don't update the RX chain when chain noise calibration is running */
-	update_chains = priv->chain_noise_data.state == IWL_CHAIN_NOISE_DONE ||
-			priv->chain_noise_data.state == IWL_CHAIN_NOISE_ALIVE;
-
-	dtimper = priv->hw->conf.ps_dtim_period ?: 1;
-
-	if (priv->cfg->base_params->broken_powersave)
-		iwl_power_sleep_cam_cmd(priv, &cmd);
-	else if (priv->cfg->base_params->supports_idle &&
-		 priv->hw->conf.flags & IEEE80211_CONF_IDLE)
-		iwl_static_sleep_cmd(priv, &cmd, IWL_POWER_INDEX_5, 20);
-=======
 static void iwl_power_build_cmd(struct iwl_priv *priv,
 				struct iwl_powertable_cmd *cmd)
 {
@@ -383,22 +361,14 @@
 	else if (priv->cfg->base_params->supports_idle &&
 		 priv->hw->conf.flags & IEEE80211_CONF_IDLE)
 		iwl_static_sleep_cmd(priv, cmd, IWL_POWER_INDEX_5, 20);
->>>>>>> 3cbea436
 	else if (priv->cfg->ops->lib->tt_ops.lower_power_detection &&
 		 priv->cfg->ops->lib->tt_ops.tt_power_mode &&
 		 priv->cfg->ops->lib->tt_ops.lower_power_detection(priv)) {
 		/* in thermal throttling low power state */
-<<<<<<< HEAD
-		iwl_static_sleep_cmd(priv, &cmd,
-		    priv->cfg->ops->lib->tt_ops.tt_power_mode(priv), dtimper);
-	} else if (!enabled)
-		iwl_power_sleep_cam_cmd(priv, &cmd);
-=======
 		iwl_static_sleep_cmd(priv, cmd,
 		    priv->cfg->ops->lib->tt_ops.tt_power_mode(priv), dtimper);
 	} else if (!enabled)
 		iwl_power_sleep_cam_cmd(priv, cmd);
->>>>>>> 3cbea436
 	else if (priv->power_data.debug_sleep_level_override >= 0)
 		iwl_static_sleep_cmd(priv, cmd,
 				     priv->power_data.debug_sleep_level_override,
@@ -411,8 +381,6 @@
 					 priv->hw->conf.max_sleep_period);
 }
 
-<<<<<<< HEAD
-=======
 int iwl_power_set_mode(struct iwl_priv *priv, struct iwl_powertable_cmd *cmd,
 		       bool force)
 {
@@ -471,7 +439,6 @@
 }
 EXPORT_SYMBOL(iwl_power_update_mode);
 
->>>>>>> 3cbea436
 /* initialize to default */
 void iwl_power_initialize(struct iwl_priv *priv)
 {
