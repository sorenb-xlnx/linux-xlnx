/******************************************************************************
 *
 * Copyright(c) 2003 - 2008 Intel Corporation. All rights reserved.
 *
 * This program is free software; you can redistribute it and/or modify it
 * under the terms of version 2 of the GNU General Public License as
 * published by the Free Software Foundation.
 *
 * This program is distributed in the hope that it will be useful, but WITHOUT
 * ANY WARRANTY; without even the implied warranty of MERCHANTABILITY or
 * FITNESS FOR A PARTICULAR PURPOSE.  See the GNU General Public License for
 * more details.
 *
 * You should have received a copy of the GNU General Public License along with
 * this program; if not, write to the Free Software Foundation, Inc.,
 * 51 Franklin Street, Fifth Floor, Boston, MA 02110, USA
 *
 * The full GNU General Public License is included in this distribution in the
 * file called LICENSE.
 *
 * Contact Information:
 * James P. Ketrenos <ipw2100-admin@linux.intel.com>
 * Intel Corporation, 5200 N.E. Elam Young Parkway, Hillsboro, OR 97124-6497
 *
 *****************************************************************************/

#include <linux/kernel.h>
#include <linux/module.h>
#include <linux/version.h>
#include <linux/init.h>
#include <linux/pci.h>
#include <linux/dma-mapping.h>
#include <linux/delay.h>
#include <linux/skbuff.h>
#include <linux/netdevice.h>
#include <linux/wireless.h>
#include <net/mac80211.h>
#include <linux/etherdevice.h>
#include <asm/unaligned.h>

#include "iwl-eeprom.h"
#include "iwl-dev.h"
#include "iwl-core.h"
#include "iwl-io.h"
#include "iwl-helpers.h"
#include "iwl-calib.h"
#include "iwl-sta.h"

static int iwl4965_send_tx_power(struct iwl_priv *priv);
static int iwl4965_hw_get_temperature(const struct iwl_priv *priv);

/* module parameters */
static struct iwl_mod_params iwl4965_mod_params = {
	.num_of_queues = IWL49_NUM_QUEUES,
	.enable_qos = 1,
	.amsdu_size_8K = 1,
	.restart_fw = 1,
	/* the rest are 0 by default */
};

/* check contents of special bootstrap uCode SRAM */
static int iwl4965_verify_bsm(struct iwl_priv *priv)
{
	__le32 *image = priv->ucode_boot.v_addr;
	u32 len = priv->ucode_boot.len;
	u32 reg;
	u32 val;

	IWL_DEBUG_INFO("Begin verify bsm\n");

	/* verify BSM SRAM contents */
	val = iwl_read_prph(priv, BSM_WR_DWCOUNT_REG);
	for (reg = BSM_SRAM_LOWER_BOUND;
	     reg < BSM_SRAM_LOWER_BOUND + len;
	     reg += sizeof(u32), image++) {
		val = iwl_read_prph(priv, reg);
		if (val != le32_to_cpu(*image)) {
			IWL_ERROR("BSM uCode verification failed at "
				  "addr 0x%08X+%u (of %u), is 0x%x, s/b 0x%x\n",
				  BSM_SRAM_LOWER_BOUND,
				  reg - BSM_SRAM_LOWER_BOUND, len,
				  val, le32_to_cpu(*image));
			return -EIO;
		}
	}

	IWL_DEBUG_INFO("BSM bootstrap uCode image OK\n");

	return 0;
}

/**
 * iwl4965_load_bsm - Load bootstrap instructions
 *
 * BSM operation:
 *
 * The Bootstrap State Machine (BSM) stores a short bootstrap uCode program
 * in special SRAM that does not power down during RFKILL.  When powering back
 * up after power-saving sleeps (or during initial uCode load), the BSM loads
 * the bootstrap program into the on-board processor, and starts it.
 *
 * The bootstrap program loads (via DMA) instructions and data for a new
 * program from host DRAM locations indicated by the host driver in the
 * BSM_DRAM_* registers.  Once the new program is loaded, it starts
 * automatically.
 *
 * When initializing the NIC, the host driver points the BSM to the
 * "initialize" uCode image.  This uCode sets up some internal data, then
 * notifies host via "initialize alive" that it is complete.
 *
 * The host then replaces the BSM_DRAM_* pointer values to point to the
 * normal runtime uCode instructions and a backup uCode data cache buffer
 * (filled initially with starting data values for the on-board processor),
 * then triggers the "initialize" uCode to load and launch the runtime uCode,
 * which begins normal operation.
 *
 * When doing a power-save shutdown, runtime uCode saves data SRAM into
 * the backup data cache in DRAM before SRAM is powered down.
 *
 * When powering back up, the BSM loads the bootstrap program.  This reloads
 * the runtime uCode instructions and the backup data cache into SRAM,
 * and re-launches the runtime uCode from where it left off.
 */
static int iwl4965_load_bsm(struct iwl_priv *priv)
{
	__le32 *image = priv->ucode_boot.v_addr;
	u32 len = priv->ucode_boot.len;
	dma_addr_t pinst;
	dma_addr_t pdata;
	u32 inst_len;
	u32 data_len;
	int i;
	u32 done;
	u32 reg_offset;
	int ret;

	IWL_DEBUG_INFO("Begin load bsm\n");

	priv->ucode_type = UCODE_RT;

	/* make sure bootstrap program is no larger than BSM's SRAM size */
	if (len > IWL_MAX_BSM_SIZE)
		return -EINVAL;

	/* Tell bootstrap uCode where to find the "Initialize" uCode
	 *   in host DRAM ... host DRAM physical address bits 35:4 for 4965.
	 * NOTE:  iwl_init_alive_start() will replace these values,
	 *        after the "initialize" uCode has run, to point to
	 *        runtime/protocol instructions and backup data cache.
	 */
	pinst = priv->ucode_init.p_addr >> 4;
	pdata = priv->ucode_init_data.p_addr >> 4;
	inst_len = priv->ucode_init.len;
	data_len = priv->ucode_init_data.len;

	ret = iwl_grab_nic_access(priv);
	if (ret)
		return ret;

	iwl_write_prph(priv, BSM_DRAM_INST_PTR_REG, pinst);
	iwl_write_prph(priv, BSM_DRAM_DATA_PTR_REG, pdata);
	iwl_write_prph(priv, BSM_DRAM_INST_BYTECOUNT_REG, inst_len);
	iwl_write_prph(priv, BSM_DRAM_DATA_BYTECOUNT_REG, data_len);

	/* Fill BSM memory with bootstrap instructions */
	for (reg_offset = BSM_SRAM_LOWER_BOUND;
	     reg_offset < BSM_SRAM_LOWER_BOUND + len;
	     reg_offset += sizeof(u32), image++)
		_iwl_write_prph(priv, reg_offset, le32_to_cpu(*image));

	ret = iwl4965_verify_bsm(priv);
	if (ret) {
		iwl_release_nic_access(priv);
		return ret;
	}

	/* Tell BSM to copy from BSM SRAM into instruction SRAM, when asked */
	iwl_write_prph(priv, BSM_WR_MEM_SRC_REG, 0x0);
	iwl_write_prph(priv, BSM_WR_MEM_DST_REG, RTC_INST_LOWER_BOUND);
	iwl_write_prph(priv, BSM_WR_DWCOUNT_REG, len / sizeof(u32));

	/* Load bootstrap code into instruction SRAM now,
	 *   to prepare to load "initialize" uCode */
	iwl_write_prph(priv, BSM_WR_CTRL_REG, BSM_WR_CTRL_REG_BIT_START);

	/* Wait for load of bootstrap uCode to finish */
	for (i = 0; i < 100; i++) {
		done = iwl_read_prph(priv, BSM_WR_CTRL_REG);
		if (!(done & BSM_WR_CTRL_REG_BIT_START))
			break;
		udelay(10);
	}
	if (i < 100)
		IWL_DEBUG_INFO("BSM write complete, poll %d iterations\n", i);
	else {
		IWL_ERROR("BSM write did not complete!\n");
		return -EIO;
	}

	/* Enable future boot loads whenever power management unit triggers it
	 *   (e.g. when powering back up after power-save shutdown) */
	iwl_write_prph(priv, BSM_WR_CTRL_REG, BSM_WR_CTRL_REG_BIT_START_EN);

	iwl_release_nic_access(priv);

	return 0;
}

/**
 * iwl4965_set_ucode_ptrs - Set uCode address location
 *
 * Tell initialization uCode where to find runtime uCode.
 *
 * BSM registers initially contain pointers to initialization uCode.
 * We need to replace them to load runtime uCode inst and data,
 * and to save runtime data when powering down.
 */
static int iwl4965_set_ucode_ptrs(struct iwl_priv *priv)
{
	dma_addr_t pinst;
	dma_addr_t pdata;
	unsigned long flags;
	int ret = 0;

	/* bits 35:4 for 4965 */
	pinst = priv->ucode_code.p_addr >> 4;
	pdata = priv->ucode_data_backup.p_addr >> 4;

	spin_lock_irqsave(&priv->lock, flags);
	ret = iwl_grab_nic_access(priv);
	if (ret) {
		spin_unlock_irqrestore(&priv->lock, flags);
		return ret;
	}

	/* Tell bootstrap uCode where to find image to load */
	iwl_write_prph(priv, BSM_DRAM_INST_PTR_REG, pinst);
	iwl_write_prph(priv, BSM_DRAM_DATA_PTR_REG, pdata);
	iwl_write_prph(priv, BSM_DRAM_DATA_BYTECOUNT_REG,
				 priv->ucode_data.len);

	/* Inst bytecount must be last to set up, bit 31 signals uCode
	 *   that all new ptr/size info is in place */
	iwl_write_prph(priv, BSM_DRAM_INST_BYTECOUNT_REG,
				 priv->ucode_code.len | BSM_DRAM_INST_LOAD);
	iwl_release_nic_access(priv);

	spin_unlock_irqrestore(&priv->lock, flags);

	IWL_DEBUG_INFO("Runtime uCode pointers are set.\n");

	return ret;
}

/**
 * iwl4965_init_alive_start - Called after REPLY_ALIVE notification received
 *
 * Called after REPLY_ALIVE notification received from "initialize" uCode.
 *
 * The 4965 "initialize" ALIVE reply contains calibration data for:
 *   Voltage, temperature, and MIMO tx gain correction, now stored in priv
 *   (3945 does not contain this data).
 *
 * Tell "initialize" uCode to go ahead and load the runtime uCode.
*/
static void iwl4965_init_alive_start(struct iwl_priv *priv)
{
	/* Check alive response for "valid" sign from uCode */
	if (priv->card_alive_init.is_valid != UCODE_VALID_OK) {
		/* We had an error bringing up the hardware, so take it
		 * all the way back down so we can try again */
		IWL_DEBUG_INFO("Initialize Alive failed.\n");
		goto restart;
	}

	/* Bootstrap uCode has loaded initialize uCode ... verify inst image.
	 * This is a paranoid check, because we would not have gotten the
	 * "initialize" alive if code weren't properly loaded.  */
	if (iwl_verify_ucode(priv)) {
		/* Runtime instruction load was bad;
		 * take it all the way back down so we can try again */
		IWL_DEBUG_INFO("Bad \"initialize\" uCode load.\n");
		goto restart;
	}

	/* Calculate temperature */
	priv->temperature = iwl4965_hw_get_temperature(priv);

	/* Send pointers to protocol/runtime uCode image ... init code will
	 * load and launch runtime uCode, which will send us another "Alive"
	 * notification. */
	IWL_DEBUG_INFO("Initialization Alive received.\n");
	if (iwl4965_set_ucode_ptrs(priv)) {
		/* Runtime instruction load won't happen;
		 * take it all the way back down so we can try again */
		IWL_DEBUG_INFO("Couldn't set up uCode pointers.\n");
		goto restart;
	}
	return;

restart:
	queue_work(priv->workqueue, &priv->restart);
}

static int is_fat_channel(__le32 rxon_flags)
{
	return (rxon_flags & RXON_FLG_CHANNEL_MODE_PURE_40_MSK) ||
		(rxon_flags & RXON_FLG_CHANNEL_MODE_MIXED_MSK);
}

/*
 * EEPROM handlers
 */

static int iwl4965_eeprom_check_version(struct iwl_priv *priv)
{
	u16 eeprom_ver;
	u16 calib_ver;

	eeprom_ver = iwl_eeprom_query16(priv, EEPROM_VERSION);

	calib_ver = iwl_eeprom_query16(priv, EEPROM_4965_CALIB_VERSION_OFFSET);

	if (eeprom_ver < EEPROM_4965_EEPROM_VERSION ||
	    calib_ver < EEPROM_4965_TX_POWER_VERSION)
		goto err;

	return 0;
err:
	IWL_ERROR("Unsuported EEPROM VER=0x%x < 0x%x CALIB=0x%x < 0x%x\n",
		  eeprom_ver, EEPROM_4965_EEPROM_VERSION,
		  calib_ver, EEPROM_4965_TX_POWER_VERSION);
	return -EINVAL;

}
int iwl4965_set_pwr_src(struct iwl_priv *priv, enum iwl_pwr_src src)
{
	int ret;
	unsigned long flags;

	spin_lock_irqsave(&priv->lock, flags);
	ret = iwl_grab_nic_access(priv);
	if (ret) {
		spin_unlock_irqrestore(&priv->lock, flags);
		return ret;
	}

	if (src == IWL_PWR_SRC_VAUX) {
		u32 val;
		ret = pci_read_config_dword(priv->pci_dev, PCI_POWER_SOURCE,
					    &val);

		if (val & PCI_CFG_PMC_PME_FROM_D3COLD_SUPPORT) {
			iwl_set_bits_mask_prph(priv, APMG_PS_CTRL_REG,
					       APMG_PS_CTRL_VAL_PWR_SRC_VAUX,
					       ~APMG_PS_CTRL_MSK_PWR_SRC);
		}
	} else {
		iwl_set_bits_mask_prph(priv, APMG_PS_CTRL_REG,
				       APMG_PS_CTRL_VAL_PWR_SRC_VMAIN,
				       ~APMG_PS_CTRL_MSK_PWR_SRC);
	}

	iwl_release_nic_access(priv);
	spin_unlock_irqrestore(&priv->lock, flags);

	return ret;
}

/*
 * Activate/Deactivat Tx DMA/FIFO channels according tx fifos mask
 * must be called under priv->lock and mac access
 */
static void iwl4965_txq_set_sched(struct iwl_priv *priv, u32 mask)
{
	iwl_write_prph(priv, IWL49_SCD_TXFACT, mask);
}

static int iwl4965_apm_init(struct iwl_priv *priv)
{
	int ret = 0;

	iwl_set_bit(priv, CSR_GIO_CHICKEN_BITS,
			  CSR_GIO_CHICKEN_BITS_REG_BIT_DIS_L0S_EXIT_TIMER);

	/* disable L0s without affecting L1 :don't wait for ICH L0s bug W/A) */
	iwl_set_bit(priv, CSR_GIO_CHICKEN_BITS,
			  CSR_GIO_CHICKEN_BITS_REG_BIT_L1A_NO_L0S_RX);

	/* set "initialization complete" bit to move adapter
	 * D0U* --> D0A* state */
	iwl_set_bit(priv, CSR_GP_CNTRL, CSR_GP_CNTRL_REG_FLAG_INIT_DONE);

	/* wait for clock stabilization */
	ret = iwl_poll_bit(priv, CSR_GP_CNTRL,
			   CSR_GP_CNTRL_REG_FLAG_MAC_CLOCK_READY,
			   CSR_GP_CNTRL_REG_FLAG_MAC_CLOCK_READY, 25000);
	if (ret < 0) {
		IWL_DEBUG_INFO("Failed to init the card\n");
		goto out;
	}

	ret = iwl_grab_nic_access(priv);
	if (ret)
		goto out;

	/* enable DMA */
	iwl_write_prph(priv, APMG_CLK_CTRL_REG, APMG_CLK_VAL_DMA_CLK_RQT |
						APMG_CLK_VAL_BSM_CLK_RQT);

	udelay(20);

	/* disable L1-Active */
	iwl_set_bits_prph(priv, APMG_PCIDEV_STT_REG,
			  APMG_PCIDEV_STT_VAL_L1_ACT_DIS);

	iwl_release_nic_access(priv);
out:
	return ret;
}


static void iwl4965_nic_config(struct iwl_priv *priv)
{
	unsigned long flags;
	u32 val;
	u16 radio_cfg;
	u8 val_link;

	spin_lock_irqsave(&priv->lock, flags);

	if ((priv->rev_id & 0x80) == 0x80 && (priv->rev_id & 0x7f) < 8) {
		pci_read_config_dword(priv->pci_dev, PCI_REG_WUM8, &val);
		/* Enable No Snoop field */
		pci_write_config_dword(priv->pci_dev, PCI_REG_WUM8,
				       val & ~(1 << 11));
	}

	pci_read_config_byte(priv->pci_dev, PCI_LINK_CTRL, &val_link);

	/* L1 is enabled by BIOS */
	if ((val_link & PCI_LINK_VAL_L1_EN) == PCI_LINK_VAL_L1_EN)
		/* diable L0S disabled L1A enabled */
		iwl_set_bit(priv, CSR_GIO_REG, CSR_GIO_REG_VAL_L0S_ENABLED);
	else
		/* L0S enabled L1A disabled */
		iwl_clear_bit(priv, CSR_GIO_REG, CSR_GIO_REG_VAL_L0S_ENABLED);

	radio_cfg = iwl_eeprom_query16(priv, EEPROM_RADIO_CONFIG);

	/* write radio config values to register */
	if (EEPROM_RF_CFG_TYPE_MSK(radio_cfg) == EEPROM_4965_RF_CFG_TYPE_MAX)
		iwl_set_bit(priv, CSR_HW_IF_CONFIG_REG,
			    EEPROM_RF_CFG_TYPE_MSK(radio_cfg) |
			    EEPROM_RF_CFG_STEP_MSK(radio_cfg) |
			    EEPROM_RF_CFG_DASH_MSK(radio_cfg));

	/* set CSR_HW_CONFIG_REG for uCode use */
	iwl_set_bit(priv, CSR_HW_IF_CONFIG_REG,
		    CSR_HW_IF_CONFIG_REG_BIT_RADIO_SI |
		    CSR_HW_IF_CONFIG_REG_BIT_MAC_SI);

	priv->calib_info = (struct iwl_eeprom_calib_info *)
		iwl_eeprom_query_addr(priv, EEPROM_4965_CALIB_TXPOWER_OFFSET);

	spin_unlock_irqrestore(&priv->lock, flags);
}

static int iwl4965_apm_stop_master(struct iwl_priv *priv)
{
	int ret = 0;
	unsigned long flags;

	spin_lock_irqsave(&priv->lock, flags);

	/* set stop master bit */
	iwl_set_bit(priv, CSR_RESET, CSR_RESET_REG_FLAG_STOP_MASTER);

	ret = iwl_poll_bit(priv, CSR_RESET,
				  CSR_RESET_REG_FLAG_MASTER_DISABLED,
				  CSR_RESET_REG_FLAG_MASTER_DISABLED, 100);
	if (ret < 0)
		goto out;

out:
	spin_unlock_irqrestore(&priv->lock, flags);
	IWL_DEBUG_INFO("stop master\n");

	return ret;
}

static void iwl4965_apm_stop(struct iwl_priv *priv)
{
	unsigned long flags;

	iwl4965_apm_stop_master(priv);

	spin_lock_irqsave(&priv->lock, flags);

	iwl_set_bit(priv, CSR_RESET, CSR_RESET_REG_FLAG_SW_RESET);

	udelay(10);

	iwl_set_bit(priv, CSR_GP_CNTRL, CSR_GP_CNTRL_REG_FLAG_INIT_DONE);
	spin_unlock_irqrestore(&priv->lock, flags);
}

static int iwl4965_apm_reset(struct iwl_priv *priv)
{
	int ret = 0;
	unsigned long flags;

	iwl4965_apm_stop_master(priv);

	spin_lock_irqsave(&priv->lock, flags);

	iwl_set_bit(priv, CSR_RESET, CSR_RESET_REG_FLAG_SW_RESET);

	udelay(10);

	/* FIXME: put here L1A -L0S w/a */

	iwl_set_bit(priv, CSR_GP_CNTRL, CSR_GP_CNTRL_REG_FLAG_INIT_DONE);

	ret = iwl_poll_bit(priv, CSR_RESET,
			  CSR_GP_CNTRL_REG_FLAG_MAC_CLOCK_READY,
			  CSR_GP_CNTRL_REG_FLAG_MAC_CLOCK_READY, 25);

	if (ret)
		goto out;

	udelay(10);

	ret = iwl_grab_nic_access(priv);
	if (ret)
		goto out;
	/* Enable DMA and BSM Clock */
	iwl_write_prph(priv, APMG_CLK_EN_REG, APMG_CLK_VAL_DMA_CLK_RQT |
					      APMG_CLK_VAL_BSM_CLK_RQT);

	udelay(10);

	/* disable L1A */
	iwl_set_bits_prph(priv, APMG_PCIDEV_STT_REG,
			  APMG_PCIDEV_STT_VAL_L1_ACT_DIS);

	iwl_release_nic_access(priv);

	clear_bit(STATUS_HCMD_ACTIVE, &priv->status);
	wake_up_interruptible(&priv->wait_command_queue);

out:
	spin_unlock_irqrestore(&priv->lock, flags);

	return ret;
}

/* Reset differential Rx gains in NIC to prepare for chain noise calibration.
 * Called after every association, but this runs only once!
 *  ... once chain noise is calibrated the first time, it's good forever.  */
static void iwl4965_chain_noise_reset(struct iwl_priv *priv)
{
	struct iwl_chain_noise_data *data = &(priv->chain_noise_data);

	if ((data->state == IWL_CHAIN_NOISE_ALIVE) && iwl_is_associated(priv)) {
		struct iwl4965_calibration_cmd cmd;

		memset(&cmd, 0, sizeof(cmd));
		cmd.opCode = PHY_CALIBRATE_DIFF_GAIN_CMD;
		cmd.diff_gain_a = 0;
		cmd.diff_gain_b = 0;
		cmd.diff_gain_c = 0;
		if (iwl_send_cmd_pdu(priv, REPLY_PHY_CALIBRATION_CMD,
				 sizeof(cmd), &cmd))
			IWL_ERROR("Could not send REPLY_PHY_CALIBRATION_CMD\n");
		data->state = IWL_CHAIN_NOISE_ACCUMULATE;
		IWL_DEBUG_CALIB("Run chain_noise_calibrate\n");
	}
}

static void iwl4965_gain_computation(struct iwl_priv *priv,
		u32 *average_noise,
		u16 min_average_noise_antenna_i,
		u32 min_average_noise)
{
	int i, ret;
	struct iwl_chain_noise_data *data = &priv->chain_noise_data;

	data->delta_gain_code[min_average_noise_antenna_i] = 0;

	for (i = 0; i < NUM_RX_CHAINS; i++) {
		s32 delta_g = 0;

		if (!(data->disconn_array[i]) &&
		    (data->delta_gain_code[i] ==
			     CHAIN_NOISE_DELTA_GAIN_INIT_VAL)) {
			delta_g = average_noise[i] - min_average_noise;
			data->delta_gain_code[i] = (u8)((delta_g * 10) / 15);
			data->delta_gain_code[i] =
				min(data->delta_gain_code[i],
				(u8) CHAIN_NOISE_MAX_DELTA_GAIN_CODE);

			data->delta_gain_code[i] =
				(data->delta_gain_code[i] | (1 << 2));
		} else {
			data->delta_gain_code[i] = 0;
		}
	}
	IWL_DEBUG_CALIB("delta_gain_codes: a %d b %d c %d\n",
		     data->delta_gain_code[0],
		     data->delta_gain_code[1],
		     data->delta_gain_code[2]);

	/* Differential gain gets sent to uCode only once */
	if (!data->radio_write) {
		struct iwl4965_calibration_cmd cmd;
		data->radio_write = 1;

		memset(&cmd, 0, sizeof(cmd));
		cmd.opCode = PHY_CALIBRATE_DIFF_GAIN_CMD;
		cmd.diff_gain_a = data->delta_gain_code[0];
		cmd.diff_gain_b = data->delta_gain_code[1];
		cmd.diff_gain_c = data->delta_gain_code[2];
		ret = iwl_send_cmd_pdu(priv, REPLY_PHY_CALIBRATION_CMD,
				      sizeof(cmd), &cmd);
		if (ret)
			IWL_DEBUG_CALIB("fail sending cmd "
				     "REPLY_PHY_CALIBRATION_CMD \n");

		/* TODO we might want recalculate
		 * rx_chain in rxon cmd */

		/* Mark so we run this algo only once! */
		data->state = IWL_CHAIN_NOISE_CALIBRATED;
	}
	data->chain_noise_a = 0;
	data->chain_noise_b = 0;
	data->chain_noise_c = 0;
	data->chain_signal_a = 0;
	data->chain_signal_b = 0;
	data->chain_signal_c = 0;
	data->beacon_count = 0;
}

static void iwl4965_bg_txpower_work(struct work_struct *work)
{
	struct iwl_priv *priv = container_of(work, struct iwl_priv,
			txpower_work);

	/* If a scan happened to start before we got here
	 * then just return; the statistics notification will
	 * kick off another scheduled work to compensate for
	 * any temperature delta we missed here. */
	if (test_bit(STATUS_EXIT_PENDING, &priv->status) ||
	    test_bit(STATUS_SCANNING, &priv->status))
		return;

	mutex_lock(&priv->mutex);

	/* Regardless of if we are assocaited, we must reconfigure the
	 * TX power since frames can be sent on non-radar channels while
	 * not associated */
	iwl4965_send_tx_power(priv);

	/* Update last_temperature to keep is_calib_needed from running
	 * when it isn't needed... */
	priv->last_temperature = priv->temperature;

	mutex_unlock(&priv->mutex);
}

/*
 * Acquire priv->lock before calling this function !
 */
static void iwl4965_set_wr_ptrs(struct iwl_priv *priv, int txq_id, u32 index)
{
	iwl_write_direct32(priv, HBUS_TARG_WRPTR,
			     (index & 0xff) | (txq_id << 8));
	iwl_write_prph(priv, IWL49_SCD_QUEUE_RDPTR(txq_id), index);
}

/**
 * iwl4965_tx_queue_set_status - (optionally) start Tx/Cmd queue
 * @tx_fifo_id: Tx DMA/FIFO channel (range 0-7) that the queue will feed
 * @scd_retry: (1) Indicates queue will be used in aggregation mode
 *
 * NOTE:  Acquire priv->lock before calling this function !
 */
static void iwl4965_tx_queue_set_status(struct iwl_priv *priv,
					struct iwl_tx_queue *txq,
					int tx_fifo_id, int scd_retry)
{
	int txq_id = txq->q.id;

	/* Find out whether to activate Tx queue */
	int active = test_bit(txq_id, &priv->txq_ctx_active_msk)?1:0;

	/* Set up and activate */
	iwl_write_prph(priv, IWL49_SCD_QUEUE_STATUS_BITS(txq_id),
			 (active << IWL49_SCD_QUEUE_STTS_REG_POS_ACTIVE) |
			 (tx_fifo_id << IWL49_SCD_QUEUE_STTS_REG_POS_TXF) |
			 (scd_retry << IWL49_SCD_QUEUE_STTS_REG_POS_WSL) |
			 (scd_retry << IWL49_SCD_QUEUE_STTS_REG_POS_SCD_ACK) |
			 IWL49_SCD_QUEUE_STTS_REG_MSK);

	txq->sched_retry = scd_retry;

	IWL_DEBUG_INFO("%s %s Queue %d on AC %d\n",
		       active ? "Activate" : "Deactivate",
		       scd_retry ? "BA" : "AC", txq_id, tx_fifo_id);
}

static const u16 default_queue_to_tx_fifo[] = {
	IWL_TX_FIFO_AC3,
	IWL_TX_FIFO_AC2,
	IWL_TX_FIFO_AC1,
	IWL_TX_FIFO_AC0,
	IWL49_CMD_FIFO_NUM,
	IWL_TX_FIFO_HCCA_1,
	IWL_TX_FIFO_HCCA_2
};

static int iwl4965_alive_notify(struct iwl_priv *priv)
{
	u32 a;
	int i = 0;
	unsigned long flags;
	int ret;

	spin_lock_irqsave(&priv->lock, flags);

	ret = iwl_grab_nic_access(priv);
	if (ret) {
		spin_unlock_irqrestore(&priv->lock, flags);
		return ret;
	}

	/* Clear 4965's internal Tx Scheduler data base */
	priv->scd_base_addr = iwl_read_prph(priv, IWL49_SCD_SRAM_BASE_ADDR);
	a = priv->scd_base_addr + IWL49_SCD_CONTEXT_DATA_OFFSET;
	for (; a < priv->scd_base_addr + IWL49_SCD_TX_STTS_BITMAP_OFFSET; a += 4)
		iwl_write_targ_mem(priv, a, 0);
	for (; a < priv->scd_base_addr + IWL49_SCD_TRANSLATE_TBL_OFFSET; a += 4)
		iwl_write_targ_mem(priv, a, 0);
	for (; a < sizeof(u16) * priv->hw_params.max_txq_num; a += 4)
		iwl_write_targ_mem(priv, a, 0);

	/* Tel 4965 where to find Tx byte count tables */
	iwl_write_prph(priv, IWL49_SCD_DRAM_BASE_ADDR,
		(priv->shared_phys +
		 offsetof(struct iwl4965_shared, queues_byte_cnt_tbls)) >> 10);

	/* Disable chain mode for all queues */
	iwl_write_prph(priv, IWL49_SCD_QUEUECHAIN_SEL, 0);

	/* Initialize each Tx queue (including the command queue) */
	for (i = 0; i < priv->hw_params.max_txq_num; i++) {

		/* TFD circular buffer read/write indexes */
		iwl_write_prph(priv, IWL49_SCD_QUEUE_RDPTR(i), 0);
		iwl_write_direct32(priv, HBUS_TARG_WRPTR, 0 | (i << 8));

		/* Max Tx Window size for Scheduler-ACK mode */
		iwl_write_targ_mem(priv, priv->scd_base_addr +
				IWL49_SCD_CONTEXT_QUEUE_OFFSET(i),
				(SCD_WIN_SIZE <<
				IWL49_SCD_QUEUE_CTX_REG1_WIN_SIZE_POS) &
				IWL49_SCD_QUEUE_CTX_REG1_WIN_SIZE_MSK);

		/* Frame limit */
		iwl_write_targ_mem(priv, priv->scd_base_addr +
				IWL49_SCD_CONTEXT_QUEUE_OFFSET(i) +
				sizeof(u32),
				(SCD_FRAME_LIMIT <<
				IWL49_SCD_QUEUE_CTX_REG2_FRAME_LIMIT_POS) &
				IWL49_SCD_QUEUE_CTX_REG2_FRAME_LIMIT_MSK);

	}
	iwl_write_prph(priv, IWL49_SCD_INTERRUPT_MASK,
				 (1 << priv->hw_params.max_txq_num) - 1);

	/* Activate all Tx DMA/FIFO channels */
	priv->cfg->ops->lib->txq_set_sched(priv, IWL_MASK(0, 7));

	iwl4965_set_wr_ptrs(priv, IWL_CMD_QUEUE_NUM, 0);

	/* Map each Tx/cmd queue to its corresponding fifo */
	for (i = 0; i < ARRAY_SIZE(default_queue_to_tx_fifo); i++) {
		int ac = default_queue_to_tx_fifo[i];
		iwl_txq_ctx_activate(priv, i);
		iwl4965_tx_queue_set_status(priv, &priv->txq[i], ac, 0);
	}

	iwl_release_nic_access(priv);
	spin_unlock_irqrestore(&priv->lock, flags);

	return ret;
}

static struct iwl_sensitivity_ranges iwl4965_sensitivity = {
	.min_nrg_cck = 97,
	.max_nrg_cck = 0,

	.auto_corr_min_ofdm = 85,
	.auto_corr_min_ofdm_mrc = 170,
	.auto_corr_min_ofdm_x1 = 105,
	.auto_corr_min_ofdm_mrc_x1 = 220,

	.auto_corr_max_ofdm = 120,
	.auto_corr_max_ofdm_mrc = 210,
	.auto_corr_max_ofdm_x1 = 140,
	.auto_corr_max_ofdm_mrc_x1 = 270,

	.auto_corr_min_cck = 125,
	.auto_corr_max_cck = 200,
	.auto_corr_min_cck_mrc = 200,
	.auto_corr_max_cck_mrc = 400,

	.nrg_th_cck = 100,
	.nrg_th_ofdm = 100,
};

/**
 * iwl4965_hw_set_hw_params
 *
 * Called when initializing driver
 */
static int iwl4965_hw_set_hw_params(struct iwl_priv *priv)
{

	if ((priv->cfg->mod_params->num_of_queues > IWL49_NUM_QUEUES) ||
	    (priv->cfg->mod_params->num_of_queues < IWL_MIN_NUM_QUEUES)) {
		IWL_ERROR("invalid queues_num, should be between %d and %d\n",
			  IWL_MIN_NUM_QUEUES, IWL49_NUM_QUEUES);
		return -EINVAL;
	}

	priv->hw_params.max_txq_num = priv->cfg->mod_params->num_of_queues;
	priv->hw_params.first_ampdu_q = IWL49_FIRST_AMPDU_QUEUE;
	priv->hw_params.max_stations = IWL4965_STATION_COUNT;
	priv->hw_params.bcast_sta_id = IWL4965_BROADCAST_ID;
	priv->hw_params.max_data_size = IWL49_RTC_DATA_SIZE;
	priv->hw_params.max_inst_size = IWL49_RTC_INST_SIZE;
	priv->hw_params.max_bsm_size = BSM_SRAM_SIZE;
	priv->hw_params.fat_channel = BIT(IEEE80211_BAND_5GHZ);

	priv->hw_params.tx_chains_num = 2;
	priv->hw_params.rx_chains_num = 2;
	priv->hw_params.valid_tx_ant = ANT_A | ANT_B;
	priv->hw_params.valid_rx_ant = ANT_A | ANT_B;
	priv->hw_params.ct_kill_threshold = CELSIUS_TO_KELVIN(CT_KILL_THRESHOLD);

	priv->hw_params.sens = &iwl4965_sensitivity;

	return 0;
}

/* set card power command */
static int iwl4965_set_power(struct iwl_priv *priv,
		      void *cmd)
{
	int ret = 0;

	ret = iwl_send_cmd_pdu_async(priv, POWER_TABLE_CMD,
				    sizeof(struct iwl4965_powertable_cmd),
				    cmd, NULL);
	return ret;
}

static s32 iwl4965_math_div_round(s32 num, s32 denom, s32 *res)
{
	s32 sign = 1;

	if (num < 0) {
		sign = -sign;
		num = -num;
	}
	if (denom < 0) {
		sign = -sign;
		denom = -denom;
	}
	*res = 1;
	*res = ((num * 2 + denom) / (denom * 2)) * sign;

	return 1;
}

/**
 * iwl4965_get_voltage_compensation - Power supply voltage comp for txpower
 *
 * Determines power supply voltage compensation for txpower calculations.
 * Returns number of 1/2-dB steps to subtract from gain table index,
 * to compensate for difference between power supply voltage during
 * factory measurements, vs. current power supply voltage.
 *
 * Voltage indication is higher for lower voltage.
 * Lower voltage requires more gain (lower gain table index).
 */
static s32 iwl4965_get_voltage_compensation(s32 eeprom_voltage,
					    s32 current_voltage)
{
	s32 comp = 0;

	if ((TX_POWER_IWL_ILLEGAL_VOLTAGE == eeprom_voltage) ||
	    (TX_POWER_IWL_ILLEGAL_VOLTAGE == current_voltage))
		return 0;

	iwl4965_math_div_round(current_voltage - eeprom_voltage,
			       TX_POWER_IWL_VOLTAGE_CODES_PER_03V, &comp);

	if (current_voltage > eeprom_voltage)
		comp *= 2;
	if ((comp < -2) || (comp > 2))
		comp = 0;

	return comp;
}

static s32 iwl4965_get_tx_atten_grp(u16 channel)
{
	if (channel >= CALIB_IWL_TX_ATTEN_GR5_FCH &&
	    channel <= CALIB_IWL_TX_ATTEN_GR5_LCH)
		return CALIB_CH_GROUP_5;

	if (channel >= CALIB_IWL_TX_ATTEN_GR1_FCH &&
	    channel <= CALIB_IWL_TX_ATTEN_GR1_LCH)
		return CALIB_CH_GROUP_1;

	if (channel >= CALIB_IWL_TX_ATTEN_GR2_FCH &&
	    channel <= CALIB_IWL_TX_ATTEN_GR2_LCH)
		return CALIB_CH_GROUP_2;

	if (channel >= CALIB_IWL_TX_ATTEN_GR3_FCH &&
	    channel <= CALIB_IWL_TX_ATTEN_GR3_LCH)
		return CALIB_CH_GROUP_3;

	if (channel >= CALIB_IWL_TX_ATTEN_GR4_FCH &&
	    channel <= CALIB_IWL_TX_ATTEN_GR4_LCH)
		return CALIB_CH_GROUP_4;

	IWL_ERROR("Can't find txatten group for channel %d.\n", channel);
	return -1;
}

static u32 iwl4965_get_sub_band(const struct iwl_priv *priv, u32 channel)
{
	s32 b = -1;

	for (b = 0; b < EEPROM_TX_POWER_BANDS; b++) {
		if (priv->calib_info->band_info[b].ch_from == 0)
			continue;

		if ((channel >= priv->calib_info->band_info[b].ch_from)
		    && (channel <= priv->calib_info->band_info[b].ch_to))
			break;
	}

	return b;
}

static s32 iwl4965_interpolate_value(s32 x, s32 x1, s32 y1, s32 x2, s32 y2)
{
	s32 val;

	if (x2 == x1)
		return y1;
	else {
		iwl4965_math_div_round((x2 - x) * (y1 - y2), (x2 - x1), &val);
		return val + y2;
	}
}

/**
 * iwl4965_interpolate_chan - Interpolate factory measurements for one channel
 *
 * Interpolates factory measurements from the two sample channels within a
 * sub-band, to apply to channel of interest.  Interpolation is proportional to
 * differences in channel frequencies, which is proportional to differences
 * in channel number.
 */
static int iwl4965_interpolate_chan(struct iwl_priv *priv, u32 channel,
				    struct iwl_eeprom_calib_ch_info *chan_info)
{
	s32 s = -1;
	u32 c;
	u32 m;
	const struct iwl_eeprom_calib_measure *m1;
	const struct iwl_eeprom_calib_measure *m2;
	struct iwl_eeprom_calib_measure *omeas;
	u32 ch_i1;
	u32 ch_i2;

	s = iwl4965_get_sub_band(priv, channel);
	if (s >= EEPROM_TX_POWER_BANDS) {
		IWL_ERROR("Tx Power can not find channel %d ", channel);
		return -1;
	}

	ch_i1 = priv->calib_info->band_info[s].ch1.ch_num;
	ch_i2 = priv->calib_info->band_info[s].ch2.ch_num;
	chan_info->ch_num = (u8) channel;

	IWL_DEBUG_TXPOWER("channel %d subband %d factory cal ch %d & %d\n",
			  channel, s, ch_i1, ch_i2);

	for (c = 0; c < EEPROM_TX_POWER_TX_CHAINS; c++) {
		for (m = 0; m < EEPROM_TX_POWER_MEASUREMENTS; m++) {
			m1 = &(priv->calib_info->band_info[s].ch1.
			       measurements[c][m]);
			m2 = &(priv->calib_info->band_info[s].ch2.
			       measurements[c][m]);
			omeas = &(chan_info->measurements[c][m]);

			omeas->actual_pow =
			    (u8) iwl4965_interpolate_value(channel, ch_i1,
							   m1->actual_pow,
							   ch_i2,
							   m2->actual_pow);
			omeas->gain_idx =
			    (u8) iwl4965_interpolate_value(channel, ch_i1,
							   m1->gain_idx, ch_i2,
							   m2->gain_idx);
			omeas->temperature =
			    (u8) iwl4965_interpolate_value(channel, ch_i1,
							   m1->temperature,
							   ch_i2,
							   m2->temperature);
			omeas->pa_det =
			    (s8) iwl4965_interpolate_value(channel, ch_i1,
							   m1->pa_det, ch_i2,
							   m2->pa_det);

			IWL_DEBUG_TXPOWER
			    ("chain %d meas %d AP1=%d AP2=%d AP=%d\n", c, m,
			     m1->actual_pow, m2->actual_pow, omeas->actual_pow);
			IWL_DEBUG_TXPOWER
			    ("chain %d meas %d NI1=%d NI2=%d NI=%d\n", c, m,
			     m1->gain_idx, m2->gain_idx, omeas->gain_idx);
			IWL_DEBUG_TXPOWER
			    ("chain %d meas %d PA1=%d PA2=%d PA=%d\n", c, m,
			     m1->pa_det, m2->pa_det, omeas->pa_det);
			IWL_DEBUG_TXPOWER
			    ("chain %d meas %d  T1=%d  T2=%d  T=%d\n", c, m,
			     m1->temperature, m2->temperature,
			     omeas->temperature);
		}
	}

	return 0;
}

/* bit-rate-dependent table to prevent Tx distortion, in half-dB units,
 * for OFDM 6, 12, 18, 24, 36, 48, 54, 60 MBit, and CCK all rates. */
static s32 back_off_table[] = {
	10, 10, 10, 10, 10, 15, 17, 20,	/* OFDM SISO 20 MHz */
	10, 10, 10, 10, 10, 15, 17, 20,	/* OFDM MIMO 20 MHz */
	10, 10, 10, 10, 10, 15, 17, 20,	/* OFDM SISO 40 MHz */
	10, 10, 10, 10, 10, 15, 17, 20,	/* OFDM MIMO 40 MHz */
	10			/* CCK */
};

/* Thermal compensation values for txpower for various frequency ranges ...
 *   ratios from 3:1 to 4.5:1 of degrees (Celsius) per half-dB gain adjust */
static struct iwl4965_txpower_comp_entry {
	s32 degrees_per_05db_a;
	s32 degrees_per_05db_a_denom;
} tx_power_cmp_tble[CALIB_CH_GROUP_MAX] = {
	{9, 2},			/* group 0 5.2, ch  34-43 */
	{4, 1},			/* group 1 5.2, ch  44-70 */
	{4, 1},			/* group 2 5.2, ch  71-124 */
	{4, 1},			/* group 3 5.2, ch 125-200 */
	{3, 1}			/* group 4 2.4, ch   all */
};

static s32 get_min_power_index(s32 rate_power_index, u32 band)
{
	if (!band) {
		if ((rate_power_index & 7) <= 4)
			return MIN_TX_GAIN_INDEX_52GHZ_EXT;
	}
	return MIN_TX_GAIN_INDEX;
}

struct gain_entry {
	u8 dsp;
	u8 radio;
};

static const struct gain_entry gain_table[2][108] = {
	/* 5.2GHz power gain index table */
	{
	 {123, 0x3F},		/* highest txpower */
	 {117, 0x3F},
	 {110, 0x3F},
	 {104, 0x3F},
	 {98, 0x3F},
	 {110, 0x3E},
	 {104, 0x3E},
	 {98, 0x3E},
	 {110, 0x3D},
	 {104, 0x3D},
	 {98, 0x3D},
	 {110, 0x3C},
	 {104, 0x3C},
	 {98, 0x3C},
	 {110, 0x3B},
	 {104, 0x3B},
	 {98, 0x3B},
	 {110, 0x3A},
	 {104, 0x3A},
	 {98, 0x3A},
	 {110, 0x39},
	 {104, 0x39},
	 {98, 0x39},
	 {110, 0x38},
	 {104, 0x38},
	 {98, 0x38},
	 {110, 0x37},
	 {104, 0x37},
	 {98, 0x37},
	 {110, 0x36},
	 {104, 0x36},
	 {98, 0x36},
	 {110, 0x35},
	 {104, 0x35},
	 {98, 0x35},
	 {110, 0x34},
	 {104, 0x34},
	 {98, 0x34},
	 {110, 0x33},
	 {104, 0x33},
	 {98, 0x33},
	 {110, 0x32},
	 {104, 0x32},
	 {98, 0x32},
	 {110, 0x31},
	 {104, 0x31},
	 {98, 0x31},
	 {110, 0x30},
	 {104, 0x30},
	 {98, 0x30},
	 {110, 0x25},
	 {104, 0x25},
	 {98, 0x25},
	 {110, 0x24},
	 {104, 0x24},
	 {98, 0x24},
	 {110, 0x23},
	 {104, 0x23},
	 {98, 0x23},
	 {110, 0x22},
	 {104, 0x18},
	 {98, 0x18},
	 {110, 0x17},
	 {104, 0x17},
	 {98, 0x17},
	 {110, 0x16},
	 {104, 0x16},
	 {98, 0x16},
	 {110, 0x15},
	 {104, 0x15},
	 {98, 0x15},
	 {110, 0x14},
	 {104, 0x14},
	 {98, 0x14},
	 {110, 0x13},
	 {104, 0x13},
	 {98, 0x13},
	 {110, 0x12},
	 {104, 0x08},
	 {98, 0x08},
	 {110, 0x07},
	 {104, 0x07},
	 {98, 0x07},
	 {110, 0x06},
	 {104, 0x06},
	 {98, 0x06},
	 {110, 0x05},
	 {104, 0x05},
	 {98, 0x05},
	 {110, 0x04},
	 {104, 0x04},
	 {98, 0x04},
	 {110, 0x03},
	 {104, 0x03},
	 {98, 0x03},
	 {110, 0x02},
	 {104, 0x02},
	 {98, 0x02},
	 {110, 0x01},
	 {104, 0x01},
	 {98, 0x01},
	 {110, 0x00},
	 {104, 0x00},
	 {98, 0x00},
	 {93, 0x00},
	 {88, 0x00},
	 {83, 0x00},
	 {78, 0x00},
	 },
	/* 2.4GHz power gain index table */
	{
	 {110, 0x3f},		/* highest txpower */
	 {104, 0x3f},
	 {98, 0x3f},
	 {110, 0x3e},
	 {104, 0x3e},
	 {98, 0x3e},
	 {110, 0x3d},
	 {104, 0x3d},
	 {98, 0x3d},
	 {110, 0x3c},
	 {104, 0x3c},
	 {98, 0x3c},
	 {110, 0x3b},
	 {104, 0x3b},
	 {98, 0x3b},
	 {110, 0x3a},
	 {104, 0x3a},
	 {98, 0x3a},
	 {110, 0x39},
	 {104, 0x39},
	 {98, 0x39},
	 {110, 0x38},
	 {104, 0x38},
	 {98, 0x38},
	 {110, 0x37},
	 {104, 0x37},
	 {98, 0x37},
	 {110, 0x36},
	 {104, 0x36},
	 {98, 0x36},
	 {110, 0x35},
	 {104, 0x35},
	 {98, 0x35},
	 {110, 0x34},
	 {104, 0x34},
	 {98, 0x34},
	 {110, 0x33},
	 {104, 0x33},
	 {98, 0x33},
	 {110, 0x32},
	 {104, 0x32},
	 {98, 0x32},
	 {110, 0x31},
	 {104, 0x31},
	 {98, 0x31},
	 {110, 0x30},
	 {104, 0x30},
	 {98, 0x30},
	 {110, 0x6},
	 {104, 0x6},
	 {98, 0x6},
	 {110, 0x5},
	 {104, 0x5},
	 {98, 0x5},
	 {110, 0x4},
	 {104, 0x4},
	 {98, 0x4},
	 {110, 0x3},
	 {104, 0x3},
	 {98, 0x3},
	 {110, 0x2},
	 {104, 0x2},
	 {98, 0x2},
	 {110, 0x1},
	 {104, 0x1},
	 {98, 0x1},
	 {110, 0x0},
	 {104, 0x0},
	 {98, 0x0},
	 {97, 0},
	 {96, 0},
	 {95, 0},
	 {94, 0},
	 {93, 0},
	 {92, 0},
	 {91, 0},
	 {90, 0},
	 {89, 0},
	 {88, 0},
	 {87, 0},
	 {86, 0},
	 {85, 0},
	 {84, 0},
	 {83, 0},
	 {82, 0},
	 {81, 0},
	 {80, 0},
	 {79, 0},
	 {78, 0},
	 {77, 0},
	 {76, 0},
	 {75, 0},
	 {74, 0},
	 {73, 0},
	 {72, 0},
	 {71, 0},
	 {70, 0},
	 {69, 0},
	 {68, 0},
	 {67, 0},
	 {66, 0},
	 {65, 0},
	 {64, 0},
	 {63, 0},
	 {62, 0},
	 {61, 0},
	 {60, 0},
	 {59, 0},
	 }
};

static int iwl4965_fill_txpower_tbl(struct iwl_priv *priv, u8 band, u16 channel,
				    u8 is_fat, u8 ctrl_chan_high,
				    struct iwl4965_tx_power_db *tx_power_tbl)
{
	u8 saturation_power;
	s32 target_power;
	s32 user_target_power;
	s32 power_limit;
	s32 current_temp;
	s32 reg_limit;
	s32 current_regulatory;
	s32 txatten_grp = CALIB_CH_GROUP_MAX;
	int i;
	int c;
	const struct iwl_channel_info *ch_info = NULL;
	struct iwl_eeprom_calib_ch_info ch_eeprom_info;
	const struct iwl_eeprom_calib_measure *measurement;
	s16 voltage;
	s32 init_voltage;
	s32 voltage_compensation;
	s32 degrees_per_05db_num;
	s32 degrees_per_05db_denom;
	s32 factory_temp;
	s32 temperature_comp[2];
	s32 factory_gain_index[2];
	s32 factory_actual_pwr[2];
	s32 power_index;

	/* user_txpower_limit is in dBm, convert to half-dBm (half-dB units
	 *   are used for indexing into txpower table) */
	user_target_power = 2 * priv->tx_power_user_lmt;

	/* Get current (RXON) channel, band, width */
	IWL_DEBUG_TXPOWER("chan %d band %d is_fat %d\n", channel, band,
			  is_fat);

	ch_info = iwl_get_channel_info(priv, priv->band, channel);

	if (!is_channel_valid(ch_info))
		return -EINVAL;

	/* get txatten group, used to select 1) thermal txpower adjustment
	 *   and 2) mimo txpower balance between Tx chains. */
	txatten_grp = iwl4965_get_tx_atten_grp(channel);
	if (txatten_grp < 0)
		return -EINVAL;

	IWL_DEBUG_TXPOWER("channel %d belongs to txatten group %d\n",
			  channel, txatten_grp);

	if (is_fat) {
		if (ctrl_chan_high)
			channel -= 2;
		else
			channel += 2;
	}

	/* hardware txpower limits ...
	 * saturation (clipping distortion) txpowers are in half-dBm */
	if (band)
		saturation_power = priv->calib_info->saturation_power24;
	else
		saturation_power = priv->calib_info->saturation_power52;

	if (saturation_power < IWL_TX_POWER_SATURATION_MIN ||
	    saturation_power > IWL_TX_POWER_SATURATION_MAX) {
		if (band)
			saturation_power = IWL_TX_POWER_DEFAULT_SATURATION_24;
		else
			saturation_power = IWL_TX_POWER_DEFAULT_SATURATION_52;
	}

	/* regulatory txpower limits ... reg_limit values are in half-dBm,
	 *   max_power_avg values are in dBm, convert * 2 */
	if (is_fat)
		reg_limit = ch_info->fat_max_power_avg * 2;
	else
		reg_limit = ch_info->max_power_avg * 2;

	if ((reg_limit < IWL_TX_POWER_REGULATORY_MIN) ||
	    (reg_limit > IWL_TX_POWER_REGULATORY_MAX)) {
		if (band)
			reg_limit = IWL_TX_POWER_DEFAULT_REGULATORY_24;
		else
			reg_limit = IWL_TX_POWER_DEFAULT_REGULATORY_52;
	}

	/* Interpolate txpower calibration values for this channel,
	 *   based on factory calibration tests on spaced channels. */
	iwl4965_interpolate_chan(priv, channel, &ch_eeprom_info);

	/* calculate tx gain adjustment based on power supply voltage */
	voltage = priv->calib_info->voltage;
	init_voltage = (s32)le32_to_cpu(priv->card_alive_init.voltage);
	voltage_compensation =
	    iwl4965_get_voltage_compensation(voltage, init_voltage);

	IWL_DEBUG_TXPOWER("curr volt %d eeprom volt %d volt comp %d\n",
			  init_voltage,
			  voltage, voltage_compensation);

	/* get current temperature (Celsius) */
	current_temp = max(priv->temperature, IWL_TX_POWER_TEMPERATURE_MIN);
	current_temp = min(priv->temperature, IWL_TX_POWER_TEMPERATURE_MAX);
	current_temp = KELVIN_TO_CELSIUS(current_temp);

	/* select thermal txpower adjustment params, based on channel group
	 *   (same frequency group used for mimo txatten adjustment) */
	degrees_per_05db_num =
	    tx_power_cmp_tble[txatten_grp].degrees_per_05db_a;
	degrees_per_05db_denom =
	    tx_power_cmp_tble[txatten_grp].degrees_per_05db_a_denom;

	/* get per-chain txpower values from factory measurements */
	for (c = 0; c < 2; c++) {
		measurement = &ch_eeprom_info.measurements[c][1];

		/* txgain adjustment (in half-dB steps) based on difference
		 *   between factory and current temperature */
		factory_temp = measurement->temperature;
		iwl4965_math_div_round((current_temp - factory_temp) *
				       degrees_per_05db_denom,
				       degrees_per_05db_num,
				       &temperature_comp[c]);

		factory_gain_index[c] = measurement->gain_idx;
		factory_actual_pwr[c] = measurement->actual_pow;

		IWL_DEBUG_TXPOWER("chain = %d\n", c);
		IWL_DEBUG_TXPOWER("fctry tmp %d, "
				  "curr tmp %d, comp %d steps\n",
				  factory_temp, current_temp,
				  temperature_comp[c]);

		IWL_DEBUG_TXPOWER("fctry idx %d, fctry pwr %d\n",
				  factory_gain_index[c],
				  factory_actual_pwr[c]);
	}

	/* for each of 33 bit-rates (including 1 for CCK) */
	for (i = 0; i < POWER_TABLE_NUM_ENTRIES; i++) {
		u8 is_mimo_rate;
		union iwl4965_tx_power_dual_stream tx_power;

		/* for mimo, reduce each chain's txpower by half
		 * (3dB, 6 steps), so total output power is regulatory
		 * compliant. */
		if (i & 0x8) {
			current_regulatory = reg_limit -
			    IWL_TX_POWER_MIMO_REGULATORY_COMPENSATION;
			is_mimo_rate = 1;
		} else {
			current_regulatory = reg_limit;
			is_mimo_rate = 0;
		}

		/* find txpower limit, either hardware or regulatory */
		power_limit = saturation_power - back_off_table[i];
		if (power_limit > current_regulatory)
			power_limit = current_regulatory;

		/* reduce user's txpower request if necessary
		 * for this rate on this channel */
		target_power = user_target_power;
		if (target_power > power_limit)
			target_power = power_limit;

		IWL_DEBUG_TXPOWER("rate %d sat %d reg %d usr %d tgt %d\n",
				  i, saturation_power - back_off_table[i],
				  current_regulatory, user_target_power,
				  target_power);

		/* for each of 2 Tx chains (radio transmitters) */
		for (c = 0; c < 2; c++) {
			s32 atten_value;

			if (is_mimo_rate)
				atten_value =
				    (s32)le32_to_cpu(priv->card_alive_init.
				    tx_atten[txatten_grp][c]);
			else
				atten_value = 0;

			/* calculate index; higher index means lower txpower */
			power_index = (u8) (factory_gain_index[c] -
					    (target_power -
					     factory_actual_pwr[c]) -
					    temperature_comp[c] -
					    voltage_compensation +
					    atten_value);

/*			IWL_DEBUG_TXPOWER("calculated txpower index %d\n",
						power_index); */

			if (power_index < get_min_power_index(i, band))
				power_index = get_min_power_index(i, band);

			/* adjust 5 GHz index to support negative indexes */
			if (!band)
				power_index += 9;

			/* CCK, rate 32, reduce txpower for CCK */
			if (i == POWER_TABLE_CCK_ENTRY)
				power_index +=
				    IWL_TX_POWER_CCK_COMPENSATION_C_STEP;

			/* stay within the table! */
			if (power_index > 107) {
				IWL_WARNING("txpower index %d > 107\n",
					    power_index);
				power_index = 107;
			}
			if (power_index < 0) {
				IWL_WARNING("txpower index %d < 0\n",
					    power_index);
				power_index = 0;
			}

			/* fill txpower command for this rate/chain */
			tx_power.s.radio_tx_gain[c] =
				gain_table[band][power_index].radio;
			tx_power.s.dsp_predis_atten[c] =
				gain_table[band][power_index].dsp;

			IWL_DEBUG_TXPOWER("chain %d mimo %d index %d "
					  "gain 0x%02x dsp %d\n",
					  c, atten_value, power_index,
					tx_power.s.radio_tx_gain[c],
					tx_power.s.dsp_predis_atten[c]);
		}/* for each chain */

		tx_power_tbl->power_tbl[i].dw = cpu_to_le32(tx_power.dw);

	}/* for each rate */

	return 0;
}

/**
 * iwl4965_send_tx_power - Configure the TXPOWER level user limit
 *
 * Uses the active RXON for channel, band, and characteristics (fat, high)
 * The power limit is taken from priv->tx_power_user_lmt.
 */
static int iwl4965_send_tx_power(struct iwl_priv *priv)
{
	struct iwl4965_txpowertable_cmd cmd = { 0 };
	int ret;
	u8 band = 0;
	u8 is_fat = 0;
	u8 ctrl_chan_high = 0;

	if (test_bit(STATUS_SCANNING, &priv->status)) {
		/* If this gets hit a lot, switch it to a BUG() and catch
		 * the stack trace to find out who is calling this during
		 * a scan. */
		IWL_WARNING("TX Power requested while scanning!\n");
		return -EAGAIN;
	}

	band = priv->band == IEEE80211_BAND_2GHZ;

	is_fat =  is_fat_channel(priv->active_rxon.flags);

	if (is_fat &&
	    (priv->active_rxon.flags & RXON_FLG_CTRL_CHANNEL_LOC_HI_MSK))
		ctrl_chan_high = 1;

	cmd.band = band;
	cmd.channel = priv->active_rxon.channel;

	ret = iwl4965_fill_txpower_tbl(priv, band,
				le16_to_cpu(priv->active_rxon.channel),
				is_fat, ctrl_chan_high, &cmd.tx_power);
	if (ret)
		goto out;

	ret = iwl_send_cmd_pdu(priv, REPLY_TX_PWR_TABLE_CMD, sizeof(cmd), &cmd);

out:
	return ret;
}

static int iwl4965_send_rxon_assoc(struct iwl_priv *priv)
{
	int ret = 0;
	struct iwl4965_rxon_assoc_cmd rxon_assoc;
	const struct iwl_rxon_cmd *rxon1 = &priv->staging_rxon;
	const struct iwl_rxon_cmd *rxon2 = &priv->active_rxon;

	if ((rxon1->flags == rxon2->flags) &&
	    (rxon1->filter_flags == rxon2->filter_flags) &&
	    (rxon1->cck_basic_rates == rxon2->cck_basic_rates) &&
	    (rxon1->ofdm_ht_single_stream_basic_rates ==
	     rxon2->ofdm_ht_single_stream_basic_rates) &&
	    (rxon1->ofdm_ht_dual_stream_basic_rates ==
	     rxon2->ofdm_ht_dual_stream_basic_rates) &&
	    (rxon1->rx_chain == rxon2->rx_chain) &&
	    (rxon1->ofdm_basic_rates == rxon2->ofdm_basic_rates)) {
		IWL_DEBUG_INFO("Using current RXON_ASSOC.  Not resending.\n");
		return 0;
	}

	rxon_assoc.flags = priv->staging_rxon.flags;
	rxon_assoc.filter_flags = priv->staging_rxon.filter_flags;
	rxon_assoc.ofdm_basic_rates = priv->staging_rxon.ofdm_basic_rates;
	rxon_assoc.cck_basic_rates = priv->staging_rxon.cck_basic_rates;
	rxon_assoc.reserved = 0;
	rxon_assoc.ofdm_ht_single_stream_basic_rates =
	    priv->staging_rxon.ofdm_ht_single_stream_basic_rates;
	rxon_assoc.ofdm_ht_dual_stream_basic_rates =
	    priv->staging_rxon.ofdm_ht_dual_stream_basic_rates;
	rxon_assoc.rx_chain_select_flags = priv->staging_rxon.rx_chain;

	ret = iwl_send_cmd_pdu_async(priv, REPLY_RXON_ASSOC,
				     sizeof(rxon_assoc), &rxon_assoc, NULL);
	if (ret)
		return ret;

	return ret;
}


int iwl4965_hw_channel_switch(struct iwl_priv *priv, u16 channel)
{
	int rc;
	u8 band = 0;
	u8 is_fat = 0;
	u8 ctrl_chan_high = 0;
	struct iwl4965_channel_switch_cmd cmd = { 0 };
	const struct iwl_channel_info *ch_info;

	band = priv->band == IEEE80211_BAND_2GHZ;

	ch_info = iwl_get_channel_info(priv, priv->band, channel);

	is_fat = is_fat_channel(priv->staging_rxon.flags);

	if (is_fat &&
	    (priv->active_rxon.flags & RXON_FLG_CTRL_CHANNEL_LOC_HI_MSK))
		ctrl_chan_high = 1;

	cmd.band = band;
	cmd.expect_beacon = 0;
	cmd.channel = cpu_to_le16(channel);
	cmd.rxon_flags = priv->active_rxon.flags;
	cmd.rxon_filter_flags = priv->active_rxon.filter_flags;
	cmd.switch_time = cpu_to_le32(priv->ucode_beacon_time);
	if (ch_info)
		cmd.expect_beacon = is_channel_radar(ch_info);
	else
		cmd.expect_beacon = 1;

	rc = iwl4965_fill_txpower_tbl(priv, band, channel, is_fat,
				      ctrl_chan_high, &cmd.tx_power);
	if (rc) {
		IWL_DEBUG_11H("error:%d  fill txpower_tbl\n", rc);
		return rc;
	}

	rc = iwl_send_cmd_pdu(priv, REPLY_CHANNEL_SWITCH, sizeof(cmd), &cmd);
	return rc;
}

static int iwl4965_shared_mem_rx_idx(struct iwl_priv *priv)
{
	struct iwl4965_shared *s = priv->shared_virt;
	return le32_to_cpu(s->rb_closed) & 0xFFF;
}

unsigned int iwl4965_hw_get_beacon_cmd(struct iwl_priv *priv,
			  struct iwl_frame *frame, u8 rate)
{
	struct iwl4965_tx_beacon_cmd *tx_beacon_cmd;
	unsigned int frame_size;

	tx_beacon_cmd = &frame->u.beacon;
	memset(tx_beacon_cmd, 0, sizeof(*tx_beacon_cmd));

	tx_beacon_cmd->tx.sta_id = priv->hw_params.bcast_sta_id;
	tx_beacon_cmd->tx.stop_time.life_time = TX_CMD_LIFE_TIME_INFINITE;

	frame_size = iwl4965_fill_beacon_frame(priv,
				tx_beacon_cmd->frame,
				iwl_bcast_addr,
				sizeof(frame->u) - sizeof(*tx_beacon_cmd));

	BUG_ON(frame_size > MAX_MPDU_SIZE);
	tx_beacon_cmd->tx.len = cpu_to_le16((u16)frame_size);

	if ((rate == IWL_RATE_1M_PLCP) || (rate >= IWL_RATE_2M_PLCP))
		tx_beacon_cmd->tx.rate_n_flags =
			iwl_hw_set_rate_n_flags(rate, RATE_MCS_CCK_MSK);
	else
		tx_beacon_cmd->tx.rate_n_flags =
			iwl_hw_set_rate_n_flags(rate, 0);

	tx_beacon_cmd->tx.tx_flags = (TX_CMD_FLG_SEQ_CTL_MSK |
				TX_CMD_FLG_TSF_MSK | TX_CMD_FLG_STA_RATE_MSK);
	return (sizeof(*tx_beacon_cmd) + frame_size);
}

static int iwl4965_alloc_shared_mem(struct iwl_priv *priv)
{
	priv->shared_virt = pci_alloc_consistent(priv->pci_dev,
					sizeof(struct iwl4965_shared),
					&priv->shared_phys);
	if (!priv->shared_virt)
		return -ENOMEM;

	memset(priv->shared_virt, 0, sizeof(struct iwl4965_shared));

	priv->rb_closed_offset = offsetof(struct iwl4965_shared, rb_closed);

	return 0;
}

static void iwl4965_free_shared_mem(struct iwl_priv *priv)
{
	if (priv->shared_virt)
		pci_free_consistent(priv->pci_dev,
				    sizeof(struct iwl4965_shared),
				    priv->shared_virt,
				    priv->shared_phys);
}

/**
 * iwl4965_txq_update_byte_cnt_tbl - Set up entry in Tx byte-count array
 */
static void iwl4965_txq_update_byte_cnt_tbl(struct iwl_priv *priv,
					    struct iwl_tx_queue *txq,
					    u16 byte_cnt)
{
	int len;
	int txq_id = txq->q.id;
	struct iwl4965_shared *shared_data = priv->shared_virt;

	len = byte_cnt + IWL_TX_CRC_SIZE + IWL_TX_DELIMITER_SIZE;

	/* Set up byte count within first 256 entries */
	IWL_SET_BITS16(shared_data->queues_byte_cnt_tbls[txq_id].
		       tfd_offset[txq->q.write_ptr], byte_cnt, len);

	/* If within first 64 entries, duplicate at end */
	if (txq->q.write_ptr < IWL49_MAX_WIN_SIZE)
		IWL_SET_BITS16(shared_data->queues_byte_cnt_tbls[txq_id].
			tfd_offset[IWL49_QUEUE_SIZE + txq->q.write_ptr],
			byte_cnt, len);
}

/**
 * sign_extend - Sign extend a value using specified bit as sign-bit
 *
 * Example: sign_extend(9, 3) would return -7 as bit3 of 1001b is 1
 * and bit0..2 is 001b which when sign extended to 1111111111111001b is -7.
 *
 * @param oper value to sign extend
 * @param index 0 based bit index (0<=index<32) to sign bit
 */
static s32 sign_extend(u32 oper, int index)
{
	u8 shift = 31 - index;

	return (s32)(oper << shift) >> shift;
}

/**
 * iwl4965_hw_get_temperature - return the calibrated temperature (in Kelvin)
 * @statistics: Provides the temperature reading from the uCode
 *
 * A return of <0 indicates bogus data in the statistics
 */
static int iwl4965_hw_get_temperature(const struct iwl_priv *priv)
{
	s32 temperature;
	s32 vt;
	s32 R1, R2, R3;
	u32 R4;

	if (test_bit(STATUS_TEMPERATURE, &priv->status) &&
		(priv->statistics.flag & STATISTICS_REPLY_FLG_FAT_MODE_MSK)) {
		IWL_DEBUG_TEMP("Running FAT temperature calibration\n");
		R1 = (s32)le32_to_cpu(priv->card_alive_init.therm_r1[1]);
		R2 = (s32)le32_to_cpu(priv->card_alive_init.therm_r2[1]);
		R3 = (s32)le32_to_cpu(priv->card_alive_init.therm_r3[1]);
		R4 = le32_to_cpu(priv->card_alive_init.therm_r4[1]);
	} else {
		IWL_DEBUG_TEMP("Running temperature calibration\n");
		R1 = (s32)le32_to_cpu(priv->card_alive_init.therm_r1[0]);
		R2 = (s32)le32_to_cpu(priv->card_alive_init.therm_r2[0]);
		R3 = (s32)le32_to_cpu(priv->card_alive_init.therm_r3[0]);
		R4 = le32_to_cpu(priv->card_alive_init.therm_r4[0]);
	}

	/*
	 * Temperature is only 23 bits, so sign extend out to 32.
	 *
	 * NOTE If we haven't received a statistics notification yet
	 * with an updated temperature, use R4 provided to us in the
	 * "initialize" ALIVE response.
	 */
	if (!test_bit(STATUS_TEMPERATURE, &priv->status))
		vt = sign_extend(R4, 23);
	else
		vt = sign_extend(
			le32_to_cpu(priv->statistics.general.temperature), 23);

	IWL_DEBUG_TEMP("Calib values R[1-3]: %d %d %d R4: %d\n", R1, R2, R3, vt);

	if (R3 == R1) {
		IWL_ERROR("Calibration conflict R1 == R3\n");
		return -1;
	}

	/* Calculate temperature in degrees Kelvin, adjust by 97%.
	 * Add offset to center the adjustment around 0 degrees Centigrade. */
	temperature = TEMPERATURE_CALIB_A_VAL * (vt - R2);
	temperature /= (R3 - R1);
	temperature = (temperature * 97) / 100 + TEMPERATURE_CALIB_KELVIN_OFFSET;

	IWL_DEBUG_TEMP("Calibrated temperature: %dK, %dC\n",
			temperature, KELVIN_TO_CELSIUS(temperature));

	return temperature;
}

/* Adjust Txpower only if temperature variance is greater than threshold. */
#define IWL_TEMPERATURE_THRESHOLD   3

/**
 * iwl4965_is_temp_calib_needed - determines if new calibration is needed
 *
 * If the temperature changed has changed sufficiently, then a recalibration
 * is needed.
 *
 * Assumes caller will replace priv->last_temperature once calibration
 * executed.
 */
static int iwl4965_is_temp_calib_needed(struct iwl_priv *priv)
{
	int temp_diff;

	if (!test_bit(STATUS_STATISTICS, &priv->status)) {
		IWL_DEBUG_TEMP("Temperature not updated -- no statistics.\n");
		return 0;
	}

	temp_diff = priv->temperature - priv->last_temperature;

	/* get absolute value */
	if (temp_diff < 0) {
		IWL_DEBUG_POWER("Getting cooler, delta %d, \n", temp_diff);
		temp_diff = -temp_diff;
	} else if (temp_diff == 0)
		IWL_DEBUG_POWER("Same temp, \n");
	else
		IWL_DEBUG_POWER("Getting warmer, delta %d, \n", temp_diff);

	if (temp_diff < IWL_TEMPERATURE_THRESHOLD) {
		IWL_DEBUG_POWER("Thermal txpower calib not needed\n");
		return 0;
	}

	IWL_DEBUG_POWER("Thermal txpower calib needed\n");

	return 1;
}

static void iwl4965_temperature_calib(struct iwl_priv *priv)
{
	s32 temp;

	temp = iwl4965_hw_get_temperature(priv);
	if (temp < 0)
		return;

	if (priv->temperature != temp) {
		if (priv->temperature)
			IWL_DEBUG_TEMP("Temperature changed "
				       "from %dC to %dC\n",
				       KELVIN_TO_CELSIUS(priv->temperature),
				       KELVIN_TO_CELSIUS(temp));
		else
			IWL_DEBUG_TEMP("Temperature "
				       "initialized to %dC\n",
				       KELVIN_TO_CELSIUS(temp));
	}

	priv->temperature = temp;
	set_bit(STATUS_TEMPERATURE, &priv->status);

	if (!priv->disable_tx_power_cal &&
	     unlikely(!test_bit(STATUS_SCANNING, &priv->status)) &&
	     iwl4965_is_temp_calib_needed(priv))
		queue_work(priv->workqueue, &priv->txpower_work);
}

<<<<<<< HEAD
static void iwl4965_add_radiotap(struct iwl_priv *priv,
				 struct sk_buff *skb,
				 struct iwl4965_rx_phy_res *rx_start,
				 struct ieee80211_rx_status *stats,
				 u32 ampdu_status)
{
	s8 signal = stats->signal;
	s8 noise = 0;
	int rate = stats->rate_idx;
	u64 tsf = stats->mactime;
	__le16 antenna;
	__le16 phy_flags_hw = rx_start->phy_flags;
	struct iwl4965_rt_rx_hdr {
		struct ieee80211_radiotap_header rt_hdr;
		__le64 rt_tsf;		/* TSF */
		u8 rt_flags;		/* radiotap packet flags */
		u8 rt_rate;		/* rate in 500kb/s */
		__le16 rt_channelMHz;	/* channel in MHz */
		__le16 rt_chbitmask;	/* channel bitfield */
		s8 rt_dbmsignal;	/* signal in dBm, kluged to signed */
		s8 rt_dbmnoise;
		u8 rt_antenna;		/* antenna number */
	} __attribute__ ((packed)) *iwl4965_rt;

	/* TODO: We won't have enough headroom for HT frames. Fix it later. */
	if (skb_headroom(skb) < sizeof(*iwl4965_rt)) {
		if (net_ratelimit())
			printk(KERN_ERR "not enough headroom [%d] for "
			       "radiotap head [%zd]\n",
			       skb_headroom(skb), sizeof(*iwl4965_rt));
		return;
	}

	/* put radiotap header in front of 802.11 header and data */
	iwl4965_rt = (void *)skb_push(skb, sizeof(*iwl4965_rt));

	/* initialise radiotap header */
	iwl4965_rt->rt_hdr.it_version = PKTHDR_RADIOTAP_VERSION;
	iwl4965_rt->rt_hdr.it_pad = 0;

	/* total header + data */
	put_unaligned(cpu_to_le16(sizeof(*iwl4965_rt)),
		      &iwl4965_rt->rt_hdr.it_len);

	/* Indicate all the fields we add to the radiotap header */
	put_unaligned(cpu_to_le32((1 << IEEE80211_RADIOTAP_TSFT) |
				  (1 << IEEE80211_RADIOTAP_FLAGS) |
				  (1 << IEEE80211_RADIOTAP_RATE) |
				  (1 << IEEE80211_RADIOTAP_CHANNEL) |
				  (1 << IEEE80211_RADIOTAP_DBM_ANTSIGNAL) |
				  (1 << IEEE80211_RADIOTAP_DBM_ANTNOISE) |
				  (1 << IEEE80211_RADIOTAP_ANTENNA)),
		      &iwl4965_rt->rt_hdr.it_present);

	/* Zero the flags, we'll add to them as we go */
	iwl4965_rt->rt_flags = 0;

	put_unaligned(cpu_to_le64(tsf), &iwl4965_rt->rt_tsf);

	iwl4965_rt->rt_dbmsignal = signal;
	iwl4965_rt->rt_dbmnoise = noise;

	/* Convert the channel frequency and set the flags */
	put_unaligned(cpu_to_le16(stats->freq), &iwl4965_rt->rt_channelMHz);
	if (!(phy_flags_hw & RX_RES_PHY_FLAGS_BAND_24_MSK))
		put_unaligned(cpu_to_le16(IEEE80211_CHAN_OFDM |
					  IEEE80211_CHAN_5GHZ),
			      &iwl4965_rt->rt_chbitmask);
	else if (phy_flags_hw & RX_RES_PHY_FLAGS_MOD_CCK_MSK)
		put_unaligned(cpu_to_le16(IEEE80211_CHAN_CCK |
					  IEEE80211_CHAN_2GHZ),
			      &iwl4965_rt->rt_chbitmask);
	else	/* 802.11g */
		put_unaligned(cpu_to_le16(IEEE80211_CHAN_OFDM |
					  IEEE80211_CHAN_2GHZ),
			      &iwl4965_rt->rt_chbitmask);

	if (rate == -1)
		iwl4965_rt->rt_rate = 0;
	else {
		if (stats->band == IEEE80211_BAND_5GHZ)
			rate += IWL_FIRST_OFDM_RATE;

		iwl4965_rt->rt_rate = iwl_rates[rate].ieee;
	}

	/*
	 * "antenna number"
	 *
	 * It seems that the antenna field in the phy flags value
	 * is actually a bitfield. This is undefined by radiotap,
	 * it wants an actual antenna number but I always get "7"
	 * for most legacy frames I receive indicating that the
	 * same frame was received on all three RX chains.
	 *
	 * I think this field should be removed in favour of a
	 * new 802.11n radiotap field "RX chains" that is defined
	 * as a bitmask.
	 */
	antenna = phy_flags_hw & RX_RES_PHY_FLAGS_ANTENNA_MSK;
	iwl4965_rt->rt_antenna = le16_to_cpu(antenna) >> 4;

	/* set the preamble flag if appropriate */
	if (phy_flags_hw & RX_RES_PHY_FLAGS_SHORT_PREAMBLE_MSK)
		iwl4965_rt->rt_flags |= IEEE80211_RADIOTAP_F_SHORTPRE;

	stats->flag |= RX_FLAG_RADIOTAP;
}

static void iwl_update_rx_stats(struct iwl_priv *priv, u16 fc, u16 len)
{
	/* 0 - mgmt, 1 - cnt, 2 - data */
	int idx = (fc & IEEE80211_FCTL_FTYPE) >> 2;
	priv->rx_stats[idx].cnt++;
	priv->rx_stats[idx].bytes += len;
}

/*
 * returns non-zero if packet should be dropped
 */
static int iwl4965_set_decrypted_flag(struct iwl_priv *priv,
				      struct ieee80211_hdr *hdr,
				      u32 decrypt_res,
				      struct ieee80211_rx_status *stats)
{
	u16 fc = le16_to_cpu(hdr->frame_control);

	if (priv->active_rxon.filter_flags & RXON_FILTER_DIS_DECRYPT_MSK)
		return 0;

	if (!(fc & IEEE80211_FCTL_PROTECTED))
		return 0;

	IWL_DEBUG_RX("decrypt_res:0x%x\n", decrypt_res);
	switch (decrypt_res & RX_RES_STATUS_SEC_TYPE_MSK) {
	case RX_RES_STATUS_SEC_TYPE_TKIP:
		/* The uCode has got a bad phase 1 Key, pushes the packet.
		 * Decryption will be done in SW. */
		if ((decrypt_res & RX_RES_STATUS_DECRYPT_TYPE_MSK) ==
		    RX_RES_STATUS_BAD_KEY_TTAK)
			break;

	case RX_RES_STATUS_SEC_TYPE_WEP:
		if ((decrypt_res & RX_RES_STATUS_DECRYPT_TYPE_MSK) ==
		    RX_RES_STATUS_BAD_ICV_MIC) {
			/* bad ICV, the packet is destroyed since the
			 * decryption is inplace, drop it */
			IWL_DEBUG_RX("Packet destroyed\n");
			return -1;
		}
	case RX_RES_STATUS_SEC_TYPE_CCMP:
		if ((decrypt_res & RX_RES_STATUS_DECRYPT_TYPE_MSK) ==
		    RX_RES_STATUS_DECRYPT_OK) {
			IWL_DEBUG_RX("hw decrypt successfully!!!\n");
			stats->flag |= RX_FLAG_DECRYPTED;
		}
		break;

	default:
		break;
	}
	return 0;
}

static u32 iwl4965_translate_rx_status(struct iwl_priv *priv, u32 decrypt_in)
{
	u32 decrypt_out = 0;

	if ((decrypt_in & RX_RES_STATUS_STATION_FOUND) ==
					RX_RES_STATUS_STATION_FOUND)
		decrypt_out |= (RX_RES_STATUS_STATION_FOUND |
				RX_RES_STATUS_NO_STATION_INFO_MISMATCH);

	decrypt_out |= (decrypt_in & RX_RES_STATUS_SEC_TYPE_MSK);

	/* packet was not encrypted */
	if ((decrypt_in & RX_RES_STATUS_SEC_TYPE_MSK) ==
					RX_RES_STATUS_SEC_TYPE_NONE)
		return decrypt_out;

	/* packet was encrypted with unknown alg */
	if ((decrypt_in & RX_RES_STATUS_SEC_TYPE_MSK) ==
					RX_RES_STATUS_SEC_TYPE_ERR)
		return decrypt_out;

	/* decryption was not done in HW */
	if ((decrypt_in & RX_MPDU_RES_STATUS_DEC_DONE_MSK) !=
					RX_MPDU_RES_STATUS_DEC_DONE_MSK)
		return decrypt_out;

	switch (decrypt_in & RX_RES_STATUS_SEC_TYPE_MSK) {

	case RX_RES_STATUS_SEC_TYPE_CCMP:
		/* alg is CCM: check MIC only */
		if (!(decrypt_in & RX_MPDU_RES_STATUS_MIC_OK))
			/* Bad MIC */
			decrypt_out |= RX_RES_STATUS_BAD_ICV_MIC;
		else
			decrypt_out |= RX_RES_STATUS_DECRYPT_OK;

		break;

	case RX_RES_STATUS_SEC_TYPE_TKIP:
		if (!(decrypt_in & RX_MPDU_RES_STATUS_TTAK_OK)) {
			/* Bad TTAK */
			decrypt_out |= RX_RES_STATUS_BAD_KEY_TTAK;
			break;
		}
		/* fall through if TTAK OK */
	default:
		if (!(decrypt_in & RX_MPDU_RES_STATUS_ICV_OK))
			decrypt_out |= RX_RES_STATUS_BAD_ICV_MIC;
		else
			decrypt_out |= RX_RES_STATUS_DECRYPT_OK;
		break;
	};

	IWL_DEBUG_RX("decrypt_in:0x%x  decrypt_out = 0x%x\n",
					decrypt_in, decrypt_out);

	return decrypt_out;
}

static void iwl4965_handle_data_packet(struct iwl_priv *priv, int is_data,
				       int include_phy,
				       struct iwl_rx_mem_buffer *rxb,
				       struct ieee80211_rx_status *stats)
{
	struct iwl_rx_packet *pkt = (struct iwl_rx_packet *)rxb->skb->data;
	struct iwl4965_rx_phy_res *rx_start = (include_phy) ?
	    (struct iwl4965_rx_phy_res *)&(pkt->u.raw[0]) : NULL;
	struct ieee80211_hdr *hdr;
	u16 len;
	__le32 *rx_end;
	unsigned int skblen;
	u32 ampdu_status;
	u32 ampdu_status_legacy;

	if (!include_phy && priv->last_phy_res[0])
		rx_start = (struct iwl4965_rx_phy_res *)&priv->last_phy_res[1];

	if (!rx_start) {
		IWL_ERROR("MPDU frame without a PHY data\n");
		return;
	}
	if (include_phy) {
		hdr = (struct ieee80211_hdr *)((u8 *) & rx_start[1] +
					       rx_start->cfg_phy_cnt);

		len = le16_to_cpu(rx_start->byte_count);

		rx_end = (__le32 *) ((u8 *) & pkt->u.raw[0] +
				  sizeof(struct iwl4965_rx_phy_res) +
				  rx_start->cfg_phy_cnt + len);

	} else {
		struct iwl4965_rx_mpdu_res_start *amsdu =
		    (struct iwl4965_rx_mpdu_res_start *)pkt->u.raw;

		hdr = (struct ieee80211_hdr *)(pkt->u.raw +
			       sizeof(struct iwl4965_rx_mpdu_res_start));
		len =  le16_to_cpu(amsdu->byte_count);
		rx_start->byte_count = amsdu->byte_count;
		rx_end = (__le32 *) (((u8 *) hdr) + len);
	}
	/* In monitor mode allow 802.11 ACk frames (10 bytes) */
	if (len > priv->hw_params.max_pkt_size ||
	    len < ((priv->iw_mode == IEEE80211_IF_TYPE_MNTR) ? 10 : 16)) {
		IWL_WARNING("byte count out of range [16,4K] : %d\n", len);
		return;
	}

	ampdu_status = le32_to_cpu(*rx_end);
	skblen = ((u8 *) rx_end - (u8 *) & pkt->u.raw[0]) + sizeof(u32);

	if (!include_phy) {
		/* New status scheme, need to translate */
		ampdu_status_legacy = ampdu_status;
		ampdu_status = iwl4965_translate_rx_status(priv, ampdu_status);
	}

	/* start from MAC */
	skb_reserve(rxb->skb, (void *)hdr - (void *)pkt);
	skb_put(rxb->skb, len);	/* end where data ends */

	/* We only process data packets if the interface is open */
	if (unlikely(!priv->is_open)) {
		IWL_DEBUG_DROP_LIMIT
		    ("Dropping packet while interface is not open.\n");
		return;
	}

	stats->flag = 0;
	hdr = (struct ieee80211_hdr *)rxb->skb->data;

	/*  in case of HW accelerated crypto and bad decryption, drop */
	if (!priv->hw_params.sw_crypto &&
	    iwl4965_set_decrypted_flag(priv, hdr, ampdu_status, stats))
		return;

	if (priv->add_radiotap)
		iwl4965_add_radiotap(priv, rxb->skb, rx_start, stats, ampdu_status);

	iwl_update_rx_stats(priv, le16_to_cpu(hdr->frame_control), len);
	ieee80211_rx_irqsafe(priv->hw, rxb->skb, stats);
	priv->alloc_rxb_skb--;
	rxb->skb = NULL;
}

/* Calc max signal level (dBm) among 3 possible receivers */
static int iwl4965_calc_rssi(struct iwl_priv *priv,
			     struct iwl4965_rx_phy_res *rx_resp)
{
	/* data from PHY/DSP regarding signal strength, etc.,
	 *   contents are always there, not configurable by host.  */
	struct iwl4965_rx_non_cfg_phy *ncphy =
	    (struct iwl4965_rx_non_cfg_phy *)rx_resp->non_cfg_phy;
	u32 agc = (le16_to_cpu(ncphy->agc_info) & IWL_AGC_DB_MASK)
			>> IWL_AGC_DB_POS;

	u32 valid_antennae =
	    (le16_to_cpu(rx_resp->phy_flags) & RX_PHY_FLAGS_ANTENNAE_MASK)
			>> RX_PHY_FLAGS_ANTENNAE_OFFSET;
	u8 max_rssi = 0;
	u32 i;

	/* Find max rssi among 3 possible receivers.
	 * These values are measured by the digital signal processor (DSP).
	 * They should stay fairly constant even as the signal strength varies,
	 *   if the radio's automatic gain control (AGC) is working right.
	 * AGC value (see below) will provide the "interesting" info. */
	for (i = 0; i < 3; i++)
		if (valid_antennae & (1 << i))
			max_rssi = max(ncphy->rssi_info[i << 1], max_rssi);

	IWL_DEBUG_STATS("Rssi In A %d B %d C %d Max %d AGC dB %d\n",
		ncphy->rssi_info[0], ncphy->rssi_info[2], ncphy->rssi_info[4],
		max_rssi, agc);

	/* dBm = max_rssi dB - agc dB - constant.
	 * Higher AGC (higher radio gain) means lower signal. */
	return (max_rssi - agc - IWL_RSSI_OFFSET);
}

static void iwl4965_sta_modify_ps_wake(struct iwl_priv *priv, int sta_id)
{
	unsigned long flags;

	spin_lock_irqsave(&priv->sta_lock, flags);
	priv->stations[sta_id].sta.station_flags &= ~STA_FLG_PWR_SAVE_MSK;
	priv->stations[sta_id].sta.station_flags_msk = STA_FLG_PWR_SAVE_MSK;
	priv->stations[sta_id].sta.sta.modify_mask = 0;
	priv->stations[sta_id].sta.mode = STA_CONTROL_MODIFY_MSK;
	spin_unlock_irqrestore(&priv->sta_lock, flags);

	iwl_send_add_sta(priv, &priv->stations[sta_id].sta, CMD_ASYNC);
}

static void iwl4965_update_ps_mode(struct iwl_priv *priv, u16 ps_bit, u8 *addr)
{
	/* FIXME: need locking over ps_status ??? */
	u8 sta_id = iwl_find_station(priv, addr);

	if (sta_id != IWL_INVALID_STATION) {
		u8 sta_awake = priv->stations[sta_id].
				ps_status == STA_PS_STATUS_WAKE;

		if (sta_awake && ps_bit)
			priv->stations[sta_id].ps_status = STA_PS_STATUS_SLEEP;
		else if (!sta_awake && !ps_bit) {
			iwl4965_sta_modify_ps_wake(priv, sta_id);
			priv->stations[sta_id].ps_status = STA_PS_STATUS_WAKE;
		}
	}
}
#ifdef CONFIG_IWLWIFI_DEBUG

/**
 * iwl4965_dbg_report_frame - dump frame to syslog during debug sessions
 *
 * You may hack this function to show different aspects of received frames,
 * including selective frame dumps.
 * group100 parameter selects whether to show 1 out of 100 good frames.
 *
 * TODO:  This was originally written for 3945, need to audit for
 *        proper operation with 4965.
 */
static void iwl4965_dbg_report_frame(struct iwl_priv *priv,
		      struct iwl_rx_packet *pkt,
		      struct ieee80211_hdr *header, int group100)
{
	u32 to_us;
	u32 print_summary = 0;
	u32 print_dump = 0;	/* set to 1 to dump all frames' contents */
	u32 hundred = 0;
	u32 dataframe = 0;
	__le16 fc;
	u16 seq_ctl;
	u16 channel;
	u16 phy_flags;
	int rate_sym;
	u16 length;
	u16 status;
	u16 bcn_tmr;
	u32 tsf_low;
	u64 tsf;
	u8 rssi;
	u8 agc;
	u16 sig_avg;
	u16 noise_diff;
	struct iwl4965_rx_frame_stats *rx_stats = IWL_RX_STATS(pkt);
	struct iwl4965_rx_frame_hdr *rx_hdr = IWL_RX_HDR(pkt);
	struct iwl4965_rx_frame_end *rx_end = IWL_RX_END(pkt);
	u8 *data = IWL_RX_DATA(pkt);

	if (likely(!(priv->debug_level & IWL_DL_RX)))
		return;

	/* MAC header */
	fc = header->frame_control;
	seq_ctl = le16_to_cpu(header->seq_ctrl);

	/* metadata */
	channel = le16_to_cpu(rx_hdr->channel);
	phy_flags = le16_to_cpu(rx_hdr->phy_flags);
	rate_sym = rx_hdr->rate;
	length = le16_to_cpu(rx_hdr->len);

	/* end-of-frame status and timestamp */
	status = le32_to_cpu(rx_end->status);
	bcn_tmr = le32_to_cpu(rx_end->beacon_timestamp);
	tsf_low = le64_to_cpu(rx_end->timestamp) & 0x0ffffffff;
	tsf = le64_to_cpu(rx_end->timestamp);

	/* signal statistics */
	rssi = rx_stats->rssi;
	agc = rx_stats->agc;
	sig_avg = le16_to_cpu(rx_stats->sig_avg);
	noise_diff = le16_to_cpu(rx_stats->noise_diff);

	to_us = !compare_ether_addr(header->addr1, priv->mac_addr);

	/* if data frame is to us and all is good,
	 *   (optionally) print summary for only 1 out of every 100 */
	if (to_us && (fc & ~cpu_to_le16(IEEE80211_FCTL_PROTECTED)) ==
	    cpu_to_le16(IEEE80211_FCTL_FROMDS | IEEE80211_FTYPE_DATA)) {
		dataframe = 1;
		if (!group100)
			print_summary = 1;	/* print each frame */
		else if (priv->framecnt_to_us < 100) {
			priv->framecnt_to_us++;
			print_summary = 0;
		} else {
			priv->framecnt_to_us = 0;
			print_summary = 1;
			hundred = 1;
		}
	} else {
		/* print summary for all other frames */
		print_summary = 1;
	}

	if (print_summary) {
		char *title;
		int rate_idx;
		u32 bitrate;

		if (hundred)
			title = "100Frames";
		else if (ieee80211_has_retry(fc))
			title = "Retry";
		else if (ieee80211_is_assoc_resp(fc))
			title = "AscRsp";
		else if (ieee80211_is_reassoc_resp(fc))
			title = "RasRsp";
		else if (ieee80211_is_probe_resp(fc)) {
			title = "PrbRsp";
			print_dump = 1;	/* dump frame contents */
		} else if (ieee80211_is_beacon(fc)) {
			title = "Beacon";
			print_dump = 1;	/* dump frame contents */
		} else if (ieee80211_is_atim(fc))
			title = "ATIM";
		else if (ieee80211_is_auth(fc))
			title = "Auth";
		else if (ieee80211_is_deauth(fc))
			title = "DeAuth";
		else if (ieee80211_is_disassoc(fc))
			title = "DisAssoc";
		else
			title = "Frame";

		rate_idx = iwl_hwrate_to_plcp_idx(rate_sym);
		if (unlikely(rate_idx == -1))
			bitrate = 0;
		else
			bitrate = iwl_rates[rate_idx].ieee / 2;

		/* print frame summary.
		 * MAC addresses show just the last byte (for brevity),
		 *    but you can hack it to show more, if you'd like to. */
		if (dataframe)
			IWL_DEBUG_RX("%s: mhd=0x%04x, dst=0x%02x, "
				     "len=%u, rssi=%d, chnl=%d, rate=%u, \n",
				     title, le16_to_cpu(fc), header->addr1[5],
				     length, rssi, channel, bitrate);
		else {
			/* src/dst addresses assume managed mode */
			IWL_DEBUG_RX("%s: 0x%04x, dst=0x%02x, "
				     "src=0x%02x, rssi=%u, tim=%lu usec, "
				     "phy=0x%02x, chnl=%d\n",
				     title, le16_to_cpu(fc), header->addr1[5],
				     header->addr3[5], rssi,
				     tsf_low - priv->scan_start_tsf,
				     phy_flags, channel);
		}
	}
	if (print_dump)
		iwl_print_hex_dump(priv, IWL_DL_RX, data, length);
}
#else
static inline void iwl4965_dbg_report_frame(struct iwl_priv *priv,
					    struct iwl_rx_packet *pkt,
					    struct ieee80211_hdr *header,
					    int group100)
{
}
#endif



/* Called for REPLY_RX (legacy ABG frames), or
 * REPLY_RX_MPDU_CMD (HT high-throughput N frames). */
void iwl4965_rx_reply_rx(struct iwl_priv *priv,
				struct iwl_rx_mem_buffer *rxb)
{
	struct ieee80211_hdr *header;
	struct ieee80211_rx_status rx_status;
	struct iwl_rx_packet *pkt = (struct iwl_rx_packet *)rxb->skb->data;
	/* Use phy data (Rx signal strength, etc.) contained within
	 *   this rx packet for legacy frames,
	 *   or phy data cached from REPLY_RX_PHY_CMD for HT frames. */
	int include_phy = (pkt->hdr.cmd == REPLY_RX);
	struct iwl4965_rx_phy_res *rx_start = (include_phy) ?
		(struct iwl4965_rx_phy_res *)&(pkt->u.raw[0]) :
		(struct iwl4965_rx_phy_res *)&priv->last_phy_res[1];
	__le32 *rx_end;
	unsigned int len = 0;
	u16 fc;
	u8 network_packet;

	rx_status.mactime = le64_to_cpu(rx_start->timestamp);
	rx_status.freq =
		ieee80211_channel_to_frequency(le16_to_cpu(rx_start->channel));
	rx_status.band = (rx_start->phy_flags & RX_RES_PHY_FLAGS_BAND_24_MSK) ?
				IEEE80211_BAND_2GHZ : IEEE80211_BAND_5GHZ;
	rx_status.rate_idx =
		iwl_hwrate_to_plcp_idx(le32_to_cpu(rx_start->rate_n_flags));
	if (rx_status.band == IEEE80211_BAND_5GHZ)
		rx_status.rate_idx -= IWL_FIRST_OFDM_RATE;

	rx_status.antenna = 0;
	rx_status.flag = 0;

	if ((unlikely(rx_start->cfg_phy_cnt > 20))) {
		IWL_DEBUG_DROP("dsp size out of range [0,20]: %d/n",
				rx_start->cfg_phy_cnt);
		return;
	}

	if (!include_phy) {
		if (priv->last_phy_res[0])
			rx_start = (struct iwl4965_rx_phy_res *)
				&priv->last_phy_res[1];
		else
			rx_start = NULL;
	}

	if (!rx_start) {
		IWL_ERROR("MPDU frame without a PHY data\n");
		return;
	}

	if (include_phy) {
		header = (struct ieee80211_hdr *)((u8 *) & rx_start[1]
						  + rx_start->cfg_phy_cnt);

		len = le16_to_cpu(rx_start->byte_count);
		rx_end = (__le32 *)(pkt->u.raw + rx_start->cfg_phy_cnt +
				  sizeof(struct iwl4965_rx_phy_res) + len);
	} else {
		struct iwl4965_rx_mpdu_res_start *amsdu =
			(struct iwl4965_rx_mpdu_res_start *)pkt->u.raw;

		header = (void *)(pkt->u.raw +
			sizeof(struct iwl4965_rx_mpdu_res_start));
		len = le16_to_cpu(amsdu->byte_count);
		rx_end = (__le32 *) (pkt->u.raw +
			sizeof(struct iwl4965_rx_mpdu_res_start) + len);
	}

	if (!(*rx_end & RX_RES_STATUS_NO_CRC32_ERROR) ||
	    !(*rx_end & RX_RES_STATUS_NO_RXE_OVERFLOW)) {
		IWL_DEBUG_RX("Bad CRC or FIFO: 0x%08X.\n",
				le32_to_cpu(*rx_end));
		return;
	}

	priv->ucode_beacon_time = le32_to_cpu(rx_start->beacon_time_stamp);

	/* Find max signal strength (dBm) among 3 antenna/receiver chains */
	rx_status.signal = iwl4965_calc_rssi(priv, rx_start);

	/* Meaningful noise values are available only from beacon statistics,
	 *   which are gathered only when associated, and indicate noise
	 *   only for the associated network channel ...
	 * Ignore these noise values while scanning (other channels) */
	if (iwl_is_associated(priv) &&
	    !test_bit(STATUS_SCANNING, &priv->status)) {
		rx_status.noise = priv->last_rx_noise;
		rx_status.qual = iwl4965_calc_sig_qual(rx_status.signal,
							 rx_status.noise);
	} else {
		rx_status.noise = IWL_NOISE_MEAS_NOT_AVAILABLE;
		rx_status.qual = iwl4965_calc_sig_qual(rx_status.signal, 0);
	}

	/* Reset beacon noise level if not associated. */
	if (!iwl_is_associated(priv))
		priv->last_rx_noise = IWL_NOISE_MEAS_NOT_AVAILABLE;

	/* Set "1" to report good data frames in groups of 100 */
	/* FIXME: need to optimze the call: */
	iwl4965_dbg_report_frame(priv, pkt, header, 1);

	IWL_DEBUG_STATS_LIMIT("Rssi %d, noise %d, qual %d, TSF %llu\n",
			      rx_status.signal, rx_status.noise, rx_status.signal,
			      (unsigned long long)rx_status.mactime);


	if (priv->iw_mode == IEEE80211_IF_TYPE_MNTR) {
		iwl4965_handle_data_packet(priv, 1, include_phy,
						 rxb, &rx_status);
		return;
	}

	network_packet = iwl4965_is_network_packet(priv, header);
	if (network_packet) {
		priv->last_rx_rssi = rx_status.signal;
		priv->last_beacon_time =  priv->ucode_beacon_time;
		priv->last_tsf = le64_to_cpu(rx_start->timestamp);
	}

	fc = le16_to_cpu(header->frame_control);
	switch (fc & IEEE80211_FCTL_FTYPE) {
	case IEEE80211_FTYPE_MGMT:
		if (priv->iw_mode == IEEE80211_IF_TYPE_AP)
			iwl4965_update_ps_mode(priv, fc  & IEEE80211_FCTL_PM,
						header->addr2);
		iwl4965_handle_data_packet(priv, 0, include_phy, rxb, &rx_status);
		break;

	case IEEE80211_FTYPE_CTL:
		switch (fc & IEEE80211_FCTL_STYPE) {
		case IEEE80211_STYPE_BACK_REQ:
			IWL_DEBUG_HT("IEEE80211_STYPE_BACK_REQ arrived\n");
			iwl4965_handle_data_packet(priv, 0, include_phy,
						rxb, &rx_status);
			break;
		default:
			break;
		}
		break;

	case IEEE80211_FTYPE_DATA: {
		DECLARE_MAC_BUF(mac1);
		DECLARE_MAC_BUF(mac2);
		DECLARE_MAC_BUF(mac3);

		if (priv->iw_mode == IEEE80211_IF_TYPE_AP)
			iwl4965_update_ps_mode(priv, fc  & IEEE80211_FCTL_PM,
						header->addr2);

		if (unlikely(!network_packet))
			IWL_DEBUG_DROP("Dropping (non network): "
				       "%s, %s, %s\n",
				       print_mac(mac1, header->addr1),
				       print_mac(mac2, header->addr2),
				       print_mac(mac3, header->addr3));
		else if (unlikely(iwl4965_is_duplicate_packet(priv, header)))
			IWL_DEBUG_DROP("Dropping (dup): %s, %s, %s\n",
				       print_mac(mac1, header->addr1),
				       print_mac(mac2, header->addr2),
				       print_mac(mac3, header->addr3));
		else
			iwl4965_handle_data_packet(priv, 1, include_phy, rxb,
						   &rx_status);
		break;
	}
	default:
		break;

	}
}

/**
 * iwl4965_tx_status_reply_compressed_ba - Update tx status from block-ack
 *
 * Go through block-ack's bitmap of ACK'd frames, update driver's record of
 * ACK vs. not.  This gets sent to mac80211, then to rate scaling algo.
 */
static int iwl4965_tx_status_reply_compressed_ba(struct iwl_priv *priv,
						 struct iwl_ht_agg *agg,
						 struct iwl4965_compressed_ba_resp*
						 ba_resp)

{
	int i, sh, ack;
	u16 seq_ctl = le16_to_cpu(ba_resp->seq_ctl);
	u16 scd_flow = le16_to_cpu(ba_resp->scd_flow);
	u64 bitmap;
	int successes = 0;
	struct ieee80211_tx_info *info;

	if (unlikely(!agg->wait_for_ba))  {
		IWL_ERROR("Received BA when not expected\n");
		return -EINVAL;
	}

	/* Mark that the expected block-ack response arrived */
	agg->wait_for_ba = 0;
	IWL_DEBUG_TX_REPLY("BA %d %d\n", agg->start_idx, ba_resp->seq_ctl);

	/* Calculate shift to align block-ack bits with our Tx window bits */
	sh = agg->start_idx - SEQ_TO_INDEX(seq_ctl>>4);
	if (sh < 0) /* tbw something is wrong with indices */
		sh += 0x100;

	/* don't use 64-bit values for now */
	bitmap = le64_to_cpu(ba_resp->bitmap) >> sh;

	if (agg->frame_count > (64 - sh)) {
		IWL_DEBUG_TX_REPLY("more frames than bitmap size");
		return -1;
	}

	/* check for success or failure according to the
	 * transmitted bitmap and block-ack bitmap */
	bitmap &= agg->bitmap;

	/* For each frame attempted in aggregation,
	 * update driver's record of tx frame's status. */
	for (i = 0; i < agg->frame_count ; i++) {
		ack = bitmap & (1 << i);
		successes += !!ack;
		IWL_DEBUG_TX_REPLY("%s ON i=%d idx=%d raw=%d\n",
			ack? "ACK":"NACK", i, (agg->start_idx + i) & 0xff,
			agg->start_idx + i);
	}

	info = IEEE80211_SKB_CB(priv->txq[scd_flow].txb[agg->start_idx].skb[0]);
	memset(&info->status, 0, sizeof(info->status));
	info->flags = IEEE80211_TX_STAT_ACK;
	info->flags |= IEEE80211_TX_STAT_AMPDU;
	info->status.ampdu_ack_map = successes;
	info->status.ampdu_ack_len = agg->frame_count;
	iwl_hwrate_to_tx_control(priv, agg->rate_n_flags, info);

	IWL_DEBUG_TX_REPLY("Bitmap %llx\n", (unsigned long long)bitmap);

	return 0;
}

=======
>>>>>>> 18d72605
/**
 * iwl4965_tx_queue_stop_scheduler - Stop queue, but keep configuration
 */
static void iwl4965_tx_queue_stop_scheduler(struct iwl_priv *priv,
					    u16 txq_id)
{
	/* Simply stop the queue, but don't change any configuration;
	 * the SCD_ACT_EN bit is the write-enable mask for the ACTIVE bit. */
	iwl_write_prph(priv,
		IWL49_SCD_QUEUE_STATUS_BITS(txq_id),
		(0 << IWL49_SCD_QUEUE_STTS_REG_POS_ACTIVE)|
		(1 << IWL49_SCD_QUEUE_STTS_REG_POS_SCD_ACT_EN));
}

/**
 * txq_id must be greater than IWL49_FIRST_AMPDU_QUEUE
 * priv->lock must be held by the caller
 */
static int iwl4965_txq_agg_disable(struct iwl_priv *priv, u16 txq_id,
				   u16 ssn_idx, u8 tx_fifo)
{
	int ret = 0;

	if (IWL49_FIRST_AMPDU_QUEUE > txq_id) {
		IWL_WARNING("queue number too small: %d, must be > %d\n",
				txq_id, IWL49_FIRST_AMPDU_QUEUE);
		return -EINVAL;
	}

	ret = iwl_grab_nic_access(priv);
	if (ret)
		return ret;

	iwl4965_tx_queue_stop_scheduler(priv, txq_id);

	iwl_clear_bits_prph(priv, IWL49_SCD_QUEUECHAIN_SEL, (1 << txq_id));

	priv->txq[txq_id].q.read_ptr = (ssn_idx & 0xff);
	priv->txq[txq_id].q.write_ptr = (ssn_idx & 0xff);
	/* supposes that ssn_idx is valid (!= 0xFFF) */
	iwl4965_set_wr_ptrs(priv, txq_id, ssn_idx);

	iwl_clear_bits_prph(priv, IWL49_SCD_INTERRUPT_MASK, (1 << txq_id));
	iwl_txq_ctx_deactivate(priv, txq_id);
	iwl4965_tx_queue_set_status(priv, &priv->txq[txq_id], tx_fifo, 0);

	iwl_release_nic_access(priv);

	return 0;
}

/**
 * iwl4965_tx_queue_set_q2ratid - Map unique receiver/tid combination to a queue
 */
static int iwl4965_tx_queue_set_q2ratid(struct iwl_priv *priv, u16 ra_tid,
					u16 txq_id)
{
	u32 tbl_dw_addr;
	u32 tbl_dw;
	u16 scd_q2ratid;

	scd_q2ratid = ra_tid & IWL_SCD_QUEUE_RA_TID_MAP_RATID_MSK;

	tbl_dw_addr = priv->scd_base_addr +
			IWL49_SCD_TRANSLATE_TBL_OFFSET_QUEUE(txq_id);

	tbl_dw = iwl_read_targ_mem(priv, tbl_dw_addr);

	if (txq_id & 0x1)
		tbl_dw = (scd_q2ratid << 16) | (tbl_dw & 0x0000FFFF);
	else
		tbl_dw = scd_q2ratid | (tbl_dw & 0xFFFF0000);

	iwl_write_targ_mem(priv, tbl_dw_addr, tbl_dw);

	return 0;
}


/**
 * iwl4965_tx_queue_agg_enable - Set up & enable aggregation for selected queue
 *
 * NOTE:  txq_id must be greater than IWL49_FIRST_AMPDU_QUEUE,
 *        i.e. it must be one of the higher queues used for aggregation
 */
static int iwl4965_txq_agg_enable(struct iwl_priv *priv, int txq_id,
				  int tx_fifo, int sta_id, int tid, u16 ssn_idx)
{
	unsigned long flags;
	int ret;
	u16 ra_tid;

	if (IWL49_FIRST_AMPDU_QUEUE > txq_id)
		IWL_WARNING("queue number too small: %d, must be > %d\n",
			txq_id, IWL49_FIRST_AMPDU_QUEUE);

	ra_tid = BUILD_RAxTID(sta_id, tid);

	/* Modify device's station table to Tx this TID */
	iwl_sta_modify_enable_tid_tx(priv, sta_id, tid);

	spin_lock_irqsave(&priv->lock, flags);
	ret = iwl_grab_nic_access(priv);
	if (ret) {
		spin_unlock_irqrestore(&priv->lock, flags);
		return ret;
	}

	/* Stop this Tx queue before configuring it */
	iwl4965_tx_queue_stop_scheduler(priv, txq_id);

	/* Map receiver-address / traffic-ID to this queue */
	iwl4965_tx_queue_set_q2ratid(priv, ra_tid, txq_id);

	/* Set this queue as a chain-building queue */
	iwl_set_bits_prph(priv, IWL49_SCD_QUEUECHAIN_SEL, (1 << txq_id));

	/* Place first TFD at index corresponding to start sequence number.
	 * Assumes that ssn_idx is valid (!= 0xFFF) */
	priv->txq[txq_id].q.read_ptr = (ssn_idx & 0xff);
	priv->txq[txq_id].q.write_ptr = (ssn_idx & 0xff);
	iwl4965_set_wr_ptrs(priv, txq_id, ssn_idx);

	/* Set up Tx window size and frame limit for this queue */
	iwl_write_targ_mem(priv,
		priv->scd_base_addr + IWL49_SCD_CONTEXT_QUEUE_OFFSET(txq_id),
		(SCD_WIN_SIZE << IWL49_SCD_QUEUE_CTX_REG1_WIN_SIZE_POS) &
		IWL49_SCD_QUEUE_CTX_REG1_WIN_SIZE_MSK);

	iwl_write_targ_mem(priv, priv->scd_base_addr +
		IWL49_SCD_CONTEXT_QUEUE_OFFSET(txq_id) + sizeof(u32),
		(SCD_FRAME_LIMIT << IWL49_SCD_QUEUE_CTX_REG2_FRAME_LIMIT_POS)
		& IWL49_SCD_QUEUE_CTX_REG2_FRAME_LIMIT_MSK);

	iwl_set_bits_prph(priv, IWL49_SCD_INTERRUPT_MASK, (1 << txq_id));

	/* Set up Status area in SRAM, map to Tx DMA/FIFO, activate the queue */
	iwl4965_tx_queue_set_status(priv, &priv->txq[txq_id], tx_fifo, 1);

	iwl_release_nic_access(priv);
	spin_unlock_irqrestore(&priv->lock, flags);

	return 0;
}

int iwl4965_mac_ampdu_action(struct ieee80211_hw *hw,
			     enum ieee80211_ampdu_mlme_action action,
			     const u8 *addr, u16 tid, u16 *ssn)
{
	struct iwl_priv *priv = hw->priv;
	DECLARE_MAC_BUF(mac);

	IWL_DEBUG_HT("A-MPDU action on addr %s tid %d\n",
		     print_mac(mac, addr), tid);

	if (!(priv->cfg->sku & IWL_SKU_N))
		return -EACCES;

	switch (action) {
	case IEEE80211_AMPDU_RX_START:
		IWL_DEBUG_HT("start Rx\n");
		return iwl_rx_agg_start(priv, addr, tid, *ssn);
	case IEEE80211_AMPDU_RX_STOP:
		IWL_DEBUG_HT("stop Rx\n");
		return iwl_rx_agg_stop(priv, addr, tid);
	case IEEE80211_AMPDU_TX_START:
		IWL_DEBUG_HT("start Tx\n");
		return iwl_tx_agg_start(priv, addr, tid, ssn);
	case IEEE80211_AMPDU_TX_STOP:
		IWL_DEBUG_HT("stop Tx\n");
		return iwl_tx_agg_stop(priv, addr, tid);
	default:
		IWL_DEBUG_HT("unknown\n");
		return -EINVAL;
		break;
	}
	return 0;
}

static u16 iwl4965_get_hcmd_size(u8 cmd_id, u16 len)
{
	switch (cmd_id) {
	case REPLY_RXON:
		return (u16) sizeof(struct iwl4965_rxon_cmd);
	default:
		return len;
	}
}

static u16 iwl4965_build_addsta_hcmd(const struct iwl_addsta_cmd *cmd, u8 *data)
{
	struct iwl4965_addsta_cmd *addsta = (struct iwl4965_addsta_cmd *)data;
	addsta->mode = cmd->mode;
	memcpy(&addsta->sta, &cmd->sta, sizeof(struct sta_id_modify));
	memcpy(&addsta->key, &cmd->key, sizeof(struct iwl4965_keyinfo));
	addsta->station_flags = cmd->station_flags;
	addsta->station_flags_msk = cmd->station_flags_msk;
	addsta->tid_disable_tx = cmd->tid_disable_tx;
	addsta->add_immediate_ba_tid = cmd->add_immediate_ba_tid;
	addsta->remove_immediate_ba_tid = cmd->remove_immediate_ba_tid;
	addsta->add_immediate_ba_ssn = cmd->add_immediate_ba_ssn;
	addsta->reserved1 = __constant_cpu_to_le16(0);
	addsta->reserved2 = __constant_cpu_to_le32(0);

	return (u16)sizeof(struct iwl4965_addsta_cmd);
}

static inline u32 iwl4965_get_scd_ssn(struct iwl4965_tx_resp *tx_resp)
{
	return le32_to_cpup(&tx_resp->u.status + tx_resp->frame_count) & MAX_SN;
}

/**
 * iwl4965_tx_status_reply_tx - Handle Tx rspnse for frames in aggregation queue
 */
static int iwl4965_tx_status_reply_tx(struct iwl_priv *priv,
				      struct iwl_ht_agg *agg,
				      struct iwl4965_tx_resp *tx_resp,
				      int txq_id, u16 start_idx)
{
	u16 status;
	struct agg_tx_status *frame_status = tx_resp->u.agg_status;
	struct ieee80211_tx_info *info = NULL;
	struct ieee80211_hdr *hdr = NULL;
	u32 rate_n_flags = le32_to_cpu(tx_resp->rate_n_flags);
	int i, sh, idx;
	u16 seq;
	if (agg->wait_for_ba)
		IWL_DEBUG_TX_REPLY("got tx response w/o block-ack\n");

	agg->frame_count = tx_resp->frame_count;
	agg->start_idx = start_idx;
	agg->rate_n_flags = rate_n_flags;
	agg->bitmap = 0;

	/* # frames attempted by Tx command */
	if (agg->frame_count == 1) {
		/* Only one frame was attempted; no block-ack will arrive */
		status = le16_to_cpu(frame_status[0].status);
		idx = start_idx;

		/* FIXME: code repetition */
		IWL_DEBUG_TX_REPLY("FrameCnt = %d, StartIdx=%d idx=%d\n",
				   agg->frame_count, agg->start_idx, idx);

		info = IEEE80211_SKB_CB(priv->txq[txq_id].txb[idx].skb[0]);
		info->status.retry_count = tx_resp->failure_frame;
		info->flags &= ~IEEE80211_TX_CTL_AMPDU;
		info->flags |= iwl_is_tx_success(status)?
			IEEE80211_TX_STAT_ACK : 0;
		iwl_hwrate_to_tx_control(priv, rate_n_flags, info);
		/* FIXME: code repetition end */

		IWL_DEBUG_TX_REPLY("1 Frame 0x%x failure :%d\n",
				    status & 0xff, tx_resp->failure_frame);
		IWL_DEBUG_TX_REPLY("Rate Info rate_n_flags=%x\n", rate_n_flags);

		agg->wait_for_ba = 0;
	} else {
		/* Two or more frames were attempted; expect block-ack */
		u64 bitmap = 0;
		int start = agg->start_idx;

		/* Construct bit-map of pending frames within Tx window */
		for (i = 0; i < agg->frame_count; i++) {
			u16 sc;
			status = le16_to_cpu(frame_status[i].status);
			seq  = le16_to_cpu(frame_status[i].sequence);
			idx = SEQ_TO_INDEX(seq);
			txq_id = SEQ_TO_QUEUE(seq);

			if (status & (AGG_TX_STATE_FEW_BYTES_MSK |
				      AGG_TX_STATE_ABORT_MSK))
				continue;

			IWL_DEBUG_TX_REPLY("FrameCnt = %d, txq_id=%d idx=%d\n",
					   agg->frame_count, txq_id, idx);

			hdr = iwl_tx_queue_get_hdr(priv, txq_id, idx);

			sc = le16_to_cpu(hdr->seq_ctrl);
			if (idx != (SEQ_TO_SN(sc) & 0xff)) {
				IWL_ERROR("BUG_ON idx doesn't match seq control"
					  " idx=%d, seq_idx=%d, seq=%d\n",
					  idx, SEQ_TO_SN(sc),
					  hdr->seq_ctrl);
				return -1;
			}

			IWL_DEBUG_TX_REPLY("AGG Frame i=%d idx %d seq=%d\n",
					   i, idx, SEQ_TO_SN(sc));

			sh = idx - start;
			if (sh > 64) {
				sh = (start - idx) + 0xff;
				bitmap = bitmap << sh;
				sh = 0;
				start = idx;
			} else if (sh < -64)
				sh  = 0xff - (start - idx);
			else if (sh < 0) {
				sh = start - idx;
				start = idx;
				bitmap = bitmap << sh;
				sh = 0;
			}
			bitmap |= (1 << sh);
			IWL_DEBUG_TX_REPLY("start=%d bitmap=0x%x\n",
					   start, (u32)(bitmap & 0xFFFFFFFF));
		}

		agg->bitmap = bitmap;
		agg->start_idx = start;
		IWL_DEBUG_TX_REPLY("Frames %d start_idx=%d bitmap=0x%llx\n",
				   agg->frame_count, agg->start_idx,
				   (unsigned long long)agg->bitmap);

		if (bitmap)
			agg->wait_for_ba = 1;
	}
	return 0;
}

/**
 * iwl4965_rx_reply_tx - Handle standard (non-aggregation) Tx response
 */
static void iwl4965_rx_reply_tx(struct iwl_priv *priv,
				struct iwl_rx_mem_buffer *rxb)
{
	struct iwl_rx_packet *pkt = (struct iwl_rx_packet *)rxb->skb->data;
	u16 sequence = le16_to_cpu(pkt->hdr.sequence);
	int txq_id = SEQ_TO_QUEUE(sequence);
	int index = SEQ_TO_INDEX(sequence);
	struct iwl_tx_queue *txq = &priv->txq[txq_id];
	struct ieee80211_tx_info *info;
	struct iwl4965_tx_resp *tx_resp = (void *)&pkt->u.raw[0];
	u32  status = le32_to_cpu(tx_resp->u.status);
	int tid = MAX_TID_COUNT, sta_id = IWL_INVALID_STATION;
	__le16 fc;
	struct ieee80211_hdr *hdr;
	u8 *qc = NULL;

	if ((index >= txq->q.n_bd) || (iwl_queue_used(&txq->q, index) == 0)) {
		IWL_ERROR("Read index for DMA queue txq_id (%d) index %d "
			  "is out of range [0-%d] %d %d\n", txq_id,
			  index, txq->q.n_bd, txq->q.write_ptr,
			  txq->q.read_ptr);
		return;
	}

	info = IEEE80211_SKB_CB(txq->txb[txq->q.read_ptr].skb[0]);
	memset(&info->status, 0, sizeof(info->status));

	hdr = iwl_tx_queue_get_hdr(priv, txq_id, index);
	fc = hdr->frame_control;
	if (ieee80211_is_data_qos(fc)) {
		qc = ieee80211_get_qos_ctl(hdr);
		tid = qc[0] & 0xf;
	}

	sta_id = iwl_get_ra_sta_id(priv, hdr);
	if (txq->sched_retry && unlikely(sta_id == IWL_INVALID_STATION)) {
		IWL_ERROR("Station not known\n");
		return;
	}

	if (txq->sched_retry) {
		const u32 scd_ssn = iwl4965_get_scd_ssn(tx_resp);
		struct iwl_ht_agg *agg = NULL;

		if (!qc)
			return;

		agg = &priv->stations[sta_id].tid[tid].agg;

		iwl4965_tx_status_reply_tx(priv, agg, tx_resp, txq_id, index);

		if ((tx_resp->frame_count == 1) && !iwl_is_tx_success(status)) {
			/* TODO: send BAR */
		}

		if (txq->q.read_ptr != (scd_ssn & 0xff)) {
			int freed, ampdu_q;
			index = iwl_queue_dec_wrap(scd_ssn & 0xff, txq->q.n_bd);
			IWL_DEBUG_TX_REPLY("Retry scheduler reclaim scd_ssn "
					   "%d index %d\n", scd_ssn , index);
			freed = iwl_tx_queue_reclaim(priv, txq_id, index);
			priv->stations[sta_id].tid[tid].tfds_in_queue -= freed;

			if (iwl_queue_space(&txq->q) > txq->q.low_mark &&
			    txq_id >= 0 && priv->mac80211_registered &&
			    agg->state != IWL_EMPTYING_HW_QUEUE_DELBA) {
				/* calculate mac80211 ampdu sw queue to wake */
				ampdu_q = txq_id - IWL49_FIRST_AMPDU_QUEUE +
					  priv->hw->queues;
				if (agg->state == IWL_AGG_OFF)
					ieee80211_wake_queue(priv->hw, txq_id);
				else
					ieee80211_wake_queue(priv->hw, ampdu_q);
			}
			iwl_txq_check_empty(priv, sta_id, tid, txq_id);
		}
	} else {
		info->status.retry_count = tx_resp->failure_frame;
		info->flags |=
			iwl_is_tx_success(status) ? IEEE80211_TX_STAT_ACK : 0;
		iwl_hwrate_to_tx_control(priv,
					le32_to_cpu(tx_resp->rate_n_flags),
					info);

		IWL_DEBUG_TX("Tx queue %d Status %s (0x%08x) rate_n_flags "
			     "0x%x retries %d\n", txq_id,
				iwl_get_tx_fail_reason(status),
				status, le32_to_cpu(tx_resp->rate_n_flags),
				tx_resp->failure_frame);

		IWL_DEBUG_TX_REPLY("Tx queue reclaim %d\n", index);

		if (index != -1) {
		    int freed = iwl_tx_queue_reclaim(priv, txq_id, index);
		    if (tid != MAX_TID_COUNT)
			priv->stations[sta_id].tid[tid].tfds_in_queue -= freed;
		    if (iwl_queue_space(&txq->q) > txq->q.low_mark &&
			(txq_id >= 0) && priv->mac80211_registered)
			ieee80211_wake_queue(priv->hw, txq_id);
		    if (tid != MAX_TID_COUNT)
			iwl_txq_check_empty(priv, sta_id, tid, txq_id);
		}
	}

	if (iwl_check_bits(status, TX_ABORT_REQUIRED_MSK))
		IWL_ERROR("TODO:  Implement Tx ABORT REQUIRED!!!\n");
}


/* Set up 4965-specific Rx frame reply handlers */
static void iwl4965_rx_handler_setup(struct iwl_priv *priv)
{
	/* Legacy Rx frames */
	priv->rx_handlers[REPLY_RX] = iwl_rx_reply_rx;
	/* Tx response */
	priv->rx_handlers[REPLY_TX] = iwl4965_rx_reply_tx;
}

static void iwl4965_setup_deferred_work(struct iwl_priv *priv)
{
	INIT_WORK(&priv->txpower_work, iwl4965_bg_txpower_work);
}

static void iwl4965_cancel_deferred_work(struct iwl_priv *priv)
{
	cancel_work_sync(&priv->txpower_work);
}


static struct iwl_hcmd_ops iwl4965_hcmd = {
	.rxon_assoc = iwl4965_send_rxon_assoc,
};

static struct iwl_hcmd_utils_ops iwl4965_hcmd_utils = {
	.get_hcmd_size = iwl4965_get_hcmd_size,
	.build_addsta_hcmd = iwl4965_build_addsta_hcmd,
	.chain_noise_reset = iwl4965_chain_noise_reset,
	.gain_computation = iwl4965_gain_computation,
};

static struct iwl_lib_ops iwl4965_lib = {
	.set_hw_params = iwl4965_hw_set_hw_params,
	.alloc_shared_mem = iwl4965_alloc_shared_mem,
	.free_shared_mem = iwl4965_free_shared_mem,
	.shared_mem_rx_idx = iwl4965_shared_mem_rx_idx,
	.txq_update_byte_cnt_tbl = iwl4965_txq_update_byte_cnt_tbl,
	.txq_set_sched = iwl4965_txq_set_sched,
	.txq_agg_enable = iwl4965_txq_agg_enable,
	.txq_agg_disable = iwl4965_txq_agg_disable,
	.rx_handler_setup = iwl4965_rx_handler_setup,
	.setup_deferred_work = iwl4965_setup_deferred_work,
	.cancel_deferred_work = iwl4965_cancel_deferred_work,
	.is_valid_rtc_data_addr = iwl4965_hw_valid_rtc_data_addr,
	.alive_notify = iwl4965_alive_notify,
	.init_alive_start = iwl4965_init_alive_start,
	.load_ucode = iwl4965_load_bsm,
	.apm_ops = {
		.init = iwl4965_apm_init,
		.reset = iwl4965_apm_reset,
		.stop = iwl4965_apm_stop,
		.config = iwl4965_nic_config,
		.set_pwr_src = iwl4965_set_pwr_src,
	},
	.eeprom_ops = {
		.regulatory_bands = {
			EEPROM_REGULATORY_BAND_1_CHANNELS,
			EEPROM_REGULATORY_BAND_2_CHANNELS,
			EEPROM_REGULATORY_BAND_3_CHANNELS,
			EEPROM_REGULATORY_BAND_4_CHANNELS,
			EEPROM_REGULATORY_BAND_5_CHANNELS,
			EEPROM_4965_REGULATORY_BAND_24_FAT_CHANNELS,
			EEPROM_4965_REGULATORY_BAND_52_FAT_CHANNELS
		},
		.verify_signature  = iwlcore_eeprom_verify_signature,
		.acquire_semaphore = iwlcore_eeprom_acquire_semaphore,
		.release_semaphore = iwlcore_eeprom_release_semaphore,
		.check_version = iwl4965_eeprom_check_version,
		.query_addr = iwlcore_eeprom_query_addr,
	},
	.set_power = iwl4965_set_power,
	.send_tx_power	= iwl4965_send_tx_power,
	.update_chain_flags = iwl4965_update_chain_flags,
	.temperature = iwl4965_temperature_calib,
};

static struct iwl_ops iwl4965_ops = {
	.lib = &iwl4965_lib,
	.hcmd = &iwl4965_hcmd,
	.utils = &iwl4965_hcmd_utils,
};

struct iwl_cfg iwl4965_agn_cfg = {
	.name = "4965AGN",
	.fw_name = "iwlwifi-4965" IWL4965_UCODE_API ".ucode",
	.sku = IWL_SKU_A|IWL_SKU_G|IWL_SKU_N,
	.eeprom_size = IWL4965_EEPROM_IMG_SIZE,
	.ops = &iwl4965_ops,
	.mod_params = &iwl4965_mod_params,
};

module_param_named(antenna, iwl4965_mod_params.antenna, int, 0444);
MODULE_PARM_DESC(antenna, "select antenna (1=Main, 2=Aux, default 0 [both])");
module_param_named(disable, iwl4965_mod_params.disable, int, 0444);
MODULE_PARM_DESC(disable, "manually disable the radio (default 0 [radio on])");
module_param_named(swcrypto, iwl4965_mod_params.sw_crypto, int, 0444);
MODULE_PARM_DESC(swcrypto, "using crypto in software (default 0 [hardware])\n");
module_param_named(debug, iwl4965_mod_params.debug, int, 0444);
MODULE_PARM_DESC(debug, "debug output mask");
module_param_named(
	disable_hw_scan, iwl4965_mod_params.disable_hw_scan, int, 0444);
MODULE_PARM_DESC(disable_hw_scan, "disable hardware scanning (default 0)");

module_param_named(queues_num, iwl4965_mod_params.num_of_queues, int, 0444);
MODULE_PARM_DESC(queues_num, "number of hw queues.");
/* QoS */
module_param_named(qos_enable, iwl4965_mod_params.enable_qos, int, 0444);
MODULE_PARM_DESC(qos_enable, "enable all QoS functionality");
/* 11n */
module_param_named(11n_disable, iwl4965_mod_params.disable_11n, int, 0444);
MODULE_PARM_DESC(11n_disable, "disable 11n functionality");
module_param_named(amsdu_size_8K, iwl4965_mod_params.amsdu_size_8K, int, 0444);
MODULE_PARM_DESC(amsdu_size_8K, "enable 8K amsdu size");

module_param_named(fw_restart4965, iwl4965_mod_params.restart_fw, int, 0444);
MODULE_PARM_DESC(fw_restart4965, "restart firmware in case of error");<|MERGE_RESOLUTION|>--- conflicted
+++ resolved
@@ -1908,782 +1908,6 @@
 		queue_work(priv->workqueue, &priv->txpower_work);
 }
 
-<<<<<<< HEAD
-static void iwl4965_add_radiotap(struct iwl_priv *priv,
-				 struct sk_buff *skb,
-				 struct iwl4965_rx_phy_res *rx_start,
-				 struct ieee80211_rx_status *stats,
-				 u32 ampdu_status)
-{
-	s8 signal = stats->signal;
-	s8 noise = 0;
-	int rate = stats->rate_idx;
-	u64 tsf = stats->mactime;
-	__le16 antenna;
-	__le16 phy_flags_hw = rx_start->phy_flags;
-	struct iwl4965_rt_rx_hdr {
-		struct ieee80211_radiotap_header rt_hdr;
-		__le64 rt_tsf;		/* TSF */
-		u8 rt_flags;		/* radiotap packet flags */
-		u8 rt_rate;		/* rate in 500kb/s */
-		__le16 rt_channelMHz;	/* channel in MHz */
-		__le16 rt_chbitmask;	/* channel bitfield */
-		s8 rt_dbmsignal;	/* signal in dBm, kluged to signed */
-		s8 rt_dbmnoise;
-		u8 rt_antenna;		/* antenna number */
-	} __attribute__ ((packed)) *iwl4965_rt;
-
-	/* TODO: We won't have enough headroom for HT frames. Fix it later. */
-	if (skb_headroom(skb) < sizeof(*iwl4965_rt)) {
-		if (net_ratelimit())
-			printk(KERN_ERR "not enough headroom [%d] for "
-			       "radiotap head [%zd]\n",
-			       skb_headroom(skb), sizeof(*iwl4965_rt));
-		return;
-	}
-
-	/* put radiotap header in front of 802.11 header and data */
-	iwl4965_rt = (void *)skb_push(skb, sizeof(*iwl4965_rt));
-
-	/* initialise radiotap header */
-	iwl4965_rt->rt_hdr.it_version = PKTHDR_RADIOTAP_VERSION;
-	iwl4965_rt->rt_hdr.it_pad = 0;
-
-	/* total header + data */
-	put_unaligned(cpu_to_le16(sizeof(*iwl4965_rt)),
-		      &iwl4965_rt->rt_hdr.it_len);
-
-	/* Indicate all the fields we add to the radiotap header */
-	put_unaligned(cpu_to_le32((1 << IEEE80211_RADIOTAP_TSFT) |
-				  (1 << IEEE80211_RADIOTAP_FLAGS) |
-				  (1 << IEEE80211_RADIOTAP_RATE) |
-				  (1 << IEEE80211_RADIOTAP_CHANNEL) |
-				  (1 << IEEE80211_RADIOTAP_DBM_ANTSIGNAL) |
-				  (1 << IEEE80211_RADIOTAP_DBM_ANTNOISE) |
-				  (1 << IEEE80211_RADIOTAP_ANTENNA)),
-		      &iwl4965_rt->rt_hdr.it_present);
-
-	/* Zero the flags, we'll add to them as we go */
-	iwl4965_rt->rt_flags = 0;
-
-	put_unaligned(cpu_to_le64(tsf), &iwl4965_rt->rt_tsf);
-
-	iwl4965_rt->rt_dbmsignal = signal;
-	iwl4965_rt->rt_dbmnoise = noise;
-
-	/* Convert the channel frequency and set the flags */
-	put_unaligned(cpu_to_le16(stats->freq), &iwl4965_rt->rt_channelMHz);
-	if (!(phy_flags_hw & RX_RES_PHY_FLAGS_BAND_24_MSK))
-		put_unaligned(cpu_to_le16(IEEE80211_CHAN_OFDM |
-					  IEEE80211_CHAN_5GHZ),
-			      &iwl4965_rt->rt_chbitmask);
-	else if (phy_flags_hw & RX_RES_PHY_FLAGS_MOD_CCK_MSK)
-		put_unaligned(cpu_to_le16(IEEE80211_CHAN_CCK |
-					  IEEE80211_CHAN_2GHZ),
-			      &iwl4965_rt->rt_chbitmask);
-	else	/* 802.11g */
-		put_unaligned(cpu_to_le16(IEEE80211_CHAN_OFDM |
-					  IEEE80211_CHAN_2GHZ),
-			      &iwl4965_rt->rt_chbitmask);
-
-	if (rate == -1)
-		iwl4965_rt->rt_rate = 0;
-	else {
-		if (stats->band == IEEE80211_BAND_5GHZ)
-			rate += IWL_FIRST_OFDM_RATE;
-
-		iwl4965_rt->rt_rate = iwl_rates[rate].ieee;
-	}
-
-	/*
-	 * "antenna number"
-	 *
-	 * It seems that the antenna field in the phy flags value
-	 * is actually a bitfield. This is undefined by radiotap,
-	 * it wants an actual antenna number but I always get "7"
-	 * for most legacy frames I receive indicating that the
-	 * same frame was received on all three RX chains.
-	 *
-	 * I think this field should be removed in favour of a
-	 * new 802.11n radiotap field "RX chains" that is defined
-	 * as a bitmask.
-	 */
-	antenna = phy_flags_hw & RX_RES_PHY_FLAGS_ANTENNA_MSK;
-	iwl4965_rt->rt_antenna = le16_to_cpu(antenna) >> 4;
-
-	/* set the preamble flag if appropriate */
-	if (phy_flags_hw & RX_RES_PHY_FLAGS_SHORT_PREAMBLE_MSK)
-		iwl4965_rt->rt_flags |= IEEE80211_RADIOTAP_F_SHORTPRE;
-
-	stats->flag |= RX_FLAG_RADIOTAP;
-}
-
-static void iwl_update_rx_stats(struct iwl_priv *priv, u16 fc, u16 len)
-{
-	/* 0 - mgmt, 1 - cnt, 2 - data */
-	int idx = (fc & IEEE80211_FCTL_FTYPE) >> 2;
-	priv->rx_stats[idx].cnt++;
-	priv->rx_stats[idx].bytes += len;
-}
-
-/*
- * returns non-zero if packet should be dropped
- */
-static int iwl4965_set_decrypted_flag(struct iwl_priv *priv,
-				      struct ieee80211_hdr *hdr,
-				      u32 decrypt_res,
-				      struct ieee80211_rx_status *stats)
-{
-	u16 fc = le16_to_cpu(hdr->frame_control);
-
-	if (priv->active_rxon.filter_flags & RXON_FILTER_DIS_DECRYPT_MSK)
-		return 0;
-
-	if (!(fc & IEEE80211_FCTL_PROTECTED))
-		return 0;
-
-	IWL_DEBUG_RX("decrypt_res:0x%x\n", decrypt_res);
-	switch (decrypt_res & RX_RES_STATUS_SEC_TYPE_MSK) {
-	case RX_RES_STATUS_SEC_TYPE_TKIP:
-		/* The uCode has got a bad phase 1 Key, pushes the packet.
-		 * Decryption will be done in SW. */
-		if ((decrypt_res & RX_RES_STATUS_DECRYPT_TYPE_MSK) ==
-		    RX_RES_STATUS_BAD_KEY_TTAK)
-			break;
-
-	case RX_RES_STATUS_SEC_TYPE_WEP:
-		if ((decrypt_res & RX_RES_STATUS_DECRYPT_TYPE_MSK) ==
-		    RX_RES_STATUS_BAD_ICV_MIC) {
-			/* bad ICV, the packet is destroyed since the
-			 * decryption is inplace, drop it */
-			IWL_DEBUG_RX("Packet destroyed\n");
-			return -1;
-		}
-	case RX_RES_STATUS_SEC_TYPE_CCMP:
-		if ((decrypt_res & RX_RES_STATUS_DECRYPT_TYPE_MSK) ==
-		    RX_RES_STATUS_DECRYPT_OK) {
-			IWL_DEBUG_RX("hw decrypt successfully!!!\n");
-			stats->flag |= RX_FLAG_DECRYPTED;
-		}
-		break;
-
-	default:
-		break;
-	}
-	return 0;
-}
-
-static u32 iwl4965_translate_rx_status(struct iwl_priv *priv, u32 decrypt_in)
-{
-	u32 decrypt_out = 0;
-
-	if ((decrypt_in & RX_RES_STATUS_STATION_FOUND) ==
-					RX_RES_STATUS_STATION_FOUND)
-		decrypt_out |= (RX_RES_STATUS_STATION_FOUND |
-				RX_RES_STATUS_NO_STATION_INFO_MISMATCH);
-
-	decrypt_out |= (decrypt_in & RX_RES_STATUS_SEC_TYPE_MSK);
-
-	/* packet was not encrypted */
-	if ((decrypt_in & RX_RES_STATUS_SEC_TYPE_MSK) ==
-					RX_RES_STATUS_SEC_TYPE_NONE)
-		return decrypt_out;
-
-	/* packet was encrypted with unknown alg */
-	if ((decrypt_in & RX_RES_STATUS_SEC_TYPE_MSK) ==
-					RX_RES_STATUS_SEC_TYPE_ERR)
-		return decrypt_out;
-
-	/* decryption was not done in HW */
-	if ((decrypt_in & RX_MPDU_RES_STATUS_DEC_DONE_MSK) !=
-					RX_MPDU_RES_STATUS_DEC_DONE_MSK)
-		return decrypt_out;
-
-	switch (decrypt_in & RX_RES_STATUS_SEC_TYPE_MSK) {
-
-	case RX_RES_STATUS_SEC_TYPE_CCMP:
-		/* alg is CCM: check MIC only */
-		if (!(decrypt_in & RX_MPDU_RES_STATUS_MIC_OK))
-			/* Bad MIC */
-			decrypt_out |= RX_RES_STATUS_BAD_ICV_MIC;
-		else
-			decrypt_out |= RX_RES_STATUS_DECRYPT_OK;
-
-		break;
-
-	case RX_RES_STATUS_SEC_TYPE_TKIP:
-		if (!(decrypt_in & RX_MPDU_RES_STATUS_TTAK_OK)) {
-			/* Bad TTAK */
-			decrypt_out |= RX_RES_STATUS_BAD_KEY_TTAK;
-			break;
-		}
-		/* fall through if TTAK OK */
-	default:
-		if (!(decrypt_in & RX_MPDU_RES_STATUS_ICV_OK))
-			decrypt_out |= RX_RES_STATUS_BAD_ICV_MIC;
-		else
-			decrypt_out |= RX_RES_STATUS_DECRYPT_OK;
-		break;
-	};
-
-	IWL_DEBUG_RX("decrypt_in:0x%x  decrypt_out = 0x%x\n",
-					decrypt_in, decrypt_out);
-
-	return decrypt_out;
-}
-
-static void iwl4965_handle_data_packet(struct iwl_priv *priv, int is_data,
-				       int include_phy,
-				       struct iwl_rx_mem_buffer *rxb,
-				       struct ieee80211_rx_status *stats)
-{
-	struct iwl_rx_packet *pkt = (struct iwl_rx_packet *)rxb->skb->data;
-	struct iwl4965_rx_phy_res *rx_start = (include_phy) ?
-	    (struct iwl4965_rx_phy_res *)&(pkt->u.raw[0]) : NULL;
-	struct ieee80211_hdr *hdr;
-	u16 len;
-	__le32 *rx_end;
-	unsigned int skblen;
-	u32 ampdu_status;
-	u32 ampdu_status_legacy;
-
-	if (!include_phy && priv->last_phy_res[0])
-		rx_start = (struct iwl4965_rx_phy_res *)&priv->last_phy_res[1];
-
-	if (!rx_start) {
-		IWL_ERROR("MPDU frame without a PHY data\n");
-		return;
-	}
-	if (include_phy) {
-		hdr = (struct ieee80211_hdr *)((u8 *) & rx_start[1] +
-					       rx_start->cfg_phy_cnt);
-
-		len = le16_to_cpu(rx_start->byte_count);
-
-		rx_end = (__le32 *) ((u8 *) & pkt->u.raw[0] +
-				  sizeof(struct iwl4965_rx_phy_res) +
-				  rx_start->cfg_phy_cnt + len);
-
-	} else {
-		struct iwl4965_rx_mpdu_res_start *amsdu =
-		    (struct iwl4965_rx_mpdu_res_start *)pkt->u.raw;
-
-		hdr = (struct ieee80211_hdr *)(pkt->u.raw +
-			       sizeof(struct iwl4965_rx_mpdu_res_start));
-		len =  le16_to_cpu(amsdu->byte_count);
-		rx_start->byte_count = amsdu->byte_count;
-		rx_end = (__le32 *) (((u8 *) hdr) + len);
-	}
-	/* In monitor mode allow 802.11 ACk frames (10 bytes) */
-	if (len > priv->hw_params.max_pkt_size ||
-	    len < ((priv->iw_mode == IEEE80211_IF_TYPE_MNTR) ? 10 : 16)) {
-		IWL_WARNING("byte count out of range [16,4K] : %d\n", len);
-		return;
-	}
-
-	ampdu_status = le32_to_cpu(*rx_end);
-	skblen = ((u8 *) rx_end - (u8 *) & pkt->u.raw[0]) + sizeof(u32);
-
-	if (!include_phy) {
-		/* New status scheme, need to translate */
-		ampdu_status_legacy = ampdu_status;
-		ampdu_status = iwl4965_translate_rx_status(priv, ampdu_status);
-	}
-
-	/* start from MAC */
-	skb_reserve(rxb->skb, (void *)hdr - (void *)pkt);
-	skb_put(rxb->skb, len);	/* end where data ends */
-
-	/* We only process data packets if the interface is open */
-	if (unlikely(!priv->is_open)) {
-		IWL_DEBUG_DROP_LIMIT
-		    ("Dropping packet while interface is not open.\n");
-		return;
-	}
-
-	stats->flag = 0;
-	hdr = (struct ieee80211_hdr *)rxb->skb->data;
-
-	/*  in case of HW accelerated crypto and bad decryption, drop */
-	if (!priv->hw_params.sw_crypto &&
-	    iwl4965_set_decrypted_flag(priv, hdr, ampdu_status, stats))
-		return;
-
-	if (priv->add_radiotap)
-		iwl4965_add_radiotap(priv, rxb->skb, rx_start, stats, ampdu_status);
-
-	iwl_update_rx_stats(priv, le16_to_cpu(hdr->frame_control), len);
-	ieee80211_rx_irqsafe(priv->hw, rxb->skb, stats);
-	priv->alloc_rxb_skb--;
-	rxb->skb = NULL;
-}
-
-/* Calc max signal level (dBm) among 3 possible receivers */
-static int iwl4965_calc_rssi(struct iwl_priv *priv,
-			     struct iwl4965_rx_phy_res *rx_resp)
-{
-	/* data from PHY/DSP regarding signal strength, etc.,
-	 *   contents are always there, not configurable by host.  */
-	struct iwl4965_rx_non_cfg_phy *ncphy =
-	    (struct iwl4965_rx_non_cfg_phy *)rx_resp->non_cfg_phy;
-	u32 agc = (le16_to_cpu(ncphy->agc_info) & IWL_AGC_DB_MASK)
-			>> IWL_AGC_DB_POS;
-
-	u32 valid_antennae =
-	    (le16_to_cpu(rx_resp->phy_flags) & RX_PHY_FLAGS_ANTENNAE_MASK)
-			>> RX_PHY_FLAGS_ANTENNAE_OFFSET;
-	u8 max_rssi = 0;
-	u32 i;
-
-	/* Find max rssi among 3 possible receivers.
-	 * These values are measured by the digital signal processor (DSP).
-	 * They should stay fairly constant even as the signal strength varies,
-	 *   if the radio's automatic gain control (AGC) is working right.
-	 * AGC value (see below) will provide the "interesting" info. */
-	for (i = 0; i < 3; i++)
-		if (valid_antennae & (1 << i))
-			max_rssi = max(ncphy->rssi_info[i << 1], max_rssi);
-
-	IWL_DEBUG_STATS("Rssi In A %d B %d C %d Max %d AGC dB %d\n",
-		ncphy->rssi_info[0], ncphy->rssi_info[2], ncphy->rssi_info[4],
-		max_rssi, agc);
-
-	/* dBm = max_rssi dB - agc dB - constant.
-	 * Higher AGC (higher radio gain) means lower signal. */
-	return (max_rssi - agc - IWL_RSSI_OFFSET);
-}
-
-static void iwl4965_sta_modify_ps_wake(struct iwl_priv *priv, int sta_id)
-{
-	unsigned long flags;
-
-	spin_lock_irqsave(&priv->sta_lock, flags);
-	priv->stations[sta_id].sta.station_flags &= ~STA_FLG_PWR_SAVE_MSK;
-	priv->stations[sta_id].sta.station_flags_msk = STA_FLG_PWR_SAVE_MSK;
-	priv->stations[sta_id].sta.sta.modify_mask = 0;
-	priv->stations[sta_id].sta.mode = STA_CONTROL_MODIFY_MSK;
-	spin_unlock_irqrestore(&priv->sta_lock, flags);
-
-	iwl_send_add_sta(priv, &priv->stations[sta_id].sta, CMD_ASYNC);
-}
-
-static void iwl4965_update_ps_mode(struct iwl_priv *priv, u16 ps_bit, u8 *addr)
-{
-	/* FIXME: need locking over ps_status ??? */
-	u8 sta_id = iwl_find_station(priv, addr);
-
-	if (sta_id != IWL_INVALID_STATION) {
-		u8 sta_awake = priv->stations[sta_id].
-				ps_status == STA_PS_STATUS_WAKE;
-
-		if (sta_awake && ps_bit)
-			priv->stations[sta_id].ps_status = STA_PS_STATUS_SLEEP;
-		else if (!sta_awake && !ps_bit) {
-			iwl4965_sta_modify_ps_wake(priv, sta_id);
-			priv->stations[sta_id].ps_status = STA_PS_STATUS_WAKE;
-		}
-	}
-}
-#ifdef CONFIG_IWLWIFI_DEBUG
-
-/**
- * iwl4965_dbg_report_frame - dump frame to syslog during debug sessions
- *
- * You may hack this function to show different aspects of received frames,
- * including selective frame dumps.
- * group100 parameter selects whether to show 1 out of 100 good frames.
- *
- * TODO:  This was originally written for 3945, need to audit for
- *        proper operation with 4965.
- */
-static void iwl4965_dbg_report_frame(struct iwl_priv *priv,
-		      struct iwl_rx_packet *pkt,
-		      struct ieee80211_hdr *header, int group100)
-{
-	u32 to_us;
-	u32 print_summary = 0;
-	u32 print_dump = 0;	/* set to 1 to dump all frames' contents */
-	u32 hundred = 0;
-	u32 dataframe = 0;
-	__le16 fc;
-	u16 seq_ctl;
-	u16 channel;
-	u16 phy_flags;
-	int rate_sym;
-	u16 length;
-	u16 status;
-	u16 bcn_tmr;
-	u32 tsf_low;
-	u64 tsf;
-	u8 rssi;
-	u8 agc;
-	u16 sig_avg;
-	u16 noise_diff;
-	struct iwl4965_rx_frame_stats *rx_stats = IWL_RX_STATS(pkt);
-	struct iwl4965_rx_frame_hdr *rx_hdr = IWL_RX_HDR(pkt);
-	struct iwl4965_rx_frame_end *rx_end = IWL_RX_END(pkt);
-	u8 *data = IWL_RX_DATA(pkt);
-
-	if (likely(!(priv->debug_level & IWL_DL_RX)))
-		return;
-
-	/* MAC header */
-	fc = header->frame_control;
-	seq_ctl = le16_to_cpu(header->seq_ctrl);
-
-	/* metadata */
-	channel = le16_to_cpu(rx_hdr->channel);
-	phy_flags = le16_to_cpu(rx_hdr->phy_flags);
-	rate_sym = rx_hdr->rate;
-	length = le16_to_cpu(rx_hdr->len);
-
-	/* end-of-frame status and timestamp */
-	status = le32_to_cpu(rx_end->status);
-	bcn_tmr = le32_to_cpu(rx_end->beacon_timestamp);
-	tsf_low = le64_to_cpu(rx_end->timestamp) & 0x0ffffffff;
-	tsf = le64_to_cpu(rx_end->timestamp);
-
-	/* signal statistics */
-	rssi = rx_stats->rssi;
-	agc = rx_stats->agc;
-	sig_avg = le16_to_cpu(rx_stats->sig_avg);
-	noise_diff = le16_to_cpu(rx_stats->noise_diff);
-
-	to_us = !compare_ether_addr(header->addr1, priv->mac_addr);
-
-	/* if data frame is to us and all is good,
-	 *   (optionally) print summary for only 1 out of every 100 */
-	if (to_us && (fc & ~cpu_to_le16(IEEE80211_FCTL_PROTECTED)) ==
-	    cpu_to_le16(IEEE80211_FCTL_FROMDS | IEEE80211_FTYPE_DATA)) {
-		dataframe = 1;
-		if (!group100)
-			print_summary = 1;	/* print each frame */
-		else if (priv->framecnt_to_us < 100) {
-			priv->framecnt_to_us++;
-			print_summary = 0;
-		} else {
-			priv->framecnt_to_us = 0;
-			print_summary = 1;
-			hundred = 1;
-		}
-	} else {
-		/* print summary for all other frames */
-		print_summary = 1;
-	}
-
-	if (print_summary) {
-		char *title;
-		int rate_idx;
-		u32 bitrate;
-
-		if (hundred)
-			title = "100Frames";
-		else if (ieee80211_has_retry(fc))
-			title = "Retry";
-		else if (ieee80211_is_assoc_resp(fc))
-			title = "AscRsp";
-		else if (ieee80211_is_reassoc_resp(fc))
-			title = "RasRsp";
-		else if (ieee80211_is_probe_resp(fc)) {
-			title = "PrbRsp";
-			print_dump = 1;	/* dump frame contents */
-		} else if (ieee80211_is_beacon(fc)) {
-			title = "Beacon";
-			print_dump = 1;	/* dump frame contents */
-		} else if (ieee80211_is_atim(fc))
-			title = "ATIM";
-		else if (ieee80211_is_auth(fc))
-			title = "Auth";
-		else if (ieee80211_is_deauth(fc))
-			title = "DeAuth";
-		else if (ieee80211_is_disassoc(fc))
-			title = "DisAssoc";
-		else
-			title = "Frame";
-
-		rate_idx = iwl_hwrate_to_plcp_idx(rate_sym);
-		if (unlikely(rate_idx == -1))
-			bitrate = 0;
-		else
-			bitrate = iwl_rates[rate_idx].ieee / 2;
-
-		/* print frame summary.
-		 * MAC addresses show just the last byte (for brevity),
-		 *    but you can hack it to show more, if you'd like to. */
-		if (dataframe)
-			IWL_DEBUG_RX("%s: mhd=0x%04x, dst=0x%02x, "
-				     "len=%u, rssi=%d, chnl=%d, rate=%u, \n",
-				     title, le16_to_cpu(fc), header->addr1[5],
-				     length, rssi, channel, bitrate);
-		else {
-			/* src/dst addresses assume managed mode */
-			IWL_DEBUG_RX("%s: 0x%04x, dst=0x%02x, "
-				     "src=0x%02x, rssi=%u, tim=%lu usec, "
-				     "phy=0x%02x, chnl=%d\n",
-				     title, le16_to_cpu(fc), header->addr1[5],
-				     header->addr3[5], rssi,
-				     tsf_low - priv->scan_start_tsf,
-				     phy_flags, channel);
-		}
-	}
-	if (print_dump)
-		iwl_print_hex_dump(priv, IWL_DL_RX, data, length);
-}
-#else
-static inline void iwl4965_dbg_report_frame(struct iwl_priv *priv,
-					    struct iwl_rx_packet *pkt,
-					    struct ieee80211_hdr *header,
-					    int group100)
-{
-}
-#endif
-
-
-
-/* Called for REPLY_RX (legacy ABG frames), or
- * REPLY_RX_MPDU_CMD (HT high-throughput N frames). */
-void iwl4965_rx_reply_rx(struct iwl_priv *priv,
-				struct iwl_rx_mem_buffer *rxb)
-{
-	struct ieee80211_hdr *header;
-	struct ieee80211_rx_status rx_status;
-	struct iwl_rx_packet *pkt = (struct iwl_rx_packet *)rxb->skb->data;
-	/* Use phy data (Rx signal strength, etc.) contained within
-	 *   this rx packet for legacy frames,
-	 *   or phy data cached from REPLY_RX_PHY_CMD for HT frames. */
-	int include_phy = (pkt->hdr.cmd == REPLY_RX);
-	struct iwl4965_rx_phy_res *rx_start = (include_phy) ?
-		(struct iwl4965_rx_phy_res *)&(pkt->u.raw[0]) :
-		(struct iwl4965_rx_phy_res *)&priv->last_phy_res[1];
-	__le32 *rx_end;
-	unsigned int len = 0;
-	u16 fc;
-	u8 network_packet;
-
-	rx_status.mactime = le64_to_cpu(rx_start->timestamp);
-	rx_status.freq =
-		ieee80211_channel_to_frequency(le16_to_cpu(rx_start->channel));
-	rx_status.band = (rx_start->phy_flags & RX_RES_PHY_FLAGS_BAND_24_MSK) ?
-				IEEE80211_BAND_2GHZ : IEEE80211_BAND_5GHZ;
-	rx_status.rate_idx =
-		iwl_hwrate_to_plcp_idx(le32_to_cpu(rx_start->rate_n_flags));
-	if (rx_status.band == IEEE80211_BAND_5GHZ)
-		rx_status.rate_idx -= IWL_FIRST_OFDM_RATE;
-
-	rx_status.antenna = 0;
-	rx_status.flag = 0;
-
-	if ((unlikely(rx_start->cfg_phy_cnt > 20))) {
-		IWL_DEBUG_DROP("dsp size out of range [0,20]: %d/n",
-				rx_start->cfg_phy_cnt);
-		return;
-	}
-
-	if (!include_phy) {
-		if (priv->last_phy_res[0])
-			rx_start = (struct iwl4965_rx_phy_res *)
-				&priv->last_phy_res[1];
-		else
-			rx_start = NULL;
-	}
-
-	if (!rx_start) {
-		IWL_ERROR("MPDU frame without a PHY data\n");
-		return;
-	}
-
-	if (include_phy) {
-		header = (struct ieee80211_hdr *)((u8 *) & rx_start[1]
-						  + rx_start->cfg_phy_cnt);
-
-		len = le16_to_cpu(rx_start->byte_count);
-		rx_end = (__le32 *)(pkt->u.raw + rx_start->cfg_phy_cnt +
-				  sizeof(struct iwl4965_rx_phy_res) + len);
-	} else {
-		struct iwl4965_rx_mpdu_res_start *amsdu =
-			(struct iwl4965_rx_mpdu_res_start *)pkt->u.raw;
-
-		header = (void *)(pkt->u.raw +
-			sizeof(struct iwl4965_rx_mpdu_res_start));
-		len = le16_to_cpu(amsdu->byte_count);
-		rx_end = (__le32 *) (pkt->u.raw +
-			sizeof(struct iwl4965_rx_mpdu_res_start) + len);
-	}
-
-	if (!(*rx_end & RX_RES_STATUS_NO_CRC32_ERROR) ||
-	    !(*rx_end & RX_RES_STATUS_NO_RXE_OVERFLOW)) {
-		IWL_DEBUG_RX("Bad CRC or FIFO: 0x%08X.\n",
-				le32_to_cpu(*rx_end));
-		return;
-	}
-
-	priv->ucode_beacon_time = le32_to_cpu(rx_start->beacon_time_stamp);
-
-	/* Find max signal strength (dBm) among 3 antenna/receiver chains */
-	rx_status.signal = iwl4965_calc_rssi(priv, rx_start);
-
-	/* Meaningful noise values are available only from beacon statistics,
-	 *   which are gathered only when associated, and indicate noise
-	 *   only for the associated network channel ...
-	 * Ignore these noise values while scanning (other channels) */
-	if (iwl_is_associated(priv) &&
-	    !test_bit(STATUS_SCANNING, &priv->status)) {
-		rx_status.noise = priv->last_rx_noise;
-		rx_status.qual = iwl4965_calc_sig_qual(rx_status.signal,
-							 rx_status.noise);
-	} else {
-		rx_status.noise = IWL_NOISE_MEAS_NOT_AVAILABLE;
-		rx_status.qual = iwl4965_calc_sig_qual(rx_status.signal, 0);
-	}
-
-	/* Reset beacon noise level if not associated. */
-	if (!iwl_is_associated(priv))
-		priv->last_rx_noise = IWL_NOISE_MEAS_NOT_AVAILABLE;
-
-	/* Set "1" to report good data frames in groups of 100 */
-	/* FIXME: need to optimze the call: */
-	iwl4965_dbg_report_frame(priv, pkt, header, 1);
-
-	IWL_DEBUG_STATS_LIMIT("Rssi %d, noise %d, qual %d, TSF %llu\n",
-			      rx_status.signal, rx_status.noise, rx_status.signal,
-			      (unsigned long long)rx_status.mactime);
-
-
-	if (priv->iw_mode == IEEE80211_IF_TYPE_MNTR) {
-		iwl4965_handle_data_packet(priv, 1, include_phy,
-						 rxb, &rx_status);
-		return;
-	}
-
-	network_packet = iwl4965_is_network_packet(priv, header);
-	if (network_packet) {
-		priv->last_rx_rssi = rx_status.signal;
-		priv->last_beacon_time =  priv->ucode_beacon_time;
-		priv->last_tsf = le64_to_cpu(rx_start->timestamp);
-	}
-
-	fc = le16_to_cpu(header->frame_control);
-	switch (fc & IEEE80211_FCTL_FTYPE) {
-	case IEEE80211_FTYPE_MGMT:
-		if (priv->iw_mode == IEEE80211_IF_TYPE_AP)
-			iwl4965_update_ps_mode(priv, fc  & IEEE80211_FCTL_PM,
-						header->addr2);
-		iwl4965_handle_data_packet(priv, 0, include_phy, rxb, &rx_status);
-		break;
-
-	case IEEE80211_FTYPE_CTL:
-		switch (fc & IEEE80211_FCTL_STYPE) {
-		case IEEE80211_STYPE_BACK_REQ:
-			IWL_DEBUG_HT("IEEE80211_STYPE_BACK_REQ arrived\n");
-			iwl4965_handle_data_packet(priv, 0, include_phy,
-						rxb, &rx_status);
-			break;
-		default:
-			break;
-		}
-		break;
-
-	case IEEE80211_FTYPE_DATA: {
-		DECLARE_MAC_BUF(mac1);
-		DECLARE_MAC_BUF(mac2);
-		DECLARE_MAC_BUF(mac3);
-
-		if (priv->iw_mode == IEEE80211_IF_TYPE_AP)
-			iwl4965_update_ps_mode(priv, fc  & IEEE80211_FCTL_PM,
-						header->addr2);
-
-		if (unlikely(!network_packet))
-			IWL_DEBUG_DROP("Dropping (non network): "
-				       "%s, %s, %s\n",
-				       print_mac(mac1, header->addr1),
-				       print_mac(mac2, header->addr2),
-				       print_mac(mac3, header->addr3));
-		else if (unlikely(iwl4965_is_duplicate_packet(priv, header)))
-			IWL_DEBUG_DROP("Dropping (dup): %s, %s, %s\n",
-				       print_mac(mac1, header->addr1),
-				       print_mac(mac2, header->addr2),
-				       print_mac(mac3, header->addr3));
-		else
-			iwl4965_handle_data_packet(priv, 1, include_phy, rxb,
-						   &rx_status);
-		break;
-	}
-	default:
-		break;
-
-	}
-}
-
-/**
- * iwl4965_tx_status_reply_compressed_ba - Update tx status from block-ack
- *
- * Go through block-ack's bitmap of ACK'd frames, update driver's record of
- * ACK vs. not.  This gets sent to mac80211, then to rate scaling algo.
- */
-static int iwl4965_tx_status_reply_compressed_ba(struct iwl_priv *priv,
-						 struct iwl_ht_agg *agg,
-						 struct iwl4965_compressed_ba_resp*
-						 ba_resp)
-
-{
-	int i, sh, ack;
-	u16 seq_ctl = le16_to_cpu(ba_resp->seq_ctl);
-	u16 scd_flow = le16_to_cpu(ba_resp->scd_flow);
-	u64 bitmap;
-	int successes = 0;
-	struct ieee80211_tx_info *info;
-
-	if (unlikely(!agg->wait_for_ba))  {
-		IWL_ERROR("Received BA when not expected\n");
-		return -EINVAL;
-	}
-
-	/* Mark that the expected block-ack response arrived */
-	agg->wait_for_ba = 0;
-	IWL_DEBUG_TX_REPLY("BA %d %d\n", agg->start_idx, ba_resp->seq_ctl);
-
-	/* Calculate shift to align block-ack bits with our Tx window bits */
-	sh = agg->start_idx - SEQ_TO_INDEX(seq_ctl>>4);
-	if (sh < 0) /* tbw something is wrong with indices */
-		sh += 0x100;
-
-	/* don't use 64-bit values for now */
-	bitmap = le64_to_cpu(ba_resp->bitmap) >> sh;
-
-	if (agg->frame_count > (64 - sh)) {
-		IWL_DEBUG_TX_REPLY("more frames than bitmap size");
-		return -1;
-	}
-
-	/* check for success or failure according to the
-	 * transmitted bitmap and block-ack bitmap */
-	bitmap &= agg->bitmap;
-
-	/* For each frame attempted in aggregation,
-	 * update driver's record of tx frame's status. */
-	for (i = 0; i < agg->frame_count ; i++) {
-		ack = bitmap & (1 << i);
-		successes += !!ack;
-		IWL_DEBUG_TX_REPLY("%s ON i=%d idx=%d raw=%d\n",
-			ack? "ACK":"NACK", i, (agg->start_idx + i) & 0xff,
-			agg->start_idx + i);
-	}
-
-	info = IEEE80211_SKB_CB(priv->txq[scd_flow].txb[agg->start_idx].skb[0]);
-	memset(&info->status, 0, sizeof(info->status));
-	info->flags = IEEE80211_TX_STAT_ACK;
-	info->flags |= IEEE80211_TX_STAT_AMPDU;
-	info->status.ampdu_ack_map = successes;
-	info->status.ampdu_ack_len = agg->frame_count;
-	iwl_hwrate_to_tx_control(priv, agg->rate_n_flags, info);
-
-	IWL_DEBUG_TX_REPLY("Bitmap %llx\n", (unsigned long long)bitmap);
-
-	return 0;
-}
-
-=======
->>>>>>> 18d72605
 /**
  * iwl4965_tx_queue_stop_scheduler - Stop queue, but keep configuration
  */
