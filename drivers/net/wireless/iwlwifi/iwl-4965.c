/******************************************************************************
 *
 * Copyright(c) 2003 - 2008 Intel Corporation. All rights reserved.
 *
 * This program is free software; you can redistribute it and/or modify it
 * under the terms of version 2 of the GNU General Public License as
 * published by the Free Software Foundation.
 *
 * This program is distributed in the hope that it will be useful, but WITHOUT
 * ANY WARRANTY; without even the implied warranty of MERCHANTABILITY or
 * FITNESS FOR A PARTICULAR PURPOSE.  See the GNU General Public License for
 * more details.
 *
 * You should have received a copy of the GNU General Public License along with
 * this program; if not, write to the Free Software Foundation, Inc.,
 * 51 Franklin Street, Fifth Floor, Boston, MA 02110, USA
 *
 * The full GNU General Public License is included in this distribution in the
 * file called LICENSE.
 *
 * Contact Information:
 * James P. Ketrenos <ipw2100-admin@linux.intel.com>
 * Intel Corporation, 5200 N.E. Elam Young Parkway, Hillsboro, OR 97124-6497
 *
 *****************************************************************************/

#include <linux/kernel.h>
#include <linux/module.h>
#include <linux/version.h>
#include <linux/init.h>
#include <linux/pci.h>
#include <linux/dma-mapping.h>
#include <linux/delay.h>
#include <linux/skbuff.h>
#include <linux/netdevice.h>
#include <linux/wireless.h>
#include <net/mac80211.h>
#include <linux/etherdevice.h>
#include <asm/unaligned.h>

#include "iwl-eeprom.h"
#include "iwl-dev.h"
#include "iwl-core.h"
#include "iwl-io.h"
#include "iwl-helpers.h"
#include "iwl-calib.h"
#include "iwl-sta.h"

static int iwl4965_send_tx_power(struct iwl_priv *priv);
static int iwl4965_hw_get_temperature(const struct iwl_priv *priv);

/* module parameters */
static struct iwl_mod_params iwl4965_mod_params = {
	.num_of_queues = IWL49_NUM_QUEUES,
	.enable_qos = 1,
	.amsdu_size_8K = 1,
	.restart_fw = 1,
	/* the rest are 0 by default */
};

/* check contents of special bootstrap uCode SRAM */
static int iwl4965_verify_bsm(struct iwl_priv *priv)
{
	__le32 *image = priv->ucode_boot.v_addr;
	u32 len = priv->ucode_boot.len;
	u32 reg;
	u32 val;

	IWL_DEBUG_INFO("Begin verify bsm\n");

	/* verify BSM SRAM contents */
	val = iwl_read_prph(priv, BSM_WR_DWCOUNT_REG);
	for (reg = BSM_SRAM_LOWER_BOUND;
	     reg < BSM_SRAM_LOWER_BOUND + len;
	     reg += sizeof(u32), image++) {
		val = iwl_read_prph(priv, reg);
		if (val != le32_to_cpu(*image)) {
			IWL_ERROR("BSM uCode verification failed at "
				  "addr 0x%08X+%u (of %u), is 0x%x, s/b 0x%x\n",
				  BSM_SRAM_LOWER_BOUND,
				  reg - BSM_SRAM_LOWER_BOUND, len,
				  val, le32_to_cpu(*image));
			return -EIO;
		}
	}

	IWL_DEBUG_INFO("BSM bootstrap uCode image OK\n");

	return 0;
}

/**
 * iwl4965_load_bsm - Load bootstrap instructions
 *
 * BSM operation:
 *
 * The Bootstrap State Machine (BSM) stores a short bootstrap uCode program
 * in special SRAM that does not power down during RFKILL.  When powering back
 * up after power-saving sleeps (or during initial uCode load), the BSM loads
 * the bootstrap program into the on-board processor, and starts it.
 *
 * The bootstrap program loads (via DMA) instructions and data for a new
 * program from host DRAM locations indicated by the host driver in the
 * BSM_DRAM_* registers.  Once the new program is loaded, it starts
 * automatically.
 *
 * When initializing the NIC, the host driver points the BSM to the
 * "initialize" uCode image.  This uCode sets up some internal data, then
 * notifies host via "initialize alive" that it is complete.
 *
 * The host then replaces the BSM_DRAM_* pointer values to point to the
 * normal runtime uCode instructions and a backup uCode data cache buffer
 * (filled initially with starting data values for the on-board processor),
 * then triggers the "initialize" uCode to load and launch the runtime uCode,
 * which begins normal operation.
 *
 * When doing a power-save shutdown, runtime uCode saves data SRAM into
 * the backup data cache in DRAM before SRAM is powered down.
 *
 * When powering back up, the BSM loads the bootstrap program.  This reloads
 * the runtime uCode instructions and the backup data cache into SRAM,
 * and re-launches the runtime uCode from where it left off.
 */
static int iwl4965_load_bsm(struct iwl_priv *priv)
{
	__le32 *image = priv->ucode_boot.v_addr;
	u32 len = priv->ucode_boot.len;
	dma_addr_t pinst;
	dma_addr_t pdata;
	u32 inst_len;
	u32 data_len;
	int i;
	u32 done;
	u32 reg_offset;
	int ret;

	IWL_DEBUG_INFO("Begin load bsm\n");

	priv->ucode_type = UCODE_RT;

	/* make sure bootstrap program is no larger than BSM's SRAM size */
	if (len > IWL_MAX_BSM_SIZE)
		return -EINVAL;

	/* Tell bootstrap uCode where to find the "Initialize" uCode
	 *   in host DRAM ... host DRAM physical address bits 35:4 for 4965.
	 * NOTE:  iwl_init_alive_start() will replace these values,
	 *        after the "initialize" uCode has run, to point to
	 *        runtime/protocol instructions and backup data cache.
	 */
	pinst = priv->ucode_init.p_addr >> 4;
	pdata = priv->ucode_init_data.p_addr >> 4;
	inst_len = priv->ucode_init.len;
	data_len = priv->ucode_init_data.len;

	ret = iwl_grab_nic_access(priv);
	if (ret)
		return ret;

	iwl_write_prph(priv, BSM_DRAM_INST_PTR_REG, pinst);
	iwl_write_prph(priv, BSM_DRAM_DATA_PTR_REG, pdata);
	iwl_write_prph(priv, BSM_DRAM_INST_BYTECOUNT_REG, inst_len);
	iwl_write_prph(priv, BSM_DRAM_DATA_BYTECOUNT_REG, data_len);

	/* Fill BSM memory with bootstrap instructions */
	for (reg_offset = BSM_SRAM_LOWER_BOUND;
	     reg_offset < BSM_SRAM_LOWER_BOUND + len;
	     reg_offset += sizeof(u32), image++)
		_iwl_write_prph(priv, reg_offset, le32_to_cpu(*image));

	ret = iwl4965_verify_bsm(priv);
	if (ret) {
		iwl_release_nic_access(priv);
		return ret;
	}

	/* Tell BSM to copy from BSM SRAM into instruction SRAM, when asked */
	iwl_write_prph(priv, BSM_WR_MEM_SRC_REG, 0x0);
	iwl_write_prph(priv, BSM_WR_MEM_DST_REG, RTC_INST_LOWER_BOUND);
	iwl_write_prph(priv, BSM_WR_DWCOUNT_REG, len / sizeof(u32));

	/* Load bootstrap code into instruction SRAM now,
	 *   to prepare to load "initialize" uCode */
	iwl_write_prph(priv, BSM_WR_CTRL_REG, BSM_WR_CTRL_REG_BIT_START);

	/* Wait for load of bootstrap uCode to finish */
	for (i = 0; i < 100; i++) {
		done = iwl_read_prph(priv, BSM_WR_CTRL_REG);
		if (!(done & BSM_WR_CTRL_REG_BIT_START))
			break;
		udelay(10);
	}
	if (i < 100)
		IWL_DEBUG_INFO("BSM write complete, poll %d iterations\n", i);
	else {
		IWL_ERROR("BSM write did not complete!\n");
		return -EIO;
	}

	/* Enable future boot loads whenever power management unit triggers it
	 *   (e.g. when powering back up after power-save shutdown) */
	iwl_write_prph(priv, BSM_WR_CTRL_REG, BSM_WR_CTRL_REG_BIT_START_EN);

	iwl_release_nic_access(priv);

	return 0;
}

/**
 * iwl4965_set_ucode_ptrs - Set uCode address location
 *
 * Tell initialization uCode where to find runtime uCode.
 *
 * BSM registers initially contain pointers to initialization uCode.
 * We need to replace them to load runtime uCode inst and data,
 * and to save runtime data when powering down.
 */
static int iwl4965_set_ucode_ptrs(struct iwl_priv *priv)
{
	dma_addr_t pinst;
	dma_addr_t pdata;
	unsigned long flags;
	int ret = 0;

	/* bits 35:4 for 4965 */
	pinst = priv->ucode_code.p_addr >> 4;
	pdata = priv->ucode_data_backup.p_addr >> 4;

	spin_lock_irqsave(&priv->lock, flags);
	ret = iwl_grab_nic_access(priv);
	if (ret) {
		spin_unlock_irqrestore(&priv->lock, flags);
		return ret;
	}

	/* Tell bootstrap uCode where to find image to load */
	iwl_write_prph(priv, BSM_DRAM_INST_PTR_REG, pinst);
	iwl_write_prph(priv, BSM_DRAM_DATA_PTR_REG, pdata);
	iwl_write_prph(priv, BSM_DRAM_DATA_BYTECOUNT_REG,
				 priv->ucode_data.len);

	/* Inst bytecount must be last to set up, bit 31 signals uCode
	 *   that all new ptr/size info is in place */
	iwl_write_prph(priv, BSM_DRAM_INST_BYTECOUNT_REG,
				 priv->ucode_code.len | BSM_DRAM_INST_LOAD);
	iwl_release_nic_access(priv);

	spin_unlock_irqrestore(&priv->lock, flags);

	IWL_DEBUG_INFO("Runtime uCode pointers are set.\n");

	return ret;
}

/**
 * iwl4965_init_alive_start - Called after REPLY_ALIVE notification received
 *
 * Called after REPLY_ALIVE notification received from "initialize" uCode.
 *
 * The 4965 "initialize" ALIVE reply contains calibration data for:
 *   Voltage, temperature, and MIMO tx gain correction, now stored in priv
 *   (3945 does not contain this data).
 *
 * Tell "initialize" uCode to go ahead and load the runtime uCode.
*/
static void iwl4965_init_alive_start(struct iwl_priv *priv)
{
	/* Check alive response for "valid" sign from uCode */
	if (priv->card_alive_init.is_valid != UCODE_VALID_OK) {
		/* We had an error bringing up the hardware, so take it
		 * all the way back down so we can try again */
		IWL_DEBUG_INFO("Initialize Alive failed.\n");
		goto restart;
	}

	/* Bootstrap uCode has loaded initialize uCode ... verify inst image.
	 * This is a paranoid check, because we would not have gotten the
	 * "initialize" alive if code weren't properly loaded.  */
	if (iwl_verify_ucode(priv)) {
		/* Runtime instruction load was bad;
		 * take it all the way back down so we can try again */
		IWL_DEBUG_INFO("Bad \"initialize\" uCode load.\n");
		goto restart;
	}

	/* Calculate temperature */
	priv->temperature = iwl4965_hw_get_temperature(priv);

	/* Send pointers to protocol/runtime uCode image ... init code will
	 * load and launch runtime uCode, which will send us another "Alive"
	 * notification. */
	IWL_DEBUG_INFO("Initialization Alive received.\n");
	if (iwl4965_set_ucode_ptrs(priv)) {
		/* Runtime instruction load won't happen;
		 * take it all the way back down so we can try again */
		IWL_DEBUG_INFO("Couldn't set up uCode pointers.\n");
		goto restart;
	}
	return;

restart:
	queue_work(priv->workqueue, &priv->restart);
}

static int is_fat_channel(__le32 rxon_flags)
{
	return (rxon_flags & RXON_FLG_CHANNEL_MODE_PURE_40_MSK) ||
		(rxon_flags & RXON_FLG_CHANNEL_MODE_MIXED_MSK);
}

/*
 * EEPROM handlers
 */

static int iwl4965_eeprom_check_version(struct iwl_priv *priv)
{
	u16 eeprom_ver;
	u16 calib_ver;

	eeprom_ver = iwl_eeprom_query16(priv, EEPROM_VERSION);

	calib_ver = iwl_eeprom_query16(priv, EEPROM_4965_CALIB_VERSION_OFFSET);

	if (eeprom_ver < EEPROM_4965_EEPROM_VERSION ||
	    calib_ver < EEPROM_4965_TX_POWER_VERSION)
		goto err;

	return 0;
err:
	IWL_ERROR("Unsuported EEPROM VER=0x%x < 0x%x CALIB=0x%x < 0x%x\n",
		  eeprom_ver, EEPROM_4965_EEPROM_VERSION,
		  calib_ver, EEPROM_4965_TX_POWER_VERSION);
	return -EINVAL;

}
int iwl4965_set_pwr_src(struct iwl_priv *priv, enum iwl_pwr_src src)
{
	int ret;
	unsigned long flags;

	spin_lock_irqsave(&priv->lock, flags);
	ret = iwl_grab_nic_access(priv);
	if (ret) {
		spin_unlock_irqrestore(&priv->lock, flags);
		return ret;
	}

	if (src == IWL_PWR_SRC_VAUX) {
		u32 val;
		ret = pci_read_config_dword(priv->pci_dev, PCI_POWER_SOURCE,
					    &val);

		if (val & PCI_CFG_PMC_PME_FROM_D3COLD_SUPPORT) {
			iwl_set_bits_mask_prph(priv, APMG_PS_CTRL_REG,
					       APMG_PS_CTRL_VAL_PWR_SRC_VAUX,
					       ~APMG_PS_CTRL_MSK_PWR_SRC);
		}
	} else {
		iwl_set_bits_mask_prph(priv, APMG_PS_CTRL_REG,
				       APMG_PS_CTRL_VAL_PWR_SRC_VMAIN,
				       ~APMG_PS_CTRL_MSK_PWR_SRC);
	}

	iwl_release_nic_access(priv);
	spin_unlock_irqrestore(&priv->lock, flags);

	return ret;
}

/*
 * Activate/Deactivat Tx DMA/FIFO channels according tx fifos mask
 * must be called under priv->lock and mac access
 */
static void iwl4965_txq_set_sched(struct iwl_priv *priv, u32 mask)
{
	iwl_write_prph(priv, IWL49_SCD_TXFACT, mask);
}

static int iwl4965_apm_init(struct iwl_priv *priv)
{
	int ret = 0;

	iwl_set_bit(priv, CSR_GIO_CHICKEN_BITS,
			  CSR_GIO_CHICKEN_BITS_REG_BIT_DIS_L0S_EXIT_TIMER);

	/* disable L0s without affecting L1 :don't wait for ICH L0s bug W/A) */
	iwl_set_bit(priv, CSR_GIO_CHICKEN_BITS,
			  CSR_GIO_CHICKEN_BITS_REG_BIT_L1A_NO_L0S_RX);

	/* set "initialization complete" bit to move adapter
	 * D0U* --> D0A* state */
	iwl_set_bit(priv, CSR_GP_CNTRL, CSR_GP_CNTRL_REG_FLAG_INIT_DONE);

	/* wait for clock stabilization */
	ret = iwl_poll_bit(priv, CSR_GP_CNTRL,
			   CSR_GP_CNTRL_REG_FLAG_MAC_CLOCK_READY,
			   CSR_GP_CNTRL_REG_FLAG_MAC_CLOCK_READY, 25000);
	if (ret < 0) {
		IWL_DEBUG_INFO("Failed to init the card\n");
		goto out;
	}

	ret = iwl_grab_nic_access(priv);
	if (ret)
		goto out;

	/* enable DMA */
	iwl_write_prph(priv, APMG_CLK_CTRL_REG, APMG_CLK_VAL_DMA_CLK_RQT |
						APMG_CLK_VAL_BSM_CLK_RQT);

	udelay(20);

	/* disable L1-Active */
	iwl_set_bits_prph(priv, APMG_PCIDEV_STT_REG,
			  APMG_PCIDEV_STT_VAL_L1_ACT_DIS);

	iwl_release_nic_access(priv);
out:
	return ret;
}


static void iwl4965_nic_config(struct iwl_priv *priv)
{
	unsigned long flags;
	u32 val;
	u16 radio_cfg;
	u8 val_link;

	spin_lock_irqsave(&priv->lock, flags);

	if ((priv->rev_id & 0x80) == 0x80 && (priv->rev_id & 0x7f) < 8) {
		pci_read_config_dword(priv->pci_dev, PCI_REG_WUM8, &val);
		/* Enable No Snoop field */
		pci_write_config_dword(priv->pci_dev, PCI_REG_WUM8,
				       val & ~(1 << 11));
	}

	pci_read_config_byte(priv->pci_dev, PCI_LINK_CTRL, &val_link);

	/* L1 is enabled by BIOS */
	if ((val_link & PCI_LINK_VAL_L1_EN) == PCI_LINK_VAL_L1_EN)
		/* diable L0S disabled L1A enabled */
		iwl_set_bit(priv, CSR_GIO_REG, CSR_GIO_REG_VAL_L0S_ENABLED);
	else
		/* L0S enabled L1A disabled */
		iwl_clear_bit(priv, CSR_GIO_REG, CSR_GIO_REG_VAL_L0S_ENABLED);

	radio_cfg = iwl_eeprom_query16(priv, EEPROM_RADIO_CONFIG);

	/* write radio config values to register */
	if (EEPROM_RF_CFG_TYPE_MSK(radio_cfg) == EEPROM_4965_RF_CFG_TYPE_MAX)
		iwl_set_bit(priv, CSR_HW_IF_CONFIG_REG,
			    EEPROM_RF_CFG_TYPE_MSK(radio_cfg) |
			    EEPROM_RF_CFG_STEP_MSK(radio_cfg) |
			    EEPROM_RF_CFG_DASH_MSK(radio_cfg));

	/* set CSR_HW_CONFIG_REG for uCode use */
	iwl_set_bit(priv, CSR_HW_IF_CONFIG_REG,
		    CSR_HW_IF_CONFIG_REG_BIT_RADIO_SI |
		    CSR_HW_IF_CONFIG_REG_BIT_MAC_SI);

	priv->calib_info = (struct iwl_eeprom_calib_info *)
		iwl_eeprom_query_addr(priv, EEPROM_4965_CALIB_TXPOWER_OFFSET);

	spin_unlock_irqrestore(&priv->lock, flags);
}

static int iwl4965_apm_stop_master(struct iwl_priv *priv)
{
	int ret = 0;
	unsigned long flags;

	spin_lock_irqsave(&priv->lock, flags);

	/* set stop master bit */
	iwl_set_bit(priv, CSR_RESET, CSR_RESET_REG_FLAG_STOP_MASTER);

	ret = iwl_poll_bit(priv, CSR_RESET,
				  CSR_RESET_REG_FLAG_MASTER_DISABLED,
				  CSR_RESET_REG_FLAG_MASTER_DISABLED, 100);
	if (ret < 0)
		goto out;

out:
	spin_unlock_irqrestore(&priv->lock, flags);
	IWL_DEBUG_INFO("stop master\n");

	return ret;
}

static void iwl4965_apm_stop(struct iwl_priv *priv)
{
	unsigned long flags;

	iwl4965_apm_stop_master(priv);

	spin_lock_irqsave(&priv->lock, flags);

	iwl_set_bit(priv, CSR_RESET, CSR_RESET_REG_FLAG_SW_RESET);

	udelay(10);

	iwl_set_bit(priv, CSR_GP_CNTRL, CSR_GP_CNTRL_REG_FLAG_INIT_DONE);
	spin_unlock_irqrestore(&priv->lock, flags);
}

static int iwl4965_apm_reset(struct iwl_priv *priv)
{
	int ret = 0;
	unsigned long flags;

	iwl4965_apm_stop_master(priv);

	spin_lock_irqsave(&priv->lock, flags);

	iwl_set_bit(priv, CSR_RESET, CSR_RESET_REG_FLAG_SW_RESET);

	udelay(10);

	/* FIXME: put here L1A -L0S w/a */

	iwl_set_bit(priv, CSR_GP_CNTRL, CSR_GP_CNTRL_REG_FLAG_INIT_DONE);

	ret = iwl_poll_bit(priv, CSR_RESET,
			  CSR_GP_CNTRL_REG_FLAG_MAC_CLOCK_READY,
			  CSR_GP_CNTRL_REG_FLAG_MAC_CLOCK_READY, 25);

	if (ret)
		goto out;

	udelay(10);

	ret = iwl_grab_nic_access(priv);
	if (ret)
		goto out;
	/* Enable DMA and BSM Clock */
	iwl_write_prph(priv, APMG_CLK_EN_REG, APMG_CLK_VAL_DMA_CLK_RQT |
					      APMG_CLK_VAL_BSM_CLK_RQT);

	udelay(10);

	/* disable L1A */
	iwl_set_bits_prph(priv, APMG_PCIDEV_STT_REG,
			  APMG_PCIDEV_STT_VAL_L1_ACT_DIS);

	iwl_release_nic_access(priv);

	clear_bit(STATUS_HCMD_ACTIVE, &priv->status);
	wake_up_interruptible(&priv->wait_command_queue);

out:
	spin_unlock_irqrestore(&priv->lock, flags);

	return ret;
}

#define REG_RECALIB_PERIOD (60)

/* Reset differential Rx gains in NIC to prepare for chain noise calibration.
 * Called after every association, but this runs only once!
 *  ... once chain noise is calibrated the first time, it's good forever.  */
static void iwl4965_chain_noise_reset(struct iwl_priv *priv)
{
	struct iwl_chain_noise_data *data = &(priv->chain_noise_data);

	if ((data->state == IWL_CHAIN_NOISE_ALIVE) && iwl_is_associated(priv)) {
		struct iwl4965_calibration_cmd cmd;

		memset(&cmd, 0, sizeof(cmd));
		cmd.opCode = PHY_CALIBRATE_DIFF_GAIN_CMD;
		cmd.diff_gain_a = 0;
		cmd.diff_gain_b = 0;
		cmd.diff_gain_c = 0;
		if (iwl_send_cmd_pdu(priv, REPLY_PHY_CALIBRATION_CMD,
				 sizeof(cmd), &cmd))
			IWL_ERROR("Could not send REPLY_PHY_CALIBRATION_CMD\n");
		data->state = IWL_CHAIN_NOISE_ACCUMULATE;
		IWL_DEBUG_CALIB("Run chain_noise_calibrate\n");
	}
}

static void iwl4965_gain_computation(struct iwl_priv *priv,
		u32 *average_noise,
		u16 min_average_noise_antenna_i,
		u32 min_average_noise)
{
	int i, ret;
	struct iwl_chain_noise_data *data = &priv->chain_noise_data;

	data->delta_gain_code[min_average_noise_antenna_i] = 0;

	for (i = 0; i < NUM_RX_CHAINS; i++) {
		s32 delta_g = 0;

		if (!(data->disconn_array[i]) &&
		    (data->delta_gain_code[i] ==
			     CHAIN_NOISE_DELTA_GAIN_INIT_VAL)) {
			delta_g = average_noise[i] - min_average_noise;
			data->delta_gain_code[i] = (u8)((delta_g * 10) / 15);
			data->delta_gain_code[i] =
				min(data->delta_gain_code[i],
				(u8) CHAIN_NOISE_MAX_DELTA_GAIN_CODE);

			data->delta_gain_code[i] =
				(data->delta_gain_code[i] | (1 << 2));
		} else {
			data->delta_gain_code[i] = 0;
		}
	}
	IWL_DEBUG_CALIB("delta_gain_codes: a %d b %d c %d\n",
		     data->delta_gain_code[0],
		     data->delta_gain_code[1],
		     data->delta_gain_code[2]);

	/* Differential gain gets sent to uCode only once */
	if (!data->radio_write) {
		struct iwl4965_calibration_cmd cmd;
		data->radio_write = 1;

		memset(&cmd, 0, sizeof(cmd));
		cmd.opCode = PHY_CALIBRATE_DIFF_GAIN_CMD;
		cmd.diff_gain_a = data->delta_gain_code[0];
		cmd.diff_gain_b = data->delta_gain_code[1];
		cmd.diff_gain_c = data->delta_gain_code[2];
		ret = iwl_send_cmd_pdu(priv, REPLY_PHY_CALIBRATION_CMD,
				      sizeof(cmd), &cmd);
		if (ret)
			IWL_DEBUG_CALIB("fail sending cmd "
				     "REPLY_PHY_CALIBRATION_CMD \n");

		/* TODO we might want recalculate
		 * rx_chain in rxon cmd */

		/* Mark so we run this algo only once! */
		data->state = IWL_CHAIN_NOISE_CALIBRATED;
	}
	data->chain_noise_a = 0;
	data->chain_noise_b = 0;
	data->chain_noise_c = 0;
	data->chain_signal_a = 0;
	data->chain_signal_b = 0;
	data->chain_signal_c = 0;
	data->beacon_count = 0;
}

static void iwl4965_bg_txpower_work(struct work_struct *work)
{
	struct iwl_priv *priv = container_of(work, struct iwl_priv,
			txpower_work);

	/* If a scan happened to start before we got here
	 * then just return; the statistics notification will
	 * kick off another scheduled work to compensate for
	 * any temperature delta we missed here. */
	if (test_bit(STATUS_EXIT_PENDING, &priv->status) ||
	    test_bit(STATUS_SCANNING, &priv->status))
		return;

	mutex_lock(&priv->mutex);

	/* Regardless of if we are assocaited, we must reconfigure the
	 * TX power since frames can be sent on non-radar channels while
	 * not associated */
	iwl4965_send_tx_power(priv);

	/* Update last_temperature to keep is_calib_needed from running
	 * when it isn't needed... */
	priv->last_temperature = priv->temperature;

	mutex_unlock(&priv->mutex);
}

/*
 * Acquire priv->lock before calling this function !
 */
static void iwl4965_set_wr_ptrs(struct iwl_priv *priv, int txq_id, u32 index)
{
	iwl_write_direct32(priv, HBUS_TARG_WRPTR,
			     (index & 0xff) | (txq_id << 8));
	iwl_write_prph(priv, IWL49_SCD_QUEUE_RDPTR(txq_id), index);
}

/**
 * iwl4965_tx_queue_set_status - (optionally) start Tx/Cmd queue
 * @tx_fifo_id: Tx DMA/FIFO channel (range 0-7) that the queue will feed
 * @scd_retry: (1) Indicates queue will be used in aggregation mode
 *
 * NOTE:  Acquire priv->lock before calling this function !
 */
static void iwl4965_tx_queue_set_status(struct iwl_priv *priv,
					struct iwl_tx_queue *txq,
					int tx_fifo_id, int scd_retry)
{
	int txq_id = txq->q.id;

	/* Find out whether to activate Tx queue */
	int active = test_bit(txq_id, &priv->txq_ctx_active_msk)?1:0;

	/* Set up and activate */
	iwl_write_prph(priv, IWL49_SCD_QUEUE_STATUS_BITS(txq_id),
			 (active << IWL49_SCD_QUEUE_STTS_REG_POS_ACTIVE) |
			 (tx_fifo_id << IWL49_SCD_QUEUE_STTS_REG_POS_TXF) |
			 (scd_retry << IWL49_SCD_QUEUE_STTS_REG_POS_WSL) |
			 (scd_retry << IWL49_SCD_QUEUE_STTS_REG_POS_SCD_ACK) |
			 IWL49_SCD_QUEUE_STTS_REG_MSK);

	txq->sched_retry = scd_retry;

	IWL_DEBUG_INFO("%s %s Queue %d on AC %d\n",
		       active ? "Activate" : "Deactivate",
		       scd_retry ? "BA" : "AC", txq_id, tx_fifo_id);
}

static const u16 default_queue_to_tx_fifo[] = {
	IWL_TX_FIFO_AC3,
	IWL_TX_FIFO_AC2,
	IWL_TX_FIFO_AC1,
	IWL_TX_FIFO_AC0,
	IWL49_CMD_FIFO_NUM,
	IWL_TX_FIFO_HCCA_1,
	IWL_TX_FIFO_HCCA_2
};

static int iwl4965_alive_notify(struct iwl_priv *priv)
{
	u32 a;
	int i = 0;
	unsigned long flags;
	int ret;

	spin_lock_irqsave(&priv->lock, flags);

	ret = iwl_grab_nic_access(priv);
	if (ret) {
		spin_unlock_irqrestore(&priv->lock, flags);
		return ret;
	}

	/* Clear 4965's internal Tx Scheduler data base */
	priv->scd_base_addr = iwl_read_prph(priv, IWL49_SCD_SRAM_BASE_ADDR);
	a = priv->scd_base_addr + IWL49_SCD_CONTEXT_DATA_OFFSET;
	for (; a < priv->scd_base_addr + IWL49_SCD_TX_STTS_BITMAP_OFFSET; a += 4)
		iwl_write_targ_mem(priv, a, 0);
	for (; a < priv->scd_base_addr + IWL49_SCD_TRANSLATE_TBL_OFFSET; a += 4)
		iwl_write_targ_mem(priv, a, 0);
	for (; a < sizeof(u16) * priv->hw_params.max_txq_num; a += 4)
		iwl_write_targ_mem(priv, a, 0);

	/* Tel 4965 where to find Tx byte count tables */
	iwl_write_prph(priv, IWL49_SCD_DRAM_BASE_ADDR,
		(priv->shared_phys +
		 offsetof(struct iwl4965_shared, queues_byte_cnt_tbls)) >> 10);

	/* Disable chain mode for all queues */
	iwl_write_prph(priv, IWL49_SCD_QUEUECHAIN_SEL, 0);

	/* Initialize each Tx queue (including the command queue) */
	for (i = 0; i < priv->hw_params.max_txq_num; i++) {

		/* TFD circular buffer read/write indexes */
		iwl_write_prph(priv, IWL49_SCD_QUEUE_RDPTR(i), 0);
		iwl_write_direct32(priv, HBUS_TARG_WRPTR, 0 | (i << 8));

		/* Max Tx Window size for Scheduler-ACK mode */
		iwl_write_targ_mem(priv, priv->scd_base_addr +
				IWL49_SCD_CONTEXT_QUEUE_OFFSET(i),
				(SCD_WIN_SIZE <<
				IWL49_SCD_QUEUE_CTX_REG1_WIN_SIZE_POS) &
				IWL49_SCD_QUEUE_CTX_REG1_WIN_SIZE_MSK);

		/* Frame limit */
		iwl_write_targ_mem(priv, priv->scd_base_addr +
				IWL49_SCD_CONTEXT_QUEUE_OFFSET(i) +
				sizeof(u32),
				(SCD_FRAME_LIMIT <<
				IWL49_SCD_QUEUE_CTX_REG2_FRAME_LIMIT_POS) &
				IWL49_SCD_QUEUE_CTX_REG2_FRAME_LIMIT_MSK);

	}
	iwl_write_prph(priv, IWL49_SCD_INTERRUPT_MASK,
				 (1 << priv->hw_params.max_txq_num) - 1);

	/* Activate all Tx DMA/FIFO channels */
	priv->cfg->ops->lib->txq_set_sched(priv, IWL_MASK(0, 7));

	iwl4965_set_wr_ptrs(priv, IWL_CMD_QUEUE_NUM, 0);

	/* Map each Tx/cmd queue to its corresponding fifo */
	for (i = 0; i < ARRAY_SIZE(default_queue_to_tx_fifo); i++) {
		int ac = default_queue_to_tx_fifo[i];
		iwl_txq_ctx_activate(priv, i);
		iwl4965_tx_queue_set_status(priv, &priv->txq[i], ac, 0);
	}

	iwl_release_nic_access(priv);
	spin_unlock_irqrestore(&priv->lock, flags);

	return ret;
}

static struct iwl_sensitivity_ranges iwl4965_sensitivity = {
	.min_nrg_cck = 97,
	.max_nrg_cck = 0,

	.auto_corr_min_ofdm = 85,
	.auto_corr_min_ofdm_mrc = 170,
	.auto_corr_min_ofdm_x1 = 105,
	.auto_corr_min_ofdm_mrc_x1 = 220,

	.auto_corr_max_ofdm = 120,
	.auto_corr_max_ofdm_mrc = 210,
	.auto_corr_max_ofdm_x1 = 140,
	.auto_corr_max_ofdm_mrc_x1 = 270,

	.auto_corr_min_cck = 125,
	.auto_corr_max_cck = 200,
	.auto_corr_min_cck_mrc = 200,
	.auto_corr_max_cck_mrc = 400,

	.nrg_th_cck = 100,
	.nrg_th_ofdm = 100,
};

/**
 * iwl4965_hw_set_hw_params
 *
 * Called when initializing driver
 */
static int iwl4965_hw_set_hw_params(struct iwl_priv *priv)
{

	if ((priv->cfg->mod_params->num_of_queues > IWL49_NUM_QUEUES) ||
	    (priv->cfg->mod_params->num_of_queues < IWL_MIN_NUM_QUEUES)) {
		IWL_ERROR("invalid queues_num, should be between %d and %d\n",
			  IWL_MIN_NUM_QUEUES, IWL49_NUM_QUEUES);
		return -EINVAL;
	}

	priv->hw_params.max_txq_num = priv->cfg->mod_params->num_of_queues;
	priv->hw_params.first_ampdu_q = IWL49_FIRST_AMPDU_QUEUE;
	priv->hw_params.sw_crypto = priv->cfg->mod_params->sw_crypto;
	priv->hw_params.max_rxq_size = RX_QUEUE_SIZE;
	priv->hw_params.max_rxq_log = RX_QUEUE_SIZE_LOG;
	if (priv->cfg->mod_params->amsdu_size_8K)
		priv->hw_params.rx_buf_size = IWL_RX_BUF_SIZE_8K;
	else
		priv->hw_params.rx_buf_size = IWL_RX_BUF_SIZE_4K;
	priv->hw_params.max_pkt_size = priv->hw_params.rx_buf_size - 256;
	priv->hw_params.max_stations = IWL4965_STATION_COUNT;
	priv->hw_params.bcast_sta_id = IWL4965_BROADCAST_ID;

	priv->hw_params.max_data_size = IWL49_RTC_DATA_SIZE;
	priv->hw_params.max_inst_size = IWL49_RTC_INST_SIZE;
	priv->hw_params.max_bsm_size = BSM_SRAM_SIZE;
	priv->hw_params.fat_channel = BIT(IEEE80211_BAND_5GHZ);

	priv->hw_params.tx_chains_num = 2;
	priv->hw_params.rx_chains_num = 2;
	priv->hw_params.valid_tx_ant = ANT_A | ANT_B;
	priv->hw_params.valid_rx_ant = ANT_A | ANT_B;
	priv->hw_params.ct_kill_threshold = CELSIUS_TO_KELVIN(CT_KILL_THRESHOLD);

	priv->hw_params.sens = &iwl4965_sensitivity;

	return 0;
}

/* set card power command */
static int iwl4965_set_power(struct iwl_priv *priv,
		      void *cmd)
{
	int ret = 0;

	ret = iwl_send_cmd_pdu_async(priv, POWER_TABLE_CMD,
				    sizeof(struct iwl4965_powertable_cmd),
				    cmd, NULL);
	return ret;
}

static s32 iwl4965_math_div_round(s32 num, s32 denom, s32 *res)
{
	s32 sign = 1;

	if (num < 0) {
		sign = -sign;
		num = -num;
	}
	if (denom < 0) {
		sign = -sign;
		denom = -denom;
	}
	*res = 1;
	*res = ((num * 2 + denom) / (denom * 2)) * sign;

	return 1;
}

/**
 * iwl4965_get_voltage_compensation - Power supply voltage comp for txpower
 *
 * Determines power supply voltage compensation for txpower calculations.
 * Returns number of 1/2-dB steps to subtract from gain table index,
 * to compensate for difference between power supply voltage during
 * factory measurements, vs. current power supply voltage.
 *
 * Voltage indication is higher for lower voltage.
 * Lower voltage requires more gain (lower gain table index).
 */
static s32 iwl4965_get_voltage_compensation(s32 eeprom_voltage,
					    s32 current_voltage)
{
	s32 comp = 0;

	if ((TX_POWER_IWL_ILLEGAL_VOLTAGE == eeprom_voltage) ||
	    (TX_POWER_IWL_ILLEGAL_VOLTAGE == current_voltage))
		return 0;

	iwl4965_math_div_round(current_voltage - eeprom_voltage,
			       TX_POWER_IWL_VOLTAGE_CODES_PER_03V, &comp);

	if (current_voltage > eeprom_voltage)
		comp *= 2;
	if ((comp < -2) || (comp > 2))
		comp = 0;

	return comp;
}

static s32 iwl4965_get_tx_atten_grp(u16 channel)
{
	if (channel >= CALIB_IWL_TX_ATTEN_GR5_FCH &&
	    channel <= CALIB_IWL_TX_ATTEN_GR5_LCH)
		return CALIB_CH_GROUP_5;

	if (channel >= CALIB_IWL_TX_ATTEN_GR1_FCH &&
	    channel <= CALIB_IWL_TX_ATTEN_GR1_LCH)
		return CALIB_CH_GROUP_1;

	if (channel >= CALIB_IWL_TX_ATTEN_GR2_FCH &&
	    channel <= CALIB_IWL_TX_ATTEN_GR2_LCH)
		return CALIB_CH_GROUP_2;

	if (channel >= CALIB_IWL_TX_ATTEN_GR3_FCH &&
	    channel <= CALIB_IWL_TX_ATTEN_GR3_LCH)
		return CALIB_CH_GROUP_3;

	if (channel >= CALIB_IWL_TX_ATTEN_GR4_FCH &&
	    channel <= CALIB_IWL_TX_ATTEN_GR4_LCH)
		return CALIB_CH_GROUP_4;

	IWL_ERROR("Can't find txatten group for channel %d.\n", channel);
	return -1;
}

static u32 iwl4965_get_sub_band(const struct iwl_priv *priv, u32 channel)
{
	s32 b = -1;

	for (b = 0; b < EEPROM_TX_POWER_BANDS; b++) {
		if (priv->calib_info->band_info[b].ch_from == 0)
			continue;

		if ((channel >= priv->calib_info->band_info[b].ch_from)
		    && (channel <= priv->calib_info->band_info[b].ch_to))
			break;
	}

	return b;
}

static s32 iwl4965_interpolate_value(s32 x, s32 x1, s32 y1, s32 x2, s32 y2)
{
	s32 val;

	if (x2 == x1)
		return y1;
	else {
		iwl4965_math_div_round((x2 - x) * (y1 - y2), (x2 - x1), &val);
		return val + y2;
	}
}

/**
 * iwl4965_interpolate_chan - Interpolate factory measurements for one channel
 *
 * Interpolates factory measurements from the two sample channels within a
 * sub-band, to apply to channel of interest.  Interpolation is proportional to
 * differences in channel frequencies, which is proportional to differences
 * in channel number.
 */
static int iwl4965_interpolate_chan(struct iwl_priv *priv, u32 channel,
				    struct iwl_eeprom_calib_ch_info *chan_info)
{
	s32 s = -1;
	u32 c;
	u32 m;
	const struct iwl_eeprom_calib_measure *m1;
	const struct iwl_eeprom_calib_measure *m2;
	struct iwl_eeprom_calib_measure *omeas;
	u32 ch_i1;
	u32 ch_i2;

	s = iwl4965_get_sub_band(priv, channel);
	if (s >= EEPROM_TX_POWER_BANDS) {
		IWL_ERROR("Tx Power can not find channel %d ", channel);
		return -1;
	}

	ch_i1 = priv->calib_info->band_info[s].ch1.ch_num;
	ch_i2 = priv->calib_info->band_info[s].ch2.ch_num;
	chan_info->ch_num = (u8) channel;

	IWL_DEBUG_TXPOWER("channel %d subband %d factory cal ch %d & %d\n",
			  channel, s, ch_i1, ch_i2);

	for (c = 0; c < EEPROM_TX_POWER_TX_CHAINS; c++) {
		for (m = 0; m < EEPROM_TX_POWER_MEASUREMENTS; m++) {
			m1 = &(priv->calib_info->band_info[s].ch1.
			       measurements[c][m]);
			m2 = &(priv->calib_info->band_info[s].ch2.
			       measurements[c][m]);
			omeas = &(chan_info->measurements[c][m]);

			omeas->actual_pow =
			    (u8) iwl4965_interpolate_value(channel, ch_i1,
							   m1->actual_pow,
							   ch_i2,
							   m2->actual_pow);
			omeas->gain_idx =
			    (u8) iwl4965_interpolate_value(channel, ch_i1,
							   m1->gain_idx, ch_i2,
							   m2->gain_idx);
			omeas->temperature =
			    (u8) iwl4965_interpolate_value(channel, ch_i1,
							   m1->temperature,
							   ch_i2,
							   m2->temperature);
			omeas->pa_det =
			    (s8) iwl4965_interpolate_value(channel, ch_i1,
							   m1->pa_det, ch_i2,
							   m2->pa_det);

			IWL_DEBUG_TXPOWER
			    ("chain %d meas %d AP1=%d AP2=%d AP=%d\n", c, m,
			     m1->actual_pow, m2->actual_pow, omeas->actual_pow);
			IWL_DEBUG_TXPOWER
			    ("chain %d meas %d NI1=%d NI2=%d NI=%d\n", c, m,
			     m1->gain_idx, m2->gain_idx, omeas->gain_idx);
			IWL_DEBUG_TXPOWER
			    ("chain %d meas %d PA1=%d PA2=%d PA=%d\n", c, m,
			     m1->pa_det, m2->pa_det, omeas->pa_det);
			IWL_DEBUG_TXPOWER
			    ("chain %d meas %d  T1=%d  T2=%d  T=%d\n", c, m,
			     m1->temperature, m2->temperature,
			     omeas->temperature);
		}
	}

	return 0;
}

/* bit-rate-dependent table to prevent Tx distortion, in half-dB units,
 * for OFDM 6, 12, 18, 24, 36, 48, 54, 60 MBit, and CCK all rates. */
static s32 back_off_table[] = {
	10, 10, 10, 10, 10, 15, 17, 20,	/* OFDM SISO 20 MHz */
	10, 10, 10, 10, 10, 15, 17, 20,	/* OFDM MIMO 20 MHz */
	10, 10, 10, 10, 10, 15, 17, 20,	/* OFDM SISO 40 MHz */
	10, 10, 10, 10, 10, 15, 17, 20,	/* OFDM MIMO 40 MHz */
	10			/* CCK */
};

/* Thermal compensation values for txpower for various frequency ranges ...
 *   ratios from 3:1 to 4.5:1 of degrees (Celsius) per half-dB gain adjust */
static struct iwl4965_txpower_comp_entry {
	s32 degrees_per_05db_a;
	s32 degrees_per_05db_a_denom;
} tx_power_cmp_tble[CALIB_CH_GROUP_MAX] = {
	{9, 2},			/* group 0 5.2, ch  34-43 */
	{4, 1},			/* group 1 5.2, ch  44-70 */
	{4, 1},			/* group 2 5.2, ch  71-124 */
	{4, 1},			/* group 3 5.2, ch 125-200 */
	{3, 1}			/* group 4 2.4, ch   all */
};

static s32 get_min_power_index(s32 rate_power_index, u32 band)
{
	if (!band) {
		if ((rate_power_index & 7) <= 4)
			return MIN_TX_GAIN_INDEX_52GHZ_EXT;
	}
	return MIN_TX_GAIN_INDEX;
}

struct gain_entry {
	u8 dsp;
	u8 radio;
};

static const struct gain_entry gain_table[2][108] = {
	/* 5.2GHz power gain index table */
	{
	 {123, 0x3F},		/* highest txpower */
	 {117, 0x3F},
	 {110, 0x3F},
	 {104, 0x3F},
	 {98, 0x3F},
	 {110, 0x3E},
	 {104, 0x3E},
	 {98, 0x3E},
	 {110, 0x3D},
	 {104, 0x3D},
	 {98, 0x3D},
	 {110, 0x3C},
	 {104, 0x3C},
	 {98, 0x3C},
	 {110, 0x3B},
	 {104, 0x3B},
	 {98, 0x3B},
	 {110, 0x3A},
	 {104, 0x3A},
	 {98, 0x3A},
	 {110, 0x39},
	 {104, 0x39},
	 {98, 0x39},
	 {110, 0x38},
	 {104, 0x38},
	 {98, 0x38},
	 {110, 0x37},
	 {104, 0x37},
	 {98, 0x37},
	 {110, 0x36},
	 {104, 0x36},
	 {98, 0x36},
	 {110, 0x35},
	 {104, 0x35},
	 {98, 0x35},
	 {110, 0x34},
	 {104, 0x34},
	 {98, 0x34},
	 {110, 0x33},
	 {104, 0x33},
	 {98, 0x33},
	 {110, 0x32},
	 {104, 0x32},
	 {98, 0x32},
	 {110, 0x31},
	 {104, 0x31},
	 {98, 0x31},
	 {110, 0x30},
	 {104, 0x30},
	 {98, 0x30},
	 {110, 0x25},
	 {104, 0x25},
	 {98, 0x25},
	 {110, 0x24},
	 {104, 0x24},
	 {98, 0x24},
	 {110, 0x23},
	 {104, 0x23},
	 {98, 0x23},
	 {110, 0x22},
	 {104, 0x18},
	 {98, 0x18},
	 {110, 0x17},
	 {104, 0x17},
	 {98, 0x17},
	 {110, 0x16},
	 {104, 0x16},
	 {98, 0x16},
	 {110, 0x15},
	 {104, 0x15},
	 {98, 0x15},
	 {110, 0x14},
	 {104, 0x14},
	 {98, 0x14},
	 {110, 0x13},
	 {104, 0x13},
	 {98, 0x13},
	 {110, 0x12},
	 {104, 0x08},
	 {98, 0x08},
	 {110, 0x07},
	 {104, 0x07},
	 {98, 0x07},
	 {110, 0x06},
	 {104, 0x06},
	 {98, 0x06},
	 {110, 0x05},
	 {104, 0x05},
	 {98, 0x05},
	 {110, 0x04},
	 {104, 0x04},
	 {98, 0x04},
	 {110, 0x03},
	 {104, 0x03},
	 {98, 0x03},
	 {110, 0x02},
	 {104, 0x02},
	 {98, 0x02},
	 {110, 0x01},
	 {104, 0x01},
	 {98, 0x01},
	 {110, 0x00},
	 {104, 0x00},
	 {98, 0x00},
	 {93, 0x00},
	 {88, 0x00},
	 {83, 0x00},
	 {78, 0x00},
	 },
	/* 2.4GHz power gain index table */
	{
	 {110, 0x3f},		/* highest txpower */
	 {104, 0x3f},
	 {98, 0x3f},
	 {110, 0x3e},
	 {104, 0x3e},
	 {98, 0x3e},
	 {110, 0x3d},
	 {104, 0x3d},
	 {98, 0x3d},
	 {110, 0x3c},
	 {104, 0x3c},
	 {98, 0x3c},
	 {110, 0x3b},
	 {104, 0x3b},
	 {98, 0x3b},
	 {110, 0x3a},
	 {104, 0x3a},
	 {98, 0x3a},
	 {110, 0x39},
	 {104, 0x39},
	 {98, 0x39},
	 {110, 0x38},
	 {104, 0x38},
	 {98, 0x38},
	 {110, 0x37},
	 {104, 0x37},
	 {98, 0x37},
	 {110, 0x36},
	 {104, 0x36},
	 {98, 0x36},
	 {110, 0x35},
	 {104, 0x35},
	 {98, 0x35},
	 {110, 0x34},
	 {104, 0x34},
	 {98, 0x34},
	 {110, 0x33},
	 {104, 0x33},
	 {98, 0x33},
	 {110, 0x32},
	 {104, 0x32},
	 {98, 0x32},
	 {110, 0x31},
	 {104, 0x31},
	 {98, 0x31},
	 {110, 0x30},
	 {104, 0x30},
	 {98, 0x30},
	 {110, 0x6},
	 {104, 0x6},
	 {98, 0x6},
	 {110, 0x5},
	 {104, 0x5},
	 {98, 0x5},
	 {110, 0x4},
	 {104, 0x4},
	 {98, 0x4},
	 {110, 0x3},
	 {104, 0x3},
	 {98, 0x3},
	 {110, 0x2},
	 {104, 0x2},
	 {98, 0x2},
	 {110, 0x1},
	 {104, 0x1},
	 {98, 0x1},
	 {110, 0x0},
	 {104, 0x0},
	 {98, 0x0},
	 {97, 0},
	 {96, 0},
	 {95, 0},
	 {94, 0},
	 {93, 0},
	 {92, 0},
	 {91, 0},
	 {90, 0},
	 {89, 0},
	 {88, 0},
	 {87, 0},
	 {86, 0},
	 {85, 0},
	 {84, 0},
	 {83, 0},
	 {82, 0},
	 {81, 0},
	 {80, 0},
	 {79, 0},
	 {78, 0},
	 {77, 0},
	 {76, 0},
	 {75, 0},
	 {74, 0},
	 {73, 0},
	 {72, 0},
	 {71, 0},
	 {70, 0},
	 {69, 0},
	 {68, 0},
	 {67, 0},
	 {66, 0},
	 {65, 0},
	 {64, 0},
	 {63, 0},
	 {62, 0},
	 {61, 0},
	 {60, 0},
	 {59, 0},
	 }
};

static int iwl4965_fill_txpower_tbl(struct iwl_priv *priv, u8 band, u16 channel,
				    u8 is_fat, u8 ctrl_chan_high,
				    struct iwl4965_tx_power_db *tx_power_tbl)
{
	u8 saturation_power;
	s32 target_power;
	s32 user_target_power;
	s32 power_limit;
	s32 current_temp;
	s32 reg_limit;
	s32 current_regulatory;
	s32 txatten_grp = CALIB_CH_GROUP_MAX;
	int i;
	int c;
	const struct iwl_channel_info *ch_info = NULL;
	struct iwl_eeprom_calib_ch_info ch_eeprom_info;
	const struct iwl_eeprom_calib_measure *measurement;
	s16 voltage;
	s32 init_voltage;
	s32 voltage_compensation;
	s32 degrees_per_05db_num;
	s32 degrees_per_05db_denom;
	s32 factory_temp;
	s32 temperature_comp[2];
	s32 factory_gain_index[2];
	s32 factory_actual_pwr[2];
	s32 power_index;

	/* user_txpower_limit is in dBm, convert to half-dBm (half-dB units
	 *   are used for indexing into txpower table) */
	user_target_power = 2 * priv->tx_power_user_lmt;

	/* Get current (RXON) channel, band, width */
	IWL_DEBUG_TXPOWER("chan %d band %d is_fat %d\n", channel, band,
			  is_fat);

	ch_info = iwl_get_channel_info(priv, priv->band, channel);

	if (!is_channel_valid(ch_info))
		return -EINVAL;

	/* get txatten group, used to select 1) thermal txpower adjustment
	 *   and 2) mimo txpower balance between Tx chains. */
	txatten_grp = iwl4965_get_tx_atten_grp(channel);
	if (txatten_grp < 0)
		return -EINVAL;

	IWL_DEBUG_TXPOWER("channel %d belongs to txatten group %d\n",
			  channel, txatten_grp);

	if (is_fat) {
		if (ctrl_chan_high)
			channel -= 2;
		else
			channel += 2;
	}

	/* hardware txpower limits ...
	 * saturation (clipping distortion) txpowers are in half-dBm */
	if (band)
		saturation_power = priv->calib_info->saturation_power24;
	else
		saturation_power = priv->calib_info->saturation_power52;

	if (saturation_power < IWL_TX_POWER_SATURATION_MIN ||
	    saturation_power > IWL_TX_POWER_SATURATION_MAX) {
		if (band)
			saturation_power = IWL_TX_POWER_DEFAULT_SATURATION_24;
		else
			saturation_power = IWL_TX_POWER_DEFAULT_SATURATION_52;
	}

	/* regulatory txpower limits ... reg_limit values are in half-dBm,
	 *   max_power_avg values are in dBm, convert * 2 */
	if (is_fat)
		reg_limit = ch_info->fat_max_power_avg * 2;
	else
		reg_limit = ch_info->max_power_avg * 2;

	if ((reg_limit < IWL_TX_POWER_REGULATORY_MIN) ||
	    (reg_limit > IWL_TX_POWER_REGULATORY_MAX)) {
		if (band)
			reg_limit = IWL_TX_POWER_DEFAULT_REGULATORY_24;
		else
			reg_limit = IWL_TX_POWER_DEFAULT_REGULATORY_52;
	}

	/* Interpolate txpower calibration values for this channel,
	 *   based on factory calibration tests on spaced channels. */
	iwl4965_interpolate_chan(priv, channel, &ch_eeprom_info);

	/* calculate tx gain adjustment based on power supply voltage */
	voltage = priv->calib_info->voltage;
	init_voltage = (s32)le32_to_cpu(priv->card_alive_init.voltage);
	voltage_compensation =
	    iwl4965_get_voltage_compensation(voltage, init_voltage);

	IWL_DEBUG_TXPOWER("curr volt %d eeprom volt %d volt comp %d\n",
			  init_voltage,
			  voltage, voltage_compensation);

	/* get current temperature (Celsius) */
	current_temp = max(priv->temperature, IWL_TX_POWER_TEMPERATURE_MIN);
	current_temp = min(priv->temperature, IWL_TX_POWER_TEMPERATURE_MAX);
	current_temp = KELVIN_TO_CELSIUS(current_temp);

	/* select thermal txpower adjustment params, based on channel group
	 *   (same frequency group used for mimo txatten adjustment) */
	degrees_per_05db_num =
	    tx_power_cmp_tble[txatten_grp].degrees_per_05db_a;
	degrees_per_05db_denom =
	    tx_power_cmp_tble[txatten_grp].degrees_per_05db_a_denom;

	/* get per-chain txpower values from factory measurements */
	for (c = 0; c < 2; c++) {
		measurement = &ch_eeprom_info.measurements[c][1];

		/* txgain adjustment (in half-dB steps) based on difference
		 *   between factory and current temperature */
		factory_temp = measurement->temperature;
		iwl4965_math_div_round((current_temp - factory_temp) *
				       degrees_per_05db_denom,
				       degrees_per_05db_num,
				       &temperature_comp[c]);

		factory_gain_index[c] = measurement->gain_idx;
		factory_actual_pwr[c] = measurement->actual_pow;

		IWL_DEBUG_TXPOWER("chain = %d\n", c);
		IWL_DEBUG_TXPOWER("fctry tmp %d, "
				  "curr tmp %d, comp %d steps\n",
				  factory_temp, current_temp,
				  temperature_comp[c]);

		IWL_DEBUG_TXPOWER("fctry idx %d, fctry pwr %d\n",
				  factory_gain_index[c],
				  factory_actual_pwr[c]);
	}

	/* for each of 33 bit-rates (including 1 for CCK) */
	for (i = 0; i < POWER_TABLE_NUM_ENTRIES; i++) {
		u8 is_mimo_rate;
		union iwl4965_tx_power_dual_stream tx_power;

		/* for mimo, reduce each chain's txpower by half
		 * (3dB, 6 steps), so total output power is regulatory
		 * compliant. */
		if (i & 0x8) {
			current_regulatory = reg_limit -
			    IWL_TX_POWER_MIMO_REGULATORY_COMPENSATION;
			is_mimo_rate = 1;
		} else {
			current_regulatory = reg_limit;
			is_mimo_rate = 0;
		}

		/* find txpower limit, either hardware or regulatory */
		power_limit = saturation_power - back_off_table[i];
		if (power_limit > current_regulatory)
			power_limit = current_regulatory;

		/* reduce user's txpower request if necessary
		 * for this rate on this channel */
		target_power = user_target_power;
		if (target_power > power_limit)
			target_power = power_limit;

		IWL_DEBUG_TXPOWER("rate %d sat %d reg %d usr %d tgt %d\n",
				  i, saturation_power - back_off_table[i],
				  current_regulatory, user_target_power,
				  target_power);

		/* for each of 2 Tx chains (radio transmitters) */
		for (c = 0; c < 2; c++) {
			s32 atten_value;

			if (is_mimo_rate)
				atten_value =
				    (s32)le32_to_cpu(priv->card_alive_init.
				    tx_atten[txatten_grp][c]);
			else
				atten_value = 0;

			/* calculate index; higher index means lower txpower */
			power_index = (u8) (factory_gain_index[c] -
					    (target_power -
					     factory_actual_pwr[c]) -
					    temperature_comp[c] -
					    voltage_compensation +
					    atten_value);

/*			IWL_DEBUG_TXPOWER("calculated txpower index %d\n",
						power_index); */

			if (power_index < get_min_power_index(i, band))
				power_index = get_min_power_index(i, band);

			/* adjust 5 GHz index to support negative indexes */
			if (!band)
				power_index += 9;

			/* CCK, rate 32, reduce txpower for CCK */
			if (i == POWER_TABLE_CCK_ENTRY)
				power_index +=
				    IWL_TX_POWER_CCK_COMPENSATION_C_STEP;

			/* stay within the table! */
			if (power_index > 107) {
				IWL_WARNING("txpower index %d > 107\n",
					    power_index);
				power_index = 107;
			}
			if (power_index < 0) {
				IWL_WARNING("txpower index %d < 0\n",
					    power_index);
				power_index = 0;
			}

			/* fill txpower command for this rate/chain */
			tx_power.s.radio_tx_gain[c] =
				gain_table[band][power_index].radio;
			tx_power.s.dsp_predis_atten[c] =
				gain_table[band][power_index].dsp;

			IWL_DEBUG_TXPOWER("chain %d mimo %d index %d "
					  "gain 0x%02x dsp %d\n",
					  c, atten_value, power_index,
					tx_power.s.radio_tx_gain[c],
					tx_power.s.dsp_predis_atten[c]);
		}/* for each chain */

		tx_power_tbl->power_tbl[i].dw = cpu_to_le32(tx_power.dw);

	}/* for each rate */

	return 0;
}

/**
 * iwl4965_send_tx_power - Configure the TXPOWER level user limit
 *
 * Uses the active RXON for channel, band, and characteristics (fat, high)
 * The power limit is taken from priv->tx_power_user_lmt.
 */
static int iwl4965_send_tx_power(struct iwl_priv *priv)
{
	struct iwl4965_txpowertable_cmd cmd = { 0 };
	int ret;
	u8 band = 0;
	u8 is_fat = 0;
	u8 ctrl_chan_high = 0;

	if (test_bit(STATUS_SCANNING, &priv->status)) {
		/* If this gets hit a lot, switch it to a BUG() and catch
		 * the stack trace to find out who is calling this during
		 * a scan. */
		IWL_WARNING("TX Power requested while scanning!\n");
		return -EAGAIN;
	}

	band = priv->band == IEEE80211_BAND_2GHZ;

	is_fat =  is_fat_channel(priv->active_rxon.flags);

	if (is_fat &&
	    (priv->active_rxon.flags & RXON_FLG_CTRL_CHANNEL_LOC_HI_MSK))
		ctrl_chan_high = 1;

	cmd.band = band;
	cmd.channel = priv->active_rxon.channel;

	ret = iwl4965_fill_txpower_tbl(priv, band,
				le16_to_cpu(priv->active_rxon.channel),
				is_fat, ctrl_chan_high, &cmd.tx_power);
	if (ret)
		goto out;

	ret = iwl_send_cmd_pdu(priv, REPLY_TX_PWR_TABLE_CMD, sizeof(cmd), &cmd);

out:
	return ret;
}

static int iwl4965_send_rxon_assoc(struct iwl_priv *priv)
{
	int ret = 0;
	struct iwl4965_rxon_assoc_cmd rxon_assoc;
	const struct iwl_rxon_cmd *rxon1 = &priv->staging_rxon;
	const struct iwl_rxon_cmd *rxon2 = &priv->active_rxon;

	if ((rxon1->flags == rxon2->flags) &&
	    (rxon1->filter_flags == rxon2->filter_flags) &&
	    (rxon1->cck_basic_rates == rxon2->cck_basic_rates) &&
	    (rxon1->ofdm_ht_single_stream_basic_rates ==
	     rxon2->ofdm_ht_single_stream_basic_rates) &&
	    (rxon1->ofdm_ht_dual_stream_basic_rates ==
	     rxon2->ofdm_ht_dual_stream_basic_rates) &&
	    (rxon1->rx_chain == rxon2->rx_chain) &&
	    (rxon1->ofdm_basic_rates == rxon2->ofdm_basic_rates)) {
		IWL_DEBUG_INFO("Using current RXON_ASSOC.  Not resending.\n");
		return 0;
	}

	rxon_assoc.flags = priv->staging_rxon.flags;
	rxon_assoc.filter_flags = priv->staging_rxon.filter_flags;
	rxon_assoc.ofdm_basic_rates = priv->staging_rxon.ofdm_basic_rates;
	rxon_assoc.cck_basic_rates = priv->staging_rxon.cck_basic_rates;
	rxon_assoc.reserved = 0;
	rxon_assoc.ofdm_ht_single_stream_basic_rates =
	    priv->staging_rxon.ofdm_ht_single_stream_basic_rates;
	rxon_assoc.ofdm_ht_dual_stream_basic_rates =
	    priv->staging_rxon.ofdm_ht_dual_stream_basic_rates;
	rxon_assoc.rx_chain_select_flags = priv->staging_rxon.rx_chain;

	ret = iwl_send_cmd_pdu_async(priv, REPLY_RXON_ASSOC,
				     sizeof(rxon_assoc), &rxon_assoc, NULL);
	if (ret)
		return ret;

	return ret;
}


int iwl4965_hw_channel_switch(struct iwl_priv *priv, u16 channel)
{
	int rc;
	u8 band = 0;
	u8 is_fat = 0;
	u8 ctrl_chan_high = 0;
	struct iwl4965_channel_switch_cmd cmd = { 0 };
	const struct iwl_channel_info *ch_info;

	band = priv->band == IEEE80211_BAND_2GHZ;

	ch_info = iwl_get_channel_info(priv, priv->band, channel);

	is_fat = is_fat_channel(priv->staging_rxon.flags);

	if (is_fat &&
	    (priv->active_rxon.flags & RXON_FLG_CTRL_CHANNEL_LOC_HI_MSK))
		ctrl_chan_high = 1;

	cmd.band = band;
	cmd.expect_beacon = 0;
	cmd.channel = cpu_to_le16(channel);
	cmd.rxon_flags = priv->active_rxon.flags;
	cmd.rxon_filter_flags = priv->active_rxon.filter_flags;
	cmd.switch_time = cpu_to_le32(priv->ucode_beacon_time);
	if (ch_info)
		cmd.expect_beacon = is_channel_radar(ch_info);
	else
		cmd.expect_beacon = 1;

	rc = iwl4965_fill_txpower_tbl(priv, band, channel, is_fat,
				      ctrl_chan_high, &cmd.tx_power);
	if (rc) {
		IWL_DEBUG_11H("error:%d  fill txpower_tbl\n", rc);
		return rc;
	}

	rc = iwl_send_cmd_pdu(priv, REPLY_CHANNEL_SWITCH, sizeof(cmd), &cmd);
	return rc;
}

static int iwl4965_shared_mem_rx_idx(struct iwl_priv *priv)
{
	struct iwl4965_shared *s = priv->shared_virt;
	return le32_to_cpu(s->rb_closed) & 0xFFF;
}

unsigned int iwl4965_hw_get_beacon_cmd(struct iwl_priv *priv,
			  struct iwl_frame *frame, u8 rate)
{
	struct iwl4965_tx_beacon_cmd *tx_beacon_cmd;
	unsigned int frame_size;

	tx_beacon_cmd = &frame->u.beacon;
	memset(tx_beacon_cmd, 0, sizeof(*tx_beacon_cmd));

	tx_beacon_cmd->tx.sta_id = priv->hw_params.bcast_sta_id;
	tx_beacon_cmd->tx.stop_time.life_time = TX_CMD_LIFE_TIME_INFINITE;

	frame_size = iwl4965_fill_beacon_frame(priv,
				tx_beacon_cmd->frame,
				iwl_bcast_addr,
				sizeof(frame->u) - sizeof(*tx_beacon_cmd));

	BUG_ON(frame_size > MAX_MPDU_SIZE);
	tx_beacon_cmd->tx.len = cpu_to_le16((u16)frame_size);

	if ((rate == IWL_RATE_1M_PLCP) || (rate >= IWL_RATE_2M_PLCP))
		tx_beacon_cmd->tx.rate_n_flags =
			iwl_hw_set_rate_n_flags(rate, RATE_MCS_CCK_MSK);
	else
		tx_beacon_cmd->tx.rate_n_flags =
			iwl_hw_set_rate_n_flags(rate, 0);

	tx_beacon_cmd->tx.tx_flags = (TX_CMD_FLG_SEQ_CTL_MSK |
				TX_CMD_FLG_TSF_MSK | TX_CMD_FLG_STA_RATE_MSK);
	return (sizeof(*tx_beacon_cmd) + frame_size);
}

static int iwl4965_alloc_shared_mem(struct iwl_priv *priv)
{
	priv->shared_virt = pci_alloc_consistent(priv->pci_dev,
					sizeof(struct iwl4965_shared),
					&priv->shared_phys);
	if (!priv->shared_virt)
		return -ENOMEM;

	memset(priv->shared_virt, 0, sizeof(struct iwl4965_shared));

	priv->rb_closed_offset = offsetof(struct iwl4965_shared, rb_closed);

	return 0;
}

static void iwl4965_free_shared_mem(struct iwl_priv *priv)
{
	if (priv->shared_virt)
		pci_free_consistent(priv->pci_dev,
				    sizeof(struct iwl4965_shared),
				    priv->shared_virt,
				    priv->shared_phys);
}

/**
 * iwl4965_txq_update_byte_cnt_tbl - Set up entry in Tx byte-count array
 */
static void iwl4965_txq_update_byte_cnt_tbl(struct iwl_priv *priv,
					    struct iwl_tx_queue *txq,
					    u16 byte_cnt)
{
	int len;
	int txq_id = txq->q.id;
	struct iwl4965_shared *shared_data = priv->shared_virt;

	len = byte_cnt + IWL_TX_CRC_SIZE + IWL_TX_DELIMITER_SIZE;

	/* Set up byte count within first 256 entries */
	IWL_SET_BITS16(shared_data->queues_byte_cnt_tbls[txq_id].
		       tfd_offset[txq->q.write_ptr], byte_cnt, len);

	/* If within first 64 entries, duplicate at end */
	if (txq->q.write_ptr < IWL49_MAX_WIN_SIZE)
		IWL_SET_BITS16(shared_data->queues_byte_cnt_tbls[txq_id].
			tfd_offset[IWL49_QUEUE_SIZE + txq->q.write_ptr],
			byte_cnt, len);
}

/**
 * sign_extend - Sign extend a value using specified bit as sign-bit
 *
 * Example: sign_extend(9, 3) would return -7 as bit3 of 1001b is 1
 * and bit0..2 is 001b which when sign extended to 1111111111111001b is -7.
 *
 * @param oper value to sign extend
 * @param index 0 based bit index (0<=index<32) to sign bit
 */
static s32 sign_extend(u32 oper, int index)
{
	u8 shift = 31 - index;

	return (s32)(oper << shift) >> shift;
}

/**
 * iwl4965_hw_get_temperature - return the calibrated temperature (in Kelvin)
 * @statistics: Provides the temperature reading from the uCode
 *
 * A return of <0 indicates bogus data in the statistics
 */
static int iwl4965_hw_get_temperature(const struct iwl_priv *priv)
{
	s32 temperature;
	s32 vt;
	s32 R1, R2, R3;
	u32 R4;

	if (test_bit(STATUS_TEMPERATURE, &priv->status) &&
		(priv->statistics.flag & STATISTICS_REPLY_FLG_FAT_MODE_MSK)) {
		IWL_DEBUG_TEMP("Running FAT temperature calibration\n");
		R1 = (s32)le32_to_cpu(priv->card_alive_init.therm_r1[1]);
		R2 = (s32)le32_to_cpu(priv->card_alive_init.therm_r2[1]);
		R3 = (s32)le32_to_cpu(priv->card_alive_init.therm_r3[1]);
		R4 = le32_to_cpu(priv->card_alive_init.therm_r4[1]);
	} else {
		IWL_DEBUG_TEMP("Running temperature calibration\n");
		R1 = (s32)le32_to_cpu(priv->card_alive_init.therm_r1[0]);
		R2 = (s32)le32_to_cpu(priv->card_alive_init.therm_r2[0]);
		R3 = (s32)le32_to_cpu(priv->card_alive_init.therm_r3[0]);
		R4 = le32_to_cpu(priv->card_alive_init.therm_r4[0]);
	}

	/*
	 * Temperature is only 23 bits, so sign extend out to 32.
	 *
	 * NOTE If we haven't received a statistics notification yet
	 * with an updated temperature, use R4 provided to us in the
	 * "initialize" ALIVE response.
	 */
	if (!test_bit(STATUS_TEMPERATURE, &priv->status))
		vt = sign_extend(R4, 23);
	else
		vt = sign_extend(
			le32_to_cpu(priv->statistics.general.temperature), 23);

	IWL_DEBUG_TEMP("Calib values R[1-3]: %d %d %d R4: %d\n", R1, R2, R3, vt);

	if (R3 == R1) {
		IWL_ERROR("Calibration conflict R1 == R3\n");
		return -1;
	}

	/* Calculate temperature in degrees Kelvin, adjust by 97%.
	 * Add offset to center the adjustment around 0 degrees Centigrade. */
	temperature = TEMPERATURE_CALIB_A_VAL * (vt - R2);
	temperature /= (R3 - R1);
	temperature = (temperature * 97) / 100 + TEMPERATURE_CALIB_KELVIN_OFFSET;

	IWL_DEBUG_TEMP("Calibrated temperature: %dK, %dC\n",
			temperature, KELVIN_TO_CELSIUS(temperature));

	return temperature;
}

/* Adjust Txpower only if temperature variance is greater than threshold. */
#define IWL_TEMPERATURE_THRESHOLD   3

/**
 * iwl4965_is_temp_calib_needed - determines if new calibration is needed
 *
 * If the temperature changed has changed sufficiently, then a recalibration
 * is needed.
 *
 * Assumes caller will replace priv->last_temperature once calibration
 * executed.
 */
static int iwl4965_is_temp_calib_needed(struct iwl_priv *priv)
{
	int temp_diff;

	if (!test_bit(STATUS_STATISTICS, &priv->status)) {
		IWL_DEBUG_TEMP("Temperature not updated -- no statistics.\n");
		return 0;
	}

	temp_diff = priv->temperature - priv->last_temperature;

	/* get absolute value */
	if (temp_diff < 0) {
		IWL_DEBUG_POWER("Getting cooler, delta %d, \n", temp_diff);
		temp_diff = -temp_diff;
	} else if (temp_diff == 0)
		IWL_DEBUG_POWER("Same temp, \n");
	else
		IWL_DEBUG_POWER("Getting warmer, delta %d, \n", temp_diff);

	if (temp_diff < IWL_TEMPERATURE_THRESHOLD) {
		IWL_DEBUG_POWER("Thermal txpower calib not needed\n");
		return 0;
	}

	IWL_DEBUG_POWER("Thermal txpower calib needed\n");

	return 1;
}

/* Calculate noise level, based on measurements during network silence just
 *   before arriving beacon.  This measurement can be done only if we know
 *   exactly when to expect beacons, therefore only when we're associated. */
static void iwl4965_rx_calc_noise(struct iwl_priv *priv)
{
	struct statistics_rx_non_phy *rx_info
				= &(priv->statistics.rx.general);
	int num_active_rx = 0;
	int total_silence = 0;
	int bcn_silence_a =
		le32_to_cpu(rx_info->beacon_silence_rssi_a) & IN_BAND_FILTER;
	int bcn_silence_b =
		le32_to_cpu(rx_info->beacon_silence_rssi_b) & IN_BAND_FILTER;
	int bcn_silence_c =
		le32_to_cpu(rx_info->beacon_silence_rssi_c) & IN_BAND_FILTER;

	if (bcn_silence_a) {
		total_silence += bcn_silence_a;
		num_active_rx++;
	}
	if (bcn_silence_b) {
		total_silence += bcn_silence_b;
		num_active_rx++;
	}
	if (bcn_silence_c) {
		total_silence += bcn_silence_c;
		num_active_rx++;
	}

	/* Average among active antennas */
	if (num_active_rx)
		priv->last_rx_noise = (total_silence / num_active_rx) - 107;
	else
		priv->last_rx_noise = IWL_NOISE_MEAS_NOT_AVAILABLE;

	IWL_DEBUG_CALIB("inband silence a %u, b %u, c %u, dBm %d\n",
			bcn_silence_a, bcn_silence_b, bcn_silence_c,
			priv->last_rx_noise);
}

void iwl4965_hw_rx_statistics(struct iwl_priv *priv,
			      struct iwl_rx_mem_buffer *rxb)
{
	struct iwl_rx_packet *pkt = (struct iwl_rx_packet *)rxb->skb->data;
	int change;
	s32 temp;

	IWL_DEBUG_RX("Statistics notification received (%d vs %d).\n",
		     (int)sizeof(priv->statistics), pkt->len);

	change = ((priv->statistics.general.temperature !=
		   pkt->u.stats.general.temperature) ||
		  ((priv->statistics.flag &
		    STATISTICS_REPLY_FLG_FAT_MODE_MSK) !=
		   (pkt->u.stats.flag & STATISTICS_REPLY_FLG_FAT_MODE_MSK)));

	memcpy(&priv->statistics, &pkt->u.stats, sizeof(priv->statistics));

	set_bit(STATUS_STATISTICS, &priv->status);

	/* Reschedule the statistics timer to occur in
	 * REG_RECALIB_PERIOD seconds to ensure we get a
	 * thermal update even if the uCode doesn't give
	 * us one */
	mod_timer(&priv->statistics_periodic, jiffies +
		  msecs_to_jiffies(REG_RECALIB_PERIOD * 1000));

	if (unlikely(!test_bit(STATUS_SCANNING, &priv->status)) &&
	    (pkt->hdr.cmd == STATISTICS_NOTIFICATION)) {
		iwl4965_rx_calc_noise(priv);
		queue_work(priv->workqueue, &priv->run_time_calib_work);
	}

	iwl_leds_background(priv);

	/* If the hardware hasn't reported a change in
	 * temperature then don't bother computing a
	 * calibrated temperature value */
	if (!change)
		return;

	temp = iwl4965_hw_get_temperature(priv);
	if (temp < 0)
		return;

	if (priv->temperature != temp) {
		if (priv->temperature)
			IWL_DEBUG_TEMP("Temperature changed "
				       "from %dC to %dC\n",
				       KELVIN_TO_CELSIUS(priv->temperature),
				       KELVIN_TO_CELSIUS(temp));
		else
			IWL_DEBUG_TEMP("Temperature "
				       "initialized to %dC\n",
				       KELVIN_TO_CELSIUS(temp));
	}

	priv->temperature = temp;
	set_bit(STATUS_TEMPERATURE, &priv->status);

	if (!priv->disable_tx_power_cal &&
	     unlikely(!test_bit(STATUS_SCANNING, &priv->status)) &&
	     iwl4965_is_temp_calib_needed(priv))
		queue_work(priv->workqueue, &priv->txpower_work);
}

static void iwl4965_add_radiotap(struct iwl_priv *priv,
				 struct sk_buff *skb,
				 struct iwl4965_rx_phy_res *rx_start,
				 struct ieee80211_rx_status *stats,
				 u32 ampdu_status)
{
	s8 signal = stats->signal;
	s8 noise = 0;
	int rate = stats->rate_idx;
	u64 tsf = stats->mactime;
	__le16 antenna;
	__le16 phy_flags_hw = rx_start->phy_flags;
	struct iwl4965_rt_rx_hdr {
		struct ieee80211_radiotap_header rt_hdr;
		__le64 rt_tsf;		/* TSF */
		u8 rt_flags;		/* radiotap packet flags */
		u8 rt_rate;		/* rate in 500kb/s */
		__le16 rt_channelMHz;	/* channel in MHz */
		__le16 rt_chbitmask;	/* channel bitfield */
		s8 rt_dbmsignal;	/* signal in dBm, kluged to signed */
		s8 rt_dbmnoise;
		u8 rt_antenna;		/* antenna number */
	} __attribute__ ((packed)) *iwl4965_rt;

	/* TODO: We won't have enough headroom for HT frames. Fix it later. */
	if (skb_headroom(skb) < sizeof(*iwl4965_rt)) {
		if (net_ratelimit())
			printk(KERN_ERR "not enough headroom [%d] for "
			       "radiotap head [%zd]\n",
			       skb_headroom(skb), sizeof(*iwl4965_rt));
		return;
	}

	/* put radiotap header in front of 802.11 header and data */
	iwl4965_rt = (void *)skb_push(skb, sizeof(*iwl4965_rt));

	/* initialise radiotap header */
	iwl4965_rt->rt_hdr.it_version = PKTHDR_RADIOTAP_VERSION;
	iwl4965_rt->rt_hdr.it_pad = 0;

	/* total header + data */
	put_unaligned(cpu_to_le16(sizeof(*iwl4965_rt)),
		      &iwl4965_rt->rt_hdr.it_len);

	/* Indicate all the fields we add to the radiotap header */
	put_unaligned(cpu_to_le32((1 << IEEE80211_RADIOTAP_TSFT) |
				  (1 << IEEE80211_RADIOTAP_FLAGS) |
				  (1 << IEEE80211_RADIOTAP_RATE) |
				  (1 << IEEE80211_RADIOTAP_CHANNEL) |
				  (1 << IEEE80211_RADIOTAP_DBM_ANTSIGNAL) |
				  (1 << IEEE80211_RADIOTAP_DBM_ANTNOISE) |
				  (1 << IEEE80211_RADIOTAP_ANTENNA)),
		      &iwl4965_rt->rt_hdr.it_present);

	/* Zero the flags, we'll add to them as we go */
	iwl4965_rt->rt_flags = 0;

	put_unaligned(cpu_to_le64(tsf), &iwl4965_rt->rt_tsf);

	iwl4965_rt->rt_dbmsignal = signal;
	iwl4965_rt->rt_dbmnoise = noise;

	/* Convert the channel frequency and set the flags */
	put_unaligned(cpu_to_le16(stats->freq), &iwl4965_rt->rt_channelMHz);
	if (!(phy_flags_hw & RX_RES_PHY_FLAGS_BAND_24_MSK))
		put_unaligned(cpu_to_le16(IEEE80211_CHAN_OFDM |
					  IEEE80211_CHAN_5GHZ),
			      &iwl4965_rt->rt_chbitmask);
	else if (phy_flags_hw & RX_RES_PHY_FLAGS_MOD_CCK_MSK)
		put_unaligned(cpu_to_le16(IEEE80211_CHAN_CCK |
					  IEEE80211_CHAN_2GHZ),
			      &iwl4965_rt->rt_chbitmask);
	else	/* 802.11g */
		put_unaligned(cpu_to_le16(IEEE80211_CHAN_OFDM |
					  IEEE80211_CHAN_2GHZ),
			      &iwl4965_rt->rt_chbitmask);

	if (rate == -1)
		iwl4965_rt->rt_rate = 0;
<<<<<<< HEAD
	else {
		if (stats->band == IEEE80211_BAND_5GHZ)
			rate += IWL_FIRST_OFDM_RATE;

		iwl4965_rt->rt_rate = iwl4965_rates[rate].ieee;
	}
=======
	else
		iwl4965_rt->rt_rate = iwl_rates[rate].ieee;
>>>>>>> b4653e99

	/*
	 * "antenna number"
	 *
	 * It seems that the antenna field in the phy flags value
	 * is actually a bitfield. This is undefined by radiotap,
	 * it wants an actual antenna number but I always get "7"
	 * for most legacy frames I receive indicating that the
	 * same frame was received on all three RX chains.
	 *
	 * I think this field should be removed in favour of a
	 * new 802.11n radiotap field "RX chains" that is defined
	 * as a bitmask.
	 */
	antenna = phy_flags_hw & RX_RES_PHY_FLAGS_ANTENNA_MSK;
	iwl4965_rt->rt_antenna = le16_to_cpu(antenna) >> 4;

	/* set the preamble flag if appropriate */
	if (phy_flags_hw & RX_RES_PHY_FLAGS_SHORT_PREAMBLE_MSK)
		iwl4965_rt->rt_flags |= IEEE80211_RADIOTAP_F_SHORTPRE;

	stats->flag |= RX_FLAG_RADIOTAP;
}

static void iwl_update_rx_stats(struct iwl_priv *priv, u16 fc, u16 len)
{
	/* 0 - mgmt, 1 - cnt, 2 - data */
	int idx = (fc & IEEE80211_FCTL_FTYPE) >> 2;
	priv->rx_stats[idx].cnt++;
	priv->rx_stats[idx].bytes += len;
}

/*
 * returns non-zero if packet should be dropped
 */
static int iwl4965_set_decrypted_flag(struct iwl_priv *priv,
				      struct ieee80211_hdr *hdr,
				      u32 decrypt_res,
				      struct ieee80211_rx_status *stats)
{
	u16 fc = le16_to_cpu(hdr->frame_control);

	if (priv->active_rxon.filter_flags & RXON_FILTER_DIS_DECRYPT_MSK)
		return 0;

	if (!(fc & IEEE80211_FCTL_PROTECTED))
		return 0;

	IWL_DEBUG_RX("decrypt_res:0x%x\n", decrypt_res);
	switch (decrypt_res & RX_RES_STATUS_SEC_TYPE_MSK) {
	case RX_RES_STATUS_SEC_TYPE_TKIP:
		/* The uCode has got a bad phase 1 Key, pushes the packet.
		 * Decryption will be done in SW. */
		if ((decrypt_res & RX_RES_STATUS_DECRYPT_TYPE_MSK) ==
		    RX_RES_STATUS_BAD_KEY_TTAK)
			break;

	case RX_RES_STATUS_SEC_TYPE_WEP:
		if ((decrypt_res & RX_RES_STATUS_DECRYPT_TYPE_MSK) ==
		    RX_RES_STATUS_BAD_ICV_MIC) {
			/* bad ICV, the packet is destroyed since the
			 * decryption is inplace, drop it */
			IWL_DEBUG_RX("Packet destroyed\n");
			return -1;
		}
	case RX_RES_STATUS_SEC_TYPE_CCMP:
		if ((decrypt_res & RX_RES_STATUS_DECRYPT_TYPE_MSK) ==
		    RX_RES_STATUS_DECRYPT_OK) {
			IWL_DEBUG_RX("hw decrypt successfully!!!\n");
			stats->flag |= RX_FLAG_DECRYPTED;
		}
		break;

	default:
		break;
	}
	return 0;
}

static u32 iwl4965_translate_rx_status(struct iwl_priv *priv, u32 decrypt_in)
{
	u32 decrypt_out = 0;

	if ((decrypt_in & RX_RES_STATUS_STATION_FOUND) ==
					RX_RES_STATUS_STATION_FOUND)
		decrypt_out |= (RX_RES_STATUS_STATION_FOUND |
				RX_RES_STATUS_NO_STATION_INFO_MISMATCH);

	decrypt_out |= (decrypt_in & RX_RES_STATUS_SEC_TYPE_MSK);

	/* packet was not encrypted */
	if ((decrypt_in & RX_RES_STATUS_SEC_TYPE_MSK) ==
					RX_RES_STATUS_SEC_TYPE_NONE)
		return decrypt_out;

	/* packet was encrypted with unknown alg */
	if ((decrypt_in & RX_RES_STATUS_SEC_TYPE_MSK) ==
					RX_RES_STATUS_SEC_TYPE_ERR)
		return decrypt_out;

	/* decryption was not done in HW */
	if ((decrypt_in & RX_MPDU_RES_STATUS_DEC_DONE_MSK) !=
					RX_MPDU_RES_STATUS_DEC_DONE_MSK)
		return decrypt_out;

	switch (decrypt_in & RX_RES_STATUS_SEC_TYPE_MSK) {

	case RX_RES_STATUS_SEC_TYPE_CCMP:
		/* alg is CCM: check MIC only */
		if (!(decrypt_in & RX_MPDU_RES_STATUS_MIC_OK))
			/* Bad MIC */
			decrypt_out |= RX_RES_STATUS_BAD_ICV_MIC;
		else
			decrypt_out |= RX_RES_STATUS_DECRYPT_OK;

		break;

	case RX_RES_STATUS_SEC_TYPE_TKIP:
		if (!(decrypt_in & RX_MPDU_RES_STATUS_TTAK_OK)) {
			/* Bad TTAK */
			decrypt_out |= RX_RES_STATUS_BAD_KEY_TTAK;
			break;
		}
		/* fall through if TTAK OK */
	default:
		if (!(decrypt_in & RX_MPDU_RES_STATUS_ICV_OK))
			decrypt_out |= RX_RES_STATUS_BAD_ICV_MIC;
		else
			decrypt_out |= RX_RES_STATUS_DECRYPT_OK;
		break;
	};

	IWL_DEBUG_RX("decrypt_in:0x%x  decrypt_out = 0x%x\n",
					decrypt_in, decrypt_out);

	return decrypt_out;
}

static void iwl4965_handle_data_packet(struct iwl_priv *priv, int is_data,
				       int include_phy,
				       struct iwl_rx_mem_buffer *rxb,
				       struct ieee80211_rx_status *stats)
{
	struct iwl_rx_packet *pkt = (struct iwl_rx_packet *)rxb->skb->data;
	struct iwl4965_rx_phy_res *rx_start = (include_phy) ?
	    (struct iwl4965_rx_phy_res *)&(pkt->u.raw[0]) : NULL;
	struct ieee80211_hdr *hdr;
	u16 len;
	__le32 *rx_end;
	unsigned int skblen;
	u32 ampdu_status;
	u32 ampdu_status_legacy;

	if (!include_phy && priv->last_phy_res[0])
		rx_start = (struct iwl4965_rx_phy_res *)&priv->last_phy_res[1];

	if (!rx_start) {
		IWL_ERROR("MPDU frame without a PHY data\n");
		return;
	}
	if (include_phy) {
		hdr = (struct ieee80211_hdr *)((u8 *) & rx_start[1] +
					       rx_start->cfg_phy_cnt);

		len = le16_to_cpu(rx_start->byte_count);

		rx_end = (__le32 *) ((u8 *) & pkt->u.raw[0] +
				  sizeof(struct iwl4965_rx_phy_res) +
				  rx_start->cfg_phy_cnt + len);

	} else {
		struct iwl4965_rx_mpdu_res_start *amsdu =
		    (struct iwl4965_rx_mpdu_res_start *)pkt->u.raw;

		hdr = (struct ieee80211_hdr *)(pkt->u.raw +
			       sizeof(struct iwl4965_rx_mpdu_res_start));
		len =  le16_to_cpu(amsdu->byte_count);
		rx_start->byte_count = amsdu->byte_count;
		rx_end = (__le32 *) (((u8 *) hdr) + len);
	}
	/* In monitor mode allow 802.11 ACk frames (10 bytes) */
	if (len > priv->hw_params.max_pkt_size ||
	    len < ((priv->iw_mode == IEEE80211_IF_TYPE_MNTR) ? 10 : 16)) {
		IWL_WARNING("byte count out of range [16,4K] : %d\n", len);
		return;
	}

	ampdu_status = le32_to_cpu(*rx_end);
	skblen = ((u8 *) rx_end - (u8 *) & pkt->u.raw[0]) + sizeof(u32);

	if (!include_phy) {
		/* New status scheme, need to translate */
		ampdu_status_legacy = ampdu_status;
		ampdu_status = iwl4965_translate_rx_status(priv, ampdu_status);
	}

	/* start from MAC */
	skb_reserve(rxb->skb, (void *)hdr - (void *)pkt);
	skb_put(rxb->skb, len);	/* end where data ends */

	/* We only process data packets if the interface is open */
	if (unlikely(!priv->is_open)) {
		IWL_DEBUG_DROP_LIMIT
		    ("Dropping packet while interface is not open.\n");
		return;
	}

	stats->flag = 0;
	hdr = (struct ieee80211_hdr *)rxb->skb->data;

	/*  in case of HW accelerated crypto and bad decryption, drop */
	if (!priv->hw_params.sw_crypto &&
	    iwl4965_set_decrypted_flag(priv, hdr, ampdu_status, stats))
		return;

	if (priv->add_radiotap)
		iwl4965_add_radiotap(priv, rxb->skb, rx_start, stats, ampdu_status);

	iwl_update_rx_stats(priv, le16_to_cpu(hdr->frame_control), len);
	ieee80211_rx_irqsafe(priv->hw, rxb->skb, stats);
	priv->alloc_rxb_skb--;
	rxb->skb = NULL;
}

/* Calc max signal level (dBm) among 3 possible receivers */
static int iwl4965_calc_rssi(struct iwl_priv *priv,
			     struct iwl4965_rx_phy_res *rx_resp)
{
	/* data from PHY/DSP regarding signal strength, etc.,
	 *   contents are always there, not configurable by host.  */
	struct iwl4965_rx_non_cfg_phy *ncphy =
	    (struct iwl4965_rx_non_cfg_phy *)rx_resp->non_cfg_phy;
	u32 agc = (le16_to_cpu(ncphy->agc_info) & IWL_AGC_DB_MASK)
			>> IWL_AGC_DB_POS;

	u32 valid_antennae =
	    (le16_to_cpu(rx_resp->phy_flags) & RX_PHY_FLAGS_ANTENNAE_MASK)
			>> RX_PHY_FLAGS_ANTENNAE_OFFSET;
	u8 max_rssi = 0;
	u32 i;

	/* Find max rssi among 3 possible receivers.
	 * These values are measured by the digital signal processor (DSP).
	 * They should stay fairly constant even as the signal strength varies,
	 *   if the radio's automatic gain control (AGC) is working right.
	 * AGC value (see below) will provide the "interesting" info. */
	for (i = 0; i < 3; i++)
		if (valid_antennae & (1 << i))
			max_rssi = max(ncphy->rssi_info[i << 1], max_rssi);

	IWL_DEBUG_STATS("Rssi In A %d B %d C %d Max %d AGC dB %d\n",
		ncphy->rssi_info[0], ncphy->rssi_info[2], ncphy->rssi_info[4],
		max_rssi, agc);

	/* dBm = max_rssi dB - agc dB - constant.
	 * Higher AGC (higher radio gain) means lower signal. */
	return (max_rssi - agc - IWL_RSSI_OFFSET);
}

static void iwl4965_sta_modify_ps_wake(struct iwl_priv *priv, int sta_id)
{
	unsigned long flags;

	spin_lock_irqsave(&priv->sta_lock, flags);
	priv->stations[sta_id].sta.station_flags &= ~STA_FLG_PWR_SAVE_MSK;
	priv->stations[sta_id].sta.station_flags_msk = STA_FLG_PWR_SAVE_MSK;
	priv->stations[sta_id].sta.sta.modify_mask = 0;
	priv->stations[sta_id].sta.mode = STA_CONTROL_MODIFY_MSK;
	spin_unlock_irqrestore(&priv->sta_lock, flags);

	iwl_send_add_sta(priv, &priv->stations[sta_id].sta, CMD_ASYNC);
}

static void iwl4965_update_ps_mode(struct iwl_priv *priv, u16 ps_bit, u8 *addr)
{
	/* FIXME: need locking over ps_status ??? */
	u8 sta_id = iwl_find_station(priv, addr);

	if (sta_id != IWL_INVALID_STATION) {
		u8 sta_awake = priv->stations[sta_id].
				ps_status == STA_PS_STATUS_WAKE;

		if (sta_awake && ps_bit)
			priv->stations[sta_id].ps_status = STA_PS_STATUS_SLEEP;
		else if (!sta_awake && !ps_bit) {
			iwl4965_sta_modify_ps_wake(priv, sta_id);
			priv->stations[sta_id].ps_status = STA_PS_STATUS_WAKE;
		}
	}
}
#ifdef CONFIG_IWLWIFI_DEBUG

/**
 * iwl4965_dbg_report_frame - dump frame to syslog during debug sessions
 *
 * You may hack this function to show different aspects of received frames,
 * including selective frame dumps.
 * group100 parameter selects whether to show 1 out of 100 good frames.
 *
 * TODO:  This was originally written for 3945, need to audit for
 *        proper operation with 4965.
 */
static void iwl4965_dbg_report_frame(struct iwl_priv *priv,
		      struct iwl_rx_packet *pkt,
		      struct ieee80211_hdr *header, int group100)
{
	u32 to_us;
	u32 print_summary = 0;
	u32 print_dump = 0;	/* set to 1 to dump all frames' contents */
	u32 hundred = 0;
	u32 dataframe = 0;
	__le16 fc;
	u16 seq_ctl;
	u16 channel;
	u16 phy_flags;
	int rate_sym;
	u16 length;
	u16 status;
	u16 bcn_tmr;
	u32 tsf_low;
	u64 tsf;
	u8 rssi;
	u8 agc;
	u16 sig_avg;
	u16 noise_diff;
	struct iwl4965_rx_frame_stats *rx_stats = IWL_RX_STATS(pkt);
	struct iwl4965_rx_frame_hdr *rx_hdr = IWL_RX_HDR(pkt);
	struct iwl4965_rx_frame_end *rx_end = IWL_RX_END(pkt);
	u8 *data = IWL_RX_DATA(pkt);

	if (likely(!(priv->debug_level & IWL_DL_RX)))
		return;

	/* MAC header */
	fc = header->frame_control;
	seq_ctl = le16_to_cpu(header->seq_ctrl);

	/* metadata */
	channel = le16_to_cpu(rx_hdr->channel);
	phy_flags = le16_to_cpu(rx_hdr->phy_flags);
	rate_sym = rx_hdr->rate;
	length = le16_to_cpu(rx_hdr->len);

	/* end-of-frame status and timestamp */
	status = le32_to_cpu(rx_end->status);
	bcn_tmr = le32_to_cpu(rx_end->beacon_timestamp);
	tsf_low = le64_to_cpu(rx_end->timestamp) & 0x0ffffffff;
	tsf = le64_to_cpu(rx_end->timestamp);

	/* signal statistics */
	rssi = rx_stats->rssi;
	agc = rx_stats->agc;
	sig_avg = le16_to_cpu(rx_stats->sig_avg);
	noise_diff = le16_to_cpu(rx_stats->noise_diff);

	to_us = !compare_ether_addr(header->addr1, priv->mac_addr);

	/* if data frame is to us and all is good,
	 *   (optionally) print summary for only 1 out of every 100 */
	if (to_us && (fc & ~cpu_to_le16(IEEE80211_FCTL_PROTECTED)) ==
	    cpu_to_le16(IEEE80211_FCTL_FROMDS | IEEE80211_FTYPE_DATA)) {
		dataframe = 1;
		if (!group100)
			print_summary = 1;	/* print each frame */
		else if (priv->framecnt_to_us < 100) {
			priv->framecnt_to_us++;
			print_summary = 0;
		} else {
			priv->framecnt_to_us = 0;
			print_summary = 1;
			hundred = 1;
		}
	} else {
		/* print summary for all other frames */
		print_summary = 1;
	}

	if (print_summary) {
		char *title;
		int rate_idx;
		u32 bitrate;

		if (hundred)
			title = "100Frames";
		else if (ieee80211_has_retry(fc))
			title = "Retry";
		else if (ieee80211_is_assoc_resp(fc))
			title = "AscRsp";
		else if (ieee80211_is_reassoc_resp(fc))
			title = "RasRsp";
		else if (ieee80211_is_probe_resp(fc)) {
			title = "PrbRsp";
			print_dump = 1;	/* dump frame contents */
		} else if (ieee80211_is_beacon(fc)) {
			title = "Beacon";
			print_dump = 1;	/* dump frame contents */
		} else if (ieee80211_is_atim(fc))
			title = "ATIM";
		else if (ieee80211_is_auth(fc))
			title = "Auth";
		else if (ieee80211_is_deauth(fc))
			title = "DeAuth";
		else if (ieee80211_is_disassoc(fc))
			title = "DisAssoc";
		else
			title = "Frame";

		rate_idx = iwl_hwrate_to_plcp_idx(rate_sym);
		if (unlikely(rate_idx == -1))
			bitrate = 0;
		else
			bitrate = iwl_rates[rate_idx].ieee / 2;

		/* print frame summary.
		 * MAC addresses show just the last byte (for brevity),
		 *    but you can hack it to show more, if you'd like to. */
		if (dataframe)
			IWL_DEBUG_RX("%s: mhd=0x%04x, dst=0x%02x, "
				     "len=%u, rssi=%d, chnl=%d, rate=%u, \n",
				     title, le16_to_cpu(fc), header->addr1[5],
				     length, rssi, channel, bitrate);
		else {
			/* src/dst addresses assume managed mode */
			IWL_DEBUG_RX("%s: 0x%04x, dst=0x%02x, "
				     "src=0x%02x, rssi=%u, tim=%lu usec, "
				     "phy=0x%02x, chnl=%d\n",
				     title, le16_to_cpu(fc), header->addr1[5],
				     header->addr3[5], rssi,
				     tsf_low - priv->scan_start_tsf,
				     phy_flags, channel);
		}
	}
	if (print_dump)
		iwl_print_hex_dump(priv, IWL_DL_RX, data, length);
}
#else
static inline void iwl4965_dbg_report_frame(struct iwl_priv *priv,
					    struct iwl_rx_packet *pkt,
					    struct ieee80211_hdr *header,
					    int group100)
{
}
#endif



/* Called for REPLY_RX (legacy ABG frames), or
 * REPLY_RX_MPDU_CMD (HT high-throughput N frames). */
void iwl4965_rx_reply_rx(struct iwl_priv *priv,
				struct iwl_rx_mem_buffer *rxb)
{
	struct ieee80211_hdr *header;
	struct ieee80211_rx_status rx_status;
	struct iwl_rx_packet *pkt = (struct iwl_rx_packet *)rxb->skb->data;
	/* Use phy data (Rx signal strength, etc.) contained within
	 *   this rx packet for legacy frames,
	 *   or phy data cached from REPLY_RX_PHY_CMD for HT frames. */
	int include_phy = (pkt->hdr.cmd == REPLY_RX);
	struct iwl4965_rx_phy_res *rx_start = (include_phy) ?
		(struct iwl4965_rx_phy_res *)&(pkt->u.raw[0]) :
		(struct iwl4965_rx_phy_res *)&priv->last_phy_res[1];
	__le32 *rx_end;
	unsigned int len = 0;
	u16 fc;
	u8 network_packet;

	rx_status.mactime = le64_to_cpu(rx_start->timestamp);
	rx_status.freq =
		ieee80211_channel_to_frequency(le16_to_cpu(rx_start->channel));
	rx_status.band = (rx_start->phy_flags & RX_RES_PHY_FLAGS_BAND_24_MSK) ?
				IEEE80211_BAND_2GHZ : IEEE80211_BAND_5GHZ;
	rx_status.rate_idx =
		iwl_hwrate_to_plcp_idx(le32_to_cpu(rx_start->rate_n_flags));
	if (rx_status.band == IEEE80211_BAND_5GHZ)
		rx_status.rate_idx -= IWL_FIRST_OFDM_RATE;

	rx_status.antenna = 0;
	rx_status.flag = 0;

	if ((unlikely(rx_start->cfg_phy_cnt > 20))) {
		IWL_DEBUG_DROP("dsp size out of range [0,20]: %d/n",
				rx_start->cfg_phy_cnt);
		return;
	}

	if (!include_phy) {
		if (priv->last_phy_res[0])
			rx_start = (struct iwl4965_rx_phy_res *)
				&priv->last_phy_res[1];
		else
			rx_start = NULL;
	}

	if (!rx_start) {
		IWL_ERROR("MPDU frame without a PHY data\n");
		return;
	}

	if (include_phy) {
		header = (struct ieee80211_hdr *)((u8 *) & rx_start[1]
						  + rx_start->cfg_phy_cnt);

		len = le16_to_cpu(rx_start->byte_count);
		rx_end = (__le32 *)(pkt->u.raw + rx_start->cfg_phy_cnt +
				  sizeof(struct iwl4965_rx_phy_res) + len);
	} else {
		struct iwl4965_rx_mpdu_res_start *amsdu =
			(struct iwl4965_rx_mpdu_res_start *)pkt->u.raw;

		header = (void *)(pkt->u.raw +
			sizeof(struct iwl4965_rx_mpdu_res_start));
		len = le16_to_cpu(amsdu->byte_count);
		rx_end = (__le32 *) (pkt->u.raw +
			sizeof(struct iwl4965_rx_mpdu_res_start) + len);
	}

	if (!(*rx_end & RX_RES_STATUS_NO_CRC32_ERROR) ||
	    !(*rx_end & RX_RES_STATUS_NO_RXE_OVERFLOW)) {
		IWL_DEBUG_RX("Bad CRC or FIFO: 0x%08X.\n",
				le32_to_cpu(*rx_end));
		return;
	}

	priv->ucode_beacon_time = le32_to_cpu(rx_start->beacon_time_stamp);

	/* Find max signal strength (dBm) among 3 antenna/receiver chains */
	rx_status.signal = iwl4965_calc_rssi(priv, rx_start);

	/* Meaningful noise values are available only from beacon statistics,
	 *   which are gathered only when associated, and indicate noise
	 *   only for the associated network channel ...
	 * Ignore these noise values while scanning (other channels) */
	if (iwl_is_associated(priv) &&
	    !test_bit(STATUS_SCANNING, &priv->status)) {
		rx_status.noise = priv->last_rx_noise;
		rx_status.qual = iwl4965_calc_sig_qual(rx_status.signal,
							 rx_status.noise);
	} else {
		rx_status.noise = IWL_NOISE_MEAS_NOT_AVAILABLE;
		rx_status.qual = iwl4965_calc_sig_qual(rx_status.signal, 0);
	}

	/* Reset beacon noise level if not associated. */
	if (!iwl_is_associated(priv))
		priv->last_rx_noise = IWL_NOISE_MEAS_NOT_AVAILABLE;

	/* Set "1" to report good data frames in groups of 100 */
	/* FIXME: need to optimze the call: */
	iwl4965_dbg_report_frame(priv, pkt, header, 1);

	IWL_DEBUG_STATS_LIMIT("Rssi %d, noise %d, qual %d, TSF %llu\n",
			      rx_status.signal, rx_status.noise, rx_status.signal,
			      (unsigned long long)rx_status.mactime);


	if (priv->iw_mode == IEEE80211_IF_TYPE_MNTR) {
		iwl4965_handle_data_packet(priv, 1, include_phy,
						 rxb, &rx_status);
		return;
	}

	network_packet = iwl4965_is_network_packet(priv, header);
	if (network_packet) {
		priv->last_rx_rssi = rx_status.signal;
		priv->last_beacon_time =  priv->ucode_beacon_time;
		priv->last_tsf = le64_to_cpu(rx_start->timestamp);
	}

	fc = le16_to_cpu(header->frame_control);
	switch (fc & IEEE80211_FCTL_FTYPE) {
	case IEEE80211_FTYPE_MGMT:
		if (priv->iw_mode == IEEE80211_IF_TYPE_AP)
			iwl4965_update_ps_mode(priv, fc  & IEEE80211_FCTL_PM,
						header->addr2);
		iwl4965_handle_data_packet(priv, 0, include_phy, rxb, &rx_status);
		break;

	case IEEE80211_FTYPE_CTL:
		switch (fc & IEEE80211_FCTL_STYPE) {
		case IEEE80211_STYPE_BACK_REQ:
			IWL_DEBUG_HT("IEEE80211_STYPE_BACK_REQ arrived\n");
			iwl4965_handle_data_packet(priv, 0, include_phy,
						rxb, &rx_status);
			break;
		default:
			break;
		}
		break;

	case IEEE80211_FTYPE_DATA: {
		DECLARE_MAC_BUF(mac1);
		DECLARE_MAC_BUF(mac2);
		DECLARE_MAC_BUF(mac3);

		if (priv->iw_mode == IEEE80211_IF_TYPE_AP)
			iwl4965_update_ps_mode(priv, fc  & IEEE80211_FCTL_PM,
						header->addr2);

		if (unlikely(!network_packet))
			IWL_DEBUG_DROP("Dropping (non network): "
				       "%s, %s, %s\n",
				       print_mac(mac1, header->addr1),
				       print_mac(mac2, header->addr2),
				       print_mac(mac3, header->addr3));
		else if (unlikely(iwl4965_is_duplicate_packet(priv, header)))
			IWL_DEBUG_DROP("Dropping (dup): %s, %s, %s\n",
				       print_mac(mac1, header->addr1),
				       print_mac(mac2, header->addr2),
				       print_mac(mac3, header->addr3));
		else
			iwl4965_handle_data_packet(priv, 1, include_phy, rxb,
						   &rx_status);
		break;
	}
	default:
		break;

	}
}

/**
 * iwl4965_tx_status_reply_compressed_ba - Update tx status from block-ack
 *
 * Go through block-ack's bitmap of ACK'd frames, update driver's record of
 * ACK vs. not.  This gets sent to mac80211, then to rate scaling algo.
 */
static int iwl4965_tx_status_reply_compressed_ba(struct iwl_priv *priv,
						 struct iwl_ht_agg *agg,
						 struct iwl4965_compressed_ba_resp*
						 ba_resp)

{
	int i, sh, ack;
	u16 seq_ctl = le16_to_cpu(ba_resp->seq_ctl);
	u16 scd_flow = le16_to_cpu(ba_resp->scd_flow);
	u64 bitmap;
	int successes = 0;
	struct ieee80211_tx_info *info;

	if (unlikely(!agg->wait_for_ba))  {
		IWL_ERROR("Received BA when not expected\n");
		return -EINVAL;
	}

	/* Mark that the expected block-ack response arrived */
	agg->wait_for_ba = 0;
	IWL_DEBUG_TX_REPLY("BA %d %d\n", agg->start_idx, ba_resp->seq_ctl);

	/* Calculate shift to align block-ack bits with our Tx window bits */
	sh = agg->start_idx - SEQ_TO_INDEX(seq_ctl>>4);
	if (sh < 0) /* tbw something is wrong with indices */
		sh += 0x100;

	/* don't use 64-bit values for now */
	bitmap = le64_to_cpu(ba_resp->bitmap) >> sh;

	if (agg->frame_count > (64 - sh)) {
		IWL_DEBUG_TX_REPLY("more frames than bitmap size");
		return -1;
	}

	/* check for success or failure according to the
	 * transmitted bitmap and block-ack bitmap */
	bitmap &= agg->bitmap;

	/* For each frame attempted in aggregation,
	 * update driver's record of tx frame's status. */
	for (i = 0; i < agg->frame_count ; i++) {
		ack = bitmap & (1 << i);
		successes += !!ack;
		IWL_DEBUG_TX_REPLY("%s ON i=%d idx=%d raw=%d\n",
			ack? "ACK":"NACK", i, (agg->start_idx + i) & 0xff,
			agg->start_idx + i);
	}

	info = IEEE80211_SKB_CB(priv->txq[scd_flow].txb[agg->start_idx].skb[0]);
	memset(&info->status, 0, sizeof(info->status));
	info->flags = IEEE80211_TX_STAT_ACK;
	info->flags |= IEEE80211_TX_STAT_AMPDU;
	info->status.ampdu_ack_map = successes;
	info->status.ampdu_ack_len = agg->frame_count;
	iwl_hwrate_to_tx_control(priv, agg->rate_n_flags, info);

	IWL_DEBUG_TX_REPLY("Bitmap %llx\n", (unsigned long long)bitmap);

	return 0;
}

/**
 * iwl4965_tx_queue_stop_scheduler - Stop queue, but keep configuration
 */
static void iwl4965_tx_queue_stop_scheduler(struct iwl_priv *priv,
					    u16 txq_id)
{
	/* Simply stop the queue, but don't change any configuration;
	 * the SCD_ACT_EN bit is the write-enable mask for the ACTIVE bit. */
	iwl_write_prph(priv,
		IWL49_SCD_QUEUE_STATUS_BITS(txq_id),
		(0 << IWL49_SCD_QUEUE_STTS_REG_POS_ACTIVE)|
		(1 << IWL49_SCD_QUEUE_STTS_REG_POS_SCD_ACT_EN));
}

/**
 * txq_id must be greater than IWL49_FIRST_AMPDU_QUEUE
 * priv->lock must be held by the caller
 */
static int iwl4965_txq_agg_disable(struct iwl_priv *priv, u16 txq_id,
				   u16 ssn_idx, u8 tx_fifo)
{
	int ret = 0;

	if (IWL49_FIRST_AMPDU_QUEUE > txq_id) {
		IWL_WARNING("queue number too small: %d, must be > %d\n",
				txq_id, IWL49_FIRST_AMPDU_QUEUE);
		return -EINVAL;
	}

	ret = iwl_grab_nic_access(priv);
	if (ret)
		return ret;

	iwl4965_tx_queue_stop_scheduler(priv, txq_id);

	iwl_clear_bits_prph(priv, IWL49_SCD_QUEUECHAIN_SEL, (1 << txq_id));

	priv->txq[txq_id].q.read_ptr = (ssn_idx & 0xff);
	priv->txq[txq_id].q.write_ptr = (ssn_idx & 0xff);
	/* supposes that ssn_idx is valid (!= 0xFFF) */
	iwl4965_set_wr_ptrs(priv, txq_id, ssn_idx);

	iwl_clear_bits_prph(priv, IWL49_SCD_INTERRUPT_MASK, (1 << txq_id));
	iwl_txq_ctx_deactivate(priv, txq_id);
	iwl4965_tx_queue_set_status(priv, &priv->txq[txq_id], tx_fifo, 0);

	iwl_release_nic_access(priv);

	return 0;
}


/**
 * iwl4965_rx_reply_compressed_ba - Handler for REPLY_COMPRESSED_BA
 *
 * Handles block-acknowledge notification from device, which reports success
 * of frames sent via aggregation.
 */
static void iwl4965_rx_reply_compressed_ba(struct iwl_priv *priv,
					   struct iwl_rx_mem_buffer *rxb)
{
	struct iwl_rx_packet *pkt = (struct iwl_rx_packet *)rxb->skb->data;
	struct iwl4965_compressed_ba_resp *ba_resp = &pkt->u.compressed_ba;
	int index;
	struct iwl_tx_queue *txq = NULL;
	struct iwl_ht_agg *agg;
	DECLARE_MAC_BUF(mac);

	/* "flow" corresponds to Tx queue */
	u16 scd_flow = le16_to_cpu(ba_resp->scd_flow);

	/* "ssn" is start of block-ack Tx window, corresponds to index
	 * (in Tx queue's circular buffer) of first TFD/frame in window */
	u16 ba_resp_scd_ssn = le16_to_cpu(ba_resp->scd_ssn);

	if (scd_flow >= priv->hw_params.max_txq_num) {
		IWL_ERROR("BUG_ON scd_flow is bigger than number of queues");
		return;
	}

	txq = &priv->txq[scd_flow];
	agg = &priv->stations[ba_resp->sta_id].tid[ba_resp->tid].agg;

	/* Find index just before block-ack window */
	index = iwl_queue_dec_wrap(ba_resp_scd_ssn & 0xff, txq->q.n_bd);

	/* TODO: Need to get this copy more safely - now good for debug */

	IWL_DEBUG_TX_REPLY("REPLY_COMPRESSED_BA [%d]Received from %s, "
			   "sta_id = %d\n",
			   agg->wait_for_ba,
			   print_mac(mac, (u8*) &ba_resp->sta_addr_lo32),
			   ba_resp->sta_id);
	IWL_DEBUG_TX_REPLY("TID = %d, SeqCtl = %d, bitmap = 0x%llx, scd_flow = "
			   "%d, scd_ssn = %d\n",
			   ba_resp->tid,
			   ba_resp->seq_ctl,
			   (unsigned long long)le64_to_cpu(ba_resp->bitmap),
			   ba_resp->scd_flow,
			   ba_resp->scd_ssn);
	IWL_DEBUG_TX_REPLY("DAT start_idx = %d, bitmap = 0x%llx \n",
			   agg->start_idx,
			   (unsigned long long)agg->bitmap);

	/* Update driver's record of ACK vs. not for each frame in window */
	iwl4965_tx_status_reply_compressed_ba(priv, agg, ba_resp);

	/* Release all TFDs before the SSN, i.e. all TFDs in front of
	 * block-ack window (we assume that they've been successfully
	 * transmitted ... if not, it's too late anyway). */
	if (txq->q.read_ptr != (ba_resp_scd_ssn & 0xff)) {
		/* calculate mac80211 ampdu sw queue to wake */
		int ampdu_q =
		   scd_flow - priv->hw_params.first_ampdu_q + priv->hw->queues;
		int freed = iwl_tx_queue_reclaim(priv, scd_flow, index);
		priv->stations[ba_resp->sta_id].
			tid[ba_resp->tid].tfds_in_queue -= freed;
		if (iwl_queue_space(&txq->q) > txq->q.low_mark &&
			priv->mac80211_registered &&
			agg->state != IWL_EMPTYING_HW_QUEUE_DELBA)
			ieee80211_wake_queue(priv->hw, ampdu_q);

		iwl_txq_check_empty(priv, ba_resp->sta_id,
				    ba_resp->tid, scd_flow);
	}
}

/**
 * iwl4965_tx_queue_set_q2ratid - Map unique receiver/tid combination to a queue
 */
static int iwl4965_tx_queue_set_q2ratid(struct iwl_priv *priv, u16 ra_tid,
					u16 txq_id)
{
	u32 tbl_dw_addr;
	u32 tbl_dw;
	u16 scd_q2ratid;

	scd_q2ratid = ra_tid & IWL_SCD_QUEUE_RA_TID_MAP_RATID_MSK;

	tbl_dw_addr = priv->scd_base_addr +
			IWL49_SCD_TRANSLATE_TBL_OFFSET_QUEUE(txq_id);

	tbl_dw = iwl_read_targ_mem(priv, tbl_dw_addr);

	if (txq_id & 0x1)
		tbl_dw = (scd_q2ratid << 16) | (tbl_dw & 0x0000FFFF);
	else
		tbl_dw = scd_q2ratid | (tbl_dw & 0xFFFF0000);

	iwl_write_targ_mem(priv, tbl_dw_addr, tbl_dw);

	return 0;
}


/**
 * iwl4965_tx_queue_agg_enable - Set up & enable aggregation for selected queue
 *
 * NOTE:  txq_id must be greater than IWL49_FIRST_AMPDU_QUEUE,
 *        i.e. it must be one of the higher queues used for aggregation
 */
static int iwl4965_txq_agg_enable(struct iwl_priv *priv, int txq_id,
				  int tx_fifo, int sta_id, int tid, u16 ssn_idx)
{
	unsigned long flags;
	int ret;
	u16 ra_tid;

	if (IWL49_FIRST_AMPDU_QUEUE > txq_id)
		IWL_WARNING("queue number too small: %d, must be > %d\n",
			txq_id, IWL49_FIRST_AMPDU_QUEUE);

	ra_tid = BUILD_RAxTID(sta_id, tid);

	/* Modify device's station table to Tx this TID */
	iwl_sta_modify_enable_tid_tx(priv, sta_id, tid);

	spin_lock_irqsave(&priv->lock, flags);
	ret = iwl_grab_nic_access(priv);
	if (ret) {
		spin_unlock_irqrestore(&priv->lock, flags);
		return ret;
	}

	/* Stop this Tx queue before configuring it */
	iwl4965_tx_queue_stop_scheduler(priv, txq_id);

	/* Map receiver-address / traffic-ID to this queue */
	iwl4965_tx_queue_set_q2ratid(priv, ra_tid, txq_id);

	/* Set this queue as a chain-building queue */
	iwl_set_bits_prph(priv, IWL49_SCD_QUEUECHAIN_SEL, (1 << txq_id));

	/* Place first TFD at index corresponding to start sequence number.
	 * Assumes that ssn_idx is valid (!= 0xFFF) */
	priv->txq[txq_id].q.read_ptr = (ssn_idx & 0xff);
	priv->txq[txq_id].q.write_ptr = (ssn_idx & 0xff);
	iwl4965_set_wr_ptrs(priv, txq_id, ssn_idx);

	/* Set up Tx window size and frame limit for this queue */
	iwl_write_targ_mem(priv,
		priv->scd_base_addr + IWL49_SCD_CONTEXT_QUEUE_OFFSET(txq_id),
		(SCD_WIN_SIZE << IWL49_SCD_QUEUE_CTX_REG1_WIN_SIZE_POS) &
		IWL49_SCD_QUEUE_CTX_REG1_WIN_SIZE_MSK);

	iwl_write_targ_mem(priv, priv->scd_base_addr +
		IWL49_SCD_CONTEXT_QUEUE_OFFSET(txq_id) + sizeof(u32),
		(SCD_FRAME_LIMIT << IWL49_SCD_QUEUE_CTX_REG2_FRAME_LIMIT_POS)
		& IWL49_SCD_QUEUE_CTX_REG2_FRAME_LIMIT_MSK);

	iwl_set_bits_prph(priv, IWL49_SCD_INTERRUPT_MASK, (1 << txq_id));

	/* Set up Status area in SRAM, map to Tx DMA/FIFO, activate the queue */
	iwl4965_tx_queue_set_status(priv, &priv->txq[txq_id], tx_fifo, 1);

	iwl_release_nic_access(priv);
	spin_unlock_irqrestore(&priv->lock, flags);

	return 0;
}

static int iwl4965_rx_agg_start(struct iwl_priv *priv,
				const u8 *addr, int tid, u16 ssn)
{
	unsigned long flags;
	int sta_id;

	sta_id = iwl_find_station(priv, addr);
	if (sta_id == IWL_INVALID_STATION)
		return -ENXIO;

	spin_lock_irqsave(&priv->sta_lock, flags);
	priv->stations[sta_id].sta.station_flags_msk = 0;
	priv->stations[sta_id].sta.sta.modify_mask = STA_MODIFY_ADDBA_TID_MSK;
	priv->stations[sta_id].sta.add_immediate_ba_tid = (u8)tid;
	priv->stations[sta_id].sta.add_immediate_ba_ssn = cpu_to_le16(ssn);
	priv->stations[sta_id].sta.mode = STA_CONTROL_MODIFY_MSK;
	spin_unlock_irqrestore(&priv->sta_lock, flags);

	return iwl_send_add_sta(priv, &priv->stations[sta_id].sta,
					CMD_ASYNC);
}

static int iwl4965_rx_agg_stop(struct iwl_priv *priv,
			       const u8 *addr, int tid)
{
	unsigned long flags;
	int sta_id;

	sta_id = iwl_find_station(priv, addr);
	if (sta_id == IWL_INVALID_STATION)
		return -ENXIO;

	spin_lock_irqsave(&priv->sta_lock, flags);
	priv->stations[sta_id].sta.station_flags_msk = 0;
	priv->stations[sta_id].sta.sta.modify_mask = STA_MODIFY_DELBA_TID_MSK;
	priv->stations[sta_id].sta.remove_immediate_ba_tid = (u8)tid;
	priv->stations[sta_id].sta.mode = STA_CONTROL_MODIFY_MSK;
	spin_unlock_irqrestore(&priv->sta_lock, flags);

	return iwl_send_add_sta(priv, &priv->stations[sta_id].sta,
					CMD_ASYNC);
}

int iwl4965_mac_ampdu_action(struct ieee80211_hw *hw,
			     enum ieee80211_ampdu_mlme_action action,
			     const u8 *addr, u16 tid, u16 *ssn)
{
	struct iwl_priv *priv = hw->priv;
	DECLARE_MAC_BUF(mac);

	IWL_DEBUG_HT("A-MPDU action on addr %s tid %d\n",
		     print_mac(mac, addr), tid);

	switch (action) {
	case IEEE80211_AMPDU_RX_START:
		IWL_DEBUG_HT("start Rx\n");
		return iwl4965_rx_agg_start(priv, addr, tid, *ssn);
	case IEEE80211_AMPDU_RX_STOP:
		IWL_DEBUG_HT("stop Rx\n");
		return iwl4965_rx_agg_stop(priv, addr, tid);
	case IEEE80211_AMPDU_TX_START:
		IWL_DEBUG_HT("start Tx\n");
		return iwl_tx_agg_start(priv, addr, tid, ssn);
	case IEEE80211_AMPDU_TX_STOP:
		IWL_DEBUG_HT("stop Tx\n");
		return iwl_tx_agg_stop(priv, addr, tid);
	default:
		IWL_DEBUG_HT("unknown\n");
		return -EINVAL;
		break;
	}
	return 0;
}

static u16 iwl4965_get_hcmd_size(u8 cmd_id, u16 len)
{
	switch (cmd_id) {
	case REPLY_RXON:
		return (u16) sizeof(struct iwl4965_rxon_cmd);
	default:
		return len;
	}
}

static u16 iwl4965_build_addsta_hcmd(const struct iwl_addsta_cmd *cmd, u8 *data)
{
	struct iwl4965_addsta_cmd *addsta = (struct iwl4965_addsta_cmd *)data;
	addsta->mode = cmd->mode;
	memcpy(&addsta->sta, &cmd->sta, sizeof(struct sta_id_modify));
	memcpy(&addsta->key, &cmd->key, sizeof(struct iwl4965_keyinfo));
	addsta->station_flags = cmd->station_flags;
	addsta->station_flags_msk = cmd->station_flags_msk;
	addsta->tid_disable_tx = cmd->tid_disable_tx;
	addsta->add_immediate_ba_tid = cmd->add_immediate_ba_tid;
	addsta->remove_immediate_ba_tid = cmd->remove_immediate_ba_tid;
	addsta->add_immediate_ba_ssn = cmd->add_immediate_ba_ssn;
	addsta->reserved1 = __constant_cpu_to_le16(0);
	addsta->reserved2 = __constant_cpu_to_le32(0);

	return (u16)sizeof(struct iwl4965_addsta_cmd);
}

static inline u32 iwl4965_get_scd_ssn(struct iwl4965_tx_resp *tx_resp)
{
	return le32_to_cpup(&tx_resp->u.status + tx_resp->frame_count) & MAX_SN;
}

/**
 * iwl4965_tx_status_reply_tx - Handle Tx rspnse for frames in aggregation queue
 */
static int iwl4965_tx_status_reply_tx(struct iwl_priv *priv,
				      struct iwl_ht_agg *agg,
				      struct iwl4965_tx_resp *tx_resp,
				      int txq_id, u16 start_idx)
{
	u16 status;
	struct agg_tx_status *frame_status = tx_resp->u.agg_status;
	struct ieee80211_tx_info *info = NULL;
	struct ieee80211_hdr *hdr = NULL;
	u32 rate_n_flags = le32_to_cpu(tx_resp->rate_n_flags);
	int i, sh, idx;
	u16 seq;
	if (agg->wait_for_ba)
		IWL_DEBUG_TX_REPLY("got tx response w/o block-ack\n");

	agg->frame_count = tx_resp->frame_count;
	agg->start_idx = start_idx;
	agg->rate_n_flags = rate_n_flags;
	agg->bitmap = 0;

	/* # frames attempted by Tx command */
	if (agg->frame_count == 1) {
		/* Only one frame was attempted; no block-ack will arrive */
		status = le16_to_cpu(frame_status[0].status);
		idx = start_idx;

		/* FIXME: code repetition */
		IWL_DEBUG_TX_REPLY("FrameCnt = %d, StartIdx=%d idx=%d\n",
				   agg->frame_count, agg->start_idx, idx);

		info = IEEE80211_SKB_CB(priv->txq[txq_id].txb[idx].skb[0]);
		info->status.retry_count = tx_resp->failure_frame;
		info->flags &= ~IEEE80211_TX_CTL_AMPDU;
		info->flags |= iwl_is_tx_success(status)?
			IEEE80211_TX_STAT_ACK : 0;
		iwl_hwrate_to_tx_control(priv, rate_n_flags, info);
		/* FIXME: code repetition end */

		IWL_DEBUG_TX_REPLY("1 Frame 0x%x failure :%d\n",
				    status & 0xff, tx_resp->failure_frame);
		IWL_DEBUG_TX_REPLY("Rate Info rate_n_flags=%x\n", rate_n_flags);

		agg->wait_for_ba = 0;
	} else {
		/* Two or more frames were attempted; expect block-ack */
		u64 bitmap = 0;
		int start = agg->start_idx;

		/* Construct bit-map of pending frames within Tx window */
		for (i = 0; i < agg->frame_count; i++) {
			u16 sc;
			status = le16_to_cpu(frame_status[i].status);
			seq  = le16_to_cpu(frame_status[i].sequence);
			idx = SEQ_TO_INDEX(seq);
			txq_id = SEQ_TO_QUEUE(seq);

			if (status & (AGG_TX_STATE_FEW_BYTES_MSK |
				      AGG_TX_STATE_ABORT_MSK))
				continue;

			IWL_DEBUG_TX_REPLY("FrameCnt = %d, txq_id=%d idx=%d\n",
					   agg->frame_count, txq_id, idx);

			hdr = iwl_tx_queue_get_hdr(priv, txq_id, idx);

			sc = le16_to_cpu(hdr->seq_ctrl);
			if (idx != (SEQ_TO_SN(sc) & 0xff)) {
				IWL_ERROR("BUG_ON idx doesn't match seq control"
					  " idx=%d, seq_idx=%d, seq=%d\n",
					  idx, SEQ_TO_SN(sc),
					  hdr->seq_ctrl);
				return -1;
			}

			IWL_DEBUG_TX_REPLY("AGG Frame i=%d idx %d seq=%d\n",
					   i, idx, SEQ_TO_SN(sc));

			sh = idx - start;
			if (sh > 64) {
				sh = (start - idx) + 0xff;
				bitmap = bitmap << sh;
				sh = 0;
				start = idx;
			} else if (sh < -64)
				sh  = 0xff - (start - idx);
			else if (sh < 0) {
				sh = start - idx;
				start = idx;
				bitmap = bitmap << sh;
				sh = 0;
			}
			bitmap |= (1 << sh);
			IWL_DEBUG_TX_REPLY("start=%d bitmap=0x%x\n",
					   start, (u32)(bitmap & 0xFFFFFFFF));
		}

		agg->bitmap = bitmap;
		agg->start_idx = start;
		IWL_DEBUG_TX_REPLY("Frames %d start_idx=%d bitmap=0x%llx\n",
				   agg->frame_count, agg->start_idx,
				   (unsigned long long)agg->bitmap);

		if (bitmap)
			agg->wait_for_ba = 1;
	}
	return 0;
}

/**
 * iwl4965_rx_reply_tx - Handle standard (non-aggregation) Tx response
 */
static void iwl4965_rx_reply_tx(struct iwl_priv *priv,
				struct iwl_rx_mem_buffer *rxb)
{
	struct iwl_rx_packet *pkt = (struct iwl_rx_packet *)rxb->skb->data;
	u16 sequence = le16_to_cpu(pkt->hdr.sequence);
	int txq_id = SEQ_TO_QUEUE(sequence);
	int index = SEQ_TO_INDEX(sequence);
	struct iwl_tx_queue *txq = &priv->txq[txq_id];
	struct ieee80211_tx_info *info;
	struct iwl4965_tx_resp *tx_resp = (void *)&pkt->u.raw[0];
	u32  status = le32_to_cpu(tx_resp->u.status);
	int tid = MAX_TID_COUNT, sta_id = IWL_INVALID_STATION;
	__le16 fc;
	struct ieee80211_hdr *hdr;
	u8 *qc = NULL;

	if ((index >= txq->q.n_bd) || (iwl_queue_used(&txq->q, index) == 0)) {
		IWL_ERROR("Read index for DMA queue txq_id (%d) index %d "
			  "is out of range [0-%d] %d %d\n", txq_id,
			  index, txq->q.n_bd, txq->q.write_ptr,
			  txq->q.read_ptr);
		return;
	}

	info = IEEE80211_SKB_CB(txq->txb[txq->q.read_ptr].skb[0]);
	memset(&info->status, 0, sizeof(info->status));

	hdr = iwl_tx_queue_get_hdr(priv, txq_id, index);
	fc = hdr->frame_control;
	if (ieee80211_is_data_qos(fc)) {
		qc = ieee80211_get_qos_ctl(hdr);
		tid = qc[0] & 0xf;
	}

	sta_id = iwl_get_ra_sta_id(priv, hdr);
	if (txq->sched_retry && unlikely(sta_id == IWL_INVALID_STATION)) {
		IWL_ERROR("Station not known\n");
		return;
	}

	if (txq->sched_retry) {
		const u32 scd_ssn = iwl4965_get_scd_ssn(tx_resp);
		struct iwl_ht_agg *agg = NULL;

		if (!qc)
			return;

		agg = &priv->stations[sta_id].tid[tid].agg;

		iwl4965_tx_status_reply_tx(priv, agg, tx_resp, txq_id, index);

		if ((tx_resp->frame_count == 1) && !iwl_is_tx_success(status)) {
			/* TODO: send BAR */
		}

		if (txq->q.read_ptr != (scd_ssn & 0xff)) {
			int freed, ampdu_q;
			index = iwl_queue_dec_wrap(scd_ssn & 0xff, txq->q.n_bd);
			IWL_DEBUG_TX_REPLY("Retry scheduler reclaim scd_ssn "
					   "%d index %d\n", scd_ssn , index);
			freed = iwl_tx_queue_reclaim(priv, txq_id, index);
			priv->stations[sta_id].tid[tid].tfds_in_queue -= freed;

			if (iwl_queue_space(&txq->q) > txq->q.low_mark &&
			    txq_id >= 0 && priv->mac80211_registered &&
			    agg->state != IWL_EMPTYING_HW_QUEUE_DELBA) {
				/* calculate mac80211 ampdu sw queue to wake */
				ampdu_q = txq_id - IWL49_FIRST_AMPDU_QUEUE +
					  priv->hw->queues;
				if (agg->state == IWL_AGG_OFF)
					ieee80211_wake_queue(priv->hw, txq_id);
				else
					ieee80211_wake_queue(priv->hw, ampdu_q);
			}
			iwl_txq_check_empty(priv, sta_id, tid, txq_id);
		}
	} else {
		info->status.retry_count = tx_resp->failure_frame;
		info->flags |=
			iwl_is_tx_success(status) ? IEEE80211_TX_STAT_ACK : 0;
		iwl_hwrate_to_tx_control(priv,
					le32_to_cpu(tx_resp->rate_n_flags),
					info);

		IWL_DEBUG_TX("Tx queue %d Status %s (0x%08x) rate_n_flags "
			     "0x%x retries %d\n", txq_id,
				iwl_get_tx_fail_reason(status),
				status, le32_to_cpu(tx_resp->rate_n_flags),
				tx_resp->failure_frame);

		IWL_DEBUG_TX_REPLY("Tx queue reclaim %d\n", index);

		if (index != -1) {
		    int freed = iwl_tx_queue_reclaim(priv, txq_id, index);
		    if (tid != MAX_TID_COUNT)
			priv->stations[sta_id].tid[tid].tfds_in_queue -= freed;
		    if (iwl_queue_space(&txq->q) > txq->q.low_mark &&
			(txq_id >= 0) && priv->mac80211_registered)
			ieee80211_wake_queue(priv->hw, txq_id);
		    if (tid != MAX_TID_COUNT)
			iwl_txq_check_empty(priv, sta_id, tid, txq_id);
		}
	}

	if (iwl_check_bits(status, TX_ABORT_REQUIRED_MSK))
		IWL_ERROR("TODO:  Implement Tx ABORT REQUIRED!!!\n");
}


/* Set up 4965-specific Rx frame reply handlers */
static void iwl4965_rx_handler_setup(struct iwl_priv *priv)
{
	/* Legacy Rx frames */
	priv->rx_handlers[REPLY_RX] = iwl4965_rx_reply_rx;
	/* Tx response */
	priv->rx_handlers[REPLY_TX] = iwl4965_rx_reply_tx;
	/* block ack */
	priv->rx_handlers[REPLY_COMPRESSED_BA] = iwl4965_rx_reply_compressed_ba;
}

static void iwl4965_setup_deferred_work(struct iwl_priv *priv)
{
	INIT_WORK(&priv->txpower_work, iwl4965_bg_txpower_work);
}

static void iwl4965_cancel_deferred_work(struct iwl_priv *priv)
{
	cancel_work_sync(&priv->txpower_work);
}


static struct iwl_hcmd_ops iwl4965_hcmd = {
	.rxon_assoc = iwl4965_send_rxon_assoc,
};

static struct iwl_hcmd_utils_ops iwl4965_hcmd_utils = {
	.get_hcmd_size = iwl4965_get_hcmd_size,
	.build_addsta_hcmd = iwl4965_build_addsta_hcmd,
	.chain_noise_reset = iwl4965_chain_noise_reset,
	.gain_computation = iwl4965_gain_computation,
};

static struct iwl_lib_ops iwl4965_lib = {
	.set_hw_params = iwl4965_hw_set_hw_params,
	.alloc_shared_mem = iwl4965_alloc_shared_mem,
	.free_shared_mem = iwl4965_free_shared_mem,
	.shared_mem_rx_idx = iwl4965_shared_mem_rx_idx,
	.txq_update_byte_cnt_tbl = iwl4965_txq_update_byte_cnt_tbl,
	.txq_set_sched = iwl4965_txq_set_sched,
	.txq_agg_enable = iwl4965_txq_agg_enable,
	.txq_agg_disable = iwl4965_txq_agg_disable,
	.rx_handler_setup = iwl4965_rx_handler_setup,
	.setup_deferred_work = iwl4965_setup_deferred_work,
	.cancel_deferred_work = iwl4965_cancel_deferred_work,
	.is_valid_rtc_data_addr = iwl4965_hw_valid_rtc_data_addr,
	.alive_notify = iwl4965_alive_notify,
	.init_alive_start = iwl4965_init_alive_start,
	.load_ucode = iwl4965_load_bsm,
	.apm_ops = {
		.init = iwl4965_apm_init,
		.reset = iwl4965_apm_reset,
		.stop = iwl4965_apm_stop,
		.config = iwl4965_nic_config,
		.set_pwr_src = iwl4965_set_pwr_src,
	},
	.eeprom_ops = {
		.regulatory_bands = {
			EEPROM_REGULATORY_BAND_1_CHANNELS,
			EEPROM_REGULATORY_BAND_2_CHANNELS,
			EEPROM_REGULATORY_BAND_3_CHANNELS,
			EEPROM_REGULATORY_BAND_4_CHANNELS,
			EEPROM_REGULATORY_BAND_5_CHANNELS,
			EEPROM_4965_REGULATORY_BAND_24_FAT_CHANNELS,
			EEPROM_4965_REGULATORY_BAND_52_FAT_CHANNELS
		},
		.verify_signature  = iwlcore_eeprom_verify_signature,
		.acquire_semaphore = iwlcore_eeprom_acquire_semaphore,
		.release_semaphore = iwlcore_eeprom_release_semaphore,
		.check_version = iwl4965_eeprom_check_version,
		.query_addr = iwlcore_eeprom_query_addr,
	},
	.set_power = iwl4965_set_power,
	.send_tx_power	= iwl4965_send_tx_power,
	.update_chain_flags = iwl4965_update_chain_flags,
};

static struct iwl_ops iwl4965_ops = {
	.lib = &iwl4965_lib,
	.hcmd = &iwl4965_hcmd,
	.utils = &iwl4965_hcmd_utils,
};

struct iwl_cfg iwl4965_agn_cfg = {
	.name = "4965AGN",
	.fw_name = "iwlwifi-4965" IWL4965_UCODE_API ".ucode",
	.sku = IWL_SKU_A|IWL_SKU_G|IWL_SKU_N,
	.eeprom_size = IWL4965_EEPROM_IMG_SIZE,
	.ops = &iwl4965_ops,
	.mod_params = &iwl4965_mod_params,
};

module_param_named(antenna, iwl4965_mod_params.antenna, int, 0444);
MODULE_PARM_DESC(antenna, "select antenna (1=Main, 2=Aux, default 0 [both])");
module_param_named(disable, iwl4965_mod_params.disable, int, 0444);
MODULE_PARM_DESC(disable, "manually disable the radio (default 0 [radio on])");
module_param_named(swcrypto, iwl4965_mod_params.sw_crypto, int, 0444);
MODULE_PARM_DESC(swcrypto, "using crypto in software (default 0 [hardware])\n");
module_param_named(debug, iwl4965_mod_params.debug, int, 0444);
MODULE_PARM_DESC(debug, "debug output mask");
module_param_named(
	disable_hw_scan, iwl4965_mod_params.disable_hw_scan, int, 0444);
MODULE_PARM_DESC(disable_hw_scan, "disable hardware scanning (default 0)");

module_param_named(queues_num, iwl4965_mod_params.num_of_queues, int, 0444);
MODULE_PARM_DESC(queues_num, "number of hw queues.");

/* QoS */
module_param_named(qos_enable, iwl4965_mod_params.enable_qos, int, 0444);
MODULE_PARM_DESC(qos_enable, "enable all QoS functionality");
module_param_named(amsdu_size_8K, iwl4965_mod_params.amsdu_size_8K, int, 0444);
MODULE_PARM_DESC(amsdu_size_8K, "enable 8K amsdu size");
module_param_named(fw_restart4965, iwl4965_mod_params.restart_fw, int, 0444);
MODULE_PARM_DESC(fw_restart4965, "restart firmware in case of error");<|MERGE_RESOLUTION|>--- conflicted
+++ resolved
@@ -2075,17 +2075,12 @@
 
 	if (rate == -1)
 		iwl4965_rt->rt_rate = 0;
-<<<<<<< HEAD
 	else {
 		if (stats->band == IEEE80211_BAND_5GHZ)
 			rate += IWL_FIRST_OFDM_RATE;
 
-		iwl4965_rt->rt_rate = iwl4965_rates[rate].ieee;
-	}
-=======
-	else
 		iwl4965_rt->rt_rate = iwl_rates[rate].ieee;
->>>>>>> b4653e99
+	}
 
 	/*
 	 * "antenna number"
