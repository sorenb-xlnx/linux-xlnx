/******************************************************************************
 *
 * Copyright(c) 2003 - 2011 Intel Corporation. All rights reserved.
 *
 * This program is free software; you can redistribute it and/or modify it
 * under the terms of version 2 of the GNU General Public License as
 * published by the Free Software Foundation.
 *
 * This program is distributed in the hope that it will be useful, but WITHOUT
 * ANY WARRANTY; without even the implied warranty of MERCHANTABILITY or
 * FITNESS FOR A PARTICULAR PURPOSE.  See the GNU General Public License for
 * more details.
 *
 * You should have received a copy of the GNU General Public License along with
 * this program; if not, write to the Free Software Foundation, Inc.,
 * 51 Franklin Street, Fifth Floor, Boston, MA 02110, USA
 *
 * The full GNU General Public License is included in this distribution in the
 * file called LICENSE.
 *
 * Contact Information:
 * Intel Linux Wireless <ilw@linux.intel.com>
 * Intel Corporation, 5200 N.E. Elam Young Parkway, Hillsboro, OR 97124-6497
 *
 *****************************************************************************/

#include "iwl-dev.h"
#include "iwl-agn.h"
#include "iwl-sta.h"
#include "iwl-core.h"
#include "iwl-agn-calib.h"
#include "iwl-helpers.h"
#include "iwl-trans.h"

static int iwlagn_disable_bss(struct iwl_priv *priv,
			      struct iwl_rxon_context *ctx,
			      struct iwl_rxon_cmd *send)
{
	__le32 old_filter = send->filter_flags;
	int ret;

	send->filter_flags &= ~RXON_FILTER_ASSOC_MSK;
	ret = trans_send_cmd_pdu(priv, ctx->rxon_cmd,
				CMD_SYNC, sizeof(*send), send);

	send->filter_flags = old_filter;

	if (ret)
		IWL_ERR(priv, "Error clearing ASSOC_MSK on BSS (%d)\n", ret);

	return ret;
}

static int iwlagn_disable_pan(struct iwl_priv *priv,
			      struct iwl_rxon_context *ctx,
			      struct iwl_rxon_cmd *send)
{
	struct iwl_notification_wait disable_wait;
	__le32 old_filter = send->filter_flags;
	u8 old_dev_type = send->dev_type;
	int ret;

	iwlagn_init_notification_wait(priv, &disable_wait,
				      REPLY_WIPAN_DEACTIVATION_COMPLETE,
				      NULL, NULL);

	send->filter_flags &= ~RXON_FILTER_ASSOC_MSK;
	send->dev_type = RXON_DEV_TYPE_P2P;
	ret = trans_send_cmd_pdu(priv, ctx->rxon_cmd,
				CMD_SYNC, sizeof(*send), send);

	send->filter_flags = old_filter;
	send->dev_type = old_dev_type;

	if (ret) {
		IWL_ERR(priv, "Error disabling PAN (%d)\n", ret);
		iwlagn_remove_notification(priv, &disable_wait);
	} else {
		ret = iwlagn_wait_notification(priv, &disable_wait, HZ);
		if (ret)
			IWL_ERR(priv, "Timed out waiting for PAN disable\n");
	}

	return ret;
}

static int iwlagn_disconn_pan(struct iwl_priv *priv,
			      struct iwl_rxon_context *ctx,
			      struct iwl_rxon_cmd *send)
{
	__le32 old_filter = send->filter_flags;
	int ret;

	send->filter_flags &= ~RXON_FILTER_ASSOC_MSK;
	ret = trans_send_cmd_pdu(priv, ctx->rxon_cmd, CMD_SYNC,
				sizeof(*send), send);

	send->filter_flags = old_filter;

	return ret;
}

static void iwlagn_update_qos(struct iwl_priv *priv,
			      struct iwl_rxon_context *ctx)
{
	int ret;

	if (!ctx->is_active)
		return;

	ctx->qos_data.def_qos_parm.qos_flags = 0;

	if (ctx->qos_data.qos_active)
		ctx->qos_data.def_qos_parm.qos_flags |=
			QOS_PARAM_FLG_UPDATE_EDCA_MSK;

	if (ctx->ht.enabled)
		ctx->qos_data.def_qos_parm.qos_flags |= QOS_PARAM_FLG_TGN_MSK;

	IWL_DEBUG_QOS(priv, "send QoS cmd with Qos active=%d FLAGS=0x%X\n",
		      ctx->qos_data.qos_active,
		      ctx->qos_data.def_qos_parm.qos_flags);

	ret = trans_send_cmd_pdu(priv, ctx->qos_cmd, CMD_SYNC,
			       sizeof(struct iwl_qosparam_cmd),
			       &ctx->qos_data.def_qos_parm);
	if (ret)
		IWL_ERR(priv, "Failed to update QoS\n");
}

static int iwlagn_update_beacon(struct iwl_priv *priv,
				struct ieee80211_vif *vif)
{
	lockdep_assert_held(&priv->mutex);

	dev_kfree_skb(priv->beacon_skb);
	priv->beacon_skb = ieee80211_beacon_get(priv->hw, vif);
	if (!priv->beacon_skb)
		return -ENOMEM;
	return iwlagn_send_beacon_cmd(priv);
}

static int iwlagn_send_rxon_assoc(struct iwl_priv *priv,
			   struct iwl_rxon_context *ctx)
{
	int ret = 0;
	struct iwl_rxon_assoc_cmd rxon_assoc;
	const struct iwl_rxon_cmd *rxon1 = &ctx->staging;
	const struct iwl_rxon_cmd *rxon2 = &ctx->active;

	if ((rxon1->flags == rxon2->flags) &&
	    (rxon1->filter_flags == rxon2->filter_flags) &&
	    (rxon1->cck_basic_rates == rxon2->cck_basic_rates) &&
	    (rxon1->ofdm_ht_single_stream_basic_rates ==
	     rxon2->ofdm_ht_single_stream_basic_rates) &&
	    (rxon1->ofdm_ht_dual_stream_basic_rates ==
	     rxon2->ofdm_ht_dual_stream_basic_rates) &&
	    (rxon1->ofdm_ht_triple_stream_basic_rates ==
	     rxon2->ofdm_ht_triple_stream_basic_rates) &&
	    (rxon1->acquisition_data == rxon2->acquisition_data) &&
	    (rxon1->rx_chain == rxon2->rx_chain) &&
	    (rxon1->ofdm_basic_rates == rxon2->ofdm_basic_rates)) {
		IWL_DEBUG_INFO(priv, "Using current RXON_ASSOC.  Not resending.\n");
		return 0;
	}

	rxon_assoc.flags = ctx->staging.flags;
	rxon_assoc.filter_flags = ctx->staging.filter_flags;
	rxon_assoc.ofdm_basic_rates = ctx->staging.ofdm_basic_rates;
	rxon_assoc.cck_basic_rates = ctx->staging.cck_basic_rates;
	rxon_assoc.reserved1 = 0;
	rxon_assoc.reserved2 = 0;
	rxon_assoc.reserved3 = 0;
	rxon_assoc.ofdm_ht_single_stream_basic_rates =
	    ctx->staging.ofdm_ht_single_stream_basic_rates;
	rxon_assoc.ofdm_ht_dual_stream_basic_rates =
	    ctx->staging.ofdm_ht_dual_stream_basic_rates;
	rxon_assoc.rx_chain_select_flags = ctx->staging.rx_chain;
	rxon_assoc.ofdm_ht_triple_stream_basic_rates =
		 ctx->staging.ofdm_ht_triple_stream_basic_rates;
	rxon_assoc.acquisition_data = ctx->staging.acquisition_data;

	ret = trans_send_cmd_pdu(priv, ctx->rxon_assoc_cmd,
				CMD_ASYNC, sizeof(rxon_assoc), &rxon_assoc);
	return ret;
}

static int iwlagn_rxon_disconn(struct iwl_priv *priv,
			       struct iwl_rxon_context *ctx)
{
	int ret;
	struct iwl_rxon_cmd *active = (void *)&ctx->active;

	if (ctx->ctxid == IWL_RXON_CTX_BSS) {
		ret = iwlagn_disable_bss(priv, ctx, &ctx->staging);
	} else {
		ret = iwlagn_disable_pan(priv, ctx, &ctx->staging);
		if (ret)
			return ret;
		if (ctx->vif) {
			ret = iwl_send_rxon_timing(priv, ctx);
			if (ret) {
				IWL_ERR(priv, "Failed to send timing (%d)!\n", ret);
				return ret;
			}
			ret = iwlagn_disconn_pan(priv, ctx, &ctx->staging);
		}
	}
	if (ret)
		return ret;

	/*
	 * Un-assoc RXON clears the station table and WEP
	 * keys, so we have to restore those afterwards.
	 */
	iwl_clear_ucode_stations(priv, ctx);
	/* update -- might need P2P now */
	iwl_update_bcast_station(priv, ctx);
	iwl_restore_stations(priv, ctx);
	ret = iwl_restore_default_wep_keys(priv, ctx);
	if (ret) {
		IWL_ERR(priv, "Failed to restore WEP keys (%d)\n", ret);
		return ret;
	}

	memcpy(active, &ctx->staging, sizeof(*active));
	return 0;
}

static int iwlagn_rxon_connect(struct iwl_priv *priv,
			       struct iwl_rxon_context *ctx)
{
	int ret;
	struct iwl_rxon_cmd *active = (void *)&ctx->active;

	/* RXON timing must be before associated RXON */
	if (ctx->ctxid == IWL_RXON_CTX_BSS) {
		ret = iwl_send_rxon_timing(priv, ctx);
		if (ret) {
			IWL_ERR(priv, "Failed to send timing (%d)!\n", ret);
			return ret;
		}
	}
	/* QoS info may be cleared by previous un-assoc RXON */
	iwlagn_update_qos(priv, ctx);

	/*
	 * We'll run into this code path when beaconing is
	 * enabled, but then we also need to send the beacon
	 * to the device.
	 */
	if (ctx->vif && (ctx->vif->type == NL80211_IFTYPE_AP)) {
		ret = iwlagn_update_beacon(priv, ctx->vif);
		if (ret) {
			IWL_ERR(priv,
				"Error sending required beacon (%d)!\n",
				ret);
			return ret;
		}
	}

	priv->start_calib = 0;
	/*
	 * Apply the new configuration.
	 *
	 * Associated RXON doesn't clear the station table in uCode,
	 * so we don't need to restore stations etc. after this.
	 */
	ret = trans_send_cmd_pdu(priv, ctx->rxon_cmd, CMD_SYNC,
		      sizeof(struct iwl_rxon_cmd), &ctx->staging);
	if (ret) {
		IWL_ERR(priv, "Error setting new RXON (%d)\n", ret);
		return ret;
	}
	memcpy(active, &ctx->staging, sizeof(*active));

	iwl_reprogram_ap_sta(priv, ctx);

	/* IBSS beacon needs to be sent after setting assoc */
	if (ctx->vif && (ctx->vif->type == NL80211_IFTYPE_ADHOC))
		if (iwlagn_update_beacon(priv, ctx->vif))
			IWL_ERR(priv, "Error sending IBSS beacon\n");
	iwl_init_sensitivity(priv);

	/*
	 * If we issue a new RXON command which required a tune then
	 * we must send a new TXPOWER command or we won't be able to
	 * Tx any frames.
	 *
	 * It's expected we set power here if channel is changing.
	 */
	ret = iwl_set_tx_power(priv, priv->tx_power_next, true);
	if (ret) {
		IWL_ERR(priv, "Error sending TX power (%d)\n", ret);
		return ret;
	}

	if ((ctx->vif && ctx->vif->type == NL80211_IFTYPE_STATION) &&
	    priv->cfg->ht_params->smps_mode)
		ieee80211_request_smps(ctx->vif,
				       priv->cfg->ht_params->smps_mode);

	return 0;
}

/**
 * iwlagn_commit_rxon - commit staging_rxon to hardware
 *
 * The RXON command in staging_rxon is committed to the hardware and
 * the active_rxon structure is updated with the new data.  This
 * function correctly transitions out of the RXON_ASSOC_MSK state if
 * a HW tune is required based on the RXON structure changes.
 *
 * The connect/disconnect flow should be as the following:
 *
 * 1. make sure send RXON command with association bit unset if not connect
 *	this should include the channel and the band for the candidate
 *	to be connected to
 * 2. Add Station before RXON association with the AP
 * 3. RXON_timing has to send before RXON for connection
 * 4. full RXON command - associated bit set
 * 5. use RXON_ASSOC command to update any flags changes
 */
int iwlagn_commit_rxon(struct iwl_priv *priv, struct iwl_rxon_context *ctx)
{
	/* cast away the const for active_rxon in this function */
	struct iwl_rxon_cmd *active = (void *)&ctx->active;
	bool new_assoc = !!(ctx->staging.filter_flags & RXON_FILTER_ASSOC_MSK);
	int ret;

	lockdep_assert_held(&priv->mutex);

	if (test_bit(STATUS_EXIT_PENDING, &priv->status))
		return -EINVAL;

	if (!iwl_is_alive(priv))
		return -EBUSY;

	/* This function hardcodes a bunch of dual-mode assumptions */
	BUILD_BUG_ON(NUM_IWL_RXON_CTX != 2);

	if (!ctx->is_active)
		return 0;

	/* always get timestamp with Rx frame */
	ctx->staging.flags |= RXON_FLG_TSF2HOST_MSK;

	if (ctx->ctxid == IWL_RXON_CTX_PAN && priv->_agn.hw_roc_channel) {
		struct ieee80211_channel *chan = priv->_agn.hw_roc_channel;

		iwl_set_rxon_channel(priv, chan, ctx);
		iwl_set_flags_for_band(priv, ctx, chan->band, NULL);
		ctx->staging.filter_flags |=
			RXON_FILTER_ASSOC_MSK |
			RXON_FILTER_PROMISC_MSK |
			RXON_FILTER_CTL2HOST_MSK;
		ctx->staging.dev_type = RXON_DEV_TYPE_P2P;
		new_assoc = true;

		if (memcmp(&ctx->staging, &ctx->active,
			   sizeof(ctx->staging)) == 0)
			return 0;
	}

	/*
	 * force CTS-to-self frames protection if RTS-CTS is not preferred
	 * one aggregation protection method
	 */
	if (!(priv->cfg->ht_params &&
	      priv->cfg->ht_params->use_rts_for_aggregation))
		ctx->staging.flags |= RXON_FLG_SELF_CTS_EN;

	if ((ctx->vif && ctx->vif->bss_conf.use_short_slot) ||
	    !(ctx->staging.flags & RXON_FLG_BAND_24G_MSK))
		ctx->staging.flags |= RXON_FLG_SHORT_SLOT_MSK;
	else
		ctx->staging.flags &= ~RXON_FLG_SHORT_SLOT_MSK;

	iwl_print_rx_config_cmd(priv, ctx);
	ret = iwl_check_rxon_cmd(priv, ctx);
	if (ret) {
		IWL_ERR(priv, "Invalid RXON configuration. Not committing.\n");
		return -EINVAL;
	}

	/*
	 * receive commit_rxon request
	 * abort any previous channel switch if still in process
	 */
	if (test_bit(STATUS_CHANNEL_SWITCH_PENDING, &priv->status) &&
	    (priv->switch_channel != ctx->staging.channel)) {
		IWL_DEBUG_11H(priv, "abort channel switch on %d\n",
			      le16_to_cpu(priv->switch_channel));
		iwl_chswitch_done(priv, false);
	}

	/*
	 * If we don't need to send a full RXON, we can use
	 * iwl_rxon_assoc_cmd which is used to reconfigure filter
	 * and other flags for the current radio configuration.
	 */
	if (!iwl_full_rxon_required(priv, ctx)) {
		ret = iwlagn_send_rxon_assoc(priv, ctx);
		if (ret) {
			IWL_ERR(priv, "Error setting RXON_ASSOC (%d)\n", ret);
			return ret;
		}

		memcpy(active, &ctx->staging, sizeof(*active));
		/*
		 * We do not commit tx power settings while channel changing,
		 * do it now if after settings changed.
		 */
		iwl_set_tx_power(priv, priv->tx_power_next, false);
<<<<<<< HEAD
		return 0;
	}
=======
>>>>>>> b55ebc27

		/* make sure we are in the right PS state */
		iwl_power_update_mode(priv, true);

		return 0;
	}

	iwl_set_rxon_hwcrypto(priv, ctx, !iwlagn_mod_params.sw_crypto);

	IWL_DEBUG_INFO(priv,
		       "Going to commit RXON\n"
		       "  * with%s RXON_FILTER_ASSOC_MSK\n"
		       "  * channel = %d\n"
		       "  * bssid = %pM\n",
		       (new_assoc ? "" : "out"),
		       le16_to_cpu(ctx->staging.channel),
		       ctx->staging.bssid_addr);

	/*
	 * Always clear associated first, but with the correct config.
	 * This is required as for example station addition for the
	 * AP station must be done after the BSSID is set to correctly
	 * set up filters in the device.
	 */
	ret = iwlagn_rxon_disconn(priv, ctx);
	if (ret)
		return ret;
<<<<<<< HEAD
=======

	ret = iwlagn_set_pan_params(priv);
	if (ret)
		return ret;
>>>>>>> b55ebc27

	if (new_assoc)
		return iwlagn_rxon_connect(priv, ctx);

	return 0;
}

int iwlagn_mac_config(struct ieee80211_hw *hw, u32 changed)
{
	struct iwl_priv *priv = hw->priv;
	struct iwl_rxon_context *ctx;
	struct ieee80211_conf *conf = &hw->conf;
	struct ieee80211_channel *channel = conf->channel;
	const struct iwl_channel_info *ch_info;
	int ret = 0;

	IWL_DEBUG_MAC80211(priv, "changed %#x", changed);

	mutex_lock(&priv->mutex);

	if (unlikely(test_bit(STATUS_SCANNING, &priv->status))) {
		IWL_DEBUG_MAC80211(priv, "leave - scanning\n");
		goto out;
	}

	if (!iwl_is_ready(priv)) {
		IWL_DEBUG_MAC80211(priv, "leave - not ready\n");
		goto out;
	}

	if (changed & (IEEE80211_CONF_CHANGE_SMPS |
		       IEEE80211_CONF_CHANGE_CHANNEL)) {
		/* mac80211 uses static for non-HT which is what we want */
		priv->current_ht_config.smps = conf->smps_mode;

		/*
		 * Recalculate chain counts.
		 *
		 * If monitor mode is enabled then mac80211 will
		 * set up the SM PS mode to OFF if an HT channel is
		 * configured.
		 */
		for_each_context(priv, ctx)
			iwlagn_set_rxon_chain(priv, ctx);
	}

	if (changed & IEEE80211_CONF_CHANGE_CHANNEL) {
		unsigned long flags;

		ch_info = iwl_get_channel_info(priv, channel->band,
					       channel->hw_value);
		if (!is_channel_valid(ch_info)) {
			IWL_DEBUG_MAC80211(priv, "leave - invalid channel\n");
			ret = -EINVAL;
			goto out;
		}

		spin_lock_irqsave(&priv->lock, flags);

		for_each_context(priv, ctx) {
			/* Configure HT40 channels */
			if (ctx->ht.enabled != conf_is_ht(conf))
				ctx->ht.enabled = conf_is_ht(conf);

			if (ctx->ht.enabled) {
				if (conf_is_ht40_minus(conf)) {
					ctx->ht.extension_chan_offset =
						IEEE80211_HT_PARAM_CHA_SEC_BELOW;
					ctx->ht.is_40mhz = true;
				} else if (conf_is_ht40_plus(conf)) {
					ctx->ht.extension_chan_offset =
						IEEE80211_HT_PARAM_CHA_SEC_ABOVE;
					ctx->ht.is_40mhz = true;
				} else {
					ctx->ht.extension_chan_offset =
						IEEE80211_HT_PARAM_CHA_SEC_NONE;
					ctx->ht.is_40mhz = false;
				}
			} else
				ctx->ht.is_40mhz = false;

			/*
			 * Default to no protection. Protection mode will
			 * later be set from BSS config in iwl_ht_conf
			 */
			ctx->ht.protection = IEEE80211_HT_OP_MODE_PROTECTION_NONE;

			/* if we are switching from ht to 2.4 clear flags
			 * from any ht related info since 2.4 does not
			 * support ht */
			if (le16_to_cpu(ctx->staging.channel) !=
			    channel->hw_value)
				ctx->staging.flags = 0;

			iwl_set_rxon_channel(priv, channel, ctx);
			iwl_set_rxon_ht(priv, &priv->current_ht_config);

			iwl_set_flags_for_band(priv, ctx, channel->band,
					       ctx->vif);
		}

		spin_unlock_irqrestore(&priv->lock, flags);

		iwl_update_bcast_stations(priv);

		/*
		 * The list of supported rates and rate mask can be different
		 * for each band; since the band may have changed, reset
		 * the rate mask to what mac80211 lists.
		 */
		iwl_set_rate(priv);
	}

	if (changed & (IEEE80211_CONF_CHANGE_PS |
			IEEE80211_CONF_CHANGE_IDLE)) {
		ret = iwl_power_update_mode(priv, false);
		if (ret)
			IWL_DEBUG_MAC80211(priv, "Error setting sleep level\n");
	}

	if (changed & IEEE80211_CONF_CHANGE_POWER) {
		IWL_DEBUG_MAC80211(priv, "TX Power old=%d new=%d\n",
			priv->tx_power_user_lmt, conf->power_level);

		iwl_set_tx_power(priv, conf->power_level, false);
	}

	for_each_context(priv, ctx) {
		if (!memcmp(&ctx->staging, &ctx->active, sizeof(ctx->staging)))
			continue;
		iwlagn_commit_rxon(priv, ctx);
	}
 out:
	mutex_unlock(&priv->mutex);
	return ret;
}

static void iwlagn_check_needed_chains(struct iwl_priv *priv,
				       struct iwl_rxon_context *ctx,
				       struct ieee80211_bss_conf *bss_conf)
{
	struct ieee80211_vif *vif = ctx->vif;
	struct iwl_rxon_context *tmp;
	struct ieee80211_sta *sta;
	struct iwl_ht_config *ht_conf = &priv->current_ht_config;
	struct ieee80211_sta_ht_cap *ht_cap;
	bool need_multiple;

	lockdep_assert_held(&priv->mutex);

	switch (vif->type) {
	case NL80211_IFTYPE_STATION:
		rcu_read_lock();
		sta = ieee80211_find_sta(vif, bss_conf->bssid);
		if (!sta) {
			/*
			 * If at all, this can only happen through a race
			 * when the AP disconnects us while we're still
			 * setting up the connection, in that case mac80211
			 * will soon tell us about that.
			 */
			need_multiple = false;
			rcu_read_unlock();
			break;
		}

		ht_cap = &sta->ht_cap;

		need_multiple = true;

		/*
		 * If the peer advertises no support for receiving 2 and 3
		 * stream MCS rates, it can't be transmitting them either.
		 */
		if (ht_cap->mcs.rx_mask[1] == 0 &&
		    ht_cap->mcs.rx_mask[2] == 0) {
			need_multiple = false;
		} else if (!(ht_cap->mcs.tx_params &
						IEEE80211_HT_MCS_TX_DEFINED)) {
			/* If it can't TX MCS at all ... */
			need_multiple = false;
		} else if (ht_cap->mcs.tx_params &
						IEEE80211_HT_MCS_TX_RX_DIFF) {
			int maxstreams;

			/*
			 * But if it can receive them, it might still not
			 * be able to transmit them, which is what we need
			 * to check here -- so check the number of streams
			 * it advertises for TX (if different from RX).
			 */

			maxstreams = (ht_cap->mcs.tx_params &
				 IEEE80211_HT_MCS_TX_MAX_STREAMS_MASK);
			maxstreams >>=
				IEEE80211_HT_MCS_TX_MAX_STREAMS_SHIFT;
			maxstreams += 1;

			if (maxstreams <= 1)
				need_multiple = false;
		}

		rcu_read_unlock();
		break;
	case NL80211_IFTYPE_ADHOC:
		/* currently */
		need_multiple = false;
		break;
	default:
		/* only AP really */
		need_multiple = true;
		break;
	}

	ctx->ht_need_multiple_chains = need_multiple;

	if (!need_multiple) {
		/* check all contexts */
		for_each_context(priv, tmp) {
			if (!tmp->vif)
				continue;
			if (tmp->ht_need_multiple_chains) {
				need_multiple = true;
				break;
			}
		}
	}

	ht_conf->single_chain_sufficient = !need_multiple;
}

static void iwlagn_chain_noise_reset(struct iwl_priv *priv)
{
	struct iwl_chain_noise_data *data = &priv->chain_noise_data;
	int ret;

	if ((data->state == IWL_CHAIN_NOISE_ALIVE) &&
	    iwl_is_any_associated(priv)) {
		struct iwl_calib_chain_noise_reset_cmd cmd;

		/* clear data for chain noise calibration algorithm */
		data->chain_noise_a = 0;
		data->chain_noise_b = 0;
		data->chain_noise_c = 0;
		data->chain_signal_a = 0;
		data->chain_signal_b = 0;
		data->chain_signal_c = 0;
		data->beacon_count = 0;

		memset(&cmd, 0, sizeof(cmd));
		iwl_set_calib_hdr(&cmd.hdr,
			priv->_agn.phy_calib_chain_noise_reset_cmd);
		ret = trans_send_cmd_pdu(priv,
					REPLY_PHY_CALIBRATION_CMD,
					CMD_SYNC, sizeof(cmd), &cmd);
		if (ret)
			IWL_ERR(priv,
				"Could not send REPLY_PHY_CALIBRATION_CMD\n");
		data->state = IWL_CHAIN_NOISE_ACCUMULATE;
		IWL_DEBUG_CALIB(priv, "Run chain_noise_calibrate\n");
	}
}

void iwlagn_bss_info_changed(struct ieee80211_hw *hw,
			     struct ieee80211_vif *vif,
			     struct ieee80211_bss_conf *bss_conf,
			     u32 changes)
{
	struct iwl_priv *priv = hw->priv;
	struct iwl_rxon_context *ctx = iwl_rxon_ctx_from_vif(vif);
	int ret;
	bool force = false;

	mutex_lock(&priv->mutex);

	if (unlikely(!iwl_is_ready(priv))) {
		IWL_DEBUG_MAC80211(priv, "leave - not ready\n");
		mutex_unlock(&priv->mutex);
		return;
        }

	if (unlikely(!ctx->vif)) {
		IWL_DEBUG_MAC80211(priv, "leave - vif is NULL\n");
		mutex_unlock(&priv->mutex);
		return;
	}

	if (changes & BSS_CHANGED_BEACON_INT)
		force = true;

	if (changes & BSS_CHANGED_QOS) {
		ctx->qos_data.qos_active = bss_conf->qos;
		iwlagn_update_qos(priv, ctx);
	}

	ctx->staging.assoc_id = cpu_to_le16(vif->bss_conf.aid);
	if (vif->bss_conf.use_short_preamble)
		ctx->staging.flags |= RXON_FLG_SHORT_PREAMBLE_MSK;
	else
		ctx->staging.flags &= ~RXON_FLG_SHORT_PREAMBLE_MSK;

	if (changes & BSS_CHANGED_ASSOC) {
		if (bss_conf->assoc) {
			priv->timestamp = bss_conf->timestamp;
			ctx->staging.filter_flags |= RXON_FILTER_ASSOC_MSK;
		} else {
			/*
			 * If we disassociate while there are pending
			 * frames, just wake up the queues and let the
			 * frames "escape" ... This shouldn't really
			 * be happening to start with, but we should
			 * not get stuck in this case either since it
			 * can happen if userspace gets confused.
			 */
			if (ctx->last_tx_rejected) {
				ctx->last_tx_rejected = false;
				iwl_wake_any_queue(priv, ctx);
			}
			ctx->staging.filter_flags &= ~RXON_FILTER_ASSOC_MSK;
		}

		iwlagn_bt_coex_rssi_monitor(priv);
	}

	if (ctx->ht.enabled) {
		ctx->ht.protection = bss_conf->ht_operation_mode &
					IEEE80211_HT_OP_MODE_PROTECTION;
		ctx->ht.non_gf_sta_present = !!(bss_conf->ht_operation_mode &
					IEEE80211_HT_OP_MODE_NON_GF_STA_PRSNT);
		iwlagn_check_needed_chains(priv, ctx, bss_conf);
		iwl_set_rxon_ht(priv, &priv->current_ht_config);
	}

	iwlagn_set_rxon_chain(priv, ctx);

	if (bss_conf->use_cts_prot && (priv->band != IEEE80211_BAND_5GHZ))
		ctx->staging.flags |= RXON_FLG_TGG_PROTECT_MSK;
	else
		ctx->staging.flags &= ~RXON_FLG_TGG_PROTECT_MSK;

	if (bss_conf->use_cts_prot)
		ctx->staging.flags |= RXON_FLG_SELF_CTS_EN;
	else
		ctx->staging.flags &= ~RXON_FLG_SELF_CTS_EN;

	memcpy(ctx->staging.bssid_addr, bss_conf->bssid, ETH_ALEN);

	if (vif->type == NL80211_IFTYPE_AP ||
	    vif->type == NL80211_IFTYPE_ADHOC) {
		if (vif->bss_conf.enable_beacon) {
			ctx->staging.filter_flags |= RXON_FILTER_ASSOC_MSK;
			priv->beacon_ctx = ctx;
		} else {
			ctx->staging.filter_flags &= ~RXON_FILTER_ASSOC_MSK;
			priv->beacon_ctx = NULL;
		}
	}

	if (force || memcmp(&ctx->staging, &ctx->active, sizeof(ctx->staging)))
		iwlagn_commit_rxon(priv, ctx);

	if (changes & BSS_CHANGED_ASSOC && bss_conf->assoc) {
		/*
		 * The chain noise calibration will enable PM upon
		 * completion. If calibration has already been run
		 * then we need to enable power management here.
		 */
		if (priv->chain_noise_data.state == IWL_CHAIN_NOISE_DONE)
			iwl_power_update_mode(priv, false);

		/* Enable RX differential gain and sensitivity calibrations */
		if (!priv->disable_chain_noise_cal)
			iwlagn_chain_noise_reset(priv);
		priv->start_calib = 1;
	}

	if (changes & BSS_CHANGED_IBSS) {
		ret = iwlagn_manage_ibss_station(priv, vif,
						 bss_conf->ibss_joined);
		if (ret)
			IWL_ERR(priv, "failed to %s IBSS station %pM\n",
				bss_conf->ibss_joined ? "add" : "remove",
				bss_conf->bssid);
	}

	if (changes & BSS_CHANGED_BEACON && vif->type == NL80211_IFTYPE_ADHOC &&
	    priv->beacon_ctx) {
		if (iwlagn_update_beacon(priv, vif))
			IWL_ERR(priv, "Error sending IBSS beacon\n");
	}

	mutex_unlock(&priv->mutex);
}

void iwlagn_post_scan(struct iwl_priv *priv)
{
	struct iwl_rxon_context *ctx;

	/*
	 * We do not commit power settings while scan is pending,
	 * do it now if the settings changed.
	 */
	iwl_power_set_mode(priv, &priv->power_data.sleep_cmd_next, false);
	iwl_set_tx_power(priv, priv->tx_power_next, false);

	/*
	 * Since setting the RXON may have been deferred while
	 * performing the scan, fire one off if needed
	 */
	for_each_context(priv, ctx)
		if (memcmp(&ctx->staging, &ctx->active, sizeof(ctx->staging)))
			iwlagn_commit_rxon(priv, ctx);

	iwlagn_set_pan_params(priv);
}<|MERGE_RESOLUTION|>--- conflicted
+++ resolved
@@ -412,11 +412,6 @@
 		 * do it now if after settings changed.
 		 */
 		iwl_set_tx_power(priv, priv->tx_power_next, false);
-<<<<<<< HEAD
-		return 0;
-	}
-=======
->>>>>>> b55ebc27
 
 		/* make sure we are in the right PS state */
 		iwl_power_update_mode(priv, true);
@@ -444,13 +439,10 @@
 	ret = iwlagn_rxon_disconn(priv, ctx);
 	if (ret)
 		return ret;
-<<<<<<< HEAD
-=======
 
 	ret = iwlagn_set_pan_params(priv);
 	if (ret)
 		return ret;
->>>>>>> b55ebc27
 
 	if (new_assoc)
 		return iwlagn_rxon_connect(priv, ctx);
