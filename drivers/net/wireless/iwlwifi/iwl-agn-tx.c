--- conflicted
+++ resolved
@@ -850,181 +850,6 @@
 	return -1;
 }
 
-<<<<<<< HEAD
-static inline int iwlagn_alloc_dma_ptr(struct iwl_priv *priv,
-				    struct iwl_dma_ptr *ptr, size_t size)
-{
-	ptr->addr = dma_alloc_coherent(&priv->pci_dev->dev, size, &ptr->dma,
-				       GFP_KERNEL);
-	if (!ptr->addr)
-		return -ENOMEM;
-	ptr->size = size;
-	return 0;
-}
-
-static inline void iwlagn_free_dma_ptr(struct iwl_priv *priv,
-				    struct iwl_dma_ptr *ptr)
-{
-	if (unlikely(!ptr->addr))
-		return;
-
-	dma_free_coherent(&priv->pci_dev->dev, ptr->size, ptr->addr, ptr->dma);
-	memset(ptr, 0, sizeof(*ptr));
-}
-
-/**
- * iwlagn_hw_txq_ctx_free - Free TXQ Context
- *
- * Destroy all TX DMA queues and structures
- */
-void iwlagn_hw_txq_ctx_free(struct iwl_priv *priv)
-{
-	int txq_id;
-
-	/* Tx queues */
-	if (priv->txq) {
-		for (txq_id = 0; txq_id < priv->hw_params.max_txq_num; txq_id++)
-			if (txq_id == priv->cmd_queue)
-				iwl_cmd_queue_free(priv);
-			else
-				iwl_tx_queue_free(priv, txq_id);
-	}
-	iwlagn_free_dma_ptr(priv, &priv->kw);
-
-	iwlagn_free_dma_ptr(priv, &priv->scd_bc_tbls);
-
-	/* free tx queue structure */
-	iwl_free_txq_mem(priv);
-}
-
-/**
- * iwlagn_txq_ctx_alloc - allocate TX queue context
- * Allocate all Tx DMA structures and initialize them
- *
- * @param priv
- * @return error code
- */
-int iwlagn_txq_ctx_alloc(struct iwl_priv *priv)
-{
-	int ret;
-	int txq_id, slots_num;
-	unsigned long flags;
-
-	/* Free all tx/cmd queues and keep-warm buffer */
-	iwlagn_hw_txq_ctx_free(priv);
-
-	ret = iwlagn_alloc_dma_ptr(priv, &priv->scd_bc_tbls,
-				priv->hw_params.scd_bc_tbls_size);
-	if (ret) {
-		IWL_ERR(priv, "Scheduler BC Table allocation failed\n");
-		goto error_bc_tbls;
-	}
-	/* Alloc keep-warm buffer */
-	ret = iwlagn_alloc_dma_ptr(priv, &priv->kw, IWL_KW_SIZE);
-	if (ret) {
-		IWL_ERR(priv, "Keep Warm allocation failed\n");
-		goto error_kw;
-	}
-
-	/* allocate tx queue structure */
-	ret = iwl_alloc_txq_mem(priv);
-	if (ret)
-		goto error;
-
-	spin_lock_irqsave(&priv->lock, flags);
-
-	/* Turn off all Tx DMA fifos */
-	iwlagn_txq_set_sched(priv, 0);
-
-	/* Tell NIC where to find the "keep warm" buffer */
-	iwl_write_direct32(priv, FH_KW_MEM_ADDR_REG, priv->kw.dma >> 4);
-
-	spin_unlock_irqrestore(&priv->lock, flags);
-
-	/* Alloc and init all Tx queues, including the command queue (#4/#9) */
-	for (txq_id = 0; txq_id < priv->hw_params.max_txq_num; txq_id++) {
-		slots_num = (txq_id == priv->cmd_queue) ?
-					TFD_CMD_SLOTS : TFD_TX_CMD_SLOTS;
-		ret = iwl_tx_queue_init(priv, &priv->txq[txq_id], slots_num,
-				       txq_id);
-		if (ret) {
-			IWL_ERR(priv, "Tx %d queue init failed\n", txq_id);
-			goto error;
-		}
-	}
-
-	return ret;
-
- error:
-	iwlagn_hw_txq_ctx_free(priv);
-	iwlagn_free_dma_ptr(priv, &priv->kw);
- error_kw:
-	iwlagn_free_dma_ptr(priv, &priv->scd_bc_tbls);
- error_bc_tbls:
-	return ret;
-}
-
-void iwlagn_txq_ctx_reset(struct iwl_priv *priv)
-{
-	int txq_id, slots_num;
-	unsigned long flags;
-
-	spin_lock_irqsave(&priv->lock, flags);
-
-	/* Turn off all Tx DMA fifos */
-	iwlagn_txq_set_sched(priv, 0);
-
-	/* Tell NIC where to find the "keep warm" buffer */
-	iwl_write_direct32(priv, FH_KW_MEM_ADDR_REG, priv->kw.dma >> 4);
-
-	spin_unlock_irqrestore(&priv->lock, flags);
-
-	/* Alloc and init all Tx queues, including the command queue (#4) */
-	for (txq_id = 0; txq_id < priv->hw_params.max_txq_num; txq_id++) {
-		slots_num = txq_id == priv->cmd_queue ?
-			    TFD_CMD_SLOTS : TFD_TX_CMD_SLOTS;
-		iwl_tx_queue_reset(priv, &priv->txq[txq_id], slots_num, txq_id);
-	}
-}
-
-/**
- * iwlagn_txq_ctx_stop - Stop all Tx DMA channels
- */
-void iwlagn_txq_ctx_stop(struct iwl_priv *priv)
-{
-	int ch, txq_id;
-	unsigned long flags;
-
-	/* Turn off all Tx DMA fifos */
-	spin_lock_irqsave(&priv->lock, flags);
-
-	iwlagn_txq_set_sched(priv, 0);
-
-	/* Stop each Tx DMA channel, and wait for it to be idle */
-	for (ch = 0; ch < priv->hw_params.dma_chnl_num; ch++) {
-		iwl_write_direct32(priv, FH_TCSR_CHNL_TX_CONFIG_REG(ch), 0x0);
-		if (iwl_poll_direct_bit(priv, FH_TSSR_TX_STATUS_REG,
-				    FH_TSSR_TX_STATUS_REG_MSK_CHNL_IDLE(ch),
-				    1000))
-			IWL_ERR(priv, "Failing on timeout while stopping"
-			    " DMA channel %d [0x%08x]", ch,
-			    iwl_read_direct32(priv, FH_TSSR_TX_STATUS_REG));
-	}
-	spin_unlock_irqrestore(&priv->lock, flags);
-
-	if (!priv->txq)
-		return;
-
-	/* Unmap DMA from host system and free skb's */
-	for (txq_id = 0; txq_id < priv->hw_params.max_txq_num; txq_id++)
-		if (txq_id == priv->cmd_queue)
-			iwl_cmd_queue_unmap(priv);
-		else
-			iwl_tx_queue_unmap(priv, txq_id);
-}
-
-=======
->>>>>>> b55ebc27
 /*
  * Find first available (lowest unused) Tx Queue, mark it "active".
  * Called only when finding queue for aggregation.
@@ -1283,11 +1108,7 @@
 
 		iwlagn_txq_inval_byte_cnt_tbl(priv, txq);
 
-<<<<<<< HEAD
-		iwlagn_txq_free_tfd(priv, txq);
-=======
 		iwlagn_txq_free_tfd(priv, txq, txq->q.read_ptr);
->>>>>>> b55ebc27
 	}
 	return nfreed;
 }
