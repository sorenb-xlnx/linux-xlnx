--- conflicted
+++ resolved
@@ -169,13 +169,10 @@
 	.max_ll_items = OTP_MAX_LL_ITEMS_1000,
 	.shadow_ram_support = false,
 	.ht_greenfield_support = true,
-<<<<<<< HEAD
 	.use_rts_for_ht = true, /* use rts/cts protection */
-=======
 	.led_compensation = 51,
 	.chain_noise_num_beacons = IWL_CAL_NUM_BEACONS,
 	.support_ct_kill_exit = true,
->>>>>>> f6d773cd
 };
 
 struct iwl_cfg iwl1000_bg_cfg = {
