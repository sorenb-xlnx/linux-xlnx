/******************************************************************************
 *
 * Copyright(c) 2008 - 2010 Intel Corporation. All rights reserved.
 *
 * This program is free software; you can redistribute it and/or modify it
 * under the terms of version 2 of the GNU General Public License as
 * published by the Free Software Foundation.
 *
 * This program is distributed in the hope that it will be useful, but WITHOUT
 * ANY WARRANTY; without even the implied warranty of MERCHANTABILITY or
 * FITNESS FOR A PARTICULAR PURPOSE.  See the GNU General Public License for
 * more details.
 *
 * You should have received a copy of the GNU General Public License along with
 * this program; if not, write to the Free Software Foundation, Inc.,
 * 51 Franklin Street, Fifth Floor, Boston, MA 02110, USA
 *
 * The full GNU General Public License is included in this distribution in the
 * file called LICENSE.
 *
 * Contact Information:
 *  Intel Linux Wireless <ilw@linux.intel.com>
 * Intel Corporation, 5200 N.E. Elam Young Parkway, Hillsboro, OR 97124-6497
 *
 *****************************************************************************/

#include <linux/kernel.h>
#include <linux/module.h>
#include <linux/init.h>
#include <linux/pci.h>
#include <linux/dma-mapping.h>
#include <linux/delay.h>
#include <linux/skbuff.h>
#include <linux/netdevice.h>
#include <linux/wireless.h>
#include <net/mac80211.h>
#include <linux/etherdevice.h>
#include <asm/unaligned.h>

#include "iwl-eeprom.h"
#include "iwl-dev.h"
#include "iwl-core.h"
#include "iwl-io.h"
#include "iwl-sta.h"
#include "iwl-agn.h"
#include "iwl-helpers.h"
#include "iwl-agn-hw.h"
#include "iwl-agn-led.h"
#include "iwl-agn-debugfs.h"

/* Highest firmware API version supported */
#define IWL1000_UCODE_API_MAX 3

/* Lowest firmware API version supported */
#define IWL1000_UCODE_API_MIN 1

#define IWL1000_FW_PRE "iwlwifi-1000-"
#define _IWL1000_MODULE_FIRMWARE(api) IWL1000_FW_PRE #api ".ucode"
#define IWL1000_MODULE_FIRMWARE(api) _IWL1000_MODULE_FIRMWARE(api)


/*
 * For 1000, use advance thermal throttling critical temperature threshold,
 * but legacy thermal management implementation for now.
 * This is for the reason of 1000 uCode using advance thermal throttling API
 * but not implement ct_kill_exit based on ct_kill exit temperature
 * so the thermal throttling will still based on legacy thermal throttling
 * management.
 * The code here need to be modified once 1000 uCode has the advanced thermal
 * throttling algorithm in place
 */
static void iwl1000_set_ct_threshold(struct iwl_priv *priv)
{
	/* want Celsius */
	priv->hw_params.ct_kill_threshold = CT_KILL_THRESHOLD_LEGACY;
	priv->hw_params.ct_kill_exit_threshold = CT_KILL_EXIT_THRESHOLD;
}

/* NIC configuration for 1000 series */
static void iwl1000_nic_config(struct iwl_priv *priv)
{
	/* set CSR_HW_CONFIG_REG for uCode use */
	iwl_set_bit(priv, CSR_HW_IF_CONFIG_REG,
		    CSR_HW_IF_CONFIG_REG_BIT_RADIO_SI |
		    CSR_HW_IF_CONFIG_REG_BIT_MAC_SI);

	/* Setting digital SVR for 1000 card to 1.32V */
	/* locking is acquired in iwl_set_bits_mask_prph() function */
	iwl_set_bits_mask_prph(priv, APMG_DIGITAL_SVR_REG,
				APMG_SVR_DIGITAL_VOLTAGE_1_32,
				~APMG_SVR_VOLTAGE_CONFIG_BIT_MSK);
}

static struct iwl_sensitivity_ranges iwl1000_sensitivity = {
	.min_nrg_cck = 95,
	.max_nrg_cck = 0, /* not used, set to 0 */
	.auto_corr_min_ofdm = 90,
	.auto_corr_min_ofdm_mrc = 170,
	.auto_corr_min_ofdm_x1 = 120,
	.auto_corr_min_ofdm_mrc_x1 = 240,

	.auto_corr_max_ofdm = 120,
	.auto_corr_max_ofdm_mrc = 210,
	.auto_corr_max_ofdm_x1 = 155,
	.auto_corr_max_ofdm_mrc_x1 = 290,

	.auto_corr_min_cck = 125,
	.auto_corr_max_cck = 200,
	.auto_corr_min_cck_mrc = 170,
	.auto_corr_max_cck_mrc = 400,
	.nrg_th_cck = 95,
	.nrg_th_ofdm = 95,

	.barker_corr_th_min = 190,
	.barker_corr_th_min_mrc = 390,
	.nrg_th_cca = 62,
};

static int iwl1000_hw_set_hw_params(struct iwl_priv *priv)
{
	if (priv->cfg->mod_params->num_of_queues >= IWL_MIN_NUM_QUEUES &&
	    priv->cfg->mod_params->num_of_queues <= IWLAGN_NUM_QUEUES)
		priv->cfg->num_of_queues =
			priv->cfg->mod_params->num_of_queues;

	priv->hw_params.max_txq_num = priv->cfg->num_of_queues;
	priv->hw_params.dma_chnl_num = FH50_TCSR_CHNL_NUM;
	priv->hw_params.scd_bc_tbls_size =
			priv->cfg->num_of_queues *
			sizeof(struct iwlagn_scd_bc_tbl);
	priv->hw_params.tfd_size = sizeof(struct iwl_tfd);
	priv->hw_params.max_stations = IWL5000_STATION_COUNT;
	priv->hw_params.bcast_sta_id = IWL5000_BROADCAST_ID;

	priv->hw_params.max_data_size = IWLAGN_RTC_DATA_SIZE;
	priv->hw_params.max_inst_size = IWLAGN_RTC_INST_SIZE;

	priv->hw_params.max_bsm_size = 0;
	priv->hw_params.ht40_channel =  BIT(IEEE80211_BAND_2GHZ) |
					BIT(IEEE80211_BAND_5GHZ);
	priv->hw_params.rx_wrt_ptr_reg = FH_RSCSR_CHNL0_WPTR;

	priv->hw_params.tx_chains_num = num_of_ant(priv->cfg->valid_tx_ant);
	priv->hw_params.rx_chains_num = num_of_ant(priv->cfg->valid_rx_ant);
	priv->hw_params.valid_tx_ant = priv->cfg->valid_tx_ant;
	priv->hw_params.valid_rx_ant = priv->cfg->valid_rx_ant;

	if (priv->cfg->ops->lib->temp_ops.set_ct_kill)
		priv->cfg->ops->lib->temp_ops.set_ct_kill(priv);

	/* Set initial sensitivity parameters */
	/* Set initial calibration set */
	priv->hw_params.sens = &iwl1000_sensitivity;
	priv->hw_params.calib_init_cfg =
			BIT(IWL_CALIB_XTAL)		|
			BIT(IWL_CALIB_LO)		|
			BIT(IWL_CALIB_TX_IQ) 		|
			BIT(IWL_CALIB_TX_IQ_PERD)	|
			BIT(IWL_CALIB_BASE_BAND);

	return 0;
}

static struct iwl_lib_ops iwl1000_lib = {
	.set_hw_params = iwl1000_hw_set_hw_params,
	.txq_update_byte_cnt_tbl = iwlagn_txq_update_byte_cnt_tbl,
	.txq_inval_byte_cnt_tbl = iwlagn_txq_inval_byte_cnt_tbl,
	.txq_set_sched = iwlagn_txq_set_sched,
	.txq_agg_enable = iwlagn_txq_agg_enable,
	.txq_agg_disable = iwlagn_txq_agg_disable,
	.txq_attach_buf_to_tfd = iwl_hw_txq_attach_buf_to_tfd,
	.txq_free_tfd = iwl_hw_txq_free_tfd,
	.txq_init = iwl_hw_tx_queue_init,
	.rx_handler_setup = iwlagn_rx_handler_setup,
	.setup_deferred_work = iwlagn_setup_deferred_work,
	.is_valid_rtc_data_addr = iwlagn_hw_valid_rtc_data_addr,
	.load_ucode = iwlagn_load_ucode,
	.dump_nic_event_log = iwl_dump_nic_event_log,
	.dump_nic_error_log = iwl_dump_nic_error_log,
	.dump_csr = iwl_dump_csr,
	.dump_fh = iwl_dump_fh,
	.init_alive_start = iwlagn_init_alive_start,
	.alive_notify = iwlagn_alive_notify,
	.send_tx_power = iwlagn_send_tx_power,
	.update_chain_flags = iwl_update_chain_flags,
	.apm_ops = {
		.init = iwl_apm_init,
		.stop = iwl_apm_stop,
		.config = iwl1000_nic_config,
		.set_pwr_src = iwl_set_pwr_src,
	},
	.eeprom_ops = {
		.regulatory_bands = {
			EEPROM_REG_BAND_1_CHANNELS,
			EEPROM_REG_BAND_2_CHANNELS,
			EEPROM_REG_BAND_3_CHANNELS,
			EEPROM_REG_BAND_4_CHANNELS,
			EEPROM_REG_BAND_5_CHANNELS,
			EEPROM_REG_BAND_24_HT40_CHANNELS,
			EEPROM_REG_BAND_52_HT40_CHANNELS
		},
		.verify_signature  = iwlcore_eeprom_verify_signature,
		.acquire_semaphore = iwlcore_eeprom_acquire_semaphore,
		.release_semaphore = iwlcore_eeprom_release_semaphore,
		.calib_version	= iwlagn_eeprom_calib_version,
		.query_addr = iwlagn_eeprom_query_addr,
	},
	.post_associate = iwl_post_associate,
	.isr = iwl_isr_ict,
	.config_ap = iwl_config_ap,
	.temp_ops = {
		.temperature = iwlagn_temperature,
		.set_ct_kill = iwl1000_set_ct_threshold,
	 },
<<<<<<< HEAD
	.add_bcast_station = iwl_add_bcast_station,
=======
	.manage_ibss_station = iwlagn_manage_ibss_station,
>>>>>>> b29e7eb4
	.debugfs_ops = {
		.rx_stats_read = iwl_ucode_rx_stats_read,
		.tx_stats_read = iwl_ucode_tx_stats_read,
		.general_stats_read = iwl_ucode_general_stats_read,
	},
	.recover_from_tx_stall = iwl_bg_monitor_recover,
	.check_plcp_health = iwl_good_plcp_health,
	.check_ack_health = iwl_good_ack_health,
};

static const struct iwl_ops iwl1000_ops = {
<<<<<<< HEAD
	.ucode = &iwlagn_ucode,
=======
>>>>>>> b29e7eb4
	.lib = &iwl1000_lib,
	.hcmd = &iwlagn_hcmd,
	.utils = &iwlagn_hcmd_utils,
	.led = &iwlagn_led_ops,
};

struct iwl_cfg iwl1000_bgn_cfg = {
	.name = "Intel(R) Centrino(R) Wireless-N 1000 BGN",
	.fw_name_pre = IWL1000_FW_PRE,
	.ucode_api_max = IWL1000_UCODE_API_MAX,
	.ucode_api_min = IWL1000_UCODE_API_MIN,
	.sku = IWL_SKU_G|IWL_SKU_N,
	.ops = &iwl1000_ops,
	.eeprom_size = OTP_LOW_IMAGE_SIZE,
	.eeprom_ver = EEPROM_1000_EEPROM_VERSION,
	.eeprom_calib_ver = EEPROM_1000_TX_POWER_VERSION,
	.num_of_queues = IWLAGN_NUM_QUEUES,
	.num_of_ampdu_queues = IWLAGN_NUM_AMPDU_QUEUES,
	.mod_params = &iwlagn_mod_params,
	.valid_tx_ant = ANT_A,
	.valid_rx_ant = ANT_AB,
	.pll_cfg_val = CSR50_ANA_PLL_CFG_VAL,
	.set_l0s = true,
	.use_bsm = false,
	.max_ll_items = OTP_MAX_LL_ITEMS_1000,
	.shadow_ram_support = false,
	.ht_greenfield_support = true,
	.led_compensation = 51,
	.use_rts_for_ht = true, /* use rts/cts protection */
	.chain_noise_num_beacons = IWL_CAL_NUM_BEACONS,
	.support_ct_kill_exit = true,
	.plcp_delta_threshold = IWL_MAX_PLCP_ERR_EXT_LONG_THRESHOLD_DEF,
	.chain_noise_scale = 1000,
	.monitor_recover_period = IWL_MONITORING_PERIOD,
	.max_event_log_size = 128,
<<<<<<< HEAD
=======
	.ucode_tracing = true,
	.sensitivity_calib_by_driver = true,
	.chain_noise_calib_by_driver = true,
>>>>>>> b29e7eb4
};

struct iwl_cfg iwl1000_bg_cfg = {
	.name = "Intel(R) Centrino(R) Wireless-N 1000 BG",
	.fw_name_pre = IWL1000_FW_PRE,
	.ucode_api_max = IWL1000_UCODE_API_MAX,
	.ucode_api_min = IWL1000_UCODE_API_MIN,
	.sku = IWL_SKU_G,
	.ops = &iwl1000_ops,
	.eeprom_size = OTP_LOW_IMAGE_SIZE,
	.eeprom_ver = EEPROM_1000_EEPROM_VERSION,
	.eeprom_calib_ver = EEPROM_1000_TX_POWER_VERSION,
	.num_of_queues = IWLAGN_NUM_QUEUES,
	.num_of_ampdu_queues = IWLAGN_NUM_AMPDU_QUEUES,
	.mod_params = &iwlagn_mod_params,
	.valid_tx_ant = ANT_A,
	.valid_rx_ant = ANT_AB,
	.pll_cfg_val = CSR50_ANA_PLL_CFG_VAL,
	.set_l0s = true,
	.use_bsm = false,
	.max_ll_items = OTP_MAX_LL_ITEMS_1000,
	.shadow_ram_support = false,
	.led_compensation = 51,
	.chain_noise_num_beacons = IWL_CAL_NUM_BEACONS,
	.support_ct_kill_exit = true,
	.plcp_delta_threshold = IWL_MAX_PLCP_ERR_EXT_LONG_THRESHOLD_DEF,
	.chain_noise_scale = 1000,
	.monitor_recover_period = IWL_MONITORING_PERIOD,
	.max_event_log_size = 128,
<<<<<<< HEAD
=======
	.ucode_tracing = true,
	.sensitivity_calib_by_driver = true,
	.chain_noise_calib_by_driver = true,
>>>>>>> b29e7eb4
};

MODULE_FIRMWARE(IWL1000_MODULE_FIRMWARE(IWL1000_UCODE_API_MAX));<|MERGE_RESOLUTION|>--- conflicted
+++ resolved
@@ -212,11 +212,7 @@
 		.temperature = iwlagn_temperature,
 		.set_ct_kill = iwl1000_set_ct_threshold,
 	 },
-<<<<<<< HEAD
-	.add_bcast_station = iwl_add_bcast_station,
-=======
 	.manage_ibss_station = iwlagn_manage_ibss_station,
->>>>>>> b29e7eb4
 	.debugfs_ops = {
 		.rx_stats_read = iwl_ucode_rx_stats_read,
 		.tx_stats_read = iwl_ucode_tx_stats_read,
@@ -228,10 +224,6 @@
 };
 
 static const struct iwl_ops iwl1000_ops = {
-<<<<<<< HEAD
-	.ucode = &iwlagn_ucode,
-=======
->>>>>>> b29e7eb4
 	.lib = &iwl1000_lib,
 	.hcmd = &iwlagn_hcmd,
 	.utils = &iwlagn_hcmd_utils,
@@ -267,12 +259,9 @@
 	.chain_noise_scale = 1000,
 	.monitor_recover_period = IWL_MONITORING_PERIOD,
 	.max_event_log_size = 128,
-<<<<<<< HEAD
-=======
 	.ucode_tracing = true,
 	.sensitivity_calib_by_driver = true,
 	.chain_noise_calib_by_driver = true,
->>>>>>> b29e7eb4
 };
 
 struct iwl_cfg iwl1000_bg_cfg = {
@@ -302,12 +291,9 @@
 	.chain_noise_scale = 1000,
 	.monitor_recover_period = IWL_MONITORING_PERIOD,
 	.max_event_log_size = 128,
-<<<<<<< HEAD
-=======
 	.ucode_tracing = true,
 	.sensitivity_calib_by_driver = true,
 	.chain_noise_calib_by_driver = true,
->>>>>>> b29e7eb4
 };
 
 MODULE_FIRMWARE(IWL1000_MODULE_FIRMWARE(IWL1000_UCODE_API_MAX));