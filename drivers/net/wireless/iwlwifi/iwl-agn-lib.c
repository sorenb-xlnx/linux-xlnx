/******************************************************************************
 *
 * GPL LICENSE SUMMARY
 *
 * Copyright(c) 2008 - 2010 Intel Corporation. All rights reserved.
 *
 * This program is free software; you can redistribute it and/or modify
 * it under the terms of version 2 of the GNU General Public License as
 * published by the Free Software Foundation.
 *
 * This program is distributed in the hope that it will be useful, but
 * WITHOUT ANY WARRANTY; without even the implied warranty of
 * MERCHANTABILITY or FITNESS FOR A PARTICULAR PURPOSE.  See the GNU
 * General Public License for more details.
 *
 * You should have received a copy of the GNU General Public License
 * along with this program; if not, write to the Free Software
 * Foundation, Inc., 51 Franklin Street, Fifth Floor, Boston, MA 02110,
 * USA
 *
 * The full GNU General Public License is included in this distribution
 * in the file called LICENSE.GPL.
 *
 * Contact Information:
 *  Intel Linux Wireless <ilw@linux.intel.com>
 * Intel Corporation, 5200 N.E. Elam Young Parkway, Hillsboro, OR 97124-6497
 *
 *****************************************************************************/
#include <linux/etherdevice.h>
#include <linux/kernel.h>
#include <linux/module.h>
#include <linux/init.h>
#include <linux/sched.h>

#include "iwl-dev.h"
#include "iwl-core.h"
#include "iwl-io.h"
#include "iwl-helpers.h"
#include "iwl-agn-hw.h"
#include "iwl-agn.h"
#include "iwl-sta.h"

static inline u32 iwlagn_get_scd_ssn(struct iwlagn_tx_resp *tx_resp)
{
	return le32_to_cpup((__le32 *)&tx_resp->status +
			    tx_resp->frame_count) & MAX_SN;
}

static void iwlagn_count_tx_err_status(struct iwl_priv *priv, u16 status)
{
	status &= TX_STATUS_MSK;

	switch (status) {
	case TX_STATUS_POSTPONE_DELAY:
		priv->_agn.reply_tx_stats.pp_delay++;
		break;
	case TX_STATUS_POSTPONE_FEW_BYTES:
		priv->_agn.reply_tx_stats.pp_few_bytes++;
		break;
	case TX_STATUS_POSTPONE_BT_PRIO:
		priv->_agn.reply_tx_stats.pp_bt_prio++;
		break;
	case TX_STATUS_POSTPONE_QUIET_PERIOD:
		priv->_agn.reply_tx_stats.pp_quiet_period++;
		break;
	case TX_STATUS_POSTPONE_CALC_TTAK:
		priv->_agn.reply_tx_stats.pp_calc_ttak++;
		break;
	case TX_STATUS_FAIL_INTERNAL_CROSSED_RETRY:
		priv->_agn.reply_tx_stats.int_crossed_retry++;
		break;
	case TX_STATUS_FAIL_SHORT_LIMIT:
		priv->_agn.reply_tx_stats.short_limit++;
		break;
	case TX_STATUS_FAIL_LONG_LIMIT:
		priv->_agn.reply_tx_stats.long_limit++;
		break;
	case TX_STATUS_FAIL_FIFO_UNDERRUN:
		priv->_agn.reply_tx_stats.fifo_underrun++;
		break;
	case TX_STATUS_FAIL_DRAIN_FLOW:
		priv->_agn.reply_tx_stats.drain_flow++;
		break;
	case TX_STATUS_FAIL_RFKILL_FLUSH:
		priv->_agn.reply_tx_stats.rfkill_flush++;
		break;
	case TX_STATUS_FAIL_LIFE_EXPIRE:
		priv->_agn.reply_tx_stats.life_expire++;
		break;
	case TX_STATUS_FAIL_DEST_PS:
		priv->_agn.reply_tx_stats.dest_ps++;
		break;
	case TX_STATUS_FAIL_HOST_ABORTED:
		priv->_agn.reply_tx_stats.host_abort++;
		break;
	case TX_STATUS_FAIL_BT_RETRY:
		priv->_agn.reply_tx_stats.bt_retry++;
		break;
	case TX_STATUS_FAIL_STA_INVALID:
		priv->_agn.reply_tx_stats.sta_invalid++;
		break;
	case TX_STATUS_FAIL_FRAG_DROPPED:
		priv->_agn.reply_tx_stats.frag_drop++;
		break;
	case TX_STATUS_FAIL_TID_DISABLE:
		priv->_agn.reply_tx_stats.tid_disable++;
		break;
	case TX_STATUS_FAIL_FIFO_FLUSHED:
		priv->_agn.reply_tx_stats.fifo_flush++;
		break;
	case TX_STATUS_FAIL_INSUFFICIENT_CF_POLL:
		priv->_agn.reply_tx_stats.insuff_cf_poll++;
		break;
	case TX_STATUS_FAIL_PASSIVE_NO_RX:
		priv->_agn.reply_tx_stats.fail_hw_drop++;
		break;
	case TX_STATUS_FAIL_NO_BEACON_ON_RADAR:
		priv->_agn.reply_tx_stats.sta_color_mismatch++;
		break;
	default:
		priv->_agn.reply_tx_stats.unknown++;
		break;
	}
}

static void iwlagn_count_agg_tx_err_status(struct iwl_priv *priv, u16 status)
{
	status &= AGG_TX_STATUS_MSK;

	switch (status) {
	case AGG_TX_STATE_UNDERRUN_MSK:
		priv->_agn.reply_agg_tx_stats.underrun++;
		break;
	case AGG_TX_STATE_BT_PRIO_MSK:
		priv->_agn.reply_agg_tx_stats.bt_prio++;
		break;
	case AGG_TX_STATE_FEW_BYTES_MSK:
		priv->_agn.reply_agg_tx_stats.few_bytes++;
		break;
	case AGG_TX_STATE_ABORT_MSK:
		priv->_agn.reply_agg_tx_stats.abort++;
		break;
	case AGG_TX_STATE_LAST_SENT_TTL_MSK:
		priv->_agn.reply_agg_tx_stats.last_sent_ttl++;
		break;
	case AGG_TX_STATE_LAST_SENT_TRY_CNT_MSK:
		priv->_agn.reply_agg_tx_stats.last_sent_try++;
		break;
	case AGG_TX_STATE_LAST_SENT_BT_KILL_MSK:
		priv->_agn.reply_agg_tx_stats.last_sent_bt_kill++;
		break;
	case AGG_TX_STATE_SCD_QUERY_MSK:
		priv->_agn.reply_agg_tx_stats.scd_query++;
		break;
	case AGG_TX_STATE_TEST_BAD_CRC32_MSK:
		priv->_agn.reply_agg_tx_stats.bad_crc32++;
		break;
	case AGG_TX_STATE_RESPONSE_MSK:
		priv->_agn.reply_agg_tx_stats.response++;
		break;
	case AGG_TX_STATE_DUMP_TX_MSK:
		priv->_agn.reply_agg_tx_stats.dump_tx++;
		break;
	case AGG_TX_STATE_DELAY_TX_MSK:
		priv->_agn.reply_agg_tx_stats.delay_tx++;
		break;
	default:
		priv->_agn.reply_agg_tx_stats.unknown++;
		break;
	}
}

static void iwlagn_set_tx_status(struct iwl_priv *priv,
				 struct ieee80211_tx_info *info,
				 struct iwlagn_tx_resp *tx_resp,
				 int txq_id, bool is_agg)
{
	u16  status = le16_to_cpu(tx_resp->status.status);

	info->status.rates[0].count = tx_resp->failure_frame + 1;
	if (is_agg)
		info->flags &= ~IEEE80211_TX_CTL_AMPDU;
	info->flags |= iwl_tx_status_to_mac80211(status);
	iwlagn_hwrate_to_tx_control(priv, le32_to_cpu(tx_resp->rate_n_flags),
				    info);
	if (!iwl_is_tx_success(status))
		iwlagn_count_tx_err_status(priv, status);

	IWL_DEBUG_TX_REPLY(priv, "TXQ %d status %s (0x%08x) rate_n_flags "
			   "0x%x retries %d\n",
			   txq_id,
			   iwl_get_tx_fail_reason(status), status,
			   le32_to_cpu(tx_resp->rate_n_flags),
			   tx_resp->failure_frame);
}

#ifdef CONFIG_IWLWIFI_DEBUG
#define AGG_TX_STATE_FAIL(x) case AGG_TX_STATE_ ## x: return #x

const char *iwl_get_agg_tx_fail_reason(u16 status)
{
	status &= AGG_TX_STATUS_MSK;
	switch (status) {
	case AGG_TX_STATE_TRANSMITTED:
		return "SUCCESS";
		AGG_TX_STATE_FAIL(UNDERRUN_MSK);
		AGG_TX_STATE_FAIL(BT_PRIO_MSK);
		AGG_TX_STATE_FAIL(FEW_BYTES_MSK);
		AGG_TX_STATE_FAIL(ABORT_MSK);
		AGG_TX_STATE_FAIL(LAST_SENT_TTL_MSK);
		AGG_TX_STATE_FAIL(LAST_SENT_TRY_CNT_MSK);
		AGG_TX_STATE_FAIL(LAST_SENT_BT_KILL_MSK);
		AGG_TX_STATE_FAIL(SCD_QUERY_MSK);
		AGG_TX_STATE_FAIL(TEST_BAD_CRC32_MSK);
		AGG_TX_STATE_FAIL(RESPONSE_MSK);
		AGG_TX_STATE_FAIL(DUMP_TX_MSK);
		AGG_TX_STATE_FAIL(DELAY_TX_MSK);
	}

	return "UNKNOWN";
}
#endif /* CONFIG_IWLWIFI_DEBUG */

static int iwlagn_tx_status_reply_tx(struct iwl_priv *priv,
				      struct iwl_ht_agg *agg,
				      struct iwlagn_tx_resp *tx_resp,
				      int txq_id, u16 start_idx)
{
	u16 status;
	struct agg_tx_status *frame_status = &tx_resp->status;
	struct ieee80211_hdr *hdr = NULL;
	int i, sh, idx;
	u16 seq;

	if (agg->wait_for_ba)
		IWL_DEBUG_TX_REPLY(priv, "got tx response w/o block-ack\n");

	agg->frame_count = tx_resp->frame_count;
	agg->start_idx = start_idx;
	agg->rate_n_flags = le32_to_cpu(tx_resp->rate_n_flags);
	agg->bitmap = 0;

	/* # frames attempted by Tx command */
	if (agg->frame_count == 1) {
		/* Only one frame was attempted; no block-ack will arrive */
		idx = start_idx;

		IWL_DEBUG_TX_REPLY(priv, "FrameCnt = %d, StartIdx=%d idx=%d\n",
				   agg->frame_count, agg->start_idx, idx);
		iwlagn_set_tx_status(priv,
				     IEEE80211_SKB_CB(
					priv->txq[txq_id].txb[idx].skb),
				     tx_resp, txq_id, true);
		agg->wait_for_ba = 0;
	} else {
		/* Two or more frames were attempted; expect block-ack */
		u64 bitmap = 0;

		/*
		 * Start is the lowest frame sent. It may not be the first
		 * frame in the batch; we figure this out dynamically during
		 * the following loop.
		 */
		int start = agg->start_idx;

		/* Construct bit-map of pending frames within Tx window */
		for (i = 0; i < agg->frame_count; i++) {
			u16 sc;
			status = le16_to_cpu(frame_status[i].status);
			seq  = le16_to_cpu(frame_status[i].sequence);
			idx = SEQ_TO_INDEX(seq);
			txq_id = SEQ_TO_QUEUE(seq);

			if (status & AGG_TX_STATUS_MSK)
				iwlagn_count_agg_tx_err_status(priv, status);

			if (status & (AGG_TX_STATE_FEW_BYTES_MSK |
				      AGG_TX_STATE_ABORT_MSK))
				continue;

			IWL_DEBUG_TX_REPLY(priv, "FrameCnt = %d, txq_id=%d idx=%d\n",
					   agg->frame_count, txq_id, idx);
			IWL_DEBUG_TX_REPLY(priv, "status %s (0x%08x), "
					   "try-count (0x%08x)\n",
					   iwl_get_agg_tx_fail_reason(status),
					   status & AGG_TX_STATUS_MSK,
					   status & AGG_TX_TRY_MSK);

			hdr = iwl_tx_queue_get_hdr(priv, txq_id, idx);
			if (!hdr) {
				IWL_ERR(priv,
					"BUG_ON idx doesn't point to valid skb"
					" idx=%d, txq_id=%d\n", idx, txq_id);
				return -1;
			}

			sc = le16_to_cpu(hdr->seq_ctrl);
			if (idx != (SEQ_TO_SN(sc) & 0xff)) {
				IWL_ERR(priv,
					"BUG_ON idx doesn't match seq control"
					" idx=%d, seq_idx=%d, seq=%d\n",
					  idx, SEQ_TO_SN(sc),
					  hdr->seq_ctrl);
				return -1;
			}

			IWL_DEBUG_TX_REPLY(priv, "AGG Frame i=%d idx %d seq=%d\n",
					   i, idx, SEQ_TO_SN(sc));

			/*
			 * sh -> how many frames ahead of the starting frame is
			 * the current one?
			 *
			 * Note that all frames sent in the batch must be in a
			 * 64-frame window, so this number should be in [0,63].
			 * If outside of this window, then we've found a new
			 * "first" frame in the batch and need to change start.
			 */
			sh = idx - start;

			/*
			 * If >= 64, out of window. start must be at the front
			 * of the circular buffer, idx must be near the end of
			 * the buffer, and idx is the new "first" frame. Shift
			 * the indices around.
			 */
			if (sh >= 64) {
				/* Shift bitmap by start - idx, wrapped */
				sh = 0x100 - idx + start;
				bitmap = bitmap << sh;
				/* Now idx is the new start so sh = 0 */
				sh = 0;
				start = idx;
			/*
			 * If <= -64 then wraps the 256-pkt circular buffer
			 * (e.g., start = 255 and idx = 0, sh should be 1)
			 */
			} else if (sh <= -64) {
				sh  = 0x100 - start + idx;
			/*
			 * If < 0 but > -64, out of window. idx is before start
			 * but not wrapped. Shift the indices around.
			 */
			} else if (sh < 0) {
				/* Shift by how far start is ahead of idx */
				sh = start - idx;
				bitmap = bitmap << sh;
				/* Now idx is the new start so sh = 0 */
				start = idx;
				sh = 0;
			}
			/* Sequence number start + sh was sent in this batch */
			bitmap |= 1ULL << sh;
			IWL_DEBUG_TX_REPLY(priv, "start=%d bitmap=0x%llx\n",
					   start, (unsigned long long)bitmap);
		}

		/*
		 * Store the bitmap and possibly the new start, if we wrapped
		 * the buffer above
		 */
		agg->bitmap = bitmap;
		agg->start_idx = start;
		IWL_DEBUG_TX_REPLY(priv, "Frames %d start_idx=%d bitmap=0x%llx\n",
				   agg->frame_count, agg->start_idx,
				   (unsigned long long)agg->bitmap);

		if (bitmap)
			agg->wait_for_ba = 1;
	}
	return 0;
}

void iwl_check_abort_status(struct iwl_priv *priv,
			    u8 frame_count, u32 status)
{
	if (frame_count == 1 && status == TX_STATUS_FAIL_RFKILL_FLUSH) {
		IWL_ERR(priv, "Tx flush command to flush out all frames\n");
		if (!test_bit(STATUS_EXIT_PENDING, &priv->status))
			queue_work(priv->workqueue, &priv->tx_flush);
	}
}

static void iwlagn_rx_reply_tx(struct iwl_priv *priv,
				struct iwl_rx_mem_buffer *rxb)
{
	struct iwl_rx_packet *pkt = rxb_addr(rxb);
	u16 sequence = le16_to_cpu(pkt->hdr.sequence);
	int txq_id = SEQ_TO_QUEUE(sequence);
	int index = SEQ_TO_INDEX(sequence);
	struct iwl_tx_queue *txq = &priv->txq[txq_id];
	struct ieee80211_tx_info *info;
	struct iwlagn_tx_resp *tx_resp = (void *)&pkt->u.raw[0];
	u32  status = le16_to_cpu(tx_resp->status.status);
	int tid;
	int sta_id;
	int freed;
	unsigned long flags;

	if ((index >= txq->q.n_bd) || (iwl_queue_used(&txq->q, index) == 0)) {
		IWL_ERR(priv, "Read index for DMA queue txq_id (%d) index %d "
			  "is out of range [0-%d] %d %d\n", txq_id,
			  index, txq->q.n_bd, txq->q.write_ptr,
			  txq->q.read_ptr);
		return;
	}

	txq->time_stamp = jiffies;
	info = IEEE80211_SKB_CB(txq->txb[txq->q.read_ptr].skb);
	memset(&info->status, 0, sizeof(info->status));

	tid = (tx_resp->ra_tid & IWLAGN_TX_RES_TID_MSK) >>
		IWLAGN_TX_RES_TID_POS;
	sta_id = (tx_resp->ra_tid & IWLAGN_TX_RES_RA_MSK) >>
		IWLAGN_TX_RES_RA_POS;

	spin_lock_irqsave(&priv->sta_lock, flags);
	if (txq->sched_retry) {
		const u32 scd_ssn = iwlagn_get_scd_ssn(tx_resp);
		struct iwl_ht_agg *agg;

		agg = &priv->stations[sta_id].tid[tid].agg;
		/*
		 * If the BT kill count is non-zero, we'll get this
		 * notification again.
		 */
		if (tx_resp->bt_kill_count && tx_resp->frame_count == 1 &&
		    priv->cfg->bt_params &&
		    priv->cfg->bt_params->advanced_bt_coexist) {
			IWL_WARN(priv, "receive reply tx with bt_kill\n");
		}
		iwlagn_tx_status_reply_tx(priv, agg, tx_resp, txq_id, index);

		/* check if BAR is needed */
		if ((tx_resp->frame_count == 1) && !iwl_is_tx_success(status))
			info->flags |= IEEE80211_TX_STAT_AMPDU_NO_BACK;

		if (txq->q.read_ptr != (scd_ssn & 0xff)) {
			index = iwl_queue_dec_wrap(scd_ssn & 0xff, txq->q.n_bd);
			IWL_DEBUG_TX_REPLY(priv, "Retry scheduler reclaim "
					"scd_ssn=%d idx=%d txq=%d swq=%d\n",
					scd_ssn , index, txq_id, txq->swq_id);

			freed = iwlagn_tx_queue_reclaim(priv, txq_id, index);
			iwl_free_tfds_in_queue(priv, sta_id, tid, freed);

			if (priv->mac80211_registered &&
			    (iwl_queue_space(&txq->q) > txq->q.low_mark) &&
			    (agg->state != IWL_EMPTYING_HW_QUEUE_DELBA))
				iwl_wake_queue(priv, txq);
		}
	} else {
		iwlagn_set_tx_status(priv, info, tx_resp, txq_id, false);
		freed = iwlagn_tx_queue_reclaim(priv, txq_id, index);
		iwl_free_tfds_in_queue(priv, sta_id, tid, freed);

		if (priv->mac80211_registered &&
		    (iwl_queue_space(&txq->q) > txq->q.low_mark))
			iwl_wake_queue(priv, txq);
	}

	iwlagn_txq_check_empty(priv, sta_id, tid, txq_id);

	iwl_check_abort_status(priv, tx_resp->frame_count, status);
	spin_unlock_irqrestore(&priv->sta_lock, flags);
}

void iwlagn_rx_handler_setup(struct iwl_priv *priv)
{
	/* init calibration handlers */
	priv->rx_handlers[CALIBRATION_RES_NOTIFICATION] =
					iwlagn_rx_calib_result;
	priv->rx_handlers[CALIBRATION_COMPLETE_NOTIFICATION] =
					iwlagn_rx_calib_complete;
	priv->rx_handlers[REPLY_TX] = iwlagn_rx_reply_tx;

	/* set up notification wait support */
	spin_lock_init(&priv->_agn.notif_wait_lock);
	INIT_LIST_HEAD(&priv->_agn.notif_waits);
	init_waitqueue_head(&priv->_agn.notif_waitq);
}

void iwlagn_setup_deferred_work(struct iwl_priv *priv)
{
	/* in agn, the tx power calibration is done in uCode */
	priv->disable_tx_power_cal = 1;
}

int iwlagn_hw_valid_rtc_data_addr(u32 addr)
{
	return (addr >= IWLAGN_RTC_DATA_LOWER_BOUND) &&
		(addr < IWLAGN_RTC_DATA_UPPER_BOUND);
}

int iwlagn_send_tx_power(struct iwl_priv *priv)
{
	struct iwlagn_tx_power_dbm_cmd tx_power_cmd;
	u8 tx_ant_cfg_cmd;

	if (WARN_ONCE(test_bit(STATUS_SCAN_HW, &priv->status),
		      "TX Power requested while scanning!\n"))
		return -EAGAIN;

	/* half dBm need to multiply */
	tx_power_cmd.global_lmt = (s8)(2 * priv->tx_power_user_lmt);

	if (priv->tx_power_lmt_in_half_dbm &&
	    priv->tx_power_lmt_in_half_dbm < tx_power_cmd.global_lmt) {
		/*
		 * For the newer devices which using enhanced/extend tx power
		 * table in EEPROM, the format is in half dBm. driver need to
		 * convert to dBm format before report to mac80211.
		 * By doing so, there is a possibility of 1/2 dBm resolution
		 * lost. driver will perform "round-up" operation before
		 * reporting, but it will cause 1/2 dBm tx power over the
		 * regulatory limit. Perform the checking here, if the
		 * "tx_power_user_lmt" is higher than EEPROM value (in
		 * half-dBm format), lower the tx power based on EEPROM
		 */
		tx_power_cmd.global_lmt = priv->tx_power_lmt_in_half_dbm;
	}
	tx_power_cmd.flags = IWLAGN_TX_POWER_NO_CLOSED;
	tx_power_cmd.srv_chan_lmt = IWLAGN_TX_POWER_AUTO;

	if (IWL_UCODE_API(priv->ucode_ver) == 1)
		tx_ant_cfg_cmd = REPLY_TX_POWER_DBM_CMD_V1;
	else
		tx_ant_cfg_cmd = REPLY_TX_POWER_DBM_CMD;

	return iwl_send_cmd_pdu(priv, tx_ant_cfg_cmd, sizeof(tx_power_cmd),
				&tx_power_cmd);
}

void iwlagn_temperature(struct iwl_priv *priv)
{
	/* store temperature from correct statistics (in Celsius) */
	priv->temperature = le32_to_cpu((iwl_bt_statistics(priv)) ?
		priv->_agn.statistics_bt.general.common.temperature :
		priv->_agn.statistics.general.common.temperature);
	iwl_tt_handler(priv);
}

u16 iwlagn_eeprom_calib_version(struct iwl_priv *priv)
{
	struct iwl_eeprom_calib_hdr {
		u8 version;
		u8 pa_type;
		u16 voltage;
	} *hdr;

	hdr = (struct iwl_eeprom_calib_hdr *)iwl_eeprom_query_addr(priv,
							EEPROM_CALIB_ALL);
	return hdr->version;

}

/*
 * EEPROM
 */
static u32 eeprom_indirect_address(const struct iwl_priv *priv, u32 address)
{
	u16 offset = 0;

	if ((address & INDIRECT_ADDRESS) == 0)
		return address;

	switch (address & INDIRECT_TYPE_MSK) {
	case INDIRECT_HOST:
		offset = iwl_eeprom_query16(priv, EEPROM_LINK_HOST);
		break;
	case INDIRECT_GENERAL:
		offset = iwl_eeprom_query16(priv, EEPROM_LINK_GENERAL);
		break;
	case INDIRECT_REGULATORY:
		offset = iwl_eeprom_query16(priv, EEPROM_LINK_REGULATORY);
		break;
	case INDIRECT_TXP_LIMIT:
		offset = iwl_eeprom_query16(priv, EEPROM_LINK_TXP_LIMIT);
		break;
	case INDIRECT_TXP_LIMIT_SIZE:
		offset = iwl_eeprom_query16(priv, EEPROM_LINK_TXP_LIMIT_SIZE);
		break;
	case INDIRECT_CALIBRATION:
		offset = iwl_eeprom_query16(priv, EEPROM_LINK_CALIBRATION);
		break;
	case INDIRECT_PROCESS_ADJST:
		offset = iwl_eeprom_query16(priv, EEPROM_LINK_PROCESS_ADJST);
		break;
	case INDIRECT_OTHERS:
		offset = iwl_eeprom_query16(priv, EEPROM_LINK_OTHERS);
		break;
	default:
		IWL_ERR(priv, "illegal indirect type: 0x%X\n",
		address & INDIRECT_TYPE_MSK);
		break;
	}

	/* translate the offset from words to byte */
	return (address & ADDRESS_MSK) + (offset << 1);
}

const u8 *iwlagn_eeprom_query_addr(const struct iwl_priv *priv,
					   size_t offset)
{
	u32 address = eeprom_indirect_address(priv, offset);
	BUG_ON(address >= priv->cfg->base_params->eeprom_size);
	return &priv->eeprom[address];
}

struct iwl_mod_params iwlagn_mod_params = {
	.amsdu_size_8K = 1,
	.restart_fw = 1,
	.plcp_check = true,
	/* the rest are 0 by default */
};

void iwlagn_rx_queue_reset(struct iwl_priv *priv, struct iwl_rx_queue *rxq)
{
	unsigned long flags;
	int i;
	spin_lock_irqsave(&rxq->lock, flags);
	INIT_LIST_HEAD(&rxq->rx_free);
	INIT_LIST_HEAD(&rxq->rx_used);
	/* Fill the rx_used queue with _all_ of the Rx buffers */
	for (i = 0; i < RX_FREE_BUFFERS + RX_QUEUE_SIZE; i++) {
		/* In the reset function, these buffers may have been allocated
		 * to an SKB, so we need to unmap and free potential storage */
		if (rxq->pool[i].page != NULL) {
			pci_unmap_page(priv->pci_dev, rxq->pool[i].page_dma,
				PAGE_SIZE << priv->hw_params.rx_page_order,
				PCI_DMA_FROMDEVICE);
			__iwl_free_pages(priv, rxq->pool[i].page);
			rxq->pool[i].page = NULL;
		}
		list_add_tail(&rxq->pool[i].list, &rxq->rx_used);
	}

	for (i = 0; i < RX_QUEUE_SIZE; i++)
		rxq->queue[i] = NULL;

	/* Set us so that we have processed and used all buffers, but have
	 * not restocked the Rx queue with fresh buffers */
	rxq->read = rxq->write = 0;
	rxq->write_actual = 0;
	rxq->free_count = 0;
	spin_unlock_irqrestore(&rxq->lock, flags);
}

int iwlagn_rx_init(struct iwl_priv *priv, struct iwl_rx_queue *rxq)
{
	u32 rb_size;
	const u32 rfdnlog = RX_QUEUE_SIZE_LOG; /* 256 RBDs */
	u32 rb_timeout = 0; /* FIXME: RX_RB_TIMEOUT for all devices? */

	if (!priv->cfg->base_params->use_isr_legacy)
		rb_timeout = RX_RB_TIMEOUT;

	if (priv->cfg->mod_params->amsdu_size_8K)
		rb_size = FH_RCSR_RX_CONFIG_REG_VAL_RB_SIZE_8K;
	else
		rb_size = FH_RCSR_RX_CONFIG_REG_VAL_RB_SIZE_4K;

	/* Stop Rx DMA */
	iwl_write_direct32(priv, FH_MEM_RCSR_CHNL0_CONFIG_REG, 0);

	/* Reset driver's Rx queue write index */
	iwl_write_direct32(priv, FH_RSCSR_CHNL0_RBDCB_WPTR_REG, 0);

	/* Tell device where to find RBD circular buffer in DRAM */
	iwl_write_direct32(priv, FH_RSCSR_CHNL0_RBDCB_BASE_REG,
			   (u32)(rxq->bd_dma >> 8));

	/* Tell device where in DRAM to update its Rx status */
	iwl_write_direct32(priv, FH_RSCSR_CHNL0_STTS_WPTR_REG,
			   rxq->rb_stts_dma >> 4);

	/* Enable Rx DMA
	 * FH_RCSR_CHNL0_RX_IGNORE_RXF_EMPTY is set because of HW bug in
	 *      the credit mechanism in 5000 HW RX FIFO
	 * Direct rx interrupts to hosts
	 * Rx buffer size 4 or 8k
	 * RB timeout 0x10
	 * 256 RBDs
	 */
	iwl_write_direct32(priv, FH_MEM_RCSR_CHNL0_CONFIG_REG,
			   FH_RCSR_RX_CONFIG_CHNL_EN_ENABLE_VAL |
			   FH_RCSR_CHNL0_RX_IGNORE_RXF_EMPTY |
			   FH_RCSR_CHNL0_RX_CONFIG_IRQ_DEST_INT_HOST_VAL |
			   FH_RCSR_CHNL0_RX_CONFIG_SINGLE_FRAME_MSK |
			   rb_size|
			   (rb_timeout << FH_RCSR_RX_CONFIG_REG_IRQ_RBTH_POS)|
			   (rfdnlog << FH_RCSR_RX_CONFIG_RBDCB_SIZE_POS));

	/* Set interrupt coalescing timer to default (2048 usecs) */
	iwl_write8(priv, CSR_INT_COALESCING, IWL_HOST_INT_TIMEOUT_DEF);

	return 0;
}

static void iwlagn_set_pwr_vmain(struct iwl_priv *priv)
{
/*
 * (for documentation purposes)
 * to set power to V_AUX, do:

		if (pci_pme_capable(priv->pci_dev, PCI_D3cold))
			iwl_set_bits_mask_prph(priv, APMG_PS_CTRL_REG,
					       APMG_PS_CTRL_VAL_PWR_SRC_VAUX,
					       ~APMG_PS_CTRL_MSK_PWR_SRC);
 */

	iwl_set_bits_mask_prph(priv, APMG_PS_CTRL_REG,
			       APMG_PS_CTRL_VAL_PWR_SRC_VMAIN,
			       ~APMG_PS_CTRL_MSK_PWR_SRC);
}

int iwlagn_hw_nic_init(struct iwl_priv *priv)
{
	unsigned long flags;
	struct iwl_rx_queue *rxq = &priv->rxq;
	int ret;

	/* nic_init */
	spin_lock_irqsave(&priv->lock, flags);
	priv->cfg->ops->lib->apm_ops.init(priv);

	/* Set interrupt coalescing calibration timer to default (512 usecs) */
	iwl_write8(priv, CSR_INT_COALESCING, IWL_HOST_INT_CALIB_TIMEOUT_DEF);

	spin_unlock_irqrestore(&priv->lock, flags);

	iwlagn_set_pwr_vmain(priv);

	priv->cfg->ops->lib->apm_ops.config(priv);

	/* Allocate the RX queue, or reset if it is already allocated */
	if (!rxq->bd) {
		ret = iwl_rx_queue_alloc(priv);
		if (ret) {
			IWL_ERR(priv, "Unable to initialize Rx queue\n");
			return -ENOMEM;
		}
	} else
		iwlagn_rx_queue_reset(priv, rxq);

	iwlagn_rx_replenish(priv);

	iwlagn_rx_init(priv, rxq);

	spin_lock_irqsave(&priv->lock, flags);

	rxq->need_update = 1;
	iwl_rx_queue_update_write_ptr(priv, rxq);

	spin_unlock_irqrestore(&priv->lock, flags);

	/* Allocate or reset and init all Tx and Command queues */
	if (!priv->txq) {
		ret = iwlagn_txq_ctx_alloc(priv);
		if (ret)
			return ret;
	} else
		iwlagn_txq_ctx_reset(priv);

	if (priv->cfg->base_params->shadow_reg_enable) {
		/* enable shadow regs in HW */
		iwl_set_bit(priv, CSR_MAC_SHADOW_REG_CTRL,
			0x800FFFFF);
	}

	set_bit(STATUS_INIT, &priv->status);

	return 0;
}

/**
 * iwlagn_dma_addr2rbd_ptr - convert a DMA address to a uCode read buffer ptr
 */
static inline __le32 iwlagn_dma_addr2rbd_ptr(struct iwl_priv *priv,
					  dma_addr_t dma_addr)
{
	return cpu_to_le32((u32)(dma_addr >> 8));
}

/**
 * iwlagn_rx_queue_restock - refill RX queue from pre-allocated pool
 *
 * If there are slots in the RX queue that need to be restocked,
 * and we have free pre-allocated buffers, fill the ranks as much
 * as we can, pulling from rx_free.
 *
 * This moves the 'write' index forward to catch up with 'processed', and
 * also updates the memory address in the firmware to reference the new
 * target buffer.
 */
void iwlagn_rx_queue_restock(struct iwl_priv *priv)
{
	struct iwl_rx_queue *rxq = &priv->rxq;
	struct list_head *element;
	struct iwl_rx_mem_buffer *rxb;
	unsigned long flags;

	spin_lock_irqsave(&rxq->lock, flags);
	while ((iwl_rx_queue_space(rxq) > 0) && (rxq->free_count)) {
		/* The overwritten rxb must be a used one */
		rxb = rxq->queue[rxq->write];
		BUG_ON(rxb && rxb->page);

		/* Get next free Rx buffer, remove from free list */
		element = rxq->rx_free.next;
		rxb = list_entry(element, struct iwl_rx_mem_buffer, list);
		list_del(element);

		/* Point to Rx buffer via next RBD in circular buffer */
		rxq->bd[rxq->write] = iwlagn_dma_addr2rbd_ptr(priv,
							      rxb->page_dma);
		rxq->queue[rxq->write] = rxb;
		rxq->write = (rxq->write + 1) & RX_QUEUE_MASK;
		rxq->free_count--;
	}
	spin_unlock_irqrestore(&rxq->lock, flags);
	/* If the pre-allocated buffer pool is dropping low, schedule to
	 * refill it */
	if (rxq->free_count <= RX_LOW_WATERMARK)
		queue_work(priv->workqueue, &priv->rx_replenish);


	/* If we've added more space for the firmware to place data, tell it.
	 * Increment device's write pointer in multiples of 8. */
	if (rxq->write_actual != (rxq->write & ~0x7)) {
		spin_lock_irqsave(&rxq->lock, flags);
		rxq->need_update = 1;
		spin_unlock_irqrestore(&rxq->lock, flags);
		iwl_rx_queue_update_write_ptr(priv, rxq);
	}
}

/**
 * iwlagn_rx_replenish - Move all used packet from rx_used to rx_free
 *
 * When moving to rx_free an SKB is allocated for the slot.
 *
 * Also restock the Rx queue via iwl_rx_queue_restock.
 * This is called as a scheduled work item (except for during initialization)
 */
void iwlagn_rx_allocate(struct iwl_priv *priv, gfp_t priority)
{
	struct iwl_rx_queue *rxq = &priv->rxq;
	struct list_head *element;
	struct iwl_rx_mem_buffer *rxb;
	struct page *page;
	unsigned long flags;
	gfp_t gfp_mask = priority;

	while (1) {
		spin_lock_irqsave(&rxq->lock, flags);
		if (list_empty(&rxq->rx_used)) {
			spin_unlock_irqrestore(&rxq->lock, flags);
			return;
		}
		spin_unlock_irqrestore(&rxq->lock, flags);

		if (rxq->free_count > RX_LOW_WATERMARK)
			gfp_mask |= __GFP_NOWARN;

		if (priv->hw_params.rx_page_order > 0)
			gfp_mask |= __GFP_COMP;

		/* Alloc a new receive buffer */
		page = alloc_pages(gfp_mask, priv->hw_params.rx_page_order);
		if (!page) {
			if (net_ratelimit())
				IWL_DEBUG_INFO(priv, "alloc_pages failed, "
					       "order: %d\n",
					       priv->hw_params.rx_page_order);

			if ((rxq->free_count <= RX_LOW_WATERMARK) &&
			    net_ratelimit())
				IWL_CRIT(priv, "Failed to alloc_pages with %s. Only %u free buffers remaining.\n",
					 priority == GFP_ATOMIC ?  "GFP_ATOMIC" : "GFP_KERNEL",
					 rxq->free_count);
			/* We don't reschedule replenish work here -- we will
			 * call the restock method and if it still needs
			 * more buffers it will schedule replenish */
			return;
		}

		spin_lock_irqsave(&rxq->lock, flags);

		if (list_empty(&rxq->rx_used)) {
			spin_unlock_irqrestore(&rxq->lock, flags);
			__free_pages(page, priv->hw_params.rx_page_order);
			return;
		}
		element = rxq->rx_used.next;
		rxb = list_entry(element, struct iwl_rx_mem_buffer, list);
		list_del(element);

		spin_unlock_irqrestore(&rxq->lock, flags);

		BUG_ON(rxb->page);
		rxb->page = page;
		/* Get physical address of the RB */
		rxb->page_dma = pci_map_page(priv->pci_dev, page, 0,
				PAGE_SIZE << priv->hw_params.rx_page_order,
				PCI_DMA_FROMDEVICE);
		/* dma address must be no more than 36 bits */
		BUG_ON(rxb->page_dma & ~DMA_BIT_MASK(36));
		/* and also 256 byte aligned! */
		BUG_ON(rxb->page_dma & DMA_BIT_MASK(8));

		spin_lock_irqsave(&rxq->lock, flags);

		list_add_tail(&rxb->list, &rxq->rx_free);
		rxq->free_count++;
		priv->alloc_rxb_page++;

		spin_unlock_irqrestore(&rxq->lock, flags);
	}
}

void iwlagn_rx_replenish(struct iwl_priv *priv)
{
	unsigned long flags;

	iwlagn_rx_allocate(priv, GFP_KERNEL);

	spin_lock_irqsave(&priv->lock, flags);
	iwlagn_rx_queue_restock(priv);
	spin_unlock_irqrestore(&priv->lock, flags);
}

void iwlagn_rx_replenish_now(struct iwl_priv *priv)
{
	iwlagn_rx_allocate(priv, GFP_ATOMIC);

	iwlagn_rx_queue_restock(priv);
}

/* Assumes that the skb field of the buffers in 'pool' is kept accurate.
 * If an SKB has been detached, the POOL needs to have its SKB set to NULL
 * This free routine walks the list of POOL entries and if SKB is set to
 * non NULL it is unmapped and freed
 */
void iwlagn_rx_queue_free(struct iwl_priv *priv, struct iwl_rx_queue *rxq)
{
	int i;
	for (i = 0; i < RX_QUEUE_SIZE + RX_FREE_BUFFERS; i++) {
		if (rxq->pool[i].page != NULL) {
			pci_unmap_page(priv->pci_dev, rxq->pool[i].page_dma,
				PAGE_SIZE << priv->hw_params.rx_page_order,
				PCI_DMA_FROMDEVICE);
			__iwl_free_pages(priv, rxq->pool[i].page);
			rxq->pool[i].page = NULL;
		}
	}

	dma_free_coherent(&priv->pci_dev->dev, 4 * RX_QUEUE_SIZE, rxq->bd,
			  rxq->bd_dma);
	dma_free_coherent(&priv->pci_dev->dev, sizeof(struct iwl_rb_status),
			  rxq->rb_stts, rxq->rb_stts_dma);
	rxq->bd = NULL;
	rxq->rb_stts  = NULL;
}

int iwlagn_rxq_stop(struct iwl_priv *priv)
{

	/* stop Rx DMA */
	iwl_write_direct32(priv, FH_MEM_RCSR_CHNL0_CONFIG_REG, 0);
	iwl_poll_direct_bit(priv, FH_MEM_RSSR_RX_STATUS_REG,
			    FH_RSSR_CHNL0_RX_STATUS_CHNL_IDLE, 1000);

	return 0;
}

int iwlagn_hwrate_to_mac80211_idx(u32 rate_n_flags, enum ieee80211_band band)
{
	int idx = 0;
	int band_offset = 0;

	/* HT rate format: mac80211 wants an MCS number, which is just LSB */
	if (rate_n_flags & RATE_MCS_HT_MSK) {
		idx = (rate_n_flags & 0xff);
		return idx;
	/* Legacy rate format, search for match in table */
	} else {
		if (band == IEEE80211_BAND_5GHZ)
			band_offset = IWL_FIRST_OFDM_RATE;
		for (idx = band_offset; idx < IWL_RATE_COUNT_LEGACY; idx++)
			if (iwl_rates[idx].plcp == (rate_n_flags & 0xFF))
				return idx - band_offset;
	}

	return -1;
}

static int iwl_get_single_channel_for_scan(struct iwl_priv *priv,
					   struct ieee80211_vif *vif,
					   enum ieee80211_band band,
					   struct iwl_scan_channel *scan_ch)
{
	const struct ieee80211_supported_band *sband;
	u16 passive_dwell = 0;
	u16 active_dwell = 0;
	int added = 0;
	u16 channel = 0;

	sband = iwl_get_hw_mode(priv, band);
	if (!sband) {
		IWL_ERR(priv, "invalid band\n");
		return added;
	}

	active_dwell = iwl_get_active_dwell_time(priv, band, 0);
	passive_dwell = iwl_get_passive_dwell_time(priv, band, vif);

	if (passive_dwell <= active_dwell)
		passive_dwell = active_dwell + 1;

	channel = iwl_get_single_channel_number(priv, band);
	if (channel) {
		scan_ch->channel = cpu_to_le16(channel);
		scan_ch->type = SCAN_CHANNEL_TYPE_PASSIVE;
		scan_ch->active_dwell = cpu_to_le16(active_dwell);
		scan_ch->passive_dwell = cpu_to_le16(passive_dwell);
		/* Set txpower levels to defaults */
		scan_ch->dsp_atten = 110;
		if (band == IEEE80211_BAND_5GHZ)
			scan_ch->tx_gain = ((1 << 5) | (3 << 3)) | 3;
		else
			scan_ch->tx_gain = ((1 << 5) | (5 << 3));
		added++;
	} else
		IWL_ERR(priv, "no valid channel found\n");
	return added;
}

static int iwl_get_channels_for_scan(struct iwl_priv *priv,
				     struct ieee80211_vif *vif,
				     enum ieee80211_band band,
				     u8 is_active, u8 n_probes,
				     struct iwl_scan_channel *scan_ch)
{
	struct ieee80211_channel *chan;
	const struct ieee80211_supported_band *sband;
	const struct iwl_channel_info *ch_info;
	u16 passive_dwell = 0;
	u16 active_dwell = 0;
	int added, i;
	u16 channel;

	sband = iwl_get_hw_mode(priv, band);
	if (!sband)
		return 0;

	active_dwell = iwl_get_active_dwell_time(priv, band, n_probes);
	passive_dwell = iwl_get_passive_dwell_time(priv, band, vif);

	if (passive_dwell <= active_dwell)
		passive_dwell = active_dwell + 1;

	for (i = 0, added = 0; i < priv->scan_request->n_channels; i++) {
		chan = priv->scan_request->channels[i];

		if (chan->band != band)
			continue;

		channel = chan->hw_value;
		scan_ch->channel = cpu_to_le16(channel);

		ch_info = iwl_get_channel_info(priv, band, channel);
		if (!is_channel_valid(ch_info)) {
			IWL_DEBUG_SCAN(priv, "Channel %d is INVALID for this band.\n",
					channel);
			continue;
		}

		if (!is_active || is_channel_passive(ch_info) ||
		    (chan->flags & IEEE80211_CHAN_PASSIVE_SCAN))
			scan_ch->type = SCAN_CHANNEL_TYPE_PASSIVE;
		else
			scan_ch->type = SCAN_CHANNEL_TYPE_ACTIVE;

		if (n_probes)
			scan_ch->type |= IWL_SCAN_PROBE_MASK(n_probes);

		scan_ch->active_dwell = cpu_to_le16(active_dwell);
		scan_ch->passive_dwell = cpu_to_le16(passive_dwell);

		/* Set txpower levels to defaults */
		scan_ch->dsp_atten = 110;

		/* NOTE: if we were doing 6Mb OFDM for scans we'd use
		 * power level:
		 * scan_ch->tx_gain = ((1 << 5) | (2 << 3)) | 3;
		 */
		if (band == IEEE80211_BAND_5GHZ)
			scan_ch->tx_gain = ((1 << 5) | (3 << 3)) | 3;
		else
			scan_ch->tx_gain = ((1 << 5) | (5 << 3));

		IWL_DEBUG_SCAN(priv, "Scanning ch=%d prob=0x%X [%s %d]\n",
			       channel, le32_to_cpu(scan_ch->type),
			       (scan_ch->type & SCAN_CHANNEL_TYPE_ACTIVE) ?
				"ACTIVE" : "PASSIVE",
			       (scan_ch->type & SCAN_CHANNEL_TYPE_ACTIVE) ?
			       active_dwell : passive_dwell);

		scan_ch++;
		added++;
	}

	IWL_DEBUG_SCAN(priv, "total channels to scan %d\n", added);
	return added;
}

static int iwl_fill_offch_tx(struct iwl_priv *priv, void *data, size_t maxlen)
{
	struct sk_buff *skb = priv->_agn.offchan_tx_skb;

	if (skb->len < maxlen)
		maxlen = skb->len;

	memcpy(data, skb->data, maxlen);

	return maxlen;
}

int iwlagn_request_scan(struct iwl_priv *priv, struct ieee80211_vif *vif)
{
	struct iwl_host_cmd cmd = {
		.id = REPLY_SCAN_CMD,
		.len = sizeof(struct iwl_scan_cmd),
		.flags = CMD_SIZE_HUGE,
	};
	struct iwl_scan_cmd *scan;
	struct iwl_rxon_context *ctx = &priv->contexts[IWL_RXON_CTX_BSS];
	u32 rate_flags = 0;
	u16 cmd_len;
	u16 rx_chain = 0;
	enum ieee80211_band band;
	u8 n_probes = 0;
	u8 rx_ant = priv->hw_params.valid_rx_ant;
	u8 rate;
	bool is_active = false;
	int  chan_mod;
	u8 active_chains;
	u8 scan_tx_antennas = priv->hw_params.valid_tx_ant;
	int ret;

	lockdep_assert_held(&priv->mutex);

	if (vif)
		ctx = iwl_rxon_ctx_from_vif(vif);

	if (!priv->scan_cmd) {
		priv->scan_cmd = kmalloc(sizeof(struct iwl_scan_cmd) +
					 IWL_MAX_SCAN_SIZE, GFP_KERNEL);
		if (!priv->scan_cmd) {
			IWL_DEBUG_SCAN(priv,
				       "fail to allocate memory for scan\n");
			return -ENOMEM;
		}
	}
	scan = priv->scan_cmd;
	memset(scan, 0, sizeof(struct iwl_scan_cmd) + IWL_MAX_SCAN_SIZE);

	scan->quiet_plcp_th = IWL_PLCP_QUIET_THRESH;
	scan->quiet_time = IWL_ACTIVE_QUIET_TIME;

	if (priv->scan_type != IWL_SCAN_OFFCH_TX &&
	    iwl_is_any_associated(priv)) {
		u16 interval = 0;
		u32 extra;
		u32 suspend_time = 100;
		u32 scan_suspend_time = 100;

		IWL_DEBUG_INFO(priv, "Scanning while associated...\n");
		switch (priv->scan_type) {
		case IWL_SCAN_OFFCH_TX:
			WARN_ON(1);
			break;
		case IWL_SCAN_RADIO_RESET:
			interval = 0;
			break;
		case IWL_SCAN_NORMAL:
			interval = vif->bss_conf.beacon_int;
			break;
		}

		scan->suspend_time = 0;
		scan->max_out_time = cpu_to_le32(200 * 1024);
		if (!interval)
			interval = suspend_time;

		extra = (suspend_time / interval) << 22;
		scan_suspend_time = (extra |
		    ((suspend_time % interval) * 1024));
		scan->suspend_time = cpu_to_le32(scan_suspend_time);
		IWL_DEBUG_SCAN(priv, "suspend_time 0x%X beacon interval %d\n",
			       scan_suspend_time, interval);
	} else if (priv->scan_type == IWL_SCAN_OFFCH_TX) {
		scan->suspend_time = 0;
		scan->max_out_time =
			cpu_to_le32(1024 * priv->_agn.offchan_tx_timeout);
	}

	switch (priv->scan_type) {
	case IWL_SCAN_RADIO_RESET:
		IWL_DEBUG_SCAN(priv, "Start internal passive scan.\n");
		break;
	case IWL_SCAN_NORMAL:
		if (priv->scan_request->n_ssids) {
			int i, p = 0;
			IWL_DEBUG_SCAN(priv, "Kicking off active scan\n");
			for (i = 0; i < priv->scan_request->n_ssids; i++) {
				/* always does wildcard anyway */
				if (!priv->scan_request->ssids[i].ssid_len)
					continue;
				scan->direct_scan[p].id = WLAN_EID_SSID;
				scan->direct_scan[p].len =
					priv->scan_request->ssids[i].ssid_len;
				memcpy(scan->direct_scan[p].ssid,
				       priv->scan_request->ssids[i].ssid,
				       priv->scan_request->ssids[i].ssid_len);
				n_probes++;
				p++;
			}
			is_active = true;
		} else
			IWL_DEBUG_SCAN(priv, "Start passive scan.\n");
		break;
	case IWL_SCAN_OFFCH_TX:
		IWL_DEBUG_SCAN(priv, "Start offchannel TX scan.\n");
		break;
	}

	scan->tx_cmd.tx_flags = TX_CMD_FLG_SEQ_CTL_MSK;
	scan->tx_cmd.sta_id = ctx->bcast_sta_id;
	scan->tx_cmd.stop_time.life_time = TX_CMD_LIFE_TIME_INFINITE;

	switch (priv->scan_band) {
	case IEEE80211_BAND_2GHZ:
		scan->flags = RXON_FLG_BAND_24G_MSK | RXON_FLG_AUTO_DETECT_MSK;
		chan_mod = le32_to_cpu(
			priv->contexts[IWL_RXON_CTX_BSS].active.flags &
						RXON_FLG_CHANNEL_MODE_MSK)
				       >> RXON_FLG_CHANNEL_MODE_POS;
		if (chan_mod == CHANNEL_MODE_PURE_40) {
			rate = IWL_RATE_6M_PLCP;
		} else {
			rate = IWL_RATE_1M_PLCP;
			rate_flags = RATE_MCS_CCK_MSK;
		}
		/*
		 * Internal scans are passive, so we can indiscriminately set
		 * the BT ignore flag on 2.4 GHz since it applies to TX only.
		 */
		if (priv->cfg->bt_params &&
		    priv->cfg->bt_params->advanced_bt_coexist)
			scan->tx_cmd.tx_flags |= TX_CMD_FLG_IGNORE_BT;
		break;
	case IEEE80211_BAND_5GHZ:
		rate = IWL_RATE_6M_PLCP;
		break;
	default:
		IWL_WARN(priv, "Invalid scan band\n");
		return -EIO;
	}

	/*
	 * If active scanning is requested but a certain channel is
	 * marked passive, we can do active scanning if we detect
	 * transmissions.
	 *
	 * There is an issue with some firmware versions that triggers
	 * a sysassert on a "good CRC threshold" of zero (== disabled),
	 * on a radar channel even though this means that we should NOT
	 * send probes.
	 *
	 * The "good CRC threshold" is the number of frames that we
	 * need to receive during our dwell time on a channel before
	 * sending out probes -- setting this to a huge value will
	 * mean we never reach it, but at the same time work around
	 * the aforementioned issue. Thus use IWL_GOOD_CRC_TH_NEVER
	 * here instead of IWL_GOOD_CRC_TH_DISABLED.
	 */
	scan->good_CRC_th = is_active ? IWL_GOOD_CRC_TH_DEFAULT :
					IWL_GOOD_CRC_TH_NEVER;

	band = priv->scan_band;

	if (priv->cfg->scan_rx_antennas[band])
		rx_ant = priv->cfg->scan_rx_antennas[band];

	if (band == IEEE80211_BAND_2GHZ &&
	    priv->cfg->bt_params &&
	    priv->cfg->bt_params->advanced_bt_coexist) {
		/* transmit 2.4 GHz probes only on first antenna */
		scan_tx_antennas = first_antenna(scan_tx_antennas);
	}

	priv->scan_tx_ant[band] = iwl_toggle_tx_ant(priv, priv->scan_tx_ant[band],
						    scan_tx_antennas);
	rate_flags |= iwl_ant_idx_to_flags(priv->scan_tx_ant[band]);
	scan->tx_cmd.rate_n_flags = iwl_hw_set_rate_n_flags(rate, rate_flags);

	/* In power save mode use one chain, otherwise use all chains */
	if (test_bit(STATUS_POWER_PMI, &priv->status)) {
		/* rx_ant has been set to all valid chains previously */
		active_chains = rx_ant &
				((u8)(priv->chain_noise_data.active_chains));
		if (!active_chains)
			active_chains = rx_ant;

		IWL_DEBUG_SCAN(priv, "chain_noise_data.active_chains: %u\n",
				priv->chain_noise_data.active_chains);

		rx_ant = first_antenna(active_chains);
	}
	if (priv->cfg->bt_params &&
	    priv->cfg->bt_params->advanced_bt_coexist &&
	    priv->bt_full_concurrent) {
		/* operated as 1x1 in full concurrency mode */
		rx_ant = first_antenna(rx_ant);
	}

	/* MIMO is not used here, but value is required */
	rx_chain |= priv->hw_params.valid_rx_ant << RXON_RX_CHAIN_VALID_POS;
	rx_chain |= rx_ant << RXON_RX_CHAIN_FORCE_MIMO_SEL_POS;
	rx_chain |= rx_ant << RXON_RX_CHAIN_FORCE_SEL_POS;
	rx_chain |= 0x1 << RXON_RX_CHAIN_DRIVER_FORCE_POS;
	scan->rx_chain = cpu_to_le16(rx_chain);
	switch (priv->scan_type) {
	case IWL_SCAN_NORMAL:
		cmd_len = iwl_fill_probe_req(priv,
					(struct ieee80211_mgmt *)scan->data,
					vif->addr,
					priv->scan_request->ie,
					priv->scan_request->ie_len,
					IWL_MAX_SCAN_SIZE - sizeof(*scan));
		break;
	case IWL_SCAN_RADIO_RESET:
		/* use bcast addr, will not be transmitted but must be valid */
		cmd_len = iwl_fill_probe_req(priv,
					(struct ieee80211_mgmt *)scan->data,
					iwl_bcast_addr, NULL, 0,
					IWL_MAX_SCAN_SIZE - sizeof(*scan));
		break;
	case IWL_SCAN_OFFCH_TX:
		cmd_len = iwl_fill_offch_tx(priv, scan->data,
					    IWL_MAX_SCAN_SIZE
					     - sizeof(*scan)
					     - sizeof(struct iwl_scan_channel));
		scan->scan_flags |= IWL_SCAN_FLAGS_ACTION_FRAME_TX;
		break;
	default:
		BUG();
	}
	scan->tx_cmd.len = cpu_to_le16(cmd_len);

	scan->filter_flags |= (RXON_FILTER_ACCEPT_GRP_MSK |
			       RXON_FILTER_BCON_AWARE_MSK);

	switch (priv->scan_type) {
	case IWL_SCAN_RADIO_RESET:
		scan->channel_count =
			iwl_get_single_channel_for_scan(priv, vif, band,
				(void *)&scan->data[cmd_len]);
		break;
	case IWL_SCAN_NORMAL:
		scan->channel_count =
			iwl_get_channels_for_scan(priv, vif, band,
				is_active, n_probes,
				(void *)&scan->data[cmd_len]);
		break;
	case IWL_SCAN_OFFCH_TX: {
		struct iwl_scan_channel *scan_ch;

		scan->channel_count = 1;

		scan_ch = (void *)&scan->data[cmd_len];
		scan_ch->type = SCAN_CHANNEL_TYPE_ACTIVE;
		scan_ch->channel =
			cpu_to_le16(priv->_agn.offchan_tx_chan->hw_value);
		scan_ch->active_dwell =
			cpu_to_le16(priv->_agn.offchan_tx_timeout);
		scan_ch->passive_dwell = 0;

		/* Set txpower levels to defaults */
		scan_ch->dsp_atten = 110;

		/* NOTE: if we were doing 6Mb OFDM for scans we'd use
		 * power level:
		 * scan_ch->tx_gain = ((1 << 5) | (2 << 3)) | 3;
		 */
		if (priv->_agn.offchan_tx_chan->band == IEEE80211_BAND_5GHZ)
			scan_ch->tx_gain = ((1 << 5) | (3 << 3)) | 3;
		else
			scan_ch->tx_gain = ((1 << 5) | (5 << 3));
		}
		break;
	}

	if (scan->channel_count == 0) {
		IWL_DEBUG_SCAN(priv, "channel count %d\n", scan->channel_count);
		return -EIO;
	}

	cmd.len += le16_to_cpu(scan->tx_cmd.len) +
	    scan->channel_count * sizeof(struct iwl_scan_channel);
	cmd.data = scan;
	scan->len = cpu_to_le16(cmd.len);

	/* set scan bit here for PAN params */
	set_bit(STATUS_SCAN_HW, &priv->status);

	if (priv->cfg->ops->hcmd->set_pan_params) {
		ret = priv->cfg->ops->hcmd->set_pan_params(priv);
		if (ret)
			return ret;
	}

	ret = iwl_send_cmd_sync(priv, &cmd);
	if (ret) {
		clear_bit(STATUS_SCAN_HW, &priv->status);
		if (priv->cfg->ops->hcmd->set_pan_params)
			priv->cfg->ops->hcmd->set_pan_params(priv);
	}

	return ret;
}

int iwlagn_manage_ibss_station(struct iwl_priv *priv,
			       struct ieee80211_vif *vif, bool add)
{
	struct iwl_vif_priv *vif_priv = (void *)vif->drv_priv;

	if (add)
		return iwlagn_add_bssid_station(priv, vif_priv->ctx,
						vif->bss_conf.bssid,
						&vif_priv->ibss_bssid_sta_id);
	return iwl_remove_station(priv, vif_priv->ibss_bssid_sta_id,
				  vif->bss_conf.bssid);
}

void iwl_free_tfds_in_queue(struct iwl_priv *priv,
			    int sta_id, int tid, int freed)
{
	lockdep_assert_held(&priv->sta_lock);

	if (priv->stations[sta_id].tid[tid].tfds_in_queue >= freed)
		priv->stations[sta_id].tid[tid].tfds_in_queue -= freed;
	else {
		IWL_DEBUG_TX(priv, "free more than tfds_in_queue (%u:%d)\n",
			priv->stations[sta_id].tid[tid].tfds_in_queue,
			freed);
		priv->stations[sta_id].tid[tid].tfds_in_queue = 0;
	}
}

#define IWL_FLUSH_WAIT_MS	2000

int iwlagn_wait_tx_queue_empty(struct iwl_priv *priv)
{
	struct iwl_tx_queue *txq;
	struct iwl_queue *q;
	int cnt;
	unsigned long now = jiffies;
	int ret = 0;

	/* waiting for all the tx frames complete might take a while */
	for (cnt = 0; cnt < priv->hw_params.max_txq_num; cnt++) {
		if (cnt == priv->cmd_queue)
			continue;
		txq = &priv->txq[cnt];
		q = &txq->q;
		while (q->read_ptr != q->write_ptr && !time_after(jiffies,
		       now + msecs_to_jiffies(IWL_FLUSH_WAIT_MS)))
				msleep(1);

		if (q->read_ptr != q->write_ptr) {
			IWL_ERR(priv, "fail to flush all tx fifo queues\n");
			ret = -ETIMEDOUT;
			break;
		}
	}
	return ret;
}

#define IWL_TX_QUEUE_MSK	0xfffff

/**
 * iwlagn_txfifo_flush: send REPLY_TXFIFO_FLUSH command to uCode
 *
 * pre-requirements:
 *  1. acquire mutex before calling
 *  2. make sure rf is on and not in exit state
 */
int iwlagn_txfifo_flush(struct iwl_priv *priv, u16 flush_control)
{
	struct iwl_txfifo_flush_cmd flush_cmd;
	struct iwl_host_cmd cmd = {
		.id = REPLY_TXFIFO_FLUSH,
		.len = sizeof(struct iwl_txfifo_flush_cmd),
		.flags = CMD_SYNC,
		.data = &flush_cmd,
	};

	might_sleep();

	memset(&flush_cmd, 0, sizeof(flush_cmd));
	flush_cmd.fifo_control = IWL_TX_FIFO_VO_MSK | IWL_TX_FIFO_VI_MSK |
				 IWL_TX_FIFO_BE_MSK | IWL_TX_FIFO_BK_MSK;
	if (priv->cfg->sku & IWL_SKU_N)
		flush_cmd.fifo_control |= IWL_AGG_TX_QUEUE_MSK;

	IWL_DEBUG_INFO(priv, "fifo queue control: 0X%x\n",
		       flush_cmd.fifo_control);
	flush_cmd.flush_control = cpu_to_le16(flush_control);

	return iwl_send_cmd(priv, &cmd);
}

void iwlagn_dev_txfifo_flush(struct iwl_priv *priv, u16 flush_control)
{
	mutex_lock(&priv->mutex);
	ieee80211_stop_queues(priv->hw);
	if (priv->cfg->ops->lib->txfifo_flush(priv, IWL_DROP_ALL)) {
		IWL_ERR(priv, "flush request fail\n");
		goto done;
	}
	IWL_DEBUG_INFO(priv, "wait transmit/flush all frames\n");
	iwlagn_wait_tx_queue_empty(priv);
done:
	ieee80211_wake_queues(priv->hw);
	mutex_unlock(&priv->mutex);
}

/*
 * BT coex
 */
/*
 * Macros to access the lookup table.
 *
 * The lookup table has 7 inputs: bt3_prio, bt3_txrx, bt_rf_act, wifi_req,
* wifi_prio, wifi_txrx and wifi_sh_ant_req.
 *
 * It has three outputs: WLAN_ACTIVE, WLAN_KILL and ANT_SWITCH
 *
 * The format is that "registers" 8 through 11 contain the WLAN_ACTIVE bits
 * one after another in 32-bit registers, and "registers" 0 through 7 contain
 * the WLAN_KILL and ANT_SWITCH bits interleaved (in that order).
 *
 * These macros encode that format.
 */
#define LUT_VALUE(bt3_prio, bt3_txrx, bt_rf_act, wifi_req, wifi_prio, \
		  wifi_txrx, wifi_sh_ant_req) \
	(bt3_prio | (bt3_txrx << 1) | (bt_rf_act << 2) | (wifi_req << 3) | \
	(wifi_prio << 4) | (wifi_txrx << 5) | (wifi_sh_ant_req << 6))

#define LUT_PTA_WLAN_ACTIVE_OP(lut, op, val) \
	lut[8 + ((val) >> 5)] op (cpu_to_le32(BIT((val) & 0x1f)))
#define LUT_TEST_PTA_WLAN_ACTIVE(lut, bt3_prio, bt3_txrx, bt_rf_act, wifi_req, \
				 wifi_prio, wifi_txrx, wifi_sh_ant_req) \
	(!!(LUT_PTA_WLAN_ACTIVE_OP(lut, &, LUT_VALUE(bt3_prio, bt3_txrx, \
				   bt_rf_act, wifi_req, wifi_prio, wifi_txrx, \
				   wifi_sh_ant_req))))
#define LUT_SET_PTA_WLAN_ACTIVE(lut, bt3_prio, bt3_txrx, bt_rf_act, wifi_req, \
				wifi_prio, wifi_txrx, wifi_sh_ant_req) \
	LUT_PTA_WLAN_ACTIVE_OP(lut, |=, LUT_VALUE(bt3_prio, bt3_txrx, \
			       bt_rf_act, wifi_req, wifi_prio, wifi_txrx, \
			       wifi_sh_ant_req))
#define LUT_CLEAR_PTA_WLAN_ACTIVE(lut, bt3_prio, bt3_txrx, bt_rf_act, \
				  wifi_req, wifi_prio, wifi_txrx, \
				  wifi_sh_ant_req) \
	LUT_PTA_WLAN_ACTIVE_OP(lut, &= ~, LUT_VALUE(bt3_prio, bt3_txrx, \
			       bt_rf_act, wifi_req, wifi_prio, wifi_txrx, \
			       wifi_sh_ant_req))

#define LUT_WLAN_KILL_OP(lut, op, val) \
	lut[(val) >> 4] op (cpu_to_le32(BIT(((val) << 1) & 0x1e)))
#define LUT_TEST_WLAN_KILL(lut, bt3_prio, bt3_txrx, bt_rf_act, wifi_req, \
			   wifi_prio, wifi_txrx, wifi_sh_ant_req) \
	(!!(LUT_WLAN_KILL_OP(lut, &, LUT_VALUE(bt3_prio, bt3_txrx, bt_rf_act, \
			     wifi_req, wifi_prio, wifi_txrx, wifi_sh_ant_req))))
#define LUT_SET_WLAN_KILL(lut, bt3_prio, bt3_txrx, bt_rf_act, wifi_req, \
			  wifi_prio, wifi_txrx, wifi_sh_ant_req) \
	LUT_WLAN_KILL_OP(lut, |=, LUT_VALUE(bt3_prio, bt3_txrx, bt_rf_act, \
			 wifi_req, wifi_prio, wifi_txrx, wifi_sh_ant_req))
#define LUT_CLEAR_WLAN_KILL(lut, bt3_prio, bt3_txrx, bt_rf_act, wifi_req, \
			    wifi_prio, wifi_txrx, wifi_sh_ant_req) \
	LUT_WLAN_KILL_OP(lut, &= ~, LUT_VALUE(bt3_prio, bt3_txrx, bt_rf_act, \
			 wifi_req, wifi_prio, wifi_txrx, wifi_sh_ant_req))

#define LUT_ANT_SWITCH_OP(lut, op, val) \
	lut[(val) >> 4] op (cpu_to_le32(BIT((((val) << 1) & 0x1e) + 1)))
#define LUT_TEST_ANT_SWITCH(lut, bt3_prio, bt3_txrx, bt_rf_act, wifi_req, \
			    wifi_prio, wifi_txrx, wifi_sh_ant_req) \
	(!!(LUT_ANT_SWITCH_OP(lut, &, LUT_VALUE(bt3_prio, bt3_txrx, bt_rf_act, \
			      wifi_req, wifi_prio, wifi_txrx, \
			      wifi_sh_ant_req))))
#define LUT_SET_ANT_SWITCH(lut, bt3_prio, bt3_txrx, bt_rf_act, wifi_req, \
			   wifi_prio, wifi_txrx, wifi_sh_ant_req) \
	LUT_ANT_SWITCH_OP(lut, |=, LUT_VALUE(bt3_prio, bt3_txrx, bt_rf_act, \
			  wifi_req, wifi_prio, wifi_txrx, wifi_sh_ant_req))
#define LUT_CLEAR_ANT_SWITCH(lut, bt3_prio, bt3_txrx, bt_rf_act, wifi_req, \
			     wifi_prio, wifi_txrx, wifi_sh_ant_req) \
	LUT_ANT_SWITCH_OP(lut, &= ~, LUT_VALUE(bt3_prio, bt3_txrx, bt_rf_act, \
			  wifi_req, wifi_prio, wifi_txrx, wifi_sh_ant_req))

static const __le32 iwlagn_def_3w_lookup[12] = {
	cpu_to_le32(0xaaaaaaaa),
	cpu_to_le32(0xaaaaaaaa),
	cpu_to_le32(0xaeaaaaaa),
	cpu_to_le32(0xaaaaaaaa),
	cpu_to_le32(0xcc00ff28),
	cpu_to_le32(0x0000aaaa),
	cpu_to_le32(0xcc00aaaa),
	cpu_to_le32(0x0000aaaa),
	cpu_to_le32(0xc0004000),
	cpu_to_le32(0x00004000),
	cpu_to_le32(0xf0005000),
	cpu_to_le32(0xf0005000),
};

static const __le32 iwlagn_concurrent_lookup[12] = {
	cpu_to_le32(0xaaaaaaaa),
	cpu_to_le32(0xaaaaaaaa),
	cpu_to_le32(0xaaaaaaaa),
	cpu_to_le32(0xaaaaaaaa),
	cpu_to_le32(0xaaaaaaaa),
	cpu_to_le32(0xaaaaaaaa),
	cpu_to_le32(0xaaaaaaaa),
	cpu_to_le32(0xaaaaaaaa),
	cpu_to_le32(0x00000000),
	cpu_to_le32(0x00000000),
	cpu_to_le32(0x00000000),
	cpu_to_le32(0x00000000),
};

void iwlagn_send_advance_bt_config(struct iwl_priv *priv)
{
	struct iwl_basic_bt_cmd basic = {
		.max_kill = IWLAGN_BT_MAX_KILL_DEFAULT,
		.bt3_timer_t7_value = IWLAGN_BT3_T7_DEFAULT,
		.bt3_prio_sample_time = IWLAGN_BT3_PRIO_SAMPLE_DEFAULT,
		.bt3_timer_t2_value = IWLAGN_BT3_T2_DEFAULT,
	};
	struct iwl6000_bt_cmd bt_cmd_6000;
	struct iwl2000_bt_cmd bt_cmd_2000;
	int ret;

	BUILD_BUG_ON(sizeof(iwlagn_def_3w_lookup) !=
			sizeof(basic.bt3_lookup_table));

	if (priv->cfg->bt_params) {
		if (priv->cfg->bt_params->bt_session_2) {
			bt_cmd_2000.prio_boost = cpu_to_le32(
				priv->cfg->bt_params->bt_prio_boost);
			bt_cmd_2000.tx_prio_boost = 0;
			bt_cmd_2000.rx_prio_boost = 0;
		} else {
			bt_cmd_6000.prio_boost =
				priv->cfg->bt_params->bt_prio_boost;
			bt_cmd_6000.tx_prio_boost = 0;
			bt_cmd_6000.rx_prio_boost = 0;
		}
	} else {
		IWL_ERR(priv, "failed to construct BT Coex Config\n");
		return;
	}

	basic.kill_ack_mask = priv->kill_ack_mask;
	basic.kill_cts_mask = priv->kill_cts_mask;
	basic.valid = priv->bt_valid;

	/*
	 * Configure BT coex mode to "no coexistence" when the
	 * user disabled BT coexistence, we have no interface
	 * (might be in monitor mode), or the interface is in
	 * IBSS mode (no proper uCode support for coex then).
	 */
	if (!bt_coex_active || priv->iw_mode == NL80211_IFTYPE_ADHOC) {
		basic.flags = IWLAGN_BT_FLAG_COEX_MODE_DISABLED;
	} else {
		basic.flags = IWLAGN_BT_FLAG_COEX_MODE_3W <<
					IWLAGN_BT_FLAG_COEX_MODE_SHIFT;
		if (priv->cfg->bt_params &&
		    priv->cfg->bt_params->bt_sco_disable)
			basic.flags |= IWLAGN_BT_FLAG_SYNC_2_BT_DISABLE;

		if (priv->bt_ch_announce)
			basic.flags |= IWLAGN_BT_FLAG_CHANNEL_INHIBITION;
		IWL_DEBUG_INFO(priv, "BT coex flag: 0X%x\n", basic.flags);
	}
	priv->bt_enable_flag = basic.flags;
	if (priv->bt_full_concurrent)
		memcpy(basic.bt3_lookup_table, iwlagn_concurrent_lookup,
			sizeof(iwlagn_concurrent_lookup));
	else
		memcpy(basic.bt3_lookup_table, iwlagn_def_3w_lookup,
			sizeof(iwlagn_def_3w_lookup));

	IWL_DEBUG_INFO(priv, "BT coex %s in %s mode\n",
		       basic.flags ? "active" : "disabled",
		       priv->bt_full_concurrent ?
		       "full concurrency" : "3-wire");

	if (priv->cfg->bt_params->bt_session_2) {
		memcpy(&bt_cmd_2000.basic, &basic,
			sizeof(basic));
		ret = iwl_send_cmd_pdu(priv, REPLY_BT_CONFIG,
			sizeof(bt_cmd_2000), &bt_cmd_2000);
	} else {
		memcpy(&bt_cmd_6000.basic, &basic,
			sizeof(basic));
		ret = iwl_send_cmd_pdu(priv, REPLY_BT_CONFIG,
			sizeof(bt_cmd_6000), &bt_cmd_6000);
	}
	if (ret)
		IWL_ERR(priv, "failed to send BT Coex Config\n");

}

static void iwlagn_bt_traffic_change_work(struct work_struct *work)
{
	struct iwl_priv *priv =
		container_of(work, struct iwl_priv, bt_traffic_change_work);
	struct iwl_rxon_context *ctx;
	int smps_request = -1;

	if (priv->bt_enable_flag == IWLAGN_BT_FLAG_COEX_MODE_DISABLED) {
		/* bt coex disabled */
		return;
	}

	/*
	 * Note: bt_traffic_load can be overridden by scan complete and
	 * coex profile notifications. Ignore that since only bad consequence
	 * can be not matching debug print with actual state.
	 */
	IWL_DEBUG_INFO(priv, "BT traffic load changes: %d\n",
		       priv->bt_traffic_load);

	switch (priv->bt_traffic_load) {
	case IWL_BT_COEX_TRAFFIC_LOAD_NONE:
		if (priv->bt_status)
			smps_request = IEEE80211_SMPS_DYNAMIC;
		else
			smps_request = IEEE80211_SMPS_AUTOMATIC;
		break;
	case IWL_BT_COEX_TRAFFIC_LOAD_LOW:
		smps_request = IEEE80211_SMPS_DYNAMIC;
		break;
	case IWL_BT_COEX_TRAFFIC_LOAD_HIGH:
	case IWL_BT_COEX_TRAFFIC_LOAD_CONTINUOUS:
		smps_request = IEEE80211_SMPS_STATIC;
		break;
	default:
		IWL_ERR(priv, "Invalid BT traffic load: %d\n",
			priv->bt_traffic_load);
		break;
	}

	mutex_lock(&priv->mutex);

	/*
	 * We can not send command to firmware while scanning. When the scan
	 * complete we will schedule this work again. We do check with mutex
	 * locked to prevent new scan request to arrive. We do not check
	 * STATUS_SCANNING to avoid race when queue_work two times from
	 * different notifications, but quit and not perform any work at all.
	 */
	if (test_bit(STATUS_SCAN_HW, &priv->status))
		goto out;

	if (priv->cfg->ops->lib->update_chain_flags)
		priv->cfg->ops->lib->update_chain_flags(priv);

	if (smps_request != -1) {
		for_each_context(priv, ctx) {
			if (ctx->vif && ctx->vif->type == NL80211_IFTYPE_STATION)
				ieee80211_request_smps(ctx->vif, smps_request);
		}
	}
out:
	mutex_unlock(&priv->mutex);
}

static void iwlagn_print_uartmsg(struct iwl_priv *priv,
				struct iwl_bt_uart_msg *uart_msg)
{
	IWL_DEBUG_NOTIF(priv, "Message Type = 0x%X, SSN = 0x%X, "
			"Update Req = 0x%X",
		(BT_UART_MSG_FRAME1MSGTYPE_MSK & uart_msg->frame1) >>
			BT_UART_MSG_FRAME1MSGTYPE_POS,
		(BT_UART_MSG_FRAME1SSN_MSK & uart_msg->frame1) >>
			BT_UART_MSG_FRAME1SSN_POS,
		(BT_UART_MSG_FRAME1UPDATEREQ_MSK & uart_msg->frame1) >>
			BT_UART_MSG_FRAME1UPDATEREQ_POS);

	IWL_DEBUG_NOTIF(priv, "Open connections = 0x%X, Traffic load = 0x%X, "
			"Chl_SeqN = 0x%X, In band = 0x%X",
		(BT_UART_MSG_FRAME2OPENCONNECTIONS_MSK & uart_msg->frame2) >>
			BT_UART_MSG_FRAME2OPENCONNECTIONS_POS,
		(BT_UART_MSG_FRAME2TRAFFICLOAD_MSK & uart_msg->frame2) >>
			BT_UART_MSG_FRAME2TRAFFICLOAD_POS,
		(BT_UART_MSG_FRAME2CHLSEQN_MSK & uart_msg->frame2) >>
			BT_UART_MSG_FRAME2CHLSEQN_POS,
		(BT_UART_MSG_FRAME2INBAND_MSK & uart_msg->frame2) >>
			BT_UART_MSG_FRAME2INBAND_POS);

	IWL_DEBUG_NOTIF(priv, "SCO/eSCO = 0x%X, Sniff = 0x%X, A2DP = 0x%X, "
			"ACL = 0x%X, Master = 0x%X, OBEX = 0x%X",
		(BT_UART_MSG_FRAME3SCOESCO_MSK & uart_msg->frame3) >>
			BT_UART_MSG_FRAME3SCOESCO_POS,
		(BT_UART_MSG_FRAME3SNIFF_MSK & uart_msg->frame3) >>
			BT_UART_MSG_FRAME3SNIFF_POS,
		(BT_UART_MSG_FRAME3A2DP_MSK & uart_msg->frame3) >>
			BT_UART_MSG_FRAME3A2DP_POS,
		(BT_UART_MSG_FRAME3ACL_MSK & uart_msg->frame3) >>
			BT_UART_MSG_FRAME3ACL_POS,
		(BT_UART_MSG_FRAME3MASTER_MSK & uart_msg->frame3) >>
			BT_UART_MSG_FRAME3MASTER_POS,
		(BT_UART_MSG_FRAME3OBEX_MSK & uart_msg->frame3) >>
			BT_UART_MSG_FRAME3OBEX_POS);

	IWL_DEBUG_NOTIF(priv, "Idle duration = 0x%X",
		(BT_UART_MSG_FRAME4IDLEDURATION_MSK & uart_msg->frame4) >>
			BT_UART_MSG_FRAME4IDLEDURATION_POS);

	IWL_DEBUG_NOTIF(priv, "Tx Activity = 0x%X, Rx Activity = 0x%X, "
			"eSCO Retransmissions = 0x%X",
		(BT_UART_MSG_FRAME5TXACTIVITY_MSK & uart_msg->frame5) >>
			BT_UART_MSG_FRAME5TXACTIVITY_POS,
		(BT_UART_MSG_FRAME5RXACTIVITY_MSK & uart_msg->frame5) >>
			BT_UART_MSG_FRAME5RXACTIVITY_POS,
		(BT_UART_MSG_FRAME5ESCORETRANSMIT_MSK & uart_msg->frame5) >>
			BT_UART_MSG_FRAME5ESCORETRANSMIT_POS);

	IWL_DEBUG_NOTIF(priv, "Sniff Interval = 0x%X, Discoverable = 0x%X",
		(BT_UART_MSG_FRAME6SNIFFINTERVAL_MSK & uart_msg->frame6) >>
			BT_UART_MSG_FRAME6SNIFFINTERVAL_POS,
		(BT_UART_MSG_FRAME6DISCOVERABLE_MSK & uart_msg->frame6) >>
			BT_UART_MSG_FRAME6DISCOVERABLE_POS);

	IWL_DEBUG_NOTIF(priv, "Sniff Activity = 0x%X, Page = "
			"0x%X, Inquiry = 0x%X, Connectable = 0x%X",
		(BT_UART_MSG_FRAME7SNIFFACTIVITY_MSK & uart_msg->frame7) >>
			BT_UART_MSG_FRAME7SNIFFACTIVITY_POS,
		(BT_UART_MSG_FRAME7PAGE_MSK & uart_msg->frame7) >>
			BT_UART_MSG_FRAME7PAGE_POS,
		(BT_UART_MSG_FRAME7INQUIRY_MSK & uart_msg->frame7) >>
			BT_UART_MSG_FRAME7INQUIRY_POS,
		(BT_UART_MSG_FRAME7CONNECTABLE_MSK & uart_msg->frame7) >>
			BT_UART_MSG_FRAME7CONNECTABLE_POS);
}

static void iwlagn_set_kill_msk(struct iwl_priv *priv,
				struct iwl_bt_uart_msg *uart_msg)
{
	u8 kill_msk;
	static const __le32 bt_kill_ack_msg[2] = {
		IWLAGN_BT_KILL_ACK_MASK_DEFAULT,
		IWLAGN_BT_KILL_ACK_CTS_MASK_SCO };
	static const __le32 bt_kill_cts_msg[2] = {
		IWLAGN_BT_KILL_CTS_MASK_DEFAULT,
		IWLAGN_BT_KILL_ACK_CTS_MASK_SCO };

	kill_msk = (BT_UART_MSG_FRAME3SCOESCO_MSK & uart_msg->frame3)
		? 1 : 0;
	if (priv->kill_ack_mask != bt_kill_ack_msg[kill_msk] ||
	    priv->kill_cts_mask != bt_kill_cts_msg[kill_msk]) {
		priv->bt_valid |= IWLAGN_BT_VALID_KILL_ACK_MASK;
		priv->kill_ack_mask = bt_kill_ack_msg[kill_msk];
		priv->bt_valid |= IWLAGN_BT_VALID_KILL_CTS_MASK;
		priv->kill_cts_mask = bt_kill_cts_msg[kill_msk];

		/* schedule to send runtime bt_config */
		queue_work(priv->workqueue, &priv->bt_runtime_config);
	}
}

void iwlagn_bt_coex_profile_notif(struct iwl_priv *priv,
					     struct iwl_rx_mem_buffer *rxb)
{
	unsigned long flags;
	struct iwl_rx_packet *pkt = rxb_addr(rxb);
	struct iwl_bt_coex_profile_notif *coex = &pkt->u.bt_coex_profile_notif;
	struct iwl_bt_uart_msg *uart_msg = &coex->last_bt_uart_msg;

	if (priv->bt_enable_flag == IWLAGN_BT_FLAG_COEX_MODE_DISABLED) {
		/* bt coex disabled */
		return;
	}

	IWL_DEBUG_NOTIF(priv, "BT Coex notification:\n");
	IWL_DEBUG_NOTIF(priv, "    status: %d\n", coex->bt_status);
	IWL_DEBUG_NOTIF(priv, "    traffic load: %d\n", coex->bt_traffic_load);
	IWL_DEBUG_NOTIF(priv, "    CI compliance: %d\n",
			coex->bt_ci_compliance);
	iwlagn_print_uartmsg(priv, uart_msg);

	priv->last_bt_traffic_load = priv->bt_traffic_load;
	if (priv->iw_mode != NL80211_IFTYPE_ADHOC) {
		if (priv->bt_status != coex->bt_status ||
		    priv->last_bt_traffic_load != coex->bt_traffic_load) {
			if (coex->bt_status) {
				/* BT on */
				if (!priv->bt_ch_announce)
					priv->bt_traffic_load =
						IWL_BT_COEX_TRAFFIC_LOAD_HIGH;
				else
					priv->bt_traffic_load =
						coex->bt_traffic_load;
			} else {
				/* BT off */
				priv->bt_traffic_load =
					IWL_BT_COEX_TRAFFIC_LOAD_NONE;
			}
			priv->bt_status = coex->bt_status;
			queue_work(priv->workqueue,
				   &priv->bt_traffic_change_work);
		}
	}

	iwlagn_set_kill_msk(priv, uart_msg);

	/* FIXME: based on notification, adjust the prio_boost */

	spin_lock_irqsave(&priv->lock, flags);
	priv->bt_ci_compliance = coex->bt_ci_compliance;
	spin_unlock_irqrestore(&priv->lock, flags);
}

void iwlagn_bt_rx_handler_setup(struct iwl_priv *priv)
{
	iwlagn_rx_handler_setup(priv);
	priv->rx_handlers[REPLY_BT_COEX_PROFILE_NOTIF] =
		iwlagn_bt_coex_profile_notif;
}

void iwlagn_bt_setup_deferred_work(struct iwl_priv *priv)
{
	iwlagn_setup_deferred_work(priv);

	INIT_WORK(&priv->bt_traffic_change_work,
		  iwlagn_bt_traffic_change_work);
}

void iwlagn_bt_cancel_deferred_work(struct iwl_priv *priv)
{
	cancel_work_sync(&priv->bt_traffic_change_work);
}

static bool is_single_rx_stream(struct iwl_priv *priv)
{
	return priv->current_ht_config.smps == IEEE80211_SMPS_STATIC ||
	       priv->current_ht_config.single_chain_sufficient;
}

#define IWL_NUM_RX_CHAINS_MULTIPLE	3
#define IWL_NUM_RX_CHAINS_SINGLE	2
#define IWL_NUM_IDLE_CHAINS_DUAL	2
#define IWL_NUM_IDLE_CHAINS_SINGLE	1

/*
 * Determine how many receiver/antenna chains to use.
 *
 * More provides better reception via diversity.  Fewer saves power
 * at the expense of throughput, but only when not in powersave to
 * start with.
 *
 * MIMO (dual stream) requires at least 2, but works better with 3.
 * This does not determine *which* chains to use, just how many.
 */
static int iwl_get_active_rx_chain_count(struct iwl_priv *priv)
{
	if (priv->cfg->bt_params &&
	    priv->cfg->bt_params->advanced_bt_coexist &&
	    (priv->bt_full_concurrent ||
	     priv->bt_traffic_load >= IWL_BT_COEX_TRAFFIC_LOAD_HIGH)) {
		/*
		 * only use chain 'A' in bt high traffic load or
		 * full concurrency mode
		 */
		return IWL_NUM_RX_CHAINS_SINGLE;
	}
	/* # of Rx chains to use when expecting MIMO. */
	if (is_single_rx_stream(priv))
		return IWL_NUM_RX_CHAINS_SINGLE;
	else
		return IWL_NUM_RX_CHAINS_MULTIPLE;
}

/*
 * When we are in power saving mode, unless device support spatial
 * multiplexing power save, use the active count for rx chain count.
 */
static int iwl_get_idle_rx_chain_count(struct iwl_priv *priv, int active_cnt)
{
	/* # Rx chains when idling, depending on SMPS mode */
	switch (priv->current_ht_config.smps) {
	case IEEE80211_SMPS_STATIC:
	case IEEE80211_SMPS_DYNAMIC:
		return IWL_NUM_IDLE_CHAINS_SINGLE;
	case IEEE80211_SMPS_OFF:
		return active_cnt;
	default:
		WARN(1, "invalid SMPS mode %d",
		     priv->current_ht_config.smps);
		return active_cnt;
	}
}

/* up to 4 chains */
static u8 iwl_count_chain_bitmap(u32 chain_bitmap)
{
	u8 res;
	res = (chain_bitmap & BIT(0)) >> 0;
	res += (chain_bitmap & BIT(1)) >> 1;
	res += (chain_bitmap & BIT(2)) >> 2;
	res += (chain_bitmap & BIT(3)) >> 3;
	return res;
}

/**
 * iwlagn_set_rxon_chain - Set up Rx chain usage in "staging" RXON image
 *
 * Selects how many and which Rx receivers/antennas/chains to use.
 * This should not be used for scan command ... it puts data in wrong place.
 */
void iwlagn_set_rxon_chain(struct iwl_priv *priv, struct iwl_rxon_context *ctx)
{
	bool is_single = is_single_rx_stream(priv);
	bool is_cam = !test_bit(STATUS_POWER_PMI, &priv->status);
	u8 idle_rx_cnt, active_rx_cnt, valid_rx_cnt;
	u32 active_chains;
	u16 rx_chain;

	/* Tell uCode which antennas are actually connected.
	 * Before first association, we assume all antennas are connected.
	 * Just after first association, iwl_chain_noise_calibration()
	 *    checks which antennas actually *are* connected. */
	if (priv->chain_noise_data.active_chains)
		active_chains = priv->chain_noise_data.active_chains;
	else
		active_chains = priv->hw_params.valid_rx_ant;

	if (priv->cfg->bt_params &&
	    priv->cfg->bt_params->advanced_bt_coexist &&
	    (priv->bt_full_concurrent ||
	     priv->bt_traffic_load >= IWL_BT_COEX_TRAFFIC_LOAD_HIGH)) {
		/*
		 * only use chain 'A' in bt high traffic load or
		 * full concurrency mode
		 */
		active_chains = first_antenna(active_chains);
	}

	rx_chain = active_chains << RXON_RX_CHAIN_VALID_POS;

	/* How many receivers should we use? */
	active_rx_cnt = iwl_get_active_rx_chain_count(priv);
	idle_rx_cnt = iwl_get_idle_rx_chain_count(priv, active_rx_cnt);


	/* correct rx chain count according hw settings
	 * and chain noise calibration
	 */
	valid_rx_cnt = iwl_count_chain_bitmap(active_chains);
	if (valid_rx_cnt < active_rx_cnt)
		active_rx_cnt = valid_rx_cnt;

	if (valid_rx_cnt < idle_rx_cnt)
		idle_rx_cnt = valid_rx_cnt;

	rx_chain |= active_rx_cnt << RXON_RX_CHAIN_MIMO_CNT_POS;
	rx_chain |= idle_rx_cnt  << RXON_RX_CHAIN_CNT_POS;

	ctx->staging.rx_chain = cpu_to_le16(rx_chain);

	if (!is_single && (active_rx_cnt >= IWL_NUM_RX_CHAINS_SINGLE) && is_cam)
		ctx->staging.rx_chain |= RXON_RX_CHAIN_MIMO_FORCE_MSK;
	else
		ctx->staging.rx_chain &= ~RXON_RX_CHAIN_MIMO_FORCE_MSK;

	IWL_DEBUG_ASSOC(priv, "rx_chain=0x%X active=%d idle=%d\n",
			ctx->staging.rx_chain,
			active_rx_cnt, idle_rx_cnt);

	WARN_ON(active_rx_cnt == 0 || idle_rx_cnt == 0 ||
		active_rx_cnt < idle_rx_cnt);
}

u8 iwl_toggle_tx_ant(struct iwl_priv *priv, u8 ant, u8 valid)
{
	int i;
	u8 ind = ant;

	if (priv->band == IEEE80211_BAND_2GHZ &&
	    priv->bt_traffic_load >= IWL_BT_COEX_TRAFFIC_LOAD_HIGH)
		return 0;

	for (i = 0; i < RATE_ANT_NUM - 1; i++) {
		ind = (ind + 1) < RATE_ANT_NUM ?  ind + 1 : 0;
		if (valid & BIT(ind))
			return ind;
	}
	return ant;
}

static const char *get_csr_string(int cmd)
{
	switch (cmd) {
	IWL_CMD(CSR_HW_IF_CONFIG_REG);
	IWL_CMD(CSR_INT_COALESCING);
	IWL_CMD(CSR_INT);
	IWL_CMD(CSR_INT_MASK);
	IWL_CMD(CSR_FH_INT_STATUS);
	IWL_CMD(CSR_GPIO_IN);
	IWL_CMD(CSR_RESET);
	IWL_CMD(CSR_GP_CNTRL);
	IWL_CMD(CSR_HW_REV);
	IWL_CMD(CSR_EEPROM_REG);
	IWL_CMD(CSR_EEPROM_GP);
	IWL_CMD(CSR_OTP_GP_REG);
	IWL_CMD(CSR_GIO_REG);
	IWL_CMD(CSR_GP_UCODE_REG);
	IWL_CMD(CSR_GP_DRIVER_REG);
	IWL_CMD(CSR_UCODE_DRV_GP1);
	IWL_CMD(CSR_UCODE_DRV_GP2);
	IWL_CMD(CSR_LED_REG);
	IWL_CMD(CSR_DRAM_INT_TBL_REG);
	IWL_CMD(CSR_GIO_CHICKEN_BITS);
	IWL_CMD(CSR_ANA_PLL_CFG);
	IWL_CMD(CSR_HW_REV_WA_REG);
	IWL_CMD(CSR_DBG_HPET_MEM_REG);
	default:
		return "UNKNOWN";
	}
}

void iwl_dump_csr(struct iwl_priv *priv)
{
	int i;
	static const u32 csr_tbl[] = {
		CSR_HW_IF_CONFIG_REG,
		CSR_INT_COALESCING,
		CSR_INT,
		CSR_INT_MASK,
		CSR_FH_INT_STATUS,
		CSR_GPIO_IN,
		CSR_RESET,
		CSR_GP_CNTRL,
		CSR_HW_REV,
		CSR_EEPROM_REG,
		CSR_EEPROM_GP,
		CSR_OTP_GP_REG,
		CSR_GIO_REG,
		CSR_GP_UCODE_REG,
		CSR_GP_DRIVER_REG,
		CSR_UCODE_DRV_GP1,
		CSR_UCODE_DRV_GP2,
		CSR_LED_REG,
		CSR_DRAM_INT_TBL_REG,
		CSR_GIO_CHICKEN_BITS,
		CSR_ANA_PLL_CFG,
		CSR_HW_REV_WA_REG,
		CSR_DBG_HPET_MEM_REG
	};
	IWL_ERR(priv, "CSR values:\n");
	IWL_ERR(priv, "(2nd byte of CSR_INT_COALESCING is "
		"CSR_INT_PERIODIC_REG)\n");
	for (i = 0; i <  ARRAY_SIZE(csr_tbl); i++) {
		IWL_ERR(priv, "  %25s: 0X%08x\n",
			get_csr_string(csr_tbl[i]),
			iwl_read32(priv, csr_tbl[i]));
	}
}

static const char *get_fh_string(int cmd)
{
	switch (cmd) {
	IWL_CMD(FH_RSCSR_CHNL0_STTS_WPTR_REG);
	IWL_CMD(FH_RSCSR_CHNL0_RBDCB_BASE_REG);
	IWL_CMD(FH_RSCSR_CHNL0_WPTR);
	IWL_CMD(FH_MEM_RCSR_CHNL0_CONFIG_REG);
	IWL_CMD(FH_MEM_RSSR_SHARED_CTRL_REG);
	IWL_CMD(FH_MEM_RSSR_RX_STATUS_REG);
	IWL_CMD(FH_MEM_RSSR_RX_ENABLE_ERR_IRQ2DRV);
	IWL_CMD(FH_TSSR_TX_STATUS_REG);
	IWL_CMD(FH_TSSR_TX_ERROR_REG);
	default:
		return "UNKNOWN";
	}
}

int iwl_dump_fh(struct iwl_priv *priv, char **buf, bool display)
{
	int i;
#ifdef CONFIG_IWLWIFI_DEBUG
	int pos = 0;
	size_t bufsz = 0;
#endif
	static const u32 fh_tbl[] = {
		FH_RSCSR_CHNL0_STTS_WPTR_REG,
		FH_RSCSR_CHNL0_RBDCB_BASE_REG,
		FH_RSCSR_CHNL0_WPTR,
		FH_MEM_RCSR_CHNL0_CONFIG_REG,
		FH_MEM_RSSR_SHARED_CTRL_REG,
		FH_MEM_RSSR_RX_STATUS_REG,
		FH_MEM_RSSR_RX_ENABLE_ERR_IRQ2DRV,
		FH_TSSR_TX_STATUS_REG,
		FH_TSSR_TX_ERROR_REG
	};
#ifdef CONFIG_IWLWIFI_DEBUG
	if (display) {
		bufsz = ARRAY_SIZE(fh_tbl) * 48 + 40;
		*buf = kmalloc(bufsz, GFP_KERNEL);
		if (!*buf)
			return -ENOMEM;
		pos += scnprintf(*buf + pos, bufsz - pos,
				"FH register values:\n");
		for (i = 0; i < ARRAY_SIZE(fh_tbl); i++) {
			pos += scnprintf(*buf + pos, bufsz - pos,
				"  %34s: 0X%08x\n",
				get_fh_string(fh_tbl[i]),
				iwl_read_direct32(priv, fh_tbl[i]));
		}
		return pos;
	}
#endif
	IWL_ERR(priv, "FH register values:\n");
	for (i = 0; i <  ARRAY_SIZE(fh_tbl); i++) {
		IWL_ERR(priv, "  %34s: 0X%08x\n",
			get_fh_string(fh_tbl[i]),
			iwl_read_direct32(priv, fh_tbl[i]));
	}
	return 0;
}

/* notification wait support */
void iwlagn_init_notification_wait(struct iwl_priv *priv,
				   struct iwl_notification_wait *wait_entry,
				   void (*fn)(struct iwl_priv *priv,
					      struct iwl_rx_packet *pkt),
				   u8 cmd)
{
	wait_entry->fn = fn;
	wait_entry->cmd = cmd;
	wait_entry->triggered = false;

	spin_lock_bh(&priv->_agn.notif_wait_lock);
	list_add(&wait_entry->list, &priv->_agn.notif_waits);
	spin_unlock_bh(&priv->_agn.notif_wait_lock);
}

signed long iwlagn_wait_notification(struct iwl_priv *priv,
				     struct iwl_notification_wait *wait_entry,
				     unsigned long timeout)
{
	int ret;

	ret = wait_event_timeout(priv->_agn.notif_waitq,
<<<<<<< HEAD
				 &wait_entry->triggered,
=======
				 wait_entry->triggered,
>>>>>>> 8eca7a00
				 timeout);

	spin_lock_bh(&priv->_agn.notif_wait_lock);
	list_del(&wait_entry->list);
	spin_unlock_bh(&priv->_agn.notif_wait_lock);

	return ret;
}

void iwlagn_remove_notification(struct iwl_priv *priv,
				struct iwl_notification_wait *wait_entry)
{
	spin_lock_bh(&priv->_agn.notif_wait_lock);
	list_del(&wait_entry->list);
	spin_unlock_bh(&priv->_agn.notif_wait_lock);
}<|MERGE_RESOLUTION|>--- conflicted
+++ resolved
@@ -2265,11 +2265,7 @@
 	int ret;
 
 	ret = wait_event_timeout(priv->_agn.notif_waitq,
-<<<<<<< HEAD
-				 &wait_entry->triggered,
-=======
 				 wait_entry->triggered,
->>>>>>> 8eca7a00
 				 timeout);
 
 	spin_lock_bh(&priv->_agn.notif_wait_lock);
