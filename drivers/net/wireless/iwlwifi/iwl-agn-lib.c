/******************************************************************************
 *
 * GPL LICENSE SUMMARY
 *
 * Copyright(c) 2008 - 2010 Intel Corporation. All rights reserved.
 *
 * This program is free software; you can redistribute it and/or modify
 * it under the terms of version 2 of the GNU General Public License as
 * published by the Free Software Foundation.
 *
 * This program is distributed in the hope that it will be useful, but
 * WITHOUT ANY WARRANTY; without even the implied warranty of
 * MERCHANTABILITY or FITNESS FOR A PARTICULAR PURPOSE.  See the GNU
 * General Public License for more details.
 *
 * You should have received a copy of the GNU General Public License
 * along with this program; if not, write to the Free Software
 * Foundation, Inc., 51 Franklin Street, Fifth Floor, Boston, MA 02110,
 * USA
 *
 * The full GNU General Public License is included in this distribution
 * in the file called LICENSE.GPL.
 *
 * Contact Information:
 *  Intel Linux Wireless <ilw@linux.intel.com>
 * Intel Corporation, 5200 N.E. Elam Young Parkway, Hillsboro, OR 97124-6497
 *
 *****************************************************************************/
#include <linux/etherdevice.h>
#include <linux/kernel.h>
#include <linux/module.h>
#include <linux/init.h>
#include <linux/sched.h>

#include "iwl-dev.h"
#include "iwl-core.h"
#include "iwl-io.h"
#include "iwl-helpers.h"
#include "iwl-agn-hw.h"
#include "iwl-agn.h"
#include "iwl-sta.h"

static inline u32 iwlagn_get_scd_ssn(struct iwlagn_tx_resp *tx_resp)
{
	return le32_to_cpup((__le32 *)&tx_resp->status +
			    tx_resp->frame_count) & MAX_SN;
}

static void iwlagn_count_tx_err_status(struct iwl_priv *priv, u16 status)
{
	status &= TX_STATUS_MSK;

	switch (status) {
	case TX_STATUS_POSTPONE_DELAY:
		priv->_agn.reply_tx_stats.pp_delay++;
		break;
	case TX_STATUS_POSTPONE_FEW_BYTES:
		priv->_agn.reply_tx_stats.pp_few_bytes++;
		break;
	case TX_STATUS_POSTPONE_BT_PRIO:
		priv->_agn.reply_tx_stats.pp_bt_prio++;
		break;
	case TX_STATUS_POSTPONE_QUIET_PERIOD:
		priv->_agn.reply_tx_stats.pp_quiet_period++;
		break;
	case TX_STATUS_POSTPONE_CALC_TTAK:
		priv->_agn.reply_tx_stats.pp_calc_ttak++;
		break;
	case TX_STATUS_FAIL_INTERNAL_CROSSED_RETRY:
		priv->_agn.reply_tx_stats.int_crossed_retry++;
		break;
	case TX_STATUS_FAIL_SHORT_LIMIT:
		priv->_agn.reply_tx_stats.short_limit++;
		break;
	case TX_STATUS_FAIL_LONG_LIMIT:
		priv->_agn.reply_tx_stats.long_limit++;
		break;
	case TX_STATUS_FAIL_FIFO_UNDERRUN:
		priv->_agn.reply_tx_stats.fifo_underrun++;
		break;
	case TX_STATUS_FAIL_DRAIN_FLOW:
		priv->_agn.reply_tx_stats.drain_flow++;
		break;
	case TX_STATUS_FAIL_RFKILL_FLUSH:
		priv->_agn.reply_tx_stats.rfkill_flush++;
		break;
	case TX_STATUS_FAIL_LIFE_EXPIRE:
		priv->_agn.reply_tx_stats.life_expire++;
		break;
	case TX_STATUS_FAIL_DEST_PS:
		priv->_agn.reply_tx_stats.dest_ps++;
		break;
	case TX_STATUS_FAIL_HOST_ABORTED:
		priv->_agn.reply_tx_stats.host_abort++;
		break;
	case TX_STATUS_FAIL_BT_RETRY:
		priv->_agn.reply_tx_stats.bt_retry++;
		break;
	case TX_STATUS_FAIL_STA_INVALID:
		priv->_agn.reply_tx_stats.sta_invalid++;
		break;
	case TX_STATUS_FAIL_FRAG_DROPPED:
		priv->_agn.reply_tx_stats.frag_drop++;
		break;
	case TX_STATUS_FAIL_TID_DISABLE:
		priv->_agn.reply_tx_stats.tid_disable++;
		break;
	case TX_STATUS_FAIL_FIFO_FLUSHED:
		priv->_agn.reply_tx_stats.fifo_flush++;
		break;
	case TX_STATUS_FAIL_INSUFFICIENT_CF_POLL:
		priv->_agn.reply_tx_stats.insuff_cf_poll++;
		break;
	case TX_STATUS_FAIL_PASSIVE_NO_RX:
		priv->_agn.reply_tx_stats.fail_hw_drop++;
		break;
	case TX_STATUS_FAIL_NO_BEACON_ON_RADAR:
		priv->_agn.reply_tx_stats.sta_color_mismatch++;
		break;
	default:
		priv->_agn.reply_tx_stats.unknown++;
		break;
	}
}

static void iwlagn_count_agg_tx_err_status(struct iwl_priv *priv, u16 status)
{
	status &= AGG_TX_STATUS_MSK;

	switch (status) {
	case AGG_TX_STATE_UNDERRUN_MSK:
		priv->_agn.reply_agg_tx_stats.underrun++;
		break;
	case AGG_TX_STATE_BT_PRIO_MSK:
		priv->_agn.reply_agg_tx_stats.bt_prio++;
		break;
	case AGG_TX_STATE_FEW_BYTES_MSK:
		priv->_agn.reply_agg_tx_stats.few_bytes++;
		break;
	case AGG_TX_STATE_ABORT_MSK:
		priv->_agn.reply_agg_tx_stats.abort++;
		break;
	case AGG_TX_STATE_LAST_SENT_TTL_MSK:
		priv->_agn.reply_agg_tx_stats.last_sent_ttl++;
		break;
	case AGG_TX_STATE_LAST_SENT_TRY_CNT_MSK:
		priv->_agn.reply_agg_tx_stats.last_sent_try++;
		break;
	case AGG_TX_STATE_LAST_SENT_BT_KILL_MSK:
		priv->_agn.reply_agg_tx_stats.last_sent_bt_kill++;
		break;
	case AGG_TX_STATE_SCD_QUERY_MSK:
		priv->_agn.reply_agg_tx_stats.scd_query++;
		break;
	case AGG_TX_STATE_TEST_BAD_CRC32_MSK:
		priv->_agn.reply_agg_tx_stats.bad_crc32++;
		break;
	case AGG_TX_STATE_RESPONSE_MSK:
		priv->_agn.reply_agg_tx_stats.response++;
		break;
	case AGG_TX_STATE_DUMP_TX_MSK:
		priv->_agn.reply_agg_tx_stats.dump_tx++;
		break;
	case AGG_TX_STATE_DELAY_TX_MSK:
		priv->_agn.reply_agg_tx_stats.delay_tx++;
		break;
	default:
		priv->_agn.reply_agg_tx_stats.unknown++;
		break;
	}
}

static void iwlagn_set_tx_status(struct iwl_priv *priv,
				 struct ieee80211_tx_info *info,
				 struct iwlagn_tx_resp *tx_resp,
				 int txq_id, bool is_agg)
{
	u16  status = le16_to_cpu(tx_resp->status.status);

	info->status.rates[0].count = tx_resp->failure_frame + 1;
	if (is_agg)
		info->flags &= ~IEEE80211_TX_CTL_AMPDU;
	info->flags |= iwl_tx_status_to_mac80211(status);
	iwlagn_hwrate_to_tx_control(priv, le32_to_cpu(tx_resp->rate_n_flags),
				    info);
	if (!iwl_is_tx_success(status))
		iwlagn_count_tx_err_status(priv, status);

	IWL_DEBUG_TX_REPLY(priv, "TXQ %d status %s (0x%08x) rate_n_flags "
			   "0x%x retries %d\n",
			   txq_id,
			   iwl_get_tx_fail_reason(status), status,
			   le32_to_cpu(tx_resp->rate_n_flags),
			   tx_resp->failure_frame);
}

#ifdef CONFIG_IWLWIFI_DEBUG
#define AGG_TX_STATE_FAIL(x) case AGG_TX_STATE_ ## x: return #x

const char *iwl_get_agg_tx_fail_reason(u16 status)
{
	status &= AGG_TX_STATUS_MSK;
	switch (status) {
	case AGG_TX_STATE_TRANSMITTED:
		return "SUCCESS";
		AGG_TX_STATE_FAIL(UNDERRUN_MSK);
		AGG_TX_STATE_FAIL(BT_PRIO_MSK);
		AGG_TX_STATE_FAIL(FEW_BYTES_MSK);
		AGG_TX_STATE_FAIL(ABORT_MSK);
		AGG_TX_STATE_FAIL(LAST_SENT_TTL_MSK);
		AGG_TX_STATE_FAIL(LAST_SENT_TRY_CNT_MSK);
		AGG_TX_STATE_FAIL(LAST_SENT_BT_KILL_MSK);
		AGG_TX_STATE_FAIL(SCD_QUERY_MSK);
		AGG_TX_STATE_FAIL(TEST_BAD_CRC32_MSK);
		AGG_TX_STATE_FAIL(RESPONSE_MSK);
		AGG_TX_STATE_FAIL(DUMP_TX_MSK);
		AGG_TX_STATE_FAIL(DELAY_TX_MSK);
	}

	return "UNKNOWN";
}
#endif /* CONFIG_IWLWIFI_DEBUG */

static int iwlagn_tx_status_reply_tx(struct iwl_priv *priv,
				      struct iwl_ht_agg *agg,
				      struct iwlagn_tx_resp *tx_resp,
				      int txq_id, u16 start_idx)
{
	u16 status;
	struct agg_tx_status *frame_status = &tx_resp->status;
	struct ieee80211_hdr *hdr = NULL;
	int i, sh, idx;
	u16 seq;

	if (agg->wait_for_ba)
		IWL_DEBUG_TX_REPLY(priv, "got tx response w/o block-ack\n");

	agg->frame_count = tx_resp->frame_count;
	agg->start_idx = start_idx;
	agg->rate_n_flags = le32_to_cpu(tx_resp->rate_n_flags);
	agg->bitmap = 0;

	/* # frames attempted by Tx command */
	if (agg->frame_count == 1) {
		/* Only one frame was attempted; no block-ack will arrive */
		idx = start_idx;

		IWL_DEBUG_TX_REPLY(priv, "FrameCnt = %d, StartIdx=%d idx=%d\n",
				   agg->frame_count, agg->start_idx, idx);
		iwlagn_set_tx_status(priv,
				     IEEE80211_SKB_CB(
					priv->txq[txq_id].txb[idx].skb),
				     tx_resp, txq_id, true);
		agg->wait_for_ba = 0;
	} else {
		/* Two or more frames were attempted; expect block-ack */
		u64 bitmap = 0;

		/*
		 * Start is the lowest frame sent. It may not be the first
		 * frame in the batch; we figure this out dynamically during
		 * the following loop.
		 */
		int start = agg->start_idx;

		/* Construct bit-map of pending frames within Tx window */
		for (i = 0; i < agg->frame_count; i++) {
			u16 sc;
			status = le16_to_cpu(frame_status[i].status);
			seq  = le16_to_cpu(frame_status[i].sequence);
			idx = SEQ_TO_INDEX(seq);
			txq_id = SEQ_TO_QUEUE(seq);

			if (status & AGG_TX_STATUS_MSK)
				iwlagn_count_agg_tx_err_status(priv, status);

			if (status & (AGG_TX_STATE_FEW_BYTES_MSK |
				      AGG_TX_STATE_ABORT_MSK))
				continue;

			IWL_DEBUG_TX_REPLY(priv, "FrameCnt = %d, txq_id=%d idx=%d\n",
					   agg->frame_count, txq_id, idx);
			IWL_DEBUG_TX_REPLY(priv, "status %s (0x%08x), "
					   "try-count (0x%08x)\n",
					   iwl_get_agg_tx_fail_reason(status),
					   status & AGG_TX_STATUS_MSK,
					   status & AGG_TX_TRY_MSK);

			hdr = iwl_tx_queue_get_hdr(priv, txq_id, idx);
			if (!hdr) {
				IWL_ERR(priv,
					"BUG_ON idx doesn't point to valid skb"
					" idx=%d, txq_id=%d\n", idx, txq_id);
				return -1;
			}

			sc = le16_to_cpu(hdr->seq_ctrl);
			if (idx != (SEQ_TO_SN(sc) & 0xff)) {
				IWL_ERR(priv,
					"BUG_ON idx doesn't match seq control"
					" idx=%d, seq_idx=%d, seq=%d\n",
					  idx, SEQ_TO_SN(sc),
					  hdr->seq_ctrl);
				return -1;
			}

			IWL_DEBUG_TX_REPLY(priv, "AGG Frame i=%d idx %d seq=%d\n",
					   i, idx, SEQ_TO_SN(sc));

			/*
			 * sh -> how many frames ahead of the starting frame is
			 * the current one?
			 *
			 * Note that all frames sent in the batch must be in a
			 * 64-frame window, so this number should be in [0,63].
			 * If outside of this window, then we've found a new
			 * "first" frame in the batch and need to change start.
			 */
			sh = idx - start;

			/*
			 * If >= 64, out of window. start must be at the front
			 * of the circular buffer, idx must be near the end of
			 * the buffer, and idx is the new "first" frame. Shift
			 * the indices around.
			 */
			if (sh >= 64) {
				/* Shift bitmap by start - idx, wrapped */
				sh = 0x100 - idx + start;
				bitmap = bitmap << sh;
				/* Now idx is the new start so sh = 0 */
				sh = 0;
				start = idx;
			/*
			 * If <= -64 then wraps the 256-pkt circular buffer
			 * (e.g., start = 255 and idx = 0, sh should be 1)
			 */
			} else if (sh <= -64) {
				sh  = 0x100 - start + idx;
			/*
			 * If < 0 but > -64, out of window. idx is before start
			 * but not wrapped. Shift the indices around.
			 */
			} else if (sh < 0) {
				/* Shift by how far start is ahead of idx */
				sh = start - idx;
				bitmap = bitmap << sh;
				/* Now idx is the new start so sh = 0 */
				start = idx;
				sh = 0;
			}
			/* Sequence number start + sh was sent in this batch */
			bitmap |= 1ULL << sh;
			IWL_DEBUG_TX_REPLY(priv, "start=%d bitmap=0x%llx\n",
					   start, (unsigned long long)bitmap);
		}

		/*
		 * Store the bitmap and possibly the new start, if we wrapped
		 * the buffer above
		 */
		agg->bitmap = bitmap;
		agg->start_idx = start;
		IWL_DEBUG_TX_REPLY(priv, "Frames %d start_idx=%d bitmap=0x%llx\n",
				   agg->frame_count, agg->start_idx,
				   (unsigned long long)agg->bitmap);

		if (bitmap)
			agg->wait_for_ba = 1;
	}
	return 0;
}

void iwl_check_abort_status(struct iwl_priv *priv,
			    u8 frame_count, u32 status)
{
	if (frame_count == 1 && status == TX_STATUS_FAIL_RFKILL_FLUSH) {
		IWL_ERR(priv, "Tx flush command to flush out all frames\n");
		if (!test_bit(STATUS_EXIT_PENDING, &priv->status))
			queue_work(priv->workqueue, &priv->tx_flush);
	}
}

static void iwlagn_rx_reply_tx(struct iwl_priv *priv,
				struct iwl_rx_mem_buffer *rxb)
{
	struct iwl_rx_packet *pkt = rxb_addr(rxb);
	u16 sequence = le16_to_cpu(pkt->hdr.sequence);
	int txq_id = SEQ_TO_QUEUE(sequence);
	int index = SEQ_TO_INDEX(sequence);
	struct iwl_tx_queue *txq = &priv->txq[txq_id];
	struct ieee80211_tx_info *info;
	struct iwlagn_tx_resp *tx_resp = (void *)&pkt->u.raw[0];
	u32  status = le16_to_cpu(tx_resp->status.status);
	int tid;
	int sta_id;
	int freed;
	unsigned long flags;

	if ((index >= txq->q.n_bd) || (iwl_queue_used(&txq->q, index) == 0)) {
		IWL_ERR(priv, "Read index for DMA queue txq_id (%d) index %d "
			  "is out of range [0-%d] %d %d\n", txq_id,
			  index, txq->q.n_bd, txq->q.write_ptr,
			  txq->q.read_ptr);
		return;
	}

	info = IEEE80211_SKB_CB(txq->txb[txq->q.read_ptr].skb);
	memset(&info->status, 0, sizeof(info->status));

	tid = (tx_resp->ra_tid & IWLAGN_TX_RES_TID_MSK) >>
		IWLAGN_TX_RES_TID_POS;
	sta_id = (tx_resp->ra_tid & IWLAGN_TX_RES_RA_MSK) >>
		IWLAGN_TX_RES_RA_POS;

	spin_lock_irqsave(&priv->sta_lock, flags);
	if (txq->sched_retry) {
		const u32 scd_ssn = iwlagn_get_scd_ssn(tx_resp);
		struct iwl_ht_agg *agg;

		agg = &priv->stations[sta_id].tid[tid].agg;
		/*
		 * If the BT kill count is non-zero, we'll get this
		 * notification again.
		 */
		if (tx_resp->bt_kill_count && tx_resp->frame_count == 1 &&
		    priv->cfg->bt_params &&
		    priv->cfg->bt_params->advanced_bt_coexist) {
			IWL_WARN(priv, "receive reply tx with bt_kill\n");
		}
		iwlagn_tx_status_reply_tx(priv, agg, tx_resp, txq_id, index);

		/* check if BAR is needed */
		if ((tx_resp->frame_count == 1) && !iwl_is_tx_success(status))
			info->flags |= IEEE80211_TX_STAT_AMPDU_NO_BACK;

		if (txq->q.read_ptr != (scd_ssn & 0xff)) {
			index = iwl_queue_dec_wrap(scd_ssn & 0xff, txq->q.n_bd);
			IWL_DEBUG_TX_REPLY(priv, "Retry scheduler reclaim "
					"scd_ssn=%d idx=%d txq=%d swq=%d\n",
					scd_ssn , index, txq_id, txq->swq_id);

			freed = iwlagn_tx_queue_reclaim(priv, txq_id, index);
			iwl_free_tfds_in_queue(priv, sta_id, tid, freed);

			if (priv->mac80211_registered &&
			    (iwl_queue_space(&txq->q) > txq->q.low_mark) &&
			    (agg->state != IWL_EMPTYING_HW_QUEUE_DELBA)) {
				if (agg->state == IWL_AGG_OFF)
					iwl_wake_queue(priv, txq_id);
				else
					iwl_wake_queue(priv, txq->swq_id);
			}
		}
	} else {
		BUG_ON(txq_id != txq->swq_id);
		iwlagn_set_tx_status(priv, info, tx_resp, txq_id, false);
		freed = iwlagn_tx_queue_reclaim(priv, txq_id, index);
		iwl_free_tfds_in_queue(priv, sta_id, tid, freed);

		if (priv->mac80211_registered &&
		    (iwl_queue_space(&txq->q) > txq->q.low_mark))
			iwl_wake_queue(priv, txq_id);
	}

	iwlagn_txq_check_empty(priv, sta_id, tid, txq_id);

	iwl_check_abort_status(priv, tx_resp->frame_count, status);
	spin_unlock_irqrestore(&priv->sta_lock, flags);
}

void iwlagn_rx_handler_setup(struct iwl_priv *priv)
{
	/* init calibration handlers */
	priv->rx_handlers[CALIBRATION_RES_NOTIFICATION] =
					iwlagn_rx_calib_result;
	priv->rx_handlers[CALIBRATION_COMPLETE_NOTIFICATION] =
					iwlagn_rx_calib_complete;
	priv->rx_handlers[REPLY_TX] = iwlagn_rx_reply_tx;
}

void iwlagn_setup_deferred_work(struct iwl_priv *priv)
{
	/* in agn, the tx power calibration is done in uCode */
	priv->disable_tx_power_cal = 1;
}

int iwlagn_hw_valid_rtc_data_addr(u32 addr)
{
	return (addr >= IWLAGN_RTC_DATA_LOWER_BOUND) &&
		(addr < IWLAGN_RTC_DATA_UPPER_BOUND);
}

int iwlagn_send_tx_power(struct iwl_priv *priv)
{
	struct iwlagn_tx_power_dbm_cmd tx_power_cmd;
	u8 tx_ant_cfg_cmd;

	/* half dBm need to multiply */
	tx_power_cmd.global_lmt = (s8)(2 * priv->tx_power_user_lmt);

	if (priv->tx_power_lmt_in_half_dbm &&
	    priv->tx_power_lmt_in_half_dbm < tx_power_cmd.global_lmt) {
		/*
		 * For the newer devices which using enhanced/extend tx power
		 * table in EEPROM, the format is in half dBm. driver need to
		 * convert to dBm format before report to mac80211.
		 * By doing so, there is a possibility of 1/2 dBm resolution
		 * lost. driver will perform "round-up" operation before
		 * reporting, but it will cause 1/2 dBm tx power over the
		 * regulatory limit. Perform the checking here, if the
		 * "tx_power_user_lmt" is higher than EEPROM value (in
		 * half-dBm format), lower the tx power based on EEPROM
		 */
		tx_power_cmd.global_lmt = priv->tx_power_lmt_in_half_dbm;
	}
	tx_power_cmd.flags = IWLAGN_TX_POWER_NO_CLOSED;
	tx_power_cmd.srv_chan_lmt = IWLAGN_TX_POWER_AUTO;

	if (IWL_UCODE_API(priv->ucode_ver) == 1)
		tx_ant_cfg_cmd = REPLY_TX_POWER_DBM_CMD_V1;
	else
		tx_ant_cfg_cmd = REPLY_TX_POWER_DBM_CMD;

	return  iwl_send_cmd_pdu_async(priv, tx_ant_cfg_cmd,
				       sizeof(tx_power_cmd), &tx_power_cmd,
				       NULL);
}

void iwlagn_temperature(struct iwl_priv *priv)
{
	/* store temperature from statistics (in Celsius) */
	priv->temperature =
		le32_to_cpu(priv->_agn.statistics.general.common.temperature);
	iwl_tt_handler(priv);
}

u16 iwlagn_eeprom_calib_version(struct iwl_priv *priv)
{
	struct iwl_eeprom_calib_hdr {
		u8 version;
		u8 pa_type;
		u16 voltage;
	} *hdr;

	hdr = (struct iwl_eeprom_calib_hdr *)iwl_eeprom_query_addr(priv,
							EEPROM_CALIB_ALL);
	return hdr->version;

}

/*
 * EEPROM
 */
static u32 eeprom_indirect_address(const struct iwl_priv *priv, u32 address)
{
	u16 offset = 0;

	if ((address & INDIRECT_ADDRESS) == 0)
		return address;

	switch (address & INDIRECT_TYPE_MSK) {
	case INDIRECT_HOST:
		offset = iwl_eeprom_query16(priv, EEPROM_LINK_HOST);
		break;
	case INDIRECT_GENERAL:
		offset = iwl_eeprom_query16(priv, EEPROM_LINK_GENERAL);
		break;
	case INDIRECT_REGULATORY:
		offset = iwl_eeprom_query16(priv, EEPROM_LINK_REGULATORY);
		break;
	case INDIRECT_CALIBRATION:
		offset = iwl_eeprom_query16(priv, EEPROM_LINK_CALIBRATION);
		break;
	case INDIRECT_PROCESS_ADJST:
		offset = iwl_eeprom_query16(priv, EEPROM_LINK_PROCESS_ADJST);
		break;
	case INDIRECT_OTHERS:
		offset = iwl_eeprom_query16(priv, EEPROM_LINK_OTHERS);
		break;
	default:
		IWL_ERR(priv, "illegal indirect type: 0x%X\n",
		address & INDIRECT_TYPE_MSK);
		break;
	}

	/* translate the offset from words to byte */
	return (address & ADDRESS_MSK) + (offset << 1);
}

const u8 *iwlagn_eeprom_query_addr(const struct iwl_priv *priv,
					   size_t offset)
{
	u32 address = eeprom_indirect_address(priv, offset);
	BUG_ON(address >= priv->cfg->base_params->eeprom_size);
	return &priv->eeprom[address];
}

struct iwl_mod_params iwlagn_mod_params = {
	.amsdu_size_8K = 1,
	.restart_fw = 1,
	/* the rest are 0 by default */
};

void iwlagn_rx_queue_reset(struct iwl_priv *priv, struct iwl_rx_queue *rxq)
{
	unsigned long flags;
	int i;
	spin_lock_irqsave(&rxq->lock, flags);
	INIT_LIST_HEAD(&rxq->rx_free);
	INIT_LIST_HEAD(&rxq->rx_used);
	/* Fill the rx_used queue with _all_ of the Rx buffers */
	for (i = 0; i < RX_FREE_BUFFERS + RX_QUEUE_SIZE; i++) {
		/* In the reset function, these buffers may have been allocated
		 * to an SKB, so we need to unmap and free potential storage */
		if (rxq->pool[i].page != NULL) {
			pci_unmap_page(priv->pci_dev, rxq->pool[i].page_dma,
				PAGE_SIZE << priv->hw_params.rx_page_order,
				PCI_DMA_FROMDEVICE);
			__iwl_free_pages(priv, rxq->pool[i].page);
			rxq->pool[i].page = NULL;
		}
		list_add_tail(&rxq->pool[i].list, &rxq->rx_used);
	}

	for (i = 0; i < RX_QUEUE_SIZE; i++)
		rxq->queue[i] = NULL;

	/* Set us so that we have processed and used all buffers, but have
	 * not restocked the Rx queue with fresh buffers */
	rxq->read = rxq->write = 0;
	rxq->write_actual = 0;
	rxq->free_count = 0;
	spin_unlock_irqrestore(&rxq->lock, flags);
}

int iwlagn_rx_init(struct iwl_priv *priv, struct iwl_rx_queue *rxq)
{
	u32 rb_size;
	const u32 rfdnlog = RX_QUEUE_SIZE_LOG; /* 256 RBDs */
	u32 rb_timeout = 0; /* FIXME: RX_RB_TIMEOUT for all devices? */

	if (!priv->cfg->base_params->use_isr_legacy)
		rb_timeout = RX_RB_TIMEOUT;

	if (priv->cfg->mod_params->amsdu_size_8K)
		rb_size = FH_RCSR_RX_CONFIG_REG_VAL_RB_SIZE_8K;
	else
		rb_size = FH_RCSR_RX_CONFIG_REG_VAL_RB_SIZE_4K;

	/* Stop Rx DMA */
	iwl_write_direct32(priv, FH_MEM_RCSR_CHNL0_CONFIG_REG, 0);

	/* Reset driver's Rx queue write index */
	iwl_write_direct32(priv, FH_RSCSR_CHNL0_RBDCB_WPTR_REG, 0);

	/* Tell device where to find RBD circular buffer in DRAM */
	iwl_write_direct32(priv, FH_RSCSR_CHNL0_RBDCB_BASE_REG,
			   (u32)(rxq->bd_dma >> 8));

	/* Tell device where in DRAM to update its Rx status */
	iwl_write_direct32(priv, FH_RSCSR_CHNL0_STTS_WPTR_REG,
			   rxq->rb_stts_dma >> 4);

	/* Enable Rx DMA
	 * FH_RCSR_CHNL0_RX_IGNORE_RXF_EMPTY is set because of HW bug in
	 *      the credit mechanism in 5000 HW RX FIFO
	 * Direct rx interrupts to hosts
	 * Rx buffer size 4 or 8k
	 * RB timeout 0x10
	 * 256 RBDs
	 */
	iwl_write_direct32(priv, FH_MEM_RCSR_CHNL0_CONFIG_REG,
			   FH_RCSR_RX_CONFIG_CHNL_EN_ENABLE_VAL |
			   FH_RCSR_CHNL0_RX_IGNORE_RXF_EMPTY |
			   FH_RCSR_CHNL0_RX_CONFIG_IRQ_DEST_INT_HOST_VAL |
			   FH_RCSR_CHNL0_RX_CONFIG_SINGLE_FRAME_MSK |
			   rb_size|
			   (rb_timeout << FH_RCSR_RX_CONFIG_REG_IRQ_RBTH_POS)|
			   (rfdnlog << FH_RCSR_RX_CONFIG_RBDCB_SIZE_POS));

	/* Set interrupt coalescing timer to default (2048 usecs) */
	iwl_write8(priv, CSR_INT_COALESCING, IWL_HOST_INT_TIMEOUT_DEF);

	return 0;
}

static void iwlagn_set_pwr_vmain(struct iwl_priv *priv)
{
/*
 * (for documentation purposes)
 * to set power to V_AUX, do:

		if (pci_pme_capable(priv->pci_dev, PCI_D3cold))
			iwl_set_bits_mask_prph(priv, APMG_PS_CTRL_REG,
					       APMG_PS_CTRL_VAL_PWR_SRC_VAUX,
					       ~APMG_PS_CTRL_MSK_PWR_SRC);
 */

	iwl_set_bits_mask_prph(priv, APMG_PS_CTRL_REG,
			       APMG_PS_CTRL_VAL_PWR_SRC_VMAIN,
			       ~APMG_PS_CTRL_MSK_PWR_SRC);
}

int iwlagn_hw_nic_init(struct iwl_priv *priv)
{
	unsigned long flags;
	struct iwl_rx_queue *rxq = &priv->rxq;
	int ret;

	/* nic_init */
	spin_lock_irqsave(&priv->lock, flags);
	priv->cfg->ops->lib->apm_ops.init(priv);

	/* Set interrupt coalescing calibration timer to default (512 usecs) */
	iwl_write8(priv, CSR_INT_COALESCING, IWL_HOST_INT_CALIB_TIMEOUT_DEF);

	spin_unlock_irqrestore(&priv->lock, flags);

	iwlagn_set_pwr_vmain(priv);

	priv->cfg->ops->lib->apm_ops.config(priv);

	/* Allocate the RX queue, or reset if it is already allocated */
	if (!rxq->bd) {
		ret = iwl_rx_queue_alloc(priv);
		if (ret) {
			IWL_ERR(priv, "Unable to initialize Rx queue\n");
			return -ENOMEM;
		}
	} else
		iwlagn_rx_queue_reset(priv, rxq);

	iwlagn_rx_replenish(priv);

	iwlagn_rx_init(priv, rxq);

	spin_lock_irqsave(&priv->lock, flags);

	rxq->need_update = 1;
	iwl_rx_queue_update_write_ptr(priv, rxq);

	spin_unlock_irqrestore(&priv->lock, flags);

	/* Allocate or reset and init all Tx and Command queues */
	if (!priv->txq) {
		ret = iwlagn_txq_ctx_alloc(priv);
		if (ret)
			return ret;
	} else
		iwlagn_txq_ctx_reset(priv);

	set_bit(STATUS_INIT, &priv->status);

	return 0;
}

/**
 * iwlagn_dma_addr2rbd_ptr - convert a DMA address to a uCode read buffer ptr
 */
static inline __le32 iwlagn_dma_addr2rbd_ptr(struct iwl_priv *priv,
					  dma_addr_t dma_addr)
{
	return cpu_to_le32((u32)(dma_addr >> 8));
}

/**
 * iwlagn_rx_queue_restock - refill RX queue from pre-allocated pool
 *
 * If there are slots in the RX queue that need to be restocked,
 * and we have free pre-allocated buffers, fill the ranks as much
 * as we can, pulling from rx_free.
 *
 * This moves the 'write' index forward to catch up with 'processed', and
 * also updates the memory address in the firmware to reference the new
 * target buffer.
 */
void iwlagn_rx_queue_restock(struct iwl_priv *priv)
{
	struct iwl_rx_queue *rxq = &priv->rxq;
	struct list_head *element;
	struct iwl_rx_mem_buffer *rxb;
	unsigned long flags;

	spin_lock_irqsave(&rxq->lock, flags);
	while ((iwl_rx_queue_space(rxq) > 0) && (rxq->free_count)) {
		/* The overwritten rxb must be a used one */
		rxb = rxq->queue[rxq->write];
		BUG_ON(rxb && rxb->page);

		/* Get next free Rx buffer, remove from free list */
		element = rxq->rx_free.next;
		rxb = list_entry(element, struct iwl_rx_mem_buffer, list);
		list_del(element);

		/* Point to Rx buffer via next RBD in circular buffer */
		rxq->bd[rxq->write] = iwlagn_dma_addr2rbd_ptr(priv,
							      rxb->page_dma);
		rxq->queue[rxq->write] = rxb;
		rxq->write = (rxq->write + 1) & RX_QUEUE_MASK;
		rxq->free_count--;
	}
	spin_unlock_irqrestore(&rxq->lock, flags);
	/* If the pre-allocated buffer pool is dropping low, schedule to
	 * refill it */
	if (rxq->free_count <= RX_LOW_WATERMARK)
		queue_work(priv->workqueue, &priv->rx_replenish);


	/* If we've added more space for the firmware to place data, tell it.
	 * Increment device's write pointer in multiples of 8. */
	if (rxq->write_actual != (rxq->write & ~0x7)) {
		spin_lock_irqsave(&rxq->lock, flags);
		rxq->need_update = 1;
		spin_unlock_irqrestore(&rxq->lock, flags);
		iwl_rx_queue_update_write_ptr(priv, rxq);
	}
}

/**
 * iwlagn_rx_replenish - Move all used packet from rx_used to rx_free
 *
 * When moving to rx_free an SKB is allocated for the slot.
 *
 * Also restock the Rx queue via iwl_rx_queue_restock.
 * This is called as a scheduled work item (except for during initialization)
 */
void iwlagn_rx_allocate(struct iwl_priv *priv, gfp_t priority)
{
	struct iwl_rx_queue *rxq = &priv->rxq;
	struct list_head *element;
	struct iwl_rx_mem_buffer *rxb;
	struct page *page;
	unsigned long flags;
	gfp_t gfp_mask = priority;

	while (1) {
		spin_lock_irqsave(&rxq->lock, flags);
		if (list_empty(&rxq->rx_used)) {
			spin_unlock_irqrestore(&rxq->lock, flags);
			return;
		}
		spin_unlock_irqrestore(&rxq->lock, flags);

		if (rxq->free_count > RX_LOW_WATERMARK)
			gfp_mask |= __GFP_NOWARN;

		if (priv->hw_params.rx_page_order > 0)
			gfp_mask |= __GFP_COMP;

		/* Alloc a new receive buffer */
		page = alloc_pages(gfp_mask, priv->hw_params.rx_page_order);
		if (!page) {
			if (net_ratelimit())
				IWL_DEBUG_INFO(priv, "alloc_pages failed, "
					       "order: %d\n",
					       priv->hw_params.rx_page_order);

			if ((rxq->free_count <= RX_LOW_WATERMARK) &&
			    net_ratelimit())
				IWL_CRIT(priv, "Failed to alloc_pages with %s. Only %u free buffers remaining.\n",
					 priority == GFP_ATOMIC ?  "GFP_ATOMIC" : "GFP_KERNEL",
					 rxq->free_count);
			/* We don't reschedule replenish work here -- we will
			 * call the restock method and if it still needs
			 * more buffers it will schedule replenish */
			return;
		}

		spin_lock_irqsave(&rxq->lock, flags);

		if (list_empty(&rxq->rx_used)) {
			spin_unlock_irqrestore(&rxq->lock, flags);
			__free_pages(page, priv->hw_params.rx_page_order);
			return;
		}
		element = rxq->rx_used.next;
		rxb = list_entry(element, struct iwl_rx_mem_buffer, list);
		list_del(element);

		spin_unlock_irqrestore(&rxq->lock, flags);

		BUG_ON(rxb->page);
		rxb->page = page;
		/* Get physical address of the RB */
		rxb->page_dma = pci_map_page(priv->pci_dev, page, 0,
				PAGE_SIZE << priv->hw_params.rx_page_order,
				PCI_DMA_FROMDEVICE);
		/* dma address must be no more than 36 bits */
		BUG_ON(rxb->page_dma & ~DMA_BIT_MASK(36));
		/* and also 256 byte aligned! */
		BUG_ON(rxb->page_dma & DMA_BIT_MASK(8));

		spin_lock_irqsave(&rxq->lock, flags);

		list_add_tail(&rxb->list, &rxq->rx_free);
		rxq->free_count++;
		priv->alloc_rxb_page++;

		spin_unlock_irqrestore(&rxq->lock, flags);
	}
}

void iwlagn_rx_replenish(struct iwl_priv *priv)
{
	unsigned long flags;

	iwlagn_rx_allocate(priv, GFP_KERNEL);

	spin_lock_irqsave(&priv->lock, flags);
	iwlagn_rx_queue_restock(priv);
	spin_unlock_irqrestore(&priv->lock, flags);
}

void iwlagn_rx_replenish_now(struct iwl_priv *priv)
{
	iwlagn_rx_allocate(priv, GFP_ATOMIC);

	iwlagn_rx_queue_restock(priv);
}

/* Assumes that the skb field of the buffers in 'pool' is kept accurate.
 * If an SKB has been detached, the POOL needs to have its SKB set to NULL
 * This free routine walks the list of POOL entries and if SKB is set to
 * non NULL it is unmapped and freed
 */
void iwlagn_rx_queue_free(struct iwl_priv *priv, struct iwl_rx_queue *rxq)
{
	int i;
	for (i = 0; i < RX_QUEUE_SIZE + RX_FREE_BUFFERS; i++) {
		if (rxq->pool[i].page != NULL) {
			pci_unmap_page(priv->pci_dev, rxq->pool[i].page_dma,
				PAGE_SIZE << priv->hw_params.rx_page_order,
				PCI_DMA_FROMDEVICE);
			__iwl_free_pages(priv, rxq->pool[i].page);
			rxq->pool[i].page = NULL;
		}
	}

	dma_free_coherent(&priv->pci_dev->dev, 4 * RX_QUEUE_SIZE, rxq->bd,
			  rxq->bd_dma);
	dma_free_coherent(&priv->pci_dev->dev, sizeof(struct iwl_rb_status),
			  rxq->rb_stts, rxq->rb_stts_dma);
	rxq->bd = NULL;
	rxq->rb_stts  = NULL;
}

int iwlagn_rxq_stop(struct iwl_priv *priv)
{

	/* stop Rx DMA */
	iwl_write_direct32(priv, FH_MEM_RCSR_CHNL0_CONFIG_REG, 0);
	iwl_poll_direct_bit(priv, FH_MEM_RSSR_RX_STATUS_REG,
			    FH_RSSR_CHNL0_RX_STATUS_CHNL_IDLE, 1000);

	return 0;
}

int iwlagn_hwrate_to_mac80211_idx(u32 rate_n_flags, enum ieee80211_band band)
{
	int idx = 0;
	int band_offset = 0;

	/* HT rate format: mac80211 wants an MCS number, which is just LSB */
	if (rate_n_flags & RATE_MCS_HT_MSK) {
		idx = (rate_n_flags & 0xff);
		return idx;
	/* Legacy rate format, search for match in table */
	} else {
		if (band == IEEE80211_BAND_5GHZ)
			band_offset = IWL_FIRST_OFDM_RATE;
		for (idx = band_offset; idx < IWL_RATE_COUNT_LEGACY; idx++)
			if (iwl_rates[idx].plcp == (rate_n_flags & 0xFF))
				return idx - band_offset;
	}

	return -1;
}

/* Calc max signal level (dBm) among 3 possible receivers */
static inline int iwlagn_calc_rssi(struct iwl_priv *priv,
				struct iwl_rx_phy_res *rx_resp)
{
	return priv->cfg->ops->utils->calc_rssi(priv, rx_resp);
}

static u32 iwlagn_translate_rx_status(struct iwl_priv *priv, u32 decrypt_in)
{
	u32 decrypt_out = 0;

	if ((decrypt_in & RX_RES_STATUS_STATION_FOUND) ==
					RX_RES_STATUS_STATION_FOUND)
		decrypt_out |= (RX_RES_STATUS_STATION_FOUND |
				RX_RES_STATUS_NO_STATION_INFO_MISMATCH);

	decrypt_out |= (decrypt_in & RX_RES_STATUS_SEC_TYPE_MSK);

	/* packet was not encrypted */
	if ((decrypt_in & RX_RES_STATUS_SEC_TYPE_MSK) ==
					RX_RES_STATUS_SEC_TYPE_NONE)
		return decrypt_out;

	/* packet was encrypted with unknown alg */
	if ((decrypt_in & RX_RES_STATUS_SEC_TYPE_MSK) ==
					RX_RES_STATUS_SEC_TYPE_ERR)
		return decrypt_out;

	/* decryption was not done in HW */
	if ((decrypt_in & RX_MPDU_RES_STATUS_DEC_DONE_MSK) !=
					RX_MPDU_RES_STATUS_DEC_DONE_MSK)
		return decrypt_out;

	switch (decrypt_in & RX_RES_STATUS_SEC_TYPE_MSK) {

	case RX_RES_STATUS_SEC_TYPE_CCMP:
		/* alg is CCM: check MIC only */
		if (!(decrypt_in & RX_MPDU_RES_STATUS_MIC_OK))
			/* Bad MIC */
			decrypt_out |= RX_RES_STATUS_BAD_ICV_MIC;
		else
			decrypt_out |= RX_RES_STATUS_DECRYPT_OK;

		break;

	case RX_RES_STATUS_SEC_TYPE_TKIP:
		if (!(decrypt_in & RX_MPDU_RES_STATUS_TTAK_OK)) {
			/* Bad TTAK */
			decrypt_out |= RX_RES_STATUS_BAD_KEY_TTAK;
			break;
		}
		/* fall through if TTAK OK */
	default:
		if (!(decrypt_in & RX_MPDU_RES_STATUS_ICV_OK))
			decrypt_out |= RX_RES_STATUS_BAD_ICV_MIC;
		else
			decrypt_out |= RX_RES_STATUS_DECRYPT_OK;
		break;
	}

	IWL_DEBUG_RX(priv, "decrypt_in:0x%x  decrypt_out = 0x%x\n",
					decrypt_in, decrypt_out);

	return decrypt_out;
}

static void iwlagn_pass_packet_to_mac80211(struct iwl_priv *priv,
					struct ieee80211_hdr *hdr,
					u16 len,
					u32 ampdu_status,
					struct iwl_rx_mem_buffer *rxb,
					struct ieee80211_rx_status *stats)
{
	struct sk_buff *skb;
	__le16 fc = hdr->frame_control;

	/* We only process data packets if the interface is open */
	if (unlikely(!priv->is_open)) {
		IWL_DEBUG_DROP_LIMIT(priv,
		    "Dropping packet while interface is not open.\n");
		return;
	}

	/* In case of HW accelerated crypto and bad decryption, drop */
	if (!priv->cfg->mod_params->sw_crypto &&
	    iwl_set_decrypted_flag(priv, hdr, ampdu_status, stats))
		return;

	skb = dev_alloc_skb(128);
	if (!skb) {
		IWL_ERR(priv, "dev_alloc_skb failed\n");
		return;
	}

	skb_add_rx_frag(skb, 0, rxb->page, (void *)hdr - rxb_addr(rxb), len);

	iwl_update_stats(priv, false, fc, len);
	memcpy(IEEE80211_SKB_RXCB(skb), stats, sizeof(*stats));

	ieee80211_rx(priv->hw, skb);
	priv->alloc_rxb_page--;
	rxb->page = NULL;
}

/* Called for REPLY_RX (legacy ABG frames), or
 * REPLY_RX_MPDU_CMD (HT high-throughput N frames). */
void iwlagn_rx_reply_rx(struct iwl_priv *priv,
				struct iwl_rx_mem_buffer *rxb)
{
	struct ieee80211_hdr *header;
	struct ieee80211_rx_status rx_status;
	struct iwl_rx_packet *pkt = rxb_addr(rxb);
	struct iwl_rx_phy_res *phy_res;
	__le32 rx_pkt_status;
	struct iwl_rx_mpdu_res_start *amsdu;
	u32 len;
	u32 ampdu_status;
	u32 rate_n_flags;

	/**
	 * REPLY_RX and REPLY_RX_MPDU_CMD are handled differently.
	 *	REPLY_RX: physical layer info is in this buffer
	 *	REPLY_RX_MPDU_CMD: physical layer info was sent in separate
	 *		command and cached in priv->last_phy_res
	 *
	 * Here we set up local variables depending on which command is
	 * received.
	 */
	if (pkt->hdr.cmd == REPLY_RX) {
		phy_res = (struct iwl_rx_phy_res *)pkt->u.raw;
		header = (struct ieee80211_hdr *)(pkt->u.raw + sizeof(*phy_res)
				+ phy_res->cfg_phy_cnt);

		len = le16_to_cpu(phy_res->byte_count);
		rx_pkt_status = *(__le32 *)(pkt->u.raw + sizeof(*phy_res) +
				phy_res->cfg_phy_cnt + len);
		ampdu_status = le32_to_cpu(rx_pkt_status);
	} else {
		if (!priv->_agn.last_phy_res_valid) {
			IWL_ERR(priv, "MPDU frame without cached PHY data\n");
			return;
		}
		phy_res = &priv->_agn.last_phy_res;
		amsdu = (struct iwl_rx_mpdu_res_start *)pkt->u.raw;
		header = (struct ieee80211_hdr *)(pkt->u.raw + sizeof(*amsdu));
		len = le16_to_cpu(amsdu->byte_count);
		rx_pkt_status = *(__le32 *)(pkt->u.raw + sizeof(*amsdu) + len);
		ampdu_status = iwlagn_translate_rx_status(priv,
				le32_to_cpu(rx_pkt_status));
	}

	if ((unlikely(phy_res->cfg_phy_cnt > 20))) {
		IWL_DEBUG_DROP(priv, "dsp size out of range [0,20]: %d/n",
				phy_res->cfg_phy_cnt);
		return;
	}

	if (!(rx_pkt_status & RX_RES_STATUS_NO_CRC32_ERROR) ||
	    !(rx_pkt_status & RX_RES_STATUS_NO_RXE_OVERFLOW)) {
		IWL_DEBUG_RX(priv, "Bad CRC or FIFO: 0x%08X.\n",
				le32_to_cpu(rx_pkt_status));
		return;
	}

	/* This will be used in several places later */
	rate_n_flags = le32_to_cpu(phy_res->rate_n_flags);

	/* rx_status carries information about the packet to mac80211 */
	rx_status.mactime = le64_to_cpu(phy_res->timestamp);
	rx_status.freq =
		ieee80211_channel_to_frequency(le16_to_cpu(phy_res->channel));
	rx_status.band = (phy_res->phy_flags & RX_RES_PHY_FLAGS_BAND_24_MSK) ?
				IEEE80211_BAND_2GHZ : IEEE80211_BAND_5GHZ;
	rx_status.rate_idx =
		iwlagn_hwrate_to_mac80211_idx(rate_n_flags, rx_status.band);
	rx_status.flag = 0;

	/* TSF isn't reliable. In order to allow smooth user experience,
	 * this W/A doesn't propagate it to the mac80211 */
	/*rx_status.flag |= RX_FLAG_TSFT;*/

	priv->ucode_beacon_time = le32_to_cpu(phy_res->beacon_time_stamp);

	/* Find max signal strength (dBm) among 3 antenna/receiver chains */
	rx_status.signal = iwlagn_calc_rssi(priv, phy_res);

	iwl_dbg_log_rx_data_frame(priv, len, header);
	IWL_DEBUG_STATS_LIMIT(priv, "Rssi %d, TSF %llu\n",
		rx_status.signal, (unsigned long long)rx_status.mactime);

	/*
	 * "antenna number"
	 *
	 * It seems that the antenna field in the phy flags value
	 * is actually a bit field. This is undefined by radiotap,
	 * it wants an actual antenna number but I always get "7"
	 * for most legacy frames I receive indicating that the
	 * same frame was received on all three RX chains.
	 *
	 * I think this field should be removed in favor of a
	 * new 802.11n radiotap field "RX chains" that is defined
	 * as a bitmask.
	 */
	rx_status.antenna =
		(le16_to_cpu(phy_res->phy_flags) & RX_RES_PHY_FLAGS_ANTENNA_MSK)
		>> RX_RES_PHY_FLAGS_ANTENNA_POS;

	/* set the preamble flag if appropriate */
	if (phy_res->phy_flags & RX_RES_PHY_FLAGS_SHORT_PREAMBLE_MSK)
		rx_status.flag |= RX_FLAG_SHORTPRE;

	/* Set up the HT phy flags */
	if (rate_n_flags & RATE_MCS_HT_MSK)
		rx_status.flag |= RX_FLAG_HT;
	if (rate_n_flags & RATE_MCS_HT40_MSK)
		rx_status.flag |= RX_FLAG_40MHZ;
	if (rate_n_flags & RATE_MCS_SGI_MSK)
		rx_status.flag |= RX_FLAG_SHORT_GI;

	iwlagn_pass_packet_to_mac80211(priv, header, len, ampdu_status,
				    rxb, &rx_status);
}

/* Cache phy data (Rx signal strength, etc) for HT frame (REPLY_RX_PHY_CMD).
 * This will be used later in iwl_rx_reply_rx() for REPLY_RX_MPDU_CMD. */
void iwlagn_rx_reply_rx_phy(struct iwl_priv *priv,
			    struct iwl_rx_mem_buffer *rxb)
{
	struct iwl_rx_packet *pkt = rxb_addr(rxb);
	priv->_agn.last_phy_res_valid = true;
	memcpy(&priv->_agn.last_phy_res, pkt->u.raw,
	       sizeof(struct iwl_rx_phy_res));
}

static int iwl_get_single_channel_for_scan(struct iwl_priv *priv,
					   struct ieee80211_vif *vif,
					   enum ieee80211_band band,
					   struct iwl_scan_channel *scan_ch)
{
	const struct ieee80211_supported_band *sband;
	u16 passive_dwell = 0;
	u16 active_dwell = 0;
	int added = 0;
	u16 channel = 0;

	sband = iwl_get_hw_mode(priv, band);
	if (!sband) {
		IWL_ERR(priv, "invalid band\n");
		return added;
	}

	active_dwell = iwl_get_active_dwell_time(priv, band, 0);
	passive_dwell = iwl_get_passive_dwell_time(priv, band, vif);

	if (passive_dwell <= active_dwell)
		passive_dwell = active_dwell + 1;

	channel = iwl_get_single_channel_number(priv, band);
	if (channel) {
		scan_ch->channel = cpu_to_le16(channel);
		scan_ch->type = SCAN_CHANNEL_TYPE_PASSIVE;
		scan_ch->active_dwell = cpu_to_le16(active_dwell);
		scan_ch->passive_dwell = cpu_to_le16(passive_dwell);
		/* Set txpower levels to defaults */
		scan_ch->dsp_atten = 110;
		if (band == IEEE80211_BAND_5GHZ)
			scan_ch->tx_gain = ((1 << 5) | (3 << 3)) | 3;
		else
			scan_ch->tx_gain = ((1 << 5) | (5 << 3));
		added++;
	} else
		IWL_ERR(priv, "no valid channel found\n");
	return added;
}

static int iwl_get_channels_for_scan(struct iwl_priv *priv,
				     struct ieee80211_vif *vif,
				     enum ieee80211_band band,
				     u8 is_active, u8 n_probes,
				     struct iwl_scan_channel *scan_ch)
{
	struct ieee80211_channel *chan;
	const struct ieee80211_supported_band *sband;
	const struct iwl_channel_info *ch_info;
	u16 passive_dwell = 0;
	u16 active_dwell = 0;
	int added, i;
	u16 channel;

	sband = iwl_get_hw_mode(priv, band);
	if (!sband)
		return 0;

	active_dwell = iwl_get_active_dwell_time(priv, band, n_probes);
	passive_dwell = iwl_get_passive_dwell_time(priv, band, vif);

	if (passive_dwell <= active_dwell)
		passive_dwell = active_dwell + 1;

	for (i = 0, added = 0; i < priv->scan_request->n_channels; i++) {
		chan = priv->scan_request->channels[i];

		if (chan->band != band)
			continue;

		channel = chan->hw_value;
		scan_ch->channel = cpu_to_le16(channel);

		ch_info = iwl_get_channel_info(priv, band, channel);
		if (!is_channel_valid(ch_info)) {
			IWL_DEBUG_SCAN(priv, "Channel %d is INVALID for this band.\n",
					channel);
			continue;
		}

		if (!is_active || is_channel_passive(ch_info) ||
		    (chan->flags & IEEE80211_CHAN_PASSIVE_SCAN))
			scan_ch->type = SCAN_CHANNEL_TYPE_PASSIVE;
		else
			scan_ch->type = SCAN_CHANNEL_TYPE_ACTIVE;

		if (n_probes)
			scan_ch->type |= IWL_SCAN_PROBE_MASK(n_probes);

		scan_ch->active_dwell = cpu_to_le16(active_dwell);
		scan_ch->passive_dwell = cpu_to_le16(passive_dwell);

		/* Set txpower levels to defaults */
		scan_ch->dsp_atten = 110;

		/* NOTE: if we were doing 6Mb OFDM for scans we'd use
		 * power level:
		 * scan_ch->tx_gain = ((1 << 5) | (2 << 3)) | 3;
		 */
		if (band == IEEE80211_BAND_5GHZ)
			scan_ch->tx_gain = ((1 << 5) | (3 << 3)) | 3;
		else
			scan_ch->tx_gain = ((1 << 5) | (5 << 3));

		IWL_DEBUG_SCAN(priv, "Scanning ch=%d prob=0x%X [%s %d]\n",
			       channel, le32_to_cpu(scan_ch->type),
			       (scan_ch->type & SCAN_CHANNEL_TYPE_ACTIVE) ?
				"ACTIVE" : "PASSIVE",
			       (scan_ch->type & SCAN_CHANNEL_TYPE_ACTIVE) ?
			       active_dwell : passive_dwell);

		scan_ch++;
		added++;
	}

	IWL_DEBUG_SCAN(priv, "total channels to scan %d\n", added);
	return added;
}

int iwlagn_request_scan(struct iwl_priv *priv, struct ieee80211_vif *vif)
{
	struct iwl_host_cmd cmd = {
		.id = REPLY_SCAN_CMD,
		.len = sizeof(struct iwl_scan_cmd),
		.flags = CMD_SIZE_HUGE,
	};
	struct iwl_scan_cmd *scan;
	struct iwl_rxon_context *ctx = &priv->contexts[IWL_RXON_CTX_BSS];
	u32 rate_flags = 0;
	u16 cmd_len;
	u16 rx_chain = 0;
	enum ieee80211_band band;
	u8 n_probes = 0;
	u8 rx_ant = priv->hw_params.valid_rx_ant;
	u8 rate;
	bool is_active = false;
	int  chan_mod;
	u8 active_chains;
	u8 scan_tx_antennas = priv->hw_params.valid_tx_ant;
	int ret;

	lockdep_assert_held(&priv->mutex);

	if (vif)
		ctx = iwl_rxon_ctx_from_vif(vif);

	if (!priv->scan_cmd) {
		priv->scan_cmd = kmalloc(sizeof(struct iwl_scan_cmd) +
					 IWL_MAX_SCAN_SIZE, GFP_KERNEL);
		if (!priv->scan_cmd) {
			IWL_DEBUG_SCAN(priv,
				       "fail to allocate memory for scan\n");
			return -ENOMEM;
		}
	}
	scan = priv->scan_cmd;
	memset(scan, 0, sizeof(struct iwl_scan_cmd) + IWL_MAX_SCAN_SIZE);

	scan->quiet_plcp_th = IWL_PLCP_QUIET_THRESH;
	scan->quiet_time = IWL_ACTIVE_QUIET_TIME;

	if (iwl_is_any_associated(priv)) {
		u16 interval = 0;
		u32 extra;
		u32 suspend_time = 100;
		u32 scan_suspend_time = 100;
		unsigned long flags;

		IWL_DEBUG_INFO(priv, "Scanning while associated...\n");
		spin_lock_irqsave(&priv->lock, flags);
		if (priv->is_internal_short_scan)
			interval = 0;
		else
			interval = vif->bss_conf.beacon_int;
		spin_unlock_irqrestore(&priv->lock, flags);

		scan->suspend_time = 0;
		scan->max_out_time = cpu_to_le32(200 * 1024);
		if (!interval)
			interval = suspend_time;

		extra = (suspend_time / interval) << 22;
		scan_suspend_time = (extra |
		    ((suspend_time % interval) * 1024));
		scan->suspend_time = cpu_to_le32(scan_suspend_time);
		IWL_DEBUG_SCAN(priv, "suspend_time 0x%X beacon interval %d\n",
			       scan_suspend_time, interval);
	}

	if (priv->is_internal_short_scan) {
		IWL_DEBUG_SCAN(priv, "Start internal passive scan.\n");
	} else if (priv->scan_request->n_ssids) {
		int i, p = 0;
		IWL_DEBUG_SCAN(priv, "Kicking off active scan\n");
		for (i = 0; i < priv->scan_request->n_ssids; i++) {
			/* always does wildcard anyway */
			if (!priv->scan_request->ssids[i].ssid_len)
				continue;
			scan->direct_scan[p].id = WLAN_EID_SSID;
			scan->direct_scan[p].len =
				priv->scan_request->ssids[i].ssid_len;
			memcpy(scan->direct_scan[p].ssid,
			       priv->scan_request->ssids[i].ssid,
			       priv->scan_request->ssids[i].ssid_len);
			n_probes++;
			p++;
		}
		is_active = true;
	} else
		IWL_DEBUG_SCAN(priv, "Start passive scan.\n");

	scan->tx_cmd.tx_flags = TX_CMD_FLG_SEQ_CTL_MSK;
	scan->tx_cmd.sta_id = ctx->bcast_sta_id;
	scan->tx_cmd.stop_time.life_time = TX_CMD_LIFE_TIME_INFINITE;

	switch (priv->scan_band) {
	case IEEE80211_BAND_2GHZ:
		scan->flags = RXON_FLG_BAND_24G_MSK | RXON_FLG_AUTO_DETECT_MSK;
		chan_mod = le32_to_cpu(
			priv->contexts[IWL_RXON_CTX_BSS].active.flags &
						RXON_FLG_CHANNEL_MODE_MSK)
				       >> RXON_FLG_CHANNEL_MODE_POS;
		if (chan_mod == CHANNEL_MODE_PURE_40) {
			rate = IWL_RATE_6M_PLCP;
		} else {
			rate = IWL_RATE_1M_PLCP;
			rate_flags = RATE_MCS_CCK_MSK;
		}
		/*
		 * Internal scans are passive, so we can indiscriminately set
		 * the BT ignore flag on 2.4 GHz since it applies to TX only.
		 */
		if (priv->cfg->bt_params &&
		    priv->cfg->bt_params->advanced_bt_coexist)
			scan->tx_cmd.tx_flags |= TX_CMD_FLG_IGNORE_BT;
		break;
	case IEEE80211_BAND_5GHZ:
		rate = IWL_RATE_6M_PLCP;
		break;
	default:
		IWL_WARN(priv, "Invalid scan band\n");
		return -EIO;
	}

	/*
	 * If active scanning is requested but a certain channel is
	 * marked passive, we can do active scanning if we detect
	 * transmissions.
	 *
	 * There is an issue with some firmware versions that triggers
	 * a sysassert on a "good CRC threshold" of zero (== disabled),
	 * on a radar channel even though this means that we should NOT
	 * send probes.
	 *
	 * The "good CRC threshold" is the number of frames that we
	 * need to receive during our dwell time on a channel before
	 * sending out probes -- setting this to a huge value will
	 * mean we never reach it, but at the same time work around
	 * the aforementioned issue. Thus use IWL_GOOD_CRC_TH_NEVER
	 * here instead of IWL_GOOD_CRC_TH_DISABLED.
	 */
	scan->good_CRC_th = is_active ? IWL_GOOD_CRC_TH_DEFAULT :
					IWL_GOOD_CRC_TH_NEVER;

	band = priv->scan_band;

	if (priv->cfg->scan_rx_antennas[band])
		rx_ant = priv->cfg->scan_rx_antennas[band];

	if (priv->cfg->scan_tx_antennas[band])
		scan_tx_antennas = priv->cfg->scan_tx_antennas[band];

	if (priv->cfg->bt_params &&
	    priv->cfg->bt_params->advanced_bt_coexist &&
	    priv->bt_full_concurrent) {
		/* operated as 1x1 in full concurrency mode */
		scan_tx_antennas = first_antenna(
			priv->cfg->scan_tx_antennas[band]);
	}

	priv->scan_tx_ant[band] = iwl_toggle_tx_ant(priv, priv->scan_tx_ant[band],
						    scan_tx_antennas);
	rate_flags |= iwl_ant_idx_to_flags(priv->scan_tx_ant[band]);
	scan->tx_cmd.rate_n_flags = iwl_hw_set_rate_n_flags(rate, rate_flags);

	/* In power save mode use one chain, otherwise use all chains */
	if (test_bit(STATUS_POWER_PMI, &priv->status)) {
		/* rx_ant has been set to all valid chains previously */
		active_chains = rx_ant &
				((u8)(priv->chain_noise_data.active_chains));
		if (!active_chains)
			active_chains = rx_ant;

		IWL_DEBUG_SCAN(priv, "chain_noise_data.active_chains: %u\n",
				priv->chain_noise_data.active_chains);

		rx_ant = first_antenna(active_chains);
	}
	if (priv->cfg->bt_params &&
	    priv->cfg->bt_params->advanced_bt_coexist &&
	    priv->bt_full_concurrent) {
		/* operated as 1x1 in full concurrency mode */
		rx_ant = first_antenna(rx_ant);
	}

	/* MIMO is not used here, but value is required */
	rx_chain |= priv->hw_params.valid_rx_ant << RXON_RX_CHAIN_VALID_POS;
	rx_chain |= rx_ant << RXON_RX_CHAIN_FORCE_MIMO_SEL_POS;
	rx_chain |= rx_ant << RXON_RX_CHAIN_FORCE_SEL_POS;
	rx_chain |= 0x1 << RXON_RX_CHAIN_DRIVER_FORCE_POS;
	scan->rx_chain = cpu_to_le16(rx_chain);
	if (!priv->is_internal_short_scan) {
		cmd_len = iwl_fill_probe_req(priv,
					(struct ieee80211_mgmt *)scan->data,
					vif->addr,
					priv->scan_request->ie,
					priv->scan_request->ie_len,
					IWL_MAX_SCAN_SIZE - sizeof(*scan));
	} else {
		/* use bcast addr, will not be transmitted but must be valid */
		cmd_len = iwl_fill_probe_req(priv,
					(struct ieee80211_mgmt *)scan->data,
					iwl_bcast_addr, NULL, 0,
					IWL_MAX_SCAN_SIZE - sizeof(*scan));

	}
	scan->tx_cmd.len = cpu_to_le16(cmd_len);

	scan->filter_flags |= (RXON_FILTER_ACCEPT_GRP_MSK |
			       RXON_FILTER_BCON_AWARE_MSK);

	if (priv->is_internal_short_scan) {
		scan->channel_count =
			iwl_get_single_channel_for_scan(priv, vif, band,
				(void *)&scan->data[le16_to_cpu(
				scan->tx_cmd.len)]);
	} else {
		scan->channel_count =
			iwl_get_channels_for_scan(priv, vif, band,
				is_active, n_probes,
				(void *)&scan->data[le16_to_cpu(
				scan->tx_cmd.len)]);
	}
	if (scan->channel_count == 0) {
		IWL_DEBUG_SCAN(priv, "channel count %d\n", scan->channel_count);
		return -EIO;
	}

	cmd.len += le16_to_cpu(scan->tx_cmd.len) +
	    scan->channel_count * sizeof(struct iwl_scan_channel);
	cmd.data = scan;
	scan->len = cpu_to_le16(cmd.len);

	/* set scan bit here for PAN params */
	set_bit(STATUS_SCAN_HW, &priv->status);

<<<<<<< HEAD
	queue_delayed_work(priv->workqueue, &priv->scan_check,
			   IWL_SCAN_CHECK_WATCHDOG);

	return;

 done:
	/* Cannot perform scan. Make sure we clear scanning
	* bits from status so next scan request can be performed.
	* If we don't clear scanning status bit here all next scan
	* will fail
	*/
	clear_bit(STATUS_SCAN_HW, &priv->status);
	clear_bit(STATUS_SCANNING, &priv->status);
	/* inform mac80211 scan aborted */
	queue_work(priv->workqueue, &priv->abort_scan);
=======
	if (priv->cfg->ops->hcmd->set_pan_params) {
		ret = priv->cfg->ops->hcmd->set_pan_params(priv);
		if (ret)
			return ret;
	}

	ret = iwl_send_cmd_sync(priv, &cmd);
	if (ret) {
		clear_bit(STATUS_SCAN_HW, &priv->status);
		if (priv->cfg->ops->hcmd->set_pan_params)
			priv->cfg->ops->hcmd->set_pan_params(priv);
	}

	return ret;
}

void iwlagn_post_scan(struct iwl_priv *priv)
{
	struct iwl_rxon_context *ctx;

	/*
	 * Since setting the RXON may have been deferred while
	 * performing the scan, fire one off if needed
	 */
	for_each_context(priv, ctx)
		if (memcmp(&ctx->staging, &ctx->active, sizeof(ctx->staging)))
			iwlagn_commit_rxon(priv, ctx);

	if (priv->cfg->ops->hcmd->set_pan_params)
		priv->cfg->ops->hcmd->set_pan_params(priv);
>>>>>>> 229aebb8
}

int iwlagn_manage_ibss_station(struct iwl_priv *priv,
			       struct ieee80211_vif *vif, bool add)
{
	struct iwl_vif_priv *vif_priv = (void *)vif->drv_priv;

	if (add)
		return iwlagn_add_bssid_station(priv, vif_priv->ctx,
						vif->bss_conf.bssid,
						&vif_priv->ibss_bssid_sta_id);
	return iwl_remove_station(priv, vif_priv->ibss_bssid_sta_id,
				  vif->bss_conf.bssid);
}

void iwl_free_tfds_in_queue(struct iwl_priv *priv,
			    int sta_id, int tid, int freed)
{
	lockdep_assert_held(&priv->sta_lock);

	if (priv->stations[sta_id].tid[tid].tfds_in_queue >= freed)
		priv->stations[sta_id].tid[tid].tfds_in_queue -= freed;
	else {
		IWL_DEBUG_TX(priv, "free more than tfds_in_queue (%u:%d)\n",
			priv->stations[sta_id].tid[tid].tfds_in_queue,
			freed);
		priv->stations[sta_id].tid[tid].tfds_in_queue = 0;
	}
}

#define IWL_FLUSH_WAIT_MS	2000

int iwlagn_wait_tx_queue_empty(struct iwl_priv *priv)
{
	struct iwl_tx_queue *txq;
	struct iwl_queue *q;
	int cnt;
	unsigned long now = jiffies;
	int ret = 0;

	/* waiting for all the tx frames complete might take a while */
	for (cnt = 0; cnt < priv->hw_params.max_txq_num; cnt++) {
		if (cnt == priv->cmd_queue)
			continue;
		txq = &priv->txq[cnt];
		q = &txq->q;
		while (q->read_ptr != q->write_ptr && !time_after(jiffies,
		       now + msecs_to_jiffies(IWL_FLUSH_WAIT_MS)))
				msleep(1);

		if (q->read_ptr != q->write_ptr) {
			IWL_ERR(priv, "fail to flush all tx fifo queues\n");
			ret = -ETIMEDOUT;
			break;
		}
	}
	return ret;
}

#define IWL_TX_QUEUE_MSK	0xfffff

/**
 * iwlagn_txfifo_flush: send REPLY_TXFIFO_FLUSH command to uCode
 *
 * pre-requirements:
 *  1. acquire mutex before calling
 *  2. make sure rf is on and not in exit state
 */
int iwlagn_txfifo_flush(struct iwl_priv *priv, u16 flush_control)
{
	struct iwl_txfifo_flush_cmd flush_cmd;
	struct iwl_host_cmd cmd = {
		.id = REPLY_TXFIFO_FLUSH,
		.len = sizeof(struct iwl_txfifo_flush_cmd),
		.flags = CMD_SYNC,
		.data = &flush_cmd,
	};

	might_sleep();

	memset(&flush_cmd, 0, sizeof(flush_cmd));
	flush_cmd.fifo_control = IWL_TX_FIFO_VO_MSK | IWL_TX_FIFO_VI_MSK |
				 IWL_TX_FIFO_BE_MSK | IWL_TX_FIFO_BK_MSK;
	if (priv->cfg->sku & IWL_SKU_N)
		flush_cmd.fifo_control |= IWL_AGG_TX_QUEUE_MSK;

	IWL_DEBUG_INFO(priv, "fifo queue control: 0X%x\n",
		       flush_cmd.fifo_control);
	flush_cmd.flush_control = cpu_to_le16(flush_control);

	return iwl_send_cmd(priv, &cmd);
}

void iwlagn_dev_txfifo_flush(struct iwl_priv *priv, u16 flush_control)
{
	mutex_lock(&priv->mutex);
	ieee80211_stop_queues(priv->hw);
	if (priv->cfg->ops->lib->txfifo_flush(priv, IWL_DROP_ALL)) {
		IWL_ERR(priv, "flush request fail\n");
		goto done;
	}
	IWL_DEBUG_INFO(priv, "wait transmit/flush all frames\n");
	iwlagn_wait_tx_queue_empty(priv);
done:
	ieee80211_wake_queues(priv->hw);
	mutex_unlock(&priv->mutex);
}

/*
 * BT coex
 */
/*
 * Macros to access the lookup table.
 *
 * The lookup table has 7 inputs: bt3_prio, bt3_txrx, bt_rf_act, wifi_req,
* wifi_prio, wifi_txrx and wifi_sh_ant_req.
 *
 * It has three outputs: WLAN_ACTIVE, WLAN_KILL and ANT_SWITCH
 *
 * The format is that "registers" 8 through 11 contain the WLAN_ACTIVE bits
 * one after another in 32-bit registers, and "registers" 0 through 7 contain
 * the WLAN_KILL and ANT_SWITCH bits interleaved (in that order).
 *
 * These macros encode that format.
 */
#define LUT_VALUE(bt3_prio, bt3_txrx, bt_rf_act, wifi_req, wifi_prio, \
		  wifi_txrx, wifi_sh_ant_req) \
	(bt3_prio | (bt3_txrx << 1) | (bt_rf_act << 2) | (wifi_req << 3) | \
	(wifi_prio << 4) | (wifi_txrx << 5) | (wifi_sh_ant_req << 6))

#define LUT_PTA_WLAN_ACTIVE_OP(lut, op, val) \
	lut[8 + ((val) >> 5)] op (cpu_to_le32(BIT((val) & 0x1f)))
#define LUT_TEST_PTA_WLAN_ACTIVE(lut, bt3_prio, bt3_txrx, bt_rf_act, wifi_req, \
				 wifi_prio, wifi_txrx, wifi_sh_ant_req) \
	(!!(LUT_PTA_WLAN_ACTIVE_OP(lut, &, LUT_VALUE(bt3_prio, bt3_txrx, \
				   bt_rf_act, wifi_req, wifi_prio, wifi_txrx, \
				   wifi_sh_ant_req))))
#define LUT_SET_PTA_WLAN_ACTIVE(lut, bt3_prio, bt3_txrx, bt_rf_act, wifi_req, \
				wifi_prio, wifi_txrx, wifi_sh_ant_req) \
	LUT_PTA_WLAN_ACTIVE_OP(lut, |=, LUT_VALUE(bt3_prio, bt3_txrx, \
			       bt_rf_act, wifi_req, wifi_prio, wifi_txrx, \
			       wifi_sh_ant_req))
#define LUT_CLEAR_PTA_WLAN_ACTIVE(lut, bt3_prio, bt3_txrx, bt_rf_act, \
				  wifi_req, wifi_prio, wifi_txrx, \
				  wifi_sh_ant_req) \
	LUT_PTA_WLAN_ACTIVE_OP(lut, &= ~, LUT_VALUE(bt3_prio, bt3_txrx, \
			       bt_rf_act, wifi_req, wifi_prio, wifi_txrx, \
			       wifi_sh_ant_req))

#define LUT_WLAN_KILL_OP(lut, op, val) \
	lut[(val) >> 4] op (cpu_to_le32(BIT(((val) << 1) & 0x1e)))
#define LUT_TEST_WLAN_KILL(lut, bt3_prio, bt3_txrx, bt_rf_act, wifi_req, \
			   wifi_prio, wifi_txrx, wifi_sh_ant_req) \
	(!!(LUT_WLAN_KILL_OP(lut, &, LUT_VALUE(bt3_prio, bt3_txrx, bt_rf_act, \
			     wifi_req, wifi_prio, wifi_txrx, wifi_sh_ant_req))))
#define LUT_SET_WLAN_KILL(lut, bt3_prio, bt3_txrx, bt_rf_act, wifi_req, \
			  wifi_prio, wifi_txrx, wifi_sh_ant_req) \
	LUT_WLAN_KILL_OP(lut, |=, LUT_VALUE(bt3_prio, bt3_txrx, bt_rf_act, \
			 wifi_req, wifi_prio, wifi_txrx, wifi_sh_ant_req))
#define LUT_CLEAR_WLAN_KILL(lut, bt3_prio, bt3_txrx, bt_rf_act, wifi_req, \
			    wifi_prio, wifi_txrx, wifi_sh_ant_req) \
	LUT_WLAN_KILL_OP(lut, &= ~, LUT_VALUE(bt3_prio, bt3_txrx, bt_rf_act, \
			 wifi_req, wifi_prio, wifi_txrx, wifi_sh_ant_req))

#define LUT_ANT_SWITCH_OP(lut, op, val) \
	lut[(val) >> 4] op (cpu_to_le32(BIT((((val) << 1) & 0x1e) + 1)))
#define LUT_TEST_ANT_SWITCH(lut, bt3_prio, bt3_txrx, bt_rf_act, wifi_req, \
			    wifi_prio, wifi_txrx, wifi_sh_ant_req) \
	(!!(LUT_ANT_SWITCH_OP(lut, &, LUT_VALUE(bt3_prio, bt3_txrx, bt_rf_act, \
			      wifi_req, wifi_prio, wifi_txrx, \
			      wifi_sh_ant_req))))
#define LUT_SET_ANT_SWITCH(lut, bt3_prio, bt3_txrx, bt_rf_act, wifi_req, \
			   wifi_prio, wifi_txrx, wifi_sh_ant_req) \
	LUT_ANT_SWITCH_OP(lut, |=, LUT_VALUE(bt3_prio, bt3_txrx, bt_rf_act, \
			  wifi_req, wifi_prio, wifi_txrx, wifi_sh_ant_req))
#define LUT_CLEAR_ANT_SWITCH(lut, bt3_prio, bt3_txrx, bt_rf_act, wifi_req, \
			     wifi_prio, wifi_txrx, wifi_sh_ant_req) \
	LUT_ANT_SWITCH_OP(lut, &= ~, LUT_VALUE(bt3_prio, bt3_txrx, bt_rf_act, \
			  wifi_req, wifi_prio, wifi_txrx, wifi_sh_ant_req))

static const __le32 iwlagn_def_3w_lookup[12] = {
	cpu_to_le32(0xaaaaaaaa),
	cpu_to_le32(0xaaaaaaaa),
	cpu_to_le32(0xaeaaaaaa),
	cpu_to_le32(0xaaaaaaaa),
	cpu_to_le32(0xcc00ff28),
	cpu_to_le32(0x0000aaaa),
	cpu_to_le32(0xcc00aaaa),
	cpu_to_le32(0x0000aaaa),
	cpu_to_le32(0xc0004000),
	cpu_to_le32(0x00004000),
	cpu_to_le32(0xf0005000),
	cpu_to_le32(0xf0004000),
};

static const __le32 iwlagn_concurrent_lookup[12] = {
	cpu_to_le32(0xaaaaaaaa),
	cpu_to_le32(0xaaaaaaaa),
	cpu_to_le32(0xaaaaaaaa),
	cpu_to_le32(0xaaaaaaaa),
	cpu_to_le32(0xaaaaaaaa),
	cpu_to_le32(0xaaaaaaaa),
	cpu_to_le32(0xaaaaaaaa),
	cpu_to_le32(0xaaaaaaaa),
	cpu_to_le32(0x00000000),
	cpu_to_le32(0x00000000),
	cpu_to_le32(0x00000000),
	cpu_to_le32(0x00000000),
};

void iwlagn_send_advance_bt_config(struct iwl_priv *priv)
{
	struct iwlagn_bt_cmd bt_cmd = {
		.max_kill = IWLAGN_BT_MAX_KILL_DEFAULT,
		.bt3_timer_t7_value = IWLAGN_BT3_T7_DEFAULT,
		.bt3_prio_sample_time = IWLAGN_BT3_PRIO_SAMPLE_DEFAULT,
		.bt3_timer_t2_value = IWLAGN_BT3_T2_DEFAULT,
	};

	BUILD_BUG_ON(sizeof(iwlagn_def_3w_lookup) !=
			sizeof(bt_cmd.bt3_lookup_table));

	if (priv->cfg->bt_params)
		bt_cmd.prio_boost = priv->cfg->bt_params->bt_prio_boost;
	else
		bt_cmd.prio_boost = 0;
	bt_cmd.kill_ack_mask = priv->kill_ack_mask;
	bt_cmd.kill_cts_mask = priv->kill_cts_mask;
	bt_cmd.valid = priv->bt_valid;
	bt_cmd.tx_prio_boost = 0;
	bt_cmd.rx_prio_boost = 0;

	/*
	 * Configure BT coex mode to "no coexistence" when the
	 * user disabled BT coexistence, we have no interface
	 * (might be in monitor mode), or the interface is in
	 * IBSS mode (no proper uCode support for coex then).
	 */
	if (!bt_coex_active || priv->iw_mode == NL80211_IFTYPE_ADHOC) {
		bt_cmd.flags = 0;
	} else {
		bt_cmd.flags = IWLAGN_BT_FLAG_COEX_MODE_3W <<
					IWLAGN_BT_FLAG_COEX_MODE_SHIFT;
		if (priv->bt_ch_announce)
			bt_cmd.flags |= IWLAGN_BT_FLAG_CHANNEL_INHIBITION;
		IWL_DEBUG_INFO(priv, "BT coex flag: 0X%x\n", bt_cmd.flags);
	}
	if (priv->bt_full_concurrent)
		memcpy(bt_cmd.bt3_lookup_table, iwlagn_concurrent_lookup,
			sizeof(iwlagn_concurrent_lookup));
	else
		memcpy(bt_cmd.bt3_lookup_table, iwlagn_def_3w_lookup,
			sizeof(iwlagn_def_3w_lookup));

	IWL_DEBUG_INFO(priv, "BT coex %s in %s mode\n",
		       bt_cmd.flags ? "active" : "disabled",
		       priv->bt_full_concurrent ?
		       "full concurrency" : "3-wire");

	if (iwl_send_cmd_pdu(priv, REPLY_BT_CONFIG, sizeof(bt_cmd), &bt_cmd))
		IWL_ERR(priv, "failed to send BT Coex Config\n");

	/*
	 * When we are doing a restart, need to also reconfigure BT
	 * SCO to the device. If not doing a restart, bt_sco_active
	 * will always be false, so there's no need to have an extra
	 * variable to check for it.
	 */
	if (priv->bt_sco_active) {
		struct iwlagn_bt_sco_cmd sco_cmd = { .flags = 0 };

		if (priv->bt_sco_active)
			sco_cmd.flags |= IWLAGN_BT_SCO_ACTIVE;
		if (iwl_send_cmd_pdu(priv, REPLY_BT_COEX_SCO,
				     sizeof(sco_cmd), &sco_cmd))
			IWL_ERR(priv, "failed to send BT SCO command\n");
	}
}

static void iwlagn_bt_traffic_change_work(struct work_struct *work)
{
	struct iwl_priv *priv =
		container_of(work, struct iwl_priv, bt_traffic_change_work);
	struct iwl_rxon_context *ctx;
	int smps_request = -1;

	IWL_DEBUG_INFO(priv, "BT traffic load changes: %d\n",
		       priv->bt_traffic_load);

	switch (priv->bt_traffic_load) {
	case IWL_BT_COEX_TRAFFIC_LOAD_NONE:
		smps_request = IEEE80211_SMPS_AUTOMATIC;
		break;
	case IWL_BT_COEX_TRAFFIC_LOAD_LOW:
		smps_request = IEEE80211_SMPS_DYNAMIC;
		break;
	case IWL_BT_COEX_TRAFFIC_LOAD_HIGH:
	case IWL_BT_COEX_TRAFFIC_LOAD_CONTINUOUS:
		smps_request = IEEE80211_SMPS_STATIC;
		break;
	default:
		IWL_ERR(priv, "Invalid BT traffic load: %d\n",
			priv->bt_traffic_load);
		break;
	}

	mutex_lock(&priv->mutex);

	if (priv->cfg->ops->lib->update_chain_flags)
		priv->cfg->ops->lib->update_chain_flags(priv);

	if (smps_request != -1) {
		for_each_context(priv, ctx) {
			if (ctx->vif && ctx->vif->type == NL80211_IFTYPE_STATION)
				ieee80211_request_smps(ctx->vif, smps_request);
		}
	}

	mutex_unlock(&priv->mutex);
}

static void iwlagn_print_uartmsg(struct iwl_priv *priv,
				struct iwl_bt_uart_msg *uart_msg)
{
	IWL_DEBUG_NOTIF(priv, "Message Type = 0x%X, SSN = 0x%X, "
			"Update Req = 0x%X",
		(BT_UART_MSG_FRAME1MSGTYPE_MSK & uart_msg->frame1) >>
			BT_UART_MSG_FRAME1MSGTYPE_POS,
		(BT_UART_MSG_FRAME1SSN_MSK & uart_msg->frame1) >>
			BT_UART_MSG_FRAME1SSN_POS,
		(BT_UART_MSG_FRAME1UPDATEREQ_MSK & uart_msg->frame1) >>
			BT_UART_MSG_FRAME1UPDATEREQ_POS);

	IWL_DEBUG_NOTIF(priv, "Open connections = 0x%X, Traffic load = 0x%X, "
			"Chl_SeqN = 0x%X, In band = 0x%X",
		(BT_UART_MSG_FRAME2OPENCONNECTIONS_MSK & uart_msg->frame2) >>
			BT_UART_MSG_FRAME2OPENCONNECTIONS_POS,
		(BT_UART_MSG_FRAME2TRAFFICLOAD_MSK & uart_msg->frame2) >>
			BT_UART_MSG_FRAME2TRAFFICLOAD_POS,
		(BT_UART_MSG_FRAME2CHLSEQN_MSK & uart_msg->frame2) >>
			BT_UART_MSG_FRAME2CHLSEQN_POS,
		(BT_UART_MSG_FRAME2INBAND_MSK & uart_msg->frame2) >>
			BT_UART_MSG_FRAME2INBAND_POS);

	IWL_DEBUG_NOTIF(priv, "SCO/eSCO = 0x%X, Sniff = 0x%X, A2DP = 0x%X, "
			"ACL = 0x%X, Master = 0x%X, OBEX = 0x%X",
		(BT_UART_MSG_FRAME3SCOESCO_MSK & uart_msg->frame3) >>
			BT_UART_MSG_FRAME3SCOESCO_POS,
		(BT_UART_MSG_FRAME3SNIFF_MSK & uart_msg->frame3) >>
			BT_UART_MSG_FRAME3SNIFF_POS,
		(BT_UART_MSG_FRAME3A2DP_MSK & uart_msg->frame3) >>
			BT_UART_MSG_FRAME3A2DP_POS,
		(BT_UART_MSG_FRAME3ACL_MSK & uart_msg->frame3) >>
			BT_UART_MSG_FRAME3ACL_POS,
		(BT_UART_MSG_FRAME3MASTER_MSK & uart_msg->frame3) >>
			BT_UART_MSG_FRAME3MASTER_POS,
		(BT_UART_MSG_FRAME3OBEX_MSK & uart_msg->frame3) >>
			BT_UART_MSG_FRAME3OBEX_POS);

	IWL_DEBUG_NOTIF(priv, "Idle duration = 0x%X",
		(BT_UART_MSG_FRAME4IDLEDURATION_MSK & uart_msg->frame4) >>
			BT_UART_MSG_FRAME4IDLEDURATION_POS);

	IWL_DEBUG_NOTIF(priv, "Tx Activity = 0x%X, Rx Activity = 0x%X, "
			"eSCO Retransmissions = 0x%X",
		(BT_UART_MSG_FRAME5TXACTIVITY_MSK & uart_msg->frame5) >>
			BT_UART_MSG_FRAME5TXACTIVITY_POS,
		(BT_UART_MSG_FRAME5RXACTIVITY_MSK & uart_msg->frame5) >>
			BT_UART_MSG_FRAME5RXACTIVITY_POS,
		(BT_UART_MSG_FRAME5ESCORETRANSMIT_MSK & uart_msg->frame5) >>
			BT_UART_MSG_FRAME5ESCORETRANSMIT_POS);

	IWL_DEBUG_NOTIF(priv, "Sniff Interval = 0x%X, Discoverable = 0x%X",
		(BT_UART_MSG_FRAME6SNIFFINTERVAL_MSK & uart_msg->frame6) >>
			BT_UART_MSG_FRAME6SNIFFINTERVAL_POS,
		(BT_UART_MSG_FRAME6DISCOVERABLE_MSK & uart_msg->frame6) >>
			BT_UART_MSG_FRAME6DISCOVERABLE_POS);

	IWL_DEBUG_NOTIF(priv, "Sniff Activity = 0x%X, Inquiry/Page SR Mode = "
			"0x%X, Connectable = 0x%X",
		(BT_UART_MSG_FRAME7SNIFFACTIVITY_MSK & uart_msg->frame7) >>
			BT_UART_MSG_FRAME7SNIFFACTIVITY_POS,
		(BT_UART_MSG_FRAME7INQUIRYPAGESRMODE_MSK & uart_msg->frame7) >>
			BT_UART_MSG_FRAME7INQUIRYPAGESRMODE_POS,
		(BT_UART_MSG_FRAME7CONNECTABLE_MSK & uart_msg->frame7) >>
			BT_UART_MSG_FRAME7CONNECTABLE_POS);
}

static void iwlagn_set_kill_ack_msk(struct iwl_priv *priv,
				     struct iwl_bt_uart_msg *uart_msg)
{
	u8 kill_ack_msk;
	__le32 bt_kill_ack_msg[2] = {
			cpu_to_le32(0xFFFFFFF), cpu_to_le32(0xFFFFFC00) };

	kill_ack_msk = (((BT_UART_MSG_FRAME3A2DP_MSK |
			BT_UART_MSG_FRAME3SNIFF_MSK |
			BT_UART_MSG_FRAME3SCOESCO_MSK) &
			uart_msg->frame3) == 0) ? 1 : 0;
	if (priv->kill_ack_mask != bt_kill_ack_msg[kill_ack_msk]) {
		priv->bt_valid |= IWLAGN_BT_VALID_KILL_ACK_MASK;
		priv->kill_ack_mask = bt_kill_ack_msg[kill_ack_msk];
		/* schedule to send runtime bt_config */
		queue_work(priv->workqueue, &priv->bt_runtime_config);
	}

}

void iwlagn_bt_coex_profile_notif(struct iwl_priv *priv,
					     struct iwl_rx_mem_buffer *rxb)
{
	unsigned long flags;
	struct iwl_rx_packet *pkt = rxb_addr(rxb);
	struct iwl_bt_coex_profile_notif *coex = &pkt->u.bt_coex_profile_notif;
	struct iwlagn_bt_sco_cmd sco_cmd = { .flags = 0 };
	struct iwl_bt_uart_msg *uart_msg = &coex->last_bt_uart_msg;
	u8 last_traffic_load;

	IWL_DEBUG_NOTIF(priv, "BT Coex notification:\n");
	IWL_DEBUG_NOTIF(priv, "    status: %d\n", coex->bt_status);
	IWL_DEBUG_NOTIF(priv, "    traffic load: %d\n", coex->bt_traffic_load);
	IWL_DEBUG_NOTIF(priv, "    CI compliance: %d\n",
			coex->bt_ci_compliance);
	iwlagn_print_uartmsg(priv, uart_msg);

	last_traffic_load = priv->notif_bt_traffic_load;
	priv->notif_bt_traffic_load = coex->bt_traffic_load;
	if (priv->iw_mode != NL80211_IFTYPE_ADHOC) {
		if (priv->bt_status != coex->bt_status ||
		    last_traffic_load != coex->bt_traffic_load) {
			if (coex->bt_status) {
				/* BT on */
				if (!priv->bt_ch_announce)
					priv->bt_traffic_load =
						IWL_BT_COEX_TRAFFIC_LOAD_HIGH;
				else
					priv->bt_traffic_load =
						coex->bt_traffic_load;
			} else {
				/* BT off */
				priv->bt_traffic_load =
					IWL_BT_COEX_TRAFFIC_LOAD_NONE;
			}
			priv->bt_status = coex->bt_status;
			queue_work(priv->workqueue,
				   &priv->bt_traffic_change_work);
		}
		if (priv->bt_sco_active !=
		    (uart_msg->frame3 & BT_UART_MSG_FRAME3SCOESCO_MSK)) {
			priv->bt_sco_active = uart_msg->frame3 &
				BT_UART_MSG_FRAME3SCOESCO_MSK;
			if (priv->bt_sco_active)
				sco_cmd.flags |= IWLAGN_BT_SCO_ACTIVE;
			iwl_send_cmd_pdu_async(priv, REPLY_BT_COEX_SCO,
				       sizeof(sco_cmd), &sco_cmd, NULL);
		}
	}

	iwlagn_set_kill_ack_msk(priv, uart_msg);

	/* FIXME: based on notification, adjust the prio_boost */

	spin_lock_irqsave(&priv->lock, flags);
	priv->bt_ci_compliance = coex->bt_ci_compliance;
	spin_unlock_irqrestore(&priv->lock, flags);
}

void iwlagn_bt_rx_handler_setup(struct iwl_priv *priv)
{
	iwlagn_rx_handler_setup(priv);
	priv->rx_handlers[REPLY_BT_COEX_PROFILE_NOTIF] =
		iwlagn_bt_coex_profile_notif;
}

void iwlagn_bt_setup_deferred_work(struct iwl_priv *priv)
{
	iwlagn_setup_deferred_work(priv);

	INIT_WORK(&priv->bt_traffic_change_work,
		  iwlagn_bt_traffic_change_work);
}

void iwlagn_bt_cancel_deferred_work(struct iwl_priv *priv)
{
	cancel_work_sync(&priv->bt_traffic_change_work);
}

static bool is_single_rx_stream(struct iwl_priv *priv)
{
	return priv->current_ht_config.smps == IEEE80211_SMPS_STATIC ||
	       priv->current_ht_config.single_chain_sufficient;
}

#define IWL_NUM_RX_CHAINS_MULTIPLE	3
#define IWL_NUM_RX_CHAINS_SINGLE	2
#define IWL_NUM_IDLE_CHAINS_DUAL	2
#define IWL_NUM_IDLE_CHAINS_SINGLE	1

/*
 * Determine how many receiver/antenna chains to use.
 *
 * More provides better reception via diversity.  Fewer saves power
 * at the expense of throughput, but only when not in powersave to
 * start with.
 *
 * MIMO (dual stream) requires at least 2, but works better with 3.
 * This does not determine *which* chains to use, just how many.
 */
static int iwl_get_active_rx_chain_count(struct iwl_priv *priv)
{
	if (priv->cfg->bt_params &&
	    priv->cfg->bt_params->advanced_bt_coexist &&
	    (priv->bt_full_concurrent ||
	     priv->bt_traffic_load >= IWL_BT_COEX_TRAFFIC_LOAD_HIGH)) {
		/*
		 * only use chain 'A' in bt high traffic load or
		 * full concurrency mode
		 */
		return IWL_NUM_RX_CHAINS_SINGLE;
	}
	/* # of Rx chains to use when expecting MIMO. */
	if (is_single_rx_stream(priv))
		return IWL_NUM_RX_CHAINS_SINGLE;
	else
		return IWL_NUM_RX_CHAINS_MULTIPLE;
}

/*
 * When we are in power saving mode, unless device support spatial
 * multiplexing power save, use the active count for rx chain count.
 */
static int iwl_get_idle_rx_chain_count(struct iwl_priv *priv, int active_cnt)
{
	/* # Rx chains when idling, depending on SMPS mode */
	switch (priv->current_ht_config.smps) {
	case IEEE80211_SMPS_STATIC:
	case IEEE80211_SMPS_DYNAMIC:
		return IWL_NUM_IDLE_CHAINS_SINGLE;
	case IEEE80211_SMPS_OFF:
		return active_cnt;
	default:
		WARN(1, "invalid SMPS mode %d",
		     priv->current_ht_config.smps);
		return active_cnt;
	}
}

/* up to 4 chains */
static u8 iwl_count_chain_bitmap(u32 chain_bitmap)
{
	u8 res;
	res = (chain_bitmap & BIT(0)) >> 0;
	res += (chain_bitmap & BIT(1)) >> 1;
	res += (chain_bitmap & BIT(2)) >> 2;
	res += (chain_bitmap & BIT(3)) >> 3;
	return res;
}

/**
 * iwlagn_set_rxon_chain - Set up Rx chain usage in "staging" RXON image
 *
 * Selects how many and which Rx receivers/antennas/chains to use.
 * This should not be used for scan command ... it puts data in wrong place.
 */
void iwlagn_set_rxon_chain(struct iwl_priv *priv, struct iwl_rxon_context *ctx)
{
	bool is_single = is_single_rx_stream(priv);
	bool is_cam = !test_bit(STATUS_POWER_PMI, &priv->status);
	u8 idle_rx_cnt, active_rx_cnt, valid_rx_cnt;
	u32 active_chains;
	u16 rx_chain;

	/* Tell uCode which antennas are actually connected.
	 * Before first association, we assume all antennas are connected.
	 * Just after first association, iwl_chain_noise_calibration()
	 *    checks which antennas actually *are* connected. */
	if (priv->chain_noise_data.active_chains)
		active_chains = priv->chain_noise_data.active_chains;
	else
		active_chains = priv->hw_params.valid_rx_ant;

	if (priv->cfg->bt_params &&
	    priv->cfg->bt_params->advanced_bt_coexist &&
	    (priv->bt_full_concurrent ||
	     priv->bt_traffic_load >= IWL_BT_COEX_TRAFFIC_LOAD_HIGH)) {
		/*
		 * only use chain 'A' in bt high traffic load or
		 * full concurrency mode
		 */
		active_chains = first_antenna(active_chains);
	}

	rx_chain = active_chains << RXON_RX_CHAIN_VALID_POS;

	/* How many receivers should we use? */
	active_rx_cnt = iwl_get_active_rx_chain_count(priv);
	idle_rx_cnt = iwl_get_idle_rx_chain_count(priv, active_rx_cnt);


	/* correct rx chain count according hw settings
	 * and chain noise calibration
	 */
	valid_rx_cnt = iwl_count_chain_bitmap(active_chains);
	if (valid_rx_cnt < active_rx_cnt)
		active_rx_cnt = valid_rx_cnt;

	if (valid_rx_cnt < idle_rx_cnt)
		idle_rx_cnt = valid_rx_cnt;

	rx_chain |= active_rx_cnt << RXON_RX_CHAIN_MIMO_CNT_POS;
	rx_chain |= idle_rx_cnt  << RXON_RX_CHAIN_CNT_POS;

	ctx->staging.rx_chain = cpu_to_le16(rx_chain);

	if (!is_single && (active_rx_cnt >= IWL_NUM_RX_CHAINS_SINGLE) && is_cam)
		ctx->staging.rx_chain |= RXON_RX_CHAIN_MIMO_FORCE_MSK;
	else
		ctx->staging.rx_chain &= ~RXON_RX_CHAIN_MIMO_FORCE_MSK;

	IWL_DEBUG_ASSOC(priv, "rx_chain=0x%X active=%d idle=%d\n",
			ctx->staging.rx_chain,
			active_rx_cnt, idle_rx_cnt);

	WARN_ON(active_rx_cnt == 0 || idle_rx_cnt == 0 ||
		active_rx_cnt < idle_rx_cnt);
}

u8 iwl_toggle_tx_ant(struct iwl_priv *priv, u8 ant, u8 valid)
{
	int i;
	u8 ind = ant;

	if (priv->band == IEEE80211_BAND_2GHZ &&
	    priv->bt_traffic_load >= IWL_BT_COEX_TRAFFIC_LOAD_HIGH)
		return 0;

	for (i = 0; i < RATE_ANT_NUM - 1; i++) {
		ind = (ind + 1) < RATE_ANT_NUM ?  ind + 1 : 0;
		if (valid & BIT(ind))
			return ind;
	}
	return ant;
}

static const char *get_csr_string(int cmd)
{
	switch (cmd) {
	IWL_CMD(CSR_HW_IF_CONFIG_REG);
	IWL_CMD(CSR_INT_COALESCING);
	IWL_CMD(CSR_INT);
	IWL_CMD(CSR_INT_MASK);
	IWL_CMD(CSR_FH_INT_STATUS);
	IWL_CMD(CSR_GPIO_IN);
	IWL_CMD(CSR_RESET);
	IWL_CMD(CSR_GP_CNTRL);
	IWL_CMD(CSR_HW_REV);
	IWL_CMD(CSR_EEPROM_REG);
	IWL_CMD(CSR_EEPROM_GP);
	IWL_CMD(CSR_OTP_GP_REG);
	IWL_CMD(CSR_GIO_REG);
	IWL_CMD(CSR_GP_UCODE_REG);
	IWL_CMD(CSR_GP_DRIVER_REG);
	IWL_CMD(CSR_UCODE_DRV_GP1);
	IWL_CMD(CSR_UCODE_DRV_GP2);
	IWL_CMD(CSR_LED_REG);
	IWL_CMD(CSR_DRAM_INT_TBL_REG);
	IWL_CMD(CSR_GIO_CHICKEN_BITS);
	IWL_CMD(CSR_ANA_PLL_CFG);
	IWL_CMD(CSR_HW_REV_WA_REG);
	IWL_CMD(CSR_DBG_HPET_MEM_REG);
	default:
		return "UNKNOWN";
	}
}

void iwl_dump_csr(struct iwl_priv *priv)
{
	int i;
	u32 csr_tbl[] = {
		CSR_HW_IF_CONFIG_REG,
		CSR_INT_COALESCING,
		CSR_INT,
		CSR_INT_MASK,
		CSR_FH_INT_STATUS,
		CSR_GPIO_IN,
		CSR_RESET,
		CSR_GP_CNTRL,
		CSR_HW_REV,
		CSR_EEPROM_REG,
		CSR_EEPROM_GP,
		CSR_OTP_GP_REG,
		CSR_GIO_REG,
		CSR_GP_UCODE_REG,
		CSR_GP_DRIVER_REG,
		CSR_UCODE_DRV_GP1,
		CSR_UCODE_DRV_GP2,
		CSR_LED_REG,
		CSR_DRAM_INT_TBL_REG,
		CSR_GIO_CHICKEN_BITS,
		CSR_ANA_PLL_CFG,
		CSR_HW_REV_WA_REG,
		CSR_DBG_HPET_MEM_REG
	};
	IWL_ERR(priv, "CSR values:\n");
	IWL_ERR(priv, "(2nd byte of CSR_INT_COALESCING is "
		"CSR_INT_PERIODIC_REG)\n");
	for (i = 0; i <  ARRAY_SIZE(csr_tbl); i++) {
		IWL_ERR(priv, "  %25s: 0X%08x\n",
			get_csr_string(csr_tbl[i]),
			iwl_read32(priv, csr_tbl[i]));
	}
}

static const char *get_fh_string(int cmd)
{
	switch (cmd) {
	IWL_CMD(FH_RSCSR_CHNL0_STTS_WPTR_REG);
	IWL_CMD(FH_RSCSR_CHNL0_RBDCB_BASE_REG);
	IWL_CMD(FH_RSCSR_CHNL0_WPTR);
	IWL_CMD(FH_MEM_RCSR_CHNL0_CONFIG_REG);
	IWL_CMD(FH_MEM_RSSR_SHARED_CTRL_REG);
	IWL_CMD(FH_MEM_RSSR_RX_STATUS_REG);
	IWL_CMD(FH_MEM_RSSR_RX_ENABLE_ERR_IRQ2DRV);
	IWL_CMD(FH_TSSR_TX_STATUS_REG);
	IWL_CMD(FH_TSSR_TX_ERROR_REG);
	default:
		return "UNKNOWN";
	}
}

int iwl_dump_fh(struct iwl_priv *priv, char **buf, bool display)
{
	int i;
#ifdef CONFIG_IWLWIFI_DEBUG
	int pos = 0;
	size_t bufsz = 0;
#endif
	u32 fh_tbl[] = {
		FH_RSCSR_CHNL0_STTS_WPTR_REG,
		FH_RSCSR_CHNL0_RBDCB_BASE_REG,
		FH_RSCSR_CHNL0_WPTR,
		FH_MEM_RCSR_CHNL0_CONFIG_REG,
		FH_MEM_RSSR_SHARED_CTRL_REG,
		FH_MEM_RSSR_RX_STATUS_REG,
		FH_MEM_RSSR_RX_ENABLE_ERR_IRQ2DRV,
		FH_TSSR_TX_STATUS_REG,
		FH_TSSR_TX_ERROR_REG
	};
#ifdef CONFIG_IWLWIFI_DEBUG
	if (display) {
		bufsz = ARRAY_SIZE(fh_tbl) * 48 + 40;
		*buf = kmalloc(bufsz, GFP_KERNEL);
		if (!*buf)
			return -ENOMEM;
		pos += scnprintf(*buf + pos, bufsz - pos,
				"FH register values:\n");
		for (i = 0; i < ARRAY_SIZE(fh_tbl); i++) {
			pos += scnprintf(*buf + pos, bufsz - pos,
				"  %34s: 0X%08x\n",
				get_fh_string(fh_tbl[i]),
				iwl_read_direct32(priv, fh_tbl[i]));
		}
		return pos;
	}
#endif
	IWL_ERR(priv, "FH register values:\n");
	for (i = 0; i <  ARRAY_SIZE(fh_tbl); i++) {
		IWL_ERR(priv, "  %34s: 0X%08x\n",
			get_fh_string(fh_tbl[i]),
			iwl_read_direct32(priv, fh_tbl[i]));
	}
	return 0;
}<|MERGE_RESOLUTION|>--- conflicted
+++ resolved
@@ -1568,23 +1568,6 @@
 	/* set scan bit here for PAN params */
 	set_bit(STATUS_SCAN_HW, &priv->status);
 
-<<<<<<< HEAD
-	queue_delayed_work(priv->workqueue, &priv->scan_check,
-			   IWL_SCAN_CHECK_WATCHDOG);
-
-	return;
-
- done:
-	/* Cannot perform scan. Make sure we clear scanning
-	* bits from status so next scan request can be performed.
-	* If we don't clear scanning status bit here all next scan
-	* will fail
-	*/
-	clear_bit(STATUS_SCAN_HW, &priv->status);
-	clear_bit(STATUS_SCANNING, &priv->status);
-	/* inform mac80211 scan aborted */
-	queue_work(priv->workqueue, &priv->abort_scan);
-=======
 	if (priv->cfg->ops->hcmd->set_pan_params) {
 		ret = priv->cfg->ops->hcmd->set_pan_params(priv);
 		if (ret)
@@ -1615,7 +1598,6 @@
 
 	if (priv->cfg->ops->hcmd->set_pan_params)
 		priv->cfg->ops->hcmd->set_pan_params(priv);
->>>>>>> 229aebb8
 }
 
 int iwlagn_manage_ibss_station(struct iwl_priv *priv,
