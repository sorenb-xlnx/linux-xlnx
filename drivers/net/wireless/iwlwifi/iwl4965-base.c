--- conflicted
+++ resolved
@@ -717,51 +717,8 @@
 		le16_to_cpu(priv->rxon_timing.atim_window));
 }
 
-<<<<<<< HEAD
-static int iwl4965_scan_initiate(struct iwl_priv *priv)
-{
-	if (priv->iw_mode == IEEE80211_IF_TYPE_AP) {
-		IWL_ERROR("APs don't scan.\n");
-		return 0;
-	}
-
-	if (!iwl_is_ready_rf(priv)) {
-		IWL_DEBUG_SCAN("Aborting scan due to not ready.\n");
-		return -EIO;
-	}
-
-	if (test_bit(STATUS_SCANNING, &priv->status)) {
-		IWL_DEBUG_SCAN("Scan already in progress.\n");
-		return -EAGAIN;
-	}
-
-	if (test_bit(STATUS_SCAN_ABORTING, &priv->status)) {
-		IWL_DEBUG_SCAN("Scan request while abort pending.  "
-			       "Queuing.\n");
-		return -EAGAIN;
-	}
-
-	IWL_DEBUG_INFO("Starting scan...\n");
-	if (priv->cfg->sku & IWL_SKU_G)
-		priv->scan_bands |= BIT(IEEE80211_BAND_2GHZ);
-	if (priv->cfg->sku & IWL_SKU_A)
-		priv->scan_bands |= BIT(IEEE80211_BAND_5GHZ);
-	set_bit(STATUS_SCANNING, &priv->status);
-	priv->scan_start = jiffies;
-	priv->scan_pass_start = priv->scan_start;
-
-	queue_work(priv->workqueue, &priv->request_scan);
-
-	return 0;
-}
-
-
-static void iwl4965_set_flags_for_phymode(struct iwl_priv *priv,
-					  enum ieee80211_band band)
-=======
 static void iwl_set_flags_for_band(struct iwl_priv *priv,
 				   enum ieee80211_band band)
->>>>>>> e35c3269
 {
 	if (band == IEEE80211_BAND_5GHZ) {
 		priv->staging_rxon.flags &=
@@ -774,395 +731,6 @@
 			priv->staging_rxon.flags |= RXON_FLG_SHORT_SLOT_MSK;
 		else
 			priv->staging_rxon.flags &= ~RXON_FLG_SHORT_SLOT_MSK;
-<<<<<<< HEAD
-
-		if (priv->iw_mode == IEEE80211_IF_TYPE_IBSS)
-			priv->staging_rxon.flags &= ~RXON_FLG_SHORT_SLOT_MSK;
-
-		priv->staging_rxon.flags |= RXON_FLG_BAND_24G_MSK;
-		priv->staging_rxon.flags |= RXON_FLG_AUTO_DETECT_MSK;
-		priv->staging_rxon.flags &= ~RXON_FLG_CCK_MSK;
-	}
-}
-
-/*
- * initialize rxon structure with default values from eeprom
- */
-static void iwl4965_connection_init_rx_config(struct iwl_priv *priv)
-{
-	const struct iwl_channel_info *ch_info;
-
-	memset(&priv->staging_rxon, 0, sizeof(priv->staging_rxon));
-
-	switch (priv->iw_mode) {
-	case IEEE80211_IF_TYPE_AP:
-		priv->staging_rxon.dev_type = RXON_DEV_TYPE_AP;
-		break;
-
-	case IEEE80211_IF_TYPE_STA:
-		priv->staging_rxon.dev_type = RXON_DEV_TYPE_ESS;
-		priv->staging_rxon.filter_flags = RXON_FILTER_ACCEPT_GRP_MSK;
-		break;
-
-	case IEEE80211_IF_TYPE_IBSS:
-		priv->staging_rxon.dev_type = RXON_DEV_TYPE_IBSS;
-		priv->staging_rxon.flags = RXON_FLG_SHORT_PREAMBLE_MSK;
-		priv->staging_rxon.filter_flags = RXON_FILTER_BCON_AWARE_MSK |
-						  RXON_FILTER_ACCEPT_GRP_MSK;
-		break;
-
-	case IEEE80211_IF_TYPE_MNTR:
-		priv->staging_rxon.dev_type = RXON_DEV_TYPE_SNIFFER;
-		priv->staging_rxon.filter_flags = RXON_FILTER_PROMISC_MSK |
-		    RXON_FILTER_CTL2HOST_MSK | RXON_FILTER_ACCEPT_GRP_MSK;
-		break;
-	default:
-		IWL_ERROR("Unsupported interface type %d\n", priv->iw_mode);
-		break;
-	}
-
-#if 0
-	/* TODO:  Figure out when short_preamble would be set and cache from
-	 * that */
-	if (!hw_to_local(priv->hw)->short_preamble)
-		priv->staging_rxon.flags &= ~RXON_FLG_SHORT_PREAMBLE_MSK;
-	else
-		priv->staging_rxon.flags |= RXON_FLG_SHORT_PREAMBLE_MSK;
-#endif
-
-	ch_info = iwl_get_channel_info(priv, priv->band,
-				       le16_to_cpu(priv->staging_rxon.channel));
-
-	if (!ch_info)
-		ch_info = &priv->channel_info[0];
-
-	/*
-	 * in some case A channels are all non IBSS
-	 * in this case force B/G channel
-	 */
-	if ((priv->iw_mode == IEEE80211_IF_TYPE_IBSS) &&
-	    !(is_channel_ibss(ch_info)))
-		ch_info = &priv->channel_info[0];
-
-	priv->staging_rxon.channel = cpu_to_le16(ch_info->channel);
-	priv->band = ch_info->band;
-
-	iwl4965_set_flags_for_phymode(priv, priv->band);
-
-	priv->staging_rxon.ofdm_basic_rates =
-	    (IWL_OFDM_RATES_MASK >> IWL_FIRST_OFDM_RATE) & 0xFF;
-	priv->staging_rxon.cck_basic_rates =
-	    (IWL_CCK_RATES_MASK >> IWL_FIRST_CCK_RATE) & 0xF;
-
-	priv->staging_rxon.flags &= ~(RXON_FLG_CHANNEL_MODE_MIXED_MSK |
-					RXON_FLG_CHANNEL_MODE_PURE_40_MSK);
-	memcpy(priv->staging_rxon.node_addr, priv->mac_addr, ETH_ALEN);
-	memcpy(priv->staging_rxon.wlap_bssid_addr, priv->mac_addr, ETH_ALEN);
-	priv->staging_rxon.ofdm_ht_single_stream_basic_rates = 0xff;
-	priv->staging_rxon.ofdm_ht_dual_stream_basic_rates = 0xff;
-	iwl4965_set_rxon_chain(priv);
-}
-
-static int iwl4965_set_mode(struct iwl_priv *priv, int mode)
-{
-	if (mode == IEEE80211_IF_TYPE_IBSS) {
-		const struct iwl_channel_info *ch_info;
-
-		ch_info = iwl_get_channel_info(priv,
-			priv->band,
-			le16_to_cpu(priv->staging_rxon.channel));
-
-		if (!ch_info || !is_channel_ibss(ch_info)) {
-			IWL_ERROR("channel %d not IBSS channel\n",
-				  le16_to_cpu(priv->staging_rxon.channel));
-			return -EINVAL;
-		}
-	}
-
-	priv->iw_mode = mode;
-
-	iwl4965_connection_init_rx_config(priv);
-	memcpy(priv->staging_rxon.node_addr, priv->mac_addr, ETH_ALEN);
-
-	iwlcore_clear_stations_table(priv);
-
-	/* dont commit rxon if rf-kill is on*/
-	if (!iwl_is_ready_rf(priv))
-		return -EAGAIN;
-
-	cancel_delayed_work(&priv->scan_check);
-	if (iwl4965_scan_cancel_timeout(priv, 100)) {
-		IWL_WARNING("Aborted scan still in progress after 100ms\n");
-		IWL_DEBUG_MAC80211("leaving - scan abort failed.\n");
-		return -EAGAIN;
-	}
-
-	iwl4965_commit_rxon(priv);
-
-	return 0;
-}
-
-static void iwl4965_build_tx_cmd_hwcrypto(struct iwl_priv *priv,
-				      struct ieee80211_tx_control *ctl,
-				      struct iwl_cmd *cmd,
-				      struct sk_buff *skb_frag,
-				      int sta_id)
-{
-	struct iwl4965_hw_key *keyinfo = &priv->stations[sta_id].keyinfo;
-	struct iwl_wep_key *wepkey;
-	int keyidx = 0;
-
-	BUG_ON(ctl->key_idx > 3);
-
-	switch (keyinfo->alg) {
-	case ALG_CCMP:
-		cmd->cmd.tx.sec_ctl = TX_CMD_SEC_CCM;
-		memcpy(cmd->cmd.tx.key, keyinfo->key, keyinfo->keylen);
-		if (ctl->flags & IEEE80211_TXCTL_AMPDU)
-			cmd->cmd.tx.tx_flags |= TX_CMD_FLG_AGG_CCMP_MSK;
-		IWL_DEBUG_TX("tx_cmd with aes hwcrypto\n");
-		break;
-
-	case ALG_TKIP:
-		cmd->cmd.tx.sec_ctl = TX_CMD_SEC_TKIP;
-		ieee80211_get_tkip_key(keyinfo->conf, skb_frag,
-			IEEE80211_TKIP_P2_KEY, cmd->cmd.tx.key);
-		IWL_DEBUG_TX("tx_cmd with tkip hwcrypto\n");
-		break;
-
-	case ALG_WEP:
-		wepkey = &priv->wep_keys[ctl->key_idx];
-		cmd->cmd.tx.sec_ctl = 0;
-		if (priv->default_wep_key) {
-			/* the WEP key was sent as static */
-			keyidx = ctl->key_idx;
-			memcpy(&cmd->cmd.tx.key[3], wepkey->key,
-							wepkey->key_size);
-			if (wepkey->key_size == WEP_KEY_LEN_128)
-				cmd->cmd.tx.sec_ctl |= TX_CMD_SEC_KEY128;
-		} else {
-			/* the WEP key was sent as dynamic */
-			keyidx = keyinfo->keyidx;
-			memcpy(&cmd->cmd.tx.key[3], keyinfo->key,
-							keyinfo->keylen);
-			if (keyinfo->keylen == WEP_KEY_LEN_128)
-				cmd->cmd.tx.sec_ctl |= TX_CMD_SEC_KEY128;
-		}
-
-		cmd->cmd.tx.sec_ctl |= (TX_CMD_SEC_WEP |
-			(keyidx & TX_CMD_SEC_MSK) << TX_CMD_SEC_SHIFT);
-
-		IWL_DEBUG_TX("Configuring packet for WEP encryption "
-			     "with key %d\n", keyidx);
-		break;
-
-	default:
-		printk(KERN_ERR "Unknown encode alg %d\n", keyinfo->alg);
-		break;
-	}
-}
-
-/*
- * handle build REPLY_TX command notification.
- */
-static void iwl4965_build_tx_cmd_basic(struct iwl_priv *priv,
-				  struct iwl_cmd *cmd,
-				  struct ieee80211_tx_control *ctrl,
-				  struct ieee80211_hdr *hdr,
-				  int is_unicast, u8 std_id)
-{
-	__le16 *qc;
-	u16 fc = le16_to_cpu(hdr->frame_control);
-	__le32 tx_flags = cmd->cmd.tx.tx_flags;
-
-	cmd->cmd.tx.stop_time.life_time = TX_CMD_LIFE_TIME_INFINITE;
-	if (!(ctrl->flags & IEEE80211_TXCTL_NO_ACK)) {
-		tx_flags |= TX_CMD_FLG_ACK_MSK;
-		if ((fc & IEEE80211_FCTL_FTYPE) == IEEE80211_FTYPE_MGMT)
-			tx_flags |= TX_CMD_FLG_SEQ_CTL_MSK;
-		if (ieee80211_is_probe_response(fc) &&
-		    !(le16_to_cpu(hdr->seq_ctrl) & 0xf))
-			tx_flags |= TX_CMD_FLG_TSF_MSK;
-	} else {
-		tx_flags &= (~TX_CMD_FLG_ACK_MSK);
-		tx_flags |= TX_CMD_FLG_SEQ_CTL_MSK;
-	}
-
-	if (ieee80211_is_back_request(fc))
-		tx_flags |= TX_CMD_FLG_ACK_MSK | TX_CMD_FLG_IMM_BA_RSP_MASK;
-
-
-	cmd->cmd.tx.sta_id = std_id;
-	if (ieee80211_get_morefrag(hdr))
-		tx_flags |= TX_CMD_FLG_MORE_FRAG_MSK;
-
-	qc = ieee80211_get_qos_ctrl(hdr);
-	if (qc) {
-		cmd->cmd.tx.tid_tspec = (u8) (le16_to_cpu(*qc) & 0xf);
-		tx_flags &= ~TX_CMD_FLG_SEQ_CTL_MSK;
-	} else
-		tx_flags |= TX_CMD_FLG_SEQ_CTL_MSK;
-
-	if (ctrl->flags & IEEE80211_TXCTL_USE_RTS_CTS) {
-		tx_flags |= TX_CMD_FLG_RTS_MSK;
-		tx_flags &= ~TX_CMD_FLG_CTS_MSK;
-	} else if (ctrl->flags & IEEE80211_TXCTL_USE_CTS_PROTECT) {
-		tx_flags &= ~TX_CMD_FLG_RTS_MSK;
-		tx_flags |= TX_CMD_FLG_CTS_MSK;
-	}
-
-	if ((tx_flags & TX_CMD_FLG_RTS_MSK) || (tx_flags & TX_CMD_FLG_CTS_MSK))
-		tx_flags |= TX_CMD_FLG_FULL_TXOP_PROT_MSK;
-
-	tx_flags &= ~(TX_CMD_FLG_ANT_SEL_MSK);
-	if ((fc & IEEE80211_FCTL_FTYPE) == IEEE80211_FTYPE_MGMT) {
-		if ((fc & IEEE80211_FCTL_STYPE) == IEEE80211_STYPE_ASSOC_REQ ||
-		    (fc & IEEE80211_FCTL_STYPE) == IEEE80211_STYPE_REASSOC_REQ)
-			cmd->cmd.tx.timeout.pm_frame_timeout = cpu_to_le16(3);
-		else
-			cmd->cmd.tx.timeout.pm_frame_timeout = cpu_to_le16(2);
-	} else {
-		cmd->cmd.tx.timeout.pm_frame_timeout = 0;
-	}
-
-	cmd->cmd.tx.driver_txop = 0;
-	cmd->cmd.tx.tx_flags = tx_flags;
-	cmd->cmd.tx.next_frame_len = 0;
-}
-static void iwl_update_tx_stats(struct iwl_priv *priv, u16 fc, u16 len)
-{
-	/* 0 - mgmt, 1 - cnt, 2 - data */
-	int idx = (fc & IEEE80211_FCTL_FTYPE) >> 2;
-	priv->tx_stats[idx].cnt++;
-	priv->tx_stats[idx].bytes += len;
-}
-/**
- * iwl4965_get_sta_id - Find station's index within station table
- *
- * If new IBSS station, create new entry in station table
- */
-static int iwl4965_get_sta_id(struct iwl_priv *priv,
-				struct ieee80211_hdr *hdr)
-{
-	int sta_id;
-	u16 fc = le16_to_cpu(hdr->frame_control);
-	DECLARE_MAC_BUF(mac);
-
-	/* If this frame is broadcast or management, use broadcast station id */
-	if (((fc & IEEE80211_FCTL_FTYPE) != IEEE80211_FTYPE_DATA) ||
-	    is_multicast_ether_addr(hdr->addr1))
-		return priv->hw_params.bcast_sta_id;
-
-	switch (priv->iw_mode) {
-
-	/* If we are a client station in a BSS network, use the special
-	 * AP station entry (that's the only station we communicate with) */
-	case IEEE80211_IF_TYPE_STA:
-		return IWL_AP_ID;
-
-	/* If we are an AP, then find the station, or use BCAST */
-	case IEEE80211_IF_TYPE_AP:
-		sta_id = iwl4965_hw_find_station(priv, hdr->addr1);
-		if (sta_id != IWL_INVALID_STATION)
-			return sta_id;
-		return priv->hw_params.bcast_sta_id;
-
-	/* If this frame is going out to an IBSS network, find the station,
-	 * or create a new station table entry */
-	case IEEE80211_IF_TYPE_IBSS:
-		sta_id = iwl4965_hw_find_station(priv, hdr->addr1);
-		if (sta_id != IWL_INVALID_STATION)
-			return sta_id;
-
-		/* Create new station table entry */
-		sta_id = iwl4965_add_station_flags(priv, hdr->addr1,
-						   0, CMD_ASYNC, NULL);
-
-		if (sta_id != IWL_INVALID_STATION)
-			return sta_id;
-
-		IWL_DEBUG_DROP("Station %s not in station map. "
-			       "Defaulting to broadcast...\n",
-			       print_mac(mac, hdr->addr1));
-		iwl_print_hex_dump(IWL_DL_DROP, (u8 *) hdr, sizeof(*hdr));
-		return priv->hw_params.bcast_sta_id;
-
-	default:
-		IWL_WARNING("Unknown mode of operation: %d", priv->iw_mode);
-		return priv->hw_params.bcast_sta_id;
-	}
-}
-
-/*
- * start REPLY_TX command process
- */
-static int iwl4965_tx_skb(struct iwl_priv *priv,
-		      struct sk_buff *skb, struct ieee80211_tx_control *ctl)
-{
-	struct ieee80211_hdr *hdr = (struct ieee80211_hdr *)skb->data;
-	struct iwl4965_tfd_frame *tfd;
-	u32 *control_flags;
-	int txq_id = ctl->queue;
-	struct iwl4965_tx_queue *txq = NULL;
-	struct iwl4965_queue *q = NULL;
-	dma_addr_t phys_addr;
-	dma_addr_t txcmd_phys;
-	dma_addr_t scratch_phys;
-	struct iwl_cmd *out_cmd = NULL;
-	u16 len, idx, len_org;
-	u8 id, hdr_len, unicast;
-	u8 sta_id;
-	u16 seq_number = 0;
-	u16 fc;
-	__le16 *qc;
-	u8 wait_write_ptr = 0;
-	unsigned long flags;
-	int rc;
-
-	spin_lock_irqsave(&priv->lock, flags);
-	if (iwl_is_rfkill(priv)) {
-		IWL_DEBUG_DROP("Dropping - RF KILL\n");
-		goto drop_unlock;
-	}
-
-	if (!priv->vif) {
-		IWL_DEBUG_DROP("Dropping - !priv->vif\n");
-		goto drop_unlock;
-	}
-
-	if ((ctl->tx_rate->hw_value & 0xFF) == IWL_INVALID_RATE) {
-		IWL_ERROR("ERROR: No TX rate available.\n");
-		goto drop_unlock;
-	}
-
-	unicast = !is_multicast_ether_addr(hdr->addr1);
-	id = 0;
-
-	fc = le16_to_cpu(hdr->frame_control);
-
-#ifdef CONFIG_IWLWIFI_DEBUG
-	if (ieee80211_is_auth(fc))
-		IWL_DEBUG_TX("Sending AUTH frame\n");
-	else if (ieee80211_is_assoc_request(fc))
-		IWL_DEBUG_TX("Sending ASSOC frame\n");
-	else if (ieee80211_is_reassoc_request(fc))
-		IWL_DEBUG_TX("Sending REASSOC frame\n");
-#endif
-
-	/* drop all data frame if we are not associated */
-	if (((fc & IEEE80211_FCTL_FTYPE) == IEEE80211_FTYPE_DATA) &&
-	   (!iwl_is_associated(priv) ||
-	    ((priv->iw_mode == IEEE80211_IF_TYPE_STA) && !priv->assoc_id) ||
-	    !priv->assoc_station_added)) {
-		IWL_DEBUG_DROP("Dropping - !iwl_is_associated\n");
-		goto drop_unlock;
-	}
-
-	spin_unlock_irqrestore(&priv->lock, flags);
-
-	hdr_len = ieee80211_get_hdrlen(fc);
-=======
->>>>>>> e35c3269
 
 		if (priv->iw_mode == IEEE80211_IF_TYPE_IBSS)
 			priv->staging_rxon.flags &= ~RXON_FLG_SHORT_SLOT_MSK;
@@ -1514,61 +1082,9 @@
 		rc = 0;
 		break;
 
-<<<<<<< HEAD
-		if (txq->q.read_ptr != (scd_ssn & 0xff)) {
-			int freed;
-			index = iwl_queue_dec_wrap(scd_ssn & 0xff, txq->q.n_bd);
-			IWL_DEBUG_TX_REPLY("Retry scheduler reclaim scd_ssn "
-					   "%d index %d\n", scd_ssn , index);
-			freed = iwl4965_tx_queue_reclaim(priv, txq_id, index);
-			priv->stations[sta_id].tid[tid].tfds_in_queue -= freed;
-
-			if (iwl4965_queue_space(&txq->q) > txq->q.low_mark &&
-			    txq_id >= 0 && priv->mac80211_registered &&
-			    agg->state != IWL_EMPTYING_HW_QUEUE_DELBA)
-				ieee80211_wake_queue(priv->hw, txq_id);
-
-			iwl4965_check_empty_hw_queue(priv, sta_id, tid, txq_id);
-		}
-	} else {
-#endif /* CONFIG_IWL4965_HT */
-	tx_status = &(txq->txb[txq->q.read_ptr].status);
-
-	tx_status->retry_count = tx_resp->failure_frame;
-	tx_status->queue_number = status;
-	tx_status->queue_length = tx_resp->bt_kill_count;
-	tx_status->queue_length |= tx_resp->failure_rts;
-	tx_status->flags =
-	    iwl4965_is_tx_success(status) ? IEEE80211_TX_STATUS_ACK : 0;
-	iwl4965_hwrate_to_tx_control(priv, le32_to_cpu(tx_resp->rate_n_flags),
-				     &tx_status->control);
-
-	IWL_DEBUG_TX("Tx queue %d Status %s (0x%08x) rate_n_flags 0x%x "
-		     "retries %d\n", txq_id, iwl4965_get_tx_fail_reason(status),
-		     status, le32_to_cpu(tx_resp->rate_n_flags),
-		     tx_resp->failure_frame);
-
-	IWL_DEBUG_TX_REPLY("Tx queue reclaim %d\n", index);
-	if (index != -1) {
-#ifdef CONFIG_IWL4965_HT
-		int freed = iwl4965_tx_queue_reclaim(priv, txq_id, index);
-
-		if (tid != MAX_TID_COUNT)
-			priv->stations[sta_id].tid[tid].tfds_in_queue -= freed;
-		if (iwl4965_queue_space(&txq->q) > txq->q.low_mark &&
-			(txq_id >= 0) &&
-			priv->mac80211_registered)
-			ieee80211_wake_queue(priv->hw, txq_id);
-		if (tid != MAX_TID_COUNT)
-			iwl4965_check_empty_hw_queue(priv, sta_id, tid, txq_id);
-#endif
-	}
-#ifdef CONFIG_IWL4965_HT
-=======
 	case 1:		/* Command will not be handled */
 		rc = -EAGAIN;
 		break;
->>>>>>> e35c3269
 	}
 
 	dev_kfree_skb_any(cmd.meta.u.skb);
@@ -1751,126 +1267,6 @@
 		queue_work(priv->workqueue, &priv->beacon_update);
 }
 
-<<<<<<< HEAD
-/* Service response to REPLY_SCAN_CMD (0x80) */
-static void iwl4965_rx_reply_scan(struct iwl_priv *priv,
-			      struct iwl4965_rx_mem_buffer *rxb)
-{
-#ifdef CONFIG_IWLWIFI_DEBUG
-	struct iwl4965_rx_packet *pkt = (void *)rxb->skb->data;
-	struct iwl4965_scanreq_notification *notif =
-	    (struct iwl4965_scanreq_notification *)pkt->u.raw;
-
-	IWL_DEBUG_RX("Scan request status = 0x%x\n", notif->status);
-#endif
-}
-
-/* Service SCAN_START_NOTIFICATION (0x82) */
-static void iwl4965_rx_scan_start_notif(struct iwl_priv *priv,
-				    struct iwl4965_rx_mem_buffer *rxb)
-{
-	struct iwl4965_rx_packet *pkt = (void *)rxb->skb->data;
-	struct iwl4965_scanstart_notification *notif =
-	    (struct iwl4965_scanstart_notification *)pkt->u.raw;
-	priv->scan_start_tsf = le32_to_cpu(notif->tsf_low);
-	IWL_DEBUG_SCAN("Scan start: "
-		       "%d [802.11%s] "
-		       "(TSF: 0x%08X:%08X) - %d (beacon timer %u)\n",
-		       notif->channel,
-		       notif->band ? "bg" : "a",
-		       notif->tsf_high,
-		       notif->tsf_low, notif->status, notif->beacon_timer);
-}
-
-/* Service SCAN_RESULTS_NOTIFICATION (0x83) */
-static void iwl4965_rx_scan_results_notif(struct iwl_priv *priv,
-				      struct iwl4965_rx_mem_buffer *rxb)
-{
-	struct iwl4965_rx_packet *pkt = (void *)rxb->skb->data;
-	struct iwl4965_scanresults_notification *notif =
-	    (struct iwl4965_scanresults_notification *)pkt->u.raw;
-
-	IWL_DEBUG_SCAN("Scan ch.res: "
-		       "%d [802.11%s] "
-		       "(TSF: 0x%08X:%08X) - %d "
-		       "elapsed=%lu usec (%dms since last)\n",
-		       notif->channel,
-		       notif->band ? "bg" : "a",
-		       le32_to_cpu(notif->tsf_high),
-		       le32_to_cpu(notif->tsf_low),
-		       le32_to_cpu(notif->statistics[0]),
-		       le32_to_cpu(notif->tsf_low) - priv->scan_start_tsf,
-		       jiffies_to_msecs(elapsed_jiffies
-					(priv->last_scan_jiffies, jiffies)));
-
-	priv->last_scan_jiffies = jiffies;
-	priv->next_scan_jiffies = 0;
-}
-
-/* Service SCAN_COMPLETE_NOTIFICATION (0x84) */
-static void iwl4965_rx_scan_complete_notif(struct iwl_priv *priv,
-				       struct iwl4965_rx_mem_buffer *rxb)
-{
-	struct iwl4965_rx_packet *pkt = (void *)rxb->skb->data;
-	struct iwl4965_scancomplete_notification *scan_notif = (void *)pkt->u.raw;
-
-	IWL_DEBUG_SCAN("Scan complete: %d channels (TSF 0x%08X:%08X) - %d\n",
-		       scan_notif->scanned_channels,
-		       scan_notif->tsf_low,
-		       scan_notif->tsf_high, scan_notif->status);
-
-	/* The HW is no longer scanning */
-	clear_bit(STATUS_SCAN_HW, &priv->status);
-
-	/* The scan completion notification came in, so kill that timer... */
-	cancel_delayed_work(&priv->scan_check);
-
-	IWL_DEBUG_INFO("Scan pass on %sGHz took %dms\n",
-		       (priv->scan_bands & BIT(IEEE80211_BAND_2GHZ)) ?
-						"2.4" : "5.2",
-		       jiffies_to_msecs(elapsed_jiffies
-					(priv->scan_pass_start, jiffies)));
-
-	/* Remove this scanned band from the list of pending
-	 * bands to scan, band G precedes A in order of scanning
-	 * as seen in iwl_bg_request_scan */
-	if (priv->scan_bands & BIT(IEEE80211_BAND_2GHZ))
-		priv->scan_bands &= ~BIT(IEEE80211_BAND_2GHZ);
-	else if (priv->scan_bands &  BIT(IEEE80211_BAND_5GHZ))
-		priv->scan_bands &= ~BIT(IEEE80211_BAND_5GHZ);
-
-	/* If a request to abort was given, or the scan did not succeed
-	 * then we reset the scan state machine and terminate,
-	 * re-queuing another scan if one has been requested */
-	if (test_bit(STATUS_SCAN_ABORTING, &priv->status)) {
-		IWL_DEBUG_INFO("Aborted scan completed.\n");
-		clear_bit(STATUS_SCAN_ABORTING, &priv->status);
-	} else {
-		/* If there are more bands on this scan pass reschedule */
-		if (priv->scan_bands)
-			goto reschedule;
-	}
-
-	priv->last_scan_jiffies = jiffies;
-	priv->next_scan_jiffies = 0;
-	IWL_DEBUG_INFO("Setting scan to off\n");
-
-	clear_bit(STATUS_SCANNING, &priv->status);
-
-	IWL_DEBUG_INFO("Scan took %dms\n",
-		jiffies_to_msecs(elapsed_jiffies(priv->scan_start, jiffies)));
-
-	queue_work(priv->workqueue, &priv->scan_completed);
-
-	return;
-
-reschedule:
-	priv->scan_pass_start = jiffies;
-	queue_work(priv->workqueue, &priv->request_scan);
-}
-
-=======
->>>>>>> e35c3269
 /* Handle notification from uCode that card's power state is changing
  * due to software, hardware, or critical temperature RFKILL */
 static void iwl4965_rx_card_state_notif(struct iwl_priv *priv,
@@ -2436,298 +1832,6 @@
 #endif
 	spin_unlock_irqrestore(&priv->lock, flags);
 }
-<<<<<<< HEAD
-
-static irqreturn_t iwl4965_isr(int irq, void *data)
-{
-	struct iwl_priv *priv = data;
-	u32 inta, inta_mask;
-	u32 inta_fh;
-	if (!priv)
-		return IRQ_NONE;
-
-	spin_lock(&priv->lock);
-
-	/* Disable (but don't clear!) interrupts here to avoid
-	 *    back-to-back ISRs and sporadic interrupts from our NIC.
-	 * If we have something to service, the tasklet will re-enable ints.
-	 * If we *don't* have something, we'll re-enable before leaving here. */
-	inta_mask = iwl_read32(priv, CSR_INT_MASK);  /* just for debug */
-	iwl_write32(priv, CSR_INT_MASK, 0x00000000);
-
-	/* Discover which interrupts are active/pending */
-	inta = iwl_read32(priv, CSR_INT);
-	inta_fh = iwl_read32(priv, CSR_FH_INT_STATUS);
-
-	/* Ignore interrupt if there's nothing in NIC to service.
-	 * This may be due to IRQ shared with another device,
-	 * or due to sporadic interrupts thrown from our NIC. */
-	if (!inta && !inta_fh) {
-		IWL_DEBUG_ISR("Ignore interrupt, inta == 0, inta_fh == 0\n");
-		goto none;
-	}
-
-	if ((inta == 0xFFFFFFFF) || ((inta & 0xFFFFFFF0) == 0xa5a5a5a0)) {
-		/* Hardware disappeared. It might have already raised
-		 * an interrupt */
-		IWL_WARNING("HARDWARE GONE?? INTA == 0x%080x\n", inta);
-		goto unplugged;
-	}
-
-	IWL_DEBUG_ISR("ISR inta 0x%08x, enabled 0x%08x, fh 0x%08x\n",
-		      inta, inta_mask, inta_fh);
-
-	inta &= ~CSR_INT_BIT_SCD;
-
-	/* iwl4965_irq_tasklet() will service interrupts and re-enable them */
-	if (likely(inta || inta_fh))
-		tasklet_schedule(&priv->irq_tasklet);
-
- unplugged:
-	spin_unlock(&priv->lock);
-	return IRQ_HANDLED;
-
- none:
-	/* re-enable interrupts here since we don't have anything to service. */
-	/* only Re-enable if diabled by irq */
-	if (test_bit(STATUS_INT_ENABLED, &priv->status))
-		iwl4965_enable_interrupts(priv);
-	spin_unlock(&priv->lock);
-	return IRQ_NONE;
-}
-
-/* For active scan, listen ACTIVE_DWELL_TIME (msec) on each channel after
- * sending probe req.  This should be set long enough to hear probe responses
- * from more than one AP.  */
-#define IWL_ACTIVE_DWELL_TIME_24    (20)	/* all times in msec */
-#define IWL_ACTIVE_DWELL_TIME_52    (10)
-
-/* For faster active scanning, scan will move to the next channel if fewer than
- * PLCP_QUIET_THRESH packets are heard on this channel within
- * ACTIVE_QUIET_TIME after sending probe request.  This shortens the dwell
- * time if it's a quiet channel (nothing responded to our probe, and there's
- * no other traffic).
- * Disable "quiet" feature by setting PLCP_QUIET_THRESH to 0. */
-#define IWL_PLCP_QUIET_THRESH       __constant_cpu_to_le16(1)	/* packets */
-#define IWL_ACTIVE_QUIET_TIME       __constant_cpu_to_le16(5)	/* msec */
-
-/* For passive scan, listen PASSIVE_DWELL_TIME (msec) on each channel.
- * Must be set longer than active dwell time.
- * For the most reliable scan, set > AP beacon interval (typically 100msec). */
-#define IWL_PASSIVE_DWELL_TIME_24   (20)	/* all times in msec */
-#define IWL_PASSIVE_DWELL_TIME_52   (10)
-#define IWL_PASSIVE_DWELL_BASE      (100)
-#define IWL_CHANNEL_TUNE_TIME       5
-
-static inline u16 iwl4965_get_active_dwell_time(struct iwl_priv *priv,
-						enum ieee80211_band band)
-{
-	if (band == IEEE80211_BAND_5GHZ)
-		return IWL_ACTIVE_DWELL_TIME_52;
-	else
-		return IWL_ACTIVE_DWELL_TIME_24;
-}
-
-static u16 iwl4965_get_passive_dwell_time(struct iwl_priv *priv,
-					  enum ieee80211_band band)
-{
-	u16 active = iwl4965_get_active_dwell_time(priv, band);
-	u16 passive = (band != IEEE80211_BAND_5GHZ) ?
-	    IWL_PASSIVE_DWELL_BASE + IWL_PASSIVE_DWELL_TIME_24 :
-	    IWL_PASSIVE_DWELL_BASE + IWL_PASSIVE_DWELL_TIME_52;
-
-	if (iwl_is_associated(priv)) {
-		/* If we're associated, we clamp the maximum passive
-		 * dwell time to be 98% of the beacon interval (minus
-		 * 2 * channel tune time) */
-		passive = priv->beacon_int;
-		if ((passive > IWL_PASSIVE_DWELL_BASE) || !passive)
-			passive = IWL_PASSIVE_DWELL_BASE;
-		passive = (passive * 98) / 100 - IWL_CHANNEL_TUNE_TIME * 2;
-	}
-
-	if (passive <= active)
-		passive = active + 1;
-
-	return passive;
-}
-
-static int iwl4965_get_channels_for_scan(struct iwl_priv *priv,
-					 enum ieee80211_band band,
-				     u8 is_active, u8 direct_mask,
-				     struct iwl4965_scan_channel *scan_ch)
-{
-	const struct ieee80211_channel *channels = NULL;
-	const struct ieee80211_supported_band *sband;
-	const struct iwl_channel_info *ch_info;
-	u16 passive_dwell = 0;
-	u16 active_dwell = 0;
-	int added, i;
-
-	sband = iwl4965_get_hw_mode(priv, band);
-	if (!sband)
-		return 0;
-
-	channels = sband->channels;
-
-	active_dwell = iwl4965_get_active_dwell_time(priv, band);
-	passive_dwell = iwl4965_get_passive_dwell_time(priv, band);
-
-	for (i = 0, added = 0; i < sband->n_channels; i++) {
-		if (channels[i].flags & IEEE80211_CHAN_DISABLED)
-			continue;
-
-		scan_ch->channel = ieee80211_frequency_to_channel(channels[i].center_freq);
-
-		ch_info = iwl_get_channel_info(priv, band, scan_ch->channel);
-		if (!is_channel_valid(ch_info)) {
-			IWL_DEBUG_SCAN("Channel %d is INVALID for this band.\n",
-				       scan_ch->channel);
-			continue;
-		}
-
-		if (!is_active || is_channel_passive(ch_info) ||
-		    (channels[i].flags & IEEE80211_CHAN_PASSIVE_SCAN))
-			scan_ch->type = 0;	/* passive */
-		else
-			scan_ch->type = 1;	/* active */
-
-		if (scan_ch->type & 1)
-			scan_ch->type |= (direct_mask << 1);
-
-		if (is_channel_narrow(ch_info))
-			scan_ch->type |= (1 << 7);
-
-		scan_ch->active_dwell = cpu_to_le16(active_dwell);
-		scan_ch->passive_dwell = cpu_to_le16(passive_dwell);
-
-		/* Set txpower levels to defaults */
-		scan_ch->tpc.dsp_atten = 110;
-		/* scan_pwr_info->tpc.dsp_atten; */
-
-		/*scan_pwr_info->tpc.tx_gain; */
-		if (band == IEEE80211_BAND_5GHZ)
-			scan_ch->tpc.tx_gain = ((1 << 5) | (3 << 3)) | 3;
-		else {
-			scan_ch->tpc.tx_gain = ((1 << 5) | (5 << 3));
-			/* NOTE: if we were doing 6Mb OFDM for scans we'd use
-			 * power level:
-			 * scan_ch->tpc.tx_gain = ((1 << 5) | (2 << 3)) | 3;
-			 */
-		}
-
-		IWL_DEBUG_SCAN("Scanning %d [%s %d]\n",
-			       scan_ch->channel,
-			       (scan_ch->type & 1) ? "ACTIVE" : "PASSIVE",
-			       (scan_ch->type & 1) ?
-			       active_dwell : passive_dwell);
-
-		scan_ch++;
-		added++;
-	}
-
-	IWL_DEBUG_SCAN("total channels to scan %d \n", added);
-	return added;
-}
-
-static void iwl4965_init_hw_rates(struct iwl_priv *priv,
-			      struct ieee80211_rate *rates)
-{
-	int i;
-
-	for (i = 0; i < IWL_RATE_COUNT; i++) {
-		rates[i].bitrate = iwl4965_rates[i].ieee * 5;
-		rates[i].hw_value = i; /* Rate scaling will work on indexes */
-		rates[i].hw_value_short = i;
-		rates[i].flags = 0;
-		if ((i > IWL_LAST_OFDM_RATE) || (i < IWL_FIRST_OFDM_RATE)) {
-			/*
-			 * If CCK != 1M then set short preamble rate flag.
-			 */
-			rates[i].flags |=
-				(iwl4965_rates[i].plcp == IWL_RATE_1M_PLCP) ?
-					0 : IEEE80211_RATE_SHORT_PREAMBLE;
-		}
-	}
-}
-
-/**
- * iwl4965_init_geos - Initialize mac80211's geo/channel info based from eeprom
- */
-int iwl4965_init_geos(struct iwl_priv *priv)
-{
-	struct iwl_channel_info *ch;
-	struct ieee80211_supported_band *sband;
-	struct ieee80211_channel *channels;
-	struct ieee80211_channel *geo_ch;
-	struct ieee80211_rate *rates;
-	int i = 0;
-
-	if (priv->bands[IEEE80211_BAND_2GHZ].n_bitrates ||
-	    priv->bands[IEEE80211_BAND_5GHZ].n_bitrates) {
-		IWL_DEBUG_INFO("Geography modes already initialized.\n");
-		set_bit(STATUS_GEO_CONFIGURED, &priv->status);
-		return 0;
-	}
-
-	channels = kzalloc(sizeof(struct ieee80211_channel) *
-			   priv->channel_count, GFP_KERNEL);
-	if (!channels)
-		return -ENOMEM;
-
-	rates = kzalloc((sizeof(struct ieee80211_rate) * (IWL_RATE_COUNT + 1)),
-			GFP_KERNEL);
-	if (!rates) {
-		kfree(channels);
-		return -ENOMEM;
-	}
-
-	/* 5.2GHz channels start after the 2.4GHz channels */
-	sband = &priv->bands[IEEE80211_BAND_5GHZ];
-	sband->channels = &channels[ARRAY_SIZE(iwl_eeprom_band_1)];
-	/* just OFDM */
-	sband->bitrates = &rates[IWL_FIRST_OFDM_RATE];
-	sband->n_bitrates = IWL_RATE_COUNT - IWL_FIRST_OFDM_RATE;
-
-	iwl4965_init_ht_hw_capab(priv, &sband->ht_info, IEEE80211_BAND_5GHZ);
-
-	sband = &priv->bands[IEEE80211_BAND_2GHZ];
-	sband->channels = channels;
-	/* OFDM & CCK */
-	sband->bitrates = rates;
-	sband->n_bitrates = IWL_RATE_COUNT;
-
-	iwl4965_init_ht_hw_capab(priv, &sband->ht_info, IEEE80211_BAND_2GHZ);
-
-	priv->ieee_channels = channels;
-	priv->ieee_rates = rates;
-
-	iwl4965_init_hw_rates(priv, rates);
-
-	for (i = 0;  i < priv->channel_count; i++) {
-		ch = &priv->channel_info[i];
-
-		/* FIXME: might be removed if scan is OK */
-		if (!is_channel_valid(ch))
-			continue;
-
-		if (is_channel_a_band(ch))
-			sband =  &priv->bands[IEEE80211_BAND_5GHZ];
-		else
-			sband =  &priv->bands[IEEE80211_BAND_2GHZ];
-
-		geo_ch = &sband->channels[sband->n_channels++];
-
-		geo_ch->center_freq = ieee80211_channel_to_frequency(ch->channel);
-		geo_ch->max_power = ch->max_power_avg;
-		geo_ch->max_antenna_gain = 0xff;
-		geo_ch->hw_value = ch->channel;
-
-		if (is_channel_valid(ch)) {
-			if (!(ch->flags & EEPROM_CHANNEL_IBSS))
-				geo_ch->flags |= IEEE80211_CHAN_NO_IBSS;
-=======
->>>>>>> e35c3269
 
 static irqreturn_t iwl4965_isr(int irq, void *data)
 {
@@ -3394,30 +2498,6 @@
 			IWL_ERROR("iwl4965_set_mode() failed ret = %d\n", ret);
 	}
 
-<<<<<<< HEAD
-	scan->tx_cmd.tx_flags = TX_CMD_FLG_SEQ_CTL_MSK;
-	scan->tx_cmd.sta_id = priv->hw_params.bcast_sta_id;
-	scan->tx_cmd.stop_time.life_time = TX_CMD_LIFE_TIME_INFINITE;
-
-
-	if (priv->scan_bands & BIT(IEEE80211_BAND_2GHZ)) {
-		scan->flags = RXON_FLG_BAND_24G_MSK | RXON_FLG_AUTO_DETECT_MSK;
-		scan->tx_cmd.rate_n_flags =
-				iwl4965_hw_set_rate_n_flags(IWL_RATE_1M_PLCP,
-				RATE_MCS_ANT_B_MSK|RATE_MCS_CCK_MSK);
-
-		scan->good_CRC_th = 0;
-		band = IEEE80211_BAND_2GHZ;
-	} else if (priv->scan_bands & BIT(IEEE80211_BAND_5GHZ)) {
-		scan->tx_cmd.rate_n_flags =
-				iwl4965_hw_set_rate_n_flags(IWL_RATE_6M_PLCP,
-				RATE_MCS_ANT_B_MSK);
-		scan->good_CRC_th = IWL_GOOD_CRC_TH;
-		band = IEEE80211_BAND_5GHZ;
-	} else {
-		IWL_WARNING("Invalid scan band count\n");
-		goto done;
-=======
 	mutex_unlock(&priv->mutex);
 }
 
@@ -3432,7 +2512,6 @@
 	    test_bit(STATUS_SCANNING, &priv->status)) {
 		mutex_unlock(&priv->mutex);
 		return;
->>>>>>> e35c3269
 	}
 
 	if (priv->start_calib) {
