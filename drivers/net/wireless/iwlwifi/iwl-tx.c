/******************************************************************************
 *
 * Copyright(c) 2003 - 2009 Intel Corporation. All rights reserved.
 *
 * Portions of this file are derived from the ipw3945 project, as well
 * as portions of the ieee80211 subsystem header files.
 *
 * This program is free software; you can redistribute it and/or modify it
 * under the terms of version 2 of the GNU General Public License as
 * published by the Free Software Foundation.
 *
 * This program is distributed in the hope that it will be useful, but WITHOUT
 * ANY WARRANTY; without even the implied warranty of MERCHANTABILITY or
 * FITNESS FOR A PARTICULAR PURPOSE.  See the GNU General Public License for
 * more details.
 *
 * You should have received a copy of the GNU General Public License along with
 * this program; if not, write to the Free Software Foundation, Inc.,
 * 51 Franklin Street, Fifth Floor, Boston, MA 02110, USA
 *
 * The full GNU General Public License is included in this distribution in the
 * file called LICENSE.
 *
 * Contact Information:
 *  Intel Linux Wireless <ilw@linux.intel.com>
 * Intel Corporation, 5200 N.E. Elam Young Parkway, Hillsboro, OR 97124-6497
 *
 *****************************************************************************/

#include <linux/etherdevice.h>
#include <net/mac80211.h>
#include "iwl-eeprom.h"
#include "iwl-dev.h"
#include "iwl-core.h"
#include "iwl-sta.h"
#include "iwl-io.h"
#include "iwl-helpers.h"

static const u16 default_tid_to_tx_fifo[] = {
	IWL_TX_FIFO_AC1,
	IWL_TX_FIFO_AC0,
	IWL_TX_FIFO_AC0,
	IWL_TX_FIFO_AC1,
	IWL_TX_FIFO_AC2,
	IWL_TX_FIFO_AC2,
	IWL_TX_FIFO_AC3,
	IWL_TX_FIFO_AC3,
	IWL_TX_FIFO_NONE,
	IWL_TX_FIFO_NONE,
	IWL_TX_FIFO_NONE,
	IWL_TX_FIFO_NONE,
	IWL_TX_FIFO_NONE,
	IWL_TX_FIFO_NONE,
	IWL_TX_FIFO_NONE,
	IWL_TX_FIFO_NONE,
	IWL_TX_FIFO_AC3
};

static inline int iwl_alloc_dma_ptr(struct iwl_priv *priv,
				    struct iwl_dma_ptr *ptr, size_t size)
{
	ptr->addr = pci_alloc_consistent(priv->pci_dev, size, &ptr->dma);
	if (!ptr->addr)
		return -ENOMEM;
	ptr->size = size;
	return 0;
}

static inline void iwl_free_dma_ptr(struct iwl_priv *priv,
				    struct iwl_dma_ptr *ptr)
{
	if (unlikely(!ptr->addr))
		return;

	pci_free_consistent(priv->pci_dev, ptr->size, ptr->addr, ptr->dma);
	memset(ptr, 0, sizeof(*ptr));
}

<<<<<<< HEAD
static inline dma_addr_t iwl_tfd_tb_get_addr(struct iwl_tfd *tfd, u8 idx)
{
	struct iwl_tfd_tb *tb = &tfd->tbs[idx];

	dma_addr_t addr = get_unaligned_le32(&tb->lo);
	if (sizeof(dma_addr_t) > sizeof(u32))
		addr |=
		((dma_addr_t)(le16_to_cpu(tb->hi_n_len) & 0xF) << 16) << 16;

	return addr;
}

static inline u16 iwl_tfd_tb_get_len(struct iwl_tfd *tfd, u8 idx)
{
	struct iwl_tfd_tb *tb = &tfd->tbs[idx];

	return le16_to_cpu(tb->hi_n_len) >> 4;
}

static inline void iwl_tfd_set_tb(struct iwl_tfd *tfd, u8 idx,
				  dma_addr_t addr, u16 len)
{
	struct iwl_tfd_tb *tb = &tfd->tbs[idx];
	u16 hi_n_len = len << 4;

	put_unaligned_le32(addr, &tb->lo);
	if (sizeof(dma_addr_t) > sizeof(u32))
		hi_n_len |= ((addr >> 16) >> 16) & 0xF;

	tb->hi_n_len = cpu_to_le16(hi_n_len);

	tfd->num_tbs = idx + 1;
}

static inline u8 iwl_tfd_get_num_tbs(struct iwl_tfd *tfd)
{
	return tfd->num_tbs & 0x1f;
}

/**
 * iwl_hw_txq_free_tfd - Free all chunks referenced by TFD [txq->q.read_ptr]
 * @priv - driver private data
 * @txq - tx queue
 *
 * Does NOT advance any TFD circular buffer read/write indexes
 * Does NOT free the TFD itself (which is within circular buffer)
 */
static void iwl_hw_txq_free_tfd(struct iwl_priv *priv, struct iwl_tx_queue *txq)
{
	struct iwl_tfd *tfd_tmp = (struct iwl_tfd *)&txq->tfds[0];
	struct iwl_tfd *tfd;
	struct pci_dev *dev = priv->pci_dev;
	int index = txq->q.read_ptr;
	int i;
	int num_tbs;

	tfd = &tfd_tmp[index];

	/* Sanity check on number of chunks */
	num_tbs = iwl_tfd_get_num_tbs(tfd);

	if (num_tbs >= IWL_NUM_OF_TBS) {
		IWL_ERROR("Too many chunks: %i\n", num_tbs);
		/* @todo issue fatal error, it is quite serious situation */
		return;
	}

	/* Unmap tx_cmd */
	if (num_tbs)
		pci_unmap_single(dev,
				pci_unmap_addr(&txq->cmd[index]->meta, mapping),
				pci_unmap_len(&txq->cmd[index]->meta, len),
				PCI_DMA_BIDIRECTIONAL);

	/* Unmap chunks, if any. */
	for (i = 1; i < num_tbs; i++) {
		pci_unmap_single(dev, iwl_tfd_tb_get_addr(tfd, i),
				iwl_tfd_tb_get_len(tfd, i), PCI_DMA_TODEVICE);

		if (txq->txb) {
			dev_kfree_skb(txq->txb[txq->q.read_ptr].skb[i - 1]);
			txq->txb[txq->q.read_ptr].skb[i - 1] = NULL;
		}
	}
}

static int iwl_hw_txq_attach_buf_to_tfd(struct iwl_priv *priv,
					struct iwl_tfd *tfd,
					dma_addr_t addr, u16 len)
{

	u32 num_tbs = iwl_tfd_get_num_tbs(tfd);

	/* Each TFD can point to a maximum 20 Tx buffers */
	if (num_tbs >= IWL_NUM_OF_TBS) {
		IWL_ERROR("Error can not send more than %d chunks\n",
			  IWL_NUM_OF_TBS);
		return -EINVAL;
	}

	BUG_ON(addr & ~DMA_BIT_MASK(36));
	if (unlikely(addr & ~IWL_TX_DMA_MASK))
		IWL_ERROR("Unaligned address = %llx\n",
			  (unsigned long long)addr);

	iwl_tfd_set_tb(tfd, num_tbs, addr, len);

	return 0;
}

=======
>>>>>>> f11c179e
/**
 * iwl_txq_update_write_ptr - Send new write index to hardware
 */
int iwl_txq_update_write_ptr(struct iwl_priv *priv, struct iwl_tx_queue *txq)
{
	u32 reg = 0;
	int ret = 0;
	int txq_id = txq->q.id;

	if (txq->need_update == 0)
		return ret;

	/* if we're trying to save power */
	if (test_bit(STATUS_POWER_PMI, &priv->status)) {
		/* wake up nic if it's powered down ...
		 * uCode will wake up, and interrupt us again, so next
		 * time we'll skip this part. */
		reg = iwl_read32(priv, CSR_UCODE_DRV_GP1);

		if (reg & CSR_UCODE_DRV_GP1_BIT_MAC_SLEEP) {
			IWL_DEBUG_INFO(priv, "Requesting wakeup, GP1 = 0x%x\n", reg);
			iwl_set_bit(priv, CSR_GP_CNTRL,
				    CSR_GP_CNTRL_REG_FLAG_MAC_ACCESS_REQ);
			return ret;
		}

		/* restore this queue's parameters in nic hardware. */
		ret = iwl_grab_nic_access(priv);
		if (ret)
			return ret;
		iwl_write_direct32(priv, HBUS_TARG_WRPTR,
				     txq->q.write_ptr | (txq_id << 8));
		iwl_release_nic_access(priv);

	/* else not in power-save mode, uCode will never sleep when we're
	 * trying to tx (during RFKILL, we're not trying to tx). */
	} else
		iwl_write32(priv, HBUS_TARG_WRPTR,
			    txq->q.write_ptr | (txq_id << 8));

	txq->need_update = 0;

	return ret;
}
EXPORT_SYMBOL(iwl_txq_update_write_ptr);


/**
 * iwl_tx_queue_free - Deallocate DMA queue.
 * @txq: Transmit queue to deallocate.
 *
 * Empty queue by removing and destroying all BD's.
 * Free all buffers.
 * 0-fill, but do not free "txq" descriptor structure.
 */
void iwl_tx_queue_free(struct iwl_priv *priv, int txq_id)
{
	struct iwl_tx_queue *txq = &priv->txq[txq_id];
	struct iwl_queue *q = &txq->q;
	struct pci_dev *dev = priv->pci_dev;
	int i, len;

	if (q->n_bd == 0)
		return;

	/* first, empty all BD's */
	for (; q->write_ptr != q->read_ptr;
	     q->read_ptr = iwl_queue_inc_wrap(q->read_ptr, q->n_bd))
		priv->cfg->ops->lib->txq_free_tfd(priv, txq);

	len = sizeof(struct iwl_cmd) * q->n_window;

	/* De-alloc array of command/tx buffers */
	for (i = 0; i < TFD_TX_CMD_SLOTS; i++)
		kfree(txq->cmd[i]);

	/* De-alloc circular buffer of TFDs */
	if (txq->q.n_bd)
		pci_free_consistent(dev, priv->hw_params.tfd_size *
				    txq->q.n_bd, txq->tfds, txq->q.dma_addr);

	/* De-alloc array of per-TFD driver data */
	kfree(txq->txb);
	txq->txb = NULL;

	/* 0-fill queue descriptor structure */
	memset(txq, 0, sizeof(*txq));
}
EXPORT_SYMBOL(iwl_tx_queue_free);

/**
 * iwl_cmd_queue_free - Deallocate DMA queue.
 * @txq: Transmit queue to deallocate.
 *
 * Empty queue by removing and destroying all BD's.
 * Free all buffers.
 * 0-fill, but do not free "txq" descriptor structure.
 */
static void iwl_cmd_queue_free(struct iwl_priv *priv)
{
	struct iwl_tx_queue *txq = &priv->txq[IWL_CMD_QUEUE_NUM];
	struct iwl_queue *q = &txq->q;
	struct pci_dev *dev = priv->pci_dev;
	int i, len;

	if (q->n_bd == 0)
		return;

	len = sizeof(struct iwl_cmd) * q->n_window;
	len += IWL_MAX_SCAN_SIZE;

	/* De-alloc array of command/tx buffers */
	for (i = 0; i <= TFD_CMD_SLOTS; i++)
		kfree(txq->cmd[i]);

	/* De-alloc circular buffer of TFDs */
	if (txq->q.n_bd)
		pci_free_consistent(dev, sizeof(struct iwl_tfd) *
				    txq->q.n_bd, txq->tfds, txq->q.dma_addr);

	/* 0-fill queue descriptor structure */
	memset(txq, 0, sizeof(*txq));
}
/*************** DMA-QUEUE-GENERAL-FUNCTIONS  *****
 * DMA services
 *
 * Theory of operation
 *
 * A Tx or Rx queue resides in host DRAM, and is comprised of a circular buffer
 * of buffer descriptors, each of which points to one or more data buffers for
 * the device to read from or fill.  Driver and device exchange status of each
 * queue via "read" and "write" pointers.  Driver keeps minimum of 2 empty
 * entries in each circular buffer, to protect against confusing empty and full
 * queue states.
 *
 * The device reads or writes the data in the queues via the device's several
 * DMA/FIFO channels.  Each queue is mapped to a single DMA channel.
 *
 * For Tx queue, there are low mark and high mark limits. If, after queuing
 * the packet for Tx, free space become < low mark, Tx queue stopped. When
 * reclaiming packets (on 'tx done IRQ), if free space become > high mark,
 * Tx queue resumed.
 *
 * See more detailed info in iwl-4965-hw.h.
 ***************************************************/

int iwl_queue_space(const struct iwl_queue *q)
{
	int s = q->read_ptr - q->write_ptr;

	if (q->read_ptr > q->write_ptr)
		s -= q->n_bd;

	if (s <= 0)
		s += q->n_window;
	/* keep some reserve to not confuse empty and full situations */
	s -= 2;
	if (s < 0)
		s = 0;
	return s;
}
EXPORT_SYMBOL(iwl_queue_space);


/**
 * iwl_queue_init - Initialize queue's high/low-water and read/write indexes
 */
static int iwl_queue_init(struct iwl_priv *priv, struct iwl_queue *q,
			  int count, int slots_num, u32 id)
{
	q->n_bd = count;
	q->n_window = slots_num;
	q->id = id;

	/* count must be power-of-two size, otherwise iwl_queue_inc_wrap
	 * and iwl_queue_dec_wrap are broken. */
	BUG_ON(!is_power_of_2(count));

	/* slots_num must be power-of-two size, otherwise
	 * get_cmd_index is broken. */
	BUG_ON(!is_power_of_2(slots_num));

	q->low_mark = q->n_window / 4;
	if (q->low_mark < 4)
		q->low_mark = 4;

	q->high_mark = q->n_window / 8;
	if (q->high_mark < 2)
		q->high_mark = 2;

	q->write_ptr = q->read_ptr = 0;

	return 0;
}

/**
 * iwl_tx_queue_alloc - Alloc driver data and TFD CB for one Tx/cmd queue
 */
static int iwl_tx_queue_alloc(struct iwl_priv *priv,
			      struct iwl_tx_queue *txq, u32 id)
{
	struct pci_dev *dev = priv->pci_dev;
	size_t tfd_sz = priv->hw_params.tfd_size * TFD_QUEUE_SIZE_MAX;

	/* Driver private data, only for Tx (not command) queues,
	 * not shared with device. */
	if (id != IWL_CMD_QUEUE_NUM) {
		txq->txb = kmalloc(sizeof(txq->txb[0]) *
				   TFD_QUEUE_SIZE_MAX, GFP_KERNEL);
		if (!txq->txb) {
			IWL_ERR(priv, "kmalloc for auxiliary BD "
				  "structures failed\n");
			goto error;
		}
	} else {
		txq->txb = NULL;
	}

	/* Circular buffer of transmit frame descriptors (TFDs),
	 * shared with device */
	txq->tfds = pci_alloc_consistent(dev, tfd_sz, &txq->q.dma_addr);

	if (!txq->tfds) {
		IWL_ERR(priv, "pci_alloc_consistent(%zd) failed\n", tfd_sz);
		goto error;
	}
	txq->q.id = id;

	return 0;

 error:
	kfree(txq->txb);
	txq->txb = NULL;

	return -ENOMEM;
}

/**
 * iwl_tx_queue_init - Allocate and initialize one tx/cmd queue
 */
int iwl_tx_queue_init(struct iwl_priv *priv, struct iwl_tx_queue *txq,
		      int slots_num, u32 txq_id)
{
	int i, len;
	int ret;

	/*
	 * Alloc buffer array for commands (Tx or other types of commands).
	 * For the command queue (#4), allocate command space + one big
	 * command for scan, since scan command is very huge; the system will
	 * not have two scans at the same time, so only one is needed.
	 * For normal Tx queues (all other queues), no super-size command
	 * space is needed.
	 */
	len = sizeof(struct iwl_cmd);
	for (i = 0; i <= slots_num; i++) {
		if (i == slots_num) {
			if (txq_id == IWL_CMD_QUEUE_NUM)
				len += IWL_MAX_SCAN_SIZE;
			else
				continue;
		}

		txq->cmd[i] = kmalloc(len, GFP_KERNEL);
		if (!txq->cmd[i])
			goto err;
	}

	/* Alloc driver data array and TFD circular buffer */
	ret = iwl_tx_queue_alloc(priv, txq, txq_id);
	if (ret)
		goto err;

	txq->need_update = 0;

	/* TFD_QUEUE_SIZE_MAX must be power-of-two size, otherwise
	 * iwl_queue_inc_wrap and iwl_queue_dec_wrap are broken. */
	BUILD_BUG_ON(TFD_QUEUE_SIZE_MAX & (TFD_QUEUE_SIZE_MAX - 1));

	/* Initialize queue's high/low-water marks, and head/tail indexes */
	iwl_queue_init(priv, &txq->q, TFD_QUEUE_SIZE_MAX, slots_num, txq_id);

	/* Tell device where to find queue */
	priv->cfg->ops->lib->txq_init(priv, txq);

	return 0;
err:
	for (i = 0; i < slots_num; i++) {
		kfree(txq->cmd[i]);
		txq->cmd[i] = NULL;
	}

	if (txq_id == IWL_CMD_QUEUE_NUM) {
		kfree(txq->cmd[slots_num]);
		txq->cmd[slots_num] = NULL;
	}
	return -ENOMEM;
}
EXPORT_SYMBOL(iwl_tx_queue_init);

/**
 * iwl_hw_txq_ctx_free - Free TXQ Context
 *
 * Destroy all TX DMA queues and structures
 */
void iwl_hw_txq_ctx_free(struct iwl_priv *priv)
{
	int txq_id;

	/* Tx queues */
	for (txq_id = 0; txq_id < priv->hw_params.max_txq_num; txq_id++)
		if (txq_id == IWL_CMD_QUEUE_NUM)
			iwl_cmd_queue_free(priv);
		else
			iwl_tx_queue_free(priv, txq_id);

	iwl_free_dma_ptr(priv, &priv->kw);

	iwl_free_dma_ptr(priv, &priv->scd_bc_tbls);
}
EXPORT_SYMBOL(iwl_hw_txq_ctx_free);

/**
 * iwl_txq_ctx_reset - Reset TX queue context
 * Destroys all DMA structures and initialize them again
 *
 * @param priv
 * @return error code
 */
int iwl_txq_ctx_reset(struct iwl_priv *priv)
{
	int ret = 0;
	int txq_id, slots_num;
	unsigned long flags;

	/* Free all tx/cmd queues and keep-warm buffer */
	iwl_hw_txq_ctx_free(priv);

	ret = iwl_alloc_dma_ptr(priv, &priv->scd_bc_tbls,
				priv->hw_params.scd_bc_tbls_size);
	if (ret) {
		IWL_ERR(priv, "Scheduler BC Table allocation failed\n");
		goto error_bc_tbls;
	}
	/* Alloc keep-warm buffer */
	ret = iwl_alloc_dma_ptr(priv, &priv->kw, IWL_KW_SIZE);
	if (ret) {
		IWL_ERR(priv, "Keep Warm allocation failed\n");
		goto error_kw;
	}
	spin_lock_irqsave(&priv->lock, flags);
	ret = iwl_grab_nic_access(priv);
	if (unlikely(ret)) {
		spin_unlock_irqrestore(&priv->lock, flags);
		goto error_reset;
	}

	/* Turn off all Tx DMA fifos */
	priv->cfg->ops->lib->txq_set_sched(priv, 0);

	/* Tell NIC where to find the "keep warm" buffer */
	iwl_write_direct32(priv, FH_KW_MEM_ADDR_REG, priv->kw.dma >> 4);

	iwl_release_nic_access(priv);
	spin_unlock_irqrestore(&priv->lock, flags);

	/* Alloc and init all Tx queues, including the command queue (#4) */
	for (txq_id = 0; txq_id < priv->hw_params.max_txq_num; txq_id++) {
		slots_num = (txq_id == IWL_CMD_QUEUE_NUM) ?
					TFD_CMD_SLOTS : TFD_TX_CMD_SLOTS;
		ret = iwl_tx_queue_init(priv, &priv->txq[txq_id], slots_num,
				       txq_id);
		if (ret) {
			IWL_ERR(priv, "Tx %d queue init failed\n", txq_id);
			goto error;
		}
	}

	return ret;

 error:
	iwl_hw_txq_ctx_free(priv);
 error_reset:
	iwl_free_dma_ptr(priv, &priv->kw);
 error_kw:
	iwl_free_dma_ptr(priv, &priv->scd_bc_tbls);
 error_bc_tbls:
	return ret;
}

/**
 * iwl_txq_ctx_stop - Stop all Tx DMA channels, free Tx queue memory
 */
void iwl_txq_ctx_stop(struct iwl_priv *priv)
{
	int ch;
	unsigned long flags;

	/* Turn off all Tx DMA fifos */
	spin_lock_irqsave(&priv->lock, flags);
	if (iwl_grab_nic_access(priv)) {
		spin_unlock_irqrestore(&priv->lock, flags);
		return;
	}

	priv->cfg->ops->lib->txq_set_sched(priv, 0);

	/* Stop each Tx DMA channel, and wait for it to be idle */
	for (ch = 0; ch < priv->hw_params.dma_chnl_num; ch++) {
		iwl_write_direct32(priv, FH_TCSR_CHNL_TX_CONFIG_REG(ch), 0x0);
		iwl_poll_direct_bit(priv, FH_TSSR_TX_STATUS_REG,
				    FH_TSSR_TX_STATUS_REG_MSK_CHNL_IDLE(ch),
				    1000);
	}
	iwl_release_nic_access(priv);
	spin_unlock_irqrestore(&priv->lock, flags);

	/* Deallocate memory for all Tx queues */
	iwl_hw_txq_ctx_free(priv);
}
EXPORT_SYMBOL(iwl_txq_ctx_stop);

/*
 * handle build REPLY_TX command notification.
 */
static void iwl_tx_cmd_build_basic(struct iwl_priv *priv,
				  struct iwl_tx_cmd *tx_cmd,
				  struct ieee80211_tx_info *info,
				  struct ieee80211_hdr *hdr,
				  u8 std_id)
{
	__le16 fc = hdr->frame_control;
	__le32 tx_flags = tx_cmd->tx_flags;

	tx_cmd->stop_time.life_time = TX_CMD_LIFE_TIME_INFINITE;
	if (!(info->flags & IEEE80211_TX_CTL_NO_ACK)) {
		tx_flags |= TX_CMD_FLG_ACK_MSK;
		if (ieee80211_is_mgmt(fc))
			tx_flags |= TX_CMD_FLG_SEQ_CTL_MSK;
		if (ieee80211_is_probe_resp(fc) &&
		    !(le16_to_cpu(hdr->seq_ctrl) & 0xf))
			tx_flags |= TX_CMD_FLG_TSF_MSK;
	} else {
		tx_flags &= (~TX_CMD_FLG_ACK_MSK);
		tx_flags |= TX_CMD_FLG_SEQ_CTL_MSK;
	}

	if (ieee80211_is_back_req(fc))
		tx_flags |= TX_CMD_FLG_ACK_MSK | TX_CMD_FLG_IMM_BA_RSP_MASK;


	tx_cmd->sta_id = std_id;
	if (ieee80211_has_morefrags(fc))
		tx_flags |= TX_CMD_FLG_MORE_FRAG_MSK;

	if (ieee80211_is_data_qos(fc)) {
		u8 *qc = ieee80211_get_qos_ctl(hdr);
		tx_cmd->tid_tspec = qc[0] & 0xf;
		tx_flags &= ~TX_CMD_FLG_SEQ_CTL_MSK;
	} else {
		tx_flags |= TX_CMD_FLG_SEQ_CTL_MSK;
	}

	priv->cfg->ops->utils->rts_tx_cmd_flag(info, &tx_flags);

	if ((tx_flags & TX_CMD_FLG_RTS_MSK) || (tx_flags & TX_CMD_FLG_CTS_MSK))
		tx_flags |= TX_CMD_FLG_FULL_TXOP_PROT_MSK;

	tx_flags &= ~(TX_CMD_FLG_ANT_SEL_MSK);
	if (ieee80211_is_mgmt(fc)) {
		if (ieee80211_is_assoc_req(fc) || ieee80211_is_reassoc_req(fc))
			tx_cmd->timeout.pm_frame_timeout = cpu_to_le16(3);
		else
			tx_cmd->timeout.pm_frame_timeout = cpu_to_le16(2);
	} else {
		tx_cmd->timeout.pm_frame_timeout = 0;
	}

	tx_cmd->driver_txop = 0;
	tx_cmd->tx_flags = tx_flags;
	tx_cmd->next_frame_len = 0;
}

#define RTS_HCCA_RETRY_LIMIT		3
#define RTS_DFAULT_RETRY_LIMIT		60

static void iwl_tx_cmd_build_rate(struct iwl_priv *priv,
			      struct iwl_tx_cmd *tx_cmd,
			      struct ieee80211_tx_info *info,
			      __le16 fc, int sta_id,
			      int is_hcca)
{
	u32 rate_flags = 0;
	int rate_idx;
	u8 rts_retry_limit = 0;
	u8 data_retry_limit = 0;
	u8 rate_plcp;

	rate_idx = min(ieee80211_get_tx_rate(priv->hw, info)->hw_value & 0xffff,
			IWL_RATE_COUNT - 1);

	rate_plcp = iwl_rates[rate_idx].plcp;

	rts_retry_limit = (is_hcca) ?
	    RTS_HCCA_RETRY_LIMIT : RTS_DFAULT_RETRY_LIMIT;

	if ((rate_idx >= IWL_FIRST_CCK_RATE) && (rate_idx <= IWL_LAST_CCK_RATE))
		rate_flags |= RATE_MCS_CCK_MSK;


	if (ieee80211_is_probe_resp(fc)) {
		data_retry_limit = 3;
		if (data_retry_limit < rts_retry_limit)
			rts_retry_limit = data_retry_limit;
	} else
		data_retry_limit = IWL_DEFAULT_TX_RETRY;

	if (priv->data_retry_limit != -1)
		data_retry_limit = priv->data_retry_limit;


	if (ieee80211_is_data(fc)) {
		tx_cmd->initial_rate_index = 0;
		tx_cmd->tx_flags |= TX_CMD_FLG_STA_RATE_MSK;
	} else {
		switch (fc & cpu_to_le16(IEEE80211_FCTL_STYPE)) {
		case cpu_to_le16(IEEE80211_STYPE_AUTH):
		case cpu_to_le16(IEEE80211_STYPE_DEAUTH):
		case cpu_to_le16(IEEE80211_STYPE_ASSOC_REQ):
		case cpu_to_le16(IEEE80211_STYPE_REASSOC_REQ):
			if (tx_cmd->tx_flags & TX_CMD_FLG_RTS_MSK) {
				tx_cmd->tx_flags &= ~TX_CMD_FLG_RTS_MSK;
				tx_cmd->tx_flags |= TX_CMD_FLG_CTS_MSK;
			}
			break;
		default:
			break;
		}

		priv->mgmt_tx_ant = iwl_toggle_tx_ant(priv, priv->mgmt_tx_ant);
		rate_flags |= iwl_ant_idx_to_flags(priv->mgmt_tx_ant);
	}

	tx_cmd->rts_retry_limit = rts_retry_limit;
	tx_cmd->data_retry_limit = data_retry_limit;
	tx_cmd->rate_n_flags = iwl_hw_set_rate_n_flags(rate_plcp, rate_flags);
}

static void iwl_tx_cmd_build_hwcrypto(struct iwl_priv *priv,
				      struct ieee80211_tx_info *info,
				      struct iwl_tx_cmd *tx_cmd,
				      struct sk_buff *skb_frag,
				      int sta_id)
{
	struct ieee80211_key_conf *keyconf = info->control.hw_key;

	switch (keyconf->alg) {
	case ALG_CCMP:
		tx_cmd->sec_ctl = TX_CMD_SEC_CCM;
		memcpy(tx_cmd->key, keyconf->key, keyconf->keylen);
		if (info->flags & IEEE80211_TX_CTL_AMPDU)
			tx_cmd->tx_flags |= TX_CMD_FLG_AGG_CCMP_MSK;
		IWL_DEBUG_TX(priv, "tx_cmd with AES hwcrypto\n");
		break;

	case ALG_TKIP:
		tx_cmd->sec_ctl = TX_CMD_SEC_TKIP;
		ieee80211_get_tkip_key(keyconf, skb_frag,
			IEEE80211_TKIP_P2_KEY, tx_cmd->key);
		IWL_DEBUG_TX(priv, "tx_cmd with tkip hwcrypto\n");
		break;

	case ALG_WEP:
		tx_cmd->sec_ctl |= (TX_CMD_SEC_WEP |
			(keyconf->keyidx & TX_CMD_SEC_MSK) << TX_CMD_SEC_SHIFT);

		if (keyconf->keylen == WEP_KEY_LEN_128)
			tx_cmd->sec_ctl |= TX_CMD_SEC_KEY128;

		memcpy(&tx_cmd->key[3], keyconf->key, keyconf->keylen);

		IWL_DEBUG_TX(priv, "Configuring packet for WEP encryption "
			     "with key %d\n", keyconf->keyidx);
		break;

	default:
		IWL_ERR(priv, "Unknown encode alg %d\n", keyconf->alg);
		break;
	}
}

static void iwl_update_tx_stats(struct iwl_priv *priv, u16 fc, u16 len)
{
	/* 0 - mgmt, 1 - cnt, 2 - data */
	int idx = (fc & IEEE80211_FCTL_FTYPE) >> 2;
	priv->tx_stats[idx].cnt++;
	priv->tx_stats[idx].bytes += len;
}

/*
 * start REPLY_TX command process
 */
int iwl_tx_skb(struct iwl_priv *priv, struct sk_buff *skb)
{
	struct ieee80211_hdr *hdr = (struct ieee80211_hdr *)skb->data;
	struct ieee80211_tx_info *info = IEEE80211_SKB_CB(skb);
	struct iwl_tx_queue *txq;
	struct iwl_queue *q;
	struct iwl_cmd *out_cmd;
	struct iwl_tx_cmd *tx_cmd;
	int swq_id, txq_id;
	dma_addr_t phys_addr;
	dma_addr_t txcmd_phys;
	dma_addr_t scratch_phys;
	u16 len, len_org;
	u16 seq_number = 0;
	__le16 fc;
	u8 hdr_len;
	u8 sta_id;
	u8 wait_write_ptr = 0;
	u8 tid = 0;
	u8 *qc = NULL;
	unsigned long flags;
	int ret;

	spin_lock_irqsave(&priv->lock, flags);
	if (iwl_is_rfkill(priv)) {
		IWL_DEBUG_DROP(priv, "Dropping - RF KILL\n");
		goto drop_unlock;
	}

	if ((ieee80211_get_tx_rate(priv->hw, info)->hw_value & 0xFF) ==
	     IWL_INVALID_RATE) {
		IWL_ERR(priv, "ERROR: No TX rate available.\n");
		goto drop_unlock;
	}

	fc = hdr->frame_control;

#ifdef CONFIG_IWLWIFI_DEBUG
	if (ieee80211_is_auth(fc))
		IWL_DEBUG_TX(priv, "Sending AUTH frame\n");
	else if (ieee80211_is_assoc_req(fc))
		IWL_DEBUG_TX(priv, "Sending ASSOC frame\n");
	else if (ieee80211_is_reassoc_req(fc))
		IWL_DEBUG_TX(priv, "Sending REASSOC frame\n");
#endif

	/* drop all data frame if we are not associated */
	if (ieee80211_is_data(fc) &&
	    (priv->iw_mode != NL80211_IFTYPE_MONITOR ||
	    !(info->flags & IEEE80211_TX_CTL_INJECTED)) && /* packet injection */
	    (!iwl_is_associated(priv) ||
	     ((priv->iw_mode == NL80211_IFTYPE_STATION) && !priv->assoc_id) ||
	     !priv->assoc_station_added)) {
		IWL_DEBUG_DROP(priv, "Dropping - !iwl_is_associated\n");
		goto drop_unlock;
	}

	spin_unlock_irqrestore(&priv->lock, flags);

	hdr_len = ieee80211_hdrlen(fc);

	/* Find (or create) index into station table for destination station */
	sta_id = iwl_get_sta_id(priv, hdr);
	if (sta_id == IWL_INVALID_STATION) {
		IWL_DEBUG_DROP(priv, "Dropping - INVALID STATION: %pM\n",
			       hdr->addr1);
		goto drop;
	}

	IWL_DEBUG_TX(priv, "station Id %d\n", sta_id);

	swq_id = skb_get_queue_mapping(skb);
	txq_id = swq_id;
	if (ieee80211_is_data_qos(fc)) {
		qc = ieee80211_get_qos_ctl(hdr);
		tid = qc[0] & IEEE80211_QOS_CTL_TID_MASK;
		seq_number = priv->stations[sta_id].tid[tid].seq_number;
		seq_number &= IEEE80211_SCTL_SEQ;
		hdr->seq_ctrl = hdr->seq_ctrl &
				cpu_to_le16(IEEE80211_SCTL_FRAG);
		hdr->seq_ctrl |= cpu_to_le16(seq_number);
		seq_number += 0x10;
		/* aggregation is on for this <sta,tid> */
		if (info->flags & IEEE80211_TX_CTL_AMPDU)
			txq_id = priv->stations[sta_id].tid[tid].agg.txq_id;
		priv->stations[sta_id].tid[tid].tfds_in_queue++;
	}

	txq = &priv->txq[txq_id];
	q = &txq->q;
	txq->swq_id = swq_id;

	spin_lock_irqsave(&priv->lock, flags);

	/* Set up driver data for this TFD */
	memset(&(txq->txb[q->write_ptr]), 0, sizeof(struct iwl_tx_info));
	txq->txb[q->write_ptr].skb[0] = skb;

	/* Set up first empty entry in queue's array of Tx/cmd buffers */
	out_cmd = txq->cmd[q->write_ptr];
	tx_cmd = &out_cmd->cmd.tx;
	memset(&out_cmd->hdr, 0, sizeof(out_cmd->hdr));
	memset(tx_cmd, 0, sizeof(struct iwl_tx_cmd));

	/*
	 * Set up the Tx-command (not MAC!) header.
	 * Store the chosen Tx queue and TFD index within the sequence field;
	 * after Tx, uCode's Tx response will return this value so driver can
	 * locate the frame within the tx queue and do post-tx processing.
	 */
	out_cmd->hdr.cmd = REPLY_TX;
	out_cmd->hdr.sequence = cpu_to_le16((u16)(QUEUE_TO_SEQ(txq_id) |
				INDEX_TO_SEQ(q->write_ptr)));

	/* Copy MAC header from skb into command buffer */
	memcpy(tx_cmd->hdr, hdr, hdr_len);

	/*
	 * Use the first empty entry in this queue's command buffer array
	 * to contain the Tx command and MAC header concatenated together
	 * (payload data will be in another buffer).
	 * Size of this varies, due to varying MAC header length.
	 * If end is not dword aligned, we'll have 2 extra bytes at the end
	 * of the MAC header (device reads on dword boundaries).
	 * We'll tell device about this padding later.
	 */
	len = sizeof(struct iwl_tx_cmd) +
		sizeof(struct iwl_cmd_header) + hdr_len;

	len_org = len;
	len = (len + 3) & ~3;

	if (len_org != len)
		len_org = 1;
	else
		len_org = 0;

	/* Physical address of this Tx command's header (not MAC header!),
	 * within command buffer array. */
	txcmd_phys = pci_map_single(priv->pci_dev,
				    out_cmd, sizeof(struct iwl_cmd),
				    PCI_DMA_BIDIRECTIONAL);
	pci_unmap_addr_set(&out_cmd->meta, mapping, txcmd_phys);
	pci_unmap_len_set(&out_cmd->meta, len, sizeof(struct iwl_cmd));
	/* Add buffer containing Tx command and MAC(!) header to TFD's
	 * first entry */
	txcmd_phys += offsetof(struct iwl_cmd, hdr);
	priv->cfg->ops->lib->txq_attach_buf_to_tfd(priv, txq,
						   txcmd_phys, len, 1, 0);

	if (info->control.hw_key)
		iwl_tx_cmd_build_hwcrypto(priv, info, tx_cmd, skb, sta_id);

	/* Set up TFD's 2nd entry to point directly to remainder of skb,
	 * if any (802.11 null frames have no payload). */
	len = skb->len - hdr_len;
	if (len) {
		phys_addr = pci_map_single(priv->pci_dev, skb->data + hdr_len,
					   len, PCI_DMA_TODEVICE);
		priv->cfg->ops->lib->txq_attach_buf_to_tfd(priv, txq,
							   phys_addr, len,
							   0, 0);
	}

	/* Tell NIC about any 2-byte padding after MAC header */
	if (len_org)
		tx_cmd->tx_flags |= TX_CMD_FLG_MH_PAD_MSK;

	/* Total # bytes to be transmitted */
	len = (u16)skb->len;
	tx_cmd->len = cpu_to_le16(len);
	/* TODO need this for burst mode later on */
	iwl_tx_cmd_build_basic(priv, tx_cmd, info, hdr, sta_id);

	/* set is_hcca to 0; it probably will never be implemented */
	iwl_tx_cmd_build_rate(priv, tx_cmd, info, fc, sta_id, 0);

	iwl_update_tx_stats(priv, le16_to_cpu(fc), len);

	scratch_phys = txcmd_phys + sizeof(struct iwl_cmd_header) +
		offsetof(struct iwl_tx_cmd, scratch);
	tx_cmd->dram_lsb_ptr = cpu_to_le32(scratch_phys);
	tx_cmd->dram_msb_ptr = iwl_get_dma_hi_addr(scratch_phys);

	if (!ieee80211_has_morefrags(hdr->frame_control)) {
		txq->need_update = 1;
		if (qc)
			priv->stations[sta_id].tid[tid].seq_number = seq_number;
	} else {
		wait_write_ptr = 1;
		txq->need_update = 0;
	}

	iwl_print_hex_dump(priv, IWL_DL_TX, (u8 *)tx_cmd, sizeof(*tx_cmd));

	iwl_print_hex_dump(priv, IWL_DL_TX, (u8 *)tx_cmd->hdr, hdr_len);

	/* Set up entry for this TFD in Tx byte-count array */
	priv->cfg->ops->lib->txq_update_byte_cnt_tbl(priv, txq, len);

	/* Tell device the write index *just past* this latest filled TFD */
	q->write_ptr = iwl_queue_inc_wrap(q->write_ptr, q->n_bd);
	ret = iwl_txq_update_write_ptr(priv, txq);
	spin_unlock_irqrestore(&priv->lock, flags);

	if (ret)
		return ret;

	if ((iwl_queue_space(q) < q->high_mark) && priv->mac80211_registered) {
		if (wait_write_ptr) {
			spin_lock_irqsave(&priv->lock, flags);
			txq->need_update = 1;
			iwl_txq_update_write_ptr(priv, txq);
			spin_unlock_irqrestore(&priv->lock, flags);
		} else {
			ieee80211_stop_queue(priv->hw, txq->swq_id);
		}
	}

	return 0;

drop_unlock:
	spin_unlock_irqrestore(&priv->lock, flags);
drop:
	return -1;
}
EXPORT_SYMBOL(iwl_tx_skb);

/*************** HOST COMMAND QUEUE FUNCTIONS   *****/

/**
 * iwl_enqueue_hcmd - enqueue a uCode command
 * @priv: device private data point
 * @cmd: a point to the ucode command structure
 *
 * The function returns < 0 values to indicate the operation is
 * failed. On success, it turns the index (> 0) of command in the
 * command queue.
 */
int iwl_enqueue_hcmd(struct iwl_priv *priv, struct iwl_host_cmd *cmd)
{
	struct iwl_tx_queue *txq = &priv->txq[IWL_CMD_QUEUE_NUM];
	struct iwl_queue *q = &txq->q;
	struct iwl_cmd *out_cmd;
	dma_addr_t phys_addr;
	unsigned long flags;
	int len, ret;
	u32 idx;
	u16 fix_size;

	cmd->len = priv->cfg->ops->utils->get_hcmd_size(cmd->id, cmd->len);
	fix_size = (u16)(cmd->len + sizeof(out_cmd->hdr));

	/* If any of the command structures end up being larger than
	 * the TFD_MAX_PAYLOAD_SIZE, and it sent as a 'small' command then
	 * we will need to increase the size of the TFD entries */
	BUG_ON((fix_size > TFD_MAX_PAYLOAD_SIZE) &&
	       !(cmd->meta.flags & CMD_SIZE_HUGE));

	if (iwl_is_rfkill(priv)) {
		IWL_DEBUG_INFO(priv, "Not sending command - RF KILL");
		return -EIO;
	}

	if (iwl_queue_space(q) < ((cmd->meta.flags & CMD_ASYNC) ? 2 : 1)) {
		IWL_ERR(priv, "No space for Tx\n");
		return -ENOSPC;
	}

	spin_lock_irqsave(&priv->hcmd_lock, flags);

	idx = get_cmd_index(q, q->write_ptr, cmd->meta.flags & CMD_SIZE_HUGE);
	out_cmd = txq->cmd[idx];

	out_cmd->hdr.cmd = cmd->id;
	memcpy(&out_cmd->meta, &cmd->meta, sizeof(cmd->meta));
	memcpy(&out_cmd->cmd.payload, cmd->data, cmd->len);

	/* At this point, the out_cmd now has all of the incoming cmd
	 * information */

	out_cmd->hdr.flags = 0;
	out_cmd->hdr.sequence = cpu_to_le16(QUEUE_TO_SEQ(IWL_CMD_QUEUE_NUM) |
			INDEX_TO_SEQ(q->write_ptr));
	if (out_cmd->meta.flags & CMD_SIZE_HUGE)
		out_cmd->hdr.sequence |= SEQ_HUGE_FRAME;
	len = (idx == TFD_CMD_SLOTS) ?
			IWL_MAX_SCAN_SIZE : sizeof(struct iwl_cmd);

	phys_addr = pci_map_single(priv->pci_dev, out_cmd,
				   len, PCI_DMA_BIDIRECTIONAL);
	pci_unmap_addr_set(&out_cmd->meta, mapping, phys_addr);
	pci_unmap_len_set(&out_cmd->meta, len, len);
	phys_addr += offsetof(struct iwl_cmd, hdr);

	priv->cfg->ops->lib->txq_attach_buf_to_tfd(priv, txq,
						   phys_addr, fix_size, 1,
						   U32_PAD(cmd->len));

#ifdef CONFIG_IWLWIFI_DEBUG
	switch (out_cmd->hdr.cmd) {
	case REPLY_TX_LINK_QUALITY_CMD:
	case SENSITIVITY_CMD:
		IWL_DEBUG_HC_DUMP(priv, "Sending command %s (#%x), seq: 0x%04X, "
				"%d bytes at %d[%d]:%d\n",
				get_cmd_string(out_cmd->hdr.cmd),
				out_cmd->hdr.cmd,
				le16_to_cpu(out_cmd->hdr.sequence), fix_size,
				q->write_ptr, idx, IWL_CMD_QUEUE_NUM);
				break;
	default:
		IWL_DEBUG_HC(priv, "Sending command %s (#%x), seq: 0x%04X, "
				"%d bytes at %d[%d]:%d\n",
				get_cmd_string(out_cmd->hdr.cmd),
				out_cmd->hdr.cmd,
				le16_to_cpu(out_cmd->hdr.sequence), fix_size,
				q->write_ptr, idx, IWL_CMD_QUEUE_NUM);
	}
#endif
	txq->need_update = 1;

	if (priv->cfg->ops->lib->txq_update_byte_cnt_tbl)
		/* Set up entry in queue's byte count circular buffer */
		priv->cfg->ops->lib->txq_update_byte_cnt_tbl(priv, txq, 0);

	/* Increment and update queue's write index */
	q->write_ptr = iwl_queue_inc_wrap(q->write_ptr, q->n_bd);
	ret = iwl_txq_update_write_ptr(priv, txq);

	spin_unlock_irqrestore(&priv->hcmd_lock, flags);
	return ret ? ret : idx;
}

int iwl_tx_queue_reclaim(struct iwl_priv *priv, int txq_id, int index)
{
	struct iwl_tx_queue *txq = &priv->txq[txq_id];
	struct iwl_queue *q = &txq->q;
	struct iwl_tx_info *tx_info;
	int nfreed = 0;

	if ((index >= q->n_bd) || (iwl_queue_used(q, index) == 0)) {
		IWL_ERR(priv, "Read index for DMA queue txq id (%d), index %d, "
			  "is out of range [0-%d] %d %d.\n", txq_id,
			  index, q->n_bd, q->write_ptr, q->read_ptr);
		return 0;
	}

	for (index = iwl_queue_inc_wrap(index, q->n_bd);
	     q->read_ptr != index;
	     q->read_ptr = iwl_queue_inc_wrap(q->read_ptr, q->n_bd)) {

		tx_info = &txq->txb[txq->q.read_ptr];
		ieee80211_tx_status_irqsafe(priv->hw, tx_info->skb[0]);
		tx_info->skb[0] = NULL;

		if (priv->cfg->ops->lib->txq_inval_byte_cnt_tbl)
			priv->cfg->ops->lib->txq_inval_byte_cnt_tbl(priv, txq);

		priv->cfg->ops->lib->txq_free_tfd(priv, txq);
		nfreed++;
	}
	return nfreed;
}
EXPORT_SYMBOL(iwl_tx_queue_reclaim);


/**
 * iwl_hcmd_queue_reclaim - Reclaim TX command queue entries already Tx'd
 *
 * When FW advances 'R' index, all entries between old and new 'R' index
 * need to be reclaimed. As result, some free space forms.  If there is
 * enough free space (> low mark), wake the stack that feeds us.
 */
static void iwl_hcmd_queue_reclaim(struct iwl_priv *priv, int txq_id,
				   int idx, int cmd_idx)
{
	struct iwl_tx_queue *txq = &priv->txq[txq_id];
	struct iwl_queue *q = &txq->q;
	int nfreed = 0;

	if ((idx >= q->n_bd) || (iwl_queue_used(q, idx) == 0)) {
		IWL_ERR(priv, "Read index for DMA queue txq id (%d), index %d, "
			  "is out of range [0-%d] %d %d.\n", txq_id,
			  idx, q->n_bd, q->write_ptr, q->read_ptr);
		return;
	}

	pci_unmap_single(priv->pci_dev,
		pci_unmap_addr(&txq->cmd[cmd_idx]->meta, mapping),
		pci_unmap_len(&txq->cmd[cmd_idx]->meta, len),
		PCI_DMA_BIDIRECTIONAL);

	for (idx = iwl_queue_inc_wrap(idx, q->n_bd); q->read_ptr != idx;
	     q->read_ptr = iwl_queue_inc_wrap(q->read_ptr, q->n_bd)) {

		if (nfreed++ > 0) {
			IWL_ERR(priv, "HCMD skipped: index (%d) %d %d\n", idx,
					q->write_ptr, q->read_ptr);
			queue_work(priv->workqueue, &priv->restart);
		}

	}
}

/**
 * iwl_tx_cmd_complete - Pull unused buffers off the queue and reclaim them
 * @rxb: Rx buffer to reclaim
 *
 * If an Rx buffer has an async callback associated with it the callback
 * will be executed.  The attached skb (if present) will only be freed
 * if the callback returns 1
 */
void iwl_tx_cmd_complete(struct iwl_priv *priv, struct iwl_rx_mem_buffer *rxb)
{
	struct iwl_rx_packet *pkt = (struct iwl_rx_packet *)rxb->skb->data;
	u16 sequence = le16_to_cpu(pkt->hdr.sequence);
	int txq_id = SEQ_TO_QUEUE(sequence);
	int index = SEQ_TO_INDEX(sequence);
	int cmd_index;
	bool huge = !!(pkt->hdr.sequence & SEQ_HUGE_FRAME);
	struct iwl_cmd *cmd;

	/* If a Tx command is being handled and it isn't in the actual
	 * command queue then there a command routing bug has been introduced
	 * in the queue management code. */
	if (WARN(txq_id != IWL_CMD_QUEUE_NUM,
		 "wrong command queue %d, sequence 0x%X readp=%d writep=%d\n",
		  txq_id, sequence,
		  priv->txq[IWL_CMD_QUEUE_NUM].q.read_ptr,
		  priv->txq[IWL_CMD_QUEUE_NUM].q.write_ptr)) {
		iwl_print_hex_dump(priv, IWL_DL_INFO , rxb, 32);
		return;
	}

	cmd_index = get_cmd_index(&priv->txq[IWL_CMD_QUEUE_NUM].q, index, huge);
	cmd = priv->txq[IWL_CMD_QUEUE_NUM].cmd[cmd_index];

	/* Input error checking is done when commands are added to queue. */
	if (cmd->meta.flags & CMD_WANT_SKB) {
		cmd->meta.source->u.skb = rxb->skb;
		rxb->skb = NULL;
	} else if (cmd->meta.u.callback &&
		   !cmd->meta.u.callback(priv, cmd, rxb->skb))
		rxb->skb = NULL;

	iwl_hcmd_queue_reclaim(priv, txq_id, index, cmd_index);

	if (!(cmd->meta.flags & CMD_ASYNC)) {
		clear_bit(STATUS_HCMD_ACTIVE, &priv->status);
		wake_up_interruptible(&priv->wait_command_queue);
	}
}
EXPORT_SYMBOL(iwl_tx_cmd_complete);

/*
 * Find first available (lowest unused) Tx Queue, mark it "active".
 * Called only when finding queue for aggregation.
 * Should never return anything < 7, because they should already
 * be in use as EDCA AC (0-3), Command (4), HCCA (5, 6).
 */
static int iwl_txq_ctx_activate_free(struct iwl_priv *priv)
{
	int txq_id;

	for (txq_id = 0; txq_id < priv->hw_params.max_txq_num; txq_id++)
		if (!test_and_set_bit(txq_id, &priv->txq_ctx_active_msk))
			return txq_id;
	return -1;
}

int iwl_tx_agg_start(struct iwl_priv *priv, const u8 *ra, u16 tid, u16 *ssn)
{
	int sta_id;
	int tx_fifo;
	int txq_id;
	int ret;
	unsigned long flags;
	struct iwl_tid_data *tid_data;

	if (likely(tid < ARRAY_SIZE(default_tid_to_tx_fifo)))
		tx_fifo = default_tid_to_tx_fifo[tid];
	else
		return -EINVAL;

	IWL_WARN(priv, "%s on ra = %pM tid = %d\n",
			__func__, ra, tid);

	sta_id = iwl_find_station(priv, ra);
	if (sta_id == IWL_INVALID_STATION)
		return -ENXIO;

	if (priv->stations[sta_id].tid[tid].agg.state != IWL_AGG_OFF) {
		IWL_ERR(priv, "Start AGG when state is not IWL_AGG_OFF !\n");
		return -ENXIO;
	}

	txq_id = iwl_txq_ctx_activate_free(priv);
	if (txq_id == -1)
		return -ENXIO;

	spin_lock_irqsave(&priv->sta_lock, flags);
	tid_data = &priv->stations[sta_id].tid[tid];
	*ssn = SEQ_TO_SN(tid_data->seq_number);
	tid_data->agg.txq_id = txq_id;
	spin_unlock_irqrestore(&priv->sta_lock, flags);

	ret = priv->cfg->ops->lib->txq_agg_enable(priv, txq_id, tx_fifo,
						  sta_id, tid, *ssn);
	if (ret)
		return ret;

	if (tid_data->tfds_in_queue == 0) {
		IWL_ERR(priv, "HW queue is empty\n");
		tid_data->agg.state = IWL_AGG_ON;
		ieee80211_start_tx_ba_cb_irqsafe(priv->hw, ra, tid);
	} else {
		IWL_DEBUG_HT(priv, "HW queue is NOT empty: %d packets in HW queue\n",
			     tid_data->tfds_in_queue);
		tid_data->agg.state = IWL_EMPTYING_HW_QUEUE_ADDBA;
	}
	return ret;
}
EXPORT_SYMBOL(iwl_tx_agg_start);

int iwl_tx_agg_stop(struct iwl_priv *priv , const u8 *ra, u16 tid)
{
	int tx_fifo_id, txq_id, sta_id, ssn = -1;
	struct iwl_tid_data *tid_data;
	int ret, write_ptr, read_ptr;
	unsigned long flags;

	if (!ra) {
		IWL_ERR(priv, "ra = NULL\n");
		return -EINVAL;
	}

	if (likely(tid < ARRAY_SIZE(default_tid_to_tx_fifo)))
		tx_fifo_id = default_tid_to_tx_fifo[tid];
	else
		return -EINVAL;

	sta_id = iwl_find_station(priv, ra);

	if (sta_id == IWL_INVALID_STATION)
		return -ENXIO;

	if (priv->stations[sta_id].tid[tid].agg.state != IWL_AGG_ON)
		IWL_WARN(priv, "Stopping AGG while state not IWL_AGG_ON\n");

	tid_data = &priv->stations[sta_id].tid[tid];
	ssn = (tid_data->seq_number & IEEE80211_SCTL_SEQ) >> 4;
	txq_id = tid_data->agg.txq_id;
	write_ptr = priv->txq[txq_id].q.write_ptr;
	read_ptr = priv->txq[txq_id].q.read_ptr;

	/* The queue is not empty */
	if (write_ptr != read_ptr) {
		IWL_DEBUG_HT(priv, "Stopping a non empty AGG HW QUEUE\n");
		priv->stations[sta_id].tid[tid].agg.state =
				IWL_EMPTYING_HW_QUEUE_DELBA;
		return 0;
	}

	IWL_DEBUG_HT(priv, "HW queue is empty\n");
	priv->stations[sta_id].tid[tid].agg.state = IWL_AGG_OFF;

	spin_lock_irqsave(&priv->lock, flags);
	ret = priv->cfg->ops->lib->txq_agg_disable(priv, txq_id, ssn,
						   tx_fifo_id);
	spin_unlock_irqrestore(&priv->lock, flags);

	if (ret)
		return ret;

	ieee80211_stop_tx_ba_cb_irqsafe(priv->hw, ra, tid);

	return 0;
}
EXPORT_SYMBOL(iwl_tx_agg_stop);

int iwl_txq_check_empty(struct iwl_priv *priv, int sta_id, u8 tid, int txq_id)
{
	struct iwl_queue *q = &priv->txq[txq_id].q;
	u8 *addr = priv->stations[sta_id].sta.sta.addr;
	struct iwl_tid_data *tid_data = &priv->stations[sta_id].tid[tid];

	switch (priv->stations[sta_id].tid[tid].agg.state) {
	case IWL_EMPTYING_HW_QUEUE_DELBA:
		/* We are reclaiming the last packet of the */
		/* aggregated HW queue */
		if ((txq_id  == tid_data->agg.txq_id) &&
		    (q->read_ptr == q->write_ptr)) {
			u16 ssn = SEQ_TO_SN(tid_data->seq_number);
			int tx_fifo = default_tid_to_tx_fifo[tid];
			IWL_DEBUG_HT(priv, "HW queue empty: continue DELBA flow\n");
			priv->cfg->ops->lib->txq_agg_disable(priv, txq_id,
							     ssn, tx_fifo);
			tid_data->agg.state = IWL_AGG_OFF;
			ieee80211_stop_tx_ba_cb_irqsafe(priv->hw, addr, tid);
		}
		break;
	case IWL_EMPTYING_HW_QUEUE_ADDBA:
		/* We are reclaiming the last packet of the queue */
		if (tid_data->tfds_in_queue == 0) {
			IWL_DEBUG_HT(priv, "HW queue empty: continue ADDBA flow\n");
			tid_data->agg.state = IWL_AGG_ON;
			ieee80211_start_tx_ba_cb_irqsafe(priv->hw, addr, tid);
		}
		break;
	}
	return 0;
}
EXPORT_SYMBOL(iwl_txq_check_empty);

/**
 * iwl_tx_status_reply_compressed_ba - Update tx status from block-ack
 *
 * Go through block-ack's bitmap of ACK'd frames, update driver's record of
 * ACK vs. not.  This gets sent to mac80211, then to rate scaling algo.
 */
static int iwl_tx_status_reply_compressed_ba(struct iwl_priv *priv,
				 struct iwl_ht_agg *agg,
				 struct iwl_compressed_ba_resp *ba_resp)

{
	int i, sh, ack;
	u16 seq_ctl = le16_to_cpu(ba_resp->seq_ctl);
	u16 scd_flow = le16_to_cpu(ba_resp->scd_flow);
	u64 bitmap;
	int successes = 0;
	struct ieee80211_tx_info *info;

	if (unlikely(!agg->wait_for_ba))  {
		IWL_ERR(priv, "Received BA when not expected\n");
		return -EINVAL;
	}

	/* Mark that the expected block-ack response arrived */
	agg->wait_for_ba = 0;
	IWL_DEBUG_TX_REPLY(priv, "BA %d %d\n", agg->start_idx, ba_resp->seq_ctl);

	/* Calculate shift to align block-ack bits with our Tx window bits */
	sh = agg->start_idx - SEQ_TO_INDEX(seq_ctl >> 4);
	if (sh < 0) /* tbw something is wrong with indices */
		sh += 0x100;

	/* don't use 64-bit values for now */
	bitmap = le64_to_cpu(ba_resp->bitmap) >> sh;

	if (agg->frame_count > (64 - sh)) {
		IWL_DEBUG_TX_REPLY(priv, "more frames than bitmap size");
		return -1;
	}

	/* check for success or failure according to the
	 * transmitted bitmap and block-ack bitmap */
	bitmap &= agg->bitmap;

	/* For each frame attempted in aggregation,
	 * update driver's record of tx frame's status. */
	for (i = 0; i < agg->frame_count ; i++) {
		ack = bitmap & (1ULL << i);
		successes += !!ack;
		IWL_DEBUG_TX_REPLY(priv, "%s ON i=%d idx=%d raw=%d\n",
			ack ? "ACK" : "NACK", i, (agg->start_idx + i) & 0xff,
			agg->start_idx + i);
	}

	info = IEEE80211_SKB_CB(priv->txq[scd_flow].txb[agg->start_idx].skb[0]);
	memset(&info->status, 0, sizeof(info->status));
	info->flags = IEEE80211_TX_STAT_ACK;
	info->flags |= IEEE80211_TX_STAT_AMPDU;
	info->status.ampdu_ack_map = successes;
	info->status.ampdu_ack_len = agg->frame_count;
	iwl_hwrate_to_tx_control(priv, agg->rate_n_flags, info);

	IWL_DEBUG_TX_REPLY(priv, "Bitmap %llx\n", (unsigned long long)bitmap);

	return 0;
}

/**
 * iwl_rx_reply_compressed_ba - Handler for REPLY_COMPRESSED_BA
 *
 * Handles block-acknowledge notification from device, which reports success
 * of frames sent via aggregation.
 */
void iwl_rx_reply_compressed_ba(struct iwl_priv *priv,
					   struct iwl_rx_mem_buffer *rxb)
{
	struct iwl_rx_packet *pkt = (struct iwl_rx_packet *)rxb->skb->data;
	struct iwl_compressed_ba_resp *ba_resp = &pkt->u.compressed_ba;
	struct iwl_tx_queue *txq = NULL;
	struct iwl_ht_agg *agg;
	int index;
	int sta_id;
	int tid;

	/* "flow" corresponds to Tx queue */
	u16 scd_flow = le16_to_cpu(ba_resp->scd_flow);

	/* "ssn" is start of block-ack Tx window, corresponds to index
	 * (in Tx queue's circular buffer) of first TFD/frame in window */
	u16 ba_resp_scd_ssn = le16_to_cpu(ba_resp->scd_ssn);

	if (scd_flow >= priv->hw_params.max_txq_num) {
		IWL_ERR(priv,
			"BUG_ON scd_flow is bigger than number of queues\n");
		return;
	}

	txq = &priv->txq[scd_flow];
	sta_id = ba_resp->sta_id;
	tid = ba_resp->tid;
	agg = &priv->stations[sta_id].tid[tid].agg;

	/* Find index just before block-ack window */
	index = iwl_queue_dec_wrap(ba_resp_scd_ssn & 0xff, txq->q.n_bd);

	/* TODO: Need to get this copy more safely - now good for debug */

	IWL_DEBUG_TX_REPLY(priv, "REPLY_COMPRESSED_BA [%d] Received from %pM, "
			   "sta_id = %d\n",
			   agg->wait_for_ba,
			   (u8 *) &ba_resp->sta_addr_lo32,
			   ba_resp->sta_id);
	IWL_DEBUG_TX_REPLY(priv, "TID = %d, SeqCtl = %d, bitmap = 0x%llx, scd_flow = "
			   "%d, scd_ssn = %d\n",
			   ba_resp->tid,
			   ba_resp->seq_ctl,
			   (unsigned long long)le64_to_cpu(ba_resp->bitmap),
			   ba_resp->scd_flow,
			   ba_resp->scd_ssn);
	IWL_DEBUG_TX_REPLY(priv, "DAT start_idx = %d, bitmap = 0x%llx \n",
			   agg->start_idx,
			   (unsigned long long)agg->bitmap);

	/* Update driver's record of ACK vs. not for each frame in window */
	iwl_tx_status_reply_compressed_ba(priv, agg, ba_resp);

	/* Release all TFDs before the SSN, i.e. all TFDs in front of
	 * block-ack window (we assume that they've been successfully
	 * transmitted ... if not, it's too late anyway). */
	if (txq->q.read_ptr != (ba_resp_scd_ssn & 0xff)) {
		/* calculate mac80211 ampdu sw queue to wake */
		int freed = iwl_tx_queue_reclaim(priv, scd_flow, index);
		priv->stations[sta_id].tid[tid].tfds_in_queue -= freed;

		if ((iwl_queue_space(&txq->q) > txq->q.low_mark) &&
		    priv->mac80211_registered &&
		    (agg->state != IWL_EMPTYING_HW_QUEUE_DELBA))
			ieee80211_wake_queue(priv->hw, txq->swq_id);

		iwl_txq_check_empty(priv, sta_id, tid, scd_flow);
	}
}
EXPORT_SYMBOL(iwl_rx_reply_compressed_ba);

#ifdef CONFIG_IWLWIFI_DEBUG
#define TX_STATUS_ENTRY(x) case TX_STATUS_FAIL_ ## x: return #x

const char *iwl_get_tx_fail_reason(u32 status)
{
	switch (status & TX_STATUS_MSK) {
	case TX_STATUS_SUCCESS:
		return "SUCCESS";
		TX_STATUS_ENTRY(SHORT_LIMIT);
		TX_STATUS_ENTRY(LONG_LIMIT);
		TX_STATUS_ENTRY(FIFO_UNDERRUN);
		TX_STATUS_ENTRY(MGMNT_ABORT);
		TX_STATUS_ENTRY(NEXT_FRAG);
		TX_STATUS_ENTRY(LIFE_EXPIRE);
		TX_STATUS_ENTRY(DEST_PS);
		TX_STATUS_ENTRY(ABORTED);
		TX_STATUS_ENTRY(BT_RETRY);
		TX_STATUS_ENTRY(STA_INVALID);
		TX_STATUS_ENTRY(FRAG_DROPPED);
		TX_STATUS_ENTRY(TID_DISABLE);
		TX_STATUS_ENTRY(FRAME_FLUSHED);
		TX_STATUS_ENTRY(INSUFFICIENT_CF_POLL);
		TX_STATUS_ENTRY(TX_LOCKED);
		TX_STATUS_ENTRY(NO_BEACON_ON_RADAR);
	}

	return "UNKNOWN";
}
EXPORT_SYMBOL(iwl_get_tx_fail_reason);
#endif /* CONFIG_IWLWIFI_DEBUG */<|MERGE_RESOLUTION|>--- conflicted
+++ resolved
@@ -76,119 +76,6 @@
 	memset(ptr, 0, sizeof(*ptr));
 }
 
-<<<<<<< HEAD
-static inline dma_addr_t iwl_tfd_tb_get_addr(struct iwl_tfd *tfd, u8 idx)
-{
-	struct iwl_tfd_tb *tb = &tfd->tbs[idx];
-
-	dma_addr_t addr = get_unaligned_le32(&tb->lo);
-	if (sizeof(dma_addr_t) > sizeof(u32))
-		addr |=
-		((dma_addr_t)(le16_to_cpu(tb->hi_n_len) & 0xF) << 16) << 16;
-
-	return addr;
-}
-
-static inline u16 iwl_tfd_tb_get_len(struct iwl_tfd *tfd, u8 idx)
-{
-	struct iwl_tfd_tb *tb = &tfd->tbs[idx];
-
-	return le16_to_cpu(tb->hi_n_len) >> 4;
-}
-
-static inline void iwl_tfd_set_tb(struct iwl_tfd *tfd, u8 idx,
-				  dma_addr_t addr, u16 len)
-{
-	struct iwl_tfd_tb *tb = &tfd->tbs[idx];
-	u16 hi_n_len = len << 4;
-
-	put_unaligned_le32(addr, &tb->lo);
-	if (sizeof(dma_addr_t) > sizeof(u32))
-		hi_n_len |= ((addr >> 16) >> 16) & 0xF;
-
-	tb->hi_n_len = cpu_to_le16(hi_n_len);
-
-	tfd->num_tbs = idx + 1;
-}
-
-static inline u8 iwl_tfd_get_num_tbs(struct iwl_tfd *tfd)
-{
-	return tfd->num_tbs & 0x1f;
-}
-
-/**
- * iwl_hw_txq_free_tfd - Free all chunks referenced by TFD [txq->q.read_ptr]
- * @priv - driver private data
- * @txq - tx queue
- *
- * Does NOT advance any TFD circular buffer read/write indexes
- * Does NOT free the TFD itself (which is within circular buffer)
- */
-static void iwl_hw_txq_free_tfd(struct iwl_priv *priv, struct iwl_tx_queue *txq)
-{
-	struct iwl_tfd *tfd_tmp = (struct iwl_tfd *)&txq->tfds[0];
-	struct iwl_tfd *tfd;
-	struct pci_dev *dev = priv->pci_dev;
-	int index = txq->q.read_ptr;
-	int i;
-	int num_tbs;
-
-	tfd = &tfd_tmp[index];
-
-	/* Sanity check on number of chunks */
-	num_tbs = iwl_tfd_get_num_tbs(tfd);
-
-	if (num_tbs >= IWL_NUM_OF_TBS) {
-		IWL_ERROR("Too many chunks: %i\n", num_tbs);
-		/* @todo issue fatal error, it is quite serious situation */
-		return;
-	}
-
-	/* Unmap tx_cmd */
-	if (num_tbs)
-		pci_unmap_single(dev,
-				pci_unmap_addr(&txq->cmd[index]->meta, mapping),
-				pci_unmap_len(&txq->cmd[index]->meta, len),
-				PCI_DMA_BIDIRECTIONAL);
-
-	/* Unmap chunks, if any. */
-	for (i = 1; i < num_tbs; i++) {
-		pci_unmap_single(dev, iwl_tfd_tb_get_addr(tfd, i),
-				iwl_tfd_tb_get_len(tfd, i), PCI_DMA_TODEVICE);
-
-		if (txq->txb) {
-			dev_kfree_skb(txq->txb[txq->q.read_ptr].skb[i - 1]);
-			txq->txb[txq->q.read_ptr].skb[i - 1] = NULL;
-		}
-	}
-}
-
-static int iwl_hw_txq_attach_buf_to_tfd(struct iwl_priv *priv,
-					struct iwl_tfd *tfd,
-					dma_addr_t addr, u16 len)
-{
-
-	u32 num_tbs = iwl_tfd_get_num_tbs(tfd);
-
-	/* Each TFD can point to a maximum 20 Tx buffers */
-	if (num_tbs >= IWL_NUM_OF_TBS) {
-		IWL_ERROR("Error can not send more than %d chunks\n",
-			  IWL_NUM_OF_TBS);
-		return -EINVAL;
-	}
-
-	BUG_ON(addr & ~DMA_BIT_MASK(36));
-	if (unlikely(addr & ~IWL_TX_DMA_MASK))
-		IWL_ERROR("Unaligned address = %llx\n",
-			  (unsigned long long)addr);
-
-	iwl_tfd_set_tb(tfd, num_tbs, addr, len);
-
-	return 0;
-}
-
-=======
->>>>>>> f11c179e
 /**
  * iwl_txq_update_write_ptr - Send new write index to hardware
  */
