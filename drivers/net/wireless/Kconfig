--- conflicted
+++ resolved
@@ -16,118 +16,6 @@
 
 if WLAN
 
-<<<<<<< HEAD
-menuconfig WLAN_PRE80211
-	bool "Wireless LAN (pre-802.11)"
-	depends on NETDEVICES
-	---help---
-	  Say Y if you have any pre-802.11 wireless LAN hardware.
-
-	  This option does not affect the kernel build, it only
-	  lets you choose drivers.
-
-config STRIP
-	tristate "STRIP (Metricom starmode radio IP)"
-	depends on INET && WLAN_PRE80211
-	select WIRELESS_EXT
-	---help---
-	  Say Y if you have a Metricom radio and intend to use Starmode Radio
-	  IP. STRIP is a radio protocol developed for the MosquitoNet project
-	  to send Internet traffic using Metricom radios.  Metricom radios are
-	  small, battery powered, 100kbit/sec packet radio transceivers, about
-	  the size and weight of a cellular telephone. (You may also have heard
-	  them called "Metricom modems" but we avoid the term "modem" because
-	  it misleads many people into thinking that you can plug a Metricom
-	  modem into a phone line and use it as a modem.)
-
-	  You can use STRIP on any Linux machine with a serial port, although
-	  it is obviously most useful for people with laptop computers. If you
-	  think you might get a Metricom radio in the future, there is no harm
-	  in saying Y to STRIP now, except that it makes the kernel a bit
-	  bigger.
-
-	  To compile this as a module, choose M here: the module will be
-	  called strip.
-
-config ARLAN
-	tristate "Aironet Arlan 655 & IC2200 DS support"
-	depends on ISA && !64BIT && WLAN_PRE80211
-	select WIRELESS_EXT
-	---help---
-	  Aironet makes Arlan, a class of wireless LAN adapters. These use the
-	  www.Telxon.com chip, which is also used on several similar cards.
-	  This driver is tested on the 655 and IC2200 series cards. Look at
-	  <http://www.ylenurme.ee/~elmer/655/> for the latest information.
-
-	  The driver is built as two modules, arlan and arlan-proc. The latter
-	  is the /proc interface and is not needed most of time.
-
-	  On some computers the card ends up in non-valid state after some
-	  time. Use a ping-reset script to clear it.
-
-config WAVELAN
-	tristate "AT&T/Lucent old WaveLAN & DEC RoamAbout DS ISA support"
-	depends on ISA && WLAN_PRE80211
-	select WIRELESS_EXT
-	select WEXT_SPY
-	select WEXT_PRIV
-	---help---
-	  The Lucent WaveLAN (formerly NCR and AT&T; or DEC RoamAbout DS) is
-	  a Radio LAN (wireless Ethernet-like Local Area Network) using the
-	  radio frequencies 900 MHz and 2.4 GHz.
-
-	  If you want to use an ISA WaveLAN card under Linux, say Y and read
-	  the Ethernet-HOWTO, available from
-	  <http://www.tldp.org/docs.html#howto>. Some more specific
-	  information is contained in
-	  <file:Documentation/networking/wavelan.txt> and in the source code
-	  <file:drivers/net/wireless/wavelan.p.h>.
-
-	  You will also need the wireless tools package available from
-	  <http://www.hpl.hp.com/personal/Jean_Tourrilhes/Linux/Tools.html>.
-	  Please read the man pages contained therein.
-
-	  To compile this driver as a module, choose M here: the module will be
-	  called wavelan.
-
-config PCMCIA_WAVELAN
-	tristate "AT&T/Lucent old WaveLAN Pcmcia wireless support"
-	depends on PCMCIA && WLAN_PRE80211
-	select WIRELESS_EXT
-	select WEXT_SPY
-	select WEXT_PRIV
-	help
-	  Say Y here if you intend to attach an AT&T/Lucent Wavelan PCMCIA
-	  (PC-card) wireless Ethernet networking card to your computer.  This
-	  driver is for the non-IEEE-802.11 Wavelan cards.
-
-	  To compile this driver as a module, choose M here: the module will be
-	  called wavelan_cs.  If unsure, say N.
-
-config PCMCIA_NETWAVE
-	tristate "Xircom Netwave AirSurfer Pcmcia wireless support"
-	depends on PCMCIA && WLAN_PRE80211
-	select WIRELESS_EXT
-	select WEXT_PRIV
-	help
-	  Say Y here if you intend to attach this type of PCMCIA (PC-card)
-	  wireless Ethernet networking card to your computer.
-
-	  To compile this driver as a module, choose M here: the module will be
-	  called netwave_cs.  If unsure, say N.
-
-
-menuconfig WLAN_80211
-	bool "Wireless LAN (IEEE 802.11)"
-	depends on NETDEVICES
-	---help---
-	  Say Y if you have any 802.11 wireless LAN hardware.
-
-	  This option does not affect the kernel build, it only
-	  lets you choose drivers.
-
-=======
->>>>>>> 1f0f7a7d
 config PCMCIA_RAYCS
 	tristate "Aviator/Raytheon 2.4GHz wireless support"
 	depends on PCMCIA
@@ -143,48 +31,6 @@
 	  To compile this driver as a module, choose M here: the module will be
 	  called ray_cs.  If unsure, say N.
 
-<<<<<<< HEAD
-=======
-config LIBERTAS
-	tristate "Marvell 8xxx Libertas WLAN driver support"
-	select WIRELESS_EXT
-	select LIB80211
-	select FW_LOADER
-	---help---
-	  A library for Marvell Libertas 8xxx devices.
-
-config LIBERTAS_USB
-	tristate "Marvell Libertas 8388 USB 802.11b/g cards"
-	depends on LIBERTAS && USB
-	---help---
-	  A driver for Marvell Libertas 8388 USB devices.
-
-config LIBERTAS_CS
-	tristate "Marvell Libertas 8385 CompactFlash 802.11b/g cards"
-	depends on LIBERTAS && PCMCIA
-	select FW_LOADER
-	---help---
-	  A driver for Marvell Libertas 8385 CompactFlash devices.
-
-config LIBERTAS_SDIO
-	tristate "Marvell Libertas 8385/8686/8688 SDIO 802.11b/g cards"
-	depends on LIBERTAS && MMC
-	---help---
-	  A driver for Marvell Libertas 8385/8686/8688 SDIO devices.
-
-config LIBERTAS_SPI
-	tristate "Marvell Libertas 8686 SPI 802.11b/g cards"
-	depends on LIBERTAS && SPI
-	---help---
-	  A driver for Marvell Libertas 8686 SPI devices.
-
-config LIBERTAS_DEBUG
-	bool "Enable full debugging output in the Libertas module."
-	depends on LIBERTAS
-	---help---
-	  Debugging support.
-
->>>>>>> 1f0f7a7d
 config LIBERTAS_THINFIRM
 	tristate "Marvell 8xxx Libertas WLAN driver support with thin firmware"
 	depends on MAC80211
@@ -282,24 +128,14 @@
 	  Cisco Linux utilities can be used to configure the card.
 
 config PCMCIA_WL3501
-<<<<<<< HEAD
 	tristate "Planet WL3501 PCMCIA cards"
-	depends on EXPERIMENTAL && PCMCIA && WLAN_80211
+	depends on EXPERIMENTAL && PCMCIA
 	select WIRELESS_EXT
 	select WEXT_SPY
 	help
 	  A driver for WL3501 PCMCIA 802.11 wireless cards made by Planet.
 	  It has basic support for Linux wireless extensions and initial
 	  micro support for ethtool.
-=======
-      tristate "Planet WL3501 PCMCIA cards"
-      depends on EXPERIMENTAL && PCMCIA
-      select WIRELESS_EXT
-       ---help---
-         A driver for WL3501 PCMCIA 802.11 wireless cards made by Planet.
-	 It has basic support for Linux wireless extensions and initial
-	 micro support for ethtool.
->>>>>>> 1f0f7a7d
 
 config PRISM54
 	tristate 'Intersil Prism GT/Duette/Indigo PCI/Cardbus (DEPRECATED)'
