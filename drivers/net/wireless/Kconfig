--- conflicted
+++ resolved
@@ -5,25 +5,16 @@
 menuconfig WLAN
 	bool "Wireless LAN"
 	depends on !S390
-<<<<<<< HEAD
-=======
 	default y
->>>>>>> ebc79c4f
 	---help---
 	  This section contains all the pre 802.11 and 802.11 wireless
 	  device drivers. For a complete list of drivers and documentation
 	  on them refer to the wireless wiki:
 
 	  http://wireless.kernel.org/en/users/Drivers
-<<<<<<< HEAD
 
 if WLAN
 
-=======
-
-if WLAN
-
->>>>>>> ebc79c4f
 menuconfig WLAN_PRE80211
 	bool "Wireless LAN (pre-802.11)"
 	depends on NETDEVICES
