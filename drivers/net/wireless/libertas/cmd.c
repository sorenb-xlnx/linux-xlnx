/**
  * This file contains the handling of command.
  * It prepares command and sends it to firmware when it is ready.
  */

#include <net/lib80211.h>
#include <linux/kfifo.h>
#include <linux/sched.h>
<<<<<<< HEAD
=======

>>>>>>> d94d9fee
#include "host.h"
#include "decl.h"
#include "defs.h"
#include "dev.h"
#include "assoc.h"
#include "wext.h"
#include "scan.h"
#include "cmd.h"


static struct cmd_ctrl_node *lbs_get_cmd_ctrl_node(struct lbs_private *priv);

/**
 *  @brief Simple callback that copies response back into command
 *
 *  @param priv    	A pointer to struct lbs_private structure
 *  @param extra  	A pointer to the original command structure for which
 *                      'resp' is a response
 *  @param resp         A pointer to the command response
 *
 *  @return 	   	0 on success, error on failure
 */
int lbs_cmd_copyback(struct lbs_private *priv, unsigned long extra,
		     struct cmd_header *resp)
{
	struct cmd_header *buf = (void *)extra;
	uint16_t copy_len;

	copy_len = min(le16_to_cpu(buf->size), le16_to_cpu(resp->size));
	memcpy(buf, resp, copy_len);
	return 0;
}
EXPORT_SYMBOL_GPL(lbs_cmd_copyback);

/**
 *  @brief Simple callback that ignores the result. Use this if
 *  you just want to send a command to the hardware, but don't
 *  care for the result.
 *
 *  @param priv         ignored
 *  @param extra        ignored
 *  @param resp         ignored
 *
 *  @return 	   	0 for success
 */
static int lbs_cmd_async_callback(struct lbs_private *priv, unsigned long extra,
		     struct cmd_header *resp)
{
	return 0;
}


/**
 *  @brief Checks whether a command is allowed in Power Save mode
 *
 *  @param command the command ID
 *  @return 	   1 if allowed, 0 if not allowed
 */
static u8 is_command_allowed_in_ps(u16 cmd)
{
	switch (cmd) {
	case CMD_802_11_RSSI:
		return 1;
	default:
		break;
	}
	return 0;
}

/**
 *  @brief This function checks if the command is allowed.
 *
 *  @param priv         A pointer to lbs_private structure
 *  @return             allowed or not allowed.
 */

static int lbs_is_cmd_allowed(struct lbs_private *priv)
{
	int ret = 1;

	lbs_deb_enter(LBS_DEB_CMD);

	if (!priv->is_auto_deep_sleep_enabled) {
		if (priv->is_deep_sleep) {
			lbs_deb_cmd("command not allowed in deep sleep\n");
			ret = 0;
		}
	}

	lbs_deb_leave(LBS_DEB_CMD);
	return ret;
}

/**
 *  @brief Updates the hardware details like MAC address and regulatory region
 *
 *  @param priv    	A pointer to struct lbs_private structure
 *
 *  @return 	   	0 on success, error on failure
 */
int lbs_update_hw_spec(struct lbs_private *priv)
{
	struct cmd_ds_get_hw_spec cmd;
	int ret = -1;
	u32 i;

	lbs_deb_enter(LBS_DEB_CMD);

	memset(&cmd, 0, sizeof(cmd));
	cmd.hdr.size = cpu_to_le16(sizeof(cmd));
	memcpy(cmd.permanentaddr, priv->current_addr, ETH_ALEN);
	ret = lbs_cmd_with_response(priv, CMD_GET_HW_SPEC, &cmd);
	if (ret)
		goto out;

	priv->fwcapinfo = le32_to_cpu(cmd.fwcapinfo);

	/* The firmware release is in an interesting format: the patch
	 * level is in the most significant nibble ... so fix that: */
	priv->fwrelease = le32_to_cpu(cmd.fwrelease);
	priv->fwrelease = (priv->fwrelease << 8) |
		(priv->fwrelease >> 24 & 0xff);

	/* Some firmware capabilities:
	 * CF card    firmware 5.0.16p0:   cap 0x00000303
	 * USB dongle firmware 5.110.17p2: cap 0x00000303
	 */
	lbs_pr_info("%pM, fw %u.%u.%up%u, cap 0x%08x\n",
		cmd.permanentaddr,
		priv->fwrelease >> 24 & 0xff,
		priv->fwrelease >> 16 & 0xff,
		priv->fwrelease >>  8 & 0xff,
		priv->fwrelease       & 0xff,
		priv->fwcapinfo);
	lbs_deb_cmd("GET_HW_SPEC: hardware interface 0x%x, hardware spec 0x%04x\n",
		    cmd.hwifversion, cmd.version);

	/* Determine mesh_fw_ver from fwrelease and fwcapinfo */
	/* 5.0.16p0 9.0.0.p0 is known to NOT support any mesh */
	/* 5.110.22 have mesh command with 0xa3 command id */
	/* 10.0.0.p0 FW brings in mesh config command with different id */
	/* Check FW version MSB and initialize mesh_fw_ver */
	if (MRVL_FW_MAJOR_REV(priv->fwrelease) == MRVL_FW_V5)
		priv->mesh_fw_ver = MESH_FW_OLD;
	else if ((MRVL_FW_MAJOR_REV(priv->fwrelease) >= MRVL_FW_V10) &&
		(priv->fwcapinfo & MESH_CAPINFO_ENABLE_MASK))
		priv->mesh_fw_ver = MESH_FW_NEW;
	else
		priv->mesh_fw_ver = MESH_NONE;

	/* Clamp region code to 8-bit since FW spec indicates that it should
	 * only ever be 8-bit, even though the field size is 16-bit.  Some firmware
	 * returns non-zero high 8 bits here.
	 *
	 * Firmware version 4.0.102 used in CF8381 has region code shifted.  We
	 * need to check for this problem and handle it properly.
	 */
	if (MRVL_FW_MAJOR_REV(priv->fwrelease) == MRVL_FW_V4)
		priv->regioncode = (le16_to_cpu(cmd.regioncode) >> 8) & 0xFF;
	else
		priv->regioncode = le16_to_cpu(cmd.regioncode) & 0xFF;

	for (i = 0; i < MRVDRV_MAX_REGION_CODE; i++) {
		/* use the region code to search for the index */
		if (priv->regioncode == lbs_region_code_to_index[i])
			break;
	}

	/* if it's unidentified region code, use the default (USA) */
	if (i >= MRVDRV_MAX_REGION_CODE) {
		priv->regioncode = 0x10;
		lbs_pr_info("unidentified region code; using the default (USA)\n");
	}

	if (priv->current_addr[0] == 0xff)
		memmove(priv->current_addr, cmd.permanentaddr, ETH_ALEN);

	memcpy(priv->dev->dev_addr, priv->current_addr, ETH_ALEN);
	if (priv->mesh_dev)
		memcpy(priv->mesh_dev->dev_addr, priv->current_addr, ETH_ALEN);

	if (lbs_set_regiontable(priv, priv->regioncode, 0)) {
		ret = -1;
		goto out;
	}

out:
	lbs_deb_leave(LBS_DEB_CMD);
	return ret;
}

int lbs_host_sleep_cfg(struct lbs_private *priv, uint32_t criteria,
		struct wol_config *p_wol_config)
{
	struct cmd_ds_host_sleep cmd_config;
	int ret;

	cmd_config.hdr.size = cpu_to_le16(sizeof(cmd_config));
	cmd_config.criteria = cpu_to_le32(criteria);
	cmd_config.gpio = priv->wol_gpio;
	cmd_config.gap = priv->wol_gap;

	if (p_wol_config != NULL)
		memcpy((uint8_t *)&cmd_config.wol_conf, (uint8_t *)p_wol_config,
				sizeof(struct wol_config));
	else
		cmd_config.wol_conf.action = CMD_ACT_ACTION_NONE;

	ret = lbs_cmd_with_response(priv, CMD_802_11_HOST_SLEEP_CFG, &cmd_config);
	if (!ret) {
		if (criteria) {
			lbs_deb_cmd("Set WOL criteria to %x\n", criteria);
			priv->wol_criteria = criteria;
		} else
			memcpy((uint8_t *) p_wol_config,
					(uint8_t *)&cmd_config.wol_conf,
					sizeof(struct wol_config));
	} else {
		lbs_pr_info("HOST_SLEEP_CFG failed %d\n", ret);
	}

	return ret;
}
EXPORT_SYMBOL_GPL(lbs_host_sleep_cfg);

static int lbs_cmd_802_11_ps_mode(struct cmd_ds_command *cmd,
				   u16 cmd_action)
{
	struct cmd_ds_802_11_ps_mode *psm = &cmd->params.psmode;

	lbs_deb_enter(LBS_DEB_CMD);

	cmd->command = cpu_to_le16(CMD_802_11_PS_MODE);
	cmd->size = cpu_to_le16(sizeof(struct cmd_ds_802_11_ps_mode) +
				sizeof(struct cmd_header));
	psm->action = cpu_to_le16(cmd_action);
	psm->multipledtim = 0;
	switch (cmd_action) {
	case CMD_SUBCMD_ENTER_PS:
		lbs_deb_cmd("PS command:" "SubCode- Enter PS\n");

		psm->locallisteninterval = 0;
		psm->nullpktinterval = 0;
		psm->multipledtim =
		    cpu_to_le16(MRVDRV_DEFAULT_MULTIPLE_DTIM);
		break;

	case CMD_SUBCMD_EXIT_PS:
		lbs_deb_cmd("PS command:" "SubCode- Exit PS\n");
		break;

	case CMD_SUBCMD_SLEEP_CONFIRMED:
		lbs_deb_cmd("PS command: SubCode- sleep confirm\n");
		break;

	default:
		break;
	}

	lbs_deb_leave(LBS_DEB_CMD);
	return 0;
}

int lbs_cmd_802_11_sleep_params(struct lbs_private *priv, uint16_t cmd_action,
				struct sleep_params *sp)
{
	struct cmd_ds_802_11_sleep_params cmd;
	int ret;

	lbs_deb_enter(LBS_DEB_CMD);

	if (cmd_action == CMD_ACT_GET) {
		memset(&cmd, 0, sizeof(cmd));
	} else {
		cmd.error = cpu_to_le16(sp->sp_error);
		cmd.offset = cpu_to_le16(sp->sp_offset);
		cmd.stabletime = cpu_to_le16(sp->sp_stabletime);
		cmd.calcontrol = sp->sp_calcontrol;
		cmd.externalsleepclk = sp->sp_extsleepclk;
		cmd.reserved = cpu_to_le16(sp->sp_reserved);
	}
	cmd.hdr.size = cpu_to_le16(sizeof(cmd));
	cmd.action = cpu_to_le16(cmd_action);

	ret = lbs_cmd_with_response(priv, CMD_802_11_SLEEP_PARAMS, &cmd);

	if (!ret) {
		lbs_deb_cmd("error 0x%x, offset 0x%x, stabletime 0x%x, "
			    "calcontrol 0x%x extsleepclk 0x%x\n",
			    le16_to_cpu(cmd.error), le16_to_cpu(cmd.offset),
			    le16_to_cpu(cmd.stabletime), cmd.calcontrol,
			    cmd.externalsleepclk);

		sp->sp_error = le16_to_cpu(cmd.error);
		sp->sp_offset = le16_to_cpu(cmd.offset);
		sp->sp_stabletime = le16_to_cpu(cmd.stabletime);
		sp->sp_calcontrol = cmd.calcontrol;
		sp->sp_extsleepclk = cmd.externalsleepclk;
		sp->sp_reserved = le16_to_cpu(cmd.reserved);
	}

	lbs_deb_leave_args(LBS_DEB_CMD, "ret %d", ret);
	return 0;
}

static int lbs_wait_for_ds_awake(struct lbs_private *priv)
{
	int ret = 0;

	lbs_deb_enter(LBS_DEB_CMD);

	if (priv->is_deep_sleep) {
		if (!wait_event_interruptible_timeout(priv->ds_awake_q,
					!priv->is_deep_sleep, (10 * HZ))) {
			lbs_pr_err("ds_awake_q: timer expired\n");
			ret = -1;
		}
	}

	lbs_deb_leave_args(LBS_DEB_CMD, "ret %d", ret);
	return ret;
}

int lbs_set_deep_sleep(struct lbs_private *priv, int deep_sleep)
{
	int ret =  0;

	lbs_deb_enter(LBS_DEB_CMD);

	if (deep_sleep) {
		if (priv->is_deep_sleep != 1) {
			lbs_deb_cmd("deep sleep: sleep\n");
			BUG_ON(!priv->enter_deep_sleep);
			ret = priv->enter_deep_sleep(priv);
			if (!ret) {
				netif_stop_queue(priv->dev);
				netif_carrier_off(priv->dev);
			}
		} else {
			lbs_pr_err("deep sleep: already enabled\n");
		}
	} else {
		if (priv->is_deep_sleep) {
			lbs_deb_cmd("deep sleep: wakeup\n");
			BUG_ON(!priv->exit_deep_sleep);
			ret = priv->exit_deep_sleep(priv);
			if (!ret) {
				ret = lbs_wait_for_ds_awake(priv);
				if (ret)
					lbs_pr_err("deep sleep: wakeup"
							"failed\n");
			}
		}
	}

	lbs_deb_leave_args(LBS_DEB_CMD, "ret %d", ret);
	return ret;
}

/**
 *  @brief Set an SNMP MIB value
 *
 *  @param priv    	A pointer to struct lbs_private structure
 *  @param oid  	The OID to set in the firmware
 *  @param val  	Value to set the OID to
 *
 *  @return 	   	0 on success, error on failure
 */
int lbs_set_snmp_mib(struct lbs_private *priv, u32 oid, u16 val)
{
	struct cmd_ds_802_11_snmp_mib cmd;
	int ret;

	lbs_deb_enter(LBS_DEB_CMD);

	memset(&cmd, 0, sizeof (cmd));
	cmd.hdr.size = cpu_to_le16(sizeof(cmd));
	cmd.action = cpu_to_le16(CMD_ACT_SET);
	cmd.oid = cpu_to_le16((u16) oid);

	switch (oid) {
	case SNMP_MIB_OID_BSS_TYPE:
		cmd.bufsize = cpu_to_le16(sizeof(u8));
		cmd.value[0] = val;
		break;
	case SNMP_MIB_OID_11D_ENABLE:
	case SNMP_MIB_OID_FRAG_THRESHOLD:
	case SNMP_MIB_OID_RTS_THRESHOLD:
	case SNMP_MIB_OID_SHORT_RETRY_LIMIT:
	case SNMP_MIB_OID_LONG_RETRY_LIMIT:
		cmd.bufsize = cpu_to_le16(sizeof(u16));
		*((__le16 *)(&cmd.value)) = cpu_to_le16(val);
		break;
	default:
		lbs_deb_cmd("SNMP_CMD: (set) unhandled OID 0x%x\n", oid);
		ret = -EINVAL;
		goto out;
	}

	lbs_deb_cmd("SNMP_CMD: (set) oid 0x%x, oid size 0x%x, value 0x%x\n",
		    le16_to_cpu(cmd.oid), le16_to_cpu(cmd.bufsize), val);

	ret = lbs_cmd_with_response(priv, CMD_802_11_SNMP_MIB, &cmd);

out:
	lbs_deb_leave_args(LBS_DEB_CMD, "ret %d", ret);
	return ret;
}

/**
 *  @brief Get an SNMP MIB value
 *
 *  @param priv    	A pointer to struct lbs_private structure
 *  @param oid  	The OID to retrieve from the firmware
 *  @param out_val  	Location for the returned value
 *
 *  @return 	   	0 on success, error on failure
 */
int lbs_get_snmp_mib(struct lbs_private *priv, u32 oid, u16 *out_val)
{
	struct cmd_ds_802_11_snmp_mib cmd;
	int ret;

	lbs_deb_enter(LBS_DEB_CMD);

	memset(&cmd, 0, sizeof (cmd));
	cmd.hdr.size = cpu_to_le16(sizeof(cmd));
	cmd.action = cpu_to_le16(CMD_ACT_GET);
	cmd.oid = cpu_to_le16(oid);

	ret = lbs_cmd_with_response(priv, CMD_802_11_SNMP_MIB, &cmd);
	if (ret)
		goto out;

	switch (le16_to_cpu(cmd.bufsize)) {
	case sizeof(u8):
		*out_val = cmd.value[0];
		break;
	case sizeof(u16):
		*out_val = le16_to_cpu(*((__le16 *)(&cmd.value)));
		break;
	default:
		lbs_deb_cmd("SNMP_CMD: (get) unhandled OID 0x%x size %d\n",
		            oid, le16_to_cpu(cmd.bufsize));
		break;
	}

out:
	lbs_deb_leave_args(LBS_DEB_CMD, "ret %d", ret);
	return ret;
}

/**
 *  @brief Get the min, max, and current TX power
 *
 *  @param priv    	A pointer to struct lbs_private structure
 *  @param curlevel  	Current power level in dBm
 *  @param minlevel  	Minimum supported power level in dBm (optional)
 *  @param maxlevel  	Maximum supported power level in dBm (optional)
 *
 *  @return 	   	0 on success, error on failure
 */
int lbs_get_tx_power(struct lbs_private *priv, s16 *curlevel, s16 *minlevel,
		     s16 *maxlevel)
{
	struct cmd_ds_802_11_rf_tx_power cmd;
	int ret;

	lbs_deb_enter(LBS_DEB_CMD);

	memset(&cmd, 0, sizeof(cmd));
	cmd.hdr.size = cpu_to_le16(sizeof(cmd));
	cmd.action = cpu_to_le16(CMD_ACT_GET);

	ret = lbs_cmd_with_response(priv, CMD_802_11_RF_TX_POWER, &cmd);
	if (ret == 0) {
		*curlevel = le16_to_cpu(cmd.curlevel);
		if (minlevel)
			*minlevel = cmd.minlevel;
		if (maxlevel)
			*maxlevel = cmd.maxlevel;
	}

	lbs_deb_leave(LBS_DEB_CMD);
	return ret;
}

/**
 *  @brief Set the TX power
 *
 *  @param priv    	A pointer to struct lbs_private structure
 *  @param dbm  	The desired power level in dBm
 *
 *  @return 	   	0 on success, error on failure
 */
int lbs_set_tx_power(struct lbs_private *priv, s16 dbm)
{
	struct cmd_ds_802_11_rf_tx_power cmd;
	int ret;

	lbs_deb_enter(LBS_DEB_CMD);

	memset(&cmd, 0, sizeof(cmd));
	cmd.hdr.size = cpu_to_le16(sizeof(cmd));
	cmd.action = cpu_to_le16(CMD_ACT_SET);
	cmd.curlevel = cpu_to_le16(dbm);

	lbs_deb_cmd("SET_RF_TX_POWER: %d dBm\n", dbm);

	ret = lbs_cmd_with_response(priv, CMD_802_11_RF_TX_POWER, &cmd);

	lbs_deb_leave(LBS_DEB_CMD);
	return ret;
}

static int lbs_cmd_802_11_monitor_mode(struct cmd_ds_command *cmd,
				      u16 cmd_action, void *pdata_buf)
{
	struct cmd_ds_802_11_monitor_mode *monitor = &cmd->params.monitor;

	cmd->command = cpu_to_le16(CMD_802_11_MONITOR_MODE);
	cmd->size =
	    cpu_to_le16(sizeof(struct cmd_ds_802_11_monitor_mode) +
			     sizeof(struct cmd_header));

	monitor->action = cpu_to_le16(cmd_action);
	if (cmd_action == CMD_ACT_SET) {
		monitor->mode =
		    cpu_to_le16((u16) (*(u32 *) pdata_buf));
	}

	return 0;
}

/**
 *  @brief Get the radio channel
 *
 *  @param priv    	A pointer to struct lbs_private structure
 *
 *  @return 	   	The channel on success, error on failure
 */
static int lbs_get_channel(struct lbs_private *priv)
{
	struct cmd_ds_802_11_rf_channel cmd;
	int ret = 0;

	lbs_deb_enter(LBS_DEB_CMD);

	memset(&cmd, 0, sizeof(cmd));
	cmd.hdr.size = cpu_to_le16(sizeof(cmd));
	cmd.action = cpu_to_le16(CMD_OPT_802_11_RF_CHANNEL_GET);

	ret = lbs_cmd_with_response(priv, CMD_802_11_RF_CHANNEL, &cmd);
	if (ret)
		goto out;

	ret = le16_to_cpu(cmd.channel);
	lbs_deb_cmd("current radio channel is %d\n", ret);

out:
	lbs_deb_leave_args(LBS_DEB_CMD, "ret %d", ret);
	return ret;
}

int lbs_update_channel(struct lbs_private *priv)
{
	int ret;

	/* the channel in f/w could be out of sync; get the current channel */
	lbs_deb_enter(LBS_DEB_ASSOC);

	ret = lbs_get_channel(priv);
	if (ret > 0) {
		priv->channel = ret;
		ret = 0;
	}
	lbs_deb_leave_args(LBS_DEB_ASSOC, "ret %d", ret);
	return ret;
}

/**
 *  @brief Set the radio channel
 *
 *  @param priv    	A pointer to struct lbs_private structure
 *  @param channel  	The desired channel, or 0 to clear a locked channel
 *
 *  @return 	   	0 on success, error on failure
 */
int lbs_set_channel(struct lbs_private *priv, u8 channel)
{
	struct cmd_ds_802_11_rf_channel cmd;
#ifdef DEBUG
	u8 old_channel = priv->channel;
#endif
	int ret = 0;

	lbs_deb_enter(LBS_DEB_CMD);

	memset(&cmd, 0, sizeof(cmd));
	cmd.hdr.size = cpu_to_le16(sizeof(cmd));
	cmd.action = cpu_to_le16(CMD_OPT_802_11_RF_CHANNEL_SET);
	cmd.channel = cpu_to_le16(channel);

	ret = lbs_cmd_with_response(priv, CMD_802_11_RF_CHANNEL, &cmd);
	if (ret)
		goto out;

	priv->channel = (uint8_t) le16_to_cpu(cmd.channel);
	lbs_deb_cmd("channel switch from %d to %d\n", old_channel,
		priv->channel);

out:
	lbs_deb_leave_args(LBS_DEB_CMD, "ret %d", ret);
	return ret;
}

static int lbs_cmd_reg_access(struct cmd_ds_command *cmdptr,
			       u8 cmd_action, void *pdata_buf)
{
	struct lbs_offset_value *offval;

	lbs_deb_enter(LBS_DEB_CMD);

	offval = (struct lbs_offset_value *)pdata_buf;

	switch (le16_to_cpu(cmdptr->command)) {
	case CMD_MAC_REG_ACCESS:
		{
			struct cmd_ds_mac_reg_access *macreg;

			cmdptr->size =
			    cpu_to_le16(sizeof (struct cmd_ds_mac_reg_access)
					+ sizeof(struct cmd_header));
			macreg =
			    (struct cmd_ds_mac_reg_access *)&cmdptr->params.
			    macreg;

			macreg->action = cpu_to_le16(cmd_action);
			macreg->offset = cpu_to_le16((u16) offval->offset);
			macreg->value = cpu_to_le32(offval->value);

			break;
		}

	case CMD_BBP_REG_ACCESS:
		{
			struct cmd_ds_bbp_reg_access *bbpreg;

			cmdptr->size =
			    cpu_to_le16(sizeof
					     (struct cmd_ds_bbp_reg_access)
					     + sizeof(struct cmd_header));
			bbpreg =
			    (struct cmd_ds_bbp_reg_access *)&cmdptr->params.
			    bbpreg;

			bbpreg->action = cpu_to_le16(cmd_action);
			bbpreg->offset = cpu_to_le16((u16) offval->offset);
			bbpreg->value = (u8) offval->value;

			break;
		}

	case CMD_RF_REG_ACCESS:
		{
			struct cmd_ds_rf_reg_access *rfreg;

			cmdptr->size =
			    cpu_to_le16(sizeof
					     (struct cmd_ds_rf_reg_access) +
					     sizeof(struct cmd_header));
			rfreg =
			    (struct cmd_ds_rf_reg_access *)&cmdptr->params.
			    rfreg;

			rfreg->action = cpu_to_le16(cmd_action);
			rfreg->offset = cpu_to_le16((u16) offval->offset);
			rfreg->value = (u8) offval->value;

			break;
		}

	default:
		break;
	}

	lbs_deb_leave(LBS_DEB_CMD);
	return 0;
}

static int lbs_cmd_bt_access(struct cmd_ds_command *cmd,
			       u16 cmd_action, void *pdata_buf)
{
	struct cmd_ds_bt_access *bt_access = &cmd->params.bt;
	lbs_deb_enter_args(LBS_DEB_CMD, "action %d", cmd_action);

	cmd->command = cpu_to_le16(CMD_BT_ACCESS);
	cmd->size = cpu_to_le16(sizeof(struct cmd_ds_bt_access) +
		sizeof(struct cmd_header));
	cmd->result = 0;
	bt_access->action = cpu_to_le16(cmd_action);

	switch (cmd_action) {
	case CMD_ACT_BT_ACCESS_ADD:
		memcpy(bt_access->addr1, pdata_buf, 2 * ETH_ALEN);
		lbs_deb_hex(LBS_DEB_MESH, "BT_ADD: blinded MAC addr", bt_access->addr1, 6);
		break;
	case CMD_ACT_BT_ACCESS_DEL:
		memcpy(bt_access->addr1, pdata_buf, 1 * ETH_ALEN);
		lbs_deb_hex(LBS_DEB_MESH, "BT_DEL: blinded MAC addr", bt_access->addr1, 6);
		break;
	case CMD_ACT_BT_ACCESS_LIST:
		bt_access->id = cpu_to_le32(*(u32 *) pdata_buf);
		break;
	case CMD_ACT_BT_ACCESS_RESET:
		break;
	case CMD_ACT_BT_ACCESS_SET_INVERT:
		bt_access->id = cpu_to_le32(*(u32 *) pdata_buf);
		break;
	case CMD_ACT_BT_ACCESS_GET_INVERT:
		break;
	default:
		break;
	}
	lbs_deb_leave(LBS_DEB_CMD);
	return 0;
}

static int lbs_cmd_fwt_access(struct cmd_ds_command *cmd,
			       u16 cmd_action, void *pdata_buf)
{
	struct cmd_ds_fwt_access *fwt_access = &cmd->params.fwt;
	lbs_deb_enter_args(LBS_DEB_CMD, "action %d", cmd_action);

	cmd->command = cpu_to_le16(CMD_FWT_ACCESS);
	cmd->size = cpu_to_le16(sizeof(struct cmd_ds_fwt_access) +
		sizeof(struct cmd_header));
	cmd->result = 0;

	if (pdata_buf)
		memcpy(fwt_access, pdata_buf, sizeof(*fwt_access));
	else
		memset(fwt_access, 0, sizeof(*fwt_access));

	fwt_access->action = cpu_to_le16(cmd_action);

	lbs_deb_leave(LBS_DEB_CMD);
	return 0;
}

int lbs_mesh_access(struct lbs_private *priv, uint16_t cmd_action,
		    struct cmd_ds_mesh_access *cmd)
{
	int ret;

	lbs_deb_enter_args(LBS_DEB_CMD, "action %d", cmd_action);

	cmd->hdr.command = cpu_to_le16(CMD_MESH_ACCESS);
	cmd->hdr.size = cpu_to_le16(sizeof(*cmd));
	cmd->hdr.result = 0;

	cmd->action = cpu_to_le16(cmd_action);

	ret = lbs_cmd_with_response(priv, CMD_MESH_ACCESS, cmd);

	lbs_deb_leave(LBS_DEB_CMD);
	return ret;
}

static int __lbs_mesh_config_send(struct lbs_private *priv,
				  struct cmd_ds_mesh_config *cmd,
				  uint16_t action, uint16_t type)
{
	int ret;
	u16 command = CMD_MESH_CONFIG_OLD;

	lbs_deb_enter(LBS_DEB_CMD);

	/*
	 * Command id is 0xac for v10 FW along with mesh interface
	 * id in bits 14-13-12.
	 */
	if (priv->mesh_fw_ver == MESH_FW_NEW)
		command = CMD_MESH_CONFIG |
			  (MESH_IFACE_ID << MESH_IFACE_BIT_OFFSET);

	cmd->hdr.command = cpu_to_le16(command);
	cmd->hdr.size = cpu_to_le16(sizeof(struct cmd_ds_mesh_config));
	cmd->hdr.result = 0;

	cmd->type = cpu_to_le16(type);
	cmd->action = cpu_to_le16(action);

	ret = lbs_cmd_with_response(priv, command, cmd);

	lbs_deb_leave(LBS_DEB_CMD);
	return ret;
}

int lbs_mesh_config_send(struct lbs_private *priv,
			 struct cmd_ds_mesh_config *cmd,
			 uint16_t action, uint16_t type)
{
	int ret;

	if (!(priv->fwcapinfo & FW_CAPINFO_PERSISTENT_CONFIG))
		return -EOPNOTSUPP;

	ret = __lbs_mesh_config_send(priv, cmd, action, type);
	return ret;
}

/* This function is the CMD_MESH_CONFIG legacy function.  It only handles the
 * START and STOP actions.  The extended actions supported by CMD_MESH_CONFIG
 * are all handled by preparing a struct cmd_ds_mesh_config and passing it to
 * lbs_mesh_config_send.
 */
int lbs_mesh_config(struct lbs_private *priv, uint16_t action, uint16_t chan)
{
	struct cmd_ds_mesh_config cmd;
	struct mrvl_meshie *ie;
	DECLARE_SSID_BUF(ssid);

	memset(&cmd, 0, sizeof(cmd));
	cmd.channel = cpu_to_le16(chan);
	ie = (struct mrvl_meshie *)cmd.data;

	switch (action) {
	case CMD_ACT_MESH_CONFIG_START:
		ie->id = WLAN_EID_GENERIC;
		ie->val.oui[0] = 0x00;
		ie->val.oui[1] = 0x50;
		ie->val.oui[2] = 0x43;
		ie->val.type = MARVELL_MESH_IE_TYPE;
		ie->val.subtype = MARVELL_MESH_IE_SUBTYPE;
		ie->val.version = MARVELL_MESH_IE_VERSION;
		ie->val.active_protocol_id = MARVELL_MESH_PROTO_ID_HWMP;
		ie->val.active_metric_id = MARVELL_MESH_METRIC_ID;
		ie->val.mesh_capability = MARVELL_MESH_CAPABILITY;
		ie->val.mesh_id_len = priv->mesh_ssid_len;
		memcpy(ie->val.mesh_id, priv->mesh_ssid, priv->mesh_ssid_len);
		ie->len = sizeof(struct mrvl_meshie_val) -
			IEEE80211_MAX_SSID_LEN + priv->mesh_ssid_len;
		cmd.length = cpu_to_le16(sizeof(struct mrvl_meshie_val));
		break;
	case CMD_ACT_MESH_CONFIG_STOP:
		break;
	default:
		return -1;
	}
	lbs_deb_cmd("mesh config action %d type %x channel %d SSID %s\n",
		    action, priv->mesh_tlv, chan,
		    print_ssid(ssid, priv->mesh_ssid, priv->mesh_ssid_len));

	return __lbs_mesh_config_send(priv, &cmd, action, priv->mesh_tlv);
}

static void lbs_queue_cmd(struct lbs_private *priv,
			  struct cmd_ctrl_node *cmdnode)
{
	unsigned long flags;
	int addtail = 1;

	lbs_deb_enter(LBS_DEB_HOST);

	if (!cmdnode) {
		lbs_deb_host("QUEUE_CMD: cmdnode is NULL\n");
		goto done;
	}
	if (!cmdnode->cmdbuf->size) {
		lbs_deb_host("DNLD_CMD: cmd size is zero\n");
		goto done;
	}
	cmdnode->result = 0;

	/* Exit_PS command needs to be queued in the header always. */
	if (le16_to_cpu(cmdnode->cmdbuf->command) == CMD_802_11_PS_MODE) {
		struct cmd_ds_802_11_ps_mode *psm = (void *) &cmdnode->cmdbuf[1];

		if (psm->action == cpu_to_le16(CMD_SUBCMD_EXIT_PS)) {
			if (priv->psstate != PS_STATE_FULL_POWER)
				addtail = 0;
		}
	}

	spin_lock_irqsave(&priv->driver_lock, flags);

	if (addtail)
		list_add_tail(&cmdnode->list, &priv->cmdpendingq);
	else
		list_add(&cmdnode->list, &priv->cmdpendingq);

	spin_unlock_irqrestore(&priv->driver_lock, flags);

	lbs_deb_host("QUEUE_CMD: inserted command 0x%04x into cmdpendingq\n",
		     le16_to_cpu(cmdnode->cmdbuf->command));

done:
	lbs_deb_leave(LBS_DEB_HOST);
}

static void lbs_submit_command(struct lbs_private *priv,
			       struct cmd_ctrl_node *cmdnode)
{
	unsigned long flags;
	struct cmd_header *cmd;
	uint16_t cmdsize;
	uint16_t command;
	int timeo = 3 * HZ;
	int ret;

	lbs_deb_enter(LBS_DEB_HOST);

	cmd = cmdnode->cmdbuf;

	spin_lock_irqsave(&priv->driver_lock, flags);
	priv->cur_cmd = cmdnode;
	priv->cur_cmd_retcode = 0;
	spin_unlock_irqrestore(&priv->driver_lock, flags);

	cmdsize = le16_to_cpu(cmd->size);
	command = le16_to_cpu(cmd->command);

	/* These commands take longer */
	if (command == CMD_802_11_SCAN || command == CMD_802_11_ASSOCIATE)
		timeo = 5 * HZ;

	lbs_deb_cmd("DNLD_CMD: command 0x%04x, seq %d, size %d\n",
		     command, le16_to_cpu(cmd->seqnum), cmdsize);
	lbs_deb_hex(LBS_DEB_CMD, "DNLD_CMD", (void *) cmdnode->cmdbuf, cmdsize);

	ret = priv->hw_host_to_card(priv, MVMS_CMD, (u8 *) cmd, cmdsize);

	if (ret) {
		lbs_pr_info("DNLD_CMD: hw_host_to_card failed: %d\n", ret);
		/* Let the timer kick in and retry, and potentially reset
		   the whole thing if the condition persists */
		timeo = HZ/4;
	}

	if (command == CMD_802_11_DEEP_SLEEP) {
		if (priv->is_auto_deep_sleep_enabled) {
			priv->wakeup_dev_required = 1;
			priv->dnld_sent = 0;
		}
		priv->is_deep_sleep = 1;
		lbs_complete_command(priv, cmdnode, 0);
	} else {
		/* Setup the timer after transmit command */
		mod_timer(&priv->command_timer, jiffies + timeo);
	}

	lbs_deb_leave(LBS_DEB_HOST);
}

/**
 *  This function inserts command node to cmdfreeq
 *  after cleans it. Requires priv->driver_lock held.
 */
static void __lbs_cleanup_and_insert_cmd(struct lbs_private *priv,
					 struct cmd_ctrl_node *cmdnode)
{
	lbs_deb_enter(LBS_DEB_HOST);

	if (!cmdnode)
		goto out;

	cmdnode->callback = NULL;
	cmdnode->callback_arg = 0;

	memset(cmdnode->cmdbuf, 0, LBS_CMD_BUFFER_SIZE);

	list_add_tail(&cmdnode->list, &priv->cmdfreeq);
 out:
	lbs_deb_leave(LBS_DEB_HOST);
}

static void lbs_cleanup_and_insert_cmd(struct lbs_private *priv,
	struct cmd_ctrl_node *ptempcmd)
{
	unsigned long flags;

	spin_lock_irqsave(&priv->driver_lock, flags);
	__lbs_cleanup_and_insert_cmd(priv, ptempcmd);
	spin_unlock_irqrestore(&priv->driver_lock, flags);
}

void lbs_complete_command(struct lbs_private *priv, struct cmd_ctrl_node *cmd,
			  int result)
{
	if (cmd == priv->cur_cmd)
		priv->cur_cmd_retcode = result;

	cmd->result = result;
	cmd->cmdwaitqwoken = 1;
	wake_up_interruptible(&cmd->cmdwait_q);

	if (!cmd->callback || cmd->callback == lbs_cmd_async_callback)
		__lbs_cleanup_and_insert_cmd(priv, cmd);
	priv->cur_cmd = NULL;
}

int lbs_set_radio(struct lbs_private *priv, u8 preamble, u8 radio_on)
{
	struct cmd_ds_802_11_radio_control cmd;
	int ret = -EINVAL;

	lbs_deb_enter(LBS_DEB_CMD);

	cmd.hdr.size = cpu_to_le16(sizeof(cmd));
	cmd.action = cpu_to_le16(CMD_ACT_SET);

	/* Only v8 and below support setting the preamble */
	if (priv->fwrelease < 0x09000000) {
		switch (preamble) {
		case RADIO_PREAMBLE_SHORT:
			if (!(priv->capability & WLAN_CAPABILITY_SHORT_PREAMBLE))
				goto out;
			/* Fall through */
		case RADIO_PREAMBLE_AUTO:
		case RADIO_PREAMBLE_LONG:
			cmd.control = cpu_to_le16(preamble);
			break;
		default:
			goto out;
		}
	}

	if (radio_on)
		cmd.control |= cpu_to_le16(0x1);
	else {
		cmd.control &= cpu_to_le16(~0x1);
		priv->txpower_cur = 0;
	}

	lbs_deb_cmd("RADIO_CONTROL: radio %s, preamble %d\n",
		    radio_on ? "ON" : "OFF", preamble);

	priv->radio_on = radio_on;

	ret = lbs_cmd_with_response(priv, CMD_802_11_RADIO_CONTROL, &cmd);

out:
	lbs_deb_leave_args(LBS_DEB_CMD, "ret %d", ret);
	return ret;
}

void lbs_set_mac_control(struct lbs_private *priv)
{
	struct cmd_ds_mac_control cmd;

	lbs_deb_enter(LBS_DEB_CMD);

	cmd.hdr.size = cpu_to_le16(sizeof(cmd));
	cmd.action = cpu_to_le16(priv->mac_control);
	cmd.reserved = 0;

	lbs_cmd_async(priv, CMD_MAC_CONTROL, &cmd.hdr, sizeof(cmd));

	lbs_deb_leave(LBS_DEB_CMD);
}

/**
 *  @brief This function prepare the command before send to firmware.
 *
 *  @param priv		A pointer to struct lbs_private structure
 *  @param cmd_no	command number
 *  @param cmd_action	command action: GET or SET
 *  @param wait_option	wait option: wait response or not
 *  @param cmd_oid	cmd oid: treated as sub command
 *  @param pdata_buf	A pointer to informaion buffer
 *  @return 		0 or -1
 */
int lbs_prepare_and_send_command(struct lbs_private *priv,
			  u16 cmd_no,
			  u16 cmd_action,
			  u16 wait_option, u32 cmd_oid, void *pdata_buf)
{
	int ret = 0;
	struct cmd_ctrl_node *cmdnode;
	struct cmd_ds_command *cmdptr;
	unsigned long flags;

	lbs_deb_enter(LBS_DEB_HOST);

	if (!priv) {
		lbs_deb_host("PREP_CMD: priv is NULL\n");
		ret = -1;
		goto done;
	}

	if (priv->surpriseremoved) {
		lbs_deb_host("PREP_CMD: card removed\n");
		ret = -1;
		goto done;
	}

	if (!lbs_is_cmd_allowed(priv)) {
		ret = -EBUSY;
		goto done;
	}

	cmdnode = lbs_get_cmd_ctrl_node(priv);

	if (cmdnode == NULL) {
		lbs_deb_host("PREP_CMD: cmdnode is NULL\n");

		/* Wake up main thread to execute next command */
		wake_up_interruptible(&priv->waitq);
		ret = -1;
		goto done;
	}

	cmdnode->callback = NULL;
	cmdnode->callback_arg = (unsigned long)pdata_buf;

	cmdptr = (struct cmd_ds_command *)cmdnode->cmdbuf;

	lbs_deb_host("PREP_CMD: command 0x%04x\n", cmd_no);

	/* Set sequence number, command and INT option */
	priv->seqnum++;
	cmdptr->seqnum = cpu_to_le16(priv->seqnum);

	cmdptr->command = cpu_to_le16(cmd_no);
	cmdptr->result = 0;

	switch (cmd_no) {
	case CMD_802_11_PS_MODE:
		ret = lbs_cmd_802_11_ps_mode(cmdptr, cmd_action);
		break;

	case CMD_MAC_REG_ACCESS:
	case CMD_BBP_REG_ACCESS:
	case CMD_RF_REG_ACCESS:
		ret = lbs_cmd_reg_access(cmdptr, cmd_action, pdata_buf);
		break;

	case CMD_802_11_MONITOR_MODE:
		ret = lbs_cmd_802_11_monitor_mode(cmdptr,
				          cmd_action, pdata_buf);
		break;

	case CMD_802_11_RSSI:
		ret = lbs_cmd_802_11_rssi(priv, cmdptr);
		break;

	case CMD_802_11_SET_AFC:
	case CMD_802_11_GET_AFC:

		cmdptr->command = cpu_to_le16(cmd_no);
		cmdptr->size = cpu_to_le16(sizeof(struct cmd_ds_802_11_afc) +
					   sizeof(struct cmd_header));

		memmove(&cmdptr->params.afc,
			pdata_buf, sizeof(struct cmd_ds_802_11_afc));

		ret = 0;
		goto done;

	case CMD_802_11_TPC_CFG:
		cmdptr->command = cpu_to_le16(CMD_802_11_TPC_CFG);
		cmdptr->size =
		    cpu_to_le16(sizeof(struct cmd_ds_802_11_tpc_cfg) +
				     sizeof(struct cmd_header));

		memmove(&cmdptr->params.tpccfg,
			pdata_buf, sizeof(struct cmd_ds_802_11_tpc_cfg));

		ret = 0;
		break;

	case CMD_BT_ACCESS:
		ret = lbs_cmd_bt_access(cmdptr, cmd_action, pdata_buf);
		break;

	case CMD_FWT_ACCESS:
		ret = lbs_cmd_fwt_access(cmdptr, cmd_action, pdata_buf);
		break;

	case CMD_802_11_BEACON_CTRL:
		ret = lbs_cmd_bcn_ctrl(priv, cmdptr, cmd_action);
		break;
	case CMD_802_11_DEEP_SLEEP:
		cmdptr->command = cpu_to_le16(CMD_802_11_DEEP_SLEEP);
		cmdptr->size = cpu_to_le16(sizeof(struct cmd_header));
		break;
	default:
		lbs_pr_err("PREP_CMD: unknown command 0x%04x\n", cmd_no);
		ret = -1;
		break;
	}

	/* return error, since the command preparation failed */
	if (ret != 0) {
		lbs_deb_host("PREP_CMD: command preparation failed\n");
		lbs_cleanup_and_insert_cmd(priv, cmdnode);
		ret = -1;
		goto done;
	}

	cmdnode->cmdwaitqwoken = 0;

	lbs_queue_cmd(priv, cmdnode);
	wake_up_interruptible(&priv->waitq);

	if (wait_option & CMD_OPTION_WAITFORRSP) {
		lbs_deb_host("PREP_CMD: wait for response\n");
		might_sleep();
		wait_event_interruptible(cmdnode->cmdwait_q,
					 cmdnode->cmdwaitqwoken);
	}

	spin_lock_irqsave(&priv->driver_lock, flags);
	if (priv->cur_cmd_retcode) {
		lbs_deb_host("PREP_CMD: command failed with return code %d\n",
		       priv->cur_cmd_retcode);
		priv->cur_cmd_retcode = 0;
		ret = -1;
	}
	spin_unlock_irqrestore(&priv->driver_lock, flags);

done:
	lbs_deb_leave_args(LBS_DEB_HOST, "ret %d", ret);
	return ret;
}

/**
 *  @brief This function allocates the command buffer and link
 *  it to command free queue.
 *
 *  @param priv		A pointer to struct lbs_private structure
 *  @return 		0 or -1
 */
int lbs_allocate_cmd_buffer(struct lbs_private *priv)
{
	int ret = 0;
	u32 bufsize;
	u32 i;
	struct cmd_ctrl_node *cmdarray;

	lbs_deb_enter(LBS_DEB_HOST);

	/* Allocate and initialize the command array */
	bufsize = sizeof(struct cmd_ctrl_node) * LBS_NUM_CMD_BUFFERS;
	if (!(cmdarray = kzalloc(bufsize, GFP_KERNEL))) {
		lbs_deb_host("ALLOC_CMD_BUF: tempcmd_array is NULL\n");
		ret = -1;
		goto done;
	}
	priv->cmd_array = cmdarray;

	/* Allocate and initialize each command buffer in the command array */
	for (i = 0; i < LBS_NUM_CMD_BUFFERS; i++) {
		cmdarray[i].cmdbuf = kzalloc(LBS_CMD_BUFFER_SIZE, GFP_KERNEL);
		if (!cmdarray[i].cmdbuf) {
			lbs_deb_host("ALLOC_CMD_BUF: ptempvirtualaddr is NULL\n");
			ret = -1;
			goto done;
		}
	}

	for (i = 0; i < LBS_NUM_CMD_BUFFERS; i++) {
		init_waitqueue_head(&cmdarray[i].cmdwait_q);
		lbs_cleanup_and_insert_cmd(priv, &cmdarray[i]);
	}
	ret = 0;

done:
	lbs_deb_leave_args(LBS_DEB_HOST, "ret %d", ret);
	return ret;
}

/**
 *  @brief This function frees the command buffer.
 *
 *  @param priv		A pointer to struct lbs_private structure
 *  @return 		0 or -1
 */
int lbs_free_cmd_buffer(struct lbs_private *priv)
{
	struct cmd_ctrl_node *cmdarray;
	unsigned int i;

	lbs_deb_enter(LBS_DEB_HOST);

	/* need to check if cmd array is allocated or not */
	if (priv->cmd_array == NULL) {
		lbs_deb_host("FREE_CMD_BUF: cmd_array is NULL\n");
		goto done;
	}

	cmdarray = priv->cmd_array;

	/* Release shared memory buffers */
	for (i = 0; i < LBS_NUM_CMD_BUFFERS; i++) {
		if (cmdarray[i].cmdbuf) {
			kfree(cmdarray[i].cmdbuf);
			cmdarray[i].cmdbuf = NULL;
		}
	}

	/* Release cmd_ctrl_node */
	if (priv->cmd_array) {
		kfree(priv->cmd_array);
		priv->cmd_array = NULL;
	}

done:
	lbs_deb_leave(LBS_DEB_HOST);
	return 0;
}

/**
 *  @brief This function gets a free command node if available in
 *  command free queue.
 *
 *  @param priv		A pointer to struct lbs_private structure
 *  @return cmd_ctrl_node A pointer to cmd_ctrl_node structure or NULL
 */
static struct cmd_ctrl_node *lbs_get_cmd_ctrl_node(struct lbs_private *priv)
{
	struct cmd_ctrl_node *tempnode;
	unsigned long flags;

	lbs_deb_enter(LBS_DEB_HOST);

	if (!priv)
		return NULL;

	spin_lock_irqsave(&priv->driver_lock, flags);

	if (!list_empty(&priv->cmdfreeq)) {
		tempnode = list_first_entry(&priv->cmdfreeq,
					    struct cmd_ctrl_node, list);
		list_del(&tempnode->list);
	} else {
		lbs_deb_host("GET_CMD_NODE: cmd_ctrl_node is not available\n");
		tempnode = NULL;
	}

	spin_unlock_irqrestore(&priv->driver_lock, flags);

	lbs_deb_leave(LBS_DEB_HOST);
	return tempnode;
}

/**
 *  @brief This function executes next command in command
 *  pending queue. It will put firmware back to PS mode
 *  if applicable.
 *
 *  @param priv     A pointer to struct lbs_private structure
 *  @return 	   0 or -1
 */
int lbs_execute_next_command(struct lbs_private *priv)
{
	struct cmd_ctrl_node *cmdnode = NULL;
	struct cmd_header *cmd;
	unsigned long flags;
	int ret = 0;

	/* Debug group is LBS_DEB_THREAD and not LBS_DEB_HOST, because the
	 * only caller to us is lbs_thread() and we get even when a
	 * data packet is received */
	lbs_deb_enter(LBS_DEB_THREAD);

	spin_lock_irqsave(&priv->driver_lock, flags);

	if (priv->cur_cmd) {
		lbs_pr_alert( "EXEC_NEXT_CMD: already processing command!\n");
		spin_unlock_irqrestore(&priv->driver_lock, flags);
		ret = -1;
		goto done;
	}

	if (!list_empty(&priv->cmdpendingq)) {
		cmdnode = list_first_entry(&priv->cmdpendingq,
					   struct cmd_ctrl_node, list);
	}

	spin_unlock_irqrestore(&priv->driver_lock, flags);

	if (cmdnode) {
		cmd = cmdnode->cmdbuf;

		if (is_command_allowed_in_ps(le16_to_cpu(cmd->command))) {
			if ((priv->psstate == PS_STATE_SLEEP) ||
			    (priv->psstate == PS_STATE_PRE_SLEEP)) {
				lbs_deb_host(
				       "EXEC_NEXT_CMD: cannot send cmd 0x%04x in psstate %d\n",
				       le16_to_cpu(cmd->command),
				       priv->psstate);
				ret = -1;
				goto done;
			}
			lbs_deb_host("EXEC_NEXT_CMD: OK to send command "
				     "0x%04x in psstate %d\n",
				     le16_to_cpu(cmd->command), priv->psstate);
		} else if (priv->psstate != PS_STATE_FULL_POWER) {
			/*
			 * 1. Non-PS command:
			 * Queue it. set needtowakeup to TRUE if current state
			 * is SLEEP, otherwise call lbs_ps_wakeup to send Exit_PS.
			 * 2. PS command but not Exit_PS:
			 * Ignore it.
			 * 3. PS command Exit_PS:
			 * Set needtowakeup to TRUE if current state is SLEEP,
			 * otherwise send this command down to firmware
			 * immediately.
			 */
			if (cmd->command != cpu_to_le16(CMD_802_11_PS_MODE)) {
				/*  Prepare to send Exit PS,
				 *  this non PS command will be sent later */
				if ((priv->psstate == PS_STATE_SLEEP)
				    || (priv->psstate == PS_STATE_PRE_SLEEP)
				    ) {
					/* w/ new scheme, it will not reach here.
					   since it is blocked in main_thread. */
					priv->needtowakeup = 1;
				} else
					lbs_ps_wakeup(priv, 0);

				ret = 0;
				goto done;
			} else {
				/*
				 * PS command. Ignore it if it is not Exit_PS.
				 * otherwise send it down immediately.
				 */
				struct cmd_ds_802_11_ps_mode *psm = (void *)&cmd[1];

				lbs_deb_host(
				       "EXEC_NEXT_CMD: PS cmd, action 0x%02x\n",
				       psm->action);
				if (psm->action !=
				    cpu_to_le16(CMD_SUBCMD_EXIT_PS)) {
					lbs_deb_host(
					       "EXEC_NEXT_CMD: ignore ENTER_PS cmd\n");
					list_del(&cmdnode->list);
					spin_lock_irqsave(&priv->driver_lock, flags);
					lbs_complete_command(priv, cmdnode, 0);
					spin_unlock_irqrestore(&priv->driver_lock, flags);

					ret = 0;
					goto done;
				}

				if ((priv->psstate == PS_STATE_SLEEP) ||
				    (priv->psstate == PS_STATE_PRE_SLEEP)) {
					lbs_deb_host(
					       "EXEC_NEXT_CMD: ignore EXIT_PS cmd in sleep\n");
					list_del(&cmdnode->list);
					spin_lock_irqsave(&priv->driver_lock, flags);
					lbs_complete_command(priv, cmdnode, 0);
					spin_unlock_irqrestore(&priv->driver_lock, flags);
					priv->needtowakeup = 1;

					ret = 0;
					goto done;
				}

				lbs_deb_host(
				       "EXEC_NEXT_CMD: sending EXIT_PS\n");
			}
		}
		list_del(&cmdnode->list);
		lbs_deb_host("EXEC_NEXT_CMD: sending command 0x%04x\n",
			    le16_to_cpu(cmd->command));
		lbs_submit_command(priv, cmdnode);
	} else {
		/*
		 * check if in power save mode, if yes, put the device back
		 * to PS mode
		 */
		if ((priv->psmode != LBS802_11POWERMODECAM) &&
		    (priv->psstate == PS_STATE_FULL_POWER) &&
		    ((priv->connect_status == LBS_CONNECTED) ||
		    (priv->mesh_connect_status == LBS_CONNECTED))) {
			if (priv->secinfo.WPAenabled ||
			    priv->secinfo.WPA2enabled) {
				/* check for valid WPA group keys */
				if (priv->wpa_mcast_key.len ||
				    priv->wpa_unicast_key.len) {
					lbs_deb_host(
					       "EXEC_NEXT_CMD: WPA enabled and GTK_SET"
					       " go back to PS_SLEEP");
					lbs_ps_sleep(priv, 0);
				}
			} else {
				lbs_deb_host(
				       "EXEC_NEXT_CMD: cmdpendingq empty, "
				       "go back to PS_SLEEP");
				lbs_ps_sleep(priv, 0);
			}
		}
	}

	ret = 0;
done:
	lbs_deb_leave(LBS_DEB_THREAD);
	return ret;
}

static void lbs_send_confirmsleep(struct lbs_private *priv)
{
	unsigned long flags;
	int ret;

	lbs_deb_enter(LBS_DEB_HOST);
	lbs_deb_hex(LBS_DEB_HOST, "sleep confirm", (u8 *) &confirm_sleep,
		sizeof(confirm_sleep));

	ret = priv->hw_host_to_card(priv, MVMS_CMD, (u8 *) &confirm_sleep,
		sizeof(confirm_sleep));
	if (ret) {
		lbs_pr_alert("confirm_sleep failed\n");
		goto out;
	}

	spin_lock_irqsave(&priv->driver_lock, flags);

	/* We don't get a response on the sleep-confirmation */
	priv->dnld_sent = DNLD_RES_RECEIVED;

	/* If nothing to do, go back to sleep (?) */
	if (!__kfifo_len(priv->event_fifo) && !priv->resp_len[priv->resp_idx])
		priv->psstate = PS_STATE_SLEEP;

	spin_unlock_irqrestore(&priv->driver_lock, flags);

out:
	lbs_deb_leave(LBS_DEB_HOST);
}

void lbs_ps_sleep(struct lbs_private *priv, int wait_option)
{
	lbs_deb_enter(LBS_DEB_HOST);

	/*
	 * PS is currently supported only in Infrastructure mode
	 * Remove this check if it is to be supported in IBSS mode also
	 */

	lbs_prepare_and_send_command(priv, CMD_802_11_PS_MODE,
			      CMD_SUBCMD_ENTER_PS, wait_option, 0, NULL);

	lbs_deb_leave(LBS_DEB_HOST);
}

/**
 *  @brief This function sends Exit_PS command to firmware.
 *
 *  @param priv    	A pointer to struct lbs_private structure
 *  @param wait_option	wait response or not
 *  @return 	   	n/a
 */
void lbs_ps_wakeup(struct lbs_private *priv, int wait_option)
{
	__le32 Localpsmode;

	lbs_deb_enter(LBS_DEB_HOST);

	Localpsmode = cpu_to_le32(LBS802_11POWERMODECAM);

	lbs_prepare_and_send_command(priv, CMD_802_11_PS_MODE,
			      CMD_SUBCMD_EXIT_PS,
			      wait_option, 0, &Localpsmode);

	lbs_deb_leave(LBS_DEB_HOST);
}

/**
 *  @brief This function checks condition and prepares to
 *  send sleep confirm command to firmware if ok.
 *
 *  @param priv    	A pointer to struct lbs_private structure
 *  @param psmode  	Power Saving mode
 *  @return 	   	n/a
 */
void lbs_ps_confirm_sleep(struct lbs_private *priv)
{
	unsigned long flags =0;
	int allowed = 1;

	lbs_deb_enter(LBS_DEB_HOST);

	spin_lock_irqsave(&priv->driver_lock, flags);
	if (priv->dnld_sent) {
		allowed = 0;
		lbs_deb_host("dnld_sent was set\n");
	}

	/* In-progress command? */
	if (priv->cur_cmd) {
		allowed = 0;
		lbs_deb_host("cur_cmd was set\n");
	}

	/* Pending events or command responses? */
	if (__kfifo_len(priv->event_fifo) || priv->resp_len[priv->resp_idx]) {
		allowed = 0;
		lbs_deb_host("pending events or command responses\n");
	}
	spin_unlock_irqrestore(&priv->driver_lock, flags);

	if (allowed) {
		lbs_deb_host("sending lbs_ps_confirm_sleep\n");
		lbs_send_confirmsleep(priv);
	} else {
		lbs_deb_host("sleep confirm has been delayed\n");
	}

	lbs_deb_leave(LBS_DEB_HOST);
}


/**
 * @brief Configures the transmission power control functionality.
 *
 * @param priv		A pointer to struct lbs_private structure
 * @param enable	Transmission power control enable
 * @param p0		Power level when link quality is good (dBm).
 * @param p1		Power level when link quality is fair (dBm).
 * @param p2		Power level when link quality is poor (dBm).
 * @param usesnr	Use Signal to Noise Ratio in TPC
 *
 * @return 0 on success
 */
int lbs_set_tpc_cfg(struct lbs_private *priv, int enable, int8_t p0, int8_t p1,
		int8_t p2, int usesnr)
{
	struct cmd_ds_802_11_tpc_cfg cmd;
	int ret;

	memset(&cmd, 0, sizeof(cmd));
	cmd.hdr.size = cpu_to_le16(sizeof(cmd));
	cmd.action = cpu_to_le16(CMD_ACT_SET);
	cmd.enable = !!enable;
	cmd.usesnr = !!usesnr;
	cmd.P0 = p0;
	cmd.P1 = p1;
	cmd.P2 = p2;

	ret = lbs_cmd_with_response(priv, CMD_802_11_TPC_CFG, &cmd);

	return ret;
}

/**
 * @brief Configures the power adaptation settings.
 *
 * @param priv		A pointer to struct lbs_private structure
 * @param enable	Power adaptation enable
 * @param p0		Power level for 1, 2, 5.5 and 11 Mbps (dBm).
 * @param p1		Power level for 6, 9, 12, 18, 22, 24 and 36 Mbps (dBm).
 * @param p2		Power level for 48 and 54 Mbps (dBm).
 *
 * @return 0 on Success
 */

int lbs_set_power_adapt_cfg(struct lbs_private *priv, int enable, int8_t p0,
		int8_t p1, int8_t p2)
{
	struct cmd_ds_802_11_pa_cfg cmd;
	int ret;

	memset(&cmd, 0, sizeof(cmd));
	cmd.hdr.size = cpu_to_le16(sizeof(cmd));
	cmd.action = cpu_to_le16(CMD_ACT_SET);
	cmd.enable = !!enable;
	cmd.P0 = p0;
	cmd.P1 = p1;
	cmd.P2 = p2;

	ret = lbs_cmd_with_response(priv, CMD_802_11_PA_CFG , &cmd);

	return ret;
}


struct cmd_ctrl_node *__lbs_cmd_async(struct lbs_private *priv,
	uint16_t command, struct cmd_header *in_cmd, int in_cmd_size,
	int (*callback)(struct lbs_private *, unsigned long, struct cmd_header *),
	unsigned long callback_arg)
{
	struct cmd_ctrl_node *cmdnode;

	lbs_deb_enter(LBS_DEB_HOST);

	if (priv->surpriseremoved) {
		lbs_deb_host("PREP_CMD: card removed\n");
		cmdnode = ERR_PTR(-ENOENT);
		goto done;
	}

	if (!lbs_is_cmd_allowed(priv)) {
		cmdnode = ERR_PTR(-EBUSY);
		goto done;
	}

	cmdnode = lbs_get_cmd_ctrl_node(priv);
	if (cmdnode == NULL) {
		lbs_deb_host("PREP_CMD: cmdnode is NULL\n");

		/* Wake up main thread to execute next command */
		wake_up_interruptible(&priv->waitq);
		cmdnode = ERR_PTR(-ENOBUFS);
		goto done;
	}

	cmdnode->callback = callback;
	cmdnode->callback_arg = callback_arg;

	/* Copy the incoming command to the buffer */
	memcpy(cmdnode->cmdbuf, in_cmd, in_cmd_size);

	/* Set sequence number, clean result, move to buffer */
	priv->seqnum++;
	cmdnode->cmdbuf->command = cpu_to_le16(command);
	cmdnode->cmdbuf->size    = cpu_to_le16(in_cmd_size);
	cmdnode->cmdbuf->seqnum  = cpu_to_le16(priv->seqnum);
	cmdnode->cmdbuf->result  = 0;

	lbs_deb_host("PREP_CMD: command 0x%04x\n", command);

	cmdnode->cmdwaitqwoken = 0;
	lbs_queue_cmd(priv, cmdnode);
	wake_up_interruptible(&priv->waitq);

 done:
	lbs_deb_leave_args(LBS_DEB_HOST, "ret %p", cmdnode);
	return cmdnode;
}

void lbs_cmd_async(struct lbs_private *priv, uint16_t command,
	struct cmd_header *in_cmd, int in_cmd_size)
{
	lbs_deb_enter(LBS_DEB_CMD);
	__lbs_cmd_async(priv, command, in_cmd, in_cmd_size,
		lbs_cmd_async_callback, 0);
	lbs_deb_leave(LBS_DEB_CMD);
}

int __lbs_cmd(struct lbs_private *priv, uint16_t command,
	      struct cmd_header *in_cmd, int in_cmd_size,
	      int (*callback)(struct lbs_private *, unsigned long, struct cmd_header *),
	      unsigned long callback_arg)
{
	struct cmd_ctrl_node *cmdnode;
	unsigned long flags;
	int ret = 0;

	lbs_deb_enter(LBS_DEB_HOST);

	cmdnode = __lbs_cmd_async(priv, command, in_cmd, in_cmd_size,
				  callback, callback_arg);
	if (IS_ERR(cmdnode)) {
		ret = PTR_ERR(cmdnode);
		goto done;
	}

	might_sleep();
	wait_event_interruptible(cmdnode->cmdwait_q, cmdnode->cmdwaitqwoken);

	spin_lock_irqsave(&priv->driver_lock, flags);
	ret = cmdnode->result;
	if (ret)
		lbs_pr_info("PREP_CMD: command 0x%04x failed: %d\n",
			    command, ret);

	__lbs_cleanup_and_insert_cmd(priv, cmdnode);
	spin_unlock_irqrestore(&priv->driver_lock, flags);

done:
	lbs_deb_leave_args(LBS_DEB_HOST, "ret %d", ret);
	return ret;
}
EXPORT_SYMBOL_GPL(__lbs_cmd);<|MERGE_RESOLUTION|>--- conflicted
+++ resolved
@@ -6,10 +6,7 @@
 #include <net/lib80211.h>
 #include <linux/kfifo.h>
 #include <linux/sched.h>
-<<<<<<< HEAD
-=======
-
->>>>>>> d94d9fee
+
 #include "host.h"
 #include "decl.h"
 #include "defs.h"
