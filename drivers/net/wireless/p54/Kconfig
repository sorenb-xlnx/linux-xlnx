--- conflicted
+++ resolved
@@ -64,11 +64,7 @@
 
 config P54_SPI
 	tristate "Prism54 SPI (stlc45xx) support"
-<<<<<<< HEAD
-	depends on P54_COMMON && SPI_MASTER
-=======
 	depends on P54_COMMON && SPI_MASTER && GENERIC_HARDIRQS
->>>>>>> ded760a1
 	---help---
 	  This driver is for stlc4550 or stlc4560 based wireless chips.
 	  This driver is experimental, untested and will probably only work on
