/*
 * Common code for mac80211 Prism54 drivers
 *
 * Copyright (c) 2006, Michael Wu <flamingice@sourmilk.net>
 * Copyright (c) 2007, Christian Lamparter <chunkeey@web.de>
 * Copyright 2008, Johannes Berg <johannes@sipsolutions.net>
 *
 * Based on:
 * - the islsm (softmac prism54) driver, which is:
 *   Copyright 2004-2006 Jean-Baptiste Note <jbnote@gmail.com>, et al.
 * - stlc45xx driver
 *   Copyright (C) 2008 Nokia Corporation and/or its subsidiary(-ies).
 *
 * This program is free software; you can redistribute it and/or modify
 * it under the terms of the GNU General Public License version 2 as
 * published by the Free Software Foundation.
 */

#include <linux/init.h>
#include <linux/firmware.h>
#include <linux/etherdevice.h>

#include <net/mac80211.h>

#include "p54.h"
#include "p54common.h"

static int modparam_nohwcrypt;
module_param_named(nohwcrypt, modparam_nohwcrypt, bool, S_IRUGO);
MODULE_PARM_DESC(nohwcrypt, "Disable hardware encryption.");
MODULE_AUTHOR("Michael Wu <flamingice@sourmilk.net>");
MODULE_DESCRIPTION("Softmac Prism54 common code");
MODULE_LICENSE("GPL");
MODULE_ALIAS("prism54common");

static struct ieee80211_rate p54_bgrates[] = {
	{ .bitrate = 10, .hw_value = 0, .flags = IEEE80211_RATE_SHORT_PREAMBLE },
	{ .bitrate = 20, .hw_value = 1, .flags = IEEE80211_RATE_SHORT_PREAMBLE },
	{ .bitrate = 55, .hw_value = 2, .flags = IEEE80211_RATE_SHORT_PREAMBLE },
	{ .bitrate = 110, .hw_value = 3, .flags = IEEE80211_RATE_SHORT_PREAMBLE },
	{ .bitrate = 60, .hw_value = 4, },
	{ .bitrate = 90, .hw_value = 5, },
	{ .bitrate = 120, .hw_value = 6, },
	{ .bitrate = 180, .hw_value = 7, },
	{ .bitrate = 240, .hw_value = 8, },
	{ .bitrate = 360, .hw_value = 9, },
	{ .bitrate = 480, .hw_value = 10, },
	{ .bitrate = 540, .hw_value = 11, },
};

static struct ieee80211_channel p54_bgchannels[] = {
	{ .center_freq = 2412, .hw_value = 1, },
	{ .center_freq = 2417, .hw_value = 2, },
	{ .center_freq = 2422, .hw_value = 3, },
	{ .center_freq = 2427, .hw_value = 4, },
	{ .center_freq = 2432, .hw_value = 5, },
	{ .center_freq = 2437, .hw_value = 6, },
	{ .center_freq = 2442, .hw_value = 7, },
	{ .center_freq = 2447, .hw_value = 8, },
	{ .center_freq = 2452, .hw_value = 9, },
	{ .center_freq = 2457, .hw_value = 10, },
	{ .center_freq = 2462, .hw_value = 11, },
	{ .center_freq = 2467, .hw_value = 12, },
	{ .center_freq = 2472, .hw_value = 13, },
	{ .center_freq = 2484, .hw_value = 14, },
};

static struct ieee80211_supported_band band_2GHz = {
	.channels = p54_bgchannels,
	.n_channels = ARRAY_SIZE(p54_bgchannels),
	.bitrates = p54_bgrates,
	.n_bitrates = ARRAY_SIZE(p54_bgrates),
};

static struct ieee80211_rate p54_arates[] = {
	{ .bitrate = 60, .hw_value = 4, },
	{ .bitrate = 90, .hw_value = 5, },
	{ .bitrate = 120, .hw_value = 6, },
	{ .bitrate = 180, .hw_value = 7, },
	{ .bitrate = 240, .hw_value = 8, },
	{ .bitrate = 360, .hw_value = 9, },
	{ .bitrate = 480, .hw_value = 10, },
	{ .bitrate = 540, .hw_value = 11, },
};

static struct ieee80211_channel p54_achannels[] = {
	{ .center_freq = 4920 },
	{ .center_freq = 4940 },
	{ .center_freq = 4960 },
	{ .center_freq = 4980 },
	{ .center_freq = 5040 },
	{ .center_freq = 5060 },
	{ .center_freq = 5080 },
	{ .center_freq = 5170 },
	{ .center_freq = 5180 },
	{ .center_freq = 5190 },
	{ .center_freq = 5200 },
	{ .center_freq = 5210 },
	{ .center_freq = 5220 },
	{ .center_freq = 5230 },
	{ .center_freq = 5240 },
	{ .center_freq = 5260 },
	{ .center_freq = 5280 },
	{ .center_freq = 5300 },
	{ .center_freq = 5320 },
	{ .center_freq = 5500 },
	{ .center_freq = 5520 },
	{ .center_freq = 5540 },
	{ .center_freq = 5560 },
	{ .center_freq = 5580 },
	{ .center_freq = 5600 },
	{ .center_freq = 5620 },
	{ .center_freq = 5640 },
	{ .center_freq = 5660 },
	{ .center_freq = 5680 },
	{ .center_freq = 5700 },
	{ .center_freq = 5745 },
	{ .center_freq = 5765 },
	{ .center_freq = 5785 },
	{ .center_freq = 5805 },
	{ .center_freq = 5825 },
};

static struct ieee80211_supported_band band_5GHz = {
	.channels = p54_achannels,
	.n_channels = ARRAY_SIZE(p54_achannels),
	.bitrates = p54_arates,
	.n_bitrates = ARRAY_SIZE(p54_arates),
};

int p54_parse_firmware(struct ieee80211_hw *dev, const struct firmware *fw)
{
	struct p54_common *priv = dev->priv;
	struct bootrec_exp_if *exp_if;
	struct bootrec *bootrec;
	u32 *data = (u32 *)fw->data;
	u32 *end_data = (u32 *)fw->data + (fw->size >> 2);
	u8 *fw_version = NULL;
	size_t len;
	int i;
	int maxlen;

	if (priv->rx_start)
		return 0;

	while (data < end_data && *data)
		data++;

	while (data < end_data && !*data)
		data++;

	bootrec = (struct bootrec *) data;

	while (bootrec->data <= end_data &&
	       (bootrec->data + (len = le32_to_cpu(bootrec->len))) <= end_data) {
		u32 code = le32_to_cpu(bootrec->code);
		switch (code) {
		case BR_CODE_COMPONENT_ID:
			priv->fw_interface = be32_to_cpup((__be32 *)
					     bootrec->data);
			switch (priv->fw_interface) {
			case FW_LM86:
			case FW_LM20:
			case FW_LM87: {
				char *iftype = (char *)bootrec->data;
				printk(KERN_INFO "%s: p54 detected a LM%c%c "
						 "firmware\n",
					wiphy_name(dev->wiphy),
					iftype[2], iftype[3]);
				break;
				}
			case FW_FMAC:
			default:
				printk(KERN_ERR "%s: unsupported firmware\n",
					wiphy_name(dev->wiphy));
				return -ENODEV;
			}
			break;
		case BR_CODE_COMPONENT_VERSION:
			/* 24 bytes should be enough for all firmwares */
			if (strnlen((unsigned char*)bootrec->data, 24) < 24)
				fw_version = (unsigned char*)bootrec->data;
			break;
		case BR_CODE_DESCR: {
			struct bootrec_desc *desc =
				(struct bootrec_desc *)bootrec->data;
			priv->rx_start = le32_to_cpu(desc->rx_start);
			/* FIXME add sanity checking */
			priv->rx_end = le32_to_cpu(desc->rx_end) - 0x3500;
			priv->headroom = desc->headroom;
			priv->tailroom = desc->tailroom;
			priv->privacy_caps = desc->privacy_caps;
			priv->rx_keycache_size = desc->rx_keycache_size;
			if (le32_to_cpu(bootrec->len) == 11)
				priv->rx_mtu = le16_to_cpu(desc->rx_mtu);
			else
				priv->rx_mtu = (size_t)
					0x620 - priv->tx_hdr_len;
			maxlen = priv->tx_hdr_len + /* USB devices */
				 sizeof(struct p54_rx_data) +
				 4 + /* rx alignment */
				 IEEE80211_MAX_FRAG_THRESHOLD;
			if (priv->rx_mtu > maxlen && PAGE_SIZE == 4096) {
				printk(KERN_INFO "p54: rx_mtu reduced from %d "
					         "to %d\n", priv->rx_mtu,
						 maxlen);
				priv->rx_mtu = maxlen;
			}
			break;
			}
		case BR_CODE_EXPOSED_IF:
			exp_if = (struct bootrec_exp_if *) bootrec->data;
			for (i = 0; i < (len * sizeof(*exp_if) / 4); i++)
				if (exp_if[i].if_id == cpu_to_le16(0x1a))
					priv->fw_var = le16_to_cpu(exp_if[i].variant);
			break;
		case BR_CODE_DEPENDENT_IF:
			break;
		case BR_CODE_END_OF_BRA:
		case LEGACY_BR_CODE_END_OF_BRA:
			end_data = NULL;
			break;
		default:
			break;
		}
		bootrec = (struct bootrec *)&bootrec->data[len];
	}

	if (fw_version)
		printk(KERN_INFO "%s: FW rev %s - Softmac protocol %x.%x\n",
			wiphy_name(dev->wiphy), fw_version,
			priv->fw_var >> 8, priv->fw_var & 0xff);

	if (priv->fw_var < 0x500)
		printk(KERN_INFO "%s: you are using an obsolete firmware. "
		       "visit http://wireless.kernel.org/en/users/Drivers/p54 "
		       "and grab one for \"kernel >= 2.6.28\"!\n",
			wiphy_name(dev->wiphy));

	if (priv->fw_var >= 0x300) {
		/* Firmware supports QoS, use it! */
		priv->tx_stats[4].limit = 3;		/* AC_VO */
		priv->tx_stats[5].limit = 4;		/* AC_VI */
		priv->tx_stats[6].limit = 3;		/* AC_BE */
		priv->tx_stats[7].limit = 2;		/* AC_BK */
		dev->queues = 4;
	}

	if (!modparam_nohwcrypt)
		printk(KERN_INFO "%s: cryptographic accelerator "
				 "WEP:%s, TKIP:%s, CCMP:%s\n",
			wiphy_name(dev->wiphy),
			(priv->privacy_caps & BR_DESC_PRIV_CAP_WEP) ? "YES" :
			"no", (priv->privacy_caps & (BR_DESC_PRIV_CAP_TKIP |
			 BR_DESC_PRIV_CAP_MICHAEL)) ? "YES" : "no",
			(priv->privacy_caps & BR_DESC_PRIV_CAP_AESCCMP) ?
			"YES" : "no");

	return 0;
}
EXPORT_SYMBOL_GPL(p54_parse_firmware);

static int p54_convert_rev0(struct ieee80211_hw *dev,
			    struct pda_pa_curve_data *curve_data)
{
	struct p54_common *priv = dev->priv;
	struct p54_pa_curve_data_sample *dst;
	struct pda_pa_curve_data_sample_rev0 *src;
	size_t cd_len = sizeof(*curve_data) +
		(curve_data->points_per_channel*sizeof(*dst) + 2) *
		 curve_data->channels;
	unsigned int i, j;
	void *source, *target;

	priv->curve_data = kmalloc(cd_len, GFP_KERNEL);
	if (!priv->curve_data)
		return -ENOMEM;

	memcpy(priv->curve_data, curve_data, sizeof(*curve_data));
	source = curve_data->data;
	target = priv->curve_data->data;
	for (i = 0; i < curve_data->channels; i++) {
		__le16 *freq = source;
		source += sizeof(__le16);
		*((__le16 *)target) = *freq;
		target += sizeof(__le16);
		for (j = 0; j < curve_data->points_per_channel; j++) {
			dst = target;
			src = source;

			dst->rf_power = src->rf_power;
			dst->pa_detector = src->pa_detector;
			dst->data_64qam = src->pcv;
			/* "invent" the points for the other modulations */
#define SUB(x,y) (u8)((x) - (y)) > (x) ? 0 : (x) - (y)
			dst->data_16qam = SUB(src->pcv, 12);
			dst->data_qpsk = SUB(dst->data_16qam, 12);
			dst->data_bpsk = SUB(dst->data_qpsk, 12);
			dst->data_barker = SUB(dst->data_bpsk, 14);
#undef SUB
			target += sizeof(*dst);
			source += sizeof(*src);
		}
	}

	return 0;
}

static int p54_convert_rev1(struct ieee80211_hw *dev,
			    struct pda_pa_curve_data *curve_data)
{
	struct p54_common *priv = dev->priv;
	struct p54_pa_curve_data_sample *dst;
	struct pda_pa_curve_data_sample_rev1 *src;
	size_t cd_len = sizeof(*curve_data) +
		(curve_data->points_per_channel*sizeof(*dst) + 2) *
		 curve_data->channels;
	unsigned int i, j;
	void *source, *target;

	priv->curve_data = kmalloc(cd_len, GFP_KERNEL);
	if (!priv->curve_data)
		return -ENOMEM;

	memcpy(priv->curve_data, curve_data, sizeof(*curve_data));
	source = curve_data->data;
	target = priv->curve_data->data;
	for (i = 0; i < curve_data->channels; i++) {
		__le16 *freq = source;
		source += sizeof(__le16);
		*((__le16 *)target) = *freq;
		target += sizeof(__le16);
		for (j = 0; j < curve_data->points_per_channel; j++) {
			memcpy(target, source, sizeof(*src));

			target += sizeof(*dst);
			source += sizeof(*src);
		}
		source++;
	}

	return 0;
}

static const char *p54_rf_chips[] = { "NULL", "Duette3", "Duette2",
                              "Frisbee", "Xbow", "Longbow", "NULL", "NULL" };
static int p54_init_xbow_synth(struct ieee80211_hw *dev);

static void p54_parse_rssical(struct ieee80211_hw *dev, void *data, int len,
			     u16 type)
{
	struct p54_common *priv = dev->priv;
	int offset = (type == PDR_RSSI_LINEAR_APPROXIMATION_EXTENDED) ? 2 : 0;
	int entry_size = sizeof(struct pda_rssi_cal_entry) + offset;
	int num_entries = (type == PDR_RSSI_LINEAR_APPROXIMATION) ? 1 : 2;
	int i;

	if (len != (entry_size * num_entries)) {
		printk(KERN_ERR "%s: unknown rssi calibration data packing "
				 " type:(%x) len:%d.\n",
		       wiphy_name(dev->wiphy), type, len);

		print_hex_dump_bytes("rssical:", DUMP_PREFIX_NONE,
				     data, len);

		printk(KERN_ERR "%s: please report this issue.\n",
			wiphy_name(dev->wiphy));
		return;
	}

	for (i = 0; i < num_entries; i++) {
		struct pda_rssi_cal_entry *cal = data +
						 (offset + i * entry_size);
		priv->rssical_db[i].mul = (s16) le16_to_cpu(cal->mul);
		priv->rssical_db[i].add = (s16) le16_to_cpu(cal->add);
	}
}

static int p54_parse_eeprom(struct ieee80211_hw *dev, void *eeprom, int len)
{
	struct p54_common *priv = dev->priv;
	struct eeprom_pda_wrap *wrap = NULL;
	struct pda_entry *entry;
	unsigned int data_len, entry_len;
	void *tmp;
	int err;
	u8 *end = (u8 *)eeprom + len;
	u16 synth = 0;

	wrap = (struct eeprom_pda_wrap *) eeprom;
	entry = (void *)wrap->data + le16_to_cpu(wrap->len);

	/* verify that at least the entry length/code fits */
	while ((u8 *)entry <= end - sizeof(*entry)) {
		entry_len = le16_to_cpu(entry->len);
		data_len = ((entry_len - 1) << 1);

		/* abort if entry exceeds whole structure */
		if ((u8 *)entry + sizeof(*entry) + data_len > end)
			break;

		switch (le16_to_cpu(entry->code)) {
		case PDR_MAC_ADDRESS:
			SET_IEEE80211_PERM_ADDR(dev, entry->data);
			break;
		case PDR_PRISM_PA_CAL_OUTPUT_POWER_LIMITS:
			if (data_len < 2) {
				err = -EINVAL;
				goto err;
			}

			if (2 + entry->data[1]*sizeof(*priv->output_limit) > data_len) {
				err = -EINVAL;
				goto err;
			}

			priv->output_limit = kmalloc(entry->data[1] *
				sizeof(*priv->output_limit), GFP_KERNEL);

			if (!priv->output_limit) {
				err = -ENOMEM;
				goto err;
			}

			memcpy(priv->output_limit, &entry->data[2],
			       entry->data[1]*sizeof(*priv->output_limit));
			priv->output_limit_len = entry->data[1];
			break;
		case PDR_PRISM_PA_CAL_CURVE_DATA: {
			struct pda_pa_curve_data *curve_data =
				(struct pda_pa_curve_data *)entry->data;
			if (data_len < sizeof(*curve_data)) {
				err = -EINVAL;
				goto err;
			}

			switch (curve_data->cal_method_rev) {
			case 0:
				err = p54_convert_rev0(dev, curve_data);
				break;
			case 1:
				err = p54_convert_rev1(dev, curve_data);
				break;
			default:
				printk(KERN_ERR "%s: unknown curve data "
						"revision %d\n",
						wiphy_name(dev->wiphy),
						curve_data->cal_method_rev);
				err = -ENODEV;
				break;
			}
			if (err)
				goto err;
			}
			break;
		case PDR_PRISM_ZIF_TX_IQ_CALIBRATION:
			priv->iq_autocal = kmalloc(data_len, GFP_KERNEL);
			if (!priv->iq_autocal) {
				err = -ENOMEM;
				goto err;
			}

			memcpy(priv->iq_autocal, entry->data, data_len);
			priv->iq_autocal_len = data_len / sizeof(struct pda_iq_autocal_entry);
			break;
		case PDR_INTERFACE_LIST:
			tmp = entry->data;
			while ((u8 *)tmp < entry->data + data_len) {
				struct bootrec_exp_if *exp_if = tmp;
				if (le16_to_cpu(exp_if->if_id) == 0xf)
					synth = le16_to_cpu(exp_if->variant);
				tmp += sizeof(struct bootrec_exp_if);
			}
			break;
		case PDR_HARDWARE_PLATFORM_COMPONENT_ID:
			priv->version = *(u8 *)(entry->data + 1);
			break;
		case PDR_RSSI_LINEAR_APPROXIMATION:
		case PDR_RSSI_LINEAR_APPROXIMATION_DUAL_BAND:
		case PDR_RSSI_LINEAR_APPROXIMATION_EXTENDED:
			p54_parse_rssical(dev, entry->data, data_len,
					  le16_to_cpu(entry->code));
			break;
		case PDR_END:
			/* make it overrun */
			entry_len = len;
			break;
		case PDR_MANUFACTURING_PART_NUMBER:
		case PDR_PDA_VERSION:
		case PDR_NIC_SERIAL_NUMBER:
		case PDR_REGULATORY_DOMAIN_LIST:
		case PDR_TEMPERATURE_TYPE:
		case PDR_PRISM_PCI_IDENTIFIER:
		case PDR_COUNTRY_INFORMATION:
		case PDR_OEM_NAME:
		case PDR_PRODUCT_NAME:
		case PDR_UTF8_OEM_NAME:
		case PDR_UTF8_PRODUCT_NAME:
		case PDR_COUNTRY_LIST:
		case PDR_DEFAULT_COUNTRY:
		case PDR_ANTENNA_GAIN:
		case PDR_PRISM_INDIGO_PA_CALIBRATION_DATA:
		case PDR_REGULATORY_POWER_LIMITS:
		case PDR_RADIATED_TRANSMISSION_CORRECTION:
		case PDR_PRISM_TX_IQ_CALIBRATION:
		case PDR_BASEBAND_REGISTERS:
		case PDR_PER_CHANNEL_BASEBAND_REGISTERS:
			break;
		default:
			printk(KERN_INFO "%s: unknown eeprom code : 0x%x\n",
				wiphy_name(dev->wiphy),
				le16_to_cpu(entry->code));
			break;
		}

		entry = (void *)entry + (entry_len + 1)*2;
	}

	if (!synth || !priv->iq_autocal || !priv->output_limit ||
	    !priv->curve_data) {
		printk(KERN_ERR "%s: not all required entries found in eeprom!\n",
			wiphy_name(dev->wiphy));
		err = -EINVAL;
		goto err;
	}

	priv->rxhw = synth & PDR_SYNTH_FRONTEND_MASK;
	if (priv->rxhw == 4)
		p54_init_xbow_synth(dev);
	if (!(synth & PDR_SYNTH_24_GHZ_DISABLED))
		dev->wiphy->bands[IEEE80211_BAND_2GHZ] = &band_2GHz;
	if (!(synth & PDR_SYNTH_5_GHZ_DISABLED))
		dev->wiphy->bands[IEEE80211_BAND_5GHZ] = &band_5GHz;

	if (!is_valid_ether_addr(dev->wiphy->perm_addr)) {
		u8 perm_addr[ETH_ALEN];

		printk(KERN_WARNING "%s: Invalid hwaddr! Using randomly generated MAC addr\n",
			wiphy_name(dev->wiphy));
		random_ether_addr(perm_addr);
		SET_IEEE80211_PERM_ADDR(dev, perm_addr);
	}

	printk(KERN_INFO "%s: hwaddr %pM, MAC:isl38%02x RF:%s\n",
		wiphy_name(dev->wiphy),
		dev->wiphy->perm_addr,
		priv->version, p54_rf_chips[priv->rxhw]);

	return 0;

  err:
	if (priv->iq_autocal) {
		kfree(priv->iq_autocal);
		priv->iq_autocal = NULL;
	}

	if (priv->output_limit) {
		kfree(priv->output_limit);
		priv->output_limit = NULL;
	}

	if (priv->curve_data) {
		kfree(priv->curve_data);
		priv->curve_data = NULL;
	}

	printk(KERN_ERR "%s: eeprom parse failed!\n",
		wiphy_name(dev->wiphy));
	return err;
}

static int p54_rssi_to_dbm(struct ieee80211_hw *dev, int rssi)
{
	struct p54_common *priv = dev->priv;
	int band = dev->conf.channel->band;

	return ((rssi * priv->rssical_db[band].mul) / 64 +
			 priv->rssical_db[band].add) / 4;
}

static int p54_rx_data(struct ieee80211_hw *dev, struct sk_buff *skb)
{
	struct p54_common *priv = dev->priv;
	struct p54_rx_data *hdr = (struct p54_rx_data *) skb->data;
	struct ieee80211_rx_status rx_status = {0};
	u16 freq = le16_to_cpu(hdr->freq);
	size_t header_len = sizeof(*hdr);
	u32 tsf32;
	u8 rate = hdr->rate & 0xf;

	/*
	 * If the device is in a unspecified state we have to
	 * ignore all data frames. Else we could end up with a
	 * nasty crash.
	 */
	if (unlikely(priv->mode == NL80211_IFTYPE_UNSPECIFIED))
		return 0;

	if (!(hdr->flags & cpu_to_le16(P54_HDR_FLAG_DATA_IN_FCS_GOOD))) {
		if (priv->filter_flags & FIF_FCSFAIL)
			rx_status.flag |= RX_FLAG_FAILED_FCS_CRC;
		else
			return 0;
	}

	if (hdr->decrypt_status == P54_DECRYPT_OK)
		rx_status.flag |= RX_FLAG_DECRYPTED;
	if ((hdr->decrypt_status == P54_DECRYPT_FAIL_MICHAEL) ||
	    (hdr->decrypt_status == P54_DECRYPT_FAIL_TKIP))
		rx_status.flag |= RX_FLAG_MMIC_ERROR;

	rx_status.signal = p54_rssi_to_dbm(dev, hdr->rssi);
	rx_status.noise = priv->noise;
	/* XX correct? */
	rx_status.qual = (100 * hdr->rssi) / 127;
	if (hdr->rate & 0x10)
		rx_status.flag |= RX_FLAG_SHORTPRE;
	if (dev->conf.channel->band == IEEE80211_BAND_5GHZ)
		rx_status.rate_idx = (rate < 4) ? 0 : rate - 4;
	else
		rx_status.rate_idx = rate;

	rx_status.freq = freq;
	rx_status.band =  dev->conf.channel->band;
	rx_status.antenna = hdr->antenna;

	tsf32 = le32_to_cpu(hdr->tsf32);
	if (tsf32 < priv->tsf_low32)
		priv->tsf_high32++;
	rx_status.mactime = ((u64)priv->tsf_high32) << 32 | tsf32;
	priv->tsf_low32 = tsf32;

	rx_status.flag |= RX_FLAG_TSFT;

	if (hdr->flags & cpu_to_le16(P54_HDR_FLAG_DATA_ALIGN))
		header_len += hdr->align[0];

	skb_pull(skb, header_len);
	skb_trim(skb, le16_to_cpu(hdr->len));

	ieee80211_rx_irqsafe(dev, skb, &rx_status);

	queue_delayed_work(dev->workqueue, &priv->work,
			   msecs_to_jiffies(P54_STATISTICS_UPDATE));

	return -1;
}

static void inline p54_wake_free_queues(struct ieee80211_hw *dev)
{
	struct p54_common *priv = dev->priv;
	int i;

	if (priv->mode == NL80211_IFTYPE_UNSPECIFIED)
		return ;

	for (i = 0; i < dev->queues; i++)
		if (priv->tx_stats[i + 4].len < priv->tx_stats[i + 4].limit)
			ieee80211_wake_queue(dev, i);
}

void p54_free_skb(struct ieee80211_hw *dev, struct sk_buff *skb)
{
	struct p54_common *priv = dev->priv;
	struct ieee80211_tx_info *info;
	struct memrecord *range;
	unsigned long flags;
	u32 freed = 0, last_addr = priv->rx_start;

	if (unlikely(!skb || !dev || !skb_queue_len(&priv->tx_queue)))
		return;

	/*
	 * don't try to free an already unlinked skb
	 */
	if (unlikely((!skb->next) || (!skb->prev)))
		return;

	spin_lock_irqsave(&priv->tx_queue.lock, flags);
	info = IEEE80211_SKB_CB(skb);
	range = (void *)info->rate_driver_data;
	if (skb->prev != (struct sk_buff *)&priv->tx_queue) {
		struct ieee80211_tx_info *ni;
		struct memrecord *mr;

		ni = IEEE80211_SKB_CB(skb->prev);
		mr = (struct memrecord *)ni->rate_driver_data;
		last_addr = mr->end_addr;
	}
	if (skb->next != (struct sk_buff *)&priv->tx_queue) {
		struct ieee80211_tx_info *ni;
		struct memrecord *mr;

		ni = IEEE80211_SKB_CB(skb->next);
		mr = (struct memrecord *)ni->rate_driver_data;
		freed = mr->start_addr - last_addr;
	} else
		freed = priv->rx_end - last_addr;
	__skb_unlink(skb, &priv->tx_queue);
	spin_unlock_irqrestore(&priv->tx_queue.lock, flags);
	dev_kfree_skb_any(skb);

	if (freed >= priv->headroom + sizeof(struct p54_hdr) + 48 +
		     IEEE80211_MAX_RTS_THRESHOLD + priv->tailroom)
		p54_wake_free_queues(dev);
}
EXPORT_SYMBOL_GPL(p54_free_skb);

static struct sk_buff *p54_find_tx_entry(struct ieee80211_hw *dev,
					   __le32 req_id)
{
	struct p54_common *priv = dev->priv;
	struct sk_buff *entry = priv->tx_queue.next;
	unsigned long flags;

	spin_lock_irqsave(&priv->tx_queue.lock, flags);
	while (entry != (struct sk_buff *)&priv->tx_queue) {
		struct p54_hdr *hdr = (struct p54_hdr *) entry->data;

		if (hdr->req_id == req_id) {
			spin_unlock_irqrestore(&priv->tx_queue.lock, flags);
			return entry;
		}
		entry = entry->next;
	}
	spin_unlock_irqrestore(&priv->tx_queue.lock, flags);
	return NULL;
}

static void p54_rx_frame_sent(struct ieee80211_hw *dev, struct sk_buff *skb)
{
	struct p54_common *priv = dev->priv;
	struct p54_hdr *hdr = (struct p54_hdr *) skb->data;
	struct p54_frame_sent *payload = (struct p54_frame_sent *) hdr->data;
	struct sk_buff *entry = (struct sk_buff *) priv->tx_queue.next;
	u32 addr = le32_to_cpu(hdr->req_id) - priv->headroom;
	struct memrecord *range = NULL;
	u32 freed = 0;
	u32 last_addr = priv->rx_start;
	unsigned long flags;
	int count, idx;

	spin_lock_irqsave(&priv->tx_queue.lock, flags);
	while (entry != (struct sk_buff *)&priv->tx_queue) {
		struct ieee80211_tx_info *info = IEEE80211_SKB_CB(entry);
		struct p54_hdr *entry_hdr;
		struct p54_tx_data *entry_data;
		unsigned int pad = 0, frame_len;

		range = (void *)info->rate_driver_data;
		if (range->start_addr != addr) {
			last_addr = range->end_addr;
			entry = entry->next;
			continue;
		}

		if (entry->next != (struct sk_buff *)&priv->tx_queue) {
			struct ieee80211_tx_info *ni;
			struct memrecord *mr;

			ni = IEEE80211_SKB_CB(entry->next);
			mr = (struct memrecord *)ni->rate_driver_data;
			freed = mr->start_addr - last_addr;
		} else
			freed = priv->rx_end - last_addr;

		last_addr = range->end_addr;
		__skb_unlink(entry, &priv->tx_queue);
		spin_unlock_irqrestore(&priv->tx_queue.lock, flags);

		frame_len = entry->len;
		entry_hdr = (struct p54_hdr *) entry->data;
		entry_data = (struct p54_tx_data *) entry_hdr->data;
		priv->tx_stats[entry_data->hw_queue].len--;
		priv->stats.dot11ACKFailureCount += payload->tries - 1;

		if (unlikely(entry == priv->cached_beacon)) {
			kfree_skb(entry);
			priv->cached_beacon = NULL;
			goto out;
		}

		/*
		 * Clear manually, ieee80211_tx_info_clear_status would
		 * clear the counts too and we need them.
		 */
		memset(&info->status.ampdu_ack_len, 0,
		       sizeof(struct ieee80211_tx_info) -
		       offsetof(struct ieee80211_tx_info, status.ampdu_ack_len));
		BUILD_BUG_ON(offsetof(struct ieee80211_tx_info,
				      status.ampdu_ack_len) != 23);

		if (entry_hdr->flags & cpu_to_le16(P54_HDR_FLAG_DATA_ALIGN))
			pad = entry_data->align[0];

		/* walk through the rates array and adjust the counts */
		count = payload->tries;
		for (idx = 0; idx < 4; idx++) {
			if (count >= info->status.rates[idx].count) {
				count -= info->status.rates[idx].count;
			} else if (count > 0) {
				info->status.rates[idx].count = count;
				count = 0;
			} else {
				info->status.rates[idx].idx = -1;
				info->status.rates[idx].count = 0;
			}
		}

		if (!(info->flags & IEEE80211_TX_CTL_NO_ACK) &&
		     (!payload->status))
			info->flags |= IEEE80211_TX_STAT_ACK;
		if (payload->status & P54_TX_PSM_CANCELLED)
			info->flags |= IEEE80211_TX_STAT_TX_FILTERED;
		info->status.ack_signal = p54_rssi_to_dbm(dev,
				(int)payload->ack_rssi);

<<<<<<< HEAD
		if (entry_data->key_type == P54_CRYPTO_TKIPMICHAEL) {
			u8 *iv = (u8 *)(entry_data->align + pad +
				        entry_data->crypt_offset);
=======
		/* Undo all changes to the frame. */
		switch (entry_data->key_type) {
		case P54_CRYPTO_TKIPMICHAEL: {
			u8 *iv = (u8 *)(entry_data->align + pad +
					entry_data->crypt_offset);
>>>>>>> 67d8a3c1

			/* Restore the original TKIP IV. */
			iv[2] = iv[0];
			iv[0] = iv[1];
			iv[1] = (iv[0] | 0x20) & 0x7f;	/* WEPSeed - 8.3.2.2 */
<<<<<<< HEAD
		}
=======

			frame_len -= 12; /* remove TKIP_MMIC + TKIP_ICV */
			break;
			}
		case P54_CRYPTO_AESCCMP:
			frame_len -= 8; /* remove CCMP_MIC */
			break;
		case P54_CRYPTO_WEP:
			frame_len -= 4; /* remove WEP_ICV */
			break;
		}
		skb_trim(entry, frame_len);
>>>>>>> 67d8a3c1
		skb_pull(entry, sizeof(*hdr) + pad + sizeof(*entry_data));
		ieee80211_tx_status_irqsafe(dev, entry);
		goto out;
	}
	spin_unlock_irqrestore(&priv->tx_queue.lock, flags);

out:
	if (freed >= priv->headroom + sizeof(struct p54_hdr) + 48 +
		     IEEE80211_MAX_RTS_THRESHOLD + priv->tailroom)
		p54_wake_free_queues(dev);
}

static void p54_rx_eeprom_readback(struct ieee80211_hw *dev,
				   struct sk_buff *skb)
{
	struct p54_hdr *hdr = (struct p54_hdr *) skb->data;
	struct p54_eeprom_lm86 *eeprom = (struct p54_eeprom_lm86 *) hdr->data;
	struct p54_common *priv = dev->priv;

	if (!priv->eeprom)
		return ;

	if (priv->fw_var >= 0x509) {
		memcpy(priv->eeprom, eeprom->v2.data,
		       le16_to_cpu(eeprom->v2.len));
	} else {
		memcpy(priv->eeprom, eeprom->v1.data,
		       le16_to_cpu(eeprom->v1.len));
	}

	complete(&priv->eeprom_comp);
}

static void p54_rx_stats(struct ieee80211_hw *dev, struct sk_buff *skb)
{
	struct p54_common *priv = dev->priv;
	struct p54_hdr *hdr = (struct p54_hdr *) skb->data;
	struct p54_statistics *stats = (struct p54_statistics *) hdr->data;
	u32 tsf32;

	if (unlikely(priv->mode == NL80211_IFTYPE_UNSPECIFIED))
		return ;

	tsf32 = le32_to_cpu(stats->tsf32);
	if (tsf32 < priv->tsf_low32)
		priv->tsf_high32++;
	priv->tsf_low32 = tsf32;

	priv->stats.dot11RTSFailureCount = le32_to_cpu(stats->rts_fail);
	priv->stats.dot11RTSSuccessCount = le32_to_cpu(stats->rts_success);
	priv->stats.dot11FCSErrorCount = le32_to_cpu(stats->rx_bad_fcs);

	priv->noise = p54_rssi_to_dbm(dev, le32_to_cpu(stats->noise));

	p54_free_skb(dev, p54_find_tx_entry(dev, hdr->req_id));
}

static void p54_rx_trap(struct ieee80211_hw *dev, struct sk_buff *skb)
{
	struct p54_hdr *hdr = (struct p54_hdr *) skb->data;
	struct p54_trap *trap = (struct p54_trap *) hdr->data;
	u16 event = le16_to_cpu(trap->event);
	u16 freq = le16_to_cpu(trap->frequency);

	switch (event) {
	case P54_TRAP_BEACON_TX:
		break;
	case P54_TRAP_RADAR:
		printk(KERN_INFO "%s: radar (freq:%d MHz)\n",
			wiphy_name(dev->wiphy), freq);
		break;
	case P54_TRAP_NO_BEACON:
		break;
	case P54_TRAP_SCAN:
		break;
	case P54_TRAP_TBTT:
		break;
	case P54_TRAP_TIMER:
		break;
	default:
		printk(KERN_INFO "%s: received event:%x freq:%d\n",
		       wiphy_name(dev->wiphy), event, freq);
		break;
	}
}

static int p54_rx_control(struct ieee80211_hw *dev, struct sk_buff *skb)
{
	struct p54_hdr *hdr = (struct p54_hdr *) skb->data;

	switch (le16_to_cpu(hdr->type)) {
	case P54_CONTROL_TYPE_TXDONE:
		p54_rx_frame_sent(dev, skb);
		break;
	case P54_CONTROL_TYPE_TRAP:
		p54_rx_trap(dev, skb);
		break;
	case P54_CONTROL_TYPE_BBP:
		break;
	case P54_CONTROL_TYPE_STAT_READBACK:
		p54_rx_stats(dev, skb);
		break;
	case P54_CONTROL_TYPE_EEPROM_READBACK:
		p54_rx_eeprom_readback(dev, skb);
		break;
	default:
		printk(KERN_DEBUG "%s: not handling 0x%02x type control frame\n",
		       wiphy_name(dev->wiphy), le16_to_cpu(hdr->type));
		break;
	}

	return 0;
}

/* returns zero if skb can be reused */
int p54_rx(struct ieee80211_hw *dev, struct sk_buff *skb)
{
	u16 type = le16_to_cpu(*((__le16 *)skb->data));

	if (type & P54_HDR_FLAG_CONTROL)
		return p54_rx_control(dev, skb);
	else
		return p54_rx_data(dev, skb);
}
EXPORT_SYMBOL_GPL(p54_rx);

/*
 * So, the firmware is somewhat stupid and doesn't know what places in its
 * memory incoming data should go to. By poking around in the firmware, we
 * can find some unused memory to upload our packets to. However, data that we
 * want the card to TX needs to stay intact until the card has told us that
 * it is done with it. This function finds empty places we can upload to and
 * marks allocated areas as reserved if necessary. p54_rx_frame_sent frees
 * allocated areas.
 */
static int p54_assign_address(struct ieee80211_hw *dev, struct sk_buff *skb,
			       struct p54_hdr *data, u32 len)
{
	struct p54_common *priv = dev->priv;
	struct sk_buff *entry = priv->tx_queue.next;
	struct sk_buff *target_skb = NULL;
	struct ieee80211_tx_info *info;
	struct memrecord *range;
	u32 last_addr = priv->rx_start;
	u32 largest_hole = 0;
	u32 target_addr = priv->rx_start;
	unsigned long flags;
	unsigned int left;
	len = (len + priv->headroom + priv->tailroom + 3) & ~0x3;

	if (!skb)
		return -EINVAL;

	spin_lock_irqsave(&priv->tx_queue.lock, flags);

	left = skb_queue_len(&priv->tx_queue);
	if (unlikely(left >= 28)) {
		/*
		 * The tx_queue is nearly full!
		 * We have throttle normal data traffic, because we must
		 * have a few spare slots for control frames left.
		 */
		ieee80211_stop_queues(dev);
		queue_delayed_work(dev->workqueue, &priv->work,
				   msecs_to_jiffies(P54_TX_TIMEOUT));

		if (unlikely(left == 32)) {
			/*
			 * The tx_queue is now really full.
			 *
			 * TODO: check if the device has crashed and reset it.
			 */
			spin_unlock_irqrestore(&priv->tx_queue.lock, flags);
			return -ENOSPC;
		}
	}

	while (left--) {
		u32 hole_size;
		info = IEEE80211_SKB_CB(entry);
		range = (void *)info->rate_driver_data;
		hole_size = range->start_addr - last_addr;
		if (!target_skb && hole_size >= len) {
			target_skb = entry->prev;
			hole_size -= len;
			target_addr = last_addr;
		}
		largest_hole = max(largest_hole, hole_size);
		last_addr = range->end_addr;
		entry = entry->next;
	}
	if (!target_skb && priv->rx_end - last_addr >= len) {
		target_skb = priv->tx_queue.prev;
		largest_hole = max(largest_hole, priv->rx_end - last_addr - len);
		if (!skb_queue_empty(&priv->tx_queue)) {
			info = IEEE80211_SKB_CB(target_skb);
			range = (void *)info->rate_driver_data;
			target_addr = range->end_addr;
		}
	} else
		largest_hole = max(largest_hole, priv->rx_end - last_addr);

	if (!target_skb) {
		spin_unlock_irqrestore(&priv->tx_queue.lock, flags);
		ieee80211_stop_queues(dev);
		return -ENOSPC;
	}

	info = IEEE80211_SKB_CB(skb);
	range = (void *)info->rate_driver_data;
	range->start_addr = target_addr;
	range->end_addr = target_addr + len;
	__skb_queue_after(&priv->tx_queue, target_skb, skb);
	spin_unlock_irqrestore(&priv->tx_queue.lock, flags);

	if (largest_hole < priv->headroom + sizeof(struct p54_hdr) +
			   48 + IEEE80211_MAX_RTS_THRESHOLD + priv->tailroom)
		ieee80211_stop_queues(dev);

	data->req_id = cpu_to_le32(target_addr + priv->headroom);
	return 0;
}

static struct sk_buff *p54_alloc_skb(struct ieee80211_hw *dev,
		u16 hdr_flags, u16 len, u16 type, gfp_t memflags)
{
	struct p54_common *priv = dev->priv;
	struct p54_hdr *hdr;
	struct sk_buff *skb;

	skb = __dev_alloc_skb(len + priv->tx_hdr_len, memflags);
	if (!skb)
		return NULL;
	skb_reserve(skb, priv->tx_hdr_len);

	hdr = (struct p54_hdr *) skb_put(skb, sizeof(*hdr));
	hdr->flags = cpu_to_le16(hdr_flags);
	hdr->len = cpu_to_le16(len - sizeof(*hdr));
	hdr->type = cpu_to_le16(type);
	hdr->tries = hdr->rts_tries = 0;

	if (unlikely(p54_assign_address(dev, skb, hdr, len))) {
		kfree_skb(skb);
		return NULL;
	}
	return skb;
}

int p54_read_eeprom(struct ieee80211_hw *dev)
{
	struct p54_common *priv = dev->priv;
	struct p54_hdr *hdr = NULL;
	struct p54_eeprom_lm86 *eeprom_hdr;
	struct sk_buff *skb;
	size_t eeprom_size = 0x2020, offset = 0, blocksize, maxblocksize;
	int ret = -ENOMEM;
	void *eeprom = NULL;

	maxblocksize = EEPROM_READBACK_LEN;
	if (priv->fw_var >= 0x509)
		maxblocksize -= 0xc;
	else
		maxblocksize -= 0x4;

	skb = p54_alloc_skb(dev, P54_HDR_FLAG_CONTROL, sizeof(*hdr) +
			    sizeof(*eeprom_hdr) + maxblocksize,
			    P54_CONTROL_TYPE_EEPROM_READBACK, GFP_KERNEL);
	if (!skb)
		goto free;
	priv->eeprom = kzalloc(EEPROM_READBACK_LEN, GFP_KERNEL);
	if (!priv->eeprom)
		goto free;
	eeprom = kzalloc(eeprom_size, GFP_KERNEL);
	if (!eeprom)
		goto free;

	eeprom_hdr = (struct p54_eeprom_lm86 *) skb_put(skb,
		     sizeof(*eeprom_hdr) + maxblocksize);

	while (eeprom_size) {
		blocksize = min(eeprom_size, maxblocksize);
		if (priv->fw_var < 0x509) {
			eeprom_hdr->v1.offset = cpu_to_le16(offset);
			eeprom_hdr->v1.len = cpu_to_le16(blocksize);
		} else {
			eeprom_hdr->v2.offset = cpu_to_le32(offset);
			eeprom_hdr->v2.len = cpu_to_le16(blocksize);
			eeprom_hdr->v2.magic2 = 0xf;
			memcpy(eeprom_hdr->v2.magic, (const char *)"LOCK", 4);
		}
		priv->tx(dev, skb);

		if (!wait_for_completion_interruptible_timeout(&priv->eeprom_comp, HZ)) {
			printk(KERN_ERR "%s: device does not respond!\n",
				wiphy_name(dev->wiphy));
			ret = -EBUSY;
			goto free;
	        }

		memcpy(eeprom + offset, priv->eeprom, blocksize);
		offset += blocksize;
		eeprom_size -= blocksize;
	}

	ret = p54_parse_eeprom(dev, eeprom, offset);
free:
	kfree(priv->eeprom);
	priv->eeprom = NULL;
	p54_free_skb(dev, skb);
	kfree(eeprom);

	return ret;
}
EXPORT_SYMBOL_GPL(p54_read_eeprom);

static int p54_set_tim(struct ieee80211_hw *dev, struct ieee80211_sta *sta,
		bool set)
{
	struct p54_common *priv = dev->priv;
	struct sk_buff *skb;
	struct p54_tim *tim;

	skb = p54_alloc_skb(dev, P54_HDR_FLAG_CONTROL_OPSET,
		      sizeof(struct p54_hdr) + sizeof(*tim),
		      P54_CONTROL_TYPE_TIM, GFP_ATOMIC);
	if (!skb)
		return -ENOMEM;

	tim = (struct p54_tim *) skb_put(skb, sizeof(*tim));
	tim->count = 1;
	tim->entry[0] = cpu_to_le16(set ? (sta->aid | 0x8000) : sta->aid);
	priv->tx(dev, skb);
	return 0;
}

static int p54_sta_unlock(struct ieee80211_hw *dev, u8 *addr)
{
	struct p54_common *priv = dev->priv;
	struct sk_buff *skb;
	struct p54_sta_unlock *sta;

	skb = p54_alloc_skb(dev, P54_HDR_FLAG_CONTROL_OPSET,
		sizeof(struct p54_hdr) + sizeof(*sta),
		P54_CONTROL_TYPE_PSM_STA_UNLOCK, GFP_ATOMIC);
	if (!skb)
		return -ENOMEM;

	sta = (struct p54_sta_unlock *)skb_put(skb, sizeof(*sta));
	memcpy(sta->addr, addr, ETH_ALEN);
	priv->tx(dev, skb);
	return 0;
}

static void p54_sta_notify(struct ieee80211_hw *dev, struct ieee80211_vif *vif,
			      enum sta_notify_cmd notify_cmd,
			      struct ieee80211_sta *sta)
{
	switch (notify_cmd) {
	case STA_NOTIFY_ADD:
	case STA_NOTIFY_REMOVE:
		/*
		 * Notify the firmware that we don't want or we don't
		 * need to buffer frames for this station anymore.
		 */

		p54_sta_unlock(dev, sta->addr);
		break;
	case STA_NOTIFY_AWAKE:
		/* update the firmware's filter table */
		p54_sta_unlock(dev, sta->addr);
		break;
	default:
		break;
	}
}

static int p54_tx_cancel(struct ieee80211_hw *dev, struct sk_buff *entry)
{
	struct p54_common *priv = dev->priv;
	struct sk_buff *skb;
	struct p54_hdr *hdr;
	struct p54_txcancel *cancel;

	skb = p54_alloc_skb(dev, P54_HDR_FLAG_CONTROL_OPSET,
		sizeof(struct p54_hdr) + sizeof(*cancel),
		P54_CONTROL_TYPE_TXCANCEL, GFP_ATOMIC);
	if (!skb)
		return -ENOMEM;

	hdr = (void *)entry->data;
	cancel = (struct p54_txcancel *)skb_put(skb, sizeof(*cancel));
	cancel->req_id = hdr->req_id;
	priv->tx(dev, skb);
	return 0;
}

static int p54_tx_fill(struct ieee80211_hw *dev, struct sk_buff *skb,
		struct ieee80211_tx_info *info, u8 *queue, size_t *extra_len,
		u16 *flags, u16 *aid)
{
	struct ieee80211_hdr *hdr = (struct ieee80211_hdr *)skb->data;
	struct p54_common *priv = dev->priv;
	int ret = 0;

	if (unlikely(ieee80211_is_mgmt(hdr->frame_control))) {
		if (ieee80211_is_beacon(hdr->frame_control)) {
			*aid = 0;
			*queue = 0;
			*extra_len = IEEE80211_MAX_TIM_LEN;
			*flags = P54_HDR_FLAG_DATA_OUT_TIMESTAMP;
			return 0;
		} else if (ieee80211_is_probe_resp(hdr->frame_control)) {
			*aid = 0;
			*queue = 2;
			*flags = P54_HDR_FLAG_DATA_OUT_TIMESTAMP |
				 P54_HDR_FLAG_DATA_OUT_NOCANCEL;
			return 0;
		} else {
			*queue = 2;
			ret = 0;
		}
	} else {
		*queue += 4;
		ret = 1;
	}

	switch (priv->mode) {
	case NL80211_IFTYPE_STATION:
		*aid = 1;
		break;
	case NL80211_IFTYPE_AP:
	case NL80211_IFTYPE_ADHOC:
	case NL80211_IFTYPE_MESH_POINT:
		if (info->flags & IEEE80211_TX_CTL_SEND_AFTER_DTIM) {
			*aid = 0;
			*queue = 3;
			return 0;
		}
		if (info->control.sta)
			*aid = info->control.sta->aid;
		else
			*flags |= P54_HDR_FLAG_DATA_OUT_NOCANCEL;
	}
	return ret;
}

static u8 p54_convert_algo(enum ieee80211_key_alg alg)
{
	switch (alg) {
	case ALG_WEP:
		return P54_CRYPTO_WEP;
	case ALG_TKIP:
		return P54_CRYPTO_TKIPMICHAEL;
	case ALG_CCMP:
		return P54_CRYPTO_AESCCMP;
	default:
		return 0;
	}
}

static int p54_tx(struct ieee80211_hw *dev, struct sk_buff *skb)
{
	struct ieee80211_tx_info *info = IEEE80211_SKB_CB(skb);
	struct ieee80211_tx_queue_stats *current_queue = NULL;
	struct p54_common *priv = dev->priv;
	struct p54_hdr *hdr;
	struct p54_tx_data *txhdr;
	size_t padding, len, tim_len = 0;
	int i, j, ridx, ret;
	u16 hdr_flags = 0, aid = 0;
	u8 rate, queue, crypt_offset = 0;
	u8 cts_rate = 0x20;
	u8 rc_flags;
	u8 calculated_tries[4];
	u8 nrates = 0, nremaining = 8;

	queue = skb_get_queue_mapping(skb);

	ret = p54_tx_fill(dev, skb, info, &queue, &tim_len, &hdr_flags, &aid);
	current_queue = &priv->tx_stats[queue];
	if (unlikely((current_queue->len > current_queue->limit) && ret))
		return NETDEV_TX_BUSY;
	current_queue->len++;
	current_queue->count++;
	if ((current_queue->len == current_queue->limit) && ret)
		ieee80211_stop_queue(dev, skb_get_queue_mapping(skb));

	padding = (unsigned long)(skb->data - (sizeof(*hdr) + sizeof(*txhdr))) & 3;
	len = skb->len;

	if (info->control.hw_key) {
		crypt_offset = ieee80211_get_hdrlen_from_skb(skb);
		if (info->control.hw_key->alg == ALG_TKIP) {
			u8 *iv = (u8 *)(skb->data + crypt_offset);
			/*
			 * The firmware excepts that the IV has to have
			 * this special format
			 */
			iv[1] = iv[0];
			iv[0] = iv[2];
			iv[2] = 0;
		}
	}

	txhdr = (struct p54_tx_data *) skb_push(skb, sizeof(*txhdr) + padding);
	hdr = (struct p54_hdr *) skb_push(skb, sizeof(*hdr));

	if (padding)
		hdr_flags |= P54_HDR_FLAG_DATA_ALIGN;
	hdr->type = cpu_to_le16(aid);
	hdr->rts_tries = info->control.rates[0].count;

	/*
	 * we register the rates in perfect order, and
	 * RTS/CTS won't happen on 5 GHz
	 */
	cts_rate = info->control.rts_cts_rate_idx;

	memset(&txhdr->rateset, 0, sizeof(txhdr->rateset));

	/* see how many rates got used */
	for (i = 0; i < 4; i++) {
		if (info->control.rates[i].idx < 0)
			break;
		nrates++;
	}

	/* limit tries to 8/nrates per rate */
	for (i = 0; i < nrates; i++) {
		/*
		 * The magic expression here is equivalent to 8/nrates for
		 * all values that matter, but avoids division and jumps.
		 * Note that nrates can only take the values 1 through 4.
		 */
		calculated_tries[i] = min_t(int, ((15 >> nrates) | 1) + 1,
						 info->control.rates[i].count);
		nremaining -= calculated_tries[i];
	}

	/* if there are tries left, distribute from back to front */
	for (i = nrates - 1; nremaining > 0 && i >= 0; i--) {
		int tmp = info->control.rates[i].count - calculated_tries[i];

		if (tmp <= 0)
			continue;
		/* RC requested more tries at this rate */

		tmp = min_t(int, tmp, nremaining);
		calculated_tries[i] += tmp;
		nremaining -= tmp;
	}

	ridx = 0;
	for (i = 0; i < nrates && ridx < 8; i++) {
		/* we register the rates in perfect order */
		rate = info->control.rates[i].idx;
		if (info->band == IEEE80211_BAND_5GHZ)
			rate += 4;

		/* store the count we actually calculated for TX status */
		info->control.rates[i].count = calculated_tries[i];

		rc_flags = info->control.rates[i].flags;
		if (rc_flags & IEEE80211_TX_RC_USE_SHORT_PREAMBLE) {
			rate |= 0x10;
			cts_rate |= 0x10;
		}
		if (rc_flags & IEEE80211_TX_RC_USE_RTS_CTS)
			rate |= 0x40;
		else if (rc_flags & IEEE80211_TX_RC_USE_CTS_PROTECT)
			rate |= 0x20;
		for (j = 0; j < calculated_tries[i] && ridx < 8; j++) {
			txhdr->rateset[ridx] = rate;
			ridx++;
		}
	}

	if (info->flags & IEEE80211_TX_CTL_ASSIGN_SEQ)
		hdr_flags |= P54_HDR_FLAG_DATA_OUT_SEQNR;

	/* TODO: enable bursting */
	hdr->flags = cpu_to_le16(hdr_flags);
	hdr->tries = ridx;
	txhdr->rts_rate_idx = 0;
	if (info->control.hw_key) {
		txhdr->key_type = p54_convert_algo(info->control.hw_key->alg);
		txhdr->key_len = min((u8)16, info->control.hw_key->keylen);
		memcpy(txhdr->key, info->control.hw_key->key, txhdr->key_len);
		if (info->control.hw_key->alg == ALG_TKIP) {
			if (unlikely(skb_tailroom(skb) < 12))
				goto err;
			/* reserve space for the MIC key */
			len += 8;
			memcpy(skb_put(skb, 8), &(info->control.hw_key->key
				[NL80211_TKIP_DATA_OFFSET_TX_MIC_KEY]), 8);
		}
		/* reserve some space for ICV */
		len += info->control.hw_key->icv_len;
		memset(skb_put(skb, info->control.hw_key->icv_len), 0,
		       info->control.hw_key->icv_len);
	} else {
		txhdr->key_type = 0;
		txhdr->key_len = 0;
	}
	txhdr->crypt_offset = crypt_offset;
	txhdr->hw_queue = queue;
	if (current_queue)
		txhdr->backlog = current_queue->len;
	else
		txhdr->backlog = 0;
	memset(txhdr->durations, 0, sizeof(txhdr->durations));
	txhdr->tx_antenna = (info->antenna_sel_tx == 0) ?
		2 : info->antenna_sel_tx - 1;
	txhdr->output_power = priv->output_power;
	txhdr->cts_rate = cts_rate;
	if (padding)
		txhdr->align[0] = padding;

	hdr->len = cpu_to_le16(len);
	/* modifies skb->cb and with it info, so must be last! */
	if (unlikely(p54_assign_address(dev, skb, hdr, skb->len + tim_len)))
		goto err;
	priv->tx(dev, skb);

	queue_delayed_work(dev->workqueue, &priv->work,
			   msecs_to_jiffies(P54_TX_FRAME_LIFETIME));

	return 0;

 err:
	skb_pull(skb, sizeof(*hdr) + sizeof(*txhdr) + padding);
	if (current_queue) {
		current_queue->len--;
		current_queue->count--;
	}
	return NETDEV_TX_BUSY;
}

static int p54_setup_mac(struct ieee80211_hw *dev)
{
	struct p54_common *priv = dev->priv;
	struct sk_buff *skb;
	struct p54_setup_mac *setup;
	u16 mode;

	skb = p54_alloc_skb(dev, P54_HDR_FLAG_CONTROL_OPSET, sizeof(*setup) +
			    sizeof(struct p54_hdr), P54_CONTROL_TYPE_SETUP,
			    GFP_ATOMIC);
	if (!skb)
		return -ENOMEM;

	setup = (struct p54_setup_mac *) skb_put(skb, sizeof(*setup));
	if (dev->conf.radio_enabled) {
		switch (priv->mode) {
		case NL80211_IFTYPE_STATION:
			mode = P54_FILTER_TYPE_STATION;
			break;
		case NL80211_IFTYPE_AP:
			mode = P54_FILTER_TYPE_AP;
			break;
		case NL80211_IFTYPE_ADHOC:
		case NL80211_IFTYPE_MESH_POINT:
			mode = P54_FILTER_TYPE_IBSS;
			break;
		default:
			mode = P54_FILTER_TYPE_NONE;
			break;
		}
		if (priv->filter_flags & FIF_PROMISC_IN_BSS)
			mode |= P54_FILTER_TYPE_TRANSPARENT;
	} else
		mode = P54_FILTER_TYPE_RX_DISABLED;

	setup->mac_mode = cpu_to_le16(mode);
	memcpy(setup->mac_addr, priv->mac_addr, ETH_ALEN);
	memcpy(setup->bssid, priv->bssid, ETH_ALEN);
	setup->rx_antenna = 2; /* automatic */
	setup->rx_align = 0;
	if (priv->fw_var < 0x500) {
		setup->v1.basic_rate_mask = cpu_to_le32(priv->basic_rate_mask);
		memset(setup->v1.rts_rates, 0, 8);
		setup->v1.rx_addr = cpu_to_le32(priv->rx_end);
		setup->v1.max_rx = cpu_to_le16(priv->rx_mtu);
		setup->v1.rxhw = cpu_to_le16(priv->rxhw);
		setup->v1.wakeup_timer = cpu_to_le16(priv->wakeup_timer);
		setup->v1.unalloc0 = cpu_to_le16(0);
	} else {
		setup->v2.rx_addr = cpu_to_le32(priv->rx_end);
		setup->v2.max_rx = cpu_to_le16(priv->rx_mtu);
		setup->v2.rxhw = cpu_to_le16(priv->rxhw);
		setup->v2.timer = cpu_to_le16(priv->wakeup_timer);
		setup->v2.truncate = cpu_to_le16(48896);
		setup->v2.basic_rate_mask = cpu_to_le32(priv->basic_rate_mask);
		setup->v2.sbss_offset = 0;
		setup->v2.mcast_window = 0;
		setup->v2.rx_rssi_threshold = 0;
		setup->v2.rx_ed_threshold = 0;
		setup->v2.ref_clock = cpu_to_le32(644245094);
		setup->v2.lpf_bandwidth = cpu_to_le16(65535);
		setup->v2.osc_start_delay = cpu_to_le16(65535);
	}
	priv->tx(dev, skb);
	return 0;
}

static int p54_scan(struct ieee80211_hw *dev, u16 mode, u16 dwell)
{
	struct p54_common *priv = dev->priv;
	struct sk_buff *skb;
	struct p54_scan *chan;
	unsigned int i;
	void *entry;
	__le16 freq = cpu_to_le16(dev->conf.channel->center_freq);
	int band = dev->conf.channel->band;

	skb = p54_alloc_skb(dev, P54_HDR_FLAG_CONTROL_OPSET, sizeof(*chan) +
			    sizeof(struct p54_hdr), P54_CONTROL_TYPE_SCAN,
			    GFP_ATOMIC);
	if (!skb)
		return -ENOMEM;

	chan = (struct p54_scan *) skb_put(skb, sizeof(*chan));
	memset(chan->padding1, 0, sizeof(chan->padding1));
	chan->mode = cpu_to_le16(mode);
	chan->dwell = cpu_to_le16(dwell);

	for (i = 0; i < priv->iq_autocal_len; i++) {
		if (priv->iq_autocal[i].freq != freq)
			continue;

		memcpy(&chan->iq_autocal, &priv->iq_autocal[i],
		       sizeof(*priv->iq_autocal));
		break;
	}
	if (i == priv->iq_autocal_len)
		goto err;

	for (i = 0; i < priv->output_limit_len; i++) {
		if (priv->output_limit[i].freq != freq)
			continue;

		chan->val_barker = 0x38;
		chan->val_bpsk = chan->dup_bpsk =
			priv->output_limit[i].val_bpsk;
		chan->val_qpsk = chan->dup_qpsk =
			priv->output_limit[i].val_qpsk;
		chan->val_16qam = chan->dup_16qam =
			priv->output_limit[i].val_16qam;
		chan->val_64qam = chan->dup_64qam =
			priv->output_limit[i].val_64qam;
		break;
	}
	if (i == priv->output_limit_len)
		goto err;

	entry = priv->curve_data->data;
	for (i = 0; i < priv->curve_data->channels; i++) {
		if (*((__le16 *)entry) != freq) {
			entry += sizeof(__le16);
			entry += sizeof(struct p54_pa_curve_data_sample) *
				 priv->curve_data->points_per_channel;
			continue;
		}

		entry += sizeof(__le16);
		chan->pa_points_per_curve = 8;
		memset(chan->curve_data, 0, sizeof(*chan->curve_data));
		memcpy(chan->curve_data, entry,
		       sizeof(struct p54_pa_curve_data_sample) *
		       min((u8)8, priv->curve_data->points_per_channel));
		break;
	}

	if (priv->fw_var < 0x500) {
		chan->v1_rssi.mul = cpu_to_le16(priv->rssical_db[band].mul);
		chan->v1_rssi.add = cpu_to_le16(priv->rssical_db[band].add);
	} else {
		chan->v2.rssi.mul = cpu_to_le16(priv->rssical_db[band].mul);
		chan->v2.rssi.add = cpu_to_le16(priv->rssical_db[band].add);
		chan->v2.basic_rate_mask = cpu_to_le32(priv->basic_rate_mask);
		memset(chan->v2.rts_rates, 0, 8);
	}
	priv->tx(dev, skb);
	return 0;

 err:
	printk(KERN_ERR "%s: frequency change failed\n", wiphy_name(dev->wiphy));
	p54_free_skb(dev, skb);
	return -EINVAL;
}

static int p54_set_leds(struct ieee80211_hw *dev, int mode, int link, int act)
{
	struct p54_common *priv = dev->priv;
	struct sk_buff *skb;
	struct p54_led *led;

	skb = p54_alloc_skb(dev, P54_HDR_FLAG_CONTROL_OPSET, sizeof(*led) +
			sizeof(struct p54_hdr),	P54_CONTROL_TYPE_LED,
			GFP_ATOMIC);
	if (!skb)
		return -ENOMEM;

	led = (struct p54_led *)skb_put(skb, sizeof(*led));
	led->mode = cpu_to_le16(mode);
	led->led_permanent = cpu_to_le16(link);
	led->led_temporary = cpu_to_le16(act);
	led->duration = cpu_to_le16(1000);
	priv->tx(dev, skb);
	return 0;
}

#define P54_SET_QUEUE(queue, ai_fs, cw_min, cw_max, _txop)	\
do {	 							\
	queue.aifs = cpu_to_le16(ai_fs);			\
	queue.cwmin = cpu_to_le16(cw_min);			\
	queue.cwmax = cpu_to_le16(cw_max);			\
	queue.txop = cpu_to_le16(_txop);			\
} while(0)

static int p54_set_edcf(struct ieee80211_hw *dev)
{
	struct p54_common *priv = dev->priv;
	struct sk_buff *skb;
	struct p54_edcf *edcf;

	skb = p54_alloc_skb(dev, P54_HDR_FLAG_CONTROL_OPSET, sizeof(*edcf) +
			sizeof(struct p54_hdr), P54_CONTROL_TYPE_DCFINIT,
			GFP_ATOMIC);
	if (!skb)
		return -ENOMEM;

	edcf = (struct p54_edcf *)skb_put(skb, sizeof(*edcf));
	if (priv->use_short_slot) {
		edcf->slottime = 9;
		edcf->sifs = 0x10;
		edcf->eofpad = 0x00;
	} else {
		edcf->slottime = 20;
		edcf->sifs = 0x0a;
		edcf->eofpad = 0x06;
	}
	/* (see prism54/isl_oid.h for further details) */
	edcf->frameburst = cpu_to_le16(0);
	edcf->round_trip_delay = cpu_to_le16(0);
	edcf->flags = 0;
	memset(edcf->mapping, 0, sizeof(edcf->mapping));
	memcpy(edcf->queue, priv->qos_params, sizeof(edcf->queue));
	priv->tx(dev, skb);
	return 0;
}

static int p54_beacon_tim(struct sk_buff *skb)
{
	/*
	 * the good excuse for this mess is ... the firmware.
	 * The dummy TIM MUST be at the end of the beacon frame,
	 * because it'll be overwritten!
	 */

	struct ieee80211_mgmt *mgmt = (void *)skb->data;
	u8 *pos, *end;

	if (skb->len <= sizeof(mgmt))
		return -EINVAL;

	pos = (u8 *)mgmt->u.beacon.variable;
	end = skb->data + skb->len;
	while (pos < end) {
		if (pos + 2 + pos[1] > end)
			return -EINVAL;

		if (pos[0] == WLAN_EID_TIM) {
			u8 dtim_len = pos[1];
			u8 dtim_period = pos[3];
			u8 *next = pos + 2 + dtim_len;

			if (dtim_len < 3)
				return -EINVAL;

			memmove(pos, next, end - next);

			if (dtim_len > 3)
				skb_trim(skb, skb->len - (dtim_len - 3));

			pos = end - (dtim_len + 2);

			/* add the dummy at the end */
			pos[0] = WLAN_EID_TIM;
			pos[1] = 3;
			pos[2] = 0;
			pos[3] = dtim_period;
			pos[4] = 0;
			return 0;
		}
		pos += 2 + pos[1];
	}
	return 0;
}

static int p54_beacon_update(struct ieee80211_hw *dev,
			struct ieee80211_vif *vif)
{
	struct p54_common *priv = dev->priv;
	struct sk_buff *beacon;
	int ret;

	if (priv->cached_beacon) {
		p54_tx_cancel(dev, priv->cached_beacon);
		/* wait for the last beacon the be freed */
		msleep(10);
	}

	beacon = ieee80211_beacon_get(dev, vif);
	if (!beacon)
		return -ENOMEM;
	ret = p54_beacon_tim(beacon);
	if (ret)
		return ret;
	ret = p54_tx(dev, beacon);
	if (ret)
		return ret;
	priv->cached_beacon = beacon;
	priv->tsf_high32 = 0;
	priv->tsf_low32 = 0;

	return 0;
}

static int p54_start(struct ieee80211_hw *dev)
{
	struct p54_common *priv = dev->priv;
	int err;

	mutex_lock(&priv->conf_mutex);
	err = priv->open(dev);
	if (err)
		goto out;
	P54_SET_QUEUE(priv->qos_params[0], 0x0002, 0x0003, 0x0007, 47);
	P54_SET_QUEUE(priv->qos_params[1], 0x0002, 0x0007, 0x000f, 94);
	P54_SET_QUEUE(priv->qos_params[2], 0x0003, 0x000f, 0x03ff, 0);
	P54_SET_QUEUE(priv->qos_params[3], 0x0007, 0x000f, 0x03ff, 0);
	err = p54_set_edcf(dev);
	if (err)
		goto out;

	memset(priv->bssid, ~0, ETH_ALEN);
	priv->mode = NL80211_IFTYPE_MONITOR;
	err = p54_setup_mac(dev);
	if (err) {
		priv->mode = NL80211_IFTYPE_UNSPECIFIED;
		goto out;
	}

	queue_delayed_work(dev->workqueue, &priv->work, 0);

out:
	mutex_unlock(&priv->conf_mutex);
	return err;
}

static void p54_stop(struct ieee80211_hw *dev)
{
	struct p54_common *priv = dev->priv;
	struct sk_buff *skb;

	mutex_lock(&priv->conf_mutex);
	priv->mode = NL80211_IFTYPE_UNSPECIFIED;
	cancel_delayed_work_sync(&priv->work);
	if (priv->cached_beacon)
		p54_tx_cancel(dev, priv->cached_beacon);

	priv->stop(dev);
	while ((skb = skb_dequeue(&priv->tx_queue)))
		kfree_skb(skb);
	priv->cached_beacon = NULL;
	priv->tsf_high32 = priv->tsf_low32 = 0;
	mutex_unlock(&priv->conf_mutex);
}

static int p54_add_interface(struct ieee80211_hw *dev,
			     struct ieee80211_if_init_conf *conf)
{
	struct p54_common *priv = dev->priv;

	mutex_lock(&priv->conf_mutex);
	if (priv->mode != NL80211_IFTYPE_MONITOR) {
		mutex_unlock(&priv->conf_mutex);
		return -EOPNOTSUPP;
	}

	switch (conf->type) {
	case NL80211_IFTYPE_STATION:
	case NL80211_IFTYPE_ADHOC:
	case NL80211_IFTYPE_AP:
	case NL80211_IFTYPE_MESH_POINT:
		priv->mode = conf->type;
		break;
	default:
		mutex_unlock(&priv->conf_mutex);
		return -EOPNOTSUPP;
	}

	memcpy(priv->mac_addr, conf->mac_addr, ETH_ALEN);
	p54_setup_mac(dev);
	p54_set_leds(dev, 1, 0, 0);
	mutex_unlock(&priv->conf_mutex);
	return 0;
}

static void p54_remove_interface(struct ieee80211_hw *dev,
				 struct ieee80211_if_init_conf *conf)
{
	struct p54_common *priv = dev->priv;

	mutex_lock(&priv->conf_mutex);
	if (priv->cached_beacon)
		p54_tx_cancel(dev, priv->cached_beacon);
	priv->mode = NL80211_IFTYPE_MONITOR;
	memset(priv->mac_addr, 0, ETH_ALEN);
	memset(priv->bssid, 0, ETH_ALEN);
	p54_setup_mac(dev);
	mutex_unlock(&priv->conf_mutex);
}

static int p54_config(struct ieee80211_hw *dev, u32 changed)
{
	int ret = 0;
	struct p54_common *priv = dev->priv;
	struct ieee80211_conf *conf = &dev->conf;

	mutex_lock(&priv->conf_mutex);
	if (changed & IEEE80211_CONF_CHANGE_POWER)
		priv->output_power = conf->power_level << 2;
	if (changed & IEEE80211_CONF_CHANGE_RADIO_ENABLED) {
		ret = p54_setup_mac(dev);
		if (ret)
			goto out;
	}
	if (changed & IEEE80211_CONF_CHANGE_CHANNEL) {
		ret = p54_scan(dev, P54_SCAN_EXIT, 0);
		if (ret)
			goto out;
	}

out:
	mutex_unlock(&priv->conf_mutex);
	return ret;
}

static int p54_config_interface(struct ieee80211_hw *dev,
				struct ieee80211_vif *vif,
				struct ieee80211_if_conf *conf)
{
	struct p54_common *priv = dev->priv;
	int ret = 0;

	mutex_lock(&priv->conf_mutex);
	if (conf->changed & IEEE80211_IFCC_BSSID) {
		memcpy(priv->bssid, conf->bssid, ETH_ALEN);
		ret = p54_setup_mac(dev);
		if (ret)
			goto out;
	}

	if (conf->changed & IEEE80211_IFCC_BEACON) {
		ret = p54_scan(dev, P54_SCAN_EXIT, 0);
		if (ret)
			goto out;
		ret = p54_setup_mac(dev);
		if (ret)
			goto out;
		ret = p54_beacon_update(dev, vif);
		if (ret)
			goto out;
		ret = p54_set_edcf(dev);
		if (ret)
			goto out;
	}

	ret = p54_set_leds(dev, 1, !is_multicast_ether_addr(priv->bssid), 0);

out:
	mutex_unlock(&priv->conf_mutex);
	return ret;
}

static void p54_configure_filter(struct ieee80211_hw *dev,
				 unsigned int changed_flags,
				 unsigned int *total_flags,
				 int mc_count, struct dev_mc_list *mclist)
{
	struct p54_common *priv = dev->priv;

	*total_flags &= FIF_PROMISC_IN_BSS |
			(*total_flags & FIF_PROMISC_IN_BSS) ?
				FIF_FCSFAIL : 0;

	priv->filter_flags = *total_flags;

	if (changed_flags & FIF_PROMISC_IN_BSS)
		p54_setup_mac(dev);
}

static int p54_conf_tx(struct ieee80211_hw *dev, u16 queue,
		       const struct ieee80211_tx_queue_params *params)
{
	struct p54_common *priv = dev->priv;
	int ret;

	mutex_lock(&priv->conf_mutex);
	if ((params) && !(queue > 4)) {
		P54_SET_QUEUE(priv->qos_params[queue], params->aifs,
			params->cw_min, params->cw_max, params->txop);
		ret = p54_set_edcf(dev);
	} else
		ret = -EINVAL;
	mutex_unlock(&priv->conf_mutex);
	return ret;
}

static int p54_init_xbow_synth(struct ieee80211_hw *dev)
{
	struct p54_common *priv = dev->priv;
	struct sk_buff *skb;
	struct p54_xbow_synth *xbow;

	skb = p54_alloc_skb(dev, P54_HDR_FLAG_CONTROL_OPSET, sizeof(*xbow) +
			    sizeof(struct p54_hdr),
			    P54_CONTROL_TYPE_XBOW_SYNTH_CFG,
			    GFP_KERNEL);
	if (!skb)
		return -ENOMEM;

	xbow = (struct p54_xbow_synth *)skb_put(skb, sizeof(*xbow));
	xbow->magic1 = cpu_to_le16(0x1);
	xbow->magic2 = cpu_to_le16(0x2);
	xbow->freq = cpu_to_le16(5390);
	memset(xbow->padding, 0, sizeof(xbow->padding));
	priv->tx(dev, skb);
	return 0;
}

static void p54_work(struct work_struct *work)
{
	struct p54_common *priv = container_of(work, struct p54_common,
					       work.work);
	struct ieee80211_hw *dev = priv->hw;
	struct sk_buff *skb;

	if (unlikely(priv->mode == NL80211_IFTYPE_UNSPECIFIED))
		return ;

	/*
	 * TODO: walk through tx_queue and do the following tasks
	 * 	1. initiate bursts.
	 *      2. cancel stuck frames / reset the device if necessary.
	 */

	skb = p54_alloc_skb(dev, P54_HDR_FLAG_CONTROL, sizeof(struct p54_hdr) +
			    sizeof(struct p54_statistics),
			    P54_CONTROL_TYPE_STAT_READBACK, GFP_KERNEL);
	if (!skb)
		return ;

	priv->tx(dev, skb);
}

static int p54_get_stats(struct ieee80211_hw *dev,
			 struct ieee80211_low_level_stats *stats)
{
	struct p54_common *priv = dev->priv;

	memcpy(stats, &priv->stats, sizeof(*stats));
	return 0;
}

static int p54_get_tx_stats(struct ieee80211_hw *dev,
			    struct ieee80211_tx_queue_stats *stats)
{
	struct p54_common *priv = dev->priv;

	memcpy(stats, &priv->tx_stats[4], sizeof(stats[0]) * dev->queues);

	return 0;
}

static void p54_bss_info_changed(struct ieee80211_hw *dev,
				 struct ieee80211_vif *vif,
				 struct ieee80211_bss_conf *info,
				 u32 changed)
{
	struct p54_common *priv = dev->priv;

	if (changed & BSS_CHANGED_ERP_SLOT) {
		priv->use_short_slot = info->use_short_slot;
		p54_set_edcf(dev);
	}
	if (changed & BSS_CHANGED_BASIC_RATES) {
		if (dev->conf.channel->band == IEEE80211_BAND_5GHZ)
			priv->basic_rate_mask = (info->basic_rates << 4);
		else
			priv->basic_rate_mask = info->basic_rates;
		p54_setup_mac(dev);
		if (priv->fw_var >= 0x500)
			p54_scan(dev, P54_SCAN_EXIT, 0);
	}
	if (changed & BSS_CHANGED_ASSOC) {
		if (info->assoc) {
			priv->aid = info->aid;
			priv->wakeup_timer = info->beacon_int *
					     info->dtim_period * 5;
			p54_setup_mac(dev);
		}
	}

}

static int p54_set_key(struct ieee80211_hw *dev, enum set_key_cmd cmd,
		       const u8 *local_address, const u8 *address,
		       struct ieee80211_key_conf *key)
{
	struct p54_common *priv = dev->priv;
	struct sk_buff *skb;
	struct p54_keycache *rxkey;
	u8 algo = 0;

	if (modparam_nohwcrypt)
		return -EOPNOTSUPP;

	if (cmd == DISABLE_KEY)
		algo = 0;
	else {
		switch (key->alg) {
		case ALG_TKIP:
			if (!(priv->privacy_caps & (BR_DESC_PRIV_CAP_MICHAEL |
			      BR_DESC_PRIV_CAP_TKIP)))
				return -EOPNOTSUPP;
			key->flags |= IEEE80211_KEY_FLAG_GENERATE_IV;
			algo = P54_CRYPTO_TKIPMICHAEL;
			break;
		case ALG_WEP:
			if (!(priv->privacy_caps & BR_DESC_PRIV_CAP_WEP))
				return -EOPNOTSUPP;
			key->flags |= IEEE80211_KEY_FLAG_GENERATE_IV;
			algo = P54_CRYPTO_WEP;
			break;
		case ALG_CCMP:
			if (!(priv->privacy_caps & BR_DESC_PRIV_CAP_AESCCMP))
				return -EOPNOTSUPP;
			key->flags |= IEEE80211_KEY_FLAG_GENERATE_IV;
			algo = P54_CRYPTO_AESCCMP;
			break;
		default:
			return -EOPNOTSUPP;
		}
	}

	if (key->keyidx > priv->rx_keycache_size) {
		/*
		 * The device supports the choosen algorithm, but the firmware
		 * does not provide enough key slots to store all of them.
		 * So, incoming frames have to be decoded by the mac80211 stack,
		 * but we can still offload encryption for outgoing frames.
		 */

		return 0;
	}

	mutex_lock(&priv->conf_mutex);
	skb = p54_alloc_skb(dev, P54_HDR_FLAG_CONTROL_OPSET, sizeof(*rxkey) +
			sizeof(struct p54_hdr),	P54_CONTROL_TYPE_RX_KEYCACHE,
			GFP_ATOMIC);
	if (!skb) {
		mutex_unlock(&priv->conf_mutex);
		return -ENOMEM;
	}

	/* TODO: some devices have 4 more free slots for rx keys */
	rxkey = (struct p54_keycache *)skb_put(skb, sizeof(*rxkey));
	rxkey->entry = key->keyidx;
	rxkey->key_id = key->keyidx;
	rxkey->key_type = algo;
	if (address)
		memcpy(rxkey->mac, address, ETH_ALEN);
	else
		memset(rxkey->mac, ~0, ETH_ALEN);
	if (key->alg != ALG_TKIP) {
		rxkey->key_len = min((u8)16, key->keylen);
		memcpy(rxkey->key, key->key, rxkey->key_len);
	} else {
		rxkey->key_len = 24;
		memcpy(rxkey->key, key->key, 16);
		memcpy(&(rxkey->key[16]), &(key->key
			[NL80211_TKIP_DATA_OFFSET_RX_MIC_KEY]), 8);
	}

	priv->tx(dev, skb);
	mutex_unlock(&priv->conf_mutex);
	return 0;
}

static const struct ieee80211_ops p54_ops = {
	.tx			= p54_tx,
	.start			= p54_start,
	.stop			= p54_stop,
	.add_interface		= p54_add_interface,
	.remove_interface	= p54_remove_interface,
	.set_tim		= p54_set_tim,
	.sta_notify		= p54_sta_notify,
	.set_key		= p54_set_key,
	.config			= p54_config,
	.config_interface	= p54_config_interface,
	.bss_info_changed	= p54_bss_info_changed,
	.configure_filter	= p54_configure_filter,
	.conf_tx		= p54_conf_tx,
	.get_stats		= p54_get_stats,
	.get_tx_stats		= p54_get_tx_stats
};

struct ieee80211_hw *p54_init_common(size_t priv_data_len)
{
	struct ieee80211_hw *dev;
	struct p54_common *priv;

	dev = ieee80211_alloc_hw(priv_data_len, &p54_ops);
	if (!dev)
		return NULL;

	priv = dev->priv;
	priv->hw = dev;
	priv->mode = NL80211_IFTYPE_UNSPECIFIED;
	priv->basic_rate_mask = 0x15f;
	skb_queue_head_init(&priv->tx_queue);
	dev->flags = IEEE80211_HW_RX_INCLUDES_FCS |
		     IEEE80211_HW_SIGNAL_DBM |
		     IEEE80211_HW_NOISE_DBM;

	dev->wiphy->interface_modes = BIT(NL80211_IFTYPE_STATION) |
				      BIT(NL80211_IFTYPE_ADHOC) |
				      BIT(NL80211_IFTYPE_AP) |
				      BIT(NL80211_IFTYPE_MESH_POINT);

	dev->channel_change_time = 1000;	/* TODO: find actual value */
	priv->tx_stats[0].limit = 1;		/* Beacon queue */
	priv->tx_stats[1].limit = 1;		/* Probe queue for HW scan */
	priv->tx_stats[2].limit = 3;		/* queue for MLMEs */
	priv->tx_stats[3].limit = 3;		/* Broadcast / MC queue */
	priv->tx_stats[4].limit = 5;		/* Data */
	dev->queues = 1;
	priv->noise = -94;
	/*
	 * We support at most 8 tries no matter which rate they're at,
	 * we cannot support max_rates * max_rate_tries as we set it
	 * here, but setting it correctly to 4/2 or so would limit us
	 * artificially if the RC algorithm wants just two rates, so
	 * let's say 4/7, we'll redistribute it at TX time, see the
	 * comments there.
	 */
	dev->max_rates = 4;
	dev->max_rate_tries = 7;
	dev->extra_tx_headroom = sizeof(struct p54_hdr) + 4 +
				 sizeof(struct p54_tx_data);

	mutex_init(&priv->conf_mutex);
	init_completion(&priv->eeprom_comp);
	INIT_DELAYED_WORK(&priv->work, p54_work);

	return dev;
}
EXPORT_SYMBOL_GPL(p54_init_common);

void p54_free_common(struct ieee80211_hw *dev)
{
	struct p54_common *priv = dev->priv;
	kfree(priv->iq_autocal);
	kfree(priv->output_limit);
	kfree(priv->curve_data);
}
EXPORT_SYMBOL_GPL(p54_free_common);

static int __init p54_init(void)
{
	return 0;
}

static void __exit p54_exit(void)
{
}

module_init(p54_init);
module_exit(p54_exit);<|MERGE_RESOLUTION|>--- conflicted
+++ resolved
@@ -815,25 +815,16 @@
 		info->status.ack_signal = p54_rssi_to_dbm(dev,
 				(int)payload->ack_rssi);
 
-<<<<<<< HEAD
-		if (entry_data->key_type == P54_CRYPTO_TKIPMICHAEL) {
-			u8 *iv = (u8 *)(entry_data->align + pad +
-				        entry_data->crypt_offset);
-=======
 		/* Undo all changes to the frame. */
 		switch (entry_data->key_type) {
 		case P54_CRYPTO_TKIPMICHAEL: {
 			u8 *iv = (u8 *)(entry_data->align + pad +
 					entry_data->crypt_offset);
->>>>>>> 67d8a3c1
 
 			/* Restore the original TKIP IV. */
 			iv[2] = iv[0];
 			iv[0] = iv[1];
 			iv[1] = (iv[0] | 0x20) & 0x7f;	/* WEPSeed - 8.3.2.2 */
-<<<<<<< HEAD
-		}
-=======
 
 			frame_len -= 12; /* remove TKIP_MMIC + TKIP_ICV */
 			break;
@@ -846,7 +837,6 @@
 			break;
 		}
 		skb_trim(entry, frame_len);
->>>>>>> 67d8a3c1
 		skb_pull(entry, sizeof(*hdr) + pad + sizeof(*entry_data));
 		ieee80211_tx_status_irqsafe(dev, entry);
 		goto out;
