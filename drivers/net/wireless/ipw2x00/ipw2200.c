--- conflicted
+++ resolved
@@ -11467,15 +11467,9 @@
 
 		bg_band->band = IEEE80211_BAND_2GHZ;
 		bg_band->n_channels = geo->bg_channels;
-<<<<<<< HEAD
-		bg_band->channels =
-			kzalloc(geo->bg_channels *
-				sizeof(struct ieee80211_channel), GFP_KERNEL);
-=======
 		bg_band->channels = kcalloc(geo->bg_channels,
 					    sizeof(struct ieee80211_channel),
 					    GFP_KERNEL);
->>>>>>> 0ed8ddf4
 		if (!bg_band->channels) {
 			rc = -ENOMEM;
 			goto out;
@@ -11512,15 +11506,9 @@
 
 		a_band->band = IEEE80211_BAND_5GHZ;
 		a_band->n_channels = geo->a_channels;
-<<<<<<< HEAD
-		a_band->channels =
-			kzalloc(geo->a_channels *
-				sizeof(struct ieee80211_channel), GFP_KERNEL);
-=======
 		a_band->channels = kcalloc(geo->a_channels,
 					   sizeof(struct ieee80211_channel),
 					   GFP_KERNEL);
->>>>>>> 0ed8ddf4
 		if (!a_band->channels) {
 			rc = -ENOMEM;
 			goto out;
