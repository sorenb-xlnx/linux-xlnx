/*
 *  Copyright (C) 2008, cozybit Inc.
 *  Copyright (C) 2003-2006, Marvell International Ltd.
 *
 *  This program is free software; you can redistribute it and/or modify
 *  it under the terms of the GNU General Public License as published by
 *  the Free Software Foundation; either version 2 of the License, or (at
 *  your option) any later version.
 */
#define DRV_NAME "lbtf_usb"

#define pr_fmt(fmt) KBUILD_MODNAME ": " fmt

#include "libertas_tf.h"
#include "if_usb.h"

#include <linux/delay.h>
#include <linux/moduleparam.h>
#include <linux/firmware.h>
#include <linux/netdevice.h>
#include <linux/slab.h>
#include <linux/usb.h>

#define INSANEDEBUG	0
#define lbtf_deb_usb2(...) do { if (INSANEDEBUG) lbtf_deb_usbd(__VA_ARGS__); } while (0)

#define MESSAGE_HEADER_LEN	4

static char *lbtf_fw_name = "lbtf_usb.bin";
module_param_named(fw_name, lbtf_fw_name, charp, 0644);

MODULE_FIRMWARE("lbtf_usb.bin");

static struct usb_device_id if_usb_table[] = {
	/* Enter the device signature inside */
	{ USB_DEVICE(0x1286, 0x2001) },
	{ USB_DEVICE(0x05a3, 0x8388) },
	{}	/* Terminating entry */
};

MODULE_DEVICE_TABLE(usb, if_usb_table);

static void if_usb_receive(struct urb *urb);
static void if_usb_receive_fwload(struct urb *urb);
static int if_usb_prog_firmware(struct if_usb_card *cardp);
static int if_usb_host_to_card(struct lbtf_private *priv, uint8_t type,
			       uint8_t *payload, uint16_t nb);
static int usb_tx_block(struct if_usb_card *cardp, uint8_t *payload,
			uint16_t nb, u8 data);
static void if_usb_free(struct if_usb_card *cardp);
static int if_usb_submit_rx_urb(struct if_usb_card *cardp);
static int if_usb_reset_device(struct if_usb_card *cardp);

/**
 *  if_usb_wrike_bulk_callback -  call back to handle URB status
 *
 *  @param urb 		pointer to urb structure
 */
static void if_usb_write_bulk_callback(struct urb *urb)
{
	if (urb->status != 0) {
		/* print the failure status number for debug */
		pr_info("URB in failure status: %d\n", urb->status);
	} else {
		lbtf_deb_usb2(&urb->dev->dev, "URB status is successful\n");
		lbtf_deb_usb2(&urb->dev->dev, "Actual length transmitted %d\n",
			     urb->actual_length);
	}
}

/**
 *  if_usb_free - free tx/rx urb, skb and rx buffer
 *
 *  @param cardp	pointer if_usb_card
 */
static void if_usb_free(struct if_usb_card *cardp)
{
	lbtf_deb_enter(LBTF_DEB_USB);

	/* Unlink tx & rx urb */
	usb_kill_urb(cardp->tx_urb);
	usb_kill_urb(cardp->rx_urb);
	usb_kill_urb(cardp->cmd_urb);

	usb_free_urb(cardp->tx_urb);
	cardp->tx_urb = NULL;

	usb_free_urb(cardp->rx_urb);
	cardp->rx_urb = NULL;

	usb_free_urb(cardp->cmd_urb);
	cardp->cmd_urb = NULL;

	kfree(cardp->ep_out_buf);
	cardp->ep_out_buf = NULL;

	lbtf_deb_leave(LBTF_DEB_USB);
}

static void if_usb_setup_firmware(struct lbtf_private *priv)
{
	struct if_usb_card *cardp = priv->card;
	struct cmd_ds_set_boot2_ver b2_cmd;

	lbtf_deb_enter(LBTF_DEB_USB);

	if_usb_submit_rx_urb(cardp);
	b2_cmd.hdr.size = cpu_to_le16(sizeof(b2_cmd));
	b2_cmd.action = 0;
	b2_cmd.version = cardp->boot2_version;

	if (lbtf_cmd_with_response(priv, CMD_SET_BOOT2_VER, &b2_cmd))
		lbtf_deb_usb("Setting boot2 version failed\n");

	lbtf_deb_leave(LBTF_DEB_USB);
}

static void if_usb_fw_timeo(unsigned long priv)
{
	struct if_usb_card *cardp = (void *)priv;

	lbtf_deb_enter(LBTF_DEB_USB);
	if (!cardp->fwdnldover) {
		/* Download timed out */
		cardp->priv->surpriseremoved = 1;
		pr_err("Download timed out\n");
	} else {
		lbtf_deb_usb("Download complete, no event. Assuming success\n");
	}
	wake_up(&cardp->fw_wq);
	lbtf_deb_leave(LBTF_DEB_USB);
}

/**
 *  if_usb_probe - sets the configuration values
 *
 *  @ifnum	interface number
 *  @id		pointer to usb_device_id
 *
 *  Returns: 0 on success, error code on failure
 */
static int if_usb_probe(struct usb_interface *intf,
			const struct usb_device_id *id)
{
	struct usb_device *udev;
	struct usb_host_interface *iface_desc;
	struct usb_endpoint_descriptor *endpoint;
	struct lbtf_private *priv;
	struct if_usb_card *cardp;
	int i;

	lbtf_deb_enter(LBTF_DEB_USB);
	udev = interface_to_usbdev(intf);

	cardp = kzalloc(sizeof(struct if_usb_card), GFP_KERNEL);
	if (!cardp) {
		pr_err("Out of memory allocating private data.\n");
		goto error;
	}

	setup_timer(&cardp->fw_timeout, if_usb_fw_timeo, (unsigned long)cardp);
	init_waitqueue_head(&cardp->fw_wq);

	cardp->udev = udev;
	iface_desc = intf->cur_altsetting;

	lbtf_deb_usbd(&udev->dev, "bcdUSB = 0x%X bDeviceClass = 0x%X"
		     " bDeviceSubClass = 0x%X, bDeviceProtocol = 0x%X\n",
		     le16_to_cpu(udev->descriptor.bcdUSB),
		     udev->descriptor.bDeviceClass,
		     udev->descriptor.bDeviceSubClass,
		     udev->descriptor.bDeviceProtocol);

	for (i = 0; i < iface_desc->desc.bNumEndpoints; ++i) {
		endpoint = &iface_desc->endpoint[i].desc;
		if (usb_endpoint_is_bulk_in(endpoint)) {
			cardp->ep_in_size =
				le16_to_cpu(endpoint->wMaxPacketSize);
			cardp->ep_in = usb_endpoint_num(endpoint);

			lbtf_deb_usbd(&udev->dev, "in_endpoint = %d\n", cardp->ep_in);
			lbtf_deb_usbd(&udev->dev, "Bulk in size is %d\n", cardp->ep_in_size);
		} else if (usb_endpoint_is_bulk_out(endpoint)) {
			cardp->ep_out_size =
				le16_to_cpu(endpoint->wMaxPacketSize);
			cardp->ep_out = usb_endpoint_num(endpoint);

			lbtf_deb_usbd(&udev->dev, "out_endpoint = %d\n", cardp->ep_out);
			lbtf_deb_usbd(&udev->dev, "Bulk out size is %d\n",
			              cardp->ep_out_size);
		}
	}
	if (!cardp->ep_out_size || !cardp->ep_in_size) {
		lbtf_deb_usbd(&udev->dev, "Endpoints not found\n");
		/* Endpoints not found */
		goto dealloc;
	}

	cardp->rx_urb = usb_alloc_urb(0, GFP_KERNEL);
	if (!cardp->rx_urb) {
		lbtf_deb_usbd(&udev->dev, "Rx URB allocation failed\n");
		goto dealloc;
	}

	cardp->tx_urb = usb_alloc_urb(0, GFP_KERNEL);
	if (!cardp->tx_urb) {
		lbtf_deb_usbd(&udev->dev, "Tx URB allocation failed\n");
		goto dealloc;
	}

	cardp->cmd_urb = usb_alloc_urb(0, GFP_KERNEL);
	if (!cardp->cmd_urb) {
		lbtf_deb_usbd(&udev->dev, "Cmd URB allocation failed\n");
		goto dealloc;
	}

	cardp->ep_out_buf = kmalloc(MRVDRV_ETH_TX_PACKET_BUFFER_SIZE,
				    GFP_KERNEL);
	if (!cardp->ep_out_buf) {
		lbtf_deb_usbd(&udev->dev, "Could not allocate buffer\n");
		goto dealloc;
	}

	priv = lbtf_add_card(cardp, &udev->dev);
	if (!priv)
		goto dealloc;

	cardp->priv = priv;

	priv->hw_host_to_card = if_usb_host_to_card;
	priv->hw_prog_firmware = if_usb_prog_firmware;
	priv->hw_reset_device = if_usb_reset_device;
	cardp->boot2_version = udev->descriptor.bcdDevice;

	usb_get_dev(udev);
	usb_set_intfdata(intf, cardp);

	return 0;

dealloc:
	if_usb_free(cardp);
error:
lbtf_deb_leave(LBTF_DEB_MAIN);
	return -ENOMEM;
}

/**
 *  if_usb_disconnect -  free resource and cleanup
 *
 *  @intf	USB interface structure
 */
static void if_usb_disconnect(struct usb_interface *intf)
{
	struct if_usb_card *cardp = usb_get_intfdata(intf);
	struct lbtf_private *priv = (struct lbtf_private *) cardp->priv;

	lbtf_deb_enter(LBTF_DEB_MAIN);

	if_usb_reset_device(cardp);

	if (priv)
		lbtf_remove_card(priv);

	/* Unlink and free urb */
	if_usb_free(cardp);

	usb_set_intfdata(intf, NULL);
	usb_put_dev(interface_to_usbdev(intf));

	lbtf_deb_leave(LBTF_DEB_MAIN);
}

/**
 *  if_usb_send_fw_pkt -  This function downloads the FW
 *
 *  @priv	pointer to struct lbtf_private
 *
 *  Returns: 0
 */
static int if_usb_send_fw_pkt(struct if_usb_card *cardp)
{
	struct fwdata *fwdata = cardp->ep_out_buf;
	u8 *firmware = (u8 *) cardp->fw->data;

	lbtf_deb_enter(LBTF_DEB_FW);

	/* If we got a CRC failure on the last block, back
	   up and retry it */
	if (!cardp->CRC_OK) {
		cardp->totalbytes = cardp->fwlastblksent;
		cardp->fwseqnum--;
	}

	lbtf_deb_usb2(&cardp->udev->dev, "totalbytes = %d\n",
		     cardp->totalbytes);

	/* struct fwdata (which we sent to the card) has an
	   extra __le32 field in between the header and the data,
	   which is not in the struct fwheader in the actual
	   firmware binary. Insert the seqnum in the middle... */
	memcpy(&fwdata->hdr, &firmware[cardp->totalbytes],
	       sizeof(struct fwheader));

	cardp->fwlastblksent = cardp->totalbytes;
	cardp->totalbytes += sizeof(struct fwheader);

	memcpy(fwdata->data, &firmware[cardp->totalbytes],
	       le32_to_cpu(fwdata->hdr.datalength));

	lbtf_deb_usb2(&cardp->udev->dev, "Data length = %d\n",
		     le32_to_cpu(fwdata->hdr.datalength));

	fwdata->seqnum = cpu_to_le32(++cardp->fwseqnum);
	cardp->totalbytes += le32_to_cpu(fwdata->hdr.datalength);

	usb_tx_block(cardp, cardp->ep_out_buf, sizeof(struct fwdata) +
		     le32_to_cpu(fwdata->hdr.datalength), 0);

	if (fwdata->hdr.dnldcmd == cpu_to_le32(FW_HAS_DATA_TO_RECV)) {
		lbtf_deb_usb2(&cardp->udev->dev, "There are data to follow\n");
		lbtf_deb_usb2(&cardp->udev->dev, "seqnum = %d totalbytes = %d\n",
			     cardp->fwseqnum, cardp->totalbytes);
	} else if (fwdata->hdr.dnldcmd == cpu_to_le32(FW_HAS_LAST_BLOCK)) {
		lbtf_deb_usb2(&cardp->udev->dev, "Host has finished FW downloading\n");
		lbtf_deb_usb2(&cardp->udev->dev, "Donwloading FW JUMP BLOCK\n");

		/* Host has finished FW downloading
		 * Donwloading FW JUMP BLOCK
		 */
		cardp->fwfinalblk = 1;
	}

	lbtf_deb_usb2(&cardp->udev->dev, "Firmware download done; size %d\n",
		     cardp->totalbytes);

	lbtf_deb_leave(LBTF_DEB_FW);
	return 0;
}

static int if_usb_reset_device(struct if_usb_card *cardp)
{
	struct cmd_ds_802_11_reset *cmd = cardp->ep_out_buf + 4;
	int ret;

	lbtf_deb_enter(LBTF_DEB_USB);

	*(__le32 *)cardp->ep_out_buf = cpu_to_le32(CMD_TYPE_REQUEST);

	cmd->hdr.command = cpu_to_le16(CMD_802_11_RESET);
	cmd->hdr.size = cpu_to_le16(sizeof(struct cmd_ds_802_11_reset));
	cmd->hdr.result = cpu_to_le16(0);
	cmd->hdr.seqnum = cpu_to_le16(0x5a5a);
	cmd->action = cpu_to_le16(CMD_ACT_HALT);
	usb_tx_block(cardp, cardp->ep_out_buf,
		     4 + sizeof(struct cmd_ds_802_11_reset), 0);

	msleep(100);
	ret = usb_reset_device(cardp->udev);
	msleep(100);

	lbtf_deb_leave_args(LBTF_DEB_USB, "ret %d", ret);

	return ret;
}
EXPORT_SYMBOL_GPL(if_usb_reset_device);

/**
 *  usb_tx_block - transfer data to the device
 *
 *  @priv 	pointer to struct lbtf_private
 *  @payload	pointer to payload data
 *  @nb		data length
 *  @data	non-zero for data, zero for commands
 *
 *  Returns: 0 on success, nonzero otherwise.
 */
static int usb_tx_block(struct if_usb_card *cardp, uint8_t *payload,
			uint16_t nb, u8 data)
{
	int ret = -1;
	struct urb *urb;

	lbtf_deb_enter(LBTF_DEB_USB);
	/* check if device is removed */
	if (cardp->priv->surpriseremoved) {
		lbtf_deb_usbd(&cardp->udev->dev, "Device removed\n");
		goto tx_ret;
	}

	if (data)
		urb = cardp->tx_urb;
	else
		urb = cardp->cmd_urb;

	usb_fill_bulk_urb(urb, cardp->udev,
			  usb_sndbulkpipe(cardp->udev,
					  cardp->ep_out),
			  payload, nb, if_usb_write_bulk_callback, cardp);

	urb->transfer_flags |= URB_ZERO_PACKET;

	if (usb_submit_urb(urb, GFP_ATOMIC)) {
		lbtf_deb_usbd(&cardp->udev->dev, "usb_submit_urb failed: %d\n", ret);
		goto tx_ret;
	}

	lbtf_deb_usb2(&cardp->udev->dev, "usb_submit_urb success\n");

	ret = 0;

tx_ret:
	lbtf_deb_leave(LBTF_DEB_USB);
	return ret;
}

static int __if_usb_submit_rx_urb(struct if_usb_card *cardp,
				  void (*callbackfn)(struct urb *urb))
{
	struct sk_buff *skb;
	int ret = -1;

	lbtf_deb_enter(LBTF_DEB_USB);

	skb = dev_alloc_skb(MRVDRV_ETH_RX_PACKET_BUFFER_SIZE);
	if (!skb) {
		pr_err("No free skb\n");
		lbtf_deb_leave(LBTF_DEB_USB);
		return -1;
	}

	cardp->rx_skb = skb;

	/* Fill the receive configuration URB and initialise the Rx call back */
	usb_fill_bulk_urb(cardp->rx_urb, cardp->udev,
			  usb_rcvbulkpipe(cardp->udev, cardp->ep_in),
			  skb_tail_pointer(skb),
			  MRVDRV_ETH_RX_PACKET_BUFFER_SIZE, callbackfn, cardp);

	cardp->rx_urb->transfer_flags |= URB_ZERO_PACKET;

	lbtf_deb_usb2(&cardp->udev->dev, "Pointer for rx_urb %p\n", cardp->rx_urb);
	ret = usb_submit_urb(cardp->rx_urb, GFP_ATOMIC);
	if (ret) {
		lbtf_deb_usbd(&cardp->udev->dev, "Submit Rx URB failed: %d\n", ret);
		kfree_skb(skb);
		cardp->rx_skb = NULL;
		lbtf_deb_leave(LBTF_DEB_USB);
		return -1;
	} else {
		lbtf_deb_usb2(&cardp->udev->dev, "Submit Rx URB success\n");
		lbtf_deb_leave(LBTF_DEB_USB);
		return 0;
	}
}

static int if_usb_submit_rx_urb_fwload(struct if_usb_card *cardp)
{
	return __if_usb_submit_rx_urb(cardp, &if_usb_receive_fwload);
}

static int if_usb_submit_rx_urb(struct if_usb_card *cardp)
{
	return __if_usb_submit_rx_urb(cardp, &if_usb_receive);
}

static void if_usb_receive_fwload(struct urb *urb)
{
	struct if_usb_card *cardp = urb->context;
	struct sk_buff *skb = cardp->rx_skb;
	struct fwsyncheader *syncfwheader;
	struct bootcmdresp bcmdresp;

	lbtf_deb_enter(LBTF_DEB_USB);
	if (urb->status) {
		lbtf_deb_usbd(&cardp->udev->dev,
			     "URB status is failed during fw load\n");
		kfree_skb(skb);
		lbtf_deb_leave(LBTF_DEB_USB);
		return;
	}

	if (cardp->fwdnldover) {
		__le32 *tmp = (__le32 *)(skb->data);

		if (tmp[0] == cpu_to_le32(CMD_TYPE_INDICATION) &&
		    tmp[1] == cpu_to_le32(MACREG_INT_CODE_FIRMWARE_READY)) {
			/* Firmware ready event received */
			pr_info("Firmware ready event received\n");
			wake_up(&cardp->fw_wq);
		} else {
			lbtf_deb_usb("Waiting for confirmation; got %x %x\n",
				    le32_to_cpu(tmp[0]), le32_to_cpu(tmp[1]));
			if_usb_submit_rx_urb_fwload(cardp);
		}
		kfree_skb(skb);
		lbtf_deb_leave(LBTF_DEB_USB);
		return;
	}
	if (cardp->bootcmdresp <= 0) {
		memcpy(&bcmdresp, skb->data, sizeof(bcmdresp));

		if (le16_to_cpu(cardp->udev->descriptor.bcdDevice) < 0x3106) {
			kfree_skb(skb);
			if_usb_submit_rx_urb_fwload(cardp);
			cardp->bootcmdresp = 1;
			/* Received valid boot command response */
			lbtf_deb_usbd(&cardp->udev->dev,
				     "Received valid boot command response\n");
			lbtf_deb_leave(LBTF_DEB_USB);
			return;
		}
		if (bcmdresp.magic != cpu_to_le32(BOOT_CMD_MAGIC_NUMBER)) {
			if (bcmdresp.magic == cpu_to_le32(CMD_TYPE_REQUEST) ||
			    bcmdresp.magic == cpu_to_le32(CMD_TYPE_DATA) ||
			    bcmdresp.magic == cpu_to_le32(CMD_TYPE_INDICATION)) {
				if (!cardp->bootcmdresp)
					pr_info("Firmware already seems alive; resetting\n");
				cardp->bootcmdresp = -1;
			} else {
				pr_info("boot cmd response wrong magic number (0x%x)\n",
					    le32_to_cpu(bcmdresp.magic));
			}
		} else if (bcmdresp.cmd != BOOT_CMD_FW_BY_USB) {
			pr_info("boot cmd response cmd_tag error (%d)\n",
				    bcmdresp.cmd);
		} else if (bcmdresp.result != BOOT_CMD_RESP_OK) {
			pr_info("boot cmd response result error (%d)\n",
				    bcmdresp.result);
		} else {
			cardp->bootcmdresp = 1;
			lbtf_deb_usbd(&cardp->udev->dev,
				     "Received valid boot command response\n");
		}

		kfree_skb(skb);
		if_usb_submit_rx_urb_fwload(cardp);
		lbtf_deb_leave(LBTF_DEB_USB);
		return;
	}

	syncfwheader = kmalloc(sizeof(struct fwsyncheader), GFP_ATOMIC);
	if (!syncfwheader) {
		lbtf_deb_usbd(&cardp->udev->dev, "Failure to allocate syncfwheader\n");
		kfree_skb(skb);
		lbtf_deb_leave(LBTF_DEB_USB);
		return;
	}

	memcpy(syncfwheader, skb->data, sizeof(struct fwsyncheader));

	if (!syncfwheader->cmd) {
		lbtf_deb_usb2(&cardp->udev->dev, "FW received Blk with correct CRC\n");
		lbtf_deb_usb2(&cardp->udev->dev, "FW received Blk seqnum = %d\n",
			     le32_to_cpu(syncfwheader->seqnum));
		cardp->CRC_OK = 1;
	} else {
		lbtf_deb_usbd(&cardp->udev->dev, "FW received Blk with CRC error\n");
		cardp->CRC_OK = 0;
	}

	kfree_skb(skb);

	/* reschedule timer for 200ms hence */
	mod_timer(&cardp->fw_timeout, jiffies + (HZ/5));

	if (cardp->fwfinalblk) {
		cardp->fwdnldover = 1;
		goto exit;
	}

	if_usb_send_fw_pkt(cardp);

 exit:
	if_usb_submit_rx_urb_fwload(cardp);

	kfree(syncfwheader);

	lbtf_deb_leave(LBTF_DEB_USB);
	return;
}

#define MRVDRV_MIN_PKT_LEN	30

static inline void process_cmdtypedata(int recvlength, struct sk_buff *skb,
				       struct if_usb_card *cardp,
				       struct lbtf_private *priv)
{
	if (recvlength > MRVDRV_ETH_RX_PACKET_BUFFER_SIZE + MESSAGE_HEADER_LEN
	    || recvlength < MRVDRV_MIN_PKT_LEN) {
		lbtf_deb_usbd(&cardp->udev->dev, "Packet length is Invalid\n");
		kfree_skb(skb);
		return;
	}

	skb_put(skb, recvlength);
	skb_pull(skb, MESSAGE_HEADER_LEN);
	lbtf_rx(priv, skb);
}

static inline void process_cmdrequest(int recvlength, uint8_t *recvbuff,
				      struct sk_buff *skb,
				      struct if_usb_card *cardp,
				      struct lbtf_private *priv)
{
	if (recvlength > LBS_CMD_BUFFER_SIZE) {
		lbtf_deb_usbd(&cardp->udev->dev,
			     "The receive buffer is too large\n");
		kfree_skb(skb);
		return;
	}

	BUG_ON(!in_interrupt());

	spin_lock(&priv->driver_lock);
	memcpy(priv->cmd_resp_buff, recvbuff + MESSAGE_HEADER_LEN,
	       recvlength - MESSAGE_HEADER_LEN);
	kfree_skb(skb);
	lbtf_cmd_response_rx(priv);
	spin_unlock(&priv->driver_lock);
}

/**
 *  if_usb_receive - read data received from the device.
 *
 *  @urb		pointer to struct urb
 */
static void if_usb_receive(struct urb *urb)
{
	struct if_usb_card *cardp = urb->context;
	struct sk_buff *skb = cardp->rx_skb;
	struct lbtf_private *priv = cardp->priv;
	int recvlength = urb->actual_length;
	uint8_t *recvbuff = NULL;
	uint32_t recvtype = 0;
	__le32 *pkt = (__le32 *) skb->data;

	lbtf_deb_enter(LBTF_DEB_USB);

	if (recvlength) {
		if (urb->status) {
			lbtf_deb_usbd(&cardp->udev->dev, "RX URB failed: %d\n",
				     urb->status);
			kfree_skb(skb);
			goto setup_for_next;
		}

		recvbuff = skb->data;
		recvtype = le32_to_cpu(pkt[0]);
		lbtf_deb_usbd(&cardp->udev->dev,
			    "Recv length = 0x%x, Recv type = 0x%X\n",
			    recvlength, recvtype);
	} else if (urb->status) {
		kfree_skb(skb);
		lbtf_deb_leave(LBTF_DEB_USB);
		return;
	}

	switch (recvtype) {
	case CMD_TYPE_DATA:
		process_cmdtypedata(recvlength, skb, cardp, priv);
		break;

	case CMD_TYPE_REQUEST:
		process_cmdrequest(recvlength, recvbuff, skb, cardp, priv);
		break;

	case CMD_TYPE_INDICATION:
	{
		/* Event cause handling */
		u32 event_cause = le32_to_cpu(pkt[1]);
		lbtf_deb_usbd(&cardp->udev->dev, "**EVENT** 0x%X\n", event_cause);

		/* Icky undocumented magic special case */
		if (event_cause & 0xffff0000) {
			u16 tmp;
			u8 retrycnt;
			u8 failure;

			tmp = event_cause >> 16;
			retrycnt = tmp & 0x00ff;
			failure = (tmp & 0xff00) >> 8;
			lbtf_send_tx_feedback(priv, retrycnt, failure);
		} else if (event_cause == LBTF_EVENT_BCN_SENT)
			lbtf_bcn_sent(priv);
		else
			lbtf_deb_usbd(&cardp->udev->dev,
			       "Unsupported notification %d received\n",
			       event_cause);
		kfree_skb(skb);
		break;
	}
	default:
		lbtf_deb_usbd(&cardp->udev->dev,
		         "libertastf: unknown command type 0x%X\n", recvtype);
		kfree_skb(skb);
		break;
	}

setup_for_next:
	if_usb_submit_rx_urb(cardp);
	lbtf_deb_leave(LBTF_DEB_USB);
}

/**
 *  if_usb_host_to_card -  Download data to the device
 *
 *  @priv		pointer to struct lbtf_private structure
 *  @type		type of data
 *  @buf		pointer to data buffer
 *  @len		number of bytes
 *
 *  Returns: 0 on success, nonzero otherwise
 */
static int if_usb_host_to_card(struct lbtf_private *priv, uint8_t type,
			       uint8_t *payload, uint16_t nb)
{
	struct if_usb_card *cardp = priv->card;
	u8 data = 0;

	lbtf_deb_usbd(&cardp->udev->dev, "*** type = %u\n", type);
	lbtf_deb_usbd(&cardp->udev->dev, "size after = %d\n", nb);

	if (type == MVMS_CMD) {
		*(__le32 *)cardp->ep_out_buf = cpu_to_le32(CMD_TYPE_REQUEST);
	} else {
		*(__le32 *)cardp->ep_out_buf = cpu_to_le32(CMD_TYPE_DATA);
		data = 1;
	}

	memcpy((cardp->ep_out_buf + MESSAGE_HEADER_LEN), payload, nb);

	return usb_tx_block(cardp, cardp->ep_out_buf, nb + MESSAGE_HEADER_LEN,
			    data);
}

/**
 *  if_usb_issue_boot_command - Issue boot command to Boot2.
 *
 *  @ivalue   1 boots from FW by USB-Download, 2 boots from FW in EEPROM.
 *
 *  Returns: 0
 */
static int if_usb_issue_boot_command(struct if_usb_card *cardp, int ivalue)
{
	struct bootcmd *bootcmd = cardp->ep_out_buf;

	/* Prepare command */
	bootcmd->magic = cpu_to_le32(BOOT_CMD_MAGIC_NUMBER);
	bootcmd->cmd = ivalue;
	memset(bootcmd->pad, 0, sizeof(bootcmd->pad));

	/* Issue command */
	usb_tx_block(cardp, cardp->ep_out_buf, sizeof(*bootcmd), 0);

	return 0;
}


/**
 *  check_fwfile_format - Check the validity of Boot2/FW image.
 *
 *  @data	pointer to image
 *  @totlen	image length
 *
 *  Returns: 0 if the image is valid, nonzero otherwise.
 */
static int check_fwfile_format(const u8 *data, u32 totlen)
{
	u32 bincmd, exit;
	u32 blksize, offset, len;
	int ret;

	ret = 1;
	exit = len = 0;

	do {
		struct fwheader *fwh = (void *) data;

		bincmd = le32_to_cpu(fwh->dnldcmd);
		blksize = le32_to_cpu(fwh->datalength);
		switch (bincmd) {
		case FW_HAS_DATA_TO_RECV:
			offset = sizeof(struct fwheader) + blksize;
			data += offset;
			len += offset;
			if (len >= totlen)
				exit = 1;
			break;
		case FW_HAS_LAST_BLOCK:
			exit = 1;
			ret = 0;
			break;
		default:
			exit = 1;
			break;
		}
	} while (!exit);

	if (ret)
		pr_err("firmware file format check FAIL\n");
	else
		lbtf_deb_fw("firmware file format check PASS\n");

	return ret;
}


static int if_usb_prog_firmware(struct if_usb_card *cardp)
{
	int i = 0;
	static int reset_count = 10;
	int ret = 0;

<<<<<<< HEAD
	lbtf_deb_enter(LBTF_DEB_USB);

	ret = request_firmware(&cardp->fw, lbtf_fw_name, &cardp->udev->dev);
	if (ret < 0) {
		pr_err("request_firmware() failed with %#x\n", ret);
		pr_err("firmware %s not found\n", lbtf_fw_name);
=======
	kparam_block_sysfs_write(fw_name);
	ret = request_firmware(&cardp->fw, lbtf_fw_name, &cardp->udev->dev);
	if (ret < 0) {
		printk(KERN_INFO "libertastf: firmware %s not found\n",
		       lbtf_fw_name);
		kparam_unblock_sysfs_write(fw_name);
>>>>>>> 23ca86e2
		goto done;
	}
	kparam_unblock_sysfs_write(fw_name);

	if (check_fwfile_format(cardp->fw->data, cardp->fw->size))
		goto release_fw;

restart:
	if (if_usb_submit_rx_urb_fwload(cardp) < 0) {
		lbtf_deb_usbd(&cardp->udev->dev, "URB submission is failed\n");
		ret = -1;
		goto release_fw;
	}

	cardp->bootcmdresp = 0;
	do {
		int j = 0;
		i++;
		/* Issue Boot command = 1, Boot from Download-FW */
		if_usb_issue_boot_command(cardp, BOOT_CMD_FW_BY_USB);
		/* wait for command response */
		do {
			j++;
			msleep_interruptible(100);
		} while (cardp->bootcmdresp == 0 && j < 10);
	} while (cardp->bootcmdresp == 0 && i < 5);

	if (cardp->bootcmdresp <= 0) {
		if (--reset_count >= 0) {
			if_usb_reset_device(cardp);
			goto restart;
		}
		return -1;
	}

	i = 0;

	cardp->totalbytes = 0;
	cardp->fwlastblksent = 0;
	cardp->CRC_OK = 1;
	cardp->fwdnldover = 0;
	cardp->fwseqnum = -1;
	cardp->totalbytes = 0;
	cardp->fwfinalblk = 0;

	/* Send the first firmware packet... */
	if_usb_send_fw_pkt(cardp);

	/* ... and wait for the process to complete */
	wait_event_interruptible(cardp->fw_wq, cardp->priv->surpriseremoved ||
					       cardp->fwdnldover);

	del_timer_sync(&cardp->fw_timeout);
	usb_kill_urb(cardp->rx_urb);

	if (!cardp->fwdnldover) {
		pr_info("failed to load fw, resetting device!\n");
		if (--reset_count >= 0) {
			if_usb_reset_device(cardp);
			goto restart;
		}

		pr_info("FW download failure, time = %d ms\n", i * 100);
		ret = -1;
		goto release_fw;
	}

	cardp->priv->fw_ready = 1;

 release_fw:
	release_firmware(cardp->fw);
	cardp->fw = NULL;

	if_usb_setup_firmware(cardp->priv);

 done:
	lbtf_deb_leave_args(LBTF_DEB_USB, "ret %d", ret);
	return ret;
}
EXPORT_SYMBOL_GPL(if_usb_prog_firmware);


#define if_usb_suspend NULL
#define if_usb_resume NULL

static struct usb_driver if_usb_driver = {
	.name = DRV_NAME,
	.probe = if_usb_probe,
	.disconnect = if_usb_disconnect,
	.id_table = if_usb_table,
	.suspend = if_usb_suspend,
	.resume = if_usb_resume,
};

static int __init if_usb_init_module(void)
{
	int ret = 0;

	lbtf_deb_enter(LBTF_DEB_MAIN);

	ret = usb_register(&if_usb_driver);

	lbtf_deb_leave_args(LBTF_DEB_MAIN, "ret %d", ret);
	return ret;
}

static void __exit if_usb_exit_module(void)
{
	lbtf_deb_enter(LBTF_DEB_MAIN);
	usb_deregister(&if_usb_driver);
	lbtf_deb_leave(LBTF_DEB_MAIN);
}

module_init(if_usb_init_module);
module_exit(if_usb_exit_module);

MODULE_DESCRIPTION("8388 USB WLAN Thinfirm Driver");
MODULE_AUTHOR("Cozybit Inc.");
MODULE_LICENSE("GPL");<|MERGE_RESOLUTION|>--- conflicted
+++ resolved
@@ -811,21 +811,14 @@
 	static int reset_count = 10;
 	int ret = 0;
 
-<<<<<<< HEAD
 	lbtf_deb_enter(LBTF_DEB_USB);
 
+	kparam_block_sysfs_write(fw_name);
 	ret = request_firmware(&cardp->fw, lbtf_fw_name, &cardp->udev->dev);
 	if (ret < 0) {
 		pr_err("request_firmware() failed with %#x\n", ret);
 		pr_err("firmware %s not found\n", lbtf_fw_name);
-=======
-	kparam_block_sysfs_write(fw_name);
-	ret = request_firmware(&cardp->fw, lbtf_fw_name, &cardp->udev->dev);
-	if (ret < 0) {
-		printk(KERN_INFO "libertastf: firmware %s not found\n",
-		       lbtf_fw_name);
 		kparam_unblock_sysfs_write(fw_name);
->>>>>>> 23ca86e2
 		goto done;
 	}
 	kparam_unblock_sysfs_write(fw_name);
