--- conflicted
+++ resolved
@@ -390,8 +390,7 @@
 		ah->config.spurchans[i][1] = AR_NO_SPUR;
 	}
 
-<<<<<<< HEAD
-	ah->ah_config.intr_mitigation = 1;
+	ah->config.intr_mitigation = 1;
 
 	/*
 	 * We need this for PCI devices only (Cardbus, PCI, miniPCI)
@@ -410,10 +409,7 @@
 	 * devices (legacy, 802.11abg).
 	 */
 	if (num_possible_cpus() > 1)
-		ah->ah_config.serialize_regmode = SER_REG_MODE_AUTO;
-=======
-	ah->config.intr_mitigation = 1;
->>>>>>> afece1c6
+		ah->config.serialize_regmode = SER_REG_MODE_AUTO;
 }
 
 static struct ath_hw *ath9k_hw_newstate(u16 devid, struct ath_softc *sc,
@@ -632,16 +628,16 @@
 		goto bad;
 	}
 
-<<<<<<< HEAD
-	if (ah->ah_config.serialize_regmode == SER_REG_MODE_AUTO) {
-		if (ah->ah_macVersion == AR_SREV_VERSION_5416_PCI ||
-		    (AR_SREV_9280(ah) && !ah->ah_isPciExpress)) {
-			ah->ah_config.serialize_regmode =
-=======
+	/*
+	 * All PCI devices should be put here.
+	 * XXX: remove ah->is_pciexpress and use pdev->is_pcie, then
+	 * we can just check for !pdev->is_pcie here, but
+	 * consideration must be taken for handling AHB as well.
+	 */
 	if (ah->config.serialize_regmode == SER_REG_MODE_AUTO) {
-		if (ah->hw_version.macVersion == AR_SREV_VERSION_5416_PCI) {
+		if ((ah->hw_version.macVersion == AR_SREV_VERSION_5416_PCI) ||
+		     (AR_SREV_9280(ah) && !ah->is_pciexpress)) {
 			ah->config.serialize_regmode =
->>>>>>> afece1c6
 				SER_REG_MODE_ON;
 		} else {
 			ah->config.serialize_regmode =
@@ -692,22 +688,16 @@
 		ah->supp_cals = ADC_GAIN_CAL | ADC_DC_CAL | IQ_MISMATCH_CAL;
 	}
 
-	if (AR_SREV_9160(ah)) {
-		ah->config.enable_ani = 1;
-		ah->ani_function = (ATH9K_ANI_SPUR_IMMUNITY_LEVEL |
-					ATH9K_ANI_FIRSTEP_LEVEL);
-	} else {
-		ah->ani_function = ATH9K_ANI_ALL;
-		if (AR_SREV_9280_10_OR_LATER(ah)) {
-			ah->ani_function &=	~ATH9K_ANI_NOISE_IMMUNITY_LEVEL;
-		}
-	}
+	ah->ani_function = ATH9K_ANI_ALL;
+	if (AR_SREV_9280_10_OR_LATER(ah))
+		ah->ani_function &= ~ATH9K_ANI_NOISE_IMMUNITY_LEVEL;
 
 	DPRINTF(sc, ATH_DBG_RESET,
 		"This Mac Chip Rev 0x%02x.%x is \n",
 		ah->hw_version.macVersion, ah->hw_version.macRev);
 
 	if (AR_SREV_9285_12_OR_LATER(ah)) {
+
 		INIT_INI_ARRAY(&ah->iniModes, ar9285Modes_9285_1_2,
 			       ARRAY_SIZE(ar9285Modes_9285_1_2), 6);
 		INIT_INI_ARRAY(&ah->iniCommon, ar9285Common_9285_1_2,
@@ -847,6 +837,22 @@
 	if (ecode != 0)
 		goto bad;
 
+	if (AR_SREV_9285_12_OR_LATER(ah)) {
+		u32 txgain_type = ah->eep_ops->get_eeprom(ah, EEP_TXGAIN_TYPE);
+
+		/* txgain table */
+		if (txgain_type == AR5416_EEP_TXGAIN_HIGH_POWER) {
+			INIT_INI_ARRAY(&ah->iniModesTxGain,
+			ar9285Modes_high_power_tx_gain_9285_1_2,
+			ARRAY_SIZE(ar9285Modes_high_power_tx_gain_9285_1_2), 6);
+		} else {
+			INIT_INI_ARRAY(&ah->iniModesTxGain,
+			ar9285Modes_original_tx_gain_9285_1_2,
+			ARRAY_SIZE(ar9285Modes_original_tx_gain_9285_1_2), 6);
+		}
+
+	}
+
 	/* rxgain table */
 	if (AR_SREV_9280_20(ah))
 		ath9k_hw_init_rxgain_ini(ah);
@@ -1183,7 +1189,7 @@
 	REG_SET_BIT(ah, AR_DIAG_SW, (AR_DIAG_RX_DIS | AR_DIAG_RX_ABORT));
 
 
-	if (!AR_SREV_5416_V20_OR_LATER(ah) ||
+	if (!AR_SREV_5416_20_OR_LATER(ah) ||
 	    AR_SREV_9280_10_OR_LATER(ah))
 		return;
 
@@ -1285,7 +1291,7 @@
 	REG_WRITE(ah, AR_PHY_ADC_SERIAL_CTL, AR_PHY_SEL_EXTERNAL_RADIO);
 	ah->eep_ops->set_addac(ah, chan);
 
-	if (AR_SREV_5416_V22_OR_LATER(ah)) {
+	if (AR_SREV_5416_22_OR_LATER(ah)) {
 		REG_WRITE_ARRAY(&ah->iniAddac, 1, regWrites);
 	} else {
 		struct ar5416IniArray temp;
@@ -1323,7 +1329,8 @@
 	if (AR_SREV_9280(ah))
 		REG_WRITE_ARRAY(&ah->iniModesRxGain, modesIndex, regWrites);
 
-	if (AR_SREV_9280(ah))
+	if (AR_SREV_9280(ah) || (AR_SREV_9285(ah) &&
+	    AR_SREV_9285_12_OR_LATER(ah)))
 		REG_WRITE_ARRAY(&ah->iniModesTxGain, modesIndex, regWrites);
 
 	for (i = 0; i < ah->iniCommon.ia_rows; i++) {
