--- conflicted
+++ resolved
@@ -864,7 +864,6 @@
 		ecode = -EINVAL;
 		goto bad;
 	}
-<<<<<<< HEAD
 
 	if ((ah->hw_version.devid == AR9280_DEVID_PCI) &&
 	    test_bit(ATH9K_MODE_11A, ah->caps.wireless_modes)) {
@@ -876,19 +875,6 @@
 			for (j = 1; j < ah->iniModes.ia_columns; j++) {
 				u32 val = INI_RA(&ah->iniModes, i, j);
 
-=======
-
-	if ((ah->hw_version.devid == AR9280_DEVID_PCI) &&
-	    test_bit(ATH9K_MODE_11A, ah->caps.wireless_modes)) {
-
-		/* EEPROM Fixup */
-		for (i = 0; i < ah->iniModes.ia_rows; i++) {
-			u32 reg = INI_RA(&ah->iniModes, i, 0);
-
-			for (j = 1; j < ah->iniModes.ia_columns; j++) {
-				u32 val = INI_RA(&ah->iniModes, i, j);
-
->>>>>>> ded760a1
 				INI_RA(&ah->iniModes, i, j) =
 					ath9k_hw_ini_fixup(ah,
 							   &ah->eeprom.def,
@@ -2207,19 +2193,11 @@
 	u32 saveDefAntenna;
 	u32 macStaId1;
 	int i, rx_chainmask, r;
-<<<<<<< HEAD
 
 	ah->extprotspacing = sc->ht_extprotspacing;
 	ah->txchainmask = sc->tx_chainmask;
 	ah->rxchainmask = sc->rx_chainmask;
 
-=======
-
-	ah->extprotspacing = sc->ht_extprotspacing;
-	ah->txchainmask = sc->tx_chainmask;
-	ah->rxchainmask = sc->rx_chainmask;
-
->>>>>>> ded760a1
 	if (AR_SREV_9285(ah)) {
 		ah->txchainmask &= 0x1;
 		ah->rxchainmask &= 0x1;
@@ -2299,15 +2277,7 @@
 	else
 		ath9k_hw_spur_mitigate(ah, chan);
 
-<<<<<<< HEAD
-	if (!ah->eep_ops->set_board_values(ah, chan)) {
-		DPRINTF(ah->ah_sc, ATH_DBG_EEPROM,
-			"error setting board options\n");
-		return -EIO;
-	}
-=======
 	ah->eep_ops->set_board_values(ah, chan);
->>>>>>> ded760a1
 
 	ath9k_hw_decrease_chain_power(ah, chan);
 
@@ -3801,21 +3771,12 @@
 }
 
 void ath9k_hw_setmac(struct ath_hw *ah, const u8 *mac)
-<<<<<<< HEAD
 {
 	memcpy(ah->macaddr, mac, ETH_ALEN);
 }
 
 void ath9k_hw_setopmode(struct ath_hw *ah)
 {
-=======
-{
-	memcpy(ah->macaddr, mac, ETH_ALEN);
-}
-
-void ath9k_hw_setopmode(struct ath_hw *ah)
-{
->>>>>>> ded760a1
 	ath9k_hw_set_operating_mode(ah, ah->opmode);
 }
 
