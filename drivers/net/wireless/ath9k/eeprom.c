/*
 * Copyright (c) 2008-2009 Atheros Communications Inc.
 *
 * Permission to use, copy, modify, and/or distribute this software for any
 * purpose with or without fee is hereby granted, provided that the above
 * copyright notice and this permission notice appear in all copies.
 *
 * THE SOFTWARE IS PROVIDED "AS IS" AND THE AUTHOR DISCLAIMS ALL WARRANTIES
 * WITH REGARD TO THIS SOFTWARE INCLUDING ALL IMPLIED WARRANTIES OF
 * MERCHANTABILITY AND FITNESS. IN NO EVENT SHALL THE AUTHOR BE LIABLE FOR
 * ANY SPECIAL, DIRECT, INDIRECT, OR CONSEQUENTIAL DAMAGES OR ANY DAMAGES
 * WHATSOEVER RESULTING FROM LOSS OF USE, DATA OR PROFITS, WHETHER IN AN
 * ACTION OF CONTRACT, NEGLIGENCE OR OTHER TORTIOUS ACTION, ARISING OUT OF
 * OR IN CONNECTION WITH THE USE OR PERFORMANCE OF THIS SOFTWARE.
 */

#include "ath9k.h"

static void ath9k_hw_analog_shift_rmw(struct ath_hw *ah,
				      u32 reg, u32 mask,
				      u32 shift, u32 val)
{
	u32 regVal;

	regVal = REG_READ(ah, reg) & ~mask;
	regVal |= (val << shift) & mask;

	REG_WRITE(ah, reg, regVal);

	if (ah->config.analog_shiftreg)
		udelay(100);

	return;
}

static inline u16 ath9k_hw_fbin2freq(u8 fbin, bool is2GHz)
{

	if (fbin == AR5416_BCHAN_UNUSED)
		return fbin;

	return (u16) ((is2GHz) ? (2300 + fbin) : (4800 + 5 * fbin));
}

static inline int16_t ath9k_hw_interpolate(u16 target,
					   u16 srcLeft, u16 srcRight,
					   int16_t targetLeft,
					   int16_t targetRight)
{
	int16_t rv;

	if (srcRight == srcLeft) {
		rv = targetLeft;
	} else {
		rv = (int16_t) (((target - srcLeft) * targetRight +
				 (srcRight - target) * targetLeft) /
				(srcRight - srcLeft));
	}
	return rv;
}

static inline bool ath9k_hw_get_lower_upper_index(u8 target, u8 *pList,
						  u16 listSize, u16 *indexL,
						  u16 *indexR)
{
	u16 i;

	if (target <= pList[0]) {
		*indexL = *indexR = 0;
		return true;
	}
	if (target >= pList[listSize - 1]) {
		*indexL = *indexR = (u16) (listSize - 1);
		return true;
	}

	for (i = 0; i < listSize - 1; i++) {
		if (pList[i] == target) {
			*indexL = *indexR = i;
			return true;
		}
		if (target < pList[i + 1]) {
			*indexL = i;
			*indexR = (u16) (i + 1);
			return false;
		}
	}
	return false;
}

static inline bool ath9k_hw_nvram_read(struct ath_hw *ah, u32 off, u16 *data)
{
	struct ath_softc *sc = ah->ah_sc;

	return sc->bus_ops->eeprom_read(ah, off, data);
}

static inline bool ath9k_hw_fill_vpd_table(u8 pwrMin, u8 pwrMax, u8 *pPwrList,
					   u8 *pVpdList, u16 numIntercepts,
					   u8 *pRetVpdList)
{
	u16 i, k;
	u8 currPwr = pwrMin;
	u16 idxL = 0, idxR = 0;

	for (i = 0; i <= (pwrMax - pwrMin) / 2; i++) {
		ath9k_hw_get_lower_upper_index(currPwr, pPwrList,
					       numIntercepts, &(idxL),
					       &(idxR));
		if (idxR < 1)
			idxR = 1;
		if (idxL == numIntercepts - 1)
			idxL = (u16) (numIntercepts - 2);
		if (pPwrList[idxL] == pPwrList[idxR])
			k = pVpdList[idxL];
		else
			k = (u16)(((currPwr - pPwrList[idxL]) * pVpdList[idxR] +
				   (pPwrList[idxR] - currPwr) * pVpdList[idxL]) /
				  (pPwrList[idxR] - pPwrList[idxL]));
		pRetVpdList[i] = (u8) k;
		currPwr += 2;
	}

	return true;
}

static void ath9k_hw_get_legacy_target_powers(struct ath_hw *ah,
				      struct ath9k_channel *chan,
				      struct cal_target_power_leg *powInfo,
				      u16 numChannels,
				      struct cal_target_power_leg *pNewPower,
				      u16 numRates, bool isExtTarget)
{
	struct chan_centers centers;
	u16 clo, chi;
	int i;
	int matchIndex = -1, lowIndex = -1;
	u16 freq;

	ath9k_hw_get_channel_centers(ah, chan, &centers);
	freq = (isExtTarget) ? centers.ext_center : centers.ctl_center;

	if (freq <= ath9k_hw_fbin2freq(powInfo[0].bChannel,
				       IS_CHAN_2GHZ(chan))) {
		matchIndex = 0;
	} else {
		for (i = 0; (i < numChannels) &&
			     (powInfo[i].bChannel != AR5416_BCHAN_UNUSED); i++) {
			if (freq == ath9k_hw_fbin2freq(powInfo[i].bChannel,
						       IS_CHAN_2GHZ(chan))) {
				matchIndex = i;
				break;
			} else if ((freq < ath9k_hw_fbin2freq(powInfo[i].bChannel,
						      IS_CHAN_2GHZ(chan))) &&
				   (freq > ath9k_hw_fbin2freq(powInfo[i - 1].bChannel,
						      IS_CHAN_2GHZ(chan)))) {
				lowIndex = i - 1;
				break;
			}
		}
		if ((matchIndex == -1) && (lowIndex == -1))
			matchIndex = i - 1;
	}

	if (matchIndex != -1) {
		*pNewPower = powInfo[matchIndex];
	} else {
		clo = ath9k_hw_fbin2freq(powInfo[lowIndex].bChannel,
					 IS_CHAN_2GHZ(chan));
		chi = ath9k_hw_fbin2freq(powInfo[lowIndex + 1].bChannel,
					 IS_CHAN_2GHZ(chan));

		for (i = 0; i < numRates; i++) {
			pNewPower->tPow2x[i] =
				(u8)ath9k_hw_interpolate(freq, clo, chi,
						powInfo[lowIndex].tPow2x[i],
						powInfo[lowIndex + 1].tPow2x[i]);
		}
	}
}

static void ath9k_get_txgain_index(struct ath_hw *ah,
		struct ath9k_channel *chan,
		struct calDataPerFreqOpLoop *rawDatasetOpLoop,
		u8 *calChans,  u16 availPiers, u8 *pwr, u8 *pcdacIdx)
{
	u8 pcdac, i = 0;
	u16 idxL = 0, idxR = 0, numPiers;
	bool match;
	struct chan_centers centers;

	ath9k_hw_get_channel_centers(ah, chan, &centers);

	for (numPiers = 0; numPiers < availPiers; numPiers++)
		if (calChans[numPiers] == AR5416_BCHAN_UNUSED)
			break;

	match = ath9k_hw_get_lower_upper_index(
			(u8)FREQ2FBIN(centers.synth_center, IS_CHAN_2GHZ(chan)),
			calChans, numPiers, &idxL, &idxR);
	if (match) {
		pcdac = rawDatasetOpLoop[idxL].pcdac[0][0];
		*pwr = rawDatasetOpLoop[idxL].pwrPdg[0][0];
	} else {
		pcdac = rawDatasetOpLoop[idxR].pcdac[0][0];
		*pwr = (rawDatasetOpLoop[idxL].pwrPdg[0][0] +
				rawDatasetOpLoop[idxR].pwrPdg[0][0])/2;
	}

	while (pcdac > ah->originalGain[i] &&
			i < (AR9280_TX_GAIN_TABLE_SIZE - 1))
		i++;

	*pcdacIdx = i;
	return;
}

static void ath9k_olc_get_pdadcs(struct ath_hw *ah,
				u32 initTxGain,
				int txPower,
				u8 *pPDADCValues)
{
	u32 i;
	u32 offset;

	REG_RMW_FIELD(ah, AR_PHY_TX_PWRCTRL6_0,
			AR_PHY_TX_PWRCTRL_ERR_EST_MODE, 3);
	REG_RMW_FIELD(ah, AR_PHY_TX_PWRCTRL6_1,
			AR_PHY_TX_PWRCTRL_ERR_EST_MODE, 3);

	REG_RMW_FIELD(ah, AR_PHY_TX_PWRCTRL7,
			AR_PHY_TX_PWRCTRL_INIT_TX_GAIN, initTxGain);

	offset = txPower;
	for (i = 0; i < AR5416_NUM_PDADC_VALUES; i++)
		if (i < offset)
			pPDADCValues[i] = 0x0;
		else
			pPDADCValues[i] = 0xFF;
}




static void ath9k_hw_get_target_powers(struct ath_hw *ah,
				       struct ath9k_channel *chan,
				       struct cal_target_power_ht *powInfo,
				       u16 numChannels,
				       struct cal_target_power_ht *pNewPower,
				       u16 numRates, bool isHt40Target)
{
	struct chan_centers centers;
	u16 clo, chi;
	int i;
	int matchIndex = -1, lowIndex = -1;
	u16 freq;

	ath9k_hw_get_channel_centers(ah, chan, &centers);
	freq = isHt40Target ? centers.synth_center : centers.ctl_center;

	if (freq <= ath9k_hw_fbin2freq(powInfo[0].bChannel, IS_CHAN_2GHZ(chan))) {
		matchIndex = 0;
	} else {
		for (i = 0; (i < numChannels) &&
			     (powInfo[i].bChannel != AR5416_BCHAN_UNUSED); i++) {
			if (freq == ath9k_hw_fbin2freq(powInfo[i].bChannel,
						       IS_CHAN_2GHZ(chan))) {
				matchIndex = i;
				break;
			} else
				if ((freq < ath9k_hw_fbin2freq(powInfo[i].bChannel,
						       IS_CHAN_2GHZ(chan))) &&
				    (freq > ath9k_hw_fbin2freq(powInfo[i - 1].bChannel,
						       IS_CHAN_2GHZ(chan)))) {
					lowIndex = i - 1;
					break;
				}
		}
		if ((matchIndex == -1) && (lowIndex == -1))
			matchIndex = i - 1;
	}

	if (matchIndex != -1) {
		*pNewPower = powInfo[matchIndex];
	} else {
		clo = ath9k_hw_fbin2freq(powInfo[lowIndex].bChannel,
					 IS_CHAN_2GHZ(chan));
		chi = ath9k_hw_fbin2freq(powInfo[lowIndex + 1].bChannel,
					 IS_CHAN_2GHZ(chan));

		for (i = 0; i < numRates; i++) {
			pNewPower->tPow2x[i] = (u8)ath9k_hw_interpolate(freq,
						clo, chi,
						powInfo[lowIndex].tPow2x[i],
						powInfo[lowIndex + 1].tPow2x[i]);
		}
	}
}

static u16 ath9k_hw_get_max_edge_power(u16 freq,
				       struct cal_ctl_edges *pRdEdgesPower,
				       bool is2GHz, int num_band_edges)
{
	u16 twiceMaxEdgePower = AR5416_MAX_RATE_POWER;
	int i;

	for (i = 0; (i < num_band_edges) &&
		     (pRdEdgesPower[i].bChannel != AR5416_BCHAN_UNUSED); i++) {
		if (freq == ath9k_hw_fbin2freq(pRdEdgesPower[i].bChannel, is2GHz)) {
			twiceMaxEdgePower = pRdEdgesPower[i].tPower;
			break;
		} else if ((i > 0) &&
			   (freq < ath9k_hw_fbin2freq(pRdEdgesPower[i].bChannel,
						      is2GHz))) {
			if (ath9k_hw_fbin2freq(pRdEdgesPower[i - 1].bChannel,
					       is2GHz) < freq &&
			    pRdEdgesPower[i - 1].flag) {
				twiceMaxEdgePower =
					pRdEdgesPower[i - 1].tPower;
			}
			break;
		}
	}

	return twiceMaxEdgePower;
}

/****************************************/
/* EEPROM Operations for 4K sized cards */
/****************************************/

static int ath9k_hw_4k_get_eeprom_ver(struct ath_hw *ah)
{
	return ((ah->eeprom.map4k.baseEepHeader.version >> 12) & 0xF);
}

static int ath9k_hw_4k_get_eeprom_rev(struct ath_hw *ah)
{
	return ((ah->eeprom.map4k.baseEepHeader.version) & 0xFFF);
}

static bool ath9k_hw_4k_fill_eeprom(struct ath_hw *ah)
{
#define SIZE_EEPROM_4K (sizeof(struct ar5416_eeprom_4k) / sizeof(u16))
<<<<<<< HEAD
	struct ar5416_eeprom_4k *eep = &ah->eeprom.map4k;
	u16 *eep_data;
=======
	u16 *eep_data = (u16 *)&ah->eeprom.map4k;
>>>>>>> ded760a1
	int addr, eep_start_loc = 0;

	eep_start_loc = 64;

	if (!ath9k_hw_use_flash(ah)) {
		DPRINTF(ah->ah_sc, ATH_DBG_EEPROM,
			"Reading from EEPROM, not flash\n");
	}

	for (addr = 0; addr < SIZE_EEPROM_4K; addr++) {
		if (!ath9k_hw_nvram_read(ah, addr + eep_start_loc, eep_data)) {
			DPRINTF(ah->ah_sc, ATH_DBG_EEPROM,
			       "Unable to read eeprom region \n");
			return false;
		}
		eep_data++;
	}
<<<<<<< HEAD
=======

>>>>>>> ded760a1
	return true;
#undef SIZE_EEPROM_4K
}

static int ath9k_hw_4k_check_eeprom(struct ath_hw *ah)
{
#define EEPROM_4K_SIZE (sizeof(struct ar5416_eeprom_4k) / sizeof(u16))
	struct ar5416_eeprom_4k *eep =
		(struct ar5416_eeprom_4k *) &ah->eeprom.map4k;
	u16 *eepdata, temp, magic, magic2;
	u32 sum = 0, el;
	bool need_swap = false;
	int i, addr;


	if (!ath9k_hw_use_flash(ah)) {
		if (!ath9k_hw_nvram_read(ah, AR5416_EEPROM_MAGIC_OFFSET,
					 &magic)) {
			DPRINTF(ah->ah_sc, ATH_DBG_FATAL,
				"Reading Magic # failed\n");
			return false;
		}

		if (!ath9k_hw_nvram_read(ah, AR5416_EEPROM_MAGIC_OFFSET,
					 &magic)) {
			DPRINTF(ah->ah_sc, ATH_DBG_EEPROM,
				"Reading Magic # failed\n");
			return false;
		}

		DPRINTF(ah->ah_sc, ATH_DBG_EEPROM,
			"Read Magic = 0x%04X\n", magic);

		if (magic != AR5416_EEPROM_MAGIC) {
			magic2 = swab16(magic);

			if (magic2 == AR5416_EEPROM_MAGIC) {
				need_swap = true;
				eepdata = (u16 *) (&ah->eeprom);

				for (addr = 0; addr < EEPROM_4K_SIZE; addr++) {
					temp = swab16(*eepdata);
					*eepdata = temp;
					eepdata++;
				}
			} else {
				DPRINTF(ah->ah_sc, ATH_DBG_FATAL,
					"Invalid EEPROM Magic. "
					"endianness mismatch.\n");
				return -EINVAL;
			}
		}
	}

	DPRINTF(ah->ah_sc, ATH_DBG_EEPROM, "need_swap = %s.\n",
		need_swap ? "True" : "False");

	if (need_swap)
		el = swab16(ah->eeprom.map4k.baseEepHeader.length);
	else
		el = ah->eeprom.map4k.baseEepHeader.length;

<<<<<<< HEAD
	if (el > sizeof(struct ar5416_eeprom_def))
=======
	if (el > sizeof(struct ar5416_eeprom_4k))
>>>>>>> ded760a1
		el = sizeof(struct ar5416_eeprom_4k) / sizeof(u16);
	else
		el = el / sizeof(u16);

	eepdata = (u16 *)(&ah->eeprom);

	for (i = 0; i < el; i++)
		sum ^= *eepdata++;

	if (need_swap) {
		u32 integer;
		u16 word;

		DPRINTF(ah->ah_sc, ATH_DBG_EEPROM,
			"EEPROM Endianness is not native.. Changing\n");

		word = swab16(eep->baseEepHeader.length);
		eep->baseEepHeader.length = word;

		word = swab16(eep->baseEepHeader.checksum);
		eep->baseEepHeader.checksum = word;

		word = swab16(eep->baseEepHeader.version);
		eep->baseEepHeader.version = word;

		word = swab16(eep->baseEepHeader.regDmn[0]);
		eep->baseEepHeader.regDmn[0] = word;

		word = swab16(eep->baseEepHeader.regDmn[1]);
		eep->baseEepHeader.regDmn[1] = word;

		word = swab16(eep->baseEepHeader.rfSilent);
		eep->baseEepHeader.rfSilent = word;

		word = swab16(eep->baseEepHeader.blueToothOptions);
		eep->baseEepHeader.blueToothOptions = word;

		word = swab16(eep->baseEepHeader.deviceCap);
		eep->baseEepHeader.deviceCap = word;

		integer = swab32(eep->modalHeader.antCtrlCommon);
		eep->modalHeader.antCtrlCommon = integer;

		for (i = 0; i < AR5416_MAX_CHAINS; i++) {
			integer = swab32(eep->modalHeader.antCtrlChain[i]);
			eep->modalHeader.antCtrlChain[i] = integer;
		}

		for (i = 0; i < AR5416_EEPROM_MODAL_SPURS; i++) {
			word = swab16(eep->modalHeader.spurChans[i].spurChan);
			eep->modalHeader.spurChans[i].spurChan = word;
		}
	}

	if (sum != 0xffff || ah->eep_ops->get_eeprom_ver(ah) != AR5416_EEP_VER ||
	    ah->eep_ops->get_eeprom_rev(ah) < AR5416_EEP_NO_BACK_VER) {
<<<<<<< HEAD
		DPRINTF(ah->ah_sc, ATH_DBG_EEPROM,
=======
		DPRINTF(ah->ah_sc, ATH_DBG_FATAL,
>>>>>>> ded760a1
			"Bad EEPROM checksum 0x%x or revision 0x%04x\n",
			sum, ah->eep_ops->get_eeprom_ver(ah));
		return -EINVAL;
	}

	return 0;
#undef EEPROM_4K_SIZE
}

static u32 ath9k_hw_4k_get_eeprom(struct ath_hw *ah,
				  enum eeprom_param param)
{
	struct ar5416_eeprom_4k *eep = &ah->eeprom.map4k;
	struct modal_eep_4k_header *pModal = &eep->modalHeader;
	struct base_eep_header_4k *pBase = &eep->baseEepHeader;

	switch (param) {
	case EEP_NFTHRESH_2:
		return pModal->noiseFloorThreshCh[0];
	case AR_EEPROM_MAC(0):
		return pBase->macAddr[0] << 8 | pBase->macAddr[1];
	case AR_EEPROM_MAC(1):
		return pBase->macAddr[2] << 8 | pBase->macAddr[3];
	case AR_EEPROM_MAC(2):
		return pBase->macAddr[4] << 8 | pBase->macAddr[5];
	case EEP_REG_0:
		return pBase->regDmn[0];
	case EEP_REG_1:
		return pBase->regDmn[1];
	case EEP_OP_CAP:
		return pBase->deviceCap;
	case EEP_OP_MODE:
		return pBase->opCapFlags;
	case EEP_RF_SILENT:
		return pBase->rfSilent;
	case EEP_OB_2:
		return pModal->ob_01;
	case EEP_DB_2:
		return pModal->db1_01;
	case EEP_MINOR_REV:
		return pBase->version & AR5416_EEP_VER_MINOR_MASK;
	case EEP_TX_MASK:
		return pBase->txMask;
	case EEP_RX_MASK:
		return pBase->rxMask;
	case EEP_FRAC_N_5G:
		return 0;
	default:
		return 0;
	}
}

static void ath9k_hw_get_4k_gain_boundaries_pdadcs(struct ath_hw *ah,
				struct ath9k_channel *chan,
				struct cal_data_per_freq_4k *pRawDataSet,
				u8 *bChans, u16 availPiers,
				u16 tPdGainOverlap, int16_t *pMinCalPower,
				u16 *pPdGainBoundaries, u8 *pPDADCValues,
				u16 numXpdGains)
{
#define TMP_VAL_VPD_TABLE \
	((vpdTableI[i][sizeCurrVpdTable - 1] + (ss - maxIndex + 1) * vpdStep));
	int i, j, k;
	int16_t ss;
	u16 idxL = 0, idxR = 0, numPiers;
	static u8 vpdTableL[AR5416_EEP4K_NUM_PD_GAINS]
		[AR5416_MAX_PWR_RANGE_IN_HALF_DB];
	static u8 vpdTableR[AR5416_EEP4K_NUM_PD_GAINS]
		[AR5416_MAX_PWR_RANGE_IN_HALF_DB];
	static u8 vpdTableI[AR5416_EEP4K_NUM_PD_GAINS]
		[AR5416_MAX_PWR_RANGE_IN_HALF_DB];

	u8 *pVpdL, *pVpdR, *pPwrL, *pPwrR;
	u8 minPwrT4[AR5416_EEP4K_NUM_PD_GAINS];
	u8 maxPwrT4[AR5416_EEP4K_NUM_PD_GAINS];
	int16_t vpdStep;
	int16_t tmpVal;
	u16 sizeCurrVpdTable, maxIndex, tgtIndex;
	bool match;
	int16_t minDelta = 0;
	struct chan_centers centers;
#define PD_GAIN_BOUNDARY_DEFAULT 58;

	ath9k_hw_get_channel_centers(ah, chan, &centers);

	for (numPiers = 0; numPiers < availPiers; numPiers++) {
		if (bChans[numPiers] == AR5416_BCHAN_UNUSED)
			break;
	}

	match = ath9k_hw_get_lower_upper_index(
					(u8)FREQ2FBIN(centers.synth_center,
					IS_CHAN_2GHZ(chan)), bChans, numPiers,
					&idxL, &idxR);

	if (match) {
		for (i = 0; i < numXpdGains; i++) {
			minPwrT4[i] = pRawDataSet[idxL].pwrPdg[i][0];
			maxPwrT4[i] = pRawDataSet[idxL].pwrPdg[i][4];
			ath9k_hw_fill_vpd_table(minPwrT4[i], maxPwrT4[i],
					pRawDataSet[idxL].pwrPdg[i],
					pRawDataSet[idxL].vpdPdg[i],
					AR5416_EEP4K_PD_GAIN_ICEPTS,
					vpdTableI[i]);
		}
	} else {
		for (i = 0; i < numXpdGains; i++) {
			pVpdL = pRawDataSet[idxL].vpdPdg[i];
			pPwrL = pRawDataSet[idxL].pwrPdg[i];
			pVpdR = pRawDataSet[idxR].vpdPdg[i];
			pPwrR = pRawDataSet[idxR].pwrPdg[i];

			minPwrT4[i] = max(pPwrL[0], pPwrR[0]);

			maxPwrT4[i] =
				min(pPwrL[AR5416_EEP4K_PD_GAIN_ICEPTS - 1],
				    pPwrR[AR5416_EEP4K_PD_GAIN_ICEPTS - 1]);


			ath9k_hw_fill_vpd_table(minPwrT4[i], maxPwrT4[i],
						pPwrL, pVpdL,
						AR5416_EEP4K_PD_GAIN_ICEPTS,
						vpdTableL[i]);
			ath9k_hw_fill_vpd_table(minPwrT4[i], maxPwrT4[i],
						pPwrR, pVpdR,
						AR5416_EEP4K_PD_GAIN_ICEPTS,
						vpdTableR[i]);

			for (j = 0; j <= (maxPwrT4[i] - minPwrT4[i]) / 2; j++) {
				vpdTableI[i][j] =
					(u8)(ath9k_hw_interpolate((u16)
					     FREQ2FBIN(centers.
						       synth_center,
						       IS_CHAN_2GHZ
						       (chan)),
					     bChans[idxL], bChans[idxR],
					     vpdTableL[i][j], vpdTableR[i][j]));
			}
		}
	}

	*pMinCalPower = (int16_t)(minPwrT4[0] / 2);

	k = 0;

	for (i = 0; i < numXpdGains; i++) {
		if (i == (numXpdGains - 1))
			pPdGainBoundaries[i] =
				(u16)(maxPwrT4[i] / 2);
		else
			pPdGainBoundaries[i] =
				(u16)((maxPwrT4[i] + minPwrT4[i + 1]) / 4);

		pPdGainBoundaries[i] =
			min((u16)AR5416_MAX_RATE_POWER, pPdGainBoundaries[i]);

		if ((i == 0) && !AR_SREV_5416_20_OR_LATER(ah)) {
			minDelta = pPdGainBoundaries[0] - 23;
			pPdGainBoundaries[0] = 23;
		} else {
			minDelta = 0;
		}

		if (i == 0) {
			if (AR_SREV_9280_10_OR_LATER(ah))
				ss = (int16_t)(0 - (minPwrT4[i] / 2));
			else
				ss = 0;
		} else {
			ss = (int16_t)((pPdGainBoundaries[i - 1] -
					(minPwrT4[i] / 2)) -
				       tPdGainOverlap + 1 + minDelta);
		}
		vpdStep = (int16_t)(vpdTableI[i][1] - vpdTableI[i][0]);
		vpdStep = (int16_t)((vpdStep < 1) ? 1 : vpdStep);

		while ((ss < 0) && (k < (AR5416_NUM_PDADC_VALUES - 1))) {
			tmpVal = (int16_t)(vpdTableI[i][0] + ss * vpdStep);
			pPDADCValues[k++] = (u8)((tmpVal < 0) ? 0 : tmpVal);
			ss++;
		}

		sizeCurrVpdTable = (u8) ((maxPwrT4[i] - minPwrT4[i]) / 2 + 1);
		tgtIndex = (u8)(pPdGainBoundaries[i] + tPdGainOverlap -
				(minPwrT4[i] / 2));
		maxIndex = (tgtIndex < sizeCurrVpdTable) ?
			tgtIndex : sizeCurrVpdTable;

		while ((ss < maxIndex) && (k < (AR5416_NUM_PDADC_VALUES - 1)))
			pPDADCValues[k++] = vpdTableI[i][ss++];

		vpdStep = (int16_t)(vpdTableI[i][sizeCurrVpdTable - 1] -
				    vpdTableI[i][sizeCurrVpdTable - 2]);
		vpdStep = (int16_t)((vpdStep < 1) ? 1 : vpdStep);

		if (tgtIndex >= maxIndex) {
			while ((ss <= tgtIndex) &&
			       (k < (AR5416_NUM_PDADC_VALUES - 1))) {
				tmpVal = (int16_t) TMP_VAL_VPD_TABLE;
				pPDADCValues[k++] = (u8)((tmpVal > 255) ?
							 255 : tmpVal);
				ss++;
			}
		}
	}

	while (i < AR5416_EEP4K_PD_GAINS_IN_MASK) {
		pPdGainBoundaries[i] = PD_GAIN_BOUNDARY_DEFAULT;
		i++;
	}

	while (k < AR5416_NUM_PDADC_VALUES) {
		pPDADCValues[k] = pPDADCValues[k - 1];
		k++;
	}

	return;
#undef TMP_VAL_VPD_TABLE
}

static bool ath9k_hw_set_4k_power_cal_table(struct ath_hw *ah,
				  struct ath9k_channel *chan,
				  int16_t *pTxPowerIndexOffset)
{
	struct ar5416_eeprom_4k *pEepData = &ah->eeprom.map4k;
	struct cal_data_per_freq_4k *pRawDataset;
	u8 *pCalBChans = NULL;
	u16 pdGainOverlap_t2;
	static u8 pdadcValues[AR5416_NUM_PDADC_VALUES];
	u16 gainBoundaries[AR5416_EEP4K_PD_GAINS_IN_MASK];
	u16 numPiers, i, j;
	int16_t tMinCalPower;
	u16 numXpdGain, xpdMask;
	u16 xpdGainValues[AR5416_EEP4K_NUM_PD_GAINS] = { 0, 0 };
	u32 reg32, regOffset, regChainOffset;

	xpdMask = pEepData->modalHeader.xpdGain;

	if ((pEepData->baseEepHeader.version & AR5416_EEP_VER_MINOR_MASK) >=
	    AR5416_EEP_MINOR_VER_2) {
		pdGainOverlap_t2 =
			pEepData->modalHeader.pdGainOverlap;
	} else {
		pdGainOverlap_t2 = (u16)(MS(REG_READ(ah, AR_PHY_TPCRG5),
					    AR_PHY_TPCRG5_PD_GAIN_OVERLAP));
	}

	pCalBChans = pEepData->calFreqPier2G;
	numPiers = AR5416_EEP4K_NUM_2G_CAL_PIERS;

	numXpdGain = 0;

	for (i = 1; i <= AR5416_EEP4K_PD_GAINS_IN_MASK; i++) {
		if ((xpdMask >> (AR5416_EEP4K_PD_GAINS_IN_MASK - i)) & 1) {
			if (numXpdGain >= AR5416_EEP4K_NUM_PD_GAINS)
				break;
			xpdGainValues[numXpdGain] =
				(u16)(AR5416_EEP4K_PD_GAINS_IN_MASK - i);
			numXpdGain++;
		}
	}

	REG_RMW_FIELD(ah, AR_PHY_TPCRG1, AR_PHY_TPCRG1_NUM_PD_GAIN,
		      (numXpdGain - 1) & 0x3);
	REG_RMW_FIELD(ah, AR_PHY_TPCRG1, AR_PHY_TPCRG1_PD_GAIN_1,
		      xpdGainValues[0]);
	REG_RMW_FIELD(ah, AR_PHY_TPCRG1, AR_PHY_TPCRG1_PD_GAIN_2,
		      xpdGainValues[1]);
	REG_RMW_FIELD(ah, AR_PHY_TPCRG1, AR_PHY_TPCRG1_PD_GAIN_3, 0);

	for (i = 0; i < AR5416_EEP4K_MAX_CHAINS; i++) {
		if (AR_SREV_5416_20_OR_LATER(ah) &&
		    (ah->rxchainmask == 5 || ah->txchainmask == 5) &&
		    (i != 0)) {
			regChainOffset = (i == 1) ? 0x2000 : 0x1000;
		} else
			regChainOffset = i * 0x1000;

		if (pEepData->baseEepHeader.txMask & (1 << i)) {
			pRawDataset = pEepData->calPierData2G[i];

			ath9k_hw_get_4k_gain_boundaries_pdadcs(ah, chan,
					    pRawDataset, pCalBChans,
					    numPiers, pdGainOverlap_t2,
					    &tMinCalPower, gainBoundaries,
					    pdadcValues, numXpdGain);

			if ((i == 0) || AR_SREV_5416_20_OR_LATER(ah)) {
				REG_WRITE(ah, AR_PHY_TPCRG5 + regChainOffset,
					  SM(pdGainOverlap_t2,
					     AR_PHY_TPCRG5_PD_GAIN_OVERLAP)
					  | SM(gainBoundaries[0],
					       AR_PHY_TPCRG5_PD_GAIN_BOUNDARY_1)
					  | SM(gainBoundaries[1],
					       AR_PHY_TPCRG5_PD_GAIN_BOUNDARY_2)
					  | SM(gainBoundaries[2],
					       AR_PHY_TPCRG5_PD_GAIN_BOUNDARY_3)
					  | SM(gainBoundaries[3],
				       AR_PHY_TPCRG5_PD_GAIN_BOUNDARY_4));
			}

			regOffset = AR_PHY_BASE + (672 << 2) + regChainOffset;
			for (j = 0; j < 32; j++) {
				reg32 = ((pdadcValues[4 * j + 0] & 0xFF) << 0) |
					((pdadcValues[4 * j + 1] & 0xFF) << 8) |
					((pdadcValues[4 * j + 2] & 0xFF) << 16)|
					((pdadcValues[4 * j + 3] & 0xFF) << 24);
				REG_WRITE(ah, regOffset, reg32);

				DPRINTF(ah->ah_sc, ATH_DBG_REG_IO,
					"PDADC (%d,%4x): %4.4x %8.8x\n",
					i, regChainOffset, regOffset,
					reg32);
				DPRINTF(ah->ah_sc, ATH_DBG_REG_IO,
					"PDADC: Chain %d | "
					"PDADC %3d Value %3d | "
					"PDADC %3d Value %3d | "
					"PDADC %3d Value %3d | "
					"PDADC %3d Value %3d |\n",
					i, 4 * j, pdadcValues[4 * j],
					4 * j + 1, pdadcValues[4 * j + 1],
					4 * j + 2, pdadcValues[4 * j + 2],
					4 * j + 3,
					pdadcValues[4 * j + 3]);

				regOffset += 4;
			}
		}
	}

	*pTxPowerIndexOffset = 0;

	return true;
}

static bool ath9k_hw_set_4k_power_per_rate_table(struct ath_hw *ah,
						 struct ath9k_channel *chan,
						 int16_t *ratesArray,
						 u16 cfgCtl,
						 u16 AntennaReduction,
						 u16 twiceMaxRegulatoryPower,
						 u16 powerLimit)
{
	struct ar5416_eeprom_4k *pEepData = &ah->eeprom.map4k;
	u16 twiceMaxEdgePower = AR5416_MAX_RATE_POWER;
	static const u16 tpScaleReductionTable[5] =
		{ 0, 3, 6, 9, AR5416_MAX_RATE_POWER };

	int i;
	int16_t twiceLargestAntenna;
	struct cal_ctl_data_4k *rep;
	struct cal_target_power_leg targetPowerOfdm, targetPowerCck = {
		0, { 0, 0, 0, 0}
	};
	struct cal_target_power_leg targetPowerOfdmExt = {
		0, { 0, 0, 0, 0} }, targetPowerCckExt = {
		0, { 0, 0, 0, 0 }
	};
	struct cal_target_power_ht targetPowerHt20, targetPowerHt40 = {
		0, {0, 0, 0, 0}
	};
	u16 scaledPower = 0, minCtlPower, maxRegAllowedPower;
	u16 ctlModesFor11g[] =
		{ CTL_11B, CTL_11G, CTL_2GHT20, CTL_11B_EXT, CTL_11G_EXT,
		  CTL_2GHT40
		};
	u16 numCtlModes, *pCtlMode, ctlMode, freq;
	struct chan_centers centers;
	int tx_chainmask;
	u16 twiceMinEdgePower;

	tx_chainmask = ah->txchainmask;

	ath9k_hw_get_channel_centers(ah, chan, &centers);

	twiceLargestAntenna = pEepData->modalHeader.antennaGainCh[0];

	twiceLargestAntenna = (int16_t)min(AntennaReduction -
					   twiceLargestAntenna, 0);

	maxRegAllowedPower = twiceMaxRegulatoryPower + twiceLargestAntenna;

	if (ah->regulatory.tp_scale != ATH9K_TP_SCALE_MAX) {
		maxRegAllowedPower -=
			(tpScaleReductionTable[(ah->regulatory.tp_scale)] * 2);
	}

	scaledPower = min(powerLimit, maxRegAllowedPower);
	scaledPower = max((u16)0, scaledPower);

	numCtlModes = ARRAY_SIZE(ctlModesFor11g) - SUB_NUM_CTL_MODES_AT_2G_40;
	pCtlMode = ctlModesFor11g;

	ath9k_hw_get_legacy_target_powers(ah, chan,
			pEepData->calTargetPowerCck,
			AR5416_NUM_2G_CCK_TARGET_POWERS,
			&targetPowerCck, 4, false);
	ath9k_hw_get_legacy_target_powers(ah, chan,
			pEepData->calTargetPower2G,
			AR5416_NUM_2G_20_TARGET_POWERS,
			&targetPowerOfdm, 4, false);
	ath9k_hw_get_target_powers(ah, chan,
			pEepData->calTargetPower2GHT20,
			AR5416_NUM_2G_20_TARGET_POWERS,
			&targetPowerHt20, 8, false);

	if (IS_CHAN_HT40(chan)) {
		numCtlModes = ARRAY_SIZE(ctlModesFor11g);
		ath9k_hw_get_target_powers(ah, chan,
				pEepData->calTargetPower2GHT40,
				AR5416_NUM_2G_40_TARGET_POWERS,
				&targetPowerHt40, 8, true);
		ath9k_hw_get_legacy_target_powers(ah, chan,
				pEepData->calTargetPowerCck,
				AR5416_NUM_2G_CCK_TARGET_POWERS,
				&targetPowerCckExt, 4, true);
		ath9k_hw_get_legacy_target_powers(ah, chan,
				pEepData->calTargetPower2G,
				AR5416_NUM_2G_20_TARGET_POWERS,
				&targetPowerOfdmExt, 4, true);
	}

	for (ctlMode = 0; ctlMode < numCtlModes; ctlMode++) {
		bool isHt40CtlMode = (pCtlMode[ctlMode] == CTL_5GHT40) ||
			(pCtlMode[ctlMode] == CTL_2GHT40);
		if (isHt40CtlMode)
			freq = centers.synth_center;
		else if (pCtlMode[ctlMode] & EXT_ADDITIVE)
			freq = centers.ext_center;
		else
			freq = centers.ctl_center;

		if (ah->eep_ops->get_eeprom_ver(ah) == 14 &&
		    ah->eep_ops->get_eeprom_rev(ah) <= 2)
			twiceMaxEdgePower = AR5416_MAX_RATE_POWER;

		DPRINTF(ah->ah_sc, ATH_DBG_POWER_MGMT,
			"LOOP-Mode ctlMode %d < %d, isHt40CtlMode %d, "
			"EXT_ADDITIVE %d\n",
			ctlMode, numCtlModes, isHt40CtlMode,
			(pCtlMode[ctlMode] & EXT_ADDITIVE));

		for (i = 0; (i < AR5416_NUM_CTLS) &&
				pEepData->ctlIndex[i]; i++) {
			DPRINTF(ah->ah_sc, ATH_DBG_POWER_MGMT,
				"  LOOP-Ctlidx %d: cfgCtl 0x%2.2x "
				"pCtlMode 0x%2.2x ctlIndex 0x%2.2x "
				"chan %d\n",
				i, cfgCtl, pCtlMode[ctlMode],
				pEepData->ctlIndex[i], chan->channel);

			if ((((cfgCtl & ~CTL_MODE_M) |
			      (pCtlMode[ctlMode] & CTL_MODE_M)) ==
			     pEepData->ctlIndex[i]) ||
			    (((cfgCtl & ~CTL_MODE_M) |
			      (pCtlMode[ctlMode] & CTL_MODE_M)) ==
			     ((pEepData->ctlIndex[i] & CTL_MODE_M) |
			      SD_NO_CTL))) {
				rep = &(pEepData->ctlData[i]);

				twiceMinEdgePower =
					ath9k_hw_get_max_edge_power(freq,
				rep->ctlEdges[ar5416_get_ntxchains
						(tx_chainmask) - 1],
				IS_CHAN_2GHZ(chan),
				AR5416_EEP4K_NUM_BAND_EDGES);

				DPRINTF(ah->ah_sc, ATH_DBG_POWER_MGMT,
					"    MATCH-EE_IDX %d: ch %d is2 %d "
					"2xMinEdge %d chainmask %d chains %d\n",
					i, freq, IS_CHAN_2GHZ(chan),
					twiceMinEdgePower, tx_chainmask,
					ar5416_get_ntxchains
					(tx_chainmask));
				if ((cfgCtl & ~CTL_MODE_M) == SD_NO_CTL) {
					twiceMaxEdgePower =
						min(twiceMaxEdgePower,
						    twiceMinEdgePower);
				} else {
					twiceMaxEdgePower = twiceMinEdgePower;
					break;
				}
			}
		}

		minCtlPower = (u8)min(twiceMaxEdgePower, scaledPower);

		DPRINTF(ah->ah_sc, ATH_DBG_POWER_MGMT,
			"    SEL-Min ctlMode %d pCtlMode %d "
			"2xMaxEdge %d sP %d minCtlPwr %d\n",
			ctlMode, pCtlMode[ctlMode], twiceMaxEdgePower,
			scaledPower, minCtlPower);

		switch (pCtlMode[ctlMode]) {
		case CTL_11B:
			for (i = 0; i < ARRAY_SIZE(targetPowerCck.tPow2x);
					i++) {
				targetPowerCck.tPow2x[i] =
					min((u16)targetPowerCck.tPow2x[i],
					    minCtlPower);
			}
			break;
		case CTL_11G:
			for (i = 0; i < ARRAY_SIZE(targetPowerOfdm.tPow2x);
					i++) {
				targetPowerOfdm.tPow2x[i] =
					min((u16)targetPowerOfdm.tPow2x[i],
					    minCtlPower);
			}
			break;
		case CTL_2GHT20:
			for (i = 0; i < ARRAY_SIZE(targetPowerHt20.tPow2x);
					i++) {
				targetPowerHt20.tPow2x[i] =
					min((u16)targetPowerHt20.tPow2x[i],
					    minCtlPower);
			}
			break;
		case CTL_11B_EXT:
			targetPowerCckExt.tPow2x[0] = min((u16)
					targetPowerCckExt.tPow2x[0],
					minCtlPower);
			break;
		case CTL_11G_EXT:
			targetPowerOfdmExt.tPow2x[0] = min((u16)
					targetPowerOfdmExt.tPow2x[0],
					minCtlPower);
			break;
		case CTL_2GHT40:
			for (i = 0; i < ARRAY_SIZE(targetPowerHt40.tPow2x);
					i++) {
				targetPowerHt40.tPow2x[i] =
					min((u16)targetPowerHt40.tPow2x[i],
					    minCtlPower);
			}
			break;
		default:
			break;
		}
	}

	ratesArray[rate6mb] = ratesArray[rate9mb] = ratesArray[rate12mb] =
		ratesArray[rate18mb] = ratesArray[rate24mb] =
		targetPowerOfdm.tPow2x[0];
	ratesArray[rate36mb] = targetPowerOfdm.tPow2x[1];
	ratesArray[rate48mb] = targetPowerOfdm.tPow2x[2];
	ratesArray[rate54mb] = targetPowerOfdm.tPow2x[3];
	ratesArray[rateXr] = targetPowerOfdm.tPow2x[0];

	for (i = 0; i < ARRAY_SIZE(targetPowerHt20.tPow2x); i++)
		ratesArray[rateHt20_0 + i] = targetPowerHt20.tPow2x[i];

	ratesArray[rate1l] = targetPowerCck.tPow2x[0];
	ratesArray[rate2s] = ratesArray[rate2l] = targetPowerCck.tPow2x[1];
	ratesArray[rate5_5s] = ratesArray[rate5_5l] = targetPowerCck.tPow2x[2];
	ratesArray[rate11s] = ratesArray[rate11l] = targetPowerCck.tPow2x[3];

	if (IS_CHAN_HT40(chan)) {
		for (i = 0; i < ARRAY_SIZE(targetPowerHt40.tPow2x); i++) {
			ratesArray[rateHt40_0 + i] =
				targetPowerHt40.tPow2x[i];
		}
		ratesArray[rateDupOfdm] = targetPowerHt40.tPow2x[0];
		ratesArray[rateDupCck] = targetPowerHt40.tPow2x[0];
		ratesArray[rateExtOfdm] = targetPowerOfdmExt.tPow2x[0];
		ratesArray[rateExtCck] = targetPowerCckExt.tPow2x[0];
	}
	return true;
}

static int ath9k_hw_4k_set_txpower(struct ath_hw *ah,
				   struct ath9k_channel *chan,
				   u16 cfgCtl,
				   u8 twiceAntennaReduction,
				   u8 twiceMaxRegulatoryPower,
				   u8 powerLimit)
{
	struct ar5416_eeprom_4k *pEepData = &ah->eeprom.map4k;
	struct modal_eep_4k_header *pModal = &pEepData->modalHeader;
	int16_t ratesArray[Ar5416RateSize];
	int16_t txPowerIndexOffset = 0;
	u8 ht40PowerIncForPdadc = 2;
	int i;

	memset(ratesArray, 0, sizeof(ratesArray));

	if ((pEepData->baseEepHeader.version & AR5416_EEP_VER_MINOR_MASK) >=
	    AR5416_EEP_MINOR_VER_2) {
		ht40PowerIncForPdadc = pModal->ht40PowerIncForPdadc;
	}

	if (!ath9k_hw_set_4k_power_per_rate_table(ah, chan,
					       &ratesArray[0], cfgCtl,
					       twiceAntennaReduction,
					       twiceMaxRegulatoryPower,
					       powerLimit)) {
		DPRINTF(ah->ah_sc, ATH_DBG_EEPROM,
			"ath9k_hw_set_txpower: unable to set "
			"tx power per rate table\n");
		return -EIO;
	}

	if (!ath9k_hw_set_4k_power_cal_table(ah, chan, &txPowerIndexOffset)) {
		DPRINTF(ah->ah_sc, ATH_DBG_EEPROM,
			 "ath9k_hw_set_txpower: unable to set power table\n");
		return -EIO;
	}

	for (i = 0; i < ARRAY_SIZE(ratesArray); i++) {
		ratesArray[i] =	(int16_t)(txPowerIndexOffset + ratesArray[i]);
		if (ratesArray[i] > AR5416_MAX_RATE_POWER)
			ratesArray[i] = AR5416_MAX_RATE_POWER;
	}

	if (AR_SREV_9280_10_OR_LATER(ah)) {
		for (i = 0; i < Ar5416RateSize; i++)
			ratesArray[i] -= AR5416_PWR_TABLE_OFFSET * 2;
	}

	REG_WRITE(ah, AR_PHY_POWER_TX_RATE1,
		  ATH9K_POW_SM(ratesArray[rate18mb], 24)
		  | ATH9K_POW_SM(ratesArray[rate12mb], 16)
		  | ATH9K_POW_SM(ratesArray[rate9mb], 8)
		  | ATH9K_POW_SM(ratesArray[rate6mb], 0));
	REG_WRITE(ah, AR_PHY_POWER_TX_RATE2,
		  ATH9K_POW_SM(ratesArray[rate54mb], 24)
		  | ATH9K_POW_SM(ratesArray[rate48mb], 16)
		  | ATH9K_POW_SM(ratesArray[rate36mb], 8)
		  | ATH9K_POW_SM(ratesArray[rate24mb], 0));

	if (IS_CHAN_2GHZ(chan)) {
		REG_WRITE(ah, AR_PHY_POWER_TX_RATE3,
			  ATH9K_POW_SM(ratesArray[rate2s], 24)
			  | ATH9K_POW_SM(ratesArray[rate2l], 16)
			  | ATH9K_POW_SM(ratesArray[rateXr], 8)
			  | ATH9K_POW_SM(ratesArray[rate1l], 0));
		REG_WRITE(ah, AR_PHY_POWER_TX_RATE4,
			  ATH9K_POW_SM(ratesArray[rate11s], 24)
			  | ATH9K_POW_SM(ratesArray[rate11l], 16)
			  | ATH9K_POW_SM(ratesArray[rate5_5s], 8)
			  | ATH9K_POW_SM(ratesArray[rate5_5l], 0));
	}

	REG_WRITE(ah, AR_PHY_POWER_TX_RATE5,
		  ATH9K_POW_SM(ratesArray[rateHt20_3], 24)
		  | ATH9K_POW_SM(ratesArray[rateHt20_2], 16)
		  | ATH9K_POW_SM(ratesArray[rateHt20_1], 8)
		  | ATH9K_POW_SM(ratesArray[rateHt20_0], 0));
	REG_WRITE(ah, AR_PHY_POWER_TX_RATE6,
		  ATH9K_POW_SM(ratesArray[rateHt20_7], 24)
		  | ATH9K_POW_SM(ratesArray[rateHt20_6], 16)
		  | ATH9K_POW_SM(ratesArray[rateHt20_5], 8)
		  | ATH9K_POW_SM(ratesArray[rateHt20_4], 0));

	if (IS_CHAN_HT40(chan)) {
		REG_WRITE(ah, AR_PHY_POWER_TX_RATE7,
			  ATH9K_POW_SM(ratesArray[rateHt40_3] +
				       ht40PowerIncForPdadc, 24)
			  | ATH9K_POW_SM(ratesArray[rateHt40_2] +
					 ht40PowerIncForPdadc, 16)
			  | ATH9K_POW_SM(ratesArray[rateHt40_1] +
					 ht40PowerIncForPdadc, 8)
			  | ATH9K_POW_SM(ratesArray[rateHt40_0] +
					 ht40PowerIncForPdadc, 0));
		REG_WRITE(ah, AR_PHY_POWER_TX_RATE8,
			  ATH9K_POW_SM(ratesArray[rateHt40_7] +
				       ht40PowerIncForPdadc, 24)
			  | ATH9K_POW_SM(ratesArray[rateHt40_6] +
					 ht40PowerIncForPdadc, 16)
			  | ATH9K_POW_SM(ratesArray[rateHt40_5] +
					 ht40PowerIncForPdadc, 8)
			  | ATH9K_POW_SM(ratesArray[rateHt40_4] +
					 ht40PowerIncForPdadc, 0));

		REG_WRITE(ah, AR_PHY_POWER_TX_RATE9,
			  ATH9K_POW_SM(ratesArray[rateExtOfdm], 24)
			  | ATH9K_POW_SM(ratesArray[rateExtCck], 16)
			  | ATH9K_POW_SM(ratesArray[rateDupOfdm], 8)
			  | ATH9K_POW_SM(ratesArray[rateDupCck], 0));
	}

	i = rate6mb;

	if (IS_CHAN_HT40(chan))
		i = rateHt40_0;
	else if (IS_CHAN_HT20(chan))
		i = rateHt20_0;

	if (AR_SREV_9280_10_OR_LATER(ah))
		ah->regulatory.max_power_level =
			ratesArray[i] + AR5416_PWR_TABLE_OFFSET * 2;
	else
		ah->regulatory.max_power_level = ratesArray[i];

	return 0;
}

static void ath9k_hw_4k_set_addac(struct ath_hw *ah,
				  struct ath9k_channel *chan)
{
	struct modal_eep_4k_header *pModal;
	struct ar5416_eeprom_4k *eep = &ah->eeprom.map4k;
	u8 biaslevel;

	if (ah->hw_version.macVersion != AR_SREV_VERSION_9160)
		return;

	if (ah->eep_ops->get_eeprom_rev(ah) < AR5416_EEP_MINOR_VER_7)
		return;

	pModal = &eep->modalHeader;

	if (pModal->xpaBiasLvl != 0xff) {
		biaslevel = pModal->xpaBiasLvl;
		INI_RA(&ah->iniAddac, 7, 1) =
		  (INI_RA(&ah->iniAddac, 7, 1) & (~0x18)) | biaslevel << 3;
	}
}

<<<<<<< HEAD
static bool ath9k_hw_4k_set_board_values(struct ath_hw *ah,
					 struct ath9k_channel *chan)
{
	struct modal_eep_4k_header *pModal;
	struct ar5416_eeprom_4k *eep = &ah->eeprom.map4k;
	int regChainOffset;
	u8 txRxAttenLocal;
	u8 ob[5], db1[5], db2[5];
	u8 ant_div_control1, ant_div_control2;
	u32 regVal;


	pModal = &eep->modalHeader;

	txRxAttenLocal = 23;

	REG_WRITE(ah, AR_PHY_SWITCH_COM,
		  ah->eep_ops->get_eeprom_antenna_cfg(ah, chan));

	regChainOffset = 0;
	REG_WRITE(ah, AR_PHY_SWITCH_CHAIN_0 + regChainOffset,
		  pModal->antCtrlChain[0]);

	REG_WRITE(ah, AR_PHY_TIMING_CTRL4(0) + regChainOffset,
		 (REG_READ(ah, AR_PHY_TIMING_CTRL4(0) + regChainOffset) &
		 ~(AR_PHY_TIMING_CTRL4_IQCORR_Q_Q_COFF |
		 AR_PHY_TIMING_CTRL4_IQCORR_Q_I_COFF)) |
		 SM(pModal->iqCalICh[0], AR_PHY_TIMING_CTRL4_IQCORR_Q_I_COFF) |
		 SM(pModal->iqCalQCh[0], AR_PHY_TIMING_CTRL4_IQCORR_Q_Q_COFF));

	if ((eep->baseEepHeader.version & AR5416_EEP_VER_MINOR_MASK) >=
			AR5416_EEP_MINOR_VER_3) {
		txRxAttenLocal = pModal->txRxAttenCh[0];
		REG_RMW_FIELD(ah, AR_PHY_GAIN_2GHZ + regChainOffset,
			AR_PHY_GAIN_2GHZ_XATTEN1_MARGIN, pModal->bswMargin[0]);
		REG_RMW_FIELD(ah, AR_PHY_GAIN_2GHZ + regChainOffset,
			AR_PHY_GAIN_2GHZ_XATTEN1_DB, pModal->bswAtten[0]);
		REG_RMW_FIELD(ah, AR_PHY_GAIN_2GHZ + regChainOffset,
			AR_PHY_GAIN_2GHZ_XATTEN2_MARGIN,
			pModal->xatten2Margin[0]);
		REG_RMW_FIELD(ah, AR_PHY_GAIN_2GHZ + regChainOffset,
			AR_PHY_GAIN_2GHZ_XATTEN2_DB, pModal->xatten2Db[0]);
	}

	REG_RMW_FIELD(ah, AR_PHY_RXGAIN + regChainOffset,
			AR9280_PHY_RXGAIN_TXRX_ATTEN, txRxAttenLocal);
	REG_RMW_FIELD(ah, AR_PHY_RXGAIN + regChainOffset,
			AR9280_PHY_RXGAIN_TXRX_MARGIN, pModal->rxTxMarginCh[0]);

	if (AR_SREV_9285_11(ah))
		REG_WRITE(ah, AR9285_AN_TOP4, (AR9285_AN_TOP4_DEFAULT | 0x14));
=======
static void ath9k_hw_4k_set_gain(struct ath_hw *ah,
				 struct modal_eep_4k_header *pModal,
				 struct ar5416_eeprom_4k *eep,
				 u8 txRxAttenLocal, int regChainOffset)
{
	REG_WRITE(ah, AR_PHY_SWITCH_CHAIN_0 + regChainOffset,
		  pModal->antCtrlChain[0]);

	REG_WRITE(ah, AR_PHY_TIMING_CTRL4(0) + regChainOffset,
		  (REG_READ(ah, AR_PHY_TIMING_CTRL4(0) + regChainOffset) &
		   ~(AR_PHY_TIMING_CTRL4_IQCORR_Q_Q_COFF |
		     AR_PHY_TIMING_CTRL4_IQCORR_Q_I_COFF)) |
		  SM(pModal->iqCalICh[0], AR_PHY_TIMING_CTRL4_IQCORR_Q_I_COFF) |
		  SM(pModal->iqCalQCh[0], AR_PHY_TIMING_CTRL4_IQCORR_Q_Q_COFF));

	if ((eep->baseEepHeader.version & AR5416_EEP_VER_MINOR_MASK) >=
	    AR5416_EEP_MINOR_VER_3) {
		txRxAttenLocal = pModal->txRxAttenCh[0];

		REG_RMW_FIELD(ah, AR_PHY_GAIN_2GHZ + regChainOffset,
			      AR_PHY_GAIN_2GHZ_XATTEN1_MARGIN, pModal->bswMargin[0]);
		REG_RMW_FIELD(ah, AR_PHY_GAIN_2GHZ + regChainOffset,
			      AR_PHY_GAIN_2GHZ_XATTEN1_DB, pModal->bswAtten[0]);
		REG_RMW_FIELD(ah, AR_PHY_GAIN_2GHZ + regChainOffset,
			      AR_PHY_GAIN_2GHZ_XATTEN2_MARGIN,
			      pModal->xatten2Margin[0]);
		REG_RMW_FIELD(ah, AR_PHY_GAIN_2GHZ + regChainOffset,
			      AR_PHY_GAIN_2GHZ_XATTEN2_DB, pModal->xatten2Db[0]);
	}

	REG_RMW_FIELD(ah, AR_PHY_RXGAIN + regChainOffset,
		      AR9280_PHY_RXGAIN_TXRX_ATTEN, txRxAttenLocal);
	REG_RMW_FIELD(ah, AR_PHY_RXGAIN + regChainOffset,
		      AR9280_PHY_RXGAIN_TXRX_MARGIN, pModal->rxTxMarginCh[0]);

	if (AR_SREV_9285_11(ah))
		REG_WRITE(ah, AR9285_AN_TOP4, (AR9285_AN_TOP4_DEFAULT | 0x14));
}

static void ath9k_hw_4k_set_board_values(struct ath_hw *ah,
					 struct ath9k_channel *chan)
{
	struct modal_eep_4k_header *pModal;
	struct ar5416_eeprom_4k *eep = &ah->eeprom.map4k;
	u8 txRxAttenLocal;
	u8 ob[5], db1[5], db2[5];
	u8 ant_div_control1, ant_div_control2;
	u32 regVal;

	pModal = &eep->modalHeader;
	txRxAttenLocal = 23;

	REG_WRITE(ah, AR_PHY_SWITCH_COM,
		  ah->eep_ops->get_eeprom_antenna_cfg(ah, chan));

	/* Single chain for 4K EEPROM*/
	ath9k_hw_4k_set_gain(ah, pModal, eep, txRxAttenLocal, 0);
>>>>>>> ded760a1

	/* Initialize Ant Diversity settings from EEPROM */
	if (pModal->version == 3) {
		ant_div_control1 = ((pModal->ob_234 >> 12) & 0xf);
		ant_div_control2 = ((pModal->db1_234 >> 12) & 0xf);
		regVal = REG_READ(ah, 0x99ac);
		regVal &= (~(0x7f000000));
		regVal |= ((ant_div_control1 & 0x1) << 24);
		regVal |= (((ant_div_control1 >> 1) & 0x1) << 29);
		regVal |= (((ant_div_control1 >> 2) & 0x1) << 30);
		regVal |= ((ant_div_control2 & 0x3) << 25);
		regVal |= (((ant_div_control2 >> 2) & 0x3) << 27);
		REG_WRITE(ah, 0x99ac, regVal);
		regVal = REG_READ(ah, 0x99ac);
		regVal = REG_READ(ah, 0xa208);
		regVal &= (~(0x1 << 13));
		regVal |= (((ant_div_control1 >> 3) & 0x1) << 13);
		REG_WRITE(ah, 0xa208, regVal);
		regVal = REG_READ(ah, 0xa208);
	}

	if (pModal->version >= 2) {
		ob[0] = (pModal->ob_01 & 0xf);
		ob[1] = (pModal->ob_01 >> 4) & 0xf;
		ob[2] = (pModal->ob_234 & 0xf);
		ob[3] = ((pModal->ob_234 >> 4) & 0xf);
		ob[4] = ((pModal->ob_234 >> 8) & 0xf);

		db1[0] = (pModal->db1_01 & 0xf);
		db1[1] = ((pModal->db1_01 >> 4) & 0xf);
		db1[2] = (pModal->db1_234 & 0xf);
		db1[3] = ((pModal->db1_234 >> 4) & 0xf);
		db1[4] = ((pModal->db1_234 >> 8) & 0xf);

		db2[0] = (pModal->db2_01 & 0xf);
		db2[1] = ((pModal->db2_01 >> 4) & 0xf);
		db2[2] = (pModal->db2_234 & 0xf);
		db2[3] = ((pModal->db2_234 >> 4) & 0xf);
		db2[4] = ((pModal->db2_234 >> 8) & 0xf);

	} else if (pModal->version == 1) {
<<<<<<< HEAD

		DPRINTF(ah->ah_sc, ATH_DBG_EEPROM,
			"EEPROM Model version is set to 1 \n");
		ob[0] = (pModal->ob_01 & 0xf);
		ob[1] = ob[2] = ob[3] = ob[4] = (pModal->ob_01 >> 4) & 0xf;
		db1[0] = (pModal->db1_01 & 0xf);
		db1[1] = db1[2] = db1[3] =
			db1[4] = ((pModal->db1_01 >> 4) & 0xf);
		db2[0] = (pModal->db2_01 & 0xf);
		db2[1] = db2[2] = db2[3] =
			db2[4] = ((pModal->db2_01 >> 4) & 0xf);
	} else {
		int i;
		for (i = 0; i < 5; i++) {
			ob[i] = pModal->ob_01;
			db1[i] = pModal->db1_01;
			db2[i] = pModal->db1_01;
		}
	}

	ath9k_hw_analog_shift_rmw(ah, AR9285_AN_RF2G3,
			AR9285_AN_RF2G3_OB_0, AR9285_AN_RF2G3_OB_0_S, ob[0]);
	ath9k_hw_analog_shift_rmw(ah, AR9285_AN_RF2G3,
			AR9285_AN_RF2G3_OB_1, AR9285_AN_RF2G3_OB_1_S, ob[1]);
	ath9k_hw_analog_shift_rmw(ah, AR9285_AN_RF2G3,
			AR9285_AN_RF2G3_OB_2, AR9285_AN_RF2G3_OB_2_S, ob[2]);
	ath9k_hw_analog_shift_rmw(ah, AR9285_AN_RF2G3,
			AR9285_AN_RF2G3_OB_3, AR9285_AN_RF2G3_OB_3_S, ob[3]);
	ath9k_hw_analog_shift_rmw(ah, AR9285_AN_RF2G3,
			AR9285_AN_RF2G3_OB_4, AR9285_AN_RF2G3_OB_4_S, ob[4]);

	ath9k_hw_analog_shift_rmw(ah, AR9285_AN_RF2G3,
			AR9285_AN_RF2G3_DB1_0, AR9285_AN_RF2G3_DB1_0_S, db1[0]);
	ath9k_hw_analog_shift_rmw(ah, AR9285_AN_RF2G3,
			AR9285_AN_RF2G3_DB1_1, AR9285_AN_RF2G3_DB1_1_S, db1[1]);
	ath9k_hw_analog_shift_rmw(ah, AR9285_AN_RF2G3,
			AR9285_AN_RF2G3_DB1_2, AR9285_AN_RF2G3_DB1_2_S, db1[2]);
	ath9k_hw_analog_shift_rmw(ah, AR9285_AN_RF2G4,
			AR9285_AN_RF2G4_DB1_3, AR9285_AN_RF2G4_DB1_3_S, db1[3]);
	ath9k_hw_analog_shift_rmw(ah, AR9285_AN_RF2G4,
			AR9285_AN_RF2G4_DB1_4, AR9285_AN_RF2G4_DB1_4_S, db1[4]);

	ath9k_hw_analog_shift_rmw(ah, AR9285_AN_RF2G4,
			AR9285_AN_RF2G4_DB2_0, AR9285_AN_RF2G4_DB2_0_S, db2[0]);
	ath9k_hw_analog_shift_rmw(ah, AR9285_AN_RF2G4,
			AR9285_AN_RF2G4_DB2_1, AR9285_AN_RF2G4_DB2_1_S, db2[1]);
	ath9k_hw_analog_shift_rmw(ah, AR9285_AN_RF2G4,
			AR9285_AN_RF2G4_DB2_2, AR9285_AN_RF2G4_DB2_2_S, db2[2]);
	ath9k_hw_analog_shift_rmw(ah, AR9285_AN_RF2G4,
			AR9285_AN_RF2G4_DB2_3, AR9285_AN_RF2G4_DB2_3_S, db2[3]);
	ath9k_hw_analog_shift_rmw(ah, AR9285_AN_RF2G4,
			AR9285_AN_RF2G4_DB2_4, AR9285_AN_RF2G4_DB2_4_S, db2[4]);


=======
		ob[0] = (pModal->ob_01 & 0xf);
		ob[1] = ob[2] = ob[3] = ob[4] = (pModal->ob_01 >> 4) & 0xf;
		db1[0] = (pModal->db1_01 & 0xf);
		db1[1] = db1[2] = db1[3] =
			db1[4] = ((pModal->db1_01 >> 4) & 0xf);
		db2[0] = (pModal->db2_01 & 0xf);
		db2[1] = db2[2] = db2[3] =
			db2[4] = ((pModal->db2_01 >> 4) & 0xf);
	} else {
		int i;
		for (i = 0; i < 5; i++) {
			ob[i] = pModal->ob_01;
			db1[i] = pModal->db1_01;
			db2[i] = pModal->db1_01;
		}
	}

	ath9k_hw_analog_shift_rmw(ah, AR9285_AN_RF2G3,
			AR9285_AN_RF2G3_OB_0, AR9285_AN_RF2G3_OB_0_S, ob[0]);
	ath9k_hw_analog_shift_rmw(ah, AR9285_AN_RF2G3,
			AR9285_AN_RF2G3_OB_1, AR9285_AN_RF2G3_OB_1_S, ob[1]);
	ath9k_hw_analog_shift_rmw(ah, AR9285_AN_RF2G3,
			AR9285_AN_RF2G3_OB_2, AR9285_AN_RF2G3_OB_2_S, ob[2]);
	ath9k_hw_analog_shift_rmw(ah, AR9285_AN_RF2G3,
			AR9285_AN_RF2G3_OB_3, AR9285_AN_RF2G3_OB_3_S, ob[3]);
	ath9k_hw_analog_shift_rmw(ah, AR9285_AN_RF2G3,
			AR9285_AN_RF2G3_OB_4, AR9285_AN_RF2G3_OB_4_S, ob[4]);

	ath9k_hw_analog_shift_rmw(ah, AR9285_AN_RF2G3,
			AR9285_AN_RF2G3_DB1_0, AR9285_AN_RF2G3_DB1_0_S, db1[0]);
	ath9k_hw_analog_shift_rmw(ah, AR9285_AN_RF2G3,
			AR9285_AN_RF2G3_DB1_1, AR9285_AN_RF2G3_DB1_1_S, db1[1]);
	ath9k_hw_analog_shift_rmw(ah, AR9285_AN_RF2G3,
			AR9285_AN_RF2G3_DB1_2, AR9285_AN_RF2G3_DB1_2_S, db1[2]);
	ath9k_hw_analog_shift_rmw(ah, AR9285_AN_RF2G4,
			AR9285_AN_RF2G4_DB1_3, AR9285_AN_RF2G4_DB1_3_S, db1[3]);
	ath9k_hw_analog_shift_rmw(ah, AR9285_AN_RF2G4,
			AR9285_AN_RF2G4_DB1_4, AR9285_AN_RF2G4_DB1_4_S, db1[4]);

	ath9k_hw_analog_shift_rmw(ah, AR9285_AN_RF2G4,
			AR9285_AN_RF2G4_DB2_0, AR9285_AN_RF2G4_DB2_0_S, db2[0]);
	ath9k_hw_analog_shift_rmw(ah, AR9285_AN_RF2G4,
			AR9285_AN_RF2G4_DB2_1, AR9285_AN_RF2G4_DB2_1_S, db2[1]);
	ath9k_hw_analog_shift_rmw(ah, AR9285_AN_RF2G4,
			AR9285_AN_RF2G4_DB2_2, AR9285_AN_RF2G4_DB2_2_S, db2[2]);
	ath9k_hw_analog_shift_rmw(ah, AR9285_AN_RF2G4,
			AR9285_AN_RF2G4_DB2_3, AR9285_AN_RF2G4_DB2_3_S, db2[3]);
	ath9k_hw_analog_shift_rmw(ah, AR9285_AN_RF2G4,
			AR9285_AN_RF2G4_DB2_4, AR9285_AN_RF2G4_DB2_4_S, db2[4]);


>>>>>>> ded760a1
	if (AR_SREV_9285_11(ah))
		REG_WRITE(ah, AR9285_AN_TOP4, AR9285_AN_TOP4_DEFAULT);

	REG_RMW_FIELD(ah, AR_PHY_SETTLING, AR_PHY_SETTLING_SWITCH,
		      pModal->switchSettling);
	REG_RMW_FIELD(ah, AR_PHY_DESIRED_SZ, AR_PHY_DESIRED_SZ_ADC,
		      pModal->adcDesiredSize);

	REG_WRITE(ah, AR_PHY_RF_CTL4,
		  SM(pModal->txEndToXpaOff, AR_PHY_RF_CTL4_TX_END_XPAA_OFF) |
		  SM(pModal->txEndToXpaOff, AR_PHY_RF_CTL4_TX_END_XPAB_OFF) |
		  SM(pModal->txFrameToXpaOn, AR_PHY_RF_CTL4_FRAME_XPAA_ON)  |
		  SM(pModal->txFrameToXpaOn, AR_PHY_RF_CTL4_FRAME_XPAB_ON));

	REG_RMW_FIELD(ah, AR_PHY_RF_CTL3, AR_PHY_TX_END_TO_A2_RX_ON,
		      pModal->txEndToRxOn);
	REG_RMW_FIELD(ah, AR_PHY_CCA, AR9280_PHY_CCA_THRESH62,
		      pModal->thresh62);
	REG_RMW_FIELD(ah, AR_PHY_EXT_CCA0, AR_PHY_EXT_CCA0_THRESH62,
		      pModal->thresh62);

	if ((eep->baseEepHeader.version & AR5416_EEP_VER_MINOR_MASK) >=
						AR5416_EEP_MINOR_VER_2) {
		REG_RMW_FIELD(ah, AR_PHY_RF_CTL2, AR_PHY_TX_END_DATA_START,
			      pModal->txFrameToDataStart);
		REG_RMW_FIELD(ah, AR_PHY_RF_CTL2, AR_PHY_TX_END_PA_ON,
			      pModal->txFrameToPaOn);
	}

	if ((eep->baseEepHeader.version & AR5416_EEP_VER_MINOR_MASK) >=
						AR5416_EEP_MINOR_VER_3) {
		if (IS_CHAN_HT40(chan))
			REG_RMW_FIELD(ah, AR_PHY_SETTLING,
				      AR_PHY_SETTLING_SWITCH,
				      pModal->swSettleHt40);
	}
<<<<<<< HEAD

	return true;
}

=======
}

>>>>>>> ded760a1
static u16 ath9k_hw_4k_get_eeprom_antenna_cfg(struct ath_hw *ah,
					      struct ath9k_channel *chan)
{
	struct ar5416_eeprom_4k *eep = &ah->eeprom.map4k;
	struct modal_eep_4k_header *pModal = &eep->modalHeader;

	return pModal->antCtrlCommon & 0xFFFF;
}

static u8 ath9k_hw_4k_get_num_ant_config(struct ath_hw *ah,
					 enum ieee80211_band freq_band)
{
	return 1;
}

static u16 ath9k_hw_4k_get_spur_channel(struct ath_hw *ah, u16 i, bool is2GHz)
{
#define EEP_MAP4K_SPURCHAN \
	(ah->eeprom.map4k.modalHeader.spurChans[i].spurChan)

	u16 spur_val = AR_NO_SPUR;

	DPRINTF(ah->ah_sc, ATH_DBG_ANI,
		"Getting spur idx %d is2Ghz. %d val %x\n",
		i, is2GHz, ah->config.spurchans[i][is2GHz]);

	switch (ah->config.spurmode) {
	case SPUR_DISABLE:
		break;
	case SPUR_ENABLE_IOCTL:
		spur_val = ah->config.spurchans[i][is2GHz];
		DPRINTF(ah->ah_sc, ATH_DBG_ANI,
			"Getting spur val from new loc. %d\n", spur_val);
		break;
	case SPUR_ENABLE_EEPROM:
		spur_val = EEP_MAP4K_SPURCHAN;
		break;
	}

	return spur_val;

#undef EEP_MAP4K_SPURCHAN
}

static struct eeprom_ops eep_4k_ops = {
	.check_eeprom		= ath9k_hw_4k_check_eeprom,
	.get_eeprom		= ath9k_hw_4k_get_eeprom,
	.fill_eeprom		= ath9k_hw_4k_fill_eeprom,
	.get_eeprom_ver		= ath9k_hw_4k_get_eeprom_ver,
	.get_eeprom_rev		= ath9k_hw_4k_get_eeprom_rev,
	.get_num_ant_config	= ath9k_hw_4k_get_num_ant_config,
	.get_eeprom_antenna_cfg	= ath9k_hw_4k_get_eeprom_antenna_cfg,
	.set_board_values	= ath9k_hw_4k_set_board_values,
	.set_addac		= ath9k_hw_4k_set_addac,
	.set_txpower		= ath9k_hw_4k_set_txpower,
	.get_spur_channel	= ath9k_hw_4k_get_spur_channel
};

/************************************************/
/* EEPROM Operations for non-4K (Default) cards */
/************************************************/

static int ath9k_hw_def_get_eeprom_ver(struct ath_hw *ah)
{
	return ((ah->eeprom.def.baseEepHeader.version >> 12) & 0xF);
}

static int ath9k_hw_def_get_eeprom_rev(struct ath_hw *ah)
{
	return ((ah->eeprom.def.baseEepHeader.version) & 0xFFF);
}

static bool ath9k_hw_def_fill_eeprom(struct ath_hw *ah)
{
#define SIZE_EEPROM_DEF (sizeof(struct ar5416_eeprom_def) / sizeof(u16))
<<<<<<< HEAD
	struct ar5416_eeprom_def *eep = &ah->eeprom.def;
	u16 *eep_data;
	int addr, ar5416_eep_start_loc = 0x100;

	eep_data = (u16 *)eep;

	for (addr = 0; addr < SIZE_EEPROM_DEF; addr++) {
		if (!ath9k_hw_nvram_read(ah, addr + ar5416_eep_start_loc,
					 eep_data)) {
			DPRINTF(ah->ah_sc, ATH_DBG_EEPROM,
=======
	u16 *eep_data = (u16 *)&ah->eeprom.def;
	int addr, ar5416_eep_start_loc = 0x100;

	for (addr = 0; addr < SIZE_EEPROM_DEF; addr++) {
		if (!ath9k_hw_nvram_read(ah, addr + ar5416_eep_start_loc,
					 eep_data)) {
			DPRINTF(ah->ah_sc, ATH_DBG_FATAL,
>>>>>>> ded760a1
				"Unable to read eeprom region\n");
			return false;
		}
		eep_data++;
	}
	return true;
#undef SIZE_EEPROM_DEF
}

static int ath9k_hw_def_check_eeprom(struct ath_hw *ah)
{
	struct ar5416_eeprom_def *eep =
		(struct ar5416_eeprom_def *) &ah->eeprom.def;
	u16 *eepdata, temp, magic, magic2;
	u32 sum = 0, el;
	bool need_swap = false;
	int i, addr, size;
<<<<<<< HEAD

	if (!ath9k_hw_nvram_read(ah, AR5416_EEPROM_MAGIC_OFFSET,
				 &magic)) {
		DPRINTF(ah->ah_sc, ATH_DBG_EEPROM,
			"Reading Magic # failed\n");
		return false;
	}

	if (!ath9k_hw_use_flash(ah)) {

		DPRINTF(ah->ah_sc, ATH_DBG_EEPROM,
				"Read Magic = 0x%04X\n", magic);
=======

	if (!ath9k_hw_nvram_read(ah, AR5416_EEPROM_MAGIC_OFFSET, &magic)) {
		DPRINTF(ah->ah_sc, ATH_DBG_FATAL, "Reading Magic # failed\n");
		return false;
	}

	if (!ath9k_hw_use_flash(ah)) {
		DPRINTF(ah->ah_sc, ATH_DBG_EEPROM,
			"Read Magic = 0x%04X\n", magic);
>>>>>>> ded760a1

		if (magic != AR5416_EEPROM_MAGIC) {
			magic2 = swab16(magic);

			if (magic2 == AR5416_EEPROM_MAGIC) {
				size = sizeof(struct ar5416_eeprom_def);
				need_swap = true;
				eepdata = (u16 *) (&ah->eeprom);

				for (addr = 0; addr < size / sizeof(u16); addr++) {
					temp = swab16(*eepdata);
					*eepdata = temp;
					eepdata++;
<<<<<<< HEAD

					DPRINTF(ah->ah_sc, ATH_DBG_EEPROM,
						"0x%04X  ", *eepdata);

					if (((addr + 1) % 6) == 0)
						DPRINTF(ah->ah_sc,
							ATH_DBG_EEPROM, "\n");
				}
			} else {
				DPRINTF(ah->ah_sc, ATH_DBG_EEPROM,
					"Invalid EEPROM Magic. "
					"endianness mismatch.\n");
=======
				}
			} else {
				DPRINTF(ah->ah_sc, ATH_DBG_FATAL,
					"Invalid EEPROM Magic. "
					"Endianness mismatch.\n");
>>>>>>> ded760a1
				return -EINVAL;
			}
		}
	}

	DPRINTF(ah->ah_sc, ATH_DBG_EEPROM, "need_swap = %s.\n",
		need_swap ? "True" : "False");

	if (need_swap)
		el = swab16(ah->eeprom.def.baseEepHeader.length);
	else
		el = ah->eeprom.def.baseEepHeader.length;

	if (el > sizeof(struct ar5416_eeprom_def))
		el = sizeof(struct ar5416_eeprom_def) / sizeof(u16);
	else
		el = el / sizeof(u16);
<<<<<<< HEAD

	eepdata = (u16 *)(&ah->eeprom);

	for (i = 0; i < el; i++)
		sum ^= *eepdata++;

	if (need_swap) {
		u32 integer, j;
		u16 word;

		DPRINTF(ah->ah_sc, ATH_DBG_EEPROM,
			"EEPROM Endianness is not native.. Changing \n");

		word = swab16(eep->baseEepHeader.length);
		eep->baseEepHeader.length = word;

		word = swab16(eep->baseEepHeader.checksum);
		eep->baseEepHeader.checksum = word;

		word = swab16(eep->baseEepHeader.version);
		eep->baseEepHeader.version = word;

		word = swab16(eep->baseEepHeader.regDmn[0]);
		eep->baseEepHeader.regDmn[0] = word;

		word = swab16(eep->baseEepHeader.regDmn[1]);
		eep->baseEepHeader.regDmn[1] = word;

		word = swab16(eep->baseEepHeader.rfSilent);
		eep->baseEepHeader.rfSilent = word;

		word = swab16(eep->baseEepHeader.blueToothOptions);
		eep->baseEepHeader.blueToothOptions = word;

		word = swab16(eep->baseEepHeader.deviceCap);
		eep->baseEepHeader.deviceCap = word;

		for (j = 0; j < ARRAY_SIZE(eep->modalHeader); j++) {
			struct modal_eep_header *pModal =
				&eep->modalHeader[j];
			integer = swab32(pModal->antCtrlCommon);
			pModal->antCtrlCommon = integer;

			for (i = 0; i < AR5416_MAX_CHAINS; i++) {
				integer = swab32(pModal->antCtrlChain[i]);
				pModal->antCtrlChain[i] = integer;
			}

			for (i = 0; i < AR5416_EEPROM_MODAL_SPURS; i++) {
				word = swab16(pModal->spurChans[i].spurChan);
				pModal->spurChans[i].spurChan = word;
			}
		}
	}

	if (sum != 0xffff || ah->eep_ops->get_eeprom_ver(ah) != AR5416_EEP_VER ||
	    ah->eep_ops->get_eeprom_rev(ah) < AR5416_EEP_NO_BACK_VER) {
		DPRINTF(ah->ah_sc, ATH_DBG_EEPROM,
			"Bad EEPROM checksum 0x%x or revision 0x%04x\n",
			sum, ah->eep_ops->get_eeprom_ver(ah));
		return -EINVAL;
	}

	return 0;
}

static u32 ath9k_hw_def_get_eeprom(struct ath_hw *ah,
				   enum eeprom_param param)
{
#define AR5416_VER_MASK (pBase->version & AR5416_EEP_VER_MINOR_MASK)
	struct ar5416_eeprom_def *eep = &ah->eeprom.def;
	struct modal_eep_header *pModal = eep->modalHeader;
	struct base_eep_header *pBase = &eep->baseEepHeader;

	switch (param) {
	case EEP_NFTHRESH_5:
		return pModal[0].noiseFloorThreshCh[0];
	case EEP_NFTHRESH_2:
		return pModal[1].noiseFloorThreshCh[0];
	case AR_EEPROM_MAC(0):
		return pBase->macAddr[0] << 8 | pBase->macAddr[1];
	case AR_EEPROM_MAC(1):
		return pBase->macAddr[2] << 8 | pBase->macAddr[3];
	case AR_EEPROM_MAC(2):
		return pBase->macAddr[4] << 8 | pBase->macAddr[5];
	case EEP_REG_0:
		return pBase->regDmn[0];
	case EEP_REG_1:
		return pBase->regDmn[1];
	case EEP_OP_CAP:
		return pBase->deviceCap;
	case EEP_OP_MODE:
		return pBase->opCapFlags;
	case EEP_RF_SILENT:
		return pBase->rfSilent;
	case EEP_OB_5:
		return pModal[0].ob;
	case EEP_DB_5:
		return pModal[0].db;
	case EEP_OB_2:
		return pModal[1].ob;
	case EEP_DB_2:
		return pModal[1].db;
	case EEP_MINOR_REV:
		return AR5416_VER_MASK;
	case EEP_TX_MASK:
		return pBase->txMask;
	case EEP_RX_MASK:
		return pBase->rxMask;
	case EEP_RXGAIN_TYPE:
		return pBase->rxGainType;
	case EEP_TXGAIN_TYPE:
		return pBase->txGainType;
	case EEP_OL_PWRCTRL:
		if (AR5416_VER_MASK >= AR5416_EEP_MINOR_VER_19)
			return pBase->openLoopPwrCntl ? true : false;
		else
			return false;
	case EEP_RC_CHAIN_MASK:
		if (AR5416_VER_MASK >= AR5416_EEP_MINOR_VER_19)
			return pBase->rcChainMask;
		else
			return 0;
	case EEP_DAC_HPWR_5G:
		if (AR5416_VER_MASK >= AR5416_EEP_MINOR_VER_20)
			return pBase->dacHiPwrMode_5G;
		else
			return 0;
	case EEP_FRAC_N_5G:
		if (AR5416_VER_MASK >= AR5416_EEP_MINOR_VER_22)
			return pBase->frac_n_5g;
		else
			return 0;
	default:
		return 0;
	}
#undef AR5416_VER_MASK
}

/* XXX: Clean me up, make me more legible */
static bool ath9k_hw_def_set_board_values(struct ath_hw *ah,
					  struct ath9k_channel *chan)
{
#define AR5416_VER_MASK (eep->baseEepHeader.version & AR5416_EEP_VER_MINOR_MASK)
	struct modal_eep_header *pModal;
	struct ar5416_eeprom_def *eep = &ah->eeprom.def;
	int i, regChainOffset;
	u8 txRxAttenLocal;

	pModal = &(eep->modalHeader[IS_CHAN_2GHZ(chan)]);

	txRxAttenLocal = IS_CHAN_2GHZ(chan) ? 23 : 44;

	REG_WRITE(ah, AR_PHY_SWITCH_COM,
		  ah->eep_ops->get_eeprom_antenna_cfg(ah, chan));

	for (i = 0; i < AR5416_MAX_CHAINS; i++) {
		if (AR_SREV_9280(ah)) {
			if (i >= 2)
				break;
		}

		if (AR_SREV_5416_20_OR_LATER(ah) &&
		    (ah->rxchainmask == 5 || ah->txchainmask == 5)
		    && (i != 0))
			regChainOffset = (i == 1) ? 0x2000 : 0x1000;
		else
			regChainOffset = i * 0x1000;

		REG_WRITE(ah, AR_PHY_SWITCH_CHAIN_0 + regChainOffset,
			  pModal->antCtrlChain[i]);

		REG_WRITE(ah, AR_PHY_TIMING_CTRL4(0) + regChainOffset,
			  (REG_READ(ah,
				    AR_PHY_TIMING_CTRL4(0) +
				    regChainOffset) &
			   ~(AR_PHY_TIMING_CTRL4_IQCORR_Q_Q_COFF |
			     AR_PHY_TIMING_CTRL4_IQCORR_Q_I_COFF)) |
			  SM(pModal->iqCalICh[i],
			     AR_PHY_TIMING_CTRL4_IQCORR_Q_I_COFF) |
			  SM(pModal->iqCalQCh[i],
			     AR_PHY_TIMING_CTRL4_IQCORR_Q_Q_COFF));

		if ((i == 0) || AR_SREV_5416_20_OR_LATER(ah)) {
			if (AR5416_VER_MASK >= AR5416_EEP_MINOR_VER_3) {
				txRxAttenLocal = pModal->txRxAttenCh[i];
				if (AR_SREV_9280_10_OR_LATER(ah)) {
					REG_RMW_FIELD(ah,
						AR_PHY_GAIN_2GHZ +
						regChainOffset,
						AR_PHY_GAIN_2GHZ_XATTEN1_MARGIN,
						pModal->
						bswMargin[i]);
					REG_RMW_FIELD(ah,
						AR_PHY_GAIN_2GHZ +
						regChainOffset,
						AR_PHY_GAIN_2GHZ_XATTEN1_DB,
						pModal->
						bswAtten[i]);
					REG_RMW_FIELD(ah,
						AR_PHY_GAIN_2GHZ +
						regChainOffset,
						AR_PHY_GAIN_2GHZ_XATTEN2_MARGIN,
						pModal->
						xatten2Margin[i]);
					REG_RMW_FIELD(ah,
						AR_PHY_GAIN_2GHZ +
						regChainOffset,
						AR_PHY_GAIN_2GHZ_XATTEN2_DB,
						pModal->
						xatten2Db[i]);
				} else {
					REG_WRITE(ah,
						  AR_PHY_GAIN_2GHZ +
						  regChainOffset,
						  (REG_READ(ah,
							    AR_PHY_GAIN_2GHZ +
							    regChainOffset) &
						   ~AR_PHY_GAIN_2GHZ_BSW_MARGIN)
						  | SM(pModal->
						  bswMargin[i],
						  AR_PHY_GAIN_2GHZ_BSW_MARGIN));
					REG_WRITE(ah,
						  AR_PHY_GAIN_2GHZ +
						  regChainOffset,
						  (REG_READ(ah,
							    AR_PHY_GAIN_2GHZ +
							    regChainOffset) &
						   ~AR_PHY_GAIN_2GHZ_BSW_ATTEN)
						  | SM(pModal->bswAtten[i],
						  AR_PHY_GAIN_2GHZ_BSW_ATTEN));
				}
			}
			if (AR_SREV_9280_10_OR_LATER(ah)) {
				REG_RMW_FIELD(ah,
					      AR_PHY_RXGAIN +
					      regChainOffset,
					      AR9280_PHY_RXGAIN_TXRX_ATTEN,
					      txRxAttenLocal);
				REG_RMW_FIELD(ah,
					      AR_PHY_RXGAIN +
					      regChainOffset,
					      AR9280_PHY_RXGAIN_TXRX_MARGIN,
					      pModal->rxTxMarginCh[i]);
			} else {
				REG_WRITE(ah,
					  AR_PHY_RXGAIN + regChainOffset,
					  (REG_READ(ah,
						    AR_PHY_RXGAIN +
						    regChainOffset) &
					   ~AR_PHY_RXGAIN_TXRX_ATTEN) |
					  SM(txRxAttenLocal,
					     AR_PHY_RXGAIN_TXRX_ATTEN));
				REG_WRITE(ah,
					  AR_PHY_GAIN_2GHZ +
					  regChainOffset,
					  (REG_READ(ah,
						    AR_PHY_GAIN_2GHZ +
						    regChainOffset) &
					   ~AR_PHY_GAIN_2GHZ_RXTX_MARGIN) |
					  SM(pModal->rxTxMarginCh[i],
					     AR_PHY_GAIN_2GHZ_RXTX_MARGIN));
			}
=======

	eepdata = (u16 *)(&ah->eeprom);

	for (i = 0; i < el; i++)
		sum ^= *eepdata++;

	if (need_swap) {
		u32 integer, j;
		u16 word;

		DPRINTF(ah->ah_sc, ATH_DBG_EEPROM,
			"EEPROM Endianness is not native.. Changing.\n");

		word = swab16(eep->baseEepHeader.length);
		eep->baseEepHeader.length = word;

		word = swab16(eep->baseEepHeader.checksum);
		eep->baseEepHeader.checksum = word;

		word = swab16(eep->baseEepHeader.version);
		eep->baseEepHeader.version = word;

		word = swab16(eep->baseEepHeader.regDmn[0]);
		eep->baseEepHeader.regDmn[0] = word;

		word = swab16(eep->baseEepHeader.regDmn[1]);
		eep->baseEepHeader.regDmn[1] = word;

		word = swab16(eep->baseEepHeader.rfSilent);
		eep->baseEepHeader.rfSilent = word;

		word = swab16(eep->baseEepHeader.blueToothOptions);
		eep->baseEepHeader.blueToothOptions = word;

		word = swab16(eep->baseEepHeader.deviceCap);
		eep->baseEepHeader.deviceCap = word;

		for (j = 0; j < ARRAY_SIZE(eep->modalHeader); j++) {
			struct modal_eep_header *pModal =
				&eep->modalHeader[j];
			integer = swab32(pModal->antCtrlCommon);
			pModal->antCtrlCommon = integer;

			for (i = 0; i < AR5416_MAX_CHAINS; i++) {
				integer = swab32(pModal->antCtrlChain[i]);
				pModal->antCtrlChain[i] = integer;
			}

			for (i = 0; i < AR5416_EEPROM_MODAL_SPURS; i++) {
				word = swab16(pModal->spurChans[i].spurChan);
				pModal->spurChans[i].spurChan = word;
			}
		}
	}

	if (sum != 0xffff || ah->eep_ops->get_eeprom_ver(ah) != AR5416_EEP_VER ||
	    ah->eep_ops->get_eeprom_rev(ah) < AR5416_EEP_NO_BACK_VER) {
		DPRINTF(ah->ah_sc, ATH_DBG_FATAL,
			"Bad EEPROM checksum 0x%x or revision 0x%04x\n",
			sum, ah->eep_ops->get_eeprom_ver(ah));
		return -EINVAL;
	}

	return 0;
}

static u32 ath9k_hw_def_get_eeprom(struct ath_hw *ah,
				   enum eeprom_param param)
{
	struct ar5416_eeprom_def *eep = &ah->eeprom.def;
	struct modal_eep_header *pModal = eep->modalHeader;
	struct base_eep_header *pBase = &eep->baseEepHeader;

	switch (param) {
	case EEP_NFTHRESH_5:
		return pModal[0].noiseFloorThreshCh[0];
	case EEP_NFTHRESH_2:
		return pModal[1].noiseFloorThreshCh[0];
	case AR_EEPROM_MAC(0):
		return pBase->macAddr[0] << 8 | pBase->macAddr[1];
	case AR_EEPROM_MAC(1):
		return pBase->macAddr[2] << 8 | pBase->macAddr[3];
	case AR_EEPROM_MAC(2):
		return pBase->macAddr[4] << 8 | pBase->macAddr[5];
	case EEP_REG_0:
		return pBase->regDmn[0];
	case EEP_REG_1:
		return pBase->regDmn[1];
	case EEP_OP_CAP:
		return pBase->deviceCap;
	case EEP_OP_MODE:
		return pBase->opCapFlags;
	case EEP_RF_SILENT:
		return pBase->rfSilent;
	case EEP_OB_5:
		return pModal[0].ob;
	case EEP_DB_5:
		return pModal[0].db;
	case EEP_OB_2:
		return pModal[1].ob;
	case EEP_DB_2:
		return pModal[1].db;
	case EEP_MINOR_REV:
		return AR5416_VER_MASK;
	case EEP_TX_MASK:
		return pBase->txMask;
	case EEP_RX_MASK:
		return pBase->rxMask;
	case EEP_RXGAIN_TYPE:
		return pBase->rxGainType;
	case EEP_TXGAIN_TYPE:
		return pBase->txGainType;
	case EEP_OL_PWRCTRL:
		if (AR5416_VER_MASK >= AR5416_EEP_MINOR_VER_19)
			return pBase->openLoopPwrCntl ? true : false;
		else
			return false;
	case EEP_RC_CHAIN_MASK:
		if (AR5416_VER_MASK >= AR5416_EEP_MINOR_VER_19)
			return pBase->rcChainMask;
		else
			return 0;
	case EEP_DAC_HPWR_5G:
		if (AR5416_VER_MASK >= AR5416_EEP_MINOR_VER_20)
			return pBase->dacHiPwrMode_5G;
		else
			return 0;
	case EEP_FRAC_N_5G:
		if (AR5416_VER_MASK >= AR5416_EEP_MINOR_VER_22)
			return pBase->frac_n_5g;
		else
			return 0;
	default:
		return 0;
	}
}

static void ath9k_hw_def_set_gain(struct ath_hw *ah,
				  struct modal_eep_header *pModal,
				  struct ar5416_eeprom_def *eep,
				  u8 txRxAttenLocal, int regChainOffset, int i)
{
	if (AR5416_VER_MASK >= AR5416_EEP_MINOR_VER_3) {
		txRxAttenLocal = pModal->txRxAttenCh[i];

		if (AR_SREV_9280_10_OR_LATER(ah)) {
			REG_RMW_FIELD(ah, AR_PHY_GAIN_2GHZ + regChainOffset,
			      AR_PHY_GAIN_2GHZ_XATTEN1_MARGIN,
			      pModal->bswMargin[i]);
			REG_RMW_FIELD(ah, AR_PHY_GAIN_2GHZ + regChainOffset,
			      AR_PHY_GAIN_2GHZ_XATTEN1_DB,
			      pModal->bswAtten[i]);
			REG_RMW_FIELD(ah, AR_PHY_GAIN_2GHZ + regChainOffset,
			      AR_PHY_GAIN_2GHZ_XATTEN2_MARGIN,
			      pModal->xatten2Margin[i]);
			REG_RMW_FIELD(ah, AR_PHY_GAIN_2GHZ + regChainOffset,
			      AR_PHY_GAIN_2GHZ_XATTEN2_DB,
			      pModal->xatten2Db[i]);
		} else {
			REG_WRITE(ah, AR_PHY_GAIN_2GHZ + regChainOffset,
			  (REG_READ(ah, AR_PHY_GAIN_2GHZ + regChainOffset) &
			   ~AR_PHY_GAIN_2GHZ_BSW_MARGIN)
			  | SM(pModal-> bswMargin[i],
			       AR_PHY_GAIN_2GHZ_BSW_MARGIN));
			REG_WRITE(ah, AR_PHY_GAIN_2GHZ + regChainOffset,
			  (REG_READ(ah, AR_PHY_GAIN_2GHZ + regChainOffset) &
			   ~AR_PHY_GAIN_2GHZ_BSW_ATTEN)
			  | SM(pModal->bswAtten[i],
			       AR_PHY_GAIN_2GHZ_BSW_ATTEN));
		}
	}

	if (AR_SREV_9280_10_OR_LATER(ah)) {
		REG_RMW_FIELD(ah,
		      AR_PHY_RXGAIN + regChainOffset,
		      AR9280_PHY_RXGAIN_TXRX_ATTEN, txRxAttenLocal);
		REG_RMW_FIELD(ah,
		      AR_PHY_RXGAIN + regChainOffset,
		      AR9280_PHY_RXGAIN_TXRX_MARGIN, pModal->rxTxMarginCh[i]);
	} else {
		REG_WRITE(ah,
			  AR_PHY_RXGAIN + regChainOffset,
			  (REG_READ(ah, AR_PHY_RXGAIN + regChainOffset) &
			   ~AR_PHY_RXGAIN_TXRX_ATTEN)
			  | SM(txRxAttenLocal, AR_PHY_RXGAIN_TXRX_ATTEN));
		REG_WRITE(ah,
			  AR_PHY_GAIN_2GHZ + regChainOffset,
			  (REG_READ(ah, AR_PHY_GAIN_2GHZ + regChainOffset) &
			   ~AR_PHY_GAIN_2GHZ_RXTX_MARGIN) |
			  SM(pModal->rxTxMarginCh[i], AR_PHY_GAIN_2GHZ_RXTX_MARGIN));
	}
}

static void ath9k_hw_def_set_board_values(struct ath_hw *ah,
					  struct ath9k_channel *chan)
{
	struct modal_eep_header *pModal;
	struct ar5416_eeprom_def *eep = &ah->eeprom.def;
	int i, regChainOffset;
	u8 txRxAttenLocal;

	pModal = &(eep->modalHeader[IS_CHAN_2GHZ(chan)]);
	txRxAttenLocal = IS_CHAN_2GHZ(chan) ? 23 : 44;

	REG_WRITE(ah, AR_PHY_SWITCH_COM,
		  ah->eep_ops->get_eeprom_antenna_cfg(ah, chan));

	for (i = 0; i < AR5416_MAX_CHAINS; i++) {
		if (AR_SREV_9280(ah)) {
			if (i >= 2)
				break;
>>>>>>> ded760a1
		}

<<<<<<< HEAD
	if (AR_SREV_9280_10_OR_LATER(ah)) {
		if (IS_CHAN_2GHZ(chan)) {
			ath9k_hw_analog_shift_rmw(ah, AR_AN_RF2G1_CH0,
						  AR_AN_RF2G1_CH0_OB,
						  AR_AN_RF2G1_CH0_OB_S,
						  pModal->ob);
			ath9k_hw_analog_shift_rmw(ah, AR_AN_RF2G1_CH0,
						  AR_AN_RF2G1_CH0_DB,
						  AR_AN_RF2G1_CH0_DB_S,
						  pModal->db);
			ath9k_hw_analog_shift_rmw(ah, AR_AN_RF2G1_CH1,
						  AR_AN_RF2G1_CH1_OB,
						  AR_AN_RF2G1_CH1_OB_S,
						  pModal->ob_ch1);
			ath9k_hw_analog_shift_rmw(ah, AR_AN_RF2G1_CH1,
						  AR_AN_RF2G1_CH1_DB,
						  AR_AN_RF2G1_CH1_DB_S,
						  pModal->db_ch1);
		} else {
			ath9k_hw_analog_shift_rmw(ah, AR_AN_RF5G1_CH0,
						  AR_AN_RF5G1_CH0_OB5,
						  AR_AN_RF5G1_CH0_OB5_S,
						  pModal->ob);
			ath9k_hw_analog_shift_rmw(ah, AR_AN_RF5G1_CH0,
						  AR_AN_RF5G1_CH0_DB5,
						  AR_AN_RF5G1_CH0_DB5_S,
						  pModal->db);
			ath9k_hw_analog_shift_rmw(ah, AR_AN_RF5G1_CH1,
						  AR_AN_RF5G1_CH1_OB5,
						  AR_AN_RF5G1_CH1_OB5_S,
						  pModal->ob_ch1);
			ath9k_hw_analog_shift_rmw(ah, AR_AN_RF5G1_CH1,
						  AR_AN_RF5G1_CH1_DB5,
						  AR_AN_RF5G1_CH1_DB5_S,
						  pModal->db_ch1);
		}
		ath9k_hw_analog_shift_rmw(ah, AR_AN_TOP2,
					  AR_AN_TOP2_XPABIAS_LVL,
					  AR_AN_TOP2_XPABIAS_LVL_S,
					  pModal->xpaBiasLvl);
		ath9k_hw_analog_shift_rmw(ah, AR_AN_TOP2,
					  AR_AN_TOP2_LOCALBIAS,
					  AR_AN_TOP2_LOCALBIAS_S,
					  pModal->local_bias);
		DPRINTF(ah->ah_sc, ATH_DBG_EEPROM, "ForceXPAon: %d\n",
			pModal->force_xpaon);
		REG_RMW_FIELD(ah, AR_PHY_XPA_CFG, AR_PHY_FORCE_XPA_CFG,
			      pModal->force_xpaon);
	}

	REG_RMW_FIELD(ah, AR_PHY_SETTLING, AR_PHY_SETTLING_SWITCH,
		      pModal->switchSettling);
	REG_RMW_FIELD(ah, AR_PHY_DESIRED_SZ, AR_PHY_DESIRED_SZ_ADC,
		      pModal->adcDesiredSize);

	if (!AR_SREV_9280_10_OR_LATER(ah))
		REG_RMW_FIELD(ah, AR_PHY_DESIRED_SZ,
			      AR_PHY_DESIRED_SZ_PGA,
			      pModal->pgaDesiredSize);

	REG_WRITE(ah, AR_PHY_RF_CTL4,
		  SM(pModal->txEndToXpaOff, AR_PHY_RF_CTL4_TX_END_XPAA_OFF)
		  | SM(pModal->txEndToXpaOff,
		       AR_PHY_RF_CTL4_TX_END_XPAB_OFF)
		  | SM(pModal->txFrameToXpaOn,
		       AR_PHY_RF_CTL4_FRAME_XPAA_ON)
		  | SM(pModal->txFrameToXpaOn,
		       AR_PHY_RF_CTL4_FRAME_XPAB_ON));

	REG_RMW_FIELD(ah, AR_PHY_RF_CTL3, AR_PHY_TX_END_TO_A2_RX_ON,
		      pModal->txEndToRxOn);
	if (AR_SREV_9280_10_OR_LATER(ah)) {
		REG_RMW_FIELD(ah, AR_PHY_CCA, AR9280_PHY_CCA_THRESH62,
			      pModal->thresh62);
		REG_RMW_FIELD(ah, AR_PHY_EXT_CCA0,
			      AR_PHY_EXT_CCA0_THRESH62,
			      pModal->thresh62);
	} else {
		REG_RMW_FIELD(ah, AR_PHY_CCA, AR_PHY_CCA_THRESH62,
			      pModal->thresh62);
		REG_RMW_FIELD(ah, AR_PHY_EXT_CCA,
			      AR_PHY_EXT_CCA_THRESH62,
			      pModal->thresh62);
=======
		if (AR_SREV_5416_20_OR_LATER(ah) &&
		    (ah->rxchainmask == 5 || ah->txchainmask == 5) && (i != 0))
			regChainOffset = (i == 1) ? 0x2000 : 0x1000;
		else
			regChainOffset = i * 0x1000;

		REG_WRITE(ah, AR_PHY_SWITCH_CHAIN_0 + regChainOffset,
			  pModal->antCtrlChain[i]);

		REG_WRITE(ah, AR_PHY_TIMING_CTRL4(0) + regChainOffset,
			  (REG_READ(ah, AR_PHY_TIMING_CTRL4(0) + regChainOffset) &
			   ~(AR_PHY_TIMING_CTRL4_IQCORR_Q_Q_COFF |
			     AR_PHY_TIMING_CTRL4_IQCORR_Q_I_COFF)) |
			  SM(pModal->iqCalICh[i],
			     AR_PHY_TIMING_CTRL4_IQCORR_Q_I_COFF) |
			  SM(pModal->iqCalQCh[i],
			     AR_PHY_TIMING_CTRL4_IQCORR_Q_Q_COFF));

		if ((i == 0) || AR_SREV_5416_20_OR_LATER(ah))
			ath9k_hw_def_set_gain(ah, pModal, eep, txRxAttenLocal,
					      regChainOffset, i);
	}

	if (AR_SREV_9280_10_OR_LATER(ah)) {
		if (IS_CHAN_2GHZ(chan)) {
			ath9k_hw_analog_shift_rmw(ah, AR_AN_RF2G1_CH0,
						  AR_AN_RF2G1_CH0_OB,
						  AR_AN_RF2G1_CH0_OB_S,
						  pModal->ob);
			ath9k_hw_analog_shift_rmw(ah, AR_AN_RF2G1_CH0,
						  AR_AN_RF2G1_CH0_DB,
						  AR_AN_RF2G1_CH0_DB_S,
						  pModal->db);
			ath9k_hw_analog_shift_rmw(ah, AR_AN_RF2G1_CH1,
						  AR_AN_RF2G1_CH1_OB,
						  AR_AN_RF2G1_CH1_OB_S,
						  pModal->ob_ch1);
			ath9k_hw_analog_shift_rmw(ah, AR_AN_RF2G1_CH1,
						  AR_AN_RF2G1_CH1_DB,
						  AR_AN_RF2G1_CH1_DB_S,
						  pModal->db_ch1);
		} else {
			ath9k_hw_analog_shift_rmw(ah, AR_AN_RF5G1_CH0,
						  AR_AN_RF5G1_CH0_OB5,
						  AR_AN_RF5G1_CH0_OB5_S,
						  pModal->ob);
			ath9k_hw_analog_shift_rmw(ah, AR_AN_RF5G1_CH0,
						  AR_AN_RF5G1_CH0_DB5,
						  AR_AN_RF5G1_CH0_DB5_S,
						  pModal->db);
			ath9k_hw_analog_shift_rmw(ah, AR_AN_RF5G1_CH1,
						  AR_AN_RF5G1_CH1_OB5,
						  AR_AN_RF5G1_CH1_OB5_S,
						  pModal->ob_ch1);
			ath9k_hw_analog_shift_rmw(ah, AR_AN_RF5G1_CH1,
						  AR_AN_RF5G1_CH1_DB5,
						  AR_AN_RF5G1_CH1_DB5_S,
						  pModal->db_ch1);
		}
		ath9k_hw_analog_shift_rmw(ah, AR_AN_TOP2,
					  AR_AN_TOP2_XPABIAS_LVL,
					  AR_AN_TOP2_XPABIAS_LVL_S,
					  pModal->xpaBiasLvl);
		ath9k_hw_analog_shift_rmw(ah, AR_AN_TOP2,
					  AR_AN_TOP2_LOCALBIAS,
					  AR_AN_TOP2_LOCALBIAS_S,
					  pModal->local_bias);
		REG_RMW_FIELD(ah, AR_PHY_XPA_CFG, AR_PHY_FORCE_XPA_CFG,
			      pModal->force_xpaon);
	}

	REG_RMW_FIELD(ah, AR_PHY_SETTLING, AR_PHY_SETTLING_SWITCH,
		      pModal->switchSettling);
	REG_RMW_FIELD(ah, AR_PHY_DESIRED_SZ, AR_PHY_DESIRED_SZ_ADC,
		      pModal->adcDesiredSize);

	if (!AR_SREV_9280_10_OR_LATER(ah))
		REG_RMW_FIELD(ah, AR_PHY_DESIRED_SZ,
			      AR_PHY_DESIRED_SZ_PGA,
			      pModal->pgaDesiredSize);

	REG_WRITE(ah, AR_PHY_RF_CTL4,
		  SM(pModal->txEndToXpaOff, AR_PHY_RF_CTL4_TX_END_XPAA_OFF)
		  | SM(pModal->txEndToXpaOff,
		       AR_PHY_RF_CTL4_TX_END_XPAB_OFF)
		  | SM(pModal->txFrameToXpaOn,
		       AR_PHY_RF_CTL4_FRAME_XPAA_ON)
		  | SM(pModal->txFrameToXpaOn,
		       AR_PHY_RF_CTL4_FRAME_XPAB_ON));

	REG_RMW_FIELD(ah, AR_PHY_RF_CTL3, AR_PHY_TX_END_TO_A2_RX_ON,
		      pModal->txEndToRxOn);

	if (AR_SREV_9280_10_OR_LATER(ah)) {
		REG_RMW_FIELD(ah, AR_PHY_CCA, AR9280_PHY_CCA_THRESH62,
			      pModal->thresh62);
		REG_RMW_FIELD(ah, AR_PHY_EXT_CCA0,
			      AR_PHY_EXT_CCA0_THRESH62,
			      pModal->thresh62);
	} else {
		REG_RMW_FIELD(ah, AR_PHY_CCA, AR_PHY_CCA_THRESH62,
			      pModal->thresh62);
		REG_RMW_FIELD(ah, AR_PHY_EXT_CCA,
			      AR_PHY_EXT_CCA_THRESH62,
			      pModal->thresh62);
	}

	if (AR5416_VER_MASK >= AR5416_EEP_MINOR_VER_2) {
		REG_RMW_FIELD(ah, AR_PHY_RF_CTL2,
			      AR_PHY_TX_END_DATA_START,
			      pModal->txFrameToDataStart);
		REG_RMW_FIELD(ah, AR_PHY_RF_CTL2, AR_PHY_TX_END_PA_ON,
			      pModal->txFrameToPaOn);
	}

	if (AR5416_VER_MASK >= AR5416_EEP_MINOR_VER_3) {
		if (IS_CHAN_HT40(chan))
			REG_RMW_FIELD(ah, AR_PHY_SETTLING,
				      AR_PHY_SETTLING_SWITCH,
				      pModal->swSettleHt40);
	}

	if (AR_SREV_9280_20_OR_LATER(ah) &&
	    AR5416_VER_MASK >= AR5416_EEP_MINOR_VER_19)
		REG_RMW_FIELD(ah, AR_PHY_CCK_TX_CTRL,
			      AR_PHY_CCK_TX_CTRL_TX_DAC_SCALE_CCK,
			      pModal->miscBits);


	if (AR_SREV_9280_20(ah) && AR5416_VER_MASK >= AR5416_EEP_MINOR_VER_20) {
		if (IS_CHAN_2GHZ(chan))
			REG_RMW_FIELD(ah, AR_AN_TOP1, AR_AN_TOP1_DACIPMODE,
					eep->baseEepHeader.dacLpMode);
		else if (eep->baseEepHeader.dacHiPwrMode_5G)
			REG_RMW_FIELD(ah, AR_AN_TOP1, AR_AN_TOP1_DACIPMODE, 0);
		else
			REG_RMW_FIELD(ah, AR_AN_TOP1, AR_AN_TOP1_DACIPMODE,
				      eep->baseEepHeader.dacLpMode);

		REG_RMW_FIELD(ah, AR_PHY_FRAME_CTL, AR_PHY_FRAME_CTL_TX_CLIP,
			      pModal->miscBits >> 2);

		REG_RMW_FIELD(ah, AR_PHY_TX_PWRCTRL9,
			      AR_PHY_TX_DESIRED_SCALE_CCK,
			      eep->baseEepHeader.desiredScaleCCK);
	}
}

static void ath9k_hw_def_set_addac(struct ath_hw *ah,
				   struct ath9k_channel *chan)
{
#define XPA_LVL_FREQ(cnt) (pModal->xpaBiasLvlFreq[cnt])
	struct modal_eep_header *pModal;
	struct ar5416_eeprom_def *eep = &ah->eeprom.def;
	u8 biaslevel;

	if (ah->hw_version.macVersion != AR_SREV_VERSION_9160)
		return;

	if (ah->eep_ops->get_eeprom_rev(ah) < AR5416_EEP_MINOR_VER_7)
		return;

	pModal = &(eep->modalHeader[IS_CHAN_2GHZ(chan)]);

	if (pModal->xpaBiasLvl != 0xff) {
		biaslevel = pModal->xpaBiasLvl;
	} else {
		u16 resetFreqBin, freqBin, freqCount = 0;
		struct chan_centers centers;

		ath9k_hw_get_channel_centers(ah, chan, &centers);

		resetFreqBin = FREQ2FBIN(centers.synth_center,
					 IS_CHAN_2GHZ(chan));
		freqBin = XPA_LVL_FREQ(0) & 0xff;
		biaslevel = (u8) (XPA_LVL_FREQ(0) >> 14);

		freqCount++;

		while (freqCount < 3) {
			if (XPA_LVL_FREQ(freqCount) == 0x0)
				break;

			freqBin = XPA_LVL_FREQ(freqCount) & 0xff;
			if (resetFreqBin >= freqBin)
				biaslevel = (u8)(XPA_LVL_FREQ(freqCount) >> 14);
			else
				break;
			freqCount++;
		}
	}

	if (IS_CHAN_2GHZ(chan)) {
		INI_RA(&ah->iniAddac, 7, 1) = (INI_RA(&ah->iniAddac,
					7, 1) & (~0x18)) | biaslevel << 3;
	} else {
		INI_RA(&ah->iniAddac, 6, 1) = (INI_RA(&ah->iniAddac,
					6, 1) & (~0xc0)) | biaslevel << 6;
>>>>>>> ded760a1
	}
#undef XPA_LVL_FREQ
}

<<<<<<< HEAD
	if (AR5416_VER_MASK >= AR5416_EEP_MINOR_VER_2) {
		REG_RMW_FIELD(ah, AR_PHY_RF_CTL2,
			      AR_PHY_TX_END_DATA_START,
			      pModal->txFrameToDataStart);
		REG_RMW_FIELD(ah, AR_PHY_RF_CTL2, AR_PHY_TX_END_PA_ON,
			      pModal->txFrameToPaOn);
	}

	if (AR5416_VER_MASK >= AR5416_EEP_MINOR_VER_3) {
		if (IS_CHAN_HT40(chan))
			REG_RMW_FIELD(ah, AR_PHY_SETTLING,
				      AR_PHY_SETTLING_SWITCH,
				      pModal->swSettleHt40);
	}

	if (AR_SREV_9280_20_OR_LATER(ah) &&
			AR5416_VER_MASK >= AR5416_EEP_MINOR_VER_19)
		REG_RMW_FIELD(ah, AR_PHY_CCK_TX_CTRL,
				AR_PHY_CCK_TX_CTRL_TX_DAC_SCALE_CCK,
				pModal->miscBits);


	if (AR_SREV_9280_20(ah) && AR5416_VER_MASK >= AR5416_EEP_MINOR_VER_20) {
		if (IS_CHAN_2GHZ(chan))
			REG_RMW_FIELD(ah, AR_AN_TOP1, AR_AN_TOP1_DACIPMODE,
					eep->baseEepHeader.dacLpMode);
		else if (eep->baseEepHeader.dacHiPwrMode_5G)
			REG_RMW_FIELD(ah, AR_AN_TOP1, AR_AN_TOP1_DACIPMODE, 0);
		else
			REG_RMW_FIELD(ah, AR_AN_TOP1, AR_AN_TOP1_DACIPMODE,
					eep->baseEepHeader.dacLpMode);

		REG_RMW_FIELD(ah, AR_PHY_FRAME_CTL, AR_PHY_FRAME_CTL_TX_CLIP,
				pModal->miscBits >> 2);

		REG_RMW_FIELD(ah, AR_PHY_TX_PWRCTRL9,
				AR_PHY_TX_DESIRED_SCALE_CCK,
				eep->baseEepHeader.desiredScaleCCK);
	}

	return true;
#undef AR5416_VER_MASK
}

static void ath9k_hw_def_set_addac(struct ath_hw *ah,
				   struct ath9k_channel *chan)
{
#define XPA_LVL_FREQ(cnt) (pModal->xpaBiasLvlFreq[cnt])
	struct modal_eep_header *pModal;
	struct ar5416_eeprom_def *eep = &ah->eeprom.def;
	u8 biaslevel;

	if (ah->hw_version.macVersion != AR_SREV_VERSION_9160)
		return;

	if (ah->eep_ops->get_eeprom_rev(ah) < AR5416_EEP_MINOR_VER_7)
		return;
=======
static void ath9k_hw_get_def_gain_boundaries_pdadcs(struct ath_hw *ah,
				struct ath9k_channel *chan,
				struct cal_data_per_freq *pRawDataSet,
				u8 *bChans, u16 availPiers,
				u16 tPdGainOverlap, int16_t *pMinCalPower,
				u16 *pPdGainBoundaries, u8 *pPDADCValues,
				u16 numXpdGains)
{
	int i, j, k;
	int16_t ss;
	u16 idxL = 0, idxR = 0, numPiers;
	static u8 vpdTableL[AR5416_NUM_PD_GAINS]
		[AR5416_MAX_PWR_RANGE_IN_HALF_DB];
	static u8 vpdTableR[AR5416_NUM_PD_GAINS]
		[AR5416_MAX_PWR_RANGE_IN_HALF_DB];
	static u8 vpdTableI[AR5416_NUM_PD_GAINS]
		[AR5416_MAX_PWR_RANGE_IN_HALF_DB];

	u8 *pVpdL, *pVpdR, *pPwrL, *pPwrR;
	u8 minPwrT4[AR5416_NUM_PD_GAINS];
	u8 maxPwrT4[AR5416_NUM_PD_GAINS];
	int16_t vpdStep;
	int16_t tmpVal;
	u16 sizeCurrVpdTable, maxIndex, tgtIndex;
	bool match;
	int16_t minDelta = 0;
	struct chan_centers centers;

	ath9k_hw_get_channel_centers(ah, chan, &centers);

	for (numPiers = 0; numPiers < availPiers; numPiers++) {
		if (bChans[numPiers] == AR5416_BCHAN_UNUSED)
			break;
	}

	match = ath9k_hw_get_lower_upper_index((u8)FREQ2FBIN(centers.synth_center,
							     IS_CHAN_2GHZ(chan)),
					       bChans, numPiers, &idxL, &idxR);

	if (match) {
		for (i = 0; i < numXpdGains; i++) {
			minPwrT4[i] = pRawDataSet[idxL].pwrPdg[i][0];
			maxPwrT4[i] = pRawDataSet[idxL].pwrPdg[i][4];
			ath9k_hw_fill_vpd_table(minPwrT4[i], maxPwrT4[i],
					pRawDataSet[idxL].pwrPdg[i],
					pRawDataSet[idxL].vpdPdg[i],
					AR5416_PD_GAIN_ICEPTS,
					vpdTableI[i]);
		}
	} else {
		for (i = 0; i < numXpdGains; i++) {
			pVpdL = pRawDataSet[idxL].vpdPdg[i];
			pPwrL = pRawDataSet[idxL].pwrPdg[i];
			pVpdR = pRawDataSet[idxR].vpdPdg[i];
			pPwrR = pRawDataSet[idxR].pwrPdg[i];

			minPwrT4[i] = max(pPwrL[0], pPwrR[0]);

			maxPwrT4[i] =
				min(pPwrL[AR5416_PD_GAIN_ICEPTS - 1],
				    pPwrR[AR5416_PD_GAIN_ICEPTS - 1]);


			ath9k_hw_fill_vpd_table(minPwrT4[i], maxPwrT4[i],
						pPwrL, pVpdL,
						AR5416_PD_GAIN_ICEPTS,
						vpdTableL[i]);
			ath9k_hw_fill_vpd_table(minPwrT4[i], maxPwrT4[i],
						pPwrR, pVpdR,
						AR5416_PD_GAIN_ICEPTS,
						vpdTableR[i]);
>>>>>>> ded760a1

			for (j = 0; j <= (maxPwrT4[i] - minPwrT4[i]) / 2; j++) {
				vpdTableI[i][j] =
					(u8)(ath9k_hw_interpolate((u16)
					     FREQ2FBIN(centers.
						       synth_center,
						       IS_CHAN_2GHZ
						       (chan)),
					     bChans[idxL], bChans[idxR],
					     vpdTableL[i][j], vpdTableR[i][j]));
			}
		}
	}

	*pMinCalPower = (int16_t)(minPwrT4[0] / 2);

	k = 0;

	for (i = 0; i < numXpdGains; i++) {
		if (i == (numXpdGains - 1))
			pPdGainBoundaries[i] =
				(u16)(maxPwrT4[i] / 2);
		else
			pPdGainBoundaries[i] =
				(u16)((maxPwrT4[i] + minPwrT4[i + 1]) / 4);

		pPdGainBoundaries[i] =
			min((u16)AR5416_MAX_RATE_POWER, pPdGainBoundaries[i]);

		if ((i == 0) && !AR_SREV_5416_20_OR_LATER(ah)) {
			minDelta = pPdGainBoundaries[0] - 23;
			pPdGainBoundaries[0] = 23;
		} else {
			minDelta = 0;
		}

<<<<<<< HEAD
			freqBin = XPA_LVL_FREQ(freqCount) & 0xff;
			if (resetFreqBin >= freqBin)
				biaslevel = (u8)(XPA_LVL_FREQ(freqCount) >> 14);
			else
				break;
			freqCount++;
		}
	}

	if (IS_CHAN_2GHZ(chan)) {
		INI_RA(&ah->iniAddac, 7, 1) = (INI_RA(&ah->iniAddac,
					7, 1) & (~0x18)) | biaslevel << 3;
	} else {
		INI_RA(&ah->iniAddac, 6, 1) = (INI_RA(&ah->iniAddac,
					6, 1) & (~0xc0)) | biaslevel << 6;
	}
#undef XPA_LVL_FREQ
}

static void ath9k_hw_get_def_gain_boundaries_pdadcs(struct ath_hw *ah,
				struct ath9k_channel *chan,
				struct cal_data_per_freq *pRawDataSet,
				u8 *bChans, u16 availPiers,
				u16 tPdGainOverlap, int16_t *pMinCalPower,
				u16 *pPdGainBoundaries, u8 *pPDADCValues,
				u16 numXpdGains)
{
	int i, j, k;
	int16_t ss;
	u16 idxL = 0, idxR = 0, numPiers;
	static u8 vpdTableL[AR5416_NUM_PD_GAINS]
		[AR5416_MAX_PWR_RANGE_IN_HALF_DB];
	static u8 vpdTableR[AR5416_NUM_PD_GAINS]
		[AR5416_MAX_PWR_RANGE_IN_HALF_DB];
	static u8 vpdTableI[AR5416_NUM_PD_GAINS]
		[AR5416_MAX_PWR_RANGE_IN_HALF_DB];

	u8 *pVpdL, *pVpdR, *pPwrL, *pPwrR;
	u8 minPwrT4[AR5416_NUM_PD_GAINS];
	u8 maxPwrT4[AR5416_NUM_PD_GAINS];
	int16_t vpdStep;
	int16_t tmpVal;
	u16 sizeCurrVpdTable, maxIndex, tgtIndex;
	bool match;
	int16_t minDelta = 0;
	struct chan_centers centers;

	ath9k_hw_get_channel_centers(ah, chan, &centers);

	for (numPiers = 0; numPiers < availPiers; numPiers++) {
		if (bChans[numPiers] == AR5416_BCHAN_UNUSED)
			break;
	}

	match = ath9k_hw_get_lower_upper_index((u8)FREQ2FBIN(centers.synth_center,
							     IS_CHAN_2GHZ(chan)),
					       bChans, numPiers, &idxL, &idxR);

	if (match) {
		for (i = 0; i < numXpdGains; i++) {
			minPwrT4[i] = pRawDataSet[idxL].pwrPdg[i][0];
			maxPwrT4[i] = pRawDataSet[idxL].pwrPdg[i][4];
			ath9k_hw_fill_vpd_table(minPwrT4[i], maxPwrT4[i],
					pRawDataSet[idxL].pwrPdg[i],
					pRawDataSet[idxL].vpdPdg[i],
					AR5416_PD_GAIN_ICEPTS,
					vpdTableI[i]);
		}
	} else {
		for (i = 0; i < numXpdGains; i++) {
			pVpdL = pRawDataSet[idxL].vpdPdg[i];
			pPwrL = pRawDataSet[idxL].pwrPdg[i];
			pVpdR = pRawDataSet[idxR].vpdPdg[i];
			pPwrR = pRawDataSet[idxR].pwrPdg[i];

			minPwrT4[i] = max(pPwrL[0], pPwrR[0]);

			maxPwrT4[i] =
				min(pPwrL[AR5416_PD_GAIN_ICEPTS - 1],
				    pPwrR[AR5416_PD_GAIN_ICEPTS - 1]);


			ath9k_hw_fill_vpd_table(minPwrT4[i], maxPwrT4[i],
						pPwrL, pVpdL,
						AR5416_PD_GAIN_ICEPTS,
						vpdTableL[i]);
			ath9k_hw_fill_vpd_table(minPwrT4[i], maxPwrT4[i],
						pPwrR, pVpdR,
						AR5416_PD_GAIN_ICEPTS,
						vpdTableR[i]);

			for (j = 0; j <= (maxPwrT4[i] - minPwrT4[i]) / 2; j++) {
				vpdTableI[i][j] =
					(u8)(ath9k_hw_interpolate((u16)
					     FREQ2FBIN(centers.
						       synth_center,
						       IS_CHAN_2GHZ
						       (chan)),
					     bChans[idxL], bChans[idxR],
					     vpdTableL[i][j], vpdTableR[i][j]));
			}
		}
	}

	*pMinCalPower = (int16_t)(minPwrT4[0] / 2);

	k = 0;

	for (i = 0; i < numXpdGains; i++) {
		if (i == (numXpdGains - 1))
			pPdGainBoundaries[i] =
				(u16)(maxPwrT4[i] / 2);
		else
			pPdGainBoundaries[i] =
				(u16)((maxPwrT4[i] + minPwrT4[i + 1]) / 4);

		pPdGainBoundaries[i] =
			min((u16)AR5416_MAX_RATE_POWER, pPdGainBoundaries[i]);

		if ((i == 0) && !AR_SREV_5416_20_OR_LATER(ah)) {
			minDelta = pPdGainBoundaries[0] - 23;
			pPdGainBoundaries[0] = 23;
		} else {
			minDelta = 0;
		}

		if (i == 0) {
			if (AR_SREV_9280_10_OR_LATER(ah))
				ss = (int16_t)(0 - (minPwrT4[i] / 2));
			else
				ss = 0;
		} else {
			ss = (int16_t)((pPdGainBoundaries[i - 1] -
					(minPwrT4[i] / 2)) -
				       tPdGainOverlap + 1 + minDelta);
		}
=======
		if (i == 0) {
			if (AR_SREV_9280_10_OR_LATER(ah))
				ss = (int16_t)(0 - (minPwrT4[i] / 2));
			else
				ss = 0;
		} else {
			ss = (int16_t)((pPdGainBoundaries[i - 1] -
					(minPwrT4[i] / 2)) -
				       tPdGainOverlap + 1 + minDelta);
		}
>>>>>>> ded760a1
		vpdStep = (int16_t)(vpdTableI[i][1] - vpdTableI[i][0]);
		vpdStep = (int16_t)((vpdStep < 1) ? 1 : vpdStep);

		while ((ss < 0) && (k < (AR5416_NUM_PDADC_VALUES - 1))) {
			tmpVal = (int16_t)(vpdTableI[i][0] + ss * vpdStep);
			pPDADCValues[k++] = (u8)((tmpVal < 0) ? 0 : tmpVal);
			ss++;
		}

		sizeCurrVpdTable = (u8) ((maxPwrT4[i] - minPwrT4[i]) / 2 + 1);
		tgtIndex = (u8)(pPdGainBoundaries[i] + tPdGainOverlap -
				(minPwrT4[i] / 2));
		maxIndex = (tgtIndex < sizeCurrVpdTable) ?
			tgtIndex : sizeCurrVpdTable;

		while ((ss < maxIndex) && (k < (AR5416_NUM_PDADC_VALUES - 1))) {
			pPDADCValues[k++] = vpdTableI[i][ss++];
		}

		vpdStep = (int16_t)(vpdTableI[i][sizeCurrVpdTable - 1] -
				    vpdTableI[i][sizeCurrVpdTable - 2]);
		vpdStep = (int16_t)((vpdStep < 1) ? 1 : vpdStep);

		if (tgtIndex > maxIndex) {
			while ((ss <= tgtIndex) &&
			       (k < (AR5416_NUM_PDADC_VALUES - 1))) {
				tmpVal = (int16_t)((vpdTableI[i][sizeCurrVpdTable - 1] +
						    (ss - maxIndex + 1) * vpdStep));
				pPDADCValues[k++] = (u8)((tmpVal > 255) ?
							 255 : tmpVal);
				ss++;
			}
		}
	}

	while (i < AR5416_PD_GAINS_IN_MASK) {
		pPdGainBoundaries[i] = pPdGainBoundaries[i - 1];
		i++;
	}

	while (k < AR5416_NUM_PDADC_VALUES) {
		pPDADCValues[k] = pPDADCValues[k - 1];
		k++;
	}

	return;
}

static bool ath9k_hw_set_def_power_cal_table(struct ath_hw *ah,
				  struct ath9k_channel *chan,
				  int16_t *pTxPowerIndexOffset)
{
#define SM_PD_GAIN(x) SM(0x38, AR_PHY_TPCRG5_PD_GAIN_BOUNDARY_##x)
#define SM_PDGAIN_B(x, y) \
		SM((gainBoundaries[x]), AR_PHY_TPCRG5_PD_GAIN_BOUNDARY_##y)
<<<<<<< HEAD

	struct ar5416_eeprom_def *pEepData = &ah->eeprom.def;
	struct cal_data_per_freq *pRawDataset;
	u8 *pCalBChans = NULL;
	u16 pdGainOverlap_t2;
	static u8 pdadcValues[AR5416_NUM_PDADC_VALUES];
	u16 gainBoundaries[AR5416_PD_GAINS_IN_MASK];
	u16 numPiers, i, j;
	int16_t tMinCalPower;
	u16 numXpdGain, xpdMask;
	u16 xpdGainValues[AR5416_NUM_PD_GAINS] = { 0, 0, 0, 0 };
	u32 reg32, regOffset, regChainOffset;
	int16_t modalIdx;

	modalIdx = IS_CHAN_2GHZ(chan) ? 1 : 0;
	xpdMask = pEepData->modalHeader[modalIdx].xpdGain;

	if ((pEepData->baseEepHeader.version & AR5416_EEP_VER_MINOR_MASK) >=
	    AR5416_EEP_MINOR_VER_2) {
		pdGainOverlap_t2 =
			pEepData->modalHeader[modalIdx].pdGainOverlap;
	} else {
		pdGainOverlap_t2 = (u16)(MS(REG_READ(ah, AR_PHY_TPCRG5),
					    AR_PHY_TPCRG5_PD_GAIN_OVERLAP));
	}

	if (IS_CHAN_2GHZ(chan)) {
		pCalBChans = pEepData->calFreqPier2G;
		numPiers = AR5416_NUM_2G_CAL_PIERS;
	} else {
		pCalBChans = pEepData->calFreqPier5G;
		numPiers = AR5416_NUM_5G_CAL_PIERS;
	}

	if (OLC_FOR_AR9280_20_LATER && IS_CHAN_2GHZ(chan)) {
		pRawDataset = pEepData->calPierData2G[0];
		ah->initPDADC = ((struct calDataPerFreqOpLoop *)
				 pRawDataset)->vpdPdg[0][0];
	}

	numXpdGain = 0;

	for (i = 1; i <= AR5416_PD_GAINS_IN_MASK; i++) {
		if ((xpdMask >> (AR5416_PD_GAINS_IN_MASK - i)) & 1) {
			if (numXpdGain >= AR5416_NUM_PD_GAINS)
				break;
			xpdGainValues[numXpdGain] =
				(u16)(AR5416_PD_GAINS_IN_MASK - i);
			numXpdGain++;
		}
	}

	REG_RMW_FIELD(ah, AR_PHY_TPCRG1, AR_PHY_TPCRG1_NUM_PD_GAIN,
		      (numXpdGain - 1) & 0x3);
	REG_RMW_FIELD(ah, AR_PHY_TPCRG1, AR_PHY_TPCRG1_PD_GAIN_1,
		      xpdGainValues[0]);
	REG_RMW_FIELD(ah, AR_PHY_TPCRG1, AR_PHY_TPCRG1_PD_GAIN_2,
		      xpdGainValues[1]);
	REG_RMW_FIELD(ah, AR_PHY_TPCRG1, AR_PHY_TPCRG1_PD_GAIN_3,
		      xpdGainValues[2]);

	for (i = 0; i < AR5416_MAX_CHAINS; i++) {
		if (AR_SREV_5416_20_OR_LATER(ah) &&
		    (ah->rxchainmask == 5 || ah->txchainmask == 5) &&
		    (i != 0)) {
			regChainOffset = (i == 1) ? 0x2000 : 0x1000;
		} else
			regChainOffset = i * 0x1000;

		if (pEepData->baseEepHeader.txMask & (1 << i)) {
			if (IS_CHAN_2GHZ(chan))
				pRawDataset = pEepData->calPierData2G[i];
			else
				pRawDataset = pEepData->calPierData5G[i];


			if (OLC_FOR_AR9280_20_LATER) {
				u8 pcdacIdx;
				u8 txPower;

				ath9k_get_txgain_index(ah, chan,
				(struct calDataPerFreqOpLoop *)pRawDataset,
				pCalBChans, numPiers, &txPower, &pcdacIdx);
				ath9k_olc_get_pdadcs(ah, pcdacIdx,
						     txPower/2, pdadcValues);
			} else {
				ath9k_hw_get_def_gain_boundaries_pdadcs(ah,
							chan, pRawDataset,
							pCalBChans, numPiers,
							pdGainOverlap_t2,
							&tMinCalPower,
							gainBoundaries,
							pdadcValues,
							numXpdGain);
			}

			if ((i == 0) || AR_SREV_5416_20_OR_LATER(ah)) {
				if (OLC_FOR_AR9280_20_LATER) {
					REG_WRITE(ah,
						AR_PHY_TPCRG5 + regChainOffset,
						SM(0x6,
						AR_PHY_TPCRG5_PD_GAIN_OVERLAP) |
						SM_PD_GAIN(1) | SM_PD_GAIN(2) |
						SM_PD_GAIN(3) | SM_PD_GAIN(4));
				} else {
					REG_WRITE(ah,
						AR_PHY_TPCRG5 + regChainOffset,
						SM(pdGainOverlap_t2,
						AR_PHY_TPCRG5_PD_GAIN_OVERLAP)|
						SM_PDGAIN_B(0, 1) |
						SM_PDGAIN_B(1, 2) |
						SM_PDGAIN_B(2, 3) |
						SM_PDGAIN_B(3, 4));
				}
			}

			regOffset = AR_PHY_BASE + (672 << 2) + regChainOffset;
			for (j = 0; j < 32; j++) {
				reg32 = ((pdadcValues[4 * j + 0] & 0xFF) << 0) |
					((pdadcValues[4 * j + 1] & 0xFF) << 8) |
					((pdadcValues[4 * j + 2] & 0xFF) << 16)|
					((pdadcValues[4 * j + 3] & 0xFF) << 24);
				REG_WRITE(ah, regOffset, reg32);

				DPRINTF(ah->ah_sc, ATH_DBG_REG_IO,
					"PDADC (%d,%4x): %4.4x %8.8x\n",
					i, regChainOffset, regOffset,
					reg32);
				DPRINTF(ah->ah_sc, ATH_DBG_REG_IO,
					"PDADC: Chain %d | PDADC %3d "
					"Value %3d | PDADC %3d Value %3d | "
					"PDADC %3d Value %3d | PDADC %3d "
					"Value %3d |\n",
					i, 4 * j, pdadcValues[4 * j],
					4 * j + 1, pdadcValues[4 * j + 1],
					4 * j + 2, pdadcValues[4 * j + 2],
					4 * j + 3,
					pdadcValues[4 * j + 3]);

				regOffset += 4;
			}
		}
	}
=======

	struct ar5416_eeprom_def *pEepData = &ah->eeprom.def;
	struct cal_data_per_freq *pRawDataset;
	u8 *pCalBChans = NULL;
	u16 pdGainOverlap_t2;
	static u8 pdadcValues[AR5416_NUM_PDADC_VALUES];
	u16 gainBoundaries[AR5416_PD_GAINS_IN_MASK];
	u16 numPiers, i, j;
	int16_t tMinCalPower;
	u16 numXpdGain, xpdMask;
	u16 xpdGainValues[AR5416_NUM_PD_GAINS] = { 0, 0, 0, 0 };
	u32 reg32, regOffset, regChainOffset;
	int16_t modalIdx;

	modalIdx = IS_CHAN_2GHZ(chan) ? 1 : 0;
	xpdMask = pEepData->modalHeader[modalIdx].xpdGain;

	if ((pEepData->baseEepHeader.version & AR5416_EEP_VER_MINOR_MASK) >=
	    AR5416_EEP_MINOR_VER_2) {
		pdGainOverlap_t2 =
			pEepData->modalHeader[modalIdx].pdGainOverlap;
	} else {
		pdGainOverlap_t2 = (u16)(MS(REG_READ(ah, AR_PHY_TPCRG5),
					    AR_PHY_TPCRG5_PD_GAIN_OVERLAP));
	}

	if (IS_CHAN_2GHZ(chan)) {
		pCalBChans = pEepData->calFreqPier2G;
		numPiers = AR5416_NUM_2G_CAL_PIERS;
	} else {
		pCalBChans = pEepData->calFreqPier5G;
		numPiers = AR5416_NUM_5G_CAL_PIERS;
	}

	if (OLC_FOR_AR9280_20_LATER && IS_CHAN_2GHZ(chan)) {
		pRawDataset = pEepData->calPierData2G[0];
		ah->initPDADC = ((struct calDataPerFreqOpLoop *)
				 pRawDataset)->vpdPdg[0][0];
	}

	numXpdGain = 0;

	for (i = 1; i <= AR5416_PD_GAINS_IN_MASK; i++) {
		if ((xpdMask >> (AR5416_PD_GAINS_IN_MASK - i)) & 1) {
			if (numXpdGain >= AR5416_NUM_PD_GAINS)
				break;
			xpdGainValues[numXpdGain] =
				(u16)(AR5416_PD_GAINS_IN_MASK - i);
			numXpdGain++;
		}
	}

	REG_RMW_FIELD(ah, AR_PHY_TPCRG1, AR_PHY_TPCRG1_NUM_PD_GAIN,
		      (numXpdGain - 1) & 0x3);
	REG_RMW_FIELD(ah, AR_PHY_TPCRG1, AR_PHY_TPCRG1_PD_GAIN_1,
		      xpdGainValues[0]);
	REG_RMW_FIELD(ah, AR_PHY_TPCRG1, AR_PHY_TPCRG1_PD_GAIN_2,
		      xpdGainValues[1]);
	REG_RMW_FIELD(ah, AR_PHY_TPCRG1, AR_PHY_TPCRG1_PD_GAIN_3,
		      xpdGainValues[2]);

	for (i = 0; i < AR5416_MAX_CHAINS; i++) {
		if (AR_SREV_5416_20_OR_LATER(ah) &&
		    (ah->rxchainmask == 5 || ah->txchainmask == 5) &&
		    (i != 0)) {
			regChainOffset = (i == 1) ? 0x2000 : 0x1000;
		} else
			regChainOffset = i * 0x1000;

		if (pEepData->baseEepHeader.txMask & (1 << i)) {
			if (IS_CHAN_2GHZ(chan))
				pRawDataset = pEepData->calPierData2G[i];
			else
				pRawDataset = pEepData->calPierData5G[i];


			if (OLC_FOR_AR9280_20_LATER) {
				u8 pcdacIdx;
				u8 txPower;

				ath9k_get_txgain_index(ah, chan,
				(struct calDataPerFreqOpLoop *)pRawDataset,
				pCalBChans, numPiers, &txPower, &pcdacIdx);
				ath9k_olc_get_pdadcs(ah, pcdacIdx,
						     txPower/2, pdadcValues);
			} else {
				ath9k_hw_get_def_gain_boundaries_pdadcs(ah,
							chan, pRawDataset,
							pCalBChans, numPiers,
							pdGainOverlap_t2,
							&tMinCalPower,
							gainBoundaries,
							pdadcValues,
							numXpdGain);
			}

			if ((i == 0) || AR_SREV_5416_20_OR_LATER(ah)) {
				if (OLC_FOR_AR9280_20_LATER) {
					REG_WRITE(ah,
						AR_PHY_TPCRG5 + regChainOffset,
						SM(0x6,
						AR_PHY_TPCRG5_PD_GAIN_OVERLAP) |
						SM_PD_GAIN(1) | SM_PD_GAIN(2) |
						SM_PD_GAIN(3) | SM_PD_GAIN(4));
				} else {
					REG_WRITE(ah,
						AR_PHY_TPCRG5 + regChainOffset,
						SM(pdGainOverlap_t2,
						AR_PHY_TPCRG5_PD_GAIN_OVERLAP)|
						SM_PDGAIN_B(0, 1) |
						SM_PDGAIN_B(1, 2) |
						SM_PDGAIN_B(2, 3) |
						SM_PDGAIN_B(3, 4));
				}
			}

			regOffset = AR_PHY_BASE + (672 << 2) + regChainOffset;
			for (j = 0; j < 32; j++) {
				reg32 = ((pdadcValues[4 * j + 0] & 0xFF) << 0) |
					((pdadcValues[4 * j + 1] & 0xFF) << 8) |
					((pdadcValues[4 * j + 2] & 0xFF) << 16)|
					((pdadcValues[4 * j + 3] & 0xFF) << 24);
				REG_WRITE(ah, regOffset, reg32);

				DPRINTF(ah->ah_sc, ATH_DBG_REG_IO,
					"PDADC (%d,%4x): %4.4x %8.8x\n",
					i, regChainOffset, regOffset,
					reg32);
				DPRINTF(ah->ah_sc, ATH_DBG_REG_IO,
					"PDADC: Chain %d | PDADC %3d "
					"Value %3d | PDADC %3d Value %3d | "
					"PDADC %3d Value %3d | PDADC %3d "
					"Value %3d |\n",
					i, 4 * j, pdadcValues[4 * j],
					4 * j + 1, pdadcValues[4 * j + 1],
					4 * j + 2, pdadcValues[4 * j + 2],
					4 * j + 3,
					pdadcValues[4 * j + 3]);

				regOffset += 4;
			}
		}
	}

	*pTxPowerIndexOffset = 0;
>>>>>>> ded760a1

	*pTxPowerIndexOffset = 0;

	return true;
#undef SM_PD_GAIN
#undef SM_PDGAIN_B
}

static bool ath9k_hw_set_def_power_per_rate_table(struct ath_hw *ah,
						  struct ath9k_channel *chan,
						  int16_t *ratesArray,
						  u16 cfgCtl,
						  u16 AntennaReduction,
						  u16 twiceMaxRegulatoryPower,
						  u16 powerLimit)
{
#define REDUCE_SCALED_POWER_BY_TWO_CHAIN     6  /* 10*log10(2)*2 */
#define REDUCE_SCALED_POWER_BY_THREE_CHAIN   10 /* 10*log10(3)*2 */
<<<<<<< HEAD

	struct ar5416_eeprom_def *pEepData = &ah->eeprom.def;
	u16 twiceMaxEdgePower = AR5416_MAX_RATE_POWER;
	static const u16 tpScaleReductionTable[5] =
		{ 0, 3, 6, 9, AR5416_MAX_RATE_POWER };

	int i;
	int16_t twiceLargestAntenna;
	struct cal_ctl_data *rep;
	struct cal_target_power_leg targetPowerOfdm, targetPowerCck = {
		0, { 0, 0, 0, 0}
	};
	struct cal_target_power_leg targetPowerOfdmExt = {
		0, { 0, 0, 0, 0} }, targetPowerCckExt = {
		0, { 0, 0, 0, 0 }
	};
	struct cal_target_power_ht targetPowerHt20, targetPowerHt40 = {
		0, {0, 0, 0, 0}
	};
	u16 scaledPower = 0, minCtlPower, maxRegAllowedPower;
	u16 ctlModesFor11a[] =
		{ CTL_11A, CTL_5GHT20, CTL_11A_EXT, CTL_5GHT40 };
	u16 ctlModesFor11g[] =
		{ CTL_11B, CTL_11G, CTL_2GHT20, CTL_11B_EXT, CTL_11G_EXT,
		  CTL_2GHT40
		};
	u16 numCtlModes, *pCtlMode, ctlMode, freq;
	struct chan_centers centers;
	int tx_chainmask;
	u16 twiceMinEdgePower;

	tx_chainmask = ah->txchainmask;

	ath9k_hw_get_channel_centers(ah, chan, &centers);

	twiceLargestAntenna = max(
		pEepData->modalHeader
			[IS_CHAN_2GHZ(chan)].antennaGainCh[0],
		pEepData->modalHeader
			[IS_CHAN_2GHZ(chan)].antennaGainCh[1]);

	twiceLargestAntenna = max((u8)twiceLargestAntenna,
				  pEepData->modalHeader
				  [IS_CHAN_2GHZ(chan)].antennaGainCh[2]);

	twiceLargestAntenna = (int16_t)min(AntennaReduction -
					   twiceLargestAntenna, 0);

	maxRegAllowedPower = twiceMaxRegulatoryPower + twiceLargestAntenna;

	if (ah->regulatory.tp_scale != ATH9K_TP_SCALE_MAX) {
		maxRegAllowedPower -=
			(tpScaleReductionTable[(ah->regulatory.tp_scale)] * 2);
	}

	scaledPower = min(powerLimit, maxRegAllowedPower);

	switch (ar5416_get_ntxchains(tx_chainmask)) {
	case 1:
		break;
	case 2:
		scaledPower -= REDUCE_SCALED_POWER_BY_TWO_CHAIN;
		break;
	case 3:
		scaledPower -= REDUCE_SCALED_POWER_BY_THREE_CHAIN;
		break;
	}

	scaledPower = max((u16)0, scaledPower);

	if (IS_CHAN_2GHZ(chan)) {
		numCtlModes = ARRAY_SIZE(ctlModesFor11g) -
			SUB_NUM_CTL_MODES_AT_2G_40;
		pCtlMode = ctlModesFor11g;

		ath9k_hw_get_legacy_target_powers(ah, chan,
			pEepData->calTargetPowerCck,
			AR5416_NUM_2G_CCK_TARGET_POWERS,
			&targetPowerCck, 4, false);
		ath9k_hw_get_legacy_target_powers(ah, chan,
			pEepData->calTargetPower2G,
			AR5416_NUM_2G_20_TARGET_POWERS,
			&targetPowerOfdm, 4, false);
		ath9k_hw_get_target_powers(ah, chan,
			pEepData->calTargetPower2GHT20,
			AR5416_NUM_2G_20_TARGET_POWERS,
			&targetPowerHt20, 8, false);

		if (IS_CHAN_HT40(chan)) {
			numCtlModes = ARRAY_SIZE(ctlModesFor11g);
			ath9k_hw_get_target_powers(ah, chan,
				pEepData->calTargetPower2GHT40,
				AR5416_NUM_2G_40_TARGET_POWERS,
				&targetPowerHt40, 8, true);
			ath9k_hw_get_legacy_target_powers(ah, chan,
				pEepData->calTargetPowerCck,
				AR5416_NUM_2G_CCK_TARGET_POWERS,
				&targetPowerCckExt, 4, true);
			ath9k_hw_get_legacy_target_powers(ah, chan,
				pEepData->calTargetPower2G,
				AR5416_NUM_2G_20_TARGET_POWERS,
				&targetPowerOfdmExt, 4, true);
		}
	} else {
		numCtlModes = ARRAY_SIZE(ctlModesFor11a) -
			SUB_NUM_CTL_MODES_AT_5G_40;
		pCtlMode = ctlModesFor11a;

		ath9k_hw_get_legacy_target_powers(ah, chan,
			pEepData->calTargetPower5G,
			AR5416_NUM_5G_20_TARGET_POWERS,
			&targetPowerOfdm, 4, false);
		ath9k_hw_get_target_powers(ah, chan,
			pEepData->calTargetPower5GHT20,
			AR5416_NUM_5G_20_TARGET_POWERS,
			&targetPowerHt20, 8, false);

		if (IS_CHAN_HT40(chan)) {
			numCtlModes = ARRAY_SIZE(ctlModesFor11a);
			ath9k_hw_get_target_powers(ah, chan,
				pEepData->calTargetPower5GHT40,
				AR5416_NUM_5G_40_TARGET_POWERS,
				&targetPowerHt40, 8, true);
			ath9k_hw_get_legacy_target_powers(ah, chan,
				pEepData->calTargetPower5G,
				AR5416_NUM_5G_20_TARGET_POWERS,
				&targetPowerOfdmExt, 4, true);
		}
	}

	for (ctlMode = 0; ctlMode < numCtlModes; ctlMode++) {
		bool isHt40CtlMode = (pCtlMode[ctlMode] == CTL_5GHT40) ||
			(pCtlMode[ctlMode] == CTL_2GHT40);
		if (isHt40CtlMode)
			freq = centers.synth_center;
		else if (pCtlMode[ctlMode] & EXT_ADDITIVE)
			freq = centers.ext_center;
		else
			freq = centers.ctl_center;

		if (ah->eep_ops->get_eeprom_ver(ah) == 14 &&
		    ah->eep_ops->get_eeprom_rev(ah) <= 2)
			twiceMaxEdgePower = AR5416_MAX_RATE_POWER;

		DPRINTF(ah->ah_sc, ATH_DBG_POWER_MGMT,
			"LOOP-Mode ctlMode %d < %d, isHt40CtlMode %d, "
			"EXT_ADDITIVE %d\n",
			ctlMode, numCtlModes, isHt40CtlMode,
			(pCtlMode[ctlMode] & EXT_ADDITIVE));

		for (i = 0; (i < AR5416_NUM_CTLS) && pEepData->ctlIndex[i]; i++) {
			DPRINTF(ah->ah_sc, ATH_DBG_POWER_MGMT,
				"  LOOP-Ctlidx %d: cfgCtl 0x%2.2x "
				"pCtlMode 0x%2.2x ctlIndex 0x%2.2x "
				"chan %d\n",
				i, cfgCtl, pCtlMode[ctlMode],
				pEepData->ctlIndex[i], chan->channel);

			if ((((cfgCtl & ~CTL_MODE_M) |
			      (pCtlMode[ctlMode] & CTL_MODE_M)) ==
			     pEepData->ctlIndex[i]) ||
			    (((cfgCtl & ~CTL_MODE_M) |
			      (pCtlMode[ctlMode] & CTL_MODE_M)) ==
			     ((pEepData->ctlIndex[i] & CTL_MODE_M) | SD_NO_CTL))) {
				rep = &(pEepData->ctlData[i]);

				twiceMinEdgePower = ath9k_hw_get_max_edge_power(freq,
				rep->ctlEdges[ar5416_get_ntxchains(tx_chainmask) - 1],
				IS_CHAN_2GHZ(chan), AR5416_NUM_BAND_EDGES);

				DPRINTF(ah->ah_sc, ATH_DBG_POWER_MGMT,
					"    MATCH-EE_IDX %d: ch %d is2 %d "
					"2xMinEdge %d chainmask %d chains %d\n",
					i, freq, IS_CHAN_2GHZ(chan),
					twiceMinEdgePower, tx_chainmask,
					ar5416_get_ntxchains
					(tx_chainmask));
				if ((cfgCtl & ~CTL_MODE_M) == SD_NO_CTL) {
					twiceMaxEdgePower = min(twiceMaxEdgePower,
								twiceMinEdgePower);
				} else {
					twiceMaxEdgePower = twiceMinEdgePower;
					break;
				}
			}
		}

		minCtlPower = min(twiceMaxEdgePower, scaledPower);

		DPRINTF(ah->ah_sc, ATH_DBG_POWER_MGMT,
			"    SEL-Min ctlMode %d pCtlMode %d "
			"2xMaxEdge %d sP %d minCtlPwr %d\n",
			ctlMode, pCtlMode[ctlMode], twiceMaxEdgePower,
			scaledPower, minCtlPower);

		switch (pCtlMode[ctlMode]) {
		case CTL_11B:
			for (i = 0; i < ARRAY_SIZE(targetPowerCck.tPow2x); i++) {
				targetPowerCck.tPow2x[i] =
					min((u16)targetPowerCck.tPow2x[i],
					    minCtlPower);
			}
			break;
		case CTL_11A:
		case CTL_11G:
			for (i = 0; i < ARRAY_SIZE(targetPowerOfdm.tPow2x); i++) {
				targetPowerOfdm.tPow2x[i] =
					min((u16)targetPowerOfdm.tPow2x[i],
					    minCtlPower);
			}
			break;
		case CTL_5GHT20:
		case CTL_2GHT20:
			for (i = 0; i < ARRAY_SIZE(targetPowerHt20.tPow2x); i++) {
				targetPowerHt20.tPow2x[i] =
					min((u16)targetPowerHt20.tPow2x[i],
					    minCtlPower);
			}
			break;
		case CTL_11B_EXT:
			targetPowerCckExt.tPow2x[0] = min((u16)
					targetPowerCckExt.tPow2x[0],
					minCtlPower);
			break;
		case CTL_11A_EXT:
		case CTL_11G_EXT:
			targetPowerOfdmExt.tPow2x[0] = min((u16)
					targetPowerOfdmExt.tPow2x[0],
					minCtlPower);
			break;
		case CTL_5GHT40:
		case CTL_2GHT40:
			for (i = 0; i < ARRAY_SIZE(targetPowerHt40.tPow2x); i++) {
				targetPowerHt40.tPow2x[i] =
					min((u16)targetPowerHt40.tPow2x[i],
					    minCtlPower);
			}
			break;
		default:
			break;
		}
	}

	ratesArray[rate6mb] = ratesArray[rate9mb] = ratesArray[rate12mb] =
		ratesArray[rate18mb] = ratesArray[rate24mb] =
		targetPowerOfdm.tPow2x[0];
	ratesArray[rate36mb] = targetPowerOfdm.tPow2x[1];
	ratesArray[rate48mb] = targetPowerOfdm.tPow2x[2];
	ratesArray[rate54mb] = targetPowerOfdm.tPow2x[3];
	ratesArray[rateXr] = targetPowerOfdm.tPow2x[0];

	for (i = 0; i < ARRAY_SIZE(targetPowerHt20.tPow2x); i++)
		ratesArray[rateHt20_0 + i] = targetPowerHt20.tPow2x[i];

	if (IS_CHAN_2GHZ(chan)) {
		ratesArray[rate1l] = targetPowerCck.tPow2x[0];
		ratesArray[rate2s] = ratesArray[rate2l] =
			targetPowerCck.tPow2x[1];
		ratesArray[rate5_5s] = ratesArray[rate5_5l] =
			targetPowerCck.tPow2x[2];
		;
		ratesArray[rate11s] = ratesArray[rate11l] =
			targetPowerCck.tPow2x[3];
		;
	}
	if (IS_CHAN_HT40(chan)) {
		for (i = 0; i < ARRAY_SIZE(targetPowerHt40.tPow2x); i++) {
			ratesArray[rateHt40_0 + i] =
				targetPowerHt40.tPow2x[i];
		}
		ratesArray[rateDupOfdm] = targetPowerHt40.tPow2x[0];
		ratesArray[rateDupCck] = targetPowerHt40.tPow2x[0];
		ratesArray[rateExtOfdm] = targetPowerOfdmExt.tPow2x[0];
		if (IS_CHAN_2GHZ(chan)) {
			ratesArray[rateExtCck] =
				targetPowerCckExt.tPow2x[0];
		}
	}
	return true;
}

=======

	struct ar5416_eeprom_def *pEepData = &ah->eeprom.def;
	u16 twiceMaxEdgePower = AR5416_MAX_RATE_POWER;
	static const u16 tpScaleReductionTable[5] =
		{ 0, 3, 6, 9, AR5416_MAX_RATE_POWER };

	int i;
	int16_t twiceLargestAntenna;
	struct cal_ctl_data *rep;
	struct cal_target_power_leg targetPowerOfdm, targetPowerCck = {
		0, { 0, 0, 0, 0}
	};
	struct cal_target_power_leg targetPowerOfdmExt = {
		0, { 0, 0, 0, 0} }, targetPowerCckExt = {
		0, { 0, 0, 0, 0 }
	};
	struct cal_target_power_ht targetPowerHt20, targetPowerHt40 = {
		0, {0, 0, 0, 0}
	};
	u16 scaledPower = 0, minCtlPower, maxRegAllowedPower;
	u16 ctlModesFor11a[] =
		{ CTL_11A, CTL_5GHT20, CTL_11A_EXT, CTL_5GHT40 };
	u16 ctlModesFor11g[] =
		{ CTL_11B, CTL_11G, CTL_2GHT20, CTL_11B_EXT, CTL_11G_EXT,
		  CTL_2GHT40
		};
	u16 numCtlModes, *pCtlMode, ctlMode, freq;
	struct chan_centers centers;
	int tx_chainmask;
	u16 twiceMinEdgePower;

	tx_chainmask = ah->txchainmask;

	ath9k_hw_get_channel_centers(ah, chan, &centers);

	twiceLargestAntenna = max(
		pEepData->modalHeader
			[IS_CHAN_2GHZ(chan)].antennaGainCh[0],
		pEepData->modalHeader
			[IS_CHAN_2GHZ(chan)].antennaGainCh[1]);

	twiceLargestAntenna = max((u8)twiceLargestAntenna,
				  pEepData->modalHeader
				  [IS_CHAN_2GHZ(chan)].antennaGainCh[2]);

	twiceLargestAntenna = (int16_t)min(AntennaReduction -
					   twiceLargestAntenna, 0);

	maxRegAllowedPower = twiceMaxRegulatoryPower + twiceLargestAntenna;

	if (ah->regulatory.tp_scale != ATH9K_TP_SCALE_MAX) {
		maxRegAllowedPower -=
			(tpScaleReductionTable[(ah->regulatory.tp_scale)] * 2);
	}

	scaledPower = min(powerLimit, maxRegAllowedPower);

	switch (ar5416_get_ntxchains(tx_chainmask)) {
	case 1:
		break;
	case 2:
		scaledPower -= REDUCE_SCALED_POWER_BY_TWO_CHAIN;
		break;
	case 3:
		scaledPower -= REDUCE_SCALED_POWER_BY_THREE_CHAIN;
		break;
	}

	scaledPower = max((u16)0, scaledPower);

	if (IS_CHAN_2GHZ(chan)) {
		numCtlModes = ARRAY_SIZE(ctlModesFor11g) -
			SUB_NUM_CTL_MODES_AT_2G_40;
		pCtlMode = ctlModesFor11g;

		ath9k_hw_get_legacy_target_powers(ah, chan,
			pEepData->calTargetPowerCck,
			AR5416_NUM_2G_CCK_TARGET_POWERS,
			&targetPowerCck, 4, false);
		ath9k_hw_get_legacy_target_powers(ah, chan,
			pEepData->calTargetPower2G,
			AR5416_NUM_2G_20_TARGET_POWERS,
			&targetPowerOfdm, 4, false);
		ath9k_hw_get_target_powers(ah, chan,
			pEepData->calTargetPower2GHT20,
			AR5416_NUM_2G_20_TARGET_POWERS,
			&targetPowerHt20, 8, false);

		if (IS_CHAN_HT40(chan)) {
			numCtlModes = ARRAY_SIZE(ctlModesFor11g);
			ath9k_hw_get_target_powers(ah, chan,
				pEepData->calTargetPower2GHT40,
				AR5416_NUM_2G_40_TARGET_POWERS,
				&targetPowerHt40, 8, true);
			ath9k_hw_get_legacy_target_powers(ah, chan,
				pEepData->calTargetPowerCck,
				AR5416_NUM_2G_CCK_TARGET_POWERS,
				&targetPowerCckExt, 4, true);
			ath9k_hw_get_legacy_target_powers(ah, chan,
				pEepData->calTargetPower2G,
				AR5416_NUM_2G_20_TARGET_POWERS,
				&targetPowerOfdmExt, 4, true);
		}
	} else {
		numCtlModes = ARRAY_SIZE(ctlModesFor11a) -
			SUB_NUM_CTL_MODES_AT_5G_40;
		pCtlMode = ctlModesFor11a;

		ath9k_hw_get_legacy_target_powers(ah, chan,
			pEepData->calTargetPower5G,
			AR5416_NUM_5G_20_TARGET_POWERS,
			&targetPowerOfdm, 4, false);
		ath9k_hw_get_target_powers(ah, chan,
			pEepData->calTargetPower5GHT20,
			AR5416_NUM_5G_20_TARGET_POWERS,
			&targetPowerHt20, 8, false);

		if (IS_CHAN_HT40(chan)) {
			numCtlModes = ARRAY_SIZE(ctlModesFor11a);
			ath9k_hw_get_target_powers(ah, chan,
				pEepData->calTargetPower5GHT40,
				AR5416_NUM_5G_40_TARGET_POWERS,
				&targetPowerHt40, 8, true);
			ath9k_hw_get_legacy_target_powers(ah, chan,
				pEepData->calTargetPower5G,
				AR5416_NUM_5G_20_TARGET_POWERS,
				&targetPowerOfdmExt, 4, true);
		}
	}

	for (ctlMode = 0; ctlMode < numCtlModes; ctlMode++) {
		bool isHt40CtlMode = (pCtlMode[ctlMode] == CTL_5GHT40) ||
			(pCtlMode[ctlMode] == CTL_2GHT40);
		if (isHt40CtlMode)
			freq = centers.synth_center;
		else if (pCtlMode[ctlMode] & EXT_ADDITIVE)
			freq = centers.ext_center;
		else
			freq = centers.ctl_center;

		if (ah->eep_ops->get_eeprom_ver(ah) == 14 &&
		    ah->eep_ops->get_eeprom_rev(ah) <= 2)
			twiceMaxEdgePower = AR5416_MAX_RATE_POWER;

		DPRINTF(ah->ah_sc, ATH_DBG_POWER_MGMT,
			"LOOP-Mode ctlMode %d < %d, isHt40CtlMode %d, "
			"EXT_ADDITIVE %d\n",
			ctlMode, numCtlModes, isHt40CtlMode,
			(pCtlMode[ctlMode] & EXT_ADDITIVE));

		for (i = 0; (i < AR5416_NUM_CTLS) && pEepData->ctlIndex[i]; i++) {
			DPRINTF(ah->ah_sc, ATH_DBG_POWER_MGMT,
				"  LOOP-Ctlidx %d: cfgCtl 0x%2.2x "
				"pCtlMode 0x%2.2x ctlIndex 0x%2.2x "
				"chan %d\n",
				i, cfgCtl, pCtlMode[ctlMode],
				pEepData->ctlIndex[i], chan->channel);

			if ((((cfgCtl & ~CTL_MODE_M) |
			      (pCtlMode[ctlMode] & CTL_MODE_M)) ==
			     pEepData->ctlIndex[i]) ||
			    (((cfgCtl & ~CTL_MODE_M) |
			      (pCtlMode[ctlMode] & CTL_MODE_M)) ==
			     ((pEepData->ctlIndex[i] & CTL_MODE_M) | SD_NO_CTL))) {
				rep = &(pEepData->ctlData[i]);

				twiceMinEdgePower = ath9k_hw_get_max_edge_power(freq,
				rep->ctlEdges[ar5416_get_ntxchains(tx_chainmask) - 1],
				IS_CHAN_2GHZ(chan), AR5416_NUM_BAND_EDGES);

				DPRINTF(ah->ah_sc, ATH_DBG_POWER_MGMT,
					"    MATCH-EE_IDX %d: ch %d is2 %d "
					"2xMinEdge %d chainmask %d chains %d\n",
					i, freq, IS_CHAN_2GHZ(chan),
					twiceMinEdgePower, tx_chainmask,
					ar5416_get_ntxchains
					(tx_chainmask));
				if ((cfgCtl & ~CTL_MODE_M) == SD_NO_CTL) {
					twiceMaxEdgePower = min(twiceMaxEdgePower,
								twiceMinEdgePower);
				} else {
					twiceMaxEdgePower = twiceMinEdgePower;
					break;
				}
			}
		}

		minCtlPower = min(twiceMaxEdgePower, scaledPower);

		DPRINTF(ah->ah_sc, ATH_DBG_POWER_MGMT,
			"    SEL-Min ctlMode %d pCtlMode %d "
			"2xMaxEdge %d sP %d minCtlPwr %d\n",
			ctlMode, pCtlMode[ctlMode], twiceMaxEdgePower,
			scaledPower, minCtlPower);

		switch (pCtlMode[ctlMode]) {
		case CTL_11B:
			for (i = 0; i < ARRAY_SIZE(targetPowerCck.tPow2x); i++) {
				targetPowerCck.tPow2x[i] =
					min((u16)targetPowerCck.tPow2x[i],
					    minCtlPower);
			}
			break;
		case CTL_11A:
		case CTL_11G:
			for (i = 0; i < ARRAY_SIZE(targetPowerOfdm.tPow2x); i++) {
				targetPowerOfdm.tPow2x[i] =
					min((u16)targetPowerOfdm.tPow2x[i],
					    minCtlPower);
			}
			break;
		case CTL_5GHT20:
		case CTL_2GHT20:
			for (i = 0; i < ARRAY_SIZE(targetPowerHt20.tPow2x); i++) {
				targetPowerHt20.tPow2x[i] =
					min((u16)targetPowerHt20.tPow2x[i],
					    minCtlPower);
			}
			break;
		case CTL_11B_EXT:
			targetPowerCckExt.tPow2x[0] = min((u16)
					targetPowerCckExt.tPow2x[0],
					minCtlPower);
			break;
		case CTL_11A_EXT:
		case CTL_11G_EXT:
			targetPowerOfdmExt.tPow2x[0] = min((u16)
					targetPowerOfdmExt.tPow2x[0],
					minCtlPower);
			break;
		case CTL_5GHT40:
		case CTL_2GHT40:
			for (i = 0; i < ARRAY_SIZE(targetPowerHt40.tPow2x); i++) {
				targetPowerHt40.tPow2x[i] =
					min((u16)targetPowerHt40.tPow2x[i],
					    minCtlPower);
			}
			break;
		default:
			break;
		}
	}

	ratesArray[rate6mb] = ratesArray[rate9mb] = ratesArray[rate12mb] =
		ratesArray[rate18mb] = ratesArray[rate24mb] =
		targetPowerOfdm.tPow2x[0];
	ratesArray[rate36mb] = targetPowerOfdm.tPow2x[1];
	ratesArray[rate48mb] = targetPowerOfdm.tPow2x[2];
	ratesArray[rate54mb] = targetPowerOfdm.tPow2x[3];
	ratesArray[rateXr] = targetPowerOfdm.tPow2x[0];

	for (i = 0; i < ARRAY_SIZE(targetPowerHt20.tPow2x); i++)
		ratesArray[rateHt20_0 + i] = targetPowerHt20.tPow2x[i];

	if (IS_CHAN_2GHZ(chan)) {
		ratesArray[rate1l] = targetPowerCck.tPow2x[0];
		ratesArray[rate2s] = ratesArray[rate2l] =
			targetPowerCck.tPow2x[1];
		ratesArray[rate5_5s] = ratesArray[rate5_5l] =
			targetPowerCck.tPow2x[2];
		;
		ratesArray[rate11s] = ratesArray[rate11l] =
			targetPowerCck.tPow2x[3];
		;
	}
	if (IS_CHAN_HT40(chan)) {
		for (i = 0; i < ARRAY_SIZE(targetPowerHt40.tPow2x); i++) {
			ratesArray[rateHt40_0 + i] =
				targetPowerHt40.tPow2x[i];
		}
		ratesArray[rateDupOfdm] = targetPowerHt40.tPow2x[0];
		ratesArray[rateDupCck] = targetPowerHt40.tPow2x[0];
		ratesArray[rateExtOfdm] = targetPowerOfdmExt.tPow2x[0];
		if (IS_CHAN_2GHZ(chan)) {
			ratesArray[rateExtCck] =
				targetPowerCckExt.tPow2x[0];
		}
	}
	return true;
}

>>>>>>> ded760a1
static int ath9k_hw_def_set_txpower(struct ath_hw *ah,
				    struct ath9k_channel *chan,
				    u16 cfgCtl,
				    u8 twiceAntennaReduction,
				    u8 twiceMaxRegulatoryPower,
				    u8 powerLimit)
{
#define RT_AR_DELTA(x) (ratesArray[x] - cck_ofdm_delta)
	struct ar5416_eeprom_def *pEepData = &ah->eeprom.def;
	struct modal_eep_header *pModal =
		&(pEepData->modalHeader[IS_CHAN_2GHZ(chan)]);
	int16_t ratesArray[Ar5416RateSize];
	int16_t txPowerIndexOffset = 0;
	u8 ht40PowerIncForPdadc = 2;
	int i, cck_ofdm_delta = 0;

	memset(ratesArray, 0, sizeof(ratesArray));

	if ((pEepData->baseEepHeader.version & AR5416_EEP_VER_MINOR_MASK) >=
	    AR5416_EEP_MINOR_VER_2) {
		ht40PowerIncForPdadc = pModal->ht40PowerIncForPdadc;
	}

	if (!ath9k_hw_set_def_power_per_rate_table(ah, chan,
					       &ratesArray[0], cfgCtl,
					       twiceAntennaReduction,
					       twiceMaxRegulatoryPower,
					       powerLimit)) {
		DPRINTF(ah->ah_sc, ATH_DBG_EEPROM,
			"ath9k_hw_set_txpower: unable to set "
			"tx power per rate table\n");
		return -EIO;
	}

	if (!ath9k_hw_set_def_power_cal_table(ah, chan, &txPowerIndexOffset)) {
		DPRINTF(ah->ah_sc, ATH_DBG_EEPROM,
			 "ath9k_hw_set_txpower: unable to set power table\n");
		return -EIO;
	}

	for (i = 0; i < ARRAY_SIZE(ratesArray); i++) {
		ratesArray[i] =	(int16_t)(txPowerIndexOffset + ratesArray[i]);
		if (ratesArray[i] > AR5416_MAX_RATE_POWER)
			ratesArray[i] = AR5416_MAX_RATE_POWER;
	}

	if (AR_SREV_9280_10_OR_LATER(ah)) {
		for (i = 0; i < Ar5416RateSize; i++)
			ratesArray[i] -= AR5416_PWR_TABLE_OFFSET * 2;
	}

	REG_WRITE(ah, AR_PHY_POWER_TX_RATE1,
		  ATH9K_POW_SM(ratesArray[rate18mb], 24)
		  | ATH9K_POW_SM(ratesArray[rate12mb], 16)
		  | ATH9K_POW_SM(ratesArray[rate9mb], 8)
		  | ATH9K_POW_SM(ratesArray[rate6mb], 0));
	REG_WRITE(ah, AR_PHY_POWER_TX_RATE2,
		  ATH9K_POW_SM(ratesArray[rate54mb], 24)
		  | ATH9K_POW_SM(ratesArray[rate48mb], 16)
		  | ATH9K_POW_SM(ratesArray[rate36mb], 8)
		  | ATH9K_POW_SM(ratesArray[rate24mb], 0));

	if (IS_CHAN_2GHZ(chan)) {
		if (OLC_FOR_AR9280_20_LATER) {
			cck_ofdm_delta = 2;
			REG_WRITE(ah, AR_PHY_POWER_TX_RATE3,
				ATH9K_POW_SM(RT_AR_DELTA(rate2s), 24)
				| ATH9K_POW_SM(RT_AR_DELTA(rate2l), 16)
				| ATH9K_POW_SM(ratesArray[rateXr], 8)
				| ATH9K_POW_SM(RT_AR_DELTA(rate1l), 0));
			REG_WRITE(ah, AR_PHY_POWER_TX_RATE4,
				ATH9K_POW_SM(RT_AR_DELTA(rate11s), 24)
				| ATH9K_POW_SM(RT_AR_DELTA(rate11l), 16)
				| ATH9K_POW_SM(RT_AR_DELTA(rate5_5s), 8)
				| ATH9K_POW_SM(RT_AR_DELTA(rate5_5l), 0));
		} else {
			REG_WRITE(ah, AR_PHY_POWER_TX_RATE3,
				ATH9K_POW_SM(ratesArray[rate2s], 24)
				| ATH9K_POW_SM(ratesArray[rate2l], 16)
				| ATH9K_POW_SM(ratesArray[rateXr], 8)
				| ATH9K_POW_SM(ratesArray[rate1l], 0));
			REG_WRITE(ah, AR_PHY_POWER_TX_RATE4,
				ATH9K_POW_SM(ratesArray[rate11s], 24)
				| ATH9K_POW_SM(ratesArray[rate11l], 16)
				| ATH9K_POW_SM(ratesArray[rate5_5s], 8)
				| ATH9K_POW_SM(ratesArray[rate5_5l], 0));
		}
	}

	REG_WRITE(ah, AR_PHY_POWER_TX_RATE5,
		  ATH9K_POW_SM(ratesArray[rateHt20_3], 24)
		  | ATH9K_POW_SM(ratesArray[rateHt20_2], 16)
		  | ATH9K_POW_SM(ratesArray[rateHt20_1], 8)
		  | ATH9K_POW_SM(ratesArray[rateHt20_0], 0));
	REG_WRITE(ah, AR_PHY_POWER_TX_RATE6,
		  ATH9K_POW_SM(ratesArray[rateHt20_7], 24)
		  | ATH9K_POW_SM(ratesArray[rateHt20_6], 16)
		  | ATH9K_POW_SM(ratesArray[rateHt20_5], 8)
		  | ATH9K_POW_SM(ratesArray[rateHt20_4], 0));

	if (IS_CHAN_HT40(chan)) {
		REG_WRITE(ah, AR_PHY_POWER_TX_RATE7,
			  ATH9K_POW_SM(ratesArray[rateHt40_3] +
				       ht40PowerIncForPdadc, 24)
			  | ATH9K_POW_SM(ratesArray[rateHt40_2] +
					 ht40PowerIncForPdadc, 16)
			  | ATH9K_POW_SM(ratesArray[rateHt40_1] +
					 ht40PowerIncForPdadc, 8)
			  | ATH9K_POW_SM(ratesArray[rateHt40_0] +
					 ht40PowerIncForPdadc, 0));
		REG_WRITE(ah, AR_PHY_POWER_TX_RATE8,
			  ATH9K_POW_SM(ratesArray[rateHt40_7] +
				       ht40PowerIncForPdadc, 24)
			  | ATH9K_POW_SM(ratesArray[rateHt40_6] +
					 ht40PowerIncForPdadc, 16)
			  | ATH9K_POW_SM(ratesArray[rateHt40_5] +
					 ht40PowerIncForPdadc, 8)
			  | ATH9K_POW_SM(ratesArray[rateHt40_4] +
					 ht40PowerIncForPdadc, 0));
		if (OLC_FOR_AR9280_20_LATER) {
			REG_WRITE(ah, AR_PHY_POWER_TX_RATE9,
				ATH9K_POW_SM(ratesArray[rateExtOfdm], 24)
				| ATH9K_POW_SM(RT_AR_DELTA(rateExtCck), 16)
				| ATH9K_POW_SM(ratesArray[rateDupOfdm], 8)
				| ATH9K_POW_SM(RT_AR_DELTA(rateDupCck), 0));
		} else {
			REG_WRITE(ah, AR_PHY_POWER_TX_RATE9,
				ATH9K_POW_SM(ratesArray[rateExtOfdm], 24)
				| ATH9K_POW_SM(ratesArray[rateExtCck], 16)
				| ATH9K_POW_SM(ratesArray[rateDupOfdm], 8)
				| ATH9K_POW_SM(ratesArray[rateDupCck], 0));
		}
	}

	REG_WRITE(ah, AR_PHY_POWER_TX_SUB,
		  ATH9K_POW_SM(pModal->pwrDecreaseFor3Chain, 6)
		  | ATH9K_POW_SM(pModal->pwrDecreaseFor2Chain, 0));

	i = rate6mb;

	if (IS_CHAN_HT40(chan))
		i = rateHt40_0;
	else if (IS_CHAN_HT20(chan))
		i = rateHt20_0;

	if (AR_SREV_9280_10_OR_LATER(ah))
		ah->regulatory.max_power_level =
			ratesArray[i] + AR5416_PWR_TABLE_OFFSET * 2;
	else
		ah->regulatory.max_power_level = ratesArray[i];

	switch(ar5416_get_ntxchains(ah->txchainmask)) {
	case 1:
		break;
	case 2:
		ah->regulatory.max_power_level += INCREASE_MAXPOW_BY_TWO_CHAIN;
		break;
	case 3:
		ah->regulatory.max_power_level += INCREASE_MAXPOW_BY_THREE_CHAIN;
		break;
	default:
		DPRINTF(ah->ah_sc, ATH_DBG_EEPROM,
			"Invalid chainmask configuration\n");
		break;
	}

	return 0;
}

static u8 ath9k_hw_def_get_num_ant_config(struct ath_hw *ah,
					  enum ieee80211_band freq_band)
{
	struct ar5416_eeprom_def *eep = &ah->eeprom.def;
	struct modal_eep_header *pModal =
		&(eep->modalHeader[ATH9K_HAL_FREQ_BAND_2GHZ == freq_band]);
	struct base_eep_header *pBase = &eep->baseEepHeader;
	u8 num_ant_config;

	num_ant_config = 1;

	if (pBase->version >= 0x0E0D)
		if (pModal->useAnt1)
			num_ant_config += 1;

	return num_ant_config;
}

static u16 ath9k_hw_def_get_eeprom_antenna_cfg(struct ath_hw *ah,
					       struct ath9k_channel *chan)
{
	struct ar5416_eeprom_def *eep = &ah->eeprom.def;
	struct modal_eep_header *pModal =
		&(eep->modalHeader[IS_CHAN_2GHZ(chan)]);

	return pModal->antCtrlCommon & 0xFFFF;
}

static u16 ath9k_hw_def_get_spur_channel(struct ath_hw *ah, u16 i, bool is2GHz)
{
#define EEP_DEF_SPURCHAN \
	(ah->eeprom.def.modalHeader[is2GHz].spurChans[i].spurChan)

	u16 spur_val = AR_NO_SPUR;

	DPRINTF(ah->ah_sc, ATH_DBG_ANI,
		"Getting spur idx %d is2Ghz. %d val %x\n",
		i, is2GHz, ah->config.spurchans[i][is2GHz]);

	switch (ah->config.spurmode) {
	case SPUR_DISABLE:
		break;
	case SPUR_ENABLE_IOCTL:
		spur_val = ah->config.spurchans[i][is2GHz];
		DPRINTF(ah->ah_sc, ATH_DBG_ANI,
			"Getting spur val from new loc. %d\n", spur_val);
		break;
	case SPUR_ENABLE_EEPROM:
		spur_val = EEP_DEF_SPURCHAN;
		break;
	}

	return spur_val;

#undef EEP_DEF_SPURCHAN
}

static struct eeprom_ops eep_def_ops = {
	.check_eeprom		= ath9k_hw_def_check_eeprom,
	.get_eeprom		= ath9k_hw_def_get_eeprom,
	.fill_eeprom		= ath9k_hw_def_fill_eeprom,
	.get_eeprom_ver		= ath9k_hw_def_get_eeprom_ver,
	.get_eeprom_rev		= ath9k_hw_def_get_eeprom_rev,
	.get_num_ant_config	= ath9k_hw_def_get_num_ant_config,
	.get_eeprom_antenna_cfg	= ath9k_hw_def_get_eeprom_antenna_cfg,
	.set_board_values	= ath9k_hw_def_set_board_values,
	.set_addac		= ath9k_hw_def_set_addac,
	.set_txpower		= ath9k_hw_def_set_txpower,
	.get_spur_channel	= ath9k_hw_def_get_spur_channel
};

int ath9k_hw_eeprom_attach(struct ath_hw *ah)
{
	int status;

	if (AR_SREV_9285(ah)) {
		ah->eep_map = EEP_MAP_4KBITS;
		ah->eep_ops = &eep_4k_ops;
	} else {
		ah->eep_map = EEP_MAP_DEFAULT;
		ah->eep_ops = &eep_def_ops;
	}

	if (!ah->eep_ops->fill_eeprom(ah))
		return -EIO;

	status = ah->eep_ops->check_eeprom(ah);

	return status;
}<|MERGE_RESOLUTION|>--- conflicted
+++ resolved
@@ -342,12 +342,7 @@
 static bool ath9k_hw_4k_fill_eeprom(struct ath_hw *ah)
 {
 #define SIZE_EEPROM_4K (sizeof(struct ar5416_eeprom_4k) / sizeof(u16))
-<<<<<<< HEAD
-	struct ar5416_eeprom_4k *eep = &ah->eeprom.map4k;
-	u16 *eep_data;
-=======
 	u16 *eep_data = (u16 *)&ah->eeprom.map4k;
->>>>>>> ded760a1
 	int addr, eep_start_loc = 0;
 
 	eep_start_loc = 64;
@@ -365,10 +360,7 @@
 		}
 		eep_data++;
 	}
-<<<<<<< HEAD
-=======
-
->>>>>>> ded760a1
+
 	return true;
 #undef SIZE_EEPROM_4K
 }
@@ -388,13 +380,6 @@
 		if (!ath9k_hw_nvram_read(ah, AR5416_EEPROM_MAGIC_OFFSET,
 					 &magic)) {
 			DPRINTF(ah->ah_sc, ATH_DBG_FATAL,
-				"Reading Magic # failed\n");
-			return false;
-		}
-
-		if (!ath9k_hw_nvram_read(ah, AR5416_EEPROM_MAGIC_OFFSET,
-					 &magic)) {
-			DPRINTF(ah->ah_sc, ATH_DBG_EEPROM,
 				"Reading Magic # failed\n");
 			return false;
 		}
@@ -431,11 +416,7 @@
 	else
 		el = ah->eeprom.map4k.baseEepHeader.length;
 
-<<<<<<< HEAD
-	if (el > sizeof(struct ar5416_eeprom_def))
-=======
 	if (el > sizeof(struct ar5416_eeprom_4k))
->>>>>>> ded760a1
 		el = sizeof(struct ar5416_eeprom_4k) / sizeof(u16);
 	else
 		el = el / sizeof(u16);
@@ -492,11 +473,7 @@
 
 	if (sum != 0xffff || ah->eep_ops->get_eeprom_ver(ah) != AR5416_EEP_VER ||
 	    ah->eep_ops->get_eeprom_rev(ah) < AR5416_EEP_NO_BACK_VER) {
-<<<<<<< HEAD
-		DPRINTF(ah->ah_sc, ATH_DBG_EEPROM,
-=======
 		DPRINTF(ah->ah_sc, ATH_DBG_FATAL,
->>>>>>> ded760a1
 			"Bad EEPROM checksum 0x%x or revision 0x%04x\n",
 			sum, ah->eep_ops->get_eeprom_ver(ah));
 		return -EINVAL;
@@ -1216,59 +1193,6 @@
 	}
 }
 
-<<<<<<< HEAD
-static bool ath9k_hw_4k_set_board_values(struct ath_hw *ah,
-					 struct ath9k_channel *chan)
-{
-	struct modal_eep_4k_header *pModal;
-	struct ar5416_eeprom_4k *eep = &ah->eeprom.map4k;
-	int regChainOffset;
-	u8 txRxAttenLocal;
-	u8 ob[5], db1[5], db2[5];
-	u8 ant_div_control1, ant_div_control2;
-	u32 regVal;
-
-
-	pModal = &eep->modalHeader;
-
-	txRxAttenLocal = 23;
-
-	REG_WRITE(ah, AR_PHY_SWITCH_COM,
-		  ah->eep_ops->get_eeprom_antenna_cfg(ah, chan));
-
-	regChainOffset = 0;
-	REG_WRITE(ah, AR_PHY_SWITCH_CHAIN_0 + regChainOffset,
-		  pModal->antCtrlChain[0]);
-
-	REG_WRITE(ah, AR_PHY_TIMING_CTRL4(0) + regChainOffset,
-		 (REG_READ(ah, AR_PHY_TIMING_CTRL4(0) + regChainOffset) &
-		 ~(AR_PHY_TIMING_CTRL4_IQCORR_Q_Q_COFF |
-		 AR_PHY_TIMING_CTRL4_IQCORR_Q_I_COFF)) |
-		 SM(pModal->iqCalICh[0], AR_PHY_TIMING_CTRL4_IQCORR_Q_I_COFF) |
-		 SM(pModal->iqCalQCh[0], AR_PHY_TIMING_CTRL4_IQCORR_Q_Q_COFF));
-
-	if ((eep->baseEepHeader.version & AR5416_EEP_VER_MINOR_MASK) >=
-			AR5416_EEP_MINOR_VER_3) {
-		txRxAttenLocal = pModal->txRxAttenCh[0];
-		REG_RMW_FIELD(ah, AR_PHY_GAIN_2GHZ + regChainOffset,
-			AR_PHY_GAIN_2GHZ_XATTEN1_MARGIN, pModal->bswMargin[0]);
-		REG_RMW_FIELD(ah, AR_PHY_GAIN_2GHZ + regChainOffset,
-			AR_PHY_GAIN_2GHZ_XATTEN1_DB, pModal->bswAtten[0]);
-		REG_RMW_FIELD(ah, AR_PHY_GAIN_2GHZ + regChainOffset,
-			AR_PHY_GAIN_2GHZ_XATTEN2_MARGIN,
-			pModal->xatten2Margin[0]);
-		REG_RMW_FIELD(ah, AR_PHY_GAIN_2GHZ + regChainOffset,
-			AR_PHY_GAIN_2GHZ_XATTEN2_DB, pModal->xatten2Db[0]);
-	}
-
-	REG_RMW_FIELD(ah, AR_PHY_RXGAIN + regChainOffset,
-			AR9280_PHY_RXGAIN_TXRX_ATTEN, txRxAttenLocal);
-	REG_RMW_FIELD(ah, AR_PHY_RXGAIN + regChainOffset,
-			AR9280_PHY_RXGAIN_TXRX_MARGIN, pModal->rxTxMarginCh[0]);
-
-	if (AR_SREV_9285_11(ah))
-		REG_WRITE(ah, AR9285_AN_TOP4, (AR9285_AN_TOP4_DEFAULT | 0x14));
-=======
 static void ath9k_hw_4k_set_gain(struct ath_hw *ah,
 				 struct modal_eep_4k_header *pModal,
 				 struct ar5416_eeprom_4k *eep,
@@ -1326,7 +1250,6 @@
 
 	/* Single chain for 4K EEPROM*/
 	ath9k_hw_4k_set_gain(ah, pModal, eep, txRxAttenLocal, 0);
->>>>>>> ded760a1
 
 	/* Initialize Ant Diversity settings from EEPROM */
 	if (pModal->version == 3) {
@@ -1368,10 +1291,6 @@
 		db2[4] = ((pModal->db2_234 >> 8) & 0xf);
 
 	} else if (pModal->version == 1) {
-<<<<<<< HEAD
-
-		DPRINTF(ah->ah_sc, ATH_DBG_EEPROM,
-			"EEPROM Model version is set to 1 \n");
 		ob[0] = (pModal->ob_01 & 0xf);
 		ob[1] = ob[2] = ob[3] = ob[4] = (pModal->ob_01 >> 4) & 0xf;
 		db1[0] = (pModal->db1_01 & 0xf);
@@ -1423,59 +1342,6 @@
 			AR9285_AN_RF2G4_DB2_4, AR9285_AN_RF2G4_DB2_4_S, db2[4]);
 
 
-=======
-		ob[0] = (pModal->ob_01 & 0xf);
-		ob[1] = ob[2] = ob[3] = ob[4] = (pModal->ob_01 >> 4) & 0xf;
-		db1[0] = (pModal->db1_01 & 0xf);
-		db1[1] = db1[2] = db1[3] =
-			db1[4] = ((pModal->db1_01 >> 4) & 0xf);
-		db2[0] = (pModal->db2_01 & 0xf);
-		db2[1] = db2[2] = db2[3] =
-			db2[4] = ((pModal->db2_01 >> 4) & 0xf);
-	} else {
-		int i;
-		for (i = 0; i < 5; i++) {
-			ob[i] = pModal->ob_01;
-			db1[i] = pModal->db1_01;
-			db2[i] = pModal->db1_01;
-		}
-	}
-
-	ath9k_hw_analog_shift_rmw(ah, AR9285_AN_RF2G3,
-			AR9285_AN_RF2G3_OB_0, AR9285_AN_RF2G3_OB_0_S, ob[0]);
-	ath9k_hw_analog_shift_rmw(ah, AR9285_AN_RF2G3,
-			AR9285_AN_RF2G3_OB_1, AR9285_AN_RF2G3_OB_1_S, ob[1]);
-	ath9k_hw_analog_shift_rmw(ah, AR9285_AN_RF2G3,
-			AR9285_AN_RF2G3_OB_2, AR9285_AN_RF2G3_OB_2_S, ob[2]);
-	ath9k_hw_analog_shift_rmw(ah, AR9285_AN_RF2G3,
-			AR9285_AN_RF2G3_OB_3, AR9285_AN_RF2G3_OB_3_S, ob[3]);
-	ath9k_hw_analog_shift_rmw(ah, AR9285_AN_RF2G3,
-			AR9285_AN_RF2G3_OB_4, AR9285_AN_RF2G3_OB_4_S, ob[4]);
-
-	ath9k_hw_analog_shift_rmw(ah, AR9285_AN_RF2G3,
-			AR9285_AN_RF2G3_DB1_0, AR9285_AN_RF2G3_DB1_0_S, db1[0]);
-	ath9k_hw_analog_shift_rmw(ah, AR9285_AN_RF2G3,
-			AR9285_AN_RF2G3_DB1_1, AR9285_AN_RF2G3_DB1_1_S, db1[1]);
-	ath9k_hw_analog_shift_rmw(ah, AR9285_AN_RF2G3,
-			AR9285_AN_RF2G3_DB1_2, AR9285_AN_RF2G3_DB1_2_S, db1[2]);
-	ath9k_hw_analog_shift_rmw(ah, AR9285_AN_RF2G4,
-			AR9285_AN_RF2G4_DB1_3, AR9285_AN_RF2G4_DB1_3_S, db1[3]);
-	ath9k_hw_analog_shift_rmw(ah, AR9285_AN_RF2G4,
-			AR9285_AN_RF2G4_DB1_4, AR9285_AN_RF2G4_DB1_4_S, db1[4]);
-
-	ath9k_hw_analog_shift_rmw(ah, AR9285_AN_RF2G4,
-			AR9285_AN_RF2G4_DB2_0, AR9285_AN_RF2G4_DB2_0_S, db2[0]);
-	ath9k_hw_analog_shift_rmw(ah, AR9285_AN_RF2G4,
-			AR9285_AN_RF2G4_DB2_1, AR9285_AN_RF2G4_DB2_1_S, db2[1]);
-	ath9k_hw_analog_shift_rmw(ah, AR9285_AN_RF2G4,
-			AR9285_AN_RF2G4_DB2_2, AR9285_AN_RF2G4_DB2_2_S, db2[2]);
-	ath9k_hw_analog_shift_rmw(ah, AR9285_AN_RF2G4,
-			AR9285_AN_RF2G4_DB2_3, AR9285_AN_RF2G4_DB2_3_S, db2[3]);
-	ath9k_hw_analog_shift_rmw(ah, AR9285_AN_RF2G4,
-			AR9285_AN_RF2G4_DB2_4, AR9285_AN_RF2G4_DB2_4_S, db2[4]);
-
-
->>>>>>> ded760a1
 	if (AR_SREV_9285_11(ah))
 		REG_WRITE(ah, AR9285_AN_TOP4, AR9285_AN_TOP4_DEFAULT);
 
@@ -1512,15 +1378,8 @@
 				      AR_PHY_SETTLING_SWITCH,
 				      pModal->swSettleHt40);
 	}
-<<<<<<< HEAD
-
-	return true;
-}
-
-=======
-}
-
->>>>>>> ded760a1
+}
+
 static u16 ath9k_hw_4k_get_eeprom_antenna_cfg(struct ath_hw *ah,
 					      struct ath9k_channel *chan)
 {
@@ -1596,18 +1455,6 @@
 static bool ath9k_hw_def_fill_eeprom(struct ath_hw *ah)
 {
 #define SIZE_EEPROM_DEF (sizeof(struct ar5416_eeprom_def) / sizeof(u16))
-<<<<<<< HEAD
-	struct ar5416_eeprom_def *eep = &ah->eeprom.def;
-	u16 *eep_data;
-	int addr, ar5416_eep_start_loc = 0x100;
-
-	eep_data = (u16 *)eep;
-
-	for (addr = 0; addr < SIZE_EEPROM_DEF; addr++) {
-		if (!ath9k_hw_nvram_read(ah, addr + ar5416_eep_start_loc,
-					 eep_data)) {
-			DPRINTF(ah->ah_sc, ATH_DBG_EEPROM,
-=======
 	u16 *eep_data = (u16 *)&ah->eeprom.def;
 	int addr, ar5416_eep_start_loc = 0x100;
 
@@ -1615,7 +1462,6 @@
 		if (!ath9k_hw_nvram_read(ah, addr + ar5416_eep_start_loc,
 					 eep_data)) {
 			DPRINTF(ah->ah_sc, ATH_DBG_FATAL,
->>>>>>> ded760a1
 				"Unable to read eeprom region\n");
 			return false;
 		}
@@ -1633,20 +1479,6 @@
 	u32 sum = 0, el;
 	bool need_swap = false;
 	int i, addr, size;
-<<<<<<< HEAD
-
-	if (!ath9k_hw_nvram_read(ah, AR5416_EEPROM_MAGIC_OFFSET,
-				 &magic)) {
-		DPRINTF(ah->ah_sc, ATH_DBG_EEPROM,
-			"Reading Magic # failed\n");
-		return false;
-	}
-
-	if (!ath9k_hw_use_flash(ah)) {
-
-		DPRINTF(ah->ah_sc, ATH_DBG_EEPROM,
-				"Read Magic = 0x%04X\n", magic);
-=======
 
 	if (!ath9k_hw_nvram_read(ah, AR5416_EEPROM_MAGIC_OFFSET, &magic)) {
 		DPRINTF(ah->ah_sc, ATH_DBG_FATAL, "Reading Magic # failed\n");
@@ -1656,7 +1488,6 @@
 	if (!ath9k_hw_use_flash(ah)) {
 		DPRINTF(ah->ah_sc, ATH_DBG_EEPROM,
 			"Read Magic = 0x%04X\n", magic);
->>>>>>> ded760a1
 
 		if (magic != AR5416_EEPROM_MAGIC) {
 			magic2 = swab16(magic);
@@ -1670,26 +1501,11 @@
 					temp = swab16(*eepdata);
 					*eepdata = temp;
 					eepdata++;
-<<<<<<< HEAD
-
-					DPRINTF(ah->ah_sc, ATH_DBG_EEPROM,
-						"0x%04X  ", *eepdata);
-
-					if (((addr + 1) % 6) == 0)
-						DPRINTF(ah->ah_sc,
-							ATH_DBG_EEPROM, "\n");
-				}
-			} else {
-				DPRINTF(ah->ah_sc, ATH_DBG_EEPROM,
-					"Invalid EEPROM Magic. "
-					"endianness mismatch.\n");
-=======
 				}
 			} else {
 				DPRINTF(ah->ah_sc, ATH_DBG_FATAL,
 					"Invalid EEPROM Magic. "
 					"Endianness mismatch.\n");
->>>>>>> ded760a1
 				return -EINVAL;
 			}
 		}
@@ -1707,7 +1523,6 @@
 		el = sizeof(struct ar5416_eeprom_def) / sizeof(u16);
 	else
 		el = el / sizeof(u16);
-<<<<<<< HEAD
 
 	eepdata = (u16 *)(&ah->eeprom);
 
@@ -1719,7 +1534,7 @@
 		u16 word;
 
 		DPRINTF(ah->ah_sc, ATH_DBG_EEPROM,
-			"EEPROM Endianness is not native.. Changing \n");
+			"EEPROM Endianness is not native.. Changing.\n");
 
 		word = swab16(eep->baseEepHeader.length);
 		eep->baseEepHeader.length = word;
@@ -1765,7 +1580,7 @@
 
 	if (sum != 0xffff || ah->eep_ops->get_eeprom_ver(ah) != AR5416_EEP_VER ||
 	    ah->eep_ops->get_eeprom_rev(ah) < AR5416_EEP_NO_BACK_VER) {
-		DPRINTF(ah->ah_sc, ATH_DBG_EEPROM,
+		DPRINTF(ah->ah_sc, ATH_DBG_FATAL,
 			"Bad EEPROM checksum 0x%x or revision 0x%04x\n",
 			sum, ah->eep_ops->get_eeprom_ver(ah));
 		return -EINVAL;
@@ -1777,7 +1592,6 @@
 static u32 ath9k_hw_def_get_eeprom(struct ath_hw *ah,
 				   enum eeprom_param param)
 {
-#define AR5416_VER_MASK (pBase->version & AR5416_EEP_VER_MINOR_MASK)
 	struct ar5416_eeprom_def *eep = &ah->eeprom.def;
 	struct modal_eep_header *pModal = eep->modalHeader;
 	struct base_eep_header *pBase = &eep->baseEepHeader;
@@ -1844,269 +1658,6 @@
 	default:
 		return 0;
 	}
-#undef AR5416_VER_MASK
-}
-
-/* XXX: Clean me up, make me more legible */
-static bool ath9k_hw_def_set_board_values(struct ath_hw *ah,
-					  struct ath9k_channel *chan)
-{
-#define AR5416_VER_MASK (eep->baseEepHeader.version & AR5416_EEP_VER_MINOR_MASK)
-	struct modal_eep_header *pModal;
-	struct ar5416_eeprom_def *eep = &ah->eeprom.def;
-	int i, regChainOffset;
-	u8 txRxAttenLocal;
-
-	pModal = &(eep->modalHeader[IS_CHAN_2GHZ(chan)]);
-
-	txRxAttenLocal = IS_CHAN_2GHZ(chan) ? 23 : 44;
-
-	REG_WRITE(ah, AR_PHY_SWITCH_COM,
-		  ah->eep_ops->get_eeprom_antenna_cfg(ah, chan));
-
-	for (i = 0; i < AR5416_MAX_CHAINS; i++) {
-		if (AR_SREV_9280(ah)) {
-			if (i >= 2)
-				break;
-		}
-
-		if (AR_SREV_5416_20_OR_LATER(ah) &&
-		    (ah->rxchainmask == 5 || ah->txchainmask == 5)
-		    && (i != 0))
-			regChainOffset = (i == 1) ? 0x2000 : 0x1000;
-		else
-			regChainOffset = i * 0x1000;
-
-		REG_WRITE(ah, AR_PHY_SWITCH_CHAIN_0 + regChainOffset,
-			  pModal->antCtrlChain[i]);
-
-		REG_WRITE(ah, AR_PHY_TIMING_CTRL4(0) + regChainOffset,
-			  (REG_READ(ah,
-				    AR_PHY_TIMING_CTRL4(0) +
-				    regChainOffset) &
-			   ~(AR_PHY_TIMING_CTRL4_IQCORR_Q_Q_COFF |
-			     AR_PHY_TIMING_CTRL4_IQCORR_Q_I_COFF)) |
-			  SM(pModal->iqCalICh[i],
-			     AR_PHY_TIMING_CTRL4_IQCORR_Q_I_COFF) |
-			  SM(pModal->iqCalQCh[i],
-			     AR_PHY_TIMING_CTRL4_IQCORR_Q_Q_COFF));
-
-		if ((i == 0) || AR_SREV_5416_20_OR_LATER(ah)) {
-			if (AR5416_VER_MASK >= AR5416_EEP_MINOR_VER_3) {
-				txRxAttenLocal = pModal->txRxAttenCh[i];
-				if (AR_SREV_9280_10_OR_LATER(ah)) {
-					REG_RMW_FIELD(ah,
-						AR_PHY_GAIN_2GHZ +
-						regChainOffset,
-						AR_PHY_GAIN_2GHZ_XATTEN1_MARGIN,
-						pModal->
-						bswMargin[i]);
-					REG_RMW_FIELD(ah,
-						AR_PHY_GAIN_2GHZ +
-						regChainOffset,
-						AR_PHY_GAIN_2GHZ_XATTEN1_DB,
-						pModal->
-						bswAtten[i]);
-					REG_RMW_FIELD(ah,
-						AR_PHY_GAIN_2GHZ +
-						regChainOffset,
-						AR_PHY_GAIN_2GHZ_XATTEN2_MARGIN,
-						pModal->
-						xatten2Margin[i]);
-					REG_RMW_FIELD(ah,
-						AR_PHY_GAIN_2GHZ +
-						regChainOffset,
-						AR_PHY_GAIN_2GHZ_XATTEN2_DB,
-						pModal->
-						xatten2Db[i]);
-				} else {
-					REG_WRITE(ah,
-						  AR_PHY_GAIN_2GHZ +
-						  regChainOffset,
-						  (REG_READ(ah,
-							    AR_PHY_GAIN_2GHZ +
-							    regChainOffset) &
-						   ~AR_PHY_GAIN_2GHZ_BSW_MARGIN)
-						  | SM(pModal->
-						  bswMargin[i],
-						  AR_PHY_GAIN_2GHZ_BSW_MARGIN));
-					REG_WRITE(ah,
-						  AR_PHY_GAIN_2GHZ +
-						  regChainOffset,
-						  (REG_READ(ah,
-							    AR_PHY_GAIN_2GHZ +
-							    regChainOffset) &
-						   ~AR_PHY_GAIN_2GHZ_BSW_ATTEN)
-						  | SM(pModal->bswAtten[i],
-						  AR_PHY_GAIN_2GHZ_BSW_ATTEN));
-				}
-			}
-			if (AR_SREV_9280_10_OR_LATER(ah)) {
-				REG_RMW_FIELD(ah,
-					      AR_PHY_RXGAIN +
-					      regChainOffset,
-					      AR9280_PHY_RXGAIN_TXRX_ATTEN,
-					      txRxAttenLocal);
-				REG_RMW_FIELD(ah,
-					      AR_PHY_RXGAIN +
-					      regChainOffset,
-					      AR9280_PHY_RXGAIN_TXRX_MARGIN,
-					      pModal->rxTxMarginCh[i]);
-			} else {
-				REG_WRITE(ah,
-					  AR_PHY_RXGAIN + regChainOffset,
-					  (REG_READ(ah,
-						    AR_PHY_RXGAIN +
-						    regChainOffset) &
-					   ~AR_PHY_RXGAIN_TXRX_ATTEN) |
-					  SM(txRxAttenLocal,
-					     AR_PHY_RXGAIN_TXRX_ATTEN));
-				REG_WRITE(ah,
-					  AR_PHY_GAIN_2GHZ +
-					  regChainOffset,
-					  (REG_READ(ah,
-						    AR_PHY_GAIN_2GHZ +
-						    regChainOffset) &
-					   ~AR_PHY_GAIN_2GHZ_RXTX_MARGIN) |
-					  SM(pModal->rxTxMarginCh[i],
-					     AR_PHY_GAIN_2GHZ_RXTX_MARGIN));
-			}
-=======
-
-	eepdata = (u16 *)(&ah->eeprom);
-
-	for (i = 0; i < el; i++)
-		sum ^= *eepdata++;
-
-	if (need_swap) {
-		u32 integer, j;
-		u16 word;
-
-		DPRINTF(ah->ah_sc, ATH_DBG_EEPROM,
-			"EEPROM Endianness is not native.. Changing.\n");
-
-		word = swab16(eep->baseEepHeader.length);
-		eep->baseEepHeader.length = word;
-
-		word = swab16(eep->baseEepHeader.checksum);
-		eep->baseEepHeader.checksum = word;
-
-		word = swab16(eep->baseEepHeader.version);
-		eep->baseEepHeader.version = word;
-
-		word = swab16(eep->baseEepHeader.regDmn[0]);
-		eep->baseEepHeader.regDmn[0] = word;
-
-		word = swab16(eep->baseEepHeader.regDmn[1]);
-		eep->baseEepHeader.regDmn[1] = word;
-
-		word = swab16(eep->baseEepHeader.rfSilent);
-		eep->baseEepHeader.rfSilent = word;
-
-		word = swab16(eep->baseEepHeader.blueToothOptions);
-		eep->baseEepHeader.blueToothOptions = word;
-
-		word = swab16(eep->baseEepHeader.deviceCap);
-		eep->baseEepHeader.deviceCap = word;
-
-		for (j = 0; j < ARRAY_SIZE(eep->modalHeader); j++) {
-			struct modal_eep_header *pModal =
-				&eep->modalHeader[j];
-			integer = swab32(pModal->antCtrlCommon);
-			pModal->antCtrlCommon = integer;
-
-			for (i = 0; i < AR5416_MAX_CHAINS; i++) {
-				integer = swab32(pModal->antCtrlChain[i]);
-				pModal->antCtrlChain[i] = integer;
-			}
-
-			for (i = 0; i < AR5416_EEPROM_MODAL_SPURS; i++) {
-				word = swab16(pModal->spurChans[i].spurChan);
-				pModal->spurChans[i].spurChan = word;
-			}
-		}
-	}
-
-	if (sum != 0xffff || ah->eep_ops->get_eeprom_ver(ah) != AR5416_EEP_VER ||
-	    ah->eep_ops->get_eeprom_rev(ah) < AR5416_EEP_NO_BACK_VER) {
-		DPRINTF(ah->ah_sc, ATH_DBG_FATAL,
-			"Bad EEPROM checksum 0x%x or revision 0x%04x\n",
-			sum, ah->eep_ops->get_eeprom_ver(ah));
-		return -EINVAL;
-	}
-
-	return 0;
-}
-
-static u32 ath9k_hw_def_get_eeprom(struct ath_hw *ah,
-				   enum eeprom_param param)
-{
-	struct ar5416_eeprom_def *eep = &ah->eeprom.def;
-	struct modal_eep_header *pModal = eep->modalHeader;
-	struct base_eep_header *pBase = &eep->baseEepHeader;
-
-	switch (param) {
-	case EEP_NFTHRESH_5:
-		return pModal[0].noiseFloorThreshCh[0];
-	case EEP_NFTHRESH_2:
-		return pModal[1].noiseFloorThreshCh[0];
-	case AR_EEPROM_MAC(0):
-		return pBase->macAddr[0] << 8 | pBase->macAddr[1];
-	case AR_EEPROM_MAC(1):
-		return pBase->macAddr[2] << 8 | pBase->macAddr[3];
-	case AR_EEPROM_MAC(2):
-		return pBase->macAddr[4] << 8 | pBase->macAddr[5];
-	case EEP_REG_0:
-		return pBase->regDmn[0];
-	case EEP_REG_1:
-		return pBase->regDmn[1];
-	case EEP_OP_CAP:
-		return pBase->deviceCap;
-	case EEP_OP_MODE:
-		return pBase->opCapFlags;
-	case EEP_RF_SILENT:
-		return pBase->rfSilent;
-	case EEP_OB_5:
-		return pModal[0].ob;
-	case EEP_DB_5:
-		return pModal[0].db;
-	case EEP_OB_2:
-		return pModal[1].ob;
-	case EEP_DB_2:
-		return pModal[1].db;
-	case EEP_MINOR_REV:
-		return AR5416_VER_MASK;
-	case EEP_TX_MASK:
-		return pBase->txMask;
-	case EEP_RX_MASK:
-		return pBase->rxMask;
-	case EEP_RXGAIN_TYPE:
-		return pBase->rxGainType;
-	case EEP_TXGAIN_TYPE:
-		return pBase->txGainType;
-	case EEP_OL_PWRCTRL:
-		if (AR5416_VER_MASK >= AR5416_EEP_MINOR_VER_19)
-			return pBase->openLoopPwrCntl ? true : false;
-		else
-			return false;
-	case EEP_RC_CHAIN_MASK:
-		if (AR5416_VER_MASK >= AR5416_EEP_MINOR_VER_19)
-			return pBase->rcChainMask;
-		else
-			return 0;
-	case EEP_DAC_HPWR_5G:
-		if (AR5416_VER_MASK >= AR5416_EEP_MINOR_VER_20)
-			return pBase->dacHiPwrMode_5G;
-		else
-			return 0;
-	case EEP_FRAC_N_5G:
-		if (AR5416_VER_MASK >= AR5416_EEP_MINOR_VER_22)
-			return pBase->frac_n_5g;
-		else
-			return 0;
-	default:
-		return 0;
-	}
 }
 
 static void ath9k_hw_def_set_gain(struct ath_hw *ah,
@@ -2183,10 +1734,31 @@
 		if (AR_SREV_9280(ah)) {
 			if (i >= 2)
 				break;
->>>>>>> ded760a1
-		}
-
-<<<<<<< HEAD
+		}
+
+		if (AR_SREV_5416_20_OR_LATER(ah) &&
+		    (ah->rxchainmask == 5 || ah->txchainmask == 5) && (i != 0))
+			regChainOffset = (i == 1) ? 0x2000 : 0x1000;
+		else
+			regChainOffset = i * 0x1000;
+
+		REG_WRITE(ah, AR_PHY_SWITCH_CHAIN_0 + regChainOffset,
+			  pModal->antCtrlChain[i]);
+
+		REG_WRITE(ah, AR_PHY_TIMING_CTRL4(0) + regChainOffset,
+			  (REG_READ(ah, AR_PHY_TIMING_CTRL4(0) + regChainOffset) &
+			   ~(AR_PHY_TIMING_CTRL4_IQCORR_Q_Q_COFF |
+			     AR_PHY_TIMING_CTRL4_IQCORR_Q_I_COFF)) |
+			  SM(pModal->iqCalICh[i],
+			     AR_PHY_TIMING_CTRL4_IQCORR_Q_I_COFF) |
+			  SM(pModal->iqCalQCh[i],
+			     AR_PHY_TIMING_CTRL4_IQCORR_Q_Q_COFF));
+
+		if ((i == 0) || AR_SREV_5416_20_OR_LATER(ah))
+			ath9k_hw_def_set_gain(ah, pModal, eep, txRxAttenLocal,
+					      regChainOffset, i);
+	}
+
 	if (AR_SREV_9280_10_OR_LATER(ah)) {
 		if (IS_CHAN_2GHZ(chan)) {
 			ath9k_hw_analog_shift_rmw(ah, AR_AN_RF2G1_CH0,
@@ -2231,8 +1803,6 @@
 					  AR_AN_TOP2_LOCALBIAS,
 					  AR_AN_TOP2_LOCALBIAS_S,
 					  pModal->local_bias);
-		DPRINTF(ah->ah_sc, ATH_DBG_EEPROM, "ForceXPAon: %d\n",
-			pModal->force_xpaon);
 		REG_RMW_FIELD(ah, AR_PHY_XPA_CFG, AR_PHY_FORCE_XPA_CFG,
 			      pModal->force_xpaon);
 	}
@@ -2258,6 +1828,7 @@
 
 	REG_RMW_FIELD(ah, AR_PHY_RF_CTL3, AR_PHY_TX_END_TO_A2_RX_ON,
 		      pModal->txEndToRxOn);
+
 	if (AR_SREV_9280_10_OR_LATER(ah)) {
 		REG_RMW_FIELD(ah, AR_PHY_CCA, AR9280_PHY_CCA_THRESH62,
 			      pModal->thresh62);
@@ -2270,112 +1841,6 @@
 		REG_RMW_FIELD(ah, AR_PHY_EXT_CCA,
 			      AR_PHY_EXT_CCA_THRESH62,
 			      pModal->thresh62);
-=======
-		if (AR_SREV_5416_20_OR_LATER(ah) &&
-		    (ah->rxchainmask == 5 || ah->txchainmask == 5) && (i != 0))
-			regChainOffset = (i == 1) ? 0x2000 : 0x1000;
-		else
-			regChainOffset = i * 0x1000;
-
-		REG_WRITE(ah, AR_PHY_SWITCH_CHAIN_0 + regChainOffset,
-			  pModal->antCtrlChain[i]);
-
-		REG_WRITE(ah, AR_PHY_TIMING_CTRL4(0) + regChainOffset,
-			  (REG_READ(ah, AR_PHY_TIMING_CTRL4(0) + regChainOffset) &
-			   ~(AR_PHY_TIMING_CTRL4_IQCORR_Q_Q_COFF |
-			     AR_PHY_TIMING_CTRL4_IQCORR_Q_I_COFF)) |
-			  SM(pModal->iqCalICh[i],
-			     AR_PHY_TIMING_CTRL4_IQCORR_Q_I_COFF) |
-			  SM(pModal->iqCalQCh[i],
-			     AR_PHY_TIMING_CTRL4_IQCORR_Q_Q_COFF));
-
-		if ((i == 0) || AR_SREV_5416_20_OR_LATER(ah))
-			ath9k_hw_def_set_gain(ah, pModal, eep, txRxAttenLocal,
-					      regChainOffset, i);
-	}
-
-	if (AR_SREV_9280_10_OR_LATER(ah)) {
-		if (IS_CHAN_2GHZ(chan)) {
-			ath9k_hw_analog_shift_rmw(ah, AR_AN_RF2G1_CH0,
-						  AR_AN_RF2G1_CH0_OB,
-						  AR_AN_RF2G1_CH0_OB_S,
-						  pModal->ob);
-			ath9k_hw_analog_shift_rmw(ah, AR_AN_RF2G1_CH0,
-						  AR_AN_RF2G1_CH0_DB,
-						  AR_AN_RF2G1_CH0_DB_S,
-						  pModal->db);
-			ath9k_hw_analog_shift_rmw(ah, AR_AN_RF2G1_CH1,
-						  AR_AN_RF2G1_CH1_OB,
-						  AR_AN_RF2G1_CH1_OB_S,
-						  pModal->ob_ch1);
-			ath9k_hw_analog_shift_rmw(ah, AR_AN_RF2G1_CH1,
-						  AR_AN_RF2G1_CH1_DB,
-						  AR_AN_RF2G1_CH1_DB_S,
-						  pModal->db_ch1);
-		} else {
-			ath9k_hw_analog_shift_rmw(ah, AR_AN_RF5G1_CH0,
-						  AR_AN_RF5G1_CH0_OB5,
-						  AR_AN_RF5G1_CH0_OB5_S,
-						  pModal->ob);
-			ath9k_hw_analog_shift_rmw(ah, AR_AN_RF5G1_CH0,
-						  AR_AN_RF5G1_CH0_DB5,
-						  AR_AN_RF5G1_CH0_DB5_S,
-						  pModal->db);
-			ath9k_hw_analog_shift_rmw(ah, AR_AN_RF5G1_CH1,
-						  AR_AN_RF5G1_CH1_OB5,
-						  AR_AN_RF5G1_CH1_OB5_S,
-						  pModal->ob_ch1);
-			ath9k_hw_analog_shift_rmw(ah, AR_AN_RF5G1_CH1,
-						  AR_AN_RF5G1_CH1_DB5,
-						  AR_AN_RF5G1_CH1_DB5_S,
-						  pModal->db_ch1);
-		}
-		ath9k_hw_analog_shift_rmw(ah, AR_AN_TOP2,
-					  AR_AN_TOP2_XPABIAS_LVL,
-					  AR_AN_TOP2_XPABIAS_LVL_S,
-					  pModal->xpaBiasLvl);
-		ath9k_hw_analog_shift_rmw(ah, AR_AN_TOP2,
-					  AR_AN_TOP2_LOCALBIAS,
-					  AR_AN_TOP2_LOCALBIAS_S,
-					  pModal->local_bias);
-		REG_RMW_FIELD(ah, AR_PHY_XPA_CFG, AR_PHY_FORCE_XPA_CFG,
-			      pModal->force_xpaon);
-	}
-
-	REG_RMW_FIELD(ah, AR_PHY_SETTLING, AR_PHY_SETTLING_SWITCH,
-		      pModal->switchSettling);
-	REG_RMW_FIELD(ah, AR_PHY_DESIRED_SZ, AR_PHY_DESIRED_SZ_ADC,
-		      pModal->adcDesiredSize);
-
-	if (!AR_SREV_9280_10_OR_LATER(ah))
-		REG_RMW_FIELD(ah, AR_PHY_DESIRED_SZ,
-			      AR_PHY_DESIRED_SZ_PGA,
-			      pModal->pgaDesiredSize);
-
-	REG_WRITE(ah, AR_PHY_RF_CTL4,
-		  SM(pModal->txEndToXpaOff, AR_PHY_RF_CTL4_TX_END_XPAA_OFF)
-		  | SM(pModal->txEndToXpaOff,
-		       AR_PHY_RF_CTL4_TX_END_XPAB_OFF)
-		  | SM(pModal->txFrameToXpaOn,
-		       AR_PHY_RF_CTL4_FRAME_XPAA_ON)
-		  | SM(pModal->txFrameToXpaOn,
-		       AR_PHY_RF_CTL4_FRAME_XPAB_ON));
-
-	REG_RMW_FIELD(ah, AR_PHY_RF_CTL3, AR_PHY_TX_END_TO_A2_RX_ON,
-		      pModal->txEndToRxOn);
-
-	if (AR_SREV_9280_10_OR_LATER(ah)) {
-		REG_RMW_FIELD(ah, AR_PHY_CCA, AR9280_PHY_CCA_THRESH62,
-			      pModal->thresh62);
-		REG_RMW_FIELD(ah, AR_PHY_EXT_CCA0,
-			      AR_PHY_EXT_CCA0_THRESH62,
-			      pModal->thresh62);
-	} else {
-		REG_RMW_FIELD(ah, AR_PHY_CCA, AR_PHY_CCA_THRESH62,
-			      pModal->thresh62);
-		REG_RMW_FIELD(ah, AR_PHY_EXT_CCA,
-			      AR_PHY_EXT_CCA_THRESH62,
-			      pModal->thresh62);
 	}
 
 	if (AR5416_VER_MASK >= AR5416_EEP_MINOR_VER_2) {
@@ -2469,70 +1934,10 @@
 	} else {
 		INI_RA(&ah->iniAddac, 6, 1) = (INI_RA(&ah->iniAddac,
 					6, 1) & (~0xc0)) | biaslevel << 6;
->>>>>>> ded760a1
 	}
 #undef XPA_LVL_FREQ
 }
 
-<<<<<<< HEAD
-	if (AR5416_VER_MASK >= AR5416_EEP_MINOR_VER_2) {
-		REG_RMW_FIELD(ah, AR_PHY_RF_CTL2,
-			      AR_PHY_TX_END_DATA_START,
-			      pModal->txFrameToDataStart);
-		REG_RMW_FIELD(ah, AR_PHY_RF_CTL2, AR_PHY_TX_END_PA_ON,
-			      pModal->txFrameToPaOn);
-	}
-
-	if (AR5416_VER_MASK >= AR5416_EEP_MINOR_VER_3) {
-		if (IS_CHAN_HT40(chan))
-			REG_RMW_FIELD(ah, AR_PHY_SETTLING,
-				      AR_PHY_SETTLING_SWITCH,
-				      pModal->swSettleHt40);
-	}
-
-	if (AR_SREV_9280_20_OR_LATER(ah) &&
-			AR5416_VER_MASK >= AR5416_EEP_MINOR_VER_19)
-		REG_RMW_FIELD(ah, AR_PHY_CCK_TX_CTRL,
-				AR_PHY_CCK_TX_CTRL_TX_DAC_SCALE_CCK,
-				pModal->miscBits);
-
-
-	if (AR_SREV_9280_20(ah) && AR5416_VER_MASK >= AR5416_EEP_MINOR_VER_20) {
-		if (IS_CHAN_2GHZ(chan))
-			REG_RMW_FIELD(ah, AR_AN_TOP1, AR_AN_TOP1_DACIPMODE,
-					eep->baseEepHeader.dacLpMode);
-		else if (eep->baseEepHeader.dacHiPwrMode_5G)
-			REG_RMW_FIELD(ah, AR_AN_TOP1, AR_AN_TOP1_DACIPMODE, 0);
-		else
-			REG_RMW_FIELD(ah, AR_AN_TOP1, AR_AN_TOP1_DACIPMODE,
-					eep->baseEepHeader.dacLpMode);
-
-		REG_RMW_FIELD(ah, AR_PHY_FRAME_CTL, AR_PHY_FRAME_CTL_TX_CLIP,
-				pModal->miscBits >> 2);
-
-		REG_RMW_FIELD(ah, AR_PHY_TX_PWRCTRL9,
-				AR_PHY_TX_DESIRED_SCALE_CCK,
-				eep->baseEepHeader.desiredScaleCCK);
-	}
-
-	return true;
-#undef AR5416_VER_MASK
-}
-
-static void ath9k_hw_def_set_addac(struct ath_hw *ah,
-				   struct ath9k_channel *chan)
-{
-#define XPA_LVL_FREQ(cnt) (pModal->xpaBiasLvlFreq[cnt])
-	struct modal_eep_header *pModal;
-	struct ar5416_eeprom_def *eep = &ah->eeprom.def;
-	u8 biaslevel;
-
-	if (ah->hw_version.macVersion != AR_SREV_VERSION_9160)
-		return;
-
-	if (ah->eep_ops->get_eeprom_rev(ah) < AR5416_EEP_MINOR_VER_7)
-		return;
-=======
 static void ath9k_hw_get_def_gain_boundaries_pdadcs(struct ath_hw *ah,
 				struct ath9k_channel *chan,
 				struct cal_data_per_freq *pRawDataSet,
@@ -2604,7 +2009,6 @@
 						pPwrR, pVpdR,
 						AR5416_PD_GAIN_ICEPTS,
 						vpdTableR[i]);
->>>>>>> ded760a1
 
 			for (j = 0; j <= (maxPwrT4[i] - minPwrT4[i]) / 2; j++) {
 				vpdTableI[i][j] =
@@ -2641,133 +2045,6 @@
 			minDelta = 0;
 		}
 
-<<<<<<< HEAD
-			freqBin = XPA_LVL_FREQ(freqCount) & 0xff;
-			if (resetFreqBin >= freqBin)
-				biaslevel = (u8)(XPA_LVL_FREQ(freqCount) >> 14);
-			else
-				break;
-			freqCount++;
-		}
-	}
-
-	if (IS_CHAN_2GHZ(chan)) {
-		INI_RA(&ah->iniAddac, 7, 1) = (INI_RA(&ah->iniAddac,
-					7, 1) & (~0x18)) | biaslevel << 3;
-	} else {
-		INI_RA(&ah->iniAddac, 6, 1) = (INI_RA(&ah->iniAddac,
-					6, 1) & (~0xc0)) | biaslevel << 6;
-	}
-#undef XPA_LVL_FREQ
-}
-
-static void ath9k_hw_get_def_gain_boundaries_pdadcs(struct ath_hw *ah,
-				struct ath9k_channel *chan,
-				struct cal_data_per_freq *pRawDataSet,
-				u8 *bChans, u16 availPiers,
-				u16 tPdGainOverlap, int16_t *pMinCalPower,
-				u16 *pPdGainBoundaries, u8 *pPDADCValues,
-				u16 numXpdGains)
-{
-	int i, j, k;
-	int16_t ss;
-	u16 idxL = 0, idxR = 0, numPiers;
-	static u8 vpdTableL[AR5416_NUM_PD_GAINS]
-		[AR5416_MAX_PWR_RANGE_IN_HALF_DB];
-	static u8 vpdTableR[AR5416_NUM_PD_GAINS]
-		[AR5416_MAX_PWR_RANGE_IN_HALF_DB];
-	static u8 vpdTableI[AR5416_NUM_PD_GAINS]
-		[AR5416_MAX_PWR_RANGE_IN_HALF_DB];
-
-	u8 *pVpdL, *pVpdR, *pPwrL, *pPwrR;
-	u8 minPwrT4[AR5416_NUM_PD_GAINS];
-	u8 maxPwrT4[AR5416_NUM_PD_GAINS];
-	int16_t vpdStep;
-	int16_t tmpVal;
-	u16 sizeCurrVpdTable, maxIndex, tgtIndex;
-	bool match;
-	int16_t minDelta = 0;
-	struct chan_centers centers;
-
-	ath9k_hw_get_channel_centers(ah, chan, &centers);
-
-	for (numPiers = 0; numPiers < availPiers; numPiers++) {
-		if (bChans[numPiers] == AR5416_BCHAN_UNUSED)
-			break;
-	}
-
-	match = ath9k_hw_get_lower_upper_index((u8)FREQ2FBIN(centers.synth_center,
-							     IS_CHAN_2GHZ(chan)),
-					       bChans, numPiers, &idxL, &idxR);
-
-	if (match) {
-		for (i = 0; i < numXpdGains; i++) {
-			minPwrT4[i] = pRawDataSet[idxL].pwrPdg[i][0];
-			maxPwrT4[i] = pRawDataSet[idxL].pwrPdg[i][4];
-			ath9k_hw_fill_vpd_table(minPwrT4[i], maxPwrT4[i],
-					pRawDataSet[idxL].pwrPdg[i],
-					pRawDataSet[idxL].vpdPdg[i],
-					AR5416_PD_GAIN_ICEPTS,
-					vpdTableI[i]);
-		}
-	} else {
-		for (i = 0; i < numXpdGains; i++) {
-			pVpdL = pRawDataSet[idxL].vpdPdg[i];
-			pPwrL = pRawDataSet[idxL].pwrPdg[i];
-			pVpdR = pRawDataSet[idxR].vpdPdg[i];
-			pPwrR = pRawDataSet[idxR].pwrPdg[i];
-
-			minPwrT4[i] = max(pPwrL[0], pPwrR[0]);
-
-			maxPwrT4[i] =
-				min(pPwrL[AR5416_PD_GAIN_ICEPTS - 1],
-				    pPwrR[AR5416_PD_GAIN_ICEPTS - 1]);
-
-
-			ath9k_hw_fill_vpd_table(minPwrT4[i], maxPwrT4[i],
-						pPwrL, pVpdL,
-						AR5416_PD_GAIN_ICEPTS,
-						vpdTableL[i]);
-			ath9k_hw_fill_vpd_table(minPwrT4[i], maxPwrT4[i],
-						pPwrR, pVpdR,
-						AR5416_PD_GAIN_ICEPTS,
-						vpdTableR[i]);
-
-			for (j = 0; j <= (maxPwrT4[i] - minPwrT4[i]) / 2; j++) {
-				vpdTableI[i][j] =
-					(u8)(ath9k_hw_interpolate((u16)
-					     FREQ2FBIN(centers.
-						       synth_center,
-						       IS_CHAN_2GHZ
-						       (chan)),
-					     bChans[idxL], bChans[idxR],
-					     vpdTableL[i][j], vpdTableR[i][j]));
-			}
-		}
-	}
-
-	*pMinCalPower = (int16_t)(minPwrT4[0] / 2);
-
-	k = 0;
-
-	for (i = 0; i < numXpdGains; i++) {
-		if (i == (numXpdGains - 1))
-			pPdGainBoundaries[i] =
-				(u16)(maxPwrT4[i] / 2);
-		else
-			pPdGainBoundaries[i] =
-				(u16)((maxPwrT4[i] + minPwrT4[i + 1]) / 4);
-
-		pPdGainBoundaries[i] =
-			min((u16)AR5416_MAX_RATE_POWER, pPdGainBoundaries[i]);
-
-		if ((i == 0) && !AR_SREV_5416_20_OR_LATER(ah)) {
-			minDelta = pPdGainBoundaries[0] - 23;
-			pPdGainBoundaries[0] = 23;
-		} else {
-			minDelta = 0;
-		}
-
 		if (i == 0) {
 			if (AR_SREV_9280_10_OR_LATER(ah))
 				ss = (int16_t)(0 - (minPwrT4[i] / 2));
@@ -2778,18 +2055,6 @@
 					(minPwrT4[i] / 2)) -
 				       tPdGainOverlap + 1 + minDelta);
 		}
-=======
-		if (i == 0) {
-			if (AR_SREV_9280_10_OR_LATER(ah))
-				ss = (int16_t)(0 - (minPwrT4[i] / 2));
-			else
-				ss = 0;
-		} else {
-			ss = (int16_t)((pPdGainBoundaries[i - 1] -
-					(minPwrT4[i] / 2)) -
-				       tPdGainOverlap + 1 + minDelta);
-		}
->>>>>>> ded760a1
 		vpdStep = (int16_t)(vpdTableI[i][1] - vpdTableI[i][0]);
 		vpdStep = (int16_t)((vpdStep < 1) ? 1 : vpdStep);
 
@@ -2845,7 +2110,6 @@
 #define SM_PD_GAIN(x) SM(0x38, AR_PHY_TPCRG5_PD_GAIN_BOUNDARY_##x)
 #define SM_PDGAIN_B(x, y) \
 		SM((gainBoundaries[x]), AR_PHY_TPCRG5_PD_GAIN_BOUNDARY_##y)
-<<<<<<< HEAD
 
 	struct ar5416_eeprom_def *pEepData = &ah->eeprom.def;
 	struct cal_data_per_freq *pRawDataset;
@@ -2989,153 +2253,6 @@
 			}
 		}
 	}
-=======
-
-	struct ar5416_eeprom_def *pEepData = &ah->eeprom.def;
-	struct cal_data_per_freq *pRawDataset;
-	u8 *pCalBChans = NULL;
-	u16 pdGainOverlap_t2;
-	static u8 pdadcValues[AR5416_NUM_PDADC_VALUES];
-	u16 gainBoundaries[AR5416_PD_GAINS_IN_MASK];
-	u16 numPiers, i, j;
-	int16_t tMinCalPower;
-	u16 numXpdGain, xpdMask;
-	u16 xpdGainValues[AR5416_NUM_PD_GAINS] = { 0, 0, 0, 0 };
-	u32 reg32, regOffset, regChainOffset;
-	int16_t modalIdx;
-
-	modalIdx = IS_CHAN_2GHZ(chan) ? 1 : 0;
-	xpdMask = pEepData->modalHeader[modalIdx].xpdGain;
-
-	if ((pEepData->baseEepHeader.version & AR5416_EEP_VER_MINOR_MASK) >=
-	    AR5416_EEP_MINOR_VER_2) {
-		pdGainOverlap_t2 =
-			pEepData->modalHeader[modalIdx].pdGainOverlap;
-	} else {
-		pdGainOverlap_t2 = (u16)(MS(REG_READ(ah, AR_PHY_TPCRG5),
-					    AR_PHY_TPCRG5_PD_GAIN_OVERLAP));
-	}
-
-	if (IS_CHAN_2GHZ(chan)) {
-		pCalBChans = pEepData->calFreqPier2G;
-		numPiers = AR5416_NUM_2G_CAL_PIERS;
-	} else {
-		pCalBChans = pEepData->calFreqPier5G;
-		numPiers = AR5416_NUM_5G_CAL_PIERS;
-	}
-
-	if (OLC_FOR_AR9280_20_LATER && IS_CHAN_2GHZ(chan)) {
-		pRawDataset = pEepData->calPierData2G[0];
-		ah->initPDADC = ((struct calDataPerFreqOpLoop *)
-				 pRawDataset)->vpdPdg[0][0];
-	}
-
-	numXpdGain = 0;
-
-	for (i = 1; i <= AR5416_PD_GAINS_IN_MASK; i++) {
-		if ((xpdMask >> (AR5416_PD_GAINS_IN_MASK - i)) & 1) {
-			if (numXpdGain >= AR5416_NUM_PD_GAINS)
-				break;
-			xpdGainValues[numXpdGain] =
-				(u16)(AR5416_PD_GAINS_IN_MASK - i);
-			numXpdGain++;
-		}
-	}
-
-	REG_RMW_FIELD(ah, AR_PHY_TPCRG1, AR_PHY_TPCRG1_NUM_PD_GAIN,
-		      (numXpdGain - 1) & 0x3);
-	REG_RMW_FIELD(ah, AR_PHY_TPCRG1, AR_PHY_TPCRG1_PD_GAIN_1,
-		      xpdGainValues[0]);
-	REG_RMW_FIELD(ah, AR_PHY_TPCRG1, AR_PHY_TPCRG1_PD_GAIN_2,
-		      xpdGainValues[1]);
-	REG_RMW_FIELD(ah, AR_PHY_TPCRG1, AR_PHY_TPCRG1_PD_GAIN_3,
-		      xpdGainValues[2]);
-
-	for (i = 0; i < AR5416_MAX_CHAINS; i++) {
-		if (AR_SREV_5416_20_OR_LATER(ah) &&
-		    (ah->rxchainmask == 5 || ah->txchainmask == 5) &&
-		    (i != 0)) {
-			regChainOffset = (i == 1) ? 0x2000 : 0x1000;
-		} else
-			regChainOffset = i * 0x1000;
-
-		if (pEepData->baseEepHeader.txMask & (1 << i)) {
-			if (IS_CHAN_2GHZ(chan))
-				pRawDataset = pEepData->calPierData2G[i];
-			else
-				pRawDataset = pEepData->calPierData5G[i];
-
-
-			if (OLC_FOR_AR9280_20_LATER) {
-				u8 pcdacIdx;
-				u8 txPower;
-
-				ath9k_get_txgain_index(ah, chan,
-				(struct calDataPerFreqOpLoop *)pRawDataset,
-				pCalBChans, numPiers, &txPower, &pcdacIdx);
-				ath9k_olc_get_pdadcs(ah, pcdacIdx,
-						     txPower/2, pdadcValues);
-			} else {
-				ath9k_hw_get_def_gain_boundaries_pdadcs(ah,
-							chan, pRawDataset,
-							pCalBChans, numPiers,
-							pdGainOverlap_t2,
-							&tMinCalPower,
-							gainBoundaries,
-							pdadcValues,
-							numXpdGain);
-			}
-
-			if ((i == 0) || AR_SREV_5416_20_OR_LATER(ah)) {
-				if (OLC_FOR_AR9280_20_LATER) {
-					REG_WRITE(ah,
-						AR_PHY_TPCRG5 + regChainOffset,
-						SM(0x6,
-						AR_PHY_TPCRG5_PD_GAIN_OVERLAP) |
-						SM_PD_GAIN(1) | SM_PD_GAIN(2) |
-						SM_PD_GAIN(3) | SM_PD_GAIN(4));
-				} else {
-					REG_WRITE(ah,
-						AR_PHY_TPCRG5 + regChainOffset,
-						SM(pdGainOverlap_t2,
-						AR_PHY_TPCRG5_PD_GAIN_OVERLAP)|
-						SM_PDGAIN_B(0, 1) |
-						SM_PDGAIN_B(1, 2) |
-						SM_PDGAIN_B(2, 3) |
-						SM_PDGAIN_B(3, 4));
-				}
-			}
-
-			regOffset = AR_PHY_BASE + (672 << 2) + regChainOffset;
-			for (j = 0; j < 32; j++) {
-				reg32 = ((pdadcValues[4 * j + 0] & 0xFF) << 0) |
-					((pdadcValues[4 * j + 1] & 0xFF) << 8) |
-					((pdadcValues[4 * j + 2] & 0xFF) << 16)|
-					((pdadcValues[4 * j + 3] & 0xFF) << 24);
-				REG_WRITE(ah, regOffset, reg32);
-
-				DPRINTF(ah->ah_sc, ATH_DBG_REG_IO,
-					"PDADC (%d,%4x): %4.4x %8.8x\n",
-					i, regChainOffset, regOffset,
-					reg32);
-				DPRINTF(ah->ah_sc, ATH_DBG_REG_IO,
-					"PDADC: Chain %d | PDADC %3d "
-					"Value %3d | PDADC %3d Value %3d | "
-					"PDADC %3d Value %3d | PDADC %3d "
-					"Value %3d |\n",
-					i, 4 * j, pdadcValues[4 * j],
-					4 * j + 1, pdadcValues[4 * j + 1],
-					4 * j + 2, pdadcValues[4 * j + 2],
-					4 * j + 3,
-					pdadcValues[4 * j + 3]);
-
-				regOffset += 4;
-			}
-		}
-	}
-
-	*pTxPowerIndexOffset = 0;
->>>>>>> ded760a1
 
 	*pTxPowerIndexOffset = 0;
 
@@ -3154,7 +2271,6 @@
 {
 #define REDUCE_SCALED_POWER_BY_TWO_CHAIN     6  /* 10*log10(2)*2 */
 #define REDUCE_SCALED_POWER_BY_THREE_CHAIN   10 /* 10*log10(3)*2 */
-<<<<<<< HEAD
 
 	struct ar5416_eeprom_def *pEepData = &ah->eeprom.def;
 	u16 twiceMaxEdgePower = AR5416_MAX_RATE_POWER;
@@ -3436,289 +2552,6 @@
 	return true;
 }
 
-=======
-
-	struct ar5416_eeprom_def *pEepData = &ah->eeprom.def;
-	u16 twiceMaxEdgePower = AR5416_MAX_RATE_POWER;
-	static const u16 tpScaleReductionTable[5] =
-		{ 0, 3, 6, 9, AR5416_MAX_RATE_POWER };
-
-	int i;
-	int16_t twiceLargestAntenna;
-	struct cal_ctl_data *rep;
-	struct cal_target_power_leg targetPowerOfdm, targetPowerCck = {
-		0, { 0, 0, 0, 0}
-	};
-	struct cal_target_power_leg targetPowerOfdmExt = {
-		0, { 0, 0, 0, 0} }, targetPowerCckExt = {
-		0, { 0, 0, 0, 0 }
-	};
-	struct cal_target_power_ht targetPowerHt20, targetPowerHt40 = {
-		0, {0, 0, 0, 0}
-	};
-	u16 scaledPower = 0, minCtlPower, maxRegAllowedPower;
-	u16 ctlModesFor11a[] =
-		{ CTL_11A, CTL_5GHT20, CTL_11A_EXT, CTL_5GHT40 };
-	u16 ctlModesFor11g[] =
-		{ CTL_11B, CTL_11G, CTL_2GHT20, CTL_11B_EXT, CTL_11G_EXT,
-		  CTL_2GHT40
-		};
-	u16 numCtlModes, *pCtlMode, ctlMode, freq;
-	struct chan_centers centers;
-	int tx_chainmask;
-	u16 twiceMinEdgePower;
-
-	tx_chainmask = ah->txchainmask;
-
-	ath9k_hw_get_channel_centers(ah, chan, &centers);
-
-	twiceLargestAntenna = max(
-		pEepData->modalHeader
-			[IS_CHAN_2GHZ(chan)].antennaGainCh[0],
-		pEepData->modalHeader
-			[IS_CHAN_2GHZ(chan)].antennaGainCh[1]);
-
-	twiceLargestAntenna = max((u8)twiceLargestAntenna,
-				  pEepData->modalHeader
-				  [IS_CHAN_2GHZ(chan)].antennaGainCh[2]);
-
-	twiceLargestAntenna = (int16_t)min(AntennaReduction -
-					   twiceLargestAntenna, 0);
-
-	maxRegAllowedPower = twiceMaxRegulatoryPower + twiceLargestAntenna;
-
-	if (ah->regulatory.tp_scale != ATH9K_TP_SCALE_MAX) {
-		maxRegAllowedPower -=
-			(tpScaleReductionTable[(ah->regulatory.tp_scale)] * 2);
-	}
-
-	scaledPower = min(powerLimit, maxRegAllowedPower);
-
-	switch (ar5416_get_ntxchains(tx_chainmask)) {
-	case 1:
-		break;
-	case 2:
-		scaledPower -= REDUCE_SCALED_POWER_BY_TWO_CHAIN;
-		break;
-	case 3:
-		scaledPower -= REDUCE_SCALED_POWER_BY_THREE_CHAIN;
-		break;
-	}
-
-	scaledPower = max((u16)0, scaledPower);
-
-	if (IS_CHAN_2GHZ(chan)) {
-		numCtlModes = ARRAY_SIZE(ctlModesFor11g) -
-			SUB_NUM_CTL_MODES_AT_2G_40;
-		pCtlMode = ctlModesFor11g;
-
-		ath9k_hw_get_legacy_target_powers(ah, chan,
-			pEepData->calTargetPowerCck,
-			AR5416_NUM_2G_CCK_TARGET_POWERS,
-			&targetPowerCck, 4, false);
-		ath9k_hw_get_legacy_target_powers(ah, chan,
-			pEepData->calTargetPower2G,
-			AR5416_NUM_2G_20_TARGET_POWERS,
-			&targetPowerOfdm, 4, false);
-		ath9k_hw_get_target_powers(ah, chan,
-			pEepData->calTargetPower2GHT20,
-			AR5416_NUM_2G_20_TARGET_POWERS,
-			&targetPowerHt20, 8, false);
-
-		if (IS_CHAN_HT40(chan)) {
-			numCtlModes = ARRAY_SIZE(ctlModesFor11g);
-			ath9k_hw_get_target_powers(ah, chan,
-				pEepData->calTargetPower2GHT40,
-				AR5416_NUM_2G_40_TARGET_POWERS,
-				&targetPowerHt40, 8, true);
-			ath9k_hw_get_legacy_target_powers(ah, chan,
-				pEepData->calTargetPowerCck,
-				AR5416_NUM_2G_CCK_TARGET_POWERS,
-				&targetPowerCckExt, 4, true);
-			ath9k_hw_get_legacy_target_powers(ah, chan,
-				pEepData->calTargetPower2G,
-				AR5416_NUM_2G_20_TARGET_POWERS,
-				&targetPowerOfdmExt, 4, true);
-		}
-	} else {
-		numCtlModes = ARRAY_SIZE(ctlModesFor11a) -
-			SUB_NUM_CTL_MODES_AT_5G_40;
-		pCtlMode = ctlModesFor11a;
-
-		ath9k_hw_get_legacy_target_powers(ah, chan,
-			pEepData->calTargetPower5G,
-			AR5416_NUM_5G_20_TARGET_POWERS,
-			&targetPowerOfdm, 4, false);
-		ath9k_hw_get_target_powers(ah, chan,
-			pEepData->calTargetPower5GHT20,
-			AR5416_NUM_5G_20_TARGET_POWERS,
-			&targetPowerHt20, 8, false);
-
-		if (IS_CHAN_HT40(chan)) {
-			numCtlModes = ARRAY_SIZE(ctlModesFor11a);
-			ath9k_hw_get_target_powers(ah, chan,
-				pEepData->calTargetPower5GHT40,
-				AR5416_NUM_5G_40_TARGET_POWERS,
-				&targetPowerHt40, 8, true);
-			ath9k_hw_get_legacy_target_powers(ah, chan,
-				pEepData->calTargetPower5G,
-				AR5416_NUM_5G_20_TARGET_POWERS,
-				&targetPowerOfdmExt, 4, true);
-		}
-	}
-
-	for (ctlMode = 0; ctlMode < numCtlModes; ctlMode++) {
-		bool isHt40CtlMode = (pCtlMode[ctlMode] == CTL_5GHT40) ||
-			(pCtlMode[ctlMode] == CTL_2GHT40);
-		if (isHt40CtlMode)
-			freq = centers.synth_center;
-		else if (pCtlMode[ctlMode] & EXT_ADDITIVE)
-			freq = centers.ext_center;
-		else
-			freq = centers.ctl_center;
-
-		if (ah->eep_ops->get_eeprom_ver(ah) == 14 &&
-		    ah->eep_ops->get_eeprom_rev(ah) <= 2)
-			twiceMaxEdgePower = AR5416_MAX_RATE_POWER;
-
-		DPRINTF(ah->ah_sc, ATH_DBG_POWER_MGMT,
-			"LOOP-Mode ctlMode %d < %d, isHt40CtlMode %d, "
-			"EXT_ADDITIVE %d\n",
-			ctlMode, numCtlModes, isHt40CtlMode,
-			(pCtlMode[ctlMode] & EXT_ADDITIVE));
-
-		for (i = 0; (i < AR5416_NUM_CTLS) && pEepData->ctlIndex[i]; i++) {
-			DPRINTF(ah->ah_sc, ATH_DBG_POWER_MGMT,
-				"  LOOP-Ctlidx %d: cfgCtl 0x%2.2x "
-				"pCtlMode 0x%2.2x ctlIndex 0x%2.2x "
-				"chan %d\n",
-				i, cfgCtl, pCtlMode[ctlMode],
-				pEepData->ctlIndex[i], chan->channel);
-
-			if ((((cfgCtl & ~CTL_MODE_M) |
-			      (pCtlMode[ctlMode] & CTL_MODE_M)) ==
-			     pEepData->ctlIndex[i]) ||
-			    (((cfgCtl & ~CTL_MODE_M) |
-			      (pCtlMode[ctlMode] & CTL_MODE_M)) ==
-			     ((pEepData->ctlIndex[i] & CTL_MODE_M) | SD_NO_CTL))) {
-				rep = &(pEepData->ctlData[i]);
-
-				twiceMinEdgePower = ath9k_hw_get_max_edge_power(freq,
-				rep->ctlEdges[ar5416_get_ntxchains(tx_chainmask) - 1],
-				IS_CHAN_2GHZ(chan), AR5416_NUM_BAND_EDGES);
-
-				DPRINTF(ah->ah_sc, ATH_DBG_POWER_MGMT,
-					"    MATCH-EE_IDX %d: ch %d is2 %d "
-					"2xMinEdge %d chainmask %d chains %d\n",
-					i, freq, IS_CHAN_2GHZ(chan),
-					twiceMinEdgePower, tx_chainmask,
-					ar5416_get_ntxchains
-					(tx_chainmask));
-				if ((cfgCtl & ~CTL_MODE_M) == SD_NO_CTL) {
-					twiceMaxEdgePower = min(twiceMaxEdgePower,
-								twiceMinEdgePower);
-				} else {
-					twiceMaxEdgePower = twiceMinEdgePower;
-					break;
-				}
-			}
-		}
-
-		minCtlPower = min(twiceMaxEdgePower, scaledPower);
-
-		DPRINTF(ah->ah_sc, ATH_DBG_POWER_MGMT,
-			"    SEL-Min ctlMode %d pCtlMode %d "
-			"2xMaxEdge %d sP %d minCtlPwr %d\n",
-			ctlMode, pCtlMode[ctlMode], twiceMaxEdgePower,
-			scaledPower, minCtlPower);
-
-		switch (pCtlMode[ctlMode]) {
-		case CTL_11B:
-			for (i = 0; i < ARRAY_SIZE(targetPowerCck.tPow2x); i++) {
-				targetPowerCck.tPow2x[i] =
-					min((u16)targetPowerCck.tPow2x[i],
-					    minCtlPower);
-			}
-			break;
-		case CTL_11A:
-		case CTL_11G:
-			for (i = 0; i < ARRAY_SIZE(targetPowerOfdm.tPow2x); i++) {
-				targetPowerOfdm.tPow2x[i] =
-					min((u16)targetPowerOfdm.tPow2x[i],
-					    minCtlPower);
-			}
-			break;
-		case CTL_5GHT20:
-		case CTL_2GHT20:
-			for (i = 0; i < ARRAY_SIZE(targetPowerHt20.tPow2x); i++) {
-				targetPowerHt20.tPow2x[i] =
-					min((u16)targetPowerHt20.tPow2x[i],
-					    minCtlPower);
-			}
-			break;
-		case CTL_11B_EXT:
-			targetPowerCckExt.tPow2x[0] = min((u16)
-					targetPowerCckExt.tPow2x[0],
-					minCtlPower);
-			break;
-		case CTL_11A_EXT:
-		case CTL_11G_EXT:
-			targetPowerOfdmExt.tPow2x[0] = min((u16)
-					targetPowerOfdmExt.tPow2x[0],
-					minCtlPower);
-			break;
-		case CTL_5GHT40:
-		case CTL_2GHT40:
-			for (i = 0; i < ARRAY_SIZE(targetPowerHt40.tPow2x); i++) {
-				targetPowerHt40.tPow2x[i] =
-					min((u16)targetPowerHt40.tPow2x[i],
-					    minCtlPower);
-			}
-			break;
-		default:
-			break;
-		}
-	}
-
-	ratesArray[rate6mb] = ratesArray[rate9mb] = ratesArray[rate12mb] =
-		ratesArray[rate18mb] = ratesArray[rate24mb] =
-		targetPowerOfdm.tPow2x[0];
-	ratesArray[rate36mb] = targetPowerOfdm.tPow2x[1];
-	ratesArray[rate48mb] = targetPowerOfdm.tPow2x[2];
-	ratesArray[rate54mb] = targetPowerOfdm.tPow2x[3];
-	ratesArray[rateXr] = targetPowerOfdm.tPow2x[0];
-
-	for (i = 0; i < ARRAY_SIZE(targetPowerHt20.tPow2x); i++)
-		ratesArray[rateHt20_0 + i] = targetPowerHt20.tPow2x[i];
-
-	if (IS_CHAN_2GHZ(chan)) {
-		ratesArray[rate1l] = targetPowerCck.tPow2x[0];
-		ratesArray[rate2s] = ratesArray[rate2l] =
-			targetPowerCck.tPow2x[1];
-		ratesArray[rate5_5s] = ratesArray[rate5_5l] =
-			targetPowerCck.tPow2x[2];
-		;
-		ratesArray[rate11s] = ratesArray[rate11l] =
-			targetPowerCck.tPow2x[3];
-		;
-	}
-	if (IS_CHAN_HT40(chan)) {
-		for (i = 0; i < ARRAY_SIZE(targetPowerHt40.tPow2x); i++) {
-			ratesArray[rateHt40_0 + i] =
-				targetPowerHt40.tPow2x[i];
-		}
-		ratesArray[rateDupOfdm] = targetPowerHt40.tPow2x[0];
-		ratesArray[rateDupCck] = targetPowerHt40.tPow2x[0];
-		ratesArray[rateExtOfdm] = targetPowerOfdmExt.tPow2x[0];
-		if (IS_CHAN_2GHZ(chan)) {
-			ratesArray[rateExtCck] =
-				targetPowerCckExt.tPow2x[0];
-		}
-	}
-	return true;
-}
-
->>>>>>> ded760a1
 static int ath9k_hw_def_set_txpower(struct ath_hw *ah,
 				    struct ath9k_channel *chan,
 				    u16 cfgCtl,
