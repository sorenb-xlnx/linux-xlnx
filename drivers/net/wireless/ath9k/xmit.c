/*
 * Copyright (c) 2008-2009 Atheros Communications Inc.
 *
 * Permission to use, copy, modify, and/or distribute this software for any
 * purpose with or without fee is hereby granted, provided that the above
 * copyright notice and this permission notice appear in all copies.
 *
 * THE SOFTWARE IS PROVIDED "AS IS" AND THE AUTHOR DISCLAIMS ALL WARRANTIES
 * WITH REGARD TO THIS SOFTWARE INCLUDING ALL IMPLIED WARRANTIES OF
 * MERCHANTABILITY AND FITNESS. IN NO EVENT SHALL THE AUTHOR BE LIABLE FOR
 * ANY SPECIAL, DIRECT, INDIRECT, OR CONSEQUENTIAL DAMAGES OR ANY DAMAGES
 * WHATSOEVER RESULTING FROM LOSS OF USE, DATA OR PROFITS, WHETHER IN AN
 * ACTION OF CONTRACT, NEGLIGENCE OR OTHER TORTIOUS ACTION, ARISING OUT OF
 * OR IN CONNECTION WITH THE USE OR PERFORMANCE OF THIS SOFTWARE.
 */

#include "ath9k.h"

#define BITS_PER_BYTE           8
#define OFDM_PLCP_BITS          22
#define HT_RC_2_MCS(_rc)        ((_rc) & 0x0f)
#define HT_RC_2_STREAMS(_rc)    ((((_rc) & 0x78) >> 3) + 1)
#define L_STF                   8
#define L_LTF                   8
#define L_SIG                   4
#define HT_SIG                  8
#define HT_STF                  4
#define HT_LTF(_ns)             (4 * (_ns))
#define SYMBOL_TIME(_ns)        ((_ns) << 2) /* ns * 4 us */
#define SYMBOL_TIME_HALFGI(_ns) (((_ns) * 18 + 4) / 5)  /* ns * 3.6 us */
#define NUM_SYMBOLS_PER_USEC(_usec) (_usec >> 2)
#define NUM_SYMBOLS_PER_USEC_HALFGI(_usec) (((_usec*5)-4)/18)

#define OFDM_SIFS_TIME    	    16

static u32 bits_per_symbol[][2] = {
	/* 20MHz 40MHz */
	{    26,   54 },     /*  0: BPSK */
	{    52,  108 },     /*  1: QPSK 1/2 */
	{    78,  162 },     /*  2: QPSK 3/4 */
	{   104,  216 },     /*  3: 16-QAM 1/2 */
	{   156,  324 },     /*  4: 16-QAM 3/4 */
	{   208,  432 },     /*  5: 64-QAM 2/3 */
	{   234,  486 },     /*  6: 64-QAM 3/4 */
	{   260,  540 },     /*  7: 64-QAM 5/6 */
	{    52,  108 },     /*  8: BPSK */
	{   104,  216 },     /*  9: QPSK 1/2 */
	{   156,  324 },     /* 10: QPSK 3/4 */
	{   208,  432 },     /* 11: 16-QAM 1/2 */
	{   312,  648 },     /* 12: 16-QAM 3/4 */
	{   416,  864 },     /* 13: 64-QAM 2/3 */
	{   468,  972 },     /* 14: 64-QAM 3/4 */
	{   520, 1080 },     /* 15: 64-QAM 5/6 */
};

#define IS_HT_RATE(_rate)     ((_rate) & 0x80)

static void ath_tx_send_ht_normal(struct ath_softc *sc, struct ath_txq *txq,
				  struct ath_atx_tid *tid,
				  struct list_head *bf_head);
static void ath_tx_complete_buf(struct ath_softc *sc, struct ath_buf *bf,
				struct list_head *bf_q,
				int txok, int sendbar);
static void ath_tx_txqaddbuf(struct ath_softc *sc, struct ath_txq *txq,
			     struct list_head *head);
static void ath_buf_set_rate(struct ath_softc *sc, struct ath_buf *bf);
<<<<<<< HEAD
=======
static int ath_tx_num_badfrms(struct ath_softc *sc, struct ath_buf *bf,
			      int txok);
static void ath_tx_rc_status(struct ath_buf *bf, struct ath_desc *ds,
			     int nbad, int txok, bool update_rc);
>>>>>>> ded760a1

/*********************/
/* Aggregation logic */
/*********************/

static int ath_aggr_query(struct ath_softc *sc, struct ath_node *an, u8 tidno)
{
	struct ath_atx_tid *tid;
	tid = ATH_AN_2_TID(an, tidno);

	if (tid->state & AGGR_ADDBA_COMPLETE ||
	    tid->state & AGGR_ADDBA_PROGRESS)
		return 1;
	else
		return 0;
}

static void ath_tx_queue_tid(struct ath_txq *txq, struct ath_atx_tid *tid)
{
	struct ath_atx_ac *ac = tid->ac;

	if (tid->paused)
		return;

	if (tid->sched)
		return;

	tid->sched = true;
	list_add_tail(&tid->list, &ac->tid_q);

	if (ac->sched)
		return;

	ac->sched = true;
	list_add_tail(&ac->list, &txq->axq_acq);
}

static void ath_tx_pause_tid(struct ath_softc *sc, struct ath_atx_tid *tid)
{
	struct ath_txq *txq = &sc->tx.txq[tid->ac->qnum];

	spin_lock_bh(&txq->axq_lock);
	tid->paused++;
	spin_unlock_bh(&txq->axq_lock);
}

static void ath_tx_resume_tid(struct ath_softc *sc, struct ath_atx_tid *tid)
{
	struct ath_txq *txq = &sc->tx.txq[tid->ac->qnum];

	ASSERT(tid->paused > 0);
	spin_lock_bh(&txq->axq_lock);

	tid->paused--;

	if (tid->paused > 0)
		goto unlock;

	if (list_empty(&tid->buf_q))
		goto unlock;

	ath_tx_queue_tid(txq, tid);
	ath_txq_schedule(sc, txq);
unlock:
	spin_unlock_bh(&txq->axq_lock);
}

static void ath_tx_flush_tid(struct ath_softc *sc, struct ath_atx_tid *tid)
{
	struct ath_txq *txq = &sc->tx.txq[tid->ac->qnum];
	struct ath_buf *bf;
	struct list_head bf_head;
	INIT_LIST_HEAD(&bf_head);

	ASSERT(tid->paused > 0);
	spin_lock_bh(&txq->axq_lock);

	tid->paused--;

	if (tid->paused > 0) {
		spin_unlock_bh(&txq->axq_lock);
		return;
	}

	while (!list_empty(&tid->buf_q)) {
		bf = list_first_entry(&tid->buf_q, struct ath_buf, list);
		ASSERT(!bf_isretried(bf));
		list_move_tail(&bf->list, &bf_head);
		ath_tx_send_ht_normal(sc, txq, tid, &bf_head);
	}

	spin_unlock_bh(&txq->axq_lock);
}

static void ath_tx_update_baw(struct ath_softc *sc, struct ath_atx_tid *tid,
			      int seqno)
{
	int index, cindex;

	index  = ATH_BA_INDEX(tid->seq_start, seqno);
	cindex = (tid->baw_head + index) & (ATH_TID_MAX_BUFS - 1);

	tid->tx_buf[cindex] = NULL;

	while (tid->baw_head != tid->baw_tail && !tid->tx_buf[tid->baw_head]) {
		INCR(tid->seq_start, IEEE80211_SEQ_MAX);
		INCR(tid->baw_head, ATH_TID_MAX_BUFS);
	}
}

static void ath_tx_addto_baw(struct ath_softc *sc, struct ath_atx_tid *tid,
			     struct ath_buf *bf)
{
	int index, cindex;

	if (bf_isretried(bf))
		return;

	index  = ATH_BA_INDEX(tid->seq_start, bf->bf_seqno);
	cindex = (tid->baw_head + index) & (ATH_TID_MAX_BUFS - 1);

	ASSERT(tid->tx_buf[cindex] == NULL);
	tid->tx_buf[cindex] = bf;

	if (index >= ((tid->baw_tail - tid->baw_head) &
		(ATH_TID_MAX_BUFS - 1))) {
		tid->baw_tail = cindex;
		INCR(tid->baw_tail, ATH_TID_MAX_BUFS);
	}
<<<<<<< HEAD
}

/*
 * TODO: For frame(s) that are in the retry state, we will reuse the
 * sequence number(s) without setting the retry bit. The
 * alternative is to give up on these and BAR the receiver's window
 * forward.
 */
static void ath_tid_drain(struct ath_softc *sc, struct ath_txq *txq,
			  struct ath_atx_tid *tid)

{
	struct ath_buf *bf;
	struct list_head bf_head;
	INIT_LIST_HEAD(&bf_head);

	for (;;) {
		if (list_empty(&tid->buf_q))
			break;

		bf = list_first_entry(&tid->buf_q, struct ath_buf, list);
		list_move_tail(&bf->list, &bf_head);

		if (bf_isretried(bf))
			ath_tx_update_baw(sc, tid, bf->bf_seqno);

		spin_unlock(&txq->axq_lock);
		ath_tx_complete_buf(sc, bf, &bf_head, 0, 0);
		spin_lock(&txq->axq_lock);
	}

	tid->seq_next = tid->seq_start;
	tid->baw_tail = tid->baw_head;
=======
}

/*
 * TODO: For frame(s) that are in the retry state, we will reuse the
 * sequence number(s) without setting the retry bit. The
 * alternative is to give up on these and BAR the receiver's window
 * forward.
 */
static void ath_tid_drain(struct ath_softc *sc, struct ath_txq *txq,
			  struct ath_atx_tid *tid)

{
	struct ath_buf *bf;
	struct list_head bf_head;
	INIT_LIST_HEAD(&bf_head);

	for (;;) {
		if (list_empty(&tid->buf_q))
			break;

		bf = list_first_entry(&tid->buf_q, struct ath_buf, list);
		list_move_tail(&bf->list, &bf_head);

		if (bf_isretried(bf))
			ath_tx_update_baw(sc, tid, bf->bf_seqno);

		spin_unlock(&txq->axq_lock);
		ath_tx_complete_buf(sc, bf, &bf_head, 0, 0);
		spin_lock(&txq->axq_lock);
	}

	tid->seq_next = tid->seq_start;
	tid->baw_tail = tid->baw_head;
}

static void ath_tx_set_retry(struct ath_softc *sc, struct ath_buf *bf)
{
	struct sk_buff *skb;
	struct ieee80211_hdr *hdr;

	bf->bf_state.bf_type |= BUF_RETRY;
	bf->bf_retries++;

	skb = bf->bf_mpdu;
	hdr = (struct ieee80211_hdr *)skb->data;
	hdr->frame_control |= cpu_to_le16(IEEE80211_FCTL_RETRY);
}

static struct ath_buf* ath_clone_txbuf(struct ath_softc *sc, struct ath_buf *bf)
{
	struct ath_buf *tbf;

	spin_lock_bh(&sc->tx.txbuflock);
	ASSERT(!list_empty((&sc->tx.txbuf)));
	tbf = list_first_entry(&sc->tx.txbuf, struct ath_buf, list);
	list_del(&tbf->list);
	spin_unlock_bh(&sc->tx.txbuflock);

	ATH_TXBUF_RESET(tbf);

	tbf->bf_mpdu = bf->bf_mpdu;
	tbf->bf_buf_addr = bf->bf_buf_addr;
	*(tbf->bf_desc) = *(bf->bf_desc);
	tbf->bf_state = bf->bf_state;
	tbf->bf_dmacontext = bf->bf_dmacontext;

	return tbf;
}

static void ath_tx_complete_aggr(struct ath_softc *sc, struct ath_txq *txq,
				 struct ath_buf *bf, struct list_head *bf_q,
				 int txok)
{
	struct ath_node *an = NULL;
	struct sk_buff *skb;
	struct ieee80211_sta *sta;
	struct ieee80211_hdr *hdr;
	struct ath_atx_tid *tid = NULL;
	struct ath_buf *bf_next, *bf_last = bf->bf_lastbf;
	struct ath_desc *ds = bf_last->bf_desc;
	struct list_head bf_head, bf_pending;
	u16 seq_st = 0, acked_cnt = 0, txfail_cnt = 0;
	u32 ba[WME_BA_BMP_SIZE >> 5];
	int isaggr, txfail, txpending, sendbar = 0, needreset = 0, nbad = 0;
	bool rc_update = true;

	skb = (struct sk_buff *)bf->bf_mpdu;
	hdr = (struct ieee80211_hdr *)skb->data;

	rcu_read_lock();

	sta = ieee80211_find_sta(sc->hw, hdr->addr1);
	if (!sta) {
		rcu_read_unlock();
		return;
	}

	an = (struct ath_node *)sta->drv_priv;
	tid = ATH_AN_2_TID(an, bf->bf_tidno);

	isaggr = bf_isaggr(bf);
	memset(ba, 0, WME_BA_BMP_SIZE >> 3);

	if (isaggr && txok) {
		if (ATH_DS_TX_BA(ds)) {
			seq_st = ATH_DS_BA_SEQ(ds);
			memcpy(ba, ATH_DS_BA_BITMAP(ds),
			       WME_BA_BMP_SIZE >> 3);
		} else {
			/*
			 * AR5416 can become deaf/mute when BA
			 * issue happens. Chip needs to be reset.
			 * But AP code may have sychronization issues
			 * when perform internal reset in this routine.
			 * Only enable reset in STA mode for now.
			 */
			if (sc->sc_ah->opmode == NL80211_IFTYPE_STATION)
				needreset = 1;
		}
	}

	INIT_LIST_HEAD(&bf_pending);
	INIT_LIST_HEAD(&bf_head);

	nbad = ath_tx_num_badfrms(sc, bf, txok);
	while (bf) {
		txfail = txpending = 0;
		bf_next = bf->bf_next;

		if (ATH_BA_ISSET(ba, ATH_BA_INDEX(seq_st, bf->bf_seqno))) {
			/* transmit completion, subframe is
			 * acked by block ack */
			acked_cnt++;
		} else if (!isaggr && txok) {
			/* transmit completion */
			acked_cnt++;
		} else {
			if (!(tid->state & AGGR_CLEANUP) &&
			    ds->ds_txstat.ts_flags != ATH9K_TX_SW_ABORTED) {
				if (bf->bf_retries < ATH_MAX_SW_RETRIES) {
					ath_tx_set_retry(sc, bf);
					txpending = 1;
				} else {
					bf->bf_state.bf_type |= BUF_XRETRY;
					txfail = 1;
					sendbar = 1;
					txfail_cnt++;
				}
			} else {
				/*
				 * cleanup in progress, just fail
				 * the un-acked sub-frames
				 */
				txfail = 1;
			}
		}

		if (bf_next == NULL) {
			INIT_LIST_HEAD(&bf_head);
		} else {
			ASSERT(!list_empty(bf_q));
			list_move_tail(&bf->list, &bf_head);
		}

		if (!txpending) {
			/*
			 * complete the acked-ones/xretried ones; update
			 * block-ack window
			 */
			spin_lock_bh(&txq->axq_lock);
			ath_tx_update_baw(sc, tid, bf->bf_seqno);
			spin_unlock_bh(&txq->axq_lock);

			if (rc_update && (acked_cnt == 1 || txfail_cnt == 1)) {
				ath_tx_rc_status(bf, ds, nbad, txok, true);
				rc_update = false;
			} else {
				ath_tx_rc_status(bf, ds, nbad, txok, false);
			}

			ath_tx_complete_buf(sc, bf, &bf_head, !txfail, sendbar);
		} else {
			/* retry the un-acked ones */
			if (bf->bf_next == NULL &&
			    bf_last->bf_status & ATH_BUFSTATUS_STALE) {
				struct ath_buf *tbf;

				tbf = ath_clone_txbuf(sc, bf_last);
				ath9k_hw_cleartxdesc(sc->sc_ah, tbf->bf_desc);
				list_add_tail(&tbf->list, &bf_head);
			} else {
				/*
				 * Clear descriptor status words for
				 * software retry
				 */
				ath9k_hw_cleartxdesc(sc->sc_ah, bf->bf_desc);
			}

			/*
			 * Put this buffer to the temporary pending
			 * queue to retain ordering
			 */
			list_splice_tail_init(&bf_head, &bf_pending);
		}

		bf = bf_next;
	}

	if (tid->state & AGGR_CLEANUP) {
		if (tid->baw_head == tid->baw_tail) {
			tid->state &= ~AGGR_ADDBA_COMPLETE;
			tid->addba_exchangeattempts = 0;
			tid->state &= ~AGGR_CLEANUP;

			/* send buffered frames as singles */
			ath_tx_flush_tid(sc, tid);
		}
		rcu_read_unlock();
		return;
	}

	/* prepend un-acked frames to the beginning of the pending frame queue */
	if (!list_empty(&bf_pending)) {
		spin_lock_bh(&txq->axq_lock);
		list_splice(&bf_pending, &tid->buf_q);
		ath_tx_queue_tid(txq, tid);
		spin_unlock_bh(&txq->axq_lock);
	}

	rcu_read_unlock();

	if (needreset)
		ath_reset(sc, false);
>>>>>>> ded760a1
}

static u32 ath_lookup_rate(struct ath_softc *sc, struct ath_buf *bf,
			   struct ath_atx_tid *tid)
{
	struct ath_rate_table *rate_table = sc->cur_rate_table;
	struct sk_buff *skb;
	struct ieee80211_tx_info *tx_info;
	struct ieee80211_tx_rate *rates;
	struct ath_tx_info_priv *tx_info_priv;
	u32 max_4ms_framelen, frmlen;
	u16 aggr_limit, legacy = 0, maxampdu;
	int i;

	skb = (struct sk_buff *)bf->bf_mpdu;
	tx_info = IEEE80211_SKB_CB(skb);
	rates = tx_info->control.rates;
	tx_info_priv = (struct ath_tx_info_priv *)tx_info->rate_driver_data[0];

	/*
	 * Find the lowest frame length among the rate series that will have a
	 * 4ms transmit duration.
	 * TODO - TXOP limit needs to be considered.
	 */
	max_4ms_framelen = ATH_AMPDU_LIMIT_MAX;

<<<<<<< HEAD
static struct ath_buf* ath_clone_txbuf(struct ath_softc *sc, struct ath_buf *bf)
{
	struct ath_buf *tbf;

	spin_lock_bh(&sc->tx.txbuflock);
	ASSERT(!list_empty((&sc->tx.txbuf)));
	tbf = list_first_entry(&sc->tx.txbuf, struct ath_buf, list);
	list_del(&tbf->list);
	spin_unlock_bh(&sc->tx.txbuflock);

	ATH_TXBUF_RESET(tbf);

	tbf->bf_mpdu = bf->bf_mpdu;
	tbf->bf_buf_addr = bf->bf_buf_addr;
	*(tbf->bf_desc) = *(bf->bf_desc);
	tbf->bf_state = bf->bf_state;
	tbf->bf_dmacontext = bf->bf_dmacontext;

	return tbf;
}

static void ath_tx_complete_aggr(struct ath_softc *sc, struct ath_txq *txq,
				 struct ath_buf *bf, struct list_head *bf_q,
				 int txok)
{
	struct ath_node *an = NULL;
	struct sk_buff *skb;
	struct ieee80211_sta *sta;
	struct ieee80211_hdr *hdr;
	struct ath_atx_tid *tid = NULL;
	struct ath_buf *bf_next, *bf_last = bf->bf_lastbf;
	struct ath_desc *ds = bf_last->bf_desc;
	struct list_head bf_head, bf_pending;
	u16 seq_st = 0;
	u32 ba[WME_BA_BMP_SIZE >> 5];
	int isaggr, txfail, txpending, sendbar = 0, needreset = 0;

	skb = (struct sk_buff *)bf->bf_mpdu;
	hdr = (struct ieee80211_hdr *)skb->data;

	rcu_read_lock();

	sta = ieee80211_find_sta(sc->hw, hdr->addr1);
	if (!sta) {
		rcu_read_unlock();
		return;
	}

	an = (struct ath_node *)sta->drv_priv;
	tid = ATH_AN_2_TID(an, bf->bf_tidno);

	isaggr = bf_isaggr(bf);
	memset(ba, 0, WME_BA_BMP_SIZE >> 3);

	if (isaggr && txok) {
		if (ATH_DS_TX_BA(ds)) {
			seq_st = ATH_DS_BA_SEQ(ds);
			memcpy(ba, ATH_DS_BA_BITMAP(ds),
			       WME_BA_BMP_SIZE >> 3);
		} else {
			/*
			 * AR5416 can become deaf/mute when BA
			 * issue happens. Chip needs to be reset.
			 * But AP code may have sychronization issues
			 * when perform internal reset in this routine.
			 * Only enable reset in STA mode for now.
			 */
			if (sc->sc_ah->opmode == NL80211_IFTYPE_STATION)
				needreset = 1;
		}
	}

	INIT_LIST_HEAD(&bf_pending);
	INIT_LIST_HEAD(&bf_head);

	while (bf) {
		txfail = txpending = 0;
		bf_next = bf->bf_next;

		if (ATH_BA_ISSET(ba, ATH_BA_INDEX(seq_st, bf->bf_seqno))) {
			/* transmit completion, subframe is
			 * acked by block ack */
		} else if (!isaggr && txok) {
			/* transmit completion */
		} else {
			if (!(tid->state & AGGR_CLEANUP) &&
			    ds->ds_txstat.ts_flags != ATH9K_TX_SW_ABORTED) {
				if (bf->bf_retries < ATH_MAX_SW_RETRIES) {
					ath_tx_set_retry(sc, bf);
					txpending = 1;
				} else {
					bf->bf_state.bf_type |= BUF_XRETRY;
					txfail = 1;
					sendbar = 1;
				}
			} else {
				/*
				 * cleanup in progress, just fail
				 * the un-acked sub-frames
				 */
				txfail = 1;
			}
		}

		if (bf_next == NULL) {
			INIT_LIST_HEAD(&bf_head);
		} else {
			ASSERT(!list_empty(bf_q));
			list_move_tail(&bf->list, &bf_head);
=======
	for (i = 0; i < 4; i++) {
		if (rates[i].count) {
			if (!WLAN_RC_PHY_HT(rate_table->info[rates[i].idx].phy)) {
				legacy = 1;
				break;
			}

			frmlen = rate_table->info[rates[i].idx].max_4ms_framelen;
			max_4ms_framelen = min(max_4ms_framelen, frmlen);
		}
	}

	/*
	 * limit aggregate size by the minimum rate if rate selected is
	 * not a probe rate, if rate selected is a probe rate then
	 * avoid aggregation of this packet.
	 */
	if (tx_info->flags & IEEE80211_TX_CTL_RATE_CTRL_PROBE || legacy)
		return 0;

	aggr_limit = min(max_4ms_framelen, (u32)ATH_AMPDU_LIMIT_DEFAULT);

	/*
	 * h/w can accept aggregates upto 16 bit lengths (65535).
	 * The IE, however can hold upto 65536, which shows up here
	 * as zero. Ignore 65536 since we  are constrained by hw.
	 */
	maxampdu = tid->an->maxampdu;
	if (maxampdu)
		aggr_limit = min(aggr_limit, maxampdu);

	return aggr_limit;
}

/*
 * Returns the number of delimiters to be added to
 * meet the minimum required mpdudensity.
 * caller should make sure that the rate is HT rate .
 */
static int ath_compute_num_delims(struct ath_softc *sc, struct ath_atx_tid *tid,
				  struct ath_buf *bf, u16 frmlen)
{
	struct ath_rate_table *rt = sc->cur_rate_table;
	struct sk_buff *skb = bf->bf_mpdu;
	struct ieee80211_tx_info *tx_info = IEEE80211_SKB_CB(skb);
	u32 nsymbits, nsymbols, mpdudensity;
	u16 minlen;
	u8 rc, flags, rix;
	int width, half_gi, ndelim, mindelim;

	/* Select standard number of delimiters based on frame length alone */
	ndelim = ATH_AGGR_GET_NDELIM(frmlen);

	/*
	 * If encryption enabled, hardware requires some more padding between
	 * subframes.
	 * TODO - this could be improved to be dependent on the rate.
	 *      The hardware can keep up at lower rates, but not higher rates
	 */
	if (bf->bf_keytype != ATH9K_KEY_TYPE_CLEAR)
		ndelim += ATH_AGGR_ENCRYPTDELIM;

	/*
	 * Convert desired mpdu density from microeconds to bytes based
	 * on highest rate in rate series (i.e. first rate) to determine
	 * required minimum length for subframe. Take into account
	 * whether high rate is 20 or 40Mhz and half or full GI.
	 */
	mpdudensity = tid->an->mpdudensity;

	/*
	 * If there is no mpdu density restriction, no further calculation
	 * is needed.
	 */
	if (mpdudensity == 0)
		return ndelim;

	rix = tx_info->control.rates[0].idx;
	flags = tx_info->control.rates[0].flags;
	rc = rt->info[rix].ratecode;
	width = (flags & IEEE80211_TX_RC_40_MHZ_WIDTH) ? 1 : 0;
	half_gi = (flags & IEEE80211_TX_RC_SHORT_GI) ? 1 : 0;

	if (half_gi)
		nsymbols = NUM_SYMBOLS_PER_USEC_HALFGI(mpdudensity);
	else
		nsymbols = NUM_SYMBOLS_PER_USEC(mpdudensity);

	if (nsymbols == 0)
		nsymbols = 1;

	nsymbits = bits_per_symbol[HT_RC_2_MCS(rc)][width];
	minlen = (nsymbols * nsymbits) / BITS_PER_BYTE;

	if (frmlen < minlen) {
		mindelim = (minlen - frmlen) / ATH_AGGR_DELIM_SZ;
		ndelim = max(mindelim, ndelim);
	}

	return ndelim;
}

static enum ATH_AGGR_STATUS ath_tx_form_aggr(struct ath_softc *sc,
					     struct ath_atx_tid *tid,
					     struct list_head *bf_q)
{
#define PADBYTES(_len) ((4 - ((_len) % 4)) % 4)
	struct ath_buf *bf, *bf_first, *bf_prev = NULL;
	int rl = 0, nframes = 0, ndelim, prev_al = 0;
	u16 aggr_limit = 0, al = 0, bpad = 0,
		al_delta, h_baw = tid->baw_size / 2;
	enum ATH_AGGR_STATUS status = ATH_AGGR_DONE;

	bf_first = list_first_entry(&tid->buf_q, struct ath_buf, list);

	do {
		bf = list_first_entry(&tid->buf_q, struct ath_buf, list);

		/* do not step over block-ack window */
		if (!BAW_WITHIN(tid->seq_start, tid->baw_size, bf->bf_seqno)) {
			status = ATH_AGGR_BAW_CLOSED;
			break;
		}

		if (!rl) {
			aggr_limit = ath_lookup_rate(sc, bf, tid);
			rl = 1;
		}

		/* do not exceed aggregation limit */
		al_delta = ATH_AGGR_DELIM_SZ + bf->bf_frmlen;

		if (nframes &&
		    (aggr_limit < (al + bpad + al_delta + prev_al))) {
			status = ATH_AGGR_LIMITED;
			break;
		}

		/* do not exceed subframe limit */
		if (nframes >= min((int)h_baw, ATH_AMPDU_SUBFRAME_DEFAULT)) {
			status = ATH_AGGR_LIMITED;
			break;
		}
		nframes++;

		/* add padding for previous frame to aggregation length */
		al += bpad + al_delta;

		/*
		 * Get the delimiters needed to meet the MPDU
		 * density for this node.
		 */
		ndelim = ath_compute_num_delims(sc, tid, bf_first, bf->bf_frmlen);
		bpad = PADBYTES(al_delta) + (ndelim << 2);

		bf->bf_next = NULL;
		bf->bf_desc->ds_link = 0;

		/* link buffers of this frame to the aggregate */
		ath_tx_addto_baw(sc, tid, bf);
		ath9k_hw_set11n_aggr_middle(sc->sc_ah, bf->bf_desc, ndelim);
		list_move_tail(&bf->list, bf_q);
		if (bf_prev) {
			bf_prev->bf_next = bf;
			bf_prev->bf_desc->ds_link = bf->bf_daddr;
		}
		bf_prev = bf;
	} while (!list_empty(&tid->buf_q));

	bf_first->bf_al = al;
	bf_first->bf_nframes = nframes;

	return status;
#undef PADBYTES
}

static void ath_tx_sched_aggr(struct ath_softc *sc, struct ath_txq *txq,
			      struct ath_atx_tid *tid)
{
	struct ath_buf *bf;
	enum ATH_AGGR_STATUS status;
	struct list_head bf_q;

	do {
		if (list_empty(&tid->buf_q))
			return;

		INIT_LIST_HEAD(&bf_q);

		status = ath_tx_form_aggr(sc, tid, &bf_q);

		/*
		 * no frames picked up to be aggregated;
		 * block-ack window is not open.
		 */
		if (list_empty(&bf_q))
			break;

		bf = list_first_entry(&bf_q, struct ath_buf, list);
		bf->bf_lastbf = list_entry(bf_q.prev, struct ath_buf, list);

		/* if only one frame, send as non-aggregate */
		if (bf->bf_nframes == 1) {
			bf->bf_state.bf_type &= ~BUF_AGGR;
			ath9k_hw_clr11n_aggr(sc->sc_ah, bf->bf_desc);
			ath_buf_set_rate(sc, bf);
			ath_tx_txqaddbuf(sc, txq, &bf_q);
			continue;
		}

		/* setup first desc of aggregate */
		bf->bf_state.bf_type |= BUF_AGGR;
		ath_buf_set_rate(sc, bf);
		ath9k_hw_set11n_aggr_first(sc->sc_ah, bf->bf_desc, bf->bf_al);

		/* anchor last desc of aggregate */
		ath9k_hw_set11n_aggr_last(sc->sc_ah, bf->bf_lastbf->bf_desc);

		txq->axq_aggr_depth++;
		ath_tx_txqaddbuf(sc, txq, &bf_q);

	} while (txq->axq_depth < ATH_AGGR_MIN_QDEPTH &&
		 status != ATH_AGGR_BAW_CLOSED);
}

int ath_tx_aggr_start(struct ath_softc *sc, struct ieee80211_sta *sta,
		      u16 tid, u16 *ssn)
{
	struct ath_atx_tid *txtid;
	struct ath_node *an;

	an = (struct ath_node *)sta->drv_priv;

	if (sc->sc_flags & SC_OP_TXAGGR) {
		txtid = ATH_AN_2_TID(an, tid);
		txtid->state |= AGGR_ADDBA_PROGRESS;
		ath_tx_pause_tid(sc, txtid);
		*ssn = txtid->seq_start;
	}

	return 0;
}

int ath_tx_aggr_stop(struct ath_softc *sc, struct ieee80211_sta *sta, u16 tid)
{
	struct ath_node *an = (struct ath_node *)sta->drv_priv;
	struct ath_atx_tid *txtid = ATH_AN_2_TID(an, tid);
	struct ath_txq *txq = &sc->tx.txq[txtid->ac->qnum];
	struct ath_buf *bf;
	struct list_head bf_head;
	INIT_LIST_HEAD(&bf_head);

	if (txtid->state & AGGR_CLEANUP)
		return 0;

	if (!(txtid->state & AGGR_ADDBA_COMPLETE)) {
		txtid->addba_exchangeattempts = 0;
		return 0;
	}

	ath_tx_pause_tid(sc, txtid);

	/* drop all software retried frames and mark this TID */
	spin_lock_bh(&txq->axq_lock);
	while (!list_empty(&txtid->buf_q)) {
		bf = list_first_entry(&txtid->buf_q, struct ath_buf, list);
		if (!bf_isretried(bf)) {
			/*
			 * NB: it's based on the assumption that
			 * software retried frame will always stay
			 * at the head of software queue.
			 */
			break;
		}
		list_move_tail(&bf->list, &bf_head);
		ath_tx_update_baw(sc, txtid, bf->bf_seqno);
		ath_tx_complete_buf(sc, bf, &bf_head, 0, 0);
	}
	spin_unlock_bh(&txq->axq_lock);

	if (txtid->baw_head != txtid->baw_tail) {
		txtid->state |= AGGR_CLEANUP;
	} else {
		txtid->state &= ~AGGR_ADDBA_COMPLETE;
		txtid->addba_exchangeattempts = 0;
		ath_tx_flush_tid(sc, txtid);
	}

	return 0;
}

void ath_tx_aggr_resume(struct ath_softc *sc, struct ieee80211_sta *sta, u16 tid)
{
	struct ath_atx_tid *txtid;
	struct ath_node *an;

	an = (struct ath_node *)sta->drv_priv;

	if (sc->sc_flags & SC_OP_TXAGGR) {
		txtid = ATH_AN_2_TID(an, tid);
		txtid->baw_size =
			IEEE80211_MIN_AMPDU_BUF << sta->ht_cap.ampdu_factor;
		txtid->state |= AGGR_ADDBA_COMPLETE;
		txtid->state &= ~AGGR_ADDBA_PROGRESS;
		ath_tx_resume_tid(sc, txtid);
	}
}

bool ath_tx_aggr_check(struct ath_softc *sc, struct ath_node *an, u8 tidno)
{
	struct ath_atx_tid *txtid;

	if (!(sc->sc_flags & SC_OP_TXAGGR))
		return false;

	txtid = ATH_AN_2_TID(an, tidno);

	if (!(txtid->state & AGGR_ADDBA_COMPLETE)) {
		if (!(txtid->state & AGGR_ADDBA_PROGRESS) &&
		    (txtid->addba_exchangeattempts < ADDBA_EXCHANGE_ATTEMPTS)) {
			txtid->addba_exchangeattempts++;
			return true;
>>>>>>> ded760a1
		}
	}

	return false;
}

<<<<<<< HEAD
			ath_tx_complete_buf(sc, bf, &bf_head, !txfail, sendbar);
		} else {
			/* retry the un-acked ones */
			if (bf->bf_next == NULL &&
			    bf_last->bf_status & ATH_BUFSTATUS_STALE) {
				struct ath_buf *tbf;

				tbf = ath_clone_txbuf(sc, bf_last);
				ath9k_hw_cleartxdesc(sc->sc_ah, tbf->bf_desc);
				list_add_tail(&tbf->list, &bf_head);
			} else {
				/*
				 * Clear descriptor status words for
				 * software retry
				 */
				ath9k_hw_cleartxdesc(sc->sc_ah, bf->bf_desc);
			}
=======
/********************/
/* Queue Management */
/********************/

static void ath_txq_drain_pending_buffers(struct ath_softc *sc,
					  struct ath_txq *txq)
{
	struct ath_atx_ac *ac, *ac_tmp;
	struct ath_atx_tid *tid, *tid_tmp;

	list_for_each_entry_safe(ac, ac_tmp, &txq->axq_acq, list) {
		list_del(&ac->list);
		ac->sched = false;
		list_for_each_entry_safe(tid, tid_tmp, &ac->tid_q, list) {
			list_del(&tid->list);
			tid->sched = false;
			ath_tid_drain(sc, txq, tid);
		}
	}
}

struct ath_txq *ath_txq_setup(struct ath_softc *sc, int qtype, int subtype)
{
	struct ath_hw *ah = sc->sc_ah;
	struct ath9k_tx_queue_info qi;
	int qnum;

	memset(&qi, 0, sizeof(qi));
	qi.tqi_subtype = subtype;
	qi.tqi_aifs = ATH9K_TXQ_USEDEFAULT;
	qi.tqi_cwmin = ATH9K_TXQ_USEDEFAULT;
	qi.tqi_cwmax = ATH9K_TXQ_USEDEFAULT;
	qi.tqi_physCompBuf = 0;
>>>>>>> ded760a1

	/*
	 * Enable interrupts only for EOL and DESC conditions.
	 * We mark tx descriptors to receive a DESC interrupt
	 * when a tx queue gets deep; otherwise waiting for the
	 * EOL to reap descriptors.  Note that this is done to
	 * reduce interrupt load and this only defers reaping
	 * descriptors, never transmitting frames.  Aside from
	 * reducing interrupts this also permits more concurrency.
	 * The only potential downside is if the tx queue backs
	 * up in which case the top half of the kernel may backup
	 * due to a lack of tx descriptors.
	 *
	 * The UAPSD queue is an exception, since we take a desc-
	 * based intr on the EOSP frames.
	 */
	if (qtype == ATH9K_TX_QUEUE_UAPSD)
		qi.tqi_qflags = TXQ_FLAG_TXDESCINT_ENABLE;
	else
		qi.tqi_qflags = TXQ_FLAG_TXEOLINT_ENABLE |
			TXQ_FLAG_TXDESCINT_ENABLE;
	qnum = ath9k_hw_setuptxqueue(ah, qtype, &qi);
	if (qnum == -1) {
		/*
		 * NB: don't print a message, this happens
		 * normally on parts with too few tx queues
		 */
		return NULL;
	}
	if (qnum >= ARRAY_SIZE(sc->tx.txq)) {
		DPRINTF(sc, ATH_DBG_FATAL,
			"qnum %u out of range, max %u!\n",
			qnum, (unsigned int)ARRAY_SIZE(sc->tx.txq));
		ath9k_hw_releasetxqueue(ah, qnum);
		return NULL;
	}
	if (!ATH_TXQ_SETUP(sc, qnum)) {
		struct ath_txq *txq = &sc->tx.txq[qnum];

		txq->axq_qnum = qnum;
		txq->axq_link = NULL;
		INIT_LIST_HEAD(&txq->axq_q);
		INIT_LIST_HEAD(&txq->axq_acq);
		spin_lock_init(&txq->axq_lock);
		txq->axq_depth = 0;
		txq->axq_aggr_depth = 0;
		txq->axq_totalqueued = 0;
		txq->axq_linkbuf = NULL;
		sc->tx.txqsetup |= 1<<qnum;
	}
	return &sc->tx.txq[qnum];
}

<<<<<<< HEAD
	if (tid->state & AGGR_CLEANUP) {
		if (tid->baw_head == tid->baw_tail) {
			tid->state &= ~AGGR_ADDBA_COMPLETE;
			tid->addba_exchangeattempts = 0;
			tid->state &= ~AGGR_CLEANUP;

			/* send buffered frames as singles */
			ath_tx_flush_tid(sc, tid);
		}
		rcu_read_unlock();
		return;
	}

	/* prepend un-acked frames to the beginning of the pending frame queue */
	if (!list_empty(&bf_pending)) {
		spin_lock_bh(&txq->axq_lock);
		list_splice(&bf_pending, &tid->buf_q);
		ath_tx_queue_tid(txq, tid);
=======
static int ath_tx_get_qnum(struct ath_softc *sc, int qtype, int haltype)
{
	int qnum;

	switch (qtype) {
	case ATH9K_TX_QUEUE_DATA:
		if (haltype >= ARRAY_SIZE(sc->tx.hwq_map)) {
			DPRINTF(sc, ATH_DBG_FATAL,
				"HAL AC %u out of range, max %zu!\n",
				haltype, ARRAY_SIZE(sc->tx.hwq_map));
			return -1;
		}
		qnum = sc->tx.hwq_map[haltype];
		break;
	case ATH9K_TX_QUEUE_BEACON:
		qnum = sc->beacon.beaconq;
		break;
	case ATH9K_TX_QUEUE_CAB:
		qnum = sc->beacon.cabq->axq_qnum;
		break;
	default:
		qnum = -1;
	}
	return qnum;
}

struct ath_txq *ath_test_get_txq(struct ath_softc *sc, struct sk_buff *skb)
{
	struct ath_txq *txq = NULL;
	int qnum;

	qnum = ath_get_hal_qnum(skb_get_queue_mapping(skb), sc);
	txq = &sc->tx.txq[qnum];

	spin_lock_bh(&txq->axq_lock);

	if (txq->axq_depth >= (ATH_TXBUF - 20)) {
		DPRINTF(sc, ATH_DBG_XMIT,
			"TX queue: %d is full, depth: %d\n",
			qnum, txq->axq_depth);
		ieee80211_stop_queue(sc->hw, skb_get_queue_mapping(skb));
		txq->stopped = 1;
>>>>>>> ded760a1
		spin_unlock_bh(&txq->axq_lock);
		return NULL;
	}

<<<<<<< HEAD
	rcu_read_unlock();

	if (needreset)
		ath_reset(sc, false);
}

static u32 ath_lookup_rate(struct ath_softc *sc, struct ath_buf *bf,
			   struct ath_atx_tid *tid)
{
	struct ath_rate_table *rate_table = sc->cur_rate_table;
	struct sk_buff *skb;
	struct ieee80211_tx_info *tx_info;
	struct ieee80211_tx_rate *rates;
	struct ath_tx_info_priv *tx_info_priv;
	u32 max_4ms_framelen, frmlen;
	u16 aggr_limit, legacy = 0, maxampdu;
	int i;

	skb = (struct sk_buff *)bf->bf_mpdu;
	tx_info = IEEE80211_SKB_CB(skb);
	rates = tx_info->control.rates;
	tx_info_priv = (struct ath_tx_info_priv *)tx_info->rate_driver_data[0];

	/*
	 * Find the lowest frame length among the rate series that will have a
	 * 4ms transmit duration.
	 * TODO - TXOP limit needs to be considered.
	 */
	max_4ms_framelen = ATH_AMPDU_LIMIT_MAX;

	for (i = 0; i < 4; i++) {
		if (rates[i].count) {
			if (!WLAN_RC_PHY_HT(rate_table->info[rates[i].idx].phy)) {
				legacy = 1;
				break;
			}

			frmlen = rate_table->info[rates[i].idx].max_4ms_framelen;
			max_4ms_framelen = min(max_4ms_framelen, frmlen);
		}
	}

	/*
	 * limit aggregate size by the minimum rate if rate selected is
	 * not a probe rate, if rate selected is a probe rate then
	 * avoid aggregation of this packet.
	 */
	if (tx_info->flags & IEEE80211_TX_CTL_RATE_CTRL_PROBE || legacy)
		return 0;

	aggr_limit = min(max_4ms_framelen, (u32)ATH_AMPDU_LIMIT_DEFAULT);

	/*
	 * h/w can accept aggregates upto 16 bit lengths (65535).
	 * The IE, however can hold upto 65536, which shows up here
	 * as zero. Ignore 65536 since we  are constrained by hw.
	 */
	maxampdu = tid->an->maxampdu;
	if (maxampdu)
		aggr_limit = min(aggr_limit, maxampdu);

	return aggr_limit;
}

/*
 * Returns the number of delimiters to be added to
 * meet the minimum required mpdudensity.
 * caller should make sure that the rate is HT rate .
 */
static int ath_compute_num_delims(struct ath_softc *sc, struct ath_atx_tid *tid,
				  struct ath_buf *bf, u16 frmlen)
{
	struct ath_rate_table *rt = sc->cur_rate_table;
	struct sk_buff *skb = bf->bf_mpdu;
	struct ieee80211_tx_info *tx_info = IEEE80211_SKB_CB(skb);
	u32 nsymbits, nsymbols, mpdudensity;
	u16 minlen;
	u8 rc, flags, rix;
	int width, half_gi, ndelim, mindelim;

	/* Select standard number of delimiters based on frame length alone */
	ndelim = ATH_AGGR_GET_NDELIM(frmlen);

	/*
	 * If encryption enabled, hardware requires some more padding between
	 * subframes.
	 * TODO - this could be improved to be dependent on the rate.
	 *      The hardware can keep up at lower rates, but not higher rates
	 */
	if (bf->bf_keytype != ATH9K_KEY_TYPE_CLEAR)
		ndelim += ATH_AGGR_ENCRYPTDELIM;

	/*
	 * Convert desired mpdu density from microeconds to bytes based
	 * on highest rate in rate series (i.e. first rate) to determine
	 * required minimum length for subframe. Take into account
	 * whether high rate is 20 or 40Mhz and half or full GI.
	 */
	mpdudensity = tid->an->mpdudensity;

	/*
	 * If there is no mpdu density restriction, no further calculation
	 * is needed.
	 */
	if (mpdudensity == 0)
		return ndelim;

	rix = tx_info->control.rates[0].idx;
	flags = tx_info->control.rates[0].flags;
	rc = rt->info[rix].ratecode;
	width = (flags & IEEE80211_TX_RC_40_MHZ_WIDTH) ? 1 : 0;
	half_gi = (flags & IEEE80211_TX_RC_SHORT_GI) ? 1 : 0;

	if (half_gi)
		nsymbols = NUM_SYMBOLS_PER_USEC_HALFGI(mpdudensity);
	else
		nsymbols = NUM_SYMBOLS_PER_USEC(mpdudensity);

	if (nsymbols == 0)
		nsymbols = 1;
=======
	spin_unlock_bh(&txq->axq_lock);

	return txq;
}

int ath_txq_update(struct ath_softc *sc, int qnum,
		   struct ath9k_tx_queue_info *qinfo)
{
	struct ath_hw *ah = sc->sc_ah;
	int error = 0;
	struct ath9k_tx_queue_info qi;

	if (qnum == sc->beacon.beaconq) {
		/*
		 * XXX: for beacon queue, we just save the parameter.
		 * It will be picked up by ath_beaconq_config when
		 * it's necessary.
		 */
		sc->beacon.beacon_qi = *qinfo;
		return 0;
	}

	ASSERT(sc->tx.txq[qnum].axq_qnum == qnum);

	ath9k_hw_get_txq_props(ah, qnum, &qi);
	qi.tqi_aifs = qinfo->tqi_aifs;
	qi.tqi_cwmin = qinfo->tqi_cwmin;
	qi.tqi_cwmax = qinfo->tqi_cwmax;
	qi.tqi_burstTime = qinfo->tqi_burstTime;
	qi.tqi_readyTime = qinfo->tqi_readyTime;

	if (!ath9k_hw_set_txq_props(ah, qnum, &qi)) {
		DPRINTF(sc, ATH_DBG_FATAL,
			"Unable to update hardware queue %u!\n", qnum);
		error = -EIO;
	} else {
		ath9k_hw_resettxqueue(ah, qnum);
	}

	return error;
}

int ath_cabq_update(struct ath_softc *sc)
{
	struct ath9k_tx_queue_info qi;
	int qnum = sc->beacon.cabq->axq_qnum;

	ath9k_hw_get_txq_props(sc->sc_ah, qnum, &qi);
	/*
	 * Ensure the readytime % is within the bounds.
	 */
	if (sc->config.cabqReadytime < ATH9K_READY_TIME_LO_BOUND)
		sc->config.cabqReadytime = ATH9K_READY_TIME_LO_BOUND;
	else if (sc->config.cabqReadytime > ATH9K_READY_TIME_HI_BOUND)
		sc->config.cabqReadytime = ATH9K_READY_TIME_HI_BOUND;

	qi.tqi_readyTime = (sc->hw->conf.beacon_int *
			    sc->config.cabqReadytime) / 100;
	ath_txq_update(sc, qnum, &qi);

	return 0;
}

/*
 * Drain a given TX queue (could be Beacon or Data)
 *
 * This assumes output has been stopped and
 * we do not need to block ath_tx_tasklet.
 */
void ath_draintxq(struct ath_softc *sc, struct ath_txq *txq, bool retry_tx)
{
	struct ath_buf *bf, *lastbf;
	struct list_head bf_head;

	INIT_LIST_HEAD(&bf_head);

	for (;;) {
		spin_lock_bh(&txq->axq_lock);

		if (list_empty(&txq->axq_q)) {
			txq->axq_link = NULL;
			txq->axq_linkbuf = NULL;
			spin_unlock_bh(&txq->axq_lock);
			break;
		}

		bf = list_first_entry(&txq->axq_q, struct ath_buf, list);

		if (bf->bf_status & ATH_BUFSTATUS_STALE) {
			list_del(&bf->list);
			spin_unlock_bh(&txq->axq_lock);

			spin_lock_bh(&sc->tx.txbuflock);
			list_add_tail(&bf->list, &sc->tx.txbuf);
			spin_unlock_bh(&sc->tx.txbuflock);
			continue;
		}

		lastbf = bf->bf_lastbf;
		if (!retry_tx)
			lastbf->bf_desc->ds_txstat.ts_flags =
				ATH9K_TX_SW_ABORTED;

		/* remove ath_buf's of the same mpdu from txq */
		list_cut_position(&bf_head, &txq->axq_q, &lastbf->list);
		txq->axq_depth--;

		spin_unlock_bh(&txq->axq_lock);

		if (bf_isampdu(bf))
			ath_tx_complete_aggr(sc, txq, bf, &bf_head, 0);
		else
			ath_tx_complete_buf(sc, bf, &bf_head, 0, 0);
	}

	/* flush any pending frames if aggregation is enabled */
	if (sc->sc_flags & SC_OP_TXAGGR) {
		if (!retry_tx) {
			spin_lock_bh(&txq->axq_lock);
			ath_txq_drain_pending_buffers(sc, txq);
			spin_unlock_bh(&txq->axq_lock);
		}
	}
}

void ath_drain_all_txq(struct ath_softc *sc, bool retry_tx)
{
	struct ath_hw *ah = sc->sc_ah;
	struct ath_txq *txq;
	int i, npend = 0;

	if (sc->sc_flags & SC_OP_INVALID)
		return;

	/* Stop beacon queue */
	ath9k_hw_stoptxdma(sc->sc_ah, sc->beacon.beaconq);

	/* Stop data queues */
	for (i = 0; i < ATH9K_NUM_TX_QUEUES; i++) {
		if (ATH_TXQ_SETUP(sc, i)) {
			txq = &sc->tx.txq[i];
			ath9k_hw_stoptxdma(ah, txq->axq_qnum);
			npend += ath9k_hw_numtxpending(ah, txq->axq_qnum);
		}
	}

	if (npend) {
		int r;

		DPRINTF(sc, ATH_DBG_XMIT, "Unable to stop TxDMA. Reset HAL!\n");

		spin_lock_bh(&sc->sc_resetlock);
		r = ath9k_hw_reset(ah, sc->sc_ah->curchan, true);
		if (r)
			DPRINTF(sc, ATH_DBG_FATAL,
				"Unable to reset hardware; reset status %u\n",
				r);
		spin_unlock_bh(&sc->sc_resetlock);
	}

	for (i = 0; i < ATH9K_NUM_TX_QUEUES; i++) {
		if (ATH_TXQ_SETUP(sc, i))
			ath_draintxq(sc, &sc->tx.txq[i], retry_tx);
	}
}

void ath_tx_cleanupq(struct ath_softc *sc, struct ath_txq *txq)
{
	ath9k_hw_releasetxqueue(sc->sc_ah, txq->axq_qnum);
	sc->tx.txqsetup &= ~(1<<txq->axq_qnum);
}

void ath_txq_schedule(struct ath_softc *sc, struct ath_txq *txq)
{
	struct ath_atx_ac *ac;
	struct ath_atx_tid *tid;

	if (list_empty(&txq->axq_acq))
		return;

	ac = list_first_entry(&txq->axq_acq, struct ath_atx_ac, list);
	list_del(&ac->list);
	ac->sched = false;

	do {
		if (list_empty(&ac->tid_q))
			return;

		tid = list_first_entry(&ac->tid_q, struct ath_atx_tid, list);
		list_del(&tid->list);
		tid->sched = false;

		if (tid->paused)
			continue;

		if ((txq->axq_depth % 2) == 0)
			ath_tx_sched_aggr(sc, txq, tid);

		/*
		 * add tid to round-robin queue if more frames
		 * are pending for the tid
		 */
		if (!list_empty(&tid->buf_q))
			ath_tx_queue_tid(txq, tid);

		break;
	} while (!list_empty(&ac->tid_q));

	if (!list_empty(&ac->tid_q)) {
		if (!ac->sched) {
			ac->sched = true;
			list_add_tail(&ac->list, &txq->axq_acq);
		}
	}
}

int ath_tx_setup(struct ath_softc *sc, int haltype)
{
	struct ath_txq *txq;

	if (haltype >= ARRAY_SIZE(sc->tx.hwq_map)) {
		DPRINTF(sc, ATH_DBG_FATAL,
			"HAL AC %u out of range, max %zu!\n",
			 haltype, ARRAY_SIZE(sc->tx.hwq_map));
		return 0;
	}
	txq = ath_txq_setup(sc, ATH9K_TX_QUEUE_DATA, haltype);
	if (txq != NULL) {
		sc->tx.hwq_map[haltype] = txq->axq_qnum;
		return 1;
	} else
		return 0;
}

/***********/
/* TX, DMA */
/***********/

/*
 * Insert a chain of ath_buf (descriptors) on a txq and
 * assume the descriptors are already chained together by caller.
 */
static void ath_tx_txqaddbuf(struct ath_softc *sc, struct ath_txq *txq,
			     struct list_head *head)
{
	struct ath_hw *ah = sc->sc_ah;
	struct ath_buf *bf;

	/*
	 * Insert the frame on the outbound list and
	 * pass it on to the hardware.
	 */

	if (list_empty(head))
		return;

	bf = list_first_entry(head, struct ath_buf, list);

	list_splice_tail_init(head, &txq->axq_q);
	txq->axq_depth++;
	txq->axq_totalqueued++;
	txq->axq_linkbuf = list_entry(txq->axq_q.prev, struct ath_buf, list);

	DPRINTF(sc, ATH_DBG_QUEUE,
		"qnum: %d, txq depth: %d\n", txq->axq_qnum, txq->axq_depth);

	if (txq->axq_link == NULL) {
		ath9k_hw_puttxbuf(ah, txq->axq_qnum, bf->bf_daddr);
		DPRINTF(sc, ATH_DBG_XMIT,
			"TXDP[%u] = %llx (%p)\n",
			txq->axq_qnum, ito64(bf->bf_daddr), bf->bf_desc);
	} else {
		*txq->axq_link = bf->bf_daddr;
		DPRINTF(sc, ATH_DBG_XMIT, "link[%u] (%p)=%llx (%p)\n",
			txq->axq_qnum, txq->axq_link,
			ito64(bf->bf_daddr), bf->bf_desc);
	}
	txq->axq_link = &(bf->bf_lastbf->bf_desc->ds_link);
	ath9k_hw_txstart(ah, txq->axq_qnum);
}

static struct ath_buf *ath_tx_get_buffer(struct ath_softc *sc)
{
	struct ath_buf *bf = NULL;

	spin_lock_bh(&sc->tx.txbuflock);

	if (unlikely(list_empty(&sc->tx.txbuf))) {
		spin_unlock_bh(&sc->tx.txbuflock);
		return NULL;
	}

	bf = list_first_entry(&sc->tx.txbuf, struct ath_buf, list);
	list_del(&bf->list);

	spin_unlock_bh(&sc->tx.txbuflock);

	return bf;
}

static void ath_tx_send_ampdu(struct ath_softc *sc, struct ath_atx_tid *tid,
			      struct list_head *bf_head,
			      struct ath_tx_control *txctl)
{
	struct ath_buf *bf;

	bf = list_first_entry(bf_head, struct ath_buf, list);
	bf->bf_state.bf_type |= BUF_AMPDU;

	/*
	 * Do not queue to h/w when any of the following conditions is true:
	 * - there are pending frames in software queue
	 * - the TID is currently paused for ADDBA/BAR request
	 * - seqno is not within block-ack window
	 * - h/w queue depth exceeds low water mark
	 */
	if (!list_empty(&tid->buf_q) || tid->paused ||
	    !BAW_WITHIN(tid->seq_start, tid->baw_size, bf->bf_seqno) ||
	    txctl->txq->axq_depth >= ATH_AGGR_MIN_QDEPTH) {
		/*
		 * Add this frame to software queue for scheduling later
		 * for aggregation.
		 */
		list_move_tail(&bf->list, &tid->buf_q);
		ath_tx_queue_tid(txctl->txq, tid);
		return;
	}

	/* Add sub-frame to BAW */
	ath_tx_addto_baw(sc, tid, bf);

	/* Queue to h/w without aggregation */
	bf->bf_nframes = 1;
	bf->bf_lastbf = bf;
	ath_buf_set_rate(sc, bf);
	ath_tx_txqaddbuf(sc, txctl->txq, bf_head);
}

static void ath_tx_send_ht_normal(struct ath_softc *sc, struct ath_txq *txq,
				  struct ath_atx_tid *tid,
				  struct list_head *bf_head)
{
	struct ath_buf *bf;
>>>>>>> ded760a1

	bf = list_first_entry(bf_head, struct ath_buf, list);
	bf->bf_state.bf_type &= ~BUF_AMPDU;

<<<<<<< HEAD
	if (frmlen < minlen) {
		mindelim = (minlen - frmlen) / ATH_AGGR_DELIM_SZ;
		ndelim = max(mindelim, ndelim);
	}
=======
	/* update starting sequence number for subsequent ADDBA request */
	INCR(tid->seq_start, IEEE80211_SEQ_MAX);
>>>>>>> ded760a1

	bf->bf_nframes = 1;
	bf->bf_lastbf = bf;
	ath_buf_set_rate(sc, bf);
	ath_tx_txqaddbuf(sc, txq, bf_head);
}

<<<<<<< HEAD
static enum ATH_AGGR_STATUS ath_tx_form_aggr(struct ath_softc *sc,
					     struct ath_atx_tid *tid,
					     struct list_head *bf_q)
{
#define PADBYTES(_len) ((4 - ((_len) % 4)) % 4)
	struct ath_buf *bf, *bf_first, *bf_prev = NULL;
	int rl = 0, nframes = 0, ndelim, prev_al = 0;
	u16 aggr_limit = 0, al = 0, bpad = 0,
		al_delta, h_baw = tid->baw_size / 2;
	enum ATH_AGGR_STATUS status = ATH_AGGR_DONE;
=======
static void ath_tx_send_normal(struct ath_softc *sc, struct ath_txq *txq,
			       struct list_head *bf_head)
{
	struct ath_buf *bf;

	bf = list_first_entry(bf_head, struct ath_buf, list);
>>>>>>> ded760a1

	bf->bf_lastbf = bf;
	bf->bf_nframes = 1;
	ath_buf_set_rate(sc, bf);
	ath_tx_txqaddbuf(sc, txq, bf_head);
}

static enum ath9k_pkt_type get_hw_packet_type(struct sk_buff *skb)
{
	struct ieee80211_hdr *hdr;
	enum ath9k_pkt_type htype;
	__le16 fc;

<<<<<<< HEAD
		/* do not step over block-ack window */
		if (!BAW_WITHIN(tid->seq_start, tid->baw_size, bf->bf_seqno)) {
			status = ATH_AGGR_BAW_CLOSED;
			break;
		}
=======
	hdr = (struct ieee80211_hdr *)skb->data;
	fc = hdr->frame_control;
>>>>>>> ded760a1

	if (ieee80211_is_beacon(fc))
		htype = ATH9K_PKT_TYPE_BEACON;
	else if (ieee80211_is_probe_resp(fc))
		htype = ATH9K_PKT_TYPE_PROBE_RESP;
	else if (ieee80211_is_atim(fc))
		htype = ATH9K_PKT_TYPE_ATIM;
	else if (ieee80211_is_pspoll(fc))
		htype = ATH9K_PKT_TYPE_PSPOLL;
	else
		htype = ATH9K_PKT_TYPE_NORMAL;

<<<<<<< HEAD
		/* do not exceed aggregation limit */
		al_delta = ATH_AGGR_DELIM_SZ + bf->bf_frmlen;

		if (nframes &&
		    (aggr_limit < (al + bpad + al_delta + prev_al))) {
			status = ATH_AGGR_LIMITED;
			break;
		}

		/* do not exceed subframe limit */
		if (nframes >= min((int)h_baw, ATH_AMPDU_SUBFRAME_DEFAULT)) {
			status = ATH_AGGR_LIMITED;
			break;
		}
		nframes++;

		/* add padding for previous frame to aggregation length */
		al += bpad + al_delta;

		/*
		 * Get the delimiters needed to meet the MPDU
		 * density for this node.
		 */
		ndelim = ath_compute_num_delims(sc, tid, bf_first, bf->bf_frmlen);
		bpad = PADBYTES(al_delta) + (ndelim << 2);

		bf->bf_next = NULL;
		bf->bf_desc->ds_link = 0;

		/* link buffers of this frame to the aggregate */
		ath_tx_addto_baw(sc, tid, bf);
		ath9k_hw_set11n_aggr_middle(sc->sc_ah, bf->bf_desc, ndelim);
		list_move_tail(&bf->list, bf_q);
		if (bf_prev) {
			bf_prev->bf_next = bf;
			bf_prev->bf_desc->ds_link = bf->bf_daddr;
		}
		bf_prev = bf;
	} while (!list_empty(&tid->buf_q));

	bf_first->bf_al = al;
	bf_first->bf_nframes = nframes;

	return status;
#undef PADBYTES
}

static void ath_tx_sched_aggr(struct ath_softc *sc, struct ath_txq *txq,
			      struct ath_atx_tid *tid)
{
	struct ath_buf *bf;
	enum ATH_AGGR_STATUS status;
	struct list_head bf_q;

	do {
		if (list_empty(&tid->buf_q))
			return;
=======
	return htype;
}

static bool is_pae(struct sk_buff *skb)
{
	struct ieee80211_hdr *hdr;
	__le16 fc;

	hdr = (struct ieee80211_hdr *)skb->data;
	fc = hdr->frame_control;

	if (ieee80211_is_data(fc)) {
		if (ieee80211_is_nullfunc(fc) ||
		    /* Port Access Entity (IEEE 802.1X) */
		    (skb->protocol == cpu_to_be16(ETH_P_PAE))) {
			return true;
		}
	}

	return false;
}

static int get_hw_crypto_keytype(struct sk_buff *skb)
{
	struct ieee80211_tx_info *tx_info = IEEE80211_SKB_CB(skb);

	if (tx_info->control.hw_key) {
		if (tx_info->control.hw_key->alg == ALG_WEP)
			return ATH9K_KEY_TYPE_WEP;
		else if (tx_info->control.hw_key->alg == ALG_TKIP)
			return ATH9K_KEY_TYPE_TKIP;
		else if (tx_info->control.hw_key->alg == ALG_CCMP)
			return ATH9K_KEY_TYPE_AES;
	}

	return ATH9K_KEY_TYPE_CLEAR;
}

static void assign_aggr_tid_seqno(struct sk_buff *skb,
				  struct ath_buf *bf)
{
	struct ieee80211_tx_info *tx_info = IEEE80211_SKB_CB(skb);
	struct ieee80211_hdr *hdr;
	struct ath_node *an;
	struct ath_atx_tid *tid;
	__le16 fc;
	u8 *qc;

	if (!tx_info->control.sta)
		return;

	an = (struct ath_node *)tx_info->control.sta->drv_priv;
	hdr = (struct ieee80211_hdr *)skb->data;
	fc = hdr->frame_control;

	if (ieee80211_is_data_qos(fc)) {
		qc = ieee80211_get_qos_ctl(hdr);
		bf->bf_tidno = qc[0] & 0xf;
	}

	/*
	 * For HT capable stations, we save tidno for later use.
	 * We also override seqno set by upper layer with the one
	 * in tx aggregation state.
	 *
	 * If fragmentation is on, the sequence number is
	 * not overridden, since it has been
	 * incremented by the fragmentation routine.
	 *
	 * FIXME: check if the fragmentation threshold exceeds
	 * IEEE80211 max.
	 */
	tid = ATH_AN_2_TID(an, bf->bf_tidno);
	hdr->seq_ctrl = cpu_to_le16(tid->seq_next <<
			IEEE80211_SEQ_SEQ_SHIFT);
	bf->bf_seqno = tid->seq_next;
	INCR(tid->seq_next, IEEE80211_SEQ_MAX);
}

static int setup_tx_flags(struct ath_softc *sc, struct sk_buff *skb,
			  struct ath_txq *txq)
{
	struct ieee80211_tx_info *tx_info = IEEE80211_SKB_CB(skb);
	int flags = 0;
>>>>>>> ded760a1

	flags |= ATH9K_TXDESC_CLRDMASK; /* needed for crypto errors */
	flags |= ATH9K_TXDESC_INTREQ;

<<<<<<< HEAD
		status = ath_tx_form_aggr(sc, tid, &bf_q);

		/*
		 * no frames picked up to be aggregated;
		 * block-ack window is not open.
		 */
		if (list_empty(&bf_q))
			break;

		bf = list_first_entry(&bf_q, struct ath_buf, list);
		bf->bf_lastbf = list_entry(bf_q.prev, struct ath_buf, list);

		/* if only one frame, send as non-aggregate */
		if (bf->bf_nframes == 1) {
			bf->bf_state.bf_type &= ~BUF_AGGR;
			ath9k_hw_clr11n_aggr(sc->sc_ah, bf->bf_desc);
			ath_buf_set_rate(sc, bf);
			ath_tx_txqaddbuf(sc, txq, &bf_q);
			continue;
		}

		/* setup first desc of aggregate */
		bf->bf_state.bf_type |= BUF_AGGR;
		ath_buf_set_rate(sc, bf);
		ath9k_hw_set11n_aggr_first(sc->sc_ah, bf->bf_desc, bf->bf_al);

		/* anchor last desc of aggregate */
		ath9k_hw_set11n_aggr_last(sc->sc_ah, bf->bf_lastbf->bf_desc);

		txq->axq_aggr_depth++;
		ath_tx_txqaddbuf(sc, txq, &bf_q);

	} while (txq->axq_depth < ATH_AGGR_MIN_QDEPTH &&
		 status != ATH_AGGR_BAW_CLOSED);
}

int ath_tx_aggr_start(struct ath_softc *sc, struct ieee80211_sta *sta,
		      u16 tid, u16 *ssn)
{
	struct ath_atx_tid *txtid;
	struct ath_node *an;

	an = (struct ath_node *)sta->drv_priv;

	if (sc->sc_flags & SC_OP_TXAGGR) {
		txtid = ATH_AN_2_TID(an, tid);
		txtid->state |= AGGR_ADDBA_PROGRESS;
		ath_tx_pause_tid(sc, txtid);
		*ssn = txtid->seq_start;
	}

	return 0;
}

int ath_tx_aggr_stop(struct ath_softc *sc, struct ieee80211_sta *sta, u16 tid)
{
	struct ath_node *an = (struct ath_node *)sta->drv_priv;
	struct ath_atx_tid *txtid = ATH_AN_2_TID(an, tid);
	struct ath_txq *txq = &sc->tx.txq[txtid->ac->qnum];
	struct ath_buf *bf;
	struct list_head bf_head;
	INIT_LIST_HEAD(&bf_head);

	if (txtid->state & AGGR_CLEANUP)
		return 0;

	if (!(txtid->state & AGGR_ADDBA_COMPLETE)) {
		txtid->addba_exchangeattempts = 0;
		return 0;
	}

	ath_tx_pause_tid(sc, txtid);

	/* drop all software retried frames and mark this TID */
	spin_lock_bh(&txq->axq_lock);
	while (!list_empty(&txtid->buf_q)) {
		bf = list_first_entry(&txtid->buf_q, struct ath_buf, list);
		if (!bf_isretried(bf)) {
			/*
			 * NB: it's based on the assumption that
			 * software retried frame will always stay
			 * at the head of software queue.
			 */
			break;
		}
		list_move_tail(&bf->list, &bf_head);
		ath_tx_update_baw(sc, txtid, bf->bf_seqno);
		ath_tx_complete_buf(sc, bf, &bf_head, 0, 0);
	}
	spin_unlock_bh(&txq->axq_lock);

	if (txtid->baw_head != txtid->baw_tail) {
		txtid->state |= AGGR_CLEANUP;
	} else {
		txtid->state &= ~AGGR_ADDBA_COMPLETE;
		txtid->addba_exchangeattempts = 0;
		ath_tx_flush_tid(sc, txtid);
	}

	return 0;
}

void ath_tx_aggr_resume(struct ath_softc *sc, struct ieee80211_sta *sta, u16 tid)
{
	struct ath_atx_tid *txtid;
	struct ath_node *an;

	an = (struct ath_node *)sta->drv_priv;

	if (sc->sc_flags & SC_OP_TXAGGR) {
		txtid = ATH_AN_2_TID(an, tid);
		txtid->baw_size =
			IEEE80211_MIN_AMPDU_BUF << sta->ht_cap.ampdu_factor;
		txtid->state |= AGGR_ADDBA_COMPLETE;
		txtid->state &= ~AGGR_ADDBA_PROGRESS;
		ath_tx_resume_tid(sc, txtid);
	}
}

bool ath_tx_aggr_check(struct ath_softc *sc, struct ath_node *an, u8 tidno)
{
	struct ath_atx_tid *txtid;

	if (!(sc->sc_flags & SC_OP_TXAGGR))
		return false;

	txtid = ATH_AN_2_TID(an, tidno);

	if (!(txtid->state & AGGR_ADDBA_COMPLETE)) {
		if (!(txtid->state & AGGR_ADDBA_PROGRESS) &&
		    (txtid->addba_exchangeattempts < ADDBA_EXCHANGE_ATTEMPTS)) {
			txtid->addba_exchangeattempts++;
			return true;
		}
	}

	return false;
}

/********************/
/* Queue Management */
/********************/

static void ath_txq_drain_pending_buffers(struct ath_softc *sc,
					  struct ath_txq *txq)
{
	struct ath_atx_ac *ac, *ac_tmp;
	struct ath_atx_tid *tid, *tid_tmp;

	list_for_each_entry_safe(ac, ac_tmp, &txq->axq_acq, list) {
		list_del(&ac->list);
		ac->sched = false;
		list_for_each_entry_safe(tid, tid_tmp, &ac->tid_q, list) {
			list_del(&tid->list);
			tid->sched = false;
			ath_tid_drain(sc, txq, tid);
		}
	}
}

struct ath_txq *ath_txq_setup(struct ath_softc *sc, int qtype, int subtype)
{
	struct ath_hw *ah = sc->sc_ah;
	struct ath9k_tx_queue_info qi;
	int qnum;

	memset(&qi, 0, sizeof(qi));
	qi.tqi_subtype = subtype;
	qi.tqi_aifs = ATH9K_TXQ_USEDEFAULT;
	qi.tqi_cwmin = ATH9K_TXQ_USEDEFAULT;
	qi.tqi_cwmax = ATH9K_TXQ_USEDEFAULT;
	qi.tqi_physCompBuf = 0;

	/*
	 * Enable interrupts only for EOL and DESC conditions.
	 * We mark tx descriptors to receive a DESC interrupt
	 * when a tx queue gets deep; otherwise waiting for the
	 * EOL to reap descriptors.  Note that this is done to
	 * reduce interrupt load and this only defers reaping
	 * descriptors, never transmitting frames.  Aside from
	 * reducing interrupts this also permits more concurrency.
	 * The only potential downside is if the tx queue backs
	 * up in which case the top half of the kernel may backup
	 * due to a lack of tx descriptors.
	 *
	 * The UAPSD queue is an exception, since we take a desc-
	 * based intr on the EOSP frames.
	 */
	if (qtype == ATH9K_TX_QUEUE_UAPSD)
		qi.tqi_qflags = TXQ_FLAG_TXDESCINT_ENABLE;
	else
		qi.tqi_qflags = TXQ_FLAG_TXEOLINT_ENABLE |
			TXQ_FLAG_TXDESCINT_ENABLE;
	qnum = ath9k_hw_setuptxqueue(ah, qtype, &qi);
	if (qnum == -1) {
		/*
		 * NB: don't print a message, this happens
		 * normally on parts with too few tx queues
		 */
		return NULL;
	}
	if (qnum >= ARRAY_SIZE(sc->tx.txq)) {
		DPRINTF(sc, ATH_DBG_FATAL,
			"qnum %u out of range, max %u!\n",
			qnum, (unsigned int)ARRAY_SIZE(sc->tx.txq));
		ath9k_hw_releasetxqueue(ah, qnum);
		return NULL;
	}
	if (!ATH_TXQ_SETUP(sc, qnum)) {
		struct ath_txq *txq = &sc->tx.txq[qnum];

		txq->axq_qnum = qnum;
		txq->axq_link = NULL;
		INIT_LIST_HEAD(&txq->axq_q);
		INIT_LIST_HEAD(&txq->axq_acq);
		spin_lock_init(&txq->axq_lock);
		txq->axq_depth = 0;
		txq->axq_aggr_depth = 0;
		txq->axq_totalqueued = 0;
		txq->axq_linkbuf = NULL;
		sc->tx.txqsetup |= 1<<qnum;
	}
	return &sc->tx.txq[qnum];
}

static int ath_tx_get_qnum(struct ath_softc *sc, int qtype, int haltype)
{
	int qnum;

	switch (qtype) {
	case ATH9K_TX_QUEUE_DATA:
		if (haltype >= ARRAY_SIZE(sc->tx.hwq_map)) {
			DPRINTF(sc, ATH_DBG_FATAL,
				"HAL AC %u out of range, max %zu!\n",
				haltype, ARRAY_SIZE(sc->tx.hwq_map));
			return -1;
		}
		qnum = sc->tx.hwq_map[haltype];
		break;
	case ATH9K_TX_QUEUE_BEACON:
		qnum = sc->beacon.beaconq;
		break;
	case ATH9K_TX_QUEUE_CAB:
		qnum = sc->beacon.cabq->axq_qnum;
		break;
	default:
		qnum = -1;
	}
	return qnum;
}

struct ath_txq *ath_test_get_txq(struct ath_softc *sc, struct sk_buff *skb)
{
	struct ath_txq *txq = NULL;
	int qnum;

	qnum = ath_get_hal_qnum(skb_get_queue_mapping(skb), sc);
	txq = &sc->tx.txq[qnum];

	spin_lock_bh(&txq->axq_lock);

	if (txq->axq_depth >= (ATH_TXBUF - 20)) {
		DPRINTF(sc, ATH_DBG_XMIT,
			"TX queue: %d is full, depth: %d\n",
			qnum, txq->axq_depth);
		ieee80211_stop_queue(sc->hw, skb_get_queue_mapping(skb));
		txq->stopped = 1;
		spin_unlock_bh(&txq->axq_lock);
		return NULL;
	}

	spin_unlock_bh(&txq->axq_lock);

	return txq;
}

int ath_txq_update(struct ath_softc *sc, int qnum,
		   struct ath9k_tx_queue_info *qinfo)
{
	struct ath_hw *ah = sc->sc_ah;
	int error = 0;
	struct ath9k_tx_queue_info qi;

	if (qnum == sc->beacon.beaconq) {
		/*
		 * XXX: for beacon queue, we just save the parameter.
		 * It will be picked up by ath_beaconq_config when
		 * it's necessary.
		 */
		sc->beacon.beacon_qi = *qinfo;
		return 0;
	}

	ASSERT(sc->tx.txq[qnum].axq_qnum == qnum);

	ath9k_hw_get_txq_props(ah, qnum, &qi);
	qi.tqi_aifs = qinfo->tqi_aifs;
	qi.tqi_cwmin = qinfo->tqi_cwmin;
	qi.tqi_cwmax = qinfo->tqi_cwmax;
	qi.tqi_burstTime = qinfo->tqi_burstTime;
	qi.tqi_readyTime = qinfo->tqi_readyTime;

	if (!ath9k_hw_set_txq_props(ah, qnum, &qi)) {
		DPRINTF(sc, ATH_DBG_FATAL,
			"Unable to update hardware queue %u!\n", qnum);
		error = -EIO;
	} else {
		ath9k_hw_resettxqueue(ah, qnum);
	}

	return error;
}

int ath_cabq_update(struct ath_softc *sc)
{
	struct ath9k_tx_queue_info qi;
	int qnum = sc->beacon.cabq->axq_qnum;

	ath9k_hw_get_txq_props(sc->sc_ah, qnum, &qi);
	/*
	 * Ensure the readytime % is within the bounds.
	 */
	if (sc->config.cabqReadytime < ATH9K_READY_TIME_LO_BOUND)
		sc->config.cabqReadytime = ATH9K_READY_TIME_LO_BOUND;
	else if (sc->config.cabqReadytime > ATH9K_READY_TIME_HI_BOUND)
		sc->config.cabqReadytime = ATH9K_READY_TIME_HI_BOUND;

	qi.tqi_readyTime = (sc->hw->conf.beacon_int *
			    sc->config.cabqReadytime) / 100;
	ath_txq_update(sc, qnum, &qi);

	return 0;
}

/*
 * Drain a given TX queue (could be Beacon or Data)
 *
 * This assumes output has been stopped and
 * we do not need to block ath_tx_tasklet.
 */
void ath_draintxq(struct ath_softc *sc, struct ath_txq *txq, bool retry_tx)
{
	struct ath_buf *bf, *lastbf;
	struct list_head bf_head;

	INIT_LIST_HEAD(&bf_head);

	for (;;) {
		spin_lock_bh(&txq->axq_lock);

		if (list_empty(&txq->axq_q)) {
			txq->axq_link = NULL;
			txq->axq_linkbuf = NULL;
			spin_unlock_bh(&txq->axq_lock);
			break;
		}

		bf = list_first_entry(&txq->axq_q, struct ath_buf, list);

		if (bf->bf_status & ATH_BUFSTATUS_STALE) {
			list_del(&bf->list);
			spin_unlock_bh(&txq->axq_lock);

			spin_lock_bh(&sc->tx.txbuflock);
			list_add_tail(&bf->list, &sc->tx.txbuf);
			spin_unlock_bh(&sc->tx.txbuflock);
			continue;
		}

		lastbf = bf->bf_lastbf;
		if (!retry_tx)
			lastbf->bf_desc->ds_txstat.ts_flags =
				ATH9K_TX_SW_ABORTED;

		/* remove ath_buf's of the same mpdu from txq */
		list_cut_position(&bf_head, &txq->axq_q, &lastbf->list);
		txq->axq_depth--;

		spin_unlock_bh(&txq->axq_lock);

		if (bf_isampdu(bf))
			ath_tx_complete_aggr(sc, txq, bf, &bf_head, 0);
		else
			ath_tx_complete_buf(sc, bf, &bf_head, 0, 0);
	}

	/* flush any pending frames if aggregation is enabled */
	if (sc->sc_flags & SC_OP_TXAGGR) {
		if (!retry_tx) {
			spin_lock_bh(&txq->axq_lock);
			ath_txq_drain_pending_buffers(sc, txq);
			spin_unlock_bh(&txq->axq_lock);
		}
	}
}

void ath_drain_all_txq(struct ath_softc *sc, bool retry_tx)
{
	struct ath_hw *ah = sc->sc_ah;
	struct ath_txq *txq;
	int i, npend = 0;

	if (sc->sc_flags & SC_OP_INVALID)
		return;

	/* Stop beacon queue */
	ath9k_hw_stoptxdma(sc->sc_ah, sc->beacon.beaconq);

	/* Stop data queues */
	for (i = 0; i < ATH9K_NUM_TX_QUEUES; i++) {
		if (ATH_TXQ_SETUP(sc, i)) {
			txq = &sc->tx.txq[i];
			ath9k_hw_stoptxdma(ah, txq->axq_qnum);
			npend += ath9k_hw_numtxpending(ah, txq->axq_qnum);
		}
	}

	if (npend) {
		int r;

		DPRINTF(sc, ATH_DBG_XMIT, "Unable to stop TxDMA. Reset HAL!\n");

		spin_lock_bh(&sc->sc_resetlock);
		r = ath9k_hw_reset(ah, sc->sc_ah->curchan, true);
		if (r)
			DPRINTF(sc, ATH_DBG_FATAL,
				"Unable to reset hardware; reset status %u\n",
				r);
		spin_unlock_bh(&sc->sc_resetlock);
	}

	for (i = 0; i < ATH9K_NUM_TX_QUEUES; i++) {
		if (ATH_TXQ_SETUP(sc, i))
			ath_draintxq(sc, &sc->tx.txq[i], retry_tx);
	}
}

void ath_tx_cleanupq(struct ath_softc *sc, struct ath_txq *txq)
{
	ath9k_hw_releasetxqueue(sc->sc_ah, txq->axq_qnum);
	sc->tx.txqsetup &= ~(1<<txq->axq_qnum);
}

void ath_txq_schedule(struct ath_softc *sc, struct ath_txq *txq)
{
	struct ath_atx_ac *ac;
	struct ath_atx_tid *tid;

	if (list_empty(&txq->axq_acq))
		return;

	ac = list_first_entry(&txq->axq_acq, struct ath_atx_ac, list);
	list_del(&ac->list);
	ac->sched = false;

	do {
		if (list_empty(&ac->tid_q))
			return;

		tid = list_first_entry(&ac->tid_q, struct ath_atx_tid, list);
		list_del(&tid->list);
		tid->sched = false;

		if (tid->paused)
			continue;

		if ((txq->axq_depth % 2) == 0)
			ath_tx_sched_aggr(sc, txq, tid);

		/*
		 * add tid to round-robin queue if more frames
		 * are pending for the tid
		 */
		if (!list_empty(&tid->buf_q))
			ath_tx_queue_tid(txq, tid);

		break;
	} while (!list_empty(&ac->tid_q));

	if (!list_empty(&ac->tid_q)) {
		if (!ac->sched) {
			ac->sched = true;
			list_add_tail(&ac->list, &txq->axq_acq);
		}
	}
}

int ath_tx_setup(struct ath_softc *sc, int haltype)
{
	struct ath_txq *txq;

	if (haltype >= ARRAY_SIZE(sc->tx.hwq_map)) {
		DPRINTF(sc, ATH_DBG_FATAL,
			"HAL AC %u out of range, max %zu!\n",
			 haltype, ARRAY_SIZE(sc->tx.hwq_map));
		return 0;
	}
	txq = ath_txq_setup(sc, ATH9K_TX_QUEUE_DATA, haltype);
	if (txq != NULL) {
		sc->tx.hwq_map[haltype] = txq->axq_qnum;
		return 1;
	} else
		return 0;
}

/***********/
/* TX, DMA */
/***********/

/*
 * Insert a chain of ath_buf (descriptors) on a txq and
 * assume the descriptors are already chained together by caller.
 */
static void ath_tx_txqaddbuf(struct ath_softc *sc, struct ath_txq *txq,
			     struct list_head *head)
{
	struct ath_hw *ah = sc->sc_ah;
	struct ath_buf *bf;

	/*
	 * Insert the frame on the outbound list and
	 * pass it on to the hardware.
	 */

	if (list_empty(head))
		return;

	bf = list_first_entry(head, struct ath_buf, list);

	list_splice_tail_init(head, &txq->axq_q);
	txq->axq_depth++;
	txq->axq_totalqueued++;
	txq->axq_linkbuf = list_entry(txq->axq_q.prev, struct ath_buf, list);

	DPRINTF(sc, ATH_DBG_QUEUE,
		"qnum: %d, txq depth: %d\n", txq->axq_qnum, txq->axq_depth);

	if (txq->axq_link == NULL) {
		ath9k_hw_puttxbuf(ah, txq->axq_qnum, bf->bf_daddr);
		DPRINTF(sc, ATH_DBG_XMIT,
			"TXDP[%u] = %llx (%p)\n",
			txq->axq_qnum, ito64(bf->bf_daddr), bf->bf_desc);
	} else {
		*txq->axq_link = bf->bf_daddr;
		DPRINTF(sc, ATH_DBG_XMIT, "link[%u] (%p)=%llx (%p)\n",
			txq->axq_qnum, txq->axq_link,
			ito64(bf->bf_daddr), bf->bf_desc);
	}
	txq->axq_link = &(bf->bf_lastbf->bf_desc->ds_link);
	ath9k_hw_txstart(ah, txq->axq_qnum);
}

static struct ath_buf *ath_tx_get_buffer(struct ath_softc *sc)
{
	struct ath_buf *bf = NULL;

	spin_lock_bh(&sc->tx.txbuflock);

	if (unlikely(list_empty(&sc->tx.txbuf))) {
		spin_unlock_bh(&sc->tx.txbuflock);
		return NULL;
	}

	bf = list_first_entry(&sc->tx.txbuf, struct ath_buf, list);
	list_del(&bf->list);

	spin_unlock_bh(&sc->tx.txbuflock);

	return bf;
}

static void ath_tx_send_ampdu(struct ath_softc *sc, struct ath_atx_tid *tid,
			      struct list_head *bf_head,
			      struct ath_tx_control *txctl)
{
	struct ath_buf *bf;

	bf = list_first_entry(bf_head, struct ath_buf, list);
	bf->bf_state.bf_type |= BUF_AMPDU;

	/*
	 * Do not queue to h/w when any of the following conditions is true:
	 * - there are pending frames in software queue
	 * - the TID is currently paused for ADDBA/BAR request
	 * - seqno is not within block-ack window
	 * - h/w queue depth exceeds low water mark
	 */
	if (!list_empty(&tid->buf_q) || tid->paused ||
	    !BAW_WITHIN(tid->seq_start, tid->baw_size, bf->bf_seqno) ||
	    txctl->txq->axq_depth >= ATH_AGGR_MIN_QDEPTH) {
		/*
		 * Add this frame to software queue for scheduling later
		 * for aggregation.
		 */
		list_move_tail(&bf->list, &tid->buf_q);
		ath_tx_queue_tid(txctl->txq, tid);
		return;
	}

	/* Add sub-frame to BAW */
	ath_tx_addto_baw(sc, tid, bf);

	/* Queue to h/w without aggregation */
	bf->bf_nframes = 1;
	bf->bf_lastbf = bf;
	ath_buf_set_rate(sc, bf);
	ath_tx_txqaddbuf(sc, txctl->txq, bf_head);
}

static void ath_tx_send_ht_normal(struct ath_softc *sc, struct ath_txq *txq,
				  struct ath_atx_tid *tid,
				  struct list_head *bf_head)
{
	struct ath_buf *bf;

	bf = list_first_entry(bf_head, struct ath_buf, list);
	bf->bf_state.bf_type &= ~BUF_AMPDU;

	/* update starting sequence number for subsequent ADDBA request */
	INCR(tid->seq_start, IEEE80211_SEQ_MAX);

	bf->bf_nframes = 1;
	bf->bf_lastbf = bf;
	ath_buf_set_rate(sc, bf);
	ath_tx_txqaddbuf(sc, txq, bf_head);
}

static void ath_tx_send_normal(struct ath_softc *sc, struct ath_txq *txq,
			       struct list_head *bf_head)
{
	struct ath_buf *bf;

	bf = list_first_entry(bf_head, struct ath_buf, list);

	bf->bf_lastbf = bf;
	bf->bf_nframes = 1;
	ath_buf_set_rate(sc, bf);
	ath_tx_txqaddbuf(sc, txq, bf_head);
}

static enum ath9k_pkt_type get_hw_packet_type(struct sk_buff *skb)
{
	struct ieee80211_hdr *hdr;
	enum ath9k_pkt_type htype;
	__le16 fc;

	hdr = (struct ieee80211_hdr *)skb->data;
	fc = hdr->frame_control;

	if (ieee80211_is_beacon(fc))
		htype = ATH9K_PKT_TYPE_BEACON;
	else if (ieee80211_is_probe_resp(fc))
		htype = ATH9K_PKT_TYPE_PROBE_RESP;
	else if (ieee80211_is_atim(fc))
		htype = ATH9K_PKT_TYPE_ATIM;
	else if (ieee80211_is_pspoll(fc))
		htype = ATH9K_PKT_TYPE_PSPOLL;
	else
		htype = ATH9K_PKT_TYPE_NORMAL;

	return htype;
}

static bool is_pae(struct sk_buff *skb)
{
	struct ieee80211_hdr *hdr;
	__le16 fc;

	hdr = (struct ieee80211_hdr *)skb->data;
	fc = hdr->frame_control;

	if (ieee80211_is_data(fc)) {
		if (ieee80211_is_nullfunc(fc) ||
		    /* Port Access Entity (IEEE 802.1X) */
		    (skb->protocol == cpu_to_be16(ETH_P_PAE))) {
			return true;
		}
	}

	return false;
}

static int get_hw_crypto_keytype(struct sk_buff *skb)
{
	struct ieee80211_tx_info *tx_info = IEEE80211_SKB_CB(skb);

	if (tx_info->control.hw_key) {
		if (tx_info->control.hw_key->alg == ALG_WEP)
			return ATH9K_KEY_TYPE_WEP;
		else if (tx_info->control.hw_key->alg == ALG_TKIP)
			return ATH9K_KEY_TYPE_TKIP;
		else if (tx_info->control.hw_key->alg == ALG_CCMP)
			return ATH9K_KEY_TYPE_AES;
	}

	return ATH9K_KEY_TYPE_CLEAR;
}

static void assign_aggr_tid_seqno(struct sk_buff *skb,
				  struct ath_buf *bf)
{
	struct ieee80211_tx_info *tx_info = IEEE80211_SKB_CB(skb);
	struct ieee80211_hdr *hdr;
	struct ath_node *an;
	struct ath_atx_tid *tid;
	__le16 fc;
	u8 *qc;

	if (!tx_info->control.sta)
		return;

	an = (struct ath_node *)tx_info->control.sta->drv_priv;
	hdr = (struct ieee80211_hdr *)skb->data;
	fc = hdr->frame_control;

	if (ieee80211_is_data_qos(fc)) {
		qc = ieee80211_get_qos_ctl(hdr);
		bf->bf_tidno = qc[0] & 0xf;
	}

	/*
	 * For HT capable stations, we save tidno for later use.
	 * We also override seqno set by upper layer with the one
	 * in tx aggregation state.
	 *
	 * If fragmentation is on, the sequence number is
	 * not overridden, since it has been
	 * incremented by the fragmentation routine.
	 *
	 * FIXME: check if the fragmentation threshold exceeds
	 * IEEE80211 max.
	 */
	tid = ATH_AN_2_TID(an, bf->bf_tidno);
	hdr->seq_ctrl = cpu_to_le16(tid->seq_next <<
			IEEE80211_SEQ_SEQ_SHIFT);
	bf->bf_seqno = tid->seq_next;
	INCR(tid->seq_next, IEEE80211_SEQ_MAX);
}

static int setup_tx_flags(struct ath_softc *sc, struct sk_buff *skb,
			  struct ath_txq *txq)
{
	struct ieee80211_tx_info *tx_info = IEEE80211_SKB_CB(skb);
	int flags = 0;

	flags |= ATH9K_TXDESC_CLRDMASK; /* needed for crypto errors */
	flags |= ATH9K_TXDESC_INTREQ;

	if (tx_info->flags & IEEE80211_TX_CTL_NO_ACK)
		flags |= ATH9K_TXDESC_NOACK;

	return flags;
}

/*
 * rix - rate index
 * pktlen - total bytes (delims + data + fcs + pads + pad delims)
 * width  - 0 for 20 MHz, 1 for 40 MHz
 * half_gi - to use 4us v/s 3.6 us for symbol time
 */
static u32 ath_pkt_duration(struct ath_softc *sc, u8 rix, struct ath_buf *bf,
			    int width, int half_gi, bool shortPreamble)
{
	struct ath_rate_table *rate_table = sc->cur_rate_table;
	u32 nbits, nsymbits, duration, nsymbols;
	u8 rc;
	int streams, pktlen;

	pktlen = bf_isaggr(bf) ? bf->bf_al : bf->bf_frmlen;
	rc = rate_table->info[rix].ratecode;

	/* for legacy rates, use old function to compute packet duration */
	if (!IS_HT_RATE(rc))
		return ath9k_hw_computetxtime(sc->sc_ah, rate_table, pktlen,
					      rix, shortPreamble);

	/* find number of symbols: PLCP + data */
	nbits = (pktlen << 3) + OFDM_PLCP_BITS;
	nsymbits = bits_per_symbol[HT_RC_2_MCS(rc)][width];
	nsymbols = (nbits + nsymbits - 1) / nsymbits;

	if (!half_gi)
		duration = SYMBOL_TIME(nsymbols);
	else
		duration = SYMBOL_TIME_HALFGI(nsymbols);

	/* addup duration for legacy/ht training and signal fields */
	streams = HT_RC_2_STREAMS(rc);
	duration += L_STF + L_LTF + L_SIG + HT_SIG + HT_STF + HT_LTF(streams);

	return duration;
}

=======
	if (tx_info->flags & IEEE80211_TX_CTL_NO_ACK)
		flags |= ATH9K_TXDESC_NOACK;

	return flags;
}

/*
 * rix - rate index
 * pktlen - total bytes (delims + data + fcs + pads + pad delims)
 * width  - 0 for 20 MHz, 1 for 40 MHz
 * half_gi - to use 4us v/s 3.6 us for symbol time
 */
static u32 ath_pkt_duration(struct ath_softc *sc, u8 rix, struct ath_buf *bf,
			    int width, int half_gi, bool shortPreamble)
{
	struct ath_rate_table *rate_table = sc->cur_rate_table;
	u32 nbits, nsymbits, duration, nsymbols;
	u8 rc;
	int streams, pktlen;

	pktlen = bf_isaggr(bf) ? bf->bf_al : bf->bf_frmlen;
	rc = rate_table->info[rix].ratecode;

	/* for legacy rates, use old function to compute packet duration */
	if (!IS_HT_RATE(rc))
		return ath9k_hw_computetxtime(sc->sc_ah, rate_table, pktlen,
					      rix, shortPreamble);

	/* find number of symbols: PLCP + data */
	nbits = (pktlen << 3) + OFDM_PLCP_BITS;
	nsymbits = bits_per_symbol[HT_RC_2_MCS(rc)][width];
	nsymbols = (nbits + nsymbits - 1) / nsymbits;

	if (!half_gi)
		duration = SYMBOL_TIME(nsymbols);
	else
		duration = SYMBOL_TIME_HALFGI(nsymbols);

	/* addup duration for legacy/ht training and signal fields */
	streams = HT_RC_2_STREAMS(rc);
	duration += L_STF + L_LTF + L_SIG + HT_SIG + HT_STF + HT_LTF(streams);

	return duration;
}

>>>>>>> ded760a1
static void ath_buf_set_rate(struct ath_softc *sc, struct ath_buf *bf)
{
	struct ath_rate_table *rt = sc->cur_rate_table;
	struct ath9k_11n_rate_series series[4];
	struct sk_buff *skb;
	struct ieee80211_tx_info *tx_info;
	struct ieee80211_tx_rate *rates;
	struct ieee80211_hdr *hdr;
	int i, flags = 0;
	u8 rix = 0, ctsrate = 0;
	bool is_pspoll;
<<<<<<< HEAD

	memset(series, 0, sizeof(struct ath9k_11n_rate_series) * 4);

	skb = (struct sk_buff *)bf->bf_mpdu;
	tx_info = IEEE80211_SKB_CB(skb);
	rates = tx_info->control.rates;
	hdr = (struct ieee80211_hdr *)skb->data;
	is_pspoll = ieee80211_is_pspoll(hdr->frame_control);

	/*
	 * We check if Short Preamble is needed for the CTS rate by
	 * checking the BSS's global flag.
	 * But for the rate series, IEEE80211_TX_RC_USE_SHORT_PREAMBLE is used.
	 */
	if (sc->sc_flags & SC_OP_PREAMBLE_SHORT)
		ctsrate = rt->info[tx_info->control.rts_cts_rate_idx].ratecode |
			rt->info[tx_info->control.rts_cts_rate_idx].short_preamble;
	else
		ctsrate = rt->info[tx_info->control.rts_cts_rate_idx].ratecode;

	/*
	 * ATH9K_TXDESC_RTSENA and ATH9K_TXDESC_CTSENA are mutually exclusive.
	 * Check the first rate in the series to decide whether RTS/CTS
	 * or CTS-to-self has to be used.
	 */
	if (rates[0].flags & IEEE80211_TX_RC_USE_CTS_PROTECT)
		flags = ATH9K_TXDESC_CTSENA;
	else if (rates[0].flags & IEEE80211_TX_RC_USE_RTS_CTS)
		flags = ATH9K_TXDESC_RTSENA;

	/* FIXME: Handle aggregation protection */
	if (sc->config.ath_aggr_prot &&
	    (!bf_isaggr(bf) || (bf_isaggr(bf) && bf->bf_al < 8192))) {
		flags = ATH9K_TXDESC_RTSENA;
	}

	/* For AR5416 - RTS cannot be followed by a frame larger than 8K */
	if (bf_isaggr(bf) && (bf->bf_al > sc->sc_ah->caps.rts_aggr_limit))
		flags &= ~(ATH9K_TXDESC_RTSENA);

	for (i = 0; i < 4; i++) {
		if (!rates[i].count || (rates[i].idx < 0))
			continue;

		rix = rates[i].idx;
		series[i].Tries = rates[i].count;
		series[i].ChSel = sc->tx_chainmask;

		if (rates[i].flags & IEEE80211_TX_RC_USE_SHORT_PREAMBLE)
			series[i].Rate = rt->info[rix].ratecode |
				rt->info[rix].short_preamble;
		else
			series[i].Rate = rt->info[rix].ratecode;

		if (rates[i].flags & IEEE80211_TX_RC_USE_RTS_CTS)
			series[i].RateFlags |= ATH9K_RATESERIES_RTS_CTS;
		if (rates[i].flags & IEEE80211_TX_RC_40_MHZ_WIDTH)
			series[i].RateFlags |= ATH9K_RATESERIES_2040;
		if (rates[i].flags & IEEE80211_TX_RC_SHORT_GI)
			series[i].RateFlags |= ATH9K_RATESERIES_HALFGI;

		series[i].PktDuration = ath_pkt_duration(sc, rix, bf,
			 (rates[i].flags & IEEE80211_TX_RC_40_MHZ_WIDTH) != 0,
			 (rates[i].flags & IEEE80211_TX_RC_SHORT_GI),
			 (rates[i].flags & IEEE80211_TX_RC_USE_SHORT_PREAMBLE));
	}

=======

	memset(series, 0, sizeof(struct ath9k_11n_rate_series) * 4);

	skb = (struct sk_buff *)bf->bf_mpdu;
	tx_info = IEEE80211_SKB_CB(skb);
	rates = tx_info->control.rates;
	hdr = (struct ieee80211_hdr *)skb->data;
	is_pspoll = ieee80211_is_pspoll(hdr->frame_control);

	/*
	 * We check if Short Preamble is needed for the CTS rate by
	 * checking the BSS's global flag.
	 * But for the rate series, IEEE80211_TX_RC_USE_SHORT_PREAMBLE is used.
	 */
	if (sc->sc_flags & SC_OP_PREAMBLE_SHORT)
		ctsrate = rt->info[tx_info->control.rts_cts_rate_idx].ratecode |
			rt->info[tx_info->control.rts_cts_rate_idx].short_preamble;
	else
		ctsrate = rt->info[tx_info->control.rts_cts_rate_idx].ratecode;

	/*
	 * ATH9K_TXDESC_RTSENA and ATH9K_TXDESC_CTSENA are mutually exclusive.
	 * Check the first rate in the series to decide whether RTS/CTS
	 * or CTS-to-self has to be used.
	 */
	if (rates[0].flags & IEEE80211_TX_RC_USE_CTS_PROTECT)
		flags = ATH9K_TXDESC_CTSENA;
	else if (rates[0].flags & IEEE80211_TX_RC_USE_RTS_CTS)
		flags = ATH9K_TXDESC_RTSENA;

	/* FIXME: Handle aggregation protection */
	if (sc->config.ath_aggr_prot &&
	    (!bf_isaggr(bf) || (bf_isaggr(bf) && bf->bf_al < 8192))) {
		flags = ATH9K_TXDESC_RTSENA;
	}

	/* For AR5416 - RTS cannot be followed by a frame larger than 8K */
	if (bf_isaggr(bf) && (bf->bf_al > sc->sc_ah->caps.rts_aggr_limit))
		flags &= ~(ATH9K_TXDESC_RTSENA);

	for (i = 0; i < 4; i++) {
		if (!rates[i].count || (rates[i].idx < 0))
			continue;

		rix = rates[i].idx;
		series[i].Tries = rates[i].count;
		series[i].ChSel = sc->tx_chainmask;

		if (rates[i].flags & IEEE80211_TX_RC_USE_SHORT_PREAMBLE)
			series[i].Rate = rt->info[rix].ratecode |
				rt->info[rix].short_preamble;
		else
			series[i].Rate = rt->info[rix].ratecode;

		if (rates[i].flags & IEEE80211_TX_RC_USE_RTS_CTS)
			series[i].RateFlags |= ATH9K_RATESERIES_RTS_CTS;
		if (rates[i].flags & IEEE80211_TX_RC_40_MHZ_WIDTH)
			series[i].RateFlags |= ATH9K_RATESERIES_2040;
		if (rates[i].flags & IEEE80211_TX_RC_SHORT_GI)
			series[i].RateFlags |= ATH9K_RATESERIES_HALFGI;

		series[i].PktDuration = ath_pkt_duration(sc, rix, bf,
			 (rates[i].flags & IEEE80211_TX_RC_40_MHZ_WIDTH) != 0,
			 (rates[i].flags & IEEE80211_TX_RC_SHORT_GI),
			 (rates[i].flags & IEEE80211_TX_RC_USE_SHORT_PREAMBLE));
	}

>>>>>>> ded760a1
	/* set dur_update_en for l-sig computation except for PS-Poll frames */
	ath9k_hw_set11n_ratescenario(sc->sc_ah, bf->bf_desc,
				     bf->bf_lastbf->bf_desc,
				     !is_pspoll, ctsrate,
				     0, series, 4, flags);

	if (sc->config.ath_aggr_prot && flags)
		ath9k_hw_set11n_burstduration(sc->sc_ah, bf->bf_desc, 8192);
}

static int ath_tx_setup_buffer(struct ieee80211_hw *hw, struct ath_buf *bf,
				struct sk_buff *skb,
				struct ath_tx_control *txctl)
{
	struct ath_wiphy *aphy = hw->priv;
	struct ath_softc *sc = aphy->sc;
	struct ieee80211_tx_info *tx_info = IEEE80211_SKB_CB(skb);
	struct ieee80211_hdr *hdr = (struct ieee80211_hdr *)skb->data;
	struct ath_tx_info_priv *tx_info_priv;
	int hdrlen;
	__le16 fc;

	tx_info_priv = kzalloc(sizeof(*tx_info_priv), GFP_ATOMIC);
	if (unlikely(!tx_info_priv))
		return -ENOMEM;
	tx_info->rate_driver_data[0] = tx_info_priv;
	tx_info_priv->aphy = aphy;
	tx_info_priv->frame_type = txctl->frame_type;
	hdrlen = ieee80211_get_hdrlen_from_skb(skb);
	fc = hdr->frame_control;

	ATH_TXBUF_RESET(bf);

	bf->bf_frmlen = skb->len + FCS_LEN - (hdrlen & 3);

	if (conf_is_ht(&sc->hw->conf) && !is_pae(skb))
		bf->bf_state.bf_type |= BUF_HT;

	bf->bf_flags = setup_tx_flags(sc, skb, txctl->txq);

	bf->bf_keytype = get_hw_crypto_keytype(skb);
	if (bf->bf_keytype != ATH9K_KEY_TYPE_CLEAR) {
		bf->bf_frmlen += tx_info->control.hw_key->icv_len;
		bf->bf_keyix = tx_info->control.hw_key->hw_key_idx;
	} else {
		bf->bf_keyix = ATH9K_TXKEYIX_INVALID;
	}

	if (ieee80211_is_data_qos(fc) && (sc->sc_flags & SC_OP_TXAGGR))
		assign_aggr_tid_seqno(skb, bf);

	bf->bf_mpdu = skb;

	bf->bf_dmacontext = dma_map_single(sc->dev, skb->data,
					   skb->len, DMA_TO_DEVICE);
	if (unlikely(dma_mapping_error(sc->dev, bf->bf_dmacontext))) {
		bf->bf_mpdu = NULL;
		DPRINTF(sc, ATH_DBG_CONFIG,
			"dma_mapping_error() on TX\n");
		return -ENOMEM;
	}

	bf->bf_buf_addr = bf->bf_dmacontext;
	return 0;
}

/* FIXME: tx power */
static void ath_tx_start_dma(struct ath_softc *sc, struct ath_buf *bf,
			     struct ath_tx_control *txctl)
{
	struct sk_buff *skb = (struct sk_buff *)bf->bf_mpdu;
	struct ieee80211_tx_info *tx_info =  IEEE80211_SKB_CB(skb);
	struct ieee80211_hdr *hdr = (struct ieee80211_hdr *)skb->data;
	struct ath_node *an = NULL;
	struct list_head bf_head;
	struct ath_desc *ds;
	struct ath_atx_tid *tid;
	struct ath_hw *ah = sc->sc_ah;
	int frm_type;
	__le16 fc;

	frm_type = get_hw_packet_type(skb);
	fc = hdr->frame_control;

	INIT_LIST_HEAD(&bf_head);
	list_add_tail(&bf->list, &bf_head);

	ds = bf->bf_desc;
	ds->ds_link = 0;
	ds->ds_data = bf->bf_buf_addr;

	ath9k_hw_set11n_txdesc(ah, ds, bf->bf_frmlen, frm_type, MAX_RATE_POWER,
			       bf->bf_keyix, bf->bf_keytype, bf->bf_flags);

	ath9k_hw_filltxdesc(ah, ds,
			    skb->len,	/* segment length */
			    true,	/* first segment */
			    true,	/* last segment */
			    ds);	/* first descriptor */

	spin_lock_bh(&txctl->txq->axq_lock);

	if (bf_isht(bf) && (sc->sc_flags & SC_OP_TXAGGR) &&
	    tx_info->control.sta) {
		an = (struct ath_node *)tx_info->control.sta->drv_priv;
		tid = ATH_AN_2_TID(an, bf->bf_tidno);

		if (!ieee80211_is_data_qos(fc)) {
			ath_tx_send_normal(sc, txctl->txq, &bf_head);
			goto tx_done;
		}

		if (ath_aggr_query(sc, an, bf->bf_tidno)) {
			/*
			 * Try aggregation if it's a unicast data frame
			 * and the destination is HT capable.
			 */
			ath_tx_send_ampdu(sc, tid, &bf_head, txctl);
		} else {
			/*
			 * Send this frame as regular when ADDBA
			 * exchange is neither complete nor pending.
			 */
			ath_tx_send_ht_normal(sc, txctl->txq,
					      tid, &bf_head);
		}
	} else {
		ath_tx_send_normal(sc, txctl->txq, &bf_head);
	}

tx_done:
	spin_unlock_bh(&txctl->txq->axq_lock);
}

/* Upon failure caller should free skb */
int ath_tx_start(struct ieee80211_hw *hw, struct sk_buff *skb,
		 struct ath_tx_control *txctl)
{
	struct ath_wiphy *aphy = hw->priv;
	struct ath_softc *sc = aphy->sc;
	struct ath_buf *bf;
	int r;

	bf = ath_tx_get_buffer(sc);
	if (!bf) {
		DPRINTF(sc, ATH_DBG_XMIT, "TX buffers are full\n");
		return -1;
	}

	r = ath_tx_setup_buffer(hw, bf, skb, txctl);
	if (unlikely(r)) {
		struct ath_txq *txq = txctl->txq;

		DPRINTF(sc, ATH_DBG_FATAL, "TX mem alloc failure\n");

		/* upon ath_tx_processq() this TX queue will be resumed, we
		 * guarantee this will happen by knowing beforehand that
		 * we will at least have to run TX completionon one buffer
		 * on the queue */
		spin_lock_bh(&txq->axq_lock);
		if (sc->tx.txq[txq->axq_qnum].axq_depth > 1) {
			ieee80211_stop_queue(sc->hw,
				skb_get_queue_mapping(skb));
			txq->stopped = 1;
		}
		spin_unlock_bh(&txq->axq_lock);

		spin_lock_bh(&sc->tx.txbuflock);
		list_add_tail(&bf->list, &sc->tx.txbuf);
		spin_unlock_bh(&sc->tx.txbuflock);

		return r;
	}

	ath_tx_start_dma(sc, bf, txctl);

	return 0;
}

void ath_tx_cabq(struct ieee80211_hw *hw, struct sk_buff *skb)
<<<<<<< HEAD
{
	struct ath_wiphy *aphy = hw->priv;
	struct ath_softc *sc = aphy->sc;
	int hdrlen, padsize;
	struct ieee80211_tx_info *info = IEEE80211_SKB_CB(skb);
	struct ath_tx_control txctl;

	memset(&txctl, 0, sizeof(struct ath_tx_control));

	/*
	 * As a temporary workaround, assign seq# here; this will likely need
	 * to be cleaned up to work better with Beacon transmission and virtual
	 * BSSes.
	 */
	if (info->flags & IEEE80211_TX_CTL_ASSIGN_SEQ) {
		struct ieee80211_hdr *hdr = (struct ieee80211_hdr *) skb->data;
		if (info->flags & IEEE80211_TX_CTL_FIRST_FRAGMENT)
			sc->tx.seq_no += 0x10;
		hdr->seq_ctrl &= cpu_to_le16(IEEE80211_SCTL_FRAG);
		hdr->seq_ctrl |= cpu_to_le16(sc->tx.seq_no);
	}

	/* Add the padding after the header if this is not already done */
	hdrlen = ieee80211_get_hdrlen_from_skb(skb);
	if (hdrlen & 3) {
		padsize = hdrlen % 4;
		if (skb_headroom(skb) < padsize) {
			DPRINTF(sc, ATH_DBG_XMIT, "TX CABQ padding failed\n");
			dev_kfree_skb_any(skb);
			return;
		}
		skb_push(skb, padsize);
		memmove(skb->data, skb->data + padsize, hdrlen);
	}

	txctl.txq = sc->beacon.cabq;

	DPRINTF(sc, ATH_DBG_XMIT, "transmitting CABQ packet, skb: %p\n", skb);

	if (ath_tx_start(hw, skb, &txctl) != 0) {
		DPRINTF(sc, ATH_DBG_XMIT, "CABQ TX failed\n");
		goto exit;
	}

	return;
exit:
	dev_kfree_skb_any(skb);
}

/*****************/
/* TX Completion */
/*****************/

static void ath_tx_complete(struct ath_softc *sc, struct sk_buff *skb,
			    struct ath_xmit_status *tx_status)
{
	struct ieee80211_hw *hw = sc->hw;
	struct ieee80211_tx_info *tx_info = IEEE80211_SKB_CB(skb);
	struct ath_tx_info_priv *tx_info_priv = ATH_TX_INFO_PRIV(tx_info);
	int hdrlen, padsize;
	int frame_type = ATH9K_NOT_INTERNAL;

	DPRINTF(sc, ATH_DBG_XMIT, "TX complete: skb: %p\n", skb);

	if (tx_info_priv) {
		hw = tx_info_priv->aphy->hw;
		frame_type = tx_info_priv->frame_type;
	}

	if (tx_info->flags & IEEE80211_TX_CTL_NO_ACK ||
	    tx_info->flags & IEEE80211_TX_STAT_TX_FILTERED) {
		kfree(tx_info_priv);
		tx_info->rate_driver_data[0] = NULL;
	}

	if (tx_status->flags & ATH_TX_BAR) {
		tx_info->flags |= IEEE80211_TX_STAT_AMPDU_NO_BACK;
		tx_status->flags &= ~ATH_TX_BAR;
	}

	if (!(tx_status->flags & (ATH_TX_ERROR | ATH_TX_XRETRY))) {
		/* Frame was ACKed */
		tx_info->flags |= IEEE80211_TX_STAT_ACK;
	}

	tx_info->status.rates[0].count = tx_status->retries + 1;

	hdrlen = ieee80211_get_hdrlen_from_skb(skb);
	padsize = hdrlen & 3;
	if (padsize && hdrlen >= 24) {
		/*
		 * Remove MAC header padding before giving the frame back to
		 * mac80211.
		 */
		memmove(skb->data + padsize, skb->data, hdrlen);
		skb_pull(skb, padsize);
	}

	if (frame_type == ATH9K_NOT_INTERNAL)
		ieee80211_tx_status(hw, skb);
	else
		ath9k_tx_status(hw, skb);
}

static void ath_tx_complete_buf(struct ath_softc *sc, struct ath_buf *bf,
				struct list_head *bf_q,
				int txok, int sendbar)
{
	struct sk_buff *skb = bf->bf_mpdu;
	struct ath_xmit_status tx_status;
	unsigned long flags;

	/*
	 * Set retry information.
	 * NB: Don't use the information in the descriptor, because the frame
	 * could be software retried.
	 */
	tx_status.retries = bf->bf_retries;
	tx_status.flags = 0;

	if (sendbar)
		tx_status.flags = ATH_TX_BAR;

	if (!txok) {
		tx_status.flags |= ATH_TX_ERROR;

		if (bf_isxretried(bf))
			tx_status.flags |= ATH_TX_XRETRY;
	}

	dma_unmap_single(sc->dev, bf->bf_dmacontext, skb->len, DMA_TO_DEVICE);
	ath_tx_complete(sc, skb, &tx_status);

	/*
	 * Return the list of ath_buf of this mpdu to free queue
	 */
	spin_lock_irqsave(&sc->tx.txbuflock, flags);
	list_splice_tail_init(bf_q, &sc->tx.txbuf);
	spin_unlock_irqrestore(&sc->tx.txbuflock, flags);
}

static int ath_tx_num_badfrms(struct ath_softc *sc, struct ath_buf *bf,
			      int txok)
{
	struct ath_buf *bf_last = bf->bf_lastbf;
	struct ath_desc *ds = bf_last->bf_desc;
	u16 seq_st = 0;
	u32 ba[WME_BA_BMP_SIZE >> 5];
	int ba_index;
	int nbad = 0;
	int isaggr = 0;

	if (ds->ds_txstat.ts_flags == ATH9K_TX_SW_ABORTED)
		return 0;

	isaggr = bf_isaggr(bf);
	if (isaggr) {
		seq_st = ATH_DS_BA_SEQ(ds);
		memcpy(ba, ATH_DS_BA_BITMAP(ds), WME_BA_BMP_SIZE >> 3);
	}

	while (bf) {
		ba_index = ATH_BA_INDEX(seq_st, bf->bf_seqno);
		if (!txok || (isaggr && !ATH_BA_ISSET(ba, ba_index)))
			nbad++;

		bf = bf->bf_next;
	}

	return nbad;
}

static void ath_tx_rc_status(struct ath_buf *bf, struct ath_desc *ds, int nbad)
{
	struct sk_buff *skb = (struct sk_buff *)bf->bf_mpdu;
	struct ieee80211_hdr *hdr = (struct ieee80211_hdr *)skb->data;
	struct ieee80211_tx_info *tx_info = IEEE80211_SKB_CB(skb);
	struct ath_tx_info_priv *tx_info_priv = ATH_TX_INFO_PRIV(tx_info);

	tx_info_priv->update_rc = false;
	if (ds->ds_txstat.ts_status & ATH9K_TXERR_FILT)
		tx_info->flags |= IEEE80211_TX_STAT_TX_FILTERED;

	if ((ds->ds_txstat.ts_status & ATH9K_TXERR_FILT) == 0 &&
	    (bf->bf_flags & ATH9K_TXDESC_NOACK) == 0) {
		if (ieee80211_is_data(hdr->frame_control)) {
			memcpy(&tx_info_priv->tx, &ds->ds_txstat,
			       sizeof(tx_info_priv->tx));
			tx_info_priv->n_frames = bf->bf_nframes;
			tx_info_priv->n_bad_frames = nbad;
			tx_info_priv->update_rc = true;
		}
	}
}

static void ath_wake_mac80211_queue(struct ath_softc *sc, struct ath_txq *txq)
{
	int qnum;

	spin_lock_bh(&txq->axq_lock);
	if (txq->stopped &&
	    sc->tx.txq[txq->axq_qnum].axq_depth <= (ATH_TXBUF - 20)) {
		qnum = ath_get_mac80211_qnum(txq->axq_qnum, sc);
		if (qnum != -1) {
			ieee80211_wake_queue(sc->hw, qnum);
			txq->stopped = 0;
		}
	}
	spin_unlock_bh(&txq->axq_lock);
}

static void ath_tx_processq(struct ath_softc *sc, struct ath_txq *txq)
{
	struct ath_hw *ah = sc->sc_ah;
	struct ath_buf *bf, *lastbf, *bf_held = NULL;
	struct list_head bf_head;
	struct ath_desc *ds;
	int txok, nbad = 0;
	int status;

	DPRINTF(sc, ATH_DBG_QUEUE, "tx queue %d (%x), link %p\n",
		txq->axq_qnum, ath9k_hw_gettxbuf(sc->sc_ah, txq->axq_qnum),
		txq->axq_link);

	for (;;) {
		spin_lock_bh(&txq->axq_lock);
		if (list_empty(&txq->axq_q)) {
			txq->axq_link = NULL;
			txq->axq_linkbuf = NULL;
			spin_unlock_bh(&txq->axq_lock);
			break;
		}
		bf = list_first_entry(&txq->axq_q, struct ath_buf, list);

		/*
		 * There is a race condition that a BH gets scheduled
		 * after sw writes TxE and before hw re-load the last
		 * descriptor to get the newly chained one.
		 * Software must keep the last DONE descriptor as a
		 * holding descriptor - software does so by marking
		 * it with the STALE flag.
		 */
		bf_held = NULL;
		if (bf->bf_status & ATH_BUFSTATUS_STALE) {
			bf_held = bf;
			if (list_is_last(&bf_held->list, &txq->axq_q)) {
				txq->axq_link = NULL;
				txq->axq_linkbuf = NULL;
				spin_unlock_bh(&txq->axq_lock);

				/*
				 * The holding descriptor is the last
				 * descriptor in queue. It's safe to remove
				 * the last holding descriptor in BH context.
				 */
				spin_lock_bh(&sc->tx.txbuflock);
				list_move_tail(&bf_held->list, &sc->tx.txbuf);
				spin_unlock_bh(&sc->tx.txbuflock);

				break;
			} else {
				bf = list_entry(bf_held->list.next,
						struct ath_buf, list);
			}
		}

		lastbf = bf->bf_lastbf;
		ds = lastbf->bf_desc;

		status = ath9k_hw_txprocdesc(ah, ds);
		if (status == -EINPROGRESS) {
			spin_unlock_bh(&txq->axq_lock);
			break;
		}
		if (bf->bf_desc == txq->axq_lastdsWithCTS)
			txq->axq_lastdsWithCTS = NULL;
		if (ds == txq->axq_gatingds)
			txq->axq_gatingds = NULL;

		/*
		 * Remove ath_buf's of the same transmit unit from txq,
		 * however leave the last descriptor back as the holding
		 * descriptor for hw.
		 */
		lastbf->bf_status |= ATH_BUFSTATUS_STALE;
		INIT_LIST_HEAD(&bf_head);
		if (!list_is_singular(&lastbf->list))
			list_cut_position(&bf_head,
				&txq->axq_q, lastbf->list.prev);

		txq->axq_depth--;
		if (bf_isaggr(bf))
			txq->axq_aggr_depth--;

		txok = (ds->ds_txstat.ts_status == 0);
		spin_unlock_bh(&txq->axq_lock);

		if (bf_held) {
			spin_lock_bh(&sc->tx.txbuflock);
			list_move_tail(&bf_held->list, &sc->tx.txbuf);
			spin_unlock_bh(&sc->tx.txbuflock);
		}

		if (!bf_isampdu(bf)) {
			/*
			 * This frame is sent out as a single frame.
			 * Use hardware retry status for this frame.
			 */
			bf->bf_retries = ds->ds_txstat.ts_longretry;
			if (ds->ds_txstat.ts_status & ATH9K_TXERR_XRETRY)
				bf->bf_state.bf_type |= BUF_XRETRY;
			nbad = 0;
		} else {
			nbad = ath_tx_num_badfrms(sc, bf, txok);
		}

		ath_tx_rc_status(bf, ds, nbad);

		if (bf_isampdu(bf))
			ath_tx_complete_aggr(sc, txq, bf, &bf_head, txok);
		else
			ath_tx_complete_buf(sc, bf, &bf_head, txok, 0);

		ath_wake_mac80211_queue(sc, txq);

=======
{
	struct ath_wiphy *aphy = hw->priv;
	struct ath_softc *sc = aphy->sc;
	int hdrlen, padsize;
	struct ieee80211_tx_info *info = IEEE80211_SKB_CB(skb);
	struct ath_tx_control txctl;

	memset(&txctl, 0, sizeof(struct ath_tx_control));

	/*
	 * As a temporary workaround, assign seq# here; this will likely need
	 * to be cleaned up to work better with Beacon transmission and virtual
	 * BSSes.
	 */
	if (info->flags & IEEE80211_TX_CTL_ASSIGN_SEQ) {
		struct ieee80211_hdr *hdr = (struct ieee80211_hdr *) skb->data;
		if (info->flags & IEEE80211_TX_CTL_FIRST_FRAGMENT)
			sc->tx.seq_no += 0x10;
		hdr->seq_ctrl &= cpu_to_le16(IEEE80211_SCTL_FRAG);
		hdr->seq_ctrl |= cpu_to_le16(sc->tx.seq_no);
	}

	/* Add the padding after the header if this is not already done */
	hdrlen = ieee80211_get_hdrlen_from_skb(skb);
	if (hdrlen & 3) {
		padsize = hdrlen % 4;
		if (skb_headroom(skb) < padsize) {
			DPRINTF(sc, ATH_DBG_XMIT, "TX CABQ padding failed\n");
			dev_kfree_skb_any(skb);
			return;
		}
		skb_push(skb, padsize);
		memmove(skb->data, skb->data + padsize, hdrlen);
	}

	txctl.txq = sc->beacon.cabq;

	DPRINTF(sc, ATH_DBG_XMIT, "transmitting CABQ packet, skb: %p\n", skb);

	if (ath_tx_start(hw, skb, &txctl) != 0) {
		DPRINTF(sc, ATH_DBG_XMIT, "CABQ TX failed\n");
		goto exit;
	}

	return;
exit:
	dev_kfree_skb_any(skb);
}

/*****************/
/* TX Completion */
/*****************/

static void ath_tx_complete(struct ath_softc *sc, struct sk_buff *skb,
			    int tx_flags)
{
	struct ieee80211_hw *hw = sc->hw;
	struct ieee80211_tx_info *tx_info = IEEE80211_SKB_CB(skb);
	struct ath_tx_info_priv *tx_info_priv = ATH_TX_INFO_PRIV(tx_info);
	int hdrlen, padsize;
	int frame_type = ATH9K_NOT_INTERNAL;

	DPRINTF(sc, ATH_DBG_XMIT, "TX complete: skb: %p\n", skb);

	if (tx_info_priv) {
		hw = tx_info_priv->aphy->hw;
		frame_type = tx_info_priv->frame_type;
	}

	if (tx_info->flags & IEEE80211_TX_CTL_NO_ACK ||
	    tx_info->flags & IEEE80211_TX_STAT_TX_FILTERED) {
		kfree(tx_info_priv);
		tx_info->rate_driver_data[0] = NULL;
	}

	if (tx_flags & ATH_TX_BAR)
		tx_info->flags |= IEEE80211_TX_STAT_AMPDU_NO_BACK;

	if (!(tx_flags & (ATH_TX_ERROR | ATH_TX_XRETRY))) {
		/* Frame was ACKed */
		tx_info->flags |= IEEE80211_TX_STAT_ACK;
	}

	hdrlen = ieee80211_get_hdrlen_from_skb(skb);
	padsize = hdrlen & 3;
	if (padsize && hdrlen >= 24) {
		/*
		 * Remove MAC header padding before giving the frame back to
		 * mac80211.
		 */
		memmove(skb->data + padsize, skb->data, hdrlen);
		skb_pull(skb, padsize);
	}

	if (frame_type == ATH9K_NOT_INTERNAL)
		ieee80211_tx_status(hw, skb);
	else
		ath9k_tx_status(hw, skb);
}

static void ath_tx_complete_buf(struct ath_softc *sc, struct ath_buf *bf,
				struct list_head *bf_q,
				int txok, int sendbar)
{
	struct sk_buff *skb = bf->bf_mpdu;
	unsigned long flags;
	int tx_flags = 0;


	if (sendbar)
		tx_flags = ATH_TX_BAR;

	if (!txok) {
		tx_flags |= ATH_TX_ERROR;

		if (bf_isxretried(bf))
			tx_flags |= ATH_TX_XRETRY;
	}

	dma_unmap_single(sc->dev, bf->bf_dmacontext, skb->len, DMA_TO_DEVICE);
	ath_tx_complete(sc, skb, tx_flags);

	/*
	 * Return the list of ath_buf of this mpdu to free queue
	 */
	spin_lock_irqsave(&sc->tx.txbuflock, flags);
	list_splice_tail_init(bf_q, &sc->tx.txbuf);
	spin_unlock_irqrestore(&sc->tx.txbuflock, flags);
}

static int ath_tx_num_badfrms(struct ath_softc *sc, struct ath_buf *bf,
			      int txok)
{
	struct ath_buf *bf_last = bf->bf_lastbf;
	struct ath_desc *ds = bf_last->bf_desc;
	u16 seq_st = 0;
	u32 ba[WME_BA_BMP_SIZE >> 5];
	int ba_index;
	int nbad = 0;
	int isaggr = 0;

	if (ds->ds_txstat.ts_flags == ATH9K_TX_SW_ABORTED)
		return 0;

	isaggr = bf_isaggr(bf);
	if (isaggr) {
		seq_st = ATH_DS_BA_SEQ(ds);
		memcpy(ba, ATH_DS_BA_BITMAP(ds), WME_BA_BMP_SIZE >> 3);
	}

	while (bf) {
		ba_index = ATH_BA_INDEX(seq_st, bf->bf_seqno);
		if (!txok || (isaggr && !ATH_BA_ISSET(ba, ba_index)))
			nbad++;

		bf = bf->bf_next;
	}

	return nbad;
}

static void ath_tx_rc_status(struct ath_buf *bf, struct ath_desc *ds,
			     int nbad, int txok, bool update_rc)
{
	struct sk_buff *skb = (struct sk_buff *)bf->bf_mpdu;
	struct ieee80211_hdr *hdr = (struct ieee80211_hdr *)skb->data;
	struct ieee80211_tx_info *tx_info = IEEE80211_SKB_CB(skb);
	struct ath_tx_info_priv *tx_info_priv = ATH_TX_INFO_PRIV(tx_info);
	struct ieee80211_hw *hw = tx_info_priv->aphy->hw;
	u8 i, tx_rateindex;

	if (txok)
		tx_info->status.ack_signal = ds->ds_txstat.ts_rssi;

	tx_rateindex = ds->ds_txstat.ts_rateindex;
	WARN_ON(tx_rateindex >= hw->max_rates);

	tx_info_priv->update_rc = update_rc;
	if (ds->ds_txstat.ts_status & ATH9K_TXERR_FILT)
		tx_info->flags |= IEEE80211_TX_STAT_TX_FILTERED;

	if ((ds->ds_txstat.ts_status & ATH9K_TXERR_FILT) == 0 &&
	    (bf->bf_flags & ATH9K_TXDESC_NOACK) == 0 && update_rc) {
		if (ieee80211_is_data(hdr->frame_control)) {
			memcpy(&tx_info_priv->tx, &ds->ds_txstat,
			       sizeof(tx_info_priv->tx));
			tx_info_priv->n_frames = bf->bf_nframes;
			tx_info_priv->n_bad_frames = nbad;
		}
	}

	for (i = tx_rateindex + 1; i < hw->max_rates; i++)
		tx_info->status.rates[i].count = 0;

	tx_info->status.rates[tx_rateindex].count = bf->bf_retries + 1;
}

static void ath_wake_mac80211_queue(struct ath_softc *sc, struct ath_txq *txq)
{
	int qnum;

	spin_lock_bh(&txq->axq_lock);
	if (txq->stopped &&
	    sc->tx.txq[txq->axq_qnum].axq_depth <= (ATH_TXBUF - 20)) {
		qnum = ath_get_mac80211_qnum(txq->axq_qnum, sc);
		if (qnum != -1) {
			ieee80211_wake_queue(sc->hw, qnum);
			txq->stopped = 0;
		}
	}
	spin_unlock_bh(&txq->axq_lock);
}

static void ath_tx_processq(struct ath_softc *sc, struct ath_txq *txq)
{
	struct ath_hw *ah = sc->sc_ah;
	struct ath_buf *bf, *lastbf, *bf_held = NULL;
	struct list_head bf_head;
	struct ath_desc *ds;
	int txok;
	int status;

	DPRINTF(sc, ATH_DBG_QUEUE, "tx queue %d (%x), link %p\n",
		txq->axq_qnum, ath9k_hw_gettxbuf(sc->sc_ah, txq->axq_qnum),
		txq->axq_link);

	for (;;) {
		spin_lock_bh(&txq->axq_lock);
		if (list_empty(&txq->axq_q)) {
			txq->axq_link = NULL;
			txq->axq_linkbuf = NULL;
			spin_unlock_bh(&txq->axq_lock);
			break;
		}
		bf = list_first_entry(&txq->axq_q, struct ath_buf, list);

		/*
		 * There is a race condition that a BH gets scheduled
		 * after sw writes TxE and before hw re-load the last
		 * descriptor to get the newly chained one.
		 * Software must keep the last DONE descriptor as a
		 * holding descriptor - software does so by marking
		 * it with the STALE flag.
		 */
		bf_held = NULL;
		if (bf->bf_status & ATH_BUFSTATUS_STALE) {
			bf_held = bf;
			if (list_is_last(&bf_held->list, &txq->axq_q)) {
				txq->axq_link = NULL;
				txq->axq_linkbuf = NULL;
				spin_unlock_bh(&txq->axq_lock);

				/*
				 * The holding descriptor is the last
				 * descriptor in queue. It's safe to remove
				 * the last holding descriptor in BH context.
				 */
				spin_lock_bh(&sc->tx.txbuflock);
				list_move_tail(&bf_held->list, &sc->tx.txbuf);
				spin_unlock_bh(&sc->tx.txbuflock);

				break;
			} else {
				bf = list_entry(bf_held->list.next,
						struct ath_buf, list);
			}
		}

		lastbf = bf->bf_lastbf;
		ds = lastbf->bf_desc;

		status = ath9k_hw_txprocdesc(ah, ds);
		if (status == -EINPROGRESS) {
			spin_unlock_bh(&txq->axq_lock);
			break;
		}
		if (bf->bf_desc == txq->axq_lastdsWithCTS)
			txq->axq_lastdsWithCTS = NULL;
		if (ds == txq->axq_gatingds)
			txq->axq_gatingds = NULL;

		/*
		 * Remove ath_buf's of the same transmit unit from txq,
		 * however leave the last descriptor back as the holding
		 * descriptor for hw.
		 */
		lastbf->bf_status |= ATH_BUFSTATUS_STALE;
		INIT_LIST_HEAD(&bf_head);
		if (!list_is_singular(&lastbf->list))
			list_cut_position(&bf_head,
				&txq->axq_q, lastbf->list.prev);

		txq->axq_depth--;
		if (bf_isaggr(bf))
			txq->axq_aggr_depth--;

		txok = (ds->ds_txstat.ts_status == 0);
		spin_unlock_bh(&txq->axq_lock);

		if (bf_held) {
			spin_lock_bh(&sc->tx.txbuflock);
			list_move_tail(&bf_held->list, &sc->tx.txbuf);
			spin_unlock_bh(&sc->tx.txbuflock);
		}

		if (!bf_isampdu(bf)) {
			/*
			 * This frame is sent out as a single frame.
			 * Use hardware retry status for this frame.
			 */
			bf->bf_retries = ds->ds_txstat.ts_longretry;
			if (ds->ds_txstat.ts_status & ATH9K_TXERR_XRETRY)
				bf->bf_state.bf_type |= BUF_XRETRY;
			ath_tx_rc_status(bf, ds, 0, txok, true);
		}

		if (bf_isampdu(bf))
			ath_tx_complete_aggr(sc, txq, bf, &bf_head, txok);
		else
			ath_tx_complete_buf(sc, bf, &bf_head, txok, 0);

		ath_wake_mac80211_queue(sc, txq);

>>>>>>> ded760a1
		spin_lock_bh(&txq->axq_lock);
		if (sc->sc_flags & SC_OP_TXAGGR)
			ath_txq_schedule(sc, txq);
		spin_unlock_bh(&txq->axq_lock);
	}
}


void ath_tx_tasklet(struct ath_softc *sc)
{
	int i;
	u32 qcumask = ((1 << ATH9K_NUM_TX_QUEUES) - 1);

	ath9k_hw_gettxintrtxqs(sc->sc_ah, &qcumask);

	for (i = 0; i < ATH9K_NUM_TX_QUEUES; i++) {
		if (ATH_TXQ_SETUP(sc, i) && (qcumask & (1 << i)))
			ath_tx_processq(sc, &sc->tx.txq[i]);
	}
}

/*****************/
/* Init, Cleanup */
/*****************/

int ath_tx_init(struct ath_softc *sc, int nbufs)
{
	int error = 0;

	do {
		spin_lock_init(&sc->tx.txbuflock);

		error = ath_descdma_setup(sc, &sc->tx.txdma, &sc->tx.txbuf,
			"tx", nbufs, 1);
		if (error != 0) {
			DPRINTF(sc, ATH_DBG_FATAL,
				"Failed to allocate tx descriptors: %d\n",
				error);
			break;
		}

		error = ath_descdma_setup(sc, &sc->beacon.bdma, &sc->beacon.bbuf,
					  "beacon", ATH_BCBUF, 1);
		if (error != 0) {
			DPRINTF(sc, ATH_DBG_FATAL,
				"Failed to allocate beacon descriptors: %d\n",
				error);
			break;
		}

	} while (0);

	if (error != 0)
		ath_tx_cleanup(sc);

	return error;
}

int ath_tx_cleanup(struct ath_softc *sc)
{
	if (sc->beacon.bdma.dd_desc_len != 0)
		ath_descdma_cleanup(sc, &sc->beacon.bdma, &sc->beacon.bbuf);

	if (sc->tx.txdma.dd_desc_len != 0)
		ath_descdma_cleanup(sc, &sc->tx.txdma, &sc->tx.txbuf);

	return 0;
}

void ath_tx_node_init(struct ath_softc *sc, struct ath_node *an)
{
	struct ath_atx_tid *tid;
	struct ath_atx_ac *ac;
	int tidno, acno;

	for (tidno = 0, tid = &an->tid[tidno];
	     tidno < WME_NUM_TID;
	     tidno++, tid++) {
		tid->an        = an;
		tid->tidno     = tidno;
		tid->seq_start = tid->seq_next = 0;
		tid->baw_size  = WME_MAX_BA;
		tid->baw_head  = tid->baw_tail = 0;
		tid->sched     = false;
		tid->paused    = false;
		tid->state &= ~AGGR_CLEANUP;
		INIT_LIST_HEAD(&tid->buf_q);
		acno = TID_TO_WME_AC(tidno);
		tid->ac = &an->ac[acno];
		tid->state &= ~AGGR_ADDBA_COMPLETE;
		tid->state &= ~AGGR_ADDBA_PROGRESS;
		tid->addba_exchangeattempts = 0;
	}

	for (acno = 0, ac = &an->ac[acno];
	     acno < WME_NUM_AC; acno++, ac++) {
		ac->sched    = false;
		INIT_LIST_HEAD(&ac->tid_q);

		switch (acno) {
		case WME_AC_BE:
			ac->qnum = ath_tx_get_qnum(sc,
				   ATH9K_TX_QUEUE_DATA, ATH9K_WME_AC_BE);
			break;
		case WME_AC_BK:
			ac->qnum = ath_tx_get_qnum(sc,
				   ATH9K_TX_QUEUE_DATA, ATH9K_WME_AC_BK);
			break;
		case WME_AC_VI:
			ac->qnum = ath_tx_get_qnum(sc,
				   ATH9K_TX_QUEUE_DATA, ATH9K_WME_AC_VI);
			break;
		case WME_AC_VO:
			ac->qnum = ath_tx_get_qnum(sc,
				   ATH9K_TX_QUEUE_DATA, ATH9K_WME_AC_VO);
			break;
		}
	}
}

void ath_tx_node_cleanup(struct ath_softc *sc, struct ath_node *an)
{
	int i;
	struct ath_atx_ac *ac, *ac_tmp;
	struct ath_atx_tid *tid, *tid_tmp;
	struct ath_txq *txq;

	for (i = 0; i < ATH9K_NUM_TX_QUEUES; i++) {
		if (ATH_TXQ_SETUP(sc, i)) {
			txq = &sc->tx.txq[i];

			spin_lock(&txq->axq_lock);

			list_for_each_entry_safe(ac,
					ac_tmp, &txq->axq_acq, list) {
				tid = list_first_entry(&ac->tid_q,
						struct ath_atx_tid, list);
				if (tid && tid->an != an)
					continue;
				list_del(&ac->list);
				ac->sched = false;

				list_for_each_entry_safe(tid,
						tid_tmp, &ac->tid_q, list) {
					list_del(&tid->list);
					tid->sched = false;
					ath_tid_drain(sc, txq, tid);
					tid->state &= ~AGGR_ADDBA_COMPLETE;
					tid->addba_exchangeattempts = 0;
					tid->state &= ~AGGR_CLEANUP;
				}
			}

			spin_unlock(&txq->axq_lock);
		}
	}
}<|MERGE_RESOLUTION|>--- conflicted
+++ resolved
@@ -64,13 +64,10 @@
 static void ath_tx_txqaddbuf(struct ath_softc *sc, struct ath_txq *txq,
 			     struct list_head *head);
 static void ath_buf_set_rate(struct ath_softc *sc, struct ath_buf *bf);
-<<<<<<< HEAD
-=======
 static int ath_tx_num_badfrms(struct ath_softc *sc, struct ath_buf *bf,
 			      int txok);
 static void ath_tx_rc_status(struct ath_buf *bf, struct ath_desc *ds,
 			     int nbad, int txok, bool update_rc);
->>>>>>> ded760a1
 
 /*********************/
 /* Aggregation logic */
@@ -200,41 +197,6 @@
 		tid->baw_tail = cindex;
 		INCR(tid->baw_tail, ATH_TID_MAX_BUFS);
 	}
-<<<<<<< HEAD
-}
-
-/*
- * TODO: For frame(s) that are in the retry state, we will reuse the
- * sequence number(s) without setting the retry bit. The
- * alternative is to give up on these and BAR the receiver's window
- * forward.
- */
-static void ath_tid_drain(struct ath_softc *sc, struct ath_txq *txq,
-			  struct ath_atx_tid *tid)
-
-{
-	struct ath_buf *bf;
-	struct list_head bf_head;
-	INIT_LIST_HEAD(&bf_head);
-
-	for (;;) {
-		if (list_empty(&tid->buf_q))
-			break;
-
-		bf = list_first_entry(&tid->buf_q, struct ath_buf, list);
-		list_move_tail(&bf->list, &bf_head);
-
-		if (bf_isretried(bf))
-			ath_tx_update_baw(sc, tid, bf->bf_seqno);
-
-		spin_unlock(&txq->axq_lock);
-		ath_tx_complete_buf(sc, bf, &bf_head, 0, 0);
-		spin_lock(&txq->axq_lock);
-	}
-
-	tid->seq_next = tid->seq_start;
-	tid->baw_tail = tid->baw_head;
-=======
 }
 
 /*
@@ -468,7 +430,6 @@
 
 	if (needreset)
 		ath_reset(sc, false);
->>>>>>> ded760a1
 }
 
 static u32 ath_lookup_rate(struct ath_softc *sc, struct ath_buf *bf,
@@ -495,117 +456,6 @@
 	 */
 	max_4ms_framelen = ATH_AMPDU_LIMIT_MAX;
 
-<<<<<<< HEAD
-static struct ath_buf* ath_clone_txbuf(struct ath_softc *sc, struct ath_buf *bf)
-{
-	struct ath_buf *tbf;
-
-	spin_lock_bh(&sc->tx.txbuflock);
-	ASSERT(!list_empty((&sc->tx.txbuf)));
-	tbf = list_first_entry(&sc->tx.txbuf, struct ath_buf, list);
-	list_del(&tbf->list);
-	spin_unlock_bh(&sc->tx.txbuflock);
-
-	ATH_TXBUF_RESET(tbf);
-
-	tbf->bf_mpdu = bf->bf_mpdu;
-	tbf->bf_buf_addr = bf->bf_buf_addr;
-	*(tbf->bf_desc) = *(bf->bf_desc);
-	tbf->bf_state = bf->bf_state;
-	tbf->bf_dmacontext = bf->bf_dmacontext;
-
-	return tbf;
-}
-
-static void ath_tx_complete_aggr(struct ath_softc *sc, struct ath_txq *txq,
-				 struct ath_buf *bf, struct list_head *bf_q,
-				 int txok)
-{
-	struct ath_node *an = NULL;
-	struct sk_buff *skb;
-	struct ieee80211_sta *sta;
-	struct ieee80211_hdr *hdr;
-	struct ath_atx_tid *tid = NULL;
-	struct ath_buf *bf_next, *bf_last = bf->bf_lastbf;
-	struct ath_desc *ds = bf_last->bf_desc;
-	struct list_head bf_head, bf_pending;
-	u16 seq_st = 0;
-	u32 ba[WME_BA_BMP_SIZE >> 5];
-	int isaggr, txfail, txpending, sendbar = 0, needreset = 0;
-
-	skb = (struct sk_buff *)bf->bf_mpdu;
-	hdr = (struct ieee80211_hdr *)skb->data;
-
-	rcu_read_lock();
-
-	sta = ieee80211_find_sta(sc->hw, hdr->addr1);
-	if (!sta) {
-		rcu_read_unlock();
-		return;
-	}
-
-	an = (struct ath_node *)sta->drv_priv;
-	tid = ATH_AN_2_TID(an, bf->bf_tidno);
-
-	isaggr = bf_isaggr(bf);
-	memset(ba, 0, WME_BA_BMP_SIZE >> 3);
-
-	if (isaggr && txok) {
-		if (ATH_DS_TX_BA(ds)) {
-			seq_st = ATH_DS_BA_SEQ(ds);
-			memcpy(ba, ATH_DS_BA_BITMAP(ds),
-			       WME_BA_BMP_SIZE >> 3);
-		} else {
-			/*
-			 * AR5416 can become deaf/mute when BA
-			 * issue happens. Chip needs to be reset.
-			 * But AP code may have sychronization issues
-			 * when perform internal reset in this routine.
-			 * Only enable reset in STA mode for now.
-			 */
-			if (sc->sc_ah->opmode == NL80211_IFTYPE_STATION)
-				needreset = 1;
-		}
-	}
-
-	INIT_LIST_HEAD(&bf_pending);
-	INIT_LIST_HEAD(&bf_head);
-
-	while (bf) {
-		txfail = txpending = 0;
-		bf_next = bf->bf_next;
-
-		if (ATH_BA_ISSET(ba, ATH_BA_INDEX(seq_st, bf->bf_seqno))) {
-			/* transmit completion, subframe is
-			 * acked by block ack */
-		} else if (!isaggr && txok) {
-			/* transmit completion */
-		} else {
-			if (!(tid->state & AGGR_CLEANUP) &&
-			    ds->ds_txstat.ts_flags != ATH9K_TX_SW_ABORTED) {
-				if (bf->bf_retries < ATH_MAX_SW_RETRIES) {
-					ath_tx_set_retry(sc, bf);
-					txpending = 1;
-				} else {
-					bf->bf_state.bf_type |= BUF_XRETRY;
-					txfail = 1;
-					sendbar = 1;
-				}
-			} else {
-				/*
-				 * cleanup in progress, just fail
-				 * the un-acked sub-frames
-				 */
-				txfail = 1;
-			}
-		}
-
-		if (bf_next == NULL) {
-			INIT_LIST_HEAD(&bf_head);
-		} else {
-			ASSERT(!list_empty(bf_q));
-			list_move_tail(&bf->list, &bf_head);
-=======
 	for (i = 0; i < 4; i++) {
 		if (rates[i].count) {
 			if (!WLAN_RC_PHY_HT(rate_table->info[rates[i].idx].phy)) {
@@ -928,32 +778,12 @@
 		    (txtid->addba_exchangeattempts < ADDBA_EXCHANGE_ATTEMPTS)) {
 			txtid->addba_exchangeattempts++;
 			return true;
->>>>>>> ded760a1
 		}
 	}
 
 	return false;
 }
 
-<<<<<<< HEAD
-			ath_tx_complete_buf(sc, bf, &bf_head, !txfail, sendbar);
-		} else {
-			/* retry the un-acked ones */
-			if (bf->bf_next == NULL &&
-			    bf_last->bf_status & ATH_BUFSTATUS_STALE) {
-				struct ath_buf *tbf;
-
-				tbf = ath_clone_txbuf(sc, bf_last);
-				ath9k_hw_cleartxdesc(sc->sc_ah, tbf->bf_desc);
-				list_add_tail(&tbf->list, &bf_head);
-			} else {
-				/*
-				 * Clear descriptor status words for
-				 * software retry
-				 */
-				ath9k_hw_cleartxdesc(sc->sc_ah, bf->bf_desc);
-			}
-=======
 /********************/
 /* Queue Management */
 /********************/
@@ -987,7 +817,6 @@
 	qi.tqi_cwmin = ATH9K_TXQ_USEDEFAULT;
 	qi.tqi_cwmax = ATH9K_TXQ_USEDEFAULT;
 	qi.tqi_physCompBuf = 0;
->>>>>>> ded760a1
 
 	/*
 	 * Enable interrupts only for EOL and DESC conditions.
@@ -1041,26 +870,6 @@
 	return &sc->tx.txq[qnum];
 }
 
-<<<<<<< HEAD
-	if (tid->state & AGGR_CLEANUP) {
-		if (tid->baw_head == tid->baw_tail) {
-			tid->state &= ~AGGR_ADDBA_COMPLETE;
-			tid->addba_exchangeattempts = 0;
-			tid->state &= ~AGGR_CLEANUP;
-
-			/* send buffered frames as singles */
-			ath_tx_flush_tid(sc, tid);
-		}
-		rcu_read_unlock();
-		return;
-	}
-
-	/* prepend un-acked frames to the beginning of the pending frame queue */
-	if (!list_empty(&bf_pending)) {
-		spin_lock_bh(&txq->axq_lock);
-		list_splice(&bf_pending, &tid->buf_q);
-		ath_tx_queue_tid(txq, tid);
-=======
 static int ath_tx_get_qnum(struct ath_softc *sc, int qtype, int haltype)
 {
 	int qnum;
@@ -1103,133 +912,10 @@
 			qnum, txq->axq_depth);
 		ieee80211_stop_queue(sc->hw, skb_get_queue_mapping(skb));
 		txq->stopped = 1;
->>>>>>> ded760a1
 		spin_unlock_bh(&txq->axq_lock);
 		return NULL;
 	}
 
-<<<<<<< HEAD
-	rcu_read_unlock();
-
-	if (needreset)
-		ath_reset(sc, false);
-}
-
-static u32 ath_lookup_rate(struct ath_softc *sc, struct ath_buf *bf,
-			   struct ath_atx_tid *tid)
-{
-	struct ath_rate_table *rate_table = sc->cur_rate_table;
-	struct sk_buff *skb;
-	struct ieee80211_tx_info *tx_info;
-	struct ieee80211_tx_rate *rates;
-	struct ath_tx_info_priv *tx_info_priv;
-	u32 max_4ms_framelen, frmlen;
-	u16 aggr_limit, legacy = 0, maxampdu;
-	int i;
-
-	skb = (struct sk_buff *)bf->bf_mpdu;
-	tx_info = IEEE80211_SKB_CB(skb);
-	rates = tx_info->control.rates;
-	tx_info_priv = (struct ath_tx_info_priv *)tx_info->rate_driver_data[0];
-
-	/*
-	 * Find the lowest frame length among the rate series that will have a
-	 * 4ms transmit duration.
-	 * TODO - TXOP limit needs to be considered.
-	 */
-	max_4ms_framelen = ATH_AMPDU_LIMIT_MAX;
-
-	for (i = 0; i < 4; i++) {
-		if (rates[i].count) {
-			if (!WLAN_RC_PHY_HT(rate_table->info[rates[i].idx].phy)) {
-				legacy = 1;
-				break;
-			}
-
-			frmlen = rate_table->info[rates[i].idx].max_4ms_framelen;
-			max_4ms_framelen = min(max_4ms_framelen, frmlen);
-		}
-	}
-
-	/*
-	 * limit aggregate size by the minimum rate if rate selected is
-	 * not a probe rate, if rate selected is a probe rate then
-	 * avoid aggregation of this packet.
-	 */
-	if (tx_info->flags & IEEE80211_TX_CTL_RATE_CTRL_PROBE || legacy)
-		return 0;
-
-	aggr_limit = min(max_4ms_framelen, (u32)ATH_AMPDU_LIMIT_DEFAULT);
-
-	/*
-	 * h/w can accept aggregates upto 16 bit lengths (65535).
-	 * The IE, however can hold upto 65536, which shows up here
-	 * as zero. Ignore 65536 since we  are constrained by hw.
-	 */
-	maxampdu = tid->an->maxampdu;
-	if (maxampdu)
-		aggr_limit = min(aggr_limit, maxampdu);
-
-	return aggr_limit;
-}
-
-/*
- * Returns the number of delimiters to be added to
- * meet the minimum required mpdudensity.
- * caller should make sure that the rate is HT rate .
- */
-static int ath_compute_num_delims(struct ath_softc *sc, struct ath_atx_tid *tid,
-				  struct ath_buf *bf, u16 frmlen)
-{
-	struct ath_rate_table *rt = sc->cur_rate_table;
-	struct sk_buff *skb = bf->bf_mpdu;
-	struct ieee80211_tx_info *tx_info = IEEE80211_SKB_CB(skb);
-	u32 nsymbits, nsymbols, mpdudensity;
-	u16 minlen;
-	u8 rc, flags, rix;
-	int width, half_gi, ndelim, mindelim;
-
-	/* Select standard number of delimiters based on frame length alone */
-	ndelim = ATH_AGGR_GET_NDELIM(frmlen);
-
-	/*
-	 * If encryption enabled, hardware requires some more padding between
-	 * subframes.
-	 * TODO - this could be improved to be dependent on the rate.
-	 *      The hardware can keep up at lower rates, but not higher rates
-	 */
-	if (bf->bf_keytype != ATH9K_KEY_TYPE_CLEAR)
-		ndelim += ATH_AGGR_ENCRYPTDELIM;
-
-	/*
-	 * Convert desired mpdu density from microeconds to bytes based
-	 * on highest rate in rate series (i.e. first rate) to determine
-	 * required minimum length for subframe. Take into account
-	 * whether high rate is 20 or 40Mhz and half or full GI.
-	 */
-	mpdudensity = tid->an->mpdudensity;
-
-	/*
-	 * If there is no mpdu density restriction, no further calculation
-	 * is needed.
-	 */
-	if (mpdudensity == 0)
-		return ndelim;
-
-	rix = tx_info->control.rates[0].idx;
-	flags = tx_info->control.rates[0].flags;
-	rc = rt->info[rix].ratecode;
-	width = (flags & IEEE80211_TX_RC_40_MHZ_WIDTH) ? 1 : 0;
-	half_gi = (flags & IEEE80211_TX_RC_SHORT_GI) ? 1 : 0;
-
-	if (half_gi)
-		nsymbols = NUM_SYMBOLS_PER_USEC_HALFGI(mpdudensity);
-	else
-		nsymbols = NUM_SYMBOLS_PER_USEC(mpdudensity);
-
-	if (nsymbols == 0)
-		nsymbols = 1;
-=======
 	spin_unlock_bh(&txq->axq_lock);
 
 	return txq;
@@ -1573,20 +1259,12 @@
 				  struct list_head *bf_head)
 {
 	struct ath_buf *bf;
->>>>>>> ded760a1
 
 	bf = list_first_entry(bf_head, struct ath_buf, list);
 	bf->bf_state.bf_type &= ~BUF_AMPDU;
 
-<<<<<<< HEAD
-	if (frmlen < minlen) {
-		mindelim = (minlen - frmlen) / ATH_AGGR_DELIM_SZ;
-		ndelim = max(mindelim, ndelim);
-	}
-=======
 	/* update starting sequence number for subsequent ADDBA request */
 	INCR(tid->seq_start, IEEE80211_SEQ_MAX);
->>>>>>> ded760a1
 
 	bf->bf_nframes = 1;
 	bf->bf_lastbf = bf;
@@ -1594,25 +1272,12 @@
 	ath_tx_txqaddbuf(sc, txq, bf_head);
 }
 
-<<<<<<< HEAD
-static enum ATH_AGGR_STATUS ath_tx_form_aggr(struct ath_softc *sc,
-					     struct ath_atx_tid *tid,
-					     struct list_head *bf_q)
-{
-#define PADBYTES(_len) ((4 - ((_len) % 4)) % 4)
-	struct ath_buf *bf, *bf_first, *bf_prev = NULL;
-	int rl = 0, nframes = 0, ndelim, prev_al = 0;
-	u16 aggr_limit = 0, al = 0, bpad = 0,
-		al_delta, h_baw = tid->baw_size / 2;
-	enum ATH_AGGR_STATUS status = ATH_AGGR_DONE;
-=======
 static void ath_tx_send_normal(struct ath_softc *sc, struct ath_txq *txq,
 			       struct list_head *bf_head)
 {
 	struct ath_buf *bf;
 
 	bf = list_first_entry(bf_head, struct ath_buf, list);
->>>>>>> ded760a1
 
 	bf->bf_lastbf = bf;
 	bf->bf_nframes = 1;
@@ -1626,16 +1291,8 @@
 	enum ath9k_pkt_type htype;
 	__le16 fc;
 
-<<<<<<< HEAD
-		/* do not step over block-ack window */
-		if (!BAW_WITHIN(tid->seq_start, tid->baw_size, bf->bf_seqno)) {
-			status = ATH_AGGR_BAW_CLOSED;
-			break;
-		}
-=======
 	hdr = (struct ieee80211_hdr *)skb->data;
 	fc = hdr->frame_control;
->>>>>>> ded760a1
 
 	if (ieee80211_is_beacon(fc))
 		htype = ATH9K_PKT_TYPE_BEACON;
@@ -1648,65 +1305,6 @@
 	else
 		htype = ATH9K_PKT_TYPE_NORMAL;
 
-<<<<<<< HEAD
-		/* do not exceed aggregation limit */
-		al_delta = ATH_AGGR_DELIM_SZ + bf->bf_frmlen;
-
-		if (nframes &&
-		    (aggr_limit < (al + bpad + al_delta + prev_al))) {
-			status = ATH_AGGR_LIMITED;
-			break;
-		}
-
-		/* do not exceed subframe limit */
-		if (nframes >= min((int)h_baw, ATH_AMPDU_SUBFRAME_DEFAULT)) {
-			status = ATH_AGGR_LIMITED;
-			break;
-		}
-		nframes++;
-
-		/* add padding for previous frame to aggregation length */
-		al += bpad + al_delta;
-
-		/*
-		 * Get the delimiters needed to meet the MPDU
-		 * density for this node.
-		 */
-		ndelim = ath_compute_num_delims(sc, tid, bf_first, bf->bf_frmlen);
-		bpad = PADBYTES(al_delta) + (ndelim << 2);
-
-		bf->bf_next = NULL;
-		bf->bf_desc->ds_link = 0;
-
-		/* link buffers of this frame to the aggregate */
-		ath_tx_addto_baw(sc, tid, bf);
-		ath9k_hw_set11n_aggr_middle(sc->sc_ah, bf->bf_desc, ndelim);
-		list_move_tail(&bf->list, bf_q);
-		if (bf_prev) {
-			bf_prev->bf_next = bf;
-			bf_prev->bf_desc->ds_link = bf->bf_daddr;
-		}
-		bf_prev = bf;
-	} while (!list_empty(&tid->buf_q));
-
-	bf_first->bf_al = al;
-	bf_first->bf_nframes = nframes;
-
-	return status;
-#undef PADBYTES
-}
-
-static void ath_tx_sched_aggr(struct ath_softc *sc, struct ath_txq *txq,
-			      struct ath_atx_tid *tid)
-{
-	struct ath_buf *bf;
-	enum ATH_AGGR_STATUS status;
-	struct list_head bf_q;
-
-	do {
-		if (list_empty(&tid->buf_q))
-			return;
-=======
 	return htype;
 }
 
@@ -1791,756 +1389,6 @@
 {
 	struct ieee80211_tx_info *tx_info = IEEE80211_SKB_CB(skb);
 	int flags = 0;
->>>>>>> ded760a1
-
-	flags |= ATH9K_TXDESC_CLRDMASK; /* needed for crypto errors */
-	flags |= ATH9K_TXDESC_INTREQ;
-
-<<<<<<< HEAD
-		status = ath_tx_form_aggr(sc, tid, &bf_q);
-
-		/*
-		 * no frames picked up to be aggregated;
-		 * block-ack window is not open.
-		 */
-		if (list_empty(&bf_q))
-			break;
-
-		bf = list_first_entry(&bf_q, struct ath_buf, list);
-		bf->bf_lastbf = list_entry(bf_q.prev, struct ath_buf, list);
-
-		/* if only one frame, send as non-aggregate */
-		if (bf->bf_nframes == 1) {
-			bf->bf_state.bf_type &= ~BUF_AGGR;
-			ath9k_hw_clr11n_aggr(sc->sc_ah, bf->bf_desc);
-			ath_buf_set_rate(sc, bf);
-			ath_tx_txqaddbuf(sc, txq, &bf_q);
-			continue;
-		}
-
-		/* setup first desc of aggregate */
-		bf->bf_state.bf_type |= BUF_AGGR;
-		ath_buf_set_rate(sc, bf);
-		ath9k_hw_set11n_aggr_first(sc->sc_ah, bf->bf_desc, bf->bf_al);
-
-		/* anchor last desc of aggregate */
-		ath9k_hw_set11n_aggr_last(sc->sc_ah, bf->bf_lastbf->bf_desc);
-
-		txq->axq_aggr_depth++;
-		ath_tx_txqaddbuf(sc, txq, &bf_q);
-
-	} while (txq->axq_depth < ATH_AGGR_MIN_QDEPTH &&
-		 status != ATH_AGGR_BAW_CLOSED);
-}
-
-int ath_tx_aggr_start(struct ath_softc *sc, struct ieee80211_sta *sta,
-		      u16 tid, u16 *ssn)
-{
-	struct ath_atx_tid *txtid;
-	struct ath_node *an;
-
-	an = (struct ath_node *)sta->drv_priv;
-
-	if (sc->sc_flags & SC_OP_TXAGGR) {
-		txtid = ATH_AN_2_TID(an, tid);
-		txtid->state |= AGGR_ADDBA_PROGRESS;
-		ath_tx_pause_tid(sc, txtid);
-		*ssn = txtid->seq_start;
-	}
-
-	return 0;
-}
-
-int ath_tx_aggr_stop(struct ath_softc *sc, struct ieee80211_sta *sta, u16 tid)
-{
-	struct ath_node *an = (struct ath_node *)sta->drv_priv;
-	struct ath_atx_tid *txtid = ATH_AN_2_TID(an, tid);
-	struct ath_txq *txq = &sc->tx.txq[txtid->ac->qnum];
-	struct ath_buf *bf;
-	struct list_head bf_head;
-	INIT_LIST_HEAD(&bf_head);
-
-	if (txtid->state & AGGR_CLEANUP)
-		return 0;
-
-	if (!(txtid->state & AGGR_ADDBA_COMPLETE)) {
-		txtid->addba_exchangeattempts = 0;
-		return 0;
-	}
-
-	ath_tx_pause_tid(sc, txtid);
-
-	/* drop all software retried frames and mark this TID */
-	spin_lock_bh(&txq->axq_lock);
-	while (!list_empty(&txtid->buf_q)) {
-		bf = list_first_entry(&txtid->buf_q, struct ath_buf, list);
-		if (!bf_isretried(bf)) {
-			/*
-			 * NB: it's based on the assumption that
-			 * software retried frame will always stay
-			 * at the head of software queue.
-			 */
-			break;
-		}
-		list_move_tail(&bf->list, &bf_head);
-		ath_tx_update_baw(sc, txtid, bf->bf_seqno);
-		ath_tx_complete_buf(sc, bf, &bf_head, 0, 0);
-	}
-	spin_unlock_bh(&txq->axq_lock);
-
-	if (txtid->baw_head != txtid->baw_tail) {
-		txtid->state |= AGGR_CLEANUP;
-	} else {
-		txtid->state &= ~AGGR_ADDBA_COMPLETE;
-		txtid->addba_exchangeattempts = 0;
-		ath_tx_flush_tid(sc, txtid);
-	}
-
-	return 0;
-}
-
-void ath_tx_aggr_resume(struct ath_softc *sc, struct ieee80211_sta *sta, u16 tid)
-{
-	struct ath_atx_tid *txtid;
-	struct ath_node *an;
-
-	an = (struct ath_node *)sta->drv_priv;
-
-	if (sc->sc_flags & SC_OP_TXAGGR) {
-		txtid = ATH_AN_2_TID(an, tid);
-		txtid->baw_size =
-			IEEE80211_MIN_AMPDU_BUF << sta->ht_cap.ampdu_factor;
-		txtid->state |= AGGR_ADDBA_COMPLETE;
-		txtid->state &= ~AGGR_ADDBA_PROGRESS;
-		ath_tx_resume_tid(sc, txtid);
-	}
-}
-
-bool ath_tx_aggr_check(struct ath_softc *sc, struct ath_node *an, u8 tidno)
-{
-	struct ath_atx_tid *txtid;
-
-	if (!(sc->sc_flags & SC_OP_TXAGGR))
-		return false;
-
-	txtid = ATH_AN_2_TID(an, tidno);
-
-	if (!(txtid->state & AGGR_ADDBA_COMPLETE)) {
-		if (!(txtid->state & AGGR_ADDBA_PROGRESS) &&
-		    (txtid->addba_exchangeattempts < ADDBA_EXCHANGE_ATTEMPTS)) {
-			txtid->addba_exchangeattempts++;
-			return true;
-		}
-	}
-
-	return false;
-}
-
-/********************/
-/* Queue Management */
-/********************/
-
-static void ath_txq_drain_pending_buffers(struct ath_softc *sc,
-					  struct ath_txq *txq)
-{
-	struct ath_atx_ac *ac, *ac_tmp;
-	struct ath_atx_tid *tid, *tid_tmp;
-
-	list_for_each_entry_safe(ac, ac_tmp, &txq->axq_acq, list) {
-		list_del(&ac->list);
-		ac->sched = false;
-		list_for_each_entry_safe(tid, tid_tmp, &ac->tid_q, list) {
-			list_del(&tid->list);
-			tid->sched = false;
-			ath_tid_drain(sc, txq, tid);
-		}
-	}
-}
-
-struct ath_txq *ath_txq_setup(struct ath_softc *sc, int qtype, int subtype)
-{
-	struct ath_hw *ah = sc->sc_ah;
-	struct ath9k_tx_queue_info qi;
-	int qnum;
-
-	memset(&qi, 0, sizeof(qi));
-	qi.tqi_subtype = subtype;
-	qi.tqi_aifs = ATH9K_TXQ_USEDEFAULT;
-	qi.tqi_cwmin = ATH9K_TXQ_USEDEFAULT;
-	qi.tqi_cwmax = ATH9K_TXQ_USEDEFAULT;
-	qi.tqi_physCompBuf = 0;
-
-	/*
-	 * Enable interrupts only for EOL and DESC conditions.
-	 * We mark tx descriptors to receive a DESC interrupt
-	 * when a tx queue gets deep; otherwise waiting for the
-	 * EOL to reap descriptors.  Note that this is done to
-	 * reduce interrupt load and this only defers reaping
-	 * descriptors, never transmitting frames.  Aside from
-	 * reducing interrupts this also permits more concurrency.
-	 * The only potential downside is if the tx queue backs
-	 * up in which case the top half of the kernel may backup
-	 * due to a lack of tx descriptors.
-	 *
-	 * The UAPSD queue is an exception, since we take a desc-
-	 * based intr on the EOSP frames.
-	 */
-	if (qtype == ATH9K_TX_QUEUE_UAPSD)
-		qi.tqi_qflags = TXQ_FLAG_TXDESCINT_ENABLE;
-	else
-		qi.tqi_qflags = TXQ_FLAG_TXEOLINT_ENABLE |
-			TXQ_FLAG_TXDESCINT_ENABLE;
-	qnum = ath9k_hw_setuptxqueue(ah, qtype, &qi);
-	if (qnum == -1) {
-		/*
-		 * NB: don't print a message, this happens
-		 * normally on parts with too few tx queues
-		 */
-		return NULL;
-	}
-	if (qnum >= ARRAY_SIZE(sc->tx.txq)) {
-		DPRINTF(sc, ATH_DBG_FATAL,
-			"qnum %u out of range, max %u!\n",
-			qnum, (unsigned int)ARRAY_SIZE(sc->tx.txq));
-		ath9k_hw_releasetxqueue(ah, qnum);
-		return NULL;
-	}
-	if (!ATH_TXQ_SETUP(sc, qnum)) {
-		struct ath_txq *txq = &sc->tx.txq[qnum];
-
-		txq->axq_qnum = qnum;
-		txq->axq_link = NULL;
-		INIT_LIST_HEAD(&txq->axq_q);
-		INIT_LIST_HEAD(&txq->axq_acq);
-		spin_lock_init(&txq->axq_lock);
-		txq->axq_depth = 0;
-		txq->axq_aggr_depth = 0;
-		txq->axq_totalqueued = 0;
-		txq->axq_linkbuf = NULL;
-		sc->tx.txqsetup |= 1<<qnum;
-	}
-	return &sc->tx.txq[qnum];
-}
-
-static int ath_tx_get_qnum(struct ath_softc *sc, int qtype, int haltype)
-{
-	int qnum;
-
-	switch (qtype) {
-	case ATH9K_TX_QUEUE_DATA:
-		if (haltype >= ARRAY_SIZE(sc->tx.hwq_map)) {
-			DPRINTF(sc, ATH_DBG_FATAL,
-				"HAL AC %u out of range, max %zu!\n",
-				haltype, ARRAY_SIZE(sc->tx.hwq_map));
-			return -1;
-		}
-		qnum = sc->tx.hwq_map[haltype];
-		break;
-	case ATH9K_TX_QUEUE_BEACON:
-		qnum = sc->beacon.beaconq;
-		break;
-	case ATH9K_TX_QUEUE_CAB:
-		qnum = sc->beacon.cabq->axq_qnum;
-		break;
-	default:
-		qnum = -1;
-	}
-	return qnum;
-}
-
-struct ath_txq *ath_test_get_txq(struct ath_softc *sc, struct sk_buff *skb)
-{
-	struct ath_txq *txq = NULL;
-	int qnum;
-
-	qnum = ath_get_hal_qnum(skb_get_queue_mapping(skb), sc);
-	txq = &sc->tx.txq[qnum];
-
-	spin_lock_bh(&txq->axq_lock);
-
-	if (txq->axq_depth >= (ATH_TXBUF - 20)) {
-		DPRINTF(sc, ATH_DBG_XMIT,
-			"TX queue: %d is full, depth: %d\n",
-			qnum, txq->axq_depth);
-		ieee80211_stop_queue(sc->hw, skb_get_queue_mapping(skb));
-		txq->stopped = 1;
-		spin_unlock_bh(&txq->axq_lock);
-		return NULL;
-	}
-
-	spin_unlock_bh(&txq->axq_lock);
-
-	return txq;
-}
-
-int ath_txq_update(struct ath_softc *sc, int qnum,
-		   struct ath9k_tx_queue_info *qinfo)
-{
-	struct ath_hw *ah = sc->sc_ah;
-	int error = 0;
-	struct ath9k_tx_queue_info qi;
-
-	if (qnum == sc->beacon.beaconq) {
-		/*
-		 * XXX: for beacon queue, we just save the parameter.
-		 * It will be picked up by ath_beaconq_config when
-		 * it's necessary.
-		 */
-		sc->beacon.beacon_qi = *qinfo;
-		return 0;
-	}
-
-	ASSERT(sc->tx.txq[qnum].axq_qnum == qnum);
-
-	ath9k_hw_get_txq_props(ah, qnum, &qi);
-	qi.tqi_aifs = qinfo->tqi_aifs;
-	qi.tqi_cwmin = qinfo->tqi_cwmin;
-	qi.tqi_cwmax = qinfo->tqi_cwmax;
-	qi.tqi_burstTime = qinfo->tqi_burstTime;
-	qi.tqi_readyTime = qinfo->tqi_readyTime;
-
-	if (!ath9k_hw_set_txq_props(ah, qnum, &qi)) {
-		DPRINTF(sc, ATH_DBG_FATAL,
-			"Unable to update hardware queue %u!\n", qnum);
-		error = -EIO;
-	} else {
-		ath9k_hw_resettxqueue(ah, qnum);
-	}
-
-	return error;
-}
-
-int ath_cabq_update(struct ath_softc *sc)
-{
-	struct ath9k_tx_queue_info qi;
-	int qnum = sc->beacon.cabq->axq_qnum;
-
-	ath9k_hw_get_txq_props(sc->sc_ah, qnum, &qi);
-	/*
-	 * Ensure the readytime % is within the bounds.
-	 */
-	if (sc->config.cabqReadytime < ATH9K_READY_TIME_LO_BOUND)
-		sc->config.cabqReadytime = ATH9K_READY_TIME_LO_BOUND;
-	else if (sc->config.cabqReadytime > ATH9K_READY_TIME_HI_BOUND)
-		sc->config.cabqReadytime = ATH9K_READY_TIME_HI_BOUND;
-
-	qi.tqi_readyTime = (sc->hw->conf.beacon_int *
-			    sc->config.cabqReadytime) / 100;
-	ath_txq_update(sc, qnum, &qi);
-
-	return 0;
-}
-
-/*
- * Drain a given TX queue (could be Beacon or Data)
- *
- * This assumes output has been stopped and
- * we do not need to block ath_tx_tasklet.
- */
-void ath_draintxq(struct ath_softc *sc, struct ath_txq *txq, bool retry_tx)
-{
-	struct ath_buf *bf, *lastbf;
-	struct list_head bf_head;
-
-	INIT_LIST_HEAD(&bf_head);
-
-	for (;;) {
-		spin_lock_bh(&txq->axq_lock);
-
-		if (list_empty(&txq->axq_q)) {
-			txq->axq_link = NULL;
-			txq->axq_linkbuf = NULL;
-			spin_unlock_bh(&txq->axq_lock);
-			break;
-		}
-
-		bf = list_first_entry(&txq->axq_q, struct ath_buf, list);
-
-		if (bf->bf_status & ATH_BUFSTATUS_STALE) {
-			list_del(&bf->list);
-			spin_unlock_bh(&txq->axq_lock);
-
-			spin_lock_bh(&sc->tx.txbuflock);
-			list_add_tail(&bf->list, &sc->tx.txbuf);
-			spin_unlock_bh(&sc->tx.txbuflock);
-			continue;
-		}
-
-		lastbf = bf->bf_lastbf;
-		if (!retry_tx)
-			lastbf->bf_desc->ds_txstat.ts_flags =
-				ATH9K_TX_SW_ABORTED;
-
-		/* remove ath_buf's of the same mpdu from txq */
-		list_cut_position(&bf_head, &txq->axq_q, &lastbf->list);
-		txq->axq_depth--;
-
-		spin_unlock_bh(&txq->axq_lock);
-
-		if (bf_isampdu(bf))
-			ath_tx_complete_aggr(sc, txq, bf, &bf_head, 0);
-		else
-			ath_tx_complete_buf(sc, bf, &bf_head, 0, 0);
-	}
-
-	/* flush any pending frames if aggregation is enabled */
-	if (sc->sc_flags & SC_OP_TXAGGR) {
-		if (!retry_tx) {
-			spin_lock_bh(&txq->axq_lock);
-			ath_txq_drain_pending_buffers(sc, txq);
-			spin_unlock_bh(&txq->axq_lock);
-		}
-	}
-}
-
-void ath_drain_all_txq(struct ath_softc *sc, bool retry_tx)
-{
-	struct ath_hw *ah = sc->sc_ah;
-	struct ath_txq *txq;
-	int i, npend = 0;
-
-	if (sc->sc_flags & SC_OP_INVALID)
-		return;
-
-	/* Stop beacon queue */
-	ath9k_hw_stoptxdma(sc->sc_ah, sc->beacon.beaconq);
-
-	/* Stop data queues */
-	for (i = 0; i < ATH9K_NUM_TX_QUEUES; i++) {
-		if (ATH_TXQ_SETUP(sc, i)) {
-			txq = &sc->tx.txq[i];
-			ath9k_hw_stoptxdma(ah, txq->axq_qnum);
-			npend += ath9k_hw_numtxpending(ah, txq->axq_qnum);
-		}
-	}
-
-	if (npend) {
-		int r;
-
-		DPRINTF(sc, ATH_DBG_XMIT, "Unable to stop TxDMA. Reset HAL!\n");
-
-		spin_lock_bh(&sc->sc_resetlock);
-		r = ath9k_hw_reset(ah, sc->sc_ah->curchan, true);
-		if (r)
-			DPRINTF(sc, ATH_DBG_FATAL,
-				"Unable to reset hardware; reset status %u\n",
-				r);
-		spin_unlock_bh(&sc->sc_resetlock);
-	}
-
-	for (i = 0; i < ATH9K_NUM_TX_QUEUES; i++) {
-		if (ATH_TXQ_SETUP(sc, i))
-			ath_draintxq(sc, &sc->tx.txq[i], retry_tx);
-	}
-}
-
-void ath_tx_cleanupq(struct ath_softc *sc, struct ath_txq *txq)
-{
-	ath9k_hw_releasetxqueue(sc->sc_ah, txq->axq_qnum);
-	sc->tx.txqsetup &= ~(1<<txq->axq_qnum);
-}
-
-void ath_txq_schedule(struct ath_softc *sc, struct ath_txq *txq)
-{
-	struct ath_atx_ac *ac;
-	struct ath_atx_tid *tid;
-
-	if (list_empty(&txq->axq_acq))
-		return;
-
-	ac = list_first_entry(&txq->axq_acq, struct ath_atx_ac, list);
-	list_del(&ac->list);
-	ac->sched = false;
-
-	do {
-		if (list_empty(&ac->tid_q))
-			return;
-
-		tid = list_first_entry(&ac->tid_q, struct ath_atx_tid, list);
-		list_del(&tid->list);
-		tid->sched = false;
-
-		if (tid->paused)
-			continue;
-
-		if ((txq->axq_depth % 2) == 0)
-			ath_tx_sched_aggr(sc, txq, tid);
-
-		/*
-		 * add tid to round-robin queue if more frames
-		 * are pending for the tid
-		 */
-		if (!list_empty(&tid->buf_q))
-			ath_tx_queue_tid(txq, tid);
-
-		break;
-	} while (!list_empty(&ac->tid_q));
-
-	if (!list_empty(&ac->tid_q)) {
-		if (!ac->sched) {
-			ac->sched = true;
-			list_add_tail(&ac->list, &txq->axq_acq);
-		}
-	}
-}
-
-int ath_tx_setup(struct ath_softc *sc, int haltype)
-{
-	struct ath_txq *txq;
-
-	if (haltype >= ARRAY_SIZE(sc->tx.hwq_map)) {
-		DPRINTF(sc, ATH_DBG_FATAL,
-			"HAL AC %u out of range, max %zu!\n",
-			 haltype, ARRAY_SIZE(sc->tx.hwq_map));
-		return 0;
-	}
-	txq = ath_txq_setup(sc, ATH9K_TX_QUEUE_DATA, haltype);
-	if (txq != NULL) {
-		sc->tx.hwq_map[haltype] = txq->axq_qnum;
-		return 1;
-	} else
-		return 0;
-}
-
-/***********/
-/* TX, DMA */
-/***********/
-
-/*
- * Insert a chain of ath_buf (descriptors) on a txq and
- * assume the descriptors are already chained together by caller.
- */
-static void ath_tx_txqaddbuf(struct ath_softc *sc, struct ath_txq *txq,
-			     struct list_head *head)
-{
-	struct ath_hw *ah = sc->sc_ah;
-	struct ath_buf *bf;
-
-	/*
-	 * Insert the frame on the outbound list and
-	 * pass it on to the hardware.
-	 */
-
-	if (list_empty(head))
-		return;
-
-	bf = list_first_entry(head, struct ath_buf, list);
-
-	list_splice_tail_init(head, &txq->axq_q);
-	txq->axq_depth++;
-	txq->axq_totalqueued++;
-	txq->axq_linkbuf = list_entry(txq->axq_q.prev, struct ath_buf, list);
-
-	DPRINTF(sc, ATH_DBG_QUEUE,
-		"qnum: %d, txq depth: %d\n", txq->axq_qnum, txq->axq_depth);
-
-	if (txq->axq_link == NULL) {
-		ath9k_hw_puttxbuf(ah, txq->axq_qnum, bf->bf_daddr);
-		DPRINTF(sc, ATH_DBG_XMIT,
-			"TXDP[%u] = %llx (%p)\n",
-			txq->axq_qnum, ito64(bf->bf_daddr), bf->bf_desc);
-	} else {
-		*txq->axq_link = bf->bf_daddr;
-		DPRINTF(sc, ATH_DBG_XMIT, "link[%u] (%p)=%llx (%p)\n",
-			txq->axq_qnum, txq->axq_link,
-			ito64(bf->bf_daddr), bf->bf_desc);
-	}
-	txq->axq_link = &(bf->bf_lastbf->bf_desc->ds_link);
-	ath9k_hw_txstart(ah, txq->axq_qnum);
-}
-
-static struct ath_buf *ath_tx_get_buffer(struct ath_softc *sc)
-{
-	struct ath_buf *bf = NULL;
-
-	spin_lock_bh(&sc->tx.txbuflock);
-
-	if (unlikely(list_empty(&sc->tx.txbuf))) {
-		spin_unlock_bh(&sc->tx.txbuflock);
-		return NULL;
-	}
-
-	bf = list_first_entry(&sc->tx.txbuf, struct ath_buf, list);
-	list_del(&bf->list);
-
-	spin_unlock_bh(&sc->tx.txbuflock);
-
-	return bf;
-}
-
-static void ath_tx_send_ampdu(struct ath_softc *sc, struct ath_atx_tid *tid,
-			      struct list_head *bf_head,
-			      struct ath_tx_control *txctl)
-{
-	struct ath_buf *bf;
-
-	bf = list_first_entry(bf_head, struct ath_buf, list);
-	bf->bf_state.bf_type |= BUF_AMPDU;
-
-	/*
-	 * Do not queue to h/w when any of the following conditions is true:
-	 * - there are pending frames in software queue
-	 * - the TID is currently paused for ADDBA/BAR request
-	 * - seqno is not within block-ack window
-	 * - h/w queue depth exceeds low water mark
-	 */
-	if (!list_empty(&tid->buf_q) || tid->paused ||
-	    !BAW_WITHIN(tid->seq_start, tid->baw_size, bf->bf_seqno) ||
-	    txctl->txq->axq_depth >= ATH_AGGR_MIN_QDEPTH) {
-		/*
-		 * Add this frame to software queue for scheduling later
-		 * for aggregation.
-		 */
-		list_move_tail(&bf->list, &tid->buf_q);
-		ath_tx_queue_tid(txctl->txq, tid);
-		return;
-	}
-
-	/* Add sub-frame to BAW */
-	ath_tx_addto_baw(sc, tid, bf);
-
-	/* Queue to h/w without aggregation */
-	bf->bf_nframes = 1;
-	bf->bf_lastbf = bf;
-	ath_buf_set_rate(sc, bf);
-	ath_tx_txqaddbuf(sc, txctl->txq, bf_head);
-}
-
-static void ath_tx_send_ht_normal(struct ath_softc *sc, struct ath_txq *txq,
-				  struct ath_atx_tid *tid,
-				  struct list_head *bf_head)
-{
-	struct ath_buf *bf;
-
-	bf = list_first_entry(bf_head, struct ath_buf, list);
-	bf->bf_state.bf_type &= ~BUF_AMPDU;
-
-	/* update starting sequence number for subsequent ADDBA request */
-	INCR(tid->seq_start, IEEE80211_SEQ_MAX);
-
-	bf->bf_nframes = 1;
-	bf->bf_lastbf = bf;
-	ath_buf_set_rate(sc, bf);
-	ath_tx_txqaddbuf(sc, txq, bf_head);
-}
-
-static void ath_tx_send_normal(struct ath_softc *sc, struct ath_txq *txq,
-			       struct list_head *bf_head)
-{
-	struct ath_buf *bf;
-
-	bf = list_first_entry(bf_head, struct ath_buf, list);
-
-	bf->bf_lastbf = bf;
-	bf->bf_nframes = 1;
-	ath_buf_set_rate(sc, bf);
-	ath_tx_txqaddbuf(sc, txq, bf_head);
-}
-
-static enum ath9k_pkt_type get_hw_packet_type(struct sk_buff *skb)
-{
-	struct ieee80211_hdr *hdr;
-	enum ath9k_pkt_type htype;
-	__le16 fc;
-
-	hdr = (struct ieee80211_hdr *)skb->data;
-	fc = hdr->frame_control;
-
-	if (ieee80211_is_beacon(fc))
-		htype = ATH9K_PKT_TYPE_BEACON;
-	else if (ieee80211_is_probe_resp(fc))
-		htype = ATH9K_PKT_TYPE_PROBE_RESP;
-	else if (ieee80211_is_atim(fc))
-		htype = ATH9K_PKT_TYPE_ATIM;
-	else if (ieee80211_is_pspoll(fc))
-		htype = ATH9K_PKT_TYPE_PSPOLL;
-	else
-		htype = ATH9K_PKT_TYPE_NORMAL;
-
-	return htype;
-}
-
-static bool is_pae(struct sk_buff *skb)
-{
-	struct ieee80211_hdr *hdr;
-	__le16 fc;
-
-	hdr = (struct ieee80211_hdr *)skb->data;
-	fc = hdr->frame_control;
-
-	if (ieee80211_is_data(fc)) {
-		if (ieee80211_is_nullfunc(fc) ||
-		    /* Port Access Entity (IEEE 802.1X) */
-		    (skb->protocol == cpu_to_be16(ETH_P_PAE))) {
-			return true;
-		}
-	}
-
-	return false;
-}
-
-static int get_hw_crypto_keytype(struct sk_buff *skb)
-{
-	struct ieee80211_tx_info *tx_info = IEEE80211_SKB_CB(skb);
-
-	if (tx_info->control.hw_key) {
-		if (tx_info->control.hw_key->alg == ALG_WEP)
-			return ATH9K_KEY_TYPE_WEP;
-		else if (tx_info->control.hw_key->alg == ALG_TKIP)
-			return ATH9K_KEY_TYPE_TKIP;
-		else if (tx_info->control.hw_key->alg == ALG_CCMP)
-			return ATH9K_KEY_TYPE_AES;
-	}
-
-	return ATH9K_KEY_TYPE_CLEAR;
-}
-
-static void assign_aggr_tid_seqno(struct sk_buff *skb,
-				  struct ath_buf *bf)
-{
-	struct ieee80211_tx_info *tx_info = IEEE80211_SKB_CB(skb);
-	struct ieee80211_hdr *hdr;
-	struct ath_node *an;
-	struct ath_atx_tid *tid;
-	__le16 fc;
-	u8 *qc;
-
-	if (!tx_info->control.sta)
-		return;
-
-	an = (struct ath_node *)tx_info->control.sta->drv_priv;
-	hdr = (struct ieee80211_hdr *)skb->data;
-	fc = hdr->frame_control;
-
-	if (ieee80211_is_data_qos(fc)) {
-		qc = ieee80211_get_qos_ctl(hdr);
-		bf->bf_tidno = qc[0] & 0xf;
-	}
-
-	/*
-	 * For HT capable stations, we save tidno for later use.
-	 * We also override seqno set by upper layer with the one
-	 * in tx aggregation state.
-	 *
-	 * If fragmentation is on, the sequence number is
-	 * not overridden, since it has been
-	 * incremented by the fragmentation routine.
-	 *
-	 * FIXME: check if the fragmentation threshold exceeds
-	 * IEEE80211 max.
-	 */
-	tid = ATH_AN_2_TID(an, bf->bf_tidno);
-	hdr->seq_ctrl = cpu_to_le16(tid->seq_next <<
-			IEEE80211_SEQ_SEQ_SHIFT);
-	bf->bf_seqno = tid->seq_next;
-	INCR(tid->seq_next, IEEE80211_SEQ_MAX);
-}
-
-static int setup_tx_flags(struct ath_softc *sc, struct sk_buff *skb,
-			  struct ath_txq *txq)
-{
-	struct ieee80211_tx_info *tx_info = IEEE80211_SKB_CB(skb);
-	int flags = 0;
 
 	flags |= ATH9K_TXDESC_CLRDMASK; /* needed for crypto errors */
 	flags |= ATH9K_TXDESC_INTREQ;
@@ -2590,53 +1438,6 @@
 	return duration;
 }
 
-=======
-	if (tx_info->flags & IEEE80211_TX_CTL_NO_ACK)
-		flags |= ATH9K_TXDESC_NOACK;
-
-	return flags;
-}
-
-/*
- * rix - rate index
- * pktlen - total bytes (delims + data + fcs + pads + pad delims)
- * width  - 0 for 20 MHz, 1 for 40 MHz
- * half_gi - to use 4us v/s 3.6 us for symbol time
- */
-static u32 ath_pkt_duration(struct ath_softc *sc, u8 rix, struct ath_buf *bf,
-			    int width, int half_gi, bool shortPreamble)
-{
-	struct ath_rate_table *rate_table = sc->cur_rate_table;
-	u32 nbits, nsymbits, duration, nsymbols;
-	u8 rc;
-	int streams, pktlen;
-
-	pktlen = bf_isaggr(bf) ? bf->bf_al : bf->bf_frmlen;
-	rc = rate_table->info[rix].ratecode;
-
-	/* for legacy rates, use old function to compute packet duration */
-	if (!IS_HT_RATE(rc))
-		return ath9k_hw_computetxtime(sc->sc_ah, rate_table, pktlen,
-					      rix, shortPreamble);
-
-	/* find number of symbols: PLCP + data */
-	nbits = (pktlen << 3) + OFDM_PLCP_BITS;
-	nsymbits = bits_per_symbol[HT_RC_2_MCS(rc)][width];
-	nsymbols = (nbits + nsymbits - 1) / nsymbits;
-
-	if (!half_gi)
-		duration = SYMBOL_TIME(nsymbols);
-	else
-		duration = SYMBOL_TIME_HALFGI(nsymbols);
-
-	/* addup duration for legacy/ht training and signal fields */
-	streams = HT_RC_2_STREAMS(rc);
-	duration += L_STF + L_LTF + L_SIG + HT_SIG + HT_STF + HT_LTF(streams);
-
-	return duration;
-}
-
->>>>>>> ded760a1
 static void ath_buf_set_rate(struct ath_softc *sc, struct ath_buf *bf)
 {
 	struct ath_rate_table *rt = sc->cur_rate_table;
@@ -2648,7 +1449,6 @@
 	int i, flags = 0;
 	u8 rix = 0, ctsrate = 0;
 	bool is_pspoll;
-<<<<<<< HEAD
 
 	memset(series, 0, sizeof(struct ath9k_11n_rate_series) * 4);
 
@@ -2716,75 +1516,6 @@
 			 (rates[i].flags & IEEE80211_TX_RC_USE_SHORT_PREAMBLE));
 	}
 
-=======
-
-	memset(series, 0, sizeof(struct ath9k_11n_rate_series) * 4);
-
-	skb = (struct sk_buff *)bf->bf_mpdu;
-	tx_info = IEEE80211_SKB_CB(skb);
-	rates = tx_info->control.rates;
-	hdr = (struct ieee80211_hdr *)skb->data;
-	is_pspoll = ieee80211_is_pspoll(hdr->frame_control);
-
-	/*
-	 * We check if Short Preamble is needed for the CTS rate by
-	 * checking the BSS's global flag.
-	 * But for the rate series, IEEE80211_TX_RC_USE_SHORT_PREAMBLE is used.
-	 */
-	if (sc->sc_flags & SC_OP_PREAMBLE_SHORT)
-		ctsrate = rt->info[tx_info->control.rts_cts_rate_idx].ratecode |
-			rt->info[tx_info->control.rts_cts_rate_idx].short_preamble;
-	else
-		ctsrate = rt->info[tx_info->control.rts_cts_rate_idx].ratecode;
-
-	/*
-	 * ATH9K_TXDESC_RTSENA and ATH9K_TXDESC_CTSENA are mutually exclusive.
-	 * Check the first rate in the series to decide whether RTS/CTS
-	 * or CTS-to-self has to be used.
-	 */
-	if (rates[0].flags & IEEE80211_TX_RC_USE_CTS_PROTECT)
-		flags = ATH9K_TXDESC_CTSENA;
-	else if (rates[0].flags & IEEE80211_TX_RC_USE_RTS_CTS)
-		flags = ATH9K_TXDESC_RTSENA;
-
-	/* FIXME: Handle aggregation protection */
-	if (sc->config.ath_aggr_prot &&
-	    (!bf_isaggr(bf) || (bf_isaggr(bf) && bf->bf_al < 8192))) {
-		flags = ATH9K_TXDESC_RTSENA;
-	}
-
-	/* For AR5416 - RTS cannot be followed by a frame larger than 8K */
-	if (bf_isaggr(bf) && (bf->bf_al > sc->sc_ah->caps.rts_aggr_limit))
-		flags &= ~(ATH9K_TXDESC_RTSENA);
-
-	for (i = 0; i < 4; i++) {
-		if (!rates[i].count || (rates[i].idx < 0))
-			continue;
-
-		rix = rates[i].idx;
-		series[i].Tries = rates[i].count;
-		series[i].ChSel = sc->tx_chainmask;
-
-		if (rates[i].flags & IEEE80211_TX_RC_USE_SHORT_PREAMBLE)
-			series[i].Rate = rt->info[rix].ratecode |
-				rt->info[rix].short_preamble;
-		else
-			series[i].Rate = rt->info[rix].ratecode;
-
-		if (rates[i].flags & IEEE80211_TX_RC_USE_RTS_CTS)
-			series[i].RateFlags |= ATH9K_RATESERIES_RTS_CTS;
-		if (rates[i].flags & IEEE80211_TX_RC_40_MHZ_WIDTH)
-			series[i].RateFlags |= ATH9K_RATESERIES_2040;
-		if (rates[i].flags & IEEE80211_TX_RC_SHORT_GI)
-			series[i].RateFlags |= ATH9K_RATESERIES_HALFGI;
-
-		series[i].PktDuration = ath_pkt_duration(sc, rix, bf,
-			 (rates[i].flags & IEEE80211_TX_RC_40_MHZ_WIDTH) != 0,
-			 (rates[i].flags & IEEE80211_TX_RC_SHORT_GI),
-			 (rates[i].flags & IEEE80211_TX_RC_USE_SHORT_PREAMBLE));
-	}
-
->>>>>>> ded760a1
 	/* set dur_update_en for l-sig computation except for PS-Poll frames */
 	ath9k_hw_set11n_ratescenario(sc->sc_ah, bf->bf_desc,
 				     bf->bf_lastbf->bf_desc,
@@ -2965,7 +1696,6 @@
 }
 
 void ath_tx_cabq(struct ieee80211_hw *hw, struct sk_buff *skb)
-<<<<<<< HEAD
 {
 	struct ath_wiphy *aphy = hw->priv;
 	struct ath_softc *sc = aphy->sc;
@@ -3020,7 +1750,7 @@
 /*****************/
 
 static void ath_tx_complete(struct ath_softc *sc, struct sk_buff *skb,
-			    struct ath_xmit_status *tx_status)
+			    int tx_flags)
 {
 	struct ieee80211_hw *hw = sc->hw;
 	struct ieee80211_tx_info *tx_info = IEEE80211_SKB_CB(skb);
@@ -3041,17 +1771,13 @@
 		tx_info->rate_driver_data[0] = NULL;
 	}
 
-	if (tx_status->flags & ATH_TX_BAR) {
+	if (tx_flags & ATH_TX_BAR)
 		tx_info->flags |= IEEE80211_TX_STAT_AMPDU_NO_BACK;
-		tx_status->flags &= ~ATH_TX_BAR;
-	}
-
-	if (!(tx_status->flags & (ATH_TX_ERROR | ATH_TX_XRETRY))) {
+
+	if (!(tx_flags & (ATH_TX_ERROR | ATH_TX_XRETRY))) {
 		/* Frame was ACKed */
 		tx_info->flags |= IEEE80211_TX_STAT_ACK;
 	}
-
-	tx_info->status.rates[0].count = tx_status->retries + 1;
 
 	hdrlen = ieee80211_get_hdrlen_from_skb(skb);
 	padsize = hdrlen & 3;
@@ -3075,29 +1801,22 @@
 				int txok, int sendbar)
 {
 	struct sk_buff *skb = bf->bf_mpdu;
-	struct ath_xmit_status tx_status;
 	unsigned long flags;
-
-	/*
-	 * Set retry information.
-	 * NB: Don't use the information in the descriptor, because the frame
-	 * could be software retried.
-	 */
-	tx_status.retries = bf->bf_retries;
-	tx_status.flags = 0;
+	int tx_flags = 0;
+
 
 	if (sendbar)
-		tx_status.flags = ATH_TX_BAR;
+		tx_flags = ATH_TX_BAR;
 
 	if (!txok) {
-		tx_status.flags |= ATH_TX_ERROR;
+		tx_flags |= ATH_TX_ERROR;
 
 		if (bf_isxretried(bf))
-			tx_status.flags |= ATH_TX_XRETRY;
+			tx_flags |= ATH_TX_XRETRY;
 	}
 
 	dma_unmap_single(sc->dev, bf->bf_dmacontext, skb->len, DMA_TO_DEVICE);
-	ath_tx_complete(sc, skb, &tx_status);
+	ath_tx_complete(sc, skb, tx_flags);
 
 	/*
 	 * Return the list of ath_buf of this mpdu to free queue
@@ -3138,27 +1857,40 @@
 	return nbad;
 }
 
-static void ath_tx_rc_status(struct ath_buf *bf, struct ath_desc *ds, int nbad)
+static void ath_tx_rc_status(struct ath_buf *bf, struct ath_desc *ds,
+			     int nbad, int txok, bool update_rc)
 {
 	struct sk_buff *skb = (struct sk_buff *)bf->bf_mpdu;
 	struct ieee80211_hdr *hdr = (struct ieee80211_hdr *)skb->data;
 	struct ieee80211_tx_info *tx_info = IEEE80211_SKB_CB(skb);
 	struct ath_tx_info_priv *tx_info_priv = ATH_TX_INFO_PRIV(tx_info);
-
-	tx_info_priv->update_rc = false;
+	struct ieee80211_hw *hw = tx_info_priv->aphy->hw;
+	u8 i, tx_rateindex;
+
+	if (txok)
+		tx_info->status.ack_signal = ds->ds_txstat.ts_rssi;
+
+	tx_rateindex = ds->ds_txstat.ts_rateindex;
+	WARN_ON(tx_rateindex >= hw->max_rates);
+
+	tx_info_priv->update_rc = update_rc;
 	if (ds->ds_txstat.ts_status & ATH9K_TXERR_FILT)
 		tx_info->flags |= IEEE80211_TX_STAT_TX_FILTERED;
 
 	if ((ds->ds_txstat.ts_status & ATH9K_TXERR_FILT) == 0 &&
-	    (bf->bf_flags & ATH9K_TXDESC_NOACK) == 0) {
+	    (bf->bf_flags & ATH9K_TXDESC_NOACK) == 0 && update_rc) {
 		if (ieee80211_is_data(hdr->frame_control)) {
 			memcpy(&tx_info_priv->tx, &ds->ds_txstat,
 			       sizeof(tx_info_priv->tx));
 			tx_info_priv->n_frames = bf->bf_nframes;
 			tx_info_priv->n_bad_frames = nbad;
-			tx_info_priv->update_rc = true;
-		}
-	}
+		}
+	}
+
+	for (i = tx_rateindex + 1; i < hw->max_rates; i++)
+		tx_info->status.rates[i].count = 0;
+
+	tx_info->status.rates[tx_rateindex].count = bf->bf_retries + 1;
 }
 
 static void ath_wake_mac80211_queue(struct ath_softc *sc, struct ath_txq *txq)
@@ -3183,7 +1915,7 @@
 	struct ath_buf *bf, *lastbf, *bf_held = NULL;
 	struct list_head bf_head;
 	struct ath_desc *ds;
-	int txok, nbad = 0;
+	int txok;
 	int status;
 
 	DPRINTF(sc, ATH_DBG_QUEUE, "tx queue %d (%x), link %p\n",
@@ -3277,12 +2009,8 @@
 			bf->bf_retries = ds->ds_txstat.ts_longretry;
 			if (ds->ds_txstat.ts_status & ATH9K_TXERR_XRETRY)
 				bf->bf_state.bf_type |= BUF_XRETRY;
-			nbad = 0;
-		} else {
-			nbad = ath_tx_num_badfrms(sc, bf, txok);
-		}
-
-		ath_tx_rc_status(bf, ds, nbad);
+			ath_tx_rc_status(bf, ds, 0, txok, true);
+		}
 
 		if (bf_isampdu(bf))
 			ath_tx_complete_aggr(sc, txq, bf, &bf_head, txok);
@@ -3291,331 +2019,6 @@
 
 		ath_wake_mac80211_queue(sc, txq);
 
-=======
-{
-	struct ath_wiphy *aphy = hw->priv;
-	struct ath_softc *sc = aphy->sc;
-	int hdrlen, padsize;
-	struct ieee80211_tx_info *info = IEEE80211_SKB_CB(skb);
-	struct ath_tx_control txctl;
-
-	memset(&txctl, 0, sizeof(struct ath_tx_control));
-
-	/*
-	 * As a temporary workaround, assign seq# here; this will likely need
-	 * to be cleaned up to work better with Beacon transmission and virtual
-	 * BSSes.
-	 */
-	if (info->flags & IEEE80211_TX_CTL_ASSIGN_SEQ) {
-		struct ieee80211_hdr *hdr = (struct ieee80211_hdr *) skb->data;
-		if (info->flags & IEEE80211_TX_CTL_FIRST_FRAGMENT)
-			sc->tx.seq_no += 0x10;
-		hdr->seq_ctrl &= cpu_to_le16(IEEE80211_SCTL_FRAG);
-		hdr->seq_ctrl |= cpu_to_le16(sc->tx.seq_no);
-	}
-
-	/* Add the padding after the header if this is not already done */
-	hdrlen = ieee80211_get_hdrlen_from_skb(skb);
-	if (hdrlen & 3) {
-		padsize = hdrlen % 4;
-		if (skb_headroom(skb) < padsize) {
-			DPRINTF(sc, ATH_DBG_XMIT, "TX CABQ padding failed\n");
-			dev_kfree_skb_any(skb);
-			return;
-		}
-		skb_push(skb, padsize);
-		memmove(skb->data, skb->data + padsize, hdrlen);
-	}
-
-	txctl.txq = sc->beacon.cabq;
-
-	DPRINTF(sc, ATH_DBG_XMIT, "transmitting CABQ packet, skb: %p\n", skb);
-
-	if (ath_tx_start(hw, skb, &txctl) != 0) {
-		DPRINTF(sc, ATH_DBG_XMIT, "CABQ TX failed\n");
-		goto exit;
-	}
-
-	return;
-exit:
-	dev_kfree_skb_any(skb);
-}
-
-/*****************/
-/* TX Completion */
-/*****************/
-
-static void ath_tx_complete(struct ath_softc *sc, struct sk_buff *skb,
-			    int tx_flags)
-{
-	struct ieee80211_hw *hw = sc->hw;
-	struct ieee80211_tx_info *tx_info = IEEE80211_SKB_CB(skb);
-	struct ath_tx_info_priv *tx_info_priv = ATH_TX_INFO_PRIV(tx_info);
-	int hdrlen, padsize;
-	int frame_type = ATH9K_NOT_INTERNAL;
-
-	DPRINTF(sc, ATH_DBG_XMIT, "TX complete: skb: %p\n", skb);
-
-	if (tx_info_priv) {
-		hw = tx_info_priv->aphy->hw;
-		frame_type = tx_info_priv->frame_type;
-	}
-
-	if (tx_info->flags & IEEE80211_TX_CTL_NO_ACK ||
-	    tx_info->flags & IEEE80211_TX_STAT_TX_FILTERED) {
-		kfree(tx_info_priv);
-		tx_info->rate_driver_data[0] = NULL;
-	}
-
-	if (tx_flags & ATH_TX_BAR)
-		tx_info->flags |= IEEE80211_TX_STAT_AMPDU_NO_BACK;
-
-	if (!(tx_flags & (ATH_TX_ERROR | ATH_TX_XRETRY))) {
-		/* Frame was ACKed */
-		tx_info->flags |= IEEE80211_TX_STAT_ACK;
-	}
-
-	hdrlen = ieee80211_get_hdrlen_from_skb(skb);
-	padsize = hdrlen & 3;
-	if (padsize && hdrlen >= 24) {
-		/*
-		 * Remove MAC header padding before giving the frame back to
-		 * mac80211.
-		 */
-		memmove(skb->data + padsize, skb->data, hdrlen);
-		skb_pull(skb, padsize);
-	}
-
-	if (frame_type == ATH9K_NOT_INTERNAL)
-		ieee80211_tx_status(hw, skb);
-	else
-		ath9k_tx_status(hw, skb);
-}
-
-static void ath_tx_complete_buf(struct ath_softc *sc, struct ath_buf *bf,
-				struct list_head *bf_q,
-				int txok, int sendbar)
-{
-	struct sk_buff *skb = bf->bf_mpdu;
-	unsigned long flags;
-	int tx_flags = 0;
-
-
-	if (sendbar)
-		tx_flags = ATH_TX_BAR;
-
-	if (!txok) {
-		tx_flags |= ATH_TX_ERROR;
-
-		if (bf_isxretried(bf))
-			tx_flags |= ATH_TX_XRETRY;
-	}
-
-	dma_unmap_single(sc->dev, bf->bf_dmacontext, skb->len, DMA_TO_DEVICE);
-	ath_tx_complete(sc, skb, tx_flags);
-
-	/*
-	 * Return the list of ath_buf of this mpdu to free queue
-	 */
-	spin_lock_irqsave(&sc->tx.txbuflock, flags);
-	list_splice_tail_init(bf_q, &sc->tx.txbuf);
-	spin_unlock_irqrestore(&sc->tx.txbuflock, flags);
-}
-
-static int ath_tx_num_badfrms(struct ath_softc *sc, struct ath_buf *bf,
-			      int txok)
-{
-	struct ath_buf *bf_last = bf->bf_lastbf;
-	struct ath_desc *ds = bf_last->bf_desc;
-	u16 seq_st = 0;
-	u32 ba[WME_BA_BMP_SIZE >> 5];
-	int ba_index;
-	int nbad = 0;
-	int isaggr = 0;
-
-	if (ds->ds_txstat.ts_flags == ATH9K_TX_SW_ABORTED)
-		return 0;
-
-	isaggr = bf_isaggr(bf);
-	if (isaggr) {
-		seq_st = ATH_DS_BA_SEQ(ds);
-		memcpy(ba, ATH_DS_BA_BITMAP(ds), WME_BA_BMP_SIZE >> 3);
-	}
-
-	while (bf) {
-		ba_index = ATH_BA_INDEX(seq_st, bf->bf_seqno);
-		if (!txok || (isaggr && !ATH_BA_ISSET(ba, ba_index)))
-			nbad++;
-
-		bf = bf->bf_next;
-	}
-
-	return nbad;
-}
-
-static void ath_tx_rc_status(struct ath_buf *bf, struct ath_desc *ds,
-			     int nbad, int txok, bool update_rc)
-{
-	struct sk_buff *skb = (struct sk_buff *)bf->bf_mpdu;
-	struct ieee80211_hdr *hdr = (struct ieee80211_hdr *)skb->data;
-	struct ieee80211_tx_info *tx_info = IEEE80211_SKB_CB(skb);
-	struct ath_tx_info_priv *tx_info_priv = ATH_TX_INFO_PRIV(tx_info);
-	struct ieee80211_hw *hw = tx_info_priv->aphy->hw;
-	u8 i, tx_rateindex;
-
-	if (txok)
-		tx_info->status.ack_signal = ds->ds_txstat.ts_rssi;
-
-	tx_rateindex = ds->ds_txstat.ts_rateindex;
-	WARN_ON(tx_rateindex >= hw->max_rates);
-
-	tx_info_priv->update_rc = update_rc;
-	if (ds->ds_txstat.ts_status & ATH9K_TXERR_FILT)
-		tx_info->flags |= IEEE80211_TX_STAT_TX_FILTERED;
-
-	if ((ds->ds_txstat.ts_status & ATH9K_TXERR_FILT) == 0 &&
-	    (bf->bf_flags & ATH9K_TXDESC_NOACK) == 0 && update_rc) {
-		if (ieee80211_is_data(hdr->frame_control)) {
-			memcpy(&tx_info_priv->tx, &ds->ds_txstat,
-			       sizeof(tx_info_priv->tx));
-			tx_info_priv->n_frames = bf->bf_nframes;
-			tx_info_priv->n_bad_frames = nbad;
-		}
-	}
-
-	for (i = tx_rateindex + 1; i < hw->max_rates; i++)
-		tx_info->status.rates[i].count = 0;
-
-	tx_info->status.rates[tx_rateindex].count = bf->bf_retries + 1;
-}
-
-static void ath_wake_mac80211_queue(struct ath_softc *sc, struct ath_txq *txq)
-{
-	int qnum;
-
-	spin_lock_bh(&txq->axq_lock);
-	if (txq->stopped &&
-	    sc->tx.txq[txq->axq_qnum].axq_depth <= (ATH_TXBUF - 20)) {
-		qnum = ath_get_mac80211_qnum(txq->axq_qnum, sc);
-		if (qnum != -1) {
-			ieee80211_wake_queue(sc->hw, qnum);
-			txq->stopped = 0;
-		}
-	}
-	spin_unlock_bh(&txq->axq_lock);
-}
-
-static void ath_tx_processq(struct ath_softc *sc, struct ath_txq *txq)
-{
-	struct ath_hw *ah = sc->sc_ah;
-	struct ath_buf *bf, *lastbf, *bf_held = NULL;
-	struct list_head bf_head;
-	struct ath_desc *ds;
-	int txok;
-	int status;
-
-	DPRINTF(sc, ATH_DBG_QUEUE, "tx queue %d (%x), link %p\n",
-		txq->axq_qnum, ath9k_hw_gettxbuf(sc->sc_ah, txq->axq_qnum),
-		txq->axq_link);
-
-	for (;;) {
-		spin_lock_bh(&txq->axq_lock);
-		if (list_empty(&txq->axq_q)) {
-			txq->axq_link = NULL;
-			txq->axq_linkbuf = NULL;
-			spin_unlock_bh(&txq->axq_lock);
-			break;
-		}
-		bf = list_first_entry(&txq->axq_q, struct ath_buf, list);
-
-		/*
-		 * There is a race condition that a BH gets scheduled
-		 * after sw writes TxE and before hw re-load the last
-		 * descriptor to get the newly chained one.
-		 * Software must keep the last DONE descriptor as a
-		 * holding descriptor - software does so by marking
-		 * it with the STALE flag.
-		 */
-		bf_held = NULL;
-		if (bf->bf_status & ATH_BUFSTATUS_STALE) {
-			bf_held = bf;
-			if (list_is_last(&bf_held->list, &txq->axq_q)) {
-				txq->axq_link = NULL;
-				txq->axq_linkbuf = NULL;
-				spin_unlock_bh(&txq->axq_lock);
-
-				/*
-				 * The holding descriptor is the last
-				 * descriptor in queue. It's safe to remove
-				 * the last holding descriptor in BH context.
-				 */
-				spin_lock_bh(&sc->tx.txbuflock);
-				list_move_tail(&bf_held->list, &sc->tx.txbuf);
-				spin_unlock_bh(&sc->tx.txbuflock);
-
-				break;
-			} else {
-				bf = list_entry(bf_held->list.next,
-						struct ath_buf, list);
-			}
-		}
-
-		lastbf = bf->bf_lastbf;
-		ds = lastbf->bf_desc;
-
-		status = ath9k_hw_txprocdesc(ah, ds);
-		if (status == -EINPROGRESS) {
-			spin_unlock_bh(&txq->axq_lock);
-			break;
-		}
-		if (bf->bf_desc == txq->axq_lastdsWithCTS)
-			txq->axq_lastdsWithCTS = NULL;
-		if (ds == txq->axq_gatingds)
-			txq->axq_gatingds = NULL;
-
-		/*
-		 * Remove ath_buf's of the same transmit unit from txq,
-		 * however leave the last descriptor back as the holding
-		 * descriptor for hw.
-		 */
-		lastbf->bf_status |= ATH_BUFSTATUS_STALE;
-		INIT_LIST_HEAD(&bf_head);
-		if (!list_is_singular(&lastbf->list))
-			list_cut_position(&bf_head,
-				&txq->axq_q, lastbf->list.prev);
-
-		txq->axq_depth--;
-		if (bf_isaggr(bf))
-			txq->axq_aggr_depth--;
-
-		txok = (ds->ds_txstat.ts_status == 0);
-		spin_unlock_bh(&txq->axq_lock);
-
-		if (bf_held) {
-			spin_lock_bh(&sc->tx.txbuflock);
-			list_move_tail(&bf_held->list, &sc->tx.txbuf);
-			spin_unlock_bh(&sc->tx.txbuflock);
-		}
-
-		if (!bf_isampdu(bf)) {
-			/*
-			 * This frame is sent out as a single frame.
-			 * Use hardware retry status for this frame.
-			 */
-			bf->bf_retries = ds->ds_txstat.ts_longretry;
-			if (ds->ds_txstat.ts_status & ATH9K_TXERR_XRETRY)
-				bf->bf_state.bf_type |= BUF_XRETRY;
-			ath_tx_rc_status(bf, ds, 0, txok, true);
-		}
-
-		if (bf_isampdu(bf))
-			ath_tx_complete_aggr(sc, txq, bf, &bf_head, txok);
-		else
-			ath_tx_complete_buf(sc, bf, &bf_head, txok, 0);
-
-		ath_wake_mac80211_queue(sc, txq);
-
->>>>>>> ded760a1
 		spin_lock_bh(&txq->axq_lock);
 		if (sc->sc_flags & SC_OP_TXAGGR)
 			ath_txq_schedule(sc, txq);
