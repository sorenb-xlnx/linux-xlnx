/*
 * Copyright (c) 2008 Atheros Communications Inc.
 *
 * Permission to use, copy, modify, and/or distribute this software for any
 * purpose with or without fee is hereby granted, provided that the above
 * copyright notice and this permission notice appear in all copies.
 *
 * THE SOFTWARE IS PROVIDED "AS IS" AND THE AUTHOR DISCLAIMS ALL WARRANTIES
 * WITH REGARD TO THIS SOFTWARE INCLUDING ALL IMPLIED WARRANTIES OF
 * MERCHANTABILITY AND FITNESS. IN NO EVENT SHALL THE AUTHOR BE LIABLE FOR
 * ANY SPECIAL, DIRECT, INDIRECT, OR CONSEQUENTIAL DAMAGES OR ANY DAMAGES
 * WHATSOEVER RESULTING FROM LOSS OF USE, DATA OR PROFITS, WHETHER IN AN
 * ACTION OF CONTRACT, NEGLIGENCE OR OTHER TORTIOUS ACTION, ARISING OUT OF
 * OR IN CONNECTION WITH THE USE OR PERFORMANCE OF THIS SOFTWARE.
 */

/* mac80211 and PCI callbacks */

#include <linux/nl80211.h>
#include "core.h"

#define ATH_PCI_VERSION "0.1"

#define IEEE80211_HTCAP_MAXRXAMPDU_FACTOR	13

static char *dev_info = "ath9k";

MODULE_AUTHOR("Atheros Communications");
MODULE_DESCRIPTION("Support for Atheros 802.11n wireless LAN cards.");
MODULE_SUPPORTED_DEVICE("Atheros 802.11n WLAN cards");
MODULE_LICENSE("Dual BSD/GPL");

static struct pci_device_id ath_pci_id_table[] __devinitdata = {
	{ PCI_VDEVICE(ATHEROS, 0x0023) }, /* PCI   */
	{ PCI_VDEVICE(ATHEROS, 0x0024) }, /* PCI-E */
	{ PCI_VDEVICE(ATHEROS, 0x0027) }, /* PCI   */
	{ PCI_VDEVICE(ATHEROS, 0x0029) }, /* PCI   */
	{ PCI_VDEVICE(ATHEROS, 0x002A) }, /* PCI-E */
	{ 0 }
};

static int ath_get_channel(struct ath_softc *sc,
			   struct ieee80211_channel *chan)
{
	int i;

	for (i = 0; i < sc->sc_ah->ah_nchan; i++) {
		if (sc->sc_ah->ah_channels[i].channel == chan->center_freq)
			return i;
	}

	return -1;
}

static u32 ath_get_extchanmode(struct ath_softc *sc,
				     struct ieee80211_channel *chan)
{
	u32 chanmode = 0;
	u8 ext_chan_offset = sc->sc_ht_info.ext_chan_offset;
	enum ath9k_ht_macmode tx_chan_width = sc->sc_ht_info.tx_chan_width;

	switch (chan->band) {
	case IEEE80211_BAND_2GHZ:
		if ((ext_chan_offset == IEEE80211_HT_IE_CHA_SEC_NONE) &&
		    (tx_chan_width == ATH9K_HT_MACMODE_20))
			chanmode = CHANNEL_G_HT20;
		if ((ext_chan_offset == IEEE80211_HT_IE_CHA_SEC_ABOVE) &&
		    (tx_chan_width == ATH9K_HT_MACMODE_2040))
			chanmode = CHANNEL_G_HT40PLUS;
		if ((ext_chan_offset == IEEE80211_HT_IE_CHA_SEC_BELOW) &&
		    (tx_chan_width == ATH9K_HT_MACMODE_2040))
			chanmode = CHANNEL_G_HT40MINUS;
		break;
	case IEEE80211_BAND_5GHZ:
		if ((ext_chan_offset == IEEE80211_HT_IE_CHA_SEC_NONE) &&
		    (tx_chan_width == ATH9K_HT_MACMODE_20))
			chanmode = CHANNEL_A_HT20;
		if ((ext_chan_offset == IEEE80211_HT_IE_CHA_SEC_ABOVE) &&
		    (tx_chan_width == ATH9K_HT_MACMODE_2040))
			chanmode = CHANNEL_A_HT40PLUS;
		if ((ext_chan_offset == IEEE80211_HT_IE_CHA_SEC_BELOW) &&
		    (tx_chan_width == ATH9K_HT_MACMODE_2040))
			chanmode = CHANNEL_A_HT40MINUS;
		break;
	default:
		break;
	}

	return chanmode;
}


static int ath_setkey_tkip(struct ath_softc *sc,
			   struct ieee80211_key_conf *key,
			   struct ath9k_keyval *hk,
			   const u8 *addr)
{
	u8 *key_rxmic = NULL;
	u8 *key_txmic = NULL;

	key_txmic = key->key + NL80211_TKIP_DATA_OFFSET_TX_MIC_KEY;
	key_rxmic = key->key + NL80211_TKIP_DATA_OFFSET_RX_MIC_KEY;

	if (addr == NULL) {
		/* Group key installation */
		memcpy(hk->kv_mic,  key_rxmic, sizeof(hk->kv_mic));
		return ath_keyset(sc, key->keyidx, hk, addr);
	}
	if (!sc->sc_splitmic) {
		/*
		 * data key goes at first index,
		 * the hal handles the MIC keys at index+64.
		 */
		memcpy(hk->kv_mic, key_rxmic, sizeof(hk->kv_mic));
		memcpy(hk->kv_txmic, key_txmic, sizeof(hk->kv_txmic));
		return ath_keyset(sc, key->keyidx, hk, addr);
	}
	/*
	 * TX key goes at first index, RX key at +32.
	 * The hal handles the MIC keys at index+64.
	 */
	memcpy(hk->kv_mic, key_txmic, sizeof(hk->kv_mic));
	if (!ath_keyset(sc, key->keyidx, hk, NULL)) {
		/* Txmic entry failed. No need to proceed further */
		DPRINTF(sc, ATH_DBG_KEYCACHE,
			"%s Setting TX MIC Key Failed\n", __func__);
		return 0;
	}

	memcpy(hk->kv_mic, key_rxmic, sizeof(hk->kv_mic));
	/* XXX delete tx key on failure? */
	return ath_keyset(sc, key->keyidx+32, hk, addr);
}

static int ath_key_config(struct ath_softc *sc,
			  const u8 *addr,
			  struct ieee80211_key_conf *key)
{
	struct ieee80211_vif *vif;
	struct ath9k_keyval hk;
	const u8 *mac = NULL;
	int ret = 0;
	enum nl80211_iftype opmode;

	memset(&hk, 0, sizeof(hk));

	switch (key->alg) {
	case ALG_WEP:
		hk.kv_type = ATH9K_CIPHER_WEP;
		break;
	case ALG_TKIP:
		hk.kv_type = ATH9K_CIPHER_TKIP;
		break;
	case ALG_CCMP:
		hk.kv_type = ATH9K_CIPHER_AES_CCM;
		break;
	default:
		return -EINVAL;
	}

	hk.kv_len  = key->keylen;
	memcpy(hk.kv_val, key->key, key->keylen);

	if (!sc->sc_vaps[0])
		return -EIO;

	vif = sc->sc_vaps[0]->av_if_data;
	opmode = vif->type;

	/*
	 *  Strategy:
	 *   For _M_STA mc tx, we will not setup a key at all since we never
	 *   tx mc.
	 *   _M_STA mc rx, we will use the keyID.
	 *   for _M_IBSS mc tx, we will use the keyID, and no macaddr.
	 *   for _M_IBSS mc rx, we will alloc a slot and plumb the mac of the
	 *   peer node. BUT we will plumb a cleartext key so that we can do
	 *   perSta default key table lookup in software.
	 */
	if (is_broadcast_ether_addr(addr)) {
		switch (opmode) {
		case NL80211_IFTYPE_STATION:
			/* default key:  could be group WPA key
			 * or could be static WEP key */
			mac = NULL;
			break;
		case NL80211_IFTYPE_ADHOC:
			break;
		case NL80211_IFTYPE_AP:
			break;
		default:
			ASSERT(0);
			break;
		}
	} else {
		mac = addr;
	}

	if (key->alg == ALG_TKIP)
		ret = ath_setkey_tkip(sc, key, &hk, mac);
	else
		ret = ath_keyset(sc, key->keyidx, &hk, mac);

	if (!ret)
		return -EIO;

<<<<<<< HEAD
	if (mac)
		sc->sc_keytype = hk.kv_type;
=======
>>>>>>> 4480f15b
	return 0;
}

static void ath_key_delete(struct ath_softc *sc, struct ieee80211_key_conf *key)
{
	int freeslot;

	freeslot = (key->keyidx >= 4) ? 1 : 0;
	ath_key_reset(sc, key->keyidx, freeslot);
}

static void setup_ht_cap(struct ieee80211_ht_info *ht_info)
{
#define	ATH9K_HT_CAP_MAXRXAMPDU_65536 0x3	/* 2 ^ 16 */
#define	ATH9K_HT_CAP_MPDUDENSITY_8 0x6		/* 8 usec */

	ht_info->ht_supported = 1;
	ht_info->cap = (u16)IEEE80211_HT_CAP_SUP_WIDTH
			|(u16)IEEE80211_HT_CAP_SM_PS
			|(u16)IEEE80211_HT_CAP_SGI_40
			|(u16)IEEE80211_HT_CAP_DSSSCCK40;

	ht_info->ampdu_factor = ATH9K_HT_CAP_MAXRXAMPDU_65536;
	ht_info->ampdu_density = ATH9K_HT_CAP_MPDUDENSITY_8;
	/* setup supported mcs set */
	memset(ht_info->supp_mcs_set, 0, 16);
	ht_info->supp_mcs_set[0] = 0xff;
	ht_info->supp_mcs_set[1] = 0xff;
	ht_info->supp_mcs_set[12] = IEEE80211_HT_CAP_MCS_TX_DEFINED;
}

static int ath_rate2idx(struct ath_softc *sc, int rate)
{
	int i = 0, cur_band, n_rates;
	struct ieee80211_hw *hw = sc->hw;

	cur_band = hw->conf.channel->band;
	n_rates = sc->sbands[cur_band].n_bitrates;

	for (i = 0; i < n_rates; i++) {
		if (sc->sbands[cur_band].bitrates[i].bitrate == rate)
			break;
	}

	/*
	 * NB:mac80211 validates rx rate index against the supported legacy rate
	 * index only (should be done against ht rates also), return the highest
	 * legacy rate index for rx rate which does not match any one of the
	 * supported basic and extended rates to make mac80211 happy.
	 * The following hack will be cleaned up once the issue with
	 * the rx rate index validation in mac80211 is fixed.
	 */
	if (i == n_rates)
		return n_rates - 1;
	return i;
}

static void ath9k_rx_prepare(struct ath_softc *sc,
			     struct sk_buff *skb,
			     struct ath_recv_status *status,
			     struct ieee80211_rx_status *rx_status)
{
	struct ieee80211_hw *hw = sc->hw;
	struct ieee80211_channel *curchan = hw->conf.channel;

	memset(rx_status, 0, sizeof(struct ieee80211_rx_status));

	rx_status->mactime = status->tsf;
	rx_status->band = curchan->band;
	rx_status->freq =  curchan->center_freq;
	rx_status->noise = sc->sc_ani.sc_noise_floor;
	rx_status->signal = rx_status->noise + status->rssi;
	rx_status->rate_idx = ath_rate2idx(sc, (status->rateKbps / 100));
	rx_status->antenna = status->antenna;

	/* XXX Fix me, 64 cannot be the max rssi value, rigure it out */
	rx_status->qual = status->rssi * 100 / 64;

	if (status->flags & ATH_RX_MIC_ERROR)
		rx_status->flag |= RX_FLAG_MMIC_ERROR;
	if (status->flags & ATH_RX_FCS_ERROR)
		rx_status->flag |= RX_FLAG_FAILED_FCS_CRC;

	rx_status->flag |= RX_FLAG_TSFT;
}

static u8 parse_mpdudensity(u8 mpdudensity)
{
	/*
	 * 802.11n D2.0 defined values for "Minimum MPDU Start Spacing":
	 *   0 for no restriction
	 *   1 for 1/4 us
	 *   2 for 1/2 us
	 *   3 for 1 us
	 *   4 for 2 us
	 *   5 for 4 us
	 *   6 for 8 us
	 *   7 for 16 us
	 */
	switch (mpdudensity) {
	case 0:
		return 0;
	case 1:
	case 2:
	case 3:
		/* Our lower layer calculations limit our precision to
		   1 microsecond */
		return 1;
	case 4:
		return 2;
	case 5:
		return 4;
	case 6:
		return 8;
	case 7:
		return 16;
	default:
		return 0;
	}
}

static void ath9k_ht_conf(struct ath_softc *sc,
			  struct ieee80211_bss_conf *bss_conf)
{
#define IEEE80211_HT_CAP_40MHZ_INTOLERANT BIT(14)
	struct ath_ht_info *ht_info = &sc->sc_ht_info;

	if (bss_conf->assoc_ht) {
		ht_info->ext_chan_offset =
			bss_conf->ht_bss_conf->bss_cap &
				IEEE80211_HT_IE_CHA_SEC_OFFSET;

		if (!(bss_conf->ht_conf->cap &
			IEEE80211_HT_CAP_40MHZ_INTOLERANT) &&
			    (bss_conf->ht_bss_conf->bss_cap &
				IEEE80211_HT_IE_CHA_WIDTH))
			ht_info->tx_chan_width = ATH9K_HT_MACMODE_2040;
		else
			ht_info->tx_chan_width = ATH9K_HT_MACMODE_20;

		ath9k_hw_set11nmac2040(sc->sc_ah, ht_info->tx_chan_width);
		ht_info->maxampdu = 1 << (IEEE80211_HTCAP_MAXRXAMPDU_FACTOR +
					bss_conf->ht_conf->ampdu_factor);
		ht_info->mpdudensity =
			parse_mpdudensity(bss_conf->ht_conf->ampdu_density);

	}

#undef IEEE80211_HT_CAP_40MHZ_INTOLERANT
}

static void ath9k_bss_assoc_info(struct ath_softc *sc,
				 struct ieee80211_bss_conf *bss_conf)
{
	struct ieee80211_hw *hw = sc->hw;
	struct ieee80211_channel *curchan = hw->conf.channel;
	struct ath_vap *avp;
	int pos;
	DECLARE_MAC_BUF(mac);

	if (bss_conf->assoc) {
		DPRINTF(sc, ATH_DBG_CONFIG, "%s: Bss Info ASSOC %d\n",
			__func__,
			bss_conf->aid);

		avp = sc->sc_vaps[0];
		if (avp == NULL) {
			DPRINTF(sc, ATH_DBG_FATAL, "%s: Invalid interface\n",
				__func__);
			return;
		}

		/* New association, store aid */
		if (avp->av_opmode == ATH9K_M_STA) {
			sc->sc_curaid = bss_conf->aid;
			ath9k_hw_write_associd(sc->sc_ah, sc->sc_curbssid,
					       sc->sc_curaid);
		}

		/* Configure the beacon */
		ath_beacon_config(sc, 0);
		sc->sc_flags |= SC_OP_BEACONS;

		/* Reset rssi stats */
		sc->sc_halstats.ns_avgbrssi = ATH_RSSI_DUMMY_MARKER;
		sc->sc_halstats.ns_avgrssi = ATH_RSSI_DUMMY_MARKER;
		sc->sc_halstats.ns_avgtxrssi = ATH_RSSI_DUMMY_MARKER;
		sc->sc_halstats.ns_avgtxrate = ATH_RATE_DUMMY_MARKER;

		/* Update chainmask */
		ath_update_chainmask(sc, bss_conf->assoc_ht);

		DPRINTF(sc, ATH_DBG_CONFIG,
			"%s: bssid %s aid 0x%x\n",
			__func__,
			print_mac(mac, sc->sc_curbssid), sc->sc_curaid);

		DPRINTF(sc, ATH_DBG_CONFIG, "%s: Set channel: %d MHz\n",
			__func__,
			curchan->center_freq);

		pos = ath_get_channel(sc, curchan);
		if (pos == -1) {
			DPRINTF(sc, ATH_DBG_FATAL,
				"%s: Invalid channel\n", __func__);
			return;
		}

		if (hw->conf.ht_conf.ht_supported)
			sc->sc_ah->ah_channels[pos].chanmode =
				ath_get_extchanmode(sc, curchan);
		else
			sc->sc_ah->ah_channels[pos].chanmode =
				(curchan->band == IEEE80211_BAND_2GHZ) ?
				CHANNEL_G : CHANNEL_A;

		/* set h/w channel */
		if (ath_set_channel(sc, &sc->sc_ah->ah_channels[pos]) < 0)
			DPRINTF(sc, ATH_DBG_FATAL,
				"%s: Unable to set channel\n",
				__func__);

		ath_rate_newstate(sc, avp);
		/* Update ratectrl about the new state */
		ath_rc_node_update(hw, avp->rc_node);

		/* Start ANI */
		mod_timer(&sc->sc_ani.timer,
			jiffies + msecs_to_jiffies(ATH_ANI_POLLINTERVAL));

	} else {
		DPRINTF(sc, ATH_DBG_CONFIG,
		"%s: Bss Info DISSOC\n", __func__);
		sc->sc_curaid = 0;
	}
}

void ath_get_beaconconfig(struct ath_softc *sc,
			  int if_id,
			  struct ath_beacon_config *conf)
{
	struct ieee80211_hw *hw = sc->hw;

	/* fill in beacon config data */

	conf->beacon_interval = hw->conf.beacon_int;
	conf->listen_interval = 100;
	conf->dtim_count = 1;
	conf->bmiss_timeout = ATH_DEFAULT_BMISS_LIMIT * conf->listen_interval;
}

void ath_tx_complete(struct ath_softc *sc, struct sk_buff *skb,
		     struct ath_xmit_status *tx_status, struct ath_node *an)
{
	struct ieee80211_hw *hw = sc->hw;
	struct ieee80211_tx_info *tx_info = IEEE80211_SKB_CB(skb);

	DPRINTF(sc, ATH_DBG_XMIT,
		"%s: TX complete: skb: %p\n", __func__, skb);

	if (tx_info->flags & IEEE80211_TX_CTL_NO_ACK ||
		tx_info->flags & IEEE80211_TX_STAT_TX_FILTERED) {
		/* free driver's private data area of tx_info */
		if (tx_info->driver_data[0] != NULL)
			kfree(tx_info->driver_data[0]);
			tx_info->driver_data[0] = NULL;
	}

	if (tx_status->flags & ATH_TX_BAR) {
		tx_info->flags |= IEEE80211_TX_STAT_AMPDU_NO_BACK;
		tx_status->flags &= ~ATH_TX_BAR;
	}

	if (tx_status->flags & (ATH_TX_ERROR | ATH_TX_XRETRY)) {
		if (!(tx_info->flags & IEEE80211_TX_CTL_NO_ACK)) {
			/* Frame was not ACKed, but an ACK was expected */
			tx_info->status.excessive_retries = 1;
		}
	} else {
		/* Frame was ACKed */
		tx_info->flags |= IEEE80211_TX_STAT_ACK;
	}

	tx_info->status.retry_count = tx_status->retries;

	ieee80211_tx_status(hw, skb);
	if (an)
		ath_node_put(sc, an, ATH9K_BH_STATUS_CHANGE);
}

int _ath_rx_indicate(struct ath_softc *sc,
		     struct sk_buff *skb,
		     struct ath_recv_status *status,
		     u16 keyix)
{
	struct ieee80211_hw *hw = sc->hw;
	struct ath_node *an = NULL;
	struct ieee80211_rx_status rx_status;
	struct ieee80211_hdr *hdr = (struct ieee80211_hdr *) skb->data;
	int hdrlen = ieee80211_get_hdrlen_from_skb(skb);
	int padsize;
	enum ATH_RX_TYPE st;

	/* see if any padding is done by the hw and remove it */
	if (hdrlen & 3) {
		padsize = hdrlen % 4;
		memmove(skb->data + padsize, skb->data, hdrlen);
		skb_pull(skb, padsize);
	}

	/* Prepare rx status */
	ath9k_rx_prepare(sc, skb, status, &rx_status);

	if (!(keyix == ATH9K_RXKEYIX_INVALID) &&
	    !(status->flags & ATH_RX_DECRYPT_ERROR)) {
		rx_status.flag |= RX_FLAG_DECRYPTED;
	} else if ((le16_to_cpu(hdr->frame_control) & IEEE80211_FCTL_PROTECTED)
		   && !(status->flags & ATH_RX_DECRYPT_ERROR)
		   && skb->len >= hdrlen + 4) {
		keyix = skb->data[hdrlen + 3] >> 6;

		if (test_bit(keyix, sc->sc_keymap))
			rx_status.flag |= RX_FLAG_DECRYPTED;
	}

	spin_lock_bh(&sc->node_lock);
	an = ath_node_find(sc, hdr->addr2);
	spin_unlock_bh(&sc->node_lock);

	if (an) {
		ath_rx_input(sc, an,
			     hw->conf.ht_conf.ht_supported,
			     skb, status, &st);
	}
	if (!an || (st != ATH_RX_CONSUMED))
		__ieee80211_rx(hw, skb, &rx_status);

	return 0;
}

int ath_rx_subframe(struct ath_node *an,
		    struct sk_buff *skb,
		    struct ath_recv_status *status)
{
	struct ath_softc *sc = an->an_sc;
	struct ieee80211_hw *hw = sc->hw;
	struct ieee80211_rx_status rx_status;

	/* Prepare rx status */
	ath9k_rx_prepare(sc, skb, status, &rx_status);
	if (!(status->flags & ATH_RX_DECRYPT_ERROR))
		rx_status.flag |= RX_FLAG_DECRYPTED;

	__ieee80211_rx(hw, skb, &rx_status);

	return 0;
}

/********************************/
/*	 LED functions		*/
/********************************/

static void ath_led_brightness(struct led_classdev *led_cdev,
			       enum led_brightness brightness)
{
	struct ath_led *led = container_of(led_cdev, struct ath_led, led_cdev);
	struct ath_softc *sc = led->sc;

	switch (brightness) {
	case LED_OFF:
		if (led->led_type == ATH_LED_ASSOC ||
		    led->led_type == ATH_LED_RADIO)
			sc->sc_flags &= ~SC_OP_LED_ASSOCIATED;
		ath9k_hw_set_gpio(sc->sc_ah, ATH_LED_PIN,
				(led->led_type == ATH_LED_RADIO) ? 1 :
				!!(sc->sc_flags & SC_OP_LED_ASSOCIATED));
		break;
	case LED_FULL:
		if (led->led_type == ATH_LED_ASSOC)
			sc->sc_flags |= SC_OP_LED_ASSOCIATED;
		ath9k_hw_set_gpio(sc->sc_ah, ATH_LED_PIN, 0);
		break;
	default:
		break;
	}
}

static int ath_register_led(struct ath_softc *sc, struct ath_led *led,
			    char *trigger)
{
	int ret;

	led->sc = sc;
	led->led_cdev.name = led->name;
	led->led_cdev.default_trigger = trigger;
	led->led_cdev.brightness_set = ath_led_brightness;

	ret = led_classdev_register(wiphy_dev(sc->hw->wiphy), &led->led_cdev);
	if (ret)
		DPRINTF(sc, ATH_DBG_FATAL,
			"Failed to register led:%s", led->name);
	else
		led->registered = 1;
	return ret;
}

static void ath_unregister_led(struct ath_led *led)
{
	if (led->registered) {
		led_classdev_unregister(&led->led_cdev);
		led->registered = 0;
	}
}

static void ath_deinit_leds(struct ath_softc *sc)
{
	ath_unregister_led(&sc->assoc_led);
	sc->sc_flags &= ~SC_OP_LED_ASSOCIATED;
	ath_unregister_led(&sc->tx_led);
	ath_unregister_led(&sc->rx_led);
	ath_unregister_led(&sc->radio_led);
	ath9k_hw_set_gpio(sc->sc_ah, ATH_LED_PIN, 1);
}

static void ath_init_leds(struct ath_softc *sc)
{
	char *trigger;
	int ret;

	/* Configure gpio 1 for output */
	ath9k_hw_cfg_output(sc->sc_ah, ATH_LED_PIN,
			    AR_GPIO_OUTPUT_MUX_AS_OUTPUT);
	/* LED off, active low */
	ath9k_hw_set_gpio(sc->sc_ah, ATH_LED_PIN, 1);

	trigger = ieee80211_get_radio_led_name(sc->hw);
	snprintf(sc->radio_led.name, sizeof(sc->radio_led.name),
		"ath9k-%s:radio", wiphy_name(sc->hw->wiphy));
	ret = ath_register_led(sc, &sc->radio_led, trigger);
	sc->radio_led.led_type = ATH_LED_RADIO;
	if (ret)
		goto fail;

	trigger = ieee80211_get_assoc_led_name(sc->hw);
	snprintf(sc->assoc_led.name, sizeof(sc->assoc_led.name),
		"ath9k-%s:assoc", wiphy_name(sc->hw->wiphy));
	ret = ath_register_led(sc, &sc->assoc_led, trigger);
	sc->assoc_led.led_type = ATH_LED_ASSOC;
	if (ret)
		goto fail;

	trigger = ieee80211_get_tx_led_name(sc->hw);
	snprintf(sc->tx_led.name, sizeof(sc->tx_led.name),
		"ath9k-%s:tx", wiphy_name(sc->hw->wiphy));
	ret = ath_register_led(sc, &sc->tx_led, trigger);
	sc->tx_led.led_type = ATH_LED_TX;
	if (ret)
		goto fail;

	trigger = ieee80211_get_rx_led_name(sc->hw);
	snprintf(sc->rx_led.name, sizeof(sc->rx_led.name),
		"ath9k-%s:rx", wiphy_name(sc->hw->wiphy));
	ret = ath_register_led(sc, &sc->rx_led, trigger);
	sc->rx_led.led_type = ATH_LED_RX;
	if (ret)
		goto fail;

	return;

fail:
	ath_deinit_leds(sc);
}

#ifdef CONFIG_RFKILL
/*******************/
/*	Rfkill	   */
/*******************/

static void ath_radio_enable(struct ath_softc *sc)
{
	struct ath_hal *ah = sc->sc_ah;
	int status;

	spin_lock_bh(&sc->sc_resetlock);
	if (!ath9k_hw_reset(ah, ah->ah_curchan,
			    sc->sc_ht_info.tx_chan_width,
			    sc->sc_tx_chainmask,
			    sc->sc_rx_chainmask,
			    sc->sc_ht_extprotspacing,
			    false, &status)) {
		DPRINTF(sc, ATH_DBG_FATAL,
			"%s: unable to reset channel %u (%uMhz) "
			"flags 0x%x hal status %u\n", __func__,
			ath9k_hw_mhz2ieee(ah,
					  ah->ah_curchan->channel,
					  ah->ah_curchan->channelFlags),
			ah->ah_curchan->channel,
			ah->ah_curchan->channelFlags, status);
	}
	spin_unlock_bh(&sc->sc_resetlock);

	ath_update_txpow(sc);
	if (ath_startrecv(sc) != 0) {
		DPRINTF(sc, ATH_DBG_FATAL,
			"%s: unable to restart recv logic\n", __func__);
		return;
	}

	if (sc->sc_flags & SC_OP_BEACONS)
		ath_beacon_config(sc, ATH_IF_ID_ANY);	/* restart beacons */

	/* Re-Enable  interrupts */
	ath9k_hw_set_interrupts(ah, sc->sc_imask);

	/* Enable LED */
	ath9k_hw_cfg_output(ah, ATH_LED_PIN,
			    AR_GPIO_OUTPUT_MUX_AS_OUTPUT);
	ath9k_hw_set_gpio(ah, ATH_LED_PIN, 0);

	ieee80211_wake_queues(sc->hw);
}

static void ath_radio_disable(struct ath_softc *sc)
{
	struct ath_hal *ah = sc->sc_ah;
	int status;


	ieee80211_stop_queues(sc->hw);

	/* Disable LED */
	ath9k_hw_set_gpio(ah, ATH_LED_PIN, 1);
	ath9k_hw_cfg_gpio_input(ah, ATH_LED_PIN);

	/* Disable interrupts */
	ath9k_hw_set_interrupts(ah, 0);

	ath_draintxq(sc, false);	/* clear pending tx frames */
	ath_stoprecv(sc);		/* turn off frame recv */
	ath_flushrecv(sc);		/* flush recv queue */

	spin_lock_bh(&sc->sc_resetlock);
	if (!ath9k_hw_reset(ah, ah->ah_curchan,
			    sc->sc_ht_info.tx_chan_width,
			    sc->sc_tx_chainmask,
			    sc->sc_rx_chainmask,
			    sc->sc_ht_extprotspacing,
			    false, &status)) {
		DPRINTF(sc, ATH_DBG_FATAL,
			"%s: unable to reset channel %u (%uMhz) "
			"flags 0x%x hal status %u\n", __func__,
			ath9k_hw_mhz2ieee(ah,
				ah->ah_curchan->channel,
				ah->ah_curchan->channelFlags),
			ah->ah_curchan->channel,
			ah->ah_curchan->channelFlags, status);
	}
	spin_unlock_bh(&sc->sc_resetlock);

	ath9k_hw_phy_disable(ah);
	ath9k_hw_setpower(ah, ATH9K_PM_FULL_SLEEP);
}

static bool ath_is_rfkill_set(struct ath_softc *sc)
{
	struct ath_hal *ah = sc->sc_ah;

	return ath9k_hw_gpio_get(ah, ah->ah_rfkill_gpio) ==
				  ah->ah_rfkill_polarity;
}

/* h/w rfkill poll function */
static void ath_rfkill_poll(struct work_struct *work)
{
	struct ath_softc *sc = container_of(work, struct ath_softc,
					    rf_kill.rfkill_poll.work);
	bool radio_on;

	if (sc->sc_flags & SC_OP_INVALID)
		return;

	radio_on = !ath_is_rfkill_set(sc);

	/*
	 * enable/disable radio only when there is a
	 * state change in RF switch
	 */
	if (radio_on == !!(sc->sc_flags & SC_OP_RFKILL_HW_BLOCKED)) {
		enum rfkill_state state;

		if (sc->sc_flags & SC_OP_RFKILL_SW_BLOCKED) {
			state = radio_on ? RFKILL_STATE_SOFT_BLOCKED
				: RFKILL_STATE_HARD_BLOCKED;
		} else if (radio_on) {
			ath_radio_enable(sc);
			state = RFKILL_STATE_UNBLOCKED;
		} else {
			ath_radio_disable(sc);
			state = RFKILL_STATE_HARD_BLOCKED;
		}

		if (state == RFKILL_STATE_HARD_BLOCKED)
			sc->sc_flags |= SC_OP_RFKILL_HW_BLOCKED;
		else
			sc->sc_flags &= ~SC_OP_RFKILL_HW_BLOCKED;

		rfkill_force_state(sc->rf_kill.rfkill, state);
	}

	queue_delayed_work(sc->hw->workqueue, &sc->rf_kill.rfkill_poll,
			   msecs_to_jiffies(ATH_RFKILL_POLL_INTERVAL));
}

/* s/w rfkill handler */
static int ath_sw_toggle_radio(void *data, enum rfkill_state state)
{
	struct ath_softc *sc = data;

	switch (state) {
	case RFKILL_STATE_SOFT_BLOCKED:
		if (!(sc->sc_flags & (SC_OP_RFKILL_HW_BLOCKED |
		    SC_OP_RFKILL_SW_BLOCKED)))
			ath_radio_disable(sc);
		sc->sc_flags |= SC_OP_RFKILL_SW_BLOCKED;
		return 0;
	case RFKILL_STATE_UNBLOCKED:
		if ((sc->sc_flags & SC_OP_RFKILL_SW_BLOCKED)) {
			sc->sc_flags &= ~SC_OP_RFKILL_SW_BLOCKED;
			if (sc->sc_flags & SC_OP_RFKILL_HW_BLOCKED) {
				DPRINTF(sc, ATH_DBG_FATAL, "Can't turn on the"
					"radio as it is disabled by h/w \n");
				return -EPERM;
			}
			ath_radio_enable(sc);
		}
		return 0;
	default:
		return -EINVAL;
	}
}

/* Init s/w rfkill */
static int ath_init_sw_rfkill(struct ath_softc *sc)
{
	sc->rf_kill.rfkill = rfkill_allocate(wiphy_dev(sc->hw->wiphy),
					     RFKILL_TYPE_WLAN);
	if (!sc->rf_kill.rfkill) {
		DPRINTF(sc, ATH_DBG_FATAL, "Failed to allocate rfkill\n");
		return -ENOMEM;
	}

	snprintf(sc->rf_kill.rfkill_name, sizeof(sc->rf_kill.rfkill_name),
		"ath9k-%s:rfkill", wiphy_name(sc->hw->wiphy));
	sc->rf_kill.rfkill->name = sc->rf_kill.rfkill_name;
	sc->rf_kill.rfkill->data = sc;
	sc->rf_kill.rfkill->toggle_radio = ath_sw_toggle_radio;
	sc->rf_kill.rfkill->state = RFKILL_STATE_UNBLOCKED;
	sc->rf_kill.rfkill->user_claim_unsupported = 1;

	return 0;
}

/* Deinitialize rfkill */
static void ath_deinit_rfkill(struct ath_softc *sc)
{
	if (sc->sc_ah->ah_caps.hw_caps & ATH9K_HW_CAP_RFSILENT)
		cancel_delayed_work_sync(&sc->rf_kill.rfkill_poll);

	if (sc->sc_flags & SC_OP_RFKILL_REGISTERED) {
		rfkill_unregister(sc->rf_kill.rfkill);
		sc->sc_flags &= ~SC_OP_RFKILL_REGISTERED;
		sc->rf_kill.rfkill = NULL;
	}
}
#endif /* CONFIG_RFKILL */

static int ath_detach(struct ath_softc *sc)
{
	struct ieee80211_hw *hw = sc->hw;

	DPRINTF(sc, ATH_DBG_CONFIG, "%s: Detach ATH hw\n", __func__);

	/* Deinit LED control */
	ath_deinit_leds(sc);

#ifdef CONFIG_RFKILL
	/* deinit rfkill */
	ath_deinit_rfkill(sc);
#endif

	/* Unregister hw */

	ieee80211_unregister_hw(hw);

	/* unregister Rate control */
	ath_rate_control_unregister();

	/* tx/rx cleanup */

	ath_rx_cleanup(sc);
	ath_tx_cleanup(sc);

	/* Deinit */

	ath_deinit(sc);

	return 0;
}

static int ath_attach(u16 devid,
		      struct ath_softc *sc)
{
	struct ieee80211_hw *hw = sc->hw;
	int error = 0;

	DPRINTF(sc, ATH_DBG_CONFIG, "%s: Attach ATH hw\n", __func__);

	error = ath_init(devid, sc);
	if (error != 0)
		return error;

	/* Init nodes */

	INIT_LIST_HEAD(&sc->node_list);
	spin_lock_init(&sc->node_lock);

	/* get mac address from hardware and set in mac80211 */

	SET_IEEE80211_PERM_ADDR(hw, sc->sc_myaddr);

	/* setup channels and rates */

	sc->sbands[IEEE80211_BAND_2GHZ].channels =
		sc->channels[IEEE80211_BAND_2GHZ];
	sc->sbands[IEEE80211_BAND_2GHZ].bitrates =
		sc->rates[IEEE80211_BAND_2GHZ];
	sc->sbands[IEEE80211_BAND_2GHZ].band = IEEE80211_BAND_2GHZ;

	if (sc->sc_ah->ah_caps.hw_caps & ATH9K_HW_CAP_HT)
		/* Setup HT capabilities for 2.4Ghz*/
		setup_ht_cap(&sc->sbands[IEEE80211_BAND_2GHZ].ht_info);

	hw->wiphy->bands[IEEE80211_BAND_2GHZ] =
		&sc->sbands[IEEE80211_BAND_2GHZ];

	if (test_bit(ATH9K_MODE_11A, sc->sc_ah->ah_caps.wireless_modes)) {
		sc->sbands[IEEE80211_BAND_5GHZ].channels =
			sc->channels[IEEE80211_BAND_5GHZ];
		sc->sbands[IEEE80211_BAND_5GHZ].bitrates =
			sc->rates[IEEE80211_BAND_5GHZ];
		sc->sbands[IEEE80211_BAND_5GHZ].band =
			IEEE80211_BAND_5GHZ;

		if (sc->sc_ah->ah_caps.hw_caps & ATH9K_HW_CAP_HT)
			/* Setup HT capabilities for 5Ghz*/
			setup_ht_cap(&sc->sbands[IEEE80211_BAND_5GHZ].ht_info);

		hw->wiphy->bands[IEEE80211_BAND_5GHZ] =
			&sc->sbands[IEEE80211_BAND_5GHZ];
	}

	/* FIXME: Have to figure out proper hw init values later */

	hw->queues = 4;
	hw->ampdu_queues = 1;

	/* Register rate control */
	hw->rate_control_algorithm = "ath9k_rate_control";
	error = ath_rate_control_register();
	if (error != 0) {
		DPRINTF(sc, ATH_DBG_FATAL,
			"%s: Unable to register rate control "
			"algorithm:%d\n", __func__, error);
		ath_rate_control_unregister();
		goto bad;
	}

	error = ieee80211_register_hw(hw);
	if (error != 0) {
		ath_rate_control_unregister();
		goto bad;
	}

	/* Initialize LED control */
	ath_init_leds(sc);

#ifdef CONFIG_RFKILL
	/* Initialze h/w Rfkill */
	if (sc->sc_ah->ah_caps.hw_caps & ATH9K_HW_CAP_RFSILENT)
		INIT_DELAYED_WORK(&sc->rf_kill.rfkill_poll, ath_rfkill_poll);

	/* Initialize s/w rfkill */
	if (ath_init_sw_rfkill(sc))
		goto detach;
#endif

	/* initialize tx/rx engine */

	error = ath_tx_init(sc, ATH_TXBUF);
	if (error != 0)
		goto detach;

	error = ath_rx_init(sc, ATH_RXBUF);
	if (error != 0)
		goto detach;

	return 0;
detach:
	ath_detach(sc);
bad:
	return error;
}

static int ath9k_start(struct ieee80211_hw *hw)
{
	struct ath_softc *sc = hw->priv;
	struct ieee80211_channel *curchan = hw->conf.channel;
	int error = 0, pos;

	DPRINTF(sc, ATH_DBG_CONFIG, "%s: Starting driver with "
		"initial channel: %d MHz\n", __func__, curchan->center_freq);

	/* setup initial channel */

	pos = ath_get_channel(sc, curchan);
	if (pos == -1) {
		DPRINTF(sc, ATH_DBG_FATAL, "%s: Invalid channel\n", __func__);
		return -EINVAL;
	}

	sc->sc_ah->ah_channels[pos].chanmode =
		(curchan->band == IEEE80211_BAND_2GHZ) ? CHANNEL_G : CHANNEL_A;

	/* open ath_dev */
	error = ath_open(sc, &sc->sc_ah->ah_channels[pos]);
	if (error) {
		DPRINTF(sc, ATH_DBG_FATAL,
			"%s: Unable to complete ath_open\n", __func__);
		return error;
	}

#ifdef CONFIG_RFKILL
	/* Start rfkill polling */
	if (sc->sc_ah->ah_caps.hw_caps & ATH9K_HW_CAP_RFSILENT)
		queue_delayed_work(sc->hw->workqueue,
				   &sc->rf_kill.rfkill_poll, 0);

	if (!(sc->sc_flags & SC_OP_RFKILL_REGISTERED)) {
		if (rfkill_register(sc->rf_kill.rfkill)) {
			DPRINTF(sc, ATH_DBG_FATAL,
					"Unable to register rfkill\n");
			rfkill_free(sc->rf_kill.rfkill);

			/* Deinitialize the device */
			if (sc->pdev->irq)
				free_irq(sc->pdev->irq, sc);
			ath_detach(sc);
			pci_iounmap(sc->pdev, sc->mem);
			pci_release_region(sc->pdev, 0);
			pci_disable_device(sc->pdev);
			ieee80211_free_hw(hw);
			return -EIO;
		} else {
			sc->sc_flags |= SC_OP_RFKILL_REGISTERED;
		}
	}
#endif

	ieee80211_wake_queues(hw);
	return 0;
}

static int ath9k_tx(struct ieee80211_hw *hw,
		    struct sk_buff *skb)
{
	struct ath_softc *sc = hw->priv;
	int hdrlen, padsize;
	struct ieee80211_tx_info *info = IEEE80211_SKB_CB(skb);

	/*
	 * As a temporary workaround, assign seq# here; this will likely need
	 * to be cleaned up to work better with Beacon transmission and virtual
	 * BSSes.
	 */
	if (info->flags & IEEE80211_TX_CTL_ASSIGN_SEQ) {
		struct ieee80211_hdr *hdr = (struct ieee80211_hdr *) skb->data;
		if (info->flags & IEEE80211_TX_CTL_FIRST_FRAGMENT)
			sc->seq_no += 0x10;
		hdr->seq_ctrl &= cpu_to_le16(IEEE80211_SCTL_FRAG);
		hdr->seq_ctrl |= cpu_to_le16(sc->seq_no);
	}

	/* Add the padding after the header if this is not already done */
	hdrlen = ieee80211_get_hdrlen_from_skb(skb);
	if (hdrlen & 3) {
		padsize = hdrlen % 4;
		if (skb_headroom(skb) < padsize)
			return -1;
		skb_push(skb, padsize);
		memmove(skb->data, skb->data + padsize, hdrlen);
	}

	DPRINTF(sc, ATH_DBG_XMIT, "%s: transmitting packet, skb: %p\n",
		__func__,
		skb);

	if (ath_tx_start(sc, skb) != 0) {
		DPRINTF(sc, ATH_DBG_XMIT, "%s: TX failed\n", __func__);
		dev_kfree_skb_any(skb);
		/* FIXME: Check for proper return value from ATH_DEV */
		return 0;
	}

	return 0;
}

static void ath9k_stop(struct ieee80211_hw *hw)
{
	struct ath_softc *sc = hw->priv;
	int error;

	DPRINTF(sc, ATH_DBG_CONFIG, "%s: Driver halt\n", __func__);

	error = ath_suspend(sc);
	if (error)
		DPRINTF(sc, ATH_DBG_CONFIG,
			"%s: Device is no longer present\n", __func__);

	ieee80211_stop_queues(hw);

#ifdef CONFIG_RFKILL
	if (sc->sc_ah->ah_caps.hw_caps & ATH9K_HW_CAP_RFSILENT)
		cancel_delayed_work_sync(&sc->rf_kill.rfkill_poll);
#endif
}

static int ath9k_add_interface(struct ieee80211_hw *hw,
			       struct ieee80211_if_init_conf *conf)
{
	struct ath_softc *sc = hw->priv;
	int error, ic_opmode = 0;

	/* Support only vap for now */

	if (sc->sc_nvaps)
		return -ENOBUFS;

	switch (conf->type) {
	case NL80211_IFTYPE_STATION:
		ic_opmode = ATH9K_M_STA;
		break;
	case NL80211_IFTYPE_ADHOC:
		ic_opmode = ATH9K_M_IBSS;
		break;
	case NL80211_IFTYPE_AP:
		ic_opmode = ATH9K_M_HOSTAP;
		break;
	default:
		DPRINTF(sc, ATH_DBG_FATAL,
			"%s: Interface type %d not yet supported\n",
			__func__, conf->type);
		return -EOPNOTSUPP;
	}

	DPRINTF(sc, ATH_DBG_CONFIG, "%s: Attach a VAP of type: %d\n",
		__func__,
		ic_opmode);

	error = ath_vap_attach(sc, 0, conf->vif, ic_opmode);
	if (error) {
		DPRINTF(sc, ATH_DBG_FATAL,
			"%s: Unable to attach vap, error: %d\n",
			__func__, error);
		return error;
	}

	if (conf->type == NL80211_IFTYPE_AP) {
		/* TODO: is this a suitable place to start ANI for AP mode? */
		/* Start ANI */
		mod_timer(&sc->sc_ani.timer,
			  jiffies + msecs_to_jiffies(ATH_ANI_POLLINTERVAL));
	}

	return 0;
}

static void ath9k_remove_interface(struct ieee80211_hw *hw,
				   struct ieee80211_if_init_conf *conf)
{
	struct ath_softc *sc = hw->priv;
	struct ath_vap *avp;
	int error;

	DPRINTF(sc, ATH_DBG_CONFIG, "%s: Detach VAP\n", __func__);

	avp = sc->sc_vaps[0];
	if (avp == NULL) {
		DPRINTF(sc, ATH_DBG_FATAL, "%s: Invalid interface\n",
			__func__);
		return;
	}

#ifdef CONFIG_SLOW_ANT_DIV
	ath_slow_ant_div_stop(&sc->sc_antdiv);
#endif
	/* Stop ANI */
	del_timer_sync(&sc->sc_ani.timer);

	/* Update ratectrl */
	ath_rate_newstate(sc, avp);

	/* Reclaim beacon resources */
	if (sc->sc_ah->ah_opmode == ATH9K_M_HOSTAP ||
	    sc->sc_ah->ah_opmode == ATH9K_M_IBSS) {
		ath9k_hw_stoptxdma(sc->sc_ah, sc->sc_bhalq);
		ath_beacon_return(sc, avp);
	}

	/* Set interrupt mask */
	sc->sc_imask &= ~(ATH9K_INT_SWBA | ATH9K_INT_BMISS);
	ath9k_hw_set_interrupts(sc->sc_ah, sc->sc_imask & ~ATH9K_INT_GLOBAL);
	sc->sc_flags &= ~SC_OP_BEACONS;

	error = ath_vap_detach(sc, 0);
	if (error)
		DPRINTF(sc, ATH_DBG_FATAL,
			"%s: Unable to detach vap, error: %d\n",
			__func__, error);
}

static int ath9k_config(struct ieee80211_hw *hw,
			struct ieee80211_conf *conf)
{
	struct ath_softc *sc = hw->priv;
	struct ieee80211_channel *curchan = hw->conf.channel;
	int pos;

	DPRINTF(sc, ATH_DBG_CONFIG, "%s: Set channel: %d MHz\n",
		__func__,
		curchan->center_freq);

	pos = ath_get_channel(sc, curchan);
	if (pos == -1) {
		DPRINTF(sc, ATH_DBG_FATAL, "%s: Invalid channel\n", __func__);
		return -EINVAL;
	}

	sc->sc_ah->ah_channels[pos].chanmode =
		(curchan->band == IEEE80211_BAND_2GHZ) ?
		CHANNEL_G : CHANNEL_A;

	if (sc->sc_curaid && hw->conf.ht_conf.ht_supported)
		sc->sc_ah->ah_channels[pos].chanmode =
			ath_get_extchanmode(sc, curchan);

	sc->sc_config.txpowlimit = 2 * conf->power_level;

	/* set h/w channel */
	if (ath_set_channel(sc, &sc->sc_ah->ah_channels[pos]) < 0)
		DPRINTF(sc, ATH_DBG_FATAL, "%s: Unable to set channel\n",
			__func__);

	return 0;
}

static int ath9k_config_interface(struct ieee80211_hw *hw,
				  struct ieee80211_vif *vif,
				  struct ieee80211_if_conf *conf)
{
	struct ath_softc *sc = hw->priv;
	struct ath_hal *ah = sc->sc_ah;
	struct ath_vap *avp;
	u32 rfilt = 0;
	int error, i;
	DECLARE_MAC_BUF(mac);

	avp = sc->sc_vaps[0];
	if (avp == NULL) {
		DPRINTF(sc, ATH_DBG_FATAL, "%s: Invalid interface\n",
			__func__);
		return -EINVAL;
	}

	/* TODO: Need to decide which hw opmode to use for multi-interface
	 * cases */
	if (vif->type == NL80211_IFTYPE_AP &&
	    ah->ah_opmode != ATH9K_M_HOSTAP) {
		ah->ah_opmode = ATH9K_M_HOSTAP;
		ath9k_hw_setopmode(ah);
		ath9k_hw_write_associd(ah, sc->sc_myaddr, 0);
		/* Request full reset to get hw opmode changed properly */
		sc->sc_flags |= SC_OP_FULL_RESET;
	}

	if ((conf->changed & IEEE80211_IFCC_BSSID) &&
	    !is_zero_ether_addr(conf->bssid)) {
		switch (vif->type) {
		case NL80211_IFTYPE_STATION:
		case NL80211_IFTYPE_ADHOC:
			/* Update ratectrl about the new state */
			ath_rate_newstate(sc, avp);

			/* Set BSSID */
			memcpy(sc->sc_curbssid, conf->bssid, ETH_ALEN);
			sc->sc_curaid = 0;
			ath9k_hw_write_associd(sc->sc_ah, sc->sc_curbssid,
					       sc->sc_curaid);

			/* Set aggregation protection mode parameters */
			sc->sc_config.ath_aggr_prot = 0;

			/*
			 * Reset our TSF so that its value is lower than the
			 * beacon that we are trying to catch.
			 * Only then hw will update its TSF register with the
			 * new beacon. Reset the TSF before setting the BSSID
			 * to avoid allowing in any frames that would update
			 * our TSF only to have us clear it
			 * immediately thereafter.
			 */
			ath9k_hw_reset_tsf(sc->sc_ah);

			/* Disable BMISS interrupt when we're not associated */
			ath9k_hw_set_interrupts(sc->sc_ah,
					sc->sc_imask &
					~(ATH9K_INT_SWBA | ATH9K_INT_BMISS));
			sc->sc_imask &= ~(ATH9K_INT_SWBA | ATH9K_INT_BMISS);

			DPRINTF(sc, ATH_DBG_CONFIG,
				"%s: RX filter 0x%x bssid %s aid 0x%x\n",
				__func__, rfilt,
				print_mac(mac, sc->sc_curbssid), sc->sc_curaid);

			/* need to reconfigure the beacon */
			sc->sc_flags &= ~SC_OP_BEACONS ;

			break;
		default:
			break;
		}
	}

	if ((conf->changed & IEEE80211_IFCC_BEACON) &&
	    ((vif->type == NL80211_IFTYPE_ADHOC) ||
	     (vif->type == NL80211_IFTYPE_AP))) {
		/*
		 * Allocate and setup the beacon frame.
		 *
		 * Stop any previous beacon DMA.  This may be
		 * necessary, for example, when an ibss merge
		 * causes reconfiguration; we may be called
		 * with beacon transmission active.
		 */
		ath9k_hw_stoptxdma(sc->sc_ah, sc->sc_bhalq);

		error = ath_beacon_alloc(sc, 0);
		if (error != 0)
			return error;

		ath_beacon_sync(sc, 0);
	}

	/* Check for WLAN_CAPABILITY_PRIVACY ? */
	if ((avp->av_opmode != NL80211_IFTYPE_STATION)) {
		for (i = 0; i < IEEE80211_WEP_NKID; i++)
			if (ath9k_hw_keyisvalid(sc->sc_ah, (u16)i))
				ath9k_hw_keysetmac(sc->sc_ah,
						   (u16)i,
						   sc->sc_curbssid);
	}

	/* Only legacy IBSS for now */
	if (vif->type == NL80211_IFTYPE_ADHOC)
		ath_update_chainmask(sc, 0);

	return 0;
}

#define SUPPORTED_FILTERS			\
	(FIF_PROMISC_IN_BSS |			\
	FIF_ALLMULTI |				\
	FIF_CONTROL |				\
	FIF_OTHER_BSS |				\
	FIF_BCN_PRBRESP_PROMISC |		\
	FIF_FCSFAIL)

/* FIXME: sc->sc_full_reset ? */
static void ath9k_configure_filter(struct ieee80211_hw *hw,
				   unsigned int changed_flags,
				   unsigned int *total_flags,
				   int mc_count,
				   struct dev_mc_list *mclist)
{
	struct ath_softc *sc = hw->priv;
	u32 rfilt;

	changed_flags &= SUPPORTED_FILTERS;
	*total_flags &= SUPPORTED_FILTERS;

	sc->rx_filter = *total_flags;
	rfilt = ath_calcrxfilter(sc);
	ath9k_hw_setrxfilter(sc->sc_ah, rfilt);

	if (changed_flags & FIF_BCN_PRBRESP_PROMISC) {
		if (*total_flags & FIF_BCN_PRBRESP_PROMISC)
			ath9k_hw_write_associd(sc->sc_ah, ath_bcast_mac, 0);
	}

	DPRINTF(sc, ATH_DBG_CONFIG, "%s: Set HW RX filter: 0x%x\n",
		__func__, sc->rx_filter);
}

static void ath9k_sta_notify(struct ieee80211_hw *hw,
			     struct ieee80211_vif *vif,
			     enum sta_notify_cmd cmd,
			     struct ieee80211_sta *sta)
{
	struct ath_softc *sc = hw->priv;
	struct ath_node *an;
	unsigned long flags;
	DECLARE_MAC_BUF(mac);

	spin_lock_irqsave(&sc->node_lock, flags);
	an = ath_node_find(sc, sta->addr);
	spin_unlock_irqrestore(&sc->node_lock, flags);

	switch (cmd) {
	case STA_NOTIFY_ADD:
		spin_lock_irqsave(&sc->node_lock, flags);
		if (!an) {
			ath_node_attach(sc, sta->addr, 0);
			DPRINTF(sc, ATH_DBG_CONFIG, "%s: Attach a node: %s\n",
				__func__, print_mac(mac, sta->addr));
		} else {
			ath_node_get(sc, sta->addr);
		}
		spin_unlock_irqrestore(&sc->node_lock, flags);
		break;
	case STA_NOTIFY_REMOVE:
		if (!an)
			DPRINTF(sc, ATH_DBG_FATAL,
				"%s: Removal of a non-existent node\n",
				__func__);
		else {
			ath_node_put(sc, an, ATH9K_BH_STATUS_INTACT);
			DPRINTF(sc, ATH_DBG_CONFIG, "%s: Put a node: %s\n",
				__func__,
				print_mac(mac, sta->addr));
		}
		break;
	default:
		break;
	}
}

static int ath9k_conf_tx(struct ieee80211_hw *hw,
			 u16 queue,
			 const struct ieee80211_tx_queue_params *params)
{
	struct ath_softc *sc = hw->priv;
	struct ath9k_tx_queue_info qi;
	int ret = 0, qnum;

	if (queue >= WME_NUM_AC)
		return 0;

	qi.tqi_aifs = params->aifs;
	qi.tqi_cwmin = params->cw_min;
	qi.tqi_cwmax = params->cw_max;
	qi.tqi_burstTime = params->txop;
	qnum = ath_get_hal_qnum(queue, sc);

	DPRINTF(sc, ATH_DBG_CONFIG,
		"%s: Configure tx [queue/halq] [%d/%d],  "
		"aifs: %d, cw_min: %d, cw_max: %d, txop: %d\n",
		__func__,
		queue,
		qnum,
		params->aifs,
		params->cw_min,
		params->cw_max,
		params->txop);

	ret = ath_txq_update(sc, qnum, &qi);
	if (ret)
		DPRINTF(sc, ATH_DBG_FATAL,
			"%s: TXQ Update failed\n", __func__);

	return ret;
}

static int ath9k_set_key(struct ieee80211_hw *hw,
			 enum set_key_cmd cmd,
			 const u8 *local_addr,
			 const u8 *addr,
			 struct ieee80211_key_conf *key)
{
	struct ath_softc *sc = hw->priv;
	int ret = 0;

	DPRINTF(sc, ATH_DBG_KEYCACHE, " %s: Set HW Key\n", __func__);

	switch (cmd) {
	case SET_KEY:
		ret = ath_key_config(sc, addr, key);
		if (!ret) {
			set_bit(key->keyidx, sc->sc_keymap);
			key->hw_key_idx = key->keyidx;
			/* push IV and Michael MIC generation to stack */
			key->flags |= IEEE80211_KEY_FLAG_GENERATE_IV;
			if (key->alg == ALG_TKIP)
				key->flags |= IEEE80211_KEY_FLAG_GENERATE_MMIC;
		}
		break;
	case DISABLE_KEY:
		ath_key_delete(sc, key);
		clear_bit(key->keyidx, sc->sc_keymap);
		break;
	default:
		ret = -EINVAL;
	}

	return ret;
}

static void ath9k_bss_info_changed(struct ieee80211_hw *hw,
				   struct ieee80211_vif *vif,
				   struct ieee80211_bss_conf *bss_conf,
				   u32 changed)
{
	struct ath_softc *sc = hw->priv;

	if (changed & BSS_CHANGED_ERP_PREAMBLE) {
		DPRINTF(sc, ATH_DBG_CONFIG, "%s: BSS Changed PREAMBLE %d\n",
			__func__,
			bss_conf->use_short_preamble);
		if (bss_conf->use_short_preamble)
			sc->sc_flags |= SC_OP_PREAMBLE_SHORT;
		else
			sc->sc_flags &= ~SC_OP_PREAMBLE_SHORT;
	}

	if (changed & BSS_CHANGED_ERP_CTS_PROT) {
		DPRINTF(sc, ATH_DBG_CONFIG, "%s: BSS Changed CTS PROT %d\n",
			__func__,
			bss_conf->use_cts_prot);
		if (bss_conf->use_cts_prot &&
		    hw->conf.channel->band != IEEE80211_BAND_5GHZ)
			sc->sc_flags |= SC_OP_PROTECT_ENABLE;
		else
			sc->sc_flags &= ~SC_OP_PROTECT_ENABLE;
	}

	if (changed & BSS_CHANGED_HT) {
		DPRINTF(sc, ATH_DBG_CONFIG, "%s: BSS Changed HT %d\n",
			__func__,
			bss_conf->assoc_ht);
		ath9k_ht_conf(sc, bss_conf);
	}

	if (changed & BSS_CHANGED_ASSOC) {
		DPRINTF(sc, ATH_DBG_CONFIG, "%s: BSS Changed ASSOC %d\n",
			__func__,
			bss_conf->assoc);
		ath9k_bss_assoc_info(sc, bss_conf);
	}
}

static u64 ath9k_get_tsf(struct ieee80211_hw *hw)
{
	u64 tsf;
	struct ath_softc *sc = hw->priv;
	struct ath_hal *ah = sc->sc_ah;

	tsf = ath9k_hw_gettsf64(ah);

	return tsf;
}

static void ath9k_reset_tsf(struct ieee80211_hw *hw)
{
	struct ath_softc *sc = hw->priv;
	struct ath_hal *ah = sc->sc_ah;

	ath9k_hw_reset_tsf(ah);
}

static int ath9k_ampdu_action(struct ieee80211_hw *hw,
		       enum ieee80211_ampdu_mlme_action action,
		       struct ieee80211_sta *sta,
		       u16 tid, u16 *ssn)
{
	struct ath_softc *sc = hw->priv;
	int ret = 0;

	switch (action) {
	case IEEE80211_AMPDU_RX_START:
		ret = ath_rx_aggr_start(sc, sta->addr, tid, ssn);
		if (ret < 0)
			DPRINTF(sc, ATH_DBG_FATAL,
				"%s: Unable to start RX aggregation\n",
				__func__);
		break;
	case IEEE80211_AMPDU_RX_STOP:
		ret = ath_rx_aggr_stop(sc, sta->addr, tid);
		if (ret < 0)
			DPRINTF(sc, ATH_DBG_FATAL,
				"%s: Unable to stop RX aggregation\n",
				__func__);
		break;
	case IEEE80211_AMPDU_TX_START:
		ret = ath_tx_aggr_start(sc, sta->addr, tid, ssn);
		if (ret < 0)
			DPRINTF(sc, ATH_DBG_FATAL,
				"%s: Unable to start TX aggregation\n",
				__func__);
		else
			ieee80211_start_tx_ba_cb_irqsafe(hw, sta->addr, tid);
		break;
	case IEEE80211_AMPDU_TX_STOP:
		ret = ath_tx_aggr_stop(sc, sta->addr, tid);
		if (ret < 0)
			DPRINTF(sc, ATH_DBG_FATAL,
				"%s: Unable to stop TX aggregation\n",
				__func__);

		ieee80211_stop_tx_ba_cb_irqsafe(hw, sta->addr, tid);
		break;
	default:
		DPRINTF(sc, ATH_DBG_FATAL,
			"%s: Unknown AMPDU action\n", __func__);
	}

	return ret;
}

static struct ieee80211_ops ath9k_ops = {
	.tx 		    = ath9k_tx,
	.start 		    = ath9k_start,
	.stop 		    = ath9k_stop,
	.add_interface 	    = ath9k_add_interface,
	.remove_interface   = ath9k_remove_interface,
	.config 	    = ath9k_config,
	.config_interface   = ath9k_config_interface,
	.configure_filter   = ath9k_configure_filter,
	.get_stats          = NULL,
	.sta_notify         = ath9k_sta_notify,
	.conf_tx 	    = ath9k_conf_tx,
	.get_tx_stats 	    = NULL,
	.bss_info_changed   = ath9k_bss_info_changed,
	.set_tim            = NULL,
	.set_key            = ath9k_set_key,
	.hw_scan            = NULL,
	.get_tkip_seq       = NULL,
	.set_rts_threshold  = NULL,
	.set_frag_threshold = NULL,
	.set_retry_limit    = NULL,
	.get_tsf 	    = ath9k_get_tsf,
	.reset_tsf 	    = ath9k_reset_tsf,
	.tx_last_beacon     = NULL,
	.ampdu_action       = ath9k_ampdu_action
};

<<<<<<< HEAD
void ath_get_beaconconfig(struct ath_softc *sc,
			  int if_id,
			  struct ath_beacon_config *conf)
{
	struct ieee80211_hw *hw = sc->hw;

	/* fill in beacon config data */

	conf->beacon_interval = hw->conf.beacon_int;
	conf->listen_interval = 100;
	conf->dtim_count = 1;
	conf->bmiss_timeout = ATH_DEFAULT_BMISS_LIMIT * conf->listen_interval;
}

int ath_update_beacon(struct ath_softc *sc,
		      int if_id,
		      struct ath_beacon_offset *bo,
		      struct sk_buff *skb,
		      int mcast)
{
	return 0;
}

void ath_tx_complete(struct ath_softc *sc, struct sk_buff *skb,
		     struct ath_xmit_status *tx_status, struct ath_node *an)
{
	struct ieee80211_hw *hw = sc->hw;
	struct ieee80211_tx_info *tx_info = IEEE80211_SKB_CB(skb);

	DPRINTF(sc, ATH_DBG_XMIT,
		"%s: TX complete: skb: %p\n", __func__, skb);

	if (tx_info->flags & IEEE80211_TX_CTL_NO_ACK ||
		tx_info->flags & IEEE80211_TX_STAT_TX_FILTERED) {
		/* free driver's private data area of tx_info */
		if (tx_info->driver_data[0] != NULL)
			kfree(tx_info->driver_data[0]);
			tx_info->driver_data[0] = NULL;
	}

	if (tx_status->flags & ATH_TX_BAR) {
		tx_info->flags |= IEEE80211_TX_STAT_AMPDU_NO_BACK;
		tx_status->flags &= ~ATH_TX_BAR;
	}

	if (tx_status->flags & (ATH_TX_ERROR | ATH_TX_XRETRY)) {
		if (!(tx_info->flags & IEEE80211_TX_CTL_NO_ACK)) {
			/* Frame was not ACKed, but an ACK was expected */
			tx_info->status.excessive_retries = 1;
		}
	} else {
		/* Frame was ACKed */
		tx_info->flags |= IEEE80211_TX_STAT_ACK;
	}

	tx_info->status.retry_count = tx_status->retries;

	ieee80211_tx_status(hw, skb);
	if (an)
		ath_node_put(sc, an, ATH9K_BH_STATUS_CHANGE);
}

int ath__rx_indicate(struct ath_softc *sc,
		     struct sk_buff *skb,
		     struct ath_recv_status *status,
		     u16 keyix)
{
	struct ieee80211_hw *hw = sc->hw;
	struct ath_node *an = NULL;
	struct ieee80211_rx_status rx_status;
	struct ieee80211_hdr *hdr = (struct ieee80211_hdr *) skb->data;
	int hdrlen = ieee80211_get_hdrlen_from_skb(skb);
	int padsize;
	enum ATH_RX_TYPE st;

	/* see if any padding is done by the hw and remove it */
	if (hdrlen & 3) {
		padsize = hdrlen % 4;
		memmove(skb->data + padsize, skb->data, hdrlen);
		skb_pull(skb, padsize);
	}

	/* remove FCS before passing up to protocol stack */
	skb_trim(skb, (skb->len - FCS_LEN));

	/* Prepare rx status */
	ath9k_rx_prepare(sc, skb, status, &rx_status);

	if (!(keyix == ATH9K_RXKEYIX_INVALID) &&
	    !(status->flags & ATH_RX_DECRYPT_ERROR)) {
		rx_status.flag |= RX_FLAG_DECRYPTED;
	} else if ((le16_to_cpu(hdr->frame_control) & IEEE80211_FCTL_PROTECTED)
		   && !(status->flags & ATH_RX_DECRYPT_ERROR)
		   && skb->len >= hdrlen + 4) {
		keyix = skb->data[hdrlen + 3] >> 6;

		if (test_bit(keyix, sc->sc_keymap))
			rx_status.flag |= RX_FLAG_DECRYPTED;
	}

	spin_lock_bh(&sc->node_lock);
	an = ath_node_find(sc, hdr->addr2);
	spin_unlock_bh(&sc->node_lock);

	if (an) {
		ath_rx_input(sc, an,
			     hw->conf.ht_conf.ht_supported,
			     skb, status, &st);
	}
	if (!an || (st != ATH_RX_CONSUMED))
		__ieee80211_rx(hw, skb, &rx_status);

	return 0;
}

int ath_rx_subframe(struct ath_node *an,
		    struct sk_buff *skb,
		    struct ath_recv_status *status)
{
	struct ath_softc *sc = an->an_sc;
	struct ieee80211_hw *hw = sc->hw;
	struct ieee80211_rx_status rx_status;

	/* Prepare rx status */
	ath9k_rx_prepare(sc, skb, status, &rx_status);
	if (!(status->flags & ATH_RX_DECRYPT_ERROR))
		rx_status.flag |= RX_FLAG_DECRYPTED;

	__ieee80211_rx(hw, skb, &rx_status);

	return 0;
}

enum ath9k_ht_macmode ath_cwm_macmode(struct ath_softc *sc)
{
	return sc->sc_ht_info.tx_chan_width;
}

static int ath_detach(struct ath_softc *sc)
{
	struct ieee80211_hw *hw = sc->hw;

	DPRINTF(sc, ATH_DBG_CONFIG, "%s: Detach ATH hw\n", __func__);

	/* Unregister hw */

	ieee80211_unregister_hw(hw);

	/* unregister Rate control */
	ath_rate_control_unregister();

	/* tx/rx cleanup */

	ath_rx_cleanup(sc);
	ath_tx_cleanup(sc);

	/* Deinit */

	ath_deinit(sc);

	return 0;
}

static int ath_attach(u16 devid,
		      struct ath_softc *sc)
{
	struct ieee80211_hw *hw = sc->hw;
	int error = 0;

	DPRINTF(sc, ATH_DBG_CONFIG, "%s: Attach ATH hw\n", __func__);

	error = ath_init(devid, sc);
	if (error != 0)
		return error;

	/* Init nodes */

	INIT_LIST_HEAD(&sc->node_list);
	spin_lock_init(&sc->node_lock);

	/* get mac address from hardware and set in mac80211 */

	SET_IEEE80211_PERM_ADDR(hw, sc->sc_myaddr);

	/* setup channels and rates */

	sc->sbands[IEEE80211_BAND_2GHZ].channels =
		sc->channels[IEEE80211_BAND_2GHZ];
	sc->sbands[IEEE80211_BAND_2GHZ].bitrates =
		sc->rates[IEEE80211_BAND_2GHZ];
	sc->sbands[IEEE80211_BAND_2GHZ].band = IEEE80211_BAND_2GHZ;

	if (sc->sc_ah->ah_caps.hw_caps & ATH9K_HW_CAP_HT)
		/* Setup HT capabilities for 2.4Ghz*/
		setup_ht_cap(&sc->sbands[IEEE80211_BAND_2GHZ].ht_info);

	hw->wiphy->bands[IEEE80211_BAND_2GHZ] =
		&sc->sbands[IEEE80211_BAND_2GHZ];

	if (test_bit(ATH9K_MODE_11A, sc->sc_ah->ah_caps.wireless_modes)) {
		sc->sbands[IEEE80211_BAND_5GHZ].channels =
			sc->channels[IEEE80211_BAND_5GHZ];
		sc->sbands[IEEE80211_BAND_5GHZ].bitrates =
			sc->rates[IEEE80211_BAND_5GHZ];
		sc->sbands[IEEE80211_BAND_5GHZ].band =
			IEEE80211_BAND_5GHZ;

		if (sc->sc_ah->ah_caps.hw_caps & ATH9K_HW_CAP_HT)
			/* Setup HT capabilities for 5Ghz*/
			setup_ht_cap(&sc->sbands[IEEE80211_BAND_5GHZ].ht_info);

		hw->wiphy->bands[IEEE80211_BAND_5GHZ] =
			&sc->sbands[IEEE80211_BAND_5GHZ];
	}

	/* FIXME: Have to figure out proper hw init values later */

	hw->queues = 4;
	hw->ampdu_queues = 1;

	/* Register rate control */
	hw->rate_control_algorithm = "ath9k_rate_control";
	error = ath_rate_control_register();
	if (error != 0) {
		DPRINTF(sc, ATH_DBG_FATAL,
			"%s: Unable to register rate control "
			"algorithm:%d\n", __func__, error);
		ath_rate_control_unregister();
		goto bad;
	}

	error = ieee80211_register_hw(hw);
	if (error != 0) {
		ath_rate_control_unregister();
		goto bad;
	}

	/* initialize tx/rx engine */

	error = ath_tx_init(sc, ATH_TXBUF);
	if (error != 0)
		goto bad1;

	error = ath_rx_init(sc, ATH_RXBUF);
	if (error != 0)
		goto bad1;

	return 0;
bad1:
	ath_detach(sc);
bad:
	return error;
}

=======
>>>>>>> 4480f15b
static int ath_pci_probe(struct pci_dev *pdev, const struct pci_device_id *id)
{
	void __iomem *mem;
	struct ath_softc *sc;
	struct ieee80211_hw *hw;
	const char *athname;
	u8 csz;
	u32 val;
	int ret = 0;

	if (pci_enable_device(pdev))
		return -EIO;

	/* XXX 32-bit addressing only */
	if (pci_set_dma_mask(pdev, 0xffffffff)) {
		printk(KERN_ERR "ath_pci: 32-bit DMA not available\n");
		ret = -ENODEV;
		goto bad;
	}

	/*
	 * Cache line size is used to size and align various
	 * structures used to communicate with the hardware.
	 */
	pci_read_config_byte(pdev, PCI_CACHE_LINE_SIZE, &csz);
	if (csz == 0) {
		/*
		 * Linux 2.4.18 (at least) writes the cache line size
		 * register as a 16-bit wide register which is wrong.
		 * We must have this setup properly for rx buffer
		 * DMA to work so force a reasonable value here if it
		 * comes up zero.
		 */
		csz = L1_CACHE_BYTES / sizeof(u32);
		pci_write_config_byte(pdev, PCI_CACHE_LINE_SIZE, csz);
	}
	/*
	 * The default setting of latency timer yields poor results,
	 * set it to the value used by other systems. It may be worth
	 * tweaking this setting more.
	 */
	pci_write_config_byte(pdev, PCI_LATENCY_TIMER, 0xa8);

	pci_set_master(pdev);

	/*
	 * Disable the RETRY_TIMEOUT register (0x41) to keep
	 * PCI Tx retries from interfering with C3 CPU state.
	 */
	pci_read_config_dword(pdev, 0x40, &val);
	if ((val & 0x0000ff00) != 0)
		pci_write_config_dword(pdev, 0x40, val & 0xffff00ff);

	ret = pci_request_region(pdev, 0, "ath9k");
	if (ret) {
		dev_err(&pdev->dev, "PCI memory region reserve error\n");
		ret = -ENODEV;
		goto bad;
	}

	mem = pci_iomap(pdev, 0, 0);
	if (!mem) {
		printk(KERN_ERR "PCI memory map error\n") ;
		ret = -EIO;
		goto bad1;
	}

	hw = ieee80211_alloc_hw(sizeof(struct ath_softc), &ath9k_ops);
	if (hw == NULL) {
		printk(KERN_ERR "ath_pci: no memory for ieee80211_hw\n");
		goto bad2;
	}

	hw->flags = IEEE80211_HW_RX_INCLUDES_FCS |
		IEEE80211_HW_HOST_BROADCAST_PS_BUFFERING |
		IEEE80211_HW_SIGNAL_DBM |
		IEEE80211_HW_NOISE_DBM;

	hw->wiphy->interface_modes =
		BIT(NL80211_IFTYPE_AP) |
		BIT(NL80211_IFTYPE_STATION) |
		BIT(NL80211_IFTYPE_ADHOC);

	SET_IEEE80211_DEV(hw, &pdev->dev);
	pci_set_drvdata(pdev, hw);

	sc = hw->priv;
	sc->hw = hw;
	sc->pdev = pdev;
	sc->mem = mem;

	if (ath_attach(id->device, sc) != 0) {
		ret = -ENODEV;
		goto bad3;
	}

	/* setup interrupt service routine */

	if (request_irq(pdev->irq, ath_isr, IRQF_SHARED, "ath", sc)) {
		printk(KERN_ERR "%s: request_irq failed\n",
			wiphy_name(hw->wiphy));
		ret = -EIO;
		goto bad4;
	}

	athname = ath9k_hw_probe(id->vendor, id->device);

	printk(KERN_INFO "%s: %s: mem=0x%lx, irq=%d\n",
	       wiphy_name(hw->wiphy),
	       athname ? athname : "Atheros ???",
	       (unsigned long)mem, pdev->irq);

	return 0;
bad4:
	ath_detach(sc);
bad3:
	ieee80211_free_hw(hw);
bad2:
	pci_iounmap(pdev, mem);
bad1:
	pci_release_region(pdev, 0);
bad:
	pci_disable_device(pdev);
	return ret;
}

static void ath_pci_remove(struct pci_dev *pdev)
{
	struct ieee80211_hw *hw = pci_get_drvdata(pdev);
	struct ath_softc *sc = hw->priv;
	enum ath9k_int status;

	if (pdev->irq) {
		ath9k_hw_set_interrupts(sc->sc_ah, 0);
		/* clear the ISR */
		ath9k_hw_getisr(sc->sc_ah, &status);
		sc->sc_flags |= SC_OP_INVALID;
		free_irq(pdev->irq, sc);
	}
	ath_detach(sc);

	pci_iounmap(pdev, sc->mem);
	pci_release_region(pdev, 0);
	pci_disable_device(pdev);
	ieee80211_free_hw(hw);
}

#ifdef CONFIG_PM

static int ath_pci_suspend(struct pci_dev *pdev, pm_message_t state)
{
	struct ieee80211_hw *hw = pci_get_drvdata(pdev);
	struct ath_softc *sc = hw->priv;

	ath9k_hw_set_gpio(sc->sc_ah, ATH_LED_PIN, 1);

#ifdef CONFIG_RFKILL
	if (sc->sc_ah->ah_caps.hw_caps & ATH9K_HW_CAP_RFSILENT)
		cancel_delayed_work_sync(&sc->rf_kill.rfkill_poll);
#endif

	pci_save_state(pdev);
	pci_disable_device(pdev);
	pci_set_power_state(pdev, 3);

	return 0;
}

static int ath_pci_resume(struct pci_dev *pdev)
{
	struct ieee80211_hw *hw = pci_get_drvdata(pdev);
	struct ath_softc *sc = hw->priv;
	u32 val;
	int err;

	err = pci_enable_device(pdev);
	if (err)
		return err;
	pci_restore_state(pdev);
	/*
	 * Suspend/Resume resets the PCI configuration space, so we have to
	 * re-disable the RETRY_TIMEOUT register (0x41) to keep
	 * PCI Tx retries from interfering with C3 CPU state
	 */
	pci_read_config_dword(pdev, 0x40, &val);
	if ((val & 0x0000ff00) != 0)
		pci_write_config_dword(pdev, 0x40, val & 0xffff00ff);

	/* Enable LED */
	ath9k_hw_cfg_output(sc->sc_ah, ATH_LED_PIN,
			    AR_GPIO_OUTPUT_MUX_AS_OUTPUT);
	ath9k_hw_set_gpio(sc->sc_ah, ATH_LED_PIN, 1);

#ifdef CONFIG_RFKILL
	/*
	 * check the h/w rfkill state on resume
	 * and start the rfkill poll timer
	 */
	if (sc->sc_ah->ah_caps.hw_caps & ATH9K_HW_CAP_RFSILENT)
		queue_delayed_work(sc->hw->workqueue,
				   &sc->rf_kill.rfkill_poll, 0);
#endif

	return 0;
}

#endif /* CONFIG_PM */

MODULE_DEVICE_TABLE(pci, ath_pci_id_table);

static struct pci_driver ath_pci_driver = {
	.name       = "ath9k",
	.id_table   = ath_pci_id_table,
	.probe      = ath_pci_probe,
	.remove     = ath_pci_remove,
#ifdef CONFIG_PM
	.suspend    = ath_pci_suspend,
	.resume     = ath_pci_resume,
#endif /* CONFIG_PM */
};

static int __init init_ath_pci(void)
{
	printk(KERN_INFO "%s: %s\n", dev_info, ATH_PCI_VERSION);

	if (pci_register_driver(&ath_pci_driver) < 0) {
		printk(KERN_ERR
			"ath_pci: No devices found, driver not installed.\n");
		pci_unregister_driver(&ath_pci_driver);
		return -ENODEV;
	}

	return 0;
}
module_init(init_ath_pci);

static void __exit exit_ath_pci(void)
{
	pci_unregister_driver(&ath_pci_driver);
	printk(KERN_INFO "%s: driver unloaded\n", dev_info);
}
module_exit(exit_ath_pci);<|MERGE_RESOLUTION|>--- conflicted
+++ resolved
@@ -204,11 +204,6 @@
 	if (!ret)
 		return -EIO;
 
-<<<<<<< HEAD
-	if (mac)
-		sc->sc_keytype = hk.kv_type;
-=======
->>>>>>> 4480f15b
 	return 0;
 }
 
@@ -1672,263 +1667,6 @@
 	.ampdu_action       = ath9k_ampdu_action
 };
 
-<<<<<<< HEAD
-void ath_get_beaconconfig(struct ath_softc *sc,
-			  int if_id,
-			  struct ath_beacon_config *conf)
-{
-	struct ieee80211_hw *hw = sc->hw;
-
-	/* fill in beacon config data */
-
-	conf->beacon_interval = hw->conf.beacon_int;
-	conf->listen_interval = 100;
-	conf->dtim_count = 1;
-	conf->bmiss_timeout = ATH_DEFAULT_BMISS_LIMIT * conf->listen_interval;
-}
-
-int ath_update_beacon(struct ath_softc *sc,
-		      int if_id,
-		      struct ath_beacon_offset *bo,
-		      struct sk_buff *skb,
-		      int mcast)
-{
-	return 0;
-}
-
-void ath_tx_complete(struct ath_softc *sc, struct sk_buff *skb,
-		     struct ath_xmit_status *tx_status, struct ath_node *an)
-{
-	struct ieee80211_hw *hw = sc->hw;
-	struct ieee80211_tx_info *tx_info = IEEE80211_SKB_CB(skb);
-
-	DPRINTF(sc, ATH_DBG_XMIT,
-		"%s: TX complete: skb: %p\n", __func__, skb);
-
-	if (tx_info->flags & IEEE80211_TX_CTL_NO_ACK ||
-		tx_info->flags & IEEE80211_TX_STAT_TX_FILTERED) {
-		/* free driver's private data area of tx_info */
-		if (tx_info->driver_data[0] != NULL)
-			kfree(tx_info->driver_data[0]);
-			tx_info->driver_data[0] = NULL;
-	}
-
-	if (tx_status->flags & ATH_TX_BAR) {
-		tx_info->flags |= IEEE80211_TX_STAT_AMPDU_NO_BACK;
-		tx_status->flags &= ~ATH_TX_BAR;
-	}
-
-	if (tx_status->flags & (ATH_TX_ERROR | ATH_TX_XRETRY)) {
-		if (!(tx_info->flags & IEEE80211_TX_CTL_NO_ACK)) {
-			/* Frame was not ACKed, but an ACK was expected */
-			tx_info->status.excessive_retries = 1;
-		}
-	} else {
-		/* Frame was ACKed */
-		tx_info->flags |= IEEE80211_TX_STAT_ACK;
-	}
-
-	tx_info->status.retry_count = tx_status->retries;
-
-	ieee80211_tx_status(hw, skb);
-	if (an)
-		ath_node_put(sc, an, ATH9K_BH_STATUS_CHANGE);
-}
-
-int ath__rx_indicate(struct ath_softc *sc,
-		     struct sk_buff *skb,
-		     struct ath_recv_status *status,
-		     u16 keyix)
-{
-	struct ieee80211_hw *hw = sc->hw;
-	struct ath_node *an = NULL;
-	struct ieee80211_rx_status rx_status;
-	struct ieee80211_hdr *hdr = (struct ieee80211_hdr *) skb->data;
-	int hdrlen = ieee80211_get_hdrlen_from_skb(skb);
-	int padsize;
-	enum ATH_RX_TYPE st;
-
-	/* see if any padding is done by the hw and remove it */
-	if (hdrlen & 3) {
-		padsize = hdrlen % 4;
-		memmove(skb->data + padsize, skb->data, hdrlen);
-		skb_pull(skb, padsize);
-	}
-
-	/* remove FCS before passing up to protocol stack */
-	skb_trim(skb, (skb->len - FCS_LEN));
-
-	/* Prepare rx status */
-	ath9k_rx_prepare(sc, skb, status, &rx_status);
-
-	if (!(keyix == ATH9K_RXKEYIX_INVALID) &&
-	    !(status->flags & ATH_RX_DECRYPT_ERROR)) {
-		rx_status.flag |= RX_FLAG_DECRYPTED;
-	} else if ((le16_to_cpu(hdr->frame_control) & IEEE80211_FCTL_PROTECTED)
-		   && !(status->flags & ATH_RX_DECRYPT_ERROR)
-		   && skb->len >= hdrlen + 4) {
-		keyix = skb->data[hdrlen + 3] >> 6;
-
-		if (test_bit(keyix, sc->sc_keymap))
-			rx_status.flag |= RX_FLAG_DECRYPTED;
-	}
-
-	spin_lock_bh(&sc->node_lock);
-	an = ath_node_find(sc, hdr->addr2);
-	spin_unlock_bh(&sc->node_lock);
-
-	if (an) {
-		ath_rx_input(sc, an,
-			     hw->conf.ht_conf.ht_supported,
-			     skb, status, &st);
-	}
-	if (!an || (st != ATH_RX_CONSUMED))
-		__ieee80211_rx(hw, skb, &rx_status);
-
-	return 0;
-}
-
-int ath_rx_subframe(struct ath_node *an,
-		    struct sk_buff *skb,
-		    struct ath_recv_status *status)
-{
-	struct ath_softc *sc = an->an_sc;
-	struct ieee80211_hw *hw = sc->hw;
-	struct ieee80211_rx_status rx_status;
-
-	/* Prepare rx status */
-	ath9k_rx_prepare(sc, skb, status, &rx_status);
-	if (!(status->flags & ATH_RX_DECRYPT_ERROR))
-		rx_status.flag |= RX_FLAG_DECRYPTED;
-
-	__ieee80211_rx(hw, skb, &rx_status);
-
-	return 0;
-}
-
-enum ath9k_ht_macmode ath_cwm_macmode(struct ath_softc *sc)
-{
-	return sc->sc_ht_info.tx_chan_width;
-}
-
-static int ath_detach(struct ath_softc *sc)
-{
-	struct ieee80211_hw *hw = sc->hw;
-
-	DPRINTF(sc, ATH_DBG_CONFIG, "%s: Detach ATH hw\n", __func__);
-
-	/* Unregister hw */
-
-	ieee80211_unregister_hw(hw);
-
-	/* unregister Rate control */
-	ath_rate_control_unregister();
-
-	/* tx/rx cleanup */
-
-	ath_rx_cleanup(sc);
-	ath_tx_cleanup(sc);
-
-	/* Deinit */
-
-	ath_deinit(sc);
-
-	return 0;
-}
-
-static int ath_attach(u16 devid,
-		      struct ath_softc *sc)
-{
-	struct ieee80211_hw *hw = sc->hw;
-	int error = 0;
-
-	DPRINTF(sc, ATH_DBG_CONFIG, "%s: Attach ATH hw\n", __func__);
-
-	error = ath_init(devid, sc);
-	if (error != 0)
-		return error;
-
-	/* Init nodes */
-
-	INIT_LIST_HEAD(&sc->node_list);
-	spin_lock_init(&sc->node_lock);
-
-	/* get mac address from hardware and set in mac80211 */
-
-	SET_IEEE80211_PERM_ADDR(hw, sc->sc_myaddr);
-
-	/* setup channels and rates */
-
-	sc->sbands[IEEE80211_BAND_2GHZ].channels =
-		sc->channels[IEEE80211_BAND_2GHZ];
-	sc->sbands[IEEE80211_BAND_2GHZ].bitrates =
-		sc->rates[IEEE80211_BAND_2GHZ];
-	sc->sbands[IEEE80211_BAND_2GHZ].band = IEEE80211_BAND_2GHZ;
-
-	if (sc->sc_ah->ah_caps.hw_caps & ATH9K_HW_CAP_HT)
-		/* Setup HT capabilities for 2.4Ghz*/
-		setup_ht_cap(&sc->sbands[IEEE80211_BAND_2GHZ].ht_info);
-
-	hw->wiphy->bands[IEEE80211_BAND_2GHZ] =
-		&sc->sbands[IEEE80211_BAND_2GHZ];
-
-	if (test_bit(ATH9K_MODE_11A, sc->sc_ah->ah_caps.wireless_modes)) {
-		sc->sbands[IEEE80211_BAND_5GHZ].channels =
-			sc->channels[IEEE80211_BAND_5GHZ];
-		sc->sbands[IEEE80211_BAND_5GHZ].bitrates =
-			sc->rates[IEEE80211_BAND_5GHZ];
-		sc->sbands[IEEE80211_BAND_5GHZ].band =
-			IEEE80211_BAND_5GHZ;
-
-		if (sc->sc_ah->ah_caps.hw_caps & ATH9K_HW_CAP_HT)
-			/* Setup HT capabilities for 5Ghz*/
-			setup_ht_cap(&sc->sbands[IEEE80211_BAND_5GHZ].ht_info);
-
-		hw->wiphy->bands[IEEE80211_BAND_5GHZ] =
-			&sc->sbands[IEEE80211_BAND_5GHZ];
-	}
-
-	/* FIXME: Have to figure out proper hw init values later */
-
-	hw->queues = 4;
-	hw->ampdu_queues = 1;
-
-	/* Register rate control */
-	hw->rate_control_algorithm = "ath9k_rate_control";
-	error = ath_rate_control_register();
-	if (error != 0) {
-		DPRINTF(sc, ATH_DBG_FATAL,
-			"%s: Unable to register rate control "
-			"algorithm:%d\n", __func__, error);
-		ath_rate_control_unregister();
-		goto bad;
-	}
-
-	error = ieee80211_register_hw(hw);
-	if (error != 0) {
-		ath_rate_control_unregister();
-		goto bad;
-	}
-
-	/* initialize tx/rx engine */
-
-	error = ath_tx_init(sc, ATH_TXBUF);
-	if (error != 0)
-		goto bad1;
-
-	error = ath_rx_init(sc, ATH_RXBUF);
-	if (error != 0)
-		goto bad1;
-
-	return 0;
-bad1:
-	ath_detach(sc);
-bad:
-	return error;
-}
-
-=======
->>>>>>> 4480f15b
 static int ath_pci_probe(struct pci_dev *pdev, const struct pci_device_id *id)
 {
 	void __iomem *mem;
