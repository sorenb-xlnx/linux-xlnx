/* orinoco.c - (formerly known as dldwd_cs.c and orinoco_cs.c)
 *
 * A driver for Hermes or Prism 2 chipset based PCMCIA wireless
 * adaptors, with Lucent/Agere, Intersil or Symbol firmware.
 *
 * Current maintainers (as of 29 September 2003) are:
 * 	Pavel Roskin <proski AT gnu.org>
 * and	David Gibson <hermes AT gibson.dropbear.id.au>
 *
 * (C) Copyright David Gibson, IBM Corporation 2001-2003.
 * Copyright (C) 2000 David Gibson, Linuxcare Australia.
 *	With some help from :
 * Copyright (C) 2001 Jean Tourrilhes, HP Labs
 * Copyright (C) 2001 Benjamin Herrenschmidt
 *
 * Based on dummy_cs.c 1.27 2000/06/12 21:27:25
 *
 * Portions based on wvlan_cs.c 1.0.6, Copyright Andreas Neuhaus <andy
 * AT fasta.fh-dortmund.de>
 *      http://www.stud.fh-dortmund.de/~andy/wvlan/
 *
 * The contents of this file are subject to the Mozilla Public License
 * Version 1.1 (the "License"); you may not use this file except in
 * compliance with the License. You may obtain a copy of the License
 * at http://www.mozilla.org/MPL/
 *
 * Software distributed under the License is distributed on an "AS IS"
 * basis, WITHOUT WARRANTY OF ANY KIND, either express or implied. See
 * the License for the specific language governing rights and
 * limitations under the License.
 *
 * The initial developer of the original code is David A. Hinds
 * <dahinds AT users.sourceforge.net>.  Portions created by David
 * A. Hinds are Copyright (C) 1999 David A. Hinds.  All Rights
 * Reserved.
 *
 * Alternatively, the contents of this file may be used under the
 * terms of the GNU General Public License version 2 (the "GPL"), in
 * which case the provisions of the GPL are applicable instead of the
 * above.  If you wish to allow the use of your version of this file
 * only under the terms of the GPL and not to allow others to use your
 * version of this file under the MPL, indicate your decision by
 * deleting the provisions above and replace them with the notice and
 * other provisions required by the GPL.  If you do not delete the
 * provisions above, a recipient may use your version of this file
 * under either the MPL or the GPL.  */

/*
 * TODO
 *	o Handle de-encapsulation within network layer, provide 802.11
 *	  headers (patch from Thomas 'Dent' Mirlacher)
 *	o Fix possible races in SPY handling.
 *	o Disconnect wireless extensions from fundamental configuration.
 *	o (maybe) Software WEP support (patch from Stano Meduna).
 *	o (maybe) Use multiple Tx buffers - driver handling queue
 *	  rather than firmware.
 */

/* Locking and synchronization:
 *
 * The basic principle is that everything is serialized through a
 * single spinlock, priv->lock.  The lock is used in user, bh and irq
 * context, so when taken outside hardirq context it should always be
 * taken with interrupts disabled.  The lock protects both the
 * hardware and the struct orinoco_private.
 *
 * Another flag, priv->hw_unavailable indicates that the hardware is
 * unavailable for an extended period of time (e.g. suspended, or in
 * the middle of a hard reset).  This flag is protected by the
 * spinlock.  All code which touches the hardware should check the
 * flag after taking the lock, and if it is set, give up on whatever
 * they are doing and drop the lock again.  The orinoco_lock()
 * function handles this (it unlocks and returns -EBUSY if
 * hw_unavailable is non-zero).
 */

#define DRIVER_NAME "orinoco"

#include <linux/module.h>
#include <linux/kernel.h>
#include <linux/init.h>
#include <linux/delay.h>
#include <linux/netdevice.h>
#include <linux/etherdevice.h>
#include <linux/ethtool.h>
#include <linux/firmware.h>
#include <linux/suspend.h>
#include <linux/if_arp.h>
#include <linux/wireless.h>
#include <linux/ieee80211.h>
#include <net/iw_handler.h>

#include <linux/scatterlist.h>
#include <linux/crypto.h>

#include "hermes_rid.h"
#include "hermes_dld.h"
#include "orinoco.h"

/********************************************************************/
/* Module information                                               */
/********************************************************************/

MODULE_AUTHOR("Pavel Roskin <proski@gnu.org> & David Gibson <hermes@gibson.dropbear.id.au>");
MODULE_DESCRIPTION("Driver for Lucent Orinoco, Prism II based and similar wireless cards");
MODULE_LICENSE("Dual MPL/GPL");

/* Level of debugging. Used in the macros in orinoco.h */
#ifdef ORINOCO_DEBUG
int orinoco_debug = ORINOCO_DEBUG;
module_param(orinoco_debug, int, 0644);
MODULE_PARM_DESC(orinoco_debug, "Debug level");
EXPORT_SYMBOL(orinoco_debug);
#endif

static int suppress_linkstatus; /* = 0 */
module_param(suppress_linkstatus, bool, 0644);
MODULE_PARM_DESC(suppress_linkstatus, "Don't log link status changes");
static int ignore_disconnect; /* = 0 */
module_param(ignore_disconnect, int, 0644);
MODULE_PARM_DESC(ignore_disconnect, "Don't report lost link to the network layer");

static int force_monitor; /* = 0 */
module_param(force_monitor, int, 0644);
MODULE_PARM_DESC(force_monitor, "Allow monitor mode for all firmware versions");

/********************************************************************/
/* Compile time configuration and compatibility stuff               */
/********************************************************************/

/* We do this this way to avoid ifdefs in the actual code */
#ifdef WIRELESS_SPY
#define SPY_NUMBER(priv)	(priv->spy_data.spy_number)
#else
#define SPY_NUMBER(priv)	0
#endif /* WIRELESS_SPY */

/********************************************************************/
/* Internal constants                                               */
/********************************************************************/

/* 802.2 LLC/SNAP header used for Ethernet encapsulation over 802.11 */
static const u8 encaps_hdr[] = {0xaa, 0xaa, 0x03, 0x00, 0x00, 0x00};
#define ENCAPS_OVERHEAD		(sizeof(encaps_hdr) + 2)

#define ORINOCO_MIN_MTU		256
#define ORINOCO_MAX_MTU		(IEEE80211_MAX_DATA_LEN - ENCAPS_OVERHEAD)

#define SYMBOL_MAX_VER_LEN	(14)
#define USER_BAP		0
#define IRQ_BAP			1
#define MAX_IRQLOOPS_PER_IRQ	10
#define MAX_IRQLOOPS_PER_JIFFY	(20000/HZ) /* Based on a guestimate of
					    * how many events the
					    * device could
					    * legitimately generate */
#define SMALL_KEY_SIZE		5
#define LARGE_KEY_SIZE		13
#define TX_NICBUF_SIZE_BUG	1585		/* Bug in Symbol firmware */

#define DUMMY_FID		0xFFFF

/*#define MAX_MULTICAST(priv)	(priv->firmware_type == FIRMWARE_TYPE_AGERE ? \
  HERMES_MAX_MULTICAST : 0)*/
#define MAX_MULTICAST(priv)	(HERMES_MAX_MULTICAST)

#define ORINOCO_INTEN	 	(HERMES_EV_RX | HERMES_EV_ALLOC \
				 | HERMES_EV_TX | HERMES_EV_TXEXC \
				 | HERMES_EV_WTERR | HERMES_EV_INFO \
				 | HERMES_EV_INFDROP )

#define MAX_RID_LEN 1024

static const struct iw_handler_def orinoco_handler_def;
static const struct ethtool_ops orinoco_ethtool_ops;

/********************************************************************/
/* Data tables                                                      */
/********************************************************************/

/* The frequency of each channel in MHz */
static const long channel_frequency[] = {
	2412, 2417, 2422, 2427, 2432, 2437, 2442,
	2447, 2452, 2457, 2462, 2467, 2472, 2484
};
#define NUM_CHANNELS ARRAY_SIZE(channel_frequency)

/* This tables gives the actual meanings of the bitrate IDs returned
 * by the firmware. */
static struct {
	int bitrate; /* in 100s of kilobits */
	int automatic;
	u16 agere_txratectrl;
	u16 intersil_txratectrl;
} bitrate_table[] = {
	{110, 1,  3, 15}, /* Entry 0 is the default */
	{10,  0,  1,  1},
	{10,  1,  1,  1},
	{20,  0,  2,  2},
	{20,  1,  6,  3},
	{55,  0,  4,  4},
	{55,  1,  7,  7},
	{110, 0,  5,  8},
};
#define BITRATE_TABLE_SIZE ARRAY_SIZE(bitrate_table)

/********************************************************************/
/* Data types                                                       */
/********************************************************************/

/* Beginning of the Tx descriptor, used in TxExc handling */
struct hermes_txexc_data {
	struct hermes_tx_descriptor desc;
	__le16 frame_ctl;
	__le16 duration_id;
	u8 addr1[ETH_ALEN];
} __attribute__ ((packed));

/* Rx frame header except compatibility 802.3 header */
struct hermes_rx_descriptor {
	/* Control */
	__le16 status;
	__le32 time;
	u8 silence;
	u8 signal;
	u8 rate;
	u8 rxflow;
	__le32 reserved;

	/* 802.11 header */
	__le16 frame_ctl;
	__le16 duration_id;
	u8 addr1[ETH_ALEN];
	u8 addr2[ETH_ALEN];
	u8 addr3[ETH_ALEN];
	__le16 seq_ctl;
	u8 addr4[ETH_ALEN];

	/* Data length */
	__le16 data_len;
} __attribute__ ((packed));

/********************************************************************/
/* Function prototypes                                              */
/********************************************************************/

static int __orinoco_program_rids(struct net_device *dev);
static void __orinoco_set_multicast_list(struct net_device *dev);

/********************************************************************/
/* Michael MIC crypto setup                                         */
/********************************************************************/
#define MICHAEL_MIC_LEN 8
static int orinoco_mic_init(struct orinoco_private *priv)
{
	priv->tx_tfm_mic = crypto_alloc_hash("michael_mic", 0, 0);
	if (IS_ERR(priv->tx_tfm_mic)) {
		printk(KERN_DEBUG "orinoco_mic_init: could not allocate "
		       "crypto API michael_mic\n");
		priv->tx_tfm_mic = NULL;
		return -ENOMEM;
	}

	priv->rx_tfm_mic = crypto_alloc_hash("michael_mic", 0, 0);
	if (IS_ERR(priv->rx_tfm_mic)) {
		printk(KERN_DEBUG "orinoco_mic_init: could not allocate "
		       "crypto API michael_mic\n");
		priv->rx_tfm_mic = NULL;
		return -ENOMEM;
	}

	return 0;
}

static void orinoco_mic_free(struct orinoco_private *priv)
{
	if (priv->tx_tfm_mic)
		crypto_free_hash(priv->tx_tfm_mic);
	if (priv->rx_tfm_mic)
		crypto_free_hash(priv->rx_tfm_mic);
}

static int michael_mic(struct crypto_hash *tfm_michael, u8 *key,
		       u8 *da, u8 *sa, u8 priority,
		       u8 *data, size_t data_len, u8 *mic)
{
	struct hash_desc desc;
	struct scatterlist sg[2];
	u8 hdr[ETH_HLEN + 2]; /* size of header + padding */

	if (tfm_michael == NULL) {
		printk(KERN_WARNING "michael_mic: tfm_michael == NULL\n");
		return -1;
	}

	/* Copy header into buffer. We need the padding on the end zeroed */
	memcpy(&hdr[0], da, ETH_ALEN);
	memcpy(&hdr[ETH_ALEN], sa, ETH_ALEN);
	hdr[ETH_ALEN*2] = priority;
	hdr[ETH_ALEN*2+1] = 0;
	hdr[ETH_ALEN*2+2] = 0;
	hdr[ETH_ALEN*2+3] = 0;

	/* Use scatter gather to MIC header and data in one go */
	sg_init_table(sg, 2);
	sg_set_buf(&sg[0], hdr, sizeof(hdr));
	sg_set_buf(&sg[1], data, data_len);

	if (crypto_hash_setkey(tfm_michael, key, MIC_KEYLEN))
		return -1;

	desc.tfm = tfm_michael;
	desc.flags = 0;
	return crypto_hash_digest(&desc, sg, data_len + sizeof(hdr),
				  mic);
}

/********************************************************************/
/* Internal helper functions                                        */
/********************************************************************/

static inline void set_port_type(struct orinoco_private *priv)
{
	switch (priv->iw_mode) {
	case IW_MODE_INFRA:
		priv->port_type = 1;
		priv->createibss = 0;
		break;
	case IW_MODE_ADHOC:
		if (priv->prefer_port3) {
			priv->port_type = 3;
			priv->createibss = 0;
		} else {
			priv->port_type = priv->ibss_port;
			priv->createibss = 1;
		}
		break;
	case IW_MODE_MONITOR:
		priv->port_type = 3;
		priv->createibss = 0;
		break;
	default:
		printk(KERN_ERR "%s: Invalid priv->iw_mode in set_port_type()\n",
		       priv->ndev->name);
	}
}

#define ORINOCO_MAX_BSS_COUNT	64
static int orinoco_bss_data_allocate(struct orinoco_private *priv)
{
	if (priv->bss_xbss_data)
		return 0;

	if (priv->has_ext_scan)
		priv->bss_xbss_data = kzalloc(ORINOCO_MAX_BSS_COUNT *
					      sizeof(struct xbss_element),
					      GFP_KERNEL);
	else
		priv->bss_xbss_data = kzalloc(ORINOCO_MAX_BSS_COUNT *
					      sizeof(struct bss_element),
					      GFP_KERNEL);

	if (!priv->bss_xbss_data) {
		printk(KERN_WARNING "Out of memory allocating beacons");
		return -ENOMEM;
	}
	return 0;
}

static void orinoco_bss_data_free(struct orinoco_private *priv)
{
	kfree(priv->bss_xbss_data);
	priv->bss_xbss_data = NULL;
}

#define PRIV_BSS	((struct bss_element *)priv->bss_xbss_data)
#define PRIV_XBSS	((struct xbss_element *)priv->bss_xbss_data)
static void orinoco_bss_data_init(struct orinoco_private *priv)
{
	int i;

	INIT_LIST_HEAD(&priv->bss_free_list);
	INIT_LIST_HEAD(&priv->bss_list);
	if (priv->has_ext_scan)
		for (i = 0; i < ORINOCO_MAX_BSS_COUNT; i++)
			list_add_tail(&(PRIV_XBSS[i].list),
				      &priv->bss_free_list);
	else
		for (i = 0; i < ORINOCO_MAX_BSS_COUNT; i++)
			list_add_tail(&(PRIV_BSS[i].list),
				      &priv->bss_free_list);

}

static inline u8 *orinoco_get_ie(u8 *data, size_t len,
				 enum ieee80211_eid eid)
{
	u8 *p = data;
	while ((p + 2) < (data + len)) {
		if (p[0] == eid)
			return p;
		p += p[1] + 2;
	}
	return NULL;
}

#define WPA_OUI_TYPE	"\x00\x50\xF2\x01"
#define WPA_SELECTOR_LEN 4
static inline u8 *orinoco_get_wpa_ie(u8 *data, size_t len)
{
	u8 *p = data;
	while ((p + 2 + WPA_SELECTOR_LEN) < (data + len)) {
		if ((p[0] == WLAN_EID_GENERIC) &&
		    (memcmp(&p[2], WPA_OUI_TYPE, WPA_SELECTOR_LEN) == 0))
			return p;
		p += p[1] + 2;
	}
	return NULL;
}


/********************************************************************/
/* Download functionality                                           */
/********************************************************************/

struct fw_info {
	char *pri_fw;
	char *sta_fw;
	char *ap_fw;
	u32 pda_addr;
	u16 pda_size;
};

const static struct fw_info orinoco_fw[] = {
	{ NULL, "agere_sta_fw.bin", "agere_ap_fw.bin", 0x00390000, 1000 },
	{ NULL, "prism_sta_fw.bin", "prism_ap_fw.bin", 0, 1024 },
	{ "symbol_sp24t_prim_fw", "symbol_sp24t_sec_fw", NULL, 0x00003100, 512 }
};

/* Structure used to access fields in FW
 * Make sure LE decoding macros are used
 */
struct orinoco_fw_header {
	char hdr_vers[6];       /* ASCII string for header version */
	__le16 headersize;      /* Total length of header */
	__le32 entry_point;     /* NIC entry point */
	__le32 blocks;          /* Number of blocks to program */
	__le32 block_offset;    /* Offset of block data from eof header */
	__le32 pdr_offset;      /* Offset to PDR data from eof header */
	__le32 pri_offset;      /* Offset to primary plug data */
	__le32 compat_offset;   /* Offset to compatibility data*/
	char signature[0];      /* FW signature length headersize-20 */
} __attribute__ ((packed));

/* Download either STA or AP firmware into the card. */
static int
orinoco_dl_firmware(struct orinoco_private *priv,
		    const struct fw_info *fw,
		    int ap)
{
	/* Plug Data Area (PDA) */
	__le16 *pda;

	hermes_t *hw = &priv->hw;
	const struct firmware *fw_entry;
	const struct orinoco_fw_header *hdr;
	const unsigned char *first_block;
	const unsigned char *end;
	const char *firmware;
	struct net_device *dev = priv->ndev;
	int err = 0;

	pda = kzalloc(fw->pda_size, GFP_KERNEL);
	if (!pda)
		return -ENOMEM;

	if (ap)
		firmware = fw->ap_fw;
	else
		firmware = fw->sta_fw;

	printk(KERN_DEBUG "%s: Attempting to download firmware %s\n",
	       dev->name, firmware);

	/* Read current plug data */
	err = hermes_read_pda(hw, pda, fw->pda_addr, fw->pda_size, 0);
	printk(KERN_DEBUG "%s: Read PDA returned %d\n", dev->name, err);
	if (err)
		goto free;

	if (!priv->cached_fw) {
		err = request_firmware(&fw_entry, firmware, priv->dev);

		if (err) {
			printk(KERN_ERR "%s: Cannot find firmware %s\n",
			       dev->name, firmware);
			err = -ENOENT;
			goto free;
		}
	} else
		fw_entry = priv->cached_fw;

	hdr = (const struct orinoco_fw_header *) fw_entry->data;

	/* Enable aux port to allow programming */
	err = hermesi_program_init(hw, le32_to_cpu(hdr->entry_point));
	printk(KERN_DEBUG "%s: Program init returned %d\n", dev->name, err);
	if (err != 0)
		goto abort;

	/* Program data */
	first_block = (fw_entry->data +
		       le16_to_cpu(hdr->headersize) +
		       le32_to_cpu(hdr->block_offset));
	end = fw_entry->data + fw_entry->size;

	err = hermes_program(hw, first_block, end);
	printk(KERN_DEBUG "%s: Program returned %d\n", dev->name, err);
	if (err != 0)
		goto abort;

	/* Update production data */
	first_block = (fw_entry->data +
		       le16_to_cpu(hdr->headersize) +
		       le32_to_cpu(hdr->pdr_offset));

	err = hermes_apply_pda_with_defaults(hw, first_block, pda);
	printk(KERN_DEBUG "%s: Apply PDA returned %d\n", dev->name, err);
	if (err)
		goto abort;

	/* Tell card we've finished */
	err = hermesi_program_end(hw);
	printk(KERN_DEBUG "%s: Program end returned %d\n", dev->name, err);
	if (err != 0)
		goto abort;

	/* Check if we're running */
	printk(KERN_DEBUG "%s: hermes_present returned %d\n",
	       dev->name, hermes_present(hw));

abort:
	/* If we requested the firmware, release it. */
	if (!priv->cached_fw)
		release_firmware(fw_entry);

free:
	kfree(pda);
	return err;
}

/* End markers */
#define TEXT_END	0x1A		/* End of text header */

/*
 * Process a firmware image - stop the card, load the firmware, reset
 * the card and make sure it responds.  For the secondary firmware take
 * care of the PDA - read it and then write it on top of the firmware.
 */
static int
symbol_dl_image(struct orinoco_private *priv, const struct fw_info *fw,
		const unsigned char *image, const unsigned char *end,
		int secondary)
{
	hermes_t *hw = &priv->hw;
	int ret = 0;
	const unsigned char *ptr;
	const unsigned char *first_block;

	/* Plug Data Area (PDA) */
	__le16 *pda = NULL;

	/* Binary block begins after the 0x1A marker */
	ptr = image;
	while (*ptr++ != TEXT_END);
	first_block = ptr;

	/* Read the PDA from EEPROM */
	if (secondary) {
		pda = kzalloc(fw->pda_size, GFP_KERNEL);
		if (!pda)
			return -ENOMEM;

		ret = hermes_read_pda(hw, pda, fw->pda_addr, fw->pda_size, 1);
		if (ret)
			goto free;
	}

	/* Stop the firmware, so that it can be safely rewritten */
	if (priv->stop_fw) {
		ret = priv->stop_fw(priv, 1);
		if (ret)
			goto free;
	}

	/* Program the adapter with new firmware */
	ret = hermes_program(hw, first_block, end);
	if (ret)
		goto free;

	/* Write the PDA to the adapter */
	if (secondary) {
		size_t len = hermes_blocks_length(first_block);
		ptr = first_block + len;
		ret = hermes_apply_pda(hw, ptr, pda);
		kfree(pda);
		if (ret)
			return ret;
	}

	/* Run the firmware */
	if (priv->stop_fw) {
		ret = priv->stop_fw(priv, 0);
		if (ret)
			return ret;
	}

	/* Reset hermes chip and make sure it responds */
	ret = hermes_init(hw);

	/* hermes_reset() should return 0 with the secondary firmware */
	if (secondary && ret != 0)
		return -ENODEV;

	/* And this should work with any firmware */
	if (!hermes_present(hw))
		return -ENODEV;

	return 0;

free:
	kfree(pda);
	return ret;
}


/*
 * Download the firmware into the card, this also does a PCMCIA soft
 * reset on the card, to make sure it's in a sane state.
 */
static int
symbol_dl_firmware(struct orinoco_private *priv,
		   const struct fw_info *fw)
{
	struct net_device *dev = priv->ndev;
	int ret;
	const struct firmware *fw_entry;

	if (!priv->cached_pri_fw) {
		if (request_firmware(&fw_entry, fw->pri_fw, priv->dev) != 0) {
			printk(KERN_ERR "%s: Cannot find firmware: %s\n",
			       dev->name, fw->pri_fw);
			return -ENOENT;
		}
	} else
		fw_entry = priv->cached_pri_fw;

	/* Load primary firmware */
	ret = symbol_dl_image(priv, fw, fw_entry->data,
			      fw_entry->data + fw_entry->size, 0);

	if (!priv->cached_pri_fw)
		release_firmware(fw_entry);
	if (ret) {
		printk(KERN_ERR "%s: Primary firmware download failed\n",
		       dev->name);
		return ret;
	}

	if (!priv->cached_fw) {
		if (request_firmware(&fw_entry, fw->sta_fw, priv->dev) != 0) {
			printk(KERN_ERR "%s: Cannot find firmware: %s\n",
			       dev->name, fw->sta_fw);
			return -ENOENT;
		}
	} else
		fw_entry = priv->cached_fw;

	/* Load secondary firmware */
	ret = symbol_dl_image(priv, fw, fw_entry->data,
			      fw_entry->data + fw_entry->size, 1);
	if (!priv->cached_fw)
		release_firmware(fw_entry);
	if (ret) {
		printk(KERN_ERR "%s: Secondary firmware download failed\n",
		       dev->name);
	}

	return ret;
}

static int orinoco_download(struct orinoco_private *priv)
{
	int err = 0;
	/* Reload firmware */
	switch (priv->firmware_type) {
	case FIRMWARE_TYPE_AGERE:
		/* case FIRMWARE_TYPE_INTERSIL: */
		err = orinoco_dl_firmware(priv,
					  &orinoco_fw[priv->firmware_type], 0);
		break;

	case FIRMWARE_TYPE_SYMBOL:
		err = symbol_dl_firmware(priv,
					 &orinoco_fw[priv->firmware_type]);
		break;
	case FIRMWARE_TYPE_INTERSIL:
		break;
	}
	/* TODO: if we fail we probably need to reinitialise
	 * the driver */

	return err;
}

#if defined(CONFIG_HERMES_CACHE_FW_ON_INIT) || defined(CONFIG_PM_SLEEP)
static void orinoco_cache_fw(struct orinoco_private *priv, int ap)
{
	const struct firmware *fw_entry = NULL;
	const char *pri_fw;
	const char *fw;

	pri_fw = orinoco_fw[priv->firmware_type].pri_fw;
	if (ap)
		fw = orinoco_fw[priv->firmware_type].ap_fw;
	else
		fw = orinoco_fw[priv->firmware_type].sta_fw;

	if (pri_fw) {
		if (request_firmware(&fw_entry, pri_fw, priv->dev) == 0)
			priv->cached_pri_fw = fw_entry;
	}

	if (fw) {
		if (request_firmware(&fw_entry, fw, priv->dev) == 0)
			priv->cached_fw = fw_entry;
	}
}

static void orinoco_uncache_fw(struct orinoco_private *priv)
{
	if (priv->cached_pri_fw)
		release_firmware(priv->cached_pri_fw);
	if (priv->cached_fw)
		release_firmware(priv->cached_fw);

	priv->cached_pri_fw = NULL;
	priv->cached_fw = NULL;
}
#else
#define orinoco_cache_fw(priv, ap)
#define orinoco_uncache_fw(priv)
#endif

/********************************************************************/
/* Device methods                                                   */
/********************************************************************/

static int orinoco_open(struct net_device *dev)
{
	struct orinoco_private *priv = netdev_priv(dev);
	unsigned long flags;
	int err;

	if (orinoco_lock(priv, &flags) != 0)
		return -EBUSY;

	err = __orinoco_up(dev);

	if (! err)
		priv->open = 1;

	orinoco_unlock(priv, &flags);

	return err;
}

static int orinoco_stop(struct net_device *dev)
{
	struct orinoco_private *priv = netdev_priv(dev);
	int err = 0;

	/* We mustn't use orinoco_lock() here, because we need to be
	   able to close the interface even if hw_unavailable is set
	   (e.g. as we're released after a PC Card removal) */
	spin_lock_irq(&priv->lock);

	priv->open = 0;

	err = __orinoco_down(dev);

	spin_unlock_irq(&priv->lock);

	return err;
}

static struct net_device_stats *orinoco_get_stats(struct net_device *dev)
{
	struct orinoco_private *priv = netdev_priv(dev);
	
	return &priv->stats;
}

static struct iw_statistics *orinoco_get_wireless_stats(struct net_device *dev)
{
	struct orinoco_private *priv = netdev_priv(dev);
	hermes_t *hw = &priv->hw;
	struct iw_statistics *wstats = &priv->wstats;
	int err;
	unsigned long flags;

	if (! netif_device_present(dev)) {
		printk(KERN_WARNING "%s: get_wireless_stats() called while device not present\n",
		       dev->name);
		return NULL; /* FIXME: Can we do better than this? */
	}

	/* If busy, return the old stats.  Returning NULL may cause
	 * the interface to disappear from /proc/net/wireless */
	if (orinoco_lock(priv, &flags) != 0)
		return wstats;

	/* We can't really wait for the tallies inquiry command to
	 * complete, so we just use the previous results and trigger
	 * a new tallies inquiry command for next time - Jean II */
	/* FIXME: Really we should wait for the inquiry to come back -
	 * as it is the stats we give don't make a whole lot of sense.
	 * Unfortunately, it's not clear how to do that within the
	 * wireless extensions framework: I think we're in user
	 * context, but a lock seems to be held by the time we get in
	 * here so we're not safe to sleep here. */
	hermes_inquire(hw, HERMES_INQ_TALLIES);

	if (priv->iw_mode == IW_MODE_ADHOC) {
		memset(&wstats->qual, 0, sizeof(wstats->qual));
		/* If a spy address is defined, we report stats of the
		 * first spy address - Jean II */
		if (SPY_NUMBER(priv)) {
			wstats->qual.qual = priv->spy_data.spy_stat[0].qual;
			wstats->qual.level = priv->spy_data.spy_stat[0].level;
			wstats->qual.noise = priv->spy_data.spy_stat[0].noise;
			wstats->qual.updated = priv->spy_data.spy_stat[0].updated;
		}
	} else {
		struct {
			__le16 qual, signal, noise, unused;
		} __attribute__ ((packed)) cq;

		err = HERMES_READ_RECORD(hw, USER_BAP,
					 HERMES_RID_COMMSQUALITY, &cq);

		if (!err) {
			wstats->qual.qual = (int)le16_to_cpu(cq.qual);
			wstats->qual.level = (int)le16_to_cpu(cq.signal) - 0x95;
			wstats->qual.noise = (int)le16_to_cpu(cq.noise) - 0x95;
			wstats->qual.updated = IW_QUAL_ALL_UPDATED | IW_QUAL_DBM;
		}
	}

	orinoco_unlock(priv, &flags);
	return wstats;
}

static void orinoco_set_multicast_list(struct net_device *dev)
{
	struct orinoco_private *priv = netdev_priv(dev);
	unsigned long flags;

	if (orinoco_lock(priv, &flags) != 0) {
		printk(KERN_DEBUG "%s: orinoco_set_multicast_list() "
		       "called when hw_unavailable\n", dev->name);
		return;
	}

	__orinoco_set_multicast_list(dev);
	orinoco_unlock(priv, &flags);
}

static int orinoco_change_mtu(struct net_device *dev, int new_mtu)
{
	struct orinoco_private *priv = netdev_priv(dev);

	if ( (new_mtu < ORINOCO_MIN_MTU) || (new_mtu > ORINOCO_MAX_MTU) )
		return -EINVAL;

	/* MTU + encapsulation + header length */
	if ( (new_mtu + ENCAPS_OVERHEAD + sizeof(struct ieee80211_hdr)) >
	     (priv->nicbuf_size - ETH_HLEN) )
		return -EINVAL;

	dev->mtu = new_mtu;

	return 0;
}

/********************************************************************/
/* Tx path                                                          */
/********************************************************************/

static int orinoco_xmit(struct sk_buff *skb, struct net_device *dev)
{
	struct orinoco_private *priv = netdev_priv(dev);
	struct net_device_stats *stats = &priv->stats;
	hermes_t *hw = &priv->hw;
	int err = 0;
	u16 txfid = priv->txfid;
	struct ethhdr *eh;
	int tx_control;
	unsigned long flags;

	if (! netif_running(dev)) {
		printk(KERN_ERR "%s: Tx on stopped device!\n",
		       dev->name);
		return NETDEV_TX_BUSY;
	}
	
	if (netif_queue_stopped(dev)) {
		printk(KERN_DEBUG "%s: Tx while transmitter busy!\n", 
		       dev->name);
		return NETDEV_TX_BUSY;
	}
	
	if (orinoco_lock(priv, &flags) != 0) {
		printk(KERN_ERR "%s: orinoco_xmit() called while hw_unavailable\n",
		       dev->name);
		return NETDEV_TX_BUSY;
	}

	if (! netif_carrier_ok(dev) || (priv->iw_mode == IW_MODE_MONITOR)) {
		/* Oops, the firmware hasn't established a connection,
                   silently drop the packet (this seems to be the
                   safest approach). */
		goto drop;
	}

	/* Check packet length */
	if (skb->len < ETH_HLEN)
		goto drop;

	tx_control = HERMES_TXCTRL_TX_OK | HERMES_TXCTRL_TX_EX;

	if (priv->encode_alg == IW_ENCODE_ALG_TKIP)
		tx_control |= (priv->tx_key << HERMES_MIC_KEY_ID_SHIFT) |
			HERMES_TXCTRL_MIC;

	if (priv->has_alt_txcntl) {
		/* WPA enabled firmwares have tx_cntl at the end of
		 * the 802.11 header.  So write zeroed descriptor and
		 * 802.11 header at the same time
		 */
		char desc[HERMES_802_3_OFFSET];
		__le16 *txcntl = (__le16 *) &desc[HERMES_TXCNTL2_OFFSET];

		memset(&desc, 0, sizeof(desc));

		*txcntl = cpu_to_le16(tx_control);
		err = hermes_bap_pwrite(hw, USER_BAP, &desc, sizeof(desc),
					txfid, 0);
		if (err) {
			if (net_ratelimit())
				printk(KERN_ERR "%s: Error %d writing Tx "
				       "descriptor to BAP\n", dev->name, err);
			goto busy;
		}
	} else {
		struct hermes_tx_descriptor desc;

		memset(&desc, 0, sizeof(desc));

		desc.tx_control = cpu_to_le16(tx_control);
		err = hermes_bap_pwrite(hw, USER_BAP, &desc, sizeof(desc),
					txfid, 0);
		if (err) {
			if (net_ratelimit())
				printk(KERN_ERR "%s: Error %d writing Tx "
				       "descriptor to BAP\n", dev->name, err);
			goto busy;
		}

		/* Clear the 802.11 header and data length fields - some
		 * firmwares (e.g. Lucent/Agere 8.xx) appear to get confused
		 * if this isn't done. */
		hermes_clear_words(hw, HERMES_DATA0,
				   HERMES_802_3_OFFSET - HERMES_802_11_OFFSET);
	}

	eh = (struct ethhdr *)skb->data;

	/* Encapsulate Ethernet-II frames */
	if (ntohs(eh->h_proto) > ETH_DATA_LEN) { /* Ethernet-II frame */
		struct header_struct {
			struct ethhdr eth;	/* 802.3 header */
			u8 encap[6];		/* 802.2 header */
		} __attribute__ ((packed)) hdr;

		/* Strip destination and source from the data */
		skb_pull(skb, 2 * ETH_ALEN);

		/* And move them to a separate header */
		memcpy(&hdr.eth, eh, 2 * ETH_ALEN);
		hdr.eth.h_proto = htons(sizeof(encaps_hdr) + skb->len);
		memcpy(hdr.encap, encaps_hdr, sizeof(encaps_hdr));

		/* Insert the SNAP header */
		if (skb_headroom(skb) < sizeof(hdr)) {
			printk(KERN_ERR
			       "%s: Not enough headroom for 802.2 headers %d\n",
			       dev->name, skb_headroom(skb));
			goto drop;
		}
		eh = (struct ethhdr *) skb_push(skb, sizeof(hdr));
		memcpy(eh, &hdr, sizeof(hdr));
	}

	err = hermes_bap_pwrite(hw, USER_BAP, skb->data, skb->len,
				txfid, HERMES_802_3_OFFSET);
	if (err) {
		printk(KERN_ERR "%s: Error %d writing packet to BAP\n",
		       dev->name, err);
		goto busy;
	}

	/* Calculate Michael MIC */
	if (priv->encode_alg == IW_ENCODE_ALG_TKIP) {
		u8 mic_buf[MICHAEL_MIC_LEN + 1];
		u8 *mic;
		size_t offset;
		size_t len;

		if (skb->len % 2) {
			/* MIC start is on an odd boundary */
			mic_buf[0] = skb->data[skb->len - 1];
			mic = &mic_buf[1];
			offset = skb->len - 1;
			len = MICHAEL_MIC_LEN + 1;
		} else {
			mic = &mic_buf[0];
			offset = skb->len;
			len = MICHAEL_MIC_LEN;
		}

		michael_mic(priv->tx_tfm_mic,
			    priv->tkip_key[priv->tx_key].tx_mic,
			    eh->h_dest, eh->h_source, 0 /* priority */,
			    skb->data + ETH_HLEN, skb->len - ETH_HLEN, mic);

		/* Write the MIC */
		err = hermes_bap_pwrite(hw, USER_BAP, &mic_buf[0], len,
					txfid, HERMES_802_3_OFFSET + offset);
		if (err) {
			printk(KERN_ERR "%s: Error %d writing MIC to BAP\n",
			       dev->name, err);
			goto busy;
		}
	}

	/* Finally, we actually initiate the send */
	netif_stop_queue(dev);

	err = hermes_docmd_wait(hw, HERMES_CMD_TX | HERMES_CMD_RECL,
				txfid, NULL);
	if (err) {
		netif_start_queue(dev);
		if (net_ratelimit())
			printk(KERN_ERR "%s: Error %d transmitting packet\n",
				dev->name, err);
		goto busy;
	}

	dev->trans_start = jiffies;
	stats->tx_bytes += HERMES_802_3_OFFSET + skb->len;
	goto ok;

 drop:
	stats->tx_errors++;
	stats->tx_dropped++;

 ok:
	orinoco_unlock(priv, &flags);
	dev_kfree_skb(skb);
	return NETDEV_TX_OK;

 busy:
	if (err == -EIO)
		schedule_work(&priv->reset_work);
	orinoco_unlock(priv, &flags);
	return NETDEV_TX_BUSY;
}

static void __orinoco_ev_alloc(struct net_device *dev, hermes_t *hw)
{
	struct orinoco_private *priv = netdev_priv(dev);
	u16 fid = hermes_read_regn(hw, ALLOCFID);

	if (fid != priv->txfid) {
		if (fid != DUMMY_FID)
			printk(KERN_WARNING "%s: Allocate event on unexpected fid (%04X)\n",
			       dev->name, fid);
		return;
	}

	hermes_write_regn(hw, ALLOCFID, DUMMY_FID);
}

static void __orinoco_ev_tx(struct net_device *dev, hermes_t *hw)
{
	struct orinoco_private *priv = netdev_priv(dev);
	struct net_device_stats *stats = &priv->stats;

	stats->tx_packets++;

	netif_wake_queue(dev);

	hermes_write_regn(hw, TXCOMPLFID, DUMMY_FID);
}

static void __orinoco_ev_txexc(struct net_device *dev, hermes_t *hw)
{
	struct orinoco_private *priv = netdev_priv(dev);
	struct net_device_stats *stats = &priv->stats;
	u16 fid = hermes_read_regn(hw, TXCOMPLFID);
	u16 status;
	struct hermes_txexc_data hdr;
	int err = 0;

	if (fid == DUMMY_FID)
		return; /* Nothing's really happened */

	/* Read part of the frame header - we need status and addr1 */
	err = hermes_bap_pread(hw, IRQ_BAP, &hdr,
			       sizeof(struct hermes_txexc_data),
			       fid, 0);

	hermes_write_regn(hw, TXCOMPLFID, DUMMY_FID);
	stats->tx_errors++;

	if (err) {
		printk(KERN_WARNING "%s: Unable to read descriptor on Tx error "
		       "(FID=%04X error %d)\n",
		       dev->name, fid, err);
		return;
	}
	
	DEBUG(1, "%s: Tx error, err %d (FID=%04X)\n", dev->name,
	      err, fid);
    
	/* We produce a TXDROP event only for retry or lifetime
	 * exceeded, because that's the only status that really mean
	 * that this particular node went away.
	 * Other errors means that *we* screwed up. - Jean II */
	status = le16_to_cpu(hdr.desc.status);
	if (status & (HERMES_TXSTAT_RETRYERR | HERMES_TXSTAT_AGEDERR)) {
		union iwreq_data	wrqu;

		/* Copy 802.11 dest address.
		 * We use the 802.11 header because the frame may
		 * not be 802.3 or may be mangled...
		 * In Ad-Hoc mode, it will be the node address.
		 * In managed mode, it will be most likely the AP addr
		 * User space will figure out how to convert it to
		 * whatever it needs (IP address or else).
		 * - Jean II */
		memcpy(wrqu.addr.sa_data, hdr.addr1, ETH_ALEN);
		wrqu.addr.sa_family = ARPHRD_ETHER;

		/* Send event to user space */
		wireless_send_event(dev, IWEVTXDROP, &wrqu, NULL);
	}

	netif_wake_queue(dev);
}

static void orinoco_tx_timeout(struct net_device *dev)
{
	struct orinoco_private *priv = netdev_priv(dev);
	struct net_device_stats *stats = &priv->stats;
	struct hermes *hw = &priv->hw;

	printk(KERN_WARNING "%s: Tx timeout! "
	       "ALLOCFID=%04x, TXCOMPLFID=%04x, EVSTAT=%04x\n",
	       dev->name, hermes_read_regn(hw, ALLOCFID),
	       hermes_read_regn(hw, TXCOMPLFID), hermes_read_regn(hw, EVSTAT));

	stats->tx_errors++;

	schedule_work(&priv->reset_work);
}

/********************************************************************/
/* Rx path (data frames)                                            */
/********************************************************************/

/* Does the frame have a SNAP header indicating it should be
 * de-encapsulated to Ethernet-II? */
static inline int is_ethersnap(void *_hdr)
{
	u8 *hdr = _hdr;

	/* We de-encapsulate all packets which, a) have SNAP headers
	 * (i.e. SSAP=DSAP=0xaa and CTRL=0x3 in the 802.2 LLC header
	 * and where b) the OUI of the SNAP header is 00:00:00 or
	 * 00:00:f8 - we need both because different APs appear to use
	 * different OUIs for some reason */
	return (memcmp(hdr, &encaps_hdr, 5) == 0)
		&& ( (hdr[5] == 0x00) || (hdr[5] == 0xf8) );
}

static inline void orinoco_spy_gather(struct net_device *dev, u_char *mac,
				      int level, int noise)
{
	struct iw_quality wstats;
	wstats.level = level - 0x95;
	wstats.noise = noise - 0x95;
	wstats.qual = (level > noise) ? (level - noise) : 0;
	wstats.updated = IW_QUAL_ALL_UPDATED | IW_QUAL_DBM;
	/* Update spy records */
	wireless_spy_update(dev, mac, &wstats);
}

static void orinoco_stat_gather(struct net_device *dev,
				struct sk_buff *skb,
				struct hermes_rx_descriptor *desc)
{
	struct orinoco_private *priv = netdev_priv(dev);

	/* Using spy support with lots of Rx packets, like in an
	 * infrastructure (AP), will really slow down everything, because
	 * the MAC address must be compared to each entry of the spy list.
	 * If the user really asks for it (set some address in the
	 * spy list), we do it, but he will pay the price.
	 * Note that to get here, you need both WIRELESS_SPY
	 * compiled in AND some addresses in the list !!!
	 */
	/* Note : gcc will optimise the whole section away if
	 * WIRELESS_SPY is not defined... - Jean II */
	if (SPY_NUMBER(priv)) {
		orinoco_spy_gather(dev, skb_mac_header(skb) + ETH_ALEN,
				   desc->signal, desc->silence);
	}
}

/*
 * orinoco_rx_monitor - handle received monitor frames.
 *
 * Arguments:
 *	dev		network device
 *	rxfid		received FID
 *	desc		rx descriptor of the frame
 *
 * Call context: interrupt
 */
static void orinoco_rx_monitor(struct net_device *dev, u16 rxfid,
			       struct hermes_rx_descriptor *desc)
{
	u32 hdrlen = 30;	/* return full header by default */
	u32 datalen = 0;
	u16 fc;
	int err;
	int len;
	struct sk_buff *skb;
	struct orinoco_private *priv = netdev_priv(dev);
	struct net_device_stats *stats = &priv->stats;
	hermes_t *hw = &priv->hw;

	len = le16_to_cpu(desc->data_len);

	/* Determine the size of the header and the data */
	fc = le16_to_cpu(desc->frame_ctl);
	switch (fc & IEEE80211_FCTL_FTYPE) {
	case IEEE80211_FTYPE_DATA:
		if ((fc & IEEE80211_FCTL_TODS)
		    && (fc & IEEE80211_FCTL_FROMDS))
			hdrlen = 30;
		else
			hdrlen = 24;
		datalen = len;
		break;
	case IEEE80211_FTYPE_MGMT:
		hdrlen = 24;
		datalen = len;
		break;
	case IEEE80211_FTYPE_CTL:
		switch (fc & IEEE80211_FCTL_STYPE) {
		case IEEE80211_STYPE_PSPOLL:
		case IEEE80211_STYPE_RTS:
		case IEEE80211_STYPE_CFEND:
		case IEEE80211_STYPE_CFENDACK:
			hdrlen = 16;
			break;
		case IEEE80211_STYPE_CTS:
		case IEEE80211_STYPE_ACK:
			hdrlen = 10;
			break;
		}
		break;
	default:
		/* Unknown frame type */
		break;
	}

	/* sanity check the length */
	if (datalen > IEEE80211_MAX_DATA_LEN + 12) {
		printk(KERN_DEBUG "%s: oversized monitor frame, "
		       "data length = %d\n", dev->name, datalen);
		stats->rx_length_errors++;
		goto update_stats;
	}

	skb = dev_alloc_skb(hdrlen + datalen);
	if (!skb) {
		printk(KERN_WARNING "%s: Cannot allocate skb for monitor frame\n",
		       dev->name);
		goto update_stats;
	}

	/* Copy the 802.11 header to the skb */
	memcpy(skb_put(skb, hdrlen), &(desc->frame_ctl), hdrlen);
	skb_reset_mac_header(skb);

	/* If any, copy the data from the card to the skb */
	if (datalen > 0) {
		err = hermes_bap_pread(hw, IRQ_BAP, skb_put(skb, datalen),
				       ALIGN(datalen, 2), rxfid,
				       HERMES_802_2_OFFSET);
		if (err) {
			printk(KERN_ERR "%s: error %d reading monitor frame\n",
			       dev->name, err);
			goto drop;
		}
	}

	skb->dev = dev;
	skb->ip_summed = CHECKSUM_NONE;
	skb->pkt_type = PACKET_OTHERHOST;
	skb->protocol = __constant_htons(ETH_P_802_2);
	
	stats->rx_packets++;
	stats->rx_bytes += skb->len;

	netif_rx(skb);
	return;

 drop:
	dev_kfree_skb_irq(skb);
 update_stats:
	stats->rx_errors++;
	stats->rx_dropped++;
}

/* Get tsc from the firmware */
static int orinoco_hw_get_tkip_iv(struct orinoco_private *priv, int key,
				  u8 *tsc)
{
	hermes_t *hw = &priv->hw;
	int err = 0;
	u8 tsc_arr[4][IW_ENCODE_SEQ_MAX_SIZE];

	if ((key < 0) || (key > 4))
		return -EINVAL;

	err = hermes_read_ltv(hw, USER_BAP, HERMES_RID_CURRENT_TKIP_IV,
			      sizeof(tsc_arr), NULL, &tsc_arr);
	if (!err)
		memcpy(tsc, &tsc_arr[key][0], sizeof(tsc_arr[0]));

	return err;
}

static void __orinoco_ev_rx(struct net_device *dev, hermes_t *hw)
{
	struct orinoco_private *priv = netdev_priv(dev);
	struct net_device_stats *stats = &priv->stats;
	struct iw_statistics *wstats = &priv->wstats;
	struct sk_buff *skb = NULL;
	u16 rxfid, status;
	int length;
	struct hermes_rx_descriptor *desc;
	struct orinoco_rx_data *rx_data;
	int err;

	desc = kmalloc(sizeof(*desc), GFP_ATOMIC);
	if (!desc) {
		printk(KERN_WARNING
		       "%s: Can't allocate space for RX descriptor\n",
		       dev->name);
		goto update_stats;
	}

	rxfid = hermes_read_regn(hw, RXFID);

	err = hermes_bap_pread(hw, IRQ_BAP, desc, sizeof(*desc),
			       rxfid, 0);
	if (err) {
		printk(KERN_ERR "%s: error %d reading Rx descriptor. "
		       "Frame dropped.\n", dev->name, err);
		goto update_stats;
	}

	status = le16_to_cpu(desc->status);

	if (status & HERMES_RXSTAT_BADCRC) {
		DEBUG(1, "%s: Bad CRC on Rx. Frame dropped.\n",
		      dev->name);
		stats->rx_crc_errors++;
		goto update_stats;
	}

	/* Handle frames in monitor mode */
	if (priv->iw_mode == IW_MODE_MONITOR) {
		orinoco_rx_monitor(dev, rxfid, desc);
		goto out;
	}

	if (status & HERMES_RXSTAT_UNDECRYPTABLE) {
		DEBUG(1, "%s: Undecryptable frame on Rx. Frame dropped.\n",
		      dev->name);
		wstats->discard.code++;
		goto update_stats;
	}

	length = le16_to_cpu(desc->data_len);

	/* Sanity checks */
	if (length < 3) { /* No for even an 802.2 LLC header */
		/* At least on Symbol firmware with PCF we get quite a
                   lot of these legitimately - Poll frames with no
                   data. */
		goto out;
	}
	if (length > IEEE80211_MAX_DATA_LEN) {
		printk(KERN_WARNING "%s: Oversized frame received (%d bytes)\n",
		       dev->name, length);
		stats->rx_length_errors++;
		goto update_stats;
	}

	/* Payload size does not include Michael MIC. Increase payload
	 * size to read it together with the data. */
	if (status & HERMES_RXSTAT_MIC)
		length += MICHAEL_MIC_LEN;

	/* We need space for the packet data itself, plus an ethernet
	   header, plus 2 bytes so we can align the IP header on a
	   32bit boundary, plus 1 byte so we can read in odd length
	   packets from the card, which has an IO granularity of 16
	   bits */  
	skb = dev_alloc_skb(length+ETH_HLEN+2+1);
	if (!skb) {
		printk(KERN_WARNING "%s: Can't allocate skb for Rx\n",
		       dev->name);
		goto update_stats;
	}

	/* We'll prepend the header, so reserve space for it.  The worst
	   case is no decapsulation, when 802.3 header is prepended and
	   nothing is removed.  2 is for aligning the IP header.  */
	skb_reserve(skb, ETH_HLEN + 2);

	err = hermes_bap_pread(hw, IRQ_BAP, skb_put(skb, length),
			       ALIGN(length, 2), rxfid,
			       HERMES_802_2_OFFSET);
	if (err) {
		printk(KERN_ERR "%s: error %d reading frame. "
		       "Frame dropped.\n", dev->name, err);
		goto drop;
	}

	/* Add desc and skb to rx queue */
	rx_data = kzalloc(sizeof(*rx_data), GFP_ATOMIC);
	if (!rx_data) {
		printk(KERN_WARNING "%s: Can't allocate RX packet\n",
			dev->name);
		goto drop;
	}
	rx_data->desc = desc;
	rx_data->skb = skb;
	list_add_tail(&rx_data->list, &priv->rx_list);
	tasklet_schedule(&priv->rx_tasklet);

	return;

drop:
	dev_kfree_skb_irq(skb);
update_stats:
	stats->rx_errors++;
	stats->rx_dropped++;
out:
	kfree(desc);
}

static void orinoco_rx(struct net_device *dev,
		       struct hermes_rx_descriptor *desc,
		       struct sk_buff *skb)
{
	struct orinoco_private *priv = netdev_priv(dev);
	struct net_device_stats *stats = &priv->stats;
	u16 status, fc;
	int length;
	struct ethhdr *hdr;

	status = le16_to_cpu(desc->status);
	length = le16_to_cpu(desc->data_len);
	fc = le16_to_cpu(desc->frame_ctl);

	/* Calculate and check MIC */
	if (status & HERMES_RXSTAT_MIC) {
		int key_id = ((status & HERMES_RXSTAT_MIC_KEY_ID) >>
			      HERMES_MIC_KEY_ID_SHIFT);
		u8 mic[MICHAEL_MIC_LEN];
		u8 *rxmic;
		u8 *src = (fc & IEEE80211_FCTL_FROMDS) ?
			desc->addr3 : desc->addr2;

		/* Extract Michael MIC from payload */
		rxmic = skb->data + skb->len - MICHAEL_MIC_LEN;

		skb_trim(skb, skb->len - MICHAEL_MIC_LEN);
		length -= MICHAEL_MIC_LEN;

		michael_mic(priv->rx_tfm_mic,
			    priv->tkip_key[key_id].rx_mic,
			    desc->addr1,
			    src,
			    0, /* priority or QoS? */
			    skb->data,
			    skb->len,
			    &mic[0]);

		if (memcmp(mic, rxmic,
			   MICHAEL_MIC_LEN)) {
			union iwreq_data wrqu;
			struct iw_michaelmicfailure wxmic;

			printk(KERN_WARNING "%s: "
			       "Invalid Michael MIC in data frame from %pM, "
			       "using key %i\n",
			       dev->name, src, key_id);

			/* TODO: update stats */

			/* Notify userspace */
			memset(&wxmic, 0, sizeof(wxmic));
			wxmic.flags = key_id & IW_MICFAILURE_KEY_ID;
			wxmic.flags |= (desc->addr1[0] & 1) ?
				IW_MICFAILURE_GROUP : IW_MICFAILURE_PAIRWISE;
			wxmic.src_addr.sa_family = ARPHRD_ETHER;
			memcpy(wxmic.src_addr.sa_data, src, ETH_ALEN);

			(void) orinoco_hw_get_tkip_iv(priv, key_id,
						      &wxmic.tsc[0]);

			memset(&wrqu, 0, sizeof(wrqu));
			wrqu.data.length = sizeof(wxmic);
			wireless_send_event(dev, IWEVMICHAELMICFAILURE, &wrqu,
					    (char *) &wxmic);

			goto drop;
		}
	}

	/* Handle decapsulation
	 * In most cases, the firmware tell us about SNAP frames.
	 * For some reason, the SNAP frames sent by LinkSys APs
	 * are not properly recognised by most firmwares.
	 * So, check ourselves */
	if (length >= ENCAPS_OVERHEAD &&
	    (((status & HERMES_RXSTAT_MSGTYPE) == HERMES_RXSTAT_1042) ||
	     ((status & HERMES_RXSTAT_MSGTYPE) == HERMES_RXSTAT_TUNNEL) ||
	     is_ethersnap(skb->data))) {
		/* These indicate a SNAP within 802.2 LLC within
		   802.11 frame which we'll need to de-encapsulate to
		   the original EthernetII frame. */
		hdr = (struct ethhdr *)skb_push(skb, ETH_HLEN - ENCAPS_OVERHEAD);
	} else {
		/* 802.3 frame - prepend 802.3 header as is */
		hdr = (struct ethhdr *)skb_push(skb, ETH_HLEN);
		hdr->h_proto = htons(length);
	}
	memcpy(hdr->h_dest, desc->addr1, ETH_ALEN);
	if (fc & IEEE80211_FCTL_FROMDS)
		memcpy(hdr->h_source, desc->addr3, ETH_ALEN);
	else
		memcpy(hdr->h_source, desc->addr2, ETH_ALEN);

	skb->protocol = eth_type_trans(skb, dev);
	skb->ip_summed = CHECKSUM_NONE;
	if (fc & IEEE80211_FCTL_TODS)
		skb->pkt_type = PACKET_OTHERHOST;
	
	/* Process the wireless stats if needed */
	orinoco_stat_gather(dev, skb, desc);

	/* Pass the packet to the networking stack */
	netif_rx(skb);
	stats->rx_packets++;
	stats->rx_bytes += length;

	return;

 drop:
	dev_kfree_skb(skb);
	stats->rx_errors++;
	stats->rx_dropped++;
}

static void orinoco_rx_isr_tasklet(unsigned long data)
{
	struct net_device *dev = (struct net_device *) data;
	struct orinoco_private *priv = netdev_priv(dev);
	struct orinoco_rx_data *rx_data, *temp;
	struct hermes_rx_descriptor *desc;
	struct sk_buff *skb;
	unsigned long flags;

	/* orinoco_rx requires the driver lock, and we also need to
	 * protect priv->rx_list, so just hold the lock over the
	 * lot.
	 *
	 * If orinoco_lock fails, we've unplugged the card. In this
	 * case just abort. */
	if (orinoco_lock(priv, &flags) != 0)
		return;

	/* extract desc and skb from queue */
	list_for_each_entry_safe(rx_data, temp, &priv->rx_list, list) {
		desc = rx_data->desc;
		skb = rx_data->skb;
		list_del(&rx_data->list);
		kfree(rx_data);

		orinoco_rx(dev, desc, skb);

		kfree(desc);
	}

	orinoco_unlock(priv, &flags);
}

/********************************************************************/
/* Rx path (info frames)                                            */
/********************************************************************/

static void print_linkstatus(struct net_device *dev, u16 status)
{
	char * s;

	if (suppress_linkstatus)
		return;

	switch (status) {
	case HERMES_LINKSTATUS_NOT_CONNECTED:
		s = "Not Connected";
		break;
	case HERMES_LINKSTATUS_CONNECTED:
		s = "Connected";
		break;
	case HERMES_LINKSTATUS_DISCONNECTED:
		s = "Disconnected";
		break;
	case HERMES_LINKSTATUS_AP_CHANGE:
		s = "AP Changed";
		break;
	case HERMES_LINKSTATUS_AP_OUT_OF_RANGE:
		s = "AP Out of Range";
		break;
	case HERMES_LINKSTATUS_AP_IN_RANGE:
		s = "AP In Range";
		break;
	case HERMES_LINKSTATUS_ASSOC_FAILED:
		s = "Association Failed";
		break;
	default:
		s = "UNKNOWN";
	}
	
	printk(KERN_DEBUG "%s: New link status: %s (%04x)\n",
	       dev->name, s, status);
}

/* Search scan results for requested BSSID, join it if found */
static void orinoco_join_ap(struct work_struct *work)
{
	struct orinoco_private *priv =
		container_of(work, struct orinoco_private, join_work);
	struct net_device *dev = priv->ndev;
	struct hermes *hw = &priv->hw;
	int err;
	unsigned long flags;
	struct join_req {
		u8 bssid[ETH_ALEN];
		__le16 channel;
	} __attribute__ ((packed)) req;
	const int atom_len = offsetof(struct prism2_scan_apinfo, atim);
	struct prism2_scan_apinfo *atom = NULL;
	int offset = 4;
	int found = 0;
	u8 *buf;
	u16 len;

	/* Allocate buffer for scan results */
	buf = kmalloc(MAX_SCAN_LEN, GFP_KERNEL);
	if (! buf)
		return;

	if (orinoco_lock(priv, &flags) != 0)
		goto fail_lock;

	/* Sanity checks in case user changed something in the meantime */
	if (! priv->bssid_fixed)
		goto out;

	if (strlen(priv->desired_essid) == 0)
		goto out;

	/* Read scan results from the firmware */
	err = hermes_read_ltv(hw, USER_BAP,
			      HERMES_RID_SCANRESULTSTABLE,
			      MAX_SCAN_LEN, &len, buf);
	if (err) {
		printk(KERN_ERR "%s: Cannot read scan results\n",
		       dev->name);
		goto out;
	}

	len = HERMES_RECLEN_TO_BYTES(len);

	/* Go through the scan results looking for the channel of the AP
	 * we were requested to join */
	for (; offset + atom_len <= len; offset += atom_len) {
		atom = (struct prism2_scan_apinfo *) (buf + offset);
		if (memcmp(&atom->bssid, priv->desired_bssid, ETH_ALEN) == 0) {
			found = 1;
			break;
		}
	}

	if (! found) {
		DEBUG(1, "%s: Requested AP not found in scan results\n",
		      dev->name);
		goto out;
	}

	memcpy(req.bssid, priv->desired_bssid, ETH_ALEN);
	req.channel = atom->channel;	/* both are little-endian */
	err = HERMES_WRITE_RECORD(hw, USER_BAP, HERMES_RID_CNFJOINREQUEST,
				  &req);
	if (err)
		printk(KERN_ERR "%s: Error issuing join request\n", dev->name);

 out:
	orinoco_unlock(priv, &flags);

 fail_lock:
	kfree(buf);
}

/* Send new BSSID to userspace */
static void orinoco_send_bssid_wevent(struct orinoco_private *priv)
{
	struct net_device *dev = priv->ndev;
	struct hermes *hw = &priv->hw;
	union iwreq_data wrqu;
	int err;

	err = hermes_read_ltv(hw, USER_BAP, HERMES_RID_CURRENTBSSID,
			      ETH_ALEN, NULL, wrqu.ap_addr.sa_data);
	if (err != 0)
		return;

	wrqu.ap_addr.sa_family = ARPHRD_ETHER;

	/* Send event to user space */
	wireless_send_event(dev, SIOCGIWAP, &wrqu, NULL);
}

static void orinoco_send_assocreqie_wevent(struct orinoco_private *priv)
{
	struct net_device *dev = priv->ndev;
	struct hermes *hw = &priv->hw;
	union iwreq_data wrqu;
	int err;
	u8 buf[88];
	u8 *ie;

	if (!priv->has_wpa)
		return;

	err = hermes_read_ltv(hw, USER_BAP, HERMES_RID_CURRENT_ASSOC_REQ_INFO,
			      sizeof(buf), NULL, &buf);
	if (err != 0)
		return;

	ie = orinoco_get_wpa_ie(buf, sizeof(buf));
	if (ie) {
		int rem = sizeof(buf) - (ie - &buf[0]);
		wrqu.data.length = ie[1] + 2;
		if (wrqu.data.length > rem)
			wrqu.data.length = rem;

		if (wrqu.data.length)
			/* Send event to user space */
			wireless_send_event(dev, IWEVASSOCREQIE, &wrqu, ie);
	}
}

static void orinoco_send_assocrespie_wevent(struct orinoco_private *priv)
{
	struct net_device *dev = priv->ndev;
	struct hermes *hw = &priv->hw;
	union iwreq_data wrqu;
	int err;
	u8 buf[88]; /* TODO: verify max size or IW_GENERIC_IE_MAX */
	u8 *ie;

	if (!priv->has_wpa)
		return;

	err = hermes_read_ltv(hw, USER_BAP, HERMES_RID_CURRENT_ASSOC_RESP_INFO,
			      sizeof(buf), NULL, &buf);
	if (err != 0)
		return;

	ie = orinoco_get_wpa_ie(buf, sizeof(buf));
	if (ie) {
		int rem = sizeof(buf) - (ie - &buf[0]);
		wrqu.data.length = ie[1] + 2;
		if (wrqu.data.length > rem)
			wrqu.data.length = rem;

		if (wrqu.data.length)
			/* Send event to user space */
			wireless_send_event(dev, IWEVASSOCRESPIE, &wrqu, ie);
	}
}

static void orinoco_send_wevents(struct work_struct *work)
{
	struct orinoco_private *priv =
		container_of(work, struct orinoco_private, wevent_work);
	unsigned long flags;

	if (orinoco_lock(priv, &flags) != 0)
		return;

	orinoco_send_assocreqie_wevent(priv);
	orinoco_send_assocrespie_wevent(priv);
	orinoco_send_bssid_wevent(priv);

	orinoco_unlock(priv, &flags);
}

static inline void orinoco_clear_scan_results(struct orinoco_private *priv,
					      unsigned long scan_age)
{
	if (priv->has_ext_scan) {
		struct xbss_element *bss;
		struct xbss_element *tmp_bss;

		/* Blow away current list of scan results */
		list_for_each_entry_safe(bss, tmp_bss, &priv->bss_list, list) {
			if (!scan_age ||
			    time_after(jiffies, bss->last_scanned + scan_age)) {
				list_move_tail(&bss->list,
					       &priv->bss_free_list);
				/* Don't blow away ->list, just BSS data */
				memset(&bss->bss, 0, sizeof(bss->bss));
				bss->last_scanned = 0;
			}
		}
	} else {
		struct bss_element *bss;
		struct bss_element *tmp_bss;

		/* Blow away current list of scan results */
		list_for_each_entry_safe(bss, tmp_bss, &priv->bss_list, list) {
			if (!scan_age ||
			    time_after(jiffies, bss->last_scanned + scan_age)) {
				list_move_tail(&bss->list,
					       &priv->bss_free_list);
				/* Don't blow away ->list, just BSS data */
				memset(&bss->bss, 0, sizeof(bss->bss));
				bss->last_scanned = 0;
			}
		}
	}
}

static void orinoco_add_ext_scan_result(struct orinoco_private *priv,
					struct agere_ext_scan_info *atom)
{
	struct xbss_element *bss = NULL;
	int found = 0;

	/* Try to update an existing bss first */
	list_for_each_entry(bss, &priv->bss_list, list) {
		if (compare_ether_addr(bss->bss.bssid, atom->bssid))
			continue;
		/* ESSID lengths */
		if (bss->bss.data[1] != atom->data[1])
			continue;
		if (memcmp(&bss->bss.data[2], &atom->data[2],
			   atom->data[1]))
			continue;
		found = 1;
		break;
	}

	/* Grab a bss off the free list */
	if (!found && !list_empty(&priv->bss_free_list)) {
		bss = list_entry(priv->bss_free_list.next,
				 struct xbss_element, list);
		list_del(priv->bss_free_list.next);

		list_add_tail(&bss->list, &priv->bss_list);
	}

	if (bss) {
		/* Always update the BSS to get latest beacon info */
		memcpy(&bss->bss, atom, sizeof(bss->bss));
		bss->last_scanned = jiffies;
	}
}

static int orinoco_process_scan_results(struct net_device *dev,
					unsigned char *buf,
					int len)
{
	struct orinoco_private *priv = netdev_priv(dev);
	int			offset;		/* In the scan data */
	union hermes_scan_info *atom;
	int			atom_len;

	switch (priv->firmware_type) {
	case FIRMWARE_TYPE_AGERE:
		atom_len = sizeof(struct agere_scan_apinfo);
		offset = 0;
		break;
	case FIRMWARE_TYPE_SYMBOL:
		/* Lack of documentation necessitates this hack.
		 * Different firmwares have 68 or 76 byte long atoms.
		 * We try modulo first.  If the length divides by both,
		 * we check what would be the channel in the second
		 * frame for a 68-byte atom.  76-byte atoms have 0 there.
		 * Valid channel cannot be 0.  */
		if (len % 76)
			atom_len = 68;
		else if (len % 68)
			atom_len = 76;
		else if (len >= 1292 && buf[68] == 0)
			atom_len = 76;
		else
			atom_len = 68;
		offset = 0;
		break;
	case FIRMWARE_TYPE_INTERSIL:
		offset = 4;
		if (priv->has_hostscan) {
			atom_len = le16_to_cpup((__le16 *)buf);
			/* Sanity check for atom_len */
			if (atom_len < sizeof(struct prism2_scan_apinfo)) {
				printk(KERN_ERR "%s: Invalid atom_len in scan "
				       "data: %d\n", dev->name, atom_len);
				return -EIO;
			}
		} else
			atom_len = offsetof(struct prism2_scan_apinfo, atim);
		break;
	default:
		return -EOPNOTSUPP;
	}

	/* Check that we got an whole number of atoms */
	if ((len - offset) % atom_len) {
		printk(KERN_ERR "%s: Unexpected scan data length %d, "
		       "atom_len %d, offset %d\n", dev->name, len,
		       atom_len, offset);
		return -EIO;
	}

	orinoco_clear_scan_results(priv, msecs_to_jiffies(15000));

	/* Read the entries one by one */
	for (; offset + atom_len <= len; offset += atom_len) {
		int found = 0;
		struct bss_element *bss = NULL;

		/* Get next atom */
		atom = (union hermes_scan_info *) (buf + offset);

		/* Try to update an existing bss first */
		list_for_each_entry(bss, &priv->bss_list, list) {
			if (compare_ether_addr(bss->bss.a.bssid, atom->a.bssid))
				continue;
			if (le16_to_cpu(bss->bss.a.essid_len) !=
			      le16_to_cpu(atom->a.essid_len))
				continue;
			if (memcmp(bss->bss.a.essid, atom->a.essid,
			      le16_to_cpu(atom->a.essid_len)))
				continue;
			found = 1;
			break;
		}

		/* Grab a bss off the free list */
		if (!found && !list_empty(&priv->bss_free_list)) {
			bss = list_entry(priv->bss_free_list.next,
					 struct bss_element, list);
			list_del(priv->bss_free_list.next);

			list_add_tail(&bss->list, &priv->bss_list);
		}

		if (bss) {
			/* Always update the BSS to get latest beacon info */
			memcpy(&bss->bss, atom, sizeof(bss->bss));
			bss->last_scanned = jiffies;
		}
	}

	return 0;
}

static void __orinoco_ev_info(struct net_device *dev, hermes_t *hw)
{
	struct orinoco_private *priv = netdev_priv(dev);
	u16 infofid;
	struct {
		__le16 len;
		__le16 type;
	} __attribute__ ((packed)) info;
	int len, type;
	int err;

	/* This is an answer to an INQUIRE command that we did earlier,
	 * or an information "event" generated by the card
	 * The controller return to us a pseudo frame containing
	 * the information in question - Jean II */
	infofid = hermes_read_regn(hw, INFOFID);

	/* Read the info frame header - don't try too hard */
	err = hermes_bap_pread(hw, IRQ_BAP, &info, sizeof(info),
			       infofid, 0);
	if (err) {
		printk(KERN_ERR "%s: error %d reading info frame. "
		       "Frame dropped.\n", dev->name, err);
		return;
	}
	
	len = HERMES_RECLEN_TO_BYTES(le16_to_cpu(info.len));
	type = le16_to_cpu(info.type);

	switch (type) {
	case HERMES_INQ_TALLIES: {
		struct hermes_tallies_frame tallies;
		struct iw_statistics *wstats = &priv->wstats;
		
		if (len > sizeof(tallies)) {
			printk(KERN_WARNING "%s: Tallies frame too long (%d bytes)\n",
			       dev->name, len);
			len = sizeof(tallies);
		}
		
		err = hermes_bap_pread(hw, IRQ_BAP, &tallies, len,
				       infofid, sizeof(info));
		if (err)
			break;
		
		/* Increment our various counters */
		/* wstats->discard.nwid - no wrong BSSID stuff */
		wstats->discard.code +=
			le16_to_cpu(tallies.RxWEPUndecryptable);
		if (len == sizeof(tallies))  
			wstats->discard.code +=
				le16_to_cpu(tallies.RxDiscards_WEPICVError) +
				le16_to_cpu(tallies.RxDiscards_WEPExcluded);
		wstats->discard.misc +=
			le16_to_cpu(tallies.TxDiscardsWrongSA);
		wstats->discard.fragment +=
			le16_to_cpu(tallies.RxMsgInBadMsgFragments);
		wstats->discard.retries +=
			le16_to_cpu(tallies.TxRetryLimitExceeded);
		/* wstats->miss.beacon - no match */
	}
	break;
	case HERMES_INQ_LINKSTATUS: {
		struct hermes_linkstatus linkstatus;
		u16 newstatus;
		int connected;

		if (priv->iw_mode == IW_MODE_MONITOR)
			break;

		if (len != sizeof(linkstatus)) {
			printk(KERN_WARNING "%s: Unexpected size for linkstatus frame (%d bytes)\n",
			       dev->name, len);
			break;
		}

		err = hermes_bap_pread(hw, IRQ_BAP, &linkstatus, len,
				       infofid, sizeof(info));
		if (err)
			break;
		newstatus = le16_to_cpu(linkstatus.linkstatus);

		/* Symbol firmware uses "out of range" to signal that
		 * the hostscan frame can be requested.  */
		if (newstatus == HERMES_LINKSTATUS_AP_OUT_OF_RANGE &&
		    priv->firmware_type == FIRMWARE_TYPE_SYMBOL &&
		    priv->has_hostscan && priv->scan_inprogress) {
			hermes_inquire(hw, HERMES_INQ_HOSTSCAN_SYMBOL);
			break;
		}

		connected = (newstatus == HERMES_LINKSTATUS_CONNECTED)
			|| (newstatus == HERMES_LINKSTATUS_AP_CHANGE)
			|| (newstatus == HERMES_LINKSTATUS_AP_IN_RANGE);

		if (connected)
			netif_carrier_on(dev);
		else if (!ignore_disconnect)
			netif_carrier_off(dev);

		if (newstatus != priv->last_linkstatus) {
			priv->last_linkstatus = newstatus;
			print_linkstatus(dev, newstatus);
			/* The info frame contains only one word which is the
			 * status (see hermes.h). The status is pretty boring
			 * in itself, that's why we export the new BSSID...
			 * Jean II */
			schedule_work(&priv->wevent_work);
		}
	}
	break;
	case HERMES_INQ_SCAN:
		if (!priv->scan_inprogress && priv->bssid_fixed &&
		    priv->firmware_type == FIRMWARE_TYPE_INTERSIL) {
			schedule_work(&priv->join_work);
			break;
		}
		/* fall through */
	case HERMES_INQ_HOSTSCAN:
	case HERMES_INQ_HOSTSCAN_SYMBOL: {
		/* Result of a scanning. Contains information about
		 * cells in the vicinity - Jean II */
		union iwreq_data	wrqu;
		unsigned char *buf;

		/* Scan is no longer in progress */
		priv->scan_inprogress = 0;

		/* Sanity check */
		if (len > 4096) {
			printk(KERN_WARNING "%s: Scan results too large (%d bytes)\n",
			       dev->name, len);
			break;
		}

		/* Allocate buffer for results */
		buf = kmalloc(len, GFP_ATOMIC);
		if (buf == NULL)
			/* No memory, so can't printk()... */
			break;

		/* Read scan data */
		err = hermes_bap_pread(hw, IRQ_BAP, (void *) buf, len,
				       infofid, sizeof(info));
		if (err) {
			kfree(buf);
			break;
		}

#ifdef ORINOCO_DEBUG
		{
			int	i;
			printk(KERN_DEBUG "Scan result [%02X", buf[0]);
			for(i = 1; i < (len * 2); i++)
				printk(":%02X", buf[i]);
			printk("]\n");
		}
#endif	/* ORINOCO_DEBUG */

		if (orinoco_process_scan_results(dev, buf, len) == 0) {
			/* Send an empty event to user space.
			 * We don't send the received data on the event because
			 * it would require us to do complex transcoding, and
			 * we want to minimise the work done in the irq handler
			 * Use a request to extract the data - Jean II */
			wrqu.data.length = 0;
			wrqu.data.flags = 0;
			wireless_send_event(dev, SIOCGIWSCAN, &wrqu, NULL);
		}
		kfree(buf);
	}
	break;
	case HERMES_INQ_CHANNELINFO:
	{
		struct agere_ext_scan_info *bss;

		if (!priv->scan_inprogress) {
			printk(KERN_DEBUG "%s: Got chaninfo without scan, "
			       "len=%d\n", dev->name, len);
			break;
		}

		/* An empty result indicates that the scan is complete */
		if (len == 0) {
			union iwreq_data	wrqu;

			/* Scan is no longer in progress */
			priv->scan_inprogress = 0;

			wrqu.data.length = 0;
			wrqu.data.flags = 0;
			wireless_send_event(dev, SIOCGIWSCAN, &wrqu, NULL);
			break;
		}

		/* Sanity check */
		else if (len > sizeof(*bss)) {
			printk(KERN_WARNING
			       "%s: Ext scan results too large (%d bytes). "
			       "Truncating results to %zd bytes.\n",
			       dev->name, len, sizeof(*bss));
			len = sizeof(*bss);
		} else if (len < (offsetof(struct agere_ext_scan_info,
					   data) + 2)) {
			/* Drop this result now so we don't have to
			 * keep checking later */
			printk(KERN_WARNING
			       "%s: Ext scan results too short (%d bytes)\n",
			       dev->name, len);
			break;
		}

		bss = kmalloc(sizeof(*bss), GFP_ATOMIC);
		if (bss == NULL)
			break;

		/* Read scan data */
		err = hermes_bap_pread(hw, IRQ_BAP, (void *) bss, len,
				       infofid, sizeof(info));
		if (err) {
			kfree(bss);
			break;
		}

		orinoco_add_ext_scan_result(priv, bss);

		kfree(bss);
		break;
	}
	case HERMES_INQ_SEC_STAT_AGERE:
		/* Security status (Agere specific) */
		/* Ignore this frame for now */
		if (priv->firmware_type == FIRMWARE_TYPE_AGERE)
			break;
		/* fall through */
	default:
		printk(KERN_DEBUG "%s: Unknown information frame received: "
		       "type 0x%04x, length %d\n", dev->name, type, len);
		/* We don't actually do anything about it */
		break;
	}
}

static void __orinoco_ev_infdrop(struct net_device *dev, hermes_t *hw)
{
	if (net_ratelimit())
		printk(KERN_DEBUG "%s: Information frame lost.\n", dev->name);
}

/********************************************************************/
/* Internal hardware control routines                               */
/********************************************************************/

int __orinoco_up(struct net_device *dev)
{
	struct orinoco_private *priv = netdev_priv(dev);
	struct hermes *hw = &priv->hw;
	int err;

	netif_carrier_off(dev); /* just to make sure */

	err = __orinoco_program_rids(dev);
	if (err) {
		printk(KERN_ERR "%s: Error %d configuring card\n",
		       dev->name, err);
		return err;
	}

	/* Fire things up again */
	hermes_set_irqmask(hw, ORINOCO_INTEN);
	err = hermes_enable_port(hw, 0);
	if (err) {
		printk(KERN_ERR "%s: Error %d enabling MAC port\n",
		       dev->name, err);
		return err;
	}

	netif_start_queue(dev);

	return 0;
}

int __orinoco_down(struct net_device *dev)
{
	struct orinoco_private *priv = netdev_priv(dev);
	struct hermes *hw = &priv->hw;
	int err;

	netif_stop_queue(dev);

	if (! priv->hw_unavailable) {
		if (! priv->broken_disableport) {
			err = hermes_disable_port(hw, 0);
			if (err) {
				/* Some firmwares (e.g. Intersil 1.3.x) seem
				 * to have problems disabling the port, oh
				 * well, too bad. */
				printk(KERN_WARNING "%s: Error %d disabling MAC port\n",
				       dev->name, err);
				priv->broken_disableport = 1;
			}
		}
		hermes_set_irqmask(hw, 0);
		hermes_write_regn(hw, EVACK, 0xffff);
	}
	
	/* firmware will have to reassociate */
	netif_carrier_off(dev);
	priv->last_linkstatus = 0xffff;

	return 0;
}

static int orinoco_allocate_fid(struct net_device *dev)
{
	struct orinoco_private *priv = netdev_priv(dev);
	struct hermes *hw = &priv->hw;
	int err;

	err = hermes_allocate(hw, priv->nicbuf_size, &priv->txfid);
	if (err == -EIO && priv->nicbuf_size > TX_NICBUF_SIZE_BUG) {
		/* Try workaround for old Symbol firmware bug */
		printk(KERN_WARNING "%s: firmware ALLOC bug detected "
		       "(old Symbol firmware?). Trying to work around... ",
		       dev->name);
		
		priv->nicbuf_size = TX_NICBUF_SIZE_BUG;
		err = hermes_allocate(hw, priv->nicbuf_size, &priv->txfid);
		if (err)
			printk("failed!\n");
		else
			printk("ok.\n");
	}

	return err;
}

int orinoco_reinit_firmware(struct net_device *dev)
{
	struct orinoco_private *priv = netdev_priv(dev);
	struct hermes *hw = &priv->hw;
	int err;

	err = hermes_init(hw);
	if (priv->do_fw_download && !err) {
		err = orinoco_download(priv);
		if (err)
			priv->do_fw_download = 0;
	}
	if (!err)
		err = orinoco_allocate_fid(dev);

	return err;
}

static int __orinoco_hw_set_bitrate(struct orinoco_private *priv)
{
	hermes_t *hw = &priv->hw;
	int err = 0;

	if (priv->bitratemode >= BITRATE_TABLE_SIZE) {
		printk(KERN_ERR "%s: BUG: Invalid bitrate mode %d\n",
		       priv->ndev->name, priv->bitratemode);
		return -EINVAL;
	}

	switch (priv->firmware_type) {
	case FIRMWARE_TYPE_AGERE:
		err = hermes_write_wordrec(hw, USER_BAP,
					   HERMES_RID_CNFTXRATECONTROL,
					   bitrate_table[priv->bitratemode].agere_txratectrl);
		break;
	case FIRMWARE_TYPE_INTERSIL:
	case FIRMWARE_TYPE_SYMBOL:
		err = hermes_write_wordrec(hw, USER_BAP,
					   HERMES_RID_CNFTXRATECONTROL,
					   bitrate_table[priv->bitratemode].intersil_txratectrl);
		break;
	default:
		BUG();
	}

	return err;
}

/* Set fixed AP address */
static int __orinoco_hw_set_wap(struct orinoco_private *priv)
{
	int roaming_flag;
	int err = 0;
	hermes_t *hw = &priv->hw;

	switch (priv->firmware_type) {
	case FIRMWARE_TYPE_AGERE:
		/* not supported */
		break;
	case FIRMWARE_TYPE_INTERSIL:
		if (priv->bssid_fixed)
			roaming_flag = 2;
		else
			roaming_flag = 1;

		err = hermes_write_wordrec(hw, USER_BAP,
					   HERMES_RID_CNFROAMINGMODE,
					   roaming_flag);
		break;
	case FIRMWARE_TYPE_SYMBOL:
		err = HERMES_WRITE_RECORD(hw, USER_BAP,
					  HERMES_RID_CNFMANDATORYBSSID_SYMBOL,
					  &priv->desired_bssid);
		break;
	}
	return err;
}

/* Change the WEP keys and/or the current keys.  Can be called
 * either from __orinoco_hw_setup_enc() or directly from
 * orinoco_ioctl_setiwencode().  In the later case the association
 * with the AP is not broken (if the firmware can handle it),
 * which is needed for 802.1x implementations. */
static int __orinoco_hw_setup_wepkeys(struct orinoco_private *priv)
{
	hermes_t *hw = &priv->hw;
	int err = 0;

	switch (priv->firmware_type) {
	case FIRMWARE_TYPE_AGERE:
		err = HERMES_WRITE_RECORD(hw, USER_BAP,
					  HERMES_RID_CNFWEPKEYS_AGERE,
					  &priv->keys);
		if (err)
			return err;
		err = hermes_write_wordrec(hw, USER_BAP,
					   HERMES_RID_CNFTXKEY_AGERE,
					   priv->tx_key);
		if (err)
			return err;
		break;
	case FIRMWARE_TYPE_INTERSIL:
	case FIRMWARE_TYPE_SYMBOL:
		{
			int keylen;
			int i;

			/* Force uniform key length to work around firmware bugs */
			keylen = le16_to_cpu(priv->keys[priv->tx_key].len);
			
			if (keylen > LARGE_KEY_SIZE) {
				printk(KERN_ERR "%s: BUG: Key %d has oversize length %d.\n",
				       priv->ndev->name, priv->tx_key, keylen);
				return -E2BIG;
			}

			/* Write all 4 keys */
			for(i = 0; i < ORINOCO_MAX_KEYS; i++) {
				err = hermes_write_ltv(hw, USER_BAP,
						       HERMES_RID_CNFDEFAULTKEY0 + i,
						       HERMES_BYTES_TO_RECLEN(keylen),
						       priv->keys[i].data);
				if (err)
					return err;
			}

			/* Write the index of the key used in transmission */
			err = hermes_write_wordrec(hw, USER_BAP,
						   HERMES_RID_CNFWEPDEFAULTKEYID,
						   priv->tx_key);
			if (err)
				return err;
		}
		break;
	}

	return 0;
}

static int __orinoco_hw_setup_enc(struct orinoco_private *priv)
{
	hermes_t *hw = &priv->hw;
	int err = 0;
	int master_wep_flag;
	int auth_flag;
	int enc_flag;

	/* Setup WEP keys for WEP and WPA */
	if (priv->encode_alg)
		__orinoco_hw_setup_wepkeys(priv);

	if (priv->wep_restrict)
		auth_flag = HERMES_AUTH_SHARED_KEY;
	else
		auth_flag = HERMES_AUTH_OPEN;

	if (priv->wpa_enabled)
		enc_flag = 2;
	else if (priv->encode_alg == IW_ENCODE_ALG_WEP)
		enc_flag = 1;
	else
		enc_flag = 0;

	switch (priv->firmware_type) {
	case FIRMWARE_TYPE_AGERE: /* Agere style WEP */
		if (priv->encode_alg == IW_ENCODE_ALG_WEP) {
			/* Enable the shared-key authentication. */
			err = hermes_write_wordrec(hw, USER_BAP,
						   HERMES_RID_CNFAUTHENTICATION_AGERE,
						   auth_flag);
		}
		err = hermes_write_wordrec(hw, USER_BAP,
					   HERMES_RID_CNFWEPENABLED_AGERE,
					   enc_flag);
		if (err)
			return err;

		if (priv->has_wpa) {
			/* Set WPA key management */
			err = hermes_write_wordrec(hw, USER_BAP,
				  HERMES_RID_CNFSETWPAAUTHMGMTSUITE_AGERE,
				  priv->key_mgmt);
			if (err)
				return err;
		}

		break;

	case FIRMWARE_TYPE_INTERSIL: /* Intersil style WEP */
	case FIRMWARE_TYPE_SYMBOL: /* Symbol style WEP */
		if (priv->encode_alg == IW_ENCODE_ALG_WEP) {
			if (priv->wep_restrict ||
			    (priv->firmware_type == FIRMWARE_TYPE_SYMBOL))
				master_wep_flag = HERMES_WEP_PRIVACY_INVOKED |
						  HERMES_WEP_EXCL_UNENCRYPTED;
			else
				master_wep_flag = HERMES_WEP_PRIVACY_INVOKED;

			err = hermes_write_wordrec(hw, USER_BAP,
						   HERMES_RID_CNFAUTHENTICATION,
						   auth_flag);
			if (err)
				return err;
		} else
			master_wep_flag = 0;

		if (priv->iw_mode == IW_MODE_MONITOR)
			master_wep_flag |= HERMES_WEP_HOST_DECRYPT;

		/* Master WEP setting : on/off */
		err = hermes_write_wordrec(hw, USER_BAP,
					   HERMES_RID_CNFWEPFLAGS_INTERSIL,
					   master_wep_flag);
		if (err)
			return err;	

		break;
	}

	return 0;
}

/* key must be 32 bytes, including the tx and rx MIC keys.
 * rsc must be 8 bytes
 * tsc must be 8 bytes or NULL
 */
static int __orinoco_hw_set_tkip_key(hermes_t *hw, int key_idx, int set_tx,
				     u8 *key, u8 *rsc, u8 *tsc)
{
	struct {
		__le16 idx;
		u8 rsc[IW_ENCODE_SEQ_MAX_SIZE];
		u8 key[TKIP_KEYLEN];
		u8 tx_mic[MIC_KEYLEN];
		u8 rx_mic[MIC_KEYLEN];
		u8 tsc[IW_ENCODE_SEQ_MAX_SIZE];
	} __attribute__ ((packed)) buf;
	int ret;
	int err;
	int k;
	u16 xmitting;

	key_idx &= 0x3;

	if (set_tx)
		key_idx |= 0x8000;

	buf.idx = cpu_to_le16(key_idx);
	memcpy(buf.key, key,
	       sizeof(buf.key) + sizeof(buf.tx_mic) + sizeof(buf.rx_mic));

	if (rsc == NULL)
		memset(buf.rsc, 0, sizeof(buf.rsc));
	else
		memcpy(buf.rsc, rsc, sizeof(buf.rsc));

	if (tsc == NULL) {
		memset(buf.tsc, 0, sizeof(buf.tsc));
		buf.tsc[4] = 0x10;
	} else {
		memcpy(buf.tsc, tsc, sizeof(buf.tsc));
	}

	/* Wait upto 100ms for tx queue to empty */
	k = 100;
	do {
		k--;
		udelay(1000);
		ret = hermes_read_wordrec(hw, USER_BAP, HERMES_RID_TXQUEUEEMPTY,
					  &xmitting);
		if (ret)
			break;
	} while ((k > 0) && xmitting);

	if (k == 0)
		ret = -ETIMEDOUT;

	err = HERMES_WRITE_RECORD(hw, USER_BAP,
				  HERMES_RID_CNFADDDEFAULTTKIPKEY_AGERE,
				  &buf);

	return ret ? ret : err;
}

static int orinoco_clear_tkip_key(struct orinoco_private *priv,
				  int key_idx)
{
	hermes_t *hw = &priv->hw;
	int err;

	memset(&priv->tkip_key[key_idx], 0, sizeof(priv->tkip_key[key_idx]));
	err = hermes_write_wordrec(hw, USER_BAP,
				   HERMES_RID_CNFREMDEFAULTTKIPKEY_AGERE,
				   key_idx);
	if (err)
		printk(KERN_WARNING "%s: Error %d clearing TKIP key %d\n",
		       priv->ndev->name, err, key_idx);
	return err;
}

static int __orinoco_program_rids(struct net_device *dev)
{
	struct orinoco_private *priv = netdev_priv(dev);
	hermes_t *hw = &priv->hw;
	int err;
	struct hermes_idstring idbuf;

	/* Set the MAC address */
	err = hermes_write_ltv(hw, USER_BAP, HERMES_RID_CNFOWNMACADDR,
			       HERMES_BYTES_TO_RECLEN(ETH_ALEN), dev->dev_addr);
	if (err) {
		printk(KERN_ERR "%s: Error %d setting MAC address\n",
		       dev->name, err);
		return err;
	}

	/* Set up the link mode */
	err = hermes_write_wordrec(hw, USER_BAP, HERMES_RID_CNFPORTTYPE,
				   priv->port_type);
	if (err) {
		printk(KERN_ERR "%s: Error %d setting port type\n",
		       dev->name, err);
		return err;
	}
	/* Set the channel/frequency */
	if (priv->channel != 0 && priv->iw_mode != IW_MODE_INFRA) {
		err = hermes_write_wordrec(hw, USER_BAP,
					   HERMES_RID_CNFOWNCHANNEL,
					   priv->channel);
		if (err) {
			printk(KERN_ERR "%s: Error %d setting channel %d\n",
			       dev->name, err, priv->channel);
			return err;
		}
	}

	if (priv->has_ibss) {
		u16 createibss;

		if ((strlen(priv->desired_essid) == 0) && (priv->createibss)) {
			printk(KERN_WARNING "%s: This firmware requires an "
			       "ESSID in IBSS-Ad-Hoc mode.\n", dev->name);
			/* With wvlan_cs, in this case, we would crash.
			 * hopefully, this driver will behave better...
			 * Jean II */
			createibss = 0;
		} else {
			createibss = priv->createibss;
		}
		
		err = hermes_write_wordrec(hw, USER_BAP,
					   HERMES_RID_CNFCREATEIBSS,
					   createibss);
		if (err) {
			printk(KERN_ERR "%s: Error %d setting CREATEIBSS\n",
			       dev->name, err);
			return err;
		}
	}

	/* Set the desired BSSID */
	err = __orinoco_hw_set_wap(priv);
	if (err) {
		printk(KERN_ERR "%s: Error %d setting AP address\n",
		       dev->name, err);
		return err;
	}
	/* Set the desired ESSID */
	idbuf.len = cpu_to_le16(strlen(priv->desired_essid));
	memcpy(&idbuf.val, priv->desired_essid, sizeof(idbuf.val));
	/* WinXP wants partner to configure OWNSSID even in IBSS mode. (jimc) */
	err = hermes_write_ltv(hw, USER_BAP, HERMES_RID_CNFOWNSSID,
			       HERMES_BYTES_TO_RECLEN(strlen(priv->desired_essid)+2),
			       &idbuf);
	if (err) {
		printk(KERN_ERR "%s: Error %d setting OWNSSID\n",
		       dev->name, err);
		return err;
	}
	err = hermes_write_ltv(hw, USER_BAP, HERMES_RID_CNFDESIREDSSID,
			       HERMES_BYTES_TO_RECLEN(strlen(priv->desired_essid)+2),
			       &idbuf);
	if (err) {
		printk(KERN_ERR "%s: Error %d setting DESIREDSSID\n",
		       dev->name, err);
		return err;
	}

	/* Set the station name */
	idbuf.len = cpu_to_le16(strlen(priv->nick));
	memcpy(&idbuf.val, priv->nick, sizeof(idbuf.val));
	err = hermes_write_ltv(hw, USER_BAP, HERMES_RID_CNFOWNNAME,
			       HERMES_BYTES_TO_RECLEN(strlen(priv->nick)+2),
			       &idbuf);
	if (err) {
		printk(KERN_ERR "%s: Error %d setting nickname\n",
		       dev->name, err);
		return err;
	}

	/* Set AP density */
	if (priv->has_sensitivity) {
		err = hermes_write_wordrec(hw, USER_BAP,
					   HERMES_RID_CNFSYSTEMSCALE,
					   priv->ap_density);
		if (err) {
			printk(KERN_WARNING "%s: Error %d setting SYSTEMSCALE.  "
			       "Disabling sensitivity control\n",
			       dev->name, err);

			priv->has_sensitivity = 0;
		}
	}

	/* Set RTS threshold */
	err = hermes_write_wordrec(hw, USER_BAP, HERMES_RID_CNFRTSTHRESHOLD,
				   priv->rts_thresh);
	if (err) {
		printk(KERN_ERR "%s: Error %d setting RTS threshold\n",
		       dev->name, err);
		return err;
	}

	/* Set fragmentation threshold or MWO robustness */
	if (priv->has_mwo)
		err = hermes_write_wordrec(hw, USER_BAP,
					   HERMES_RID_CNFMWOROBUST_AGERE,
					   priv->mwo_robust);
	else
		err = hermes_write_wordrec(hw, USER_BAP,
					   HERMES_RID_CNFFRAGMENTATIONTHRESHOLD,
					   priv->frag_thresh);
	if (err) {
		printk(KERN_ERR "%s: Error %d setting fragmentation\n",
		       dev->name, err);
		return err;
	}

	/* Set bitrate */
	err = __orinoco_hw_set_bitrate(priv);
	if (err) {
		printk(KERN_ERR "%s: Error %d setting bitrate\n",
		       dev->name, err);
		return err;
	}

	/* Set power management */
	if (priv->has_pm) {
		err = hermes_write_wordrec(hw, USER_BAP,
					   HERMES_RID_CNFPMENABLED,
					   priv->pm_on);
		if (err) {
			printk(KERN_ERR "%s: Error %d setting up PM\n",
			       dev->name, err);
			return err;
		}

		err = hermes_write_wordrec(hw, USER_BAP,
					   HERMES_RID_CNFMULTICASTRECEIVE,
					   priv->pm_mcast);
		if (err) {
			printk(KERN_ERR "%s: Error %d setting up PM\n",
			       dev->name, err);
			return err;
		}
		err = hermes_write_wordrec(hw, USER_BAP,
					   HERMES_RID_CNFMAXSLEEPDURATION,
					   priv->pm_period);
		if (err) {
			printk(KERN_ERR "%s: Error %d setting up PM\n",
			       dev->name, err);
			return err;
		}
		err = hermes_write_wordrec(hw, USER_BAP,
					   HERMES_RID_CNFPMHOLDOVERDURATION,
					   priv->pm_timeout);
		if (err) {
			printk(KERN_ERR "%s: Error %d setting up PM\n",
			       dev->name, err);
			return err;
		}
	}

	/* Set preamble - only for Symbol so far... */
	if (priv->has_preamble) {
		err = hermes_write_wordrec(hw, USER_BAP,
					   HERMES_RID_CNFPREAMBLE_SYMBOL,
					   priv->preamble);
		if (err) {
			printk(KERN_ERR "%s: Error %d setting preamble\n",
			       dev->name, err);
			return err;
		}
	}

	/* Set up encryption */
	if (priv->has_wep || priv->has_wpa) {
		err = __orinoco_hw_setup_enc(priv);
		if (err) {
			printk(KERN_ERR "%s: Error %d activating encryption\n",
			       dev->name, err);
			return err;
		}
	}

	if (priv->iw_mode == IW_MODE_MONITOR) {
		/* Enable monitor mode */
		dev->type = ARPHRD_IEEE80211;
		err = hermes_docmd_wait(hw, HERMES_CMD_TEST | 
					    HERMES_TEST_MONITOR, 0, NULL);
	} else {
		/* Disable monitor mode */
		dev->type = ARPHRD_ETHER;
		err = hermes_docmd_wait(hw, HERMES_CMD_TEST |
					    HERMES_TEST_STOP, 0, NULL);
	}
	if (err)
		return err;

	/* Set promiscuity / multicast*/
	priv->promiscuous = 0;
	priv->mc_count = 0;

	/* FIXME: what about netif_tx_lock */
	__orinoco_set_multicast_list(dev);

	return 0;
}

/* FIXME: return int? */
static void
__orinoco_set_multicast_list(struct net_device *dev)
{
	struct orinoco_private *priv = netdev_priv(dev);
	hermes_t *hw = &priv->hw;
	int err = 0;
	int promisc, mc_count;

	/* The Hermes doesn't seem to have an allmulti mode, so we go
	 * into promiscuous mode and let the upper levels deal. */
	if ( (dev->flags & IFF_PROMISC) || (dev->flags & IFF_ALLMULTI) ||
	     (dev->mc_count > MAX_MULTICAST(priv)) ) {
		promisc = 1;
		mc_count = 0;
	} else {
		promisc = 0;
		mc_count = dev->mc_count;
	}

	if (promisc != priv->promiscuous) {
		err = hermes_write_wordrec(hw, USER_BAP,
					   HERMES_RID_CNFPROMISCUOUSMODE,
					   promisc);
		if (err) {
			printk(KERN_ERR "%s: Error %d setting PROMISCUOUSMODE to 1.\n",
			       dev->name, err);
		} else 
			priv->promiscuous = promisc;
	}

	/* If we're not in promiscuous mode, then we need to set the
	 * group address if either we want to multicast, or if we were
	 * multicasting and want to stop */
	if (! promisc && (mc_count || priv->mc_count) ) {
		struct dev_mc_list *p = dev->mc_list;
		struct hermes_multicast mclist;
		int i;

		for (i = 0; i < mc_count; i++) {
			/* paranoia: is list shorter than mc_count? */
			BUG_ON(! p);
			/* paranoia: bad address size in list? */
			BUG_ON(p->dmi_addrlen != ETH_ALEN);
			
			memcpy(mclist.addr[i], p->dmi_addr, ETH_ALEN);
			p = p->next;
		}
		
		if (p)
			printk(KERN_WARNING "%s: Multicast list is "
			       "longer than mc_count\n", dev->name);

		err = hermes_write_ltv(hw, USER_BAP,
				   HERMES_RID_CNFGROUPADDRESSES,
				   HERMES_BYTES_TO_RECLEN(mc_count * ETH_ALEN),
				   &mclist);
		if (err)
			printk(KERN_ERR "%s: Error %d setting multicast list.\n",
			       dev->name, err);
		else
			priv->mc_count = mc_count;
	}
}

/* This must be called from user context, without locks held - use
 * schedule_work() */
static void orinoco_reset(struct work_struct *work)
{
	struct orinoco_private *priv =
		container_of(work, struct orinoco_private, reset_work);
	struct net_device *dev = priv->ndev;
	struct hermes *hw = &priv->hw;
	int err;
	unsigned long flags;

	if (orinoco_lock(priv, &flags) != 0)
		/* When the hardware becomes available again, whatever
		 * detects that is responsible for re-initializing
		 * it. So no need for anything further */
		return;

	netif_stop_queue(dev);

	/* Shut off interrupts.  Depending on what state the hardware
	 * is in, this might not work, but we'll try anyway */
	hermes_set_irqmask(hw, 0);
	hermes_write_regn(hw, EVACK, 0xffff);

	priv->hw_unavailable++;
	priv->last_linkstatus = 0xffff; /* firmware will have to reassociate */
	netif_carrier_off(dev);

	orinoco_unlock(priv, &flags);

 	/* Scanning support: Cleanup of driver struct */
	orinoco_clear_scan_results(priv, 0);
	priv->scan_inprogress = 0;

	if (priv->hard_reset) {
		err = (*priv->hard_reset)(priv);
		if (err) {
			printk(KERN_ERR "%s: orinoco_reset: Error %d "
			       "performing hard reset\n", dev->name, err);
			goto disable;
		}
	}

	err = orinoco_reinit_firmware(dev);
	if (err) {
		printk(KERN_ERR "%s: orinoco_reset: Error %d re-initializing firmware\n",
		       dev->name, err);
		goto disable;
	}

	spin_lock_irq(&priv->lock); /* This has to be called from user context */

	priv->hw_unavailable--;

	/* priv->open or priv->hw_unavailable might have changed while
	 * we dropped the lock */
	if (priv->open && (! priv->hw_unavailable)) {
		err = __orinoco_up(dev);
		if (err) {
			printk(KERN_ERR "%s: orinoco_reset: Error %d reenabling card\n",
			       dev->name, err);
		} else
			dev->trans_start = jiffies;
	}

	spin_unlock_irq(&priv->lock);

	return;
 disable:
	hermes_set_irqmask(hw, 0);
	netif_device_detach(dev);
	printk(KERN_ERR "%s: Device has been disabled!\n", dev->name);
}

/********************************************************************/
/* Interrupt handler                                                */
/********************************************************************/

static void __orinoco_ev_tick(struct net_device *dev, hermes_t *hw)
{
	printk(KERN_DEBUG "%s: TICK\n", dev->name);
}

static void __orinoco_ev_wterr(struct net_device *dev, hermes_t *hw)
{
	/* This seems to happen a fair bit under load, but ignoring it
	   seems to work fine...*/
	printk(KERN_DEBUG "%s: MAC controller error (WTERR). Ignoring.\n",
	       dev->name);
}

irqreturn_t orinoco_interrupt(int irq, void *dev_id)
{
	struct net_device *dev = dev_id;
	struct orinoco_private *priv = netdev_priv(dev);
	hermes_t *hw = &priv->hw;
	int count = MAX_IRQLOOPS_PER_IRQ;
	u16 evstat, events;
	/* These are used to detect a runaway interrupt situation */
	/* If we get more than MAX_IRQLOOPS_PER_JIFFY iterations in a jiffy,
	 * we panic and shut down the hardware */
	static int last_irq_jiffy = 0; /* jiffies value the last time
					* we were called */
	static int loops_this_jiffy = 0;
	unsigned long flags;

	if (orinoco_lock(priv, &flags) != 0) {
		/* If hw is unavailable - we don't know if the irq was
		 * for us or not */
		return IRQ_HANDLED;
	}

	evstat = hermes_read_regn(hw, EVSTAT);
	events = evstat & hw->inten;
	if (! events) {
		orinoco_unlock(priv, &flags);
		return IRQ_NONE;
	}
	
	if (jiffies != last_irq_jiffy)
		loops_this_jiffy = 0;
	last_irq_jiffy = jiffies;

	while (events && count--) {
		if (++loops_this_jiffy > MAX_IRQLOOPS_PER_JIFFY) {
			printk(KERN_WARNING "%s: IRQ handler is looping too "
			       "much! Resetting.\n", dev->name);
			/* Disable interrupts for now */
			hermes_set_irqmask(hw, 0);
			schedule_work(&priv->reset_work);
			break;
		}

		/* Check the card hasn't been removed */
		if (! hermes_present(hw)) {
			DEBUG(0, "orinoco_interrupt(): card removed\n");
			break;
		}

		if (events & HERMES_EV_TICK)
			__orinoco_ev_tick(dev, hw);
		if (events & HERMES_EV_WTERR)
			__orinoco_ev_wterr(dev, hw);
		if (events & HERMES_EV_INFDROP)
			__orinoco_ev_infdrop(dev, hw);
		if (events & HERMES_EV_INFO)
			__orinoco_ev_info(dev, hw);
		if (events & HERMES_EV_RX)
			__orinoco_ev_rx(dev, hw);
		if (events & HERMES_EV_TXEXC)
			__orinoco_ev_txexc(dev, hw);
		if (events & HERMES_EV_TX)
			__orinoco_ev_tx(dev, hw);
		if (events & HERMES_EV_ALLOC)
			__orinoco_ev_alloc(dev, hw);
		
		hermes_write_regn(hw, EVACK, evstat);

		evstat = hermes_read_regn(hw, EVSTAT);
		events = evstat & hw->inten;
	};

	orinoco_unlock(priv, &flags);
	return IRQ_HANDLED;
}

/********************************************************************/
/* Power management                                                 */
/********************************************************************/
#if defined(CONFIG_PM_SLEEP) && !defined(CONFIG_HERMES_CACHE_FW_ON_INIT)
static int orinoco_pm_notifier(struct notifier_block *notifier,
			       unsigned long pm_event,
			       void *unused)
{
	struct orinoco_private *priv = container_of(notifier,
						    struct orinoco_private,
						    pm_notifier);

	/* All we need to do is cache the firmware before suspend, and
	 * release it when we come out.
	 *
	 * Only need to do this if we're downloading firmware. */
	if (!priv->do_fw_download)
		return NOTIFY_DONE;

	switch (pm_event) {
	case PM_HIBERNATION_PREPARE:
	case PM_SUSPEND_PREPARE:
		orinoco_cache_fw(priv, 0);
		break;

	case PM_POST_RESTORE:
		/* Restore from hibernation failed. We need to clean
		 * up in exactly the same way, so fall through. */
	case PM_POST_HIBERNATION:
	case PM_POST_SUSPEND:
		orinoco_uncache_fw(priv);
		break;

	case PM_RESTORE_PREPARE:
	default:
		break;
	}

	return NOTIFY_DONE;
}

static void orinoco_register_pm_notifier(struct orinoco_private *priv)
{
	priv->pm_notifier.notifier_call = orinoco_pm_notifier;
	register_pm_notifier(&priv->pm_notifier);
}

static void orinoco_unregister_pm_notifier(struct orinoco_private *priv)
{
	unregister_pm_notifier(&priv->pm_notifier);
}
#else /* !PM_SLEEP || HERMES_CACHE_FW_ON_INIT */
#define orinoco_register_pm_notifier(priv) do { } while(0)
#define orinoco_unregister_pm_notifier(priv) do { } while(0)
#endif

/********************************************************************/
/* Initialization                                                   */
/********************************************************************/

struct comp_id {
	u16 id, variant, major, minor;
} __attribute__ ((packed));

static inline fwtype_t determine_firmware_type(struct comp_id *nic_id)
{
	if (nic_id->id < 0x8000)
		return FIRMWARE_TYPE_AGERE;
	else if (nic_id->id == 0x8000 && nic_id->major == 0)
		return FIRMWARE_TYPE_SYMBOL;
	else
		return FIRMWARE_TYPE_INTERSIL;
}

/* Set priv->firmware type, determine firmware properties */
static int determine_firmware(struct net_device *dev)
{
	struct orinoco_private *priv = netdev_priv(dev);
	hermes_t *hw = &priv->hw;
	int err;
	struct comp_id nic_id, sta_id;
	unsigned int firmver;
	char tmp[SYMBOL_MAX_VER_LEN+1] __attribute__((aligned(2)));

	/* Get the hardware version */
	err = HERMES_READ_RECORD(hw, USER_BAP, HERMES_RID_NICID, &nic_id);
	if (err) {
		printk(KERN_ERR "%s: Cannot read hardware identity: error %d\n",
		       dev->name, err);
		return err;
	}

	le16_to_cpus(&nic_id.id);
	le16_to_cpus(&nic_id.variant);
	le16_to_cpus(&nic_id.major);
	le16_to_cpus(&nic_id.minor);
	printk(KERN_DEBUG "%s: Hardware identity %04x:%04x:%04x:%04x\n",
	       dev->name, nic_id.id, nic_id.variant,
	       nic_id.major, nic_id.minor);

	priv->firmware_type = determine_firmware_type(&nic_id);

	/* Get the firmware version */
	err = HERMES_READ_RECORD(hw, USER_BAP, HERMES_RID_STAID, &sta_id);
	if (err) {
		printk(KERN_ERR "%s: Cannot read station identity: error %d\n",
		       dev->name, err);
		return err;
	}

	le16_to_cpus(&sta_id.id);
	le16_to_cpus(&sta_id.variant);
	le16_to_cpus(&sta_id.major);
	le16_to_cpus(&sta_id.minor);
	printk(KERN_DEBUG "%s: Station identity  %04x:%04x:%04x:%04x\n",
	       dev->name, sta_id.id, sta_id.variant,
	       sta_id.major, sta_id.minor);

	switch (sta_id.id) {
	case 0x15:
		printk(KERN_ERR "%s: Primary firmware is active\n",
		       dev->name);
		return -ENODEV;
	case 0x14b:
		printk(KERN_ERR "%s: Tertiary firmware is active\n",
		       dev->name);
		return -ENODEV;
	case 0x1f:	/* Intersil, Agere, Symbol Spectrum24 */
	case 0x21:	/* Symbol Spectrum24 Trilogy */
		break;
	default:
		printk(KERN_NOTICE "%s: Unknown station ID, please report\n",
		       dev->name);
		break;
	}

	/* Default capabilities */
	priv->has_sensitivity = 1;
	priv->has_mwo = 0;
	priv->has_preamble = 0;
	priv->has_port3 = 1;
	priv->has_ibss = 1;
	priv->has_wep = 0;
	priv->has_big_wep = 0;
	priv->has_alt_txcntl = 0;
	priv->has_ext_scan = 0;
	priv->has_wpa = 0;
	priv->do_fw_download = 0;

	/* Determine capabilities from the firmware version */
	switch (priv->firmware_type) {
	case FIRMWARE_TYPE_AGERE:
		/* Lucent Wavelan IEEE, Lucent Orinoco, Cabletron RoamAbout,
		   ELSA, Melco, HP, IBM, Dell 1150, Compaq 110/210 */
		snprintf(priv->fw_name, sizeof(priv->fw_name) - 1,
			 "Lucent/Agere %d.%02d", sta_id.major, sta_id.minor);

		firmver = ((unsigned long)sta_id.major << 16) | sta_id.minor;

		priv->has_ibss = (firmver >= 0x60006);
		priv->has_wep = (firmver >= 0x40020);
		priv->has_big_wep = 1; /* FIXME: this is wrong - how do we tell
					  Gold cards from the others? */
		priv->has_mwo = (firmver >= 0x60000);
		priv->has_pm = (firmver >= 0x40020); /* Don't work in 7.52 ? */
		priv->ibss_port = 1;
		priv->has_hostscan = (firmver >= 0x8000a);
		priv->do_fw_download = 1;
		priv->broken_monitor = (firmver >= 0x80000);
		priv->has_alt_txcntl = (firmver >= 0x90000); /* All 9.x ? */
		priv->has_ext_scan = (firmver >= 0x90000); /* All 9.x ? */
		priv->has_wpa = (firmver >= 0x9002a);
		/* Tested with Agere firmware :
		 *	1.16 ; 4.08 ; 4.52 ; 6.04 ; 6.16 ; 7.28 => Jean II
		 * Tested CableTron firmware : 4.32 => Anton */
		break;
	case FIRMWARE_TYPE_SYMBOL:
		/* Symbol , 3Com AirConnect, Intel, Ericsson WLAN */
		/* Intel MAC : 00:02:B3:* */
		/* 3Com MAC : 00:50:DA:* */
		memset(tmp, 0, sizeof(tmp));
		/* Get the Symbol firmware version */
		err = hermes_read_ltv(hw, USER_BAP,
				      HERMES_RID_SECONDARYVERSION_SYMBOL,
				      SYMBOL_MAX_VER_LEN, NULL, &tmp);
		if (err) {
			printk(KERN_WARNING
			       "%s: Error %d reading Symbol firmware info. Wildly guessing capabilities...\n",
			       dev->name, err);
			firmver = 0;
			tmp[0] = '\0';
		} else {
			/* The firmware revision is a string, the format is
			 * something like : "V2.20-01".
			 * Quick and dirty parsing... - Jean II
			 */
			firmver = ((tmp[1] - '0') << 16) | ((tmp[3] - '0') << 12)
				| ((tmp[4] - '0') << 8) | ((tmp[6] - '0') << 4)
				| (tmp[7] - '0');

			tmp[SYMBOL_MAX_VER_LEN] = '\0';
		}

		snprintf(priv->fw_name, sizeof(priv->fw_name) - 1,
			 "Symbol %s", tmp);

		priv->has_ibss = (firmver >= 0x20000);
		priv->has_wep = (firmver >= 0x15012);
		priv->has_big_wep = (firmver >= 0x20000);
		priv->has_pm = (firmver >= 0x20000 && firmver < 0x22000) || 
			       (firmver >= 0x29000 && firmver < 0x30000) ||
			       firmver >= 0x31000;
		priv->has_preamble = (firmver >= 0x20000);
		priv->ibss_port = 4;

		/* Symbol firmware is found on various cards, but
		 * there has been no attempt to check firmware
		 * download on non-spectrum_cs based cards.
		 *
		 * Given that the Agere firmware download works
		 * differently, we should avoid doing a firmware
		 * download with the Symbol algorithm on non-spectrum
		 * cards.
		 *
		 * For now we can identify a spectrum_cs based card
		 * because it has a firmware reset function.
		 */
		priv->do_fw_download = (priv->stop_fw != NULL);

 		priv->broken_disableport = (firmver == 0x25013) ||
 					   (firmver >= 0x30000 && firmver <= 0x31000);
		priv->has_hostscan = (firmver >= 0x31001) ||
				     (firmver >= 0x29057 && firmver < 0x30000);
		/* Tested with Intel firmware : 0x20015 => Jean II */
		/* Tested with 3Com firmware : 0x15012 & 0x22001 => Jean II */
		break;
	case FIRMWARE_TYPE_INTERSIL:
		/* D-Link, Linksys, Adtron, ZoomAir, and many others...
		 * Samsung, Compaq 100/200 and Proxim are slightly
		 * different and less well tested */
		/* D-Link MAC : 00:40:05:* */
		/* Addtron MAC : 00:90:D1:* */
		snprintf(priv->fw_name, sizeof(priv->fw_name) - 1,
			 "Intersil %d.%d.%d", sta_id.major, sta_id.minor,
			 sta_id.variant);

		firmver = ((unsigned long)sta_id.major << 16) |
			((unsigned long)sta_id.minor << 8) | sta_id.variant;

		priv->has_ibss = (firmver >= 0x000700); /* FIXME */
		priv->has_big_wep = priv->has_wep = (firmver >= 0x000800);
		priv->has_pm = (firmver >= 0x000700);
		priv->has_hostscan = (firmver >= 0x010301);

		if (firmver >= 0x000800)
			priv->ibss_port = 0;
		else {
			printk(KERN_NOTICE "%s: Intersil firmware earlier "
			       "than v0.8.x - several features not supported\n",
			       dev->name);
			priv->ibss_port = 1;
		}
		break;
	}
	printk(KERN_DEBUG "%s: Firmware determined as %s\n", dev->name,
	       priv->fw_name);

	return 0;
}

static int orinoco_init(struct net_device *dev)
{
	struct orinoco_private *priv = netdev_priv(dev);
	hermes_t *hw = &priv->hw;
	int err = 0;
	struct hermes_idstring nickbuf;
	u16 reclen;
	int len;

	/* No need to lock, the hw_unavailable flag is already set in
	 * alloc_orinocodev() */
	priv->nicbuf_size = IEEE80211_MAX_FRAME_LEN + ETH_HLEN;

	/* Initialize the firmware */
	err = hermes_init(hw);
	if (err != 0) {
		printk(KERN_ERR "%s: failed to initialize firmware (err = %d)\n",
		       dev->name, err);
		goto out;
	}

	err = determine_firmware(dev);
	if (err != 0) {
		printk(KERN_ERR "%s: Incompatible firmware, aborting\n",
		       dev->name);
		goto out;
	}

	if (priv->do_fw_download) {
#ifdef CONFIG_HERMES_CACHE_FW_ON_INIT
		orinoco_cache_fw(priv, 0);
#endif

		err = orinoco_download(priv);
		if (err)
			priv->do_fw_download = 0;

		/* Check firmware version again */
		err = determine_firmware(dev);
		if (err != 0) {
			printk(KERN_ERR "%s: Incompatible firmware, aborting\n",
			       dev->name);
			goto out;
		}
	}

	if (priv->has_port3)
		printk(KERN_DEBUG "%s: Ad-hoc demo mode supported\n", dev->name);
	if (priv->has_ibss)
		printk(KERN_DEBUG "%s: IEEE standard IBSS ad-hoc mode supported\n",
		       dev->name);
	if (priv->has_wep) {
		printk(KERN_DEBUG "%s: WEP supported, ", dev->name);
		if (priv->has_big_wep)
			printk("104-bit key\n");
		else
			printk("40-bit key\n");
	}
	if (priv->has_wpa) {
		printk(KERN_DEBUG "%s: WPA-PSK supported\n", dev->name);
		if (orinoco_mic_init(priv)) {
			printk(KERN_ERR "%s: Failed to setup MIC crypto "
			       "algorithm. Disabling WPA support\n", dev->name);
			priv->has_wpa = 0;
		}
	}

	/* Now we have the firmware capabilities, allocate appropiate
	 * sized scan buffers */
	if (orinoco_bss_data_allocate(priv))
		goto out;
	orinoco_bss_data_init(priv);

	/* Get the MAC address */
	err = hermes_read_ltv(hw, USER_BAP, HERMES_RID_CNFOWNMACADDR,
			      ETH_ALEN, NULL, dev->dev_addr);
	if (err) {
		printk(KERN_WARNING "%s: failed to read MAC address!\n",
		       dev->name);
		goto out;
	}

	printk(KERN_DEBUG "%s: MAC address %pM\n",
	       dev->name, dev->dev_addr);

	/* Get the station name */
	err = hermes_read_ltv(hw, USER_BAP, HERMES_RID_CNFOWNNAME,
			      sizeof(nickbuf), &reclen, &nickbuf);
	if (err) {
		printk(KERN_ERR "%s: failed to read station name\n",
		       dev->name);
		goto out;
	}
	if (nickbuf.len)
		len = min(IW_ESSID_MAX_SIZE, (int)le16_to_cpu(nickbuf.len));
	else
		len = min(IW_ESSID_MAX_SIZE, 2 * reclen);
	memcpy(priv->nick, &nickbuf.val, len);
	priv->nick[len] = '\0';

	printk(KERN_DEBUG "%s: Station name \"%s\"\n", dev->name, priv->nick);

	err = orinoco_allocate_fid(dev);
	if (err) {
		printk(KERN_ERR "%s: failed to allocate NIC buffer!\n",
		       dev->name);
		goto out;
	}

	/* Get allowed channels */
	err = hermes_read_wordrec(hw, USER_BAP, HERMES_RID_CHANNELLIST,
				  &priv->channel_mask);
	if (err) {
		printk(KERN_ERR "%s: failed to read channel list!\n",
		       dev->name);
		goto out;
	}

	/* Get initial AP density */
	err = hermes_read_wordrec(hw, USER_BAP, HERMES_RID_CNFSYSTEMSCALE,
				  &priv->ap_density);
	if (err || priv->ap_density < 1 || priv->ap_density > 3) {
		priv->has_sensitivity = 0;
	}

	/* Get initial RTS threshold */
	err = hermes_read_wordrec(hw, USER_BAP, HERMES_RID_CNFRTSTHRESHOLD,
				  &priv->rts_thresh);
	if (err) {
		printk(KERN_ERR "%s: failed to read RTS threshold!\n",
		       dev->name);
		goto out;
	}

	/* Get initial fragmentation settings */
	if (priv->has_mwo)
		err = hermes_read_wordrec(hw, USER_BAP,
					  HERMES_RID_CNFMWOROBUST_AGERE,
					  &priv->mwo_robust);
	else
		err = hermes_read_wordrec(hw, USER_BAP, HERMES_RID_CNFFRAGMENTATIONTHRESHOLD,
					  &priv->frag_thresh);
	if (err) {
		printk(KERN_ERR "%s: failed to read fragmentation settings!\n",
		       dev->name);
		goto out;
	}

	/* Power management setup */
	if (priv->has_pm) {
		priv->pm_on = 0;
		priv->pm_mcast = 1;
		err = hermes_read_wordrec(hw, USER_BAP,
					  HERMES_RID_CNFMAXSLEEPDURATION,
					  &priv->pm_period);
		if (err) {
			printk(KERN_ERR "%s: failed to read power management period!\n",
			       dev->name);
			goto out;
		}
		err = hermes_read_wordrec(hw, USER_BAP,
					  HERMES_RID_CNFPMHOLDOVERDURATION,
					  &priv->pm_timeout);
		if (err) {
			printk(KERN_ERR "%s: failed to read power management timeout!\n",
			       dev->name);
			goto out;
		}
	}

	/* Preamble setup */
	if (priv->has_preamble) {
		err = hermes_read_wordrec(hw, USER_BAP,
					  HERMES_RID_CNFPREAMBLE_SYMBOL,
					  &priv->preamble);
		if (err)
			goto out;
	}
		
	/* Set up the default configuration */
	priv->iw_mode = IW_MODE_INFRA;
	/* By default use IEEE/IBSS ad-hoc mode if we have it */
	priv->prefer_port3 = priv->has_port3 && (! priv->has_ibss);
	set_port_type(priv);
	priv->channel = 0; /* use firmware default */

	priv->promiscuous = 0;
	priv->encode_alg = IW_ENCODE_ALG_NONE;
	priv->tx_key = 0;
	priv->wpa_enabled = 0;
	priv->tkip_cm_active = 0;
	priv->key_mgmt = 0;
	priv->wpa_ie_len = 0;
	priv->wpa_ie = NULL;

	/* Make the hardware available, as long as it hasn't been
	 * removed elsewhere (e.g. by PCMCIA hot unplug) */
	spin_lock_irq(&priv->lock);
	priv->hw_unavailable--;
	spin_unlock_irq(&priv->lock);

	printk(KERN_DEBUG "%s: ready\n", dev->name);

 out:
	return err;
}

struct net_device
*alloc_orinocodev(int sizeof_card,
		  struct device *device,
		  int (*hard_reset)(struct orinoco_private *),
		  int (*stop_fw)(struct orinoco_private *, int))
{
	struct net_device *dev;
	struct orinoco_private *priv;

	dev = alloc_etherdev(sizeof(struct orinoco_private) + sizeof_card);
	if (! dev)
		return NULL;
	priv = netdev_priv(dev);
	priv->ndev = dev;
	if (sizeof_card)
		priv->card = (void *)((unsigned long)priv
				      + sizeof(struct orinoco_private));
	else
		priv->card = NULL;
	priv->dev = device;

	/* Setup / override net_device fields */
	dev->init = orinoco_init;
	dev->hard_start_xmit = orinoco_xmit;
	dev->tx_timeout = orinoco_tx_timeout;
	dev->watchdog_timeo = HZ; /* 1 second timeout */
	dev->get_stats = orinoco_get_stats;
	dev->ethtool_ops = &orinoco_ethtool_ops;
	dev->wireless_handlers = (struct iw_handler_def *)&orinoco_handler_def;
#ifdef WIRELESS_SPY
	priv->wireless_data.spy_data = &priv->spy_data;
	dev->wireless_data = &priv->wireless_data;
#endif
	dev->change_mtu = orinoco_change_mtu;
	dev->set_multicast_list = orinoco_set_multicast_list;
	/* we use the default eth_mac_addr for setting the MAC addr */

	/* Reserve space in skb for the SNAP header */
	dev->hard_header_len += ENCAPS_OVERHEAD;

	/* Set up default callbacks */
	dev->open = orinoco_open;
	dev->stop = orinoco_stop;
	priv->hard_reset = hard_reset;
	priv->stop_fw = stop_fw;

	spin_lock_init(&priv->lock);
	priv->open = 0;
	priv->hw_unavailable = 1; /* orinoco_init() must clear this
				   * before anything else touches the
				   * hardware */
	INIT_WORK(&priv->reset_work, orinoco_reset);
	INIT_WORK(&priv->join_work, orinoco_join_ap);
	INIT_WORK(&priv->wevent_work, orinoco_send_wevents);

	INIT_LIST_HEAD(&priv->rx_list);
	tasklet_init(&priv->rx_tasklet, orinoco_rx_isr_tasklet,
		     (unsigned long) dev);

	netif_carrier_off(dev);
	priv->last_linkstatus = 0xffff;

	priv->cached_pri_fw = NULL;
	priv->cached_fw = NULL;

	/* Register PM notifiers */
	orinoco_register_pm_notifier(priv);

	return dev;
}

void free_orinocodev(struct net_device *dev)
{
	struct orinoco_private *priv = netdev_priv(dev);
	struct orinoco_rx_data *rx_data, *temp;

	/* If the tasklet is scheduled when we call tasklet_kill it
	 * will run one final time. However the tasklet will only
	 * drain priv->rx_list if the hw is still available. */
	tasklet_kill(&priv->rx_tasklet);

	/* Explicitly drain priv->rx_list */
	list_for_each_entry_safe(rx_data, temp, &priv->rx_list, list) {
		list_del(&rx_data->list);

		dev_kfree_skb(rx_data->skb);
		kfree(rx_data->desc);
		kfree(rx_data);
	}

<<<<<<< HEAD
	unregister_pm_notifier(&priv->pm_notifier);
=======
	orinoco_unregister_pm_notifier(priv);
>>>>>>> 85122ea4
	orinoco_uncache_fw(priv);

	priv->wpa_ie_len = 0;
	kfree(priv->wpa_ie);
	orinoco_mic_free(priv);
	orinoco_bss_data_free(priv);
	free_netdev(dev);
}

/********************************************************************/
/* Wireless extensions                                              */
/********************************************************************/

/* Return : < 0 -> error code ; >= 0 -> length */
static int orinoco_hw_get_essid(struct orinoco_private *priv, int *active,
				char buf[IW_ESSID_MAX_SIZE+1])
{
	hermes_t *hw = &priv->hw;
	int err = 0;
	struct hermes_idstring essidbuf;
	char *p = (char *)(&essidbuf.val);
	int len;
	unsigned long flags;

	if (orinoco_lock(priv, &flags) != 0)
		return -EBUSY;

	if (strlen(priv->desired_essid) > 0) {
		/* We read the desired SSID from the hardware rather
		   than from priv->desired_essid, just in case the
		   firmware is allowed to change it on us. I'm not
		   sure about this */
		/* My guess is that the OWNSSID should always be whatever
		 * we set to the card, whereas CURRENT_SSID is the one that
		 * may change... - Jean II */
		u16 rid;

		*active = 1;

		rid = (priv->port_type == 3) ? HERMES_RID_CNFOWNSSID :
			HERMES_RID_CNFDESIREDSSID;
		
		err = hermes_read_ltv(hw, USER_BAP, rid, sizeof(essidbuf),
				      NULL, &essidbuf);
		if (err)
			goto fail_unlock;
	} else {
		*active = 0;

		err = hermes_read_ltv(hw, USER_BAP, HERMES_RID_CURRENTSSID,
				      sizeof(essidbuf), NULL, &essidbuf);
		if (err)
			goto fail_unlock;
	}

	len = le16_to_cpu(essidbuf.len);
	BUG_ON(len > IW_ESSID_MAX_SIZE);

	memset(buf, 0, IW_ESSID_MAX_SIZE);
	memcpy(buf, p, len);
	err = len;

 fail_unlock:
	orinoco_unlock(priv, &flags);

	return err;       
}

static long orinoco_hw_get_freq(struct orinoco_private *priv)
{
	
	hermes_t *hw = &priv->hw;
	int err = 0;
	u16 channel;
	long freq = 0;
	unsigned long flags;

	if (orinoco_lock(priv, &flags) != 0)
		return -EBUSY;
	
	err = hermes_read_wordrec(hw, USER_BAP, HERMES_RID_CURRENTCHANNEL, &channel);
	if (err)
		goto out;

	/* Intersil firmware 1.3.5 returns 0 when the interface is down */
	if (channel == 0) {
		err = -EBUSY;
		goto out;
	}

	if ( (channel < 1) || (channel > NUM_CHANNELS) ) {
		printk(KERN_WARNING "%s: Channel out of range (%d)!\n",
		       priv->ndev->name, channel);
		err = -EBUSY;
		goto out;

	}
	freq = channel_frequency[channel-1] * 100000;

 out:
	orinoco_unlock(priv, &flags);

	if (err > 0)
		err = -EBUSY;
	return err ? err : freq;
}

static int orinoco_hw_get_bitratelist(struct orinoco_private *priv,
				      int *numrates, s32 *rates, int max)
{
	hermes_t *hw = &priv->hw;
	struct hermes_idstring list;
	unsigned char *p = (unsigned char *)&list.val;
	int err = 0;
	int num;
	int i;
	unsigned long flags;

	if (orinoco_lock(priv, &flags) != 0)
		return -EBUSY;

	err = hermes_read_ltv(hw, USER_BAP, HERMES_RID_SUPPORTEDDATARATES,
			      sizeof(list), NULL, &list);
	orinoco_unlock(priv, &flags);

	if (err)
		return err;
	
	num = le16_to_cpu(list.len);
	*numrates = num;
	num = min(num, max);

	for (i = 0; i < num; i++) {
		rates[i] = (p[i] & 0x7f) * 500000; /* convert to bps */
	}

	return 0;
}

static int orinoco_ioctl_getname(struct net_device *dev,
				 struct iw_request_info *info,
				 char *name,
				 char *extra)
{
	struct orinoco_private *priv = netdev_priv(dev);
	int numrates;
	int err;

	err = orinoco_hw_get_bitratelist(priv, &numrates, NULL, 0);

	if (!err && (numrates > 2))
		strcpy(name, "IEEE 802.11b");
	else
		strcpy(name, "IEEE 802.11-DS");

	return 0;
}

static int orinoco_ioctl_setwap(struct net_device *dev,
				struct iw_request_info *info,
				struct sockaddr *ap_addr,
				char *extra)
{
	struct orinoco_private *priv = netdev_priv(dev);
	int err = -EINPROGRESS;		/* Call commit handler */
	unsigned long flags;
	static const u8 off_addr[] = { 0x00, 0x00, 0x00, 0x00, 0x00, 0x00 };
	static const u8 any_addr[] = { 0xff, 0xff, 0xff, 0xff, 0xff, 0xff };

	if (orinoco_lock(priv, &flags) != 0)
		return -EBUSY;

	/* Enable automatic roaming - no sanity checks are needed */
	if (memcmp(&ap_addr->sa_data, off_addr, ETH_ALEN) == 0 ||
	    memcmp(&ap_addr->sa_data, any_addr, ETH_ALEN) == 0) {
		priv->bssid_fixed = 0;
		memset(priv->desired_bssid, 0, ETH_ALEN);

		/* "off" means keep existing connection */
		if (ap_addr->sa_data[0] == 0) {
			__orinoco_hw_set_wap(priv);
			err = 0;
		}
		goto out;
	}

	if (priv->firmware_type == FIRMWARE_TYPE_AGERE) {
		printk(KERN_WARNING "%s: Lucent/Agere firmware doesn't "
		       "support manual roaming\n",
		       dev->name);
		err = -EOPNOTSUPP;
		goto out;
	}

	if (priv->iw_mode != IW_MODE_INFRA) {
		printk(KERN_WARNING "%s: Manual roaming supported only in "
		       "managed mode\n", dev->name);
		err = -EOPNOTSUPP;
		goto out;
	}

	/* Intersil firmware hangs without Desired ESSID */
	if (priv->firmware_type == FIRMWARE_TYPE_INTERSIL &&
	    strlen(priv->desired_essid) == 0) {
		printk(KERN_WARNING "%s: Desired ESSID must be set for "
		       "manual roaming\n", dev->name);
		err = -EOPNOTSUPP;
		goto out;
	}

	/* Finally, enable manual roaming */
	priv->bssid_fixed = 1;
	memcpy(priv->desired_bssid, &ap_addr->sa_data, ETH_ALEN);

 out:
	orinoco_unlock(priv, &flags);
	return err;
}

static int orinoco_ioctl_getwap(struct net_device *dev,
				struct iw_request_info *info,
				struct sockaddr *ap_addr,
				char *extra)
{
	struct orinoco_private *priv = netdev_priv(dev);

	hermes_t *hw = &priv->hw;
	int err = 0;
	unsigned long flags;

	if (orinoco_lock(priv, &flags) != 0)
		return -EBUSY;

	ap_addr->sa_family = ARPHRD_ETHER;
	err = hermes_read_ltv(hw, USER_BAP, HERMES_RID_CURRENTBSSID,
			      ETH_ALEN, NULL, ap_addr->sa_data);

	orinoco_unlock(priv, &flags);

	return err;
}

static int orinoco_ioctl_setmode(struct net_device *dev,
				 struct iw_request_info *info,
				 u32 *mode,
				 char *extra)
{
	struct orinoco_private *priv = netdev_priv(dev);
	int err = -EINPROGRESS;		/* Call commit handler */
	unsigned long flags;

	if (priv->iw_mode == *mode)
		return 0;

	if (orinoco_lock(priv, &flags) != 0)
		return -EBUSY;

	switch (*mode) {
	case IW_MODE_ADHOC:
		if (!priv->has_ibss && !priv->has_port3)
			err = -EOPNOTSUPP;
		break;

	case IW_MODE_INFRA:
		break;

	case IW_MODE_MONITOR:
		if (priv->broken_monitor && !force_monitor) {
			printk(KERN_WARNING "%s: Monitor mode support is "
			       "buggy in this firmware, not enabling\n",
			       dev->name);
			err = -EOPNOTSUPP;
		}
		break;

	default:
		err = -EOPNOTSUPP;
		break;
	}

	if (err == -EINPROGRESS) {
		priv->iw_mode = *mode;
		set_port_type(priv);
	}

	orinoco_unlock(priv, &flags);

	return err;
}

static int orinoco_ioctl_getmode(struct net_device *dev,
				 struct iw_request_info *info,
				 u32 *mode,
				 char *extra)
{
	struct orinoco_private *priv = netdev_priv(dev);

	*mode = priv->iw_mode;
	return 0;
}

static int orinoco_ioctl_getiwrange(struct net_device *dev,
				    struct iw_request_info *info,
				    struct iw_point *rrq,
				    char *extra)
{
	struct orinoco_private *priv = netdev_priv(dev);
	int err = 0;
	struct iw_range *range = (struct iw_range *) extra;
	int numrates;
	int i, k;

	rrq->length = sizeof(struct iw_range);
	memset(range, 0, sizeof(struct iw_range));

	range->we_version_compiled = WIRELESS_EXT;
	range->we_version_source = 22;

	/* Set available channels/frequencies */
	range->num_channels = NUM_CHANNELS;
	k = 0;
	for (i = 0; i < NUM_CHANNELS; i++) {
		if (priv->channel_mask & (1 << i)) {
			range->freq[k].i = i + 1;
			range->freq[k].m = channel_frequency[i] * 100000;
			range->freq[k].e = 1;
			k++;
		}
		
		if (k >= IW_MAX_FREQUENCIES)
			break;
	}
	range->num_frequency = k;
	range->sensitivity = 3;

	if (priv->has_wep) {
		range->max_encoding_tokens = ORINOCO_MAX_KEYS;
		range->encoding_size[0] = SMALL_KEY_SIZE;
		range->num_encoding_sizes = 1;

		if (priv->has_big_wep) {
			range->encoding_size[1] = LARGE_KEY_SIZE;
			range->num_encoding_sizes = 2;
		}
	}

	if (priv->has_wpa)
		range->enc_capa = IW_ENC_CAPA_WPA | IW_ENC_CAPA_CIPHER_TKIP;

	if ((priv->iw_mode == IW_MODE_ADHOC) && (!SPY_NUMBER(priv))){
		/* Quality stats meaningless in ad-hoc mode */
	} else {
		range->max_qual.qual = 0x8b - 0x2f;
		range->max_qual.level = 0x2f - 0x95 - 1;
		range->max_qual.noise = 0x2f - 0x95 - 1;
		/* Need to get better values */
		range->avg_qual.qual = 0x24;
		range->avg_qual.level = 0xC2;
		range->avg_qual.noise = 0x9E;
	}

	err = orinoco_hw_get_bitratelist(priv, &numrates,
					 range->bitrate, IW_MAX_BITRATES);
	if (err)
		return err;
	range->num_bitrates = numrates;

	/* Set an indication of the max TCP throughput in bit/s that we can
	 * expect using this interface. May be use for QoS stuff...
	 * Jean II */
	if (numrates > 2)
		range->throughput = 5 * 1000 * 1000;	/* ~5 Mb/s */
	else
		range->throughput = 1.5 * 1000 * 1000;	/* ~1.5 Mb/s */

	range->min_rts = 0;
	range->max_rts = 2347;
	range->min_frag = 256;
	range->max_frag = 2346;

	range->min_pmp = 0;
	range->max_pmp = 65535000;
	range->min_pmt = 0;
	range->max_pmt = 65535 * 1000;	/* ??? */
	range->pmp_flags = IW_POWER_PERIOD;
	range->pmt_flags = IW_POWER_TIMEOUT;
	range->pm_capa = IW_POWER_PERIOD | IW_POWER_TIMEOUT | IW_POWER_UNICAST_R;

	range->retry_capa = IW_RETRY_LIMIT | IW_RETRY_LIFETIME;
	range->retry_flags = IW_RETRY_LIMIT;
	range->r_time_flags = IW_RETRY_LIFETIME;
	range->min_retry = 0;
	range->max_retry = 65535;	/* ??? */
	range->min_r_time = 0;
	range->max_r_time = 65535 * 1000;	/* ??? */

	if (priv->firmware_type == FIRMWARE_TYPE_AGERE)
		range->scan_capa = IW_SCAN_CAPA_ESSID;
	else
		range->scan_capa = IW_SCAN_CAPA_NONE;

	/* Event capability (kernel) */
	IW_EVENT_CAPA_SET_KERNEL(range->event_capa);
	/* Event capability (driver) */
	IW_EVENT_CAPA_SET(range->event_capa, SIOCGIWTHRSPY);
	IW_EVENT_CAPA_SET(range->event_capa, SIOCGIWAP);
	IW_EVENT_CAPA_SET(range->event_capa, SIOCGIWSCAN);
	IW_EVENT_CAPA_SET(range->event_capa, IWEVTXDROP);

	return 0;
}

static int orinoco_ioctl_setiwencode(struct net_device *dev,
				     struct iw_request_info *info,
				     struct iw_point *erq,
				     char *keybuf)
{
	struct orinoco_private *priv = netdev_priv(dev);
	int index = (erq->flags & IW_ENCODE_INDEX) - 1;
	int setindex = priv->tx_key;
	int encode_alg = priv->encode_alg;
	int restricted = priv->wep_restrict;
	u16 xlen = 0;
	int err = -EINPROGRESS;		/* Call commit handler */
	unsigned long flags;

	if (! priv->has_wep)
		return -EOPNOTSUPP;

	if (erq->pointer) {
		/* We actually have a key to set - check its length */
		if (erq->length > LARGE_KEY_SIZE)
			return -E2BIG;

		if ( (erq->length > SMALL_KEY_SIZE) && !priv->has_big_wep )
			return -E2BIG;
	}

	if (orinoco_lock(priv, &flags) != 0)
		return -EBUSY;

	/* Clear any TKIP key we have */
	if ((priv->has_wpa) && (priv->encode_alg == IW_ENCODE_ALG_TKIP))
		(void) orinoco_clear_tkip_key(priv, setindex);

	if (erq->length > 0) {
		if ((index < 0) || (index >= ORINOCO_MAX_KEYS))
			index = priv->tx_key;

		/* Adjust key length to a supported value */
		if (erq->length > SMALL_KEY_SIZE) {
			xlen = LARGE_KEY_SIZE;
		} else if (erq->length > 0) {
			xlen = SMALL_KEY_SIZE;
		} else
			xlen = 0;

		/* Switch on WEP if off */
		if ((encode_alg != IW_ENCODE_ALG_WEP) && (xlen > 0)) {
			setindex = index;
			encode_alg = IW_ENCODE_ALG_WEP;
		}
	} else {
		/* Important note : if the user do "iwconfig eth0 enc off",
		 * we will arrive there with an index of -1. This is valid
		 * but need to be taken care off... Jean II */
		if ((index < 0) || (index >= ORINOCO_MAX_KEYS)) {
			if((index != -1) || (erq->flags == 0)) {
				err = -EINVAL;
				goto out;
			}
		} else {
			/* Set the index : Check that the key is valid */
			if(priv->keys[index].len == 0) {
				err = -EINVAL;
				goto out;
			}
			setindex = index;
		}
	}

	if (erq->flags & IW_ENCODE_DISABLED)
		encode_alg = IW_ENCODE_ALG_NONE;
	if (erq->flags & IW_ENCODE_OPEN)
		restricted = 0;
	if (erq->flags & IW_ENCODE_RESTRICTED)
		restricted = 1;

	if (erq->pointer && erq->length > 0) {
		priv->keys[index].len = cpu_to_le16(xlen);
		memset(priv->keys[index].data, 0,
		       sizeof(priv->keys[index].data));
		memcpy(priv->keys[index].data, keybuf, erq->length);
	}
	priv->tx_key = setindex;

	/* Try fast key change if connected and only keys are changed */
	if ((priv->encode_alg == encode_alg) &&
	    (priv->wep_restrict == restricted) &&
	    netif_carrier_ok(dev)) {
		err = __orinoco_hw_setup_wepkeys(priv);
		/* No need to commit if successful */
		goto out;
	}

	priv->encode_alg = encode_alg;
	priv->wep_restrict = restricted;

 out:
	orinoco_unlock(priv, &flags);

	return err;
}

static int orinoco_ioctl_getiwencode(struct net_device *dev,
				     struct iw_request_info *info,
				     struct iw_point *erq,
				     char *keybuf)
{
	struct orinoco_private *priv = netdev_priv(dev);
	int index = (erq->flags & IW_ENCODE_INDEX) - 1;
	u16 xlen = 0;
	unsigned long flags;

	if (! priv->has_wep)
		return -EOPNOTSUPP;

	if (orinoco_lock(priv, &flags) != 0)
		return -EBUSY;

	if ((index < 0) || (index >= ORINOCO_MAX_KEYS))
		index = priv->tx_key;

	erq->flags = 0;
	if (!priv->encode_alg)
		erq->flags |= IW_ENCODE_DISABLED;
	erq->flags |= index + 1;

	if (priv->wep_restrict)
		erq->flags |= IW_ENCODE_RESTRICTED;
	else
		erq->flags |= IW_ENCODE_OPEN;

	xlen = le16_to_cpu(priv->keys[index].len);

	erq->length = xlen;

	memcpy(keybuf, priv->keys[index].data, ORINOCO_MAX_KEY_SIZE);

	orinoco_unlock(priv, &flags);
	return 0;
}

static int orinoco_ioctl_setessid(struct net_device *dev,
				  struct iw_request_info *info,
				  struct iw_point *erq,
				  char *essidbuf)
{
	struct orinoco_private *priv = netdev_priv(dev);
	unsigned long flags;

	/* Note : ESSID is ignored in Ad-Hoc demo mode, but we can set it
	 * anyway... - Jean II */

	/* Hum... Should not use Wireless Extension constant (may change),
	 * should use our own... - Jean II */
	if (erq->length > IW_ESSID_MAX_SIZE)
		return -E2BIG;

	if (orinoco_lock(priv, &flags) != 0)
		return -EBUSY;

	/* NULL the string (for NULL termination & ESSID = ANY) - Jean II */
	memset(priv->desired_essid, 0, sizeof(priv->desired_essid));

	/* If not ANY, get the new ESSID */
	if (erq->flags) {
		memcpy(priv->desired_essid, essidbuf, erq->length);
	}

	orinoco_unlock(priv, &flags);

	return -EINPROGRESS;		/* Call commit handler */
}

static int orinoco_ioctl_getessid(struct net_device *dev,
				  struct iw_request_info *info,
				  struct iw_point *erq,
				  char *essidbuf)
{
	struct orinoco_private *priv = netdev_priv(dev);
	int active;
	int err = 0;
	unsigned long flags;

	if (netif_running(dev)) {
		err = orinoco_hw_get_essid(priv, &active, essidbuf);
		if (err < 0)
			return err;
		erq->length = err;
	} else {
		if (orinoco_lock(priv, &flags) != 0)
			return -EBUSY;
		memcpy(essidbuf, priv->desired_essid, IW_ESSID_MAX_SIZE);
		erq->length = strlen(priv->desired_essid);
		orinoco_unlock(priv, &flags);
	}

	erq->flags = 1;

	return 0;
}

static int orinoco_ioctl_setnick(struct net_device *dev,
				 struct iw_request_info *info,
				 struct iw_point *nrq,
				 char *nickbuf)
{
	struct orinoco_private *priv = netdev_priv(dev);
	unsigned long flags;

	if (nrq->length > IW_ESSID_MAX_SIZE)
		return -E2BIG;

	if (orinoco_lock(priv, &flags) != 0)
		return -EBUSY;

	memset(priv->nick, 0, sizeof(priv->nick));
	memcpy(priv->nick, nickbuf, nrq->length);

	orinoco_unlock(priv, &flags);

	return -EINPROGRESS;		/* Call commit handler */
}

static int orinoco_ioctl_getnick(struct net_device *dev,
				 struct iw_request_info *info,
				 struct iw_point *nrq,
				 char *nickbuf)
{
	struct orinoco_private *priv = netdev_priv(dev);
	unsigned long flags;

	if (orinoco_lock(priv, &flags) != 0)
		return -EBUSY;

	memcpy(nickbuf, priv->nick, IW_ESSID_MAX_SIZE);
	orinoco_unlock(priv, &flags);

	nrq->length = strlen(priv->nick);

	return 0;
}

static int orinoco_ioctl_setfreq(struct net_device *dev,
				 struct iw_request_info *info,
				 struct iw_freq *frq,
				 char *extra)
{
	struct orinoco_private *priv = netdev_priv(dev);
	int chan = -1;
	unsigned long flags;
	int err = -EINPROGRESS;		/* Call commit handler */

	/* In infrastructure mode the AP sets the channel */
	if (priv->iw_mode == IW_MODE_INFRA)
		return -EBUSY;

	if ( (frq->e == 0) && (frq->m <= 1000) ) {
		/* Setting by channel number */
		chan = frq->m;
	} else {
		/* Setting by frequency - search the table */
		int mult = 1;
		int i;

		for (i = 0; i < (6 - frq->e); i++)
			mult *= 10;

		for (i = 0; i < NUM_CHANNELS; i++)
			if (frq->m == (channel_frequency[i] * mult))
				chan = i+1;
	}

	if ( (chan < 1) || (chan > NUM_CHANNELS) ||
	     ! (priv->channel_mask & (1 << (chan-1)) ) )
		return -EINVAL;

	if (orinoco_lock(priv, &flags) != 0)
		return -EBUSY;

	priv->channel = chan;
	if (priv->iw_mode == IW_MODE_MONITOR) {
		/* Fast channel change - no commit if successful */
		hermes_t *hw = &priv->hw;
		err = hermes_docmd_wait(hw, HERMES_CMD_TEST |
					    HERMES_TEST_SET_CHANNEL,
					chan, NULL);
	}
	orinoco_unlock(priv, &flags);

	return err;
}

static int orinoco_ioctl_getfreq(struct net_device *dev,
				 struct iw_request_info *info,
				 struct iw_freq *frq,
				 char *extra)
{
	struct orinoco_private *priv = netdev_priv(dev);
	int tmp;

	/* Locking done in there */
	tmp = orinoco_hw_get_freq(priv);
	if (tmp < 0) {
		return tmp;
	}

	frq->m = tmp;
	frq->e = 1;

	return 0;
}

static int orinoco_ioctl_getsens(struct net_device *dev,
				 struct iw_request_info *info,
				 struct iw_param *srq,
				 char *extra)
{
	struct orinoco_private *priv = netdev_priv(dev);
	hermes_t *hw = &priv->hw;
	u16 val;
	int err;
	unsigned long flags;

	if (!priv->has_sensitivity)
		return -EOPNOTSUPP;

	if (orinoco_lock(priv, &flags) != 0)
		return -EBUSY;
	err = hermes_read_wordrec(hw, USER_BAP,
				  HERMES_RID_CNFSYSTEMSCALE, &val);
	orinoco_unlock(priv, &flags);

	if (err)
		return err;

	srq->value = val;
	srq->fixed = 0; /* auto */

	return 0;
}

static int orinoco_ioctl_setsens(struct net_device *dev,
				 struct iw_request_info *info,
				 struct iw_param *srq,
				 char *extra)
{
	struct orinoco_private *priv = netdev_priv(dev);
	int val = srq->value;
	unsigned long flags;

	if (!priv->has_sensitivity)
		return -EOPNOTSUPP;

	if ((val < 1) || (val > 3))
		return -EINVAL;
	
	if (orinoco_lock(priv, &flags) != 0)
		return -EBUSY;
	priv->ap_density = val;
	orinoco_unlock(priv, &flags);

	return -EINPROGRESS;		/* Call commit handler */
}

static int orinoco_ioctl_setrts(struct net_device *dev,
				struct iw_request_info *info,
				struct iw_param *rrq,
				char *extra)
{
	struct orinoco_private *priv = netdev_priv(dev);
	int val = rrq->value;
	unsigned long flags;

	if (rrq->disabled)
		val = 2347;

	if ( (val < 0) || (val > 2347) )
		return -EINVAL;

	if (orinoco_lock(priv, &flags) != 0)
		return -EBUSY;

	priv->rts_thresh = val;
	orinoco_unlock(priv, &flags);

	return -EINPROGRESS;		/* Call commit handler */
}

static int orinoco_ioctl_getrts(struct net_device *dev,
				struct iw_request_info *info,
				struct iw_param *rrq,
				char *extra)
{
	struct orinoco_private *priv = netdev_priv(dev);

	rrq->value = priv->rts_thresh;
	rrq->disabled = (rrq->value == 2347);
	rrq->fixed = 1;

	return 0;
}

static int orinoco_ioctl_setfrag(struct net_device *dev,
				 struct iw_request_info *info,
				 struct iw_param *frq,
				 char *extra)
{
	struct orinoco_private *priv = netdev_priv(dev);
	int err = -EINPROGRESS;		/* Call commit handler */
	unsigned long flags;

	if (orinoco_lock(priv, &flags) != 0)
		return -EBUSY;

	if (priv->has_mwo) {
		if (frq->disabled)
			priv->mwo_robust = 0;
		else {
			if (frq->fixed)
				printk(KERN_WARNING "%s: Fixed fragmentation is "
				       "not supported on this firmware. "
				       "Using MWO robust instead.\n", dev->name);
			priv->mwo_robust = 1;
		}
	} else {
		if (frq->disabled)
			priv->frag_thresh = 2346;
		else {
			if ( (frq->value < 256) || (frq->value > 2346) )
				err = -EINVAL;
			else
				priv->frag_thresh = frq->value & ~0x1; /* must be even */
		}
	}

	orinoco_unlock(priv, &flags);

	return err;
}

static int orinoco_ioctl_getfrag(struct net_device *dev,
				 struct iw_request_info *info,
				 struct iw_param *frq,
				 char *extra)
{
	struct orinoco_private *priv = netdev_priv(dev);
	hermes_t *hw = &priv->hw;
	int err;
	u16 val;
	unsigned long flags;

	if (orinoco_lock(priv, &flags) != 0)
		return -EBUSY;
	
	if (priv->has_mwo) {
		err = hermes_read_wordrec(hw, USER_BAP,
					  HERMES_RID_CNFMWOROBUST_AGERE,
					  &val);
		if (err)
			val = 0;

		frq->value = val ? 2347 : 0;
		frq->disabled = ! val;
		frq->fixed = 0;
	} else {
		err = hermes_read_wordrec(hw, USER_BAP, HERMES_RID_CNFFRAGMENTATIONTHRESHOLD,
					  &val);
		if (err)
			val = 0;

		frq->value = val;
		frq->disabled = (val >= 2346);
		frq->fixed = 1;
	}

	orinoco_unlock(priv, &flags);
	
	return err;
}

static int orinoco_ioctl_setrate(struct net_device *dev,
				 struct iw_request_info *info,
				 struct iw_param *rrq,
				 char *extra)
{
	struct orinoco_private *priv = netdev_priv(dev);
	int ratemode = -1;
	int bitrate; /* 100s of kilobits */
	int i;
	unsigned long flags;
	
	/* As the user space doesn't know our highest rate, it uses -1
	 * to ask us to set the highest rate.  Test it using "iwconfig
	 * ethX rate auto" - Jean II */
	if (rrq->value == -1)
		bitrate = 110;
	else {
		if (rrq->value % 100000)
			return -EINVAL;
		bitrate = rrq->value / 100000;
	}

	if ( (bitrate != 10) && (bitrate != 20) &&
	     (bitrate != 55) && (bitrate != 110) )
		return -EINVAL;

	for (i = 0; i < BITRATE_TABLE_SIZE; i++)
		if ( (bitrate_table[i].bitrate == bitrate) &&
		     (bitrate_table[i].automatic == ! rrq->fixed) ) {
			ratemode = i;
			break;
		}
	
	if (ratemode == -1)
		return -EINVAL;

	if (orinoco_lock(priv, &flags) != 0)
		return -EBUSY;
	priv->bitratemode = ratemode;
	orinoco_unlock(priv, &flags);

	return -EINPROGRESS;
}

static int orinoco_ioctl_getrate(struct net_device *dev,
				 struct iw_request_info *info,
				 struct iw_param *rrq,
				 char *extra)
{
	struct orinoco_private *priv = netdev_priv(dev);
	hermes_t *hw = &priv->hw;
	int err = 0;
	int ratemode;
	int i;
	u16 val;
	unsigned long flags;

	if (orinoco_lock(priv, &flags) != 0)
		return -EBUSY;

	ratemode = priv->bitratemode;

	BUG_ON((ratemode < 0) || (ratemode >= BITRATE_TABLE_SIZE));

	rrq->value = bitrate_table[ratemode].bitrate * 100000;
	rrq->fixed = ! bitrate_table[ratemode].automatic;
	rrq->disabled = 0;

	/* If the interface is running we try to find more about the
	   current mode */
	if (netif_running(dev)) {
		err = hermes_read_wordrec(hw, USER_BAP,
					  HERMES_RID_CURRENTTXRATE, &val);
		if (err)
			goto out;
		
		switch (priv->firmware_type) {
		case FIRMWARE_TYPE_AGERE: /* Lucent style rate */
			/* Note : in Lucent firmware, the return value of
			 * HERMES_RID_CURRENTTXRATE is the bitrate in Mb/s,
			 * and therefore is totally different from the
			 * encoding of HERMES_RID_CNFTXRATECONTROL.
			 * Don't forget that 6Mb/s is really 5.5Mb/s */
			if (val == 6)
				rrq->value = 5500000;
			else
				rrq->value = val * 1000000;
			break;
		case FIRMWARE_TYPE_INTERSIL: /* Intersil style rate */
		case FIRMWARE_TYPE_SYMBOL: /* Symbol style rate */
			for (i = 0; i < BITRATE_TABLE_SIZE; i++)
				if (bitrate_table[i].intersil_txratectrl == val) {
					ratemode = i;
					break;
				}
			if (i >= BITRATE_TABLE_SIZE)
				printk(KERN_INFO "%s: Unable to determine current bitrate (0x%04hx)\n",
				       dev->name, val);

			rrq->value = bitrate_table[ratemode].bitrate * 100000;
			break;
		default:
			BUG();
		}
	}

 out:
	orinoco_unlock(priv, &flags);

	return err;
}

static int orinoco_ioctl_setpower(struct net_device *dev,
				  struct iw_request_info *info,
				  struct iw_param *prq,
				  char *extra)
{
	struct orinoco_private *priv = netdev_priv(dev);
	int err = -EINPROGRESS;		/* Call commit handler */
	unsigned long flags;

	if (orinoco_lock(priv, &flags) != 0)
		return -EBUSY;

	if (prq->disabled) {
		priv->pm_on = 0;
	} else {
		switch (prq->flags & IW_POWER_MODE) {
		case IW_POWER_UNICAST_R:
			priv->pm_mcast = 0;
			priv->pm_on = 1;
			break;
		case IW_POWER_ALL_R:
			priv->pm_mcast = 1;
			priv->pm_on = 1;
			break;
		case IW_POWER_ON:
			/* No flags : but we may have a value - Jean II */
			break;
		default:
			err = -EINVAL;
			goto out;
		}
		
		if (prq->flags & IW_POWER_TIMEOUT) {
			priv->pm_on = 1;
			priv->pm_timeout = prq->value / 1000;
		}
		if (prq->flags & IW_POWER_PERIOD) {
			priv->pm_on = 1;
			priv->pm_period = prq->value / 1000;
		}
		/* It's valid to not have a value if we are just toggling
		 * the flags... Jean II */
		if(!priv->pm_on) {
			err = -EINVAL;
			goto out;
		}			
	}

 out:
	orinoco_unlock(priv, &flags);

	return err;
}

static int orinoco_ioctl_getpower(struct net_device *dev,
				  struct iw_request_info *info,
				  struct iw_param *prq,
				  char *extra)
{
	struct orinoco_private *priv = netdev_priv(dev);
	hermes_t *hw = &priv->hw;
	int err = 0;
	u16 enable, period, timeout, mcast;
	unsigned long flags;

	if (orinoco_lock(priv, &flags) != 0)
		return -EBUSY;
	
	err = hermes_read_wordrec(hw, USER_BAP, HERMES_RID_CNFPMENABLED, &enable);
	if (err)
		goto out;

	err = hermes_read_wordrec(hw, USER_BAP,
				  HERMES_RID_CNFMAXSLEEPDURATION, &period);
	if (err)
		goto out;

	err = hermes_read_wordrec(hw, USER_BAP, HERMES_RID_CNFPMHOLDOVERDURATION, &timeout);
	if (err)
		goto out;

	err = hermes_read_wordrec(hw, USER_BAP, HERMES_RID_CNFMULTICASTRECEIVE, &mcast);
	if (err)
		goto out;

	prq->disabled = !enable;
	/* Note : by default, display the period */
	if ((prq->flags & IW_POWER_TYPE) == IW_POWER_TIMEOUT) {
		prq->flags = IW_POWER_TIMEOUT;
		prq->value = timeout * 1000;
	} else {
		prq->flags = IW_POWER_PERIOD;
		prq->value = period * 1000;
	}
	if (mcast)
		prq->flags |= IW_POWER_ALL_R;
	else
		prq->flags |= IW_POWER_UNICAST_R;

 out:
	orinoco_unlock(priv, &flags);

	return err;
}

static int orinoco_ioctl_set_encodeext(struct net_device *dev,
				       struct iw_request_info *info,
				       union iwreq_data *wrqu,
				       char *extra)
{
	struct orinoco_private *priv = netdev_priv(dev);
	struct iw_point *encoding = &wrqu->encoding;
	struct iw_encode_ext *ext = (struct iw_encode_ext *)extra;
	int idx, alg = ext->alg, set_key = 1;
	unsigned long flags;
	int err = -EINVAL;
	u16 key_len;

	if (orinoco_lock(priv, &flags) != 0)
		return -EBUSY;

	/* Determine and validate the key index */
	idx = encoding->flags & IW_ENCODE_INDEX;
	if (idx) {
		if ((idx < 1) || (idx > 4))
			goto out;
		idx--;
	} else
		idx = priv->tx_key;

	if (encoding->flags & IW_ENCODE_DISABLED)
	    alg = IW_ENCODE_ALG_NONE;

	if (priv->has_wpa && (alg != IW_ENCODE_ALG_TKIP)) {
		/* Clear any TKIP TX key we had */
		(void) orinoco_clear_tkip_key(priv, priv->tx_key);
	}

	if (ext->ext_flags & IW_ENCODE_EXT_SET_TX_KEY) {
		priv->tx_key = idx;
		set_key = ((alg == IW_ENCODE_ALG_TKIP) ||
			   (ext->key_len > 0)) ? 1 : 0;
	}

	if (set_key) {
		/* Set the requested key first */
		switch (alg) {
		case IW_ENCODE_ALG_NONE:
			priv->encode_alg = alg;
			priv->keys[idx].len = 0;
			break;

		case IW_ENCODE_ALG_WEP:
			if (ext->key_len > SMALL_KEY_SIZE)
				key_len = LARGE_KEY_SIZE;
			else if (ext->key_len > 0)
				key_len = SMALL_KEY_SIZE;
			else
				goto out;

			priv->encode_alg = alg;
			priv->keys[idx].len = cpu_to_le16(key_len);

			key_len = min(ext->key_len, key_len);

			memset(priv->keys[idx].data, 0, ORINOCO_MAX_KEY_SIZE);
			memcpy(priv->keys[idx].data, ext->key, key_len);
			break;

		case IW_ENCODE_ALG_TKIP:
		{
			hermes_t *hw = &priv->hw;
			u8 *tkip_iv = NULL;

			if (!priv->has_wpa ||
			    (ext->key_len > sizeof(priv->tkip_key[0])))
				goto out;

			priv->encode_alg = alg;
			memset(&priv->tkip_key[idx], 0,
			       sizeof(priv->tkip_key[idx]));
			memcpy(&priv->tkip_key[idx], ext->key, ext->key_len);

			if (ext->ext_flags & IW_ENCODE_EXT_RX_SEQ_VALID)
				tkip_iv = &ext->rx_seq[0];

			err = __orinoco_hw_set_tkip_key(hw, idx,
				 ext->ext_flags & IW_ENCODE_EXT_SET_TX_KEY,
				 (u8 *) &priv->tkip_key[idx],
				 tkip_iv, NULL);
			if (err)
				printk(KERN_ERR "%s: Error %d setting TKIP key"
				       "\n", dev->name, err);

			goto out;
		}
		default:
			goto out;
		}
	}
	err = -EINPROGRESS;
 out:
	orinoco_unlock(priv, &flags);

	return err;
}

static int orinoco_ioctl_get_encodeext(struct net_device *dev,
				       struct iw_request_info *info,
				       union iwreq_data *wrqu,
				       char *extra)
{
	struct orinoco_private *priv = netdev_priv(dev);
	struct iw_point *encoding = &wrqu->encoding;
	struct iw_encode_ext *ext = (struct iw_encode_ext *)extra;
	int idx, max_key_len;
	unsigned long flags;
	int err;

	if (orinoco_lock(priv, &flags) != 0)
		return -EBUSY;

	err = -EINVAL;
	max_key_len = encoding->length - sizeof(*ext);
	if (max_key_len < 0)
		goto out;

	idx = encoding->flags & IW_ENCODE_INDEX;
	if (idx) {
		if ((idx < 1) || (idx > 4))
			goto out;
		idx--;
	} else
		idx = priv->tx_key;

	encoding->flags = idx + 1;
	memset(ext, 0, sizeof(*ext));

	ext->alg = priv->encode_alg;
	switch (priv->encode_alg) {
	case IW_ENCODE_ALG_NONE:
		ext->key_len = 0;
		encoding->flags |= IW_ENCODE_DISABLED;
		break;
	case IW_ENCODE_ALG_WEP:
		ext->key_len = min_t(u16, le16_to_cpu(priv->keys[idx].len),
				     max_key_len);
		memcpy(ext->key, priv->keys[idx].data, ext->key_len);
		encoding->flags |= IW_ENCODE_ENABLED;
		break;
	case IW_ENCODE_ALG_TKIP:
		ext->key_len = min_t(u16, sizeof(struct orinoco_tkip_key),
				     max_key_len);
		memcpy(ext->key, &priv->tkip_key[idx], ext->key_len);
		encoding->flags |= IW_ENCODE_ENABLED;
		break;
	}

	err = 0;
 out:
	orinoco_unlock(priv, &flags);

	return err;
}

static int orinoco_ioctl_set_auth(struct net_device *dev,
				  struct iw_request_info *info,
				  union iwreq_data *wrqu, char *extra)
{
	struct orinoco_private *priv = netdev_priv(dev);
	hermes_t *hw = &priv->hw;
	struct iw_param *param = &wrqu->param;
	unsigned long flags;
	int ret = -EINPROGRESS;

	if (orinoco_lock(priv, &flags) != 0)
		return -EBUSY;

	switch (param->flags & IW_AUTH_INDEX) {
	case IW_AUTH_WPA_VERSION:
	case IW_AUTH_CIPHER_PAIRWISE:
	case IW_AUTH_CIPHER_GROUP:
	case IW_AUTH_RX_UNENCRYPTED_EAPOL:
	case IW_AUTH_PRIVACY_INVOKED:
	case IW_AUTH_DROP_UNENCRYPTED:
		/*
		 * orinoco does not use these parameters
		 */
		break;

	case IW_AUTH_KEY_MGMT:
		/* wl_lkm implies value 2 == PSK for Hermes I
		 * which ties in with WEXT
		 * no other hints tho :(
		 */
		priv->key_mgmt = param->value;
		break;

	case IW_AUTH_TKIP_COUNTERMEASURES:
		/* When countermeasures are enabled, shut down the
		 * card; when disabled, re-enable the card. This must
		 * take effect immediately.
		 *
		 * TODO: Make sure that the EAPOL message is getting
		 *       out before card disabled
		 */
		if (param->value) {
			priv->tkip_cm_active = 1;
			ret = hermes_enable_port(hw, 0);
		} else {
			priv->tkip_cm_active = 0;
			ret = hermes_disable_port(hw, 0);
		}
		break;

	case IW_AUTH_80211_AUTH_ALG:
		if (param->value & IW_AUTH_ALG_SHARED_KEY)
			priv->wep_restrict = 1;
		else if (param->value & IW_AUTH_ALG_OPEN_SYSTEM)
			priv->wep_restrict = 0;
		else
			ret = -EINVAL;
		break;

	case IW_AUTH_WPA_ENABLED:
		if (priv->has_wpa) {
			priv->wpa_enabled = param->value ? 1 : 0;
		} else {
			if (param->value)
				ret = -EOPNOTSUPP;
			/* else silently accept disable of WPA */
			priv->wpa_enabled = 0;
		}
		break;

	default:
		ret = -EOPNOTSUPP;
	}

	orinoco_unlock(priv, &flags);
	return ret;
}

static int orinoco_ioctl_get_auth(struct net_device *dev,
				  struct iw_request_info *info,
				  union iwreq_data *wrqu, char *extra)
{
	struct orinoco_private *priv = netdev_priv(dev);
	struct iw_param *param = &wrqu->param;
	unsigned long flags;
	int ret = 0;

	if (orinoco_lock(priv, &flags) != 0)
		return -EBUSY;

	switch (param->flags & IW_AUTH_INDEX) {
	case IW_AUTH_KEY_MGMT:
		param->value = priv->key_mgmt;
		break;

	case IW_AUTH_TKIP_COUNTERMEASURES:
		param->value = priv->tkip_cm_active;
		break;

	case IW_AUTH_80211_AUTH_ALG:
		if (priv->wep_restrict)
			param->value = IW_AUTH_ALG_SHARED_KEY;
		else
			param->value = IW_AUTH_ALG_OPEN_SYSTEM;
		break;

	case IW_AUTH_WPA_ENABLED:
		param->value = priv->wpa_enabled;
		break;

	default:
		ret = -EOPNOTSUPP;
	}

	orinoco_unlock(priv, &flags);
	return ret;
}

static int orinoco_ioctl_set_genie(struct net_device *dev,
				   struct iw_request_info *info,
				   union iwreq_data *wrqu, char *extra)
{
	struct orinoco_private *priv = netdev_priv(dev);
	u8 *buf;
	unsigned long flags;

	/* cut off at IEEE80211_MAX_DATA_LEN */
	if ((wrqu->data.length > IEEE80211_MAX_DATA_LEN) ||
	    (wrqu->data.length && (extra == NULL)))
		return -EINVAL;

	if (wrqu->data.length) {
		buf = kmalloc(wrqu->data.length, GFP_KERNEL);
		if (buf == NULL)
			return -ENOMEM;

		memcpy(buf, extra, wrqu->data.length);
	} else
		buf = NULL;

	if (orinoco_lock(priv, &flags) != 0) {
		kfree(buf);
		return -EBUSY;
	}

	kfree(priv->wpa_ie);
	priv->wpa_ie = buf;
	priv->wpa_ie_len = wrqu->data.length;

	if (priv->wpa_ie) {
		/* Looks like wl_lkm wants to check the auth alg, and
		 * somehow pass it to the firmware.
		 * Instead it just calls the key mgmt rid
		 *   - we do this in set auth.
		 */
	}

	orinoco_unlock(priv, &flags);
	return 0;
}

static int orinoco_ioctl_get_genie(struct net_device *dev,
				   struct iw_request_info *info,
				   union iwreq_data *wrqu, char *extra)
{
	struct orinoco_private *priv = netdev_priv(dev);
	unsigned long flags;
	int err = 0;

	if (orinoco_lock(priv, &flags) != 0)
		return -EBUSY;

	if ((priv->wpa_ie_len == 0) || (priv->wpa_ie == NULL)) {
		wrqu->data.length = 0;
		goto out;
	}

	if (wrqu->data.length < priv->wpa_ie_len) {
		err = -E2BIG;
		goto out;
	}

	wrqu->data.length = priv->wpa_ie_len;
	memcpy(extra, priv->wpa_ie, priv->wpa_ie_len);

out:
	orinoco_unlock(priv, &flags);
	return err;
}

static int orinoco_ioctl_set_mlme(struct net_device *dev,
				  struct iw_request_info *info,
				  union iwreq_data *wrqu, char *extra)
{
	struct orinoco_private *priv = netdev_priv(dev);
	hermes_t *hw = &priv->hw;
	struct iw_mlme *mlme = (struct iw_mlme *)extra;
	unsigned long flags;
	int ret = 0;

	if (orinoco_lock(priv, &flags) != 0)
		return -EBUSY;

	switch (mlme->cmd) {
	case IW_MLME_DEAUTH:
		/* silently ignore */
		break;

	case IW_MLME_DISASSOC:
	{
		struct {
			u8 addr[ETH_ALEN];
			__le16 reason_code;
		} __attribute__ ((packed)) buf;

		memcpy(buf.addr, mlme->addr.sa_data, ETH_ALEN);
		buf.reason_code = cpu_to_le16(mlme->reason_code);
		ret = HERMES_WRITE_RECORD(hw, USER_BAP,
					  HERMES_RID_CNFDISASSOCIATE,
					  &buf);
		break;
	}
	default:
		ret = -EOPNOTSUPP;
	}

	orinoco_unlock(priv, &flags);
	return ret;
}

static int orinoco_ioctl_getretry(struct net_device *dev,
				  struct iw_request_info *info,
				  struct iw_param *rrq,
				  char *extra)
{
	struct orinoco_private *priv = netdev_priv(dev);
	hermes_t *hw = &priv->hw;
	int err = 0;
	u16 short_limit, long_limit, lifetime;
	unsigned long flags;

	if (orinoco_lock(priv, &flags) != 0)
		return -EBUSY;
	
	err = hermes_read_wordrec(hw, USER_BAP, HERMES_RID_SHORTRETRYLIMIT,
				  &short_limit);
	if (err)
		goto out;

	err = hermes_read_wordrec(hw, USER_BAP, HERMES_RID_LONGRETRYLIMIT,
				  &long_limit);
	if (err)
		goto out;

	err = hermes_read_wordrec(hw, USER_BAP, HERMES_RID_MAXTRANSMITLIFETIME,
				  &lifetime);
	if (err)
		goto out;

	rrq->disabled = 0;		/* Can't be disabled */

	/* Note : by default, display the retry number */
	if ((rrq->flags & IW_RETRY_TYPE) == IW_RETRY_LIFETIME) {
		rrq->flags = IW_RETRY_LIFETIME;
		rrq->value = lifetime * 1000;	/* ??? */
	} else {
		/* By default, display the min number */
		if ((rrq->flags & IW_RETRY_LONG)) {
			rrq->flags = IW_RETRY_LIMIT | IW_RETRY_LONG;
			rrq->value = long_limit;
		} else {
			rrq->flags = IW_RETRY_LIMIT;
			rrq->value = short_limit;
			if(short_limit != long_limit)
				rrq->flags |= IW_RETRY_SHORT;
		}
	}

 out:
	orinoco_unlock(priv, &flags);

	return err;
}

static int orinoco_ioctl_reset(struct net_device *dev,
			       struct iw_request_info *info,
			       void *wrqu,
			       char *extra)
{
	struct orinoco_private *priv = netdev_priv(dev);

	if (! capable(CAP_NET_ADMIN))
		return -EPERM;

	if (info->cmd == (SIOCIWFIRSTPRIV + 0x1)) {
		printk(KERN_DEBUG "%s: Forcing reset!\n", dev->name);

		/* Firmware reset */
		orinoco_reset(&priv->reset_work);
	} else {
		printk(KERN_DEBUG "%s: Force scheduling reset!\n", dev->name);

		schedule_work(&priv->reset_work);
	}

	return 0;
}

static int orinoco_ioctl_setibssport(struct net_device *dev,
				     struct iw_request_info *info,
				     void *wrqu,
				     char *extra)

{
	struct orinoco_private *priv = netdev_priv(dev);
	int val = *( (int *) extra );
	unsigned long flags;

	if (orinoco_lock(priv, &flags) != 0)
		return -EBUSY;

	priv->ibss_port = val ;

	/* Actually update the mode we are using */
	set_port_type(priv);

	orinoco_unlock(priv, &flags);
	return -EINPROGRESS;		/* Call commit handler */
}

static int orinoco_ioctl_getibssport(struct net_device *dev,
				     struct iw_request_info *info,
				     void *wrqu,
				     char *extra)
{
	struct orinoco_private *priv = netdev_priv(dev);
	int *val = (int *) extra;

	*val = priv->ibss_port;
	return 0;
}

static int orinoco_ioctl_setport3(struct net_device *dev,
				  struct iw_request_info *info,
				  void *wrqu,
				  char *extra)
{
	struct orinoco_private *priv = netdev_priv(dev);
	int val = *( (int *) extra );
	int err = 0;
	unsigned long flags;

	if (orinoco_lock(priv, &flags) != 0)
		return -EBUSY;

	switch (val) {
	case 0: /* Try to do IEEE ad-hoc mode */
		if (! priv->has_ibss) {
			err = -EINVAL;
			break;
		}
		priv->prefer_port3 = 0;
			
		break;

	case 1: /* Try to do Lucent proprietary ad-hoc mode */
		if (! priv->has_port3) {
			err = -EINVAL;
			break;
		}
		priv->prefer_port3 = 1;
		break;

	default:
		err = -EINVAL;
	}

	if (! err) {
		/* Actually update the mode we are using */
		set_port_type(priv);
		err = -EINPROGRESS;
	}

	orinoco_unlock(priv, &flags);

	return err;
}

static int orinoco_ioctl_getport3(struct net_device *dev,
				  struct iw_request_info *info,
				  void *wrqu,
				  char *extra)
{
	struct orinoco_private *priv = netdev_priv(dev);
	int *val = (int *) extra;

	*val = priv->prefer_port3;
	return 0;
}

static int orinoco_ioctl_setpreamble(struct net_device *dev,
				     struct iw_request_info *info,
				     void *wrqu,
				     char *extra)
{
	struct orinoco_private *priv = netdev_priv(dev);
	unsigned long flags;
	int val;

	if (! priv->has_preamble)
		return -EOPNOTSUPP;

	/* 802.11b has recently defined some short preamble.
	 * Basically, the Phy header has been reduced in size.
	 * This increase performance, especially at high rates
	 * (the preamble is transmitted at 1Mb/s), unfortunately
	 * this give compatibility troubles... - Jean II */
	val = *( (int *) extra );

	if (orinoco_lock(priv, &flags) != 0)
		return -EBUSY;

	if (val)
		priv->preamble = 1;
	else
		priv->preamble = 0;

	orinoco_unlock(priv, &flags);

	return -EINPROGRESS;		/* Call commit handler */
}

static int orinoco_ioctl_getpreamble(struct net_device *dev,
				     struct iw_request_info *info,
				     void *wrqu,
				     char *extra)
{
	struct orinoco_private *priv = netdev_priv(dev);
	int *val = (int *) extra;

	if (! priv->has_preamble)
		return -EOPNOTSUPP;

	*val = priv->preamble;
	return 0;
}

/* ioctl interface to hermes_read_ltv()
 * To use with iwpriv, pass the RID as the token argument, e.g.
 * iwpriv get_rid [0xfc00]
 * At least Wireless Tools 25 is required to use iwpriv.
 * For Wireless Tools 25 and 26 append "dummy" are the end. */
static int orinoco_ioctl_getrid(struct net_device *dev,
				struct iw_request_info *info,
				struct iw_point *data,
				char *extra)
{
	struct orinoco_private *priv = netdev_priv(dev);
	hermes_t *hw = &priv->hw;
	int rid = data->flags;
	u16 length;
	int err;
	unsigned long flags;

	/* It's a "get" function, but we don't want users to access the
	 * WEP key and other raw firmware data */
	if (! capable(CAP_NET_ADMIN))
		return -EPERM;

	if (rid < 0xfc00 || rid > 0xffff)
		return -EINVAL;

	if (orinoco_lock(priv, &flags) != 0)
		return -EBUSY;

	err = hermes_read_ltv(hw, USER_BAP, rid, MAX_RID_LEN, &length,
			      extra);
	if (err)
		goto out;

	data->length = min_t(u16, HERMES_RECLEN_TO_BYTES(length),
			     MAX_RID_LEN);

 out:
	orinoco_unlock(priv, &flags);
	return err;
}

/* Trigger a scan (look for other cells in the vicinity) */
static int orinoco_ioctl_setscan(struct net_device *dev,
				 struct iw_request_info *info,
				 struct iw_point *srq,
				 char *extra)
{
	struct orinoco_private *priv = netdev_priv(dev);
	hermes_t *hw = &priv->hw;
	struct iw_scan_req *si = (struct iw_scan_req *) extra;
	int err = 0;
	unsigned long flags;

	/* Note : you may have realised that, as this is a SET operation,
	 * this is privileged and therefore a normal user can't
	 * perform scanning.
	 * This is not an error, while the device perform scanning,
	 * traffic doesn't flow, so it's a perfect DoS...
	 * Jean II */

	if (orinoco_lock(priv, &flags) != 0)
		return -EBUSY;

	/* Scanning with port 0 disabled would fail */
	if (!netif_running(dev)) {
		err = -ENETDOWN;
		goto out;
	}

	/* In monitor mode, the scan results are always empty.
	 * Probe responses are passed to the driver as received
	 * frames and could be processed in software. */
	if (priv->iw_mode == IW_MODE_MONITOR) {
		err = -EOPNOTSUPP;
		goto out;
	}

	/* Note : because we don't lock out the irq handler, the way
	 * we access scan variables in priv is critical.
	 *	o scan_inprogress : not touched by irq handler
	 *	o scan_mode : not touched by irq handler
	 * Before modifying anything on those variables, please think hard !
	 * Jean II */

	/* Save flags */
	priv->scan_mode = srq->flags;

	/* Always trigger scanning, even if it's in progress.
	 * This way, if the info frame get lost, we will recover somewhat
	 * gracefully  - Jean II */

	if (priv->has_hostscan) {
		switch (priv->firmware_type) {
		case FIRMWARE_TYPE_SYMBOL:
			err = hermes_write_wordrec(hw, USER_BAP,
						   HERMES_RID_CNFHOSTSCAN_SYMBOL,
						   HERMES_HOSTSCAN_SYMBOL_ONCE |
						   HERMES_HOSTSCAN_SYMBOL_BCAST);
			break;
		case FIRMWARE_TYPE_INTERSIL: {
			__le16 req[3];

			req[0] = cpu_to_le16(0x3fff);	/* All channels */
			req[1] = cpu_to_le16(0x0001);	/* rate 1 Mbps */
			req[2] = 0;			/* Any ESSID */
			err = HERMES_WRITE_RECORD(hw, USER_BAP,
						  HERMES_RID_CNFHOSTSCAN, &req);
		}
		break;
		case FIRMWARE_TYPE_AGERE:
			if (priv->scan_mode & IW_SCAN_THIS_ESSID) {
				struct hermes_idstring idbuf;
				size_t len = min(sizeof(idbuf.val),
						 (size_t) si->essid_len);
				idbuf.len = cpu_to_le16(len);
				memcpy(idbuf.val, si->essid, len);

				err = hermes_write_ltv(hw, USER_BAP,
					       HERMES_RID_CNFSCANSSID_AGERE,
					       HERMES_BYTES_TO_RECLEN(len + 2),
					       &idbuf);
			} else
				err = hermes_write_wordrec(hw, USER_BAP,
						   HERMES_RID_CNFSCANSSID_AGERE,
						   0);	/* Any ESSID */
			if (err)
				break;

			if (priv->has_ext_scan) {
				/* Clear scan results at the start of
				 * an extended scan */
				orinoco_clear_scan_results(priv,
						msecs_to_jiffies(15000));

				/* TODO: Is this available on older firmware?
				 *   Can we use it to scan specific channels
				 *   for IW_SCAN_THIS_FREQ? */
				err = hermes_write_wordrec(hw, USER_BAP,
						HERMES_RID_CNFSCANCHANNELS2GHZ,
						0x7FFF);
				if (err)
					goto out;

				err = hermes_inquire(hw,
						     HERMES_INQ_CHANNELINFO);
			} else
				err = hermes_inquire(hw, HERMES_INQ_SCAN);
			break;
		}
	} else
		err = hermes_inquire(hw, HERMES_INQ_SCAN);

	/* One more client */
	if (! err)
		priv->scan_inprogress = 1;

 out:
	orinoco_unlock(priv, &flags);
	return err;
}

#define MAX_CUSTOM_LEN 64

/* Translate scan data returned from the card to a card independant
 * format that the Wireless Tools will understand - Jean II */
static inline char *orinoco_translate_scan(struct net_device *dev,
					   struct iw_request_info *info,
					   char *current_ev,
					   char *end_buf,
					   union hermes_scan_info *bss,
					   unsigned long last_scanned)
{
	struct orinoco_private *priv = netdev_priv(dev);
	u16			capabilities;
	u16			channel;
	struct iw_event		iwe;		/* Temporary buffer */
	char custom[MAX_CUSTOM_LEN];

	memset(&iwe, 0, sizeof(iwe));

	/* First entry *MUST* be the AP MAC address */
	iwe.cmd = SIOCGIWAP;
	iwe.u.ap_addr.sa_family = ARPHRD_ETHER;
	memcpy(iwe.u.ap_addr.sa_data, bss->a.bssid, ETH_ALEN);
	current_ev = iwe_stream_add_event(info, current_ev, end_buf,
					  &iwe, IW_EV_ADDR_LEN);

	/* Other entries will be displayed in the order we give them */

	/* Add the ESSID */
	iwe.u.data.length = le16_to_cpu(bss->a.essid_len);
	if (iwe.u.data.length > 32)
		iwe.u.data.length = 32;
	iwe.cmd = SIOCGIWESSID;
	iwe.u.data.flags = 1;
	current_ev = iwe_stream_add_point(info, current_ev, end_buf,
					  &iwe, bss->a.essid);

	/* Add mode */
	iwe.cmd = SIOCGIWMODE;
	capabilities = le16_to_cpu(bss->a.capabilities);
	if (capabilities & (WLAN_CAPABILITY_ESS | WLAN_CAPABILITY_IBSS)) {
		if (capabilities & WLAN_CAPABILITY_ESS)
			iwe.u.mode = IW_MODE_MASTER;
		else
			iwe.u.mode = IW_MODE_ADHOC;
		current_ev = iwe_stream_add_event(info, current_ev, end_buf,
						  &iwe, IW_EV_UINT_LEN);
	}

	channel = bss->s.channel;
	if ((channel >= 1) && (channel <= NUM_CHANNELS)) {
		/* Add channel and frequency */
		iwe.cmd = SIOCGIWFREQ;
		iwe.u.freq.m = channel;
		iwe.u.freq.e = 0;
		current_ev = iwe_stream_add_event(info, current_ev, end_buf,
						  &iwe, IW_EV_FREQ_LEN);

		iwe.u.freq.m = channel_frequency[channel-1] * 100000;
		iwe.u.freq.e = 1;
		current_ev = iwe_stream_add_event(info, current_ev, end_buf,
						  &iwe, IW_EV_FREQ_LEN);
	}

	/* Add quality statistics. level and noise in dB. No link quality */
	iwe.cmd = IWEVQUAL;
	iwe.u.qual.updated = IW_QUAL_DBM | IW_QUAL_QUAL_INVALID;
	iwe.u.qual.level = (__u8) le16_to_cpu(bss->a.level) - 0x95;
	iwe.u.qual.noise = (__u8) le16_to_cpu(bss->a.noise) - 0x95;
	/* Wireless tools prior to 27.pre22 will show link quality
	 * anyway, so we provide a reasonable value. */
	if (iwe.u.qual.level > iwe.u.qual.noise)
		iwe.u.qual.qual = iwe.u.qual.level - iwe.u.qual.noise;
	else
		iwe.u.qual.qual = 0;
	current_ev = iwe_stream_add_event(info, current_ev, end_buf,
					  &iwe, IW_EV_QUAL_LEN);

	/* Add encryption capability */
	iwe.cmd = SIOCGIWENCODE;
	if (capabilities & WLAN_CAPABILITY_PRIVACY)
		iwe.u.data.flags = IW_ENCODE_ENABLED | IW_ENCODE_NOKEY;
	else
		iwe.u.data.flags = IW_ENCODE_DISABLED;
	iwe.u.data.length = 0;
	current_ev = iwe_stream_add_point(info, current_ev, end_buf,
					  &iwe, NULL);

	/* Bit rate is not available in Lucent/Agere firmwares */
	if (priv->firmware_type != FIRMWARE_TYPE_AGERE) {
		char *current_val = current_ev + iwe_stream_lcp_len(info);
		int i;
		int step;

		if (priv->firmware_type == FIRMWARE_TYPE_SYMBOL)
			step = 2;
		else
			step = 1;

		iwe.cmd = SIOCGIWRATE;
		/* Those two flags are ignored... */
		iwe.u.bitrate.fixed = iwe.u.bitrate.disabled = 0;
		/* Max 10 values */
		for (i = 0; i < 10; i += step) {
			/* NULL terminated */
			if (bss->p.rates[i] == 0x0)
				break;
			/* Bit rate given in 500 kb/s units (+ 0x80) */
			iwe.u.bitrate.value =
				((bss->p.rates[i] & 0x7f) * 500000);
			current_val = iwe_stream_add_value(info, current_ev,
							   current_val,
							   end_buf, &iwe,
							   IW_EV_PARAM_LEN);
		}
		/* Check if we added any event */
		if ((current_val - current_ev) > iwe_stream_lcp_len(info))
			current_ev = current_val;
	}

	/* Beacon interval */
	iwe.cmd = IWEVCUSTOM;
	iwe.u.data.length = snprintf(custom, MAX_CUSTOM_LEN,
				     "bcn_int=%d",
				     le16_to_cpu(bss->a.beacon_interv));
	if (iwe.u.data.length)
		current_ev = iwe_stream_add_point(info, current_ev, end_buf,
						  &iwe, custom);

	/* Capabilites */
	iwe.cmd = IWEVCUSTOM;
	iwe.u.data.length = snprintf(custom, MAX_CUSTOM_LEN,
				     "capab=0x%04x",
				     capabilities);
	if (iwe.u.data.length)
		current_ev = iwe_stream_add_point(info, current_ev, end_buf,
						  &iwe, custom);

	/* Add EXTRA: Age to display seconds since last beacon/probe response
	 * for given network. */
	iwe.cmd = IWEVCUSTOM;
	iwe.u.data.length = snprintf(custom, MAX_CUSTOM_LEN,
				     " Last beacon: %dms ago",
				     jiffies_to_msecs(jiffies - last_scanned));
	if (iwe.u.data.length)
		current_ev = iwe_stream_add_point(info, current_ev, end_buf,
						  &iwe, custom);

	return current_ev;
}

static inline char *orinoco_translate_ext_scan(struct net_device *dev,
					       struct iw_request_info *info,
					       char *current_ev,
					       char *end_buf,
					       struct agere_ext_scan_info *bss,
					       unsigned long last_scanned)
{
	u16			capabilities;
	u16			channel;
	struct iw_event		iwe;		/* Temporary buffer */
	char custom[MAX_CUSTOM_LEN];
	u8 *ie;

	memset(&iwe, 0, sizeof(iwe));

	/* First entry *MUST* be the AP MAC address */
	iwe.cmd = SIOCGIWAP;
	iwe.u.ap_addr.sa_family = ARPHRD_ETHER;
	memcpy(iwe.u.ap_addr.sa_data, bss->bssid, ETH_ALEN);
	current_ev = iwe_stream_add_event(info, current_ev, end_buf,
					  &iwe, IW_EV_ADDR_LEN);

	/* Other entries will be displayed in the order we give them */

	/* Add the ESSID */
	ie = bss->data;
	iwe.u.data.length = ie[1];
	if (iwe.u.data.length) {
		if (iwe.u.data.length > 32)
			iwe.u.data.length = 32;
		iwe.cmd = SIOCGIWESSID;
		iwe.u.data.flags = 1;
		current_ev = iwe_stream_add_point(info, current_ev, end_buf,
						  &iwe, &ie[2]);
	}

	/* Add mode */
	capabilities = le16_to_cpu(bss->capabilities);
	if (capabilities & (WLAN_CAPABILITY_ESS | WLAN_CAPABILITY_IBSS)) {
		iwe.cmd = SIOCGIWMODE;
		if (capabilities & WLAN_CAPABILITY_ESS)
			iwe.u.mode = IW_MODE_MASTER;
		else
			iwe.u.mode = IW_MODE_ADHOC;
		current_ev = iwe_stream_add_event(info, current_ev, end_buf,
						  &iwe, IW_EV_UINT_LEN);
	}

	ie = orinoco_get_ie(bss->data, sizeof(bss->data), WLAN_EID_DS_PARAMS);
	channel = ie ? ie[2] : 0;
	if ((channel >= 1) && (channel <= NUM_CHANNELS)) {
		/* Add channel and frequency */
		iwe.cmd = SIOCGIWFREQ;
		iwe.u.freq.m = channel;
		iwe.u.freq.e = 0;
		current_ev = iwe_stream_add_event(info, current_ev, end_buf,
						  &iwe, IW_EV_FREQ_LEN);

		iwe.u.freq.m = channel_frequency[channel-1] * 100000;
		iwe.u.freq.e = 1;
		current_ev = iwe_stream_add_event(info, current_ev, end_buf,
						  &iwe, IW_EV_FREQ_LEN);
	}

	/* Add quality statistics. level and noise in dB. No link quality */
	iwe.cmd = IWEVQUAL;
	iwe.u.qual.updated = IW_QUAL_DBM | IW_QUAL_QUAL_INVALID;
	iwe.u.qual.level = bss->level - 0x95;
	iwe.u.qual.noise = bss->noise - 0x95;
	/* Wireless tools prior to 27.pre22 will show link quality
	 * anyway, so we provide a reasonable value. */
	if (iwe.u.qual.level > iwe.u.qual.noise)
		iwe.u.qual.qual = iwe.u.qual.level - iwe.u.qual.noise;
	else
		iwe.u.qual.qual = 0;
	current_ev = iwe_stream_add_event(info, current_ev, end_buf,
					  &iwe, IW_EV_QUAL_LEN);

	/* Add encryption capability */
	iwe.cmd = SIOCGIWENCODE;
	if (capabilities & WLAN_CAPABILITY_PRIVACY)
		iwe.u.data.flags = IW_ENCODE_ENABLED | IW_ENCODE_NOKEY;
	else
		iwe.u.data.flags = IW_ENCODE_DISABLED;
	iwe.u.data.length = 0;
	current_ev = iwe_stream_add_point(info, current_ev, end_buf,
					  &iwe, NULL);

	/* WPA IE */
	ie = orinoco_get_wpa_ie(bss->data, sizeof(bss->data));
	if (ie) {
		iwe.cmd = IWEVGENIE;
		iwe.u.data.length = ie[1] + 2;
		current_ev = iwe_stream_add_point(info, current_ev, end_buf,
						  &iwe, ie);
	}

	/* RSN IE */
	ie = orinoco_get_ie(bss->data, sizeof(bss->data), WLAN_EID_RSN);
	if (ie) {
		iwe.cmd = IWEVGENIE;
		iwe.u.data.length = ie[1] + 2;
		current_ev = iwe_stream_add_point(info, current_ev, end_buf,
						  &iwe, ie);
	}

	ie = orinoco_get_ie(bss->data, sizeof(bss->data), WLAN_EID_SUPP_RATES);
	if (ie) {
		char *p = current_ev + iwe_stream_lcp_len(info);
		int i;

		iwe.cmd = SIOCGIWRATE;
		/* Those two flags are ignored... */
		iwe.u.bitrate.fixed = iwe.u.bitrate.disabled = 0;

		for (i = 2; i < (ie[1] + 2); i++) {
			iwe.u.bitrate.value = ((ie[i] & 0x7F) * 500000);
			p = iwe_stream_add_value(info, current_ev, p, end_buf,
						 &iwe, IW_EV_PARAM_LEN);
		}
		/* Check if we added any event */
		if (p > (current_ev + iwe_stream_lcp_len(info)))
			current_ev = p;
	}

	/* Timestamp */
	iwe.cmd = IWEVCUSTOM;
	iwe.u.data.length =
		snprintf(custom, MAX_CUSTOM_LEN, "tsf=%016llx",
			 (unsigned long long) le64_to_cpu(bss->timestamp));
	if (iwe.u.data.length)
		current_ev = iwe_stream_add_point(info, current_ev, end_buf,
						  &iwe, custom);

	/* Beacon interval */
	iwe.cmd = IWEVCUSTOM;
	iwe.u.data.length = snprintf(custom, MAX_CUSTOM_LEN,
				     "bcn_int=%d",
				     le16_to_cpu(bss->beacon_interval));
	if (iwe.u.data.length)
		current_ev = iwe_stream_add_point(info, current_ev, end_buf,
						  &iwe, custom);

	/* Capabilites */
	iwe.cmd = IWEVCUSTOM;
	iwe.u.data.length = snprintf(custom, MAX_CUSTOM_LEN,
				     "capab=0x%04x",
				     capabilities);
	if (iwe.u.data.length)
		current_ev = iwe_stream_add_point(info, current_ev, end_buf,
						  &iwe, custom);

	/* Add EXTRA: Age to display seconds since last beacon/probe response
	 * for given network. */
	iwe.cmd = IWEVCUSTOM;
	iwe.u.data.length = snprintf(custom, MAX_CUSTOM_LEN,
				     " Last beacon: %dms ago",
				     jiffies_to_msecs(jiffies - last_scanned));
	if (iwe.u.data.length)
		current_ev = iwe_stream_add_point(info, current_ev, end_buf,
						  &iwe, custom);

	return current_ev;
}

/* Return results of a scan */
static int orinoco_ioctl_getscan(struct net_device *dev,
				 struct iw_request_info *info,
				 struct iw_point *srq,
				 char *extra)
{
	struct orinoco_private *priv = netdev_priv(dev);
	int err = 0;
	unsigned long flags;
	char *current_ev = extra;

	if (orinoco_lock(priv, &flags) != 0)
		return -EBUSY;

	if (priv->scan_inprogress) {
		/* Important note : we don't want to block the caller
		 * until results are ready for various reasons.
		 * First, managing wait queues is complex and racy.
		 * Second, we grab some rtnetlink lock before comming
		 * here (in dev_ioctl()).
		 * Third, we generate an Wireless Event, so the
		 * caller can wait itself on that - Jean II */
		err = -EAGAIN;
		goto out;
	}

	if (priv->has_ext_scan) {
		struct xbss_element *bss;

		list_for_each_entry(bss, &priv->bss_list, list) {
			/* Translate this entry to WE format */
			current_ev =
				orinoco_translate_ext_scan(dev, info,
							   current_ev,
							   extra + srq->length,
							   &bss->bss,
							   bss->last_scanned);

			/* Check if there is space for one more entry */
			if ((extra + srq->length - current_ev)
			    <= IW_EV_ADDR_LEN) {
				/* Ask user space to try again with a
				 * bigger buffer */
				err = -E2BIG;
				goto out;
			}
		}

	} else {
		struct bss_element *bss;

		list_for_each_entry(bss, &priv->bss_list, list) {
			/* Translate this entry to WE format */
			current_ev = orinoco_translate_scan(dev, info,
							    current_ev,
							    extra + srq->length,
							    &bss->bss,
							    bss->last_scanned);

			/* Check if there is space for one more entry */
			if ((extra + srq->length - current_ev)
			    <= IW_EV_ADDR_LEN) {
				/* Ask user space to try again with a
				 * bigger buffer */
				err = -E2BIG;
				goto out;
			}
		}
	}

	srq->length = (current_ev - extra);
	srq->flags = (__u16) priv->scan_mode;

out:
	orinoco_unlock(priv, &flags);
	return err;
}

/* Commit handler, called after set operations */
static int orinoco_ioctl_commit(struct net_device *dev,
				struct iw_request_info *info,
				void *wrqu,
				char *extra)
{
	struct orinoco_private *priv = netdev_priv(dev);
	struct hermes *hw = &priv->hw;
	unsigned long flags;
	int err = 0;

	if (!priv->open)
		return 0;

	if (priv->broken_disableport) {
		orinoco_reset(&priv->reset_work);
		return 0;
	}

	if (orinoco_lock(priv, &flags) != 0)
		return err;

	err = hermes_disable_port(hw, 0);
	if (err) {
		printk(KERN_WARNING "%s: Unable to disable port "
		       "while reconfiguring card\n", dev->name);
		priv->broken_disableport = 1;
		goto out;
	}

	err = __orinoco_program_rids(dev);
	if (err) {
		printk(KERN_WARNING "%s: Unable to reconfigure card\n",
		       dev->name);
		goto out;
	}

	err = hermes_enable_port(hw, 0);
	if (err) {
		printk(KERN_WARNING "%s: Unable to enable port while reconfiguring card\n",
		       dev->name);
		goto out;
	}

 out:
	if (err) {
		printk(KERN_WARNING "%s: Resetting instead...\n", dev->name);
		schedule_work(&priv->reset_work);
		err = 0;
	}

	orinoco_unlock(priv, &flags);
	return err;
}

static const struct iw_priv_args orinoco_privtab[] = {
	{ SIOCIWFIRSTPRIV + 0x0, 0, 0, "force_reset" },
	{ SIOCIWFIRSTPRIV + 0x1, 0, 0, "card_reset" },
	{ SIOCIWFIRSTPRIV + 0x2, IW_PRIV_TYPE_INT | IW_PRIV_SIZE_FIXED | 1,
	  0, "set_port3" },
	{ SIOCIWFIRSTPRIV + 0x3, 0, IW_PRIV_TYPE_INT | IW_PRIV_SIZE_FIXED | 1,
	  "get_port3" },
	{ SIOCIWFIRSTPRIV + 0x4, IW_PRIV_TYPE_INT | IW_PRIV_SIZE_FIXED | 1,
	  0, "set_preamble" },
	{ SIOCIWFIRSTPRIV + 0x5, 0, IW_PRIV_TYPE_INT | IW_PRIV_SIZE_FIXED | 1,
	  "get_preamble" },
	{ SIOCIWFIRSTPRIV + 0x6, IW_PRIV_TYPE_INT | IW_PRIV_SIZE_FIXED | 1,
	  0, "set_ibssport" },
	{ SIOCIWFIRSTPRIV + 0x7, 0, IW_PRIV_TYPE_INT | IW_PRIV_SIZE_FIXED | 1,
	  "get_ibssport" },
	{ SIOCIWFIRSTPRIV + 0x9, 0, IW_PRIV_TYPE_BYTE | MAX_RID_LEN,
	  "get_rid" },
};


/*
 * Structures to export the Wireless Handlers
 */

#define STD_IW_HANDLER(id, func) \
	[IW_IOCTL_IDX(id)] = (iw_handler) func
static const iw_handler	orinoco_handler[] = {
	STD_IW_HANDLER(SIOCSIWCOMMIT,	orinoco_ioctl_commit),
	STD_IW_HANDLER(SIOCGIWNAME,	orinoco_ioctl_getname),
	STD_IW_HANDLER(SIOCSIWFREQ,	orinoco_ioctl_setfreq),
	STD_IW_HANDLER(SIOCGIWFREQ,	orinoco_ioctl_getfreq),
	STD_IW_HANDLER(SIOCSIWMODE,	orinoco_ioctl_setmode),
	STD_IW_HANDLER(SIOCGIWMODE,	orinoco_ioctl_getmode),
	STD_IW_HANDLER(SIOCSIWSENS,	orinoco_ioctl_setsens),
	STD_IW_HANDLER(SIOCGIWSENS,	orinoco_ioctl_getsens),
	STD_IW_HANDLER(SIOCGIWRANGE,	orinoco_ioctl_getiwrange),
	STD_IW_HANDLER(SIOCSIWSPY,	iw_handler_set_spy),
	STD_IW_HANDLER(SIOCGIWSPY,	iw_handler_get_spy),
	STD_IW_HANDLER(SIOCSIWTHRSPY,	iw_handler_set_thrspy),
	STD_IW_HANDLER(SIOCGIWTHRSPY,	iw_handler_get_thrspy),
	STD_IW_HANDLER(SIOCSIWAP,	orinoco_ioctl_setwap),
	STD_IW_HANDLER(SIOCGIWAP,	orinoco_ioctl_getwap),
	STD_IW_HANDLER(SIOCSIWSCAN,	orinoco_ioctl_setscan),
	STD_IW_HANDLER(SIOCGIWSCAN,	orinoco_ioctl_getscan),
	STD_IW_HANDLER(SIOCSIWESSID,	orinoco_ioctl_setessid),
	STD_IW_HANDLER(SIOCGIWESSID,	orinoco_ioctl_getessid),
	STD_IW_HANDLER(SIOCSIWNICKN,	orinoco_ioctl_setnick),
	STD_IW_HANDLER(SIOCGIWNICKN,	orinoco_ioctl_getnick),
	STD_IW_HANDLER(SIOCSIWRATE,	orinoco_ioctl_setrate),
	STD_IW_HANDLER(SIOCGIWRATE,	orinoco_ioctl_getrate),
	STD_IW_HANDLER(SIOCSIWRTS,	orinoco_ioctl_setrts),
	STD_IW_HANDLER(SIOCGIWRTS,	orinoco_ioctl_getrts),
	STD_IW_HANDLER(SIOCSIWFRAG,	orinoco_ioctl_setfrag),
	STD_IW_HANDLER(SIOCGIWFRAG,	orinoco_ioctl_getfrag),
	STD_IW_HANDLER(SIOCGIWRETRY,	orinoco_ioctl_getretry),
	STD_IW_HANDLER(SIOCSIWENCODE,	orinoco_ioctl_setiwencode),
	STD_IW_HANDLER(SIOCGIWENCODE,	orinoco_ioctl_getiwencode),
	STD_IW_HANDLER(SIOCSIWPOWER,	orinoco_ioctl_setpower),
	STD_IW_HANDLER(SIOCGIWPOWER,	orinoco_ioctl_getpower),
	STD_IW_HANDLER(SIOCSIWGENIE,	orinoco_ioctl_set_genie),
	STD_IW_HANDLER(SIOCGIWGENIE,	orinoco_ioctl_get_genie),
	STD_IW_HANDLER(SIOCSIWMLME,	orinoco_ioctl_set_mlme),
	STD_IW_HANDLER(SIOCSIWAUTH,	orinoco_ioctl_set_auth),
	STD_IW_HANDLER(SIOCGIWAUTH,	orinoco_ioctl_get_auth),
	STD_IW_HANDLER(SIOCSIWENCODEEXT, orinoco_ioctl_set_encodeext),
	STD_IW_HANDLER(SIOCGIWENCODEEXT, orinoco_ioctl_get_encodeext),
};


/*
  Added typecasting since we no longer use iwreq_data -- Moustafa
 */
static const iw_handler	orinoco_private_handler[] = {
	[0] = (iw_handler) orinoco_ioctl_reset,
	[1] = (iw_handler) orinoco_ioctl_reset,
	[2] = (iw_handler) orinoco_ioctl_setport3,
	[3] = (iw_handler) orinoco_ioctl_getport3,
	[4] = (iw_handler) orinoco_ioctl_setpreamble,
	[5] = (iw_handler) orinoco_ioctl_getpreamble,
	[6] = (iw_handler) orinoco_ioctl_setibssport,
	[7] = (iw_handler) orinoco_ioctl_getibssport,
	[9] = (iw_handler) orinoco_ioctl_getrid,
};

static const struct iw_handler_def orinoco_handler_def = {
	.num_standard = ARRAY_SIZE(orinoco_handler),
	.num_private = ARRAY_SIZE(orinoco_private_handler),
	.num_private_args = ARRAY_SIZE(orinoco_privtab),
	.standard = orinoco_handler,
	.private = orinoco_private_handler,
	.private_args = orinoco_privtab,
	.get_wireless_stats = orinoco_get_wireless_stats,
};

static void orinoco_get_drvinfo(struct net_device *dev,
				struct ethtool_drvinfo *info)
{
	struct orinoco_private *priv = netdev_priv(dev);

	strncpy(info->driver, DRIVER_NAME, sizeof(info->driver) - 1);
	strncpy(info->version, DRIVER_VERSION, sizeof(info->version) - 1);
	strncpy(info->fw_version, priv->fw_name, sizeof(info->fw_version) - 1);
	if (dev->dev.parent)
		strncpy(info->bus_info, dev_name(dev->dev.parent),
			sizeof(info->bus_info) - 1);
	else
		snprintf(info->bus_info, sizeof(info->bus_info) - 1,
			 "PCMCIA %p", priv->hw.iobase);
}

static const struct ethtool_ops orinoco_ethtool_ops = {
	.get_drvinfo = orinoco_get_drvinfo,
	.get_link = ethtool_op_get_link,
};

/********************************************************************/
/* Module initialization                                            */
/********************************************************************/

EXPORT_SYMBOL(alloc_orinocodev);
EXPORT_SYMBOL(free_orinocodev);

EXPORT_SYMBOL(__orinoco_up);
EXPORT_SYMBOL(__orinoco_down);
EXPORT_SYMBOL(orinoco_reinit_firmware);

EXPORT_SYMBOL(orinoco_interrupt);

/* Can't be declared "const" or the whole __initdata section will
 * become const */
static char version[] __initdata = DRIVER_NAME " " DRIVER_VERSION
	" (David Gibson <hermes@gibson.dropbear.id.au>, "
	"Pavel Roskin <proski@gnu.org>, et al)";

static int __init init_orinoco(void)
{
	printk(KERN_DEBUG "%s\n", version);
	return 0;
}

static void __exit exit_orinoco(void)
{
}

module_init(init_orinoco);
module_exit(exit_orinoco);<|MERGE_RESOLUTION|>--- conflicted
+++ resolved
@@ -3684,11 +3684,7 @@
 		kfree(rx_data);
 	}
 
-<<<<<<< HEAD
-	unregister_pm_notifier(&priv->pm_notifier);
-=======
 	orinoco_unregister_pm_notifier(priv);
->>>>>>> 85122ea4
 	orinoco_uncache_fw(priv);
 
 	priv->wpa_ie_len = 0;
