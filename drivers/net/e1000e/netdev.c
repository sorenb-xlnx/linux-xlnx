--- conflicted
+++ resolved
@@ -682,16 +682,7 @@
 		/* Detect a transmit hang in hardware, this serializes the
 		 * check with the clearing of time_stamp and movement of i */
 		adapter->detect_tx_hung = 0;
-<<<<<<< HEAD
-		/*
-		 * read barrier to make sure that the ->dma member and time
-		 * stamp are updated fully
-		 */
-		smp_rmb();
-		if (tx_ring->buffer_info[eop].dma &&
-=======
 		if (tx_ring->buffer_info[eop].time_stamp &&
->>>>>>> ded760a1
 		    time_after(jiffies, tx_ring->buffer_info[eop].time_stamp
 			       + (adapter->tx_timeout_factor * HZ))
 		    && !(er32(STATUS) & E1000_STATUS_TXOFF)) {
@@ -3834,48 +3825,29 @@
 			unsigned int mss)
 {
 	struct e1000_ring *tx_ring = adapter->tx_ring;
-<<<<<<< HEAD
-	unsigned int len = skb_headlen(skb);
-	unsigned int offset, size, count = 0, i;
-	unsigned int f;
-	dma_addr_t map;
-=======
 	struct e1000_buffer *buffer_info;
 	unsigned int len = skb_headlen(skb);
 	unsigned int offset, size, count = 0, i;
 	unsigned int f;
 	dma_addr_t *map;
->>>>>>> ded760a1
 
 	i = tx_ring->next_to_use;
 
 	if (skb_dma_map(&adapter->pdev->dev, skb, DMA_TO_DEVICE)) {
 		dev_err(&adapter->pdev->dev, "TX DMA map failed\n");
 		adapter->tx_dma_failed++;
-<<<<<<< HEAD
-		dev_kfree_skb(skb);
-		return -2;
-	}
-
-	map = skb_shinfo(skb)->dma_maps[0];
-=======
 		return 0;
 	}
 
 	map = skb_shinfo(skb)->dma_maps;
->>>>>>> ded760a1
 	offset = 0;
 
 	while (len) {
-		struct e1000_buffer *buffer_info = &tx_ring->buffer_info[i];
+		buffer_info = &tx_ring->buffer_info[i];
 		size = min(len, max_per_txd);
 
 		buffer_info->length = size;
 		buffer_info->time_stamp = jiffies;
-<<<<<<< HEAD
-		buffer_info->dma = map + offset;
-=======
->>>>>>> ded760a1
 		buffer_info->next_to_watch = i;
 		buffer_info->dma = map[0] + offset;
 		count++;
@@ -3895,13 +3867,6 @@
 
 		frag = &skb_shinfo(skb)->frags[f];
 		len = frag->size;
-<<<<<<< HEAD
-		map = skb_shinfo(skb)->dma_maps[f + 1];
-		offset = 0;
-
-		while (len) {
-			struct e1000_buffer *buffer_info;
-=======
 		offset = 0;
 
 		while (len) {
@@ -3909,16 +3874,11 @@
 			if (i == tx_ring->count)
 				i = 0;
 
->>>>>>> ded760a1
 			buffer_info = &tx_ring->buffer_info[i];
 			size = min(len, max_per_txd);
 
 			buffer_info->length = size;
 			buffer_info->time_stamp = jiffies;
-<<<<<<< HEAD
-			buffer_info->dma = map + offset;
-=======
->>>>>>> ded760a1
 			buffer_info->next_to_watch = i;
 			buffer_info->dma = map[f + 1] + offset;
 
@@ -3930,7 +3890,6 @@
 
 	tx_ring->buffer_info[i].skb = skb;
 	tx_ring->buffer_info[first].next_to_watch = i;
-	smp_wmb();
 
 	return count;
 }
@@ -4191,23 +4150,10 @@
 
 	} else {
 		dev_kfree_skb_any(skb);
-<<<<<<< HEAD
-		return NETDEV_TX_OK;
-	}
-
-	e1000_tx_queue(adapter, tx_flags, count);
-
-	netdev->trans_start = jiffies;
-
-	/* Make sure there is space in the ring for the next send. */
-	e1000_maybe_stop_tx(netdev, MAX_SKB_FRAGS + 2);
-
-=======
 		tx_ring->buffer_info[first].time_stamp = 0;
 		tx_ring->next_to_use = first;
 	}
 
->>>>>>> ded760a1
 	return NETDEV_TX_OK;
 }
 
@@ -4678,15 +4624,9 @@
 		ew32(WUS, ~0);
 		result = PCI_ERS_RESULT_RECOVERED;
 	}
-<<<<<<< HEAD
 
 	pci_cleanup_aer_uncorrect_error_status(pdev);
 
-=======
-
-	pci_cleanup_aer_uncorrect_error_status(pdev);
-
->>>>>>> ded760a1
 	return result;
 }
 
