/*******************************************************************************

  Intel PRO/1000 Linux driver
<<<<<<< HEAD
  Copyright(c) 1999 - 2010 Intel Corporation.
=======
  Copyright(c) 1999 - 2011 Intel Corporation.
>>>>>>> 3cbea436

  This program is free software; you can redistribute it and/or modify it
  under the terms and conditions of the GNU General Public License,
  version 2, as published by the Free Software Foundation.

  This program is distributed in the hope it will be useful, but WITHOUT
  ANY WARRANTY; without even the implied warranty of MERCHANTABILITY or
  FITNESS FOR A PARTICULAR PURPOSE.  See the GNU General Public License for
  more details.

  You should have received a copy of the GNU General Public License along with
  this program; if not, write to the Free Software Foundation, Inc.,
  51 Franklin St - Fifth Floor, Boston, MA 02110-1301 USA.

  The full GNU General Public License is included in this distribution in
  the file called "COPYING".

  Contact Information:
  Linux NICS <linux.nics@intel.com>
  e1000-devel Mailing List <e1000-devel@lists.sourceforge.net>
  Intel Corporation, 5200 N.E. Elam Young Parkway, Hillsboro, OR 97124-6497

*******************************************************************************/

#ifndef _E1000_DEFINES_H_
#define _E1000_DEFINES_H_

#define E1000_TXD_POPTS_IXSM 0x01       /* Insert IP checksum */
#define E1000_TXD_POPTS_TXSM 0x02       /* Insert TCP/UDP checksum */
#define E1000_TXD_CMD_EOP    0x01000000 /* End of Packet */
#define E1000_TXD_CMD_IFCS   0x02000000 /* Insert FCS (Ethernet CRC) */
#define E1000_TXD_CMD_IC     0x04000000 /* Insert Checksum */
#define E1000_TXD_CMD_RS     0x08000000 /* Report Status */
#define E1000_TXD_CMD_RPS    0x10000000 /* Report Packet Sent */
#define E1000_TXD_CMD_DEXT   0x20000000 /* Descriptor extension (0 = legacy) */
#define E1000_TXD_CMD_VLE    0x40000000 /* Add VLAN tag */
#define E1000_TXD_CMD_IDE    0x80000000 /* Enable Tidv register */
#define E1000_TXD_STAT_DD    0x00000001 /* Descriptor Done */
#define E1000_TXD_STAT_EC    0x00000002 /* Excess Collisions */
#define E1000_TXD_STAT_LC    0x00000004 /* Late Collisions */
#define E1000_TXD_STAT_TU    0x00000008 /* Transmit underrun */
#define E1000_TXD_CMD_TCP    0x01000000 /* TCP packet */
#define E1000_TXD_CMD_IP     0x02000000 /* IP packet */
#define E1000_TXD_CMD_TSE    0x04000000 /* TCP Seg enable */
#define E1000_TXD_STAT_TC    0x00000004 /* Tx Underrun */

/* Number of Transmit and Receive Descriptors must be a multiple of 8 */
#define REQ_TX_DESCRIPTOR_MULTIPLE  8
#define REQ_RX_DESCRIPTOR_MULTIPLE  8

/* Definitions for power management and wakeup registers */
/* Wake Up Control */
#define E1000_WUC_APME       0x00000001 /* APM Enable */
#define E1000_WUC_PME_EN     0x00000002 /* PME Enable */
#define E1000_WUC_PHY_WAKE   0x00000100 /* if PHY supports wakeup */

/* Wake Up Filter Control */
#define E1000_WUFC_LNKC 0x00000001 /* Link Status Change Wakeup Enable */
#define E1000_WUFC_MAG  0x00000002 /* Magic Packet Wakeup Enable */
#define E1000_WUFC_EX   0x00000004 /* Directed Exact Wakeup Enable */
#define E1000_WUFC_MC   0x00000008 /* Directed Multicast Wakeup Enable */
#define E1000_WUFC_BC   0x00000010 /* Broadcast Wakeup Enable */
#define E1000_WUFC_ARP  0x00000020 /* ARP Request Packet Wakeup Enable */

/* Wake Up Status */
#define E1000_WUS_LNKC         E1000_WUFC_LNKC
#define E1000_WUS_MAG          E1000_WUFC_MAG
#define E1000_WUS_EX           E1000_WUFC_EX
#define E1000_WUS_MC           E1000_WUFC_MC
#define E1000_WUS_BC           E1000_WUFC_BC

/* Extended Device Control */
#define E1000_CTRL_EXT_SDP3_DATA 0x00000080 /* Value of SW Definable Pin 3 */
#define E1000_CTRL_EXT_EE_RST    0x00002000 /* Reinitialize from EEPROM */
#define E1000_CTRL_EXT_SPD_BYPS  0x00008000 /* Speed Select Bypass */
#define E1000_CTRL_EXT_RO_DIS    0x00020000 /* Relaxed Ordering disable */
#define E1000_CTRL_EXT_DMA_DYN_CLK_EN 0x00080000 /* DMA Dynamic Clock Gating */
#define E1000_CTRL_EXT_LINK_MODE_MASK 0x00C00000
#define E1000_CTRL_EXT_LINK_MODE_PCIE_SERDES  0x00C00000
#define E1000_CTRL_EXT_EIAME          0x01000000
#define E1000_CTRL_EXT_DRV_LOAD       0x10000000 /* Driver loaded bit for FW */
#define E1000_CTRL_EXT_IAME           0x08000000 /* Interrupt acknowledge Auto-mask */
#define E1000_CTRL_EXT_INT_TIMER_CLR  0x20000000 /* Clear Interrupt timers after IMS clear */
#define E1000_CTRL_EXT_PBA_CLR        0x80000000 /* PBA Clear */
#define E1000_CTRL_EXT_PHYPDEN        0x00100000

/* Receive Descriptor bit definitions */
#define E1000_RXD_STAT_DD       0x01    /* Descriptor Done */
#define E1000_RXD_STAT_EOP      0x02    /* End of Packet */
#define E1000_RXD_STAT_IXSM     0x04    /* Ignore checksum */
#define E1000_RXD_STAT_VP       0x08    /* IEEE VLAN Packet */
#define E1000_RXD_STAT_UDPCS    0x10    /* UDP xsum calculated */
#define E1000_RXD_STAT_TCPCS    0x20    /* TCP xsum calculated */
#define E1000_RXD_ERR_CE        0x01    /* CRC Error */
#define E1000_RXD_ERR_SE        0x02    /* Symbol Error */
#define E1000_RXD_ERR_SEQ       0x04    /* Sequence Error */
#define E1000_RXD_ERR_CXE       0x10    /* Carrier Extension Error */
#define E1000_RXD_ERR_TCPE      0x20    /* TCP/UDP Checksum Error */
#define E1000_RXD_ERR_RXE       0x80    /* Rx Data Error */
#define E1000_RXD_SPC_VLAN_MASK 0x0FFF  /* VLAN ID is in lower 12 bits */

#define E1000_RXDEXT_STATERR_CE    0x01000000
#define E1000_RXDEXT_STATERR_SE    0x02000000
#define E1000_RXDEXT_STATERR_SEQ   0x04000000
#define E1000_RXDEXT_STATERR_CXE   0x10000000
#define E1000_RXDEXT_STATERR_RXE   0x80000000

/* mask to determine if packets should be dropped due to frame errors */
#define E1000_RXD_ERR_FRAME_ERR_MASK ( \
    E1000_RXD_ERR_CE  |                \
    E1000_RXD_ERR_SE  |                \
    E1000_RXD_ERR_SEQ |                \
    E1000_RXD_ERR_CXE |                \
    E1000_RXD_ERR_RXE)

/* Same mask, but for extended and packet split descriptors */
#define E1000_RXDEXT_ERR_FRAME_ERR_MASK ( \
    E1000_RXDEXT_STATERR_CE  |            \
    E1000_RXDEXT_STATERR_SE  |            \
    E1000_RXDEXT_STATERR_SEQ |            \
    E1000_RXDEXT_STATERR_CXE |            \
    E1000_RXDEXT_STATERR_RXE)

#define E1000_RXDPS_HDRSTAT_HDRSP              0x00008000

/* Management Control */
#define E1000_MANC_SMBUS_EN      0x00000001 /* SMBus Enabled - RO */
#define E1000_MANC_ASF_EN        0x00000002 /* ASF Enabled - RO */
#define E1000_MANC_ARP_EN        0x00002000 /* Enable ARP Request Filtering */
#define E1000_MANC_RCV_TCO_EN    0x00020000 /* Receive TCO Packets Enabled */
#define E1000_MANC_BLK_PHY_RST_ON_IDE   0x00040000 /* Block phy resets */
/* Enable MAC address filtering */
#define E1000_MANC_EN_MAC_ADDR_FILTER   0x00100000
/* Enable MNG packets to host memory */
#define E1000_MANC_EN_MNG2HOST   0x00200000

#define E1000_MANC2H_PORT_623    0x00000020 /* Port 0x26f */
#define E1000_MANC2H_PORT_664    0x00000040 /* Port 0x298 */
#define E1000_MDEF_PORT_623      0x00000800 /* Port 0x26f */
#define E1000_MDEF_PORT_664      0x00000400 /* Port 0x298 */

/* Receive Control */
#define E1000_RCTL_EN             0x00000002    /* enable */
#define E1000_RCTL_SBP            0x00000004    /* store bad packet */
#define E1000_RCTL_UPE            0x00000008    /* unicast promiscuous enable */
#define E1000_RCTL_MPE            0x00000010    /* multicast promiscuous enab */
#define E1000_RCTL_LPE            0x00000020    /* long packet enable */
#define E1000_RCTL_LBM_NO         0x00000000    /* no loopback mode */
#define E1000_RCTL_LBM_MAC        0x00000040    /* MAC loopback mode */
#define E1000_RCTL_LBM_TCVR       0x000000C0    /* tcvr loopback mode */
#define E1000_RCTL_DTYP_PS        0x00000400    /* Packet Split descriptor */
#define E1000_RCTL_RDMTS_HALF     0x00000000    /* Rx desc min threshold size */
#define E1000_RCTL_MO_SHIFT       12            /* multicast offset shift */
#define E1000_RCTL_MO_3           0x00003000    /* multicast offset 15:4 */
#define E1000_RCTL_BAM            0x00008000    /* broadcast enable */
/* these buffer sizes are valid if E1000_RCTL_BSEX is 0 */
#define E1000_RCTL_SZ_2048        0x00000000    /* Rx buffer size 2048 */
#define E1000_RCTL_SZ_1024        0x00010000    /* Rx buffer size 1024 */
#define E1000_RCTL_SZ_512         0x00020000    /* Rx buffer size 512 */
#define E1000_RCTL_SZ_256         0x00030000    /* Rx buffer size 256 */
/* these buffer sizes are valid if E1000_RCTL_BSEX is 1 */
#define E1000_RCTL_SZ_16384       0x00010000    /* Rx buffer size 16384 */
#define E1000_RCTL_SZ_8192        0x00020000    /* Rx buffer size 8192 */
#define E1000_RCTL_SZ_4096        0x00030000    /* Rx buffer size 4096 */
#define E1000_RCTL_VFE            0x00040000    /* vlan filter enable */
#define E1000_RCTL_CFIEN          0x00080000    /* canonical form enable */
#define E1000_RCTL_CFI            0x00100000    /* canonical form indicator */
#define E1000_RCTL_PMCF           0x00800000    /* pass MAC control frames */
#define E1000_RCTL_BSEX           0x02000000    /* Buffer size extension */
#define E1000_RCTL_SECRC          0x04000000    /* Strip Ethernet CRC */

/*
 * Use byte values for the following shift parameters
 * Usage:
 *     psrctl |= (((ROUNDUP(value0, 128) >> E1000_PSRCTL_BSIZE0_SHIFT) &
 *                  E1000_PSRCTL_BSIZE0_MASK) |
 *                ((ROUNDUP(value1, 1024) >> E1000_PSRCTL_BSIZE1_SHIFT) &
 *                  E1000_PSRCTL_BSIZE1_MASK) |
 *                ((ROUNDUP(value2, 1024) << E1000_PSRCTL_BSIZE2_SHIFT) &
 *                  E1000_PSRCTL_BSIZE2_MASK) |
 *                ((ROUNDUP(value3, 1024) << E1000_PSRCTL_BSIZE3_SHIFT) |;
 *                  E1000_PSRCTL_BSIZE3_MASK))
 * where value0 = [128..16256],  default=256
 *       value1 = [1024..64512], default=4096
 *       value2 = [0..64512],    default=4096
 *       value3 = [0..64512],    default=0
 */

#define E1000_PSRCTL_BSIZE0_MASK   0x0000007F
#define E1000_PSRCTL_BSIZE1_MASK   0x00003F00
#define E1000_PSRCTL_BSIZE2_MASK   0x003F0000
#define E1000_PSRCTL_BSIZE3_MASK   0x3F000000

#define E1000_PSRCTL_BSIZE0_SHIFT  7            /* Shift _right_ 7 */
#define E1000_PSRCTL_BSIZE1_SHIFT  2            /* Shift _right_ 2 */
#define E1000_PSRCTL_BSIZE2_SHIFT  6            /* Shift _left_ 6 */
#define E1000_PSRCTL_BSIZE3_SHIFT 14            /* Shift _left_ 14 */

/* SWFW_SYNC Definitions */
#define E1000_SWFW_EEP_SM   0x1
#define E1000_SWFW_PHY0_SM  0x2
#define E1000_SWFW_PHY1_SM  0x4
#define E1000_SWFW_CSR_SM   0x8

/* Device Control */
#define E1000_CTRL_FD       0x00000001  /* Full duplex.0=half; 1=full */
#define E1000_CTRL_GIO_MASTER_DISABLE 0x00000004 /*Blocks new Master requests */
#define E1000_CTRL_LRST     0x00000008  /* Link reset. 0=normal,1=reset */
#define E1000_CTRL_ASDE     0x00000020  /* Auto-speed detect enable */
#define E1000_CTRL_SLU      0x00000040  /* Set link up (Force Link) */
#define E1000_CTRL_ILOS     0x00000080  /* Invert Loss-Of Signal */
#define E1000_CTRL_SPD_SEL  0x00000300  /* Speed Select Mask */
#define E1000_CTRL_SPD_10   0x00000000  /* Force 10Mb */
#define E1000_CTRL_SPD_100  0x00000100  /* Force 100Mb */
#define E1000_CTRL_SPD_1000 0x00000200  /* Force 1Gb */
#define E1000_CTRL_FRCSPD   0x00000800  /* Force Speed */
#define E1000_CTRL_FRCDPX   0x00001000  /* Force Duplex */
#define E1000_CTRL_LANPHYPC_OVERRIDE 0x00010000 /* SW control of LANPHYPC */
#define E1000_CTRL_LANPHYPC_VALUE    0x00020000 /* SW value of LANPHYPC */
#define E1000_CTRL_SWDPIN0  0x00040000  /* SWDPIN 0 value */
#define E1000_CTRL_SWDPIN1  0x00080000  /* SWDPIN 1 value */
#define E1000_CTRL_SWDPIO0  0x00400000  /* SWDPIN 0 Input or output */
#define E1000_CTRL_RST      0x04000000  /* Global reset */
#define E1000_CTRL_RFCE     0x08000000  /* Receive Flow Control enable */
#define E1000_CTRL_TFCE     0x10000000  /* Transmit flow control enable */
#define E1000_CTRL_VME      0x40000000  /* IEEE VLAN mode enable */
#define E1000_CTRL_PHY_RST  0x80000000  /* PHY Reset */

/*
 * Bit definitions for the Management Data IO (MDIO) and Management Data
 * Clock (MDC) pins in the Device Control Register.
 */

/* Device Status */
#define E1000_STATUS_FD         0x00000001      /* Full duplex.0=half,1=full */
#define E1000_STATUS_LU         0x00000002      /* Link up.0=no,1=link */
#define E1000_STATUS_FUNC_MASK  0x0000000C      /* PCI Function Mask */
#define E1000_STATUS_FUNC_SHIFT 2
#define E1000_STATUS_FUNC_1     0x00000004      /* Function 1 */
#define E1000_STATUS_TXOFF      0x00000010      /* transmission paused */
#define E1000_STATUS_SPEED_10   0x00000000      /* Speed 10Mb/s */
#define E1000_STATUS_SPEED_100  0x00000040      /* Speed 100Mb/s */
#define E1000_STATUS_SPEED_1000 0x00000080      /* Speed 1000Mb/s */
#define E1000_STATUS_LAN_INIT_DONE 0x00000200   /* Lan Init Completion by NVM */
#define E1000_STATUS_PHYRA      0x00000400      /* PHY Reset Asserted */
#define E1000_STATUS_GIO_MASTER_ENABLE 0x00080000 /* Status of Master requests. */

/* Constants used to interpret the masked PCI-X bus speed. */

#define HALF_DUPLEX 1
#define FULL_DUPLEX 2


#define ADVERTISE_10_HALF                 0x0001
#define ADVERTISE_10_FULL                 0x0002
#define ADVERTISE_100_HALF                0x0004
#define ADVERTISE_100_FULL                0x0008
#define ADVERTISE_1000_HALF               0x0010 /* Not used, just FYI */
#define ADVERTISE_1000_FULL               0x0020

/* 1000/H is not supported, nor spec-compliant. */
#define E1000_ALL_SPEED_DUPLEX ( ADVERTISE_10_HALF |   ADVERTISE_10_FULL | \
				ADVERTISE_100_HALF |  ADVERTISE_100_FULL | \
						     ADVERTISE_1000_FULL)
#define E1000_ALL_NOT_GIG      ( ADVERTISE_10_HALF |   ADVERTISE_10_FULL | \
				ADVERTISE_100_HALF |  ADVERTISE_100_FULL)
#define E1000_ALL_100_SPEED    (ADVERTISE_100_HALF |  ADVERTISE_100_FULL)
#define E1000_ALL_10_SPEED      (ADVERTISE_10_HALF |   ADVERTISE_10_FULL)
#define E1000_ALL_HALF_DUPLEX   (ADVERTISE_10_HALF |  ADVERTISE_100_HALF)

#define AUTONEG_ADVERTISE_SPEED_DEFAULT   E1000_ALL_SPEED_DUPLEX

/* LED Control */
#define E1000_PHY_LED0_MODE_MASK          0x00000007
#define E1000_PHY_LED0_IVRT               0x00000008
#define E1000_PHY_LED0_MASK               0x0000001F

#define E1000_LEDCTL_LED0_MODE_MASK       0x0000000F
#define E1000_LEDCTL_LED0_MODE_SHIFT      0
#define E1000_LEDCTL_LED0_IVRT            0x00000040
#define E1000_LEDCTL_LED0_BLINK           0x00000080

#define E1000_LEDCTL_MODE_LINK_UP       0x2
#define E1000_LEDCTL_MODE_LED_ON        0xE
#define E1000_LEDCTL_MODE_LED_OFF       0xF

/* Transmit Descriptor bit definitions */
#define E1000_TXD_DTYP_D     0x00100000 /* Data Descriptor */
#define E1000_TXD_POPTS_IXSM 0x01       /* Insert IP checksum */
#define E1000_TXD_POPTS_TXSM 0x02       /* Insert TCP/UDP checksum */
#define E1000_TXD_CMD_EOP    0x01000000 /* End of Packet */
#define E1000_TXD_CMD_IFCS   0x02000000 /* Insert FCS (Ethernet CRC) */
#define E1000_TXD_CMD_IC     0x04000000 /* Insert Checksum */
#define E1000_TXD_CMD_RS     0x08000000 /* Report Status */
#define E1000_TXD_CMD_RPS    0x10000000 /* Report Packet Sent */
#define E1000_TXD_CMD_DEXT   0x20000000 /* Descriptor extension (0 = legacy) */
#define E1000_TXD_CMD_VLE    0x40000000 /* Add VLAN tag */
#define E1000_TXD_CMD_IDE    0x80000000 /* Enable Tidv register */
#define E1000_TXD_STAT_DD    0x00000001 /* Descriptor Done */
#define E1000_TXD_STAT_EC    0x00000002 /* Excess Collisions */
#define E1000_TXD_STAT_LC    0x00000004 /* Late Collisions */
#define E1000_TXD_STAT_TU    0x00000008 /* Transmit underrun */
#define E1000_TXD_CMD_TCP    0x01000000 /* TCP packet */
#define E1000_TXD_CMD_IP     0x02000000 /* IP packet */
#define E1000_TXD_CMD_TSE    0x04000000 /* TCP Seg enable */
#define E1000_TXD_STAT_TC    0x00000004 /* Tx Underrun */

/* Transmit Control */
#define E1000_TCTL_EN     0x00000002    /* enable Tx */
#define E1000_TCTL_PSP    0x00000008    /* pad short packets */
#define E1000_TCTL_CT     0x00000ff0    /* collision threshold */
#define E1000_TCTL_COLD   0x003ff000    /* collision distance */
#define E1000_TCTL_RTLC   0x01000000    /* Re-transmit on late collision */
#define E1000_TCTL_MULR   0x10000000    /* Multiple request support */

/* Transmit Arbitration Count */

/* SerDes Control */
#define E1000_SCTL_DISABLE_SERDES_LOOPBACK 0x0400

/* Receive Checksum Control */
#define E1000_RXCSUM_TUOFL     0x00000200   /* TCP / UDP checksum offload */
#define E1000_RXCSUM_IPPCSE    0x00001000   /* IP payload checksum enable */

/* Header split receive */
#define E1000_RFCTL_NFSW_DIS            0x00000040
#define E1000_RFCTL_NFSR_DIS            0x00000080
#define E1000_RFCTL_ACK_DIS             0x00001000
#define E1000_RFCTL_EXTEN               0x00008000
#define E1000_RFCTL_IPV6_EX_DIS         0x00010000
#define E1000_RFCTL_NEW_IPV6_EXT_DIS    0x00020000

/* Collision related configuration parameters */
#define E1000_COLLISION_THRESHOLD       15
#define E1000_CT_SHIFT                  4
#define E1000_COLLISION_DISTANCE        63
#define E1000_COLD_SHIFT                12

/* Default values for the transmit IPG register */
#define DEFAULT_82543_TIPG_IPGT_COPPER 8

#define E1000_TIPG_IPGT_MASK  0x000003FF

#define DEFAULT_82543_TIPG_IPGR1 8
#define E1000_TIPG_IPGR1_SHIFT  10

#define DEFAULT_82543_TIPG_IPGR2 6
#define DEFAULT_80003ES2LAN_TIPG_IPGR2 7
#define E1000_TIPG_IPGR2_SHIFT  20

#define MAX_JUMBO_FRAME_SIZE    0x3F00

/* Extended Configuration Control and Size */
#define E1000_EXTCNF_CTRL_MDIO_SW_OWNERSHIP      0x00000020
#define E1000_EXTCNF_CTRL_LCD_WRITE_ENABLE       0x00000001
#define E1000_EXTCNF_CTRL_OEM_WRITE_ENABLE       0x00000008
#define E1000_EXTCNF_CTRL_SWFLAG                 0x00000020
#define E1000_EXTCNF_CTRL_GATE_PHY_CFG           0x00000080
#define E1000_EXTCNF_SIZE_EXT_PCIE_LENGTH_MASK   0x00FF0000
#define E1000_EXTCNF_SIZE_EXT_PCIE_LENGTH_SHIFT          16
#define E1000_EXTCNF_CTRL_EXT_CNF_POINTER_MASK   0x0FFF0000
#define E1000_EXTCNF_CTRL_EXT_CNF_POINTER_SHIFT          16

#define E1000_PHY_CTRL_D0A_LPLU           0x00000002
#define E1000_PHY_CTRL_NOND0A_LPLU        0x00000004
#define E1000_PHY_CTRL_NOND0A_GBE_DISABLE 0x00000008
#define E1000_PHY_CTRL_GBE_DISABLE        0x00000040

#define E1000_KABGTXD_BGSQLBIAS           0x00050000

/* PBA constants */
#define E1000_PBA_8K  0x0008    /* 8KB */
#define E1000_PBA_16K 0x0010    /* 16KB */

#define E1000_PBS_16K E1000_PBA_16K

#define IFS_MAX       80
#define IFS_MIN       40
#define IFS_RATIO     4
#define IFS_STEP      10
#define MIN_NUM_XMITS 1000

/* SW Semaphore Register */
#define E1000_SWSM_SMBI         0x00000001 /* Driver Semaphore bit */
#define E1000_SWSM_SWESMBI      0x00000002 /* FW Semaphore bit */
#define E1000_SWSM_DRV_LOAD     0x00000008 /* Driver Loaded Bit */

#define E1000_SWSM2_LOCK        0x00000002 /* Secondary driver semaphore bit */

/* Interrupt Cause Read */
#define E1000_ICR_TXDW          0x00000001 /* Transmit desc written back */
#define E1000_ICR_LSC           0x00000004 /* Link Status Change */
#define E1000_ICR_RXSEQ         0x00000008 /* Rx sequence error */
#define E1000_ICR_RXDMT0        0x00000010 /* Rx desc min. threshold (0) */
#define E1000_ICR_RXT0          0x00000080 /* Rx timer intr (ring 0) */
#define E1000_ICR_INT_ASSERTED  0x80000000 /* If this bit asserted, the driver should claim the interrupt */
#define E1000_ICR_RXQ0          0x00100000 /* Rx Queue 0 Interrupt */
#define E1000_ICR_RXQ1          0x00200000 /* Rx Queue 1 Interrupt */
#define E1000_ICR_TXQ0          0x00400000 /* Tx Queue 0 Interrupt */
#define E1000_ICR_TXQ1          0x00800000 /* Tx Queue 1 Interrupt */
#define E1000_ICR_OTHER         0x01000000 /* Other Interrupts */

/* PBA ECC Register */
#define E1000_PBA_ECC_COUNTER_MASK  0xFFF00000 /* ECC counter mask */
#define E1000_PBA_ECC_COUNTER_SHIFT 20         /* ECC counter shift value */
#define E1000_PBA_ECC_CORR_EN       0x00000001 /* ECC correction enable */
#define E1000_PBA_ECC_STAT_CLR      0x00000002 /* Clear ECC error counter */
#define E1000_PBA_ECC_INT_EN        0x00000004 /* Enable ICR bit 5 for ECC */

/*
 * This defines the bits that are set in the Interrupt Mask
 * Set/Read Register.  Each bit is documented below:
 *   o RXT0   = Receiver Timer Interrupt (ring 0)
 *   o TXDW   = Transmit Descriptor Written Back
 *   o RXDMT0 = Receive Descriptor Minimum Threshold hit (ring 0)
 *   o RXSEQ  = Receive Sequence Error
 *   o LSC    = Link Status Change
 */
#define IMS_ENABLE_MASK ( \
    E1000_IMS_RXT0   |    \
    E1000_IMS_TXDW   |    \
    E1000_IMS_RXDMT0 |    \
    E1000_IMS_RXSEQ  |    \
    E1000_IMS_LSC)

/* Interrupt Mask Set */
#define E1000_IMS_TXDW      E1000_ICR_TXDW      /* Transmit desc written back */
#define E1000_IMS_LSC       E1000_ICR_LSC       /* Link Status Change */
#define E1000_IMS_RXSEQ     E1000_ICR_RXSEQ     /* Rx sequence error */
#define E1000_IMS_RXDMT0    E1000_ICR_RXDMT0    /* Rx desc min. threshold */
#define E1000_IMS_RXT0      E1000_ICR_RXT0      /* Rx timer intr */
#define E1000_IMS_RXQ0      E1000_ICR_RXQ0      /* Rx Queue 0 Interrupt */
#define E1000_IMS_RXQ1      E1000_ICR_RXQ1      /* Rx Queue 1 Interrupt */
#define E1000_IMS_TXQ0      E1000_ICR_TXQ0      /* Tx Queue 0 Interrupt */
#define E1000_IMS_TXQ1      E1000_ICR_TXQ1      /* Tx Queue 1 Interrupt */
#define E1000_IMS_OTHER     E1000_ICR_OTHER     /* Other Interrupts */

/* Interrupt Cause Set */
#define E1000_ICS_LSC       E1000_ICR_LSC       /* Link Status Change */
#define E1000_ICS_RXSEQ     E1000_ICR_RXSEQ     /* Rx sequence error */
#define E1000_ICS_RXDMT0    E1000_ICR_RXDMT0    /* Rx desc min. threshold */

/* Transmit Descriptor Control */
#define E1000_TXDCTL_PTHRESH 0x0000003F /* TXDCTL Prefetch Threshold */
#define E1000_TXDCTL_HTHRESH 0x00003F00 /* TXDCTL Host Threshold */
#define E1000_TXDCTL_WTHRESH 0x003F0000 /* TXDCTL Writeback Threshold */
#define E1000_TXDCTL_GRAN    0x01000000 /* TXDCTL Granularity */
#define E1000_TXDCTL_FULL_TX_DESC_WB 0x01010000 /* GRAN=1, WTHRESH=1 */
#define E1000_TXDCTL_MAX_TX_DESC_PREFETCH 0x0100001F /* GRAN=1, PTHRESH=31 */
/* Enable the counting of desc. still to be processed. */
#define E1000_TXDCTL_COUNT_DESC 0x00400000

/* Flow Control Constants */
#define FLOW_CONTROL_ADDRESS_LOW  0x00C28001
#define FLOW_CONTROL_ADDRESS_HIGH 0x00000100
#define FLOW_CONTROL_TYPE         0x8808

/* 802.1q VLAN Packet Size */
#define E1000_VLAN_FILTER_TBL_SIZE 128  /* VLAN Filter Table (4096 bits) */

/* Receive Address */
/*
 * Number of high/low register pairs in the RAR. The RAR (Receive Address
 * Registers) holds the directed and multicast addresses that we monitor.
 * Technically, we have 16 spots.  However, we reserve one of these spots
 * (RAR[15]) for our directed address used by controllers with
 * manageability enabled, allowing us room for 15 multicast addresses.
 */
#define E1000_RAR_ENTRIES     15
#define E1000_RAH_AV  0x80000000        /* Receive descriptor valid */
#define E1000_RAL_MAC_ADDR_LEN 4
#define E1000_RAH_MAC_ADDR_LEN 2

/* Error Codes */
#define E1000_ERR_NVM      1
#define E1000_ERR_PHY      2
#define E1000_ERR_CONFIG   3
#define E1000_ERR_PARAM    4
#define E1000_ERR_MAC_INIT 5
#define E1000_ERR_PHY_TYPE 6
#define E1000_ERR_RESET   9
#define E1000_ERR_MASTER_REQUESTS_PENDING 10
#define E1000_ERR_HOST_INTERFACE_COMMAND 11
#define E1000_BLK_PHY_RESET   12
#define E1000_ERR_SWFW_SYNC 13
#define E1000_NOT_IMPLEMENTED 14
#define E1000_ERR_INVALID_ARGUMENT  16
#define E1000_ERR_NO_SPACE          17
#define E1000_ERR_NVM_PBA_SECTION   18

/* Loop limit on how long we wait for auto-negotiation to complete */
#define FIBER_LINK_UP_LIMIT               50
#define COPPER_LINK_UP_LIMIT              10
#define PHY_AUTO_NEG_LIMIT                45
#define PHY_FORCE_LIMIT                   20
/* Number of 100 microseconds we wait for PCI Express master disable */
#define MASTER_DISABLE_TIMEOUT      800
/* Number of milliseconds we wait for PHY configuration done after MAC reset */
#define PHY_CFG_TIMEOUT             100
/* Number of 2 milliseconds we wait for acquiring MDIO ownership. */
#define MDIO_OWNERSHIP_TIMEOUT      10
/* Number of milliseconds for NVM auto read done after MAC reset. */
#define AUTO_READ_DONE_TIMEOUT      10

/* Flow Control */
#define E1000_FCRTH_RTH  0x0000FFF8     /* Mask Bits[15:3] for RTH */
#define E1000_FCRTL_RTL  0x0000FFF8     /* Mask Bits[15:3] for RTL */
#define E1000_FCRTL_XONE 0x80000000     /* Enable XON frame transmission */

/* Transmit Configuration Word */
#define E1000_TXCW_FD         0x00000020        /* TXCW full duplex */
#define E1000_TXCW_PAUSE      0x00000080        /* TXCW sym pause request */
#define E1000_TXCW_ASM_DIR    0x00000100        /* TXCW astm pause direction */
#define E1000_TXCW_PAUSE_MASK 0x00000180        /* TXCW pause request mask */
#define E1000_TXCW_ANE        0x80000000        /* Auto-neg enable */

/* Receive Configuration Word */
#define E1000_RXCW_CW         0x0000ffff        /* RxConfigWord mask */
#define E1000_RXCW_IV         0x08000000        /* Receive config invalid */
#define E1000_RXCW_C          0x20000000        /* Receive config */
#define E1000_RXCW_SYNCH      0x40000000        /* Receive config synch */

/* PCI Express Control */
#define E1000_GCR_RXD_NO_SNOOP          0x00000001
#define E1000_GCR_RXDSCW_NO_SNOOP       0x00000002
#define E1000_GCR_RXDSCR_NO_SNOOP       0x00000004
#define E1000_GCR_TXD_NO_SNOOP          0x00000008
#define E1000_GCR_TXDSCW_NO_SNOOP       0x00000010
#define E1000_GCR_TXDSCR_NO_SNOOP       0x00000020

#define PCIE_NO_SNOOP_ALL (E1000_GCR_RXD_NO_SNOOP         | \
			   E1000_GCR_RXDSCW_NO_SNOOP      | \
			   E1000_GCR_RXDSCR_NO_SNOOP      | \
			   E1000_GCR_TXD_NO_SNOOP         | \
			   E1000_GCR_TXDSCW_NO_SNOOP      | \
			   E1000_GCR_TXDSCR_NO_SNOOP)

/* PHY Control Register */
#define MII_CR_FULL_DUPLEX      0x0100  /* FDX =1, half duplex =0 */
#define MII_CR_RESTART_AUTO_NEG 0x0200  /* Restart auto negotiation */
#define MII_CR_POWER_DOWN       0x0800  /* Power down */
#define MII_CR_AUTO_NEG_EN      0x1000  /* Auto Neg Enable */
#define MII_CR_LOOPBACK         0x4000  /* 0 = normal, 1 = loopback */
#define MII_CR_RESET            0x8000  /* 0 = normal, 1 = PHY reset */
#define MII_CR_SPEED_1000       0x0040
#define MII_CR_SPEED_100        0x2000
#define MII_CR_SPEED_10         0x0000

/* PHY Status Register */
#define MII_SR_LINK_STATUS       0x0004 /* Link Status 1 = link */
#define MII_SR_AUTONEG_COMPLETE  0x0020 /* Auto Neg Complete */

/* Autoneg Advertisement Register */
#define NWAY_AR_10T_HD_CAPS      0x0020   /* 10T   Half Duplex Capable */
#define NWAY_AR_10T_FD_CAPS      0x0040   /* 10T   Full Duplex Capable */
#define NWAY_AR_100TX_HD_CAPS    0x0080   /* 100TX Half Duplex Capable */
#define NWAY_AR_100TX_FD_CAPS    0x0100   /* 100TX Full Duplex Capable */
#define NWAY_AR_PAUSE            0x0400   /* Pause operation desired */
#define NWAY_AR_ASM_DIR          0x0800   /* Asymmetric Pause Direction bit */

/* Link Partner Ability Register (Base Page) */
#define NWAY_LPAR_PAUSE          0x0400 /* LP Pause operation desired */
#define NWAY_LPAR_ASM_DIR        0x0800 /* LP Asymmetric Pause Direction bit */

/* Autoneg Expansion Register */
#define NWAY_ER_LP_NWAY_CAPS     0x0001 /* LP has Auto Neg Capability */

/* 1000BASE-T Control Register */
#define CR_1000T_HD_CAPS         0x0100 /* Advertise 1000T HD capability */
#define CR_1000T_FD_CAPS         0x0200 /* Advertise 1000T FD capability  */
					/* 0=DTE device */
#define CR_1000T_MS_VALUE        0x0800 /* 1=Configure PHY as Master */
					/* 0=Configure PHY as Slave */
#define CR_1000T_MS_ENABLE       0x1000 /* 1=Master/Slave manual config value */
					/* 0=Automatic Master/Slave config */

/* 1000BASE-T Status Register */
#define SR_1000T_REMOTE_RX_STATUS 0x1000 /* Remote receiver OK */
#define SR_1000T_LOCAL_RX_STATUS  0x2000 /* Local receiver OK */


/* PHY 1000 MII Register/Bit Definitions */
/* PHY Registers defined by IEEE */
#define PHY_CONTROL      0x00 /* Control Register */
#define PHY_STATUS       0x01 /* Status Register */
#define PHY_ID1          0x02 /* Phy Id Reg (word 1) */
#define PHY_ID2          0x03 /* Phy Id Reg (word 2) */
#define PHY_AUTONEG_ADV  0x04 /* Autoneg Advertisement */
#define PHY_LP_ABILITY   0x05 /* Link Partner Ability (Base Page) */
#define PHY_AUTONEG_EXP  0x06 /* Autoneg Expansion Reg */
#define PHY_1000T_CTRL   0x09 /* 1000Base-T Control Reg */
#define PHY_1000T_STATUS 0x0A /* 1000Base-T Status Reg */
#define PHY_EXT_STATUS   0x0F /* Extended Status Reg */

#define PHY_CONTROL_LB   0x4000 /* PHY Loopback bit */

/* NVM Control */
#define E1000_EECD_SK        0x00000001 /* NVM Clock */
#define E1000_EECD_CS        0x00000002 /* NVM Chip Select */
#define E1000_EECD_DI        0x00000004 /* NVM Data In */
#define E1000_EECD_DO        0x00000008 /* NVM Data Out */
#define E1000_EECD_REQ       0x00000040 /* NVM Access Request */
#define E1000_EECD_GNT       0x00000080 /* NVM Access Grant */
#define E1000_EECD_PRES      0x00000100 /* NVM Present */
#define E1000_EECD_SIZE      0x00000200 /* NVM Size (0=64 word 1=256 word) */
/* NVM Addressing bits based on type (0-small, 1-large) */
#define E1000_EECD_ADDR_BITS 0x00000400
#define E1000_NVM_GRANT_ATTEMPTS   1000 /* NVM # attempts to gain grant */
#define E1000_EECD_AUTO_RD          0x00000200  /* NVM Auto Read done */
#define E1000_EECD_SIZE_EX_MASK     0x00007800  /* NVM Size */
#define E1000_EECD_SIZE_EX_SHIFT     11
#define E1000_EECD_FLUPD     0x00080000 /* Update FLASH */
#define E1000_EECD_AUPDEN    0x00100000 /* Enable Autonomous FLASH update */
#define E1000_EECD_SEC1VAL   0x00400000 /* Sector One Valid */
#define E1000_EECD_SEC1VAL_VALID_MASK (E1000_EECD_AUTO_RD | E1000_EECD_PRES)

#define E1000_NVM_RW_REG_DATA   16   /* Offset to data in NVM read/write registers */
#define E1000_NVM_RW_REG_DONE   2    /* Offset to READ/WRITE done bit */
#define E1000_NVM_RW_REG_START  1    /* Start operation */
#define E1000_NVM_RW_ADDR_SHIFT 2    /* Shift to the address bits */
#define E1000_NVM_POLL_WRITE    1    /* Flag for polling for write complete */
#define E1000_NVM_POLL_READ     0    /* Flag for polling for read complete */
#define E1000_FLASH_UPDATES  2000

/* NVM Word Offsets */
#define NVM_COMPAT                 0x0003
#define NVM_ID_LED_SETTINGS        0x0004
#define NVM_INIT_CONTROL2_REG      0x000F
#define NVM_INIT_CONTROL3_PORT_B   0x0014
#define NVM_INIT_3GIO_3            0x001A
#define NVM_INIT_CONTROL3_PORT_A   0x0024
#define NVM_CFG                    0x0012
#define NVM_ALT_MAC_ADDR_PTR       0x0037
#define NVM_CHECKSUM_REG           0x003F

#define E1000_NVM_INIT_CTRL2_MNGM 0x6000 /* Manageability Operation Mode mask */

#define E1000_NVM_CFG_DONE_PORT_0  0x40000 /* MNG config cycle done */
#define E1000_NVM_CFG_DONE_PORT_1  0x80000 /* ...for second port */

/* Mask bits for fields in Word 0x0f of the NVM */
#define NVM_WORD0F_PAUSE_MASK       0x3000
#define NVM_WORD0F_PAUSE            0x1000
#define NVM_WORD0F_ASM_DIR          0x2000

/* Mask bits for fields in Word 0x1a of the NVM */
#define NVM_WORD1A_ASPM_MASK  0x000C

/* Mask bits for fields in Word 0x03 of the EEPROM */
#define NVM_COMPAT_LOM    0x0800

<<<<<<< HEAD
=======
/* length of string needed to store PBA number */
#define E1000_PBANUM_LENGTH             11

>>>>>>> 3cbea436
/* For checksumming, the sum of all words in the NVM should equal 0xBABA. */
#define NVM_SUM                    0xBABA

/* PBA (printed board assembly) number words */
#define NVM_PBA_OFFSET_0           8
#define NVM_PBA_OFFSET_1           9
#define NVM_PBA_PTR_GUARD          0xFAFA
#define NVM_WORD_SIZE_BASE_SHIFT   6

/* NVM Commands - SPI */
#define NVM_MAX_RETRY_SPI          5000 /* Max wait of 5ms, for RDY signal */
#define NVM_READ_OPCODE_SPI        0x03 /* NVM read opcode */
#define NVM_WRITE_OPCODE_SPI       0x02 /* NVM write opcode */
#define NVM_A8_OPCODE_SPI          0x08 /* opcode bit-3 = address bit-8 */
#define NVM_WREN_OPCODE_SPI        0x06 /* NVM set Write Enable latch */
#define NVM_RDSR_OPCODE_SPI        0x05 /* NVM read Status register */

/* SPI NVM Status Register */
#define NVM_STATUS_RDY_SPI         0x01

/* Word definitions for ID LED Settings */
#define ID_LED_RESERVED_0000 0x0000
#define ID_LED_RESERVED_FFFF 0xFFFF
#define ID_LED_DEFAULT       ((ID_LED_OFF1_ON2  << 12) | \
			      (ID_LED_OFF1_OFF2 <<  8) | \
			      (ID_LED_DEF1_DEF2 <<  4) | \
			      (ID_LED_DEF1_DEF2))
#define ID_LED_DEF1_DEF2     0x1
#define ID_LED_DEF1_ON2      0x2
#define ID_LED_DEF1_OFF2     0x3
#define ID_LED_ON1_DEF2      0x4
#define ID_LED_ON1_ON2       0x5
#define ID_LED_ON1_OFF2      0x6
#define ID_LED_OFF1_DEF2     0x7
#define ID_LED_OFF1_ON2      0x8
#define ID_LED_OFF1_OFF2     0x9

#define IGP_ACTIVITY_LED_MASK   0xFFFFF0FF
#define IGP_ACTIVITY_LED_ENABLE 0x0300
#define IGP_LED3_MODE           0x07000000

/* PCI/PCI-X/PCI-EX Config space */
#define PCI_HEADER_TYPE_REGISTER     0x0E
#define PCIE_LINK_STATUS             0x12

#define PCI_HEADER_TYPE_MULTIFUNC    0x80
#define PCIE_LINK_WIDTH_MASK         0x3F0
#define PCIE_LINK_WIDTH_SHIFT        4

#define PHY_REVISION_MASK      0xFFFFFFF0
#define MAX_PHY_REG_ADDRESS    0x1F  /* 5 bit address bus (0-0x1F) */
#define MAX_PHY_MULTI_PAGE_REG 0xF

/* Bit definitions for valid PHY IDs. */
/*
 * I = Integrated
 * E = External
 */
#define M88E1000_E_PHY_ID    0x01410C50
#define M88E1000_I_PHY_ID    0x01410C30
#define M88E1011_I_PHY_ID    0x01410C20
#define IGP01E1000_I_PHY_ID  0x02A80380
#define M88E1111_I_PHY_ID    0x01410CC0
#define GG82563_E_PHY_ID     0x01410CA0
#define IGP03E1000_E_PHY_ID  0x02A80390
#define IFE_E_PHY_ID         0x02A80330
#define IFE_PLUS_E_PHY_ID    0x02A80320
#define IFE_C_E_PHY_ID       0x02A80310
#define BME1000_E_PHY_ID     0x01410CB0
#define BME1000_E_PHY_ID_R2  0x01410CB1
#define I82577_E_PHY_ID      0x01540050
#define I82578_E_PHY_ID      0x004DD040
#define I82579_E_PHY_ID      0x01540090

/* M88E1000 Specific Registers */
#define M88E1000_PHY_SPEC_CTRL     0x10  /* PHY Specific Control Register */
#define M88E1000_PHY_SPEC_STATUS   0x11  /* PHY Specific Status Register */
#define M88E1000_EXT_PHY_SPEC_CTRL 0x14  /* Extended PHY Specific Control */

#define M88E1000_PHY_PAGE_SELECT   0x1D  /* Reg 29 for page number setting */
#define M88E1000_PHY_GEN_CONTROL   0x1E  /* Its meaning depends on reg 29 */

/* M88E1000 PHY Specific Control Register */
#define M88E1000_PSCR_POLARITY_REVERSAL 0x0002 /* 1=Polarity Reversal enabled */
#define M88E1000_PSCR_MDI_MANUAL_MODE  0x0000  /* MDI Crossover Mode bits 6:5 */
					       /* Manual MDI configuration */
#define M88E1000_PSCR_MDIX_MANUAL_MODE 0x0020  /* Manual MDIX configuration */
/* 1000BASE-T: Auto crossover, 100BASE-TX/10BASE-T: MDI Mode */
#define M88E1000_PSCR_AUTO_X_1000T     0x0040
/* Auto crossover enabled all speeds */
#define M88E1000_PSCR_AUTO_X_MODE      0x0060
/*
 * 1=Enable Extended 10BASE-T distance (Lower 10BASE-T Rx Threshold)
 * 0=Normal 10BASE-T Rx Threshold
 */
#define M88E1000_PSCR_ASSERT_CRS_ON_TX 0x0800 /* 1=Assert CRS on Transmit */

/* M88E1000 PHY Specific Status Register */
#define M88E1000_PSSR_REV_POLARITY       0x0002 /* 1=Polarity reversed */
#define M88E1000_PSSR_DOWNSHIFT          0x0020 /* 1=Downshifted */
#define M88E1000_PSSR_MDIX               0x0040 /* 1=MDIX; 0=MDI */
/* 0=<50M; 1=50-80M; 2=80-110M; 3=110-140M; 4=>140M */
#define M88E1000_PSSR_CABLE_LENGTH       0x0380
#define M88E1000_PSSR_SPEED              0xC000 /* Speed, bits 14:15 */
#define M88E1000_PSSR_1000MBS            0x8000 /* 10=1000Mbs */

#define M88E1000_PSSR_CABLE_LENGTH_SHIFT 7

/*
 * Number of times we will attempt to autonegotiate before downshifting if we
 * are the master
 */
#define M88E1000_EPSCR_MASTER_DOWNSHIFT_MASK 0x0C00
#define M88E1000_EPSCR_MASTER_DOWNSHIFT_1X   0x0000
/*
 * Number of times we will attempt to autonegotiate before downshifting if we
 * are the slave
 */
#define M88E1000_EPSCR_SLAVE_DOWNSHIFT_MASK  0x0300
#define M88E1000_EPSCR_SLAVE_DOWNSHIFT_1X    0x0100
#define M88E1000_EPSCR_TX_CLK_25      0x0070 /* 25  MHz TX_CLK */

/* M88EC018 Rev 2 specific DownShift settings */
#define M88EC018_EPSCR_DOWNSHIFT_COUNTER_MASK  0x0E00
#define M88EC018_EPSCR_DOWNSHIFT_COUNTER_5X    0x0800

#define I82578_EPSCR_DOWNSHIFT_ENABLE          0x0020
#define I82578_EPSCR_DOWNSHIFT_COUNTER_MASK    0x001C

/* BME1000 PHY Specific Control Register */
#define BME1000_PSCR_ENABLE_DOWNSHIFT   0x0800 /* 1 = enable downshift */


#define PHY_PAGE_SHIFT 5
#define PHY_REG(page, reg) (((page) << PHY_PAGE_SHIFT) | \
                           ((reg) & MAX_PHY_REG_ADDRESS))

/*
 * Bits...
 * 15-5: page
 * 4-0: register offset
 */
#define GG82563_PAGE_SHIFT        5
#define GG82563_REG(page, reg)    \
	(((page) << GG82563_PAGE_SHIFT) | ((reg) & MAX_PHY_REG_ADDRESS))
#define GG82563_MIN_ALT_REG       30

/* GG82563 Specific Registers */
#define GG82563_PHY_SPEC_CTRL           \
	GG82563_REG(0, 16) /* PHY Specific Control */
#define GG82563_PHY_PAGE_SELECT         \
	GG82563_REG(0, 22) /* Page Select */
#define GG82563_PHY_SPEC_CTRL_2         \
	GG82563_REG(0, 26) /* PHY Specific Control 2 */
#define GG82563_PHY_PAGE_SELECT_ALT     \
	GG82563_REG(0, 29) /* Alternate Page Select */

#define GG82563_PHY_MAC_SPEC_CTRL       \
	GG82563_REG(2, 21) /* MAC Specific Control Register */

#define GG82563_PHY_DSP_DISTANCE    \
	GG82563_REG(5, 26) /* DSP Distance */

/* Page 193 - Port Control Registers */
#define GG82563_PHY_KMRN_MODE_CTRL   \
	GG82563_REG(193, 16) /* Kumeran Mode Control */
#define GG82563_PHY_PWR_MGMT_CTRL       \
	GG82563_REG(193, 20) /* Power Management Control */

/* Page 194 - KMRN Registers */
#define GG82563_PHY_INBAND_CTRL         \
	GG82563_REG(194, 18) /* Inband Control */

/* MDI Control */
#define E1000_MDIC_REG_SHIFT 16
#define E1000_MDIC_PHY_SHIFT 21
#define E1000_MDIC_OP_WRITE  0x04000000
#define E1000_MDIC_OP_READ   0x08000000
#define E1000_MDIC_READY     0x10000000
#define E1000_MDIC_ERROR     0x40000000

/* SerDes Control */
#define E1000_GEN_POLL_TIMEOUT          640

#endif /* _E1000_DEFINES_H_ */<|MERGE_RESOLUTION|>--- conflicted
+++ resolved
@@ -1,11 +1,7 @@
 /*******************************************************************************
 
   Intel PRO/1000 Linux driver
-<<<<<<< HEAD
-  Copyright(c) 1999 - 2010 Intel Corporation.
-=======
   Copyright(c) 1999 - 2011 Intel Corporation.
->>>>>>> 3cbea436
 
   This program is free software; you can redistribute it and/or modify it
   under the terms and conditions of the GNU General Public License,
@@ -657,12 +653,9 @@
 /* Mask bits for fields in Word 0x03 of the EEPROM */
 #define NVM_COMPAT_LOM    0x0800
 
-<<<<<<< HEAD
-=======
 /* length of string needed to store PBA number */
 #define E1000_PBANUM_LENGTH             11
 
->>>>>>> 3cbea436
 /* For checksumming, the sum of all words in the NVM should equal 0xBABA. */
 #define NVM_SUM                    0xBABA
 
