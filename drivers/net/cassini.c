/* cassini.c: Sun Microsystems Cassini(+) ethernet driver.
 *
 * Copyright (C) 2004 Sun Microsystems Inc.
 * Copyright (C) 2003 Adrian Sun (asun@darksunrising.com)
 *
 * This program is free software; you can redistribute it and/or
 * modify it under the terms of the GNU General Public License as
 * published by the Free Software Foundation; either version 2 of the
 * License, or (at your option) any later version.
 *
 * This program is distributed in the hope that it will be useful,
 * but WITHOUT ANY WARRANTY; without even the implied warranty of
 * MERCHANTABILITY or FITNESS FOR A PARTICULAR PURPOSE.  See the
 * GNU General Public License for more details.
 *
 * You should have received a copy of the GNU General Public License
 * along with this program; if not, write to the Free Software
 * Foundation, Inc., 59 Temple Place - Suite 330, Boston, MA
 * 02111-1307, USA.
 *
 * This driver uses the sungem driver (c) David Miller
 * (davem@redhat.com) as its basis.
 *
 * The cassini chip has a number of features that distinguish it from
 * the gem chip:
 *  4 transmit descriptor rings that are used for either QoS (VLAN) or
 *      load balancing (non-VLAN mode)
 *  batching of multiple packets
 *  multiple CPU dispatching
 *  page-based RX descriptor engine with separate completion rings
 *  Gigabit support (GMII and PCS interface)
 *  MIF link up/down detection works
 *
 * RX is handled by page sized buffers that are attached as fragments to
 * the skb. here's what's done:
 *  -- driver allocates pages at a time and keeps reference counts
 *     on them.
 *  -- the upper protocol layers assume that the header is in the skb
 *     itself. as a result, cassini will copy a small amount (64 bytes)
 *     to make them happy.
 *  -- driver appends the rest of the data pages as frags to skbuffs
 *     and increments the reference count
 *  -- on page reclamation, the driver swaps the page with a spare page.
 *     if that page is still in use, it frees its reference to that page,
 *     and allocates a new page for use. otherwise, it just recycles the
 *     the page.
 *
 * NOTE: cassini can parse the header. however, it's not worth it
 *       as long as the network stack requires a header copy.
 *
 * TX has 4 queues. currently these queues are used in a round-robin
 * fashion for load balancing. They can also be used for QoS. for that
 * to work, however, QoS information needs to be exposed down to the driver
 * level so that subqueues get targetted to particular transmit rings.
 * alternatively, the queues can be configured via use of the all-purpose
 * ioctl.
 *
 * RX DATA: the rx completion ring has all the info, but the rx desc
 * ring has all of the data. RX can conceivably come in under multiple
 * interrupts, but the INT# assignment needs to be set up properly by
 * the BIOS and conveyed to the driver. PCI BIOSes don't know how to do
 * that. also, the two descriptor rings are designed to distinguish between
 * encrypted and non-encrypted packets, but we use them for buffering
 * instead.
 *
 * by default, the selective clear mask is set up to process rx packets.
 */

#define pr_fmt(fmt) KBUILD_MODNAME ": " fmt

#include <linux/module.h>
#include <linux/kernel.h>
#include <linux/types.h>
#include <linux/compiler.h>
#include <linux/slab.h>
#include <linux/delay.h>
#include <linux/init.h>
#include <linux/vmalloc.h>
#include <linux/ioport.h>
#include <linux/pci.h>
#include <linux/mm.h>
#include <linux/highmem.h>
#include <linux/list.h>
#include <linux/dma-mapping.h>

#include <linux/netdevice.h>
#include <linux/etherdevice.h>
#include <linux/skbuff.h>
#include <linux/ethtool.h>
#include <linux/crc32.h>
#include <linux/random.h>
#include <linux/mii.h>
#include <linux/ip.h>
#include <linux/tcp.h>
#include <linux/mutex.h>
#include <linux/firmware.h>

#include <net/checksum.h>

#include <asm/atomic.h>
#include <asm/system.h>
#include <asm/io.h>
#include <asm/byteorder.h>
#include <asm/uaccess.h>

#define cas_page_map(x)      kmap_atomic((x), KM_SKB_DATA_SOFTIRQ)
#define cas_page_unmap(x)    kunmap_atomic((x), KM_SKB_DATA_SOFTIRQ)
#define CAS_NCPUS            num_online_cpus()

#define cas_skb_release(x)  netif_rx(x)

/* select which firmware to use */
#define USE_HP_WORKAROUND
#define HP_WORKAROUND_DEFAULT /* select which firmware to use as default */
#define CAS_HP_ALT_FIRMWARE   cas_prog_null /* alternate firmware */

#include "cassini.h"

#define USE_TX_COMPWB      /* use completion writeback registers */
#define USE_CSMA_CD_PROTO  /* standard CSMA/CD */
#define USE_RX_BLANK       /* hw interrupt mitigation */
#undef USE_ENTROPY_DEV     /* don't test for entropy device */

/* NOTE: these aren't useable unless PCI interrupts can be assigned.
 * also, we need to make cp->lock finer-grained.
 */
#undef  USE_PCI_INTB
#undef  USE_PCI_INTC
#undef  USE_PCI_INTD
#undef  USE_QOS

#undef  USE_VPD_DEBUG       /* debug vpd information if defined */

/* rx processing options */
#define USE_PAGE_ORDER      /* specify to allocate large rx pages */
#define RX_DONT_BATCH  0    /* if 1, don't batch flows */
#define RX_COPY_ALWAYS 0    /* if 0, use frags */
#define RX_COPY_MIN    64   /* copy a little to make upper layers happy */
#undef  RX_COUNT_BUFFERS    /* define to calculate RX buffer stats */

#define DRV_MODULE_NAME		"cassini"
#define DRV_MODULE_VERSION	"1.6"
#define DRV_MODULE_RELDATE	"21 May 2008"

#define CAS_DEF_MSG_ENABLE	  \
	(NETIF_MSG_DRV		| \
	 NETIF_MSG_PROBE	| \
	 NETIF_MSG_LINK		| \
	 NETIF_MSG_TIMER	| \
	 NETIF_MSG_IFDOWN	| \
	 NETIF_MSG_IFUP		| \
	 NETIF_MSG_RX_ERR	| \
	 NETIF_MSG_TX_ERR)

/* length of time before we decide the hardware is borked,
 * and dev->tx_timeout() should be called to fix the problem
 */
#define CAS_TX_TIMEOUT			(HZ)
#define CAS_LINK_TIMEOUT                (22*HZ/10)
#define CAS_LINK_FAST_TIMEOUT           (1)

/* timeout values for state changing. these specify the number
 * of 10us delays to be used before giving up.
 */
#define STOP_TRIES_PHY 1000
#define STOP_TRIES     5000

/* specify a minimum frame size to deal with some fifo issues
 * max mtu == 2 * page size - ethernet header - 64 - swivel =
 *            2 * page_size - 0x50
 */
#define CAS_MIN_FRAME			97
#define CAS_1000MB_MIN_FRAME            255
#define CAS_MIN_MTU                     60
#define CAS_MAX_MTU                     min(((cp->page_size << 1) - 0x50), 9000)

#if 1
/*
 * Eliminate these and use separate atomic counters for each, to
 * avoid a race condition.
 */
#else
#define CAS_RESET_MTU                   1
#define CAS_RESET_ALL                   2
#define CAS_RESET_SPARE                 3
#endif

static char version[] __devinitdata =
	DRV_MODULE_NAME ".c:v" DRV_MODULE_VERSION " (" DRV_MODULE_RELDATE ")\n";

static int cassini_debug = -1;	/* -1 == use CAS_DEF_MSG_ENABLE as value */
static int link_mode;

MODULE_AUTHOR("Adrian Sun (asun@darksunrising.com)");
MODULE_DESCRIPTION("Sun Cassini(+) ethernet driver");
MODULE_LICENSE("GPL");
MODULE_FIRMWARE("sun/cassini.bin");
module_param(cassini_debug, int, 0);
MODULE_PARM_DESC(cassini_debug, "Cassini bitmapped debugging message enable value");
module_param(link_mode, int, 0);
MODULE_PARM_DESC(link_mode, "default link mode");

/*
 * Work around for a PCS bug in which the link goes down due to the chip
 * being confused and never showing a link status of "up."
 */
#define DEFAULT_LINKDOWN_TIMEOUT 5
/*
 * Value in seconds, for user input.
 */
static int linkdown_timeout = DEFAULT_LINKDOWN_TIMEOUT;
module_param(linkdown_timeout, int, 0);
MODULE_PARM_DESC(linkdown_timeout,
"min reset interval in sec. for PCS linkdown issue; disabled if not positive");

/*
 * value in 'ticks' (units used by jiffies). Set when we init the
 * module because 'HZ' in actually a function call on some flavors of
 * Linux.  This will default to DEFAULT_LINKDOWN_TIMEOUT * HZ.
 */
static int link_transition_timeout;



static u16 link_modes[] __devinitdata = {
	BMCR_ANENABLE,			 /* 0 : autoneg */
	0,				 /* 1 : 10bt half duplex */
	BMCR_SPEED100,			 /* 2 : 100bt half duplex */
	BMCR_FULLDPLX,			 /* 3 : 10bt full duplex */
	BMCR_SPEED100|BMCR_FULLDPLX,	 /* 4 : 100bt full duplex */
	CAS_BMCR_SPEED1000|BMCR_FULLDPLX /* 5 : 1000bt full duplex */
};

static DEFINE_PCI_DEVICE_TABLE(cas_pci_tbl) = {
	{ PCI_VENDOR_ID_SUN, PCI_DEVICE_ID_SUN_CASSINI,
	  PCI_ANY_ID, PCI_ANY_ID, 0, 0, 0UL },
	{ PCI_VENDOR_ID_NS, PCI_DEVICE_ID_NS_SATURN,
	  PCI_ANY_ID, PCI_ANY_ID, 0, 0, 0UL },
	{ 0, }
};

MODULE_DEVICE_TABLE(pci, cas_pci_tbl);

static void cas_set_link_modes(struct cas *cp);

static inline void cas_lock_tx(struct cas *cp)
{
	int i;

	for (i = 0; i < N_TX_RINGS; i++)
		spin_lock(&cp->tx_lock[i]);
}

static inline void cas_lock_all(struct cas *cp)
{
	spin_lock_irq(&cp->lock);
	cas_lock_tx(cp);
}

/* WTZ: QA was finding deadlock problems with the previous
 * versions after long test runs with multiple cards per machine.
 * See if replacing cas_lock_all with safer versions helps. The
 * symptoms QA is reporting match those we'd expect if interrupts
 * aren't being properly restored, and we fixed a previous deadlock
 * with similar symptoms by using save/restore versions in other
 * places.
 */
#define cas_lock_all_save(cp, flags) \
do { \
	struct cas *xxxcp = (cp); \
	spin_lock_irqsave(&xxxcp->lock, flags); \
	cas_lock_tx(xxxcp); \
} while (0)

static inline void cas_unlock_tx(struct cas *cp)
{
	int i;

	for (i = N_TX_RINGS; i > 0; i--)
		spin_unlock(&cp->tx_lock[i - 1]);
}

static inline void cas_unlock_all(struct cas *cp)
{
	cas_unlock_tx(cp);
	spin_unlock_irq(&cp->lock);
}

#define cas_unlock_all_restore(cp, flags) \
do { \
	struct cas *xxxcp = (cp); \
	cas_unlock_tx(xxxcp); \
	spin_unlock_irqrestore(&xxxcp->lock, flags); \
} while (0)

static void cas_disable_irq(struct cas *cp, const int ring)
{
	/* Make sure we won't get any more interrupts */
	if (ring == 0) {
		writel(0xFFFFFFFF, cp->regs + REG_INTR_MASK);
		return;
	}

	/* disable completion interrupts and selectively mask */
	if (cp->cas_flags & CAS_FLAG_REG_PLUS) {
		switch (ring) {
#if defined (USE_PCI_INTB) || defined(USE_PCI_INTC) || defined(USE_PCI_INTD)
#ifdef USE_PCI_INTB
		case 1:
#endif
#ifdef USE_PCI_INTC
		case 2:
#endif
#ifdef USE_PCI_INTD
		case 3:
#endif
			writel(INTRN_MASK_CLEAR_ALL | INTRN_MASK_RX_EN,
			       cp->regs + REG_PLUS_INTRN_MASK(ring));
			break;
#endif
		default:
			writel(INTRN_MASK_CLEAR_ALL, cp->regs +
			       REG_PLUS_INTRN_MASK(ring));
			break;
		}
	}
}

static inline void cas_mask_intr(struct cas *cp)
{
	int i;

	for (i = 0; i < N_RX_COMP_RINGS; i++)
		cas_disable_irq(cp, i);
}

static void cas_enable_irq(struct cas *cp, const int ring)
{
	if (ring == 0) { /* all but TX_DONE */
		writel(INTR_TX_DONE, cp->regs + REG_INTR_MASK);
		return;
	}

	if (cp->cas_flags & CAS_FLAG_REG_PLUS) {
		switch (ring) {
#if defined (USE_PCI_INTB) || defined(USE_PCI_INTC) || defined(USE_PCI_INTD)
#ifdef USE_PCI_INTB
		case 1:
#endif
#ifdef USE_PCI_INTC
		case 2:
#endif
#ifdef USE_PCI_INTD
		case 3:
#endif
			writel(INTRN_MASK_RX_EN, cp->regs +
			       REG_PLUS_INTRN_MASK(ring));
			break;
#endif
		default:
			break;
		}
	}
}

static inline void cas_unmask_intr(struct cas *cp)
{
	int i;

	for (i = 0; i < N_RX_COMP_RINGS; i++)
		cas_enable_irq(cp, i);
}

static inline void cas_entropy_gather(struct cas *cp)
{
#ifdef USE_ENTROPY_DEV
	if ((cp->cas_flags & CAS_FLAG_ENTROPY_DEV) == 0)
		return;

	batch_entropy_store(readl(cp->regs + REG_ENTROPY_IV),
			    readl(cp->regs + REG_ENTROPY_IV),
			    sizeof(uint64_t)*8);
#endif
}

static inline void cas_entropy_reset(struct cas *cp)
{
#ifdef USE_ENTROPY_DEV
	if ((cp->cas_flags & CAS_FLAG_ENTROPY_DEV) == 0)
		return;

	writel(BIM_LOCAL_DEV_PAD | BIM_LOCAL_DEV_PROM | BIM_LOCAL_DEV_EXT,
	       cp->regs + REG_BIM_LOCAL_DEV_EN);
	writeb(ENTROPY_RESET_STC_MODE, cp->regs + REG_ENTROPY_RESET);
	writeb(0x55, cp->regs + REG_ENTROPY_RAND_REG);

	/* if we read back 0x0, we don't have an entropy device */
	if (readb(cp->regs + REG_ENTROPY_RAND_REG) == 0)
		cp->cas_flags &= ~CAS_FLAG_ENTROPY_DEV;
#endif
}

/* access to the phy. the following assumes that we've initialized the MIF to
 * be in frame rather than bit-bang mode
 */
static u16 cas_phy_read(struct cas *cp, int reg)
{
	u32 cmd;
	int limit = STOP_TRIES_PHY;

	cmd = MIF_FRAME_ST | MIF_FRAME_OP_READ;
	cmd |= CAS_BASE(MIF_FRAME_PHY_ADDR, cp->phy_addr);
	cmd |= CAS_BASE(MIF_FRAME_REG_ADDR, reg);
	cmd |= MIF_FRAME_TURN_AROUND_MSB;
	writel(cmd, cp->regs + REG_MIF_FRAME);

	/* poll for completion */
	while (limit-- > 0) {
		udelay(10);
		cmd = readl(cp->regs + REG_MIF_FRAME);
		if (cmd & MIF_FRAME_TURN_AROUND_LSB)
			return cmd & MIF_FRAME_DATA_MASK;
	}
	return 0xFFFF; /* -1 */
}

static int cas_phy_write(struct cas *cp, int reg, u16 val)
{
	int limit = STOP_TRIES_PHY;
	u32 cmd;

	cmd = MIF_FRAME_ST | MIF_FRAME_OP_WRITE;
	cmd |= CAS_BASE(MIF_FRAME_PHY_ADDR, cp->phy_addr);
	cmd |= CAS_BASE(MIF_FRAME_REG_ADDR, reg);
	cmd |= MIF_FRAME_TURN_AROUND_MSB;
	cmd |= val & MIF_FRAME_DATA_MASK;
	writel(cmd, cp->regs + REG_MIF_FRAME);

	/* poll for completion */
	while (limit-- > 0) {
		udelay(10);
		cmd = readl(cp->regs + REG_MIF_FRAME);
		if (cmd & MIF_FRAME_TURN_AROUND_LSB)
			return 0;
	}
	return -1;
}

static void cas_phy_powerup(struct cas *cp)
{
	u16 ctl = cas_phy_read(cp, MII_BMCR);

	if ((ctl & BMCR_PDOWN) == 0)
		return;
	ctl &= ~BMCR_PDOWN;
	cas_phy_write(cp, MII_BMCR, ctl);
}

static void cas_phy_powerdown(struct cas *cp)
{
	u16 ctl = cas_phy_read(cp, MII_BMCR);

	if (ctl & BMCR_PDOWN)
		return;
	ctl |= BMCR_PDOWN;
	cas_phy_write(cp, MII_BMCR, ctl);
}

/* cp->lock held. note: the last put_page will free the buffer */
static int cas_page_free(struct cas *cp, cas_page_t *page)
{
	pci_unmap_page(cp->pdev, page->dma_addr, cp->page_size,
		       PCI_DMA_FROMDEVICE);
	__free_pages(page->buffer, cp->page_order);
	kfree(page);
	return 0;
}

#ifdef RX_COUNT_BUFFERS
#define RX_USED_ADD(x, y)       ((x)->used += (y))
#define RX_USED_SET(x, y)       ((x)->used  = (y))
#else
#define RX_USED_ADD(x, y)
#define RX_USED_SET(x, y)
#endif

/* local page allocation routines for the receive buffers. jumbo pages
 * require at least 8K contiguous and 8K aligned buffers.
 */
static cas_page_t *cas_page_alloc(struct cas *cp, const gfp_t flags)
{
	cas_page_t *page;

	page = kmalloc(sizeof(cas_page_t), flags);
	if (!page)
		return NULL;

	INIT_LIST_HEAD(&page->list);
	RX_USED_SET(page, 0);
	page->buffer = alloc_pages(flags, cp->page_order);
	if (!page->buffer)
		goto page_err;
	page->dma_addr = pci_map_page(cp->pdev, page->buffer, 0,
				      cp->page_size, PCI_DMA_FROMDEVICE);
	return page;

page_err:
	kfree(page);
	return NULL;
}

/* initialize spare pool of rx buffers, but allocate during the open */
static void cas_spare_init(struct cas *cp)
{
  	spin_lock(&cp->rx_inuse_lock);
	INIT_LIST_HEAD(&cp->rx_inuse_list);
	spin_unlock(&cp->rx_inuse_lock);

	spin_lock(&cp->rx_spare_lock);
	INIT_LIST_HEAD(&cp->rx_spare_list);
	cp->rx_spares_needed = RX_SPARE_COUNT;
	spin_unlock(&cp->rx_spare_lock);
}

/* used on close. free all the spare buffers. */
static void cas_spare_free(struct cas *cp)
{
	struct list_head list, *elem, *tmp;

	/* free spare buffers */
	INIT_LIST_HEAD(&list);
	spin_lock(&cp->rx_spare_lock);
	list_splice_init(&cp->rx_spare_list, &list);
	spin_unlock(&cp->rx_spare_lock);
	list_for_each_safe(elem, tmp, &list) {
		cas_page_free(cp, list_entry(elem, cas_page_t, list));
	}

	INIT_LIST_HEAD(&list);
#if 1
	/*
	 * Looks like Adrian had protected this with a different
	 * lock than used everywhere else to manipulate this list.
	 */
	spin_lock(&cp->rx_inuse_lock);
	list_splice_init(&cp->rx_inuse_list, &list);
	spin_unlock(&cp->rx_inuse_lock);
#else
	spin_lock(&cp->rx_spare_lock);
	list_splice_init(&cp->rx_inuse_list, &list);
	spin_unlock(&cp->rx_spare_lock);
#endif
	list_for_each_safe(elem, tmp, &list) {
		cas_page_free(cp, list_entry(elem, cas_page_t, list));
	}
}

/* replenish spares if needed */
static void cas_spare_recover(struct cas *cp, const gfp_t flags)
{
	struct list_head list, *elem, *tmp;
	int needed, i;

	/* check inuse list. if we don't need any more free buffers,
	 * just free it
	 */

	/* make a local copy of the list */
	INIT_LIST_HEAD(&list);
	spin_lock(&cp->rx_inuse_lock);
	list_splice_init(&cp->rx_inuse_list, &list);
	spin_unlock(&cp->rx_inuse_lock);

	list_for_each_safe(elem, tmp, &list) {
		cas_page_t *page = list_entry(elem, cas_page_t, list);

		/*
		 * With the lockless pagecache, cassini buffering scheme gets
		 * slightly less accurate: we might find that a page has an
		 * elevated reference count here, due to a speculative ref,
		 * and skip it as in-use. Ideally we would be able to reclaim
		 * it. However this would be such a rare case, it doesn't
		 * matter too much as we should pick it up the next time round.
		 *
		 * Importantly, if we find that the page has a refcount of 1
		 * here (our refcount), then we know it is definitely not inuse
		 * so we can reuse it.
		 */
		if (page_count(page->buffer) > 1)
			continue;

		list_del(elem);
		spin_lock(&cp->rx_spare_lock);
		if (cp->rx_spares_needed > 0) {
			list_add(elem, &cp->rx_spare_list);
			cp->rx_spares_needed--;
			spin_unlock(&cp->rx_spare_lock);
		} else {
			spin_unlock(&cp->rx_spare_lock);
			cas_page_free(cp, page);
		}
	}

	/* put any inuse buffers back on the list */
	if (!list_empty(&list)) {
		spin_lock(&cp->rx_inuse_lock);
		list_splice(&list, &cp->rx_inuse_list);
		spin_unlock(&cp->rx_inuse_lock);
	}

	spin_lock(&cp->rx_spare_lock);
	needed = cp->rx_spares_needed;
	spin_unlock(&cp->rx_spare_lock);
	if (!needed)
		return;

	/* we still need spares, so try to allocate some */
	INIT_LIST_HEAD(&list);
	i = 0;
	while (i < needed) {
		cas_page_t *spare = cas_page_alloc(cp, flags);
		if (!spare)
			break;
		list_add(&spare->list, &list);
		i++;
	}

	spin_lock(&cp->rx_spare_lock);
	list_splice(&list, &cp->rx_spare_list);
	cp->rx_spares_needed -= i;
	spin_unlock(&cp->rx_spare_lock);
}

/* pull a page from the list. */
static cas_page_t *cas_page_dequeue(struct cas *cp)
{
	struct list_head *entry;
	int recover;

	spin_lock(&cp->rx_spare_lock);
	if (list_empty(&cp->rx_spare_list)) {
		/* try to do a quick recovery */
		spin_unlock(&cp->rx_spare_lock);
		cas_spare_recover(cp, GFP_ATOMIC);
		spin_lock(&cp->rx_spare_lock);
		if (list_empty(&cp->rx_spare_list)) {
			netif_err(cp, rx_err, cp->dev,
				  "no spare buffers available\n");
			spin_unlock(&cp->rx_spare_lock);
			return NULL;
		}
	}

	entry = cp->rx_spare_list.next;
	list_del(entry);
	recover = ++cp->rx_spares_needed;
	spin_unlock(&cp->rx_spare_lock);

	/* trigger the timer to do the recovery */
	if ((recover & (RX_SPARE_RECOVER_VAL - 1)) == 0) {
#if 1
		atomic_inc(&cp->reset_task_pending);
		atomic_inc(&cp->reset_task_pending_spare);
		schedule_work(&cp->reset_task);
#else
		atomic_set(&cp->reset_task_pending, CAS_RESET_SPARE);
		schedule_work(&cp->reset_task);
#endif
	}
	return list_entry(entry, cas_page_t, list);
}


static void cas_mif_poll(struct cas *cp, const int enable)
{
	u32 cfg;

	cfg  = readl(cp->regs + REG_MIF_CFG);
	cfg &= (MIF_CFG_MDIO_0 | MIF_CFG_MDIO_1);

	if (cp->phy_type & CAS_PHY_MII_MDIO1)
		cfg |= MIF_CFG_PHY_SELECT;

	/* poll and interrupt on link status change. */
	if (enable) {
		cfg |= MIF_CFG_POLL_EN;
		cfg |= CAS_BASE(MIF_CFG_POLL_REG, MII_BMSR);
		cfg |= CAS_BASE(MIF_CFG_POLL_PHY, cp->phy_addr);
	}
	writel((enable) ? ~(BMSR_LSTATUS | BMSR_ANEGCOMPLETE) : 0xFFFF,
	       cp->regs + REG_MIF_MASK);
	writel(cfg, cp->regs + REG_MIF_CFG);
}

/* Must be invoked under cp->lock */
static void cas_begin_auto_negotiation(struct cas *cp, struct ethtool_cmd *ep)
{
	u16 ctl;
#if 1
	int lcntl;
	int changed = 0;
	int oldstate = cp->lstate;
	int link_was_not_down = !(oldstate == link_down);
#endif
	/* Setup link parameters */
	if (!ep)
		goto start_aneg;
	lcntl = cp->link_cntl;
	if (ep->autoneg == AUTONEG_ENABLE)
		cp->link_cntl = BMCR_ANENABLE;
	else {
		cp->link_cntl = 0;
		if (ep->speed == SPEED_100)
			cp->link_cntl |= BMCR_SPEED100;
		else if (ep->speed == SPEED_1000)
			cp->link_cntl |= CAS_BMCR_SPEED1000;
		if (ep->duplex == DUPLEX_FULL)
			cp->link_cntl |= BMCR_FULLDPLX;
	}
#if 1
	changed = (lcntl != cp->link_cntl);
#endif
start_aneg:
	if (cp->lstate == link_up) {
		netdev_info(cp->dev, "PCS link down\n");
	} else {
		if (changed) {
			netdev_info(cp->dev, "link configuration changed\n");
		}
	}
	cp->lstate = link_down;
	cp->link_transition = LINK_TRANSITION_LINK_DOWN;
	if (!cp->hw_running)
		return;
#if 1
	/*
	 * WTZ: If the old state was link_up, we turn off the carrier
	 * to replicate everything we do elsewhere on a link-down
	 * event when we were already in a link-up state..
	 */
	if (oldstate == link_up)
		netif_carrier_off(cp->dev);
	if (changed  && link_was_not_down) {
		/*
		 * WTZ: This branch will simply schedule a full reset after
		 * we explicitly changed link modes in an ioctl. See if this
		 * fixes the link-problems we were having for forced mode.
		 */
		atomic_inc(&cp->reset_task_pending);
		atomic_inc(&cp->reset_task_pending_all);
		schedule_work(&cp->reset_task);
		cp->timer_ticks = 0;
		mod_timer(&cp->link_timer, jiffies + CAS_LINK_TIMEOUT);
		return;
	}
#endif
	if (cp->phy_type & CAS_PHY_SERDES) {
		u32 val = readl(cp->regs + REG_PCS_MII_CTRL);

		if (cp->link_cntl & BMCR_ANENABLE) {
			val |= (PCS_MII_RESTART_AUTONEG | PCS_MII_AUTONEG_EN);
			cp->lstate = link_aneg;
		} else {
			if (cp->link_cntl & BMCR_FULLDPLX)
				val |= PCS_MII_CTRL_DUPLEX;
			val &= ~PCS_MII_AUTONEG_EN;
			cp->lstate = link_force_ok;
		}
		cp->link_transition = LINK_TRANSITION_LINK_CONFIG;
		writel(val, cp->regs + REG_PCS_MII_CTRL);

	} else {
		cas_mif_poll(cp, 0);
		ctl = cas_phy_read(cp, MII_BMCR);
		ctl &= ~(BMCR_FULLDPLX | BMCR_SPEED100 |
			 CAS_BMCR_SPEED1000 | BMCR_ANENABLE);
		ctl |= cp->link_cntl;
		if (ctl & BMCR_ANENABLE) {
			ctl |= BMCR_ANRESTART;
			cp->lstate = link_aneg;
		} else {
			cp->lstate = link_force_ok;
		}
		cp->link_transition = LINK_TRANSITION_LINK_CONFIG;
		cas_phy_write(cp, MII_BMCR, ctl);
		cas_mif_poll(cp, 1);
	}

	cp->timer_ticks = 0;
	mod_timer(&cp->link_timer, jiffies + CAS_LINK_TIMEOUT);
}

/* Must be invoked under cp->lock. */
static int cas_reset_mii_phy(struct cas *cp)
{
	int limit = STOP_TRIES_PHY;
	u16 val;

	cas_phy_write(cp, MII_BMCR, BMCR_RESET);
	udelay(100);
	while (--limit) {
		val = cas_phy_read(cp, MII_BMCR);
		if ((val & BMCR_RESET) == 0)
			break;
		udelay(10);
	}
	return limit <= 0;
}

static int cas_saturn_firmware_init(struct cas *cp)
{
	const struct firmware *fw;
	const char fw_name[] = "sun/cassini.bin";
	int err;

	if (PHY_NS_DP83065 != cp->phy_id)
		return 0;

	err = request_firmware(&fw, fw_name, &cp->pdev->dev);
	if (err) {
		pr_err("Failed to load firmware \"%s\"\n",
		       fw_name);
		return err;
	}
	if (fw->size < 2) {
		pr_err("bogus length %zu in \"%s\"\n",
		       fw->size, fw_name);
		err = -EINVAL;
		goto out;
	}
	cp->fw_load_addr= fw->data[1] << 8 | fw->data[0];
	cp->fw_size = fw->size - 2;
	cp->fw_data = vmalloc(cp->fw_size);
	if (!cp->fw_data) {
		err = -ENOMEM;
		pr_err("\"%s\" Failed %d\n", fw_name, err);
		goto out;
	}
	memcpy(cp->fw_data, &fw->data[2], cp->fw_size);
out:
	release_firmware(fw);
	return err;
}

static void cas_saturn_firmware_load(struct cas *cp)
{
	int i;

	cas_phy_powerdown(cp);

	/* expanded memory access mode */
	cas_phy_write(cp, DP83065_MII_MEM, 0x0);

	/* pointer configuration for new firmware */
	cas_phy_write(cp, DP83065_MII_REGE, 0x8ff9);
	cas_phy_write(cp, DP83065_MII_REGD, 0xbd);
	cas_phy_write(cp, DP83065_MII_REGE, 0x8ffa);
	cas_phy_write(cp, DP83065_MII_REGD, 0x82);
	cas_phy_write(cp, DP83065_MII_REGE, 0x8ffb);
	cas_phy_write(cp, DP83065_MII_REGD, 0x0);
	cas_phy_write(cp, DP83065_MII_REGE, 0x8ffc);
	cas_phy_write(cp, DP83065_MII_REGD, 0x39);

	/* download new firmware */
	cas_phy_write(cp, DP83065_MII_MEM, 0x1);
	cas_phy_write(cp, DP83065_MII_REGE, cp->fw_load_addr);
	for (i = 0; i < cp->fw_size; i++)
		cas_phy_write(cp, DP83065_MII_REGD, cp->fw_data[i]);

	/* enable firmware */
	cas_phy_write(cp, DP83065_MII_REGE, 0x8ff8);
	cas_phy_write(cp, DP83065_MII_REGD, 0x1);
}


/* phy initialization */
static void cas_phy_init(struct cas *cp)
{
	u16 val;

	/* if we're in MII/GMII mode, set up phy */
	if (CAS_PHY_MII(cp->phy_type)) {
		writel(PCS_DATAPATH_MODE_MII,
		       cp->regs + REG_PCS_DATAPATH_MODE);

		cas_mif_poll(cp, 0);
		cas_reset_mii_phy(cp); /* take out of isolate mode */

		if (PHY_LUCENT_B0 == cp->phy_id) {
			/* workaround link up/down issue with lucent */
			cas_phy_write(cp, LUCENT_MII_REG, 0x8000);
			cas_phy_write(cp, MII_BMCR, 0x00f1);
			cas_phy_write(cp, LUCENT_MII_REG, 0x0);

		} else if (PHY_BROADCOM_B0 == (cp->phy_id & 0xFFFFFFFC)) {
			/* workarounds for broadcom phy */
			cas_phy_write(cp, BROADCOM_MII_REG8, 0x0C20);
			cas_phy_write(cp, BROADCOM_MII_REG7, 0x0012);
			cas_phy_write(cp, BROADCOM_MII_REG5, 0x1804);
			cas_phy_write(cp, BROADCOM_MII_REG7, 0x0013);
			cas_phy_write(cp, BROADCOM_MII_REG5, 0x1204);
			cas_phy_write(cp, BROADCOM_MII_REG7, 0x8006);
			cas_phy_write(cp, BROADCOM_MII_REG5, 0x0132);
			cas_phy_write(cp, BROADCOM_MII_REG7, 0x8006);
			cas_phy_write(cp, BROADCOM_MII_REG5, 0x0232);
			cas_phy_write(cp, BROADCOM_MII_REG7, 0x201F);
			cas_phy_write(cp, BROADCOM_MII_REG5, 0x0A20);

		} else if (PHY_BROADCOM_5411 == cp->phy_id) {
			val = cas_phy_read(cp, BROADCOM_MII_REG4);
			val = cas_phy_read(cp, BROADCOM_MII_REG4);
			if (val & 0x0080) {
				/* link workaround */
				cas_phy_write(cp, BROADCOM_MII_REG4,
					      val & ~0x0080);
			}

		} else if (cp->cas_flags & CAS_FLAG_SATURN) {
			writel((cp->phy_type & CAS_PHY_MII_MDIO0) ?
			       SATURN_PCFG_FSI : 0x0,
			       cp->regs + REG_SATURN_PCFG);

			/* load firmware to address 10Mbps auto-negotiation
			 * issue. NOTE: this will need to be changed if the
			 * default firmware gets fixed.
			 */
			if (PHY_NS_DP83065 == cp->phy_id) {
				cas_saturn_firmware_load(cp);
			}
			cas_phy_powerup(cp);
		}

		/* advertise capabilities */
		val = cas_phy_read(cp, MII_BMCR);
		val &= ~BMCR_ANENABLE;
		cas_phy_write(cp, MII_BMCR, val);
		udelay(10);

		cas_phy_write(cp, MII_ADVERTISE,
			      cas_phy_read(cp, MII_ADVERTISE) |
			      (ADVERTISE_10HALF | ADVERTISE_10FULL |
			       ADVERTISE_100HALF | ADVERTISE_100FULL |
			       CAS_ADVERTISE_PAUSE |
			       CAS_ADVERTISE_ASYM_PAUSE));

		if (cp->cas_flags & CAS_FLAG_1000MB_CAP) {
			/* make sure that we don't advertise half
			 * duplex to avoid a chip issue
			 */
			val  = cas_phy_read(cp, CAS_MII_1000_CTRL);
			val &= ~CAS_ADVERTISE_1000HALF;
			val |= CAS_ADVERTISE_1000FULL;
			cas_phy_write(cp, CAS_MII_1000_CTRL, val);
		}

	} else {
		/* reset pcs for serdes */
		u32 val;
		int limit;

		writel(PCS_DATAPATH_MODE_SERDES,
		       cp->regs + REG_PCS_DATAPATH_MODE);

		/* enable serdes pins on saturn */
		if (cp->cas_flags & CAS_FLAG_SATURN)
			writel(0, cp->regs + REG_SATURN_PCFG);

		/* Reset PCS unit. */
		val = readl(cp->regs + REG_PCS_MII_CTRL);
		val |= PCS_MII_RESET;
		writel(val, cp->regs + REG_PCS_MII_CTRL);

		limit = STOP_TRIES;
		while (--limit > 0) {
			udelay(10);
			if ((readl(cp->regs + REG_PCS_MII_CTRL) &
			     PCS_MII_RESET) == 0)
				break;
		}
		if (limit <= 0)
			netdev_warn(cp->dev, "PCS reset bit would not clear [%08x]\n",
				    readl(cp->regs + REG_PCS_STATE_MACHINE));

		/* Make sure PCS is disabled while changing advertisement
		 * configuration.
		 */
		writel(0x0, cp->regs + REG_PCS_CFG);

		/* Advertise all capabilities except half-duplex. */
		val  = readl(cp->regs + REG_PCS_MII_ADVERT);
		val &= ~PCS_MII_ADVERT_HD;
		val |= (PCS_MII_ADVERT_FD | PCS_MII_ADVERT_SYM_PAUSE |
			PCS_MII_ADVERT_ASYM_PAUSE);
		writel(val, cp->regs + REG_PCS_MII_ADVERT);

		/* enable PCS */
		writel(PCS_CFG_EN, cp->regs + REG_PCS_CFG);

		/* pcs workaround: enable sync detect */
		writel(PCS_SERDES_CTRL_SYNCD_EN,
		       cp->regs + REG_PCS_SERDES_CTRL);
	}
}


static int cas_pcs_link_check(struct cas *cp)
{
	u32 stat, state_machine;
	int retval = 0;

	/* The link status bit latches on zero, so you must
	 * read it twice in such a case to see a transition
	 * to the link being up.
	 */
	stat = readl(cp->regs + REG_PCS_MII_STATUS);
	if ((stat & PCS_MII_STATUS_LINK_STATUS) == 0)
		stat = readl(cp->regs + REG_PCS_MII_STATUS);

	/* The remote-fault indication is only valid
	 * when autoneg has completed.
	 */
	if ((stat & (PCS_MII_STATUS_AUTONEG_COMP |
		     PCS_MII_STATUS_REMOTE_FAULT)) ==
	    (PCS_MII_STATUS_AUTONEG_COMP | PCS_MII_STATUS_REMOTE_FAULT))
		netif_info(cp, link, cp->dev, "PCS RemoteFault\n");

	/* work around link detection issue by querying the PCS state
	 * machine directly.
	 */
	state_machine = readl(cp->regs + REG_PCS_STATE_MACHINE);
	if ((state_machine & PCS_SM_LINK_STATE_MASK) != SM_LINK_STATE_UP) {
		stat &= ~PCS_MII_STATUS_LINK_STATUS;
	} else if (state_machine & PCS_SM_WORD_SYNC_STATE_MASK) {
		stat |= PCS_MII_STATUS_LINK_STATUS;
	}

	if (stat & PCS_MII_STATUS_LINK_STATUS) {
		if (cp->lstate != link_up) {
			if (cp->opened) {
				cp->lstate = link_up;
				cp->link_transition = LINK_TRANSITION_LINK_UP;

				cas_set_link_modes(cp);
				netif_carrier_on(cp->dev);
			}
		}
	} else if (cp->lstate == link_up) {
		cp->lstate = link_down;
		if (link_transition_timeout != 0 &&
		    cp->link_transition != LINK_TRANSITION_REQUESTED_RESET &&
		    !cp->link_transition_jiffies_valid) {
			/*
			 * force a reset, as a workaround for the
			 * link-failure problem. May want to move this to a
			 * point a bit earlier in the sequence. If we had
			 * generated a reset a short time ago, we'll wait for
			 * the link timer to check the status until a
			 * timer expires (link_transistion_jiffies_valid is
			 * true when the timer is running.)  Instead of using
			 * a system timer, we just do a check whenever the
			 * link timer is running - this clears the flag after
			 * a suitable delay.
			 */
			retval = 1;
			cp->link_transition = LINK_TRANSITION_REQUESTED_RESET;
			cp->link_transition_jiffies = jiffies;
			cp->link_transition_jiffies_valid = 1;
		} else {
			cp->link_transition = LINK_TRANSITION_ON_FAILURE;
		}
		netif_carrier_off(cp->dev);
		if (cp->opened)
			netif_info(cp, link, cp->dev, "PCS link down\n");

		/* Cassini only: if you force a mode, there can be
		 * sync problems on link down. to fix that, the following
		 * things need to be checked:
		 * 1) read serialink state register
		 * 2) read pcs status register to verify link down.
		 * 3) if link down and serial link == 0x03, then you need
		 *    to global reset the chip.
		 */
		if ((cp->cas_flags & CAS_FLAG_REG_PLUS) == 0) {
			/* should check to see if we're in a forced mode */
			stat = readl(cp->regs + REG_PCS_SERDES_STATE);
			if (stat == 0x03)
				return 1;
		}
	} else if (cp->lstate == link_down) {
		if (link_transition_timeout != 0 &&
		    cp->link_transition != LINK_TRANSITION_REQUESTED_RESET &&
		    !cp->link_transition_jiffies_valid) {
			/* force a reset, as a workaround for the
			 * link-failure problem.  May want to move
			 * this to a point a bit earlier in the
			 * sequence.
			 */
			retval = 1;
			cp->link_transition = LINK_TRANSITION_REQUESTED_RESET;
			cp->link_transition_jiffies = jiffies;
			cp->link_transition_jiffies_valid = 1;
		} else {
			cp->link_transition = LINK_TRANSITION_STILL_FAILED;
		}
	}

	return retval;
}

static int cas_pcs_interrupt(struct net_device *dev,
			     struct cas *cp, u32 status)
{
	u32 stat = readl(cp->regs + REG_PCS_INTR_STATUS);

	if ((stat & PCS_INTR_STATUS_LINK_CHANGE) == 0)
		return 0;
	return cas_pcs_link_check(cp);
}

static int cas_txmac_interrupt(struct net_device *dev,
			       struct cas *cp, u32 status)
{
	u32 txmac_stat = readl(cp->regs + REG_MAC_TX_STATUS);

	if (!txmac_stat)
		return 0;

	netif_printk(cp, intr, KERN_DEBUG, cp->dev,
		     "txmac interrupt, txmac_stat: 0x%x\n", txmac_stat);

	/* Defer timer expiration is quite normal,
	 * don't even log the event.
	 */
	if ((txmac_stat & MAC_TX_DEFER_TIMER) &&
	    !(txmac_stat & ~MAC_TX_DEFER_TIMER))
		return 0;

	spin_lock(&cp->stat_lock[0]);
	if (txmac_stat & MAC_TX_UNDERRUN) {
		netdev_err(dev, "TX MAC xmit underrun\n");
		cp->net_stats[0].tx_fifo_errors++;
	}

	if (txmac_stat & MAC_TX_MAX_PACKET_ERR) {
		netdev_err(dev, "TX MAC max packet size error\n");
		cp->net_stats[0].tx_errors++;
	}

	/* The rest are all cases of one of the 16-bit TX
	 * counters expiring.
	 */
	if (txmac_stat & MAC_TX_COLL_NORMAL)
		cp->net_stats[0].collisions += 0x10000;

	if (txmac_stat & MAC_TX_COLL_EXCESS) {
		cp->net_stats[0].tx_aborted_errors += 0x10000;
		cp->net_stats[0].collisions += 0x10000;
	}

	if (txmac_stat & MAC_TX_COLL_LATE) {
		cp->net_stats[0].tx_aborted_errors += 0x10000;
		cp->net_stats[0].collisions += 0x10000;
	}
	spin_unlock(&cp->stat_lock[0]);

	/* We do not keep track of MAC_TX_COLL_FIRST and
	 * MAC_TX_PEAK_ATTEMPTS events.
	 */
	return 0;
}

static void cas_load_firmware(struct cas *cp, cas_hp_inst_t *firmware)
{
	cas_hp_inst_t *inst;
	u32 val;
	int i;

	i = 0;
	while ((inst = firmware) && inst->note) {
		writel(i, cp->regs + REG_HP_INSTR_RAM_ADDR);

		val = CAS_BASE(HP_INSTR_RAM_HI_VAL, inst->val);
		val |= CAS_BASE(HP_INSTR_RAM_HI_MASK, inst->mask);
		writel(val, cp->regs + REG_HP_INSTR_RAM_DATA_HI);

		val = CAS_BASE(HP_INSTR_RAM_MID_OUTARG, inst->outarg >> 10);
		val |= CAS_BASE(HP_INSTR_RAM_MID_OUTOP, inst->outop);
		val |= CAS_BASE(HP_INSTR_RAM_MID_FNEXT, inst->fnext);
		val |= CAS_BASE(HP_INSTR_RAM_MID_FOFF, inst->foff);
		val |= CAS_BASE(HP_INSTR_RAM_MID_SNEXT, inst->snext);
		val |= CAS_BASE(HP_INSTR_RAM_MID_SOFF, inst->soff);
		val |= CAS_BASE(HP_INSTR_RAM_MID_OP, inst->op);
		writel(val, cp->regs + REG_HP_INSTR_RAM_DATA_MID);

		val = CAS_BASE(HP_INSTR_RAM_LOW_OUTMASK, inst->outmask);
		val |= CAS_BASE(HP_INSTR_RAM_LOW_OUTSHIFT, inst->outshift);
		val |= CAS_BASE(HP_INSTR_RAM_LOW_OUTEN, inst->outenab);
		val |= CAS_BASE(HP_INSTR_RAM_LOW_OUTARG, inst->outarg);
		writel(val, cp->regs + REG_HP_INSTR_RAM_DATA_LOW);
		++firmware;
		++i;
	}
}

static void cas_init_rx_dma(struct cas *cp)
{
	u64 desc_dma = cp->block_dvma;
	u32 val;
	int i, size;

	/* rx free descriptors */
	val = CAS_BASE(RX_CFG_SWIVEL, RX_SWIVEL_OFF_VAL);
	val |= CAS_BASE(RX_CFG_DESC_RING, RX_DESC_RINGN_INDEX(0));
	val |= CAS_BASE(RX_CFG_COMP_RING, RX_COMP_RINGN_INDEX(0));
	if ((N_RX_DESC_RINGS > 1) &&
	    (cp->cas_flags & CAS_FLAG_REG_PLUS))  /* do desc 2 */
		val |= CAS_BASE(RX_CFG_DESC_RING1, RX_DESC_RINGN_INDEX(1));
	writel(val, cp->regs + REG_RX_CFG);

	val = (unsigned long) cp->init_rxds[0] -
		(unsigned long) cp->init_block;
	writel((desc_dma + val) >> 32, cp->regs + REG_RX_DB_HI);
	writel((desc_dma + val) & 0xffffffff, cp->regs + REG_RX_DB_LOW);
	writel(RX_DESC_RINGN_SIZE(0) - 4, cp->regs + REG_RX_KICK);

	if (cp->cas_flags & CAS_FLAG_REG_PLUS) {
		/* rx desc 2 is for IPSEC packets. however,
		 * we don't it that for that purpose.
		 */
		val = (unsigned long) cp->init_rxds[1] -
			(unsigned long) cp->init_block;
		writel((desc_dma + val) >> 32, cp->regs + REG_PLUS_RX_DB1_HI);
		writel((desc_dma + val) & 0xffffffff, cp->regs +
		       REG_PLUS_RX_DB1_LOW);
		writel(RX_DESC_RINGN_SIZE(1) - 4, cp->regs +
		       REG_PLUS_RX_KICK1);
	}

	/* rx completion registers */
	val = (unsigned long) cp->init_rxcs[0] -
		(unsigned long) cp->init_block;
	writel((desc_dma + val) >> 32, cp->regs + REG_RX_CB_HI);
	writel((desc_dma + val) & 0xffffffff, cp->regs + REG_RX_CB_LOW);

	if (cp->cas_flags & CAS_FLAG_REG_PLUS) {
		/* rx comp 2-4 */
		for (i = 1; i < MAX_RX_COMP_RINGS; i++) {
			val = (unsigned long) cp->init_rxcs[i] -
				(unsigned long) cp->init_block;
			writel((desc_dma + val) >> 32, cp->regs +
			       REG_PLUS_RX_CBN_HI(i));
			writel((desc_dma + val) & 0xffffffff, cp->regs +
			       REG_PLUS_RX_CBN_LOW(i));
		}
	}

	/* read selective clear regs to prevent spurious interrupts
	 * on reset because complete == kick.
	 * selective clear set up to prevent interrupts on resets
	 */
	readl(cp->regs + REG_INTR_STATUS_ALIAS);
	writel(INTR_RX_DONE | INTR_RX_BUF_UNAVAIL, cp->regs + REG_ALIAS_CLEAR);
	if (cp->cas_flags & CAS_FLAG_REG_PLUS) {
		for (i = 1; i < N_RX_COMP_RINGS; i++)
			readl(cp->regs + REG_PLUS_INTRN_STATUS_ALIAS(i));

		/* 2 is different from 3 and 4 */
		if (N_RX_COMP_RINGS > 1)
			writel(INTR_RX_DONE_ALT | INTR_RX_BUF_UNAVAIL_1,
			       cp->regs + REG_PLUS_ALIASN_CLEAR(1));

		for (i = 2; i < N_RX_COMP_RINGS; i++)
			writel(INTR_RX_DONE_ALT,
			       cp->regs + REG_PLUS_ALIASN_CLEAR(i));
	}

	/* set up pause thresholds */
	val  = CAS_BASE(RX_PAUSE_THRESH_OFF,
			cp->rx_pause_off / RX_PAUSE_THRESH_QUANTUM);
	val |= CAS_BASE(RX_PAUSE_THRESH_ON,
			cp->rx_pause_on / RX_PAUSE_THRESH_QUANTUM);
	writel(val, cp->regs + REG_RX_PAUSE_THRESH);

	/* zero out dma reassembly buffers */
	for (i = 0; i < 64; i++) {
		writel(i, cp->regs + REG_RX_TABLE_ADDR);
		writel(0x0, cp->regs + REG_RX_TABLE_DATA_LOW);
		writel(0x0, cp->regs + REG_RX_TABLE_DATA_MID);
		writel(0x0, cp->regs + REG_RX_TABLE_DATA_HI);
	}

	/* make sure address register is 0 for normal operation */
	writel(0x0, cp->regs + REG_RX_CTRL_FIFO_ADDR);
	writel(0x0, cp->regs + REG_RX_IPP_FIFO_ADDR);

	/* interrupt mitigation */
#ifdef USE_RX_BLANK
	val = CAS_BASE(RX_BLANK_INTR_TIME, RX_BLANK_INTR_TIME_VAL);
	val |= CAS_BASE(RX_BLANK_INTR_PKT, RX_BLANK_INTR_PKT_VAL);
	writel(val, cp->regs + REG_RX_BLANK);
#else
	writel(0x0, cp->regs + REG_RX_BLANK);
#endif

	/* interrupt generation as a function of low water marks for
	 * free desc and completion entries. these are used to trigger
	 * housekeeping for rx descs. we don't use the free interrupt
	 * as it's not very useful
	 */
	/* val = CAS_BASE(RX_AE_THRESH_FREE, RX_AE_FREEN_VAL(0)); */
	val = CAS_BASE(RX_AE_THRESH_COMP, RX_AE_COMP_VAL);
	writel(val, cp->regs + REG_RX_AE_THRESH);
	if (cp->cas_flags & CAS_FLAG_REG_PLUS) {
		val = CAS_BASE(RX_AE1_THRESH_FREE, RX_AE_FREEN_VAL(1));
		writel(val, cp->regs + REG_PLUS_RX_AE1_THRESH);
	}

	/* Random early detect registers. useful for congestion avoidance.
	 * this should be tunable.
	 */
	writel(0x0, cp->regs + REG_RX_RED);

	/* receive page sizes. default == 2K (0x800) */
	val = 0;
	if (cp->page_size == 0x1000)
		val = 0x1;
	else if (cp->page_size == 0x2000)
		val = 0x2;
	else if (cp->page_size == 0x4000)
		val = 0x3;

	/* round mtu + offset. constrain to page size. */
	size = cp->dev->mtu + 64;
	if (size > cp->page_size)
		size = cp->page_size;

	if (size <= 0x400)
		i = 0x0;
	else if (size <= 0x800)
		i = 0x1;
	else if (size <= 0x1000)
		i = 0x2;
	else
		i = 0x3;

	cp->mtu_stride = 1 << (i + 10);
	val  = CAS_BASE(RX_PAGE_SIZE, val);
	val |= CAS_BASE(RX_PAGE_SIZE_MTU_STRIDE, i);
	val |= CAS_BASE(RX_PAGE_SIZE_MTU_COUNT, cp->page_size >> (i + 10));
	val |= CAS_BASE(RX_PAGE_SIZE_MTU_OFF, 0x1);
	writel(val, cp->regs + REG_RX_PAGE_SIZE);

	/* enable the header parser if desired */
	if (CAS_HP_FIRMWARE == cas_prog_null)
		return;

	val = CAS_BASE(HP_CFG_NUM_CPU, CAS_NCPUS > 63 ? 0 : CAS_NCPUS);
	val |= HP_CFG_PARSE_EN | HP_CFG_SYN_INC_MASK;
	val |= CAS_BASE(HP_CFG_TCP_THRESH, HP_TCP_THRESH_VAL);
	writel(val, cp->regs + REG_HP_CFG);
}

static inline void cas_rxc_init(struct cas_rx_comp *rxc)
{
	memset(rxc, 0, sizeof(*rxc));
	rxc->word4 = cpu_to_le64(RX_COMP4_ZERO);
}

/* NOTE: we use the ENC RX DESC ring for spares. the rx_page[0,1]
 * flipping is protected by the fact that the chip will not
 * hand back the same page index while it's being processed.
 */
static inline cas_page_t *cas_page_spare(struct cas *cp, const int index)
{
	cas_page_t *page = cp->rx_pages[1][index];
	cas_page_t *new;

	if (page_count(page->buffer) == 1)
		return page;

	new = cas_page_dequeue(cp);
	if (new) {
		spin_lock(&cp->rx_inuse_lock);
		list_add(&page->list, &cp->rx_inuse_list);
		spin_unlock(&cp->rx_inuse_lock);
	}
	return new;
}

/* this needs to be changed if we actually use the ENC RX DESC ring */
static cas_page_t *cas_page_swap(struct cas *cp, const int ring,
				 const int index)
{
	cas_page_t **page0 = cp->rx_pages[0];
	cas_page_t **page1 = cp->rx_pages[1];

	/* swap if buffer is in use */
	if (page_count(page0[index]->buffer) > 1) {
		cas_page_t *new = cas_page_spare(cp, index);
		if (new) {
			page1[index] = page0[index];
			page0[index] = new;
		}
	}
	RX_USED_SET(page0[index], 0);
	return page0[index];
}

static void cas_clean_rxds(struct cas *cp)
{
	/* only clean ring 0 as ring 1 is used for spare buffers */
        struct cas_rx_desc *rxd = cp->init_rxds[0];
	int i, size;

	/* release all rx flows */
	for (i = 0; i < N_RX_FLOWS; i++) {
		struct sk_buff *skb;
		while ((skb = __skb_dequeue(&cp->rx_flows[i]))) {
			cas_skb_release(skb);
		}
	}

	/* initialize descriptors */
	size = RX_DESC_RINGN_SIZE(0);
	for (i = 0; i < size; i++) {
		cas_page_t *page = cas_page_swap(cp, 0, i);
		rxd[i].buffer = cpu_to_le64(page->dma_addr);
		rxd[i].index  = cpu_to_le64(CAS_BASE(RX_INDEX_NUM, i) |
					    CAS_BASE(RX_INDEX_RING, 0));
	}

	cp->rx_old[0]  = RX_DESC_RINGN_SIZE(0) - 4;
	cp->rx_last[0] = 0;
	cp->cas_flags &= ~CAS_FLAG_RXD_POST(0);
}

static void cas_clean_rxcs(struct cas *cp)
{
	int i, j;

	/* take ownership of rx comp descriptors */
	memset(cp->rx_cur, 0, sizeof(*cp->rx_cur)*N_RX_COMP_RINGS);
	memset(cp->rx_new, 0, sizeof(*cp->rx_new)*N_RX_COMP_RINGS);
	for (i = 0; i < N_RX_COMP_RINGS; i++) {
		struct cas_rx_comp *rxc = cp->init_rxcs[i];
		for (j = 0; j < RX_COMP_RINGN_SIZE(i); j++) {
			cas_rxc_init(rxc + j);
		}
	}
}

#if 0
/* When we get a RX fifo overflow, the RX unit is probably hung
 * so we do the following.
 *
 * If any part of the reset goes wrong, we return 1 and that causes the
 * whole chip to be reset.
 */
static int cas_rxmac_reset(struct cas *cp)
{
	struct net_device *dev = cp->dev;
	int limit;
	u32 val;

	/* First, reset MAC RX. */
	writel(cp->mac_rx_cfg & ~MAC_RX_CFG_EN, cp->regs + REG_MAC_RX_CFG);
	for (limit = 0; limit < STOP_TRIES; limit++) {
		if (!(readl(cp->regs + REG_MAC_RX_CFG) & MAC_RX_CFG_EN))
			break;
		udelay(10);
	}
	if (limit == STOP_TRIES) {
		netdev_err(dev, "RX MAC will not disable, resetting whole chip\n");
		return 1;
	}

	/* Second, disable RX DMA. */
	writel(0, cp->regs + REG_RX_CFG);
	for (limit = 0; limit < STOP_TRIES; limit++) {
		if (!(readl(cp->regs + REG_RX_CFG) & RX_CFG_DMA_EN))
			break;
		udelay(10);
	}
	if (limit == STOP_TRIES) {
		netdev_err(dev, "RX DMA will not disable, resetting whole chip\n");
		return 1;
	}

	mdelay(5);

	/* Execute RX reset command. */
	writel(SW_RESET_RX, cp->regs + REG_SW_RESET);
	for (limit = 0; limit < STOP_TRIES; limit++) {
		if (!(readl(cp->regs + REG_SW_RESET) & SW_RESET_RX))
			break;
		udelay(10);
	}
	if (limit == STOP_TRIES) {
		netdev_err(dev, "RX reset command will not execute, resetting whole chip\n");
		return 1;
	}

	/* reset driver rx state */
	cas_clean_rxds(cp);
	cas_clean_rxcs(cp);

	/* Now, reprogram the rest of RX unit. */
	cas_init_rx_dma(cp);

	/* re-enable */
	val = readl(cp->regs + REG_RX_CFG);
	writel(val | RX_CFG_DMA_EN, cp->regs + REG_RX_CFG);
	writel(MAC_RX_FRAME_RECV, cp->regs + REG_MAC_RX_MASK);
	val = readl(cp->regs + REG_MAC_RX_CFG);
	writel(val | MAC_RX_CFG_EN, cp->regs + REG_MAC_RX_CFG);
	return 0;
}
#endif

static int cas_rxmac_interrupt(struct net_device *dev, struct cas *cp,
			       u32 status)
{
	u32 stat = readl(cp->regs + REG_MAC_RX_STATUS);

	if (!stat)
		return 0;

	netif_dbg(cp, intr, cp->dev, "rxmac interrupt, stat: 0x%x\n", stat);

	/* these are all rollovers */
	spin_lock(&cp->stat_lock[0]);
	if (stat & MAC_RX_ALIGN_ERR)
		cp->net_stats[0].rx_frame_errors += 0x10000;

	if (stat & MAC_RX_CRC_ERR)
		cp->net_stats[0].rx_crc_errors += 0x10000;

	if (stat & MAC_RX_LEN_ERR)
		cp->net_stats[0].rx_length_errors += 0x10000;

	if (stat & MAC_RX_OVERFLOW) {
		cp->net_stats[0].rx_over_errors++;
		cp->net_stats[0].rx_fifo_errors++;
	}

	/* We do not track MAC_RX_FRAME_COUNT and MAC_RX_VIOL_ERR
	 * events.
	 */
	spin_unlock(&cp->stat_lock[0]);
	return 0;
}

static int cas_mac_interrupt(struct net_device *dev, struct cas *cp,
			     u32 status)
{
	u32 stat = readl(cp->regs + REG_MAC_CTRL_STATUS);

	if (!stat)
		return 0;

	netif_printk(cp, intr, KERN_DEBUG, cp->dev,
		     "mac interrupt, stat: 0x%x\n", stat);

	/* This interrupt is just for pause frame and pause
	 * tracking.  It is useful for diagnostics and debug
	 * but probably by default we will mask these events.
	 */
	if (stat & MAC_CTRL_PAUSE_STATE)
		cp->pause_entered++;

	if (stat & MAC_CTRL_PAUSE_RECEIVED)
		cp->pause_last_time_recvd = (stat >> 16);

	return 0;
}


/* Must be invoked under cp->lock. */
static inline int cas_mdio_link_not_up(struct cas *cp)
{
	u16 val;

	switch (cp->lstate) {
	case link_force_ret:
		netif_info(cp, link, cp->dev, "Autoneg failed again, keeping forced mode\n");
		cas_phy_write(cp, MII_BMCR, cp->link_fcntl);
		cp->timer_ticks = 5;
		cp->lstate = link_force_ok;
		cp->link_transition = LINK_TRANSITION_LINK_CONFIG;
		break;

	case link_aneg:
		val = cas_phy_read(cp, MII_BMCR);

		/* Try forced modes. we try things in the following order:
		 * 1000 full -> 100 full/half -> 10 half
		 */
		val &= ~(BMCR_ANRESTART | BMCR_ANENABLE);
		val |= BMCR_FULLDPLX;
		val |= (cp->cas_flags & CAS_FLAG_1000MB_CAP) ?
			CAS_BMCR_SPEED1000 : BMCR_SPEED100;
		cas_phy_write(cp, MII_BMCR, val);
		cp->timer_ticks = 5;
		cp->lstate = link_force_try;
		cp->link_transition = LINK_TRANSITION_LINK_CONFIG;
		break;

	case link_force_try:
		/* Downgrade from 1000 to 100 to 10 Mbps if necessary. */
		val = cas_phy_read(cp, MII_BMCR);
		cp->timer_ticks = 5;
		if (val & CAS_BMCR_SPEED1000) { /* gigabit */
			val &= ~CAS_BMCR_SPEED1000;
			val |= (BMCR_SPEED100 | BMCR_FULLDPLX);
			cas_phy_write(cp, MII_BMCR, val);
			break;
		}

		if (val & BMCR_SPEED100) {
			if (val & BMCR_FULLDPLX) /* fd failed */
				val &= ~BMCR_FULLDPLX;
			else { /* 100Mbps failed */
				val &= ~BMCR_SPEED100;
			}
			cas_phy_write(cp, MII_BMCR, val);
			break;
		}
	default:
		break;
	}
	return 0;
}


/* must be invoked with cp->lock held */
static int cas_mii_link_check(struct cas *cp, const u16 bmsr)
{
	int restart;

	if (bmsr & BMSR_LSTATUS) {
		/* Ok, here we got a link. If we had it due to a forced
		 * fallback, and we were configured for autoneg, we
		 * retry a short autoneg pass. If you know your hub is
		 * broken, use ethtool ;)
		 */
		if ((cp->lstate == link_force_try) &&
		    (cp->link_cntl & BMCR_ANENABLE)) {
			cp->lstate = link_force_ret;
			cp->link_transition = LINK_TRANSITION_LINK_CONFIG;
			cas_mif_poll(cp, 0);
			cp->link_fcntl = cas_phy_read(cp, MII_BMCR);
			cp->timer_ticks = 5;
			if (cp->opened)
				netif_info(cp, link, cp->dev,
					   "Got link after fallback, retrying autoneg once...\n");
			cas_phy_write(cp, MII_BMCR,
				      cp->link_fcntl | BMCR_ANENABLE |
				      BMCR_ANRESTART);
			cas_mif_poll(cp, 1);

		} else if (cp->lstate != link_up) {
			cp->lstate = link_up;
			cp->link_transition = LINK_TRANSITION_LINK_UP;

			if (cp->opened) {
				cas_set_link_modes(cp);
				netif_carrier_on(cp->dev);
			}
		}
		return 0;
	}

	/* link not up. if the link was previously up, we restart the
	 * whole process
	 */
	restart = 0;
	if (cp->lstate == link_up) {
		cp->lstate = link_down;
		cp->link_transition = LINK_TRANSITION_LINK_DOWN;

		netif_carrier_off(cp->dev);
		if (cp->opened)
			netif_info(cp, link, cp->dev, "Link down\n");
		restart = 1;

	} else if (++cp->timer_ticks > 10)
		cas_mdio_link_not_up(cp);

	return restart;
}

static int cas_mif_interrupt(struct net_device *dev, struct cas *cp,
			     u32 status)
{
	u32 stat = readl(cp->regs + REG_MIF_STATUS);
	u16 bmsr;

	/* check for a link change */
	if (CAS_VAL(MIF_STATUS_POLL_STATUS, stat) == 0)
		return 0;

	bmsr = CAS_VAL(MIF_STATUS_POLL_DATA, stat);
	return cas_mii_link_check(cp, bmsr);
}

static int cas_pci_interrupt(struct net_device *dev, struct cas *cp,
			     u32 status)
{
	u32 stat = readl(cp->regs + REG_PCI_ERR_STATUS);

	if (!stat)
		return 0;

	netdev_err(dev, "PCI error [%04x:%04x]",
		   stat, readl(cp->regs + REG_BIM_DIAG));

	/* cassini+ has this reserved */
	if ((stat & PCI_ERR_BADACK) &&
	    ((cp->cas_flags & CAS_FLAG_REG_PLUS) == 0))
		pr_cont(" <No ACK64# during ABS64 cycle>");

	if (stat & PCI_ERR_DTRTO)
		pr_cont(" <Delayed transaction timeout>");
	if (stat & PCI_ERR_OTHER)
		pr_cont(" <other>");
	if (stat & PCI_ERR_BIM_DMA_WRITE)
		pr_cont(" <BIM DMA 0 write req>");
	if (stat & PCI_ERR_BIM_DMA_READ)
		pr_cont(" <BIM DMA 0 read req>");
	pr_cont("\n");

	if (stat & PCI_ERR_OTHER) {
		u16 cfg;

		/* Interrogate PCI config space for the
		 * true cause.
		 */
		pci_read_config_word(cp->pdev, PCI_STATUS, &cfg);
		netdev_err(dev, "Read PCI cfg space status [%04x]\n", cfg);
		if (cfg & PCI_STATUS_PARITY)
			netdev_err(dev, "PCI parity error detected\n");
		if (cfg & PCI_STATUS_SIG_TARGET_ABORT)
			netdev_err(dev, "PCI target abort\n");
		if (cfg & PCI_STATUS_REC_TARGET_ABORT)
			netdev_err(dev, "PCI master acks target abort\n");
		if (cfg & PCI_STATUS_REC_MASTER_ABORT)
			netdev_err(dev, "PCI master abort\n");
		if (cfg & PCI_STATUS_SIG_SYSTEM_ERROR)
			netdev_err(dev, "PCI system error SERR#\n");
		if (cfg & PCI_STATUS_DETECTED_PARITY)
			netdev_err(dev, "PCI parity error\n");

		/* Write the error bits back to clear them. */
		cfg &= (PCI_STATUS_PARITY |
			PCI_STATUS_SIG_TARGET_ABORT |
			PCI_STATUS_REC_TARGET_ABORT |
			PCI_STATUS_REC_MASTER_ABORT |
			PCI_STATUS_SIG_SYSTEM_ERROR |
			PCI_STATUS_DETECTED_PARITY);
		pci_write_config_word(cp->pdev, PCI_STATUS, cfg);
	}

	/* For all PCI errors, we should reset the chip. */
	return 1;
}

/* All non-normal interrupt conditions get serviced here.
 * Returns non-zero if we should just exit the interrupt
 * handler right now (ie. if we reset the card which invalidates
 * all of the other original irq status bits).
 */
static int cas_abnormal_irq(struct net_device *dev, struct cas *cp,
			    u32 status)
{
	if (status & INTR_RX_TAG_ERROR) {
		/* corrupt RX tag framing */
		netif_printk(cp, rx_err, KERN_DEBUG, cp->dev,
			     "corrupt rx tag framing\n");
		spin_lock(&cp->stat_lock[0]);
		cp->net_stats[0].rx_errors++;
		spin_unlock(&cp->stat_lock[0]);
		goto do_reset;
	}

	if (status & INTR_RX_LEN_MISMATCH) {
		/* length mismatch. */
		netif_printk(cp, rx_err, KERN_DEBUG, cp->dev,
			     "length mismatch for rx frame\n");
		spin_lock(&cp->stat_lock[0]);
		cp->net_stats[0].rx_errors++;
		spin_unlock(&cp->stat_lock[0]);
		goto do_reset;
	}

	if (status & INTR_PCS_STATUS) {
		if (cas_pcs_interrupt(dev, cp, status))
			goto do_reset;
	}

	if (status & INTR_TX_MAC_STATUS) {
		if (cas_txmac_interrupt(dev, cp, status))
			goto do_reset;
	}

	if (status & INTR_RX_MAC_STATUS) {
		if (cas_rxmac_interrupt(dev, cp, status))
			goto do_reset;
	}

	if (status & INTR_MAC_CTRL_STATUS) {
		if (cas_mac_interrupt(dev, cp, status))
			goto do_reset;
	}

	if (status & INTR_MIF_STATUS) {
		if (cas_mif_interrupt(dev, cp, status))
			goto do_reset;
	}

	if (status & INTR_PCI_ERROR_STATUS) {
		if (cas_pci_interrupt(dev, cp, status))
			goto do_reset;
	}
	return 0;

do_reset:
#if 1
	atomic_inc(&cp->reset_task_pending);
	atomic_inc(&cp->reset_task_pending_all);
	netdev_err(dev, "reset called in cas_abnormal_irq [0x%x]\n", status);
	schedule_work(&cp->reset_task);
#else
	atomic_set(&cp->reset_task_pending, CAS_RESET_ALL);
	netdev_err(dev, "reset called in cas_abnormal_irq\n");
	schedule_work(&cp->reset_task);
#endif
	return 1;
}

/* NOTE: CAS_TABORT returns 1 or 2 so that it can be used when
 *       determining whether to do a netif_stop/wakeup
 */
#define CAS_TABORT(x)      (((x)->cas_flags & CAS_FLAG_TARGET_ABORT) ? 2 : 1)
#define CAS_ROUND_PAGE(x)  (((x) + PAGE_SIZE - 1) & PAGE_MASK)
static inline int cas_calc_tabort(struct cas *cp, const unsigned long addr,
				  const int len)
{
	unsigned long off = addr + len;

	if (CAS_TABORT(cp) == 1)
		return 0;
	if ((CAS_ROUND_PAGE(off) - off) > TX_TARGET_ABORT_LEN)
		return 0;
	return TX_TARGET_ABORT_LEN;
}

static inline void cas_tx_ringN(struct cas *cp, int ring, int limit)
{
	struct cas_tx_desc *txds;
	struct sk_buff **skbs;
	struct net_device *dev = cp->dev;
	int entry, count;

	spin_lock(&cp->tx_lock[ring]);
	txds = cp->init_txds[ring];
	skbs = cp->tx_skbs[ring];
	entry = cp->tx_old[ring];

	count = TX_BUFF_COUNT(ring, entry, limit);
	while (entry != limit) {
		struct sk_buff *skb = skbs[entry];
		dma_addr_t daddr;
		u32 dlen;
		int frag;

		if (!skb) {
			/* this should never occur */
			entry = TX_DESC_NEXT(ring, entry);
			continue;
		}

		/* however, we might get only a partial skb release. */
		count -= skb_shinfo(skb)->nr_frags +
			+ cp->tx_tiny_use[ring][entry].nbufs + 1;
		if (count < 0)
			break;

		netif_printk(cp, tx_done, KERN_DEBUG, cp->dev,
			     "tx[%d] done, slot %d\n", ring, entry);

		skbs[entry] = NULL;
		cp->tx_tiny_use[ring][entry].nbufs = 0;

		for (frag = 0; frag <= skb_shinfo(skb)->nr_frags; frag++) {
			struct cas_tx_desc *txd = txds + entry;

			daddr = le64_to_cpu(txd->buffer);
			dlen = CAS_VAL(TX_DESC_BUFLEN,
				       le64_to_cpu(txd->control));
			pci_unmap_page(cp->pdev, daddr, dlen,
				       PCI_DMA_TODEVICE);
			entry = TX_DESC_NEXT(ring, entry);

			/* tiny buffer may follow */
			if (cp->tx_tiny_use[ring][entry].used) {
				cp->tx_tiny_use[ring][entry].used = 0;
				entry = TX_DESC_NEXT(ring, entry);
			}
		}

		spin_lock(&cp->stat_lock[ring]);
		cp->net_stats[ring].tx_packets++;
		cp->net_stats[ring].tx_bytes += skb->len;
		spin_unlock(&cp->stat_lock[ring]);
		dev_kfree_skb_irq(skb);
	}
	cp->tx_old[ring] = entry;

	/* this is wrong for multiple tx rings. the net device needs
	 * multiple queues for this to do the right thing.  we wait
	 * for 2*packets to be available when using tiny buffers
	 */
	if (netif_queue_stopped(dev) &&
	    (TX_BUFFS_AVAIL(cp, ring) > CAS_TABORT(cp)*(MAX_SKB_FRAGS + 1)))
		netif_wake_queue(dev);
	spin_unlock(&cp->tx_lock[ring]);
}

static void cas_tx(struct net_device *dev, struct cas *cp,
		   u32 status)
{
        int limit, ring;
#ifdef USE_TX_COMPWB
	u64 compwb = le64_to_cpu(cp->init_block->tx_compwb);
#endif
	netif_printk(cp, intr, KERN_DEBUG, cp->dev,
		     "tx interrupt, status: 0x%x, %llx\n",
		     status, (unsigned long long)compwb);
	/* process all the rings */
	for (ring = 0; ring < N_TX_RINGS; ring++) {
#ifdef USE_TX_COMPWB
		/* use the completion writeback registers */
		limit = (CAS_VAL(TX_COMPWB_MSB, compwb) << 8) |
			CAS_VAL(TX_COMPWB_LSB, compwb);
		compwb = TX_COMPWB_NEXT(compwb);
#else
		limit = readl(cp->regs + REG_TX_COMPN(ring));
#endif
		if (cp->tx_old[ring] != limit)
			cas_tx_ringN(cp, ring, limit);
	}
}


static int cas_rx_process_pkt(struct cas *cp, struct cas_rx_comp *rxc,
			      int entry, const u64 *words,
			      struct sk_buff **skbref)
{
	int dlen, hlen, len, i, alloclen;
	int off, swivel = RX_SWIVEL_OFF_VAL;
	struct cas_page *page;
	struct sk_buff *skb;
	void *addr, *crcaddr;
	__sum16 csum;
	char *p;

	hlen = CAS_VAL(RX_COMP2_HDR_SIZE, words[1]);
	dlen = CAS_VAL(RX_COMP1_DATA_SIZE, words[0]);
	len  = hlen + dlen;

	if (RX_COPY_ALWAYS || (words[2] & RX_COMP3_SMALL_PKT))
		alloclen = len;
	else
		alloclen = max(hlen, RX_COPY_MIN);

	skb = dev_alloc_skb(alloclen + swivel + cp->crc_size);
	if (skb == NULL)
		return -1;

	*skbref = skb;
	skb_reserve(skb, swivel);

	p = skb->data;
	addr = crcaddr = NULL;
	if (hlen) { /* always copy header pages */
		i = CAS_VAL(RX_COMP2_HDR_INDEX, words[1]);
		page = cp->rx_pages[CAS_VAL(RX_INDEX_RING, i)][CAS_VAL(RX_INDEX_NUM, i)];
		off = CAS_VAL(RX_COMP2_HDR_OFF, words[1]) * 0x100 +
			swivel;

		i = hlen;
		if (!dlen) /* attach FCS */
			i += cp->crc_size;
		pci_dma_sync_single_for_cpu(cp->pdev, page->dma_addr + off, i,
				    PCI_DMA_FROMDEVICE);
		addr = cas_page_map(page->buffer);
		memcpy(p, addr + off, i);
		pci_dma_sync_single_for_device(cp->pdev, page->dma_addr + off, i,
				    PCI_DMA_FROMDEVICE);
		cas_page_unmap(addr);
		RX_USED_ADD(page, 0x100);
		p += hlen;
		swivel = 0;
	}


	if (alloclen < (hlen + dlen)) {
		skb_frag_t *frag = skb_shinfo(skb)->frags;

		/* normal or jumbo packets. we use frags */
		i = CAS_VAL(RX_COMP1_DATA_INDEX, words[0]);
		page = cp->rx_pages[CAS_VAL(RX_INDEX_RING, i)][CAS_VAL(RX_INDEX_NUM, i)];
		off = CAS_VAL(RX_COMP1_DATA_OFF, words[0]) + swivel;

		hlen = min(cp->page_size - off, dlen);
		if (hlen < 0) {
			netif_printk(cp, rx_err, KERN_DEBUG, cp->dev,
				     "rx page overflow: %d\n", hlen);
			dev_kfree_skb_irq(skb);
			return -1;
		}
		i = hlen;
		if (i == dlen)  /* attach FCS */
			i += cp->crc_size;
		pci_dma_sync_single_for_cpu(cp->pdev, page->dma_addr + off, i,
				    PCI_DMA_FROMDEVICE);

		/* make sure we always copy a header */
		swivel = 0;
		if (p == (char *) skb->data) { /* not split */
			addr = cas_page_map(page->buffer);
			memcpy(p, addr + off, RX_COPY_MIN);
			pci_dma_sync_single_for_device(cp->pdev, page->dma_addr + off, i,
					PCI_DMA_FROMDEVICE);
			cas_page_unmap(addr);
			off += RX_COPY_MIN;
			swivel = RX_COPY_MIN;
			RX_USED_ADD(page, cp->mtu_stride);
		} else {
			RX_USED_ADD(page, hlen);
		}
		skb_put(skb, alloclen);

		skb_shinfo(skb)->nr_frags++;
		skb->data_len += hlen - swivel;
		skb->truesize += hlen - swivel;
		skb->len      += hlen - swivel;

		get_page(page->buffer);
		frag->page = page->buffer;
		frag->page_offset = off;
		frag->size = hlen - swivel;

		/* any more data? */
		if ((words[0] & RX_COMP1_SPLIT_PKT) && ((dlen -= hlen) > 0)) {
			hlen = dlen;
			off = 0;

			i = CAS_VAL(RX_COMP2_NEXT_INDEX, words[1]);
			page = cp->rx_pages[CAS_VAL(RX_INDEX_RING, i)][CAS_VAL(RX_INDEX_NUM, i)];
			pci_dma_sync_single_for_cpu(cp->pdev, page->dma_addr,
					    hlen + cp->crc_size,
					    PCI_DMA_FROMDEVICE);
			pci_dma_sync_single_for_device(cp->pdev, page->dma_addr,
					    hlen + cp->crc_size,
					    PCI_DMA_FROMDEVICE);

			skb_shinfo(skb)->nr_frags++;
			skb->data_len += hlen;
			skb->len      += hlen;
			frag++;

			get_page(page->buffer);
			frag->page = page->buffer;
			frag->page_offset = 0;
			frag->size = hlen;
			RX_USED_ADD(page, hlen + cp->crc_size);
		}

		if (cp->crc_size) {
			addr = cas_page_map(page->buffer);
			crcaddr  = addr + off + hlen;
		}

	} else {
		/* copying packet */
		if (!dlen)
			goto end_copy_pkt;

		i = CAS_VAL(RX_COMP1_DATA_INDEX, words[0]);
		page = cp->rx_pages[CAS_VAL(RX_INDEX_RING, i)][CAS_VAL(RX_INDEX_NUM, i)];
		off = CAS_VAL(RX_COMP1_DATA_OFF, words[0]) + swivel;
		hlen = min(cp->page_size - off, dlen);
		if (hlen < 0) {
			netif_printk(cp, rx_err, KERN_DEBUG, cp->dev,
				     "rx page overflow: %d\n", hlen);
			dev_kfree_skb_irq(skb);
			return -1;
		}
		i = hlen;
		if (i == dlen) /* attach FCS */
			i += cp->crc_size;
		pci_dma_sync_single_for_cpu(cp->pdev, page->dma_addr + off, i,
				    PCI_DMA_FROMDEVICE);
		addr = cas_page_map(page->buffer);
		memcpy(p, addr + off, i);
		pci_dma_sync_single_for_device(cp->pdev, page->dma_addr + off, i,
				    PCI_DMA_FROMDEVICE);
		cas_page_unmap(addr);
		if (p == (char *) skb->data) /* not split */
			RX_USED_ADD(page, cp->mtu_stride);
		else
			RX_USED_ADD(page, i);

		/* any more data? */
		if ((words[0] & RX_COMP1_SPLIT_PKT) && ((dlen -= hlen) > 0)) {
			p += hlen;
			i = CAS_VAL(RX_COMP2_NEXT_INDEX, words[1]);
			page = cp->rx_pages[CAS_VAL(RX_INDEX_RING, i)][CAS_VAL(RX_INDEX_NUM, i)];
			pci_dma_sync_single_for_cpu(cp->pdev, page->dma_addr,
					    dlen + cp->crc_size,
					    PCI_DMA_FROMDEVICE);
			addr = cas_page_map(page->buffer);
			memcpy(p, addr, dlen + cp->crc_size);
			pci_dma_sync_single_for_device(cp->pdev, page->dma_addr,
					    dlen + cp->crc_size,
					    PCI_DMA_FROMDEVICE);
			cas_page_unmap(addr);
			RX_USED_ADD(page, dlen + cp->crc_size);
		}
end_copy_pkt:
		if (cp->crc_size) {
			addr    = NULL;
			crcaddr = skb->data + alloclen;
		}
		skb_put(skb, alloclen);
	}

	csum = (__force __sum16)htons(CAS_VAL(RX_COMP4_TCP_CSUM, words[3]));
	if (cp->crc_size) {
		/* checksum includes FCS. strip it out. */
		csum = csum_fold(csum_partial(crcaddr, cp->crc_size,
					      csum_unfold(csum)));
		if (addr)
			cas_page_unmap(addr);
	}
	skb->protocol = eth_type_trans(skb, cp->dev);
	if (skb->protocol == htons(ETH_P_IP)) {
		skb->csum = csum_unfold(~csum);
		skb->ip_summed = CHECKSUM_COMPLETE;
	} else
		skb_checksum_none_assert(skb);
	return len;
}


/* we can handle up to 64 rx flows at a time. we do the same thing
 * as nonreassm except that we batch up the buffers.
 * NOTE: we currently just treat each flow as a bunch of packets that
 *       we pass up. a better way would be to coalesce the packets
 *       into a jumbo packet. to do that, we need to do the following:
 *       1) the first packet will have a clean split between header and
 *          data. save both.
 *       2) each time the next flow packet comes in, extend the
 *          data length and merge the checksums.
 *       3) on flow release, fix up the header.
 *       4) make sure the higher layer doesn't care.
 * because packets get coalesced, we shouldn't run into fragment count
 * issues.
 */
static inline void cas_rx_flow_pkt(struct cas *cp, const u64 *words,
				   struct sk_buff *skb)
{
	int flowid = CAS_VAL(RX_COMP3_FLOWID, words[2]) & (N_RX_FLOWS - 1);
	struct sk_buff_head *flow = &cp->rx_flows[flowid];

	/* this is protected at a higher layer, so no need to
	 * do any additional locking here. stick the buffer
	 * at the end.
	 */
	__skb_queue_tail(flow, skb);
	if (words[0] & RX_COMP1_RELEASE_FLOW) {
		while ((skb = __skb_dequeue(flow))) {
			cas_skb_release(skb);
		}
	}
}

/* put rx descriptor back on ring. if a buffer is in use by a higher
 * layer, this will need to put in a replacement.
 */
static void cas_post_page(struct cas *cp, const int ring, const int index)
{
	cas_page_t *new;
	int entry;

	entry = cp->rx_old[ring];

	new = cas_page_swap(cp, ring, index);
	cp->init_rxds[ring][entry].buffer = cpu_to_le64(new->dma_addr);
	cp->init_rxds[ring][entry].index  =
		cpu_to_le64(CAS_BASE(RX_INDEX_NUM, index) |
			    CAS_BASE(RX_INDEX_RING, ring));

	entry = RX_DESC_ENTRY(ring, entry + 1);
	cp->rx_old[ring] = entry;

	if (entry % 4)
		return;

	if (ring == 0)
		writel(entry, cp->regs + REG_RX_KICK);
	else if ((N_RX_DESC_RINGS > 1) &&
		 (cp->cas_flags & CAS_FLAG_REG_PLUS))
		writel(entry, cp->regs + REG_PLUS_RX_KICK1);
}


/* only when things are bad */
static int cas_post_rxds_ringN(struct cas *cp, int ring, int num)
{
	unsigned int entry, last, count, released;
	int cluster;
	cas_page_t **page = cp->rx_pages[ring];

	entry = cp->rx_old[ring];

	netif_printk(cp, intr, KERN_DEBUG, cp->dev,
		     "rxd[%d] interrupt, done: %d\n", ring, entry);

	cluster = -1;
	count = entry & 0x3;
	last = RX_DESC_ENTRY(ring, num ? entry + num - 4: entry - 4);
	released = 0;
	while (entry != last) {
		/* make a new buffer if it's still in use */
		if (page_count(page[entry]->buffer) > 1) {
			cas_page_t *new = cas_page_dequeue(cp);
			if (!new) {
				/* let the timer know that we need to
				 * do this again
				 */
				cp->cas_flags |= CAS_FLAG_RXD_POST(ring);
				if (!timer_pending(&cp->link_timer))
					mod_timer(&cp->link_timer, jiffies +
						  CAS_LINK_FAST_TIMEOUT);
				cp->rx_old[ring]  = entry;
				cp->rx_last[ring] = num ? num - released : 0;
				return -ENOMEM;
			}
			spin_lock(&cp->rx_inuse_lock);
			list_add(&page[entry]->list, &cp->rx_inuse_list);
			spin_unlock(&cp->rx_inuse_lock);
			cp->init_rxds[ring][entry].buffer =
				cpu_to_le64(new->dma_addr);
			page[entry] = new;

		}

		if (++count == 4) {
			cluster = entry;
			count = 0;
		}
		released++;
		entry = RX_DESC_ENTRY(ring, entry + 1);
	}
	cp->rx_old[ring] = entry;

	if (cluster < 0)
		return 0;

	if (ring == 0)
		writel(cluster, cp->regs + REG_RX_KICK);
	else if ((N_RX_DESC_RINGS > 1) &&
		 (cp->cas_flags & CAS_FLAG_REG_PLUS))
		writel(cluster, cp->regs + REG_PLUS_RX_KICK1);
	return 0;
}


/* process a completion ring. packets are set up in three basic ways:
 * small packets: should be copied header + data in single buffer.
 * large packets: header and data in a single buffer.
 * split packets: header in a separate buffer from data.
 *                data may be in multiple pages. data may be > 256
 *                bytes but in a single page.
 *
 * NOTE: RX page posting is done in this routine as well. while there's
 *       the capability of using multiple RX completion rings, it isn't
 *       really worthwhile due to the fact that the page posting will
 *       force serialization on the single descriptor ring.
 */
static int cas_rx_ringN(struct cas *cp, int ring, int budget)
{
	struct cas_rx_comp *rxcs = cp->init_rxcs[ring];
	int entry, drops;
	int npackets = 0;

	netif_printk(cp, intr, KERN_DEBUG, cp->dev,
		     "rx[%d] interrupt, done: %d/%d\n",
		     ring,
		     readl(cp->regs + REG_RX_COMP_HEAD), cp->rx_new[ring]);

	entry = cp->rx_new[ring];
	drops = 0;
	while (1) {
		struct cas_rx_comp *rxc = rxcs + entry;
		struct sk_buff *uninitialized_var(skb);
		int type, len;
		u64 words[4];
		int i, dring;

		words[0] = le64_to_cpu(rxc->word1);
		words[1] = le64_to_cpu(rxc->word2);
		words[2] = le64_to_cpu(rxc->word3);
		words[3] = le64_to_cpu(rxc->word4);

		/* don't touch if still owned by hw */
		type = CAS_VAL(RX_COMP1_TYPE, words[0]);
		if (type == 0)
			break;

		/* hw hasn't cleared the zero bit yet */
		if (words[3] & RX_COMP4_ZERO) {
			break;
		}

		/* get info on the packet */
		if (words[3] & (RX_COMP4_LEN_MISMATCH | RX_COMP4_BAD)) {
			spin_lock(&cp->stat_lock[ring]);
			cp->net_stats[ring].rx_errors++;
			if (words[3] & RX_COMP4_LEN_MISMATCH)
				cp->net_stats[ring].rx_length_errors++;
			if (words[3] & RX_COMP4_BAD)
				cp->net_stats[ring].rx_crc_errors++;
			spin_unlock(&cp->stat_lock[ring]);

			/* We'll just return it to Cassini. */
		drop_it:
			spin_lock(&cp->stat_lock[ring]);
			++cp->net_stats[ring].rx_dropped;
			spin_unlock(&cp->stat_lock[ring]);
			goto next;
		}

		len = cas_rx_process_pkt(cp, rxc, entry, words, &skb);
		if (len < 0) {
			++drops;
			goto drop_it;
		}

		/* see if it's a flow re-assembly or not. the driver
		 * itself handles release back up.
		 */
		if (RX_DONT_BATCH || (type == 0x2)) {
			/* non-reassm: these always get released */
			cas_skb_release(skb);
		} else {
			cas_rx_flow_pkt(cp, words, skb);
		}

		spin_lock(&cp->stat_lock[ring]);
		cp->net_stats[ring].rx_packets++;
		cp->net_stats[ring].rx_bytes += len;
		spin_unlock(&cp->stat_lock[ring]);

	next:
		npackets++;

		/* should it be released? */
		if (words[0] & RX_COMP1_RELEASE_HDR) {
			i = CAS_VAL(RX_COMP2_HDR_INDEX, words[1]);
			dring = CAS_VAL(RX_INDEX_RING, i);
			i = CAS_VAL(RX_INDEX_NUM, i);
			cas_post_page(cp, dring, i);
		}

		if (words[0] & RX_COMP1_RELEASE_DATA) {
			i = CAS_VAL(RX_COMP1_DATA_INDEX, words[0]);
			dring = CAS_VAL(RX_INDEX_RING, i);
			i = CAS_VAL(RX_INDEX_NUM, i);
			cas_post_page(cp, dring, i);
		}

		if (words[0] & RX_COMP1_RELEASE_NEXT) {
			i = CAS_VAL(RX_COMP2_NEXT_INDEX, words[1]);
			dring = CAS_VAL(RX_INDEX_RING, i);
			i = CAS_VAL(RX_INDEX_NUM, i);
			cas_post_page(cp, dring, i);
		}

		/* skip to the next entry */
		entry = RX_COMP_ENTRY(ring, entry + 1 +
				      CAS_VAL(RX_COMP1_SKIP, words[0]));
#ifdef USE_NAPI
		if (budget && (npackets >= budget))
			break;
#endif
	}
	cp->rx_new[ring] = entry;

	if (drops)
		netdev_info(cp->dev, "Memory squeeze, deferring packet\n");
	return npackets;
}


/* put completion entries back on the ring */
static void cas_post_rxcs_ringN(struct net_device *dev,
				struct cas *cp, int ring)
{
	struct cas_rx_comp *rxc = cp->init_rxcs[ring];
	int last, entry;

	last = cp->rx_cur[ring];
	entry = cp->rx_new[ring];
	netif_printk(cp, intr, KERN_DEBUG, dev,
		     "rxc[%d] interrupt, done: %d/%d\n",
		     ring, readl(cp->regs + REG_RX_COMP_HEAD), entry);

	/* zero and re-mark descriptors */
	while (last != entry) {
		cas_rxc_init(rxc + last);
		last = RX_COMP_ENTRY(ring, last + 1);
	}
	cp->rx_cur[ring] = last;

	if (ring == 0)
		writel(last, cp->regs + REG_RX_COMP_TAIL);
	else if (cp->cas_flags & CAS_FLAG_REG_PLUS)
		writel(last, cp->regs + REG_PLUS_RX_COMPN_TAIL(ring));
}



/* cassini can use all four PCI interrupts for the completion ring.
 * rings 3 and 4 are identical
 */
#if defined(USE_PCI_INTC) || defined(USE_PCI_INTD)
static inline void cas_handle_irqN(struct net_device *dev,
				   struct cas *cp, const u32 status,
				   const int ring)
{
	if (status & (INTR_RX_COMP_FULL_ALT | INTR_RX_COMP_AF_ALT))
		cas_post_rxcs_ringN(dev, cp, ring);
}

static irqreturn_t cas_interruptN(int irq, void *dev_id)
{
	struct net_device *dev = dev_id;
	struct cas *cp = netdev_priv(dev);
	unsigned long flags;
	int ring;
	u32 status = readl(cp->regs + REG_PLUS_INTRN_STATUS(ring));

	/* check for shared irq */
	if (status == 0)
		return IRQ_NONE;

	ring = (irq == cp->pci_irq_INTC) ? 2 : 3;
	spin_lock_irqsave(&cp->lock, flags);
	if (status & INTR_RX_DONE_ALT) { /* handle rx separately */
#ifdef USE_NAPI
		cas_mask_intr(cp);
		napi_schedule(&cp->napi);
#else
		cas_rx_ringN(cp, ring, 0);
#endif
		status &= ~INTR_RX_DONE_ALT;
	}

	if (status)
		cas_handle_irqN(dev, cp, status, ring);
	spin_unlock_irqrestore(&cp->lock, flags);
	return IRQ_HANDLED;
}
#endif

#ifdef USE_PCI_INTB
/* everything but rx packets */
static inline void cas_handle_irq1(struct cas *cp, const u32 status)
{
	if (status & INTR_RX_BUF_UNAVAIL_1) {
		/* Frame arrived, no free RX buffers available.
		 * NOTE: we can get this on a link transition. */
		cas_post_rxds_ringN(cp, 1, 0);
		spin_lock(&cp->stat_lock[1]);
		cp->net_stats[1].rx_dropped++;
		spin_unlock(&cp->stat_lock[1]);
	}

	if (status & INTR_RX_BUF_AE_1)
		cas_post_rxds_ringN(cp, 1, RX_DESC_RINGN_SIZE(1) -
				    RX_AE_FREEN_VAL(1));

	if (status & (INTR_RX_COMP_AF | INTR_RX_COMP_FULL))
		cas_post_rxcs_ringN(cp, 1);
}

/* ring 2 handles a few more events than 3 and 4 */
static irqreturn_t cas_interrupt1(int irq, void *dev_id)
{
	struct net_device *dev = dev_id;
	struct cas *cp = netdev_priv(dev);
	unsigned long flags;
	u32 status = readl(cp->regs + REG_PLUS_INTRN_STATUS(1));

	/* check for shared interrupt */
	if (status == 0)
		return IRQ_NONE;

	spin_lock_irqsave(&cp->lock, flags);
	if (status & INTR_RX_DONE_ALT) { /* handle rx separately */
#ifdef USE_NAPI
		cas_mask_intr(cp);
		napi_schedule(&cp->napi);
#else
		cas_rx_ringN(cp, 1, 0);
#endif
		status &= ~INTR_RX_DONE_ALT;
	}
	if (status)
		cas_handle_irq1(cp, status);
	spin_unlock_irqrestore(&cp->lock, flags);
	return IRQ_HANDLED;
}
#endif

static inline void cas_handle_irq(struct net_device *dev,
				  struct cas *cp, const u32 status)
{
	/* housekeeping interrupts */
	if (status & INTR_ERROR_MASK)
		cas_abnormal_irq(dev, cp, status);

	if (status & INTR_RX_BUF_UNAVAIL) {
		/* Frame arrived, no free RX buffers available.
		 * NOTE: we can get this on a link transition.
		 */
		cas_post_rxds_ringN(cp, 0, 0);
		spin_lock(&cp->stat_lock[0]);
		cp->net_stats[0].rx_dropped++;
		spin_unlock(&cp->stat_lock[0]);
	} else if (status & INTR_RX_BUF_AE) {
		cas_post_rxds_ringN(cp, 0, RX_DESC_RINGN_SIZE(0) -
				    RX_AE_FREEN_VAL(0));
	}

	if (status & (INTR_RX_COMP_AF | INTR_RX_COMP_FULL))
		cas_post_rxcs_ringN(dev, cp, 0);
}

static irqreturn_t cas_interrupt(int irq, void *dev_id)
{
	struct net_device *dev = dev_id;
	struct cas *cp = netdev_priv(dev);
	unsigned long flags;
	u32 status = readl(cp->regs + REG_INTR_STATUS);

	if (status == 0)
		return IRQ_NONE;

	spin_lock_irqsave(&cp->lock, flags);
	if (status & (INTR_TX_ALL | INTR_TX_INTME)) {
		cas_tx(dev, cp, status);
		status &= ~(INTR_TX_ALL | INTR_TX_INTME);
	}

	if (status & INTR_RX_DONE) {
#ifdef USE_NAPI
		cas_mask_intr(cp);
		napi_schedule(&cp->napi);
#else
		cas_rx_ringN(cp, 0, 0);
#endif
		status &= ~INTR_RX_DONE;
	}

	if (status)
		cas_handle_irq(dev, cp, status);
	spin_unlock_irqrestore(&cp->lock, flags);
	return IRQ_HANDLED;
}


#ifdef USE_NAPI
static int cas_poll(struct napi_struct *napi, int budget)
{
	struct cas *cp = container_of(napi, struct cas, napi);
	struct net_device *dev = cp->dev;
	int i, enable_intr, credits;
	u32 status = readl(cp->regs + REG_INTR_STATUS);
	unsigned long flags;

	spin_lock_irqsave(&cp->lock, flags);
	cas_tx(dev, cp, status);
	spin_unlock_irqrestore(&cp->lock, flags);

	/* NAPI rx packets. we spread the credits across all of the
	 * rxc rings
	 *
	 * to make sure we're fair with the work we loop through each
	 * ring N_RX_COMP_RING times with a request of
	 * budget / N_RX_COMP_RINGS
	 */
	enable_intr = 1;
	credits = 0;
	for (i = 0; i < N_RX_COMP_RINGS; i++) {
		int j;
		for (j = 0; j < N_RX_COMP_RINGS; j++) {
			credits += cas_rx_ringN(cp, j, budget / N_RX_COMP_RINGS);
			if (credits >= budget) {
				enable_intr = 0;
				goto rx_comp;
			}
		}
	}

rx_comp:
	/* final rx completion */
	spin_lock_irqsave(&cp->lock, flags);
	if (status)
		cas_handle_irq(dev, cp, status);

#ifdef USE_PCI_INTB
	if (N_RX_COMP_RINGS > 1) {
		status = readl(cp->regs + REG_PLUS_INTRN_STATUS(1));
		if (status)
			cas_handle_irq1(dev, cp, status);
	}
#endif

#ifdef USE_PCI_INTC
	if (N_RX_COMP_RINGS > 2) {
		status = readl(cp->regs + REG_PLUS_INTRN_STATUS(2));
		if (status)
			cas_handle_irqN(dev, cp, status, 2);
	}
#endif

#ifdef USE_PCI_INTD
	if (N_RX_COMP_RINGS > 3) {
		status = readl(cp->regs + REG_PLUS_INTRN_STATUS(3));
		if (status)
			cas_handle_irqN(dev, cp, status, 3);
	}
#endif
	spin_unlock_irqrestore(&cp->lock, flags);
	if (enable_intr) {
		napi_complete(napi);
		cas_unmask_intr(cp);
	}
	return credits;
}
#endif

#ifdef CONFIG_NET_POLL_CONTROLLER
static void cas_netpoll(struct net_device *dev)
{
	struct cas *cp = netdev_priv(dev);

	cas_disable_irq(cp, 0);
	cas_interrupt(cp->pdev->irq, dev);
	cas_enable_irq(cp, 0);

#ifdef USE_PCI_INTB
	if (N_RX_COMP_RINGS > 1) {
		/* cas_interrupt1(); */
	}
#endif
#ifdef USE_PCI_INTC
	if (N_RX_COMP_RINGS > 2) {
		/* cas_interruptN(); */
	}
#endif
#ifdef USE_PCI_INTD
	if (N_RX_COMP_RINGS > 3) {
		/* cas_interruptN(); */
	}
#endif
}
#endif

static void cas_tx_timeout(struct net_device *dev)
{
	struct cas *cp = netdev_priv(dev);

	netdev_err(dev, "transmit timed out, resetting\n");
	if (!cp->hw_running) {
		netdev_err(dev, "hrm.. hw not running!\n");
		return;
	}

	netdev_err(dev, "MIF_STATE[%08x]\n",
		   readl(cp->regs + REG_MIF_STATE_MACHINE));

	netdev_err(dev, "MAC_STATE[%08x]\n",
		   readl(cp->regs + REG_MAC_STATE_MACHINE));

	netdev_err(dev, "TX_STATE[%08x:%08x:%08x] FIFO[%08x:%08x:%08x] SM1[%08x] SM2[%08x]\n",
		   readl(cp->regs + REG_TX_CFG),
		   readl(cp->regs + REG_MAC_TX_STATUS),
		   readl(cp->regs + REG_MAC_TX_CFG),
		   readl(cp->regs + REG_TX_FIFO_PKT_CNT),
		   readl(cp->regs + REG_TX_FIFO_WRITE_PTR),
		   readl(cp->regs + REG_TX_FIFO_READ_PTR),
		   readl(cp->regs + REG_TX_SM_1),
		   readl(cp->regs + REG_TX_SM_2));

	netdev_err(dev, "RX_STATE[%08x:%08x:%08x]\n",
		   readl(cp->regs + REG_RX_CFG),
		   readl(cp->regs + REG_MAC_RX_STATUS),
		   readl(cp->regs + REG_MAC_RX_CFG));

	netdev_err(dev, "HP_STATE[%08x:%08x:%08x:%08x]\n",
		   readl(cp->regs + REG_HP_STATE_MACHINE),
		   readl(cp->regs + REG_HP_STATUS0),
		   readl(cp->regs + REG_HP_STATUS1),
		   readl(cp->regs + REG_HP_STATUS2));

#if 1
	atomic_inc(&cp->reset_task_pending);
	atomic_inc(&cp->reset_task_pending_all);
	schedule_work(&cp->reset_task);
#else
	atomic_set(&cp->reset_task_pending, CAS_RESET_ALL);
	schedule_work(&cp->reset_task);
#endif
}

static inline int cas_intme(int ring, int entry)
{
	/* Algorithm: IRQ every 1/2 of descriptors. */
	if (!(entry & ((TX_DESC_RINGN_SIZE(ring) >> 1) - 1)))
		return 1;
	return 0;
}


static void cas_write_txd(struct cas *cp, int ring, int entry,
			  dma_addr_t mapping, int len, u64 ctrl, int last)
{
	struct cas_tx_desc *txd = cp->init_txds[ring] + entry;

	ctrl |= CAS_BASE(TX_DESC_BUFLEN, len);
	if (cas_intme(ring, entry))
		ctrl |= TX_DESC_INTME;
	if (last)
		ctrl |= TX_DESC_EOF;
	txd->control = cpu_to_le64(ctrl);
	txd->buffer = cpu_to_le64(mapping);
}

static inline void *tx_tiny_buf(struct cas *cp, const int ring,
				const int entry)
{
	return cp->tx_tiny_bufs[ring] + TX_TINY_BUF_LEN*entry;
}

static inline dma_addr_t tx_tiny_map(struct cas *cp, const int ring,
				     const int entry, const int tentry)
{
	cp->tx_tiny_use[ring][tentry].nbufs++;
	cp->tx_tiny_use[ring][entry].used = 1;
	return cp->tx_tiny_dvma[ring] + TX_TINY_BUF_LEN*entry;
}

static inline int cas_xmit_tx_ringN(struct cas *cp, int ring,
				    struct sk_buff *skb)
{
	struct net_device *dev = cp->dev;
	int entry, nr_frags, frag, tabort, tentry;
	dma_addr_t mapping;
	unsigned long flags;
	u64 ctrl;
	u32 len;

	spin_lock_irqsave(&cp->tx_lock[ring], flags);

	/* This is a hard error, log it. */
	if (TX_BUFFS_AVAIL(cp, ring) <=
	    CAS_TABORT(cp)*(skb_shinfo(skb)->nr_frags + 1)) {
		netif_stop_queue(dev);
		spin_unlock_irqrestore(&cp->tx_lock[ring], flags);
		netdev_err(dev, "BUG! Tx Ring full when queue awake!\n");
		return 1;
	}

	ctrl = 0;
	if (skb->ip_summed == CHECKSUM_PARTIAL) {
		const u64 csum_start_off = skb_checksum_start_offset(skb);
		const u64 csum_stuff_off = csum_start_off + skb->csum_offset;

		ctrl =  TX_DESC_CSUM_EN |
			CAS_BASE(TX_DESC_CSUM_START, csum_start_off) |
			CAS_BASE(TX_DESC_CSUM_STUFF, csum_stuff_off);
	}

	entry = cp->tx_new[ring];
	cp->tx_skbs[ring][entry] = skb;

	nr_frags = skb_shinfo(skb)->nr_frags;
	len = skb_headlen(skb);
	mapping = pci_map_page(cp->pdev, virt_to_page(skb->data),
			       offset_in_page(skb->data), len,
			       PCI_DMA_TODEVICE);

	tentry = entry;
	tabort = cas_calc_tabort(cp, (unsigned long) skb->data, len);
	if (unlikely(tabort)) {
		/* NOTE: len is always >  tabort */
		cas_write_txd(cp, ring, entry, mapping, len - tabort,
			      ctrl | TX_DESC_SOF, 0);
		entry = TX_DESC_NEXT(ring, entry);

		skb_copy_from_linear_data_offset(skb, len - tabort,
			      tx_tiny_buf(cp, ring, entry), tabort);
		mapping = tx_tiny_map(cp, ring, entry, tentry);
		cas_write_txd(cp, ring, entry, mapping, tabort, ctrl,
			      (nr_frags == 0));
	} else {
		cas_write_txd(cp, ring, entry, mapping, len, ctrl |
			      TX_DESC_SOF, (nr_frags == 0));
	}
	entry = TX_DESC_NEXT(ring, entry);

	for (frag = 0; frag < nr_frags; frag++) {
		skb_frag_t *fragp = &skb_shinfo(skb)->frags[frag];

		len = fragp->size;
		mapping = pci_map_page(cp->pdev, fragp->page,
				       fragp->page_offset, len,
				       PCI_DMA_TODEVICE);

		tabort = cas_calc_tabort(cp, fragp->page_offset, len);
		if (unlikely(tabort)) {
			void *addr;

			/* NOTE: len is always > tabort */
			cas_write_txd(cp, ring, entry, mapping, len - tabort,
				      ctrl, 0);
			entry = TX_DESC_NEXT(ring, entry);

			addr = cas_page_map(fragp->page);
			memcpy(tx_tiny_buf(cp, ring, entry),
			       addr + fragp->page_offset + len - tabort,
			       tabort);
			cas_page_unmap(addr);
			mapping = tx_tiny_map(cp, ring, entry, tentry);
			len     = tabort;
		}

		cas_write_txd(cp, ring, entry, mapping, len, ctrl,
			      (frag + 1 == nr_frags));
		entry = TX_DESC_NEXT(ring, entry);
	}

	cp->tx_new[ring] = entry;
	if (TX_BUFFS_AVAIL(cp, ring) <= CAS_TABORT(cp)*(MAX_SKB_FRAGS + 1))
		netif_stop_queue(dev);

	netif_printk(cp, tx_queued, KERN_DEBUG, dev,
		     "tx[%d] queued, slot %d, skblen %d, avail %d\n",
		     ring, entry, skb->len, TX_BUFFS_AVAIL(cp, ring));
	writel(entry, cp->regs + REG_TX_KICKN(ring));
	spin_unlock_irqrestore(&cp->tx_lock[ring], flags);
	return 0;
}

static netdev_tx_t cas_start_xmit(struct sk_buff *skb, struct net_device *dev)
{
	struct cas *cp = netdev_priv(dev);

	/* this is only used as a load-balancing hint, so it doesn't
	 * need to be SMP safe
	 */
	static int ring;

	if (skb_padto(skb, cp->min_frame_size))
		return NETDEV_TX_OK;

	/* XXX: we need some higher-level QoS hooks to steer packets to
	 *      individual queues.
	 */
	if (cas_xmit_tx_ringN(cp, ring++ & N_TX_RINGS_MASK, skb))
		return NETDEV_TX_BUSY;
	return NETDEV_TX_OK;
}

static void cas_init_tx_dma(struct cas *cp)
{
	u64 desc_dma = cp->block_dvma;
	unsigned long off;
	u32 val;
	int i;

	/* set up tx completion writeback registers. must be 8-byte aligned */
#ifdef USE_TX_COMPWB
	off = offsetof(struct cas_init_block, tx_compwb);
	writel((desc_dma + off) >> 32, cp->regs + REG_TX_COMPWB_DB_HI);
	writel((desc_dma + off) & 0xffffffff, cp->regs + REG_TX_COMPWB_DB_LOW);
#endif

	/* enable completion writebacks, enable paced mode,
	 * disable read pipe, and disable pre-interrupt compwbs
	 */
	val =   TX_CFG_COMPWB_Q1 | TX_CFG_COMPWB_Q2 |
		TX_CFG_COMPWB_Q3 | TX_CFG_COMPWB_Q4 |
		TX_CFG_DMA_RDPIPE_DIS | TX_CFG_PACED_MODE |
		TX_CFG_INTR_COMPWB_DIS;

	/* write out tx ring info and tx desc bases */
	for (i = 0; i < MAX_TX_RINGS; i++) {
		off = (unsigned long) cp->init_txds[i] -
			(unsigned long) cp->init_block;

		val |= CAS_TX_RINGN_BASE(i);
		writel((desc_dma + off) >> 32, cp->regs + REG_TX_DBN_HI(i));
		writel((desc_dma + off) & 0xffffffff, cp->regs +
		       REG_TX_DBN_LOW(i));
		/* don't zero out the kick register here as the system
		 * will wedge
		 */
	}
	writel(val, cp->regs + REG_TX_CFG);

	/* program max burst sizes. these numbers should be different
	 * if doing QoS.
	 */
#ifdef USE_QOS
	writel(0x800, cp->regs + REG_TX_MAXBURST_0);
	writel(0x1600, cp->regs + REG_TX_MAXBURST_1);
	writel(0x2400, cp->regs + REG_TX_MAXBURST_2);
	writel(0x4800, cp->regs + REG_TX_MAXBURST_3);
#else
	writel(0x800, cp->regs + REG_TX_MAXBURST_0);
	writel(0x800, cp->regs + REG_TX_MAXBURST_1);
	writel(0x800, cp->regs + REG_TX_MAXBURST_2);
	writel(0x800, cp->regs + REG_TX_MAXBURST_3);
#endif
}

/* Must be invoked under cp->lock. */
static inline void cas_init_dma(struct cas *cp)
{
	cas_init_tx_dma(cp);
	cas_init_rx_dma(cp);
}

static void cas_process_mc_list(struct cas *cp)
{
	u16 hash_table[16];
	u32 crc;
	struct netdev_hw_addr *ha;
	int i = 1;

	memset(hash_table, 0, sizeof(hash_table));
	netdev_for_each_mc_addr(ha, cp->dev) {
		if (i <= CAS_MC_EXACT_MATCH_SIZE) {
			/* use the alternate mac address registers for the
			 * first 15 multicast addresses
			 */
			writel((ha->addr[4] << 8) | ha->addr[5],
			       cp->regs + REG_MAC_ADDRN(i*3 + 0));
			writel((ha->addr[2] << 8) | ha->addr[3],
			       cp->regs + REG_MAC_ADDRN(i*3 + 1));
			writel((ha->addr[0] << 8) | ha->addr[1],
			       cp->regs + REG_MAC_ADDRN(i*3 + 2));
			i++;
		}
		else {
			/* use hw hash table for the next series of
			 * multicast addresses
			 */
			crc = ether_crc_le(ETH_ALEN, ha->addr);
			crc >>= 24;
			hash_table[crc >> 4] |= 1 << (15 - (crc & 0xf));
		}
	}
	for (i = 0; i < 16; i++)
		writel(hash_table[i], cp->regs + REG_MAC_HASH_TABLEN(i));
}

/* Must be invoked under cp->lock. */
static u32 cas_setup_multicast(struct cas *cp)
{
	u32 rxcfg = 0;
	int i;

	if (cp->dev->flags & IFF_PROMISC) {
		rxcfg |= MAC_RX_CFG_PROMISC_EN;

	} else if (cp->dev->flags & IFF_ALLMULTI) {
	    	for (i=0; i < 16; i++)
			writel(0xFFFF, cp->regs + REG_MAC_HASH_TABLEN(i));
		rxcfg |= MAC_RX_CFG_HASH_FILTER_EN;

	} else {
		cas_process_mc_list(cp);
		rxcfg |= MAC_RX_CFG_HASH_FILTER_EN;
	}

	return rxcfg;
}

/* must be invoked under cp->stat_lock[N_TX_RINGS] */
static void cas_clear_mac_err(struct cas *cp)
{
	writel(0, cp->regs + REG_MAC_COLL_NORMAL);
	writel(0, cp->regs + REG_MAC_COLL_FIRST);
	writel(0, cp->regs + REG_MAC_COLL_EXCESS);
	writel(0, cp->regs + REG_MAC_COLL_LATE);
	writel(0, cp->regs + REG_MAC_TIMER_DEFER);
	writel(0, cp->regs + REG_MAC_ATTEMPTS_PEAK);
	writel(0, cp->regs + REG_MAC_RECV_FRAME);
	writel(0, cp->regs + REG_MAC_LEN_ERR);
	writel(0, cp->regs + REG_MAC_ALIGN_ERR);
	writel(0, cp->regs + REG_MAC_FCS_ERR);
	writel(0, cp->regs + REG_MAC_RX_CODE_ERR);
}


static void cas_mac_reset(struct cas *cp)
{
	int i;

	/* do both TX and RX reset */
	writel(0x1, cp->regs + REG_MAC_TX_RESET);
	writel(0x1, cp->regs + REG_MAC_RX_RESET);

	/* wait for TX */
	i = STOP_TRIES;
	while (i-- > 0) {
		if (readl(cp->regs + REG_MAC_TX_RESET) == 0)
			break;
		udelay(10);
	}

	/* wait for RX */
	i = STOP_TRIES;
	while (i-- > 0) {
		if (readl(cp->regs + REG_MAC_RX_RESET) == 0)
			break;
		udelay(10);
	}

	if (readl(cp->regs + REG_MAC_TX_RESET) |
	    readl(cp->regs + REG_MAC_RX_RESET))
		netdev_err(cp->dev, "mac tx[%d]/rx[%d] reset failed [%08x]\n",
			   readl(cp->regs + REG_MAC_TX_RESET),
			   readl(cp->regs + REG_MAC_RX_RESET),
			   readl(cp->regs + REG_MAC_STATE_MACHINE));
}


/* Must be invoked under cp->lock. */
static void cas_init_mac(struct cas *cp)
{
	unsigned char *e = &cp->dev->dev_addr[0];
	int i;
	cas_mac_reset(cp);

	/* setup core arbitration weight register */
	writel(CAWR_RR_DIS, cp->regs + REG_CAWR);

	/* XXX Use pci_dma_burst_advice() */
#if !defined(CONFIG_SPARC64) && !defined(CONFIG_ALPHA)
	/* set the infinite burst register for chips that don't have
	 * pci issues.
	 */
	if ((cp->cas_flags & CAS_FLAG_TARGET_ABORT) == 0)
		writel(INF_BURST_EN, cp->regs + REG_INF_BURST);
#endif

	writel(0x1BF0, cp->regs + REG_MAC_SEND_PAUSE);

	writel(0x00, cp->regs + REG_MAC_IPG0);
	writel(0x08, cp->regs + REG_MAC_IPG1);
	writel(0x04, cp->regs + REG_MAC_IPG2);

	/* change later for 802.3z */
	writel(0x40, cp->regs + REG_MAC_SLOT_TIME);

	/* min frame + FCS */
	writel(ETH_ZLEN + 4, cp->regs + REG_MAC_FRAMESIZE_MIN);

	/* Ethernet payload + header + FCS + optional VLAN tag. NOTE: we
	 * specify the maximum frame size to prevent RX tag errors on
	 * oversized frames.
	 */
	writel(CAS_BASE(MAC_FRAMESIZE_MAX_BURST, 0x2000) |
	       CAS_BASE(MAC_FRAMESIZE_MAX_FRAME,
			(CAS_MAX_MTU + ETH_HLEN + 4 + 4)),
	       cp->regs + REG_MAC_FRAMESIZE_MAX);

	/* NOTE: crc_size is used as a surrogate for half-duplex.
	 * workaround saturn half-duplex issue by increasing preamble
	 * size to 65 bytes.
	 */
	if ((cp->cas_flags & CAS_FLAG_SATURN) && cp->crc_size)
		writel(0x41, cp->regs + REG_MAC_PA_SIZE);
	else
		writel(0x07, cp->regs + REG_MAC_PA_SIZE);
	writel(0x04, cp->regs + REG_MAC_JAM_SIZE);
	writel(0x10, cp->regs + REG_MAC_ATTEMPT_LIMIT);
	writel(0x8808, cp->regs + REG_MAC_CTRL_TYPE);

	writel((e[5] | (e[4] << 8)) & 0x3ff, cp->regs + REG_MAC_RANDOM_SEED);

	writel(0, cp->regs + REG_MAC_ADDR_FILTER0);
	writel(0, cp->regs + REG_MAC_ADDR_FILTER1);
	writel(0, cp->regs + REG_MAC_ADDR_FILTER2);
	writel(0, cp->regs + REG_MAC_ADDR_FILTER2_1_MASK);
	writel(0, cp->regs + REG_MAC_ADDR_FILTER0_MASK);

	/* setup mac address in perfect filter array */
	for (i = 0; i < 45; i++)
		writel(0x0, cp->regs + REG_MAC_ADDRN(i));

	writel((e[4] << 8) | e[5], cp->regs + REG_MAC_ADDRN(0));
	writel((e[2] << 8) | e[3], cp->regs + REG_MAC_ADDRN(1));
	writel((e[0] << 8) | e[1], cp->regs + REG_MAC_ADDRN(2));

	writel(0x0001, cp->regs + REG_MAC_ADDRN(42));
	writel(0xc200, cp->regs + REG_MAC_ADDRN(43));
	writel(0x0180, cp->regs + REG_MAC_ADDRN(44));

	cp->mac_rx_cfg = cas_setup_multicast(cp);

	spin_lock(&cp->stat_lock[N_TX_RINGS]);
	cas_clear_mac_err(cp);
	spin_unlock(&cp->stat_lock[N_TX_RINGS]);

	/* Setup MAC interrupts.  We want to get all of the interesting
	 * counter expiration events, but we do not want to hear about
	 * normal rx/tx as the DMA engine tells us that.
	 */
	writel(MAC_TX_FRAME_XMIT, cp->regs + REG_MAC_TX_MASK);
	writel(MAC_RX_FRAME_RECV, cp->regs + REG_MAC_RX_MASK);

	/* Don't enable even the PAUSE interrupts for now, we
	 * make no use of those events other than to record them.
	 */
	writel(0xffffffff, cp->regs + REG_MAC_CTRL_MASK);
}

/* Must be invoked under cp->lock. */
static void cas_init_pause_thresholds(struct cas *cp)
{
	/* Calculate pause thresholds.  Setting the OFF threshold to the
	 * full RX fifo size effectively disables PAUSE generation
	 */
	if (cp->rx_fifo_size <= (2 * 1024)) {
		cp->rx_pause_off = cp->rx_pause_on = cp->rx_fifo_size;
	} else {
		int max_frame = (cp->dev->mtu + ETH_HLEN + 4 + 4 + 64) & ~63;
		if (max_frame * 3 > cp->rx_fifo_size) {
			cp->rx_pause_off = 7104;
			cp->rx_pause_on  = 960;
		} else {
			int off = (cp->rx_fifo_size - (max_frame * 2));
			int on = off - max_frame;
			cp->rx_pause_off = off;
			cp->rx_pause_on = on;
		}
	}
}

static int cas_vpd_match(const void __iomem *p, const char *str)
{
	int len = strlen(str) + 1;
	int i;

	for (i = 0; i < len; i++) {
		if (readb(p + i) != str[i])
			return 0;
	}
	return 1;
}


/* get the mac address by reading the vpd information in the rom.
 * also get the phy type and determine if there's an entropy generator.
 * NOTE: this is a bit convoluted for the following reasons:
 *  1) vpd info has order-dependent mac addresses for multinic cards
 *  2) the only way to determine the nic order is to use the slot
 *     number.
 *  3) fiber cards don't have bridges, so their slot numbers don't
 *     mean anything.
 *  4) we don't actually know we have a fiber card until after
 *     the mac addresses are parsed.
 */
static int cas_get_vpd_info(struct cas *cp, unsigned char *dev_addr,
			    const int offset)
{
	void __iomem *p = cp->regs + REG_EXPANSION_ROM_RUN_START;
	void __iomem *base, *kstart;
	int i, len;
	int found = 0;
#define VPD_FOUND_MAC        0x01
#define VPD_FOUND_PHY        0x02

	int phy_type = CAS_PHY_MII_MDIO0; /* default phy type */
	int mac_off  = 0;

<<<<<<< HEAD
#if defined(CONFIG_OF)
=======
#if defined(CONFIG_SPARC)
>>>>>>> 63310467
	const unsigned char *addr;
#endif

	/* give us access to the PROM */
	writel(BIM_LOCAL_DEV_PROM | BIM_LOCAL_DEV_PAD,
	       cp->regs + REG_BIM_LOCAL_DEV_EN);

	/* check for an expansion rom */
	if (readb(p) != 0x55 || readb(p + 1) != 0xaa)
		goto use_random_mac_addr;

	/* search for beginning of vpd */
	base = NULL;
	for (i = 2; i < EXPANSION_ROM_SIZE; i++) {
		/* check for PCIR */
		if ((readb(p + i + 0) == 0x50) &&
		    (readb(p + i + 1) == 0x43) &&
		    (readb(p + i + 2) == 0x49) &&
		    (readb(p + i + 3) == 0x52)) {
			base = p + (readb(p + i + 8) |
				    (readb(p + i + 9) << 8));
			break;
		}
	}

	if (!base || (readb(base) != 0x82))
		goto use_random_mac_addr;

	i = (readb(base + 1) | (readb(base + 2) << 8)) + 3;
	while (i < EXPANSION_ROM_SIZE) {
		if (readb(base + i) != 0x90) /* no vpd found */
			goto use_random_mac_addr;

		/* found a vpd field */
		len = readb(base + i + 1) | (readb(base + i + 2) << 8);

		/* extract keywords */
		kstart = base + i + 3;
		p = kstart;
		while ((p - kstart) < len) {
			int klen = readb(p + 2);
			int j;
			char type;

			p += 3;

			/* look for the following things:
			 * -- correct length == 29
			 * 3 (type) + 2 (size) +
			 * 18 (strlen("local-mac-address") + 1) +
			 * 6 (mac addr)
			 * -- VPD Instance 'I'
			 * -- VPD Type Bytes 'B'
			 * -- VPD data length == 6
			 * -- property string == local-mac-address
			 *
			 * -- correct length == 24
			 * 3 (type) + 2 (size) +
			 * 12 (strlen("entropy-dev") + 1) +
			 * 7 (strlen("vms110") + 1)
			 * -- VPD Instance 'I'
			 * -- VPD Type String 'B'
			 * -- VPD data length == 7
			 * -- property string == entropy-dev
			 *
			 * -- correct length == 18
			 * 3 (type) + 2 (size) +
			 * 9 (strlen("phy-type") + 1) +
			 * 4 (strlen("pcs") + 1)
			 * -- VPD Instance 'I'
			 * -- VPD Type String 'S'
			 * -- VPD data length == 4
			 * -- property string == phy-type
			 *
			 * -- correct length == 23
			 * 3 (type) + 2 (size) +
			 * 14 (strlen("phy-interface") + 1) +
			 * 4 (strlen("pcs") + 1)
			 * -- VPD Instance 'I'
			 * -- VPD Type String 'S'
			 * -- VPD data length == 4
			 * -- property string == phy-interface
			 */
			if (readb(p) != 'I')
				goto next;

			/* finally, check string and length */
			type = readb(p + 3);
			if (type == 'B') {
				if ((klen == 29) && readb(p + 4) == 6 &&
				    cas_vpd_match(p + 5,
						  "local-mac-address")) {
					if (mac_off++ > offset)
						goto next;

					/* set mac address */
					for (j = 0; j < 6; j++)
						dev_addr[j] =
							readb(p + 23 + j);
					goto found_mac;
				}
			}

			if (type != 'S')
				goto next;

#ifdef USE_ENTROPY_DEV
			if ((klen == 24) &&
			    cas_vpd_match(p + 5, "entropy-dev") &&
			    cas_vpd_match(p + 17, "vms110")) {
				cp->cas_flags |= CAS_FLAG_ENTROPY_DEV;
				goto next;
			}
#endif

			if (found & VPD_FOUND_PHY)
				goto next;

			if ((klen == 18) && readb(p + 4) == 4 &&
			    cas_vpd_match(p + 5, "phy-type")) {
				if (cas_vpd_match(p + 14, "pcs")) {
					phy_type = CAS_PHY_SERDES;
					goto found_phy;
				}
			}

			if ((klen == 23) && readb(p + 4) == 4 &&
			    cas_vpd_match(p + 5, "phy-interface")) {
				if (cas_vpd_match(p + 19, "pcs")) {
					phy_type = CAS_PHY_SERDES;
					goto found_phy;
				}
			}
found_mac:
			found |= VPD_FOUND_MAC;
			goto next;

found_phy:
			found |= VPD_FOUND_PHY;

next:
			p += klen;
		}
		i += len + 3;
	}

use_random_mac_addr:
	if (found & VPD_FOUND_MAC)
		goto done;

<<<<<<< HEAD
#if defined(CONFIG_OF)
=======
#if defined(CONFIG_SPARC)
>>>>>>> 63310467
	addr = of_get_property(cp->of_node, "local-mac-address", NULL);
	if (addr != NULL) {
		memcpy(dev_addr, addr, 6);
		goto done;
	}
#endif

	/* Sun MAC prefix then 3 random bytes. */
	pr_info("MAC address not found in ROM VPD\n");
	dev_addr[0] = 0x08;
	dev_addr[1] = 0x00;
	dev_addr[2] = 0x20;
	get_random_bytes(dev_addr + 3, 3);

done:
	writel(0, cp->regs + REG_BIM_LOCAL_DEV_EN);
	return phy_type;
}

/* check pci invariants */
static void cas_check_pci_invariants(struct cas *cp)
{
	struct pci_dev *pdev = cp->pdev;

	cp->cas_flags = 0;
	if ((pdev->vendor == PCI_VENDOR_ID_SUN) &&
	    (pdev->device == PCI_DEVICE_ID_SUN_CASSINI)) {
		if (pdev->revision >= CAS_ID_REVPLUS)
			cp->cas_flags |= CAS_FLAG_REG_PLUS;
		if (pdev->revision < CAS_ID_REVPLUS02u)
			cp->cas_flags |= CAS_FLAG_TARGET_ABORT;

		/* Original Cassini supports HW CSUM, but it's not
		 * enabled by default as it can trigger TX hangs.
		 */
		if (pdev->revision < CAS_ID_REV2)
			cp->cas_flags |= CAS_FLAG_NO_HW_CSUM;
	} else {
		/* Only sun has original cassini chips.  */
		cp->cas_flags |= CAS_FLAG_REG_PLUS;

		/* We use a flag because the same phy might be externally
		 * connected.
		 */
		if ((pdev->vendor == PCI_VENDOR_ID_NS) &&
		    (pdev->device == PCI_DEVICE_ID_NS_SATURN))
			cp->cas_flags |= CAS_FLAG_SATURN;
	}
}


static int cas_check_invariants(struct cas *cp)
{
	struct pci_dev *pdev = cp->pdev;
	u32 cfg;
	int i;

	/* get page size for rx buffers. */
	cp->page_order = 0;
#ifdef USE_PAGE_ORDER
	if (PAGE_SHIFT < CAS_JUMBO_PAGE_SHIFT) {
		/* see if we can allocate larger pages */
		struct page *page = alloc_pages(GFP_ATOMIC,
						CAS_JUMBO_PAGE_SHIFT -
						PAGE_SHIFT);
		if (page) {
			__free_pages(page, CAS_JUMBO_PAGE_SHIFT - PAGE_SHIFT);
			cp->page_order = CAS_JUMBO_PAGE_SHIFT - PAGE_SHIFT;
		} else {
			printk("MTU limited to %d bytes\n", CAS_MAX_MTU);
		}
	}
#endif
	cp->page_size = (PAGE_SIZE << cp->page_order);

	/* Fetch the FIFO configurations. */
	cp->tx_fifo_size = readl(cp->regs + REG_TX_FIFO_SIZE) * 64;
	cp->rx_fifo_size = RX_FIFO_SIZE;

	/* finish phy determination. MDIO1 takes precedence over MDIO0 if
	 * they're both connected.
	 */
	cp->phy_type = cas_get_vpd_info(cp, cp->dev->dev_addr,
					PCI_SLOT(pdev->devfn));
	if (cp->phy_type & CAS_PHY_SERDES) {
		cp->cas_flags |= CAS_FLAG_1000MB_CAP;
		return 0; /* no more checking needed */
	}

	/* MII */
	cfg = readl(cp->regs + REG_MIF_CFG);
	if (cfg & MIF_CFG_MDIO_1) {
		cp->phy_type = CAS_PHY_MII_MDIO1;
	} else if (cfg & MIF_CFG_MDIO_0) {
		cp->phy_type = CAS_PHY_MII_MDIO0;
	}

	cas_mif_poll(cp, 0);
	writel(PCS_DATAPATH_MODE_MII, cp->regs + REG_PCS_DATAPATH_MODE);

	for (i = 0; i < 32; i++) {
		u32 phy_id;
		int j;

		for (j = 0; j < 3; j++) {
			cp->phy_addr = i;
			phy_id = cas_phy_read(cp, MII_PHYSID1) << 16;
			phy_id |= cas_phy_read(cp, MII_PHYSID2);
			if (phy_id && (phy_id != 0xFFFFFFFF)) {
				cp->phy_id = phy_id;
				goto done;
			}
		}
	}
	pr_err("MII phy did not respond [%08x]\n",
	       readl(cp->regs + REG_MIF_STATE_MACHINE));
	return -1;

done:
	/* see if we can do gigabit */
	cfg = cas_phy_read(cp, MII_BMSR);
	if ((cfg & CAS_BMSR_1000_EXTEND) &&
	    cas_phy_read(cp, CAS_MII_1000_EXTEND))
		cp->cas_flags |= CAS_FLAG_1000MB_CAP;
	return 0;
}

/* Must be invoked under cp->lock. */
static inline void cas_start_dma(struct cas *cp)
{
	int i;
	u32 val;
	int txfailed = 0;

	/* enable dma */
	val = readl(cp->regs + REG_TX_CFG) | TX_CFG_DMA_EN;
	writel(val, cp->regs + REG_TX_CFG);
	val = readl(cp->regs + REG_RX_CFG) | RX_CFG_DMA_EN;
	writel(val, cp->regs + REG_RX_CFG);

	/* enable the mac */
	val = readl(cp->regs + REG_MAC_TX_CFG) | MAC_TX_CFG_EN;
	writel(val, cp->regs + REG_MAC_TX_CFG);
	val = readl(cp->regs + REG_MAC_RX_CFG) | MAC_RX_CFG_EN;
	writel(val, cp->regs + REG_MAC_RX_CFG);

	i = STOP_TRIES;
	while (i-- > 0) {
		val = readl(cp->regs + REG_MAC_TX_CFG);
		if ((val & MAC_TX_CFG_EN))
			break;
		udelay(10);
	}
	if (i < 0) txfailed = 1;
	i = STOP_TRIES;
	while (i-- > 0) {
		val = readl(cp->regs + REG_MAC_RX_CFG);
		if ((val & MAC_RX_CFG_EN)) {
			if (txfailed) {
				netdev_err(cp->dev,
					   "enabling mac failed [tx:%08x:%08x]\n",
					   readl(cp->regs + REG_MIF_STATE_MACHINE),
					   readl(cp->regs + REG_MAC_STATE_MACHINE));
			}
			goto enable_rx_done;
		}
		udelay(10);
	}
	netdev_err(cp->dev, "enabling mac failed [%s:%08x:%08x]\n",
		   (txfailed ? "tx,rx" : "rx"),
		   readl(cp->regs + REG_MIF_STATE_MACHINE),
		   readl(cp->regs + REG_MAC_STATE_MACHINE));

enable_rx_done:
	cas_unmask_intr(cp); /* enable interrupts */
	writel(RX_DESC_RINGN_SIZE(0) - 4, cp->regs + REG_RX_KICK);
	writel(0, cp->regs + REG_RX_COMP_TAIL);

	if (cp->cas_flags & CAS_FLAG_REG_PLUS) {
		if (N_RX_DESC_RINGS > 1)
			writel(RX_DESC_RINGN_SIZE(1) - 4,
			       cp->regs + REG_PLUS_RX_KICK1);

		for (i = 1; i < N_RX_COMP_RINGS; i++)
			writel(0, cp->regs + REG_PLUS_RX_COMPN_TAIL(i));
	}
}

/* Must be invoked under cp->lock. */
static void cas_read_pcs_link_mode(struct cas *cp, int *fd, int *spd,
				   int *pause)
{
	u32 val = readl(cp->regs + REG_PCS_MII_LPA);
	*fd     = (val & PCS_MII_LPA_FD) ? 1 : 0;
	*pause  = (val & PCS_MII_LPA_SYM_PAUSE) ? 0x01 : 0x00;
	if (val & PCS_MII_LPA_ASYM_PAUSE)
		*pause |= 0x10;
	*spd = 1000;
}

/* Must be invoked under cp->lock. */
static void cas_read_mii_link_mode(struct cas *cp, int *fd, int *spd,
				   int *pause)
{
	u32 val;

	*fd = 0;
	*spd = 10;
	*pause = 0;

	/* use GMII registers */
	val = cas_phy_read(cp, MII_LPA);
	if (val & CAS_LPA_PAUSE)
		*pause = 0x01;

	if (val & CAS_LPA_ASYM_PAUSE)
		*pause |= 0x10;

	if (val & LPA_DUPLEX)
		*fd = 1;
	if (val & LPA_100)
		*spd = 100;

	if (cp->cas_flags & CAS_FLAG_1000MB_CAP) {
		val = cas_phy_read(cp, CAS_MII_1000_STATUS);
		if (val & (CAS_LPA_1000FULL | CAS_LPA_1000HALF))
			*spd = 1000;
		if (val & CAS_LPA_1000FULL)
			*fd = 1;
	}
}

/* A link-up condition has occurred, initialize and enable the
 * rest of the chip.
 *
 * Must be invoked under cp->lock.
 */
static void cas_set_link_modes(struct cas *cp)
{
	u32 val;
	int full_duplex, speed, pause;

	full_duplex = 0;
	speed = 10;
	pause = 0;

	if (CAS_PHY_MII(cp->phy_type)) {
		cas_mif_poll(cp, 0);
		val = cas_phy_read(cp, MII_BMCR);
		if (val & BMCR_ANENABLE) {
			cas_read_mii_link_mode(cp, &full_duplex, &speed,
					       &pause);
		} else {
			if (val & BMCR_FULLDPLX)
				full_duplex = 1;

			if (val & BMCR_SPEED100)
				speed = 100;
			else if (val & CAS_BMCR_SPEED1000)
				speed = (cp->cas_flags & CAS_FLAG_1000MB_CAP) ?
					1000 : 100;
		}
		cas_mif_poll(cp, 1);

	} else {
		val = readl(cp->regs + REG_PCS_MII_CTRL);
		cas_read_pcs_link_mode(cp, &full_duplex, &speed, &pause);
		if ((val & PCS_MII_AUTONEG_EN) == 0) {
			if (val & PCS_MII_CTRL_DUPLEX)
				full_duplex = 1;
		}
	}

	netif_info(cp, link, cp->dev, "Link up at %d Mbps, %s-duplex\n",
		   speed, full_duplex ? "full" : "half");

	val = MAC_XIF_TX_MII_OUTPUT_EN | MAC_XIF_LINK_LED;
	if (CAS_PHY_MII(cp->phy_type)) {
		val |= MAC_XIF_MII_BUFFER_OUTPUT_EN;
		if (!full_duplex)
			val |= MAC_XIF_DISABLE_ECHO;
	}
	if (full_duplex)
		val |= MAC_XIF_FDPLX_LED;
	if (speed == 1000)
		val |= MAC_XIF_GMII_MODE;
	writel(val, cp->regs + REG_MAC_XIF_CFG);

	/* deal with carrier and collision detect. */
	val = MAC_TX_CFG_IPG_EN;
	if (full_duplex) {
		val |= MAC_TX_CFG_IGNORE_CARRIER;
		val |= MAC_TX_CFG_IGNORE_COLL;
	} else {
#ifndef USE_CSMA_CD_PROTO
		val |= MAC_TX_CFG_NEVER_GIVE_UP_EN;
		val |= MAC_TX_CFG_NEVER_GIVE_UP_LIM;
#endif
	}
	/* val now set up for REG_MAC_TX_CFG */

	/* If gigabit and half-duplex, enable carrier extension
	 * mode.  increase slot time to 512 bytes as well.
	 * else, disable it and make sure slot time is 64 bytes.
	 * also activate checksum bug workaround
	 */
	if ((speed == 1000) && !full_duplex) {
		writel(val | MAC_TX_CFG_CARRIER_EXTEND,
		       cp->regs + REG_MAC_TX_CFG);

		val = readl(cp->regs + REG_MAC_RX_CFG);
		val &= ~MAC_RX_CFG_STRIP_FCS; /* checksum workaround */
		writel(val | MAC_RX_CFG_CARRIER_EXTEND,
		       cp->regs + REG_MAC_RX_CFG);

		writel(0x200, cp->regs + REG_MAC_SLOT_TIME);

		cp->crc_size = 4;
		/* minimum size gigabit frame at half duplex */
		cp->min_frame_size = CAS_1000MB_MIN_FRAME;

	} else {
		writel(val, cp->regs + REG_MAC_TX_CFG);

		/* checksum bug workaround. don't strip FCS when in
		 * half-duplex mode
		 */
		val = readl(cp->regs + REG_MAC_RX_CFG);
		if (full_duplex) {
			val |= MAC_RX_CFG_STRIP_FCS;
			cp->crc_size = 0;
			cp->min_frame_size = CAS_MIN_MTU;
		} else {
			val &= ~MAC_RX_CFG_STRIP_FCS;
			cp->crc_size = 4;
			cp->min_frame_size = CAS_MIN_FRAME;
		}
		writel(val & ~MAC_RX_CFG_CARRIER_EXTEND,
		       cp->regs + REG_MAC_RX_CFG);
		writel(0x40, cp->regs + REG_MAC_SLOT_TIME);
	}

	if (netif_msg_link(cp)) {
		if (pause & 0x01) {
			netdev_info(cp->dev, "Pause is enabled (rxfifo: %d off: %d on: %d)\n",
				    cp->rx_fifo_size,
				    cp->rx_pause_off,
				    cp->rx_pause_on);
		} else if (pause & 0x10) {
			netdev_info(cp->dev, "TX pause enabled\n");
		} else {
			netdev_info(cp->dev, "Pause is disabled\n");
		}
	}

	val = readl(cp->regs + REG_MAC_CTRL_CFG);
	val &= ~(MAC_CTRL_CFG_SEND_PAUSE_EN | MAC_CTRL_CFG_RECV_PAUSE_EN);
	if (pause) { /* symmetric or asymmetric pause */
		val |= MAC_CTRL_CFG_SEND_PAUSE_EN;
		if (pause & 0x01) { /* symmetric pause */
			val |= MAC_CTRL_CFG_RECV_PAUSE_EN;
		}
	}
	writel(val, cp->regs + REG_MAC_CTRL_CFG);
	cas_start_dma(cp);
}

/* Must be invoked under cp->lock. */
static void cas_init_hw(struct cas *cp, int restart_link)
{
	if (restart_link)
		cas_phy_init(cp);

	cas_init_pause_thresholds(cp);
	cas_init_mac(cp);
	cas_init_dma(cp);

	if (restart_link) {
		/* Default aneg parameters */
		cp->timer_ticks = 0;
		cas_begin_auto_negotiation(cp, NULL);
	} else if (cp->lstate == link_up) {
		cas_set_link_modes(cp);
		netif_carrier_on(cp->dev);
	}
}

/* Must be invoked under cp->lock. on earlier cassini boards,
 * SOFT_0 is tied to PCI reset. we use this to force a pci reset,
 * let it settle out, and then restore pci state.
 */
static void cas_hard_reset(struct cas *cp)
{
	writel(BIM_LOCAL_DEV_SOFT_0, cp->regs + REG_BIM_LOCAL_DEV_EN);
	udelay(20);
	pci_restore_state(cp->pdev);
}


static void cas_global_reset(struct cas *cp, int blkflag)
{
	int limit;

	/* issue a global reset. don't use RSTOUT. */
	if (blkflag && !CAS_PHY_MII(cp->phy_type)) {
		/* For PCS, when the blkflag is set, we should set the
		 * SW_REST_BLOCK_PCS_SLINK bit to prevent the results of
		 * the last autonegotiation from being cleared.  We'll
		 * need some special handling if the chip is set into a
		 * loopback mode.
		 */
		writel((SW_RESET_TX | SW_RESET_RX | SW_RESET_BLOCK_PCS_SLINK),
		       cp->regs + REG_SW_RESET);
	} else {
		writel(SW_RESET_TX | SW_RESET_RX, cp->regs + REG_SW_RESET);
	}

	/* need to wait at least 3ms before polling register */
	mdelay(3);

	limit = STOP_TRIES;
	while (limit-- > 0) {
		u32 val = readl(cp->regs + REG_SW_RESET);
		if ((val & (SW_RESET_TX | SW_RESET_RX)) == 0)
			goto done;
		udelay(10);
	}
	netdev_err(cp->dev, "sw reset failed\n");

done:
	/* enable various BIM interrupts */
	writel(BIM_CFG_DPAR_INTR_ENABLE | BIM_CFG_RMA_INTR_ENABLE |
	       BIM_CFG_RTA_INTR_ENABLE, cp->regs + REG_BIM_CFG);

	/* clear out pci error status mask for handled errors.
	 * we don't deal with DMA counter overflows as they happen
	 * all the time.
	 */
	writel(0xFFFFFFFFU & ~(PCI_ERR_BADACK | PCI_ERR_DTRTO |
			       PCI_ERR_OTHER | PCI_ERR_BIM_DMA_WRITE |
			       PCI_ERR_BIM_DMA_READ), cp->regs +
	       REG_PCI_ERR_STATUS_MASK);

	/* set up for MII by default to address mac rx reset timeout
	 * issue
	 */
	writel(PCS_DATAPATH_MODE_MII, cp->regs + REG_PCS_DATAPATH_MODE);
}

static void cas_reset(struct cas *cp, int blkflag)
{
	u32 val;

	cas_mask_intr(cp);
	cas_global_reset(cp, blkflag);
	cas_mac_reset(cp);
	cas_entropy_reset(cp);

	/* disable dma engines. */
	val = readl(cp->regs + REG_TX_CFG);
	val &= ~TX_CFG_DMA_EN;
	writel(val, cp->regs + REG_TX_CFG);

	val = readl(cp->regs + REG_RX_CFG);
	val &= ~RX_CFG_DMA_EN;
	writel(val, cp->regs + REG_RX_CFG);

	/* program header parser */
	if ((cp->cas_flags & CAS_FLAG_TARGET_ABORT) ||
	    (CAS_HP_ALT_FIRMWARE == cas_prog_null)) {
		cas_load_firmware(cp, CAS_HP_FIRMWARE);
	} else {
		cas_load_firmware(cp, CAS_HP_ALT_FIRMWARE);
	}

	/* clear out error registers */
	spin_lock(&cp->stat_lock[N_TX_RINGS]);
	cas_clear_mac_err(cp);
	spin_unlock(&cp->stat_lock[N_TX_RINGS]);
}

/* Shut down the chip, must be called with pm_mutex held.  */
static void cas_shutdown(struct cas *cp)
{
	unsigned long flags;

	/* Make us not-running to avoid timers respawning */
	cp->hw_running = 0;

	del_timer_sync(&cp->link_timer);

	/* Stop the reset task */
#if 0
	while (atomic_read(&cp->reset_task_pending_mtu) ||
	       atomic_read(&cp->reset_task_pending_spare) ||
	       atomic_read(&cp->reset_task_pending_all))
		schedule();

#else
	while (atomic_read(&cp->reset_task_pending))
		schedule();
#endif
	/* Actually stop the chip */
	cas_lock_all_save(cp, flags);
	cas_reset(cp, 0);
	if (cp->cas_flags & CAS_FLAG_SATURN)
		cas_phy_powerdown(cp);
	cas_unlock_all_restore(cp, flags);
}

static int cas_change_mtu(struct net_device *dev, int new_mtu)
{
	struct cas *cp = netdev_priv(dev);

	if (new_mtu < CAS_MIN_MTU || new_mtu > CAS_MAX_MTU)
		return -EINVAL;

	dev->mtu = new_mtu;
	if (!netif_running(dev) || !netif_device_present(dev))
		return 0;

	/* let the reset task handle it */
#if 1
	atomic_inc(&cp->reset_task_pending);
	if ((cp->phy_type & CAS_PHY_SERDES)) {
		atomic_inc(&cp->reset_task_pending_all);
	} else {
		atomic_inc(&cp->reset_task_pending_mtu);
	}
	schedule_work(&cp->reset_task);
#else
	atomic_set(&cp->reset_task_pending, (cp->phy_type & CAS_PHY_SERDES) ?
		   CAS_RESET_ALL : CAS_RESET_MTU);
	pr_err("reset called in cas_change_mtu\n");
	schedule_work(&cp->reset_task);
#endif

	flush_work_sync(&cp->reset_task);
	return 0;
}

static void cas_clean_txd(struct cas *cp, int ring)
{
	struct cas_tx_desc *txd = cp->init_txds[ring];
	struct sk_buff *skb, **skbs = cp->tx_skbs[ring];
	u64 daddr, dlen;
	int i, size;

	size = TX_DESC_RINGN_SIZE(ring);
	for (i = 0; i < size; i++) {
		int frag;

		if (skbs[i] == NULL)
			continue;

		skb = skbs[i];
		skbs[i] = NULL;

		for (frag = 0; frag <= skb_shinfo(skb)->nr_frags;  frag++) {
			int ent = i & (size - 1);

			/* first buffer is never a tiny buffer and so
			 * needs to be unmapped.
			 */
			daddr = le64_to_cpu(txd[ent].buffer);
			dlen  =  CAS_VAL(TX_DESC_BUFLEN,
					 le64_to_cpu(txd[ent].control));
			pci_unmap_page(cp->pdev, daddr, dlen,
				       PCI_DMA_TODEVICE);

			if (frag != skb_shinfo(skb)->nr_frags) {
				i++;

				/* next buffer might by a tiny buffer.
				 * skip past it.
				 */
				ent = i & (size - 1);
				if (cp->tx_tiny_use[ring][ent].used)
					i++;
			}
		}
		dev_kfree_skb_any(skb);
	}

	/* zero out tiny buf usage */
	memset(cp->tx_tiny_use[ring], 0, size*sizeof(*cp->tx_tiny_use[ring]));
}

/* freed on close */
static inline void cas_free_rx_desc(struct cas *cp, int ring)
{
	cas_page_t **page = cp->rx_pages[ring];
	int i, size;

	size = RX_DESC_RINGN_SIZE(ring);
	for (i = 0; i < size; i++) {
		if (page[i]) {
			cas_page_free(cp, page[i]);
			page[i] = NULL;
		}
	}
}

static void cas_free_rxds(struct cas *cp)
{
	int i;

	for (i = 0; i < N_RX_DESC_RINGS; i++)
		cas_free_rx_desc(cp, i);
}

/* Must be invoked under cp->lock. */
static void cas_clean_rings(struct cas *cp)
{
	int i;

	/* need to clean all tx rings */
	memset(cp->tx_old, 0, sizeof(*cp->tx_old)*N_TX_RINGS);
	memset(cp->tx_new, 0, sizeof(*cp->tx_new)*N_TX_RINGS);
	for (i = 0; i < N_TX_RINGS; i++)
		cas_clean_txd(cp, i);

	/* zero out init block */
	memset(cp->init_block, 0, sizeof(struct cas_init_block));
	cas_clean_rxds(cp);
	cas_clean_rxcs(cp);
}

/* allocated on open */
static inline int cas_alloc_rx_desc(struct cas *cp, int ring)
{
	cas_page_t **page = cp->rx_pages[ring];
	int size, i = 0;

	size = RX_DESC_RINGN_SIZE(ring);
	for (i = 0; i < size; i++) {
		if ((page[i] = cas_page_alloc(cp, GFP_KERNEL)) == NULL)
			return -1;
	}
	return 0;
}

static int cas_alloc_rxds(struct cas *cp)
{
	int i;

	for (i = 0; i < N_RX_DESC_RINGS; i++) {
		if (cas_alloc_rx_desc(cp, i) < 0) {
			cas_free_rxds(cp);
			return -1;
		}
	}
	return 0;
}

static void cas_reset_task(struct work_struct *work)
{
	struct cas *cp = container_of(work, struct cas, reset_task);
#if 0
	int pending = atomic_read(&cp->reset_task_pending);
#else
	int pending_all = atomic_read(&cp->reset_task_pending_all);
	int pending_spare = atomic_read(&cp->reset_task_pending_spare);
	int pending_mtu = atomic_read(&cp->reset_task_pending_mtu);

	if (pending_all == 0 && pending_spare == 0 && pending_mtu == 0) {
		/* We can have more tasks scheduled than actually
		 * needed.
		 */
		atomic_dec(&cp->reset_task_pending);
		return;
	}
#endif
	/* The link went down, we reset the ring, but keep
	 * DMA stopped. Use this function for reset
	 * on error as well.
	 */
	if (cp->hw_running) {
		unsigned long flags;

		/* Make sure we don't get interrupts or tx packets */
		netif_device_detach(cp->dev);
		cas_lock_all_save(cp, flags);

		if (cp->opened) {
			/* We call cas_spare_recover when we call cas_open.
			 * but we do not initialize the lists cas_spare_recover
			 * uses until cas_open is called.
			 */
			cas_spare_recover(cp, GFP_ATOMIC);
		}
#if 1
		/* test => only pending_spare set */
		if (!pending_all && !pending_mtu)
			goto done;
#else
		if (pending == CAS_RESET_SPARE)
			goto done;
#endif
		/* when pending == CAS_RESET_ALL, the following
		 * call to cas_init_hw will restart auto negotiation.
		 * Setting the second argument of cas_reset to
		 * !(pending == CAS_RESET_ALL) will set this argument
		 * to 1 (avoiding reinitializing the PHY for the normal
		 * PCS case) when auto negotiation is not restarted.
		 */
#if 1
		cas_reset(cp, !(pending_all > 0));
		if (cp->opened)
			cas_clean_rings(cp);
		cas_init_hw(cp, (pending_all > 0));
#else
		cas_reset(cp, !(pending == CAS_RESET_ALL));
		if (cp->opened)
			cas_clean_rings(cp);
		cas_init_hw(cp, pending == CAS_RESET_ALL);
#endif

done:
		cas_unlock_all_restore(cp, flags);
		netif_device_attach(cp->dev);
	}
#if 1
	atomic_sub(pending_all, &cp->reset_task_pending_all);
	atomic_sub(pending_spare, &cp->reset_task_pending_spare);
	atomic_sub(pending_mtu, &cp->reset_task_pending_mtu);
	atomic_dec(&cp->reset_task_pending);
#else
	atomic_set(&cp->reset_task_pending, 0);
#endif
}

static void cas_link_timer(unsigned long data)
{
	struct cas *cp = (struct cas *) data;
	int mask, pending = 0, reset = 0;
	unsigned long flags;

	if (link_transition_timeout != 0 &&
	    cp->link_transition_jiffies_valid &&
	    ((jiffies - cp->link_transition_jiffies) >
	      (link_transition_timeout))) {
		/* One-second counter so link-down workaround doesn't
		 * cause resets to occur so fast as to fool the switch
		 * into thinking the link is down.
		 */
		cp->link_transition_jiffies_valid = 0;
	}

	if (!cp->hw_running)
		return;

	spin_lock_irqsave(&cp->lock, flags);
	cas_lock_tx(cp);
	cas_entropy_gather(cp);

	/* If the link task is still pending, we just
	 * reschedule the link timer
	 */
#if 1
	if (atomic_read(&cp->reset_task_pending_all) ||
	    atomic_read(&cp->reset_task_pending_spare) ||
	    atomic_read(&cp->reset_task_pending_mtu))
		goto done;
#else
	if (atomic_read(&cp->reset_task_pending))
		goto done;
#endif

	/* check for rx cleaning */
	if ((mask = (cp->cas_flags & CAS_FLAG_RXD_POST_MASK))) {
		int i, rmask;

		for (i = 0; i < MAX_RX_DESC_RINGS; i++) {
			rmask = CAS_FLAG_RXD_POST(i);
			if ((mask & rmask) == 0)
				continue;

			/* post_rxds will do a mod_timer */
			if (cas_post_rxds_ringN(cp, i, cp->rx_last[i]) < 0) {
				pending = 1;
				continue;
			}
			cp->cas_flags &= ~rmask;
		}
	}

	if (CAS_PHY_MII(cp->phy_type)) {
		u16 bmsr;
		cas_mif_poll(cp, 0);
		bmsr = cas_phy_read(cp, MII_BMSR);
		/* WTZ: Solaris driver reads this twice, but that
		 * may be due to the PCS case and the use of a
		 * common implementation. Read it twice here to be
		 * safe.
		 */
		bmsr = cas_phy_read(cp, MII_BMSR);
		cas_mif_poll(cp, 1);
		readl(cp->regs + REG_MIF_STATUS); /* avoid dups */
		reset = cas_mii_link_check(cp, bmsr);
	} else {
		reset = cas_pcs_link_check(cp);
	}

	if (reset)
		goto done;

	/* check for tx state machine confusion */
	if ((readl(cp->regs + REG_MAC_TX_STATUS) & MAC_TX_FRAME_XMIT) == 0) {
		u32 val = readl(cp->regs + REG_MAC_STATE_MACHINE);
		u32 wptr, rptr;
		int tlm  = CAS_VAL(MAC_SM_TLM, val);

		if (((tlm == 0x5) || (tlm == 0x3)) &&
		    (CAS_VAL(MAC_SM_ENCAP_SM, val) == 0)) {
			netif_printk(cp, tx_err, KERN_DEBUG, cp->dev,
				     "tx err: MAC_STATE[%08x]\n", val);
			reset = 1;
			goto done;
		}

		val  = readl(cp->regs + REG_TX_FIFO_PKT_CNT);
		wptr = readl(cp->regs + REG_TX_FIFO_WRITE_PTR);
		rptr = readl(cp->regs + REG_TX_FIFO_READ_PTR);
		if ((val == 0) && (wptr != rptr)) {
			netif_printk(cp, tx_err, KERN_DEBUG, cp->dev,
				     "tx err: TX_FIFO[%08x:%08x:%08x]\n",
				     val, wptr, rptr);
			reset = 1;
		}

		if (reset)
			cas_hard_reset(cp);
	}

done:
	if (reset) {
#if 1
		atomic_inc(&cp->reset_task_pending);
		atomic_inc(&cp->reset_task_pending_all);
		schedule_work(&cp->reset_task);
#else
		atomic_set(&cp->reset_task_pending, CAS_RESET_ALL);
		pr_err("reset called in cas_link_timer\n");
		schedule_work(&cp->reset_task);
#endif
	}

	if (!pending)
		mod_timer(&cp->link_timer, jiffies + CAS_LINK_TIMEOUT);
	cas_unlock_tx(cp);
	spin_unlock_irqrestore(&cp->lock, flags);
}

/* tiny buffers are used to avoid target abort issues with
 * older cassini's
 */
static void cas_tx_tiny_free(struct cas *cp)
{
	struct pci_dev *pdev = cp->pdev;
	int i;

	for (i = 0; i < N_TX_RINGS; i++) {
		if (!cp->tx_tiny_bufs[i])
			continue;

		pci_free_consistent(pdev, TX_TINY_BUF_BLOCK,
				    cp->tx_tiny_bufs[i],
				    cp->tx_tiny_dvma[i]);
		cp->tx_tiny_bufs[i] = NULL;
	}
}

static int cas_tx_tiny_alloc(struct cas *cp)
{
	struct pci_dev *pdev = cp->pdev;
	int i;

	for (i = 0; i < N_TX_RINGS; i++) {
		cp->tx_tiny_bufs[i] =
			pci_alloc_consistent(pdev, TX_TINY_BUF_BLOCK,
					     &cp->tx_tiny_dvma[i]);
		if (!cp->tx_tiny_bufs[i]) {
			cas_tx_tiny_free(cp);
			return -1;
		}
	}
	return 0;
}


static int cas_open(struct net_device *dev)
{
	struct cas *cp = netdev_priv(dev);
	int hw_was_up, err;
	unsigned long flags;

	mutex_lock(&cp->pm_mutex);

	hw_was_up = cp->hw_running;

	/* The power-management mutex protects the hw_running
	 * etc. state so it is safe to do this bit without cp->lock
	 */
	if (!cp->hw_running) {
		/* Reset the chip */
		cas_lock_all_save(cp, flags);
		/* We set the second arg to cas_reset to zero
		 * because cas_init_hw below will have its second
		 * argument set to non-zero, which will force
		 * autonegotiation to start.
		 */
		cas_reset(cp, 0);
		cp->hw_running = 1;
		cas_unlock_all_restore(cp, flags);
	}

	err = -ENOMEM;
	if (cas_tx_tiny_alloc(cp) < 0)
		goto err_unlock;

	/* alloc rx descriptors */
	if (cas_alloc_rxds(cp) < 0)
		goto err_tx_tiny;

	/* allocate spares */
	cas_spare_init(cp);
	cas_spare_recover(cp, GFP_KERNEL);

	/* We can now request the interrupt as we know it's masked
	 * on the controller. cassini+ has up to 4 interrupts
	 * that can be used, but you need to do explicit pci interrupt
	 * mapping to expose them
	 */
	if (request_irq(cp->pdev->irq, cas_interrupt,
			IRQF_SHARED, dev->name, (void *) dev)) {
		netdev_err(cp->dev, "failed to request irq !\n");
		err = -EAGAIN;
		goto err_spare;
	}

#ifdef USE_NAPI
	napi_enable(&cp->napi);
#endif
	/* init hw */
	cas_lock_all_save(cp, flags);
	cas_clean_rings(cp);
	cas_init_hw(cp, !hw_was_up);
	cp->opened = 1;
	cas_unlock_all_restore(cp, flags);

	netif_start_queue(dev);
	mutex_unlock(&cp->pm_mutex);
	return 0;

err_spare:
	cas_spare_free(cp);
	cas_free_rxds(cp);
err_tx_tiny:
	cas_tx_tiny_free(cp);
err_unlock:
	mutex_unlock(&cp->pm_mutex);
	return err;
}

static int cas_close(struct net_device *dev)
{
	unsigned long flags;
	struct cas *cp = netdev_priv(dev);

#ifdef USE_NAPI
	napi_disable(&cp->napi);
#endif
	/* Make sure we don't get distracted by suspend/resume */
	mutex_lock(&cp->pm_mutex);

	netif_stop_queue(dev);

	/* Stop traffic, mark us closed */
	cas_lock_all_save(cp, flags);
	cp->opened = 0;
	cas_reset(cp, 0);
	cas_phy_init(cp);
	cas_begin_auto_negotiation(cp, NULL);
	cas_clean_rings(cp);
	cas_unlock_all_restore(cp, flags);

	free_irq(cp->pdev->irq, (void *) dev);
	cas_spare_free(cp);
	cas_free_rxds(cp);
	cas_tx_tiny_free(cp);
	mutex_unlock(&cp->pm_mutex);
	return 0;
}

static struct {
	const char name[ETH_GSTRING_LEN];
} ethtool_cassini_statnames[] = {
	{"collisions"},
	{"rx_bytes"},
	{"rx_crc_errors"},
	{"rx_dropped"},
	{"rx_errors"},
	{"rx_fifo_errors"},
	{"rx_frame_errors"},
	{"rx_length_errors"},
	{"rx_over_errors"},
	{"rx_packets"},
	{"tx_aborted_errors"},
	{"tx_bytes"},
	{"tx_dropped"},
	{"tx_errors"},
	{"tx_fifo_errors"},
	{"tx_packets"}
};
#define CAS_NUM_STAT_KEYS ARRAY_SIZE(ethtool_cassini_statnames)

static struct {
	const int offsets;	/* neg. values for 2nd arg to cas_read_phy */
} ethtool_register_table[] = {
	{-MII_BMSR},
	{-MII_BMCR},
	{REG_CAWR},
	{REG_INF_BURST},
	{REG_BIM_CFG},
	{REG_RX_CFG},
	{REG_HP_CFG},
	{REG_MAC_TX_CFG},
	{REG_MAC_RX_CFG},
	{REG_MAC_CTRL_CFG},
	{REG_MAC_XIF_CFG},
	{REG_MIF_CFG},
	{REG_PCS_CFG},
	{REG_SATURN_PCFG},
	{REG_PCS_MII_STATUS},
	{REG_PCS_STATE_MACHINE},
	{REG_MAC_COLL_EXCESS},
	{REG_MAC_COLL_LATE}
};
#define CAS_REG_LEN 	ARRAY_SIZE(ethtool_register_table)
#define CAS_MAX_REGS 	(sizeof (u32)*CAS_REG_LEN)

static void cas_read_regs(struct cas *cp, u8 *ptr, int len)
{
	u8 *p;
	int i;
	unsigned long flags;

	spin_lock_irqsave(&cp->lock, flags);
	for (i = 0, p = ptr; i < len ; i ++, p += sizeof(u32)) {
		u16 hval;
		u32 val;
		if (ethtool_register_table[i].offsets < 0) {
			hval = cas_phy_read(cp,
				    -ethtool_register_table[i].offsets);
			val = hval;
		} else {
			val= readl(cp->regs+ethtool_register_table[i].offsets);
		}
		memcpy(p, (u8 *)&val, sizeof(u32));
	}
	spin_unlock_irqrestore(&cp->lock, flags);
}

static struct net_device_stats *cas_get_stats(struct net_device *dev)
{
	struct cas *cp = netdev_priv(dev);
	struct net_device_stats *stats = cp->net_stats;
	unsigned long flags;
	int i;
	unsigned long tmp;

	/* we collate all of the stats into net_stats[N_TX_RING] */
	if (!cp->hw_running)
		return stats + N_TX_RINGS;

	/* collect outstanding stats */
	/* WTZ: the Cassini spec gives these as 16 bit counters but
	 * stored in 32-bit words.  Added a mask of 0xffff to be safe,
	 * in case the chip somehow puts any garbage in the other bits.
	 * Also, counter usage didn't seem to mach what Adrian did
	 * in the parts of the code that set these quantities. Made
	 * that consistent.
	 */
	spin_lock_irqsave(&cp->stat_lock[N_TX_RINGS], flags);
	stats[N_TX_RINGS].rx_crc_errors +=
	  readl(cp->regs + REG_MAC_FCS_ERR) & 0xffff;
	stats[N_TX_RINGS].rx_frame_errors +=
		readl(cp->regs + REG_MAC_ALIGN_ERR) &0xffff;
	stats[N_TX_RINGS].rx_length_errors +=
		readl(cp->regs + REG_MAC_LEN_ERR) & 0xffff;
#if 1
	tmp = (readl(cp->regs + REG_MAC_COLL_EXCESS) & 0xffff) +
		(readl(cp->regs + REG_MAC_COLL_LATE) & 0xffff);
	stats[N_TX_RINGS].tx_aborted_errors += tmp;
	stats[N_TX_RINGS].collisions +=
	  tmp + (readl(cp->regs + REG_MAC_COLL_NORMAL) & 0xffff);
#else
	stats[N_TX_RINGS].tx_aborted_errors +=
		readl(cp->regs + REG_MAC_COLL_EXCESS);
	stats[N_TX_RINGS].collisions += readl(cp->regs + REG_MAC_COLL_EXCESS) +
		readl(cp->regs + REG_MAC_COLL_LATE);
#endif
	cas_clear_mac_err(cp);

	/* saved bits that are unique to ring 0 */
	spin_lock(&cp->stat_lock[0]);
	stats[N_TX_RINGS].collisions        += stats[0].collisions;
	stats[N_TX_RINGS].rx_over_errors    += stats[0].rx_over_errors;
	stats[N_TX_RINGS].rx_frame_errors   += stats[0].rx_frame_errors;
	stats[N_TX_RINGS].rx_fifo_errors    += stats[0].rx_fifo_errors;
	stats[N_TX_RINGS].tx_aborted_errors += stats[0].tx_aborted_errors;
	stats[N_TX_RINGS].tx_fifo_errors    += stats[0].tx_fifo_errors;
	spin_unlock(&cp->stat_lock[0]);

	for (i = 0; i < N_TX_RINGS; i++) {
		spin_lock(&cp->stat_lock[i]);
		stats[N_TX_RINGS].rx_length_errors +=
			stats[i].rx_length_errors;
		stats[N_TX_RINGS].rx_crc_errors += stats[i].rx_crc_errors;
		stats[N_TX_RINGS].rx_packets    += stats[i].rx_packets;
		stats[N_TX_RINGS].tx_packets    += stats[i].tx_packets;
		stats[N_TX_RINGS].rx_bytes      += stats[i].rx_bytes;
		stats[N_TX_RINGS].tx_bytes      += stats[i].tx_bytes;
		stats[N_TX_RINGS].rx_errors     += stats[i].rx_errors;
		stats[N_TX_RINGS].tx_errors     += stats[i].tx_errors;
		stats[N_TX_RINGS].rx_dropped    += stats[i].rx_dropped;
		stats[N_TX_RINGS].tx_dropped    += stats[i].tx_dropped;
		memset(stats + i, 0, sizeof(struct net_device_stats));
		spin_unlock(&cp->stat_lock[i]);
	}
	spin_unlock_irqrestore(&cp->stat_lock[N_TX_RINGS], flags);
	return stats + N_TX_RINGS;
}


static void cas_set_multicast(struct net_device *dev)
{
	struct cas *cp = netdev_priv(dev);
	u32 rxcfg, rxcfg_new;
	unsigned long flags;
	int limit = STOP_TRIES;

	if (!cp->hw_running)
		return;

	spin_lock_irqsave(&cp->lock, flags);
	rxcfg = readl(cp->regs + REG_MAC_RX_CFG);

	/* disable RX MAC and wait for completion */
	writel(rxcfg & ~MAC_RX_CFG_EN, cp->regs + REG_MAC_RX_CFG);
	while (readl(cp->regs + REG_MAC_RX_CFG) & MAC_RX_CFG_EN) {
		if (!limit--)
			break;
		udelay(10);
	}

	/* disable hash filter and wait for completion */
	limit = STOP_TRIES;
	rxcfg &= ~(MAC_RX_CFG_PROMISC_EN | MAC_RX_CFG_HASH_FILTER_EN);
	writel(rxcfg & ~MAC_RX_CFG_EN, cp->regs + REG_MAC_RX_CFG);
	while (readl(cp->regs + REG_MAC_RX_CFG) & MAC_RX_CFG_HASH_FILTER_EN) {
		if (!limit--)
			break;
		udelay(10);
	}

	/* program hash filters */
	cp->mac_rx_cfg = rxcfg_new = cas_setup_multicast(cp);
	rxcfg |= rxcfg_new;
	writel(rxcfg, cp->regs + REG_MAC_RX_CFG);
	spin_unlock_irqrestore(&cp->lock, flags);
}

static void cas_get_drvinfo(struct net_device *dev, struct ethtool_drvinfo *info)
{
	struct cas *cp = netdev_priv(dev);
	strncpy(info->driver, DRV_MODULE_NAME, ETHTOOL_BUSINFO_LEN);
	strncpy(info->version, DRV_MODULE_VERSION, ETHTOOL_BUSINFO_LEN);
	info->fw_version[0] = '\0';
	strncpy(info->bus_info, pci_name(cp->pdev), ETHTOOL_BUSINFO_LEN);
	info->regdump_len = cp->casreg_len < CAS_MAX_REGS ?
		cp->casreg_len : CAS_MAX_REGS;
	info->n_stats = CAS_NUM_STAT_KEYS;
}

static int cas_get_settings(struct net_device *dev, struct ethtool_cmd *cmd)
{
	struct cas *cp = netdev_priv(dev);
	u16 bmcr;
	int full_duplex, speed, pause;
	unsigned long flags;
	enum link_state linkstate = link_up;

	cmd->advertising = 0;
	cmd->supported = SUPPORTED_Autoneg;
	if (cp->cas_flags & CAS_FLAG_1000MB_CAP) {
		cmd->supported |= SUPPORTED_1000baseT_Full;
		cmd->advertising |= ADVERTISED_1000baseT_Full;
	}

	/* Record PHY settings if HW is on. */
	spin_lock_irqsave(&cp->lock, flags);
	bmcr = 0;
	linkstate = cp->lstate;
	if (CAS_PHY_MII(cp->phy_type)) {
		cmd->port = PORT_MII;
		cmd->transceiver = (cp->cas_flags & CAS_FLAG_SATURN) ?
			XCVR_INTERNAL : XCVR_EXTERNAL;
		cmd->phy_address = cp->phy_addr;
		cmd->advertising |= ADVERTISED_TP | ADVERTISED_MII |
			ADVERTISED_10baseT_Half |
			ADVERTISED_10baseT_Full |
			ADVERTISED_100baseT_Half |
			ADVERTISED_100baseT_Full;

		cmd->supported |=
			(SUPPORTED_10baseT_Half |
			 SUPPORTED_10baseT_Full |
			 SUPPORTED_100baseT_Half |
			 SUPPORTED_100baseT_Full |
			 SUPPORTED_TP | SUPPORTED_MII);

		if (cp->hw_running) {
			cas_mif_poll(cp, 0);
			bmcr = cas_phy_read(cp, MII_BMCR);
			cas_read_mii_link_mode(cp, &full_duplex,
					       &speed, &pause);
			cas_mif_poll(cp, 1);
		}

	} else {
		cmd->port = PORT_FIBRE;
		cmd->transceiver = XCVR_INTERNAL;
		cmd->phy_address = 0;
		cmd->supported   |= SUPPORTED_FIBRE;
		cmd->advertising |= ADVERTISED_FIBRE;

		if (cp->hw_running) {
			/* pcs uses the same bits as mii */
			bmcr = readl(cp->regs + REG_PCS_MII_CTRL);
			cas_read_pcs_link_mode(cp, &full_duplex,
					       &speed, &pause);
		}
	}
	spin_unlock_irqrestore(&cp->lock, flags);

	if (bmcr & BMCR_ANENABLE) {
		cmd->advertising |= ADVERTISED_Autoneg;
		cmd->autoneg = AUTONEG_ENABLE;
		cmd->speed = ((speed == 10) ?
			      SPEED_10 :
			      ((speed == 1000) ?
			       SPEED_1000 : SPEED_100));
		cmd->duplex = full_duplex ? DUPLEX_FULL : DUPLEX_HALF;
	} else {
		cmd->autoneg = AUTONEG_DISABLE;
		cmd->speed =
			(bmcr & CAS_BMCR_SPEED1000) ?
			SPEED_1000 :
			((bmcr & BMCR_SPEED100) ? SPEED_100:
			 SPEED_10);
		cmd->duplex =
			(bmcr & BMCR_FULLDPLX) ?
			DUPLEX_FULL : DUPLEX_HALF;
	}
	if (linkstate != link_up) {
		/* Force these to "unknown" if the link is not up and
		 * autonogotiation in enabled. We can set the link
		 * speed to 0, but not cmd->duplex,
		 * because its legal values are 0 and 1.  Ethtool will
		 * print the value reported in parentheses after the
		 * word "Unknown" for unrecognized values.
		 *
		 * If in forced mode, we report the speed and duplex
		 * settings that we configured.
		 */
		if (cp->link_cntl & BMCR_ANENABLE) {
			cmd->speed = 0;
			cmd->duplex = 0xff;
		} else {
			cmd->speed = SPEED_10;
			if (cp->link_cntl & BMCR_SPEED100) {
				cmd->speed = SPEED_100;
			} else if (cp->link_cntl & CAS_BMCR_SPEED1000) {
				cmd->speed = SPEED_1000;
			}
			cmd->duplex = (cp->link_cntl & BMCR_FULLDPLX)?
				DUPLEX_FULL : DUPLEX_HALF;
		}
	}
	return 0;
}

static int cas_set_settings(struct net_device *dev, struct ethtool_cmd *cmd)
{
	struct cas *cp = netdev_priv(dev);
	unsigned long flags;

	/* Verify the settings we care about. */
	if (cmd->autoneg != AUTONEG_ENABLE &&
	    cmd->autoneg != AUTONEG_DISABLE)
		return -EINVAL;

	if (cmd->autoneg == AUTONEG_DISABLE &&
	    ((cmd->speed != SPEED_1000 &&
	      cmd->speed != SPEED_100 &&
	      cmd->speed != SPEED_10) ||
	     (cmd->duplex != DUPLEX_HALF &&
	      cmd->duplex != DUPLEX_FULL)))
		return -EINVAL;

	/* Apply settings and restart link process. */
	spin_lock_irqsave(&cp->lock, flags);
	cas_begin_auto_negotiation(cp, cmd);
	spin_unlock_irqrestore(&cp->lock, flags);
	return 0;
}

static int cas_nway_reset(struct net_device *dev)
{
	struct cas *cp = netdev_priv(dev);
	unsigned long flags;

	if ((cp->link_cntl & BMCR_ANENABLE) == 0)
		return -EINVAL;

	/* Restart link process. */
	spin_lock_irqsave(&cp->lock, flags);
	cas_begin_auto_negotiation(cp, NULL);
	spin_unlock_irqrestore(&cp->lock, flags);

	return 0;
}

static u32 cas_get_link(struct net_device *dev)
{
	struct cas *cp = netdev_priv(dev);
	return cp->lstate == link_up;
}

static u32 cas_get_msglevel(struct net_device *dev)
{
	struct cas *cp = netdev_priv(dev);
	return cp->msg_enable;
}

static void cas_set_msglevel(struct net_device *dev, u32 value)
{
	struct cas *cp = netdev_priv(dev);
	cp->msg_enable = value;
}

static int cas_get_regs_len(struct net_device *dev)
{
	struct cas *cp = netdev_priv(dev);
	return cp->casreg_len < CAS_MAX_REGS ? cp->casreg_len: CAS_MAX_REGS;
}

static void cas_get_regs(struct net_device *dev, struct ethtool_regs *regs,
			     void *p)
{
	struct cas *cp = netdev_priv(dev);
	regs->version = 0;
	/* cas_read_regs handles locks (cp->lock).  */
	cas_read_regs(cp, p, regs->len / sizeof(u32));
}

static int cas_get_sset_count(struct net_device *dev, int sset)
{
	switch (sset) {
	case ETH_SS_STATS:
		return CAS_NUM_STAT_KEYS;
	default:
		return -EOPNOTSUPP;
	}
}

static void cas_get_strings(struct net_device *dev, u32 stringset, u8 *data)
{
	 memcpy(data, &ethtool_cassini_statnames,
					 CAS_NUM_STAT_KEYS * ETH_GSTRING_LEN);
}

static void cas_get_ethtool_stats(struct net_device *dev,
				      struct ethtool_stats *estats, u64 *data)
{
	struct cas *cp = netdev_priv(dev);
	struct net_device_stats *stats = cas_get_stats(cp->dev);
	int i = 0;
	data[i++] = stats->collisions;
	data[i++] = stats->rx_bytes;
	data[i++] = stats->rx_crc_errors;
	data[i++] = stats->rx_dropped;
	data[i++] = stats->rx_errors;
	data[i++] = stats->rx_fifo_errors;
	data[i++] = stats->rx_frame_errors;
	data[i++] = stats->rx_length_errors;
	data[i++] = stats->rx_over_errors;
	data[i++] = stats->rx_packets;
	data[i++] = stats->tx_aborted_errors;
	data[i++] = stats->tx_bytes;
	data[i++] = stats->tx_dropped;
	data[i++] = stats->tx_errors;
	data[i++] = stats->tx_fifo_errors;
	data[i++] = stats->tx_packets;
	BUG_ON(i != CAS_NUM_STAT_KEYS);
}

static const struct ethtool_ops cas_ethtool_ops = {
	.get_drvinfo		= cas_get_drvinfo,
	.get_settings		= cas_get_settings,
	.set_settings		= cas_set_settings,
	.nway_reset		= cas_nway_reset,
	.get_link		= cas_get_link,
	.get_msglevel		= cas_get_msglevel,
	.set_msglevel		= cas_set_msglevel,
	.get_regs_len		= cas_get_regs_len,
	.get_regs		= cas_get_regs,
	.get_sset_count		= cas_get_sset_count,
	.get_strings		= cas_get_strings,
	.get_ethtool_stats	= cas_get_ethtool_stats,
};

static int cas_ioctl(struct net_device *dev, struct ifreq *ifr, int cmd)
{
	struct cas *cp = netdev_priv(dev);
	struct mii_ioctl_data *data = if_mii(ifr);
	unsigned long flags;
	int rc = -EOPNOTSUPP;

	/* Hold the PM mutex while doing ioctl's or we may collide
	 * with open/close and power management and oops.
	 */
	mutex_lock(&cp->pm_mutex);
	switch (cmd) {
	case SIOCGMIIPHY:		/* Get address of MII PHY in use. */
		data->phy_id = cp->phy_addr;
		/* Fallthrough... */

	case SIOCGMIIREG:		/* Read MII PHY register. */
		spin_lock_irqsave(&cp->lock, flags);
		cas_mif_poll(cp, 0);
		data->val_out = cas_phy_read(cp, data->reg_num & 0x1f);
		cas_mif_poll(cp, 1);
		spin_unlock_irqrestore(&cp->lock, flags);
		rc = 0;
		break;

	case SIOCSMIIREG:		/* Write MII PHY register. */
		spin_lock_irqsave(&cp->lock, flags);
		cas_mif_poll(cp, 0);
		rc = cas_phy_write(cp, data->reg_num & 0x1f, data->val_in);
		cas_mif_poll(cp, 1);
		spin_unlock_irqrestore(&cp->lock, flags);
		break;
	default:
		break;
	}

	mutex_unlock(&cp->pm_mutex);
	return rc;
}

/* When this chip sits underneath an Intel 31154 bridge, it is the
 * only subordinate device and we can tweak the bridge settings to
 * reflect that fact.
 */
static void __devinit cas_program_bridge(struct pci_dev *cas_pdev)
{
	struct pci_dev *pdev = cas_pdev->bus->self;
	u32 val;

	if (!pdev)
		return;

	if (pdev->vendor != 0x8086 || pdev->device != 0x537c)
		return;

	/* Clear bit 10 (Bus Parking Control) in the Secondary
	 * Arbiter Control/Status Register which lives at offset
	 * 0x41.  Using a 32-bit word read/modify/write at 0x40
	 * is much simpler so that's how we do this.
	 */
	pci_read_config_dword(pdev, 0x40, &val);
	val &= ~0x00040000;
	pci_write_config_dword(pdev, 0x40, val);

	/* Max out the Multi-Transaction Timer settings since
	 * Cassini is the only device present.
	 *
	 * The register is 16-bit and lives at 0x50.  When the
	 * settings are enabled, it extends the GRANT# signal
	 * for a requestor after a transaction is complete.  This
	 * allows the next request to run without first needing
	 * to negotiate the GRANT# signal back.
	 *
	 * Bits 12:10 define the grant duration:
	 *
	 *	1	--	16 clocks
	 *	2	--	32 clocks
	 *	3	--	64 clocks
	 *	4	--	128 clocks
	 *	5	--	256 clocks
	 *
	 * All other values are illegal.
	 *
	 * Bits 09:00 define which REQ/GNT signal pairs get the
	 * GRANT# signal treatment.  We set them all.
	 */
	pci_write_config_word(pdev, 0x50, (5 << 10) | 0x3ff);

	/* The Read Prefecth Policy register is 16-bit and sits at
	 * offset 0x52.  It enables a "smart" pre-fetch policy.  We
	 * enable it and max out all of the settings since only one
	 * device is sitting underneath and thus bandwidth sharing is
	 * not an issue.
	 *
	 * The register has several 3 bit fields, which indicates a
	 * multiplier applied to the base amount of prefetching the
	 * chip would do.  These fields are at:
	 *
	 *	15:13	---	ReRead Primary Bus
	 *	12:10	---	FirstRead Primary Bus
	 *	09:07	---	ReRead Secondary Bus
	 *	06:04	---	FirstRead Secondary Bus
	 *
	 * Bits 03:00 control which REQ/GNT pairs the prefetch settings
	 * get enabled on.  Bit 3 is a grouped enabler which controls
	 * all of the REQ/GNT pairs from [8:3].  Bits 2 to 0 control
	 * the individual REQ/GNT pairs [2:0].
	 */
	pci_write_config_word(pdev, 0x52,
			      (0x7 << 13) |
			      (0x7 << 10) |
			      (0x7 <<  7) |
			      (0x7 <<  4) |
			      (0xf <<  0));

	/* Force cacheline size to 0x8 */
	pci_write_config_byte(pdev, PCI_CACHE_LINE_SIZE, 0x08);

	/* Force latency timer to maximum setting so Cassini can
	 * sit on the bus as long as it likes.
	 */
	pci_write_config_byte(pdev, PCI_LATENCY_TIMER, 0xff);
}

static const struct net_device_ops cas_netdev_ops = {
	.ndo_open		= cas_open,
	.ndo_stop		= cas_close,
	.ndo_start_xmit		= cas_start_xmit,
	.ndo_get_stats 		= cas_get_stats,
	.ndo_set_multicast_list = cas_set_multicast,
	.ndo_do_ioctl		= cas_ioctl,
	.ndo_tx_timeout		= cas_tx_timeout,
	.ndo_change_mtu		= cas_change_mtu,
	.ndo_set_mac_address	= eth_mac_addr,
	.ndo_validate_addr	= eth_validate_addr,
#ifdef CONFIG_NET_POLL_CONTROLLER
	.ndo_poll_controller	= cas_netpoll,
#endif
};

static int __devinit cas_init_one(struct pci_dev *pdev,
				  const struct pci_device_id *ent)
{
	static int cas_version_printed = 0;
	unsigned long casreg_len;
	struct net_device *dev;
	struct cas *cp;
	int i, err, pci_using_dac;
	u16 pci_cmd;
	u8 orig_cacheline_size = 0, cas_cacheline_size = 0;

	if (cas_version_printed++ == 0)
		pr_info("%s", version);

	err = pci_enable_device(pdev);
	if (err) {
		dev_err(&pdev->dev, "Cannot enable PCI device, aborting\n");
		return err;
	}

	if (!(pci_resource_flags(pdev, 0) & IORESOURCE_MEM)) {
		dev_err(&pdev->dev, "Cannot find proper PCI device "
		       "base address, aborting\n");
		err = -ENODEV;
		goto err_out_disable_pdev;
	}

	dev = alloc_etherdev(sizeof(*cp));
	if (!dev) {
		dev_err(&pdev->dev, "Etherdev alloc failed, aborting\n");
		err = -ENOMEM;
		goto err_out_disable_pdev;
	}
	SET_NETDEV_DEV(dev, &pdev->dev);

	err = pci_request_regions(pdev, dev->name);
	if (err) {
		dev_err(&pdev->dev, "Cannot obtain PCI resources, aborting\n");
		goto err_out_free_netdev;
	}
	pci_set_master(pdev);

	/* we must always turn on parity response or else parity
	 * doesn't get generated properly. disable SERR/PERR as well.
	 * in addition, we want to turn MWI on.
	 */
	pci_read_config_word(pdev, PCI_COMMAND, &pci_cmd);
	pci_cmd &= ~PCI_COMMAND_SERR;
	pci_cmd |= PCI_COMMAND_PARITY;
	pci_write_config_word(pdev, PCI_COMMAND, pci_cmd);
	if (pci_try_set_mwi(pdev))
		pr_warning("Could not enable MWI for %s\n", pci_name(pdev));

	cas_program_bridge(pdev);

	/*
	 * On some architectures, the default cache line size set
	 * by pci_try_set_mwi reduces perforamnce.  We have to increase
	 * it for this case.  To start, we'll print some configuration
	 * data.
	 */
#if 1
	pci_read_config_byte(pdev, PCI_CACHE_LINE_SIZE,
			     &orig_cacheline_size);
	if (orig_cacheline_size < CAS_PREF_CACHELINE_SIZE) {
		cas_cacheline_size =
			(CAS_PREF_CACHELINE_SIZE < SMP_CACHE_BYTES) ?
			CAS_PREF_CACHELINE_SIZE : SMP_CACHE_BYTES;
		if (pci_write_config_byte(pdev,
					  PCI_CACHE_LINE_SIZE,
					  cas_cacheline_size)) {
			dev_err(&pdev->dev, "Could not set PCI cache "
			       "line size\n");
			goto err_write_cacheline;
		}
	}
#endif


	/* Configure DMA attributes. */
	if (!pci_set_dma_mask(pdev, DMA_BIT_MASK(64))) {
		pci_using_dac = 1;
		err = pci_set_consistent_dma_mask(pdev,
						  DMA_BIT_MASK(64));
		if (err < 0) {
			dev_err(&pdev->dev, "Unable to obtain 64-bit DMA "
			       "for consistent allocations\n");
			goto err_out_free_res;
		}

	} else {
		err = pci_set_dma_mask(pdev, DMA_BIT_MASK(32));
		if (err) {
			dev_err(&pdev->dev, "No usable DMA configuration, "
			       "aborting\n");
			goto err_out_free_res;
		}
		pci_using_dac = 0;
	}

	casreg_len = pci_resource_len(pdev, 0);

	cp = netdev_priv(dev);
	cp->pdev = pdev;
#if 1
	/* A value of 0 indicates we never explicitly set it */
	cp->orig_cacheline_size = cas_cacheline_size ? orig_cacheline_size: 0;
#endif
	cp->dev = dev;
	cp->msg_enable = (cassini_debug < 0) ? CAS_DEF_MSG_ENABLE :
	  cassini_debug;

<<<<<<< HEAD
#if defined(CONFIG_OF)
=======
#if defined(CONFIG_SPARC)
>>>>>>> 63310467
	cp->of_node = pci_device_to_OF_node(pdev);
#endif

	cp->link_transition = LINK_TRANSITION_UNKNOWN;
	cp->link_transition_jiffies_valid = 0;

	spin_lock_init(&cp->lock);
	spin_lock_init(&cp->rx_inuse_lock);
	spin_lock_init(&cp->rx_spare_lock);
	for (i = 0; i < N_TX_RINGS; i++) {
		spin_lock_init(&cp->stat_lock[i]);
		spin_lock_init(&cp->tx_lock[i]);
	}
	spin_lock_init(&cp->stat_lock[N_TX_RINGS]);
	mutex_init(&cp->pm_mutex);

	init_timer(&cp->link_timer);
	cp->link_timer.function = cas_link_timer;
	cp->link_timer.data = (unsigned long) cp;

#if 1
	/* Just in case the implementation of atomic operations
	 * change so that an explicit initialization is necessary.
	 */
	atomic_set(&cp->reset_task_pending, 0);
	atomic_set(&cp->reset_task_pending_all, 0);
	atomic_set(&cp->reset_task_pending_spare, 0);
	atomic_set(&cp->reset_task_pending_mtu, 0);
#endif
	INIT_WORK(&cp->reset_task, cas_reset_task);

	/* Default link parameters */
	if (link_mode >= 0 && link_mode < 6)
		cp->link_cntl = link_modes[link_mode];
	else
		cp->link_cntl = BMCR_ANENABLE;
	cp->lstate = link_down;
	cp->link_transition = LINK_TRANSITION_LINK_DOWN;
	netif_carrier_off(cp->dev);
	cp->timer_ticks = 0;

	/* give us access to cassini registers */
	cp->regs = pci_iomap(pdev, 0, casreg_len);
	if (!cp->regs) {
		dev_err(&pdev->dev, "Cannot map device registers, aborting\n");
		goto err_out_free_res;
	}
	cp->casreg_len = casreg_len;

	pci_save_state(pdev);
	cas_check_pci_invariants(cp);
	cas_hard_reset(cp);
	cas_reset(cp, 0);
	if (cas_check_invariants(cp))
		goto err_out_iounmap;
	if (cp->cas_flags & CAS_FLAG_SATURN)
		if (cas_saturn_firmware_init(cp))
			goto err_out_iounmap;

	cp->init_block = (struct cas_init_block *)
		pci_alloc_consistent(pdev, sizeof(struct cas_init_block),
				     &cp->block_dvma);
	if (!cp->init_block) {
		dev_err(&pdev->dev, "Cannot allocate init block, aborting\n");
		goto err_out_iounmap;
	}

	for (i = 0; i < N_TX_RINGS; i++)
		cp->init_txds[i] = cp->init_block->txds[i];

	for (i = 0; i < N_RX_DESC_RINGS; i++)
		cp->init_rxds[i] = cp->init_block->rxds[i];

	for (i = 0; i < N_RX_COMP_RINGS; i++)
		cp->init_rxcs[i] = cp->init_block->rxcs[i];

	for (i = 0; i < N_RX_FLOWS; i++)
		skb_queue_head_init(&cp->rx_flows[i]);

	dev->netdev_ops = &cas_netdev_ops;
	dev->ethtool_ops = &cas_ethtool_ops;
	dev->watchdog_timeo = CAS_TX_TIMEOUT;

#ifdef USE_NAPI
	netif_napi_add(dev, &cp->napi, cas_poll, 64);
#endif
	dev->irq = pdev->irq;
	dev->dma = 0;

	/* Cassini features. */
	if ((cp->cas_flags & CAS_FLAG_NO_HW_CSUM) == 0)
		dev->features |= NETIF_F_HW_CSUM | NETIF_F_SG;

	if (pci_using_dac)
		dev->features |= NETIF_F_HIGHDMA;

	if (register_netdev(dev)) {
		dev_err(&pdev->dev, "Cannot register net device, aborting\n");
		goto err_out_free_consistent;
	}

	i = readl(cp->regs + REG_BIM_CFG);
	netdev_info(dev, "Sun Cassini%s (%sbit/%sMHz PCI/%s) Ethernet[%d] %pM\n",
		    (cp->cas_flags & CAS_FLAG_REG_PLUS) ? "+" : "",
		    (i & BIM_CFG_32BIT) ? "32" : "64",
		    (i & BIM_CFG_66MHZ) ? "66" : "33",
		    (cp->phy_type == CAS_PHY_SERDES) ? "Fi" : "Cu", pdev->irq,
		    dev->dev_addr);

	pci_set_drvdata(pdev, dev);
	cp->hw_running = 1;
	cas_entropy_reset(cp);
	cas_phy_init(cp);
	cas_begin_auto_negotiation(cp, NULL);
	return 0;

err_out_free_consistent:
	pci_free_consistent(pdev, sizeof(struct cas_init_block),
			    cp->init_block, cp->block_dvma);

err_out_iounmap:
	mutex_lock(&cp->pm_mutex);
	if (cp->hw_running)
		cas_shutdown(cp);
	mutex_unlock(&cp->pm_mutex);

	pci_iounmap(pdev, cp->regs);


err_out_free_res:
	pci_release_regions(pdev);

err_write_cacheline:
	/* Try to restore it in case the error occured after we
	 * set it.
	 */
	pci_write_config_byte(pdev, PCI_CACHE_LINE_SIZE, orig_cacheline_size);

err_out_free_netdev:
	free_netdev(dev);

err_out_disable_pdev:
	pci_disable_device(pdev);
	pci_set_drvdata(pdev, NULL);
	return -ENODEV;
}

static void __devexit cas_remove_one(struct pci_dev *pdev)
{
	struct net_device *dev = pci_get_drvdata(pdev);
	struct cas *cp;
	if (!dev)
		return;

	cp = netdev_priv(dev);
	unregister_netdev(dev);

	if (cp->fw_data)
		vfree(cp->fw_data);

	mutex_lock(&cp->pm_mutex);
	cancel_work_sync(&cp->reset_task);
	if (cp->hw_running)
		cas_shutdown(cp);
	mutex_unlock(&cp->pm_mutex);

#if 1
	if (cp->orig_cacheline_size) {
		/* Restore the cache line size if we had modified
		 * it.
		 */
		pci_write_config_byte(pdev, PCI_CACHE_LINE_SIZE,
				      cp->orig_cacheline_size);
	}
#endif
	pci_free_consistent(pdev, sizeof(struct cas_init_block),
			    cp->init_block, cp->block_dvma);
	pci_iounmap(pdev, cp->regs);
	free_netdev(dev);
	pci_release_regions(pdev);
	pci_disable_device(pdev);
	pci_set_drvdata(pdev, NULL);
}

#ifdef CONFIG_PM
static int cas_suspend(struct pci_dev *pdev, pm_message_t state)
{
	struct net_device *dev = pci_get_drvdata(pdev);
	struct cas *cp = netdev_priv(dev);
	unsigned long flags;

	mutex_lock(&cp->pm_mutex);

	/* If the driver is opened, we stop the DMA */
	if (cp->opened) {
		netif_device_detach(dev);

		cas_lock_all_save(cp, flags);

		/* We can set the second arg of cas_reset to 0
		 * because on resume, we'll call cas_init_hw with
		 * its second arg set so that autonegotiation is
		 * restarted.
		 */
		cas_reset(cp, 0);
		cas_clean_rings(cp);
		cas_unlock_all_restore(cp, flags);
	}

	if (cp->hw_running)
		cas_shutdown(cp);
	mutex_unlock(&cp->pm_mutex);

	return 0;
}

static int cas_resume(struct pci_dev *pdev)
{
	struct net_device *dev = pci_get_drvdata(pdev);
	struct cas *cp = netdev_priv(dev);

	netdev_info(dev, "resuming\n");

	mutex_lock(&cp->pm_mutex);
	cas_hard_reset(cp);
	if (cp->opened) {
		unsigned long flags;
		cas_lock_all_save(cp, flags);
		cas_reset(cp, 0);
		cp->hw_running = 1;
		cas_clean_rings(cp);
		cas_init_hw(cp, 1);
		cas_unlock_all_restore(cp, flags);

		netif_device_attach(dev);
	}
	mutex_unlock(&cp->pm_mutex);
	return 0;
}
#endif /* CONFIG_PM */

static struct pci_driver cas_driver = {
	.name		= DRV_MODULE_NAME,
	.id_table	= cas_pci_tbl,
	.probe		= cas_init_one,
	.remove		= __devexit_p(cas_remove_one),
#ifdef CONFIG_PM
	.suspend	= cas_suspend,
	.resume		= cas_resume
#endif
};

static int __init cas_init(void)
{
	if (linkdown_timeout > 0)
		link_transition_timeout = linkdown_timeout * HZ;
	else
		link_transition_timeout = 0;

	return pci_register_driver(&cas_driver);
}

static void __exit cas_cleanup(void)
{
	pci_unregister_driver(&cas_driver);
}

module_init(cas_init);
module_exit(cas_cleanup);<|MERGE_RESOLUTION|>--- conflicted
+++ resolved
@@ -3203,11 +3203,7 @@
 	int phy_type = CAS_PHY_MII_MDIO0; /* default phy type */
 	int mac_off  = 0;
 
-<<<<<<< HEAD
-#if defined(CONFIG_OF)
-=======
 #if defined(CONFIG_SPARC)
->>>>>>> 63310467
 	const unsigned char *addr;
 #endif
 
@@ -3358,11 +3354,7 @@
 	if (found & VPD_FOUND_MAC)
 		goto done;
 
-<<<<<<< HEAD
-#if defined(CONFIG_OF)
-=======
 #if defined(CONFIG_SPARC)
->>>>>>> 63310467
 	addr = of_get_property(cp->of_node, "local-mac-address", NULL);
 	if (addr != NULL) {
 		memcpy(dev_addr, addr, 6);
@@ -5039,11 +5031,7 @@
 	cp->msg_enable = (cassini_debug < 0) ? CAS_DEF_MSG_ENABLE :
 	  cassini_debug;
 
-<<<<<<< HEAD
-#if defined(CONFIG_OF)
-=======
 #if defined(CONFIG_SPARC)
->>>>>>> 63310467
 	cp->of_node = pci_device_to_OF_node(pdev);
 #endif
 
