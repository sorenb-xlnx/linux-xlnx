--- conflicted
+++ resolved
@@ -2863,19 +2863,6 @@
 				if (!port)
 					continue;
 
-<<<<<<< HEAD
-					if (dev->flags & IFF_UP) {
-						down(&port->port_lock);
-						netif_stop_queue(dev);
-						ehea_flush_sq(port);
-						ret = ehea_stop_qps(dev);
-						if (ret) {
-							up(&port->port_lock);
-							goto out;
-						}
-						port_napi_disable(port);
-						up(&port->port_lock);
-=======
 				dev = port->netdev;
 
 				if (dev->flags & IFF_UP) {
@@ -2886,7 +2873,6 @@
 					if (ret) {
 						mutex_unlock(&port->port_lock);
 						goto out;
->>>>>>> 884d04cd
 					}
 					port_napi_disable(port);
 					mutex_unlock(&port->port_lock);
