/*
 * class.c - basic device class management
 *
 * Copyright (c) 2002-3 Patrick Mochel
 * Copyright (c) 2002-3 Open Source Development Labs
 * Copyright (c) 2003-2004 Greg Kroah-Hartman
 * Copyright (c) 2003-2004 IBM Corp.
 *
 * This file is released under the GPLv2
 *
 */

#include <linux/device.h>
#include <linux/module.h>
#include <linux/init.h>
#include <linux/string.h>
#include <linux/kdev_t.h>
#include <linux/err.h>
#include <linux/slab.h>
#include <linux/genhd.h>
#include <linux/mutex.h>
#include "base.h"

#define to_class_attr(_attr) container_of(_attr, struct class_attribute, attr)

static ssize_t class_attr_show(struct kobject *kobj, struct attribute *attr,
			       char *buf)
{
	struct class_attribute *class_attr = to_class_attr(attr);
	struct class_private *cp = to_class(kobj);
	ssize_t ret = -EIO;

	if (class_attr->show)
		ret = class_attr->show(cp->class, buf);
	return ret;
}

static ssize_t class_attr_store(struct kobject *kobj, struct attribute *attr,
				const char *buf, size_t count)
{
	struct class_attribute *class_attr = to_class_attr(attr);
	struct class_private *cp = to_class(kobj);
	ssize_t ret = -EIO;

	if (class_attr->store)
		ret = class_attr->store(cp->class, buf, count);
	return ret;
}

static void class_release(struct kobject *kobj)
{
	struct class_private *cp = to_class(kobj);
	struct class *class = cp->class;

	pr_debug("class '%s': release.\n", class->name);

	if (class->class_release)
		class->class_release(class);
	else
		pr_debug("class '%s' does not have a release() function, "
			 "be careful\n", class->name);
}

static struct sysfs_ops class_sysfs_ops = {
	.show	= class_attr_show,
	.store	= class_attr_store,
};

static struct kobj_type class_ktype = {
	.sysfs_ops	= &class_sysfs_ops,
	.release	= class_release,
};

/* Hotplug events for classes go to the class class_subsys */
static struct kset *class_kset;


int class_create_file(struct class *cls, const struct class_attribute *attr)
{
	int error;
	if (cls)
		error = sysfs_create_file(&cls->p->class_subsys.kobj,
					  &attr->attr);
	else
		error = -EINVAL;
	return error;
}

void class_remove_file(struct class *cls, const struct class_attribute *attr)
{
	if (cls)
		sysfs_remove_file(&cls->p->class_subsys.kobj, &attr->attr);
}

static struct class *class_get(struct class *cls)
{
	if (cls)
		kset_get(&cls->p->class_subsys);
	return cls;
}

static void class_put(struct class *cls)
{
	if (cls)
		kset_put(&cls->p->class_subsys);
}

static int add_class_attrs(struct class *cls)
{
	int i;
	int error = 0;

	if (cls->class_attrs) {
		for (i = 0; attr_name(cls->class_attrs[i]); i++) {
			error = class_create_file(cls, &cls->class_attrs[i]);
			if (error)
				goto error;
		}
	}
done:
	return error;
error:
	while (--i >= 0)
		class_remove_file(cls, &cls->class_attrs[i]);
	goto done;
}

static void remove_class_attrs(struct class *cls)
{
	int i;

	if (cls->class_attrs) {
		for (i = 0; attr_name(cls->class_attrs[i]); i++)
			class_remove_file(cls, &cls->class_attrs[i]);
	}
}

static void klist_class_dev_get(struct klist_node *n)
{
	struct device *dev = container_of(n, struct device, knode_class);

	get_device(dev);
}

static void klist_class_dev_put(struct klist_node *n)
{
	struct device *dev = container_of(n, struct device, knode_class);

	put_device(dev);
}

int __class_register(struct class *cls, struct lock_class_key *key)
{
	struct class_private *cp;
	int error;

	pr_debug("device class '%s': registering\n", cls->name);

	cp = kzalloc(sizeof(*cp), GFP_KERNEL);
	if (!cp)
		return -ENOMEM;
	klist_init(&cp->class_devices, klist_class_dev_get, klist_class_dev_put);
	INIT_LIST_HEAD(&cp->class_interfaces);
	kset_init(&cp->class_dirs);
	__mutex_init(&cp->class_mutex, "struct class mutex", key);
	error = kobject_set_name(&cp->class_subsys.kobj, "%s", cls->name);
	if (error) {
		kfree(cp);
		return error;
	}

	/* set the default /sys/dev directory for devices of this class */
	if (!cls->dev_kobj)
		cls->dev_kobj = sysfs_dev_char_kobj;

#if defined(CONFIG_SYSFS_DEPRECATED) && defined(CONFIG_BLOCK)
	/* let the block class directory show up in the root of sysfs */
	if (cls != &block_class)
		cp->class_subsys.kobj.kset = class_kset;
#else
	cp->class_subsys.kobj.kset = class_kset;
#endif
	cp->class_subsys.kobj.ktype = &class_ktype;
	cp->class = cls;
	cls->p = cp;

	error = kset_register(&cp->class_subsys);
	if (error) {
		kfree(cp);
		return error;
	}
	error = add_class_attrs(class_get(cls));
	class_put(cls);
	return error;
}
EXPORT_SYMBOL_GPL(__class_register);

void class_unregister(struct class *cls)
{
	pr_debug("device class '%s': unregistering\n", cls->name);
	remove_class_attrs(cls);
	kset_unregister(&cls->p->class_subsys);
}

static void class_create_release(struct class *cls)
{
	pr_debug("%s called for %s\n", __func__, cls->name);
	kfree(cls);
}

/**
 * class_create - create a struct class structure
 * @owner: pointer to the module that is to "own" this struct class
 * @name: pointer to a string for the name of this class.
 * @key: the lock_class_key for this class; used by mutex lock debugging
 *
 * This is used to create a struct class pointer that can then be used
 * in calls to device_create().
 *
 * Note, the pointer created here is to be destroyed when finished by
 * making a call to class_destroy().
 */
struct class *__class_create(struct module *owner, const char *name,
			     struct lock_class_key *key)
{
	struct class *cls;
	int retval;

	cls = kzalloc(sizeof(*cls), GFP_KERNEL);
	if (!cls) {
		retval = -ENOMEM;
		goto error;
	}

	cls->name = name;
	cls->owner = owner;
	cls->class_release = class_create_release;

	retval = __class_register(cls, key);
	if (retval)
		goto error;

	return cls;

error:
	kfree(cls);
	return ERR_PTR(retval);
}
EXPORT_SYMBOL_GPL(__class_create);

/**
 * class_destroy - destroys a struct class structure
 * @cls: pointer to the struct class that is to be destroyed
 *
 * Note, the pointer to be destroyed must have been created with a call
 * to class_create().
 */
void class_destroy(struct class *cls)
{
	if ((cls == NULL) || (IS_ERR(cls)))
		return;

	class_unregister(cls);
}

#ifdef CONFIG_SYSFS_DEPRECATED
char *make_class_name(const char *name, struct kobject *kobj)
{
	char *class_name;
	int size;

	size = strlen(name) + strlen(kobject_name(kobj)) + 2;

	class_name = kmalloc(size, GFP_KERNEL);
	if (!class_name)
		return NULL;

	strcpy(class_name, name);
	strcat(class_name, ":");
	strcat(class_name, kobject_name(kobj));
	return class_name;
}
#endif

/**
 * class_dev_iter_init - initialize class device iterator
 * @iter: class iterator to initialize
 * @class: the class we wanna iterate over
 * @start: the device to start iterating from, if any
 * @type: device_type of the devices to iterate over, NULL for all
 *
 * Initialize class iterator @iter such that it iterates over devices
 * of @class.  If @start is set, the list iteration will start there,
 * otherwise if it is NULL, the iteration starts at the beginning of
 * the list.
 */
void class_dev_iter_init(struct class_dev_iter *iter, struct class *class,
			 struct device *start, const struct device_type *type)
{
	struct klist_node *start_knode = NULL;

	if (start)
		start_knode = &start->knode_class;
	klist_iter_init_node(&class->p->class_devices, &iter->ki, start_knode);
	iter->type = type;
}
EXPORT_SYMBOL_GPL(class_dev_iter_init);

/**
 * class_dev_iter_next - iterate to the next device
 * @iter: class iterator to proceed
 *
 * Proceed @iter to the next device and return it.  Returns NULL if
 * iteration is complete.
 *
 * The returned device is referenced and won't be released till
 * iterator is proceed to the next device or exited.  The caller is
 * free to do whatever it wants to do with the device including
 * calling back into class code.
 */
struct device *class_dev_iter_next(struct class_dev_iter *iter)
{
	struct klist_node *knode;
	struct device *dev;

	while (1) {
		knode = klist_next(&iter->ki);
		if (!knode)
			return NULL;
		dev = container_of(knode, struct device, knode_class);
		if (!iter->type || iter->type == dev->type)
			return dev;
	}
}
EXPORT_SYMBOL_GPL(class_dev_iter_next);

/**
 * class_dev_iter_exit - finish iteration
 * @iter: class iterator to finish
 *
 * Finish an iteration.  Always call this function after iteration is
 * complete whether the iteration ran till the end or not.
 */
void class_dev_iter_exit(struct class_dev_iter *iter)
{
	klist_iter_exit(&iter->ki);
}
EXPORT_SYMBOL_GPL(class_dev_iter_exit);

/**
 * class_for_each_device - device iterator
 * @class: the class we're iterating
 * @start: the device to start with in the list, if any.
 * @data: data for the callback
 * @fn: function to be called for each device
 *
 * Iterate over @class's list of devices, and call @fn for each,
 * passing it @data.  If @start is set, the list iteration will start
 * there, otherwise if it is NULL, the iteration starts at the
 * beginning of the list.
 *
 * We check the return of @fn each time. If it returns anything
 * other than 0, we break out and return that value.
 *
 * @fn is allowed to do anything including calling back into class
 * code.  There's no locking restriction.
 */
int class_for_each_device(struct class *class, struct device *start,
			  void *data, int (*fn)(struct device *, void *))
{
	struct class_dev_iter iter;
	struct device *dev;
	int error = 0;

	if (!class)
		return -EINVAL;
	if (!class->p) {
		WARN(1, "%s called for class '%s' before it was initialized",
		     __func__, class->name);
		return -EINVAL;
	}

	class_dev_iter_init(&iter, class, start, NULL);
	while ((dev = class_dev_iter_next(&iter))) {
		error = fn(dev, data);
		if (error)
			break;
	}
	class_dev_iter_exit(&iter);

	return error;
}
EXPORT_SYMBOL_GPL(class_for_each_device);

/**
 * class_find_device - device iterator for locating a particular device
 * @class: the class we're iterating
 * @start: Device to begin with
 * @data: data for the match function
 * @match: function to check device
 *
 * This is similar to the class_for_each_dev() function above, but it
 * returns a reference to a device that is 'found' for later use, as
 * determined by the @match callback.
 *
 * The callback should return 0 if the device doesn't match and non-zero
 * if it does.  If the callback returns non-zero, this function will
 * return to the caller and not iterate over any more devices.
 *
 * Note, you will need to drop the reference with put_device() after use.
 *
 * @fn is allowed to do anything including calling back into class
 * code.  There's no locking restriction.
 */
struct device *class_find_device(struct class *class, struct device *start,
				 void *data,
				 int (*match)(struct device *, void *))
{
	struct class_dev_iter iter;
	struct device *dev;

	if (!class)
		return NULL;
	if (!class->p) {
		WARN(1, "%s called for class '%s' before it was initialized",
		     __func__, class->name);
		return NULL;
	}

	class_dev_iter_init(&iter, class, start, NULL);
	while ((dev = class_dev_iter_next(&iter))) {
		if (match(dev, data)) {
			get_device(dev);
			break;
		}
	}
	class_dev_iter_exit(&iter);

	return dev;
}
EXPORT_SYMBOL_GPL(class_find_device);

int class_interface_register(struct class_interface *class_intf)
{
	struct class *parent;
	struct class_dev_iter iter;
	struct device *dev;

	if (!class_intf || !class_intf->class)
		return -ENODEV;

	parent = class_get(class_intf->class);
	if (!parent)
		return -EINVAL;

	mutex_lock(&parent->p->class_mutex);
	list_add_tail(&class_intf->node, &parent->p->class_interfaces);
	if (class_intf->add_dev) {
		class_dev_iter_init(&iter, parent, NULL, NULL);
		while ((dev = class_dev_iter_next(&iter)))
			class_intf->add_dev(dev, class_intf);
		class_dev_iter_exit(&iter);
	}
	mutex_unlock(&parent->p->class_mutex);

	return 0;
}

void class_interface_unregister(struct class_interface *class_intf)
{
	struct class *parent = class_intf->class;
	struct class_dev_iter iter;
	struct device *dev;

	if (!parent)
		return;

	mutex_lock(&parent->p->class_mutex);
	list_del_init(&class_intf->node);
	if (class_intf->remove_dev) {
		class_dev_iter_init(&iter, parent, NULL, NULL);
		while ((dev = class_dev_iter_next(&iter)))
			class_intf->remove_dev(dev, class_intf);
		class_dev_iter_exit(&iter);
	}
	mutex_unlock(&parent->p->class_mutex);

	class_put(parent);
}

struct class_compat {
	struct kobject *kobj;
};

/**
 * class_compat_register - register a compatibility class
 * @name: the name of the class
 *
<<<<<<< HEAD
 * Compatibility class are meant as a temporary user-space compatibility
 * workaround when converting a family of class devices to a bus devices.
=======
 * Compatibility classes are meant as a temporary user-space compatibility
 * workaround when converting a family of class devices to bus devices.
>>>>>>> cfc6c3ff
 */
struct class_compat *class_compat_register(const char *name)
{
	struct class_compat *cls;

	cls = kmalloc(sizeof(struct class_compat), GFP_KERNEL);
	if (!cls)
		return NULL;
	cls->kobj = kobject_create_and_add(name, &class_kset->kobj);
	if (!cls->kobj) {
		kfree(cls);
		return NULL;
	}
	return cls;
}
EXPORT_SYMBOL_GPL(class_compat_register);

/**
 * class_compat_unregister - unregister a compatibility class
 * @cls: the class to unregister
 */
void class_compat_unregister(struct class_compat *cls)
{
	kobject_put(cls->kobj);
	kfree(cls);
}
EXPORT_SYMBOL_GPL(class_compat_unregister);

/**
 * class_compat_create_link - create a compatibility class device link to
 *			      a bus device
 * @cls: the compatibility class
 * @dev: the target bus device
 * @device_link: an optional device to which a "device" link should be created
 */
int class_compat_create_link(struct class_compat *cls, struct device *dev,
			     struct device *device_link)
{
	int error;

	error = sysfs_create_link(cls->kobj, &dev->kobj, dev_name(dev));
	if (error)
		return error;

	/*
	 * Optionally add a "device" link (typically to the parent), as a
	 * class device would have one and we want to provide as much
	 * backwards compatibility as possible.
	 */
	if (device_link) {
		error = sysfs_create_link(&dev->kobj, &device_link->kobj,
					  "device");
		if (error)
			sysfs_remove_link(cls->kobj, dev_name(dev));
	}

	return error;
}
EXPORT_SYMBOL_GPL(class_compat_create_link);

/**
 * class_compat_remove_link - remove a compatibility class device link to
 *			      a bus device
 * @cls: the compatibility class
 * @dev: the target bus device
 * @device_link: an optional device to which a "device" link was previously
 * 		 created
 */
void class_compat_remove_link(struct class_compat *cls, struct device *dev,
			      struct device *device_link)
{
	if (device_link)
		sysfs_remove_link(&dev->kobj, "device");
	sysfs_remove_link(cls->kobj, dev_name(dev));
}
EXPORT_SYMBOL_GPL(class_compat_remove_link);

int __init classes_init(void)
{
	class_kset = kset_create_and_add("class", NULL, NULL);
	if (!class_kset)
		return -ENOMEM;
	return 0;
}

EXPORT_SYMBOL_GPL(class_create_file);
EXPORT_SYMBOL_GPL(class_remove_file);
EXPORT_SYMBOL_GPL(class_unregister);
EXPORT_SYMBOL_GPL(class_destroy);

EXPORT_SYMBOL_GPL(class_interface_register);
EXPORT_SYMBOL_GPL(class_interface_unregister);<|MERGE_RESOLUTION|>--- conflicted
+++ resolved
@@ -496,13 +496,8 @@
  * class_compat_register - register a compatibility class
  * @name: the name of the class
  *
-<<<<<<< HEAD
- * Compatibility class are meant as a temporary user-space compatibility
- * workaround when converting a family of class devices to a bus devices.
-=======
  * Compatibility classes are meant as a temporary user-space compatibility
  * workaround when converting a family of class devices to bus devices.
->>>>>>> cfc6c3ff
  */
 struct class_compat *class_compat_register(const char *name)
 {
