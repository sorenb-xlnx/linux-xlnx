--- conflicted
+++ resolved
@@ -518,12 +518,6 @@
 	 * a resumed device, even if the device hasn't been completed yet.
 	 */
 	dev->power.is_prepared = false;
-<<<<<<< HEAD
-
-	if (!dev->power.is_suspended)
-		goto Unlock;
-=======
->>>>>>> b55ebc27
 
 	if (!dev->power.is_suspended)
 		goto Unlock;
@@ -859,24 +853,16 @@
 	dpm_wait_for_children(dev, async);
 
 	if (async_error)
-<<<<<<< HEAD
-		goto Unlock;
-=======
 		return 0;
 
 	pm_runtime_get_noresume(dev);
 	if (pm_runtime_barrier(dev) && device_may_wakeup(dev))
 		pm_wakeup_event(dev, 0);
->>>>>>> b55ebc27
 
 	if (pm_wakeup_pending()) {
 		pm_runtime_put_sync(dev);
 		async_error = -EBUSY;
-<<<<<<< HEAD
-		goto Unlock;
-=======
 		return 0;
->>>>>>> b55ebc27
 	}
 
 	device_lock(dev);
@@ -918,10 +904,6 @@
  End:
 	dev->power.is_suspended = !error;
 
-<<<<<<< HEAD
- Unlock:
-=======
->>>>>>> b55ebc27
 	device_unlock(dev);
 	complete_all(&dev->power.completion);
 
