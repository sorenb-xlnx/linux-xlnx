/*
 * drivers/base/power/main.c - Where the driver meets power management.
 *
 * Copyright (c) 2003 Patrick Mochel
 * Copyright (c) 2003 Open Source Development Lab
 *
 * This file is released under the GPLv2
 *
 *
 * The driver model core calls device_pm_add() when a device is registered.
 * This will intialize the embedded device_pm_info object in the device
 * and add it to the list of power-controlled devices. sysfs entries for
 * controlling device power management will also be added.
 *
 * A separate list is used for keeping track of power info, because the power
 * domain dependencies may differ from the ancestral dependencies that the
 * subsystem list maintains.
 */

#include <linux/device.h>
#include <linux/kallsyms.h>
#include <linux/mutex.h>
#include <linux/pm.h>
#include <linux/pm_runtime.h>
#include <linux/resume-trace.h>
#include <linux/rwsem.h>
#include <linux/interrupt.h>

#include "../base.h"
#include "power.h"

/*
 * The entries in the dpm_list list are in a depth first order, simply
 * because children are guaranteed to be discovered after parents, and
 * are inserted at the back of the list on discovery.
 *
 * Since device_pm_add() may be called with a device semaphore held,
 * we must never try to acquire a device semaphore while holding
 * dpm_list_mutex.
 */

LIST_HEAD(dpm_list);

static DEFINE_MUTEX(dpm_list_mtx);

/*
 * Set once the preparation of devices for a PM transition has started, reset
 * before starting to resume devices.  Protected by dpm_list_mtx.
 */
static bool transition_started;

/**
<<<<<<< HEAD
 * device_pm_init - Initialize the PM-related part of a device object
=======
 * device_pm_init - Initialize the PM-related part of a device object.
>>>>>>> 479e77f4
 * @dev: Device object being initialized.
 */
void device_pm_init(struct device *dev)
{
	dev->power.status = DPM_ON;
	pm_runtime_init(dev);
}

/**
<<<<<<< HEAD
 *	device_pm_lock - lock the list of active devices used by the PM core
=======
 * device_pm_lock - Lock the list of active devices used by the PM core.
>>>>>>> 479e77f4
 */
void device_pm_lock(void)
{
	mutex_lock(&dpm_list_mtx);
}

/**
 * device_pm_unlock - Unlock the list of active devices used by the PM core.
 */
void device_pm_unlock(void)
{
	mutex_unlock(&dpm_list_mtx);
}

/**
 * device_pm_add - Add a device to the PM core's list of active devices.
 * @dev: Device to add to the list.
 */
void device_pm_add(struct device *dev)
{
	pr_debug("PM: Adding info for %s:%s\n",
		 dev->bus ? dev->bus->name : "No Bus",
		 kobject_name(&dev->kobj));
	mutex_lock(&dpm_list_mtx);
	if (dev->parent) {
		if (dev->parent->power.status >= DPM_SUSPENDING)
			dev_warn(dev, "parent %s should not be sleeping\n",
				 dev_name(dev->parent));
	} else if (transition_started) {
		/*
		 * We refuse to register parentless devices while a PM
		 * transition is in progress in order to avoid leaving them
		 * unhandled down the road
		 */
		dev_WARN(dev, "Parentless device registered during a PM transaction\n");
	}

	list_add_tail(&dev->power.entry, &dpm_list);
	mutex_unlock(&dpm_list_mtx);
}

/**
 * device_pm_remove - Remove a device from the PM core's list of active devices.
 * @dev: Device to be removed from the list.
 */
void device_pm_remove(struct device *dev)
{
	pr_debug("PM: Removing info for %s:%s\n",
		 dev->bus ? dev->bus->name : "No Bus",
		 kobject_name(&dev->kobj));
	mutex_lock(&dpm_list_mtx);
	list_del_init(&dev->power.entry);
	mutex_unlock(&dpm_list_mtx);
	pm_runtime_remove(dev);
}

/**
 * device_pm_move_before - Move device in the PM core's list of active devices.
 * @deva: Device to move in dpm_list.
 * @devb: Device @deva should come before.
 */
void device_pm_move_before(struct device *deva, struct device *devb)
{
	pr_debug("PM: Moving %s:%s before %s:%s\n",
		 deva->bus ? deva->bus->name : "No Bus",
		 kobject_name(&deva->kobj),
		 devb->bus ? devb->bus->name : "No Bus",
		 kobject_name(&devb->kobj));
	/* Delete deva from dpm_list and reinsert before devb. */
	list_move_tail(&deva->power.entry, &devb->power.entry);
}

/**
 * device_pm_move_after - Move device in the PM core's list of active devices.
 * @deva: Device to move in dpm_list.
 * @devb: Device @deva should come after.
 */
void device_pm_move_after(struct device *deva, struct device *devb)
{
	pr_debug("PM: Moving %s:%s after %s:%s\n",
		 deva->bus ? deva->bus->name : "No Bus",
		 kobject_name(&deva->kobj),
		 devb->bus ? devb->bus->name : "No Bus",
		 kobject_name(&devb->kobj));
	/* Delete deva from dpm_list and reinsert after devb. */
	list_move(&deva->power.entry, &devb->power.entry);
}

/**
 * device_pm_move_last - Move device to end of the PM core's list of devices.
 * @dev: Device to move in dpm_list.
 */
void device_pm_move_last(struct device *dev)
{
	pr_debug("PM: Moving %s:%s to end of list\n",
		 dev->bus ? dev->bus->name : "No Bus",
		 kobject_name(&dev->kobj));
	list_move_tail(&dev->power.entry, &dpm_list);
}

/**
 * pm_op - Execute the PM operation appropriate for given PM event.
 * @dev: Device to handle.
 * @ops: PM operations to choose from.
 * @state: PM transition of the system being carried out.
 */
static int pm_op(struct device *dev,
		 const struct dev_pm_ops *ops,
		 pm_message_t state)
{
	int error = 0;

	switch (state.event) {
#ifdef CONFIG_SUSPEND
	case PM_EVENT_SUSPEND:
		if (ops->suspend) {
			error = ops->suspend(dev);
			suspend_report_result(ops->suspend, error);
		}
		break;
	case PM_EVENT_RESUME:
		if (ops->resume) {
			error = ops->resume(dev);
			suspend_report_result(ops->resume, error);
		}
		break;
#endif /* CONFIG_SUSPEND */
#ifdef CONFIG_HIBERNATION
	case PM_EVENT_FREEZE:
	case PM_EVENT_QUIESCE:
		if (ops->freeze) {
			error = ops->freeze(dev);
			suspend_report_result(ops->freeze, error);
		}
		break;
	case PM_EVENT_HIBERNATE:
		if (ops->poweroff) {
			error = ops->poweroff(dev);
			suspend_report_result(ops->poweroff, error);
		}
		break;
	case PM_EVENT_THAW:
	case PM_EVENT_RECOVER:
		if (ops->thaw) {
			error = ops->thaw(dev);
			suspend_report_result(ops->thaw, error);
		}
		break;
	case PM_EVENT_RESTORE:
		if (ops->restore) {
			error = ops->restore(dev);
			suspend_report_result(ops->restore, error);
		}
		break;
#endif /* CONFIG_HIBERNATION */
	default:
		error = -EINVAL;
	}
	return error;
}

/**
 * pm_noirq_op - Execute the PM operation appropriate for given PM event.
 * @dev: Device to handle.
 * @ops: PM operations to choose from.
 * @state: PM transition of the system being carried out.
 *
 * The driver of @dev will not receive interrupts while this function is being
 * executed.
 */
static int pm_noirq_op(struct device *dev,
			const struct dev_pm_ops *ops,
			pm_message_t state)
{
	int error = 0;

	switch (state.event) {
#ifdef CONFIG_SUSPEND
	case PM_EVENT_SUSPEND:
		if (ops->suspend_noirq) {
			error = ops->suspend_noirq(dev);
			suspend_report_result(ops->suspend_noirq, error);
		}
		break;
	case PM_EVENT_RESUME:
		if (ops->resume_noirq) {
			error = ops->resume_noirq(dev);
			suspend_report_result(ops->resume_noirq, error);
		}
		break;
#endif /* CONFIG_SUSPEND */
#ifdef CONFIG_HIBERNATION
	case PM_EVENT_FREEZE:
	case PM_EVENT_QUIESCE:
		if (ops->freeze_noirq) {
			error = ops->freeze_noirq(dev);
			suspend_report_result(ops->freeze_noirq, error);
		}
		break;
	case PM_EVENT_HIBERNATE:
		if (ops->poweroff_noirq) {
			error = ops->poweroff_noirq(dev);
			suspend_report_result(ops->poweroff_noirq, error);
		}
		break;
	case PM_EVENT_THAW:
	case PM_EVENT_RECOVER:
		if (ops->thaw_noirq) {
			error = ops->thaw_noirq(dev);
			suspend_report_result(ops->thaw_noirq, error);
		}
		break;
	case PM_EVENT_RESTORE:
		if (ops->restore_noirq) {
			error = ops->restore_noirq(dev);
			suspend_report_result(ops->restore_noirq, error);
		}
		break;
#endif /* CONFIG_HIBERNATION */
	default:
		error = -EINVAL;
	}
	return error;
}

static char *pm_verb(int event)
{
	switch (event) {
	case PM_EVENT_SUSPEND:
		return "suspend";
	case PM_EVENT_RESUME:
		return "resume";
	case PM_EVENT_FREEZE:
		return "freeze";
	case PM_EVENT_QUIESCE:
		return "quiesce";
	case PM_EVENT_HIBERNATE:
		return "hibernate";
	case PM_EVENT_THAW:
		return "thaw";
	case PM_EVENT_RESTORE:
		return "restore";
	case PM_EVENT_RECOVER:
		return "recover";
	default:
		return "(unknown PM event)";
	}
}

static void pm_dev_dbg(struct device *dev, pm_message_t state, char *info)
{
	dev_dbg(dev, "%s%s%s\n", info, pm_verb(state.event),
		((state.event & PM_EVENT_SLEEP) && device_may_wakeup(dev)) ?
		", may wakeup" : "");
}

static void pm_dev_err(struct device *dev, pm_message_t state, char *info,
			int error)
{
	printk(KERN_ERR "PM: Device %s failed to %s%s: error %d\n",
		kobject_name(&dev->kobj), pm_verb(state.event), info, error);
}

/*------------------------- Resume routines -------------------------*/

/**
 * device_resume_noirq - Execute an "early resume" callback for given device.
 * @dev: Device to handle.
 * @state: PM transition of the system being carried out.
 *
 * The driver of @dev will not receive interrupts while this function is being
 * executed.
 */
static int device_resume_noirq(struct device *dev, pm_message_t state)
{
	int error = 0;

	TRACE_DEVICE(dev);
	TRACE_RESUME(0);

	if (!dev->bus)
		goto End;

	if (dev->bus->pm) {
		pm_dev_dbg(dev, state, "EARLY ");
		error = pm_noirq_op(dev, dev->bus->pm, state);
	}
 End:
	TRACE_RESUME(error);
	return error;
}

/**
 * dpm_resume_noirq - Execute "early resume" callbacks for non-sysdev devices.
 * @state: PM transition of the system being carried out.
 *
 * Call the "noirq" resume handlers for all devices marked as DPM_OFF_IRQ and
 * enable device drivers to receive interrupts.
 */
void dpm_resume_noirq(pm_message_t state)
{
	struct device *dev;

	mutex_lock(&dpm_list_mtx);
	transition_started = false;
	list_for_each_entry(dev, &dpm_list, power.entry)
		if (dev->power.status > DPM_OFF) {
			int error;

			dev->power.status = DPM_OFF;
			error = device_resume_noirq(dev, state);
			if (error)
				pm_dev_err(dev, state, " early", error);
		}
	mutex_unlock(&dpm_list_mtx);
	resume_device_irqs();
}
EXPORT_SYMBOL_GPL(dpm_resume_noirq);

/**
 * device_resume - Execute "resume" callbacks for given device.
 * @dev: Device to handle.
 * @state: PM transition of the system being carried out.
 */
static int device_resume(struct device *dev, pm_message_t state)
{
	int error = 0;

	TRACE_DEVICE(dev);
	TRACE_RESUME(0);

	down(&dev->sem);

	if (dev->bus) {
		if (dev->bus->pm) {
			pm_dev_dbg(dev, state, "");
			error = pm_op(dev, dev->bus->pm, state);
		} else if (dev->bus->resume) {
			pm_dev_dbg(dev, state, "legacy ");
			error = dev->bus->resume(dev);
		}
		if (error)
			goto End;
	}

	if (dev->type) {
		if (dev->type->pm) {
			pm_dev_dbg(dev, state, "type ");
			error = pm_op(dev, dev->type->pm, state);
		}
		if (error)
			goto End;
	}

	if (dev->class) {
		if (dev->class->pm) {
			pm_dev_dbg(dev, state, "class ");
			error = pm_op(dev, dev->class->pm, state);
		} else if (dev->class->resume) {
			pm_dev_dbg(dev, state, "legacy class ");
			error = dev->class->resume(dev);
		}
	}
 End:
	up(&dev->sem);

	TRACE_RESUME(error);
	return error;
}

/**
 * dpm_resume - Execute "resume" callbacks for non-sysdev devices.
 * @state: PM transition of the system being carried out.
 *
 * Execute the appropriate "resume" callback for all devices whose status
 * indicates that they are suspended.
 */
static void dpm_resume(pm_message_t state)
{
	struct list_head list;

	INIT_LIST_HEAD(&list);
	mutex_lock(&dpm_list_mtx);
	while (!list_empty(&dpm_list)) {
		struct device *dev = to_device(dpm_list.next);

		get_device(dev);
		if (dev->power.status >= DPM_OFF) {
			int error;

			dev->power.status = DPM_RESUMING;
			mutex_unlock(&dpm_list_mtx);

			error = device_resume(dev, state);

			mutex_lock(&dpm_list_mtx);
			if (error)
				pm_dev_err(dev, state, "", error);
		} else if (dev->power.status == DPM_SUSPENDING) {
			/* Allow new children of the device to be registered */
			dev->power.status = DPM_RESUMING;
		}
		if (!list_empty(&dev->power.entry))
			list_move_tail(&dev->power.entry, &list);
		put_device(dev);
	}
	list_splice(&list, &dpm_list);
	mutex_unlock(&dpm_list_mtx);
}

/**
 * device_complete - Complete a PM transition for given device.
 * @dev: Device to handle.
 * @state: PM transition of the system being carried out.
 */
static void device_complete(struct device *dev, pm_message_t state)
{
	down(&dev->sem);

	if (dev->class && dev->class->pm && dev->class->pm->complete) {
		pm_dev_dbg(dev, state, "completing class ");
		dev->class->pm->complete(dev);
	}

	if (dev->type && dev->type->pm && dev->type->pm->complete) {
		pm_dev_dbg(dev, state, "completing type ");
		dev->type->pm->complete(dev);
	}

	if (dev->bus && dev->bus->pm && dev->bus->pm->complete) {
		pm_dev_dbg(dev, state, "completing ");
		dev->bus->pm->complete(dev);
	}

	up(&dev->sem);
}

/**
 * dpm_complete - Complete a PM transition for all non-sysdev devices.
 * @state: PM transition of the system being carried out.
 *
 * Execute the ->complete() callbacks for all devices whose PM status is not
 * DPM_ON (this allows new devices to be registered).
 */
static void dpm_complete(pm_message_t state)
{
	struct list_head list;

	INIT_LIST_HEAD(&list);
	mutex_lock(&dpm_list_mtx);
	while (!list_empty(&dpm_list)) {
		struct device *dev = to_device(dpm_list.prev);

		get_device(dev);
		if (dev->power.status > DPM_ON) {
			dev->power.status = DPM_ON;
			mutex_unlock(&dpm_list_mtx);

			device_complete(dev, state);
			pm_runtime_put_noidle(dev);

			mutex_lock(&dpm_list_mtx);
		}
		if (!list_empty(&dev->power.entry))
			list_move(&dev->power.entry, &list);
		put_device(dev);
	}
	list_splice(&list, &dpm_list);
	mutex_unlock(&dpm_list_mtx);
}

/**
 * dpm_resume_end - Execute "resume" callbacks and complete system transition.
 * @state: PM transition of the system being carried out.
 *
 * Execute "resume" callbacks for all devices and complete the PM transition of
 * the system.
 */
void dpm_resume_end(pm_message_t state)
{
	might_sleep();
	dpm_resume(state);
	dpm_complete(state);
}
EXPORT_SYMBOL_GPL(dpm_resume_end);


/*------------------------- Suspend routines -------------------------*/

/**
 * resume_event - Return a "resume" message for given "suspend" sleep state.
 * @sleep_state: PM message representing a sleep state.
 *
 * Return a PM message representing the resume event corresponding to given
 * sleep state.
 */
static pm_message_t resume_event(pm_message_t sleep_state)
{
	switch (sleep_state.event) {
	case PM_EVENT_SUSPEND:
		return PMSG_RESUME;
	case PM_EVENT_FREEZE:
	case PM_EVENT_QUIESCE:
		return PMSG_RECOVER;
	case PM_EVENT_HIBERNATE:
		return PMSG_RESTORE;
	}
	return PMSG_ON;
}

/**
 * device_suspend_noirq - Execute a "late suspend" callback for given device.
 * @dev: Device to handle.
 * @state: PM transition of the system being carried out.
 *
 * The driver of @dev will not receive interrupts while this function is being
 * executed.
 */
static int device_suspend_noirq(struct device *dev, pm_message_t state)
{
	int error = 0;

	if (!dev->bus)
		return 0;

	if (dev->bus->pm) {
		pm_dev_dbg(dev, state, "LATE ");
		error = pm_noirq_op(dev, dev->bus->pm, state);
	}
	return error;
}

/**
 * dpm_suspend_noirq - Execute "late suspend" callbacks for non-sysdev devices.
 * @state: PM transition of the system being carried out.
 *
 * Prevent device drivers from receiving interrupts and call the "noirq" suspend
 * handlers for all non-sysdev devices.
 */
int dpm_suspend_noirq(pm_message_t state)
{
	struct device *dev;
	int error = 0;

	suspend_device_irqs();
	mutex_lock(&dpm_list_mtx);
	list_for_each_entry_reverse(dev, &dpm_list, power.entry) {
		error = device_suspend_noirq(dev, state);
		if (error) {
			pm_dev_err(dev, state, " late", error);
			break;
		}
		dev->power.status = DPM_OFF_IRQ;
	}
	mutex_unlock(&dpm_list_mtx);
	if (error)
		dpm_resume_noirq(resume_event(state));
	return error;
}
EXPORT_SYMBOL_GPL(dpm_suspend_noirq);

/**
 * device_suspend - Execute "suspend" callbacks for given device.
 * @dev: Device to handle.
 * @state: PM transition of the system being carried out.
 */
static int device_suspend(struct device *dev, pm_message_t state)
{
	int error = 0;

	down(&dev->sem);

	if (dev->class) {
		if (dev->class->pm) {
			pm_dev_dbg(dev, state, "class ");
			error = pm_op(dev, dev->class->pm, state);
		} else if (dev->class->suspend) {
			pm_dev_dbg(dev, state, "legacy class ");
			error = dev->class->suspend(dev, state);
			suspend_report_result(dev->class->suspend, error);
		}
		if (error)
			goto End;
	}

	if (dev->type) {
		if (dev->type->pm) {
			pm_dev_dbg(dev, state, "type ");
			error = pm_op(dev, dev->type->pm, state);
		}
		if (error)
			goto End;
	}

	if (dev->bus) {
		if (dev->bus->pm) {
			pm_dev_dbg(dev, state, "");
			error = pm_op(dev, dev->bus->pm, state);
		} else if (dev->bus->suspend) {
			pm_dev_dbg(dev, state, "legacy ");
			error = dev->bus->suspend(dev, state);
			suspend_report_result(dev->bus->suspend, error);
		}
	}
 End:
	up(&dev->sem);

	return error;
}

/**
 * dpm_suspend - Execute "suspend" callbacks for all non-sysdev devices.
 * @state: PM transition of the system being carried out.
 */
static int dpm_suspend(pm_message_t state)
{
	struct list_head list;
	int error = 0;

	INIT_LIST_HEAD(&list);
	mutex_lock(&dpm_list_mtx);
	while (!list_empty(&dpm_list)) {
		struct device *dev = to_device(dpm_list.prev);

		get_device(dev);
		mutex_unlock(&dpm_list_mtx);

		error = device_suspend(dev, state);

		mutex_lock(&dpm_list_mtx);
		if (error) {
			pm_dev_err(dev, state, "", error);
			put_device(dev);
			break;
		}
		dev->power.status = DPM_OFF;
		if (!list_empty(&dev->power.entry))
			list_move(&dev->power.entry, &list);
		put_device(dev);
	}
	list_splice(&list, dpm_list.prev);
	mutex_unlock(&dpm_list_mtx);
	return error;
}

/**
 * device_prepare - Prepare a device for system power transition.
 * @dev: Device to handle.
 * @state: PM transition of the system being carried out.
 *
 * Execute the ->prepare() callback(s) for given device.  No new children of the
 * device may be registered after this function has returned.
 */
static int device_prepare(struct device *dev, pm_message_t state)
{
	int error = 0;

	down(&dev->sem);

	if (dev->bus && dev->bus->pm && dev->bus->pm->prepare) {
		pm_dev_dbg(dev, state, "preparing ");
		error = dev->bus->pm->prepare(dev);
		suspend_report_result(dev->bus->pm->prepare, error);
		if (error)
			goto End;
	}

	if (dev->type && dev->type->pm && dev->type->pm->prepare) {
		pm_dev_dbg(dev, state, "preparing type ");
		error = dev->type->pm->prepare(dev);
		suspend_report_result(dev->type->pm->prepare, error);
		if (error)
			goto End;
	}

	if (dev->class && dev->class->pm && dev->class->pm->prepare) {
		pm_dev_dbg(dev, state, "preparing class ");
		error = dev->class->pm->prepare(dev);
		suspend_report_result(dev->class->pm->prepare, error);
	}
 End:
	up(&dev->sem);

	return error;
}

/**
 * dpm_prepare - Prepare all non-sysdev devices for a system PM transition.
 * @state: PM transition of the system being carried out.
 *
 * Execute the ->prepare() callback(s) for all devices.
 */
static int dpm_prepare(pm_message_t state)
{
	struct list_head list;
	int error = 0;

	INIT_LIST_HEAD(&list);
	mutex_lock(&dpm_list_mtx);
	transition_started = true;
	while (!list_empty(&dpm_list)) {
		struct device *dev = to_device(dpm_list.next);

		get_device(dev);
		dev->power.status = DPM_PREPARING;
		mutex_unlock(&dpm_list_mtx);

		pm_runtime_get_noresume(dev);
		if (pm_runtime_barrier(dev) && device_may_wakeup(dev)) {
			/* Wake-up requested during system sleep transition. */
			pm_runtime_put_noidle(dev);
			error = -EBUSY;
		} else {
			error = device_prepare(dev, state);
		}

		mutex_lock(&dpm_list_mtx);
		if (error) {
			dev->power.status = DPM_ON;
			if (error == -EAGAIN) {
				put_device(dev);
				error = 0;
				continue;
			}
			printk(KERN_ERR "PM: Failed to prepare device %s "
				"for power transition: error %d\n",
				kobject_name(&dev->kobj), error);
			put_device(dev);
			break;
		}
		dev->power.status = DPM_SUSPENDING;
		if (!list_empty(&dev->power.entry))
			list_move_tail(&dev->power.entry, &list);
		put_device(dev);
	}
	list_splice(&list, &dpm_list);
	mutex_unlock(&dpm_list_mtx);
	return error;
}

/**
 * dpm_suspend_start - Prepare devices for PM transition and suspend them.
 * @state: PM transition of the system being carried out.
 *
 * Prepare all non-sysdev devices for system PM transition and execute "suspend"
 * callbacks for them.
 */
int dpm_suspend_start(pm_message_t state)
{
	int error;

	might_sleep();
	error = dpm_prepare(state);
	if (!error)
		error = dpm_suspend(state);
	return error;
}
EXPORT_SYMBOL_GPL(dpm_suspend_start);

void __suspend_report_result(const char *function, void *fn, int ret)
{
	if (ret)
		printk(KERN_ERR "%s(): %pF returns %d\n", function, fn, ret);
}
EXPORT_SYMBOL_GPL(__suspend_report_result);<|MERGE_RESOLUTION|>--- conflicted
+++ resolved
@@ -50,11 +50,7 @@
 static bool transition_started;
 
 /**
-<<<<<<< HEAD
- * device_pm_init - Initialize the PM-related part of a device object
-=======
  * device_pm_init - Initialize the PM-related part of a device object.
->>>>>>> 479e77f4
  * @dev: Device object being initialized.
  */
 void device_pm_init(struct device *dev)
@@ -64,11 +60,7 @@
 }
 
 /**
-<<<<<<< HEAD
- *	device_pm_lock - lock the list of active devices used by the PM core
-=======
  * device_pm_lock - Lock the list of active devices used by the PM core.
->>>>>>> 479e77f4
  */
 void device_pm_lock(void)
 {
