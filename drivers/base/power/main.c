/*
 * drivers/base/power/main.c - Where the driver meets power management.
 *
 * Copyright (c) 2003 Patrick Mochel
 * Copyright (c) 2003 Open Source Development Lab
 *
 * This file is released under the GPLv2
 *
 *
 * The driver model core calls device_pm_add() when a device is registered.
 * This will intialize the embedded device_pm_info object in the device
 * and add it to the list of power-controlled devices. sysfs entries for
 * controlling device power management will also be added.
 *
 * A separate list is used for keeping track of power info, because the power
 * domain dependencies may differ from the ancestral dependencies that the
 * subsystem list maintains.
 */

#include <linux/device.h>
#include <linux/kallsyms.h>
#include <linux/mutex.h>
#include <linux/pm.h>
#include <linux/resume-trace.h>
#include <linux/rwsem.h>

#include "../base.h"
#include "power.h"

/*
 * The entries in the dpm_list list are in a depth first order, simply
 * because children are guaranteed to be discovered after parents, and
 * are inserted at the back of the list on discovery.
 *
 * Since device_pm_add() may be called with a device semaphore held,
 * we must never try to acquire a device semaphore while holding
 * dpm_list_mutex.
 */

LIST_HEAD(dpm_list);

static DEFINE_MUTEX(dpm_list_mtx);

/*
 * Set once the preparation of devices for a PM transition has started, reset
 * before starting to resume devices.  Protected by dpm_list_mtx.
 */
static bool transition_started;

/**
 *	device_pm_lock - lock the list of active devices used by the PM core
 */
void device_pm_lock(void)
{
	mutex_lock(&dpm_list_mtx);
}

/**
 *	device_pm_unlock - unlock the list of active devices used by the PM core
 */
void device_pm_unlock(void)
{
	mutex_unlock(&dpm_list_mtx);
}

/**
 *	device_pm_add - add a device to the list of active devices
 *	@dev:	Device to be added to the list
 */
int device_pm_add(struct device *dev)
{
	int error;

	pr_debug("PM: Adding info for %s:%s\n",
		 dev->bus ? dev->bus->name : "No Bus",
		 kobject_name(&dev->kobj));
	mutex_lock(&dpm_list_mtx);
<<<<<<< HEAD
	if ((dev->parent && dev->parent->power.sleeping) || all_sleeping) {
		if (dev->parent->power.sleeping)
			dev_warn(dev, "parent %s is sleeping\n",
				dev->parent->bus_id);
		else
			dev_warn(dev, "all devices are sleeping\n");
		WARN_ON(true);
	}
	error = dpm_sysfs_add(dev);
	if (!error)
		list_add_tail(&dev->power.entry, &dpm_active);
=======
	if (dev->parent) {
		if (dev->parent->power.status >= DPM_SUSPENDING) {
			dev_warn(dev, "parent %s is sleeping, will not add\n",
				dev->parent->bus_id);
			goto Refuse;
		}
	} else if (transition_started) {
		/*
		 * We refuse to register parentless devices while a PM
		 * transition is in progress in order to avoid leaving them
		 * unhandled down the road
		 */
		goto Refuse;
	}
	error = dpm_sysfs_add(dev);
	if (!error) {
		dev->power.status = DPM_ON;
		list_add_tail(&dev->power.entry, &dpm_list);
	}
 End:
>>>>>>> 4989828e
	mutex_unlock(&dpm_list_mtx);
	return error;
 Refuse:
	WARN_ON(true);
	error = -EBUSY;
	goto End;
}

/**
 *	device_pm_remove - remove a device from the list of active devices
 *	@dev:	Device to be removed from the list
 *
 *	This function also removes the device's PM-related sysfs attributes.
 */
void device_pm_remove(struct device *dev)
{
	pr_debug("PM: Removing info for %s:%s\n",
		 dev->bus ? dev->bus->name : "No Bus",
		 kobject_name(&dev->kobj));
	mutex_lock(&dpm_list_mtx);
	dpm_sysfs_remove(dev);
	list_del_init(&dev->power.entry);
	mutex_unlock(&dpm_list_mtx);
}

/**
 *	pm_op - execute the PM operation appropiate for given PM event
 *	@dev:	Device.
 *	@ops:	PM operations to choose from.
 *	@state:	PM transition of the system being carried out.
 */
static int pm_op(struct device *dev, struct pm_ops *ops, pm_message_t state)
{
	int error = 0;

	switch (state.event) {
#ifdef CONFIG_SUSPEND
	case PM_EVENT_SUSPEND:
		if (ops->suspend) {
			error = ops->suspend(dev);
			suspend_report_result(ops->suspend, error);
		}
		break;
	case PM_EVENT_RESUME:
		if (ops->resume) {
			error = ops->resume(dev);
			suspend_report_result(ops->resume, error);
		}
		break;
#endif /* CONFIG_SUSPEND */
#ifdef CONFIG_HIBERNATION
	case PM_EVENT_FREEZE:
	case PM_EVENT_QUIESCE:
		if (ops->freeze) {
			error = ops->freeze(dev);
			suspend_report_result(ops->freeze, error);
		}
		break;
	case PM_EVENT_HIBERNATE:
		if (ops->poweroff) {
			error = ops->poweroff(dev);
			suspend_report_result(ops->poweroff, error);
		}
		break;
	case PM_EVENT_THAW:
	case PM_EVENT_RECOVER:
		if (ops->thaw) {
			error = ops->thaw(dev);
			suspend_report_result(ops->thaw, error);
		}
		break;
	case PM_EVENT_RESTORE:
		if (ops->restore) {
			error = ops->restore(dev);
			suspend_report_result(ops->restore, error);
		}
		break;
#endif /* CONFIG_HIBERNATION */
	default:
		error = -EINVAL;
	}
	return error;
}

/**
 *	pm_noirq_op - execute the PM operation appropiate for given PM event
 *	@dev:	Device.
 *	@ops:	PM operations to choose from.
 *	@state: PM transition of the system being carried out.
 *
 *	The operation is executed with interrupts disabled by the only remaining
 *	functional CPU in the system.
 */
static int pm_noirq_op(struct device *dev, struct pm_ext_ops *ops,
			pm_message_t state)
{
	int error = 0;

	switch (state.event) {
#ifdef CONFIG_SUSPEND
	case PM_EVENT_SUSPEND:
		if (ops->suspend_noirq) {
			error = ops->suspend_noirq(dev);
			suspend_report_result(ops->suspend_noirq, error);
		}
		break;
	case PM_EVENT_RESUME:
		if (ops->resume_noirq) {
			error = ops->resume_noirq(dev);
			suspend_report_result(ops->resume_noirq, error);
		}
		break;
#endif /* CONFIG_SUSPEND */
#ifdef CONFIG_HIBERNATION
	case PM_EVENT_FREEZE:
	case PM_EVENT_QUIESCE:
		if (ops->freeze_noirq) {
			error = ops->freeze_noirq(dev);
			suspend_report_result(ops->freeze_noirq, error);
		}
		break;
	case PM_EVENT_HIBERNATE:
		if (ops->poweroff_noirq) {
			error = ops->poweroff_noirq(dev);
			suspend_report_result(ops->poweroff_noirq, error);
		}
		break;
	case PM_EVENT_THAW:
	case PM_EVENT_RECOVER:
		if (ops->thaw_noirq) {
			error = ops->thaw_noirq(dev);
			suspend_report_result(ops->thaw_noirq, error);
		}
		break;
	case PM_EVENT_RESTORE:
		if (ops->restore_noirq) {
			error = ops->restore_noirq(dev);
			suspend_report_result(ops->restore_noirq, error);
		}
		break;
#endif /* CONFIG_HIBERNATION */
	default:
		error = -EINVAL;
	}
	return error;
}

static char *pm_verb(int event)
{
	switch (event) {
	case PM_EVENT_SUSPEND:
		return "suspend";
	case PM_EVENT_RESUME:
		return "resume";
	case PM_EVENT_FREEZE:
		return "freeze";
	case PM_EVENT_QUIESCE:
		return "quiesce";
	case PM_EVENT_HIBERNATE:
		return "hibernate";
	case PM_EVENT_THAW:
		return "thaw";
	case PM_EVENT_RESTORE:
		return "restore";
	default:
		return "(unknown PM event)";
	}
}

static void pm_dev_dbg(struct device *dev, pm_message_t state, char *info)
{
	dev_dbg(dev, "%s%s%s\n", info, pm_verb(state.event),
		((state.event & PM_EVENT_SLEEP) && device_may_wakeup(dev)) ?
		", may wakeup" : "");
}

static void pm_dev_err(struct device *dev, pm_message_t state, char *info,
			int error)
{
	printk(KERN_ERR "PM: Device %s failed to %s%s: error %d\n",
		kobject_name(&dev->kobj), pm_verb(state.event), info, error);
}

/*------------------------- Resume routines -------------------------*/

/**
 *	resume_device_noirq - Power on one device (early resume).
 *	@dev:	Device.
 *	@state: PM transition of the system being carried out.
 *
 *	Must be called with interrupts disabled.
 */
static int resume_device_noirq(struct device *dev, pm_message_t state)
{
	int error = 0;

	TRACE_DEVICE(dev);
	TRACE_RESUME(0);

	if (!dev->bus)
		goto End;

	if (dev->bus->pm) {
		pm_dev_dbg(dev, state, "EARLY ");
		error = pm_noirq_op(dev, dev->bus->pm, state);
	} else if (dev->bus->resume_early) {
		pm_dev_dbg(dev, state, "legacy EARLY ");
		error = dev->bus->resume_early(dev);
	}
 End:
	TRACE_RESUME(error);
	return error;
}

/**
 *	dpm_power_up - Power on all regular (non-sysdev) devices.
 *	@state: PM transition of the system being carried out.
 *
 *	Execute the appropriate "noirq resume" callback for all devices marked
 *	as DPM_OFF_IRQ.
 *
 *	Must be called with interrupts disabled and only one CPU running.
 */
static void dpm_power_up(pm_message_t state)
{
	struct device *dev;

	list_for_each_entry(dev, &dpm_list, power.entry)
		if (dev->power.status > DPM_OFF) {
			int error;

			dev->power.status = DPM_OFF;
			error = resume_device_noirq(dev, state);
			if (error)
				pm_dev_err(dev, state, " early", error);
		}
}

/**
 *	device_power_up - Turn on all devices that need special attention.
 *	@state: PM transition of the system being carried out.
 *
 *	Power on system devices, then devices that required we shut them down
 *	with interrupts disabled.
 *
 *	Must be called with interrupts disabled.
 */
void device_power_up(pm_message_t state)
{
	sysdev_resume();
	dpm_power_up(state);
}
EXPORT_SYMBOL_GPL(device_power_up);

/**
 *	resume_device - Restore state for one device.
 *	@dev:	Device.
 *	@state: PM transition of the system being carried out.
 */
static int resume_device(struct device *dev, pm_message_t state)
{
	int error = 0;

	TRACE_DEVICE(dev);
	TRACE_RESUME(0);

	down(&dev->sem);

	if (dev->bus) {
		if (dev->bus->pm) {
			pm_dev_dbg(dev, state, "");
			error = pm_op(dev, &dev->bus->pm->base, state);
		} else if (dev->bus->resume) {
			pm_dev_dbg(dev, state, "legacy ");
			error = dev->bus->resume(dev);
		}
		if (error)
			goto End;
	}

	if (dev->type) {
		if (dev->type->pm) {
			pm_dev_dbg(dev, state, "type ");
			error = pm_op(dev, dev->type->pm, state);
		} else if (dev->type->resume) {
			pm_dev_dbg(dev, state, "legacy type ");
			error = dev->type->resume(dev);
		}
		if (error)
			goto End;
	}

	if (dev->class) {
		if (dev->class->pm) {
			pm_dev_dbg(dev, state, "class ");
			error = pm_op(dev, dev->class->pm, state);
		} else if (dev->class->resume) {
			pm_dev_dbg(dev, state, "legacy class ");
			error = dev->class->resume(dev);
		}
	}
 End:
	up(&dev->sem);

	TRACE_RESUME(error);
	return error;
}

/**
 *	dpm_resume - Resume every device.
 *	@state: PM transition of the system being carried out.
 *
 *	Execute the appropriate "resume" callback for all devices the status of
 *	which indicates that they are inactive.
 */
static void dpm_resume(pm_message_t state)
{
	struct list_head list;

	INIT_LIST_HEAD(&list);
	mutex_lock(&dpm_list_mtx);
	transition_started = false;
	while (!list_empty(&dpm_list)) {
		struct device *dev = to_device(dpm_list.next);

		get_device(dev);
		if (dev->power.status >= DPM_OFF) {
			int error;

			dev->power.status = DPM_RESUMING;
			mutex_unlock(&dpm_list_mtx);

			error = resume_device(dev, state);

			mutex_lock(&dpm_list_mtx);
			if (error)
				pm_dev_err(dev, state, "", error);
		} else if (dev->power.status == DPM_SUSPENDING) {
			/* Allow new children of the device to be registered */
			dev->power.status = DPM_RESUMING;
		}
		if (!list_empty(&dev->power.entry))
			list_move_tail(&dev->power.entry, &list);
		put_device(dev);
	}
	list_splice(&list, &dpm_list);
	mutex_unlock(&dpm_list_mtx);
}

/**
 *	complete_device - Complete a PM transition for given device
 *	@dev:	Device.
 *	@state: PM transition of the system being carried out.
 */
static void complete_device(struct device *dev, pm_message_t state)
{
	down(&dev->sem);

	if (dev->class && dev->class->pm && dev->class->pm->complete) {
		pm_dev_dbg(dev, state, "completing class ");
		dev->class->pm->complete(dev);
	}

	if (dev->type && dev->type->pm && dev->type->pm->complete) {
		pm_dev_dbg(dev, state, "completing type ");
		dev->type->pm->complete(dev);
	}

	if (dev->bus && dev->bus->pm && dev->bus->pm->base.complete) {
		pm_dev_dbg(dev, state, "completing ");
		dev->bus->pm->base.complete(dev);
	}

	up(&dev->sem);
}

/**
 *	dpm_complete - Complete a PM transition for all devices.
 *	@state: PM transition of the system being carried out.
 *
 *	Execute the ->complete() callbacks for all devices that are not marked
 *	as DPM_ON.
 */
static void dpm_complete(pm_message_t state)
{
	struct list_head list;

	INIT_LIST_HEAD(&list);
	mutex_lock(&dpm_list_mtx);
	while (!list_empty(&dpm_list)) {
		struct device *dev = to_device(dpm_list.prev);

		get_device(dev);
		if (dev->power.status > DPM_ON) {
			dev->power.status = DPM_ON;
			mutex_unlock(&dpm_list_mtx);

			complete_device(dev, state);

			mutex_lock(&dpm_list_mtx);
		}
		if (!list_empty(&dev->power.entry))
			list_move(&dev->power.entry, &list);
		put_device(dev);
	}
	list_splice(&list, &dpm_list);
	mutex_unlock(&dpm_list_mtx);
}

/**
 *	device_resume - Restore state of each device in system.
 *	@state: PM transition of the system being carried out.
 *
 *	Resume all the devices, unlock them all, and allow new
 *	devices to be registered once again.
 */
void device_resume(pm_message_t state)
{
	might_sleep();
	dpm_resume(state);
	dpm_complete(state);
}
EXPORT_SYMBOL_GPL(device_resume);


/*------------------------- Suspend routines -------------------------*/

/**
 *	resume_event - return a PM message representing the resume event
 *	               corresponding to given sleep state.
 *	@sleep_state: PM message representing a sleep state.
 */
static pm_message_t resume_event(pm_message_t sleep_state)
{
	switch (sleep_state.event) {
	case PM_EVENT_SUSPEND:
		return PMSG_RESUME;
	case PM_EVENT_FREEZE:
	case PM_EVENT_QUIESCE:
		return PMSG_RECOVER;
	case PM_EVENT_HIBERNATE:
		return PMSG_RESTORE;
	}
	return PMSG_ON;
}

/**
 *	suspend_device_noirq - Shut down one device (late suspend).
 *	@dev:	Device.
 *	@state: PM transition of the system being carried out.
 *
 *	This is called with interrupts off and only a single CPU running.
 */
static int suspend_device_noirq(struct device *dev, pm_message_t state)
{
	int error = 0;

	if (!dev->bus)
		return 0;

	if (dev->bus->pm) {
		pm_dev_dbg(dev, state, "LATE ");
		error = pm_noirq_op(dev, dev->bus->pm, state);
	} else if (dev->bus->suspend_late) {
		pm_dev_dbg(dev, state, "legacy LATE ");
		error = dev->bus->suspend_late(dev, state);
		suspend_report_result(dev->bus->suspend_late, error);
	}
	return error;
}

/**
 *	device_power_down - Shut down special devices.
 *	@state: PM transition of the system being carried out.
 *
 *	Power down devices that require interrupts to be disabled.
 *	Then power down system devices.
 *
 *	Must be called with interrupts disabled and only one CPU running.
 */
int device_power_down(pm_message_t state)
{
	struct device *dev;
	int error = 0;

	list_for_each_entry_reverse(dev, &dpm_list, power.entry) {
		error = suspend_device_noirq(dev, state);
		if (error) {
			pm_dev_err(dev, state, " late", error);
			break;
		}
		dev->power.status = DPM_OFF_IRQ;
	}
	if (!error)
		error = sysdev_suspend(state);
	if (error)
		dpm_power_up(resume_event(state));
	return error;
}
EXPORT_SYMBOL_GPL(device_power_down);

/**
 *	suspend_device - Save state of one device.
 *	@dev:	Device.
 *	@state: PM transition of the system being carried out.
 */
static int suspend_device(struct device *dev, pm_message_t state)
{
	int error = 0;

	down(&dev->sem);

	if (dev->class) {
		if (dev->class->pm) {
			pm_dev_dbg(dev, state, "class ");
			error = pm_op(dev, dev->class->pm, state);
		} else if (dev->class->suspend) {
			pm_dev_dbg(dev, state, "legacy class ");
			error = dev->class->suspend(dev, state);
			suspend_report_result(dev->class->suspend, error);
		}
		if (error)
			goto End;
	}

	if (dev->type) {
		if (dev->type->pm) {
			pm_dev_dbg(dev, state, "type ");
			error = pm_op(dev, dev->type->pm, state);
		} else if (dev->type->suspend) {
			pm_dev_dbg(dev, state, "legacy type ");
			error = dev->type->suspend(dev, state);
			suspend_report_result(dev->type->suspend, error);
		}
		if (error)
			goto End;
	}

	if (dev->bus) {
		if (dev->bus->pm) {
			pm_dev_dbg(dev, state, "");
			error = pm_op(dev, &dev->bus->pm->base, state);
		} else if (dev->bus->suspend) {
			pm_dev_dbg(dev, state, "legacy ");
			error = dev->bus->suspend(dev, state);
			suspend_report_result(dev->bus->suspend, error);
		}
	}
 End:
	up(&dev->sem);

	return error;
}

/**
 *	dpm_suspend - Suspend every device.
 *	@state: PM transition of the system being carried out.
 *
 *	Execute the appropriate "suspend" callbacks for all devices.
 */
static int dpm_suspend(pm_message_t state)
{
	struct list_head list;
	int error = 0;

	INIT_LIST_HEAD(&list);
	mutex_lock(&dpm_list_mtx);
	while (!list_empty(&dpm_list)) {
		struct device *dev = to_device(dpm_list.prev);

		get_device(dev);
		mutex_unlock(&dpm_list_mtx);

		error = suspend_device(dev, state);

		mutex_lock(&dpm_list_mtx);
		if (error) {
			pm_dev_err(dev, state, "", error);
			put_device(dev);
			break;
		}
		dev->power.status = DPM_OFF;
		if (!list_empty(&dev->power.entry))
			list_move(&dev->power.entry, &list);
		put_device(dev);
	}
	list_splice(&list, dpm_list.prev);
	mutex_unlock(&dpm_list_mtx);
	return error;
}

/**
 *	prepare_device - Execute the ->prepare() callback(s) for given device.
 *	@dev:	Device.
 *	@state: PM transition of the system being carried out.
 */
static int prepare_device(struct device *dev, pm_message_t state)
{
	int error = 0;

	down(&dev->sem);

	if (dev->bus && dev->bus->pm && dev->bus->pm->base.prepare) {
		pm_dev_dbg(dev, state, "preparing ");
		error = dev->bus->pm->base.prepare(dev);
		suspend_report_result(dev->bus->pm->base.prepare, error);
		if (error)
			goto End;
	}

	if (dev->type && dev->type->pm && dev->type->pm->prepare) {
		pm_dev_dbg(dev, state, "preparing type ");
		error = dev->type->pm->prepare(dev);
		suspend_report_result(dev->type->pm->prepare, error);
		if (error)
			goto End;
	}

	if (dev->class && dev->class->pm && dev->class->pm->prepare) {
		pm_dev_dbg(dev, state, "preparing class ");
		error = dev->class->pm->prepare(dev);
		suspend_report_result(dev->class->pm->prepare, error);
	}
 End:
	up(&dev->sem);

	return error;
}

/**
 *	dpm_prepare - Prepare all devices for a PM transition.
 *	@state: PM transition of the system being carried out.
 *
 *	Execute the ->prepare() callback for all devices.
 */
static int dpm_prepare(pm_message_t state)
{
	struct list_head list;
	int error = 0;

	INIT_LIST_HEAD(&list);
	mutex_lock(&dpm_list_mtx);
	transition_started = true;
	while (!list_empty(&dpm_list)) {
		struct device *dev = to_device(dpm_list.next);

		get_device(dev);
		dev->power.status = DPM_PREPARING;
		mutex_unlock(&dpm_list_mtx);

		error = prepare_device(dev, state);

		mutex_lock(&dpm_list_mtx);
		if (error) {
			dev->power.status = DPM_ON;
			if (error == -EAGAIN) {
				put_device(dev);
				continue;
			}
			printk(KERN_ERR "PM: Failed to prepare device %s "
				"for power transition: error %d\n",
				kobject_name(&dev->kobj), error);
			put_device(dev);
			break;
		}
		dev->power.status = DPM_SUSPENDING;
		if (!list_empty(&dev->power.entry))
			list_move_tail(&dev->power.entry, &list);
		put_device(dev);
	}
	list_splice(&list, &dpm_list);
	mutex_unlock(&dpm_list_mtx);
	return error;
}

/**
 *	device_suspend - Save state and stop all devices in system.
 *	@state: PM transition of the system being carried out.
 *
 *	Prepare and suspend all devices.
 */
int device_suspend(pm_message_t state)
{
	int error;

	might_sleep();
	error = dpm_prepare(state);
	if (!error)
		error = dpm_suspend(state);
	if (error)
		device_resume(resume_event(state));
	return error;
}
EXPORT_SYMBOL_GPL(device_suspend);

void __suspend_report_result(const char *function, void *fn, int ret)
{
	if (ret) {
		printk(KERN_ERR "%s(): ", function);
		print_fn_descriptor_symbol("%s() returns ", (unsigned long)fn);
		printk("%d\n", ret);
	}
}
EXPORT_SYMBOL_GPL(__suspend_report_result);<|MERGE_RESOLUTION|>--- conflicted
+++ resolved
@@ -69,25 +69,12 @@
  */
 int device_pm_add(struct device *dev)
 {
-	int error;
+	int error = 0;
 
 	pr_debug("PM: Adding info for %s:%s\n",
 		 dev->bus ? dev->bus->name : "No Bus",
 		 kobject_name(&dev->kobj));
 	mutex_lock(&dpm_list_mtx);
-<<<<<<< HEAD
-	if ((dev->parent && dev->parent->power.sleeping) || all_sleeping) {
-		if (dev->parent->power.sleeping)
-			dev_warn(dev, "parent %s is sleeping\n",
-				dev->parent->bus_id);
-		else
-			dev_warn(dev, "all devices are sleeping\n");
-		WARN_ON(true);
-	}
-	error = dpm_sysfs_add(dev);
-	if (!error)
-		list_add_tail(&dev->power.entry, &dpm_active);
-=======
 	if (dev->parent) {
 		if (dev->parent->power.status >= DPM_SUSPENDING) {
 			dev_warn(dev, "parent %s is sleeping, will not add\n",
@@ -108,7 +95,6 @@
 		list_add_tail(&dev->power.entry, &dpm_list);
 	}
  End:
->>>>>>> 4989828e
 	mutex_unlock(&dpm_list_mtx);
 	return error;
  Refuse:
