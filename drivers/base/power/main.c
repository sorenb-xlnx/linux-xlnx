/*
 * drivers/base/power/main.c - Where the driver meets power management.
 *
 * Copyright (c) 2003 Patrick Mochel
 * Copyright (c) 2003 Open Source Development Lab
 *
 * This file is released under the GPLv2
 *
 *
 * The driver model core calls device_pm_add() when a device is registered.
 * This will intialize the embedded device_pm_info object in the device
 * and add it to the list of power-controlled devices. sysfs entries for
 * controlling device power management will also be added.
 *
 * A separate list is used for keeping track of power info, because the power
 * domain dependencies may differ from the ancestral dependencies that the
 * subsystem list maintains.
 */

#include <linux/device.h>
#include <linux/kallsyms.h>
#include <linux/mutex.h>
#include <linux/pm.h>
#include <linux/resume-trace.h>
#include <linux/rwsem.h>

#include "../base.h"
#include "power.h"

/*
 * The entries in the dpm_list list are in a depth first order, simply
 * because children are guaranteed to be discovered after parents, and
 * are inserted at the back of the list on discovery.
 *
 * Since device_pm_add() may be called with a device semaphore held,
 * we must never try to acquire a device semaphore while holding
 * dpm_list_mutex.
 */

LIST_HEAD(dpm_list);

static DEFINE_MUTEX(dpm_list_mtx);

/*
 * Set once the preparation of devices for a PM transition has started, reset
 * before starting to resume devices.  Protected by dpm_list_mtx.
 */
static bool transition_started;

/**
 *	device_pm_lock - lock the list of active devices used by the PM core
 */
void device_pm_lock(void)
{
	mutex_lock(&dpm_list_mtx);
}

/**
 *	device_pm_unlock - unlock the list of active devices used by the PM core
 */
void device_pm_unlock(void)
{
	mutex_unlock(&dpm_list_mtx);
}

/**
 *	device_pm_add - add a device to the list of active devices
 *	@dev:	Device to be added to the list
 */
int device_pm_add(struct device *dev)
{
	int error;

	pr_debug("PM: Adding info for %s:%s\n",
		 dev->bus ? dev->bus->name : "No Bus",
		 kobject_name(&dev->kobj));
	mutex_lock(&dpm_list_mtx);
<<<<<<< HEAD
	if ((dev->parent && dev->parent->power.sleeping) || all_sleeping) {
		if (dev->parent->power.sleeping)
			dev_warn(dev, "parent %s is sleeping\n",
				 dev_name(dev->parent));
		else
			dev_warn(dev, "all devices are sleeping\n");
=======
	if (dev->parent) {
		if (dev->parent->power.status >= DPM_SUSPENDING) {
			dev_warn(dev, "parent %s is sleeping, will not add\n",
				dev->parent->bus_id);
			WARN_ON(true);
		}
	} else if (transition_started) {
		/*
		 * We refuse to register parentless devices while a PM
		 * transition is in progress in order to avoid leaving them
		 * unhandled down the road
		 */
>>>>>>> f65a58c9
		WARN_ON(true);
	}
	error = dpm_sysfs_add(dev);
	if (!error) {
		dev->power.status = DPM_ON;
		list_add_tail(&dev->power.entry, &dpm_list);
	}
	mutex_unlock(&dpm_list_mtx);
	return error;
}

/**
 *	device_pm_remove - remove a device from the list of active devices
 *	@dev:	Device to be removed from the list
 *
 *	This function also removes the device's PM-related sysfs attributes.
 */
void device_pm_remove(struct device *dev)
{
	pr_debug("PM: Removing info for %s:%s\n",
		 dev->bus ? dev->bus->name : "No Bus",
		 kobject_name(&dev->kobj));
	mutex_lock(&dpm_list_mtx);
	dpm_sysfs_remove(dev);
	list_del_init(&dev->power.entry);
	mutex_unlock(&dpm_list_mtx);
}

/**
 *	pm_op - execute the PM operation appropiate for given PM event
 *	@dev:	Device.
 *	@ops:	PM operations to choose from.
 *	@state:	PM transition of the system being carried out.
 */
static int pm_op(struct device *dev, struct pm_ops *ops, pm_message_t state)
{
	int error = 0;

	switch (state.event) {
#ifdef CONFIG_SUSPEND
	case PM_EVENT_SUSPEND:
		if (ops->suspend) {
			error = ops->suspend(dev);
			suspend_report_result(ops->suspend, error);
		}
		break;
	case PM_EVENT_RESUME:
		if (ops->resume) {
			error = ops->resume(dev);
			suspend_report_result(ops->resume, error);
		}
		break;
#endif /* CONFIG_SUSPEND */
#ifdef CONFIG_HIBERNATION
	case PM_EVENT_FREEZE:
	case PM_EVENT_QUIESCE:
		if (ops->freeze) {
			error = ops->freeze(dev);
			suspend_report_result(ops->freeze, error);
		}
		break;
	case PM_EVENT_HIBERNATE:
		if (ops->poweroff) {
			error = ops->poweroff(dev);
			suspend_report_result(ops->poweroff, error);
		}
		break;
	case PM_EVENT_THAW:
	case PM_EVENT_RECOVER:
		if (ops->thaw) {
			error = ops->thaw(dev);
			suspend_report_result(ops->thaw, error);
		}
		break;
	case PM_EVENT_RESTORE:
		if (ops->restore) {
			error = ops->restore(dev);
			suspend_report_result(ops->restore, error);
		}
		break;
#endif /* CONFIG_HIBERNATION */
	default:
		error = -EINVAL;
	}
	return error;
}

/**
 *	pm_noirq_op - execute the PM operation appropiate for given PM event
 *	@dev:	Device.
 *	@ops:	PM operations to choose from.
 *	@state: PM transition of the system being carried out.
 *
 *	The operation is executed with interrupts disabled by the only remaining
 *	functional CPU in the system.
 */
static int pm_noirq_op(struct device *dev, struct pm_ext_ops *ops,
			pm_message_t state)
{
	int error = 0;

	switch (state.event) {
#ifdef CONFIG_SUSPEND
	case PM_EVENT_SUSPEND:
		if (ops->suspend_noirq) {
			error = ops->suspend_noirq(dev);
			suspend_report_result(ops->suspend_noirq, error);
		}
		break;
	case PM_EVENT_RESUME:
		if (ops->resume_noirq) {
			error = ops->resume_noirq(dev);
			suspend_report_result(ops->resume_noirq, error);
		}
		break;
#endif /* CONFIG_SUSPEND */
#ifdef CONFIG_HIBERNATION
	case PM_EVENT_FREEZE:
	case PM_EVENT_QUIESCE:
		if (ops->freeze_noirq) {
			error = ops->freeze_noirq(dev);
			suspend_report_result(ops->freeze_noirq, error);
		}
		break;
	case PM_EVENT_HIBERNATE:
		if (ops->poweroff_noirq) {
			error = ops->poweroff_noirq(dev);
			suspend_report_result(ops->poweroff_noirq, error);
		}
		break;
	case PM_EVENT_THAW:
	case PM_EVENT_RECOVER:
		if (ops->thaw_noirq) {
			error = ops->thaw_noirq(dev);
			suspend_report_result(ops->thaw_noirq, error);
		}
		break;
	case PM_EVENT_RESTORE:
		if (ops->restore_noirq) {
			error = ops->restore_noirq(dev);
			suspend_report_result(ops->restore_noirq, error);
		}
		break;
#endif /* CONFIG_HIBERNATION */
	default:
		error = -EINVAL;
	}
	return error;
}

static char *pm_verb(int event)
{
	switch (event) {
	case PM_EVENT_SUSPEND:
		return "suspend";
	case PM_EVENT_RESUME:
		return "resume";
	case PM_EVENT_FREEZE:
		return "freeze";
	case PM_EVENT_QUIESCE:
		return "quiesce";
	case PM_EVENT_HIBERNATE:
		return "hibernate";
	case PM_EVENT_THAW:
		return "thaw";
	case PM_EVENT_RESTORE:
		return "restore";
	case PM_EVENT_RECOVER:
		return "recover";
	default:
		return "(unknown PM event)";
	}
}

static void pm_dev_dbg(struct device *dev, pm_message_t state, char *info)
{
	dev_dbg(dev, "%s%s%s\n", info, pm_verb(state.event),
		((state.event & PM_EVENT_SLEEP) && device_may_wakeup(dev)) ?
		", may wakeup" : "");
}

static void pm_dev_err(struct device *dev, pm_message_t state, char *info,
			int error)
{
	printk(KERN_ERR "PM: Device %s failed to %s%s: error %d\n",
		kobject_name(&dev->kobj), pm_verb(state.event), info, error);
}

/*------------------------- Resume routines -------------------------*/

/**
 *	resume_device_noirq - Power on one device (early resume).
 *	@dev:	Device.
 *	@state: PM transition of the system being carried out.
 *
 *	Must be called with interrupts disabled.
 */
static int resume_device_noirq(struct device *dev, pm_message_t state)
{
	int error = 0;

	TRACE_DEVICE(dev);
	TRACE_RESUME(0);

	if (!dev->bus)
		goto End;

	if (dev->bus->pm) {
		pm_dev_dbg(dev, state, "EARLY ");
		error = pm_noirq_op(dev, dev->bus->pm, state);
	} else if (dev->bus->resume_early) {
		pm_dev_dbg(dev, state, "legacy EARLY ");
		error = dev->bus->resume_early(dev);
	}
 End:
	TRACE_RESUME(error);
	return error;
}

/**
 *	dpm_power_up - Power on all regular (non-sysdev) devices.
 *	@state: PM transition of the system being carried out.
 *
 *	Execute the appropriate "noirq resume" callback for all devices marked
 *	as DPM_OFF_IRQ.
 *
 *	Must be called with interrupts disabled and only one CPU running.
 */
static void dpm_power_up(pm_message_t state)
{
	struct device *dev;

	list_for_each_entry(dev, &dpm_list, power.entry)
		if (dev->power.status > DPM_OFF) {
			int error;

			dev->power.status = DPM_OFF;
			error = resume_device_noirq(dev, state);
			if (error)
				pm_dev_err(dev, state, " early", error);
		}
}

/**
 *	device_power_up - Turn on all devices that need special attention.
 *	@state: PM transition of the system being carried out.
 *
 *	Power on system devices, then devices that required we shut them down
 *	with interrupts disabled.
 *
 *	Must be called with interrupts disabled.
 */
void device_power_up(pm_message_t state)
{
	sysdev_resume();
	dpm_power_up(state);
}
EXPORT_SYMBOL_GPL(device_power_up);

/**
 *	resume_device - Restore state for one device.
 *	@dev:	Device.
 *	@state: PM transition of the system being carried out.
 */
static int resume_device(struct device *dev, pm_message_t state)
{
	int error = 0;

	TRACE_DEVICE(dev);
	TRACE_RESUME(0);

	down(&dev->sem);

	if (dev->bus) {
		if (dev->bus->pm) {
			pm_dev_dbg(dev, state, "");
			error = pm_op(dev, &dev->bus->pm->base, state);
		} else if (dev->bus->resume) {
			pm_dev_dbg(dev, state, "legacy ");
			error = dev->bus->resume(dev);
		}
		if (error)
			goto End;
	}

	if (dev->type) {
		if (dev->type->pm) {
			pm_dev_dbg(dev, state, "type ");
			error = pm_op(dev, dev->type->pm, state);
		} else if (dev->type->resume) {
			pm_dev_dbg(dev, state, "legacy type ");
			error = dev->type->resume(dev);
		}
		if (error)
			goto End;
	}

	if (dev->class) {
		if (dev->class->pm) {
			pm_dev_dbg(dev, state, "class ");
			error = pm_op(dev, dev->class->pm, state);
		} else if (dev->class->resume) {
			pm_dev_dbg(dev, state, "legacy class ");
			error = dev->class->resume(dev);
		}
	}
 End:
	up(&dev->sem);

	TRACE_RESUME(error);
	return error;
}

/**
 *	dpm_resume - Resume every device.
 *	@state: PM transition of the system being carried out.
 *
 *	Execute the appropriate "resume" callback for all devices the status of
 *	which indicates that they are inactive.
 */
static void dpm_resume(pm_message_t state)
{
	struct list_head list;

	INIT_LIST_HEAD(&list);
	mutex_lock(&dpm_list_mtx);
	transition_started = false;
	while (!list_empty(&dpm_list)) {
		struct device *dev = to_device(dpm_list.next);

		get_device(dev);
		if (dev->power.status >= DPM_OFF) {
			int error;

			dev->power.status = DPM_RESUMING;
			mutex_unlock(&dpm_list_mtx);

			error = resume_device(dev, state);

			mutex_lock(&dpm_list_mtx);
			if (error)
				pm_dev_err(dev, state, "", error);
		} else if (dev->power.status == DPM_SUSPENDING) {
			/* Allow new children of the device to be registered */
			dev->power.status = DPM_RESUMING;
		}
		if (!list_empty(&dev->power.entry))
			list_move_tail(&dev->power.entry, &list);
		put_device(dev);
	}
	list_splice(&list, &dpm_list);
	mutex_unlock(&dpm_list_mtx);
}

/**
 *	complete_device - Complete a PM transition for given device
 *	@dev:	Device.
 *	@state: PM transition of the system being carried out.
 */
static void complete_device(struct device *dev, pm_message_t state)
{
	down(&dev->sem);

	if (dev->class && dev->class->pm && dev->class->pm->complete) {
		pm_dev_dbg(dev, state, "completing class ");
		dev->class->pm->complete(dev);
	}

	if (dev->type && dev->type->pm && dev->type->pm->complete) {
		pm_dev_dbg(dev, state, "completing type ");
		dev->type->pm->complete(dev);
	}

	if (dev->bus && dev->bus->pm && dev->bus->pm->base.complete) {
		pm_dev_dbg(dev, state, "completing ");
		dev->bus->pm->base.complete(dev);
	}

	up(&dev->sem);
}

/**
 *	dpm_complete - Complete a PM transition for all devices.
 *	@state: PM transition of the system being carried out.
 *
 *	Execute the ->complete() callbacks for all devices that are not marked
 *	as DPM_ON.
 */
static void dpm_complete(pm_message_t state)
{
	struct list_head list;

	INIT_LIST_HEAD(&list);
	mutex_lock(&dpm_list_mtx);
	while (!list_empty(&dpm_list)) {
		struct device *dev = to_device(dpm_list.prev);

		get_device(dev);
		if (dev->power.status > DPM_ON) {
			dev->power.status = DPM_ON;
			mutex_unlock(&dpm_list_mtx);

			complete_device(dev, state);

			mutex_lock(&dpm_list_mtx);
		}
		if (!list_empty(&dev->power.entry))
			list_move(&dev->power.entry, &list);
		put_device(dev);
	}
	list_splice(&list, &dpm_list);
	mutex_unlock(&dpm_list_mtx);
}

/**
 *	device_resume - Restore state of each device in system.
 *	@state: PM transition of the system being carried out.
 *
 *	Resume all the devices, unlock them all, and allow new
 *	devices to be registered once again.
 */
void device_resume(pm_message_t state)
{
	might_sleep();
	dpm_resume(state);
	dpm_complete(state);
}
EXPORT_SYMBOL_GPL(device_resume);


/*------------------------- Suspend routines -------------------------*/

/**
 *	resume_event - return a PM message representing the resume event
 *	               corresponding to given sleep state.
 *	@sleep_state: PM message representing a sleep state.
 */
static pm_message_t resume_event(pm_message_t sleep_state)
{
	switch (sleep_state.event) {
	case PM_EVENT_SUSPEND:
		return PMSG_RESUME;
	case PM_EVENT_FREEZE:
	case PM_EVENT_QUIESCE:
		return PMSG_RECOVER;
	case PM_EVENT_HIBERNATE:
		return PMSG_RESTORE;
	}
	return PMSG_ON;
}

/**
 *	suspend_device_noirq - Shut down one device (late suspend).
 *	@dev:	Device.
 *	@state: PM transition of the system being carried out.
 *
 *	This is called with interrupts off and only a single CPU running.
 */
static int suspend_device_noirq(struct device *dev, pm_message_t state)
{
	int error = 0;

	if (!dev->bus)
		return 0;

	if (dev->bus->pm) {
		pm_dev_dbg(dev, state, "LATE ");
		error = pm_noirq_op(dev, dev->bus->pm, state);
	} else if (dev->bus->suspend_late) {
		pm_dev_dbg(dev, state, "legacy LATE ");
		error = dev->bus->suspend_late(dev, state);
		suspend_report_result(dev->bus->suspend_late, error);
	}
	return error;
}

/**
 *	device_power_down - Shut down special devices.
 *	@state: PM transition of the system being carried out.
 *
 *	Power down devices that require interrupts to be disabled.
 *	Then power down system devices.
 *
 *	Must be called with interrupts disabled and only one CPU running.
 */
int device_power_down(pm_message_t state)
{
	struct device *dev;
	int error = 0;

	list_for_each_entry_reverse(dev, &dpm_list, power.entry) {
		error = suspend_device_noirq(dev, state);
		if (error) {
			pm_dev_err(dev, state, " late", error);
			break;
		}
		dev->power.status = DPM_OFF_IRQ;
	}
	if (!error)
		error = sysdev_suspend(state);
	if (error)
		dpm_power_up(resume_event(state));
	return error;
}
EXPORT_SYMBOL_GPL(device_power_down);

/**
 *	suspend_device - Save state of one device.
 *	@dev:	Device.
 *	@state: PM transition of the system being carried out.
 */
static int suspend_device(struct device *dev, pm_message_t state)
{
	int error = 0;

	down(&dev->sem);

	if (dev->class) {
		if (dev->class->pm) {
			pm_dev_dbg(dev, state, "class ");
			error = pm_op(dev, dev->class->pm, state);
		} else if (dev->class->suspend) {
			pm_dev_dbg(dev, state, "legacy class ");
			error = dev->class->suspend(dev, state);
			suspend_report_result(dev->class->suspend, error);
		}
		if (error)
			goto End;
	}

	if (dev->type) {
		if (dev->type->pm) {
			pm_dev_dbg(dev, state, "type ");
			error = pm_op(dev, dev->type->pm, state);
		} else if (dev->type->suspend) {
			pm_dev_dbg(dev, state, "legacy type ");
			error = dev->type->suspend(dev, state);
			suspend_report_result(dev->type->suspend, error);
		}
		if (error)
			goto End;
	}

	if (dev->bus) {
		if (dev->bus->pm) {
			pm_dev_dbg(dev, state, "");
			error = pm_op(dev, &dev->bus->pm->base, state);
		} else if (dev->bus->suspend) {
			pm_dev_dbg(dev, state, "legacy ");
			error = dev->bus->suspend(dev, state);
			suspend_report_result(dev->bus->suspend, error);
		}
	}
 End:
	up(&dev->sem);

	return error;
}

/**
 *	dpm_suspend - Suspend every device.
 *	@state: PM transition of the system being carried out.
 *
 *	Execute the appropriate "suspend" callbacks for all devices.
 */
static int dpm_suspend(pm_message_t state)
{
	struct list_head list;
	int error = 0;

	INIT_LIST_HEAD(&list);
	mutex_lock(&dpm_list_mtx);
	while (!list_empty(&dpm_list)) {
		struct device *dev = to_device(dpm_list.prev);

		get_device(dev);
		mutex_unlock(&dpm_list_mtx);

		error = suspend_device(dev, state);

		mutex_lock(&dpm_list_mtx);
		if (error) {
			pm_dev_err(dev, state, "", error);
			put_device(dev);
			break;
		}
		dev->power.status = DPM_OFF;
		if (!list_empty(&dev->power.entry))
			list_move(&dev->power.entry, &list);
		put_device(dev);
	}
	list_splice(&list, dpm_list.prev);
	mutex_unlock(&dpm_list_mtx);
	return error;
}

/**
 *	prepare_device - Execute the ->prepare() callback(s) for given device.
 *	@dev:	Device.
 *	@state: PM transition of the system being carried out.
 */
static int prepare_device(struct device *dev, pm_message_t state)
{
	int error = 0;

	down(&dev->sem);

	if (dev->bus && dev->bus->pm && dev->bus->pm->base.prepare) {
		pm_dev_dbg(dev, state, "preparing ");
		error = dev->bus->pm->base.prepare(dev);
		suspend_report_result(dev->bus->pm->base.prepare, error);
		if (error)
			goto End;
	}

	if (dev->type && dev->type->pm && dev->type->pm->prepare) {
		pm_dev_dbg(dev, state, "preparing type ");
		error = dev->type->pm->prepare(dev);
		suspend_report_result(dev->type->pm->prepare, error);
		if (error)
			goto End;
	}

	if (dev->class && dev->class->pm && dev->class->pm->prepare) {
		pm_dev_dbg(dev, state, "preparing class ");
		error = dev->class->pm->prepare(dev);
		suspend_report_result(dev->class->pm->prepare, error);
	}
 End:
	up(&dev->sem);

	return error;
}

/**
 *	dpm_prepare - Prepare all devices for a PM transition.
 *	@state: PM transition of the system being carried out.
 *
 *	Execute the ->prepare() callback for all devices.
 */
static int dpm_prepare(pm_message_t state)
{
	struct list_head list;
	int error = 0;

	INIT_LIST_HEAD(&list);
	mutex_lock(&dpm_list_mtx);
	transition_started = true;
	while (!list_empty(&dpm_list)) {
		struct device *dev = to_device(dpm_list.next);

		get_device(dev);
		dev->power.status = DPM_PREPARING;
		mutex_unlock(&dpm_list_mtx);

		error = prepare_device(dev, state);

		mutex_lock(&dpm_list_mtx);
		if (error) {
			dev->power.status = DPM_ON;
			if (error == -EAGAIN) {
				put_device(dev);
				continue;
			}
			printk(KERN_ERR "PM: Failed to prepare device %s "
				"for power transition: error %d\n",
				kobject_name(&dev->kobj), error);
			put_device(dev);
			break;
		}
		dev->power.status = DPM_SUSPENDING;
		if (!list_empty(&dev->power.entry))
			list_move_tail(&dev->power.entry, &list);
		put_device(dev);
	}
	list_splice(&list, &dpm_list);
	mutex_unlock(&dpm_list_mtx);
	return error;
}

/**
 *	device_suspend - Save state and stop all devices in system.
 *	@state: PM transition of the system being carried out.
 *
 *	Prepare and suspend all devices.
 */
int device_suspend(pm_message_t state)
{
	int error;

	might_sleep();
	error = dpm_prepare(state);
	if (!error)
		error = dpm_suspend(state);
	if (error)
		device_resume(resume_event(state));
	return error;
}
EXPORT_SYMBOL_GPL(device_suspend);

void __suspend_report_result(const char *function, void *fn, int ret)
{
	if (ret) {
		printk(KERN_ERR "%s(): ", function);
		print_fn_descriptor_symbol("%s returns ", fn);
		printk("%d\n", ret);
	}
}
EXPORT_SYMBOL_GPL(__suspend_report_result);<|MERGE_RESOLUTION|>--- conflicted
+++ resolved
@@ -75,18 +75,10 @@
 		 dev->bus ? dev->bus->name : "No Bus",
 		 kobject_name(&dev->kobj));
 	mutex_lock(&dpm_list_mtx);
-<<<<<<< HEAD
-	if ((dev->parent && dev->parent->power.sleeping) || all_sleeping) {
-		if (dev->parent->power.sleeping)
-			dev_warn(dev, "parent %s is sleeping\n",
-				 dev_name(dev->parent));
-		else
-			dev_warn(dev, "all devices are sleeping\n");
-=======
 	if (dev->parent) {
 		if (dev->parent->power.status >= DPM_SUSPENDING) {
 			dev_warn(dev, "parent %s is sleeping, will not add\n",
-				dev->parent->bus_id);
+				 dev_name(dev->parent));
 			WARN_ON(true);
 		}
 	} else if (transition_started) {
@@ -95,7 +87,6 @@
 		 * transition is in progress in order to avoid leaving them
 		 * unhandled down the road
 		 */
->>>>>>> f65a58c9
 		WARN_ON(true);
 	}
 	error = dpm_sysfs_add(dev);
