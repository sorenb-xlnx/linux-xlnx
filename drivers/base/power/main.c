--- conflicted
+++ resolved
@@ -376,14 +376,6 @@
 	int error = 0;
 
 	down(&dev->sem);
-<<<<<<< HEAD
-
-	if (dev->power.power_state.event) {
-		dev_dbg(dev, "PM: suspend %d-->%d\n",
-			dev->power.power_state.event, state.event);
-	}
-=======
->>>>>>> 1d06a50e
 
 	if (dev->class && dev->class->suspend) {
 		suspend_device_dbg(dev, state, "class ");
