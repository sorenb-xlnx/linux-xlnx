/*-*-linux-c-*-*/

/*
  Copyright (C) 2008 Cezary Jackiewicz <cezary.jackiewicz (at) gmail.com>

  based on MSI driver

  Copyright (C) 2006 Lennart Poettering <mzxreary (at) 0pointer (dot) de>

  This program is free software; you can redistribute it and/or modify
  it under the terms of the GNU General Public License as published by
  the Free Software Foundation; either version 2 of the License, or
  (at your option) any later version.

  This program is distributed in the hope that it will be useful, but
  WITHOUT ANY WARRANTY; without even the implied warranty of
  MERCHANTABILITY or FITNESS FOR A PARTICULAR PURPOSE.	See the GNU
  General Public License for more details.

  You should have received a copy of the GNU General Public License
  along with this program; if not, write to the Free Software
  Foundation, Inc., 51 Franklin Street, Fifth Floor, Boston, MA
  02110-1301, USA.
 */

/*
 * compal-laptop.c - Compal laptop support.
 *
 * This driver registers itself in the Linux backlight control subsystem
 * and rfkill switch subsystem.
 *
 * This driver might work on other laptops produced by Compal. If you
 * want to try it you can pass force=1 as argument to the module which
 * will force it to load even when the DMI data doesn't identify the
 * laptop as FL9x.
 */

#include <linux/module.h>
#include <linux/kernel.h>
#include <linux/init.h>
#include <linux/acpi.h>
#include <linux/dmi.h>
#include <linux/backlight.h>
#include <linux/platform_device.h>
#include <linux/autoconf.h>
#include <linux/rfkill.h>

#define COMPAL_DRIVER_VERSION "0.3.0"
#define COMPAL_DRIVER_NAME "compal-laptop"
#define COMPAL_ERR KERN_ERR COMPAL_DRIVER_NAME ": "
#define COMPAL_INFO KERN_INFO COMPAL_DRIVER_NAME ": "

#define COMPAL_LCD_LEVEL_MAX 8

#define COMPAL_EC_COMMAND_WIRELESS 0xBB
#define COMPAL_EC_COMMAND_LCD_LEVEL 0xB9

#define KILLSWITCH_MASK 0x10
#define WLAN_MASK	0x01
#define BT_MASK 	0x02

/* rfkill switches */
static struct rfkill *bluetooth_rfkill;
static struct rfkill *wlan_rfkill;

static int force;
module_param(force, bool, 0);
MODULE_PARM_DESC(force, "Force driver load, ignore DMI data");

/* Hardware access */

static int set_lcd_level(int level)
{
	if (level < 0 || level >= COMPAL_LCD_LEVEL_MAX)
		return -EINVAL;

	ec_write(COMPAL_EC_COMMAND_LCD_LEVEL, level);

	return 0;
}

static int get_lcd_level(void)
{
	u8 result;

	ec_read(COMPAL_EC_COMMAND_LCD_LEVEL, &result);

	return (int) result;
}

/* Backlight device stuff */

static int bl_get_brightness(struct backlight_device *b)
{
	return get_lcd_level();
}


static int bl_update_status(struct backlight_device *b)
{
	return set_lcd_level(b->props.brightness);
}

static struct backlight_ops compalbl_ops = {
	.get_brightness = bl_get_brightness,
	.update_status	= bl_update_status,
};

static struct backlight_device *compalbl_device;

/* Platform device */

static struct platform_driver compal_driver = {
	.driver = {
		.name = COMPAL_DRIVER_NAME,
		.owner = THIS_MODULE,
	}
};

static struct platform_device *compal_device;

/* rfkill stuff */

static int wlan_rfk_set(void *data, enum rfkill_state state)
{
	u8 result, value;

	ec_read(COMPAL_EC_COMMAND_WIRELESS, &result);

	if ((result & KILLSWITCH_MASK) == 0)
		return 0;
	else {
		if (state == RFKILL_STATE_ON)
			value = (u8) (result | WLAN_MASK);
		else
			value = (u8) (result & ~WLAN_MASK);
		ec_write(COMPAL_EC_COMMAND_WIRELESS, value);
	}

	return 0;
}

static int wlan_rfk_get(void *data, enum rfkill_state *state)
{
	u8 result;

	ec_read(COMPAL_EC_COMMAND_WIRELESS, &result);

	if ((result & KILLSWITCH_MASK) == 0)
		*state = RFKILL_STATE_OFF;
	else
		*state = result & WLAN_MASK;

	return 0;
}

static int bluetooth_rfk_set(void *data, enum rfkill_state state)
{
	u8 result, value;

	ec_read(COMPAL_EC_COMMAND_WIRELESS, &result);

	if ((result & KILLSWITCH_MASK) == 0)
		return 0;
	else {
		if (state == RFKILL_STATE_ON)
			value = (u8) (result | BT_MASK);
		else
			value = (u8) (result & ~BT_MASK);
		ec_write(COMPAL_EC_COMMAND_WIRELESS, value);
	}

	return 0;
}

static int bluetooth_rfk_get(void *data, enum rfkill_state *state)
{
	u8 result;

	ec_read(COMPAL_EC_COMMAND_WIRELESS, &result);

	if ((result & KILLSWITCH_MASK) == 0)
		*state = RFKILL_STATE_OFF;
	else
		*state = (result & BT_MASK) >> 1;

	return 0;
}

static int __init compal_rfkill(struct rfkill **rfk,
				const enum rfkill_type rfktype,
				const char *name,
				int (*toggle_radio)(void *, enum rfkill_state),
				int (*get_state)(void *, enum rfkill_state *))
{
	int res;

	(*rfk) = rfkill_allocate(&compal_device->dev, rfktype);
	if (!*rfk) {
		printk(COMPAL_ERR
				"failed to allocate memory for rfkill class\n");
		return -ENOMEM;
	}

	(*rfk)->name = name;
	(*rfk)->get_state = get_state;
	(*rfk)->toggle_radio = toggle_radio;
	(*rfk)->user_claim_unsupported = 1;

	res = rfkill_register(*rfk);
	if (res < 0) {
		printk(COMPAL_ERR
				"failed to register %s rfkill switch: %d\n",
				name, res);
		rfkill_free(*rfk);
		*rfk = NULL;
		return res;
	}

	return 0;
}

/* Initialization */

static int dmi_check_cb(const struct dmi_system_id *id)
{
	printk(COMPAL_INFO "Identified laptop model '%s'.\n",
		id->ident);

	return 0;
}

static struct dmi_system_id __initdata compal_dmi_table[] = {
	{
		.ident = "FL90/IFL90",
		.matches = {
			DMI_MATCH(DMI_BOARD_NAME, "IFL90"),
			DMI_MATCH(DMI_BOARD_VERSION, "IFT00"),
		},
		.callback = dmi_check_cb
	},
	{
		.ident = "FL90/IFL90",
		.matches = {
			DMI_MATCH(DMI_BOARD_NAME, "IFL90"),
			DMI_MATCH(DMI_BOARD_VERSION, "REFERENCE"),
		},
		.callback = dmi_check_cb
	},
	{
		.ident = "FL91/IFL91",
		.matches = {
			DMI_MATCH(DMI_BOARD_NAME, "IFL91"),
			DMI_MATCH(DMI_BOARD_VERSION, "IFT00"),
		},
		.callback = dmi_check_cb
	},
	{
		.ident = "FL92/JFL92",
		.matches = {
			DMI_MATCH(DMI_BOARD_NAME, "JFL92"),
			DMI_MATCH(DMI_BOARD_VERSION, "IFT00"),
		},
		.callback = dmi_check_cb
	},
	{
		.ident = "FT00/IFT00",
		.matches = {
			DMI_MATCH(DMI_BOARD_NAME, "IFT00"),
			DMI_MATCH(DMI_BOARD_VERSION, "IFT00"),
		},
		.callback = dmi_check_cb
	},
	{ }
};

static int __init compal_init(void)
{
	int ret;

	if (acpi_disabled)
		return -ENODEV;

	if (!force && !dmi_check_system(compal_dmi_table))
		return -ENODEV;

	/* Register backlight stuff */

<<<<<<< HEAD
	compalbl_device = backlight_device_register(COMPAL_DRIVER_NAME, NULL,
						NULL, &compalbl_ops);
	if (IS_ERR(compalbl_device))
		return PTR_ERR(compalbl_device);

	compalbl_device->props.max_brightness = COMPAL_LCD_LEVEL_MAX-1;
	compalbl_device->props.brightness = get_lcd_level();
=======
	if (!acpi_video_backlight_support()) {
		compalbl_device = backlight_device_register("compal-laptop", NULL, NULL,
							    &compalbl_ops);
		if (IS_ERR(compalbl_device))
			return PTR_ERR(compalbl_device);

		compalbl_device->props.max_brightness = COMPAL_LCD_LEVEL_MAX-1;
	}
>>>>>>> 2dba1b5d

	ret = platform_driver_register(&compal_driver);
	if (ret)
		goto fail_backlight;

	/* Register platform stuff */

	compal_device = platform_device_alloc(COMPAL_DRIVER_NAME, -1);
	if (!compal_device) {
		ret = -ENOMEM;
		goto fail_platform_driver;
	}

	ret = platform_device_add(compal_device);
	if (ret)
		goto fail_platform_device;

	/* Register rfkill stuff */

	compal_rfkill(&wlan_rfkill,
					RFKILL_TYPE_WLAN,
					"compal_laptop_wlan_sw",
					wlan_rfk_set,
					wlan_rfk_get);

	compal_rfkill(&bluetooth_rfkill,
					RFKILL_TYPE_BLUETOOTH,
					"compal_laptop_bluetooth_sw",
					bluetooth_rfk_set,
					bluetooth_rfk_get);

	printk(COMPAL_INFO "driver "COMPAL_DRIVER_VERSION
			" successfully loaded.\n");

	return 0;

fail_platform_device:

	platform_device_put(compal_device);

fail_platform_driver:

	platform_driver_unregister(&compal_driver);

fail_backlight:

	backlight_device_unregister(compalbl_device);

	return ret;
}

static void __exit compal_cleanup(void)
{
	if (bluetooth_rfkill) {
		rfkill_unregister(bluetooth_rfkill);
		bluetooth_rfkill = NULL;
	}

	if (wlan_rfkill) {
		rfkill_unregister(wlan_rfkill);
		wlan_rfkill = NULL;
	}

	platform_device_unregister(compal_device);
	platform_driver_unregister(&compal_driver);
	backlight_device_unregister(compalbl_device);

	printk(COMPAL_INFO "driver unloaded.\n");
}

module_init(compal_init);
module_exit(compal_cleanup);

MODULE_AUTHOR("Cezary Jackiewicz");
MODULE_DESCRIPTION("Compal Laptop Support");
MODULE_VERSION(COMPAL_DRIVER_VERSION);
MODULE_LICENSE("GPL");

MODULE_ALIAS("dmi:*:rnIFL90:rvrIFT00:*");
MODULE_ALIAS("dmi:*:rnIFL90:rvrREFERENCE:*");
MODULE_ALIAS("dmi:*:rnIFL91:rvrIFT00:*");
MODULE_ALIAS("dmi:*:rnJFL92:rvrIFT00:*");
MODULE_ALIAS("dmi:*:rnIFT00:rvrIFT00:*");<|MERGE_RESOLUTION|>--- conflicted
+++ resolved
@@ -286,24 +286,14 @@
 
 	/* Register backlight stuff */
 
-<<<<<<< HEAD
-	compalbl_device = backlight_device_register(COMPAL_DRIVER_NAME, NULL,
-						NULL, &compalbl_ops);
-	if (IS_ERR(compalbl_device))
-		return PTR_ERR(compalbl_device);
-
-	compalbl_device->props.max_brightness = COMPAL_LCD_LEVEL_MAX-1;
-	compalbl_device->props.brightness = get_lcd_level();
-=======
 	if (!acpi_video_backlight_support()) {
-		compalbl_device = backlight_device_register("compal-laptop", NULL, NULL,
+		compalbl_device = backlight_device_register(COMPAL_DRIVER_NAME, NULL, NULL,
 							    &compalbl_ops);
 		if (IS_ERR(compalbl_device))
 			return PTR_ERR(compalbl_device);
 
 		compalbl_device->props.max_brightness = COMPAL_LCD_LEVEL_MAX-1;
 	}
->>>>>>> 2dba1b5d
 
 	ret = platform_driver_register(&compal_driver);
 	if (ret)
