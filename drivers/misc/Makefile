--- conflicted
+++ resolved
@@ -35,8 +35,5 @@
 obj-y				+= cb710/
 obj-$(CONFIG_VMWARE_BALLOON)	+= vmw_balloon.o
 obj-$(CONFIG_ARM_CHARLCD)	+= arm-charlcd.o
-<<<<<<< HEAD
 obj-$(CONFIG_AB8500_PWM)	+= ab8500-pwm.o
-=======
-obj-$(CONFIG_PCH_PHUB)		+= pch_phub.o
->>>>>>> 1ebb8eb1
+obj-$(CONFIG_PCH_PHUB)		+= pch_phub.o