--- conflicted
+++ resolved
@@ -22,10 +22,7 @@
 obj-$(CONFIG_EP93XX_PWM)	+= ep93xx_pwm.o
 obj-$(CONFIG_DS1682)		+= ds1682.o
 obj-$(CONFIG_C2PORT)		+= c2port/
-<<<<<<< HEAD
 obj-$(CONFIG_IWMC3200TOP)      += iwmc3200top/
-=======
 obj-$(CONFIG_HWLAT_DETECTOR)	+= hwlat_detector.o
->>>>>>> a2c8b6b9
 obj-y				+= eeprom/
 obj-y				+= cb710/