--- conflicted
+++ resolved
@@ -49,14 +49,9 @@
 obj-$(CONFIG_USB_SWITCH_FSA9480) += fsa9480.o
 obj-$(CONFIG_ALTERA_STAPL)	+=altera-stapl/
 obj-$(CONFIG_INTEL_MEI)		+= mei/
-obj-$(CONFIG_SI570)		+= si570.o
 obj-$(CONFIG_VMWARE_VMCI)	+= vmw_vmci/
 obj-$(CONFIG_LATTICE_ECP3_CONFIG)	+= lattice-ecp3-config.o
 obj-$(CONFIG_SRAM)		+= sram.o
-<<<<<<< HEAD
 obj-$(CONFIG_XILINX_TRAFGEN)	+= xilinx_trafgen.o
 obj-y				+= mic/
-=======
-obj-y				+= mic/
-obj-$(CONFIG_GENWQE)		+= genwqe/
->>>>>>> 455c6fdb
+obj-$(CONFIG_GENWQE)		+= genwqe/