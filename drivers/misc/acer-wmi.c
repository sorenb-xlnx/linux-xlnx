--- conflicted
+++ resolved
@@ -1249,15 +1249,13 @@
 		return -ENODEV;
 	}
 
-<<<<<<< HEAD
 	set_quirks();
-=======
+
 	if (!acpi_video_backlight_support() && has_cap(ACER_CAP_BRIGHTNESS)) {
 		interface->capability &= ~ACER_CAP_BRIGHTNESS;
 		printk(ACER_INFO "Brightness must be controlled by "
 		       "generic video driver\n");
 	}
->>>>>>> 19382359
 
 	if (platform_driver_register(&acer_platform_driver)) {
 		printk(ACER_ERR "Unable to register platform driver.\n");
