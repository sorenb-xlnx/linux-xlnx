--- conflicted
+++ resolved
@@ -278,31 +278,6 @@
 	This option enables addition debugging code for the SGI GRU driver. If
 	you are unsure, say N.
 
-<<<<<<< HEAD
-config ISL29003
-	tristate "Intersil ISL29003 ambient light sensor"
-	depends on I2C && SYSFS
-	help
-	  If you say yes here you get support for the Intersil ISL29003
-	  ambient light sensor.
-
-	  This driver can also be built as a module.  If so, the module
-	  will be called isl29003.
-=======
-config DELL_LAPTOP
-	tristate "Dell Laptop Extras (EXPERIMENTAL)"
-	depends on X86
-	depends on DCDBAS
-	depends on EXPERIMENTAL
-	depends on BACKLIGHT_CLASS_DEVICE
-	depends on RFKILL
-	depends on POWER_SUPPLY
-	default n
-	---help---
-	This driver adds support for rfkill and backlight control to Dell
-	laptops.
->>>>>>> 6600f58c
-
 config EP93XX_PWM
 	tristate "EP93xx PWM support"
 	depends on ARCH_EP93XX
