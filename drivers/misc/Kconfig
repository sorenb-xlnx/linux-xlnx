#
# Misc strange devices
#

menuconfig MISC_DEVICES
	bool "Misc devices"
	default y
	---help---
	  Say Y here to get to see options for device drivers from various
	  different categories. This option alone does not add any kernel code.

	  If you say N, all options in this submenu will be skipped and disabled.

if MISC_DEVICES

config ATMEL_PWM
	tristate "Atmel AT32/AT91 PWM support"
	depends on AVR32 || ARCH_AT91
	help
	  This option enables device driver support for the PWM channels
	  on certain Atmel prcoessors.  Pulse Width Modulation is used for
	  purposes including software controlled power-efficent backlights
	  on LCD displays, motor control, and waveform generation.

config ATMEL_TCLIB
	bool "Atmel AT32/AT91 Timer/Counter Library"
	depends on (AVR32 || ARCH_AT91)
	help
	  Select this if you want a library to allocate the Timer/Counter
	  blocks found on many Atmel processors.  This facilitates using
	  these blocks by different drivers despite processor differences.

config ATMEL_TCB_CLKSRC
	bool "TC Block Clocksource"
	depends on ATMEL_TCLIB && GENERIC_TIME
	default y
	help
	  Select this to get a high precision clocksource based on a
	  TC block with a 5+ MHz base clock rate.  Two timer channels
	  are combined to make a single 32-bit timer.

	  When GENERIC_CLOCKEVENTS is defined, the third timer channel
	  may be used as a clock event device supporting oneshot mode
	  (delays of up to two seconds) based on the 32 KiHz clock.

config ATMEL_TCB_CLKSRC_BLOCK
	int
	depends on ATMEL_TCB_CLKSRC
	prompt "TC Block" if ARCH_AT91RM9200 || ARCH_AT91SAM9260 || CPU_AT32AP700X
	default 0
	range 0 1
	help
	  Some chips provide more than one TC block, so you have the
	  choice of which one to use for the clock framework.  The other
	  TC can be used for other purposes, such as PWM generation and
	  interval timing.

config IBM_ASM
	tristate "Device driver for IBM RSA service processor"
	depends on X86 && PCI && INPUT && EXPERIMENTAL
	---help---
	  This option enables device driver support for in-band access to the
	  IBM RSA (Condor) service processor in eServer xSeries systems.
	  The ibmasm device driver allows user space application to access
	  ASM (Advanced Systems Management) functions on the service
	  processor. The driver is meant to be used in conjunction with
	  a user space API.
	  The ibmasm driver also enables the OS to use the UART on the
	  service processor board as a regular serial port. To make use of
	  this feature serial driver support (CONFIG_SERIAL_8250) must be
	  enabled.

	  WARNING: This software may not be supported or function
	  correctly on your IBM server. Please consult the IBM ServerProven
	  website <http://www.pc.ibm.com/ww/eserver/xseries/serverproven> for
	  information on the specific driver level and support statement
	  for your IBM server.

config PHANTOM
	tristate "Sensable PHANToM"
	depends on PCI
	help
	  Say Y here if you want to build a driver for Sensable PHANToM device.

	  If you choose to build module, its name will be phantom. If unsure,
	  say N here.

config EEPROM_93CX6
	tristate "EEPROM 93CX6 support"
	---help---
	  This is a driver for the EEPROM chipsets 93c46 and 93c66.
	  The driver supports both read as well as write commands.

	  If unsure, say N.

config SGI_IOC4
	tristate "SGI IOC4 Base IO support"
	depends on PCI
	---help---
	  This option enables basic support for the IOC4 chip on certain
	  SGI IO controller cards (IO9, IO10, and PCI-RT).  This option
	  does not enable any specific functions on such a card, but provides
	  necessary infrastructure for other drivers to utilize.

	  If you have an SGI Altix with an IOC4-based card say Y.
	  Otherwise say N.

config TIFM_CORE
	tristate "TI Flash Media interface support (EXPERIMENTAL)"
	depends on EXPERIMENTAL && PCI
	help
	  If you want support for Texas Instruments(R) Flash Media adapters
	  you should select this option and then also choose an appropriate
	  host adapter, such as 'TI Flash Media PCI74xx/PCI76xx host adapter
	  support', if you have a TI PCI74xx compatible card reader, for
	  example.
	  You will also have to select some flash card format drivers. MMC/SD
	  cards are supported via 'MMC/SD Card support: TI Flash Media MMC/SD
	  Interface support (MMC_TIFM_SD)'.

          To compile this driver as a module, choose M here: the module will
	  be called tifm_core.

config TIFM_7XX1
	tristate "TI Flash Media PCI74xx/PCI76xx host adapter support (EXPERIMENTAL)"
	depends on PCI && TIFM_CORE && EXPERIMENTAL
	default TIFM_CORE
	help
	  This option enables support for Texas Instruments(R) PCI74xx and
	  PCI76xx families of Flash Media adapters, found in many laptops.
	  To make actual use of the device, you will have to select some
	  flash card format drivers, as outlined in the TIFM_CORE Help.

          To compile this driver as a module, choose M here: the module will
	  be called tifm_7xx1.

config ACER_WMI
        tristate "Acer WMI Laptop Extras (EXPERIMENTAL)"
	depends on X86
	depends on EXPERIMENTAL
	depends on ACPI
	depends on LEDS_CLASS
	depends on BACKLIGHT_CLASS_DEVICE
	depends on SERIO_I8042
	select ACPI_WMI
	---help---
	  This is a driver for newer Acer (and Wistron) laptops. It adds
	  wireless radio and bluetooth control, and on some laptops,
	  exposes the mail LED and LCD backlight.

	  For more information about this driver see
	  <file:Documentation/laptops/acer-wmi.txt>

	  If you have an ACPI-WMI compatible Acer/ Wistron laptop, say Y or M
	  here.

config ASUS_LAPTOP
        tristate "Asus Laptop Extras (EXPERIMENTAL)"
        depends on X86
        depends on ACPI
	depends on EXPERIMENTAL && !ACPI_ASUS
	depends on LEDS_CLASS
	depends on BACKLIGHT_CLASS_DEVICE
        ---help---
	  This is the new Linux driver for Asus laptops. It may also support some
	  MEDION, JVC or VICTOR laptops. It makes all the extra buttons generate
	  standard ACPI events that go through /proc/acpi/events. It also adds
	  support for video output switching, LCD backlight control, Bluetooth and
	  Wlan control, and most importantly, allows you to blink those fancy LEDs.

	  For more information and a userspace daemon for handling the extra
	  buttons see <http://acpi4asus.sf.net/>.

	  If you have an ACPI-compatible ASUS laptop, say Y or M here.

config FUJITSU_LAPTOP
        tristate "Fujitsu Laptop Extras"
        depends on X86
        depends on ACPI
        depends on BACKLIGHT_CLASS_DEVICE
        ---help---
	  This is a driver for laptops built by Fujitsu:

	    * P2xxx/P5xxx/S6xxx/S7xxx series Lifebooks
	    * Possibly other Fujitsu laptop models

	  It adds support for LCD brightness control.

	  If you have a Fujitsu laptop, say Y or M here.

config TC1100_WMI
	tristate "HP Compaq TC1100 Tablet WMI Extras (EXPERIMENTAL)"
	depends on X86 && !X86_64
	depends on EXPERIMENTAL
	depends on ACPI
	select ACPI_WMI
	---help---
	  This is a driver for the WMI extensions (wireless and bluetooth power
	  control) of the HP Compaq TC1100 tablet.

config MSI_LAPTOP
        tristate "MSI Laptop Extras"
        depends on X86
        depends on ACPI_EC
        depends on BACKLIGHT_CLASS_DEVICE
        ---help---
	  This is a driver for laptops built by MSI (MICRO-STAR
	  INTERNATIONAL):

	  MSI MegaBook S270 (MS-1013)
	  Cytron/TCM/Medion/Tchibo MD96100/SAM2000

	  It adds support for Bluetooth, WLAN and LCD brightness control.

	  More information about this driver is available at
	  <http://0pointer.de/lennart/tchibo.html>.

	  If you have an MSI S270 laptop, say Y or M here.

config SONY_LAPTOP
	tristate "Sony Laptop Extras"
	depends on X86 && ACPI
	select BACKLIGHT_CLASS_DEVICE
	depends on INPUT
	  ---help---
	  This mini-driver drives the SNC and SPIC devices present in the ACPI
	  BIOS of the Sony Vaio laptops.

	  It gives access to some extra laptop functionalities like Bluetooth,
	  screen brightness control, Fn keys and allows powering on/off some
	  devices.

	  Read <file:Documentation/laptops/sony-laptop.txt> for more information.

config SONYPI_COMPAT
	bool "Sonypi compatibility"
	depends on SONY_LAPTOP
	  ---help---
	  Build the sonypi driver compatibility code into the sony-laptop driver.

config THINKPAD_ACPI
	tristate "ThinkPad ACPI Laptop Extras"
	depends on X86 && ACPI
	select BACKLIGHT_CLASS_DEVICE
	select HWMON
	select NVRAM
	depends on INPUT
	---help---
	  This is a driver for the IBM and Lenovo ThinkPad laptops. It adds
	  support for Fn-Fx key combinations, Bluetooth control, video
	  output switching, ThinkLight control, UltraBay eject and more.
	  For more information about this driver see
	  <file:Documentation/laptops/thinkpad-acpi.txt> and
	  <http://ibm-acpi.sf.net/> .

	  This driver was formerly known as ibm-acpi.

	  If you have an IBM or Lenovo ThinkPad laptop, say Y or M here.

config THINKPAD_ACPI_DEBUG
	bool "Verbose debug mode"
	depends on THINKPAD_ACPI
	default n
	---help---
	  Enables extra debugging information, at the expense of a slightly
	  increase in driver size.

	  If you are not sure, say N here.

config THINKPAD_ACPI_DOCK
	bool "Legacy Docking Station Support"
	depends on THINKPAD_ACPI
	depends on ACPI_DOCK=n
	default n
	---help---
	  Allows the thinkpad_acpi driver to handle docking station events.
	  This support was made obsolete by the generic ACPI docking station
	  support (CONFIG_ACPI_DOCK).  It will allow locking and removing the
	  laptop from the docking station, but will not properly connect PCI
	  devices.

	  If you are not sure, say N here.

config THINKPAD_ACPI_BAY
	bool "Legacy Removable Bay Support"
	depends on THINKPAD_ACPI
	default y
	---help---
	  Allows the thinkpad_acpi driver to handle removable bays.  It will
	  electrically disable the device in the bay, and also generate
	  notifications when the bay lever is ejected or inserted.

	  If you are not sure, say Y here.

config THINKPAD_ACPI_VIDEO
	bool "Video output control support"
	depends on THINKPAD_ACPI
	default y
	---help---
	  Allows the thinkpad_acpi driver to provide an interface to control
	  the various video output ports.

	  This feature often won't work well, depending on ThinkPad model,
	  display state, video output devices in use, whether there is a X
	  server running, phase of the moon, and the current mood of
	  Schroedinger's cat.  If you can use X.org's RandR to control
	  your ThinkPad's video output ports instead of this feature,
	  don't think twice: do it and say N here to save some memory.

	  If you are not sure, say Y here.

config THINKPAD_ACPI_HOTKEY_POLL
	bool "Suport NVRAM polling for hot keys"
	depends on THINKPAD_ACPI
	default y
	---help---
	  Some thinkpad models benefit from NVRAM polling to detect a few of
	  the hot key press events.  If you know your ThinkPad model does not
	  need to do NVRAM polling to support any of the hot keys you use,
	  unselecting this option will save about 1kB of memory.

	  ThinkPads T40 and newer, R52 and newer, and X31 and newer are
	  unlikely to need NVRAM polling in their latest BIOS versions.

	  NVRAM polling can detect at most the following keys: ThinkPad/Access
	  IBM, Zoom, Switch Display (fn+F7), ThinkLight, Volume up/down/mute,
	  Brightness up/down, Display Expand (fn+F8), Hibernate (fn+F12).

	  If you are not sure, say Y here.  The driver enables polling only if
	  it is strictly necessary to do so.

config ATMEL_SSC
	tristate "Device driver for Atmel SSC peripheral"
	depends on AVR32 || ARCH_AT91
	---help---
	  This option enables device driver support for Atmel Syncronized
	  Serial Communication peripheral (SSC).

	  The SSC peripheral supports a wide variety of serial frame based
	  communications, i.e. I2S, SPI, etc.

	  If unsure, say N.

config INTEL_MENLOW
	tristate "Thermal Management driver for Intel menlow platform"
	depends on ACPI_THERMAL
	depends on X86
	---help---
	  ACPI thermal management enhancement driver on
	  Intel Menlow platform.

	  If unsure, say N.

config ENCLOSURE_SERVICES
	tristate "Enclosure Services"
	default n
	help
	  Provides support for intelligent enclosures (bays which
	  contain storage devices).  You also need either a host
	  driver (SCSI/ATA) which supports enclosures
	  or a SCSI enclosure device (SES) to use these services.

<<<<<<< HEAD
config SGI_XP
	tristate "Support communication between SGI SSIs"
	depends on IA64_GENERIC || IA64_SGI_SN2
	select IA64_UNCACHED_ALLOCATOR if IA64_GENERIC || IA64_SGI_SN2
	select GENERIC_ALLOCATOR if IA64_GENERIC || IA64_SGI_SN2
	---help---
	  An SGI machine can be divided into multiple Single System
	  Images which act independently of each other and have
	  hardware based memory protection from the others.  Enabling
	  this feature will allow for direct communication between SSIs
	  based on a network adapter and DMA messaging.
=======
config EEEPC_LAPTOP
	tristate "Eee PC Hotkey Driver (EXPERIMENTAL)"
	depends on X86
	depends on ACPI
	depends on BACKLIGHT_CLASS_DEVICE
	depends on HWMON
	depends on EXPERIMENTAL
	---help---
	  This driver supports the Fn-Fx keys on Eee PC laptops.
	  It also adds the ability to switch camera/wlan on/off.

	  If you have an Eee PC laptop, say Y or M here.
>>>>>>> 4240b21a

endif # MISC_DEVICES<|MERGE_RESOLUTION|>--- conflicted
+++ resolved
@@ -360,7 +360,6 @@
 	  driver (SCSI/ATA) which supports enclosures
 	  or a SCSI enclosure device (SES) to use these services.
 
-<<<<<<< HEAD
 config SGI_XP
 	tristate "Support communication between SGI SSIs"
 	depends on IA64_GENERIC || IA64_SGI_SN2
@@ -372,7 +371,6 @@
 	  hardware based memory protection from the others.  Enabling
 	  this feature will allow for direct communication between SSIs
 	  based on a network adapter and DMA messaging.
-=======
 config EEEPC_LAPTOP
 	tristate "Eee PC Hotkey Driver (EXPERIMENTAL)"
 	depends on X86
@@ -385,6 +383,5 @@
 	  It also adds the ability to switch camera/wlan on/off.
 
 	  If you have an Eee PC laptop, say Y or M here.
->>>>>>> 4240b21a
 
 endif # MISC_DEVICES