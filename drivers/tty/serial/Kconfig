#
# Serial device configuration
#

menu "Serial drivers"
	depends on HAS_IOMEM

#
# The new 8250/16550 serial drivers
config SERIAL_8250
	tristate "8250/16550 and compatible serial support"
	select SERIAL_CORE
	---help---
	  This selects whether you want to include the driver for the standard
	  serial ports.  The standard answer is Y.  People who might say N
	  here are those that are setting up dedicated Ethernet WWW/FTP
	  servers, or users that have one of the various bus mice instead of a
	  serial mouse and don't intend to use their machine's standard serial
	  port for anything.  (Note that the Cyclades and Stallion multi
	  serial port drivers do not need this driver built in for them to
	  work.)

	  To compile this driver as a module, choose M here: the
	  module will be called 8250.
	  [WARNING: Do not compile this driver as a module if you are using
	  non-standard serial ports, since the configuration information will
	  be lost when the driver is unloaded.  This limitation may be lifted
	  in the future.]

	  BTW1: If you have a mouseman serial mouse which is not recognized by
	  the X window system, try running gpm first.

	  BTW2: If you intend to use a software modem (also called Winmodem)
	  under Linux, forget it.  These modems are crippled and require
	  proprietary drivers which are only available under Windows.

	  Most people will say Y or M here, so that they can use serial mice,
	  modems and similar devices connecting to the standard serial ports.

config SERIAL_8250_CONSOLE
	bool "Console on 8250/16550 and compatible serial port"
	depends on SERIAL_8250=y
	select SERIAL_CORE_CONSOLE
	---help---
	  If you say Y here, it will be possible to use a serial port as the
	  system console (the system console is the device which receives all
	  kernel messages and warnings and which allows logins in single user
	  mode). This could be useful if some terminal or printer is connected
	  to that serial port.

	  Even if you say Y here, the currently visible virtual console
	  (/dev/tty0) will still be used as the system console by default, but
	  you can alter that using a kernel command line option such as
	  "console=ttyS1". (Try "man bootparam" or see the documentation of
	  your boot loader (grub or lilo or loadlin) about how to pass options
	  to the kernel at boot time.)

	  If you don't have a VGA card installed and you say Y here, the
	  kernel will automatically use the first serial line, /dev/ttyS0, as
	  system console.

	  You can set that using a kernel command line option such as
	  "console=uart8250,io,0x3f8,9600n8"
	  "console=uart8250,mmio,0xff5e0000,115200n8".
	  and it will switch to normal serial console when the corresponding 
	  port is ready.
	  "earlycon=uart8250,io,0x3f8,9600n8"
	  "earlycon=uart8250,mmio,0xff5e0000,115200n8".
	  it will not only setup early console.

	  If unsure, say N.

config FIX_EARLYCON_MEM
	bool
	depends on X86
	default y

config SERIAL_8250_GSC
	tristate
	depends on SERIAL_8250 && GSC
	default SERIAL_8250

config SERIAL_8250_PCI
	tristate "8250/16550 PCI device support" if EXPERT
	depends on SERIAL_8250 && PCI
	default SERIAL_8250
	help
	  This builds standard PCI serial support. You may be able to
	  disable this feature if you only need legacy serial support.
	  Saves about 9K.

config SERIAL_8250_PNP
	tristate "8250/16550 PNP device support" if EXPERT
	depends on SERIAL_8250 && PNP
	default SERIAL_8250
	help
	  This builds standard PNP serial support. You may be able to
	  disable this feature if you only need legacy serial support.

config SERIAL_8250_HP300
	tristate
	depends on SERIAL_8250 && HP300
	default SERIAL_8250

config SERIAL_8250_CS
	tristate "8250/16550 PCMCIA device support"
	depends on PCMCIA && SERIAL_8250
	---help---
	  Say Y here to enable support for 16-bit PCMCIA serial devices,
	  including serial port cards, modems, and the modem functions of
	  multi-function Ethernet/modem cards. (PCMCIA- or PC-cards are
	  credit-card size devices often used with laptops.)

	  To compile this driver as a module, choose M here: the
	  module will be called serial_cs.

	  If unsure, say N.

config SERIAL_8250_NR_UARTS
	int "Maximum number of 8250/16550 serial ports"
	depends on SERIAL_8250
	default "4"
	help
	  Set this to the number of serial ports you want the driver
	  to support.  This includes any ports discovered via ACPI or
	  PCI enumeration and any ports that may be added at run-time
	  via hot-plug, or any ISA multi-port serial cards.

config SERIAL_8250_RUNTIME_UARTS
	int "Number of 8250/16550 serial ports to register at runtime"
	depends on SERIAL_8250
	range 0 SERIAL_8250_NR_UARTS
	default "4"
	help
	  Set this to the maximum number of serial ports you want
	  the kernel to register at boot time.  This can be overridden
	  with the module parameter "nr_uarts", or boot-time parameter
	  8250.nr_uarts

config SERIAL_8250_EXTENDED
	bool "Extended 8250/16550 serial driver options"
	depends on SERIAL_8250
	help
	  If you wish to use any non-standard features of the standard "dumb"
	  driver, say Y here. This includes HUB6 support, shared serial
	  interrupts, special multiport support, support for more than the
	  four COM 1/2/3/4 boards, etc.

	  Note that the answer to this question won't directly affect the
	  kernel: saying N will just cause the configurator to skip all
	  the questions about serial driver options. If unsure, say N.

config SERIAL_8250_MANY_PORTS
	bool "Support more than 4 legacy serial ports"
	depends on SERIAL_8250_EXTENDED && !IA64
	help
	  Say Y here if you have dumb serial boards other than the four
	  standard COM 1/2/3/4 ports. This may happen if you have an AST
	  FourPort, Accent Async, Boca (read the Boca mini-HOWTO, available
	  from <http://www.tldp.org/docs.html#howto>), or other custom
	  serial port hardware which acts similar to standard serial port
	  hardware. If you only use the standard COM 1/2/3/4 ports, you can
	  say N here to save some memory. You can also say Y if you have an
	  "intelligent" multiport card such as Cyclades, Digiboards, etc.

#
# Multi-port serial cards
#

config SERIAL_8250_FOURPORT
	tristate "Support Fourport cards"
	depends on SERIAL_8250 != n && ISA && SERIAL_8250_MANY_PORTS
	help
	  Say Y here if you have an AST FourPort serial board.

	  To compile this driver as a module, choose M here: the module
	  will be called 8250_fourport.

config SERIAL_8250_ACCENT
	tristate "Support Accent cards"
	depends on SERIAL_8250 != n && ISA && SERIAL_8250_MANY_PORTS
	help
	  Say Y here if you have an Accent Async serial board.

	  To compile this driver as a module, choose M here: the module
	  will be called 8250_accent.

config SERIAL_8250_BOCA
	tristate "Support Boca cards"
	depends on SERIAL_8250 != n && ISA && SERIAL_8250_MANY_PORTS
	help
	  Say Y here if you have a Boca serial board.  Please read the Boca
	  mini-HOWTO, available from <http://www.tldp.org/docs.html#howto>

	  To compile this driver as a module, choose M here: the module
	  will be called 8250_boca.

config SERIAL_8250_EXAR_ST16C554
	tristate "Support Exar ST16C554/554D Quad UART"
	depends on SERIAL_8250 != n && ISA && SERIAL_8250_MANY_PORTS
	help
	  The Uplogix Envoy TU301 uses this Exar Quad UART.  If you are
	  tinkering with your Envoy TU301, or have a machine with this UART,
	  say Y here.

	  To compile this driver as a module, choose M here: the module
	  will be called 8250_exar_st16c554.

config SERIAL_8250_HUB6
	tristate "Support Hub6 cards"
	depends on SERIAL_8250 != n && ISA && SERIAL_8250_MANY_PORTS
	help
	  Say Y here if you have a HUB6 serial board.

	  To compile this driver as a module, choose M here: the module
	  will be called 8250_hub6.

config SERIAL_8250_SHARE_IRQ
	bool "Support for sharing serial interrupts"
	depends on SERIAL_8250_EXTENDED
	help
	  Some serial boards have hardware support which allows multiple dumb
	  serial ports on the same board to share a single IRQ. To enable
	  support for this in the serial driver, say Y here.

config SERIAL_8250_DETECT_IRQ
	bool "Autodetect IRQ on standard ports (unsafe)"
	depends on SERIAL_8250_EXTENDED
	help
	  Say Y here if you want the kernel to try to guess which IRQ
	  to use for your serial port.

	  This is considered unsafe; it is far better to configure the IRQ in
	  a boot script using the setserial command.

	  If unsure, say N.

config SERIAL_8250_RSA
	bool "Support RSA serial ports"
	depends on SERIAL_8250_EXTENDED
	help
	  ::: To be written :::

config SERIAL_8250_MCA
	tristate "Support 8250-type ports on MCA buses"
	depends on SERIAL_8250 != n && MCA
	help
	  Say Y here if you have a MCA serial ports.

	  To compile this driver as a module, choose M here: the module
	  will be called 8250_mca.

config SERIAL_8250_ACORN
	tristate "Acorn expansion card serial port support"
	depends on ARCH_ACORN && SERIAL_8250
	help
	  If you have an Atomwide Serial card or Serial Port card for an Acorn
	  system, say Y to this option.  The driver can handle 1, 2, or 3 port
	  cards.  If unsure, say N.

config SERIAL_8250_RM9K
	bool "Support for MIPS RM9xxx integrated serial port"
	depends on SERIAL_8250 != n && SERIAL_RM9000
	select SERIAL_8250_SHARE_IRQ
	help
	  Selecting this option will add support for the integrated serial
	  port hardware found on MIPS RM9122 and similar processors.
	  If unsure, say N.

comment "Non-8250 serial port support"

config SERIAL_AMBA_PL010
	tristate "ARM AMBA PL010 serial port support"
	depends on ARM_AMBA && (BROKEN || !ARCH_VERSATILE)
	select SERIAL_CORE
	help
	  This selects the ARM(R) AMBA(R) PrimeCell PL010 UART.  If you have
	  an Integrator/AP or Integrator/PP2 platform, or if you have a
	  Cirrus Logic EP93xx CPU, say Y or M here.

	  If unsure, say N.

config SERIAL_AMBA_PL010_CONSOLE
	bool "Support for console on AMBA serial port"
	depends on SERIAL_AMBA_PL010=y
	select SERIAL_CORE_CONSOLE
	---help---
	  Say Y here if you wish to use an AMBA PrimeCell UART as the system
	  console (the system console is the device which receives all kernel
	  messages and warnings and which allows logins in single user mode).

	  Even if you say Y here, the currently visible framebuffer console
	  (/dev/tty0) will still be used as the system console by default, but
	  you can alter that using a kernel command line option such as
	  "console=ttyAM0". (Try "man bootparam" or see the documentation of
	  your boot loader (lilo or loadlin) about how to pass options to the
	  kernel at boot time.)

config SERIAL_AMBA_PL011
	tristate "ARM AMBA PL011 serial port support"
	depends on ARM_AMBA
	select SERIAL_CORE
	help
	  This selects the ARM(R) AMBA(R) PrimeCell PL011 UART.  If you have
	  an Integrator/PP2, Integrator/CP or Versatile platform, say Y or M
	  here.

	  If unsure, say N.

config SERIAL_AMBA_PL011_CONSOLE
	bool "Support for console on AMBA serial port"
	depends on SERIAL_AMBA_PL011=y
	select SERIAL_CORE_CONSOLE
	---help---
	  Say Y here if you wish to use an AMBA PrimeCell UART as the system
	  console (the system console is the device which receives all kernel
	  messages and warnings and which allows logins in single user mode).

	  Even if you say Y here, the currently visible framebuffer console
	  (/dev/tty0) will still be used as the system console by default, but
	  you can alter that using a kernel command line option such as
	  "console=ttyAMA0". (Try "man bootparam" or see the documentation of
	  your boot loader (lilo or loadlin) about how to pass options to the
	  kernel at boot time.)

config SERIAL_SB1250_DUART
	tristate "BCM1xxx on-chip DUART serial support"
	depends on SIBYTE_SB1xxx_SOC=y
	select SERIAL_CORE
	default y
	---help---
	  Support for the asynchronous serial interface (DUART) included in
	  the BCM1250 and derived System-On-a-Chip (SOC) devices.  Note that
	  the letter D in DUART stands for "dual", which is how the device
	  is implemented.  Depending on the SOC configuration there may be
	  one or more DUARTs available of which all are handled.

	  If unsure, say Y.  To compile this driver as a module, choose M here:
	  the module will be called sb1250-duart.

config SERIAL_SB1250_DUART_CONSOLE
	bool "Support for console on a BCM1xxx DUART serial port"
	depends on SERIAL_SB1250_DUART=y
	select SERIAL_CORE_CONSOLE
	default y
	---help---
	  If you say Y here, it will be possible to use a serial port as the
	  system console (the system console is the device which receives all
	  kernel messages and warnings and which allows logins in single user
	  mode).

	  If unsure, say Y.

config SERIAL_ATMEL
	bool "AT91 / AT32 on-chip serial port support"
	depends on (ARM && ARCH_AT91) || AVR32
	select SERIAL_CORE
	help
	  This enables the driver for the on-chip UARTs of the Atmel
	  AT91 and AT32 processors.

config SERIAL_ATMEL_CONSOLE
	bool "Support for console on AT91 / AT32 serial port"
	depends on SERIAL_ATMEL=y
	select SERIAL_CORE_CONSOLE
	help
	  Say Y here if you wish to use an on-chip UART on a Atmel
	  AT91 or AT32 processor as the system console (the system
	  console is the device which receives all kernel messages and
	  warnings and which allows logins in single user mode).

config SERIAL_ATMEL_PDC
	bool "Support DMA transfers on AT91 / AT32 serial port"
	depends on SERIAL_ATMEL
	default y
	help
	  Say Y here if you wish to use the PDC to do DMA transfers to
	  and from the Atmel AT91 / AT32 serial port. In order to
	  actually use DMA transfers, make sure that the use_dma_tx
	  and use_dma_rx members in the atmel_uart_data struct is set
	  appropriately for each port.

	  Note that break and error handling currently doesn't work
	  properly when DMA is enabled. Make sure that ports where
	  this matters don't use DMA.

config SERIAL_ATMEL_TTYAT
	bool "Install as device ttyATn instead of ttySn"
	depends on SERIAL_ATMEL=y
	help
	  Say Y here if you wish to have the internal AT91 / AT32 UARTs
	  appear as /dev/ttyATn (major 204, minor starting at 154)
	  instead of the normal /dev/ttySn (major 4, minor starting at
	  64). This is necessary if you also want other UARTs, such as
	  external 8250/16C550 compatible UARTs.
	  The ttySn nodes are legally reserved for the 8250 serial driver
	  but are often misused by other serial drivers.

	  To use this, you should create suitable ttyATn device nodes in
	  /dev/, and pass "console=ttyATn" to the kernel.

	  Say Y if you have an external 8250/16C550 UART.  If unsure, say N.

config SERIAL_KS8695
	bool "Micrel KS8695 (Centaur) serial port support"
	depends on ARCH_KS8695
	select SERIAL_CORE
	help
	  This selects the Micrel Centaur KS8695 UART.  Say Y here.

config SERIAL_KS8695_CONSOLE
	bool "Support for console on KS8695 (Centaur) serial port"
	depends on SERIAL_KS8695=y
	select SERIAL_CORE_CONSOLE
	help
	  Say Y here if you wish to use a KS8695 (Centaur) UART as the
	  system console (the system console is the device which
	  receives all kernel messages and warnings and which allows
	  logins in single user mode).

config SERIAL_CLPS711X
	tristate "CLPS711X serial port support"
	depends on ARM && ARCH_CLPS711X
	select SERIAL_CORE
	help
	  ::: To be written :::

config SERIAL_CLPS711X_CONSOLE
	bool "Support for console on CLPS711X serial port"
	depends on SERIAL_CLPS711X=y
	select SERIAL_CORE_CONSOLE
	help
	  Even if you say Y here, the currently visible virtual console
	  (/dev/tty0) will still be used as the system console by default, but
	  you can alter that using a kernel command line option such as
	  "console=ttyCL1". (Try "man bootparam" or see the documentation of
	  your boot loader (lilo or loadlin) about how to pass options to the
	  kernel at boot time.)

config SERIAL_SAMSUNG
	tristate "Samsung SoC serial support"
	depends on ARM && PLAT_SAMSUNG
	select SERIAL_CORE
	help
	  Support for the on-chip UARTs on the Samsung S3C24XX series CPUs,
	  providing /dev/ttySAC0, 1 and 2 (note, some machines may not
	  provide all of these ports, depending on how the serial port
	  pins are configured.

config SERIAL_SAMSUNG_UARTS_4
	bool
	depends on ARM && PLAT_SAMSUNG
	default y if CPU_S3C2443
	help
	  Internal node for the common case of 4 Samsung compatible UARTs

config SERIAL_SAMSUNG_UARTS
	int
	depends on ARM && PLAT_SAMSUNG
	default 2 if ARCH_S3C2400
	default 6 if ARCH_S5P6450
	default 4 if SERIAL_SAMSUNG_UARTS_4
	default 3
	help
	  Select the number of available UART ports for the Samsung S3C
	  serial driver
	
config SERIAL_SAMSUNG_DEBUG
	bool "Samsung SoC serial debug"
	depends on SERIAL_SAMSUNG && DEBUG_LL
	help
	  Add support for debugging the serial driver. Since this is
	  generally being used as a console, we use our own output
	  routines that go via the low-level debug printascii()
	  function.

config SERIAL_SAMSUNG_CONSOLE
	bool "Support for console on Samsung SoC serial port"
	depends on SERIAL_SAMSUNG=y
	select SERIAL_CORE_CONSOLE
	help
	  Allow selection of the S3C24XX on-board serial ports for use as
	  an virtual console.

	  Even if you say Y here, the currently visible virtual console
	  (/dev/tty0) will still be used as the system console by default, but
	  you can alter that using a kernel command line option such as
	  "console=ttySACx". (Try "man bootparam" or see the documentation of
	  your boot loader about how to pass options to the kernel at
	  boot time.)

config SERIAL_S3C2400
	tristate "Samsung S3C2410 Serial port support"
	depends on ARM && SERIAL_SAMSUNG && CPU_S3C2400
	default y if CPU_S3C2400
	help
	  Serial port support for the Samsung S3C2400 SoC

config SERIAL_S3C2410
	tristate "Samsung S3C2410 Serial port support"
	depends on SERIAL_SAMSUNG && CPU_S3C2410
	default y if CPU_S3C2410
	help
	  Serial port support for the Samsung S3C2410 SoC

config SERIAL_S3C2412
	tristate "Samsung S3C2412/S3C2413 Serial port support"
	depends on SERIAL_SAMSUNG && CPU_S3C2412
	default y if CPU_S3C2412
	help
	  Serial port support for the Samsung S3C2412 and S3C2413 SoC

config SERIAL_S3C2440
	tristate "Samsung S3C2440/S3C2442/S3C2416 Serial port support"
	depends on SERIAL_SAMSUNG && (CPU_S3C2440 || CPU_S3C2442 || CPU_S3C2416)
	default y if CPU_S3C2440
	default y if CPU_S3C2442
	select SERIAL_SAMSUNG_UARTS_4 if CPU_S3C2416
	help
	  Serial port support for the Samsung S3C2440, S3C2416 and S3C2442 SoC

config SERIAL_S3C24A0
	tristate "Samsung S3C24A0 Serial port support"
	depends on SERIAL_SAMSUNG && CPU_S3C24A0
	default y if CPU_S3C24A0
	help
	  Serial port support for the Samsung S3C24A0 SoC

config SERIAL_S3C6400
	tristate "Samsung S3C6400/S3C6410/S5P6440/S5P6450/S5PC100 Serial port support"
	depends on SERIAL_SAMSUNG && (CPU_S3C6400 || CPU_S3C6410 || CPU_S5P6440 || CPU_S5P6450 || CPU_S5PC100)
	select SERIAL_SAMSUNG_UARTS_4
	default y
	help
	  Serial port support for the Samsung S3C6400, S3C6410, S5P6440, S5P6450
	  and S5PC100 SoCs

config SERIAL_S5PV210
	tristate "Samsung S5PV210 Serial port support"
	depends on SERIAL_SAMSUNG && (CPU_S5PV210 || CPU_S5P6442 || CPU_S5PV310)
	select SERIAL_SAMSUNG_UARTS_4 if (CPU_S5PV210 || CPU_S5PV310)
	default y
	help
	  Serial port support for Samsung's S5P Family of SoC's


config SERIAL_MAX3100
	tristate "MAX3100 support"
	depends on SPI
	select SERIAL_CORE
	help
	  MAX3100 chip support

config SERIAL_MAX3107
	tristate "MAX3107 support"
	depends on SPI
	select SERIAL_CORE
	help
	  MAX3107 chip support

config SERIAL_MAX3107_AAVA
	tristate "MAX3107 AAVA platform support"
	depends on X86_MRST && SERIAL_MAX3107 && GPIOLIB
	select SERIAL_CORE
	help
	  Support for the MAX3107 chip configuration found on the AAVA
	  platform. Includes the extra initialisation and GPIO support
	  neded for this device.

config SERIAL_DZ
	bool "DECstation DZ serial driver"
	depends on MACH_DECSTATION && 32BIT
	select SERIAL_CORE
	default y
	---help---
	  DZ11-family serial controllers for DECstations and VAXstations,
	  including the DC7085, M7814, and M7819.

config SERIAL_DZ_CONSOLE
	bool "Support console on DECstation DZ serial driver"
	depends on SERIAL_DZ=y
	select SERIAL_CORE_CONSOLE
	default y
	---help---
	  If you say Y here, it will be possible to use a serial port as the
	  system console (the system console is the device which receives all
	  kernel messages and warnings and which allows logins in single user
	  mode).

	  Note that the firmware uses ttyS3 as the serial console on
	  DECstations that use this driver.

	  If unsure, say Y.

config SERIAL_ZS
	tristate "DECstation Z85C30 serial support"
	depends on MACH_DECSTATION
	select SERIAL_CORE
	default y
	---help---
	  Support for the Zilog 85C350 serial communications controller used
	  for serial ports in newer DECstation systems.  These include the
	  DECsystem 5900 and all models of the DECstation and DECsystem 5000
	  systems except from model 200.

	  If unsure, say Y.  To compile this driver as a module, choose M here:
	  the module will be called zs.

config SERIAL_ZS_CONSOLE
	bool "Support for console on a DECstation Z85C30 serial port"
	depends on SERIAL_ZS=y
	select SERIAL_CORE_CONSOLE
	default y
	---help---
	  If you say Y here, it will be possible to use a serial port as the
	  system console (the system console is the device which receives all
	  kernel messages and warnings and which allows logins in single user
	  mode).

	  Note that the firmware uses ttyS1 as the serial console on the
	  Maxine and ttyS3 on the others using this driver.

	  If unsure, say Y.

config SERIAL_21285
	tristate "DC21285 serial port support"
	depends on ARM && FOOTBRIDGE
	select SERIAL_CORE
	help
	  If you have a machine based on a 21285 (Footbridge) StrongARM(R)/
	  PCI bridge you can enable its onboard serial port by enabling this
	  option.

config SERIAL_21285_CONSOLE
	bool "Console on DC21285 serial port"
	depends on SERIAL_21285=y
	select SERIAL_CORE_CONSOLE
	help
	  If you have enabled the serial port on the 21285 footbridge you can
	  make it the console by answering Y to this option.

	  Even if you say Y here, the currently visible virtual console
	  (/dev/tty0) will still be used as the system console by default, but
	  you can alter that using a kernel command line option such as
	  "console=ttyFB". (Try "man bootparam" or see the documentation of
	  your boot loader (lilo or loadlin) about how to pass options to the
	  kernel at boot time.)

config SERIAL_MPSC
	bool "Marvell MPSC serial port support"
	depends on PPC32 && MV64X60
	select SERIAL_CORE
	help
	  Say Y here if you want to use the Marvell MPSC serial controller.

config SERIAL_MPSC_CONSOLE
	bool "Support for console on Marvell MPSC serial port"
	depends on SERIAL_MPSC
	select SERIAL_CORE_CONSOLE
	help
	  Say Y here if you want to support a serial console on a Marvell MPSC.

config SERIAL_PXA
	bool "PXA serial port support"
	depends on ARCH_PXA || ARCH_MMP
	select SERIAL_CORE
	help
	  If you have a machine based on an Intel XScale PXA2xx CPU you
	  can enable its onboard serial ports by enabling this option.

config SERIAL_PXA_CONSOLE
	bool "Console on PXA serial port"
	depends on SERIAL_PXA
	select SERIAL_CORE_CONSOLE
	help
	  If you have enabled the serial port on the Intel XScale PXA
	  CPU you can make it the console by answering Y to this option.

	  Even if you say Y here, the currently visible virtual console
	  (/dev/tty0) will still be used as the system console by default, but
	  you can alter that using a kernel command line option such as
	  "console=ttySA0". (Try "man bootparam" or see the documentation of
	  your boot loader (lilo or loadlin) about how to pass options to the
	  kernel at boot time.)

config SERIAL_SA1100
	bool "SA1100 serial port support"
	depends on ARM && ARCH_SA1100
	select SERIAL_CORE
	help
	  If you have a machine based on a SA1100/SA1110 StrongARM(R) CPU you
	  can enable its onboard serial port by enabling this option.
	  Please read <file:Documentation/arm/SA1100/serial_UART> for further
	  info.

config SERIAL_SA1100_CONSOLE
	bool "Console on SA1100 serial port"
	depends on SERIAL_SA1100
	select SERIAL_CORE_CONSOLE
	help
	  If you have enabled the serial port on the SA1100/SA1110 StrongARM
	  CPU you can make it the console by answering Y to this option.

	  Even if you say Y here, the currently visible virtual console
	  (/dev/tty0) will still be used as the system console by default, but
	  you can alter that using a kernel command line option such as
	  "console=ttySA0". (Try "man bootparam" or see the documentation of
	  your boot loader (lilo or loadlin) about how to pass options to the
	  kernel at boot time.)

config SERIAL_MRST_MAX3110
	tristate "SPI UART driver for Max3110"
	depends on SPI_DW_PCI
	select SERIAL_CORE
	select SERIAL_CORE_CONSOLE
	help
	  This is the UART protocol driver for the MAX3110 device on
	  the Intel Moorestown platform. On other systems use the max3100
	  driver.

config SERIAL_MFD_HSU
	tristate "Medfield High Speed UART support"
	depends on PCI
	select SERIAL_CORE

config SERIAL_MFD_HSU_CONSOLE
	boolean "Medfile HSU serial console support"
	depends on SERIAL_MFD_HSU=y
	select SERIAL_CORE_CONSOLE

config SERIAL_BFIN
	tristate "Blackfin serial port support"
	depends on BLACKFIN
	select SERIAL_CORE
	select SERIAL_BFIN_UART0 if (BF531 || BF532 || BF533 || BF561)
	help
	  Add support for the built-in UARTs on the Blackfin.

	  To compile this driver as a module, choose M here: the
	  module will be called bfin_5xx.

config SERIAL_BFIN_CONSOLE
	bool "Console on Blackfin serial port"
	depends on SERIAL_BFIN=y
	select SERIAL_CORE_CONSOLE

choice
	prompt "UART Mode"
	depends on SERIAL_BFIN
	default SERIAL_BFIN_DMA
	help
	  This driver supports the built-in serial ports of the Blackfin family
	  of CPUs

config SERIAL_BFIN_DMA
	bool "DMA mode"
	depends on !DMA_UNCACHED_NONE && KGDB_SERIAL_CONSOLE=n
	help
	  This driver works under DMA mode. If this option is selected, the
	  blackfin simple dma driver is also enabled.

config SERIAL_BFIN_PIO
	bool "PIO mode"
	help
	  This driver works under PIO mode.

endchoice

config SERIAL_BFIN_UART0
	bool "Enable UART0"
	depends on SERIAL_BFIN
	help
	  Enable UART0

config BFIN_UART0_CTSRTS
	bool "Enable UART0 hardware flow control"
	depends on SERIAL_BFIN_UART0
	help
	  Enable hardware flow control in the driver.

config SERIAL_BFIN_UART1
	bool "Enable UART1"
	depends on SERIAL_BFIN && (!BF531 && !BF532 && !BF533 && !BF561)
	help
	  Enable UART1

config BFIN_UART1_CTSRTS
	bool "Enable UART1 hardware flow control"
	depends on SERIAL_BFIN_UART1
	help
	  Enable hardware flow control in the driver.

config SERIAL_BFIN_UART2
	bool "Enable UART2"
	depends on SERIAL_BFIN && (BF54x || BF538 || BF539)
	help
	  Enable UART2

config BFIN_UART2_CTSRTS
	bool "Enable UART2 hardware flow control"
	depends on SERIAL_BFIN_UART2
	help
	  Enable hardware flow control in the driver.

config SERIAL_BFIN_UART3
	bool "Enable UART3"
	depends on SERIAL_BFIN && (BF54x)
	help
	  Enable UART3

config BFIN_UART3_CTSRTS
	bool "Enable UART3 hardware flow control"
	depends on SERIAL_BFIN_UART3
	help
	  Enable hardware flow control in the driver.

config SERIAL_IMX
	bool "IMX serial port support"
	depends on ARM && (ARCH_IMX || ARCH_MXC)
	select SERIAL_CORE
	select RATIONAL
	help
	  If you have a machine based on a Motorola IMX CPU you
	  can enable its onboard serial port by enabling this option.

config SERIAL_IMX_CONSOLE
	bool "Console on IMX serial port"
	depends on SERIAL_IMX
	select SERIAL_CORE_CONSOLE
	help
	  If you have enabled the serial port on the Motorola IMX
	  CPU you can make it the console by answering Y to this option.

	  Even if you say Y here, the currently visible virtual console
	  (/dev/tty0) will still be used as the system console by default, but
	  you can alter that using a kernel command line option such as
	  "console=ttySA0". (Try "man bootparam" or see the documentation of
	  your boot loader (lilo or loadlin) about how to pass options to the
	  kernel at boot time.)

config SERIAL_UARTLITE
	tristate "Xilinx uartlite serial port support"
	depends on PPC32 || MICROBLAZE || MFD_TIMBERDALE
	select SERIAL_CORE
	help
	  Say Y here if you want to use the Xilinx uartlite serial controller.

	  To compile this driver as a module, choose M here: the
	  module will be called uartlite.

config SERIAL_UARTLITE_CONSOLE
	bool "Support for console on Xilinx uartlite serial port"
	depends on SERIAL_UARTLITE=y
	select SERIAL_CORE_CONSOLE
	help
	  Say Y here if you wish to use a Xilinx uartlite as the system
	  console (the system console is the device which receives all kernel
	  messages and warnings and which allows logins in single user mode).

config SERIAL_SUNCORE
	bool
	depends on SPARC
	select SERIAL_CORE
	select SERIAL_CORE_CONSOLE
	default y

config SERIAL_SUNZILOG
	tristate "Sun Zilog8530 serial support"
	depends on SPARC
	help
	  This driver supports the Zilog8530 serial ports found on many Sparc
	  systems.  Say Y or M if you want to be able to these serial ports.

config SERIAL_SUNZILOG_CONSOLE
	bool "Console on Sun Zilog8530 serial port"
	depends on SERIAL_SUNZILOG=y
	help
	  If you would like to be able to use the Zilog8530 serial port
	  on your Sparc system as the console, you can do so by answering
	  Y to this option.

config SERIAL_SUNSU
	tristate "Sun SU serial support"
	depends on SPARC && PCI
	help
	  This driver supports the 8250 serial ports that run the keyboard and
	  mouse on (PCI) UltraSPARC systems.  Say Y or M if you want to be able
	  to these serial ports.

config SERIAL_SUNSU_CONSOLE
	bool "Console on Sun SU serial port"
	depends on SERIAL_SUNSU=y
	help
	  If you would like to be able to use the SU serial port
	  on your Sparc system as the console, you can do so by answering
	  Y to this option.

config SERIAL_MUX
	tristate "Serial MUX support"
	depends on GSC
	select SERIAL_CORE
	default y
	---help---
	  Saying Y here will enable the hardware MUX serial driver for
	  the Nova, K class systems and D class with a 'remote control card'.
	  The hardware MUX is not 8250/16550 compatible therefore the
	  /dev/ttyB0 device is shared between the Serial MUX and the PDC
	  software console. The following steps need to be completed to use
	  the Serial MUX:

	    1. create the device entry (mknod /dev/ttyB0 c 11 0)
	    2. Edit the /etc/inittab to start a getty listening on /dev/ttyB0
	    3. Add device ttyB0 to /etc/securetty (if you want to log on as
		 root on this console.)
	    4. Change the kernel command console parameter to: console=ttyB0

config SERIAL_MUX_CONSOLE
	bool "Support for console on serial MUX"
	depends on SERIAL_MUX=y
	select SERIAL_CORE_CONSOLE
	default y

config PDC_CONSOLE
	bool "PDC software console support"
	depends on PARISC && !SERIAL_MUX && VT
	default n
	help
	  Saying Y here will enable the software based PDC console to be 
	  used as the system console.  This is useful for machines in 
	  which the hardware based console has not been written yet.  The
	  following steps must be competed to use the PDC console:

	    1. create the device entry (mknod /dev/ttyB0 c 11 0)
	    2. Edit the /etc/inittab to start a getty listening on /dev/ttyB0
	    3. Add device ttyB0 to /etc/securetty (if you want to log on as
		 root on this console.)
	    4. Change the kernel command console parameter to: console=ttyB0

config SERIAL_SUNSAB
	tristate "Sun Siemens SAB82532 serial support"
	depends on SPARC && PCI
	help
	  This driver supports the Siemens SAB82532 DUSCC serial ports on newer
	  (PCI) UltraSPARC systems.  Say Y or M if you want to be able to these
	  serial ports.

config SERIAL_SUNSAB_CONSOLE
	bool "Console on Sun Siemens SAB82532 serial port"
	depends on SERIAL_SUNSAB=y
	help
	  If you would like to be able to use the SAB82532 serial port
	  on your Sparc system as the console, you can do so by answering
	  Y to this option.

config SERIAL_SUNHV
	bool "Sun4v Hypervisor Console support"
	depends on SPARC64
	help
	  This driver supports the console device found on SUN4V Sparc
	  systems.  Say Y if you want to be able to use this device.

config SERIAL_IP22_ZILOG
	tristate "SGI Zilog8530 serial support"
	depends on SGI_HAS_ZILOG
	select SERIAL_CORE
	help
	  This driver supports the Zilog8530 serial ports found on SGI
	  systems.  Say Y or M if you want to be able to these serial ports.

config SERIAL_IP22_ZILOG_CONSOLE
	bool "Console on SGI Zilog8530 serial port"
	depends on SERIAL_IP22_ZILOG=y
	select SERIAL_CORE_CONSOLE

config SERIAL_SH_SCI
	tristate "SuperH SCI(F) serial port support"
	depends on HAVE_CLK && (SUPERH || H8300 || ARCH_SHMOBILE)
	select SERIAL_CORE

config SERIAL_SH_SCI_NR_UARTS
	int "Maximum number of SCI(F) serial ports"
	depends on SERIAL_SH_SCI
	default "2"

config SERIAL_SH_SCI_CONSOLE
	bool "Support for console on SuperH SCI(F)"
	depends on SERIAL_SH_SCI=y
	select SERIAL_CORE_CONSOLE

config SERIAL_SH_SCI_DMA
	bool "DMA support"
	depends on SERIAL_SH_SCI && SH_DMAE && EXPERIMENTAL

config SERIAL_PNX8XXX
	bool "Enable PNX8XXX SoCs' UART Support"
	depends on MIPS && (SOC_PNX8550 || SOC_PNX833X)
	select SERIAL_CORE
	help
	  If you have a MIPS-based Philips SoC such as PNX8550 or PNX8330
	  and you want to use serial ports, say Y.  Otherwise, say N.

config SERIAL_PNX8XXX_CONSOLE
	bool "Enable PNX8XX0 serial console"
	depends on SERIAL_PNX8XXX
	select SERIAL_CORE_CONSOLE
	help
	  If you have a MIPS-based Philips SoC such as PNX8550 or PNX8330
	  and you want to use serial console, say Y. Otherwise, say N.

config SERIAL_CORE
	tristate

config SERIAL_CORE_CONSOLE
	bool

config CONSOLE_POLL
	bool

config SERIAL_68328
	bool "68328 serial support"
	depends on M68328 || M68EZ328 || M68VZ328
	help
	  This driver supports the built-in serial port of the Motorola 68328
	  (standard, EZ and VZ varieties).

config SERIAL_68328_RTS_CTS
	bool "Support RTS/CTS on 68328 serial port"
	depends on SERIAL_68328

config SERIAL_MCF
	bool "Coldfire serial support"
	depends on COLDFIRE
	select SERIAL_CORE
	help
	  This serial driver supports the Freescale Coldfire serial ports.

config SERIAL_MCF_BAUDRATE
	int "Default baudrate for Coldfire serial ports"
	depends on SERIAL_MCF
	default 19200
	help
	  This setting lets you define what the default baudrate is for the
	  ColdFire serial ports. The usual default varies from board to board,
	  and this setting is a way of catering for that.

config SERIAL_MCF_CONSOLE
	bool "Coldfire serial console support"
	depends on SERIAL_MCF
	select SERIAL_CORE_CONSOLE
	help
	  Enable a ColdFire internal serial port to be the system console.

config SERIAL_68360_SMC
	bool "68360 SMC uart support"
	depends on M68360
	help
	  This driver supports the SMC serial ports of the Motorola 68360 CPU.

config SERIAL_68360_SCC
	bool "68360 SCC uart support"
	depends on M68360
	help
	  This driver supports the SCC serial ports of the Motorola 68360 CPU.

config SERIAL_68360
	bool
	depends on SERIAL_68360_SMC || SERIAL_68360_SCC
	default y

config SERIAL_PMACZILOG
	tristate "Mac or PowerMac z85c30 ESCC support"
	depends on (M68K && MAC) || (PPC_OF && PPC_PMAC)
	select SERIAL_CORE
	help
	  This driver supports the Zilog z85C30 serial ports found on
	  (Power)Mac machines.
	  Say Y or M if you want to be able to these serial ports.

config SERIAL_PMACZILOG_TTYS
	bool "Use ttySn device nodes for Zilog z85c30"
	depends on SERIAL_PMACZILOG
	help
	  The pmac_zilog driver for the z85C30 chip on many powermacs
	  historically used the device numbers for /dev/ttySn.  The
	  8250 serial port driver also uses these numbers, which means
	  the two drivers being unable to coexist; you could not use
	  both z85C30 and 8250 type ports at the same time.

	  If this option is not selected, the pmac_zilog driver will
	  use the device numbers allocated for /dev/ttyPZn.  This allows
	  the pmac_zilog and 8250 drivers to co-exist, but may cause
	  existing userspace setups to break.  Programs that need to
	  access the built-in serial ports on powermacs will need to
	  be reconfigured to use /dev/ttyPZn instead of /dev/ttySn.

	  If you enable this option, any z85c30 ports in the system will
	  be registered as ttyS0 onwards as in the past, and you will be
	  unable to use the 8250 module for PCMCIA or other 16C550-style
	  UARTs.

	  Say N unless you need the z85c30 ports on your (Power)Mac
	  to appear as /dev/ttySn.

config SERIAL_PMACZILOG_CONSOLE
	bool "Console on Mac or PowerMac z85c30 serial port"
	depends on SERIAL_PMACZILOG=y
	select SERIAL_CORE_CONSOLE
	help
	  If you would like to be able to use the z85c30 serial port
	  on your (Power)Mac as the console, you can do so by answering
	  Y to this option.

config SERIAL_CPM
	tristate "CPM SCC/SMC serial port support"
	depends on CPM2 || 8xx
	select SERIAL_CORE
	help
	  This driver supports the SCC and SMC serial ports on Motorola 
	  embedded PowerPC that contain a CPM1 (8xx) or CPM2 (8xxx)

config SERIAL_CPM_CONSOLE
	bool "Support for console on CPM SCC/SMC serial port"
	depends on SERIAL_CPM=y
	select SERIAL_CORE_CONSOLE
	help
	  Say Y here if you wish to use a SCC or SMC CPM UART as the system
	  console (the system console is the device which receives all kernel
	  messages and warnings and which allows logins in single user mode).

	  Even if you say Y here, the currently visible framebuffer console
	  (/dev/tty0) will still be used as the system console by default, but
	  you can alter that using a kernel command line option such as
	  "console=ttyCPM0". (Try "man bootparam" or see the documentation of
	  your boot loader (lilo or loadlin) about how to pass options to the
	  kernel at boot time.)

config SERIAL_SGI_L1_CONSOLE
	bool "SGI Altix L1 serial console support"
	depends on IA64_GENERIC || IA64_SGI_SN2
	select SERIAL_CORE
	select SERIAL_CORE_CONSOLE
	help
		If you have an SGI Altix and you would like to use the system
		controller serial port as your console (you want this!),
		say Y.  Otherwise, say N.

config SERIAL_MPC52xx
	tristate "Freescale MPC52xx/MPC512x family PSC serial support"
	depends on PPC_MPC52xx || PPC_MPC512x
	select SERIAL_CORE
	help
	  This driver supports MPC52xx and MPC512x PSC serial ports. If you would
	  like to use them, you must answer Y or M to this option. Note that
	  for use as console, it must be included in kernel and not as a
	  module.

config SERIAL_MPC52xx_CONSOLE
	bool "Console on a Freescale MPC52xx/MPC512x family PSC serial port"
	depends on SERIAL_MPC52xx=y
	select SERIAL_CORE_CONSOLE
	help
	  Select this options if you'd like to use one of the PSC serial port
	  of the Freescale MPC52xx family as a console.

config SERIAL_MPC52xx_CONSOLE_BAUD
	int "Freescale MPC52xx/MPC512x family PSC serial port baud"
	depends on SERIAL_MPC52xx_CONSOLE=y
	default "9600"
	help
	  Select the MPC52xx console baud rate.
	  This value is only used if the bootloader doesn't pass in the
	  console baudrate

config SERIAL_ICOM
	tristate "IBM Multiport Serial Adapter"
	depends on PCI && (PPC_ISERIES || PPC_PSERIES)
	select SERIAL_CORE
	select FW_LOADER
	help
	  This driver is for a family of multiport serial adapters
	  including 2 port RVX, 2 port internal modem, 4 port internal
	  modem and a split 1 port RVX and 1 port internal modem.

	  This driver can also be built as a module.  If so, the module
	  will be called icom.

config SERIAL_M32R_SIO
	bool "M32R SIO I/F"
	depends on M32R
	default y
	select SERIAL_CORE
	help
	  Say Y here if you want to use the M32R serial controller.

config SERIAL_M32R_SIO_CONSOLE
	bool "use SIO console"
	depends on SERIAL_M32R_SIO=y
	select SERIAL_CORE_CONSOLE
	help
	  Say Y here if you want to support a serial console.

	  If you use an M3T-M32700UT or an OPSPUT platform,
	  please say also y for SERIAL_M32R_PLDSIO.

config SERIAL_M32R_PLDSIO
	bool "M32R SIO I/F on a PLD"
	depends on SERIAL_M32R_SIO=y && (PLAT_OPSPUT || PLAT_USRV || PLAT_M32700UT)
	default n
	help
	  Say Y here if you want to use the M32R serial controller
	  on a PLD (Programmable Logic Device).

	  If you use an M3T-M32700UT or an OPSPUT platform,
	  please say Y.

config SERIAL_TXX9
	bool "TMPTX39XX/49XX SIO support"
	depends on HAS_TXX9_SERIAL
	select SERIAL_CORE
	default y

config HAS_TXX9_SERIAL
	bool

config SERIAL_TXX9_NR_UARTS
	int "Maximum number of TMPTX39XX/49XX SIO ports"
	depends on SERIAL_TXX9
	default "6"

config SERIAL_TXX9_CONSOLE
	bool "TMPTX39XX/49XX SIO Console support"
	depends on SERIAL_TXX9=y
	select SERIAL_CORE_CONSOLE

config SERIAL_TXX9_STDSERIAL
	bool "TX39XX/49XX SIO act as standard serial"
	depends on !SERIAL_8250 && SERIAL_TXX9

config SERIAL_VR41XX
	tristate "NEC VR4100 series Serial Interface Unit support"
	depends on CPU_VR41XX
	select SERIAL_CORE
	help
	  If you have a NEC VR4100 series processor and you want to use
	  Serial Interface Unit(SIU) or Debug Serial Interface Unit(DSIU)
	  (not include VR4111/VR4121 DSIU), say Y.  Otherwise, say N.

config SERIAL_VR41XX_CONSOLE
	bool "Enable NEC VR4100 series Serial Interface Unit console"
	depends on SERIAL_VR41XX=y
	select SERIAL_CORE_CONSOLE
	help
	  If you have a NEC VR4100 series processor and you want to use
	  a console on a serial port, say Y.  Otherwise, say N.

config SERIAL_JSM
	tristate "Digi International NEO PCI Support"
	depends on PCI
	select SERIAL_CORE
	help
	  This is a driver for Digi International's Neo series
	  of cards which provide multiple serial ports. You would need
	  something like this to connect more than two modems to your Linux
	  box, for instance in order to become a dial-in server. This driver
	  supports PCI boards only.

	  If you have a card like this, say Y here, otherwise say N.

	  To compile this driver as a module, choose M here: the
	  module will be called jsm.

config SERIAL_SGI_IOC4
	tristate "SGI IOC4 controller serial support"
	depends on (IA64_GENERIC || IA64_SGI_SN2) && SGI_IOC4
	select SERIAL_CORE
	help
		If you have an SGI Altix with an IOC4 based Base IO card
		and wish to use the serial ports on this card, say Y.
		Otherwise, say N.

config SERIAL_SGI_IOC3
	tristate "SGI Altix IOC3 serial support"
	depends on (IA64_GENERIC || IA64_SGI_SN2) && SGI_IOC3
	select SERIAL_CORE
	help
	  If you have an SGI Altix with an IOC3 serial card,
	  say Y or M.  Otherwise, say N.

config SERIAL_MSM
	bool "MSM on-chip serial port support"
	depends on ARM && ARCH_MSM
	select SERIAL_CORE

config SERIAL_MSM_CONSOLE
	bool "MSM serial console support"
	depends on SERIAL_MSM=y
	select SERIAL_CORE_CONSOLE

config SERIAL_VT8500
	bool "VIA VT8500 on-chip serial port support"
	depends on ARM && ARCH_VT8500
	select SERIAL_CORE

config SERIAL_VT8500_CONSOLE
	bool "VIA VT8500 serial console support"
	depends on SERIAL_VT8500=y
	select SERIAL_CORE_CONSOLE

config SERIAL_NETX
	tristate "NetX serial port support"
	depends on ARM && ARCH_NETX
	select SERIAL_CORE
	help
	  If you have a machine based on a Hilscher NetX SoC you
	  can enable its onboard serial port by enabling this option.

          To compile this driver as a module, choose M here: the
          module will be called netx-serial.

config SERIAL_NETX_CONSOLE
	bool "Console on NetX serial port"
	depends on SERIAL_NETX=y
	select SERIAL_CORE_CONSOLE
	help
	  If you have enabled the serial port on the Hilscher NetX SoC
	  you can make it the console by answering Y to this option.

config SERIAL_OF_PLATFORM
	tristate "Serial port on Open Firmware platform bus"
	depends on OF
	depends on SERIAL_8250 || SERIAL_OF_PLATFORM_NWPSERIAL
	help
	  If you have a PowerPC based system that has serial ports
	  on a platform specific bus, you should enable this option.
	  Currently, only 8250 compatible ports are supported, but
	  others can easily be added.

config SERIAL_OMAP
	tristate "OMAP serial port support"
	depends on ARCH_OMAP2 || ARCH_OMAP3 || ARCH_OMAP4
	select SERIAL_CORE
	help
	  If you have a machine based on an Texas Instruments OMAP CPU you
	  can enable its onboard serial ports by enabling this option.

	  By enabling this option you take advantage of dma feature available
	  with the omap-serial driver. DMA support can be enabled from platform
	  data.

config SERIAL_OMAP_CONSOLE
	bool "Console on OMAP serial port"
	depends on SERIAL_OMAP
	select SERIAL_CORE_CONSOLE
	help
	  Select this option if you would like to use omap serial port as
	  console.

	  Even if you say Y here, the currently visible virtual console
	  (/dev/tty0) will still be used as the system console by default, but
	  you can alter that using a kernel command line option such as
	  "console=ttyOx". (Try "man bootparam" or see the documentation of
	  your boot loader about how to pass options to the kernel at
	  boot time.)

config SERIAL_OF_PLATFORM_NWPSERIAL
	tristate "NWP serial port driver"
	depends on PPC_OF && PPC_DCR
	select SERIAL_OF_PLATFORM
	select SERIAL_CORE_CONSOLE
	select SERIAL_CORE
	help
	  This driver supports the cell network processor nwp serial
	  device.

config SERIAL_OF_PLATFORM_NWPSERIAL_CONSOLE
	bool "Console on NWP serial port"
	depends on SERIAL_OF_PLATFORM_NWPSERIAL=y
	select SERIAL_CORE_CONSOLE
	help
	  Support for Console on the NWP serial ports.

config SERIAL_QE
	tristate "Freescale QUICC Engine serial port support"
	depends on QUICC_ENGINE
	select SERIAL_CORE
	select FW_LOADER
	default n
	help
	  This driver supports the QE serial ports on Freescale embedded
	  PowerPC that contain a QUICC Engine.

config SERIAL_SC26XX
	tristate "SC2681/SC2692 serial port support"
	depends on SNI_RM
	select SERIAL_CORE
	help
	  This is a driver for the onboard serial ports of
	  older RM400 machines.

config SERIAL_SC26XX_CONSOLE
	bool "Console on SC2681/SC2692 serial port"
	depends on SERIAL_SC26XX
	select SERIAL_CORE_CONSOLE
	help
	  Support for Console on SC2681/SC2692 serial ports.

config SERIAL_BFIN_SPORT
	tristate "Blackfin SPORT emulate UART"
	depends on BLACKFIN
	select SERIAL_CORE
	help
	  Enable SPORT emulate UART on Blackfin series.

	  To compile this driver as a module, choose M here: the
	  module will be called bfin_sport_uart.

config SERIAL_BFIN_SPORT_CONSOLE
	bool "Console on Blackfin sport emulated uart"
	depends on SERIAL_BFIN_SPORT=y
	select SERIAL_CORE_CONSOLE

config SERIAL_BFIN_SPORT0_UART
	bool "Enable UART over SPORT0"
	depends on SERIAL_BFIN_SPORT && !(BF542 || BF544)
	help
	  Enable UART over SPORT0

config SERIAL_BFIN_SPORT0_UART_CTSRTS
	bool "Enable UART over SPORT0 hardware flow control"
	depends on SERIAL_BFIN_SPORT0_UART
	help
	  Enable hardware flow control in the driver.

config SERIAL_BFIN_SPORT1_UART
	bool "Enable UART over SPORT1"
	depends on SERIAL_BFIN_SPORT
	help
	  Enable UART over SPORT1

config SERIAL_BFIN_SPORT1_UART_CTSRTS
	bool "Enable UART over SPORT1 hardware flow control"
	depends on SERIAL_BFIN_SPORT1_UART
	help
	  Enable hardware flow control in the driver.

config SERIAL_BFIN_SPORT2_UART
	bool "Enable UART over SPORT2"
	depends on SERIAL_BFIN_SPORT && (BF54x || BF538 || BF539)
	help
	  Enable UART over SPORT2

config SERIAL_BFIN_SPORT2_UART_CTSRTS
	bool "Enable UART over SPORT2 hardware flow control"
	depends on SERIAL_BFIN_SPORT2_UART
	help
	  Enable hardware flow control in the driver.

config SERIAL_BFIN_SPORT3_UART
	bool "Enable UART over SPORT3"
	depends on SERIAL_BFIN_SPORT && (BF54x || BF538 || BF539)
	help
	  Enable UART over SPORT3

config SERIAL_BFIN_SPORT3_UART_CTSRTS
	bool "Enable UART over SPORT3 hardware flow control"
	depends on SERIAL_BFIN_SPORT3_UART
	help
	  Enable hardware flow control in the driver.

config SERIAL_TIMBERDALE
	tristate "Support for timberdale UART"
	select SERIAL_CORE
	---help---
	Add support for UART controller on timberdale.

config SERIAL_BCM63XX
	tristate "bcm63xx serial port support"
	select SERIAL_CORE
	depends on BCM63XX
	help
	  If you have a bcm63xx CPU, you can enable its onboard
	  serial port by enabling this options.

          To compile this driver as a module, choose M here: the
          module will be called bcm963xx_uart.

config SERIAL_BCM63XX_CONSOLE
	bool "Console on bcm63xx serial port"
	depends on SERIAL_BCM63XX=y
	select SERIAL_CORE_CONSOLE
	help
	  If you have enabled the serial port on the bcm63xx CPU
	  you can make it the console by answering Y to this option.

config SERIAL_GRLIB_GAISLER_APBUART
	tristate "GRLIB APBUART serial support"
	depends on OF
	select SERIAL_CORE
	---help---
	Add support for the GRLIB APBUART serial port.

config SERIAL_GRLIB_GAISLER_APBUART_CONSOLE
	bool "Console on GRLIB APBUART serial port"
	depends on SERIAL_GRLIB_GAISLER_APBUART=y
	select SERIAL_CORE_CONSOLE
	help
	Support for running a console on the GRLIB APBUART

config SERIAL_ALTERA_JTAGUART
	tristate "Altera JTAG UART support"
	select SERIAL_CORE
	help
	  This driver supports the Altera JTAG UART port.

config SERIAL_ALTERA_JTAGUART_CONSOLE
	bool "Altera JTAG UART console support"
	depends on SERIAL_ALTERA_JTAGUART=y
	select SERIAL_CORE_CONSOLE
	help
	  Enable a Altera JTAG UART port to be the system console.

config SERIAL_ALTERA_JTAGUART_CONSOLE_BYPASS
	bool "Bypass output when no connection"
	depends on SERIAL_ALTERA_JTAGUART_CONSOLE
	select SERIAL_CORE_CONSOLE
	help
	  Bypass console output and keep going even if there is no
	  JTAG terminal connection with the host.

config SERIAL_ALTERA_UART
	tristate "Altera UART support"
	select SERIAL_CORE
	help
	  This driver supports the Altera softcore UART port.

config SERIAL_ALTERA_UART_MAXPORTS
	int "Maximum number of Altera UART ports"
	depends on SERIAL_ALTERA_UART
	default 4
	help
	  This setting lets you define the maximum number of the Altera
	  UART ports. The usual default varies from board to board, and
	  this setting is a way of catering for that.

config SERIAL_ALTERA_UART_BAUDRATE
	int "Default baudrate for Altera UART ports"
	depends on SERIAL_ALTERA_UART
	default 115200
	help
	  This setting lets you define what the default baudrate is for the
	  Altera UART ports. The usual default varies from board to board,
	  and this setting is a way of catering for that.

config SERIAL_ALTERA_UART_CONSOLE
	bool "Altera UART console support"
	depends on SERIAL_ALTERA_UART=y
	select SERIAL_CORE_CONSOLE
	help
	  Enable a Altera UART port to be the system console.

config SERIAL_IFX6X60
        tristate "SPI protocol driver for Infineon 6x60 modem (EXPERIMENTAL)"
	depends on GPIOLIB && SPI && EXPERIMENTAL
	help
	  Support for the IFX6x60 modem devices on Intel MID platforms.

config SERIAL_PCH_UART
	tristate "Intel EG20T PCH UART/OKI SEMICONDUCTOR ML7213 IOH"
	depends on PCI
	select SERIAL_CORE
	help
	  This driver is for PCH(Platform controller Hub) UART of Intel EG20T
	  which is an IOH(Input/Output Hub) for x86 embedded processor.
	  Enabling PCH_DMA, this PCH UART works as DMA mode.

<<<<<<< HEAD
config SERIAL_MXS_AUART
	depends on ARCH_MXS
	tristate "MXS AUART support"
	select SERIAL_CORE
	help
	  This driver supports the MXS Application UART (AUART) port.

config SERIAL_MXS_AUART_CONSOLE
	bool "MXS AUART console support"
	depends on SERIAL_MXS_AUART=y
	select SERIAL_CORE_CONSOLE
	help
	  Enable a MXS AUART port to be the system console.
=======
	  This driver also can be used for OKI SEMICONDUCTOR ML7213 IOH(Input/
	  Output Hub) which is for IVI(In-Vehicle Infotainment) use.
	  ML7213 is companion chip for Intel Atom E6xx series.
	  ML7213 is completely compatible for Intel EG20T PCH.

config SERIAL_MSM_SMD
	bool "Enable tty device interface for some SMD ports"
	default n
	depends on MSM_SMD
	help
	  Enables userspace clients to read and write to some streaming SMD
	  ports via tty device interface for MSM chipset.
>>>>>>> afaae084

endmenu<|MERGE_RESOLUTION|>--- conflicted
+++ resolved
@@ -1573,21 +1573,6 @@
 	  which is an IOH(Input/Output Hub) for x86 embedded processor.
 	  Enabling PCH_DMA, this PCH UART works as DMA mode.
 
-<<<<<<< HEAD
-config SERIAL_MXS_AUART
-	depends on ARCH_MXS
-	tristate "MXS AUART support"
-	select SERIAL_CORE
-	help
-	  This driver supports the MXS Application UART (AUART) port.
-
-config SERIAL_MXS_AUART_CONSOLE
-	bool "MXS AUART console support"
-	depends on SERIAL_MXS_AUART=y
-	select SERIAL_CORE_CONSOLE
-	help
-	  Enable a MXS AUART port to be the system console.
-=======
 	  This driver also can be used for OKI SEMICONDUCTOR ML7213 IOH(Input/
 	  Output Hub) which is for IVI(In-Vehicle Infotainment) use.
 	  ML7213 is companion chip for Intel Atom E6xx series.
@@ -1600,6 +1585,19 @@
 	help
 	  Enables userspace clients to read and write to some streaming SMD
 	  ports via tty device interface for MSM chipset.
->>>>>>> afaae084
+
+config SERIAL_MXS_AUART
+	depends on ARCH_MXS
+	tristate "MXS AUART support"
+	select SERIAL_CORE
+	help
+	  This driver supports the MXS Application UART (AUART) port.
+
+config SERIAL_MXS_AUART_CONSOLE
+	bool "MXS AUART console support"
+	depends on SERIAL_MXS_AUART=y
+	select SERIAL_CORE_CONSOLE
+	help
+	  Enable a MXS AUART port to be the system console.
 
 endmenu