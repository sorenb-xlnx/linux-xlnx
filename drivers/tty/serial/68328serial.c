/* 68328serial.c: Serial port driver for 68328 microcontroller
 *
 * Copyright (C) 1995       David S. Miller    <davem@caip.rutgers.edu>
 * Copyright (C) 1998       Kenneth Albanowski <kjahds@kjahds.com>
 * Copyright (C) 1998, 1999 D. Jeff Dionne     <jeff@uclinux.org>
 * Copyright (C) 1999       Vladimir Gurevich  <vgurevic@cisco.com>
 * Copyright (C) 2002-2003  David McCullough   <davidm@snapgear.com>
 * Copyright (C) 2002       Greg Ungerer       <gerg@snapgear.com>
 *
 * VZ Support/Fixes             Evan Stawnyczy <e@lineo.ca>
 * Multiple UART support        Daniel Potts <danielp@cse.unsw.edu.au>
 * Power management support     Daniel Potts <danielp@cse.unsw.edu.au>
 * VZ Second Serial Port enable Phil Wilshire
 * 2.4/2.5 port                 David McCullough
 */

#include <asm/dbg.h>
#include <linux/module.h>
#include <linux/errno.h>
#include <linux/signal.h>
#include <linux/sched.h>
#include <linux/timer.h>
#include <linux/interrupt.h>
#include <linux/tty.h>
#include <linux/tty_flip.h>
#include <linux/major.h>
#include <linux/string.h>
#include <linux/fcntl.h>
#include <linux/mm.h>
#include <linux/kernel.h>
#include <linux/console.h>
#include <linux/reboot.h>
#include <linux/keyboard.h>
#include <linux/init.h>
#include <linux/pm.h>
#include <linux/bitops.h>
#include <linux/delay.h>
#include <linux/gfp.h>

#include <asm/io.h>
#include <asm/irq.h>
#include <asm/system.h>
#include <asm/delay.h>
#include <asm/uaccess.h>

/* (es) */
/* note: perhaps we can murge these files, so that you can just
 * 	 define 1 of them, and they can sort that out for themselves
 */
#if defined(CONFIG_M68EZ328)
#include <asm/MC68EZ328.h>
#else
#if defined(CONFIG_M68VZ328)
#include <asm/MC68VZ328.h>
#else
#include <asm/MC68328.h>
#endif /* CONFIG_M68VZ328 */
#endif /* CONFIG_M68EZ328 */

#include "68328serial.h"

/* Turn off usage of real serial interrupt code, to "support" Copilot */
#ifdef CONFIG_XCOPILOT_BUGS
#undef USE_INTS
#else
#define USE_INTS
#endif

static struct m68k_serial m68k_soft[NR_PORTS];

static unsigned int uart_irqs[NR_PORTS] = UART_IRQ_DEFNS;

/* multiple ports are contiguous in memory */
m68328_uart *uart_addr = (m68328_uart *)USTCNT_ADDR;

struct tty_struct m68k_ttys;
struct m68k_serial *m68k_consinfo = 0;

#define M68K_CLOCK (16667000) /* FIXME: 16MHz is likely wrong */

struct tty_driver *serial_driver;

/* number of characters left in xmit buffer before we ask for more */
#define WAKEUP_CHARS 256

/* Debugging... DEBUG_INTR is bad to use when one of the zs
 * lines is your console ;(
 */
#undef SERIAL_DEBUG_INTR
#undef SERIAL_DEBUG_OPEN
#undef SERIAL_DEBUG_FLOW

#define RS_ISR_PASS_LIMIT 256

static void change_speed(struct m68k_serial *info);

/*
 *	Setup for console. Argument comes from the boot command line.
 */

/* note: this is messy, but it works, again, perhaps defined somewhere else?*/
#ifdef CONFIG_M68VZ328
#define CONSOLE_BAUD_RATE	19200
#define DEFAULT_CBAUD		B19200
#endif


#ifndef CONSOLE_BAUD_RATE
#define	CONSOLE_BAUD_RATE	9600
#define	DEFAULT_CBAUD		B9600
#endif


static int m68328_console_initted = 0;
static int m68328_console_baud    = CONSOLE_BAUD_RATE;
static int m68328_console_cbaud   = DEFAULT_CBAUD;


static inline int serial_paranoia_check(struct m68k_serial *info,
					char *name, const char *routine)
{
#ifdef SERIAL_PARANOIA_CHECK
	static const char *badmagic =
		"Warning: bad magic number for serial struct %s in %s\n";
	static const char *badinfo =
		"Warning: null m68k_serial for %s in %s\n";

	if (!info) {
		printk(badinfo, name, routine);
		return 1;
	}
	if (info->magic != SERIAL_MAGIC) {
		printk(badmagic, name, routine);
		return 1;
	}
#endif
	return 0;
}

/*
 * This is used to figure out the divisor speeds and the timeouts
 */
static int baud_table[] = {
	0, 50, 75, 110, 134, 150, 200, 300, 600, 1200, 1800, 2400, 4800,
	9600, 19200, 38400, 57600, 115200, 0 };

/* Sets or clears DTR/RTS on the requested line */
static inline void m68k_rtsdtr(struct m68k_serial *ss, int set)
{
	if (set) {
		/* set the RTS/CTS line */
	} else {
		/* clear it */
	}
	return;
}

/* Utility routines */
static inline int get_baud(struct m68k_serial *ss)
{
	unsigned long result = 115200;
	unsigned short int baud = uart_addr[ss->line].ubaud;
	if (GET_FIELD(baud, UBAUD_PRESCALER) == 0x38) result = 38400;
	result >>= GET_FIELD(baud, UBAUD_DIVIDE);

	return result;
}

/*
 * ------------------------------------------------------------
 * rs_stop() and rs_start()
 *
 * This routines are called before setting or resetting tty->stopped.
 * They enable or disable transmitter interrupts, as necessary.
 * ------------------------------------------------------------
 */
static void rs_stop(struct tty_struct *tty)
{
	struct m68k_serial *info = (struct m68k_serial *)tty->driver_data;
	m68328_uart *uart = &uart_addr[info->line];
	unsigned long flags;

	if (serial_paranoia_check(info, tty->name, "rs_stop"))
		return;
	
	local_irq_save(flags);
	uart->ustcnt &= ~USTCNT_TXEN;
	local_irq_restore(flags);
}

static int rs_put_char(char ch)
{
        int flags, loops = 0;

        local_irq_save(flags);

	while (!(UTX & UTX_TX_AVAIL) && (loops < 1000)) {
        	loops++;
        	udelay(5);
        }

	UTX_TXDATA = ch;
        udelay(5);
        local_irq_restore(flags);
        return 1;
}

static void rs_start(struct tty_struct *tty)
{
	struct m68k_serial *info = (struct m68k_serial *)tty->driver_data;
	m68328_uart *uart = &uart_addr[info->line];
	unsigned long flags;
	
	if (serial_paranoia_check(info, tty->name, "rs_start"))
		return;
	
	local_irq_save(flags);
	if (info->xmit_cnt && info->xmit_buf && !(uart->ustcnt & USTCNT_TXEN)) {
#ifdef USE_INTS
		uart->ustcnt |= USTCNT_TXEN | USTCNT_TX_INTR_MASK;
#else
		uart->ustcnt |= USTCNT_TXEN;
#endif
	}
	local_irq_restore(flags);
}

/* Drop into either the boot monitor or kadb upon receiving a break
 * from keyboard/console input.
 */
static void batten_down_hatches(void)
{
	/* Drop into the debugger */
}

static void status_handle(struct m68k_serial *info, unsigned short status)
{
#if 0
	if(status & DCD) {
		if((info->port.tty->termios->c_cflag & CRTSCTS) &&
		   ((info->curregs[3] & AUTO_ENAB)==0)) {
			info->curregs[3] |= AUTO_ENAB;
			info->pendregs[3] |= AUTO_ENAB;
			write_zsreg(info->m68k_channel, 3, info->curregs[3]);
		}
	} else {
		if((info->curregs[3] & AUTO_ENAB)) {
			info->curregs[3] &= ~AUTO_ENAB;
			info->pendregs[3] &= ~AUTO_ENAB;
			write_zsreg(info->m68k_channel, 3, info->curregs[3]);
		}
	}
#endif
	/* If this is console input and this is a
	 * 'break asserted' status change interrupt
	 * see if we can drop into the debugger
	 */
	if((status & URX_BREAK) && info->break_abort)
		batten_down_hatches();
	return;
}

static void receive_chars(struct m68k_serial *info, unsigned short rx)
{
	struct tty_struct *tty = info->tty;
	m68328_uart *uart = &uart_addr[info->line];
	unsigned char ch, flag;

	/*
	 * This do { } while() loop will get ALL chars out of Rx FIFO 
         */
#ifndef CONFIG_XCOPILOT_BUGS
	do {
#endif	
		ch = GET_FIELD(rx, URX_RXDATA);
	
		if(info->is_cons) {
			if(URX_BREAK & rx) { /* whee, break received */
				status_handle(info, rx);
				return;
#ifdef CONFIG_MAGIC_SYSRQ
			} else if (ch == 0x10) { /* ^P */
				show_state();
				show_free_areas();
				show_buffers();
/*				show_net_buffers(); */
				return;
			} else if (ch == 0x12) { /* ^R */
				emergency_restart();
				return;
#endif /* CONFIG_MAGIC_SYSRQ */
			}
		}

		if(!tty)
			goto clear_and_exit;
		
		flag = TTY_NORMAL;

		if(rx & URX_PARITY_ERROR) {
			flag = TTY_PARITY;
			status_handle(info, rx);
		} else if(rx & URX_OVRUN) {
			flag = TTY_OVERRUN;
			status_handle(info, rx);
		} else if(rx & URX_FRAME_ERROR) {
			flag = TTY_FRAME;
			status_handle(info, rx);
		}
		tty_insert_flip_char(tty, ch, flag);
#ifndef CONFIG_XCOPILOT_BUGS
	} while((rx = uart->urx.w) & URX_DATA_READY);
#endif

	tty_schedule_flip(tty);

clear_and_exit:
	return;
}

static void transmit_chars(struct m68k_serial *info)
{
	m68328_uart *uart = &uart_addr[info->line];

	if (info->x_char) {
		/* Send next char */
		uart->utx.b.txdata = info->x_char;
		info->x_char = 0;
		goto clear_and_return;
	}

	if((info->xmit_cnt <= 0) || info->tty->stopped) {
		/* That's peculiar... TX ints off */
		uart->ustcnt &= ~USTCNT_TX_INTR_MASK;
		goto clear_and_return;
	}

	/* Send char */
	uart->utx.b.txdata = info->xmit_buf[info->xmit_tail++];
	info->xmit_tail = info->xmit_tail & (SERIAL_XMIT_SIZE-1);
	info->xmit_cnt--;

	if (info->xmit_cnt < WAKEUP_CHARS)
		schedule_work(&info->tqueue);

	if(info->xmit_cnt <= 0) {
		/* All done for now... TX ints off */
		uart->ustcnt &= ~USTCNT_TX_INTR_MASK;
		goto clear_and_return;
	}

clear_and_return:
	/* Clear interrupt (should be auto)*/
	return;
}

/*
 * This is the serial driver's generic interrupt routine
 */
irqreturn_t rs_interrupt(int irq, void *dev_id)
{
	struct m68k_serial *info = dev_id;
	m68328_uart *uart;
	unsigned short rx;
	unsigned short tx;

	uart = &uart_addr[info->line];
	rx = uart->urx.w;

#ifdef USE_INTS
	tx = uart->utx.w;

	if (rx & URX_DATA_READY) receive_chars(info, rx);
	if (tx & UTX_TX_AVAIL)   transmit_chars(info);
#else
	receive_chars(info, rx);		
#endif
	return IRQ_HANDLED;
}

static void do_softint(struct work_struct *work)
{
	struct m68k_serial	*info = container_of(work, struct m68k_serial, tqueue);
	struct tty_struct	*tty;
	
	tty = info->tty;
	if (!tty)
		return;
#if 0
	if (clear_bit(RS_EVENT_WRITE_WAKEUP, &info->event)) {
		tty_wakeup(tty);
	}
#endif   
}

<<<<<<< HEAD
/*
 * This routine is called from the scheduler tqueue when the interrupt
 * routine has signalled that a hangup has occurred.  The path of
 * hangup processing is:
 *
 * 	serial interrupt routine -> (scheduler tqueue) ->
 * 	do_serial_hangup() -> tty->hangup() -> rs_hangup()
 * 
 */
static void do_serial_hangup(struct work_struct *work)
{
	struct m68k_serial	*info = container_of(work, struct m68k_serial, tqueue_hangup);
	struct tty_struct	*tty;
	
	tty = info->tty;
	if (!tty)
		return;

	tty_hangup(tty);
}


=======
>>>>>>> 8e6d3fe1
static int startup(struct m68k_serial * info)
{
	m68328_uart *uart = &uart_addr[info->line];
	unsigned long flags;
	
	if (info->flags & S_INITIALIZED)
		return 0;

	if (!info->xmit_buf) {
		info->xmit_buf = (unsigned char *) __get_free_page(GFP_KERNEL);
		if (!info->xmit_buf)
			return -ENOMEM;
	}

	local_irq_save(flags);

	/*
	 * Clear the FIFO buffers and disable them
	 * (they will be reenabled in change_speed())
	 */

	uart->ustcnt = USTCNT_UEN;
	info->xmit_fifo_size = 1;
	uart->ustcnt = USTCNT_UEN | USTCNT_RXEN | USTCNT_TXEN;
	(void)uart->urx.w;

	/*
	 * Finally, enable sequencing and interrupts
	 */
#ifdef USE_INTS
	uart->ustcnt = USTCNT_UEN | USTCNT_RXEN | 
                 USTCNT_RX_INTR_MASK | USTCNT_TX_INTR_MASK;
#else
	uart->ustcnt = USTCNT_UEN | USTCNT_RXEN | USTCNT_RX_INTR_MASK;
#endif

	if (info->tty)
		clear_bit(TTY_IO_ERROR, &info->tty->flags);
	info->xmit_cnt = info->xmit_head = info->xmit_tail = 0;

	/*
	 * and set the speed of the serial port
	 */

	change_speed(info);

	info->flags |= S_INITIALIZED;
	local_irq_restore(flags);
	return 0;
}

/*
 * This routine will shutdown a serial port; interrupts are disabled, and
 * DTR is dropped if the hangup on close termio flag is on.
 */
static void shutdown(struct m68k_serial * info)
{
	m68328_uart *uart = &uart_addr[info->line];
	unsigned long	flags;

	uart->ustcnt = 0; /* All off! */
	if (!(info->flags & S_INITIALIZED))
		return;

	local_irq_save(flags);
	
	if (info->xmit_buf) {
		free_page((unsigned long) info->xmit_buf);
		info->xmit_buf = 0;
	}

	if (info->tty)
		set_bit(TTY_IO_ERROR, &info->tty->flags);
	
	info->flags &= ~S_INITIALIZED;
	local_irq_restore(flags);
}

struct {
	int divisor, prescale;
}
#ifndef CONFIG_M68VZ328
 hw_baud_table[18] = {
	{0,0}, /* 0 */
	{0,0}, /* 50 */
	{0,0}, /* 75 */
	{0,0}, /* 110 */
	{0,0}, /* 134 */
	{0,0}, /* 150 */
	{0,0}, /* 200 */
	{7,0x26}, /* 300 */
	{6,0x26}, /* 600 */
	{5,0x26}, /* 1200 */
	{0,0}, /* 1800 */
	{4,0x26}, /* 2400 */
	{3,0x26}, /* 4800 */
	{2,0x26}, /* 9600 */
	{1,0x26}, /* 19200 */
	{0,0x26}, /* 38400 */
	{1,0x38}, /* 57600 */
	{0,0x38}, /* 115200 */
};
#else
 hw_baud_table[18] = {
                 {0,0}, /* 0 */
                 {0,0}, /* 50 */
                 {0,0}, /* 75 */
                 {0,0}, /* 110 */
                 {0,0}, /* 134 */
                 {0,0}, /* 150 */
                 {0,0}, /* 200 */
                 {0,0}, /* 300 */
                 {7,0x26}, /* 600 */
                 {6,0x26}, /* 1200 */
                 {0,0}, /* 1800 */
                 {5,0x26}, /* 2400 */
                 {4,0x26}, /* 4800 */
                 {3,0x26}, /* 9600 */
                 {2,0x26}, /* 19200 */
                 {1,0x26}, /* 38400 */
                 {0,0x26}, /* 57600 */
                 {1,0x38}, /* 115200 */
}; 
#endif
/* rate = 1036800 / ((65 - prescale) * (1<<divider)) */

/*
 * This routine is called to set the UART divisor registers to match
 * the specified baud rate for a serial port.
 */
static void change_speed(struct m68k_serial *info)
{
	m68328_uart *uart = &uart_addr[info->line];
	unsigned short port;
	unsigned short ustcnt;
	unsigned cflag;
	int	i;

	if (!info->tty || !info->tty->termios)
		return;
	cflag = info->tty->termios->c_cflag;
	if (!(port = info->port))
		return;

	ustcnt = uart->ustcnt;
	uart->ustcnt = ustcnt & ~USTCNT_TXEN;

	i = cflag & CBAUD;
        if (i & CBAUDEX) {
                i = (i & ~CBAUDEX) + B38400;
        }

	info->baud = baud_table[i];
	uart->ubaud = PUT_FIELD(UBAUD_DIVIDE,    hw_baud_table[i].divisor) | 
		PUT_FIELD(UBAUD_PRESCALER, hw_baud_table[i].prescale);

	ustcnt &= ~(USTCNT_PARITYEN | USTCNT_ODD_EVEN | USTCNT_STOP | USTCNT_8_7);
	
	if ((cflag & CSIZE) == CS8)
		ustcnt |= USTCNT_8_7;
		
	if (cflag & CSTOPB)
		ustcnt |= USTCNT_STOP;

	if (cflag & PARENB)
		ustcnt |= USTCNT_PARITYEN;
	if (cflag & PARODD)
		ustcnt |= USTCNT_ODD_EVEN;
	
#ifdef CONFIG_SERIAL_68328_RTS_CTS
	if (cflag & CRTSCTS) {
		uart->utx.w &= ~ UTX_NOCTS;
	} else {
		uart->utx.w |= UTX_NOCTS;
	}
#endif

	ustcnt |= USTCNT_TXEN;
	
	uart->ustcnt = ustcnt;
	return;
}

/*
 * Fair output driver allows a process to speak.
 */
static void rs_fair_output(void)
{
	int left;		/* Output no more than that */
	unsigned long flags;
	struct m68k_serial *info = &m68k_soft[0];
	char c;

	if (info == 0) return;
	if (info->xmit_buf == 0) return;

	local_irq_save(flags);
	left = info->xmit_cnt;
	while (left != 0) {
		c = info->xmit_buf[info->xmit_tail];
		info->xmit_tail = (info->xmit_tail+1) & (SERIAL_XMIT_SIZE-1);
		info->xmit_cnt--;
		local_irq_restore(flags);

		rs_put_char(c);

		local_irq_save(flags);
		left = min(info->xmit_cnt, left-1);
	}

	/* Last character is being transmitted now (hopefully). */
	udelay(5);

	local_irq_restore(flags);
	return;
}

/*
 * m68k_console_print is registered for printk.
 */
void console_print_68328(const char *p)
{
	char c;
	
	while((c=*(p++)) != 0) {
		if(c == '\n')
			rs_put_char('\r');
		rs_put_char(c);
	}

	/* Comment this if you want to have a strict interrupt-driven output */
	rs_fair_output();

	return;
}

static void rs_set_ldisc(struct tty_struct *tty)
{
	struct m68k_serial *info = (struct m68k_serial *)tty->driver_data;

	if (serial_paranoia_check(info, tty->name, "rs_set_ldisc"))
		return;

	info->is_cons = (tty->termios->c_line == N_TTY);
	
	printk("ttyS%d console mode %s\n", info->line, info->is_cons ? "on" : "off");
}

static void rs_flush_chars(struct tty_struct *tty)
{
	struct m68k_serial *info = (struct m68k_serial *)tty->driver_data;
	m68328_uart *uart = &uart_addr[info->line];
	unsigned long flags;

	if (serial_paranoia_check(info, tty->name, "rs_flush_chars"))
		return;
#ifndef USE_INTS
	for(;;) {
#endif

	/* Enable transmitter */
	local_irq_save(flags);

	if (info->xmit_cnt <= 0 || tty->stopped || tty->hw_stopped ||
			!info->xmit_buf) {
		local_irq_restore(flags);
		return;
	}

#ifdef USE_INTS
	uart->ustcnt |= USTCNT_TXEN | USTCNT_TX_INTR_MASK;
#else
	uart->ustcnt |= USTCNT_TXEN;
#endif

#ifdef USE_INTS
	if (uart->utx.w & UTX_TX_AVAIL) {
#else
	if (1) {
#endif
		/* Send char */
		uart->utx.b.txdata = info->xmit_buf[info->xmit_tail++];
		info->xmit_tail = info->xmit_tail & (SERIAL_XMIT_SIZE-1);
		info->xmit_cnt--;
	}

#ifndef USE_INTS
	while (!(uart->utx.w & UTX_TX_AVAIL)) udelay(5);
	}
#endif
	local_irq_restore(flags);
}

extern void console_printn(const char * b, int count);

static int rs_write(struct tty_struct * tty,
		    const unsigned char *buf, int count)
{
	int	c, total = 0;
	struct m68k_serial *info = (struct m68k_serial *)tty->driver_data;
	m68328_uart *uart = &uart_addr[info->line];
	unsigned long flags;

	if (serial_paranoia_check(info, tty->name, "rs_write"))
		return 0;

	if (!tty || !info->xmit_buf)
		return 0;

	local_save_flags(flags);
	while (1) {
		local_irq_disable();		
		c = min_t(int, count, min(SERIAL_XMIT_SIZE - info->xmit_cnt - 1,
				   SERIAL_XMIT_SIZE - info->xmit_head));
		local_irq_restore(flags);

		if (c <= 0)
			break;

		memcpy(info->xmit_buf + info->xmit_head, buf, c);

		local_irq_disable();
		info->xmit_head = (info->xmit_head + c) & (SERIAL_XMIT_SIZE-1);
		info->xmit_cnt += c;
		local_irq_restore(flags);
		buf += c;
		count -= c;
		total += c;
	}

	if (info->xmit_cnt && !tty->stopped && !tty->hw_stopped) {
		/* Enable transmitter */
		local_irq_disable();		
#ifndef USE_INTS
		while(info->xmit_cnt) {
#endif

		uart->ustcnt |= USTCNT_TXEN;
#ifdef USE_INTS
		uart->ustcnt |= USTCNT_TX_INTR_MASK;
#else
		while (!(uart->utx.w & UTX_TX_AVAIL)) udelay(5);
#endif
		if (uart->utx.w & UTX_TX_AVAIL) {
			uart->utx.b.txdata = info->xmit_buf[info->xmit_tail++];
			info->xmit_tail = info->xmit_tail & (SERIAL_XMIT_SIZE-1);
			info->xmit_cnt--;
		}

#ifndef USE_INTS
		}
#endif
		local_irq_restore(flags);
	}

	return total;
}

static int rs_write_room(struct tty_struct *tty)
{
	struct m68k_serial *info = (struct m68k_serial *)tty->driver_data;
	int	ret;
				
	if (serial_paranoia_check(info, tty->name, "rs_write_room"))
		return 0;
	ret = SERIAL_XMIT_SIZE - info->xmit_cnt - 1;
	if (ret < 0)
		ret = 0;
	return ret;
}

static int rs_chars_in_buffer(struct tty_struct *tty)
{
	struct m68k_serial *info = (struct m68k_serial *)tty->driver_data;
				
	if (serial_paranoia_check(info, tty->name, "rs_chars_in_buffer"))
		return 0;
	return info->xmit_cnt;
}

static void rs_flush_buffer(struct tty_struct *tty)
{
	struct m68k_serial *info = (struct m68k_serial *)tty->driver_data;
	unsigned long flags;
				
	if (serial_paranoia_check(info, tty->name, "rs_flush_buffer"))
		return;
	local_irq_save(flags);
	info->xmit_cnt = info->xmit_head = info->xmit_tail = 0;
	local_irq_restore(flags);
	tty_wakeup(tty);
}

/*
 * ------------------------------------------------------------
 * rs_throttle()
 * 
 * This routine is called by the upper-layer tty layer to signal that
 * incoming characters should be throttled.
 * ------------------------------------------------------------
 */
static void rs_throttle(struct tty_struct * tty)
{
	struct m68k_serial *info = (struct m68k_serial *)tty->driver_data;

	if (serial_paranoia_check(info, tty->name, "rs_throttle"))
		return;
	
	if (I_IXOFF(tty))
		info->x_char = STOP_CHAR(tty);

	/* Turn off RTS line (do this atomic) */
}

static void rs_unthrottle(struct tty_struct * tty)
{
	struct m68k_serial *info = (struct m68k_serial *)tty->driver_data;

	if (serial_paranoia_check(info, tty->name, "rs_unthrottle"))
		return;
	
	if (I_IXOFF(tty)) {
		if (info->x_char)
			info->x_char = 0;
		else
			info->x_char = START_CHAR(tty);
	}

	/* Assert RTS line (do this atomic) */
}

/*
 * ------------------------------------------------------------
 * rs_ioctl() and friends
 * ------------------------------------------------------------
 */

static int get_serial_info(struct m68k_serial * info,
			   struct serial_struct * retinfo)
{
	struct serial_struct tmp;
  
	if (!retinfo)
		return -EFAULT;
	memset(&tmp, 0, sizeof(tmp));
	tmp.type = info->type;
	tmp.line = info->line;
	tmp.port = info->port;
	tmp.irq = info->irq;
	tmp.flags = info->flags;
	tmp.baud_base = info->baud_base;
	tmp.close_delay = info->close_delay;
	tmp.closing_wait = info->closing_wait;
	tmp.custom_divisor = info->custom_divisor;
	if (copy_to_user(retinfo, &tmp, sizeof(*retinfo)))
		return -EFAULT;

	return 0;
}

static int set_serial_info(struct m68k_serial * info,
			   struct serial_struct * new_info)
{
	struct serial_struct new_serial;
	struct m68k_serial old_info;
	int 			retval = 0;

	if (!new_info)
		return -EFAULT;
	if (copy_from_user(&new_serial, new_info, sizeof(new_serial)))
		return -EFAULT;
	old_info = *info;

	if (!capable(CAP_SYS_ADMIN)) {
		if ((new_serial.baud_base != info->baud_base) ||
		    (new_serial.type != info->type) ||
		    (new_serial.close_delay != info->close_delay) ||
		    ((new_serial.flags & ~S_USR_MASK) !=
		     (info->flags & ~S_USR_MASK)))
			return -EPERM;
		info->flags = ((info->flags & ~S_USR_MASK) |
			       (new_serial.flags & S_USR_MASK));
		info->custom_divisor = new_serial.custom_divisor;
		goto check_and_exit;
	}

	if (info->count > 1)
		return -EBUSY;

	/*
	 * OK, past this point, all the error checking has been done.
	 * At this point, we start making changes.....
	 */

	info->baud_base = new_serial.baud_base;
	info->flags = ((info->flags & ~S_FLAGS) |
			(new_serial.flags & S_FLAGS));
	info->type = new_serial.type;
	info->close_delay = new_serial.close_delay;
	info->closing_wait = new_serial.closing_wait;

check_and_exit:
	retval = startup(info);
	return retval;
}

/*
 * get_lsr_info - get line status register info
 *
 * Purpose: Let user call ioctl() to get info when the UART physically
 * 	    is emptied.  On bus types like RS485, the transmitter must
 * 	    release the bus after transmitting. This must be done when
 * 	    the transmit shift register is empty, not be done when the
 * 	    transmit holding register is empty.  This functionality
 * 	    allows an RS485 driver to be written in user space. 
 */
static int get_lsr_info(struct m68k_serial * info, unsigned int *value)
{
#ifdef CONFIG_SERIAL_68328_RTS_CTS
	m68328_uart *uart = &uart_addr[info->line];
#endif
	unsigned char status;
	unsigned long flags;

	local_irq_save(flags);
#ifdef CONFIG_SERIAL_68328_RTS_CTS
	status = (uart->utx.w & UTX_CTS_STAT) ? 1 : 0;
#else
	status = 0;
#endif
	local_irq_restore(flags);
	return put_user(status, value);
}

/*
 * This routine sends a break character out the serial port.
 */
static void send_break(struct m68k_serial * info, unsigned int duration)
{
	m68328_uart *uart = &uart_addr[info->line];
        unsigned long flags;
        if (!info->port)
                return;
        local_irq_save(flags);
#ifdef USE_INTS	
	uart->utx.w |= UTX_SEND_BREAK;
	msleep_interruptible(duration);
	uart->utx.w &= ~UTX_SEND_BREAK;
#endif		
        local_irq_restore(flags);
}

static int rs_ioctl(struct tty_struct *tty, struct file * file,
		    unsigned int cmd, unsigned long arg)
{
	struct m68k_serial * info = (struct m68k_serial *)tty->driver_data;
	int retval;

	if (serial_paranoia_check(info, tty->name, "rs_ioctl"))
		return -ENODEV;

	if ((cmd != TIOCGSERIAL) && (cmd != TIOCSSERIAL) &&
	    (cmd != TIOCSERCONFIG) && (cmd != TIOCSERGWILD)  &&
	    (cmd != TIOCSERSWILD) && (cmd != TIOCSERGSTRUCT)) {
		if (tty->flags & (1 << TTY_IO_ERROR))
		    return -EIO;
	}
	
	switch (cmd) {
		case TCSBRK:	/* SVID version: non-zero arg --> no break */
			retval = tty_check_change(tty);
			if (retval)
				return retval;
			tty_wait_until_sent(tty, 0);
			if (!arg)
				send_break(info, 250);	/* 1/4 second */
			return 0;
		case TCSBRKP:	/* support for POSIX tcsendbreak() */
			retval = tty_check_change(tty);
			if (retval)
				return retval;
			tty_wait_until_sent(tty, 0);
			send_break(info, arg ? arg*(100) : 250);
			return 0;
		case TIOCGSERIAL:
			return get_serial_info(info,
				       (struct serial_struct *) arg);
		case TIOCSSERIAL:
			return set_serial_info(info,
					       (struct serial_struct *) arg);
		case TIOCSERGETLSR: /* Get line status register */
			return get_lsr_info(info, (unsigned int *) arg);
		case TIOCSERGSTRUCT:
			if (copy_to_user((struct m68k_serial *) arg,
				    info, sizeof(struct m68k_serial)))
				return -EFAULT;
			return 0;
		default:
			return -ENOIOCTLCMD;
		}
	return 0;
}

static void rs_set_termios(struct tty_struct *tty, struct ktermios *old_termios)
{
	struct m68k_serial *info = (struct m68k_serial *)tty->driver_data;

	change_speed(info);

	if ((old_termios->c_cflag & CRTSCTS) &&
	    !(tty->termios->c_cflag & CRTSCTS)) {
		tty->hw_stopped = 0;
		rs_start(tty);
	}
	
}

/*
 * ------------------------------------------------------------
 * rs_close()
 * 
 * This routine is called when the serial port gets closed.  First, we
 * wait for the last remaining data to be sent.  Then, we unlink its
 * S structure from the interrupt chain if necessary, and we free
 * that IRQ if nothing is left in the chain.
 * ------------------------------------------------------------
 */
static void rs_close(struct tty_struct *tty, struct file * filp)
{
	struct m68k_serial * info = (struct m68k_serial *)tty->driver_data;
	m68328_uart *uart = &uart_addr[info->line];
	unsigned long flags;

	if (!info || serial_paranoia_check(info, tty->name, "rs_close"))
		return;
	
	local_irq_save(flags);
	
	if (tty_hung_up_p(filp)) {
		local_irq_restore(flags);
		return;
	}
	
	if ((tty->count == 1) && (info->count != 1)) {
		/*
		 * Uh, oh.  tty->count is 1, which means that the tty
		 * structure will be freed.  Info->count should always
		 * be one in these conditions.  If it's greater than
		 * one, we've got real problems, since it means the
		 * serial port won't be shutdown.
		 */
		printk("rs_close: bad serial port count; tty->count is 1, "
		       "info->count is %d\n", info->count);
		info->count = 1;
	}
	if (--info->count < 0) {
		printk("rs_close: bad serial port count for ttyS%d: %d\n",
		       info->line, info->count);
		info->count = 0;
	}
	if (info->count) {
		local_irq_restore(flags);
		return;
	}
	info->flags |= S_CLOSING;
	/*
	 * Now we wait for the transmit buffer to clear; and we notify 
	 * the line discipline to only process XON/XOFF characters.
	 */
	tty->closing = 1;
	if (info->closing_wait != S_CLOSING_WAIT_NONE)
		tty_wait_until_sent(tty, info->closing_wait);
	/*
	 * At this point we stop accepting input.  To do this, we
	 * disable the receive line status interrupts, and tell the
	 * interrupt driver to stop checking the data ready bit in the
	 * line status register.
	 */

	uart->ustcnt &= ~USTCNT_RXEN;
	uart->ustcnt &= ~(USTCNT_RXEN | USTCNT_RX_INTR_MASK);

	shutdown(info);
	rs_flush_buffer(tty);
		
	tty_ldisc_flush(tty);
	tty->closing = 0;
	info->event = 0;
	info->tty = NULL;
#warning "This is not and has never been valid so fix it"	
#if 0
	if (tty->ldisc.num != ldiscs[N_TTY].num) {
		if (tty->ldisc.close)
			(tty->ldisc.close)(tty);
		tty->ldisc = ldiscs[N_TTY];
		tty->termios->c_line = N_TTY;
		if (tty->ldisc.open)
			(tty->ldisc.open)(tty);
	}
#endif	
	if (info->blocked_open) {
		if (info->close_delay) {
			msleep_interruptible(jiffies_to_msecs(info->close_delay));
		}
		wake_up_interruptible(&info->open_wait);
	}
	info->flags &= ~(S_NORMAL_ACTIVE|S_CLOSING);
	wake_up_interruptible(&info->close_wait);
	local_irq_restore(flags);
}

/*
 * rs_hangup() --- called by tty_hangup() when a hangup is signaled.
 */
void rs_hangup(struct tty_struct *tty)
{
	struct m68k_serial * info = (struct m68k_serial *)tty->driver_data;
	
	if (serial_paranoia_check(info, tty->name, "rs_hangup"))
		return;
	
	rs_flush_buffer(tty);
	shutdown(info);
	info->event = 0;
	info->count = 0;
	info->flags &= ~S_NORMAL_ACTIVE;
	info->tty = NULL;
	wake_up_interruptible(&info->open_wait);
}

/*
 * ------------------------------------------------------------
 * rs_open() and friends
 * ------------------------------------------------------------
 */
static int block_til_ready(struct tty_struct *tty, struct file * filp,
			   struct m68k_serial *info)
{
	DECLARE_WAITQUEUE(wait, current);
	int		retval;
	int		do_clocal = 0;

	/*
	 * If the device is in the middle of being closed, then block
	 * until it's done, and then try again.
	 */
	if (info->flags & S_CLOSING) {
		interruptible_sleep_on(&info->close_wait);
#ifdef SERIAL_DO_RESTART
		if (info->flags & S_HUP_NOTIFY)
			return -EAGAIN;
		else
			return -ERESTARTSYS;
#else
		return -EAGAIN;
#endif
	}
	
	/*
	 * If non-blocking mode is set, or the port is not enabled,
	 * then make the check up front and then exit.
	 */
	if ((filp->f_flags & O_NONBLOCK) ||
	    (tty->flags & (1 << TTY_IO_ERROR))) {
		info->flags |= S_NORMAL_ACTIVE;
		return 0;
	}

	if (tty->termios->c_cflag & CLOCAL)
		do_clocal = 1;

	/*
	 * Block waiting for the carrier detect and the line to become
	 * free (i.e., not in use by the callout).  While we are in
	 * this loop, info->count is dropped by one, so that
	 * rs_close() knows when to free things.  We restore it upon
	 * exit, either normal or abnormal.
	 */
	retval = 0;
	add_wait_queue(&info->open_wait, &wait);

	info->count--;
	info->blocked_open++;
	while (1) {
		local_irq_disable();
		m68k_rtsdtr(info, 1);
		local_irq_enable();
		current->state = TASK_INTERRUPTIBLE;
		if (tty_hung_up_p(filp) ||
		    !(info->flags & S_INITIALIZED)) {
#ifdef SERIAL_DO_RESTART
			if (info->flags & S_HUP_NOTIFY)
				retval = -EAGAIN;
			else
				retval = -ERESTARTSYS;	
#else
			retval = -EAGAIN;
#endif
			break;
		}
		if (!(info->flags & S_CLOSING) && do_clocal)
			break;
                if (signal_pending(current)) {
			retval = -ERESTARTSYS;
			break;
		}
		tty_unlock();
		schedule();
		tty_lock();
	}
	current->state = TASK_RUNNING;
	remove_wait_queue(&info->open_wait, &wait);
	if (!tty_hung_up_p(filp))
		info->count++;
	info->blocked_open--;

	if (retval)
		return retval;
	info->flags |= S_NORMAL_ACTIVE;
	return 0;
}	

/*
 * This routine is called whenever a serial port is opened.  It
 * enables interrupts for a serial port, linking in its S structure into
 * the IRQ chain.   It also performs the serial-specific
 * initialization for the tty structure.
 */
int rs_open(struct tty_struct *tty, struct file * filp)
{
	struct m68k_serial	*info;
	int 			retval, line;

	line = tty->index;
	
	if (line >= NR_PORTS || line < 0) /* we have exactly one */
		return -ENODEV;

	info = &m68k_soft[line];

	if (serial_paranoia_check(info, tty->name, "rs_open"))
		return -ENODEV;

	info->count++;
	tty->driver_data = info;
	info->tty = tty;

	/*
	 * Start up serial port
	 */
	retval = startup(info);
	if (retval)
		return retval;

	return block_til_ready(tty, filp, info);
}

/* Finally, routines used to initialize the serial driver. */

static void show_serial_version(void)
{
	printk("MC68328 serial driver version 1.00\n");
}

static const struct tty_operations rs_ops = {
	.open = rs_open,
	.close = rs_close,
	.write = rs_write,
	.flush_chars = rs_flush_chars,
	.write_room = rs_write_room,
	.chars_in_buffer = rs_chars_in_buffer,
	.flush_buffer = rs_flush_buffer,
	.ioctl = rs_ioctl,
	.throttle = rs_throttle,
	.unthrottle = rs_unthrottle,
	.set_termios = rs_set_termios,
	.stop = rs_stop,
	.start = rs_start,
	.hangup = rs_hangup,
	.set_ldisc = rs_set_ldisc,
};

/* rs_init inits the driver */
static int __init
rs68328_init(void)
{
	int flags, i;
	struct m68k_serial *info;

	serial_driver = alloc_tty_driver(NR_PORTS);
	if (!serial_driver)
		return -ENOMEM;

	show_serial_version();

	/* Initialize the tty_driver structure */
	/* SPARC: Not all of this is exactly right for us. */
	
	serial_driver->name = "ttyS";
	serial_driver->major = TTY_MAJOR;
	serial_driver->minor_start = 64;
	serial_driver->type = TTY_DRIVER_TYPE_SERIAL;
	serial_driver->subtype = SERIAL_TYPE_NORMAL;
	serial_driver->init_termios = tty_std_termios;
	serial_driver->init_termios.c_cflag = 
			m68328_console_cbaud | CS8 | CREAD | HUPCL | CLOCAL;
	serial_driver->flags = TTY_DRIVER_REAL_RAW;
	tty_set_operations(serial_driver, &rs_ops);

	if (tty_register_driver(serial_driver)) {
		put_tty_driver(serial_driver);
		printk(KERN_ERR "Couldn't register serial driver\n");
		return -ENOMEM;
	}

	local_irq_save(flags);

	for(i=0;i<NR_PORTS;i++) {

	    info = &m68k_soft[i];
	    info->magic = SERIAL_MAGIC;
	    info->port = (int) &uart_addr[i];
	    info->tty = NULL;
	    info->irq = uart_irqs[i];
	    info->custom_divisor = 16;
	    info->close_delay = 50;
	    info->closing_wait = 3000;
	    info->x_char = 0;
	    info->event = 0;
	    info->count = 0;
	    info->blocked_open = 0;
	    INIT_WORK(&info->tqueue, do_softint);
	    init_waitqueue_head(&info->open_wait);
	    init_waitqueue_head(&info->close_wait);
	    info->line = i;
	    info->is_cons = 1; /* Means shortcuts work */
	    
	    printk("%s%d at 0x%08x (irq = %d)", serial_driver->name, info->line, 
		   info->port, info->irq);
	    printk(" is a builtin MC68328 UART\n");
	    
#ifdef CONFIG_M68VZ328
		if (i > 0 )
			PJSEL &= 0xCF;  /* PSW enable second port output */
#endif

	    if (request_irq(uart_irqs[i],
			    rs_interrupt,
			    IRQF_DISABLED,
			    "M68328_UART", info))
                panic("Unable to attach 68328 serial interrupt\n");
	}
	local_irq_restore(flags);
	return 0;
}

module_init(rs68328_init);



static void m68328_set_baud(void)
{
	unsigned short ustcnt;
	int	i;

	ustcnt = USTCNT;
	USTCNT = ustcnt & ~USTCNT_TXEN;

again:
	for (i = 0; i < ARRAY_SIZE(baud_table); i++)
		if (baud_table[i] == m68328_console_baud)
			break;
	if (i >= ARRAY_SIZE(baud_table)) {
		m68328_console_baud = 9600;
		goto again;
	}

	UBAUD = PUT_FIELD(UBAUD_DIVIDE,    hw_baud_table[i].divisor) | 
		PUT_FIELD(UBAUD_PRESCALER, hw_baud_table[i].prescale);
	ustcnt &= ~(USTCNT_PARITYEN | USTCNT_ODD_EVEN | USTCNT_STOP | USTCNT_8_7);
	ustcnt |= USTCNT_8_7;
	ustcnt |= USTCNT_TXEN;
	USTCNT = ustcnt;
	m68328_console_initted = 1;
	return;
}


int m68328_console_setup(struct console *cp, char *arg)
{
	int		i, n = CONSOLE_BAUD_RATE;

	if (!cp)
		return(-1);

	if (arg)
		n = simple_strtoul(arg,NULL,0);

	for (i = 0; i < ARRAY_SIZE(baud_table); i++)
		if (baud_table[i] == n)
			break;
	if (i < ARRAY_SIZE(baud_table)) {
		m68328_console_baud = n;
		m68328_console_cbaud = 0;
		if (i > 15) {
			m68328_console_cbaud |= CBAUDEX;
			i -= 15;
		}
		m68328_console_cbaud |= i;
	}

	m68328_set_baud(); /* make sure baud rate changes */
	return(0);
}


static struct tty_driver *m68328_console_device(struct console *c, int *index)
{
	*index = c->index;
	return serial_driver;
}


void m68328_console_write (struct console *co, const char *str,
			   unsigned int count)
{
	if (!m68328_console_initted)
		m68328_set_baud();
    while (count--) {
        if (*str == '\n')
           rs_put_char('\r');
        rs_put_char( *str++ );
    }
}


static struct console m68328_driver = {
	.name		= "ttyS",
	.write		= m68328_console_write,
	.device		= m68328_console_device,
	.setup		= m68328_console_setup,
	.flags		= CON_PRINTBUFFER,
	.index		= -1,
};


static int __init m68328_console_init(void)
{
	register_console(&m68328_driver);
	return 0;
}

console_initcall(m68328_console_init);<|MERGE_RESOLUTION|>--- conflicted
+++ resolved
@@ -393,31 +393,6 @@
 #endif   
 }
 
-<<<<<<< HEAD
-/*
- * This routine is called from the scheduler tqueue when the interrupt
- * routine has signalled that a hangup has occurred.  The path of
- * hangup processing is:
- *
- * 	serial interrupt routine -> (scheduler tqueue) ->
- * 	do_serial_hangup() -> tty->hangup() -> rs_hangup()
- * 
- */
-static void do_serial_hangup(struct work_struct *work)
-{
-	struct m68k_serial	*info = container_of(work, struct m68k_serial, tqueue_hangup);
-	struct tty_struct	*tty;
-	
-	tty = info->tty;
-	if (!tty)
-		return;
-
-	tty_hangup(tty);
-}
-
-
-=======
->>>>>>> 8e6d3fe1
 static int startup(struct m68k_serial * info)
 {
 	m68328_uart *uart = &uart_addr[info->line];
