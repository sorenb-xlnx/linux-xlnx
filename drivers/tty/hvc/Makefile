--- conflicted
+++ resolved
@@ -9,10 +9,5 @@
 obj-$(CONFIG_HVC_XEN)		+= hvc_xen.o
 obj-$(CONFIG_HVC_IUCV)		+= hvc_iucv.o
 obj-$(CONFIG_HVC_UDBG)		+= hvc_udbg.o
-<<<<<<< HEAD
-obj-$(CONFIG_HVCS)		+= hvcs.o
-=======
 obj-$(CONFIG_HVC_BFIN_JTAG)	+= hvc_bfin_jtag.o
-obj-$(CONFIG_HVCS)		+= hvcs.o
-obj-$(CONFIG_VIRTIO_CONSOLE)	+= virtio_console.o
->>>>>>> afaae084
+obj-$(CONFIG_HVCS)		+= hvcs.o