/*
 * linux/drivers/serial/pmac_zilog.c
 * 
 * Driver for PowerMac Z85c30 based ESCC cell found in the
 * "macio" ASICs of various PowerMac models
 * 
 * Copyright (C) 2003 Ben. Herrenschmidt (benh@kernel.crashing.org)
 *
 * Derived from drivers/macintosh/macserial.c by Paul Mackerras
 * and drivers/serial/sunzilog.c by David S. Miller
 *
 * Hrm... actually, I ripped most of sunzilog (Thanks David !) and
 * adapted special tweaks needed for us. I don't think it's worth
 * merging back those though. The DMA code still has to get in
 * and once done, I expect that driver to remain fairly stable in
 * the long term, unless we change the driver model again...
 *
 * This program is free software; you can redistribute it and/or modify
 * it under the terms of the GNU General Public License as published by
 * the Free Software Foundation; either version 2 of the License, or
 * (at your option) any later version.
 *
 * This program is distributed in the hope that it will be useful,
 * but WITHOUT ANY WARRANTY; without even the implied warranty of
 * MERCHANTABILITY or FITNESS FOR A PARTICULAR PURPOSE.  See the
 * GNU General Public License for more details.
 *
 * You should have received a copy of the GNU General Public License
 * along with this program; if not, write to the Free Software
 * Foundation, Inc., 59 Temple Place, Suite 330, Boston, MA  02111-1307  USA
 *
 * 2004-08-06 Harald Welte <laforge@gnumonks.org>
 *	- Enable BREAK interrupt
 *	- Add support for sysreq
 *
 * TODO:   - Add DMA support
 *         - Defer port shutdown to a few seconds after close
 *         - maybe put something right into uap->clk_divisor
 */

#undef DEBUG
#undef DEBUG_HARD
#undef USE_CTRL_O_SYSRQ

#include <linux/module.h>
#include <linux/tty.h>

#include <linux/tty_flip.h>
#include <linux/major.h>
#include <linux/string.h>
#include <linux/fcntl.h>
#include <linux/mm.h>
#include <linux/kernel.h>
#include <linux/delay.h>
#include <linux/init.h>
#include <linux/console.h>
#include <linux/slab.h>
#include <linux/adb.h>
#include <linux/pmu.h>
#include <linux/bitops.h>
#include <linux/sysrq.h>
#include <linux/mutex.h>
#include <asm/sections.h>
#include <asm/io.h>
#include <asm/irq.h>

#ifdef CONFIG_PPC_PMAC
#include <asm/prom.h>
#include <asm/machdep.h>
#include <asm/pmac_feature.h>
#include <asm/dbdma.h>
#include <asm/macio.h>
#else
#include <linux/platform_device.h>
#define machine_is_compatible(x) (0)
#endif

#if defined (CONFIG_SERIAL_PMACZILOG_CONSOLE) && defined(CONFIG_MAGIC_SYSRQ)
#define SUPPORT_SYSRQ
#endif

#include <linux/serial.h>
#include <linux/serial_core.h>

#include "pmac_zilog.h"

/* Not yet implemented */
#undef HAS_DBDMA

static char version[] __initdata = "pmac_zilog: 0.6 (Benjamin Herrenschmidt <benh@kernel.crashing.org>)";
MODULE_AUTHOR("Benjamin Herrenschmidt <benh@kernel.crashing.org>");
MODULE_DESCRIPTION("Driver for the Mac and PowerMac serial ports.");
MODULE_LICENSE("GPL");

#ifdef CONFIG_SERIAL_PMACZILOG_TTYS
#define PMACZILOG_MAJOR		TTY_MAJOR
#define PMACZILOG_MINOR		64
#define PMACZILOG_NAME		"ttyS"
#else
#define PMACZILOG_MAJOR		204
#define PMACZILOG_MINOR		192
#define PMACZILOG_NAME		"ttyPZ"
#endif


/*
 * For the sake of early serial console, we can do a pre-probe
 * (optional) of the ports at rather early boot time.
 */
static struct uart_pmac_port	pmz_ports[MAX_ZS_PORTS];
static int			pmz_ports_count;
static DEFINE_MUTEX(pmz_irq_mutex);

static struct uart_driver pmz_uart_reg = {
	.owner		=	THIS_MODULE,
	.driver_name	=	PMACZILOG_NAME,
	.dev_name	=	PMACZILOG_NAME,
	.major		=	PMACZILOG_MAJOR,
	.minor		=	PMACZILOG_MINOR,
};


/* 
 * Load all registers to reprogram the port
 * This function must only be called when the TX is not busy.  The UART
 * port lock must be held and local interrupts disabled.
 */
static void pmz_load_zsregs(struct uart_pmac_port *uap, u8 *regs)
{
	int i;

	if (ZS_IS_ASLEEP(uap))
		return;

	/* Let pending transmits finish.  */
	for (i = 0; i < 1000; i++) {
		unsigned char stat = read_zsreg(uap, R1);
		if (stat & ALL_SNT)
			break;
		udelay(100);
	}

	ZS_CLEARERR(uap);
	zssync(uap);
	ZS_CLEARFIFO(uap);
	zssync(uap);
	ZS_CLEARERR(uap);

	/* Disable all interrupts.  */
	write_zsreg(uap, R1,
		    regs[R1] & ~(RxINT_MASK | TxINT_ENAB | EXT_INT_ENAB));

	/* Set parity, sync config, stop bits, and clock divisor.  */
	write_zsreg(uap, R4, regs[R4]);

	/* Set misc. TX/RX control bits.  */
	write_zsreg(uap, R10, regs[R10]);

	/* Set TX/RX controls sans the enable bits.  */
	write_zsreg(uap, R3, regs[R3] & ~RxENABLE);
	write_zsreg(uap, R5, regs[R5] & ~TxENABLE);

	/* now set R7 "prime" on ESCC */
	write_zsreg(uap, R15, regs[R15] | EN85C30);
	write_zsreg(uap, R7, regs[R7P]);

	/* make sure we use R7 "non-prime" on ESCC */
	write_zsreg(uap, R15, regs[R15] & ~EN85C30);

	/* Synchronous mode config.  */
	write_zsreg(uap, R6, regs[R6]);
	write_zsreg(uap, R7, regs[R7]);

	/* Disable baud generator.  */
	write_zsreg(uap, R14, regs[R14] & ~BRENAB);

	/* Clock mode control.  */
	write_zsreg(uap, R11, regs[R11]);

	/* Lower and upper byte of baud rate generator divisor.  */
	write_zsreg(uap, R12, regs[R12]);
	write_zsreg(uap, R13, regs[R13]);
	
	/* Now rewrite R14, with BRENAB (if set).  */
	write_zsreg(uap, R14, regs[R14]);

	/* Reset external status interrupts.  */
	write_zsreg(uap, R0, RES_EXT_INT);
	write_zsreg(uap, R0, RES_EXT_INT);

	/* Rewrite R3/R5, this time without enables masked.  */
	write_zsreg(uap, R3, regs[R3]);
	write_zsreg(uap, R5, regs[R5]);

	/* Rewrite R1, this time without IRQ enabled masked.  */
	write_zsreg(uap, R1, regs[R1]);

	/* Enable interrupts */
	write_zsreg(uap, R9, regs[R9]);
}

/* 
 * We do like sunzilog to avoid disrupting pending Tx
 * Reprogram the Zilog channel HW registers with the copies found in the
 * software state struct.  If the transmitter is busy, we defer this update
 * until the next TX complete interrupt.  Else, we do it right now.
 *
 * The UART port lock must be held and local interrupts disabled.
 */
static void pmz_maybe_update_regs(struct uart_pmac_port *uap)
{
	if (!ZS_REGS_HELD(uap)) {
		if (ZS_TX_ACTIVE(uap)) {
			uap->flags |= PMACZILOG_FLAG_REGS_HELD;
		} else {
			pmz_debug("pmz: maybe_update_regs: updating\n");
			pmz_load_zsregs(uap, uap->curregs);
		}
	}
}

static struct tty_struct *pmz_receive_chars(struct uart_pmac_port *uap)
{
	struct tty_struct *tty = NULL;
	unsigned char ch, r1, drop, error, flag;
	int loops = 0;

	/* The interrupt can be enabled when the port isn't open, typically
	 * that happens when using one port is open and the other closed (stale
	 * interrupt) or when one port is used as a console.
	 */
	if (!ZS_IS_OPEN(uap)) {
		pmz_debug("pmz: draining input\n");
		/* Port is closed, drain input data */
		for (;;) {
			if ((++loops) > 1000)
				goto flood;
			(void)read_zsreg(uap, R1);
			write_zsreg(uap, R0, ERR_RES);
			(void)read_zsdata(uap);
			ch = read_zsreg(uap, R0);
			if (!(ch & Rx_CH_AV))
				break;
		}
		return NULL;
	}

	/* Sanity check, make sure the old bug is no longer happening */
	if (uap->port.state == NULL || uap->port.state->port.tty == NULL) {
		WARN_ON(1);
		(void)read_zsdata(uap);
		return NULL;
	}
	tty = uap->port.state->port.tty;

	while (1) {
		error = 0;
		drop = 0;

		r1 = read_zsreg(uap, R1);
		ch = read_zsdata(uap);

		if (r1 & (PAR_ERR | Rx_OVR | CRC_ERR)) {
			write_zsreg(uap, R0, ERR_RES);
			zssync(uap);
		}

		ch &= uap->parity_mask;
		if (ch == 0 && uap->flags & PMACZILOG_FLAG_BREAK) {
			uap->flags &= ~PMACZILOG_FLAG_BREAK;
		}

#if defined(CONFIG_MAGIC_SYSRQ) && defined(CONFIG_SERIAL_CORE_CONSOLE)
#ifdef USE_CTRL_O_SYSRQ
		/* Handle the SysRq ^O Hack */
		if (ch == '\x0f') {
			uap->port.sysrq = jiffies + HZ*5;
			goto next_char;
		}
#endif /* USE_CTRL_O_SYSRQ */
		if (uap->port.sysrq) {
			int swallow;
			spin_unlock(&uap->port.lock);
			swallow = uart_handle_sysrq_char(&uap->port, ch);
			spin_lock(&uap->port.lock);
			if (swallow)
				goto next_char;
		}
#endif /* CONFIG_MAGIC_SYSRQ && CONFIG_SERIAL_CORE_CONSOLE */

		/* A real serial line, record the character and status.  */
		if (drop)
			goto next_char;

		flag = TTY_NORMAL;
		uap->port.icount.rx++;

		if (r1 & (PAR_ERR | Rx_OVR | CRC_ERR | BRK_ABRT)) {
			error = 1;
			if (r1 & BRK_ABRT) {
				pmz_debug("pmz: got break !\n");
				r1 &= ~(PAR_ERR | CRC_ERR);
				uap->port.icount.brk++;
				if (uart_handle_break(&uap->port))
					goto next_char;
			}
			else if (r1 & PAR_ERR)
				uap->port.icount.parity++;
			else if (r1 & CRC_ERR)
				uap->port.icount.frame++;
			if (r1 & Rx_OVR)
				uap->port.icount.overrun++;
			r1 &= uap->port.read_status_mask;
			if (r1 & BRK_ABRT)
				flag = TTY_BREAK;
			else if (r1 & PAR_ERR)
				flag = TTY_PARITY;
			else if (r1 & CRC_ERR)
				flag = TTY_FRAME;
		}

		if (uap->port.ignore_status_mask == 0xff ||
		    (r1 & uap->port.ignore_status_mask) == 0) {
			tty_insert_flip_char(tty, ch, flag);
		}
		if (r1 & Rx_OVR)
			tty_insert_flip_char(tty, 0, TTY_OVERRUN);
	next_char:
		/* We can get stuck in an infinite loop getting char 0 when the
		 * line is in a wrong HW state, we break that here.
		 * When that happens, I disable the receive side of the driver.
		 * Note that what I've been experiencing is a real irq loop where
		 * I'm getting flooded regardless of the actual port speed.
		 * Something stange is going on with the HW
		 */
		if ((++loops) > 1000)
			goto flood;
		ch = read_zsreg(uap, R0);
		if (!(ch & Rx_CH_AV))
			break;
	}

	return tty;
 flood:
	uap->curregs[R1] &= ~(EXT_INT_ENAB | TxINT_ENAB | RxINT_MASK);
	write_zsreg(uap, R1, uap->curregs[R1]);
	zssync(uap);
	pmz_error("pmz: rx irq flood !\n");
	return tty;
}

static void pmz_status_handle(struct uart_pmac_port *uap)
{
	unsigned char status;

	status = read_zsreg(uap, R0);
	write_zsreg(uap, R0, RES_EXT_INT);
	zssync(uap);

	if (ZS_IS_OPEN(uap) && ZS_WANTS_MODEM_STATUS(uap)) {
		if (status & SYNC_HUNT)
			uap->port.icount.dsr++;

		/* The Zilog just gives us an interrupt when DCD/CTS/etc. change.
		 * But it does not tell us which bit has changed, we have to keep
		 * track of this ourselves.
		 * The CTS input is inverted for some reason.  -- paulus
		 */
		if ((status ^ uap->prev_status) & DCD)
			uart_handle_dcd_change(&uap->port,
					       (status & DCD));
		if ((status ^ uap->prev_status) & CTS)
			uart_handle_cts_change(&uap->port,
					       !(status & CTS));

		wake_up_interruptible(&uap->port.state->port.delta_msr_wait);
	}

	if (status & BRK_ABRT)
		uap->flags |= PMACZILOG_FLAG_BREAK;

	uap->prev_status = status;
}

static void pmz_transmit_chars(struct uart_pmac_port *uap)
{
	struct circ_buf *xmit;

	if (ZS_IS_ASLEEP(uap))
		return;
	if (ZS_IS_CONS(uap)) {
		unsigned char status = read_zsreg(uap, R0);

		/* TX still busy?  Just wait for the next TX done interrupt.
		 *
		 * It can occur because of how we do serial console writes.  It would
		 * be nice to transmit console writes just like we normally would for
		 * a TTY line. (ie. buffered and TX interrupt driven).  That is not
		 * easy because console writes cannot sleep.  One solution might be
		 * to poll on enough port->xmit space becomming free.  -DaveM
		 */
		if (!(status & Tx_BUF_EMP))
			return;
	}

	uap->flags &= ~PMACZILOG_FLAG_TX_ACTIVE;

	if (ZS_REGS_HELD(uap)) {
		pmz_load_zsregs(uap, uap->curregs);
		uap->flags &= ~PMACZILOG_FLAG_REGS_HELD;
	}

	if (ZS_TX_STOPPED(uap)) {
		uap->flags &= ~PMACZILOG_FLAG_TX_STOPPED;
		goto ack_tx_int;
	}

	/* Under some circumstances, we see interrupts reported for
	 * a closed channel. The interrupt mask in R1 is clear, but
	 * R3 still signals the interrupts and we see them when taking
	 * an interrupt for the other channel (this could be a qemu
	 * bug but since the ESCC doc doesn't specify precsiely whether
	 * R3 interrup status bits are masked by R1 interrupt enable
	 * bits, better safe than sorry). --BenH.
	 */
	if (!ZS_IS_OPEN(uap))
		goto ack_tx_int;

	if (uap->port.x_char) {
		uap->flags |= PMACZILOG_FLAG_TX_ACTIVE;
		write_zsdata(uap, uap->port.x_char);
		zssync(uap);
		uap->port.icount.tx++;
		uap->port.x_char = 0;
		return;
	}

	if (uap->port.state == NULL)
		goto ack_tx_int;
	xmit = &uap->port.state->xmit;
	if (uart_circ_empty(xmit)) {
		uart_write_wakeup(&uap->port);
		goto ack_tx_int;
	}
	if (uart_tx_stopped(&uap->port))
		goto ack_tx_int;

	uap->flags |= PMACZILOG_FLAG_TX_ACTIVE;
	write_zsdata(uap, xmit->buf[xmit->tail]);
	zssync(uap);

	xmit->tail = (xmit->tail + 1) & (UART_XMIT_SIZE - 1);
	uap->port.icount.tx++;

	if (uart_circ_chars_pending(xmit) < WAKEUP_CHARS)
		uart_write_wakeup(&uap->port);

	return;

ack_tx_int:
	write_zsreg(uap, R0, RES_Tx_P);
	zssync(uap);
}

/* Hrm... we register that twice, fixme later.... */
static irqreturn_t pmz_interrupt(int irq, void *dev_id)
{
	struct uart_pmac_port *uap = dev_id;
	struct uart_pmac_port *uap_a;
	struct uart_pmac_port *uap_b;
	int rc = IRQ_NONE;
	struct tty_struct *tty;
	u8 r3;

	uap_a = pmz_get_port_A(uap);
	uap_b = uap_a->mate;

	spin_lock(&uap_a->port.lock);
	r3 = read_zsreg(uap_a, R3);

#ifdef DEBUG_HARD
	pmz_debug("irq, r3: %x\n", r3);
#endif
	/* Channel A */
	tty = NULL;
	if (r3 & (CHAEXT | CHATxIP | CHARxIP)) {
		write_zsreg(uap_a, R0, RES_H_IUS);
		zssync(uap_a);		
		if (r3 & CHAEXT)
			pmz_status_handle(uap_a);
		if (r3 & CHARxIP)
			tty = pmz_receive_chars(uap_a);
		if (r3 & CHATxIP)
			pmz_transmit_chars(uap_a);
		rc = IRQ_HANDLED;
	}
	spin_unlock(&uap_a->port.lock);
	if (tty != NULL)
		tty_flip_buffer_push(tty);

	if (uap_b->node == NULL)
		goto out;

	spin_lock(&uap_b->port.lock);
	tty = NULL;
	if (r3 & (CHBEXT | CHBTxIP | CHBRxIP)) {
		write_zsreg(uap_b, R0, RES_H_IUS);
		zssync(uap_b);
		if (r3 & CHBEXT)
			pmz_status_handle(uap_b);
		if (r3 & CHBRxIP)
			tty = pmz_receive_chars(uap_b);
		if (r3 & CHBTxIP)
			pmz_transmit_chars(uap_b);
		rc = IRQ_HANDLED;
	}
	spin_unlock(&uap_b->port.lock);
	if (tty != NULL)
		tty_flip_buffer_push(tty);

 out:
#ifdef DEBUG_HARD
	pmz_debug("irq done.\n");
#endif
	return rc;
}

/*
 * Peek the status register, lock not held by caller
 */
static inline u8 pmz_peek_status(struct uart_pmac_port *uap)
{
	unsigned long flags;
	u8 status;
	
	spin_lock_irqsave(&uap->port.lock, flags);
	status = read_zsreg(uap, R0);
	spin_unlock_irqrestore(&uap->port.lock, flags);

	return status;
}

/* 
 * Check if transmitter is empty
 * The port lock is not held.
 */
static unsigned int pmz_tx_empty(struct uart_port *port)
{
	struct uart_pmac_port *uap = to_pmz(port);
	unsigned char status;

	if (ZS_IS_ASLEEP(uap) || uap->node == NULL)
		return TIOCSER_TEMT;

	status = pmz_peek_status(to_pmz(port));
	if (status & Tx_BUF_EMP)
		return TIOCSER_TEMT;
	return 0;
}

/* 
 * Set Modem Control (RTS & DTR) bits
 * The port lock is held and interrupts are disabled.
 * Note: Shall we really filter out RTS on external ports or
 * should that be dealt at higher level only ?
 */
static void pmz_set_mctrl(struct uart_port *port, unsigned int mctrl)
{
	struct uart_pmac_port *uap = to_pmz(port);
	unsigned char set_bits, clear_bits;

        /* Do nothing for irda for now... */
	if (ZS_IS_IRDA(uap))
		return;
	/* We get called during boot with a port not up yet */
	if (ZS_IS_ASLEEP(uap) ||
	    !(ZS_IS_OPEN(uap) || ZS_IS_CONS(uap)))
		return;

	set_bits = clear_bits = 0;

	if (ZS_IS_INTMODEM(uap)) {
		if (mctrl & TIOCM_RTS)
			set_bits |= RTS;
		else
			clear_bits |= RTS;
	}
	if (mctrl & TIOCM_DTR)
		set_bits |= DTR;
	else
		clear_bits |= DTR;

	/* NOTE: Not subject to 'transmitter active' rule.  */ 
	uap->curregs[R5] |= set_bits;
	uap->curregs[R5] &= ~clear_bits;
	if (ZS_IS_ASLEEP(uap))
		return;
	write_zsreg(uap, R5, uap->curregs[R5]);
	pmz_debug("pmz_set_mctrl: set bits: %x, clear bits: %x -> %x\n",
		  set_bits, clear_bits, uap->curregs[R5]);
	zssync(uap);
}

/* 
 * Get Modem Control bits (only the input ones, the core will
 * or that with a cached value of the control ones)
 * The port lock is held and interrupts are disabled.
 */
static unsigned int pmz_get_mctrl(struct uart_port *port)
{
	struct uart_pmac_port *uap = to_pmz(port);
	unsigned char status;
	unsigned int ret;

	if (ZS_IS_ASLEEP(uap) || uap->node == NULL)
		return 0;

	status = read_zsreg(uap, R0);

	ret = 0;
	if (status & DCD)
		ret |= TIOCM_CAR;
	if (status & SYNC_HUNT)
		ret |= TIOCM_DSR;
	if (!(status & CTS))
		ret |= TIOCM_CTS;

	return ret;
}

/* 
 * Stop TX side. Dealt like sunzilog at next Tx interrupt,
 * though for DMA, we will have to do a bit more.
 * The port lock is held and interrupts are disabled.
 */
static void pmz_stop_tx(struct uart_port *port)
{
	to_pmz(port)->flags |= PMACZILOG_FLAG_TX_STOPPED;
}

/* 
 * Kick the Tx side.
 * The port lock is held and interrupts are disabled.
 */
static void pmz_start_tx(struct uart_port *port)
{
	struct uart_pmac_port *uap = to_pmz(port);
	unsigned char status;

	pmz_debug("pmz: start_tx()\n");

	uap->flags |= PMACZILOG_FLAG_TX_ACTIVE;
	uap->flags &= ~PMACZILOG_FLAG_TX_STOPPED;

	if (ZS_IS_ASLEEP(uap) || uap->node == NULL)
		return;

	status = read_zsreg(uap, R0);

	/* TX busy?  Just wait for the TX done interrupt.  */
	if (!(status & Tx_BUF_EMP))
		return;

	/* Send the first character to jump-start the TX done
	 * IRQ sending engine.
	 */
	if (port->x_char) {
		write_zsdata(uap, port->x_char);
		zssync(uap);
		port->icount.tx++;
		port->x_char = 0;
	} else {
		struct circ_buf *xmit = &port->state->xmit;

		write_zsdata(uap, xmit->buf[xmit->tail]);
		zssync(uap);
		xmit->tail = (xmit->tail + 1) & (UART_XMIT_SIZE - 1);
		port->icount.tx++;

		if (uart_circ_chars_pending(xmit) < WAKEUP_CHARS)
			uart_write_wakeup(&uap->port);
	}
	pmz_debug("pmz: start_tx() done.\n");
}

/* 
 * Stop Rx side, basically disable emitting of
 * Rx interrupts on the port. We don't disable the rx
 * side of the chip proper though
 * The port lock is held.
 */
static void pmz_stop_rx(struct uart_port *port)
{
	struct uart_pmac_port *uap = to_pmz(port);

	if (ZS_IS_ASLEEP(uap) || uap->node == NULL)
		return;

	pmz_debug("pmz: stop_rx()()\n");

	/* Disable all RX interrupts.  */
	uap->curregs[R1] &= ~RxINT_MASK;
	pmz_maybe_update_regs(uap);

	pmz_debug("pmz: stop_rx() done.\n");
}

/* 
 * Enable modem status change interrupts
 * The port lock is held.
 */
static void pmz_enable_ms(struct uart_port *port)
{
	struct uart_pmac_port *uap = to_pmz(port);
	unsigned char new_reg;

	if (ZS_IS_IRDA(uap) || uap->node == NULL)
		return;
	new_reg = uap->curregs[R15] | (DCDIE | SYNCIE | CTSIE);
	if (new_reg != uap->curregs[R15]) {
		uap->curregs[R15] = new_reg;

		if (ZS_IS_ASLEEP(uap))
			return;
		/* NOTE: Not subject to 'transmitter active' rule. */
		write_zsreg(uap, R15, uap->curregs[R15]);
	}
}

/* 
 * Control break state emission
 * The port lock is not held.
 */
static void pmz_break_ctl(struct uart_port *port, int break_state)
{
	struct uart_pmac_port *uap = to_pmz(port);
	unsigned char set_bits, clear_bits, new_reg;
	unsigned long flags;

	if (uap->node == NULL)
		return;
	set_bits = clear_bits = 0;

	if (break_state)
		set_bits |= SND_BRK;
	else
		clear_bits |= SND_BRK;

	spin_lock_irqsave(&port->lock, flags);

	new_reg = (uap->curregs[R5] | set_bits) & ~clear_bits;
	if (new_reg != uap->curregs[R5]) {
		uap->curregs[R5] = new_reg;

		/* NOTE: Not subject to 'transmitter active' rule. */
		if (ZS_IS_ASLEEP(uap))
			return;
		write_zsreg(uap, R5, uap->curregs[R5]);
	}

	spin_unlock_irqrestore(&port->lock, flags);
}

#ifdef CONFIG_PPC_PMAC

/*
 * Turn power on or off to the SCC and associated stuff
 * (port drivers, modem, IR port, etc.)
 * Returns the number of milliseconds we should wait before
 * trying to use the port.
 */
static int pmz_set_scc_power(struct uart_pmac_port *uap, int state)
{
	int delay = 0;
	int rc;

	if (state) {
		rc = pmac_call_feature(
			PMAC_FTR_SCC_ENABLE, uap->node, uap->port_type, 1);
		pmz_debug("port power on result: %d\n", rc);
		if (ZS_IS_INTMODEM(uap)) {
			rc = pmac_call_feature(
				PMAC_FTR_MODEM_ENABLE, uap->node, 0, 1);
			delay = 2500;	/* wait for 2.5s before using */
			pmz_debug("modem power result: %d\n", rc);
		}
	} else {
		/* TODO: Make that depend on a timer, don't power down
		 * immediately
		 */
		if (ZS_IS_INTMODEM(uap)) {
			rc = pmac_call_feature(
				PMAC_FTR_MODEM_ENABLE, uap->node, 0, 0);
			pmz_debug("port power off result: %d\n", rc);
		}
		pmac_call_feature(PMAC_FTR_SCC_ENABLE, uap->node, uap->port_type, 0);
	}
	return delay;
}

#else

static int pmz_set_scc_power(struct uart_pmac_port *uap, int state)
{
	return 0;
}

#endif /* !CONFIG_PPC_PMAC */

/*
 * FixZeroBug....Works around a bug in the SCC receving channel.
 * Inspired from Darwin code, 15 Sept. 2000  -DanM
 *
 * The following sequence prevents a problem that is seen with O'Hare ASICs
 * (most versions -- also with some Heathrow and Hydra ASICs) where a zero
 * at the input to the receiver becomes 'stuck' and locks up the receiver.
 * This problem can occur as a result of a zero bit at the receiver input
 * coincident with any of the following events:
 *
 *	The SCC is initialized (hardware or software).
 *	A framing error is detected.
 *	The clocking option changes from synchronous or X1 asynchronous
 *		clocking to X16, X32, or X64 asynchronous clocking.
 *	The decoding mode is changed among NRZ, NRZI, FM0, or FM1.
 *
 * This workaround attempts to recover from the lockup condition by placing
 * the SCC in synchronous loopback mode with a fast clock before programming
 * any of the asynchronous modes.
 */
static void pmz_fix_zero_bug_scc(struct uart_pmac_port *uap)
{
	write_zsreg(uap, 9, ZS_IS_CHANNEL_A(uap) ? CHRA : CHRB);
	zssync(uap);
	udelay(10);
	write_zsreg(uap, 9, (ZS_IS_CHANNEL_A(uap) ? CHRA : CHRB) | NV);
	zssync(uap);

	write_zsreg(uap, 4, X1CLK | MONSYNC);
	write_zsreg(uap, 3, Rx8);
	write_zsreg(uap, 5, Tx8 | RTS);
	write_zsreg(uap, 9, NV);	/* Didn't we already do this? */
	write_zsreg(uap, 11, RCBR | TCBR);
	write_zsreg(uap, 12, 0);
	write_zsreg(uap, 13, 0);
	write_zsreg(uap, 14, (LOOPBAK | BRSRC));
	write_zsreg(uap, 14, (LOOPBAK | BRSRC | BRENAB));
	write_zsreg(uap, 3, Rx8 | RxENABLE);
	write_zsreg(uap, 0, RES_EXT_INT);
	write_zsreg(uap, 0, RES_EXT_INT);
	write_zsreg(uap, 0, RES_EXT_INT);	/* to kill some time */

	/* The channel should be OK now, but it is probably receiving
	 * loopback garbage.
	 * Switch to asynchronous mode, disable the receiver,
	 * and discard everything in the receive buffer.
	 */
	write_zsreg(uap, 9, NV);
	write_zsreg(uap, 4, X16CLK | SB_MASK);
	write_zsreg(uap, 3, Rx8);

	while (read_zsreg(uap, 0) & Rx_CH_AV) {
		(void)read_zsreg(uap, 8);
		write_zsreg(uap, 0, RES_EXT_INT);
		write_zsreg(uap, 0, ERR_RES);
	}
}

/*
 * Real startup routine, powers up the hardware and sets up
 * the SCC. Returns a delay in ms where you need to wait before
 * actually using the port, this is typically the internal modem
 * powerup delay. This routine expect the lock to be taken.
 */
static int __pmz_startup(struct uart_pmac_port *uap)
{
	int pwr_delay = 0;

	memset(&uap->curregs, 0, sizeof(uap->curregs));

	/* Power up the SCC & underlying hardware (modem/irda) */
	pwr_delay = pmz_set_scc_power(uap, 1);

	/* Nice buggy HW ... */
	pmz_fix_zero_bug_scc(uap);

	/* Reset the channel */
	uap->curregs[R9] = 0;
	write_zsreg(uap, 9, ZS_IS_CHANNEL_A(uap) ? CHRA : CHRB);
	zssync(uap);
	udelay(10);
	write_zsreg(uap, 9, 0);
	zssync(uap);

	/* Clear the interrupt registers */
	write_zsreg(uap, R1, 0);
	write_zsreg(uap, R0, ERR_RES);
	write_zsreg(uap, R0, ERR_RES);
	write_zsreg(uap, R0, RES_H_IUS);
	write_zsreg(uap, R0, RES_H_IUS);

	/* Setup some valid baud rate */
	uap->curregs[R4] = X16CLK | SB1;
	uap->curregs[R3] = Rx8;
	uap->curregs[R5] = Tx8 | RTS;
	if (!ZS_IS_IRDA(uap))
		uap->curregs[R5] |= DTR;
	uap->curregs[R12] = 0;
	uap->curregs[R13] = 0;
	uap->curregs[R14] = BRENAB;

	/* Clear handshaking, enable BREAK interrupts */
	uap->curregs[R15] = BRKIE;

	/* Master interrupt enable */
	uap->curregs[R9] |= NV | MIE;

	pmz_load_zsregs(uap, uap->curregs);

	/* Enable receiver and transmitter.  */
	write_zsreg(uap, R3, uap->curregs[R3] |= RxENABLE);
	write_zsreg(uap, R5, uap->curregs[R5] |= TxENABLE);

	/* Remember status for DCD/CTS changes */
	uap->prev_status = read_zsreg(uap, R0);

	return pwr_delay;
}

static void pmz_irda_reset(struct uart_pmac_port *uap)
{
	uap->curregs[R5] |= DTR;
	write_zsreg(uap, R5, uap->curregs[R5]);
	zssync(uap);
	mdelay(110);
	uap->curregs[R5] &= ~DTR;
	write_zsreg(uap, R5, uap->curregs[R5]);
	zssync(uap);
	mdelay(10);
}

/*
 * This is the "normal" startup routine, using the above one
 * wrapped with the lock and doing a schedule delay
 */
static int pmz_startup(struct uart_port *port)
{
	struct uart_pmac_port *uap = to_pmz(port);
	unsigned long flags;
	int pwr_delay = 0;

	pmz_debug("pmz: startup()\n");

	if (ZS_IS_ASLEEP(uap))
		return -EAGAIN;
	if (uap->node == NULL)
		return -ENODEV;

	mutex_lock(&pmz_irq_mutex);

	uap->flags |= PMACZILOG_FLAG_IS_OPEN;

	/* A console is never powered down. Else, power up and
	 * initialize the chip
	 */
	if (!ZS_IS_CONS(uap)) {
		spin_lock_irqsave(&port->lock, flags);
		pwr_delay = __pmz_startup(uap);
		spin_unlock_irqrestore(&port->lock, flags);
	}	

	pmz_get_port_A(uap)->flags |= PMACZILOG_FLAG_IS_IRQ_ON;
	if (request_irq(uap->port.irq, pmz_interrupt, IRQF_SHARED,
			"SCC", uap)) {
		pmz_error("Unable to register zs interrupt handler.\n");
		pmz_set_scc_power(uap, 0);
		mutex_unlock(&pmz_irq_mutex);
		return -ENXIO;
	}

	mutex_unlock(&pmz_irq_mutex);

	/* Right now, we deal with delay by blocking here, I'll be
	 * smarter later on
	 */
	if (pwr_delay != 0) {
		pmz_debug("pmz: delaying %d ms\n", pwr_delay);
		msleep(pwr_delay);
	}

	/* IrDA reset is done now */
	if (ZS_IS_IRDA(uap))
		pmz_irda_reset(uap);

	/* Enable interrupts emission from the chip */
	spin_lock_irqsave(&port->lock, flags);
	uap->curregs[R1] |= INT_ALL_Rx | TxINT_ENAB;
	if (!ZS_IS_EXTCLK(uap))
		uap->curregs[R1] |= EXT_INT_ENAB;
	write_zsreg(uap, R1, uap->curregs[R1]);
	spin_unlock_irqrestore(&port->lock, flags);

	pmz_debug("pmz: startup() done.\n");

	return 0;
}

static void pmz_shutdown(struct uart_port *port)
{
	struct uart_pmac_port *uap = to_pmz(port);
	unsigned long flags;

	pmz_debug("pmz: shutdown()\n");

	if (uap->node == NULL)
		return;

	mutex_lock(&pmz_irq_mutex);

	/* Release interrupt handler */
	free_irq(uap->port.irq, uap);

	spin_lock_irqsave(&port->lock, flags);

	uap->flags &= ~PMACZILOG_FLAG_IS_OPEN;

	if (!ZS_IS_OPEN(uap->mate))
		pmz_get_port_A(uap)->flags &= ~PMACZILOG_FLAG_IS_IRQ_ON;

	/* Disable interrupts */
	if (!ZS_IS_ASLEEP(uap)) {
		uap->curregs[R1] &= ~(EXT_INT_ENAB | TxINT_ENAB | RxINT_MASK);
		write_zsreg(uap, R1, uap->curregs[R1]);
		zssync(uap);
	}

	if (ZS_IS_CONS(uap) || ZS_IS_ASLEEP(uap)) {
		spin_unlock_irqrestore(&port->lock, flags);
		mutex_unlock(&pmz_irq_mutex);
		return;
	}

	/* Disable receiver and transmitter.  */
	uap->curregs[R3] &= ~RxENABLE;
	uap->curregs[R5] &= ~TxENABLE;

	/* Disable all interrupts and BRK assertion.  */
	uap->curregs[R5] &= ~SND_BRK;
	pmz_maybe_update_regs(uap);

	/* Shut the chip down */
	pmz_set_scc_power(uap, 0);

	spin_unlock_irqrestore(&port->lock, flags);

	mutex_unlock(&pmz_irq_mutex);

	pmz_debug("pmz: shutdown() done.\n");
}

/* Shared by TTY driver and serial console setup.  The port lock is held
 * and local interrupts are disabled.
 */
static void pmz_convert_to_zs(struct uart_pmac_port *uap, unsigned int cflag,
			      unsigned int iflag, unsigned long baud)
{
	int brg;

	/* Switch to external clocking for IrDA high clock rates. That
	 * code could be re-used for Midi interfaces with different
	 * multipliers
	 */
	if (baud >= 115200 && ZS_IS_IRDA(uap)) {
		uap->curregs[R4] = X1CLK;
		uap->curregs[R11] = RCTRxCP | TCTRxCP;
		uap->curregs[R14] = 0; /* BRG off */
		uap->curregs[R12] = 0;
		uap->curregs[R13] = 0;
		uap->flags |= PMACZILOG_FLAG_IS_EXTCLK;
	} else {
		switch (baud) {
		case ZS_CLOCK/16:	/* 230400 */
			uap->curregs[R4] = X16CLK;
			uap->curregs[R11] = 0;
			uap->curregs[R14] = 0;
			break;
		case ZS_CLOCK/32:	/* 115200 */
			uap->curregs[R4] = X32CLK;
			uap->curregs[R11] = 0;
			uap->curregs[R14] = 0;
			break;
		default:
			uap->curregs[R4] = X16CLK;
			uap->curregs[R11] = TCBR | RCBR;
			brg = BPS_TO_BRG(baud, ZS_CLOCK / 16);
			uap->curregs[R12] = (brg & 255);
			uap->curregs[R13] = ((brg >> 8) & 255);
			uap->curregs[R14] = BRENAB;
		}
		uap->flags &= ~PMACZILOG_FLAG_IS_EXTCLK;
	}

	/* Character size, stop bits, and parity. */
	uap->curregs[3] &= ~RxN_MASK;
	uap->curregs[5] &= ~TxN_MASK;

	switch (cflag & CSIZE) {
	case CS5:
		uap->curregs[3] |= Rx5;
		uap->curregs[5] |= Tx5;
		uap->parity_mask = 0x1f;
		break;
	case CS6:
		uap->curregs[3] |= Rx6;
		uap->curregs[5] |= Tx6;
		uap->parity_mask = 0x3f;
		break;
	case CS7:
		uap->curregs[3] |= Rx7;
		uap->curregs[5] |= Tx7;
		uap->parity_mask = 0x7f;
		break;
	case CS8:
	default:
		uap->curregs[3] |= Rx8;
		uap->curregs[5] |= Tx8;
		uap->parity_mask = 0xff;
		break;
	};
	uap->curregs[4] &= ~(SB_MASK);
	if (cflag & CSTOPB)
		uap->curregs[4] |= SB2;
	else
		uap->curregs[4] |= SB1;
	if (cflag & PARENB)
		uap->curregs[4] |= PAR_ENAB;
	else
		uap->curregs[4] &= ~PAR_ENAB;
	if (!(cflag & PARODD))
		uap->curregs[4] |= PAR_EVEN;
	else
		uap->curregs[4] &= ~PAR_EVEN;

	uap->port.read_status_mask = Rx_OVR;
	if (iflag & INPCK)
		uap->port.read_status_mask |= CRC_ERR | PAR_ERR;
	if (iflag & (BRKINT | PARMRK))
		uap->port.read_status_mask |= BRK_ABRT;

	uap->port.ignore_status_mask = 0;
	if (iflag & IGNPAR)
		uap->port.ignore_status_mask |= CRC_ERR | PAR_ERR;
	if (iflag & IGNBRK) {
		uap->port.ignore_status_mask |= BRK_ABRT;
		if (iflag & IGNPAR)
			uap->port.ignore_status_mask |= Rx_OVR;
	}

	if ((cflag & CREAD) == 0)
		uap->port.ignore_status_mask = 0xff;
}


/*
 * Set the irda codec on the imac to the specified baud rate.
 */
static void pmz_irda_setup(struct uart_pmac_port *uap, unsigned long *baud)
{
	u8 cmdbyte;
	int t, version;

	switch (*baud) {
	/* SIR modes */
	case 2400:
		cmdbyte = 0x53;
		break;
	case 4800:
		cmdbyte = 0x52;
		break;
	case 9600:
		cmdbyte = 0x51;
		break;
	case 19200:
		cmdbyte = 0x50;
		break;
	case 38400:
		cmdbyte = 0x4f;
		break;
	case 57600:
		cmdbyte = 0x4e;
		break;
	case 115200:
		cmdbyte = 0x4d;
		break;
	/* The FIR modes aren't really supported at this point, how
	 * do we select the speed ? via the FCR on KeyLargo ?
	 */
	case 1152000:
		cmdbyte = 0;
		break;
	case 4000000:
		cmdbyte = 0;
		break;
	default: /* 9600 */
		cmdbyte = 0x51;
		*baud = 9600;
		break;
	}

	/* Wait for transmitter to drain */
	t = 10000;
	while ((read_zsreg(uap, R0) & Tx_BUF_EMP) == 0
	       || (read_zsreg(uap, R1) & ALL_SNT) == 0) {
		if (--t <= 0) {
			pmz_error("transmitter didn't drain\n");
			return;
		}
		udelay(10);
	}

	/* Drain the receiver too */
	t = 100;
	(void)read_zsdata(uap);
	(void)read_zsdata(uap);
	(void)read_zsdata(uap);
	mdelay(10);
	while (read_zsreg(uap, R0) & Rx_CH_AV) {
		read_zsdata(uap);
		mdelay(10);
		if (--t <= 0) {
			pmz_error("receiver didn't drain\n");
			return;
		}
	}

	/* Switch to command mode */
	uap->curregs[R5] |= DTR;
	write_zsreg(uap, R5, uap->curregs[R5]);
	zssync(uap);
	mdelay(1);

	/* Switch SCC to 19200 */
	pmz_convert_to_zs(uap, CS8, 0, 19200);		
	pmz_load_zsregs(uap, uap->curregs);
	mdelay(1);

	/* Write get_version command byte */
	write_zsdata(uap, 1);
	t = 5000;
	while ((read_zsreg(uap, R0) & Rx_CH_AV) == 0) {
		if (--t <= 0) {
			pmz_error("irda_setup timed out on get_version byte\n");
			goto out;
		}
		udelay(10);
	}
	version = read_zsdata(uap);

	if (version < 4) {
		pmz_info("IrDA: dongle version %d not supported\n", version);
		goto out;
	}

	/* Send speed mode */
	write_zsdata(uap, cmdbyte);
	t = 5000;
	while ((read_zsreg(uap, R0) & Rx_CH_AV) == 0) {
		if (--t <= 0) {
			pmz_error("irda_setup timed out on speed mode byte\n");
			goto out;
		}
		udelay(10);
	}
	t = read_zsdata(uap);
	if (t != cmdbyte)
		pmz_error("irda_setup speed mode byte = %x (%x)\n", t, cmdbyte);

	pmz_info("IrDA setup for %ld bps, dongle version: %d\n",
		 *baud, version);

	(void)read_zsdata(uap);
	(void)read_zsdata(uap);
	(void)read_zsdata(uap);

 out:
	/* Switch back to data mode */
	uap->curregs[R5] &= ~DTR;
	write_zsreg(uap, R5, uap->curregs[R5]);
	zssync(uap);

	(void)read_zsdata(uap);
	(void)read_zsdata(uap);
	(void)read_zsdata(uap);
}


static void __pmz_set_termios(struct uart_port *port, struct ktermios *termios,
			      struct ktermios *old)
{
	struct uart_pmac_port *uap = to_pmz(port);
	unsigned long baud;

	pmz_debug("pmz: set_termios()\n");

	if (ZS_IS_ASLEEP(uap))
		return;

	memcpy(&uap->termios_cache, termios, sizeof(struct ktermios));

	/* XXX Check which revs of machines actually allow 1 and 4Mb speeds
	 * on the IR dongle. Note that the IRTTY driver currently doesn't know
	 * about the FIR mode and high speed modes. So these are unused. For
	 * implementing proper support for these, we should probably add some
	 * DMA as well, at least on the Rx side, which isn't a simple thing
	 * at this point.
	 */
	if (ZS_IS_IRDA(uap)) {
		/* Calc baud rate */
		baud = uart_get_baud_rate(port, termios, old, 1200, 4000000);
		pmz_debug("pmz: switch IRDA to %ld bauds\n", baud);
		/* Cet the irda codec to the right rate */
		pmz_irda_setup(uap, &baud);
		/* Set final baud rate */
		pmz_convert_to_zs(uap, termios->c_cflag, termios->c_iflag, baud);
		pmz_load_zsregs(uap, uap->curregs);
		zssync(uap);
	} else {
		baud = uart_get_baud_rate(port, termios, old, 1200, 230400);
		pmz_convert_to_zs(uap, termios->c_cflag, termios->c_iflag, baud);
		/* Make sure modem status interrupts are correctly configured */
		if (UART_ENABLE_MS(&uap->port, termios->c_cflag)) {
			uap->curregs[R15] |= DCDIE | SYNCIE | CTSIE;
			uap->flags |= PMACZILOG_FLAG_MODEM_STATUS;
		} else {
			uap->curregs[R15] &= ~(DCDIE | SYNCIE | CTSIE);
			uap->flags &= ~PMACZILOG_FLAG_MODEM_STATUS;
		}

		/* Load registers to the chip */
		pmz_maybe_update_regs(uap);
	}
	uart_update_timeout(port, termios->c_cflag, baud);

	pmz_debug("pmz: set_termios() done.\n");
}

/* The port lock is not held.  */
static void pmz_set_termios(struct uart_port *port, struct ktermios *termios,
			    struct ktermios *old)
{
	struct uart_pmac_port *uap = to_pmz(port);
	unsigned long flags;

	spin_lock_irqsave(&port->lock, flags);	

	/* Disable IRQs on the port */
	uap->curregs[R1] &= ~(EXT_INT_ENAB | TxINT_ENAB | RxINT_MASK);
	write_zsreg(uap, R1, uap->curregs[R1]);

	/* Setup new port configuration */
	__pmz_set_termios(port, termios, old);

	/* Re-enable IRQs on the port */
	if (ZS_IS_OPEN(uap)) {
		uap->curregs[R1] |= INT_ALL_Rx | TxINT_ENAB;
		if (!ZS_IS_EXTCLK(uap))
			uap->curregs[R1] |= EXT_INT_ENAB;
		write_zsreg(uap, R1, uap->curregs[R1]);
	}
	spin_unlock_irqrestore(&port->lock, flags);
}

static const char *pmz_type(struct uart_port *port)
{
	struct uart_pmac_port *uap = to_pmz(port);

	if (ZS_IS_IRDA(uap))
		return "Z85c30 ESCC - Infrared port";
	else if (ZS_IS_INTMODEM(uap))
		return "Z85c30 ESCC - Internal modem";
	return "Z85c30 ESCC - Serial port";
}

/* We do not request/release mappings of the registers here, this
 * happens at early serial probe time.
 */
static void pmz_release_port(struct uart_port *port)
{
}

static int pmz_request_port(struct uart_port *port)
{
	return 0;
}

/* These do not need to do anything interesting either.  */
static void pmz_config_port(struct uart_port *port, int flags)
{
}

/* We do not support letting the user mess with the divisor, IRQ, etc. */
static int pmz_verify_port(struct uart_port *port, struct serial_struct *ser)
{
	return -EINVAL;
}

#ifdef CONFIG_CONSOLE_POLL

static int pmz_poll_get_char(struct uart_port *port)
{
	struct uart_pmac_port *uap = (struct uart_pmac_port *)port;

	while ((read_zsreg(uap, R0) & Rx_CH_AV) == 0)
		udelay(5);
	return read_zsdata(uap);
}

static void pmz_poll_put_char(struct uart_port *port, unsigned char c)
{
	struct uart_pmac_port *uap = (struct uart_pmac_port *)port;

	/* Wait for the transmit buffer to empty. */
	while ((read_zsreg(uap, R0) & Tx_BUF_EMP) == 0)
		udelay(5);
	write_zsdata(uap, c);
}

#endif /* CONFIG_CONSOLE_POLL */

static struct uart_ops pmz_pops = {
	.tx_empty	=	pmz_tx_empty,
	.set_mctrl	=	pmz_set_mctrl,
	.get_mctrl	=	pmz_get_mctrl,
	.stop_tx	=	pmz_stop_tx,
	.start_tx	=	pmz_start_tx,
	.stop_rx	=	pmz_stop_rx,
	.enable_ms	=	pmz_enable_ms,
	.break_ctl	=	pmz_break_ctl,
	.startup	=	pmz_startup,
	.shutdown	=	pmz_shutdown,
	.set_termios	=	pmz_set_termios,
	.type		=	pmz_type,
	.release_port	=	pmz_release_port,
	.request_port	=	pmz_request_port,
	.config_port	=	pmz_config_port,
	.verify_port	=	pmz_verify_port,
#ifdef CONFIG_CONSOLE_POLL
	.poll_get_char	=	pmz_poll_get_char,
	.poll_put_char	=	pmz_poll_put_char,
#endif
};

#ifdef CONFIG_PPC_PMAC

/*
 * Setup one port structure after probing, HW is down at this point,
 * Unlike sunzilog, we don't need to pre-init the spinlock as we don't
 * register our console before uart_add_one_port() is called
 */
static int __init pmz_init_port(struct uart_pmac_port *uap)
{
	struct device_node *np = uap->node;
	const char *conn;
	const struct slot_names_prop {
		int	count;
		char	name[1];
	} *slots;
	int len;
	struct resource r_ports, r_rxdma, r_txdma;

	/*
	 * Request & map chip registers
	 */
	if (of_address_to_resource(np, 0, &r_ports))
		return -ENODEV;
	uap->port.mapbase = r_ports.start;
	uap->port.membase = ioremap(uap->port.mapbase, 0x1000);

	uap->control_reg = uap->port.membase;
	uap->data_reg = uap->control_reg + 0x10;
	
	/*
	 * Request & map DBDMA registers
	 */
#ifdef HAS_DBDMA
	if (of_address_to_resource(np, 1, &r_txdma) == 0 &&
	    of_address_to_resource(np, 2, &r_rxdma) == 0)
		uap->flags |= PMACZILOG_FLAG_HAS_DMA;
#else
	memset(&r_txdma, 0, sizeof(struct resource));
	memset(&r_rxdma, 0, sizeof(struct resource));
#endif	
	if (ZS_HAS_DMA(uap)) {
		uap->tx_dma_regs = ioremap(r_txdma.start, 0x100);
		if (uap->tx_dma_regs == NULL) {	
			uap->flags &= ~PMACZILOG_FLAG_HAS_DMA;
			goto no_dma;
		}
		uap->rx_dma_regs = ioremap(r_rxdma.start, 0x100);
		if (uap->rx_dma_regs == NULL) {	
			iounmap(uap->tx_dma_regs);
			uap->tx_dma_regs = NULL;
			uap->flags &= ~PMACZILOG_FLAG_HAS_DMA;
			goto no_dma;
		}
		uap->tx_dma_irq = irq_of_parse_and_map(np, 1);
		uap->rx_dma_irq = irq_of_parse_and_map(np, 2);
	}
no_dma:

	/*
	 * Detect port type
	 */
	if (of_device_is_compatible(np, "cobalt"))
		uap->flags |= PMACZILOG_FLAG_IS_INTMODEM;
	conn = of_get_property(np, "AAPL,connector", &len);
	if (conn && (strcmp(conn, "infrared") == 0))
		uap->flags |= PMACZILOG_FLAG_IS_IRDA;
	uap->port_type = PMAC_SCC_ASYNC;
	/* 1999 Powerbook G3 has slot-names property instead */
	slots = of_get_property(np, "slot-names", &len);
	if (slots && slots->count > 0) {
		if (strcmp(slots->name, "IrDA") == 0)
			uap->flags |= PMACZILOG_FLAG_IS_IRDA;
		else if (strcmp(slots->name, "Modem") == 0)
			uap->flags |= PMACZILOG_FLAG_IS_INTMODEM;
	}
	if (ZS_IS_IRDA(uap))
		uap->port_type = PMAC_SCC_IRDA;
	if (ZS_IS_INTMODEM(uap)) {
		struct device_node* i2c_modem =
			of_find_node_by_name(NULL, "i2c-modem");
		if (i2c_modem) {
			const char* mid =
				of_get_property(i2c_modem, "modem-id", NULL);
			if (mid) switch(*mid) {
			case 0x04 :
			case 0x05 :
			case 0x07 :
			case 0x08 :
			case 0x0b :
			case 0x0c :
				uap->port_type = PMAC_SCC_I2S1;
			}
			printk(KERN_INFO "pmac_zilog: i2c-modem detected, id: %d\n",
				mid ? (*mid) : 0);
			of_node_put(i2c_modem);
		} else {
			printk(KERN_INFO "pmac_zilog: serial modem detected\n");
		}
	}

	/*
	 * Init remaining bits of "port" structure
	 */
	uap->port.iotype = UPIO_MEM;
	uap->port.irq = irq_of_parse_and_map(np, 0);
	uap->port.uartclk = ZS_CLOCK;
	uap->port.fifosize = 1;
	uap->port.ops = &pmz_pops;
	uap->port.type = PORT_PMAC_ZILOG;
	uap->port.flags = 0;

	/*
	 * Fixup for the port on Gatwick for which the device-tree has
	 * missing interrupts. Normally, the macio_dev would contain
	 * fixed up interrupt info, but we use the device-tree directly
	 * here due to early probing so we need the fixup too.
	 */
	if (uap->port.irq == NO_IRQ &&
	    np->parent && np->parent->parent &&
	    of_device_is_compatible(np->parent->parent, "gatwick")) {
		/* IRQs on gatwick are offset by 64 */
		uap->port.irq = irq_create_mapping(NULL, 64 + 15);
		uap->tx_dma_irq = irq_create_mapping(NULL, 64 + 4);
		uap->rx_dma_irq = irq_create_mapping(NULL, 64 + 5);
	}

	/* Setup some valid baud rate information in the register
	 * shadows so we don't write crap there before baud rate is
	 * first initialized.
	 */
	pmz_convert_to_zs(uap, CS8, 0, 9600);

	return 0;
}

/*
 * Get rid of a port on module removal
 */
static void pmz_dispose_port(struct uart_pmac_port *uap)
{
	struct device_node *np;

	np = uap->node;
	iounmap(uap->rx_dma_regs);
	iounmap(uap->tx_dma_regs);
	iounmap(uap->control_reg);
	uap->node = NULL;
	of_node_put(np);
	memset(uap, 0, sizeof(struct uart_pmac_port));
}

/*
 * Called upon match with an escc node in the device-tree.
 */
static int pmz_attach(struct macio_dev *mdev, const struct of_device_id *match)
{
	int i;
	
	/* Iterate the pmz_ports array to find a matching entry
	 */
	for (i = 0; i < MAX_ZS_PORTS; i++)
		if (pmz_ports[i].node == mdev->ofdev.node) {
			struct uart_pmac_port *uap = &pmz_ports[i];

			uap->dev = mdev;
			dev_set_drvdata(&mdev->ofdev.dev, uap);
			if (macio_request_resources(uap->dev, "pmac_zilog"))
				printk(KERN_WARNING "%s: Failed to request resource"
				       ", port still active\n",
				       uap->node->name);
			else
				uap->flags |= PMACZILOG_FLAG_RSRC_REQUESTED;				
			return 0;
		}
	return -ENODEV;
}

/*
 * That one should not be called, macio isn't really a hotswap device,
 * we don't expect one of those serial ports to go away...
 */
static int pmz_detach(struct macio_dev *mdev)
{
	struct uart_pmac_port	*uap = dev_get_drvdata(&mdev->ofdev.dev);
	
	if (!uap)
		return -ENODEV;

	if (uap->flags & PMACZILOG_FLAG_RSRC_REQUESTED) {
		macio_release_resources(uap->dev);
		uap->flags &= ~PMACZILOG_FLAG_RSRC_REQUESTED;
	}
	dev_set_drvdata(&mdev->ofdev.dev, NULL);
	uap->dev = NULL;
	
	return 0;
}


static int pmz_suspend(struct macio_dev *mdev, pm_message_t pm_state)
{
	struct uart_pmac_port *uap = dev_get_drvdata(&mdev->ofdev.dev);
	struct uart_state *state;
	unsigned long flags;

	if (uap == NULL) {
		printk("HRM... pmz_suspend with NULL uap\n");
		return 0;
	}

	if (pm_state.event == mdev->ofdev.dev.power.power_state.event)
		return 0;

	pmz_debug("suspend, switching to state %d\n", pm_state.event);

	state = pmz_uart_reg.state + uap->port.line;

	mutex_lock(&pmz_irq_mutex);
	mutex_lock(&state->port.mutex);

	spin_lock_irqsave(&uap->port.lock, flags);

	if (ZS_IS_OPEN(uap) || ZS_IS_CONS(uap)) {
		/* Disable receiver and transmitter.  */
		uap->curregs[R3] &= ~RxENABLE;
		uap->curregs[R5] &= ~TxENABLE;

		/* Disable all interrupts and BRK assertion.  */
		uap->curregs[R1] &= ~(EXT_INT_ENAB | TxINT_ENAB | RxINT_MASK);
		uap->curregs[R5] &= ~SND_BRK;
		pmz_load_zsregs(uap, uap->curregs);
		uap->flags |= PMACZILOG_FLAG_IS_ASLEEP;
		mb();
	}

	spin_unlock_irqrestore(&uap->port.lock, flags);

	if (ZS_IS_OPEN(uap) || ZS_IS_OPEN(uap->mate))
		if (ZS_IS_ASLEEP(uap->mate) && ZS_IS_IRQ_ON(pmz_get_port_A(uap))) {
			pmz_get_port_A(uap)->flags &= ~PMACZILOG_FLAG_IS_IRQ_ON;
			disable_irq(uap->port.irq);
		}

	if (ZS_IS_CONS(uap))
		uap->port.cons->flags &= ~CON_ENABLED;

	/* Shut the chip down */
	pmz_set_scc_power(uap, 0);

	mutex_unlock(&state->port.mutex);
	mutex_unlock(&pmz_irq_mutex);

	pmz_debug("suspend, switching complete\n");

	mdev->ofdev.dev.power.power_state = pm_state;

	return 0;
}


static int pmz_resume(struct macio_dev *mdev)
{
	struct uart_pmac_port *uap = dev_get_drvdata(&mdev->ofdev.dev);
	struct uart_state *state;
	unsigned long flags;
	int pwr_delay = 0;

	if (uap == NULL)
		return 0;

	if (mdev->ofdev.dev.power.power_state.event == PM_EVENT_ON)
		return 0;
	
	pmz_debug("resume, switching to state 0\n");

	state = pmz_uart_reg.state + uap->port.line;

	mutex_lock(&pmz_irq_mutex);
	mutex_lock(&state->port.mutex);

	spin_lock_irqsave(&uap->port.lock, flags);
	if (!ZS_IS_OPEN(uap) && !ZS_IS_CONS(uap)) {
		spin_unlock_irqrestore(&uap->port.lock, flags);
		goto bail;
	}
	pwr_delay = __pmz_startup(uap);

	/* Take care of config that may have changed while asleep */
	__pmz_set_termios(&uap->port, &uap->termios_cache, NULL);

	if (ZS_IS_OPEN(uap)) {
		/* Enable interrupts */		
		uap->curregs[R1] |= INT_ALL_Rx | TxINT_ENAB;
		if (!ZS_IS_EXTCLK(uap))
			uap->curregs[R1] |= EXT_INT_ENAB;
		write_zsreg(uap, R1, uap->curregs[R1]);
	}

	spin_unlock_irqrestore(&uap->port.lock, flags);

	if (ZS_IS_CONS(uap))
		uap->port.cons->flags |= CON_ENABLED;

	/* Re-enable IRQ on the controller */
	if (ZS_IS_OPEN(uap) && !ZS_IS_IRQ_ON(pmz_get_port_A(uap))) {
		pmz_get_port_A(uap)->flags |= PMACZILOG_FLAG_IS_IRQ_ON;
		enable_irq(uap->port.irq);
	}

 bail:
	mutex_unlock(&state->port.mutex);
	mutex_unlock(&pmz_irq_mutex);

	/* Right now, we deal with delay by blocking here, I'll be
	 * smarter later on
	 */
	if (pwr_delay != 0) {
		pmz_debug("pmz: delaying %d ms\n", pwr_delay);
		msleep(pwr_delay);
	}

	pmz_debug("resume, switching complete\n");

	mdev->ofdev.dev.power.power_state.event = PM_EVENT_ON;

	return 0;
}

/*
 * Probe all ports in the system and build the ports array, we register
 * with the serial layer at this point, the macio-type probing is only
 * used later to "attach" to the sysfs tree so we get power management
 * events
 */
static int __init pmz_probe(void)
{
	struct device_node	*node_p, *node_a, *node_b, *np;
	int			count = 0;
	int			rc;

	/*
	 * Find all escc chips in the system
	 */
	node_p = of_find_node_by_name(NULL, "escc");
	while (node_p) {
		/*
		 * First get channel A/B node pointers
		 * 
		 * TODO: Add routines with proper locking to do that...
		 */
		node_a = node_b = NULL;
		for (np = NULL; (np = of_get_next_child(node_p, np)) != NULL;) {
			if (strncmp(np->name, "ch-a", 4) == 0)
				node_a = of_node_get(np);
			else if (strncmp(np->name, "ch-b", 4) == 0)
				node_b = of_node_get(np);
		}
		if (!node_a && !node_b) {
			of_node_put(node_a);
			of_node_put(node_b);
			printk(KERN_ERR "pmac_zilog: missing node %c for escc %s\n",
				(!node_a) ? 'a' : 'b', node_p->full_name);
			goto next;
		}

		/*
		 * Fill basic fields in the port structures
		 */
		pmz_ports[count].mate		= &pmz_ports[count+1];
		pmz_ports[count+1].mate		= &pmz_ports[count];
		pmz_ports[count].flags		= PMACZILOG_FLAG_IS_CHANNEL_A;
		pmz_ports[count].node		= node_a;
		pmz_ports[count+1].node		= node_b;
		pmz_ports[count].port.line	= count;
		pmz_ports[count+1].port.line	= count+1;

		/*
		 * Setup the ports for real
		 */
		rc = pmz_init_port(&pmz_ports[count]);
		if (rc == 0 && node_b != NULL)
			rc = pmz_init_port(&pmz_ports[count+1]);
		if (rc != 0) {
			of_node_put(node_a);
			of_node_put(node_b);
			memset(&pmz_ports[count], 0, sizeof(struct uart_pmac_port));
			memset(&pmz_ports[count+1], 0, sizeof(struct uart_pmac_port));
			goto next;
		}
		count += 2;
next:
		node_p = of_find_node_by_name(node_p, "escc");
	}
	pmz_ports_count = count;

	return 0;
}

#else

extern struct platform_device scc_a_pdev, scc_b_pdev;

static int __init pmz_init_port(struct uart_pmac_port *uap)
{
	struct resource *r_ports;
	int irq;

	r_ports = platform_get_resource(uap->node, IORESOURCE_MEM, 0);
	irq = platform_get_irq(uap->node, 0);
	if (!r_ports || !irq)
		return -ENODEV;

	uap->port.mapbase  = r_ports->start;
	uap->port.membase  = (unsigned char __iomem *) r_ports->start;
	uap->port.iotype   = UPIO_MEM;
	uap->port.irq      = irq;
	uap->port.uartclk  = ZS_CLOCK;
	uap->port.fifosize = 1;
	uap->port.ops      = &pmz_pops;
	uap->port.type     = PORT_PMAC_ZILOG;
	uap->port.flags    = 0;

	uap->control_reg   = uap->port.membase;
	uap->data_reg      = uap->control_reg + 4;
	uap->port_type     = 0;

	pmz_convert_to_zs(uap, CS8, 0, 9600);

	return 0;
}

static int __init pmz_probe(void)
{
	int err;

	pmz_ports_count = 0;

	pmz_ports[0].mate      = &pmz_ports[1];
	pmz_ports[0].port.line = 0;
	pmz_ports[0].flags     = PMACZILOG_FLAG_IS_CHANNEL_A;
	pmz_ports[0].node      = &scc_a_pdev;
	err = pmz_init_port(&pmz_ports[0]);
	if (err)
		return err;
	pmz_ports_count++;

	pmz_ports[1].mate      = &pmz_ports[0];
	pmz_ports[1].port.line = 1;
	pmz_ports[1].flags     = 0;
	pmz_ports[1].node      = &scc_b_pdev;
	err = pmz_init_port(&pmz_ports[1]);
	if (err)
		return err;
	pmz_ports_count++;

	return 0;
}

static void pmz_dispose_port(struct uart_pmac_port *uap)
{
	memset(uap, 0, sizeof(struct uart_pmac_port));
}

static int __init pmz_attach(struct platform_device *pdev)
{
	int i;

	for (i = 0; i < pmz_ports_count; i++)
		if (pmz_ports[i].node == pdev)
			return 0;
	return -ENODEV;
}

static int __exit pmz_detach(struct platform_device *pdev)
{
	return 0;
}

#endif /* !CONFIG_PPC_PMAC */

#ifdef CONFIG_SERIAL_PMACZILOG_CONSOLE

static void pmz_console_write(struct console *con, const char *s, unsigned int count);
static int __init pmz_console_setup(struct console *co, char *options);

static struct console pmz_console = {
	.name	=	PMACZILOG_NAME,
	.write	=	pmz_console_write,
	.device	=	uart_console_device,
	.setup	=	pmz_console_setup,
	.flags	=	CON_PRINTBUFFER,
	.index	=	-1,
	.data   =	&pmz_uart_reg,
};

#define PMACZILOG_CONSOLE	&pmz_console
#else /* CONFIG_SERIAL_PMACZILOG_CONSOLE */
#define PMACZILOG_CONSOLE	(NULL)
#endif /* CONFIG_SERIAL_PMACZILOG_CONSOLE */

/*
 * Register the driver, console driver and ports with the serial
 * core
 */
static int __init pmz_register(void)
{
	int i, rc;
	
	pmz_uart_reg.nr = pmz_ports_count;
	pmz_uart_reg.cons = PMACZILOG_CONSOLE;

	/*
	 * Register this driver with the serial core
	 */
	rc = uart_register_driver(&pmz_uart_reg);
	if (rc)
		return rc;

	/*
	 * Register each port with the serial core
	 */
	for (i = 0; i < pmz_ports_count; i++) {
		struct uart_pmac_port *uport = &pmz_ports[i];
		/* NULL node may happen on wallstreet */
		if (uport->node != NULL)
			rc = uart_add_one_port(&pmz_uart_reg, &uport->port);
		if (rc)
			goto err_out;
	}

	return 0;
err_out:
	while (i-- > 0) {
		struct uart_pmac_port *uport = &pmz_ports[i];
		uart_remove_one_port(&pmz_uart_reg, &uport->port);
	}
	uart_unregister_driver(&pmz_uart_reg);
	return rc;
}

#ifdef CONFIG_PPC_PMAC

static struct of_device_id pmz_match[] = 
{
	{
	.name		= "ch-a",
	},
	{
	.name		= "ch-b",
	},
	{},
};
MODULE_DEVICE_TABLE (of, pmz_match);

static struct macio_driver pmz_driver = {
	.name 		= "pmac_zilog",
	.match_table	= pmz_match,
	.probe		= pmz_attach,
	.remove		= pmz_detach,
	.suspend	= pmz_suspend,
	.resume		= pmz_resume,
};

#else

static struct platform_driver pmz_driver = {
	.remove		= __exit_p(pmz_detach),
	.driver		= {
		.name		= "scc",
		.owner		= THIS_MODULE,
	},
};

#endif /* !CONFIG_PPC_PMAC */

static int __init init_pmz(void)
{
	int rc, i;
	printk(KERN_INFO "%s\n", version);

	/* 
	 * First, we need to do a direct OF-based probe pass. We
	 * do that because we want serial console up before the
	 * macio stuffs calls us back, and since that makes it
	 * easier to pass the proper number of channels to
	 * uart_register_driver()
	 */
	if (pmz_ports_count == 0)
		pmz_probe();

	/*
	 * Bail early if no port found
	 */
	if (pmz_ports_count == 0)
		return -ENODEV;

	/*
	 * Now we register with the serial layer
	 */
	rc = pmz_register();
	if (rc) {
		printk(KERN_ERR 
			"pmac_zilog: Error registering serial device, disabling pmac_zilog.\n"
		 	"pmac_zilog: Did another serial driver already claim the minors?\n"); 
		/* effectively "pmz_unprobe()" */
		for (i=0; i < pmz_ports_count; i++)
			pmz_dispose_port(&pmz_ports[i]);
		return rc;
	}

	/*
	 * Then we register the macio driver itself
	 */
#ifdef CONFIG_PPC_PMAC
	return macio_register_driver(&pmz_driver);
#else
	return platform_driver_probe(&pmz_driver, pmz_attach);
#endif
}

static void __exit exit_pmz(void)
{
	int i;

#ifdef CONFIG_PPC_PMAC
	/* Get rid of macio-driver (detach from macio) */
	macio_unregister_driver(&pmz_driver);
#else
	platform_driver_unregister(&pmz_driver);
#endif

	for (i = 0; i < pmz_ports_count; i++) {
		struct uart_pmac_port *uport = &pmz_ports[i];
		if (uport->node != NULL) {
			uart_remove_one_port(&pmz_uart_reg, &uport->port);
			pmz_dispose_port(uport);
		}
	}
	/* Unregister UART driver */
	uart_unregister_driver(&pmz_uart_reg);
}

#ifdef CONFIG_SERIAL_PMACZILOG_CONSOLE

static void pmz_console_putchar(struct uart_port *port, int ch)
{
	struct uart_pmac_port *uap = (struct uart_pmac_port *)port;

	/* Wait for the transmit buffer to empty. */
	while ((read_zsreg(uap, R0) & Tx_BUF_EMP) == 0)
		udelay(5);
	write_zsdata(uap, ch);
}

/*
 * Print a string to the serial port trying not to disturb
 * any possible real use of the port...
 */
static void pmz_console_write(struct console *con, const char *s, unsigned int count)
{
	struct uart_pmac_port *uap = &pmz_ports[con->index];
	unsigned long flags;

	if (ZS_IS_ASLEEP(uap))
		return;
	spin_lock_irqsave(&uap->port.lock, flags);

	/* Turn of interrupts and enable the transmitter. */
	write_zsreg(uap, R1, uap->curregs[1] & ~TxINT_ENAB);
	write_zsreg(uap, R5, uap->curregs[5] | TxENABLE | RTS | DTR);

	uart_console_write(&uap->port, s, count, pmz_console_putchar);

	/* Restore the values in the registers. */
	write_zsreg(uap, R1, uap->curregs[1]);
	/* Don't disable the transmitter. */

	spin_unlock_irqrestore(&uap->port.lock, flags);
}

/*
 * Setup the serial console
 */
static int __init pmz_console_setup(struct console *co, char *options)
{
	struct uart_pmac_port *uap;
	struct uart_port *port;
	int baud = 38400;
	int bits = 8;
	int parity = 'n';
	int flow = 'n';
	unsigned long pwr_delay;

	/*
	 * XServe's default to 57600 bps
	 */
<<<<<<< HEAD
	if (machine_is_compatible("RackMac1,1")
	    || machine_is_compatible("RackMac1,2")
	    || machine_is_compatible("MacRISC4"))
		baud = 57600;
=======
	if (of_machine_is_compatible("RackMac1,1")
	    || of_machine_is_compatible("RackMac1,2")
	    || of_machine_is_compatible("MacRISC4"))
	 	baud = 57600;
>>>>>>> 04b954a6

	/*
	 * Check whether an invalid uart number has been specified, and
	 * if so, search for the first available port that does have
	 * console support.
	 */
	if (co->index >= pmz_ports_count)
		co->index = 0;
	uap = &pmz_ports[co->index];
	if (uap->node == NULL)
		return -ENODEV;
	port = &uap->port;

	/*
	 * Mark port as beeing a console
	 */
	uap->flags |= PMACZILOG_FLAG_IS_CONS;

	/*
	 * Temporary fix for uart layer who didn't setup the spinlock yet
	 */
	spin_lock_init(&port->lock);

	/*
	 * Enable the hardware
	 */
	pwr_delay = __pmz_startup(uap);
	if (pwr_delay)
		mdelay(pwr_delay);
	
	if (options)
		uart_parse_options(options, &baud, &parity, &bits, &flow);

	return uart_set_options(port, co, baud, parity, bits, flow);
}

static int __init pmz_console_init(void)
{
	/* Probe ports */
	pmz_probe();

	/* TODO: Autoprobe console based on OF */
	/* pmz_console.index = i; */
	register_console(&pmz_console);

	return 0;

}
console_initcall(pmz_console_init);
#endif /* CONFIG_SERIAL_PMACZILOG_CONSOLE */

module_init(init_pmz);
module_exit(exit_pmz);<|MERGE_RESOLUTION|>--- conflicted
+++ resolved
@@ -72,7 +72,7 @@
 #include <asm/macio.h>
 #else
 #include <linux/platform_device.h>
-#define machine_is_compatible(x) (0)
+#define of_machine_is_compatible(x) (0)
 #endif
 
 #if defined (CONFIG_SERIAL_PMACZILOG_CONSOLE) && defined(CONFIG_MAGIC_SYSRQ)
@@ -2145,17 +2145,10 @@
 	/*
 	 * XServe's default to 57600 bps
 	 */
-<<<<<<< HEAD
-	if (machine_is_compatible("RackMac1,1")
-	    || machine_is_compatible("RackMac1,2")
-	    || machine_is_compatible("MacRISC4"))
-		baud = 57600;
-=======
 	if (of_machine_is_compatible("RackMac1,1")
 	    || of_machine_is_compatible("RackMac1,2")
 	    || of_machine_is_compatible("MacRISC4"))
-	 	baud = 57600;
->>>>>>> 04b954a6
+		baud = 57600;
 
 	/*
 	 * Check whether an invalid uart number has been specified, and
