/* 68328serial.c: Serial port driver for 68328 microcontroller
 *
 * Copyright (C) 1995       David S. Miller    <davem@caip.rutgers.edu>
 * Copyright (C) 1998       Kenneth Albanowski <kjahds@kjahds.com>
 * Copyright (C) 1998, 1999 D. Jeff Dionne     <jeff@uclinux.org>
 * Copyright (C) 1999       Vladimir Gurevich  <vgurevic@cisco.com>
 * Copyright (C) 2002-2003  David McCullough   <davidm@snapgear.com>
 * Copyright (C) 2002       Greg Ungerer       <gerg@snapgear.com>
 *
 * VZ Support/Fixes             Evan Stawnyczy <e@lineo.ca>
 * Multiple UART support        Daniel Potts <danielp@cse.unsw.edu.au>
 * Power management support     Daniel Potts <danielp@cse.unsw.edu.au>
 * VZ Second Serial Port enable Phil Wilshire
 * 2.4/2.5 port                 David McCullough
 */

#include <asm/dbg.h>
#include <linux/module.h>
#include <linux/errno.h>
#include <linux/signal.h>
#include <linux/sched.h>
#include <linux/timer.h>
#include <linux/interrupt.h>
#include <linux/tty.h>
#include <linux/tty_flip.h>
#include <linux/major.h>
#include <linux/string.h>
#include <linux/fcntl.h>
#include <linux/mm.h>
#include <linux/kernel.h>
#include <linux/console.h>
#include <linux/reboot.h>
#include <linux/keyboard.h>
#include <linux/init.h>
#include <linux/pm.h>
#include <linux/bitops.h>
#include <linux/delay.h>

#include <asm/io.h>
#include <asm/irq.h>
#include <asm/system.h>
#include <asm/delay.h>
#include <asm/uaccess.h>

/* (es) */
/* note: perhaps we can murge these files, so that you can just
 * 	 define 1 of them, and they can sort that out for themselves
 */
#if defined(CONFIG_M68EZ328)
#include <asm/MC68EZ328.h>
#else
#if defined(CONFIG_M68VZ328)
#include <asm/MC68VZ328.h>
#else
#include <asm/MC68328.h>
#endif /* CONFIG_M68VZ328 */
#endif /* CONFIG_M68EZ328 */

#include "68328serial.h"

/* Turn off usage of real serial interrupt code, to "support" Copilot */
#ifdef CONFIG_XCOPILOT_BUGS
#undef USE_INTS
#else
#define USE_INTS
#endif

static struct m68k_serial m68k_soft[NR_PORTS];

static unsigned int uart_irqs[NR_PORTS] = UART_IRQ_DEFNS;

/* multiple ports are contiguous in memory */
m68328_uart *uart_addr = (m68328_uart *)USTCNT_ADDR;

struct tty_struct m68k_ttys;
struct m68k_serial *m68k_consinfo = 0;

#define M68K_CLOCK (16667000) /* FIXME: 16MHz is likely wrong */

#ifdef CONFIG_CONSOLE
extern wait_queue_head_t keypress_wait; 
#endif

struct tty_driver *serial_driver;

/* number of characters left in xmit buffer before we ask for more */
#define WAKEUP_CHARS 256

/* Debugging... DEBUG_INTR is bad to use when one of the zs
 * lines is your console ;(
 */
#undef SERIAL_DEBUG_INTR
#undef SERIAL_DEBUG_OPEN
#undef SERIAL_DEBUG_FLOW

#define RS_ISR_PASS_LIMIT 256

static void change_speed(struct m68k_serial *info);

/*
 *	Setup for console. Argument comes from the boot command line.
 */

#if defined(CONFIG_M68EZ328ADS) || defined(CONFIG_ALMA_ANS) || defined(CONFIG_DRAGONIXVZ)
#define	CONSOLE_BAUD_RATE	115200
#define	DEFAULT_CBAUD		B115200
#else
	/* (es) */
	/* note: this is messy, but it works, again, perhaps defined somewhere else?*/
	#ifdef CONFIG_M68VZ328
	#define CONSOLE_BAUD_RATE	19200
	#define DEFAULT_CBAUD		B19200
	#endif
	/* (/es) */
#endif

#ifndef CONSOLE_BAUD_RATE
#define	CONSOLE_BAUD_RATE	9600
#define	DEFAULT_CBAUD		B9600
#endif


static int m68328_console_initted = 0;
static int m68328_console_baud    = CONSOLE_BAUD_RATE;
static int m68328_console_cbaud   = DEFAULT_CBAUD;


static inline int serial_paranoia_check(struct m68k_serial *info,
					char *name, const char *routine)
{
#ifdef SERIAL_PARANOIA_CHECK
	static const char *badmagic =
		"Warning: bad magic number for serial struct %s in %s\n";
	static const char *badinfo =
		"Warning: null m68k_serial for %s in %s\n";

	if (!info) {
		printk(badinfo, name, routine);
		return 1;
	}
	if (info->magic != SERIAL_MAGIC) {
		printk(badmagic, name, routine);
		return 1;
	}
#endif
	return 0;
}

/*
 * This is used to figure out the divisor speeds and the timeouts
 */
static int baud_table[] = {
	0, 50, 75, 110, 134, 150, 200, 300, 600, 1200, 1800, 2400, 4800,
	9600, 19200, 38400, 57600, 115200, 0 };

#define BAUD_TABLE_SIZE (sizeof(baud_table)/sizeof(baud_table[0]))

/* Sets or clears DTR/RTS on the requested line */
static inline void m68k_rtsdtr(struct m68k_serial *ss, int set)
{
	if (set) {
		/* set the RTS/CTS line */
	} else {
		/* clear it */
	}
	return;
}

/* Utility routines */
static inline int get_baud(struct m68k_serial *ss)
{
	unsigned long result = 115200;
	unsigned short int baud = uart_addr[ss->line].ubaud;
	if (GET_FIELD(baud, UBAUD_PRESCALER) == 0x38) result = 38400;
	result >>= GET_FIELD(baud, UBAUD_DIVIDE);

	return result;
}

/*
 * ------------------------------------------------------------
 * rs_stop() and rs_start()
 *
 * This routines are called before setting or resetting tty->stopped.
 * They enable or disable transmitter interrupts, as necessary.
 * ------------------------------------------------------------
 */
static void rs_stop(struct tty_struct *tty)
{
	struct m68k_serial *info = (struct m68k_serial *)tty->driver_data;
	m68328_uart *uart = &uart_addr[info->line];
	unsigned long flags;

	if (serial_paranoia_check(info, tty->name, "rs_stop"))
		return;
	
	local_irq_save(flags);
	uart->ustcnt &= ~USTCNT_TXEN;
	local_irq_restore(flags);
}

static int rs_put_char(char ch)
{
        int flags, loops = 0;

        local_irq_save(flags);

	while (!(UTX & UTX_TX_AVAIL) && (loops < 1000)) {
        	loops++;
        	udelay(5);
        }

	UTX_TXDATA = ch;
        udelay(5);
        local_irq_restore(flags);
        return 1;
}

static void rs_start(struct tty_struct *tty)
{
	struct m68k_serial *info = (struct m68k_serial *)tty->driver_data;
	m68328_uart *uart = &uart_addr[info->line];
	unsigned long flags;
	
	if (serial_paranoia_check(info, tty->name, "rs_start"))
		return;
	
	local_irq_save(flags);
	if (info->xmit_cnt && info->xmit_buf && !(uart->ustcnt & USTCNT_TXEN)) {
#ifdef USE_INTS
		uart->ustcnt |= USTCNT_TXEN | USTCNT_TX_INTR_MASK;
#else
		uart->ustcnt |= USTCNT_TXEN;
#endif
	}
	local_irq_restore(flags);
}

/* Drop into either the boot monitor or kadb upon receiving a break
 * from keyboard/console input.
 */
static void batten_down_hatches(void)
{
	/* Drop into the debugger */
}

static void status_handle(struct m68k_serial *info, unsigned short status)
{
#if 0
	if(status & DCD) {
		if((info->port.tty->termios->c_cflag & CRTSCTS) &&
		   ((info->curregs[3] & AUTO_ENAB)==0)) {
			info->curregs[3] |= AUTO_ENAB;
			info->pendregs[3] |= AUTO_ENAB;
			write_zsreg(info->m68k_channel, 3, info->curregs[3]);
		}
	} else {
		if((info->curregs[3] & AUTO_ENAB)) {
			info->curregs[3] &= ~AUTO_ENAB;
			info->pendregs[3] &= ~AUTO_ENAB;
			write_zsreg(info->m68k_channel, 3, info->curregs[3]);
		}
	}
#endif
	/* If this is console input and this is a
	 * 'break asserted' status change interrupt
	 * see if we can drop into the debugger
	 */
	if((status & URX_BREAK) && info->break_abort)
		batten_down_hatches();
	return;
}

static void receive_chars(struct m68k_serial *info, unsigned short rx)
{
	struct tty_struct *tty = info->port.tty;
	m68328_uart *uart = &uart_addr[info->line];
	unsigned char ch, flag;

	/*
	 * This do { } while() loop will get ALL chars out of Rx FIFO 
         */
#ifndef CONFIG_XCOPILOT_BUGS
	do {
#endif	
		ch = GET_FIELD(rx, URX_RXDATA);
	
		if(info->is_cons) {
			if(URX_BREAK & rx) { /* whee, break received */
				status_handle(info, rx);
				return;
#ifdef CONFIG_MAGIC_SYSRQ
			} else if (ch == 0x10) { /* ^P */
				show_state();
				show_free_areas();
				show_buffers();
/*				show_net_buffers(); */
				return;
			} else if (ch == 0x12) { /* ^R */
				emergency_restart();
				return;
#endif /* CONFIG_MAGIC_SYSRQ */
			}
			/* It is a 'keyboard interrupt' ;-) */
#ifdef CONFIG_CONSOLE
			wake_up(&keypress_wait);
#endif			
		}

		if(!tty)
			goto clear_and_exit;
		
		flag = TTY_NORMAL;

		if(rx & URX_PARITY_ERROR) {
			flag = TTY_PARITY;
			status_handle(info, rx);
		} else if(rx & URX_OVRUN) {
			flag = TTY_OVERRUN;
			status_handle(info, rx);
		} else if(rx & URX_FRAME_ERROR) {
			flag = TTY_FRAME;
			status_handle(info, rx);
		}
		tty_insert_flip_char(tty, ch, flag);
#ifndef CONFIG_XCOPILOT_BUGS
	} while((rx = uart->urx.w) & URX_DATA_READY);
#endif

	tty_schedule_flip(tty);

clear_and_exit:
	return;
}

static void transmit_chars(struct m68k_serial *info)
{
	m68328_uart *uart = &uart_addr[info->line];

	if (info->x_char) {
		/* Send next char */
		uart->utx.b.txdata = info->x_char;
		info->x_char = 0;
		goto clear_and_return;
	}

	if((info->xmit_cnt <= 0) || info->port.tty->stopped) {
		/* That's peculiar... TX ints off */
		uart->ustcnt &= ~USTCNT_TX_INTR_MASK;
		goto clear_and_return;
	}

	/* Send char */
	uart->utx.b.txdata = info->xmit_buf[info->xmit_tail++];
	info->xmit_tail = info->xmit_tail & (SERIAL_XMIT_SIZE-1);
	info->xmit_cnt--;

	if (info->xmit_cnt < WAKEUP_CHARS)
		schedule_work(&info->tqueue);

	if(info->xmit_cnt <= 0) {
		/* All done for now... TX ints off */
		uart->ustcnt &= ~USTCNT_TX_INTR_MASK;
		goto clear_and_return;
	}

clear_and_return:
	/* Clear interrupt (should be auto)*/
	return;
}

/*
 * This is the serial driver's generic interrupt routine
 */
irqreturn_t rs_interrupt(int irq, void *dev_id)
{
<<<<<<< HEAD
	struct m68k_serial *info = dev_id;
=======
	struct m68k_serial * info = dev_id;
>>>>>>> 6ebf1e44
	m68328_uart *uart;
	unsigned short rx;
	unsigned short tx;

	uart = &uart_addr[info->line];
	rx = uart->urx.w;

#ifdef USE_INTS
	tx = uart->utx.w;

	if (rx & URX_DATA_READY) receive_chars(info, rx);
	if (tx & UTX_TX_AVAIL)   transmit_chars(info);
#else
	receive_chars(info, rx);		
#endif
	return IRQ_HANDLED;
}

static void do_softint(struct work_struct *work)
{
	struct m68k_serial	*info = container_of(work, struct m68k_serial, tqueue);
	struct tty_struct	*tty;
	
	tty = info->port.tty;
	if (!tty)
		return;
#if 0
	if (clear_bit(RS_EVENT_WRITE_WAKEUP, &info->event)) {
		tty_wakeup(tty);
	}
#endif   
}

/*
 * This routine is called from the scheduler tqueue when the interrupt
 * routine has signalled that a hangup has occurred.  The path of
 * hangup processing is:
 *
 * 	serial interrupt routine -> (scheduler tqueue) ->
 * 	do_serial_hangup() -> tty->hangup() -> rs_hangup()
 * 
 */
static void do_serial_hangup(struct work_struct *work)
{
	struct m68k_serial	*info = container_of(work, struct m68k_serial, tqueue_hangup);
	struct tty_struct	*tty;
	
	tty = info->port.tty;
	if (!tty)
		return;

	tty_hangup(tty);
}


static int startup(struct m68k_serial * info)
{
	m68328_uart *uart = &uart_addr[info->line];
	unsigned long flags;
	
	if (info->flags & S_INITIALIZED)
		return 0;

	if (!info->xmit_buf) {
		info->xmit_buf = (unsigned char *) __get_free_page(GFP_KERNEL);
		if (!info->xmit_buf)
			return -ENOMEM;
	}

	local_irq_save(flags);

	/*
	 * Clear the FIFO buffers and disable them
	 * (they will be reenabled in change_speed())
	 */

	uart->ustcnt = USTCNT_UEN;
	info->xmit_fifo_size = 1;
	uart->ustcnt = USTCNT_UEN | USTCNT_RXEN | USTCNT_TXEN;
	(void)uart->urx.w;

	/*
	 * Finally, enable sequencing and interrupts
	 */
#ifdef USE_INTS
	uart->ustcnt = USTCNT_UEN | USTCNT_RXEN | 
                 USTCNT_RX_INTR_MASK | USTCNT_TX_INTR_MASK;
#else
	uart->ustcnt = USTCNT_UEN | USTCNT_RXEN | USTCNT_RX_INTR_MASK;
#endif

	if (info->port.tty)
		clear_bit(TTY_IO_ERROR, &info->port.tty->flags);
	info->xmit_cnt = info->xmit_head = info->xmit_tail = 0;

	/*
	 * and set the speed of the serial port
	 */

	change_speed(info);

	info->flags |= S_INITIALIZED;
	local_irq_restore(flags);
	return 0;
}

/*
 * This routine will shutdown a serial port; interrupts are disabled, and
 * DTR is dropped if the hangup on close termio flag is on.
 */
static void shutdown(struct m68k_serial * info)
{
	m68328_uart *uart = &uart_addr[info->line];
	unsigned long	flags;

	uart->ustcnt = 0; /* All off! */
	if (!(info->flags & S_INITIALIZED))
		return;

	local_irq_save(flags);
	
	if (info->xmit_buf) {
		free_page((unsigned long) info->xmit_buf);
		info->xmit_buf = 0;
	}

	if (info->port.tty)
		set_bit(TTY_IO_ERROR, &info->port.tty->flags);
	
	info->flags &= ~S_INITIALIZED;
	local_irq_restore(flags);
}

struct {
	int divisor, prescale;
}
#ifndef CONFIG_M68VZ328
 hw_baud_table[18] = {
	{0,0}, /* 0 */
	{0,0}, /* 50 */
	{0,0}, /* 75 */
	{0,0}, /* 110 */
	{0,0}, /* 134 */
	{0,0}, /* 150 */
	{0,0}, /* 200 */
	{7,0x26}, /* 300 */
	{6,0x26}, /* 600 */
	{5,0x26}, /* 1200 */
	{0,0}, /* 1800 */
	{4,0x26}, /* 2400 */
	{3,0x26}, /* 4800 */
	{2,0x26}, /* 9600 */
	{1,0x26}, /* 19200 */
	{0,0x26}, /* 38400 */
	{1,0x38}, /* 57600 */
	{0,0x38}, /* 115200 */
};
#else
 hw_baud_table[18] = {
                 {0,0}, /* 0 */
                 {0,0}, /* 50 */
                 {0,0}, /* 75 */
                 {0,0}, /* 110 */
                 {0,0}, /* 134 */
                 {0,0}, /* 150 */
                 {0,0}, /* 200 */
                 {0,0}, /* 300 */
                 {7,0x26}, /* 600 */
                 {6,0x26}, /* 1200 */
                 {0,0}, /* 1800 */
                 {5,0x26}, /* 2400 */
                 {4,0x26}, /* 4800 */
                 {3,0x26}, /* 9600 */
                 {2,0x26}, /* 19200 */
                 {1,0x26}, /* 38400 */
                 {0,0x26}, /* 57600 */
                 {1,0x38}, /* 115200 */
}; 
#endif
/* rate = 1036800 / ((65 - prescale) * (1<<divider)) */

/*
 * This routine is called to set the UART divisor registers to match
 * the specified baud rate for a serial port.
 */
static void change_speed(struct m68k_serial *info)
{
	m68328_uart *uart = &uart_addr[info->line];
	unsigned short port;
	unsigned short ustcnt;
	unsigned cflag;
	int	i;

	if (!info->port.tty || !info->port.tty->termios)
		return;
	cflag = info->port.tty->termios->c_cflag;
	if (!(port = info->port))
		return;

	ustcnt = uart->ustcnt;
	uart->ustcnt = ustcnt & ~USTCNT_TXEN;

	i = cflag & CBAUD;
        if (i & CBAUDEX) {
                i = (i & ~CBAUDEX) + B38400;
        }

	info->baud = baud_table[i];
	uart->ubaud = PUT_FIELD(UBAUD_DIVIDE,    hw_baud_table[i].divisor) | 
		PUT_FIELD(UBAUD_PRESCALER, hw_baud_table[i].prescale);

	ustcnt &= ~(USTCNT_PARITYEN | USTCNT_ODD_EVEN | USTCNT_STOP | USTCNT_8_7);
	
	if ((cflag & CSIZE) == CS8)
		ustcnt |= USTCNT_8_7;
		
	if (cflag & CSTOPB)
		ustcnt |= USTCNT_STOP;

	if (cflag & PARENB)
		ustcnt |= USTCNT_PARITYEN;
	if (cflag & PARODD)
		ustcnt |= USTCNT_ODD_EVEN;
	
#ifdef CONFIG_SERIAL_68328_RTS_CTS
	if (cflag & CRTSCTS) {
		uart->utx.w &= ~ UTX_NOCTS;
	} else {
		uart->utx.w |= UTX_NOCTS;
	}
#endif

	ustcnt |= USTCNT_TXEN;
	
	uart->ustcnt = ustcnt;
	return;
}

/*
 * Fair output driver allows a process to speak.
 */
static void rs_fair_output(void)
{
	int left;		/* Output no more than that */
	unsigned long flags;
	struct m68k_serial *info = &m68k_soft[0];
	char c;

	if (info == 0) return;
	if (info->xmit_buf == 0) return;

	local_irq_save(flags);
	left = info->xmit_cnt;
	while (left != 0) {
		c = info->xmit_buf[info->xmit_tail];
		info->xmit_tail = (info->xmit_tail+1) & (SERIAL_XMIT_SIZE-1);
		info->xmit_cnt--;
		local_irq_restore(flags);

		rs_put_char(c);

		local_irq_save(flags);
		left = min(info->xmit_cnt, left-1);
	}

	/* Last character is being transmitted now (hopefully). */
	udelay(5);

	local_irq_restore(flags);
	return;
}

/*
 * m68k_console_print is registered for printk.
 */
void console_print_68328(const char *p)
{
	char c;
	
	while((c=*(p++)) != 0) {
		if(c == '\n')
			rs_put_char('\r');
		rs_put_char(c);
	}

	/* Comment this if you want to have a strict interrupt-driven output */
	rs_fair_output();

	return;
}

static void rs_set_ldisc(struct tty_struct *tty)
{
	struct m68k_serial *info = (struct m68k_serial *)tty->driver_data;

	if (serial_paranoia_check(info, tty->name, "rs_set_ldisc"))
		return;

	info->is_cons = (tty->termios->c_line == N_TTY);
	
	printk("ttyS%d console mode %s\n", info->line, info->is_cons ? "on" : "off");
}

static void rs_flush_chars(struct tty_struct *tty)
{
	struct m68k_serial *info = (struct m68k_serial *)tty->driver_data;
	m68328_uart *uart = &uart_addr[info->line];
	unsigned long flags;

	if (serial_paranoia_check(info, tty->name, "rs_flush_chars"))
		return;
#ifndef USE_INTS
	for(;;) {
#endif

	/* Enable transmitter */
	local_irq_save(flags);

	if (info->xmit_cnt <= 0 || tty->stopped || tty->hw_stopped ||
			!info->xmit_buf) {
		local_irq_restore(flags);
		return;
	}

#ifdef USE_INTS
	uart->ustcnt |= USTCNT_TXEN | USTCNT_TX_INTR_MASK;
#else
	uart->ustcnt |= USTCNT_TXEN;
#endif

#ifdef USE_INTS
	if (uart->utx.w & UTX_TX_AVAIL) {
#else
	if (1) {
#endif
		/* Send char */
		uart->utx.b.txdata = info->xmit_buf[info->xmit_tail++];
		info->xmit_tail = info->xmit_tail & (SERIAL_XMIT_SIZE-1);
		info->xmit_cnt--;
	}

#ifndef USE_INTS
	while (!(uart->utx.w & UTX_TX_AVAIL)) udelay(5);
	}
#endif
	local_irq_restore(flags);
}

extern void console_printn(const char * b, int count);

static int rs_write(struct tty_struct * tty,
		    const unsigned char *buf, int count)
{
	int	c, total = 0;
	struct m68k_serial *info = (struct m68k_serial *)tty->driver_data;
	m68328_uart *uart = &uart_addr[info->line];
	unsigned long flags;

	if (serial_paranoia_check(info, tty->name, "rs_write"))
		return 0;

	if (!tty || !info->xmit_buf)
		return 0;

	local_save_flags(flags);
	while (1) {
		local_irq_disable();		
		c = min_t(int, count, min(SERIAL_XMIT_SIZE - info->xmit_cnt - 1,
				   SERIAL_XMIT_SIZE - info->xmit_head));
		local_irq_restore(flags);

		if (c <= 0)
			break;

		memcpy(info->xmit_buf + info->xmit_head, buf, c);

		local_irq_disable();
		info->xmit_head = (info->xmit_head + c) & (SERIAL_XMIT_SIZE-1);
		info->xmit_cnt += c;
		local_irq_restore(flags);
		buf += c;
		count -= c;
		total += c;
	}

	if (info->xmit_cnt && !tty->stopped && !tty->hw_stopped) {
		/* Enable transmitter */
		local_irq_disable();		
#ifndef USE_INTS
		while(info->xmit_cnt) {
#endif

		uart->ustcnt |= USTCNT_TXEN;
#ifdef USE_INTS
		uart->ustcnt |= USTCNT_TX_INTR_MASK;
#else
		while (!(uart->utx.w & UTX_TX_AVAIL)) udelay(5);
#endif
		if (uart->utx.w & UTX_TX_AVAIL) {
			uart->utx.b.txdata = info->xmit_buf[info->xmit_tail++];
			info->xmit_tail = info->xmit_tail & (SERIAL_XMIT_SIZE-1);
			info->xmit_cnt--;
		}

#ifndef USE_INTS
		}
#endif
		local_irq_restore(flags);
	}

	return total;
}

static int rs_write_room(struct tty_struct *tty)
{
	struct m68k_serial *info = (struct m68k_serial *)tty->driver_data;
	int	ret;
				
	if (serial_paranoia_check(info, tty->name, "rs_write_room"))
		return 0;
	ret = SERIAL_XMIT_SIZE - info->xmit_cnt - 1;
	if (ret < 0)
		ret = 0;
	return ret;
}

static int rs_chars_in_buffer(struct tty_struct *tty)
{
	struct m68k_serial *info = (struct m68k_serial *)tty->driver_data;
				
	if (serial_paranoia_check(info, tty->name, "rs_chars_in_buffer"))
		return 0;
	return info->xmit_cnt;
}

static void rs_flush_buffer(struct tty_struct *tty)
{
	struct m68k_serial *info = (struct m68k_serial *)tty->driver_data;
	unsigned long flags;
				
	if (serial_paranoia_check(info, tty->name, "rs_flush_buffer"))
		return;
	local_irq_save(flags);
	info->xmit_cnt = info->xmit_head = info->xmit_tail = 0;
	local_irq_restore(flags);
	tty_wakeup(tty);
}

/*
 * ------------------------------------------------------------
 * rs_throttle()
 * 
 * This routine is called by the upper-layer tty layer to signal that
 * incoming characters should be throttled.
 * ------------------------------------------------------------
 */
static void rs_throttle(struct tty_struct * tty)
{
	struct m68k_serial *info = (struct m68k_serial *)tty->driver_data;

	if (serial_paranoia_check(info, tty->name, "rs_throttle"))
		return;
	
	if (I_IXOFF(tty))
		info->x_char = STOP_CHAR(tty);

	/* Turn off RTS line (do this atomic) */
}

static void rs_unthrottle(struct tty_struct * tty)
{
	struct m68k_serial *info = (struct m68k_serial *)tty->driver_data;

	if (serial_paranoia_check(info, tty->name, "rs_unthrottle"))
		return;
	
	if (I_IXOFF(tty)) {
		if (info->x_char)
			info->x_char = 0;
		else
			info->x_char = START_CHAR(tty);
	}

	/* Assert RTS line (do this atomic) */
}

/*
 * ------------------------------------------------------------
 * rs_ioctl() and friends
 * ------------------------------------------------------------
 */

static int get_serial_info(struct m68k_serial * info,
			   struct serial_struct * retinfo)
{
	struct serial_struct tmp;
  
	if (!retinfo)
		return -EFAULT;
	memset(&tmp, 0, sizeof(tmp));
	tmp.type = info->type;
	tmp.line = info->line;
	tmp.port = info->port;
	tmp.irq = info->irq;
	tmp.flags = info->flags;
	tmp.baud_base = info->baud_base;
	tmp.close_delay = info->close_delay;
	tmp.closing_wait = info->closing_wait;
	tmp.custom_divisor = info->custom_divisor;
	copy_to_user(retinfo,&tmp,sizeof(*retinfo));
	return 0;
}

static int set_serial_info(struct m68k_serial * info,
			   struct serial_struct * new_info)
{
	struct serial_struct new_serial;
	struct m68k_serial old_info;
	int 			retval = 0;

	if (!new_info)
		return -EFAULT;
	copy_from_user(&new_serial,new_info,sizeof(new_serial));
	old_info = *info;

	if (!capable(CAP_SYS_ADMIN)) {
		if ((new_serial.baud_base != info->baud_base) ||
		    (new_serial.type != info->type) ||
		    (new_serial.close_delay != info->close_delay) ||
		    ((new_serial.flags & ~S_USR_MASK) !=
		     (info->flags & ~S_USR_MASK)))
			return -EPERM;
		info->flags = ((info->flags & ~S_USR_MASK) |
			       (new_serial.flags & S_USR_MASK));
		info->custom_divisor = new_serial.custom_divisor;
		goto check_and_exit;
	}

	if (info->count > 1)
		return -EBUSY;

	/*
	 * OK, past this point, all the error checking has been done.
	 * At this point, we start making changes.....
	 */

	info->baud_base = new_serial.baud_base;
	info->flags = ((info->flags & ~S_FLAGS) |
			(new_serial.flags & S_FLAGS));
	info->type = new_serial.type;
	info->close_delay = new_serial.close_delay;
	info->closing_wait = new_serial.closing_wait;

check_and_exit:
	retval = startup(info);
	return retval;
}

/*
 * get_lsr_info - get line status register info
 *
 * Purpose: Let user call ioctl() to get info when the UART physically
 * 	    is emptied.  On bus types like RS485, the transmitter must
 * 	    release the bus after transmitting. This must be done when
 * 	    the transmit shift register is empty, not be done when the
 * 	    transmit holding register is empty.  This functionality
 * 	    allows an RS485 driver to be written in user space. 
 */
static int get_lsr_info(struct m68k_serial * info, unsigned int *value)
{
#ifdef CONFIG_SERIAL_68328_RTS_CTS
	m68328_uart *uart = &uart_addr[info->line];
#endif
	unsigned char status;
	unsigned long flags;

	local_irq_save(flags);
#ifdef CONFIG_SERIAL_68328_RTS_CTS
	status = (uart->utx.w & UTX_CTS_STAT) ? 1 : 0;
#else
	status = 0;
#endif
	local_irq_restore(flags);
	put_user(status,value);
	return 0;
}

/*
 * This routine sends a break character out the serial port.
 */
static void send_break(struct m68k_serial * info, unsigned int duration)
{
	m68328_uart *uart = &uart_addr[info->line];
        unsigned long flags;
        if (!info->port)
                return;
        local_irq_save(flags);
#ifdef USE_INTS	
	uart->utx.w |= UTX_SEND_BREAK;
	msleep_interruptible(duration);
	uart->utx.w &= ~UTX_SEND_BREAK;
#endif		
        local_irq_restore(flags);
}

static int rs_ioctl(struct tty_struct *tty, struct file * file,
		    unsigned int cmd, unsigned long arg)
{
	int error;
	struct m68k_serial * info = (struct m68k_serial *)tty->driver_data;
	int retval;

	if (serial_paranoia_check(info, tty->name, "rs_ioctl"))
		return -ENODEV;

	if ((cmd != TIOCGSERIAL) && (cmd != TIOCSSERIAL) &&
	    (cmd != TIOCSERCONFIG) && (cmd != TIOCSERGWILD)  &&
	    (cmd != TIOCSERSWILD) && (cmd != TIOCSERGSTRUCT)) {
		if (tty->flags & (1 << TTY_IO_ERROR))
		    return -EIO;
	}
	
	switch (cmd) {
		case TCSBRK:	/* SVID version: non-zero arg --> no break */
			retval = tty_check_change(tty);
			if (retval)
				return retval;
			tty_wait_until_sent(tty, 0);
			if (!arg)
				send_break(info, 250);	/* 1/4 second */
			return 0;
		case TCSBRKP:	/* support for POSIX tcsendbreak() */
			retval = tty_check_change(tty);
			if (retval)
				return retval;
			tty_wait_until_sent(tty, 0);
			send_break(info, arg ? arg*(100) : 250);
			return 0;
		case TIOCGSERIAL:
			if (access_ok(VERIFY_WRITE, (void *) arg,
						sizeof(struct serial_struct)))
				return get_serial_info(info,
					       (struct serial_struct *) arg);
			return -EFAULT;
		case TIOCSSERIAL:
			return set_serial_info(info,
					       (struct serial_struct *) arg);
		case TIOCSERGETLSR: /* Get line status register */
			if (access_ok(VERIFY_WRITE, (void *) arg,
						sizeof(unsigned int)))
				return get_lsr_info(info, (unsigned int *) arg);
			return -EFAULT;
		case TIOCSERGSTRUCT:
			if (!access_ok(VERIFY_WRITE, (void *) arg,
						sizeof(struct m68k_serial)))
				return -EFAULT;
			copy_to_user((struct m68k_serial *) arg,
				    info, sizeof(struct m68k_serial));
			return 0;
			
		default:
			return -ENOIOCTLCMD;
		}
	return 0;
}

static void rs_set_termios(struct tty_struct *tty, struct ktermios *old_termios)
{
	struct m68k_serial *info = (struct m68k_serial *)tty->driver_data;

	change_speed(info);

	if ((old_termios->c_cflag & CRTSCTS) &&
	    !(tty->termios->c_cflag & CRTSCTS)) {
		tty->hw_stopped = 0;
		rs_start(tty);
	}
	
}

/*
 * ------------------------------------------------------------
 * rs_close()
 * 
 * This routine is called when the serial port gets closed.  First, we
 * wait for the last remaining data to be sent.  Then, we unlink its
 * S structure from the interrupt chain if necessary, and we free
 * that IRQ if nothing is left in the chain.
 * ------------------------------------------------------------
 */
static void rs_close(struct tty_struct *tty, struct file * filp)
{
	struct m68k_serial * info = (struct m68k_serial *)tty->driver_data;
	m68328_uart *uart = &uart_addr[info->line];
	unsigned long flags;

	if (!info || serial_paranoia_check(info, tty->name, "rs_close"))
		return;
	
	local_irq_save(flags);
	
	if (tty_hung_up_p(filp)) {
		local_irq_restore(flags);
		return;
	}
	
	if ((tty->count == 1) && (info->count != 1)) {
		/*
		 * Uh, oh.  tty->count is 1, which means that the tty
		 * structure will be freed.  Info->count should always
		 * be one in these conditions.  If it's greater than
		 * one, we've got real problems, since it means the
		 * serial port won't be shutdown.
		 */
		printk("rs_close: bad serial port count; tty->count is 1, "
		       "info->count is %d\n", info->count);
		info->count = 1;
	}
	if (--info->count < 0) {
		printk("rs_close: bad serial port count for ttyS%d: %d\n",
		       info->line, info->count);
		info->count = 0;
	}
	if (info->count) {
		local_irq_restore(flags);
		return;
	}
	info->flags |= S_CLOSING;
	/*
	 * Now we wait for the transmit buffer to clear; and we notify 
	 * the line discipline to only process XON/XOFF characters.
	 */
	tty->closing = 1;
	if (info->closing_wait != S_CLOSING_WAIT_NONE)
		tty_wait_until_sent(tty, info->closing_wait);
	/*
	 * At this point we stop accepting input.  To do this, we
	 * disable the receive line status interrupts, and tell the
	 * interrupt driver to stop checking the data ready bit in the
	 * line status register.
	 */

	uart->ustcnt &= ~USTCNT_RXEN;
	uart->ustcnt &= ~(USTCNT_RXEN | USTCNT_RX_INTR_MASK);

	shutdown(info);
	rs_flush_buffer(tty);
		
	tty_ldisc_flush(tty);
	tty->closing = 0;
	info->event = 0;
	info->port.tty = NULL;
#warning "This is not and has never been valid so fix it"	
#if 0
	if (tty->ldisc.num != ldiscs[N_TTY].num) {
		if (tty->ldisc.close)
			(tty->ldisc.close)(tty);
		tty->ldisc = ldiscs[N_TTY];
		tty->termios->c_line = N_TTY;
		if (tty->ldisc.open)
			(tty->ldisc.open)(tty);
	}
#endif	
	if (info->blocked_open) {
		if (info->close_delay) {
			msleep_interruptible(jiffies_to_msecs(info->close_delay));
		}
		wake_up_interruptible(&info->open_wait);
	}
	info->flags &= ~(S_NORMAL_ACTIVE|S_CLOSING);
	wake_up_interruptible(&info->close_wait);
	local_irq_restore(flags);
}

/*
 * rs_hangup() --- called by tty_hangup() when a hangup is signaled.
 */
void rs_hangup(struct tty_struct *tty)
{
	struct m68k_serial * info = (struct m68k_serial *)tty->driver_data;
	
	if (serial_paranoia_check(info, tty->name, "rs_hangup"))
		return;
	
	rs_flush_buffer(tty);
	shutdown(info);
	info->event = 0;
	info->count = 0;
	info->flags &= ~S_NORMAL_ACTIVE;
	info->port.tty = NULL;
	wake_up_interruptible(&info->open_wait);
}

/*
 * ------------------------------------------------------------
 * rs_open() and friends
 * ------------------------------------------------------------
 */
static int block_til_ready(struct tty_struct *tty, struct file * filp,
			   struct m68k_serial *info)
{
	DECLARE_WAITQUEUE(wait, current);
	int		retval;
	int		do_clocal = 0;

	/*
	 * If the device is in the middle of being closed, then block
	 * until it's done, and then try again.
	 */
	if (info->flags & S_CLOSING) {
		interruptible_sleep_on(&info->close_wait);
#ifdef SERIAL_DO_RESTART
		if (info->flags & S_HUP_NOTIFY)
			return -EAGAIN;
		else
			return -ERESTARTSYS;
#else
		return -EAGAIN;
#endif
	}
	
	/*
	 * If non-blocking mode is set, or the port is not enabled,
	 * then make the check up front and then exit.
	 */
	if ((filp->f_flags & O_NONBLOCK) ||
	    (tty->flags & (1 << TTY_IO_ERROR))) {
		info->flags |= S_NORMAL_ACTIVE;
		return 0;
	}

	if (tty->termios->c_cflag & CLOCAL)
		do_clocal = 1;

	/*
	 * Block waiting for the carrier detect and the line to become
	 * free (i.e., not in use by the callout).  While we are in
	 * this loop, info->count is dropped by one, so that
	 * rs_close() knows when to free things.  We restore it upon
	 * exit, either normal or abnormal.
	 */
	retval = 0;
	add_wait_queue(&info->open_wait, &wait);

	info->count--;
	info->blocked_open++;
	while (1) {
		local_irq_disable();
		m68k_rtsdtr(info, 1);
		local_irq_enable();
		current->state = TASK_INTERRUPTIBLE;
		if (tty_hung_up_p(filp) ||
		    !(info->flags & S_INITIALIZED)) {
#ifdef SERIAL_DO_RESTART
			if (info->flags & S_HUP_NOTIFY)
				retval = -EAGAIN;
			else
				retval = -ERESTARTSYS;	
#else
			retval = -EAGAIN;
#endif
			break;
		}
		if (!(info->flags & S_CLOSING) && do_clocal)
			break;
                if (signal_pending(current)) {
			retval = -ERESTARTSYS;
			break;
		}
		schedule();
	}
	current->state = TASK_RUNNING;
	remove_wait_queue(&info->open_wait, &wait);
	if (!tty_hung_up_p(filp))
		info->count++;
	info->blocked_open--;

	if (retval)
		return retval;
	info->flags |= S_NORMAL_ACTIVE;
	return 0;
}	

/*
 * This routine is called whenever a serial port is opened.  It
 * enables interrupts for a serial port, linking in its S structure into
 * the IRQ chain.   It also performs the serial-specific
 * initialization for the tty structure.
 */
int rs_open(struct tty_struct *tty, struct file * filp)
{
	struct m68k_serial	*info;
	int 			retval, line;

	line = tty->index;
	
	if (line >= NR_PORTS || line < 0) /* we have exactly one */
		return -ENODEV;

	info = &m68k_soft[line];

	if (serial_paranoia_check(info, tty->name, "rs_open"))
		return -ENODEV;

	info->count++;
	tty->driver_data = info;
	info->port.tty = tty;

	/*
	 * Start up serial port
	 */
	retval = startup(info);
	if (retval)
		return retval;

	return block_til_ready(tty, filp, info);
}

/* Finally, routines used to initialize the serial driver. */

static void show_serial_version(void)
{
	printk("MC68328 serial driver version 1.00\n");
}

static const struct tty_operations rs_ops = {
	.open = rs_open,
	.close = rs_close,
	.write = rs_write,
	.flush_chars = rs_flush_chars,
	.write_room = rs_write_room,
	.chars_in_buffer = rs_chars_in_buffer,
	.flush_buffer = rs_flush_buffer,
	.ioctl = rs_ioctl,
	.throttle = rs_throttle,
	.unthrottle = rs_unthrottle,
	.set_termios = rs_set_termios,
	.stop = rs_stop,
	.start = rs_start,
	.hangup = rs_hangup,
	.set_ldisc = rs_set_ldisc,
};

/* rs_init inits the driver */
static int __init
rs68328_init(void)
{
	int flags, i;
	struct m68k_serial *info;

	serial_driver = alloc_tty_driver(NR_PORTS);
	if (!serial_driver)
		return -ENOMEM;

	show_serial_version();

	/* Initialize the tty_driver structure */
	/* SPARC: Not all of this is exactly right for us. */
	
	serial_driver->name = "ttyS";
	serial_driver->major = TTY_MAJOR;
	serial_driver->minor_start = 64;
	serial_driver->type = TTY_DRIVER_TYPE_SERIAL;
	serial_driver->subtype = SERIAL_TYPE_NORMAL;
	serial_driver->init_termios = tty_std_termios;
	serial_driver->init_termios.c_cflag = 
			m68328_console_cbaud | CS8 | CREAD | HUPCL | CLOCAL;
	serial_driver->flags = TTY_DRIVER_REAL_RAW;
	tty_set_operations(serial_driver, &rs_ops);

	if (tty_register_driver(serial_driver)) {
		put_tty_driver(serial_driver);
		printk(KERN_ERR "Couldn't register serial driver\n");
		return -ENOMEM;
	}

	local_irq_save(flags);

	for(i=0;i<NR_PORTS;i++) {

	    info = &m68k_soft[i];
	    info->magic = SERIAL_MAGIC;
	    info->port = (int) &uart_addr[i];
	    info->port.tty = NULL;
	    info->irq = uart_irqs[i];
	    info->custom_divisor = 16;
	    info->close_delay = 50;
	    info->closing_wait = 3000;
	    info->x_char = 0;
	    info->event = 0;
	    info->count = 0;
	    info->blocked_open = 0;
	    INIT_WORK(&info->tqueue, do_softint);
	    INIT_WORK(&info->tqueue_hangup, do_serial_hangup);
	    init_waitqueue_head(&info->open_wait);
	    init_waitqueue_head(&info->close_wait);
	    info->line = i;
	    info->is_cons = 1; /* Means shortcuts work */
	    
	    printk("%s%d at 0x%08x (irq = %d)", serial_driver->name, info->line, 
		   info->port, info->irq);
	    printk(" is a builtin MC68328 UART\n");
	    
#ifdef CONFIG_M68VZ328
		if (i > 0 )
			PJSEL &= 0xCF;  /* PSW enable second port output */
#endif

	    if (request_irq(uart_irqs[i],
			    rs_interrupt,
			    IRQF_DISABLED,
			    "M68328_UART", info))
                panic("Unable to attach 68328 serial interrupt\n");
	}
	local_irq_restore(flags);
	return 0;
}

module_init(rs68328_init);



static void m68328_set_baud(void)
{
	unsigned short ustcnt;
	int	i;

	ustcnt = USTCNT;
	USTCNT = ustcnt & ~USTCNT_TXEN;

again:
	for (i = 0; i < sizeof(baud_table) / sizeof(baud_table[0]); i++)
		if (baud_table[i] == m68328_console_baud)
			break;
	if (i >= sizeof(baud_table) / sizeof(baud_table[0])) {
		m68328_console_baud = 9600;
		goto again;
	}

	UBAUD = PUT_FIELD(UBAUD_DIVIDE,    hw_baud_table[i].divisor) | 
		PUT_FIELD(UBAUD_PRESCALER, hw_baud_table[i].prescale);
	ustcnt &= ~(USTCNT_PARITYEN | USTCNT_ODD_EVEN | USTCNT_STOP | USTCNT_8_7);
	ustcnt |= USTCNT_8_7;
	ustcnt |= USTCNT_TXEN;
	USTCNT = ustcnt;
	m68328_console_initted = 1;
	return;
}


int m68328_console_setup(struct console *cp, char *arg)
{
	int		i, n = CONSOLE_BAUD_RATE;

	if (!cp)
		return(-1);

	if (arg)
		n = simple_strtoul(arg,NULL,0);

	for (i = 0; i < BAUD_TABLE_SIZE; i++)
		if (baud_table[i] == n)
			break;
	if (i < BAUD_TABLE_SIZE) {
		m68328_console_baud = n;
		m68328_console_cbaud = 0;
		if (i > 15) {
			m68328_console_cbaud |= CBAUDEX;
			i -= 15;
		}
		m68328_console_cbaud |= i;
	}

	m68328_set_baud(); /* make sure baud rate changes */
	return(0);
}


static struct tty_driver *m68328_console_device(struct console *c, int *index)
{
	*index = c->index;
	return serial_driver;
}


void m68328_console_write (struct console *co, const char *str,
			   unsigned int count)
{
	if (!m68328_console_initted)
		m68328_set_baud();
    while (count--) {
        if (*str == '\n')
           rs_put_char('\r');
        rs_put_char( *str++ );
    }
}


static struct console m68328_driver = {
	.name		= "ttyS",
	.write		= m68328_console_write,
	.device		= m68328_console_device,
	.setup		= m68328_console_setup,
	.flags		= CON_PRINTBUFFER,
	.index		= -1,
};


static int __init m68328_console_init(void)
{
	register_console(&m68328_driver);
	return 0;
}

console_initcall(m68328_console_init);<|MERGE_RESOLUTION|>--- conflicted
+++ resolved
@@ -374,11 +374,7 @@
  */
 irqreturn_t rs_interrupt(int irq, void *dev_id)
 {
-<<<<<<< HEAD
-	struct m68k_serial *info = dev_id;
-=======
 	struct m68k_serial * info = dev_id;
->>>>>>> 6ebf1e44
 	m68328_uart *uart;
 	unsigned short rx;
 	unsigned short tx;
