--- conflicted
+++ resolved
@@ -31,13 +31,9 @@
 # define SCSCR_INIT(port) (port->mapbase == SCIF2) ? 0xF3 : 0xF0
 #elif defined(CONFIG_CPU_SUBTYPE_SH7720) || \
       defined(CONFIG_CPU_SUBTYPE_SH7721) || \
-<<<<<<< HEAD
-      defined(CONFIG_ARCH_SHMOBILE)
-=======
       defined(CONFIG_ARCH_SH7367) || \
       defined(CONFIG_ARCH_SH7377) || \
       defined(CONFIG_ARCH_SH7372)
->>>>>>> 5e11611a
 # define SCSCR_INIT(port)  0x0030 /* TIE=0,RIE=0,TE=1,RE=1 */
 # define PORT_PTCR	   0xA405011EUL
 # define PORT_PVCR	   0xA4050122UL
@@ -240,13 +236,9 @@
 #if defined(CONFIG_CPU_SUBTYPE_SH7705) || \
     defined(CONFIG_CPU_SUBTYPE_SH7720) || \
     defined(CONFIG_CPU_SUBTYPE_SH7721) || \
-<<<<<<< HEAD
-    defined(CONFIG_ARCH_SHMOBILE)
-=======
     defined(CONFIG_ARCH_SH7367) || \
     defined(CONFIG_ARCH_SH7377) || \
     defined(CONFIG_ARCH_SH7372)
->>>>>>> 5e11611a
 # define SCIF_ORER    0x0200
 # define SCIF_ERRORS ( SCIF_PER | SCIF_FER | SCIF_ER | SCIF_BRK | SCIF_ORER)
 # define SCIF_RFDC_MASK 0x007f
@@ -280,13 +272,9 @@
 #if defined(CONFIG_CPU_SUBTYPE_SH7705) || \
     defined(CONFIG_CPU_SUBTYPE_SH7720) || \
     defined(CONFIG_CPU_SUBTYPE_SH7721) || \
-<<<<<<< HEAD
-    defined(CONFIG_ARCH_SHMOBILE)
-=======
     defined(CONFIG_ARCH_SH7367) || \
     defined(CONFIG_ARCH_SH7377) || \
     defined(CONFIG_ARCH_SH7372)
->>>>>>> 5e11611a
 # define SCxSR_RDxF_CLEAR(port)	 (sci_in(port, SCxSR) & 0xfffc)
 # define SCxSR_ERROR_CLEAR(port) (sci_in(port, SCxSR) & 0xfd73)
 # define SCxSR_TDxE_CLEAR(port)	 (sci_in(port, SCxSR) & 0xffdf)
@@ -381,14 +369,10 @@
     SCI_OUT(sci_size, sci_offset, value);				\
   }
 
-<<<<<<< HEAD
-#if defined(CONFIG_CPU_SH3) || defined(CONFIG_ARCH_SHMOBILE)
-=======
 #if defined(CONFIG_CPU_SH3) || \
     defined(CONFIG_ARCH_SH7367) || \
     defined(CONFIG_ARCH_SH7377) || \
     defined(CONFIG_ARCH_SH7372)
->>>>>>> 5e11611a
 #if defined(CONFIG_CPU_SUBTYPE_SH7710) || defined(CONFIG_CPU_SUBTYPE_SH7712)
 #define SCIx_FNS(name, sh3_sci_offset, sh3_sci_size, sh4_sci_offset, sh4_sci_size, \
 		                sh3_scif_offset, sh3_scif_size, sh4_scif_offset, sh4_scif_size, \
@@ -399,13 +383,9 @@
 #elif defined(CONFIG_CPU_SUBTYPE_SH7705) || \
       defined(CONFIG_CPU_SUBTYPE_SH7720) || \
       defined(CONFIG_CPU_SUBTYPE_SH7721) || \
-<<<<<<< HEAD
-      defined(CONFIG_ARCH_SHMOBILE)
-=======
       defined(CONFIG_ARCH_SH7367) || \
       defined(CONFIG_ARCH_SH7377) || \
       defined(CONFIG_ARCH_SH7372)
->>>>>>> 5e11611a
 #define SCIF_FNS(name, scif_offset, scif_size) \
   CPU_SCIF_FNS(name, scif_offset, scif_size)
 #else
@@ -441,13 +421,9 @@
 #if defined(CONFIG_CPU_SUBTYPE_SH7705) || \
     defined(CONFIG_CPU_SUBTYPE_SH7720) || \
     defined(CONFIG_CPU_SUBTYPE_SH7721) || \
-<<<<<<< HEAD
-    defined(CONFIG_ARCH_SHMOBILE)
-=======
     defined(CONFIG_ARCH_SH7367) || \
     defined(CONFIG_ARCH_SH7377) || \
     defined(CONFIG_ARCH_SH7372)
->>>>>>> 5e11611a
 
 SCIF_FNS(SCSMR,  0x00, 16)
 SCIF_FNS(SCBRR,  0x04,  8)
@@ -630,13 +606,9 @@
 #elif defined(CONFIG_CPU_SUBTYPE_SH7705) || \
       defined(CONFIG_CPU_SUBTYPE_SH7720) || \
       defined(CONFIG_CPU_SUBTYPE_SH7721) || \
-<<<<<<< HEAD
-      defined(CONFIG_ARCH_SHMOBILE)
-=======
       defined(CONFIG_ARCH_SH7367) || \
       defined(CONFIG_ARCH_SH7377) || \
       defined(CONFIG_ARCH_SH7372)
->>>>>>> 5e11611a
 #define SCBRR_VALUE(bps, clk) (((clk*2)+16*bps)/(32*bps)-1)
 #elif defined(CONFIG_CPU_SUBTYPE_SH7723) ||\
       defined(CONFIG_CPU_SUBTYPE_SH7724)
