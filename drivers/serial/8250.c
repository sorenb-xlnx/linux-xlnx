--- conflicted
+++ resolved
@@ -1611,16 +1611,10 @@
 		if (i->irq == up->port.irq)
 			break;
 	}
-<<<<<<< HEAD
-=======
 
 	BUG_ON(n == NULL);
 	BUG_ON(i->head == NULL);
->>>>>>> fec0357c
-
-	BUG_ON(n == NULL);
-	BUG_ON(i->head == NULL);
-	
+
 	if (list_empty(i->head))
 		free_irq(up->port.irq, i);
 	serial_do_unlink(i, up);
