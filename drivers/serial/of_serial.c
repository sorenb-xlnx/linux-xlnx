/*
 *  Serial Port driver for Open Firmware platform devices
 *
 *    Copyright (C) 2006 Arnd Bergmann <arnd@arndb.de>, IBM Corp.
 *
 *  This program is free software; you can redistribute it and/or
 *  modify it under the terms of the GNU General Public License
 *  as published by the Free Software Foundation; either version
 *  2 of the License, or (at your option) any later version.
 *
 */
#include <linux/init.h>
#include <linux/module.h>
#include <linux/serial_core.h>
#include <linux/serial_8250.h>
#include <linux/of_platform.h>
#include <linux/nwpserial.h>

#include <asm/prom.h>

struct of_serial_info {
	int type;
	int line;
};

/*
 * Fill a struct uart_port for a given device node
 */
static int __devinit of_platform_serial_setup(struct of_device *ofdev,
					int type, struct uart_port *port)
{
	struct resource resource;
	struct device_node *np = ofdev->node;
	const unsigned int *clk, *spd;
	const u32 *prop;
	int ret, prop_size;

	memset(port, 0, sizeof *port);
	spd = of_get_property(np, "current-speed", NULL);
	clk = of_get_property(np, "clock-frequency", NULL);
	if (!clk) {
		dev_warn(&ofdev->dev, "no clock-frequency property set\n");
		return -ENODEV;
	}

	ret = of_address_to_resource(np, 0, &resource);
	if (ret) {
		dev_warn(&ofdev->dev, "invalid address\n");
		return ret;
	}

	spin_lock_init(&port->lock);
	port->mapbase = resource.start;

	/* Check for shifted address mapping */
	prop = of_get_property(np, "reg-offset", &prop_size);
	if (prop && (prop_size == sizeof(u32)))
		port->mapbase += *prop;

	/* Check for registers offset within the devices address range */
	prop = of_get_property(np, "reg-shift", &prop_size);
	if (prop && (prop_size == sizeof(u32)))
		port->regshift = *prop;

	port->irq = irq_of_parse_and_map(np, 0);
	port->iotype = UPIO_MEM;
	port->type = type;
	port->uartclk = *clk;
	port->flags = UPF_SHARE_IRQ | UPF_BOOT_AUTOCONF | UPF_IOREMAP
		| UPF_FIXED_PORT | UPF_FIXED_TYPE;
	port->dev = &ofdev->dev;
	/* If current-speed was set, then try not to change it. */
	if (spd)
		port->custom_divisor = *clk / (16 * (*spd));

	return 0;
}

/*
 * Try to register a serial port
 */
static int __devinit of_platform_serial_probe(struct of_device *ofdev,
						const struct of_device_id *id)
{
	struct of_serial_info *info;
	struct uart_port port;
	int port_type;
	int ret;

	if (of_find_property(ofdev->node, "used-by-rtas", NULL))
		return -EBUSY;

	info = kmalloc(sizeof(*info), GFP_KERNEL);
	if (info == NULL)
		return -ENOMEM;

	port_type = (unsigned long)id->data;
	ret = of_platform_serial_setup(ofdev, port_type, &port);
	if (ret)
		goto out;

	switch (port_type) {
#ifdef CONFIG_SERIAL_8250
	case PORT_8250 ... PORT_MAX_8250:
		ret = serial8250_register_port(&port);
		break;
#endif
#ifdef CONFIG_SERIAL_OF_PLATFORM_NWPSERIAL
	case PORT_NWPSERIAL:
		ret = nwpserial_register_port(&port);
		break;
#endif
	default:
		/* need to add code for these */
	case PORT_UNKNOWN:
		dev_info(&ofdev->dev, "Unknown serial port found, ignored\n");
		ret = -ENODEV;
		break;
	}
	if (ret < 0)
		goto out;

	info->type = port_type;
	info->line = ret;
	dev_set_drvdata(&ofdev->dev, info);
	return 0;
out:
	kfree(info);
	irq_dispose_mapping(port.irq);
	return ret;
}

/*
 * Release a line
 */
static int of_platform_serial_remove(struct of_device *ofdev)
{
	struct of_serial_info *info = dev_get_drvdata(&ofdev->dev);
	switch (info->type) {
#ifdef CONFIG_SERIAL_8250
	case PORT_8250 ... PORT_MAX_8250:
		serial8250_unregister_port(info->line);
		break;
#endif
#ifdef CONFIG_SERIAL_OF_PLATFORM_NWPSERIAL
	case PORT_NWPSERIAL:
		nwpserial_unregister_port(info->line);
		break;
#endif
	default:
		/* need to add code for these */
		break;
	}
	kfree(info);
	return 0;
}

/*
 * A few common types, add more as needed.
 */
static struct of_device_id __devinitdata of_platform_serial_table[] = {
	{ .type = "serial", .compatible = "ns8250",   .data = (void *)PORT_8250, },
	{ .type = "serial", .compatible = "ns16450",  .data = (void *)PORT_16450, },
<<<<<<< HEAD
	{ .type = "serial", .compatible = "ns16550a",  .data = (void *)PORT_16550A, },
=======
	{ .type = "serial", .compatible = "ns16550a", .data = (void *)PORT_16550A, },
>>>>>>> 86f9e097
	{ .type = "serial", .compatible = "ns16550",  .data = (void *)PORT_16550, },
	{ .type = "serial", .compatible = "ns16750",  .data = (void *)PORT_16750, },
	{ .type = "serial", .compatible = "ns16850",  .data = (void *)PORT_16850, },
#ifdef CONFIG_SERIAL_OF_PLATFORM_NWPSERIAL
	{ .type = "serial", .compatible = "ibm,qpace-nwp-serial",
					.data = (void *)PORT_NWPSERIAL, },
#endif
	{ .type = "serial",			      .data = (void *)PORT_UNKNOWN, },
	{ /* end of list */ },
};

static struct of_platform_driver of_platform_serial_driver = {
	.owner = THIS_MODULE,
	.name = "of_serial",
	.probe = of_platform_serial_probe,
	.remove = of_platform_serial_remove,
	.match_table = of_platform_serial_table,
};

static int __init of_platform_serial_init(void)
{
	return of_register_platform_driver(&of_platform_serial_driver);
}
module_init(of_platform_serial_init);

static void __exit of_platform_serial_exit(void)
{
	return of_unregister_platform_driver(&of_platform_serial_driver);
};
module_exit(of_platform_serial_exit);

MODULE_AUTHOR("Arnd Bergmann <arnd@arndb.de>");
MODULE_LICENSE("GPL");
MODULE_DESCRIPTION("Serial Port driver for Open Firmware platform devices");<|MERGE_RESOLUTION|>--- conflicted
+++ resolved
@@ -161,11 +161,7 @@
 static struct of_device_id __devinitdata of_platform_serial_table[] = {
 	{ .type = "serial", .compatible = "ns8250",   .data = (void *)PORT_8250, },
 	{ .type = "serial", .compatible = "ns16450",  .data = (void *)PORT_16450, },
-<<<<<<< HEAD
-	{ .type = "serial", .compatible = "ns16550a",  .data = (void *)PORT_16550A, },
-=======
 	{ .type = "serial", .compatible = "ns16550a", .data = (void *)PORT_16550A, },
->>>>>>> 86f9e097
 	{ .type = "serial", .compatible = "ns16550",  .data = (void *)PORT_16550, },
 	{ .type = "serial", .compatible = "ns16750",  .data = (void *)PORT_16750, },
 	{ .type = "serial", .compatible = "ns16850",  .data = (void *)PORT_16850, },
