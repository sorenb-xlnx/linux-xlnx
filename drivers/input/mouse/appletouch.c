--- conflicted
+++ resolved
@@ -568,11 +568,7 @@
 {
 	struct usb_device *udev = dev->udev;
 
-<<<<<<< HEAD
-	if (!atp_is_fountain(dev)) {
-=======
 	if (dev->type != ATP_FOUNTAIN) {
->>>>>>> 0967d61e
 		/* switch to raw sensor mode */
 		if (atp_geyser_init(udev))
 			return -EIO;
@@ -583,12 +579,8 @@
 	return 0;
 }
 
-<<<<<<< HEAD
-static int atp_probe(struct usb_interface *iface, const struct usb_device_id *id)
-=======
 static int atp_probe(struct usb_interface *iface,
 		     const struct usb_device_id *id)
->>>>>>> 0967d61e
 {
 	struct atp *dev;
 	struct input_dev *input_dev;
@@ -628,11 +620,8 @@
 	dev->overflow_warned = false;
 	if (dev->type == ATP_FOUNTAIN || dev->type == ATP_GEYSER1)
 		dev->datalen = 81;
-<<<<<<< HEAD
-=======
 	else
 		dev->datalen = 64;
->>>>>>> 0967d61e
 
 	dev->urb = usb_alloc_urb(0, GFP_KERNEL);
 	if (!dev->urb)
