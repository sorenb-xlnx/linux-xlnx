--- conflicted
+++ resolved
@@ -686,13 +686,8 @@
 		}
 	}
 
-<<<<<<< HEAD
 	__clear_bit(old_keycode, dev->keybit);
 	__set_bit(keycode, dev->keybit);
-=======
-	clear_bit(old_keycode, dev->keybit);
-	set_bit(kt_entry->keycode, dev->keybit);
->>>>>>> 7d073559
 
 	for (i = 0; i < dev->keycodemax; i++) {
 		if (input_fetch_keycode(dev, i) == old_keycode) {
