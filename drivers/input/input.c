--- conflicted
+++ resolved
@@ -688,7 +688,7 @@
 	}
 
 	__clear_bit(old_keycode, dev->keybit);
-	__set_bit(keycode, dev->keybit);
+	__set_bit(kt_entry->keycode, dev->keybit);
 
 	for (i = 0; i < dev->keycodemax; i++) {
 		if (input_fetch_keycode(dev, i) == old_keycode) {
@@ -816,7 +816,8 @@
 int input_get_keycode(struct input_dev *dev,
 		      unsigned int scancode, unsigned int *keycode)
 {
-<<<<<<< HEAD
+	unsigned long flags;
+
 	if (dev->getkeycode) {
 		/*
 		 * Use the legacy calls
@@ -837,21 +838,13 @@
 		kt_entry.len = 4;
 		kt_entry.index = scancode;
 
+		spin_lock_irqsave(&dev->event_lock, flags);
 		retval = dev->getkeycodebig_from_index(dev, &kt_entry);
+		spin_unlock_irqrestore(&dev->event_lock, flags);
 
 		*keycode = kt_entry.keycode;
 		return retval;
 	}
-=======
-	unsigned long flags;
-	int retval;
-
-	spin_lock_irqsave(&dev->event_lock, flags);
-	retval = dev->getkeycode(dev, scancode, keycode);
-	spin_unlock_irqrestore(&dev->event_lock, flags);
-
-	return retval;
->>>>>>> b91ce4d1
 }
 EXPORT_SYMBOL(input_get_keycode);
 
