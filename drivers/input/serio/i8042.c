/*
 *  i8042 keyboard and mouse controller driver for Linux
 *
 *  Copyright (c) 1999-2004 Vojtech Pavlik
 */

/*
 * This program is free software; you can redistribute it and/or modify it
 * under the terms of the GNU General Public License version 2 as published by
 * the Free Software Foundation.
 */

#define pr_fmt(fmt) KBUILD_MODNAME ": " fmt

#include <linux/types.h>
#include <linux/delay.h>
#include <linux/module.h>
#include <linux/interrupt.h>
#include <linux/ioport.h>
#include <linux/init.h>
#include <linux/serio.h>
#include <linux/err.h>
#include <linux/rcupdate.h>
#include <linux/platform_device.h>
#include <linux/i8042.h>
#include <linux/slab.h>

#include <asm/io.h>

MODULE_AUTHOR("Vojtech Pavlik <vojtech@suse.cz>");
MODULE_DESCRIPTION("i8042 keyboard and mouse controller driver");
MODULE_LICENSE("GPL");

static bool i8042_nokbd;
module_param_named(nokbd, i8042_nokbd, bool, 0);
MODULE_PARM_DESC(nokbd, "Do not probe or use KBD port.");

static bool i8042_noaux;
module_param_named(noaux, i8042_noaux, bool, 0);
MODULE_PARM_DESC(noaux, "Do not probe or use AUX (mouse) port.");

static bool i8042_nomux;
module_param_named(nomux, i8042_nomux, bool, 0);
MODULE_PARM_DESC(nomux, "Do not check whether an active multiplexing controller is present.");

static bool i8042_unlock;
module_param_named(unlock, i8042_unlock, bool, 0);
MODULE_PARM_DESC(unlock, "Ignore keyboard lock.");

static bool i8042_reset;
module_param_named(reset, i8042_reset, bool, 0);
MODULE_PARM_DESC(reset, "Reset controller during init and cleanup.");

static bool i8042_direct;
module_param_named(direct, i8042_direct, bool, 0);
MODULE_PARM_DESC(direct, "Put keyboard port into non-translated mode.");

static bool i8042_dumbkbd;
module_param_named(dumbkbd, i8042_dumbkbd, bool, 0);
MODULE_PARM_DESC(dumbkbd, "Pretend that controller can only read data from keyboard");

static bool i8042_noloop;
module_param_named(noloop, i8042_noloop, bool, 0);
MODULE_PARM_DESC(noloop, "Disable the AUX Loopback command while probing for the AUX port");

static bool i8042_notimeout;
module_param_named(notimeout, i8042_notimeout, bool, 0);
MODULE_PARM_DESC(notimeout, "Ignore timeouts signalled by i8042");

#ifdef CONFIG_X86
static bool i8042_dritek;
module_param_named(dritek, i8042_dritek, bool, 0);
MODULE_PARM_DESC(dritek, "Force enable the Dritek keyboard extension");
#endif

#ifdef CONFIG_PNP
static bool i8042_nopnp;
module_param_named(nopnp, i8042_nopnp, bool, 0);
MODULE_PARM_DESC(nopnp, "Do not use PNP to detect controller settings");
#endif

#define DEBUG
#ifdef DEBUG
static bool i8042_debug;
module_param_named(debug, i8042_debug, bool, 0600);
MODULE_PARM_DESC(debug, "Turn i8042 debugging mode on and off");
#endif

static bool i8042_bypass_aux_irq_test;

#include "i8042.h"

/*
 * i8042_lock protects serialization between i8042_command and
 * the interrupt handler.
 */
static DEFINE_SPINLOCK(i8042_lock);

/*
 * Writers to AUX and KBD ports as well as users issuing i8042_command
 * directly should acquire i8042_mutex (by means of calling
 * i8042_lock_chip() and i8042_unlock_ship() helpers) to ensure that
 * they do not disturb each other (unfortunately in many i8042
 * implementations write to one of the ports will immediately abort
 * command that is being processed by another port).
 */
static DEFINE_MUTEX(i8042_mutex);

struct i8042_port {
	struct serio *serio;
	int irq;
	bool exists;
	signed char mux;
};

#define I8042_KBD_PORT_NO	0
#define I8042_AUX_PORT_NO	1
#define I8042_MUX_PORT_NO	2
#define I8042_NUM_PORTS		(I8042_NUM_MUX_PORTS + 2)

static struct i8042_port i8042_ports[I8042_NUM_PORTS];

static unsigned char i8042_initial_ctr;
static unsigned char i8042_ctr;
static bool i8042_mux_present;
static bool i8042_kbd_irq_registered;
static bool i8042_aux_irq_registered;
static unsigned char i8042_suppress_kbd_ack;
static struct platform_device *i8042_platform_device;

static irqreturn_t i8042_interrupt(int irq, void *dev_id);
static bool (*i8042_platform_filter)(unsigned char data, unsigned char str,
				     struct serio *serio);

void i8042_lock_chip(void)
{
	mutex_lock(&i8042_mutex);
}
EXPORT_SYMBOL(i8042_lock_chip);

void i8042_unlock_chip(void)
{
	mutex_unlock(&i8042_mutex);
}
EXPORT_SYMBOL(i8042_unlock_chip);

int i8042_install_filter(bool (*filter)(unsigned char data, unsigned char str,
					struct serio *serio))
{
	unsigned long flags;
	int ret = 0;

	spin_lock_irqsave(&i8042_lock, flags);

	if (i8042_platform_filter) {
		ret = -EBUSY;
		goto out;
	}

	i8042_platform_filter = filter;

out:
	spin_unlock_irqrestore(&i8042_lock, flags);
	return ret;
}
EXPORT_SYMBOL(i8042_install_filter);

int i8042_remove_filter(bool (*filter)(unsigned char data, unsigned char str,
				       struct serio *port))
{
	unsigned long flags;
	int ret = 0;

	spin_lock_irqsave(&i8042_lock, flags);

	if (i8042_platform_filter != filter) {
		ret = -EINVAL;
		goto out;
	}

	i8042_platform_filter = NULL;

out:
	spin_unlock_irqrestore(&i8042_lock, flags);
	return ret;
}
EXPORT_SYMBOL(i8042_remove_filter);

/*
 * The i8042_wait_read() and i8042_wait_write functions wait for the i8042 to
 * be ready for reading values from it / writing values to it.
 * Called always with i8042_lock held.
 */

static int i8042_wait_read(void)
{
	int i = 0;

	while ((~i8042_read_status() & I8042_STR_OBF) && (i < I8042_CTL_TIMEOUT)) {
		udelay(50);
		i++;
	}
	return -(i == I8042_CTL_TIMEOUT);
}

static int i8042_wait_write(void)
{
	int i = 0;

	while ((i8042_read_status() & I8042_STR_IBF) && (i < I8042_CTL_TIMEOUT)) {
		udelay(50);
		i++;
	}
	return -(i == I8042_CTL_TIMEOUT);
}

/*
 * i8042_flush() flushes all data that may be in the keyboard and mouse buffers
 * of the i8042 down the toilet.
 */

static int i8042_flush(void)
{
	unsigned long flags;
	unsigned char data, str;
	int i = 0;

	spin_lock_irqsave(&i8042_lock, flags);

	while (((str = i8042_read_status()) & I8042_STR_OBF) && (i < I8042_BUFFER_SIZE)) {
		udelay(50);
		data = i8042_read_data();
		i++;
		dbg("%02x <- i8042 (flush, %s)\n",
		    data, str & I8042_STR_AUXDATA ? "aux" : "kbd");
	}

	spin_unlock_irqrestore(&i8042_lock, flags);

	return i;
}

/*
 * i8042_command() executes a command on the i8042. It also sends the input
 * parameter(s) of the commands to it, and receives the output value(s). The
 * parameters are to be stored in the param array, and the output is placed
 * into the same array. The number of the parameters and output values is
 * encoded in bits 8-11 of the command number.
 */

static int __i8042_command(unsigned char *param, int command)
{
	int i, error;

	if (i8042_noloop && command == I8042_CMD_AUX_LOOP)
		return -1;

	error = i8042_wait_write();
	if (error)
		return error;

	dbg("%02x -> i8042 (command)\n", command & 0xff);
	i8042_write_command(command & 0xff);

	for (i = 0; i < ((command >> 12) & 0xf); i++) {
		error = i8042_wait_write();
		if (error)
			return error;
		dbg("%02x -> i8042 (parameter)\n", param[i]);
		i8042_write_data(param[i]);
	}

	for (i = 0; i < ((command >> 8) & 0xf); i++) {
		error = i8042_wait_read();
		if (error) {
			dbg("     -- i8042 (timeout)\n");
			return error;
		}

		if (command == I8042_CMD_AUX_LOOP &&
		    !(i8042_read_status() & I8042_STR_AUXDATA)) {
			dbg("     -- i8042 (auxerr)\n");
			return -1;
		}

		param[i] = i8042_read_data();
		dbg("%02x <- i8042 (return)\n", param[i]);
	}

	return 0;
}

int i8042_command(unsigned char *param, int command)
{
	unsigned long flags;
	int retval;

	spin_lock_irqsave(&i8042_lock, flags);
	retval = __i8042_command(param, command);
	spin_unlock_irqrestore(&i8042_lock, flags);

	return retval;
}
EXPORT_SYMBOL(i8042_command);

/*
 * i8042_kbd_write() sends a byte out through the keyboard interface.
 */

static int i8042_kbd_write(struct serio *port, unsigned char c)
{
	unsigned long flags;
	int retval = 0;

	spin_lock_irqsave(&i8042_lock, flags);

	if (!(retval = i8042_wait_write())) {
		dbg("%02x -> i8042 (kbd-data)\n", c);
		i8042_write_data(c);
	}

	spin_unlock_irqrestore(&i8042_lock, flags);

	return retval;
}

/*
 * i8042_aux_write() sends a byte out through the aux interface.
 */

static int i8042_aux_write(struct serio *serio, unsigned char c)
{
	struct i8042_port *port = serio->port_data;

	return i8042_command(&c, port->mux == -1 ?
					I8042_CMD_AUX_SEND :
					I8042_CMD_MUX_SEND + port->mux);
}


/*
 * i8042_aux_close attempts to clear AUX or KBD port state by disabling
 * and then re-enabling it.
 */

static void i8042_port_close(struct serio *serio)
{
	int irq_bit;
	int disable_bit;
	const char *port_name;

	if (serio == i8042_ports[I8042_AUX_PORT_NO].serio) {
		irq_bit = I8042_CTR_AUXINT;
		disable_bit = I8042_CTR_AUXDIS;
		port_name = "AUX";
	} else {
		irq_bit = I8042_CTR_KBDINT;
		disable_bit = I8042_CTR_KBDDIS;
		port_name = "KBD";
	}

	i8042_ctr &= ~irq_bit;
	if (i8042_command(&i8042_ctr, I8042_CMD_CTL_WCTR))
		pr_warn("Can't write CTR while closing %s port\n", port_name);

	udelay(50);

	i8042_ctr &= ~disable_bit;
	i8042_ctr |= irq_bit;
	if (i8042_command(&i8042_ctr, I8042_CMD_CTL_WCTR))
		pr_err("Can't reactivate %s port\n", port_name);

	/*
	 * See if there is any data appeared while we were messing with
	 * port state.
	 */
	i8042_interrupt(0, NULL);
}

/*
 * i8042_start() is called by serio core when port is about to finish
 * registering. It will mark port as existing so i8042_interrupt can
 * start sending data through it.
 */
static int i8042_start(struct serio *serio)
{
	struct i8042_port *port = serio->port_data;

	port->exists = true;
	mb();
	return 0;
}

/*
 * i8042_stop() marks serio port as non-existing so i8042_interrupt
 * will not try to send data to the port that is about to go away.
 * The function is called by serio core as part of unregister procedure.
 */
static void i8042_stop(struct serio *serio)
{
	struct i8042_port *port = serio->port_data;

	port->exists = false;

	/*
	 * We synchronize with both AUX and KBD IRQs because there is
	 * a (very unlikely) chance that AUX IRQ is raised for KBD port
	 * and vice versa.
	 */
	synchronize_irq(I8042_AUX_IRQ);
	synchronize_irq(I8042_KBD_IRQ);
	port->serio = NULL;
}

/*
 * i8042_filter() filters out unwanted bytes from the input data stream.
 * It is called from i8042_interrupt and thus is running with interrupts
 * off and i8042_lock held.
 */
static bool i8042_filter(unsigned char data, unsigned char str,
			 struct serio *serio)
{
	if (unlikely(i8042_suppress_kbd_ack)) {
		if ((~str & I8042_STR_AUXDATA) &&
		    (data == 0xfa || data == 0xfe)) {
			i8042_suppress_kbd_ack--;
			dbg("Extra keyboard ACK - filtered out\n");
			return true;
		}
	}

	if (i8042_platform_filter && i8042_platform_filter(data, str, serio)) {
		dbg("Filtered out by platform filter\n");
		return true;
	}

	return false;
}

/*
 * i8042_interrupt() is the most important function in this driver -
 * it handles the interrupts from the i8042, and sends incoming bytes
 * to the upper layers.
 */

static irqreturn_t i8042_interrupt(int irq, void *dev_id)
{
	struct i8042_port *port;
	struct serio *serio;
	unsigned long flags;
	unsigned char str, data;
	unsigned int dfl;
	unsigned int port_no;
	bool filtered;
	int ret = 1;

	spin_lock_irqsave(&i8042_lock, flags);

	str = i8042_read_status();
	if (unlikely(~str & I8042_STR_OBF)) {
		spin_unlock_irqrestore(&i8042_lock, flags);
		if (irq)
			dbg("Interrupt %d, without any data\n", irq);
		ret = 0;
		goto out;
	}

	data = i8042_read_data();

	if (i8042_mux_present && (str & I8042_STR_AUXDATA)) {
		static unsigned long last_transmit;
		static unsigned char last_str;

		dfl = 0;
		if (str & I8042_STR_MUXERR) {
			dbg("MUX error, status is %02x, data is %02x\n",
			    str, data);
/*
 * When MUXERR condition is signalled the data register can only contain
 * 0xfd, 0xfe or 0xff if implementation follows the spec. Unfortunately
 * it is not always the case. Some KBCs also report 0xfc when there is
 * nothing connected to the port while others sometimes get confused which
 * port the data came from and signal error leaving the data intact. They
 * _do not_ revert to legacy mode (actually I've never seen KBC reverting
 * to legacy mode yet, when we see one we'll add proper handling).
 * Anyway, we process 0xfc, 0xfd, 0xfe and 0xff as timeouts, and for the
 * rest assume that the data came from the same serio last byte
 * was transmitted (if transmission happened not too long ago).
 */

			switch (data) {
				default:
					if (time_before(jiffies, last_transmit + HZ/10)) {
						str = last_str;
						break;
					}
					/* fall through - report timeout */
				case 0xfc:
				case 0xfd:
				case 0xfe: dfl = SERIO_TIMEOUT; data = 0xfe; break;
				case 0xff: dfl = SERIO_PARITY;  data = 0xfe; break;
			}
		}

		port_no = I8042_MUX_PORT_NO + ((str >> 6) & 3);
		last_str = str;
		last_transmit = jiffies;
	} else {

		dfl = ((str & I8042_STR_PARITY) ? SERIO_PARITY : 0) |
		      ((str & I8042_STR_TIMEOUT && !i8042_notimeout) ? SERIO_TIMEOUT : 0);

		port_no = (str & I8042_STR_AUXDATA) ?
				I8042_AUX_PORT_NO : I8042_KBD_PORT_NO;
	}

	port = &i8042_ports[port_no];
	serio = port->exists ? port->serio : NULL;

	dbg("%02x <- i8042 (interrupt, %d, %d%s%s)\n",
	    data, port_no, irq,
	    dfl & SERIO_PARITY ? ", bad parity" : "",
	    dfl & SERIO_TIMEOUT ? ", timeout" : "");

	filtered = i8042_filter(data, str, serio);

	spin_unlock_irqrestore(&i8042_lock, flags);

	if (likely(port->exists && !filtered))
		serio_interrupt(serio, data, dfl);

 out:
	return IRQ_RETVAL(ret);
}

/*
 * i8042_enable_kbd_port enables keyboard port on chip
 */

static int i8042_enable_kbd_port(void)
{
	i8042_ctr &= ~I8042_CTR_KBDDIS;
	i8042_ctr |= I8042_CTR_KBDINT;

	if (i8042_command(&i8042_ctr, I8042_CMD_CTL_WCTR)) {
		i8042_ctr &= ~I8042_CTR_KBDINT;
		i8042_ctr |= I8042_CTR_KBDDIS;
		pr_err("Failed to enable KBD port\n");
		return -EIO;
	}

	return 0;
}

/*
 * i8042_enable_aux_port enables AUX (mouse) port on chip
 */

static int i8042_enable_aux_port(void)
{
	i8042_ctr &= ~I8042_CTR_AUXDIS;
	i8042_ctr |= I8042_CTR_AUXINT;

	if (i8042_command(&i8042_ctr, I8042_CMD_CTL_WCTR)) {
		i8042_ctr &= ~I8042_CTR_AUXINT;
		i8042_ctr |= I8042_CTR_AUXDIS;
		pr_err("Failed to enable AUX port\n");
		return -EIO;
	}

	return 0;
}

/*
 * i8042_enable_mux_ports enables 4 individual AUX ports after
 * the controller has been switched into Multiplexed mode
 */

static int i8042_enable_mux_ports(void)
{
	unsigned char param;
	int i;

	for (i = 0; i < I8042_NUM_MUX_PORTS; i++) {
		i8042_command(&param, I8042_CMD_MUX_PFX + i);
		i8042_command(&param, I8042_CMD_AUX_ENABLE);
	}

	return i8042_enable_aux_port();
}

/*
 * i8042_set_mux_mode checks whether the controller has an
 * active multiplexor and puts the chip into Multiplexed (true)
 * or Legacy (false) mode.
 */

static int i8042_set_mux_mode(bool multiplex, unsigned char *mux_version)
{

	unsigned char param, val;
/*
 * Get rid of bytes in the queue.
 */

	i8042_flush();

/*
 * Internal loopback test - send three bytes, they should come back from the
 * mouse interface, the last should be version.
 */

	param = val = 0xf0;
	if (i8042_command(&param, I8042_CMD_AUX_LOOP) || param != val)
		return -1;
	param = val = multiplex ? 0x56 : 0xf6;
	if (i8042_command(&param, I8042_CMD_AUX_LOOP) || param != val)
		return -1;
	param = val = multiplex ? 0xa4 : 0xa5;
	if (i8042_command(&param, I8042_CMD_AUX_LOOP) || param == val)
		return -1;

/*
 * Workaround for interference with USB Legacy emulation
 * that causes a v10.12 MUX to be found.
 */
	if (param == 0xac)
		return -1;

	if (mux_version)
		*mux_version = param;

	return 0;
}

/*
 * i8042_check_mux() checks whether the controller supports the PS/2 Active
 * Multiplexing specification by Synaptics, Phoenix, Insyde and
 * LCS/Telegraphics.
 */

static int __init i8042_check_mux(void)
{
	unsigned char mux_version;

	if (i8042_set_mux_mode(true, &mux_version))
		return -1;

	pr_info("Detected active multiplexing controller, rev %d.%d\n",
		(mux_version >> 4) & 0xf, mux_version & 0xf);

/*
 * Disable all muxed ports by disabling AUX.
 */
	i8042_ctr |= I8042_CTR_AUXDIS;
	i8042_ctr &= ~I8042_CTR_AUXINT;

	if (i8042_command(&i8042_ctr, I8042_CMD_CTL_WCTR)) {
		pr_err("Failed to disable AUX port, can't use MUX\n");
		return -EIO;
	}

	i8042_mux_present = true;

	return 0;
}

/*
 * The following is used to test AUX IRQ delivery.
 */
static struct completion i8042_aux_irq_delivered __initdata;
static bool i8042_irq_being_tested __initdata;

static irqreturn_t __init i8042_aux_test_irq(int irq, void *dev_id)
{
	unsigned long flags;
	unsigned char str, data;
	int ret = 0;

	spin_lock_irqsave(&i8042_lock, flags);
	str = i8042_read_status();
	if (str & I8042_STR_OBF) {
		data = i8042_read_data();
		dbg("%02x <- i8042 (aux_test_irq, %s)\n",
		    data, str & I8042_STR_AUXDATA ? "aux" : "kbd");
		if (i8042_irq_being_tested &&
		    data == 0xa5 && (str & I8042_STR_AUXDATA))
			complete(&i8042_aux_irq_delivered);
		ret = 1;
	}
	spin_unlock_irqrestore(&i8042_lock, flags);

	return IRQ_RETVAL(ret);
}

/*
 * i8042_toggle_aux - enables or disables AUX port on i8042 via command and
 * verifies success by readinng CTR. Used when testing for presence of AUX
 * port.
 */
static int __init i8042_toggle_aux(bool on)
{
	unsigned char param;
	int i;

	if (i8042_command(&param,
			on ? I8042_CMD_AUX_ENABLE : I8042_CMD_AUX_DISABLE))
		return -1;

	/* some chips need some time to set the I8042_CTR_AUXDIS bit */
	for (i = 0; i < 100; i++) {
		udelay(50);

		if (i8042_command(&param, I8042_CMD_CTL_RCTR))
			return -1;

		if (!(param & I8042_CTR_AUXDIS) == on)
			return 0;
	}

	return -1;
}

/*
 * i8042_check_aux() applies as much paranoia as it can at detecting
 * the presence of an AUX interface.
 */

static int __init i8042_check_aux(void)
{
	int retval = -1;
	bool irq_registered = false;
	bool aux_loop_broken = false;
	unsigned long flags;
	unsigned char param;

/*
 * Get rid of bytes in the queue.
 */

	i8042_flush();

/*
 * Internal loopback test - filters out AT-type i8042's. Unfortunately
 * SiS screwed up and their 5597 doesn't support the LOOP command even
 * though it has an AUX port.
 */

	param = 0x5a;
	retval = i8042_command(&param, I8042_CMD_AUX_LOOP);
	if (retval || param != 0x5a) {

/*
 * External connection test - filters out AT-soldered PS/2 i8042's
 * 0x00 - no error, 0x01-0x03 - clock/data stuck, 0xff - general error
 * 0xfa - no error on some notebooks which ignore the spec
 * Because it's common for chipsets to return error on perfectly functioning
 * AUX ports, we test for this only when the LOOP command failed.
 */

		if (i8042_command(&param, I8042_CMD_AUX_TEST) ||
		    (param && param != 0xfa && param != 0xff))
			return -1;

/*
 * If AUX_LOOP completed without error but returned unexpected data
 * mark it as broken
 */
		if (!retval)
			aux_loop_broken = true;
	}

/*
 * Bit assignment test - filters out PS/2 i8042's in AT mode
 */

	if (i8042_toggle_aux(false)) {
		pr_warn("Failed to disable AUX port, but continuing anyway... Is this a SiS?\n");
		pr_warn("If AUX port is really absent please use the 'i8042.noaux' option\n");
	}

	if (i8042_toggle_aux(true))
		return -1;

/*
 * Test AUX IRQ delivery to make sure BIOS did not grab the IRQ and
 * used it for a PCI card or somethig else.
 */

	if (i8042_noloop || i8042_bypass_aux_irq_test || aux_loop_broken) {
/*
 * Without LOOP command we can't test AUX IRQ delivery. Assume the port
 * is working and hope we are right.
 */
		retval = 0;
		goto out;
	}

	if (request_irq(I8042_AUX_IRQ, i8042_aux_test_irq, IRQF_SHARED,
			"i8042", i8042_platform_device))
		goto out;

	irq_registered = true;

	if (i8042_enable_aux_port())
		goto out;

	spin_lock_irqsave(&i8042_lock, flags);

	init_completion(&i8042_aux_irq_delivered);
	i8042_irq_being_tested = true;

	param = 0xa5;
	retval = __i8042_command(&param, I8042_CMD_AUX_LOOP & 0xf0ff);

	spin_unlock_irqrestore(&i8042_lock, flags);

	if (retval)
		goto out;

	if (wait_for_completion_timeout(&i8042_aux_irq_delivered,
					msecs_to_jiffies(250)) == 0) {
/*
 * AUX IRQ was never delivered so we need to flush the controller to
 * get rid of the byte we put there; otherwise keyboard may not work.
 */
		dbg("     -- i8042 (aux irq test timeout)\n");
		i8042_flush();
		retval = -1;
	}

 out:

/*
 * Disable the interface.
 */

	i8042_ctr |= I8042_CTR_AUXDIS;
	i8042_ctr &= ~I8042_CTR_AUXINT;

	if (i8042_command(&i8042_ctr, I8042_CMD_CTL_WCTR))
		retval = -1;

	if (irq_registered)
		free_irq(I8042_AUX_IRQ, i8042_platform_device);

	return retval;
}

static int i8042_controller_check(void)
{
	if (i8042_flush() == I8042_BUFFER_SIZE) {
		pr_err("No controller found\n");
		return -ENODEV;
	}

	return 0;
}

static int i8042_controller_selftest(void)
{
	unsigned char param;
	int i = 0;

	/*
	 * We try this 5 times; on some really fragile systems this does not
	 * take the first time...
	 */
	do {

		if (i8042_command(&param, I8042_CMD_CTL_TEST)) {
<<<<<<< HEAD
			pr_err("i8042 controller self test timeout\n");
=======
			pr_err("i8042 controller selftest timeout\n");
>>>>>>> 105e53f8
			return -ENODEV;
		}

		if (param == I8042_RET_CTL_TEST)
			return 0;

<<<<<<< HEAD
		pr_err("i8042 controller selftest failed. (%#x != %#x)\n",
		       param, I8042_RET_CTL_TEST);
=======
		dbg("i8042 controller selftest: %#x != %#x\n",
		    param, I8042_RET_CTL_TEST);
>>>>>>> 105e53f8
		msleep(50);
	} while (i++ < 5);

#ifdef CONFIG_X86
	/*
	 * On x86, we don't fail entire i8042 initialization if controller
	 * reset fails in hopes that keyboard port will still be functional
	 * and user will still get a working keyboard. This is especially
	 * important on netbooks. On other arches we trust hardware more.
	 */
	pr_info("giving up on controller selftest, continuing anyway...\n");
	return 0;
#else
	pr_err("i8042 controller selftest failed\n");
	return -EIO;
#endif
}

/*
 * i8042_controller init initializes the i8042 controller, and,
 * most importantly, sets it into non-xlated mode if that's
 * desired.
 */

static int i8042_controller_init(void)
{
	unsigned long flags;
	int n = 0;
	unsigned char ctr[2];

/*
 * Save the CTR for restore on unload / reboot.
 */

	do {
		if (n >= 10) {
			pr_err("Unable to get stable CTR read\n");
			return -EIO;
		}

		if (n != 0)
			udelay(50);

		if (i8042_command(&ctr[n++ % 2], I8042_CMD_CTL_RCTR)) {
			pr_err("Can't read CTR while initializing i8042\n");
			return -EIO;
		}

	} while (n < 2 || ctr[0] != ctr[1]);

	i8042_initial_ctr = i8042_ctr = ctr[0];

/*
 * Disable the keyboard interface and interrupt.
 */

	i8042_ctr |= I8042_CTR_KBDDIS;
	i8042_ctr &= ~I8042_CTR_KBDINT;

/*
 * Handle keylock.
 */

	spin_lock_irqsave(&i8042_lock, flags);
	if (~i8042_read_status() & I8042_STR_KEYLOCK) {
		if (i8042_unlock)
			i8042_ctr |= I8042_CTR_IGNKEYLOCK;
		else
			pr_warn("Warning: Keylock active\n");
	}
	spin_unlock_irqrestore(&i8042_lock, flags);

/*
 * If the chip is configured into nontranslated mode by the BIOS, don't
 * bother enabling translating and be happy.
 */

	if (~i8042_ctr & I8042_CTR_XLATE)
		i8042_direct = true;

/*
 * Set nontranslated mode for the kbd interface if requested by an option.
 * After this the kbd interface becomes a simple serial in/out, like the aux
 * interface is. We don't do this by default, since it can confuse notebook
 * BIOSes.
 */

	if (i8042_direct)
		i8042_ctr &= ~I8042_CTR_XLATE;

/*
 * Write CTR back.
 */

	if (i8042_command(&i8042_ctr, I8042_CMD_CTL_WCTR)) {
		pr_err("Can't write CTR while initializing i8042\n");
		return -EIO;
	}

/*
 * Flush whatever accumulated while we were disabling keyboard port.
 */

	i8042_flush();

	return 0;
}


/*
 * Reset the controller and reset CRT to the original value set by BIOS.
 */

static void i8042_controller_reset(void)
{
	i8042_flush();

/*
 * Disable both KBD and AUX interfaces so they don't get in the way
 */

	i8042_ctr |= I8042_CTR_KBDDIS | I8042_CTR_AUXDIS;
	i8042_ctr &= ~(I8042_CTR_KBDINT | I8042_CTR_AUXINT);

	if (i8042_command(&i8042_ctr, I8042_CMD_CTL_WCTR))
		pr_warn("Can't write CTR while resetting\n");

/*
 * Disable MUX mode if present.
 */

	if (i8042_mux_present)
		i8042_set_mux_mode(false, NULL);

/*
 * Reset the controller if requested.
 */

	if (i8042_reset)
		i8042_controller_selftest();

/*
 * Restore the original control register setting.
 */

	if (i8042_command(&i8042_initial_ctr, I8042_CMD_CTL_WCTR))
		pr_warn("Can't restore CTR\n");
}


/*
 * i8042_panic_blink() will turn the keyboard LEDs on or off and is called
 * when kernel panics. Flashing LEDs is useful for users running X who may
 * not see the console and will help distingushing panics from "real"
 * lockups.
 *
 * Note that DELAY has a limit of 10ms so we will not get stuck here
 * waiting for KBC to free up even if KBD interrupt is off
 */

#define DELAY do { mdelay(1); if (++delay > 10) return delay; } while(0)

static long i8042_panic_blink(int state)
{
	long delay = 0;
	char led;

	led = (state) ? 0x01 | 0x04 : 0;
	while (i8042_read_status() & I8042_STR_IBF)
		DELAY;
	dbg("%02x -> i8042 (panic blink)\n", 0xed);
	i8042_suppress_kbd_ack = 2;
	i8042_write_data(0xed); /* set leds */
	DELAY;
	while (i8042_read_status() & I8042_STR_IBF)
		DELAY;
	DELAY;
	dbg("%02x -> i8042 (panic blink)\n", led);
	i8042_write_data(led);
	DELAY;
	return delay;
}

#undef DELAY

#ifdef CONFIG_X86
static void i8042_dritek_enable(void)
{
	unsigned char param = 0x90;
	int error;

	error = i8042_command(&param, 0x1059);
	if (error)
		pr_warn("Failed to enable DRITEK extension: %d\n", error);
}
#endif

#ifdef CONFIG_PM

/*
 * Here we try to reset everything back to a state we had
 * before suspending.
 */

static int i8042_controller_resume(bool force_reset)
{
	int error;

	error = i8042_controller_check();
	if (error)
		return error;

	if (i8042_reset || force_reset) {
		error = i8042_controller_selftest();
		if (error)
			return error;
	}

/*
 * Restore original CTR value and disable all ports
 */

	i8042_ctr = i8042_initial_ctr;
	if (i8042_direct)
		i8042_ctr &= ~I8042_CTR_XLATE;
	i8042_ctr |= I8042_CTR_AUXDIS | I8042_CTR_KBDDIS;
	i8042_ctr &= ~(I8042_CTR_AUXINT | I8042_CTR_KBDINT);
	if (i8042_command(&i8042_ctr, I8042_CMD_CTL_WCTR)) {
		pr_warn("Can't write CTR to resume, retrying...\n");
		msleep(50);
		if (i8042_command(&i8042_ctr, I8042_CMD_CTL_WCTR)) {
			pr_err("CTR write retry failed\n");
			return -EIO;
		}
	}


#ifdef CONFIG_X86
	if (i8042_dritek)
		i8042_dritek_enable();
#endif

	if (i8042_mux_present) {
		if (i8042_set_mux_mode(true, NULL) || i8042_enable_mux_ports())
			pr_warn("failed to resume active multiplexor, mouse won't work\n");
	} else if (i8042_ports[I8042_AUX_PORT_NO].serio)
		i8042_enable_aux_port();

	if (i8042_ports[I8042_KBD_PORT_NO].serio)
		i8042_enable_kbd_port();

	i8042_interrupt(0, NULL);

	return 0;
}

/*
 * Here we try to restore the original BIOS settings to avoid
 * upsetting it.
 */

static int i8042_pm_reset(struct device *dev)
{
	i8042_controller_reset();

	return 0;
}

static int i8042_pm_resume(struct device *dev)
{
	/*
	 * On resume from S2R we always try to reset the controller
	 * to bring it in a sane state. (In case of S2D we expect
	 * BIOS to reset the controller for us.)
	 */
	return i8042_controller_resume(true);
}

static int i8042_pm_thaw(struct device *dev)
{
	i8042_interrupt(0, NULL);

	return 0;
}

static int i8042_pm_restore(struct device *dev)
{
	return i8042_controller_resume(false);
}

static const struct dev_pm_ops i8042_pm_ops = {
	.suspend	= i8042_pm_reset,
	.resume		= i8042_pm_resume,
	.thaw		= i8042_pm_thaw,
	.poweroff	= i8042_pm_reset,
	.restore	= i8042_pm_restore,
};

#endif /* CONFIG_PM */

/*
 * We need to reset the 8042 back to original mode on system shutdown,
 * because otherwise BIOSes will be confused.
 */

static void i8042_shutdown(struct platform_device *dev)
{
	i8042_controller_reset();
}

static int __init i8042_create_kbd_port(void)
{
	struct serio *serio;
	struct i8042_port *port = &i8042_ports[I8042_KBD_PORT_NO];

	serio = kzalloc(sizeof(struct serio), GFP_KERNEL);
	if (!serio)
		return -ENOMEM;

	serio->id.type		= i8042_direct ? SERIO_8042 : SERIO_8042_XL;
	serio->write		= i8042_dumbkbd ? NULL : i8042_kbd_write;
	serio->start		= i8042_start;
	serio->stop		= i8042_stop;
	serio->close		= i8042_port_close;
	serio->port_data	= port;
	serio->dev.parent	= &i8042_platform_device->dev;
	strlcpy(serio->name, "i8042 KBD port", sizeof(serio->name));
	strlcpy(serio->phys, I8042_KBD_PHYS_DESC, sizeof(serio->phys));

	port->serio = serio;
	port->irq = I8042_KBD_IRQ;

	return 0;
}

static int __init i8042_create_aux_port(int idx)
{
	struct serio *serio;
	int port_no = idx < 0 ? I8042_AUX_PORT_NO : I8042_MUX_PORT_NO + idx;
	struct i8042_port *port = &i8042_ports[port_no];

	serio = kzalloc(sizeof(struct serio), GFP_KERNEL);
	if (!serio)
		return -ENOMEM;

	serio->id.type		= SERIO_8042;
	serio->write		= i8042_aux_write;
	serio->start		= i8042_start;
	serio->stop		= i8042_stop;
	serio->port_data	= port;
	serio->dev.parent	= &i8042_platform_device->dev;
	if (idx < 0) {
		strlcpy(serio->name, "i8042 AUX port", sizeof(serio->name));
		strlcpy(serio->phys, I8042_AUX_PHYS_DESC, sizeof(serio->phys));
		serio->close = i8042_port_close;
	} else {
		snprintf(serio->name, sizeof(serio->name), "i8042 AUX%d port", idx);
		snprintf(serio->phys, sizeof(serio->phys), I8042_MUX_PHYS_DESC, idx + 1);
	}

	port->serio = serio;
	port->mux = idx;
	port->irq = I8042_AUX_IRQ;

	return 0;
}

static void __init i8042_free_kbd_port(void)
{
	kfree(i8042_ports[I8042_KBD_PORT_NO].serio);
	i8042_ports[I8042_KBD_PORT_NO].serio = NULL;
}

static void __init i8042_free_aux_ports(void)
{
	int i;

	for (i = I8042_AUX_PORT_NO; i < I8042_NUM_PORTS; i++) {
		kfree(i8042_ports[i].serio);
		i8042_ports[i].serio = NULL;
	}
}

static void __init i8042_register_ports(void)
{
	int i;

	for (i = 0; i < I8042_NUM_PORTS; i++) {
		if (i8042_ports[i].serio) {
			printk(KERN_INFO "serio: %s at %#lx,%#lx irq %d\n",
				i8042_ports[i].serio->name,
				(unsigned long) I8042_DATA_REG,
				(unsigned long) I8042_COMMAND_REG,
				i8042_ports[i].irq);
			serio_register_port(i8042_ports[i].serio);
		}
	}
}

static void __devexit i8042_unregister_ports(void)
{
	int i;

	for (i = 0; i < I8042_NUM_PORTS; i++) {
		if (i8042_ports[i].serio) {
			serio_unregister_port(i8042_ports[i].serio);
			i8042_ports[i].serio = NULL;
		}
	}
}

/*
 * Checks whether port belongs to i8042 controller.
 */
bool i8042_check_port_owner(const struct serio *port)
{
	int i;

	for (i = 0; i < I8042_NUM_PORTS; i++)
		if (i8042_ports[i].serio == port)
			return true;

	return false;
}
EXPORT_SYMBOL(i8042_check_port_owner);

static void i8042_free_irqs(void)
{
	if (i8042_aux_irq_registered)
		free_irq(I8042_AUX_IRQ, i8042_platform_device);
	if (i8042_kbd_irq_registered)
		free_irq(I8042_KBD_IRQ, i8042_platform_device);

	i8042_aux_irq_registered = i8042_kbd_irq_registered = false;
}

static int __init i8042_setup_aux(void)
{
	int (*aux_enable)(void);
	int error;
	int i;

	if (i8042_check_aux())
		return -ENODEV;

	if (i8042_nomux || i8042_check_mux()) {
		error = i8042_create_aux_port(-1);
		if (error)
			goto err_free_ports;
		aux_enable = i8042_enable_aux_port;
	} else {
		for (i = 0; i < I8042_NUM_MUX_PORTS; i++) {
			error = i8042_create_aux_port(i);
			if (error)
				goto err_free_ports;
		}
		aux_enable = i8042_enable_mux_ports;
	}

	error = request_irq(I8042_AUX_IRQ, i8042_interrupt, IRQF_SHARED,
			    "i8042", i8042_platform_device);
	if (error)
		goto err_free_ports;

	if (aux_enable())
		goto err_free_irq;

	i8042_aux_irq_registered = true;
	return 0;

 err_free_irq:
	free_irq(I8042_AUX_IRQ, i8042_platform_device);
 err_free_ports:
	i8042_free_aux_ports();
	return error;
}

static int __init i8042_setup_kbd(void)
{
	int error;

	error = i8042_create_kbd_port();
	if (error)
		return error;

	error = request_irq(I8042_KBD_IRQ, i8042_interrupt, IRQF_SHARED,
			    "i8042", i8042_platform_device);
	if (error)
		goto err_free_port;

	error = i8042_enable_kbd_port();
	if (error)
		goto err_free_irq;

	i8042_kbd_irq_registered = true;
	return 0;

 err_free_irq:
	free_irq(I8042_KBD_IRQ, i8042_platform_device);
 err_free_port:
	i8042_free_kbd_port();
	return error;
}

static int __init i8042_probe(struct platform_device *dev)
{
	int error;

	i8042_platform_device = dev;

	if (i8042_reset) {
		error = i8042_controller_selftest();
		if (error)
			return error;
	}

	error = i8042_controller_init();
	if (error)
		return error;

#ifdef CONFIG_X86
	if (i8042_dritek)
		i8042_dritek_enable();
#endif

	if (!i8042_noaux) {
		error = i8042_setup_aux();
		if (error && error != -ENODEV && error != -EBUSY)
			goto out_fail;
	}

	if (!i8042_nokbd) {
		error = i8042_setup_kbd();
		if (error)
			goto out_fail;
	}
/*
 * Ok, everything is ready, let's register all serio ports
 */
	i8042_register_ports();

	return 0;

 out_fail:
	i8042_free_aux_ports();	/* in case KBD failed but AUX not */
	i8042_free_irqs();
	i8042_controller_reset();
	i8042_platform_device = NULL;

	return error;
}

static int __devexit i8042_remove(struct platform_device *dev)
{
	i8042_unregister_ports();
	i8042_free_irqs();
	i8042_controller_reset();
	i8042_platform_device = NULL;

	return 0;
}

static struct platform_driver i8042_driver = {
	.driver		= {
		.name	= "i8042",
		.owner	= THIS_MODULE,
#ifdef CONFIG_PM
		.pm	= &i8042_pm_ops,
#endif
	},
	.remove		= __devexit_p(i8042_remove),
	.shutdown	= i8042_shutdown,
};

static int __init i8042_init(void)
{
	struct platform_device *pdev;
	int err;

	dbg_init();

	err = i8042_platform_init();
	if (err)
		return err;

	err = i8042_controller_check();
	if (err)
		goto err_platform_exit;

	pdev = platform_create_bundle(&i8042_driver, i8042_probe, NULL, 0, NULL, 0);
	if (IS_ERR(pdev)) {
		err = PTR_ERR(pdev);
		goto err_platform_exit;
	}

	panic_blink = i8042_panic_blink;

	return 0;

 err_platform_exit:
	i8042_platform_exit();
	return err;
}

static void __exit i8042_exit(void)
{
	platform_device_unregister(i8042_platform_device);
	platform_driver_unregister(&i8042_driver);
	i8042_platform_exit();

	panic_blink = NULL;
}

module_init(i8042_init);
module_exit(i8042_exit);<|MERGE_RESOLUTION|>--- conflicted
+++ resolved
@@ -869,24 +869,15 @@
 	do {
 
 		if (i8042_command(&param, I8042_CMD_CTL_TEST)) {
-<<<<<<< HEAD
-			pr_err("i8042 controller self test timeout\n");
-=======
 			pr_err("i8042 controller selftest timeout\n");
->>>>>>> 105e53f8
 			return -ENODEV;
 		}
 
 		if (param == I8042_RET_CTL_TEST)
 			return 0;
 
-<<<<<<< HEAD
-		pr_err("i8042 controller selftest failed. (%#x != %#x)\n",
-		       param, I8042_RET_CTL_TEST);
-=======
 		dbg("i8042 controller selftest: %#x != %#x\n",
 		    param, I8042_RET_CTL_TEST);
->>>>>>> 105e53f8
 		msleep(50);
 	} while (i++ < 5);
 
