--- conflicted
+++ resolved
@@ -279,8 +279,6 @@
 	  To compile this driver as a module, choose M here: the
 	  module will be called bfin-rotary.
 
-<<<<<<< HEAD
-=======
 config INPUT_WM831X_ON
 	tristate "WM831X ON pin"
 	depends on MFD_WM831X
@@ -301,5 +299,4 @@
 	  To compile this driver as a module, choose M here: the
 	  module will be called pcap_keys.
 
->>>>>>> ebc79c4f
 endif