/*
 * wm8350-core.c  --  Device access for Wolfson WM8350
 *
 * Copyright 2007, 2008 Wolfson Microelectronics PLC.
 *
 * Author: Liam Girdwood, Mark Brown
 *
 *  This program is free software; you can redistribute  it and/or modify it
 *  under  the terms of  the GNU General  Public License as published by the
 *  Free Software Foundation;  either version 2 of the  License, or (at your
 *  option) any later version.
 *
 */

#include <linux/kernel.h>
#include <linux/module.h>
#include <linux/init.h>
#include <linux/bug.h>
#include <linux/device.h>
#include <linux/delay.h>
#include <linux/interrupt.h>
#include <linux/workqueue.h>

#include <linux/mfd/wm8350/core.h>
#include <linux/mfd/wm8350/audio.h>
#include <linux/mfd/wm8350/comparator.h>
#include <linux/mfd/wm8350/gpio.h>
#include <linux/mfd/wm8350/pmic.h>
#include <linux/mfd/wm8350/rtc.h>
#include <linux/mfd/wm8350/supply.h>
#include <linux/mfd/wm8350/wdt.h>

#define WM8350_UNLOCK_KEY		0x0013
#define WM8350_LOCK_KEY			0x0000

#define WM8350_CLOCK_CONTROL_1		0x28
#define WM8350_AIF_TEST			0x74

/* debug */
#define WM8350_BUS_DEBUG 0
#if WM8350_BUS_DEBUG
#define dump(regs, src) do { \
	int i_; \
	u16 *src_ = src; \
	printk(KERN_DEBUG); \
	for (i_ = 0; i_ < regs; i_++) \
		printk(" 0x%4.4x", *src_++); \
	printk("\n"); \
} while (0);
#else
#define dump(bytes, src)
#endif

#define WM8350_LOCK_DEBUG 0
#if WM8350_LOCK_DEBUG
#define ldbg(format, arg...) printk(format, ## arg)
#else
#define ldbg(format, arg...)
#endif

/*
 * WM8350 Device IO
 */
static DEFINE_MUTEX(io_mutex);
static DEFINE_MUTEX(reg_lock_mutex);

/* Perform a physical read from the device.
 */
static int wm8350_phys_read(struct wm8350 *wm8350, u8 reg, int num_regs,
			    u16 *dest)
{
	int i, ret;
	int bytes = num_regs * 2;

	dev_dbg(wm8350->dev, "volatile read\n");
	ret = wm8350->read_dev(wm8350, reg, bytes, (char *)dest);

	for (i = reg; i < reg + num_regs; i++) {
		/* Cache is CPU endian */
		dest[i - reg] = be16_to_cpu(dest[i - reg]);

		/* Satisfy non-volatile bits from cache */
		dest[i - reg] &= wm8350_reg_io_map[i].vol;
		dest[i - reg] |= wm8350->reg_cache[i];

		/* Mask out non-readable bits */
		dest[i - reg] &= wm8350_reg_io_map[i].readable;
	}

	dump(num_regs, dest);

	return ret;
}

static int wm8350_read(struct wm8350 *wm8350, u8 reg, int num_regs, u16 *dest)
{
	int i;
	int end = reg + num_regs;
	int ret = 0;
	int bytes = num_regs * 2;

	if (wm8350->read_dev == NULL)
		return -ENODEV;

	if ((reg + num_regs - 1) > WM8350_MAX_REGISTER) {
		dev_err(wm8350->dev, "invalid reg %x\n",
			reg + num_regs - 1);
		return -EINVAL;
	}

	dev_dbg(wm8350->dev,
		"%s R%d(0x%2.2x) %d regs\n", __func__, reg, reg, num_regs);

#if WM8350_BUS_DEBUG
	/* we can _safely_ read any register, but warn if read not supported */
	for (i = reg; i < end; i++) {
		if (!wm8350_reg_io_map[i].readable)
			dev_warn(wm8350->dev,
				"reg R%d is not readable\n", i);
	}
#endif

	/* if any volatile registers are required, then read back all */
	for (i = reg; i < end; i++)
		if (wm8350_reg_io_map[i].vol)
			return wm8350_phys_read(wm8350, reg, num_regs, dest);

	/* no volatiles, then cache is good */
	dev_dbg(wm8350->dev, "cache read\n");
	memcpy(dest, &wm8350->reg_cache[reg], bytes);
	dump(num_regs, dest);
	return ret;
}

static inline int is_reg_locked(struct wm8350 *wm8350, u8 reg)
{
	if (reg == WM8350_SECURITY ||
	    wm8350->reg_cache[WM8350_SECURITY] == WM8350_UNLOCK_KEY)
		return 0;

	if ((reg == WM8350_GPIO_CONFIGURATION_I_O) ||
	    (reg >= WM8350_GPIO_FUNCTION_SELECT_1 &&
	     reg <= WM8350_GPIO_FUNCTION_SELECT_4) ||
	    (reg >= WM8350_BATTERY_CHARGER_CONTROL_1 &&
	     reg <= WM8350_BATTERY_CHARGER_CONTROL_3))
		return 1;
	return 0;
}

static int wm8350_write(struct wm8350 *wm8350, u8 reg, int num_regs, u16 *src)
{
	int i;
	int end = reg + num_regs;
	int bytes = num_regs * 2;

	if (wm8350->write_dev == NULL)
		return -ENODEV;

	if ((reg + num_regs - 1) > WM8350_MAX_REGISTER) {
		dev_err(wm8350->dev, "invalid reg %x\n",
			reg + num_regs - 1);
		return -EINVAL;
	}

	/* it's generally not a good idea to write to RO or locked registers */
	for (i = reg; i < end; i++) {
		if (!wm8350_reg_io_map[i].writable) {
			dev_err(wm8350->dev,
				"attempted write to read only reg R%d\n", i);
			return -EINVAL;
		}

		if (is_reg_locked(wm8350, i)) {
			dev_err(wm8350->dev,
			       "attempted write to locked reg R%d\n", i);
			return -EINVAL;
		}

		src[i - reg] &= wm8350_reg_io_map[i].writable;

		wm8350->reg_cache[i] =
			(wm8350->reg_cache[i] & ~wm8350_reg_io_map[i].writable)
			| src[i - reg];

		/* Don't store volatile bits */
		wm8350->reg_cache[i] &= ~wm8350_reg_io_map[i].vol;

		src[i - reg] = cpu_to_be16(src[i - reg]);
	}

	/* Actually write it out */
	return wm8350->write_dev(wm8350, reg, bytes, (char *)src);
}

/*
 * Safe read, modify, write methods
 */
int wm8350_clear_bits(struct wm8350 *wm8350, u16 reg, u16 mask)
{
	u16 data;
	int err;

	mutex_lock(&io_mutex);
	err = wm8350_read(wm8350, reg, 1, &data);
	if (err) {
		dev_err(wm8350->dev, "read from reg R%d failed\n", reg);
		goto out;
	}

	data &= ~mask;
	err = wm8350_write(wm8350, reg, 1, &data);
	if (err)
		dev_err(wm8350->dev, "write to reg R%d failed\n", reg);
out:
	mutex_unlock(&io_mutex);
	return err;
}
EXPORT_SYMBOL_GPL(wm8350_clear_bits);

int wm8350_set_bits(struct wm8350 *wm8350, u16 reg, u16 mask)
{
	u16 data;
	int err;

	mutex_lock(&io_mutex);
	err = wm8350_read(wm8350, reg, 1, &data);
	if (err) {
		dev_err(wm8350->dev, "read from reg R%d failed\n", reg);
		goto out;
	}

	data |= mask;
	err = wm8350_write(wm8350, reg, 1, &data);
	if (err)
		dev_err(wm8350->dev, "write to reg R%d failed\n", reg);
out:
	mutex_unlock(&io_mutex);
	return err;
}
EXPORT_SYMBOL_GPL(wm8350_set_bits);

u16 wm8350_reg_read(struct wm8350 *wm8350, int reg)
{
	u16 data;
	int err;

	mutex_lock(&io_mutex);
	err = wm8350_read(wm8350, reg, 1, &data);
	if (err)
		dev_err(wm8350->dev, "read from reg R%d failed\n", reg);

	mutex_unlock(&io_mutex);
	return data;
}
EXPORT_SYMBOL_GPL(wm8350_reg_read);

int wm8350_reg_write(struct wm8350 *wm8350, int reg, u16 val)
{
	int ret;
	u16 data = val;

	mutex_lock(&io_mutex);
	ret = wm8350_write(wm8350, reg, 1, &data);
	if (ret)
		dev_err(wm8350->dev, "write to reg R%d failed\n", reg);
	mutex_unlock(&io_mutex);
	return ret;
}
EXPORT_SYMBOL_GPL(wm8350_reg_write);

int wm8350_block_read(struct wm8350 *wm8350, int start_reg, int regs,
		      u16 *dest)
{
	int err = 0;

	mutex_lock(&io_mutex);
	err = wm8350_read(wm8350, start_reg, regs, dest);
	if (err)
		dev_err(wm8350->dev, "block read starting from R%d failed\n",
			start_reg);
	mutex_unlock(&io_mutex);
	return err;
}
EXPORT_SYMBOL_GPL(wm8350_block_read);

int wm8350_block_write(struct wm8350 *wm8350, int start_reg, int regs,
		       u16 *src)
{
	int ret = 0;

	mutex_lock(&io_mutex);
	ret = wm8350_write(wm8350, start_reg, regs, src);
	if (ret)
		dev_err(wm8350->dev, "block write starting at R%d failed\n",
			start_reg);
	mutex_unlock(&io_mutex);
	return ret;
}
EXPORT_SYMBOL_GPL(wm8350_block_write);

/**
 * wm8350_reg_lock()
 *
 * The WM8350 has a hardware lock which can be used to prevent writes to
 * some registers (generally those which can cause particularly serious
 * problems if misused).  This function enables that lock.
 */
int wm8350_reg_lock(struct wm8350 *wm8350)
{
	u16 key = WM8350_LOCK_KEY;
	int ret;

	ldbg(__func__);
	mutex_lock(&io_mutex);
	ret = wm8350_write(wm8350, WM8350_SECURITY, 1, &key);
	if (ret)
		dev_err(wm8350->dev, "lock failed\n");
	mutex_unlock(&io_mutex);
	return ret;
}
EXPORT_SYMBOL_GPL(wm8350_reg_lock);

/**
 * wm8350_reg_unlock()
 *
 * The WM8350 has a hardware lock which can be used to prevent writes to
 * some registers (generally those which can cause particularly serious
 * problems if misused).  This function disables that lock so updates
 * can be performed.  For maximum safety this should be done only when
 * required.
 */
int wm8350_reg_unlock(struct wm8350 *wm8350)
{
	u16 key = WM8350_UNLOCK_KEY;
	int ret;

	ldbg(__func__);
	mutex_lock(&io_mutex);
	ret = wm8350_write(wm8350, WM8350_SECURITY, 1, &key);
	if (ret)
		dev_err(wm8350->dev, "unlock failed\n");
	mutex_unlock(&io_mutex);
	return ret;
}
EXPORT_SYMBOL_GPL(wm8350_reg_unlock);

static void wm8350_irq_call_handler(struct wm8350 *wm8350, int irq)
{
	mutex_lock(&wm8350->irq_mutex);

	if (wm8350->irq[irq].handler)
		wm8350->irq[irq].handler(wm8350, irq, wm8350->irq[irq].data);
	else {
		dev_err(wm8350->dev, "irq %d nobody cared. now masked.\n",
			irq);
		wm8350_mask_irq(wm8350, irq);
	}

	mutex_unlock(&wm8350->irq_mutex);
}

/*
 * wm8350_irq_worker actually handles the interrupts.  Since all
 * interrupts are clear on read the IRQ line will be reasserted and
 * the physical IRQ will be handled again if another interrupt is
 * asserted while we run - in the normal course of events this is a
 * rare occurrence so we save I2C/SPI reads.
 */
static void wm8350_irq_worker(struct work_struct *work)
{
	struct wm8350 *wm8350 = container_of(work, struct wm8350, irq_work);
	u16 level_one, status1, status2, comp;

	/* TODO: Use block reads to improve performance? */
	level_one = wm8350_reg_read(wm8350, WM8350_SYSTEM_INTERRUPTS)
		& ~wm8350_reg_read(wm8350, WM8350_SYSTEM_INTERRUPTS_MASK);
	status1 = wm8350_reg_read(wm8350, WM8350_INT_STATUS_1)
		& ~wm8350_reg_read(wm8350, WM8350_INT_STATUS_1_MASK);
	status2 = wm8350_reg_read(wm8350, WM8350_INT_STATUS_2)
		& ~wm8350_reg_read(wm8350, WM8350_INT_STATUS_2_MASK);
	comp = wm8350_reg_read(wm8350, WM8350_COMPARATOR_INT_STATUS)
		& ~wm8350_reg_read(wm8350, WM8350_COMPARATOR_INT_STATUS_MASK);

	/* over current */
	if (level_one & WM8350_OC_INT) {
		u16 oc;

		oc = wm8350_reg_read(wm8350, WM8350_OVER_CURRENT_INT_STATUS);
		oc &= ~wm8350_reg_read(wm8350,
				       WM8350_OVER_CURRENT_INT_STATUS_MASK);

		if (oc & WM8350_OC_LS_EINT)	/* limit switch */
			wm8350_irq_call_handler(wm8350, WM8350_IRQ_OC_LS);
	}

	/* under voltage */
	if (level_one & WM8350_UV_INT) {
		u16 uv;

		uv = wm8350_reg_read(wm8350, WM8350_UNDER_VOLTAGE_INT_STATUS);
		uv &= ~wm8350_reg_read(wm8350,
				       WM8350_UNDER_VOLTAGE_INT_STATUS_MASK);

		if (uv & WM8350_UV_DC1_EINT)
			wm8350_irq_call_handler(wm8350, WM8350_IRQ_UV_DC1);
		if (uv & WM8350_UV_DC2_EINT)
			wm8350_irq_call_handler(wm8350, WM8350_IRQ_UV_DC2);
		if (uv & WM8350_UV_DC3_EINT)
			wm8350_irq_call_handler(wm8350, WM8350_IRQ_UV_DC3);
		if (uv & WM8350_UV_DC4_EINT)
			wm8350_irq_call_handler(wm8350, WM8350_IRQ_UV_DC4);
		if (uv & WM8350_UV_DC5_EINT)
			wm8350_irq_call_handler(wm8350, WM8350_IRQ_UV_DC5);
		if (uv & WM8350_UV_DC6_EINT)
			wm8350_irq_call_handler(wm8350, WM8350_IRQ_UV_DC6);
		if (uv & WM8350_UV_LDO1_EINT)
			wm8350_irq_call_handler(wm8350, WM8350_IRQ_UV_LDO1);
		if (uv & WM8350_UV_LDO2_EINT)
			wm8350_irq_call_handler(wm8350, WM8350_IRQ_UV_LDO2);
		if (uv & WM8350_UV_LDO3_EINT)
			wm8350_irq_call_handler(wm8350, WM8350_IRQ_UV_LDO3);
		if (uv & WM8350_UV_LDO4_EINT)
			wm8350_irq_call_handler(wm8350, WM8350_IRQ_UV_LDO4);
	}

	/* charger, RTC */
	if (status1) {
		if (status1 & WM8350_CHG_BAT_HOT_EINT)
			wm8350_irq_call_handler(wm8350,
						WM8350_IRQ_CHG_BAT_HOT);
		if (status1 & WM8350_CHG_BAT_COLD_EINT)
			wm8350_irq_call_handler(wm8350,
						WM8350_IRQ_CHG_BAT_COLD);
		if (status1 & WM8350_CHG_BAT_FAIL_EINT)
			wm8350_irq_call_handler(wm8350,
						WM8350_IRQ_CHG_BAT_FAIL);
		if (status1 & WM8350_CHG_TO_EINT)
			wm8350_irq_call_handler(wm8350, WM8350_IRQ_CHG_TO);
		if (status1 & WM8350_CHG_END_EINT)
			wm8350_irq_call_handler(wm8350, WM8350_IRQ_CHG_END);
		if (status1 & WM8350_CHG_START_EINT)
			wm8350_irq_call_handler(wm8350, WM8350_IRQ_CHG_START);
		if (status1 & WM8350_CHG_FAST_RDY_EINT)
			wm8350_irq_call_handler(wm8350,
						WM8350_IRQ_CHG_FAST_RDY);
		if (status1 & WM8350_CHG_VBATT_LT_3P9_EINT)
			wm8350_irq_call_handler(wm8350,
						WM8350_IRQ_CHG_VBATT_LT_3P9);
		if (status1 & WM8350_CHG_VBATT_LT_3P1_EINT)
			wm8350_irq_call_handler(wm8350,
						WM8350_IRQ_CHG_VBATT_LT_3P1);
		if (status1 & WM8350_CHG_VBATT_LT_2P85_EINT)
			wm8350_irq_call_handler(wm8350,
						WM8350_IRQ_CHG_VBATT_LT_2P85);
		if (status1 & WM8350_RTC_ALM_EINT)
			wm8350_irq_call_handler(wm8350, WM8350_IRQ_RTC_ALM);
		if (status1 & WM8350_RTC_SEC_EINT)
			wm8350_irq_call_handler(wm8350, WM8350_IRQ_RTC_SEC);
		if (status1 & WM8350_RTC_PER_EINT)
			wm8350_irq_call_handler(wm8350, WM8350_IRQ_RTC_PER);
	}

	/* current sink, system, aux adc */
	if (status2) {
		if (status2 & WM8350_CS1_EINT)
			wm8350_irq_call_handler(wm8350, WM8350_IRQ_CS1);
		if (status2 & WM8350_CS2_EINT)
			wm8350_irq_call_handler(wm8350, WM8350_IRQ_CS2);

		if (status2 & WM8350_SYS_HYST_COMP_FAIL_EINT)
			wm8350_irq_call_handler(wm8350,
						WM8350_IRQ_SYS_HYST_COMP_FAIL);
		if (status2 & WM8350_SYS_CHIP_GT115_EINT)
			wm8350_irq_call_handler(wm8350,
						WM8350_IRQ_SYS_CHIP_GT115);
		if (status2 & WM8350_SYS_CHIP_GT140_EINT)
			wm8350_irq_call_handler(wm8350,
						WM8350_IRQ_SYS_CHIP_GT140);
		if (status2 & WM8350_SYS_WDOG_TO_EINT)
			wm8350_irq_call_handler(wm8350,
						WM8350_IRQ_SYS_WDOG_TO);

		if (status2 & WM8350_AUXADC_DATARDY_EINT)
			wm8350_irq_call_handler(wm8350,
						WM8350_IRQ_AUXADC_DATARDY);
		if (status2 & WM8350_AUXADC_DCOMP4_EINT)
			wm8350_irq_call_handler(wm8350,
						WM8350_IRQ_AUXADC_DCOMP4);
		if (status2 & WM8350_AUXADC_DCOMP3_EINT)
			wm8350_irq_call_handler(wm8350,
						WM8350_IRQ_AUXADC_DCOMP3);
		if (status2 & WM8350_AUXADC_DCOMP2_EINT)
			wm8350_irq_call_handler(wm8350,
						WM8350_IRQ_AUXADC_DCOMP2);
		if (status2 & WM8350_AUXADC_DCOMP1_EINT)
			wm8350_irq_call_handler(wm8350,
						WM8350_IRQ_AUXADC_DCOMP1);

		if (status2 & WM8350_USB_LIMIT_EINT)
			wm8350_irq_call_handler(wm8350, WM8350_IRQ_USB_LIMIT);
	}

	/* wake, codec, ext */
	if (comp) {
		if (comp & WM8350_WKUP_OFF_STATE_EINT)
			wm8350_irq_call_handler(wm8350,
						WM8350_IRQ_WKUP_OFF_STATE);
		if (comp & WM8350_WKUP_HIB_STATE_EINT)
			wm8350_irq_call_handler(wm8350,
						WM8350_IRQ_WKUP_HIB_STATE);
		if (comp & WM8350_WKUP_CONV_FAULT_EINT)
			wm8350_irq_call_handler(wm8350,
						WM8350_IRQ_WKUP_CONV_FAULT);
		if (comp & WM8350_WKUP_WDOG_RST_EINT)
			wm8350_irq_call_handler(wm8350,
						WM8350_IRQ_WKUP_WDOG_RST);
		if (comp & WM8350_WKUP_GP_PWR_ON_EINT)
			wm8350_irq_call_handler(wm8350,
						WM8350_IRQ_WKUP_GP_PWR_ON);
		if (comp & WM8350_WKUP_ONKEY_EINT)
			wm8350_irq_call_handler(wm8350, WM8350_IRQ_WKUP_ONKEY);
		if (comp & WM8350_WKUP_GP_WAKEUP_EINT)
			wm8350_irq_call_handler(wm8350,
						WM8350_IRQ_WKUP_GP_WAKEUP);

		if (comp & WM8350_CODEC_JCK_DET_L_EINT)
			wm8350_irq_call_handler(wm8350,
						WM8350_IRQ_CODEC_JCK_DET_L);
		if (comp & WM8350_CODEC_JCK_DET_R_EINT)
			wm8350_irq_call_handler(wm8350,
						WM8350_IRQ_CODEC_JCK_DET_R);
		if (comp & WM8350_CODEC_MICSCD_EINT)
			wm8350_irq_call_handler(wm8350,
						WM8350_IRQ_CODEC_MICSCD);
		if (comp & WM8350_CODEC_MICD_EINT)
			wm8350_irq_call_handler(wm8350, WM8350_IRQ_CODEC_MICD);

		if (comp & WM8350_EXT_USB_FB_EINT)
			wm8350_irq_call_handler(wm8350, WM8350_IRQ_EXT_USB_FB);
		if (comp & WM8350_EXT_WALL_FB_EINT)
			wm8350_irq_call_handler(wm8350,
						WM8350_IRQ_EXT_WALL_FB);
		if (comp & WM8350_EXT_BAT_FB_EINT)
			wm8350_irq_call_handler(wm8350, WM8350_IRQ_EXT_BAT_FB);
	}

	if (level_one & WM8350_GP_INT) {
		int i;
		u16 gpio;

		gpio = wm8350_reg_read(wm8350, WM8350_GPIO_INT_STATUS);
		gpio &= ~wm8350_reg_read(wm8350,
					 WM8350_GPIO_INT_STATUS_MASK);

		for (i = 0; i < 12; i++) {
			if (gpio & (1 << i))
				wm8350_irq_call_handler(wm8350,
							WM8350_IRQ_GPIO(i));
		}
	}

	enable_irq(wm8350->chip_irq);
}

static irqreturn_t wm8350_irq(int irq, void *data)
{
	struct wm8350 *wm8350 = data;

	disable_irq_nosync(irq);
	schedule_work(&wm8350->irq_work);

	return IRQ_HANDLED;
}

int wm8350_register_irq(struct wm8350 *wm8350, int irq,
			void (*handler) (struct wm8350 *, int, void *),
			void *data)
{
	if (irq < 0 || irq > WM8350_NUM_IRQ || !handler)
		return -EINVAL;

	if (wm8350->irq[irq].handler)
		return -EBUSY;

	mutex_lock(&wm8350->irq_mutex);
	wm8350->irq[irq].handler = handler;
	wm8350->irq[irq].data = data;
	mutex_unlock(&wm8350->irq_mutex);

	return 0;
}
EXPORT_SYMBOL_GPL(wm8350_register_irq);

int wm8350_free_irq(struct wm8350 *wm8350, int irq)
{
	if (irq < 0 || irq > WM8350_NUM_IRQ)
		return -EINVAL;

	mutex_lock(&wm8350->irq_mutex);
	wm8350->irq[irq].handler = NULL;
	mutex_unlock(&wm8350->irq_mutex);
	return 0;
}
EXPORT_SYMBOL_GPL(wm8350_free_irq);

int wm8350_mask_irq(struct wm8350 *wm8350, int irq)
{
	switch (irq) {
	case WM8350_IRQ_CHG_BAT_HOT:
		return wm8350_set_bits(wm8350, WM8350_INT_STATUS_1_MASK,
				       WM8350_IM_CHG_BAT_HOT_EINT);
	case WM8350_IRQ_CHG_BAT_COLD:
		return wm8350_set_bits(wm8350, WM8350_INT_STATUS_1_MASK,
				       WM8350_IM_CHG_BAT_COLD_EINT);
	case WM8350_IRQ_CHG_BAT_FAIL:
		return wm8350_set_bits(wm8350, WM8350_INT_STATUS_1_MASK,
				       WM8350_IM_CHG_BAT_FAIL_EINT);
	case WM8350_IRQ_CHG_TO:
		return wm8350_set_bits(wm8350, WM8350_INT_STATUS_1_MASK,
				       WM8350_IM_CHG_TO_EINT);
	case WM8350_IRQ_CHG_END:
		return wm8350_set_bits(wm8350, WM8350_INT_STATUS_1_MASK,
				       WM8350_IM_CHG_END_EINT);
	case WM8350_IRQ_CHG_START:
		return wm8350_set_bits(wm8350, WM8350_INT_STATUS_1_MASK,
				       WM8350_IM_CHG_START_EINT);
	case WM8350_IRQ_CHG_FAST_RDY:
		return wm8350_set_bits(wm8350, WM8350_INT_STATUS_1_MASK,
				       WM8350_IM_CHG_FAST_RDY_EINT);
	case WM8350_IRQ_RTC_PER:
		return wm8350_set_bits(wm8350, WM8350_INT_STATUS_1_MASK,
				       WM8350_IM_RTC_PER_EINT);
	case WM8350_IRQ_RTC_SEC:
		return wm8350_set_bits(wm8350, WM8350_INT_STATUS_1_MASK,
				       WM8350_IM_RTC_SEC_EINT);
	case WM8350_IRQ_RTC_ALM:
		return wm8350_set_bits(wm8350, WM8350_INT_STATUS_1_MASK,
				       WM8350_IM_RTC_ALM_EINT);
	case WM8350_IRQ_CHG_VBATT_LT_3P9:
		return wm8350_set_bits(wm8350, WM8350_INT_STATUS_1_MASK,
				       WM8350_IM_CHG_VBATT_LT_3P9_EINT);
	case WM8350_IRQ_CHG_VBATT_LT_3P1:
		return wm8350_set_bits(wm8350, WM8350_INT_STATUS_1_MASK,
				       WM8350_IM_CHG_VBATT_LT_3P1_EINT);
	case WM8350_IRQ_CHG_VBATT_LT_2P85:
		return wm8350_set_bits(wm8350, WM8350_INT_STATUS_1_MASK,
				       WM8350_IM_CHG_VBATT_LT_2P85_EINT);
	case WM8350_IRQ_CS1:
		return wm8350_set_bits(wm8350, WM8350_INT_STATUS_2_MASK,
				       WM8350_IM_CS1_EINT);
	case WM8350_IRQ_CS2:
		return wm8350_set_bits(wm8350, WM8350_INT_STATUS_2_MASK,
				       WM8350_IM_CS2_EINT);
	case WM8350_IRQ_USB_LIMIT:
		return wm8350_set_bits(wm8350, WM8350_INT_STATUS_2_MASK,
				       WM8350_IM_USB_LIMIT_EINT);
	case WM8350_IRQ_AUXADC_DATARDY:
		return wm8350_set_bits(wm8350, WM8350_INT_STATUS_2_MASK,
				       WM8350_IM_AUXADC_DATARDY_EINT);
	case WM8350_IRQ_AUXADC_DCOMP4:
		return wm8350_set_bits(wm8350, WM8350_INT_STATUS_2_MASK,
				       WM8350_IM_AUXADC_DCOMP4_EINT);
	case WM8350_IRQ_AUXADC_DCOMP3:
		return wm8350_set_bits(wm8350, WM8350_INT_STATUS_2_MASK,
				       WM8350_IM_AUXADC_DCOMP3_EINT);
	case WM8350_IRQ_AUXADC_DCOMP2:
		return wm8350_set_bits(wm8350, WM8350_INT_STATUS_2_MASK,
				       WM8350_IM_AUXADC_DCOMP2_EINT);
	case WM8350_IRQ_AUXADC_DCOMP1:
		return wm8350_set_bits(wm8350, WM8350_INT_STATUS_2_MASK,
				       WM8350_IM_AUXADC_DCOMP1_EINT);
	case WM8350_IRQ_SYS_HYST_COMP_FAIL:
		return wm8350_set_bits(wm8350, WM8350_INT_STATUS_2_MASK,
				       WM8350_IM_SYS_HYST_COMP_FAIL_EINT);
	case WM8350_IRQ_SYS_CHIP_GT115:
		return wm8350_set_bits(wm8350, WM8350_INT_STATUS_2_MASK,
				       WM8350_IM_SYS_CHIP_GT115_EINT);
	case WM8350_IRQ_SYS_CHIP_GT140:
		return wm8350_set_bits(wm8350, WM8350_INT_STATUS_2_MASK,
				       WM8350_IM_SYS_CHIP_GT140_EINT);
	case WM8350_IRQ_SYS_WDOG_TO:
		return wm8350_set_bits(wm8350, WM8350_INT_STATUS_2_MASK,
				       WM8350_IM_SYS_WDOG_TO_EINT);
	case WM8350_IRQ_UV_LDO4:
		return wm8350_set_bits(wm8350,
				       WM8350_UNDER_VOLTAGE_INT_STATUS_MASK,
				       WM8350_IM_UV_LDO4_EINT);
	case WM8350_IRQ_UV_LDO3:
		return wm8350_set_bits(wm8350,
				       WM8350_UNDER_VOLTAGE_INT_STATUS_MASK,
				       WM8350_IM_UV_LDO3_EINT);
	case WM8350_IRQ_UV_LDO2:
		return wm8350_set_bits(wm8350,
				       WM8350_UNDER_VOLTAGE_INT_STATUS_MASK,
				       WM8350_IM_UV_LDO2_EINT);
	case WM8350_IRQ_UV_LDO1:
		return wm8350_set_bits(wm8350,
				       WM8350_UNDER_VOLTAGE_INT_STATUS_MASK,
				       WM8350_IM_UV_LDO1_EINT);
	case WM8350_IRQ_UV_DC6:
		return wm8350_set_bits(wm8350,
				       WM8350_UNDER_VOLTAGE_INT_STATUS_MASK,
				       WM8350_IM_UV_DC6_EINT);
	case WM8350_IRQ_UV_DC5:
		return wm8350_set_bits(wm8350,
				       WM8350_UNDER_VOLTAGE_INT_STATUS_MASK,
				       WM8350_IM_UV_DC5_EINT);
	case WM8350_IRQ_UV_DC4:
		return wm8350_set_bits(wm8350,
				       WM8350_UNDER_VOLTAGE_INT_STATUS_MASK,
				       WM8350_IM_UV_DC4_EINT);
	case WM8350_IRQ_UV_DC3:
		return wm8350_set_bits(wm8350,
				       WM8350_UNDER_VOLTAGE_INT_STATUS_MASK,
				       WM8350_IM_UV_DC3_EINT);
	case WM8350_IRQ_UV_DC2:
		return wm8350_set_bits(wm8350,
				       WM8350_UNDER_VOLTAGE_INT_STATUS_MASK,
				       WM8350_IM_UV_DC2_EINT);
	case WM8350_IRQ_UV_DC1:
		return wm8350_set_bits(wm8350,
				       WM8350_UNDER_VOLTAGE_INT_STATUS_MASK,
				       WM8350_IM_UV_DC1_EINT);
	case WM8350_IRQ_OC_LS:
		return wm8350_set_bits(wm8350,
				       WM8350_OVER_CURRENT_INT_STATUS_MASK,
				       WM8350_IM_OC_LS_EINT);
	case WM8350_IRQ_EXT_USB_FB:
		return wm8350_set_bits(wm8350,
				       WM8350_COMPARATOR_INT_STATUS_MASK,
				       WM8350_IM_EXT_USB_FB_EINT);
	case WM8350_IRQ_EXT_WALL_FB:
		return wm8350_set_bits(wm8350,
				       WM8350_COMPARATOR_INT_STATUS_MASK,
				       WM8350_IM_EXT_WALL_FB_EINT);
	case WM8350_IRQ_EXT_BAT_FB:
		return wm8350_set_bits(wm8350,
				       WM8350_COMPARATOR_INT_STATUS_MASK,
				       WM8350_IM_EXT_BAT_FB_EINT);
	case WM8350_IRQ_CODEC_JCK_DET_L:
		return wm8350_set_bits(wm8350,
				       WM8350_COMPARATOR_INT_STATUS_MASK,
				       WM8350_IM_CODEC_JCK_DET_L_EINT);
	case WM8350_IRQ_CODEC_JCK_DET_R:
		return wm8350_set_bits(wm8350,
				       WM8350_COMPARATOR_INT_STATUS_MASK,
				       WM8350_IM_CODEC_JCK_DET_R_EINT);
	case WM8350_IRQ_CODEC_MICSCD:
		return wm8350_set_bits(wm8350,
				       WM8350_COMPARATOR_INT_STATUS_MASK,
				       WM8350_IM_CODEC_MICSCD_EINT);
	case WM8350_IRQ_CODEC_MICD:
		return wm8350_set_bits(wm8350,
				       WM8350_COMPARATOR_INT_STATUS_MASK,
				       WM8350_IM_CODEC_MICD_EINT);
	case WM8350_IRQ_WKUP_OFF_STATE:
		return wm8350_set_bits(wm8350,
				       WM8350_COMPARATOR_INT_STATUS_MASK,
				       WM8350_IM_WKUP_OFF_STATE_EINT);
	case WM8350_IRQ_WKUP_HIB_STATE:
		return wm8350_set_bits(wm8350,
				       WM8350_COMPARATOR_INT_STATUS_MASK,
				       WM8350_IM_WKUP_HIB_STATE_EINT);
	case WM8350_IRQ_WKUP_CONV_FAULT:
		return wm8350_set_bits(wm8350,
				       WM8350_COMPARATOR_INT_STATUS_MASK,
				       WM8350_IM_WKUP_CONV_FAULT_EINT);
	case WM8350_IRQ_WKUP_WDOG_RST:
		return wm8350_set_bits(wm8350,
				       WM8350_COMPARATOR_INT_STATUS_MASK,
				       WM8350_IM_WKUP_OFF_STATE_EINT);
	case WM8350_IRQ_WKUP_GP_PWR_ON:
		return wm8350_set_bits(wm8350,
				       WM8350_COMPARATOR_INT_STATUS_MASK,
				       WM8350_IM_WKUP_GP_PWR_ON_EINT);
	case WM8350_IRQ_WKUP_ONKEY:
		return wm8350_set_bits(wm8350,
				       WM8350_COMPARATOR_INT_STATUS_MASK,
				       WM8350_IM_WKUP_ONKEY_EINT);
	case WM8350_IRQ_WKUP_GP_WAKEUP:
		return wm8350_set_bits(wm8350,
				       WM8350_COMPARATOR_INT_STATUS_MASK,
				       WM8350_IM_WKUP_GP_WAKEUP_EINT);
	case WM8350_IRQ_GPIO(0):
		return wm8350_set_bits(wm8350,
				       WM8350_GPIO_INT_STATUS_MASK,
				       WM8350_IM_GP0_EINT);
	case WM8350_IRQ_GPIO(1):
		return wm8350_set_bits(wm8350,
				       WM8350_GPIO_INT_STATUS_MASK,
				       WM8350_IM_GP1_EINT);
	case WM8350_IRQ_GPIO(2):
		return wm8350_set_bits(wm8350,
				       WM8350_GPIO_INT_STATUS_MASK,
				       WM8350_IM_GP2_EINT);
	case WM8350_IRQ_GPIO(3):
		return wm8350_set_bits(wm8350,
				       WM8350_GPIO_INT_STATUS_MASK,
				       WM8350_IM_GP3_EINT);
	case WM8350_IRQ_GPIO(4):
		return wm8350_set_bits(wm8350,
				       WM8350_GPIO_INT_STATUS_MASK,
				       WM8350_IM_GP4_EINT);
	case WM8350_IRQ_GPIO(5):
		return wm8350_set_bits(wm8350,
				       WM8350_GPIO_INT_STATUS_MASK,
				       WM8350_IM_GP5_EINT);
	case WM8350_IRQ_GPIO(6):
		return wm8350_set_bits(wm8350,
				       WM8350_GPIO_INT_STATUS_MASK,
				       WM8350_IM_GP6_EINT);
	case WM8350_IRQ_GPIO(7):
		return wm8350_set_bits(wm8350,
				       WM8350_GPIO_INT_STATUS_MASK,
				       WM8350_IM_GP7_EINT);
	case WM8350_IRQ_GPIO(8):
		return wm8350_set_bits(wm8350,
				       WM8350_GPIO_INT_STATUS_MASK,
				       WM8350_IM_GP8_EINT);
	case WM8350_IRQ_GPIO(9):
		return wm8350_set_bits(wm8350,
				       WM8350_GPIO_INT_STATUS_MASK,
				       WM8350_IM_GP9_EINT);
	case WM8350_IRQ_GPIO(10):
		return wm8350_set_bits(wm8350,
				       WM8350_GPIO_INT_STATUS_MASK,
				       WM8350_IM_GP10_EINT);
	case WM8350_IRQ_GPIO(11):
		return wm8350_set_bits(wm8350,
				       WM8350_GPIO_INT_STATUS_MASK,
				       WM8350_IM_GP11_EINT);
	case WM8350_IRQ_GPIO(12):
		return wm8350_set_bits(wm8350,
				       WM8350_GPIO_INT_STATUS_MASK,
				       WM8350_IM_GP12_EINT);
	default:
		dev_warn(wm8350->dev, "Attempting to mask unknown IRQ %d\n",
			 irq);
		return -EINVAL;
	}
	return 0;
}
EXPORT_SYMBOL_GPL(wm8350_mask_irq);

int wm8350_unmask_irq(struct wm8350 *wm8350, int irq)
{
	switch (irq) {
	case WM8350_IRQ_CHG_BAT_HOT:
		return wm8350_clear_bits(wm8350, WM8350_INT_STATUS_1_MASK,
					 WM8350_IM_CHG_BAT_HOT_EINT);
	case WM8350_IRQ_CHG_BAT_COLD:
		return wm8350_clear_bits(wm8350, WM8350_INT_STATUS_1_MASK,
					 WM8350_IM_CHG_BAT_COLD_EINT);
	case WM8350_IRQ_CHG_BAT_FAIL:
		return wm8350_clear_bits(wm8350, WM8350_INT_STATUS_1_MASK,
					 WM8350_IM_CHG_BAT_FAIL_EINT);
	case WM8350_IRQ_CHG_TO:
		return wm8350_clear_bits(wm8350, WM8350_INT_STATUS_1_MASK,
					 WM8350_IM_CHG_TO_EINT);
	case WM8350_IRQ_CHG_END:
		return wm8350_clear_bits(wm8350, WM8350_INT_STATUS_1_MASK,
					 WM8350_IM_CHG_END_EINT);
	case WM8350_IRQ_CHG_START:
		return wm8350_clear_bits(wm8350, WM8350_INT_STATUS_1_MASK,
					 WM8350_IM_CHG_START_EINT);
	case WM8350_IRQ_CHG_FAST_RDY:
		return wm8350_clear_bits(wm8350, WM8350_INT_STATUS_1_MASK,
					 WM8350_IM_CHG_FAST_RDY_EINT);
	case WM8350_IRQ_RTC_PER:
		return wm8350_clear_bits(wm8350, WM8350_INT_STATUS_1_MASK,
					 WM8350_IM_RTC_PER_EINT);
	case WM8350_IRQ_RTC_SEC:
		return wm8350_clear_bits(wm8350, WM8350_INT_STATUS_1_MASK,
					 WM8350_IM_RTC_SEC_EINT);
	case WM8350_IRQ_RTC_ALM:
		return wm8350_clear_bits(wm8350, WM8350_INT_STATUS_1_MASK,
					 WM8350_IM_RTC_ALM_EINT);
	case WM8350_IRQ_CHG_VBATT_LT_3P9:
		return wm8350_clear_bits(wm8350, WM8350_INT_STATUS_1_MASK,
					 WM8350_IM_CHG_VBATT_LT_3P9_EINT);
	case WM8350_IRQ_CHG_VBATT_LT_3P1:
		return wm8350_clear_bits(wm8350, WM8350_INT_STATUS_1_MASK,
					 WM8350_IM_CHG_VBATT_LT_3P1_EINT);
	case WM8350_IRQ_CHG_VBATT_LT_2P85:
		return wm8350_clear_bits(wm8350, WM8350_INT_STATUS_1_MASK,
					 WM8350_IM_CHG_VBATT_LT_2P85_EINT);
	case WM8350_IRQ_CS1:
		return wm8350_clear_bits(wm8350, WM8350_INT_STATUS_2_MASK,
					 WM8350_IM_CS1_EINT);
	case WM8350_IRQ_CS2:
		return wm8350_clear_bits(wm8350, WM8350_INT_STATUS_2_MASK,
					 WM8350_IM_CS2_EINT);
	case WM8350_IRQ_USB_LIMIT:
		return wm8350_clear_bits(wm8350, WM8350_INT_STATUS_2_MASK,
					 WM8350_IM_USB_LIMIT_EINT);
	case WM8350_IRQ_AUXADC_DATARDY:
		return wm8350_clear_bits(wm8350, WM8350_INT_STATUS_2_MASK,
					 WM8350_IM_AUXADC_DATARDY_EINT);
	case WM8350_IRQ_AUXADC_DCOMP4:
		return wm8350_clear_bits(wm8350, WM8350_INT_STATUS_2_MASK,
					 WM8350_IM_AUXADC_DCOMP4_EINT);
	case WM8350_IRQ_AUXADC_DCOMP3:
		return wm8350_clear_bits(wm8350, WM8350_INT_STATUS_2_MASK,
					 WM8350_IM_AUXADC_DCOMP3_EINT);
	case WM8350_IRQ_AUXADC_DCOMP2:
		return wm8350_clear_bits(wm8350, WM8350_INT_STATUS_2_MASK,
					 WM8350_IM_AUXADC_DCOMP2_EINT);
	case WM8350_IRQ_AUXADC_DCOMP1:
		return wm8350_clear_bits(wm8350, WM8350_INT_STATUS_2_MASK,
					 WM8350_IM_AUXADC_DCOMP1_EINT);
	case WM8350_IRQ_SYS_HYST_COMP_FAIL:
		return wm8350_clear_bits(wm8350, WM8350_INT_STATUS_2_MASK,
					 WM8350_IM_SYS_HYST_COMP_FAIL_EINT);
	case WM8350_IRQ_SYS_CHIP_GT115:
		return wm8350_clear_bits(wm8350, WM8350_INT_STATUS_2_MASK,
					 WM8350_IM_SYS_CHIP_GT115_EINT);
	case WM8350_IRQ_SYS_CHIP_GT140:
		return wm8350_clear_bits(wm8350, WM8350_INT_STATUS_2_MASK,
					 WM8350_IM_SYS_CHIP_GT140_EINT);
	case WM8350_IRQ_SYS_WDOG_TO:
		return wm8350_clear_bits(wm8350, WM8350_INT_STATUS_2_MASK,
					 WM8350_IM_SYS_WDOG_TO_EINT);
	case WM8350_IRQ_UV_LDO4:
		return wm8350_clear_bits(wm8350,
					 WM8350_UNDER_VOLTAGE_INT_STATUS_MASK,
					 WM8350_IM_UV_LDO4_EINT);
	case WM8350_IRQ_UV_LDO3:
		return wm8350_clear_bits(wm8350,
					 WM8350_UNDER_VOLTAGE_INT_STATUS_MASK,
					 WM8350_IM_UV_LDO3_EINT);
	case WM8350_IRQ_UV_LDO2:
		return wm8350_clear_bits(wm8350,
					 WM8350_UNDER_VOLTAGE_INT_STATUS_MASK,
					 WM8350_IM_UV_LDO2_EINT);
	case WM8350_IRQ_UV_LDO1:
		return wm8350_clear_bits(wm8350,
					 WM8350_UNDER_VOLTAGE_INT_STATUS_MASK,
					 WM8350_IM_UV_LDO1_EINT);
	case WM8350_IRQ_UV_DC6:
		return wm8350_clear_bits(wm8350,
					 WM8350_UNDER_VOLTAGE_INT_STATUS_MASK,
					 WM8350_IM_UV_DC6_EINT);
	case WM8350_IRQ_UV_DC5:
		return wm8350_clear_bits(wm8350,
					 WM8350_UNDER_VOLTAGE_INT_STATUS_MASK,
					 WM8350_IM_UV_DC5_EINT);
	case WM8350_IRQ_UV_DC4:
		return wm8350_clear_bits(wm8350,
					 WM8350_UNDER_VOLTAGE_INT_STATUS_MASK,
					 WM8350_IM_UV_DC4_EINT);
	case WM8350_IRQ_UV_DC3:
		return wm8350_clear_bits(wm8350,
					 WM8350_UNDER_VOLTAGE_INT_STATUS_MASK,
					 WM8350_IM_UV_DC3_EINT);
	case WM8350_IRQ_UV_DC2:
		return wm8350_clear_bits(wm8350,
					 WM8350_UNDER_VOLTAGE_INT_STATUS_MASK,
					 WM8350_IM_UV_DC2_EINT);
	case WM8350_IRQ_UV_DC1:
		return wm8350_clear_bits(wm8350,
					 WM8350_UNDER_VOLTAGE_INT_STATUS_MASK,
					 WM8350_IM_UV_DC1_EINT);
	case WM8350_IRQ_OC_LS:
		return wm8350_clear_bits(wm8350,
					 WM8350_OVER_CURRENT_INT_STATUS_MASK,
					 WM8350_IM_OC_LS_EINT);
	case WM8350_IRQ_EXT_USB_FB:
		return wm8350_clear_bits(wm8350,
					 WM8350_COMPARATOR_INT_STATUS_MASK,
					 WM8350_IM_EXT_USB_FB_EINT);
	case WM8350_IRQ_EXT_WALL_FB:
		return wm8350_clear_bits(wm8350,
					 WM8350_COMPARATOR_INT_STATUS_MASK,
					 WM8350_IM_EXT_WALL_FB_EINT);
	case WM8350_IRQ_EXT_BAT_FB:
		return wm8350_clear_bits(wm8350,
					 WM8350_COMPARATOR_INT_STATUS_MASK,
					 WM8350_IM_EXT_BAT_FB_EINT);
	case WM8350_IRQ_CODEC_JCK_DET_L:
		return wm8350_clear_bits(wm8350,
					 WM8350_COMPARATOR_INT_STATUS_MASK,
					 WM8350_IM_CODEC_JCK_DET_L_EINT);
	case WM8350_IRQ_CODEC_JCK_DET_R:
		return wm8350_clear_bits(wm8350,
					 WM8350_COMPARATOR_INT_STATUS_MASK,
					 WM8350_IM_CODEC_JCK_DET_R_EINT);
	case WM8350_IRQ_CODEC_MICSCD:
		return wm8350_clear_bits(wm8350,
					 WM8350_COMPARATOR_INT_STATUS_MASK,
					 WM8350_IM_CODEC_MICSCD_EINT);
	case WM8350_IRQ_CODEC_MICD:
		return wm8350_clear_bits(wm8350,
					 WM8350_COMPARATOR_INT_STATUS_MASK,
					 WM8350_IM_CODEC_MICD_EINT);
	case WM8350_IRQ_WKUP_OFF_STATE:
		return wm8350_clear_bits(wm8350,
					 WM8350_COMPARATOR_INT_STATUS_MASK,
					 WM8350_IM_WKUP_OFF_STATE_EINT);
	case WM8350_IRQ_WKUP_HIB_STATE:
		return wm8350_clear_bits(wm8350,
					 WM8350_COMPARATOR_INT_STATUS_MASK,
					 WM8350_IM_WKUP_HIB_STATE_EINT);
	case WM8350_IRQ_WKUP_CONV_FAULT:
		return wm8350_clear_bits(wm8350,
					 WM8350_COMPARATOR_INT_STATUS_MASK,
					 WM8350_IM_WKUP_CONV_FAULT_EINT);
	case WM8350_IRQ_WKUP_WDOG_RST:
		return wm8350_clear_bits(wm8350,
					 WM8350_COMPARATOR_INT_STATUS_MASK,
					 WM8350_IM_WKUP_OFF_STATE_EINT);
	case WM8350_IRQ_WKUP_GP_PWR_ON:
		return wm8350_clear_bits(wm8350,
					 WM8350_COMPARATOR_INT_STATUS_MASK,
					 WM8350_IM_WKUP_GP_PWR_ON_EINT);
	case WM8350_IRQ_WKUP_ONKEY:
		return wm8350_clear_bits(wm8350,
					 WM8350_COMPARATOR_INT_STATUS_MASK,
					 WM8350_IM_WKUP_ONKEY_EINT);
	case WM8350_IRQ_WKUP_GP_WAKEUP:
		return wm8350_clear_bits(wm8350,
					 WM8350_COMPARATOR_INT_STATUS_MASK,
					 WM8350_IM_WKUP_GP_WAKEUP_EINT);
	case WM8350_IRQ_GPIO(0):
		return wm8350_clear_bits(wm8350,
					 WM8350_GPIO_INT_STATUS_MASK,
					 WM8350_IM_GP0_EINT);
	case WM8350_IRQ_GPIO(1):
		return wm8350_clear_bits(wm8350,
					 WM8350_GPIO_INT_STATUS_MASK,
					 WM8350_IM_GP1_EINT);
	case WM8350_IRQ_GPIO(2):
		return wm8350_clear_bits(wm8350,
					 WM8350_GPIO_INT_STATUS_MASK,
					 WM8350_IM_GP2_EINT);
	case WM8350_IRQ_GPIO(3):
		return wm8350_clear_bits(wm8350,
					 WM8350_GPIO_INT_STATUS_MASK,
					 WM8350_IM_GP3_EINT);
	case WM8350_IRQ_GPIO(4):
		return wm8350_clear_bits(wm8350,
					 WM8350_GPIO_INT_STATUS_MASK,
					 WM8350_IM_GP4_EINT);
	case WM8350_IRQ_GPIO(5):
		return wm8350_clear_bits(wm8350,
					 WM8350_GPIO_INT_STATUS_MASK,
					 WM8350_IM_GP5_EINT);
	case WM8350_IRQ_GPIO(6):
		return wm8350_clear_bits(wm8350,
					 WM8350_GPIO_INT_STATUS_MASK,
					 WM8350_IM_GP6_EINT);
	case WM8350_IRQ_GPIO(7):
		return wm8350_clear_bits(wm8350,
					 WM8350_GPIO_INT_STATUS_MASK,
					 WM8350_IM_GP7_EINT);
	case WM8350_IRQ_GPIO(8):
		return wm8350_clear_bits(wm8350,
					 WM8350_GPIO_INT_STATUS_MASK,
					 WM8350_IM_GP8_EINT);
	case WM8350_IRQ_GPIO(9):
		return wm8350_clear_bits(wm8350,
					 WM8350_GPIO_INT_STATUS_MASK,
					 WM8350_IM_GP9_EINT);
	case WM8350_IRQ_GPIO(10):
		return wm8350_clear_bits(wm8350,
					 WM8350_GPIO_INT_STATUS_MASK,
					 WM8350_IM_GP10_EINT);
	case WM8350_IRQ_GPIO(11):
		return wm8350_clear_bits(wm8350,
					 WM8350_GPIO_INT_STATUS_MASK,
					 WM8350_IM_GP11_EINT);
	case WM8350_IRQ_GPIO(12):
		return wm8350_clear_bits(wm8350,
					 WM8350_GPIO_INT_STATUS_MASK,
					 WM8350_IM_GP12_EINT);
	default:
		dev_warn(wm8350->dev, "Attempting to unmask unknown IRQ %d\n",
			 irq);
		return -EINVAL;
	}
	return 0;
}
EXPORT_SYMBOL_GPL(wm8350_unmask_irq);

int wm8350_read_auxadc(struct wm8350 *wm8350, int channel, int scale, int vref)
{
	u16 reg, result = 0;
	int tries = 5;

	if (channel < WM8350_AUXADC_AUX1 || channel > WM8350_AUXADC_TEMP)
		return -EINVAL;
	if (channel >= WM8350_AUXADC_USB && channel <= WM8350_AUXADC_TEMP
	    && (scale != 0 || vref != 0))
		return -EINVAL;

	mutex_lock(&wm8350->auxadc_mutex);

	/* Turn on the ADC */
	reg = wm8350_reg_read(wm8350, WM8350_POWER_MGMT_5);
	wm8350_reg_write(wm8350, WM8350_POWER_MGMT_5, reg | WM8350_AUXADC_ENA);

	if (scale || vref) {
		reg = scale << 13;
		reg |= vref << 12;
		wm8350_reg_write(wm8350, WM8350_AUX1_READBACK + channel, reg);
	}

	reg = wm8350_reg_read(wm8350, WM8350_DIGITISER_CONTROL_1);
	reg |= 1 << channel | WM8350_AUXADC_POLL;
	wm8350_reg_write(wm8350, WM8350_DIGITISER_CONTROL_1, reg);

	do {
		schedule_timeout_interruptible(1);
		reg = wm8350_reg_read(wm8350, WM8350_DIGITISER_CONTROL_1);
	} while (tries-- && (reg & WM8350_AUXADC_POLL));

	if (!tries)
		dev_err(wm8350->dev, "adc chn %d read timeout\n", channel);
	else
		result = wm8350_reg_read(wm8350,
					 WM8350_AUX1_READBACK + channel);

	/* Turn off the ADC */
	reg = wm8350_reg_read(wm8350, WM8350_POWER_MGMT_5);
	wm8350_reg_write(wm8350, WM8350_POWER_MGMT_5,
			 reg & ~WM8350_AUXADC_ENA);

	mutex_unlock(&wm8350->auxadc_mutex);

	return result & WM8350_AUXADC_DATA1_MASK;
}
EXPORT_SYMBOL_GPL(wm8350_read_auxadc);

/*
 * Cache is always host endian.
 */
static int wm8350_create_cache(struct wm8350 *wm8350, int type, int mode)
{
	int i, ret = 0;
	u16 value;
	const u16 *reg_map;

	switch (type) {
	case 0:
		switch (mode) {
#ifdef CONFIG_MFD_WM8350_CONFIG_MODE_0
		case 0:
			reg_map = wm8350_mode0_defaults;
			break;
#endif
#ifdef CONFIG_MFD_WM8350_CONFIG_MODE_1
		case 1:
			reg_map = wm8350_mode1_defaults;
			break;
#endif
#ifdef CONFIG_MFD_WM8350_CONFIG_MODE_2
		case 2:
			reg_map = wm8350_mode2_defaults;
			break;
#endif
#ifdef CONFIG_MFD_WM8350_CONFIG_MODE_3
		case 3:
			reg_map = wm8350_mode3_defaults;
			break;
#endif
		default:
			dev_err(wm8350->dev,
				"WM8350 configuration mode %d not supported\n",
				mode);
			return -EINVAL;
		}
<<<<<<< HEAD
		break;

	case 1:
		switch (mode) {
#ifdef CONFIG_MFD_WM8351_CONFIG_MODE_0
		case 0:
			reg_map = wm8351_mode0_defaults;
			break;
#endif
#ifdef CONFIG_MFD_WM8351_CONFIG_MODE_1
		case 1:
			reg_map = wm8351_mode1_defaults;
			break;
#endif
#ifdef CONFIG_MFD_WM8351_CONFIG_MODE_2
		case 2:
			reg_map = wm8351_mode2_defaults;
			break;
#endif
#ifdef CONFIG_MFD_WM8351_CONFIG_MODE_3
		case 3:
			reg_map = wm8351_mode3_defaults;
			break;
#endif
		default:
			dev_err(wm8350->dev,
				"WM8351 configuration mode %d not supported\n",
				mode);
			return -EINVAL;
		}
		break;

	case 2:
		switch (mode) {
#ifdef CONFIG_MFD_WM8352_CONFIG_MODE_0
		case 0:
			reg_map = wm8352_mode0_defaults;
			break;
#endif
#ifdef CONFIG_MFD_WM8352_CONFIG_MODE_1
		case 1:
			reg_map = wm8352_mode1_defaults;
			break;
#endif
=======
		break;

	case 1:
		switch (mode) {
#ifdef CONFIG_MFD_WM8351_CONFIG_MODE_0
		case 0:
			reg_map = wm8351_mode0_defaults;
			break;
#endif
#ifdef CONFIG_MFD_WM8351_CONFIG_MODE_1
		case 1:
			reg_map = wm8351_mode1_defaults;
			break;
#endif
#ifdef CONFIG_MFD_WM8351_CONFIG_MODE_2
		case 2:
			reg_map = wm8351_mode2_defaults;
			break;
#endif
#ifdef CONFIG_MFD_WM8351_CONFIG_MODE_3
		case 3:
			reg_map = wm8351_mode3_defaults;
			break;
#endif
		default:
			dev_err(wm8350->dev,
				"WM8351 configuration mode %d not supported\n",
				mode);
			return -EINVAL;
		}
		break;

	case 2:
		switch (mode) {
#ifdef CONFIG_MFD_WM8352_CONFIG_MODE_0
		case 0:
			reg_map = wm8352_mode0_defaults;
			break;
#endif
#ifdef CONFIG_MFD_WM8352_CONFIG_MODE_1
		case 1:
			reg_map = wm8352_mode1_defaults;
			break;
#endif
>>>>>>> f9d088b2
#ifdef CONFIG_MFD_WM8352_CONFIG_MODE_2
		case 2:
			reg_map = wm8352_mode2_defaults;
			break;
#endif
#ifdef CONFIG_MFD_WM8352_CONFIG_MODE_3
		case 3:
			reg_map = wm8352_mode3_defaults;
			break;
#endif
		default:
			dev_err(wm8350->dev,
				"WM8352 configuration mode %d not supported\n",
				mode);
			return -EINVAL;
		}
		break;

	default:
		dev_err(wm8350->dev,
			"WM835x configuration mode %d not supported\n",
			mode);
		return -EINVAL;
	}

	wm8350->reg_cache =
	    kzalloc(sizeof(u16) * (WM8350_MAX_REGISTER + 1), GFP_KERNEL);
	if (wm8350->reg_cache == NULL)
		return -ENOMEM;

	/* Read the initial cache state back from the device - this is
	 * a PMIC so the device many not be in a virgin state and we
	 * can't rely on the silicon values.
	 */
	for (i = 0; i < WM8350_MAX_REGISTER; i++) {
		/* audio register range */
		if (wm8350_reg_io_map[i].readable &&
		    (i < WM8350_CLOCK_CONTROL_1 || i > WM8350_AIF_TEST)) {
			ret = wm8350->read_dev(wm8350, i, 2, (char *)&value);
			if (ret < 0) {
				dev_err(wm8350->dev,
				       "failed to read initial cache value\n");
				goto out;
			}
			value = be16_to_cpu(value);
			value &= wm8350_reg_io_map[i].readable;
			value &= ~wm8350_reg_io_map[i].vol;
			wm8350->reg_cache[i] = value;
		} else
			wm8350->reg_cache[i] = reg_map[i];
	}

out:
	return ret;
}

/*
 * Register a client device.  This is non-fatal since there is no need to
 * fail the entire device init due to a single platform device failing.
 */
static void wm8350_client_dev_register(struct wm8350 *wm8350,
				       const char *name,
				       struct platform_device **pdev)
{
	int ret;

	*pdev = platform_device_alloc(name, -1);
	if (pdev == NULL) {
		dev_err(wm8350->dev, "Failed to allocate %s\n", name);
		return;
	}

	(*pdev)->dev.parent = wm8350->dev;
	platform_set_drvdata(*pdev, wm8350);
	ret = platform_device_add(*pdev);
	if (ret != 0) {
		dev_err(wm8350->dev, "Failed to register %s: %d\n", name, ret);
		platform_device_put(*pdev);
		*pdev = NULL;
	}
}

int wm8350_device_init(struct wm8350 *wm8350, int irq,
		       struct wm8350_platform_data *pdata)
{
	int ret = -EINVAL;
	u16 id1, id2, mask_rev;
	u16 cust_id, mode, chip_rev;

	/* get WM8350 revision and config mode */
	wm8350->read_dev(wm8350, WM8350_RESET_ID, sizeof(id1), &id1);
	wm8350->read_dev(wm8350, WM8350_ID, sizeof(id2), &id2);
	wm8350->read_dev(wm8350, WM8350_REVISION, sizeof(mask_rev), &mask_rev);

	id1 = be16_to_cpu(id1);
	id2 = be16_to_cpu(id2);
	mask_rev = be16_to_cpu(mask_rev);

	if (id1 != 0x6143) {
		dev_err(wm8350->dev,
			"Device with ID %x is not a WM8350\n", id1);
		ret = -ENODEV;
		goto err;
	}

	mode = id2 & WM8350_CONF_STS_MASK >> 10;
	cust_id = id2 & WM8350_CUST_ID_MASK;
	chip_rev = (id2 & WM8350_CHIP_REV_MASK) >> 12;
	dev_info(wm8350->dev,
		 "CONF_STS %d, CUST_ID %d, MASK_REV %d, CHIP_REV %d\n",
		 mode, cust_id, mask_rev, chip_rev);

	if (cust_id != 0) {
		dev_err(wm8350->dev, "Unsupported CUST_ID\n");
		ret = -ENODEV;
		goto err;
	}

	switch (mask_rev) {
	case 0:
		wm8350->pmic.max_dcdc = WM8350_DCDC_6;
		wm8350->pmic.max_isink = WM8350_ISINK_B;

		switch (chip_rev) {
		case WM8350_REV_E:
			dev_info(wm8350->dev, "WM8350 Rev E\n");
			break;
		case WM8350_REV_F:
			dev_info(wm8350->dev, "WM8350 Rev F\n");
			break;
		case WM8350_REV_G:
			dev_info(wm8350->dev, "WM8350 Rev G\n");
			wm8350->power.rev_g_coeff = 1;
			break;
		case WM8350_REV_H:
			dev_info(wm8350->dev, "WM8350 Rev H\n");
			wm8350->power.rev_g_coeff = 1;
			break;
		default:
			/* For safety we refuse to run on unknown hardware */
			dev_err(wm8350->dev, "Unknown WM8350 CHIP_REV\n");
			ret = -ENODEV;
			goto err;
		}
		break;

	case 1:
		wm8350->pmic.max_dcdc = WM8350_DCDC_4;
		wm8350->pmic.max_isink = WM8350_ISINK_A;

		switch (chip_rev) {
		case 0:
			dev_info(wm8350->dev, "WM8351 Rev A\n");
			wm8350->power.rev_g_coeff = 1;
			break;

		default:
			dev_err(wm8350->dev, "Unknown WM8351 CHIP_REV\n");
			ret = -ENODEV;
			goto err;
		}
		break;

	case 2:
		wm8350->pmic.max_dcdc = WM8350_DCDC_6;
		wm8350->pmic.max_isink = WM8350_ISINK_B;

		switch (chip_rev) {
		case 0:
			dev_info(wm8350->dev, "WM8352 Rev A\n");
			wm8350->power.rev_g_coeff = 1;
			break;

		default:
			dev_err(wm8350->dev, "Unknown WM8352 CHIP_REV\n");
			ret = -ENODEV;
			goto err;
		}
		break;

	default:
		dev_err(wm8350->dev, "Unknown MASK_REV\n");
		ret = -ENODEV;
		goto err;
	}

	ret = wm8350_create_cache(wm8350, mask_rev, mode);
	if (ret < 0) {
		dev_err(wm8350->dev, "Failed to create register cache\n");
		return ret;
	}

	if (pdata && pdata->init) {
		ret = pdata->init(wm8350);
		if (ret != 0) {
			dev_err(wm8350->dev, "Platform init() failed: %d\n",
				ret);
			goto err;
		}
	}

	mutex_init(&wm8350->auxadc_mutex);
	mutex_init(&wm8350->irq_mutex);
	INIT_WORK(&wm8350->irq_work, wm8350_irq_worker);
	if (irq) {
		ret = request_irq(irq, wm8350_irq, 0,
				  "wm8350", wm8350);
		if (ret != 0) {
			dev_err(wm8350->dev, "Failed to request IRQ: %d\n",
				ret);
			goto err;
		}
	} else {
		dev_err(wm8350->dev, "No IRQ configured\n");
		goto err;
	}
	wm8350->chip_irq = irq;

	wm8350_reg_write(wm8350, WM8350_SYSTEM_INTERRUPTS_MASK, 0x0);

	wm8350_client_dev_register(wm8350, "wm8350-codec",
				   &(wm8350->codec.pdev));
	wm8350_client_dev_register(wm8350, "wm8350-gpio",
				   &(wm8350->gpio.pdev));
	wm8350_client_dev_register(wm8350, "wm8350-power",
				   &(wm8350->power.pdev));
	wm8350_client_dev_register(wm8350, "wm8350-rtc", &(wm8350->rtc.pdev));
	wm8350_client_dev_register(wm8350, "wm8350-wdt", &(wm8350->wdt.pdev));

	return 0;

err:
	kfree(wm8350->reg_cache);
	return ret;
}
EXPORT_SYMBOL_GPL(wm8350_device_init);

void wm8350_device_exit(struct wm8350 *wm8350)
{
	int i;

	for (i = 0; i < ARRAY_SIZE(wm8350->pmic.led); i++)
		platform_device_unregister(wm8350->pmic.led[i].pdev);

	for (i = 0; i < ARRAY_SIZE(wm8350->pmic.pdev); i++)
		platform_device_unregister(wm8350->pmic.pdev[i]);

	platform_device_unregister(wm8350->wdt.pdev);
	platform_device_unregister(wm8350->rtc.pdev);
	platform_device_unregister(wm8350->power.pdev);
	platform_device_unregister(wm8350->gpio.pdev);
	platform_device_unregister(wm8350->codec.pdev);

	free_irq(wm8350->chip_irq, wm8350);
	flush_work(&wm8350->irq_work);
	kfree(wm8350->reg_cache);
}
EXPORT_SYMBOL_GPL(wm8350_device_exit);

MODULE_DESCRIPTION("WM8350 AudioPlus PMIC core driver");
MODULE_LICENSE("GPL");<|MERGE_RESOLUTION|>--- conflicted
+++ resolved
@@ -1168,7 +1168,6 @@
 				mode);
 			return -EINVAL;
 		}
-<<<<<<< HEAD
 		break;
 
 	case 1:
@@ -1213,52 +1212,6 @@
 			reg_map = wm8352_mode1_defaults;
 			break;
 #endif
-=======
-		break;
-
-	case 1:
-		switch (mode) {
-#ifdef CONFIG_MFD_WM8351_CONFIG_MODE_0
-		case 0:
-			reg_map = wm8351_mode0_defaults;
-			break;
-#endif
-#ifdef CONFIG_MFD_WM8351_CONFIG_MODE_1
-		case 1:
-			reg_map = wm8351_mode1_defaults;
-			break;
-#endif
-#ifdef CONFIG_MFD_WM8351_CONFIG_MODE_2
-		case 2:
-			reg_map = wm8351_mode2_defaults;
-			break;
-#endif
-#ifdef CONFIG_MFD_WM8351_CONFIG_MODE_3
-		case 3:
-			reg_map = wm8351_mode3_defaults;
-			break;
-#endif
-		default:
-			dev_err(wm8350->dev,
-				"WM8351 configuration mode %d not supported\n",
-				mode);
-			return -EINVAL;
-		}
-		break;
-
-	case 2:
-		switch (mode) {
-#ifdef CONFIG_MFD_WM8352_CONFIG_MODE_0
-		case 0:
-			reg_map = wm8352_mode0_defaults;
-			break;
-#endif
-#ifdef CONFIG_MFD_WM8352_CONFIG_MODE_1
-		case 1:
-			reg_map = wm8352_mode1_defaults;
-			break;
-#endif
->>>>>>> f9d088b2
 #ifdef CONFIG_MFD_WM8352_CONFIG_MODE_2
 		case 2:
 			reg_map = wm8352_mode2_defaults;
