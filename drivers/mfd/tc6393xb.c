/*
 * Toshiba TC6393XB SoC support
 *
 * Copyright(c) 2005-2006 Chris Humbert
 * Copyright(c) 2005 Dirk Opfer
 * Copyright(c) 2005 Ian Molton <spyro@f2s.com>
 * Copyright(c) 2007 Dmitry Baryshkov
 *
 * Based on code written by Sharp/Lineo for 2.4 kernels
 * Based on locomo.c
 *
 * This program is free software; you can redistribute it and/or modify
 * it under the terms of the GNU General Public License version 2 as
 * published by the Free Software Foundation.
 */

#include <linux/kernel.h>
#include <linux/module.h>
#include <linux/io.h>
#include <linux/irq.h>
#include <linux/platform_device.h>
#include <linux/clk.h>
#include <linux/err.h>
#include <linux/mfd/core.h>
#include <linux/mfd/tmio.h>
#include <linux/mfd/tc6393xb.h>
#include <linux/gpio.h>

#define SCR_REVID	0x08		/* b Revision ID	*/
#define SCR_ISR		0x50		/* b Interrupt Status	*/
#define SCR_IMR		0x52		/* b Interrupt Mask	*/
#define SCR_IRR		0x54		/* b Interrupt Routing	*/
#define SCR_GPER	0x60		/* w GP Enable		*/
#define SCR_GPI_SR(i)	(0x64 + (i))	/* b3 GPI Status	*/
#define SCR_GPI_IMR(i)	(0x68 + (i))	/* b3 GPI INT Mask	*/
#define SCR_GPI_EDER(i)	(0x6c + (i))	/* b3 GPI Edge Detect Enable */
#define SCR_GPI_LIR(i)	(0x70 + (i))	/* b3 GPI Level Invert	*/
#define SCR_GPO_DSR(i)	(0x78 + (i))	/* b3 GPO Data Set	*/
#define SCR_GPO_DOECR(i) (0x7c + (i))	/* b3 GPO Data OE Control */
#define SCR_GP_IARCR(i)	(0x80 + (i))	/* b3 GP Internal Active Register Control */
#define SCR_GP_IARLCR(i) (0x84 + (i))	/* b3 GP INTERNAL Active Register Level Control */
#define SCR_GPI_BCR(i)	(0x88 + (i))	/* b3 GPI Buffer Control */
#define SCR_GPA_IARCR	0x8c		/* w GPa Internal Active Register Control */
#define SCR_GPA_IARLCR	0x90		/* w GPa Internal Active Register Level Control */
#define SCR_GPA_BCR	0x94		/* w GPa Buffer Control */
#define SCR_CCR		0x98		/* w Clock Control	*/
#define SCR_PLL2CR	0x9a		/* w PLL2 Control	*/
#define SCR_PLL1CR	0x9c		/* l PLL1 Control	*/
#define SCR_DIARCR	0xa0		/* b Device Internal Active Register Control */
#define SCR_DBOCR	0xa1		/* b Device Buffer Off Control */
#define SCR_FER		0xe0		/* b Function Enable	*/
#define SCR_MCR		0xe4		/* w Mode Control	*/
#define SCR_CONFIG	0xfc		/* b Configuration Control */
#define SCR_DEBUG	0xff		/* b Debug		*/

#define SCR_CCR_CK32K	BIT(0)
#define SCR_CCR_USBCK	BIT(1)
#define SCR_CCR_UNK1	BIT(4)
#define SCR_CCR_MCLK_MASK	(7 << 8)
#define SCR_CCR_MCLK_OFF	(0 << 8)
#define SCR_CCR_MCLK_12	(1 << 8)
#define SCR_CCR_MCLK_24	(2 << 8)
#define SCR_CCR_MCLK_48	(3 << 8)
#define SCR_CCR_HCLK_MASK	(3 << 12)
#define SCR_CCR_HCLK_24	(0 << 12)
#define SCR_CCR_HCLK_48	(1 << 12)

#define SCR_FER_USBEN		BIT(0)	/* USB host enable */
#define SCR_FER_LCDCVEN		BIT(1)	/* polysilicon TFT enable */
#define SCR_FER_SLCDEN		BIT(2)	/* SLCD enable */

#define SCR_MCR_RDY_MASK		(3 << 0)
#define SCR_MCR_RDY_OPENDRAIN	(0 << 0)
#define SCR_MCR_RDY_TRISTATE	(1 << 0)
#define SCR_MCR_RDY_PUSHPULL	(2 << 0)
#define SCR_MCR_RDY_UNK		BIT(2)
#define SCR_MCR_RDY_EN		BIT(3)
#define SCR_MCR_INT_MASK		(3 << 4)
#define SCR_MCR_INT_OPENDRAIN	(0 << 4)
#define SCR_MCR_INT_TRISTATE	(1 << 4)
#define SCR_MCR_INT_PUSHPULL	(2 << 4)
#define SCR_MCR_INT_UNK		BIT(6)
#define SCR_MCR_INT_EN		BIT(7)
/* bits 8 - 16 are unknown */

#define TC_GPIO_BIT(i)		(1 << (i & 0x7))

/*--------------------------------------------------------------------------*/

struct tc6393xb {
	void __iomem		*scr;

	struct gpio_chip	gpio;

	struct clk		*clk; /* 3,6 Mhz */

	spinlock_t		lock; /* protects RMW cycles */

	struct {
		u8		fer;
		u16		ccr;
		u8		gpi_bcr[3];
		u8		gpo_dsr[3];
		u8		gpo_doecr[3];
	} suspend_state;

	struct resource		rscr;
	struct resource		*iomem;
	int			irq;
	int			irq_base;
};

enum {
	TC6393XB_CELL_NAND,
	TC6393XB_CELL_MMC,
	TC6393XB_CELL_OHCI,
	TC6393XB_CELL_FB,
};

/*--------------------------------------------------------------------------*/

static int tc6393xb_nand_enable(struct platform_device *nand)
{
	struct platform_device *dev = to_platform_device(nand->dev.parent);
	struct tc6393xb *tc6393xb = platform_get_drvdata(dev);
	unsigned long flags;

	spin_lock_irqsave(&tc6393xb->lock, flags);

	/* SMD buffer on */
	dev_dbg(&dev->dev, "SMD buffer on\n");
	tmio_iowrite8(0xff, tc6393xb->scr + SCR_GPI_BCR(1));

	spin_unlock_irqrestore(&tc6393xb->lock, flags);

	return 0;
}

static struct resource __devinitdata tc6393xb_nand_resources[] = {
	{
		.start	= 0x1000,
		.end	= 0x1007,
		.flags	= IORESOURCE_MEM,
	},
	{
		.start	= 0x0100,
		.end	= 0x01ff,
		.flags	= IORESOURCE_MEM,
	},
	{
		.start	= IRQ_TC6393_NAND,
		.end	= IRQ_TC6393_NAND,
		.flags	= IORESOURCE_IRQ,
	},
};

static struct resource __devinitdata tc6393xb_mmc_resources[] = {
	{
		.start	= 0x800,
		.end	= 0x9ff,
		.flags	= IORESOURCE_MEM,
	},
	{
		.start	= IRQ_TC6393_MMC,
		.end	= IRQ_TC6393_MMC,
		.flags	= IORESOURCE_IRQ,
	},
};

static const struct resource tc6393xb_ohci_resources[] = {
	{
		.start	= 0x3000,
		.end	= 0x31ff,
		.flags	= IORESOURCE_MEM,
	},
	{
		.start	= 0x0300,
		.end	= 0x03ff,
		.flags	= IORESOURCE_MEM,
	},
	{
		.start	= 0x010000,
		.end	= 0x017fff,
		.flags	= IORESOURCE_MEM,
	},
	{
		.start	= 0x018000,
		.end	= 0x01ffff,
		.flags	= IORESOURCE_MEM,
	},
	{
		.start	= IRQ_TC6393_OHCI,
		.end	= IRQ_TC6393_OHCI,
		.flags	= IORESOURCE_IRQ,
	},
};

static struct resource __devinitdata tc6393xb_fb_resources[] = {
	{
		.start	= 0x5000,
		.end	= 0x51ff,
		.flags	= IORESOURCE_MEM,
	},
	{
		.start	= 0x0500,
		.end	= 0x05ff,
		.flags	= IORESOURCE_MEM,
	},
	{
		.start	= 0x100000,
		.end	= 0x1fffff,
		.flags	= IORESOURCE_MEM,
	},
	{
		.start	= IRQ_TC6393_FB,
		.end	= IRQ_TC6393_FB,
		.flags	= IORESOURCE_IRQ,
	},
};

static int tc6393xb_ohci_enable(struct platform_device *dev)
{
	struct tc6393xb *tc6393xb = dev_get_drvdata(dev->dev.parent);
	unsigned long flags;
	u16 ccr;
	u8 fer;

	spin_lock_irqsave(&tc6393xb->lock, flags);

	ccr = tmio_ioread16(tc6393xb->scr + SCR_CCR);
	ccr |= SCR_CCR_USBCK;
	tmio_iowrite16(ccr, tc6393xb->scr + SCR_CCR);

	fer = tmio_ioread8(tc6393xb->scr + SCR_FER);
	fer |= SCR_FER_USBEN;
	tmio_iowrite8(fer, tc6393xb->scr + SCR_FER);

	spin_unlock_irqrestore(&tc6393xb->lock, flags);

	return 0;
}

static int tc6393xb_ohci_disable(struct platform_device *dev)
{
	struct tc6393xb *tc6393xb = dev_get_drvdata(dev->dev.parent);
	unsigned long flags;
	u16 ccr;
	u8 fer;

	spin_lock_irqsave(&tc6393xb->lock, flags);

	fer = tmio_ioread8(tc6393xb->scr + SCR_FER);
	fer &= ~SCR_FER_USBEN;
	tmio_iowrite8(fer, tc6393xb->scr + SCR_FER);

	ccr = tmio_ioread16(tc6393xb->scr + SCR_CCR);
	ccr &= ~SCR_CCR_USBCK;
	tmio_iowrite16(ccr, tc6393xb->scr + SCR_CCR);

	spin_unlock_irqrestore(&tc6393xb->lock, flags);

	return 0;
}

static int tc6393xb_fb_enable(struct platform_device *dev)
{
	struct tc6393xb *tc6393xb = dev_get_drvdata(dev->dev.parent);
	unsigned long flags;
	u16 ccr;

	spin_lock_irqsave(&tc6393xb->lock, flags);

	ccr = tmio_ioread16(tc6393xb->scr + SCR_CCR);
	ccr &= ~SCR_CCR_MCLK_MASK;
	ccr |= SCR_CCR_MCLK_48;
	tmio_iowrite16(ccr, tc6393xb->scr + SCR_CCR);

	spin_unlock_irqrestore(&tc6393xb->lock, flags);

	return 0;
}

static int tc6393xb_fb_disable(struct platform_device *dev)
{
	struct tc6393xb *tc6393xb = dev_get_drvdata(dev->dev.parent);
	unsigned long flags;
	u16 ccr;

	spin_lock_irqsave(&tc6393xb->lock, flags);

	ccr = tmio_ioread16(tc6393xb->scr + SCR_CCR);
	ccr &= ~SCR_CCR_MCLK_MASK;
	ccr |= SCR_CCR_MCLK_OFF;
	tmio_iowrite16(ccr, tc6393xb->scr + SCR_CCR);

	spin_unlock_irqrestore(&tc6393xb->lock, flags);

	return 0;
}

int tc6393xb_lcd_set_power(struct platform_device *fb, bool on)
{
	struct platform_device *dev = to_platform_device(fb->dev.parent);
	struct tc6393xb *tc6393xb = platform_get_drvdata(dev);
	u8 fer;
	unsigned long flags;

	spin_lock_irqsave(&tc6393xb->lock, flags);

	fer = ioread8(tc6393xb->scr + SCR_FER);
	if (on)
		fer |= SCR_FER_SLCDEN;
	else
		fer &= ~SCR_FER_SLCDEN;
	iowrite8(fer, tc6393xb->scr + SCR_FER);

	spin_unlock_irqrestore(&tc6393xb->lock, flags);

	return 0;
}
EXPORT_SYMBOL(tc6393xb_lcd_set_power);

int tc6393xb_lcd_mode(struct platform_device *fb,
					const struct fb_videomode *mode) {
	struct platform_device *dev = to_platform_device(fb->dev.parent);
	struct tc6393xb *tc6393xb = platform_get_drvdata(dev);
	unsigned long flags;

	spin_lock_irqsave(&tc6393xb->lock, flags);

	iowrite16(mode->pixclock, tc6393xb->scr + SCR_PLL1CR + 0);
	iowrite16(mode->pixclock >> 16, tc6393xb->scr + SCR_PLL1CR + 2);

	spin_unlock_irqrestore(&tc6393xb->lock, flags);

	return 0;
}
EXPORT_SYMBOL(tc6393xb_lcd_mode);

static int tc6393xb_mmc_enable(struct platform_device *mmc)
{
	struct platform_device *dev = to_platform_device(mmc->dev.parent);
	struct tc6393xb *tc6393xb = platform_get_drvdata(dev);

<<<<<<< HEAD
	tmio_core_mmc_enable(tc6393xb->scr + 0x200,
=======
	tmio_core_mmc_enable(tc6393xb->scr + 0x200, 0,
>>>>>>> f2a847b0
		tc6393xb_mmc_resources[0].start & 0xfffe);

	return 0;
}

static int tc6393xb_mmc_resume(struct platform_device *mmc)
{
	struct platform_device *dev = to_platform_device(mmc->dev.parent);
	struct tc6393xb *tc6393xb = platform_get_drvdata(dev);

<<<<<<< HEAD
	tmio_core_mmc_resume(tc6393xb->scr + 0x200,
=======
	tmio_core_mmc_resume(tc6393xb->scr + 0x200, 0,
>>>>>>> f2a847b0
		tc6393xb_mmc_resources[0].start & 0xfffe);

	return 0;
}

static void tc6393xb_mmc_pwr(struct platform_device *mmc, int state)
{
	struct platform_device *dev = to_platform_device(mmc->dev.parent);
	struct tc6393xb *tc6393xb = platform_get_drvdata(dev);

<<<<<<< HEAD
	tmio_core_mmc_pwr(tc6393xb->scr + 0x200, state);
=======
	tmio_core_mmc_pwr(tc6393xb->scr + 0x200, 0, state);
>>>>>>> f2a847b0
}

static void tc6393xb_mmc_clk_div(struct platform_device *mmc, int state)
{
	struct platform_device *dev = to_platform_device(mmc->dev.parent);
	struct tc6393xb *tc6393xb = platform_get_drvdata(dev);

<<<<<<< HEAD
	tmio_core_mmc_clk_div(tc6393xb->scr + 0x200, state);
}

static struct tmio_mmc_data tc6393xb_mmc_data = {
	.hclk = 33000000,
	.set_pwr = tc6393xb_mmc_pwr,
	.set_no_clk_div = tc6393xb_mmc_clk_div,
=======
	tmio_core_mmc_clk_div(tc6393xb->scr + 0x200, 0, state);
}

static struct tmio_mmc_data tc6393xb_mmc_data = {
	.hclk = 24000000,
	.set_pwr = tc6393xb_mmc_pwr,
	.set_clk_div = tc6393xb_mmc_clk_div,
>>>>>>> f2a847b0
};

static struct mfd_cell __devinitdata tc6393xb_cells[] = {
	[TC6393XB_CELL_NAND] = {
		.name = "tmio-nand",
		.enable = tc6393xb_nand_enable,
		.num_resources = ARRAY_SIZE(tc6393xb_nand_resources),
		.resources = tc6393xb_nand_resources,
	},
	[TC6393XB_CELL_MMC] = {
		.name = "tmio-mmc",
		.enable = tc6393xb_mmc_enable,
		.resume = tc6393xb_mmc_resume,
		.driver_data = &tc6393xb_mmc_data,
		.num_resources = ARRAY_SIZE(tc6393xb_mmc_resources),
		.resources = tc6393xb_mmc_resources,
	},
	[TC6393XB_CELL_OHCI] = {
		.name = "tmio-ohci",
		.num_resources = ARRAY_SIZE(tc6393xb_ohci_resources),
		.resources = tc6393xb_ohci_resources,
		.enable = tc6393xb_ohci_enable,
		.suspend = tc6393xb_ohci_disable,
		.resume = tc6393xb_ohci_enable,
		.disable = tc6393xb_ohci_disable,
	},
	[TC6393XB_CELL_FB] = {
		.name = "tmio-fb",
		.num_resources = ARRAY_SIZE(tc6393xb_fb_resources),
		.resources = tc6393xb_fb_resources,
		.enable = tc6393xb_fb_enable,
		.suspend = tc6393xb_fb_disable,
		.resume = tc6393xb_fb_enable,
		.disable = tc6393xb_fb_disable,
	},
};

/*--------------------------------------------------------------------------*/

static int tc6393xb_gpio_get(struct gpio_chip *chip,
		unsigned offset)
{
	struct tc6393xb *tc6393xb = container_of(chip, struct tc6393xb, gpio);

	/* XXX: does dsr also represent inputs? */
	return tmio_ioread8(tc6393xb->scr + SCR_GPO_DSR(offset / 8))
		& TC_GPIO_BIT(offset);
}

static void __tc6393xb_gpio_set(struct gpio_chip *chip,
		unsigned offset, int value)
{
	struct tc6393xb *tc6393xb = container_of(chip, struct tc6393xb, gpio);
	u8  dsr;

	dsr = tmio_ioread8(tc6393xb->scr + SCR_GPO_DSR(offset / 8));
	if (value)
		dsr |= TC_GPIO_BIT(offset);
	else
		dsr &= ~TC_GPIO_BIT(offset);

	tmio_iowrite8(dsr, tc6393xb->scr + SCR_GPO_DSR(offset / 8));
}

static void tc6393xb_gpio_set(struct gpio_chip *chip,
		unsigned offset, int value)
{
	struct tc6393xb *tc6393xb = container_of(chip, struct tc6393xb, gpio);
	unsigned long flags;

	spin_lock_irqsave(&tc6393xb->lock, flags);

	__tc6393xb_gpio_set(chip, offset, value);

	spin_unlock_irqrestore(&tc6393xb->lock, flags);
}

static int tc6393xb_gpio_direction_input(struct gpio_chip *chip,
			unsigned offset)
{
	struct tc6393xb *tc6393xb = container_of(chip, struct tc6393xb, gpio);
	unsigned long flags;
	u8 doecr;

	spin_lock_irqsave(&tc6393xb->lock, flags);

	doecr = tmio_ioread8(tc6393xb->scr + SCR_GPO_DOECR(offset / 8));
	doecr &= ~TC_GPIO_BIT(offset);
	tmio_iowrite8(doecr, tc6393xb->scr + SCR_GPO_DOECR(offset / 8));

	spin_unlock_irqrestore(&tc6393xb->lock, flags);

	return 0;
}

static int tc6393xb_gpio_direction_output(struct gpio_chip *chip,
			unsigned offset, int value)
{
	struct tc6393xb *tc6393xb = container_of(chip, struct tc6393xb, gpio);
	unsigned long flags;
	u8 doecr;

	spin_lock_irqsave(&tc6393xb->lock, flags);

	__tc6393xb_gpio_set(chip, offset, value);

	doecr = tmio_ioread8(tc6393xb->scr + SCR_GPO_DOECR(offset / 8));
	doecr |= TC_GPIO_BIT(offset);
	tmio_iowrite8(doecr, tc6393xb->scr + SCR_GPO_DOECR(offset / 8));

	spin_unlock_irqrestore(&tc6393xb->lock, flags);

	return 0;
}

static int tc6393xb_register_gpio(struct tc6393xb *tc6393xb, int gpio_base)
{
	tc6393xb->gpio.label = "tc6393xb";
	tc6393xb->gpio.base = gpio_base;
	tc6393xb->gpio.ngpio = 16;
	tc6393xb->gpio.set = tc6393xb_gpio_set;
	tc6393xb->gpio.get = tc6393xb_gpio_get;
	tc6393xb->gpio.direction_input = tc6393xb_gpio_direction_input;
	tc6393xb->gpio.direction_output = tc6393xb_gpio_direction_output;

	return gpiochip_add(&tc6393xb->gpio);
}

/*--------------------------------------------------------------------------*/

static void
tc6393xb_irq(unsigned int irq, struct irq_desc *desc)
{
	struct tc6393xb *tc6393xb = get_irq_data(irq);
	unsigned int isr;
	unsigned int i, irq_base;

	irq_base = tc6393xb->irq_base;

	while ((isr = tmio_ioread8(tc6393xb->scr + SCR_ISR) &
				~tmio_ioread8(tc6393xb->scr + SCR_IMR)))
		for (i = 0; i < TC6393XB_NR_IRQS; i++) {
			if (isr & (1 << i))
				generic_handle_irq(irq_base + i);
		}
}

static void tc6393xb_irq_ack(unsigned int irq)
{
}

static void tc6393xb_irq_mask(unsigned int irq)
{
	struct tc6393xb *tc6393xb = get_irq_chip_data(irq);
	unsigned long flags;
	u8 imr;

	spin_lock_irqsave(&tc6393xb->lock, flags);
	imr = tmio_ioread8(tc6393xb->scr + SCR_IMR);
	imr |= 1 << (irq - tc6393xb->irq_base);
	tmio_iowrite8(imr, tc6393xb->scr + SCR_IMR);
	spin_unlock_irqrestore(&tc6393xb->lock, flags);
}

static void tc6393xb_irq_unmask(unsigned int irq)
{
	struct tc6393xb *tc6393xb = get_irq_chip_data(irq);
	unsigned long flags;
	u8 imr;

	spin_lock_irqsave(&tc6393xb->lock, flags);
	imr = tmio_ioread8(tc6393xb->scr + SCR_IMR);
	imr &= ~(1 << (irq - tc6393xb->irq_base));
	tmio_iowrite8(imr, tc6393xb->scr + SCR_IMR);
	spin_unlock_irqrestore(&tc6393xb->lock, flags);
}

static struct irq_chip tc6393xb_chip = {
	.name	= "tc6393xb",
	.ack	= tc6393xb_irq_ack,
	.mask	= tc6393xb_irq_mask,
	.unmask	= tc6393xb_irq_unmask,
};

static void tc6393xb_attach_irq(struct platform_device *dev)
{
	struct tc6393xb *tc6393xb = platform_get_drvdata(dev);
	unsigned int irq, irq_base;

	irq_base = tc6393xb->irq_base;

	for (irq = irq_base; irq < irq_base + TC6393XB_NR_IRQS; irq++) {
		set_irq_chip(irq, &tc6393xb_chip);
		set_irq_chip_data(irq, tc6393xb);
		set_irq_handler(irq, handle_edge_irq);
		set_irq_flags(irq, IRQF_VALID | IRQF_PROBE);
	}

	set_irq_type(tc6393xb->irq, IRQ_TYPE_EDGE_FALLING);
	set_irq_data(tc6393xb->irq, tc6393xb);
	set_irq_chained_handler(tc6393xb->irq, tc6393xb_irq);
}

static void tc6393xb_detach_irq(struct platform_device *dev)
{
	struct tc6393xb *tc6393xb = platform_get_drvdata(dev);
	unsigned int irq, irq_base;

	set_irq_chained_handler(tc6393xb->irq, NULL);
	set_irq_data(tc6393xb->irq, NULL);

	irq_base = tc6393xb->irq_base;

	for (irq = irq_base; irq < irq_base + TC6393XB_NR_IRQS; irq++) {
		set_irq_flags(irq, 0);
		set_irq_chip(irq, NULL);
		set_irq_chip_data(irq, NULL);
	}
}

/*--------------------------------------------------------------------------*/

static int __devinit tc6393xb_probe(struct platform_device *dev)
{
	struct tc6393xb_platform_data *tcpd = dev->dev.platform_data;
	struct tc6393xb *tc6393xb;
	struct resource *iomem, *rscr;
	int ret, temp;

	iomem = platform_get_resource(dev, IORESOURCE_MEM, 0);
	if (!iomem)
		return -EINVAL;

	tc6393xb = kzalloc(sizeof *tc6393xb, GFP_KERNEL);
	if (!tc6393xb) {
		ret = -ENOMEM;
		goto err_kzalloc;
	}

	spin_lock_init(&tc6393xb->lock);

	platform_set_drvdata(dev, tc6393xb);

	ret = platform_get_irq(dev, 0);
	if (ret >= 0)
		tc6393xb->irq = ret;
	else
		goto err_noirq;

	tc6393xb->iomem = iomem;
	tc6393xb->irq_base = tcpd->irq_base;

	tc6393xb->clk = clk_get(&dev->dev, "CLK_CK3P6MI");
	if (IS_ERR(tc6393xb->clk)) {
		ret = PTR_ERR(tc6393xb->clk);
		goto err_clk_get;
	}

	rscr = &tc6393xb->rscr;
	rscr->name = "tc6393xb-core";
	rscr->start = iomem->start;
	rscr->end = iomem->start + 0xff;
	rscr->flags = IORESOURCE_MEM;

	ret = request_resource(iomem, rscr);
	if (ret)
		goto err_request_scr;

	tc6393xb->scr = ioremap(rscr->start, resource_size(rscr));
	if (!tc6393xb->scr) {
		ret = -ENOMEM;
		goto err_ioremap;
	}

	ret = clk_enable(tc6393xb->clk);
	if (ret)
		goto err_clk_enable;

	ret = tcpd->enable(dev);
	if (ret)
		goto err_enable;

	iowrite8(0,				tc6393xb->scr + SCR_FER);
	iowrite16(tcpd->scr_pll2cr,		tc6393xb->scr + SCR_PLL2CR);
	iowrite16(SCR_CCR_UNK1 | SCR_CCR_HCLK_48,
						tc6393xb->scr + SCR_CCR);
	iowrite16(SCR_MCR_RDY_OPENDRAIN | SCR_MCR_RDY_UNK | SCR_MCR_RDY_EN |
		  SCR_MCR_INT_OPENDRAIN | SCR_MCR_INT_UNK | SCR_MCR_INT_EN |
		  BIT(15),			tc6393xb->scr + SCR_MCR);
	iowrite16(tcpd->scr_gper,		tc6393xb->scr + SCR_GPER);
	iowrite8(0,				tc6393xb->scr + SCR_IRR);
	iowrite8(0xbf,				tc6393xb->scr + SCR_IMR);

	printk(KERN_INFO "Toshiba tc6393xb revision %d at 0x%08lx, irq %d\n",
			tmio_ioread8(tc6393xb->scr + SCR_REVID),
			(unsigned long) iomem->start, tc6393xb->irq);

	tc6393xb->gpio.base = -1;

	if (tcpd->gpio_base >= 0) {
		ret = tc6393xb_register_gpio(tc6393xb, tcpd->gpio_base);
		if (ret)
			goto err_gpio_add;
	}

	tc6393xb_attach_irq(dev);

	if (tcpd->setup) {
		ret = tcpd->setup(dev);
		if (ret)
			goto err_setup;
	}

	tc6393xb_cells[TC6393XB_CELL_NAND].driver_data = tcpd->nand_data;
	tc6393xb_cells[TC6393XB_CELL_NAND].platform_data =
		&tc6393xb_cells[TC6393XB_CELL_NAND];
	tc6393xb_cells[TC6393XB_CELL_NAND].data_size =
		sizeof(tc6393xb_cells[TC6393XB_CELL_NAND]);

	tc6393xb_cells[TC6393XB_CELL_MMC].platform_data =
		&tc6393xb_cells[TC6393XB_CELL_MMC];
	tc6393xb_cells[TC6393XB_CELL_MMC].data_size =
		sizeof(tc6393xb_cells[TC6393XB_CELL_MMC]);

	tc6393xb_cells[TC6393XB_CELL_OHCI].platform_data =
		&tc6393xb_cells[TC6393XB_CELL_OHCI];
	tc6393xb_cells[TC6393XB_CELL_OHCI].data_size =
		sizeof(tc6393xb_cells[TC6393XB_CELL_OHCI]);

	tc6393xb_cells[TC6393XB_CELL_FB].driver_data = tcpd->fb_data;
	tc6393xb_cells[TC6393XB_CELL_FB].platform_data =
		&tc6393xb_cells[TC6393XB_CELL_FB];
	tc6393xb_cells[TC6393XB_CELL_FB].data_size =
		sizeof(tc6393xb_cells[TC6393XB_CELL_FB]);

	ret = mfd_add_devices(&dev->dev, dev->id,
			tc6393xb_cells, ARRAY_SIZE(tc6393xb_cells),
			iomem, tcpd->irq_base);

	if (!ret)
		return 0;

	if (tcpd->teardown)
		tcpd->teardown(dev);

err_setup:
	tc6393xb_detach_irq(dev);

err_gpio_add:
	if (tc6393xb->gpio.base != -1)
		temp = gpiochip_remove(&tc6393xb->gpio);
	tcpd->disable(dev);
err_clk_enable:
	clk_disable(tc6393xb->clk);
err_enable:
	iounmap(tc6393xb->scr);
err_ioremap:
	release_resource(&tc6393xb->rscr);
err_request_scr:
	clk_put(tc6393xb->clk);
err_noirq:
err_clk_get:
	kfree(tc6393xb);
err_kzalloc:
	return ret;
}

static int __devexit tc6393xb_remove(struct platform_device *dev)
{
	struct tc6393xb_platform_data *tcpd = dev->dev.platform_data;
	struct tc6393xb *tc6393xb = platform_get_drvdata(dev);
	int ret;

	mfd_remove_devices(&dev->dev);

	if (tcpd->teardown)
		tcpd->teardown(dev);

	tc6393xb_detach_irq(dev);

	if (tc6393xb->gpio.base != -1) {
		ret = gpiochip_remove(&tc6393xb->gpio);
		if (ret) {
			dev_err(&dev->dev, "Can't remove gpio chip: %d\n", ret);
			return ret;
		}
	}

	ret = tcpd->disable(dev);
	clk_disable(tc6393xb->clk);
	iounmap(tc6393xb->scr);
	release_resource(&tc6393xb->rscr);
	platform_set_drvdata(dev, NULL);
	clk_put(tc6393xb->clk);
	kfree(tc6393xb);

	return ret;
}

#ifdef CONFIG_PM
static int tc6393xb_suspend(struct platform_device *dev, pm_message_t state)
{
	struct tc6393xb_platform_data *tcpd = dev->dev.platform_data;
	struct tc6393xb *tc6393xb = platform_get_drvdata(dev);
	int i, ret;

	tc6393xb->suspend_state.ccr = ioread16(tc6393xb->scr + SCR_CCR);
	tc6393xb->suspend_state.fer = ioread8(tc6393xb->scr + SCR_FER);

	for (i = 0; i < 3; i++) {
		tc6393xb->suspend_state.gpo_dsr[i] =
			ioread8(tc6393xb->scr + SCR_GPO_DSR(i));
		tc6393xb->suspend_state.gpo_doecr[i] =
			ioread8(tc6393xb->scr + SCR_GPO_DOECR(i));
		tc6393xb->suspend_state.gpi_bcr[i] =
			ioread8(tc6393xb->scr + SCR_GPI_BCR(i));
	}
	ret = tcpd->suspend(dev);
	clk_disable(tc6393xb->clk);

	return ret;
}

static int tc6393xb_resume(struct platform_device *dev)
{
	struct tc6393xb_platform_data *tcpd = dev->dev.platform_data;
	struct tc6393xb *tc6393xb = platform_get_drvdata(dev);
	int ret;
	int i;

	clk_enable(tc6393xb->clk);

	ret = tcpd->resume(dev);
	if (ret)
		return ret;

	if (!tcpd->resume_restore)
		return 0;

	iowrite8(tc6393xb->suspend_state.fer,	tc6393xb->scr + SCR_FER);
	iowrite16(tcpd->scr_pll2cr,		tc6393xb->scr + SCR_PLL2CR);
	iowrite16(tc6393xb->suspend_state.ccr,	tc6393xb->scr + SCR_CCR);
	iowrite16(SCR_MCR_RDY_OPENDRAIN | SCR_MCR_RDY_UNK | SCR_MCR_RDY_EN |
		  SCR_MCR_INT_OPENDRAIN | SCR_MCR_INT_UNK | SCR_MCR_INT_EN |
		  BIT(15),			tc6393xb->scr + SCR_MCR);
	iowrite16(tcpd->scr_gper,		tc6393xb->scr + SCR_GPER);
	iowrite8(0,				tc6393xb->scr + SCR_IRR);
	iowrite8(0xbf,				tc6393xb->scr + SCR_IMR);

	for (i = 0; i < 3; i++) {
		iowrite8(tc6393xb->suspend_state.gpo_dsr[i],
					tc6393xb->scr + SCR_GPO_DSR(i));
		iowrite8(tc6393xb->suspend_state.gpo_doecr[i],
					tc6393xb->scr + SCR_GPO_DOECR(i));
		iowrite8(tc6393xb->suspend_state.gpi_bcr[i],
					tc6393xb->scr + SCR_GPI_BCR(i));
	}

	return 0;
}
#else
#define tc6393xb_suspend NULL
#define tc6393xb_resume NULL
#endif

static struct platform_driver tc6393xb_driver = {
	.probe = tc6393xb_probe,
	.remove = __devexit_p(tc6393xb_remove),
	.suspend = tc6393xb_suspend,
	.resume = tc6393xb_resume,

	.driver = {
		.name = "tc6393xb",
		.owner = THIS_MODULE,
	},
};

static int __init tc6393xb_init(void)
{
	return platform_driver_register(&tc6393xb_driver);
}

static void __exit tc6393xb_exit(void)
{
	platform_driver_unregister(&tc6393xb_driver);
}

subsys_initcall(tc6393xb_init);
module_exit(tc6393xb_exit);

MODULE_LICENSE("GPL v2");
MODULE_AUTHOR("Ian Molton, Dmitry Baryshkov and Dirk Opfer");
MODULE_DESCRIPTION("tc6393xb Toshiba Mobile IO Controller");
MODULE_ALIAS("platform:tc6393xb");
<|MERGE_RESOLUTION|>--- conflicted
+++ resolved
@@ -342,11 +342,7 @@
 	struct platform_device *dev = to_platform_device(mmc->dev.parent);
 	struct tc6393xb *tc6393xb = platform_get_drvdata(dev);
 
-<<<<<<< HEAD
-	tmio_core_mmc_enable(tc6393xb->scr + 0x200,
-=======
 	tmio_core_mmc_enable(tc6393xb->scr + 0x200, 0,
->>>>>>> f2a847b0
 		tc6393xb_mmc_resources[0].start & 0xfffe);
 
 	return 0;
@@ -357,11 +353,7 @@
 	struct platform_device *dev = to_platform_device(mmc->dev.parent);
 	struct tc6393xb *tc6393xb = platform_get_drvdata(dev);
 
-<<<<<<< HEAD
-	tmio_core_mmc_resume(tc6393xb->scr + 0x200,
-=======
 	tmio_core_mmc_resume(tc6393xb->scr + 0x200, 0,
->>>>>>> f2a847b0
 		tc6393xb_mmc_resources[0].start & 0xfffe);
 
 	return 0;
@@ -372,11 +364,7 @@
 	struct platform_device *dev = to_platform_device(mmc->dev.parent);
 	struct tc6393xb *tc6393xb = platform_get_drvdata(dev);
 
-<<<<<<< HEAD
-	tmio_core_mmc_pwr(tc6393xb->scr + 0x200, state);
-=======
 	tmio_core_mmc_pwr(tc6393xb->scr + 0x200, 0, state);
->>>>>>> f2a847b0
 }
 
 static void tc6393xb_mmc_clk_div(struct platform_device *mmc, int state)
@@ -384,15 +372,6 @@
 	struct platform_device *dev = to_platform_device(mmc->dev.parent);
 	struct tc6393xb *tc6393xb = platform_get_drvdata(dev);
 
-<<<<<<< HEAD
-	tmio_core_mmc_clk_div(tc6393xb->scr + 0x200, state);
-}
-
-static struct tmio_mmc_data tc6393xb_mmc_data = {
-	.hclk = 33000000,
-	.set_pwr = tc6393xb_mmc_pwr,
-	.set_no_clk_div = tc6393xb_mmc_clk_div,
-=======
 	tmio_core_mmc_clk_div(tc6393xb->scr + 0x200, 0, state);
 }
 
@@ -400,7 +379,6 @@
 	.hclk = 24000000,
 	.set_pwr = tc6393xb_mmc_pwr,
 	.set_clk_div = tc6393xb_mmc_clk_div,
->>>>>>> f2a847b0
 };
 
 static struct mfd_cell __devinitdata tc6393xb_cells[] = {
