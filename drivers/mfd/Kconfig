#
# Multifunction miscellaneous devices
#

menu "Multifunction device drivers"
	depends on HAS_IOMEM

config MFD_CORE
	tristate
	default n

config MFD_SM501
	tristate "Support for Silicon Motion SM501"
	 ---help---
	  This is the core driver for the Silicon Motion SM501 multimedia
	  companion chip. This device is a multifunction device which may
	  provide numerous interfaces including USB host controller, USB gadget,
	  asynchronous serial ports, audio functions, and a dual display video
	  interface. The device may be connected by PCI or local bus with
	  varying functions enabled.

config MFD_SM501_GPIO
	bool "Export GPIO via GPIO layer"
	depends on MFD_SM501 && GPIOLIB
	 ---help---
	 This option uses the gpio library layer to export the 64 GPIO
	 lines on the SM501. The platform data is used to supply the
	 base number for the first GPIO line to register.

config MFD_ASIC3
	bool "Support for Compaq ASIC3"
	depends on GENERIC_HARDIRQS && GPIOLIB && ARM
	select MFD_CORE
	 ---help---
	  This driver supports the ASIC3 multifunction chip found on many
	  PDAs (mainly iPAQ and HTC based ones)

config MFD_SH_MOBILE_SDHI
	bool "Support for SuperH Mobile SDHI"
	depends on SUPERH
	select MFD_CORE
	 ---help---
	  This driver supports the SDHI hardware block found in many
	  SuperH Mobile SoCs.

config MFD_DM355EVM_MSP
	bool "DaVinci DM355 EVM microcontroller"
	depends on I2C && MACH_DAVINCI_DM355_EVM
	help
	  This driver supports the MSP430 microcontroller used on these
	  boards.  MSP430 firmware manages resets and power sequencing,
	  inputs from buttons and the IR remote, LEDs, an RTC, and more.

config HTC_EGPIO
	bool "HTC EGPIO support"
	depends on GENERIC_HARDIRQS && GPIOLIB && ARM
	help
	    This driver supports the CPLD egpio chip present on
	    several HTC phones.  It provides basic support for input
	    pins, output pins, and irqs.

config HTC_PASIC3
	tristate "HTC PASIC3 LED/DS1WM chip support"
	select MFD_CORE
	help
	  This core driver provides register access for the LED/DS1WM
	  chips labeled "AIC2" and "AIC3", found on HTC Blueangel and
	  HTC Magician devices, respectively. Actual functionality is
	  handled by the leds-pasic3 and ds1wm drivers.

config UCB1400_CORE
	tristate "Philips UCB1400 Core driver"
	depends on AC97_BUS
	depends on GPIOLIB
	help
	  This enables support for the Philips UCB1400 core functions.
	  The UCB1400 is an AC97 audio codec.

	  To compile this driver as a module, choose M here: the
	  module will be called ucb1400_core.

config TPS65010
	tristate "TPS6501x Power Management chips"
	depends on I2C && GPIOLIB
	default y if MACH_OMAP_H2 || MACH_OMAP_H3 || MACH_OMAP_OSK
	help
	  If you say yes here you get support for the TPS6501x series of
	  Power Management chips.  These include voltage regulators,
	  lithium ion/polymer battery charging, and other features that
	  are often used in portable devices like cell phones and cameras.

	  This driver can also be built as a module.  If so, the module
	  will be called tps65010.

config MENELAUS
	bool "Texas Instruments TWL92330/Menelaus PM chip"
	depends on I2C=y && ARCH_OMAP24XX
	help
	  If you say yes here you get support for the Texas Instruments
	  TWL92330/Menelaus Power Management chip. This include voltage
	  regulators, Dual slot memory card transceivers, real-time clock
	  and other features that are often used in portable devices like
	  cell phones and PDAs.

config TWL4030_CORE
	bool "Texas Instruments TWL4030/TPS659x0 Support"
	depends on I2C=y && GENERIC_HARDIRQS
	help
	  Say yes here if you have TWL4030 family chip on your board.
	  This core driver provides register access and IRQ handling
	  facilities, and registers devices for the various functions
	  so that function-specific drivers can bind to them.

	  These multi-function chips are found on many OMAP2 and OMAP3
	  boards, providing power management, RTC, GPIO, keypad, a
	  high speed USB OTG transceiver, an audio codec (on most
	  versions) and many other features.

config TWL4030_POWER
	bool "Support power resources on TWL4030 family chips"
	depends on TWL4030_CORE && ARM
	help
	  Say yes here if you want to use the power resources on the
	  TWL4030 family chips.  Most of these resources are regulators,
	  which have a separate driver; some are control signals, such
	  as clock request handshaking.

	  This driver uses board-specific data to initialize the resources
	  and load scripts controling which resources are switched off/on
	  or reset when a sleep, wakeup or warm reset event occurs.

<<<<<<< HEAD
=======
config TWL4030_CODEC
	bool
	depends on TWL4030_CORE
	select MFD_CORE
	default n

>>>>>>> 964a00f3
config MFD_TMIO
	bool
	default n

config MFD_T7L66XB
	bool "Support Toshiba T7L66XB"
	depends on ARM && HAVE_CLK
	select MFD_CORE
	select MFD_TMIO
	help
	  Support for Toshiba Mobile IO Controller T7L66XB

config MFD_TC6387XB
	bool "Support Toshiba TC6387XB"
	depends on ARM && HAVE_CLK
	select MFD_CORE
	select MFD_TMIO
	help
	  Support for Toshiba Mobile IO Controller TC6387XB

config MFD_TC6393XB
	bool "Support Toshiba TC6393XB"
	depends on GPIOLIB && ARM
	select MFD_CORE
	select MFD_TMIO
	help
	  Support for Toshiba Mobile IO Controller TC6393XB

config PMIC_DA903X
	bool "Dialog Semiconductor DA9030/DA9034 PMIC Support"
	depends on I2C=y
	help
	  Say yes here to support for Dialog Semiconductor DA9030 (a.k.a
	  ARAVA) and DA9034 (a.k.a MICCO), these are Power Management IC
	  usually found on PXA processors-based platforms. This includes
	  the I2C driver and the core APIs _only_, you have to select
	  individual components like LCD backlight, voltage regulators,
	  LEDs and battery-charger under the corresponding menus.

config MFD_WM8400
	tristate "Support Wolfson Microelectronics WM8400"
	select MFD_CORE
	depends on I2C
	help
	  Support for the Wolfson Microelecronics WM8400 PMIC and audio
	  CODEC.  This driver provides common support for accessing
	  the device, additional drivers must be enabled in order to use
	  the functionality of the device.

config MFD_WM831X
	tristate "Support Wolfson Microelectronics WM831x PMICs"
	select MFD_CORE
	depends on I2C
	help
	  Support for the Wolfson Microelecronics WM831x PMICs.  This
	  driver provides common support for accessing the device,
	  additional drivers must be enabled in order to use the
	  functionality of the device.

config MFD_WM8350
	tristate

config MFD_WM8350_CONFIG_MODE_0
	bool
	depends on MFD_WM8350

config MFD_WM8350_CONFIG_MODE_1
	bool
	depends on MFD_WM8350

config MFD_WM8350_CONFIG_MODE_2
	bool
	depends on MFD_WM8350

config MFD_WM8350_CONFIG_MODE_3
	bool
	depends on MFD_WM8350

config MFD_WM8351_CONFIG_MODE_0
	bool
	depends on MFD_WM8350

config MFD_WM8351_CONFIG_MODE_1
	bool
	depends on MFD_WM8350

config MFD_WM8351_CONFIG_MODE_2
	bool
	depends on MFD_WM8350

config MFD_WM8351_CONFIG_MODE_3
	bool
	depends on MFD_WM8350

config MFD_WM8352_CONFIG_MODE_0
	bool
	depends on MFD_WM8350

config MFD_WM8352_CONFIG_MODE_1
	bool
	depends on MFD_WM8350

config MFD_WM8352_CONFIG_MODE_2
	bool
	depends on MFD_WM8350

config MFD_WM8352_CONFIG_MODE_3
	bool
	depends on MFD_WM8350

config MFD_WM8350_I2C
	tristate "Support Wolfson Microelectronics WM8350 with I2C"
	select MFD_WM8350
	depends on I2C
	help
	  The WM8350 is an integrated audio and power management
	  subsystem with watchdog and RTC functionality for embedded
	  systems.  This option enables core support for the WM8350 with
	  I2C as the control interface.  Additional options must be
	  selected to enable support for the functionality of the chip.

config MFD_PCF50633
	tristate "Support for NXP PCF50633"
	depends on I2C
	help
	  Say yes here if you have NXP PCF50633 chip on your board.
	  This core driver provides register access and IRQ handling
	  facilities, and registers devices for the various functions
	  so that function-specific drivers can bind to them.

config MFD_MC13783
	tristate "Support Freescale MC13783"
	depends on SPI_MASTER
	select MFD_CORE
	help
	  Support for the Freescale (Atlas) MC13783 PMIC and audio CODEC.
	  This driver provides common support for accessing  the device,
	  additional drivers must be enabled in order to use the
	  functionality of the device.

config PCF50633_ADC
	tristate "Support for NXP PCF50633 ADC"
	depends on MFD_PCF50633
	help
	 Say yes here if you want to include support for ADC in the
	 NXP PCF50633 chip.

config PCF50633_GPIO
	tristate "Support for NXP PCF50633 GPIO"
	depends on MFD_PCF50633
	help
	 Say yes here if you want to include support GPIO for pins on
	 the PCF50633 chip.

config AB3100_CORE
	tristate "ST-Ericsson AB3100 Mixed Signal Circuit core functions"
	depends on I2C
	default y if ARCH_U300
	help
	  Select this to enable the AB3100 Mixed Signal IC core
	  functionality. This connects to a AB3100 on the I2C bus
	  and expose a number of symbols needed for dependent devices
	  to read and write registers and subscribe to events from
	  this multi-functional IC. This is needed to use other features
	  of the AB3100 such as battery-backed RTC, charging control,
	  LEDs, vibrator, system power and temperature, power management
	  and ALSA sound.

config AB3100_OTP
	tristate "ST-Ericsson AB3100 OTP functions"
	depends on AB3100_CORE
	default y if AB3100_CORE
	help
	  Select this to enable the AB3100 Mixed Signal IC OTP (one-time
	  programmable memory) support. This exposes a sysfs file to read
	  out OTP values.

config EZX_PCAP
	bool "PCAP Support"
	depends on GENERIC_HARDIRQS && SPI_MASTER
	help
	  This enables the PCAP ASIC present on EZX Phones. This is
	  needed for MMC, TouchScreen, Sound, USB, etc..

endmenu

menu "Multimedia Capabilities Port drivers"
	depends on ARCH_SA1100

config MCP
	tristate

# Interface drivers
config MCP_SA11X0
	tristate "Support SA11x0 MCP interface"
	depends on ARCH_SA1100
	select MCP

# Chip drivers
config MCP_UCB1200
	tristate "Support for UCB1200 / UCB1300"
	depends on MCP

config MCP_UCB1200_TS
	tristate "Touchscreen interface support"
	depends on MCP_UCB1200 && INPUT

endmenu<|MERGE_RESOLUTION|>--- conflicted
+++ resolved
@@ -129,15 +129,12 @@
 	  and load scripts controling which resources are switched off/on
 	  or reset when a sleep, wakeup or warm reset event occurs.
 
-<<<<<<< HEAD
-=======
 config TWL4030_CODEC
 	bool
 	depends on TWL4030_CORE
 	select MFD_CORE
 	default n
 
->>>>>>> 964a00f3
 config MFD_TMIO
 	bool
 	default n
