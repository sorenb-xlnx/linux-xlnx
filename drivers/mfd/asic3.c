/*
 * driver/mfd/asic3.c
 *
 * Compaq ASIC3 support.
 *
 * This program is free software; you can redistribute it and/or modify
 * it under the terms of the GNU General Public License version 2 as
 * published by the Free Software Foundation.
 *
 * Copyright 2001 Compaq Computer Corporation.
 * Copyright 2004-2005 Phil Blundell
 * Copyright 2007-2008 OpenedHand Ltd.
 *
 * Authors: Phil Blundell <pb@handhelds.org>,
 *	    Samuel Ortiz <sameo@openedhand.com>
 *
 */

#include <linux/kernel.h>
#include <linux/delay.h>
#include <linux/irq.h>
#include <linux/gpio.h>
#include <linux/io.h>
#include <linux/spinlock.h>
#include <linux/platform_device.h>

#include <linux/mfd/asic3.h>
#include <linux/mfd/core.h>
#include <linux/mfd/ds1wm.h>
#include <linux/mfd/tmio.h>

enum {
	ASIC3_CLOCK_SPI,
	ASIC3_CLOCK_OWM,
	ASIC3_CLOCK_PWM0,
	ASIC3_CLOCK_PWM1,
	ASIC3_CLOCK_LED0,
	ASIC3_CLOCK_LED1,
	ASIC3_CLOCK_LED2,
	ASIC3_CLOCK_SD_HOST,
	ASIC3_CLOCK_SD_BUS,
	ASIC3_CLOCK_SMBUS,
	ASIC3_CLOCK_EX0,
	ASIC3_CLOCK_EX1,
};

struct asic3_clk {
	int enabled;
	unsigned int cdex;
	unsigned long rate;
};

#define INIT_CDEX(_name, _rate)	\
	[ASIC3_CLOCK_##_name] = {		\
		.cdex = CLOCK_CDEX_##_name,	\
		.rate = _rate,			\
	}

struct asic3_clk asic3_clk_init[] __initdata = {
	INIT_CDEX(SPI, 0),
	INIT_CDEX(OWM, 5000000),
	INIT_CDEX(PWM0, 0),
	INIT_CDEX(PWM1, 0),
	INIT_CDEX(LED0, 0),
	INIT_CDEX(LED1, 0),
	INIT_CDEX(LED2, 0),
	INIT_CDEX(SD_HOST, 24576000),
	INIT_CDEX(SD_BUS, 12288000),
	INIT_CDEX(SMBUS, 0),
	INIT_CDEX(EX0, 32768),
	INIT_CDEX(EX1, 24576000),
};

struct asic3 {
	void __iomem *mapping;
	unsigned int bus_shift;
	unsigned int irq_nr;
	unsigned int irq_base;
	spinlock_t lock;
	u16 irq_bothedge[4];
	struct gpio_chip gpio;
	struct device *dev;
	void __iomem *tmio_cnf;

	struct asic3_clk clocks[ARRAY_SIZE(asic3_clk_init)];
};

static int asic3_gpio_get(struct gpio_chip *chip, unsigned offset);

static inline void asic3_write_register(struct asic3 *asic,
				 unsigned int reg, u32 value)
{
	iowrite16(value, asic->mapping +
		  (reg >> asic->bus_shift));
}

static inline u32 asic3_read_register(struct asic3 *asic,
			       unsigned int reg)
{
	return ioread16(asic->mapping +
			(reg >> asic->bus_shift));
}

void asic3_set_register(struct asic3 *asic, u32 reg, u32 bits, bool set)
{
	unsigned long flags;
	u32 val;

	spin_lock_irqsave(&asic->lock, flags);
	val = asic3_read_register(asic, reg);
	if (set)
		val |= bits;
	else
		val &= ~bits;
	asic3_write_register(asic, reg, val);
	spin_unlock_irqrestore(&asic->lock, flags);
}

/* IRQs */
#define MAX_ASIC_ISR_LOOPS    20
#define ASIC3_GPIO_BASE_INCR \
	(ASIC3_GPIO_B_BASE - ASIC3_GPIO_A_BASE)

static void asic3_irq_flip_edge(struct asic3 *asic,
				u32 base, int bit)
{
	u16 edge;
	unsigned long flags;

	spin_lock_irqsave(&asic->lock, flags);
	edge = asic3_read_register(asic,
				   base + ASIC3_GPIO_EDGE_TRIGGER);
	edge ^= bit;
	asic3_write_register(asic,
			     base + ASIC3_GPIO_EDGE_TRIGGER, edge);
	spin_unlock_irqrestore(&asic->lock, flags);
}

static void asic3_irq_demux(unsigned int irq, struct irq_desc *desc)
{
	int iter, i;
	unsigned long flags;
	struct asic3 *asic;

	desc->chip->ack(irq);

	asic = desc->handler_data;

	for (iter = 0 ; iter < MAX_ASIC_ISR_LOOPS; iter++) {
		u32 status;
		int bank;

		spin_lock_irqsave(&asic->lock, flags);
		status = asic3_read_register(asic,
					     ASIC3_OFFSET(INTR, P_INT_STAT));
		spin_unlock_irqrestore(&asic->lock, flags);

		/* Check all ten register bits */
		if ((status & 0x3ff) == 0)
			break;

		/* Handle GPIO IRQs */
		for (bank = 0; bank < ASIC3_NUM_GPIO_BANKS; bank++) {
			if (status & (1 << bank)) {
				unsigned long base, istat;

				base = ASIC3_GPIO_A_BASE
				       + bank * ASIC3_GPIO_BASE_INCR;

				spin_lock_irqsave(&asic->lock, flags);
				istat = asic3_read_register(asic,
							    base +
							    ASIC3_GPIO_INT_STATUS);
				/* Clearing IntStatus */
				asic3_write_register(asic,
						     base +
						     ASIC3_GPIO_INT_STATUS, 0);
				spin_unlock_irqrestore(&asic->lock, flags);

				for (i = 0; i < ASIC3_GPIOS_PER_BANK; i++) {
					int bit = (1 << i);
					unsigned int irqnr;

					if (!(istat & bit))
						continue;

					irqnr = asic->irq_base +
						(ASIC3_GPIOS_PER_BANK * bank)
						+ i;
					desc = irq_to_desc(irqnr);
					desc->handle_irq(irqnr, desc);
					if (asic->irq_bothedge[bank] & bit)
						asic3_irq_flip_edge(asic, base,
								    bit);
				}
			}
		}

		/* Handle remaining IRQs in the status register */
		for (i = ASIC3_NUM_GPIOS; i < ASIC3_NR_IRQS; i++) {
			/* They start at bit 4 and go up */
			if (status & (1 << (i - ASIC3_NUM_GPIOS + 4))) {
				desc = irq_to_desc(asic->irq_base + i);
				desc->handle_irq(asic->irq_base + i,
						 desc);
			}
		}
	}

	if (iter >= MAX_ASIC_ISR_LOOPS)
		dev_err(asic->dev, "interrupt processing overrun\n");
}

static inline int asic3_irq_to_bank(struct asic3 *asic, int irq)
{
	int n;

	n = (irq - asic->irq_base) >> 4;

	return (n * (ASIC3_GPIO_B_BASE - ASIC3_GPIO_A_BASE));
}

static inline int asic3_irq_to_index(struct asic3 *asic, int irq)
{
	return (irq - asic->irq_base) & 0xf;
}

static void asic3_mask_gpio_irq(unsigned int irq)
{
	struct asic3 *asic = get_irq_chip_data(irq);
	u32 val, bank, index;
	unsigned long flags;

	bank = asic3_irq_to_bank(asic, irq);
	index = asic3_irq_to_index(asic, irq);

	spin_lock_irqsave(&asic->lock, flags);
	val = asic3_read_register(asic, bank + ASIC3_GPIO_MASK);
	val |= 1 << index;
	asic3_write_register(asic, bank + ASIC3_GPIO_MASK, val);
	spin_unlock_irqrestore(&asic->lock, flags);
}

static void asic3_mask_irq(unsigned int irq)
{
	struct asic3 *asic = get_irq_chip_data(irq);
	int regval;
	unsigned long flags;

	spin_lock_irqsave(&asic->lock, flags);
	regval = asic3_read_register(asic,
				     ASIC3_INTR_BASE +
				     ASIC3_INTR_INT_MASK);

	regval &= ~(ASIC3_INTMASK_MASK0 <<
		    (irq - (asic->irq_base + ASIC3_NUM_GPIOS)));

	asic3_write_register(asic,
			     ASIC3_INTR_BASE +
			     ASIC3_INTR_INT_MASK,
			     regval);
	spin_unlock_irqrestore(&asic->lock, flags);
}

static void asic3_unmask_gpio_irq(unsigned int irq)
{
	struct asic3 *asic = get_irq_chip_data(irq);
	u32 val, bank, index;
	unsigned long flags;

	bank = asic3_irq_to_bank(asic, irq);
	index = asic3_irq_to_index(asic, irq);

	spin_lock_irqsave(&asic->lock, flags);
	val = asic3_read_register(asic, bank + ASIC3_GPIO_MASK);
	val &= ~(1 << index);
	asic3_write_register(asic, bank + ASIC3_GPIO_MASK, val);
	spin_unlock_irqrestore(&asic->lock, flags);
}

static void asic3_unmask_irq(unsigned int irq)
{
	struct asic3 *asic = get_irq_chip_data(irq);
	int regval;
	unsigned long flags;

	spin_lock_irqsave(&asic->lock, flags);
	regval = asic3_read_register(asic,
				     ASIC3_INTR_BASE +
				     ASIC3_INTR_INT_MASK);

	regval |= (ASIC3_INTMASK_MASK0 <<
		   (irq - (asic->irq_base + ASIC3_NUM_GPIOS)));

	asic3_write_register(asic,
			     ASIC3_INTR_BASE +
			     ASIC3_INTR_INT_MASK,
			     regval);
	spin_unlock_irqrestore(&asic->lock, flags);
}

static int asic3_gpio_irq_type(unsigned int irq, unsigned int type)
{
	struct asic3 *asic = get_irq_chip_data(irq);
	u32 bank, index;
	u16 trigger, level, edge, bit;
	unsigned long flags;

	bank = asic3_irq_to_bank(asic, irq);
	index = asic3_irq_to_index(asic, irq);
	bit = 1<<index;

	spin_lock_irqsave(&asic->lock, flags);
	level = asic3_read_register(asic,
				    bank + ASIC3_GPIO_LEVEL_TRIGGER);
	edge = asic3_read_register(asic,
				   bank + ASIC3_GPIO_EDGE_TRIGGER);
	trigger = asic3_read_register(asic,
				      bank + ASIC3_GPIO_TRIGGER_TYPE);
	asic->irq_bothedge[(irq - asic->irq_base) >> 4] &= ~bit;

	if (type == IRQ_TYPE_EDGE_RISING) {
		trigger |= bit;
		edge |= bit;
	} else if (type == IRQ_TYPE_EDGE_FALLING) {
		trigger |= bit;
		edge &= ~bit;
	} else if (type == IRQ_TYPE_EDGE_BOTH) {
		trigger |= bit;
		if (asic3_gpio_get(&asic->gpio, irq - asic->irq_base))
			edge &= ~bit;
		else
			edge |= bit;
		asic->irq_bothedge[(irq - asic->irq_base) >> 4] |= bit;
	} else if (type == IRQ_TYPE_LEVEL_LOW) {
		trigger &= ~bit;
		level &= ~bit;
	} else if (type == IRQ_TYPE_LEVEL_HIGH) {
		trigger &= ~bit;
		level |= bit;
	} else {
		/*
		 * if type == IRQ_TYPE_NONE, we should mask interrupts, but
		 * be careful to not unmask them if mask was also called.
		 * Probably need internal state for mask.
		 */
		dev_notice(asic->dev, "irq type not changed\n");
	}
	asic3_write_register(asic, bank + ASIC3_GPIO_LEVEL_TRIGGER,
			     level);
	asic3_write_register(asic, bank + ASIC3_GPIO_EDGE_TRIGGER,
			     edge);
	asic3_write_register(asic, bank + ASIC3_GPIO_TRIGGER_TYPE,
			     trigger);
	spin_unlock_irqrestore(&asic->lock, flags);
	return 0;
}

static struct irq_chip asic3_gpio_irq_chip = {
	.name		= "ASIC3-GPIO",
	.ack		= asic3_mask_gpio_irq,
	.mask		= asic3_mask_gpio_irq,
	.unmask		= asic3_unmask_gpio_irq,
	.set_type	= asic3_gpio_irq_type,
};

static struct irq_chip asic3_irq_chip = {
	.name		= "ASIC3",
	.ack		= asic3_mask_irq,
	.mask		= asic3_mask_irq,
	.unmask		= asic3_unmask_irq,
};

static int __init asic3_irq_probe(struct platform_device *pdev)
{
	struct asic3 *asic = platform_get_drvdata(pdev);
	unsigned long clksel = 0;
	unsigned int irq, irq_base;
	int ret;

	ret = platform_get_irq(pdev, 0);
	if (ret < 0)
		return ret;
	asic->irq_nr = ret;

	/* turn on clock to IRQ controller */
	clksel |= CLOCK_SEL_CX;
	asic3_write_register(asic, ASIC3_OFFSET(CLOCK, SEL),
			     clksel);

	irq_base = asic->irq_base;

	for (irq = irq_base; irq < irq_base + ASIC3_NR_IRQS; irq++) {
		if (irq < asic->irq_base + ASIC3_NUM_GPIOS)
			set_irq_chip(irq, &asic3_gpio_irq_chip);
		else
			set_irq_chip(irq, &asic3_irq_chip);

		set_irq_chip_data(irq, asic);
		set_irq_handler(irq, handle_level_irq);
		set_irq_flags(irq, IRQF_VALID | IRQF_PROBE);
	}

	asic3_write_register(asic, ASIC3_OFFSET(INTR, INT_MASK),
			     ASIC3_INTMASK_GINTMASK);

	set_irq_chained_handler(asic->irq_nr, asic3_irq_demux);
	set_irq_type(asic->irq_nr, IRQ_TYPE_EDGE_RISING);
	set_irq_data(asic->irq_nr, asic);

	return 0;
}

static void asic3_irq_remove(struct platform_device *pdev)
{
	struct asic3 *asic = platform_get_drvdata(pdev);
	unsigned int irq, irq_base;

	irq_base = asic->irq_base;

	for (irq = irq_base; irq < irq_base + ASIC3_NR_IRQS; irq++) {
		set_irq_flags(irq, 0);
		set_irq_handler(irq, NULL);
		set_irq_chip(irq, NULL);
		set_irq_chip_data(irq, NULL);
	}
	set_irq_chained_handler(asic->irq_nr, NULL);
}

/* GPIOs */
static int asic3_gpio_direction(struct gpio_chip *chip,
				unsigned offset, int out)
{
	u32 mask = ASIC3_GPIO_TO_MASK(offset), out_reg;
	unsigned int gpio_base;
	unsigned long flags;
	struct asic3 *asic;

	asic = container_of(chip, struct asic3, gpio);
	gpio_base = ASIC3_GPIO_TO_BASE(offset);

	if (gpio_base > ASIC3_GPIO_D_BASE) {
		dev_err(asic->dev, "Invalid base (0x%x) for gpio %d\n",
			gpio_base, offset);
		return -EINVAL;
	}

	spin_lock_irqsave(&asic->lock, flags);

	out_reg = asic3_read_register(asic, gpio_base + ASIC3_GPIO_DIRECTION);

	/* Input is 0, Output is 1 */
	if (out)
		out_reg |= mask;
	else
		out_reg &= ~mask;

	asic3_write_register(asic, gpio_base + ASIC3_GPIO_DIRECTION, out_reg);

	spin_unlock_irqrestore(&asic->lock, flags);

	return 0;

}

static int asic3_gpio_direction_input(struct gpio_chip *chip,
				      unsigned offset)
{
	return asic3_gpio_direction(chip, offset, 0);
}

static int asic3_gpio_direction_output(struct gpio_chip *chip,
				       unsigned offset, int value)
{
	return asic3_gpio_direction(chip, offset, 1);
}

static int asic3_gpio_get(struct gpio_chip *chip,
			  unsigned offset)
{
	unsigned int gpio_base;
	u32 mask = ASIC3_GPIO_TO_MASK(offset);
	struct asic3 *asic;

	asic = container_of(chip, struct asic3, gpio);
	gpio_base = ASIC3_GPIO_TO_BASE(offset);

	if (gpio_base > ASIC3_GPIO_D_BASE) {
		dev_err(asic->dev, "Invalid base (0x%x) for gpio %d\n",
			gpio_base, offset);
		return -EINVAL;
	}

	return asic3_read_register(asic, gpio_base + ASIC3_GPIO_STATUS) & mask;
}

static void asic3_gpio_set(struct gpio_chip *chip,
			   unsigned offset, int value)
{
	u32 mask, out_reg;
	unsigned int gpio_base;
	unsigned long flags;
	struct asic3 *asic;

	asic = container_of(chip, struct asic3, gpio);
	gpio_base = ASIC3_GPIO_TO_BASE(offset);

	if (gpio_base > ASIC3_GPIO_D_BASE) {
		dev_err(asic->dev, "Invalid base (0x%x) for gpio %d\n",
			gpio_base, offset);
		return;
	}

	mask = ASIC3_GPIO_TO_MASK(offset);

	spin_lock_irqsave(&asic->lock, flags);

	out_reg = asic3_read_register(asic, gpio_base + ASIC3_GPIO_OUT);

	if (value)
		out_reg |= mask;
	else
		out_reg &= ~mask;

	asic3_write_register(asic, gpio_base + ASIC3_GPIO_OUT, out_reg);

	spin_unlock_irqrestore(&asic->lock, flags);

	return;
}

static __init int asic3_gpio_probe(struct platform_device *pdev,
				   u16 *gpio_config, int num)
{
	struct asic3 *asic = platform_get_drvdata(pdev);
	u16 alt_reg[ASIC3_NUM_GPIO_BANKS];
	u16 out_reg[ASIC3_NUM_GPIO_BANKS];
	u16 dir_reg[ASIC3_NUM_GPIO_BANKS];
	int i;

	memset(alt_reg, 0, ASIC3_NUM_GPIO_BANKS * sizeof(u16));
	memset(out_reg, 0, ASIC3_NUM_GPIO_BANKS * sizeof(u16));
	memset(dir_reg, 0, ASIC3_NUM_GPIO_BANKS * sizeof(u16));

	/* Enable all GPIOs */
	asic3_write_register(asic, ASIC3_GPIO_OFFSET(A, MASK), 0xffff);
	asic3_write_register(asic, ASIC3_GPIO_OFFSET(B, MASK), 0xffff);
	asic3_write_register(asic, ASIC3_GPIO_OFFSET(C, MASK), 0xffff);
	asic3_write_register(asic, ASIC3_GPIO_OFFSET(D, MASK), 0xffff);

	for (i = 0; i < num; i++) {
		u8 alt, pin, dir, init, bank_num, bit_num;
		u16 config = gpio_config[i];

		pin = ASIC3_CONFIG_GPIO_PIN(config);
		alt = ASIC3_CONFIG_GPIO_ALT(config);
		dir = ASIC3_CONFIG_GPIO_DIR(config);
		init = ASIC3_CONFIG_GPIO_INIT(config);

		bank_num = ASIC3_GPIO_TO_BANK(pin);
		bit_num = ASIC3_GPIO_TO_BIT(pin);

		alt_reg[bank_num] |= (alt << bit_num);
		out_reg[bank_num] |= (init << bit_num);
		dir_reg[bank_num] |= (dir << bit_num);
	}

	for (i = 0; i < ASIC3_NUM_GPIO_BANKS; i++) {
		asic3_write_register(asic,
				     ASIC3_BANK_TO_BASE(i) +
				     ASIC3_GPIO_DIRECTION,
				     dir_reg[i]);
		asic3_write_register(asic,
				     ASIC3_BANK_TO_BASE(i) + ASIC3_GPIO_OUT,
				     out_reg[i]);
		asic3_write_register(asic,
				     ASIC3_BANK_TO_BASE(i) +
				     ASIC3_GPIO_ALT_FUNCTION,
				     alt_reg[i]);
	}

	return gpiochip_add(&asic->gpio);
}

static int asic3_gpio_remove(struct platform_device *pdev)
{
	struct asic3 *asic = platform_get_drvdata(pdev);

	return gpiochip_remove(&asic->gpio);
}

static int asic3_clk_enable(struct asic3 *asic, struct asic3_clk *clk)
{
	unsigned long flags;
	u32 cdex;

	spin_lock_irqsave(&asic->lock, flags);
	if (clk->enabled++ == 0) {
		cdex = asic3_read_register(asic, ASIC3_OFFSET(CLOCK, CDEX));
		cdex |= clk->cdex;
		asic3_write_register(asic, ASIC3_OFFSET(CLOCK, CDEX), cdex);
	}
	spin_unlock_irqrestore(&asic->lock, flags);

	return 0;
}

static void asic3_clk_disable(struct asic3 *asic, struct asic3_clk *clk)
{
	unsigned long flags;
	u32 cdex;

	WARN_ON(clk->enabled == 0);

	spin_lock_irqsave(&asic->lock, flags);
	if (--clk->enabled == 0) {
		cdex = asic3_read_register(asic, ASIC3_OFFSET(CLOCK, CDEX));
		cdex &= ~clk->cdex;
		asic3_write_register(asic, ASIC3_OFFSET(CLOCK, CDEX), cdex);
	}
	spin_unlock_irqrestore(&asic->lock, flags);
}

/* MFD cells (SPI, PWM, LED, DS1WM, MMC) */
static struct ds1wm_driver_data ds1wm_pdata = {
	.active_high = 1,
};

static struct resource ds1wm_resources[] = {
	{
		.start = ASIC3_OWM_BASE,
		.end   = ASIC3_OWM_BASE + 0x13,
		.flags = IORESOURCE_MEM,
	},
	{
		.start = ASIC3_IRQ_OWM,
		.start = ASIC3_IRQ_OWM,
		.flags = IORESOURCE_IRQ | IORESOURCE_IRQ_HIGHEDGE,
	},
};

static int ds1wm_enable(struct platform_device *pdev)
{
	struct asic3 *asic = dev_get_drvdata(pdev->dev.parent);

	/* Turn on external clocks and the OWM clock */
	asic3_clk_enable(asic, &asic->clocks[ASIC3_CLOCK_EX0]);
	asic3_clk_enable(asic, &asic->clocks[ASIC3_CLOCK_EX1]);
	asic3_clk_enable(asic, &asic->clocks[ASIC3_CLOCK_OWM]);
	msleep(1);

	/* Reset and enable DS1WM */
	asic3_set_register(asic, ASIC3_OFFSET(EXTCF, RESET),
			   ASIC3_EXTCF_OWM_RESET, 1);
	msleep(1);
	asic3_set_register(asic, ASIC3_OFFSET(EXTCF, RESET),
			   ASIC3_EXTCF_OWM_RESET, 0);
	msleep(1);
	asic3_set_register(asic, ASIC3_OFFSET(EXTCF, SELECT),
			   ASIC3_EXTCF_OWM_EN, 1);
	msleep(1);

	return 0;
}

static int ds1wm_disable(struct platform_device *pdev)
{
	struct asic3 *asic = dev_get_drvdata(pdev->dev.parent);

	asic3_set_register(asic, ASIC3_OFFSET(EXTCF, SELECT),
			   ASIC3_EXTCF_OWM_EN, 0);

	asic3_clk_disable(asic, &asic->clocks[ASIC3_CLOCK_OWM]);
	asic3_clk_disable(asic, &asic->clocks[ASIC3_CLOCK_EX0]);
	asic3_clk_disable(asic, &asic->clocks[ASIC3_CLOCK_EX1]);

	return 0;
}

static struct mfd_cell asic3_cell_ds1wm = {
	.name          = "ds1wm",
	.enable        = ds1wm_enable,
	.disable       = ds1wm_disable,
	.driver_data   = &ds1wm_pdata,
	.num_resources = ARRAY_SIZE(ds1wm_resources),
	.resources     = ds1wm_resources,
};

static void asic3_mmc_pwr(struct platform_device *pdev, int state)
{
	struct asic3 *asic = dev_get_drvdata(pdev->dev.parent);

<<<<<<< HEAD
	tmio_core_mmc_pwr(asic->tmio_cnf, state);
=======
	tmio_core_mmc_pwr(asic->tmio_cnf, 1 - asic->bus_shift, state);
>>>>>>> b3df6513
}

static void asic3_mmc_clk_div(struct platform_device *pdev, int state)
{
	struct asic3 *asic = dev_get_drvdata(pdev->dev.parent);

<<<<<<< HEAD
	tmio_core_mmc_clk_div(asic->tmio_cnf, state);
=======
	tmio_core_mmc_clk_div(asic->tmio_cnf, 1 - asic->bus_shift, state);
>>>>>>> b3df6513
}

static struct tmio_mmc_data asic3_mmc_data = {
	.hclk           = 24576000,
	.set_pwr        = asic3_mmc_pwr,
<<<<<<< HEAD
	.set_no_clk_div = asic3_mmc_clk_div,
=======
	.set_clk_div    = asic3_mmc_clk_div,
>>>>>>> b3df6513
};

static struct resource asic3_mmc_resources[] = {
	{
		.start = ASIC3_SD_CTRL_BASE,
		.end   = ASIC3_SD_CTRL_BASE + 0x3ff,
		.flags = IORESOURCE_MEM,
	},
	{
		.start = 0,
		.end   = 0,
		.flags = IORESOURCE_IRQ,
	},
};

static int asic3_mmc_enable(struct platform_device *pdev)
{
	struct asic3 *asic = dev_get_drvdata(pdev->dev.parent);

	/* Not sure if it must be done bit by bit, but leaving as-is */
	asic3_set_register(asic, ASIC3_OFFSET(SDHWCTRL, SDCONF),
			   ASIC3_SDHWCTRL_LEVCD, 1);
	asic3_set_register(asic, ASIC3_OFFSET(SDHWCTRL, SDCONF),
			   ASIC3_SDHWCTRL_LEVWP, 1);
	asic3_set_register(asic, ASIC3_OFFSET(SDHWCTRL, SDCONF),
			   ASIC3_SDHWCTRL_SUSPEND, 0);
	asic3_set_register(asic, ASIC3_OFFSET(SDHWCTRL, SDCONF),
			   ASIC3_SDHWCTRL_PCLR, 0);

	asic3_clk_enable(asic, &asic->clocks[ASIC3_CLOCK_EX0]);
	/* CLK32 used for card detection and for interruption detection
	 * when HCLK is stopped.
	 */
	asic3_clk_enable(asic, &asic->clocks[ASIC3_CLOCK_EX1]);
	msleep(1);

	/* HCLK 24.576 MHz, BCLK 12.288 MHz: */
	asic3_write_register(asic, ASIC3_OFFSET(CLOCK, SEL),
		CLOCK_SEL_CX | CLOCK_SEL_SD_HCLK_SEL);

	asic3_clk_enable(asic, &asic->clocks[ASIC3_CLOCK_SD_HOST]);
	asic3_clk_enable(asic, &asic->clocks[ASIC3_CLOCK_SD_BUS]);
	msleep(1);

	asic3_set_register(asic, ASIC3_OFFSET(EXTCF, SELECT),
			   ASIC3_EXTCF_SD_MEM_ENABLE, 1);

	/* Enable SD card slot 3.3V power supply */
	asic3_set_register(asic, ASIC3_OFFSET(SDHWCTRL, SDCONF),
			   ASIC3_SDHWCTRL_SDPWR, 1);

	/* ASIC3_SD_CTRL_BASE assumes 32-bit addressing, TMIO is 16-bit */
<<<<<<< HEAD
	tmio_core_mmc_enable(asic->tmio_cnf, ASIC3_SD_CTRL_BASE >> 1);
=======
	tmio_core_mmc_enable(asic->tmio_cnf, 1 - asic->bus_shift,
			     ASIC3_SD_CTRL_BASE >> 1);
>>>>>>> b3df6513

	return 0;
}

static int asic3_mmc_disable(struct platform_device *pdev)
{
	struct asic3 *asic = dev_get_drvdata(pdev->dev.parent);

	/* Put in suspend mode */
	asic3_set_register(asic, ASIC3_OFFSET(SDHWCTRL, SDCONF),
			   ASIC3_SDHWCTRL_SUSPEND, 1);

	/* Disable clocks */
	asic3_clk_disable(asic, &asic->clocks[ASIC3_CLOCK_SD_HOST]);
	asic3_clk_disable(asic, &asic->clocks[ASIC3_CLOCK_SD_BUS]);
	asic3_clk_disable(asic, &asic->clocks[ASIC3_CLOCK_EX0]);
	asic3_clk_disable(asic, &asic->clocks[ASIC3_CLOCK_EX1]);
	return 0;
}

static struct mfd_cell asic3_cell_mmc = {
	.name          = "tmio-mmc",
	.enable        = asic3_mmc_enable,
	.disable       = asic3_mmc_disable,
	.suspend       = asic3_mmc_disable,
	.resume        = asic3_mmc_enable,
	.driver_data   = &asic3_mmc_data,
	.num_resources = ARRAY_SIZE(asic3_mmc_resources),
	.resources     = asic3_mmc_resources,
};

static int __init asic3_mfd_probe(struct platform_device *pdev,
				  struct resource *mem)
{
	struct asic3 *asic = platform_get_drvdata(pdev);
	struct resource *mem_sdio;
	int irq, ret;

	mem_sdio = platform_get_resource(pdev, IORESOURCE_MEM, 1);
	if (!mem_sdio)
		dev_dbg(asic->dev, "no SDIO MEM resource\n");

	irq = platform_get_irq(pdev, 1);
	if (irq < 0)
		dev_dbg(asic->dev, "no SDIO IRQ resource\n");

	/* DS1WM */
	asic3_set_register(asic, ASIC3_OFFSET(EXTCF, SELECT),
			   ASIC3_EXTCF_OWM_SMB, 0);

	ds1wm_resources[0].start >>= asic->bus_shift;
	ds1wm_resources[0].end   >>= asic->bus_shift;

	asic3_cell_ds1wm.platform_data = &asic3_cell_ds1wm;
	asic3_cell_ds1wm.data_size = sizeof(asic3_cell_ds1wm);

	/* MMC */
	asic->tmio_cnf = ioremap((ASIC3_SD_CONFIG_BASE >> asic->bus_shift) +
				 mem_sdio->start, 0x400 >> asic->bus_shift);
	if (!asic->tmio_cnf) {
		ret = -ENOMEM;
		dev_dbg(asic->dev, "Couldn't ioremap SD_CONFIG\n");
		goto out;
	}
	asic3_mmc_resources[0].start >>= asic->bus_shift;
	asic3_mmc_resources[0].end   >>= asic->bus_shift;

	asic3_cell_mmc.platform_data = &asic3_cell_mmc;
	asic3_cell_mmc.data_size = sizeof(asic3_cell_mmc);

	tmio_core_set_bus_shift(1 - asic->bus_shift);

	ret = mfd_add_devices(&pdev->dev, pdev->id,
			&asic3_cell_ds1wm, 1, mem, asic->irq_base);
	if (ret < 0)
		goto out;

	if (mem_sdio && (irq >= 0))
		ret = mfd_add_devices(&pdev->dev, pdev->id,
			&asic3_cell_mmc, 1, mem_sdio, irq);

 out:
	return ret;
}

static void asic3_mfd_remove(struct platform_device *pdev)
{
	struct asic3 *asic = platform_get_drvdata(pdev);

	mfd_remove_devices(&pdev->dev);
	iounmap(asic->tmio_cnf);
}

/* Core */
static int __init asic3_probe(struct platform_device *pdev)
{
	struct asic3_platform_data *pdata = pdev->dev.platform_data;
	struct asic3 *asic;
	struct resource *mem;
	unsigned long clksel;
	int ret = 0;

	asic = kzalloc(sizeof(struct asic3), GFP_KERNEL);
	if (asic == NULL) {
		printk(KERN_ERR "kzalloc failed\n");
		return -ENOMEM;
	}

	spin_lock_init(&asic->lock);
	platform_set_drvdata(pdev, asic);
	asic->dev = &pdev->dev;

	mem = platform_get_resource(pdev, IORESOURCE_MEM, 0);
	if (!mem) {
		ret = -ENOMEM;
		dev_err(asic->dev, "no MEM resource\n");
		goto out_free;
	}

	asic->mapping = ioremap(mem->start, resource_size(mem));
	if (!asic->mapping) {
		ret = -ENOMEM;
		dev_err(asic->dev, "Couldn't ioremap\n");
		goto out_free;
	}

	asic->irq_base = pdata->irq_base;

	/* calculate bus shift from mem resource */
	asic->bus_shift = 2 - (resource_size(mem) >> 12);

	clksel = 0;
	asic3_write_register(asic, ASIC3_OFFSET(CLOCK, SEL), clksel);

	ret = asic3_irq_probe(pdev);
	if (ret < 0) {
		dev_err(asic->dev, "Couldn't probe IRQs\n");
		goto out_unmap;
	}

	asic->gpio.base = pdata->gpio_base;
	asic->gpio.ngpio = ASIC3_NUM_GPIOS;
	asic->gpio.get = asic3_gpio_get;
	asic->gpio.set = asic3_gpio_set;
	asic->gpio.direction_input = asic3_gpio_direction_input;
	asic->gpio.direction_output = asic3_gpio_direction_output;

	ret = asic3_gpio_probe(pdev,
			       pdata->gpio_config,
			       pdata->gpio_config_num);
	if (ret < 0) {
		dev_err(asic->dev, "GPIO probe failed\n");
		goto out_irq;
	}

	/* Making a per-device copy is only needed for the
	 * theoretical case of multiple ASIC3s on one board:
	 */
	memcpy(asic->clocks, asic3_clk_init, sizeof(asic3_clk_init));

	asic3_mfd_probe(pdev, mem);

	dev_info(asic->dev, "ASIC3 Core driver\n");

	return 0;

 out_irq:
	asic3_irq_remove(pdev);

 out_unmap:
	iounmap(asic->mapping);

 out_free:
	kfree(asic);

	return ret;
}

static int __devexit asic3_remove(struct platform_device *pdev)
{
	int ret;
	struct asic3 *asic = platform_get_drvdata(pdev);

	asic3_mfd_remove(pdev);

	ret = asic3_gpio_remove(pdev);
	if (ret < 0)
		return ret;
	asic3_irq_remove(pdev);

	asic3_write_register(asic, ASIC3_OFFSET(CLOCK, SEL), 0);

	iounmap(asic->mapping);

	kfree(asic);

	return 0;
}

static void asic3_shutdown(struct platform_device *pdev)
{
}

static struct platform_driver asic3_device_driver = {
	.driver		= {
		.name	= "asic3",
	},
	.remove		= __devexit_p(asic3_remove),
	.shutdown	= asic3_shutdown,
};

static int __init asic3_init(void)
{
	int retval = 0;
	retval = platform_driver_probe(&asic3_device_driver, asic3_probe);
	return retval;
}

subsys_initcall(asic3_init);<|MERGE_RESOLUTION|>--- conflicted
+++ resolved
@@ -690,32 +690,20 @@
 {
 	struct asic3 *asic = dev_get_drvdata(pdev->dev.parent);
 
-<<<<<<< HEAD
-	tmio_core_mmc_pwr(asic->tmio_cnf, state);
-=======
 	tmio_core_mmc_pwr(asic->tmio_cnf, 1 - asic->bus_shift, state);
->>>>>>> b3df6513
 }
 
 static void asic3_mmc_clk_div(struct platform_device *pdev, int state)
 {
 	struct asic3 *asic = dev_get_drvdata(pdev->dev.parent);
 
-<<<<<<< HEAD
-	tmio_core_mmc_clk_div(asic->tmio_cnf, state);
-=======
 	tmio_core_mmc_clk_div(asic->tmio_cnf, 1 - asic->bus_shift, state);
->>>>>>> b3df6513
 }
 
 static struct tmio_mmc_data asic3_mmc_data = {
 	.hclk           = 24576000,
 	.set_pwr        = asic3_mmc_pwr,
-<<<<<<< HEAD
-	.set_no_clk_div = asic3_mmc_clk_div,
-=======
 	.set_clk_div    = asic3_mmc_clk_div,
->>>>>>> b3df6513
 };
 
 static struct resource asic3_mmc_resources[] = {
@@ -768,12 +756,8 @@
 			   ASIC3_SDHWCTRL_SDPWR, 1);
 
 	/* ASIC3_SD_CTRL_BASE assumes 32-bit addressing, TMIO is 16-bit */
-<<<<<<< HEAD
-	tmio_core_mmc_enable(asic->tmio_cnf, ASIC3_SD_CTRL_BASE >> 1);
-=======
 	tmio_core_mmc_enable(asic->tmio_cnf, 1 - asic->bus_shift,
 			     ASIC3_SD_CTRL_BASE >> 1);
->>>>>>> b3df6513
 
 	return 0;
 }
