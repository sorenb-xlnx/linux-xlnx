--- conflicted
+++ resolved
@@ -28,9 +28,6 @@
 	struct resource rscr;
 };
 
-<<<<<<< HEAD
-static struct resource tc6387xb_mmc_resources[];
-=======
 static struct resource tc6387xb_mmc_resources[] = {
 	{
 		.start = 0x800,
@@ -43,7 +40,6 @@
 		.flags = IORESOURCE_IRQ,
 	},
 };
->>>>>>> b3df6513
 
 /*--------------------------------------------------------------------------*/
 
@@ -69,11 +65,7 @@
 	if (pdata && pdata->resume)
 		pdata->resume(dev);
 
-<<<<<<< HEAD
-	tmio_core_mmc_resume(tc6387xb->scr + 0x200,
-=======
 	tmio_core_mmc_resume(tc6387xb->scr + 0x200, 0,
->>>>>>> b3df6513
 		tc6387xb_mmc_resources[0].start & 0xfffe);
 
 	return 0;
@@ -90,11 +82,7 @@
 	struct platform_device *dev = to_platform_device(mmc->dev.parent);
 	struct tc6387xb *tc6387xb = platform_get_drvdata(dev);
 
-<<<<<<< HEAD
-	tmio_core_mmc_pwr(tc6387xb->scr + 0x200, state);
-=======
 	tmio_core_mmc_pwr(tc6387xb->scr + 0x200, 0, state);
->>>>>>> b3df6513
 }
 
 static void tc6387xb_mmc_clk_div(struct platform_device *mmc, int state)
@@ -102,11 +90,7 @@
 	struct platform_device *dev = to_platform_device(mmc->dev.parent);
 	struct tc6387xb *tc6387xb = platform_get_drvdata(dev);
 
-<<<<<<< HEAD
-	tmio_core_mmc_clk_div(tc6387xb->scr + 0x200, state);
-=======
 	tmio_core_mmc_clk_div(tc6387xb->scr + 0x200, 0, state);
->>>>>>> b3df6513
 }
 
 
@@ -114,17 +98,10 @@
 {
 	struct platform_device *dev      = to_platform_device(mmc->dev.parent);
 	struct tc6387xb *tc6387xb = platform_get_drvdata(dev);
-<<<<<<< HEAD
 
 	clk_enable(tc6387xb->clk32k);
 
-	tmio_core_mmc_enable(tc6387xb->scr + 0x200,
-=======
-
-	clk_enable(tc6387xb->clk32k);
-
 	tmio_core_mmc_enable(tc6387xb->scr + 0x200, 0,
->>>>>>> b3df6513
 		tc6387xb_mmc_resources[0].start & 0xfffe);
 
 	return 0;
@@ -143,30 +120,10 @@
 static struct tmio_mmc_data tc6387xb_mmc_data = {
 	.hclk = 24000000,
 	.set_pwr = tc6387xb_mmc_pwr,
-<<<<<<< HEAD
-	.set_no_clk_div = tc6387xb_mmc_clk_div,
+	.set_clk_div = tc6387xb_mmc_clk_div,
 };
 
 /*--------------------------------------------------------------------------*/
-
-static struct resource tc6387xb_mmc_resources[] = {
-	{
-		.start = 0x800,
-		.end   = 0x9ff,
-		.flags = IORESOURCE_MEM,
-	},
-	{
-		.start = 0,
-		.end   = 0,
-		.flags = IORESOURCE_IRQ,
-	},
-};
-=======
-	.set_clk_div = tc6387xb_mmc_clk_div,
-};
-
-/*--------------------------------------------------------------------------*/
->>>>>>> b3df6513
 
 static struct mfd_cell tc6387xb_cells[] = {
 	[TC6387XB_CELL_MMC] = {
