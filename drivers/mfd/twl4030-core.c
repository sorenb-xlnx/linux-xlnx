/*
 * twl4030_core.c - driver for TWL4030/TPS659x0 PM and audio CODEC devices
 *
 * Copyright (C) 2005-2006 Texas Instruments, Inc.
 *
 * Modifications to defer interrupt handling to a kernel thread:
 * Copyright (C) 2006 MontaVista Software, Inc.
 *
 * Based on tlv320aic23.c:
 * Copyright (c) by Kai Svahn <kai.svahn@nokia.com>
 *
 * Code cleanup and modifications to IRQ handler.
 * by syed khasim <x0khasim@ti.com>
 *
 * This program is free software; you can redistribute it and/or modify
 * it under the terms of the GNU General Public License as published by
 * the Free Software Foundation; either version 2 of the License, or
 * (at your option) any later version.
 *
 * This program is distributed in the hope that it will be useful,
 * but WITHOUT ANY WARRANTY; without even the implied warranty of
 * MERCHANTABILITY or FITNESS FOR A PARTICULAR PURPOSE.  See the
 * GNU General Public License for more details.
 *
 * You should have received a copy of the GNU General Public License
 * along with this program; if not, write to the Free Software
 * Foundation, Inc., 59 Temple Place, Suite 330, Boston, MA  02111-1307 USA
 */

#include <linux/init.h>
#include <linux/mutex.h>
#include <linux/platform_device.h>
#include <linux/clk.h>
#include <linux/err.h>

#include <linux/regulator/machine.h>

#include <linux/i2c.h>
#include <linux/i2c/twl4030.h>

#if defined(CONFIG_ARCH_OMAP2) || defined(CONFIG_ARCH_OMAP3)
#include <plat/cpu.h>
#endif

/*
 * The TWL4030 "Triton 2" is one of a family of a multi-function "Power
 * Management and System Companion Device" chips originally designed for
 * use in OMAP2 and OMAP 3 based systems.  Its control interfaces use I2C,
 * often at around 3 Mbit/sec, including for interrupt handling.
 *
 * This driver core provides genirq support for the interrupts emitted,
 * by the various modules, and exports register access primitives.
 *
 * FIXME this driver currently requires use of the first interrupt line
 * (and associated registers).
 */

#define DRIVER_NAME			"twl4030"

#if defined(CONFIG_TWL4030_BCI_BATTERY) || \
	defined(CONFIG_TWL4030_BCI_BATTERY_MODULE)
#define twl_has_bci()		true
#else
#define twl_has_bci()		false
#endif

#if defined(CONFIG_KEYBOARD_TWL4030) || defined(CONFIG_KEYBOARD_TWL4030_MODULE)
#define twl_has_keypad()	true
#else
#define twl_has_keypad()	false
#endif

#if defined(CONFIG_GPIO_TWL4030) || defined(CONFIG_GPIO_TWL4030_MODULE)
#define twl_has_gpio()	true
#else
#define twl_has_gpio()	false
#endif

#if defined(CONFIG_REGULATOR_TWL4030) \
	|| defined(CONFIG_REGULATOR_TWL4030_MODULE)
#define twl_has_regulator()	true
#else
#define twl_has_regulator()	false
#endif

#if defined(CONFIG_TWL4030_MADC) || defined(CONFIG_TWL4030_MADC_MODULE)
#define twl_has_madc()	true
#else
#define twl_has_madc()	false
#endif

#ifdef CONFIG_TWL4030_POWER
#define twl_has_power()        true
#else
#define twl_has_power()        false
#endif

#if defined(CONFIG_RTC_DRV_TWL4030) || defined(CONFIG_RTC_DRV_TWL4030_MODULE)
#define twl_has_rtc()	true
#else
#define twl_has_rtc()	false
#endif

#if defined(CONFIG_TWL4030_USB) || defined(CONFIG_TWL4030_USB_MODULE)
#define twl_has_usb()	true
#else
#define twl_has_usb()	false
#endif

#if defined(CONFIG_TWL4030_WATCHDOG) || \
	defined(CONFIG_TWL4030_WATCHDOG_MODULE)
#define twl_has_watchdog()        true
#else
#define twl_has_watchdog()        false
#endif

#if defined(CONFIG_TWL4030_CODEC) || defined(CONFIG_TWL4030_CODEC_MODULE)
#define twl_has_codec()	true
#else
#define twl_has_codec()	false
#endif

/* Triton Core internal information (BEGIN) */

/* Last - for index max*/
#define TWL4030_MODULE_LAST		TWL4030_MODULE_SECURED_REG

#define TWL4030_NUM_SLAVES		4

#if defined(CONFIG_INPUT_TWL4030_PWRBUTTON) \
	|| defined(CONFIG_INPUT_TWL4030_PWBUTTON_MODULE)
#define twl_has_pwrbutton()	true
#else
#define twl_has_pwrbutton()	false
#endif

/* Base Address defns for twl4030_map[] */

/* subchip/slave 0 - USB ID */
#define TWL4030_BASEADD_USB		0x0000

/* subchip/slave 1 - AUD ID */
#define TWL4030_BASEADD_AUDIO_VOICE	0x0000
#define TWL4030_BASEADD_GPIO		0x0098
#define TWL4030_BASEADD_INTBR		0x0085
#define TWL4030_BASEADD_PIH		0x0080
#define TWL4030_BASEADD_TEST		0x004C

/* subchip/slave 2 - AUX ID */
#define TWL4030_BASEADD_INTERRUPTS	0x00B9
#define TWL4030_BASEADD_LED		0x00EE
#define TWL4030_BASEADD_MADC		0x0000
#define TWL4030_BASEADD_MAIN_CHARGE	0x0074
#define TWL4030_BASEADD_PRECHARGE	0x00AA
#define TWL4030_BASEADD_PWM0		0x00F8
#define TWL4030_BASEADD_PWM1		0x00FB
#define TWL4030_BASEADD_PWMA		0x00EF
#define TWL4030_BASEADD_PWMB		0x00F1
#define TWL4030_BASEADD_KEYPAD		0x00D2

/* subchip/slave 3 - POWER ID */
#define TWL4030_BASEADD_BACKUP		0x0014
#define TWL4030_BASEADD_INT		0x002E
#define TWL4030_BASEADD_PM_MASTER	0x0036
#define TWL4030_BASEADD_PM_RECEIVER	0x005B
#define TWL4030_BASEADD_RTC		0x001C
#define TWL4030_BASEADD_SECURED_REG	0x0000

/* Triton Core internal information (END) */


/* Few power values */
#define R_CFG_BOOT			0x05
#define R_PROTECT_KEY			0x0E

/* access control values for R_PROTECT_KEY */
#define KEY_UNLOCK1			0xce
#define KEY_UNLOCK2			0xec
#define KEY_LOCK			0x00

/* some fields in R_CFG_BOOT */
#define HFCLK_FREQ_19p2_MHZ		(1 << 0)
#define HFCLK_FREQ_26_MHZ		(2 << 0)
#define HFCLK_FREQ_38p4_MHZ		(3 << 0)
#define HIGH_PERF_SQ			(1 << 3)


/* chip-specific feature flags, for i2c_device_id.driver_data */
#define TWL4030_VAUX2		BIT(0)	/* pre-5030 voltage ranges */
#define TPS_SUBSET		BIT(1)	/* tps659[23]0 have fewer LDOs */

/*----------------------------------------------------------------------*/

/* is driver active, bound to a chip? */
static bool inuse;

/* Structure for each TWL4030 Slave */
struct twl4030_client {
	struct i2c_client *client;
	u8 address;

	/* max numb of i2c_msg required is for read =2 */
	struct i2c_msg xfer_msg[2];

	/* To lock access to xfer_msg */
	struct mutex xfer_lock;
};

static struct twl4030_client twl4030_modules[TWL4030_NUM_SLAVES];


/* mapping the module id to slave id and base address */
struct twl4030mapping {
	unsigned char sid;	/* Slave ID */
	unsigned char base;	/* base address */
};

static struct twl4030mapping twl4030_map[TWL4030_MODULE_LAST + 1] = {
	/*
	 * NOTE:  don't change this table without updating the
	 * <linux/i2c/twl4030.h> defines for TWL4030_MODULE_*
	 * so they continue to match the order in this table.
	 */

	{ 0, TWL4030_BASEADD_USB },

	{ 1, TWL4030_BASEADD_AUDIO_VOICE },
	{ 1, TWL4030_BASEADD_GPIO },
	{ 1, TWL4030_BASEADD_INTBR },
	{ 1, TWL4030_BASEADD_PIH },
	{ 1, TWL4030_BASEADD_TEST },

	{ 2, TWL4030_BASEADD_KEYPAD },
	{ 2, TWL4030_BASEADD_MADC },
	{ 2, TWL4030_BASEADD_INTERRUPTS },
	{ 2, TWL4030_BASEADD_LED },
	{ 2, TWL4030_BASEADD_MAIN_CHARGE },
	{ 2, TWL4030_BASEADD_PRECHARGE },
	{ 2, TWL4030_BASEADD_PWM0 },
	{ 2, TWL4030_BASEADD_PWM1 },
	{ 2, TWL4030_BASEADD_PWMA },
	{ 2, TWL4030_BASEADD_PWMB },

	{ 3, TWL4030_BASEADD_BACKUP },
	{ 3, TWL4030_BASEADD_INT },
	{ 3, TWL4030_BASEADD_PM_MASTER },
	{ 3, TWL4030_BASEADD_PM_RECEIVER },
	{ 3, TWL4030_BASEADD_RTC },
	{ 3, TWL4030_BASEADD_SECURED_REG },
};

/*----------------------------------------------------------------------*/

/* Exported Functions */

/**
 * twl4030_i2c_write - Writes a n bit register in TWL4030
 * @mod_no: module number
 * @value: an array of num_bytes+1 containing data to write
 * @reg: register address (just offset will do)
 * @num_bytes: number of bytes to transfer
 *
 * IMPORTANT: for 'value' parameter: Allocate value num_bytes+1 and
 * valid data starts at Offset 1.
 *
 * Returns the result of operation - 0 is success
 */
int twl4030_i2c_write(u8 mod_no, u8 *value, u8 reg, unsigned num_bytes)
{
	int ret;
	int sid;
	struct twl4030_client *twl;
	struct i2c_msg *msg;

	if (unlikely(mod_no > TWL4030_MODULE_LAST)) {
		pr_err("%s: invalid module number %d\n", DRIVER_NAME, mod_no);
		return -EPERM;
	}
	sid = twl4030_map[mod_no].sid;
	twl = &twl4030_modules[sid];

	if (unlikely(!inuse)) {
		pr_err("%s: client %d is not initialized\n", DRIVER_NAME, sid);
		return -EPERM;
	}
	mutex_lock(&twl->xfer_lock);
	/*
	 * [MSG1]: fill the register address data
	 * fill the data Tx buffer
	 */
	msg = &twl->xfer_msg[0];
	msg->addr = twl->address;
	msg->len = num_bytes + 1;
	msg->flags = 0;
	msg->buf = value;
	/* over write the first byte of buffer with the register address */
	*value = twl4030_map[mod_no].base + reg;
	ret = i2c_transfer(twl->client->adapter, twl->xfer_msg, 1);
	mutex_unlock(&twl->xfer_lock);

	/* i2cTransfer returns num messages.translate it pls.. */
	if (ret >= 0)
		ret = 0;
	return ret;
}
EXPORT_SYMBOL(twl4030_i2c_write);

/**
 * twl4030_i2c_read - Reads a n bit register in TWL4030
 * @mod_no: module number
 * @value: an array of num_bytes containing data to be read
 * @reg: register address (just offset will do)
 * @num_bytes: number of bytes to transfer
 *
 * Returns result of operation - num_bytes is success else failure.
 */
int twl4030_i2c_read(u8 mod_no, u8 *value, u8 reg, unsigned num_bytes)
{
	int ret;
	u8 val;
	int sid;
	struct twl4030_client *twl;
	struct i2c_msg *msg;

	if (unlikely(mod_no > TWL4030_MODULE_LAST)) {
		pr_err("%s: invalid module number %d\n", DRIVER_NAME, mod_no);
		return -EPERM;
	}
	sid = twl4030_map[mod_no].sid;
	twl = &twl4030_modules[sid];

	if (unlikely(!inuse)) {
		pr_err("%s: client %d is not initialized\n", DRIVER_NAME, sid);
		return -EPERM;
	}
	mutex_lock(&twl->xfer_lock);
	/* [MSG1] fill the register address data */
	msg = &twl->xfer_msg[0];
	msg->addr = twl->address;
	msg->len = 1;
	msg->flags = 0;	/* Read the register value */
	val = twl4030_map[mod_no].base + reg;
	msg->buf = &val;
	/* [MSG2] fill the data rx buffer */
	msg = &twl->xfer_msg[1];
	msg->addr = twl->address;
	msg->flags = I2C_M_RD;	/* Read the register value */
	msg->len = num_bytes;	/* only n bytes */
	msg->buf = value;
	ret = i2c_transfer(twl->client->adapter, twl->xfer_msg, 2);
	mutex_unlock(&twl->xfer_lock);

	/* i2cTransfer returns num messages.translate it pls.. */
	if (ret >= 0)
		ret = 0;
	return ret;
}
EXPORT_SYMBOL(twl4030_i2c_read);

/**
 * twl4030_i2c_write_u8 - Writes a 8 bit register in TWL4030
 * @mod_no: module number
 * @value: the value to be written 8 bit
 * @reg: register address (just offset will do)
 *
 * Returns result of operation - 0 is success
 */
int twl4030_i2c_write_u8(u8 mod_no, u8 value, u8 reg)
{

	/* 2 bytes offset 1 contains the data offset 0 is used by i2c_write */
	u8 temp_buffer[2] = { 0 };
	/* offset 1 contains the data */
	temp_buffer[1] = value;
	return twl4030_i2c_write(mod_no, temp_buffer, reg, 1);
}
EXPORT_SYMBOL(twl4030_i2c_write_u8);

/**
 * twl4030_i2c_read_u8 - Reads a 8 bit register from TWL4030
 * @mod_no: module number
 * @value: the value read 8 bit
 * @reg: register address (just offset will do)
 *
 * Returns result of operation - 0 is success
 */
int twl4030_i2c_read_u8(u8 mod_no, u8 *value, u8 reg)
{
	return twl4030_i2c_read(mod_no, value, reg, 1);
}
EXPORT_SYMBOL(twl4030_i2c_read_u8);

/*----------------------------------------------------------------------*/

static struct device *
add_numbered_child(unsigned chip, const char *name, int num,
		void *pdata, unsigned pdata_len,
		bool can_wakeup, int irq0, int irq1)
{
	struct platform_device	*pdev;
	struct twl4030_client	*twl = &twl4030_modules[chip];
	int			status;

	pdev = platform_device_alloc(name, num);
	if (!pdev) {
		dev_dbg(&twl->client->dev, "can't alloc dev\n");
		status = -ENOMEM;
		goto err;
	}

	device_init_wakeup(&pdev->dev, can_wakeup);
	pdev->dev.parent = &twl->client->dev;

	if (pdata) {
		status = platform_device_add_data(pdev, pdata, pdata_len);
		if (status < 0) {
			dev_dbg(&pdev->dev, "can't add platform_data\n");
			goto err;
		}
	}

	if (irq0) {
		struct resource r[2] = {
			{ .start = irq0, .flags = IORESOURCE_IRQ, },
			{ .start = irq1, .flags = IORESOURCE_IRQ, },
		};

		status = platform_device_add_resources(pdev, r, irq1 ? 2 : 1);
		if (status < 0) {
			dev_dbg(&pdev->dev, "can't add irqs\n");
			goto err;
		}
	}

	status = platform_device_add(pdev);

err:
	if (status < 0) {
		platform_device_put(pdev);
		dev_err(&twl->client->dev, "can't add %s dev\n", name);
		return ERR_PTR(status);
	}
	return &pdev->dev;
}

static inline struct device *add_child(unsigned chip, const char *name,
		void *pdata, unsigned pdata_len,
		bool can_wakeup, int irq0, int irq1)
{
	return add_numbered_child(chip, name, -1, pdata, pdata_len,
		can_wakeup, irq0, irq1);
}

static struct device *
add_regulator_linked(int num, struct regulator_init_data *pdata,
		struct regulator_consumer_supply *consumers,
		unsigned num_consumers)
{
	/* regulator framework demands init_data ... */
	if (!pdata)
		return NULL;

	if (consumers) {
		pdata->consumer_supplies = consumers;
		pdata->num_consumer_supplies = num_consumers;
	}

	/* NOTE:  we currently ignore regulator IRQs, e.g. for short circuits */
	return add_numbered_child(3, "twl4030_reg", num,
		pdata, sizeof(*pdata), false, 0, 0);
}

static struct device *
add_regulator(int num, struct regulator_init_data *pdata)
{
	return add_regulator_linked(num, pdata, NULL, 0);
}

/*
 * NOTE:  We know the first 8 IRQs after pdata->base_irq are
 * for the PIH, and the next are for the PWR_INT SIH, since
 * that's how twl_init_irq() sets things up.
 */

static int
add_children(struct twl4030_platform_data *pdata, unsigned long features)
{
	struct device	*child;

	if (twl_has_bci() && pdata->bci && !(features & TPS_SUBSET)) {
		child = add_child(3, "twl4030_bci",
				pdata->bci, sizeof(*pdata->bci),
				false,
				/* irq0 = CHG_PRES, irq1 = BCI */
				pdata->irq_base + 8 + 1, pdata->irq_base + 2);
		if (IS_ERR(child))
			return PTR_ERR(child);
	}

	if (twl_has_gpio() && pdata->gpio) {
		child = add_child(1, "twl4030_gpio",
				pdata->gpio, sizeof(*pdata->gpio),
				false, pdata->irq_base + 0, 0);
		if (IS_ERR(child))
			return PTR_ERR(child);
	}

	if (twl_has_keypad() && pdata->keypad) {
		child = add_child(2, "twl4030_keypad",
				pdata->keypad, sizeof(*pdata->keypad),
				true, pdata->irq_base + 1, 0);
		if (IS_ERR(child))
			return PTR_ERR(child);
	}

	if (twl_has_madc() && pdata->madc) {
		child = add_child(2, "twl4030_madc",
				pdata->madc, sizeof(*pdata->madc),
				true, pdata->irq_base + 3, 0);
		if (IS_ERR(child))
			return PTR_ERR(child);
	}

	if (twl_has_rtc()) {
		/*
		 * REVISIT platform_data here currently might expose the
		 * "msecure" line ... but for now we just expect board
		 * setup to tell the chip "it's always ok to SET_TIME".
		 * Eventually, Linux might become more aware of such
		 * HW security concerns, and "least privilege".
		 */
		child = add_child(3, "twl4030_rtc",
				NULL, 0,
				true, pdata->irq_base + 8 + 3, 0);
		if (IS_ERR(child))
			return PTR_ERR(child);
	}

	if (twl_has_usb() && pdata->usb) {

		static struct regulator_consumer_supply usb1v5 = {
			.supply =	"usb1v5",
		};
		static struct regulator_consumer_supply usb1v8 = {
			.supply =	"usb1v8",
		};
		static struct regulator_consumer_supply usb3v1 = {
			.supply =	"usb3v1",
		};

	/* First add the regulators so that they can be used by transceiver */
		if (twl_has_regulator()) {
			/* this is a template that gets copied */
			struct regulator_init_data usb_fixed = {
				.constraints.valid_modes_mask =
					REGULATOR_MODE_NORMAL
					| REGULATOR_MODE_STANDBY,
				.constraints.valid_ops_mask =
					REGULATOR_CHANGE_MODE
					| REGULATOR_CHANGE_STATUS,
			};

			child = add_regulator_linked(TWL4030_REG_VUSB1V5,
						      &usb_fixed, &usb1v5, 1);
			if (IS_ERR(child))
				return PTR_ERR(child);

			child = add_regulator_linked(TWL4030_REG_VUSB1V8,
						      &usb_fixed, &usb1v8, 1);
			if (IS_ERR(child))
				return PTR_ERR(child);

			child = add_regulator_linked(TWL4030_REG_VUSB3V1,
						      &usb_fixed, &usb3v1, 1);
			if (IS_ERR(child))
				return PTR_ERR(child);

		}

		child = add_child(0, "twl4030_usb",
				pdata->usb, sizeof(*pdata->usb),
				true,
				/* irq0 = USB_PRES, irq1 = USB */
				pdata->irq_base + 8 + 2, pdata->irq_base + 4);

		if (IS_ERR(child))
			return PTR_ERR(child);

		/* we need to connect regulators to this transceiver */
		if (twl_has_regulator() && child) {
			usb1v5.dev = child;
			usb1v8.dev = child;
			usb3v1.dev = child;
		}
	}

	if (twl_has_watchdog()) {
		child = add_child(0, "twl4030_wdt", NULL, 0, false, 0, 0);
		if (IS_ERR(child))
			return PTR_ERR(child);
	}

	if (twl_has_pwrbutton()) {
		child = add_child(1, "twl4030_pwrbutton",
				NULL, 0, true, pdata->irq_base + 8 + 0, 0);
		if (IS_ERR(child))
			return PTR_ERR(child);
	}

<<<<<<< HEAD
=======
	if (twl_has_codec() && pdata->codec) {
		child = add_child(1, "twl4030_codec",
				pdata->codec, sizeof(*pdata->codec),
				false, 0, 0);
		if (IS_ERR(child))
			return PTR_ERR(child);
	}

>>>>>>> d44310db
	if (twl_has_regulator()) {
		/*
		child = add_regulator(TWL4030_REG_VPLL1, pdata->vpll1);
		if (IS_ERR(child))
			return PTR_ERR(child);
		*/

		child = add_regulator(TWL4030_REG_VMMC1, pdata->vmmc1);
		if (IS_ERR(child))
			return PTR_ERR(child);

		child = add_regulator(TWL4030_REG_VDAC, pdata->vdac);
		if (IS_ERR(child))
			return PTR_ERR(child);

		child = add_regulator((features & TWL4030_VAUX2)
					? TWL4030_REG_VAUX2_4030
					: TWL4030_REG_VAUX2,
				pdata->vaux2);
		if (IS_ERR(child))
			return PTR_ERR(child);
	}

	/* maybe add LDOs that are omitted on cost-reduced parts */
	if (twl_has_regulator() && !(features & TPS_SUBSET)) {
		child = add_regulator(TWL4030_REG_VPLL2, pdata->vpll2);
		if (IS_ERR(child))
			return PTR_ERR(child);

		child = add_regulator(TWL4030_REG_VMMC2, pdata->vmmc2);
		if (IS_ERR(child))
			return PTR_ERR(child);

		child = add_regulator(TWL4030_REG_VSIM, pdata->vsim);
		if (IS_ERR(child))
			return PTR_ERR(child);

		child = add_regulator(TWL4030_REG_VAUX1, pdata->vaux1);
		if (IS_ERR(child))
			return PTR_ERR(child);

		child = add_regulator(TWL4030_REG_VAUX3, pdata->vaux3);
		if (IS_ERR(child))
			return PTR_ERR(child);

		child = add_regulator(TWL4030_REG_VAUX4, pdata->vaux4);
		if (IS_ERR(child))
			return PTR_ERR(child);
	}

	return 0;
}

/*----------------------------------------------------------------------*/

/*
 * These three functions initialize the on-chip clock framework,
 * letting it generate the right frequencies for USB, MADC, and
 * other purposes.
 */
static inline int __init protect_pm_master(void)
{
	int e = 0;

	e = twl4030_i2c_write_u8(TWL4030_MODULE_PM_MASTER, KEY_LOCK,
			R_PROTECT_KEY);
	return e;
}

static inline int __init unprotect_pm_master(void)
{
	int e = 0;

	e |= twl4030_i2c_write_u8(TWL4030_MODULE_PM_MASTER, KEY_UNLOCK1,
			R_PROTECT_KEY);
	e |= twl4030_i2c_write_u8(TWL4030_MODULE_PM_MASTER, KEY_UNLOCK2,
			R_PROTECT_KEY);
	return e;
}

static void clocks_init(struct device *dev)
{
	int e = 0;
	struct clk *osc;
	u32 rate;
	u8 ctrl = HFCLK_FREQ_26_MHZ;

#if defined(CONFIG_ARCH_OMAP2) || defined(CONFIG_ARCH_OMAP3)
	if (cpu_is_omap2430())
		osc = clk_get(dev, "osc_ck");
	else
		osc = clk_get(dev, "osc_sys_ck");

	if (IS_ERR(osc)) {
		printk(KERN_WARNING "Skipping twl4030 internal clock init and "
				"using bootloader value (unknown osc rate)\n");
		return;
	}

	rate = clk_get_rate(osc);
	clk_put(osc);

#else
	/* REVISIT for non-OMAP systems, pass the clock rate from
	 * board init code, using platform_data.
	 */
	osc = ERR_PTR(-EIO);

	printk(KERN_WARNING "Skipping twl4030 internal clock init and "
	       "using bootloader value (unknown osc rate)\n");

	return;
#endif

	switch (rate) {
	case 19200000:
		ctrl = HFCLK_FREQ_19p2_MHZ;
		break;
	case 26000000:
		ctrl = HFCLK_FREQ_26_MHZ;
		break;
	case 38400000:
		ctrl = HFCLK_FREQ_38p4_MHZ;
		break;
	}

	ctrl |= HIGH_PERF_SQ;
	e |= unprotect_pm_master();
	/* effect->MADC+USB ck en */
	e |= twl4030_i2c_write_u8(TWL4030_MODULE_PM_MASTER, ctrl, R_CFG_BOOT);
	e |= protect_pm_master();

	if (e < 0)
		pr_err("%s: clock init err [%d]\n", DRIVER_NAME, e);
}

/*----------------------------------------------------------------------*/

int twl_init_irq(int irq_num, unsigned irq_base, unsigned irq_end);
int twl_exit_irq(void);

static int twl4030_remove(struct i2c_client *client)
{
	unsigned i;
	int status;

	status = twl_exit_irq();
	if (status < 0)
		return status;

	for (i = 0; i < TWL4030_NUM_SLAVES; i++) {
		struct twl4030_client	*twl = &twl4030_modules[i];

		if (twl->client && twl->client != client)
			i2c_unregister_device(twl->client);
		twl4030_modules[i].client = NULL;
	}
	inuse = false;
	return 0;
}

/* NOTE:  this driver only handles a single twl4030/tps659x0 chip */
static int
twl4030_probe(struct i2c_client *client, const struct i2c_device_id *id)
{
	int				status;
	unsigned			i;
	struct twl4030_platform_data	*pdata = client->dev.platform_data;

	if (!pdata) {
		dev_dbg(&client->dev, "no platform data?\n");
		return -EINVAL;
	}

	if (i2c_check_functionality(client->adapter, I2C_FUNC_I2C) == 0) {
		dev_dbg(&client->dev, "can't talk I2C?\n");
		return -EIO;
	}

	if (inuse) {
		dev_dbg(&client->dev, "driver is already in use\n");
		return -EBUSY;
	}

	for (i = 0; i < TWL4030_NUM_SLAVES; i++) {
		struct twl4030_client	*twl = &twl4030_modules[i];

		twl->address = client->addr + i;
		if (i == 0)
			twl->client = client;
		else {
			twl->client = i2c_new_dummy(client->adapter,
					twl->address);
			if (!twl->client) {
				dev_err(&client->dev,
					"can't attach client %d\n", i);
				status = -ENOMEM;
				goto fail;
			}
			strlcpy(twl->client->name, id->name,
					sizeof(twl->client->name));
		}
		mutex_init(&twl->xfer_lock);
	}
	inuse = true;

	/* setup clock framework */
	clocks_init(&client->dev);

	/* load power event scripts */
	if (twl_has_power() && pdata->power)
		twl4030_power_init(pdata->power);

	/* Maybe init the T2 Interrupt subsystem */
	if (client->irq
			&& pdata->irq_base
			&& pdata->irq_end > pdata->irq_base) {
		status = twl_init_irq(client->irq, pdata->irq_base, pdata->irq_end);
		if (status < 0)
			goto fail;
	}

	status = add_children(pdata, id->driver_data);
fail:
	if (status < 0)
		twl4030_remove(client);
	return status;
}

static const struct i2c_device_id twl4030_ids[] = {
	{ "twl4030", TWL4030_VAUX2 },	/* "Triton 2" */
	{ "twl5030", 0 },		/* T2 updated */
	{ "tps65950", 0 },		/* catalog version of twl5030 */
	{ "tps65930", TPS_SUBSET },	/* fewer LDOs and DACs; no charger */
	{ "tps65920", TPS_SUBSET },	/* fewer LDOs; no codec or charger */
	{ /* end of list */ },
};
MODULE_DEVICE_TABLE(i2c, twl4030_ids);

/* One Client Driver , 4 Clients */
static struct i2c_driver twl4030_driver = {
	.driver.name	= DRIVER_NAME,
	.id_table	= twl4030_ids,
	.probe		= twl4030_probe,
	.remove		= twl4030_remove,
};

static int __init twl4030_init(void)
{
	return i2c_add_driver(&twl4030_driver);
}
subsys_initcall(twl4030_init);

static void __exit twl4030_exit(void)
{
	i2c_del_driver(&twl4030_driver);
}
module_exit(twl4030_exit);

MODULE_AUTHOR("Texas Instruments, Inc.");
MODULE_DESCRIPTION("I2C Core interface for TWL4030");
MODULE_LICENSE("GPL");<|MERGE_RESOLUTION|>--- conflicted
+++ resolved
@@ -607,8 +607,6 @@
 			return PTR_ERR(child);
 	}
 
-<<<<<<< HEAD
-=======
 	if (twl_has_codec() && pdata->codec) {
 		child = add_child(1, "twl4030_codec",
 				pdata->codec, sizeof(*pdata->codec),
@@ -617,7 +615,6 @@
 			return PTR_ERR(child);
 	}
 
->>>>>>> d44310db
 	if (twl_has_regulator()) {
 		/*
 		child = add_regulator(TWL4030_REG_VPLL1, pdata->vpll1);
