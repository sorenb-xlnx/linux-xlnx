--- conflicted
+++ resolved
@@ -3423,14 +3423,6 @@
 	reg_write(ohci, OHCI1394_HCControlSet, OHCI1394_HCControl_LPS);
 	reg_write(ohci, OHCI1394_IntEventClear, 0xffffffff);
 	reg_write(ohci, OHCI1394_IntMaskClear, 0xffffffff);
-<<<<<<< HEAD
-	mdelay(50);
-
-	if (request_irq(dev->irq, ohci_irq_handler, IRQF_SHARED,
-			OHCI1394_DRIVER_NAME, ohci)) {
-		PRINT_G(KERN_ERR, "Failed to allocate interrupt %d", dev->irq);
-		return -EIO;
-=======
 	reg_read(ohci, OHCI1394_Version);
 	msleep(50);
 
@@ -3439,7 +3431,6 @@
 	if (err) {
 		PRINT_G(KERN_ERR, "Failed to allocate interrupt %d", dev->irq);
 		return err;
->>>>>>> c93ecc63
 	}
 
 	ohci_initialize(ohci);
