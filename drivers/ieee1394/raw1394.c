--- conflicted
+++ resolved
@@ -3010,17 +3010,10 @@
 	hpsb_register_highlevel(&raw1394_highlevel);
 
 	if (IS_ERR
-<<<<<<< HEAD
-	    (device_create_drvdata(
-	      hpsb_protocol_class, NULL,
-	      MKDEV(IEEE1394_MAJOR, IEEE1394_MINOR_BLOCK_RAW1394 * 16),
-	      NULL, RAW1394_DEVICE_NAME))) {
-=======
 	    (device_create(hpsb_protocol_class, NULL,
 	    		   MKDEV(IEEE1394_MAJOR,
 				 IEEE1394_MINOR_BLOCK_RAW1394 * 16),
 			   NULL, RAW1394_DEVICE_NAME))) {
->>>>>>> 6279fb3a
 		ret = -EFAULT;
 		goto out_unreg;
 	}
