--- conflicted
+++ resolved
@@ -1341,14 +1341,8 @@
 	hpsb_set_hostinfo_key(&video1394_highlevel, host, ohci->host->id);
 
 	minor = IEEE1394_MINOR_BLOCK_VIDEO1394 * 16 + ohci->host->id;
-<<<<<<< HEAD
-	device_create_drvdata(hpsb_protocol_class, NULL,
-			      MKDEV(IEEE1394_MAJOR, minor), NULL,
-			      "%s-%d", VIDEO1394_DRIVER_NAME, ohci->host->id);
-=======
 	device_create(hpsb_protocol_class, NULL, MKDEV(IEEE1394_MAJOR, minor),
 		      NULL, "%s-%d", VIDEO1394_DRIVER_NAME, ohci->host->id);
->>>>>>> 6279fb3a
 }
 
 
