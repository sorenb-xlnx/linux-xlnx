--- conflicted
+++ resolved
@@ -991,12 +991,6 @@
 	q_data[V4L2_M2M_SRC].fmt = &formats[0];
 	q_data[V4L2_M2M_DST].fmt = &formats[0];
 
-<<<<<<< HEAD
-	q_data[V4L2_M2M_SRC].fmt = &formats[0];
-	q_data[V4L2_M2M_DST].fmt = &formats[0];
-
-=======
->>>>>>> b37fa16e
 	return 0;
 
 err_m2m:
