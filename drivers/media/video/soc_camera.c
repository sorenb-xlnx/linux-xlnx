/*
 * camera image capture (abstract) bus driver
 *
 * Copyright (C) 2008, Guennadi Liakhovetski <kernel@pengutronix.de>
 *
 * This driver provides an interface between platform-specific camera
 * busses and camera devices. It should be used if the camera is
 * connected not over a "proper" bus like PCI or USB, but over a
 * special bus, like, for example, the Quick Capture interface on PXA270
 * SoCs. Later it should also be used for i.MX31 SoCs from Freescale.
 * It can handle multiple cameras and / or multiple busses, which can
 * be used, e.g., in stereo-vision applications.
 *
 * This program is free software; you can redistribute it and/or modify
 * it under the terms of the GNU General Public License version 2 as
 * published by the Free Software Foundation.
 */

#include <linux/device.h>
#include <linux/err.h>
#include <linux/i2c.h>
#include <linux/init.h>
#include <linux/list.h>
#include <linux/mutex.h>
#include <linux/module.h>
#include <linux/platform_device.h>
#include <linux/regulator/consumer.h>
#include <linux/slab.h>
#include <linux/pm_runtime.h>
#include <linux/vmalloc.h>

#include <media/soc_camera.h>
#include <media/v4l2-common.h>
#include <media/v4l2-ioctl.h>
#include <media/v4l2-dev.h>
#include <media/videobuf-core.h>
#include <media/videobuf2-core.h>
#include <media/soc_mediabus.h>

/* Default to VGA resolution */
#define DEFAULT_WIDTH	640
#define DEFAULT_HEIGHT	480

static LIST_HEAD(hosts);
static LIST_HEAD(devices);
static DEFINE_MUTEX(list_lock);		/* Protects the list of hosts */

static int soc_camera_power_set(struct soc_camera_device *icd,
				struct soc_camera_link *icl,
				int power_on)
{
	int ret;

	if (power_on) {
		ret = regulator_bulk_enable(icl->num_regulators,
					    icl->regulators);
		if (ret < 0) {
			dev_err(&icd->dev, "Cannot enable regulators\n");
			return ret;
		}

		if (icl->power)
			ret = icl->power(icd->pdev, power_on);
		if (ret < 0) {
			dev_err(&icd->dev,
				"Platform failed to power-on the camera.\n");

			regulator_bulk_disable(icl->num_regulators,
					       icl->regulators);
			return ret;
		}
	} else {
		ret = 0;
		if (icl->power)
			ret = icl->power(icd->pdev, 0);
		if (ret < 0) {
			dev_err(&icd->dev,
				"Platform failed to power-off the camera.\n");
			return ret;
		}

		ret = regulator_bulk_disable(icl->num_regulators,
					     icl->regulators);
		if (ret < 0) {
			dev_err(&icd->dev, "Cannot disable regulators\n");
			return ret;
		}
	}

	return 0;
}

const struct soc_camera_format_xlate *soc_camera_xlate_by_fourcc(
	struct soc_camera_device *icd, unsigned int fourcc)
{
	unsigned int i;

	for (i = 0; i < icd->num_user_formats; i++)
		if (icd->user_formats[i].host_fmt->fourcc == fourcc)
			return icd->user_formats + i;
	return NULL;
}
EXPORT_SYMBOL(soc_camera_xlate_by_fourcc);

/**
 * soc_camera_apply_sensor_flags() - apply platform SOCAM_SENSOR_INVERT_* flags
 * @icl:	camera platform parameters
 * @flags:	flags to be inverted according to platform configuration
 * @return:	resulting flags
 */
unsigned long soc_camera_apply_sensor_flags(struct soc_camera_link *icl,
					    unsigned long flags)
{
	unsigned long f;

	/* If only one of the two polarities is supported, switch to the opposite */
	if (icl->flags & SOCAM_SENSOR_INVERT_HSYNC) {
		f = flags & (SOCAM_HSYNC_ACTIVE_HIGH | SOCAM_HSYNC_ACTIVE_LOW);
		if (f == SOCAM_HSYNC_ACTIVE_HIGH || f == SOCAM_HSYNC_ACTIVE_LOW)
			flags ^= SOCAM_HSYNC_ACTIVE_HIGH | SOCAM_HSYNC_ACTIVE_LOW;
	}

	if (icl->flags & SOCAM_SENSOR_INVERT_VSYNC) {
		f = flags & (SOCAM_VSYNC_ACTIVE_HIGH | SOCAM_VSYNC_ACTIVE_LOW);
		if (f == SOCAM_VSYNC_ACTIVE_HIGH || f == SOCAM_VSYNC_ACTIVE_LOW)
			flags ^= SOCAM_VSYNC_ACTIVE_HIGH | SOCAM_VSYNC_ACTIVE_LOW;
	}

	if (icl->flags & SOCAM_SENSOR_INVERT_PCLK) {
		f = flags & (SOCAM_PCLK_SAMPLE_RISING | SOCAM_PCLK_SAMPLE_FALLING);
		if (f == SOCAM_PCLK_SAMPLE_RISING || f == SOCAM_PCLK_SAMPLE_FALLING)
			flags ^= SOCAM_PCLK_SAMPLE_RISING | SOCAM_PCLK_SAMPLE_FALLING;
	}

	return flags;
}
EXPORT_SYMBOL(soc_camera_apply_sensor_flags);

static int soc_camera_try_fmt_vid_cap(struct file *file, void *priv,
				      struct v4l2_format *f)
{
	struct soc_camera_device *icd = file->private_data;
	struct soc_camera_host *ici = to_soc_camera_host(icd->dev.parent);

	WARN_ON(priv != file->private_data);

	/* Only single-plane capture is supported so far */
	if (f->type != V4L2_BUF_TYPE_VIDEO_CAPTURE)
		return -EINVAL;

	/* limit format to hardware capabilities */
	return ici->ops->try_fmt(icd, f);
}

static int soc_camera_enum_input(struct file *file, void *priv,
				 struct v4l2_input *inp)
{
	struct soc_camera_device *icd = file->private_data;
	int ret = 0;

	if (inp->index != 0)
		return -EINVAL;

	if (icd->ops->enum_input)
		ret = icd->ops->enum_input(icd, inp);
	else {
		/* default is camera */
		inp->type = V4L2_INPUT_TYPE_CAMERA;
		inp->std  = V4L2_STD_UNKNOWN;
		strcpy(inp->name, "Camera");
	}

	return ret;
}

static int soc_camera_g_input(struct file *file, void *priv, unsigned int *i)
{
	*i = 0;

	return 0;
}

static int soc_camera_s_input(struct file *file, void *priv, unsigned int i)
{
	if (i > 0)
		return -EINVAL;

	return 0;
}

static int soc_camera_s_std(struct file *file, void *priv, v4l2_std_id *a)
{
	struct soc_camera_device *icd = file->private_data;
	struct v4l2_subdev *sd = soc_camera_to_subdev(icd);

	return v4l2_subdev_call(sd, core, s_std, *a);
}

static int soc_camera_enum_fsizes(struct file *file, void *fh,
					 struct v4l2_frmsizeenum *fsize)
{
	struct soc_camera_device *icd = file->private_data;
	struct soc_camera_host *ici = to_soc_camera_host(icd->dev.parent);

	return ici->ops->enum_fsizes(icd, fsize);
}

static int soc_camera_reqbufs(struct file *file, void *priv,
			      struct v4l2_requestbuffers *p)
{
	int ret;
	struct soc_camera_device *icd = file->private_data;
	struct soc_camera_host *ici = to_soc_camera_host(icd->dev.parent);

	WARN_ON(priv != file->private_data);

	if (icd->streamer && icd->streamer != file)
		return -EBUSY;

	if (ici->ops->init_videobuf) {
		ret = videobuf_reqbufs(&icd->vb_vidq, p);
		if (ret < 0)
			return ret;

		ret = ici->ops->reqbufs(icd, p);
	} else {
		ret = vb2_reqbufs(&icd->vb2_vidq, p);
	}

	if (!ret && !icd->streamer)
		icd->streamer = file;

	return ret;
}

static int soc_camera_querybuf(struct file *file, void *priv,
			       struct v4l2_buffer *p)
{
	struct soc_camera_device *icd = file->private_data;
	struct soc_camera_host *ici = to_soc_camera_host(icd->dev.parent);

	WARN_ON(priv != file->private_data);

	if (ici->ops->init_videobuf)
		return videobuf_querybuf(&icd->vb_vidq, p);
	else
		return vb2_querybuf(&icd->vb2_vidq, p);
}

static int soc_camera_qbuf(struct file *file, void *priv,
			   struct v4l2_buffer *p)
{
	struct soc_camera_device *icd = file->private_data;
	struct soc_camera_host *ici = to_soc_camera_host(icd->dev.parent);

	WARN_ON(priv != file->private_data);

	if (icd->streamer != file)
		return -EBUSY;

	if (ici->ops->init_videobuf)
		return videobuf_qbuf(&icd->vb_vidq, p);
	else
		return vb2_qbuf(&icd->vb2_vidq, p);
}

static int soc_camera_dqbuf(struct file *file, void *priv,
			    struct v4l2_buffer *p)
{
	struct soc_camera_device *icd = file->private_data;
	struct soc_camera_host *ici = to_soc_camera_host(icd->dev.parent);

	WARN_ON(priv != file->private_data);

	if (icd->streamer != file)
		return -EBUSY;

	if (ici->ops->init_videobuf)
		return videobuf_dqbuf(&icd->vb_vidq, p, file->f_flags & O_NONBLOCK);
	else
		return vb2_dqbuf(&icd->vb2_vidq, p, file->f_flags & O_NONBLOCK);
}

/* Always entered with .video_lock held */
static int soc_camera_init_user_formats(struct soc_camera_device *icd)
{
	struct v4l2_subdev *sd = soc_camera_to_subdev(icd);
	struct soc_camera_host *ici = to_soc_camera_host(icd->dev.parent);
	unsigned int i, fmts = 0, raw_fmts = 0;
	int ret;
	enum v4l2_mbus_pixelcode code;

	while (!v4l2_subdev_call(sd, video, enum_mbus_fmt, raw_fmts, &code))
		raw_fmts++;

	if (!ici->ops->get_formats)
		/*
		 * Fallback mode - the host will have to serve all
		 * sensor-provided formats one-to-one to the user
		 */
		fmts = raw_fmts;
	else
		/*
		 * First pass - only count formats this host-sensor
		 * configuration can provide
		 */
		for (i = 0; i < raw_fmts; i++) {
			ret = ici->ops->get_formats(icd, i, NULL);
			if (ret < 0)
				return ret;
			fmts += ret;
		}

	if (!fmts)
		return -ENXIO;

	icd->user_formats =
		vmalloc(fmts * sizeof(struct soc_camera_format_xlate));
	if (!icd->user_formats)
		return -ENOMEM;

	icd->num_user_formats = fmts;

	dev_dbg(&icd->dev, "Found %d supported formats.\n", fmts);

	/* Second pass - actually fill data formats */
	fmts = 0;
	for (i = 0; i < raw_fmts; i++)
		if (!ici->ops->get_formats) {
			v4l2_subdev_call(sd, video, enum_mbus_fmt, i, &code);
			icd->user_formats[i].host_fmt =
				soc_mbus_get_fmtdesc(code);
			icd->user_formats[i].code = code;
		} else {
			ret = ici->ops->get_formats(icd, i,
						    &icd->user_formats[fmts]);
			if (ret < 0)
				goto egfmt;
			fmts += ret;
		}

	icd->current_fmt = &icd->user_formats[0];

	return 0;

egfmt:
	icd->num_user_formats = 0;
	vfree(icd->user_formats);
	return ret;
}

/* Always entered with .video_lock held */
static void soc_camera_free_user_formats(struct soc_camera_device *icd)
{
	struct soc_camera_host *ici = to_soc_camera_host(icd->dev.parent);

	if (ici->ops->put_formats)
		ici->ops->put_formats(icd);
	icd->current_fmt = NULL;
	icd->num_user_formats = 0;
	vfree(icd->user_formats);
	icd->user_formats = NULL;
}

#define pixfmtstr(x) (x) & 0xff, ((x) >> 8) & 0xff, ((x) >> 16) & 0xff, \
	((x) >> 24) & 0xff

/* Called with .vb_lock held, or from the first open(2), see comment there */
static int soc_camera_set_fmt(struct soc_camera_device *icd,
			      struct v4l2_format *f)
{
	struct soc_camera_host *ici = to_soc_camera_host(icd->dev.parent);
	struct v4l2_pix_format *pix = &f->fmt.pix;
	int ret;

	dev_dbg(&icd->dev, "S_FMT(%c%c%c%c, %ux%u)\n",
		pixfmtstr(pix->pixelformat), pix->width, pix->height);

	/* We always call try_fmt() before set_fmt() or set_crop() */
	ret = ici->ops->try_fmt(icd, f);
	if (ret < 0)
		return ret;

	ret = ici->ops->set_fmt(icd, f);
	if (ret < 0) {
		return ret;
	} else if (!icd->current_fmt ||
		   icd->current_fmt->host_fmt->fourcc != pix->pixelformat) {
		dev_err(&icd->dev,
			"Host driver hasn't set up current format correctly!\n");
		return -EINVAL;
	}

	icd->user_width		= pix->width;
	icd->user_height	= pix->height;
	icd->bytesperline	= pix->bytesperline;
	icd->sizeimage		= pix->sizeimage;
	icd->colorspace		= pix->colorspace;
	icd->field		= pix->field;
	if (ici->ops->init_videobuf)
		icd->vb_vidq.field = pix->field;

	dev_dbg(&icd->dev, "set width: %d height: %d\n",
		icd->user_width, icd->user_height);

	/* set physical bus parameters */
	return ici->ops->set_bus_param(icd, pix->pixelformat);
}

static int soc_camera_open(struct file *file)
{
	struct video_device *vdev = video_devdata(file);
	struct soc_camera_device *icd = container_of(vdev->parent,
						     struct soc_camera_device,
						     dev);
	struct soc_camera_link *icl = to_soc_camera_link(icd);
	struct soc_camera_host *ici;
	int ret;

	if (!icd->ops)
		/* No device driver attached */
		return -ENODEV;

	ici = to_soc_camera_host(icd->dev.parent);

	if (!try_module_get(ici->ops->owner)) {
		dev_err(&icd->dev, "Couldn't lock capture bus driver.\n");
		return -EINVAL;
	}

	icd->use_count++;

	/* Now we really have to activate the camera */
	if (icd->use_count == 1) {
		/* Restore parameters before the last close() per V4L2 API */
		struct v4l2_format f = {
			.type = V4L2_BUF_TYPE_VIDEO_CAPTURE,
			.fmt.pix = {
				.width		= icd->user_width,
				.height		= icd->user_height,
				.field		= icd->field,
				.colorspace	= icd->colorspace,
				.pixelformat	=
					icd->current_fmt->host_fmt->fourcc,
			},
		};

		ret = soc_camera_power_set(icd, icl, 1);
		if (ret < 0)
			goto epower;

		/* The camera could have been already on, try to reset */
		if (icl->reset)
			icl->reset(icd->pdev);

		ret = ici->ops->add(icd);
		if (ret < 0) {
			dev_err(&icd->dev, "Couldn't activate the camera: %d\n", ret);
			goto eiciadd;
		}

		pm_runtime_enable(&icd->vdev->dev);
		ret = pm_runtime_resume(&icd->vdev->dev);
		if (ret < 0 && ret != -ENOSYS)
			goto eresume;

		/*
		 * Try to configure with default parameters. Notice: this is the
		 * very first open, so, we cannot race against other calls,
		 * apart from someone else calling open() simultaneously, but
		 * .video_lock is protecting us against it.
		 */
		ret = soc_camera_set_fmt(icd, &f);
		if (ret < 0)
			goto esfmt;

<<<<<<< HEAD
		ici->ops->init_videobuf(&icd->vb_vidq, icd);
=======
		if (ici->ops->init_videobuf) {
			ici->ops->init_videobuf(&icd->vb_vidq, icd);
		} else {
			ret = ici->ops->init_videobuf2(&icd->vb2_vidq, icd);
			if (ret < 0)
				goto einitvb;
		}
>>>>>>> 105e53f8
	}

	file->private_data = icd;
	dev_dbg(&icd->dev, "camera device open\n");

	return 0;

	/*
	 * First four errors are entered with the .video_lock held
	 * and use_count == 1
	 */
einitvb:
esfmt:
	pm_runtime_disable(&icd->vdev->dev);
eresume:
	ici->ops->remove(icd);
eiciadd:
	soc_camera_power_set(icd, icl, 0);
epower:
	icd->use_count--;
	module_put(ici->ops->owner);

	return ret;
}

static int soc_camera_close(struct file *file)
{
	struct soc_camera_device *icd = file->private_data;
	struct soc_camera_host *ici = to_soc_camera_host(icd->dev.parent);

	icd->use_count--;
	if (!icd->use_count) {
		struct soc_camera_link *icl = to_soc_camera_link(icd);

		pm_runtime_suspend(&icd->vdev->dev);
		pm_runtime_disable(&icd->vdev->dev);

		ici->ops->remove(icd);
		if (ici->ops->init_videobuf2)
			vb2_queue_release(&icd->vb2_vidq);

		soc_camera_power_set(icd, icl, 0);
	}

	if (icd->streamer == file)
		icd->streamer = NULL;

	module_put(ici->ops->owner);

	dev_dbg(&icd->dev, "camera device close\n");

	return 0;
}

static ssize_t soc_camera_read(struct file *file, char __user *buf,
			       size_t count, loff_t *ppos)
{
	struct soc_camera_device *icd = file->private_data;
	int err = -EINVAL;

	dev_err(&icd->dev, "camera device read not implemented\n");

	return err;
}

static int soc_camera_mmap(struct file *file, struct vm_area_struct *vma)
{
	struct soc_camera_device *icd = file->private_data;
	struct soc_camera_host *ici = to_soc_camera_host(icd->dev.parent);
	int err;

	dev_dbg(&icd->dev, "mmap called, vma=0x%08lx\n", (unsigned long)vma);

	if (icd->streamer != file)
		return -EBUSY;

	if (ici->ops->init_videobuf)
		err = videobuf_mmap_mapper(&icd->vb_vidq, vma);
	else
		err = vb2_mmap(&icd->vb2_vidq, vma);

	dev_dbg(&icd->dev, "vma start=0x%08lx, size=%ld, ret=%d\n",
		(unsigned long)vma->vm_start,
		(unsigned long)vma->vm_end - (unsigned long)vma->vm_start,
		err);

	return err;
}

static unsigned int soc_camera_poll(struct file *file, poll_table *pt)
{
	struct soc_camera_device *icd = file->private_data;
	struct soc_camera_host *ici = to_soc_camera_host(icd->dev.parent);

	if (icd->streamer != file)
		return -EBUSY;

	if (ici->ops->init_videobuf && list_empty(&icd->vb_vidq.stream)) {
		dev_err(&icd->dev, "Trying to poll with no queued buffers!\n");
		return POLLERR;
	}

	return ici->ops->poll(file, pt);
}

void soc_camera_lock(struct vb2_queue *vq)
{
	struct soc_camera_device *icd = vb2_get_drv_priv(vq);
	mutex_lock(&icd->video_lock);
}
EXPORT_SYMBOL(soc_camera_lock);

void soc_camera_unlock(struct vb2_queue *vq)
{
	struct soc_camera_device *icd = vb2_get_drv_priv(vq);
	mutex_unlock(&icd->video_lock);
}
EXPORT_SYMBOL(soc_camera_unlock);

static struct v4l2_file_operations soc_camera_fops = {
	.owner		= THIS_MODULE,
	.open		= soc_camera_open,
	.release	= soc_camera_close,
	.unlocked_ioctl	= video_ioctl2,
	.read		= soc_camera_read,
	.mmap		= soc_camera_mmap,
	.poll		= soc_camera_poll,
};

static int soc_camera_s_fmt_vid_cap(struct file *file, void *priv,
				    struct v4l2_format *f)
{
	struct soc_camera_device *icd = file->private_data;
	int ret;

	WARN_ON(priv != file->private_data);

	if (f->type != V4L2_BUF_TYPE_VIDEO_CAPTURE) {
		dev_warn(&icd->dev, "Wrong buf-type %d\n", f->type);
		return -EINVAL;
	}

	if (icd->streamer && icd->streamer != file)
		return -EBUSY;

	if (icd->vb_vidq.bufs[0]) {
		dev_err(&icd->dev, "S_FMT denied: queue initialised\n");
		return -EBUSY;
	}

	ret = soc_camera_set_fmt(icd, f);

	if (!ret && !icd->streamer)
		icd->streamer = file;

	return ret;
}

static int soc_camera_enum_fmt_vid_cap(struct file *file, void  *priv,
				       struct v4l2_fmtdesc *f)
{
	struct soc_camera_device *icd = file->private_data;
	const struct soc_mbus_pixelfmt *format;

	WARN_ON(priv != file->private_data);

	if (f->index >= icd->num_user_formats)
		return -EINVAL;

	format = icd->user_formats[f->index].host_fmt;

	if (format->name)
		strlcpy(f->description, format->name, sizeof(f->description));
	f->pixelformat = format->fourcc;
	return 0;
}

static int soc_camera_g_fmt_vid_cap(struct file *file, void *priv,
				    struct v4l2_format *f)
{
	struct soc_camera_device *icd = file->private_data;
	struct v4l2_pix_format *pix = &f->fmt.pix;

	WARN_ON(priv != file->private_data);

	if (f->type != V4L2_BUF_TYPE_VIDEO_CAPTURE)
		return -EINVAL;

	pix->width		= icd->user_width;
	pix->height		= icd->user_height;
	pix->bytesperline	= icd->bytesperline;
	pix->sizeimage		= icd->sizeimage;
	pix->field		= icd->field;
	pix->pixelformat	= icd->current_fmt->host_fmt->fourcc;
	pix->colorspace		= icd->colorspace;
	dev_dbg(&icd->dev, "current_fmt->fourcc: 0x%08x\n",
		icd->current_fmt->host_fmt->fourcc);
	return 0;
}

static int soc_camera_querycap(struct file *file, void  *priv,
			       struct v4l2_capability *cap)
{
	struct soc_camera_device *icd = file->private_data;
	struct soc_camera_host *ici = to_soc_camera_host(icd->dev.parent);

	WARN_ON(priv != file->private_data);

	strlcpy(cap->driver, ici->drv_name, sizeof(cap->driver));
	return ici->ops->querycap(ici, cap);
}

static int soc_camera_streamon(struct file *file, void *priv,
			       enum v4l2_buf_type i)
{
	struct soc_camera_device *icd = file->private_data;
	struct soc_camera_host *ici = to_soc_camera_host(icd->dev.parent);
	struct v4l2_subdev *sd = soc_camera_to_subdev(icd);
	int ret;

	WARN_ON(priv != file->private_data);

	if (i != V4L2_BUF_TYPE_VIDEO_CAPTURE)
		return -EINVAL;

	if (icd->streamer != file)
		return -EBUSY;

<<<<<<< HEAD
	v4l2_subdev_call(sd, video, s_stream, 1);

=======
>>>>>>> 105e53f8
	/* This calls buf_queue from host driver's videobuf_queue_ops */
	if (ici->ops->init_videobuf)
		ret = videobuf_streamon(&icd->vb_vidq);
	else
		ret = vb2_streamon(&icd->vb2_vidq, i);

<<<<<<< HEAD
=======
	if (!ret)
		v4l2_subdev_call(sd, video, s_stream, 1);

>>>>>>> 105e53f8
	return ret;
}

static int soc_camera_streamoff(struct file *file, void *priv,
				enum v4l2_buf_type i)
{
	struct soc_camera_device *icd = file->private_data;
	struct v4l2_subdev *sd = soc_camera_to_subdev(icd);
	struct soc_camera_host *ici = to_soc_camera_host(icd->dev.parent);

	WARN_ON(priv != file->private_data);

	if (i != V4L2_BUF_TYPE_VIDEO_CAPTURE)
		return -EINVAL;

	if (icd->streamer != file)
		return -EBUSY;

	/*
	 * This calls buf_release from host driver's videobuf_queue_ops for all
	 * remaining buffers. When the last buffer is freed, stop capture
	 */
	if (ici->ops->init_videobuf)
		videobuf_streamoff(&icd->vb_vidq);
	else
		vb2_streamoff(&icd->vb2_vidq, i);

	v4l2_subdev_call(sd, video, s_stream, 0);

	return 0;
}

static int soc_camera_queryctrl(struct file *file, void *priv,
				struct v4l2_queryctrl *qc)
{
	struct soc_camera_device *icd = file->private_data;
	struct soc_camera_host *ici = to_soc_camera_host(icd->dev.parent);
	int i;

	WARN_ON(priv != file->private_data);

	if (!qc->id)
		return -EINVAL;

	/* First check host controls */
	for (i = 0; i < ici->ops->num_controls; i++)
		if (qc->id == ici->ops->controls[i].id) {
			memcpy(qc, &(ici->ops->controls[i]),
				sizeof(*qc));
			return 0;
		}

	/* Then device controls */
	for (i = 0; i < icd->ops->num_controls; i++)
		if (qc->id == icd->ops->controls[i].id) {
			memcpy(qc, &(icd->ops->controls[i]),
				sizeof(*qc));
			return 0;
		}

	return -EINVAL;
}

static int soc_camera_g_ctrl(struct file *file, void *priv,
			     struct v4l2_control *ctrl)
{
	struct soc_camera_device *icd = file->private_data;
	struct soc_camera_host *ici = to_soc_camera_host(icd->dev.parent);
	struct v4l2_subdev *sd = soc_camera_to_subdev(icd);
	int ret;

	WARN_ON(priv != file->private_data);

	if (ici->ops->get_ctrl) {
		ret = ici->ops->get_ctrl(icd, ctrl);
		if (ret != -ENOIOCTLCMD)
			return ret;
	}

	return v4l2_subdev_call(sd, core, g_ctrl, ctrl);
}

static int soc_camera_s_ctrl(struct file *file, void *priv,
			     struct v4l2_control *ctrl)
{
	struct soc_camera_device *icd = file->private_data;
	struct soc_camera_host *ici = to_soc_camera_host(icd->dev.parent);
	struct v4l2_subdev *sd = soc_camera_to_subdev(icd);
	int ret;

	WARN_ON(priv != file->private_data);

	if (ici->ops->set_ctrl) {
		ret = ici->ops->set_ctrl(icd, ctrl);
		if (ret != -ENOIOCTLCMD)
			return ret;
	}

	return v4l2_subdev_call(sd, core, s_ctrl, ctrl);
}

static int soc_camera_cropcap(struct file *file, void *fh,
			      struct v4l2_cropcap *a)
{
	struct soc_camera_device *icd = file->private_data;
	struct soc_camera_host *ici = to_soc_camera_host(icd->dev.parent);

	return ici->ops->cropcap(icd, a);
}

static int soc_camera_g_crop(struct file *file, void *fh,
			     struct v4l2_crop *a)
{
	struct soc_camera_device *icd = file->private_data;
	struct soc_camera_host *ici = to_soc_camera_host(icd->dev.parent);
	int ret;

	ret = ici->ops->get_crop(icd, a);

	return ret;
}

/*
 * According to the V4L2 API, drivers shall not update the struct v4l2_crop
 * argument with the actual geometry, instead, the user shall use G_CROP to
 * retrieve it.
 */
static int soc_camera_s_crop(struct file *file, void *fh,
			     struct v4l2_crop *a)
{
	struct soc_camera_device *icd = file->private_data;
	struct soc_camera_host *ici = to_soc_camera_host(icd->dev.parent);
	struct v4l2_rect *rect = &a->c;
	struct v4l2_crop current_crop;
	int ret;

	if (a->type != V4L2_BUF_TYPE_VIDEO_CAPTURE)
		return -EINVAL;

	dev_dbg(&icd->dev, "S_CROP(%ux%u@%u:%u)\n",
		rect->width, rect->height, rect->left, rect->top);

	/* If get_crop fails, we'll let host and / or client drivers decide */
	ret = ici->ops->get_crop(icd, &current_crop);

	/* Prohibit window size change with initialised buffers */
	if (ret < 0) {
		dev_err(&icd->dev,
			"S_CROP denied: getting current crop failed\n");
	} else if (icd->vb_vidq.bufs[0] &&
		   (a->c.width != current_crop.c.width ||
		    a->c.height != current_crop.c.height)) {
		dev_err(&icd->dev,
			"S_CROP denied: queue initialised and sizes differ\n");
		ret = -EBUSY;
	} else {
		ret = ici->ops->set_crop(icd, a);
	}

	return ret;
}

static int soc_camera_g_parm(struct file *file, void *fh,
			     struct v4l2_streamparm *a)
{
	struct soc_camera_device *icd = file->private_data;
	struct soc_camera_host *ici = to_soc_camera_host(icd->dev.parent);

	if (ici->ops->get_parm)
		return ici->ops->get_parm(icd, a);

	return -ENOIOCTLCMD;
}

static int soc_camera_s_parm(struct file *file, void *fh,
			     struct v4l2_streamparm *a)
{
	struct soc_camera_device *icd = file->private_data;
	struct soc_camera_host *ici = to_soc_camera_host(icd->dev.parent);

	if (ici->ops->set_parm)
		return ici->ops->set_parm(icd, a);

	return -ENOIOCTLCMD;
}

static int soc_camera_g_chip_ident(struct file *file, void *fh,
				   struct v4l2_dbg_chip_ident *id)
{
	struct soc_camera_device *icd = file->private_data;
	struct v4l2_subdev *sd = soc_camera_to_subdev(icd);

	return v4l2_subdev_call(sd, core, g_chip_ident, id);
}

#ifdef CONFIG_VIDEO_ADV_DEBUG
static int soc_camera_g_register(struct file *file, void *fh,
				 struct v4l2_dbg_register *reg)
{
	struct soc_camera_device *icd = file->private_data;
	struct v4l2_subdev *sd = soc_camera_to_subdev(icd);

	return v4l2_subdev_call(sd, core, g_register, reg);
}

static int soc_camera_s_register(struct file *file, void *fh,
				 struct v4l2_dbg_register *reg)
{
	struct soc_camera_device *icd = file->private_data;
	struct v4l2_subdev *sd = soc_camera_to_subdev(icd);

	return v4l2_subdev_call(sd, core, s_register, reg);
}
#endif

/* So far this function cannot fail */
static void scan_add_host(struct soc_camera_host *ici)
{
	struct soc_camera_device *icd;

	mutex_lock(&list_lock);

	list_for_each_entry(icd, &devices, list) {
		if (icd->iface == ici->nr) {
			int ret;
			icd->dev.parent = ici->v4l2_dev.dev;
			dev_set_name(&icd->dev, "%u-%u", icd->iface,
				     icd->devnum);
			ret = device_register(&icd->dev);
			if (ret < 0) {
				icd->dev.parent = NULL;
				dev_err(&icd->dev,
					"Cannot register device: %d\n", ret);
			}
		}
	}

	mutex_unlock(&list_lock);
}

#ifdef CONFIG_I2C_BOARDINFO
static int soc_camera_init_i2c(struct soc_camera_device *icd,
			       struct soc_camera_link *icl)
{
	struct i2c_client *client;
	struct soc_camera_host *ici = to_soc_camera_host(icd->dev.parent);
	struct i2c_adapter *adap = i2c_get_adapter(icl->i2c_adapter_id);
	struct v4l2_subdev *subdev;

	if (!adap) {
		dev_err(&icd->dev, "Cannot get I2C adapter #%d. No driver?\n",
			icl->i2c_adapter_id);
		goto ei2cga;
	}

	icl->board_info->platform_data = icd;

	subdev = v4l2_i2c_new_subdev_board(&ici->v4l2_dev, adap,
				icl->board_info, NULL);
	if (!subdev)
		goto ei2cnd;

	client = v4l2_get_subdevdata(subdev);

	/* Use to_i2c_client(dev) to recover the i2c client */
	dev_set_drvdata(&icd->dev, &client->dev);

	return 0;
ei2cnd:
	i2c_put_adapter(adap);
ei2cga:
	return -ENODEV;
}

static void soc_camera_free_i2c(struct soc_camera_device *icd)
{
	struct i2c_client *client =
		to_i2c_client(to_soc_camera_control(icd));
	struct i2c_adapter *adap = client->adapter;
	dev_set_drvdata(&icd->dev, NULL);
	v4l2_device_unregister_subdev(i2c_get_clientdata(client));
	i2c_unregister_device(client);
	i2c_put_adapter(adap);
}
#else
#define soc_camera_init_i2c(icd, icl)	(-ENODEV)
#define soc_camera_free_i2c(icd)	do {} while (0)
#endif

static int soc_camera_video_start(struct soc_camera_device *icd);
static int video_dev_create(struct soc_camera_device *icd);
/* Called during host-driver probe */
static int soc_camera_probe(struct device *dev)
{
	struct soc_camera_device *icd = to_soc_camera_dev(dev);
	struct soc_camera_host *ici = to_soc_camera_host(dev->parent);
	struct soc_camera_link *icl = to_soc_camera_link(icd);
	struct device *control = NULL;
	struct v4l2_subdev *sd;
	struct v4l2_mbus_framefmt mf;
	int ret;

	dev_info(dev, "Probing %s\n", dev_name(dev));

	ret = regulator_bulk_get(icd->pdev, icl->num_regulators,
				 icl->regulators);
	if (ret < 0)
		goto ereg;

	ret = soc_camera_power_set(icd, icl, 1);
	if (ret < 0)
		goto epower;

	/* The camera could have been already on, try to reset */
	if (icl->reset)
		icl->reset(icd->pdev);

	ret = ici->ops->add(icd);
	if (ret < 0)
		goto eadd;

	/* Must have icd->vdev before registering the device */
	ret = video_dev_create(icd);
	if (ret < 0)
		goto evdc;

	/* Non-i2c cameras, e.g., soc_camera_platform, have no board_info */
	if (icl->board_info) {
		ret = soc_camera_init_i2c(icd, icl);
		if (ret < 0)
			goto eadddev;
	} else if (!icl->add_device || !icl->del_device) {
		ret = -EINVAL;
		goto eadddev;
	} else {
		if (icl->module_name)
			ret = request_module(icl->module_name);

		ret = icl->add_device(icl, &icd->dev);
		if (ret < 0)
			goto eadddev;

		/*
		 * FIXME: this is racy, have to use driver-binding notification,
		 * when it is available
		 */
		control = to_soc_camera_control(icd);
		if (!control || !control->driver || !dev_get_drvdata(control) ||
		    !try_module_get(control->driver->owner)) {
			icl->del_device(icl);
			goto enodrv;
		}
	}

	sd = soc_camera_to_subdev(icd);
	sd->grp_id = (long)icd;

	/* At this point client .probe() should have run already */
	ret = soc_camera_init_user_formats(icd);
	if (ret < 0)
		goto eiufmt;

	icd->field = V4L2_FIELD_ANY;

	icd->vdev->lock = &icd->video_lock;

	/*
	 * ..._video_start() will create a device node, video_register_device()
	 * itself is protected against concurrent open() calls, but we also have
	 * to protect our data.
	 */
	mutex_lock(&icd->video_lock);

	ret = soc_camera_video_start(icd);
	if (ret < 0)
		goto evidstart;

	/* Try to improve our guess of a reasonable window format */
	if (!v4l2_subdev_call(sd, video, g_mbus_fmt, &mf)) {
		icd->user_width		= mf.width;
		icd->user_height	= mf.height;
		icd->colorspace		= mf.colorspace;
		icd->field		= mf.field;
	}

	/* Do we have to sysfs_remove_link() before device_unregister()? */
	if (sysfs_create_link(&icd->dev.kobj, &to_soc_camera_control(icd)->kobj,
			      "control"))
		dev_warn(&icd->dev, "Failed creating the control symlink\n");

	ici->ops->remove(icd);

	soc_camera_power_set(icd, icl, 0);

	mutex_unlock(&icd->video_lock);

	return 0;

evidstart:
	mutex_unlock(&icd->video_lock);
	soc_camera_free_user_formats(icd);
eiufmt:
	if (icl->board_info) {
		soc_camera_free_i2c(icd);
	} else {
		icl->del_device(icl);
		module_put(control->driver->owner);
	}
enodrv:
eadddev:
	video_device_release(icd->vdev);
evdc:
	ici->ops->remove(icd);
eadd:
	soc_camera_power_set(icd, icl, 0);
epower:
	regulator_bulk_free(icl->num_regulators, icl->regulators);
ereg:
	return ret;
}

/*
 * This is called on device_unregister, which only means we have to disconnect
 * from the host, but not remove ourselves from the device list
 */
static int soc_camera_remove(struct device *dev)
{
	struct soc_camera_device *icd = to_soc_camera_dev(dev);
	struct soc_camera_link *icl = to_soc_camera_link(icd);
	struct video_device *vdev = icd->vdev;

	BUG_ON(!dev->parent);

	if (vdev) {
		video_unregister_device(vdev);
		icd->vdev = NULL;
	}

	if (icl->board_info) {
		soc_camera_free_i2c(icd);
	} else {
		struct device_driver *drv = to_soc_camera_control(icd) ?
			to_soc_camera_control(icd)->driver : NULL;
		if (drv) {
			icl->del_device(icl);
			module_put(drv->owner);
		}
	}
	soc_camera_free_user_formats(icd);

	regulator_bulk_free(icl->num_regulators, icl->regulators);

	return 0;
}

static int soc_camera_suspend(struct device *dev, pm_message_t state)
{
	struct soc_camera_device *icd = to_soc_camera_dev(dev);
	struct soc_camera_host *ici = to_soc_camera_host(icd->dev.parent);
	int ret = 0;

	if (ici->ops->suspend)
		ret = ici->ops->suspend(icd, state);

	return ret;
}

static int soc_camera_resume(struct device *dev)
{
	struct soc_camera_device *icd = to_soc_camera_dev(dev);
	struct soc_camera_host *ici = to_soc_camera_host(icd->dev.parent);
	int ret = 0;

	if (ici->ops->resume)
		ret = ici->ops->resume(icd);

	return ret;
}

struct bus_type soc_camera_bus_type = {
	.name		= "soc-camera",
	.probe		= soc_camera_probe,
	.remove		= soc_camera_remove,
	.suspend	= soc_camera_suspend,
	.resume		= soc_camera_resume,
};
EXPORT_SYMBOL_GPL(soc_camera_bus_type);

static struct device_driver ic_drv = {
	.name	= "camera",
	.bus	= &soc_camera_bus_type,
	.owner	= THIS_MODULE,
};

static void dummy_release(struct device *dev)
{
}

static int default_cropcap(struct soc_camera_device *icd,
			   struct v4l2_cropcap *a)
{
	struct v4l2_subdev *sd = soc_camera_to_subdev(icd);
	return v4l2_subdev_call(sd, video, cropcap, a);
}

static int default_g_crop(struct soc_camera_device *icd, struct v4l2_crop *a)
{
	struct v4l2_subdev *sd = soc_camera_to_subdev(icd);
	return v4l2_subdev_call(sd, video, g_crop, a);
}

static int default_s_crop(struct soc_camera_device *icd, struct v4l2_crop *a)
{
	struct v4l2_subdev *sd = soc_camera_to_subdev(icd);
	return v4l2_subdev_call(sd, video, s_crop, a);
}

static int default_g_parm(struct soc_camera_device *icd,
			  struct v4l2_streamparm *parm)
{
	struct v4l2_subdev *sd = soc_camera_to_subdev(icd);
	return v4l2_subdev_call(sd, video, g_parm, parm);
}

static int default_s_parm(struct soc_camera_device *icd,
			  struct v4l2_streamparm *parm)
{
	struct v4l2_subdev *sd = soc_camera_to_subdev(icd);
	return v4l2_subdev_call(sd, video, s_parm, parm);
}

static int default_enum_fsizes(struct soc_camera_device *icd,
			  struct v4l2_frmsizeenum *fsize)
{
	int ret;
	struct v4l2_subdev *sd = soc_camera_to_subdev(icd);
	const struct soc_camera_format_xlate *xlate;
	__u32 pixfmt = fsize->pixel_format;
	struct v4l2_frmsizeenum fsize_mbus = *fsize;

	xlate = soc_camera_xlate_by_fourcc(icd, pixfmt);
	if (!xlate)
		return -EINVAL;
	/* map xlate-code to pixel_format, sensor only handle xlate-code*/
	fsize_mbus.pixel_format = xlate->code;

	ret = v4l2_subdev_call(sd, video, enum_mbus_fsizes, &fsize_mbus);
	if (ret < 0)
		return ret;

	*fsize = fsize_mbus;
	fsize->pixel_format = pixfmt;

	return 0;
}

static void soc_camera_device_init(struct device *dev, void *pdata)
{
	dev->platform_data	= pdata;
	dev->bus		= &soc_camera_bus_type;
	dev->release		= dummy_release;
}

int soc_camera_host_register(struct soc_camera_host *ici)
{
	struct soc_camera_host *ix;
	int ret;

	if (!ici || !ici->ops ||
	    !ici->ops->try_fmt ||
	    !ici->ops->set_fmt ||
	    !ici->ops->set_bus_param ||
	    !ici->ops->querycap ||
	    ((!ici->ops->init_videobuf ||
	      !ici->ops->reqbufs) &&
	     !ici->ops->init_videobuf2) ||
	    !ici->ops->add ||
	    !ici->ops->remove ||
	    !ici->ops->poll ||
	    !ici->v4l2_dev.dev)
		return -EINVAL;

	if (!ici->ops->set_crop)
		ici->ops->set_crop = default_s_crop;
	if (!ici->ops->get_crop)
		ici->ops->get_crop = default_g_crop;
	if (!ici->ops->cropcap)
		ici->ops->cropcap = default_cropcap;
	if (!ici->ops->set_parm)
		ici->ops->set_parm = default_s_parm;
	if (!ici->ops->get_parm)
		ici->ops->get_parm = default_g_parm;
	if (!ici->ops->enum_fsizes)
		ici->ops->enum_fsizes = default_enum_fsizes;

	mutex_lock(&list_lock);
	list_for_each_entry(ix, &hosts, list) {
		if (ix->nr == ici->nr) {
			ret = -EBUSY;
			goto edevreg;
		}
	}

	ret = v4l2_device_register(ici->v4l2_dev.dev, &ici->v4l2_dev);
	if (ret < 0)
		goto edevreg;

	list_add_tail(&ici->list, &hosts);
	mutex_unlock(&list_lock);

	scan_add_host(ici);

	return 0;

edevreg:
	mutex_unlock(&list_lock);
	return ret;
}
EXPORT_SYMBOL(soc_camera_host_register);

/* Unregister all clients! */
void soc_camera_host_unregister(struct soc_camera_host *ici)
{
	struct soc_camera_device *icd;

	mutex_lock(&list_lock);

	list_del(&ici->list);

	list_for_each_entry(icd, &devices, list) {
		if (icd->iface == ici->nr) {
			void *pdata = icd->dev.platform_data;
			/* The bus->remove will be called */
			device_unregister(&icd->dev);
			/*
			 * Not before device_unregister(), .remove
			 * needs parent to call ici->ops->remove().
			 * If the host module is loaded again, device_register()
			 * would complain "already initialised," since 2.6.32
			 * this is also needed to prevent use-after-free of the
			 * device private data.
			 */
			memset(&icd->dev, 0, sizeof(icd->dev));
			soc_camera_device_init(&icd->dev, pdata);
		}
	}

	mutex_unlock(&list_lock);

	v4l2_device_unregister(&ici->v4l2_dev);
}
EXPORT_SYMBOL(soc_camera_host_unregister);

/* Image capture device */
static int soc_camera_device_register(struct soc_camera_device *icd)
{
	struct soc_camera_device *ix;
	int num = -1, i;

	for (i = 0; i < 256 && num < 0; i++) {
		num = i;
		/* Check if this index is available on this interface */
		list_for_each_entry(ix, &devices, list) {
			if (ix->iface == icd->iface && ix->devnum == i) {
				num = -1;
				break;
			}
		}
	}

	if (num < 0)
		/*
		 * ok, we have 256 cameras on this host...
		 * man, stay reasonable...
		 */
		return -ENOMEM;

	icd->devnum		= num;
	icd->use_count		= 0;
	icd->host_priv		= NULL;
	mutex_init(&icd->video_lock);

	list_add_tail(&icd->list, &devices);

	return 0;
}

static void soc_camera_device_unregister(struct soc_camera_device *icd)
{
	list_del(&icd->list);
}

static const struct v4l2_ioctl_ops soc_camera_ioctl_ops = {
	.vidioc_querycap	 = soc_camera_querycap,
	.vidioc_g_fmt_vid_cap    = soc_camera_g_fmt_vid_cap,
	.vidioc_enum_fmt_vid_cap = soc_camera_enum_fmt_vid_cap,
	.vidioc_s_fmt_vid_cap    = soc_camera_s_fmt_vid_cap,
	.vidioc_enum_input	 = soc_camera_enum_input,
	.vidioc_g_input		 = soc_camera_g_input,
	.vidioc_s_input		 = soc_camera_s_input,
	.vidioc_s_std		 = soc_camera_s_std,
	.vidioc_enum_framesizes  = soc_camera_enum_fsizes,
	.vidioc_reqbufs		 = soc_camera_reqbufs,
	.vidioc_try_fmt_vid_cap  = soc_camera_try_fmt_vid_cap,
	.vidioc_querybuf	 = soc_camera_querybuf,
	.vidioc_qbuf		 = soc_camera_qbuf,
	.vidioc_dqbuf		 = soc_camera_dqbuf,
	.vidioc_streamon	 = soc_camera_streamon,
	.vidioc_streamoff	 = soc_camera_streamoff,
	.vidioc_queryctrl	 = soc_camera_queryctrl,
	.vidioc_g_ctrl		 = soc_camera_g_ctrl,
	.vidioc_s_ctrl		 = soc_camera_s_ctrl,
	.vidioc_cropcap		 = soc_camera_cropcap,
	.vidioc_g_crop		 = soc_camera_g_crop,
	.vidioc_s_crop		 = soc_camera_s_crop,
	.vidioc_g_parm		 = soc_camera_g_parm,
	.vidioc_s_parm		 = soc_camera_s_parm,
	.vidioc_g_chip_ident     = soc_camera_g_chip_ident,
#ifdef CONFIG_VIDEO_ADV_DEBUG
	.vidioc_g_register	 = soc_camera_g_register,
	.vidioc_s_register	 = soc_camera_s_register,
#endif
};

static int video_dev_create(struct soc_camera_device *icd)
{
	struct soc_camera_host *ici = to_soc_camera_host(icd->dev.parent);
	struct video_device *vdev = video_device_alloc();

	if (!vdev)
		return -ENOMEM;

	strlcpy(vdev->name, ici->drv_name, sizeof(vdev->name));

	vdev->parent		= &icd->dev;
	vdev->current_norm	= V4L2_STD_UNKNOWN;
	vdev->fops		= &soc_camera_fops;
	vdev->ioctl_ops		= &soc_camera_ioctl_ops;
	vdev->release		= video_device_release;
	vdev->tvnorms		= V4L2_STD_UNKNOWN;

	icd->vdev = vdev;

	return 0;
}

/*
 * Called from soc_camera_probe() above (with .video_lock held???)
 */
static int soc_camera_video_start(struct soc_camera_device *icd)
{
	struct device_type *type = icd->vdev->dev.type;
	int ret;

	if (!icd->dev.parent)
		return -ENODEV;

	if (!icd->ops ||
	    !icd->ops->query_bus_param ||
	    !icd->ops->set_bus_param)
		return -EINVAL;

	ret = video_register_device(icd->vdev, VFL_TYPE_GRABBER, -1);
	if (ret < 0) {
		dev_err(&icd->dev, "video_register_device failed: %d\n", ret);
		return ret;
	}

	/* Restore device type, possibly set by the subdevice driver */
	icd->vdev->dev.type = type;

	return 0;
}

static int __devinit soc_camera_pdrv_probe(struct platform_device *pdev)
{
	struct soc_camera_link *icl = pdev->dev.platform_data;
	struct soc_camera_device *icd;
	int ret;

	if (!icl)
		return -EINVAL;

	icd = kzalloc(sizeof(*icd), GFP_KERNEL);
	if (!icd)
		return -ENOMEM;

	icd->iface = icl->bus_id;
	icd->pdev = &pdev->dev;
	platform_set_drvdata(pdev, icd);

	ret = soc_camera_device_register(icd);
	if (ret < 0)
		goto escdevreg;

	soc_camera_device_init(&icd->dev, icl);

	icd->user_width		= DEFAULT_WIDTH;
	icd->user_height	= DEFAULT_HEIGHT;

	return 0;

escdevreg:
	kfree(icd);

	return ret;
}

/*
 * Only called on rmmod for each platform device, since they are not
 * hot-pluggable. Now we know, that all our users - hosts and devices have
 * been unloaded already
 */
static int __devexit soc_camera_pdrv_remove(struct platform_device *pdev)
{
	struct soc_camera_device *icd = platform_get_drvdata(pdev);

	if (!icd)
		return -EINVAL;

	soc_camera_device_unregister(icd);

	kfree(icd);

	return 0;
}

static struct platform_driver __refdata soc_camera_pdrv = {
	.remove  = __devexit_p(soc_camera_pdrv_remove),
	.driver  = {
		.name	= "soc-camera-pdrv",
		.owner	= THIS_MODULE,
	},
};

static int __init soc_camera_init(void)
{
	int ret = bus_register(&soc_camera_bus_type);
	if (ret)
		return ret;
	ret = driver_register(&ic_drv);
	if (ret)
		goto edrvr;

	ret = platform_driver_probe(&soc_camera_pdrv, soc_camera_pdrv_probe);
	if (ret)
		goto epdr;

	return 0;

epdr:
	driver_unregister(&ic_drv);
edrvr:
	bus_unregister(&soc_camera_bus_type);
	return ret;
}

static void __exit soc_camera_exit(void)
{
	platform_driver_unregister(&soc_camera_pdrv);
	driver_unregister(&ic_drv);
	bus_unregister(&soc_camera_bus_type);
}

module_init(soc_camera_init);
module_exit(soc_camera_exit);

MODULE_DESCRIPTION("Image capture bus driver");
MODULE_AUTHOR("Guennadi Liakhovetski <kernel@pengutronix.de>");
MODULE_LICENSE("GPL");
MODULE_ALIAS("platform:soc-camera-pdrv");<|MERGE_RESOLUTION|>--- conflicted
+++ resolved
@@ -474,9 +474,6 @@
 		if (ret < 0)
 			goto esfmt;
 
-<<<<<<< HEAD
-		ici->ops->init_videobuf(&icd->vb_vidq, icd);
-=======
 		if (ici->ops->init_videobuf) {
 			ici->ops->init_videobuf(&icd->vb_vidq, icd);
 		} else {
@@ -484,7 +481,6 @@
 			if (ret < 0)
 				goto einitvb;
 		}
->>>>>>> 105e53f8
 	}
 
 	file->private_data = icd;
@@ -713,23 +709,15 @@
 	if (icd->streamer != file)
 		return -EBUSY;
 
-<<<<<<< HEAD
-	v4l2_subdev_call(sd, video, s_stream, 1);
-
-=======
->>>>>>> 105e53f8
 	/* This calls buf_queue from host driver's videobuf_queue_ops */
 	if (ici->ops->init_videobuf)
 		ret = videobuf_streamon(&icd->vb_vidq);
 	else
 		ret = vb2_streamon(&icd->vb2_vidq, i);
 
-<<<<<<< HEAD
-=======
 	if (!ret)
 		v4l2_subdev_call(sd, video, s_stream, 1);
 
->>>>>>> 105e53f8
 	return ret;
 }
 
