#ifndef _USB_VIDEO_H_
#define _USB_VIDEO_H_

#include <linux/kernel.h>
#include <linux/videodev2.h>

/*
 * Dynamic controls
 */

/* Data types for UVC control data */
#define UVC_CTRL_DATA_TYPE_RAW		0
#define UVC_CTRL_DATA_TYPE_SIGNED	1
#define UVC_CTRL_DATA_TYPE_UNSIGNED	2
#define UVC_CTRL_DATA_TYPE_BOOLEAN	3
#define UVC_CTRL_DATA_TYPE_ENUM		4
#define UVC_CTRL_DATA_TYPE_BITMASK	5

/* Control flags */
#define UVC_CONTROL_SET_CUR	(1 << 0)
#define UVC_CONTROL_GET_CUR	(1 << 1)
#define UVC_CONTROL_GET_MIN	(1 << 2)
#define UVC_CONTROL_GET_MAX	(1 << 3)
#define UVC_CONTROL_GET_RES	(1 << 4)
#define UVC_CONTROL_GET_DEF	(1 << 5)
/* Control should be saved at suspend and restored at resume. */
#define UVC_CONTROL_RESTORE	(1 << 6)
/* Control can be updated by the camera. */
#define UVC_CONTROL_AUTO_UPDATE	(1 << 7)
/* Control is an extension unit control. */
#define UVC_CONTROL_EXTENSION	(1 << 8)

#define UVC_CONTROL_GET_RANGE	(UVC_CONTROL_GET_CUR | UVC_CONTROL_GET_MIN | \
				 UVC_CONTROL_GET_MAX | UVC_CONTROL_GET_RES | \
				 UVC_CONTROL_GET_DEF)

struct uvc_xu_control_info {
	__u8 entity[16];
	__u8 index;
	__u8 selector;
	__u16 size;
	__u32 flags;
};

struct uvc_menu_info {
	__u32 value;
	__u8 name[32];
};

struct uvc_xu_control_mapping_old {
	__u8 reserved[64];
};

struct uvc_xu_control_mapping {
	__u32 id;
	__u8 name[32];
	__u8 entity[16];
	__u8 selector;

	__u8 size;
	__u8 offset;
	enum v4l2_ctrl_type v4l2_type;
	__u32 data_type;

	struct uvc_menu_info __user *menu_info;
	__u32 menu_count;

	__u32 reserved[4];
};

struct uvc_xu_control {
	__u8 unit;
	__u8 selector;
	__u16 size;
	__u8 __user *data;
};

#define UVCIOC_CTRL_ADD		_IOW('U', 1, struct uvc_xu_control_info)
#define UVCIOC_CTRL_MAP_OLD	_IOWR('U', 2, struct uvc_xu_control_mapping_old)
#define UVCIOC_CTRL_MAP		_IOWR('U', 2, struct uvc_xu_control_mapping)
#define UVCIOC_CTRL_GET		_IOWR('U', 3, struct uvc_xu_control)
#define UVCIOC_CTRL_SET		_IOW('U', 4, struct uvc_xu_control)

#ifdef __KERNEL__

#include <linux/poll.h>
#include <linux/usb/video.h>

/* --------------------------------------------------------------------------
 * UVC constants
 */

#define UVC_TERM_INPUT			0x0000
#define UVC_TERM_OUTPUT			0x8000
#define UVC_TERM_DIRECTION(term)	((term)->type & 0x8000)

#define UVC_ENTITY_TYPE(entity)		((entity)->type & 0x7fff)
#define UVC_ENTITY_IS_UNIT(entity)	(((entity)->type & 0xff00) == 0)
#define UVC_ENTITY_IS_TERM(entity)	(((entity)->type & 0xff00) != 0)
#define UVC_ENTITY_IS_ITERM(entity) \
	(UVC_ENTITY_IS_TERM(entity) && \
	((entity)->type & 0x8000) == UVC_TERM_INPUT)
#define UVC_ENTITY_IS_OTERM(entity) \
	(UVC_ENTITY_IS_TERM(entity) && \
	((entity)->type & 0x8000) == UVC_TERM_OUTPUT)


/* ------------------------------------------------------------------------
 * GUIDs
 */
#define UVC_GUID_UVC_CAMERA \
	{0x00, 0x00, 0x00, 0x00, 0x00, 0x00, 0x00, 0x00, \
	 0x00, 0x00, 0x00, 0x00, 0x00, 0x00, 0x00, 0x01}
#define UVC_GUID_UVC_OUTPUT \
	{0x00, 0x00, 0x00, 0x00, 0x00, 0x00, 0x00, 0x00, \
	 0x00, 0x00, 0x00, 0x00, 0x00, 0x00, 0x00, 0x02}
#define UVC_GUID_UVC_MEDIA_TRANSPORT_INPUT \
	{0x00, 0x00, 0x00, 0x00, 0x00, 0x00, 0x00, 0x00, \
	 0x00, 0x00, 0x00, 0x00, 0x00, 0x00, 0x00, 0x03}
#define UVC_GUID_UVC_PROCESSING \
	{0x00, 0x00, 0x00, 0x00, 0x00, 0x00, 0x00, 0x00, \
	 0x00, 0x00, 0x00, 0x00, 0x00, 0x00, 0x01, 0x01}
#define UVC_GUID_UVC_SELECTOR \
	{0x00, 0x00, 0x00, 0x00, 0x00, 0x00, 0x00, 0x00, \
	 0x00, 0x00, 0x00, 0x00, 0x00, 0x00, 0x01, 0x02}

#define UVC_GUID_FORMAT_MJPEG \
	{ 'M',  'J',  'P',  'G', 0x00, 0x00, 0x10, 0x00, \
	 0x80, 0x00, 0x00, 0xaa, 0x00, 0x38, 0x9b, 0x71}
#define UVC_GUID_FORMAT_YUY2 \
	{ 'Y',  'U',  'Y',  '2', 0x00, 0x00, 0x10, 0x00, \
	 0x80, 0x00, 0x00, 0xaa, 0x00, 0x38, 0x9b, 0x71}
#define UVC_GUID_FORMAT_YUY2_ISIGHT \
	{ 'Y',  'U',  'Y',  '2', 0x00, 0x00, 0x10, 0x00, \
	 0x80, 0x00, 0x00, 0x00, 0x00, 0x38, 0x9b, 0x71}
#define UVC_GUID_FORMAT_NV12 \
	{ 'N',  'V',  '1',  '2', 0x00, 0x00, 0x10, 0x00, \
	 0x80, 0x00, 0x00, 0xaa, 0x00, 0x38, 0x9b, 0x71}
#define UVC_GUID_FORMAT_YV12 \
	{ 'Y',  'V',  '1',  '2', 0x00, 0x00, 0x10, 0x00, \
	 0x80, 0x00, 0x00, 0xaa, 0x00, 0x38, 0x9b, 0x71}
#define UVC_GUID_FORMAT_I420 \
	{ 'I',  '4',  '2',  '0', 0x00, 0x00, 0x10, 0x00, \
	 0x80, 0x00, 0x00, 0xaa, 0x00, 0x38, 0x9b, 0x71}
#define UVC_GUID_FORMAT_UYVY \
	{ 'U',  'Y',  'V',  'Y', 0x00, 0x00, 0x10, 0x00, \
	 0x80, 0x00, 0x00, 0xaa, 0x00, 0x38, 0x9b, 0x71}
#define UVC_GUID_FORMAT_Y800 \
	{ 'Y',  '8',  '0',  '0', 0x00, 0x00, 0x10, 0x00, \
	 0x80, 0x00, 0x00, 0xaa, 0x00, 0x38, 0x9b, 0x71}
#define UVC_GUID_FORMAT_Y16 \
	{ 'Y',  '1',  '6',  ' ', 0x00, 0x00, 0x10, 0x00, \
	 0x80, 0x00, 0x00, 0xaa, 0x00, 0x38, 0x9b, 0x71}
#define UVC_GUID_FORMAT_BY8 \
	{ 'B',  'Y',  '8',  ' ', 0x00, 0x00, 0x10, 0x00, \
	 0x80, 0x00, 0x00, 0xaa, 0x00, 0x38, 0x9b, 0x71}

/* ------------------------------------------------------------------------
 * Driver specific constants.
 */

#define DRIVER_VERSION_NUMBER	KERNEL_VERSION(0, 1, 0)

/* Number of isochronous URBs. */
#define UVC_URBS		5
/* Maximum number of packets per URB. */
#define UVC_MAX_PACKETS		32
/* Maximum number of video buffers. */
#define UVC_MAX_VIDEO_BUFFERS	32
/* Maximum status buffer size in bytes of interrupt URB. */
#define UVC_MAX_STATUS_SIZE	16

#define UVC_CTRL_CONTROL_TIMEOUT	300
#define UVC_CTRL_STREAMING_TIMEOUT	5000

/* Devices quirks */
#define UVC_QUIRK_STATUS_INTERVAL	0x00000001
#define UVC_QUIRK_PROBE_MINMAX		0x00000002
#define UVC_QUIRK_PROBE_EXTRAFIELDS	0x00000004
#define UVC_QUIRK_BUILTIN_ISIGHT	0x00000008
#define UVC_QUIRK_STREAM_NO_FID		0x00000010
#define UVC_QUIRK_IGNORE_SELECTOR_UNIT	0x00000020
#define UVC_QUIRK_FIX_BANDWIDTH		0x00000080
#define UVC_QUIRK_PROBE_DEF		0x00000100

/* Format flags */
#define UVC_FMT_FLAG_COMPRESSED		0x00000001
#define UVC_FMT_FLAG_STREAM		0x00000002

/* ------------------------------------------------------------------------
 * Structures.
 */

struct uvc_device;

/* TODO: Put the most frequently accessed fields at the beginning of
 * structures to maximize cache efficiency.
 */
<<<<<<< HEAD
struct uvc_streaming_control {
	__u16 bmHint;
	__u8  bFormatIndex;
	__u8  bFrameIndex;
	__u32 dwFrameInterval;
	__u16 wKeyFrameRate;
	__u16 wPFrameRate;
	__u16 wCompQuality;
	__u16 wCompWindowSize;
	__u16 wDelay;
	__u32 dwMaxVideoFrameSize;
	__u32 dwMaxPayloadTransferSize;
	__u32 dwClockFrequency;
	__u8  bmFramingInfo;
	__u8  bPreferedVersion;
	__u8  bMinVersion;
	__u8  bMaxVersion;
=======
struct uvc_menu_info {
	__u32 value;
	__u8 name[32];
>>>>>>> ddf668eb
};

struct uvc_control_info {
	struct list_head list;
	struct list_head mappings;

	__u8 entity[16];
	__u8 index;
	__u8 selector;

	__u16 size;
	__u32 flags;
};

struct uvc_control_mapping {
	struct list_head list;

	struct uvc_control_info *ctrl;

	__u32 id;
	__u8 name[32];
	__u8 entity[16];
	__u8 selector;

	__u8 size;
	__u8 offset;
	enum v4l2_ctrl_type v4l2_type;
	__u32 data_type;

	struct uvc_menu_info *menu_info;
	__u32 menu_count;

	__s32 (*get) (struct uvc_control_mapping *mapping, __u8 query,
		      const __u8 *data);
	void (*set) (struct uvc_control_mapping *mapping, __s32 value,
		     __u8 *data);
};

struct uvc_control {
	struct uvc_entity *entity;
	struct uvc_control_info *info;

	__u8 index;	/* Used to match the uvc_control entry with a
			   uvc_control_info. */
	__u8 dirty : 1,
	     loaded : 1,
	     modified : 1,
	     cached : 1;

	__u8 *uvc_data;
	__u8 *uvc_info;
};

struct uvc_format_desc {
	char *name;
	__u8 guid[16];
	__u32 fcc;
};

/* The term 'entity' refers to both UVC units and UVC terminals.
 *
 * The type field is either the terminal type (wTerminalType in the terminal
 * descriptor), or the unit type (bDescriptorSubtype in the unit descriptor).
 * As the bDescriptorSubtype field is one byte long, the type value will
 * always have a null MSB for units. All terminal types defined by the UVC
 * specification have a non-null MSB, so it is safe to use the MSB to
 * differentiate between units and terminals as long as the descriptor parsing
 * code makes sure terminal types have a non-null MSB.
 *
 * For terminals, the type's most significant bit stores the terminal
 * direction (either UVC_TERM_INPUT or UVC_TERM_OUTPUT). The type field should
 * always be accessed with the UVC_ENTITY_* macros and never directly.
 */

struct uvc_entity {
	struct list_head list;		/* Entity as part of a UVC device. */
	struct list_head chain;		/* Entity as part of a video device
					 * chain. */
	__u8 id;
	__u16 type;
	char name[64];

	union {
		struct {
			__u16 wObjectiveFocalLengthMin;
			__u16 wObjectiveFocalLengthMax;
			__u16 wOcularFocalLength;
			__u8  bControlSize;
			__u8  *bmControls;
		} camera;

		struct {
			__u8  bControlSize;
			__u8  *bmControls;
			__u8  bTransportModeSize;
			__u8  *bmTransportModes;
		} media;

		struct {
		} output;

		struct {
			__u16 wMaxMultiplier;
			__u8  bControlSize;
			__u8  *bmControls;
			__u8  bmVideoStandards;
		} processing;

		struct {
		} selector;

		struct {
			__u8  guidExtensionCode[16];
			__u8  bNumControls;
			__u8  bControlSize;
			__u8  *bmControls;
			__u8  *bmControlsType;
		} extension;
	};

	__u8 bNrInPins;
	__u8 *baSourceID;

	unsigned int ncontrols;
	struct uvc_control *controls;
};

struct uvc_frame {
	__u8  bFrameIndex;
	__u8  bmCapabilities;
	__u16 wWidth;
	__u16 wHeight;
	__u32 dwMinBitRate;
	__u32 dwMaxBitRate;
	__u32 dwMaxVideoFrameBufferSize;
	__u8  bFrameIntervalType;
	__u32 dwDefaultFrameInterval;
	__u32 *dwFrameInterval;
};

struct uvc_format {
	__u8 type;
	__u8 index;
	__u8 bpp;
	__u8 colorspace;
	__u32 fcc;
	__u32 flags;

	char name[32];

	unsigned int nframes;
	struct uvc_frame *frame;
};

struct uvc_streaming_header {
	__u8 bNumFormats;
	__u8 bEndpointAddress;
	__u8 bTerminalLink;
	__u8 bControlSize;
	__u8 *bmaControls;
	/* The following fields are used by input headers only. */
	__u8 bmInfo;
	__u8 bStillCaptureMethod;
	__u8 bTriggerSupport;
	__u8 bTriggerUsage;
};

enum uvc_buffer_state {
	UVC_BUF_STATE_IDLE	= 0,
	UVC_BUF_STATE_QUEUED	= 1,
	UVC_BUF_STATE_ACTIVE	= 2,
	UVC_BUF_STATE_READY	= 3,
	UVC_BUF_STATE_DONE	= 4,
	UVC_BUF_STATE_ERROR	= 5,
};

struct uvc_buffer {
	unsigned long vma_use_count;
	struct list_head stream;

	/* Touched by interrupt handler. */
	struct v4l2_buffer buf;
	struct list_head queue;
	wait_queue_head_t wait;
	enum uvc_buffer_state state;
};

#define UVC_QUEUE_STREAMING		(1 << 0)
#define UVC_QUEUE_DISCONNECTED		(1 << 1)
#define UVC_QUEUE_DROP_INCOMPLETE	(1 << 2)

struct uvc_video_queue {
	enum v4l2_buf_type type;

	void *mem;
	unsigned int flags;
	__u32 sequence;

	unsigned int count;
	unsigned int buf_size;
	unsigned int buf_used;
	struct uvc_buffer buffer[UVC_MAX_VIDEO_BUFFERS];
	struct mutex mutex;	/* protects buffers and mainqueue */
	spinlock_t irqlock;	/* protects irqqueue */

	struct list_head mainqueue;
	struct list_head irqqueue;
};

struct uvc_video_chain {
	struct uvc_device *dev;
	struct list_head list;

	struct list_head entities;		/* All entities */
	struct uvc_entity *processing;		/* Processing unit */
	struct uvc_entity *selector;		/* Selector unit */

	struct mutex ctrl_mutex;
};

struct uvc_streaming {
	struct list_head list;
	struct uvc_device *dev;
	struct video_device *vdev;
	struct uvc_video_chain *chain;
	atomic_t active;

	struct usb_interface *intf;
	int intfnum;
	__u16 maxpsize;

	struct uvc_streaming_header header;
	enum v4l2_buf_type type;

	unsigned int nformats;
	struct uvc_format *format;

	struct uvc_streaming_control ctrl;
	struct uvc_format *cur_format;
	struct uvc_frame *cur_frame;

	struct mutex mutex;

	unsigned int frozen : 1;
	struct uvc_video_queue queue;
	void (*decode) (struct urb *urb, struct uvc_streaming *video,
			struct uvc_buffer *buf);

	/* Context data used by the bulk completion handler. */
	struct {
		__u8 header[256];
		unsigned int header_size;
		int skip_payload;
		__u32 payload_size;
		__u32 max_payload_size;
	} bulk;

	struct urb *urb[UVC_URBS];
	char *urb_buffer[UVC_URBS];
	dma_addr_t urb_dma[UVC_URBS];
	unsigned int urb_size;

	__u8 last_fid;
};

enum uvc_device_state {
	UVC_DEV_DISCONNECTED = 1,
};

struct uvc_device {
	struct usb_device *udev;
	struct usb_interface *intf;
	unsigned long warnings;
	__u32 quirks;
	int intfnum;
	char name[32];

	enum uvc_device_state state;
	struct list_head list;
	atomic_t users;

	/* Video control interface */
	__u16 uvc_version;
	__u32 clock_frequency;

	struct list_head entities;
	struct list_head chains;

	/* Video Streaming interfaces */
	struct list_head streams;
	atomic_t nstreams;

	/* Status Interrupt Endpoint */
	struct usb_host_endpoint *int_ep;
	struct urb *int_urb;
	__u8 *status;
	struct input_dev *input;
	char input_phys[64];
};

enum uvc_handle_state {
	UVC_HANDLE_PASSIVE	= 0,
	UVC_HANDLE_ACTIVE	= 1,
};

struct uvc_fh {
	struct uvc_video_chain *chain;
	struct uvc_streaming *stream;
	enum uvc_handle_state state;
};

struct uvc_driver {
	struct usb_driver driver;

	struct list_head devices;	/* struct uvc_device list */
	struct list_head controls;	/* struct uvc_control_info list */
	struct mutex ctrl_mutex;	/* protects controls and devices
					   lists */
};

/* ------------------------------------------------------------------------
 * Debugging, printing and logging
 */

#define UVC_TRACE_PROBE		(1 << 0)
#define UVC_TRACE_DESCR		(1 << 1)
#define UVC_TRACE_CONTROL	(1 << 2)
#define UVC_TRACE_FORMAT	(1 << 3)
#define UVC_TRACE_CAPTURE	(1 << 4)
#define UVC_TRACE_CALLS		(1 << 5)
#define UVC_TRACE_IOCTL		(1 << 6)
#define UVC_TRACE_FRAME		(1 << 7)
#define UVC_TRACE_SUSPEND	(1 << 8)
#define UVC_TRACE_STATUS	(1 << 9)
#define UVC_TRACE_VIDEO		(1 << 10)

#define UVC_WARN_MINMAX		0
#define UVC_WARN_PROBE_DEF	1

extern unsigned int uvc_clock_param;
extern unsigned int uvc_no_drop_param;
extern unsigned int uvc_trace_param;
extern unsigned int uvc_timeout_param;

#define uvc_trace(flag, msg...) \
	do { \
		if (uvc_trace_param & flag) \
			printk(KERN_DEBUG "uvcvideo: " msg); \
	} while (0)

#define uvc_warn_once(dev, warn, msg...) \
	do { \
		if (!test_and_set_bit(warn, &dev->warnings)) \
			printk(KERN_INFO "uvcvideo: " msg); \
	} while (0)

#define uvc_printk(level, msg...) \
	printk(level "uvcvideo: " msg)

/* --------------------------------------------------------------------------
 * Internal functions.
 */

/* Core driver */
extern struct uvc_driver uvc_driver;

/* Video buffers queue management. */
extern void uvc_queue_init(struct uvc_video_queue *queue,
		enum v4l2_buf_type type);
extern int uvc_alloc_buffers(struct uvc_video_queue *queue,
		unsigned int nbuffers, unsigned int buflength);
extern int uvc_free_buffers(struct uvc_video_queue *queue);
extern int uvc_query_buffer(struct uvc_video_queue *queue,
		struct v4l2_buffer *v4l2_buf);
extern int uvc_queue_buffer(struct uvc_video_queue *queue,
		struct v4l2_buffer *v4l2_buf);
extern int uvc_dequeue_buffer(struct uvc_video_queue *queue,
		struct v4l2_buffer *v4l2_buf, int nonblocking);
extern int uvc_queue_enable(struct uvc_video_queue *queue, int enable);
extern void uvc_queue_cancel(struct uvc_video_queue *queue, int disconnect);
extern struct uvc_buffer *uvc_queue_next_buffer(struct uvc_video_queue *queue,
		struct uvc_buffer *buf);
extern unsigned int uvc_queue_poll(struct uvc_video_queue *queue,
		struct file *file, poll_table *wait);
extern int uvc_queue_allocated(struct uvc_video_queue *queue);
static inline int uvc_queue_streaming(struct uvc_video_queue *queue)
{
	return queue->flags & UVC_QUEUE_STREAMING;
}

/* V4L2 interface */
extern const struct v4l2_file_operations uvc_fops;

/* Video */
extern int uvc_video_init(struct uvc_streaming *stream);
extern int uvc_video_suspend(struct uvc_streaming *stream);
extern int uvc_video_resume(struct uvc_streaming *stream);
extern int uvc_video_enable(struct uvc_streaming *stream, int enable);
extern int uvc_probe_video(struct uvc_streaming *stream,
		struct uvc_streaming_control *probe);
extern int uvc_commit_video(struct uvc_streaming *stream,
		struct uvc_streaming_control *ctrl);
extern int uvc_query_ctrl(struct uvc_device *dev, __u8 query, __u8 unit,
		__u8 intfnum, __u8 cs, void *data, __u16 size);

/* Status */
extern int uvc_status_init(struct uvc_device *dev);
extern void uvc_status_cleanup(struct uvc_device *dev);
extern int uvc_status_start(struct uvc_device *dev);
extern void uvc_status_stop(struct uvc_device *dev);
extern int uvc_status_suspend(struct uvc_device *dev);
extern int uvc_status_resume(struct uvc_device *dev);

/* Controls */
extern struct uvc_control *uvc_find_control(struct uvc_video_chain *chain,
		__u32 v4l2_id, struct uvc_control_mapping **mapping);
extern int uvc_query_v4l2_ctrl(struct uvc_video_chain *chain,
		struct v4l2_queryctrl *v4l2_ctrl);

extern int uvc_ctrl_add_info(struct uvc_control_info *info);
extern int uvc_ctrl_add_mapping(struct uvc_control_mapping *mapping);
extern int uvc_ctrl_init_device(struct uvc_device *dev);
extern void uvc_ctrl_cleanup_device(struct uvc_device *dev);
extern int uvc_ctrl_resume_device(struct uvc_device *dev);
extern void uvc_ctrl_init(void);
extern void uvc_ctrl_cleanup(void);

extern int uvc_ctrl_begin(struct uvc_video_chain *chain);
extern int __uvc_ctrl_commit(struct uvc_video_chain *chain, int rollback);
static inline int uvc_ctrl_commit(struct uvc_video_chain *chain)
{
	return __uvc_ctrl_commit(chain, 0);
}
static inline int uvc_ctrl_rollback(struct uvc_video_chain *chain)
{
	return __uvc_ctrl_commit(chain, 1);
}

extern int uvc_ctrl_get(struct uvc_video_chain *chain,
		struct v4l2_ext_control *xctrl);
extern int uvc_ctrl_set(struct uvc_video_chain *chain,
		struct v4l2_ext_control *xctrl);

extern int uvc_xu_ctrl_query(struct uvc_video_chain *chain,
		struct uvc_xu_control *ctrl, int set);

/* Utility functions */
extern void uvc_simplify_fraction(uint32_t *numerator, uint32_t *denominator,
		unsigned int n_terms, unsigned int threshold);
extern uint32_t uvc_fraction_to_interval(uint32_t numerator,
		uint32_t denominator);
extern struct usb_host_endpoint *uvc_find_endpoint(
		struct usb_host_interface *alts, __u8 epaddr);

/* Quirks support */
void uvc_video_decode_isight(struct urb *urb, struct uvc_streaming *stream,
		struct uvc_buffer *buf);

#endif /* __KERNEL__ */

#endif
<|MERGE_RESOLUTION|>--- conflicted
+++ resolved
@@ -196,30 +196,6 @@
 /* TODO: Put the most frequently accessed fields at the beginning of
  * structures to maximize cache efficiency.
  */
-<<<<<<< HEAD
-struct uvc_streaming_control {
-	__u16 bmHint;
-	__u8  bFormatIndex;
-	__u8  bFrameIndex;
-	__u32 dwFrameInterval;
-	__u16 wKeyFrameRate;
-	__u16 wPFrameRate;
-	__u16 wCompQuality;
-	__u16 wCompWindowSize;
-	__u16 wDelay;
-	__u32 dwMaxVideoFrameSize;
-	__u32 dwMaxPayloadTransferSize;
-	__u32 dwClockFrequency;
-	__u8  bmFramingInfo;
-	__u8  bPreferedVersion;
-	__u8  bMinVersion;
-	__u8  bMaxVersion;
-=======
-struct uvc_menu_info {
-	__u32 value;
-	__u8 name[32];
->>>>>>> ddf668eb
-};
 
 struct uvc_control_info {
 	struct list_head list;
