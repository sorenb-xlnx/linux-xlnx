/*
 *
 * v4l2 device driver for philips saa7134 based TV cards
 *
 * (c) 2001,02 Gerd Knorr <kraxel@bytesex.org>
 *
 *  This program is free software; you can redistribute it and/or modify
 *  it under the terms of the GNU General Public License as published by
 *  the Free Software Foundation; either version 2 of the License, or
 *  (at your option) any later version.
 *
 *  This program is distributed in the hope that it will be useful,
 *  but WITHOUT ANY WARRANTY; without even the implied warranty of
 *  MERCHANTABILITY or FITNESS FOR A PARTICULAR PURPOSE.  See the
 *  GNU General Public License for more details.
 *
 *  You should have received a copy of the GNU General Public License
 *  along with this program; if not, write to the Free Software
 *  Foundation, Inc., 675 Mass Ave, Cambridge, MA 02139, USA.
 */

#include <linux/version.h>
#define SAA7134_VERSION_CODE KERNEL_VERSION(0,2,14)

#include <linux/pci.h>
#include <linux/i2c.h>
#include <linux/videodev2.h>
#include <linux/kdev_t.h>
#include <linux/input.h>
#include <linux/notifier.h>
#include <linux/delay.h>
#include <linux/mutex.h>

#include <asm/io.h>

#include <media/v4l2-common.h>
#include <media/v4l2-ioctl.h>
#include <media/v4l2-device.h>
#include <media/tuner.h>
#include <media/ir-common.h>
#include <media/ir-kbd-i2c.h>
#include <media/videobuf-dma-sg.h>
#include <sound/core.h>
#include <sound/pcm.h>
#if defined(CONFIG_VIDEO_SAA7134_DVB) || defined(CONFIG_VIDEO_SAA7134_DVB_MODULE)
#include <media/videobuf-dvb.h>
#endif

#define UNSET (-1U)

/* ----------------------------------------------------------- */
/* enums                                                       */

enum saa7134_tvaudio_mode {
	TVAUDIO_FM_MONO       = 1,
	TVAUDIO_FM_BG_STEREO  = 2,
	TVAUDIO_FM_SAT_STEREO = 3,
	TVAUDIO_FM_K_STEREO   = 4,
	TVAUDIO_NICAM_AM      = 5,
	TVAUDIO_NICAM_FM      = 6,
};

enum saa7134_audio_in {
	TV    = 1,
	LINE1 = 2,
	LINE2 = 3,
	LINE2_LEFT,
};

enum saa7134_video_out {
	CCIR656 = 1,
};

/* ----------------------------------------------------------- */
/* static data                                                 */

struct saa7134_tvnorm {
	char          *name;
	v4l2_std_id   id;

	/* video decoder */
	unsigned int  sync_control;
	unsigned int  luma_control;
	unsigned int  chroma_ctrl1;
	unsigned int  chroma_gain;
	unsigned int  chroma_ctrl2;
	unsigned int  vgate_misc;

	/* video scaler */
	unsigned int  h_start;
	unsigned int  h_stop;
	unsigned int  video_v_start;
	unsigned int  video_v_stop;
	unsigned int  vbi_v_start_0;
	unsigned int  vbi_v_stop_0;
	unsigned int  src_timing;
	unsigned int  vbi_v_start_1;
};

struct saa7134_tvaudio {
	char         *name;
	v4l2_std_id  std;
	enum         saa7134_tvaudio_mode mode;
	int          carr1;
	int          carr2;
};

struct saa7134_format {
	char           *name;
	unsigned int   fourcc;
	unsigned int   depth;
	unsigned int   pm;
	unsigned int   vshift;   /* vertical downsampling (for planar yuv) */
	unsigned int   hshift;   /* horizontal downsampling (for planar yuv) */
	unsigned int   bswap:1;
	unsigned int   wswap:1;
	unsigned int   yuv:1;
	unsigned int   planar:1;
	unsigned int   uvswap:1;
};

/* ----------------------------------------------------------- */
/* card configuration                                          */

#define SAA7134_BOARD_NOAUTO        UNSET
#define SAA7134_BOARD_UNKNOWN           0
#define SAA7134_BOARD_PROTEUS_PRO       1
#define SAA7134_BOARD_FLYVIDEO3000      2
#define SAA7134_BOARD_FLYVIDEO2000      3
#define SAA7134_BOARD_EMPRESS           4
#define SAA7134_BOARD_MONSTERTV         5
#define SAA7134_BOARD_MD9717            6
#define SAA7134_BOARD_TVSTATION_RDS     7
#define SAA7134_BOARD_CINERGY400	8
#define SAA7134_BOARD_MD5044		9
#define SAA7134_BOARD_KWORLD           10
#define SAA7134_BOARD_CINERGY600       11
#define SAA7134_BOARD_MD7134           12
#define SAA7134_BOARD_TYPHOON_90031    13
#define SAA7134_BOARD_ELSA             14
#define SAA7134_BOARD_ELSA_500TV       15
#define SAA7134_BOARD_ASUSTeK_TVFM7134 16
#define SAA7134_BOARD_VA1000POWER      17
#define SAA7134_BOARD_BMK_MPEX_NOTUNER 18
#define SAA7134_BOARD_VIDEOMATE_TV     19
#define SAA7134_BOARD_CRONOS_PLUS      20
#define SAA7134_BOARD_10MOONSTVMASTER  21
#define SAA7134_BOARD_MD2819           22
#define SAA7134_BOARD_BMK_MPEX_TUNER   23
#define SAA7134_BOARD_TVSTATION_DVR    24
#define SAA7134_BOARD_ASUSTEK_TVFM7133	25
#define SAA7134_BOARD_PINNACLE_PCTV_STEREO 26
#define SAA7134_BOARD_MANLI_MTV002     27
#define SAA7134_BOARD_MANLI_MTV001     28
#define SAA7134_BOARD_TG3000TV         29
#define SAA7134_BOARD_ECS_TVP3XP       30
#define SAA7134_BOARD_ECS_TVP3XP_4CB5  31
#define SAA7134_BOARD_AVACSSMARTTV     32
#define SAA7134_BOARD_AVERMEDIA_DVD_EZMAKER 33
#define SAA7134_BOARD_NOVAC_PRIMETV7133 34
#define SAA7134_BOARD_AVERMEDIA_STUDIO_305 35
#define SAA7134_BOARD_UPMOST_PURPLE_TV 36
#define SAA7134_BOARD_ITEMS_MTV005     37
#define SAA7134_BOARD_CINERGY200       38
#define SAA7134_BOARD_FLYTVPLATINUM_MINI 39
#define SAA7134_BOARD_VIDEOMATE_TV_PVR 40
#define SAA7134_BOARD_VIDEOMATE_TV_GOLD_PLUS 41
#define SAA7134_BOARD_SABRENT_SBTTVFM  42
#define SAA7134_BOARD_ZOLID_XPERT_TV7134 43
#define SAA7134_BOARD_EMPIRE_PCI_TV_RADIO_LE 44
#define SAA7134_BOARD_AVERMEDIA_STUDIO_307    45
#define SAA7134_BOARD_AVERMEDIA_CARDBUS 46
#define SAA7134_BOARD_CINERGY400_CARDBUS 47
#define SAA7134_BOARD_CINERGY600_MK3   48
#define SAA7134_BOARD_VIDEOMATE_GOLD_PLUS 49
#define SAA7134_BOARD_PINNACLE_300I_DVBT_PAL 50
#define SAA7134_BOARD_PROVIDEO_PV952   51
#define SAA7134_BOARD_AVERMEDIA_305    52
#define SAA7134_BOARD_ASUSTeK_TVFM7135 53
#define SAA7134_BOARD_FLYTVPLATINUM_FM 54
#define SAA7134_BOARD_FLYDVBTDUO 55
#define SAA7134_BOARD_AVERMEDIA_307    56
#define SAA7134_BOARD_AVERMEDIA_GO_007_FM 57
#define SAA7134_BOARD_ADS_INSTANT_TV 58
#define SAA7134_BOARD_KWORLD_VSTREAM_XPERT 59
#define SAA7134_BOARD_FLYDVBT_DUO_CARDBUS 60
#define SAA7134_BOARD_PHILIPS_TOUGH 61
#define SAA7134_BOARD_VIDEOMATE_TV_GOLD_PLUSII 62
#define SAA7134_BOARD_KWORLD_XPERT 63
#define SAA7134_BOARD_FLYTV_DIGIMATRIX 64
#define SAA7134_BOARD_KWORLD_TERMINATOR 65
#define SAA7134_BOARD_YUAN_TUN900 66
#define SAA7134_BOARD_BEHOLD_409FM 67
#define SAA7134_BOARD_GOTVIEW_7135 68
#define SAA7134_BOARD_PHILIPS_EUROPA  69
#define SAA7134_BOARD_VIDEOMATE_DVBT_300 70
#define SAA7134_BOARD_VIDEOMATE_DVBT_200 71
#define SAA7134_BOARD_RTD_VFG7350 72
#define SAA7134_BOARD_RTD_VFG7330 73
#define SAA7134_BOARD_FLYTVPLATINUM_MINI2 74
#define SAA7134_BOARD_AVERMEDIA_AVERTVHD_A180 75
#define SAA7134_BOARD_MONSTERTV_MOBILE 76
#define SAA7134_BOARD_PINNACLE_PCTV_110i 77
#define SAA7134_BOARD_ASUSTeK_P7131_DUAL 78
#define SAA7134_BOARD_SEDNA_PC_TV_CARDBUS     79
#define SAA7134_BOARD_ASUSTEK_DIGIMATRIX_TV 80
#define SAA7134_BOARD_PHILIPS_TIGER  81
#define SAA7134_BOARD_MSI_TVATANYWHERE_PLUS  82
#define SAA7134_BOARD_CINERGY250PCI 83
#define SAA7134_BOARD_FLYDVB_TRIO 84
#define SAA7134_BOARD_AVERMEDIA_777 85
#define SAA7134_BOARD_FLYDVBT_LR301 86
#define SAA7134_BOARD_ADS_DUO_CARDBUS_PTV331 87
#define SAA7134_BOARD_TEVION_DVBT_220RF 88
#define SAA7134_BOARD_ELSA_700TV       89
#define SAA7134_BOARD_KWORLD_ATSC110   90
#define SAA7134_BOARD_AVERMEDIA_A169_B 91
#define SAA7134_BOARD_AVERMEDIA_A169_B1 92
#define SAA7134_BOARD_MD7134_BRIDGE_2     93
#define SAA7134_BOARD_FLYDVBT_HYBRID_CARDBUS 94
#define SAA7134_BOARD_FLYVIDEO3000_NTSC 95
#define SAA7134_BOARD_MEDION_MD8800_QUADRO 96
#define SAA7134_BOARD_FLYDVBS_LR300 97
#define SAA7134_BOARD_PROTEUS_2309 98
#define SAA7134_BOARD_AVERMEDIA_A16AR   99
#define SAA7134_BOARD_ASUS_EUROPA2_HYBRID 100
#define SAA7134_BOARD_PINNACLE_PCTV_310i  101
#define SAA7134_BOARD_AVERMEDIA_STUDIO_507 102
#define SAA7134_BOARD_VIDEOMATE_DVBT_200A  103
#define SAA7134_BOARD_HAUPPAUGE_HVR1110    104
#define SAA7134_BOARD_CINERGY_HT_PCMCIA    105
#define SAA7134_BOARD_ENCORE_ENLTV         106
#define SAA7134_BOARD_ENCORE_ENLTV_FM      107
#define SAA7134_BOARD_CINERGY_HT_PCI       108
#define SAA7134_BOARD_PHILIPS_TIGER_S      109
#define SAA7134_BOARD_AVERMEDIA_M102	   110
#define SAA7134_BOARD_ASUS_P7131_4871	   111
#define SAA7134_BOARD_ASUSTeK_P7131_HYBRID_LNA 112
#define SAA7134_BOARD_ECS_TVP3XP_4CB6  113
#define SAA7134_BOARD_KWORLD_DVBT_210 114
#define SAA7134_BOARD_SABRENT_TV_PCB05     115
#define SAA7134_BOARD_10MOONSTVMASTER3     116
#define SAA7134_BOARD_AVERMEDIA_SUPER_007  117
#define SAA7134_BOARD_BEHOLD_401  	118
#define SAA7134_BOARD_BEHOLD_403  	119
#define SAA7134_BOARD_BEHOLD_403FM	120
#define SAA7134_BOARD_BEHOLD_405	121
#define SAA7134_BOARD_BEHOLD_405FM	122
#define SAA7134_BOARD_BEHOLD_407	123
#define SAA7134_BOARD_BEHOLD_407FM	124
#define SAA7134_BOARD_BEHOLD_409	125
#define SAA7134_BOARD_BEHOLD_505FM	126
#define SAA7134_BOARD_BEHOLD_507_9FM	127
#define SAA7134_BOARD_BEHOLD_COLUMBUS_TVFM 128
#define SAA7134_BOARD_BEHOLD_607_9FM	129
#define SAA7134_BOARD_BEHOLD_M6		130
#define SAA7134_BOARD_TWINHAN_DTV_DVB_3056 131
#define SAA7134_BOARD_GENIUS_TVGO_A11MCE   132
#define SAA7134_BOARD_PHILIPS_SNAKE        133
#define SAA7134_BOARD_CREATIX_CTX953       134
#define SAA7134_BOARD_MSI_TVANYWHERE_AD11  135
#define SAA7134_BOARD_AVERMEDIA_CARDBUS_506 136
#define SAA7134_BOARD_AVERMEDIA_A16D       137
#define SAA7134_BOARD_AVERMEDIA_M115       138
#define SAA7134_BOARD_VIDEOMATE_T750       139
#define SAA7134_BOARD_AVERMEDIA_A700_PRO    140
#define SAA7134_BOARD_AVERMEDIA_A700_HYBRID 141
#define SAA7134_BOARD_BEHOLD_H6      142
#define SAA7134_BOARD_BEHOLD_M63      143
#define SAA7134_BOARD_BEHOLD_M6_EXTRA    144
#define SAA7134_BOARD_AVERMEDIA_M103    145
#define SAA7134_BOARD_ASUSTeK_P7131_ANALOG 146
#define SAA7134_BOARD_ASUSTeK_TIGER_3IN1   147
#define SAA7134_BOARD_ENCORE_ENLTV_FM53 148
#define SAA7134_BOARD_AVERMEDIA_M135A    149
#define SAA7134_BOARD_REAL_ANGEL_220     150
#define SAA7134_BOARD_ADS_INSTANT_HDTV_PCI  151
#define SAA7134_BOARD_ASUSTeK_TIGER         152
#define SAA7134_BOARD_KWORLD_PLUS_TV_ANALOG 153
#define SAA7134_BOARD_AVERMEDIA_GO_007_FM_PLUS 154
#define SAA7134_BOARD_HAUPPAUGE_HVR1120     155
#define SAA7134_BOARD_HAUPPAUGE_HVR1110R3   156

#define SAA7134_MAXBOARDS 32
#define SAA7134_INPUT_MAX 8

/* ----------------------------------------------------------- */
/* Since we support 2 remote types, lets tell them apart       */

#define SAA7134_REMOTE_GPIO  1
#define SAA7134_REMOTE_I2C   2

/* ----------------------------------------------------------- */
/* Video Output Port Register Initialization Options           */

#define SET_T_CODE_POLARITY_NON_INVERTED	(1 << 0)
#define SET_CLOCK_NOT_DELAYED			(1 << 1)
#define SET_CLOCK_INVERTED			(1 << 2)
#define SET_VSYNC_OFF				(1 << 3)

struct saa7134_input {
	char                    *name;
	unsigned int            vmux;
	enum saa7134_audio_in   amux;
	unsigned int            gpio;
	unsigned int            tv:1;
};

enum saa7134_mpeg_type {
	SAA7134_MPEG_UNUSED,
	SAA7134_MPEG_EMPRESS,
	SAA7134_MPEG_DVB,
};

enum saa7134_mpeg_ts_type {
	SAA7134_MPEG_TS_PARALLEL = 0,
	SAA7134_MPEG_TS_SERIAL,
};

struct saa7134_board {
	char                    *name;
	unsigned int            audio_clock;

	/* input switching */
	unsigned int            gpiomask;
	struct saa7134_input    inputs[SAA7134_INPUT_MAX];
	struct saa7134_input    radio;
	struct saa7134_input    mute;

	/* i2c chip info */
	unsigned int            tuner_type;
	unsigned int		radio_type;
	unsigned char		tuner_addr;
	unsigned char		radio_addr;

	unsigned int            tda9887_conf;
	unsigned int            tuner_config;

	/* peripheral I/O */
	enum saa7134_video_out  video_out;
	enum saa7134_mpeg_type  mpeg;
	enum saa7134_mpeg_ts_type ts_type;
	unsigned int            vid_port_opts;
};

#define card_has_radio(dev)   (NULL != saa7134_boards[dev->board].radio.name)
#define card_is_empress(dev)  (SAA7134_MPEG_EMPRESS == saa7134_boards[dev->board].mpeg)
#define card_is_dvb(dev)      (SAA7134_MPEG_DVB     == saa7134_boards[dev->board].mpeg)
#define card_has_mpeg(dev)    (SAA7134_MPEG_UNUSED  != saa7134_boards[dev->board].mpeg)
#define card(dev)             (saa7134_boards[dev->board])
#define card_in(dev,n)        (saa7134_boards[dev->board].inputs[n])

/* ----------------------------------------------------------- */
/* device / file handle status                                 */

#define RESOURCE_OVERLAY       1
#define RESOURCE_VIDEO         2
#define RESOURCE_VBI           4

#define INTERLACE_AUTO         0
#define INTERLACE_ON           1
#define INTERLACE_OFF          2

#define BUFFER_TIMEOUT     msecs_to_jiffies(500)  /* 0.5 seconds */

struct saa7134_dev;
struct saa7134_dma;

/* saa7134 page table */
struct saa7134_pgtable {
	unsigned int               size;
	__le32                     *cpu;
	dma_addr_t                 dma;
};

/* tvaudio thread status */
struct saa7134_thread {
	struct task_struct         *thread;
	unsigned int               scan1;
	unsigned int               scan2;
	unsigned int               mode;
	unsigned int		   stopped;
};

/* buffer for one video/vbi/ts frame */
struct saa7134_buf {
	/* common v4l buffer stuff -- must be first */
	struct videobuf_buffer vb;

	/* saa7134 specific */
	struct saa7134_format   *fmt;
	unsigned int            top_seen;
	int (*activate)(struct saa7134_dev *dev,
			struct saa7134_buf *buf,
			struct saa7134_buf *next);

	/* page tables */
	struct saa7134_pgtable  *pt;
};

struct saa7134_dmaqueue {
	struct saa7134_dev         *dev;
	struct saa7134_buf         *curr;
	struct list_head           queue;
	struct timer_list          timeout;
	unsigned int               need_two;
};

/* video filehandle status */
struct saa7134_fh {
	struct saa7134_dev         *dev;
	unsigned int               radio;
	enum v4l2_buf_type         type;
	unsigned int               resources;
	enum v4l2_priority	   prio;

	/* video overlay */
	struct v4l2_window         win;
	struct v4l2_clip           clips[8];
	unsigned int               nclips;

	/* video capture */
	struct saa7134_format      *fmt;
	unsigned int               width,height;
	struct videobuf_queue      cap;
	struct saa7134_pgtable     pt_cap;

	/* vbi capture */
	struct videobuf_queue      vbi;
	struct saa7134_pgtable     pt_vbi;
};

/* dmasound dsp status */
struct saa7134_dmasound {
	struct mutex               lock;
	int                        minor_mixer;
	int                        minor_dsp;
	unsigned int               users_dsp;

	/* mixer */
	enum saa7134_audio_in      input;
	unsigned int               count;
	unsigned int               line1;
	unsigned int               line2;

	/* dsp */
	unsigned int               afmt;
	unsigned int               rate;
	unsigned int               channels;
	unsigned int               recording_on;
	unsigned int               dma_running;
	unsigned int               blocks;
	unsigned int               blksize;
	unsigned int               bufsize;
	struct saa7134_pgtable     pt;
	struct videobuf_dmabuf     dma;
	unsigned int               dma_blk;
	unsigned int               read_offset;
	unsigned int               read_count;
	void *			   priv_data;
	struct snd_pcm_substream   *substream;
};

/* ts/mpeg status */
struct saa7134_ts {
	/* TS capture */
	struct saa7134_pgtable     pt_ts;
	int                        nr_packets;
	int                        nr_bufs;
};

/* ts/mpeg ops */
struct saa7134_mpeg_ops {
	enum saa7134_mpeg_type     type;
	struct list_head           next;
	int                        (*init)(struct saa7134_dev *dev);
	int                        (*fini)(struct saa7134_dev *dev);
	void                       (*signal_change)(struct saa7134_dev *dev);
};

enum saa7134_ts_status {
	SAA7134_TS_STOPPED,
	SAA7134_TS_BUFF_DONE,
	SAA7134_TS_STARTED,
};

/* global device status */
struct saa7134_dev {
	struct list_head           devlist;
	struct mutex               lock;
	spinlock_t                 slock;
	struct v4l2_prio_state     prio;
<<<<<<< HEAD
	struct v4l2_device         v4l2_dev;
	/* workstruct for loading modules */
	struct work_struct request_module_wk;
=======
>>>>>>> a0c61966

	/* insmod option/autodetected */
	int                        autodetected;

	/* various device info */
	unsigned int               resources;
	struct video_device        *video_dev;
	struct video_device        *radio_dev;
	struct video_device        *vbi_dev;
	struct saa7134_dmasound    dmasound;

	/* infrared remote */
	int                        has_remote;
	struct card_ir		   *remote;

	/* pci i/o */
	char                       name[32];
	int                        nr;
	struct pci_dev             *pci;
	unsigned char              pci_rev,pci_lat;
	__u32                      __iomem *lmmio;
	__u8                       __iomem *bmmio;

	/* config info */
	unsigned int               board;
	unsigned int               tuner_type;
	unsigned int 		   radio_type;
	unsigned char		   tuner_addr;
	unsigned char		   radio_addr;

	unsigned int               tda9887_conf;
	unsigned int               gpio_value;

	/* i2c i/o */
	struct i2c_adapter         i2c_adap;
	struct i2c_client          i2c_client;
	unsigned char              eedata[256];

	/* video overlay */
	struct v4l2_framebuffer    ovbuf;
	struct saa7134_format      *ovfmt;
	unsigned int               ovenable;
	enum v4l2_field            ovfield;

	/* video+ts+vbi capture */
	struct saa7134_dmaqueue    video_q;
	struct saa7134_dmaqueue    vbi_q;
	unsigned int               video_fieldcount;
	unsigned int               vbi_fieldcount;

	/* various v4l controls */
	struct saa7134_tvnorm      *tvnorm;              /* video */
	struct saa7134_tvaudio     *tvaudio;
	unsigned int               ctl_input;
	int                        ctl_bright;
	int                        ctl_contrast;
	int                        ctl_hue;
	int                        ctl_saturation;
	int                        ctl_freq;
	int                        ctl_mute;             /* audio */
	int                        ctl_volume;
	int                        ctl_invert;           /* private */
	int                        ctl_mirror;
	int                        ctl_y_odd;
	int                        ctl_y_even;
	int                        ctl_automute;

	/* crop */
	struct v4l2_rect           crop_bounds;
	struct v4l2_rect           crop_defrect;
	struct v4l2_rect           crop_current;

	/* other global state info */
	unsigned int               automute;
	struct saa7134_thread      thread;
	struct saa7134_input       *input;
	struct saa7134_input       *hw_input;
	unsigned int               hw_mute;
	int                        last_carrier;
	int                        nosignal;
	unsigned int               insuspend;

	/* SAA7134_MPEG_* */
	struct saa7134_ts          ts;
	struct saa7134_dmaqueue    ts_q;
	enum saa7134_ts_status 	   ts_state;
	unsigned int 		   buff_cnt;
	struct saa7134_mpeg_ops    *mops;

	/* SAA7134_MPEG_EMPRESS only */
	struct video_device        *empress_dev;
	struct videobuf_queue      empress_tsq;
	atomic_t 		   empress_users;
	struct work_struct         empress_workqueue;
	int                        empress_started;

#if defined(CONFIG_VIDEO_SAA7134_DVB) || defined(CONFIG_VIDEO_SAA7134_DVB_MODULE)
	/* SAA7134_MPEG_DVB only */
	struct videobuf_dvb_frontends frontends;
	int (*original_demod_sleep)(struct dvb_frontend *fe);
	int (*original_set_voltage)(struct dvb_frontend *fe, fe_sec_voltage_t voltage);
	int (*original_set_high_voltage)(struct dvb_frontend *fe, long arg);
#endif
	void (*gate_ctrl)(struct saa7134_dev *dev, int open);
};

/* ----------------------------------------------------------- */

#define saa_readl(reg)             readl(dev->lmmio + (reg))
#define saa_writel(reg,value)      writel((value), dev->lmmio + (reg));
#define saa_andorl(reg,mask,value) \
  writel((readl(dev->lmmio+(reg)) & ~(mask)) |\
  ((value) & (mask)), dev->lmmio+(reg))
#define saa_setl(reg,bit)          saa_andorl((reg),(bit),(bit))
#define saa_clearl(reg,bit)        saa_andorl((reg),(bit),0)

#define saa_readb(reg)             readb(dev->bmmio + (reg))
#define saa_writeb(reg,value)      writeb((value), dev->bmmio + (reg));
#define saa_andorb(reg,mask,value) \
  writeb((readb(dev->bmmio+(reg)) & ~(mask)) |\
  ((value) & (mask)), dev->bmmio+(reg))
#define saa_setb(reg,bit)          saa_andorb((reg),(bit),(bit))
#define saa_clearb(reg,bit)        saa_andorb((reg),(bit),0)

#define saa_wait(us) { udelay(us); }

#define SAA7134_NORMS	(\
		V4L2_STD_PAL    | V4L2_STD_PAL_N | \
		V4L2_STD_PAL_Nc | V4L2_STD_SECAM | \
		V4L2_STD_NTSC   | V4L2_STD_PAL_M | \
		V4L2_STD_PAL_60)

#define GRP_EMPRESS (1)
#define saa_call_all(dev, o, f, args...) do {				\
	if (dev->gate_ctrl)						\
		dev->gate_ctrl(dev, 1);					\
	v4l2_device_call_all(&(dev)->v4l2_dev, 0, o, f , ##args);	\
	if (dev->gate_ctrl)						\
		dev->gate_ctrl(dev, 0);					\
} while (0)

#define saa_call_empress(dev, o, f, args...) ({				\
	long _rc;							\
	if (dev->gate_ctrl)						\
		dev->gate_ctrl(dev, 1);					\
	_rc = v4l2_device_call_until_err(&(dev)->v4l2_dev,		\
					 GRP_EMPRESS, o, f , ##args);	\
	if (dev->gate_ctrl)						\
		dev->gate_ctrl(dev, 0);					\
	_rc;								\
})

/* ----------------------------------------------------------- */
/* saa7134-core.c                                              */

extern struct list_head  saa7134_devlist;
extern struct mutex saa7134_devlist_lock;
extern int saa7134_no_overlay;

void saa7134_track_gpio(struct saa7134_dev *dev, char *msg);
void saa7134_set_gpio(struct saa7134_dev *dev, int bit_no, int value);

#define SAA7134_PGTABLE_SIZE 4096

int saa7134_pgtable_alloc(struct pci_dev *pci, struct saa7134_pgtable *pt);
int  saa7134_pgtable_build(struct pci_dev *pci, struct saa7134_pgtable *pt,
			   struct scatterlist *list, unsigned int length,
			   unsigned int startpage);
void saa7134_pgtable_free(struct pci_dev *pci, struct saa7134_pgtable *pt);

int saa7134_buffer_count(unsigned int size, unsigned int count);
int saa7134_buffer_startpage(struct saa7134_buf *buf);
unsigned long saa7134_buffer_base(struct saa7134_buf *buf);

int saa7134_buffer_queue(struct saa7134_dev *dev, struct saa7134_dmaqueue *q,
			 struct saa7134_buf *buf);
void saa7134_buffer_finish(struct saa7134_dev *dev, struct saa7134_dmaqueue *q,
			   unsigned int state);
void saa7134_buffer_next(struct saa7134_dev *dev, struct saa7134_dmaqueue *q);
void saa7134_buffer_timeout(unsigned long data);
void saa7134_dma_free(struct videobuf_queue *q,struct saa7134_buf *buf);

int saa7134_set_dmabits(struct saa7134_dev *dev);

extern int (*saa7134_dmasound_init)(struct saa7134_dev *dev);
extern int (*saa7134_dmasound_exit)(struct saa7134_dev *dev);


/* ----------------------------------------------------------- */
/* saa7134-cards.c                                             */

extern struct saa7134_board saa7134_boards[];
extern const unsigned int saa7134_bcount;
extern struct pci_device_id __devinitdata saa7134_pci_tbl[];

extern int saa7134_board_init1(struct saa7134_dev *dev);
extern int saa7134_board_init2(struct saa7134_dev *dev);
int saa7134_tuner_callback(void *priv, int component, int command, int arg);


/* ----------------------------------------------------------- */
/* saa7134-i2c.c                                               */

int saa7134_i2c_register(struct saa7134_dev *dev);
int saa7134_i2c_unregister(struct saa7134_dev *dev);


/* ----------------------------------------------------------- */
/* saa7134-video.c                                             */

extern unsigned int video_debug;
extern struct video_device saa7134_video_template;
extern struct video_device saa7134_radio_template;

int saa7134_s_ctrl_internal(struct saa7134_dev *dev,  struct saa7134_fh *fh, struct v4l2_control *c);
int saa7134_g_ctrl_internal(struct saa7134_dev *dev,  struct saa7134_fh *fh, struct v4l2_control *c);
int saa7134_queryctrl(struct file *file, void *priv, struct v4l2_queryctrl *c);
int saa7134_s_std_internal(struct saa7134_dev *dev,  struct saa7134_fh *fh, v4l2_std_id *id);

int saa7134_videoport_init(struct saa7134_dev *dev);
void saa7134_set_tvnorm_hw(struct saa7134_dev *dev);

int saa7134_video_init1(struct saa7134_dev *dev);
int saa7134_video_init2(struct saa7134_dev *dev);
void saa7134_irq_video_signalchange(struct saa7134_dev *dev);
void saa7134_irq_video_done(struct saa7134_dev *dev, unsigned long status);


/* ----------------------------------------------------------- */
/* saa7134-ts.c                                                */

#define TS_PACKET_SIZE 188 /* TS packets 188 bytes */

extern struct videobuf_queue_ops saa7134_ts_qops;

int saa7134_ts_init1(struct saa7134_dev *dev);
int saa7134_ts_fini(struct saa7134_dev *dev);
void saa7134_irq_ts_done(struct saa7134_dev *dev, unsigned long status);

int saa7134_ts_register(struct saa7134_mpeg_ops *ops);
void saa7134_ts_unregister(struct saa7134_mpeg_ops *ops);

int saa7134_ts_init_hw(struct saa7134_dev *dev);

/* ----------------------------------------------------------- */
/* saa7134-vbi.c                                               */

extern struct videobuf_queue_ops saa7134_vbi_qops;
extern struct video_device saa7134_vbi_template;

int saa7134_vbi_init1(struct saa7134_dev *dev);
int saa7134_vbi_fini(struct saa7134_dev *dev);
void saa7134_irq_vbi_done(struct saa7134_dev *dev, unsigned long status);


/* ----------------------------------------------------------- */
/* saa7134-tvaudio.c                                           */

int saa7134_tvaudio_rx2mode(u32 rx);

void saa7134_tvaudio_setmute(struct saa7134_dev *dev);
void saa7134_tvaudio_setinput(struct saa7134_dev *dev,
			      struct saa7134_input *in);
void saa7134_tvaudio_setvolume(struct saa7134_dev *dev, int level);
int saa7134_tvaudio_getstereo(struct saa7134_dev *dev);

void saa7134_tvaudio_init(struct saa7134_dev *dev);
int saa7134_tvaudio_init2(struct saa7134_dev *dev);
int saa7134_tvaudio_fini(struct saa7134_dev *dev);
int saa7134_tvaudio_do_scan(struct saa7134_dev *dev);

int saa_dsp_writel(struct saa7134_dev *dev, int reg, u32 value);

void saa7134_enable_i2s(struct saa7134_dev *dev);

/* ----------------------------------------------------------- */
/* saa7134-oss.c                                               */

extern const struct file_operations saa7134_dsp_fops;
extern const struct file_operations saa7134_mixer_fops;

int saa7134_oss_init1(struct saa7134_dev *dev);
int saa7134_oss_fini(struct saa7134_dev *dev);
void saa7134_irq_oss_done(struct saa7134_dev *dev, unsigned long status);

/* ----------------------------------------------------------- */
/* saa7134-input.c                                             */

int  saa7134_input_init1(struct saa7134_dev *dev);
void saa7134_input_fini(struct saa7134_dev *dev);
void saa7134_input_irq(struct saa7134_dev *dev);
void saa7134_set_i2c_ir(struct saa7134_dev *dev, struct IR_i2c *ir);
void saa7134_ir_start(struct saa7134_dev *dev, struct card_ir *ir);
void saa7134_ir_stop(struct saa7134_dev *dev);


/*
 * Local variables:
 * c-basic-offset: 8
 * End:
 */<|MERGE_RESOLUTION|>--- conflicted
+++ resolved
@@ -490,12 +490,7 @@
 	struct mutex               lock;
 	spinlock_t                 slock;
 	struct v4l2_prio_state     prio;
-<<<<<<< HEAD
 	struct v4l2_device         v4l2_dev;
-	/* workstruct for loading modules */
-	struct work_struct request_module_wk;
-=======
->>>>>>> a0c61966
 
 	/* insmod option/autodetected */
 	int                        autodetected;
