--- conflicted
+++ resolved
@@ -482,12 +482,7 @@
 	struct mutex               lock;
 	spinlock_t                 slock;
 	struct v4l2_prio_state     prio;
-<<<<<<< HEAD
 	struct v4l2_device         v4l2_dev;
-	/* workstruct for loading modules */
-	struct work_struct request_module_wk;
-=======
->>>>>>> bad600a5
 
 	/* insmod option/autodetected */
 	int                        autodetected;
