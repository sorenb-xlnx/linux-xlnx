/*
 *
 * (c) 2004 Gerd Knorr <kraxel@bytesex.org> [SuSE Labs]
 *
 *  Extended 3 / 2005 by Hartmut Hackmann to support various
 *  cards with the tda10046 DVB-T channel decoder
 *
 *  This program is free software; you can redistribute it and/or modify
 *  it under the terms of the GNU General Public License as published by
 *  the Free Software Foundation; either version 2 of the License, or
 *  (at your option) any later version.
 *
 *  This program is distributed in the hope that it will be useful,
 *  but WITHOUT ANY WARRANTY; without even the implied warranty of
 *  MERCHANTABILITY or FITNESS FOR A PARTICULAR PURPOSE.  See the
 *  GNU General Public License for more details.
 *
 *  You should have received a copy of the GNU General Public License
 *  along with this program; if not, write to the Free Software
 *  Foundation, Inc., 675 Mass Ave, Cambridge, MA 02139, USA.
 */

#include <linux/init.h>
#include <linux/list.h>
#include <linux/module.h>
#include <linux/kernel.h>
#include <linux/slab.h>
#include <linux/delay.h>
#include <linux/kthread.h>
#include <linux/suspend.h>

#include "saa7134-reg.h"
#include "saa7134.h"
#include <media/v4l2-common.h>
#include "dvb-pll.h"

#include "mt352.h"
#include "mt352_priv.h" /* FIXME */
#include "tda1004x.h"
#include "nxt200x.h"

#include "tda10086.h"
#include "tda826x.h"
#include "tda827x.h"
#include "isl6421.h"
#include "isl6405.h"
#include "lnbp21.h"

MODULE_AUTHOR("Gerd Knorr <kraxel@bytesex.org> [SuSE Labs]");
MODULE_LICENSE("GPL");

static unsigned int antenna_pwr;

module_param(antenna_pwr, int, 0444);
MODULE_PARM_DESC(antenna_pwr,"enable antenna power (Pinnacle 300i)");

static int use_frontend;
module_param(use_frontend, int, 0644);
MODULE_PARM_DESC(use_frontend,"for cards with multiple frontends (0: terrestrial, 1: satellite)");

static int debug;
module_param(debug, int, 0644);
MODULE_PARM_DESC(debug, "Turn on/off module debugging (default:off).");

#define dprintk(fmt, arg...)	do { if (debug) \
	printk(KERN_DEBUG "%s/dvb: " fmt, dev->name , ## arg); } while(0)

/* Print a warning */
#define wprintk(fmt, arg...) \
	printk(KERN_WARNING "%s/dvb: " fmt, dev->name, ## arg)

/* ------------------------------------------------------------------
 * mt352 based DVB-T cards
 */

static int pinnacle_antenna_pwr(struct saa7134_dev *dev, int on)
{
	u32 ok;

	if (!on) {
		saa_setl(SAA7134_GPIO_GPMODE0 >> 2,     (1 << 26));
		saa_clearl(SAA7134_GPIO_GPSTATUS0 >> 2, (1 << 26));
		return 0;
	}

	saa_setl(SAA7134_GPIO_GPMODE0 >> 2,     (1 << 26));
	saa_setl(SAA7134_GPIO_GPSTATUS0 >> 2,   (1 << 26));
	udelay(10);

	saa_setl(SAA7134_GPIO_GPMODE0 >> 2,     (1 << 28));
	saa_clearl(SAA7134_GPIO_GPSTATUS0 >> 2, (1 << 28));
	udelay(10);
	saa_setl(SAA7134_GPIO_GPSTATUS0 >> 2,   (1 << 28));
	udelay(10);
	ok = saa_readl(SAA7134_GPIO_GPSTATUS0) & (1 << 27);
	dprintk("%s %s\n", __FUNCTION__, ok ? "on" : "off");

	if (!ok)
		saa_clearl(SAA7134_GPIO_GPSTATUS0 >> 2,   (1 << 26));
	return ok;
}

static int mt352_pinnacle_init(struct dvb_frontend* fe)
{
	static u8 clock_config []  = { CLOCK_CTL,  0x3d, 0x28 };
	static u8 reset []         = { RESET,      0x80 };
	static u8 adc_ctl_1_cfg [] = { ADC_CTL_1,  0x40 };
	static u8 agc_cfg []       = { AGC_TARGET, 0x28, 0xa0 };
	static u8 capt_range_cfg[] = { CAPT_RANGE, 0x31 };
	static u8 fsm_ctl_cfg[]    = { 0x7b,       0x04 };
	static u8 gpp_ctl_cfg []   = { GPP_CTL,    0x0f };
	static u8 scan_ctl_cfg []  = { SCAN_CTL,   0x0d };
	static u8 irq_cfg []       = { INTERRUPT_EN_0, 0x00, 0x00, 0x00, 0x00 };
	struct saa7134_dev *dev= fe->dvb->priv;

	dprintk("%s called\n", __FUNCTION__);

	mt352_write(fe, clock_config,   sizeof(clock_config));
	udelay(200);
	mt352_write(fe, reset,          sizeof(reset));
	mt352_write(fe, adc_ctl_1_cfg,  sizeof(adc_ctl_1_cfg));
	mt352_write(fe, agc_cfg,        sizeof(agc_cfg));
	mt352_write(fe, capt_range_cfg, sizeof(capt_range_cfg));
	mt352_write(fe, gpp_ctl_cfg,    sizeof(gpp_ctl_cfg));

	mt352_write(fe, fsm_ctl_cfg,    sizeof(fsm_ctl_cfg));
	mt352_write(fe, scan_ctl_cfg,   sizeof(scan_ctl_cfg));
	mt352_write(fe, irq_cfg,        sizeof(irq_cfg));

	return 0;
}

static int mt352_aver777_init(struct dvb_frontend* fe)
{
	static u8 clock_config []  = { CLOCK_CTL,  0x38, 0x2d };
	static u8 reset []         = { RESET,      0x80 };
	static u8 adc_ctl_1_cfg [] = { ADC_CTL_1,  0x40 };
	static u8 agc_cfg []       = { AGC_TARGET, 0x28, 0xa0 };
	static u8 capt_range_cfg[] = { CAPT_RANGE, 0x33 };

	mt352_write(fe, clock_config,   sizeof(clock_config));
	udelay(200);
	mt352_write(fe, reset,          sizeof(reset));
	mt352_write(fe, adc_ctl_1_cfg,  sizeof(adc_ctl_1_cfg));
	mt352_write(fe, agc_cfg,        sizeof(agc_cfg));
	mt352_write(fe, capt_range_cfg, sizeof(capt_range_cfg));

	return 0;
}

static int mt352_pinnacle_tuner_set_params(struct dvb_frontend* fe,
					   struct dvb_frontend_parameters* params)
{
	u8 off[] = { 0x00, 0xf1};
	u8 on[]  = { 0x00, 0x71};
	struct i2c_msg msg = {.addr=0x43, .flags=0, .buf=off, .len = sizeof(off)};

	struct saa7134_dev *dev = fe->dvb->priv;
	struct v4l2_frequency f;

	/* set frequency (mt2050) */
	f.tuner     = 0;
	f.type      = V4L2_TUNER_DIGITAL_TV;
	f.frequency = params->frequency / 1000 * 16 / 1000;
	if (fe->ops.i2c_gate_ctrl)
		fe->ops.i2c_gate_ctrl(fe, 1);
	i2c_transfer(&dev->i2c_adap, &msg, 1);
	saa7134_i2c_call_clients(dev,VIDIOC_S_FREQUENCY,&f);
	msg.buf = on;
	if (fe->ops.i2c_gate_ctrl)
		fe->ops.i2c_gate_ctrl(fe, 1);
	i2c_transfer(&dev->i2c_adap, &msg, 1);

	pinnacle_antenna_pwr(dev, antenna_pwr);

	/* mt352 setup */
	return mt352_pinnacle_init(fe);
}

static struct mt352_config pinnacle_300i = {
	.demod_address = 0x3c >> 1,
	.adc_clock     = 20333,
	.if2           = 36150,
	.no_tuner      = 1,
	.demod_init    = mt352_pinnacle_init,
};

static struct mt352_config avermedia_777 = {
	.demod_address = 0xf,
	.demod_init    = mt352_aver777_init,
};

/* ==================================================================
 * tda1004x based DVB-T cards, helper functions
 */

static int philips_tda1004x_request_firmware(struct dvb_frontend *fe,
					   const struct firmware **fw, char *name)
{
	struct saa7134_dev *dev = fe->dvb->priv;
	return request_firmware(fw, name, &dev->pci->dev);
}

/* ------------------------------------------------------------------
 * these tuners are tu1216, td1316(a)
 */

static int philips_tda6651_pll_set(struct dvb_frontend *fe, struct dvb_frontend_parameters *params)
{
	struct saa7134_dev *dev = fe->dvb->priv;
	struct tda1004x_state *state = fe->demodulator_priv;
	u8 addr = state->config->tuner_address;
	u8 tuner_buf[4];
	struct i2c_msg tuner_msg = {.addr = addr,.flags = 0,.buf = tuner_buf,.len =
			sizeof(tuner_buf) };
	int tuner_frequency = 0;
	u8 band, cp, filter;

	/* determine charge pump */
	tuner_frequency = params->frequency + 36166000;
	if (tuner_frequency < 87000000)
		return -EINVAL;
	else if (tuner_frequency < 130000000)
		cp = 3;
	else if (tuner_frequency < 160000000)
		cp = 5;
	else if (tuner_frequency < 200000000)
		cp = 6;
	else if (tuner_frequency < 290000000)
		cp = 3;
	else if (tuner_frequency < 420000000)
		cp = 5;
	else if (tuner_frequency < 480000000)
		cp = 6;
	else if (tuner_frequency < 620000000)
		cp = 3;
	else if (tuner_frequency < 830000000)
		cp = 5;
	else if (tuner_frequency < 895000000)
		cp = 7;
	else
		return -EINVAL;

	/* determine band */
	if (params->frequency < 49000000)
		return -EINVAL;
	else if (params->frequency < 161000000)
		band = 1;
	else if (params->frequency < 444000000)
		band = 2;
	else if (params->frequency < 861000000)
		band = 4;
	else
		return -EINVAL;

	/* setup PLL filter */
	switch (params->u.ofdm.bandwidth) {
	case BANDWIDTH_6_MHZ:
		filter = 0;
		break;

	case BANDWIDTH_7_MHZ:
		filter = 0;
		break;

	case BANDWIDTH_8_MHZ:
		filter = 1;
		break;

	default:
		return -EINVAL;
	}

	/* calculate divisor
	 * ((36166000+((1000000/6)/2)) + Finput)/(1000000/6)
	 */
	tuner_frequency = (((params->frequency / 1000) * 6) + 217496) / 1000;

	/* setup tuner buffer */
	tuner_buf[0] = (tuner_frequency >> 8) & 0x7f;
	tuner_buf[1] = tuner_frequency & 0xff;
	tuner_buf[2] = 0xca;
	tuner_buf[3] = (cp << 5) | (filter << 3) | band;

	if (fe->ops.i2c_gate_ctrl)
		fe->ops.i2c_gate_ctrl(fe, 1);
	if (i2c_transfer(&dev->i2c_adap, &tuner_msg, 1) != 1) {
		wprintk("could not write to tuner at addr: 0x%02x\n",
			addr << 1);
		return -EIO;
	}
	msleep(1);
	return 0;
}

static int philips_tu1216_init(struct dvb_frontend *fe)
{
	struct saa7134_dev *dev = fe->dvb->priv;
	struct tda1004x_state *state = fe->demodulator_priv;
	u8 addr = state->config->tuner_address;
	static u8 tu1216_init[] = { 0x0b, 0xf5, 0x85, 0xab };
	struct i2c_msg tuner_msg = {.addr = addr,.flags = 0,.buf = tu1216_init,.len = sizeof(tu1216_init) };

	/* setup PLL configuration */
	if (fe->ops.i2c_gate_ctrl)
		fe->ops.i2c_gate_ctrl(fe, 1);
	if (i2c_transfer(&dev->i2c_adap, &tuner_msg, 1) != 1)
		return -EIO;
	msleep(1);

	return 0;
}

/* ------------------------------------------------------------------ */

static struct tda1004x_config philips_tu1216_60_config = {
	.demod_address = 0x8,
	.invert        = 1,
	.invert_oclk   = 0,
	.xtal_freq     = TDA10046_XTAL_4M,
	.agc_config    = TDA10046_AGC_DEFAULT,
	.if_freq       = TDA10046_FREQ_3617,
	.tuner_address = 0x60,
	.request_firmware = philips_tda1004x_request_firmware
};

static struct tda1004x_config philips_tu1216_61_config = {

	.demod_address = 0x8,
	.invert        = 1,
	.invert_oclk   = 0,
	.xtal_freq     = TDA10046_XTAL_4M,
	.agc_config    = TDA10046_AGC_DEFAULT,
	.if_freq       = TDA10046_FREQ_3617,
	.tuner_address = 0x61,
	.request_firmware = philips_tda1004x_request_firmware
};

/* ------------------------------------------------------------------ */

static int philips_td1316_tuner_init(struct dvb_frontend *fe)
{
	struct saa7134_dev *dev = fe->dvb->priv;
	struct tda1004x_state *state = fe->demodulator_priv;
	u8 addr = state->config->tuner_address;
	static u8 msg[] = { 0x0b, 0xf5, 0x86, 0xab };
	struct i2c_msg init_msg = {.addr = addr,.flags = 0,.buf = msg,.len = sizeof(msg) };

	/* setup PLL configuration */
	if (fe->ops.i2c_gate_ctrl)
		fe->ops.i2c_gate_ctrl(fe, 1);
	if (i2c_transfer(&dev->i2c_adap, &init_msg, 1) != 1)
		return -EIO;
	return 0;
}

static int philips_td1316_tuner_set_params(struct dvb_frontend *fe, struct dvb_frontend_parameters *params)
{
	return philips_tda6651_pll_set(fe, params);
}

static int philips_td1316_tuner_sleep(struct dvb_frontend *fe)
{
	struct saa7134_dev *dev = fe->dvb->priv;
	struct tda1004x_state *state = fe->demodulator_priv;
	u8 addr = state->config->tuner_address;
	static u8 msg[] = { 0x0b, 0xdc, 0x86, 0xa4 };
	struct i2c_msg analog_msg = {.addr = addr,.flags = 0,.buf = msg,.len = sizeof(msg) };

	/* switch the tuner to analog mode */
	if (fe->ops.i2c_gate_ctrl)
		fe->ops.i2c_gate_ctrl(fe, 1);
	if (i2c_transfer(&dev->i2c_adap, &analog_msg, 1) != 1)
		return -EIO;
	return 0;
}

/* ------------------------------------------------------------------ */

static int philips_europa_tuner_init(struct dvb_frontend *fe)
{
	struct saa7134_dev *dev = fe->dvb->priv;
	static u8 msg[] = { 0x00, 0x40};
	struct i2c_msg init_msg = {.addr = 0x43,.flags = 0,.buf = msg,.len = sizeof(msg) };


	if (philips_td1316_tuner_init(fe))
		return -EIO;
	msleep(1);
	if (i2c_transfer(&dev->i2c_adap, &init_msg, 1) != 1)
		return -EIO;

	return 0;
}

static int philips_europa_tuner_sleep(struct dvb_frontend *fe)
{
	struct saa7134_dev *dev = fe->dvb->priv;

	static u8 msg[] = { 0x00, 0x14 };
	struct i2c_msg analog_msg = {.addr = 0x43,.flags = 0,.buf = msg,.len = sizeof(msg) };

	if (philips_td1316_tuner_sleep(fe))
		return -EIO;

	/* switch the board to analog mode */
	if (fe->ops.i2c_gate_ctrl)
		fe->ops.i2c_gate_ctrl(fe, 1);
	i2c_transfer(&dev->i2c_adap, &analog_msg, 1);
	return 0;
}

static int philips_europa_demod_sleep(struct dvb_frontend *fe)
{
	struct saa7134_dev *dev = fe->dvb->priv;

	if (dev->original_demod_sleep)
		dev->original_demod_sleep(fe);
	fe->ops.i2c_gate_ctrl(fe, 1);
	return 0;
}

static struct tda1004x_config philips_europa_config = {

	.demod_address = 0x8,
	.invert        = 0,
	.invert_oclk   = 0,
	.xtal_freq     = TDA10046_XTAL_4M,
	.agc_config    = TDA10046_AGC_IFO_AUTO_POS,
	.if_freq       = TDA10046_FREQ_052,
	.tuner_address = 0x61,
	.request_firmware = philips_tda1004x_request_firmware
};

/* ------------------------------------------------------------------ */

static struct tda1004x_config medion_cardbus = {
	.demod_address = 0x08,
	.invert        = 1,
	.invert_oclk   = 0,
	.xtal_freq     = TDA10046_XTAL_16M,
	.agc_config    = TDA10046_AGC_IFO_AUTO_NEG,
	.if_freq       = TDA10046_FREQ_3613,
	.tuner_address = 0x61,
	.request_firmware = philips_tda1004x_request_firmware
};

/* ------------------------------------------------------------------
 * tda 1004x based cards with philips silicon tuner
 */

static void philips_tda827x_lna_gain(struct dvb_frontend *fe, int high)
{
	struct saa7134_dev *dev = fe->dvb->priv;
	struct tda1004x_state *state = fe->demodulator_priv;
	u8 addr = state->config->i2c_gate;
	u8 config = state->config->tuner_config;
	u8 GP00_CF[] = {0x20, 0x01};
	u8 GP00_LEV[] = {0x22, 0x00};

	struct i2c_msg msg = {.addr = addr,.flags = 0,.buf = GP00_CF, .len = 2};
	if (config) {
		if (high) {
			dprintk("setting LNA to high gain\n");
		} else {
			dprintk("setting LNA to low gain\n");
		}
	}
	switch (config) {
	case 0: /* no LNA */
		break;
	case 1: /* switch is GPIO 0 of tda8290 */
	case 2:
		/* turn Vsync off */
		saa7134_set_gpio(dev, 22, 0);
		GP00_LEV[1] = high ? 0 : 1;
		if (i2c_transfer(&dev->i2c_adap, &msg, 1) != 1) {
			wprintk("could not access tda8290 at addr: 0x%02x\n",
				addr << 1);
			return;
		}
		msg.buf = GP00_LEV;
		if (config == 2)
			GP00_LEV[1] = high ? 1 : 0;
		i2c_transfer(&dev->i2c_adap, &msg, 1);
		break;
	case 3: /* switch with GPIO of saa713x */
		saa7134_set_gpio(dev, 22, high);
		break;
	}
}

static int tda8290_i2c_gate_ctrl( struct dvb_frontend* fe, int enable)
{
	struct tda1004x_state *state = fe->demodulator_priv;

	u8 addr = state->config->i2c_gate;
	static u8 tda8290_close[] = { 0x21, 0xc0};
	static u8 tda8290_open[]  = { 0x21, 0x80};
	struct i2c_msg tda8290_msg = {.addr = addr,.flags = 0, .len = 2};
	if (enable) {
		tda8290_msg.buf = tda8290_close;
	} else {
		tda8290_msg.buf = tda8290_open;
	}
	if (i2c_transfer(state->i2c, &tda8290_msg, 1) != 1) {
		struct saa7134_dev *dev = fe->dvb->priv;
		wprintk("could not access tda8290 I2C gate\n");
		return -EIO;
	}
	msleep(20);
	return 0;
}

/* ------------------------------------------------------------------ */

static int philips_tda827x_tuner_init(struct dvb_frontend *fe)
{
	struct saa7134_dev *dev = fe->dvb->priv;
	struct tda1004x_state *state = fe->demodulator_priv;

	switch (state->config->antenna_switch) {
	case 0: break;
	case 1:	dprintk("setting GPIO21 to 0 (TV antenna?)\n");
		saa7134_set_gpio(dev, 21, 0);
		break;
	case 2: dprintk("setting GPIO21 to 1 (Radio antenna?)\n");
		saa7134_set_gpio(dev, 21, 1);
		break;
	}
	return 0;
}

static int philips_tda827x_tuner_sleep(struct dvb_frontend *fe)
{
	struct saa7134_dev *dev = fe->dvb->priv;
	struct tda1004x_state *state = fe->demodulator_priv;

	switch (state->config->antenna_switch) {
	case 0: break;
	case 1: dprintk("setting GPIO21 to 1 (Radio antenna?)\n");
		saa7134_set_gpio(dev, 21, 1);
		break;
	case 2:	dprintk("setting GPIO21 to 0 (TV antenna?)\n");
		saa7134_set_gpio(dev, 21, 0);
		break;
	}
	return 0;
}

static struct tda827x_config tda827x_cfg = {
	.lna_gain = philips_tda827x_lna_gain,
	.init = philips_tda827x_tuner_init,
	.sleep = philips_tda827x_tuner_sleep
};

static void configure_tda827x_fe(struct saa7134_dev *dev, struct tda1004x_config *tda_conf)
{
	dev->dvb.frontend = dvb_attach(tda10046_attach, tda_conf, &dev->i2c_adap);
	if (dev->dvb.frontend) {
		if (tda_conf->i2c_gate)
			dev->dvb.frontend->ops.i2c_gate_ctrl = tda8290_i2c_gate_ctrl;
		if (dvb_attach(tda827x_attach, dev->dvb.frontend, tda_conf->tuner_address,
						&dev->i2c_adap,&tda827x_cfg) == NULL) {
			wprintk("no tda827x tuner found at addr: %02x\n",
				tda_conf->tuner_address);
		}
	}
}

/* ------------------------------------------------------------------ */

static struct tda1004x_config tda827x_lifeview_config = {
	.demod_address = 0x08,
	.invert        = 1,
	.invert_oclk   = 0,
	.xtal_freq     = TDA10046_XTAL_16M,
	.agc_config    = TDA10046_AGC_TDA827X,
	.gpio_config   = TDA10046_GP11_I,
	.if_freq       = TDA10046_FREQ_045,
	.tuner_address = 0x60,
	.request_firmware = philips_tda1004x_request_firmware
};

static struct tda1004x_config philips_tiger_config = {
	.demod_address = 0x08,
	.invert        = 1,
	.invert_oclk   = 0,
	.xtal_freq     = TDA10046_XTAL_16M,
	.agc_config    = TDA10046_AGC_TDA827X,
	.gpio_config   = TDA10046_GP11_I,
	.if_freq       = TDA10046_FREQ_045,
	.i2c_gate      = 0x4b,
	.tuner_address = 0x61,
	.tuner_config  = 0,
	.antenna_switch= 1,
	.request_firmware = philips_tda1004x_request_firmware
};

static struct tda1004x_config cinergy_ht_config = {
	.demod_address = 0x08,
	.invert        = 1,
	.invert_oclk   = 0,
	.xtal_freq     = TDA10046_XTAL_16M,
	.agc_config    = TDA10046_AGC_TDA827X,
	.gpio_config   = TDA10046_GP01_I,
	.if_freq       = TDA10046_FREQ_045,
	.i2c_gate      = 0x4b,
	.tuner_address = 0x61,
	.tuner_config  = 0,
	.request_firmware = philips_tda1004x_request_firmware
};

static struct tda1004x_config cinergy_ht_pci_config = {
	.demod_address = 0x08,
	.invert        = 1,
	.invert_oclk   = 0,
	.xtal_freq     = TDA10046_XTAL_16M,
	.agc_config    = TDA10046_AGC_TDA827X,
	.gpio_config   = TDA10046_GP01_I,
	.if_freq       = TDA10046_FREQ_045,
	.i2c_gate      = 0x4b,
	.tuner_address = 0x60,
	.tuner_config  = 0,
	.request_firmware = philips_tda1004x_request_firmware
};

static struct tda1004x_config philips_tiger_s_config = {
	.demod_address = 0x08,
	.invert        = 1,
	.invert_oclk   = 0,
	.xtal_freq     = TDA10046_XTAL_16M,
	.agc_config    = TDA10046_AGC_TDA827X,
	.gpio_config   = TDA10046_GP01_I,
	.if_freq       = TDA10046_FREQ_045,
	.i2c_gate      = 0x4b,
	.tuner_address = 0x61,
	.tuner_config  = 2,
	.antenna_switch= 1,
	.request_firmware = philips_tda1004x_request_firmware
};

static struct tda1004x_config pinnacle_pctv_310i_config = {
	.demod_address = 0x08,
	.invert        = 1,
	.invert_oclk   = 0,
	.xtal_freq     = TDA10046_XTAL_16M,
	.agc_config    = TDA10046_AGC_TDA827X,
	.gpio_config   = TDA10046_GP11_I,
	.if_freq       = TDA10046_FREQ_045,
	.i2c_gate      = 0x4b,
	.tuner_address = 0x61,
	.tuner_config  = 1,
	.request_firmware = philips_tda1004x_request_firmware
};

static struct tda1004x_config hauppauge_hvr_1110_config = {
	.demod_address = 0x08,
	.invert        = 1,
	.invert_oclk   = 0,
	.xtal_freq     = TDA10046_XTAL_16M,
	.agc_config    = TDA10046_AGC_TDA827X,
	.gpio_config   = TDA10046_GP11_I,
	.if_freq       = TDA10046_FREQ_045,
	.i2c_gate      = 0x4b,
	.tuner_address = 0x61,
	.tuner_config  = 1,
	.request_firmware = philips_tda1004x_request_firmware
};

static struct tda1004x_config asus_p7131_dual_config = {
	.demod_address = 0x08,
	.invert        = 1,
	.invert_oclk   = 0,
	.xtal_freq     = TDA10046_XTAL_16M,
	.agc_config    = TDA10046_AGC_TDA827X,
	.gpio_config   = TDA10046_GP11_I,
	.if_freq       = TDA10046_FREQ_045,
	.i2c_gate      = 0x4b,
	.tuner_address = 0x61,
	.tuner_config  = 0,
	.antenna_switch= 2,
	.request_firmware = philips_tda1004x_request_firmware
};

static struct tda1004x_config lifeview_trio_config = {
	.demod_address = 0x09,
	.invert        = 1,
	.invert_oclk   = 0,
	.xtal_freq     = TDA10046_XTAL_16M,
	.agc_config    = TDA10046_AGC_TDA827X,
	.gpio_config   = TDA10046_GP00_I,
	.if_freq       = TDA10046_FREQ_045,
	.tuner_address = 0x60,
	.request_firmware = philips_tda1004x_request_firmware
};

static struct tda1004x_config tevion_dvbt220rf_config = {
	.demod_address = 0x08,
	.invert        = 1,
	.invert_oclk   = 0,
	.xtal_freq     = TDA10046_XTAL_16M,
	.agc_config    = TDA10046_AGC_TDA827X,
	.gpio_config   = TDA10046_GP11_I,
	.if_freq       = TDA10046_FREQ_045,
	.tuner_address = 0x60,
	.request_firmware = philips_tda1004x_request_firmware
};

static struct tda1004x_config md8800_dvbt_config = {
	.demod_address = 0x08,
	.invert        = 1,
	.invert_oclk   = 0,
	.xtal_freq     = TDA10046_XTAL_16M,
	.agc_config    = TDA10046_AGC_TDA827X,
	.gpio_config   = TDA10046_GP01_I,
	.if_freq       = TDA10046_FREQ_045,
	.i2c_gate      = 0x4b,
	.tuner_address = 0x60,
	.tuner_config  = 0,
	.request_firmware = philips_tda1004x_request_firmware
};

static struct tda1004x_config asus_p7131_4871_config = {
	.demod_address = 0x08,
	.invert        = 1,
	.invert_oclk   = 0,
	.xtal_freq     = TDA10046_XTAL_16M,
	.agc_config    = TDA10046_AGC_TDA827X,
	.gpio_config   = TDA10046_GP01_I,
	.if_freq       = TDA10046_FREQ_045,
	.i2c_gate      = 0x4b,
	.tuner_address = 0x61,
	.tuner_config  = 2,
	.antenna_switch= 2,
	.request_firmware = philips_tda1004x_request_firmware
};

static struct tda1004x_config asus_p7131_hybrid_lna_config = {
	.demod_address = 0x08,
	.invert        = 1,
	.invert_oclk   = 0,
	.xtal_freq     = TDA10046_XTAL_16M,
	.agc_config    = TDA10046_AGC_TDA827X,
	.gpio_config   = TDA10046_GP11_I,
	.if_freq       = TDA10046_FREQ_045,
	.i2c_gate      = 0x4b,
	.tuner_address = 0x61,
	.tuner_config  = 2,
	.antenna_switch= 2,
	.request_firmware = philips_tda1004x_request_firmware
};

static struct tda1004x_config kworld_dvb_t_210_config = {
	.demod_address = 0x08,
	.invert        = 1,
	.invert_oclk   = 0,
	.xtal_freq     = TDA10046_XTAL_16M,
	.agc_config    = TDA10046_AGC_TDA827X,
	.gpio_config   = TDA10046_GP11_I,
	.if_freq       = TDA10046_FREQ_045,
	.i2c_gate      = 0x4b,
	.tuner_address = 0x61,
	.tuner_config  = 2,
	.antenna_switch= 1,
	.request_firmware = philips_tda1004x_request_firmware
};

static struct tda1004x_config avermedia_super_007_config = {
	.demod_address = 0x08,
	.invert        = 1,
	.invert_oclk   = 0,
	.xtal_freq     = TDA10046_XTAL_16M,
	.agc_config    = TDA10046_AGC_TDA827X,
	.gpio_config   = TDA10046_GP01_I,
	.if_freq       = TDA10046_FREQ_045,
	.i2c_gate      = 0x4b,
	.tuner_address = 0x60,
	.tuner_config  = 0,
	.antenna_switch= 1,
	.request_firmware = philips_tda1004x_request_firmware
};

static struct tda1004x_config twinhan_dtv_dvb_3056_config = {
	.demod_address = 0x08,
	.invert        = 1,
	.invert_oclk   = 0,
	.xtal_freq     = TDA10046_XTAL_16M,
	.agc_config    = TDA10046_AGC_TDA827X,
	.gpio_config   = TDA10046_GP01_I,
	.if_freq       = TDA10046_FREQ_045,
	.i2c_gate      = 0x42,
	.tuner_address = 0x61,
	.tuner_config  = 2,
	.antenna_switch = 1,
	.request_firmware = philips_tda1004x_request_firmware
};

/* ------------------------------------------------------------------
 * special case: this card uses saa713x GPIO22 for the mode switch
 */

static int ads_duo_tuner_init(struct dvb_frontend *fe)
{
	struct saa7134_dev *dev = fe->dvb->priv;
	philips_tda827x_tuner_init(fe);
	/* route TDA8275a AGC input to the channel decoder */
	saa7134_set_gpio(dev, 22, 1);
	return 0;
}

static int ads_duo_tuner_sleep(struct dvb_frontend *fe)
{
	struct saa7134_dev *dev = fe->dvb->priv;
	/* route TDA8275a AGC input to the analog IF chip*/
	saa7134_set_gpio(dev, 22, 0);
	philips_tda827x_tuner_sleep(fe);
	return 0;
}

static struct tda827x_config ads_duo_cfg = {
	.lna_gain = philips_tda827x_lna_gain,
	.init = ads_duo_tuner_init,
	.sleep = ads_duo_tuner_sleep
};

static struct tda1004x_config ads_tech_duo_config = {
	.demod_address = 0x08,
	.invert        = 1,
	.invert_oclk   = 0,
	.xtal_freq     = TDA10046_XTAL_16M,
	.agc_config    = TDA10046_AGC_TDA827X,
	.gpio_config   = TDA10046_GP00_I,
	.if_freq       = TDA10046_FREQ_045,
	.tuner_address = 0x61,
	.request_firmware = philips_tda1004x_request_firmware
};

/* ==================================================================
 * tda10086 based DVB-S cards, helper functions
 */

static struct tda10086_config flydvbs = {
	.demod_address = 0x0e,
	.invert = 0,
	.diseqc_tone = 0,
<<<<<<< HEAD
=======
};

/* ------------------------------------------------------------------
 * special case: lnb supply is connected to the gated i2c
 */

static int md8800_set_voltage(struct dvb_frontend *fe, fe_sec_voltage_t voltage)
{
	int res = -EIO;
	struct saa7134_dev *dev = fe->dvb->priv;
	if (fe->ops.i2c_gate_ctrl) {
		fe->ops.i2c_gate_ctrl(fe, 1);
		if (dev->original_set_voltage)
			res = dev->original_set_voltage(fe, voltage);
		fe->ops.i2c_gate_ctrl(fe, 0);
	}
	return res;
};

static int md8800_set_high_voltage(struct dvb_frontend *fe, long arg)
{
	int res = -EIO;
	struct saa7134_dev *dev = fe->dvb->priv;
	if (fe->ops.i2c_gate_ctrl) {
		fe->ops.i2c_gate_ctrl(fe, 1);
		if (dev->original_set_high_voltage)
			res = dev->original_set_high_voltage(fe, arg);
		fe->ops.i2c_gate_ctrl(fe, 0);
	}
	return res;
>>>>>>> bfcfc3ec
};

/* ==================================================================
 * nxt200x based ATSC cards, helper functions
 */

static struct nxt200x_config avertvhda180 = {
	.demod_address    = 0x0a,
};

static struct nxt200x_config kworldatsc110 = {
	.demod_address    = 0x0a,
};

/* ==================================================================
 * Core code
 */

static int dvb_init(struct saa7134_dev *dev)
{
	int ret;
	/* init struct videobuf_dvb */
	dev->ts.nr_bufs    = 32;
	dev->ts.nr_packets = 32*4;
	dev->dvb.name = dev->name;
	videobuf_queue_pci_init(&dev->dvb.dvbq, &saa7134_ts_qops,
			    dev->pci, &dev->slock,
			    V4L2_BUF_TYPE_VIDEO_CAPTURE,
			    V4L2_FIELD_ALTERNATE,
			    sizeof(struct saa7134_buf),
			    dev);

	switch (dev->board) {
	case SAA7134_BOARD_PINNACLE_300I_DVBT_PAL:
		dprintk("pinnacle 300i dvb setup\n");
		dev->dvb.frontend = dvb_attach(mt352_attach, &pinnacle_300i,
					       &dev->i2c_adap);
		if (dev->dvb.frontend) {
			dev->dvb.frontend->ops.tuner_ops.set_params = mt352_pinnacle_tuner_set_params;
		}
		break;
	case SAA7134_BOARD_AVERMEDIA_777:
	case SAA7134_BOARD_AVERMEDIA_A16AR:
		dprintk("avertv 777 dvb setup\n");
		dev->dvb.frontend = dvb_attach(mt352_attach, &avermedia_777,
					       &dev->i2c_adap);
		if (dev->dvb.frontend) {
			dvb_attach(dvb_pll_attach, dev->dvb.frontend, 0x61,
				   NULL, DVB_PLL_PHILIPS_TD1316);
		}
		break;
	case SAA7134_BOARD_MD7134:
		dev->dvb.frontend = dvb_attach(tda10046_attach,
					       &medion_cardbus,
					       &dev->i2c_adap);
		if (dev->dvb.frontend) {
			dvb_attach(dvb_pll_attach, dev->dvb.frontend, medion_cardbus.tuner_address,
				   &dev->i2c_adap, DVB_PLL_FMD1216ME);
		}
		break;
	case SAA7134_BOARD_PHILIPS_TOUGH:
		dev->dvb.frontend = dvb_attach(tda10046_attach,
					       &philips_tu1216_60_config,
					       &dev->i2c_adap);
		if (dev->dvb.frontend) {
			dev->dvb.frontend->ops.tuner_ops.init = philips_tu1216_init;
			dev->dvb.frontend->ops.tuner_ops.set_params = philips_tda6651_pll_set;
		}
		break;
	case SAA7134_BOARD_FLYDVBTDUO:
	case SAA7134_BOARD_FLYDVBT_DUO_CARDBUS:
		configure_tda827x_fe(dev, &tda827x_lifeview_config);
		break;
	case SAA7134_BOARD_PHILIPS_EUROPA:
	case SAA7134_BOARD_VIDEOMATE_DVBT_300:
		dev->dvb.frontend = dvb_attach(tda10046_attach,
					       &philips_europa_config,
					       &dev->i2c_adap);
		if (dev->dvb.frontend) {
			dev->original_demod_sleep = dev->dvb.frontend->ops.sleep;
			dev->dvb.frontend->ops.sleep = philips_europa_demod_sleep;
			dev->dvb.frontend->ops.tuner_ops.init = philips_europa_tuner_init;
			dev->dvb.frontend->ops.tuner_ops.sleep = philips_europa_tuner_sleep;
			dev->dvb.frontend->ops.tuner_ops.set_params = philips_td1316_tuner_set_params;
		}
		break;
	case SAA7134_BOARD_VIDEOMATE_DVBT_200:
		dev->dvb.frontend = dvb_attach(tda10046_attach,
					       &philips_tu1216_61_config,
					       &dev->i2c_adap);
		if (dev->dvb.frontend) {
			dev->dvb.frontend->ops.tuner_ops.init = philips_tu1216_init;
			dev->dvb.frontend->ops.tuner_ops.set_params = philips_tda6651_pll_set;
		}
		break;
	case SAA7134_BOARD_KWORLD_DVBT_210:
		configure_tda827x_fe(dev, &kworld_dvb_t_210_config);
		break;
	case SAA7134_BOARD_PHILIPS_TIGER:
		configure_tda827x_fe(dev, &philips_tiger_config);
		break;
	case SAA7134_BOARD_PINNACLE_PCTV_310i:
		configure_tda827x_fe(dev, &pinnacle_pctv_310i_config);
		break;
	case SAA7134_BOARD_HAUPPAUGE_HVR1110:
		configure_tda827x_fe(dev, &hauppauge_hvr_1110_config);
		break;
	case SAA7134_BOARD_ASUSTeK_P7131_DUAL:
		configure_tda827x_fe(dev, &asus_p7131_dual_config);
		break;
	case SAA7134_BOARD_FLYDVBT_LR301:
		configure_tda827x_fe(dev, &tda827x_lifeview_config);
		break;
	case SAA7134_BOARD_FLYDVB_TRIO:
		if(! use_frontend) {	/* terrestrial */
			configure_tda827x_fe(dev, &lifeview_trio_config);
		} else {  	        /* satellite */
			dev->dvb.frontend = dvb_attach(tda10086_attach, &flydvbs, &dev->i2c_adap);
			if (dev->dvb.frontend) {
				if (dvb_attach(tda826x_attach, dev->dvb.frontend, 0x63,
									&dev->i2c_adap, 0) == NULL) {
					wprintk("%s: Lifeview Trio, No tda826x found!\n", __FUNCTION__);
				}
				if (dvb_attach(isl6421_attach, dev->dvb.frontend, &dev->i2c_adap,
										0x08, 0, 0) == NULL) {
					wprintk("%s: Lifeview Trio, No ISL6421 found!\n", __FUNCTION__);
				}
			}
		}
		break;
	case SAA7134_BOARD_ADS_DUO_CARDBUS_PTV331:
	case SAA7134_BOARD_FLYDVBT_HYBRID_CARDBUS:
		dev->dvb.frontend = dvb_attach(tda10046_attach,
					       &ads_tech_duo_config,
					       &dev->i2c_adap);
		if (dev->dvb.frontend) {
			if (dvb_attach(tda827x_attach,dev->dvb.frontend,
				   ads_tech_duo_config.tuner_address,
				   &dev->i2c_adap,&ads_duo_cfg) == NULL) {
				wprintk("no tda827x tuner found at addr: %02x\n",
					ads_tech_duo_config.tuner_address);
			}
		}
		break;
	case SAA7134_BOARD_TEVION_DVBT_220RF:
		configure_tda827x_fe(dev, &tevion_dvbt220rf_config);
		break;
	case SAA7134_BOARD_MEDION_MD8800_QUADRO:
		if (!use_frontend) {     /* terrestrial */
			configure_tda827x_fe(dev, &md8800_dvbt_config);
		} else {        /* satellite */
			dev->dvb.frontend = dvb_attach(tda10086_attach,
							&flydvbs, &dev->i2c_adap);
			if (dev->dvb.frontend) {
				struct dvb_frontend *fe;
				if (dvb_attach(tda826x_attach, dev->dvb.frontend,
						0x60, &dev->i2c_adap, 0) == NULL)
					wprintk("%s: Medion Quadro, no tda826x "
						"found !\n", __FUNCTION__);
				/* Note 10.2. Hac
				 * up to here. configuration for ctx948 and and one branch
				 * of md8800 should be identical
				 */
				/* we need to open the i2c gate (we know it exists) */
				fe = dev->dvb.frontend;
				fe->ops.i2c_gate_ctrl(fe, 1);
				if (dvb_attach(isl6405_attach, fe,
						&dev->i2c_adap, 0x08, 0, 0) == NULL)
					wprintk("%s: Medion Quadro, no ISL6405 "
						"found !\n", __FUNCTION__);
				fe->ops.i2c_gate_ctrl(fe, 0);
				dev->original_set_voltage = fe->ops.set_voltage;
				fe->ops.set_voltage = md8800_set_voltage;
				dev->original_set_high_voltage = fe->ops.enable_high_lnb_voltage;
				fe->ops.enable_high_lnb_voltage = md8800_set_high_voltage;
			}
		}
		break;
	case SAA7134_BOARD_AVERMEDIA_AVERTVHD_A180:
		dev->dvb.frontend = dvb_attach(nxt200x_attach, &avertvhda180,
					       &dev->i2c_adap);
		if (dev->dvb.frontend) {
			dvb_attach(dvb_pll_attach, dev->dvb.frontend, 0x61,
				   NULL, DVB_PLL_TDHU2);
		}
		break;
	case SAA7134_BOARD_KWORLD_ATSC110:
		dev->dvb.frontend = dvb_attach(nxt200x_attach, &kworldatsc110,
					       &dev->i2c_adap);
		if (dev->dvb.frontend) {
			dvb_attach(dvb_pll_attach, dev->dvb.frontend, 0x61,
				   NULL, DVB_PLL_TUV1236D);
		}
		break;
	case SAA7134_BOARD_FLYDVBS_LR300:
		dev->dvb.frontend = dvb_attach(tda10086_attach, &flydvbs,
					       &dev->i2c_adap);
		if (dev->dvb.frontend) {
			if (dvb_attach(tda826x_attach, dev->dvb.frontend, 0x60,
				       &dev->i2c_adap, 0) == NULL) {
				wprintk("%s: No tda826x found!\n", __FUNCTION__);
			}
			if (dvb_attach(isl6421_attach, dev->dvb.frontend,
				       &dev->i2c_adap, 0x08, 0, 0) == NULL) {
				wprintk("%s: No ISL6421 found!\n", __FUNCTION__);
			}
		}
		break;
	case SAA7134_BOARD_ASUS_EUROPA2_HYBRID:
		dev->dvb.frontend = dvb_attach(tda10046_attach,
					       &medion_cardbus,
					       &dev->i2c_adap);
		if (dev->dvb.frontend) {
			dev->original_demod_sleep = dev->dvb.frontend->ops.sleep;
			dev->dvb.frontend->ops.sleep = philips_europa_demod_sleep;

			dvb_attach(dvb_pll_attach, dev->dvb.frontend, medion_cardbus.tuner_address,
				   &dev->i2c_adap, DVB_PLL_FMD1216ME);
		}
		break;
	case SAA7134_BOARD_VIDEOMATE_DVBT_200A:
		dev->dvb.frontend = dvb_attach(tda10046_attach,
				&philips_europa_config,
				&dev->i2c_adap);
		if (dev->dvb.frontend) {
			dev->dvb.frontend->ops.tuner_ops.init = philips_td1316_tuner_init;
			dev->dvb.frontend->ops.tuner_ops.set_params = philips_td1316_tuner_set_params;
		}
		break;
	case SAA7134_BOARD_CINERGY_HT_PCMCIA:
		configure_tda827x_fe(dev, &cinergy_ht_config);
		break;
	case SAA7134_BOARD_CINERGY_HT_PCI:
		configure_tda827x_fe(dev, &cinergy_ht_pci_config);
		break;
	case SAA7134_BOARD_PHILIPS_TIGER_S:
		configure_tda827x_fe(dev, &philips_tiger_s_config);
		break;
	case SAA7134_BOARD_ASUS_P7131_4871:
		configure_tda827x_fe(dev, &asus_p7131_4871_config);
		break;
	case SAA7134_BOARD_ASUSTeK_P7131_HYBRID_LNA:
		configure_tda827x_fe(dev, &asus_p7131_hybrid_lna_config);
		break;
	case SAA7134_BOARD_AVERMEDIA_SUPER_007:
		configure_tda827x_fe(dev, &avermedia_super_007_config);
		break;
	case SAA7134_BOARD_TWINHAN_DTV_DVB_3056:
		configure_tda827x_fe(dev, &twinhan_dtv_dvb_3056_config);
		break;
<<<<<<< HEAD
=======
	case SAA7134_BOARD_PHILIPS_SNAKE:
		dev->dvb.frontend = dvb_attach(tda10086_attach, &flydvbs,
						&dev->i2c_adap);
		if (dev->dvb.frontend) {
			if (dvb_attach(tda826x_attach, dev->dvb.frontend, 0x60,
					&dev->i2c_adap, 0) == NULL)
				wprintk("%s: No tda826x found!\n", __FUNCTION__);
			if (dvb_attach(lnbp21_attach, dev->dvb.frontend,
					&dev->i2c_adap, 0, 0) == NULL)
				wprintk("%s: No lnbp21 found!\n", __FUNCTION__);
		}
		break;
	case SAA7134_BOARD_CREATIX_CTX953:
		configure_tda827x_fe(dev, &md8800_dvbt_config);
		break;
	case SAA7134_BOARD_MSI_TVANYWHERE_AD11:
		configure_tda827x_fe(dev, &philips_tiger_s_config);
		break;
>>>>>>> bfcfc3ec
	default:
		wprintk("Huh? unknown DVB card?\n");
		break;
	}

	if (NULL == dev->dvb.frontend) {
		printk(KERN_ERR "%s/dvb: frontend initialization failed\n", dev->name);
		return -1;
	}

	/* register everything else */
	ret = videobuf_dvb_register(&dev->dvb, THIS_MODULE, dev, &dev->pci->dev);

	/* this sequence is necessary to make the tda1004x load its firmware
	 * and to enter analog mode of hybrid boards
	 */
	if (!ret) {
		if (dev->dvb.frontend->ops.init)
			dev->dvb.frontend->ops.init(dev->dvb.frontend);
		if (dev->dvb.frontend->ops.sleep)
			dev->dvb.frontend->ops.sleep(dev->dvb.frontend);
		if (dev->dvb.frontend->ops.tuner_ops.sleep)
			dev->dvb.frontend->ops.tuner_ops.sleep(dev->dvb.frontend);
	}
	return ret;
}

static int dvb_fini(struct saa7134_dev *dev)
{
	/* FIXME: I suspect that this code is bogus, since the entry for
	   Pinnacle 300I DVB-T PAL already defines the proper init to allow
	   the detection of mt2032 (TDA9887_PORT2_INACTIVE)
	 */
	if (dev->board == SAA7134_BOARD_PINNACLE_300I_DVBT_PAL) {
		struct v4l2_priv_tun_config tda9887_cfg;
		static int on  = TDA9887_PRESENT | TDA9887_PORT2_INACTIVE;

		tda9887_cfg.tuner = TUNER_TDA9887;
		tda9887_cfg.priv  = &on;

		/* otherwise we don't detect the tuner on next insmod */
		saa7134_i2c_call_clients(dev, TUNER_SET_CONFIG, &tda9887_cfg);
	}

	videobuf_dvb_unregister(&dev->dvb);
	return 0;
}

static struct saa7134_mpeg_ops dvb_ops = {
	.type          = SAA7134_MPEG_DVB,
	.init          = dvb_init,
	.fini          = dvb_fini,
};

static int __init dvb_register(void)
{
	return saa7134_ts_register(&dvb_ops);
}

static void __exit dvb_unregister(void)
{
	saa7134_ts_unregister(&dvb_ops);
}

module_init(dvb_register);
module_exit(dvb_unregister);

/* ------------------------------------------------------------------ */
/*
 * Local variables:
 * c-basic-offset: 8
 * End:
 */<|MERGE_RESOLUTION|>--- conflicted
+++ resolved
@@ -844,8 +844,6 @@
 	.demod_address = 0x0e,
 	.invert = 0,
 	.diseqc_tone = 0,
-<<<<<<< HEAD
-=======
 };
 
 /* ------------------------------------------------------------------
@@ -876,7 +874,6 @@
 		fe->ops.i2c_gate_ctrl(fe, 0);
 	}
 	return res;
->>>>>>> bfcfc3ec
 };
 
 /* ==================================================================
@@ -1127,8 +1124,6 @@
 	case SAA7134_BOARD_TWINHAN_DTV_DVB_3056:
 		configure_tda827x_fe(dev, &twinhan_dtv_dvb_3056_config);
 		break;
-<<<<<<< HEAD
-=======
 	case SAA7134_BOARD_PHILIPS_SNAKE:
 		dev->dvb.frontend = dvb_attach(tda10086_attach, &flydvbs,
 						&dev->i2c_adap);
@@ -1147,7 +1142,6 @@
 	case SAA7134_BOARD_MSI_TVANYWHERE_AD11:
 		configure_tda827x_fe(dev, &philips_tiger_s_config);
 		break;
->>>>>>> bfcfc3ec
 	default:
 		wprintk("Huh? unknown DVB card?\n");
 		break;
