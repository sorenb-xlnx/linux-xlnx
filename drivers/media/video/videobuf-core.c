--- conflicted
+++ resolved
@@ -1186,7 +1186,6 @@
 		dprintk(1, "mmap appl bug: PROT_WRITE and MAP_SHARED are required\n");
 		return -EINVAL;
 	}
-<<<<<<< HEAD
 
 	videobuf_queue_lock(q);
 	for (i = 0; i < VIDEO_MAX_FRAME; i++) {
@@ -1202,34 +1201,4 @@
 
 	return rc;
 }
-EXPORT_SYMBOL_GPL(videobuf_mmap_mapper);
-
-#ifdef CONFIG_VIDEO_V4L1_COMPAT
-int videobuf_cgmbuf(struct videobuf_queue *q,
-		    struct video_mbuf *mbuf, int count)
-{
-	struct v4l2_requestbuffers req;
-	int rc, i;
-=======
->>>>>>> 3cbea436
-
-	videobuf_queue_lock(q);
-	for (i = 0; i < VIDEO_MAX_FRAME; i++) {
-		struct videobuf_buffer *buf = q->bufs[i];
-
-		if (buf && buf->memory == V4L2_MEMORY_MMAP &&
-				buf->boff == (vma->vm_pgoff << PAGE_SHIFT)) {
-			rc = CALL(q, mmap_mapper, q, buf, vma);
-			break;
-		}
-	}
-	videobuf_queue_unlock(q);
-
-	return rc;
-}
-<<<<<<< HEAD
-EXPORT_SYMBOL_GPL(videobuf_cgmbuf);
-#endif
-=======
-EXPORT_SYMBOL_GPL(videobuf_mmap_mapper);
->>>>>>> 3cbea436
+EXPORT_SYMBOL_GPL(videobuf_mmap_mapper);