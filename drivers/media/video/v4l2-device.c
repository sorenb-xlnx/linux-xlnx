--- conflicted
+++ resolved
@@ -32,10 +32,6 @@
 	INIT_LIST_HEAD(&v4l2_dev->subdevs);
 	spin_lock_init(&v4l2_dev->lock);
 	v4l2_dev->dev = dev;
-<<<<<<< HEAD
-	snprintf(v4l2_dev->name, sizeof(v4l2_dev->name), "%s %s",
-			dev->driver->name, dev_name(dev));
-=======
 	if (dev == NULL) {
 		/* If dev == NULL, then name must be filled in by the caller */
 		WARN_ON(!v4l2_dev->name[0]);
@@ -48,7 +44,6 @@
 			dev->driver->name, dev_name(dev));
 	if (dev_get_drvdata(dev))
 		v4l2_warn(v4l2_dev, "Non-NULL drvdata on register\n");
->>>>>>> 99fa4dc9
 	dev_set_drvdata(dev, v4l2_dev);
 	return 0;
 }
