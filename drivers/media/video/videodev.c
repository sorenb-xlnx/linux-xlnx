--- conflicted
+++ resolved
@@ -1246,11 +1246,7 @@
 		v4l2_video_std_construct(p, curr_id, descr);
 		p->index = index;
 
-<<<<<<< HEAD
-		dbgarg(cmd, "index=%d, id=%Ld, name=%s, fps=%d/%d, "
-=======
 		dbgarg(cmd, "index=%d, id=0x%Lx, name=%s, fps=%d/%d, "
->>>>>>> 32f6daa4
 				"framelines=%d\n", p->index,
 				(unsigned long long)p->id, p->name,
 				p->frameperiod.numerator,
@@ -2052,7 +2048,7 @@
 
 	info->dev = vdev->dev;
 
-	ret = class_for_each_device(&video_class, info,
+	ret = class_for_each_device(&video_class, NULL, info,
 					__fill_index_info);
 
 	if (ret < 0)
