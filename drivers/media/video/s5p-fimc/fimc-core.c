/*
 * S5P camera interface (video postprocessor) driver
 *
 * Copyright (c) 2010 Samsung Electronics Co., Ltd
 *
 * Sylwester Nawrocki, <s.nawrocki@samsung.com>
 *
 * This program is free software; you can redistribute it and/or modify
 * it under the terms of the GNU General Public License as published
 * by the Free Software Foundation, either version 2 of the License,
 * or (at your option) any later version.
 */

#include <linux/module.h>
#include <linux/kernel.h>
#include <linux/version.h>
#include <linux/types.h>
#include <linux/errno.h>
#include <linux/bug.h>
#include <linux/interrupt.h>
#include <linux/device.h>
#include <linux/platform_device.h>
#include <linux/list.h>
#include <linux/io.h>
#include <linux/slab.h>
#include <linux/clk.h>
#include <media/v4l2-ioctl.h>
#include <media/videobuf-dma-contig.h>

#include "fimc-core.h"

static char *fimc_clock_name[NUM_FIMC_CLOCKS] = { "sclk_fimc", "fimc" };

static struct fimc_fmt fimc_formats[] = {
	{
		.name	= "RGB565",
		.fourcc	= V4L2_PIX_FMT_RGB565X,
		.depth	= 16,
		.color	= S5P_FIMC_RGB565,
		.buff_cnt = 1,
		.planes_cnt = 1,
		.mbus_code = V4L2_MBUS_FMT_RGB565_2X8_BE,
		.flags = FMT_FLAGS_M2M,
	}, {
		.name	= "BGR666",
		.fourcc	= V4L2_PIX_FMT_BGR666,
		.depth	= 32,
		.color	= S5P_FIMC_RGB666,
		.buff_cnt = 1,
		.planes_cnt = 1,
		.flags = FMT_FLAGS_M2M,
	}, {
		.name = "XRGB-8-8-8-8, 24 bpp",
		.fourcc	= V4L2_PIX_FMT_RGB24,
		.depth = 32,
		.color	= S5P_FIMC_RGB888,
		.buff_cnt = 1,
		.planes_cnt = 1,
		.flags = FMT_FLAGS_M2M,
	}, {
		.name	= "YUV 4:2:2 packed, YCbYCr",
		.fourcc	= V4L2_PIX_FMT_YUYV,
		.depth	= 16,
		.color	= S5P_FIMC_YCBYCR422,
		.buff_cnt = 1,
		.planes_cnt = 1,
		.mbus_code = V4L2_MBUS_FMT_YUYV8_2X8,
		.flags = FMT_FLAGS_M2M | FMT_FLAGS_CAM,
	}, {
		.name	= "YUV 4:2:2 packed, CbYCrY",
		.fourcc	= V4L2_PIX_FMT_UYVY,
		.depth	= 16,
		.color	= S5P_FIMC_CBYCRY422,
		.buff_cnt = 1,
		.planes_cnt = 1,
		.mbus_code = V4L2_MBUS_FMT_UYVY8_2X8,
		.flags = FMT_FLAGS_M2M | FMT_FLAGS_CAM,
	}, {
		.name	= "YUV 4:2:2 packed, CrYCbY",
		.fourcc	= V4L2_PIX_FMT_VYUY,
		.depth	= 16,
		.color	= S5P_FIMC_CRYCBY422,
		.buff_cnt = 1,
		.planes_cnt = 1,
		.mbus_code = V4L2_MBUS_FMT_VYUY8_2X8,
		.flags = FMT_FLAGS_M2M | FMT_FLAGS_CAM,
	}, {
		.name	= "YUV 4:2:2 packed, YCrYCb",
		.fourcc	= V4L2_PIX_FMT_YVYU,
		.depth	= 16,
		.color	= S5P_FIMC_YCRYCB422,
		.buff_cnt = 1,
		.planes_cnt = 1,
		.mbus_code = V4L2_MBUS_FMT_YVYU8_2X8,
		.flags = FMT_FLAGS_M2M | FMT_FLAGS_CAM,
	}, {
		.name	= "YUV 4:2:2 planar, Y/Cb/Cr",
		.fourcc	= V4L2_PIX_FMT_YUV422P,
		.depth	= 12,
		.color	= S5P_FIMC_YCBCR422,
		.buff_cnt = 1,
		.planes_cnt = 3,
		.flags = FMT_FLAGS_M2M,
	}, {
		.name	= "YUV 4:2:2 planar, Y/CbCr",
		.fourcc	= V4L2_PIX_FMT_NV16,
		.depth	= 16,
		.color	= S5P_FIMC_YCBCR422,
		.buff_cnt = 1,
		.planes_cnt = 2,
		.flags = FMT_FLAGS_M2M,
	}, {
		.name	= "YUV 4:2:2 planar, Y/CrCb",
		.fourcc	= V4L2_PIX_FMT_NV61,
		.depth	= 16,
		.color	= S5P_FIMC_RGB565,
		.buff_cnt = 1,
		.planes_cnt = 2,
		.flags = FMT_FLAGS_M2M,
	}, {
		.name	= "YUV 4:2:0 planar, YCbCr",
		.fourcc	= V4L2_PIX_FMT_YUV420,
		.depth	= 12,
		.color	= S5P_FIMC_YCBCR420,
		.buff_cnt = 1,
		.planes_cnt = 3,
		.flags = FMT_FLAGS_M2M,
	}, {
		.name	= "YUV 4:2:0 planar, Y/CbCr",
		.fourcc	= V4L2_PIX_FMT_NV12,
		.depth	= 12,
		.color	= S5P_FIMC_YCBCR420,
		.buff_cnt = 1,
		.planes_cnt = 2,
		.flags = FMT_FLAGS_M2M,
	},
};

static struct v4l2_queryctrl fimc_ctrls[] = {
	{
		.id		= V4L2_CID_HFLIP,
		.type		= V4L2_CTRL_TYPE_BOOLEAN,
		.name		= "Horizontal flip",
		.minimum	= 0,
		.maximum	= 1,
		.default_value	= 0,
	}, {
		.id		= V4L2_CID_VFLIP,
		.type		= V4L2_CTRL_TYPE_BOOLEAN,
		.name		= "Vertical flip",
		.minimum	= 0,
		.maximum	= 1,
		.default_value	= 0,
	}, {
		.id		= V4L2_CID_ROTATE,
		.type		= V4L2_CTRL_TYPE_INTEGER,
		.name		= "Rotation (CCW)",
		.minimum	= 0,
		.maximum	= 270,
		.step		= 90,
		.default_value	= 0,
	},
};


static struct v4l2_queryctrl *get_ctrl(int id)
{
	int i;

	for (i = 0; i < ARRAY_SIZE(fimc_ctrls); ++i)
		if (id == fimc_ctrls[i].id)
			return &fimc_ctrls[i];
	return NULL;
}

int fimc_check_scaler_ratio(struct v4l2_rect *r, struct fimc_frame *f)
{
	if (r->width > f->width) {
		if (f->width > (r->width * SCALER_MAX_HRATIO))
			return -EINVAL;
	} else {
		if ((f->width * SCALER_MAX_HRATIO) < r->width)
			return -EINVAL;
	}

	if (r->height > f->height) {
		if (f->height > (r->height * SCALER_MAX_VRATIO))
			return -EINVAL;
	} else {
		if ((f->height * SCALER_MAX_VRATIO) < r->height)
			return -EINVAL;
	}

	return 0;
}

static int fimc_get_scaler_factor(u32 src, u32 tar, u32 *ratio, u32 *shift)
{
	u32 sh = 6;

	if (src >= 64 * tar)
		return -EINVAL;

	while (sh--) {
		u32 tmp = 1 << sh;
		if (src >= tar * tmp) {
			*shift = sh, *ratio = tmp;
			return 0;
		}
	}

	*shift = 0, *ratio = 1;

	dbg("s: %d, t: %d, shift: %d, ratio: %d",
	    src, tar, *shift, *ratio);
	return 0;
}

int fimc_set_scaler_info(struct fimc_ctx *ctx)
{
	struct fimc_scaler *sc = &ctx->scaler;
	struct fimc_frame *s_frame = &ctx->s_frame;
	struct fimc_frame *d_frame = &ctx->d_frame;
	int tx, ty, sx, sy;
	int ret;

	if (ctx->rotation == 90 || ctx->rotation == 270) {
		ty = d_frame->width;
		tx = d_frame->height;
	} else {
		tx = d_frame->width;
		ty = d_frame->height;
	}
	if (tx <= 0 || ty <= 0) {
		v4l2_err(&ctx->fimc_dev->m2m.v4l2_dev,
			"invalid target size: %d x %d", tx, ty);
		return -EINVAL;
	}

	sx = s_frame->width;
	sy = s_frame->height;
	if (sx <= 0 || sy <= 0) {
		err("invalid source size: %d x %d", sx, sy);
		return -EINVAL;
	}

	sc->real_width = sx;
	sc->real_height = sy;
	dbg("sx= %d, sy= %d, tx= %d, ty= %d", sx, sy, tx, ty);

	ret = fimc_get_scaler_factor(sx, tx, &sc->pre_hratio, &sc->hfactor);
	if (ret)
		return ret;

	ret = fimc_get_scaler_factor(sy, ty,  &sc->pre_vratio, &sc->vfactor);
	if (ret)
		return ret;

	sc->pre_dst_width = sx / sc->pre_hratio;
	sc->pre_dst_height = sy / sc->pre_vratio;

	sc->main_hratio = (sx << 8) / (tx << sc->hfactor);
	sc->main_vratio = (sy << 8) / (ty << sc->vfactor);

	sc->scaleup_h = (tx >= sx) ? 1 : 0;
	sc->scaleup_v = (ty >= sy) ? 1 : 0;

	/* check to see if input and output size/format differ */
	if (s_frame->fmt->color == d_frame->fmt->color
		&& s_frame->width == d_frame->width
		&& s_frame->height == d_frame->height)
		sc->copy_mode = 1;
	else
		sc->copy_mode = 0;

	return 0;
}

static void fimc_capture_handler(struct fimc_dev *fimc)
{
	struct fimc_vid_cap *cap = &fimc->vid_cap;
	struct fimc_vid_buffer *v_buf = NULL;

	if (!list_empty(&cap->active_buf_q)) {
		v_buf = active_queue_pop(cap);
		fimc_buf_finish(fimc, v_buf);
	}

	if (test_and_clear_bit(ST_CAPT_SHUT, &fimc->state)) {
		wake_up(&fimc->irq_queue);
		return;
	}

	if (!list_empty(&cap->pending_buf_q)) {

		v_buf = pending_queue_pop(cap);
		fimc_hw_set_output_addr(fimc, &v_buf->paddr, cap->buf_index);
		v_buf->index = cap->buf_index;

		dbg("hw ptr: %d, sw ptr: %d",
		    fimc_hw_get_frame_index(fimc), cap->buf_index);

		spin_lock(&fimc->irqlock);
		v_buf->vb.state = VIDEOBUF_ACTIVE;
		spin_unlock(&fimc->irqlock);

		/* Move the buffer to the capture active queue */
		active_queue_add(cap, v_buf);

		dbg("next frame: %d, done frame: %d",
		    fimc_hw_get_frame_index(fimc), v_buf->index);

		if (++cap->buf_index >= FIMC_MAX_OUT_BUFS)
			cap->buf_index = 0;

	} else if (test_and_clear_bit(ST_CAPT_STREAM, &fimc->state) &&
		   cap->active_buf_cnt <= 1) {
		fimc_deactivate_capture(fimc);
	}

	dbg("frame: %d, active_buf_cnt= %d",
	    fimc_hw_get_frame_index(fimc), cap->active_buf_cnt);
}

static irqreturn_t fimc_isr(int irq, void *priv)
{
	struct fimc_vid_buffer *src_buf, *dst_buf;
	struct fimc_ctx *ctx;
	struct fimc_dev *fimc = priv;

	BUG_ON(!fimc);
	fimc_hw_clear_irq(fimc);

	spin_lock(&fimc->slock);

	if (test_and_clear_bit(ST_M2M_PEND, &fimc->state)) {
		ctx = v4l2_m2m_get_curr_priv(fimc->m2m.m2m_dev);
		if (!ctx || !ctx->m2m_ctx)
			goto isr_unlock;
		src_buf = v4l2_m2m_src_buf_remove(ctx->m2m_ctx);
		dst_buf = v4l2_m2m_dst_buf_remove(ctx->m2m_ctx);
		if (src_buf && dst_buf) {
			spin_lock(&fimc->irqlock);
			src_buf->vb.state = dst_buf->vb.state = VIDEOBUF_DONE;
			wake_up(&src_buf->vb.done);
			wake_up(&dst_buf->vb.done);
			spin_unlock(&fimc->irqlock);
			v4l2_m2m_job_finish(fimc->m2m.m2m_dev, ctx->m2m_ctx);
		}
		goto isr_unlock;

	}

	if (test_bit(ST_CAPT_RUN, &fimc->state))
		fimc_capture_handler(fimc);

	if (test_and_clear_bit(ST_CAPT_PEND, &fimc->state)) {
		set_bit(ST_CAPT_RUN, &fimc->state);
		wake_up(&fimc->irq_queue);
	}

isr_unlock:
	spin_unlock(&fimc->slock);
	return IRQ_HANDLED;
}

/* The color format (planes_cnt, buff_cnt) must be already configured. */
int fimc_prepare_addr(struct fimc_ctx *ctx, struct fimc_vid_buffer *buf,
		      struct fimc_frame *frame, struct fimc_addr *paddr)
{
	int ret = 0;
	u32 pix_size;

	if (buf == NULL || frame == NULL)
		return -EINVAL;

	pix_size = frame->width * frame->height;

	dbg("buff_cnt= %d, planes_cnt= %d, frame->size= %d, pix_size= %d",
		frame->fmt->buff_cnt, frame->fmt->planes_cnt,
		frame->size, pix_size);

	if (frame->fmt->buff_cnt == 1) {
		paddr->y = videobuf_to_dma_contig(&buf->vb);
		switch (frame->fmt->planes_cnt) {
		case 1:
			paddr->cb = 0;
			paddr->cr = 0;
			break;
		case 2:
			/* decompose Y into Y/Cb */
			paddr->cb = (u32)(paddr->y + pix_size);
			paddr->cr = 0;
			break;
		case 3:
			paddr->cb = (u32)(paddr->y + pix_size);
			/* decompose Y into Y/Cb/Cr */
			if (S5P_FIMC_YCBCR420 == frame->fmt->color)
				paddr->cr = (u32)(paddr->cb
						+ (pix_size >> 2));
			else /* 422 */
				paddr->cr = (u32)(paddr->cb
						+ (pix_size >> 1));
			break;
		default:
			return -EINVAL;
		}
	}

	dbg("PHYS_ADDR: y= 0x%X  cb= 0x%X cr= 0x%X ret= %d",
	    paddr->y, paddr->cb, paddr->cr, ret);

	return ret;
}

/* Set order for 1 and 2 plane YCBCR 4:2:2 formats. */
static void fimc_set_yuv_order(struct fimc_ctx *ctx)
{
	/* The one only mode supported in SoC. */
	ctx->in_order_2p = S5P_FIMC_LSB_CRCB;
	ctx->out_order_2p = S5P_FIMC_LSB_CRCB;

	/* Set order for 1 plane input formats. */
	switch (ctx->s_frame.fmt->color) {
	case S5P_FIMC_YCRYCB422:
		ctx->in_order_1p = S5P_FIMC_IN_YCRYCB;
		break;
	case S5P_FIMC_CBYCRY422:
		ctx->in_order_1p = S5P_FIMC_IN_CBYCRY;
		break;
	case S5P_FIMC_CRYCBY422:
		ctx->in_order_1p = S5P_FIMC_IN_CRYCBY;
		break;
	case S5P_FIMC_YCBYCR422:
	default:
		ctx->in_order_1p = S5P_FIMC_IN_YCBYCR;
		break;
	}
	dbg("ctx->in_order_1p= %d", ctx->in_order_1p);

	switch (ctx->d_frame.fmt->color) {
	case S5P_FIMC_YCRYCB422:
		ctx->out_order_1p = S5P_FIMC_OUT_YCRYCB;
		break;
	case S5P_FIMC_CBYCRY422:
		ctx->out_order_1p = S5P_FIMC_OUT_CBYCRY;
		break;
	case S5P_FIMC_CRYCBY422:
		ctx->out_order_1p = S5P_FIMC_OUT_CRYCBY;
		break;
	case S5P_FIMC_YCBYCR422:
	default:
		ctx->out_order_1p = S5P_FIMC_OUT_YCBYCR;
		break;
	}
	dbg("ctx->out_order_1p= %d", ctx->out_order_1p);
}

static void fimc_prepare_dma_offset(struct fimc_ctx *ctx, struct fimc_frame *f)
{
	struct samsung_fimc_variant *variant = ctx->fimc_dev->variant;

	f->dma_offset.y_h = f->offs_h;
	if (!variant->pix_hoff)
		f->dma_offset.y_h *= (f->fmt->depth >> 3);

	f->dma_offset.y_v = f->offs_v;

	f->dma_offset.cb_h = f->offs_h;
	f->dma_offset.cb_v = f->offs_v;

	f->dma_offset.cr_h = f->offs_h;
	f->dma_offset.cr_v = f->offs_v;

	if (!variant->pix_hoff) {
<<<<<<< HEAD
		if (f->fmt->planes_cnt == 3) {
			f->dma_offset.cb_h >>= 1;
			f->dma_offset.cr_h >>= 1;
		}
		if (f->fmt->color == S5P_FIMC_YCBCR420) {
=======
		if(f->fmt->planes_cnt == 3) {
			f->dma_offset.cb_h >>= 1;
			f->dma_offset.cr_h >>= 1;
		}
		if(f->fmt->color == S5P_FIMC_YCBCR420) {
>>>>>>> af79732a
			f->dma_offset.cb_v >>= 1;
			f->dma_offset.cr_v >>= 1;
		}
	}

	dbg("in_offset: color= %d, y_h= %d, y_v= %d",
	    f->fmt->color, f->dma_offset.y_h, f->dma_offset.y_v);
}

/**
 * fimc_prepare_config - check dimensions, operation and color mode
 *			 and pre-calculate offset and the scaling coefficients.
 *
 * @ctx: hardware context information
 * @flags: flags indicating which parameters to check/update
 *
 * Return: 0 if dimensions are valid or non zero otherwise.
 */
int fimc_prepare_config(struct fimc_ctx *ctx, u32 flags)
{
	struct fimc_frame *s_frame, *d_frame;
	struct fimc_vid_buffer *buf = NULL;
	int ret = 0;

	s_frame = &ctx->s_frame;
	d_frame = &ctx->d_frame;

	if (flags & FIMC_PARAMS) {
<<<<<<< HEAD
		if ((ctx->out_path == FIMC_DMA) &&
			(ctx->rotation == 90 || ctx->rotation == 270)) {
			swap(d_frame->f_width, d_frame->f_height);
			swap(d_frame->width, d_frame->height);
		}

=======
>>>>>>> af79732a
		/* Prepare the DMA offset ratios for scaler. */
		fimc_prepare_dma_offset(ctx, &ctx->s_frame);
		fimc_prepare_dma_offset(ctx, &ctx->d_frame);

		if (s_frame->height > (SCALER_MAX_VRATIO * d_frame->height) ||
		    s_frame->width > (SCALER_MAX_HRATIO * d_frame->width)) {
			err("out of scaler range");
			return -EINVAL;
		}
		fimc_set_yuv_order(ctx);
	}

	/* Input DMA mode is not allowed when the scaler is disabled. */
	ctx->scaler.enabled = 1;

	if (flags & FIMC_SRC_ADDR) {
		buf = v4l2_m2m_next_src_buf(ctx->m2m_ctx);
		ret = fimc_prepare_addr(ctx, buf, s_frame, &s_frame->paddr);
		if (ret)
			return ret;
	}

	if (flags & FIMC_DST_ADDR) {
		buf = v4l2_m2m_next_dst_buf(ctx->m2m_ctx);
		ret = fimc_prepare_addr(ctx, buf, d_frame, &d_frame->paddr);
	}

	return ret;
}

static void fimc_dma_run(void *priv)
{
	struct fimc_ctx *ctx = priv;
	struct fimc_dev *fimc;
	unsigned long flags;
	u32 ret;

	if (WARN(!ctx, "null hardware context"))
		return;

	fimc = ctx->fimc_dev;

	spin_lock_irqsave(&ctx->slock, flags);
	set_bit(ST_M2M_PEND, &fimc->state);

	ctx->state |= (FIMC_SRC_ADDR | FIMC_DST_ADDR);
	ret = fimc_prepare_config(ctx, ctx->state);
	if (ret) {
		err("Wrong parameters");
		goto dma_unlock;
	}
	/* Reconfigure hardware if the context has changed. */
	if (fimc->m2m.ctx != ctx) {
		ctx->state |= FIMC_PARAMS;
		fimc->m2m.ctx = ctx;
	}

	fimc_hw_set_input_addr(fimc, &ctx->s_frame.paddr);

	if (ctx->state & FIMC_PARAMS) {
		fimc_hw_set_input_path(ctx);
		fimc_hw_set_in_dma(ctx);
		if (fimc_set_scaler_info(ctx)) {
			err("Scaler setup error");
			goto dma_unlock;
		}
		fimc_hw_set_scaler(ctx);
		fimc_hw_set_target_format(ctx);
		fimc_hw_set_rotation(ctx);
		fimc_hw_set_effect(ctx);
	}

	fimc_hw_set_output_path(ctx);
	if (ctx->state & (FIMC_DST_ADDR | FIMC_PARAMS))
		fimc_hw_set_output_addr(fimc, &ctx->d_frame.paddr, -1);

	if (ctx->state & FIMC_PARAMS)
		fimc_hw_set_out_dma(ctx);

	fimc_activate_capture(ctx);

	ctx->state &= (FIMC_CTX_M2M | FIMC_CTX_CAP);
	fimc_hw_activate_input_dma(fimc, true);

dma_unlock:
	spin_unlock_irqrestore(&ctx->slock, flags);
}

static void fimc_job_abort(void *priv)
{
	/* Nothing done in job_abort. */
}

static void fimc_buf_release(struct videobuf_queue *vq,
				    struct videobuf_buffer *vb)
{
	videobuf_dma_contig_free(vq, vb);
	vb->state = VIDEOBUF_NEEDS_INIT;
}

static int fimc_buf_setup(struct videobuf_queue *vq, unsigned int *count,
				unsigned int *size)
{
	struct fimc_ctx *ctx = vq->priv_data;
	struct fimc_frame *frame;

	frame = ctx_get_frame(ctx, vq->type);
	if (IS_ERR(frame))
		return PTR_ERR(frame);

	*size = (frame->width * frame->height * frame->fmt->depth) >> 3;
	if (0 == *count)
		*count = 1;
	return 0;
}

static int fimc_buf_prepare(struct videobuf_queue *vq,
		struct videobuf_buffer *vb, enum v4l2_field field)
{
	struct fimc_ctx *ctx = vq->priv_data;
	struct v4l2_device *v4l2_dev = &ctx->fimc_dev->m2m.v4l2_dev;
	struct fimc_frame *frame;
	int ret;

	frame = ctx_get_frame(ctx, vq->type);
	if (IS_ERR(frame))
		return PTR_ERR(frame);

	if (vb->baddr) {
		if (vb->bsize < frame->size) {
			v4l2_err(v4l2_dev,
				"User-provided buffer too small (%d < %d)\n",
				 vb->bsize, frame->size);
			WARN_ON(1);
			return -EINVAL;
		}
	} else if (vb->state != VIDEOBUF_NEEDS_INIT
		   && vb->bsize < frame->size) {
		return -EINVAL;
	}

	vb->width       = frame->width;
	vb->height      = frame->height;
	vb->bytesperline = (frame->width * frame->fmt->depth) >> 3;
	vb->size        = frame->size;
	vb->field       = field;

	if (VIDEOBUF_NEEDS_INIT == vb->state) {
		ret = videobuf_iolock(vq, vb, NULL);
		if (ret) {
			v4l2_err(v4l2_dev, "Iolock failed\n");
			fimc_buf_release(vq, vb);
			return ret;
		}
	}
	vb->state = VIDEOBUF_PREPARED;

	return 0;
}

static void fimc_buf_queue(struct videobuf_queue *vq,
				  struct videobuf_buffer *vb)
{
	struct fimc_ctx *ctx = vq->priv_data;
	struct fimc_dev *fimc = ctx->fimc_dev;
	struct fimc_vid_cap *cap = &fimc->vid_cap;
	unsigned long flags;

	dbg("ctx: %p, ctx->state: 0x%x", ctx, ctx->state);

	if ((ctx->state & FIMC_CTX_M2M) && ctx->m2m_ctx) {
		v4l2_m2m_buf_queue(ctx->m2m_ctx, vq, vb);
	} else if (ctx->state & FIMC_CTX_CAP) {
		spin_lock_irqsave(&fimc->slock, flags);
		fimc_vid_cap_buf_queue(fimc, (struct fimc_vid_buffer *)vb);

		dbg("fimc->cap.active_buf_cnt: %d",
		    fimc->vid_cap.active_buf_cnt);

		if (cap->active_buf_cnt >= cap->reqbufs_count ||
		   cap->active_buf_cnt >= FIMC_MAX_OUT_BUFS) {
			if (!test_and_set_bit(ST_CAPT_STREAM, &fimc->state))
				fimc_activate_capture(ctx);
		}
		spin_unlock_irqrestore(&fimc->slock, flags);
	}
}

struct videobuf_queue_ops fimc_qops = {
	.buf_setup	= fimc_buf_setup,
	.buf_prepare	= fimc_buf_prepare,
	.buf_queue	= fimc_buf_queue,
	.buf_release	= fimc_buf_release,
};

static int fimc_m2m_querycap(struct file *file, void *priv,
			   struct v4l2_capability *cap)
{
	struct fimc_ctx *ctx = file->private_data;
	struct fimc_dev *fimc = ctx->fimc_dev;

	strncpy(cap->driver, fimc->pdev->name, sizeof(cap->driver) - 1);
	strncpy(cap->card, fimc->pdev->name, sizeof(cap->card) - 1);
	cap->bus_info[0] = 0;
	cap->version = KERNEL_VERSION(1, 0, 0);
	cap->capabilities = V4L2_CAP_STREAMING |
		V4L2_CAP_VIDEO_CAPTURE | V4L2_CAP_VIDEO_OUTPUT;

	return 0;
}

int fimc_vidioc_enum_fmt(struct file *file, void *priv,
				struct v4l2_fmtdesc *f)
{
	struct fimc_fmt *fmt;

	if (f->index >= ARRAY_SIZE(fimc_formats))
		return -EINVAL;

	fmt = &fimc_formats[f->index];
	strncpy(f->description, fmt->name, sizeof(f->description) - 1);
	f->pixelformat = fmt->fourcc;

	return 0;
}

int fimc_vidioc_g_fmt(struct file *file, void *priv, struct v4l2_format *f)
{
	struct fimc_ctx *ctx = priv;
	struct fimc_dev *fimc = ctx->fimc_dev;
	struct fimc_frame *frame;

	frame = ctx_get_frame(ctx, f->type);
	if (IS_ERR(frame))
		return PTR_ERR(frame);

	if (mutex_lock_interruptible(&fimc->lock))
		return -ERESTARTSYS;

	f->fmt.pix.width	= frame->width;
	f->fmt.pix.height	= frame->height;
	f->fmt.pix.field	= V4L2_FIELD_NONE;
	f->fmt.pix.pixelformat	= frame->fmt->fourcc;

	mutex_unlock(&fimc->lock);
	return 0;
}

struct fimc_fmt *find_format(struct v4l2_format *f, unsigned int mask)
{
	struct fimc_fmt *fmt;
	unsigned int i;

	for (i = 0; i < ARRAY_SIZE(fimc_formats); ++i) {
		fmt = &fimc_formats[i];
		if (fmt->fourcc == f->fmt.pix.pixelformat &&
		   (fmt->flags & mask))
			break;
	}

	return (i == ARRAY_SIZE(fimc_formats)) ? NULL : fmt;
}

struct fimc_fmt *find_mbus_format(struct v4l2_mbus_framefmt *f,
				  unsigned int mask)
{
	struct fimc_fmt *fmt;
	unsigned int i;

	for (i = 0; i < ARRAY_SIZE(fimc_formats); ++i) {
		fmt = &fimc_formats[i];
		if (fmt->mbus_code == f->code && (fmt->flags & mask))
			break;
	}

	return (i == ARRAY_SIZE(fimc_formats)) ? NULL : fmt;
}


int fimc_vidioc_try_fmt(struct file *file, void *priv, struct v4l2_format *f)
{
	struct fimc_ctx *ctx = priv;
	struct fimc_dev *fimc = ctx->fimc_dev;
	struct samsung_fimc_variant *variant = fimc->variant;
	struct v4l2_pix_format *pix = &f->fmt.pix;
	struct fimc_fmt *fmt;
	u32 max_width, mod_x, mod_y, mask;
	int ret = -EINVAL, is_output = 0;

	if (f->type == V4L2_BUF_TYPE_VIDEO_OUTPUT) {
		if (ctx->state & FIMC_CTX_CAP)
			return -EINVAL;
		is_output = 1;
	} else if (f->type != V4L2_BUF_TYPE_VIDEO_CAPTURE) {
		return -EINVAL;
	}

	dbg("w: %d, h: %d, bpl: %d",
	    pix->width, pix->height, pix->bytesperline);

	if (mutex_lock_interruptible(&fimc->lock))
		return -ERESTARTSYS;

	mask = is_output ? FMT_FLAGS_M2M : FMT_FLAGS_M2M | FMT_FLAGS_CAM;
	fmt = find_format(f, mask);
	if (!fmt) {
		v4l2_err(&fimc->m2m.v4l2_dev, "Fourcc format (0x%X) invalid.\n",
			 pix->pixelformat);
		goto tf_out;
	}

	if (pix->field == V4L2_FIELD_ANY)
		pix->field = V4L2_FIELD_NONE;
	else if (V4L2_FIELD_NONE != pix->field)
		goto tf_out;

	if (is_output) {
		max_width = variant->pix_limit->scaler_dis_w;
		mod_x = ffs(variant->min_inp_pixsize) - 1;
	} else {
		max_width = variant->pix_limit->out_rot_dis_w;
		mod_x = ffs(variant->min_out_pixsize) - 1;
	}

	if (tiled_fmt(fmt)) {
		mod_x = 6; /* 64 x 32 pixels tile */
		mod_y = 5;
	} else {
		if (fimc->id == 1 && fimc->variant->pix_hoff)
			mod_y = fimc_fmt_is_rgb(fmt->color) ? 0 : 1;
		else
			mod_y = mod_x;
	}

	dbg("mod_x: %d, mod_y: %d, max_w: %d", mod_x, mod_y, max_width);

	v4l_bound_align_image(&pix->width, 16, max_width, mod_x,
		&pix->height, 8, variant->pix_limit->scaler_dis_w, mod_y, 0);

	if (pix->bytesperline == 0 ||
	    (pix->bytesperline * 8 / fmt->depth) > pix->width)
		pix->bytesperline = (pix->width * fmt->depth) >> 3;

	if (pix->sizeimage == 0)
		pix->sizeimage = pix->height * pix->bytesperline;

	dbg("w: %d, h: %d, bpl: %d, depth: %d",
	    pix->width, pix->height, pix->bytesperline, fmt->depth);

	ret = 0;

tf_out:
	mutex_unlock(&fimc->lock);
	return ret;
}

static int fimc_m2m_s_fmt(struct file *file, void *priv, struct v4l2_format *f)
{
	struct fimc_ctx *ctx = priv;
	struct fimc_dev *fimc = ctx->fimc_dev;
	struct v4l2_device *v4l2_dev = &fimc->m2m.v4l2_dev;
	struct videobuf_queue *vq;
	struct fimc_frame *frame;
	struct v4l2_pix_format *pix;
	unsigned long flags;
	int ret = 0;

	ret = fimc_vidioc_try_fmt(file, priv, f);
	if (ret)
		return ret;

	if (mutex_lock_interruptible(&fimc->lock))
		return -ERESTARTSYS;

	vq = v4l2_m2m_get_vq(ctx->m2m_ctx, f->type);
	mutex_lock(&vq->vb_lock);

	if (videobuf_queue_is_busy(vq)) {
		v4l2_err(v4l2_dev, "%s: queue (%d) busy\n", __func__, f->type);
		ret = -EBUSY;
		goto sf_out;
	}

	spin_lock_irqsave(&ctx->slock, flags);
	if (f->type == V4L2_BUF_TYPE_VIDEO_OUTPUT) {
		frame = &ctx->s_frame;
		ctx->state |= FIMC_SRC_FMT;
	} else if (f->type == V4L2_BUF_TYPE_VIDEO_CAPTURE) {
		frame = &ctx->d_frame;
		ctx->state |= FIMC_DST_FMT;
	} else {
		spin_unlock_irqrestore(&ctx->slock, flags);
		v4l2_err(&ctx->fimc_dev->m2m.v4l2_dev,
			 "Wrong buffer/video queue type (%d)\n", f->type);
		ret = -EINVAL;
		goto sf_out;
	}
	spin_unlock_irqrestore(&ctx->slock, flags);

	pix = &f->fmt.pix;
	frame->fmt = find_format(f, FMT_FLAGS_M2M);
	if (!frame->fmt) {
		ret = -EINVAL;
		goto sf_out;
	}

	frame->f_width	= pix->bytesperline * 8 / frame->fmt->depth;
	frame->f_height	= pix->height;
	frame->width	= pix->width;
	frame->height	= pix->height;
	frame->o_width	= pix->width;
	frame->o_height = pix->height;
	frame->offs_h	= 0;
	frame->offs_v	= 0;
	frame->size	= (pix->width * pix->height * frame->fmt->depth) >> 3;
	vq->field	= pix->field;

	spin_lock_irqsave(&ctx->slock, flags);
	ctx->state |= FIMC_PARAMS;
	spin_unlock_irqrestore(&ctx->slock, flags);

	dbg("f_w: %d, f_h: %d", frame->f_width, frame->f_height);

sf_out:
	mutex_unlock(&vq->vb_lock);
	mutex_unlock(&fimc->lock);
	return ret;
}

static int fimc_m2m_reqbufs(struct file *file, void *priv,
			  struct v4l2_requestbuffers *reqbufs)
{
	struct fimc_ctx *ctx = priv;
	return v4l2_m2m_reqbufs(file, ctx->m2m_ctx, reqbufs);
}

static int fimc_m2m_querybuf(struct file *file, void *priv,
			   struct v4l2_buffer *buf)
{
	struct fimc_ctx *ctx = priv;
	return v4l2_m2m_querybuf(file, ctx->m2m_ctx, buf);
}

static int fimc_m2m_qbuf(struct file *file, void *priv,
			  struct v4l2_buffer *buf)
{
	struct fimc_ctx *ctx = priv;

	return v4l2_m2m_qbuf(file, ctx->m2m_ctx, buf);
}

static int fimc_m2m_dqbuf(struct file *file, void *priv,
			   struct v4l2_buffer *buf)
{
	struct fimc_ctx *ctx = priv;
	return v4l2_m2m_dqbuf(file, ctx->m2m_ctx, buf);
}

static int fimc_m2m_streamon(struct file *file, void *priv,
			   enum v4l2_buf_type type)
{
	struct fimc_ctx *ctx = priv;
	return v4l2_m2m_streamon(file, ctx->m2m_ctx, type);
}

static int fimc_m2m_streamoff(struct file *file, void *priv,
			    enum v4l2_buf_type type)
{
	struct fimc_ctx *ctx = priv;
	return v4l2_m2m_streamoff(file, ctx->m2m_ctx, type);
}

int fimc_vidioc_queryctrl(struct file *file, void *priv,
			    struct v4l2_queryctrl *qc)
{
	struct fimc_ctx *ctx = priv;
	struct v4l2_queryctrl *c;

	c = get_ctrl(qc->id);
	if (c) {
		*qc = *c;
		return 0;
	}

	if (ctx->state & FIMC_CTX_CAP)
		return v4l2_subdev_call(ctx->fimc_dev->vid_cap.sd,
					core, queryctrl, qc);
	return -EINVAL;
}

int fimc_vidioc_g_ctrl(struct file *file, void *priv,
			 struct v4l2_control *ctrl)
{
	struct fimc_ctx *ctx = priv;
	struct fimc_dev *fimc = ctx->fimc_dev;
	int ret = 0;

	if (mutex_lock_interruptible(&fimc->lock))
		return -ERESTARTSYS;

	switch (ctrl->id) {
	case V4L2_CID_HFLIP:
		ctrl->value = (FLIP_X_AXIS & ctx->flip) ? 1 : 0;
		break;
	case V4L2_CID_VFLIP:
		ctrl->value = (FLIP_Y_AXIS & ctx->flip) ? 1 : 0;
		break;
	case V4L2_CID_ROTATE:
		ctrl->value = ctx->rotation;
		break;
	default:
		if (ctx->state & FIMC_CTX_CAP) {
			ret = v4l2_subdev_call(fimc->vid_cap.sd, core,
				       g_ctrl, ctrl);
		} else {
			v4l2_err(&fimc->m2m.v4l2_dev,
				 "Invalid control\n");
			ret = -EINVAL;
		}
	}
	dbg("ctrl->value= %d", ctrl->value);

	mutex_unlock(&fimc->lock);
	return ret;
}

int check_ctrl_val(struct fimc_ctx *ctx,  struct v4l2_control *ctrl)
{
	struct v4l2_queryctrl *c;
	c = get_ctrl(ctrl->id);
	if (!c)
		return -EINVAL;

	if (ctrl->value < c->minimum || ctrl->value > c->maximum
		|| (c->step != 0 && ctrl->value % c->step != 0)) {
		v4l2_err(&ctx->fimc_dev->m2m.v4l2_dev,
		"Invalid control value\n");
		return -ERANGE;
	}

	return 0;
}

int fimc_s_ctrl(struct fimc_ctx *ctx, struct v4l2_control *ctrl)
{
	struct samsung_fimc_variant *variant = ctx->fimc_dev->variant;
	struct fimc_dev *fimc = ctx->fimc_dev;
	unsigned long flags;

	if (ctx->rotation != 0 &&
	    (ctrl->id == V4L2_CID_HFLIP || ctrl->id == V4L2_CID_VFLIP)) {
		v4l2_err(&fimc->m2m.v4l2_dev,
			 "Simultaneous flip and rotation is not supported\n");
		return -EINVAL;
	}

	spin_lock_irqsave(&ctx->slock, flags);

	switch (ctrl->id) {
	case V4L2_CID_HFLIP:
		if (ctrl->value)
			ctx->flip |= FLIP_X_AXIS;
		else
			ctx->flip &= ~FLIP_X_AXIS;
		break;

	case V4L2_CID_VFLIP:
		if (ctrl->value)
			ctx->flip |= FLIP_Y_AXIS;
		else
			ctx->flip &= ~FLIP_Y_AXIS;
		break;

	case V4L2_CID_ROTATE:
		/* Check for the output rotator availability */
		if ((ctrl->value == 90 || ctrl->value == 270) &&
		    (ctx->in_path == FIMC_DMA && !variant->has_out_rot)) {
			spin_unlock_irqrestore(&ctx->slock, flags);
			return -EINVAL;
		} else {
			ctx->rotation = ctrl->value;
		}
		break;

	default:
		spin_unlock_irqrestore(&ctx->slock, flags);
		v4l2_err(&fimc->m2m.v4l2_dev, "Invalid control\n");
		return -EINVAL;
	}
	ctx->state |= FIMC_PARAMS;
	spin_unlock_irqrestore(&ctx->slock, flags);

	return 0;
}

static int fimc_m2m_s_ctrl(struct file *file, void *priv,
			 struct v4l2_control *ctrl)
{
	struct fimc_ctx *ctx = priv;
	int ret = 0;

	ret = check_ctrl_val(ctx, ctrl);
	if (ret)
		return ret;

	ret = fimc_s_ctrl(ctx, ctrl);
	return 0;
}

int fimc_vidioc_cropcap(struct file *file, void *fh,
			struct v4l2_cropcap *cr)
{
	struct fimc_frame *frame;
	struct fimc_ctx *ctx = fh;
	struct fimc_dev *fimc = ctx->fimc_dev;

	frame = ctx_get_frame(ctx, cr->type);
	if (IS_ERR(frame))
		return PTR_ERR(frame);

	if (mutex_lock_interruptible(&fimc->lock))
		return -ERESTARTSYS;

	cr->bounds.left		= 0;
	cr->bounds.top		= 0;
	cr->bounds.width	= frame->f_width;
	cr->bounds.height	= frame->f_height;
	cr->defrect		= cr->bounds;

	mutex_unlock(&fimc->lock);
	return 0;
}

int fimc_vidioc_g_crop(struct file *file, void *fh, struct v4l2_crop *cr)
{
	struct fimc_frame *frame;
	struct fimc_ctx *ctx = file->private_data;
	struct fimc_dev *fimc = ctx->fimc_dev;

	frame = ctx_get_frame(ctx, cr->type);
	if (IS_ERR(frame))
		return PTR_ERR(frame);

	if (mutex_lock_interruptible(&fimc->lock))
		return -ERESTARTSYS;

	cr->c.left = frame->offs_h;
	cr->c.top = frame->offs_v;
	cr->c.width = frame->width;
	cr->c.height = frame->height;

	mutex_unlock(&fimc->lock);
	return 0;
}

int fimc_try_crop(struct fimc_ctx *ctx, struct v4l2_crop *cr)
{
	struct fimc_dev *fimc = ctx->fimc_dev;
	struct fimc_frame *f;
	u32 min_size, halign;

	f = (cr->type == V4L2_BUF_TYPE_VIDEO_OUTPUT) ?
		&ctx->s_frame : &ctx->d_frame;

	if (cr->c.top < 0 || cr->c.left < 0) {
		v4l2_err(&fimc->m2m.v4l2_dev,
			"doesn't support negative values for top & left\n");
		return -EINVAL;
	}

	f = ctx_get_frame(ctx, cr->type);
	if (IS_ERR(f))
		return PTR_ERR(f);

	min_size = (cr->type == V4L2_BUF_TYPE_VIDEO_OUTPUT)
		? fimc->variant->min_inp_pixsize
		: fimc->variant->min_out_pixsize;

	if (ctx->state & FIMC_CTX_M2M) {
		if (fimc->id == 1 && fimc->variant->pix_hoff)
			halign = fimc_fmt_is_rgb(f->fmt->color) ? 0 : 1;
		else
			halign = ffs(min_size) - 1;
	/* there are more strict aligment requirements at camera interface */
	} else {
		min_size = 16;
		halign = 4;
	}

	v4l_bound_align_image(&cr->c.width, min_size, f->o_width,
			      ffs(min_size) - 1,
			      &cr->c.height, min_size, f->o_height,
			      halign, 64/(ALIGN(f->fmt->depth, 8)));

	/* adjust left/top if cropping rectangle is out of bounds */
	if (cr->c.left + cr->c.width > f->o_width)
		cr->c.left = f->o_width - cr->c.width;
	if (cr->c.top + cr->c.height > f->o_height)
		cr->c.top = f->o_height - cr->c.height;

	cr->c.left = round_down(cr->c.left, min_size);
	cr->c.top  = round_down(cr->c.top,
				ctx->state & FIMC_CTX_M2M ? 8 : 16);

	dbg("l:%d, t:%d, w:%d, h:%d, f_w: %d, f_h: %d",
	    cr->c.left, cr->c.top, cr->c.width, cr->c.height,
	    f->f_width, f->f_height);

	return 0;
}


static int fimc_m2m_s_crop(struct file *file, void *fh, struct v4l2_crop *cr)
{
	struct fimc_ctx *ctx = file->private_data;
	struct fimc_dev *fimc = ctx->fimc_dev;
	unsigned long flags;
	struct fimc_frame *f;
	int ret;

	ret = fimc_try_crop(ctx, cr);
	if (ret)
		return ret;

	f = (cr->type == V4L2_BUF_TYPE_VIDEO_OUTPUT) ?
		&ctx->s_frame : &ctx->d_frame;

	spin_lock_irqsave(&ctx->slock, flags);
	if (~ctx->state & (FIMC_SRC_FMT | FIMC_DST_FMT)) {
		/* Check to see if scaling ratio is within supported range */
		if (cr->type == V4L2_BUF_TYPE_VIDEO_OUTPUT)
			ret = fimc_check_scaler_ratio(&cr->c, &ctx->d_frame);
		else
			ret = fimc_check_scaler_ratio(&cr->c, &ctx->s_frame);
		if (ret) {
			spin_unlock_irqrestore(&ctx->slock, flags);
			v4l2_err(&fimc->m2m.v4l2_dev, "Out of scaler range");
			return -EINVAL;
		}
	}
	ctx->state |= FIMC_PARAMS;

	f->offs_h = cr->c.left;
	f->offs_v = cr->c.top;
	f->width  = cr->c.width;
	f->height = cr->c.height;

	spin_unlock_irqrestore(&ctx->slock, flags);
	return 0;
}

static const struct v4l2_ioctl_ops fimc_m2m_ioctl_ops = {
	.vidioc_querycap		= fimc_m2m_querycap,

	.vidioc_enum_fmt_vid_cap	= fimc_vidioc_enum_fmt,
	.vidioc_enum_fmt_vid_out	= fimc_vidioc_enum_fmt,

	.vidioc_g_fmt_vid_cap		= fimc_vidioc_g_fmt,
	.vidioc_g_fmt_vid_out		= fimc_vidioc_g_fmt,

	.vidioc_try_fmt_vid_cap		= fimc_vidioc_try_fmt,
	.vidioc_try_fmt_vid_out		= fimc_vidioc_try_fmt,

	.vidioc_s_fmt_vid_cap		= fimc_m2m_s_fmt,
	.vidioc_s_fmt_vid_out		= fimc_m2m_s_fmt,

	.vidioc_reqbufs			= fimc_m2m_reqbufs,
	.vidioc_querybuf		= fimc_m2m_querybuf,

	.vidioc_qbuf			= fimc_m2m_qbuf,
	.vidioc_dqbuf			= fimc_m2m_dqbuf,

	.vidioc_streamon		= fimc_m2m_streamon,
	.vidioc_streamoff		= fimc_m2m_streamoff,

	.vidioc_queryctrl		= fimc_vidioc_queryctrl,
	.vidioc_g_ctrl			= fimc_vidioc_g_ctrl,
	.vidioc_s_ctrl			= fimc_m2m_s_ctrl,

	.vidioc_g_crop			= fimc_vidioc_g_crop,
	.vidioc_s_crop			= fimc_m2m_s_crop,
	.vidioc_cropcap			= fimc_vidioc_cropcap

};

static void queue_init(void *priv, struct videobuf_queue *vq,
		       enum v4l2_buf_type type)
{
	struct fimc_ctx *ctx = priv;
	struct fimc_dev *fimc = ctx->fimc_dev;

	videobuf_queue_dma_contig_init(vq, &fimc_qops,
		&fimc->pdev->dev,
		&fimc->irqlock, type, V4L2_FIELD_NONE,
		sizeof(struct fimc_vid_buffer), priv, NULL);
}

static int fimc_m2m_open(struct file *file)
{
	struct fimc_dev *fimc = video_drvdata(file);
	struct fimc_ctx *ctx = NULL;
	int err = 0;

	if (mutex_lock_interruptible(&fimc->lock))
		return -ERESTARTSYS;

	dbg("pid: %d, state: 0x%lx, refcnt: %d",
		task_pid_nr(current), fimc->state, fimc->vid_cap.refcnt);

	/*
	 * Return if the corresponding video capture node
	 * is already opened.
	 */
	if (fimc->vid_cap.refcnt > 0) {
		mutex_unlock(&fimc->lock);
		return -EBUSY;
	}

	fimc->m2m.refcnt++;
	set_bit(ST_OUTDMA_RUN, &fimc->state);

	ctx = kzalloc(sizeof *ctx, GFP_KERNEL);
	if (!ctx)
		return -ENOMEM;

	file->private_data = ctx;
	ctx->fimc_dev = fimc;
	/* Default color format */
	ctx->s_frame.fmt = &fimc_formats[0];
	ctx->d_frame.fmt = &fimc_formats[0];
	/* Setup the device context for mem2mem mode. */
	ctx->state = FIMC_CTX_M2M;
	ctx->flags = 0;
	ctx->in_path = FIMC_DMA;
	ctx->out_path = FIMC_DMA;
	spin_lock_init(&ctx->slock);

	ctx->m2m_ctx = v4l2_m2m_ctx_init(ctx, fimc->m2m.m2m_dev, queue_init);
	if (IS_ERR(ctx->m2m_ctx)) {
		err = PTR_ERR(ctx->m2m_ctx);
		kfree(ctx);
	}

	mutex_unlock(&fimc->lock);
	return err;
}

static int fimc_m2m_release(struct file *file)
{
	struct fimc_ctx *ctx = file->private_data;
	struct fimc_dev *fimc = ctx->fimc_dev;

	mutex_lock(&fimc->lock);

	dbg("pid: %d, state: 0x%lx, refcnt= %d",
		task_pid_nr(current), fimc->state, fimc->m2m.refcnt);

	v4l2_m2m_ctx_release(ctx->m2m_ctx);
	kfree(ctx);
	if (--fimc->m2m.refcnt <= 0)
		clear_bit(ST_OUTDMA_RUN, &fimc->state);

	mutex_unlock(&fimc->lock);
	return 0;
}

static unsigned int fimc_m2m_poll(struct file *file,
				     struct poll_table_struct *wait)
{
	struct fimc_ctx *ctx = file->private_data;

	return v4l2_m2m_poll(file, ctx->m2m_ctx, wait);
}


static int fimc_m2m_mmap(struct file *file, struct vm_area_struct *vma)
{
	struct fimc_ctx *ctx = file->private_data;

	return v4l2_m2m_mmap(file, ctx->m2m_ctx, vma);
}

static const struct v4l2_file_operations fimc_m2m_fops = {
	.owner		= THIS_MODULE,
	.open		= fimc_m2m_open,
	.release	= fimc_m2m_release,
	.poll		= fimc_m2m_poll,
	.ioctl		= video_ioctl2,
	.mmap		= fimc_m2m_mmap,
};

static struct v4l2_m2m_ops m2m_ops = {
	.device_run	= fimc_dma_run,
	.job_abort	= fimc_job_abort,
};


static int fimc_register_m2m_device(struct fimc_dev *fimc)
{
	struct video_device *vfd;
	struct platform_device *pdev;
	struct v4l2_device *v4l2_dev;
	int ret = 0;

	if (!fimc)
		return -ENODEV;

	pdev = fimc->pdev;
	v4l2_dev = &fimc->m2m.v4l2_dev;

	/* set name if it is empty */
	if (!v4l2_dev->name[0])
		snprintf(v4l2_dev->name, sizeof(v4l2_dev->name),
			 "%s.m2m", dev_name(&pdev->dev));

	ret = v4l2_device_register(&pdev->dev, v4l2_dev);
	if (ret)
		goto err_m2m_r1;

	vfd = video_device_alloc();
	if (!vfd) {
		v4l2_err(v4l2_dev, "Failed to allocate video device\n");
		goto err_m2m_r1;
	}

	vfd->fops	= &fimc_m2m_fops;
	vfd->ioctl_ops	= &fimc_m2m_ioctl_ops;
	vfd->minor	= -1;
	vfd->release	= video_device_release;

	snprintf(vfd->name, sizeof(vfd->name), "%s:m2m", dev_name(&pdev->dev));

	video_set_drvdata(vfd, fimc);
	platform_set_drvdata(pdev, fimc);

	fimc->m2m.vfd = vfd;
	fimc->m2m.m2m_dev = v4l2_m2m_init(&m2m_ops);
	if (IS_ERR(fimc->m2m.m2m_dev)) {
		v4l2_err(v4l2_dev, "failed to initialize v4l2-m2m device\n");
		ret = PTR_ERR(fimc->m2m.m2m_dev);
		goto err_m2m_r2;
	}

	ret = video_register_device(vfd, VFL_TYPE_GRABBER, -1);
	if (ret) {
		v4l2_err(v4l2_dev,
			 "%s(): failed to register video device\n", __func__);
		goto err_m2m_r3;
	}
	v4l2_info(v4l2_dev,
		  "FIMC m2m driver registered as /dev/video%d\n", vfd->num);

	return 0;

err_m2m_r3:
	v4l2_m2m_release(fimc->m2m.m2m_dev);
err_m2m_r2:
	video_device_release(fimc->m2m.vfd);
err_m2m_r1:
	v4l2_device_unregister(v4l2_dev);

	return ret;
}

static void fimc_unregister_m2m_device(struct fimc_dev *fimc)
{
	if (fimc) {
		v4l2_m2m_release(fimc->m2m.m2m_dev);
		video_unregister_device(fimc->m2m.vfd);

		v4l2_device_unregister(&fimc->m2m.v4l2_dev);
	}
}

static void fimc_clk_release(struct fimc_dev *fimc)
{
	int i;
	for (i = 0; i < NUM_FIMC_CLOCKS; i++) {
		if (fimc->clock[i]) {
			clk_disable(fimc->clock[i]);
			clk_put(fimc->clock[i]);
		}
	}
}

static int fimc_clk_get(struct fimc_dev *fimc)
{
	int i;
	for (i = 0; i < NUM_FIMC_CLOCKS; i++) {
		fimc->clock[i] = clk_get(&fimc->pdev->dev, fimc_clock_name[i]);
		if (IS_ERR(fimc->clock[i])) {
			dev_err(&fimc->pdev->dev,
				"failed to get fimc clock: %s\n",
				fimc_clock_name[i]);
			return -ENXIO;
		}
		clk_enable(fimc->clock[i]);
	}
	return 0;
}

static int fimc_probe(struct platform_device *pdev)
{
	struct fimc_dev *fimc;
	struct resource *res;
	struct samsung_fimc_driverdata *drv_data;
	int ret = 0;

	dev_dbg(&pdev->dev, "%s():\n", __func__);

	drv_data = (struct samsung_fimc_driverdata *)
		platform_get_device_id(pdev)->driver_data;

	if (pdev->id >= drv_data->num_entities) {
		dev_err(&pdev->dev, "Invalid platform device id: %d\n",
			pdev->id);
		return -EINVAL;
	}

	fimc = kzalloc(sizeof(struct fimc_dev), GFP_KERNEL);
	if (!fimc)
		return -ENOMEM;

	fimc->id = pdev->id;
	fimc->variant = drv_data->variant[fimc->id];
	fimc->pdev = pdev;
	fimc->pdata = pdev->dev.platform_data;
	fimc->state = ST_IDLE;

	spin_lock_init(&fimc->irqlock);
	init_waitqueue_head(&fimc->irq_queue);
	spin_lock_init(&fimc->slock);

	mutex_init(&fimc->lock);

	res = platform_get_resource(pdev, IORESOURCE_MEM, 0);
	if (!res) {
		dev_err(&pdev->dev, "failed to find the registers\n");
		ret = -ENOENT;
		goto err_info;
	}

	fimc->regs_res = request_mem_region(res->start, resource_size(res),
			dev_name(&pdev->dev));
	if (!fimc->regs_res) {
		dev_err(&pdev->dev, "failed to obtain register region\n");
		ret = -ENOENT;
		goto err_info;
	}

	fimc->regs = ioremap(res->start, resource_size(res));
	if (!fimc->regs) {
		dev_err(&pdev->dev, "failed to map registers\n");
		ret = -ENXIO;
		goto err_req_region;
	}

	ret = fimc_clk_get(fimc);
	if (ret)
		goto err_regs_unmap;
	clk_set_rate(fimc->clock[0], drv_data->lclk_frequency);

	res = platform_get_resource(pdev, IORESOURCE_IRQ, 0);
	if (!res) {
		dev_err(&pdev->dev, "failed to get IRQ resource\n");
		ret = -ENXIO;
		goto err_clk;
	}
	fimc->irq = res->start;

	fimc_hw_reset(fimc);

	ret = request_irq(fimc->irq, fimc_isr, 0, pdev->name, fimc);
	if (ret) {
		dev_err(&pdev->dev, "failed to install irq (%d)\n", ret);
		goto err_clk;
	}

<<<<<<< HEAD
	fimc->work_queue = create_workqueue(dev_name(&fimc->pdev->dev));
	if (!fimc->work_queue) {
		ret = -ENOMEM;
		goto err_irq;
	}

=======
>>>>>>> af79732a
	ret = fimc_register_m2m_device(fimc);
	if (ret)
		goto err_irq;

	/* At least one camera sensor is required to register capture node */
	if (fimc->pdata) {
		int i;
		for (i = 0; i < FIMC_MAX_CAMIF_CLIENTS; ++i)
			if (fimc->pdata->isp_info[i])
				break;

		if (i < FIMC_MAX_CAMIF_CLIENTS) {
			ret = fimc_register_capture_device(fimc);
			if (ret)
				goto err_m2m;
		}
	}

	/*
	 * Exclude the additional output DMA address registers by masking
	 * them out on HW revisions that provide extended capabilites.
	 */
	if (fimc->variant->out_buf_count > 4)
		fimc_hw_set_dma_seq(fimc, 0xF);

	dev_dbg(&pdev->dev, "%s(): fimc-%d registered successfully\n",
		__func__, fimc->id);

	return 0;

err_m2m:
	fimc_unregister_m2m_device(fimc);
err_irq:
	free_irq(fimc->irq, fimc);
err_clk:
	fimc_clk_release(fimc);
err_regs_unmap:
	iounmap(fimc->regs);
err_req_region:
	release_resource(fimc->regs_res);
	kfree(fimc->regs_res);
err_info:
	kfree(fimc);

	return ret;
}

static int __devexit fimc_remove(struct platform_device *pdev)
{
	struct fimc_dev *fimc =
		(struct fimc_dev *)platform_get_drvdata(pdev);

	free_irq(fimc->irq, fimc);
	fimc_hw_reset(fimc);

	fimc_unregister_m2m_device(fimc);
	fimc_unregister_capture_device(fimc);

	fimc_clk_release(fimc);
	iounmap(fimc->regs);
	release_resource(fimc->regs_res);
	kfree(fimc->regs_res);
	kfree(fimc);

	dev_info(&pdev->dev, "%s driver unloaded\n", pdev->name);
	return 0;
}

/* Image pixel limits, similar across several FIMC HW revisions. */
static struct fimc_pix_limit s5p_pix_limit[3] = {
	[0] = {
		.scaler_en_w	= 3264,
		.scaler_dis_w	= 8192,
		.in_rot_en_h	= 1920,
		.in_rot_dis_w	= 8192,
		.out_rot_en_w	= 1920,
		.out_rot_dis_w	= 4224,
	},
	[1] = {
		.scaler_en_w	= 4224,
		.scaler_dis_w	= 8192,
		.in_rot_en_h	= 1920,
		.in_rot_dis_w	= 8192,
		.out_rot_en_w	= 1920,
		.out_rot_dis_w	= 4224,
	},
	[2] = {
		.scaler_en_w	= 1920,
		.scaler_dis_w	= 8192,
		.in_rot_en_h	= 1280,
		.in_rot_dis_w	= 8192,
		.out_rot_en_w	= 1280,
		.out_rot_dis_w	= 1920,
	},
};

static struct samsung_fimc_variant fimc0_variant_s5p = {
	.has_inp_rot	 = 1,
	.has_out_rot	 = 1,
	.min_inp_pixsize = 16,
	.min_out_pixsize = 16,
	.hor_offs_align	 = 8,
	.out_buf_count	 = 4,
	.pix_limit	 = &s5p_pix_limit[0],
};

static struct samsung_fimc_variant fimc2_variant_s5p = {
	.min_inp_pixsize = 16,
	.min_out_pixsize = 16,
	.hor_offs_align	 = 8,
	.out_buf_count	 = 4,
	.pix_limit = &s5p_pix_limit[1],
};

static struct samsung_fimc_variant fimc0_variant_s5pv210 = {
	.pix_hoff	 = 1,
	.has_inp_rot	 = 1,
	.has_out_rot	 = 1,
	.min_inp_pixsize = 16,
	.min_out_pixsize = 16,
	.hor_offs_align	 = 8,
	.out_buf_count	 = 4,
	.pix_limit	 = &s5p_pix_limit[1],
};

<<<<<<< HEAD
static struct samsung_fimc_variant fimc01_variant_s5pv210 = {
	.pix_hoff	= 1,
	.has_inp_rot	= 1,
	.has_out_rot	= 1,
=======
static struct samsung_fimc_variant fimc1_variant_s5pv210 = {
	.pix_hoff	 = 1,
	.has_inp_rot	 = 1,
	.has_out_rot	 = 1,
>>>>>>> af79732a
	.min_inp_pixsize = 16,
	.min_out_pixsize = 16,
	.hor_offs_align	 = 1,
	.out_buf_count	 = 4,
	.pix_limit	 = &s5p_pix_limit[2],
};

static struct samsung_fimc_variant fimc2_variant_s5pv210 = {
	.pix_hoff	 = 1,
<<<<<<< HEAD
=======
	.min_inp_pixsize = 16,
	.min_out_pixsize = 16,
	.hor_offs_align	 = 8,
	.out_buf_count	 = 4,
	.pix_limit	 = &s5p_pix_limit[2],
};

static struct samsung_fimc_variant fimc0_variant_s5pv310 = {
	.pix_hoff	 = 1,
	.has_inp_rot	 = 1,
	.has_out_rot	 = 1,
>>>>>>> af79732a
	.min_inp_pixsize = 16,
	.min_out_pixsize = 16,
	.hor_offs_align	 = 1,
	.out_buf_count	 = 32,
	.pix_limit	 = &s5p_pix_limit[1],
};

static struct samsung_fimc_variant fimc2_variant_s5pv310 = {
	.pix_hoff	 = 1,
	.min_inp_pixsize = 16,
	.min_out_pixsize = 16,
	.hor_offs_align	 = 1,
	.out_buf_count	 = 32,
	.pix_limit	 = &s5p_pix_limit[2],
};

/* S5PC100 */
static struct samsung_fimc_driverdata fimc_drvdata_s5p = {
	.variant = {
		[0] = &fimc0_variant_s5p,
		[1] = &fimc0_variant_s5p,
		[2] = &fimc2_variant_s5p,
	},
	.num_entities = 3,
	.lclk_frequency = 133000000UL,
};

/* S5PV210, S5PC110 */
static struct samsung_fimc_driverdata fimc_drvdata_s5pv210 = {
	.variant = {
		[0] = &fimc0_variant_s5pv210,
		[1] = &fimc1_variant_s5pv210,
		[2] = &fimc2_variant_s5pv210,
	},
	.num_entities = 3,
	.lclk_frequency = 166000000UL,
};

/* S5PV310, S5PC210 */
static struct samsung_fimc_driverdata fimc_drvdata_s5pv310 = {
	.variant = {
		[0] = &fimc0_variant_s5pv310,
		[1] = &fimc0_variant_s5pv310,
		[2] = &fimc0_variant_s5pv310,
		[3] = &fimc2_variant_s5pv310,
	},
	.num_entities = 4,
	.lclk_frequency = 166000000UL,
};

static struct platform_device_id fimc_driver_ids[] = {
	{
		.name		= "s5p-fimc",
		.driver_data	= (unsigned long)&fimc_drvdata_s5p,
	}, {
		.name		= "s5pv210-fimc",
		.driver_data	= (unsigned long)&fimc_drvdata_s5pv210,
	}, {
		.name		= "s5pv310-fimc",
		.driver_data	= (unsigned long)&fimc_drvdata_s5pv310,
	},
	{},
};
MODULE_DEVICE_TABLE(platform, fimc_driver_ids);

static struct platform_driver fimc_driver = {
	.probe		= fimc_probe,
	.remove	= __devexit_p(fimc_remove),
	.id_table	= fimc_driver_ids,
	.driver = {
		.name	= MODULE_NAME,
		.owner	= THIS_MODULE,
	}
};

static int __init fimc_init(void)
{
	int ret = platform_driver_register(&fimc_driver);
	if (ret)
		err("platform_driver_register failed: %d\n", ret);
	return ret;
}

static void __exit fimc_exit(void)
{
	platform_driver_unregister(&fimc_driver);
}

module_init(fimc_init);
module_exit(fimc_exit);

MODULE_AUTHOR("Sylwester Nawrocki <s.nawrocki@samsung.com>");
MODULE_DESCRIPTION("S5P FIMC camera host interface/video postprocessor driver");
MODULE_LICENSE("GPL");<|MERGE_RESOLUTION|>--- conflicted
+++ resolved
@@ -473,19 +473,11 @@
 	f->dma_offset.cr_v = f->offs_v;
 
 	if (!variant->pix_hoff) {
-<<<<<<< HEAD
-		if (f->fmt->planes_cnt == 3) {
-			f->dma_offset.cb_h >>= 1;
-			f->dma_offset.cr_h >>= 1;
-		}
-		if (f->fmt->color == S5P_FIMC_YCBCR420) {
-=======
 		if(f->fmt->planes_cnt == 3) {
 			f->dma_offset.cb_h >>= 1;
 			f->dma_offset.cr_h >>= 1;
 		}
 		if(f->fmt->color == S5P_FIMC_YCBCR420) {
->>>>>>> af79732a
 			f->dma_offset.cb_v >>= 1;
 			f->dma_offset.cr_v >>= 1;
 		}
@@ -514,15 +506,12 @@
 	d_frame = &ctx->d_frame;
 
 	if (flags & FIMC_PARAMS) {
-<<<<<<< HEAD
 		if ((ctx->out_path == FIMC_DMA) &&
 			(ctx->rotation == 90 || ctx->rotation == 270)) {
 			swap(d_frame->f_width, d_frame->f_height);
 			swap(d_frame->width, d_frame->height);
 		}
 
-=======
->>>>>>> af79732a
 		/* Prepare the DMA offset ratios for scaler. */
 		fimc_prepare_dma_offset(ctx, &ctx->s_frame);
 		fimc_prepare_dma_offset(ctx, &ctx->d_frame);
@@ -1601,15 +1590,12 @@
 		goto err_clk;
 	}
 
-<<<<<<< HEAD
 	fimc->work_queue = create_workqueue(dev_name(&fimc->pdev->dev));
 	if (!fimc->work_queue) {
 		ret = -ENOMEM;
 		goto err_irq;
 	}
 
-=======
->>>>>>> af79732a
 	ret = fimc_register_m2m_device(fimc);
 	if (ret)
 		goto err_irq;
@@ -1735,17 +1721,10 @@
 	.pix_limit	 = &s5p_pix_limit[1],
 };
 
-<<<<<<< HEAD
-static struct samsung_fimc_variant fimc01_variant_s5pv210 = {
-	.pix_hoff	= 1,
-	.has_inp_rot	= 1,
-	.has_out_rot	= 1,
-=======
 static struct samsung_fimc_variant fimc1_variant_s5pv210 = {
 	.pix_hoff	 = 1,
 	.has_inp_rot	 = 1,
 	.has_out_rot	 = 1,
->>>>>>> af79732a
 	.min_inp_pixsize = 16,
 	.min_out_pixsize = 16,
 	.hor_offs_align	 = 1,
@@ -1755,8 +1734,6 @@
 
 static struct samsung_fimc_variant fimc2_variant_s5pv210 = {
 	.pix_hoff	 = 1,
-<<<<<<< HEAD
-=======
 	.min_inp_pixsize = 16,
 	.min_out_pixsize = 16,
 	.hor_offs_align	 = 8,
@@ -1768,7 +1745,6 @@
 	.pix_hoff	 = 1,
 	.has_inp_rot	 = 1,
 	.has_out_rot	 = 1,
->>>>>>> af79732a
 	.min_inp_pixsize = 16,
 	.min_out_pixsize = 16,
 	.hor_offs_align	 = 1,
