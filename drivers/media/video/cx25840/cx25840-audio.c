--- conflicted
+++ resolved
@@ -422,19 +422,11 @@
 	}
 	return 0;
 }
-<<<<<<< HEAD
 
 int cx25840_audio_s_ctrl(struct v4l2_subdev *sd, struct v4l2_control *ctrl)
 {
 	struct i2c_client *client = v4l2_get_subdevdata(sd);
 
-=======
-
-int cx25840_audio_s_ctrl(struct v4l2_subdev *sd, struct v4l2_control *ctrl)
-{
-	struct i2c_client *client = v4l2_get_subdevdata(sd);
-
->>>>>>> 73467239
 	switch (ctrl->id) {
 	case V4L2_CID_AUDIO_VOLUME:
 		set_volume(client, ctrl->value);
