/*
 *    QuickCam Driver For Video4Linux.
 *
 *	Video4Linux conversion work by Alan Cox.
 *	Parport compatibility by Phil Blundell.
 *	Busy loop avoidance by Mark Cooke.
 *
 *    Module parameters:
 *
 *	maxpoll=<1 - 5000>
 *
 *	  When polling the QuickCam for a response, busy-wait for a
 *	  maximum of this many loops. The default of 250 gives little
 *	  impact on interactive response.
 *
 *	  NOTE: If this parameter is set too high, the processor
 *		will busy wait until this loop times out, and then
 *		slowly poll for a further 5 seconds before failing
 *		the transaction. You have been warned.
 *
 *	yieldlines=<1 - 250>
 *
 *	  When acquiring a frame from the camera, the data gathering
 *	  loop will yield back to the scheduler after completing
 *	  this many lines. The default of 4 provides a trade-off
 *	  between increased frame acquisition time and impact on
 *	  interactive response.
 */

/* qcam-lib.c -- Library for programming with the Connectix QuickCam.
 * See the included documentation for usage instructions and details
 * of the protocol involved. */


/* Version 0.5, August 4, 1996 */
/* Version 0.7, August 27, 1996 */
/* Version 0.9, November 17, 1996 */


/******************************************************************

Copyright (C) 1996 by Scott Laird

Permission is hereby granted, free of charge, to any person obtaining
a copy of this software and associated documentation files (the
"Software"), to deal in the Software without restriction, including
without limitation the rights to use, copy, modify, merge, publish,
distribute, sublicense, and/or sell copies of the Software, and to
permit persons to whom the Software is furnished to do so, subject to
the following conditions:

The above copyright notice and this permission notice shall be
included in all copies or substantial portions of the Software.

THE SOFTWARE IS PROVIDED "AS IS", WITHOUT WARRANTY OF ANY KIND,
EXPRESS OR IMPLIED, INCLUDING BUT NOT LIMITED TO THE WARRANTIES OF
MERCHANTABILITY, FITNESS FOR A PARTICULAR PURPOSE AND NONINFRINGEMENT.
IN NO EVENT SHALL SCOTT LAIRD BE LIABLE FOR ANY CLAIM, DAMAGES OR
OTHER LIABILITY, WHETHER IN AN ACTION OF CONTRACT, TORT OR OTHERWISE,
ARISING FROM, OUT OF OR IN CONNECTION WITH THE SOFTWARE OR THE USE OR
OTHER DEALINGS IN THE SOFTWARE.

******************************************************************/

#include <linux/module.h>
#include <linux/delay.h>
#include <linux/errno.h>
#include <linux/fs.h>
#include <linux/kernel.h>
#include <linux/slab.h>
#include <linux/mm.h>
#include <linux/parport.h>
#include <linux/sched.h>
#include <linux/version.h>
#include <linux/videodev2.h>
#include <linux/mutex.h>
#include <asm/uaccess.h>
#include <media/v4l2-common.h>
#include <media/v4l2-ioctl.h>
#include <media/v4l2-device.h>

/* One from column A... */
#define QC_NOTSET 0
#define QC_UNIDIR 1
#define QC_BIDIR  2
#define QC_SERIAL 3

/* ... and one from column B */
#define QC_ANY          0x00
#define QC_FORCE_UNIDIR 0x10
#define QC_FORCE_BIDIR  0x20
#define QC_FORCE_SERIAL 0x30
/* in the port_mode member */

#define QC_MODE_MASK    0x07
#define QC_FORCE_MASK   0x70

#define MAX_HEIGHT 243
#define MAX_WIDTH 336

/* Bit fields for status flags */
#define QC_PARAM_CHANGE	0x01 /* Camera status change has occurred */

struct qcam {
	struct v4l2_device v4l2_dev;
	struct video_device vdev;
	struct pardevice *pdev;
	struct parport *pport;
	struct mutex lock;
	int width, height;
	int bpp;
	int mode;
	int contrast, brightness, whitebal;
	int port_mode;
	int transfer_scale;
	int top, left;
	int status;
	unsigned int saved_bits;
	unsigned long in_use;
};

<<<<<<< HEAD
#include "bw-qcam.h"

=======
>>>>>>> e44a21b7
static unsigned int maxpoll = 250;   /* Maximum busy-loop count for qcam I/O */
static unsigned int yieldlines = 4;  /* Yield after this many during capture */
static int video_nr = -1;
static unsigned int force_init;		/* Whether to probe aggressively */

module_param(maxpoll, int, 0);
module_param(yieldlines, int, 0);
module_param(video_nr, int, 0);

/* Set force_init=1 to avoid detection by polling status register and
 * immediately attempt to initialize qcam */
module_param(force_init, int, 0);

#define MAX_CAMS 4
static struct qcam *qcams[MAX_CAMS];
static unsigned int num_cams;

static inline int read_lpstatus(struct qcam *q)
{
	return parport_read_status(q->pport);
}

static inline int read_lpdata(struct qcam *q)
{
	return parport_read_data(q->pport);
}

static inline void write_lpdata(struct qcam *q, int d)
{
	parport_write_data(q->pport, d);
}

static void write_lpcontrol(struct qcam *q, int d)
{
	if (d & 0x20) {
		/* Set bidirectional mode to reverse (data in) */
		parport_data_reverse(q->pport);
	} else {
		/* Set bidirectional mode to forward (data out) */
		parport_data_forward(q->pport);
	}

	/* Now issue the regular port command, but strip out the
	 * direction flag */
	d &= ~0x20;
	parport_write_control(q->pport, d);
}

<<<<<<< HEAD
static int qc_waithand(struct qcam_device *q, int val);
static int qc_command(struct qcam_device *q, int command);
static int qc_readparam(struct qcam_device *q);
static int qc_setscanmode(struct qcam_device *q);
static int qc_readbytes(struct qcam_device *q, char buffer[]);

static struct video_device qcam_template;

static int qc_calibrate(struct qcam_device *q)
{
	/*
	 *	Bugfix by Hanno Mueller hmueller@kabel.de, Mai 21 96
	 *	The white balance is an individiual value for each
	 *	quickcam.
	 */

	int value;
	int count = 0;

	qc_command(q, 27);	/* AutoAdjustOffset */
	qc_command(q, 0);	/* Dummy Parameter, ignored by the camera */

	/* GetOffset (33) will read 255 until autocalibration */
	/* is finished. After that, a value of 1-254 will be */
	/* returned. */

	do {
		qc_command(q, 33);
		value = qc_readparam(q);
		mdelay(1);
		schedule();
		count++;
	} while (value == 0xff && count < 2048);

	q->whitebal = value;
	return value;
}

/* Initialize the QuickCam driver control structure.  This is where
 * defaults are set for people who don't have a config file.*/

static struct qcam_device *qcam_init(struct parport *port)
{
	struct qcam_device *q;

	q = kmalloc(sizeof(struct qcam_device), GFP_KERNEL);
	if (q == NULL)
		return NULL;

	q->pport = port;
	q->pdev = parport_register_device(port, "bw-qcam", NULL, NULL,
			NULL, 0, NULL);
	if (q->pdev == NULL) {
		printk(KERN_ERR "bw-qcam: couldn't register for %s.\n",
				port->name);
		kfree(q);
		return NULL;
	}

	memcpy(&q->vdev, &qcam_template, sizeof(qcam_template));

	mutex_init(&q->lock);

	q->port_mode = (QC_ANY | QC_NOTSET);
	q->width = 320;
	q->height = 240;
	q->bpp = 4;
	q->transfer_scale = 2;
	q->contrast = 192;
	q->brightness = 180;
	q->whitebal = 105;
	q->top = 1;
	q->left = 14;
	q->mode = -1;
	q->status = QC_PARAM_CHANGE;
	return q;
}


/* qc_command is probably a bit of a misnomer -- it's used to send
 * bytes *to* the camera.  Generally, these bytes are either commands
 * or arguments to commands, so the name fits, but it still bugs me a
 * bit.  See the documentation for a list of commands. */

static int qc_command(struct qcam_device *q, int command)
{
	int n1, n2;
	int cmd;

	write_lpdata(q, command);
	write_lpcontrol(q, 6);

	n1 = qc_waithand(q, 1);

	write_lpcontrol(q, 0xe);
	n2 = qc_waithand(q, 0);

	cmd = (n1 & 0xf0) | ((n2 & 0xf0) >> 4);
	return cmd;
}

static int qc_readparam(struct qcam_device *q)
{
	int n1, n2;
	int cmd;

	write_lpcontrol(q, 6);
	n1 = qc_waithand(q, 1);

	write_lpcontrol(q, 0xe);
	n2 = qc_waithand(q, 0);

	cmd = (n1 & 0xf0) | ((n2 & 0xf0) >> 4);
	return cmd;
}
=======
>>>>>>> e44a21b7

/* qc_waithand busy-waits for a handshake signal from the QuickCam.
 * Almost all communication with the camera requires handshaking. */

static int qc_waithand(struct qcam *q, int val)
{
	int status;
	int runs = 0;

	if (val) {
		while (!((status = read_lpstatus(q)) & 8)) {
			/* 1000 is enough spins on the I/O for all normal
			   cases, at that point we start to poll slowly
			   until the camera wakes up. However, we are
			   busy blocked until the camera responds, so
			   setting it lower is much better for interactive
			   response. */

			if (runs++ > maxpoll)
				msleep_interruptible(5);
			if (runs > (maxpoll + 1000)) /* 5 seconds */
				return -1;
		}
	} else {
		while (((status = read_lpstatus(q)) & 8)) {
			/* 1000 is enough spins on the I/O for all normal
			   cases, at that point we start to poll slowly
			   until the camera wakes up. However, we are
			   busy blocked until the camera responds, so
			   setting it lower is much better for interactive
			   response. */

			if (runs++ > maxpoll)
				msleep_interruptible(5);
			if (runs++ > (maxpoll + 1000)) /* 5 seconds */
				return -1;
		}
	}

	return status;
}

/* Waithand2 is used when the qcam is in bidirectional mode, and the
 * handshaking signal is CamRdy2 (bit 0 of data reg) instead of CamRdy1
 * (bit 3 of status register).  It also returns the last value read,
 * since this data is useful. */

static unsigned int qc_waithand2(struct qcam *q, int val)
{
	unsigned int status;
	int runs = 0;

	do {
		status = read_lpdata(q);
		/* 1000 is enough spins on the I/O for all normal
		   cases, at that point we start to poll slowly
		   until the camera wakes up. However, we are
		   busy blocked until the camera responds, so
		   setting it lower is much better for interactive
		   response. */

		if (runs++ > maxpoll)
			msleep_interruptible(5);
		if (runs++ > (maxpoll + 1000)) /* 5 seconds */
			return 0;
	} while ((status & 1) != val);

	return status;
}

/* qc_command is probably a bit of a misnomer -- it's used to send
 * bytes *to* the camera.  Generally, these bytes are either commands
 * or arguments to commands, so the name fits, but it still bugs me a
 * bit.  See the documentation for a list of commands. */

static int qc_command(struct qcam *q, int command)
{
	int n1, n2;
	int cmd;

	write_lpdata(q, command);
	write_lpcontrol(q, 6);

	n1 = qc_waithand(q, 1);

	write_lpcontrol(q, 0xe);
	n2 = qc_waithand(q, 0);

	cmd = (n1 & 0xf0) | ((n2 & 0xf0) >> 4);
	return cmd;
}

static int qc_readparam(struct qcam *q)
{
	int n1, n2;
	int cmd;

	write_lpcontrol(q, 6);
	n1 = qc_waithand(q, 1);

	write_lpcontrol(q, 0xe);
	n2 = qc_waithand(q, 0);

	cmd = (n1 & 0xf0) | ((n2 & 0xf0) >> 4);
	return cmd;
}


/* Try to detect a QuickCam.  It appears to flash the upper 4 bits of
   the status register at 5-10 Hz.  This is only used in the autoprobe
   code.  Be aware that this isn't the way Connectix detects the
   camera (they send a reset and try to handshake), but this should be
   almost completely safe, while their method screws up my printer if
   I plug it in before the camera. */

static int qc_detect(struct qcam *q)
{
	int reg, lastreg;
	int count = 0;
	int i;

	if (force_init)
		return 1;

	lastreg = reg = read_lpstatus(q) & 0xf0;

	for (i = 0; i < 500; i++) {
		reg = read_lpstatus(q) & 0xf0;
		if (reg != lastreg)
			count++;
		lastreg = reg;
		mdelay(2);
	}


#if 0
	/* Force camera detection during testing. Sometimes the camera
	   won't be flashing these bits. Possibly unloading the module
	   in the middle of a grab? Or some timeout condition?
	   I've seen this parameter as low as 19 on my 450Mhz box - mpc */
	printk(KERN_DEBUG "Debugging: QCam detection counter <30-200 counts as detected>: %d\n", count);
	return 1;
#endif

	/* Be (even more) liberal in what you accept...  */

	if (count > 20 && count < 400) {
		return 1;	/* found */
	} else {
		printk(KERN_ERR "No Quickcam found on port %s\n",
				q->pport->name);
		printk(KERN_DEBUG "Quickcam detection counter: %u\n", count);
		return 0;	/* not found */
	}
}

<<<<<<< HEAD

/* Reset the QuickCam.  This uses the same sequence the Windows
 * QuickPic program uses.  Someone with a bi-directional port should
 * check that bi-directional mode is detected right, and then
 * implement bi-directional mode in qc_readbyte(). */

static void qc_reset(struct qcam_device *q)
{
	switch (q->port_mode & QC_FORCE_MASK) {
	case QC_FORCE_UNIDIR:
		q->port_mode = (q->port_mode & ~QC_MODE_MASK) | QC_UNIDIR;
		break;

	case QC_FORCE_BIDIR:
		q->port_mode = (q->port_mode & ~QC_MODE_MASK) | QC_BIDIR;
		break;

	case QC_ANY:
		write_lpcontrol(q, 0x20);
		write_lpdata(q, 0x75);

		if (read_lpdata(q) != 0x75)
			q->port_mode = (q->port_mode & ~QC_MODE_MASK) | QC_BIDIR;
		else
			q->port_mode = (q->port_mode & ~QC_MODE_MASK) | QC_UNIDIR;
		break;
	}

	write_lpcontrol(q, 0xb);
	udelay(250);
	write_lpcontrol(q, 0xe);
	qc_setscanmode(q);		/* in case port_mode changed */
}


=======
>>>>>>> e44a21b7
/* Decide which scan mode to use.  There's no real requirement that
 * the scanmode match the resolution in q->height and q-> width -- the
 * camera takes the picture at the resolution specified in the
 * "scanmode" and then returns the image at the resolution specified
 * with the resolution commands.  If the scan is bigger than the
 * requested resolution, the upper-left hand corner of the scan is
 * returned.  If the scan is smaller, then the rest of the image
 * returned contains garbage. */

static int qc_setscanmode(struct qcam *q)
{
	int old_mode = q->mode;

	switch (q->transfer_scale) {
	case 1:
		q->mode = 0;
		break;
	case 2:
		q->mode = 4;
		break;
	case 4:
		q->mode = 8;
		break;
	}

	switch (q->bpp) {
	case 4:
		break;
	case 6:
		q->mode += 2;
		break;
	}

	switch (q->port_mode & QC_MODE_MASK) {
	case QC_BIDIR:
		q->mode += 1;
		break;
	case QC_NOTSET:
	case QC_UNIDIR:
		break;
	}

	if (q->mode != old_mode)
		q->status |= QC_PARAM_CHANGE;

	return 0;
}


/* Reset the QuickCam.  This uses the same sequence the Windows
 * QuickPic program uses.  Someone with a bi-directional port should
 * check that bi-directional mode is detected right, and then
 * implement bi-directional mode in qc_readbyte(). */

static void qc_reset(struct qcam *q)
{
	switch (q->port_mode & QC_FORCE_MASK) {
	case QC_FORCE_UNIDIR:
		q->port_mode = (q->port_mode & ~QC_MODE_MASK) | QC_UNIDIR;
		break;

	case QC_FORCE_BIDIR:
		q->port_mode = (q->port_mode & ~QC_MODE_MASK) | QC_BIDIR;
		break;

	case QC_ANY:
		write_lpcontrol(q, 0x20);
		write_lpdata(q, 0x75);

		if (read_lpdata(q) != 0x75)
			q->port_mode = (q->port_mode & ~QC_MODE_MASK) | QC_BIDIR;
		else
			q->port_mode = (q->port_mode & ~QC_MODE_MASK) | QC_UNIDIR;
		break;
	}

	write_lpcontrol(q, 0xb);
	udelay(250);
	write_lpcontrol(q, 0xe);
	qc_setscanmode(q);		/* in case port_mode changed */
}



/* Reset the QuickCam and program for brightness, contrast,
 * white-balance, and resolution. */

static void qc_set(struct qcam *q)
{
	int val;
	int val2;

	qc_reset(q);

	/* Set the brightness.  Yes, this is repetitive, but it works.
	 * Shorter versions seem to fail subtly.  Feel free to try :-). */
	/* I think the problem was in qc_command, not here -- bls */

	qc_command(q, 0xb);
	qc_command(q, q->brightness);

	val = q->height / q->transfer_scale;
	qc_command(q, 0x11);
	qc_command(q, val);
	if ((q->port_mode & QC_MODE_MASK) == QC_UNIDIR && q->bpp == 6) {
		/* The normal "transfers per line" calculation doesn't seem to work
		   as expected here (and yet it works fine in qc_scan).  No idea
		   why this case is the odd man out.  Fortunately, Laird's original
		   working version gives me a good way to guess at working values.
		   -- bls */
		val = q->width;
		val2 = q->transfer_scale * 4;
	} else {
		val = q->width * q->bpp;
		val2 = (((q->port_mode & QC_MODE_MASK) == QC_BIDIR) ? 24 : 8) *
			q->transfer_scale;
	}
	val = DIV_ROUND_UP(val, val2);
	qc_command(q, 0x13);
	qc_command(q, val);

	/* Setting top and left -- bls */
	qc_command(q, 0xd);
	qc_command(q, q->top);
	qc_command(q, 0xf);
	qc_command(q, q->left / 2);

	qc_command(q, 0x19);
	qc_command(q, q->contrast);
	qc_command(q, 0x1f);
	qc_command(q, q->whitebal);

	/* Clear flag that we must update the grabbing parameters on the camera
	   before we grab the next frame */
	q->status &= (~QC_PARAM_CHANGE);
}

/* Qc_readbytes reads some bytes from the QC and puts them in
   the supplied buffer.  It returns the number of bytes read,
   or -1 on error. */

static inline int qc_readbytes(struct qcam *q, char buffer[])
{
	int ret = 1;
	unsigned int hi, lo;
	unsigned int hi2, lo2;
	static int state;

	if (buffer == NULL) {
		state = 0;
		return 0;
	}

	switch (q->port_mode & QC_MODE_MASK) {
	case QC_BIDIR:		/* Bi-directional Port */
		write_lpcontrol(q, 0x26);
		lo = (qc_waithand2(q, 1) >> 1);
		hi = (read_lpstatus(q) >> 3) & 0x1f;
		write_lpcontrol(q, 0x2e);
		lo2 = (qc_waithand2(q, 0) >> 1);
		hi2 = (read_lpstatus(q) >> 3) & 0x1f;
		switch (q->bpp) {
		case 4:
			buffer[0] = lo & 0xf;
			buffer[1] = ((lo & 0x70) >> 4) | ((hi & 1) << 3);
			buffer[2] = (hi & 0x1e) >> 1;
			buffer[3] = lo2 & 0xf;
			buffer[4] = ((lo2 & 0x70) >> 4) | ((hi2 & 1) << 3);
			buffer[5] = (hi2 & 0x1e) >> 1;
			ret = 6;
<<<<<<< HEAD
			break;
		case 6:
			buffer[0] = lo & 0x3f;
			buffer[1] = ((lo & 0x40) >> 6) | (hi << 1);
			buffer[2] = lo2 & 0x3f;
			buffer[3] = ((lo2 & 0x40) >> 6) | (hi2 << 1);
			ret = 4;
			break;
=======
			break;
		case 6:
			buffer[0] = lo & 0x3f;
			buffer[1] = ((lo & 0x40) >> 6) | (hi << 1);
			buffer[2] = lo2 & 0x3f;
			buffer[3] = ((lo2 & 0x40) >> 6) | (hi2 << 1);
			ret = 4;
			break;
>>>>>>> e44a21b7
		}
		break;

	case QC_UNIDIR:	/* Unidirectional Port */
		write_lpcontrol(q, 6);
		lo = (qc_waithand(q, 1) & 0xf0) >> 4;
		write_lpcontrol(q, 0xe);
		hi = (qc_waithand(q, 0) & 0xf0) >> 4;

		switch (q->bpp) {
		case 4:
			buffer[0] = lo;
			buffer[1] = hi;
			ret = 2;
			break;
		case 6:
			switch (state) {
			case 0:
				buffer[0] = (lo << 2) | ((hi & 0xc) >> 2);
				q->saved_bits = (hi & 3) << 4;
				state = 1;
				ret = 1;
				break;
			case 1:
				buffer[0] = lo | q->saved_bits;
				q->saved_bits = hi << 2;
				state = 2;
				ret = 1;
				break;
			case 2:
				buffer[0] = ((lo & 0xc) >> 2) | q->saved_bits;
				buffer[1] = ((lo & 3) << 4) | hi;
				state = 0;
				ret = 2;
				break;
			}
			break;
		}
		break;
	}
	return ret;
}

/* requests a scan from the camera.  It sends the correct instructions
 * to the camera and then reads back the correct number of bytes.  In
 * previous versions of this routine the return structure contained
 * the raw output from the camera, and there was a 'qc_convertscan'
 * function that converted that to a useful format.  In version 0.3 I
 * rolled qc_convertscan into qc_scan and now I only return the
 * converted scan.  The format is just an one-dimensional array of
 * characters, one for each pixel, with 0=black up to n=white, where
 * n=2^(bit depth)-1.  Ask me for more details if you don't understand
 * this. */

<<<<<<< HEAD
static long qc_capture(struct qcam_device *q, char __user *buf, unsigned long len)
=======
static long qc_capture(struct qcam *q, char __user *buf, unsigned long len)
>>>>>>> e44a21b7
{
	int i, j, k, yield;
	int bytes;
	int linestotrans, transperline;
	int divisor;
	int pixels_per_line;
	int pixels_read = 0;
	int got = 0;
	char buffer[6];
	int  shift = 8 - q->bpp;
	char invert;

	if (q->mode == -1)
		return -ENXIO;

	qc_command(q, 0x7);
	qc_command(q, q->mode);

	if ((q->port_mode & QC_MODE_MASK) == QC_BIDIR) {
		write_lpcontrol(q, 0x2e);	/* turn port around */
		write_lpcontrol(q, 0x26);
		qc_waithand(q, 1);
		write_lpcontrol(q, 0x2e);
		qc_waithand(q, 0);
	}

	/* strange -- should be 15:63 below, but 4bpp is odd */
	invert = (q->bpp == 4) ? 16 : 63;

	linestotrans = q->height / q->transfer_scale;
	pixels_per_line = q->width / q->transfer_scale;
	transperline = q->width * q->bpp;
	divisor = (((q->port_mode & QC_MODE_MASK) == QC_BIDIR) ? 24 : 8) *
		q->transfer_scale;
	transperline = DIV_ROUND_UP(transperline, divisor);

	for (i = 0, yield = yieldlines; i < linestotrans; i++) {
		for (pixels_read = j = 0; j < transperline; j++) {
			bytes = qc_readbytes(q, buffer);
			for (k = 0; k < bytes && (pixels_read + k) < pixels_per_line; k++) {
				int o;
				if (buffer[k] == 0 && invert == 16) {
					/* 4bpp is odd (again) -- inverter is 16, not 15, but output
					   must be 0-15 -- bls */
					buffer[k] = 16;
				}
				o = i * pixels_per_line + pixels_read + k;
				if (o < len) {
					got++;
					put_user((invert - buffer[k]) << shift, buf + o);
				}
			}
			pixels_read += bytes;
		}
		qc_readbytes(q, NULL);	/* reset state machine */

		/* Grabbing an entire frame from the quickcam is a lengthy
		   process. We don't (usually) want to busy-block the
		   processor for the entire frame. yieldlines is a module
		   parameter. If we yield every line, the minimum frame
		   time will be 240 / 200 = 1.2 seconds. The compile-time
		   default is to yield every 4 lines. */
		if (i >= yield) {
			msleep_interruptible(5);
			yield = i + yieldlines;
		}
	}

	if ((q->port_mode & QC_MODE_MASK) == QC_BIDIR) {
		write_lpcontrol(q, 2);
		write_lpcontrol(q, 6);
		udelay(3);
		write_lpcontrol(q, 0xe);
	}
	if (got < len)
		return got;
	return len;
}

/*
 *	Video4linux interfacing
 */

static int qcam_querycap(struct file *file, void  *priv,
					struct v4l2_capability *vcap)
{
<<<<<<< HEAD
	struct video_device *dev = video_devdata(file);
	struct qcam_device *qcam = (struct qcam_device *)dev;

	switch (cmd) {
	case VIDIOCGCAP:
		{
			struct video_capability *b = arg;
			strcpy(b->name, "Quickcam");
			b->type = VID_TYPE_CAPTURE|VID_TYPE_SCALES|VID_TYPE_MONOCHROME;
			b->channels = 1;
			b->audios = 0;
			b->maxwidth = 320;
			b->maxheight = 240;
			b->minwidth = 80;
			b->minheight = 60;
			return 0;
		}
	case VIDIOCGCHAN:
		{
			struct video_channel *v = arg;
			if (v->channel != 0)
				return -EINVAL;
			v->flags = 0;
			v->tuners = 0;
			/* Good question.. its composite or SVHS so.. */
			v->type = VIDEO_TYPE_CAMERA;
			strcpy(v->name, "Camera");
			return 0;
		}
	case VIDIOCSCHAN:
		{
			struct video_channel *v = arg;
			if (v->channel != 0)
				return -EINVAL;
			return 0;
		}
	case VIDIOCGTUNER:
		{
			struct video_tuner *v = arg;
			if (v->tuner)
				return -EINVAL;
			strcpy(v->name, "Format");
			v->rangelow = 0;
			v->rangehigh = 0;
			v->flags = 0;
			v->mode = VIDEO_MODE_AUTO;
			return 0;
		}
	case VIDIOCSTUNER:
		{
			struct video_tuner *v = arg;
			if (v->tuner)
				return -EINVAL;
			if (v->mode != VIDEO_MODE_AUTO)
				return -EINVAL;
			return 0;
		}
	case VIDIOCGPICT:
		{
			struct video_picture *p = arg;
			p->colour = 0x8000;
			p->hue = 0x8000;
			p->brightness = qcam->brightness << 8;
			p->contrast = qcam->contrast << 8;
			p->whiteness = qcam->whitebal << 8;
			p->depth = qcam->bpp;
			p->palette = VIDEO_PALETTE_GREY;
			return 0;
		}
	case VIDIOCSPICT:
		{
			struct video_picture *p = arg;
			if (p->palette != VIDEO_PALETTE_GREY)
				return -EINVAL;
			if (p->depth != 4 && p->depth != 6)
				return -EINVAL;

			/*
			 *	Now load the camera.
			 */

			qcam->brightness = p->brightness >> 8;
			qcam->contrast = p->contrast >> 8;
			qcam->whitebal = p->whiteness >> 8;
			qcam->bpp = p->depth;

			mutex_lock(&qcam->lock);
			qc_setscanmode(qcam);
			mutex_unlock(&qcam->lock);
			qcam->status |= QC_PARAM_CHANGE;

			return 0;
		}
	case VIDIOCSWIN:
		{
			struct video_window *vw = arg;
			if (vw->flags)
				return -EINVAL;
			if (vw->clipcount)
				return -EINVAL;
			if (vw->height < 60 || vw->height > 240)
				return -EINVAL;
			if (vw->width < 80 || vw->width > 320)
				return -EINVAL;

			qcam->width = 320;
			qcam->height = 240;
			qcam->transfer_scale = 4;

			if (vw->width >= 160 && vw->height >= 120)
				qcam->transfer_scale = 2;
			if (vw->width >= 320 && vw->height >= 240) {
				qcam->width = 320;
				qcam->height = 240;
				qcam->transfer_scale = 1;
			}
			mutex_lock(&qcam->lock);
			qc_setscanmode(qcam);
			mutex_unlock(&qcam->lock);
=======
	struct qcam *qcam = video_drvdata(file);

	strlcpy(vcap->driver, qcam->v4l2_dev.name, sizeof(vcap->driver));
	strlcpy(vcap->card, "B&W Quickcam", sizeof(vcap->card));
	strlcpy(vcap->bus_info, "parport", sizeof(vcap->bus_info));
	vcap->version = KERNEL_VERSION(0, 0, 2);
	vcap->capabilities = V4L2_CAP_VIDEO_CAPTURE | V4L2_CAP_READWRITE;
	return 0;
}

static int qcam_enum_input(struct file *file, void *fh, struct v4l2_input *vin)
{
	if (vin->index > 0)
		return -EINVAL;
	strlcpy(vin->name, "Camera", sizeof(vin->name));
	vin->type = V4L2_INPUT_TYPE_CAMERA;
	vin->audioset = 0;
	vin->tuner = 0;
	vin->std = 0;
	vin->status = 0;
	return 0;
}
>>>>>>> e44a21b7

static int qcam_g_input(struct file *file, void *fh, unsigned int *inp)
{
	*inp = 0;
	return 0;
}

<<<<<<< HEAD
			/* Ok we figured out what to use from our wide choice */
			return 0;
		}
	case VIDIOCGWIN:
		{
			struct video_window *vw = arg;

			memset(vw, 0, sizeof(*vw));
			vw->width = qcam->width / qcam->transfer_scale;
			vw->height = qcam->height / qcam->transfer_scale;
			return 0;
		}
	case VIDIOCKEY:
		return 0;
	case VIDIOCCAPTURE:
	case VIDIOCGFBUF:
	case VIDIOCSFBUF:
	case VIDIOCGFREQ:
	case VIDIOCSFREQ:
	case VIDIOCGAUDIO:
	case VIDIOCSAUDIO:
		return -EINVAL;
	default:
		return -ENOIOCTLCMD;
=======
static int qcam_s_input(struct file *file, void *fh, unsigned int inp)
{
	return (inp > 0) ? -EINVAL : 0;
}

static int qcam_queryctrl(struct file *file, void *priv,
					struct v4l2_queryctrl *qc)
{
	switch (qc->id) {
	case V4L2_CID_BRIGHTNESS:
		return v4l2_ctrl_query_fill(qc, 0, 255, 1, 180);
	case V4L2_CID_CONTRAST:
		return v4l2_ctrl_query_fill(qc, 0, 255, 1, 192);
	case V4L2_CID_GAMMA:
		return v4l2_ctrl_query_fill(qc, 0, 255, 1, 105);
	}
	return -EINVAL;
}

static int qcam_g_ctrl(struct file *file, void *priv,
					struct v4l2_control *ctrl)
{
	struct qcam *qcam = video_drvdata(file);
	int ret = 0;

	switch (ctrl->id) {
	case V4L2_CID_BRIGHTNESS:
		ctrl->value = qcam->brightness;
		break;
	case V4L2_CID_CONTRAST:
		ctrl->value = qcam->contrast;
		break;
	case V4L2_CID_GAMMA:
		ctrl->value = qcam->whitebal;
		break;
	default:
		ret = -EINVAL;
		break;
>>>>>>> e44a21b7
	}
	return ret;
}

static int qcam_s_ctrl(struct file *file, void *priv,
					struct v4l2_control *ctrl)
{
	struct qcam *qcam = video_drvdata(file);
	int ret = 0;

	mutex_lock(&qcam->lock);
	switch (ctrl->id) {
	case V4L2_CID_BRIGHTNESS:
		qcam->brightness = ctrl->value;
		break;
	case V4L2_CID_CONTRAST:
		qcam->contrast = ctrl->value;
		break;
	case V4L2_CID_GAMMA:
		qcam->whitebal = ctrl->value;
		break;
	default:
		ret = -EINVAL;
		break;
	}
	if (ret == 0) {
		qc_setscanmode(qcam);
		qcam->status |= QC_PARAM_CHANGE;
	}
	mutex_unlock(&qcam->lock);
	return ret;
}

static int qcam_g_fmt_vid_cap(struct file *file, void *fh, struct v4l2_format *fmt)
{
	struct qcam *qcam = video_drvdata(file);
	struct v4l2_pix_format *pix = &fmt->fmt.pix;

	pix->width = qcam->width / qcam->transfer_scale;
	pix->height = qcam->height / qcam->transfer_scale;
	pix->pixelformat = (qcam->bpp == 4) ? V4L2_PIX_FMT_Y4 : V4L2_PIX_FMT_Y6;
	pix->field = V4L2_FIELD_NONE;
	pix->bytesperline = qcam->width;
	pix->sizeimage = qcam->width * qcam->height;
	/* Just a guess */
	pix->colorspace = V4L2_COLORSPACE_SRGB;
	return 0;
}

static int qcam_try_fmt_vid_cap(struct file *file, void *fh, struct v4l2_format *fmt)
{
	struct v4l2_pix_format *pix = &fmt->fmt.pix;

	if (pix->height <= 60 || pix->width <= 80) {
		pix->height = 60;
		pix->width = 80;
	} else if (pix->height <= 120 || pix->width <= 160) {
		pix->height = 120;
		pix->width = 160;
	} else {
		pix->height = 240;
		pix->width = 320;
	}
	if (pix->pixelformat != V4L2_PIX_FMT_Y4 &&
	    pix->pixelformat != V4L2_PIX_FMT_Y6)
		pix->pixelformat = V4L2_PIX_FMT_Y4;
	pix->field = V4L2_FIELD_NONE;
	pix->bytesperline = pix->width;
	pix->sizeimage = pix->width * pix->height;
	/* Just a guess */
	pix->colorspace = V4L2_COLORSPACE_SRGB;
	return 0;
}

static int qcam_s_fmt_vid_cap(struct file *file, void *fh, struct v4l2_format *fmt)
{
	struct qcam *qcam = video_drvdata(file);
	struct v4l2_pix_format *pix = &fmt->fmt.pix;
	int ret = qcam_try_fmt_vid_cap(file, fh, fmt);

	if (ret)
		return ret;
	qcam->width = 320;
	qcam->height = 240;
	if (pix->height == 60)
		qcam->transfer_scale = 4;
	else if (pix->height == 120)
		qcam->transfer_scale = 2;
	else
		qcam->transfer_scale = 1;
	if (pix->pixelformat == V4L2_PIX_FMT_Y6)
		qcam->bpp = 6;
	else
		qcam->bpp = 4;

	mutex_lock(&qcam->lock);
	qc_setscanmode(qcam);
	/* We must update the camera before we grab. We could
	   just have changed the grab size */
	qcam->status |= QC_PARAM_CHANGE;
	mutex_unlock(&qcam->lock);
	return 0;
}

<<<<<<< HEAD
static long qcam_ioctl(struct file *file,
		unsigned int cmd, unsigned long arg)
=======
static int qcam_enum_fmt_vid_cap(struct file *file, void *fh, struct v4l2_fmtdesc *fmt)
>>>>>>> e44a21b7
{
	static struct v4l2_fmtdesc formats[] = {
		{ 0, 0, 0,
		  "4-Bit Monochrome", V4L2_PIX_FMT_Y4,
		  { 0, 0, 0, 0 }
		},
		{ 0, 0, 0,
		  "6-Bit Monochrome", V4L2_PIX_FMT_Y6,
		  { 0, 0, 0, 0 }
		},
	};
	enum v4l2_buf_type type = fmt->type;

	if (fmt->index > 1)
		return -EINVAL;

	*fmt = formats[fmt->index];
	fmt->type = type;
	return 0;
}

static ssize_t qcam_read(struct file *file, char __user *buf,
		size_t count, loff_t *ppos)
{
<<<<<<< HEAD
	struct video_device *v = video_devdata(file);
	struct qcam_device *qcam = (struct qcam_device *)v;
=======
	struct qcam *qcam = video_drvdata(file);
>>>>>>> e44a21b7
	int len;
	parport_claim_or_block(qcam->pdev);

	mutex_lock(&qcam->lock);

	qc_reset(qcam);

	/* Update the camera parameters if we need to */
	if (qcam->status & QC_PARAM_CHANGE)
		qc_set(qcam);

	len = qc_capture(qcam, buf, count);

	mutex_unlock(&qcam->lock);

	parport_release(qcam->pdev);
	return len;
}

static const struct v4l2_file_operations qcam_fops = {
	.owner		= THIS_MODULE,
	.ioctl          = video_ioctl2,
	.read		= qcam_read,
};

static const struct v4l2_ioctl_ops qcam_ioctl_ops = {
	.vidioc_querycap    		    = qcam_querycap,
	.vidioc_g_input      		    = qcam_g_input,
	.vidioc_s_input      		    = qcam_s_input,
	.vidioc_enum_input   		    = qcam_enum_input,
	.vidioc_queryctrl 		    = qcam_queryctrl,
	.vidioc_g_ctrl  		    = qcam_g_ctrl,
	.vidioc_s_ctrl 			    = qcam_s_ctrl,
	.vidioc_enum_fmt_vid_cap 	    = qcam_enum_fmt_vid_cap,
	.vidioc_g_fmt_vid_cap 		    = qcam_g_fmt_vid_cap,
	.vidioc_s_fmt_vid_cap  		    = qcam_s_fmt_vid_cap,
	.vidioc_try_fmt_vid_cap  	    = qcam_try_fmt_vid_cap,
};

/* Initialize the QuickCam driver control structure.  This is where
 * defaults are set for people who don't have a config file.*/

static struct qcam *qcam_init(struct parport *port)
{
	struct qcam *qcam;
	struct v4l2_device *v4l2_dev;

	qcam = kzalloc(sizeof(struct qcam), GFP_KERNEL);
	if (qcam == NULL)
		return NULL;

	v4l2_dev = &qcam->v4l2_dev;
	strlcpy(v4l2_dev->name, "bw-qcam", sizeof(v4l2_dev->name));

	if (v4l2_device_register(NULL, v4l2_dev) < 0) {
		v4l2_err(v4l2_dev, "Could not register v4l2_device\n");
		return NULL;
	}

	qcam->pport = port;
	qcam->pdev = parport_register_device(port, "bw-qcam", NULL, NULL,
			NULL, 0, NULL);
	if (qcam->pdev == NULL) {
		v4l2_err(v4l2_dev, "couldn't register for %s.\n", port->name);
		kfree(qcam);
		return NULL;
	}

	strlcpy(qcam->vdev.name, "Connectix QuickCam", sizeof(qcam->vdev.name));
	qcam->vdev.v4l2_dev = v4l2_dev;
	qcam->vdev.fops = &qcam_fops;
	qcam->vdev.ioctl_ops = &qcam_ioctl_ops;
	qcam->vdev.release = video_device_release_empty;
	video_set_drvdata(&qcam->vdev, qcam);

	mutex_init(&qcam->lock);

	qcam->port_mode = (QC_ANY | QC_NOTSET);
	qcam->width = 320;
	qcam->height = 240;
	qcam->bpp = 4;
	qcam->transfer_scale = 2;
	qcam->contrast = 192;
	qcam->brightness = 180;
	qcam->whitebal = 105;
	qcam->top = 1;
	qcam->left = 14;
	qcam->mode = -1;
	qcam->status = QC_PARAM_CHANGE;
	return qcam;
}

<<<<<<< HEAD
static const struct v4l2_file_operations qcam_fops = {
	.owner		= THIS_MODULE,
	.open           = qcam_exclusive_open,
	.release        = qcam_exclusive_release,
	.ioctl          = qcam_ioctl,
	.read		= qcam_read,
};
static struct video_device qcam_template = {
	.name		= "Connectix Quickcam",
	.fops           = &qcam_fops,
	.release 	= video_device_release_empty,
};
=======
static int qc_calibrate(struct qcam *q)
{
	/*
	 *	Bugfix by Hanno Mueller hmueller@kabel.de, Mai 21 96
	 *	The white balance is an individual value for each
	 *	quickcam.
	 */
>>>>>>> e44a21b7

	int value;
	int count = 0;

	qc_command(q, 27);	/* AutoAdjustOffset */
	qc_command(q, 0);	/* Dummy Parameter, ignored by the camera */

	/* GetOffset (33) will read 255 until autocalibration */
	/* is finished. After that, a value of 1-254 will be */
	/* returned. */

	do {
		qc_command(q, 33);
		value = qc_readparam(q);
		mdelay(1);
		schedule();
		count++;
	} while (value == 0xff && count < 2048);

	q->whitebal = value;
	return value;
}

static int init_bwqcam(struct parport *port)
{
	struct qcam *qcam;

	if (num_cams == MAX_CAMS) {
		printk(KERN_ERR "Too many Quickcams (max %d)\n", MAX_CAMS);
		return -ENOSPC;
	}

	qcam = qcam_init(port);
	if (qcam == NULL)
		return -ENODEV;

	parport_claim_or_block(qcam->pdev);

	qc_reset(qcam);

	if (qc_detect(qcam) == 0) {
		parport_release(qcam->pdev);
		parport_unregister_device(qcam->pdev);
		kfree(qcam);
		return -ENODEV;
	}
	qc_calibrate(qcam);

	parport_release(qcam->pdev);

	v4l2_info(&qcam->v4l2_dev, "Connectix Quickcam on %s\n", qcam->pport->name);

	if (video_register_device(&qcam->vdev, VFL_TYPE_GRABBER, video_nr) < 0) {
		parport_unregister_device(qcam->pdev);
		kfree(qcam);
		return -ENODEV;
	}

	qcams[num_cams++] = qcam;

	return 0;
}

static void close_bwqcam(struct qcam *qcam)
{
	video_unregister_device(&qcam->vdev);
	parport_unregister_device(qcam->pdev);
	kfree(qcam);
}

/* The parport parameter controls which parports will be scanned.
 * Scanning all parports causes some printers to print a garbage page.
 *       -- March 14, 1999  Billy Donahue <billy@escape.com> */
#ifdef MODULE
static char *parport[MAX_CAMS] = { NULL, };
module_param_array(parport, charp, NULL, 0);
#endif

static int accept_bwqcam(struct parport *port)
{
#ifdef MODULE
	int n;

	if (parport[0] && strncmp(parport[0], "auto", 4) != 0) {
		/* user gave parport parameters */
		for (n = 0; n < MAX_CAMS && parport[n]; n++) {
			char *ep;
			unsigned long r;
			r = simple_strtoul(parport[n], &ep, 0);
			if (ep == parport[n]) {
				printk(KERN_ERR
					"bw-qcam: bad port specifier \"%s\"\n",
					parport[n]);
				continue;
			}
			if (r == port->number)
				return 1;
		}
		return 0;
	}
#endif
	return 1;
}

static void bwqcam_attach(struct parport *port)
{
	if (accept_bwqcam(port))
		init_bwqcam(port);
}

static void bwqcam_detach(struct parport *port)
{
	int i;
	for (i = 0; i < num_cams; i++) {
		struct qcam *qcam = qcams[i];
		if (qcam && qcam->pdev->port == port) {
			qcams[i] = NULL;
			close_bwqcam(qcam);
		}
	}
}

static struct parport_driver bwqcam_driver = {
	.name	= "bw-qcam",
	.attach	= bwqcam_attach,
	.detach	= bwqcam_detach,
};

static void __exit exit_bw_qcams(void)
{
	parport_unregister_driver(&bwqcam_driver);
}

static int __init init_bw_qcams(void)
{
#ifdef MODULE
	/* Do some sanity checks on the module parameters. */
	if (maxpoll > 5000) {
		printk(KERN_INFO "Connectix Quickcam max-poll was above 5000. Using 5000.\n");
		maxpoll = 5000;
	}

	if (yieldlines < 1) {
		printk(KERN_INFO "Connectix Quickcam yieldlines was less than 1. Using 1.\n");
		yieldlines = 1;
	}
#endif
	return parport_register_driver(&bwqcam_driver);
}

module_init(init_bw_qcams);
module_exit(exit_bw_qcams);

MODULE_LICENSE("GPL");<|MERGE_RESOLUTION|>--- conflicted
+++ resolved
@@ -119,11 +119,6 @@
 	unsigned long in_use;
 };
 
-<<<<<<< HEAD
-#include "bw-qcam.h"
-
-=======
->>>>>>> e44a21b7
 static unsigned int maxpoll = 250;   /* Maximum busy-loop count for qcam I/O */
 static unsigned int yieldlines = 4;  /* Yield after this many during capture */
 static int video_nr = -1;
@@ -172,124 +167,6 @@
 	parport_write_control(q->pport, d);
 }
 
-<<<<<<< HEAD
-static int qc_waithand(struct qcam_device *q, int val);
-static int qc_command(struct qcam_device *q, int command);
-static int qc_readparam(struct qcam_device *q);
-static int qc_setscanmode(struct qcam_device *q);
-static int qc_readbytes(struct qcam_device *q, char buffer[]);
-
-static struct video_device qcam_template;
-
-static int qc_calibrate(struct qcam_device *q)
-{
-	/*
-	 *	Bugfix by Hanno Mueller hmueller@kabel.de, Mai 21 96
-	 *	The white balance is an individiual value for each
-	 *	quickcam.
-	 */
-
-	int value;
-	int count = 0;
-
-	qc_command(q, 27);	/* AutoAdjustOffset */
-	qc_command(q, 0);	/* Dummy Parameter, ignored by the camera */
-
-	/* GetOffset (33) will read 255 until autocalibration */
-	/* is finished. After that, a value of 1-254 will be */
-	/* returned. */
-
-	do {
-		qc_command(q, 33);
-		value = qc_readparam(q);
-		mdelay(1);
-		schedule();
-		count++;
-	} while (value == 0xff && count < 2048);
-
-	q->whitebal = value;
-	return value;
-}
-
-/* Initialize the QuickCam driver control structure.  This is where
- * defaults are set for people who don't have a config file.*/
-
-static struct qcam_device *qcam_init(struct parport *port)
-{
-	struct qcam_device *q;
-
-	q = kmalloc(sizeof(struct qcam_device), GFP_KERNEL);
-	if (q == NULL)
-		return NULL;
-
-	q->pport = port;
-	q->pdev = parport_register_device(port, "bw-qcam", NULL, NULL,
-			NULL, 0, NULL);
-	if (q->pdev == NULL) {
-		printk(KERN_ERR "bw-qcam: couldn't register for %s.\n",
-				port->name);
-		kfree(q);
-		return NULL;
-	}
-
-	memcpy(&q->vdev, &qcam_template, sizeof(qcam_template));
-
-	mutex_init(&q->lock);
-
-	q->port_mode = (QC_ANY | QC_NOTSET);
-	q->width = 320;
-	q->height = 240;
-	q->bpp = 4;
-	q->transfer_scale = 2;
-	q->contrast = 192;
-	q->brightness = 180;
-	q->whitebal = 105;
-	q->top = 1;
-	q->left = 14;
-	q->mode = -1;
-	q->status = QC_PARAM_CHANGE;
-	return q;
-}
-
-
-/* qc_command is probably a bit of a misnomer -- it's used to send
- * bytes *to* the camera.  Generally, these bytes are either commands
- * or arguments to commands, so the name fits, but it still bugs me a
- * bit.  See the documentation for a list of commands. */
-
-static int qc_command(struct qcam_device *q, int command)
-{
-	int n1, n2;
-	int cmd;
-
-	write_lpdata(q, command);
-	write_lpcontrol(q, 6);
-
-	n1 = qc_waithand(q, 1);
-
-	write_lpcontrol(q, 0xe);
-	n2 = qc_waithand(q, 0);
-
-	cmd = (n1 & 0xf0) | ((n2 & 0xf0) >> 4);
-	return cmd;
-}
-
-static int qc_readparam(struct qcam_device *q)
-{
-	int n1, n2;
-	int cmd;
-
-	write_lpcontrol(q, 6);
-	n1 = qc_waithand(q, 1);
-
-	write_lpcontrol(q, 0xe);
-	n2 = qc_waithand(q, 0);
-
-	cmd = (n1 & 0xf0) | ((n2 & 0xf0) >> 4);
-	return cmd;
-}
-=======
->>>>>>> e44a21b7
 
 /* qc_waithand busy-waits for a handshake signal from the QuickCam.
  * Almost all communication with the camera requires handshaking. */
@@ -446,44 +323,6 @@
 	}
 }
 
-<<<<<<< HEAD
-
-/* Reset the QuickCam.  This uses the same sequence the Windows
- * QuickPic program uses.  Someone with a bi-directional port should
- * check that bi-directional mode is detected right, and then
- * implement bi-directional mode in qc_readbyte(). */
-
-static void qc_reset(struct qcam_device *q)
-{
-	switch (q->port_mode & QC_FORCE_MASK) {
-	case QC_FORCE_UNIDIR:
-		q->port_mode = (q->port_mode & ~QC_MODE_MASK) | QC_UNIDIR;
-		break;
-
-	case QC_FORCE_BIDIR:
-		q->port_mode = (q->port_mode & ~QC_MODE_MASK) | QC_BIDIR;
-		break;
-
-	case QC_ANY:
-		write_lpcontrol(q, 0x20);
-		write_lpdata(q, 0x75);
-
-		if (read_lpdata(q) != 0x75)
-			q->port_mode = (q->port_mode & ~QC_MODE_MASK) | QC_BIDIR;
-		else
-			q->port_mode = (q->port_mode & ~QC_MODE_MASK) | QC_UNIDIR;
-		break;
-	}
-
-	write_lpcontrol(q, 0xb);
-	udelay(250);
-	write_lpcontrol(q, 0xe);
-	qc_setscanmode(q);		/* in case port_mode changed */
-}
-
-
-=======
->>>>>>> e44a21b7
 /* Decide which scan mode to use.  There's no real requirement that
  * the scanmode match the resolution in q->height and q-> width -- the
  * camera takes the picture at the resolution specified in the
@@ -654,7 +493,6 @@
 			buffer[4] = ((lo2 & 0x70) >> 4) | ((hi2 & 1) << 3);
 			buffer[5] = (hi2 & 0x1e) >> 1;
 			ret = 6;
-<<<<<<< HEAD
 			break;
 		case 6:
 			buffer[0] = lo & 0x3f;
@@ -663,16 +501,6 @@
 			buffer[3] = ((lo2 & 0x40) >> 6) | (hi2 << 1);
 			ret = 4;
 			break;
-=======
-			break;
-		case 6:
-			buffer[0] = lo & 0x3f;
-			buffer[1] = ((lo & 0x40) >> 6) | (hi << 1);
-			buffer[2] = lo2 & 0x3f;
-			buffer[3] = ((lo2 & 0x40) >> 6) | (hi2 << 1);
-			ret = 4;
-			break;
->>>>>>> e44a21b7
 		}
 		break;
 
@@ -727,11 +555,7 @@
  * n=2^(bit depth)-1.  Ask me for more details if you don't understand
  * this. */
 
-<<<<<<< HEAD
-static long qc_capture(struct qcam_device *q, char __user *buf, unsigned long len)
-=======
 static long qc_capture(struct qcam *q, char __user *buf, unsigned long len)
->>>>>>> e44a21b7
 {
 	int i, j, k, yield;
 	int bytes;
@@ -818,127 +642,6 @@
 static int qcam_querycap(struct file *file, void  *priv,
 					struct v4l2_capability *vcap)
 {
-<<<<<<< HEAD
-	struct video_device *dev = video_devdata(file);
-	struct qcam_device *qcam = (struct qcam_device *)dev;
-
-	switch (cmd) {
-	case VIDIOCGCAP:
-		{
-			struct video_capability *b = arg;
-			strcpy(b->name, "Quickcam");
-			b->type = VID_TYPE_CAPTURE|VID_TYPE_SCALES|VID_TYPE_MONOCHROME;
-			b->channels = 1;
-			b->audios = 0;
-			b->maxwidth = 320;
-			b->maxheight = 240;
-			b->minwidth = 80;
-			b->minheight = 60;
-			return 0;
-		}
-	case VIDIOCGCHAN:
-		{
-			struct video_channel *v = arg;
-			if (v->channel != 0)
-				return -EINVAL;
-			v->flags = 0;
-			v->tuners = 0;
-			/* Good question.. its composite or SVHS so.. */
-			v->type = VIDEO_TYPE_CAMERA;
-			strcpy(v->name, "Camera");
-			return 0;
-		}
-	case VIDIOCSCHAN:
-		{
-			struct video_channel *v = arg;
-			if (v->channel != 0)
-				return -EINVAL;
-			return 0;
-		}
-	case VIDIOCGTUNER:
-		{
-			struct video_tuner *v = arg;
-			if (v->tuner)
-				return -EINVAL;
-			strcpy(v->name, "Format");
-			v->rangelow = 0;
-			v->rangehigh = 0;
-			v->flags = 0;
-			v->mode = VIDEO_MODE_AUTO;
-			return 0;
-		}
-	case VIDIOCSTUNER:
-		{
-			struct video_tuner *v = arg;
-			if (v->tuner)
-				return -EINVAL;
-			if (v->mode != VIDEO_MODE_AUTO)
-				return -EINVAL;
-			return 0;
-		}
-	case VIDIOCGPICT:
-		{
-			struct video_picture *p = arg;
-			p->colour = 0x8000;
-			p->hue = 0x8000;
-			p->brightness = qcam->brightness << 8;
-			p->contrast = qcam->contrast << 8;
-			p->whiteness = qcam->whitebal << 8;
-			p->depth = qcam->bpp;
-			p->palette = VIDEO_PALETTE_GREY;
-			return 0;
-		}
-	case VIDIOCSPICT:
-		{
-			struct video_picture *p = arg;
-			if (p->palette != VIDEO_PALETTE_GREY)
-				return -EINVAL;
-			if (p->depth != 4 && p->depth != 6)
-				return -EINVAL;
-
-			/*
-			 *	Now load the camera.
-			 */
-
-			qcam->brightness = p->brightness >> 8;
-			qcam->contrast = p->contrast >> 8;
-			qcam->whitebal = p->whiteness >> 8;
-			qcam->bpp = p->depth;
-
-			mutex_lock(&qcam->lock);
-			qc_setscanmode(qcam);
-			mutex_unlock(&qcam->lock);
-			qcam->status |= QC_PARAM_CHANGE;
-
-			return 0;
-		}
-	case VIDIOCSWIN:
-		{
-			struct video_window *vw = arg;
-			if (vw->flags)
-				return -EINVAL;
-			if (vw->clipcount)
-				return -EINVAL;
-			if (vw->height < 60 || vw->height > 240)
-				return -EINVAL;
-			if (vw->width < 80 || vw->width > 320)
-				return -EINVAL;
-
-			qcam->width = 320;
-			qcam->height = 240;
-			qcam->transfer_scale = 4;
-
-			if (vw->width >= 160 && vw->height >= 120)
-				qcam->transfer_scale = 2;
-			if (vw->width >= 320 && vw->height >= 240) {
-				qcam->width = 320;
-				qcam->height = 240;
-				qcam->transfer_scale = 1;
-			}
-			mutex_lock(&qcam->lock);
-			qc_setscanmode(qcam);
-			mutex_unlock(&qcam->lock);
-=======
 	struct qcam *qcam = video_drvdata(file);
 
 	strlcpy(vcap->driver, qcam->v4l2_dev.name, sizeof(vcap->driver));
@@ -961,7 +664,6 @@
 	vin->status = 0;
 	return 0;
 }
->>>>>>> e44a21b7
 
 static int qcam_g_input(struct file *file, void *fh, unsigned int *inp)
 {
@@ -969,32 +671,6 @@
 	return 0;
 }
 
-<<<<<<< HEAD
-			/* Ok we figured out what to use from our wide choice */
-			return 0;
-		}
-	case VIDIOCGWIN:
-		{
-			struct video_window *vw = arg;
-
-			memset(vw, 0, sizeof(*vw));
-			vw->width = qcam->width / qcam->transfer_scale;
-			vw->height = qcam->height / qcam->transfer_scale;
-			return 0;
-		}
-	case VIDIOCKEY:
-		return 0;
-	case VIDIOCCAPTURE:
-	case VIDIOCGFBUF:
-	case VIDIOCSFBUF:
-	case VIDIOCGFREQ:
-	case VIDIOCSFREQ:
-	case VIDIOCGAUDIO:
-	case VIDIOCSAUDIO:
-		return -EINVAL;
-	default:
-		return -ENOIOCTLCMD;
-=======
 static int qcam_s_input(struct file *file, void *fh, unsigned int inp)
 {
 	return (inp > 0) ? -EINVAL : 0;
@@ -1033,7 +709,6 @@
 	default:
 		ret = -EINVAL;
 		break;
->>>>>>> e44a21b7
 	}
 	return ret;
 }
@@ -1138,12 +813,7 @@
 	return 0;
 }
 
-<<<<<<< HEAD
-static long qcam_ioctl(struct file *file,
-		unsigned int cmd, unsigned long arg)
-=======
 static int qcam_enum_fmt_vid_cap(struct file *file, void *fh, struct v4l2_fmtdesc *fmt)
->>>>>>> e44a21b7
 {
 	static struct v4l2_fmtdesc formats[] = {
 		{ 0, 0, 0,
@@ -1168,12 +838,7 @@
 static ssize_t qcam_read(struct file *file, char __user *buf,
 		size_t count, loff_t *ppos)
 {
-<<<<<<< HEAD
-	struct video_device *v = video_devdata(file);
-	struct qcam_device *qcam = (struct qcam_device *)v;
-=======
 	struct qcam *qcam = video_drvdata(file);
->>>>>>> e44a21b7
 	int len;
 	parport_claim_or_block(qcam->pdev);
 
@@ -1266,20 +931,6 @@
 	return qcam;
 }
 
-<<<<<<< HEAD
-static const struct v4l2_file_operations qcam_fops = {
-	.owner		= THIS_MODULE,
-	.open           = qcam_exclusive_open,
-	.release        = qcam_exclusive_release,
-	.ioctl          = qcam_ioctl,
-	.read		= qcam_read,
-};
-static struct video_device qcam_template = {
-	.name		= "Connectix Quickcam",
-	.fops           = &qcam_fops,
-	.release 	= video_device_release_empty,
-};
-=======
 static int qc_calibrate(struct qcam *q)
 {
 	/*
@@ -1287,7 +938,6 @@
 	 *	The white balance is an individual value for each
 	 *	quickcam.
 	 */
->>>>>>> e44a21b7
 
 	int value;
 	int count = 0;
