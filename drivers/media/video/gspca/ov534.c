--- conflicted
+++ resolved
@@ -66,11 +66,7 @@
 	s8 sharpness;
 	u8 hflip;
 	u8 vflip;
-<<<<<<< HEAD
-
-=======
 	u8 freqfltr;
->>>>>>> ac8b45fc
 };
 
 /* V4L2 controls supported by the driver */
@@ -94,34 +90,6 @@
 static int sd_getbrightness(struct gspca_dev *gspca_dev, __s32 *val);
 static int sd_setcontrast(struct gspca_dev *gspca_dev, __s32 val);
 static int sd_getcontrast(struct gspca_dev *gspca_dev, __s32 *val);
-<<<<<<< HEAD
-
-static const struct ctrl sd_ctrls[] = {
-    {							/* 0 */
-	{
-		.id      = V4L2_CID_BRIGHTNESS,
-		.type    = V4L2_CTRL_TYPE_INTEGER,
-		.name    = "Brightness",
-		.minimum = 0,
-		.maximum = 255,
-		.step    = 1,
-#define BRIGHTNESS_DEF 20
-		.default_value = BRIGHTNESS_DEF,
-	},
-	.set = sd_setbrightness,
-	.get = sd_getbrightness,
-    },
-    {							/* 1 */
-	{
-		.id      = V4L2_CID_CONTRAST,
-		.type    = V4L2_CTRL_TYPE_INTEGER,
-		.name    = "Contrast",
-		.minimum = 0,
-		.maximum = 255,
-		.step    = 1,
-#define CONTRAST_DEF 37
-		.default_value = CONTRAST_DEF,
-=======
 static int sd_setfreqfltr(struct gspca_dev *gspca_dev, __s32 val);
 static int sd_getfreqfltr(struct gspca_dev *gspca_dev, __s32 *val);
 static int sd_querymenu(struct gspca_dev *gspca_dev,
@@ -155,7 +123,6 @@
 		},
 		.set = sd_setcontrast,
 		.get = sd_getcontrast,
->>>>>>> ac8b45fc
 	},
 	{	/* 2 */
 		{
@@ -166,28 +133,10 @@
 			.maximum = 63,
 			.step    = 1,
 #define GAIN_DEF 20
-<<<<<<< HEAD
-	    .default_value = GAIN_DEF,
-	},
-	.set = sd_setgain,
-	.get = sd_getgain,
-    },
-    {							/* 3 */
-	{
-	    .id      = V4L2_CID_EXPOSURE,
-	    .type    = V4L2_CTRL_TYPE_INTEGER,
-	    .name    = "Exposure",
-	    .minimum = 0,
-	    .maximum = 255,
-	    .step    = 1,
-#define EXPO_DEF 120
-	    .default_value = EXPO_DEF,
-=======
 			.default_value = GAIN_DEF,
 		},
 		.set = sd_setgain,
 		.get = sd_getgain,
->>>>>>> ac8b45fc
 	},
 	{	/* 3 */
 		{
@@ -232,62 +181,6 @@
 		.set = sd_setawb,
 		.get = sd_getawb,
 	},
-<<<<<<< HEAD
-	.set = sd_sethue,
-	.get = sd_gethue,
-    },
-    {							/* 7 */
-	{
-	    .id      = V4L2_CID_AUTOGAIN,
-	    .type    = V4L2_CTRL_TYPE_BOOLEAN,
-	    .name    = "Autogain",
-	    .minimum = 0,
-	    .maximum = 1,
-	    .step    = 1,
-#define AUTOGAIN_DEF 0
-	    .default_value = AUTOGAIN_DEF,
-	},
-	.set = sd_setautogain,
-	.get = sd_getautogain,
-    },
-#define AWB_IDX 8
-    {							/* 8 */
-	{
-		.id      = V4L2_CID_AUTO_WHITE_BALANCE,
-		.type    = V4L2_CTRL_TYPE_BOOLEAN,
-		.name    = "Auto White Balance",
-		.minimum = 0,
-		.maximum = 1,
-		.step    = 1,
-#define AWB_DEF 0
-		.default_value = AWB_DEF,
-	},
-	.set = sd_setawb,
-	.get = sd_getawb,
-    },
-    {							/* 9 */
-	{
-	    .id      = V4L2_CID_SHARPNESS,
-	    .type    = V4L2_CTRL_TYPE_INTEGER,
-	    .name    = "Sharpness",
-	    .minimum = 0,
-	    .maximum = 63,
-	    .step    = 1,
-#define SHARPNESS_DEF 0
-	    .default_value = SHARPNESS_DEF,
-	},
-	.set = sd_setsharpness,
-	.get = sd_getsharpness,
-    },
-    {							/* 10 */
-	{
-	    .id      = V4L2_CID_HFLIP,
-	    .type    = V4L2_CTRL_TYPE_BOOLEAN,
-	    .name    = "HFlip",
-	    .minimum = 0,
-	    .maximum = 1,
-	    .step    = 1,
-=======
 	{	/* 6 */
 		{
 			.id      = V4L2_CID_EXPOSURE_AUTO,
@@ -324,7 +217,6 @@
 			.minimum = 0,
 			.maximum = 1,
 			.step    = 1,
->>>>>>> ac8b45fc
 #define HFLIP_DEF 0
 			.default_value = HFLIP_DEF,
 		},
@@ -340,13 +232,6 @@
 			.maximum = 1,
 			.step    = 1,
 #define VFLIP_DEF 0
-<<<<<<< HEAD
-	    .default_value = VFLIP_DEF,
-	},
-	.set = sd_setvflip,
-	.get = sd_getvflip,
-    },
-=======
 			.default_value = VFLIP_DEF,
 		},
 		.set = sd_setvflip,
@@ -366,7 +251,6 @@
 		.set = sd_setfreqfltr,
 		.get = sd_getfreqfltr,
 	},
->>>>>>> ac8b45fc
 };
 
 static const struct v4l2_pix_format ov772x_mode[] = {
@@ -853,11 +737,7 @@
 	}
 }
 
-<<<<<<< HEAD
-static void setautogain(struct gspca_dev *gspca_dev)
-=======
 static void setawb(struct gspca_dev *gspca_dev)
->>>>>>> ac8b45fc
 {
 	struct sd *sd = (struct sd *) gspca_dev;
 
@@ -919,11 +799,6 @@
 				sccb_reg_read(gspca_dev, 0x0c) | 0x80);
 	else
 		sccb_reg_write(gspca_dev, 0x0c,
-<<<<<<< HEAD
-				sccb_reg_read(gspca_dev, 0x0c) & 0x7f);
-}
-
-=======
 				sccb_reg_read(gspca_dev, 0x0c) & ~0x80);
 }
 
@@ -938,7 +813,6 @@
 }
 
 
->>>>>>> ac8b45fc
 /* this function is called at probe time */
 static int sd_config(struct gspca_dev *gspca_dev,
 		     const struct usb_device_id *id)
@@ -962,28 +836,6 @@
 	sd->contrast = CONTRAST_DEF;
 	sd->gain = GAIN_DEF;
 	sd->exposure = EXPO_DEF;
-<<<<<<< HEAD
-	sd->redblc = RED_BALANCE_DEF;
-	sd->blueblc = BLUE_BALANCE_DEF;
-	sd->hue = HUE_DEF;
-#if AUTOGAIN_DEF != 0
-	sd->autogain = AUTOGAIN_DEF;
-#else
-	gspca_dev->ctrl_inac |= (1 << AWB_IDX);
-#endif
-#if AWB_DEF != 0
-	sd->awb = AWB_DEF
-#endif
-#if SHARPNESS_DEF != 0
-	sd->sharpness = SHARPNESS_DEF;
-#endif
-#if HFLIP_DEF != 0
-	sd->hflip = HFLIP_DEF;
-#endif
-#if VFLIP_DEF != 0
-	sd->vflip = VFLIP_DEF;
-#endif
-=======
 #if AGC_DEF != 0
 	sd->agc = AGC_DEF;
 #else
@@ -995,7 +847,6 @@
 	sd->hflip = HFLIP_DEF;
 	sd->vflip = VFLIP_DEF;
 	sd->freqfltr = FREQFLTR_DEF;
->>>>>>> ac8b45fc
 
 	return 0;
 }
@@ -1055,20 +906,10 @@
 	}
 	set_frame_rate(gspca_dev);
 
-<<<<<<< HEAD
-	setautogain(gspca_dev);
-=======
 	setagc(gspca_dev);
->>>>>>> ac8b45fc
 	setawb(gspca_dev);
 	setaec(gspca_dev);
 	setgain(gspca_dev);
-<<<<<<< HEAD
-	setredblc(gspca_dev);
-	setblueblc(gspca_dev);
-	sethue(gspca_dev);
-=======
->>>>>>> ac8b45fc
 	setexposure(gspca_dev);
 	setbrightness(gspca_dev);
 	setcontrast(gspca_dev);
@@ -1252,9 +1093,6 @@
 	return 0;
 }
 
-<<<<<<< HEAD
-static int sd_setredblc(struct gspca_dev *gspca_dev, __s32 val)
-=======
 static int sd_setagc(struct gspca_dev *gspca_dev, __s32 val)
 {
 	struct sd *sd = (struct sd *) gspca_dev;
@@ -1283,7 +1121,6 @@
 }
 
 static int sd_setawb(struct gspca_dev *gspca_dev, __s32 val)
->>>>>>> ac8b45fc
 {
 	struct sd *sd = (struct sd *) gspca_dev;
 
@@ -1329,38 +1166,7 @@
 	return 0;
 }
 
-<<<<<<< HEAD
-static int sd_gethue(struct gspca_dev *gspca_dev, __s32 *val)
-{
-	struct sd *sd = (struct sd *) gspca_dev;
-
-	*val = sd->hue;
-	return 0;
-}
-
-static int sd_setautogain(struct gspca_dev *gspca_dev, __s32 val)
-{
-	struct sd *sd = (struct sd *) gspca_dev;
-
-	sd->autogain = val;
-
-	if (gspca_dev->streaming) {
-
-		/* the auto white balance control works only
-		 * when auto gain is set */
-		if (val)
-			gspca_dev->ctrl_inac &= ~(1 << AWB_IDX);
-		else
-			gspca_dev->ctrl_inac |= (1 << AWB_IDX);
-		setautogain(gspca_dev);
-	}
-	return 0;
-}
-
-static int sd_getautogain(struct gspca_dev *gspca_dev, __s32 *val)
-=======
 static int sd_getsharpness(struct gspca_dev *gspca_dev, __s32 *val)
->>>>>>> ac8b45fc
 {
 	struct sd *sd = (struct sd *) gspca_dev;
 
@@ -1390,15 +1196,9 @@
 {
 	struct sd *sd = (struct sd *) gspca_dev;
 
-<<<<<<< HEAD
-	sd->sharpness = val;
-	if (gspca_dev->streaming)
-		setsharpness(gspca_dev);
-=======
 	sd->vflip = val;
 	if (gspca_dev->streaming)
 		setvflip(gspca_dev);
->>>>>>> ac8b45fc
 	return 0;
 }
 
