--- conflicted
+++ resolved
@@ -1454,90 +1454,6 @@
 	return 0;
 }
 
-<<<<<<< HEAD
-#ifdef CONFIG_USB_GSPCA_SN9C20X_EVDEV
-static int input_kthread(void *data)
-{
-	struct gspca_dev *gspca_dev = (struct gspca_dev *)data;
-	struct sd *sd = (struct sd *) gspca_dev;
-
-	DECLARE_WAIT_QUEUE_HEAD_ONSTACK(wait);
-	set_freezable();
-	for (;;) {
-		if (kthread_should_stop())
-			break;
-
-		if (reg_r(gspca_dev, 0x1005, 1) < 0)
-			continue;
-
-		input_report_key(sd->input_dev,
-				 KEY_CAMERA,
-				 gspca_dev->usb_buf[0] & sd->input_gpio);
-		input_sync(sd->input_dev);
-
-		wait_event_freezable_timeout(wait,
-					     kthread_should_stop(),
-					     msecs_to_jiffies(100));
-	}
-	return 0;
-}
-
-
-static int sn9c20x_input_init(struct gspca_dev *gspca_dev)
-{
-	struct sd *sd = (struct sd *) gspca_dev;
-	if (sd->input_gpio == 0)
-		return 0;
-
-	sd->input_dev = input_allocate_device();
-	if (!sd->input_dev)
-		return -ENOMEM;
-
-	sd->input_dev->name = "SN9C20X Webcam";
-
-	sd->input_dev->phys = kasprintf(GFP_KERNEL, "usb-%s-%s",
-					 gspca_dev->dev->bus->bus_name,
-					 gspca_dev->dev->devpath);
-
-	if (!sd->input_dev->phys)
-		return -ENOMEM;
-
-	usb_to_input_id(gspca_dev->dev, &sd->input_dev->id);
-	sd->input_dev->dev.parent = &gspca_dev->dev->dev;
-
-	set_bit(EV_KEY, sd->input_dev->evbit);
-	set_bit(KEY_CAMERA, sd->input_dev->keybit);
-
-	if (input_register_device(sd->input_dev))
-		return -EINVAL;
-
-	sd->input_task = kthread_run(input_kthread, gspca_dev, "sn9c20x/%s-%s",
-				     gspca_dev->dev->bus->bus_name,
-				     gspca_dev->dev->devpath);
-
-	if (IS_ERR(sd->input_task))
-		return -EINVAL;
-
-	return 0;
-}
-
-static void sn9c20x_input_cleanup(struct gspca_dev *gspca_dev)
-{
-	struct sd *sd = (struct sd *) gspca_dev;
-	if (sd->input_task != NULL && !IS_ERR(sd->input_task))
-		kthread_stop(sd->input_task);
-
-	if (sd->input_dev != NULL) {
-		input_unregister_device(sd->input_dev);
-		kfree(sd->input_dev->phys);
-		input_free_device(sd->input_dev);
-		sd->input_dev = NULL;
-	}
-}
-#endif
-
-=======
->>>>>>> 9dda696f
 static int set_cmatrix(struct gspca_dev *gspca_dev)
 {
 	struct sd *sd = (struct sd *) gspca_dev;
