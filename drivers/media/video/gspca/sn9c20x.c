/*
 *	Sonix sn9c201 sn9c202 library
 *	Copyright (C) 2008-2009 microdia project <microdia@googlegroups.com>
 *	Copyright (C) 2009 Brian Johnson <brijohn@gmail.com>
 *
 * This program is free software; you can redistribute it and/or modify
 * it under the terms of the GNU General Public License as published by
 * the Free Software Foundation; either version 2 of the License, or
 * any later version.
 *
 * This program is distributed in the hope that it will be useful,
 * but WITHOUT ANY WARRANTY; without even the implied warranty of
 * MERCHANTABILITY or FITNESS FOR A PARTICULAR PURPOSE. See the
 * GNU General Public License for more details.
 *
 * You should have received a copy of the GNU General Public License
 * along with this program; if not, write to the Free Software
 * Foundation, Inc., 59 Temple Place, Suite 330, Boston, MA 02111-1307 USA
 */

#ifdef CONFIG_INPUT
#include <linux/input.h>
#include <linux/slab.h>
#endif

#include "gspca.h"
#include "jpeg.h"

#include <media/v4l2-chip-ident.h>
#include <linux/dmi.h>

MODULE_AUTHOR("Brian Johnson <brijohn@gmail.com>, "
		"microdia project <microdia@googlegroups.com>");
MODULE_DESCRIPTION("GSPCA/SN9C20X USB Camera Driver");
MODULE_LICENSE("GPL");

#define MODULE_NAME "sn9c20x"

#define MODE_RAW	0x10
#define MODE_JPEG	0x20
#define MODE_SXGA	0x80

#define SENSOR_OV9650	0
#define SENSOR_OV9655	1
#define SENSOR_SOI968	2
#define SENSOR_OV7660	3
#define SENSOR_OV7670	4
#define SENSOR_MT9V011	5
#define SENSOR_MT9V111	6
#define SENSOR_MT9V112	7
#define SENSOR_MT9M001	8
#define SENSOR_MT9M111	9
#define SENSOR_MT9M112  10
#define SENSOR_HV7131R	11
#define SENSOR_MT9VPRB	20

/* camera flags */
#define HAS_BUTTON	0x1
#define LED_REVERSE	0x2 /* some cameras unset gpio to turn on leds */
#define FLIP_DETECT	0x4

/* specific webcam descriptor */
struct sd {
	struct gspca_dev gspca_dev;

#define MIN_AVG_LUM 80
#define MAX_AVG_LUM 130
	atomic_t avg_lum;
	u8 old_step;
	u8 older_step;
	u8 exposure_step;

	u8 brightness;
	u8 contrast;
	u8 saturation;
	s16 hue;
	u8 gamma;
	u8 red;
	u8 blue;

	u8 hflip;
	u8 vflip;
	u8 gain;
	u16 exposure;
	u8 auto_exposure;

	u8 i2c_addr;
	u8 sensor;
	u8 hstart;
	u8 vstart;

	u8 *jpeg_hdr;
	u8 quality;

	u8 flags;
};

struct i2c_reg_u8 {
	u8 reg;
	u8 val;
};

struct i2c_reg_u16 {
	u8 reg;
	u16 val;
};

static int sd_setbrightness(struct gspca_dev *gspca_dev, s32 val);
static int sd_getbrightness(struct gspca_dev *gspca_dev, s32 *val);
static int sd_setcontrast(struct gspca_dev *gspca_dev, s32 val);
static int sd_getcontrast(struct gspca_dev *gspca_dev, s32 *val);
static int sd_setsaturation(struct gspca_dev *gspca_dev, s32 val);
static int sd_getsaturation(struct gspca_dev *gspca_dev, s32 *val);
static int sd_sethue(struct gspca_dev *gspca_dev, s32 val);
static int sd_gethue(struct gspca_dev *gspca_dev, s32 *val);
static int sd_setgamma(struct gspca_dev *gspca_dev, s32 val);
static int sd_getgamma(struct gspca_dev *gspca_dev, s32 *val);
static int sd_setredbalance(struct gspca_dev *gspca_dev, s32 val);
static int sd_getredbalance(struct gspca_dev *gspca_dev, s32 *val);
static int sd_setbluebalance(struct gspca_dev *gspca_dev, s32 val);
static int sd_getbluebalance(struct gspca_dev *gspca_dev, s32 *val);
static int sd_setvflip(struct gspca_dev *gspca_dev, s32 val);
static int sd_getvflip(struct gspca_dev *gspca_dev, s32 *val);
static int sd_sethflip(struct gspca_dev *gspca_dev, s32 val);
static int sd_gethflip(struct gspca_dev *gspca_dev, s32 *val);
static int sd_setgain(struct gspca_dev *gspca_dev, s32 val);
static int sd_getgain(struct gspca_dev *gspca_dev, s32 *val);
static int sd_setexposure(struct gspca_dev *gspca_dev, s32 val);
static int sd_getexposure(struct gspca_dev *gspca_dev, s32 *val);
static int sd_setautoexposure(struct gspca_dev *gspca_dev, s32 val);
static int sd_getautoexposure(struct gspca_dev *gspca_dev, s32 *val);

static const struct dmi_system_id flip_dmi_table[] = {
	{
		.ident = "MSI MS-1034",
		.matches = {
			DMI_MATCH(DMI_SYS_VENDOR, "MICRO-STAR INT'L CO.,LTD."),
			DMI_MATCH(DMI_PRODUCT_NAME, "MS-1034"),
			DMI_MATCH(DMI_PRODUCT_VERSION, "0341")
		}
	},
	{
		.ident = "MSI MS-1632",
		.matches = {
			DMI_MATCH(DMI_BOARD_VENDOR, "MSI"),
			DMI_MATCH(DMI_BOARD_NAME, "MS-1632")
		}
	},
	{}
};

static const struct ctrl sd_ctrls[] = {
	{
#define BRIGHTNESS_IDX 0
	    {
		.id      = V4L2_CID_BRIGHTNESS,
		.type    = V4L2_CTRL_TYPE_INTEGER,
		.name    = "Brightness",
		.minimum = 0,
		.maximum = 0xff,
		.step    = 1,
#define BRIGHTNESS_DEFAULT 0x7f
		.default_value = BRIGHTNESS_DEFAULT,
	    },
	    .set = sd_setbrightness,
	    .get = sd_getbrightness,
	},
	{
#define CONTRAST_IDX 1
	    {
		.id      = V4L2_CID_CONTRAST,
		.type    = V4L2_CTRL_TYPE_INTEGER,
		.name    = "Contrast",
		.minimum = 0,
		.maximum = 0xff,
		.step    = 1,
#define CONTRAST_DEFAULT 0x7f
		.default_value = CONTRAST_DEFAULT,
	    },
	    .set = sd_setcontrast,
	    .get = sd_getcontrast,
	},
	{
#define SATURATION_IDX 2
	    {
		.id      = V4L2_CID_SATURATION,
		.type    = V4L2_CTRL_TYPE_INTEGER,
		.name    = "Saturation",
		.minimum = 0,
		.maximum = 0xff,
		.step    = 1,
#define SATURATION_DEFAULT 0x7f
		.default_value = SATURATION_DEFAULT,
	    },
	    .set = sd_setsaturation,
	    .get = sd_getsaturation,
	},
	{
#define HUE_IDX 3
	    {
		.id      = V4L2_CID_HUE,
		.type    = V4L2_CTRL_TYPE_INTEGER,
		.name    = "Hue",
		.minimum = -180,
		.maximum = 180,
		.step    = 1,
#define HUE_DEFAULT 0
		.default_value = HUE_DEFAULT,
	    },
	    .set = sd_sethue,
	    .get = sd_gethue,
	},
	{
#define GAMMA_IDX 4
	    {
		.id      = V4L2_CID_GAMMA,
		.type    = V4L2_CTRL_TYPE_INTEGER,
		.name    = "Gamma",
		.minimum = 0,
		.maximum = 0xff,
		.step    = 1,
#define GAMMA_DEFAULT 0x10
		.default_value = GAMMA_DEFAULT,
	    },
	    .set = sd_setgamma,
	    .get = sd_getgamma,
	},
	{
#define BLUE_IDX 5
	    {
		.id	 = V4L2_CID_BLUE_BALANCE,
		.type	 = V4L2_CTRL_TYPE_INTEGER,
		.name	 = "Blue Balance",
		.minimum = 0,
		.maximum = 0x7f,
		.step	 = 1,
#define BLUE_DEFAULT 0x28
		.default_value = BLUE_DEFAULT,
	    },
	    .set = sd_setbluebalance,
	    .get = sd_getbluebalance,
	},
	{
#define RED_IDX 6
	    {
		.id	 = V4L2_CID_RED_BALANCE,
		.type	 = V4L2_CTRL_TYPE_INTEGER,
		.name	 = "Red Balance",
		.minimum = 0,
		.maximum = 0x7f,
		.step	 = 1,
#define RED_DEFAULT 0x28
		.default_value = RED_DEFAULT,
	    },
	    .set = sd_setredbalance,
	    .get = sd_getredbalance,
	},
	{
#define HFLIP_IDX 7
	    {
		.id      = V4L2_CID_HFLIP,
		.type    = V4L2_CTRL_TYPE_BOOLEAN,
		.name    = "Horizontal Flip",
		.minimum = 0,
		.maximum = 1,
		.step    = 1,
#define HFLIP_DEFAULT 0
		.default_value = HFLIP_DEFAULT,
	    },
	    .set = sd_sethflip,
	    .get = sd_gethflip,
	},
	{
#define VFLIP_IDX 8
	    {
		.id      = V4L2_CID_VFLIP,
		.type    = V4L2_CTRL_TYPE_BOOLEAN,
		.name    = "Vertical Flip",
		.minimum = 0,
		.maximum = 1,
		.step    = 1,
#define VFLIP_DEFAULT 0
		.default_value = VFLIP_DEFAULT,
	    },
	    .set = sd_setvflip,
	    .get = sd_getvflip,
	},
	{
#define EXPOSURE_IDX 9
	    {
		.id      = V4L2_CID_EXPOSURE,
		.type    = V4L2_CTRL_TYPE_INTEGER,
		.name    = "Exposure",
		.minimum = 0,
		.maximum = 0x1780,
		.step    = 1,
#define EXPOSURE_DEFAULT 0x33
		.default_value = EXPOSURE_DEFAULT,
	    },
	    .set = sd_setexposure,
	    .get = sd_getexposure,
	},
	{
#define GAIN_IDX 10
	    {
		.id      = V4L2_CID_GAIN,
		.type    = V4L2_CTRL_TYPE_INTEGER,
		.name    = "Gain",
		.minimum = 0,
		.maximum = 28,
		.step    = 1,
#define GAIN_DEFAULT 0x00
		.default_value = GAIN_DEFAULT,
	    },
	    .set = sd_setgain,
	    .get = sd_getgain,
	},
	{
#define AUTOGAIN_IDX 11
	    {
		.id      = V4L2_CID_AUTOGAIN,
		.type    = V4L2_CTRL_TYPE_BOOLEAN,
		.name    = "Auto Exposure",
		.minimum = 0,
		.maximum = 1,
		.step    = 1,
#define AUTO_EXPOSURE_DEFAULT 1
		.default_value = AUTO_EXPOSURE_DEFAULT,
	    },
	    .set = sd_setautoexposure,
	    .get = sd_getautoexposure,
	},
};

static const struct v4l2_pix_format vga_mode[] = {
	{160, 120, V4L2_PIX_FMT_JPEG, V4L2_FIELD_NONE,
		.bytesperline = 240,
		.sizeimage = 240 * 120,
		.colorspace = V4L2_COLORSPACE_JPEG,
		.priv = 0 | MODE_JPEG},
	{160, 120, V4L2_PIX_FMT_SBGGR8, V4L2_FIELD_NONE,
		.bytesperline = 160,
		.sizeimage = 160 * 120,
		.colorspace = V4L2_COLORSPACE_SRGB,
		.priv = 0 | MODE_RAW},
	{160, 120, V4L2_PIX_FMT_SN9C20X_I420, V4L2_FIELD_NONE,
		.bytesperline = 240,
		.sizeimage = 240 * 120,
		.colorspace = V4L2_COLORSPACE_SRGB,
		.priv = 0},
	{320, 240, V4L2_PIX_FMT_JPEG, V4L2_FIELD_NONE,
		.bytesperline = 480,
		.sizeimage = 480 * 240 ,
		.colorspace = V4L2_COLORSPACE_JPEG,
		.priv = 1 | MODE_JPEG},
	{320, 240, V4L2_PIX_FMT_SBGGR8, V4L2_FIELD_NONE,
		.bytesperline = 320,
		.sizeimage = 320 * 240 ,
		.colorspace = V4L2_COLORSPACE_SRGB,
		.priv = 1 | MODE_RAW},
	{320, 240, V4L2_PIX_FMT_SN9C20X_I420, V4L2_FIELD_NONE,
		.bytesperline = 480,
		.sizeimage = 480 * 240 ,
		.colorspace = V4L2_COLORSPACE_SRGB,
		.priv = 1},
	{640, 480, V4L2_PIX_FMT_JPEG, V4L2_FIELD_NONE,
		.bytesperline = 960,
		.sizeimage = 960 * 480,
		.colorspace = V4L2_COLORSPACE_JPEG,
		.priv = 2 | MODE_JPEG},
	{640, 480, V4L2_PIX_FMT_SBGGR8, V4L2_FIELD_NONE,
		.bytesperline = 640,
		.sizeimage = 640 * 480,
		.colorspace = V4L2_COLORSPACE_SRGB,
		.priv = 2 | MODE_RAW},
	{640, 480, V4L2_PIX_FMT_SN9C20X_I420, V4L2_FIELD_NONE,
		.bytesperline = 960,
		.sizeimage = 960 * 480,
		.colorspace = V4L2_COLORSPACE_SRGB,
		.priv = 2},
};

static const struct v4l2_pix_format sxga_mode[] = {
	{160, 120, V4L2_PIX_FMT_JPEG, V4L2_FIELD_NONE,
		.bytesperline = 240,
		.sizeimage = 240 * 120,
		.colorspace = V4L2_COLORSPACE_JPEG,
		.priv = 0 | MODE_JPEG},
	{160, 120, V4L2_PIX_FMT_SBGGR8, V4L2_FIELD_NONE,
		.bytesperline = 160,
		.sizeimage = 160 * 120,
		.colorspace = V4L2_COLORSPACE_SRGB,
		.priv = 0 | MODE_RAW},
	{160, 120, V4L2_PIX_FMT_SN9C20X_I420, V4L2_FIELD_NONE,
		.bytesperline = 240,
		.sizeimage = 240 * 120,
		.colorspace = V4L2_COLORSPACE_SRGB,
		.priv = 0},
	{320, 240, V4L2_PIX_FMT_JPEG, V4L2_FIELD_NONE,
		.bytesperline = 480,
		.sizeimage = 480 * 240 ,
		.colorspace = V4L2_COLORSPACE_JPEG,
		.priv = 1 | MODE_JPEG},
	{320, 240, V4L2_PIX_FMT_SBGGR8, V4L2_FIELD_NONE,
		.bytesperline = 320,
		.sizeimage = 320 * 240 ,
		.colorspace = V4L2_COLORSPACE_SRGB,
		.priv = 1 | MODE_RAW},
	{320, 240, V4L2_PIX_FMT_SN9C20X_I420, V4L2_FIELD_NONE,
		.bytesperline = 480,
		.sizeimage = 480 * 240 ,
		.colorspace = V4L2_COLORSPACE_SRGB,
		.priv = 1},
	{640, 480, V4L2_PIX_FMT_JPEG, V4L2_FIELD_NONE,
		.bytesperline = 960,
		.sizeimage = 960 * 480,
		.colorspace = V4L2_COLORSPACE_JPEG,
		.priv = 2 | MODE_JPEG},
	{640, 480, V4L2_PIX_FMT_SBGGR8, V4L2_FIELD_NONE,
		.bytesperline = 640,
		.sizeimage = 640 * 480,
		.colorspace = V4L2_COLORSPACE_SRGB,
		.priv = 2 | MODE_RAW},
	{640, 480, V4L2_PIX_FMT_SN9C20X_I420, V4L2_FIELD_NONE,
		.bytesperline = 960,
		.sizeimage = 960 * 480,
		.colorspace = V4L2_COLORSPACE_SRGB,
		.priv = 2},
	{1280, 1024, V4L2_PIX_FMT_SBGGR8, V4L2_FIELD_NONE,
		.bytesperline = 1280,
		.sizeimage = (1280 * 1024) + 64,
		.colorspace = V4L2_COLORSPACE_SRGB,
		.priv = 3 | MODE_RAW | MODE_SXGA},
};

static const s16 hsv_red_x[] = {
	41,  44,  46,  48,  50,  52,  54,  56,
	58,  60,  62,  64,  66,  68,  70,  72,
	74,  76,  78,  80,  81,  83,  85,  87,
	88,  90,  92,  93,  95,  97,  98, 100,
	101, 102, 104, 105, 107, 108, 109, 110,
	112, 113, 114, 115, 116, 117, 118, 119,
	120, 121, 122, 123, 123, 124, 125, 125,
	126, 127, 127, 128, 128, 129, 129, 129,
	130, 130, 130, 130, 131, 131, 131, 131,
	131, 131, 131, 131, 130, 130, 130, 130,
	129, 129, 129, 128, 128, 127, 127, 126,
	125, 125, 124, 123, 122, 122, 121, 120,
	119, 118, 117, 116, 115, 114, 112, 111,
	110, 109, 107, 106, 105, 103, 102, 101,
	99,  98,  96,  94,  93,  91,  90,  88,
	86,  84,  83,  81,  79,  77,  75,  74,
	72,  70,  68,  66,  64,  62,  60,  58,
	56,  54,  52,  49,  47,  45,  43,  41,
	39,  36,  34,  32,  30,  28,  25,  23,
	21,  19,  16,  14,  12,   9,   7,   5,
	3,   0,  -1,  -3,  -6,  -8, -10, -12,
	-15, -17, -19, -22, -24, -26, -28, -30,
	-33, -35, -37, -39, -41, -44, -46, -48,
	-50, -52, -54, -56, -58, -60, -62, -64,
	-66, -68, -70, -72, -74, -76, -78, -80,
	-81, -83, -85, -87, -88, -90, -92, -93,
	-95, -97, -98, -100, -101, -102, -104, -105,
	-107, -108, -109, -110, -112, -113, -114, -115,
	-116, -117, -118, -119, -120, -121, -122, -123,
	-123, -124, -125, -125, -126, -127, -127, -128,
	-128, -128, -128, -128, -128, -128, -128, -128,
	-128, -128, -128, -128, -128, -128, -128, -128,
	-128, -128, -128, -128, -128, -128, -128, -128,
	-128, -127, -127, -126, -125, -125, -124, -123,
	-122, -122, -121, -120, -119, -118, -117, -116,
	-115, -114, -112, -111, -110, -109, -107, -106,
	-105, -103, -102, -101, -99, -98, -96, -94,
	-93, -91, -90, -88, -86, -84, -83, -81,
	-79, -77, -75, -74, -72, -70, -68, -66,
	-64, -62, -60, -58, -56, -54, -52, -49,
	-47, -45, -43, -41, -39, -36, -34, -32,
	-30, -28, -25, -23, -21, -19, -16, -14,
	-12,  -9,  -7,  -5,  -3,   0,   1,   3,
	6,   8,  10,  12,  15,  17,  19,  22,
	24,  26,  28,  30,  33,  35,  37,  39, 41
};

static const s16 hsv_red_y[] = {
	82,  80,  78,  76,  74,  73,  71,  69,
	67,  65,  63,  61,  58,  56,  54,  52,
	50,  48,  46,  44,  41,  39,  37,  35,
	32,  30,  28,  26,  23,  21,  19,  16,
	14,  12,  10,   7,   5,   3,   0,  -1,
	-3,  -6,  -8, -10, -13, -15, -17, -19,
	-22, -24, -26, -29, -31, -33, -35, -38,
	-40, -42, -44, -46, -48, -51, -53, -55,
	-57, -59, -61, -63, -65, -67, -69, -71,
	-73, -75, -77, -79, -81, -82, -84, -86,
	-88, -89, -91, -93, -94, -96, -98, -99,
	-101, -102, -104, -105, -106, -108, -109, -110,
	-112, -113, -114, -115, -116, -117, -119, -120,
	-120, -121, -122, -123, -124, -125, -126, -126,
	-127, -128, -128, -128, -128, -128, -128, -128,
	-128, -128, -128, -128, -128, -128, -128, -128,
	-128, -128, -128, -128, -128, -128, -128, -128,
	-128, -128, -128, -128, -128, -128, -128, -128,
	-127, -127, -126, -125, -125, -124, -123, -122,
	-121, -120, -119, -118, -117, -116, -115, -114,
	-113, -111, -110, -109, -107, -106, -105, -103,
	-102, -100, -99, -97, -96, -94, -92, -91,
	-89, -87, -85, -84, -82, -80, -78, -76,
	-74, -73, -71, -69, -67, -65, -63, -61,
	-58, -56, -54, -52, -50, -48, -46, -44,
	-41, -39, -37, -35, -32, -30, -28, -26,
	-23, -21, -19, -16, -14, -12, -10,  -7,
	-5,  -3,   0,   1,   3,   6,   8,  10,
	13,  15,  17,  19,  22,  24,  26,  29,
	31,  33,  35,  38,  40,  42,  44,  46,
	48,  51,  53,  55,  57,  59,  61,  63,
	65,  67,  69,  71,  73,  75,  77,  79,
	81,  82,  84,  86,  88,  89,  91,  93,
	94,  96,  98,  99, 101, 102, 104, 105,
	106, 108, 109, 110, 112, 113, 114, 115,
	116, 117, 119, 120, 120, 121, 122, 123,
	124, 125, 126, 126, 127, 128, 128, 129,
	129, 130, 130, 131, 131, 131, 131, 132,
	132, 132, 132, 132, 132, 132, 132, 132,
	132, 132, 132, 131, 131, 131, 130, 130,
	130, 129, 129, 128, 127, 127, 126, 125,
	125, 124, 123, 122, 121, 120, 119, 118,
	117, 116, 115, 114, 113, 111, 110, 109,
	107, 106, 105, 103, 102, 100,  99,  97,
	96, 94, 92, 91, 89, 87, 85, 84, 82
};

static const s16 hsv_green_x[] = {
	-124, -124, -125, -125, -125, -125, -125, -125,
	-125, -126, -126, -125, -125, -125, -125, -125,
	-125, -124, -124, -124, -123, -123, -122, -122,
	-121, -121, -120, -120, -119, -118, -117, -117,
	-116, -115, -114, -113, -112, -111, -110, -109,
	-108, -107, -105, -104, -103, -102, -100, -99,
	-98, -96, -95, -93, -92, -91, -89, -87,
	-86, -84, -83, -81, -79, -77, -76, -74,
	-72, -70, -69, -67, -65, -63, -61, -59,
	-57, -55, -53, -51, -49, -47, -45, -43,
	-41, -39, -37, -35, -33, -30, -28, -26,
	-24, -22, -20, -18, -15, -13, -11,  -9,
	-7,  -4,  -2,   0,   1,   3,   6,   8,
	10,  12,  14,  17,  19,  21,  23,  25,
	27,  29,  32,  34,  36,  38,  40,  42,
	44,  46,  48,  50,  52,  54,  56,  58,
	60,  62,  64,  66,  68,  70,  71,  73,
	75,  77,  78,  80,  82,  83,  85,  87,
	88,  90,  91,  93,  94,  96,  97,  98,
	100, 101, 102, 104, 105, 106, 107, 108,
	109, 111, 112, 113, 113, 114, 115, 116,
	117, 118, 118, 119, 120, 120, 121, 122,
	122, 123, 123, 124, 124, 124, 125, 125,
	125, 125, 125, 125, 125, 126, 126, 125,
	125, 125, 125, 125, 125, 124, 124, 124,
	123, 123, 122, 122, 121, 121, 120, 120,
	119, 118, 117, 117, 116, 115, 114, 113,
	112, 111, 110, 109, 108, 107, 105, 104,
	103, 102, 100,  99,  98,  96,  95,  93,
	92,  91,  89,  87,  86,  84,  83,  81,
	79,  77,  76,  74,  72,  70,  69,  67,
	65,  63,  61,  59,  57,  55,  53,  51,
	49,  47,  45,  43,  41,  39,  37,  35,
	33,  30,  28,  26,  24,  22,  20,  18,
	15,  13,  11,   9,   7,   4,   2,   0,
	-1,  -3,  -6,  -8, -10, -12, -14, -17,
	-19, -21, -23, -25, -27, -29, -32, -34,
	-36, -38, -40, -42, -44, -46, -48, -50,
	-52, -54, -56, -58, -60, -62, -64, -66,
	-68, -70, -71, -73, -75, -77, -78, -80,
	-82, -83, -85, -87, -88, -90, -91, -93,
	-94, -96, -97, -98, -100, -101, -102, -104,
	-105, -106, -107, -108, -109, -111, -112, -113,
	-113, -114, -115, -116, -117, -118, -118, -119,
	-120, -120, -121, -122, -122, -123, -123, -124, -124
};

static const s16 hsv_green_y[] = {
	-100, -99, -98, -97, -95, -94, -93, -91,
	-90, -89, -87, -86, -84, -83, -81, -80,
	-78, -76, -75, -73, -71, -70, -68, -66,
	-64, -63, -61, -59, -57, -55, -53, -51,
	-49, -48, -46, -44, -42, -40, -38, -36,
	-34, -32, -30, -27, -25, -23, -21, -19,
	-17, -15, -13, -11,  -9,  -7,  -4,  -2,
	0,   1,   3,   5,   7,   9,  11,  14,
	16,  18,  20,  22,  24,  26,  28,  30,
	32,  34,  36,  38,  40,  42,  44,  46,
	48,  50,  52,  54,  56,  58,  59,  61,
	63,  65,  67,  68,  70,  72,  74,  75,
	77,  78,  80,  82,  83,  85,  86,  88,
	89,  90,  92,  93,  95,  96,  97,  98,
	100, 101, 102, 103, 104, 105, 106, 107,
	108, 109, 110, 111, 112, 112, 113, 114,
	115, 115, 116, 116, 117, 117, 118, 118,
	119, 119, 119, 120, 120, 120, 120, 120,
	121, 121, 121, 121, 121, 121, 120, 120,
	120, 120, 120, 119, 119, 119, 118, 118,
	117, 117, 116, 116, 115, 114, 114, 113,
	112, 111, 111, 110, 109, 108, 107, 106,
	105, 104, 103, 102, 100,  99,  98,  97,
	95,  94,  93,  91,  90,  89,  87,  86,
	84,  83,  81,  80,  78,  76,  75,  73,
	71,  70,  68,  66,  64,  63,  61,  59,
	57,  55,  53,  51,  49,  48,  46,  44,
	42,  40,  38,  36,  34,  32,  30,  27,
	25,  23,  21,  19,  17,  15,  13,  11,
	9,   7,   4,   2,   0,  -1,  -3,  -5,
	-7,  -9, -11, -14, -16, -18, -20, -22,
	-24, -26, -28, -30, -32, -34, -36, -38,
	-40, -42, -44, -46, -48, -50, -52, -54,
	-56, -58, -59, -61, -63, -65, -67, -68,
	-70, -72, -74, -75, -77, -78, -80, -82,
	-83, -85, -86, -88, -89, -90, -92, -93,
	-95, -96, -97, -98, -100, -101, -102, -103,
	-104, -105, -106, -107, -108, -109, -110, -111,
	-112, -112, -113, -114, -115, -115, -116, -116,
	-117, -117, -118, -118, -119, -119, -119, -120,
	-120, -120, -120, -120, -121, -121, -121, -121,
	-121, -121, -120, -120, -120, -120, -120, -119,
	-119, -119, -118, -118, -117, -117, -116, -116,
	-115, -114, -114, -113, -112, -111, -111, -110,
	-109, -108, -107, -106, -105, -104, -103, -102, -100
};

static const s16 hsv_blue_x[] = {
	112, 113, 114, 114, 115, 116, 117, 117,
	118, 118, 119, 119, 120, 120, 120, 121,
	121, 121, 122, 122, 122, 122, 122, 122,
	122, 122, 122, 122, 122, 122, 121, 121,
	121, 120, 120, 120, 119, 119, 118, 118,
	117, 116, 116, 115, 114, 113, 113, 112,
	111, 110, 109, 108, 107, 106, 105, 104,
	103, 102, 100,  99,  98,  97,  95,  94,
	93,  91,  90,  88,  87,  85,  84,  82,
	80,  79,  77,  76,  74,  72,  70,  69,
	67,  65,  63,  61,  60,  58,  56,  54,
	52,  50,  48,  46,  44,  42,  40,  38,
	36,  34,  32,  30,  28,  26,  24,  22,
	19,  17,  15,  13,  11,   9,   7,   5,
	2,   0,  -1,  -3,  -5,  -7,  -9, -12,
	-14, -16, -18, -20, -22, -24, -26, -28,
	-31, -33, -35, -37, -39, -41, -43, -45,
	-47, -49, -51, -53, -54, -56, -58, -60,
	-62, -64, -66, -67, -69, -71, -73, -74,
	-76, -78, -79, -81, -83, -84, -86, -87,
	-89, -90, -92, -93, -94, -96, -97, -98,
	-99, -101, -102, -103, -104, -105, -106, -107,
	-108, -109, -110, -111, -112, -113, -114, -114,
	-115, -116, -117, -117, -118, -118, -119, -119,
	-120, -120, -120, -121, -121, -121, -122, -122,
	-122, -122, -122, -122, -122, -122, -122, -122,
	-122, -122, -121, -121, -121, -120, -120, -120,
	-119, -119, -118, -118, -117, -116, -116, -115,
	-114, -113, -113, -112, -111, -110, -109, -108,
	-107, -106, -105, -104, -103, -102, -100, -99,
	-98, -97, -95, -94, -93, -91, -90, -88,
	-87, -85, -84, -82, -80, -79, -77, -76,
	-74, -72, -70, -69, -67, -65, -63, -61,
	-60, -58, -56, -54, -52, -50, -48, -46,
	-44, -42, -40, -38, -36, -34, -32, -30,
	-28, -26, -24, -22, -19, -17, -15, -13,
	-11,  -9,  -7,  -5,  -2,   0,   1,   3,
	5,   7,   9,  12,  14,  16,  18,  20,
	22,  24,  26,  28,  31,  33,  35,  37,
	39,  41,  43,  45,  47,  49,  51,  53,
	54,  56,  58,  60,  62,  64,  66,  67,
	69,  71,  73,  74,  76,  78,  79,  81,
	83,  84,  86,  87,  89,  90,  92,  93,
	94,  96,  97,  98,  99, 101, 102, 103,
	104, 105, 106, 107, 108, 109, 110, 111, 112
};

static const s16 hsv_blue_y[] = {
	-11, -13, -15, -17, -19, -21, -23, -25,
	-27, -29, -31, -33, -35, -37, -39, -41,
	-43, -45, -46, -48, -50, -52, -54, -55,
	-57, -59, -61, -62, -64, -66, -67, -69,
	-71, -72, -74, -75, -77, -78, -80, -81,
	-83, -84, -86, -87, -88, -90, -91, -92,
	-93, -95, -96, -97, -98, -99, -100, -101,
	-102, -103, -104, -105, -106, -106, -107, -108,
	-109, -109, -110, -111, -111, -112, -112, -113,
	-113, -114, -114, -114, -115, -115, -115, -115,
	-116, -116, -116, -116, -116, -116, -116, -116,
	-116, -115, -115, -115, -115, -114, -114, -114,
	-113, -113, -112, -112, -111, -111, -110, -110,
	-109, -108, -108, -107, -106, -105, -104, -103,
	-102, -101, -100, -99, -98, -97, -96, -95,
	-94, -93, -91, -90, -89, -88, -86, -85,
	-84, -82, -81, -79, -78, -76, -75, -73,
	-71, -70, -68, -67, -65, -63, -62, -60,
	-58, -56, -55, -53, -51, -49, -47, -45,
	-44, -42, -40, -38, -36, -34, -32, -30,
	-28, -26, -24, -22, -20, -18, -16, -14,
	-12, -10,  -8,  -6,  -4,  -2,   0,   1,
	3,   5,   7,   9,  11,  13,  15,  17,
	19,  21,  23,  25,  27,  29,  31,  33,
	35,  37,  39,  41,  43,  45,  46,  48,
	50,  52,  54,  55,  57,  59,  61,  62,
	64,  66,  67,  69,  71,  72,  74,  75,
	77,  78,  80,  81,  83,  84,  86,  87,
	88,  90,  91,  92,  93,  95,  96,  97,
	98,  99, 100, 101, 102, 103, 104, 105,
	106, 106, 107, 108, 109, 109, 110, 111,
	111, 112, 112, 113, 113, 114, 114, 114,
	115, 115, 115, 115, 116, 116, 116, 116,
	116, 116, 116, 116, 116, 115, 115, 115,
	115, 114, 114, 114, 113, 113, 112, 112,
	111, 111, 110, 110, 109, 108, 108, 107,
	106, 105, 104, 103, 102, 101, 100,  99,
	98,  97,  96,  95,  94,  93,  91,  90,
	89,  88,  86,  85,  84,  82,  81,  79,
	78,  76,  75,  73,  71,  70,  68,  67,
	65,  63,  62,  60,  58,  56,  55,  53,
	51,  49,  47,  45,  44,  42,  40,  38,
	36,  34,  32,  30,  28,  26,  24,  22,
	20,  18,  16,  14,  12,  10,   8,   6,
	4,   2,   0,  -1,  -3,  -5,  -7,  -9, -11
};

static u16 i2c_ident[] = {
	V4L2_IDENT_OV9650,
	V4L2_IDENT_OV9655,
	V4L2_IDENT_SOI968,
	V4L2_IDENT_OV7660,
	V4L2_IDENT_OV7670,
	V4L2_IDENT_MT9V011,
	V4L2_IDENT_MT9V111,
	V4L2_IDENT_MT9V112,
	V4L2_IDENT_MT9M001C12ST,
	V4L2_IDENT_MT9M111,
	V4L2_IDENT_MT9M112,
	V4L2_IDENT_HV7131R,
};

static u16 bridge_init[][2] = {
	{0x1000, 0x78}, {0x1001, 0x40}, {0x1002, 0x1c},
	{0x1020, 0x80}, {0x1061, 0x01}, {0x1067, 0x40},
	{0x1068, 0x30}, {0x1069, 0x20},	{0x106a, 0x10},
	{0x106b, 0x08},	{0x1188, 0x87},	{0x11a1, 0x00},
	{0x11a2, 0x00},	{0x11a3, 0x6a},	{0x11a4, 0x50},
	{0x11ab, 0x00},	{0x11ac, 0x00},	{0x11ad, 0x50},
	{0x11ae, 0x3c},	{0x118a, 0x04},	{0x0395, 0x04},
	{0x11b8, 0x3a},	{0x118b, 0x0e},	{0x10f7, 0x05},
	{0x10f8, 0x14},	{0x10fa, 0xff},	{0x10f9, 0x00},
	{0x11ba, 0x0a},	{0x11a5, 0x2d},	{0x11a6, 0x2d},
	{0x11a7, 0x3a},	{0x11a8, 0x05},	{0x11a9, 0x04},
	{0x11aa, 0x3f},	{0x11af, 0x28},	{0x11b0, 0xd8},
	{0x11b1, 0x14},	{0x11b2, 0xec},	{0x11b3, 0x32},
	{0x11b4, 0xdd},	{0x11b5, 0x32},	{0x11b6, 0xdd},
	{0x10e0, 0x2c},	{0x11bc, 0x40},	{0x11bd, 0x01},
	{0x11be, 0xf0},	{0x11bf, 0x00},	{0x118c, 0x1f},
	{0x118d, 0x1f},	{0x118e, 0x1f},	{0x118f, 0x1f},
	{0x1180, 0x01},	{0x1181, 0x00},	{0x1182, 0x01},
	{0x1183, 0x00},	{0x1184, 0x50},	{0x1185, 0x80},
	{0x1007, 0x00}
};

/* Gain = (bit[3:0] / 16 + 1) * (bit[4] + 1) * (bit[5] + 1) * (bit[6] + 1) */
static u8 ov_gain[] = {
	0x00 /* 1x */, 0x04 /* 1.25x */, 0x08 /* 1.5x */, 0x0c /* 1.75x */,
	0x10 /* 2x */, 0x12 /* 2.25x */, 0x14 /* 2.5x */, 0x16 /* 2.75x */,
	0x18 /* 3x */, 0x1a /* 3.25x */, 0x1c /* 3.5x */, 0x1e /* 3.75x */,
	0x30 /* 4x */, 0x31 /* 4.25x */, 0x32 /* 4.5x */, 0x33 /* 4.75x */,
	0x34 /* 5x */, 0x35 /* 5.25x */, 0x36 /* 5.5x */, 0x37 /* 5.75x */,
	0x38 /* 6x */, 0x39 /* 6.25x */, 0x3a /* 6.5x */, 0x3b /* 6.75x */,
	0x3c /* 7x */, 0x3d /* 7.25x */, 0x3e /* 7.5x */, 0x3f /* 7.75x */,
	0x70 /* 8x */
};

/* Gain = (bit[8] + 1) * (bit[7] + 1) * (bit[6:0] * 0.03125) */
static u16 micron1_gain[] = {
	/* 1x   1.25x   1.5x    1.75x */
	0x0020, 0x0028, 0x0030, 0x0038,
	/* 2x   2.25x   2.5x    2.75x */
	0x00a0, 0x00a4, 0x00a8, 0x00ac,
	/* 3x   3.25x   3.5x    3.75x */
	0x00b0, 0x00b4, 0x00b8, 0x00bc,
	/* 4x   4.25x   4.5x    4.75x */
	0x00c0, 0x00c4, 0x00c8, 0x00cc,
	/* 5x   5.25x   5.5x    5.75x */
	0x00d0, 0x00d4, 0x00d8, 0x00dc,
	/* 6x   6.25x   6.5x    6.75x */
	0x00e0, 0x00e4, 0x00e8, 0x00ec,
	/* 7x   7.25x   7.5x    7.75x */
	0x00f0, 0x00f4, 0x00f8, 0x00fc,
	/* 8x */
	0x01c0
};

/* mt9m001 sensor uses a different gain formula then other micron sensors */
/* Gain = (bit[6] + 1) * (bit[5-0] * 0.125) */
static u16 micron2_gain[] = {
	/* 1x   1.25x   1.5x    1.75x */
	0x0008, 0x000a, 0x000c, 0x000e,
	/* 2x   2.25x   2.5x    2.75x */
	0x0010, 0x0012, 0x0014, 0x0016,
	/* 3x   3.25x   3.5x    3.75x */
	0x0018, 0x001a, 0x001c, 0x001e,
	/* 4x   4.25x   4.5x    4.75x */
	0x0020, 0x0051, 0x0052, 0x0053,
	/* 5x   5.25x   5.5x    5.75x */
	0x0054, 0x0055, 0x0056, 0x0057,
	/* 6x   6.25x   6.5x    6.75x */
	0x0058, 0x0059, 0x005a, 0x005b,
	/* 7x   7.25x   7.5x    7.75x */
	0x005c, 0x005d, 0x005e, 0x005f,
	/* 8x */
	0x0060
};

/* Gain = .5 + bit[7:0] / 16 */
static u8 hv7131r_gain[] = {
	0x08 /* 1x */, 0x0c /* 1.25x */, 0x10 /* 1.5x */, 0x14 /* 1.75x */,
	0x18 /* 2x */, 0x1c /* 2.25x */, 0x20 /* 2.5x */, 0x24 /* 2.75x */,
	0x28 /* 3x */, 0x2c /* 3.25x */, 0x30 /* 3.5x */, 0x34 /* 3.75x */,
	0x38 /* 4x */, 0x3c /* 4.25x */, 0x40 /* 4.5x */, 0x44 /* 4.75x */,
	0x48 /* 5x */, 0x4c /* 5.25x */, 0x50 /* 5.5x */, 0x54 /* 5.75x */,
	0x58 /* 6x */, 0x5c /* 6.25x */, 0x60 /* 6.5x */, 0x64 /* 6.75x */,
	0x68 /* 7x */, 0x6c /* 7.25x */, 0x70 /* 7.5x */, 0x74 /* 7.75x */,
	0x78 /* 8x */
};

static struct i2c_reg_u8 soi968_init[] = {
	{0x12, 0x80}, {0x0c, 0x00}, {0x0f, 0x1f},
	{0x11, 0x80}, {0x38, 0x52}, {0x1e, 0x00},
	{0x33, 0x08}, {0x35, 0x8c}, {0x36, 0x0c},
	{0x37, 0x04}, {0x45, 0x04}, {0x47, 0xff},
	{0x3e, 0x00}, {0x3f, 0x00}, {0x3b, 0x20},
	{0x3a, 0x96}, {0x3d, 0x0a}, {0x14, 0x8e},
	{0x13, 0x8b}, {0x12, 0x40}, {0x17, 0x13},
	{0x18, 0x63}, {0x19, 0x01}, {0x1a, 0x79},
	{0x32, 0x24}, {0x03, 0x00}, {0x11, 0x40},
	{0x2a, 0x10}, {0x2b, 0xe0}, {0x10, 0x32},
	{0x00, 0x00}, {0x01, 0x80}, {0x02, 0x80},
};

static struct i2c_reg_u8 ov7660_init[] = {
	{0x0e, 0x80}, {0x0d, 0x08}, {0x0f, 0xc3},
	{0x04, 0xc3}, {0x10, 0x40}, {0x11, 0x40},
	{0x12, 0x05}, {0x13, 0xba}, {0x14, 0x2a},
	{0x37, 0x0f}, {0x38, 0x02}, {0x39, 0x43},
	{0x3a, 0x00}, {0x69, 0x90}, {0x2d, 0xf6},
	{0x2e, 0x0b}, {0x01, 0x78}, {0x02, 0x50},
};

static struct i2c_reg_u8 ov7670_init[] = {
	{0x12, 0x80}, {0x11, 0x80}, {0x3a, 0x04}, {0x12, 0x01},
	{0x32, 0xb6}, {0x03, 0x0a}, {0x0c, 0x00}, {0x3e, 0x00},
	{0x70, 0x3a}, {0x71, 0x35}, {0x72, 0x11}, {0x73, 0xf0},
	{0xa2, 0x02}, {0x13, 0xe0}, {0x00, 0x00}, {0x10, 0x00},
	{0x0d, 0x40}, {0x14, 0x28}, {0xa5, 0x05}, {0xab, 0x07},
	{0x24, 0x95}, {0x25, 0x33}, {0x26, 0xe3}, {0x9f, 0x75},
	{0xa0, 0x65}, {0xa1, 0x0b}, {0xa6, 0xd8}, {0xa7, 0xd8},
	{0xa8, 0xf0}, {0xa9, 0x90}, {0xaa, 0x94}, {0x13, 0xe5},
	{0x0e, 0x61}, {0x0f, 0x4b}, {0x16, 0x02}, {0x1e, 0x27},
	{0x21, 0x02}, {0x22, 0x91}, {0x29, 0x07}, {0x33, 0x0b},
	{0x35, 0x0b}, {0x37, 0x1d}, {0x38, 0x71}, {0x39, 0x2a},
	{0x3c, 0x78}, {0x4d, 0x40}, {0x4e, 0x20}, {0x69, 0x00},
	{0x74, 0x19}, {0x8d, 0x4f}, {0x8e, 0x00}, {0x8f, 0x00},
	{0x90, 0x00}, {0x91, 0x00}, {0x96, 0x00}, {0x9a, 0x80},
	{0xb0, 0x84}, {0xb1, 0x0c}, {0xb2, 0x0e}, {0xb3, 0x82},
	{0xb8, 0x0a}, {0x43, 0x0a}, {0x44, 0xf0}, {0x45, 0x20},
	{0x46, 0x7d}, {0x47, 0x29}, {0x48, 0x4a}, {0x59, 0x8c},
	{0x5a, 0xa5}, {0x5b, 0xde}, {0x5c, 0x96}, {0x5d, 0x66},
	{0x5e, 0x10}, {0x6c, 0x0a}, {0x6d, 0x55}, {0x6e, 0x11},
	{0x6f, 0x9e}, {0x6a, 0x40}, {0x01, 0x40}, {0x02, 0x40},
	{0x13, 0xe7}, {0x4f, 0x6e}, {0x50, 0x70}, {0x51, 0x02},
	{0x52, 0x1d}, {0x53, 0x56}, {0x54, 0x73}, {0x55, 0x0a},
	{0x56, 0x55}, {0x57, 0x80}, {0x58, 0x9e}, {0x41, 0x08},
	{0x3f, 0x02}, {0x75, 0x03}, {0x76, 0x63}, {0x4c, 0x04},
	{0x77, 0x06}, {0x3d, 0x02}, {0x4b, 0x09}, {0xc9, 0x30},
	{0x41, 0x08}, {0x56, 0x48}, {0x34, 0x11}, {0xa4, 0x88},
	{0x96, 0x00}, {0x97, 0x30}, {0x98, 0x20}, {0x99, 0x30},
	{0x9a, 0x84}, {0x9b, 0x29}, {0x9c, 0x03}, {0x9d, 0x99},
	{0x9e, 0x7f}, {0x78, 0x04}, {0x79, 0x01}, {0xc8, 0xf0},
	{0x79, 0x0f}, {0xc8, 0x00}, {0x79, 0x10}, {0xc8, 0x7e},
	{0x79, 0x0a}, {0xc8, 0x80}, {0x79, 0x0b}, {0xc8, 0x01},
	{0x79, 0x0c}, {0xc8, 0x0f}, {0x79, 0x0d}, {0xc8, 0x20},
	{0x79, 0x09}, {0xc8, 0x80}, {0x79, 0x02}, {0xc8, 0xc0},
	{0x79, 0x03}, {0xc8, 0x40}, {0x79, 0x05}, {0xc8, 0x30},
	{0x79, 0x26}, {0x62, 0x20}, {0x63, 0x00}, {0x64, 0x06},
	{0x65, 0x00}, {0x66, 0x05}, {0x94, 0x05}, {0x95, 0x0a},
	{0x17, 0x13}, {0x18, 0x01}, {0x19, 0x02}, {0x1a, 0x7a},
	{0x46, 0x59}, {0x47, 0x30}, {0x58, 0x9a}, {0x59, 0x84},
	{0x5a, 0x91}, {0x5b, 0x57}, {0x5c, 0x75}, {0x5d, 0x6d},
	{0x5e, 0x13}, {0x64, 0x07}, {0x94, 0x07}, {0x95, 0x0d},
	{0xa6, 0xdf}, {0xa7, 0xdf}, {0x48, 0x4d}, {0x51, 0x00},
	{0x6b, 0x0a}, {0x11, 0x80}, {0x2a, 0x00}, {0x2b, 0x00},
	{0x92, 0x00}, {0x93, 0x00}, {0x55, 0x0a}, {0x56, 0x60},
	{0x4f, 0x6e}, {0x50, 0x70}, {0x51, 0x00}, {0x52, 0x1d},
	{0x53, 0x56}, {0x54, 0x73}, {0x58, 0x9a}, {0x4f, 0x6e},
	{0x50, 0x70}, {0x51, 0x00}, {0x52, 0x1d}, {0x53, 0x56},
	{0x54, 0x73}, {0x58, 0x9a}, {0x3f, 0x01}, {0x7b, 0x03},
	{0x7c, 0x09}, {0x7d, 0x16}, {0x7e, 0x38}, {0x7f, 0x47},
	{0x80, 0x53}, {0x81, 0x5e}, {0x82, 0x6a}, {0x83, 0x74},
	{0x84, 0x80}, {0x85, 0x8c}, {0x86, 0x9b}, {0x87, 0xb2},
	{0x88, 0xcc}, {0x89, 0xe5}, {0x7a, 0x24}, {0x3b, 0x00},
	{0x9f, 0x76}, {0xa0, 0x65}, {0x13, 0xe2}, {0x6b, 0x0a},
	{0x11, 0x80}, {0x2a, 0x00}, {0x2b, 0x00}, {0x92, 0x00},
	{0x93, 0x00},
};

static struct i2c_reg_u8 ov9650_init[] = {
	{0x12, 0x80}, {0x00, 0x00}, {0x01, 0x78},
	{0x02, 0x78}, {0x03, 0x36}, {0x04, 0x03},
	{0x05, 0x00}, {0x06, 0x00}, {0x08, 0x00},
	{0x09, 0x01}, {0x0c, 0x00}, {0x0d, 0x00},
	{0x0e, 0xa0}, {0x0f, 0x52}, {0x10, 0x7c},
	{0x11, 0x80}, {0x12, 0x45}, {0x13, 0xc2},
	{0x14, 0x2e}, {0x15, 0x00}, {0x16, 0x07},
	{0x17, 0x24}, {0x18, 0xc5}, {0x19, 0x00},
	{0x1a, 0x3c}, {0x1b, 0x00}, {0x1e, 0x04},
	{0x1f, 0x00}, {0x24, 0x78}, {0x25, 0x68},
	{0x26, 0xd4}, {0x27, 0x80}, {0x28, 0x80},
	{0x29, 0x30}, {0x2a, 0x00}, {0x2b, 0x00},
	{0x2c, 0x80}, {0x2d, 0x00}, {0x2e, 0x00},
	{0x2f, 0x00}, {0x30, 0x08}, {0x31, 0x30},
	{0x32, 0x84}, {0x33, 0xe2}, {0x34, 0xbf},
	{0x35, 0x81}, {0x36, 0xf9}, {0x37, 0x00},
	{0x38, 0x93}, {0x39, 0x50}, {0x3a, 0x01},
	{0x3b, 0x01}, {0x3c, 0x73}, {0x3d, 0x19},
	{0x3e, 0x0b}, {0x3f, 0x80}, {0x40, 0xc1},
	{0x41, 0x00}, {0x42, 0x08}, {0x67, 0x80},
	{0x68, 0x80}, {0x69, 0x40}, {0x6a, 0x00},
	{0x6b, 0x0a}, {0x8b, 0x06}, {0x8c, 0x20},
	{0x8d, 0x00}, {0x8e, 0x00}, {0x8f, 0xdf},
	{0x92, 0x00}, {0x93, 0x00}, {0x94, 0x88},
	{0x95, 0x88}, {0x96, 0x04}, {0xa1, 0x00},
	{0xa5, 0x80}, {0xa8, 0x80}, {0xa9, 0xb8},
	{0xaa, 0x92}, {0xab, 0x0a},
};

static struct i2c_reg_u8 ov9655_init[] = {
	{0x12, 0x80}, {0x0e, 0x61}, {0x11, 0x80}, {0x13, 0xba},
	{0x14, 0x2e}, {0x16, 0x24}, {0x1e, 0x04}, {0x27, 0x08},
	{0x28, 0x08}, {0x29, 0x15}, {0x2c, 0x08}, {0x34, 0x3d},
	{0x35, 0x00}, {0x38, 0x12}, {0x0f, 0x42}, {0x39, 0x57},
	{0x3a, 0x00}, {0x3b, 0xcc}, {0x3c, 0x0c}, {0x3d, 0x19},
	{0x3e, 0x0c}, {0x3f, 0x01}, {0x41, 0x40}, {0x42, 0x80},
	{0x45, 0x46}, {0x46, 0x62}, {0x47, 0x2a}, {0x48, 0x3c},
	{0x4a, 0xf0}, {0x4b, 0xdc}, {0x4c, 0xdc}, {0x4d, 0xdc},
	{0x4e, 0xdc}, {0x6c, 0x04}, {0x6f, 0x9e}, {0x70, 0x05},
	{0x71, 0x78}, {0x77, 0x02}, {0x8a, 0x23}, {0x90, 0x7e},
	{0x91, 0x7c}, {0x9f, 0x6e}, {0xa0, 0x6e}, {0xa5, 0x68},
	{0xa6, 0x60}, {0xa8, 0xc1}, {0xa9, 0xfa}, {0xaa, 0x92},
	{0xab, 0x04}, {0xac, 0x80}, {0xad, 0x80}, {0xae, 0x80},
	{0xaf, 0x80}, {0xb2, 0xf2}, {0xb3, 0x20}, {0xb5, 0x00},
	{0xb6, 0xaf}, {0xbb, 0xae}, {0xbc, 0x44}, {0xbd, 0x44},
	{0xbe, 0x3b}, {0xbf, 0x3a}, {0xc1, 0xc8}, {0xc2, 0x01},
	{0xc4, 0x00}, {0xc6, 0x85}, {0xc7, 0x81}, {0xc9, 0xe0},
	{0xca, 0xe8}, {0xcc, 0xd8}, {0xcd, 0x93}, {0x2d, 0x00},
	{0x2e, 0x00}, {0x01, 0x80}, {0x02, 0x80}, {0x12, 0x61},
	{0x36, 0xfa}, {0x8c, 0x8d}, {0xc0, 0xaa}, {0x69, 0x0a},
	{0x03, 0x09}, {0x17, 0x16}, {0x18, 0x6e}, {0x19, 0x01},
	{0x1a, 0x3e}, {0x32, 0x09}, {0x2a, 0x10}, {0x2b, 0x0a},
	{0x92, 0x00}, {0x93, 0x00}, {0xa1, 0x00}, {0x10, 0x7c},
	{0x04, 0x03}, {0x00, 0x13},
};

static struct i2c_reg_u16 mt9v112_init[] = {
	{0xf0, 0x0000}, {0x0d, 0x0021}, {0x0d, 0x0020},
	{0x34, 0xc019}, {0x0a, 0x0011}, {0x0b, 0x000b},
	{0x20, 0x0703}, {0x35, 0x2022}, {0xf0, 0x0001},
	{0x05, 0x0000}, {0x06, 0x340c}, {0x3b, 0x042a},
	{0x3c, 0x0400}, {0xf0, 0x0002}, {0x2e, 0x0c58},
	{0x5b, 0x0001}, {0xc8, 0x9f0b}, {0xf0, 0x0001},
	{0x9b, 0x5300}, {0xf0, 0x0000}, {0x2b, 0x0020},
	{0x2c, 0x002a}, {0x2d, 0x0032}, {0x2e, 0x0020},
	{0x09, 0x01dc}, {0x01, 0x000c}, {0x02, 0x0020},
	{0x03, 0x01e0}, {0x04, 0x0280}, {0x06, 0x000c},
	{0x05, 0x0098}, {0x20, 0x0703}, {0x09, 0x01f2},
	{0x2b, 0x00a0}, {0x2c, 0x00a0}, {0x2d, 0x00a0},
	{0x2e, 0x00a0}, {0x01, 0x000c}, {0x02, 0x0020},
	{0x03, 0x01e0}, {0x04, 0x0280}, {0x06, 0x000c},
	{0x05, 0x0098}, {0x09, 0x01c1}, {0x2b, 0x00ae},
	{0x2c, 0x00ae}, {0x2d, 0x00ae}, {0x2e, 0x00ae},
};

static struct i2c_reg_u16 mt9v111_init[] = {
	{0x01, 0x0004}, {0x0d, 0x0001}, {0x0d, 0x0000},
	{0x01, 0x0001}, {0x02, 0x0016}, {0x03, 0x01e1},
	{0x04, 0x0281}, {0x05, 0x0004}, {0x07, 0x3002},
	{0x21, 0x0000}, {0x25, 0x4024}, {0x26, 0xff03},
	{0x27, 0xff10}, {0x2b, 0x7828}, {0x2c, 0xb43c},
	{0x2d, 0xf0a0},	{0x2e, 0x0c64},	{0x2f, 0x0064},
	{0x67, 0x4010},	{0x06, 0x301e},	{0x08, 0x0480},
	{0x01, 0x0004},	{0x02, 0x0016}, {0x03, 0x01e6},
	{0x04, 0x0286},	{0x05, 0x0004}, {0x06, 0x0000},
	{0x07, 0x3002},	{0x08, 0x0008}, {0x0c, 0x0000},
	{0x0d, 0x0000}, {0x0e, 0x0000}, {0x0f, 0x0000},
	{0x10, 0x0000},	{0x11, 0x0000},	{0x12, 0x00b0},
	{0x13, 0x007c},	{0x14, 0x0000}, {0x15, 0x0000},
	{0x16, 0x0000}, {0x17, 0x0000},	{0x18, 0x0000},
	{0x19, 0x0000},	{0x1a, 0x0000},	{0x1b, 0x0000},
	{0x1c, 0x0000},	{0x1d, 0x0000},	{0x30, 0x0000},
	{0x30, 0x0005},	{0x31, 0x0000},	{0x02, 0x0016},
	{0x03, 0x01e1},	{0x04, 0x0281}, {0x05, 0x0004},
	{0x06, 0x0000},	{0x07, 0x3002},	{0x06, 0x002d},
	{0x05, 0x0004},	{0x09, 0x0064},	{0x2b, 0x00a0},
	{0x2c, 0x00a0},	{0x2d, 0x00a0},	{0x2e, 0x00a0},
	{0x02, 0x0016},	{0x03, 0x01e1},	{0x04, 0x0281},
	{0x05, 0x0004},	{0x06, 0x002d},	{0x07, 0x3002},
	{0x0e, 0x0008},	{0x06, 0x002d},	{0x05, 0x0004},
};

static struct i2c_reg_u16 mt9v011_init[] = {
	{0x07, 0x0002},	{0x0d, 0x0001},	{0x0d, 0x0000},
	{0x01, 0x0008},	{0x02, 0x0016},	{0x03, 0x01e1},
	{0x04, 0x0281},	{0x05, 0x0083},	{0x06, 0x0006},
	{0x0d, 0x0002}, {0x0a, 0x0000},	{0x0b, 0x0000},
	{0x0c, 0x0000},	{0x0d, 0x0000},	{0x0e, 0x0000},
	{0x0f, 0x0000},	{0x10, 0x0000},	{0x11, 0x0000},
	{0x12, 0x0000},	{0x13, 0x0000},	{0x14, 0x0000},
	{0x15, 0x0000},	{0x16, 0x0000},	{0x17, 0x0000},
	{0x18, 0x0000},	{0x19, 0x0000},	{0x1a, 0x0000},
	{0x1b, 0x0000},	{0x1c, 0x0000},	{0x1d, 0x0000},
	{0x32, 0x0000},	{0x20, 0x1101},	{0x21, 0x0000},
	{0x22, 0x0000},	{0x23, 0x0000},	{0x24, 0x0000},
	{0x25, 0x0000},	{0x26, 0x0000},	{0x27, 0x0024},
	{0x2f, 0xf7b0},	{0x30, 0x0005},	{0x31, 0x0000},
	{0x32, 0x0000},	{0x33, 0x0000},	{0x34, 0x0100},
	{0x3d, 0x068f},	{0x40, 0x01e0},	{0x41, 0x00d1},
	{0x44, 0x0082},	{0x5a, 0x0000},	{0x5b, 0x0000},
	{0x5c, 0x0000},	{0x5d, 0x0000},	{0x5e, 0x0000},
	{0x5f, 0xa31d},	{0x62, 0x0611},	{0x0a, 0x0000},
	{0x06, 0x0029},	{0x05, 0x0009},	{0x20, 0x1101},
	{0x20, 0x1101},	{0x09, 0x0064},	{0x07, 0x0003},
	{0x2b, 0x0033},	{0x2c, 0x00a0},	{0x2d, 0x00a0},
	{0x2e, 0x0033},	{0x07, 0x0002},	{0x06, 0x0000},
	{0x06, 0x0029},	{0x05, 0x0009},
};

static struct i2c_reg_u16 mt9m001_init[] = {
	{0x0d, 0x0001}, {0x0d, 0x0000}, {0x01, 0x000e},
	{0x02, 0x0014}, {0x03, 0x03c1}, {0x04, 0x0501},
	{0x05, 0x0083}, {0x06, 0x0006}, {0x0d, 0x0002},
	{0x0a, 0x0000}, {0x0c, 0x0000}, {0x11, 0x0000},
	{0x1e, 0x8000}, {0x5f, 0x8904}, {0x60, 0x0000},
	{0x61, 0x0000}, {0x62, 0x0498}, {0x63, 0x0000},
	{0x64, 0x0000}, {0x20, 0x111d}, {0x06, 0x00f2},
	{0x05, 0x0013}, {0x09, 0x10f2}, {0x07, 0x0003},
	{0x2b, 0x002a}, {0x2d, 0x002a}, {0x2c, 0x002a},
	{0x2e, 0x0029}, {0x07, 0x0002},
};

static struct i2c_reg_u16 mt9m111_init[] = {
	{0xf0, 0x0000}, {0x0d, 0x0021}, {0x0d, 0x0008},
	{0xf0, 0x0001}, {0x3a, 0x4300}, {0x9b, 0x4300},
	{0x06, 0x708e}, {0xf0, 0x0002}, {0x2e, 0x0a1e},
	{0xf0, 0x0000},
};

static struct i2c_reg_u16 mt9m112_init[] = {
	{0xf0, 0x0000}, {0x0d, 0x0021}, {0x0d, 0x0008},
	{0xf0, 0x0001}, {0x3a, 0x4300}, {0x9b, 0x4300},
	{0x06, 0x708e}, {0xf0, 0x0002}, {0x2e, 0x0a1e},
	{0xf0, 0x0000},
};

static struct i2c_reg_u8 hv7131r_init[] = {
	{0x02, 0x08}, {0x02, 0x00}, {0x01, 0x08},
	{0x02, 0x00}, {0x20, 0x00}, {0x21, 0xd0},
	{0x22, 0x00}, {0x23, 0x09}, {0x01, 0x08},
	{0x01, 0x08}, {0x01, 0x08}, {0x25, 0x07},
	{0x26, 0xc3}, {0x27, 0x50}, {0x30, 0x62},
	{0x31, 0x10}, {0x32, 0x06}, {0x33, 0x10},
	{0x20, 0x00}, {0x21, 0xd0}, {0x22, 0x00},
	{0x23, 0x09}, {0x01, 0x08},
};

static int reg_r(struct gspca_dev *gspca_dev, u16 reg, u16 length)
{
	struct usb_device *dev = gspca_dev->dev;
	int result;
	result = usb_control_msg(dev, usb_rcvctrlpipe(dev, 0),
			0x00,
			USB_DIR_IN | USB_TYPE_VENDOR | USB_RECIP_INTERFACE,
			reg,
			0x00,
			gspca_dev->usb_buf,
			length,
			500);
	if (unlikely(result < 0 || result != length)) {
		err("Read register failed 0x%02X", reg);
		return -EIO;
	}
	return 0;
}

static int reg_w(struct gspca_dev *gspca_dev, u16 reg,
		 const u8 *buffer, int length)
{
	struct usb_device *dev = gspca_dev->dev;
	int result;
	memcpy(gspca_dev->usb_buf, buffer, length);
	result = usb_control_msg(dev, usb_sndctrlpipe(dev, 0),
			0x08,
			USB_DIR_OUT | USB_TYPE_VENDOR | USB_RECIP_INTERFACE,
			reg,
			0x00,
			gspca_dev->usb_buf,
			length,
			500);
	if (unlikely(result < 0 || result != length)) {
		err("Write register failed index 0x%02X", reg);
		return -EIO;
	}
	return 0;
}

static int reg_w1(struct gspca_dev *gspca_dev, u16 reg, const u8 value)
{
	u8 data[1] = {value};
	return reg_w(gspca_dev, reg, data, 1);
}

static int i2c_w(struct gspca_dev *gspca_dev, const u8 *buffer)
{
	int i;
	reg_w(gspca_dev, 0x10c0, buffer, 8);
	for (i = 0; i < 5; i++) {
		reg_r(gspca_dev, 0x10c0, 1);
		if (gspca_dev->usb_buf[0] & 0x04) {
			if (gspca_dev->usb_buf[0] & 0x08)
				return -EIO;
			return 0;
		}
		msleep(1);
	}
	return -EIO;
}

static int i2c_w1(struct gspca_dev *gspca_dev, u8 reg, u8 val)
{
	struct sd *sd = (struct sd *) gspca_dev;

	u8 row[8];

	/*
	 * from the point of view of the bridge, the length
	 * includes the address
	 */
	row[0] = 0x81 | (2 << 4);
	row[1] = sd->i2c_addr;
	row[2] = reg;
	row[3] = val;
	row[4] = 0x00;
	row[5] = 0x00;
	row[6] = 0x00;
	row[7] = 0x10;

	return i2c_w(gspca_dev, row);
}

static int i2c_w2(struct gspca_dev *gspca_dev, u8 reg, u16 val)
{
	struct sd *sd = (struct sd *) gspca_dev;
	u8 row[8];

	/*
	 * from the point of view of the bridge, the length
	 * includes the address
	 */
	row[0] = 0x81 | (3 << 4);
	row[1] = sd->i2c_addr;
	row[2] = reg;
	row[3] = (val >> 8) & 0xff;
	row[4] = val & 0xff;
	row[5] = 0x00;
	row[6] = 0x00;
	row[7] = 0x10;

	return i2c_w(gspca_dev, row);
}

static int i2c_r1(struct gspca_dev *gspca_dev, u8 reg, u8 *val)
{
	struct sd *sd = (struct sd *) gspca_dev;
	u8 row[8];

	row[0] = 0x81 | (1 << 4);
	row[1] = sd->i2c_addr;
	row[2] = reg;
	row[3] = 0;
	row[4] = 0;
	row[5] = 0;
	row[6] = 0;
	row[7] = 0x10;
	if (i2c_w(gspca_dev, row) < 0)
		return -EIO;
	row[0] = 0x81 | (1 << 4) | 0x02;
	row[2] = 0;
	if (i2c_w(gspca_dev, row) < 0)
		return -EIO;
	if (reg_r(gspca_dev, 0x10c2, 5) < 0)
		return -EIO;
	*val = gspca_dev->usb_buf[4];
	return 0;
}

static int i2c_r2(struct gspca_dev *gspca_dev, u8 reg, u16 *val)
{
	struct sd *sd = (struct sd *) gspca_dev;
	u8 row[8];

	row[0] = 0x81 | (1 << 4);
	row[1] = sd->i2c_addr;
	row[2] = reg;
	row[3] = 0;
	row[4] = 0;
	row[5] = 0;
	row[6] = 0;
	row[7] = 0x10;
	if (i2c_w(gspca_dev, row) < 0)
		return -EIO;
	row[0] = 0x81 | (2 << 4) | 0x02;
	row[2] = 0;
	if (i2c_w(gspca_dev, row) < 0)
		return -EIO;
	if (reg_r(gspca_dev, 0x10c2, 5) < 0)
		return -EIO;
	*val = (gspca_dev->usb_buf[3] << 8) | gspca_dev->usb_buf[4];
	return 0;
}

static int ov9650_init_sensor(struct gspca_dev *gspca_dev)
{
	int i;
	struct sd *sd = (struct sd *) gspca_dev;

	for (i = 0; i < ARRAY_SIZE(ov9650_init); i++) {
		if (i2c_w1(gspca_dev, ov9650_init[i].reg,
				ov9650_init[i].val) < 0) {
			err("OV9650 sensor initialization failed");
			return -ENODEV;
		}
	}
	sd->hstart = 1;
	sd->vstart = 7;
	return 0;
}

static int ov9655_init_sensor(struct gspca_dev *gspca_dev)
{
	int i;
	struct sd *sd = (struct sd *) gspca_dev;

	for (i = 0; i < ARRAY_SIZE(ov9655_init); i++) {
		if (i2c_w1(gspca_dev, ov9655_init[i].reg,
				ov9655_init[i].val) < 0) {
			err("OV9655 sensor initialization failed");
			return -ENODEV;
		}
	}
	/* disable hflip and vflip */
	gspca_dev->ctrl_dis = (1 << HFLIP_IDX) | (1 << VFLIP_IDX);
	sd->hstart = 1;
	sd->vstart = 2;
	return 0;
}

static int soi968_init_sensor(struct gspca_dev *gspca_dev)
{
	int i;
	struct sd *sd = (struct sd *) gspca_dev;

	for (i = 0; i < ARRAY_SIZE(soi968_init); i++) {
		if (i2c_w1(gspca_dev, soi968_init[i].reg,
				soi968_init[i].val) < 0) {
			err("SOI968 sensor initialization failed");
			return -ENODEV;
		}
	}
	/* disable hflip and vflip */
	gspca_dev->ctrl_dis = (1 << HFLIP_IDX) | (1 << VFLIP_IDX) | (1 << EXPOSURE_IDX);
	sd->hstart = 60;
	sd->vstart = 11;
	return 0;
}

static int ov7660_init_sensor(struct gspca_dev *gspca_dev)
{
	int i;
	struct sd *sd = (struct sd *) gspca_dev;

	for (i = 0; i < ARRAY_SIZE(ov7660_init); i++) {
		if (i2c_w1(gspca_dev, ov7660_init[i].reg,
				ov7660_init[i].val) < 0) {
			err("OV7660 sensor initialization failed");
			return -ENODEV;
		}
	}
	/* disable hflip and vflip */
	gspca_dev->ctrl_dis = (1 << HFLIP_IDX) | (1 << VFLIP_IDX);
	sd->hstart = 1;
	sd->vstart = 1;
	return 0;
}

static int ov7670_init_sensor(struct gspca_dev *gspca_dev)
{
	int i;
	struct sd *sd = (struct sd *) gspca_dev;

	for (i = 0; i < ARRAY_SIZE(ov7670_init); i++) {
		if (i2c_w1(gspca_dev, ov7670_init[i].reg,
				ov7670_init[i].val) < 0) {
			err("OV7670 sensor initialization failed");
			return -ENODEV;
		}
	}
	/* disable hflip and vflip */
	gspca_dev->ctrl_dis = (1 << HFLIP_IDX) | (1 << VFLIP_IDX);
	sd->hstart = 0;
	sd->vstart = 1;
	return 0;
}

static int mt9v_init_sensor(struct gspca_dev *gspca_dev)
{
	struct sd *sd = (struct sd *) gspca_dev;
	int i;
	u16 value;
	int ret;

	sd->i2c_addr = 0x5d;
	ret = i2c_r2(gspca_dev, 0xff, &value);
	if ((ret == 0) && (value == 0x8243)) {
		for (i = 0; i < ARRAY_SIZE(mt9v011_init); i++) {
			if (i2c_w2(gspca_dev, mt9v011_init[i].reg,
					mt9v011_init[i].val) < 0) {
				err("MT9V011 sensor initialization failed");
				return -ENODEV;
			}
		}
		sd->hstart = 2;
		sd->vstart = 2;
		sd->sensor = SENSOR_MT9V011;
		info("MT9V011 sensor detected");
		return 0;
	}

	sd->i2c_addr = 0x5c;
	i2c_w2(gspca_dev, 0x01, 0x0004);
	ret = i2c_r2(gspca_dev, 0xff, &value);
	if ((ret == 0) && (value == 0x823a)) {
		for (i = 0; i < ARRAY_SIZE(mt9v111_init); i++) {
			if (i2c_w2(gspca_dev, mt9v111_init[i].reg,
					mt9v111_init[i].val) < 0) {
				err("MT9V111 sensor initialization failed");
				return -ENODEV;
			}
		}
		sd->hstart = 2;
		sd->vstart = 2;
		sd->sensor = SENSOR_MT9V111;
		info("MT9V111 sensor detected");
		return 0;
	}

	sd->i2c_addr = 0x5d;
	ret = i2c_w2(gspca_dev, 0xf0, 0x0000);
	if (ret < 0) {
		sd->i2c_addr = 0x48;
		i2c_w2(gspca_dev, 0xf0, 0x0000);
	}
	ret = i2c_r2(gspca_dev, 0x00, &value);
	if ((ret == 0) && (value == 0x1229)) {
		for (i = 0; i < ARRAY_SIZE(mt9v112_init); i++) {
			if (i2c_w2(gspca_dev, mt9v112_init[i].reg,
					mt9v112_init[i].val) < 0) {
				err("MT9V112 sensor initialization failed");
				return -ENODEV;
			}
		}
		sd->hstart = 6;
		sd->vstart = 2;
		sd->sensor = SENSOR_MT9V112;
		info("MT9V112 sensor detected");
		return 0;
	}

	return -ENODEV;
}

static int mt9m112_init_sensor(struct gspca_dev *gspca_dev)
{
	struct sd *sd = (struct sd *) gspca_dev;
	int i;
	for (i = 0; i < ARRAY_SIZE(mt9m112_init); i++) {
		if (i2c_w2(gspca_dev, mt9m112_init[i].reg,
				mt9m112_init[i].val) < 0) {
			err("MT9M112 sensor initialization failed");
			return -ENODEV;
		}
	}
	gspca_dev->ctrl_dis = (1 << EXPOSURE_IDX) | (1 << AUTOGAIN_IDX) | (1 << GAIN_IDX);
	sd->hstart = 0;
	sd->vstart = 2;
	return 0;
}

static int mt9m111_init_sensor(struct gspca_dev *gspca_dev)
{
	struct sd *sd = (struct sd *) gspca_dev;
	int i;
	for (i = 0; i < ARRAY_SIZE(mt9m111_init); i++) {
		if (i2c_w2(gspca_dev, mt9m111_init[i].reg,
				mt9m111_init[i].val) < 0) {
			err("MT9M111 sensor initialization failed");
			return -ENODEV;
		}
	}
	gspca_dev->ctrl_dis = (1 << EXPOSURE_IDX) | (1 << AUTOGAIN_IDX) | (1 << GAIN_IDX);
	sd->hstart = 0;
	sd->vstart = 2;
	return 0;
}

static int mt9m001_init_sensor(struct gspca_dev *gspca_dev)
{
	struct sd *sd = (struct sd *) gspca_dev;
	int i;
	for (i = 0; i < ARRAY_SIZE(mt9m001_init); i++) {
		if (i2c_w2(gspca_dev, mt9m001_init[i].reg,
				mt9m001_init[i].val) < 0) {
			err("MT9M001 sensor initialization failed");
			return -ENODEV;
		}
	}
	/* disable hflip and vflip */
	gspca_dev->ctrl_dis = (1 << HFLIP_IDX) | (1 << VFLIP_IDX);
	sd->hstart = 2;
	sd->vstart = 2;
	return 0;
}

static int hv7131r_init_sensor(struct gspca_dev *gspca_dev)
{
	int i;
	struct sd *sd = (struct sd *) gspca_dev;

	for (i = 0; i < ARRAY_SIZE(hv7131r_init); i++) {
		if (i2c_w1(gspca_dev, hv7131r_init[i].reg,
				hv7131r_init[i].val) < 0) {
			err("HV7131R Sensor initialization failed");
			return -ENODEV;
		}
	}
	sd->hstart = 0;
	sd->vstart = 1;
	return 0;
}

<<<<<<< HEAD
=======
#ifdef CONFIG_USB_GSPCA_SN9C20X_EVDEV
static int input_kthread(void *data)
{
	struct gspca_dev *gspca_dev = (struct gspca_dev *)data;
	struct sd *sd = (struct sd *) gspca_dev;

	DECLARE_WAIT_QUEUE_HEAD_ONSTACK(wait);
	set_freezable();
	for (;;) {
		if (kthread_should_stop())
			break;

		if (reg_r(gspca_dev, 0x1005, 1) < 0)
			continue;

		input_report_key(sd->input_dev,
				 KEY_CAMERA,
				 gspca_dev->usb_buf[0] & sd->input_gpio);
		input_sync(sd->input_dev);

		wait_event_freezable_timeout(wait,
					     kthread_should_stop(),
					     msecs_to_jiffies(100));
	}
	return 0;
}


static int sn9c20x_input_init(struct gspca_dev *gspca_dev)
{
	struct sd *sd = (struct sd *) gspca_dev;
	if (sd->input_gpio == 0)
		return 0;

	sd->input_dev = input_allocate_device();
	if (!sd->input_dev)
		return -ENOMEM;

	sd->input_dev->name = "SN9C20X Webcam";

	sd->input_dev->phys = kasprintf(GFP_KERNEL, "usb-%s-%s",
					 gspca_dev->dev->bus->bus_name,
					 gspca_dev->dev->devpath);

	if (!sd->input_dev->phys)
		return -ENOMEM;

	usb_to_input_id(gspca_dev->dev, &sd->input_dev->id);
	sd->input_dev->dev.parent = &gspca_dev->dev->dev;

	set_bit(EV_KEY, sd->input_dev->evbit);
	set_bit(KEY_CAMERA, sd->input_dev->keybit);

	if (input_register_device(sd->input_dev))
		return -EINVAL;

	sd->input_task = kthread_run(input_kthread, gspca_dev, "sn9c20x/%s-%s",
				     gspca_dev->dev->bus->bus_name,
				     gspca_dev->dev->devpath);

	if (IS_ERR(sd->input_task))
		return -EINVAL;

	return 0;
}

static void sn9c20x_input_cleanup(struct gspca_dev *gspca_dev)
{
	struct sd *sd = (struct sd *) gspca_dev;
	if (sd->input_task != NULL && !IS_ERR(sd->input_task))
		kthread_stop(sd->input_task);

	if (sd->input_dev != NULL) {
		input_unregister_device(sd->input_dev);
		kfree(sd->input_dev->phys);
		input_free_device(sd->input_dev);
		sd->input_dev = NULL;
	}
}
#endif

>>>>>>> 94b849aa
static int set_cmatrix(struct gspca_dev *gspca_dev)
{
	struct sd *sd = (struct sd *) gspca_dev;
	s32 hue_coord, hue_index = 180 + sd->hue;
	u8 cmatrix[21];

	memset(cmatrix, 0, sizeof cmatrix);
	cmatrix[2] = (sd->contrast * 0x25 / 0x100) + 0x26;
	cmatrix[0] = 0x13 + (cmatrix[2] - 0x26) * 0x13 / 0x25;
	cmatrix[4] = 0x07 + (cmatrix[2] - 0x26) * 0x07 / 0x25;
	cmatrix[18] = sd->brightness - 0x80;

	hue_coord = (hsv_red_x[hue_index] * sd->saturation) >> 8;
	cmatrix[6] = hue_coord;
	cmatrix[7] = (hue_coord >> 8) & 0x0f;

	hue_coord = (hsv_red_y[hue_index] * sd->saturation) >> 8;
	cmatrix[8] = hue_coord;
	cmatrix[9] = (hue_coord >> 8) & 0x0f;

	hue_coord = (hsv_green_x[hue_index] * sd->saturation) >> 8;
	cmatrix[10] = hue_coord;
	cmatrix[11] = (hue_coord >> 8) & 0x0f;

	hue_coord = (hsv_green_y[hue_index] * sd->saturation) >> 8;
	cmatrix[12] = hue_coord;
	cmatrix[13] = (hue_coord >> 8) & 0x0f;

	hue_coord = (hsv_blue_x[hue_index] * sd->saturation) >> 8;
	cmatrix[14] = hue_coord;
	cmatrix[15] = (hue_coord >> 8) & 0x0f;

	hue_coord = (hsv_blue_y[hue_index] * sd->saturation) >> 8;
	cmatrix[16] = hue_coord;
	cmatrix[17] = (hue_coord >> 8) & 0x0f;

	return reg_w(gspca_dev, 0x10e1, cmatrix, 21);
}

static int set_gamma(struct gspca_dev *gspca_dev)
{
	struct sd *sd = (struct sd *) gspca_dev;
	u8 gamma[17];
	u8 gval = sd->gamma * 0xb8 / 0x100;


	gamma[0] = 0x0a;
	gamma[1] = 0x13 + (gval * (0xcb - 0x13) / 0xb8);
	gamma[2] = 0x25 + (gval * (0xee - 0x25) / 0xb8);
	gamma[3] = 0x37 + (gval * (0xfa - 0x37) / 0xb8);
	gamma[4] = 0x45 + (gval * (0xfc - 0x45) / 0xb8);
	gamma[5] = 0x55 + (gval * (0xfb - 0x55) / 0xb8);
	gamma[6] = 0x65 + (gval * (0xfc - 0x65) / 0xb8);
	gamma[7] = 0x74 + (gval * (0xfd - 0x74) / 0xb8);
	gamma[8] = 0x83 + (gval * (0xfe - 0x83) / 0xb8);
	gamma[9] = 0x92 + (gval * (0xfc - 0x92) / 0xb8);
	gamma[10] = 0xa1 + (gval * (0xfc - 0xa1) / 0xb8);
	gamma[11] = 0xb0 + (gval * (0xfc - 0xb0) / 0xb8);
	gamma[12] = 0xbf + (gval * (0xfb - 0xbf) / 0xb8);
	gamma[13] = 0xce + (gval * (0xfb - 0xce) / 0xb8);
	gamma[14] = 0xdf + (gval * (0xfd - 0xdf) / 0xb8);
	gamma[15] = 0xea + (gval * (0xf9 - 0xea) / 0xb8);
	gamma[16] = 0xf5;

	return reg_w(gspca_dev, 0x1190, gamma, 17);
}

static int set_redblue(struct gspca_dev *gspca_dev)
{
	struct sd *sd = (struct sd *) gspca_dev;
	reg_w1(gspca_dev, 0x118c, sd->red);
	reg_w1(gspca_dev, 0x118f, sd->blue);
	return 0;
}

static int set_hvflip(struct gspca_dev *gspca_dev)
{
	u8 value, tslb, hflip, vflip;
	u16 value2;
	struct sd *sd = (struct sd *) gspca_dev;

	if ((sd->flags & FLIP_DETECT) && dmi_check_system(flip_dmi_table)) {
		hflip = !sd->hflip;
		vflip = !sd->vflip;
	} else {
		hflip = sd->hflip;
		vflip = sd->vflip;
	}

	switch (sd->sensor) {
	case SENSOR_OV9650:
		i2c_r1(gspca_dev, 0x1e, &value);
		value &= ~0x30;
		tslb = 0x01;
		if (hflip)
			value |= 0x20;
		if (vflip) {
			value |= 0x10;
			tslb = 0x49;
		}
		i2c_w1(gspca_dev, 0x1e, value);
		i2c_w1(gspca_dev, 0x3a, tslb);
		break;
	case SENSOR_MT9V111:
	case SENSOR_MT9V011:
		i2c_r2(gspca_dev, 0x20, &value2);
		value2 &= ~0xc0a0;
		if (hflip)
			value2 |= 0x8080;
		if (vflip)
			value2 |= 0x4020;
		i2c_w2(gspca_dev, 0x20, value2);
		break;
	case SENSOR_MT9M112:
	case SENSOR_MT9M111:
	case SENSOR_MT9V112:
		i2c_r2(gspca_dev, 0x20, &value2);
		value2 &= ~0x0003;
		if (hflip)
			value2 |= 0x0002;
		if (vflip)
			value2 |= 0x0001;
		i2c_w2(gspca_dev, 0x20, value2);
		break;
	case SENSOR_HV7131R:
		i2c_r1(gspca_dev, 0x01, &value);
		value &= ~0x03;
		if (vflip)
			value |= 0x01;
		if (hflip)
			value |= 0x02;
		i2c_w1(gspca_dev, 0x01, value);
		break;
	}
	return 0;
}

static int set_exposure(struct gspca_dev *gspca_dev)
{
	struct sd *sd = (struct sd *) gspca_dev;
	u8 exp[8] = {0x81, sd->i2c_addr, 0x00, 0x00, 0x00, 0x00, 0x00, 0x1e};
	switch (sd->sensor) {
	case SENSOR_OV7660:
	case SENSOR_OV7670:
	case SENSOR_OV9655:
	case SENSOR_OV9650:
		exp[0] |= (3 << 4);
		exp[2] = 0x2d;
		exp[3] = sd->exposure & 0xff;
		exp[4] = sd->exposure >> 8;
		break;
	case SENSOR_MT9M001:
	case SENSOR_MT9V112:
	case SENSOR_MT9V111:
	case SENSOR_MT9V011:
		exp[0] |= (3 << 4);
		exp[2] = 0x09;
		exp[3] = sd->exposure >> 8;
		exp[4] = sd->exposure & 0xff;
		break;
	case SENSOR_HV7131R:
		exp[0] |= (4 << 4);
		exp[2] = 0x25;
		exp[3] = (sd->exposure >> 5) & 0xff;
		exp[4] = (sd->exposure << 3) & 0xff;
		exp[5] = 0;
		break;
	default:
		return 0;
	}
	i2c_w(gspca_dev, exp);
	return 0;
}

static int set_gain(struct gspca_dev *gspca_dev)
{
	struct sd *sd = (struct sd *) gspca_dev;
	u8 gain[8] = {0x81, sd->i2c_addr, 0x00, 0x00, 0x00, 0x00, 0x00, 0x1d};
	switch (sd->sensor) {
	case SENSOR_OV7660:
	case SENSOR_OV7670:
	case SENSOR_SOI968:
	case SENSOR_OV9655:
	case SENSOR_OV9650:
		gain[0] |= (2 << 4);
		gain[3] = ov_gain[sd->gain];
		break;
	case SENSOR_MT9V011:
	case SENSOR_MT9V111:
		gain[0] |= (3 << 4);
		gain[2] = 0x35;
		gain[3] = micron1_gain[sd->gain] >> 8;
		gain[4] = micron1_gain[sd->gain] & 0xff;
		break;
	case SENSOR_MT9V112:
		gain[0] |= (3 << 4);
		gain[2] = 0x2f;
		gain[3] = micron1_gain[sd->gain] >> 8;
		gain[4] = micron1_gain[sd->gain] & 0xff;
		break;
	case SENSOR_MT9M001:
		gain[0] |= (3 << 4);
		gain[2] = 0x2f;
		gain[3] = micron2_gain[sd->gain] >> 8;
		gain[4] = micron2_gain[sd->gain] & 0xff;
		break;
	case SENSOR_HV7131R:
		gain[0] |= (2 << 4);
		gain[2] = 0x30;
		gain[3] = hv7131r_gain[sd->gain];
		break;
	default:
		return 0;
	}
	i2c_w(gspca_dev, gain);
	return 0;
}

static int sd_setbrightness(struct gspca_dev *gspca_dev, s32 val)
{
	struct sd *sd = (struct sd *) gspca_dev;

	sd->brightness = val;
	if (gspca_dev->streaming)
		return set_cmatrix(gspca_dev);
	return 0;
}

static int sd_getbrightness(struct gspca_dev *gspca_dev, s32 *val)
{
	struct sd *sd = (struct sd *) gspca_dev;
	*val = sd->brightness;
	return 0;
}


static int sd_setcontrast(struct gspca_dev *gspca_dev, s32 val)
{
	struct sd *sd = (struct sd *) gspca_dev;

	sd->contrast = val;
	if (gspca_dev->streaming)
		return set_cmatrix(gspca_dev);
	return 0;
}

static int sd_getcontrast(struct gspca_dev *gspca_dev, s32 *val)
{
	struct sd *sd = (struct sd *) gspca_dev;
	*val = sd->contrast;
	return 0;
}

static int sd_setsaturation(struct gspca_dev *gspca_dev, s32 val)
{
	struct sd *sd = (struct sd *) gspca_dev;

	sd->saturation = val;
	if (gspca_dev->streaming)
		return set_cmatrix(gspca_dev);
	return 0;
}

static int sd_getsaturation(struct gspca_dev *gspca_dev, s32 *val)
{
	struct sd *sd = (struct sd *) gspca_dev;
	*val = sd->saturation;
	return 0;
}

static int sd_sethue(struct gspca_dev *gspca_dev, s32 val)
{
	struct sd *sd = (struct sd *) gspca_dev;

	sd->hue = val;
	if (gspca_dev->streaming)
		return set_cmatrix(gspca_dev);
	return 0;
}

static int sd_gethue(struct gspca_dev *gspca_dev, s32 *val)
{
	struct sd *sd = (struct sd *) gspca_dev;
	*val = sd->hue;
	return 0;
}

static int sd_setgamma(struct gspca_dev *gspca_dev, s32 val)
{
	struct sd *sd = (struct sd *) gspca_dev;

	sd->gamma = val;
	if (gspca_dev->streaming)
		return set_gamma(gspca_dev);
	return 0;
}

static int sd_getgamma(struct gspca_dev *gspca_dev, s32 *val)
{
	struct sd *sd = (struct sd *) gspca_dev;
	*val = sd->gamma;
	return 0;
}

static int sd_setredbalance(struct gspca_dev *gspca_dev, s32 val)
{
	struct sd *sd = (struct sd *) gspca_dev;

	sd->red = val;
	if (gspca_dev->streaming)
		return set_redblue(gspca_dev);
	return 0;
}

static int sd_getredbalance(struct gspca_dev *gspca_dev, s32 *val)
{
	struct sd *sd = (struct sd *) gspca_dev;
	*val = sd->red;
	return 0;
}

static int sd_setbluebalance(struct gspca_dev *gspca_dev, s32 val)
{
	struct sd *sd = (struct sd *) gspca_dev;

	sd->blue = val;
	if (gspca_dev->streaming)
		return set_redblue(gspca_dev);
	return 0;
}

static int sd_getbluebalance(struct gspca_dev *gspca_dev, s32 *val)
{
	struct sd *sd = (struct sd *) gspca_dev;
	*val = sd->blue;
	return 0;
}

static int sd_sethflip(struct gspca_dev *gspca_dev, s32 val)
{
	struct sd *sd = (struct sd *) gspca_dev;

	sd->hflip = val;
	if (gspca_dev->streaming)
		return set_hvflip(gspca_dev);
	return 0;
}

static int sd_gethflip(struct gspca_dev *gspca_dev, s32 *val)
{
	struct sd *sd = (struct sd *) gspca_dev;
	*val = sd->hflip;
	return 0;
}

static int sd_setvflip(struct gspca_dev *gspca_dev, s32 val)
{
	struct sd *sd = (struct sd *) gspca_dev;

	sd->vflip = val;
	if (gspca_dev->streaming)
		return set_hvflip(gspca_dev);
	return 0;
}

static int sd_getvflip(struct gspca_dev *gspca_dev, s32 *val)
{
	struct sd *sd = (struct sd *) gspca_dev;
	*val = sd->vflip;
	return 0;
}

static int sd_setexposure(struct gspca_dev *gspca_dev, s32 val)
{
	struct sd *sd = (struct sd *) gspca_dev;

	sd->exposure = val;
	if (gspca_dev->streaming)
		return set_exposure(gspca_dev);
	return 0;
}

static int sd_getexposure(struct gspca_dev *gspca_dev, s32 *val)
{
	struct sd *sd = (struct sd *) gspca_dev;
	*val = sd->exposure;
	return 0;
}

static int sd_setgain(struct gspca_dev *gspca_dev, s32 val)
{
	struct sd *sd = (struct sd *) gspca_dev;

	sd->gain = val;
	if (gspca_dev->streaming)
		return set_gain(gspca_dev);
	return 0;
}

static int sd_getgain(struct gspca_dev *gspca_dev, s32 *val)
{
	struct sd *sd = (struct sd *) gspca_dev;
	*val = sd->gain;
	return 0;
}

static int sd_setautoexposure(struct gspca_dev *gspca_dev, s32 val)
{
	struct sd *sd = (struct sd *) gspca_dev;
	sd->auto_exposure = val;
	return 0;
}

static int sd_getautoexposure(struct gspca_dev *gspca_dev, s32 *val)
{
	struct sd *sd = (struct sd *) gspca_dev;
	*val = sd->auto_exposure;
	return 0;
}

#ifdef CONFIG_VIDEO_ADV_DEBUG
static int sd_dbg_g_register(struct gspca_dev *gspca_dev,
			struct v4l2_dbg_register *reg)
{
	struct sd *sd = (struct sd *) gspca_dev;
	switch (reg->match.type) {
	case V4L2_CHIP_MATCH_HOST:
		if (reg->match.addr != 0)
			return -EINVAL;
		if (reg->reg < 0x1000 || reg->reg > 0x11ff)
			return -EINVAL;
		if (reg_r(gspca_dev, reg->reg, 1) < 0)
			return -EINVAL;
		reg->val = gspca_dev->usb_buf[0];
		return 0;
	case V4L2_CHIP_MATCH_I2C_ADDR:
		if (reg->match.addr != sd->i2c_addr)
			return -EINVAL;
		if (sd->sensor >= SENSOR_MT9V011 &&
		    sd->sensor <= SENSOR_MT9M112) {
			if (i2c_r2(gspca_dev, reg->reg, (u16 *)&reg->val) < 0)
				return -EINVAL;
		} else {
			if (i2c_r1(gspca_dev, reg->reg, (u8 *)&reg->val) < 0)
				return -EINVAL;
		}
		return 0;
	}
	return -EINVAL;
}

static int sd_dbg_s_register(struct gspca_dev *gspca_dev,
			struct v4l2_dbg_register *reg)
{
	struct sd *sd = (struct sd *) gspca_dev;
	switch (reg->match.type) {
	case V4L2_CHIP_MATCH_HOST:
		if (reg->match.addr != 0)
			return -EINVAL;
		if (reg->reg < 0x1000 || reg->reg > 0x11ff)
			return -EINVAL;
		if (reg_w1(gspca_dev, reg->reg, reg->val) < 0)
			return -EINVAL;
		return 0;
	case V4L2_CHIP_MATCH_I2C_ADDR:
		if (reg->match.addr != sd->i2c_addr)
			return -EINVAL;
		if (sd->sensor >= SENSOR_MT9V011 &&
		    sd->sensor <= SENSOR_MT9M112) {
			if (i2c_w2(gspca_dev, reg->reg, reg->val) < 0)
				return -EINVAL;
		} else {
			if (i2c_w1(gspca_dev, reg->reg, reg->val) < 0)
				return -EINVAL;
		}
		return 0;
	}
	return -EINVAL;
}
#endif

static int sd_chip_ident(struct gspca_dev *gspca_dev,
			struct v4l2_dbg_chip_ident *chip)
{
	struct sd *sd = (struct sd *) gspca_dev;

	switch (chip->match.type) {
	case V4L2_CHIP_MATCH_HOST:
		if (chip->match.addr != 0)
			return -EINVAL;
		chip->revision = 0;
		chip->ident = V4L2_IDENT_SN9C20X;
		return 0;
	case V4L2_CHIP_MATCH_I2C_ADDR:
		if (chip->match.addr != sd->i2c_addr)
			return -EINVAL;
		chip->revision = 0;
		chip->ident = i2c_ident[sd->sensor];
		return 0;
	}
	return -EINVAL;
}

static int sd_config(struct gspca_dev *gspca_dev,
			const struct usb_device_id *id)
{
	struct sd *sd = (struct sd *) gspca_dev;
	struct cam *cam;

	cam = &gspca_dev->cam;

	sd->sensor = (id->driver_info >> 8) & 0xff;
	sd->i2c_addr = id->driver_info & 0xff;
	sd->flags = (id->driver_info >> 16) & 0xff;

	switch (sd->sensor) {
	case SENSOR_MT9M112:
	case SENSOR_MT9M111:
	case SENSOR_OV9650:
	case SENSOR_SOI968:
		cam->cam_mode = sxga_mode;
		cam->nmodes = ARRAY_SIZE(sxga_mode);
		break;
	default:
		cam->cam_mode = vga_mode;
		cam->nmodes = ARRAY_SIZE(vga_mode);
		break;
	}

	sd->old_step = 0;
	sd->older_step = 0;
	sd->exposure_step = 16;

	sd->brightness = BRIGHTNESS_DEFAULT;
	sd->contrast = CONTRAST_DEFAULT;
	sd->saturation = SATURATION_DEFAULT;
	sd->hue = HUE_DEFAULT;
	sd->gamma = GAMMA_DEFAULT;
	sd->red = RED_DEFAULT;
	sd->blue = BLUE_DEFAULT;

	sd->hflip = HFLIP_DEFAULT;
	sd->vflip = VFLIP_DEFAULT;
	sd->exposure = EXPOSURE_DEFAULT;
	sd->gain = GAIN_DEFAULT;
	sd->auto_exposure = AUTO_EXPOSURE_DEFAULT;

	sd->quality = 95;

	return 0;
}

static int sd_init(struct gspca_dev *gspca_dev)
{
	struct sd *sd = (struct sd *) gspca_dev;
	int i;
	u8 value;
	u8 i2c_init[9] =
		{0x80, sd->i2c_addr, 0x00, 0x00, 0x00, 0x00, 0x00, 0x00, 0x03};

	for (i = 0; i < ARRAY_SIZE(bridge_init); i++) {
		value = bridge_init[i][1];
		if (reg_w(gspca_dev, bridge_init[i][0], &value, 1) < 0) {
			err("Device initialization failed");
			return -ENODEV;
		}
	}

	if (sd->flags & LED_REVERSE)
		reg_w1(gspca_dev, 0x1006, 0x00);
	else
		reg_w1(gspca_dev, 0x1006, 0x20);

	if (reg_w(gspca_dev, 0x10c0, i2c_init, 9) < 0) {
		err("Device initialization failed");
		return -ENODEV;
	}

	switch (sd->sensor) {
	case SENSOR_OV9650:
		if (ov9650_init_sensor(gspca_dev) < 0)
			return -ENODEV;
		info("OV9650 sensor detected");
		break;
	case SENSOR_OV9655:
		if (ov9655_init_sensor(gspca_dev) < 0)
			return -ENODEV;
		info("OV9655 sensor detected");
		break;
	case SENSOR_SOI968:
		if (soi968_init_sensor(gspca_dev) < 0)
			return -ENODEV;
		info("SOI968 sensor detected");
		break;
	case SENSOR_OV7660:
		if (ov7660_init_sensor(gspca_dev) < 0)
			return -ENODEV;
		info("OV7660 sensor detected");
		break;
	case SENSOR_OV7670:
		if (ov7670_init_sensor(gspca_dev) < 0)
			return -ENODEV;
		info("OV7670 sensor detected");
		break;
	case SENSOR_MT9VPRB:
		if (mt9v_init_sensor(gspca_dev) < 0)
			return -ENODEV;
		break;
	case SENSOR_MT9M111:
		if (mt9m111_init_sensor(gspca_dev) < 0)
			return -ENODEV;
		info("MT9M111 sensor detected");
		break;
	case SENSOR_MT9M112:
		if (mt9m112_init_sensor(gspca_dev) < 0)
			return -ENODEV;
		info("MT9M112 sensor detected");
		break;
	case SENSOR_MT9M001:
		if (mt9m001_init_sensor(gspca_dev) < 0)
			return -ENODEV;
		info("MT9M001 sensor detected");
		break;
	case SENSOR_HV7131R:
		if (hv7131r_init_sensor(gspca_dev) < 0)
			return -ENODEV;
		info("HV7131R sensor detected");
		break;
	default:
		info("Unsupported Sensor");
		return -ENODEV;
	}

	return 0;
}

static void configure_sensor_output(struct gspca_dev *gspca_dev, int mode)
{
	struct sd *sd = (struct sd *) gspca_dev;
	u8 value;
	switch (sd->sensor) {
	case SENSOR_SOI968:
		if (mode & MODE_SXGA) {
			i2c_w1(gspca_dev, 0x17, 0x1d);
			i2c_w1(gspca_dev, 0x18, 0xbd);
			i2c_w1(gspca_dev, 0x19, 0x01);
			i2c_w1(gspca_dev, 0x1a, 0x81);
			i2c_w1(gspca_dev, 0x12, 0x00);
			sd->hstart = 140;
			sd->vstart = 19;
		} else {
			i2c_w1(gspca_dev, 0x17, 0x13);
			i2c_w1(gspca_dev, 0x18, 0x63);
			i2c_w1(gspca_dev, 0x19, 0x01);
			i2c_w1(gspca_dev, 0x1a, 0x79);
			i2c_w1(gspca_dev, 0x12, 0x40);
			sd->hstart = 60;
			sd->vstart = 11;
		}
		break;
	case SENSOR_OV9650:
		if (mode & MODE_SXGA) {
			i2c_w1(gspca_dev, 0x17, 0x1b);
			i2c_w1(gspca_dev, 0x18, 0xbc);
			i2c_w1(gspca_dev, 0x19, 0x01);
			i2c_w1(gspca_dev, 0x1a, 0x82);
			i2c_r1(gspca_dev, 0x12, &value);
			i2c_w1(gspca_dev, 0x12, value & 0x07);
		} else {
			i2c_w1(gspca_dev, 0x17, 0x24);
			i2c_w1(gspca_dev, 0x18, 0xc5);
			i2c_w1(gspca_dev, 0x19, 0x00);
			i2c_w1(gspca_dev, 0x1a, 0x3c);
			i2c_r1(gspca_dev, 0x12, &value);
			i2c_w1(gspca_dev, 0x12, (value & 0x7) | 0x40);
		}
		break;
	case SENSOR_MT9M112:
	case SENSOR_MT9M111:
		if (mode & MODE_SXGA) {
			i2c_w2(gspca_dev, 0xf0, 0x0002);
			i2c_w2(gspca_dev, 0xc8, 0x970b);
			i2c_w2(gspca_dev, 0xf0, 0x0000);
		} else {
			i2c_w2(gspca_dev, 0xf0, 0x0002);
			i2c_w2(gspca_dev, 0xc8, 0x8000);
			i2c_w2(gspca_dev, 0xf0, 0x0000);
		}
		break;
	}
}

#define HW_WIN(mode, hstart, vstart) \
((const u8 []){hstart, 0, vstart, 0, \
(mode & MODE_SXGA ? 1280 >> 4 : 640 >> 4), \
(mode & MODE_SXGA ? 1024 >> 3 : 480 >> 3)})

#define CLR_WIN(width, height) \
((const u8 [])\
{0, width >> 2, 0, height >> 1,\
((width >> 10) & 0x01) | ((height >> 8) & 0x6)})

static int sd_start(struct gspca_dev *gspca_dev)
{
	struct sd *sd = (struct sd *) gspca_dev;
	int mode = gspca_dev->cam.cam_mode[(int) gspca_dev->curr_mode].priv;
	int width = gspca_dev->width;
	int height = gspca_dev->height;
	u8 fmt, scale = 0;

	sd->jpeg_hdr = kmalloc(JPEG_HDR_SZ, GFP_KERNEL);
	if (sd->jpeg_hdr == NULL)
		return -ENOMEM;

	jpeg_define(sd->jpeg_hdr, height, width,
			0x21);
	jpeg_set_qual(sd->jpeg_hdr, sd->quality);

	if (mode & MODE_RAW)
		fmt = 0x2d;
	else if (mode & MODE_JPEG)
		fmt = 0x2c;
	else
		fmt = 0x2f;

	switch (mode & 0x0f) {
	case 3:
		scale = 0xc0;
		info("Set 1280x1024");
		break;
	case 2:
		scale = 0x80;
		info("Set 640x480");
		break;
	case 1:
		scale = 0x90;
		info("Set 320x240");
		break;
	case 0:
		scale = 0xa0;
		info("Set 160x120");
		break;
	}

	configure_sensor_output(gspca_dev, mode);
	reg_w(gspca_dev, 0x1100, sd->jpeg_hdr + JPEG_QT0_OFFSET, 64);
	reg_w(gspca_dev, 0x1140, sd->jpeg_hdr + JPEG_QT1_OFFSET, 64);
	reg_w(gspca_dev, 0x10fb, CLR_WIN(width, height), 5);
	reg_w(gspca_dev, 0x1180, HW_WIN(mode, sd->hstart, sd->vstart), 6);
	reg_w1(gspca_dev, 0x1189, scale);
	reg_w1(gspca_dev, 0x10e0, fmt);

	set_cmatrix(gspca_dev);
	set_gamma(gspca_dev);
	set_redblue(gspca_dev);
	set_gain(gspca_dev);
	set_exposure(gspca_dev);
	set_hvflip(gspca_dev);

	reg_w1(gspca_dev, 0x1007, 0x20);

	reg_r(gspca_dev, 0x1061, 1);
	reg_w1(gspca_dev, 0x1061, gspca_dev->usb_buf[0] | 0x02);
	return 0;
}

static void sd_stopN(struct gspca_dev *gspca_dev)
{
	reg_w1(gspca_dev, 0x1007, 0x00);

	reg_r(gspca_dev, 0x1061, 1);
	reg_w1(gspca_dev, 0x1061, gspca_dev->usb_buf[0] & ~0x02);
}

static void sd_stop0(struct gspca_dev *gspca_dev)
{
	struct sd *sd = (struct sd *) gspca_dev;
	kfree(sd->jpeg_hdr);
}

static void do_autoexposure(struct gspca_dev *gspca_dev, u16 avg_lum)
{
	struct sd *sd = (struct sd *) gspca_dev;
	s16 new_exp;

	/*
	 * some hardcoded values are present
	 * like those for maximal/minimal exposure
	 * and exposure steps
	 */
	if (avg_lum < MIN_AVG_LUM) {
		if (sd->exposure > 0x1770)
			return;

		new_exp = sd->exposure + sd->exposure_step;
		if (new_exp > 0x1770)
			new_exp = 0x1770;
		if (new_exp < 0x10)
			new_exp = 0x10;
		sd->exposure = new_exp;
		set_exposure(gspca_dev);

		sd->older_step = sd->old_step;
		sd->old_step = 1;

		if (sd->old_step ^ sd->older_step)
			sd->exposure_step /= 2;
		else
			sd->exposure_step += 2;
	}
	if (avg_lum > MAX_AVG_LUM) {
		if (sd->exposure < 0x10)
			return;
		new_exp = sd->exposure - sd->exposure_step;
		if (new_exp > 0x1700)
			new_exp = 0x1770;
		if (new_exp < 0x10)
			new_exp = 0x10;
		sd->exposure = new_exp;
		set_exposure(gspca_dev);
		sd->older_step = sd->old_step;
		sd->old_step = 0;

		if (sd->old_step ^ sd->older_step)
			sd->exposure_step /= 2;
		else
			sd->exposure_step += 2;
	}
}

static void do_autogain(struct gspca_dev *gspca_dev, u16 avg_lum)
{
	struct sd *sd = (struct sd *) gspca_dev;

	if (avg_lum < MIN_AVG_LUM) {
		if (sd->gain + 1 <= 28) {
			sd->gain++;
			set_gain(gspca_dev);
		}
	}
	if (avg_lum > MAX_AVG_LUM) {
		if (sd->gain > 0) {
			sd->gain--;
			set_gain(gspca_dev);
		}
	}
}

static void sd_dqcallback(struct gspca_dev *gspca_dev)
{
	struct sd *sd = (struct sd *) gspca_dev;
	int avg_lum;

	if (!sd->auto_exposure)
		return;

	avg_lum = atomic_read(&sd->avg_lum);
	if (sd->sensor == SENSOR_SOI968)
		do_autogain(gspca_dev, avg_lum);
	else
		do_autoexposure(gspca_dev, avg_lum);
}

#ifdef CONFIG_INPUT
static int sd_int_pkt_scan(struct gspca_dev *gspca_dev,
			u8 *data,		/* interrupt packet */
			int len)		/* interrupt packet length */
{
	struct sd *sd = (struct sd *) gspca_dev;
	int ret = -EINVAL;
	if (sd->flags & HAS_BUTTON && len == 1) {
			input_report_key(gspca_dev->input_dev, KEY_CAMERA, 1);
			input_sync(gspca_dev->input_dev);
			input_report_key(gspca_dev->input_dev, KEY_CAMERA, 0);
			input_sync(gspca_dev->input_dev);
			ret = 0;
	}
	return ret;
}
#endif

static void sd_pkt_scan(struct gspca_dev *gspca_dev,
			u8 *data,			/* isoc packet */
			int len)			/* iso packet length */
{
	struct sd *sd = (struct sd *) gspca_dev;
	int avg_lum;
	static u8 frame_header[] =
		{0xff, 0xff, 0x00, 0xc4, 0xc4, 0x96};
	if (len == 64 && memcmp(data, frame_header, 6) == 0) {
		avg_lum = ((data[35] >> 2) & 3) |
			   (data[20] << 2) |
			   (data[19] << 10);
		avg_lum += ((data[35] >> 4) & 3) |
			    (data[22] << 2) |
			    (data[21] << 10);
		avg_lum += ((data[35] >> 6) & 3) |
			    (data[24] << 2) |
			    (data[23] << 10);
		avg_lum += (data[36] & 3) |
			   (data[26] << 2) |
			   (data[25] << 10);
		avg_lum += ((data[36] >> 2) & 3) |
			    (data[28] << 2) |
			    (data[27] << 10);
		avg_lum += ((data[36] >> 4) & 3) |
			    (data[30] << 2) |
			    (data[29] << 10);
		avg_lum += ((data[36] >> 6) & 3) |
			    (data[32] << 2) |
			    (data[31] << 10);
		avg_lum += ((data[44] >> 4) & 3) |
			    (data[34] << 2) |
			    (data[33] << 10);
		avg_lum >>= 9;
		atomic_set(&sd->avg_lum, avg_lum);
		gspca_frame_add(gspca_dev, LAST_PACKET,
				data, len);
		return;
	}
	if (gspca_dev->last_packet_type == LAST_PACKET) {
		if (gspca_dev->cam.cam_mode[(int) gspca_dev->curr_mode].priv
				& MODE_JPEG) {
			gspca_frame_add(gspca_dev, FIRST_PACKET,
				sd->jpeg_hdr, JPEG_HDR_SZ);
			gspca_frame_add(gspca_dev, INTER_PACKET,
				data, len);
		} else {
			gspca_frame_add(gspca_dev, FIRST_PACKET,
				data, len);
		}
	} else {
		gspca_frame_add(gspca_dev, INTER_PACKET, data, len);
	}
}

/* sub-driver description */
static const struct sd_desc sd_desc = {
	.name = MODULE_NAME,
	.ctrls = sd_ctrls,
	.nctrls = ARRAY_SIZE(sd_ctrls),
	.config = sd_config,
	.init = sd_init,
	.start = sd_start,
	.stopN = sd_stopN,
	.stop0 = sd_stop0,
	.pkt_scan = sd_pkt_scan,
#ifdef CONFIG_INPUT
	.int_pkt_scan = sd_int_pkt_scan,
#endif
	.dq_callback = sd_dqcallback,
#ifdef CONFIG_VIDEO_ADV_DEBUG
	.set_register = sd_dbg_s_register,
	.get_register = sd_dbg_g_register,
#endif
	.get_chip_ident = sd_chip_ident,
};

#define SN9C20X(sensor, i2c_addr, flags) \
	.driver_info =  ((flags & 0xff) << 16) \
			| (SENSOR_ ## sensor << 8) \
			| (i2c_addr)

static const __devinitdata struct usb_device_id device_table[] = {
	{USB_DEVICE(0x0c45, 0x6240), SN9C20X(MT9M001, 0x5d, 0)},
	{USB_DEVICE(0x0c45, 0x6242), SN9C20X(MT9M111, 0x5d, 0)},
	{USB_DEVICE(0x0c45, 0x6248), SN9C20X(OV9655, 0x30, 0)},
	{USB_DEVICE(0x0c45, 0x624c), SN9C20X(MT9M112, 0x5d, 0)},
	{USB_DEVICE(0x0c45, 0x624e), SN9C20X(SOI968, 0x30,
					     (HAS_BUTTON | LED_REVERSE))},
	{USB_DEVICE(0x0c45, 0x624f), SN9C20X(OV9650, 0x30, FLIP_DETECT)},
	{USB_DEVICE(0x0c45, 0x6251), SN9C20X(OV9650, 0x30, 0)},
	{USB_DEVICE(0x0c45, 0x6253), SN9C20X(OV9650, 0x30, 0)},
	{USB_DEVICE(0x0c45, 0x6260), SN9C20X(OV7670, 0x21, 0)},
	{USB_DEVICE(0x0c45, 0x6270), SN9C20X(MT9VPRB, 0x00, 0)},
	{USB_DEVICE(0x0c45, 0x627b), SN9C20X(OV7660, 0x21, 0)},
	{USB_DEVICE(0x0c45, 0x627c), SN9C20X(HV7131R, 0x11, 0)},
	{USB_DEVICE(0x0c45, 0x627f), SN9C20X(OV9650, 0x30, 0)},
	{USB_DEVICE(0x0c45, 0x6280), SN9C20X(MT9M001, 0x5d, 0)},
	{USB_DEVICE(0x0c45, 0x6282), SN9C20X(MT9M111, 0x5d, 0)},
	{USB_DEVICE(0x0c45, 0x6288), SN9C20X(OV9655, 0x30, HAS_BUTTON)},
	{USB_DEVICE(0x0c45, 0x628c), SN9C20X(MT9M112, 0x5d, 0)},
	{USB_DEVICE(0x0c45, 0x628e), SN9C20X(SOI968, 0x30, 0)},
	{USB_DEVICE(0x0c45, 0x628f), SN9C20X(OV9650, 0x30, 0)},
	{USB_DEVICE(0x0c45, 0x62a0), SN9C20X(OV7670, 0x21, 0)},
	{USB_DEVICE(0x0c45, 0x62b0), SN9C20X(MT9VPRB, 0x00, 0)},
	{USB_DEVICE(0x0c45, 0x62b3), SN9C20X(OV9655, 0x30, 0)},
	{USB_DEVICE(0x0c45, 0x62bb), SN9C20X(OV7660, 0x21, HAS_BUTTON)},
	{USB_DEVICE(0x0c45, 0x62bc), SN9C20X(HV7131R, 0x11, 0)},
	{USB_DEVICE(0x045e, 0x00f4), SN9C20X(OV9650, 0x30, 0)},
	{USB_DEVICE(0x145f, 0x013d), SN9C20X(OV7660, 0x21, 0)},
	{USB_DEVICE(0x0458, 0x7029), SN9C20X(HV7131R, 0x11, 0)},
	{USB_DEVICE(0x0458, 0x704a), SN9C20X(MT9M112, 0x5d, 0)},
	{USB_DEVICE(0x0458, 0x704c), SN9C20X(MT9M112, 0x5d, 0)},
	{USB_DEVICE(0xa168, 0x0610), SN9C20X(HV7131R, 0x11, 0)},
	{USB_DEVICE(0xa168, 0x0611), SN9C20X(HV7131R, 0x11, 0)},
	{USB_DEVICE(0xa168, 0x0613), SN9C20X(HV7131R, 0x11, 0)},
	{USB_DEVICE(0xa168, 0x0618), SN9C20X(HV7131R, 0x11, 0)},
	{USB_DEVICE(0xa168, 0x0614), SN9C20X(MT9M111, 0x5d, HAS_BUTTON)},
	{USB_DEVICE(0xa168, 0x0615), SN9C20X(MT9M111, 0x5d, 0)},
	{USB_DEVICE(0xa168, 0x0617), SN9C20X(MT9M111, 0x5d, 0)},
	{}
};
MODULE_DEVICE_TABLE(usb, device_table);

/* -- device connect -- */
static int sd_probe(struct usb_interface *intf,
		    const struct usb_device_id *id)
{
	return gspca_dev_probe(intf, id, &sd_desc, sizeof(struct sd),
				THIS_MODULE);
}

static struct usb_driver sd_driver = {
	.name = MODULE_NAME,
	.id_table = device_table,
	.probe = sd_probe,
	.disconnect = gspca_disconnect,
#ifdef CONFIG_PM
	.suspend = gspca_suspend,
	.resume = gspca_resume,
	.reset_resume = gspca_resume,
#endif
};

/* -- module insert / remove -- */
static int __init sd_mod_init(void)
{
	int ret;
	ret = usb_register(&sd_driver);
	if (ret < 0)
		return ret;
	info("registered");
	return 0;
}
static void __exit sd_mod_exit(void)
{
	usb_deregister(&sd_driver);
	info("deregistered");
}

module_init(sd_mod_init);
module_exit(sd_mod_exit);<|MERGE_RESOLUTION|>--- conflicted
+++ resolved
@@ -1456,8 +1456,6 @@
 	return 0;
 }
 
-<<<<<<< HEAD
-=======
 #ifdef CONFIG_USB_GSPCA_SN9C20X_EVDEV
 static int input_kthread(void *data)
 {
@@ -1539,7 +1537,6 @@
 }
 #endif
 
->>>>>>> 94b849aa
 static int set_cmatrix(struct gspca_dev *gspca_dev)
 {
 	struct sd *sd = (struct sd *) gspca_dev;
