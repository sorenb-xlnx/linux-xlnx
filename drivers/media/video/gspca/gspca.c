--- conflicted
+++ resolved
@@ -213,11 +213,7 @@
 		goto error;
 	}
 
-<<<<<<< HEAD
-	buffer = usb_buffer_alloc(dev, buffer_len,
-=======
-	buffer = usb_alloc_coherent(dev, ep->wMaxPacketSize,
->>>>>>> 326f6b9e
+	buffer = usb_alloc_coherent(dev, buffer_len,
 				GFP_KERNEL, &urb->transfer_dma);
 	if (!buffer) {
 		ret = -ENOMEM;
