/**
 * OV519 driver
 *
 * Copyright (C) 2008 Jean-Francois Moine (http://moinejf.free.fr)
 * Copyright (C) 2009 Hans de Goede <hdegoede@redhat.com>
 *
 * This module is adapted from the ov51x-jpeg package, which itself
 * was adapted from the ov511 driver.
 *
 * Original copyright for the ov511 driver is:
 *
 * Copyright (c) 1999-2006 Mark W. McClelland
 * Support for OV519, OV8610 Copyright (c) 2003 Joerg Heckenbach
 * Many improvements by Bret Wallach <bwallac1@san.rr.com>
 * Color fixes by by Orion Sky Lawlor <olawlor@acm.org> (2/26/2000)
 * OV7620 fixes by Charl P. Botha <cpbotha@ieee.org>
 * Changes by Claudio Matsuoka <claudio@conectiva.com>
 *
 * ov51x-jpeg original copyright is:
 *
 * Copyright (c) 2004-2007 Romain Beauxis <toots@rastageeks.org>
 * Support for OV7670 sensors was contributed by Sam Skipsey <aoanla@yahoo.com>
 *
 * This program is free software; you can redistribute it and/or modify
 * it under the terms of the GNU General Public License as published by
 * the Free Software Foundation; either version 2 of the License, or
 * any later version.
 *
 * This program is distributed in the hope that it will be useful,
 * but WITHOUT ANY WARRANTY; without even the implied warranty of
 * MERCHANTABILITY or FITNESS FOR A PARTICULAR PURPOSE. See the
 * GNU General Public License for more details.
 *
 * You should have received a copy of the GNU General Public License
 * along with this program; if not, write to the Free Software
 * Foundation, Inc., 59 Temple Place, Suite 330, Boston, MA 02111-1307 USA
 *
 */
#define MODULE_NAME "ov519"

#include <linux/input.h>
#include "gspca.h"

/* The jpeg_hdr is used by w996Xcf only */
/* The CONEX_CAM define for jpeg.h needs renaming, now its used here too */
#define CONEX_CAM
#include "jpeg.h"

MODULE_AUTHOR("Jean-Francois Moine <http://moinejf.free.fr>");
MODULE_DESCRIPTION("OV519 USB Camera Driver");
MODULE_LICENSE("GPL");

/* global parameters */
static int frame_rate;

/* Number of times to retry a failed I2C transaction. Increase this if you
 * are getting "Failed to read sensor ID..." */
static int i2c_detect_tries = 10;

/* controls */
enum e_ctrl {
	BRIGHTNESS,
	CONTRAST,
	COLORS,
	HFLIP,
	VFLIP,
	AUTOBRIGHT,
	FREQ,
	NCTRL		/* number of controls */
};

/* ov519 device descriptor */
struct sd {
	struct gspca_dev gspca_dev;		/* !! must be the first item */

	struct gspca_ctrl ctrls[NCTRL];

	u8 packet_nr;

	char bridge;
#define BRIDGE_OV511		0
#define BRIDGE_OV511PLUS	1
#define BRIDGE_OV518		2
#define BRIDGE_OV518PLUS	3
#define BRIDGE_OV519		4		/* = ov530 */
#define BRIDGE_OVFX2		5
#define BRIDGE_W9968CF		6
#define BRIDGE_MASK		7

	char invert_led;
#define BRIDGE_INVERT_LED	8

	char snapshot_pressed;
	char snapshot_needs_reset;

	/* Determined by sensor type */
	u8 sif;

	u8 quality;
#define QUALITY_MIN 50
#define QUALITY_MAX 70
#define QUALITY_DEF 50

	u8 stopped;		/* Streaming is temporarily paused */
	u8 first_frame;

	u8 frame_rate;		/* current Framerate */
	u8 clockdiv;		/* clockdiv override */

	s8 sensor;		/* Type of image sensor chip (SEN_*) */

	u8 sensor_addr;
	u16 sensor_width;
	u16 sensor_height;
	s16 sensor_reg_cache[256];

	u8 jpeg_hdr[JPEG_HDR_SZ];
};
enum sensors {
	SEN_OV2610,
	SEN_OV3610,
	SEN_OV6620,
	SEN_OV6630,
	SEN_OV66308AF,
	SEN_OV7610,
	SEN_OV7620,
	SEN_OV7620AE,
	SEN_OV7640,
	SEN_OV7648,
	SEN_OV7660,
	SEN_OV7670,
	SEN_OV76BE,
	SEN_OV8610,
};

/* Note this is a bit of a hack, but the w9968cf driver needs the code for all
   the ov sensors which is already present here. When we have the time we
   really should move the sensor drivers to v4l2 sub drivers. */
#include "w996Xcf.c"

/* V4L2 controls supported by the driver */
static void setbrightness(struct gspca_dev *gspca_dev);
static void setcontrast(struct gspca_dev *gspca_dev);
static void setcolors(struct gspca_dev *gspca_dev);
static void sethvflip(struct gspca_dev *gspca_dev);
static void setautobright(struct gspca_dev *gspca_dev);
static void setfreq(struct gspca_dev *gspca_dev);
static void setfreq_i(struct sd *sd);

static const struct ctrl sd_ctrls[] = {
[BRIGHTNESS] = {
	    {
		.id      = V4L2_CID_BRIGHTNESS,
		.type    = V4L2_CTRL_TYPE_INTEGER,
		.name    = "Brightness",
		.minimum = 0,
		.maximum = 255,
		.step    = 1,
		.default_value = 127,
	    },
	    .set_control = setbrightness,
	},
[CONTRAST] = {
	    {
		.id      = V4L2_CID_CONTRAST,
		.type    = V4L2_CTRL_TYPE_INTEGER,
		.name    = "Contrast",
		.minimum = 0,
		.maximum = 255,
		.step    = 1,
		.default_value = 127,
	    },
	    .set_control = setcontrast,
	},
[COLORS] = {
	    {
		.id      = V4L2_CID_SATURATION,
		.type    = V4L2_CTRL_TYPE_INTEGER,
		.name    = "Color",
		.minimum = 0,
		.maximum = 255,
		.step    = 1,
		.default_value = 127,
	    },
	    .set_control = setcolors,
	},
/* The flip controls work for sensors ov7660 and ov7670 only */
[HFLIP] = {
	    {
		.id      = V4L2_CID_HFLIP,
		.type    = V4L2_CTRL_TYPE_BOOLEAN,
		.name    = "Mirror",
		.minimum = 0,
		.maximum = 1,
		.step    = 1,
		.default_value = 0,
	    },
	    .set_control = sethvflip,
	},
[VFLIP] = {
	    {
		.id      = V4L2_CID_VFLIP,
		.type    = V4L2_CTRL_TYPE_BOOLEAN,
		.name    = "Vflip",
		.minimum = 0,
		.maximum = 1,
		.step    = 1,
		.default_value = 0,
	    },
	    .set_control = sethvflip,
	},
[AUTOBRIGHT] = {
	    {
		.id      = V4L2_CID_AUTOBRIGHTNESS,
		.type    = V4L2_CTRL_TYPE_BOOLEAN,
		.name    = "Auto Brightness",
		.minimum = 0,
		.maximum = 1,
		.step    = 1,
		.default_value = 1,
	    },
	    .set_control = setautobright,
	},
[FREQ] = {
	    {
		.id	 = V4L2_CID_POWER_LINE_FREQUENCY,
		.type    = V4L2_CTRL_TYPE_MENU,
		.name    = "Light frequency filter",
		.minimum = 0,
		.maximum = 2,	/* 0: no flicker, 1: 50Hz, 2:60Hz, 3: auto */
		.step    = 1,
		.default_value = 0,
	    },
	    .set_control = setfreq,
	},
};

/* table of the disabled controls */
static const unsigned ctrl_dis[] = {
[SEN_OV2610] =		(1 << NCTRL) - 1,	/* no control */

[SEN_OV3610] =		(1 << NCTRL) - 1,	/* no control */

[SEN_OV6620] =		(1 << HFLIP) |
			(1 << VFLIP),

[SEN_OV6630] =		(1 << HFLIP) |
			(1 << VFLIP),

[SEN_OV66308AF] =	(1 << HFLIP) |
			(1 << VFLIP),

[SEN_OV7610] =		(1 << HFLIP) |
			(1 << VFLIP),

[SEN_OV7620] =		(1 << HFLIP) |
			(1 << VFLIP),

[SEN_OV7620AE] =	(1 << HFLIP) |
			(1 << VFLIP),

[SEN_OV7640] =		(1 << HFLIP) |
			(1 << VFLIP) |
			(1 << AUTOBRIGHT) |
			(1 << CONTRAST),

[SEN_OV7648] =		(1 << HFLIP) |
			(1 << VFLIP) |
			(1 << AUTOBRIGHT) |
			(1 << CONTRAST),

[SEN_OV7660] =		(1 << AUTOBRIGHT),

[SEN_OV7670] =		(1 << COLORS) |
			(1 << AUTOBRIGHT),

[SEN_OV76BE] =		(1 << HFLIP) |
			(1 << VFLIP),

[SEN_OV8610] =		(1 << HFLIP) |
			(1 << VFLIP) |
			(1 << FREQ),
};

static const struct v4l2_pix_format ov519_vga_mode[] = {
	{320, 240, V4L2_PIX_FMT_JPEG, V4L2_FIELD_NONE,
		.bytesperline = 320,
		.sizeimage = 320 * 240 * 3 / 8 + 590,
		.colorspace = V4L2_COLORSPACE_JPEG,
		.priv = 1},
	{640, 480, V4L2_PIX_FMT_JPEG, V4L2_FIELD_NONE,
		.bytesperline = 640,
		.sizeimage = 640 * 480 * 3 / 8 + 590,
		.colorspace = V4L2_COLORSPACE_JPEG,
		.priv = 0},
};
static const struct v4l2_pix_format ov519_sif_mode[] = {
	{160, 120, V4L2_PIX_FMT_JPEG, V4L2_FIELD_NONE,
		.bytesperline = 160,
		.sizeimage = 160 * 120 * 3 / 8 + 590,
		.colorspace = V4L2_COLORSPACE_JPEG,
		.priv = 3},
	{176, 144, V4L2_PIX_FMT_JPEG, V4L2_FIELD_NONE,
		.bytesperline = 176,
		.sizeimage = 176 * 144 * 3 / 8 + 590,
		.colorspace = V4L2_COLORSPACE_JPEG,
		.priv = 1},
	{320, 240, V4L2_PIX_FMT_JPEG, V4L2_FIELD_NONE,
		.bytesperline = 320,
		.sizeimage = 320 * 240 * 3 / 8 + 590,
		.colorspace = V4L2_COLORSPACE_JPEG,
		.priv = 2},
	{352, 288, V4L2_PIX_FMT_JPEG, V4L2_FIELD_NONE,
		.bytesperline = 352,
		.sizeimage = 352 * 288 * 3 / 8 + 590,
		.colorspace = V4L2_COLORSPACE_JPEG,
		.priv = 0},
};

/* Note some of the sizeimage values for the ov511 / ov518 may seem
   larger then necessary, however they need to be this big as the ov511 /
   ov518 always fills the entire isoc frame, using 0 padding bytes when
   it doesn't have any data. So with low framerates the amount of data
   transfered can become quite large (libv4l will remove all the 0 padding
   in userspace). */
static const struct v4l2_pix_format ov518_vga_mode[] = {
	{320, 240, V4L2_PIX_FMT_OV518, V4L2_FIELD_NONE,
		.bytesperline = 320,
		.sizeimage = 320 * 240 * 3,
		.colorspace = V4L2_COLORSPACE_JPEG,
		.priv = 1},
	{640, 480, V4L2_PIX_FMT_OV518, V4L2_FIELD_NONE,
		.bytesperline = 640,
		.sizeimage = 640 * 480 * 2,
		.colorspace = V4L2_COLORSPACE_JPEG,
		.priv = 0},
};
static const struct v4l2_pix_format ov518_sif_mode[] = {
	{160, 120, V4L2_PIX_FMT_OV518, V4L2_FIELD_NONE,
		.bytesperline = 160,
		.sizeimage = 70000,
		.colorspace = V4L2_COLORSPACE_JPEG,
		.priv = 3},
	{176, 144, V4L2_PIX_FMT_OV518, V4L2_FIELD_NONE,
		.bytesperline = 176,
		.sizeimage = 70000,
		.colorspace = V4L2_COLORSPACE_JPEG,
		.priv = 1},
	{320, 240, V4L2_PIX_FMT_OV518, V4L2_FIELD_NONE,
		.bytesperline = 320,
		.sizeimage = 320 * 240 * 3,
		.colorspace = V4L2_COLORSPACE_JPEG,
		.priv = 2},
	{352, 288, V4L2_PIX_FMT_OV518, V4L2_FIELD_NONE,
		.bytesperline = 352,
		.sizeimage = 352 * 288 * 3,
		.colorspace = V4L2_COLORSPACE_JPEG,
		.priv = 0},
};

static const struct v4l2_pix_format ov511_vga_mode[] = {
	{320, 240, V4L2_PIX_FMT_OV511, V4L2_FIELD_NONE,
		.bytesperline = 320,
		.sizeimage = 320 * 240 * 3,
		.colorspace = V4L2_COLORSPACE_JPEG,
		.priv = 1},
	{640, 480, V4L2_PIX_FMT_OV511, V4L2_FIELD_NONE,
		.bytesperline = 640,
		.sizeimage = 640 * 480 * 2,
		.colorspace = V4L2_COLORSPACE_JPEG,
		.priv = 0},
};
static const struct v4l2_pix_format ov511_sif_mode[] = {
	{160, 120, V4L2_PIX_FMT_OV511, V4L2_FIELD_NONE,
		.bytesperline = 160,
		.sizeimage = 70000,
		.colorspace = V4L2_COLORSPACE_JPEG,
		.priv = 3},
	{176, 144, V4L2_PIX_FMT_OV511, V4L2_FIELD_NONE,
		.bytesperline = 176,
		.sizeimage = 70000,
		.colorspace = V4L2_COLORSPACE_JPEG,
		.priv = 1},
	{320, 240, V4L2_PIX_FMT_OV511, V4L2_FIELD_NONE,
		.bytesperline = 320,
		.sizeimage = 320 * 240 * 3,
		.colorspace = V4L2_COLORSPACE_JPEG,
		.priv = 2},
	{352, 288, V4L2_PIX_FMT_OV511, V4L2_FIELD_NONE,
		.bytesperline = 352,
		.sizeimage = 352 * 288 * 3,
		.colorspace = V4L2_COLORSPACE_JPEG,
		.priv = 0},
};

static const struct v4l2_pix_format ovfx2_vga_mode[] = {
	{320, 240, V4L2_PIX_FMT_SBGGR8, V4L2_FIELD_NONE,
		.bytesperline = 320,
		.sizeimage = 320 * 240,
		.colorspace = V4L2_COLORSPACE_SRGB,
		.priv = 1},
	{640, 480, V4L2_PIX_FMT_SBGGR8, V4L2_FIELD_NONE,
		.bytesperline = 640,
		.sizeimage = 640 * 480,
		.colorspace = V4L2_COLORSPACE_SRGB,
		.priv = 0},
};
static const struct v4l2_pix_format ovfx2_cif_mode[] = {
	{160, 120, V4L2_PIX_FMT_SBGGR8, V4L2_FIELD_NONE,
		.bytesperline = 160,
		.sizeimage = 160 * 120,
		.colorspace = V4L2_COLORSPACE_SRGB,
		.priv = 3},
	{176, 144, V4L2_PIX_FMT_SBGGR8, V4L2_FIELD_NONE,
		.bytesperline = 176,
		.sizeimage = 176 * 144,
		.colorspace = V4L2_COLORSPACE_SRGB,
		.priv = 1},
	{320, 240, V4L2_PIX_FMT_SBGGR8, V4L2_FIELD_NONE,
		.bytesperline = 320,
		.sizeimage = 320 * 240,
		.colorspace = V4L2_COLORSPACE_SRGB,
		.priv = 2},
	{352, 288, V4L2_PIX_FMT_SBGGR8, V4L2_FIELD_NONE,
		.bytesperline = 352,
		.sizeimage = 352 * 288,
		.colorspace = V4L2_COLORSPACE_SRGB,
		.priv = 0},
};
static const struct v4l2_pix_format ovfx2_ov2610_mode[] = {
	{1600, 1200, V4L2_PIX_FMT_SBGGR8, V4L2_FIELD_NONE,
		.bytesperline = 1600,
		.sizeimage = 1600 * 1200,
		.colorspace = V4L2_COLORSPACE_SRGB},
};
static const struct v4l2_pix_format ovfx2_ov3610_mode[] = {
	{640, 480, V4L2_PIX_FMT_SBGGR8, V4L2_FIELD_NONE,
		.bytesperline = 640,
		.sizeimage = 640 * 480,
		.colorspace = V4L2_COLORSPACE_SRGB,
		.priv = 1},
	{800, 600, V4L2_PIX_FMT_SBGGR8, V4L2_FIELD_NONE,
		.bytesperline = 800,
		.sizeimage = 800 * 600,
		.colorspace = V4L2_COLORSPACE_SRGB,
		.priv = 1},
	{1024, 768, V4L2_PIX_FMT_SBGGR8, V4L2_FIELD_NONE,
		.bytesperline = 1024,
		.sizeimage = 1024 * 768,
		.colorspace = V4L2_COLORSPACE_SRGB,
		.priv = 1},
	{1600, 1200, V4L2_PIX_FMT_SBGGR8, V4L2_FIELD_NONE,
		.bytesperline = 1600,
		.sizeimage = 1600 * 1200,
		.colorspace = V4L2_COLORSPACE_SRGB,
		.priv = 0},
	{2048, 1536, V4L2_PIX_FMT_SBGGR8, V4L2_FIELD_NONE,
		.bytesperline = 2048,
		.sizeimage = 2048 * 1536,
		.colorspace = V4L2_COLORSPACE_SRGB,
		.priv = 0},
};

/* Registers common to OV511 / OV518 */
#define R51x_FIFO_PSIZE			0x30	/* 2 bytes wide w/ OV518(+) */
#define R51x_SYS_RESET			0x50
	/* Reset type flags */
	#define	OV511_RESET_OMNICE	0x08
#define R51x_SYS_INIT			0x53
#define R51x_SYS_SNAP			0x52
#define R51x_SYS_CUST_ID		0x5f
#define R51x_COMP_LUT_BEGIN		0x80

/* OV511 Camera interface register numbers */
#define R511_CAM_DELAY			0x10
#define R511_CAM_EDGE			0x11
#define R511_CAM_PXCNT			0x12
#define R511_CAM_LNCNT			0x13
#define R511_CAM_PXDIV			0x14
#define R511_CAM_LNDIV			0x15
#define R511_CAM_UV_EN			0x16
#define R511_CAM_LINE_MODE		0x17
#define R511_CAM_OPTS			0x18

#define R511_SNAP_FRAME			0x19
#define R511_SNAP_PXCNT			0x1a
#define R511_SNAP_LNCNT			0x1b
#define R511_SNAP_PXDIV			0x1c
#define R511_SNAP_LNDIV			0x1d
#define R511_SNAP_UV_EN			0x1e
<<<<<<< HEAD
#define R511_SNAP_UV_EN			0x1e
=======
>>>>>>> 63310467
#define R511_SNAP_OPTS			0x1f

#define R511_DRAM_FLOW_CTL		0x20
#define R511_FIFO_OPTS			0x31
#define R511_I2C_CTL			0x40
#define R511_SYS_LED_CTL		0x55	/* OV511+ only */
#define R511_COMP_EN			0x78
#define R511_COMP_LUT_EN		0x79

/* OV518 Camera interface register numbers */
#define R518_GPIO_OUT			0x56	/* OV518(+) only */
#define R518_GPIO_CTL			0x57	/* OV518(+) only */

/* OV519 Camera interface register numbers */
#define OV519_R10_H_SIZE		0x10
#define OV519_R11_V_SIZE		0x11
#define OV519_R12_X_OFFSETL		0x12
#define OV519_R13_X_OFFSETH		0x13
#define OV519_R14_Y_OFFSETL		0x14
#define OV519_R15_Y_OFFSETH		0x15
#define OV519_R16_DIVIDER		0x16
#define OV519_R20_DFR			0x20
#define OV519_R25_FORMAT		0x25

/* OV519 System Controller register numbers */
#define OV519_R51_RESET1		0x51
#define OV519_R54_EN_CLK1		0x54
#define OV519_R57_SNAPSHOT		0x57

#define OV519_GPIO_DATA_OUT0		0x71
#define OV519_GPIO_IO_CTRL0		0x72

/*#define OV511_ENDPOINT_ADDRESS 1	 * Isoc endpoint number */

/*
 * The FX2 chip does not give us a zero length read at end of frame.
 * It does, however, give a short read at the end of a frame, if
 * necessary, rather than run two frames together.
 *
 * By choosing the right bulk transfer size, we are guaranteed to always
 * get a short read for the last read of each frame.  Frame sizes are
 * always a composite number (width * height, or a multiple) so if we
 * choose a prime number, we are guaranteed that the last read of a
 * frame will be short.
 *
 * But it isn't that easy: the 2.6 kernel requires a multiple of 4KB,
 * otherwise EOVERFLOW "babbling" errors occur.  I have not been able
 * to figure out why.  [PMiller]
 *
 * The constant (13 * 4096) is the largest "prime enough" number less than 64KB.
 *
 * It isn't enough to know the number of bytes per frame, in case we
 * have data dropouts or buffer overruns (even though the FX2 double
 * buffers, there are some pretty strict real time constraints for
 * isochronous transfer for larger frame sizes).
 */
#define OVFX2_BULK_SIZE (13 * 4096)

/* I2C registers */
#define R51x_I2C_W_SID		0x41
#define R51x_I2C_SADDR_3	0x42
#define R51x_I2C_SADDR_2	0x43
#define R51x_I2C_R_SID		0x44
#define R51x_I2C_DATA		0x45
#define R518_I2C_CTL		0x47	/* OV518(+) only */
#define OVFX2_I2C_ADDR		0x00

/* I2C ADDRESSES */
#define OV7xx0_SID   0x42
#define OV_HIRES_SID 0x60		/* OV9xxx / OV2xxx / OV3xxx */
#define OV8xx0_SID   0xa0
#define OV6xx0_SID   0xc0

/* OV7610 registers */
#define OV7610_REG_GAIN		0x00	/* gain setting (5:0) */
#define OV7610_REG_BLUE		0x01	/* blue channel balance */
#define OV7610_REG_RED		0x02	/* red channel balance */
#define OV7610_REG_SAT		0x03	/* saturation */
#define OV8610_REG_HUE		0x04	/* 04 reserved */
#define OV7610_REG_CNT		0x05	/* Y contrast */
#define OV7610_REG_BRT		0x06	/* Y brightness */
#define OV7610_REG_COM_C	0x14	/* misc common regs */
#define OV7610_REG_ID_HIGH	0x1c	/* manufacturer ID MSB */
#define OV7610_REG_ID_LOW	0x1d	/* manufacturer ID LSB */
#define OV7610_REG_COM_I	0x29	/* misc settings */

/* OV7660 and OV7670 registers */
#define OV7670_R00_GAIN		0x00	/* Gain lower 8 bits (rest in vref) */
#define OV7670_R01_BLUE		0x01	/* blue gain */
#define OV7670_R02_RED		0x02	/* red gain */
#define OV7670_R03_VREF		0x03	/* Pieces of GAIN, VSTART, VSTOP */
#define OV7670_R04_COM1		0x04	/* Control 1 */
/*#define OV7670_R07_AECHH	0x07	 * AEC MS 5 bits */
#define OV7670_R0C_COM3		0x0c	/* Control 3 */
#define OV7670_R0D_COM4		0x0d	/* Control 4 */
#define OV7670_R0E_COM5		0x0e	/* All "reserved" */
#define OV7670_R0F_COM6		0x0f	/* Control 6 */
#define OV7670_R10_AECH		0x10	/* More bits of AEC value */
#define OV7670_R11_CLKRC	0x11	/* Clock control */
#define OV7670_R12_COM7		0x12	/* Control 7 */
#define   OV7670_COM7_FMT_VGA	 0x00
/*#define   OV7670_COM7_YUV	 0x00	 * YUV */
#define   OV7670_COM7_FMT_QVGA	 0x10	/* QVGA format */
#define   OV7670_COM7_FMT_MASK	 0x38
#define   OV7670_COM7_RESET	 0x80	/* Register reset */
#define OV7670_R13_COM8		0x13	/* Control 8 */
#define   OV7670_COM8_AEC	 0x01	/* Auto exposure enable */
#define   OV7670_COM8_AWB	 0x02	/* White balance enable */
#define   OV7670_COM8_AGC	 0x04	/* Auto gain enable */
#define   OV7670_COM8_BFILT	 0x20	/* Band filter enable */
#define   OV7670_COM8_AECSTEP	 0x40	/* Unlimited AEC step size */
#define   OV7670_COM8_FASTAEC	 0x80	/* Enable fast AGC/AEC */
#define OV7670_R14_COM9		0x14	/* Control 9 - gain ceiling */
#define OV7670_R15_COM10	0x15	/* Control 10 */
#define OV7670_R17_HSTART	0x17	/* Horiz start high bits */
#define OV7670_R18_HSTOP	0x18	/* Horiz stop high bits */
#define OV7670_R19_VSTART	0x19	/* Vert start high bits */
#define OV7670_R1A_VSTOP	0x1a	/* Vert stop high bits */
#define OV7670_R1E_MVFP		0x1e	/* Mirror / vflip */
#define   OV7670_MVFP_VFLIP	 0x10	/* vertical flip */
#define   OV7670_MVFP_MIRROR	 0x20	/* Mirror image */
#define OV7670_R24_AEW		0x24	/* AGC upper limit */
#define OV7670_R25_AEB		0x25	/* AGC lower limit */
#define OV7670_R26_VPT		0x26	/* AGC/AEC fast mode op region */
#define OV7670_R32_HREF		0x32	/* HREF pieces */
#define OV7670_R3A_TSLB		0x3a	/* lots of stuff */
#define OV7670_R3B_COM11	0x3b	/* Control 11 */
#define   OV7670_COM11_EXP	 0x02
#define   OV7670_COM11_HZAUTO	 0x10	/* Auto detect 50/60 Hz */
#define OV7670_R3C_COM12	0x3c	/* Control 12 */
#define OV7670_R3D_COM13	0x3d	/* Control 13 */
#define   OV7670_COM13_GAMMA	 0x80	/* Gamma enable */
#define   OV7670_COM13_UVSAT	 0x40	/* UV saturation auto adjustment */
#define OV7670_R3E_COM14	0x3e	/* Control 14 */
#define OV7670_R3F_EDGE		0x3f	/* Edge enhancement factor */
#define OV7670_R40_COM15	0x40	/* Control 15 */
/*#define   OV7670_COM15_R00FF	 0xc0	 *	00 to FF */
#define OV7670_R41_COM16	0x41	/* Control 16 */
#define   OV7670_COM16_AWBGAIN	 0x08	/* AWB gain enable */
/* end of ov7660 common registers */
#define OV7670_R55_BRIGHT	0x55	/* Brightness */
#define OV7670_R56_CONTRAS	0x56	/* Contrast control */
#define OV7670_R69_GFIX		0x69	/* Fix gain control */
/*#define OV7670_R8C_RGB444	0x8c	 * RGB 444 control */
#define OV7670_R9F_HAECC1	0x9f	/* Hist AEC/AGC control 1 */
#define OV7670_RA0_HAECC2	0xa0	/* Hist AEC/AGC control 2 */
#define OV7670_RA5_BD50MAX	0xa5	/* 50hz banding step limit */
#define OV7670_RA6_HAECC3	0xa6	/* Hist AEC/AGC control 3 */
#define OV7670_RA7_HAECC4	0xa7	/* Hist AEC/AGC control 4 */
#define OV7670_RA8_HAECC5	0xa8	/* Hist AEC/AGC control 5 */
#define OV7670_RA9_HAECC6	0xa9	/* Hist AEC/AGC control 6 */
#define OV7670_RAA_HAECC7	0xaa	/* Hist AEC/AGC control 7 */
#define OV7670_RAB_BD60MAX	0xab	/* 60hz banding step limit */

struct ov_regvals {
	u8 reg;
	u8 val;
};
struct ov_i2c_regvals {
	u8 reg;
	u8 val;
};

/* Settings for OV2610 camera chip */
static const struct ov_i2c_regvals norm_2610[] = {
	{ 0x12, 0x80 },	/* reset */
};

static const struct ov_i2c_regvals norm_3620b[] = {
	/*
	 * From the datasheet: "Note that after writing to register COMH
	 * (0x12) to change the sensor mode, registers related to the
	 * sensor’s cropping window will be reset back to their default
	 * values."
	 *
	 * "wait 4096 external clock ... to make sure the sensor is
	 * stable and ready to access registers" i.e. 160us at 24MHz
	 */
	{ 0x12, 0x80 }, /* COMH reset */
	{ 0x12, 0x00 }, /* QXGA, master */

	/*
	 * 11 CLKRC "Clock Rate Control"
	 * [7] internal frequency doublers: on
	 * [6] video port mode: master
	 * [5:0] clock divider: 1
	 */
	{ 0x11, 0x80 },

	/*
	 * 13 COMI "Common Control I"
	 *                  = 192 (0xC0) 11000000
	 *    COMI[7] "AEC speed selection"
	 *                  =   1 (0x01) 1....... "Faster AEC correction"
	 *    COMI[6] "AEC speed step selection"
	 *                  =   1 (0x01) .1...... "Big steps, fast"
	 *    COMI[5] "Banding filter on off"
	 *                  =   0 (0x00) ..0..... "Off"
	 *    COMI[4] "Banding filter option"
	 *                  =   0 (0x00) ...0.... "Main clock is 48 MHz and
	 *                                         the PLL is ON"
	 *    COMI[3] "Reserved"
	 *                  =   0 (0x00) ....0...
	 *    COMI[2] "AGC auto manual control selection"
	 *                  =   0 (0x00) .....0.. "Manual"
	 *    COMI[1] "AWB auto manual control selection"
	 *                  =   0 (0x00) ......0. "Manual"
	 *    COMI[0] "Exposure control"
	 *                  =   0 (0x00) .......0 "Manual"
	 */
	{ 0x13, 0xc0 },

	/*
	 * 09 COMC "Common Control C"
	 *                  =   8 (0x08) 00001000
	 *    COMC[7:5] "Reserved"
	 *                  =   0 (0x00) 000.....
	 *    COMC[4] "Sleep Mode Enable"
	 *                  =   0 (0x00) ...0.... "Normal mode"
	 *    COMC[3:2] "Sensor sampling reset timing selection"
	 *                  =   2 (0x02) ....10.. "Longer reset time"
	 *    COMC[1:0] "Output drive current select"
	 *                  =   0 (0x00) ......00 "Weakest"
	 */
	{ 0x09, 0x08 },

	/*
	 * 0C COMD "Common Control D"
	 *                  =   8 (0x08) 00001000
	 *    COMD[7] "Reserved"
	 *                  =   0 (0x00) 0.......
	 *    COMD[6] "Swap MSB and LSB at the output port"
	 *                  =   0 (0x00) .0...... "False"
	 *    COMD[5:3] "Reserved"
	 *                  =   1 (0x01) ..001...
	 *    COMD[2] "Output Average On Off"
	 *                  =   0 (0x00) .....0.. "Output Normal"
	 *    COMD[1] "Sensor precharge voltage selection"
	 *                  =   0 (0x00) ......0. "Selects internal
	 *                                         reference precharge
	 *                                         voltage"
	 *    COMD[0] "Snapshot option"
	 *                  =   0 (0x00) .......0 "Enable live video output
	 *                                         after snapshot sequence"
	 */
	{ 0x0c, 0x08 },

	/*
	 * 0D COME "Common Control E"
	 *                  = 161 (0xA1) 10100001
	 *    COME[7] "Output average option"
	 *                  =   1 (0x01) 1....... "Output average of 4 pixels"
	 *    COME[6] "Anti-blooming control"
	 *                  =   0 (0x00) .0...... "Off"
	 *    COME[5:3] "Reserved"
	 *                  =   4 (0x04) ..100...
	 *    COME[2] "Clock output power down pin status"
	 *                  =   0 (0x00) .....0.. "Tri-state data output pin
	 *                                         on power down"
	 *    COME[1] "Data output pin status selection at power down"
	 *                  =   0 (0x00) ......0. "Tri-state VSYNC, PCLK,
	 *                                         HREF, and CHSYNC pins on
	 *                                         power down"
	 *    COME[0] "Auto zero circuit select"
	 *                  =   1 (0x01) .......1 "On"
	 */
	{ 0x0d, 0xa1 },

	/*
	 * 0E COMF "Common Control F"
	 *                  = 112 (0x70) 01110000
	 *    COMF[7] "System clock selection"
	 *                  =   0 (0x00) 0....... "Use 24 MHz system clock"
	 *    COMF[6:4] "Reserved"
	 *                  =   7 (0x07) .111....
	 *    COMF[3] "Manual auto negative offset canceling selection"
	 *                  =   0 (0x00) ....0... "Auto detect negative
	 *                                         offset and cancel it"
	 *    COMF[2:0] "Reserved"
	 *                  =   0 (0x00) .....000
	 */
	{ 0x0e, 0x70 },

	/*
	 * 0F COMG "Common Control G"
	 *                  =  66 (0x42) 01000010
	 *    COMG[7] "Optical black output selection"
	 *                  =   0 (0x00) 0....... "Disable"
	 *    COMG[6] "Black level calibrate selection"
	 *                  =   1 (0x01) .1...... "Use optical black pixels
	 *                                         to calibrate"
	 *    COMG[5:4] "Reserved"
	 *                  =   0 (0x00) ..00....
	 *    COMG[3] "Channel offset adjustment"
	 *                  =   0 (0x00) ....0... "Disable offset adjustment"
	 *    COMG[2] "ADC black level calibration option"
	 *                  =   0 (0x00) .....0.. "Use B/G line and G/R
	 *                                         line to calibrate each
	 *                                         channel's black level"
	 *    COMG[1] "Reserved"
	 *                  =   1 (0x01) ......1.
	 *    COMG[0] "ADC black level calibration enable"
	 *                  =   0 (0x00) .......0 "Disable"
	 */
	{ 0x0f, 0x42 },

	/*
	 * 14 COMJ "Common Control J"
	 *                  = 198 (0xC6) 11000110
	 *    COMJ[7:6] "AGC gain ceiling"
	 *                  =   3 (0x03) 11...... "8x"
	 *    COMJ[5:4] "Reserved"
	 *                  =   0 (0x00) ..00....
	 *    COMJ[3] "Auto banding filter"
	 *                  =   0 (0x00) ....0... "Banding filter is always
	 *                                         on off depending on
	 *                                         COMI[5] setting"
	 *    COMJ[2] "VSYNC drop option"
	 *                  =   1 (0x01) .....1.. "SYNC is dropped if frame
	 *                                         data is dropped"
	 *    COMJ[1] "Frame data drop"
	 *                  =   1 (0x01) ......1. "Drop frame data if
	 *                                         exposure is not within
	 *                                         tolerance.  In AEC mode,
	 *                                         data is normally dropped
	 *                                         when data is out of
	 *                                         range."
	 *    COMJ[0] "Reserved"
	 *                  =   0 (0x00) .......0
	 */
	{ 0x14, 0xc6 },

	/*
	 * 15 COMK "Common Control K"
	 *                  =   2 (0x02) 00000010
	 *    COMK[7] "CHSYNC pin output swap"
	 *                  =   0 (0x00) 0....... "CHSYNC"
	 *    COMK[6] "HREF pin output swap"
	 *                  =   0 (0x00) .0...... "HREF"
	 *    COMK[5] "PCLK output selection"
	 *                  =   0 (0x00) ..0..... "PCLK always output"
	 *    COMK[4] "PCLK edge selection"
	 *                  =   0 (0x00) ...0.... "Data valid on falling edge"
	 *    COMK[3] "HREF output polarity"
	 *                  =   0 (0x00) ....0... "positive"
	 *    COMK[2] "Reserved"
	 *                  =   0 (0x00) .....0..
	 *    COMK[1] "VSYNC polarity"
	 *                  =   1 (0x01) ......1. "negative"
	 *    COMK[0] "HSYNC polarity"
	 *                  =   0 (0x00) .......0 "positive"
	 */
	{ 0x15, 0x02 },

	/*
	 * 33 CHLF "Current Control"
	 *                  =   9 (0x09) 00001001
	 *    CHLF[7:6] "Sensor current control"
	 *                  =   0 (0x00) 00......
	 *    CHLF[5] "Sensor current range control"
	 *                  =   0 (0x00) ..0..... "normal range"
	 *    CHLF[4] "Sensor current"
	 *                  =   0 (0x00) ...0.... "normal current"
	 *    CHLF[3] "Sensor buffer current control"
	 *                  =   1 (0x01) ....1... "half current"
	 *    CHLF[2] "Column buffer current control"
	 *                  =   0 (0x00) .....0.. "normal current"
	 *    CHLF[1] "Analog DSP current control"
	 *                  =   0 (0x00) ......0. "normal current"
	 *    CHLF[1] "ADC current control"
	 *                  =   0 (0x00) ......0. "normal current"
	 */
	{ 0x33, 0x09 },

	/*
	 * 34 VBLM "Blooming Control"
	 *                  =  80 (0x50) 01010000
	 *    VBLM[7] "Hard soft reset switch"
	 *                  =   0 (0x00) 0....... "Hard reset"
	 *    VBLM[6:4] "Blooming voltage selection"
	 *                  =   5 (0x05) .101....
	 *    VBLM[3:0] "Sensor current control"
	 *                  =   0 (0x00) ....0000
	 */
	{ 0x34, 0x50 },

	/*
	 * 36 VCHG "Sensor Precharge Voltage Control"
	 *                  =   0 (0x00) 00000000
	 *    VCHG[7] "Reserved"
	 *                  =   0 (0x00) 0.......
	 *    VCHG[6:4] "Sensor precharge voltage control"
	 *                  =   0 (0x00) .000....
	 *    VCHG[3:0] "Sensor array common reference"
	 *                  =   0 (0x00) ....0000
	 */
	{ 0x36, 0x00 },

	/*
	 * 37 ADC "ADC Reference Control"
	 *                  =   4 (0x04) 00000100
	 *    ADC[7:4] "Reserved"
	 *                  =   0 (0x00) 0000....
	 *    ADC[3] "ADC input signal range"
	 *                  =   0 (0x00) ....0... "Input signal 1.0x"
	 *    ADC[2:0] "ADC range control"
	 *                  =   4 (0x04) .....100
	 */
	{ 0x37, 0x04 },

	/*
	 * 38 ACOM "Analog Common Ground"
	 *                  =  82 (0x52) 01010010
	 *    ACOM[7] "Analog gain control"
	 *                  =   0 (0x00) 0....... "Gain 1x"
	 *    ACOM[6] "Analog black level calibration"
	 *                  =   1 (0x01) .1...... "On"
	 *    ACOM[5:0] "Reserved"
	 *                  =  18 (0x12) ..010010
	 */
	{ 0x38, 0x52 },

	/*
	 * 3A FREFA "Internal Reference Adjustment"
	 *                  =   0 (0x00) 00000000
	 *    FREFA[7:0] "Range"
	 *                  =   0 (0x00) 00000000
	 */
	{ 0x3a, 0x00 },

	/*
	 * 3C FVOPT "Internal Reference Adjustment"
	 *                  =  31 (0x1F) 00011111
	 *    FVOPT[7:0] "Range"
	 *                  =  31 (0x1F) 00011111
	 */
	{ 0x3c, 0x1f },

	/*
	 * 44 Undocumented  =   0 (0x00) 00000000
	 *    44[7:0] "It's a secret"
	 *                  =   0 (0x00) 00000000
	 */
	{ 0x44, 0x00 },

	/*
	 * 40 Undocumented  =   0 (0x00) 00000000
	 *    40[7:0] "It's a secret"
	 *                  =   0 (0x00) 00000000
	 */
	{ 0x40, 0x00 },

	/*
	 * 41 Undocumented  =   0 (0x00) 00000000
	 *    41[7:0] "It's a secret"
	 *                  =   0 (0x00) 00000000
	 */
	{ 0x41, 0x00 },

	/*
	 * 42 Undocumented  =   0 (0x00) 00000000
	 *    42[7:0] "It's a secret"
	 *                  =   0 (0x00) 00000000
	 */
	{ 0x42, 0x00 },

	/*
	 * 43 Undocumented  =   0 (0x00) 00000000
	 *    43[7:0] "It's a secret"
	 *                  =   0 (0x00) 00000000
	 */
	{ 0x43, 0x00 },

	/*
	 * 45 Undocumented  = 128 (0x80) 10000000
	 *    45[7:0] "It's a secret"
	 *                  = 128 (0x80) 10000000
	 */
	{ 0x45, 0x80 },

	/*
	 * 48 Undocumented  = 192 (0xC0) 11000000
	 *    48[7:0] "It's a secret"
	 *                  = 192 (0xC0) 11000000
	 */
	{ 0x48, 0xc0 },

	/*
	 * 49 Undocumented  =  25 (0x19) 00011001
	 *    49[7:0] "It's a secret"
	 *                  =  25 (0x19) 00011001
	 */
	{ 0x49, 0x19 },

	/*
	 * 4B Undocumented  = 128 (0x80) 10000000
	 *    4B[7:0] "It's a secret"
	 *                  = 128 (0x80) 10000000
	 */
	{ 0x4b, 0x80 },

	/*
	 * 4D Undocumented  = 196 (0xC4) 11000100
	 *    4D[7:0] "It's a secret"
	 *                  = 196 (0xC4) 11000100
	 */
	{ 0x4d, 0xc4 },

	/*
	 * 35 VREF "Reference Voltage Control"
	 *                  =  76 (0x4c) 01001100
	 *    VREF[7:5] "Column high reference control"
	 *                  =   2 (0x02) 010..... "higher voltage"
	 *    VREF[4:2] "Column low reference control"
	 *                  =   3 (0x03) ...011.. "Highest voltage"
	 *    VREF[1:0] "Reserved"
	 *                  =   0 (0x00) ......00
	 */
	{ 0x35, 0x4c },

	/*
	 * 3D Undocumented  =   0 (0x00) 00000000
	 *    3D[7:0] "It's a secret"
	 *                  =   0 (0x00) 00000000
	 */
	{ 0x3d, 0x00 },

	/*
	 * 3E Undocumented  =   0 (0x00) 00000000
	 *    3E[7:0] "It's a secret"
	 *                  =   0 (0x00) 00000000
	 */
	{ 0x3e, 0x00 },

	/*
	 * 3B FREFB "Internal Reference Adjustment"
	 *                  =  24 (0x18) 00011000
	 *    FREFB[7:0] "Range"
	 *                  =  24 (0x18) 00011000
	 */
	{ 0x3b, 0x18 },

	/*
	 * 33 CHLF "Current Control"
	 *                  =  25 (0x19) 00011001
	 *    CHLF[7:6] "Sensor current control"
	 *                  =   0 (0x00) 00......
	 *    CHLF[5] "Sensor current range control"
	 *                  =   0 (0x00) ..0..... "normal range"
	 *    CHLF[4] "Sensor current"
	 *                  =   1 (0x01) ...1.... "double current"
	 *    CHLF[3] "Sensor buffer current control"
	 *                  =   1 (0x01) ....1... "half current"
	 *    CHLF[2] "Column buffer current control"
	 *                  =   0 (0x00) .....0.. "normal current"
	 *    CHLF[1] "Analog DSP current control"
	 *                  =   0 (0x00) ......0. "normal current"
	 *    CHLF[1] "ADC current control"
	 *                  =   0 (0x00) ......0. "normal current"
	 */
	{ 0x33, 0x19 },

	/*
	 * 34 VBLM "Blooming Control"
	 *                  =  90 (0x5A) 01011010
	 *    VBLM[7] "Hard soft reset switch"
	 *                  =   0 (0x00) 0....... "Hard reset"
	 *    VBLM[6:4] "Blooming voltage selection"
	 *                  =   5 (0x05) .101....
	 *    VBLM[3:0] "Sensor current control"
	 *                  =  10 (0x0A) ....1010
	 */
	{ 0x34, 0x5a },

	/*
	 * 3B FREFB "Internal Reference Adjustment"
	 *                  =   0 (0x00) 00000000
	 *    FREFB[7:0] "Range"
	 *                  =   0 (0x00) 00000000
	 */
	{ 0x3b, 0x00 },

	/*
	 * 33 CHLF "Current Control"
	 *                  =   9 (0x09) 00001001
	 *    CHLF[7:6] "Sensor current control"
	 *                  =   0 (0x00) 00......
	 *    CHLF[5] "Sensor current range control"
	 *                  =   0 (0x00) ..0..... "normal range"
	 *    CHLF[4] "Sensor current"
	 *                  =   0 (0x00) ...0.... "normal current"
	 *    CHLF[3] "Sensor buffer current control"
	 *                  =   1 (0x01) ....1... "half current"
	 *    CHLF[2] "Column buffer current control"
	 *                  =   0 (0x00) .....0.. "normal current"
	 *    CHLF[1] "Analog DSP current control"
	 *                  =   0 (0x00) ......0. "normal current"
	 *    CHLF[1] "ADC current control"
	 *                  =   0 (0x00) ......0. "normal current"
	 */
	{ 0x33, 0x09 },

	/*
	 * 34 VBLM "Blooming Control"
	 *                  =  80 (0x50) 01010000
	 *    VBLM[7] "Hard soft reset switch"
	 *                  =   0 (0x00) 0....... "Hard reset"
	 *    VBLM[6:4] "Blooming voltage selection"
	 *                  =   5 (0x05) .101....
	 *    VBLM[3:0] "Sensor current control"
	 *                  =   0 (0x00) ....0000
	 */
	{ 0x34, 0x50 },

	/*
	 * 12 COMH "Common Control H"
	 *                  =  64 (0x40) 01000000
	 *    COMH[7] "SRST"
	 *                  =   0 (0x00) 0....... "No-op"
	 *    COMH[6:4] "Resolution selection"
	 *                  =   4 (0x04) .100.... "XGA"
	 *    COMH[3] "Master slave selection"
	 *                  =   0 (0x00) ....0... "Master mode"
	 *    COMH[2] "Internal B/R channel option"
	 *                  =   0 (0x00) .....0.. "B/R use same channel"
	 *    COMH[1] "Color bar test pattern"
	 *                  =   0 (0x00) ......0. "Off"
	 *    COMH[0] "Reserved"
	 *                  =   0 (0x00) .......0
	 */
	{ 0x12, 0x40 },

	/*
	 * 17 HREFST "Horizontal window start"
	 *                  =  31 (0x1F) 00011111
	 *    HREFST[7:0] "Horizontal window start, 8 MSBs"
	 *                  =  31 (0x1F) 00011111
	 */
	{ 0x17, 0x1f },

	/*
	 * 18 HREFEND "Horizontal window end"
	 *                  =  95 (0x5F) 01011111
	 *    HREFEND[7:0] "Horizontal Window End, 8 MSBs"
	 *                  =  95 (0x5F) 01011111
	 */
	{ 0x18, 0x5f },

	/*
	 * 19 VSTRT "Vertical window start"
	 *                  =   0 (0x00) 00000000
	 *    VSTRT[7:0] "Vertical Window Start, 8 MSBs"
	 *                  =   0 (0x00) 00000000
	 */
	{ 0x19, 0x00 },

	/*
	 * 1A VEND "Vertical window end"
	 *                  =  96 (0x60) 01100000
	 *    VEND[7:0] "Vertical Window End, 8 MSBs"
	 *                  =  96 (0x60) 01100000
	 */
	{ 0x1a, 0x60 },

	/*
	 * 32 COMM "Common Control M"
	 *                  =  18 (0x12) 00010010
	 *    COMM[7:6] "Pixel clock divide option"
	 *                  =   0 (0x00) 00...... "/1"
	 *    COMM[5:3] "Horizontal window end position, 3 LSBs"
	 *                  =   2 (0x02) ..010...
	 *    COMM[2:0] "Horizontal window start position, 3 LSBs"
	 *                  =   2 (0x02) .....010
	 */
	{ 0x32, 0x12 },

	/*
	 * 03 COMA "Common Control A"
	 *                  =  74 (0x4A) 01001010
	 *    COMA[7:4] "AWB Update Threshold"
	 *                  =   4 (0x04) 0100....
	 *    COMA[3:2] "Vertical window end line control 2 LSBs"
	 *                  =   2 (0x02) ....10..
	 *    COMA[1:0] "Vertical window start line control 2 LSBs"
	 *                  =   2 (0x02) ......10
	 */
	{ 0x03, 0x4a },

	/*
	 * 11 CLKRC "Clock Rate Control"
	 *                  = 128 (0x80) 10000000
	 *    CLKRC[7] "Internal frequency doublers on off seclection"
	 *                  =   1 (0x01) 1....... "On"
	 *    CLKRC[6] "Digital video master slave selection"
	 *                  =   0 (0x00) .0...... "Master mode, sensor
	 *                                         provides PCLK"
	 *    CLKRC[5:0] "Clock divider { CLK = PCLK/(1+CLKRC[5:0]) }"
	 *                  =   0 (0x00) ..000000
	 */
	{ 0x11, 0x80 },

	/*
	 * 12 COMH "Common Control H"
	 *                  =   0 (0x00) 00000000
	 *    COMH[7] "SRST"
	 *                  =   0 (0x00) 0....... "No-op"
	 *    COMH[6:4] "Resolution selection"
	 *                  =   0 (0x00) .000.... "QXGA"
	 *    COMH[3] "Master slave selection"
	 *                  =   0 (0x00) ....0... "Master mode"
	 *    COMH[2] "Internal B/R channel option"
	 *                  =   0 (0x00) .....0.. "B/R use same channel"
	 *    COMH[1] "Color bar test pattern"
	 *                  =   0 (0x00) ......0. "Off"
	 *    COMH[0] "Reserved"
	 *                  =   0 (0x00) .......0
	 */
	{ 0x12, 0x00 },

	/*
	 * 12 COMH "Common Control H"
	 *                  =  64 (0x40) 01000000
	 *    COMH[7] "SRST"
	 *                  =   0 (0x00) 0....... "No-op"
	 *    COMH[6:4] "Resolution selection"
	 *                  =   4 (0x04) .100.... "XGA"
	 *    COMH[3] "Master slave selection"
	 *                  =   0 (0x00) ....0... "Master mode"
	 *    COMH[2] "Internal B/R channel option"
	 *                  =   0 (0x00) .....0.. "B/R use same channel"
	 *    COMH[1] "Color bar test pattern"
	 *                  =   0 (0x00) ......0. "Off"
	 *    COMH[0] "Reserved"
	 *                  =   0 (0x00) .......0
	 */
	{ 0x12, 0x40 },

	/*
	 * 17 HREFST "Horizontal window start"
	 *                  =  31 (0x1F) 00011111
	 *    HREFST[7:0] "Horizontal window start, 8 MSBs"
	 *                  =  31 (0x1F) 00011111
	 */
	{ 0x17, 0x1f },

	/*
	 * 18 HREFEND "Horizontal window end"
	 *                  =  95 (0x5F) 01011111
	 *    HREFEND[7:0] "Horizontal Window End, 8 MSBs"
	 *                  =  95 (0x5F) 01011111
	 */
	{ 0x18, 0x5f },

	/*
	 * 19 VSTRT "Vertical window start"
	 *                  =   0 (0x00) 00000000
	 *    VSTRT[7:0] "Vertical Window Start, 8 MSBs"
	 *                  =   0 (0x00) 00000000
	 */
	{ 0x19, 0x00 },

	/*
	 * 1A VEND "Vertical window end"
	 *                  =  96 (0x60) 01100000
	 *    VEND[7:0] "Vertical Window End, 8 MSBs"
	 *                  =  96 (0x60) 01100000
	 */
	{ 0x1a, 0x60 },

	/*
	 * 32 COMM "Common Control M"
	 *                  =  18 (0x12) 00010010
	 *    COMM[7:6] "Pixel clock divide option"
	 *                  =   0 (0x00) 00...... "/1"
	 *    COMM[5:3] "Horizontal window end position, 3 LSBs"
	 *                  =   2 (0x02) ..010...
	 *    COMM[2:0] "Horizontal window start position, 3 LSBs"
	 *                  =   2 (0x02) .....010
	 */
	{ 0x32, 0x12 },

	/*
	 * 03 COMA "Common Control A"
	 *                  =  74 (0x4A) 01001010
	 *    COMA[7:4] "AWB Update Threshold"
	 *                  =   4 (0x04) 0100....
	 *    COMA[3:2] "Vertical window end line control 2 LSBs"
	 *                  =   2 (0x02) ....10..
	 *    COMA[1:0] "Vertical window start line control 2 LSBs"
	 *                  =   2 (0x02) ......10
	 */
	{ 0x03, 0x4a },

	/*
	 * 02 RED "Red Gain Control"
	 *                  = 175 (0xAF) 10101111
	 *    RED[7] "Action"
	 *                  =   1 (0x01) 1....... "gain = 1/(1+bitrev([6:0]))"
	 *    RED[6:0] "Value"
	 *                  =  47 (0x2F) .0101111
	 */
	{ 0x02, 0xaf },

	/*
	 * 2D ADDVSL "VSYNC Pulse Width"
	 *                  = 210 (0xD2) 11010010
	 *    ADDVSL[7:0] "VSYNC pulse width, LSB"
	 *                  = 210 (0xD2) 11010010
	 */
	{ 0x2d, 0xd2 },

	/*
	 * 00 GAIN          =  24 (0x18) 00011000
	 *    GAIN[7:6] "Reserved"
	 *                  =   0 (0x00) 00......
	 *    GAIN[5] "Double"
	 *                  =   0 (0x00) ..0..... "False"
	 *    GAIN[4] "Double"
	 *                  =   1 (0x01) ...1.... "True"
	 *    GAIN[3:0] "Range"
	 *                  =   8 (0x08) ....1000
	 */
	{ 0x00, 0x18 },

	/*
	 * 01 BLUE "Blue Gain Control"
	 *                  = 240 (0xF0) 11110000
	 *    BLUE[7] "Action"
	 *                  =   1 (0x01) 1....... "gain = 1/(1+bitrev([6:0]))"
	 *    BLUE[6:0] "Value"
	 *                  = 112 (0x70) .1110000
	 */
	{ 0x01, 0xf0 },

	/*
	 * 10 AEC "Automatic Exposure Control"
	 *                  =  10 (0x0A) 00001010
	 *    AEC[7:0] "Automatic Exposure Control, 8 MSBs"
	 *                  =  10 (0x0A) 00001010
	 */
	{ 0x10, 0x0a },

	{ 0xe1, 0x67 },
	{ 0xe3, 0x03 },
	{ 0xe4, 0x26 },
	{ 0xe5, 0x3e },
	{ 0xf8, 0x01 },
	{ 0xff, 0x01 },
};

static const struct ov_i2c_regvals norm_6x20[] = {
	{ 0x12, 0x80 }, /* reset */
	{ 0x11, 0x01 },
	{ 0x03, 0x60 },
	{ 0x05, 0x7f }, /* For when autoadjust is off */
	{ 0x07, 0xa8 },
	/* The ratio of 0x0c and 0x0d controls the white point */
	{ 0x0c, 0x24 },
	{ 0x0d, 0x24 },
	{ 0x0f, 0x15 }, /* COMS */
	{ 0x10, 0x75 }, /* AEC Exposure time */
	{ 0x12, 0x24 }, /* Enable AGC */
	{ 0x14, 0x04 },
	/* 0x16: 0x06 helps frame stability with moving objects */
	{ 0x16, 0x06 },
/*	{ 0x20, 0x30 },  * Aperture correction enable */
	{ 0x26, 0xb2 }, /* BLC enable */
	/* 0x28: 0x05 Selects RGB format if RGB on */
	{ 0x28, 0x05 },
	{ 0x2a, 0x04 }, /* Disable framerate adjust */
/*	{ 0x2b, 0xac },  * Framerate; Set 2a[7] first */
	{ 0x2d, 0x85 },
	{ 0x33, 0xa0 }, /* Color Processing Parameter */
	{ 0x34, 0xd2 }, /* Max A/D range */
	{ 0x38, 0x8b },
	{ 0x39, 0x40 },

	{ 0x3c, 0x39 }, /* Enable AEC mode changing */
	{ 0x3c, 0x3c }, /* Change AEC mode */
	{ 0x3c, 0x24 }, /* Disable AEC mode changing */

	{ 0x3d, 0x80 },
	/* These next two registers (0x4a, 0x4b) are undocumented.
	 * They control the color balance */
	{ 0x4a, 0x80 },
	{ 0x4b, 0x80 },
	{ 0x4d, 0xd2 }, /* This reduces noise a bit */
	{ 0x4e, 0xc1 },
	{ 0x4f, 0x04 },
/* Do 50-53 have any effect? */
/* Toggle 0x12[2] off and on here? */
};

static const struct ov_i2c_regvals norm_6x30[] = {
	{ 0x12, 0x80 }, /* Reset */
	{ 0x00, 0x1f }, /* Gain */
	{ 0x01, 0x99 }, /* Blue gain */
	{ 0x02, 0x7c }, /* Red gain */
	{ 0x03, 0xc0 }, /* Saturation */
	{ 0x05, 0x0a }, /* Contrast */
	{ 0x06, 0x95 }, /* Brightness */
	{ 0x07, 0x2d }, /* Sharpness */
	{ 0x0c, 0x20 },
	{ 0x0d, 0x20 },
	{ 0x0e, 0xa0 }, /* Was 0x20, bit7 enables a 2x gain which we need */
	{ 0x0f, 0x05 },
	{ 0x10, 0x9a },
	{ 0x11, 0x00 }, /* Pixel clock = fastest */
	{ 0x12, 0x24 }, /* Enable AGC and AWB */
	{ 0x13, 0x21 },
	{ 0x14, 0x80 },
	{ 0x15, 0x01 },
	{ 0x16, 0x03 },
	{ 0x17, 0x38 },
	{ 0x18, 0xea },
	{ 0x19, 0x04 },
	{ 0x1a, 0x93 },
	{ 0x1b, 0x00 },
	{ 0x1e, 0xc4 },
	{ 0x1f, 0x04 },
	{ 0x20, 0x20 },
	{ 0x21, 0x10 },
	{ 0x22, 0x88 },
	{ 0x23, 0xc0 }, /* Crystal circuit power level */
	{ 0x25, 0x9a }, /* Increase AEC black ratio */
	{ 0x26, 0xb2 }, /* BLC enable */
	{ 0x27, 0xa2 },
	{ 0x28, 0x00 },
	{ 0x29, 0x00 },
	{ 0x2a, 0x84 }, /* 60 Hz power */
	{ 0x2b, 0xa8 }, /* 60 Hz power */
	{ 0x2c, 0xa0 },
	{ 0x2d, 0x95 }, /* Enable auto-brightness */
	{ 0x2e, 0x88 },
	{ 0x33, 0x26 },
	{ 0x34, 0x03 },
	{ 0x36, 0x8f },
	{ 0x37, 0x80 },
	{ 0x38, 0x83 },
	{ 0x39, 0x80 },
	{ 0x3a, 0x0f },
	{ 0x3b, 0x3c },
	{ 0x3c, 0x1a },
	{ 0x3d, 0x80 },
	{ 0x3e, 0x80 },
	{ 0x3f, 0x0e },
	{ 0x40, 0x00 }, /* White bal */
	{ 0x41, 0x00 }, /* White bal */
	{ 0x42, 0x80 },
	{ 0x43, 0x3f }, /* White bal */
	{ 0x44, 0x80 },
	{ 0x45, 0x20 },
	{ 0x46, 0x20 },
	{ 0x47, 0x80 },
	{ 0x48, 0x7f },
	{ 0x49, 0x00 },
	{ 0x4a, 0x00 },
	{ 0x4b, 0x80 },
	{ 0x4c, 0xd0 },
	{ 0x4d, 0x10 }, /* U = 0.563u, V = 0.714v */
	{ 0x4e, 0x40 },
	{ 0x4f, 0x07 }, /* UV avg., col. killer: max */
	{ 0x50, 0xff },
	{ 0x54, 0x23 }, /* Max AGC gain: 18dB */
	{ 0x55, 0xff },
	{ 0x56, 0x12 },
	{ 0x57, 0x81 },
	{ 0x58, 0x75 },
	{ 0x59, 0x01 }, /* AGC dark current comp.: +1 */
	{ 0x5a, 0x2c },
	{ 0x5b, 0x0f }, /* AWB chrominance levels */
	{ 0x5c, 0x10 },
	{ 0x3d, 0x80 },
	{ 0x27, 0xa6 },
	{ 0x12, 0x20 }, /* Toggle AWB */
	{ 0x12, 0x24 },
};

/* Lawrence Glaister <lg@jfm.bc.ca> reports:
 *
 * Register 0x0f in the 7610 has the following effects:
 *
 * 0x85 (AEC method 1): Best overall, good contrast range
 * 0x45 (AEC method 2): Very overexposed
 * 0xa5 (spec sheet default): Ok, but the black level is
 *	shifted resulting in loss of contrast
 * 0x05 (old driver setting): very overexposed, too much
 *	contrast
 */
static const struct ov_i2c_regvals norm_7610[] = {
	{ 0x10, 0xff },
	{ 0x16, 0x06 },
	{ 0x28, 0x24 },
	{ 0x2b, 0xac },
	{ 0x12, 0x00 },
	{ 0x38, 0x81 },
	{ 0x28, 0x24 },	/* 0c */
	{ 0x0f, 0x85 },	/* lg's setting */
	{ 0x15, 0x01 },
	{ 0x20, 0x1c },
	{ 0x23, 0x2a },
	{ 0x24, 0x10 },
	{ 0x25, 0x8a },
	{ 0x26, 0xa2 },
	{ 0x27, 0xc2 },
	{ 0x2a, 0x04 },
	{ 0x2c, 0xfe },
	{ 0x2d, 0x93 },
	{ 0x30, 0x71 },
	{ 0x31, 0x60 },
	{ 0x32, 0x26 },
	{ 0x33, 0x20 },
	{ 0x34, 0x48 },
	{ 0x12, 0x24 },
	{ 0x11, 0x01 },
	{ 0x0c, 0x24 },
	{ 0x0d, 0x24 },
};

static const struct ov_i2c_regvals norm_7620[] = {
	{ 0x12, 0x80 },		/* reset */
	{ 0x00, 0x00 },		/* gain */
	{ 0x01, 0x80 },		/* blue gain */
	{ 0x02, 0x80 },		/* red gain */
	{ 0x03, 0xc0 },		/* OV7670_R03_VREF */
	{ 0x06, 0x60 },
	{ 0x07, 0x00 },
	{ 0x0c, 0x24 },
	{ 0x0c, 0x24 },
	{ 0x0d, 0x24 },
	{ 0x11, 0x01 },
	{ 0x12, 0x24 },
	{ 0x13, 0x01 },
	{ 0x14, 0x84 },
	{ 0x15, 0x01 },
	{ 0x16, 0x03 },
	{ 0x17, 0x2f },
	{ 0x18, 0xcf },
	{ 0x19, 0x06 },
	{ 0x1a, 0xf5 },
	{ 0x1b, 0x00 },
	{ 0x20, 0x18 },
	{ 0x21, 0x80 },
	{ 0x22, 0x80 },
	{ 0x23, 0x00 },
	{ 0x26, 0xa2 },
	{ 0x27, 0xea },
	{ 0x28, 0x22 }, /* Was 0x20, bit1 enables a 2x gain which we need */
	{ 0x29, 0x00 },
	{ 0x2a, 0x10 },
	{ 0x2b, 0x00 },
	{ 0x2c, 0x88 },
	{ 0x2d, 0x91 },
	{ 0x2e, 0x80 },
	{ 0x2f, 0x44 },
	{ 0x60, 0x27 },
	{ 0x61, 0x02 },
	{ 0x62, 0x5f },
	{ 0x63, 0xd5 },
	{ 0x64, 0x57 },
	{ 0x65, 0x83 },
	{ 0x66, 0x55 },
	{ 0x67, 0x92 },
	{ 0x68, 0xcf },
	{ 0x69, 0x76 },
	{ 0x6a, 0x22 },
	{ 0x6b, 0x00 },
	{ 0x6c, 0x02 },
	{ 0x6d, 0x44 },
	{ 0x6e, 0x80 },
	{ 0x6f, 0x1d },
	{ 0x70, 0x8b },
	{ 0x71, 0x00 },
	{ 0x72, 0x14 },
	{ 0x73, 0x54 },
	{ 0x74, 0x00 },
	{ 0x75, 0x8e },
	{ 0x76, 0x00 },
	{ 0x77, 0xff },
	{ 0x78, 0x80 },
	{ 0x79, 0x80 },
	{ 0x7a, 0x80 },
	{ 0x7b, 0xe2 },
	{ 0x7c, 0x00 },
};

/* 7640 and 7648. The defaults should be OK for most registers. */
static const struct ov_i2c_regvals norm_7640[] = {
	{ 0x12, 0x80 },
	{ 0x12, 0x14 },
};

static const struct ov_regvals init_519_ov7660[] = {
	{ 0x5d,	0x03 }, /* Turn off suspend mode */
	{ 0x53,	0x9b }, /* 0x9f enables the (unused) microcontroller */
	{ 0x54,	0x0f }, /* bit2 (jpeg enable) */
	{ 0xa2,	0x20 }, /* a2-a5 are undocumented */
	{ 0xa3,	0x18 },
	{ 0xa4,	0x04 },
	{ 0xa5,	0x28 },
	{ 0x37,	0x00 },	/* SetUsbInit */
	{ 0x55,	0x02 }, /* 4.096 Mhz audio clock */
	/* Enable both fields, YUV Input, disable defect comp (why?) */
	{ 0x20,	0x0c },	/* 0x0d does U <-> V swap */
	{ 0x21,	0x38 },
	{ 0x22,	0x1d },
	{ 0x17,	0x50 }, /* undocumented */
	{ 0x37,	0x00 }, /* undocumented */
	{ 0x40,	0xff }, /* I2C timeout counter */
	{ 0x46,	0x00 }, /* I2C clock prescaler */
};
static const struct ov_i2c_regvals norm_7660[] = {
	{OV7670_R12_COM7, OV7670_COM7_RESET},
	{OV7670_R11_CLKRC, 0x81},
	{0x92, 0x00},			/* DM_LNL */
	{0x93, 0x00},			/* DM_LNH */
	{0x9d, 0x4c},			/* BD50ST */
	{0x9e, 0x3f},			/* BD60ST */
	{OV7670_R3B_COM11, 0x02},
	{OV7670_R13_COM8, 0xf5},
	{OV7670_R10_AECH, 0x00},
	{OV7670_R00_GAIN, 0x00},
	{OV7670_R01_BLUE, 0x7c},
	{OV7670_R02_RED, 0x9d},
	{OV7670_R12_COM7, 0x00},
	{OV7670_R04_COM1, 00},
	{OV7670_R18_HSTOP, 0x01},
	{OV7670_R17_HSTART, 0x13},
	{OV7670_R32_HREF, 0x92},
	{OV7670_R19_VSTART, 0x02},
	{OV7670_R1A_VSTOP, 0x7a},
	{OV7670_R03_VREF, 0x00},
	{OV7670_R0E_COM5, 0x04},
	{OV7670_R0F_COM6, 0x62},
	{OV7670_R15_COM10, 0x00},
	{0x16, 0x02},			/* RSVD */
	{0x1b, 0x00},			/* PSHFT */
	{OV7670_R1E_MVFP, 0x01},
	{0x29, 0x3c},			/* RSVD */
	{0x33, 0x00},			/* CHLF */
	{0x34, 0x07},			/* ARBLM */
	{0x35, 0x84},			/* RSVD */
	{0x36, 0x00},			/* RSVD */
	{0x37, 0x04},			/* ADC */
	{0x39, 0x43},			/* OFON */
	{OV7670_R3A_TSLB, 0x00},
	{OV7670_R3C_COM12, 0x6c},
	{OV7670_R3D_COM13, 0x98},
	{OV7670_R3F_EDGE, 0x23},
	{OV7670_R40_COM15, 0xc1},
	{OV7670_R41_COM16, 0x22},
	{0x6b, 0x0a},			/* DBLV */
	{0xa1, 0x08},			/* RSVD */
	{0x69, 0x80},			/* HV */
	{0x43, 0xf0},			/* RSVD.. */
	{0x44, 0x10},
	{0x45, 0x78},
	{0x46, 0xa8},
	{0x47, 0x60},
	{0x48, 0x80},
	{0x59, 0xba},
	{0x5a, 0x9a},
	{0x5b, 0x22},
	{0x5c, 0xb9},
	{0x5d, 0x9b},
	{0x5e, 0x10},
	{0x5f, 0xe0},
	{0x60, 0x85},
	{0x61, 0x60},
	{0x9f, 0x9d},			/* RSVD */
	{0xa0, 0xa0},			/* DSPC2 */
	{0x4f, 0x60},			/* matrix */
	{0x50, 0x64},
	{0x51, 0x04},
	{0x52, 0x18},
	{0x53, 0x3c},
	{0x54, 0x54},
	{0x55, 0x40},
	{0x56, 0x40},
	{0x57, 0x40},
	{0x58, 0x0d},			/* matrix sign */
	{0x8b, 0xcc},			/* RSVD */
	{0x8c, 0xcc},
	{0x8d, 0xcf},
	{0x6c, 0x40},			/* gamma curve */
	{0x6d, 0xe0},
	{0x6e, 0xa0},
	{0x6f, 0x80},
	{0x70, 0x70},
	{0x71, 0x80},
	{0x72, 0x60},
	{0x73, 0x60},
	{0x74, 0x50},
	{0x75, 0x40},
	{0x76, 0x38},
	{0x77, 0x3c},
	{0x78, 0x32},
	{0x79, 0x1a},
	{0x7a, 0x28},
	{0x7b, 0x24},
	{0x7c, 0x04},			/* gamma curve */
	{0x7d, 0x12},
	{0x7e, 0x26},
	{0x7f, 0x46},
	{0x80, 0x54},
	{0x81, 0x64},
	{0x82, 0x70},
	{0x83, 0x7c},
	{0x84, 0x86},
	{0x85, 0x8e},
	{0x86, 0x9c},
	{0x87, 0xab},
	{0x88, 0xc4},
	{0x89, 0xd1},
	{0x8a, 0xe5},
	{OV7670_R14_COM9, 0x1e},
	{OV7670_R24_AEW, 0x80},
	{OV7670_R25_AEB, 0x72},
	{OV7670_R26_VPT, 0xb3},
	{0x62, 0x80},			/* LCC1 */
	{0x63, 0x80},			/* LCC2 */
	{0x64, 0x06},			/* LCC3 */
	{0x65, 0x00},			/* LCC4 */
	{0x66, 0x01},			/* LCC5 */
	{0x94, 0x0e},			/* RSVD.. */
	{0x95, 0x14},
	{OV7670_R13_COM8, OV7670_COM8_FASTAEC
			| OV7670_COM8_AECSTEP
			| OV7670_COM8_BFILT
			| 0x10
			| OV7670_COM8_AGC
			| OV7670_COM8_AWB
			| OV7670_COM8_AEC},
	{0xa1, 0xc8}
};

/* 7670. Defaults taken from OmniVision provided data,
*  as provided by Jonathan Corbet of OLPC		*/
static const struct ov_i2c_regvals norm_7670[] = {
	{ OV7670_R12_COM7, OV7670_COM7_RESET },
	{ OV7670_R3A_TSLB, 0x04 },		/* OV */
	{ OV7670_R12_COM7, OV7670_COM7_FMT_VGA }, /* VGA */
	{ OV7670_R11_CLKRC, 0x01 },
/*
 * Set the hardware window.  These values from OV don't entirely
 * make sense - hstop is less than hstart.  But they work...
 */
	{ OV7670_R17_HSTART, 0x13 },
	{ OV7670_R18_HSTOP, 0x01 },
	{ OV7670_R32_HREF, 0xb6 },
	{ OV7670_R19_VSTART, 0x02 },
	{ OV7670_R1A_VSTOP, 0x7a },
	{ OV7670_R03_VREF, 0x0a },

	{ OV7670_R0C_COM3, 0x00 },
	{ OV7670_R3E_COM14, 0x00 },
/* Mystery scaling numbers */
	{ 0x70, 0x3a },
	{ 0x71, 0x35 },
	{ 0x72, 0x11 },
	{ 0x73, 0xf0 },
	{ 0xa2, 0x02 },
/*	{ OV7670_R15_COM10, 0x0 }, */

/* Gamma curve values */
	{ 0x7a, 0x20 },
	{ 0x7b, 0x10 },
	{ 0x7c, 0x1e },
	{ 0x7d, 0x35 },
	{ 0x7e, 0x5a },
	{ 0x7f, 0x69 },
	{ 0x80, 0x76 },
	{ 0x81, 0x80 },
	{ 0x82, 0x88 },
	{ 0x83, 0x8f },
	{ 0x84, 0x96 },
	{ 0x85, 0xa3 },
	{ 0x86, 0xaf },
	{ 0x87, 0xc4 },
	{ 0x88, 0xd7 },
	{ 0x89, 0xe8 },

/* AGC and AEC parameters.  Note we start by disabling those features,
   then turn them only after tweaking the values. */
	{ OV7670_R13_COM8, OV7670_COM8_FASTAEC
			 | OV7670_COM8_AECSTEP
			 | OV7670_COM8_BFILT },
	{ OV7670_R00_GAIN, 0x00 },
	{ OV7670_R10_AECH, 0x00 },
	{ OV7670_R0D_COM4, 0x40 }, /* magic reserved bit */
	{ OV7670_R14_COM9, 0x18 }, /* 4x gain + magic rsvd bit */
	{ OV7670_RA5_BD50MAX, 0x05 },
	{ OV7670_RAB_BD60MAX, 0x07 },
	{ OV7670_R24_AEW, 0x95 },
	{ OV7670_R25_AEB, 0x33 },
	{ OV7670_R26_VPT, 0xe3 },
	{ OV7670_R9F_HAECC1, 0x78 },
	{ OV7670_RA0_HAECC2, 0x68 },
	{ 0xa1, 0x03 }, /* magic */
	{ OV7670_RA6_HAECC3, 0xd8 },
	{ OV7670_RA7_HAECC4, 0xd8 },
	{ OV7670_RA8_HAECC5, 0xf0 },
	{ OV7670_RA9_HAECC6, 0x90 },
	{ OV7670_RAA_HAECC7, 0x94 },
	{ OV7670_R13_COM8, OV7670_COM8_FASTAEC
			| OV7670_COM8_AECSTEP
			| OV7670_COM8_BFILT
			| OV7670_COM8_AGC
			| OV7670_COM8_AEC },

/* Almost all of these are magic "reserved" values.  */
	{ OV7670_R0E_COM5, 0x61 },
	{ OV7670_R0F_COM6, 0x4b },
	{ 0x16, 0x02 },
	{ OV7670_R1E_MVFP, 0x07 },
	{ 0x21, 0x02 },
	{ 0x22, 0x91 },
	{ 0x29, 0x07 },
	{ 0x33, 0x0b },
	{ 0x35, 0x0b },
	{ 0x37, 0x1d },
	{ 0x38, 0x71 },
	{ 0x39, 0x2a },
	{ OV7670_R3C_COM12, 0x78 },
	{ 0x4d, 0x40 },
	{ 0x4e, 0x20 },
	{ OV7670_R69_GFIX, 0x00 },
	{ 0x6b, 0x4a },
	{ 0x74, 0x10 },
	{ 0x8d, 0x4f },
	{ 0x8e, 0x00 },
	{ 0x8f, 0x00 },
	{ 0x90, 0x00 },
	{ 0x91, 0x00 },
	{ 0x96, 0x00 },
	{ 0x9a, 0x00 },
	{ 0xb0, 0x84 },
	{ 0xb1, 0x0c },
	{ 0xb2, 0x0e },
	{ 0xb3, 0x82 },
	{ 0xb8, 0x0a },

/* More reserved magic, some of which tweaks white balance */
	{ 0x43, 0x0a },
	{ 0x44, 0xf0 },
	{ 0x45, 0x34 },
	{ 0x46, 0x58 },
	{ 0x47, 0x28 },
	{ 0x48, 0x3a },
	{ 0x59, 0x88 },
	{ 0x5a, 0x88 },
	{ 0x5b, 0x44 },
	{ 0x5c, 0x67 },
	{ 0x5d, 0x49 },
	{ 0x5e, 0x0e },
	{ 0x6c, 0x0a },
	{ 0x6d, 0x55 },
	{ 0x6e, 0x11 },
	{ 0x6f, 0x9f },			/* "9e for advance AWB" */
	{ 0x6a, 0x40 },
	{ OV7670_R01_BLUE, 0x40 },
	{ OV7670_R02_RED, 0x60 },
	{ OV7670_R13_COM8, OV7670_COM8_FASTAEC
			| OV7670_COM8_AECSTEP
			| OV7670_COM8_BFILT
			| OV7670_COM8_AGC
			| OV7670_COM8_AEC
			| OV7670_COM8_AWB },

/* Matrix coefficients */
	{ 0x4f, 0x80 },
	{ 0x50, 0x80 },
	{ 0x51, 0x00 },
	{ 0x52, 0x22 },
	{ 0x53, 0x5e },
	{ 0x54, 0x80 },
	{ 0x58, 0x9e },

	{ OV7670_R41_COM16, OV7670_COM16_AWBGAIN },
	{ OV7670_R3F_EDGE, 0x00 },
	{ 0x75, 0x05 },
	{ 0x76, 0xe1 },
	{ 0x4c, 0x00 },
	{ 0x77, 0x01 },
	{ OV7670_R3D_COM13, OV7670_COM13_GAMMA
			  | OV7670_COM13_UVSAT
			  | 2},		/* was 3 */
	{ 0x4b, 0x09 },
	{ 0xc9, 0x60 },
	{ OV7670_R41_COM16, 0x38 },
	{ 0x56, 0x40 },

	{ 0x34, 0x11 },
	{ OV7670_R3B_COM11, OV7670_COM11_EXP|OV7670_COM11_HZAUTO },
	{ 0xa4, 0x88 },
	{ 0x96, 0x00 },
	{ 0x97, 0x30 },
	{ 0x98, 0x20 },
	{ 0x99, 0x30 },
	{ 0x9a, 0x84 },
	{ 0x9b, 0x29 },
	{ 0x9c, 0x03 },
	{ 0x9d, 0x4c },
	{ 0x9e, 0x3f },
	{ 0x78, 0x04 },

/* Extra-weird stuff.  Some sort of multiplexor register */
	{ 0x79, 0x01 },
	{ 0xc8, 0xf0 },
	{ 0x79, 0x0f },
	{ 0xc8, 0x00 },
	{ 0x79, 0x10 },
	{ 0xc8, 0x7e },
	{ 0x79, 0x0a },
	{ 0xc8, 0x80 },
	{ 0x79, 0x0b },
	{ 0xc8, 0x01 },
	{ 0x79, 0x0c },
	{ 0xc8, 0x0f },
	{ 0x79, 0x0d },
	{ 0xc8, 0x20 },
	{ 0x79, 0x09 },
	{ 0xc8, 0x80 },
	{ 0x79, 0x02 },
	{ 0xc8, 0xc0 },
	{ 0x79, 0x03 },
	{ 0xc8, 0x40 },
	{ 0x79, 0x05 },
	{ 0xc8, 0x30 },
	{ 0x79, 0x26 },
};

static const struct ov_i2c_regvals norm_8610[] = {
	{ 0x12, 0x80 },
	{ 0x00, 0x00 },
	{ 0x01, 0x80 },
	{ 0x02, 0x80 },
	{ 0x03, 0xc0 },
	{ 0x04, 0x30 },
	{ 0x05, 0x30 }, /* was 0x10, new from windrv 090403 */
	{ 0x06, 0x70 }, /* was 0x80, new from windrv 090403 */
	{ 0x0a, 0x86 },
	{ 0x0b, 0xb0 },
	{ 0x0c, 0x20 },
	{ 0x0d, 0x20 },
	{ 0x11, 0x01 },
	{ 0x12, 0x25 },
	{ 0x13, 0x01 },
	{ 0x14, 0x04 },
	{ 0x15, 0x01 }, /* Lin and Win think different about UV order */
	{ 0x16, 0x03 },
	{ 0x17, 0x38 }, /* was 0x2f, new from windrv 090403 */
	{ 0x18, 0xea }, /* was 0xcf, new from windrv 090403 */
	{ 0x19, 0x02 }, /* was 0x06, new from windrv 090403 */
	{ 0x1a, 0xf5 },
	{ 0x1b, 0x00 },
	{ 0x20, 0xd0 }, /* was 0x90, new from windrv 090403 */
	{ 0x23, 0xc0 }, /* was 0x00, new from windrv 090403 */
	{ 0x24, 0x30 }, /* was 0x1d, new from windrv 090403 */
	{ 0x25, 0x50 }, /* was 0x57, new from windrv 090403 */
	{ 0x26, 0xa2 },
	{ 0x27, 0xea },
	{ 0x28, 0x00 },
	{ 0x29, 0x00 },
	{ 0x2a, 0x80 },
	{ 0x2b, 0xc8 }, /* was 0xcc, new from windrv 090403 */
	{ 0x2c, 0xac },
	{ 0x2d, 0x45 }, /* was 0xd5, new from windrv 090403 */
	{ 0x2e, 0x80 },
	{ 0x2f, 0x14 }, /* was 0x01, new from windrv 090403 */
	{ 0x4c, 0x00 },
	{ 0x4d, 0x30 }, /* was 0x10, new from windrv 090403 */
	{ 0x60, 0x02 }, /* was 0x01, new from windrv 090403 */
	{ 0x61, 0x00 }, /* was 0x09, new from windrv 090403 */
	{ 0x62, 0x5f }, /* was 0xd7, new from windrv 090403 */
	{ 0x63, 0xff },
	{ 0x64, 0x53 }, /* new windrv 090403 says 0x57,
			 * maybe thats wrong */
	{ 0x65, 0x00 },
	{ 0x66, 0x55 },
	{ 0x67, 0xb0 },
	{ 0x68, 0xc0 }, /* was 0xaf, new from windrv 090403 */
	{ 0x69, 0x02 },
	{ 0x6a, 0x22 },
	{ 0x6b, 0x00 },
	{ 0x6c, 0x99 }, /* was 0x80, old windrv says 0x00, but
			 * deleting bit7 colors the first images red */
	{ 0x6d, 0x11 }, /* was 0x00, new from windrv 090403 */
	{ 0x6e, 0x11 }, /* was 0x00, new from windrv 090403 */
	{ 0x6f, 0x01 },
	{ 0x70, 0x8b },
	{ 0x71, 0x00 },
	{ 0x72, 0x14 },
	{ 0x73, 0x54 },
	{ 0x74, 0x00 },/* 0x60? - was 0x00, new from windrv 090403 */
	{ 0x75, 0x0e },
	{ 0x76, 0x02 }, /* was 0x02, new from windrv 090403 */
	{ 0x77, 0xff },
	{ 0x78, 0x80 },
	{ 0x79, 0x80 },
	{ 0x7a, 0x80 },
	{ 0x7b, 0x10 }, /* was 0x13, new from windrv 090403 */
	{ 0x7c, 0x00 },
	{ 0x7d, 0x08 }, /* was 0x09, new from windrv 090403 */
	{ 0x7e, 0x08 }, /* was 0xc0, new from windrv 090403 */
	{ 0x7f, 0xfb },
	{ 0x80, 0x28 },
	{ 0x81, 0x00 },
	{ 0x82, 0x23 },
	{ 0x83, 0x0b },
	{ 0x84, 0x00 },
	{ 0x85, 0x62 }, /* was 0x61, new from windrv 090403 */
	{ 0x86, 0xc9 },
	{ 0x87, 0x00 },
	{ 0x88, 0x00 },
	{ 0x89, 0x01 },
	{ 0x12, 0x20 },
	{ 0x12, 0x25 }, /* was 0x24, new from windrv 090403 */
};

static unsigned char ov7670_abs_to_sm(unsigned char v)
{
	if (v > 127)
		return v & 0x7f;
	return (128 - v) | 0x80;
}

/* Write a OV519 register */
static void reg_w(struct sd *sd, u16 index, u16 value)
{
	int ret, req = 0;

	if (sd->gspca_dev.usb_err < 0)
		return;

	switch (sd->bridge) {
	case BRIDGE_OV511:
	case BRIDGE_OV511PLUS:
		req = 2;
		break;
	case BRIDGE_OVFX2:
		req = 0x0a;
		/* fall through */
	case BRIDGE_W9968CF:
		PDEBUG(D_USBO, "SET %02x %04x %04x",
				req, value, index);
		ret = usb_control_msg(sd->gspca_dev.dev,
			usb_sndctrlpipe(sd->gspca_dev.dev, 0),
			req,
			USB_DIR_OUT | USB_TYPE_VENDOR | USB_RECIP_DEVICE,
			value, index, NULL, 0, 500);
		goto leave;
	default:
		req = 1;
	}

	PDEBUG(D_USBO, "SET %02x 0000 %04x %02x",
			req, index, value);
	sd->gspca_dev.usb_buf[0] = value;
	ret = usb_control_msg(sd->gspca_dev.dev,
			usb_sndctrlpipe(sd->gspca_dev.dev, 0),
			req,
			USB_DIR_OUT | USB_TYPE_VENDOR | USB_RECIP_DEVICE,
			0, index,
			sd->gspca_dev.usb_buf, 1, 500);
leave:
	if (ret < 0) {
		err("reg_w %02x failed %d", index, ret);
		sd->gspca_dev.usb_err = ret;
		return;
	}
}

/* Read from a OV519 register, note not valid for the w9968cf!! */
/* returns: negative is error, pos or zero is data */
static int reg_r(struct sd *sd, u16 index)
{
	int ret;
	int req;

	if (sd->gspca_dev.usb_err < 0)
		return -1;

	switch (sd->bridge) {
	case BRIDGE_OV511:
	case BRIDGE_OV511PLUS:
		req = 3;
		break;
	case BRIDGE_OVFX2:
		req = 0x0b;
		break;
	default:
		req = 1;
	}

	ret = usb_control_msg(sd->gspca_dev.dev,
			usb_rcvctrlpipe(sd->gspca_dev.dev, 0),
			req,
			USB_DIR_IN | USB_TYPE_VENDOR | USB_RECIP_DEVICE,
			0, index, sd->gspca_dev.usb_buf, 1, 500);

	if (ret >= 0) {
		ret = sd->gspca_dev.usb_buf[0];
		PDEBUG(D_USBI, "GET %02x 0000 %04x %02x",
			req, index, ret);
	} else {
		err("reg_r %02x failed %d", index, ret);
		sd->gspca_dev.usb_err = ret;
	}

	return ret;
}

/* Read 8 values from a OV519 register */
static int reg_r8(struct sd *sd,
		  u16 index)
{
	int ret;

	if (sd->gspca_dev.usb_err < 0)
		return -1;

	ret = usb_control_msg(sd->gspca_dev.dev,
			usb_rcvctrlpipe(sd->gspca_dev.dev, 0),
			1,			/* REQ_IO */
			USB_DIR_IN | USB_TYPE_VENDOR | USB_RECIP_DEVICE,
			0, index, sd->gspca_dev.usb_buf, 8, 500);

	if (ret >= 0) {
		ret = sd->gspca_dev.usb_buf[0];
	} else {
		err("reg_r8 %02x failed %d", index, ret);
		sd->gspca_dev.usb_err = ret;
	}

	return ret;
}

/*
 * Writes bits at positions specified by mask to an OV51x reg. Bits that are in
 * the same position as 1's in "mask" are cleared and set to "value". Bits
 * that are in the same position as 0's in "mask" are preserved, regardless
 * of their respective state in "value".
 */
static void reg_w_mask(struct sd *sd,
			u16 index,
			u8 value,
			u8 mask)
{
	int ret;
	u8 oldval;

	if (mask != 0xff) {
		value &= mask;			/* Enforce mask on value */
		ret = reg_r(sd, index);
		if (ret < 0)
			return;

		oldval = ret & ~mask;		/* Clear the masked bits */
		value |= oldval;		/* Set the desired bits */
	}
	reg_w(sd, index, value);
}

/*
 * Writes multiple (n) byte value to a single register. Only valid with certain
 * registers (0x30 and 0xc4 - 0xce).
 */
static void ov518_reg_w32(struct sd *sd, u16 index, u32 value, int n)
{
	int ret;

	if (sd->gspca_dev.usb_err < 0)
		return;

	*((__le32 *) sd->gspca_dev.usb_buf) = __cpu_to_le32(value);

	ret = usb_control_msg(sd->gspca_dev.dev,
			usb_sndctrlpipe(sd->gspca_dev.dev, 0),
			1 /* REG_IO */,
			USB_DIR_OUT | USB_TYPE_VENDOR | USB_RECIP_DEVICE,
			0, index,
			sd->gspca_dev.usb_buf, n, 500);
	if (ret < 0) {
		err("reg_w32 %02x failed %d", index, ret);
		sd->gspca_dev.usb_err = ret;
	}
}

static void ov511_i2c_w(struct sd *sd, u8 reg, u8 value)
{
	int rc, retries;

	PDEBUG(D_USBO, "ov511_i2c_w %02x %02x", reg, value);

	/* Three byte write cycle */
	for (retries = 6; ; ) {
		/* Select camera register */
		reg_w(sd, R51x_I2C_SADDR_3, reg);

		/* Write "value" to I2C data port of OV511 */
		reg_w(sd, R51x_I2C_DATA, value);

		/* Initiate 3-byte write cycle */
		reg_w(sd, R511_I2C_CTL, 0x01);

		do {
			rc = reg_r(sd, R511_I2C_CTL);
		} while (rc > 0 && ((rc & 1) == 0)); /* Retry until idle */

		if (rc < 0)
			return;

		if ((rc & 2) == 0) /* Ack? */
			break;
		if (--retries < 0) {
			PDEBUG(D_USBO, "i2c write retries exhausted");
			return;
		}
	}
}

static int ov511_i2c_r(struct sd *sd, u8 reg)
{
	int rc, value, retries;

	/* Two byte write cycle */
	for (retries = 6; ; ) {
		/* Select camera register */
		reg_w(sd, R51x_I2C_SADDR_2, reg);

		/* Initiate 2-byte write cycle */
		reg_w(sd, R511_I2C_CTL, 0x03);

		do {
			rc = reg_r(sd, R511_I2C_CTL);
		} while (rc > 0 && ((rc & 1) == 0)); /* Retry until idle */

		if (rc < 0)
			return rc;

		if ((rc & 2) == 0) /* Ack? */
			break;

		/* I2C abort */
		reg_w(sd, R511_I2C_CTL, 0x10);

		if (--retries < 0) {
			PDEBUG(D_USBI, "i2c write retries exhausted");
			return -1;
		}
	}

	/* Two byte read cycle */
	for (retries = 6; ; ) {
		/* Initiate 2-byte read cycle */
		reg_w(sd, R511_I2C_CTL, 0x05);

		do {
			rc = reg_r(sd, R511_I2C_CTL);
		} while (rc > 0 && ((rc & 1) == 0)); /* Retry until idle */

		if (rc < 0)
			return rc;

		if ((rc & 2) == 0) /* Ack? */
			break;

		/* I2C abort */
		reg_w(sd, R511_I2C_CTL, 0x10);

		if (--retries < 0) {
			PDEBUG(D_USBI, "i2c read retries exhausted");
			return -1;
		}
	}

	value = reg_r(sd, R51x_I2C_DATA);

	PDEBUG(D_USBI, "ov511_i2c_r %02x %02x", reg, value);

	/* This is needed to make i2c_w() work */
	reg_w(sd, R511_I2C_CTL, 0x05);

	return value;
}

/*
 * The OV518 I2C I/O procedure is different, hence, this function.
 * This is normally only called from i2c_w(). Note that this function
 * always succeeds regardless of whether the sensor is present and working.
 */
static void ov518_i2c_w(struct sd *sd,
		u8 reg,
		u8 value)
{
	PDEBUG(D_USBO, "ov518_i2c_w %02x %02x", reg, value);

	/* Select camera register */
	reg_w(sd, R51x_I2C_SADDR_3, reg);

	/* Write "value" to I2C data port of OV511 */
	reg_w(sd, R51x_I2C_DATA, value);

	/* Initiate 3-byte write cycle */
	reg_w(sd, R518_I2C_CTL, 0x01);

	/* wait for write complete */
	msleep(4);
	reg_r8(sd, R518_I2C_CTL);
}

/*
 * returns: negative is error, pos or zero is data
 *
 * The OV518 I2C I/O procedure is different, hence, this function.
 * This is normally only called from i2c_r(). Note that this function
 * always succeeds regardless of whether the sensor is present and working.
 */
static int ov518_i2c_r(struct sd *sd, u8 reg)
{
	int value;

	/* Select camera register */
	reg_w(sd, R51x_I2C_SADDR_2, reg);

	/* Initiate 2-byte write cycle */
	reg_w(sd, R518_I2C_CTL, 0x03);

	/* Initiate 2-byte read cycle */
	reg_w(sd, R518_I2C_CTL, 0x05);
	value = reg_r(sd, R51x_I2C_DATA);
	PDEBUG(D_USBI, "ov518_i2c_r %02x %02x", reg, value);
	return value;
}

static void ovfx2_i2c_w(struct sd *sd, u8 reg, u8 value)
{
	int ret;

	if (sd->gspca_dev.usb_err < 0)
		return;

	ret = usb_control_msg(sd->gspca_dev.dev,
			usb_sndctrlpipe(sd->gspca_dev.dev, 0),
			0x02,
			USB_DIR_OUT | USB_TYPE_VENDOR | USB_RECIP_DEVICE,
			(u16) value, (u16) reg, NULL, 0, 500);

	if (ret < 0) {
		err("ovfx2_i2c_w %02x failed %d", reg, ret);
		sd->gspca_dev.usb_err = ret;
	}

	PDEBUG(D_USBO, "ovfx2_i2c_w %02x %02x", reg, value);
}

static int ovfx2_i2c_r(struct sd *sd, u8 reg)
{
	int ret;

	if (sd->gspca_dev.usb_err < 0)
		return -1;

	ret = usb_control_msg(sd->gspca_dev.dev,
			usb_rcvctrlpipe(sd->gspca_dev.dev, 0),
			0x03,
			USB_DIR_IN | USB_TYPE_VENDOR | USB_RECIP_DEVICE,
			0, (u16) reg, sd->gspca_dev.usb_buf, 1, 500);

	if (ret >= 0) {
		ret = sd->gspca_dev.usb_buf[0];
		PDEBUG(D_USBI, "ovfx2_i2c_r %02x %02x", reg, ret);
	} else {
		err("ovfx2_i2c_r %02x failed %d", reg, ret);
		sd->gspca_dev.usb_err = ret;
	}

	return ret;
}

static void i2c_w(struct sd *sd, u8 reg, u8 value)
{
	if (sd->sensor_reg_cache[reg] == value)
		return;

	switch (sd->bridge) {
	case BRIDGE_OV511:
	case BRIDGE_OV511PLUS:
		ov511_i2c_w(sd, reg, value);
		break;
	case BRIDGE_OV518:
	case BRIDGE_OV518PLUS:
	case BRIDGE_OV519:
		ov518_i2c_w(sd, reg, value);
		break;
	case BRIDGE_OVFX2:
		ovfx2_i2c_w(sd, reg, value);
		break;
	case BRIDGE_W9968CF:
		w9968cf_i2c_w(sd, reg, value);
		break;
	}

	if (sd->gspca_dev.usb_err >= 0) {
		/* Up on sensor reset empty the register cache */
		if (reg == 0x12 && (value & 0x80))
			memset(sd->sensor_reg_cache, -1,
				sizeof(sd->sensor_reg_cache));
		else
			sd->sensor_reg_cache[reg] = value;
	}
}

static int i2c_r(struct sd *sd, u8 reg)
{
	int ret = -1;

	if (sd->sensor_reg_cache[reg] != -1)
		return sd->sensor_reg_cache[reg];

	switch (sd->bridge) {
	case BRIDGE_OV511:
	case BRIDGE_OV511PLUS:
		ret = ov511_i2c_r(sd, reg);
		break;
	case BRIDGE_OV518:
	case BRIDGE_OV518PLUS:
	case BRIDGE_OV519:
		ret = ov518_i2c_r(sd, reg);
		break;
	case BRIDGE_OVFX2:
		ret = ovfx2_i2c_r(sd, reg);
		break;
	case BRIDGE_W9968CF:
		ret = w9968cf_i2c_r(sd, reg);
		break;
	}

	if (ret >= 0)
		sd->sensor_reg_cache[reg] = ret;

	return ret;
}

/* Writes bits at positions specified by mask to an I2C reg. Bits that are in
 * the same position as 1's in "mask" are cleared and set to "value". Bits
 * that are in the same position as 0's in "mask" are preserved, regardless
 * of their respective state in "value".
 */
static void i2c_w_mask(struct sd *sd,
			u8 reg,
			u8 value,
			u8 mask)
{
	int rc;
	u8 oldval;

	value &= mask;			/* Enforce mask on value */
	rc = i2c_r(sd, reg);
	if (rc < 0)
		return;
	oldval = rc & ~mask;		/* Clear the masked bits */
	value |= oldval;		/* Set the desired bits */
	i2c_w(sd, reg, value);
}

/* Temporarily stops OV511 from functioning. Must do this before changing
 * registers while the camera is streaming */
static inline void ov51x_stop(struct sd *sd)
{
	PDEBUG(D_STREAM, "stopping");
	sd->stopped = 1;
	switch (sd->bridge) {
	case BRIDGE_OV511:
	case BRIDGE_OV511PLUS:
		reg_w(sd, R51x_SYS_RESET, 0x3d);
		break;
	case BRIDGE_OV518:
	case BRIDGE_OV518PLUS:
		reg_w_mask(sd, R51x_SYS_RESET, 0x3a, 0x3a);
		break;
	case BRIDGE_OV519:
		reg_w(sd, OV519_R51_RESET1, 0x0f);
		reg_w(sd, OV519_R51_RESET1, 0x00);
		reg_w(sd, 0x22, 0x00);		/* FRAR */
		break;
	case BRIDGE_OVFX2:
		reg_w_mask(sd, 0x0f, 0x00, 0x02);
		break;
	case BRIDGE_W9968CF:
		reg_w(sd, 0x3c, 0x0a05); /* stop USB transfer */
		break;
	}
}

/* Restarts OV511 after ov511_stop() is called. Has no effect if it is not
 * actually stopped (for performance). */
static inline void ov51x_restart(struct sd *sd)
{
	PDEBUG(D_STREAM, "restarting");
	if (!sd->stopped)
		return;
	sd->stopped = 0;

	/* Reinitialize the stream */
	switch (sd->bridge) {
	case BRIDGE_OV511:
	case BRIDGE_OV511PLUS:
		reg_w(sd, R51x_SYS_RESET, 0x00);
		break;
	case BRIDGE_OV518:
	case BRIDGE_OV518PLUS:
		reg_w(sd, 0x2f, 0x80);
		reg_w(sd, R51x_SYS_RESET, 0x00);
		break;
	case BRIDGE_OV519:
		reg_w(sd, OV519_R51_RESET1, 0x0f);
		reg_w(sd, OV519_R51_RESET1, 0x00);
		reg_w(sd, 0x22, 0x1d);		/* FRAR */
		break;
	case BRIDGE_OVFX2:
		reg_w_mask(sd, 0x0f, 0x02, 0x02);
		break;
	case BRIDGE_W9968CF:
		reg_w(sd, 0x3c, 0x8a05); /* USB FIFO enable */
		break;
	}
}

static void ov51x_set_slave_ids(struct sd *sd, u8 slave);

/* This does an initial reset of an OmniVision sensor and ensures that I2C
 * is synchronized. Returns <0 on failure.
 */
static int init_ov_sensor(struct sd *sd, u8 slave)
{
	int i;

	ov51x_set_slave_ids(sd, slave);

	/* Reset the sensor */
	i2c_w(sd, 0x12, 0x80);

	/* Wait for it to initialize */
	msleep(150);

	for (i = 0; i < i2c_detect_tries; i++) {
		if (i2c_r(sd, OV7610_REG_ID_HIGH) == 0x7f &&
		    i2c_r(sd, OV7610_REG_ID_LOW) == 0xa2) {
			PDEBUG(D_PROBE, "I2C synced in %d attempt(s)", i);
			return 0;
		}

		/* Reset the sensor */
		i2c_w(sd, 0x12, 0x80);

		/* Wait for it to initialize */
		msleep(150);

		/* Dummy read to sync I2C */
		if (i2c_r(sd, 0x00) < 0)
			return -1;
	}
	return -1;
}

/* Set the read and write slave IDs. The "slave" argument is the write slave,
 * and the read slave will be set to (slave + 1).
 * This should not be called from outside the i2c I/O functions.
 * Sets I2C read and write slave IDs. Returns <0 for error
 */
static void ov51x_set_slave_ids(struct sd *sd,
				u8 slave)
{
	switch (sd->bridge) {
	case BRIDGE_OVFX2:
		reg_w(sd, OVFX2_I2C_ADDR, slave);
		return;
	case BRIDGE_W9968CF:
		sd->sensor_addr = slave;
		return;
	}

	reg_w(sd, R51x_I2C_W_SID, slave);
	reg_w(sd, R51x_I2C_R_SID, slave + 1);
}

static void write_regvals(struct sd *sd,
			 const struct ov_regvals *regvals,
			 int n)
{
	while (--n >= 0) {
		reg_w(sd, regvals->reg, regvals->val);
		regvals++;
	}
}

static void write_i2c_regvals(struct sd *sd,
			const struct ov_i2c_regvals *regvals,
			int n)
{
	while (--n >= 0) {
		i2c_w(sd, regvals->reg, regvals->val);
		regvals++;
	}
}

/****************************************************************************
 *
 * OV511 and sensor configuration
 *
 ***************************************************************************/

/* This initializes the OV2x10 / OV3610 / OV3620 */
static void ov_hires_configure(struct sd *sd)
{
	int high, low;

	if (sd->bridge != BRIDGE_OVFX2) {
		err("error hires sensors only supported with ovfx2");
		return;
	}

	PDEBUG(D_PROBE, "starting ov hires configuration");

	/* Detect sensor (sub)type */
	high = i2c_r(sd, 0x0a);
	low = i2c_r(sd, 0x0b);
	/* info("%x, %x", high, low); */
	if (high == 0x96 && low == 0x40) {
		PDEBUG(D_PROBE, "Sensor is an OV2610");
		sd->sensor = SEN_OV2610;
	} else if (high == 0x36 && (low & 0x0f) == 0x00) {
		PDEBUG(D_PROBE, "Sensor is an OV3610");
		sd->sensor = SEN_OV3610;
	} else {
		err("Error unknown sensor type: %02x%02x",
			high, low);
	}
}

/* This initializes the OV8110, OV8610 sensor. The OV8110 uses
 * the same register settings as the OV8610, since they are very similar.
 */
static void ov8xx0_configure(struct sd *sd)
{
	int rc;

	PDEBUG(D_PROBE, "starting ov8xx0 configuration");

	/* Detect sensor (sub)type */
	rc = i2c_r(sd, OV7610_REG_COM_I);
	if (rc < 0) {
		PDEBUG(D_ERR, "Error detecting sensor type");
		return;
	}
	if ((rc & 3) == 1)
		sd->sensor = SEN_OV8610;
	else
		err("Unknown image sensor version: %d", rc & 3);
}

/* This initializes the OV7610, OV7620, or OV76BE sensor. The OV76BE uses
 * the same register settings as the OV7610, since they are very similar.
 */
static void ov7xx0_configure(struct sd *sd)
{
	int rc, high, low;

	PDEBUG(D_PROBE, "starting OV7xx0 configuration");

	/* Detect sensor (sub)type */
	rc = i2c_r(sd, OV7610_REG_COM_I);

	/* add OV7670 here
	 * it appears to be wrongly detected as a 7610 by default */
	if (rc < 0) {
		PDEBUG(D_ERR, "Error detecting sensor type");
		return;
	}
	if ((rc & 3) == 3) {
		/* quick hack to make OV7670s work */
		high = i2c_r(sd, 0x0a);
		low = i2c_r(sd, 0x0b);
		/* info("%x, %x", high, low); */
		if (high == 0x76 && (low & 0xf0) == 0x70) {
			PDEBUG(D_PROBE, "Sensor is an OV76%02x", low);
			sd->sensor = SEN_OV7670;
		} else {
			PDEBUG(D_PROBE, "Sensor is an OV7610");
			sd->sensor = SEN_OV7610;
		}
	} else if ((rc & 3) == 1) {
		/* I don't know what's different about the 76BE yet. */
		if (i2c_r(sd, 0x15) & 1) {
			PDEBUG(D_PROBE, "Sensor is an OV7620AE");
			sd->sensor = SEN_OV7620AE;
		} else {
			PDEBUG(D_PROBE, "Sensor is an OV76BE");
			sd->sensor = SEN_OV76BE;
		}
	} else if ((rc & 3) == 0) {
		/* try to read product id registers */
		high = i2c_r(sd, 0x0a);
		if (high < 0) {
			PDEBUG(D_ERR, "Error detecting camera chip PID");
			return;
		}
		low = i2c_r(sd, 0x0b);
		if (low < 0) {
			PDEBUG(D_ERR, "Error detecting camera chip VER");
			return;
		}
		if (high == 0x76) {
			switch (low) {
			case 0x30:
				err("Sensor is an OV7630/OV7635");
				err("7630 is not supported by this driver");
				return;
			case 0x40:
				PDEBUG(D_PROBE, "Sensor is an OV7645");
				sd->sensor = SEN_OV7640; /* FIXME */
				break;
			case 0x45:
				PDEBUG(D_PROBE, "Sensor is an OV7645B");
				sd->sensor = SEN_OV7640; /* FIXME */
				break;
			case 0x48:
				PDEBUG(D_PROBE, "Sensor is an OV7648");
				sd->sensor = SEN_OV7648;
				break;
			case 0x60:
				PDEBUG(D_PROBE, "Sensor is a OV7660");
				sd->sensor = SEN_OV7660;
				sd->invert_led = 0;
				break;
			default:
				PDEBUG(D_PROBE, "Unknown sensor: 0x76%x", low);
				return;
			}
		} else {
			PDEBUG(D_PROBE, "Sensor is an OV7620");
			sd->sensor = SEN_OV7620;
		}
	} else {
		err("Unknown image sensor version: %d", rc & 3);
	}
}

/* This initializes the OV6620, OV6630, OV6630AE, or OV6630AF sensor. */
static void ov6xx0_configure(struct sd *sd)
{
	int rc;
	PDEBUG(D_PROBE, "starting OV6xx0 configuration");

	/* Detect sensor (sub)type */
	rc = i2c_r(sd, OV7610_REG_COM_I);
	if (rc < 0) {
		PDEBUG(D_ERR, "Error detecting sensor type");
		return;
	}

	/* Ugh. The first two bits are the version bits, but
	 * the entire register value must be used. I guess OVT
	 * underestimated how many variants they would make. */
	switch (rc) {
	case 0x00:
		sd->sensor = SEN_OV6630;
		warn("WARNING: Sensor is an OV66308. Your camera may have");
		warn("been misdetected in previous driver versions.");
		break;
	case 0x01:
		sd->sensor = SEN_OV6620;
		PDEBUG(D_PROBE, "Sensor is an OV6620");
		break;
	case 0x02:
		sd->sensor = SEN_OV6630;
		PDEBUG(D_PROBE, "Sensor is an OV66308AE");
		break;
	case 0x03:
		sd->sensor = SEN_OV66308AF;
		PDEBUG(D_PROBE, "Sensor is an OV66308AF");
		break;
	case 0x90:
		sd->sensor = SEN_OV6630;
		warn("WARNING: Sensor is an OV66307. Your camera may have");
		warn("been misdetected in previous driver versions.");
		break;
	default:
		err("FATAL: Unknown sensor version: 0x%02x", rc);
		return;
	}

	/* Set sensor-specific vars */
	sd->sif = 1;
}

/* Turns on or off the LED. Only has an effect with OV511+/OV518(+)/OV519 */
static void ov51x_led_control(struct sd *sd, int on)
{
	if (sd->invert_led)
		on = !on;

	switch (sd->bridge) {
	/* OV511 has no LED control */
	case BRIDGE_OV511PLUS:
		reg_w(sd, R511_SYS_LED_CTL, on);
		break;
	case BRIDGE_OV518:
	case BRIDGE_OV518PLUS:
		reg_w_mask(sd, R518_GPIO_OUT, 0x02 * on, 0x02);
		break;
	case BRIDGE_OV519:
		reg_w_mask(sd, OV519_GPIO_DATA_OUT0, on, 1);
		break;
	}
}

static void sd_reset_snapshot(struct gspca_dev *gspca_dev)
{
	struct sd *sd = (struct sd *) gspca_dev;

	if (!sd->snapshot_needs_reset)
		return;

	/* Note it is important that we clear sd->snapshot_needs_reset,
	   before actually clearing the snapshot state in the bridge
	   otherwise we might race with the pkt_scan interrupt handler */
	sd->snapshot_needs_reset = 0;

	switch (sd->bridge) {
	case BRIDGE_OV511:
	case BRIDGE_OV511PLUS:
		reg_w(sd, R51x_SYS_SNAP, 0x02);
		reg_w(sd, R51x_SYS_SNAP, 0x00);
		break;
	case BRIDGE_OV518:
	case BRIDGE_OV518PLUS:
		reg_w(sd, R51x_SYS_SNAP, 0x02); /* Reset */
		reg_w(sd, R51x_SYS_SNAP, 0x01); /* Enable */
		break;
	case BRIDGE_OV519:
		reg_w(sd, R51x_SYS_RESET, 0x40);
		reg_w(sd, R51x_SYS_RESET, 0x00);
		break;
	}
}

static void ov51x_upload_quan_tables(struct sd *sd)
{
	const unsigned char yQuanTable511[] = {
		0, 1, 1, 2, 2, 3, 3, 4,
		1, 1, 1, 2, 2, 3, 4, 4,
		1, 1, 2, 2, 3, 4, 4, 4,
		2, 2, 2, 3, 4, 4, 4, 4,
		2, 2, 3, 4, 4, 5, 5, 5,
		3, 3, 4, 4, 5, 5, 5, 5,
		3, 4, 4, 4, 5, 5, 5, 5,
		4, 4, 4, 4, 5, 5, 5, 5
	};

	const unsigned char uvQuanTable511[] = {
		0, 2, 2, 3, 4, 4, 4, 4,
		2, 2, 2, 4, 4, 4, 4, 4,
		2, 2, 3, 4, 4, 4, 4, 4,
		3, 4, 4, 4, 4, 4, 4, 4,
		4, 4, 4, 4, 4, 4, 4, 4,
		4, 4, 4, 4, 4, 4, 4, 4,
		4, 4, 4, 4, 4, 4, 4, 4,
		4, 4, 4, 4, 4, 4, 4, 4
	};

	/* OV518 quantization tables are 8x4 (instead of 8x8) */
	const unsigned char yQuanTable518[] = {
		5, 4, 5, 6, 6, 7, 7, 7,
		5, 5, 5, 5, 6, 7, 7, 7,
		6, 6, 6, 6, 7, 7, 7, 8,
		7, 7, 6, 7, 7, 7, 8, 8
	};
	const unsigned char uvQuanTable518[] = {
		6, 6, 6, 7, 7, 7, 7, 7,
		6, 6, 6, 7, 7, 7, 7, 7,
		6, 6, 6, 7, 7, 7, 7, 8,
		7, 7, 7, 7, 7, 7, 8, 8
	};

	const unsigned char *pYTable, *pUVTable;
	unsigned char val0, val1;
	int i, size, reg = R51x_COMP_LUT_BEGIN;

	PDEBUG(D_PROBE, "Uploading quantization tables");

	if (sd->bridge == BRIDGE_OV511 || sd->bridge == BRIDGE_OV511PLUS) {
		pYTable = yQuanTable511;
		pUVTable = uvQuanTable511;
		size = 32;
	} else {
		pYTable = yQuanTable518;
		pUVTable = uvQuanTable518;
		size = 16;
	}

	for (i = 0; i < size; i++) {
		val0 = *pYTable++;
		val1 = *pYTable++;
		val0 &= 0x0f;
		val1 &= 0x0f;
		val0 |= val1 << 4;
		reg_w(sd, reg, val0);

		val0 = *pUVTable++;
		val1 = *pUVTable++;
		val0 &= 0x0f;
		val1 &= 0x0f;
		val0 |= val1 << 4;
		reg_w(sd, reg + size, val0);

		reg++;
	}
}

/* This initializes the OV511/OV511+ and the sensor */
static void ov511_configure(struct gspca_dev *gspca_dev)
{
	struct sd *sd = (struct sd *) gspca_dev;

	/* For 511 and 511+ */
	const struct ov_regvals init_511[] = {
		{ R51x_SYS_RESET,	0x7f },
		{ R51x_SYS_INIT,	0x01 },
		{ R51x_SYS_RESET,	0x7f },
		{ R51x_SYS_INIT,	0x01 },
		{ R51x_SYS_RESET,	0x3f },
		{ R51x_SYS_INIT,	0x01 },
		{ R51x_SYS_RESET,	0x3d },
	};

	const struct ov_regvals norm_511[] = {
		{ R511_DRAM_FLOW_CTL,	0x01 },
		{ R51x_SYS_SNAP,	0x00 },
		{ R51x_SYS_SNAP,	0x02 },
		{ R51x_SYS_SNAP,	0x00 },
		{ R511_FIFO_OPTS,	0x1f },
		{ R511_COMP_EN,		0x00 },
		{ R511_COMP_LUT_EN,	0x03 },
	};

	const struct ov_regvals norm_511_p[] = {
		{ R511_DRAM_FLOW_CTL,	0xff },
		{ R51x_SYS_SNAP,	0x00 },
		{ R51x_SYS_SNAP,	0x02 },
		{ R51x_SYS_SNAP,	0x00 },
		{ R511_FIFO_OPTS,	0xff },
		{ R511_COMP_EN,		0x00 },
		{ R511_COMP_LUT_EN,	0x03 },
	};

	const struct ov_regvals compress_511[] = {
		{ 0x70, 0x1f },
		{ 0x71, 0x05 },
		{ 0x72, 0x06 },
		{ 0x73, 0x06 },
		{ 0x74, 0x14 },
		{ 0x75, 0x03 },
		{ 0x76, 0x04 },
		{ 0x77, 0x04 },
	};

	PDEBUG(D_PROBE, "Device custom id %x", reg_r(sd, R51x_SYS_CUST_ID));

	write_regvals(sd, init_511, ARRAY_SIZE(init_511));

	switch (sd->bridge) {
	case BRIDGE_OV511:
		write_regvals(sd, norm_511, ARRAY_SIZE(norm_511));
		break;
	case BRIDGE_OV511PLUS:
		write_regvals(sd, norm_511_p, ARRAY_SIZE(norm_511_p));
		break;
	}

	/* Init compression */
	write_regvals(sd, compress_511, ARRAY_SIZE(compress_511));

	ov51x_upload_quan_tables(sd);
}

/* This initializes the OV518/OV518+ and the sensor */
static void ov518_configure(struct gspca_dev *gspca_dev)
{
	struct sd *sd = (struct sd *) gspca_dev;

	/* For 518 and 518+ */
	const struct ov_regvals init_518[] = {
		{ R51x_SYS_RESET,	0x40 },
		{ R51x_SYS_INIT,	0xe1 },
		{ R51x_SYS_RESET,	0x3e },
		{ R51x_SYS_INIT,	0xe1 },
		{ R51x_SYS_RESET,	0x00 },
		{ R51x_SYS_INIT,	0xe1 },
		{ 0x46,			0x00 },
		{ 0x5d,			0x03 },
	};

	const struct ov_regvals norm_518[] = {
		{ R51x_SYS_SNAP,	0x02 }, /* Reset */
		{ R51x_SYS_SNAP,	0x01 }, /* Enable */
		{ 0x31,			0x0f },
		{ 0x5d,			0x03 },
		{ 0x24,			0x9f },
		{ 0x25,			0x90 },
		{ 0x20,			0x00 },
		{ 0x51,			0x04 },
		{ 0x71,			0x19 },
		{ 0x2f,			0x80 },
	};

	const struct ov_regvals norm_518_p[] = {
		{ R51x_SYS_SNAP,	0x02 }, /* Reset */
		{ R51x_SYS_SNAP,	0x01 }, /* Enable */
		{ 0x31,			0x0f },
		{ 0x5d,			0x03 },
		{ 0x24,			0x9f },
		{ 0x25,			0x90 },
		{ 0x20,			0x60 },
		{ 0x51,			0x02 },
		{ 0x71,			0x19 },
		{ 0x40,			0xff },
		{ 0x41,			0x42 },
		{ 0x46,			0x00 },
		{ 0x33,			0x04 },
		{ 0x21,			0x19 },
		{ 0x3f,			0x10 },
		{ 0x2f,			0x80 },
	};

	/* First 5 bits of custom ID reg are a revision ID on OV518 */
	PDEBUG(D_PROBE, "Device revision %d",
		0x1f & reg_r(sd, R51x_SYS_CUST_ID));

	write_regvals(sd, init_518, ARRAY_SIZE(init_518));

	/* Set LED GPIO pin to output mode */
	reg_w_mask(sd, R518_GPIO_CTL, 0x00, 0x02);

	switch (sd->bridge) {
	case BRIDGE_OV518:
		write_regvals(sd, norm_518, ARRAY_SIZE(norm_518));
		break;
	case BRIDGE_OV518PLUS:
		write_regvals(sd, norm_518_p, ARRAY_SIZE(norm_518_p));
		break;
	}

	ov51x_upload_quan_tables(sd);

	reg_w(sd, 0x2f, 0x80);
}

static void ov519_configure(struct sd *sd)
{
	static const struct ov_regvals init_519[] = {
		{ 0x5a, 0x6d }, /* EnableSystem */
<<<<<<< HEAD
		{ 0x53, 0x9b },
=======
		{ 0x53, 0x9b }, /* don't enable the microcontroller */
>>>>>>> 63310467
		{ OV519_R54_EN_CLK1, 0xff }, /* set bit2 to enable jpeg */
		{ 0x5d, 0x03 },
		{ 0x49, 0x01 },
		{ 0x48, 0x00 },
		/* Set LED pin to output mode. Bit 4 must be cleared or sensor
		 * detection will fail. This deserves further investigation. */
		{ OV519_GPIO_IO_CTRL0,   0xee },
		{ OV519_R51_RESET1, 0x0f },
		{ OV519_R51_RESET1, 0x00 },
		{ 0x22, 0x00 },
		/* windows reads 0x55 at this point*/
	};

	write_regvals(sd, init_519, ARRAY_SIZE(init_519));
}

static void ovfx2_configure(struct sd *sd)
{
	static const struct ov_regvals init_fx2[] = {
		{ 0x00, 0x60 },
		{ 0x02, 0x01 },
		{ 0x0f, 0x1d },
		{ 0xe9, 0x82 },
		{ 0xea, 0xc7 },
		{ 0xeb, 0x10 },
		{ 0xec, 0xf6 },
	};

	sd->stopped = 1;

	write_regvals(sd, init_fx2, ARRAY_SIZE(init_fx2));
}

/* set the mode */
/* This function works for ov7660 only */
static void ov519_set_mode(struct sd *sd)
{
	static const struct ov_regvals bridge_ov7660[2][10] = {
		{{0x10, 0x14}, {0x11, 0x1e}, {0x12, 0x00}, {0x13, 0x00},
		 {0x14, 0x00}, {0x15, 0x00}, {0x16, 0x00}, {0x20, 0x0c},
		 {0x25, 0x01}, {0x26, 0x00}},
		{{0x10, 0x28}, {0x11, 0x3c}, {0x12, 0x00}, {0x13, 0x00},
		 {0x14, 0x00}, {0x15, 0x00}, {0x16, 0x00}, {0x20, 0x0c},
		 {0x25, 0x03}, {0x26, 0x00}}
	};
	static const struct ov_i2c_regvals sensor_ov7660[2][3] = {
		{{0x12, 0x00}, {0x24, 0x00}, {0x0c, 0x0c}},
		{{0x12, 0x00}, {0x04, 0x00}, {0x0c, 0x00}}
	};
	static const struct ov_i2c_regvals sensor_ov7660_2[] = {
		{OV7670_R17_HSTART, 0x13},
		{OV7670_R18_HSTOP, 0x01},
		{OV7670_R32_HREF, 0x92},
		{OV7670_R19_VSTART, 0x02},
		{OV7670_R1A_VSTOP, 0x7a},
		{OV7670_R03_VREF, 0x00},
/*		{0x33, 0x00}, */
/*		{0x34, 0x07}, */
/*		{0x36, 0x00}, */
/*		{0x6b, 0x0a}, */
	};

	write_regvals(sd, bridge_ov7660[sd->gspca_dev.curr_mode],
			ARRAY_SIZE(bridge_ov7660[0]));
	write_i2c_regvals(sd, sensor_ov7660[sd->gspca_dev.curr_mode],
			ARRAY_SIZE(sensor_ov7660[0]));
	write_i2c_regvals(sd, sensor_ov7660_2,
			ARRAY_SIZE(sensor_ov7660_2));
}

/* set the frame rate */
/* This function works for sensors ov7640, ov7648 ov7660 and ov7670 only */
static void ov519_set_fr(struct sd *sd)
{
	int fr;
	u8 clock;
	/* frame rate table with indices:
	 *	- mode = 0: 320x240, 1: 640x480
	 *	- fr rate = 0: 30, 1: 25, 2: 20, 3: 15, 4: 10, 5: 5
	 *	- reg = 0: bridge a4, 1: bridge 23, 2: sensor 11 (clock)
	 */
	static const u8 fr_tb[2][6][3] = {
		{{0x04, 0xff, 0x00},
		 {0x04, 0x1f, 0x00},
		 {0x04, 0x1b, 0x00},
		 {0x04, 0x15, 0x00},
		 {0x04, 0x09, 0x00},
		 {0x04, 0x01, 0x00}},
		{{0x0c, 0xff, 0x00},
		 {0x0c, 0x1f, 0x00},
		 {0x0c, 0x1b, 0x00},
		 {0x04, 0xff, 0x01},
		 {0x04, 0x1f, 0x01},
		 {0x04, 0x1b, 0x01}},
	};

	if (frame_rate > 0)
		sd->frame_rate = frame_rate;
	if (sd->frame_rate >= 30)
		fr = 0;
	else if (sd->frame_rate >= 25)
		fr = 1;
	else if (sd->frame_rate >= 20)
		fr = 2;
	else if (sd->frame_rate >= 15)
		fr = 3;
	else if (sd->frame_rate >= 10)
		fr = 4;
	else
		fr = 5;
	reg_w(sd, 0xa4, fr_tb[sd->gspca_dev.curr_mode][fr][0]);
	reg_w(sd, 0x23, fr_tb[sd->gspca_dev.curr_mode][fr][1]);
	clock = fr_tb[sd->gspca_dev.curr_mode][fr][2];
	if (sd->sensor == SEN_OV7660)
		clock |= 0x80;		/* enable double clock */
	ov518_i2c_w(sd, OV7670_R11_CLKRC, clock);
}

/* this function is called at probe time */
static int sd_config(struct gspca_dev *gspca_dev,
			const struct usb_device_id *id)
{
	struct sd *sd = (struct sd *) gspca_dev;
	struct cam *cam = &gspca_dev->cam;

	sd->bridge = id->driver_info & BRIDGE_MASK;
	sd->invert_led = (id->driver_info & BRIDGE_INVERT_LED) != 0;

	switch (sd->bridge) {
	case BRIDGE_OV511:
	case BRIDGE_OV511PLUS:
		cam->cam_mode = ov511_vga_mode;
		cam->nmodes = ARRAY_SIZE(ov511_vga_mode);
		break;
	case BRIDGE_OV518:
	case BRIDGE_OV518PLUS:
		cam->cam_mode = ov518_vga_mode;
		cam->nmodes = ARRAY_SIZE(ov518_vga_mode);
		break;
	case BRIDGE_OV519:
		cam->cam_mode = ov519_vga_mode;
		cam->nmodes = ARRAY_SIZE(ov519_vga_mode);
		sd->invert_led = !sd->invert_led;
		break;
	case BRIDGE_OVFX2:
		cam->cam_mode = ov519_vga_mode;
		cam->nmodes = ARRAY_SIZE(ov519_vga_mode);
		cam->bulk_size = OVFX2_BULK_SIZE;
		cam->bulk_nurbs = MAX_NURBS;
		cam->bulk = 1;
		break;
	case BRIDGE_W9968CF:
		cam->cam_mode = w9968cf_vga_mode;
		cam->nmodes = ARRAY_SIZE(w9968cf_vga_mode);
		cam->reverse_alts = 1;
		break;
	}

	gspca_dev->cam.ctrls = sd->ctrls;
	sd->quality = QUALITY_DEF;

	return 0;
}

/* this function is called at probe and resume time */
static int sd_init(struct gspca_dev *gspca_dev)
{
	struct sd *sd = (struct sd *) gspca_dev;
	struct cam *cam = &gspca_dev->cam;

	switch (sd->bridge) {
	case BRIDGE_OV511:
	case BRIDGE_OV511PLUS:
		ov511_configure(gspca_dev);
		break;
	case BRIDGE_OV518:
	case BRIDGE_OV518PLUS:
		ov518_configure(gspca_dev);
		break;
	case BRIDGE_OV519:
		ov519_configure(sd);
		break;
	case BRIDGE_OVFX2:
		ovfx2_configure(sd);
		break;
	case BRIDGE_W9968CF:
		w9968cf_configure(sd);
		break;
	}

	/* The OV519 must be more aggressive about sensor detection since
	 * I2C write will never fail if the sensor is not present. We have
	 * to try to initialize the sensor to detect its presence */
	sd->sensor = -1;

	/* Test for 76xx */
	if (init_ov_sensor(sd, OV7xx0_SID) >= 0) {
		ov7xx0_configure(sd);

	/* Test for 6xx0 */
	} else if (init_ov_sensor(sd, OV6xx0_SID) >= 0) {
		ov6xx0_configure(sd);

	/* Test for 8xx0 */
	} else if (init_ov_sensor(sd, OV8xx0_SID) >= 0) {
		ov8xx0_configure(sd);

	/* Test for 3xxx / 2xxx */
	} else if (init_ov_sensor(sd, OV_HIRES_SID) >= 0) {
		ov_hires_configure(sd);
	} else {
		err("Can't determine sensor slave IDs");
		goto error;
	}

	if (sd->sensor < 0)
		goto error;

	ov51x_led_control(sd, 0);	/* turn LED off */

	switch (sd->bridge) {
	case BRIDGE_OV511:
	case BRIDGE_OV511PLUS:
		if (sd->sif) {
			cam->cam_mode = ov511_sif_mode;
			cam->nmodes = ARRAY_SIZE(ov511_sif_mode);
		}
		break;
	case BRIDGE_OV518:
	case BRIDGE_OV518PLUS:
		if (sd->sif) {
			cam->cam_mode = ov518_sif_mode;
			cam->nmodes = ARRAY_SIZE(ov518_sif_mode);
		}
		break;
	case BRIDGE_OV519:
		if (sd->sif) {
			cam->cam_mode = ov519_sif_mode;
			cam->nmodes = ARRAY_SIZE(ov519_sif_mode);
		}
		break;
	case BRIDGE_OVFX2:
		if (sd->sensor == SEN_OV2610) {
			cam->cam_mode = ovfx2_ov2610_mode;
			cam->nmodes = ARRAY_SIZE(ovfx2_ov2610_mode);
		} else if (sd->sensor == SEN_OV3610) {
			cam->cam_mode = ovfx2_ov3610_mode;
			cam->nmodes = ARRAY_SIZE(ovfx2_ov3610_mode);
		} else if (sd->sif) {
			cam->cam_mode = ov519_sif_mode;
			cam->nmodes = ARRAY_SIZE(ov519_sif_mode);
		}
		break;
	case BRIDGE_W9968CF:
		if (sd->sif)
			cam->nmodes = ARRAY_SIZE(w9968cf_vga_mode) - 1;

		/* w9968cf needs initialisation once the sensor is known */
		w9968cf_init(sd);
		break;
	}

	gspca_dev->ctrl_dis = ctrl_dis[sd->sensor];

	/* initialize the sensor */
	switch (sd->sensor) {
	case SEN_OV2610:
		write_i2c_regvals(sd, norm_2610, ARRAY_SIZE(norm_2610));

		/* Enable autogain, autoexpo, awb, bandfilter */
		i2c_w_mask(sd, 0x13, 0x27, 0x27);
		break;
	case SEN_OV3610:
		write_i2c_regvals(sd, norm_3620b, ARRAY_SIZE(norm_3620b));

		/* Enable autogain, autoexpo, awb, bandfilter */
		i2c_w_mask(sd, 0x13, 0x27, 0x27);
		break;
	case SEN_OV6620:
		write_i2c_regvals(sd, norm_6x20, ARRAY_SIZE(norm_6x20));
		break;
	case SEN_OV6630:
	case SEN_OV66308AF:
		sd->ctrls[CONTRAST].def = 200;
				 /* The default is too low for the ov6630 */
		write_i2c_regvals(sd, norm_6x30, ARRAY_SIZE(norm_6x30));
		break;
	default:
/*	case SEN_OV7610: */
/*	case SEN_OV76BE: */
		write_i2c_regvals(sd, norm_7610, ARRAY_SIZE(norm_7610));
		i2c_w_mask(sd, 0x0e, 0x00, 0x40);
		break;
	case SEN_OV7620:
	case SEN_OV7620AE:
		write_i2c_regvals(sd, norm_7620, ARRAY_SIZE(norm_7620));
		break;
	case SEN_OV7640:
	case SEN_OV7648:
		write_i2c_regvals(sd, norm_7640, ARRAY_SIZE(norm_7640));
		break;
	case SEN_OV7660:
		i2c_w(sd, OV7670_R12_COM7, OV7670_COM7_RESET);
		msleep(14);
		reg_w(sd, OV519_R57_SNAPSHOT, 0x23);
		write_regvals(sd, init_519_ov7660,
				ARRAY_SIZE(init_519_ov7660));
		write_i2c_regvals(sd, norm_7660, ARRAY_SIZE(norm_7660));
		sd->gspca_dev.curr_mode = 1;	/* 640x480 */
		sd->frame_rate = 15;
		ov519_set_mode(sd);
		ov519_set_fr(sd);
		sd->ctrls[COLORS].max = 4;	/* 0..4 */
		sd->ctrls[COLORS].val =
			sd->ctrls[COLORS].def = 2;
		setcolors(gspca_dev);
		sd->ctrls[CONTRAST].max = 6;	/* 0..6 */
		sd->ctrls[CONTRAST].val =
			sd->ctrls[CONTRAST].def = 3;
		setcontrast(gspca_dev);
		sd->ctrls[BRIGHTNESS].max = 6;	/* 0..6 */
		sd->ctrls[BRIGHTNESS].val =
			sd->ctrls[BRIGHTNESS].def = 3;
		setbrightness(gspca_dev);
		sd_reset_snapshot(gspca_dev);
		ov51x_restart(sd);
		ov51x_stop(sd);			/* not in win traces */
		ov51x_led_control(sd, 0);
		break;
	case SEN_OV7670:
		sd->ctrls[FREQ].max = 3;	/* auto */
		sd->ctrls[FREQ].def = 3;
		write_i2c_regvals(sd, norm_7670, ARRAY_SIZE(norm_7670));
		break;
	case SEN_OV8610:
		write_i2c_regvals(sd, norm_8610, ARRAY_SIZE(norm_8610));
		break;
	}
	return gspca_dev->usb_err;
error:
	PDEBUG(D_ERR, "OV519 Config failed");
	return -EINVAL;
}

/* Set up the OV511/OV511+ with the given image parameters.
 *
 * Do not put any sensor-specific code in here (including I2C I/O functions)
 */
static void ov511_mode_init_regs(struct sd *sd)
{
	int hsegs, vsegs, packet_size, fps, needed;
	int interlaced = 0;
	struct usb_host_interface *alt;
	struct usb_interface *intf;

	intf = usb_ifnum_to_if(sd->gspca_dev.dev, sd->gspca_dev.iface);
	alt = usb_altnum_to_altsetting(intf, sd->gspca_dev.alt);
	if (!alt) {
		err("Couldn't get altsetting");
		sd->gspca_dev.usb_err = -EIO;
		return;
	}

	packet_size = le16_to_cpu(alt->endpoint[0].desc.wMaxPacketSize);
	reg_w(sd, R51x_FIFO_PSIZE, packet_size >> 5);

	reg_w(sd, R511_CAM_UV_EN, 0x01);
	reg_w(sd, R511_SNAP_UV_EN, 0x01);
	reg_w(sd, R511_SNAP_OPTS, 0x03);

	/* Here I'm assuming that snapshot size == image size.
	 * I hope that's always true. --claudio
	 */
	hsegs = (sd->gspca_dev.width >> 3) - 1;
	vsegs = (sd->gspca_dev.height >> 3) - 1;

	reg_w(sd, R511_CAM_PXCNT, hsegs);
	reg_w(sd, R511_CAM_LNCNT, vsegs);
	reg_w(sd, R511_CAM_PXDIV, 0x00);
	reg_w(sd, R511_CAM_LNDIV, 0x00);

	/* YUV420, low pass filter on */
	reg_w(sd, R511_CAM_OPTS, 0x03);

	/* Snapshot additions */
	reg_w(sd, R511_SNAP_PXCNT, hsegs);
	reg_w(sd, R511_SNAP_LNCNT, vsegs);
	reg_w(sd, R511_SNAP_PXDIV, 0x00);
	reg_w(sd, R511_SNAP_LNDIV, 0x00);

	/******** Set the framerate ********/
	if (frame_rate > 0)
		sd->frame_rate = frame_rate;

	switch (sd->sensor) {
	case SEN_OV6620:
		/* No framerate control, doesn't like higher rates yet */
		sd->clockdiv = 3;
		break;

	/* Note once the FIXME's in mode_init_ov_sensor_regs() are fixed
	   for more sensors we need to do this for them too */
	case SEN_OV7620:
	case SEN_OV7620AE:
	case SEN_OV7640:
	case SEN_OV7648:
	case SEN_OV76BE:
		if (sd->gspca_dev.width == 320)
			interlaced = 1;
		/* Fall through */
	case SEN_OV6630:
	case SEN_OV7610:
	case SEN_OV7670:
		switch (sd->frame_rate) {
		case 30:
		case 25:
			/* Not enough bandwidth to do 640x480 @ 30 fps */
			if (sd->gspca_dev.width != 640) {
				sd->clockdiv = 0;
				break;
			}
			/* Fall through for 640x480 case */
		default:
/*		case 20: */
/*		case 15: */
			sd->clockdiv = 1;
			break;
		case 10:
			sd->clockdiv = 2;
			break;
		case 5:
			sd->clockdiv = 5;
			break;
		}
		if (interlaced) {
			sd->clockdiv = (sd->clockdiv + 1) * 2 - 1;
			/* Higher then 10 does not work */
			if (sd->clockdiv > 10)
				sd->clockdiv = 10;
		}
		break;

	case SEN_OV8610:
		/* No framerate control ?? */
		sd->clockdiv = 0;
		break;
	}

	/* Check if we have enough bandwidth to disable compression */
	fps = (interlaced ? 60 : 30) / (sd->clockdiv + 1) + 1;
	needed = fps * sd->gspca_dev.width * sd->gspca_dev.height * 3 / 2;
	/* 1400 is a conservative estimate of the max nr of isoc packets/sec */
	if (needed > 1400 * packet_size) {
		/* Enable Y and UV quantization and compression */
		reg_w(sd, R511_COMP_EN, 0x07);
		reg_w(sd, R511_COMP_LUT_EN, 0x03);
	} else {
		reg_w(sd, R511_COMP_EN, 0x06);
		reg_w(sd, R511_COMP_LUT_EN, 0x00);
	}

	reg_w(sd, R51x_SYS_RESET, OV511_RESET_OMNICE);
	reg_w(sd, R51x_SYS_RESET, 0);
}

/* Sets up the OV518/OV518+ with the given image parameters
 *
 * OV518 needs a completely different approach, until we can figure out what
 * the individual registers do. Also, only 15 FPS is supported now.
 *
 * Do not put any sensor-specific code in here (including I2C I/O functions)
 */
static void ov518_mode_init_regs(struct sd *sd)
{
	int hsegs, vsegs, packet_size;
	struct usb_host_interface *alt;
	struct usb_interface *intf;

	intf = usb_ifnum_to_if(sd->gspca_dev.dev, sd->gspca_dev.iface);
	alt = usb_altnum_to_altsetting(intf, sd->gspca_dev.alt);
	if (!alt) {
		err("Couldn't get altsetting");
		sd->gspca_dev.usb_err = -EIO;
		return;
	}

	packet_size = le16_to_cpu(alt->endpoint[0].desc.wMaxPacketSize);
	ov518_reg_w32(sd, R51x_FIFO_PSIZE, packet_size & ~7, 2);

	/******** Set the mode ********/
	reg_w(sd, 0x2b, 0);
	reg_w(sd, 0x2c, 0);
	reg_w(sd, 0x2d, 0);
	reg_w(sd, 0x2e, 0);
	reg_w(sd, 0x3b, 0);
	reg_w(sd, 0x3c, 0);
	reg_w(sd, 0x3d, 0);
	reg_w(sd, 0x3e, 0);

	if (sd->bridge == BRIDGE_OV518) {
		/* Set 8-bit (YVYU) input format */
		reg_w_mask(sd, 0x20, 0x08, 0x08);

		/* Set 12-bit (4:2:0) output format */
		reg_w_mask(sd, 0x28, 0x80, 0xf0);
		reg_w_mask(sd, 0x38, 0x80, 0xf0);
	} else {
		reg_w(sd, 0x28, 0x80);
		reg_w(sd, 0x38, 0x80);
	}

	hsegs = sd->gspca_dev.width / 16;
	vsegs = sd->gspca_dev.height / 4;

	reg_w(sd, 0x29, hsegs);
	reg_w(sd, 0x2a, vsegs);

	reg_w(sd, 0x39, hsegs);
	reg_w(sd, 0x3a, vsegs);

	/* Windows driver does this here; who knows why */
	reg_w(sd, 0x2f, 0x80);

	/******** Set the framerate ********/
	sd->clockdiv = 1;

	/* Mode independent, but framerate dependent, regs */
	/* 0x51: Clock divider; Only works on some cams which use 2 crystals */
	reg_w(sd, 0x51, 0x04);
	reg_w(sd, 0x22, 0x18);
	reg_w(sd, 0x23, 0xff);

	if (sd->bridge == BRIDGE_OV518PLUS) {
		switch (sd->sensor) {
		case SEN_OV7620AE:
			if (sd->gspca_dev.width == 320) {
				reg_w(sd, 0x20, 0x00);
				reg_w(sd, 0x21, 0x19);
			} else {
				reg_w(sd, 0x20, 0x60);
				reg_w(sd, 0x21, 0x1f);
			}
			break;
		case SEN_OV7620:
			reg_w(sd, 0x20, 0x00);
			reg_w(sd, 0x21, 0x19);
			break;
		default:
			reg_w(sd, 0x21, 0x19);
		}
	} else
		reg_w(sd, 0x71, 0x17);	/* Compression-related? */

	/* FIXME: Sensor-specific */
	/* Bit 5 is what matters here. Of course, it is "reserved" */
	i2c_w(sd, 0x54, 0x23);

	reg_w(sd, 0x2f, 0x80);

	if (sd->bridge == BRIDGE_OV518PLUS) {
		reg_w(sd, 0x24, 0x94);
		reg_w(sd, 0x25, 0x90);
		ov518_reg_w32(sd, 0xc4,    400, 2);	/* 190h   */
		ov518_reg_w32(sd, 0xc6,    540, 2);	/* 21ch   */
		ov518_reg_w32(sd, 0xc7,    540, 2);	/* 21ch   */
		ov518_reg_w32(sd, 0xc8,    108, 2);	/* 6ch    */
		ov518_reg_w32(sd, 0xca, 131098, 3);	/* 2001ah */
		ov518_reg_w32(sd, 0xcb,    532, 2);	/* 214h   */
		ov518_reg_w32(sd, 0xcc,   2400, 2);	/* 960h   */
		ov518_reg_w32(sd, 0xcd,     32, 2);	/* 20h    */
		ov518_reg_w32(sd, 0xce,    608, 2);	/* 260h   */
	} else {
		reg_w(sd, 0x24, 0x9f);
		reg_w(sd, 0x25, 0x90);
		ov518_reg_w32(sd, 0xc4,    400, 2);	/* 190h   */
		ov518_reg_w32(sd, 0xc6,    381, 2);	/* 17dh   */
		ov518_reg_w32(sd, 0xc7,    381, 2);	/* 17dh   */
		ov518_reg_w32(sd, 0xc8,    128, 2);	/* 80h    */
		ov518_reg_w32(sd, 0xca, 183331, 3);	/* 2cc23h */
		ov518_reg_w32(sd, 0xcb,    746, 2);	/* 2eah   */
		ov518_reg_w32(sd, 0xcc,   1750, 2);	/* 6d6h   */
		ov518_reg_w32(sd, 0xcd,     45, 2);	/* 2dh    */
		ov518_reg_w32(sd, 0xce,    851, 2);	/* 353h   */
	}

	reg_w(sd, 0x2f, 0x80);
}

/* Sets up the OV519 with the given image parameters
 *
 * OV519 needs a completely different approach, until we can figure out what
 * the individual registers do.
 *
 * Do not put any sensor-specific code in here (including I2C I/O functions)
 */
static void ov519_mode_init_regs(struct sd *sd)
{
	static const struct ov_regvals mode_init_519_ov7670[] = {
		{ 0x5d,	0x03 }, /* Turn off suspend mode */
		{ 0x53,	0x9f }, /* was 9b in 1.65-1.08 */
		{ OV519_R54_EN_CLK1, 0x0f }, /* bit2 (jpeg enable) */
		{ 0xa2,	0x20 }, /* a2-a5 are undocumented */
		{ 0xa3,	0x18 },
		{ 0xa4,	0x04 },
		{ 0xa5,	0x28 },
		{ 0x37,	0x00 },	/* SetUsbInit */
		{ 0x55,	0x02 }, /* 4.096 Mhz audio clock */
		/* Enable both fields, YUV Input, disable defect comp (why?) */
		{ 0x20,	0x0c },
		{ 0x21,	0x38 },
		{ 0x22,	0x1d },
		{ 0x17,	0x50 }, /* undocumented */
		{ 0x37,	0x00 }, /* undocumented */
		{ 0x40,	0xff }, /* I2C timeout counter */
		{ 0x46,	0x00 }, /* I2C clock prescaler */
		{ 0x59,	0x04 },	/* new from windrv 090403 */
		{ 0xff,	0x00 }, /* undocumented */
		/* windows reads 0x55 at this point, why? */
	};

	static const struct ov_regvals mode_init_519[] = {
		{ 0x5d,	0x03 }, /* Turn off suspend mode */
		{ 0x53,	0x9f }, /* was 9b in 1.65-1.08 */
		{ OV519_R54_EN_CLK1, 0x0f }, /* bit2 (jpeg enable) */
		{ 0xa2,	0x20 }, /* a2-a5 are undocumented */
		{ 0xa3,	0x18 },
		{ 0xa4,	0x04 },
		{ 0xa5,	0x28 },
		{ 0x37,	0x00 },	/* SetUsbInit */
		{ 0x55,	0x02 }, /* 4.096 Mhz audio clock */
		/* Enable both fields, YUV Input, disable defect comp (why?) */
		{ 0x22,	0x1d },
		{ 0x17,	0x50 }, /* undocumented */
		{ 0x37,	0x00 }, /* undocumented */
		{ 0x40,	0xff }, /* I2C timeout counter */
		{ 0x46,	0x00 }, /* I2C clock prescaler */
		{ 0x59,	0x04 },	/* new from windrv 090403 */
		{ 0xff,	0x00 }, /* undocumented */
		/* windows reads 0x55 at this point, why? */
	};

	/******** Set the mode ********/
	switch (sd->sensor) {
	default:
		write_regvals(sd, mode_init_519, ARRAY_SIZE(mode_init_519));
		if (sd->sensor == SEN_OV7640 ||
		    sd->sensor == SEN_OV7648) {
			/* Select 8-bit input mode */
			reg_w_mask(sd, OV519_R20_DFR, 0x10, 0x10);
		}
		break;
	case SEN_OV7660:
		return;		/* done by ov519_set_mode/fr() */
	case SEN_OV7670:
		write_regvals(sd, mode_init_519_ov7670,
				ARRAY_SIZE(mode_init_519_ov7670));
		break;
	}

	reg_w(sd, OV519_R10_H_SIZE,	sd->gspca_dev.width >> 4);
	reg_w(sd, OV519_R11_V_SIZE,	sd->gspca_dev.height >> 3);
	if (sd->sensor == SEN_OV7670 &&
	    sd->gspca_dev.cam.cam_mode[sd->gspca_dev.curr_mode].priv)
		reg_w(sd, OV519_R12_X_OFFSETL, 0x04);
	else if (sd->sensor == SEN_OV7648 &&
	    sd->gspca_dev.cam.cam_mode[sd->gspca_dev.curr_mode].priv)
		reg_w(sd, OV519_R12_X_OFFSETL, 0x01);
	else
		reg_w(sd, OV519_R12_X_OFFSETL, 0x00);
	reg_w(sd, OV519_R13_X_OFFSETH,	0x00);
	reg_w(sd, OV519_R14_Y_OFFSETL,	0x00);
	reg_w(sd, OV519_R15_Y_OFFSETH,	0x00);
	reg_w(sd, OV519_R16_DIVIDER,	0x00);
	reg_w(sd, OV519_R25_FORMAT,	0x03); /* YUV422 */
	reg_w(sd, 0x26,			0x00); /* Undocumented */

	/******** Set the framerate ********/
	if (frame_rate > 0)
		sd->frame_rate = frame_rate;

/* FIXME: These are only valid at the max resolution. */
	sd->clockdiv = 0;
	switch (sd->sensor) {
	case SEN_OV7640:
	case SEN_OV7648:
		switch (sd->frame_rate) {
		default:
/*		case 30: */
			reg_w(sd, 0xa4, 0x0c);
			reg_w(sd, 0x23, 0xff);
			break;
		case 25:
			reg_w(sd, 0xa4, 0x0c);
			reg_w(sd, 0x23, 0x1f);
			break;
		case 20:
			reg_w(sd, 0xa4, 0x0c);
			reg_w(sd, 0x23, 0x1b);
			break;
		case 15:
			reg_w(sd, 0xa4, 0x04);
			reg_w(sd, 0x23, 0xff);
			sd->clockdiv = 1;
			break;
		case 10:
			reg_w(sd, 0xa4, 0x04);
			reg_w(sd, 0x23, 0x1f);
			sd->clockdiv = 1;
			break;
		case 5:
			reg_w(sd, 0xa4, 0x04);
			reg_w(sd, 0x23, 0x1b);
			sd->clockdiv = 1;
			break;
		}
		break;
	case SEN_OV8610:
		switch (sd->frame_rate) {
		default:	/* 15 fps */
/*		case 15: */
			reg_w(sd, 0xa4, 0x06);
			reg_w(sd, 0x23, 0xff);
			break;
		case 10:
			reg_w(sd, 0xa4, 0x06);
			reg_w(sd, 0x23, 0x1f);
			break;
		case 5:
			reg_w(sd, 0xa4, 0x06);
			reg_w(sd, 0x23, 0x1b);
			break;
		}
		break;
	case SEN_OV7670:		/* guesses, based on 7640 */
		PDEBUG(D_STREAM, "Setting framerate to %d fps",
				 (sd->frame_rate == 0) ? 15 : sd->frame_rate);
		reg_w(sd, 0xa4, 0x10);
		switch (sd->frame_rate) {
		case 30:
			reg_w(sd, 0x23, 0xff);
			break;
		case 20:
			reg_w(sd, 0x23, 0x1b);
			break;
		default:
/*		case 15: */
			reg_w(sd, 0x23, 0xff);
			sd->clockdiv = 1;
			break;
		}
		break;
	}
}

static void mode_init_ov_sensor_regs(struct sd *sd)
{
	struct gspca_dev *gspca_dev;
	int qvga, xstart, xend, ystart, yend;
	u8 v;

	gspca_dev = &sd->gspca_dev;
	qvga = gspca_dev->cam.cam_mode[gspca_dev->curr_mode].priv & 1;

	/******** Mode (VGA/QVGA) and sensor specific regs ********/
	switch (sd->sensor) {
	case SEN_OV2610:
		i2c_w_mask(sd, 0x14, qvga ? 0x20 : 0x00, 0x20);
		i2c_w_mask(sd, 0x28, qvga ? 0x00 : 0x20, 0x20);
		i2c_w(sd, 0x24, qvga ? 0x20 : 0x3a);
		i2c_w(sd, 0x25, qvga ? 0x30 : 0x60);
		i2c_w_mask(sd, 0x2d, qvga ? 0x40 : 0x00, 0x40);
		i2c_w_mask(sd, 0x67, qvga ? 0xf0 : 0x90, 0xf0);
		i2c_w_mask(sd, 0x74, qvga ? 0x20 : 0x00, 0x20);
		return;
	case SEN_OV3610:
		if (qvga) {
			xstart = (1040 - gspca_dev->width) / 2 + (0x1f << 4);
			ystart = (776 - gspca_dev->height) / 2;
		} else {
			xstart = (2076 - gspca_dev->width) / 2 + (0x10 << 4);
			ystart = (1544 - gspca_dev->height) / 2;
		}
		xend = xstart + gspca_dev->width;
		yend = ystart + gspca_dev->height;
		/* Writing to the COMH register resets the other windowing regs
		   to their default values, so we must do this first. */
		i2c_w_mask(sd, 0x12, qvga ? 0x40 : 0x00, 0xf0);
		i2c_w_mask(sd, 0x32,
			   (((xend >> 1) & 7) << 3) | ((xstart >> 1) & 7),
			   0x3f);
		i2c_w_mask(sd, 0x03,
			   (((yend >> 1) & 3) << 2) | ((ystart >> 1) & 3),
			   0x0f);
		i2c_w(sd, 0x17, xstart >> 4);
		i2c_w(sd, 0x18, xend >> 4);
		i2c_w(sd, 0x19, ystart >> 3);
		i2c_w(sd, 0x1a, yend >> 3);
		return;
	case SEN_OV8610:
		/* For OV8610 qvga means qsvga */
		i2c_w_mask(sd, OV7610_REG_COM_C, qvga ? (1 << 5) : 0, 1 << 5);
		i2c_w_mask(sd, 0x13, 0x00, 0x20); /* Select 16 bit data bus */
		i2c_w_mask(sd, 0x12, 0x04, 0x06); /* AWB: 1 Test pattern: 0 */
		i2c_w_mask(sd, 0x2d, 0x00, 0x40); /* from windrv 090403 */
		i2c_w_mask(sd, 0x28, 0x20, 0x20); /* progressive mode on */
		break;
	case SEN_OV7610:
		i2c_w_mask(sd, 0x14, qvga ? 0x20 : 0x00, 0x20);
		i2c_w(sd, 0x35, qvga ? 0x1e : 0x9e);
		i2c_w_mask(sd, 0x13, 0x00, 0x20); /* Select 16 bit data bus */
		i2c_w_mask(sd, 0x12, 0x04, 0x06); /* AWB: 1 Test pattern: 0 */
		break;
	case SEN_OV7620:
	case SEN_OV7620AE:
	case SEN_OV76BE:
		i2c_w_mask(sd, 0x14, qvga ? 0x20 : 0x00, 0x20);
		i2c_w_mask(sd, 0x28, qvga ? 0x00 : 0x20, 0x20);
		i2c_w(sd, 0x24, qvga ? 0x20 : 0x3a);
		i2c_w(sd, 0x25, qvga ? 0x30 : 0x60);
		i2c_w_mask(sd, 0x2d, qvga ? 0x40 : 0x00, 0x40);
		i2c_w_mask(sd, 0x67, qvga ? 0xb0 : 0x90, 0xf0);
		i2c_w_mask(sd, 0x74, qvga ? 0x20 : 0x00, 0x20);
		i2c_w_mask(sd, 0x13, 0x00, 0x20); /* Select 16 bit data bus */
		i2c_w_mask(sd, 0x12, 0x04, 0x06); /* AWB: 1 Test pattern: 0 */
		if (sd->sensor == SEN_OV76BE)
			i2c_w(sd, 0x35, qvga ? 0x1e : 0x9e);
		break;
	case SEN_OV7640:
	case SEN_OV7648:
		i2c_w_mask(sd, 0x14, qvga ? 0x20 : 0x00, 0x20);
		i2c_w_mask(sd, 0x28, qvga ? 0x00 : 0x20, 0x20);
		/* Setting this undocumented bit in qvga mode removes a very
		   annoying vertical shaking of the image */
		i2c_w_mask(sd, 0x2d, qvga ? 0x40 : 0x00, 0x40);
		/* Unknown */
		i2c_w_mask(sd, 0x67, qvga ? 0xf0 : 0x90, 0xf0);
		/* Allow higher automatic gain (to allow higher framerates) */
		i2c_w_mask(sd, 0x74, qvga ? 0x20 : 0x00, 0x20);
		i2c_w_mask(sd, 0x12, 0x04, 0x04); /* AWB: 1 */
		break;
	case SEN_OV7670:
		/* set COM7_FMT_VGA or COM7_FMT_QVGA
		 * do we need to set anything else?
		 *	HSTART etc are set in set_ov_sensor_window itself */
		i2c_w_mask(sd, OV7670_R12_COM7,
			 qvga ? OV7670_COM7_FMT_QVGA : OV7670_COM7_FMT_VGA,
			 OV7670_COM7_FMT_MASK);
		i2c_w_mask(sd, 0x13, 0x00, 0x20); /* Select 16 bit data bus */
		i2c_w_mask(sd, OV7670_R13_COM8, OV7670_COM8_AWB,
				OV7670_COM8_AWB);
		if (qvga) {		/* QVGA from ov7670.c by
					 * Jonathan Corbet */
			xstart = 164;
			xend = 28;
			ystart = 14;
			yend = 494;
		} else {		/* VGA */
			xstart = 158;
			xend = 14;
			ystart = 10;
			yend = 490;
		}
		/* OV7670 hardware window registers are split across
		 * multiple locations */
		i2c_w(sd, OV7670_R17_HSTART, xstart >> 3);
		i2c_w(sd, OV7670_R18_HSTOP, xend >> 3);
		v = i2c_r(sd, OV7670_R32_HREF);
		v = (v & 0xc0) | ((xend & 0x7) << 3) | (xstart & 0x07);
		msleep(10);	/* need to sleep between read and write to
				 * same reg! */
		i2c_w(sd, OV7670_R32_HREF, v);

		i2c_w(sd, OV7670_R19_VSTART, ystart >> 2);
		i2c_w(sd, OV7670_R1A_VSTOP, yend >> 2);
		v = i2c_r(sd, OV7670_R03_VREF);
		v = (v & 0xc0) | ((yend & 0x3) << 2) | (ystart & 0x03);
		msleep(10);	/* need to sleep between read and write to
				 * same reg! */
		i2c_w(sd, OV7670_R03_VREF, v);
		break;
	case SEN_OV6620:
		i2c_w_mask(sd, 0x14, qvga ? 0x20 : 0x00, 0x20);
		i2c_w_mask(sd, 0x13, 0x00, 0x20); /* Select 16 bit data bus */
		i2c_w_mask(sd, 0x12, 0x04, 0x06); /* AWB: 1 Test pattern: 0 */
		break;
	case SEN_OV6630:
	case SEN_OV66308AF:
		i2c_w_mask(sd, 0x14, qvga ? 0x20 : 0x00, 0x20);
		i2c_w_mask(sd, 0x12, 0x04, 0x06); /* AWB: 1 Test pattern: 0 */
		break;
	default:
		return;
	}

	/******** Clock programming ********/
	i2c_w(sd, 0x11, sd->clockdiv);
}

/* this function works for bridge ov519 and sensors ov7660 and ov7670 only */
static void sethvflip(struct gspca_dev *gspca_dev)
{
	struct sd *sd = (struct sd *) gspca_dev;

	if (sd->gspca_dev.streaming)
		reg_w(sd, OV519_R51_RESET1, 0x0f);	/* block stream */
	i2c_w_mask(sd, OV7670_R1E_MVFP,
		OV7670_MVFP_MIRROR * sd->ctrls[HFLIP].val
			| OV7670_MVFP_VFLIP * sd->ctrls[VFLIP].val,
		OV7670_MVFP_MIRROR | OV7670_MVFP_VFLIP);
	if (sd->gspca_dev.streaming)
		reg_w(sd, OV519_R51_RESET1, 0x00);	/* restart stream */
}

static void set_ov_sensor_window(struct sd *sd)
{
	struct gspca_dev *gspca_dev;
	int qvga, crop;
	int hwsbase, hwebase, vwsbase, vwebase, hwscale, vwscale;

	/* mode setup is fully handled in mode_init_ov_sensor_regs for these */
	switch (sd->sensor) {
	case SEN_OV2610:
	case SEN_OV3610:
	case SEN_OV7670:
		mode_init_ov_sensor_regs(sd);
		return;
	case SEN_OV7660:
		ov519_set_mode(sd);
		ov519_set_fr(sd);
		return;
	}

	gspca_dev = &sd->gspca_dev;
	qvga = gspca_dev->cam.cam_mode[gspca_dev->curr_mode].priv & 1;
	crop = gspca_dev->cam.cam_mode[gspca_dev->curr_mode].priv & 2;

	/* The different sensor ICs handle setting up of window differently.
	 * IF YOU SET IT WRONG, YOU WILL GET ALL ZERO ISOC DATA FROM OV51x!! */
	switch (sd->sensor) {
	case SEN_OV8610:
		hwsbase = 0x1e;
		hwebase = 0x1e;
		vwsbase = 0x02;
		vwebase = 0x02;
		break;
	case SEN_OV7610:
	case SEN_OV76BE:
		hwsbase = 0x38;
		hwebase = 0x3a;
		vwsbase = vwebase = 0x05;
		break;
	case SEN_OV6620:
	case SEN_OV6630:
	case SEN_OV66308AF:
		hwsbase = 0x38;
		hwebase = 0x3a;
		vwsbase = 0x05;
		vwebase = 0x06;
		if (sd->sensor == SEN_OV66308AF && qvga)
			/* HDG: this fixes U and V getting swapped */
			hwsbase++;
		if (crop) {
			hwsbase += 8;
			hwebase += 8;
			vwsbase += 11;
			vwebase += 11;
		}
		break;
	case SEN_OV7620:
	case SEN_OV7620AE:
		hwsbase = 0x2f;		/* From 7620.SET (spec is wrong) */
		hwebase = 0x2f;
		vwsbase = vwebase = 0x05;
		break;
	case SEN_OV7640:
	case SEN_OV7648:
		hwsbase = 0x1a;
		hwebase = 0x1a;
		vwsbase = vwebase = 0x03;
		break;
	default:
		return;
	}

	switch (sd->sensor) {
	case SEN_OV6620:
	case SEN_OV6630:
	case SEN_OV66308AF:
		if (qvga) {		/* QCIF */
			hwscale = 0;
			vwscale = 0;
		} else {		/* CIF */
			hwscale = 1;
			vwscale = 1;	/* The datasheet says 0;
					 * it's wrong */
		}
		break;
	case SEN_OV8610:
		if (qvga) {		/* QSVGA */
			hwscale = 1;
			vwscale = 1;
		} else {		/* SVGA */
			hwscale = 2;
			vwscale = 2;
		}
		break;
	default:			/* SEN_OV7xx0 */
		if (qvga) {		/* QVGA */
			hwscale = 1;
			vwscale = 0;
		} else {		/* VGA */
			hwscale = 2;
			vwscale = 1;
		}
	}

	mode_init_ov_sensor_regs(sd);

	i2c_w(sd, 0x17, hwsbase);
	i2c_w(sd, 0x18, hwebase + (sd->sensor_width >> hwscale));
	i2c_w(sd, 0x19, vwsbase);
	i2c_w(sd, 0x1a, vwebase + (sd->sensor_height >> vwscale));
}

/* -- start the camera -- */
static int sd_start(struct gspca_dev *gspca_dev)
{
	struct sd *sd = (struct sd *) gspca_dev;

	/* Default for most bridges, allow bridge_mode_init_regs to override */
	sd->sensor_width = sd->gspca_dev.width;
	sd->sensor_height = sd->gspca_dev.height;

	switch (sd->bridge) {
	case BRIDGE_OV511:
	case BRIDGE_OV511PLUS:
		ov511_mode_init_regs(sd);
		break;
	case BRIDGE_OV518:
	case BRIDGE_OV518PLUS:
		ov518_mode_init_regs(sd);
		break;
	case BRIDGE_OV519:
		ov519_mode_init_regs(sd);
		break;
	/* case BRIDGE_OVFX2: nothing to do */
	case BRIDGE_W9968CF:
		w9968cf_mode_init_regs(sd);
		break;
	}

	set_ov_sensor_window(sd);

	if (!(sd->gspca_dev.ctrl_dis & (1 << CONTRAST)))
		setcontrast(gspca_dev);
	if (!(sd->gspca_dev.ctrl_dis & (1 << BRIGHTNESS)))
		setbrightness(gspca_dev);
	if (!(sd->gspca_dev.ctrl_dis & (1 << COLORS)))
		setcolors(gspca_dev);
	if (!(sd->gspca_dev.ctrl_dis & ((1 << HFLIP) | (1 << VFLIP))))
		sethvflip(gspca_dev);
	if (!(sd->gspca_dev.ctrl_dis & (1 << AUTOBRIGHT)))
		setautobright(gspca_dev);
	if (!(sd->gspca_dev.ctrl_dis & (1 << FREQ)))
		setfreq_i(sd);

	/* Force clear snapshot state in case the snapshot button was
	   pressed while we weren't streaming */
	sd->snapshot_needs_reset = 1;
	sd_reset_snapshot(gspca_dev);

	sd->first_frame = 3;

	ov51x_restart(sd);
	ov51x_led_control(sd, 1);
	return gspca_dev->usb_err;
}

static void sd_stopN(struct gspca_dev *gspca_dev)
{
	struct sd *sd = (struct sd *) gspca_dev;

	ov51x_stop(sd);
	ov51x_led_control(sd, 0);
}

static void sd_stop0(struct gspca_dev *gspca_dev)
{
	struct sd *sd = (struct sd *) gspca_dev;

	if (!sd->gspca_dev.present)
		return;
	if (sd->bridge == BRIDGE_W9968CF)
		w9968cf_stop0(sd);

#if defined(CONFIG_INPUT) || defined(CONFIG_INPUT_MODULE)
	/* If the last button state is pressed, release it now! */
	if (sd->snapshot_pressed) {
		input_report_key(gspca_dev->input_dev, KEY_CAMERA, 0);
		input_sync(gspca_dev->input_dev);
		sd->snapshot_pressed = 0;
	}
#endif
	if (sd->bridge == BRIDGE_OV519)
		reg_w(sd, OV519_R57_SNAPSHOT, 0x23);
}

static void ov51x_handle_button(struct gspca_dev *gspca_dev, u8 state)
{
	struct sd *sd = (struct sd *) gspca_dev;

	if (sd->snapshot_pressed != state) {
#if defined(CONFIG_INPUT) || defined(CONFIG_INPUT_MODULE)
		input_report_key(gspca_dev->input_dev, KEY_CAMERA, state);
		input_sync(gspca_dev->input_dev);
#endif
		if (state)
			sd->snapshot_needs_reset = 1;

		sd->snapshot_pressed = state;
	} else {
		/* On the ov511 / ov519 we need to reset the button state
		   multiple times, as resetting does not work as long as the
		   button stays pressed */
		switch (sd->bridge) {
		case BRIDGE_OV511:
		case BRIDGE_OV511PLUS:
		case BRIDGE_OV519:
			if (state)
				sd->snapshot_needs_reset = 1;
			break;
		}
	}
}

static void ov511_pkt_scan(struct gspca_dev *gspca_dev,
			u8 *in,			/* isoc packet */
			int len)		/* iso packet length */
{
	struct sd *sd = (struct sd *) gspca_dev;

	/* SOF/EOF packets have 1st to 8th bytes zeroed and the 9th
	 * byte non-zero. The EOF packet has image width/height in the
	 * 10th and 11th bytes. The 9th byte is given as follows:
	 *
	 * bit 7: EOF
	 *     6: compression enabled
	 *     5: 422/420/400 modes
	 *     4: 422/420/400 modes
	 *     3: 1
	 *     2: snapshot button on
	 *     1: snapshot frame
	 *     0: even/odd field
	 */
	if (!(in[0] | in[1] | in[2] | in[3] | in[4] | in[5] | in[6] | in[7]) &&
	    (in[8] & 0x08)) {
		ov51x_handle_button(gspca_dev, (in[8] >> 2) & 1);
		if (in[8] & 0x80) {
			/* Frame end */
			if ((in[9] + 1) * 8 != gspca_dev->width ||
			    (in[10] + 1) * 8 != gspca_dev->height) {
				PDEBUG(D_ERR, "Invalid frame size, got: %dx%d,"
					" requested: %dx%d\n",
					(in[9] + 1) * 8, (in[10] + 1) * 8,
					gspca_dev->width, gspca_dev->height);
				gspca_dev->last_packet_type = DISCARD_PACKET;
				return;
			}
			/* Add 11 byte footer to frame, might be usefull */
			gspca_frame_add(gspca_dev, LAST_PACKET, in, 11);
			return;
		} else {
			/* Frame start */
			gspca_frame_add(gspca_dev, FIRST_PACKET, in, 0);
			sd->packet_nr = 0;
		}
	}

	/* Ignore the packet number */
	len--;

	/* intermediate packet */
	gspca_frame_add(gspca_dev, INTER_PACKET, in, len);
}

static void ov518_pkt_scan(struct gspca_dev *gspca_dev,
			u8 *data,			/* isoc packet */
			int len)			/* iso packet length */
{
	struct sd *sd = (struct sd *) gspca_dev;

	/* A false positive here is likely, until OVT gives me
	 * the definitive SOF/EOF format */
	if ((!(data[0] | data[1] | data[2] | data[3] | data[5])) && data[6]) {
		ov51x_handle_button(gspca_dev, (data[6] >> 1) & 1);
		gspca_frame_add(gspca_dev, LAST_PACKET, NULL, 0);
		gspca_frame_add(gspca_dev, FIRST_PACKET, NULL, 0);
		sd->packet_nr = 0;
	}

	if (gspca_dev->last_packet_type == DISCARD_PACKET)
		return;

	/* Does this device use packet numbers ? */
	if (len & 7) {
		len--;
		if (sd->packet_nr == data[len])
			sd->packet_nr++;
		/* The last few packets of the frame (which are all 0's
		   except that they may contain part of the footer), are
		   numbered 0 */
		else if (sd->packet_nr == 0 || data[len]) {
			PDEBUG(D_ERR, "Invalid packet nr: %d (expect: %d)",
				(int)data[len], (int)sd->packet_nr);
			gspca_dev->last_packet_type = DISCARD_PACKET;
			return;
		}
	}

	/* intermediate packet */
	gspca_frame_add(gspca_dev, INTER_PACKET, data, len);
}

static void ov519_pkt_scan(struct gspca_dev *gspca_dev,
			u8 *data,			/* isoc packet */
			int len)			/* iso packet length */
{
	/* Header of ov519 is 16 bytes:
	 *     Byte     Value      Description
	 *	0	0xff	magic
	 *	1	0xff	magic
	 *	2	0xff	magic
	 *	3	0xXX	0x50 = SOF, 0x51 = EOF
	 *	9	0xXX	0x01 initial frame without data,
	 *			0x00 standard frame with image
	 *	14	Lo	in EOF: length of image data / 8
	 *	15	Hi
	 */

	if (data[0] == 0xff && data[1] == 0xff && data[2] == 0xff) {
		switch (data[3]) {
		case 0x50:		/* start of frame */
			/* Don't check the button state here, as the state
			   usually (always ?) changes at EOF and checking it
			   here leads to unnecessary snapshot state resets. */
#define HDRSZ 16
			data += HDRSZ;
			len -= HDRSZ;
#undef HDRSZ
			if (data[0] == 0xff || data[1] == 0xd8)
				gspca_frame_add(gspca_dev, FIRST_PACKET,
						data, len);
			else
				gspca_dev->last_packet_type = DISCARD_PACKET;
			return;
		case 0x51:		/* end of frame */
			ov51x_handle_button(gspca_dev, data[11] & 1);
			if (data[9] != 0)
				gspca_dev->last_packet_type = DISCARD_PACKET;
			gspca_frame_add(gspca_dev, LAST_PACKET,
					NULL, 0);
			return;
		}
	}

	/* intermediate packet */
	gspca_frame_add(gspca_dev, INTER_PACKET, data, len);
}

static void ovfx2_pkt_scan(struct gspca_dev *gspca_dev,
			u8 *data,			/* isoc packet */
			int len)			/* iso packet length */
{
	struct sd *sd = (struct sd *) gspca_dev;

	gspca_frame_add(gspca_dev, INTER_PACKET, data, len);

	/* A short read signals EOF */
	if (len < OVFX2_BULK_SIZE) {
		/* If the frame is short, and it is one of the first ones
		   the sensor and bridge are still syncing, so drop it. */
		if (sd->first_frame) {
			sd->first_frame--;
			if (gspca_dev->image_len <
				  sd->gspca_dev.width * sd->gspca_dev.height)
				gspca_dev->last_packet_type = DISCARD_PACKET;
		}
		gspca_frame_add(gspca_dev, LAST_PACKET, NULL, 0);
		gspca_frame_add(gspca_dev, FIRST_PACKET, NULL, 0);
	}
}

static void sd_pkt_scan(struct gspca_dev *gspca_dev,
			u8 *data,			/* isoc packet */
			int len)			/* iso packet length */
{
	struct sd *sd = (struct sd *) gspca_dev;

	switch (sd->bridge) {
	case BRIDGE_OV511:
	case BRIDGE_OV511PLUS:
		ov511_pkt_scan(gspca_dev, data, len);
		break;
	case BRIDGE_OV518:
	case BRIDGE_OV518PLUS:
		ov518_pkt_scan(gspca_dev, data, len);
		break;
	case BRIDGE_OV519:
		ov519_pkt_scan(gspca_dev, data, len);
		break;
	case BRIDGE_OVFX2:
		ovfx2_pkt_scan(gspca_dev, data, len);
		break;
	case BRIDGE_W9968CF:
		w9968cf_pkt_scan(gspca_dev, data, len);
		break;
	}
}

/* -- management routines -- */

static void setbrightness(struct gspca_dev *gspca_dev)
{
	struct sd *sd = (struct sd *) gspca_dev;
	int val;
	static const struct ov_i2c_regvals brit_7660[][7] = {
		{{0x0f, 0x6a}, {0x24, 0x40}, {0x25, 0x2b}, {0x26, 0x90},
			{0x27, 0xe0}, {0x28, 0xe0}, {0x2c, 0xe0}},
		{{0x0f, 0x6a}, {0x24, 0x50}, {0x25, 0x40}, {0x26, 0xa1},
			{0x27, 0xc0}, {0x28, 0xc0}, {0x2c, 0xc0}},
		{{0x0f, 0x6a}, {0x24, 0x68}, {0x25, 0x58}, {0x26, 0xc2},
			{0x27, 0xa0}, {0x28, 0xa0}, {0x2c, 0xa0}},
		{{0x0f, 0x6a}, {0x24, 0x70}, {0x25, 0x68}, {0x26, 0xd3},
			{0x27, 0x80}, {0x28, 0x80}, {0x2c, 0x80}},
		{{0x0f, 0x6a}, {0x24, 0x80}, {0x25, 0x70}, {0x26, 0xd3},
			{0x27, 0x20}, {0x28, 0x20}, {0x2c, 0x20}},
		{{0x0f, 0x6a}, {0x24, 0x88}, {0x25, 0x78}, {0x26, 0xd3},
			{0x27, 0x40}, {0x28, 0x40}, {0x2c, 0x40}},
		{{0x0f, 0x6a}, {0x24, 0x90}, {0x25, 0x80}, {0x26, 0xd4},
			{0x27, 0x60}, {0x28, 0x60}, {0x2c, 0x60}}
	};

	val = sd->ctrls[BRIGHTNESS].val;
	switch (sd->sensor) {
	case SEN_OV8610:
	case SEN_OV7610:
	case SEN_OV76BE:
	case SEN_OV6620:
	case SEN_OV6630:
	case SEN_OV66308AF:
	case SEN_OV7640:
	case SEN_OV7648:
		i2c_w(sd, OV7610_REG_BRT, val);
		break;
	case SEN_OV7620:
	case SEN_OV7620AE:
		/* 7620 doesn't like manual changes when in auto mode */
		if (!sd->ctrls[AUTOBRIGHT].val)
			i2c_w(sd, OV7610_REG_BRT, val);
		break;
	case SEN_OV7660:
		write_i2c_regvals(sd, brit_7660[val],
				ARRAY_SIZE(brit_7660[0]));
		break;
	case SEN_OV7670:
/*win trace
 *		i2c_w_mask(sd, OV7670_R13_COM8, 0, OV7670_COM8_AEC); */
		i2c_w(sd, OV7670_R55_BRIGHT, ov7670_abs_to_sm(val));
		break;
	}
}

static void setcontrast(struct gspca_dev *gspca_dev)
{
	struct sd *sd = (struct sd *) gspca_dev;
	int val;
	static const struct ov_i2c_regvals contrast_7660[][31] = {
		{{0x6c, 0xf0}, {0x6d, 0xf0}, {0x6e, 0xf8}, {0x6f, 0xa0},
		 {0x70, 0x58}, {0x71, 0x38}, {0x72, 0x30}, {0x73, 0x30},
		 {0x74, 0x28}, {0x75, 0x28}, {0x76, 0x24}, {0x77, 0x24},
		 {0x78, 0x22}, {0x79, 0x28}, {0x7a, 0x2a}, {0x7b, 0x34},
		 {0x7c, 0x0f}, {0x7d, 0x1e}, {0x7e, 0x3d}, {0x7f, 0x65},
		 {0x80, 0x70}, {0x81, 0x77}, {0x82, 0x7d}, {0x83, 0x83},
		 {0x84, 0x88}, {0x85, 0x8d}, {0x86, 0x96}, {0x87, 0x9f},
		 {0x88, 0xb0}, {0x89, 0xc4}, {0x8a, 0xd9}},
		{{0x6c, 0xf0}, {0x6d, 0xf0}, {0x6e, 0xf8}, {0x6f, 0x94},
		 {0x70, 0x58}, {0x71, 0x40}, {0x72, 0x30}, {0x73, 0x30},
		 {0x74, 0x30}, {0x75, 0x30}, {0x76, 0x2c}, {0x77, 0x24},
		 {0x78, 0x22}, {0x79, 0x28}, {0x7a, 0x2a}, {0x7b, 0x31},
		 {0x7c, 0x0f}, {0x7d, 0x1e}, {0x7e, 0x3d}, {0x7f, 0x62},
		 {0x80, 0x6d}, {0x81, 0x75}, {0x82, 0x7b}, {0x83, 0x81},
		 {0x84, 0x87}, {0x85, 0x8d}, {0x86, 0x98}, {0x87, 0xa1},
		 {0x88, 0xb2}, {0x89, 0xc6}, {0x8a, 0xdb}},
		{{0x6c, 0xf0}, {0x6d, 0xf0}, {0x6e, 0xf0}, {0x6f, 0x84},
		 {0x70, 0x58}, {0x71, 0x48}, {0x72, 0x40}, {0x73, 0x40},
		 {0x74, 0x28}, {0x75, 0x28}, {0x76, 0x28}, {0x77, 0x24},
		 {0x78, 0x26}, {0x79, 0x28}, {0x7a, 0x28}, {0x7b, 0x34},
		 {0x7c, 0x0f}, {0x7d, 0x1e}, {0x7e, 0x3c}, {0x7f, 0x5d},
		 {0x80, 0x68}, {0x81, 0x71}, {0x82, 0x79}, {0x83, 0x81},
		 {0x84, 0x86}, {0x85, 0x8b}, {0x86, 0x95}, {0x87, 0x9e},
		 {0x88, 0xb1}, {0x89, 0xc5}, {0x8a, 0xd9}},
		{{0x6c, 0xf0}, {0x6d, 0xf0}, {0x6e, 0xf0}, {0x6f, 0x70},
		 {0x70, 0x58}, {0x71, 0x58}, {0x72, 0x48}, {0x73, 0x48},
		 {0x74, 0x38}, {0x75, 0x40}, {0x76, 0x34}, {0x77, 0x34},
		 {0x78, 0x2e}, {0x79, 0x28}, {0x7a, 0x24}, {0x7b, 0x22},
		 {0x7c, 0x0f}, {0x7d, 0x1e}, {0x7e, 0x3c}, {0x7f, 0x58},
		 {0x80, 0x63}, {0x81, 0x6e}, {0x82, 0x77}, {0x83, 0x80},
		 {0x84, 0x87}, {0x85, 0x8f}, {0x86, 0x9c}, {0x87, 0xa9},
		 {0x88, 0xc0}, {0x89, 0xd4}, {0x8a, 0xe6}},
		{{0x6c, 0xa0}, {0x6d, 0xf0}, {0x6e, 0x90}, {0x6f, 0x80},
		 {0x70, 0x70}, {0x71, 0x80}, {0x72, 0x60}, {0x73, 0x60},
		 {0x74, 0x58}, {0x75, 0x60}, {0x76, 0x4c}, {0x77, 0x38},
		 {0x78, 0x38}, {0x79, 0x2a}, {0x7a, 0x20}, {0x7b, 0x0e},
		 {0x7c, 0x0a}, {0x7d, 0x14}, {0x7e, 0x26}, {0x7f, 0x46},
		 {0x80, 0x54}, {0x81, 0x64}, {0x82, 0x70}, {0x83, 0x7c},
		 {0x84, 0x87}, {0x85, 0x93}, {0x86, 0xa6}, {0x87, 0xb4},
		 {0x88, 0xd0}, {0x89, 0xe5}, {0x8a, 0xf5}},
		{{0x6c, 0x60}, {0x6d, 0x80}, {0x6e, 0x60}, {0x6f, 0x80},
		 {0x70, 0x80}, {0x71, 0x80}, {0x72, 0x88}, {0x73, 0x30},
		 {0x74, 0x70}, {0x75, 0x68}, {0x76, 0x64}, {0x77, 0x50},
		 {0x78, 0x3c}, {0x79, 0x22}, {0x7a, 0x10}, {0x7b, 0x08},
		 {0x7c, 0x06}, {0x7d, 0x0e}, {0x7e, 0x1a}, {0x7f, 0x3a},
		 {0x80, 0x4a}, {0x81, 0x5a}, {0x82, 0x6b}, {0x83, 0x7b},
		 {0x84, 0x89}, {0x85, 0x96}, {0x86, 0xaf}, {0x87, 0xc3},
		 {0x88, 0xe1}, {0x89, 0xf2}, {0x8a, 0xfa}},
		{{0x6c, 0x20}, {0x6d, 0x40}, {0x6e, 0x20}, {0x6f, 0x60},
		 {0x70, 0x88}, {0x71, 0xc8}, {0x72, 0xc0}, {0x73, 0xb8},
		 {0x74, 0xa8}, {0x75, 0xb8}, {0x76, 0x80}, {0x77, 0x5c},
		 {0x78, 0x26}, {0x79, 0x10}, {0x7a, 0x08}, {0x7b, 0x04},
		 {0x7c, 0x02}, {0x7d, 0x06}, {0x7e, 0x0a}, {0x7f, 0x22},
		 {0x80, 0x33}, {0x81, 0x4c}, {0x82, 0x64}, {0x83, 0x7b},
		 {0x84, 0x90}, {0x85, 0xa7}, {0x86, 0xc7}, {0x87, 0xde},
		 {0x88, 0xf1}, {0x89, 0xf9}, {0x8a, 0xfd}},
	};

	val = sd->ctrls[CONTRAST].val;
	switch (sd->sensor) {
	case SEN_OV7610:
	case SEN_OV6620:
		i2c_w(sd, OV7610_REG_CNT, val);
		break;
	case SEN_OV6630:
	case SEN_OV66308AF:
		i2c_w_mask(sd, OV7610_REG_CNT, val >> 4, 0x0f);
		break;
	case SEN_OV8610: {
		static const u8 ctab[] = {
			0x03, 0x09, 0x0b, 0x0f, 0x53, 0x6f, 0x35, 0x7f
		};

		/* Use Y gamma control instead. Bit 0 enables it. */
		i2c_w(sd, 0x64, ctab[val >> 5]);
		break;
	    }
	case SEN_OV7620:
	case SEN_OV7620AE: {
		static const u8 ctab[] = {
			0x01, 0x05, 0x09, 0x11, 0x15, 0x35, 0x37, 0x57,
			0x5b, 0xa5, 0xa7, 0xc7, 0xc9, 0xcf, 0xef, 0xff
		};

		/* Use Y gamma control instead. Bit 0 enables it. */
		i2c_w(sd, 0x64, ctab[val >> 4]);
		break;
	    }
	case SEN_OV7660:
		write_i2c_regvals(sd, contrast_7660[val],
					ARRAY_SIZE(contrast_7660[0]));
		break;
	case SEN_OV7670:
		/* check that this isn't just the same as ov7610 */
		i2c_w(sd, OV7670_R56_CONTRAS, val >> 1);
		break;
	}
}

static void setcolors(struct gspca_dev *gspca_dev)
{
	struct sd *sd = (struct sd *) gspca_dev;
	int val;
	static const struct ov_i2c_regvals colors_7660[][6] = {
		{{0x4f, 0x28}, {0x50, 0x2a}, {0x51, 0x02}, {0x52, 0x0a},
		 {0x53, 0x19}, {0x54, 0x23}},
		{{0x4f, 0x47}, {0x50, 0x4a}, {0x51, 0x03}, {0x52, 0x11},
		 {0x53, 0x2c}, {0x54, 0x3e}},
		{{0x4f, 0x66}, {0x50, 0x6b}, {0x51, 0x05}, {0x52, 0x19},
		 {0x53, 0x40}, {0x54, 0x59}},
		{{0x4f, 0x84}, {0x50, 0x8b}, {0x51, 0x06}, {0x52, 0x20},
		 {0x53, 0x53}, {0x54, 0x73}},
		{{0x4f, 0xa3}, {0x50, 0xab}, {0x51, 0x08}, {0x52, 0x28},
		 {0x53, 0x66}, {0x54, 0x8e}},
	};

	val = sd->ctrls[COLORS].val;
	switch (sd->sensor) {
	case SEN_OV8610:
	case SEN_OV7610:
	case SEN_OV76BE:
	case SEN_OV6620:
	case SEN_OV6630:
	case SEN_OV66308AF:
		i2c_w(sd, OV7610_REG_SAT, val);
		break;
	case SEN_OV7620:
	case SEN_OV7620AE:
		/* Use UV gamma control instead. Bits 0 & 7 are reserved. */
/*		rc = ov_i2c_write(sd->dev, 0x62, (val >> 9) & 0x7e);
		if (rc < 0)
			goto out; */
		i2c_w(sd, OV7610_REG_SAT, val);
		break;
	case SEN_OV7640:
	case SEN_OV7648:
		i2c_w(sd, OV7610_REG_SAT, val & 0xf0);
		break;
	case SEN_OV7660:
		write_i2c_regvals(sd, colors_7660[val],
					ARRAY_SIZE(colors_7660[0]));
		break;
	case SEN_OV7670:
		/* supported later once I work out how to do it
		 * transparently fail now! */
		/* set REG_COM13 values for UV sat auto mode */
		break;
	}
}

static void setautobright(struct gspca_dev *gspca_dev)
{
	struct sd *sd = (struct sd *) gspca_dev;

	i2c_w_mask(sd, 0x2d, sd->ctrls[AUTOBRIGHT].val ? 0x10 : 0x00, 0x10);
}

static void setfreq_i(struct sd *sd)
{
	if (sd->sensor == SEN_OV7660
	 || sd->sensor == SEN_OV7670) {
		switch (sd->ctrls[FREQ].val) {
		case 0: /* Banding filter disabled */
			i2c_w_mask(sd, OV7670_R13_COM8, 0, OV7670_COM8_BFILT);
			break;
		case 1: /* 50 hz */
			i2c_w_mask(sd, OV7670_R13_COM8, OV7670_COM8_BFILT,
				   OV7670_COM8_BFILT);
			i2c_w_mask(sd, OV7670_R3B_COM11, 0x08, 0x18);
			break;
		case 2: /* 60 hz */
			i2c_w_mask(sd, OV7670_R13_COM8, OV7670_COM8_BFILT,
				   OV7670_COM8_BFILT);
			i2c_w_mask(sd, OV7670_R3B_COM11, 0x00, 0x18);
			break;
		case 3: /* Auto hz - ov7670 only */
			i2c_w_mask(sd, OV7670_R13_COM8, OV7670_COM8_BFILT,
				   OV7670_COM8_BFILT);
			i2c_w_mask(sd, OV7670_R3B_COM11, OV7670_COM11_HZAUTO,
				   0x18);
			break;
		}
	} else {
		switch (sd->ctrls[FREQ].val) {
		case 0: /* Banding filter disabled */
			i2c_w_mask(sd, 0x2d, 0x00, 0x04);
			i2c_w_mask(sd, 0x2a, 0x00, 0x80);
			break;
		case 1: /* 50 hz (filter on and framerate adj) */
			i2c_w_mask(sd, 0x2d, 0x04, 0x04);
			i2c_w_mask(sd, 0x2a, 0x80, 0x80);
			/* 20 fps -> 16.667 fps */
			if (sd->sensor == SEN_OV6620 ||
			    sd->sensor == SEN_OV6630 ||
			    sd->sensor == SEN_OV66308AF)
				i2c_w(sd, 0x2b, 0x5e);
			else
				i2c_w(sd, 0x2b, 0xac);
			break;
		case 2: /* 60 hz (filter on, ...) */
			i2c_w_mask(sd, 0x2d, 0x04, 0x04);
			if (sd->sensor == SEN_OV6620 ||
			    sd->sensor == SEN_OV6630 ||
			    sd->sensor == SEN_OV66308AF) {
				/* 20 fps -> 15 fps */
				i2c_w_mask(sd, 0x2a, 0x80, 0x80);
				i2c_w(sd, 0x2b, 0xa8);
			} else {
				/* no framerate adj. */
				i2c_w_mask(sd, 0x2a, 0x00, 0x80);
			}
			break;
		}
	}
}
static void setfreq(struct gspca_dev *gspca_dev)
{
	struct sd *sd = (struct sd *) gspca_dev;

	setfreq_i(sd);

	/* Ugly but necessary */
	if (sd->bridge == BRIDGE_W9968CF)
		w9968cf_set_crop_window(sd);
}

static int sd_querymenu(struct gspca_dev *gspca_dev,
			struct v4l2_querymenu *menu)
{
	struct sd *sd = (struct sd *) gspca_dev;

	switch (menu->id) {
	case V4L2_CID_POWER_LINE_FREQUENCY:
		switch (menu->index) {
		case 0:		/* V4L2_CID_POWER_LINE_FREQUENCY_DISABLED */
			strcpy((char *) menu->name, "NoFliker");
			return 0;
		case 1:		/* V4L2_CID_POWER_LINE_FREQUENCY_50HZ */
			strcpy((char *) menu->name, "50 Hz");
			return 0;
		case 2:		/* V4L2_CID_POWER_LINE_FREQUENCY_60HZ */
			strcpy((char *) menu->name, "60 Hz");
			return 0;
		case 3:
			if (sd->sensor != SEN_OV7670)
				return -EINVAL;

			strcpy((char *) menu->name, "Automatic");
			return 0;
		}
		break;
	}
	return -EINVAL;
}

static int sd_get_jcomp(struct gspca_dev *gspca_dev,
			struct v4l2_jpegcompression *jcomp)
{
	struct sd *sd = (struct sd *) gspca_dev;

	if (sd->bridge != BRIDGE_W9968CF)
		return -EINVAL;

	memset(jcomp, 0, sizeof *jcomp);
	jcomp->quality = sd->quality;
	jcomp->jpeg_markers = V4L2_JPEG_MARKER_DHT | V4L2_JPEG_MARKER_DQT |
			      V4L2_JPEG_MARKER_DRI;
	return 0;
}

static int sd_set_jcomp(struct gspca_dev *gspca_dev,
			struct v4l2_jpegcompression *jcomp)
{
	struct sd *sd = (struct sd *) gspca_dev;

	if (sd->bridge != BRIDGE_W9968CF)
		return -EINVAL;

	if (gspca_dev->streaming)
		return -EBUSY;

	if (jcomp->quality < QUALITY_MIN)
		sd->quality = QUALITY_MIN;
	else if (jcomp->quality > QUALITY_MAX)
		sd->quality = QUALITY_MAX;
	else
		sd->quality = jcomp->quality;

	/* Return resulting jcomp params to app */
	sd_get_jcomp(gspca_dev, jcomp);

	return 0;
}

/* sub-driver description */
static const struct sd_desc sd_desc = {
	.name = MODULE_NAME,
	.ctrls = sd_ctrls,
	.nctrls = ARRAY_SIZE(sd_ctrls),
	.config = sd_config,
	.init = sd_init,
	.start = sd_start,
	.stopN = sd_stopN,
	.stop0 = sd_stop0,
	.pkt_scan = sd_pkt_scan,
	.dq_callback = sd_reset_snapshot,
	.querymenu = sd_querymenu,
	.get_jcomp = sd_get_jcomp,
	.set_jcomp = sd_set_jcomp,
#if defined(CONFIG_INPUT) || defined(CONFIG_INPUT_MODULE)
	.other_input = 1,
#endif
};

/* -- module initialisation -- */
static const struct usb_device_id device_table[] = {
	{USB_DEVICE(0x041e, 0x4003), .driver_info = BRIDGE_W9968CF },
	{USB_DEVICE(0x041e, 0x4052), .driver_info = BRIDGE_OV519 },
	{USB_DEVICE(0x041e, 0x405f), .driver_info = BRIDGE_OV519 },
	{USB_DEVICE(0x041e, 0x4060), .driver_info = BRIDGE_OV519 },
	{USB_DEVICE(0x041e, 0x4061), .driver_info = BRIDGE_OV519 },
	{USB_DEVICE(0x041e, 0x4064),
		.driver_info = BRIDGE_OV519 | BRIDGE_INVERT_LED },
	{USB_DEVICE(0x041e, 0x4067), .driver_info = BRIDGE_OV519 },
	{USB_DEVICE(0x041e, 0x4068),
		.driver_info = BRIDGE_OV519 | BRIDGE_INVERT_LED },
	{USB_DEVICE(0x045e, 0x028c), .driver_info = BRIDGE_OV519 },
	{USB_DEVICE(0x054c, 0x0154), .driver_info = BRIDGE_OV519 },
	{USB_DEVICE(0x054c, 0x0155),
		.driver_info = BRIDGE_OV519 | BRIDGE_INVERT_LED },
	{USB_DEVICE(0x05a9, 0x0511), .driver_info = BRIDGE_OV511 },
	{USB_DEVICE(0x05a9, 0x0518), .driver_info = BRIDGE_OV518 },
	{USB_DEVICE(0x05a9, 0x0519), .driver_info = BRIDGE_OV519 },
	{USB_DEVICE(0x05a9, 0x0530), .driver_info = BRIDGE_OV519 },
	{USB_DEVICE(0x05a9, 0x2800), .driver_info = BRIDGE_OVFX2 },
	{USB_DEVICE(0x05a9, 0x4519), .driver_info = BRIDGE_OV519 },
	{USB_DEVICE(0x05a9, 0x8519), .driver_info = BRIDGE_OV519 },
	{USB_DEVICE(0x05a9, 0xa511), .driver_info = BRIDGE_OV511PLUS },
	{USB_DEVICE(0x05a9, 0xa518), .driver_info = BRIDGE_OV518PLUS },
	{USB_DEVICE(0x0813, 0x0002), .driver_info = BRIDGE_OV511PLUS },
	{USB_DEVICE(0x0b62, 0x0059), .driver_info = BRIDGE_OVFX2 },
	{USB_DEVICE(0x0e96, 0xc001), .driver_info = BRIDGE_OVFX2 },
	{USB_DEVICE(0x1046, 0x9967), .driver_info = BRIDGE_W9968CF },
	{USB_DEVICE(0x8020, 0xef04), .driver_info = BRIDGE_OVFX2 },
	{}
};

MODULE_DEVICE_TABLE(usb, device_table);

/* -- device connect -- */
static int sd_probe(struct usb_interface *intf,
			const struct usb_device_id *id)
{
	return gspca_dev_probe(intf, id, &sd_desc, sizeof(struct sd),
				THIS_MODULE);
}

static struct usb_driver sd_driver = {
	.name = MODULE_NAME,
	.id_table = device_table,
	.probe = sd_probe,
	.disconnect = gspca_disconnect,
#ifdef CONFIG_PM
	.suspend = gspca_suspend,
	.resume = gspca_resume,
#endif
};

/* -- module insert / remove -- */
static int __init sd_mod_init(void)
{
	return usb_register(&sd_driver);
}
static void __exit sd_mod_exit(void)
{
	usb_deregister(&sd_driver);
}

module_init(sd_mod_init);
module_exit(sd_mod_exit);

module_param(frame_rate, int, 0644);
MODULE_PARM_DESC(frame_rate, "Frame rate (5, 10, 15, 20 or 30 fps)");<|MERGE_RESOLUTION|>--- conflicted
+++ resolved
@@ -488,10 +488,6 @@
 #define R511_SNAP_PXDIV			0x1c
 #define R511_SNAP_LNDIV			0x1d
 #define R511_SNAP_UV_EN			0x1e
-<<<<<<< HEAD
-#define R511_SNAP_UV_EN			0x1e
-=======
->>>>>>> 63310467
 #define R511_SNAP_OPTS			0x1f
 
 #define R511_DRAM_FLOW_CTL		0x20
@@ -3056,11 +3052,7 @@
 {
 	static const struct ov_regvals init_519[] = {
 		{ 0x5a, 0x6d }, /* EnableSystem */
-<<<<<<< HEAD
-		{ 0x53, 0x9b },
-=======
 		{ 0x53, 0x9b }, /* don't enable the microcontroller */
->>>>>>> 63310467
 		{ OV519_R54_EN_CLK1, 0xff }, /* set bit2 to enable jpeg */
 		{ 0x5d, 0x03 },
 		{ 0x49, 0x01 },
