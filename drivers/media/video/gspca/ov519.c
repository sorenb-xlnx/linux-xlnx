--- conflicted
+++ resolved
@@ -120,10 +120,7 @@
 };
 enum sensors {
 	SEN_OV2610,
-<<<<<<< HEAD
-=======
 	SEN_OV2610AE,
->>>>>>> 105e53f8
 	SEN_OV3610,
 	SEN_OV6620,
 	SEN_OV6630,
@@ -270,9 +267,6 @@
 
 /* table of the disabled controls */
 static const unsigned ctrl_dis[] = {
-<<<<<<< HEAD
-[SEN_OV2610] =		(1 << NCTRL) - 1,	/* no control */
-=======
 [SEN_OV2610] =		((1 << NCTRL) - 1)	/* no control */
 			^ ((1 << EXPOSURE)	/* but exposure */
 			 | (1 << AUTOGAIN)),	/* and autogain */
@@ -280,29 +274,10 @@
 [SEN_OV2610AE] =	((1 << NCTRL) - 1)	/* no control */
 			^ ((1 << EXPOSURE)	/* but exposure */
 			 | (1 << AUTOGAIN)),	/* and autogain */
->>>>>>> 105e53f8
 
 [SEN_OV3610] =		(1 << NCTRL) - 1,	/* no control */
 
 [SEN_OV6620] =		(1 << HFLIP) |
-<<<<<<< HEAD
-			(1 << VFLIP),
-
-[SEN_OV6630] =		(1 << HFLIP) |
-			(1 << VFLIP),
-
-[SEN_OV66308AF] =	(1 << HFLIP) |
-			(1 << VFLIP),
-
-[SEN_OV7610] =		(1 << HFLIP) |
-			(1 << VFLIP),
-
-[SEN_OV7620] =		(1 << HFLIP) |
-			(1 << VFLIP),
-
-[SEN_OV7620AE] =	(1 << HFLIP) |
-			(1 << VFLIP),
-=======
 			(1 << VFLIP) |
 			(1 << EXPOSURE) |
 			(1 << AUTOGAIN),
@@ -331,36 +306,17 @@
 			(1 << VFLIP) |
 			(1 << EXPOSURE) |
 			(1 << AUTOGAIN),
->>>>>>> 105e53f8
 
 [SEN_OV7640] =		(1 << HFLIP) |
 			(1 << VFLIP) |
 			(1 << AUTOBRIGHT) |
-<<<<<<< HEAD
-			(1 << CONTRAST),
-=======
 			(1 << CONTRAST) |
 			(1 << EXPOSURE) |
 			(1 << AUTOGAIN),
->>>>>>> 105e53f8
 
 [SEN_OV7648] =		(1 << HFLIP) |
 			(1 << VFLIP) |
 			(1 << AUTOBRIGHT) |
-<<<<<<< HEAD
-			(1 << CONTRAST),
-
-[SEN_OV7660] =		(1 << AUTOBRIGHT),
-
-[SEN_OV7670] =		(1 << COLORS) |
-			(1 << AUTOBRIGHT),
-
-[SEN_OV76BE] =		(1 << HFLIP) |
-			(1 << VFLIP),
-
-[SEN_OV8610] =		(1 << HFLIP) |
-			(1 << VFLIP) |
-=======
 			(1 << CONTRAST) |
 			(1 << EXPOSURE) |
 			(1 << AUTOGAIN),
@@ -383,7 +339,6 @@
 			(1 << VFLIP) |
 			(1 << EXPOSURE) |
 			(1 << AUTOGAIN) |
->>>>>>> 105e53f8
 			(1 << FREQ),
 };
 
@@ -598,10 +553,6 @@
 #define R511_SNAP_PXDIV			0x1c
 #define R511_SNAP_LNDIV			0x1d
 #define R511_SNAP_UV_EN			0x1e
-<<<<<<< HEAD
-#define R511_SNAP_UV_EN			0x1e
-=======
->>>>>>> 105e53f8
 #define R511_SNAP_OPTS			0x1f
 
 #define R511_DRAM_FLOW_CTL		0x20
@@ -3188,11 +3139,7 @@
 {
 	static const struct ov_regvals init_519[] = {
 		{ 0x5a, 0x6d }, /* EnableSystem */
-<<<<<<< HEAD
-		{ 0x53, 0x9b },
-=======
 		{ 0x53, 0x9b }, /* don't enable the microcontroller */
->>>>>>> 105e53f8
 		{ OV519_R54_EN_CLK1, 0xff }, /* set bit2 to enable jpeg */
 		{ 0x5d, 0x03 },
 		{ 0x49, 0x01 },
@@ -3309,8 +3256,6 @@
 	if (sd->sensor == SEN_OV7660)
 		clock |= 0x80;		/* enable double clock */
 	ov518_i2c_w(sd, OV7670_R11_CLKRC, clock);
-<<<<<<< HEAD
-=======
 }
 
 static void setautogain(struct gspca_dev *gspca_dev)
@@ -3318,7 +3263,6 @@
 	struct sd *sd = (struct sd *) gspca_dev;
 
 	i2c_w_mask(sd, 0x13, sd->ctrls[AUTOGAIN].val ? 0x05 : 0x00, 0x05);
->>>>>>> 105e53f8
 }
 
 /* this function is called at probe time */
@@ -3454,11 +3398,6 @@
 		case SEN_OV3610:
 			cam->cam_mode = ovfx2_ov3610_mode;
 			cam->nmodes = ARRAY_SIZE(ovfx2_ov3610_mode);
-<<<<<<< HEAD
-		} else if (sd->sif) {
-			cam->cam_mode = ov519_sif_mode;
-			cam->nmodes = ARRAY_SIZE(ov519_sif_mode);
-=======
 			break;
 		default:
 			if (sd->sif) {
@@ -3466,7 +3405,6 @@
 				cam->nmodes = ARRAY_SIZE(ov519_sif_mode);
 			}
 			break;
->>>>>>> 105e53f8
 		}
 		break;
 	case BRIDGE_W9968CF:
@@ -3487,15 +3425,12 @@
 
 		/* Enable autogain, autoexpo, awb, bandfilter */
 		i2c_w_mask(sd, 0x13, 0x27, 0x27);
-<<<<<<< HEAD
-=======
 		break;
 	case SEN_OV2610AE:
 		write_i2c_regvals(sd, norm_2610ae, ARRAY_SIZE(norm_2610ae));
 
 		/* enable autoexpo */
 		i2c_w_mask(sd, 0x13, 0x05, 0x05);
->>>>>>> 105e53f8
 		break;
 	case SEN_OV3610:
 		write_i2c_regvals(sd, norm_3620b, ARRAY_SIZE(norm_3620b));
@@ -3561,8 +3496,6 @@
 		break;
 	case SEN_OV8610:
 		write_i2c_regvals(sd, norm_8610, ARRAY_SIZE(norm_8610));
-<<<<<<< HEAD
-=======
 		break;
 	}
 	return gspca_dev->usb_err;
@@ -3582,13 +3515,9 @@
 			gspca_dev->cam.bulk_size = OVFX2_BULK_SIZE;
 		else
 			gspca_dev->cam.bulk_size = 7 * 4096;
->>>>>>> 105e53f8
-		break;
-	}
-	return gspca_dev->usb_err;
-error:
-	PDEBUG(D_ERR, "OV519 Config failed");
-	return -EINVAL;
+		break;
+	}
+	return 0;
 }
 
 /* Set up the OV511/OV511+ with the given image parameters.
@@ -4021,8 +3950,6 @@
 		i2c_w_mask(sd, 0x67, qvga ? 0xf0 : 0x90, 0xf0);
 		i2c_w_mask(sd, 0x74, qvga ? 0x20 : 0x00, 0x20);
 		return;
-<<<<<<< HEAD
-=======
 	case SEN_OV2610AE: {
 		u8 v;
 
@@ -4042,7 +3969,6 @@
 		i2c_w(sd, 0x12, qvga ? 0x60 : 0x20);
 		return;
 	    }
->>>>>>> 105e53f8
 	case SEN_OV3610:
 		if (qvga) {
 			xstart = (1040 - gspca_dev->width) / 2 + (0x1f << 4);
@@ -4191,10 +4117,7 @@
 	/* mode setup is fully handled in mode_init_ov_sensor_regs for these */
 	switch (sd->sensor) {
 	case SEN_OV2610:
-<<<<<<< HEAD
-=======
 	case SEN_OV2610AE:
->>>>>>> 105e53f8
 	case SEN_OV3610:
 	case SEN_OV7670:
 		mode_init_ov_sensor_regs(sd);
@@ -4330,22 +4253,16 @@
 		setcontrast(gspca_dev);
 	if (!(sd->gspca_dev.ctrl_dis & (1 << BRIGHTNESS)))
 		setbrightness(gspca_dev);
-<<<<<<< HEAD
-=======
 	if (!(sd->gspca_dev.ctrl_dis & (1 << EXPOSURE)))
 		setexposure(gspca_dev);
->>>>>>> 105e53f8
 	if (!(sd->gspca_dev.ctrl_dis & (1 << COLORS)))
 		setcolors(gspca_dev);
 	if (!(sd->gspca_dev.ctrl_dis & ((1 << HFLIP) | (1 << VFLIP))))
 		sethvflip(gspca_dev);
 	if (!(sd->gspca_dev.ctrl_dis & (1 << AUTOBRIGHT)))
 		setautobright(gspca_dev);
-<<<<<<< HEAD
-=======
 	if (!(sd->gspca_dev.ctrl_dis & (1 << AUTOGAIN)))
 		setautogain(gspca_dev);
->>>>>>> 105e53f8
 	if (!(sd->gspca_dev.ctrl_dis & (1 << FREQ)))
 		setfreq_i(sd);
 
@@ -4827,8 +4744,6 @@
 
 static int sd_setautogain(struct gspca_dev *gspca_dev, __s32 val)
 {
-<<<<<<< HEAD
-=======
 	struct sd *sd = (struct sd *) gspca_dev;
 
 	sd->ctrls[AUTOGAIN].val = val;
@@ -4845,7 +4760,6 @@
 
 static void setfreq_i(struct sd *sd)
 {
->>>>>>> 105e53f8
 	if (sd->sensor == SEN_OV7660
 	 || sd->sensor == SEN_OV7670) {
 		switch (sd->ctrls[FREQ].val) {
