--- conflicted
+++ resolved
@@ -112,15 +112,9 @@
 	  module will be called gspca_pac7311.
 
 config USB_GSPCA_SN9C20X
-<<<<<<< HEAD
-       tristate "SN9C20X USB Camera Driver"
-       depends on VIDEO_V4L2 && USB_GSPCA
-       help
-=======
 	tristate "SN9C20X USB Camera Driver"
 	depends on VIDEO_V4L2 && USB_GSPCA
 	help
->>>>>>> 18e21c67
 	 Say Y here if you want support for cameras based on the
 	 sn9c20x chips (SN9C201 and SN9C202).
 
@@ -128,17 +122,10 @@
 	 module will be called gspca_sn9c20x.
 
 config USB_GSPCA_SN9C20X_EVDEV
-<<<<<<< HEAD
-       bool "Enable evdev support"
-       depends on USB_GSPCA_SN9C20X
-       ---help---
-	 Say Y here in order to enable evdev support for sn9c20x webcam button.
-=======
 	bool "Enable evdev support"
 	depends on USB_GSPCA_SN9C20X
 	---help---
 	  Say Y here in order to enable evdev support for sn9c20x webcam button.
->>>>>>> 18e21c67
 
 config USB_GSPCA_SONIXB
 	tristate "SONIX Bayer USB Camera Driver"
