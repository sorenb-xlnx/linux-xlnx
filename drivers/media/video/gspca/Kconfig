--- conflicted
+++ resolved
@@ -122,17 +122,10 @@
 	 module will be called gspca_sn9c20x.
 
 config USB_GSPCA_SN9C20X_EVDEV
-<<<<<<< HEAD
-       bool "Enable evdev support"
+	bool "Enable evdev support"
 	depends on USB_GSPCA_SN9C20X && INPUT
-       ---help---
-	 Say Y here in order to enable evdev support for sn9c20x webcam button.
-=======
-	bool "Enable evdev support"
-	depends on USB_GSPCA_SN9C20X
 	---help---
 	  Say Y here in order to enable evdev support for sn9c20x webcam button.
->>>>>>> 218fec7e
 
 config USB_GSPCA_SONIXB
 	tristate "SONIX Bayer USB Camera Driver"
