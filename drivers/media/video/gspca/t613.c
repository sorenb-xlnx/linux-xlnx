/*
 * V4L2 by Jean-Francois Moine <http://moinejf.free.fr>
 *
 * This program is free software; you can redistribute it and/or modify
 * it under the terms of the GNU General Public License as published by
 * the Free Software Foundation; either version 2 of the License, or
 * any later version.
 *
 * This program is distributed in the hope that it will be useful,
 * but WITHOUT ANY WARRANTY; without even the implied warranty of
 * MERCHANTABILITY or FITNESS FOR A PARTICULAR PURPOSE. See the
 * GNU General Public License for more details.
 *
 * You should have received a copy of the GNU General Public License
 * along with this program; if not, write to the Free Software
 * Foundation, Inc., 59 Temple Place, Suite 330, Boston, MA 02111-1307 USA
 *
 *Notes: * t613  + tas5130A
 *	* Focus to light do not balance well as in win.
 *	  Quality in win is not good, but its kinda better.
 *	 * Fix some "extraneous bytes", most of apps will show the image anyway
 *	 * Gamma table, is there, but its really doing something?
 *	 * 7~8 Fps, its ok, max on win its 10.
 *			Costantino Leandro
 */

#define MODULE_NAME "t613"

#include "gspca.h"

#define V4L2_CID_EFFECTS (V4L2_CID_PRIVATE_BASE + 0)

MODULE_AUTHOR("Leandro Costantino <le_costantino@pixartargentina.com.ar>");
MODULE_DESCRIPTION("GSPCA/T613 (JPEG Compliance) USB Camera Driver");
MODULE_LICENSE("GPL");

struct sd {
	struct gspca_dev gspca_dev;	/* !! must be the first item */

	u8 brightness;
	u8 contrast;
	u8 colors;
	u8 autogain;
	u8 gamma;
	u8 sharpness;
	u8 freq;
	u8 whitebalance;
	u8 mirror;
	u8 effect;

	u8 sensor;
#define SENSOR_OM6802 0
#define SENSOR_OTHER 1
#define SENSOR_TAS5130A 2
};

/* V4L2 controls supported by the driver */
static int sd_setbrightness(struct gspca_dev *gspca_dev, __s32 val);
static int sd_getbrightness(struct gspca_dev *gspca_dev, __s32 *val);
static int sd_setcontrast(struct gspca_dev *gspca_dev, __s32 val);
static int sd_getcontrast(struct gspca_dev *gspca_dev, __s32 *val);
static int sd_setcolors(struct gspca_dev *gspca_dev, __s32 val);
static int sd_getcolors(struct gspca_dev *gspca_dev, __s32 *val);
static int sd_setlowlight(struct gspca_dev *gspca_dev, __s32 val);
static int sd_getlowlight(struct gspca_dev *gspca_dev, __s32 *val);
static int sd_setgamma(struct gspca_dev *gspca_dev, __s32 val);
static int sd_getgamma(struct gspca_dev *gspca_dev, __s32 *val);
static int sd_setsharpness(struct gspca_dev *gspca_dev, __s32 val);
static int sd_getsharpness(struct gspca_dev *gspca_dev, __s32 *val);
static int sd_setfreq(struct gspca_dev *gspca_dev, __s32 val);
static int sd_getfreq(struct gspca_dev *gspca_dev, __s32 *val);
static int sd_setwhitebalance(struct gspca_dev *gspca_dev, __s32 val);
static int sd_getwhitebalance(struct gspca_dev *gspca_dev, __s32 *val);
static int sd_setflip(struct gspca_dev *gspca_dev, __s32 val);
static int sd_getflip(struct gspca_dev *gspca_dev, __s32 *val);
static int sd_seteffect(struct gspca_dev *gspca_dev, __s32 val);
static int sd_geteffect(struct gspca_dev *gspca_dev, __s32 *val);
static int sd_querymenu(struct gspca_dev *gspca_dev,
			struct v4l2_querymenu *menu);

static struct ctrl sd_ctrls[] = {
	{
	 {
	  .id = V4L2_CID_BRIGHTNESS,
	  .type = V4L2_CTRL_TYPE_INTEGER,
	  .name = "Brightness",
	  .minimum = 0,
	  .maximum = 14,
	  .step = 1,
#define BRIGHTNESS_DEF 8
	  .default_value = BRIGHTNESS_DEF,
	  },
	 .set = sd_setbrightness,
	 .get = sd_getbrightness,
	 },
	{
	 {
	  .id = V4L2_CID_CONTRAST,
	  .type = V4L2_CTRL_TYPE_INTEGER,
	  .name = "Contrast",
	  .minimum = 0,
	  .maximum = 0x0d,
	  .step = 1,
#define CONTRAST_DEF 0x07
	  .default_value = CONTRAST_DEF,
	  },
	 .set = sd_setcontrast,
	 .get = sd_getcontrast,
	 },
	{
	 {
	  .id = V4L2_CID_SATURATION,
	  .type = V4L2_CTRL_TYPE_INTEGER,
	  .name = "Color",
	  .minimum = 0,
	  .maximum = 0x0f,
	  .step = 1,
#define COLORS_DEF 0x05
	  .default_value = COLORS_DEF,
	  },
	 .set = sd_setcolors,
	 .get = sd_getcolors,
	 },
#define GAMMA_MAX 16
#define GAMMA_DEF 10
	{
	 {
	  .id = V4L2_CID_GAMMA,	/* (gamma on win) */
	  .type = V4L2_CTRL_TYPE_INTEGER,
	  .name = "Gamma",
	  .minimum = 0,
	  .maximum = GAMMA_MAX - 1,
	  .step = 1,
	  .default_value = GAMMA_DEF,
	  },
	 .set = sd_setgamma,
	 .get = sd_getgamma,
	 },
	{
	 {
	  .id = V4L2_CID_GAIN,	/* here, i activate only the lowlight,
				 * some apps dont bring up the
				 * backligth_compensation control) */
	  .type = V4L2_CTRL_TYPE_INTEGER,
	  .name = "Low Light",
	  .minimum = 0,
	  .maximum = 1,
	  .step = 1,
#define AUTOGAIN_DEF 0x01
	  .default_value = AUTOGAIN_DEF,
	  },
	 .set = sd_setlowlight,
	 .get = sd_getlowlight,
	 },
	{
	 {
	  .id = V4L2_CID_HFLIP,
	  .type = V4L2_CTRL_TYPE_BOOLEAN,
	  .name = "Mirror Image",
	  .minimum = 0,
	  .maximum = 1,
	  .step = 1,
#define MIRROR_DEF 0
	  .default_value = MIRROR_DEF,
	  },
	 .set = sd_setflip,
	 .get = sd_getflip
	},
	{
	 {
	  .id = V4L2_CID_POWER_LINE_FREQUENCY,
	  .type = V4L2_CTRL_TYPE_MENU,
	  .name = "Light Frequency Filter",
	  .minimum = 1,		/* 1 -> 0x50, 2->0x60 */
	  .maximum = 2,
	  .step = 1,
#define FREQ_DEF 1
	  .default_value = FREQ_DEF,
	  },
	 .set = sd_setfreq,
	 .get = sd_getfreq},

	{
	 {
	  .id = V4L2_CID_WHITE_BALANCE_TEMPERATURE,
	  .type = V4L2_CTRL_TYPE_INTEGER,
	  .name = "White Balance",
	  .minimum = 0,
	  .maximum = 1,
	  .step = 1,
#define WHITE_BALANCE_DEF 0
	  .default_value = WHITE_BALANCE_DEF,
	  },
	 .set = sd_setwhitebalance,
	 .get = sd_getwhitebalance
	},
	{
	 {
	  .id = V4L2_CID_SHARPNESS,
	  .type = V4L2_CTRL_TYPE_INTEGER,
	  .name = "Sharpness",
	  .minimum = 0,
	  .maximum = 15,
	  .step = 1,
#define SHARPNESS_DEF 0x06
	  .default_value = SHARPNESS_DEF,
	  },
	 .set = sd_setsharpness,
	 .get = sd_getsharpness,
	 },
	{
	 {
	  .id = V4L2_CID_EFFECTS,
	  .type = V4L2_CTRL_TYPE_MENU,
	  .name = "Webcam Effects",
	  .minimum = 0,
	  .maximum = 4,
	  .step = 1,
#define EFFECTS_DEF 0
	  .default_value = EFFECTS_DEF,
	  },
	 .set = sd_seteffect,
	 .get = sd_geteffect
	},
};

static char *effects_control[] = {
	"Normal",
	"Emboss",		/* disabled */
	"Monochrome",
	"Sepia",
	"Sketch",
	"Sun Effect",		/* disabled */
	"Negative",
};

static const struct v4l2_pix_format vga_mode_t16[] = {
	{160, 120, V4L2_PIX_FMT_JPEG, V4L2_FIELD_NONE,
		.bytesperline = 160,
		.sizeimage = 160 * 120 * 4 / 8 + 590,
		.colorspace = V4L2_COLORSPACE_JPEG,
		.priv = 4},
	{176, 144, V4L2_PIX_FMT_JPEG, V4L2_FIELD_NONE,
		.bytesperline = 176,
		.sizeimage = 176 * 144 * 3 / 8 + 590,
		.colorspace = V4L2_COLORSPACE_JPEG,
		.priv = 3},
	{320, 240, V4L2_PIX_FMT_JPEG, V4L2_FIELD_NONE,
		.bytesperline = 320,
		.sizeimage = 320 * 240 * 3 / 8 + 590,
		.colorspace = V4L2_COLORSPACE_JPEG,
		.priv = 2},
	{352, 288, V4L2_PIX_FMT_JPEG, V4L2_FIELD_NONE,
		.bytesperline = 352,
		.sizeimage = 352 * 288 * 3 / 8 + 590,
		.colorspace = V4L2_COLORSPACE_JPEG,
		.priv = 1},
	{640, 480, V4L2_PIX_FMT_JPEG, V4L2_FIELD_NONE,
		.bytesperline = 640,
		.sizeimage = 640 * 480 * 3 / 8 + 590,
		.colorspace = V4L2_COLORSPACE_JPEG,
		.priv = 0},
};

/* sensor specific data */
struct additional_sensor_data {
	const u8 data1[10];
	const u8 data2[9];
	const u8 data3[9];
	const u8 data4[4];
	const u8 data5[6];
	const u8 stream[4];
};

<<<<<<< HEAD
const static struct additional_sensor_data sensor_data[] = {
    {				/* OM6802 */
	.data1 =
		{0xc2, 0x28, 0x0f, 0x22, 0xcd, 0x27, 0x2c, 0x06,
		 0xb3, 0xfc},
	.data2 =
		{0x80, 0xff, 0xff, 0x80, 0xff, 0xff, 0x80, 0xff,
		 0xff},
	.data4 =	/*Freq (50/60Hz). Splitted for test purpose */
		{0x66, 0xca, 0xa8, 0xf0},
	.data5 =	/* this could be removed later */
		{0x0c, 0x03, 0xab, 0x13, 0x81, 0x23},
	.stream =
		{0x0b, 0x04, 0x0a, 0x78},
    },
    {				/* OTHER */
	.data1 =
		{0xc1, 0x48, 0x04, 0x1b, 0xca, 0x2e, 0x33, 0x3a,
		 0xe8, 0xfc},
	.data2 =
		{0x4e, 0x9c, 0xec, 0x40, 0x80, 0xc0, 0x48, 0x96,
		 0xd9},
	.data4 =
		{0x66, 0x00, 0xa8, 0xa8},
	.data5 =
		{0x0c, 0x03, 0xab, 0x29, 0x81, 0x69},
	.stream =
		{0x0b, 0x04, 0x0a, 0x00},
    },
=======
static const struct additional_sensor_data sensor_data[] = {
>>>>>>> 30e8d503
    {				/* TAS5130A */
	.data1 =
		{0xbb, 0x28, 0x10, 0x10, 0xbb, 0x28, 0x1e, 0x27,
		 0xc8, 0xfc},
	.data2 =
		{0x60, 0xa8, 0xe0, 0x60, 0xa8, 0xe0, 0x60, 0xa8,
		 0xe0},
	.data4 =	/* Freq (50/60Hz). Splitted for test purpose */
		{0x66, 0x00, 0xa8, 0xe8},
	.data5 =
		{0x0c, 0x03, 0xab, 0x10, 0x81, 0x20},
	.stream =
		{0x0b, 0x04, 0x0a, 0x40},
    },
};

#define MAX_EFFECTS 7
/* easily done by soft, this table could be removed,
 * i keep it here just in case */
static const u8 effects_table[MAX_EFFECTS][6] = {
	{0xa8, 0xe8, 0xc6, 0xd2, 0xc0, 0x00},	/* Normal */
	{0xa8, 0xc8, 0xc6, 0x52, 0xc0, 0x04},	/* Repujar */
	{0xa8, 0xe8, 0xc6, 0xd2, 0xc0, 0x20},	/* Monochrome */
	{0xa8, 0xe8, 0xc6, 0xd2, 0xc0, 0x80},	/* Sepia */
	{0xa8, 0xc8, 0xc6, 0x52, 0xc0, 0x02},	/* Croquis */
	{0xa8, 0xc8, 0xc6, 0xd2, 0xc0, 0x10},	/* Sun Effect */
	{0xa8, 0xc8, 0xc6, 0xd2, 0xc0, 0x40},	/* Negative */
};

static const u8 gamma_table[GAMMA_MAX][17] = {
	{0x00, 0x3e, 0x69, 0x85, 0x95, 0xa1, 0xae, 0xb9,	/* 0 */
	 0xc2, 0xcb, 0xd4, 0xdb, 0xe3, 0xea, 0xf1, 0xf8,
	 0xff},
	{0x00, 0x33, 0x5a, 0x75, 0x85, 0x93, 0xa1, 0xad,	/* 1 */
	 0xb7, 0xc2, 0xcb, 0xd4, 0xde, 0xe7, 0xf0, 0xf7,
	 0xff},
	{0x00, 0x2f, 0x51, 0x6b, 0x7c, 0x8a, 0x99, 0xa6,	/* 2 */
	 0xb1, 0xbc, 0xc6, 0xd0, 0xdb, 0xe4, 0xed, 0xf6,
	 0xff},
	{0x00, 0x29, 0x48, 0x60, 0x72, 0x81, 0x90, 0x9e,	/* 3 */
	 0xaa, 0xb5, 0xbf, 0xcb, 0xd6, 0xe1, 0xeb, 0xf5,
	 0xff},
	{0x00, 0x23, 0x3f, 0x55, 0x68, 0x77, 0x86, 0x95,	/* 4 */
	 0xa2, 0xad, 0xb9, 0xc6, 0xd2, 0xde, 0xe9, 0xf4,
	 0xff},
	{0x00, 0x1b, 0x33, 0x48, 0x59, 0x69, 0x79, 0x87,	/* 5 */
	 0x96, 0xa3, 0xb1, 0xbe, 0xcc, 0xda, 0xe7, 0xf3,
	 0xff},
	{0x00, 0x02, 0x10, 0x20, 0x32, 0x40, 0x57, 0x67,	/* 6 */
	 0x77, 0x88, 0x99, 0xaa, 0xbb, 0xcc, 0xdd, 0xee,
	 0xff},
	{0x00, 0x02, 0x14, 0x26, 0x38, 0x4a, 0x60, 0x70,	/* 7 */
	 0x80, 0x90, 0xa0, 0xb0, 0xc0, 0xd0, 0xe0, 0xf0,
	 0xff},
	{0x00, 0x10, 0x22, 0x35, 0x47, 0x5a, 0x69, 0x79,	/* 8 */
	 0x88, 0x97, 0xa7, 0xb6, 0xc4, 0xd3, 0xe0, 0xf0,
	 0xff},
	{0x00, 0x10, 0x26, 0x40, 0x54, 0x65, 0x75, 0x84,	/* 9 */
	 0x93, 0xa1, 0xb0, 0xbd, 0xca, 0xd6, 0xe0, 0xf0,
	 0xff},
	{0x00, 0x18, 0x2b, 0x44, 0x60, 0x70, 0x80, 0x8e,	/* 10 */
	 0x9c, 0xaa, 0xb7, 0xc4, 0xd0, 0xd8, 0xe2, 0xf0,
	 0xff},
	{0x00, 0x1a, 0x34, 0x52, 0x66, 0x7e, 0x8D, 0x9B,	/* 11 */
	 0xa8, 0xb4, 0xc0, 0xcb, 0xd6, 0xe1, 0xeb, 0xf5,
	 0xff},
	{0x00, 0x3f, 0x5a, 0x6e, 0x7f, 0x8e, 0x9c, 0xa8,	/* 12 */
	 0xb4, 0xbf, 0xc9, 0xd3, 0xdc, 0xe5, 0xee, 0xf6,
	 0xff},
	{0x00, 0x54, 0x6f, 0x83, 0x93, 0xa0, 0xad, 0xb7,	/* 13 */
	 0xc2, 0xcb, 0xd4, 0xdc, 0xe4, 0xeb, 0xf2, 0xf9,
	 0xff},
	{0x00, 0x6e, 0x88, 0x9a, 0xa8, 0xb3, 0xbd, 0xc6,	/* 14 */
	 0xcf, 0xd6, 0xdd, 0xe3, 0xe9, 0xef, 0xf4, 0xfa,
	 0xff},
	{0x00, 0x93, 0xa8, 0xb7, 0xc1, 0xca, 0xd2, 0xd8,	/* 15 */
	 0xde, 0xe3, 0xe8, 0xed, 0xf1, 0xf5, 0xf8, 0xfc,
	 0xff}
};

static const u8 tas5130a_sensor_init[][8] = {
	{0x62, 0x08, 0x63, 0x70, 0x64, 0x1d, 0x60, 0x09},
	{0x62, 0x20, 0x63, 0x01, 0x64, 0x02, 0x60, 0x09},
	{0x62, 0x07, 0x63, 0x03, 0x64, 0x00, 0x60, 0x09},
	{0x62, 0x07, 0x63, 0x03, 0x64, 0x00, 0x60, 0x09},
	{},
};

static u8 sensor_reset[] = {0x61, 0x68, 0x62, 0xff, 0x60, 0x07};

/* read 1 byte */
static u8 reg_r(struct gspca_dev *gspca_dev,
		   u16 index)
{
	usb_control_msg(gspca_dev->dev,
			usb_rcvctrlpipe(gspca_dev->dev, 0),
			0,		/* request */
			USB_DIR_IN | USB_TYPE_VENDOR | USB_RECIP_DEVICE,
			0,		/* value */
			index,
			gspca_dev->usb_buf, 1, 500);
	return gspca_dev->usb_buf[0];
}

static void reg_w(struct gspca_dev *gspca_dev,
		  u16 index)
{
	usb_control_msg(gspca_dev->dev,
			usb_sndctrlpipe(gspca_dev->dev, 0),
			0,
			USB_DIR_OUT | USB_TYPE_VENDOR | USB_RECIP_DEVICE,
			0, index,
			NULL, 0, 500);
}

static void reg_w_buf(struct gspca_dev *gspca_dev,
		  const u8 *buffer, u16 len)
{
	if (len <= USB_BUF_SZ) {
		memcpy(gspca_dev->usb_buf, buffer, len);
		usb_control_msg(gspca_dev->dev,
				usb_sndctrlpipe(gspca_dev->dev, 0),
				0,
			   USB_DIR_OUT | USB_TYPE_VENDOR | USB_RECIP_DEVICE,
				0x01, 0,
				gspca_dev->usb_buf, len, 500);
	} else {
		u8 *tmpbuf;

		tmpbuf = kmalloc(len, GFP_KERNEL);
		memcpy(tmpbuf, buffer, len);
		usb_control_msg(gspca_dev->dev,
				usb_sndctrlpipe(gspca_dev->dev, 0),
				0,
			   USB_DIR_OUT | USB_TYPE_VENDOR | USB_RECIP_DEVICE,
				0x01, 0,
				tmpbuf, len, 500);
		kfree(tmpbuf);
	}
}

/* write values to consecutive registers */
static void reg_w_ixbuf(struct gspca_dev *gspca_dev,
			u8 reg,
			const u8 *buffer, u16 len)
{
	int i;
	u8 *p, *tmpbuf;

	if (len * 2 <= USB_BUF_SZ)
		p = tmpbuf = gspca_dev->usb_buf;
	else
		p = tmpbuf = kmalloc(len * 2, GFP_KERNEL);
	i = len;
	while (--i >= 0) {
		*p++ = reg++;
		*p++ = *buffer++;
	}
	usb_control_msg(gspca_dev->dev,
			usb_sndctrlpipe(gspca_dev->dev, 0),
			0,
			USB_DIR_OUT | USB_TYPE_VENDOR | USB_RECIP_DEVICE,
			0x01, 0,
			tmpbuf, len * 2, 500);
	if (len * 2 > USB_BUF_SZ)
		kfree(tmpbuf);
}

/* Reported as OM6802*/
static void om6802_sensor_init(struct gspca_dev *gspca_dev)
{
	int i;
	const u8 *p;
	u8 byte;
	u8 val[6] = {0x62, 0, 0x64, 0, 0x60, 0x05};
	static const u8 sensor_init[] = {
		0xdf, 0x6d,
		0xdd, 0x18,
		0x5a, 0xe0,
		0x5c, 0x07,
		0x5d, 0xb0,
		0x5e, 0x1e,
		0x60, 0x71,
		0xef, 0x00,
		0xe9, 0x00,
		0xea, 0x00,
		0x90, 0x24,
		0x91, 0xb2,
		0x82, 0x32,
		0xfd, 0x41,
		0x00			/* table end */
	};

	reg_w_buf(gspca_dev, sensor_reset, sizeof sensor_reset);
	msleep(5);
	i = 4;
	while (--i > 0) {
		byte = reg_r(gspca_dev, 0x0060);
		if (!(byte & 0x01))
			break;
		msleep(100);
	}
	byte = reg_r(gspca_dev, 0x0063);
	if (byte != 0x17) {
		err("Bad sensor reset %02x", byte);
		/* continue? */
	}

	p = sensor_init;
	while (*p != 0) {
		val[1] = *p++;
		val[3] = *p++;
		if (*p == 0)
			reg_w(gspca_dev, 0x3c80);
		reg_w_buf(gspca_dev, val, sizeof val);
		i = 4;
		while (--i >= 0) {
			msleep(15);
			byte = reg_r(gspca_dev, 0x60);
			if (!(byte & 0x01))
				break;
		}
	}
	msleep(15);
	reg_w(gspca_dev, 0x3c80);
}

/* this function is called at probe time */
static int sd_config(struct gspca_dev *gspca_dev,
		     const struct usb_device_id *id)
{
	struct sd *sd = (struct sd *) gspca_dev;
	struct cam *cam;

	cam = &gspca_dev->cam;

	cam->cam_mode = vga_mode_t16;
	cam->nmodes = ARRAY_SIZE(vga_mode_t16);

	sd->brightness = BRIGHTNESS_DEF;
	sd->contrast = CONTRAST_DEF;
	sd->colors = COLORS_DEF;
	sd->gamma = GAMMA_DEF;
	sd->autogain = AUTOGAIN_DEF;
	sd->mirror = MIRROR_DEF;
	sd->freq = FREQ_DEF;
	sd->whitebalance = WHITE_BALANCE_DEF;
	sd->sharpness = SHARPNESS_DEF;
	sd->effect = EFFECTS_DEF;
	return 0;
}

static void setbrightness(struct gspca_dev *gspca_dev)
{
	struct sd *sd = (struct sd *) gspca_dev;
	unsigned int brightness;
	u8 set6[4] = { 0x8f, 0x24, 0xc3, 0x00 };

	brightness = sd->brightness;
	if (brightness < 7) {
		set6[1] = 0x26;
		set6[3] = 0x70 - brightness * 0x10;
	} else {
		set6[3] = 0x00 + ((brightness - 7) * 0x10);
	}

	reg_w_buf(gspca_dev, set6, sizeof set6);
}

static void setcontrast(struct gspca_dev *gspca_dev)
{
	struct sd *sd = (struct sd *) gspca_dev;
	unsigned int contrast = sd->contrast;
	u16 reg_to_write;

	if (contrast < 7)
		reg_to_write = 0x8ea9 - contrast * 0x200;
	else
		reg_to_write = 0x00a9 + (contrast - 7) * 0x200;

	reg_w(gspca_dev, reg_to_write);
}

static void setcolors(struct gspca_dev *gspca_dev)
{
	struct sd *sd = (struct sd *) gspca_dev;
	u16 reg_to_write;

	reg_to_write = 0x80bb + sd->colors * 0x100;	/* was 0xc0 */
	reg_w(gspca_dev, reg_to_write);
}

static void setgamma(struct gspca_dev *gspca_dev)
{
	struct sd *sd = (struct sd *) gspca_dev;

	PDEBUG(D_CONF, "Gamma: %d", sd->gamma);
	reg_w_ixbuf(gspca_dev, 0x90,
		gamma_table[sd->gamma], sizeof gamma_table[0]);
}

static void setwhitebalance(struct gspca_dev *gspca_dev)
{
	struct sd *sd = (struct sd *) gspca_dev;

	u8 white_balance[8] =
		{0x87, 0x20, 0x88, 0x20, 0x89, 0x20, 0x80, 0x38};

	if (sd->whitebalance)
		white_balance[7] = 0x3c;

	reg_w_buf(gspca_dev, white_balance, sizeof white_balance);
}

static void setsharpness(struct gspca_dev *gspca_dev)
{
	struct sd *sd = (struct sd *) gspca_dev;
	u16 reg_to_write;

	reg_to_write = 0x0aa6 + 0x1000 * sd->sharpness;

	reg_w(gspca_dev, reg_to_write);
}

/* this function is called at probe and resume time */
static int sd_init(struct gspca_dev *gspca_dev)
{
	/* some of this registers are not really neded, because
	 * they are overriden by setbrigthness, setcontrast, etc,
	 * but wont hurt anyway, and can help someone with similar webcam
	 * to see the initial parameters.*/
	struct sd *sd = (struct sd *) gspca_dev;
	int i;
	u16 sensor_id;
	u8 test_byte = 0;
	u16 reg80, reg8e;

	static const u8 read_indexs[] =
		{ 0x06, 0x07, 0x0a, 0x0b, 0x66, 0x80, 0x81, 0x8e, 0x8f, 0xa5,
		  0xa6, 0xa8, 0xbb, 0xbc, 0xc6, 0x00 };
	static const u8 n1[] =
			{0x08, 0x03, 0x09, 0x03, 0x12, 0x04};
	static const u8 n2[] =
			{0x08, 0x00};
	static const u8 n3[6] =
			{0x61, 0x68, 0x65, 0x0a, 0x60, 0x04};
	static const u8 n3_other[6] =
			{0x61, 0xc2, 0x65, 0x88, 0x60, 0x00};
	static const u8 n4[] =
		{0x09, 0x01, 0x12, 0x04, 0x66, 0x8a, 0x80, 0x3c,
		 0x81, 0x22, 0x84, 0x50, 0x8a, 0x78, 0x8b, 0x68,
		 0x8c, 0x88, 0x8e, 0x33, 0x8f, 0x24, 0xaa, 0xb1,
		 0xa2, 0x60, 0xa5, 0x30, 0xa6, 0x3a, 0xa8, 0xe8,
		 0xae, 0x05, 0xb1, 0x00, 0xbb, 0x04, 0xbc, 0x48,
		 0xbe, 0x36, 0xc6, 0x88, 0xe9, 0x00, 0xc5, 0xc0,
		 0x65, 0x0a, 0xbb, 0x86, 0xaf, 0x58, 0xb0, 0x68,
		 0x87, 0x40, 0x89, 0x2b, 0x8d, 0xff, 0x83, 0x40,
		 0xac, 0x84, 0xad, 0x86, 0xaf, 0x46};
	static const u8 n4_other[] =
		{0x66, 0x00, 0x7f, 0x00, 0x80, 0xac, 0x81, 0x69,
		 0x84, 0x40, 0x85, 0x70, 0x86, 0x20, 0x8a, 0x68,
		 0x8b, 0x58, 0x8c, 0x88, 0x8d, 0xff, 0x8e, 0xb8,
		 0x8f, 0x28, 0xa2, 0x60, 0xa5, 0x40, 0xa8, 0xa8,
		 0xac, 0x84, 0xad, 0x84, 0xae, 0x24, 0xaf, 0x56,
		 0xb0, 0x68, 0xb1, 0x00, 0xb2, 0x88, 0xbb, 0xc5,
		 0xbc, 0x4a, 0xbe, 0x36, 0xc2, 0x88, 0xc5, 0xc0,
		 0xc6, 0xda, 0xe9, 0x26, 0xeb, 0x00};
	static const u8 nset8[6] =
			{ 0xa8, 0xf0, 0xc6, 0x88, 0xc0, 0x00 };
	static const u8 nset8_other[6] =
			{ 0xa8, 0xa8, 0xc6, 0xda, 0xc0, 0x00 };
	static const u8 nset9[4] =
			{ 0x0b, 0x04, 0x0a, 0x78 };
	static const u8 nset9_other[4] =
			{ 0x0b, 0x04, 0x0a, 0x00 };

	sensor_id = (reg_r(gspca_dev, 0x06) << 8)
			| reg_r(gspca_dev, 0x07);
	switch (sensor_id) {
	case 0x0801:
		PDEBUG(D_CONF, "sensor tas5130a");
		sd->sensor = SENSOR_TAS5130A;
		break;
	case 0x0803:
		PDEBUG(D_CONF, "sensor om6802");
		sd->sensor = SENSOR_OTHER;
		break;
	case 0x0807:
		PDEBUG(D_CONF, "sensor om6802");
		sd->sensor = SENSOR_OM6802;
		break;
	default:
		PDEBUG(D_CONF, "unknown sensor %04x", sensor_id);
		return -EINVAL;
	}

	if (sd->sensor != SENSOR_OTHER) {
		reg_w_buf(gspca_dev, n1, sizeof n1);
		i = 5;
		while (--i >= 0) {
			reg_w_buf(gspca_dev, sensor_reset, sizeof sensor_reset);
			test_byte = reg_r(gspca_dev, 0x0063);
			msleep(100);
			if (test_byte == 0x17)
				break;		/* OK */
		}
		if (i < 0) {
			err("Bad sensor reset %02x", test_byte);
/*			return -EIO; */
/*fixme: test - continue */
		}
		reg_w_buf(gspca_dev, n2, sizeof n2);
	}

	i = 0;
	while (read_indexs[i] != 0x00) {
		test_byte = reg_r(gspca_dev, read_indexs[i]);
		PDEBUG(D_STREAM, "Reg 0x%02x = 0x%02x", read_indexs[i],
		       test_byte);
		i++;
	}

	if (sd->sensor != SENSOR_OTHER) {
		reg_w_buf(gspca_dev, n3, sizeof n3);
		reg_w_buf(gspca_dev, n4, sizeof n4);
		reg_r(gspca_dev, 0x0080);
		reg_w(gspca_dev, 0x2c80);
		reg80 = 0x3880;
		reg8e = 0x338e;
	} else {
		reg_w_buf(gspca_dev, n3_other, sizeof n3_other);
		reg_w_buf(gspca_dev, n4_other, sizeof n4_other);
		sd->gamma = 5;
		reg80 = 0xac80;
		reg8e = 0xb88e;
	}

	reg_w_ixbuf(gspca_dev, 0xd0, sensor_data[sd->sensor].data1,
			sizeof sensor_data[sd->sensor].data1);
	reg_w_ixbuf(gspca_dev, 0xc7, sensor_data[sd->sensor].data2,
			sizeof sensor_data[sd->sensor].data2);
	reg_w_ixbuf(gspca_dev, 0xe0, sensor_data[sd->sensor].data2,
			sizeof sensor_data[sd->sensor].data2);

	reg_w(gspca_dev, reg80);
	reg_w(gspca_dev, reg80);
	reg_w(gspca_dev, reg8e);

	setbrightness(gspca_dev);
	setcontrast(gspca_dev);
	setgamma(gspca_dev);
	setcolors(gspca_dev);
	setsharpness(gspca_dev);
	setwhitebalance(gspca_dev);

	reg_w(gspca_dev, 0x2087);	/* tied to white balance? */
	reg_w(gspca_dev, 0x2088);
	reg_w(gspca_dev, 0x2089);

	reg_w_buf(gspca_dev, sensor_data[sd->sensor].data4,
			sizeof sensor_data[sd->sensor].data4);
	reg_w_buf(gspca_dev, sensor_data[sd->sensor].data5,
			sizeof sensor_data[sd->sensor].data5);
	if (sd->sensor != SENSOR_OTHER) {
		reg_w_buf(gspca_dev, nset8, sizeof nset8);
		reg_w_buf(gspca_dev, nset9, sizeof nset9);
		reg_w(gspca_dev, 0x2880);
	} else {
		reg_w_buf(gspca_dev, nset8_other, sizeof nset8_other);
		reg_w_buf(gspca_dev, nset9_other, sizeof nset9_other);
	}

	reg_w_ixbuf(gspca_dev, 0xd0, sensor_data[sd->sensor].data1,
			sizeof sensor_data[sd->sensor].data1);
	reg_w_ixbuf(gspca_dev, 0xc7, sensor_data[sd->sensor].data2,
			sizeof sensor_data[sd->sensor].data2);
	reg_w_ixbuf(gspca_dev, 0xe0, sensor_data[sd->sensor].data2,
			sizeof sensor_data[sd->sensor].data2);

	return 0;
}

static void setflip(struct gspca_dev *gspca_dev)
{
	struct sd *sd = (struct sd *) gspca_dev;
	u8 flipcmd[8] =
		{0x62, 0x07, 0x63, 0x03, 0x64, 0x00, 0x60, 0x09};

	if (sd->mirror)
		flipcmd[3] = 0x01;

	reg_w_buf(gspca_dev, flipcmd, sizeof flipcmd);
}

static void seteffect(struct gspca_dev *gspca_dev)
{
	struct sd *sd = (struct sd *) gspca_dev;

	reg_w_buf(gspca_dev, effects_table[sd->effect],
				sizeof effects_table[0]);
	if (sd->effect == 1 || sd->effect == 5) {
		PDEBUG(D_CONF,
		       "This effect have been disabled for webcam \"safety\"");
		return;
	}

	if (sd->effect == 1 || sd->effect == 4)
		reg_w(gspca_dev, 0x4aa6);
	else
		reg_w(gspca_dev, 0xfaa6);
}

static void setlightfreq(struct gspca_dev *gspca_dev)
{
	struct sd *sd = (struct sd *) gspca_dev;
	u8 freq[4] = { 0x66, 0x40, 0xa8, 0xe8 };

	if (sd->freq == 2)	/* 60hz */
		freq[1] = 0x00;

	reg_w_buf(gspca_dev, freq, sizeof freq);
}

/* Is this really needed?
 * i added some module parameters for test with some users */
static void poll_sensor(struct gspca_dev *gspca_dev)
{
	struct sd *sd = (struct sd *) gspca_dev;
	static const u8 poll1[] =
		{0x67, 0x05, 0x68, 0x81, 0x69, 0x80, 0x6a, 0x82,
		 0x6b, 0x68, 0x6c, 0x69, 0x72, 0xd9, 0x73, 0x34,
		 0x74, 0x32, 0x75, 0x92, 0x76, 0x00, 0x09, 0x01,
		 0x60, 0x14};
	static const u8 poll2[] =
		{0x67, 0x02, 0x68, 0x71, 0x69, 0x72, 0x72, 0xa9,
		 0x73, 0x02, 0x73, 0x02, 0x60, 0x14};
	static const u8 poll3[] =
		{0x87, 0x3f, 0x88, 0x20, 0x89, 0x2d};
	static const u8 poll4[] =
		{0xa6, 0x0a, 0xea, 0xcf, 0xbe, 0x26, 0xb1, 0x5f,
		 0xa1, 0xb1, 0xda, 0x6b, 0xdb, 0x98, 0xdf, 0x0c,
		 0xc2, 0x80, 0xc3, 0x10};

	if (sd->sensor == SENSOR_OM6802) {
		PDEBUG(D_STREAM, "[Sensor requires polling]");
		reg_w_buf(gspca_dev, poll1, sizeof poll1);
		reg_w_buf(gspca_dev, poll2, sizeof poll2);
		reg_w_buf(gspca_dev, poll3, sizeof poll3);
		reg_w_buf(gspca_dev, poll4, sizeof poll4);
	}
}

static int sd_start(struct gspca_dev *gspca_dev)
{
	struct sd *sd = (struct sd *) gspca_dev;
	int i, mode;
	u8 t2[] = { 0x07, 0x00, 0x0d, 0x60, 0x0e, 0x80 };
	static const u8 t3[] =
		{ 0x07, 0x00, 0x88, 0x02, 0x06, 0x00, 0xe7, 0x01 };

	mode = gspca_dev->cam.cam_mode[(int) gspca_dev->curr_mode]. priv;
	switch (mode) {
	case 0:		/* 640x480 (0x00) */
		break;
	case 1:		/* 352x288 */
		t2[1] = 0x40;
		break;
	case 2:		/* 320x240 */
		t2[1] = 0x10;
		break;
	case 3:		/* 176x144 */
		t2[1] = 0x50;
		break;
	default:
/*	case 4:		 * 160x120 */
		t2[1] = 0x20;
		break;
	}

	switch (sd->sensor) {
	case SENSOR_OM6802:
		om6802_sensor_init(gspca_dev);
		break;
	case SENSOR_OTHER:
		break;
	default:
/*	case SENSOR_TAS5130A: */
		i = 0;
		while (tas5130a_sensor_init[i][0] != 0) {
			reg_w_buf(gspca_dev, tas5130a_sensor_init[i],
					 sizeof tas5130a_sensor_init[0]);
			i++;
		}
		reg_w(gspca_dev, 0x3c80);
		/* just in case and to keep sync with logs (for mine) */
		reg_w_buf(gspca_dev, tas5130a_sensor_init[3],
				 sizeof tas5130a_sensor_init[0]);
		reg_w(gspca_dev, 0x3c80);
		break;
	}
	reg_w_buf(gspca_dev, sensor_data[sd->sensor].data4,
			sizeof sensor_data[sd->sensor].data4);
	reg_r(gspca_dev, 0x0012);
	reg_w_buf(gspca_dev, t2, sizeof t2);
	reg_w_ixbuf(gspca_dev, 0xb3, t3, sizeof t3);
	reg_w(gspca_dev, 0x0013);
	msleep(15);
	reg_w_buf(gspca_dev, sensor_data[sd->sensor].stream,
			sizeof sensor_data[sd->sensor].stream);
	poll_sensor(gspca_dev);

	/* restart on each start, just in case, sometimes regs goes wrong
	 * when using controls from app */
	setbrightness(gspca_dev);
	setcontrast(gspca_dev);
	setcolors(gspca_dev);
	return 0;
}

static void sd_stopN(struct gspca_dev *gspca_dev)
{
	struct sd *sd = (struct sd *) gspca_dev;

	reg_w_buf(gspca_dev, sensor_data[sd->sensor].stream,
			sizeof sensor_data[sd->sensor].stream);
	msleep(20);
	reg_w_buf(gspca_dev, sensor_data[sd->sensor].stream,
			sizeof sensor_data[sd->sensor].stream);
	if (sd->sensor != SENSOR_OTHER) {
		msleep(20);
		reg_w(gspca_dev, 0x0309);
	}
}

static void sd_pkt_scan(struct gspca_dev *gspca_dev,
			struct gspca_frame *frame,	/* target */
			u8 *data,			/* isoc packet */
			int len)			/* iso packet length */
{
	static u8 ffd9[] = { 0xff, 0xd9 };

	if (data[0] == 0x5a) {
		/* Control Packet, after this came the header again,
		 * but extra bytes came in the packet before this,
		 * sometimes an EOF arrives, sometimes not... */
		return;
	}
	data += 2;
	len -= 2;
	if (data[0] == 0xff && data[1] == 0xd8) {
		/* extra bytes....., could be processed too but would be
		 * a waste of time, right now leave the application and
		 * libjpeg do it for ourserlves.. */
		frame = gspca_frame_add(gspca_dev, LAST_PACKET, frame,
					ffd9, 2);
		gspca_frame_add(gspca_dev, FIRST_PACKET, frame, data, len);
		return;
	}

	if (data[len - 2] == 0xff && data[len - 1] == 0xd9) {
		/* Just in case, i have seen packets with the marker,
		 * other's do not include it... */
		len -= 2;
	}
	gspca_frame_add(gspca_dev, INTER_PACKET, frame, data, len);
}

static int sd_setbrightness(struct gspca_dev *gspca_dev, __s32 val)
{
	struct sd *sd = (struct sd *) gspca_dev;

	sd->brightness = val;
	if (gspca_dev->streaming)
		setbrightness(gspca_dev);
	return 0;
}

static int sd_getbrightness(struct gspca_dev *gspca_dev, __s32 *val)
{
	struct sd *sd = (struct sd *) gspca_dev;

	*val = sd->brightness;
	return *val;
}

static int sd_setwhitebalance(struct gspca_dev *gspca_dev, __s32 val)
{
	struct sd *sd = (struct sd *) gspca_dev;

	sd->whitebalance = val;
	if (gspca_dev->streaming)
		setwhitebalance(gspca_dev);
	return 0;
}

static int sd_getwhitebalance(struct gspca_dev *gspca_dev, __s32 *val)
{
	struct sd *sd = (struct sd *) gspca_dev;

	*val = sd->whitebalance;
	return *val;
}

static int sd_setflip(struct gspca_dev *gspca_dev, __s32 val)
{
	struct sd *sd = (struct sd *) gspca_dev;

	sd->mirror = val;
	if (gspca_dev->streaming)
		setflip(gspca_dev);
	return 0;
}

static int sd_getflip(struct gspca_dev *gspca_dev, __s32 *val)
{
	struct sd *sd = (struct sd *) gspca_dev;

	*val = sd->mirror;
	return *val;
}

static int sd_seteffect(struct gspca_dev *gspca_dev, __s32 val)
{
	struct sd *sd = (struct sd *) gspca_dev;

	sd->effect = val;
	if (gspca_dev->streaming)
		seteffect(gspca_dev);
	return 0;
}

static int sd_geteffect(struct gspca_dev *gspca_dev, __s32 *val)
{
	struct sd *sd = (struct sd *) gspca_dev;

	*val = sd->effect;
	return *val;
}

static int sd_setcontrast(struct gspca_dev *gspca_dev, __s32 val)
{
	struct sd *sd = (struct sd *) gspca_dev;

	sd->contrast = val;
	if (gspca_dev->streaming)
		setcontrast(gspca_dev);
	return 0;
}

static int sd_getcontrast(struct gspca_dev *gspca_dev, __s32 *val)
{
	struct sd *sd = (struct sd *) gspca_dev;

	*val = sd->contrast;
	return *val;
}

static int sd_setcolors(struct gspca_dev *gspca_dev, __s32 val)
{
	struct sd *sd = (struct sd *) gspca_dev;

	sd->colors = val;
	if (gspca_dev->streaming)
		setcolors(gspca_dev);
	return 0;
}

static int sd_getcolors(struct gspca_dev *gspca_dev, __s32 *val)
{
	struct sd *sd = (struct sd *) gspca_dev;

	*val = sd->colors;
	return 0;
}

static int sd_setgamma(struct gspca_dev *gspca_dev, __s32 val)
{
	struct sd *sd = (struct sd *) gspca_dev;

	sd->gamma = val;
	if (gspca_dev->streaming)
		setgamma(gspca_dev);
	return 0;
}

static int sd_getgamma(struct gspca_dev *gspca_dev, __s32 *val)
{
	struct sd *sd = (struct sd *) gspca_dev;

	*val = sd->gamma;
	return 0;
}

static int sd_setfreq(struct gspca_dev *gspca_dev, __s32 val)
{
	struct sd *sd = (struct sd *) gspca_dev;

	sd->freq = val;
	if (gspca_dev->streaming)
		setlightfreq(gspca_dev);
	return 0;
}

static int sd_getfreq(struct gspca_dev *gspca_dev, __s32 *val)
{
	struct sd *sd = (struct sd *) gspca_dev;

	*val = sd->freq;
	return 0;
}

static int sd_setsharpness(struct gspca_dev *gspca_dev, __s32 val)
{
	struct sd *sd = (struct sd *) gspca_dev;

	sd->sharpness = val;
	if (gspca_dev->streaming)
		setsharpness(gspca_dev);
	return 0;
}

static int sd_getsharpness(struct gspca_dev *gspca_dev, __s32 *val)
{
	struct sd *sd = (struct sd *) gspca_dev;

	*val = sd->sharpness;
	return 0;
}

/* Low Light set  here......*/
static int sd_setlowlight(struct gspca_dev *gspca_dev, __s32 val)
{
	struct sd *sd = (struct sd *) gspca_dev;

	sd->autogain = val;
	if (val != 0)
		reg_w(gspca_dev, 0xf48e);
	else
		reg_w(gspca_dev, 0xb48e);
	return 0;
}

static int sd_getlowlight(struct gspca_dev *gspca_dev, __s32 *val)
{
	struct sd *sd = (struct sd *) gspca_dev;

	*val = sd->autogain;
	return 0;
}

static int sd_querymenu(struct gspca_dev *gspca_dev,
			struct v4l2_querymenu *menu)
{
	switch (menu->id) {
	case V4L2_CID_POWER_LINE_FREQUENCY:
		switch (menu->index) {
		case 1:		/* V4L2_CID_POWER_LINE_FREQUENCY_50HZ */
			strcpy((char *) menu->name, "50 Hz");
			return 0;
		case 2:		/* V4L2_CID_POWER_LINE_FREQUENCY_60HZ */
			strcpy((char *) menu->name, "60 Hz");
			return 0;
		}
		break;
	case V4L2_CID_EFFECTS:
		if ((unsigned) menu->index < ARRAY_SIZE(effects_control)) {
			strncpy((char *) menu->name,
				effects_control[menu->index], 32);
			return 0;
		}
		break;
	}
	return -EINVAL;
}

/* sub-driver description */
static const struct sd_desc sd_desc = {
	.name = MODULE_NAME,
	.ctrls = sd_ctrls,
	.nctrls = ARRAY_SIZE(sd_ctrls),
	.config = sd_config,
	.init = sd_init,
	.start = sd_start,
	.stopN = sd_stopN,
	.pkt_scan = sd_pkt_scan,
	.querymenu = sd_querymenu,
};

/* -- module initialisation -- */
static const __devinitdata struct usb_device_id device_table[] = {
	{USB_DEVICE(0x17a1, 0x0128)},
	{}
};
MODULE_DEVICE_TABLE(usb, device_table);

/* -- device connect -- */
static int sd_probe(struct usb_interface *intf,
		    const struct usb_device_id *id)
{
	return gspca_dev_probe(intf, id, &sd_desc, sizeof(struct sd),
			       THIS_MODULE);
}

static struct usb_driver sd_driver = {
	.name = MODULE_NAME,
	.id_table = device_table,
	.probe = sd_probe,
	.disconnect = gspca_disconnect,
#ifdef CONFIG_PM
	.suspend = gspca_suspend,
	.resume = gspca_resume,
#endif
};

/* -- module insert / remove -- */
static int __init sd_mod_init(void)
{
	int ret;
	ret = usb_register(&sd_driver);
	if (ret < 0)
		return ret;
	PDEBUG(D_PROBE, "registered");
	return 0;
}
static void __exit sd_mod_exit(void)
{
	usb_deregister(&sd_driver);
	PDEBUG(D_PROBE, "deregistered");
}

module_init(sd_mod_init);
module_exit(sd_mod_exit);<|MERGE_RESOLUTION|>--- conflicted
+++ resolved
@@ -272,8 +272,7 @@
 	const u8 stream[4];
 };
 
-<<<<<<< HEAD
-const static struct additional_sensor_data sensor_data[] = {
+static const struct additional_sensor_data sensor_data[] = {
     {				/* OM6802 */
 	.data1 =
 		{0xc2, 0x28, 0x0f, 0x22, 0xcd, 0x27, 0x2c, 0x06,
@@ -302,9 +301,6 @@
 	.stream =
 		{0x0b, 0x04, 0x0a, 0x00},
     },
-=======
-static const struct additional_sensor_data sensor_data[] = {
->>>>>>> 30e8d503
     {				/* TAS5130A */
 	.data1 =
 		{0xbb, 0x28, 0x10, 0x10, 0xbb, 0x28, 0x1e, 0x27,
