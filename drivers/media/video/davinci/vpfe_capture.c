--- conflicted
+++ resolved
@@ -1866,11 +1866,7 @@
 	if (NULL == ccdc_cfg) {
 		v4l2_err(pdev->dev.driver,
 			 "Memory allocation failed for ccdc_cfg\n");
-<<<<<<< HEAD
-		goto probe_free_dev_mem;
-=======
 		goto probe_free_lock;
->>>>>>> e44a21b7
 	}
 
 	mutex_lock(&ccdc_lock);
@@ -2024,10 +2020,6 @@
 probe_out_release_irq:
 	free_irq(vpfe_dev->ccdc_irq0, vpfe_dev);
 probe_free_ccdc_cfg_mem:
-<<<<<<< HEAD
-	mutex_unlock(&ccdc_lock);
-=======
->>>>>>> e44a21b7
 	kfree(ccdc_cfg);
 probe_free_lock:
 	mutex_unlock(&ccdc_lock);
