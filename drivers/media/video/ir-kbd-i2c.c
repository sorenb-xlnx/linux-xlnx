--- conflicted
+++ resolved
@@ -251,15 +251,10 @@
 		return;
 	}
 
-<<<<<<< HEAD
-	if (rc)
-		rc_keydown(ir->rc, ir_key, 0);
-=======
 	if (rc) {
 		dprintk(1, "%s: keycode = 0x%04x\n", __func__, ir_key);
 		rc_keydown(ir->rc, ir_key, 0);
 	}
->>>>>>> 63310467
 }
 
 static void ir_work(struct work_struct *work)
