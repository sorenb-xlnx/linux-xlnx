/*
 *
 * keyboard input driver for i2c IR remote controls
 *
 * Copyright (c) 2000-2003 Gerd Knorr <kraxel@bytesex.org>
 * modified for PixelView (BT878P+W/FM) by
 *      Michal Kochanowicz <mkochano@pld.org.pl>
 *      Christoph Bartelmus <lirc@bartelmus.de>
 * modified for KNC ONE TV Station/Anubis Typhoon TView Tuner by
 *      Ulrich Mueller <ulrich.mueller42@web.de>
 * modified for em2820 based USB TV tuners by
 *      Markus Rechberger <mrechberger@gmail.com>
 * modified for DViCO Fusion HDTV 5 RT GOLD by
 *      Chaogui Zhang <czhang1974@gmail.com>
 * modified for MSI TV@nywhere Plus by
 *      Henry Wong <henry@stuffedcow.net>
 *      Mark Schultz <n9xmj@yahoo.com>
 *      Brian Rogers <brian_rogers@comcast.net>
 * modified for AVerMedia Cardbus by
 *      Oldrich Jedlicka <oldium.pro@seznam.cz>
 *
 *  This program is free software; you can redistribute it and/or modify
 *  it under the terms of the GNU General Public License as published by
 *  the Free Software Foundation; either version 2 of the License, or
 *  (at your option) any later version.
 *
 *  This program is distributed in the hope that it will be useful,
 *  but WITHOUT ANY WARRANTY; without even the implied warranty of
 *  MERCHANTABILITY or FITNESS FOR A PARTICULAR PURPOSE.  See the
 *  GNU General Public License for more details.
 *
 *  You should have received a copy of the GNU General Public License
 *  along with this program; if not, write to the Free Software
 *  Foundation, Inc., 59 Temple Place, Suite 330, Boston, MA  02111-1307  USA
 *
 */

#include <linux/module.h>
#include <linux/init.h>
#include <linux/kernel.h>
#include <linux/string.h>
#include <linux/timer.h>
#include <linux/delay.h>
#include <linux/errno.h>
#include <linux/slab.h>
#include <linux/i2c.h>
#include <linux/workqueue.h>

#include <media/rc-core.h>
#include <media/ir-kbd-i2c.h>

/* ----------------------------------------------------------------------- */
/* insmod parameters                                                       */

static int debug;
module_param(debug, int, 0644);    /* debug level (0,1,2) */


#define MODULE_NAME "ir-kbd-i2c"
#define dprintk(level, fmt, arg...)	if (debug >= level) \
	printk(KERN_DEBUG MODULE_NAME ": " fmt , ## arg)

/* ----------------------------------------------------------------------- */

static int get_key_haup_common(struct IR_i2c *ir, u32 *ir_key, u32 *ir_raw,
			       int size, int offset)
{
	unsigned char buf[6];
	int start, range, toggle, dev, code, ircode;

	/* poll IR chip */
	if (size != i2c_master_recv(ir->c, buf, size))
		return -EIO;

	/* split rc5 data block ... */
	start  = (buf[offset] >> 7) &    1;
	range  = (buf[offset] >> 6) &    1;
	toggle = (buf[offset] >> 5) &    1;
	dev    =  buf[offset]       & 0x1f;
	code   = (buf[offset+1] >> 2) & 0x3f;

	/* rc5 has two start bits
	 * the first bit must be one
	 * the second bit defines the command range (1 = 0-63, 0 = 64 - 127)
	 */
	if (!start)
		/* no key pressed */
		return 0;
	/*
	 * Hauppauge remotes (black/silver) always use
	 * specific device ids. If we do not filter the
	 * device ids then messages destined for devices
	 * such as TVs (id=0) will get through causing
	 * mis-fired events.
	 *
	 * We also filter out invalid key presses which
	 * produce annoying debug log entries.
	 */
	ircode= (start << 12) | (toggle << 11) | (dev << 6) | code;
	if ((ircode & 0x1fff)==0x1fff)
		/* invalid key press */
		return 0;

	if (!range)
		code += 64;

	dprintk(1,"ir hauppauge (rc5): s%d r%d t%d dev=%d code=%d\n",
		start, range, toggle, dev, code);

	/* return key */
	*ir_key = (dev << 8) | code;
	*ir_raw = ircode;
	return 1;
}

static int get_key_haup(struct IR_i2c *ir, u32 *ir_key, u32 *ir_raw)
{
	return get_key_haup_common (ir, ir_key, ir_raw, 3, 0);
}

static int get_key_haup_xvr(struct IR_i2c *ir, u32 *ir_key, u32 *ir_raw)
{
	int ret;
	unsigned char buf[1] = { 0 };

	/*
	 * This is the same apparent "are you ready?" poll command observed
	 * watching Windows driver traffic and implemented in lirc_zilog. With
	 * this added, we get far saner remote behavior with z8 chips on usb
	 * connected devices, even with the default polling interval of 100ms.
	 */
	ret = i2c_master_send(ir->c, buf, 1);
	if (ret != 1)
		return (ret < 0) ? ret : -EINVAL;

	return get_key_haup_common (ir, ir_key, ir_raw, 6, 3);
}

static int get_key_pixelview(struct IR_i2c *ir, u32 *ir_key, u32 *ir_raw)
{
	unsigned char b;

	/* poll IR chip */
	if (1 != i2c_master_recv(ir->c, &b, 1)) {
		dprintk(1,"read error\n");
		return -EIO;
	}
	*ir_key = b;
	*ir_raw = b;
	return 1;
}

static int get_key_fusionhdtv(struct IR_i2c *ir, u32 *ir_key, u32 *ir_raw)
{
	unsigned char buf[4];

	/* poll IR chip */
	if (4 != i2c_master_recv(ir->c, buf, 4)) {
		dprintk(1,"read error\n");
		return -EIO;
	}

	if(buf[0] !=0 || buf[1] !=0 || buf[2] !=0 || buf[3] != 0)
		dprintk(2, "%s: 0x%2x 0x%2x 0x%2x 0x%2x\n", __func__,
			buf[0], buf[1], buf[2], buf[3]);

	/* no key pressed or signal from other ir remote */
	if(buf[0] != 0x1 ||  buf[1] != 0xfe)
		return 0;

	*ir_key = buf[2];
	*ir_raw = (buf[2] << 8) | buf[3];

	return 1;
}

static int get_key_knc1(struct IR_i2c *ir, u32 *ir_key, u32 *ir_raw)
{
	unsigned char b;

	/* poll IR chip */
	if (1 != i2c_master_recv(ir->c, &b, 1)) {
		dprintk(1,"read error\n");
		return -EIO;
	}

	/* it seems that 0xFE indicates that a button is still hold
	   down, while 0xff indicates that no button is hold
	   down. 0xfe sequences are sometimes interrupted by 0xFF */

	dprintk(2,"key %02x\n", b);

	if (b == 0xff)
		return 0;

	if (b == 0xfe)
		/* keep old data */
		return 1;

	*ir_key = b;
	*ir_raw = b;
	return 1;
}

static int get_key_avermedia_cardbus(struct IR_i2c *ir,
				     u32 *ir_key, u32 *ir_raw)
{
	unsigned char subaddr, key, keygroup;
	struct i2c_msg msg[] = { { .addr = ir->c->addr, .flags = 0,
				   .buf = &subaddr, .len = 1},
				 { .addr = ir->c->addr, .flags = I2C_M_RD,
				  .buf = &key, .len = 1} };
	subaddr = 0x0d;
	if (2 != i2c_transfer(ir->c->adapter, msg, 2)) {
		dprintk(1, "read error\n");
		return -EIO;
	}

	if (key == 0xff)
		return 0;

	subaddr = 0x0b;
	msg[1].buf = &keygroup;
	if (2 != i2c_transfer(ir->c->adapter, msg, 2)) {
		dprintk(1, "read error\n");
		return -EIO;
	}

	if (keygroup == 0xff)
		return 0;

	dprintk(1, "read key 0x%02x/0x%02x\n", key, keygroup);
	if (keygroup < 2 || keygroup > 3) {
		/* Only a warning */
		dprintk(1, "warning: invalid key group 0x%02x for key 0x%02x\n",
								keygroup, key);
	}
	key |= (keygroup & 1) << 6;

	*ir_key = key;
	*ir_raw = key;
	return 1;
}

/* ----------------------------------------------------------------------- */

static void ir_key_poll(struct IR_i2c *ir)
{
	static u32 ir_key, ir_raw;
	int rc;

	dprintk(3, "%s\n", __func__);
	rc = ir->get_key(ir, &ir_key, &ir_raw);
	if (rc < 0) {
		dprintk(2,"error\n");
		return;
	}

	if (rc) {
		dprintk(1, "%s: keycode = 0x%04x\n", __func__, ir_key);
		rc_keydown(ir->rc, ir_key, 0);
	}
}

static void ir_work(struct work_struct *work)
{
	struct IR_i2c *ir = container_of(work, struct IR_i2c, work.work);

	ir_key_poll(ir);
	schedule_delayed_work(&ir->work, msecs_to_jiffies(ir->polling_interval));
}

/* ----------------------------------------------------------------------- */

static int ir_probe(struct i2c_client *client, const struct i2c_device_id *id)
{
	char *ir_codes = NULL;
	const char *name = NULL;
	u64 rc_type = RC_TYPE_UNKNOWN;
	struct IR_i2c *ir;
	struct rc_dev *rc = NULL;
	struct i2c_adapter *adap = client->adapter;
	unsigned short addr = client->addr;
	int err;

	ir = kzalloc(sizeof(struct IR_i2c), GFP_KERNEL);
	if (!ir)
		return -ENOMEM;

	ir->c = client;
	ir->polling_interval = DEFAULT_POLLING_INTERVAL;
	i2c_set_clientdata(client, ir);

	switch(addr) {
	case 0x64:
		name        = "Pixelview";
		ir->get_key = get_key_pixelview;
		rc_type     = RC_TYPE_OTHER;
		ir_codes    = RC_MAP_EMPTY;
		break;
	case 0x18:
	case 0x1f:
	case 0x1a:
		name        = "Hauppauge";
		ir->get_key = get_key_haup;
		rc_type     = RC_TYPE_RC5;
		ir_codes    = RC_MAP_HAUPPAUGE;
		break;
	case 0x30:
		name        = "KNC One";
		ir->get_key = get_key_knc1;
		rc_type     = RC_TYPE_OTHER;
		ir_codes    = RC_MAP_EMPTY;
		break;
	case 0x6b:
		name        = "FusionHDTV";
		ir->get_key = get_key_fusionhdtv;
		rc_type     = RC_TYPE_RC5;
		ir_codes    = RC_MAP_FUSIONHDTV_MCE;
		break;
	case 0x40:
		name        = "AVerMedia Cardbus remote";
		ir->get_key = get_key_avermedia_cardbus;
		rc_type     = RC_TYPE_OTHER;
		ir_codes    = RC_MAP_AVERMEDIA_CARDBUS;
		break;
	case 0x71:
		name        = "Hauppauge/Zilog Z8";
		ir->get_key = get_key_haup_xvr;
		rc_type     = RC_TYPE_RC5;
<<<<<<< HEAD
		ir_codes    = hauppauge ? RC_MAP_HAUPPAUGE_NEW : RC_MAP_RC5_TV;
=======
		ir_codes    = RC_MAP_HAUPPAUGE;
>>>>>>> 0ce790e7
		break;
	}

	/* Let the caller override settings */
	if (client->dev.platform_data) {
		const struct IR_i2c_init_data *init_data =
						client->dev.platform_data;

		ir_codes = init_data->ir_codes;
		rc = init_data->rc_dev;

		name = init_data->name;
		if (init_data->type)
			rc_type = init_data->type;

		if (init_data->polling_interval)
			ir->polling_interval = init_data->polling_interval;

		switch (init_data->internal_get_key_func) {
		case IR_KBD_GET_KEY_CUSTOM:
			/* The bridge driver provided us its own function */
			ir->get_key = init_data->get_key;
			break;
		case IR_KBD_GET_KEY_PIXELVIEW:
			ir->get_key = get_key_pixelview;
			break;
		case IR_KBD_GET_KEY_HAUP:
			ir->get_key = get_key_haup;
			break;
		case IR_KBD_GET_KEY_KNC1:
			ir->get_key = get_key_knc1;
			break;
		case IR_KBD_GET_KEY_FUSIONHDTV:
			ir->get_key = get_key_fusionhdtv;
			break;
		case IR_KBD_GET_KEY_HAUP_XVR:
			ir->get_key = get_key_haup_xvr;
			break;
		case IR_KBD_GET_KEY_AVERMEDIA_CARDBUS:
			ir->get_key = get_key_avermedia_cardbus;
			break;
		}
	}

	if (!rc) {
		/*
		 * If platform_data doesn't specify rc_dev, initilize it
		 * internally
		 */
		rc = rc_allocate_device();
		if (!rc) {
			err = -ENOMEM;
			goto err_out_free;
		}
	}
	ir->rc = rc;

	/* Make sure we are all setup before going on */
	if (!name || !ir->get_key || !rc_type || !ir_codes) {
		dprintk(1, ": Unsupported device at address 0x%02x\n",
			addr);
		err = -ENODEV;
		goto err_out_free;
	}

	/* Sets name */
	snprintf(ir->name, sizeof(ir->name), "i2c IR (%s)", name);
	ir->ir_codes = ir_codes;

	snprintf(ir->phys, sizeof(ir->phys), "%s/%s/ir0",
		 dev_name(&adap->dev),
		 dev_name(&client->dev));

	/*
	 * Initialize input_dev fields
	 * It doesn't make sense to allow overriding them via platform_data
	 */
	rc->input_id.bustype = BUS_I2C;
	rc->input_phys       = ir->phys;
	rc->input_name	     = ir->name;

	/*
	 * Initialize the other fields of rc_dev
	 */
	rc->map_name       = ir->ir_codes;
	rc->allowed_protos = rc_type;
	if (!rc->driver_name)
		rc->driver_name = MODULE_NAME;

	err = rc_register_device(rc);
	if (err)
		goto err_out_free;

	printk(MODULE_NAME ": %s detected at %s [%s]\n",
	       ir->name, ir->phys, adap->name);

	/* start polling via eventd */
	INIT_DELAYED_WORK(&ir->work, ir_work);
	schedule_delayed_work(&ir->work, 0);

	return 0;

 err_out_free:
	/* Only frees rc if it were allocated internally */
	rc_free_device(rc);
	kfree(ir);
	return err;
}

static int ir_remove(struct i2c_client *client)
{
	struct IR_i2c *ir = i2c_get_clientdata(client);

	/* kill outstanding polls */
	cancel_delayed_work_sync(&ir->work);

	/* unregister device */
	rc_unregister_device(ir->rc);

	/* free memory */
	kfree(ir);
	return 0;
}

static const struct i2c_device_id ir_kbd_id[] = {
	/* Generic entry for any IR receiver */
	{ "ir_video", 0 },
	/* IR device specific entries should be added here */
	{ "ir_rx_z8f0811_haup", 0 },
	{ "ir_rx_z8f0811_hdpvr", 0 },
	{ }
};

static struct i2c_driver driver = {
	.driver = {
		.name   = "ir-kbd-i2c",
	},
	.probe          = ir_probe,
	.remove         = ir_remove,
	.id_table       = ir_kbd_id,
};

/* ----------------------------------------------------------------------- */

MODULE_AUTHOR("Gerd Knorr, Michal Kochanowicz, Christoph Bartelmus, Ulrich Mueller");
MODULE_DESCRIPTION("input driver for i2c IR remote controls");
MODULE_LICENSE("GPL");

static int __init ir_init(void)
{
	return i2c_add_driver(&driver);
}

static void __exit ir_fini(void)
{
	i2c_del_driver(&driver);
}

module_init(ir_init);
module_exit(ir_fini);

/*
 * Overrides for Emacs so that we follow Linus's tabbing style.
 * ---------------------------------------------------------------------------
 * Local variables:
 * c-basic-offset: 8
 * End:
 */<|MERGE_RESOLUTION|>--- conflicted
+++ resolved
@@ -328,11 +328,7 @@
 		name        = "Hauppauge/Zilog Z8";
 		ir->get_key = get_key_haup_xvr;
 		rc_type     = RC_TYPE_RC5;
-<<<<<<< HEAD
-		ir_codes    = hauppauge ? RC_MAP_HAUPPAUGE_NEW : RC_MAP_RC5_TV;
-=======
 		ir_codes    = RC_MAP_HAUPPAUGE;
->>>>>>> 0ce790e7
 		break;
 	}
 
