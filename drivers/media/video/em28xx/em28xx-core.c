/*
   em28xx-core.c - driver for Empia EM2800/EM2820/2840 USB video capture devices

   Copyright (C) 2005 Ludovico Cavedon <cavedon@sssup.it>
		      Markus Rechberger <mrechberger@gmail.com>
		      Mauro Carvalho Chehab <mchehab@infradead.org>
		      Sascha Sommer <saschasommer@freenet.de>

   This program is free software; you can redistribute it and/or modify
   it under the terms of the GNU General Public License as published by
   the Free Software Foundation; either version 2 of the License, or
   (at your option) any later version.

   This program is distributed in the hope that it will be useful,
   but WITHOUT ANY WARRANTY; without even the implied warranty of
   MERCHANTABILITY or FITNESS FOR A PARTICULAR PURPOSE.  See the
   GNU General Public License for more details.

   You should have received a copy of the GNU General Public License
   along with this program; if not, write to the Free Software
   Foundation, Inc., 675 Mass Ave, Cambridge, MA 02139, USA.
 */

#include <linux/init.h>
#include <linux/list.h>
#include <linux/module.h>
#include <linux/slab.h>
#include <linux/usb.h>
#include <linux/vmalloc.h>
#include <media/v4l2-common.h>

#include "em28xx.h"

/* #define ENABLE_DEBUG_ISOC_FRAMES */

static unsigned int core_debug;
module_param(core_debug, int, 0644);
MODULE_PARM_DESC(core_debug, "enable debug messages [core]");

#define em28xx_coredbg(fmt, arg...) do {\
	if (core_debug) \
		printk(KERN_INFO "%s %s :"fmt, \
			 dev->name, __func__ , ##arg); } while (0)

static unsigned int reg_debug;
module_param(reg_debug, int, 0644);
MODULE_PARM_DESC(reg_debug, "enable debug messages [URB reg]");

#define em28xx_regdbg(fmt, arg...) do {\
	if (reg_debug) \
		printk(KERN_INFO "%s %s :"fmt, \
			 dev->name, __func__ , ##arg); } while (0)

static int alt;
module_param(alt, int, 0644);
MODULE_PARM_DESC(alt, "alternate setting to use for video endpoint");

static unsigned int disable_vbi;
module_param(disable_vbi, int, 0644);
MODULE_PARM_DESC(disable_vbi, "disable vbi support");

/* FIXME */
#define em28xx_isocdbg(fmt, arg...) do {\
	if (core_debug) \
		printk(KERN_INFO "%s %s :"fmt, \
			 dev->name, __func__ , ##arg); } while (0)

/*
 * em28xx_read_reg_req()
 * reads data from the usb device specifying bRequest
 */
int em28xx_read_reg_req_len(struct em28xx *dev, u8 req, u16 reg,
				   char *buf, int len)
{
	int ret;
	int pipe = usb_rcvctrlpipe(dev->udev, 0);

	if (dev->state & DEV_DISCONNECTED)
		return -ENODEV;

	if (len > URB_MAX_CTRL_SIZE)
		return -EINVAL;

	if (reg_debug) {
		printk(KERN_DEBUG "(pipe 0x%08x): "
			"IN:  %02x %02x %02x %02x %02x %02x %02x %02x ",
			pipe,
			USB_DIR_IN | USB_TYPE_VENDOR | USB_RECIP_DEVICE,
			req, 0, 0,
			reg & 0xff, reg >> 8,
			len & 0xff, len >> 8);
	}

	mutex_lock(&dev->ctrl_urb_lock);
	ret = usb_control_msg(dev->udev, pipe, req,
			      USB_DIR_IN | USB_TYPE_VENDOR | USB_RECIP_DEVICE,
			      0x0000, reg, dev->urb_buf, len, HZ);
	if (ret < 0) {
		if (reg_debug)
			printk(" failed!\n");
		mutex_unlock(&dev->ctrl_urb_lock);
		return ret;
	}

	if (len)
		memcpy(buf, dev->urb_buf, len);

	mutex_unlock(&dev->ctrl_urb_lock);

	if (reg_debug) {
		int byte;

		printk("<<<");
		for (byte = 0; byte < len; byte++)
			printk(" %02x", (unsigned char)buf[byte]);
		printk("\n");
	}

	return ret;
}

/*
 * em28xx_read_reg_req()
 * reads data from the usb device specifying bRequest
 */
int em28xx_read_reg_req(struct em28xx *dev, u8 req, u16 reg)
{
	int ret;
	u8 val;

	ret = em28xx_read_reg_req_len(dev, req, reg, &val, 1);
	if (ret < 0)
		return ret;

	return val;
}

int em28xx_read_reg(struct em28xx *dev, u16 reg)
{
	return em28xx_read_reg_req(dev, USB_REQ_GET_STATUS, reg);
}

/*
 * em28xx_write_regs_req()
 * sends data to the usb device, specifying bRequest
 */
int em28xx_write_regs_req(struct em28xx *dev, u8 req, u16 reg, char *buf,
				 int len)
{
	int ret;
	int pipe = usb_sndctrlpipe(dev->udev, 0);

	if (dev->state & DEV_DISCONNECTED)
		return -ENODEV;

	if ((len < 1) || (len > URB_MAX_CTRL_SIZE))
		return -EINVAL;

	if (reg_debug) {
		int byte;

		printk(KERN_DEBUG "(pipe 0x%08x): "
			"OUT: %02x %02x %02x %02x %02x %02x %02x %02x >>>",
			pipe,
			USB_DIR_OUT | USB_TYPE_VENDOR | USB_RECIP_DEVICE,
			req, 0, 0,
			reg & 0xff, reg >> 8,
			len & 0xff, len >> 8);

		for (byte = 0; byte < len; byte++)
			printk(" %02x", (unsigned char)buf[byte]);
		printk("\n");
	}

	mutex_lock(&dev->ctrl_urb_lock);
	memcpy(dev->urb_buf, buf, len);
	ret = usb_control_msg(dev->udev, pipe, req,
			      USB_DIR_OUT | USB_TYPE_VENDOR | USB_RECIP_DEVICE,
			      0x0000, reg, dev->urb_buf, len, HZ);
	mutex_unlock(&dev->ctrl_urb_lock);

	if (dev->wait_after_write)
		msleep(dev->wait_after_write);

	return ret;
}

int em28xx_write_regs(struct em28xx *dev, u16 reg, char *buf, int len)
{
	int rc;

	rc = em28xx_write_regs_req(dev, USB_REQ_GET_STATUS, reg, buf, len);

	/* Stores GPO/GPIO values at the cache, if changed
	   Only write values should be stored, since input on a GPIO
	   register will return the input bits.
	   Not sure what happens on reading GPO register.
	 */
	if (rc >= 0) {
		if (reg == dev->reg_gpo_num)
			dev->reg_gpo = buf[0];
		else if (reg == dev->reg_gpio_num)
			dev->reg_gpio = buf[0];
	}

	return rc;
}

/* Write a single register */
int em28xx_write_reg(struct em28xx *dev, u16 reg, u8 val)
{
	return em28xx_write_regs(dev, reg, &val, 1);
}

/*
 * em28xx_write_reg_bits()
 * sets only some bits (specified by bitmask) of a register, by first reading
 * the actual value
 */
int em28xx_write_reg_bits(struct em28xx *dev, u16 reg, u8 val,
				 u8 bitmask)
{
	int oldval;
	u8 newval;

	/* Uses cache for gpo/gpio registers */
	if (reg == dev->reg_gpo_num)
		oldval = dev->reg_gpo;
	else if (reg == dev->reg_gpio_num)
		oldval = dev->reg_gpio;
	else
		oldval = em28xx_read_reg(dev, reg);

	if (oldval < 0)
		return oldval;

	newval = (((u8) oldval) & ~bitmask) | (val & bitmask);

	return em28xx_write_regs(dev, reg, &newval, 1);
}

/*
 * em28xx_is_ac97_ready()
 * Checks if ac97 is ready
 */
static int em28xx_is_ac97_ready(struct em28xx *dev)
{
	int ret, i;

	/* Wait up to 50 ms for AC97 command to complete */
	for (i = 0; i < 10; i++, msleep(5)) {
		ret = em28xx_read_reg(dev, EM28XX_R43_AC97BUSY);
		if (ret < 0)
			return ret;

		if (!(ret & 0x01))
			return 0;
	}

	em28xx_warn("AC97 command still being executed: not handled properly!\n");
	return -EBUSY;
}

/*
 * em28xx_read_ac97()
 * write a 16 bit value to the specified AC97 address (LSB first!)
 */
int em28xx_read_ac97(struct em28xx *dev, u8 reg)
{
	int ret;
	u8 addr = (reg & 0x7f) | 0x80;
	u16 val;

	ret = em28xx_is_ac97_ready(dev);
	if (ret < 0)
		return ret;

	ret = em28xx_write_regs(dev, EM28XX_R42_AC97ADDR, &addr, 1);
	if (ret < 0)
		return ret;

	ret = dev->em28xx_read_reg_req_len(dev, 0, EM28XX_R40_AC97LSB,
					   (u8 *)&val, sizeof(val));

	if (ret < 0)
		return ret;
	return le16_to_cpu(val);
}

/*
 * em28xx_write_ac97()
 * write a 16 bit value to the specified AC97 address (LSB first!)
 */
int em28xx_write_ac97(struct em28xx *dev, u8 reg, u16 val)
{
	int ret;
	u8 addr = reg & 0x7f;
	__le16 value;

	value = cpu_to_le16(val);

	ret = em28xx_is_ac97_ready(dev);
	if (ret < 0)
		return ret;

	ret = em28xx_write_regs(dev, EM28XX_R40_AC97LSB, (u8 *) &value, 2);
	if (ret < 0)
		return ret;

	ret = em28xx_write_regs(dev, EM28XX_R42_AC97ADDR, &addr, 1);
	if (ret < 0)
		return ret;

	return 0;
}

struct em28xx_vol_table {
	enum em28xx_amux mux;
	u8		 reg;
};

static struct em28xx_vol_table inputs[] = {
	{ EM28XX_AMUX_VIDEO, 	AC97_VIDEO_VOL   },
	{ EM28XX_AMUX_LINE_IN,	AC97_LINEIN_VOL  },
	{ EM28XX_AMUX_PHONE,	AC97_PHONE_VOL   },
	{ EM28XX_AMUX_MIC,	AC97_MIC_VOL     },
	{ EM28XX_AMUX_CD,	AC97_CD_VOL      },
	{ EM28XX_AMUX_AUX,	AC97_AUX_VOL     },
	{ EM28XX_AMUX_PCM_OUT,	AC97_PCM_OUT_VOL },
};

static int set_ac97_input(struct em28xx *dev)
{
	int ret, i;
	enum em28xx_amux amux = dev->ctl_ainput;

	/* EM28XX_AMUX_VIDEO2 is a special case used to indicate that
	   em28xx should point to LINE IN, while AC97 should use VIDEO
	 */
	if (amux == EM28XX_AMUX_VIDEO2)
		amux = EM28XX_AMUX_VIDEO;

	/* Mute all entres but the one that were selected */
	for (i = 0; i < ARRAY_SIZE(inputs); i++) {
		if (amux == inputs[i].mux)
			ret = em28xx_write_ac97(dev, inputs[i].reg, 0x0808);
		else
			ret = em28xx_write_ac97(dev, inputs[i].reg, 0x8000);

		if (ret < 0)
			em28xx_warn("couldn't setup AC97 register %d\n",
				     inputs[i].reg);
	}
	return 0;
}

static int em28xx_set_audio_source(struct em28xx *dev)
{
	int ret;
	u8 input;

	if (dev->board.is_em2800) {
		if (dev->ctl_ainput == EM28XX_AMUX_VIDEO)
			input = EM2800_AUDIO_SRC_TUNER;
		else
			input = EM2800_AUDIO_SRC_LINE;

		ret = em28xx_write_regs(dev, EM2800_R08_AUDIOSRC, &input, 1);
		if (ret < 0)
			return ret;
	}

	if (dev->board.has_msp34xx)
		input = EM28XX_AUDIO_SRC_TUNER;
	else {
		switch (dev->ctl_ainput) {
		case EM28XX_AMUX_VIDEO:
			input = EM28XX_AUDIO_SRC_TUNER;
			break;
		default:
			input = EM28XX_AUDIO_SRC_LINE;
			break;
		}
	}

	if (dev->board.mute_gpio && dev->mute)
		em28xx_gpio_set(dev, dev->board.mute_gpio);
	else
		em28xx_gpio_set(dev, INPUT(dev->ctl_input)->gpio);

	ret = em28xx_write_reg_bits(dev, EM28XX_R0E_AUDIOSRC, input, 0xc0);
	if (ret < 0)
		return ret;
	msleep(5);

	switch (dev->audio_mode.ac97) {
	case EM28XX_NO_AC97:
		break;
	default:
		ret = set_ac97_input(dev);
	}

	return ret;
}

static const struct em28xx_vol_table outputs[] = {
	{ EM28XX_AOUT_MASTER, AC97_MASTER_VOL      },
	{ EM28XX_AOUT_LINE,   AC97_LINE_LEVEL_VOL  },
	{ EM28XX_AOUT_MONO,   AC97_MASTER_MONO_VOL },
	{ EM28XX_AOUT_LFE,    AC97_LFE_MASTER_VOL  },
	{ EM28XX_AOUT_SURR,   AC97_SURR_MASTER_VOL },
};

int em28xx_audio_analog_set(struct em28xx *dev)
{
	int ret, i;
	u8 xclk;

	if (!dev->audio_mode.has_audio)
		return 0;

	/* It is assumed that all devices use master volume for output.
	   It would be possible to use also line output.
	 */
	if (dev->audio_mode.ac97 != EM28XX_NO_AC97) {
		/* Mute all outputs */
		for (i = 0; i < ARRAY_SIZE(outputs); i++) {
			ret = em28xx_write_ac97(dev, outputs[i].reg, 0x8000);
			if (ret < 0)
				em28xx_warn("couldn't setup AC97 register %d\n",
				     outputs[i].reg);
		}
	}

	xclk = dev->board.xclk & 0x7f;
	if (!dev->mute)
		xclk |= EM28XX_XCLK_AUDIO_UNMUTE;

	ret = em28xx_write_reg(dev, EM28XX_R0F_XCLK, xclk);
	if (ret < 0)
		return ret;
	msleep(10);

	/* Selects the proper audio input */
	ret = em28xx_set_audio_source(dev);

	/* Sets volume */
	if (dev->audio_mode.ac97 != EM28XX_NO_AC97) {
		int vol;

		em28xx_write_ac97(dev, AC97_POWER_DOWN_CTRL, 0x4200);
		em28xx_write_ac97(dev, AC97_EXT_AUD_CTRL, 0x0031);
		em28xx_write_ac97(dev, AC97_PCM_IN_SRATE, 0xbb80);

		/* LSB: left channel - both channels with the same level */
		vol = (0x1f - dev->volume) | ((0x1f - dev->volume) << 8);

		/* Mute device, if needed */
		if (dev->mute)
			vol |= 0x8000;

		/* Sets volume */
		for (i = 0; i < ARRAY_SIZE(outputs); i++) {
			if (dev->ctl_aoutput & outputs[i].mux)
				ret = em28xx_write_ac97(dev, outputs[i].reg,
							vol);
			if (ret < 0)
				em28xx_warn("couldn't setup AC97 register %d\n",
				     outputs[i].reg);
		}

		if (dev->ctl_aoutput & EM28XX_AOUT_PCM_IN) {
			int sel = ac97_return_record_select(dev->ctl_aoutput);

			/* Use the same input for both left and right
			   channels */
			sel |= (sel << 8);

			em28xx_write_ac97(dev, AC97_RECORD_SELECT, sel);
		}
	}

	return ret;
}
EXPORT_SYMBOL_GPL(em28xx_audio_analog_set);

int em28xx_audio_setup(struct em28xx *dev)
{
	int vid1, vid2, feat, cfg;
	u32 vid;

	if (dev->chip_id == CHIP_ID_EM2870 || dev->chip_id == CHIP_ID_EM2874) {
		/* Digital only device - don't load any alsa module */
		dev->audio_mode.has_audio = 0;
		dev->has_audio_class = 0;
		dev->has_alsa_audio = 0;
		return 0;
	}

	/* If device doesn't support Usb Audio Class, use vendor class */
	if (!dev->has_audio_class)
		dev->has_alsa_audio = 1;

	dev->audio_mode.has_audio = 1;

	/* See how this device is configured */
	cfg = em28xx_read_reg(dev, EM28XX_R00_CHIPCFG);
	em28xx_info("Config register raw data: 0x%02x\n", cfg);
	if (cfg < 0) {
		/* Register read error?  */
		cfg = EM28XX_CHIPCFG_AC97; /* Be conservative */
	} else if ((cfg & EM28XX_CHIPCFG_AUDIOMASK) == 0x00) {
		/* The device doesn't have vendor audio at all */
		dev->has_alsa_audio = 0;
		dev->audio_mode.has_audio = 0;
		return 0;
	} else if ((cfg & EM28XX_CHIPCFG_AUDIOMASK) ==
		   EM28XX_CHIPCFG_I2S_3_SAMPRATES) {
		em28xx_info("I2S Audio (3 sample rates)\n");
		dev->audio_mode.i2s_3rates = 1;
	} else if ((cfg & EM28XX_CHIPCFG_AUDIOMASK) ==
		   EM28XX_CHIPCFG_I2S_5_SAMPRATES) {
		em28xx_info("I2S Audio (5 sample rates)\n");
		dev->audio_mode.i2s_5rates = 1;
	}

	if ((cfg & EM28XX_CHIPCFG_AUDIOMASK) != EM28XX_CHIPCFG_AC97) {
		/* Skip the code that does AC97 vendor detection */
		dev->audio_mode.ac97 = EM28XX_NO_AC97;
		goto init_audio;
	}

	dev->audio_mode.ac97 = EM28XX_AC97_OTHER;

	vid1 = em28xx_read_ac97(dev, AC97_VENDOR_ID1);
	if (vid1 < 0) {
		/*
		 * Device likely doesn't support AC97
		 * Note: (some) em2800 devices without eeprom reports 0x91 on
		 *	 CHIPCFG register, even not having an AC97 chip
		 */
		em28xx_warn("AC97 chip type couldn't be determined\n");
		dev->audio_mode.ac97 = EM28XX_NO_AC97;
		dev->has_alsa_audio = 0;
		dev->audio_mode.has_audio = 0;
		goto init_audio;
	}

	vid2 = em28xx_read_ac97(dev, AC97_VENDOR_ID2);
	if (vid2 < 0)
		goto init_audio;

	vid = vid1 << 16 | vid2;

	dev->audio_mode.ac97_vendor_id = vid;
	em28xx_warn("AC97 vendor ID = 0x%08x\n", vid);

	feat = em28xx_read_ac97(dev, AC97_RESET);
	if (feat < 0)
		goto init_audio;

	dev->audio_mode.ac97_feat = feat;
	em28xx_warn("AC97 features = 0x%04x\n", feat);

	/* Try to identify what audio processor we have */
	if ((vid == 0xffffffff) && (feat == 0x6a90))
		dev->audio_mode.ac97 = EM28XX_AC97_EM202;
	else if ((vid >> 8) == 0x838476)
		dev->audio_mode.ac97 = EM28XX_AC97_SIGMATEL;

init_audio:
	/* Reports detected AC97 processor */
	switch (dev->audio_mode.ac97) {
	case EM28XX_NO_AC97:
		em28xx_info("No AC97 audio processor\n");
		break;
	case EM28XX_AC97_EM202:
		em28xx_info("Empia 202 AC97 audio processor detected\n");
		break;
	case EM28XX_AC97_SIGMATEL:
		em28xx_info("Sigmatel audio processor detected(stac 97%02x)\n",
			    dev->audio_mode.ac97_vendor_id & 0xff);
		break;
	case EM28XX_AC97_OTHER:
		em28xx_warn("Unknown AC97 audio processor detected!\n");
		break;
	default:
		break;
	}

	return em28xx_audio_analog_set(dev);
}
EXPORT_SYMBOL_GPL(em28xx_audio_setup);

int em28xx_colorlevels_set_default(struct em28xx *dev)
{
	em28xx_write_reg(dev, EM28XX_R20_YGAIN, 0x10);	/* contrast */
	em28xx_write_reg(dev, EM28XX_R21_YOFFSET, 0x00);	/* brightness */
	em28xx_write_reg(dev, EM28XX_R22_UVGAIN, 0x10);	/* saturation */
	em28xx_write_reg(dev, EM28XX_R23_UOFFSET, 0x00);
	em28xx_write_reg(dev, EM28XX_R24_VOFFSET, 0x00);
	em28xx_write_reg(dev, EM28XX_R25_SHARPNESS, 0x00);

	em28xx_write_reg(dev, EM28XX_R14_GAMMA, 0x20);
	em28xx_write_reg(dev, EM28XX_R15_RGAIN, 0x20);
	em28xx_write_reg(dev, EM28XX_R16_GGAIN, 0x20);
	em28xx_write_reg(dev, EM28XX_R17_BGAIN, 0x20);
	em28xx_write_reg(dev, EM28XX_R18_ROFFSET, 0x00);
	em28xx_write_reg(dev, EM28XX_R19_GOFFSET, 0x00);
	return em28xx_write_reg(dev, EM28XX_R1A_BOFFSET, 0x00);
}

int em28xx_capture_start(struct em28xx *dev, int start)
{
	int rc;

	if (dev->chip_id == CHIP_ID_EM2874) {
		/* The Transport Stream Enable Register moved in em2874 */
		if (!start) {
			rc = em28xx_write_reg_bits(dev, EM2874_R5F_TS_ENABLE,
						   0x00,
						   EM2874_TS1_CAPTURE_ENABLE);
			return rc;
		}

		/* Enable Transport Stream */
		rc = em28xx_write_reg_bits(dev, EM2874_R5F_TS_ENABLE,
					   EM2874_TS1_CAPTURE_ENABLE,
					   EM2874_TS1_CAPTURE_ENABLE);
		return rc;
	}


	/* FIXME: which is the best order? */
	/* video registers are sampled by VREF */
	rc = em28xx_write_reg_bits(dev, EM28XX_R0C_USBSUSP,
				   start ? 0x10 : 0x00, 0x10);
	if (rc < 0)
		return rc;

	if (!start) {
		/* disable video capture */
		rc = em28xx_write_reg(dev, EM28XX_R12_VINENABLE, 0x27);
		return rc;
	}

	if (dev->board.is_webcam)
		rc = em28xx_write_reg(dev, 0x13, 0x0c);

	/* enable video capture */
	rc = em28xx_write_reg(dev, 0x48, 0x00);

	if (dev->mode == EM28XX_ANALOG_MODE)
		rc = em28xx_write_reg(dev, EM28XX_R12_VINENABLE, 0x67);
	else
		rc = em28xx_write_reg(dev, EM28XX_R12_VINENABLE, 0x37);

	msleep(6);

	return rc;
}

int em28xx_vbi_supported(struct em28xx *dev)
{
	/* Modprobe option to manually disable */
	if (disable_vbi == 1)
		return 0;

	if (dev->chip_id == CHIP_ID_EM2860 ||
	    dev->chip_id == CHIP_ID_EM2883)
		return 1;

	/* Version of em28xx that does not support VBI */
	return 0;
}

int em28xx_set_outfmt(struct em28xx *dev)
{
	int ret;
	u8 vinctrl;

	ret = em28xx_write_reg_bits(dev, EM28XX_R27_OUTFMT,
				dev->format->reg | 0x20, 0xff);
	if (ret < 0)
			return ret;

	ret = em28xx_write_reg(dev, EM28XX_R10_VINMODE, dev->vinmode);
	if (ret < 0)
		return ret;

	vinctrl = dev->vinctl;
	if (em28xx_vbi_supported(dev) == 1) {
		vinctrl |= EM28XX_VINCTRL_VBI_RAW;
		em28xx_write_reg(dev, EM28XX_R34_VBI_START_H, 0x00);
		em28xx_write_reg(dev, EM28XX_R36_VBI_WIDTH, dev->vbi_width/4);
		em28xx_write_reg(dev, EM28XX_R37_VBI_HEIGHT, dev->vbi_height);
		if (dev->norm & V4L2_STD_525_60) {
			/* NTSC */
			em28xx_write_reg(dev, EM28XX_R35_VBI_START_V, 0x09);
		} else if (dev->norm & V4L2_STD_625_50) {
			/* PAL */
			em28xx_write_reg(dev, EM28XX_R35_VBI_START_V, 0x07);
		}
	}

	return em28xx_write_reg(dev, EM28XX_R11_VINCTRL, vinctrl);
}

static int em28xx_accumulator_set(struct em28xx *dev, u8 xmin, u8 xmax,
				  u8 ymin, u8 ymax)
{
	em28xx_coredbg("em28xx Scale: (%d,%d)-(%d,%d)\n",
			xmin, ymin, xmax, ymax);

	em28xx_write_regs(dev, EM28XX_R28_XMIN, &xmin, 1);
	em28xx_write_regs(dev, EM28XX_R29_XMAX, &xmax, 1);
	em28xx_write_regs(dev, EM28XX_R2A_YMIN, &ymin, 1);
	return em28xx_write_regs(dev, EM28XX_R2B_YMAX, &ymax, 1);
}

static int em28xx_capture_area_set(struct em28xx *dev, u8 hstart, u8 vstart,
				   u16 width, u16 height)
{
	u8 cwidth = width;
	u8 cheight = height;
	u8 overflow = (height >> 7 & 0x02) | (width >> 8 & 0x01);

	em28xx_coredbg("em28xx Area Set: (%d,%d)\n",
			(width | (overflow & 2) << 7),
			(height | (overflow & 1) << 8));

	em28xx_write_regs(dev, EM28XX_R1C_HSTART, &hstart, 1);
	em28xx_write_regs(dev, EM28XX_R1D_VSTART, &vstart, 1);
	em28xx_write_regs(dev, EM28XX_R1E_CWIDTH, &cwidth, 1);
	em28xx_write_regs(dev, EM28XX_R1F_CHEIGHT, &cheight, 1);
	return em28xx_write_regs(dev, EM28XX_R1B_OFLOW, &overflow, 1);
}

static int em28xx_scaler_set(struct em28xx *dev, u16 h, u16 v)
{
	u8 mode;
	/* the em2800 scaler only supports scaling down to 50% */

	if (dev->board.is_em2800) {
		mode = (v ? 0x20 : 0x00) | (h ? 0x10 : 0x00);
	} else {
		u8 buf[2];

		buf[0] = h;
		buf[1] = h >> 8;
		em28xx_write_regs(dev, EM28XX_R30_HSCALELOW, (char *)buf, 2);

		buf[0] = v;
		buf[1] = v >> 8;
		em28xx_write_regs(dev, EM28XX_R32_VSCALELOW, (char *)buf, 2);
		/* it seems that both H and V scalers must be active
		   to work correctly */
		mode = (h || v) ? 0x30 : 0x00;
	}
	return em28xx_write_reg_bits(dev, EM28XX_R26_COMPR, mode, 0x30);
}

/* FIXME: this only function read values from dev */
int em28xx_resolution_set(struct em28xx *dev)
{
	int width, height;
	width = norm_maxw(dev);
	height = norm_maxh(dev);

	/* Properly setup VBI */
	dev->vbi_width = 720;
	if (dev->norm & V4L2_STD_525_60)
		dev->vbi_height = 12;
	else
		dev->vbi_height = 18;

	if (!dev->progressive)
		height >>= norm_maxh(dev);

	em28xx_set_outfmt(dev);


	em28xx_accumulator_set(dev, 1, (width - 4) >> 2, 1, (height - 4) >> 2);

	/* If we don't set the start position to 2 in VBI mode, we end up
	   with line 20/21 being YUYV encoded instead of being in 8-bit
	   greyscale.  The core of the issue is that line 21 (and line 23 for
	   PAL WSS) are inside of active video region, and as a result they
	   get the pixelformatting associated with that area.  So by cropping
	   it out, we end up with the same format as the rest of the VBI
	   region */
	if (em28xx_vbi_supported(dev) == 1)
		em28xx_capture_area_set(dev, 0, 2, width >> 2, height >> 2);
	else
		em28xx_capture_area_set(dev, 0, 0, width >> 2, height >> 2);

	return em28xx_scaler_set(dev, dev->hscale, dev->vscale);
}

int em28xx_set_alternate(struct em28xx *dev)
{
	int errCode, prev_alt = dev->alt;
	int i;
	unsigned int min_pkt_size = dev->width * 2 + 4;

	/*
	 * alt = 0 is used only for control messages, so, only values
	 * greater than 0 can be used for streaming.
	 */
	if (alt && alt < dev->num_alt) {
		em28xx_coredbg("alternate forced to %d\n", dev->alt);
		dev->alt = alt;
		goto set_alt;
	}

	/* When image size is bigger than a certain value,
	   the frame size should be increased, otherwise, only
	   green screen will be received.
	 */
	if (dev->width * 2 * dev->height > 720 * 240 * 2)
		min_pkt_size *= 2;

	for (i = 0; i < dev->num_alt; i++) {
		/* stop when the selected alt setting offers enough bandwidth */
		if (dev->alt_max_pkt_size[i] >= min_pkt_size) {
			dev->alt = i;
			break;
		/* otherwise make sure that we end up with the maximum bandwidth
		   because the min_pkt_size equation might be wrong...
		*/
		} else if (dev->alt_max_pkt_size[i] >
			   dev->alt_max_pkt_size[dev->alt])
			dev->alt = i;
	}

set_alt:
	if (dev->alt != prev_alt) {
		em28xx_coredbg("minimum isoc packet size: %u (alt=%d)\n",
				min_pkt_size, dev->alt);
		dev->max_pkt_size = dev->alt_max_pkt_size[dev->alt];
		em28xx_coredbg("setting alternate %d with wMaxPacketSize=%u\n",
			       dev->alt, dev->max_pkt_size);
		errCode = usb_set_interface(dev->udev, 0, dev->alt);
		if (errCode < 0) {
			em28xx_errdev("cannot change alternate number to %d (error=%i)\n",
					dev->alt, errCode);
			return errCode;
		}
	}
	return 0;
}

int em28xx_gpio_set(struct em28xx *dev, struct em28xx_reg_seq *gpio)
{
	int rc = 0;

	if (!gpio)
		return rc;

	if (dev->mode != EM28XX_SUSPEND) {
		em28xx_write_reg(dev, 0x48, 0x00);
		if (dev->mode == EM28XX_ANALOG_MODE)
			em28xx_write_reg(dev, EM28XX_R12_VINENABLE, 0x67);
		else
			em28xx_write_reg(dev, EM28XX_R12_VINENABLE, 0x37);
		msleep(6);
	}

	/* Send GPIO reset sequences specified at board entry */
	while (gpio->sleep >= 0) {
		if (gpio->reg >= 0) {
			rc = em28xx_write_reg_bits(dev,
						   gpio->reg,
						   gpio->val,
						   gpio->mask);
			if (rc < 0)
				return rc;
		}
		if (gpio->sleep > 0)
			msleep(gpio->sleep);

		gpio++;
	}
	return rc;
}

int em28xx_set_mode(struct em28xx *dev, enum em28xx_mode set_mode)
{
	if (dev->mode == set_mode)
		return 0;

	if (set_mode == EM28XX_SUSPEND) {
		dev->mode = set_mode;

		/* FIXME: add suspend support for ac97 */

		return em28xx_gpio_set(dev, dev->board.suspend_gpio);
	}

	dev->mode = set_mode;

	if (dev->mode == EM28XX_DIGITAL_MODE)
		return em28xx_gpio_set(dev, dev->board.dvb_gpio);
	else
		return em28xx_gpio_set(dev, INPUT(dev->ctl_input)->gpio);
}
EXPORT_SYMBOL_GPL(em28xx_set_mode);

/* ------------------------------------------------------------------
	URB control
   ------------------------------------------------------------------*/

/*
 * IRQ callback, called by URB callback
 */
static void em28xx_irq_callback(struct urb *urb)
{
	struct em28xx *dev = urb->context;
	int rc, i;

	switch (urb->status) {
	case 0:             /* success */
	case -ETIMEDOUT:    /* NAK */
		break;
	case -ECONNRESET:   /* kill */
	case -ENOENT:
	case -ESHUTDOWN:
		return;
	default:            /* error */
		em28xx_isocdbg("urb completition error %d.\n", urb->status);
		break;
	}

	/* Copy data from URB */
	spin_lock(&dev->slock);
	rc = dev->isoc_ctl.isoc_copy(dev, urb);
	spin_unlock(&dev->slock);

	/* Reset urb buffers */
	for (i = 0; i < urb->number_of_packets; i++) {
		urb->iso_frame_desc[i].status = 0;
		urb->iso_frame_desc[i].actual_length = 0;
	}
	urb->status = 0;

	urb->status = usb_submit_urb(urb, GFP_ATOMIC);
	if (urb->status) {
		em28xx_isocdbg("urb resubmit failed (error=%i)\n",
			       urb->status);
	}
}

/*
 * Stop and Deallocate URBs
 */
void em28xx_uninit_isoc(struct em28xx *dev)
{
	struct urb *urb;
	int i;

	em28xx_isocdbg("em28xx: called em28xx_uninit_isoc\n");

	dev->isoc_ctl.nfields = -1;
	for (i = 0; i < dev->isoc_ctl.num_bufs; i++) {
		urb = dev->isoc_ctl.urb[i];
		if (urb) {
			if (!irqs_disabled())
				usb_kill_urb(urb);
			else
				usb_unlink_urb(urb);

			if (dev->isoc_ctl.transfer_buffer[i]) {
				usb_free_coherent(dev->udev,
					urb->transfer_buffer_length,
					dev->isoc_ctl.transfer_buffer[i],
					urb->transfer_dma);
			}
			usb_free_urb(urb);
			dev->isoc_ctl.urb[i] = NULL;
		}
		dev->isoc_ctl.transfer_buffer[i] = NULL;
	}

	kfree(dev->isoc_ctl.urb);
	kfree(dev->isoc_ctl.transfer_buffer);

	dev->isoc_ctl.urb = NULL;
	dev->isoc_ctl.transfer_buffer = NULL;
	dev->isoc_ctl.num_bufs = 0;

	em28xx_capture_start(dev, 0);
}
EXPORT_SYMBOL_GPL(em28xx_uninit_isoc);

/*
 * Allocate URBs and start IRQ
 */
int em28xx_init_isoc(struct em28xx *dev, int max_packets,
		     int num_bufs, int max_pkt_size,
		     int (*isoc_copy) (struct em28xx *dev, struct urb *urb))
{
	struct em28xx_dmaqueue *dma_q = &dev->vidq;
	struct em28xx_dmaqueue *vbi_dma_q = &dev->vbiq;
	int i;
	int sb_size, pipe;
	struct urb *urb;
	int j, k;
	int rc;

	em28xx_isocdbg("em28xx: called em28xx_prepare_isoc\n");

	/* De-allocates all pending stuff */
	em28xx_uninit_isoc(dev);

	dev->isoc_ctl.isoc_copy = isoc_copy;
	dev->isoc_ctl.num_bufs = num_bufs;

	dev->isoc_ctl.urb = kzalloc(sizeof(void *)*num_bufs,  GFP_KERNEL);
	if (!dev->isoc_ctl.urb) {
		em28xx_errdev("cannot alloc memory for usb buffers\n");
		return -ENOMEM;
	}

	dev->isoc_ctl.transfer_buffer = kzalloc(sizeof(void *)*num_bufs,
					      GFP_KERNEL);
	if (!dev->isoc_ctl.transfer_buffer) {
		em28xx_errdev("cannot allocate memory for usb transfer\n");
		kfree(dev->isoc_ctl.urb);
		return -ENOMEM;
	}

	dev->isoc_ctl.max_pkt_size = max_pkt_size;
	dev->isoc_ctl.vid_buf = NULL;
	dev->isoc_ctl.vbi_buf = NULL;

	sb_size = max_packets * dev->isoc_ctl.max_pkt_size;

	/* allocate urbs and transfer buffers */
	for (i = 0; i < dev->isoc_ctl.num_bufs; i++) {
		urb = usb_alloc_urb(max_packets, GFP_KERNEL);
		if (!urb) {
			em28xx_err("cannot alloc isoc_ctl.urb %i\n", i);
			em28xx_uninit_isoc(dev);
			return -ENOMEM;
		}
		dev->isoc_ctl.urb[i] = urb;

		dev->isoc_ctl.transfer_buffer[i] = usb_alloc_coherent(dev->udev,
			sb_size, GFP_KERNEL, &urb->transfer_dma);
		if (!dev->isoc_ctl.transfer_buffer[i]) {
			em28xx_err("unable to allocate %i bytes for transfer"
					" buffer %i%s\n",
					sb_size, i,
					in_interrupt() ? " while in int" : "");
			em28xx_uninit_isoc(dev);
			return -ENOMEM;
		}
		memset(dev->isoc_ctl.transfer_buffer[i], 0, sb_size);

		/* FIXME: this is a hack - should be
			'desc.bEndpointAddress & USB_ENDPOINT_NUMBER_MASK'
			should also be using 'desc.bInterval'
		 */
		pipe = usb_rcvisocpipe(dev->udev,
			dev->mode == EM28XX_ANALOG_MODE ? 0x82 : 0x84);

		usb_fill_int_urb(urb, dev->udev, pipe,
				 dev->isoc_ctl.transfer_buffer[i], sb_size,
				 em28xx_irq_callback, dev, 1);

		urb->number_of_packets = max_packets;
		urb->transfer_flags = URB_ISO_ASAP | URB_NO_TRANSFER_DMA_MAP;

		k = 0;
		for (j = 0; j < max_packets; j++) {
			urb->iso_frame_desc[j].offset = k;
			urb->iso_frame_desc[j].length =
						dev->isoc_ctl.max_pkt_size;
			k += dev->isoc_ctl.max_pkt_size;
		}
	}

	init_waitqueue_head(&dma_q->wq);
	init_waitqueue_head(&vbi_dma_q->wq);

	em28xx_capture_start(dev, 1);

	/* submit urbs and enables IRQ */
	for (i = 0; i < dev->isoc_ctl.num_bufs; i++) {
		rc = usb_submit_urb(dev->isoc_ctl.urb[i], GFP_ATOMIC);
		if (rc) {
			em28xx_err("submit of urb %i failed (error=%i)\n", i,
				   rc);
			em28xx_uninit_isoc(dev);
			return rc;
		}
	}

	return 0;
}
EXPORT_SYMBOL_GPL(em28xx_init_isoc);

/* Determine the packet size for the DVB stream for the given device
   (underlying value programmed into the eeprom) */
int em28xx_isoc_dvb_max_packetsize(struct em28xx *dev)
{
	unsigned int chip_cfg2;
	unsigned int packet_size = 564;

	if (dev->chip_id == CHIP_ID_EM2874) {
		/* FIXME - for now assume 564 like it was before, but the
		   em2874 code should be added to return the proper value... */
		packet_size = 564;
	} else {
		/* TS max packet size stored in bits 1-0 of R01 */
		chip_cfg2 = em28xx_read_reg(dev, EM28XX_R01_CHIPCFG2);
		switch (chip_cfg2 & EM28XX_CHIPCFG2_TS_PACKETSIZE_MASK) {
		case EM28XX_CHIPCFG2_TS_PACKETSIZE_188:
			packet_size = 188;
			break;
		case EM28XX_CHIPCFG2_TS_PACKETSIZE_376:
			packet_size = 376;
			break;
		case EM28XX_CHIPCFG2_TS_PACKETSIZE_564:
			packet_size = 564;
			break;
		case EM28XX_CHIPCFG2_TS_PACKETSIZE_752:
			packet_size = 752;
			break;
		}
	}

	em28xx_coredbg("dvb max packet size=%d\n", packet_size);
	return packet_size;
}
EXPORT_SYMBOL_GPL(em28xx_isoc_dvb_max_packetsize);

/*
 * em28xx_wake_i2c()
 * configure i2c attached devices
 */
void em28xx_wake_i2c(struct em28xx *dev)
{
	v4l2_device_call_all(&dev->v4l2_dev, 0, core,  reset, 0);
	v4l2_device_call_all(&dev->v4l2_dev, 0, video, s_routing,
			INPUT(dev->ctl_input)->vmux, 0, 0);
	v4l2_device_call_all(&dev->v4l2_dev, 0, video, s_stream, 0);
}

/*
 * Device control list
 */

static LIST_HEAD(em28xx_devlist);
static DEFINE_MUTEX(em28xx_devlist_mutex);

/*
 * em28xx_realease_resources()
 * unregisters the v4l2,i2c and usb devices
 * called when the device gets disconected or at module unload
*/
void em28xx_remove_from_devlist(struct em28xx *dev)
{
	mutex_lock(&em28xx_devlist_mutex);
	list_del(&dev->devlist);
	mutex_unlock(&em28xx_devlist_mutex);
};

void em28xx_add_into_devlist(struct em28xx *dev)
{
	mutex_lock(&em28xx_devlist_mutex);
	list_add_tail(&dev->devlist, &em28xx_devlist);
	mutex_unlock(&em28xx_devlist_mutex);
};

/*
 * Extension interface
 */

static LIST_HEAD(em28xx_extension_devlist);

int em28xx_register_extension(struct em28xx_ops *ops)
{
	struct em28xx *dev = NULL;

	mutex_lock(&em28xx_devlist_mutex);
	list_add_tail(&ops->next, &em28xx_extension_devlist);
	list_for_each_entry(dev, &em28xx_devlist, devlist) {
		ops->init(dev);
	}
	printk(KERN_INFO "Em28xx: Initialized (%s) extension\n", ops->name);
	mutex_unlock(&em28xx_devlist_mutex);
	return 0;
}
EXPORT_SYMBOL(em28xx_register_extension);

void em28xx_unregister_extension(struct em28xx_ops *ops)
{
	struct em28xx *dev = NULL;

	mutex_lock(&em28xx_devlist_mutex);
	list_for_each_entry(dev, &em28xx_devlist, devlist) {
		ops->fini(dev);
	}
<<<<<<< HEAD

=======
>>>>>>> e44a21b7
	printk(KERN_INFO "Em28xx: Removed (%s) extension\n", ops->name);
	list_del(&ops->next);
	mutex_unlock(&em28xx_devlist_mutex);
}
EXPORT_SYMBOL(em28xx_unregister_extension);

void em28xx_init_extension(struct em28xx *dev)
{
	struct em28xx_ops *ops = NULL;

	mutex_lock(&em28xx_devlist_mutex);
	if (!list_empty(&em28xx_extension_devlist)) {
		list_for_each_entry(ops, &em28xx_extension_devlist, next) {
			if (ops->init)
				ops->init(dev);
		}
	}
	mutex_unlock(&em28xx_devlist_mutex);
}

void em28xx_close_extension(struct em28xx *dev)
{
	struct em28xx_ops *ops = NULL;

	mutex_lock(&em28xx_devlist_mutex);
	if (!list_empty(&em28xx_extension_devlist)) {
		list_for_each_entry(ops, &em28xx_extension_devlist, next) {
			if (ops->fini)
				ops->fini(dev);
		}
	}
	mutex_unlock(&em28xx_devlist_mutex);
}<|MERGE_RESOLUTION|>--- conflicted
+++ resolved
@@ -1202,10 +1202,6 @@
 	list_for_each_entry(dev, &em28xx_devlist, devlist) {
 		ops->fini(dev);
 	}
-<<<<<<< HEAD
-
-=======
->>>>>>> e44a21b7
 	printk(KERN_INFO "Em28xx: Removed (%s) extension\n", ops->name);
 	list_del(&ops->next);
 	mutex_unlock(&em28xx_devlist_mutex);
