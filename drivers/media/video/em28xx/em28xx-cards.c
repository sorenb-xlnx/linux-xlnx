--- conflicted
+++ resolved
@@ -218,11 +218,7 @@
 struct em28xx_board em28xx_boards[] = {
 	[EM2750_BOARD_UNKNOWN] = {
 		.name          = "EM2710/EM2750/EM2751 webcam grabber",
-<<<<<<< HEAD
 		.xclk          = EM28XX_XCLK_FREQUENCY_20MHZ,
-=======
-		.xclk          = EM28XX_XCLK_FREQUENCY_48MHZ,
->>>>>>> 18e21c67
 		.tuner_type    = TUNER_ABSENT,
 		.is_webcam     = 1,
 		.input         = { {
@@ -1738,7 +1734,6 @@
 				       EM28XX_I2C_FREQ_100_KHZ;
 }
 
-<<<<<<< HEAD
 
 /* FIXME: Should be replaced by a proper mt9m111 driver */
 static int em28xx_initialize_mt9m111(struct em28xx *dev)
@@ -1758,8 +1753,6 @@
 }
 
 
-=======
->>>>>>> 18e21c67
 /* FIXME: Should be replaced by a proper mt9m001 driver */
 static int em28xx_initialize_mt9m001(struct em28xx *dev)
 {
@@ -1798,10 +1791,7 @@
 	__be16 version_be;
 	u16 version;
 
-<<<<<<< HEAD
 	/* Micron sensor detection */
-=======
->>>>>>> 18e21c67
 	dev->i2c_client.addr = 0xba >> 1;
 	cmd = 0;
 	i2c_master_send(&dev->i2c_client, &cmd, 1);
@@ -1811,12 +1801,8 @@
 
 	version = be16_to_cpu(version_be);
 	switch (version) {
-<<<<<<< HEAD
 	case 0x8232:		/* mt9v011 640x480 1.3 Mpix sensor */
 	case 0x8243:		/* mt9v011 rev B 640x480 1.3 Mpix sensor */
-=======
-	case 0x8243:		/* mt9v011 640x480 1.3 Mpix sensor */
->>>>>>> 18e21c67
 		dev->model = EM2820_BOARD_SILVERCREST_WEBCAM;
 		em28xx_set_model(dev);
 
@@ -1824,7 +1810,6 @@
 		dev->em28xx_sensor = EM28XX_MT9V011;
 		dev->sensor_xres = 640;
 		dev->sensor_yres = 480;
-<<<<<<< HEAD
 		/*
 		 * FIXME: mt9v011 uses I2S speed as xtal clk - at least with
 		 * the Silvercrest cam I have here for testing - for higher
@@ -1836,16 +1821,12 @@
 		 */
 		dev->board.xclk = EM28XX_XCLK_FREQUENCY_4_3MHZ;
 		dev->sensor_xtal = 4300000;
-=======
-		dev->sensor_xtal = 6300000;
->>>>>>> 18e21c67
 
 		/* probably means GRGB 16 bit bayer */
 		dev->vinmode = 0x0d;
 		dev->vinctl = 0x00;
 
 		break;
-<<<<<<< HEAD
 
 	case 0x143a:    /* MT9M111 as found in the ECS G200 */
 		dev->model = EM2750_BOARD_UNKNOWN;
@@ -1867,10 +1848,6 @@
 		dev->model = EM2750_BOARD_UNKNOWN;
 		em28xx_set_model(dev);
 
-=======
-	case 0x8431:
-		dev->model = EM2750_BOARD_UNKNOWN;
->>>>>>> 18e21c67
 		sensor_name = "mt9m001";
 		dev->em28xx_sensor = EM28XX_MT9M001;
 		em28xx_initialize_mt9m001(dev);
@@ -1883,7 +1860,6 @@
 
 		break;
 	default:
-<<<<<<< HEAD
 		printk("Unknown Micron Sensor 0x%04x\n", version);
 		return -EINVAL;
 	}
@@ -1891,12 +1867,6 @@
 	/* Setup webcam defaults */
 	em28xx_pre_card_setup(dev);
 
-=======
-		printk("Unknown Micron Sensor 0x%04x\n", be16_to_cpu(version));
-		return -EINVAL;
-	}
-
->>>>>>> 18e21c67
 	em28xx_errdev("Sensor is %s, using model %s entry.\n",
 		      sensor_name, em28xx_boards[dev->model].name);
 
@@ -1908,63 +1878,6 @@
  */
 void em28xx_pre_card_setup(struct em28xx *dev)
 {
-<<<<<<< HEAD
-=======
-	int rc;
-
-	em28xx_set_model(dev);
-
-	em28xx_info("Identified as %s (card=%d)\n",
-		    dev->board.name, dev->model);
-
-	/* Set the default GPO/GPIO for legacy devices */
-	dev->reg_gpo_num = EM2880_R04_GPO;
-	dev->reg_gpio_num = EM28XX_R08_GPIO;
-
-	dev->wait_after_write = 5;
-
-	/* Based on the Chip ID, set the device configuration */
-	rc = em28xx_read_reg(dev, EM28XX_R0A_CHIPID);
-	if (rc > 0) {
-		dev->chip_id = rc;
-
-		switch (dev->chip_id) {
-		case CHIP_ID_EM2750:
-			em28xx_info("chip ID is em2750\n");
-			break;
-		case CHIP_ID_EM2820:
-			em28xx_info("chip ID is em2710 or em2820\n");
-			break;
-		case CHIP_ID_EM2840:
-			em28xx_info("chip ID is em2840\n");
-			break;
-		case CHIP_ID_EM2860:
-			em28xx_info("chip ID is em2860\n");
-			break;
-		case CHIP_ID_EM2870:
-			em28xx_info("chip ID is em2870\n");
-			dev->wait_after_write = 0;
-			break;
-		case CHIP_ID_EM2874:
-			em28xx_info("chip ID is em2874\n");
-			dev->reg_gpio_num = EM2874_R80_GPIO;
-			dev->wait_after_write = 0;
-			break;
-		case CHIP_ID_EM2883:
-			em28xx_info("chip ID is em2882/em2883\n");
-			dev->wait_after_write = 0;
-			break;
-		default:
-			em28xx_info("em28xx chip ID = %d\n", dev->chip_id);
-		}
-	}
-
-	/* Prepopulate cached GPO register content */
-	rc = em28xx_read_reg(dev, dev->reg_gpo_num);
-	if (rc >= 0)
-		dev->reg_gpo = rc;
-
->>>>>>> 18e21c67
 	/* Set the initial XCLK and I2C clock values based on the board
 	   definition */
 	em28xx_write_reg(dev, EM28XX_R0F_XCLK, dev->board.xclk & 0x7f);
@@ -2641,17 +2554,6 @@
 	 */
 	dev->vinmode = 0x10;
 	dev->vinctl  = 0x11;
-<<<<<<< HEAD
-=======
-
-	/*
-	 * If the device can be a webcam, seek for a sensor.
-	 * If sensor is not found, then it isn't a webcam.
-	 */
-	if (dev->board.is_webcam)
-		if (em28xx_hint_sensor(dev) < 0)
-			dev->board.is_webcam = 0;
->>>>>>> 18e21c67
 
 	/* Do board specific init and eeprom reading */
 	em28xx_card_setup(dev);
