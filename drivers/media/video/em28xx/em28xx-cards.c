--- conflicted
+++ resolved
@@ -2141,10 +2141,7 @@
 		break;
 	case EM2883_BOARD_KWORLD_HYBRID_330U:
 	case EM2882_BOARD_DIKOM_DK300:
-<<<<<<< HEAD
-=======
 	case EM2882_BOARD_KWORLD_VS_DVBT:
->>>>>>> ac8b45fc
 		ctl->demod = XC3028_FE_CHINA;
 		ctl->fname = XC2028_DEFAULT_FIRMWARE;
 		break;
