--- conflicted
+++ resolved
@@ -218,11 +218,7 @@
 struct em28xx_board em28xx_boards[] = {
 	[EM2750_BOARD_UNKNOWN] = {
 		.name          = "EM2710/EM2750/EM2751 webcam grabber",
-<<<<<<< HEAD
 		.xclk          = EM28XX_XCLK_FREQUENCY_20MHZ,
-=======
-		.xclk          = EM28XX_XCLK_FREQUENCY_48MHZ,
->>>>>>> 60ca2181
 		.tuner_type    = TUNER_ABSENT,
 		.is_webcam     = 1,
 		.input         = { {
@@ -1774,10 +1770,7 @@
 	__be16 version_be;
 	u16 version;
 
-<<<<<<< HEAD
 	/* Micron sensor detection */
-=======
->>>>>>> 60ca2181
 	dev->i2c_client.addr = 0xba >> 1;
 	cmd = 0;
 	i2c_master_send(&dev->i2c_client, &cmd, 1);
@@ -1787,12 +1780,8 @@
 
 	version = be16_to_cpu(version_be);
 	switch (version) {
-<<<<<<< HEAD
 	case 0x8232:		/* mt9v011 640x480 1.3 Mpix sensor */
 	case 0x8243:		/* mt9v011 rev B 640x480 1.3 Mpix sensor */
-=======
-	case 0x8243:		/* mt9v011 640x480 1.3 Mpix sensor */
->>>>>>> 60ca2181
 		dev->model = EM2820_BOARD_SILVERCREST_WEBCAM;
 		em28xx_set_model(dev);
 
@@ -1800,7 +1789,6 @@
 		dev->em28xx_sensor = EM28XX_MT9V011;
 		dev->sensor_xres = 640;
 		dev->sensor_yres = 480;
-<<<<<<< HEAD
 		/*
 		 * FIXME: mt9v011 uses I2S speed as xtal clk - at least with
 		 * the Silvercrest cam I have here for testing - for higher
@@ -1812,9 +1800,6 @@
 		 */
 		dev->board.xclk = EM28XX_XCLK_FREQUENCY_4_3MHZ;
 		dev->sensor_xtal = 4300000;
-=======
-		dev->sensor_xtal = 6300000;
->>>>>>> 60ca2181
 
 		/* probably means GRGB 16 bit bayer */
 		dev->vinmode = 0x0d;
@@ -1823,11 +1808,8 @@
 		break;
 	case 0x8431:
 		dev->model = EM2750_BOARD_UNKNOWN;
-<<<<<<< HEAD
 		em28xx_set_model(dev);
 
-=======
->>>>>>> 60ca2181
 		sensor_name = "mt9m001";
 		dev->em28xx_sensor = EM28XX_MT9M001;
 		em28xx_initialize_mt9m001(dev);
@@ -1844,12 +1826,9 @@
 		return -EINVAL;
 	}
 
-<<<<<<< HEAD
 	/* Setup webcam defaults */
 	em28xx_pre_card_setup(dev);
 
-=======
->>>>>>> 60ca2181
 	em28xx_errdev("Sensor is %s, using model %s entry.\n",
 		      sensor_name, em28xx_boards[dev->model].name);
 
@@ -1861,8 +1840,6 @@
  */
 void em28xx_pre_card_setup(struct em28xx *dev)
 {
-<<<<<<< HEAD
-=======
 	int rc;
 
 	em28xx_set_model(dev);
@@ -1917,7 +1894,6 @@
 	if (rc >= 0)
 		dev->reg_gpo = rc;
 
->>>>>>> 60ca2181
 	/* Set the initial XCLK and I2C clock values based on the board
 	   definition */
 	em28xx_write_reg(dev, EM28XX_R0F_XCLK, dev->board.xclk & 0x7f);
@@ -2594,8 +2570,6 @@
 	 */
 	dev->vinmode = 0x10;
 	dev->vinctl  = 0x11;
-<<<<<<< HEAD
-=======
 
 	/*
 	 * If the device can be a webcam, seek for a sensor.
@@ -2604,7 +2578,6 @@
 	if (dev->board.is_webcam)
 		if (em28xx_hint_sensor(dev) < 0)
 			dev->board.is_webcam = 0;
->>>>>>> 60ca2181
 
 	/* Do board specific init and eeprom reading */
 	em28xx_card_setup(dev);
