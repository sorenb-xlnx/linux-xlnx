--- conflicted
+++ resolved
@@ -181,11 +181,7 @@
 	parport_write_data(qcam->pport, data);
 	idata = qcam_read_data(qcam);
 	if (data != idata) {
-<<<<<<< HEAD
-		printk(KERN_WARNING "cqcam: sent %x but received %x\n", data,
-=======
 		v4l2_warn(v4l2_dev, "sent %x but received %x\n", data,
->>>>>>> e44a21b7
 		       idata);
 		return 1;
 	}
@@ -282,11 +278,7 @@
 	qc_reset(qcam);
 
 	/* Set the brightness. */
-<<<<<<< HEAD
-	qcam_set(q, 11, q->brightness);
-=======
 	qcam_set(qcam, 11, qcam->brightness);
->>>>>>> e44a21b7
 
 	/* Set the height and width.  These refer to the actual
 	   CCD area *before* applying the selected decimation.  */
@@ -313,30 +305,13 @@
 {
 	unsigned int bytes = 0;
 
-<<<<<<< HEAD
-	qcam_set_ack(q, 0);
-	if (q->bidirectional) {
-=======
 	qcam_set_ack(qcam, 0);
 	if (qcam->bidirectional) {
->>>>>>> e44a21b7
 		/* It's a bidirectional port */
 		while (bytes < nbytes) {
 			unsigned int lo1, hi1, lo2, hi2;
 			unsigned char r, g, b;
 
-<<<<<<< HEAD
-			if (qcam_await_ready2(q, 1))
-				return bytes;
-			lo1 = parport_read_data(q->pport) >> 1;
-			hi1 = ((parport_read_status(q->pport) >> 3) & 0x1f) ^ 0x10;
-			qcam_set_ack(q, 1);
-			if (qcam_await_ready2(q, 0))
-				return bytes;
-			lo2 = parport_read_data(q->pport) >> 1;
-			hi2 = ((parport_read_status(q->pport) >> 3) & 0x1f) ^ 0x10;
-			qcam_set_ack(q, 0);
-=======
 			if (qcam_await_ready2(qcam, 1))
 				return bytes;
 			lo1 = parport_read_data(qcam->pport) >> 1;
@@ -347,7 +322,6 @@
 			lo2 = parport_read_data(qcam->pport) >> 1;
 			hi2 = ((parport_read_status(qcam->pport) >> 3) & 0x1f) ^ 0x10;
 			qcam_set_ack(qcam, 0);
->>>>>>> e44a21b7
 			r = lo1 | ((hi1 & 1) << 7);
 			g = ((hi1 & 0x1e) << 3) | ((hi2 & 0x1e) >> 1);
 			b = lo2 | ((hi2 & 1) << 7);
@@ -369,16 +343,6 @@
 		while (bytes < nbytes) {
 			unsigned int hi, lo;
 
-<<<<<<< HEAD
-			if (qcam_await_ready1(q, 1))
-				return bytes;
-			hi = (parport_read_status(q->pport) & 0xf0);
-			qcam_set_ack(q, 1);
-			if (qcam_await_ready1(q, 0))
-				return bytes;
-			lo = (parport_read_status(q->pport) & 0xf0);
-			qcam_set_ack(q, 0);
-=======
 			if (qcam_await_ready1(qcam, 1))
 				return bytes;
 			hi = (parport_read_status(qcam->pport) & 0xf0);
@@ -387,7 +351,6 @@
 				return bytes;
 			lo = (parport_read_status(qcam->pport) & 0xf0);
 			qcam_set_ack(qcam, 0);
->>>>>>> e44a21b7
 			/* flip some bits */
 			rgb[(i = bytes++ % 3)] = (hi | (lo >> 4)) ^ 0x88;
 			if (i >= 2) {
@@ -426,11 +389,7 @@
 
 	/* Wait for camera to become ready */
 	for (;;) {
-<<<<<<< HEAD
-		int i = qcam_get(q, 41);
-=======
 		int i = qcam_get(qcam, 41);
->>>>>>> e44a21b7
 
 		if (i == -1) {
 			qc_setup(qcam);
@@ -441,11 +400,7 @@
 		schedule();
 	}
 
-<<<<<<< HEAD
-	if (qcam_set(q, 7, (q->mode | (is_bi_dir ? 1 : 0)) + 1))
-=======
 	if (qcam_set(qcam, 7, (qcam->mode | (is_bi_dir ? 1 : 0)) + 1))
->>>>>>> e44a21b7
 		return -EIO;
 
 	lines = qcam->height;
@@ -474,11 +429,7 @@
 		size_t t, s;
 
 		s = (wantlen > BUFSZ) ? BUFSZ : wantlen;
-<<<<<<< HEAD
-		t = qcam_read_bytes(q, tmpbuf, s);
-=======
 		t = qcam_read_bytes(qcam, tmpbuf, s);
->>>>>>> e44a21b7
 		if (outptr < len) {
 			size_t sz = len - outptr;
 
@@ -497,11 +448,7 @@
 	len = outptr;
 
 	if (wantlen) {
-<<<<<<< HEAD
-		printk(KERN_ERR "qcam: short read.\n");
-=======
 		v4l2_err(v4l2_dev, "short read.\n");
->>>>>>> e44a21b7
 		if (is_bi_dir)
 			parport_data_forward(qcam->pport);
 		qc_setup(qcam);
@@ -517,18 +464,6 @@
 		} while (l && (tmpbuf[0] == 0x7e || tmpbuf[1] == 0x7e || tmpbuf[2] == 0x7e));
 		if (force_rgb) {
 			if (tmpbuf[0] != 0xe || tmpbuf[1] != 0x0 || tmpbuf[2] != 0xf)
-<<<<<<< HEAD
-				printk(KERN_ERR "qcam: bad EOF\n");
-		} else {
-			if (tmpbuf[0] != 0xf || tmpbuf[1] != 0x0 || tmpbuf[2] != 0xe)
-				printk(KERN_ERR "qcam: bad EOF\n");
-		}
-		qcam_set_ack(q, 0);
-		if (qcam_await_ready1(q, 1)) {
-			printk(KERN_ERR "qcam: no ack after EOF\n");
-			parport_data_forward(q->pport);
-			qc_setup(q);
-=======
 				v4l2_err(v4l2_dev, "bad EOF\n");
 		} else {
 			if (tmpbuf[0] != 0xf || tmpbuf[1] != 0x0 || tmpbuf[2] != 0xe)
@@ -539,22 +474,14 @@
 			v4l2_err(v4l2_dev, "no ack after EOF\n");
 			parport_data_forward(qcam->pport);
 			qc_setup(qcam);
->>>>>>> e44a21b7
 			return len;
 		}
 		parport_data_forward(qcam->pport);
 		mdelay(3);
-<<<<<<< HEAD
-		qcam_set_ack(q, 1);
-		if (qcam_await_ready1(q, 0)) {
-			printk(KERN_ERR "qcam: no ack to port turnaround\n");
-			qc_setup(q);
-=======
 		qcam_set_ack(qcam, 1);
 		if (qcam_await_ready1(qcam, 0)) {
 			v4l2_err(v4l2_dev, "no ack to port turnaround\n");
 			qc_setup(qcam);
->>>>>>> e44a21b7
 			return len;
 		}
 	} else {
@@ -564,15 +491,6 @@
 			l = qcam_read_bytes(qcam, tmpbuf, 1);
 			cond_resched();
 		} while (l && tmpbuf[0] == 0x7e);
-<<<<<<< HEAD
-		l = qcam_read_bytes(q, tmpbuf + 1, 2);
-		if (force_rgb) {
-			if (tmpbuf[0] != 0xe || tmpbuf[1] != 0x0 || tmpbuf[2] != 0xf)
-				printk(KERN_ERR "qcam: bad EOF\n");
-		} else {
-			if (tmpbuf[0] != 0xf || tmpbuf[1] != 0x0 || tmpbuf[2] != 0xe)
-				printk(KERN_ERR "qcam: bad EOF\n");
-=======
 		l = qcam_read_bytes(qcam, tmpbuf + 1, 2);
 		if (force_rgb) {
 			if (tmpbuf[0] != 0xe || tmpbuf[1] != 0x0 || tmpbuf[2] != 0xf)
@@ -580,7 +498,6 @@
 		} else {
 			if (tmpbuf[0] != 0xf || tmpbuf[1] != 0x0 || tmpbuf[2] != 0xe)
 				v4l2_err(v4l2_dev, "bad EOF\n");
->>>>>>> e44a21b7
 		}
 	}
 
@@ -592,171 +509,6 @@
  *	Video4linux interfacing
  */
 
-<<<<<<< HEAD
-static long qcam_do_ioctl(struct file *file, unsigned int cmd, void *arg)
-{
-	struct video_device *dev = video_devdata(file);
-	struct qcam_device *qcam = (struct qcam_device *)dev;
-
-	switch (cmd) {
-	case VIDIOCGCAP:
-	{
-		struct video_capability *b = arg;
-
-		strcpy(b->name, "Quickcam");
-		b->type = VID_TYPE_CAPTURE | VID_TYPE_SCALES;
-		b->channels = 1;
-		b->audios = 0;
-		b->maxwidth = 320;
-		b->maxheight = 240;
-		b->minwidth = 80;
-		b->minheight = 60;
-		return 0;
-	}
-	case VIDIOCGCHAN:
-	{
-		struct video_channel *v = arg;
-
-		if (v->channel != 0)
-			return -EINVAL;
-		v->flags = 0;
-		v->tuners = 0;
-		/* Good question.. its composite or SVHS so.. */
-		v->type = VIDEO_TYPE_CAMERA;
-		strcpy(v->name, "Camera");
-		return 0;
-	}
-	case VIDIOCSCHAN:
-	{
-		struct video_channel *v = arg;
-
-		if (v->channel != 0)
-			return -EINVAL;
-		return 0;
-	}
-	case VIDIOCGTUNER:
-	{
-		struct video_tuner *v = arg;
-
-		if (v->tuner)
-			return -EINVAL;
-		memset(v, 0, sizeof(*v));
-		strcpy(v->name, "Format");
-		v->mode = VIDEO_MODE_AUTO;
-		return 0;
-	}
-	case VIDIOCSTUNER:
-	{
-		struct video_tuner *v = arg;
-
-		if (v->tuner)
-			return -EINVAL;
-		if (v->mode != VIDEO_MODE_AUTO)
-			return -EINVAL;
-		return 0;
-	}
-	case VIDIOCGPICT:
-	{
-		struct video_picture *p = arg;
-
-		p->colour = 0x8000;
-		p->hue = 0x8000;
-		p->brightness = qcam->brightness << 8;
-		p->contrast = qcam->contrast << 8;
-		p->whiteness = qcam->whitebal << 8;
-		p->depth = 24;
-		p->palette = VIDEO_PALETTE_RGB24;
-		return 0;
-	}
-	case VIDIOCSPICT:
-	{
-		struct video_picture *p = arg;
-
-		/*
-		 *	Sanity check args
-		 */
-		if (p->depth != 24 || p->palette != VIDEO_PALETTE_RGB24)
-			return -EINVAL;
-
-		/*
-		 *	Now load the camera.
-		 */
-		qcam->brightness = p->brightness >> 8;
-		qcam->contrast = p->contrast >> 8;
-		qcam->whitebal = p->whiteness >> 8;
-
-		mutex_lock(&qcam->lock);
-		parport_claim_or_block(qcam->pdev);
-		qc_setup(qcam);
-		parport_release(qcam->pdev);
-		mutex_unlock(&qcam->lock);
-		return 0;
-	}
-	case VIDIOCSWIN:
-	{
-		struct video_window *vw = arg;
-
-		if (vw->flags)
-			return -EINVAL;
-		if (vw->clipcount)
-			return -EINVAL;
-		if (vw->height < 60 || vw->height > 240)
-			return -EINVAL;
-		if (vw->width < 80 || vw->width > 320)
-			return -EINVAL;
-
-		qcam->width = 80;
-		qcam->height = 60;
-		qcam->mode = QC_DECIMATION_4;
-
-		if (vw->width >= 160 && vw->height >= 120) {
-			qcam->width = 160;
-			qcam->height = 120;
-			qcam->mode = QC_DECIMATION_2;
-		}
-		if (vw->width >= 320 && vw->height >= 240) {
-			qcam->width = 320;
-			qcam->height = 240;
-			qcam->mode = QC_DECIMATION_1;
-		}
-		qcam->mode |= QC_MILLIONS;
-#if 0
-		if (vw->width >= 640 && vw->height >= 480) {
-			qcam->width = 640;
-			qcam->height = 480;
-			qcam->mode = QC_BILLIONS | QC_DECIMATION_1;
-		}
-#endif
-		/* Ok we figured out what to use from our
-		   wide choice */
-		mutex_lock(&qcam->lock);
-		parport_claim_or_block(qcam->pdev);
-		qc_setup(qcam);
-		parport_release(qcam->pdev);
-		mutex_unlock(&qcam->lock);
-		return 0;
-	}
-	case VIDIOCGWIN:
-	{
-		struct video_window *vw = arg;
-		memset(vw, 0, sizeof(*vw));
-		vw->width = qcam->width;
-		vw->height = qcam->height;
-		return 0;
-	}
-	case VIDIOCKEY:
-		return 0;
-	case VIDIOCCAPTURE:
-	case VIDIOCGFBUF:
-	case VIDIOCSFBUF:
-	case VIDIOCGFREQ:
-	case VIDIOCSFREQ:
-	case VIDIOCGAUDIO:
-	case VIDIOCSAUDIO:
-		return -EINVAL;
-	default:
-		return -ENOIOCTLCMD;
-=======
 static int qcam_querycap(struct file *file, void  *priv,
 					struct v4l2_capability *vcap)
 {
@@ -856,7 +608,6 @@
 		parport_claim_or_block(qcam->pdev);
 		qc_setup(qcam);
 		parport_release(qcam->pdev);
->>>>>>> e44a21b7
 	}
 	mutex_unlock(&qcam->lock);
 	return ret;
@@ -903,11 +654,6 @@
 
 static int qcam_s_fmt_vid_cap(struct file *file, void *fh, struct v4l2_format *fmt)
 {
-<<<<<<< HEAD
-	struct video_device *v = video_devdata(file);
-	struct qcam_device *qcam = (struct qcam_device *)v;
-	int len;
-=======
 	struct qcam *qcam = video_drvdata(file);
 	struct v4l2_pix_format *pix = &fmt->fmt.pix;
 	int ret = qcam_try_fmt_vid_cap(file, fh, fmt);
@@ -925,19 +671,13 @@
 		qcam->mode = QC_DECIMATION_1;
 		break;
 	}
->>>>>>> e44a21b7
 
 	mutex_lock(&qcam->lock);
 	qcam->mode |= QC_MILLIONS;
 	qcam->height = pix->height;
 	qcam->width = pix->width;
 	parport_claim_or_block(qcam->pdev);
-<<<<<<< HEAD
-	/* Probably should have a semaphore against multiple users */
-	len = qc_capture(qcam, buf, count);
-=======
 	qc_setup(qcam);
->>>>>>> e44a21b7
 	parport_release(qcam->pdev);
 	mutex_unlock(&qcam->lock);
 	return 0;
@@ -982,12 +722,6 @@
 	.read		= qcam_read,
 };
 
-<<<<<<< HEAD
-static struct video_device qcam_template = {
-	.name		= "Colour QuickCam",
-	.fops           = &qcam_fops,
-	.release 	= video_device_release_empty,
-=======
 static const struct v4l2_ioctl_ops qcam_ioctl_ops = {
 	.vidioc_querycap    		    = qcam_querycap,
 	.vidioc_g_input      		    = qcam_g_input,
@@ -1000,7 +734,6 @@
 	.vidioc_g_fmt_vid_cap 		    = qcam_g_fmt_vid_cap,
 	.vidioc_s_fmt_vid_cap  		    = qcam_s_fmt_vid_cap,
 	.vidioc_try_fmt_vid_cap  	    = qcam_try_fmt_vid_cap,
->>>>>>> e44a21b7
 };
 
 /* Initialize the QuickCam driver control structure. */
@@ -1010,13 +743,8 @@
 	struct qcam *qcam;
 	struct v4l2_device *v4l2_dev;
 
-<<<<<<< HEAD
-	q = kmalloc(sizeof(struct qcam_device), GFP_KERNEL);
-	if (q == NULL)
-=======
 	qcam = kzalloc(sizeof(*qcam), GFP_KERNEL);
 	if (qcam == NULL)
->>>>>>> e44a21b7
 		return NULL;
 
 	v4l2_dev = &qcam->v4l2_dev;
@@ -1031,20 +759,11 @@
 	qcam->pdev = parport_register_device(port, "c-qcam", NULL, NULL,
 					  NULL, 0, NULL);
 
-<<<<<<< HEAD
-	q->bidirectional = (q->pport->modes & PARPORT_MODE_TRISTATE) ? 1 : 0;
-
-	if (q->pdev == NULL) {
-		printk(KERN_ERR "c-qcam: couldn't register for %s.\n",
-		       port->name);
-		kfree(q);
-=======
 	qcam->bidirectional = (qcam->pport->modes & PARPORT_MODE_TRISTATE) ? 1 : 0;
 
 	if (qcam->pdev == NULL) {
 		v4l2_err(v4l2_dev, "couldn't register for %s.\n", port->name);
 		kfree(qcam);
->>>>>>> e44a21b7
 		return NULL;
 	}
 
@@ -1168,17 +887,5 @@
 MODULE_DESCRIPTION(BANNER);
 MODULE_LICENSE("GPL");
 
-<<<<<<< HEAD
-/* FIXME: parport=auto would never have worked, surely? --RR */
-MODULE_PARM_DESC(parport, "parport=<auto|n[,n]...> for port detection method\n"
-			  "probe=<0|1|2> for camera detection method\n"
-			  "force_rgb=<0|1> for RGB data format (default BGR)");
-module_param_array(parport, int, NULL, 0);
-module_param(probe, int, 0);
-module_param(force_rgb, bool, 0);
-module_param(video_nr, int, 0);
-
-=======
->>>>>>> e44a21b7
 module_init(cqcam_init);
 module_exit(cqcam_cleanup);