/*
 * Zoran zr36057/zr36067 PCI controller driver, for the
 * Pinnacle/Miro DC10/DC10+/DC30/DC30+, Iomega Buz, Linux
 * Media Labs LML33/LML33R10.
 *
 * This part handles card-specific data and detection
 *
 * Copyright (C) 2000 Serguei Miridonov <mirsev@cicese.mx>
 *
 * Currently maintained by:
 *   Ronald Bultje    <rbultje@ronald.bitfreak.net>
 *   Laurent Pinchart <laurent.pinchart@skynet.be>
 *   Mailinglist      <mjpeg-users@lists.sf.net>
 *
 * This program is free software; you can redistribute it and/or modify
 * it under the terms of the GNU General Public License as published by
 * the Free Software Foundation; either version 2 of the License, or
 * (at your option) any later version.
 *
 * This program is distributed in the hope that it will be useful,
 * but WITHOUT ANY WARRANTY; without even the implied warranty of
 * MERCHANTABILITY or FITNESS FOR A PARTICULAR PURPOSE.  See the
 * GNU General Public License for more details.
 *
 * You should have received a copy of the GNU General Public License
 * along with this program; if not, write to the Free Software
 * Foundation, Inc., 675 Mass Ave, Cambridge, MA 02139, USA.
 */

#include <linux/delay.h>

#include <linux/types.h>
#include <linux/kernel.h>
#include <linux/module.h>
#include <linux/init.h>
#include <linux/vmalloc.h>
#include <linux/slab.h>

#include <linux/proc_fs.h>
#include <linux/i2c.h>
#include <linux/i2c-algo-bit.h>
#include <linux/videodev2.h>
#include <linux/spinlock.h>
#include <linux/sem.h>
#include <linux/kmod.h>
#include <linux/wait.h>

#include <linux/pci.h>
#include <linux/interrupt.h>
#include <linux/mutex.h>
#include <linux/io.h>
#include <media/v4l2-common.h>
#include <media/bt819.h>

#include "videocodec.h"
#include "zoran.h"
#include "zoran_card.h"
#include "zoran_device.h"
#include "zoran_procfs.h"

extern const struct zoran_format zoran_formats[];

static int card[BUZ_MAX] = { [0 ... (BUZ_MAX-1)] = -1 };
module_param_array(card, int, NULL, 0444);
MODULE_PARM_DESC(card, "Card type");

static int encoder[BUZ_MAX] = { [0 ... (BUZ_MAX-1)] = -1 };
module_param_array(encoder, int, NULL, 0444);
MODULE_PARM_DESC(encoder, "Video encoder chip");

static int decoder[BUZ_MAX] = { [0 ... (BUZ_MAX-1)] = -1 };
module_param_array(decoder, int, NULL, 0444);
MODULE_PARM_DESC(decoder, "Video decoder chip");

/*
   The video mem address of the video card.
   The driver has a little database for some videocards
   to determine it from there. If your video card is not in there
   you have either to give it to the driver as a parameter
   or set in in a VIDIOCSFBUF ioctl
 */

static unsigned long vidmem;	/* default = 0 - Video memory base address */
module_param(vidmem, ulong, 0444);
MODULE_PARM_DESC(vidmem, "Default video memory base address");

/*
   Default input and video norm at startup of the driver.
*/

static unsigned int default_input;	/* default 0 = Composite, 1 = S-Video */
module_param(default_input, uint, 0444);
MODULE_PARM_DESC(default_input,
		 "Default input (0=Composite, 1=S-Video, 2=Internal)");

static int default_mux = 1;	/* 6 Eyes input selection */
module_param(default_mux, int, 0644);
MODULE_PARM_DESC(default_mux,
		 "Default 6 Eyes mux setting (Input selection)");

static int default_norm;	/* default 0 = PAL, 1 = NTSC 2 = SECAM */
module_param(default_norm, int, 0444);
MODULE_PARM_DESC(default_norm, "Default norm (0=PAL, 1=NTSC, 2=SECAM)");

/* /dev/videoN, -1 for autodetect */
static int video_nr[BUZ_MAX] = { [0 ... (BUZ_MAX-1)] = -1 };
module_param_array(video_nr, int, NULL, 0444);
MODULE_PARM_DESC(video_nr, "Video device number (-1=Auto)");

int v4l_nbufs = 4;
int v4l_bufsize = 864;		/* Everybody should be able to work with this setting */
module_param(v4l_nbufs, int, 0644);
MODULE_PARM_DESC(v4l_nbufs, "Maximum number of V4L buffers to use");
module_param(v4l_bufsize, int, 0644);
MODULE_PARM_DESC(v4l_bufsize, "Maximum size per V4L buffer (in kB)");

int jpg_nbufs = 32;
int jpg_bufsize = 512;		/* max size for 100% quality full-PAL frame */
module_param(jpg_nbufs, int, 0644);
MODULE_PARM_DESC(jpg_nbufs, "Maximum number of JPG buffers to use");
module_param(jpg_bufsize, int, 0644);
MODULE_PARM_DESC(jpg_bufsize, "Maximum size per JPG buffer (in kB)");

int pass_through = 0;		/* 1=Pass through TV signal when device is not used */
				/* 0=Show color bar when device is not used (LML33: only if lml33dpath=1) */
module_param(pass_through, int, 0644);
MODULE_PARM_DESC(pass_through,
		 "Pass TV signal through to TV-out when idling");

int zr36067_debug = 1;
module_param_named(debug, zr36067_debug, int, 0644);
MODULE_PARM_DESC(debug, "Debug level (0-5)");

MODULE_DESCRIPTION("Zoran-36057/36067 JPEG codec driver");
MODULE_AUTHOR("Serguei Miridonov");
MODULE_LICENSE("GPL");

#define ZR_DEVICE(subven, subdev, data)	{ \
	.vendor = PCI_VENDOR_ID_ZORAN, .device = PCI_DEVICE_ID_ZORAN_36057, \
	.subvendor = (subven), .subdevice = (subdev), .driver_data = (data) }

static struct pci_device_id zr36067_pci_tbl[] = {
	ZR_DEVICE(PCI_VENDOR_ID_MIRO, PCI_DEVICE_ID_MIRO_DC10PLUS, DC10plus),
	ZR_DEVICE(PCI_VENDOR_ID_MIRO, PCI_DEVICE_ID_MIRO_DC30PLUS, DC30plus),
	ZR_DEVICE(PCI_VENDOR_ID_ELECTRONICDESIGNGMBH, PCI_DEVICE_ID_LML_33R10, LML33R10),
	ZR_DEVICE(PCI_VENDOR_ID_IOMEGA, PCI_DEVICE_ID_IOMEGA_BUZ, BUZ),
	ZR_DEVICE(PCI_ANY_ID, PCI_ANY_ID, NUM_CARDS),
	{0}
};
MODULE_DEVICE_TABLE(pci, zr36067_pci_tbl);

static unsigned int zoran_num;		/* number of cards found */

/* videocodec bus functions ZR36060 */
static u32
zr36060_read (struct videocodec *codec,
	      u16                reg)
{
	struct zoran *zr = (struct zoran *) codec->master_data->data;
	__u32 data;

	if (post_office_wait(zr)
	    || post_office_write(zr, 0, 1, reg >> 8)
	    || post_office_write(zr, 0, 2, reg & 0xff)) {
		return -1;
	}

	data = post_office_read(zr, 0, 3) & 0xff;
	return data;
}

static void
zr36060_write (struct videocodec *codec,
	       u16                reg,
	       u32                val)
{
	struct zoran *zr = (struct zoran *) codec->master_data->data;

	if (post_office_wait(zr)
	    || post_office_write(zr, 0, 1, reg >> 8)
	    || post_office_write(zr, 0, 2, reg & 0xff)) {
		return;
	}

	post_office_write(zr, 0, 3, val & 0xff);
}

/* videocodec bus functions ZR36050 */
static u32
zr36050_read (struct videocodec *codec,
	      u16                reg)
{
	struct zoran *zr = (struct zoran *) codec->master_data->data;
	__u32 data;

	if (post_office_wait(zr)
	    || post_office_write(zr, 1, 0, reg >> 2)) {	// reg. HIGHBYTES
		return -1;
	}

	data = post_office_read(zr, 0, reg & 0x03) & 0xff;	// reg. LOWBYTES + read
	return data;
}

static void
zr36050_write (struct videocodec *codec,
	       u16                reg,
	       u32                val)
{
	struct zoran *zr = (struct zoran *) codec->master_data->data;

	if (post_office_wait(zr)
	    || post_office_write(zr, 1, 0, reg >> 2)) {	// reg. HIGHBYTES
		return;
	}

	post_office_write(zr, 0, reg & 0x03, val & 0xff);	// reg. LOWBYTES + wr. data
}

/* videocodec bus functions ZR36016 */
static u32
zr36016_read (struct videocodec *codec,
	      u16                reg)
{
	struct zoran *zr = (struct zoran *) codec->master_data->data;
	__u32 data;

	if (post_office_wait(zr)) {
		return -1;
	}

	data = post_office_read(zr, 2, reg & 0x03) & 0xff;	// read
	return data;
}

/* hack for in zoran_device.c */
void
zr36016_write (struct videocodec *codec,
	       u16                reg,
	       u32                val)
{
	struct zoran *zr = (struct zoran *) codec->master_data->data;

	if (post_office_wait(zr)) {
		return;
	}

	post_office_write(zr, 2, reg & 0x03, val & 0x0ff);	// wr. data
}

/*
 * Board specific information
 */

static void
dc10_init (struct zoran *zr)
{
	dprintk(3, KERN_DEBUG "%s: %s\n", ZR_DEVNAME(zr), __func__);

	/* Pixel clock selection */
	GPIO(zr, 4, 0);
	GPIO(zr, 5, 1);
	/* Enable the video bus sync signals */
	GPIO(zr, 7, 0);
}

static void
dc10plus_init (struct zoran *zr)
{
	dprintk(3, KERN_DEBUG "%s: %s\n", ZR_DEVNAME(zr), __func__);
}

static void
buz_init (struct zoran *zr)
{
	dprintk(3, KERN_DEBUG "%s: %s\n", ZR_DEVNAME(zr), __func__);

	/* some stuff from Iomega */
	pci_write_config_dword(zr->pci_dev, 0xfc, 0x90680f15);
	pci_write_config_dword(zr->pci_dev, 0x0c, 0x00012020);
	pci_write_config_dword(zr->pci_dev, 0xe8, 0xc0200000);
}

static void
lml33_init (struct zoran *zr)
{
	dprintk(3, KERN_DEBUG "%s: %s\n", ZR_DEVNAME(zr), __func__);

	GPIO(zr, 2, 1);		// Set Composite input/output
}

static void
avs6eyes_init (struct zoran *zr)
{
	// AverMedia 6-Eyes original driver by Christer Weinigel

	// Lifted straight from Christer's old driver and
	// modified slightly by Martin Samuelsson.

	int mux = default_mux; /* 1 = BT866, 7 = VID1 */

	GPIO(zr, 4, 1); /* Bt866 SLEEP on */
	udelay(2);

	GPIO(zr, 0, 1); /* ZR36060 /RESET on */
	GPIO(zr, 1, 0); /* ZR36060 /SLEEP on */
	GPIO(zr, 2, mux & 1);   /* MUX S0 */
	GPIO(zr, 3, 0); /* /FRAME on */
	GPIO(zr, 4, 0); /* Bt866 SLEEP off */
	GPIO(zr, 5, mux & 2);   /* MUX S1 */
	GPIO(zr, 6, 0); /* ? */
	GPIO(zr, 7, mux & 4);   /* MUX S2 */

}

static char *
codecid_to_modulename (u16 codecid)
{
	char *name = NULL;

	switch (codecid) {
	case CODEC_TYPE_ZR36060:
		name = "zr36060";
		break;
	case CODEC_TYPE_ZR36050:
		name = "zr36050";
		break;
	case CODEC_TYPE_ZR36016:
		name = "zr36016";
		break;
	}

	return name;
}

// struct tvnorm {
//      u16 Wt, Wa, HStart, HSyncStart, Ht, Ha, VStart;
// };

static struct tvnorm f50sqpixel = { 944, 768, 83, 880, 625, 576, 16 };
static struct tvnorm f60sqpixel = { 780, 640, 51, 716, 525, 480, 12 };
static struct tvnorm f50ccir601 = { 864, 720, 75, 804, 625, 576, 18 };
static struct tvnorm f60ccir601 = { 858, 720, 57, 788, 525, 480, 16 };

static struct tvnorm f50ccir601_lml33 = { 864, 720, 75+34, 804, 625, 576, 18 };
static struct tvnorm f60ccir601_lml33 = { 858, 720, 57+34, 788, 525, 480, 16 };

/* The DC10 (57/16/50) uses VActive as HSync, so HStart must be 0 */
static struct tvnorm f50sqpixel_dc10 = { 944, 768, 0, 880, 625, 576, 0 };
static struct tvnorm f60sqpixel_dc10 = { 780, 640, 0, 716, 525, 480, 12 };

/* FIXME: I cannot swap U and V in saa7114, so i do one
 * pixel left shift in zoran (75 -> 74)
 * (Maxim Yevtyushkin <max@linuxmedialabs.com>) */
static struct tvnorm f50ccir601_lm33r10 = { 864, 720, 74+54, 804, 625, 576, 18 };
static struct tvnorm f60ccir601_lm33r10 = { 858, 720, 56+54, 788, 525, 480, 16 };

/* FIXME: The ks0127 seem incapable of swapping U and V, too, which is why I
 * copy Maxim's left shift hack for the 6 Eyes.
 *
 * Christer's driver used the unshifted norms, though...
 * /Sam  */
static struct tvnorm f50ccir601_avs6eyes = { 864, 720, 74, 804, 625, 576, 18 };
static struct tvnorm f60ccir601_avs6eyes = { 858, 720, 56, 788, 525, 480, 16 };

static const unsigned short vpx3220_addrs[] = { 0x43, 0x47, I2C_CLIENT_END };
static const unsigned short saa7110_addrs[] = { 0x4e, 0x4f, I2C_CLIENT_END };
static const unsigned short saa7111_addrs[] = { 0x25, 0x24, I2C_CLIENT_END };
static const unsigned short saa7114_addrs[] = { 0x21, 0x20, I2C_CLIENT_END };
static const unsigned short adv717x_addrs[] = { 0x6a, 0x6b, 0x2a, 0x2b, I2C_CLIENT_END };
static const unsigned short ks0127_addrs[] = { 0x6c, 0x6d, I2C_CLIENT_END };
static const unsigned short saa7185_addrs[] = { 0x44, I2C_CLIENT_END };
static const unsigned short bt819_addrs[] = { 0x45, I2C_CLIENT_END };
static const unsigned short bt856_addrs[] = { 0x44, I2C_CLIENT_END };
static const unsigned short bt866_addrs[] = { 0x44, I2C_CLIENT_END };

static struct card_info zoran_cards[NUM_CARDS] __devinitdata = {
	{
		.type = DC10_old,
		.name = "DC10(old)",
		.i2c_decoder = "vpx3220a",
		.addrs_decoder = vpx3220_addrs,
		.video_codec = CODEC_TYPE_ZR36050,
		.video_vfe = CODEC_TYPE_ZR36016,

		.inputs = 3,
		.input = {
			{ 1, "Composite" },
			{ 2, "S-Video" },
			{ 0, "Internal/comp" }
		},
		.norms = V4L2_STD_NTSC|V4L2_STD_PAL|V4L2_STD_SECAM,
		.tvn = {
			&f50sqpixel_dc10,
			&f60sqpixel_dc10,
			&f50sqpixel_dc10
		},
		.jpeg_int = 0,
		.vsync_int = ZR36057_ISR_GIRQ1,
		.gpio = { 2, 1, -1, 3, 7, 0, 4, 5 },
		.gpio_pol = { 0, 0, 0, 1, 0, 0, 0, 0 },
		.gpcs = { -1, 0 },
		.vfe_pol = { 0, 0, 0, 0, 0, 0, 0, 0 },
		.gws_not_connected = 0,
		.input_mux = 0,
		.init = &dc10_init,
	}, {
		.type = DC10_new,
		.name = "DC10(new)",
		.i2c_decoder = "saa7110",
		.addrs_decoder = saa7110_addrs,
		.i2c_encoder = "adv7175",
		.addrs_encoder = adv717x_addrs,
		.video_codec = CODEC_TYPE_ZR36060,

		.inputs = 3,
		.input = {
				{ 0, "Composite" },
				{ 7, "S-Video" },
				{ 5, "Internal/comp" }
			},
		.norms = V4L2_STD_NTSC|V4L2_STD_PAL|V4L2_STD_SECAM,
		.tvn = {
				&f50sqpixel,
				&f60sqpixel,
				&f50sqpixel},
		.jpeg_int = ZR36057_ISR_GIRQ0,
		.vsync_int = ZR36057_ISR_GIRQ1,
		.gpio = { 3, 0, 6, 1, 2, -1, 4, 5 },
		.gpio_pol = { 0, 0, 0, 0, 0, 0, 0, 0 },
		.gpcs = { -1, 1},
		.vfe_pol = { 1, 1, 1, 1, 0, 0, 0, 0 },
		.gws_not_connected = 0,
		.input_mux = 0,
		.init = &dc10plus_init,
	}, {
		.type = DC10plus,
		.name = "DC10plus",
		.i2c_decoder = "saa7110",
		.addrs_decoder = saa7110_addrs,
		.i2c_encoder = "adv7175",
		.addrs_encoder = adv717x_addrs,
		.video_codec = CODEC_TYPE_ZR36060,

		.inputs = 3,
		.input = {
			{ 0, "Composite" },
			{ 7, "S-Video" },
			{ 5, "Internal/comp" }
		},
		.norms = V4L2_STD_NTSC|V4L2_STD_PAL|V4L2_STD_SECAM,
		.tvn = {
			&f50sqpixel,
			&f60sqpixel,
			&f50sqpixel
		},
		.jpeg_int = ZR36057_ISR_GIRQ0,
		.vsync_int = ZR36057_ISR_GIRQ1,
		.gpio = { 3, 0, 6, 1, 2, -1, 4, 5 },
		.gpio_pol = { 0, 0, 0, 0, 0, 0, 0, 0 },
		.gpcs = { -1, 1 },
		.vfe_pol = { 1, 1, 1, 1, 0, 0, 0, 0 },
		.gws_not_connected = 0,
		.input_mux = 0,
		.init = &dc10plus_init,
	}, {
		.type = DC30,
		.name = "DC30",
		.i2c_decoder = "vpx3220a",
		.addrs_decoder = vpx3220_addrs,
		.i2c_encoder = "adv7175",
		.addrs_encoder = adv717x_addrs,
		.video_codec = CODEC_TYPE_ZR36050,
		.video_vfe = CODEC_TYPE_ZR36016,

		.inputs = 3,
		.input = {
			{ 1, "Composite" },
			{ 2, "S-Video" },
			{ 0, "Internal/comp" }
		},
		.norms = V4L2_STD_NTSC|V4L2_STD_PAL|V4L2_STD_SECAM,
		.tvn = {
			&f50sqpixel_dc10,
			&f60sqpixel_dc10,
			&f50sqpixel_dc10
		},
		.jpeg_int = 0,
		.vsync_int = ZR36057_ISR_GIRQ1,
		.gpio = { 2, 1, -1, 3, 7, 0, 4, 5 },
		.gpio_pol = { 0, 0, 0, 1, 0, 0, 0, 0 },
		.gpcs = { -1, 0 },
		.vfe_pol = { 0, 0, 0, 0, 0, 0, 0, 0 },
		.gws_not_connected = 0,
		.input_mux = 0,
		.init = &dc10_init,
	}, {
		.type = DC30plus,
		.name = "DC30plus",
		.i2c_decoder = "vpx3220a",
		.addrs_decoder = vpx3220_addrs,
		.i2c_encoder = "adv7175",
		.addrs_encoder = adv717x_addrs,
		.video_codec = CODEC_TYPE_ZR36050,
		.video_vfe = CODEC_TYPE_ZR36016,

		.inputs = 3,
		.input = {
			{ 1, "Composite" },
			{ 2, "S-Video" },
			{ 0, "Internal/comp" }
		},
		.norms = V4L2_STD_NTSC|V4L2_STD_PAL|V4L2_STD_SECAM,
		.tvn = {
			&f50sqpixel_dc10,
			&f60sqpixel_dc10,
			&f50sqpixel_dc10
		},
		.jpeg_int = 0,
		.vsync_int = ZR36057_ISR_GIRQ1,
		.gpio = { 2, 1, -1, 3, 7, 0, 4, 5 },
		.gpio_pol = { 0, 0, 0, 1, 0, 0, 0, 0 },
		.gpcs = { -1, 0 },
		.vfe_pol = { 0, 0, 0, 0, 0, 0, 0, 0 },
		.gws_not_connected = 0,
		.input_mux = 0,
		.init = &dc10_init,
	}, {
		.type = LML33,
		.name = "LML33",
		.i2c_decoder = "bt819a",
		.addrs_decoder = bt819_addrs,
		.i2c_encoder = "bt856",
		.addrs_encoder = bt856_addrs,
		.video_codec = CODEC_TYPE_ZR36060,

		.inputs = 2,
		.input = {
			{ 0, "Composite" },
			{ 7, "S-Video" }
		},
		.norms = V4L2_STD_NTSC|V4L2_STD_PAL,
		.tvn = {
			&f50ccir601_lml33,
			&f60ccir601_lml33,
			NULL
		},
		.jpeg_int = ZR36057_ISR_GIRQ1,
		.vsync_int = ZR36057_ISR_GIRQ0,
		.gpio = { 1, -1, 3, 5, 7, -1, -1, -1 },
		.gpio_pol = { 0, 0, 0, 0, 1, 0, 0, 0 },
		.gpcs = { 3, 1 },
		.vfe_pol = { 1, 1, 0, 0, 0, 1, 0, 0 },
		.gws_not_connected = 1,
		.input_mux = 0,
		.init = &lml33_init,
	}, {
		.type = LML33R10,
		.name = "LML33R10",
		.i2c_decoder = "saa7114",
		.addrs_decoder = saa7114_addrs,
		.i2c_encoder = "adv7170",
		.addrs_encoder = adv717x_addrs,
		.video_codec = CODEC_TYPE_ZR36060,

		.inputs = 2,
		.input = {
			{ 0, "Composite" },
			{ 7, "S-Video" }
		},
		.norms = V4L2_STD_NTSC|V4L2_STD_PAL,
		.tvn = {
			&f50ccir601_lm33r10,
			&f60ccir601_lm33r10,
			NULL
		},
		.jpeg_int = ZR36057_ISR_GIRQ1,
		.vsync_int = ZR36057_ISR_GIRQ0,
		.gpio = { 1, -1, 3, 5, 7, -1, -1, -1 },
		.gpio_pol = { 0, 0, 0, 0, 1, 0, 0, 0 },
		.gpcs = { 3, 1 },
		.vfe_pol = { 1, 1, 0, 0, 0, 1, 0, 0 },
		.gws_not_connected = 1,
		.input_mux = 0,
		.init = &lml33_init,
	}, {
		.type = BUZ,
		.name = "Buz",
		.i2c_decoder = "saa7111",
		.addrs_decoder = saa7111_addrs,
		.i2c_encoder = "saa7185",
		.addrs_encoder = saa7185_addrs,
		.video_codec = CODEC_TYPE_ZR36060,

		.inputs = 2,
		.input = {
			{ 3, "Composite" },
			{ 7, "S-Video" }
		},
		.norms = V4L2_STD_NTSC|V4L2_STD_PAL|V4L2_STD_SECAM,
		.tvn = {
			&f50ccir601,
			&f60ccir601,
			&f50ccir601
		},
		.jpeg_int = ZR36057_ISR_GIRQ1,
		.vsync_int = ZR36057_ISR_GIRQ0,
		.gpio = { 1, -1, 3, -1, -1, -1, -1, -1 },
		.gpio_pol = { 0, 0, 0, 0, 0, 0, 0, 0 },
		.gpcs = { 3, 1 },
		.vfe_pol = { 1, 1, 0, 0, 0, 1, 0, 0 },
		.gws_not_connected = 1,
		.input_mux = 0,
		.init = &buz_init,
	}, {
		.type = AVS6EYES,
		.name = "6-Eyes",
		/* AverMedia chose not to brand the 6-Eyes. Thus it
		   can't be autodetected, and requires card=x. */
		.i2c_decoder = "ks0127",
		.addrs_decoder = ks0127_addrs,
		.i2c_encoder = "bt866",
		.addrs_encoder = bt866_addrs,
		.video_codec = CODEC_TYPE_ZR36060,

		.inputs = 10,
		.input = {
			{ 0, "Composite 1" },
			{ 1, "Composite 2" },
			{ 2, "Composite 3" },
			{ 4, "Composite 4" },
			{ 5, "Composite 5" },
			{ 6, "Composite 6" },
			{ 8, "S-Video 1" },
			{ 9, "S-Video 2" },
			{10, "S-Video 3" },
			{15, "YCbCr" }
		},
		.norms = V4L2_STD_NTSC|V4L2_STD_PAL,
		.tvn = {
			&f50ccir601_avs6eyes,
			&f60ccir601_avs6eyes,
			NULL
		},
		.jpeg_int = ZR36057_ISR_GIRQ1,
		.vsync_int = ZR36057_ISR_GIRQ0,
		.gpio = { 1, 0, 3, -1, -1, -1, -1, -1 },// Validity unknown /Sam
		.gpio_pol = { 0, 0, 0, 0, 0, 0, 0, 0 }, // Validity unknown /Sam
		.gpcs = { 3, 1 },			// Validity unknown /Sam
		.vfe_pol = { 1, 0, 0, 0, 0, 1, 0, 0 },  // Validity unknown /Sam
		.gws_not_connected = 1,
		.input_mux = 1,
		.init = &avs6eyes_init,
	}

};

/*
 * I2C functions
 */
/* software I2C functions */
static int
zoran_i2c_getsda (void *data)
{
	struct zoran *zr = (struct zoran *) data;

	return (btread(ZR36057_I2CBR) >> 1) & 1;
}

static int
zoran_i2c_getscl (void *data)
{
	struct zoran *zr = (struct zoran *) data;

	return btread(ZR36057_I2CBR) & 1;
}

static void
zoran_i2c_setsda (void *data,
		  int   state)
{
	struct zoran *zr = (struct zoran *) data;

	if (state)
		zr->i2cbr |= 2;
	else
		zr->i2cbr &= ~2;
	btwrite(zr->i2cbr, ZR36057_I2CBR);
}

static void
zoran_i2c_setscl (void *data,
		  int   state)
{
	struct zoran *zr = (struct zoran *) data;

	if (state)
		zr->i2cbr |= 1;
	else
		zr->i2cbr &= ~1;
	btwrite(zr->i2cbr, ZR36057_I2CBR);
}

static const struct i2c_algo_bit_data zoran_i2c_bit_data_template = {
	.setsda = zoran_i2c_setsda,
	.setscl = zoran_i2c_setscl,
	.getsda = zoran_i2c_getsda,
	.getscl = zoran_i2c_getscl,
	.udelay = 10,
	.timeout = 100,
};

static int
zoran_register_i2c (struct zoran *zr)
{
	memcpy(&zr->i2c_algo, &zoran_i2c_bit_data_template,
	       sizeof(struct i2c_algo_bit_data));
	zr->i2c_algo.data = zr;
	strlcpy(zr->i2c_adapter.name, ZR_DEVNAME(zr),
		sizeof(zr->i2c_adapter.name));
	i2c_set_adapdata(&zr->i2c_adapter, &zr->v4l2_dev);
	zr->i2c_adapter.algo_data = &zr->i2c_algo;
	zr->i2c_adapter.dev.parent = &zr->pci_dev->dev;
	return i2c_bit_add_bus(&zr->i2c_adapter);
}

static void
zoran_unregister_i2c (struct zoran *zr)
{
	i2c_del_adapter(&zr->i2c_adapter);
}

/* Check a zoran_params struct for correctness, insert default params */

int
zoran_check_jpg_settings (struct zoran              *zr,
			  struct zoran_jpg_settings *settings,
			  int try)
{
	int err = 0, err0 = 0;

	dprintk(4,
		KERN_DEBUG
		"%s: %s - dec: %d, Hdcm: %d, Vdcm: %d, Tdcm: %d\n",
		ZR_DEVNAME(zr), __func__, settings->decimation, settings->HorDcm,
		settings->VerDcm, settings->TmpDcm);
	dprintk(4,
		KERN_DEBUG
		"%s: %s - x: %d, y: %d, w: %d, y: %d\n",
		ZR_DEVNAME(zr), __func__, settings->img_x, settings->img_y,
		settings->img_width, settings->img_height);
	/* Check decimation, set default values for decimation = 1, 2, 4 */
	switch (settings->decimation) {
	case 1:

		settings->HorDcm = 1;
		settings->VerDcm = 1;
		settings->TmpDcm = 1;
		settings->field_per_buff = 2;
		settings->img_x = 0;
		settings->img_y = 0;
		settings->img_width = BUZ_MAX_WIDTH;
		settings->img_height = BUZ_MAX_HEIGHT / 2;
		break;
	case 2:

		settings->HorDcm = 2;
		settings->VerDcm = 1;
		settings->TmpDcm = 2;
		settings->field_per_buff = 1;
		settings->img_x = (BUZ_MAX_WIDTH == 720) ? 8 : 0;
		settings->img_y = 0;
		settings->img_width =
		    (BUZ_MAX_WIDTH == 720) ? 704 : BUZ_MAX_WIDTH;
		settings->img_height = BUZ_MAX_HEIGHT / 2;
		break;
	case 4:

		if (zr->card.type == DC10_new) {
			dprintk(1,
				KERN_DEBUG
				"%s: %s - HDec by 4 is not supported on the DC10\n",
				ZR_DEVNAME(zr), __func__);
			err0++;
			break;
		}

		settings->HorDcm = 4;
		settings->VerDcm = 2;
		settings->TmpDcm = 2;
		settings->field_per_buff = 1;
		settings->img_x = (BUZ_MAX_WIDTH == 720) ? 8 : 0;
		settings->img_y = 0;
		settings->img_width =
		    (BUZ_MAX_WIDTH == 720) ? 704 : BUZ_MAX_WIDTH;
		settings->img_height = BUZ_MAX_HEIGHT / 2;
		break;
	case 0:

		/* We have to check the data the user has set */

		if (settings->HorDcm != 1 && settings->HorDcm != 2 &&
		    (zr->card.type == DC10_new || settings->HorDcm != 4)) {
			settings->HorDcm = clamp(settings->HorDcm, 1, 2);
			err0++;
		}
		if (settings->VerDcm != 1 && settings->VerDcm != 2) {
			settings->VerDcm = clamp(settings->VerDcm, 1, 2);
			err0++;
		}
		if (settings->TmpDcm != 1 && settings->TmpDcm != 2) {
			settings->TmpDcm = clamp(settings->TmpDcm, 1, 2);
			err0++;
		}
		if (settings->field_per_buff != 1 &&
		    settings->field_per_buff != 2) {
			settings->field_per_buff = clamp(settings->field_per_buff, 1, 2);
			err0++;
		}
		if (settings->img_x < 0) {
			settings->img_x = 0;
			err0++;
		}
		if (settings->img_y < 0) {
			settings->img_y = 0;
			err0++;
		}
		if (settings->img_width < 0 || settings->img_width > BUZ_MAX_WIDTH) {
			settings->img_width = clamp(settings->img_width, 0, (int)BUZ_MAX_WIDTH);
			err0++;
		}
		if (settings->img_height < 0 || settings->img_height > BUZ_MAX_HEIGHT / 2) {
			settings->img_height = clamp(settings->img_height, 0, BUZ_MAX_HEIGHT / 2);
			err0++;
		}
		if (settings->img_x + settings->img_width > BUZ_MAX_WIDTH) {
			settings->img_x = BUZ_MAX_WIDTH - settings->img_width;
			err0++;
		}
		if (settings->img_y + settings->img_height > BUZ_MAX_HEIGHT / 2) {
			settings->img_y = BUZ_MAX_HEIGHT / 2 - settings->img_height;
			err0++;
		}
		if (settings->img_width % (16 * settings->HorDcm) != 0) {
			settings->img_width -= settings->img_width % (16 * settings->HorDcm);
			if (settings->img_width == 0)
				settings->img_width = 16 * settings->HorDcm;
			err0++;
		}
		if (settings->img_height % (8 * settings->VerDcm) != 0) {
			settings->img_height -= settings->img_height % (8 * settings->VerDcm);
			if (settings->img_height == 0)
				settings->img_height = 8 * settings->VerDcm;
			err0++;
		}

		if (!try && err0) {
			dprintk(1,
				KERN_ERR
				"%s: %s - error in params for decimation = 0\n",
				ZR_DEVNAME(zr), __func__);
			err++;
		}
		break;
	default:
		dprintk(1,
			KERN_ERR
			"%s: %s - decimation = %d, must be 0, 1, 2 or 4\n",
			ZR_DEVNAME(zr), __func__, settings->decimation);
		err++;
		break;
	}

	if (settings->jpg_comp.quality > 100)
		settings->jpg_comp.quality = 100;
	if (settings->jpg_comp.quality < 5)
		settings->jpg_comp.quality = 5;
	if (settings->jpg_comp.APPn < 0)
		settings->jpg_comp.APPn = 0;
	if (settings->jpg_comp.APPn > 15)
		settings->jpg_comp.APPn = 15;
	if (settings->jpg_comp.APP_len < 0)
		settings->jpg_comp.APP_len = 0;
	if (settings->jpg_comp.APP_len > 60)
		settings->jpg_comp.APP_len = 60;
	if (settings->jpg_comp.COM_len < 0)
		settings->jpg_comp.COM_len = 0;
	if (settings->jpg_comp.COM_len > 60)
		settings->jpg_comp.COM_len = 60;
	if (err)
		return -EINVAL;
	return 0;
}

void
zoran_open_init_params (struct zoran *zr)
{
	int i;

	/* User must explicitly set a window */
	zr->overlay_settings.is_set = 0;
	zr->overlay_mask = NULL;
	zr->overlay_active = ZORAN_FREE;

	zr->v4l_memgrab_active = 0;
	zr->v4l_overlay_active = 0;
	zr->v4l_grab_frame = NO_GRAB_ACTIVE;
	zr->v4l_grab_seq = 0;
	zr->v4l_settings.width = 192;
	zr->v4l_settings.height = 144;
	zr->v4l_settings.format = &zoran_formats[7];	/* YUY2 - YUV-4:2:2 packed */
	zr->v4l_settings.bytesperline =
	    zr->v4l_settings.width *
	    ((zr->v4l_settings.format->depth + 7) / 8);

	/* DMA ring stuff for V4L */
	zr->v4l_pend_tail = 0;
	zr->v4l_pend_head = 0;
	zr->v4l_sync_tail = 0;
	zr->v4l_buffers.active = ZORAN_FREE;
	for (i = 0; i < VIDEO_MAX_FRAME; i++) {
		zr->v4l_buffers.buffer[i].state = BUZ_STATE_USER;	/* nothing going on */
	}
	zr->v4l_buffers.allocated = 0;

	for (i = 0; i < BUZ_MAX_FRAME; i++) {
		zr->jpg_buffers.buffer[i].state = BUZ_STATE_USER;	/* nothing going on */
	}
	zr->jpg_buffers.active = ZORAN_FREE;
	zr->jpg_buffers.allocated = 0;
	/* Set necessary params and call zoran_check_jpg_settings to set the defaults */
	zr->jpg_settings.decimation = 1;
	zr->jpg_settings.jpg_comp.quality = 50;	/* default compression factor 8 */
	if (zr->card.type != BUZ)
		zr->jpg_settings.odd_even = 1;
	else
		zr->jpg_settings.odd_even = 0;
	zr->jpg_settings.jpg_comp.APPn = 0;
	zr->jpg_settings.jpg_comp.APP_len = 0;	/* No APPn marker */
	memset(zr->jpg_settings.jpg_comp.APP_data, 0,
	       sizeof(zr->jpg_settings.jpg_comp.APP_data));
	zr->jpg_settings.jpg_comp.COM_len = 0;	/* No COM marker */
	memset(zr->jpg_settings.jpg_comp.COM_data, 0,
	       sizeof(zr->jpg_settings.jpg_comp.COM_data));
	zr->jpg_settings.jpg_comp.jpeg_markers =
	    V4L2_JPEG_MARKER_DHT | V4L2_JPEG_MARKER_DQT;
	i = zoran_check_jpg_settings(zr, &zr->jpg_settings, 0);
	if (i)
		dprintk(1, KERN_ERR "%s: %s internal error\n",
			ZR_DEVNAME(zr), __func__);

	clear_interrupt_counters(zr);
	zr->testing = 0;
}

static void __devinit
test_interrupts (struct zoran *zr)
{
	DEFINE_WAIT(wait);
	int timeout, icr;

	clear_interrupt_counters(zr);

	zr->testing = 1;
	icr = btread(ZR36057_ICR);
	btwrite(0x78000000 | ZR36057_ICR_IntPinEn, ZR36057_ICR);
	prepare_to_wait(&zr->test_q, &wait, TASK_INTERRUPTIBLE);
	timeout = schedule_timeout(HZ);
	finish_wait(&zr->test_q, &wait);
	btwrite(0, ZR36057_ICR);
	btwrite(0x78000000, ZR36057_ISR);
	zr->testing = 0;
	dprintk(5, KERN_INFO "%s: Testing interrupts...\n", ZR_DEVNAME(zr));
	if (timeout) {
		dprintk(1, ": time spent: %d\n", 1 * HZ - timeout);
	}
	if (zr36067_debug > 1)
		print_interrupts(zr);
	btwrite(icr, ZR36057_ICR);
}

static int __devinit
zr36057_init (struct zoran *zr)
{
	int j, err;

	dprintk(1,
		KERN_INFO
		"%s: %s - initializing card[%d], zr=%p\n",
		ZR_DEVNAME(zr), __func__, zr->id, zr);

	/* default setup of all parameters which will persist between opens */
	zr->user = 0;

	init_waitqueue_head(&zr->v4l_capq);
	init_waitqueue_head(&zr->jpg_capq);
	init_waitqueue_head(&zr->test_q);
	zr->jpg_buffers.allocated = 0;
	zr->v4l_buffers.allocated = 0;

	zr->vbuf_base = (void *) vidmem;
	zr->vbuf_width = 0;
	zr->vbuf_height = 0;
	zr->vbuf_depth = 0;
	zr->vbuf_bytesperline = 0;

	/* Avoid nonsense settings from user for default input/norm */
	if (default_norm < 0 || default_norm > 2)
		default_norm = 0;
	if (default_norm == 0) {
		zr->norm = V4L2_STD_PAL;
		zr->timing = zr->card.tvn[0];
	} else if (default_norm == 1) {
		zr->norm = V4L2_STD_NTSC;
		zr->timing = zr->card.tvn[1];
	} else {
		zr->norm = V4L2_STD_SECAM;
		zr->timing = zr->card.tvn[2];
	}
	if (zr->timing == NULL) {
		dprintk(1,
			KERN_WARNING
			"%s: %s - default TV standard not supported by hardware. PAL will be used.\n",
			ZR_DEVNAME(zr), __func__);
		zr->norm = V4L2_STD_PAL;
		zr->timing = zr->card.tvn[0];
	}

	if (default_input > zr->card.inputs-1) {
		dprintk(1,
			KERN_WARNING
			"%s: default_input value %d out of range (0-%d)\n",
			ZR_DEVNAME(zr), default_input, zr->card.inputs-1);
		default_input = 0;
	}
	zr->input = default_input;

	/* default setup (will be repeated at every open) */
	zoran_open_init_params(zr);

	/* allocate memory *before* doing anything to the hardware
	 * in case allocation fails */
	zr->stat_com = kzalloc(BUZ_NUM_STAT_COM * 4, GFP_KERNEL);
	zr->video_dev = kmalloc(sizeof(struct video_device), GFP_KERNEL);
	if (!zr->stat_com || !zr->video_dev) {
		dprintk(1,
			KERN_ERR
			"%s: %s - kmalloc (STAT_COM) failed\n",
			ZR_DEVNAME(zr), __func__);
		err = -ENOMEM;
		goto exit_free;
	}
	for (j = 0; j < BUZ_NUM_STAT_COM; j++) {
		zr->stat_com[j] = cpu_to_le32(1); /* mark as unavailable to zr36057 */
	}

	/*
	 *   Now add the template and register the device unit.
	 */
	memcpy(zr->video_dev, &zoran_template, sizeof(zoran_template));
	zr->video_dev->parent = &zr->pci_dev->dev;
	strcpy(zr->video_dev->name, ZR_DEVNAME(zr));
	err = video_register_device(zr->video_dev, VFL_TYPE_GRABBER, video_nr[zr->id]);
	if (err < 0)
		goto exit_free;
	video_set_drvdata(zr->video_dev, zr);

	zoran_init_hardware(zr);
	if (zr36067_debug > 2)
		detect_guest_activity(zr);
	test_interrupts(zr);
	if (!pass_through) {
		decoder_call(zr, video, s_stream, 0);
		encoder_call(zr, video, s_routing, 2, 0, 0);
	}

	zr->zoran_proc = NULL;
	zr->initialized = 1;
	return 0;

exit_free:
	kfree(zr->stat_com);
	kfree(zr->video_dev);
	return err;
}

static void __devexit zoran_remove(struct pci_dev *pdev)
{
	struct v4l2_device *v4l2_dev = dev_get_drvdata(&pdev->dev);
	struct zoran *zr = to_zoran(v4l2_dev);

	if (!zr->initialized)
		goto exit_free;

	/* unregister videocodec bus */
	if (zr->codec) {
		struct videocodec_master *master = zr->codec->master_data;

		videocodec_detach(zr->codec);
		kfree(master);
	}
	if (zr->vfe) {
		struct videocodec_master *master = zr->vfe->master_data;

		videocodec_detach(zr->vfe);
		kfree(master);
	}

	/* unregister i2c bus */
	zoran_unregister_i2c(zr);
	/* disable PCI bus-mastering */
	zoran_set_pci_master(zr, 0);
	/* put chip into reset */
	btwrite(0, ZR36057_SPGPPCR);
	free_irq(zr->pci_dev->irq, zr);
	/* unmap and free memory */
	kfree(zr->stat_com);
	zoran_proc_cleanup(zr);
	iounmap(zr->zr36057_mem);
	pci_disable_device(zr->pci_dev);
	video_unregister_device(zr->video_dev);
exit_free:
	v4l2_device_unregister(&zr->v4l2_dev);
	kfree(zr);
}

void
zoran_vdev_release (struct video_device *vdev)
{
	kfree(vdev);
}

static struct videocodec_master * __devinit
zoran_setup_videocodec (struct zoran *zr,
			int           type)
{
	struct videocodec_master *m = NULL;

	m = kmalloc(sizeof(struct videocodec_master), GFP_KERNEL);
	if (!m) {
		dprintk(1, KERN_ERR "%s: %s - no memory\n",
			ZR_DEVNAME(zr), __func__);
		return m;
	}

	/* magic and type are unused for master struct. Makes sense only at
	   codec structs.
	   In the past, .type were initialized to the old V4L1 .hardware
	   value, as VID_HARDWARE_ZR36067
	 */
	m->magic = 0L;
	m->type = 0;

	m->flags = CODEC_FLAG_ENCODER | CODEC_FLAG_DECODER;
	strlcpy(m->name, ZR_DEVNAME(zr), sizeof(m->name));
	m->data = zr;

	switch (type)
	{
	case CODEC_TYPE_ZR36060:
		m->readreg = zr36060_read;
		m->writereg = zr36060_write;
		m->flags |= CODEC_FLAG_JPEG | CODEC_FLAG_VFE;
		break;
	case CODEC_TYPE_ZR36050:
		m->readreg = zr36050_read;
		m->writereg = zr36050_write;
		m->flags |= CODEC_FLAG_JPEG;
		break;
	case CODEC_TYPE_ZR36016:
		m->readreg = zr36016_read;
		m->writereg = zr36016_write;
		m->flags |= CODEC_FLAG_VFE;
		break;
	}

	return m;
}

static void zoran_subdev_notify(struct v4l2_subdev *sd, unsigned int cmd, void *arg)
{
	struct zoran *zr = to_zoran(sd->v4l2_dev);

	/* Bt819 needs to reset its FIFO buffer using #FRST pin and
	   LML33 card uses GPIO(7) for that. */
	if (cmd == BT819_FIFO_RESET_LOW)
		GPIO(zr, 7, 0);
	else if (cmd == BT819_FIFO_RESET_HIGH)
		GPIO(zr, 7, 1);
}

/*
 *   Scan for a Buz card (actually for the PCI controller ZR36057),
 *   request the irq and map the io memory
 */
static int __devinit zoran_probe(struct pci_dev *pdev,
				 const struct pci_device_id *ent)
{
	unsigned char latency, need_latency;
	struct zoran *zr;
	int result;
	struct videocodec_master *master_vfe = NULL;
	struct videocodec_master *master_codec = NULL;
	int card_num;
	char *codec_name, *vfe_name;
	unsigned int nr;


	nr = zoran_num++;
	if (nr >= BUZ_MAX) {
		dprintk(1, KERN_ERR "%s: driver limited to %d card(s) maximum\n",
			ZORAN_NAME, BUZ_MAX);
		return -ENOENT;
	}

	zr = kzalloc(sizeof(struct zoran), GFP_KERNEL);
	if (!zr) {
		dprintk(1, KERN_ERR "%s: %s - kzalloc failed\n",
			ZORAN_NAME, __func__);
		return -ENOMEM;
	}
	zr->v4l2_dev.notify = zoran_subdev_notify;
	if (v4l2_device_register(&pdev->dev, &zr->v4l2_dev))
		goto zr_free_mem;
	zr->pci_dev = pdev;
	zr->id = nr;
	snprintf(ZR_DEVNAME(zr), sizeof(ZR_DEVNAME(zr)), "MJPEG[%u]", zr->id);
	spin_lock_init(&zr->spinlock);
	mutex_init(&zr->resource_lock);
	mutex_init(&zr->other_lock);
	if (pci_enable_device(pdev))
		goto zr_unreg;
	pci_read_config_byte(zr->pci_dev, PCI_CLASS_REVISION, &zr->revision);

	dprintk(1,
		KERN_INFO
		"%s: Zoran ZR360%c7 (rev %d), irq: %d, memory: 0x%08llx\n",
		ZR_DEVNAME(zr), zr->revision < 2 ? '5' : '6', zr->revision,
		zr->pci_dev->irq, (uint64_t)pci_resource_start(zr->pci_dev, 0));
	if (zr->revision >= 2) {
		dprintk(1,
			KERN_INFO
			"%s: Subsystem vendor=0x%04x id=0x%04x\n",
			ZR_DEVNAME(zr), zr->pci_dev->subsystem_vendor,
			zr->pci_dev->subsystem_device);
	}

	/* Use auto-detected card type? */
	if (card[nr] == -1) {
		if (zr->revision < 2) {
			dprintk(1,
				KERN_ERR
				"%s: No card type specified, please use the card=X module parameter\n",
				ZR_DEVNAME(zr));
			dprintk(1,
				KERN_ERR
				"%s: It is not possible to auto-detect ZR36057 based cards\n",
				ZR_DEVNAME(zr));
			goto zr_unreg;
		}

		card_num = ent->driver_data;
		if (card_num >= NUM_CARDS) {
			dprintk(1,
				KERN_ERR
				"%s: Unknown card, try specifying card=X module parameter\n",
				ZR_DEVNAME(zr));
			goto zr_unreg;
		}
		dprintk(3,
			KERN_DEBUG
			"%s: %s() - card %s detected\n",
			ZR_DEVNAME(zr), __func__, zoran_cards[card_num].name);
	} else {
		card_num = card[nr];
		if (card_num >= NUM_CARDS || card_num < 0) {
			dprintk(1,
				KERN_ERR
				"%s: User specified card type %d out of range (0 .. %d)\n",
				ZR_DEVNAME(zr), card_num, NUM_CARDS - 1);
			goto zr_unreg;
		}
	}

	/* even though we make this a non pointer and thus
	 * theoretically allow for making changes to this struct
	 * on a per-individual card basis at runtime, this is
	 * strongly discouraged. This structure is intended to
	 * keep general card information, no settings or anything */
	zr->card = zoran_cards[card_num];
	snprintf(ZR_DEVNAME(zr), sizeof(ZR_DEVNAME(zr)),
		 "%s[%u]", zr->card.name, zr->id);

	zr->zr36057_mem = pci_ioremap_bar(zr->pci_dev, 0);
	if (!zr->zr36057_mem) {
		dprintk(1, KERN_ERR "%s: %s() - ioremap failed\n",
			ZR_DEVNAME(zr), __func__);
		goto zr_unreg;
	}

	result = request_irq(zr->pci_dev->irq, zoran_irq,
			     IRQF_SHARED | IRQF_DISABLED, ZR_DEVNAME(zr), zr);
	if (result < 0) {
		if (result == -EINVAL) {
			dprintk(1,
				KERN_ERR
				"%s: %s - bad irq number or handler\n",
				ZR_DEVNAME(zr), __func__);
		} else if (result == -EBUSY) {
			dprintk(1,
				KERN_ERR
				"%s: %s - IRQ %d busy, change your PnP config in BIOS\n",
				ZR_DEVNAME(zr), __func__, zr->pci_dev->irq);
		} else {
			dprintk(1,
				KERN_ERR
				"%s: %s - can't assign irq, error code %d\n",
				ZR_DEVNAME(zr), __func__, result);
		}
		goto zr_unmap;
	}

	/* set PCI latency timer */
	pci_read_config_byte(zr->pci_dev, PCI_LATENCY_TIMER,
			     &latency);
	need_latency = zr->revision > 1 ? 32 : 48;
	if (latency != need_latency) {
		dprintk(2, KERN_INFO "%s: Changing PCI latency from %d to %d\n",
			ZR_DEVNAME(zr), latency, need_latency);
		pci_write_config_byte(zr->pci_dev, PCI_LATENCY_TIMER,
				      need_latency);
	}

	zr36057_restart(zr);
	/* i2c */
	dprintk(2, KERN_INFO "%s: Initializing i2c bus...\n",
		ZR_DEVNAME(zr));

	if (zoran_register_i2c(zr) < 0) {
		dprintk(1, KERN_ERR "%s: %s - can't initialize i2c bus\n",
			ZR_DEVNAME(zr), __func__);
		goto zr_free_irq;
	}

	zr->decoder = v4l2_i2c_new_subdev(&zr->v4l2_dev,
<<<<<<< HEAD
		&zr->i2c_adapter, NULL, zr->card.i2c_decoder,
=======
		&zr->i2c_adapter, zr->card.i2c_decoder,
>>>>>>> 3cbea436
		0, zr->card.addrs_decoder);

	if (zr->card.i2c_encoder)
		zr->encoder = v4l2_i2c_new_subdev(&zr->v4l2_dev,
<<<<<<< HEAD
			&zr->i2c_adapter,
			NULL, zr->card.i2c_encoder,
=======
			&zr->i2c_adapter, zr->card.i2c_encoder,
>>>>>>> 3cbea436
			0, zr->card.addrs_encoder);

	dprintk(2,
		KERN_INFO "%s: Initializing videocodec bus...\n",
		ZR_DEVNAME(zr));

	if (zr->card.video_codec) {
		codec_name = codecid_to_modulename(zr->card.video_codec);
		if (codec_name) {
			result = request_module(codec_name);
			if (result) {
				dprintk(1,
					KERN_ERR
					"%s: failed to load modules %s: %d\n",
					ZR_DEVNAME(zr), codec_name, result);
			}
		}
	}
	if (zr->card.video_vfe) {
		vfe_name = codecid_to_modulename(zr->card.video_vfe);
		if (vfe_name) {
			result = request_module(vfe_name);
			if (result < 0) {
				dprintk(1,
					KERN_ERR
					"%s: failed to load modules %s: %d\n",
					ZR_DEVNAME(zr), vfe_name, result);
			}
		}
	}

	/* reset JPEG codec */
	jpeg_codec_sleep(zr, 1);
	jpeg_codec_reset(zr);
	/* video bus enabled */
	/* display codec revision */
	if (zr->card.video_codec != 0) {
		master_codec = zoran_setup_videocodec(zr, zr->card.video_codec);
		if (!master_codec)
			goto zr_unreg_i2c;
		zr->codec = videocodec_attach(master_codec);
		if (!zr->codec) {
			dprintk(1, KERN_ERR "%s: %s - no codec found\n",
				ZR_DEVNAME(zr), __func__);
			goto zr_free_codec;
		}
		if (zr->codec->type != zr->card.video_codec) {
			dprintk(1, KERN_ERR "%s: %s - wrong codec\n",
				ZR_DEVNAME(zr), __func__);
			goto zr_detach_codec;
		}
	}
	if (zr->card.video_vfe != 0) {
		master_vfe = zoran_setup_videocodec(zr, zr->card.video_vfe);
		if (!master_vfe)
			goto zr_detach_codec;
		zr->vfe = videocodec_attach(master_vfe);
		if (!zr->vfe) {
			dprintk(1, KERN_ERR "%s: %s - no VFE found\n",
				ZR_DEVNAME(zr), __func__);
			goto zr_free_vfe;
		}
		if (zr->vfe->type != zr->card.video_vfe) {
			dprintk(1, KERN_ERR "%s: %s = wrong VFE\n",
				ZR_DEVNAME(zr), __func__);
			goto zr_detach_vfe;
		}
	}

	/* take care of Natoma chipset and a revision 1 zr36057 */
	if ((pci_pci_problems & PCIPCI_NATOMA) && zr->revision <= 1) {
		zr->jpg_buffers.need_contiguous = 1;
		dprintk(1, KERN_INFO
			"%s: ZR36057/Natoma bug, max. buffer size is 128K\n",
			ZR_DEVNAME(zr));
	}

	if (zr36057_init(zr) < 0)
		goto zr_detach_vfe;

	zoran_proc_init(zr);

	return 0;

zr_detach_vfe:
	videocodec_detach(zr->vfe);
zr_free_vfe:
	kfree(master_vfe);
zr_detach_codec:
	videocodec_detach(zr->codec);
zr_free_codec:
	kfree(master_codec);
zr_unreg_i2c:
	zoran_unregister_i2c(zr);
zr_free_irq:
	btwrite(0, ZR36057_SPGPPCR);
	free_irq(zr->pci_dev->irq, zr);
zr_unmap:
	iounmap(zr->zr36057_mem);
zr_unreg:
	v4l2_device_unregister(&zr->v4l2_dev);
zr_free_mem:
	kfree(zr);

	return -ENODEV;
}

static struct pci_driver zoran_driver = {
	.name = "zr36067",
	.id_table = zr36067_pci_tbl,
	.probe = zoran_probe,
	.remove = __devexit_p(zoran_remove),
};

static int __init zoran_init(void)
{
	int res;

	printk(KERN_INFO "Zoran MJPEG board driver version %d.%d.%d\n",
	       MAJOR_VERSION, MINOR_VERSION, RELEASE_VERSION);

	/* check the parameters we have been given, adjust if necessary */
	if (v4l_nbufs < 2)
		v4l_nbufs = 2;
	if (v4l_nbufs > VIDEO_MAX_FRAME)
		v4l_nbufs = VIDEO_MAX_FRAME;
	/* The user specfies the in KB, we want them in byte
	 * (and page aligned) */
	v4l_bufsize = PAGE_ALIGN(v4l_bufsize * 1024);
	if (v4l_bufsize < 32768)
		v4l_bufsize = 32768;
	/* 2 MB is arbitrary but sufficient for the maximum possible images */
	if (v4l_bufsize > 2048 * 1024)
		v4l_bufsize = 2048 * 1024;
	if (jpg_nbufs < 4)
		jpg_nbufs = 4;
	if (jpg_nbufs > BUZ_MAX_FRAME)
		jpg_nbufs = BUZ_MAX_FRAME;
	jpg_bufsize = PAGE_ALIGN(jpg_bufsize * 1024);
	if (jpg_bufsize < 8192)
		jpg_bufsize = 8192;
	if (jpg_bufsize > (512 * 1024))
		jpg_bufsize = 512 * 1024;
	/* Use parameter for vidmem or try to find a video card */
	if (vidmem) {
		dprintk(1,
			KERN_INFO
			"%s: Using supplied video memory base address @ 0x%lx\n",
			ZORAN_NAME, vidmem);
	}

	/* some mainboards might not do PCI-PCI data transfer well */
	if (pci_pci_problems & (PCIPCI_FAIL|PCIAGP_FAIL|PCIPCI_ALIMAGIK)) {
		dprintk(1,
			KERN_WARNING
			"%s: chipset does not support reliable PCI-PCI DMA\n",
			ZORAN_NAME);
	}

	res = pci_register_driver(&zoran_driver);
	if (res) {
		dprintk(1,
			KERN_ERR
			"%s: Unable to register ZR36057 driver\n",
			ZORAN_NAME);
		return res;
	}

	return 0;
}

static void __exit zoran_exit(void)
{
	pci_unregister_driver(&zoran_driver);
}

module_init(zoran_init);
module_exit(zoran_exit);<|MERGE_RESOLUTION|>--- conflicted
+++ resolved
@@ -1343,21 +1343,12 @@
 	}
 
 	zr->decoder = v4l2_i2c_new_subdev(&zr->v4l2_dev,
-<<<<<<< HEAD
-		&zr->i2c_adapter, NULL, zr->card.i2c_decoder,
-=======
 		&zr->i2c_adapter, zr->card.i2c_decoder,
->>>>>>> 3cbea436
 		0, zr->card.addrs_decoder);
 
 	if (zr->card.i2c_encoder)
 		zr->encoder = v4l2_i2c_new_subdev(&zr->v4l2_dev,
-<<<<<<< HEAD
-			&zr->i2c_adapter,
-			NULL, zr->card.i2c_encoder,
-=======
 			&zr->i2c_adapter, zr->card.i2c_encoder,
->>>>>>> 3cbea436
 			0, zr->card.addrs_encoder);
 
 	dprintk(2,
