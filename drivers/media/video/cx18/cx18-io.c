--- conflicted
+++ resolved
@@ -93,11 +93,7 @@
 {
 	int i;
 	eval &= mask;
-<<<<<<< HEAD
-	for (i = 0; i < CX18_MAX_MMIO_RETRIES; i++) {
-=======
-	for (i = 0; i < CX18_MAX_MMIO_WR_RETRIES; i++) {
->>>>>>> b964ebac
+	for (i = 0; i < CX18_MAX_MMIO_WR_RETRIES; i++) {
 		cx18_writel_noretry(cx, val, addr);
 		if (eval == (cx18_readl_noretry(cx, addr) & mask))
 			break;
