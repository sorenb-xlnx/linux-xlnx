--- conflicted
+++ resolved
@@ -85,8 +85,6 @@
 	int msecs_recovery; /* time after deassert for chips to be ready */
 };
 
-<<<<<<< HEAD
-=======
 struct cx18_gpio_audio_input { 	/* select tuner/line in input */
 	u32 mask; 		/* leave to 0 if not supported */
 	u32 tuner;
@@ -94,7 +92,6 @@
 	u32 radio;
 };
 
->>>>>>> 32f6daa4
 struct cx18_card_tuner {
 	v4l2_std_id std; 	/* standard for which the tuner is suitable */
 	int 	    tuner; 	/* tuner ID (from tuner.h) */
@@ -133,10 +130,7 @@
 	u8 xceive_pin; 		/* XCeive tuner GPIO reset pin */
 	struct cx18_gpio_init 		 gpio_init;
 	struct cx18_gpio_i2c_slave_reset gpio_i2c_slave_reset;
-<<<<<<< HEAD
-=======
 	struct cx18_gpio_audio_input    gpio_audio_input;
->>>>>>> 32f6daa4
 
 	struct cx18_card_tuner tuners[CX18_CARD_MAX_TUNERS];
 	struct cx18_card_tuner_i2c *i2c;
