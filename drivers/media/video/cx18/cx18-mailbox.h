/*
 *  cx18 mailbox functions
 *
 *  Copyright (C) 2007  Hans Verkuil <hverkuil@xs4all.nl>
 *  Copyright (C) 2008  Andy Walls <awalls@radix.net>
 *
 *  This program is free software; you can redistribute it and/or modify
 *  it under the terms of the GNU General Public License as published by
 *  the Free Software Foundation; either version 2 of the License, or
 *  (at your option) any later version.
 *
 *  This program is distributed in the hope that it will be useful,
 *  but WITHOUT ANY WARRANTY; without even the implied warranty of
 *  MERCHANTABILITY or FITNESS FOR A PARTICULAR PURPOSE.  See the
 *  GNU General Public License for more details.
 *
 *  You should have received a copy of the GNU General Public License
 *  along with this program; if not, write to the Free Software
 *  Foundation, Inc., 59 Temple Place, Suite 330, Boston, MA
 *  02111-1307  USA
 */

#ifndef _CX18_MAILBOX_H_
#define _CX18_MAILBOX_H_

/* mailbox max args */
#define MAX_MB_ARGUMENTS 6
/* compatibility, should be same as the define in cx2341x.h */
#define CX2341X_MBOX_MAX_DATA 16

#define MB_RESERVED_HANDLE_0 0
#define MB_RESERVED_HANDLE_1 0xFFFFFFFF

#define APU 0
#define CPU 1
#define EPU 2
#define HPU 3

struct cx18;

/*
<<<<<<< HEAD
 * This structure is used by CPU to provide completed MDL & buffers information.
 * Its structure is dictated by the layout of the SCB, required by the
 * firmware, but its defintion needs to be here, instead of in cx18-scb.h,
=======
 * This structure is used by CPU to provide completed buffers information
 * Its structure is dictrated by the layout of the SCB, required by the
 * firmware, but its definition needs to be here, instead of in cx18-scb.h,
>>>>>>> 6070d81e
 * for mailbox work order scheduling
 */
struct cx18_mdl_ack {
    u32 id;        /* ID of a completed MDL */
    u32 data_used; /* Total data filled in the MDL with 'id' */
};

/* The cx18_mailbox struct is the mailbox structure which is used for passing
   messages between processors */
struct cx18_mailbox {
    /* The sender sets a handle in 'request' after he fills the command. The
       'request' should be different than 'ack'. The sender, also, generates
       an interrupt on XPU2YPU_irq where XPU is the sender and YPU is the
       receiver. */
    u32       request;
    /* The receiver detects a new command when 'req' is different than 'ack'.
       He sets 'ack' to the same value as 'req' to clear the command. He, also,
       generates an interrupt on YPU2XPU_irq where XPU is the sender and YPU
       is the receiver. */
    u32       ack;
    u32       reserved[6];
    /* 'cmd' identifies the command. The list of these commands are in
       cx23418.h */
    u32       cmd;
    /* Each command can have up to 6 arguments */
    u32       args[MAX_MB_ARGUMENTS];
    /* The return code can be one of the codes in the file cx23418.h. If the
       command is completed successfuly, the error will be ERR_SYS_SUCCESS.
       If it is pending, the code is ERR_SYS_PENDING. If it failed, the error
       code would indicate the task from which the error originated and will
       be one of the errors in cx23418.h. In that case, the following
       applies ((error & 0xff) != 0).
       If the command is pending, the return will be passed in a MB from the
       receiver to the sender. 'req' will be returned in args[0] */
    u32       error;
};

struct cx18_stream;

struct cx18_api_func_private {
	struct cx18 *cx;
	struct cx18_stream *s;
};

int cx18_api(struct cx18 *cx, u32 cmd, int args, u32 data[]);
int cx18_vapi_result(struct cx18 *cx, u32 data[MAX_MB_ARGUMENTS], u32 cmd,
		int args, ...);
int cx18_vapi(struct cx18 *cx, u32 cmd, int args, ...);
int cx18_api_func(void *priv, u32 cmd, int in, int out,
		u32 data[CX2341X_MBOX_MAX_DATA]);

void cx18_api_epu_cmd_irq(struct cx18 *cx, int rpu);

void cx18_in_work_handler(struct work_struct *work);

#endif<|MERGE_RESOLUTION|>--- conflicted
+++ resolved
@@ -39,15 +39,9 @@
 struct cx18;
 
 /*
-<<<<<<< HEAD
  * This structure is used by CPU to provide completed MDL & buffers information.
  * Its structure is dictated by the layout of the SCB, required by the
- * firmware, but its defintion needs to be here, instead of in cx18-scb.h,
-=======
- * This structure is used by CPU to provide completed buffers information
- * Its structure is dictrated by the layout of the SCB, required by the
  * firmware, but its definition needs to be here, instead of in cx18-scb.h,
->>>>>>> 6070d81e
  * for mailbox work order scheduling
  */
 struct cx18_mdl_ack {
