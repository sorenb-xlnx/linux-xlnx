/*
 *  cx18 gpio functions
 *
 *  Derived from ivtv-gpio.h
 *
 *  Copyright (C) 2007  Hans Verkuil <hverkuil@xs4all.nl>
 *
 *  This program is free software; you can redistribute it and/or modify
 *  it under the terms of the GNU General Public License as published by
 *  the Free Software Foundation; either version 2 of the License, or
 *  (at your option) any later version.
 *
 *  This program is distributed in the hope that it will be useful,
 *  but WITHOUT ANY WARRANTY; without even the implied warranty of
 *  MERCHANTABILITY or FITNESS FOR A PARTICULAR PURPOSE.  See the
 *  GNU General Public License for more details.
 *
 *  You should have received a copy of the GNU General Public License
 *  along with this program; if not, write to the Free Software
 *  Foundation, Inc., 59 Temple Place, Suite 330, Boston, MA  02111-1307  USA
 */

void cx18_gpio_init(struct cx18 *cx);
void cx18_reset_i2c_slaves_gpio(struct cx18 *cx);
<<<<<<< HEAD
int cx18_reset_tuner_gpio(void *dev, int cmd, int value);
=======
int cx18_reset_tuner_gpio(void *dev, int cmd, int value);
int cx18_gpio(struct cx18 *cx, unsigned int command, void *arg);
>>>>>>> 32f6daa4
<|MERGE_RESOLUTION|>--- conflicted
+++ resolved
@@ -22,9 +22,5 @@
 
 void cx18_gpio_init(struct cx18 *cx);
 void cx18_reset_i2c_slaves_gpio(struct cx18 *cx);
-<<<<<<< HEAD
 int cx18_reset_tuner_gpio(void *dev, int cmd, int value);
-=======
-int cx18_reset_tuner_gpio(void *dev, int cmd, int value);
-int cx18_gpio(struct cx18 *cx, unsigned int command, void *arg);
->>>>>>> 32f6daa4
+int cx18_gpio(struct cx18 *cx, unsigned int command, void *arg);