--- conflicted
+++ resolved
@@ -30,101 +30,7 @@
 #include "cx18-mailbox.h"
 #include "cx18-controls.h"
 
-<<<<<<< HEAD
-/* Must be sorted from low to high control ID! */
-static const u32 user_ctrls[] = {
-	V4L2_CID_USER_CLASS,
-	V4L2_CID_BRIGHTNESS,
-	V4L2_CID_CONTRAST,
-	V4L2_CID_SATURATION,
-	V4L2_CID_HUE,
-	V4L2_CID_AUDIO_VOLUME,
-	V4L2_CID_AUDIO_BALANCE,
-	V4L2_CID_AUDIO_BASS,
-	V4L2_CID_AUDIO_TREBLE,
-	V4L2_CID_AUDIO_MUTE,
-	V4L2_CID_AUDIO_LOUDNESS,
-	0
-};
-
-static const u32 *ctrl_classes[] = {
-	user_ctrls,
-	cx2341x_mpeg_ctrls,
-	NULL
-};
-
-int cx18_queryctrl(struct file *file, void *fh, struct v4l2_queryctrl *qctrl)
-{
-	struct cx18 *cx = ((struct cx18_open_id *)fh)->cx;
-	const char *name;
-
-	qctrl->id = v4l2_ctrl_next(ctrl_classes, qctrl->id);
-	if (qctrl->id == 0)
-		return -EINVAL;
-
-	switch (qctrl->id) {
-	/* Standard V4L2 controls */
-	case V4L2_CID_USER_CLASS:
-		return v4l2_ctrl_query_fill(qctrl, 0, 0, 0, 0);
-	case V4L2_CID_BRIGHTNESS:
-	case V4L2_CID_HUE:
-	case V4L2_CID_SATURATION:
-	case V4L2_CID_CONTRAST:
-		if (v4l2_subdev_call(cx->sd_av, core, queryctrl, qctrl))
-			qctrl->flags |= V4L2_CTRL_FLAG_DISABLED;
-		return 0;
-
-	case V4L2_CID_AUDIO_VOLUME:
-	case V4L2_CID_AUDIO_MUTE:
-	case V4L2_CID_AUDIO_BALANCE:
-	case V4L2_CID_AUDIO_BASS:
-	case V4L2_CID_AUDIO_TREBLE:
-	case V4L2_CID_AUDIO_LOUDNESS:
-		if (v4l2_subdev_call(cx->sd_av, core, queryctrl, qctrl))
-			qctrl->flags |= V4L2_CTRL_FLAG_DISABLED;
-		return 0;
-
-	default:
-		if (cx2341x_ctrl_query(&cx->params, qctrl))
-			qctrl->flags |= V4L2_CTRL_FLAG_DISABLED;
-		return 0;
-	}
-	strncpy(qctrl->name, name, sizeof(qctrl->name) - 1);
-	qctrl->name[sizeof(qctrl->name) - 1] = 0;
-	return 0;
-}
-
-int cx18_querymenu(struct file *file, void *fh, struct v4l2_querymenu *qmenu)
-{
-	struct cx18 *cx = ((struct cx18_open_id *)fh)->cx;
-	struct v4l2_queryctrl qctrl;
-
-	qctrl.id = qmenu->id;
-	cx18_queryctrl(file, fh, &qctrl);
-	return v4l2_ctrl_query_menu(qmenu, &qctrl,
-			cx2341x_ctrl_get_menu(&cx->params, qmenu->id));
-}
-
-static int cx18_try_ctrl(struct file *file, void *fh,
-					struct v4l2_ext_control *vctrl)
-{
-	struct v4l2_queryctrl qctrl;
-	const char * const *menu_items = NULL;
-	int err;
-
-	qctrl.id = vctrl->id;
-	err = cx18_queryctrl(file, fh, &qctrl);
-	if (err)
-		return err;
-	if (qctrl.type == V4L2_CTRL_TYPE_MENU)
-		menu_items = v4l2_ctrl_get_menu(qctrl.id);
-	return v4l2_ctrl_check(vctrl, &qctrl, menu_items);
-}
-
-static int cx18_s_ctrl(struct cx18 *cx, struct v4l2_control *vctrl)
-=======
 static int cx18_s_stream_vbi_fmt(struct cx2341x_handler *cxhdl, u32 fmt)
->>>>>>> 105e53f8
 {
 	struct cx18 *cx = container_of(cxhdl, struct cx18, cxhdl);
 	int type = cxhdl->stream_type->val;
