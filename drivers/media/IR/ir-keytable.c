--- conflicted
+++ resolved
@@ -86,12 +86,8 @@
  */
 static int ir_do_setkeycode(struct input_dev *dev,
 			    struct ir_scancode_table *rc_tab,
-<<<<<<< HEAD
-			    unsigned scancode, unsigned keycode)
-=======
-			    int scancode, int keycode,
+			    unsigned scancode, unsigned keycode,
 			    bool resize)
->>>>>>> eb2072e5
 {
 	unsigned int i;
 	int old_keycode = KEY_RESERVED;
