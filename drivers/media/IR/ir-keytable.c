--- conflicted
+++ resolved
@@ -14,12 +14,8 @@
 
 
 #include <linux/input.h>
-<<<<<<< HEAD
+#include <linux/slab.h>
 #include "ir-core-priv.h"
-=======
-#include <linux/slab.h>
-#include <media/ir-common.h>
->>>>>>> d620a7cf
 
 /* Sizes are in bytes, 256 bytes allows for 32 entries on x64 */
 #define IR_TAB_MIN_SIZE	256
@@ -89,7 +85,7 @@
  */
 static int ir_do_setkeycode(struct input_dev *dev,
 			    struct ir_scancode_table *rc_tab,
-			    int scancode, int keycode)
+			    unsigned scancode, unsigned keycode)
 {
 	unsigned int i;
 	int old_keycode = KEY_RESERVED;
@@ -173,7 +169,7 @@
  * This routine is used to handle evdev EVIOCSKEY ioctl.
  */
 static int ir_setkeycode(struct input_dev *dev,
-			 int scancode, int keycode)
+			 unsigned int scancode, unsigned int keycode)
 {
 	int rc;
 	unsigned long flags;
@@ -363,12 +359,7 @@
  * IR. It gets the keycode for a scancode and reports an input event via
  * input_report_key().
  */
-<<<<<<< HEAD
 void ir_keydown(struct input_dev *dev, int scancode, u8 toggle)
-=======
-static int ir_setkeycode(struct input_dev *dev,
-			 unsigned int scancode, unsigned int keycode)
->>>>>>> d620a7cf
 {
 	unsigned long flags;
 	struct ir_input_dev *ir = input_get_drvdata(dev);
