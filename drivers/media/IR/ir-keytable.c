/* ir-keytable.c - handle IR scancode->keycode tables
 *
 * Copyright (C) 2009 by Mauro Carvalho Chehab <mchehab@redhat.com>
 *
 * This program is free software; you can redistribute it and/or modify
 *  it under the terms of the GNU General Public License as published by
 *  the Free Software Foundation version 2 of the License.
 *
 *  This program is distributed in the hope that it will be useful,
 *  but WITHOUT ANY WARRANTY; without even the implied warranty of
 *  MERCHANTABILITY or FITNESS FOR A PARTICULAR PURPOSE.  See the
 *  GNU General Public License for more details.
 */


#include <linux/input.h>
<<<<<<< HEAD
=======
#include <linux/slab.h>
>>>>>>> 7fa1d32a
#include "ir-core-priv.h"

/* Sizes are in bytes, 256 bytes allows for 32 entries on x64 */
#define IR_TAB_MIN_SIZE	256
#define IR_TAB_MAX_SIZE	8192

/* FIXME: IR_KEYPRESS_TIMEOUT should be protocol specific */
#define IR_KEYPRESS_TIMEOUT 250

/**
 * ir_resize_table() - resizes a scancode table if necessary
 * @rc_tab:	the ir_scancode_table to resize
 * @return:	zero on success or a negative error code
 *
 * This routine will shrink the ir_scancode_table if it has lots of
 * unused entries and grow it if it is full.
 */
static int ir_resize_table(struct ir_scancode_table *rc_tab)
{
	unsigned int oldalloc = rc_tab->alloc;
	unsigned int newalloc = oldalloc;
	struct ir_scancode *oldscan = rc_tab->scan;
	struct ir_scancode *newscan;

	if (rc_tab->size == rc_tab->len) {
		/* All entries in use -> grow keytable */
		if (rc_tab->alloc >= IR_TAB_MAX_SIZE)
			return -ENOMEM;

		newalloc *= 2;
		IR_dprintk(1, "Growing table to %u bytes\n", newalloc);
	}

	if ((rc_tab->len * 3 < rc_tab->size) && (oldalloc > IR_TAB_MIN_SIZE)) {
		/* Less than 1/3 of entries in use -> shrink keytable */
		newalloc /= 2;
		IR_dprintk(1, "Shrinking table to %u bytes\n", newalloc);
	}

	if (newalloc == oldalloc)
		return 0;

	newscan = kmalloc(newalloc, GFP_ATOMIC);
	if (!newscan) {
		IR_dprintk(1, "Failed to kmalloc %u bytes\n", newalloc);
		return -ENOMEM;
	}

	memcpy(newscan, rc_tab->scan, rc_tab->len * sizeof(struct ir_scancode));
	rc_tab->scan = newscan;
	rc_tab->alloc = newalloc;
	rc_tab->size = rc_tab->alloc / sizeof(struct ir_scancode);
	kfree(oldscan);
	return 0;
}

/**
 * ir_do_setkeycode() - internal function to set a keycode in the
 *			scancode->keycode table
 * @dev:	the struct input_dev device descriptor
 * @rc_tab:	the struct ir_scancode_table to set the keycode in
 * @scancode:	the scancode for the ir command
 * @keycode:	the keycode for the ir command
 * @resize:	whether the keytable may be shrunk
 * @return:	-EINVAL if the keycode could not be inserted, otherwise zero.
 *
 * This routine is used internally to manipulate the scancode->keycode table.
 * The caller has to hold @rc_tab->lock.
 */
static int ir_do_setkeycode(struct input_dev *dev,
			    struct ir_scancode_table *rc_tab,
<<<<<<< HEAD
			    int scancode, int keycode,
=======
			    unsigned scancode, unsigned keycode,
>>>>>>> 7fa1d32a
			    bool resize)
{
	unsigned int i;
	int old_keycode = KEY_RESERVED;
	struct ir_input_dev *ir_dev = input_get_drvdata(dev);

	/*
	 * Unfortunately, some hardware-based IR decoders don't provide
	 * all bits for the complete IR code. In general, they provide only
	 * the command part of the IR code. Yet, as it is possible to replace
	 * the provided IR with another one, it is needed to allow loading
	 * IR tables from other remotes. So,
	 */
	if (ir_dev->props && ir_dev->props->scanmask) {
		scancode &= ir_dev->props->scanmask;
	}

	/* First check if we already have a mapping for this ir command */
	for (i = 0; i < rc_tab->len; i++) {
		/* Keytable is sorted from lowest to highest scancode */
		if (rc_tab->scan[i].scancode > scancode)
			break;
		else if (rc_tab->scan[i].scancode < scancode)
			continue;
<<<<<<< HEAD

		old_keycode = rc_tab->scan[i].keycode;
		rc_tab->scan[i].keycode = keycode;

		/* Did the user wish to remove the mapping? */
		if (keycode == KEY_RESERVED || keycode == KEY_UNKNOWN) {
			IR_dprintk(1, "#%d: Deleting scan 0x%04x\n",
				   i, scancode);
			rc_tab->len--;
			memmove(&rc_tab->scan[i], &rc_tab->scan[i + 1],
				(rc_tab->len - i) * sizeof(struct ir_scancode));
		}

		/* Possibly shrink the keytable, failure is not a problem */
		ir_resize_table(rc_tab);
		break;
	}

	if (old_keycode == KEY_RESERVED && keycode != KEY_RESERVED) {
		/* No previous mapping found, we might need to grow the table */
		if (resize && ir_resize_table(rc_tab))
			return -ENOMEM;

		IR_dprintk(1, "#%d: New scan 0x%04x with key 0x%04x\n",
			   i, scancode, keycode);

=======

		old_keycode = rc_tab->scan[i].keycode;
		rc_tab->scan[i].keycode = keycode;

		/* Did the user wish to remove the mapping? */
		if (keycode == KEY_RESERVED || keycode == KEY_UNKNOWN) {
			IR_dprintk(1, "#%d: Deleting scan 0x%04x\n",
				   i, scancode);
			rc_tab->len--;
			memmove(&rc_tab->scan[i], &rc_tab->scan[i + 1],
				(rc_tab->len - i) * sizeof(struct ir_scancode));
		}

		/* Possibly shrink the keytable, failure is not a problem */
		ir_resize_table(rc_tab);
		break;
	}

	if (old_keycode == KEY_RESERVED && keycode != KEY_RESERVED) {
		/* No previous mapping found, we might need to grow the table */
		if (resize && ir_resize_table(rc_tab))
			return -ENOMEM;

		IR_dprintk(1, "#%d: New scan 0x%04x with key 0x%04x\n",
			   i, scancode, keycode);

>>>>>>> 7fa1d32a
		/* i is the proper index to insert our new keycode */
		memmove(&rc_tab->scan[i + 1], &rc_tab->scan[i],
			(rc_tab->len - i) * sizeof(struct ir_scancode));
		rc_tab->scan[i].scancode = scancode;
		rc_tab->scan[i].keycode = keycode;
		rc_tab->len++;
		set_bit(keycode, dev->keybit);
	} else {
		IR_dprintk(1, "#%d: Replacing scan 0x%04x with key 0x%04x\n",
			   i, scancode, keycode);
		/* A previous mapping was updated... */
		clear_bit(old_keycode, dev->keybit);
		/* ...but another scancode might use the same keycode */
		for (i = 0; i < rc_tab->len; i++) {
			if (rc_tab->scan[i].keycode == old_keycode) {
				set_bit(old_keycode, dev->keybit);
				break;
			}
		}
	}

	return 0;
}

/**
 * ir_setkeycode() - set a keycode in the scancode->keycode table
 * @dev:	the struct input_dev device descriptor
 * @scancode:	the desired scancode
 * @keycode:	result
 * @return:	-EINVAL if the keycode could not be inserted, otherwise zero.
 *
 * This routine is used to handle evdev EVIOCSKEY ioctl.
 */
static int ir_setkeycode(struct input_dev *dev,
<<<<<<< HEAD
			 int scancode, int keycode)
=======
			 unsigned int scancode, unsigned int keycode)
>>>>>>> 7fa1d32a
{
	int rc;
	unsigned long flags;
	struct ir_input_dev *ir_dev = input_get_drvdata(dev);
	struct ir_scancode_table *rc_tab = &ir_dev->rc_tab;

	spin_lock_irqsave(&rc_tab->lock, flags);
	rc = ir_do_setkeycode(dev, rc_tab, scancode, keycode, true);
	spin_unlock_irqrestore(&rc_tab->lock, flags);
	return rc;
}

/**
 * ir_setkeytable() - sets several entries in the scancode->keycode table
 * @dev:	the struct input_dev device descriptor
 * @to:		the struct ir_scancode_table to copy entries to
 * @from:	the struct ir_scancode_table to copy entries from
 * @return:	-EINVAL if all keycodes could not be inserted, otherwise zero.
 *
 * This routine is used to handle table initialization.
 */
static int ir_setkeytable(struct input_dev *dev,
			  struct ir_scancode_table *to,
			  const struct ir_scancode_table *from)
{
	struct ir_input_dev *ir_dev = input_get_drvdata(dev);
	struct ir_scancode_table *rc_tab = &ir_dev->rc_tab;
	unsigned long flags;
	unsigned int i;
	int rc = 0;

	spin_lock_irqsave(&rc_tab->lock, flags);
	for (i = 0; i < from->size; i++) {
		rc = ir_do_setkeycode(dev, to, from->scan[i].scancode,
				      from->scan[i].keycode, false);
		if (rc)
			break;
	}
	spin_unlock_irqrestore(&rc_tab->lock, flags);
	return rc;
}

/**
 * ir_getkeycode() - get a keycode from the scancode->keycode table
 * @dev:	the struct input_dev device descriptor
 * @scancode:	the desired scancode
 * @keycode:	used to return the keycode, if found, or KEY_RESERVED
 * @return:	always returns zero.
 *
 * This routine is used to handle evdev EVIOCGKEY ioctl.
 */
static int ir_getkeycode(struct input_dev *dev,
			 unsigned int scancode, unsigned int *keycode)
{
	int start, end, mid;
	unsigned long flags;
	int key = KEY_RESERVED;
	struct ir_input_dev *ir_dev = input_get_drvdata(dev);
	struct ir_scancode_table *rc_tab = &ir_dev->rc_tab;

	spin_lock_irqsave(&rc_tab->lock, flags);
	start = 0;
	end = rc_tab->len - 1;
	while (start <= end) {
		mid = (start + end) / 2;
		if (rc_tab->scan[mid].scancode < scancode)
			start = mid + 1;
		else if (rc_tab->scan[mid].scancode > scancode)
			end = mid - 1;
		else {
			key = rc_tab->scan[mid].keycode;
			break;
		}
	}
	spin_unlock_irqrestore(&rc_tab->lock, flags);

	if (key == KEY_RESERVED)
		IR_dprintk(1, "unknown key for scancode 0x%04x\n",
			   scancode);

	*keycode = key;
	return 0;
}

/**
 * ir_g_keycode_from_table() - gets the keycode that corresponds to a scancode
 * @input_dev:	the struct input_dev descriptor of the device
 * @scancode:	the scancode that we're seeking
 *
 * This routine is used by the input routines when a key is pressed at the
 * IR. The scancode is received and needs to be converted into a keycode.
 * If the key is not found, it returns KEY_RESERVED. Otherwise, returns the
 * corresponding keycode from the table.
 */
u32 ir_g_keycode_from_table(struct input_dev *dev, u32 scancode)
{
	int keycode;

	ir_getkeycode(dev, scancode, &keycode);
	if (keycode != KEY_RESERVED)
		IR_dprintk(1, "%s: scancode 0x%04x keycode 0x%02x\n",
			   dev->name, scancode, keycode);
	return keycode;
}
EXPORT_SYMBOL_GPL(ir_g_keycode_from_table);

/**
 * ir_keyup() - generates input event to cleanup a key press
 * @ir:         the struct ir_input_dev descriptor of the device
 *
 * This routine is used to signal that a key has been released on the
 * remote control. It reports a keyup input event via input_report_key().
 */
static void ir_keyup(struct ir_input_dev *ir)
{
	if (!ir->keypressed)
		return;

	IR_dprintk(1, "keyup key 0x%04x\n", ir->last_keycode);
	input_report_key(ir->input_dev, ir->last_keycode, 0);
	input_sync(ir->input_dev);
	ir->keypressed = false;
}

/**
 * ir_timer_keyup() - generates a keyup event after a timeout
 * @cookie:     a pointer to struct ir_input_dev passed to setup_timer()
 *
 * This routine will generate a keyup event some time after a keydown event
 * is generated when no further activity has been detected.
 */
static void ir_timer_keyup(unsigned long cookie)
{
	struct ir_input_dev *ir = (struct ir_input_dev *)cookie;
	unsigned long flags;

	/*
	 * ir->keyup_jiffies is used to prevent a race condition if a
	 * hardware interrupt occurs at this point and the keyup timer
	 * event is moved further into the future as a result.
	 *
	 * The timer will then be reactivated and this function called
	 * again in the future. We need to exit gracefully in that case
	 * to allow the input subsystem to do its auto-repeat magic or
	 * a keyup event might follow immediately after the keydown.
	 */
	spin_lock_irqsave(&ir->keylock, flags);
	if (time_is_after_eq_jiffies(ir->keyup_jiffies))
		ir_keyup(ir);
	spin_unlock_irqrestore(&ir->keylock, flags);
}

/**
 * ir_repeat() - notifies the IR core that a key is still pressed
 * @dev:        the struct input_dev descriptor of the device
 *
 * This routine is used by IR decoders when a repeat message which does
 * not include the necessary bits to reproduce the scancode has been
 * received.
 */
void ir_repeat(struct input_dev *dev)
{
	unsigned long flags;
	struct ir_input_dev *ir = input_get_drvdata(dev);

	spin_lock_irqsave(&ir->keylock, flags);

	if (!ir->keypressed)
		goto out;

	ir->keyup_jiffies = jiffies + msecs_to_jiffies(IR_KEYPRESS_TIMEOUT);
	mod_timer(&ir->timer_keyup, ir->keyup_jiffies);

out:
	spin_unlock_irqrestore(&ir->keylock, flags);
}
EXPORT_SYMBOL_GPL(ir_repeat);

/**
 * ir_keydown() - generates input event for a key press
 * @dev:        the struct input_dev descriptor of the device
 * @scancode:   the scancode that we're seeking
 * @toggle:     the toggle value (protocol dependent, if the protocol doesn't
 *              support toggle values, this should be set to zero)
 *
 * This routine is used by the input routines when a key is pressed at the
 * IR. It gets the keycode for a scancode and reports an input event via
 * input_report_key().
 */
void ir_keydown(struct input_dev *dev, int scancode, u8 toggle)
{
	unsigned long flags;
	struct ir_input_dev *ir = input_get_drvdata(dev);

	u32 keycode = ir_g_keycode_from_table(dev, scancode);

	spin_lock_irqsave(&ir->keylock, flags);

	/* Repeat event? */
	if (ir->keypressed &&
	    ir->last_scancode == scancode &&
	    ir->last_toggle == toggle)
		goto set_timer;

	/* Release old keypress */
	ir_keyup(ir);

	ir->last_scancode = scancode;
	ir->last_toggle = toggle;
	ir->last_keycode = keycode;

	if (keycode == KEY_RESERVED)
		goto out;

	/* Register a keypress */
	ir->keypressed = true;
	IR_dprintk(1, "%s: key down event, key 0x%04x, scancode 0x%04x\n",
		   dev->name, keycode, scancode);
	input_report_key(dev, ir->last_keycode, 1);
	input_sync(dev);

set_timer:
	ir->keyup_jiffies = jiffies + msecs_to_jiffies(IR_KEYPRESS_TIMEOUT);
	mod_timer(&ir->timer_keyup, ir->keyup_jiffies);
out:
	spin_unlock_irqrestore(&ir->keylock, flags);
}
EXPORT_SYMBOL_GPL(ir_keydown);

static int ir_open(struct input_dev *input_dev)
{
	struct ir_input_dev *ir_dev = input_get_drvdata(input_dev);

	return ir_dev->props->open(ir_dev->props->priv);
}

static void ir_close(struct input_dev *input_dev)
{
	struct ir_input_dev *ir_dev = input_get_drvdata(input_dev);

	ir_dev->props->close(ir_dev->props->priv);
}

/**
 * __ir_input_register() - sets the IR keycode table and add the handlers
 *			    for keymap table get/set
 * @input_dev:	the struct input_dev descriptor of the device
 * @rc_tab:	the struct ir_scancode_table table of scancode/keymap
 *
 * This routine is used to initialize the input infrastructure
 * to work with an IR.
 * It will register the input/evdev interface for the device and
 * register the syfs code for IR class
 */
int __ir_input_register(struct input_dev *input_dev,
		      const struct ir_scancode_table *rc_tab,
		      const struct ir_dev_props *props,
		      const char *driver_name)
{
	struct ir_input_dev *ir_dev;
	int rc;

	if (rc_tab->scan == NULL || !rc_tab->size)
		return -EINVAL;

	ir_dev = kzalloc(sizeof(*ir_dev), GFP_KERNEL);
	if (!ir_dev)
		return -ENOMEM;

	ir_dev->driver_name = kasprintf(GFP_KERNEL, "%s", driver_name);
	if (!ir_dev->driver_name) {
		rc = -ENOMEM;
		goto out_dev;
	}

	input_dev->getkeycode = ir_getkeycode;
	input_dev->setkeycode = ir_setkeycode;
	input_set_drvdata(input_dev, ir_dev);
	ir_dev->input_dev = input_dev;

	spin_lock_init(&ir_dev->rc_tab.lock);
	spin_lock_init(&ir_dev->keylock);
	setup_timer(&ir_dev->timer_keyup, ir_timer_keyup, (unsigned long)ir_dev);

	ir_dev->rc_tab.name = rc_tab->name;
	ir_dev->rc_tab.ir_type = rc_tab->ir_type;
	ir_dev->rc_tab.alloc = roundup_pow_of_two(rc_tab->size *
						  sizeof(struct ir_scancode));
	ir_dev->rc_tab.scan = kmalloc(ir_dev->rc_tab.alloc, GFP_KERNEL);
	ir_dev->rc_tab.size = ir_dev->rc_tab.alloc / sizeof(struct ir_scancode);
	if (props) {
		ir_dev->props = props;
		if (props->open)
			input_dev->open = ir_open;
		if (props->close)
			input_dev->close = ir_close;
	}

	if (!ir_dev->rc_tab.scan) {
		rc = -ENOMEM;
		goto out_name;
	}

	IR_dprintk(1, "Allocated space for %u keycode entries (%u bytes)\n",
		   ir_dev->rc_tab.size, ir_dev->rc_tab.alloc);

	set_bit(EV_KEY, input_dev->evbit);
	set_bit(EV_REP, input_dev->evbit);

	if (ir_setkeytable(input_dev, &ir_dev->rc_tab, rc_tab)) {
		rc = -ENOMEM;
		goto out_table;
	}

	rc = ir_register_class(input_dev);
	if (rc < 0)
		goto out_table;

	if (ir_dev->props->driver_type == RC_DRIVER_IR_RAW) {
		rc = ir_raw_event_register(input_dev);
		if (rc < 0)
			goto out_event;
	}

	IR_dprintk(1, "Registered input device on %s for %s remote.\n",
		   driver_name, rc_tab->name);

	return 0;

out_event:
	ir_unregister_class(input_dev);
out_table:
	kfree(ir_dev->rc_tab.scan);
out_name:
	kfree(ir_dev->driver_name);
out_dev:
	kfree(ir_dev);
	return rc;
}
EXPORT_SYMBOL_GPL(__ir_input_register);

/**
 * ir_input_unregister() - unregisters IR and frees resources
 * @input_dev:	the struct input_dev descriptor of the device

 * This routine is used to free memory and de-register interfaces.
 */
void ir_input_unregister(struct input_dev *input_dev)
{
	struct ir_input_dev *ir_dev = input_get_drvdata(input_dev);
	struct ir_scancode_table *rc_tab;

	if (!ir_dev)
		return;

	IR_dprintk(1, "Freed keycode table\n");

	del_timer_sync(&ir_dev->timer_keyup);
	if (ir_dev->props->driver_type == RC_DRIVER_IR_RAW)
		ir_raw_event_unregister(input_dev);
	rc_tab = &ir_dev->rc_tab;
	rc_tab->size = 0;
	kfree(rc_tab->scan);
	rc_tab->scan = NULL;

	ir_unregister_class(input_dev);

	kfree(ir_dev->driver_name);
	kfree(ir_dev);
}
EXPORT_SYMBOL_GPL(ir_input_unregister);

int ir_core_debug;    /* ir_debug level (0,1,2) */
EXPORT_SYMBOL_GPL(ir_core_debug);
module_param_named(debug, ir_core_debug, int, 0644);

MODULE_AUTHOR("Mauro Carvalho Chehab <mchehab@redhat.com>");
MODULE_LICENSE("GPL");<|MERGE_RESOLUTION|>--- conflicted
+++ resolved
@@ -14,10 +14,7 @@
 
 
 #include <linux/input.h>
-<<<<<<< HEAD
-=======
 #include <linux/slab.h>
->>>>>>> 7fa1d32a
 #include "ir-core-priv.h"
 
 /* Sizes are in bytes, 256 bytes allows for 32 entries on x64 */
@@ -89,11 +86,7 @@
  */
 static int ir_do_setkeycode(struct input_dev *dev,
 			    struct ir_scancode_table *rc_tab,
-<<<<<<< HEAD
-			    int scancode, int keycode,
-=======
 			    unsigned scancode, unsigned keycode,
->>>>>>> 7fa1d32a
 			    bool resize)
 {
 	unsigned int i;
@@ -118,7 +111,6 @@
 			break;
 		else if (rc_tab->scan[i].scancode < scancode)
 			continue;
-<<<<<<< HEAD
 
 		old_keycode = rc_tab->scan[i].keycode;
 		rc_tab->scan[i].keycode = keycode;
@@ -145,34 +137,6 @@
 		IR_dprintk(1, "#%d: New scan 0x%04x with key 0x%04x\n",
 			   i, scancode, keycode);
 
-=======
-
-		old_keycode = rc_tab->scan[i].keycode;
-		rc_tab->scan[i].keycode = keycode;
-
-		/* Did the user wish to remove the mapping? */
-		if (keycode == KEY_RESERVED || keycode == KEY_UNKNOWN) {
-			IR_dprintk(1, "#%d: Deleting scan 0x%04x\n",
-				   i, scancode);
-			rc_tab->len--;
-			memmove(&rc_tab->scan[i], &rc_tab->scan[i + 1],
-				(rc_tab->len - i) * sizeof(struct ir_scancode));
-		}
-
-		/* Possibly shrink the keytable, failure is not a problem */
-		ir_resize_table(rc_tab);
-		break;
-	}
-
-	if (old_keycode == KEY_RESERVED && keycode != KEY_RESERVED) {
-		/* No previous mapping found, we might need to grow the table */
-		if (resize && ir_resize_table(rc_tab))
-			return -ENOMEM;
-
-		IR_dprintk(1, "#%d: New scan 0x%04x with key 0x%04x\n",
-			   i, scancode, keycode);
-
->>>>>>> 7fa1d32a
 		/* i is the proper index to insert our new keycode */
 		memmove(&rc_tab->scan[i + 1], &rc_tab->scan[i],
 			(rc_tab->len - i) * sizeof(struct ir_scancode));
@@ -207,11 +171,7 @@
  * This routine is used to handle evdev EVIOCSKEY ioctl.
  */
 static int ir_setkeycode(struct input_dev *dev,
-<<<<<<< HEAD
-			 int scancode, int keycode)
-=======
 			 unsigned int scancode, unsigned int keycode)
->>>>>>> 7fa1d32a
 {
 	int rc;
 	unsigned long flags;
