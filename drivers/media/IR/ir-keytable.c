/* ir-keytable.c - handle IR scancode->keycode tables
 *
 * Copyright (C) 2009 by Mauro Carvalho Chehab <mchehab@redhat.com>
 *
 * This program is free software; you can redistribute it and/or modify
 *  it under the terms of the GNU General Public License as published by
 *  the Free Software Foundation version 2 of the License.
 *
 *  This program is distributed in the hope that it will be useful,
 *  but WITHOUT ANY WARRANTY; without even the implied warranty of
 *  MERCHANTABILITY or FITNESS FOR A PARTICULAR PURPOSE.  See the
 *  GNU General Public License for more details.
 */


#include <linux/input.h>
#include <linux/slab.h>
#include "ir-core-priv.h"

/* Sizes are in bytes, 256 bytes allows for 32 entries on x64 */
#define IR_TAB_MIN_SIZE	256
#define IR_TAB_MAX_SIZE	8192

/* FIXME: IR_KEYPRESS_TIMEOUT should be protocol specific */
#define IR_KEYPRESS_TIMEOUT 250

/**
 * ir_resize_table() - resizes a scancode table if necessary
 * @rc_tab:	the ir_scancode_table to resize
 * @return:	zero on success or a negative error code
 *
 * This routine will shrink the ir_scancode_table if it has lots of
 * unused entries and grow it if it is full.
 */
static int ir_resize_table(struct ir_scancode_table *rc_tab)
{
	unsigned int oldalloc = rc_tab->alloc;
	unsigned int newalloc = oldalloc;
	struct ir_scancode *oldscan = rc_tab->scan;
	struct ir_scancode *newscan;

	if (rc_tab->size == rc_tab->len) {
		/* All entries in use -> grow keytable */
		if (rc_tab->alloc >= IR_TAB_MAX_SIZE)
			return -ENOMEM;

		newalloc *= 2;
		IR_dprintk(1, "Growing table to %u bytes\n", newalloc);
	}

	if ((rc_tab->len * 3 < rc_tab->size) && (oldalloc > IR_TAB_MIN_SIZE)) {
		/* Less than 1/3 of entries in use -> shrink keytable */
		newalloc /= 2;
		IR_dprintk(1, "Shrinking table to %u bytes\n", newalloc);
	}

	if (newalloc == oldalloc)
		return 0;

	newscan = kmalloc(newalloc, GFP_ATOMIC);
	if (!newscan) {
		IR_dprintk(1, "Failed to kmalloc %u bytes\n", newalloc);
		return -ENOMEM;
	}

	memcpy(newscan, rc_tab->scan, rc_tab->len * sizeof(struct ir_scancode));
	rc_tab->scan = newscan;
	rc_tab->alloc = newalloc;
	rc_tab->size = rc_tab->alloc / sizeof(struct ir_scancode);
	kfree(oldscan);
	return 0;
}

/**
 * ir_do_setkeycode() - internal function to set a keycode in the
 *			scancode->keycode table
 * @dev:	the struct input_dev device descriptor
 * @rc_tab:	the struct ir_scancode_table to set the keycode in
 * @scancode:	the scancode for the ir command
 * @keycode:	the keycode for the ir command
 * @resize:	whether the keytable may be shrunk
 * @return:	-EINVAL if the keycode could not be inserted, otherwise zero.
 *
 * This routine is used internally to manipulate the scancode->keycode table.
 * The caller has to hold @rc_tab->lock.
 */
static int ir_do_setkeycode(struct input_dev *dev,
			    struct ir_scancode_table *rc_tab,
			    unsigned scancode, unsigned keycode,
			    bool resize)
{
	unsigned int i;
	int old_keycode = KEY_RESERVED;
	struct ir_input_dev *ir_dev = input_get_drvdata(dev);

	/*
	 * Unfortunately, some hardware-based IR decoders don't provide
	 * all bits for the complete IR code. In general, they provide only
	 * the command part of the IR code. Yet, as it is possible to replace
	 * the provided IR with another one, it is needed to allow loading
	 * IR tables from other remotes. So,
	 */
	if (ir_dev->props && ir_dev->props->scanmask) {
		scancode &= ir_dev->props->scanmask;
	}

	/* First check if we already have a mapping for this ir command */
	for (i = 0; i < rc_tab->len; i++) {
		/* Keytable is sorted from lowest to highest scancode */
		if (rc_tab->scan[i].scancode > scancode)
			break;
		else if (rc_tab->scan[i].scancode < scancode)
			continue;

		old_keycode = rc_tab->scan[i].keycode;
		rc_tab->scan[i].keycode = keycode;

		/* Did the user wish to remove the mapping? */
		if (keycode == KEY_RESERVED || keycode == KEY_UNKNOWN) {
			IR_dprintk(1, "#%d: Deleting scan 0x%04x\n",
				   i, scancode);
			rc_tab->len--;
			memmove(&rc_tab->scan[i], &rc_tab->scan[i + 1],
				(rc_tab->len - i) * sizeof(struct ir_scancode));
		}

		/* Possibly shrink the keytable, failure is not a problem */
		ir_resize_table(rc_tab);
		break;
	}

	if (old_keycode == KEY_RESERVED && keycode != KEY_RESERVED) {
		/* No previous mapping found, we might need to grow the table */
		if (resize && ir_resize_table(rc_tab))
			return -ENOMEM;

		IR_dprintk(1, "#%d: New scan 0x%04x with key 0x%04x\n",
			   i, scancode, keycode);

		/* i is the proper index to insert our new keycode */
		memmove(&rc_tab->scan[i + 1], &rc_tab->scan[i],
			(rc_tab->len - i) * sizeof(struct ir_scancode));
		rc_tab->scan[i].scancode = scancode;
		rc_tab->scan[i].keycode = keycode;
		rc_tab->len++;
		set_bit(keycode, dev->keybit);
	} else {
		IR_dprintk(1, "#%d: Replacing scan 0x%04x with key 0x%04x\n",
			   i, scancode, keycode);
		/* A previous mapping was updated... */
		clear_bit(old_keycode, dev->keybit);
		/* ...but another scancode might use the same keycode */
		for (i = 0; i < rc_tab->len; i++) {
			if (rc_tab->scan[i].keycode == old_keycode) {
				set_bit(old_keycode, dev->keybit);
				break;
			}
		}
	}

	return 0;
}

/**
 * ir_setkeycode() - set a keycode in the scancode->keycode table
 * @dev:	the struct input_dev device descriptor
 * @scancode:	the desired scancode
 * @keycode:	result
 * @return:	-EINVAL if the keycode could not be inserted, otherwise zero.
 *
 * This routine is used to handle evdev EVIOCSKEY ioctl.
 */
static int ir_setkeycode(struct input_dev *dev,
			 unsigned int scancode, unsigned int keycode)
{
	int rc;
	unsigned long flags;
	struct ir_input_dev *ir_dev = input_get_drvdata(dev);
	struct ir_scancode_table *rc_tab = &ir_dev->rc_tab;

	spin_lock_irqsave(&rc_tab->lock, flags);
	rc = ir_do_setkeycode(dev, rc_tab, scancode, keycode, true);
	spin_unlock_irqrestore(&rc_tab->lock, flags);
	return rc;
}

/**
 * ir_setkeytable() - sets several entries in the scancode->keycode table
 * @dev:	the struct input_dev device descriptor
 * @to:		the struct ir_scancode_table to copy entries to
 * @from:	the struct ir_scancode_table to copy entries from
 * @return:	-EINVAL if all keycodes could not be inserted, otherwise zero.
 *
 * This routine is used to handle table initialization.
 */
static int ir_setkeytable(struct input_dev *dev,
			  struct ir_scancode_table *to,
			  const struct ir_scancode_table *from)
{
	struct ir_input_dev *ir_dev = input_get_drvdata(dev);
	struct ir_scancode_table *rc_tab = &ir_dev->rc_tab;
	unsigned long flags;
	unsigned int i;
	int rc = 0;

	spin_lock_irqsave(&rc_tab->lock, flags);
	for (i = 0; i < from->size; i++) {
		rc = ir_do_setkeycode(dev, to, from->scan[i].scancode,
				      from->scan[i].keycode, false);
		if (rc)
			break;
	}
	spin_unlock_irqrestore(&rc_tab->lock, flags);
	return rc;
}

/**
 * ir_getkeycode() - get a keycode from the scancode->keycode table
 * @dev:	the struct input_dev device descriptor
 * @scancode:	the desired scancode
 * @keycode:	used to return the keycode, if found, or KEY_RESERVED
 * @return:	always returns zero.
 *
 * This routine is used to handle evdev EVIOCGKEY ioctl.
 */
static int ir_getkeycode(struct input_dev *dev,
			 unsigned int scancode, unsigned int *keycode)
{
	int start, end, mid;
	unsigned long flags;
	int key = KEY_RESERVED;
	struct ir_input_dev *ir_dev = input_get_drvdata(dev);
	struct ir_scancode_table *rc_tab = &ir_dev->rc_tab;

	spin_lock_irqsave(&rc_tab->lock, flags);
	start = 0;
	end = rc_tab->len - 1;
	while (start <= end) {
		mid = (start + end) / 2;
		if (rc_tab->scan[mid].scancode < scancode)
			start = mid + 1;
		else if (rc_tab->scan[mid].scancode > scancode)
			end = mid - 1;
		else {
			key = rc_tab->scan[mid].keycode;
			break;
		}
	}
	spin_unlock_irqrestore(&rc_tab->lock, flags);

	if (key == KEY_RESERVED)
		IR_dprintk(1, "unknown key for scancode 0x%04x\n",
			   scancode);

	*keycode = key;
	return 0;
}

/**
 * ir_g_keycode_from_table() - gets the keycode that corresponds to a scancode
 * @input_dev:	the struct input_dev descriptor of the device
 * @scancode:	the scancode that we're seeking
 *
 * This routine is used by the input routines when a key is pressed at the
 * IR. The scancode is received and needs to be converted into a keycode.
 * If the key is not found, it returns KEY_RESERVED. Otherwise, returns the
 * corresponding keycode from the table.
 */
u32 ir_g_keycode_from_table(struct input_dev *dev, u32 scancode)
{
	int keycode;

	ir_getkeycode(dev, scancode, &keycode);
	if (keycode != KEY_RESERVED)
		IR_dprintk(1, "%s: scancode 0x%04x keycode 0x%02x\n",
			   dev->name, scancode, keycode);
	return keycode;
}
EXPORT_SYMBOL_GPL(ir_g_keycode_from_table);

/**
 * ir_keyup() - generates input event to cleanup a key press
 * @ir:         the struct ir_input_dev descriptor of the device
 *
 * This routine is used to signal that a key has been released on the
 * remote control. It reports a keyup input event via input_report_key().
 */
static void ir_keyup(struct ir_input_dev *ir)
{
	if (!ir->keypressed)
		return;

	IR_dprintk(1, "keyup key 0x%04x\n", ir->last_keycode);
	input_report_key(ir->input_dev, ir->last_keycode, 0);
	input_sync(ir->input_dev);
	ir->keypressed = false;
}

/**
 * ir_timer_keyup() - generates a keyup event after a timeout
 * @cookie:     a pointer to struct ir_input_dev passed to setup_timer()
 *
 * This routine will generate a keyup event some time after a keydown event
 * is generated when no further activity has been detected.
 */
static void ir_timer_keyup(unsigned long cookie)
{
	struct ir_input_dev *ir = (struct ir_input_dev *)cookie;
	unsigned long flags;

	/*
	 * ir->keyup_jiffies is used to prevent a race condition if a
	 * hardware interrupt occurs at this point and the keyup timer
	 * event is moved further into the future as a result.
	 *
	 * The timer will then be reactivated and this function called
	 * again in the future. We need to exit gracefully in that case
	 * to allow the input subsystem to do its auto-repeat magic or
	 * a keyup event might follow immediately after the keydown.
	 */
	spin_lock_irqsave(&ir->keylock, flags);
	if (time_is_before_eq_jiffies(ir->keyup_jiffies))
		ir_keyup(ir);
	spin_unlock_irqrestore(&ir->keylock, flags);
}

/**
 * ir_repeat() - notifies the IR core that a key is still pressed
 * @dev:        the struct input_dev descriptor of the device
 *
 * This routine is used by IR decoders when a repeat message which does
 * not include the necessary bits to reproduce the scancode has been
 * received.
 */
void ir_repeat(struct input_dev *dev)
{
	unsigned long flags;
	struct ir_input_dev *ir = input_get_drvdata(dev);

	spin_lock_irqsave(&ir->keylock, flags);

	input_event(dev, EV_MSC, MSC_SCAN, ir->last_scancode);

	if (!ir->keypressed)
		goto out;

	ir->keyup_jiffies = jiffies + msecs_to_jiffies(IR_KEYPRESS_TIMEOUT);
	mod_timer(&ir->timer_keyup, ir->keyup_jiffies);

out:
	spin_unlock_irqrestore(&ir->keylock, flags);
}
EXPORT_SYMBOL_GPL(ir_repeat);

/**
 * ir_keydown() - generates input event for a key press
 * @dev:        the struct input_dev descriptor of the device
 * @scancode:   the scancode that we're seeking
 * @toggle:     the toggle value (protocol dependent, if the protocol doesn't
 *              support toggle values, this should be set to zero)
 *
 * This routine is used by the input routines when a key is pressed at the
 * IR. It gets the keycode for a scancode and reports an input event via
 * input_report_key().
 */
void ir_keydown(struct input_dev *dev, int scancode, u8 toggle)
{
	unsigned long flags;
	struct ir_input_dev *ir = input_get_drvdata(dev);

	u32 keycode = ir_g_keycode_from_table(dev, scancode);

	spin_lock_irqsave(&ir->keylock, flags);

	input_event(dev, EV_MSC, MSC_SCAN, scancode);

	/* Repeat event? */
	if (ir->keypressed &&
	    ir->last_scancode == scancode &&
	    ir->last_toggle == toggle)
		goto set_timer;

	/* Release old keypress */
	ir_keyup(ir);

	ir->last_scancode = scancode;
	ir->last_toggle = toggle;
	ir->last_keycode = keycode;


	if (keycode == KEY_RESERVED)
		goto out;


	/* Register a keypress */
	ir->keypressed = true;
	IR_dprintk(1, "%s: key down event, key 0x%04x, scancode 0x%04x\n",
		   dev->name, keycode, scancode);
	input_report_key(dev, ir->last_keycode, 1);
	input_sync(dev);

set_timer:
	ir->keyup_jiffies = jiffies + msecs_to_jiffies(IR_KEYPRESS_TIMEOUT);
	mod_timer(&ir->timer_keyup, ir->keyup_jiffies);
out:
	spin_unlock_irqrestore(&ir->keylock, flags);
}
EXPORT_SYMBOL_GPL(ir_keydown);

static int ir_open(struct input_dev *input_dev)
{
	struct ir_input_dev *ir_dev = input_get_drvdata(input_dev);

	return ir_dev->props->open(ir_dev->props->priv);
}

static void ir_close(struct input_dev *input_dev)
{
	struct ir_input_dev *ir_dev = input_get_drvdata(input_dev);

	ir_dev->props->close(ir_dev->props->priv);
}

/**
 * __ir_input_register() - sets the IR keycode table and add the handlers
 *			    for keymap table get/set
 * @input_dev:	the struct input_dev descriptor of the device
 * @rc_tab:	the struct ir_scancode_table table of scancode/keymap
 *
 * This routine is used to initialize the input infrastructure
 * to work with an IR.
 * It will register the input/evdev interface for the device and
 * register the syfs code for IR class
 */
int __ir_input_register(struct input_dev *input_dev,
		      const struct ir_scancode_table *rc_tab,
		      struct ir_dev_props *props,
		      const char *driver_name)
{
	struct ir_input_dev *ir_dev;
	int rc;

	if (rc_tab->scan == NULL || !rc_tab->size)
		return -EINVAL;

	ir_dev = kzalloc(sizeof(*ir_dev), GFP_KERNEL);
	if (!ir_dev)
		return -ENOMEM;

	ir_dev->driver_name = kasprintf(GFP_KERNEL, "%s", driver_name);
	if (!ir_dev->driver_name) {
		rc = -ENOMEM;
		goto out_dev;
	}

	input_dev->getkeycode = ir_getkeycode;
	input_dev->setkeycode = ir_setkeycode;
	input_set_drvdata(input_dev, ir_dev);
	ir_dev->input_dev = input_dev;

	spin_lock_init(&ir_dev->rc_tab.lock);
	spin_lock_init(&ir_dev->keylock);
	setup_timer(&ir_dev->timer_keyup, ir_timer_keyup, (unsigned long)ir_dev);

	ir_dev->rc_tab.name = rc_tab->name;
	ir_dev->rc_tab.ir_type = rc_tab->ir_type;
	ir_dev->rc_tab.alloc = roundup_pow_of_two(rc_tab->size *
						  sizeof(struct ir_scancode));
	ir_dev->rc_tab.scan = kmalloc(ir_dev->rc_tab.alloc, GFP_KERNEL);
	ir_dev->rc_tab.size = ir_dev->rc_tab.alloc / sizeof(struct ir_scancode);
	if (props) {
		ir_dev->props = props;
		if (props->open)
			input_dev->open = ir_open;
		if (props->close)
			input_dev->close = ir_close;
	}

	if (!ir_dev->rc_tab.scan) {
		rc = -ENOMEM;
		goto out_name;
	}

	IR_dprintk(1, "Allocated space for %u keycode entries (%u bytes)\n",
		   ir_dev->rc_tab.size, ir_dev->rc_tab.alloc);

	set_bit(EV_KEY, input_dev->evbit);
	set_bit(EV_REP, input_dev->evbit);
	set_bit(EV_MSC, input_dev->evbit);
	set_bit(MSC_SCAN, input_dev->mscbit);

	if (ir_setkeytable(input_dev, &ir_dev->rc_tab, rc_tab)) {
		rc = -ENOMEM;
		goto out_table;
	}

	rc = ir_register_class(input_dev);
	if (rc < 0)
		goto out_table;

	if (ir_dev->props)
		if (ir_dev->props->driver_type == RC_DRIVER_IR_RAW) {
			rc = ir_raw_event_register(input_dev);
			if (rc < 0)
				goto out_event;
		}

	IR_dprintk(1, "Registered input device on %s for %s remote%s.\n",
		   driver_name, rc_tab->name,
		   (ir_dev->props && ir_dev->props->driver_type == RC_DRIVER_IR_RAW) ?
			" in raw mode" : "");
<<<<<<< HEAD
=======

	/*
	 * Default delay of 250ms is too short for some protocols, expecially
	 * since the timeout is currently set to 250ms. Increase it to 500ms,
	 * to avoid wrong repetition of the keycodes.
	 */
	input_dev->rep[REP_DELAY] = 500;
>>>>>>> 57fef3eb

	return 0;

out_event:
	ir_unregister_class(input_dev);
out_table:
	kfree(ir_dev->rc_tab.scan);
out_name:
	kfree(ir_dev->driver_name);
out_dev:
	kfree(ir_dev);
	return rc;
}
EXPORT_SYMBOL_GPL(__ir_input_register);

/**
 * ir_input_unregister() - unregisters IR and frees resources
 * @input_dev:	the struct input_dev descriptor of the device

 * This routine is used to free memory and de-register interfaces.
 */
void ir_input_unregister(struct input_dev *input_dev)
{
	struct ir_input_dev *ir_dev = input_get_drvdata(input_dev);
	struct ir_scancode_table *rc_tab;

	if (!ir_dev)
		return;

	IR_dprintk(1, "Freed keycode table\n");

	del_timer_sync(&ir_dev->timer_keyup);
	if (ir_dev->props)
		if (ir_dev->props->driver_type == RC_DRIVER_IR_RAW)
			ir_raw_event_unregister(input_dev);

	rc_tab = &ir_dev->rc_tab;
	rc_tab->size = 0;
	kfree(rc_tab->scan);
	rc_tab->scan = NULL;

	ir_unregister_class(input_dev);

	kfree(ir_dev->driver_name);
	kfree(ir_dev);
}
EXPORT_SYMBOL_GPL(ir_input_unregister);

int ir_core_debug;    /* ir_debug level (0,1,2) */
EXPORT_SYMBOL_GPL(ir_core_debug);
module_param_named(debug, ir_core_debug, int, 0644);

MODULE_AUTHOR("Mauro Carvalho Chehab <mchehab@redhat.com>");
MODULE_LICENSE("GPL");<|MERGE_RESOLUTION|>--- conflicted
+++ resolved
@@ -509,8 +509,6 @@
 		   driver_name, rc_tab->name,
 		   (ir_dev->props && ir_dev->props->driver_type == RC_DRIVER_IR_RAW) ?
 			" in raw mode" : "");
-<<<<<<< HEAD
-=======
 
 	/*
 	 * Default delay of 250ms is too short for some protocols, expecially
@@ -518,7 +516,6 @@
 	 * to avoid wrong repetition of the keycodes.
 	 */
 	input_dev->rep[REP_DELAY] = 500;
->>>>>>> 57fef3eb
 
 	return 0;
 
