--- conflicted
+++ resolved
@@ -267,11 +267,7 @@
 			features |= LIRC_CAN_SET_SEND_CARRIER;
 
 		if (ir_dev->props->s_tx_duty_cycle)
-<<<<<<< HEAD
-			features |= LIRC_CAN_SET_REC_DUTY_CYCLE;
-=======
 			features |= LIRC_CAN_SET_SEND_DUTY_CYCLE;
->>>>>>> 57fef3eb
 	}
 
 	if (ir_dev->props->s_rx_carrier_range)
