--- conflicted
+++ resolved
@@ -277,16 +277,11 @@
 	if (unlikely(devno < 0))
 		return devno;
 
-<<<<<<< HEAD
 	if (ir_dev->props) {
 		if (ir_dev->props->driver_type == RC_DRIVER_SCANCODE)
 			ir_dev->dev.type = &rc_dev_type;
 	} else
 		ir_dev->dev.type = &ir_raw_dev_type;
-
-=======
-	ir_dev->dev.type = &rc_dev_type;
->>>>>>> 056f405a
 	ir_dev->dev.class = &ir_input_class;
 	ir_dev->dev.parent = input_dev->dev.parent;
 	dev_set_name(&ir_dev->dev, "rc%d", devno);
