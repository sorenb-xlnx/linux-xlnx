--- conflicted
+++ resolved
@@ -34,13 +34,11 @@
 	depends on DVB_CORE && PCI && I2C
 source "drivers/media/dvb/pluto2/Kconfig"
 
-<<<<<<< HEAD
 comment "Supported SDMC DM1105 Adapters"
 	depends on DVB_CORE && PCI && I2C
 source "drivers/media/dvb/dm1105/Kconfig"
-=======
+
 source "drivers/media/dvb/firesat/Kconfig"
->>>>>>> 7d99af1a
 
 comment "Supported DVB Frontends"
 	depends on DVB_CORE
