/*
 * budget.c: driver for the SAA7146 based Budget DVB cards
 *
 * Compiled from various sources by Michael Hunold <michael@mihu.de>
 *
 * Copyright (C) 2002 Ralph Metzler <rjkm@metzlerbros.de>
 *
 * Copyright (C) 1999-2002 Ralph  Metzler
 *                       & Marcus Metzler for convergence integrated media GmbH
 *
 * 26feb2004 Support for FS Activy Card (Grundig tuner) by
 *           Michael Dreher <michael@5dot1.de>,
 *           Oliver Endriss <o.endriss@gmx.de> and
 *           Andreas 'randy' Weinberger
 *
 * This program is free software; you can redistribute it and/or
 * modify it under the terms of the GNU General Public License
 * as published by the Free Software Foundation; either version 2
 * of the License, or (at your option) any later version.
 *
 *
 * This program is distributed in the hope that it will be useful,
 * but WITHOUT ANY WARRANTY; without even the implied warranty of
 * MERCHANTABILITY or FITNESS FOR A PARTICULAR PURPOSE.  See the
 * GNU General Public License for more details.
 *
 *
 * You should have received a copy of the GNU General Public License
 * along with this program; if not, write to the Free Software
 * Foundation, Inc., 59 Temple Place - Suite 330, Boston, MA 02111-1307, USA.
 * Or, point your browser to http://www.gnu.org/copyleft/gpl.html
 *
 *
 * the project's page is at http://www.linuxtv.org/dvb/
 */

#include "budget.h"
#include "stv0299.h"
#include "ves1x93.h"
#include "ves1820.h"
#include "l64781.h"
#include "tda8083.h"
#include "s5h1420.h"
#include "tda10086.h"
#include "tda826x.h"
#include "lnbp21.h"
#include "bsru6.h"
#include "bsbe1.h"
#include "tdhd1.h"
#include "stv6110x.h"
#include "stv090x.h"
#include "isl6423.h"

static int diseqc_method;
module_param(diseqc_method, int, 0444);
MODULE_PARM_DESC(diseqc_method, "Select DiSEqC method for subsystem id 13c2:1003, 0: default, 1: more reliable (for newer revisions only)");

DVB_DEFINE_MOD_OPT_ADAPTER_NR(adapter_nr);

static void Set22K (struct budget *budget, int state)
{
	struct saa7146_dev *dev=budget->dev;
	dprintk(2, "budget: %p\n", budget);
	saa7146_setgpio(dev, 3, (state ? SAA7146_GPIO_OUTHI : SAA7146_GPIO_OUTLO));
}

/* Diseqc functions only for TT Budget card */
/* taken from the Skyvision DVB driver by
   Ralph Metzler <rjkm@metzlerbros.de> */

static void DiseqcSendBit (struct budget *budget, int data)
{
	struct saa7146_dev *dev=budget->dev;
	dprintk(2, "budget: %p\n", budget);

	saa7146_setgpio(dev, 3, SAA7146_GPIO_OUTHI);
	udelay(data ? 500 : 1000);
	saa7146_setgpio(dev, 3, SAA7146_GPIO_OUTLO);
	udelay(data ? 1000 : 500);
}

static void DiseqcSendByte (struct budget *budget, int data)
{
	int i, par=1, d;

	dprintk(2, "budget: %p\n", budget);

	for (i=7; i>=0; i--) {
		d = (data>>i)&1;
		par ^= d;
		DiseqcSendBit(budget, d);
	}

	DiseqcSendBit(budget, par);
}

static int SendDiSEqCMsg (struct budget *budget, int len, u8 *msg, unsigned long burst)
{
	struct saa7146_dev *dev=budget->dev;
	int i;

	dprintk(2, "budget: %p\n", budget);

	saa7146_setgpio(dev, 3, SAA7146_GPIO_OUTLO);
	mdelay(16);

	for (i=0; i<len; i++)
		DiseqcSendByte(budget, msg[i]);

	mdelay(16);

	if (burst!=-1) {
		if (burst)
			DiseqcSendByte(budget, 0xff);
		else {
			saa7146_setgpio(dev, 3, SAA7146_GPIO_OUTHI);
			mdelay(12);
			udelay(500);
			saa7146_setgpio(dev, 3, SAA7146_GPIO_OUTLO);
		}
		msleep(20);
	}

	return 0;
}

/*
 *   Routines for the Fujitsu Siemens Activy budget card
 *   22 kHz tone and DiSEqC are handled by the frontend.
 *   Voltage must be set here.
 *   GPIO 1: LNBP EN, GPIO 2: LNBP VSEL
 */
static int SetVoltage_Activy (struct budget *budget, fe_sec_voltage_t voltage)
{
	struct saa7146_dev *dev=budget->dev;

	dprintk(2, "budget: %p\n", budget);

	switch (voltage) {
		case SEC_VOLTAGE_13:
			saa7146_setgpio(dev, 1, SAA7146_GPIO_OUTHI);
			saa7146_setgpio(dev, 2, SAA7146_GPIO_OUTLO);
			break;
		case SEC_VOLTAGE_18:
			saa7146_setgpio(dev, 1, SAA7146_GPIO_OUTHI);
			saa7146_setgpio(dev, 2, SAA7146_GPIO_OUTHI);
			break;
		case SEC_VOLTAGE_OFF:
			saa7146_setgpio(dev, 1, SAA7146_GPIO_OUTLO);
			break;
		default:
			return -EINVAL;
	}

	return 0;
}

static int siemens_budget_set_voltage(struct dvb_frontend* fe, fe_sec_voltage_t voltage)
{
	struct budget* budget = (struct budget*) fe->dvb->priv;

	return SetVoltage_Activy (budget, voltage);
}

static int budget_set_tone(struct dvb_frontend* fe, fe_sec_tone_mode_t tone)
{
	struct budget* budget = (struct budget*) fe->dvb->priv;

	switch (tone) {
	case SEC_TONE_ON:
		Set22K (budget, 1);
		break;

	case SEC_TONE_OFF:
		Set22K (budget, 0);
		break;

	default:
		return -EINVAL;
	}

	return 0;
}

static int budget_diseqc_send_master_cmd(struct dvb_frontend* fe, struct dvb_diseqc_master_cmd* cmd)
{
	struct budget* budget = (struct budget*) fe->dvb->priv;

	SendDiSEqCMsg (budget, cmd->msg_len, cmd->msg, 0);

	return 0;
}

static int budget_diseqc_send_burst(struct dvb_frontend* fe, fe_sec_mini_cmd_t minicmd)
{
	struct budget* budget = (struct budget*) fe->dvb->priv;

	SendDiSEqCMsg (budget, 0, NULL, minicmd);

	return 0;
}

static int alps_bsrv2_tuner_set_params(struct dvb_frontend* fe, struct dvb_frontend_parameters* params)
{
	struct budget* budget = (struct budget*) fe->dvb->priv;
	u8 pwr = 0;
	u8 buf[4];
	struct i2c_msg msg = { .addr = 0x61, .flags = 0, .buf = buf, .len = sizeof(buf) };
	u32 div = (params->frequency + 479500) / 125;

	if (params->frequency > 2000000) pwr = 3;
	else if (params->frequency > 1800000) pwr = 2;
	else if (params->frequency > 1600000) pwr = 1;
	else if (params->frequency > 1200000) pwr = 0;
	else if (params->frequency >= 1100000) pwr = 1;
	else pwr = 2;

	buf[0] = (div >> 8) & 0x7f;
	buf[1] = div & 0xff;
	buf[2] = ((div & 0x18000) >> 10) | 0x95;
	buf[3] = (pwr << 6) | 0x30;

	// NOTE: since we're using a prescaler of 2, we set the
	// divisor frequency to 62.5kHz and divide by 125 above

	if (fe->ops.i2c_gate_ctrl)
		fe->ops.i2c_gate_ctrl(fe, 1);
	if (i2c_transfer (&budget->i2c_adap, &msg, 1) != 1) return -EIO;
	return 0;
}

static struct ves1x93_config alps_bsrv2_config =
{
	.demod_address = 0x08,
	.xin = 90100000UL,
	.invert_pwm = 0,
};

static int alps_tdbe2_tuner_set_params(struct dvb_frontend* fe, struct dvb_frontend_parameters* params)
{
	struct budget* budget = (struct budget*) fe->dvb->priv;
	u32 div;
	u8 data[4];
	struct i2c_msg msg = { .addr = 0x62, .flags = 0, .buf = data, .len = sizeof(data) };

	div = (params->frequency + 35937500 + 31250) / 62500;

	data[0] = (div >> 8) & 0x7f;
	data[1] = div & 0xff;
	data[2] = 0x85 | ((div >> 10) & 0x60);
	data[3] = (params->frequency < 174000000 ? 0x88 : params->frequency < 470000000 ? 0x84 : 0x81);

	if (fe->ops.i2c_gate_ctrl)
		fe->ops.i2c_gate_ctrl(fe, 1);
	if (i2c_transfer (&budget->i2c_adap, &msg, 1) != 1) return -EIO;
	return 0;
}

static struct ves1820_config alps_tdbe2_config = {
	.demod_address = 0x09,
	.xin = 57840000UL,
	.invert = 1,
	.selagc = VES1820_SELAGC_SIGNAMPERR,
};

static int grundig_29504_401_tuner_set_params(struct dvb_frontend* fe, struct dvb_frontend_parameters* params)
{
	struct budget *budget = fe->dvb->priv;
	u8 *tuner_addr = fe->tuner_priv;
	u32 div;
	u8 cfg, cpump, band_select;
	u8 data[4];
	struct i2c_msg msg = { .flags = 0, .buf = data, .len = sizeof(data) };

	if (tuner_addr)
		msg.addr = *tuner_addr;
	else
		msg.addr = 0x61;

	div = (36125000 + params->frequency) / 166666;

	cfg = 0x88;

	if (params->frequency < 175000000) cpump = 2;
	else if (params->frequency < 390000000) cpump = 1;
	else if (params->frequency < 470000000) cpump = 2;
	else if (params->frequency < 750000000) cpump = 1;
	else cpump = 3;

	if (params->frequency < 175000000) band_select = 0x0e;
	else if (params->frequency < 470000000) band_select = 0x05;
	else band_select = 0x03;

	data[0] = (div >> 8) & 0x7f;
	data[1] = div & 0xff;
	data[2] = ((div >> 10) & 0x60) | cfg;
	data[3] = (cpump << 6) | band_select;

	if (fe->ops.i2c_gate_ctrl)
		fe->ops.i2c_gate_ctrl(fe, 1);
	if (i2c_transfer (&budget->i2c_adap, &msg, 1) != 1) return -EIO;
	return 0;
}

static struct l64781_config grundig_29504_401_config = {
	.demod_address = 0x55,
};

static struct l64781_config grundig_29504_401_config_activy = {
	.demod_address = 0x54,
};

static u8 tuner_address_grundig_29504_401_activy = 0x60;

static int grundig_29504_451_tuner_set_params(struct dvb_frontend* fe, struct dvb_frontend_parameters* params)
{
	struct budget* budget = (struct budget*) fe->dvb->priv;
	u32 div;
	u8 data[4];
	struct i2c_msg msg = { .addr = 0x61, .flags = 0, .buf = data, .len = sizeof(data) };

	div = params->frequency / 125;
	data[0] = (div >> 8) & 0x7f;
	data[1] = div & 0xff;
	data[2] = 0x8e;
	data[3] = 0x00;

	if (fe->ops.i2c_gate_ctrl)
		fe->ops.i2c_gate_ctrl(fe, 1);
	if (i2c_transfer (&budget->i2c_adap, &msg, 1) != 1) return -EIO;
	return 0;
}

static struct tda8083_config grundig_29504_451_config = {
	.demod_address = 0x68,
};

static int s5h1420_tuner_set_params(struct dvb_frontend* fe, struct dvb_frontend_parameters* params)
{
	struct budget* budget = (struct budget*) fe->dvb->priv;
	u32 div;
	u8 data[4];
	struct i2c_msg msg = { .addr = 0x61, .flags = 0, .buf = data, .len = sizeof(data) };

	div = params->frequency / 1000;
	data[0] = (div >> 8) & 0x7f;
	data[1] = div & 0xff;
	data[2] = 0xc2;

	if (div < 1450)
		data[3] = 0x00;
	else if (div < 1850)
		data[3] = 0x40;
	else if (div < 2000)
		data[3] = 0x80;
	else
		data[3] = 0xc0;

	if (fe->ops.i2c_gate_ctrl)
		fe->ops.i2c_gate_ctrl(fe, 1);
	if (i2c_transfer (&budget->i2c_adap, &msg, 1) != 1) return -EIO;

	return 0;
}

static struct s5h1420_config s5h1420_config = {
	.demod_address = 0x53,
	.invert = 1,
	.cdclk_polarity = 1,
};

static struct tda10086_config tda10086_config = {
	.demod_address = 0x0e,
	.invert = 0,
	.diseqc_tone = 1,
	.xtal_freq = TDA10086_XTAL_16M,
};

static struct stv0299_config alps_bsru6_config_activy = {
	.demod_address = 0x68,
	.inittab = alps_bsru6_inittab,
	.mclk = 88000000UL,
	.invert = 1,
	.op0_off = 1,
	.min_delay_ms = 100,
	.set_symbol_rate = alps_bsru6_set_symbol_rate,
};

static struct stv0299_config alps_bsbe1_config_activy = {
	.demod_address = 0x68,
	.inittab = alps_bsbe1_inittab,
	.mclk = 88000000UL,
	.invert = 1,
	.op0_off = 1,
	.min_delay_ms = 100,
	.set_symbol_rate = alps_bsbe1_set_symbol_rate,
};

static int alps_tdhd1_204_request_firmware(struct dvb_frontend *fe, const struct firmware **fw, char *name)
{
	struct budget *budget = (struct budget *)fe->dvb->priv;

	return request_firmware(fw, name, &budget->dev->pci->dev);
}


static int i2c_readreg(struct i2c_adapter *i2c, u8 adr, u8 reg)
{
	u8 val;
	struct i2c_msg msg[] = {
		{ .addr = adr, .flags = 0, .buf = &reg, .len = 1 },
		{ .addr = adr, .flags = I2C_M_RD, .buf = &val, .len = 1 }
	};

	return (i2c_transfer(i2c, msg, 2) != 2) ? -EIO : val;
}

static u8 read_pwm(struct budget* budget)
{
	u8 b = 0xff;
	u8 pwm;
	struct i2c_msg msg[] = { { .addr = 0x50,.flags = 0,.buf = &b,.len = 1 },
				 { .addr = 0x50,.flags = I2C_M_RD,.buf = &pwm,.len = 1} };

	if ((i2c_transfer(&budget->i2c_adap, msg, 2) != 2) || (pwm == 0xff))
		pwm = 0x48;

	return pwm;
}

static struct stv090x_config tt1600_stv090x_config = {
	.device			= STV0903,
	.demod_mode		= STV090x_SINGLE,
	.clk_mode		= STV090x_CLK_EXT,

	.xtal			= 13500000,
	.address		= 0x68,

	.ts1_mode		= STV090x_TSMODE_DVBCI,
	.ts2_mode		= STV090x_TSMODE_SERIAL_CONTINUOUS,

	.repeater_level		= STV090x_RPTLEVEL_16,

	.tuner_init		= NULL,
	.tuner_sleep		= NULL,
	.tuner_set_mode		= NULL,
	.tuner_set_frequency	= NULL,
	.tuner_get_frequency	= NULL,
	.tuner_set_bandwidth	= NULL,
	.tuner_get_bandwidth	= NULL,
	.tuner_set_bbgain	= NULL,
	.tuner_get_bbgain	= NULL,
	.tuner_set_refclk	= NULL,
	.tuner_get_status	= NULL,
};

static struct stv6110x_config tt1600_stv6110x_config = {
	.addr			= 0x60,
	.refclk			= 27000000,
	.clk_div		= 2,
};

static struct isl6423_config tt1600_isl6423_config = {
	.current_max		= SEC_CURRENT_515m,
	.curlim			= SEC_CURRENT_LIM_ON,
	.mod_extern		= 1,
	.addr			= 0x08,
};

static void frontend_init(struct budget *budget)
{
	(void)alps_bsbe1_config; /* avoid warning */

	switch(budget->dev->pci->subsystem_device) {
	case 0x1003: // Hauppauge/TT Nova budget (stv0299/ALPS BSRU6(tsa5059) OR ves1893/ALPS BSRV2(sp5659))
	case 0x1013:
		// try the ALPS BSRV2 first of all
		budget->dvb_frontend = dvb_attach(ves1x93_attach, &alps_bsrv2_config, &budget->i2c_adap);
		if (budget->dvb_frontend) {
			budget->dvb_frontend->ops.tuner_ops.set_params = alps_bsrv2_tuner_set_params;
			budget->dvb_frontend->ops.diseqc_send_master_cmd = budget_diseqc_send_master_cmd;
			budget->dvb_frontend->ops.diseqc_send_burst = budget_diseqc_send_burst;
			budget->dvb_frontend->ops.set_tone = budget_set_tone;
			break;
		}

		// try the ALPS BSRU6 now
		budget->dvb_frontend = dvb_attach(stv0299_attach, &alps_bsru6_config, &budget->i2c_adap);
		if (budget->dvb_frontend) {
			budget->dvb_frontend->ops.tuner_ops.set_params = alps_bsru6_tuner_set_params;
			budget->dvb_frontend->tuner_priv = &budget->i2c_adap;
			if (budget->dev->pci->subsystem_device == 0x1003 && diseqc_method == 0) {
				budget->dvb_frontend->ops.diseqc_send_master_cmd = budget_diseqc_send_master_cmd;
				budget->dvb_frontend->ops.diseqc_send_burst = budget_diseqc_send_burst;
				budget->dvb_frontend->ops.set_tone = budget_set_tone;
			}
			break;
		}
		break;

	case 0x1004: // Hauppauge/TT DVB-C budget (ves1820/ALPS TDBE2(sp5659))

		budget->dvb_frontend = dvb_attach(ves1820_attach, &alps_tdbe2_config, &budget->i2c_adap, read_pwm(budget));
		if (budget->dvb_frontend) {
			budget->dvb_frontend->ops.tuner_ops.set_params = alps_tdbe2_tuner_set_params;
			break;
		}
		break;

	case 0x1005: // Hauppauge/TT Nova-T budget (L64781/Grundig 29504-401(tsa5060))

		budget->dvb_frontend = dvb_attach(l64781_attach, &grundig_29504_401_config, &budget->i2c_adap);
		if (budget->dvb_frontend) {
			budget->dvb_frontend->ops.tuner_ops.set_params = grundig_29504_401_tuner_set_params;
			budget->dvb_frontend->tuner_priv = NULL;
			break;
		}
		break;

	case 0x4f60: /* Fujitsu Siemens Activy Budget-S PCI rev AL (stv0299/tsa5059) */
	{
		int subtype = i2c_readreg(&budget->i2c_adap, 0x50, 0x67);

		if (subtype < 0)
			break;
		/* fixme: find a better way to identify the card */
		if (subtype < 0x36) {
			/* assume ALPS BSRU6 */
			budget->dvb_frontend = dvb_attach(stv0299_attach, &alps_bsru6_config_activy, &budget->i2c_adap);
			if (budget->dvb_frontend) {
				printk(KERN_INFO "budget: tuner ALPS BSRU6 detected\n");
				budget->dvb_frontend->ops.tuner_ops.set_params = alps_bsru6_tuner_set_params;
				budget->dvb_frontend->tuner_priv = &budget->i2c_adap;
				budget->dvb_frontend->ops.set_voltage = siemens_budget_set_voltage;
				budget->dvb_frontend->ops.dishnetwork_send_legacy_command = NULL;
				break;
			}
		} else {
			/* assume ALPS BSBE1 */
			/* reset tuner */
			saa7146_setgpio(budget->dev, 3, SAA7146_GPIO_OUTLO);
			msleep(50);
			saa7146_setgpio(budget->dev, 3, SAA7146_GPIO_OUTHI);
			msleep(250);
			budget->dvb_frontend = dvb_attach(stv0299_attach, &alps_bsbe1_config_activy, &budget->i2c_adap);
			if (budget->dvb_frontend) {
				printk(KERN_INFO "budget: tuner ALPS BSBE1 detected\n");
				budget->dvb_frontend->ops.tuner_ops.set_params = alps_bsbe1_tuner_set_params;
				budget->dvb_frontend->tuner_priv = &budget->i2c_adap;
				budget->dvb_frontend->ops.set_voltage = siemens_budget_set_voltage;
				budget->dvb_frontend->ops.dishnetwork_send_legacy_command = NULL;
				break;
			}
		}
		break;
	}

	case 0x4f61: // Fujitsu Siemens Activy Budget-S PCI rev GR (tda8083/Grundig 29504-451(tsa5522))
		budget->dvb_frontend = dvb_attach(tda8083_attach, &grundig_29504_451_config, &budget->i2c_adap);
		if (budget->dvb_frontend) {
			budget->dvb_frontend->ops.tuner_ops.set_params = grundig_29504_451_tuner_set_params;
			budget->dvb_frontend->ops.set_voltage = siemens_budget_set_voltage;
			budget->dvb_frontend->ops.dishnetwork_send_legacy_command = NULL;
		}
		break;

	case 0x5f60: /* Fujitsu Siemens Activy Budget-T PCI rev AL (tda10046/ALPS TDHD1-204A) */
		budget->dvb_frontend = dvb_attach(tda10046_attach, &alps_tdhd1_204a_config, &budget->i2c_adap);
		if (budget->dvb_frontend) {
			budget->dvb_frontend->ops.tuner_ops.set_params = alps_tdhd1_204a_tuner_set_params;
			budget->dvb_frontend->tuner_priv = &budget->i2c_adap;
		}
		break;

	case 0x5f61: /* Fujitsu Siemens Activy Budget-T PCI rev GR (L64781/Grundig 29504-401(tsa5060)) */
		budget->dvb_frontend = dvb_attach(l64781_attach, &grundig_29504_401_config_activy, &budget->i2c_adap);
		if (budget->dvb_frontend) {
			budget->dvb_frontend->tuner_priv = &tuner_address_grundig_29504_401_activy;
			budget->dvb_frontend->ops.tuner_ops.set_params = grundig_29504_401_tuner_set_params;
		}
		break;

	case 0x1016: // Hauppauge/TT Nova-S SE (samsung s5h1420/????(tda8260))
		budget->dvb_frontend = dvb_attach(s5h1420_attach, &s5h1420_config, &budget->i2c_adap);
		if (budget->dvb_frontend) {
			budget->dvb_frontend->ops.tuner_ops.set_params = s5h1420_tuner_set_params;
			if (dvb_attach(lnbp21_attach, budget->dvb_frontend, &budget->i2c_adap, 0, 0) == NULL) {
				printk("%s: No LNBP21 found!\n", __func__);
				goto error_out;
			}
			break;
		}

	case 0x1018: // TT Budget-S-1401 (philips tda10086/philips tda8262)
		// gpio2 is connected to CLB - reset it + leave it high
		saa7146_setgpio(budget->dev, 2, SAA7146_GPIO_OUTLO);
		msleep(1);
		saa7146_setgpio(budget->dev, 2, SAA7146_GPIO_OUTHI);
		msleep(1);

		budget->dvb_frontend = dvb_attach(tda10086_attach, &tda10086_config, &budget->i2c_adap);
		if (budget->dvb_frontend) {
			if (dvb_attach(tda826x_attach, budget->dvb_frontend, 0x60, &budget->i2c_adap, 0) == NULL)
				printk("%s: No tda826x found!\n", __func__);
			if (dvb_attach(lnbp21_attach, budget->dvb_frontend, &budget->i2c_adap, 0, 0) == NULL) {
				printk("%s: No LNBP21 found!\n", __func__);
				goto error_out;
			}
			break;
		}

	case 0x101c: { /* TT S2-1600 */
			struct stv6110x_devctl *ctl;
			saa7146_setgpio(budget->dev, 2, SAA7146_GPIO_OUTLO);
			msleep(50);
			saa7146_setgpio(budget->dev, 2, SAA7146_GPIO_OUTHI);
			msleep(250);

			budget->dvb_frontend = dvb_attach(stv090x_attach,
							  &tt1600_stv090x_config,
							  &budget->i2c_adap,
							  STV090x_DEMODULATOR_0);

			if (budget->dvb_frontend) {

				ctl = dvb_attach(stv6110x_attach,
						 budget->dvb_frontend,
						 &tt1600_stv6110x_config,
						 &budget->i2c_adap);

<<<<<<< HEAD
				if (ctl) {
					tt1600_stv090x_config.tuner_init	  = ctl->tuner_init;
					tt1600_stv090x_config.tuner_sleep	  = ctl->tuner_sleep;
					tt1600_stv090x_config.tuner_set_mode	  = ctl->tuner_set_mode;
					tt1600_stv090x_config.tuner_set_frequency = ctl->tuner_set_frequency;
					tt1600_stv090x_config.tuner_get_frequency = ctl->tuner_get_frequency;
					tt1600_stv090x_config.tuner_set_bandwidth = ctl->tuner_set_bandwidth;
					tt1600_stv090x_config.tuner_get_bandwidth = ctl->tuner_get_bandwidth;
					tt1600_stv090x_config.tuner_set_bbgain	  = ctl->tuner_set_bbgain;
					tt1600_stv090x_config.tuner_get_bbgain	  = ctl->tuner_get_bbgain;
					tt1600_stv090x_config.tuner_set_refclk	  = ctl->tuner_set_refclk;
					tt1600_stv090x_config.tuner_get_status	  = ctl->tuner_get_status;

					/* call the init function once to initialize
					   tuner's clock output divider and demod's
					   master clock */
					if (budget->dvb_frontend->ops.init)
						budget->dvb_frontend->ops.init(budget->dvb_frontend);

					if (dvb_attach(isl6423_attach,
						       budget->dvb_frontend,
						       &budget->i2c_adap,
						       &tt1600_isl6423_config) == NULL) {
						printk(KERN_ERR "%s: No Intersil ISL6423 found!\n", __func__);
						goto error_out;
					}
				} else {
					printk(KERN_ERR "%s: No STV6110(A) Silicon Tuner found!\n", __func__);
					goto error_out;
				}
=======
				tt1600_stv090x_config.tuner_init	  = ctl->tuner_init;
				tt1600_stv090x_config.tuner_set_mode	  = ctl->tuner_set_mode;
				tt1600_stv090x_config.tuner_set_frequency = ctl->tuner_set_frequency;
				tt1600_stv090x_config.tuner_get_frequency = ctl->tuner_get_frequency;
				tt1600_stv090x_config.tuner_set_bandwidth = ctl->tuner_set_bandwidth;
				tt1600_stv090x_config.tuner_get_bandwidth = ctl->tuner_get_bandwidth;
				tt1600_stv090x_config.tuner_set_bbgain	  = ctl->tuner_set_bbgain;
				tt1600_stv090x_config.tuner_get_bbgain	  = ctl->tuner_get_bbgain;
				tt1600_stv090x_config.tuner_set_refclk	  = ctl->tuner_set_refclk;
				tt1600_stv090x_config.tuner_get_status	  = ctl->tuner_get_status;

				dvb_attach(isl6423_attach,
					budget->dvb_frontend,
					&budget->i2c_adap,
					&tt1600_isl6423_config);

>>>>>>> 94b849aa
			}
		}
		break;
	}

	if (budget->dvb_frontend == NULL) {
		printk("budget: A frontend driver was not found for device [%04x:%04x] subsystem [%04x:%04x]\n",
		       budget->dev->pci->vendor,
		       budget->dev->pci->device,
		       budget->dev->pci->subsystem_vendor,
		       budget->dev->pci->subsystem_device);
	} else {
		if (dvb_register_frontend(&budget->dvb_adapter, budget->dvb_frontend))
			goto error_out;
	}
	return;

error_out:
	printk("budget: Frontend registration failed!\n");
	dvb_frontend_detach(budget->dvb_frontend);
	budget->dvb_frontend = NULL;
	return;
}

static int budget_attach (struct saa7146_dev* dev, struct saa7146_pci_extension_data *info)
{
	struct budget *budget = NULL;
	int err;

	budget = kmalloc(sizeof(struct budget), GFP_KERNEL);
	if( NULL == budget ) {
		return -ENOMEM;
	}

	dprintk(2, "dev:%p, info:%p, budget:%p\n", dev, info, budget);

	dev->ext_priv = budget;

	err = ttpci_budget_init(budget, dev, info, THIS_MODULE, adapter_nr);
	if (err) {
		printk("==> failed\n");
		kfree (budget);
		return err;
	}

	budget->dvb_adapter.priv = budget;
	frontend_init(budget);

	ttpci_budget_init_hooks(budget);

	return 0;
}

static int budget_detach (struct saa7146_dev* dev)
{
	struct budget *budget = (struct budget*) dev->ext_priv;
	int err;

	if (budget->dvb_frontend) {
		dvb_unregister_frontend(budget->dvb_frontend);
		dvb_frontend_detach(budget->dvb_frontend);
	}

	err = ttpci_budget_deinit (budget);

	kfree (budget);
	dev->ext_priv = NULL;

	return err;
}

static struct saa7146_extension budget_extension;

MAKE_BUDGET_INFO(ttbs,	"TT-Budget/WinTV-NOVA-S  PCI",	BUDGET_TT);
MAKE_BUDGET_INFO(ttbc,	"TT-Budget/WinTV-NOVA-C  PCI",	BUDGET_TT);
MAKE_BUDGET_INFO(ttbt,	"TT-Budget/WinTV-NOVA-T  PCI",	BUDGET_TT);
MAKE_BUDGET_INFO(satel,	"SATELCO Multimedia PCI",	BUDGET_TT_HW_DISEQC);
MAKE_BUDGET_INFO(ttbs1401, "TT-Budget-S-1401 PCI", BUDGET_TT);
MAKE_BUDGET_INFO(tt1600, "TT-Budget S2-1600 PCI", BUDGET_TT);
MAKE_BUDGET_INFO(fsacs0, "Fujitsu Siemens Activy Budget-S PCI (rev GR/grundig frontend)", BUDGET_FS_ACTIVY);
MAKE_BUDGET_INFO(fsacs1, "Fujitsu Siemens Activy Budget-S PCI (rev AL/alps frontend)", BUDGET_FS_ACTIVY);
MAKE_BUDGET_INFO(fsact,	 "Fujitsu Siemens Activy Budget-T PCI (rev GR/Grundig frontend)", BUDGET_FS_ACTIVY);
MAKE_BUDGET_INFO(fsact1, "Fujitsu Siemens Activy Budget-T PCI (rev AL/ALPS TDHD1-204A)", BUDGET_FS_ACTIVY);

static struct pci_device_id pci_tbl[] = {
	MAKE_EXTENSION_PCI(ttbs,  0x13c2, 0x1003),
	MAKE_EXTENSION_PCI(ttbc,  0x13c2, 0x1004),
	MAKE_EXTENSION_PCI(ttbt,  0x13c2, 0x1005),
	MAKE_EXTENSION_PCI(satel, 0x13c2, 0x1013),
	MAKE_EXTENSION_PCI(ttbs,  0x13c2, 0x1016),
	MAKE_EXTENSION_PCI(ttbs1401, 0x13c2, 0x1018),
	MAKE_EXTENSION_PCI(tt1600, 0x13c2, 0x101c),
	MAKE_EXTENSION_PCI(fsacs1,0x1131, 0x4f60),
	MAKE_EXTENSION_PCI(fsacs0,0x1131, 0x4f61),
	MAKE_EXTENSION_PCI(fsact1, 0x1131, 0x5f60),
	MAKE_EXTENSION_PCI(fsact, 0x1131, 0x5f61),
	{
		.vendor    = 0,
	}
};

MODULE_DEVICE_TABLE(pci, pci_tbl);

static struct saa7146_extension budget_extension = {
	.name		= "budget dvb",
	.flags		= SAA7146_USE_I2C_IRQ,

	.module		= THIS_MODULE,
	.pci_tbl	= pci_tbl,
	.attach		= budget_attach,
	.detach		= budget_detach,

	.irq_mask	= MASK_10,
	.irq_func	= ttpci_budget_irq10_handler,
};

static int __init budget_init(void)
{
	return saa7146_register_extension(&budget_extension);
}

static void __exit budget_exit(void)
{
	saa7146_unregister_extension(&budget_extension);
}

module_init(budget_init);
module_exit(budget_exit);

MODULE_LICENSE("GPL");
MODULE_AUTHOR("Ralph Metzler, Marcus Metzler, Michael Hunold, others");
MODULE_DESCRIPTION("driver for the SAA7146 based so-called "
		   "budget PCI DVB cards by Siemens, Technotrend, Hauppauge");<|MERGE_RESOLUTION|>--- conflicted
+++ resolved
@@ -628,38 +628,6 @@
 						 &tt1600_stv6110x_config,
 						 &budget->i2c_adap);
 
-<<<<<<< HEAD
-				if (ctl) {
-					tt1600_stv090x_config.tuner_init	  = ctl->tuner_init;
-					tt1600_stv090x_config.tuner_sleep	  = ctl->tuner_sleep;
-					tt1600_stv090x_config.tuner_set_mode	  = ctl->tuner_set_mode;
-					tt1600_stv090x_config.tuner_set_frequency = ctl->tuner_set_frequency;
-					tt1600_stv090x_config.tuner_get_frequency = ctl->tuner_get_frequency;
-					tt1600_stv090x_config.tuner_set_bandwidth = ctl->tuner_set_bandwidth;
-					tt1600_stv090x_config.tuner_get_bandwidth = ctl->tuner_get_bandwidth;
-					tt1600_stv090x_config.tuner_set_bbgain	  = ctl->tuner_set_bbgain;
-					tt1600_stv090x_config.tuner_get_bbgain	  = ctl->tuner_get_bbgain;
-					tt1600_stv090x_config.tuner_set_refclk	  = ctl->tuner_set_refclk;
-					tt1600_stv090x_config.tuner_get_status	  = ctl->tuner_get_status;
-
-					/* call the init function once to initialize
-					   tuner's clock output divider and demod's
-					   master clock */
-					if (budget->dvb_frontend->ops.init)
-						budget->dvb_frontend->ops.init(budget->dvb_frontend);
-
-					if (dvb_attach(isl6423_attach,
-						       budget->dvb_frontend,
-						       &budget->i2c_adap,
-						       &tt1600_isl6423_config) == NULL) {
-						printk(KERN_ERR "%s: No Intersil ISL6423 found!\n", __func__);
-						goto error_out;
-					}
-				} else {
-					printk(KERN_ERR "%s: No STV6110(A) Silicon Tuner found!\n", __func__);
-					goto error_out;
-				}
-=======
 				tt1600_stv090x_config.tuner_init	  = ctl->tuner_init;
 				tt1600_stv090x_config.tuner_set_mode	  = ctl->tuner_set_mode;
 				tt1600_stv090x_config.tuner_set_frequency = ctl->tuner_set_frequency;
@@ -676,7 +644,6 @@
 					&budget->i2c_adap,
 					&tt1600_isl6423_config);
 
->>>>>>> 94b849aa
 			}
 		}
 		break;
