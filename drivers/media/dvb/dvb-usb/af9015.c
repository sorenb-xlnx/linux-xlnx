/*
 * DVB USB Linux driver for Afatech AF9015 DVB-T USB2.0 receiver
 *
 * Copyright (C) 2007 Antti Palosaari <crope@iki.fi>
 *
 * Thanks to Afatech who kindly provided information.
 *
 *    This program is free software; you can redistribute it and/or modify
 *    it under the terms of the GNU General Public License as published by
 *    the Free Software Foundation; either version 2 of the License, or
 *    (at your option) any later version.
 *
 *    This program is distributed in the hope that it will be useful,
 *    but WITHOUT ANY WARRANTY; without even the implied warranty of
 *    MERCHANTABILITY or FITNESS FOR A PARTICULAR PURPOSE.  See the
 *    GNU General Public License for more details.
 *
 *    You should have received a copy of the GNU General Public License
 *    along with this program; if not, write to the Free Software
 *    Foundation, Inc., 675 Mass Ave, Cambridge, MA 02139, USA.
 *
 */

#include <linux/hash.h>
<<<<<<< HEAD
=======
#include <linux/slab.h>
>>>>>>> 7fa1d32a

#include "af9015.h"
#include "af9013.h"
#include "mt2060.h"
#include "qt1010.h"
#include "tda18271.h"
#include "mxl5005s.h"
#include "mc44s803.h"

static int dvb_usb_af9015_debug;
module_param_named(debug, dvb_usb_af9015_debug, int, 0644);
MODULE_PARM_DESC(debug, "set debugging level" DVB_USB_DEBUG_STATUS);
static int dvb_usb_af9015_remote;
module_param_named(remote, dvb_usb_af9015_remote, int, 0644);
MODULE_PARM_DESC(remote, "select remote");
DVB_DEFINE_MOD_OPT_ADAPTER_NR(adapter_nr);

static DEFINE_MUTEX(af9015_usb_mutex);

static struct af9015_config af9015_config;
static struct dvb_usb_device_properties af9015_properties[3];
static int af9015_properties_count = ARRAY_SIZE(af9015_properties);

static struct af9013_config af9015_af9013_config[] = {
	{
		.demod_address = AF9015_I2C_DEMOD,
		.output_mode = AF9013_OUTPUT_MODE_USB,
		.api_version = { 0, 1, 9, 0 },
		.gpio[0] = AF9013_GPIO_HI,
		.gpio[3] = AF9013_GPIO_TUNER_ON,

	}, {
		.output_mode = AF9013_OUTPUT_MODE_SERIAL,
		.api_version = { 0, 1, 9, 0 },
		.gpio[0] = AF9013_GPIO_TUNER_ON,
		.gpio[1] = AF9013_GPIO_LO,
	}
};

static int af9015_rw_udev(struct usb_device *udev, struct req_t *req)
{
#define BUF_LEN 63
#define REQ_HDR_LEN 8 /* send header size */
#define ACK_HDR_LEN 2 /* rece header size */
	int act_len, ret;
	u8 buf[BUF_LEN];
	u8 write = 1;
	u8 msg_len = REQ_HDR_LEN;
	static u8 seq; /* packet sequence number */

	if (mutex_lock_interruptible(&af9015_usb_mutex) < 0)
		return -EAGAIN;

	buf[0] = req->cmd;
	buf[1] = seq++;
	buf[2] = req->i2c_addr;
	buf[3] = req->addr >> 8;
	buf[4] = req->addr & 0xff;
	buf[5] = req->mbox;
	buf[6] = req->addr_len;
	buf[7] = req->data_len;

	switch (req->cmd) {
	case GET_CONFIG:
	case READ_MEMORY:
	case RECONNECT_USB:
	case GET_IR_CODE:
		write = 0;
		break;
	case READ_I2C:
		write = 0;
		buf[2] |= 0x01; /* set I2C direction */
	case WRITE_I2C:
		buf[0] = READ_WRITE_I2C;
		break;
	case WRITE_MEMORY:
		if (((req->addr & 0xff00) == 0xff00) ||
		    ((req->addr & 0xff00) == 0xae00))
			buf[0] = WRITE_VIRTUAL_MEMORY;
	case WRITE_VIRTUAL_MEMORY:
	case COPY_FIRMWARE:
	case DOWNLOAD_FIRMWARE:
	case BOOT:
		break;
	default:
		err("unknown command:%d", req->cmd);
		ret = -1;
		goto error_unlock;
	}

	/* buffer overflow check */
	if ((write && (req->data_len > BUF_LEN - REQ_HDR_LEN)) ||
		(!write && (req->data_len > BUF_LEN - ACK_HDR_LEN))) {
		err("too much data; cmd:%d len:%d", req->cmd, req->data_len);
		ret = -EINVAL;
		goto error_unlock;
	}

	/* write requested */
	if (write) {
		memcpy(&buf[REQ_HDR_LEN], req->data, req->data_len);
		msg_len += req->data_len;
	}

	deb_xfer(">>> ");
	debug_dump(buf, msg_len, deb_xfer);

	/* send req */
	ret = usb_bulk_msg(udev, usb_sndbulkpipe(udev, 0x02), buf, msg_len,
		&act_len, AF9015_USB_TIMEOUT);
	if (ret)
		err("bulk message failed:%d (%d/%d)", ret, msg_len, act_len);
	else
		if (act_len != msg_len)
			ret = -1; /* all data is not send */
	if (ret)
		goto error_unlock;

	/* no ack for those packets */
	if (req->cmd == DOWNLOAD_FIRMWARE || req->cmd == RECONNECT_USB)
		goto exit_unlock;

	/* write receives seq + status = 2 bytes
	   read receives seq + status + data = 2 + N bytes */
	msg_len = ACK_HDR_LEN;
	if (!write)
		msg_len += req->data_len;

	ret = usb_bulk_msg(udev, usb_rcvbulkpipe(udev, 0x81), buf, msg_len,
		&act_len, AF9015_USB_TIMEOUT);
	if (ret) {
		err("recv bulk message failed:%d", ret);
		ret = -1;
		goto error_unlock;
	}

	deb_xfer("<<< ");
	debug_dump(buf, act_len, deb_xfer);

	/* remote controller query status is 1 if remote code is not received */
	if (req->cmd == GET_IR_CODE && buf[1] == 1) {
		buf[1] = 0; /* clear command "error" status */
		memset(&buf[2], 0, req->data_len);
		buf[3] = 1; /* no remote code received mark */
	}

	/* check status */
	if (buf[1]) {
		err("command failed:%d", buf[1]);
		ret = -1;
		goto error_unlock;
	}

	/* read request, copy returned data to return buf */
	if (!write)
		memcpy(req->data, &buf[ACK_HDR_LEN], req->data_len);

error_unlock:
exit_unlock:
	mutex_unlock(&af9015_usb_mutex);

	return ret;
}

static int af9015_ctrl_msg(struct dvb_usb_device *d, struct req_t *req)
{
	return af9015_rw_udev(d->udev, req);
}

static int af9015_write_regs(struct dvb_usb_device *d, u16 addr, u8 *val,
	u8 len)
{
	struct req_t req = {WRITE_MEMORY, AF9015_I2C_DEMOD, addr, 0, 0, len,
		val};
	return af9015_ctrl_msg(d, &req);
}

static int af9015_write_reg(struct dvb_usb_device *d, u16 addr, u8 val)
{
	return af9015_write_regs(d, addr, &val, 1);
}

static int af9015_read_reg(struct dvb_usb_device *d, u16 addr, u8 *val)
{
	struct req_t req = {READ_MEMORY, AF9015_I2C_DEMOD, addr, 0, 0, 1, val};
	return af9015_ctrl_msg(d, &req);
}

static int af9015_write_reg_i2c(struct dvb_usb_device *d, u8 addr, u16 reg,
	u8 val)
{
	struct req_t req = {WRITE_I2C, addr, reg, 1, 1, 1, &val};

	if (addr == af9015_af9013_config[0].demod_address ||
	    addr == af9015_af9013_config[1].demod_address)
		req.addr_len = 3;

	return af9015_ctrl_msg(d, &req);
}

static int af9015_read_reg_i2c(struct dvb_usb_device *d, u8 addr, u16 reg,
	u8 *val)
{
	struct req_t req = {READ_I2C, addr, reg, 0, 1, 1, val};

	if (addr == af9015_af9013_config[0].demod_address ||
	    addr == af9015_af9013_config[1].demod_address)
		req.addr_len = 3;

	return af9015_ctrl_msg(d, &req);
}

static int af9015_i2c_xfer(struct i2c_adapter *adap, struct i2c_msg msg[],
	int num)
{
	struct dvb_usb_device *d = i2c_get_adapdata(adap);
	int ret = 0, i = 0;
	u16 addr;
	u8 mbox, addr_len;
	struct req_t req;

/* TODO: implement bus lock

The bus lock is needed because there is two tuners both using same I2C-address.
Due to that the only way to select correct tuner is use demodulator I2C-gate.

................................................
. AF9015 includes integrated AF9013 demodulator.
. ____________                   ____________  .                ____________
.|     uC     |                 |   demod    | .               |    tuner   |
.|------------|                 |------------| .               |------------|
.|   AF9015   |                 |  AF9013/5  | .               |   MXL5003  |
.|            |--+----I2C-------|-----/ -----|-.-----I2C-------|            |
.|            |  |              | addr 0x38  | .               |  addr 0xc6 |
.|____________|  |              |____________| .               |____________|
.................|..............................
		 |               ____________                   ____________
		 |              |   demod    |                 |    tuner   |
		 |              |------------|                 |------------|
		 |              |   AF9013   |                 |   MXL5003  |
		 +----I2C-------|-----/ -----|-------I2C-------|            |
				| addr 0x3a  |                 |  addr 0xc6 |
				|____________|                 |____________|
*/
	if (mutex_lock_interruptible(&d->i2c_mutex) < 0)
		return -EAGAIN;

	while (i < num) {
		if (msg[i].addr == af9015_af9013_config[0].demod_address ||
		    msg[i].addr == af9015_af9013_config[1].demod_address) {
			addr = msg[i].buf[0] << 8;
			addr += msg[i].buf[1];
			mbox = msg[i].buf[2];
			addr_len = 3;
		} else {
			addr = msg[i].buf[0];
			addr_len = 1;
			mbox = 0;
		}

		if (num > i + 1 && (msg[i+1].flags & I2C_M_RD)) {
			if (msg[i].addr ==
				af9015_af9013_config[0].demod_address)
				req.cmd = READ_MEMORY;
			else
				req.cmd = READ_I2C;
			req.i2c_addr = msg[i].addr;
			req.addr = addr;
			req.mbox = mbox;
			req.addr_len = addr_len;
			req.data_len = msg[i+1].len;
			req.data = &msg[i+1].buf[0];
			ret = af9015_ctrl_msg(d, &req);
			i += 2;
		} else if (msg[i].flags & I2C_M_RD) {
			ret = -EINVAL;
			if (msg[i].addr ==
				af9015_af9013_config[0].demod_address)
				goto error;
			else
				req.cmd = READ_I2C;
			req.i2c_addr = msg[i].addr;
			req.addr = addr;
			req.mbox = mbox;
			req.addr_len = addr_len;
			req.data_len = msg[i].len;
			req.data = &msg[i].buf[0];
			ret = af9015_ctrl_msg(d, &req);
			i += 1;
		} else {
			if (msg[i].addr ==
				af9015_af9013_config[0].demod_address)
				req.cmd = WRITE_MEMORY;
			else
				req.cmd = WRITE_I2C;
			req.i2c_addr = msg[i].addr;
			req.addr = addr;
			req.mbox = mbox;
			req.addr_len = addr_len;
			req.data_len = msg[i].len-addr_len;
			req.data = &msg[i].buf[addr_len];
			ret = af9015_ctrl_msg(d, &req);
			i += 1;
		}
		if (ret)
			goto error;

	}
	ret = i;

error:
	mutex_unlock(&d->i2c_mutex);

	return ret;
}

static u32 af9015_i2c_func(struct i2c_adapter *adapter)
{
	return I2C_FUNC_I2C;
}

static struct i2c_algorithm af9015_i2c_algo = {
	.master_xfer = af9015_i2c_xfer,
	.functionality = af9015_i2c_func,
};

static int af9015_do_reg_bit(struct dvb_usb_device *d, u16 addr, u8 bit, u8 op)
{
	int ret;
	u8 val, mask = 0x01;

	ret = af9015_read_reg(d, addr, &val);
	if (ret)
		return ret;

	mask <<= bit;
	if (op) {
		/* set bit */
		val |= mask;
	} else {
		/* clear bit */
		mask ^= 0xff;
		val &= mask;
	}

	return af9015_write_reg(d, addr, val);
}

static int af9015_set_reg_bit(struct dvb_usb_device *d, u16 addr, u8 bit)
{
	return af9015_do_reg_bit(d, addr, bit, 1);
}

static int af9015_clear_reg_bit(struct dvb_usb_device *d, u16 addr, u8 bit)
{
	return af9015_do_reg_bit(d, addr, bit, 0);
}

static int af9015_init_endpoint(struct dvb_usb_device *d)
{
	int ret;
	u16 frame_size;
	u8  packet_size;
	deb_info("%s: USB speed:%d\n", __func__, d->udev->speed);

	/* Windows driver uses packet count 21 for USB1.1 and 348 for USB2.0.
	   We use smaller - about 1/4 from the original, 5 and 87. */
#define TS_PACKET_SIZE            188

#define TS_USB20_PACKET_COUNT      87
#define TS_USB20_FRAME_SIZE       (TS_PACKET_SIZE*TS_USB20_PACKET_COUNT)

#define TS_USB11_PACKET_COUNT       5
#define TS_USB11_FRAME_SIZE       (TS_PACKET_SIZE*TS_USB11_PACKET_COUNT)

#define TS_USB20_MAX_PACKET_SIZE  512
#define TS_USB11_MAX_PACKET_SIZE   64

	if (d->udev->speed == USB_SPEED_FULL) {
		frame_size = TS_USB11_FRAME_SIZE/4;
		packet_size = TS_USB11_MAX_PACKET_SIZE/4;
	} else {
		frame_size = TS_USB20_FRAME_SIZE/4;
		packet_size = TS_USB20_MAX_PACKET_SIZE/4;
	}

	ret = af9015_set_reg_bit(d, 0xd507, 2); /* assert EP4 reset */
	if (ret)
		goto error;
	ret = af9015_set_reg_bit(d, 0xd50b, 1); /* assert EP5 reset */
	if (ret)
		goto error;
	ret = af9015_clear_reg_bit(d, 0xdd11, 5); /* disable EP4 */
	if (ret)
		goto error;
	ret = af9015_clear_reg_bit(d, 0xdd11, 6); /* disable EP5 */
	if (ret)
		goto error;
	ret = af9015_set_reg_bit(d, 0xdd11, 5); /* enable EP4 */
	if (ret)
		goto error;
	if (af9015_config.dual_mode) {
		ret = af9015_set_reg_bit(d, 0xdd11, 6); /* enable EP5 */
		if (ret)
			goto error;
	}
	ret = af9015_clear_reg_bit(d, 0xdd13, 5); /* disable EP4 NAK */
	if (ret)
		goto error;
	if (af9015_config.dual_mode) {
		ret = af9015_clear_reg_bit(d, 0xdd13, 6); /* disable EP5 NAK */
		if (ret)
			goto error;
	}
	/* EP4 xfer length */
	ret = af9015_write_reg(d, 0xdd88, frame_size & 0xff);
	if (ret)
		goto error;
	ret = af9015_write_reg(d, 0xdd89, frame_size >> 8);
	if (ret)
		goto error;
	/* EP5 xfer length */
	ret = af9015_write_reg(d, 0xdd8a, frame_size & 0xff);
	if (ret)
		goto error;
	ret = af9015_write_reg(d, 0xdd8b, frame_size >> 8);
	if (ret)
		goto error;
	ret = af9015_write_reg(d, 0xdd0c, packet_size); /* EP4 packet size */
	if (ret)
		goto error;
	ret = af9015_write_reg(d, 0xdd0d, packet_size); /* EP5 packet size */
	if (ret)
		goto error;
	ret = af9015_clear_reg_bit(d, 0xd507, 2); /* negate EP4 reset */
	if (ret)
		goto error;
	if (af9015_config.dual_mode) {
		ret = af9015_clear_reg_bit(d, 0xd50b, 1); /* negate EP5 reset */
		if (ret)
			goto error;
	}

	/* enable / disable mp2if2 */
	if (af9015_config.dual_mode)
		ret = af9015_set_reg_bit(d, 0xd50b, 0);
	else
		ret = af9015_clear_reg_bit(d, 0xd50b, 0);
error:
	if (ret)
		err("endpoint init failed:%d", ret);
	return ret;
}

static int af9015_copy_firmware(struct dvb_usb_device *d)
{
	int ret;
	u8 fw_params[4];
	u8 val, i;
	struct req_t req = {COPY_FIRMWARE, 0, 0x5100, 0, 0, sizeof(fw_params),
		fw_params };
	deb_info("%s:\n", __func__);

	fw_params[0] = af9015_config.firmware_size >> 8;
	fw_params[1] = af9015_config.firmware_size & 0xff;
	fw_params[2] = af9015_config.firmware_checksum >> 8;
	fw_params[3] = af9015_config.firmware_checksum & 0xff;

	/* wait 2nd demodulator ready */
	msleep(100);

	ret = af9015_read_reg_i2c(d, 0x3a, 0x98be, &val);
	if (ret)
		goto error;
	else
		deb_info("%s: firmware status:%02x\n", __func__, val);

	if (val == 0x0c) /* fw is running, no need for download */
		goto exit;

	/* set I2C master clock to fast (to speed up firmware copy) */
	ret = af9015_write_reg(d, 0xd416, 0x04); /* 0x04 * 400ns */
	if (ret)
		goto error;

	msleep(50);

	/* copy firmware */
	ret = af9015_ctrl_msg(d, &req);
	if (ret)
		err("firmware copy cmd failed:%d", ret);
	deb_info("%s: firmware copy done\n", __func__);

	/* set I2C master clock back to normal */
	ret = af9015_write_reg(d, 0xd416, 0x14); /* 0x14 * 400ns */
	if (ret)
		goto error;

	/* request boot firmware */
	ret = af9015_write_reg_i2c(d, af9015_af9013_config[1].demod_address,
		0xe205, 1);
	deb_info("%s: firmware boot cmd status:%d\n", __func__, ret);
	if (ret)
		goto error;

	for (i = 0; i < 15; i++) {
		msleep(100);

		/* check firmware status */
		ret = af9015_read_reg_i2c(d,
			af9015_af9013_config[1].demod_address, 0x98be, &val);
		deb_info("%s: firmware status cmd status:%d fw status:%02x\n",
			__func__, ret, val);
		if (ret)
			goto error;

		if (val == 0x0c || val == 0x04) /* success or fail */
			break;
	}

	if (val == 0x04) {
		err("firmware did not run");
		ret = -1;
	} else if (val != 0x0c) {
		err("firmware boot timeout");
		ret = -1;
	}

error:
exit:
	return ret;
}

/* hash (and dump) eeprom */
static int af9015_eeprom_hash(struct usb_device *udev)
{
	static const unsigned int eeprom_size = 256;
	unsigned int reg;
	int ret;
	u8 val, *eeprom;
	struct req_t req = {READ_I2C, AF9015_I2C_EEPROM, 0, 0, 1, 1, &val};

	eeprom = kmalloc(eeprom_size, GFP_KERNEL);
	if (eeprom == NULL)
		return -ENOMEM;

	for (reg = 0; reg < eeprom_size; reg++) {
		req.addr = reg;
		ret = af9015_rw_udev(udev, &req);
		if (ret)
			goto free;
		eeprom[reg] = val;
	}

	if (dvb_usb_af9015_debug & 0x01)
		print_hex_dump_bytes("", DUMP_PREFIX_OFFSET, eeprom,
				eeprom_size);

	BUG_ON(eeprom_size % 4);

	af9015_config.eeprom_sum = 0;
	for (reg = 0; reg < eeprom_size / sizeof(u32); reg++) {
		af9015_config.eeprom_sum *= GOLDEN_RATIO_PRIME_32;
		af9015_config.eeprom_sum += le32_to_cpu(((u32 *)eeprom)[reg]);
	}

	deb_info("%s: eeprom sum=%.8x\n", __func__, af9015_config.eeprom_sum);

	ret = 0;
free:
	kfree(eeprom);
	return ret;
}

static int af9015_download_ir_table(struct dvb_usb_device *d)
{
	int i, packets = 0, ret;
	u16 addr = 0x9a56; /* ir-table start address */
	struct req_t req = {WRITE_MEMORY, 0, 0, 0, 0, 1, NULL};
	u8 *data = NULL;
	deb_info("%s:\n", __func__);

	data = af9015_config.ir_table;
	packets = af9015_config.ir_table_size;

	/* no remote */
	if (!packets)
		goto exit;

	/* load remote ir-table */
	for (i = 0; i < packets; i++) {
		req.addr = addr + i;
		req.data = &data[i];
		ret = af9015_ctrl_msg(d, &req);
		if (ret) {
			err("ir-table download failed at packet %d with " \
				"code %d", i, ret);
			return ret;
		}
	}

exit:
	return 0;
}

static int af9015_init(struct dvb_usb_device *d)
{
	int ret;
	deb_info("%s:\n", __func__);

	ret = af9015_init_endpoint(d);
	if (ret)
		goto error;

	ret = af9015_download_ir_table(d);
	if (ret)
		goto error;

error:
	return ret;
}

static int af9015_pid_filter_ctrl(struct dvb_usb_adapter *adap, int onoff)
{
	int ret;
	deb_info("%s: onoff:%d\n", __func__, onoff);

	if (onoff)
		ret = af9015_set_reg_bit(adap->dev, 0xd503, 0);
	else
		ret = af9015_clear_reg_bit(adap->dev, 0xd503, 0);

	return ret;
}

static int af9015_pid_filter(struct dvb_usb_adapter *adap, int index, u16 pid,
	int onoff)
{
	int ret;
	u8 idx;

	deb_info("%s: set pid filter, index %d, pid %x, onoff %d\n",
		__func__, index, pid, onoff);

	ret = af9015_write_reg(adap->dev, 0xd505, (pid & 0xff));
	if (ret)
		goto error;

	ret = af9015_write_reg(adap->dev, 0xd506, (pid >> 8));
	if (ret)
		goto error;

	idx = ((index & 0x1f) | (1 << 5));
	ret = af9015_write_reg(adap->dev, 0xd504, idx);

error:
	return ret;
}

static int af9015_download_firmware(struct usb_device *udev,
	const struct firmware *fw)
{
	int i, len, packets, remainder, ret;
	struct req_t req = {DOWNLOAD_FIRMWARE, 0, 0, 0, 0, 0, NULL};
	u16 addr = 0x5100; /* firmware start address */
	u16 checksum = 0;

	deb_info("%s:\n", __func__);

	/* calc checksum */
	for (i = 0; i < fw->size; i++)
		checksum += fw->data[i];

	af9015_config.firmware_size = fw->size;
	af9015_config.firmware_checksum = checksum;

	#define FW_PACKET_MAX_DATA  55

	packets = fw->size / FW_PACKET_MAX_DATA;
	remainder = fw->size % FW_PACKET_MAX_DATA;
	len = FW_PACKET_MAX_DATA;
	for (i = 0; i <= packets; i++) {
		if (i == packets)  /* set size of the last packet */
			len = remainder;

		req.data_len = len;
		req.data = (u8 *)(fw->data + i * FW_PACKET_MAX_DATA);
		req.addr = addr;
		addr += FW_PACKET_MAX_DATA;

		ret = af9015_rw_udev(udev, &req);
		if (ret) {
			err("firmware download failed at packet %d with " \
				"code %d", i, ret);
			goto error;
		}
	}

	/* firmware loaded, request boot */
	req.cmd = BOOT;
	ret = af9015_rw_udev(udev, &req);
	if (ret) {
		err("firmware boot failed:%d", ret);
		goto error;
	}

error:
	return ret;
}

struct af9015_setup {
	unsigned int id;
	struct dvb_usb_rc_key *rc_key_map;
	unsigned int rc_key_map_size;
	u8 *ir_table;
	unsigned int ir_table_size;
};

static const struct af9015_setup *af9015_setup_match(unsigned int id,
		const struct af9015_setup *table)
{
	for (; table->rc_key_map; table++)
		if (table->id == id)
			return table;
	return NULL;
}

static const struct af9015_setup af9015_setup_modparam[] = {
	{ AF9015_REMOTE_A_LINK_DTU_M,
		ir_codes_af9015_table_a_link, ARRAY_SIZE(ir_codes_af9015_table_a_link),
		af9015_ir_table_a_link, ARRAY_SIZE(af9015_ir_table_a_link) },
	{ AF9015_REMOTE_MSI_DIGIVOX_MINI_II_V3,
		ir_codes_af9015_table_msi, ARRAY_SIZE(ir_codes_af9015_table_msi),
		af9015_ir_table_msi, ARRAY_SIZE(af9015_ir_table_msi) },
	{ AF9015_REMOTE_MYGICTV_U718,
		ir_codes_af9015_table_mygictv, ARRAY_SIZE(ir_codes_af9015_table_mygictv),
		af9015_ir_table_mygictv, ARRAY_SIZE(af9015_ir_table_mygictv) },
	{ AF9015_REMOTE_DIGITTRADE_DVB_T,
		ir_codes_af9015_table_digittrade, ARRAY_SIZE(ir_codes_af9015_table_digittrade),
		af9015_ir_table_digittrade, ARRAY_SIZE(af9015_ir_table_digittrade) },
	{ AF9015_REMOTE_AVERMEDIA_KS,
		ir_codes_af9015_table_avermedia, ARRAY_SIZE(ir_codes_af9015_table_avermedia),
		af9015_ir_table_avermedia_ks, ARRAY_SIZE(af9015_ir_table_avermedia_ks) },
	{ }
};

/* don't add new entries here anymore, use hashes instead */
static const struct af9015_setup af9015_setup_usbids[] = {
	{ USB_VID_LEADTEK,
		ir_codes_af9015_table_leadtek, ARRAY_SIZE(ir_codes_af9015_table_leadtek),
		af9015_ir_table_leadtek, ARRAY_SIZE(af9015_ir_table_leadtek) },
	{ USB_VID_VISIONPLUS,
		ir_codes_af9015_table_twinhan, ARRAY_SIZE(ir_codes_af9015_table_twinhan),
		af9015_ir_table_twinhan, ARRAY_SIZE(af9015_ir_table_twinhan) },
	{ USB_VID_KWORLD_2, /* TODO: use correct rc keys */
		ir_codes_af9015_table_twinhan, ARRAY_SIZE(ir_codes_af9015_table_twinhan),
		af9015_ir_table_kworld, ARRAY_SIZE(af9015_ir_table_kworld) },
	{ USB_VID_AVERMEDIA,
		ir_codes_af9015_table_avermedia, ARRAY_SIZE(ir_codes_af9015_table_avermedia),
		af9015_ir_table_avermedia, ARRAY_SIZE(af9015_ir_table_avermedia) },
	{ USB_VID_MSI_2,
		ir_codes_af9015_table_msi_digivox_iii, ARRAY_SIZE(ir_codes_af9015_table_msi_digivox_iii),
		af9015_ir_table_msi_digivox_iii, ARRAY_SIZE(af9015_ir_table_msi_digivox_iii) },
	{ }
};

static const struct af9015_setup af9015_setup_hashes[] = {
	{ 0xb8feb708,
		ir_codes_af9015_table_msi, ARRAY_SIZE(ir_codes_af9015_table_msi),
		af9015_ir_table_msi, ARRAY_SIZE(af9015_ir_table_msi) },
	{ 0xa3703d00,
		ir_codes_af9015_table_a_link, ARRAY_SIZE(ir_codes_af9015_table_a_link),
		af9015_ir_table_a_link, ARRAY_SIZE(af9015_ir_table_a_link) },
	{ 0x9b7dc64e,
		ir_codes_af9015_table_mygictv, ARRAY_SIZE(ir_codes_af9015_table_mygictv),
		af9015_ir_table_mygictv, ARRAY_SIZE(af9015_ir_table_mygictv) },
	{ }
};

static void af9015_set_remote_config(struct usb_device *udev,
		struct dvb_usb_device_properties *props)
{
	const struct af9015_setup *table = NULL;

	if (dvb_usb_af9015_remote) {
		/* load remote defined as module param */
		table = af9015_setup_match(dvb_usb_af9015_remote,
				af9015_setup_modparam);
	} else {
		u16 vendor = le16_to_cpu(udev->descriptor.idVendor);

		table = af9015_setup_match(af9015_config.eeprom_sum,
				af9015_setup_hashes);

		if (!table && vendor == USB_VID_AFATECH) {
			/* Check USB manufacturer and product strings and try
			   to determine correct remote in case of chip vendor
			   reference IDs are used.
			   DO NOT ADD ANYTHING NEW HERE. Use hashes instead.
			 */
			char manufacturer[10];
			memset(manufacturer, 0, sizeof(manufacturer));
			usb_string(udev, udev->descriptor.iManufacturer,
				manufacturer, sizeof(manufacturer));
			if (!strcmp("MSI", manufacturer)) {
				/* iManufacturer 1 MSI
				   iProduct      2 MSI K-VOX */
				table = af9015_setup_match(
					AF9015_REMOTE_MSI_DIGIVOX_MINI_II_V3,
					af9015_setup_modparam);
			} else if (udev->descriptor.idProduct ==
				cpu_to_le16(USB_PID_TREKSTOR_DVBT)) {
				table = &(const struct af9015_setup){ 0,
					ir_codes_af9015_table_trekstor,
					ARRAY_SIZE(ir_codes_af9015_table_trekstor),
					af9015_ir_table_trekstor,
					ARRAY_SIZE(af9015_ir_table_trekstor)
				};
			}
		} else if (!table)
			table = af9015_setup_match(vendor, af9015_setup_usbids);
	}

	if (table) {
		props->rc_key_map = table->rc_key_map;
		props->rc_key_map_size = table->rc_key_map_size;
		af9015_config.ir_table = table->ir_table;
		af9015_config.ir_table_size = table->ir_table_size;
	}
}

static int af9015_read_config(struct usb_device *udev)
{
	int ret;
	u8 val, i, offset = 0;
	struct req_t req = {READ_I2C, AF9015_I2C_EEPROM, 0, 0, 1, 1, &val};

	/* IR remote controller */
	req.addr = AF9015_EEPROM_IR_MODE;
	/* first message will timeout often due to possible hw bug */
	for (i = 0; i < 4; i++) {
		ret = af9015_rw_udev(udev, &req);
		if (!ret)
			break;
	}
	if (ret)
		goto error;

	ret = af9015_eeprom_hash(udev);
	if (ret)
		goto error;

	deb_info("%s: IR mode:%d\n", __func__, val);
	for (i = 0; i < af9015_properties_count; i++) {
		if (val == AF9015_IR_MODE_DISABLED) {
			af9015_properties[i].rc_key_map = NULL;
			af9015_properties[i].rc_key_map_size  = 0;
		} else
			af9015_set_remote_config(udev, &af9015_properties[i]);
	}

	/* TS mode - one or two receivers */
	req.addr = AF9015_EEPROM_TS_MODE;
	ret = af9015_rw_udev(udev, &req);
	if (ret)
		goto error;
	af9015_config.dual_mode = val;
	deb_info("%s: TS mode:%d\n", __func__, af9015_config.dual_mode);

	/* Set adapter0 buffer size according to USB port speed, adapter1 buffer
	   size can be static because it is enabled only USB2.0 */
	for (i = 0; i < af9015_properties_count; i++) {
		/* USB1.1 set smaller buffersize and disable 2nd adapter */
		if (udev->speed == USB_SPEED_FULL) {
			af9015_properties[i].adapter[0].stream.u.bulk.buffersize
				= TS_USB11_FRAME_SIZE;
			/* disable 2nd adapter because we don't have
			   PID-filters */
			af9015_config.dual_mode = 0;
		} else {
			af9015_properties[i].adapter[0].stream.u.bulk.buffersize
				= TS_USB20_FRAME_SIZE;
		}
	}

	if (af9015_config.dual_mode) {
		/* read 2nd demodulator I2C address */
		req.addr = AF9015_EEPROM_DEMOD2_I2C;
		ret = af9015_rw_udev(udev, &req);
		if (ret)
			goto error;
		af9015_af9013_config[1].demod_address = val;

		/* enable 2nd adapter */
		for (i = 0; i < af9015_properties_count; i++)
			af9015_properties[i].num_adapters = 2;

	} else {
		 /* disable 2nd adapter */
		for (i = 0; i < af9015_properties_count; i++)
			af9015_properties[i].num_adapters = 1;
	}

	for (i = 0; i < af9015_properties[0].num_adapters; i++) {
		if (i == 1)
			offset = AF9015_EEPROM_OFFSET;
		/* xtal */
		req.addr = AF9015_EEPROM_XTAL_TYPE1 + offset;
		ret = af9015_rw_udev(udev, &req);
		if (ret)
			goto error;
		switch (val) {
		case 0:
			af9015_af9013_config[i].adc_clock = 28800;
			break;
		case 1:
			af9015_af9013_config[i].adc_clock = 20480;
			break;
		case 2:
			af9015_af9013_config[i].adc_clock = 28000;
			break;
		case 3:
			af9015_af9013_config[i].adc_clock = 25000;
			break;
		};
		deb_info("%s: [%d] xtal:%d set adc_clock:%d\n", __func__, i,
			val, af9015_af9013_config[i].adc_clock);

		/* tuner IF */
		req.addr = AF9015_EEPROM_IF1H + offset;
		ret = af9015_rw_udev(udev, &req);
		if (ret)
			goto error;
		af9015_af9013_config[i].tuner_if = val << 8;
		req.addr = AF9015_EEPROM_IF1L + offset;
		ret = af9015_rw_udev(udev, &req);
		if (ret)
			goto error;
		af9015_af9013_config[i].tuner_if += val;
		deb_info("%s: [%d] IF1:%d\n", __func__, i,
			af9015_af9013_config[0].tuner_if);

		/* MT2060 IF1 */
		req.addr = AF9015_EEPROM_MT2060_IF1H  + offset;
		ret = af9015_rw_udev(udev, &req);
		if (ret)
			goto error;
		af9015_config.mt2060_if1[i] = val << 8;
		req.addr = AF9015_EEPROM_MT2060_IF1L + offset;
		ret = af9015_rw_udev(udev, &req);
		if (ret)
			goto error;
		af9015_config.mt2060_if1[i] += val;
		deb_info("%s: [%d] MT2060 IF1:%d\n", __func__, i,
			af9015_config.mt2060_if1[i]);

		/* tuner */
		req.addr =  AF9015_EEPROM_TUNER_ID1 + offset;
		ret = af9015_rw_udev(udev, &req);
		if (ret)
			goto error;
		switch (val) {
		case AF9013_TUNER_ENV77H11D5:
		case AF9013_TUNER_MT2060:
		case AF9013_TUNER_QT1010:
		case AF9013_TUNER_UNKNOWN:
		case AF9013_TUNER_MT2060_2:
		case AF9013_TUNER_TDA18271:
		case AF9013_TUNER_QT1010A:
			af9015_af9013_config[i].rf_spec_inv = 1;
			break;
		case AF9013_TUNER_MXL5003D:
		case AF9013_TUNER_MXL5005D:
		case AF9013_TUNER_MXL5005R:
			af9015_af9013_config[i].rf_spec_inv = 0;
			break;
		case AF9013_TUNER_MC44S803:
			af9015_af9013_config[i].gpio[1] = AF9013_GPIO_LO;
			af9015_af9013_config[i].rf_spec_inv = 1;
			break;
		case AF9013_TUNER_TDA18218:
			warn("tuner NXP TDA18218 not supported yet");
			return -ENODEV;
		default:
			warn("tuner id:%d not supported, please report!", val);
			return -ENODEV;
		};

		af9015_af9013_config[i].tuner = val;
		deb_info("%s: [%d] tuner id:%d\n", __func__, i, val);
	}

error:
	if (ret)
		err("eeprom read failed:%d", ret);

	/* AverMedia AVerTV Volar Black HD (A850) device have bad EEPROM
	   content :-( Override some wrong values here. */
	if (le16_to_cpu(udev->descriptor.idVendor) == USB_VID_AVERMEDIA &&
	    le16_to_cpu(udev->descriptor.idProduct) == USB_PID_AVERMEDIA_A850) {
		deb_info("%s: AverMedia A850: overriding config\n", __func__);
		/* disable dual mode */
		af9015_config.dual_mode = 0;
		 /* disable 2nd adapter */
		for (i = 0; i < af9015_properties_count; i++)
			af9015_properties[i].num_adapters = 1;

		/* set correct IF */
		af9015_af9013_config[0].tuner_if = 4570;
	}

	return ret;
}

static int af9015_identify_state(struct usb_device *udev,
				 struct dvb_usb_device_properties *props,
				 struct dvb_usb_device_description **desc,
				 int *cold)
{
	int ret;
	u8 reply;
	struct req_t req = {GET_CONFIG, 0, 0, 0, 0, 1, &reply};

	ret = af9015_rw_udev(udev, &req);
	if (ret)
		return ret;

	deb_info("%s: reply:%02x\n", __func__, reply);
	if (reply == 0x02)
		*cold = 0;
	else
		*cold = 1;

	return ret;
}

static int af9015_rc_query(struct dvb_usb_device *d, u32 *event, int *state)
{
	u8 buf[8];
	struct req_t req = {GET_IR_CODE, 0, 0, 0, 0, sizeof(buf), buf};
	struct dvb_usb_rc_key *keymap = d->props.rc_key_map;
	int i, ret;

	memset(buf, 0, sizeof(buf));

	ret = af9015_ctrl_msg(d, &req);
	if (ret)
		return ret;

	*event = 0;
	*state = REMOTE_NO_KEY_PRESSED;

	for (i = 0; i < d->props.rc_key_map_size; i++) {
		if (!buf[1] && rc5_custom(&keymap[i]) == buf[0] &&
		    rc5_data(&keymap[i]) == buf[2]) {
			*event = keymap[i].event;
			*state = REMOTE_KEY_PRESSED;
			break;
		}
	}
	if (!buf[1])
		deb_rc("%s: %02x %02x %02x %02x %02x %02x %02x %02x\n",
			__func__, buf[0], buf[1], buf[2], buf[3], buf[4],
			buf[5], buf[6], buf[7]);

	return 0;
}

/* init 2nd I2C adapter */
static int af9015_i2c_init(struct dvb_usb_device *d)
{
	int ret;
	struct af9015_state *state = d->priv;
	deb_info("%s:\n", __func__);

	strncpy(state->i2c_adap.name, d->desc->name,
		sizeof(state->i2c_adap.name));
#ifdef I2C_ADAP_CLASS_TV_DIGITAL
	state->i2c_adap.class = I2C_ADAP_CLASS_TV_DIGITAL,
#else
	state->i2c_adap.class = I2C_CLASS_TV_DIGITAL,
#endif
	state->i2c_adap.algo      = d->props.i2c_algo;
	state->i2c_adap.algo_data = NULL;
	state->i2c_adap.dev.parent = &d->udev->dev;

	i2c_set_adapdata(&state->i2c_adap, d);

	ret = i2c_add_adapter(&state->i2c_adap);
	if (ret < 0)
		err("could not add i2c adapter");

	return ret;
}

static int af9015_af9013_frontend_attach(struct dvb_usb_adapter *adap)
{
	int ret;
	struct af9015_state *state = adap->dev->priv;
	struct i2c_adapter *i2c_adap;

	if (adap->id == 0) {
		/* select I2C adapter */
		i2c_adap = &adap->dev->i2c_adap;

		deb_info("%s: init I2C\n", __func__);
		ret = af9015_i2c_init(adap->dev);
	} else {
		/* select I2C adapter */
		i2c_adap = &state->i2c_adap;

		/* copy firmware to 2nd demodulator */
		if (af9015_config.dual_mode) {
			ret = af9015_copy_firmware(adap->dev);
			if (ret) {
				err("firmware copy to 2nd frontend " \
					"failed, will disable it");
				af9015_config.dual_mode = 0;
				return -ENODEV;
			}
		} else {
			return -ENODEV;
		}
	}

	/* attach demodulator */
	adap->fe = dvb_attach(af9013_attach, &af9015_af9013_config[adap->id],
		i2c_adap);

	return adap->fe == NULL ? -ENODEV : 0;
}

static struct mt2060_config af9015_mt2060_config = {
	.i2c_address = 0xc0,
	.clock_out = 0,
};

static struct qt1010_config af9015_qt1010_config = {
	.i2c_address = 0xc4,
};

static struct tda18271_config af9015_tda18271_config = {
	.gate = TDA18271_GATE_DIGITAL,
	.small_i2c = 1,
};

static struct mxl5005s_config af9015_mxl5003_config = {
	.i2c_address     = 0xc6,
	.if_freq         = IF_FREQ_4570000HZ,
	.xtal_freq       = CRYSTAL_FREQ_16000000HZ,
	.agc_mode        = MXL_SINGLE_AGC,
	.tracking_filter = MXL_TF_DEFAULT,
	.rssi_enable     = MXL_RSSI_ENABLE,
	.cap_select      = MXL_CAP_SEL_ENABLE,
	.div_out         = MXL_DIV_OUT_4,
	.clock_out       = MXL_CLOCK_OUT_DISABLE,
	.output_load     = MXL5005S_IF_OUTPUT_LOAD_200_OHM,
	.top		 = MXL5005S_TOP_25P2,
	.mod_mode        = MXL_DIGITAL_MODE,
	.if_mode         = MXL_ZERO_IF,
	.AgcMasterByte   = 0x00,
};

static struct mxl5005s_config af9015_mxl5005_config = {
	.i2c_address     = 0xc6,
	.if_freq         = IF_FREQ_4570000HZ,
	.xtal_freq       = CRYSTAL_FREQ_16000000HZ,
	.agc_mode        = MXL_SINGLE_AGC,
	.tracking_filter = MXL_TF_OFF,
	.rssi_enable     = MXL_RSSI_ENABLE,
	.cap_select      = MXL_CAP_SEL_ENABLE,
	.div_out         = MXL_DIV_OUT_4,
	.clock_out       = MXL_CLOCK_OUT_DISABLE,
	.output_load     = MXL5005S_IF_OUTPUT_LOAD_200_OHM,
	.top		 = MXL5005S_TOP_25P2,
	.mod_mode        = MXL_DIGITAL_MODE,
	.if_mode         = MXL_ZERO_IF,
	.AgcMasterByte   = 0x00,
};

static struct mc44s803_config af9015_mc44s803_config = {
	.i2c_address = 0xc0,
	.dig_out = 1,
};

static int af9015_tuner_attach(struct dvb_usb_adapter *adap)
{
	struct af9015_state *state = adap->dev->priv;
	struct i2c_adapter *i2c_adap;
	int ret;
	deb_info("%s: \n", __func__);

	/* select I2C adapter */
	if (adap->id == 0)
		i2c_adap = &adap->dev->i2c_adap;
	else
		i2c_adap = &state->i2c_adap;

	switch (af9015_af9013_config[adap->id].tuner) {
	case AF9013_TUNER_MT2060:
	case AF9013_TUNER_MT2060_2:
		ret = dvb_attach(mt2060_attach, adap->fe, i2c_adap,
			&af9015_mt2060_config,
			af9015_config.mt2060_if1[adap->id])
			== NULL ? -ENODEV : 0;
		break;
	case AF9013_TUNER_QT1010:
	case AF9013_TUNER_QT1010A:
		ret = dvb_attach(qt1010_attach, adap->fe, i2c_adap,
			&af9015_qt1010_config) == NULL ? -ENODEV : 0;
		break;
	case AF9013_TUNER_TDA18271:
		ret = dvb_attach(tda18271_attach, adap->fe, 0xc0, i2c_adap,
			&af9015_tda18271_config) == NULL ? -ENODEV : 0;
		break;
	case AF9013_TUNER_MXL5003D:
		ret = dvb_attach(mxl5005s_attach, adap->fe, i2c_adap,
			&af9015_mxl5003_config) == NULL ? -ENODEV : 0;
		break;
	case AF9013_TUNER_MXL5005D:
	case AF9013_TUNER_MXL5005R:
		ret = dvb_attach(mxl5005s_attach, adap->fe, i2c_adap,
			&af9015_mxl5005_config) == NULL ? -ENODEV : 0;
		break;
	case AF9013_TUNER_ENV77H11D5:
		ret = dvb_attach(dvb_pll_attach, adap->fe, 0xc0, i2c_adap,
			DVB_PLL_TDA665X) == NULL ? -ENODEV : 0;
		break;
	case AF9013_TUNER_MC44S803:
		ret = dvb_attach(mc44s803_attach, adap->fe, i2c_adap,
			&af9015_mc44s803_config) == NULL ? -ENODEV : 0;
		break;
	case AF9013_TUNER_UNKNOWN:
	default:
		ret = -ENODEV;
		err("Unknown tuner id:%d",
			af9015_af9013_config[adap->id].tuner);
	}
	return ret;
}

static struct usb_device_id af9015_usb_table[] = {
/*  0 */{USB_DEVICE(USB_VID_AFATECH,   USB_PID_AFATECH_AF9015_9015)},
	{USB_DEVICE(USB_VID_AFATECH,   USB_PID_AFATECH_AF9015_9016)},
	{USB_DEVICE(USB_VID_LEADTEK,   USB_PID_WINFAST_DTV_DONGLE_GOLD)},
	{USB_DEVICE(USB_VID_PINNACLE,  USB_PID_PINNACLE_PCTV71E)},
	{USB_DEVICE(USB_VID_KWORLD_2,  USB_PID_KWORLD_399U)},
/*  5 */{USB_DEVICE(USB_VID_VISIONPLUS,
		USB_PID_TINYTWIN)},
	{USB_DEVICE(USB_VID_VISIONPLUS,
		USB_PID_AZUREWAVE_AD_TU700)},
	{USB_DEVICE(USB_VID_TERRATEC,  USB_PID_TERRATEC_CINERGY_T_USB_XE_REV2)},
	{USB_DEVICE(USB_VID_KWORLD_2,  USB_PID_KWORLD_PC160_2T)},
	{USB_DEVICE(USB_VID_AVERMEDIA, USB_PID_AVERMEDIA_VOLAR_X)},
/* 10 */{USB_DEVICE(USB_VID_XTENSIONS, USB_PID_XTENSIONS_XD_380)},
	{USB_DEVICE(USB_VID_MSI_2,     USB_PID_MSI_DIGIVOX_DUO)},
	{USB_DEVICE(USB_VID_AVERMEDIA, USB_PID_AVERMEDIA_VOLAR_X_2)},
	{USB_DEVICE(USB_VID_TELESTAR,  USB_PID_TELESTAR_STARSTICK_2)},
	{USB_DEVICE(USB_VID_AVERMEDIA, USB_PID_AVERMEDIA_A309)},
/* 15 */{USB_DEVICE(USB_VID_MSI_2,     USB_PID_MSI_DIGI_VOX_MINI_III)},
	{USB_DEVICE(USB_VID_KWORLD_2,  USB_PID_KWORLD_395U)},
	{USB_DEVICE(USB_VID_KWORLD_2,  USB_PID_KWORLD_395U_2)},
	{USB_DEVICE(USB_VID_KWORLD_2,  USB_PID_KWORLD_395U_3)},
	{USB_DEVICE(USB_VID_AFATECH,   USB_PID_TREKSTOR_DVBT)},
/* 20 */{USB_DEVICE(USB_VID_AVERMEDIA, USB_PID_AVERMEDIA_A850)},
	{USB_DEVICE(USB_VID_AVERMEDIA, USB_PID_AVERMEDIA_A805)},
	{USB_DEVICE(USB_VID_KWORLD_2,  USB_PID_CONCEPTRONIC_CTVDIGRCU)},
	{USB_DEVICE(USB_VID_KWORLD_2,  USB_PID_KWORLD_MC810)},
	{USB_DEVICE(USB_VID_KYE,       USB_PID_GENIUS_TVGO_DVB_T03)},
/* 25 */{USB_DEVICE(USB_VID_KWORLD_2,  USB_PID_KWORLD_399U_2)},
	{USB_DEVICE(USB_VID_KWORLD_2,  USB_PID_KWORLD_PC160_T)},
	{USB_DEVICE(USB_VID_KWORLD_2,  USB_PID_SVEON_STV20)},
	{USB_DEVICE(USB_VID_KWORLD_2,  USB_PID_TINYTWIN_2)},
	{USB_DEVICE(USB_VID_LEADTEK,   USB_PID_WINFAST_DTV2000DS)},
/* 30 */{USB_DEVICE(USB_VID_KWORLD_2,  USB_PID_KWORLD_UB383_T)},
	{USB_DEVICE(USB_VID_KWORLD_2,  USB_PID_KWORLD_395U_4)},
	{0},
};
MODULE_DEVICE_TABLE(usb, af9015_usb_table);

static struct dvb_usb_device_properties af9015_properties[] = {
	{
		.caps = DVB_USB_IS_AN_I2C_ADAPTER,

		.usb_ctrl = DEVICE_SPECIFIC,
		.download_firmware = af9015_download_firmware,
		.firmware = "dvb-usb-af9015.fw",
		.no_reconnect = 1,

		.size_of_priv = sizeof(struct af9015_state),

		.num_adapters = 2,
		.adapter = {
			{
				.caps = DVB_USB_ADAP_HAS_PID_FILTER |
				DVB_USB_ADAP_PID_FILTER_CAN_BE_TURNED_OFF,

				.pid_filter_count = 32,
				.pid_filter       = af9015_pid_filter,
				.pid_filter_ctrl  = af9015_pid_filter_ctrl,

				.frontend_attach =
					af9015_af9013_frontend_attach,
				.tuner_attach    = af9015_tuner_attach,
				.stream = {
					.type = USB_BULK,
					.count = 6,
					.endpoint = 0x84,
				},
			},
			{
				.frontend_attach =
					af9015_af9013_frontend_attach,
				.tuner_attach    = af9015_tuner_attach,
				.stream = {
					.type = USB_BULK,
					.count = 6,
					.endpoint = 0x85,
					.u = {
						.bulk = {
							.buffersize =
						TS_USB20_FRAME_SIZE,
						}
					}
				},
			}
		},

		.identify_state = af9015_identify_state,

		.rc_query         = af9015_rc_query,
		.rc_interval      = 150,

		.i2c_algo = &af9015_i2c_algo,

		.num_device_descs = 9, /* max 9 */
		.devices = {
			{
				.name = "Afatech AF9015 DVB-T USB2.0 stick",
				.cold_ids = {&af9015_usb_table[0],
					     &af9015_usb_table[1], NULL},
				.warm_ids = {NULL},
			},
			{
				.name = "Leadtek WinFast DTV Dongle Gold",
				.cold_ids = {&af9015_usb_table[2], NULL},
				.warm_ids = {NULL},
			},
			{
				.name = "Pinnacle PCTV 71e",
				.cold_ids = {&af9015_usb_table[3], NULL},
				.warm_ids = {NULL},
			},
			{
				.name = "KWorld PlusTV Dual DVB-T Stick " \
					"(DVB-T 399U)",
				.cold_ids = {&af9015_usb_table[4],
					     &af9015_usb_table[25], NULL},
				.warm_ids = {NULL},
			},
			{
				.name = "DigitalNow TinyTwin DVB-T Receiver",
				.cold_ids = {&af9015_usb_table[5],
					     &af9015_usb_table[28], NULL},
				.warm_ids = {NULL},
			},
			{
				.name = "TwinHan AzureWave AD-TU700(704J)",
				.cold_ids = {&af9015_usb_table[6], NULL},
				.warm_ids = {NULL},
			},
			{
				.name = "TerraTec Cinergy T USB XE",
				.cold_ids = {&af9015_usb_table[7], NULL},
				.warm_ids = {NULL},
			},
			{
				.name = "KWorld PlusTV Dual DVB-T PCI " \
					"(DVB-T PC160-2T)",
				.cold_ids = {&af9015_usb_table[8], NULL},
				.warm_ids = {NULL},
			},
			{
				.name = "AVerMedia AVerTV DVB-T Volar X",
				.cold_ids = {&af9015_usb_table[9], NULL},
				.warm_ids = {NULL},
			},
		}
	}, {
		.caps = DVB_USB_IS_AN_I2C_ADAPTER,

		.usb_ctrl = DEVICE_SPECIFIC,
		.download_firmware = af9015_download_firmware,
		.firmware = "dvb-usb-af9015.fw",
		.no_reconnect = 1,

		.size_of_priv = sizeof(struct af9015_state),

		.num_adapters = 2,
		.adapter = {
			{
				.caps = DVB_USB_ADAP_HAS_PID_FILTER |
				DVB_USB_ADAP_PID_FILTER_CAN_BE_TURNED_OFF,

				.pid_filter_count = 32,
				.pid_filter       = af9015_pid_filter,
				.pid_filter_ctrl  = af9015_pid_filter_ctrl,

				.frontend_attach =
					af9015_af9013_frontend_attach,
				.tuner_attach    = af9015_tuner_attach,
				.stream = {
					.type = USB_BULK,
					.count = 6,
					.endpoint = 0x84,
				},
			},
			{
				.frontend_attach =
					af9015_af9013_frontend_attach,
				.tuner_attach    = af9015_tuner_attach,
				.stream = {
					.type = USB_BULK,
					.count = 6,
					.endpoint = 0x85,
					.u = {
						.bulk = {
							.buffersize =
						TS_USB20_FRAME_SIZE,
						}
					}
				},
			}
		},

		.identify_state = af9015_identify_state,

		.rc_query         = af9015_rc_query,
		.rc_interval      = 150,

		.i2c_algo = &af9015_i2c_algo,

		.num_device_descs = 9, /* max 9 */
		.devices = {
			{
				.name = "Xtensions XD-380",
				.cold_ids = {&af9015_usb_table[10], NULL},
				.warm_ids = {NULL},
			},
			{
				.name = "MSI DIGIVOX Duo",
				.cold_ids = {&af9015_usb_table[11], NULL},
				.warm_ids = {NULL},
			},
			{
				.name = "Fujitsu-Siemens Slim Mobile USB DVB-T",
				.cold_ids = {&af9015_usb_table[12], NULL},
				.warm_ids = {NULL},
			},
			{
				.name = "Telestar Starstick 2",
				.cold_ids = {&af9015_usb_table[13], NULL},
				.warm_ids = {NULL},
			},
			{
				.name = "AVerMedia A309",
				.cold_ids = {&af9015_usb_table[14], NULL},
				.warm_ids = {NULL},
			},
			{
				.name = "MSI Digi VOX mini III",
				.cold_ids = {&af9015_usb_table[15], NULL},
				.warm_ids = {NULL},
			},
			{
				.name = "KWorld USB DVB-T TV Stick II " \
					"(VS-DVB-T 395U)",
				.cold_ids = {&af9015_usb_table[16],
					     &af9015_usb_table[17],
					     &af9015_usb_table[18],
					     &af9015_usb_table[31], NULL},
				.warm_ids = {NULL},
			},
			{
				.name = "TrekStor DVB-T USB Stick",
				.cold_ids = {&af9015_usb_table[19], NULL},
				.warm_ids = {NULL},
			},
			{
				.name = "AverMedia AVerTV Volar Black HD " \
					"(A850)",
				.cold_ids = {&af9015_usb_table[20], NULL},
				.warm_ids = {NULL},
			},
		}
	}, {
		.caps = DVB_USB_IS_AN_I2C_ADAPTER,

		.usb_ctrl = DEVICE_SPECIFIC,
		.download_firmware = af9015_download_firmware,
		.firmware = "dvb-usb-af9015.fw",
		.no_reconnect = 1,

		.size_of_priv = sizeof(struct af9015_state),

		.num_adapters = 2,
		.adapter = {
			{
				.caps = DVB_USB_ADAP_HAS_PID_FILTER |
				DVB_USB_ADAP_PID_FILTER_CAN_BE_TURNED_OFF,

				.pid_filter_count = 32,
				.pid_filter       = af9015_pid_filter,
				.pid_filter_ctrl  = af9015_pid_filter_ctrl,

				.frontend_attach =
					af9015_af9013_frontend_attach,
				.tuner_attach    = af9015_tuner_attach,
				.stream = {
					.type = USB_BULK,
					.count = 6,
					.endpoint = 0x84,
				},
			},
			{
				.frontend_attach =
					af9015_af9013_frontend_attach,
				.tuner_attach    = af9015_tuner_attach,
				.stream = {
					.type = USB_BULK,
					.count = 6,
					.endpoint = 0x85,
					.u = {
						.bulk = {
							.buffersize =
						TS_USB20_FRAME_SIZE,
						}
					}
				},
			}
		},

		.identify_state = af9015_identify_state,

		.rc_query         = af9015_rc_query,
		.rc_interval      = 150,

		.i2c_algo = &af9015_i2c_algo,

		.num_device_descs = 8, /* max 9 */
		.devices = {
			{
				.name = "AverMedia AVerTV Volar GPS 805 (A805)",
				.cold_ids = {&af9015_usb_table[21], NULL},
				.warm_ids = {NULL},
			},
			{
				.name = "Conceptronic USB2.0 DVB-T CTVDIGRCU " \
					"V3.0",
				.cold_ids = {&af9015_usb_table[22], NULL},
				.warm_ids = {NULL},
			},
			{
				.name = "KWorld Digial MC-810",
				.cold_ids = {&af9015_usb_table[23], NULL},
				.warm_ids = {NULL},
			},
			{
				.name = "Genius TVGo DVB-T03",
				.cold_ids = {&af9015_usb_table[24], NULL},
				.warm_ids = {NULL},
			},
			{
				.name = "KWorld PlusTV DVB-T PCI Pro Card " \
					"(DVB-T PC160-T)",
				.cold_ids = {&af9015_usb_table[26], NULL},
				.warm_ids = {NULL},
			},
			{
				.name = "Sveon STV20 Tuner USB DVB-T HDTV",
				.cold_ids = {&af9015_usb_table[27], NULL},
				.warm_ids = {NULL},
			},
			{
				.name = "Leadtek WinFast DTV2000DS",
				.cold_ids = {&af9015_usb_table[29], NULL},
				.warm_ids = {NULL},
			},
			{
				.name = "KWorld USB DVB-T Stick Mobile " \
					"(UB383-T)",
				.cold_ids = {&af9015_usb_table[30], NULL},
				.warm_ids = {NULL},
			},
		}
	},
};

static int af9015_usb_probe(struct usb_interface *intf,
			    const struct usb_device_id *id)
{
	int ret = 0;
	struct dvb_usb_device *d = NULL;
	struct usb_device *udev = interface_to_usbdev(intf);
	u8 i;

	deb_info("%s: interface:%d\n", __func__,
		intf->cur_altsetting->desc.bInterfaceNumber);

	/* interface 0 is used by DVB-T receiver and
	   interface 1 is for remote controller (HID) */
	if (intf->cur_altsetting->desc.bInterfaceNumber == 0) {
		ret = af9015_read_config(udev);
		if (ret)
			return ret;

		for (i = 0; i < af9015_properties_count; i++) {
			ret = dvb_usb_device_init(intf, &af9015_properties[i],
				THIS_MODULE, &d, adapter_nr);
			if (!ret)
				break;
			if (ret != -ENODEV)
				return ret;
		}
		if (ret)
			return ret;

		if (d)
			ret = af9015_init(d);
	}

	return ret;
}

static void af9015_i2c_exit(struct dvb_usb_device *d)
{
	struct af9015_state *state = d->priv;
	deb_info("%s: \n", __func__);

	/* remove 2nd I2C adapter */
	if (d->state & DVB_USB_STATE_I2C)
		i2c_del_adapter(&state->i2c_adap);
}

static void af9015_usb_device_exit(struct usb_interface *intf)
{
	struct dvb_usb_device *d = usb_get_intfdata(intf);
	deb_info("%s: \n", __func__);

	/* remove 2nd I2C adapter */
	if (d != NULL && d->desc != NULL)
		af9015_i2c_exit(d);

	dvb_usb_device_exit(intf);
}

/* usb specific object needed to register this driver with the usb subsystem */
static struct usb_driver af9015_usb_driver = {
	.name = "dvb_usb_af9015",
	.probe = af9015_usb_probe,
	.disconnect = af9015_usb_device_exit,
	.id_table = af9015_usb_table,
};

/* module stuff */
static int __init af9015_usb_module_init(void)
{
	int ret;
	ret = usb_register(&af9015_usb_driver);
	if (ret)
		err("module init failed:%d", ret);

	return ret;
}

static void __exit af9015_usb_module_exit(void)
{
	/* deregister this driver from the USB subsystem */
	usb_deregister(&af9015_usb_driver);
}

module_init(af9015_usb_module_init);
module_exit(af9015_usb_module_exit);

MODULE_AUTHOR("Antti Palosaari <crope@iki.fi>");
MODULE_DESCRIPTION("Driver for Afatech AF9015 DVB-T");
MODULE_LICENSE("GPL");<|MERGE_RESOLUTION|>--- conflicted
+++ resolved
@@ -22,10 +22,7 @@
  */
 
 #include <linux/hash.h>
-<<<<<<< HEAD
-=======
 #include <linux/slab.h>
->>>>>>> 7fa1d32a
 
 #include "af9015.h"
 #include "af9013.h"
