/*
 * FireDTV driver -- ieee1394 I/O backend
 *
 * Copyright (C) 2004 Andreas Monitzer <andy@monitzer.com>
 * Copyright (C) 2007-2008 Ben Backx <ben@bbackx.com>
 * Copyright (C) 2008 Henrik Kurelid <henrik@kurelid.se>
 *
 *	This program is free software; you can redistribute it and/or
 *	modify it under the terms of the GNU General Public License as
 *	published by the Free Software Foundation; either version 2 of
 *	the License, or (at your option) any later version.
 */

#include <linux/device.h>
#include <linux/errno.h>
#include <linux/kernel.h>
#include <linux/list.h>
#include <linux/spinlock.h>
#include <linux/types.h>

#include <dma.h>
#include <csr1212.h>
#include <highlevel.h>
#include <hosts.h>
#include <ieee1394.h>
#include <iso.h>
#include <nodemgr.h>

#include <dvb_demux.h>

#include "firedtv.h"

static LIST_HEAD(node_list);
static DEFINE_SPINLOCK(node_list_lock);

#define CIP_HEADER_SIZE			8
#define MPEG2_TS_HEADER_SIZE		4
#define MPEG2_TS_SOURCE_PACKET_SIZE	(4 + 188)

static void rawiso_activity_cb(struct hpsb_iso *iso)
{
	struct firedtv *f, *fdtv = NULL;
	unsigned int i, num, packet;
	unsigned char *buf;
	unsigned long flags;
	int count;

	spin_lock_irqsave(&node_list_lock, flags);
	list_for_each_entry(f, &node_list, list)
		if (f->backend_data == iso) {
			fdtv = f;
			break;
		}
	spin_unlock_irqrestore(&node_list_lock, flags);

	packet = iso->first_packet;
	num = hpsb_iso_n_ready(iso);

	if (!fdtv) {
		dev_err(fdtv->device, "received at unknown iso channel\n");
		goto out;
	}

	for (i = 0; i < num; i++, packet = (packet + 1) % iso->buf_packets) {
		buf = dma_region_i(&iso->data_buf, unsigned char,
			iso->infos[packet].offset + CIP_HEADER_SIZE);
		count = (iso->infos[packet].len - CIP_HEADER_SIZE) /
			MPEG2_TS_SOURCE_PACKET_SIZE;

		/* ignore empty packet */
		if (iso->infos[packet].len <= CIP_HEADER_SIZE)
			continue;

		while (count--) {
			if (buf[MPEG2_TS_HEADER_SIZE] == 0x47)
				dvb_dmx_swfilter_packets(&fdtv->demux,
						&buf[MPEG2_TS_HEADER_SIZE], 1);
			else
				dev_err(fdtv->device,
					"skipping invalid packet\n");
			buf += MPEG2_TS_SOURCE_PACKET_SIZE;
		}
	}
out:
	hpsb_iso_recv_release_packets(iso, num);
}

static inline struct node_entry *node_of(struct firedtv *fdtv)
{
	return container_of(fdtv->device, struct unit_directory, device)->ne;
}

<<<<<<< HEAD
static int node_lock(struct firedtv *fdtv, u64 addr, __be32 data[])
{
	int ret;

	ret = hpsb_node_lock(node_of(fdtv), addr, EXTCODE_COMPARE_SWAP,
		(__force quadlet_t *)&data[1], (__force quadlet_t)data[0]);
	data[0] = data[1];
=======
static int node_lock(struct firedtv *fdtv, u64 addr, void *data)
{
	quadlet_t *d = data;
	int ret;

	ret = hpsb_node_lock(node_of(fdtv), addr,
			     EXTCODE_COMPARE_SWAP, &d[1], d[0]);
	d[0] = d[1];
>>>>>>> 0b4a42d7

	return ret;
}

static int node_read(struct firedtv *fdtv, u64 addr, void *data)
{
	return hpsb_node_read(node_of(fdtv), addr, data, 4);
}

static int node_write(struct firedtv *fdtv, u64 addr, void *data, size_t len)
{
	return hpsb_node_write(node_of(fdtv), addr, data, len);
}

#define FDTV_ISO_BUFFER_PACKETS 256
#define FDTV_ISO_BUFFER_SIZE (FDTV_ISO_BUFFER_PACKETS * 200)

static int start_iso(struct firedtv *fdtv)
{
	struct hpsb_iso *iso_handle;
	int ret;

	iso_handle = hpsb_iso_recv_init(node_of(fdtv)->host,
				FDTV_ISO_BUFFER_SIZE, FDTV_ISO_BUFFER_PACKETS,
				fdtv->isochannel, HPSB_ISO_DMA_DEFAULT,
				-1, /* stat.config.irq_interval */
				rawiso_activity_cb);
	if (iso_handle == NULL) {
		dev_err(fdtv->device, "cannot initialize iso receive\n");
		return -ENOMEM;
	}
	fdtv->backend_data = iso_handle;

	ret = hpsb_iso_recv_start(iso_handle, -1, -1, 0);
	if (ret != 0) {
		dev_err(fdtv->device, "cannot start iso receive\n");
		hpsb_iso_shutdown(iso_handle);
		fdtv->backend_data = NULL;
	}
	return ret;
}

static void stop_iso(struct firedtv *fdtv)
{
	struct hpsb_iso *iso_handle = fdtv->backend_data;

	if (iso_handle != NULL) {
		hpsb_iso_stop(iso_handle);
		hpsb_iso_shutdown(iso_handle);
	}
	fdtv->backend_data = NULL;
}

static const struct firedtv_backend fdtv_1394_backend = {
	.lock		= node_lock,
	.read		= node_read,
	.write		= node_write,
	.start_iso	= start_iso,
	.stop_iso	= stop_iso,
};

static void fcp_request(struct hpsb_host *host, int nodeid, int direction,
			int cts, u8 *data, size_t length)
{
	struct firedtv *f, *fdtv = NULL;
	unsigned long flags;
	int su;

	if (length == 0 || (data[0] & 0xf0) != 0)
		return;

	su = data[1] & 0x7;

	spin_lock_irqsave(&node_list_lock, flags);
	list_for_each_entry(f, &node_list, list)
		if (node_of(f)->host == host &&
		    node_of(f)->nodeid == nodeid &&
		    (f->subunit == su || (f->subunit == 0 && su == 0x7))) {
			fdtv = f;
			break;
		}
	spin_unlock_irqrestore(&node_list_lock, flags);

	if (fdtv)
		avc_recv(fdtv, data, length);
}

static int node_probe(struct device *dev)
{
	struct unit_directory *ud =
			container_of(dev, struct unit_directory, device);
	struct firedtv *fdtv;
	int kv_len, err;
	void *kv_str;

	kv_len = (ud->model_name_kv->value.leaf.len - 2) * sizeof(quadlet_t);
	kv_str = CSR1212_TEXTUAL_DESCRIPTOR_LEAF_DATA(ud->model_name_kv);

	fdtv = fdtv_alloc(dev, &fdtv_1394_backend, kv_str, kv_len);
	if (!fdtv)
		return -ENOMEM;

	/*
	 * Work around a bug in udev's path_id script:  Use the fw-host's dev
	 * instead of the unit directory's dev as parent of the input device.
	 */
	err = fdtv_register_rc(fdtv, dev->parent->parent);
	if (err)
		goto fail_free;

	spin_lock_irq(&node_list_lock);
	list_add_tail(&fdtv->list, &node_list);
	spin_unlock_irq(&node_list_lock);

	err = avc_identify_subunit(fdtv);
	if (err)
		goto fail;

	err = fdtv_dvb_register(fdtv);
	if (err)
		goto fail;

	avc_register_remote_control(fdtv);

	return 0;
fail:
	spin_lock_irq(&node_list_lock);
	list_del(&fdtv->list);
	spin_unlock_irq(&node_list_lock);
	fdtv_unregister_rc(fdtv);
fail_free:
	kfree(fdtv);

	return err;
}

static int node_remove(struct device *dev)
{
	struct firedtv *fdtv = dev_get_drvdata(dev);

	fdtv_dvb_unregister(fdtv);

	spin_lock_irq(&node_list_lock);
	list_del(&fdtv->list);
	spin_unlock_irq(&node_list_lock);

	fdtv_unregister_rc(fdtv);
	kfree(fdtv);

	return 0;
}

static int node_update(struct unit_directory *ud)
{
	struct firedtv *fdtv = dev_get_drvdata(&ud->device);

	if (fdtv->isochannel >= 0)
		cmp_establish_pp_connection(fdtv, fdtv->subunit,
					    fdtv->isochannel);
	return 0;
}

static struct hpsb_protocol_driver fdtv_driver = {
	.name		= "firedtv",
	.id_table	= fdtv_id_table,
	.update		= node_update,
	.driver         = {
		.probe  = node_probe,
		.remove = node_remove,
	},
};

static struct hpsb_highlevel fdtv_highlevel = {
	.name		= "firedtv",
	.fcp_request	= fcp_request,
};

int __init fdtv_1394_init(void)
{
	int ret;

	hpsb_register_highlevel(&fdtv_highlevel);
	ret = hpsb_register_protocol(&fdtv_driver);
	if (ret) {
		printk(KERN_ERR "firedtv: failed to register protocol\n");
		hpsb_unregister_highlevel(&fdtv_highlevel);
	}
	return ret;
}

void __exit fdtv_1394_exit(void)
{
	hpsb_unregister_protocol(&fdtv_driver);
	hpsb_unregister_highlevel(&fdtv_highlevel);
}<|MERGE_RESOLUTION|>--- conflicted
+++ resolved
@@ -90,15 +90,6 @@
 	return container_of(fdtv->device, struct unit_directory, device)->ne;
 }
 
-<<<<<<< HEAD
-static int node_lock(struct firedtv *fdtv, u64 addr, __be32 data[])
-{
-	int ret;
-
-	ret = hpsb_node_lock(node_of(fdtv), addr, EXTCODE_COMPARE_SWAP,
-		(__force quadlet_t *)&data[1], (__force quadlet_t)data[0]);
-	data[0] = data[1];
-=======
 static int node_lock(struct firedtv *fdtv, u64 addr, void *data)
 {
 	quadlet_t *d = data;
@@ -107,7 +98,6 @@
 	ret = hpsb_node_lock(node_of(fdtv), addr,
 			     EXTCODE_COMPARE_SWAP, &d[1], d[0]);
 	d[0] = d[1];
->>>>>>> 0b4a42d7
 
 	return ret;
 }
