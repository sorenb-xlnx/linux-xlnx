/*
 * FireDTV driver (formerly known as FireSAT)
 *
 * Copyright (C) 2004 Andreas Monitzer <andy@monitzer.com>
 * Copyright (C) 2008 Henrik Kurelid <henrik@kurelid.se>
 *
 *	This program is free software; you can redistribute it and/or
 *	modify it under the terms of the GNU General Public License as
 *	published by the Free Software Foundation; either version 2 of
 *	the License, or (at your option) any later version.
 */

#ifndef _FIREDTV_H
#define _FIREDTV_H

#include <linux/dvb/dmx.h>
#include <linux/dvb/frontend.h>
#include <linux/list.h>
#include <linux/mod_devicetable.h>
#include <linux/mutex.h>
#include <linux/spinlock_types.h>
#include <linux/types.h>
#include <linux/wait.h>
#include <linux/workqueue.h>

#include <demux.h>
#include <dmxdev.h>
#include <dvb_demux.h>
#include <dvb_frontend.h>
#include <dvb_net.h>
#include <dvbdev.h>

struct firedtv_tuner_status {
	unsigned active_system:8;
	unsigned searching:1;
	unsigned moving:1;
	unsigned no_rf:1;
	unsigned input:1;
	unsigned selected_antenna:7;
	unsigned ber:32;
	unsigned signal_strength:8;
	unsigned raster_frequency:2;
	unsigned rf_frequency:22;
	unsigned man_dep_info_length:8;
	unsigned front_end_error:1;
	unsigned antenna_error:1;
	unsigned front_end_power_status:1;
	unsigned power_supply:1;
	unsigned carrier_noise_ratio:16;
	unsigned power_supply_voltage:8;
	unsigned antenna_voltage:8;
	unsigned firewire_bus_voltage:8;
	unsigned ca_mmi:1;
	unsigned ca_pmt_reply:1;
	unsigned ca_date_time_request:1;
	unsigned ca_application_info:1;
	unsigned ca_module_present_status:1;
	unsigned ca_dvb_flag:1;
	unsigned ca_error_flag:1;
	unsigned ca_initialization_status:1;
};

enum model_type {
	FIREDTV_UNKNOWN = 0,
	FIREDTV_DVB_S   = 1,
	FIREDTV_DVB_C   = 2,
	FIREDTV_DVB_T   = 3,
	FIREDTV_DVB_S2  = 4,
};

struct device;
struct input_dev;
struct firedtv;

struct firedtv_backend {
<<<<<<< HEAD
	int (*lock)(struct firedtv *fdtv, u64 addr, __be32 data[]);
=======
	int (*lock)(struct firedtv *fdtv, u64 addr, void *data);
>>>>>>> 0b4a42d7
	int (*read)(struct firedtv *fdtv, u64 addr, void *data);
	int (*write)(struct firedtv *fdtv, u64 addr, void *data, size_t len);
	int (*start_iso)(struct firedtv *fdtv);
	void (*stop_iso)(struct firedtv *fdtv);
};

struct firedtv {
	struct device *device;
	struct list_head list;

	struct dvb_adapter	adapter;
	struct dmxdev		dmxdev;
	struct dvb_demux	demux;
	struct dmx_frontend	frontend;
	struct dvb_net		dvbnet;
	struct dvb_frontend	fe;

	struct dvb_device	*cadev;
	int			ca_last_command;
	int			ca_time_interval;

	struct mutex		avc_mutex;
	wait_queue_head_t	avc_wait;
	bool			avc_reply_received;
	struct work_struct	remote_ctrl_work;
	struct input_dev	*remote_ctrl_dev;

	enum model_type		type;
	char			subunit;
	char			isochannel;
	fe_sec_voltage_t	voltage;
	fe_sec_tone_mode_t	tone;

	const struct firedtv_backend *backend;
	void			*backend_data;

	struct mutex		demux_mutex;
	unsigned long		channel_active;
	u16			channel_pid[16];

	int			avc_data_length;
	u8			avc_data[512];
};

/* firedtv-1394.c */
#ifdef CONFIG_DVB_FIREDTV_IEEE1394
int fdtv_1394_init(void);
void fdtv_1394_exit(void);
#else
static inline int fdtv_1394_init(void) { return 0; }
static inline void fdtv_1394_exit(void) {}
#endif

/* firedtv-avc.c */
int avc_recv(struct firedtv *fdtv, void *data, size_t length);
int avc_tuner_status(struct firedtv *fdtv, struct firedtv_tuner_status *stat);
struct dvb_frontend_parameters;
int avc_tuner_dsd(struct firedtv *fdtv, struct dvb_frontend_parameters *params);
int avc_tuner_set_pids(struct firedtv *fdtv, unsigned char pidc, u16 pid[]);
int avc_tuner_get_ts(struct firedtv *fdtv);
int avc_identify_subunit(struct firedtv *fdtv);
struct dvb_diseqc_master_cmd;
int avc_lnb_control(struct firedtv *fdtv, char voltage, char burst,
		    char conttone, char nrdiseq,
		    struct dvb_diseqc_master_cmd *diseqcmd);
void avc_remote_ctrl_work(struct work_struct *work);
int avc_register_remote_control(struct firedtv *fdtv);
int avc_ca_app_info(struct firedtv *fdtv, char *app_info, unsigned int *len);
int avc_ca_info(struct firedtv *fdtv, char *app_info, unsigned int *len);
int avc_ca_reset(struct firedtv *fdtv);
int avc_ca_pmt(struct firedtv *fdtv, char *app_info, int length);
int avc_ca_get_time_date(struct firedtv *fdtv, int *interval);
int avc_ca_enter_menu(struct firedtv *fdtv);
int avc_ca_get_mmi(struct firedtv *fdtv, char *mmi_object, unsigned int *len);
int cmp_establish_pp_connection(struct firedtv *fdtv, int plug, int channel);
void cmp_break_pp_connection(struct firedtv *fdtv, int plug, int channel);

/* firedtv-ci.c */
int fdtv_ca_register(struct firedtv *fdtv);
void fdtv_ca_release(struct firedtv *fdtv);

/* firedtv-dvb.c */
int fdtv_start_feed(struct dvb_demux_feed *dvbdmxfeed);
int fdtv_stop_feed(struct dvb_demux_feed *dvbdmxfeed);
int fdtv_dvb_register(struct firedtv *fdtv);
void fdtv_dvb_unregister(struct firedtv *fdtv);
struct firedtv *fdtv_alloc(struct device *dev,
			   const struct firedtv_backend *backend,
			   const char *name, size_t name_len);
extern const char *fdtv_model_names[];
extern const struct ieee1394_device_id fdtv_id_table[];

/* firedtv-fe.c */
void fdtv_frontend_init(struct firedtv *fdtv);

/* firedtv-fw.c */
#ifdef CONFIG_DVB_FIREDTV_FIREWIRE
int fdtv_fw_init(void);
void fdtv_fw_exit(void);
#else
static inline int fdtv_fw_init(void) { return 0; }
static inline void fdtv_fw_exit(void) {}
#endif

/* firedtv-rc.c */
#ifdef CONFIG_DVB_FIREDTV_INPUT
int fdtv_register_rc(struct firedtv *fdtv, struct device *dev);
void fdtv_unregister_rc(struct firedtv *fdtv);
void fdtv_handle_rc(struct firedtv *fdtv, unsigned int code);
#else
static inline int fdtv_register_rc(struct firedtv *fdtv,
				   struct device *dev) { return 0; }
static inline void fdtv_unregister_rc(struct firedtv *fdtv) {}
static inline void fdtv_handle_rc(struct firedtv *fdtv, unsigned int code) {}
#endif

#endif /* _FIREDTV_H */<|MERGE_RESOLUTION|>--- conflicted
+++ resolved
@@ -73,11 +73,7 @@
 struct firedtv;
 
 struct firedtv_backend {
-<<<<<<< HEAD
-	int (*lock)(struct firedtv *fdtv, u64 addr, __be32 data[]);
-=======
 	int (*lock)(struct firedtv *fdtv, u64 addr, void *data);
->>>>>>> 0b4a42d7
 	int (*read)(struct firedtv *fdtv, u64 addr, void *data);
 	int (*write)(struct firedtv *fdtv, u64 addr, void *data, size_t len);
 	int (*start_iso)(struct firedtv *fdtv);
