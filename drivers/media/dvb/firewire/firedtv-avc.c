/*
 * FireDTV driver (formerly known as FireSAT)
 *
 * Copyright (C) 2004 Andreas Monitzer <andy@monitzer.com>
 * Copyright (C) 2008 Ben Backx <ben@bbackx.com>
 * Copyright (C) 2008 Henrik Kurelid <henrik@kurelid.se>
 *
 *	This program is free software; you can redistribute it and/or
 *	modify it under the terms of the GNU General Public License as
 *	published by the Free Software Foundation; either version 2 of
 *	the License, or (at your option) any later version.
 */

#include <linux/bug.h>
#include <linux/crc32.h>
#include <linux/delay.h>
#include <linux/device.h>
#include <linux/jiffies.h>
#include <linux/kernel.h>
#include <linux/moduleparam.h>
#include <linux/mutex.h>
#include <linux/string.h>
#include <linux/stringify.h>
#include <linux/wait.h>
#include <linux/workqueue.h>

#include "firedtv.h"

#define FCP_COMMAND_REGISTER		0xfffff0000b00ULL

#define AVC_CTYPE_CONTROL		0x0
#define AVC_CTYPE_STATUS		0x1
#define AVC_CTYPE_NOTIFY		0x3

#define AVC_RESPONSE_ACCEPTED		0x9
#define AVC_RESPONSE_STABLE		0xc
#define AVC_RESPONSE_CHANGED		0xd
#define AVC_RESPONSE_INTERIM		0xf

#define AVC_SUBUNIT_TYPE_TUNER		(0x05 << 3)
#define AVC_SUBUNIT_TYPE_UNIT		(0x1f << 3)

#define AVC_OPCODE_VENDOR		0x00
#define AVC_OPCODE_READ_DESCRIPTOR	0x09
#define AVC_OPCODE_DSIT			0xc8
#define AVC_OPCODE_DSD			0xcb

#define DESCRIPTOR_TUNER_STATUS 	0x80
#define DESCRIPTOR_SUBUNIT_IDENTIFIER	0x00

#define SFE_VENDOR_DE_COMPANYID_0	0x00 /* OUI of Digital Everywhere */
#define SFE_VENDOR_DE_COMPANYID_1	0x12
#define SFE_VENDOR_DE_COMPANYID_2	0x87

#define SFE_VENDOR_OPCODE_REGISTER_REMOTE_CONTROL 0x0a
#define SFE_VENDOR_OPCODE_LNB_CONTROL		0x52
#define SFE_VENDOR_OPCODE_TUNE_QPSK		0x58 /* for DVB-S */

#define SFE_VENDOR_OPCODE_GET_FIRMWARE_VERSION	0x00
#define SFE_VENDOR_OPCODE_HOST2CA		0x56
#define SFE_VENDOR_OPCODE_CA2HOST		0x57
#define SFE_VENDOR_OPCODE_CISTATUS		0x59
#define SFE_VENDOR_OPCODE_TUNE_QPSK2		0x60 /* for DVB-S2 */

#define SFE_VENDOR_TAG_CA_RESET			0x00
#define SFE_VENDOR_TAG_CA_APPLICATION_INFO	0x01
#define SFE_VENDOR_TAG_CA_PMT			0x02
#define SFE_VENDOR_TAG_CA_DATE_TIME		0x04
#define SFE_VENDOR_TAG_CA_MMI			0x05
#define SFE_VENDOR_TAG_CA_ENTER_MENU		0x07

#define EN50221_LIST_MANAGEMENT_ONLY	0x03
#define EN50221_TAG_APP_INFO		0x9f8021
#define EN50221_TAG_CA_INFO		0x9f8031

struct avc_command_frame {
	u8 ctype;
	u8 subunit;
	u8 opcode;
	u8 operand[509];
};

struct avc_response_frame {
	u8 response;
	u8 subunit;
	u8 opcode;
	u8 operand[509];
};

#define LAST_OPERAND (509 - 1)

static inline void clear_operands(struct avc_command_frame *c, int from, int to)
{
	memset(&c->operand[from], 0, to - from + 1);
}

static void pad_operands(struct avc_command_frame *c, int from)
{
	int to = ALIGN(from, 4);

	if (from <= to && to <= LAST_OPERAND)
		clear_operands(c, from, to);
}

#define AVC_DEBUG_READ_DESCRIPTOR              0x0001
#define AVC_DEBUG_DSIT                         0x0002
#define AVC_DEBUG_DSD                          0x0004
#define AVC_DEBUG_REGISTER_REMOTE_CONTROL      0x0008
#define AVC_DEBUG_LNB_CONTROL                  0x0010
#define AVC_DEBUG_TUNE_QPSK                    0x0020
#define AVC_DEBUG_TUNE_QPSK2                   0x0040
#define AVC_DEBUG_HOST2CA                      0x0080
#define AVC_DEBUG_CA2HOST                      0x0100
#define AVC_DEBUG_APPLICATION_PMT              0x4000
#define AVC_DEBUG_FCP_PAYLOADS                 0x8000

static int avc_debug;
module_param_named(debug, avc_debug, int, 0644);
MODULE_PARM_DESC(debug, "Verbose logging (none = 0"
	", FCP subactions"
	": READ DESCRIPTOR = "		__stringify(AVC_DEBUG_READ_DESCRIPTOR)
	", DSIT = "			__stringify(AVC_DEBUG_DSIT)
	", REGISTER_REMOTE_CONTROL = "	__stringify(AVC_DEBUG_REGISTER_REMOTE_CONTROL)
	", LNB CONTROL = "		__stringify(AVC_DEBUG_LNB_CONTROL)
	", TUNE QPSK = "		__stringify(AVC_DEBUG_TUNE_QPSK)
	", TUNE QPSK2 = "		__stringify(AVC_DEBUG_TUNE_QPSK2)
	", HOST2CA = "			__stringify(AVC_DEBUG_HOST2CA)
	", CA2HOST = "			__stringify(AVC_DEBUG_CA2HOST)
	"; Application sent PMT = "	__stringify(AVC_DEBUG_APPLICATION_PMT)
	", FCP payloads = "		__stringify(AVC_DEBUG_FCP_PAYLOADS)
	", or a combination, or all = -1)");

static const char *debug_fcp_ctype(unsigned int ctype)
{
	static const char *ctypes[] = {
		[0x0] = "CONTROL",		[0x1] = "STATUS",
		[0x2] = "SPECIFIC INQUIRY",	[0x3] = "NOTIFY",
		[0x4] = "GENERAL INQUIRY",	[0x8] = "NOT IMPLEMENTED",
		[0x9] = "ACCEPTED",		[0xa] = "REJECTED",
		[0xb] = "IN TRANSITION",	[0xc] = "IMPLEMENTED/STABLE",
		[0xd] = "CHANGED",		[0xf] = "INTERIM",
	};
	const char *ret = ctype < ARRAY_SIZE(ctypes) ? ctypes[ctype] : NULL;

	return ret ? ret : "?";
}

static const char *debug_fcp_opcode(unsigned int opcode,
				    const u8 *data, int length)
{
	switch (opcode) {
	case AVC_OPCODE_VENDOR:
		break;
	case AVC_OPCODE_READ_DESCRIPTOR:
		return avc_debug & AVC_DEBUG_READ_DESCRIPTOR ?
				"ReadDescriptor" : NULL;
	case AVC_OPCODE_DSIT:
		return avc_debug & AVC_DEBUG_DSIT ?
				"DirectSelectInfo.Type" : NULL;
	case AVC_OPCODE_DSD:
		return avc_debug & AVC_DEBUG_DSD ? "DirectSelectData" : NULL;
	default:
		return "Unknown";
	}

	if (length < 7 ||
	    data[3] != SFE_VENDOR_DE_COMPANYID_0 ||
	    data[4] != SFE_VENDOR_DE_COMPANYID_1 ||
	    data[5] != SFE_VENDOR_DE_COMPANYID_2)
		return "Vendor/Unknown";

	switch (data[6]) {
	case SFE_VENDOR_OPCODE_REGISTER_REMOTE_CONTROL:
		return avc_debug & AVC_DEBUG_REGISTER_REMOTE_CONTROL ?
				"RegisterRC" : NULL;
	case SFE_VENDOR_OPCODE_LNB_CONTROL:
		return avc_debug & AVC_DEBUG_LNB_CONTROL ? "LNBControl" : NULL;
	case SFE_VENDOR_OPCODE_TUNE_QPSK:
		return avc_debug & AVC_DEBUG_TUNE_QPSK ? "TuneQPSK" : NULL;
	case SFE_VENDOR_OPCODE_TUNE_QPSK2:
		return avc_debug & AVC_DEBUG_TUNE_QPSK2 ? "TuneQPSK2" : NULL;
	case SFE_VENDOR_OPCODE_HOST2CA:
		return avc_debug & AVC_DEBUG_HOST2CA ? "Host2CA" : NULL;
	case SFE_VENDOR_OPCODE_CA2HOST:
		return avc_debug & AVC_DEBUG_CA2HOST ? "CA2Host" : NULL;
	}
	return "Vendor/Unknown";
}

static void debug_fcp(const u8 *data, int length)
{
	unsigned int subunit_type, subunit_id, opcode;
	const char *op, *prefix;

	prefix       = data[0] > 7 ? "FCP <- " : "FCP -> ";
	subunit_type = data[1] >> 3;
	subunit_id   = data[1] & 7;
	opcode       = subunit_type == 0x1e || subunit_id == 5 ? ~0 : data[2];
	op           = debug_fcp_opcode(opcode, data, length);

	if (op) {
		printk(KERN_INFO "%ssu=%x.%x l=%d: %-8s - %s\n",
		       prefix, subunit_type, subunit_id, length,
		       debug_fcp_ctype(data[0]), op);
		if (avc_debug & AVC_DEBUG_FCP_PAYLOADS)
			print_hex_dump(KERN_INFO, prefix, DUMP_PREFIX_NONE,
				       16, 1, data, length, false);
	}
}

static void debug_pmt(char *msg, int length)
{
	printk(KERN_INFO "APP PMT -> l=%d\n", length);
	print_hex_dump(KERN_INFO, "APP PMT -> ", DUMP_PREFIX_NONE,
		       16, 1, msg, length, false);
}

static int avc_write(struct firedtv *fdtv)
{
	int err, retry;

	fdtv->avc_reply_received = false;

	for (retry = 0; retry < 6; retry++) {
		if (unlikely(avc_debug))
			debug_fcp(fdtv->avc_data, fdtv->avc_data_length);

		err = fdtv->backend->write(fdtv, FCP_COMMAND_REGISTER,
				fdtv->avc_data, fdtv->avc_data_length);
		if (err) {
			dev_err(fdtv->device, "FCP command write failed\n");

			return err;
		}

		/*
		 * AV/C specs say that answers should be sent within 150 ms.
		 * Time out after 200 ms.
		 */
		if (wait_event_timeout(fdtv->avc_wait,
				       fdtv->avc_reply_received,
				       msecs_to_jiffies(200)) != 0)
			return 0;
	}
	dev_err(fdtv->device, "FCP response timed out\n");

	return -ETIMEDOUT;
}

static bool is_register_rc(struct avc_response_frame *r)
{
	return r->opcode     == AVC_OPCODE_VENDOR &&
	       r->operand[0] == SFE_VENDOR_DE_COMPANYID_0 &&
	       r->operand[1] == SFE_VENDOR_DE_COMPANYID_1 &&
	       r->operand[2] == SFE_VENDOR_DE_COMPANYID_2 &&
	       r->operand[3] == SFE_VENDOR_OPCODE_REGISTER_REMOTE_CONTROL;
}

int avc_recv(struct firedtv *fdtv, void *data, size_t length)
{
	struct avc_response_frame *r = data;

	if (unlikely(avc_debug))
		debug_fcp(data, length);

	if (length >= 8 && is_register_rc(r)) {
		switch (r->response) {
		case AVC_RESPONSE_CHANGED:
			fdtv_handle_rc(fdtv, r->operand[4] << 8 | r->operand[5]);
			schedule_work(&fdtv->remote_ctrl_work);
			break;
		case AVC_RESPONSE_INTERIM:
			if (is_register_rc((void *)fdtv->avc_data))
				goto wake;
			break;
		default:
			dev_info(fdtv->device,
				 "remote control result = %d\n", r->response);
		}
		return 0;
	}

	if (fdtv->avc_reply_received) {
		dev_err(fdtv->device, "out-of-order AVC response, ignored\n");
		return -EIO;
	}

	memcpy(fdtv->avc_data, data, length);
	fdtv->avc_data_length = length;
wake:
	fdtv->avc_reply_received = true;
	wake_up(&fdtv->avc_wait);

	return 0;
}

static int add_pid_filter(struct firedtv *fdtv, u8 *operand)
{
	int i, n, pos = 1;

	for (i = 0, n = 0; i < 16; i++) {
		if (test_bit(i, &fdtv->channel_active)) {
			operand[pos++] = 0x13; /* flowfunction relay */
			operand[pos++] = 0x80; /* dsd_sel_spec_valid_flags -> PID */
			operand[pos++] = (fdtv->channel_pid[i] >> 8) & 0x1f;
			operand[pos++] = fdtv->channel_pid[i] & 0xff;
			operand[pos++] = 0x00; /* tableID */
			operand[pos++] = 0x00; /* filter_length */
			n++;
		}
	}
	operand[0] = n;

	return pos;
}

/*
 * tuning command for setting the relative LNB frequency
 * (not supported by the AVC standard)
 */
static int avc_tuner_tuneqpsk(struct firedtv *fdtv,
			      struct dvb_frontend_parameters *params)
{
	struct avc_command_frame *c = (void *)fdtv->avc_data;

	c->opcode = AVC_OPCODE_VENDOR;

	c->operand[0] = SFE_VENDOR_DE_COMPANYID_0;
	c->operand[1] = SFE_VENDOR_DE_COMPANYID_1;
	c->operand[2] = SFE_VENDOR_DE_COMPANYID_2;
	if (fdtv->type == FIREDTV_DVB_S2)
		c->operand[3] = SFE_VENDOR_OPCODE_TUNE_QPSK2;
	else
		c->operand[3] = SFE_VENDOR_OPCODE_TUNE_QPSK;

	c->operand[4] = (params->frequency >> 24) & 0xff;
	c->operand[5] = (params->frequency >> 16) & 0xff;
	c->operand[6] = (params->frequency >> 8) & 0xff;
	c->operand[7] = params->frequency & 0xff;

	c->operand[8] = ((params->u.qpsk.symbol_rate / 1000) >> 8) & 0xff;
	c->operand[9] = (params->u.qpsk.symbol_rate / 1000) & 0xff;

	switch (params->u.qpsk.fec_inner) {
	case FEC_1_2:	c->operand[10] = 0x1; break;
	case FEC_2_3:	c->operand[10] = 0x2; break;
	case FEC_3_4:	c->operand[10] = 0x3; break;
	case FEC_5_6:	c->operand[10] = 0x4; break;
	case FEC_7_8:	c->operand[10] = 0x5; break;
	case FEC_4_5:
	case FEC_8_9:
	case FEC_AUTO:
	default:	c->operand[10] = 0x0;
	}

	if (fdtv->voltage == 0xff)
		c->operand[11] = 0xff;
	else if (fdtv->voltage == SEC_VOLTAGE_18) /* polarisation */
		c->operand[11] = 0;
	else
		c->operand[11] = 1;

	if (fdtv->tone == 0xff)
		c->operand[12] = 0xff;
	else if (fdtv->tone == SEC_TONE_ON) /* band */
		c->operand[12] = 1;
	else
		c->operand[12] = 0;

	if (fdtv->type == FIREDTV_DVB_S2) {
		c->operand[13] = 0x1;
		c->operand[14] = 0xff;
		c->operand[15] = 0xff;

		return 16;
	} else {
		return 13;
	}
}

static int avc_tuner_dsd_dvb_c(struct firedtv *fdtv,
			       struct dvb_frontend_parameters *params)
{
	struct avc_command_frame *c = (void *)fdtv->avc_data;

	c->opcode = AVC_OPCODE_DSD;

	c->operand[0] = 0;    /* source plug */
	c->operand[1] = 0xd2; /* subfunction replace */
	c->operand[2] = 0x20; /* system id = DVB */
	c->operand[3] = 0x00; /* antenna number */
	c->operand[4] = 0x11; /* system_specific_multiplex selection_length */

	/* multiplex_valid_flags, high byte */
	c->operand[5] =   0 << 7 /* reserved */
			| 0 << 6 /* Polarisation */
			| 0 << 5 /* Orbital_Pos */
			| 1 << 4 /* Frequency */
			| 1 << 3 /* Symbol_Rate */
			| 0 << 2 /* FEC_outer */
			| (params->u.qam.fec_inner  != FEC_AUTO ? 1 << 1 : 0)
			| (params->u.qam.modulation != QAM_AUTO ? 1 << 0 : 0);

	/* multiplex_valid_flags, low byte */
	c->operand[6] =   0 << 7 /* NetworkID */
			| 0 << 0 /* reserved */ ;

	c->operand[7]  = 0x00;
	c->operand[8]  = 0x00;
	c->operand[9]  = 0x00;
	c->operand[10] = 0x00;

	c->operand[11] = (((params->frequency / 4000) >> 16) & 0xff) | (2 << 6);
	c->operand[12] = ((params->frequency / 4000) >> 8) & 0xff;
	c->operand[13] = (params->frequency / 4000) & 0xff;
	c->operand[14] = ((params->u.qpsk.symbol_rate / 1000) >> 12) & 0xff;
	c->operand[15] = ((params->u.qpsk.symbol_rate / 1000) >> 4) & 0xff;
	c->operand[16] = ((params->u.qpsk.symbol_rate / 1000) << 4) & 0xf0;
	c->operand[17] = 0x00;

	switch (params->u.qpsk.fec_inner) {
	case FEC_1_2:	c->operand[18] = 0x1; break;
	case FEC_2_3:	c->operand[18] = 0x2; break;
	case FEC_3_4:	c->operand[18] = 0x3; break;
	case FEC_5_6:	c->operand[18] = 0x4; break;
	case FEC_7_8:	c->operand[18] = 0x5; break;
	case FEC_8_9:	c->operand[18] = 0x6; break;
	case FEC_4_5:	c->operand[18] = 0x8; break;
	case FEC_AUTO:
	default:	c->operand[18] = 0x0;
	}

	switch (params->u.qam.modulation) {
	case QAM_16:	c->operand[19] = 0x08; break;
	case QAM_32:	c->operand[19] = 0x10; break;
	case QAM_64:	c->operand[19] = 0x18; break;
	case QAM_128:	c->operand[19] = 0x20; break;
	case QAM_256:	c->operand[19] = 0x28; break;
	case QAM_AUTO:
	default:	c->operand[19] = 0x00;
	}

	c->operand[20] = 0x00;
	c->operand[21] = 0x00;

	return 22 + add_pid_filter(fdtv, &c->operand[22]);
}

static int avc_tuner_dsd_dvb_t(struct firedtv *fdtv,
			       struct dvb_frontend_parameters *params)
{
	struct dvb_ofdm_parameters *ofdm = &params->u.ofdm;
	struct avc_command_frame *c = (void *)fdtv->avc_data;

	c->opcode = AVC_OPCODE_DSD;

	c->operand[0] = 0;    /* source plug */
	c->operand[1] = 0xd2; /* subfunction replace */
	c->operand[2] = 0x20; /* system id = DVB */
	c->operand[3] = 0x00; /* antenna number */
	c->operand[4] = 0x0c; /* system_specific_multiplex selection_length */

	/* multiplex_valid_flags, high byte */
	c->operand[5] =
	      0 << 7 /* reserved */
	    | 1 << 6 /* CenterFrequency */
	    | (ofdm->bandwidth      != BANDWIDTH_AUTO        ? 1 << 5 : 0)
	    | (ofdm->constellation  != QAM_AUTO              ? 1 << 4 : 0)
	    | (ofdm->hierarchy_information != HIERARCHY_AUTO ? 1 << 3 : 0)
	    | (ofdm->code_rate_HP   != FEC_AUTO              ? 1 << 2 : 0)
	    | (ofdm->code_rate_LP   != FEC_AUTO              ? 1 << 1 : 0)
	    | (ofdm->guard_interval != GUARD_INTERVAL_AUTO   ? 1 << 0 : 0);

	/* multiplex_valid_flags, low byte */
	c->operand[6] =
	      0 << 7 /* NetworkID */
	    | (ofdm->transmission_mode != TRANSMISSION_MODE_AUTO ? 1 << 6 : 0)
	    | 0 << 5 /* OtherFrequencyFlag */
	    | 0 << 0 /* reserved */ ;

	c->operand[7]  = 0x0;
	c->operand[8]  = (params->frequency / 10) >> 24;
	c->operand[9]  = ((params->frequency / 10) >> 16) & 0xff;
	c->operand[10] = ((params->frequency / 10) >>  8) & 0xff;
	c->operand[11] = (params->frequency / 10) & 0xff;

	switch (ofdm->bandwidth) {
	case BANDWIDTH_7_MHZ:	c->operand[12] = 0x20; break;
	case BANDWIDTH_8_MHZ:
	case BANDWIDTH_6_MHZ:	/* not defined by AVC spec */
	case BANDWIDTH_AUTO:
	default:		c->operand[12] = 0x00;
	}

	switch (ofdm->constellation) {
	case QAM_16:	c->operand[13] = 1 << 6; break;
	case QAM_64:	c->operand[13] = 2 << 6; break;
	case QPSK:
	default:	c->operand[13] = 0x00;
	}

	switch (ofdm->hierarchy_information) {
	case HIERARCHY_1:	c->operand[13] |= 1 << 3; break;
	case HIERARCHY_2:	c->operand[13] |= 2 << 3; break;
	case HIERARCHY_4:	c->operand[13] |= 3 << 3; break;
	case HIERARCHY_AUTO:
	case HIERARCHY_NONE:
	default:		break;
	}

	switch (ofdm->code_rate_HP) {
	case FEC_2_3:	c->operand[13] |= 1; break;
	case FEC_3_4:	c->operand[13] |= 2; break;
	case FEC_5_6:	c->operand[13] |= 3; break;
	case FEC_7_8:	c->operand[13] |= 4; break;
	case FEC_1_2:
	default:	break;
	}

	switch (ofdm->code_rate_LP) {
	case FEC_2_3:	c->operand[14] = 1 << 5; break;
	case FEC_3_4:	c->operand[14] = 2 << 5; break;
	case FEC_5_6:	c->operand[14] = 3 << 5; break;
	case FEC_7_8:	c->operand[14] = 4 << 5; break;
	case FEC_1_2:
	default:	c->operand[14] = 0x00; break;
	}

	switch (ofdm->guard_interval) {
	case GUARD_INTERVAL_1_16:	c->operand[14] |= 1 << 3; break;
	case GUARD_INTERVAL_1_8:	c->operand[14] |= 2 << 3; break;
	case GUARD_INTERVAL_1_4:	c->operand[14] |= 3 << 3; break;
	case GUARD_INTERVAL_1_32:
	case GUARD_INTERVAL_AUTO:
	default:			break;
	}

	switch (ofdm->transmission_mode) {
	case TRANSMISSION_MODE_8K:	c->operand[14] |= 1 << 1; break;
	case TRANSMISSION_MODE_2K:
	case TRANSMISSION_MODE_AUTO:
	default:			break;
	}

	c->operand[15] = 0x00; /* network_ID[0] */
	c->operand[16] = 0x00; /* network_ID[1] */

	return 17 + add_pid_filter(fdtv, &c->operand[17]);
}

int avc_tuner_dsd(struct firedtv *fdtv,
		  struct dvb_frontend_parameters *params)
{
	struct avc_command_frame *c = (void *)fdtv->avc_data;
	int pos, ret;

	mutex_lock(&fdtv->avc_mutex);

	c->ctype   = AVC_CTYPE_CONTROL;
	c->subunit = AVC_SUBUNIT_TYPE_TUNER | fdtv->subunit;

	switch (fdtv->type) {
	case FIREDTV_DVB_S:
	case FIREDTV_DVB_S2: pos = avc_tuner_tuneqpsk(fdtv, params); break;
	case FIREDTV_DVB_C: pos = avc_tuner_dsd_dvb_c(fdtv, params); break;
	case FIREDTV_DVB_T: pos = avc_tuner_dsd_dvb_t(fdtv, params); break;
	default:
		BUG();
	}
	pad_operands(c, pos);

	fdtv->avc_data_length = ALIGN(3 + pos, 4);
	ret = avc_write(fdtv);
#if 0
	/*
	 * FIXME:
	 * u8 *status was an out-parameter of avc_tuner_dsd, unused by caller.
	 * Check for AVC_RESPONSE_ACCEPTED here instead?
	 */
	if (status)
		*status = r->operand[2];
#endif
	mutex_unlock(&fdtv->avc_mutex);

	if (ret == 0)
		msleep(500);

	return ret;
}

int avc_tuner_set_pids(struct firedtv *fdtv, unsigned char pidc, u16 pid[])
{
	struct avc_command_frame *c = (void *)fdtv->avc_data;
	int ret, pos, k;

	if (pidc > 16 && pidc != 0xff)
		return -EINVAL;

	mutex_lock(&fdtv->avc_mutex);

	c->ctype   = AVC_CTYPE_CONTROL;
	c->subunit = AVC_SUBUNIT_TYPE_TUNER | fdtv->subunit;
	c->opcode  = AVC_OPCODE_DSD;

	c->operand[0] = 0;	/* source plug */
	c->operand[1] = 0xd2;	/* subfunction replace */
	c->operand[2] = 0x20;	/* system id = DVB */
	c->operand[3] = 0x00;	/* antenna number */
	c->operand[4] = 0x00;	/* system_specific_multiplex selection_length */
	c->operand[5] = pidc;	/* Nr_of_dsd_sel_specs */

	pos = 6;
	if (pidc != 0xff)
		for (k = 0; k < pidc; k++) {
			c->operand[pos++] = 0x13; /* flowfunction relay */
			c->operand[pos++] = 0x80; /* dsd_sel_spec_valid_flags -> PID */
			c->operand[pos++] = (pid[k] >> 8) & 0x1f;
			c->operand[pos++] = pid[k] & 0xff;
			c->operand[pos++] = 0x00; /* tableID */
			c->operand[pos++] = 0x00; /* filter_length */
		}
	pad_operands(c, pos);

	fdtv->avc_data_length = ALIGN(3 + pos, 4);
	ret = avc_write(fdtv);

	/* FIXME: check response code? */

	mutex_unlock(&fdtv->avc_mutex);

	if (ret == 0)
		msleep(50);

	return ret;
}

int avc_tuner_get_ts(struct firedtv *fdtv)
{
	struct avc_command_frame *c = (void *)fdtv->avc_data;
	int ret, sl;

	mutex_lock(&fdtv->avc_mutex);

	c->ctype   = AVC_CTYPE_CONTROL;
	c->subunit = AVC_SUBUNIT_TYPE_TUNER | fdtv->subunit;
	c->opcode  = AVC_OPCODE_DSIT;

	sl = fdtv->type == FIREDTV_DVB_T ? 0x0c : 0x11;

	c->operand[0] = 0;	/* source plug */
	c->operand[1] = 0xd2;	/* subfunction replace */
	c->operand[2] = 0xff;	/* status */
	c->operand[3] = 0x20;	/* system id = DVB */
	c->operand[4] = 0x00;	/* antenna number */
	c->operand[5] = 0x0; 	/* system_specific_search_flags */
	c->operand[6] = sl;	/* system_specific_multiplex selection_length */
	/*
	 * operand[7]: valid_flags[0]
	 * operand[8]: valid_flags[1]
	 * operand[7 + sl]: nr_of_dsit_sel_specs (always 0)
	 */
	clear_operands(c, 7, 24);

	fdtv->avc_data_length = fdtv->type == FIREDTV_DVB_T ? 24 : 28;
	ret = avc_write(fdtv);

	/* FIXME: check response code? */

	mutex_unlock(&fdtv->avc_mutex);

	if (ret == 0)
		msleep(250);

	return ret;
}

int avc_identify_subunit(struct firedtv *fdtv)
{
	struct avc_command_frame *c = (void *)fdtv->avc_data;
	struct avc_response_frame *r = (void *)fdtv->avc_data;
	int ret;

	mutex_lock(&fdtv->avc_mutex);

	c->ctype   = AVC_CTYPE_CONTROL;
	c->subunit = AVC_SUBUNIT_TYPE_TUNER | fdtv->subunit;
	c->opcode  = AVC_OPCODE_READ_DESCRIPTOR;

	c->operand[0] = DESCRIPTOR_SUBUNIT_IDENTIFIER;
	c->operand[1] = 0xff;
	c->operand[2] = 0x00;
	c->operand[3] = 0x00; /* length highbyte */
	c->operand[4] = 0x08; /* length lowbyte  */
	c->operand[5] = 0x00; /* offset highbyte */
	c->operand[6] = 0x0d; /* offset lowbyte  */
	clear_operands(c, 7, 8); /* padding */

	fdtv->avc_data_length = 12;
	ret = avc_write(fdtv);
	if (ret < 0)
		goto out;

	if ((r->response != AVC_RESPONSE_STABLE &&
	     r->response != AVC_RESPONSE_ACCEPTED) ||
	    (r->operand[3] << 8) + r->operand[4] != 8) {
		dev_err(fdtv->device, "cannot read subunit identifier\n");
		ret = -EINVAL;
	}
out:
	mutex_unlock(&fdtv->avc_mutex);

	return ret;
}

#define SIZEOF_ANTENNA_INPUT_INFO 22

int avc_tuner_status(struct firedtv *fdtv, struct firedtv_tuner_status *stat)
{
	struct avc_command_frame *c = (void *)fdtv->avc_data;
	struct avc_response_frame *r = (void *)fdtv->avc_data;
	int length, ret;

	mutex_lock(&fdtv->avc_mutex);

	c->ctype   = AVC_CTYPE_CONTROL;
	c->subunit = AVC_SUBUNIT_TYPE_TUNER | fdtv->subunit;
	c->opcode  = AVC_OPCODE_READ_DESCRIPTOR;

	c->operand[0] = DESCRIPTOR_TUNER_STATUS;
	c->operand[1] = 0xff;	/* read_result_status */
	/*
	 * operand[2]: reserved
	 * operand[3]: SIZEOF_ANTENNA_INPUT_INFO >> 8
	 * operand[4]: SIZEOF_ANTENNA_INPUT_INFO & 0xff
	 */
	clear_operands(c, 2, 31);

	fdtv->avc_data_length = 12;
	ret = avc_write(fdtv);
	if (ret < 0)
		goto out;

	if (r->response != AVC_RESPONSE_STABLE &&
	    r->response != AVC_RESPONSE_ACCEPTED) {
		dev_err(fdtv->device, "cannot read tuner status\n");
		ret = -EINVAL;
		goto out;
	}

	length = r->operand[9];
	if (r->operand[1] != 0x10 || length != SIZEOF_ANTENNA_INPUT_INFO) {
		dev_err(fdtv->device, "got invalid tuner status\n");
		ret = -EINVAL;
		goto out;
	}

	stat->active_system		= r->operand[10];
	stat->searching			= r->operand[11] >> 7 & 1;
	stat->moving			= r->operand[11] >> 6 & 1;
	stat->no_rf			= r->operand[11] >> 5 & 1;
	stat->input			= r->operand[12] >> 7 & 1;
	stat->selected_antenna		= r->operand[12] & 0x7f;
	stat->ber			= r->operand[13] << 24 |
					  r->operand[14] << 16 |
					  r->operand[15] << 8 |
					  r->operand[16];
	stat->signal_strength		= r->operand[17];
	stat->raster_frequency		= r->operand[18] >> 6 & 2;
	stat->rf_frequency		= (r->operand[18] & 0x3f) << 16 |
					  r->operand[19] << 8 |
					  r->operand[20];
	stat->man_dep_info_length	= r->operand[21];
	stat->front_end_error		= r->operand[22] >> 4 & 1;
	stat->antenna_error		= r->operand[22] >> 3 & 1;
	stat->front_end_power_status	= r->operand[22] >> 1 & 1;
	stat->power_supply		= r->operand[22] & 1;
	stat->carrier_noise_ratio	= r->operand[23] << 8 |
					  r->operand[24];
	stat->power_supply_voltage	= r->operand[27];
	stat->antenna_voltage		= r->operand[28];
	stat->firewire_bus_voltage	= r->operand[29];
	stat->ca_mmi			= r->operand[30] & 1;
	stat->ca_pmt_reply		= r->operand[31] >> 7 & 1;
	stat->ca_date_time_request	= r->operand[31] >> 6 & 1;
	stat->ca_application_info	= r->operand[31] >> 5 & 1;
	stat->ca_module_present_status	= r->operand[31] >> 4 & 1;
	stat->ca_dvb_flag		= r->operand[31] >> 3 & 1;
	stat->ca_error_flag		= r->operand[31] >> 2 & 1;
	stat->ca_initialization_status	= r->operand[31] >> 1 & 1;
out:
	mutex_unlock(&fdtv->avc_mutex);

	return ret;
}

int avc_lnb_control(struct firedtv *fdtv, char voltage, char burst,
		    char conttone, char nrdiseq,
		    struct dvb_diseqc_master_cmd *diseqcmd)
{
	struct avc_command_frame *c = (void *)fdtv->avc_data;
	struct avc_response_frame *r = (void *)fdtv->avc_data;
	int pos, j, k, ret;

	mutex_lock(&fdtv->avc_mutex);

	c->ctype   = AVC_CTYPE_CONTROL;
	c->subunit = AVC_SUBUNIT_TYPE_TUNER | fdtv->subunit;
	c->opcode  = AVC_OPCODE_VENDOR;

	c->operand[0] = SFE_VENDOR_DE_COMPANYID_0;
	c->operand[1] = SFE_VENDOR_DE_COMPANYID_1;
	c->operand[2] = SFE_VENDOR_DE_COMPANYID_2;
	c->operand[3] = SFE_VENDOR_OPCODE_LNB_CONTROL;
	c->operand[4] = voltage;
	c->operand[5] = nrdiseq;

	pos = 6;
	for (j = 0; j < nrdiseq; j++) {
		c->operand[pos++] = diseqcmd[j].msg_len;

		for (k = 0; k < diseqcmd[j].msg_len; k++)
			c->operand[pos++] = diseqcmd[j].msg[k];
	}
	c->operand[pos++] = burst;
	c->operand[pos++] = conttone;
	pad_operands(c, pos);

	fdtv->avc_data_length = ALIGN(3 + pos, 4);
	ret = avc_write(fdtv);
	if (ret < 0)
		goto out;

	if (r->response != AVC_RESPONSE_ACCEPTED) {
		dev_err(fdtv->device, "LNB control failed\n");
		ret = -EINVAL;
	}
out:
	mutex_unlock(&fdtv->avc_mutex);

	return ret;
}

int avc_register_remote_control(struct firedtv *fdtv)
{
	struct avc_command_frame *c = (void *)fdtv->avc_data;
	int ret;

	mutex_lock(&fdtv->avc_mutex);

	c->ctype   = AVC_CTYPE_NOTIFY;
	c->subunit = AVC_SUBUNIT_TYPE_UNIT | 7;
	c->opcode  = AVC_OPCODE_VENDOR;

	c->operand[0] = SFE_VENDOR_DE_COMPANYID_0;
	c->operand[1] = SFE_VENDOR_DE_COMPANYID_1;
	c->operand[2] = SFE_VENDOR_DE_COMPANYID_2;
	c->operand[3] = SFE_VENDOR_OPCODE_REGISTER_REMOTE_CONTROL;
	c->operand[4] = 0; /* padding */

	fdtv->avc_data_length = 8;
	ret = avc_write(fdtv);

	/* FIXME: check response code? */

	mutex_unlock(&fdtv->avc_mutex);

	return ret;
}

void avc_remote_ctrl_work(struct work_struct *work)
{
	struct firedtv *fdtv =
			container_of(work, struct firedtv, remote_ctrl_work);

	/* Should it be rescheduled in failure cases? */
	avc_register_remote_control(fdtv);
}

#if 0 /* FIXME: unused */
int avc_tuner_host2ca(struct firedtv *fdtv)
{
	struct avc_command_frame *c = (void *)fdtv->avc_data;
	int ret;

	mutex_lock(&fdtv->avc_mutex);

	c->ctype   = AVC_CTYPE_CONTROL;
	c->subunit = AVC_SUBUNIT_TYPE_TUNER | fdtv->subunit;
	c->opcode  = AVC_OPCODE_VENDOR;

	c->operand[0] = SFE_VENDOR_DE_COMPANYID_0;
	c->operand[1] = SFE_VENDOR_DE_COMPANYID_1;
	c->operand[2] = SFE_VENDOR_DE_COMPANYID_2;
	c->operand[3] = SFE_VENDOR_OPCODE_HOST2CA;
	c->operand[4] = 0; /* slot */
	c->operand[5] = SFE_VENDOR_TAG_CA_APPLICATION_INFO; /* ca tag */
	clear_operands(c, 6, 8);

	fdtv->avc_data_length = 12;
	ret = avc_write(fdtv);

	/* FIXME: check response code? */

	mutex_unlock(&fdtv->avc_mutex);

	return ret;
}
#endif

static int get_ca_object_pos(struct avc_response_frame *r)
{
	int length = 1;

	/* Check length of length field */
	if (r->operand[7] & 0x80)
		length = (r->operand[7] & 0x7f) + 1;
	return length + 7;
}

static int get_ca_object_length(struct avc_response_frame *r)
{
#if 0 /* FIXME: unused */
	int size = 0;
	int i;

	if (r->operand[7] & 0x80)
		for (i = 0; i < (r->operand[7] & 0x7f); i++) {
			size <<= 8;
			size += r->operand[8 + i];
		}
#endif
	return r->operand[7];
}

int avc_ca_app_info(struct firedtv *fdtv, char *app_info, unsigned int *len)
{
	struct avc_command_frame *c = (void *)fdtv->avc_data;
	struct avc_response_frame *r = (void *)fdtv->avc_data;
	int pos, ret;

	mutex_lock(&fdtv->avc_mutex);

	c->ctype   = AVC_CTYPE_STATUS;
	c->subunit = AVC_SUBUNIT_TYPE_TUNER | fdtv->subunit;
	c->opcode  = AVC_OPCODE_VENDOR;

	c->operand[0] = SFE_VENDOR_DE_COMPANYID_0;
	c->operand[1] = SFE_VENDOR_DE_COMPANYID_1;
	c->operand[2] = SFE_VENDOR_DE_COMPANYID_2;
	c->operand[3] = SFE_VENDOR_OPCODE_CA2HOST;
	c->operand[4] = 0; /* slot */
	c->operand[5] = SFE_VENDOR_TAG_CA_APPLICATION_INFO; /* ca tag */
	clear_operands(c, 6, LAST_OPERAND);

	fdtv->avc_data_length = 12;
	ret = avc_write(fdtv);
	if (ret < 0)
		goto out;

	/* FIXME: check response code and validate response data */

	pos = get_ca_object_pos(r);
	app_info[0] = (EN50221_TAG_APP_INFO >> 16) & 0xff;
	app_info[1] = (EN50221_TAG_APP_INFO >>  8) & 0xff;
	app_info[2] = (EN50221_TAG_APP_INFO >>  0) & 0xff;
	app_info[3] = 6 + r->operand[pos + 4];
	app_info[4] = 0x01;
	memcpy(&app_info[5], &r->operand[pos], 5 + r->operand[pos + 4]);
	*len = app_info[3] + 4;
out:
	mutex_unlock(&fdtv->avc_mutex);

	return ret;
}

int avc_ca_info(struct firedtv *fdtv, char *app_info, unsigned int *len)
{
	struct avc_command_frame *c = (void *)fdtv->avc_data;
	struct avc_response_frame *r = (void *)fdtv->avc_data;
	int pos, ret;

	mutex_lock(&fdtv->avc_mutex);

	c->ctype   = AVC_CTYPE_STATUS;
	c->subunit = AVC_SUBUNIT_TYPE_TUNER | fdtv->subunit;
	c->opcode  = AVC_OPCODE_VENDOR;

	c->operand[0] = SFE_VENDOR_DE_COMPANYID_0;
	c->operand[1] = SFE_VENDOR_DE_COMPANYID_1;
	c->operand[2] = SFE_VENDOR_DE_COMPANYID_2;
	c->operand[3] = SFE_VENDOR_OPCODE_CA2HOST;
	c->operand[4] = 0; /* slot */
	c->operand[5] = SFE_VENDOR_TAG_CA_APPLICATION_INFO; /* ca tag */
	clear_operands(c, 6, LAST_OPERAND);

	fdtv->avc_data_length = 12;
	ret = avc_write(fdtv);
	if (ret < 0)
		goto out;

	/* FIXME: check response code and validate response data */

	pos = get_ca_object_pos(r);
	app_info[0] = (EN50221_TAG_CA_INFO >> 16) & 0xff;
	app_info[1] = (EN50221_TAG_CA_INFO >>  8) & 0xff;
	app_info[2] = (EN50221_TAG_CA_INFO >>  0) & 0xff;
	app_info[3] = 2;
	app_info[4] = r->operand[pos + 0];
	app_info[5] = r->operand[pos + 1];
	*len = app_info[3] + 4;
out:
	mutex_unlock(&fdtv->avc_mutex);

	return ret;
}

int avc_ca_reset(struct firedtv *fdtv)
{
	struct avc_command_frame *c = (void *)fdtv->avc_data;
	int ret;

	mutex_lock(&fdtv->avc_mutex);

	c->ctype   = AVC_CTYPE_CONTROL;
	c->subunit = AVC_SUBUNIT_TYPE_TUNER | fdtv->subunit;
	c->opcode  = AVC_OPCODE_VENDOR;

	c->operand[0] = SFE_VENDOR_DE_COMPANYID_0;
	c->operand[1] = SFE_VENDOR_DE_COMPANYID_1;
	c->operand[2] = SFE_VENDOR_DE_COMPANYID_2;
	c->operand[3] = SFE_VENDOR_OPCODE_HOST2CA;
	c->operand[4] = 0; /* slot */
	c->operand[5] = SFE_VENDOR_TAG_CA_RESET; /* ca tag */
	c->operand[6] = 0; /* more/last */
	c->operand[7] = 1; /* length */
	c->operand[8] = 0; /* force hardware reset */

	fdtv->avc_data_length = 12;
	ret = avc_write(fdtv);

	/* FIXME: check response code? */

	mutex_unlock(&fdtv->avc_mutex);

	return ret;
}

int avc_ca_pmt(struct firedtv *fdtv, char *msg, int length)
{
	struct avc_command_frame *c = (void *)fdtv->avc_data;
	struct avc_response_frame *r = (void *)fdtv->avc_data;
	int list_management;
	int program_info_length;
	int pmt_cmd_id;
	int read_pos;
	int write_pos;
	int es_info_length;
	int crc32_csum;
	int ret;

	if (unlikely(avc_debug & AVC_DEBUG_APPLICATION_PMT))
		debug_pmt(msg, length);

	mutex_lock(&fdtv->avc_mutex);

	c->ctype   = AVC_CTYPE_CONTROL;
	c->subunit = AVC_SUBUNIT_TYPE_TUNER | fdtv->subunit;
	c->opcode  = AVC_OPCODE_VENDOR;

	if (msg[0] != EN50221_LIST_MANAGEMENT_ONLY) {
		dev_info(fdtv->device, "forcing list_management to ONLY\n");
		msg[0] = EN50221_LIST_MANAGEMENT_ONLY;
	}
	/* We take the cmd_id from the programme level only! */
	list_management = msg[0];
	program_info_length = ((msg[4] & 0x0f) << 8) + msg[5];
	if (program_info_length > 0)
		program_info_length--; /* Remove pmt_cmd_id */
	pmt_cmd_id = msg[6];

	c->operand[0] = SFE_VENDOR_DE_COMPANYID_0;
	c->operand[1] = SFE_VENDOR_DE_COMPANYID_1;
	c->operand[2] = SFE_VENDOR_DE_COMPANYID_2;
	c->operand[3] = SFE_VENDOR_OPCODE_HOST2CA;
	c->operand[4] = 0; /* slot */
	c->operand[5] = SFE_VENDOR_TAG_CA_PMT; /* ca tag */
	c->operand[6] = 0; /* more/last */
	/* Use three bytes for length field in case length > 127 */
	c->operand[10] = list_management;
	c->operand[11] = 0x01; /* pmt_cmd=OK_descramble */

	/* TS program map table */

	c->operand[12] = 0x02; /* Table id=2 */
	c->operand[13] = 0x80; /* Section syntax + length */

	c->operand[15] = msg[1]; /* Program number */
	c->operand[16] = msg[2];
	c->operand[17] = 0x01; /* Version number=0 + current/next=1 */
	c->operand[18] = 0x00; /* Section number=0 */
	c->operand[19] = 0x00; /* Last section number=0 */
	c->operand[20] = 0x1f; /* PCR_PID=1FFF */
	c->operand[21] = 0xff;
	c->operand[22] = (program_info_length >> 8); /* Program info length */
	c->operand[23] = (program_info_length & 0xff);

	/* CA descriptors at programme level */
	read_pos = 6;
	write_pos = 24;
	if (program_info_length > 0) {
		pmt_cmd_id = msg[read_pos++];
		if (pmt_cmd_id != 1 && pmt_cmd_id != 4)
			dev_err(fdtv->device,
				"invalid pmt_cmd_id %d\n", pmt_cmd_id);

		memcpy(&c->operand[write_pos], &msg[read_pos],
		       program_info_length);
		read_pos += program_info_length;
		write_pos += program_info_length;
	}
	while (read_pos < length) {
		c->operand[write_pos++] = msg[read_pos++];
		c->operand[write_pos++] = msg[read_pos++];
		c->operand[write_pos++] = msg[read_pos++];
		es_info_length =
			((msg[read_pos] & 0x0f) << 8) + msg[read_pos + 1];
		read_pos += 2;
		if (es_info_length > 0)
			es_info_length--; /* Remove pmt_cmd_id */
		c->operand[write_pos++] = es_info_length >> 8;
		c->operand[write_pos++] = es_info_length & 0xff;
		if (es_info_length > 0) {
			pmt_cmd_id = msg[read_pos++];
			if (pmt_cmd_id != 1 && pmt_cmd_id != 4)
				dev_err(fdtv->device, "invalid pmt_cmd_id %d "
					"at stream level\n", pmt_cmd_id);

			memcpy(&c->operand[write_pos], &msg[read_pos],
			       es_info_length);
			read_pos += es_info_length;
			write_pos += es_info_length;
		}
	}
	write_pos += 4; /* CRC */

	c->operand[7] = 0x82;
	c->operand[8] = (write_pos - 10) >> 8;
	c->operand[9] = (write_pos - 10) & 0xff;
	c->operand[14] = write_pos - 15;

	crc32_csum = crc32_be(0, &c->operand[10], c->operand[12] - 1);
	c->operand[write_pos - 4] = (crc32_csum >> 24) & 0xff;
	c->operand[write_pos - 3] = (crc32_csum >> 16) & 0xff;
	c->operand[write_pos - 2] = (crc32_csum >>  8) & 0xff;
	c->operand[write_pos - 1] = (crc32_csum >>  0) & 0xff;
	pad_operands(c, write_pos);

	fdtv->avc_data_length = ALIGN(3 + write_pos, 4);
	ret = avc_write(fdtv);
	if (ret < 0)
		goto out;

	if (r->response != AVC_RESPONSE_ACCEPTED) {
		dev_err(fdtv->device,
			"CA PMT failed with response 0x%x\n", r->response);
		ret = -EFAULT;
	}
out:
	mutex_unlock(&fdtv->avc_mutex);

	return ret;
}

int avc_ca_get_time_date(struct firedtv *fdtv, int *interval)
{
	struct avc_command_frame *c = (void *)fdtv->avc_data;
	struct avc_response_frame *r = (void *)fdtv->avc_data;
	int ret;

	mutex_lock(&fdtv->avc_mutex);

	c->ctype   = AVC_CTYPE_STATUS;
	c->subunit = AVC_SUBUNIT_TYPE_TUNER | fdtv->subunit;
	c->opcode  = AVC_OPCODE_VENDOR;

	c->operand[0] = SFE_VENDOR_DE_COMPANYID_0;
	c->operand[1] = SFE_VENDOR_DE_COMPANYID_1;
	c->operand[2] = SFE_VENDOR_DE_COMPANYID_2;
	c->operand[3] = SFE_VENDOR_OPCODE_CA2HOST;
	c->operand[4] = 0; /* slot */
	c->operand[5] = SFE_VENDOR_TAG_CA_DATE_TIME; /* ca tag */
	clear_operands(c, 6, LAST_OPERAND);

	fdtv->avc_data_length = 12;
	ret = avc_write(fdtv);
	if (ret < 0)
		goto out;

	/* FIXME: check response code and validate response data */

	*interval = r->operand[get_ca_object_pos(r)];
out:
	mutex_unlock(&fdtv->avc_mutex);

	return ret;
}

int avc_ca_enter_menu(struct firedtv *fdtv)
{
	struct avc_command_frame *c = (void *)fdtv->avc_data;
	int ret;

	mutex_lock(&fdtv->avc_mutex);

	c->ctype   = AVC_CTYPE_STATUS;
	c->subunit = AVC_SUBUNIT_TYPE_TUNER | fdtv->subunit;
	c->opcode  = AVC_OPCODE_VENDOR;

	c->operand[0] = SFE_VENDOR_DE_COMPANYID_0;
	c->operand[1] = SFE_VENDOR_DE_COMPANYID_1;
	c->operand[2] = SFE_VENDOR_DE_COMPANYID_2;
	c->operand[3] = SFE_VENDOR_OPCODE_HOST2CA;
	c->operand[4] = 0; /* slot */
	c->operand[5] = SFE_VENDOR_TAG_CA_ENTER_MENU;
	clear_operands(c, 6, 8);

	fdtv->avc_data_length = 12;
	ret = avc_write(fdtv);

	/* FIXME: check response code? */

	mutex_unlock(&fdtv->avc_mutex);

	return ret;
}

int avc_ca_get_mmi(struct firedtv *fdtv, char *mmi_object, unsigned int *len)
{
	struct avc_command_frame *c = (void *)fdtv->avc_data;
	struct avc_response_frame *r = (void *)fdtv->avc_data;
	int ret;

	mutex_lock(&fdtv->avc_mutex);

	c->ctype   = AVC_CTYPE_STATUS;
	c->subunit = AVC_SUBUNIT_TYPE_TUNER | fdtv->subunit;
	c->opcode  = AVC_OPCODE_VENDOR;

	c->operand[0] = SFE_VENDOR_DE_COMPANYID_0;
	c->operand[1] = SFE_VENDOR_DE_COMPANYID_1;
	c->operand[2] = SFE_VENDOR_DE_COMPANYID_2;
	c->operand[3] = SFE_VENDOR_OPCODE_CA2HOST;
	c->operand[4] = 0; /* slot */
	c->operand[5] = SFE_VENDOR_TAG_CA_MMI;
	clear_operands(c, 6, LAST_OPERAND);

	fdtv->avc_data_length = 12;
	ret = avc_write(fdtv);
	if (ret < 0)
		goto out;

	/* FIXME: check response code and validate response data */

	*len = get_ca_object_length(r);
	memcpy(mmi_object, &r->operand[get_ca_object_pos(r)], *len);
out:
	mutex_unlock(&fdtv->avc_mutex);

	return ret;
}

#define CMP_OUTPUT_PLUG_CONTROL_REG_0	0xfffff0000904ULL

static int cmp_read(struct firedtv *fdtv, u64 addr, __be32 *data)
{
	int ret;

	mutex_lock(&fdtv->avc_mutex);

	ret = fdtv->backend->read(fdtv, addr, data);
	if (ret < 0)
		dev_err(fdtv->device, "CMP: read I/O error\n");

	mutex_unlock(&fdtv->avc_mutex);

	return ret;
}

static int cmp_lock(struct firedtv *fdtv, u64 addr, __be32 data[])
{
	int ret;

	mutex_lock(&fdtv->avc_mutex);

	/* data[] is stack-allocated and should not be DMA-mapped. */
	memcpy(fdtv->avc_data, data, 8);

<<<<<<< HEAD
	ret = fdtv->backend->lock(fdtv, addr, data);
=======
	ret = fdtv->backend->lock(fdtv, addr, fdtv->avc_data);
>>>>>>> 0b4a42d7
	if (ret < 0)
		dev_err(fdtv->device, "CMP: lock I/O error\n");
	else
		memcpy(data, fdtv->avc_data, 8);

	mutex_unlock(&fdtv->avc_mutex);

	return ret;
}

static inline u32 get_opcr(__be32 opcr, u32 mask, u32 shift)
{
	return (be32_to_cpu(opcr) >> shift) & mask;
}

static inline void set_opcr(__be32 *opcr, u32 value, u32 mask, u32 shift)
{
	*opcr &= ~cpu_to_be32(mask << shift);
	*opcr |= cpu_to_be32((value & mask) << shift);
}

#define get_opcr_online(v)		get_opcr((v), 0x1, 31)
#define get_opcr_p2p_connections(v)	get_opcr((v), 0x3f, 24)
#define get_opcr_channel(v)		get_opcr((v), 0x3f, 16)

#define set_opcr_p2p_connections(p, v)	set_opcr((p), (v), 0x3f, 24)
#define set_opcr_channel(p, v)		set_opcr((p), (v), 0x3f, 16)
#define set_opcr_data_rate(p, v)	set_opcr((p), (v), 0x3, 14)
#define set_opcr_overhead_id(p, v)	set_opcr((p), (v), 0xf, 10)

int cmp_establish_pp_connection(struct firedtv *fdtv, int plug, int channel)
{
	__be32 old_opcr, opcr[2];
	u64 opcr_address = CMP_OUTPUT_PLUG_CONTROL_REG_0 + (plug << 2);
	int attempts = 0;
	int ret;

	ret = cmp_read(fdtv, opcr_address, opcr);
	if (ret < 0)
		return ret;

repeat:
	if (!get_opcr_online(*opcr)) {
		dev_err(fdtv->device, "CMP: output offline\n");
		return -EBUSY;
	}

	old_opcr = *opcr;

	if (get_opcr_p2p_connections(*opcr)) {
		if (get_opcr_channel(*opcr) != channel) {
			dev_err(fdtv->device, "CMP: cannot change channel\n");
			return -EBUSY;
		}
		dev_info(fdtv->device, "CMP: overlaying connection\n");

		/* We don't allocate isochronous resources. */
	} else {
		set_opcr_channel(opcr, channel);
		set_opcr_data_rate(opcr, 2); /* S400 */

		/* FIXME: this is for the worst case - optimize */
		set_opcr_overhead_id(opcr, 0);

		/*
		 * FIXME: allocate isochronous channel and bandwidth at IRM
		 * fdtv->backend->alloc_resources(fdtv, channels_mask, bw);
		 */
	}

	set_opcr_p2p_connections(opcr, get_opcr_p2p_connections(*opcr) + 1);

	opcr[1] = *opcr;
	opcr[0] = old_opcr;

	ret = cmp_lock(fdtv, opcr_address, opcr);
	if (ret < 0)
		return ret;

	if (old_opcr != *opcr) {
		/*
		 * FIXME: if old_opcr.P2P_Connections > 0,
		 * deallocate isochronous channel and bandwidth at IRM
		 * if (...)
		 *	fdtv->backend->dealloc_resources(fdtv, channel, bw);
		 */

		if (++attempts < 6) /* arbitrary limit */
			goto repeat;
		return -EBUSY;
	}

	return 0;
}

void cmp_break_pp_connection(struct firedtv *fdtv, int plug, int channel)
{
	__be32 old_opcr, opcr[2];
	u64 opcr_address = CMP_OUTPUT_PLUG_CONTROL_REG_0 + (plug << 2);
	int attempts = 0;

	if (cmp_read(fdtv, opcr_address, opcr) < 0)
		return;

repeat:
	if (!get_opcr_online(*opcr) || !get_opcr_p2p_connections(*opcr) ||
	    get_opcr_channel(*opcr) != channel) {
		dev_err(fdtv->device, "CMP: no connection to break\n");
		return;
	}

	old_opcr = *opcr;
	set_opcr_p2p_connections(opcr, get_opcr_p2p_connections(*opcr) - 1);

	opcr[1] = *opcr;
	opcr[0] = old_opcr;

	if (cmp_lock(fdtv, opcr_address, opcr) < 0)
		return;

	if (old_opcr != *opcr) {
		/*
		 * FIXME: if old_opcr.P2P_Connections == 1, i.e. we were last
		 * owner, deallocate isochronous channel and bandwidth at IRM
		 * if (...)
		 *	fdtv->backend->dealloc_resources(fdtv, channel, bw);
		 */

		if (++attempts < 6) /* arbitrary limit */
			goto repeat;
	}
}<|MERGE_RESOLUTION|>--- conflicted
+++ resolved
@@ -1295,11 +1295,7 @@
 	/* data[] is stack-allocated and should not be DMA-mapped. */
 	memcpy(fdtv->avc_data, data, 8);
 
-<<<<<<< HEAD
-	ret = fdtv->backend->lock(fdtv, addr, data);
-=======
 	ret = fdtv->backend->lock(fdtv, addr, fdtv->avc_data);
->>>>>>> 0b4a42d7
 	if (ret < 0)
 		dev_err(fdtv->device, "CMP: lock I/O error\n");
 	else
