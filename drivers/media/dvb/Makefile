#
# Makefile for the kernel multimedia device drivers.
#

<<<<<<< HEAD
obj-y        := dvb-core/ frontends/ ttpci/ ttusb-dec/ ttusb-budget/ b2c2/ bt8xx/ dvb-usb/ pluto2/ siano/ dm1105/
=======
obj-y        := dvb-core/ frontends/ ttpci/ ttusb-dec/ ttusb-budget/ b2c2/ bt8xx/ cinergyT2/ dvb-usb/ pluto2/

obj-$(CONFIG_DVB_FIREDTV)	+= firesat/
>>>>>>> 7d99af1a
<|MERGE_RESOLUTION|>--- conflicted
+++ resolved
@@ -2,10 +2,6 @@
 # Makefile for the kernel multimedia device drivers.
 #
 
-<<<<<<< HEAD
 obj-y        := dvb-core/ frontends/ ttpci/ ttusb-dec/ ttusb-budget/ b2c2/ bt8xx/ dvb-usb/ pluto2/ siano/ dm1105/
-=======
-obj-y        := dvb-core/ frontends/ ttpci/ ttusb-dec/ ttusb-budget/ b2c2/ bt8xx/ cinergyT2/ dvb-usb/ pluto2/
 
-obj-$(CONFIG_DVB_FIREDTV)	+= firesat/
->>>>>>> 7d99af1a
+obj-$(CONFIG_DVB_FIREDTV)	+= firesat/