/*
 * dm1105.c - driver for DVB cards based on SDMC DM1105 PCI chip
 *
 * Copyright (C) 2008 Igor M. Liplianin <liplianin@me.by>
 *
 * This program is free software; you can redistribute it and/or modify
 * it under the terms of the GNU General Public License as published by
 * the Free Software Foundation; either version 2 of the License, or
 * (at your option) any later version.
 *
 * This program is distributed in the hope that it will be useful,
 * but WITHOUT ANY WARRANTY; without even the implied warranty of
 * MERCHANTABILITY or FITNESS FOR A PARTICULAR PURPOSE.  See the
 * GNU General Public License for more details.
 *
 * You should have received a copy of the GNU General Public License
 * along with this program; if not, write to the Free Software
 * Foundation, Inc., 675 Mass Ave, Cambridge, MA 02139, USA.
 *
 */

#include <linux/i2c.h>
#include <linux/init.h>
#include <linux/kernel.h>
#include <linux/module.h>
#include <linux/proc_fs.h>
#include <linux/pci.h>
#include <linux/dma-mapping.h>
#include <linux/input.h>
<<<<<<< HEAD
=======
#include <linux/slab.h>
>>>>>>> e44a21b7
#include <media/ir-core.h>

#include "demux.h"
#include "dmxdev.h"
#include "dvb_demux.h"
#include "dvb_frontend.h"
#include "dvb_net.h"
#include "dvbdev.h"
#include "dvb-pll.h"

#include "stv0299.h"
#include "stv0288.h"
#include "stb6000.h"
#include "si21xx.h"
#include "cx24116.h"
#include "z0194a.h"
#include "ds3000.h"

#define MODULE_NAME "dm1105"

#define UNSET (-1U)

#define DM1105_BOARD_NOAUTO		UNSET
#define DM1105_BOARD_UNKNOWN		0
#define DM1105_BOARD_DVBWORLD_2002	1
#define DM1105_BOARD_DVBWORLD_2004	2
#define DM1105_BOARD_AXESS_DM05		3

/* ----------------------------------------------- */
/*
 * PCI ID's
 */
#ifndef PCI_VENDOR_ID_TRIGEM
#define PCI_VENDOR_ID_TRIGEM	0x109f
#endif
#ifndef PCI_VENDOR_ID_AXESS
#define PCI_VENDOR_ID_AXESS	0x195d
#endif
#ifndef PCI_DEVICE_ID_DM1105
#define PCI_DEVICE_ID_DM1105	0x036f
#endif
#ifndef PCI_DEVICE_ID_DW2002
#define PCI_DEVICE_ID_DW2002	0x2002
#endif
#ifndef PCI_DEVICE_ID_DW2004
#define PCI_DEVICE_ID_DW2004	0x2004
#endif
#ifndef PCI_DEVICE_ID_DM05
#define PCI_DEVICE_ID_DM05	0x1105
#endif
/* ----------------------------------------------- */
/* sdmc dm1105 registers */

/* TS Control */
#define DM1105_TSCTR				0x00
#define DM1105_DTALENTH				0x04

/* GPIO Interface */
#define DM1105_GPIOVAL				0x08
#define DM1105_GPIOCTR				0x0c

/* PID serial number */
#define DM1105_PIDN				0x10

/* Odd-even secret key select */
#define DM1105_CWSEL				0x14

/* Host Command Interface */
#define DM1105_HOST_CTR				0x18
#define DM1105_HOST_AD				0x1c

/* PCI Interface */
#define DM1105_CR				0x30
#define DM1105_RST				0x34
#define DM1105_STADR				0x38
#define DM1105_RLEN				0x3c
#define DM1105_WRP				0x40
#define DM1105_INTCNT				0x44
#define DM1105_INTMAK				0x48
#define DM1105_INTSTS				0x4c

/* CW Value */
#define DM1105_ODD				0x50
#define DM1105_EVEN				0x58

/* PID Value */
#define DM1105_PID				0x60

/* IR Control */
#define DM1105_IRCTR				0x64
#define DM1105_IRMODE				0x68
#define DM1105_SYSTEMCODE			0x6c
#define DM1105_IRCODE				0x70

/* Unknown Values */
#define DM1105_ENCRYPT				0x74
#define DM1105_VER				0x7c

/* I2C Interface */
#define DM1105_I2CCTR				0x80
#define DM1105_I2CSTS				0x81
#define DM1105_I2CDAT				0x82
#define DM1105_I2C_RA				0x83
/* ----------------------------------------------- */
/* Interrupt Mask Bits */

#define INTMAK_TSIRQM				0x01
#define INTMAK_HIRQM				0x04
#define INTMAK_IRM				0x08
#define INTMAK_ALLMASK				(INTMAK_TSIRQM | \
						INTMAK_HIRQM | \
						INTMAK_IRM)
#define INTMAK_NONEMASK				0x00

/* Interrupt Status Bits */
#define INTSTS_TSIRQ				0x01
#define INTSTS_HIRQ				0x04
#define INTSTS_IR				0x08

/* IR Control Bits */
#define DM1105_IR_EN				0x01
#define DM1105_SYS_CHK				0x02
#define DM1105_REP_FLG				0x08

/* EEPROM addr */
#define IIC_24C01_addr				0xa0
/* Max board count */
#define DM1105_MAX				0x04

#define DRIVER_NAME				"dm1105"

#define DM1105_DMA_PACKETS			47
#define DM1105_DMA_PACKET_LENGTH		(128*4)
#define DM1105_DMA_BYTES			(128 * 4 * DM1105_DMA_PACKETS)

/* GPIO's for LNB power control */
#define DM1105_LNB_MASK				0x00000000
#define DM1105_LNB_OFF				0x00020000
#define DM1105_LNB_13V				0x00010100
#define DM1105_LNB_18V				0x00000100

/* GPIO's for LNB power control for Axess DM05 */
#define DM05_LNB_MASK				0x00000000
#define DM05_LNB_OFF				0x00020000/* actually 13v */
#define DM05_LNB_13V				0x00020000
#define DM05_LNB_18V				0x00030000

static unsigned int card[]  = {[0 ... 3] = UNSET };
module_param_array(card,  int, NULL, 0444);
MODULE_PARM_DESC(card, "card type");

static int ir_debug;
module_param(ir_debug, int, 0644);
MODULE_PARM_DESC(ir_debug, "enable debugging information for IR decoding");

static unsigned int dm1105_devcount;

DVB_DEFINE_MOD_OPT_ADAPTER_NR(adapter_nr);

struct dm1105_board {
	char                    *name;
};

struct dm1105_subid {
	u16     subvendor;
	u16     subdevice;
	u32     card;
};

static const struct dm1105_board dm1105_boards[] = {
	[DM1105_BOARD_UNKNOWN] = {
		.name		= "UNKNOWN/GENERIC",
	},
	[DM1105_BOARD_DVBWORLD_2002] = {
		.name		= "DVBWorld PCI 2002",
	},
	[DM1105_BOARD_DVBWORLD_2004] = {
		.name		= "DVBWorld PCI 2004",
	},
	[DM1105_BOARD_AXESS_DM05] = {
		.name		= "Axess/EasyTv DM05",
	},
};

static const struct dm1105_subid dm1105_subids[] = {
	{
		.subvendor = 0x0000,
		.subdevice = 0x2002,
		.card      = DM1105_BOARD_DVBWORLD_2002,
	}, {
		.subvendor = 0x0001,
		.subdevice = 0x2002,
		.card      = DM1105_BOARD_DVBWORLD_2002,
	}, {
		.subvendor = 0x0000,
		.subdevice = 0x2004,
		.card      = DM1105_BOARD_DVBWORLD_2004,
	}, {
		.subvendor = 0x0001,
		.subdevice = 0x2004,
		.card      = DM1105_BOARD_DVBWORLD_2004,
	}, {
		.subvendor = 0x195d,
		.subdevice = 0x1105,
		.card      = DM1105_BOARD_AXESS_DM05,
	},
};

static void dm1105_card_list(struct pci_dev *pci)
{
	int i;

	if (0 == pci->subsystem_vendor &&
			0 == pci->subsystem_device) {
		printk(KERN_ERR
			"dm1105: Your board has no valid PCI Subsystem ID\n"
			"dm1105: and thus can't be autodetected\n"
			"dm1105: Please pass card=<n> insmod option to\n"
			"dm1105: workaround that.  Redirect complaints to\n"
			"dm1105: the vendor of the TV card.  Best regards,\n"
			"dm1105: -- tux\n");
	} else {
		printk(KERN_ERR
			"dm1105: Your board isn't known (yet) to the driver.\n"
			"dm1105: You can try to pick one of the existing\n"
			"dm1105: card configs via card=<n> insmod option.\n"
			"dm1105: Updating to the latest version might help\n"
			"dm1105: as well.\n");
	}
	printk(KERN_ERR "Here is a list of valid choices for the card=<n> "
		   "insmod option:\n");
	for (i = 0; i < ARRAY_SIZE(dm1105_boards); i++)
		printk(KERN_ERR "dm1105:    card=%d -> %s\n",
				i, dm1105_boards[i].name);
}

/* infrared remote control */
struct infrared {
	struct input_dev	*input_dev;
	char			input_phys[32];
	struct work_struct	work;
	u32			ir_command;
};

struct dm1105_dev {
	/* pci */
	struct pci_dev *pdev;
	u8 __iomem *io_mem;

	/* ir */
	struct infrared ir;

	/* dvb */
	struct dmx_frontend hw_frontend;
	struct dmx_frontend mem_frontend;
	struct dmxdev dmxdev;
	struct dvb_adapter dvb_adapter;
	struct dvb_demux demux;
	struct dvb_frontend *fe;
	struct dvb_net dvbnet;
	unsigned int full_ts_users;
	unsigned int boardnr;
	int nr;

	/* i2c */
	struct i2c_adapter i2c_adap;

	/* irq */
	struct work_struct work;
	struct workqueue_struct *wq;
	char wqn[16];

	/* dma */
	dma_addr_t dma_addr;
	unsigned char *ts_buf;
	u32 wrp;
	u32 nextwrp;
	u32 buffer_size;
	unsigned int	PacketErrorCount;
	unsigned int dmarst;
	spinlock_t lock;
};

#define dm_io_mem(reg)	((unsigned long)(&dev->io_mem[reg]))

#define dm_readb(reg)		inb(dm_io_mem(reg))
#define dm_writeb(reg, value)	outb((value), (dm_io_mem(reg)))

#define dm_readw(reg)		inw(dm_io_mem(reg))
#define dm_writew(reg, value)	outw((value), (dm_io_mem(reg)))

#define dm_readl(reg)		inl(dm_io_mem(reg))
#define dm_writel(reg, value)	outl((value), (dm_io_mem(reg)))

#define dm_andorl(reg, mask, value) \
	outl((inl(dm_io_mem(reg)) & ~(mask)) |\
		((value) & (mask)), (dm_io_mem(reg)))

#define dm_setl(reg, bit)	dm_andorl((reg), (bit), (bit))
#define dm_clearl(reg, bit)	dm_andorl((reg), (bit), 0)

static int dm1105_i2c_xfer(struct i2c_adapter *i2c_adap,
			    struct i2c_msg *msgs, int num)
{
	struct dm1105_dev *dev ;

	int addr, rc, i, j, k, len, byte, data;
	u8 status;

	dev = i2c_adap->algo_data;
	for (i = 0; i < num; i++) {
		dm_writeb(DM1105_I2CCTR, 0x00);
		if (msgs[i].flags & I2C_M_RD) {
			/* read bytes */
			addr  = msgs[i].addr << 1;
			addr |= 1;
			dm_writeb(DM1105_I2CDAT, addr);
			for (byte = 0; byte < msgs[i].len; byte++)
				dm_writeb(DM1105_I2CDAT + byte + 1, 0);

			dm_writeb(DM1105_I2CCTR, 0x81 + msgs[i].len);
			for (j = 0; j < 55; j++) {
				mdelay(10);
				status = dm_readb(DM1105_I2CSTS);
				if ((status & 0xc0) == 0x40)
					break;
			}
			if (j >= 55)
				return -1;

			for (byte = 0; byte < msgs[i].len; byte++) {
				rc = dm_readb(DM1105_I2CDAT + byte + 1);
				if (rc < 0)
					goto err;
				msgs[i].buf[byte] = rc;
			}
		} else if ((msgs[i].buf[0] == 0xf7) && (msgs[i].addr == 0x55)) {
			/* prepaired for cx24116 firmware */
			/* Write in small blocks */
			len = msgs[i].len - 1;
			k = 1;
			do {
				dm_writeb(DM1105_I2CDAT, msgs[i].addr << 1);
				dm_writeb(DM1105_I2CDAT + 1, 0xf7);
				for (byte = 0; byte < (len > 48 ? 48 : len); byte++) {
					data = msgs[i].buf[k + byte];
					dm_writeb(DM1105_I2CDAT + byte + 2, data);
				}
				dm_writeb(DM1105_I2CCTR, 0x82 + (len > 48 ? 48 : len));
				for (j = 0; j < 25; j++) {
					mdelay(10);
					status = dm_readb(DM1105_I2CSTS);
					if ((status & 0xc0) == 0x40)
						break;
				}

				if (j >= 25)
					return -1;

				k += 48;
				len -= 48;
			} while (len > 0);
		} else {
			/* write bytes */
			dm_writeb(DM1105_I2CDAT, msgs[i].addr << 1);
			for (byte = 0; byte < msgs[i].len; byte++) {
				data = msgs[i].buf[byte];
				dm_writeb(DM1105_I2CDAT + byte + 1, data);
			}
			dm_writeb(DM1105_I2CCTR, 0x81 + msgs[i].len);
			for (j = 0; j < 25; j++) {
				mdelay(10);
				status = dm_readb(DM1105_I2CSTS);
				if ((status & 0xc0) == 0x40)
					break;
			}

			if (j >= 25)
				return -1;
		}
	}
	return num;
 err:
	return rc;
}

static u32 functionality(struct i2c_adapter *adap)
{
	return I2C_FUNC_I2C;
}

static struct i2c_algorithm dm1105_algo = {
	.master_xfer   = dm1105_i2c_xfer,
	.functionality = functionality,
};

static inline struct dm1105_dev *feed_to_dm1105_dev(struct dvb_demux_feed *feed)
{
	return container_of(feed->demux, struct dm1105_dev, demux);
}

static inline struct dm1105_dev *frontend_to_dm1105_dev(struct dvb_frontend *fe)
{
	return container_of(fe->dvb, struct dm1105_dev, dvb_adapter);
}

static int dm1105_set_voltage(struct dvb_frontend *fe, fe_sec_voltage_t voltage)
{
	struct dm1105_dev *dev = frontend_to_dm1105_dev(fe);
	u32 lnb_mask, lnb_13v, lnb_18v, lnb_off;

	switch (dev->boardnr) {
	case DM1105_BOARD_AXESS_DM05:
		lnb_mask = DM05_LNB_MASK;
		lnb_off = DM05_LNB_OFF;
		lnb_13v = DM05_LNB_13V;
		lnb_18v = DM05_LNB_18V;
		break;
	case DM1105_BOARD_DVBWORLD_2002:
	case DM1105_BOARD_DVBWORLD_2004:
	default:
		lnb_mask = DM1105_LNB_MASK;
		lnb_off = DM1105_LNB_OFF;
		lnb_13v = DM1105_LNB_13V;
		lnb_18v = DM1105_LNB_18V;
	}

	dm_writel(DM1105_GPIOCTR, lnb_mask);
	if (voltage == SEC_VOLTAGE_18)
		dm_writel(DM1105_GPIOVAL, lnb_18v);
	else if (voltage == SEC_VOLTAGE_13)
		dm_writel(DM1105_GPIOVAL, lnb_13v);
	else
		dm_writel(DM1105_GPIOVAL, lnb_off);

	return 0;
}

static void dm1105_set_dma_addr(struct dm1105_dev *dev)
{
	dm_writel(DM1105_STADR, cpu_to_le32(dev->dma_addr));
}

static int __devinit dm1105_dma_map(struct dm1105_dev *dev)
{
	dev->ts_buf = pci_alloc_consistent(dev->pdev,
					6 * DM1105_DMA_BYTES,
					&dev->dma_addr);

	return !dev->ts_buf;
}

static void dm1105_dma_unmap(struct dm1105_dev *dev)
{
	pci_free_consistent(dev->pdev,
			6 * DM1105_DMA_BYTES,
			dev->ts_buf,
			dev->dma_addr);
}

static void dm1105_enable_irqs(struct dm1105_dev *dev)
{
	dm_writeb(DM1105_INTMAK, INTMAK_ALLMASK);
	dm_writeb(DM1105_CR, 1);
}

static void dm1105_disable_irqs(struct dm1105_dev *dev)
{
	dm_writeb(DM1105_INTMAK, INTMAK_IRM);
	dm_writeb(DM1105_CR, 0);
}

static int dm1105_start_feed(struct dvb_demux_feed *f)
{
	struct dm1105_dev *dev = feed_to_dm1105_dev(f);

	if (dev->full_ts_users++ == 0)
		dm1105_enable_irqs(dev);

	return 0;
}

static int dm1105_stop_feed(struct dvb_demux_feed *f)
{
	struct dm1105_dev *dev = feed_to_dm1105_dev(f);

	if (--dev->full_ts_users == 0)
		dm1105_disable_irqs(dev);

	return 0;
}

/* ir work handler */
static void dm1105_emit_key(struct work_struct *work)
{
	struct infrared *ir = container_of(work, struct infrared, work);
	u32 ircom = ir->ir_command;
	u8 data;

	if (ir_debug)
		printk(KERN_INFO "%s: received byte 0x%04x\n", __func__, ircom);

	data = (ircom >> 8) & 0x7f;

	ir_keydown(ir->input_dev, data, 0);
}

/* work handler */
static void dm1105_dmx_buffer(struct work_struct *work)
{
	struct dm1105_dev *dev = container_of(work, struct dm1105_dev, work);
	unsigned int nbpackets;
	u32 oldwrp = dev->wrp;
	u32 nextwrp = dev->nextwrp;

	if (!((dev->ts_buf[oldwrp] == 0x47) &&
			(dev->ts_buf[oldwrp + 188] == 0x47) &&
			(dev->ts_buf[oldwrp + 188 * 2] == 0x47))) {
		dev->PacketErrorCount++;
		/* bad packet found */
		if ((dev->PacketErrorCount >= 2) &&
				(dev->dmarst == 0)) {
			dm_writeb(DM1105_RST, 1);
			dev->wrp = 0;
			dev->PacketErrorCount = 0;
			dev->dmarst = 0;
			return;
		}
	}

	if (nextwrp < oldwrp) {
		memcpy(dev->ts_buf + dev->buffer_size, dev->ts_buf, nextwrp);
		nbpackets = ((dev->buffer_size - oldwrp) + nextwrp) / 188;
	} else
		nbpackets = (nextwrp - oldwrp) / 188;

	dev->wrp = nextwrp;
	dvb_dmx_swfilter_packets(&dev->demux, &dev->ts_buf[oldwrp], nbpackets);
}

static irqreturn_t dm1105_irq(int irq, void *dev_id)
{
	struct dm1105_dev *dev = dev_id;

	/* Read-Write INSTS Ack's Interrupt for DM1105 chip 16.03.2008 */
	unsigned int intsts = dm_readb(DM1105_INTSTS);
	dm_writeb(DM1105_INTSTS, intsts);

	switch (intsts) {
	case INTSTS_TSIRQ:
	case (INTSTS_TSIRQ | INTSTS_IR):
		dev->nextwrp = dm_readl(DM1105_WRP) - dm_readl(DM1105_STADR);
		queue_work(dev->wq, &dev->work);
		break;
	case INTSTS_IR:
		dev->ir.ir_command = dm_readl(DM1105_IRCODE);
		schedule_work(&dev->ir.work);
		break;
	}

	return IRQ_HANDLED;
}

int __devinit dm1105_ir_init(struct dm1105_dev *dm1105)
{
	struct input_dev *input_dev;
<<<<<<< HEAD
	char *ir_codes = NULL;
=======
	char *ir_codes = RC_MAP_DM1105_NEC;
>>>>>>> e44a21b7
	int err = -ENOMEM;

	input_dev = input_allocate_device();
	if (!input_dev)
		return -ENOMEM;

	dm1105->ir.input_dev = input_dev;
	snprintf(dm1105->ir.input_phys, sizeof(dm1105->ir.input_phys),
		"pci-%s/ir0", pci_name(dm1105->pdev));

	input_dev->name = "DVB on-card IR receiver";
	input_dev->phys = dm1105->ir.input_phys;
	input_dev->id.bustype = BUS_PCI;
	input_dev->id.version = 1;
	if (dm1105->pdev->subsystem_vendor) {
		input_dev->id.vendor = dm1105->pdev->subsystem_vendor;
		input_dev->id.product = dm1105->pdev->subsystem_device;
	} else {
		input_dev->id.vendor = dm1105->pdev->vendor;
		input_dev->id.product = dm1105->pdev->device;
	}

	input_dev->dev.parent = &dm1105->pdev->dev;

	INIT_WORK(&dm1105->ir.work, dm1105_emit_key);

	err = ir_input_register(input_dev, ir_codes, NULL, MODULE_NAME);
	if (err < 0) {
		input_free_device(input_dev);
		return err;
	}

	return 0;
}

void __devexit dm1105_ir_exit(struct dm1105_dev *dm1105)
{
	ir_input_unregister(dm1105->ir.input_dev);
}

static int __devinit dm1105_hw_init(struct dm1105_dev *dev)
{
	dm1105_disable_irqs(dev);

	dm_writeb(DM1105_HOST_CTR, 0);

	/*DATALEN 188,*/
	dm_writeb(DM1105_DTALENTH, 188);
	/*TS_STRT TS_VALP MSBFIRST TS_MODE ALPAS TSPES*/
	dm_writew(DM1105_TSCTR, 0xc10a);

	/* map DMA and set address */
	dm1105_dma_map(dev);
	dm1105_set_dma_addr(dev);
	/* big buffer */
	dm_writel(DM1105_RLEN, 5 * DM1105_DMA_BYTES);
	dm_writeb(DM1105_INTCNT, 47);

	/* IR NEC mode enable */
	dm_writeb(DM1105_IRCTR, (DM1105_IR_EN | DM1105_SYS_CHK));
	dm_writeb(DM1105_IRMODE, 0);
	dm_writew(DM1105_SYSTEMCODE, 0);

	return 0;
}

static void dm1105_hw_exit(struct dm1105_dev *dev)
{
	dm1105_disable_irqs(dev);

	/* IR disable */
	dm_writeb(DM1105_IRCTR, 0);
	dm_writeb(DM1105_INTMAK, INTMAK_NONEMASK);

	dm1105_dma_unmap(dev);
}

static struct stv0299_config sharp_z0194a_config = {
	.demod_address = 0x68,
	.inittab = sharp_z0194a_inittab,
	.mclk = 88000000UL,
	.invert = 1,
	.skip_reinit = 0,
	.lock_output = STV0299_LOCKOUTPUT_1,
	.volt13_op0_op1 = STV0299_VOLT13_OP1,
	.min_delay_ms = 100,
	.set_symbol_rate = sharp_z0194a_set_symbol_rate,
};

static struct stv0288_config earda_config = {
	.demod_address = 0x68,
	.min_delay_ms = 100,
};

static struct si21xx_config serit_config = {
	.demod_address = 0x68,
	.min_delay_ms = 100,

};

static struct cx24116_config serit_sp2633_config = {
	.demod_address = 0x55,
};

static struct ds3000_config dvbworld_ds3000_config = {
	.demod_address = 0x68,
};

static int __devinit frontend_init(struct dm1105_dev *dev)
{
	int ret;

	switch (dev->boardnr) {
	case DM1105_BOARD_DVBWORLD_2004:
		dev->fe = dvb_attach(
			cx24116_attach, &serit_sp2633_config,
			&dev->i2c_adap);
		if (dev->fe) {
			dev->fe->ops.set_voltage = dm1105_set_voltage;
			break;
		}

		dev->fe = dvb_attach(
			ds3000_attach, &dvbworld_ds3000_config,
			&dev->i2c_adap);
		if (dev->fe)
			dev->fe->ops.set_voltage = dm1105_set_voltage;

		break;
	case DM1105_BOARD_DVBWORLD_2002:
	case DM1105_BOARD_AXESS_DM05:
	default:
		dev->fe = dvb_attach(
			stv0299_attach, &sharp_z0194a_config,
			&dev->i2c_adap);
		if (dev->fe) {
			dev->fe->ops.set_voltage = dm1105_set_voltage;
			dvb_attach(dvb_pll_attach, dev->fe, 0x60,
					&dev->i2c_adap, DVB_PLL_OPERA1);
			break;
		}

		dev->fe = dvb_attach(
			stv0288_attach, &earda_config,
			&dev->i2c_adap);
		if (dev->fe) {
			dev->fe->ops.set_voltage = dm1105_set_voltage;
			dvb_attach(stb6000_attach, dev->fe, 0x61,
					&dev->i2c_adap);
			break;
		}

		dev->fe = dvb_attach(
			si21xx_attach, &serit_config,
			&dev->i2c_adap);
		if (dev->fe)
			dev->fe->ops.set_voltage = dm1105_set_voltage;

	}

	if (!dev->fe) {
		dev_err(&dev->pdev->dev, "could not attach frontend\n");
		return -ENODEV;
	}

	ret = dvb_register_frontend(&dev->dvb_adapter, dev->fe);
	if (ret < 0) {
		if (dev->fe->ops.release)
			dev->fe->ops.release(dev->fe);
		dev->fe = NULL;
		return ret;
	}

	return 0;
}

static void __devinit dm1105_read_mac(struct dm1105_dev *dev, u8 *mac)
{
	static u8 command[1] = { 0x28 };

	struct i2c_msg msg[] = {
		{
			.addr = IIC_24C01_addr >> 1,
			.flags = 0,
			.buf = command,
			.len = 1
		}, {
			.addr = IIC_24C01_addr >> 1,
			.flags = I2C_M_RD,
			.buf = mac,
			.len = 6
		},
	};

	dm1105_i2c_xfer(&dev->i2c_adap, msg , 2);
	dev_info(&dev->pdev->dev, "MAC %pM\n", mac);
}

static int __devinit dm1105_probe(struct pci_dev *pdev,
				  const struct pci_device_id *ent)
{
	struct dm1105_dev *dev;
	struct dvb_adapter *dvb_adapter;
	struct dvb_demux *dvbdemux;
	struct dmx_demux *dmx;
	int ret = -ENOMEM;
	int i;

	dev = kzalloc(sizeof(struct dm1105_dev), GFP_KERNEL);
	if (!dev)
		return -ENOMEM;

	/* board config */
	dev->nr = dm1105_devcount;
	dev->boardnr = UNSET;
	if (card[dev->nr] < ARRAY_SIZE(dm1105_boards))
		dev->boardnr = card[dev->nr];
	for (i = 0; UNSET == dev->boardnr &&
				i < ARRAY_SIZE(dm1105_subids); i++)
		if (pdev->subsystem_vendor ==
			dm1105_subids[i].subvendor &&
				pdev->subsystem_device ==
					dm1105_subids[i].subdevice)
			dev->boardnr = dm1105_subids[i].card;

	if (UNSET == dev->boardnr) {
		dev->boardnr = DM1105_BOARD_UNKNOWN;
		dm1105_card_list(pdev);
	}

	dm1105_devcount++;
	dev->pdev = pdev;
	dev->buffer_size = 5 * DM1105_DMA_BYTES;
	dev->PacketErrorCount = 0;
	dev->dmarst = 0;

	ret = pci_enable_device(pdev);
	if (ret < 0)
		goto err_kfree;

	ret = pci_set_dma_mask(pdev, DMA_BIT_MASK(32));
	if (ret < 0)
		goto err_pci_disable_device;

	pci_set_master(pdev);

	ret = pci_request_regions(pdev, DRIVER_NAME);
	if (ret < 0)
		goto err_pci_disable_device;

	dev->io_mem = pci_iomap(pdev, 0, pci_resource_len(pdev, 0));
	if (!dev->io_mem) {
		ret = -EIO;
		goto err_pci_release_regions;
	}

	spin_lock_init(&dev->lock);
	pci_set_drvdata(pdev, dev);

	ret = dm1105_hw_init(dev);
	if (ret < 0)
		goto err_pci_iounmap;

	/* i2c */
	i2c_set_adapdata(&dev->i2c_adap, dev);
	strcpy(dev->i2c_adap.name, DRIVER_NAME);
	dev->i2c_adap.owner = THIS_MODULE;
	dev->i2c_adap.class = I2C_CLASS_TV_DIGITAL;
	dev->i2c_adap.dev.parent = &pdev->dev;
	dev->i2c_adap.algo = &dm1105_algo;
	dev->i2c_adap.algo_data = dev;
	ret = i2c_add_adapter(&dev->i2c_adap);

	if (ret < 0)
		goto err_dm1105_hw_exit;

	/* dvb */
	ret = dvb_register_adapter(&dev->dvb_adapter, DRIVER_NAME,
					THIS_MODULE, &pdev->dev, adapter_nr);
	if (ret < 0)
		goto err_i2c_del_adapter;

	dvb_adapter = &dev->dvb_adapter;

	dm1105_read_mac(dev, dvb_adapter->proposed_mac);

	dvbdemux = &dev->demux;
	dvbdemux->filternum = 256;
	dvbdemux->feednum = 256;
	dvbdemux->start_feed = dm1105_start_feed;
	dvbdemux->stop_feed = dm1105_stop_feed;
	dvbdemux->dmx.capabilities = (DMX_TS_FILTERING |
			DMX_SECTION_FILTERING | DMX_MEMORY_BASED_FILTERING);
	ret = dvb_dmx_init(dvbdemux);
	if (ret < 0)
		goto err_dvb_unregister_adapter;

	dmx = &dvbdemux->dmx;
	dev->dmxdev.filternum = 256;
	dev->dmxdev.demux = dmx;
	dev->dmxdev.capabilities = 0;

	ret = dvb_dmxdev_init(&dev->dmxdev, dvb_adapter);
	if (ret < 0)
		goto err_dvb_dmx_release;

	dev->hw_frontend.source = DMX_FRONTEND_0;

	ret = dmx->add_frontend(dmx, &dev->hw_frontend);
	if (ret < 0)
		goto err_dvb_dmxdev_release;

	dev->mem_frontend.source = DMX_MEMORY_FE;

	ret = dmx->add_frontend(dmx, &dev->mem_frontend);
	if (ret < 0)
		goto err_remove_hw_frontend;

	ret = dmx->connect_frontend(dmx, &dev->hw_frontend);
	if (ret < 0)
		goto err_remove_mem_frontend;

	ret = frontend_init(dev);
	if (ret < 0)
		goto err_disconnect_frontend;

	dvb_net_init(dvb_adapter, &dev->dvbnet, dmx);
	dm1105_ir_init(dev);

	INIT_WORK(&dev->work, dm1105_dmx_buffer);
	sprintf(dev->wqn, "%s/%d", dvb_adapter->name, dvb_adapter->num);
	dev->wq = create_singlethread_workqueue(dev->wqn);
	if (!dev->wq)
		goto err_dvb_net;

	ret = request_irq(pdev->irq, dm1105_irq, IRQF_SHARED,
						DRIVER_NAME, dev);
	if (ret < 0)
		goto err_workqueue;

	return 0;

err_workqueue:
	destroy_workqueue(dev->wq);
err_dvb_net:
	dvb_net_release(&dev->dvbnet);
err_disconnect_frontend:
	dmx->disconnect_frontend(dmx);
err_remove_mem_frontend:
	dmx->remove_frontend(dmx, &dev->mem_frontend);
err_remove_hw_frontend:
	dmx->remove_frontend(dmx, &dev->hw_frontend);
err_dvb_dmxdev_release:
	dvb_dmxdev_release(&dev->dmxdev);
err_dvb_dmx_release:
	dvb_dmx_release(dvbdemux);
err_dvb_unregister_adapter:
	dvb_unregister_adapter(dvb_adapter);
err_i2c_del_adapter:
	i2c_del_adapter(&dev->i2c_adap);
err_dm1105_hw_exit:
	dm1105_hw_exit(dev);
err_pci_iounmap:
	pci_iounmap(pdev, dev->io_mem);
err_pci_release_regions:
	pci_release_regions(pdev);
err_pci_disable_device:
	pci_disable_device(pdev);
err_kfree:
	pci_set_drvdata(pdev, NULL);
	kfree(dev);
	return ret;
}

static void __devexit dm1105_remove(struct pci_dev *pdev)
{
	struct dm1105_dev *dev = pci_get_drvdata(pdev);
	struct dvb_adapter *dvb_adapter = &dev->dvb_adapter;
	struct dvb_demux *dvbdemux = &dev->demux;
	struct dmx_demux *dmx = &dvbdemux->dmx;

	dm1105_ir_exit(dev);
	dmx->close(dmx);
	dvb_net_release(&dev->dvbnet);
	if (dev->fe)
		dvb_unregister_frontend(dev->fe);

	dmx->disconnect_frontend(dmx);
	dmx->remove_frontend(dmx, &dev->mem_frontend);
	dmx->remove_frontend(dmx, &dev->hw_frontend);
	dvb_dmxdev_release(&dev->dmxdev);
	dvb_dmx_release(dvbdemux);
	dvb_unregister_adapter(dvb_adapter);
	if (&dev->i2c_adap)
		i2c_del_adapter(&dev->i2c_adap);

	dm1105_hw_exit(dev);
	synchronize_irq(pdev->irq);
	free_irq(pdev->irq, dev);
	pci_iounmap(pdev, dev->io_mem);
	pci_release_regions(pdev);
	pci_disable_device(pdev);
	pci_set_drvdata(pdev, NULL);
	dm1105_devcount--;
	kfree(dev);
}

static struct pci_device_id dm1105_id_table[] __devinitdata = {
	{
		.vendor = PCI_VENDOR_ID_TRIGEM,
		.device = PCI_DEVICE_ID_DM1105,
		.subvendor = PCI_ANY_ID,
		.subdevice = PCI_ANY_ID,
	}, {
		.vendor = PCI_VENDOR_ID_AXESS,
		.device = PCI_DEVICE_ID_DM05,
		.subvendor = PCI_ANY_ID,
		.subdevice = PCI_ANY_ID,
	}, {
		/* empty */
	},
};

MODULE_DEVICE_TABLE(pci, dm1105_id_table);

static struct pci_driver dm1105_driver = {
	.name = DRIVER_NAME,
	.id_table = dm1105_id_table,
	.probe = dm1105_probe,
	.remove = __devexit_p(dm1105_remove),
};

static int __init dm1105_init(void)
{
	return pci_register_driver(&dm1105_driver);
}

static void __exit dm1105_exit(void)
{
	pci_unregister_driver(&dm1105_driver);
}

module_init(dm1105_init);
module_exit(dm1105_exit);

MODULE_AUTHOR("Igor M. Liplianin <liplianin@me.by>");
MODULE_DESCRIPTION("SDMC DM1105 DVB driver");
MODULE_LICENSE("GPL");<|MERGE_RESOLUTION|>--- conflicted
+++ resolved
@@ -27,10 +27,7 @@
 #include <linux/pci.h>
 #include <linux/dma-mapping.h>
 #include <linux/input.h>
-<<<<<<< HEAD
-=======
 #include <linux/slab.h>
->>>>>>> e44a21b7
 #include <media/ir-core.h>
 
 #include "demux.h"
@@ -597,11 +594,7 @@
 int __devinit dm1105_ir_init(struct dm1105_dev *dm1105)
 {
 	struct input_dev *input_dev;
-<<<<<<< HEAD
-	char *ir_codes = NULL;
-=======
 	char *ir_codes = RC_MAP_DM1105_NEC;
->>>>>>> e44a21b7
 	int err = -ENOMEM;
 
 	input_dev = input_allocate_device();
