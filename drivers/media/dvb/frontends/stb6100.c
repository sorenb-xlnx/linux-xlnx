/*
	STB6100 Silicon Tuner
	Copyright (C) Manu Abraham (abraham.manu@gmail.com)

	Copyright (C) ST Microelectronics

	This program is free software; you can redistribute it and/or modify
	it under the terms of the GNU General Public License as published by
	the Free Software Foundation; either version 2 of the License, or
	(at your option) any later version.

	This program is distributed in the hope that it will be useful,
	but WITHOUT ANY WARRANTY; without even the implied warranty of
	MERCHANTABILITY or FITNESS FOR A PARTICULAR PURPOSE.  See the
	GNU General Public License for more details.

	You should have received a copy of the GNU General Public License
	along with this program; if not, write to the Free Software
	Foundation, Inc., 675 Mass Ave, Cambridge, MA 02139, USA.
*/

#include <linux/init.h>
#include <linux/kernel.h>
#include <linux/module.h>
#include <linux/slab.h>
#include <linux/string.h>

#include "dvb_frontend.h"
#include "stb6100.h"

static unsigned int verbose;
module_param(verbose, int, 0644);


#define FE_ERROR		0
#define FE_NOTICE		1
#define FE_INFO			2
#define FE_DEBUG		3

#define dprintk(x, y, z, format, arg...) do {						\
	if (z) {									\
		if	((x > FE_ERROR) && (x > y))					\
			printk(KERN_ERR "%s: " format "\n", __func__ , ##arg);		\
		else if	((x > FE_NOTICE) && (x > y))					\
			printk(KERN_NOTICE "%s: " format "\n", __func__ , ##arg);	\
		else if ((x > FE_INFO) && (x > y))					\
			printk(KERN_INFO "%s: " format "\n", __func__ , ##arg);		\
		else if ((x > FE_DEBUG) && (x > y))					\
			printk(KERN_DEBUG "%s: " format "\n", __func__ , ##arg);	\
	} else {									\
		if (x > y)								\
			printk(format, ##arg);						\
	}										\
} while (0)

struct stb6100_lkup {
	u32 val_low;
	u32 val_high;
	u8   reg;
};

static int stb6100_release(struct dvb_frontend *fe);

static const struct stb6100_lkup lkup[] = {
	{       0,  950000, 0x0a },
	{  950000, 1000000, 0x0a },
	{ 1000000, 1075000, 0x0c },
	{ 1075000, 1200000, 0x00 },
	{ 1200000, 1300000, 0x01 },
	{ 1300000, 1370000, 0x02 },
	{ 1370000, 1470000, 0x04 },
	{ 1470000, 1530000, 0x05 },
	{ 1530000, 1650000, 0x06 },
	{ 1650000, 1800000, 0x08 },
	{ 1800000, 1950000, 0x0a },
	{ 1950000, 2150000, 0x0c },
	{ 2150000, 9999999, 0x0c },
	{       0,       0, 0x00 }
};

/* Register names for easy debugging.	*/
static const char *stb6100_regnames[] = {
	[STB6100_LD]		= "LD",
	[STB6100_VCO]		= "VCO",
	[STB6100_NI]		= "NI",
	[STB6100_NF_LSB]	= "NF",
	[STB6100_K]		= "K",
	[STB6100_G]		= "G",
	[STB6100_F]		= "F",
	[STB6100_DLB]		= "DLB",
	[STB6100_TEST1]		= "TEST1",
	[STB6100_FCCK]		= "FCCK",
	[STB6100_LPEN]		= "LPEN",
	[STB6100_TEST3]		= "TEST3",
};

/* Template for normalisation, i.e. setting unused or undocumented
 * bits as required according to the documentation.
 */
struct stb6100_regmask {
	u8 mask;
	u8 set;
};

static const struct stb6100_regmask stb6100_template[] = {
	[STB6100_LD]		= { 0xff, 0x00 },
	[STB6100_VCO]		= { 0xff, 0x00 },
	[STB6100_NI]		= { 0xff, 0x00 },
	[STB6100_NF_LSB]	= { 0xff, 0x00 },
	[STB6100_K]		= { 0xc7, 0x38 },
	[STB6100_G]		= { 0xef, 0x10 },
	[STB6100_F]		= { 0x1f, 0xc0 },
	[STB6100_DLB]		= { 0x38, 0xc4 },
	[STB6100_TEST1]		= { 0x00, 0x8f },
	[STB6100_FCCK]		= { 0x40, 0x0d },
	[STB6100_LPEN]		= { 0xf0, 0x0b },
	[STB6100_TEST3]		= { 0x00, 0xde },
};

/*
 * Currently unused. Some boards might need it in the future
 */
static inline void stb6100_normalise_regs(u8 regs[])
{
	int i;

	for (i = 0; i < STB6100_NUMREGS; i++)
		regs[i] = (regs[i] & stb6100_template[i].mask) | stb6100_template[i].set;
}

static int stb6100_read_regs(struct stb6100_state *state, u8 regs[])
{
	int rc;
	struct i2c_msg msg = {
		.addr	= state->config->tuner_address,
		.flags	= I2C_M_RD,
		.buf	= regs,
		.len	= STB6100_NUMREGS
	};

	rc = i2c_transfer(state->i2c, &msg, 1);
	if (unlikely(rc != 1)) {
		dprintk(verbose, FE_ERROR, 1, "Read (0x%x) err, rc=[%d]",
			state->config->tuner_address, rc);

		return -EREMOTEIO;
	}
	if (unlikely(verbose > FE_DEBUG)) {
		int i;

		dprintk(verbose, FE_DEBUG, 1, "    Read from 0x%02x", state->config->tuner_address);
		for (i = 0; i < STB6100_NUMREGS; i++)
			dprintk(verbose, FE_DEBUG, 1, "        %s: 0x%02x", stb6100_regnames[i], regs[i]);
	}
	return 0;
}

static int stb6100_read_reg(struct stb6100_state *state, u8 reg)
{
	u8 regs[STB6100_NUMREGS];
	int rc;

	struct i2c_msg msg = {
		.addr	= state->config->tuner_address + reg,
		.flags	= I2C_M_RD,
		.buf	= regs,
		.len	= 1
	};

	rc = i2c_transfer(state->i2c, &msg, 1);

	if (unlikely(reg >= STB6100_NUMREGS)) {
		dprintk(verbose, FE_ERROR, 1, "Invalid register offset 0x%x", reg);
		return -EINVAL;
	}
	if (unlikely(verbose > FE_DEBUG)) {
		dprintk(verbose, FE_DEBUG, 1, "    Read from 0x%02x", state->config->tuner_address);
		dprintk(verbose, FE_DEBUG, 1, "        %s: 0x%02x", stb6100_regnames[reg], regs[0]);
	}

	return (unsigned int)regs[0];
}

static int stb6100_write_reg_range(struct stb6100_state *state, u8 buf[], int start, int len)
{
	int rc;
	u8 cmdbuf[len + 1];
	struct i2c_msg msg = {
		.addr	= state->config->tuner_address,
		.flags	= 0,
		.buf	= cmdbuf,
		.len	= len + 1
	};

	if (unlikely(start < 1 || start + len > STB6100_NUMREGS)) {
		dprintk(verbose, FE_ERROR, 1, "Invalid register range %d:%d",
			start, len);
		return -EINVAL;
	}
	memcpy(&cmdbuf[1], buf, len);
	cmdbuf[0] = start;

	if (unlikely(verbose > FE_DEBUG)) {
		int i;

		dprintk(verbose, FE_DEBUG, 1, "    Write @ 0x%02x: [%d:%d]", state->config->tuner_address, start, len);
		for (i = 0; i < len; i++)
			dprintk(verbose, FE_DEBUG, 1, "        %s: 0x%02x", stb6100_regnames[start + i], buf[i]);
	}
	rc = i2c_transfer(state->i2c, &msg, 1);
	if (unlikely(rc != 1)) {
		dprintk(verbose, FE_ERROR, 1, "(0x%x) write err [%d:%d], rc=[%d]",
			(unsigned int)state->config->tuner_address, start, len,	rc);
		return -EREMOTEIO;
	}
	return 0;
}

static int stb6100_write_reg(struct stb6100_state *state, u8 reg, u8 data)
{
	if (unlikely(reg >= STB6100_NUMREGS)) {
		dprintk(verbose, FE_ERROR, 1, "Invalid register offset 0x%x", reg);
		return -EREMOTEIO;
	}
	data = (data & stb6100_template[reg].mask) | stb6100_template[reg].set;
	return stb6100_write_reg_range(state, &data, reg, 1);
}


static int stb6100_get_status(struct dvb_frontend *fe, u32 *status)
{
	int rc;
	struct stb6100_state *state = fe->tuner_priv;

	rc = stb6100_read_reg(state, STB6100_LD);
	if (rc < 0) {
		dprintk(verbose, FE_ERROR, 1, "%s failed", __func__);
		return rc;
	}
	return (rc & STB6100_LD_LOCK) ? TUNER_STATUS_LOCKED : 0;
}

static int stb6100_get_bandwidth(struct dvb_frontend *fe, u32 *bandwidth)
{
	int rc;
	u8 f;
	struct stb6100_state *state = fe->tuner_priv;

	rc = stb6100_read_reg(state, STB6100_F);
	if (rc < 0)
		return rc;
	f = rc & STB6100_F_F;

	state->status.bandwidth = (f + 5) * 2000;	/* x2 for ZIF	*/

	*bandwidth = state->bandwidth = state->status.bandwidth * 1000;
	dprintk(verbose, FE_DEBUG, 1, "bandwidth = %u Hz", state->bandwidth);
	return 0;
}

static int stb6100_set_bandwidth(struct dvb_frontend *fe, u32 bandwidth)
{
	u32 tmp;
	int rc;
	struct stb6100_state *state = fe->tuner_priv;

	dprintk(verbose, FE_DEBUG, 1, "set bandwidth to %u Hz", bandwidth);

	bandwidth /= 2; /* ZIF */

	if (bandwidth >= 36000000)	/* F[4:0] BW/2 max =31+5=36 mhz for F=31	*/
		tmp = 31;
	else if (bandwidth <= 5000000)	/* bw/2 min = 5Mhz for F=0			*/
		tmp = 0;
	else				/* if 5 < bw/2 < 36				*/
		tmp = (bandwidth + 500000) / 1000000 - 5;

	/* Turn on LPF bandwidth setting clock control,
	 * set bandwidth, wait 10ms, turn off.
	 */
	rc = stb6100_write_reg(state, STB6100_FCCK, 0x0d | STB6100_FCCK_FCCK);
	if (rc < 0)
		return rc;
	rc = stb6100_write_reg(state, STB6100_F, 0xc0 | tmp);
	if (rc < 0)
		return rc;

	msleep(5);  /*  This is dangerous as another (related) thread may start */

	rc = stb6100_write_reg(state, STB6100_FCCK, 0x0d);
	if (rc < 0)
		return rc;

	msleep(10);  /*  This is dangerous as another (related) thread may start */

	return 0;
}

static int stb6100_get_frequency(struct dvb_frontend *fe, u32 *frequency)
{
	int rc;
	u32 nint, nfrac, fvco;
	int psd2, odiv;
	struct stb6100_state *state = fe->tuner_priv;
	u8 regs[STB6100_NUMREGS];

	rc = stb6100_read_regs(state, regs);
	if (rc < 0)
		return rc;

	odiv = (regs[STB6100_VCO] & STB6100_VCO_ODIV) >> STB6100_VCO_ODIV_SHIFT;
	psd2 = (regs[STB6100_K] & STB6100_K_PSD2) >> STB6100_K_PSD2_SHIFT;
	nint = regs[STB6100_NI];
	nfrac = ((regs[STB6100_K] & STB6100_K_NF_MSB) << 8) | regs[STB6100_NF_LSB];
	fvco = (nfrac * state->reference >> (9 - psd2)) + (nint * state->reference << psd2);
	*frequency = state->frequency = fvco >> (odiv + 1);

	dprintk(verbose, FE_DEBUG, 1,
		"frequency = %u kHz, odiv = %u, psd2 = %u, fxtal = %u kHz, fvco = %u kHz, N(I) = %u, N(F) = %u",
		state->frequency, odiv, psd2, state->reference,	fvco, nint, nfrac);
	return 0;
}


static int stb6100_set_frequency(struct dvb_frontend *fe, u32 frequency)
{
	int rc;
	const struct stb6100_lkup *ptr;
	struct stb6100_state *state = fe->tuner_priv;
	struct dvb_frontend_parameters p;

	u32 srate = 0, fvco, nint, nfrac;
	u8 regs[STB6100_NUMREGS];
	u8 g, psd2, odiv;

	dprintk(verbose, FE_DEBUG, 1, "Version 2010-8-14 13:51");

	if (fe->ops.get_frontend) {
		dprintk(verbose, FE_DEBUG, 1, "Get frontend parameters");
		fe->ops.get_frontend(fe, &p);
	}
	srate = p.u.qpsk.symbol_rate;

	/* Set up tuner cleanly, LPF calibration on */
	rc = stb6100_write_reg(state, STB6100_FCCK, 0x4d | STB6100_FCCK_FCCK);
	if (rc < 0)
		return rc;  /* allow LPF calibration */

	/* PLL Loop disabled, bias on, VCO on, synth on */
	regs[STB6100_LPEN] = 0xeb;
	rc = stb6100_write_reg(state, STB6100_LPEN, regs[STB6100_LPEN]);
	if (rc < 0)
		return rc;

	/* Program the registers with their data values */

	/* VCO divide ratio (LO divide ratio, VCO prescaler enable).	*/
	if (frequency <= 1075000)
		odiv = 1;
	else
		odiv = 0;

<<<<<<< HEAD
	/* VCO enabled, seach clock off as per LL3.7, 3.4.1 */
=======
	/* VCO enabled, search clock off as per LL3.7, 3.4.1 */
>>>>>>> 105e53f8
	regs[STB6100_VCO] = 0xe0 | (odiv << STB6100_VCO_ODIV_SHIFT);

	/* OSM	*/
	for (ptr = lkup;
	     (ptr->val_high != 0) && !CHKRANGE(frequency, ptr->val_low, ptr->val_high);
	     ptr++);

	if (ptr->val_high == 0) {
		printk(KERN_ERR "%s: frequency out of range: %u kHz\n", __func__, frequency);
		return -EINVAL;
	}
	regs[STB6100_VCO] = (regs[STB6100_VCO] & ~STB6100_VCO_OSM) | ptr->reg;
	rc = stb6100_write_reg(state, STB6100_VCO, regs[STB6100_VCO]);
	if (rc < 0)
		return rc;

	if ((frequency > 1075000) && (frequency <= 1325000))
		psd2 = 0;
	else
		psd2 = 1;
	/* F(VCO) = F(LO) * (ODIV == 0 ? 2 : 4)			*/
	fvco = frequency << (1 + odiv);
	/* N(I) = floor(f(VCO) / (f(XTAL) * (PSD2 ? 2 : 1)))	*/
	nint = fvco / (state->reference << psd2);
	/* N(F) = round(f(VCO) / f(XTAL) * (PSD2 ? 2 : 1) - N(I)) * 2 ^ 9	*/
	nfrac = DIV_ROUND_CLOSEST((fvco - (nint * state->reference << psd2))
					 << (9 - psd2), state->reference);

	/* NI */
	regs[STB6100_NI] = nint;
	rc = stb6100_write_reg(state, STB6100_NI, regs[STB6100_NI]);
	if (rc < 0)
		return rc;

	/* NF */
	regs[STB6100_NF_LSB] = nfrac;
	rc = stb6100_write_reg(state, STB6100_NF_LSB, regs[STB6100_NF_LSB]);
	if (rc < 0)
		return rc;

	/* K */
	regs[STB6100_K] = (0x38 & ~STB6100_K_PSD2) | (psd2 << STB6100_K_PSD2_SHIFT);
	regs[STB6100_K] = (regs[STB6100_K] & ~STB6100_K_NF_MSB) | ((nfrac >> 8) & STB6100_K_NF_MSB);
	rc = stb6100_write_reg(state, STB6100_K, regs[STB6100_K]);
	if (rc < 0)
		return rc;

	/* G Baseband gain. */
	if (srate >= 15000000)
		g = 9;  /*  +4 dB */
	else if (srate >= 5000000)
		g = 11; /*  +8 dB */
	else
		g = 14; /* +14 dB */

	regs[STB6100_G] = (0x10 & ~STB6100_G_G) | g;
	regs[STB6100_G] &= ~STB6100_G_GCT; /* mask GCT */
	regs[STB6100_G] |= (1 << 5); /* 2Vp-p Mode */
	rc = stb6100_write_reg(state, STB6100_G, regs[STB6100_G]);
	if (rc < 0)
		return rc;

	/* F we don't write as it is set up in BW set */

	/* DLB set DC servo loop BW to 160Hz (LLA 3.8 / 2.1) */
	regs[STB6100_DLB] = 0xcc;
	rc = stb6100_write_reg(state, STB6100_DLB, regs[STB6100_DLB]);
	if (rc < 0)
		return rc;

	dprintk(verbose, FE_DEBUG, 1,
		"frequency = %u, srate = %u, g = %u, odiv = %u, psd2 = %u, fxtal = %u, osm = %u, fvco = %u, N(I) = %u, N(F) = %u",
		frequency, srate, (unsigned int)g, (unsigned int)odiv,
		(unsigned int)psd2, state->reference,
		ptr->reg, fvco, nint, nfrac);

	/* Set up the test registers */
	regs[STB6100_TEST1] = 0x8f;
	rc = stb6100_write_reg(state, STB6100_TEST1, regs[STB6100_TEST1]);
	if (rc < 0)
		return rc;
	regs[STB6100_TEST3] = 0xde;
	rc = stb6100_write_reg(state, STB6100_TEST3, regs[STB6100_TEST3]);
	if (rc < 0)
		return rc;

	/* Bring up tuner according to LLA 3.7 3.4.1, step 2 */
	regs[STB6100_LPEN] = 0xfb; /* PLL Loop enabled, bias on, VCO on, synth on */
	rc = stb6100_write_reg(state, STB6100_LPEN, regs[STB6100_LPEN]);
	if (rc < 0)
		return rc;

	msleep(2);

	/* Bring up tuner according to LLA 3.7 3.4.1, step 3 */
	regs[STB6100_VCO] &= ~STB6100_VCO_OCK;		/* VCO fast search		*/
	rc = stb6100_write_reg(state, STB6100_VCO, regs[STB6100_VCO]);
	if (rc < 0)
		return rc;

	msleep(10);  /*  This is dangerous as another (related) thread may start */ /* wait for LO to lock */

	regs[STB6100_VCO] &= ~STB6100_VCO_OSCH;		/* vco search disabled		*/
	regs[STB6100_VCO] |= STB6100_VCO_OCK;		/* search clock off		*/
	rc = stb6100_write_reg(state, STB6100_VCO, regs[STB6100_VCO]);
	if (rc < 0)
		return rc;

	rc = stb6100_write_reg(state, STB6100_FCCK, 0x0d);
	if (rc < 0)
		return rc;  /* Stop LPF calibration */

	msleep(10);  /*  This is dangerous as another (related) thread may start */
		     /* wait for stabilisation, (should not be necessary)		*/
	return 0;
}

static int stb6100_sleep(struct dvb_frontend *fe)
{
	/* TODO: power down	*/
	return 0;
}

static int stb6100_init(struct dvb_frontend *fe)
{
	struct stb6100_state *state = fe->tuner_priv;
	struct tuner_state *status = &state->status;

	status->tunerstep	= 125000;
	status->ifreq		= 0;
	status->refclock	= 27000000;	/* Hz	*/
	status->iqsense		= 1;
	status->bandwidth	= 36000;	/* kHz	*/
	state->bandwidth	= status->bandwidth * 1000;	/* Hz	*/
	state->reference	= status->refclock / 1000;	/* kHz	*/

	/* Set default bandwidth. Modified, PN 13-May-10	*/
	return 0;
}

static int stb6100_get_state(struct dvb_frontend *fe,
			     enum tuner_param param,
			     struct tuner_state *state)
{
	switch (param) {
	case DVBFE_TUNER_FREQUENCY:
		stb6100_get_frequency(fe, &state->frequency);
		break;
	case DVBFE_TUNER_TUNERSTEP:
		break;
	case DVBFE_TUNER_IFFREQ:
		break;
	case DVBFE_TUNER_BANDWIDTH:
		stb6100_get_bandwidth(fe, &state->bandwidth);
		break;
	case DVBFE_TUNER_REFCLOCK:
		break;
	default:
		break;
	}

	return 0;
}

static int stb6100_set_state(struct dvb_frontend *fe,
			     enum tuner_param param,
			     struct tuner_state *state)
{
	struct stb6100_state *tstate = fe->tuner_priv;

	switch (param) {
	case DVBFE_TUNER_FREQUENCY:
		stb6100_set_frequency(fe, state->frequency);
		tstate->frequency = state->frequency;
		break;
	case DVBFE_TUNER_TUNERSTEP:
		break;
	case DVBFE_TUNER_IFFREQ:
		break;
	case DVBFE_TUNER_BANDWIDTH:
		stb6100_set_bandwidth(fe, state->bandwidth);
		tstate->bandwidth = state->bandwidth;
		break;
	case DVBFE_TUNER_REFCLOCK:
		break;
	default:
		break;
	}

	return 0;
}

static struct dvb_tuner_ops stb6100_ops = {
	.info = {
		.name			= "STB6100 Silicon Tuner",
		.frequency_min		= 950000,
		.frequency_max		= 2150000,
		.frequency_step		= 0,
	},

	.init		= stb6100_init,
	.sleep          = stb6100_sleep,
	.get_status	= stb6100_get_status,
	.get_state	= stb6100_get_state,
	.set_state	= stb6100_set_state,
	.release	= stb6100_release
};

struct dvb_frontend *stb6100_attach(struct dvb_frontend *fe,
				    const struct stb6100_config *config,
				    struct i2c_adapter *i2c)
{
	struct stb6100_state *state = NULL;

	state = kzalloc(sizeof (struct stb6100_state), GFP_KERNEL);
	if (state == NULL)
		goto error;

	state->config		= config;
	state->i2c		= i2c;
	state->frontend		= fe;
	state->reference	= config->refclock / 1000; /* kHz */
	fe->tuner_priv		= state;
	fe->ops.tuner_ops	= stb6100_ops;

	printk("%s: Attaching STB6100 \n", __func__);
	return fe;

error:
	kfree(state);
	return NULL;
}

static int stb6100_release(struct dvb_frontend *fe)
{
	struct stb6100_state *state = fe->tuner_priv;

	fe->tuner_priv = NULL;
	kfree(state);

	return 0;
}

EXPORT_SYMBOL(stb6100_attach);
MODULE_PARM_DESC(verbose, "Set Verbosity level");

MODULE_AUTHOR("Manu Abraham");
MODULE_DESCRIPTION("STB6100 Silicon tuner");
MODULE_LICENSE("GPL");<|MERGE_RESOLUTION|>--- conflicted
+++ resolved
@@ -360,11 +360,7 @@
 	else
 		odiv = 0;
 
-<<<<<<< HEAD
-	/* VCO enabled, seach clock off as per LL3.7, 3.4.1 */
-=======
 	/* VCO enabled, search clock off as per LL3.7, 3.4.1 */
->>>>>>> 105e53f8
 	regs[STB6100_VCO] = 0xe0 | (odiv << STB6100_VCO_ODIV_SHIFT);
 
 	/* OSM	*/
