/*
	STV0900/0903 Multistandard Broadcast Frontend driver
	Copyright (C) Manu Abraham <abraham.manu@gmail.com>

	Copyright (C) ST Microelectronics

	This program is free software; you can redistribute it and/or modify
	it under the terms of the GNU General Public License as published by
	the Free Software Foundation; either version 2 of the License, or
	(at your option) any later version.

	This program is distributed in the hope that it will be useful,
	but WITHOUT ANY WARRANTY; without even the implied warranty of
	MERCHANTABILITY or FITNESS FOR A PARTICULAR PURPOSE.  See the
	GNU General Public License for more details.

	You should have received a copy of the GNU General Public License
	along with this program; if not, write to the Free Software
	Foundation, Inc., 675 Mass Ave, Cambridge, MA 02139, USA.
*/

#include <linux/init.h>
#include <linux/kernel.h>
#include <linux/module.h>
#include <linux/string.h>
#include <linux/mutex.h>

#include <linux/dvb/frontend.h>
#include "dvb_frontend.h"

#include "stv6110x.h" /* for demodulator internal modes */

#include "stv090x_reg.h"
#include "stv090x.h"
#include "stv090x_priv.h"

static unsigned int verbose;
module_param(verbose, int, 0644);

/* internal params node */
struct stv090x_dev {
	/* pointer for internal params, one for each pair of demods */
	struct stv090x_internal		*internal;
	struct stv090x_dev		*next_dev;
};

/* first internal params */
static struct stv090x_dev *stv090x_first_dev;

/* find chip by i2c adapter and i2c address */
static struct stv090x_dev *find_dev(struct i2c_adapter *i2c_adap,
					u8 i2c_addr)
{
	struct stv090x_dev *temp_dev = stv090x_first_dev;

	/*
	 Search of the last stv0900 chip or
	 find it by i2c adapter and i2c address */
	while ((temp_dev != NULL) &&
		((temp_dev->internal->i2c_adap != i2c_adap) ||
		(temp_dev->internal->i2c_addr != i2c_addr))) {

		temp_dev = temp_dev->next_dev;
	}

	return temp_dev;
}

/* deallocating chip */
static void remove_dev(struct stv090x_internal *internal)
{
	struct stv090x_dev *prev_dev = stv090x_first_dev;
	struct stv090x_dev *del_dev = find_dev(internal->i2c_adap,
						internal->i2c_addr);

	if (del_dev != NULL) {
		if (del_dev == stv090x_first_dev) {
			stv090x_first_dev = del_dev->next_dev;
		} else {
			while (prev_dev->next_dev != del_dev)
				prev_dev = prev_dev->next_dev;

			prev_dev->next_dev = del_dev->next_dev;
		}

		kfree(del_dev);
	}
}

/* allocating new chip */
static struct stv090x_dev *append_internal(struct stv090x_internal *internal)
{
	struct stv090x_dev *new_dev;
	struct stv090x_dev *temp_dev;

	new_dev = kmalloc(sizeof(struct stv090x_dev), GFP_KERNEL);
	if (new_dev != NULL) {
		new_dev->internal = internal;
		new_dev->next_dev = NULL;

		/* append to list */
		if (stv090x_first_dev == NULL) {
			stv090x_first_dev = new_dev;
		} else {
			temp_dev = stv090x_first_dev;
			while (temp_dev->next_dev != NULL)
				temp_dev = temp_dev->next_dev;

			temp_dev->next_dev = new_dev;
		}
	}

	return new_dev;
}


/* DVBS1 and DSS C/N Lookup table */
static const struct stv090x_tab stv090x_s1cn_tab[] = {
	{   0, 8917 }, /*  0.0dB */
	{   5, 8801 }, /*  0.5dB */
	{  10, 8667 }, /*  1.0dB */
	{  15, 8522 }, /*  1.5dB */
	{  20, 8355 }, /*  2.0dB */
	{  25, 8175 }, /*  2.5dB */
	{  30, 7979 }, /*  3.0dB */
	{  35, 7763 }, /*  3.5dB */
	{  40, 7530 }, /*  4.0dB */
	{  45, 7282 }, /*  4.5dB */
	{  50, 7026 }, /*  5.0dB */
	{  55, 6781 }, /*  5.5dB */
	{  60, 6514 }, /*  6.0dB */
	{  65, 6241 }, /*  6.5dB */
	{  70, 5965 }, /*  7.0dB */
	{  75, 5690 }, /*  7.5dB */
	{  80, 5424 }, /*  8.0dB */
	{  85, 5161 }, /*  8.5dB */
	{  90, 4902 }, /*  9.0dB */
	{  95, 4654 }, /*  9.5dB */
	{ 100, 4417 }, /* 10.0dB */
	{ 105, 4186 }, /* 10.5dB */
	{ 110, 3968 }, /* 11.0dB */
	{ 115, 3757 }, /* 11.5dB */
	{ 120, 3558 }, /* 12.0dB */
	{ 125, 3366 }, /* 12.5dB */
	{ 130, 3185 }, /* 13.0dB */
	{ 135, 3012 }, /* 13.5dB */
	{ 140, 2850 }, /* 14.0dB */
	{ 145, 2698 }, /* 14.5dB */
	{ 150, 2550 }, /* 15.0dB */
	{ 160, 2283 }, /* 16.0dB */
	{ 170, 2042 }, /* 17.0dB */
	{ 180, 1827 }, /* 18.0dB */
	{ 190, 1636 }, /* 19.0dB */
	{ 200, 1466 }, /* 20.0dB */
	{ 210, 1315 }, /* 21.0dB */
	{ 220, 1181 }, /* 22.0dB */
	{ 230, 1064 }, /* 23.0dB */
	{ 240,	960 }, /* 24.0dB */
	{ 250,	869 }, /* 25.0dB */
	{ 260,	792 }, /* 26.0dB */
	{ 270,	724 }, /* 27.0dB */
	{ 280,	665 }, /* 28.0dB */
	{ 290,	616 }, /* 29.0dB */
	{ 300,	573 }, /* 30.0dB */
	{ 310,	537 }, /* 31.0dB */
	{ 320,	507 }, /* 32.0dB */
	{ 330,	483 }, /* 33.0dB */
	{ 400,	398 }, /* 40.0dB */
	{ 450,	381 }, /* 45.0dB */
	{ 500,	377 }  /* 50.0dB */
};

/* DVBS2 C/N Lookup table */
static const struct stv090x_tab stv090x_s2cn_tab[] = {
	{ -30, 13348 }, /* -3.0dB */
	{ -20, 12640 }, /* -2d.0B */
	{ -10, 11883 }, /* -1.0dB */
	{   0, 11101 }, /* -0.0dB */
	{   5, 10718 }, /*  0.5dB */
	{  10, 10339 }, /*  1.0dB */
	{  15,  9947 }, /*  1.5dB */
	{  20,  9552 }, /*  2.0dB */
	{  25,  9183 }, /*  2.5dB */
	{  30,  8799 }, /*  3.0dB */
	{  35,  8422 }, /*  3.5dB */
	{  40,  8062 }, /*  4.0dB */
	{  45,  7707 }, /*  4.5dB */
	{  50,  7353 }, /*  5.0dB */
	{  55,  7025 }, /*  5.5dB */
	{  60,  6684 }, /*  6.0dB */
	{  65,  6331 }, /*  6.5dB */
	{  70,  6036 }, /*  7.0dB */
	{  75,  5727 }, /*  7.5dB */
	{  80,  5437 }, /*  8.0dB */
	{  85,  5164 }, /*  8.5dB */
	{  90,  4902 }, /*  9.0dB */
	{  95,  4653 }, /*  9.5dB */
	{ 100,  4408 }, /* 10.0dB */
	{ 105,  4187 }, /* 10.5dB */
	{ 110,  3961 }, /* 11.0dB */
	{ 115,  3751 }, /* 11.5dB */
	{ 120,  3558 }, /* 12.0dB */
	{ 125,  3368 }, /* 12.5dB */
	{ 130,  3191 }, /* 13.0dB */
	{ 135,  3017 }, /* 13.5dB */
	{ 140,  2862 }, /* 14.0dB */
	{ 145,  2710 }, /* 14.5dB */
	{ 150,  2565 }, /* 15.0dB */
	{ 160,  2300 }, /* 16.0dB */
	{ 170,  2058 }, /* 17.0dB */
	{ 180,  1849 }, /* 18.0dB */
	{ 190,  1663 }, /* 19.0dB */
	{ 200,  1495 }, /* 20.0dB */
	{ 210,  1349 }, /* 21.0dB */
	{ 220,  1222 }, /* 22.0dB */
	{ 230,  1110 }, /* 23.0dB */
	{ 240,  1011 }, /* 24.0dB */
	{ 250,   925 }, /* 25.0dB */
	{ 260,   853 }, /* 26.0dB */
	{ 270,   789 }, /* 27.0dB */
	{ 280,   734 }, /* 28.0dB */
	{ 290,   690 }, /* 29.0dB */
	{ 300,   650 }, /* 30.0dB */
	{ 310,   619 }, /* 31.0dB */
	{ 320,   593 }, /* 32.0dB */
	{ 330,   571 }, /* 33.0dB */
	{ 400,   498 }, /* 40.0dB */
	{ 450,	 484 }, /* 45.0dB */
	{ 500,	 481 }	/* 50.0dB */
};

/* RF level C/N lookup table */
static const struct stv090x_tab stv090x_rf_tab[] = {
	{  -5, 0xcaa1 }, /*  -5dBm */
	{ -10, 0xc229 }, /* -10dBm */
	{ -15, 0xbb08 }, /* -15dBm */
	{ -20, 0xb4bc }, /* -20dBm */
	{ -25, 0xad5a }, /* -25dBm */
	{ -30, 0xa298 }, /* -30dBm */
	{ -35, 0x98a8 }, /* -35dBm */
	{ -40, 0x8389 }, /* -40dBm */
	{ -45, 0x59be }, /* -45dBm */
	{ -50, 0x3a14 }, /* -50dBm */
	{ -55, 0x2d11 }, /* -55dBm */
	{ -60, 0x210d }, /* -60dBm */
	{ -65, 0xa14f }, /* -65dBm */
	{ -70, 0x07aa }	 /* -70dBm */
};


static struct stv090x_reg stv0900_initval[] = {

	{ STV090x_OUTCFG,		0x00 },
	{ STV090x_MODECFG,		0xff },
	{ STV090x_AGCRF1CFG,		0x11 },
	{ STV090x_AGCRF2CFG,		0x13 },
	{ STV090x_TSGENERAL1X,		0x14 },
	{ STV090x_TSTTNR2,		0x21 },
	{ STV090x_TSTTNR4,		0x21 },
	{ STV090x_P2_DISTXCTL,		0x22 },
	{ STV090x_P2_F22TX,		0xc0 },
	{ STV090x_P2_F22RX,		0xc0 },
	{ STV090x_P2_DISRXCTL,		0x00 },
	{ STV090x_P2_DMDCFGMD,		0xF9 },
	{ STV090x_P2_DEMOD,		0x08 },
	{ STV090x_P2_DMDCFG3,		0xc4 },
	{ STV090x_P2_CARFREQ,		0xed },
	{ STV090x_P2_LDT,		0xd0 },
	{ STV090x_P2_LDT2,		0xb8 },
	{ STV090x_P2_TMGCFG,		0xd2 },
	{ STV090x_P2_TMGTHRISE,		0x20 },
	{ STV090x_P1_TMGCFG,		0xd2 },

	{ STV090x_P2_TMGTHFALL,		0x00 },
	{ STV090x_P2_FECSPY,		0x88 },
	{ STV090x_P2_FSPYDATA,		0x3a },
	{ STV090x_P2_FBERCPT4,		0x00 },
	{ STV090x_P2_FSPYBER,		0x10 },
	{ STV090x_P2_ERRCTRL1,		0x35 },
	{ STV090x_P2_ERRCTRL2,		0xc1 },
	{ STV090x_P2_CFRICFG,		0xf8 },
	{ STV090x_P2_NOSCFG,		0x1c },
	{ STV090x_P2_DMDTOM,		0x20 },
	{ STV090x_P2_CORRELMANT,	0x70 },
	{ STV090x_P2_CORRELABS,		0x88 },
	{ STV090x_P2_AGC2O,		0x5b },
	{ STV090x_P2_AGC2REF,		0x38 },
	{ STV090x_P2_CARCFG,		0xe4 },
	{ STV090x_P2_ACLC,		0x1A },
	{ STV090x_P2_BCLC,		0x09 },
	{ STV090x_P2_CARHDR,		0x08 },
	{ STV090x_P2_KREFTMG,		0xc1 },
	{ STV090x_P2_SFRUPRATIO,	0xf0 },
	{ STV090x_P2_SFRLOWRATIO,	0x70 },
	{ STV090x_P2_SFRSTEP,		0x58 },
	{ STV090x_P2_TMGCFG2,		0x01 },
	{ STV090x_P2_CAR2CFG,		0x26 },
	{ STV090x_P2_BCLC2S2Q,		0x86 },
	{ STV090x_P2_BCLC2S28,		0x86 },
	{ STV090x_P2_SMAPCOEF7,		0x77 },
	{ STV090x_P2_SMAPCOEF6,		0x85 },
	{ STV090x_P2_SMAPCOEF5,		0x77 },
	{ STV090x_P2_TSCFGL,		0x20 },
	{ STV090x_P2_DMDCFG2,		0x3b },
	{ STV090x_P2_MODCODLST0,	0xff },
	{ STV090x_P2_MODCODLST1,	0xff },
	{ STV090x_P2_MODCODLST2,	0xff },
	{ STV090x_P2_MODCODLST3,	0xff },
	{ STV090x_P2_MODCODLST4,	0xff },
	{ STV090x_P2_MODCODLST5,	0xff },
	{ STV090x_P2_MODCODLST6,	0xff },
	{ STV090x_P2_MODCODLST7,	0xcc },
	{ STV090x_P2_MODCODLST8,	0xcc },
	{ STV090x_P2_MODCODLST9,	0xcc },
	{ STV090x_P2_MODCODLSTA,	0xcc },
	{ STV090x_P2_MODCODLSTB,	0xcc },
	{ STV090x_P2_MODCODLSTC,	0xcc },
	{ STV090x_P2_MODCODLSTD,	0xcc },
	{ STV090x_P2_MODCODLSTE,	0xcc },
	{ STV090x_P2_MODCODLSTF,	0xcf },
	{ STV090x_P1_DISTXCTL,		0x22 },
	{ STV090x_P1_F22TX,		0xc0 },
	{ STV090x_P1_F22RX,		0xc0 },
	{ STV090x_P1_DISRXCTL,		0x00 },
	{ STV090x_P1_DMDCFGMD,		0xf9 },
	{ STV090x_P1_DEMOD,		0x08 },
	{ STV090x_P1_DMDCFG3,		0xc4 },
	{ STV090x_P1_DMDTOM,		0x20 },
	{ STV090x_P1_CARFREQ,		0xed },
	{ STV090x_P1_LDT,		0xd0 },
	{ STV090x_P1_LDT2,		0xb8 },
	{ STV090x_P1_TMGCFG,		0xd2 },
	{ STV090x_P1_TMGTHRISE,		0x20 },
	{ STV090x_P1_TMGTHFALL,		0x00 },
	{ STV090x_P1_SFRUPRATIO,	0xf0 },
	{ STV090x_P1_SFRLOWRATIO,	0x70 },
	{ STV090x_P1_TSCFGL,		0x20 },
	{ STV090x_P1_FECSPY,		0x88 },
	{ STV090x_P1_FSPYDATA,		0x3a },
	{ STV090x_P1_FBERCPT4,		0x00 },
	{ STV090x_P1_FSPYBER,		0x10 },
	{ STV090x_P1_ERRCTRL1,		0x35 },
	{ STV090x_P1_ERRCTRL2,		0xc1 },
	{ STV090x_P1_CFRICFG,		0xf8 },
	{ STV090x_P1_NOSCFG,		0x1c },
	{ STV090x_P1_CORRELMANT,	0x70 },
	{ STV090x_P1_CORRELABS,		0x88 },
	{ STV090x_P1_AGC2O,		0x5b },
	{ STV090x_P1_AGC2REF,		0x38 },
	{ STV090x_P1_CARCFG,		0xe4 },
	{ STV090x_P1_ACLC,		0x1A },
	{ STV090x_P1_BCLC,		0x09 },
	{ STV090x_P1_CARHDR,		0x08 },
	{ STV090x_P1_KREFTMG,		0xc1 },
	{ STV090x_P1_SFRSTEP,		0x58 },
	{ STV090x_P1_TMGCFG2,		0x01 },
	{ STV090x_P1_CAR2CFG,		0x26 },
	{ STV090x_P1_BCLC2S2Q,		0x86 },
	{ STV090x_P1_BCLC2S28,		0x86 },
	{ STV090x_P1_SMAPCOEF7,		0x77 },
	{ STV090x_P1_SMAPCOEF6,		0x85 },
	{ STV090x_P1_SMAPCOEF5,		0x77 },
	{ STV090x_P1_DMDCFG2,		0x3b },
	{ STV090x_P1_MODCODLST0,	0xff },
	{ STV090x_P1_MODCODLST1,	0xff },
	{ STV090x_P1_MODCODLST2,	0xff },
	{ STV090x_P1_MODCODLST3,	0xff },
	{ STV090x_P1_MODCODLST4,	0xff },
	{ STV090x_P1_MODCODLST5,	0xff },
	{ STV090x_P1_MODCODLST6,	0xff },
	{ STV090x_P1_MODCODLST7,	0xcc },
	{ STV090x_P1_MODCODLST8,	0xcc },
	{ STV090x_P1_MODCODLST9,	0xcc },
	{ STV090x_P1_MODCODLSTA,	0xcc },
	{ STV090x_P1_MODCODLSTB,	0xcc },
	{ STV090x_P1_MODCODLSTC,	0xcc },
	{ STV090x_P1_MODCODLSTD,	0xcc },
	{ STV090x_P1_MODCODLSTE,	0xcc },
	{ STV090x_P1_MODCODLSTF,	0xcf },
	{ STV090x_GENCFG,		0x1d },
	{ STV090x_NBITER_NF4,		0x37 },
	{ STV090x_NBITER_NF5,		0x29 },
	{ STV090x_NBITER_NF6,		0x37 },
	{ STV090x_NBITER_NF7,		0x33 },
	{ STV090x_NBITER_NF8,		0x31 },
	{ STV090x_NBITER_NF9,		0x2f },
	{ STV090x_NBITER_NF10,		0x39 },
	{ STV090x_NBITER_NF11,		0x3a },
	{ STV090x_NBITER_NF12,		0x29 },
	{ STV090x_NBITER_NF13,		0x37 },
	{ STV090x_NBITER_NF14,		0x33 },
	{ STV090x_NBITER_NF15,		0x2f },
	{ STV090x_NBITER_NF16,		0x39 },
	{ STV090x_NBITER_NF17,		0x3a },
	{ STV090x_NBITERNOERR,		0x04 },
	{ STV090x_GAINLLR_NF4,		0x0C },
	{ STV090x_GAINLLR_NF5,		0x0F },
	{ STV090x_GAINLLR_NF6,		0x11 },
	{ STV090x_GAINLLR_NF7,		0x14 },
	{ STV090x_GAINLLR_NF8,		0x17 },
	{ STV090x_GAINLLR_NF9,		0x19 },
	{ STV090x_GAINLLR_NF10,		0x20 },
	{ STV090x_GAINLLR_NF11,		0x21 },
	{ STV090x_GAINLLR_NF12,		0x0D },
	{ STV090x_GAINLLR_NF13,		0x0F },
	{ STV090x_GAINLLR_NF14,		0x13 },
	{ STV090x_GAINLLR_NF15,		0x1A },
	{ STV090x_GAINLLR_NF16,		0x1F },
	{ STV090x_GAINLLR_NF17,		0x21 },
	{ STV090x_RCCFGH,		0x20 },
	{ STV090x_P1_FECM,		0x01 }, /* disable DSS modes */
	{ STV090x_P2_FECM,		0x01 }, /* disable DSS modes */
	{ STV090x_P1_PRVIT,		0x2F }, /* disable PR 6/7 */
	{ STV090x_P2_PRVIT,		0x2F }, /* disable PR 6/7 */
};

static struct stv090x_reg stv0903_initval[] = {
	{ STV090x_OUTCFG,		0x00 },
	{ STV090x_AGCRF1CFG,		0x11 },
	{ STV090x_STOPCLK1,		0x48 },
	{ STV090x_STOPCLK2,		0x14 },
	{ STV090x_TSTTNR1,		0x27 },
	{ STV090x_TSTTNR2,		0x21 },
	{ STV090x_P1_DISTXCTL,		0x22 },
	{ STV090x_P1_F22TX,		0xc0 },
	{ STV090x_P1_F22RX,		0xc0 },
	{ STV090x_P1_DISRXCTL,		0x00 },
	{ STV090x_P1_DMDCFGMD,		0xF9 },
	{ STV090x_P1_DEMOD,		0x08 },
	{ STV090x_P1_DMDCFG3,		0xc4 },
	{ STV090x_P1_CARFREQ,		0xed },
	{ STV090x_P1_TNRCFG2,		0x82 },
	{ STV090x_P1_LDT,		0xd0 },
	{ STV090x_P1_LDT2,		0xb8 },
	{ STV090x_P1_TMGCFG,		0xd2 },
	{ STV090x_P1_TMGTHRISE,		0x20 },
	{ STV090x_P1_TMGTHFALL,		0x00 },
	{ STV090x_P1_SFRUPRATIO,	0xf0 },
	{ STV090x_P1_SFRLOWRATIO,	0x70 },
	{ STV090x_P1_TSCFGL,		0x20 },
	{ STV090x_P1_FECSPY,		0x88 },
	{ STV090x_P1_FSPYDATA,		0x3a },
	{ STV090x_P1_FBERCPT4,		0x00 },
	{ STV090x_P1_FSPYBER,		0x10 },
	{ STV090x_P1_ERRCTRL1,		0x35 },
	{ STV090x_P1_ERRCTRL2,		0xc1 },
	{ STV090x_P1_CFRICFG,		0xf8 },
	{ STV090x_P1_NOSCFG,		0x1c },
	{ STV090x_P1_DMDTOM,		0x20 },
	{ STV090x_P1_CORRELMANT,	0x70 },
	{ STV090x_P1_CORRELABS,		0x88 },
	{ STV090x_P1_AGC2O,		0x5b },
	{ STV090x_P1_AGC2REF,		0x38 },
	{ STV090x_P1_CARCFG,		0xe4 },
	{ STV090x_P1_ACLC,		0x1A },
	{ STV090x_P1_BCLC,		0x09 },
	{ STV090x_P1_CARHDR,		0x08 },
	{ STV090x_P1_KREFTMG,		0xc1 },
	{ STV090x_P1_SFRSTEP,		0x58 },
	{ STV090x_P1_TMGCFG2,		0x01 },
	{ STV090x_P1_CAR2CFG,		0x26 },
	{ STV090x_P1_BCLC2S2Q,		0x86 },
	{ STV090x_P1_BCLC2S28,		0x86 },
	{ STV090x_P1_SMAPCOEF7,		0x77 },
	{ STV090x_P1_SMAPCOEF6,		0x85 },
	{ STV090x_P1_SMAPCOEF5,		0x77 },
	{ STV090x_P1_DMDCFG2,		0x3b },
	{ STV090x_P1_MODCODLST0,	0xff },
	{ STV090x_P1_MODCODLST1,	0xff },
	{ STV090x_P1_MODCODLST2,	0xff },
	{ STV090x_P1_MODCODLST3,	0xff },
	{ STV090x_P1_MODCODLST4,	0xff },
	{ STV090x_P1_MODCODLST5,	0xff },
	{ STV090x_P1_MODCODLST6,	0xff },
	{ STV090x_P1_MODCODLST7,	0xcc },
	{ STV090x_P1_MODCODLST8,	0xcc },
	{ STV090x_P1_MODCODLST9,	0xcc },
	{ STV090x_P1_MODCODLSTA,	0xcc },
	{ STV090x_P1_MODCODLSTB,	0xcc },
	{ STV090x_P1_MODCODLSTC,	0xcc },
	{ STV090x_P1_MODCODLSTD,	0xcc },
	{ STV090x_P1_MODCODLSTE,	0xcc },
	{ STV090x_P1_MODCODLSTF,	0xcf },
	{ STV090x_GENCFG,		0x1c },
	{ STV090x_NBITER_NF4,		0x37 },
	{ STV090x_NBITER_NF5,		0x29 },
	{ STV090x_NBITER_NF6,		0x37 },
	{ STV090x_NBITER_NF7,		0x33 },
	{ STV090x_NBITER_NF8,		0x31 },
	{ STV090x_NBITER_NF9,		0x2f },
	{ STV090x_NBITER_NF10,		0x39 },
	{ STV090x_NBITER_NF11,		0x3a },
	{ STV090x_NBITER_NF12,		0x29 },
	{ STV090x_NBITER_NF13,		0x37 },
	{ STV090x_NBITER_NF14,		0x33 },
	{ STV090x_NBITER_NF15,		0x2f },
	{ STV090x_NBITER_NF16,		0x39 },
	{ STV090x_NBITER_NF17,		0x3a },
	{ STV090x_NBITERNOERR,		0x04 },
	{ STV090x_GAINLLR_NF4,		0x0C },
	{ STV090x_GAINLLR_NF5,		0x0F },
	{ STV090x_GAINLLR_NF6,		0x11 },
	{ STV090x_GAINLLR_NF7,		0x14 },
	{ STV090x_GAINLLR_NF8,		0x17 },
	{ STV090x_GAINLLR_NF9,		0x19 },
	{ STV090x_GAINLLR_NF10,		0x20 },
	{ STV090x_GAINLLR_NF11,		0x21 },
	{ STV090x_GAINLLR_NF12,		0x0D },
	{ STV090x_GAINLLR_NF13,		0x0F },
	{ STV090x_GAINLLR_NF14,		0x13 },
	{ STV090x_GAINLLR_NF15,		0x1A },
	{ STV090x_GAINLLR_NF16,		0x1F },
	{ STV090x_GAINLLR_NF17,		0x21 },
	{ STV090x_RCCFGH,		0x20 },
	{ STV090x_P1_FECM,		0x01 }, /*disable the DSS mode */
	{ STV090x_P1_PRVIT,		0x2f }  /*disable puncture rate 6/7*/
};

static struct stv090x_reg stv0900_cut20_val[] = {

	{ STV090x_P2_DMDCFG3,		0xe8 },
	{ STV090x_P2_DMDCFG4,		0x10 },
	{ STV090x_P2_CARFREQ,		0x38 },
	{ STV090x_P2_CARHDR,		0x20 },
	{ STV090x_P2_KREFTMG,		0x5a },
	{ STV090x_P2_SMAPCOEF7,		0x06 },
	{ STV090x_P2_SMAPCOEF6,		0x00 },
	{ STV090x_P2_SMAPCOEF5,		0x04 },
	{ STV090x_P2_NOSCFG,		0x0c },
	{ STV090x_P1_DMDCFG3,		0xe8 },
	{ STV090x_P1_DMDCFG4,		0x10 },
	{ STV090x_P1_CARFREQ,		0x38 },
	{ STV090x_P1_CARHDR,		0x20 },
	{ STV090x_P1_KREFTMG,		0x5a },
	{ STV090x_P1_SMAPCOEF7,		0x06 },
	{ STV090x_P1_SMAPCOEF6,		0x00 },
	{ STV090x_P1_SMAPCOEF5,		0x04 },
	{ STV090x_P1_NOSCFG,		0x0c },
	{ STV090x_GAINLLR_NF4,		0x21 },
	{ STV090x_GAINLLR_NF5,		0x21 },
	{ STV090x_GAINLLR_NF6,		0x20 },
	{ STV090x_GAINLLR_NF7,		0x1F },
	{ STV090x_GAINLLR_NF8,		0x1E },
	{ STV090x_GAINLLR_NF9,		0x1E },
	{ STV090x_GAINLLR_NF10,		0x1D },
	{ STV090x_GAINLLR_NF11,		0x1B },
	{ STV090x_GAINLLR_NF12,		0x20 },
	{ STV090x_GAINLLR_NF13,		0x20 },
	{ STV090x_GAINLLR_NF14,		0x20 },
	{ STV090x_GAINLLR_NF15,		0x20 },
	{ STV090x_GAINLLR_NF16,		0x20 },
	{ STV090x_GAINLLR_NF17,		0x21 },
};

static struct stv090x_reg stv0903_cut20_val[] = {
	{ STV090x_P1_DMDCFG3,		0xe8 },
	{ STV090x_P1_DMDCFG4,		0x10 },
	{ STV090x_P1_CARFREQ,		0x38 },
	{ STV090x_P1_CARHDR,		0x20 },
	{ STV090x_P1_KREFTMG,		0x5a },
	{ STV090x_P1_SMAPCOEF7,		0x06 },
	{ STV090x_P1_SMAPCOEF6,		0x00 },
	{ STV090x_P1_SMAPCOEF5,		0x04 },
	{ STV090x_P1_NOSCFG,		0x0c },
	{ STV090x_GAINLLR_NF4,		0x21 },
	{ STV090x_GAINLLR_NF5,		0x21 },
	{ STV090x_GAINLLR_NF6,		0x20 },
	{ STV090x_GAINLLR_NF7,		0x1F },
	{ STV090x_GAINLLR_NF8,		0x1E },
	{ STV090x_GAINLLR_NF9,		0x1E },
	{ STV090x_GAINLLR_NF10,		0x1D },
	{ STV090x_GAINLLR_NF11,		0x1B },
	{ STV090x_GAINLLR_NF12,		0x20 },
	{ STV090x_GAINLLR_NF13,		0x20 },
	{ STV090x_GAINLLR_NF14,		0x20 },
	{ STV090x_GAINLLR_NF15,		0x20 },
	{ STV090x_GAINLLR_NF16,		0x20 },
	{ STV090x_GAINLLR_NF17,		0x21 }
};

/* Cut 2.0 Long Frame Tracking CR loop */
static struct stv090x_long_frame_crloop stv090x_s2_crl_cut20[] = {
	/* MODCOD  2MPon 2MPoff 5MPon 5MPoff 10MPon 10MPoff 20MPon 20MPoff 30MPon 30MPoff */
	{ STV090x_QPSK_12,  0x1f, 0x3f, 0x1e, 0x3f, 0x3d, 0x1f, 0x3d, 0x3e, 0x3d, 0x1e },
	{ STV090x_QPSK_35,  0x2f, 0x3f, 0x2e, 0x2f, 0x3d, 0x0f, 0x0e, 0x2e, 0x3d, 0x0e },
	{ STV090x_QPSK_23,  0x2f, 0x3f, 0x2e, 0x2f, 0x0e, 0x0f, 0x0e, 0x1e, 0x3d, 0x3d },
	{ STV090x_QPSK_34,  0x3f, 0x3f, 0x3e, 0x1f, 0x0e, 0x3e, 0x0e, 0x1e, 0x3d, 0x3d },
	{ STV090x_QPSK_45,  0x3f, 0x3f, 0x3e, 0x1f, 0x0e, 0x3e, 0x0e, 0x1e, 0x3d, 0x3d },
	{ STV090x_QPSK_56,  0x3f, 0x3f, 0x3e, 0x1f, 0x0e, 0x3e, 0x0e, 0x1e, 0x3d, 0x3d },
	{ STV090x_QPSK_89,  0x3f, 0x3f, 0x3e, 0x1f, 0x1e, 0x3e, 0x0e, 0x1e, 0x3d, 0x3d },
	{ STV090x_QPSK_910, 0x3f, 0x3f, 0x3e, 0x1f, 0x1e, 0x3e, 0x0e, 0x1e, 0x3d, 0x3d },
	{ STV090x_8PSK_35,  0x3c, 0x3e, 0x1c, 0x2e, 0x0c, 0x1e, 0x2b, 0x2d, 0x1b, 0x1d },
	{ STV090x_8PSK_23,  0x1d, 0x3e, 0x3c, 0x2e, 0x2c, 0x1e, 0x0c, 0x2d, 0x2b, 0x1d },
	{ STV090x_8PSK_34,  0x0e, 0x3e, 0x3d, 0x2e, 0x0d, 0x1e, 0x2c, 0x2d, 0x0c, 0x1d },
	{ STV090x_8PSK_56,  0x2e, 0x3e, 0x1e, 0x2e, 0x2d, 0x1e, 0x3c, 0x2d, 0x2c, 0x1d },
	{ STV090x_8PSK_89,  0x3e, 0x3e, 0x1e, 0x2e, 0x3d, 0x1e, 0x0d, 0x2d, 0x3c, 0x1d },
	{ STV090x_8PSK_910, 0x3e, 0x3e, 0x1e, 0x2e, 0x3d, 0x1e, 0x1d, 0x2d, 0x0d, 0x1d }
};

/* Cut 3.0 Long Frame Tracking CR loop */
static	struct stv090x_long_frame_crloop stv090x_s2_crl_cut30[] = {
	/* MODCOD  2MPon 2MPoff 5MPon 5MPoff 10MPon 10MPoff 20MPon 20MPoff 30MPon 30MPoff */
	{ STV090x_QPSK_12,  0x3c, 0x2c, 0x0c, 0x2c, 0x1b, 0x2c, 0x1b, 0x1c, 0x0b, 0x3b },
	{ STV090x_QPSK_35,  0x0d, 0x0d, 0x0c, 0x0d, 0x1b, 0x3c, 0x1b, 0x1c, 0x0b, 0x3b },
	{ STV090x_QPSK_23,  0x1d, 0x0d, 0x0c, 0x1d, 0x2b, 0x3c, 0x1b, 0x1c, 0x0b, 0x3b },
	{ STV090x_QPSK_34,  0x1d, 0x1d, 0x0c, 0x1d, 0x2b, 0x3c, 0x1b, 0x1c, 0x0b, 0x3b },
	{ STV090x_QPSK_45,  0x2d, 0x1d, 0x1c, 0x1d, 0x2b, 0x3c, 0x2b, 0x0c, 0x1b, 0x3b },
	{ STV090x_QPSK_56,  0x2d, 0x1d, 0x1c, 0x1d, 0x2b, 0x3c, 0x2b, 0x0c, 0x1b, 0x3b },
	{ STV090x_QPSK_89,  0x3d, 0x2d, 0x1c, 0x1d, 0x3b, 0x3c, 0x2b, 0x0c, 0x1b, 0x3b },
	{ STV090x_QPSK_910, 0x3d, 0x2d, 0x1c, 0x1d, 0x3b, 0x3c, 0x2b, 0x0c, 0x1b, 0x3b },
	{ STV090x_8PSK_35,  0x39, 0x29, 0x39, 0x19, 0x19, 0x19, 0x19, 0x19, 0x09, 0x19 },
	{ STV090x_8PSK_23,  0x2a, 0x39, 0x1a, 0x0a, 0x39, 0x0a, 0x29, 0x39, 0x29, 0x0a },
	{ STV090x_8PSK_34,  0x2b, 0x3a, 0x1b, 0x1b, 0x3a, 0x1b, 0x1a, 0x0b, 0x1a, 0x3a },
	{ STV090x_8PSK_56,  0x0c, 0x1b, 0x3b, 0x3b, 0x1b, 0x3b, 0x3a, 0x3b, 0x3a, 0x1b },
	{ STV090x_8PSK_89,  0x0d, 0x3c, 0x2c, 0x2c, 0x2b, 0x0c, 0x0b, 0x3b, 0x0b, 0x1b },
	{ STV090x_8PSK_910, 0x0d, 0x0d, 0x2c, 0x3c, 0x3b, 0x1c, 0x0b, 0x3b, 0x0b, 0x1b }
};

/* Cut 2.0 Long Frame Tracking CR Loop */
static struct stv090x_long_frame_crloop stv090x_s2_apsk_crl_cut20[] = {
	/* MODCOD  2MPon 2MPoff 5MPon 5MPoff 10MPon 10MPoff 20MPon 20MPoff 30MPon 30MPoff */
	{ STV090x_16APSK_23,  0x0c, 0x0c, 0x0c, 0x0c, 0x1d, 0x0c, 0x3c, 0x0c, 0x2c, 0x0c },
	{ STV090x_16APSK_34,  0x0c, 0x0c, 0x0c, 0x0c, 0x0e, 0x0c, 0x2d, 0x0c, 0x1d, 0x0c },
	{ STV090x_16APSK_45,  0x0c, 0x0c, 0x0c, 0x0c, 0x1e, 0x0c, 0x3d, 0x0c, 0x2d, 0x0c },
	{ STV090x_16APSK_56,  0x0c, 0x0c, 0x0c, 0x0c, 0x1e, 0x0c, 0x3d, 0x0c, 0x2d, 0x0c },
	{ STV090x_16APSK_89,  0x0c, 0x0c, 0x0c, 0x0c, 0x2e, 0x0c, 0x0e, 0x0c, 0x3d, 0x0c },
	{ STV090x_16APSK_910, 0x0c, 0x0c, 0x0c, 0x0c, 0x2e, 0x0c, 0x0e, 0x0c, 0x3d, 0x0c },
	{ STV090x_32APSK_34,  0x0c, 0x0c, 0x0c, 0x0c, 0x0c, 0x0c, 0x0c, 0x0c, 0x0c, 0x0c },
	{ STV090x_32APSK_45,  0x0c, 0x0c, 0x0c, 0x0c, 0x0c, 0x0c, 0x0c, 0x0c, 0x0c, 0x0c },
	{ STV090x_32APSK_56,  0x0c, 0x0c, 0x0c, 0x0c, 0x0c, 0x0c, 0x0c, 0x0c, 0x0c, 0x0c },
	{ STV090x_32APSK_89,  0x0c, 0x0c, 0x0c, 0x0c, 0x0c, 0x0c, 0x0c, 0x0c, 0x0c, 0x0c },
	{ STV090x_32APSK_910, 0x0c, 0x0c, 0x0c, 0x0c, 0x0c, 0x0c, 0x0c, 0x0c, 0x0c, 0x0c }
};

/* Cut 3.0 Long Frame Tracking CR Loop */
static struct stv090x_long_frame_crloop	stv090x_s2_apsk_crl_cut30[] = {
	/* MODCOD  2MPon 2MPoff 5MPon 5MPoff 10MPon 10MPoff 20MPon 20MPoff 30MPon 30MPoff */
	{ STV090x_16APSK_23,  0x0a, 0x0a, 0x0a, 0x0a, 0x1a, 0x0a, 0x3a, 0x0a, 0x2a, 0x0a },
	{ STV090x_16APSK_34,  0x0a, 0x0a, 0x0a, 0x0a, 0x0b, 0x0a, 0x3b, 0x0a, 0x1b, 0x0a },
	{ STV090x_16APSK_45,  0x0a, 0x0a, 0x0a, 0x0a, 0x1b, 0x0a, 0x3b, 0x0a, 0x2b, 0x0a },
	{ STV090x_16APSK_56,  0x0a, 0x0a, 0x0a, 0x0a, 0x1b, 0x0a, 0x3b, 0x0a, 0x2b, 0x0a },
	{ STV090x_16APSK_89,  0x0a, 0x0a, 0x0a, 0x0a, 0x2b, 0x0a, 0x0c, 0x0a, 0x3b, 0x0a },
	{ STV090x_16APSK_910, 0x0a, 0x0a, 0x0a, 0x0a, 0x2b, 0x0a, 0x0c, 0x0a, 0x3b, 0x0a },
	{ STV090x_32APSK_34,  0x0a, 0x0a, 0x0a, 0x0a, 0x0a, 0x0a, 0x0a, 0x0a, 0x0a, 0x0a },
	{ STV090x_32APSK_45,  0x0a, 0x0a, 0x0a, 0x0a, 0x0a, 0x0a, 0x0a, 0x0a, 0x0a, 0x0a },
	{ STV090x_32APSK_56,  0x0a, 0x0a, 0x0a, 0x0a, 0x0a, 0x0a, 0x0a, 0x0a, 0x0a, 0x0a },
	{ STV090x_32APSK_89,  0x0a, 0x0a, 0x0a, 0x0a, 0x0a, 0x0a, 0x0a, 0x0a, 0x0a, 0x0a },
	{ STV090x_32APSK_910, 0x0a, 0x0a, 0x0a, 0x0a, 0x0a, 0x0a, 0x0a, 0x0a, 0x0a, 0x0a }
};

static struct stv090x_long_frame_crloop stv090x_s2_lowqpsk_crl_cut20[] = {
	/* MODCOD  2MPon 2MPoff 5MPon 5MPoff 10MPon 10MPoff 20MPon 20MPoff 30MPon 30MPoff */
	{ STV090x_QPSK_14,  0x0f, 0x3f, 0x0e, 0x3f, 0x2d, 0x2f, 0x2d, 0x1f, 0x3d, 0x3e },
	{ STV090x_QPSK_13,  0x0f, 0x3f, 0x0e, 0x3f, 0x2d, 0x2f, 0x3d, 0x0f, 0x3d, 0x2e },
	{ STV090x_QPSK_25,  0x1f, 0x3f, 0x1e, 0x3f, 0x3d, 0x1f, 0x3d, 0x3e, 0x3d, 0x2e }
};

static struct stv090x_long_frame_crloop	stv090x_s2_lowqpsk_crl_cut30[] = {
	/* MODCOD  2MPon 2MPoff 5MPon 5MPoff 10MPon 10MPoff 20MPon 20MPoff 30MPon 30MPoff */
	{ STV090x_QPSK_14,  0x0c, 0x3c, 0x0b, 0x3c, 0x2a, 0x2c, 0x2a, 0x1c, 0x3a, 0x3b },
	{ STV090x_QPSK_13,  0x0c, 0x3c, 0x0b, 0x3c, 0x2a, 0x2c, 0x3a, 0x0c, 0x3a, 0x2b },
	{ STV090x_QPSK_25,  0x1c, 0x3c, 0x1b, 0x3c, 0x3a, 0x1c, 0x3a, 0x3b, 0x3a, 0x2b }
};

/* Cut 2.0 Short Frame Tracking CR Loop */
static struct stv090x_short_frame_crloop stv090x_s2_short_crl_cut20[] = {
	/* MODCOD	  2M    5M    10M   20M   30M */
	{ STV090x_QPSK,   0x2f, 0x2e, 0x0e, 0x0e, 0x3d },
	{ STV090x_8PSK,   0x3e, 0x0e, 0x2d, 0x0d, 0x3c },
	{ STV090x_16APSK, 0x1e, 0x1e, 0x1e, 0x3d, 0x2d },
	{ STV090x_32APSK, 0x1e, 0x1e, 0x1e, 0x3d, 0x2d }
};

/* Cut 3.0 Short Frame Tracking CR Loop */
static struct stv090x_short_frame_crloop stv090x_s2_short_crl_cut30[] = {
	/* MODCOD  	  2M	5M    10M   20M	  30M */
	{ STV090x_QPSK,   0x2C, 0x2B, 0x0B, 0x0B, 0x3A },
	{ STV090x_8PSK,   0x3B, 0x0B, 0x2A, 0x0A, 0x39 },
	{ STV090x_16APSK, 0x1B, 0x1B, 0x1B, 0x3A, 0x2A },
	{ STV090x_32APSK, 0x1B, 0x1B, 0x1B, 0x3A, 0x2A }
};

static inline s32 comp2(s32 __x, s32 __width)
{
	if (__width == 32)
		return __x;
	else
		return (__x >= (1 << (__width - 1))) ? (__x - (1 << __width)) : __x;
}

static int stv090x_read_reg(struct stv090x_state *state, unsigned int reg)
{
	const struct stv090x_config *config = state->config;
	int ret;

	u8 b0[] = { reg >> 8, reg & 0xff };
	u8 buf;

	struct i2c_msg msg[] = {
		{ .addr	= config->address, .flags	= 0, 		.buf = b0,   .len = 2 },
		{ .addr	= config->address, .flags	= I2C_M_RD,	.buf = &buf, .len = 1 }
	};

	ret = i2c_transfer(state->i2c, msg, 2);
	if (ret != 2) {
		if (ret != -ERESTARTSYS)
			dprintk(FE_ERROR, 1,
				"Read error, Reg=[0x%02x], Status=%d",
				reg, ret);

		return ret < 0 ? ret : -EREMOTEIO;
	}
	if (unlikely(*state->verbose >= FE_DEBUGREG))
		dprintk(FE_ERROR, 1, "Reg=[0x%02x], data=%02x",
			reg, buf);

	return (unsigned int) buf;
}

static int stv090x_write_regs(struct stv090x_state *state, unsigned int reg, u8 *data, u32 count)
{
	const struct stv090x_config *config = state->config;
	int ret;
	u8 buf[2 + count];
	struct i2c_msg i2c_msg = { .addr = config->address, .flags = 0, .buf = buf, .len = 2 + count };

	buf[0] = reg >> 8;
	buf[1] = reg & 0xff;
	memcpy(&buf[2], data, count);

	if (unlikely(*state->verbose >= FE_DEBUGREG)) {
		int i;

		printk(KERN_DEBUG "%s [0x%04x]:", __func__, reg);
		for (i = 0; i < count; i++)
			printk(" %02x", data[i]);
		printk("\n");
	}

	ret = i2c_transfer(state->i2c, &i2c_msg, 1);
	if (ret != 1) {
		if (ret != -ERESTARTSYS)
			dprintk(FE_ERROR, 1, "Reg=[0x%04x], Data=[0x%02x ...], Count=%u, Status=%d",
				reg, data[0], count, ret);
		return ret < 0 ? ret : -EREMOTEIO;
	}

	return 0;
}

static int stv090x_write_reg(struct stv090x_state *state, unsigned int reg, u8 data)
{
	return stv090x_write_regs(state, reg, &data, 1);
}

static int stv090x_i2c_gate_ctrl(struct stv090x_state *state, int enable)
{
	u32 reg;

<<<<<<< HEAD
=======
	/*
	 * NOTE! A lock is used as a FSM to control the state in which
	 * access is serialized between two tuners on the same demod.
	 * This has nothing to do with a lock to protect a critical section
	 * which may in some other cases be confused with protecting I/O
	 * access to the demodulator gate.
	 * In case of any error, the lock is unlocked and exit within the
	 * relevant operations themselves.
	 */
>>>>>>> ac8b45fc
	if (enable)
		mutex_lock(&state->internal->tuner_lock);

	reg = STV090x_READ_DEMOD(state, I2CRPT);
	if (enable) {
		dprintk(FE_DEBUG, 1, "Enable Gate");
		STV090x_SETFIELD_Px(reg, I2CT_ON_FIELD, 1);
		if (STV090x_WRITE_DEMOD(state, I2CRPT, reg) < 0)
			goto err;

	} else {
		dprintk(FE_DEBUG, 1, "Disable Gate");
		STV090x_SETFIELD_Px(reg, I2CT_ON_FIELD, 0);
		if ((STV090x_WRITE_DEMOD(state, I2CRPT, reg)) < 0)
			goto err;
	}

	if (!enable)
		mutex_unlock(&state->internal->tuner_lock);

	return 0;
err:
	dprintk(FE_ERROR, 1, "I/O error");
	mutex_unlock(&state->internal->tuner_lock);
	return -1;
}

static void stv090x_get_lock_tmg(struct stv090x_state *state)
{
	switch (state->algo) {
	case STV090x_BLIND_SEARCH:
		dprintk(FE_DEBUG, 1, "Blind Search");
		if (state->srate <= 1500000) {  /*10Msps< SR <=15Msps*/
			state->DemodTimeout = 1500;
			state->FecTimeout = 400;
		} else if (state->srate <= 5000000) {  /*10Msps< SR <=15Msps*/
			state->DemodTimeout = 1000;
			state->FecTimeout = 300;
		} else {  /*SR >20Msps*/
			state->DemodTimeout = 700;
			state->FecTimeout = 100;
		}
		break;

	case STV090x_COLD_SEARCH:
	case STV090x_WARM_SEARCH:
	default:
		dprintk(FE_DEBUG, 1, "Normal Search");
		if (state->srate <= 1000000) {  /*SR <=1Msps*/
			state->DemodTimeout = 4500;
			state->FecTimeout = 1700;
		} else if (state->srate <= 2000000) { /*1Msps < SR <= 2Msps */
			state->DemodTimeout = 2500;
			state->FecTimeout = 1100;
		} else if (state->srate <= 5000000) { /*2Msps < SR <= 5Msps */
			state->DemodTimeout = 1000;
			state->FecTimeout = 550;
		} else if (state->srate <= 10000000) { /*5Msps < SR <= 10Msps */
			state->DemodTimeout = 700;
			state->FecTimeout = 250;
		} else if (state->srate <= 20000000) { /*10Msps < SR <= 20Msps */
			state->DemodTimeout = 400;
			state->FecTimeout = 130;
		} else {   /*SR >20Msps*/
			state->DemodTimeout = 300;
			state->FecTimeout = 100;
		}
		break;
	}

	if (state->algo == STV090x_WARM_SEARCH)
		state->DemodTimeout /= 2;
}

static int stv090x_set_srate(struct stv090x_state *state, u32 srate)
{
	u32 sym;

	if (srate > 60000000) {
		sym  = (srate << 4); /* SR * 2^16 / master_clk */
		sym /= (state->internal->mclk >> 12);
	} else if (srate > 6000000) {
		sym  = (srate << 6);
		sym /= (state->internal->mclk >> 10);
	} else {
		sym  = (srate << 9);
		sym /= (state->internal->mclk >> 7);
	}

	if (STV090x_WRITE_DEMOD(state, SFRINIT1, (sym >> 8) & 0x7f) < 0) /* MSB */
		goto err;
	if (STV090x_WRITE_DEMOD(state, SFRINIT0, (sym & 0xff)) < 0) /* LSB */
		goto err;

	return 0;
err:
	dprintk(FE_ERROR, 1, "I/O error");
	return -1;
}

static int stv090x_set_max_srate(struct stv090x_state *state, u32 clk, u32 srate)
{
	u32 sym;

	srate = 105 * (srate / 100);
	if (srate > 60000000) {
		sym  = (srate << 4); /* SR * 2^16 / master_clk */
		sym /= (state->internal->mclk >> 12);
	} else if (srate > 6000000) {
		sym  = (srate << 6);
		sym /= (state->internal->mclk >> 10);
	} else {
		sym  = (srate << 9);
		sym /= (state->internal->mclk >> 7);
	}

	if (sym < 0x7fff) {
		if (STV090x_WRITE_DEMOD(state, SFRUP1, (sym >> 8) & 0x7f) < 0) /* MSB */
			goto err;
		if (STV090x_WRITE_DEMOD(state, SFRUP0, sym & 0xff) < 0) /* LSB */
			goto err;
	} else {
		if (STV090x_WRITE_DEMOD(state, SFRUP1, 0x7f) < 0) /* MSB */
			goto err;
		if (STV090x_WRITE_DEMOD(state, SFRUP0, 0xff) < 0) /* LSB */
			goto err;
	}

	return 0;
err:
	dprintk(FE_ERROR, 1, "I/O error");
	return -1;
}

static int stv090x_set_min_srate(struct stv090x_state *state, u32 clk, u32 srate)
{
	u32 sym;

	srate = 95 * (srate / 100);
	if (srate > 60000000) {
		sym  = (srate << 4); /* SR * 2^16 / master_clk */
		sym /= (state->internal->mclk >> 12);
	} else if (srate > 6000000) {
		sym  = (srate << 6);
		sym /= (state->internal->mclk >> 10);
	} else {
		sym  = (srate << 9);
		sym /= (state->internal->mclk >> 7);
	}

	if (STV090x_WRITE_DEMOD(state, SFRLOW1, ((sym >> 8) & 0x7f)) < 0) /* MSB */
		goto err;
	if (STV090x_WRITE_DEMOD(state, SFRLOW0, (sym & 0xff)) < 0) /* LSB */
		goto err;
	return 0;
err:
	dprintk(FE_ERROR, 1, "I/O error");
	return -1;
}

static u32 stv090x_car_width(u32 srate, enum stv090x_rolloff rolloff)
{
	u32 ro;

	switch (rolloff) {
	case STV090x_RO_20:
		ro = 20;
		break;
	case STV090x_RO_25:
		ro = 25;
		break;
	case STV090x_RO_35:
	default:
		ro = 35;
		break;
	}

	return srate + (srate * ro) / 100;
}

static int stv090x_set_vit_thacq(struct stv090x_state *state)
{
	if (STV090x_WRITE_DEMOD(state, VTH12, 0x96) < 0)
		goto err;
	if (STV090x_WRITE_DEMOD(state, VTH23, 0x64) < 0)
		goto err;
	if (STV090x_WRITE_DEMOD(state, VTH34, 0x36) < 0)
		goto err;
	if (STV090x_WRITE_DEMOD(state, VTH56, 0x23) < 0)
		goto err;
	if (STV090x_WRITE_DEMOD(state, VTH67, 0x1e) < 0)
		goto err;
	if (STV090x_WRITE_DEMOD(state, VTH78, 0x19) < 0)
		goto err;
	return 0;
err:
	dprintk(FE_ERROR, 1, "I/O error");
	return -1;
}

static int stv090x_set_vit_thtracq(struct stv090x_state *state)
{
	if (STV090x_WRITE_DEMOD(state, VTH12, 0xd0) < 0)
		goto err;
	if (STV090x_WRITE_DEMOD(state, VTH23, 0x7d) < 0)
		goto err;
	if (STV090x_WRITE_DEMOD(state, VTH34, 0x53) < 0)
		goto err;
	if (STV090x_WRITE_DEMOD(state, VTH56, 0x2f) < 0)
		goto err;
	if (STV090x_WRITE_DEMOD(state, VTH67, 0x24) < 0)
		goto err;
	if (STV090x_WRITE_DEMOD(state, VTH78, 0x1f) < 0)
		goto err;
	return 0;
err:
	dprintk(FE_ERROR, 1, "I/O error");
	return -1;
}

static int stv090x_set_viterbi(struct stv090x_state *state)
{
	switch (state->search_mode) {
	case STV090x_SEARCH_AUTO:
		if (STV090x_WRITE_DEMOD(state, FECM, 0x10) < 0) /* DVB-S and DVB-S2 */
			goto err;
		if (STV090x_WRITE_DEMOD(state, PRVIT, 0x3f) < 0) /* all puncture rate */
			goto err;
		break;
	case STV090x_SEARCH_DVBS1:
		if (STV090x_WRITE_DEMOD(state, FECM, 0x00) < 0) /* disable DSS */
			goto err;
		switch (state->fec) {
		case STV090x_PR12:
			if (STV090x_WRITE_DEMOD(state, PRVIT, 0x01) < 0)
				goto err;
			break;

		case STV090x_PR23:
			if (STV090x_WRITE_DEMOD(state, PRVIT, 0x02) < 0)
				goto err;
			break;

		case STV090x_PR34:
			if (STV090x_WRITE_DEMOD(state, PRVIT, 0x04) < 0)
				goto err;
			break;

		case STV090x_PR56:
			if (STV090x_WRITE_DEMOD(state, PRVIT, 0x08) < 0)
				goto err;
			break;

		case STV090x_PR78:
			if (STV090x_WRITE_DEMOD(state, PRVIT, 0x20) < 0)
				goto err;
			break;

		default:
			if (STV090x_WRITE_DEMOD(state, PRVIT, 0x2f) < 0) /* all */
				goto err;
			break;
		}
		break;
	case STV090x_SEARCH_DSS:
		if (STV090x_WRITE_DEMOD(state, FECM, 0x80) < 0)
			goto err;
		switch (state->fec) {
		case STV090x_PR12:
			if (STV090x_WRITE_DEMOD(state, PRVIT, 0x01) < 0)
				goto err;
			break;

		case STV090x_PR23:
			if (STV090x_WRITE_DEMOD(state, PRVIT, 0x02) < 0)
				goto err;
			break;

		case STV090x_PR67:
			if (STV090x_WRITE_DEMOD(state, PRVIT, 0x10) < 0)
				goto err;
			break;

		default:
			if (STV090x_WRITE_DEMOD(state, PRVIT, 0x13) < 0) /* 1/2, 2/3, 6/7 */
				goto err;
			break;
		}
		break;
	default:
		break;
	}
	return 0;
err:
	dprintk(FE_ERROR, 1, "I/O error");
	return -1;
}

static int stv090x_stop_modcod(struct stv090x_state *state)
{
	if (STV090x_WRITE_DEMOD(state, MODCODLST0, 0xff) < 0)
		goto err;
	if (STV090x_WRITE_DEMOD(state, MODCODLST1, 0xff) < 0)
		goto err;
	if (STV090x_WRITE_DEMOD(state, MODCODLST2, 0xff) < 0)
		goto err;
	if (STV090x_WRITE_DEMOD(state, MODCODLST3, 0xff) < 0)
		goto err;
	if (STV090x_WRITE_DEMOD(state, MODCODLST4, 0xff) < 0)
		goto err;
	if (STV090x_WRITE_DEMOD(state, MODCODLST5, 0xff) < 0)
		goto err;
	if (STV090x_WRITE_DEMOD(state, MODCODLST6, 0xff) < 0)
		goto err;
	if (STV090x_WRITE_DEMOD(state, MODCODLST7, 0xff) < 0)
		goto err;
	if (STV090x_WRITE_DEMOD(state, MODCODLST8, 0xff) < 0)
		goto err;
	if (STV090x_WRITE_DEMOD(state, MODCODLST9, 0xff) < 0)
		goto err;
	if (STV090x_WRITE_DEMOD(state, MODCODLSTA, 0xff) < 0)
		goto err;
	if (STV090x_WRITE_DEMOD(state, MODCODLSTB, 0xff) < 0)
		goto err;
	if (STV090x_WRITE_DEMOD(state, MODCODLSTC, 0xff) < 0)
		goto err;
	if (STV090x_WRITE_DEMOD(state, MODCODLSTD, 0xff) < 0)
		goto err;
	if (STV090x_WRITE_DEMOD(state, MODCODLSTE, 0xff) < 0)
		goto err;
	if (STV090x_WRITE_DEMOD(state, MODCODLSTF, 0xff) < 0)
		goto err;
	return 0;
err:
	dprintk(FE_ERROR, 1, "I/O error");
	return -1;
}

static int stv090x_activate_modcod(struct stv090x_state *state)
{
	if (STV090x_WRITE_DEMOD(state, MODCODLST0, 0xff) < 0)
		goto err;
	if (STV090x_WRITE_DEMOD(state, MODCODLST1, 0xfc) < 0)
		goto err;
	if (STV090x_WRITE_DEMOD(state, MODCODLST2, 0xcc) < 0)
		goto err;
	if (STV090x_WRITE_DEMOD(state, MODCODLST3, 0xcc) < 0)
		goto err;
	if (STV090x_WRITE_DEMOD(state, MODCODLST4, 0xcc) < 0)
		goto err;
	if (STV090x_WRITE_DEMOD(state, MODCODLST5, 0xcc) < 0)
		goto err;
	if (STV090x_WRITE_DEMOD(state, MODCODLST6, 0xcc) < 0)
		goto err;
	if (STV090x_WRITE_DEMOD(state, MODCODLST7, 0xcc) < 0)
		goto err;
	if (STV090x_WRITE_DEMOD(state, MODCODLST8, 0xcc) < 0)
		goto err;
	if (STV090x_WRITE_DEMOD(state, MODCODLST9, 0xcc) < 0)
		goto err;
	if (STV090x_WRITE_DEMOD(state, MODCODLSTA, 0xcc) < 0)
		goto err;
	if (STV090x_WRITE_DEMOD(state, MODCODLSTB, 0xcc) < 0)
		goto err;
	if (STV090x_WRITE_DEMOD(state, MODCODLSTC, 0xcc) < 0)
		goto err;
	if (STV090x_WRITE_DEMOD(state, MODCODLSTD, 0xcc) < 0)
		goto err;
	if (STV090x_WRITE_DEMOD(state, MODCODLSTE, 0xcc) < 0)
		goto err;
	if (STV090x_WRITE_DEMOD(state, MODCODLSTF, 0xcf) < 0)
		goto err;

	return 0;
err:
	dprintk(FE_ERROR, 1, "I/O error");
	return -1;
}

static int stv090x_activate_modcod_single(struct stv090x_state *state)
{

	if (STV090x_WRITE_DEMOD(state, MODCODLST0, 0xff) < 0)
		goto err;
	if (STV090x_WRITE_DEMOD(state, MODCODLST1, 0xf0) < 0)
		goto err;
	if (STV090x_WRITE_DEMOD(state, MODCODLST2, 0x00) < 0)
		goto err;
	if (STV090x_WRITE_DEMOD(state, MODCODLST3, 0x00) < 0)
		goto err;
	if (STV090x_WRITE_DEMOD(state, MODCODLST4, 0x00) < 0)
		goto err;
	if (STV090x_WRITE_DEMOD(state, MODCODLST5, 0x00) < 0)
		goto err;
	if (STV090x_WRITE_DEMOD(state, MODCODLST6, 0x00) < 0)
		goto err;
	if (STV090x_WRITE_DEMOD(state, MODCODLST7, 0x00) < 0)
		goto err;
	if (STV090x_WRITE_DEMOD(state, MODCODLST8, 0x00) < 0)
		goto err;
	if (STV090x_WRITE_DEMOD(state, MODCODLST9, 0x00) < 0)
		goto err;
	if (STV090x_WRITE_DEMOD(state, MODCODLSTA, 0x00) < 0)
		goto err;
	if (STV090x_WRITE_DEMOD(state, MODCODLSTB, 0x00) < 0)
		goto err;
	if (STV090x_WRITE_DEMOD(state, MODCODLSTC, 0x00) < 0)
		goto err;
	if (STV090x_WRITE_DEMOD(state, MODCODLSTD, 0x00) < 0)
		goto err;
	if (STV090x_WRITE_DEMOD(state, MODCODLSTE, 0x00) < 0)
		goto err;
	if (STV090x_WRITE_DEMOD(state, MODCODLSTF, 0x0f) < 0)
		goto err;

	return 0;

err:
	dprintk(FE_ERROR, 1, "I/O error");
	return -1;
}

static int stv090x_vitclk_ctl(struct stv090x_state *state, int enable)
{
	u32 reg;

	switch (state->demod) {
	case STV090x_DEMODULATOR_0:
		mutex_lock(&state->internal->demod_lock);
		reg = stv090x_read_reg(state, STV090x_STOPCLK2);
		STV090x_SETFIELD(reg, STOP_CLKVIT1_FIELD, enable);
		if (stv090x_write_reg(state, STV090x_STOPCLK2, reg) < 0)
			goto err;
		mutex_unlock(&state->internal->demod_lock);
		break;

	case STV090x_DEMODULATOR_1:
		mutex_lock(&state->internal->demod_lock);
		reg = stv090x_read_reg(state, STV090x_STOPCLK2);
		STV090x_SETFIELD(reg, STOP_CLKVIT2_FIELD, enable);
		if (stv090x_write_reg(state, STV090x_STOPCLK2, reg) < 0)
			goto err;
		mutex_unlock(&state->internal->demod_lock);
		break;

	default:
		dprintk(FE_ERROR, 1, "Wrong demodulator!");
		break;
	}
	return 0;
err:
	mutex_unlock(&state->internal->demod_lock);
	dprintk(FE_ERROR, 1, "I/O error");
	return -1;
}

static int stv090x_dvbs_track_crl(struct stv090x_state *state)
{
	if (state->internal->dev_ver >= 0x30) {
		/* Set ACLC BCLC optimised value vs SR */
		if (state->srate >= 15000000) {
			if (STV090x_WRITE_DEMOD(state, ACLC, 0x2b) < 0)
				goto err;
			if (STV090x_WRITE_DEMOD(state, BCLC, 0x1a) < 0)
				goto err;
		} else if ((state->srate >= 7000000) && (15000000 > state->srate)) {
			if (STV090x_WRITE_DEMOD(state, ACLC, 0x0c) < 0)
				goto err;
			if (STV090x_WRITE_DEMOD(state, BCLC, 0x1b) < 0)
				goto err;
		} else if (state->srate < 7000000) {
			if (STV090x_WRITE_DEMOD(state, ACLC, 0x2c) < 0)
				goto err;
			if (STV090x_WRITE_DEMOD(state, BCLC, 0x1c) < 0)
				goto err;
		}

	} else {
		/* Cut 2.0 */
		if (STV090x_WRITE_DEMOD(state, ACLC, 0x1a) < 0)
			goto err;
		if (STV090x_WRITE_DEMOD(state, BCLC, 0x09) < 0)
			goto err;
	}
	return 0;
err:
	dprintk(FE_ERROR, 1, "I/O error");
	return -1;
}

static int stv090x_delivery_search(struct stv090x_state *state)
{
	u32 reg;

	switch (state->search_mode) {
	case STV090x_SEARCH_DVBS1:
	case STV090x_SEARCH_DSS:
		reg = STV090x_READ_DEMOD(state, DMDCFGMD);
		STV090x_SETFIELD_Px(reg, DVBS1_ENABLE_FIELD, 1);
		STV090x_SETFIELD_Px(reg, DVBS2_ENABLE_FIELD, 0);
		if (STV090x_WRITE_DEMOD(state, DMDCFGMD, reg) < 0)
			goto err;

		/* Activate Viterbi decoder in legacy search,
		 * do not use FRESVIT1, might impact VITERBI2
		 */
		if (stv090x_vitclk_ctl(state, 0) < 0)
			goto err;

		if (stv090x_dvbs_track_crl(state) < 0)
			goto err;

		if (STV090x_WRITE_DEMOD(state, CAR2CFG, 0x22) < 0) /* disable DVB-S2 */
			goto err;

		if (stv090x_set_vit_thacq(state) < 0)
			goto err;
		if (stv090x_set_viterbi(state) < 0)
			goto err;
		break;

	case STV090x_SEARCH_DVBS2:
		reg = STV090x_READ_DEMOD(state, DMDCFGMD);
		STV090x_SETFIELD_Px(reg, DVBS1_ENABLE_FIELD, 0);
		STV090x_SETFIELD_Px(reg, DVBS2_ENABLE_FIELD, 0);
		if (STV090x_WRITE_DEMOD(state, DMDCFGMD, reg) < 0)
			goto err;
		STV090x_SETFIELD_Px(reg, DVBS1_ENABLE_FIELD, 1);
		STV090x_SETFIELD_Px(reg, DVBS2_ENABLE_FIELD, 1);
		if (STV090x_WRITE_DEMOD(state, DMDCFGMD, reg) < 0)
			goto err;

		if (stv090x_vitclk_ctl(state, 1) < 0)
			goto err;

		if (STV090x_WRITE_DEMOD(state, ACLC, 0x1a) < 0) /* stop DVB-S CR loop */
			goto err;
		if (STV090x_WRITE_DEMOD(state, BCLC, 0x09) < 0)
			goto err;

		if (state->internal->dev_ver <= 0x20) {
			/* enable S2 carrier loop */
			if (STV090x_WRITE_DEMOD(state, CAR2CFG, 0x26) < 0)
				goto err;
		} else {
			/* > Cut 3: Stop carrier 3 */
			if (STV090x_WRITE_DEMOD(state, CAR2CFG, 0x66) < 0)
				goto err;
		}

		if (state->demod_mode != STV090x_SINGLE) {
			/* Cut 2: enable link during search */
			if (stv090x_activate_modcod(state) < 0)
				goto err;
		} else {
			/* Single demodulator
			 * Authorize SHORT and LONG frames,
			 * QPSK, 8PSK, 16APSK and 32APSK
			 */
			if (stv090x_activate_modcod_single(state) < 0)
				goto err;
		}

		if (stv090x_set_vit_thtracq(state) < 0)
			goto err;
		break;

	case STV090x_SEARCH_AUTO:
	default:
		/* enable DVB-S2 and DVB-S2 in Auto MODE */
		reg = STV090x_READ_DEMOD(state, DMDCFGMD);
		STV090x_SETFIELD_Px(reg, DVBS1_ENABLE_FIELD, 0);
		STV090x_SETFIELD_Px(reg, DVBS2_ENABLE_FIELD, 0);
		if (STV090x_WRITE_DEMOD(state, DMDCFGMD, reg) < 0)
			goto err;
		STV090x_SETFIELD_Px(reg, DVBS1_ENABLE_FIELD, 1);
		STV090x_SETFIELD_Px(reg, DVBS2_ENABLE_FIELD, 1);
		if (STV090x_WRITE_DEMOD(state, DMDCFGMD, reg) < 0)
			goto err;

		if (stv090x_vitclk_ctl(state, 0) < 0)
			goto err;

		if (stv090x_dvbs_track_crl(state) < 0)
			goto err;

		if (state->internal->dev_ver <= 0x20) {
			/* enable S2 carrier loop */
			if (STV090x_WRITE_DEMOD(state, CAR2CFG, 0x26) < 0)
				goto err;
		} else {
			/* > Cut 3: Stop carrier 3 */
			if (STV090x_WRITE_DEMOD(state, CAR2CFG, 0x66) < 0)
				goto err;
		}

		if (state->demod_mode != STV090x_SINGLE) {
			/* Cut 2: enable link during search */
			if (stv090x_activate_modcod(state) < 0)
				goto err;
		} else {
			/* Single demodulator
			 * Authorize SHORT and LONG frames,
			 * QPSK, 8PSK, 16APSK and 32APSK
			 */
			if (stv090x_activate_modcod_single(state) < 0)
				goto err;
		}

		if (stv090x_set_vit_thacq(state) < 0)
			goto err;

		if (stv090x_set_viterbi(state) < 0)
			goto err;
		break;
	}
	return 0;
err:
	dprintk(FE_ERROR, 1, "I/O error");
	return -1;
}

static int stv090x_start_search(struct stv090x_state *state)
{
	u32 reg, freq_abs;
	s16 freq;

	/* Reset demodulator */
	reg = STV090x_READ_DEMOD(state, DMDISTATE);
	STV090x_SETFIELD_Px(reg, I2C_DEMOD_MODE_FIELD, 0x1f);
	if (STV090x_WRITE_DEMOD(state, DMDISTATE, reg) < 0)
		goto err;

	if (state->internal->dev_ver <= 0x20) {
		if (state->srate <= 5000000) {
			if (STV090x_WRITE_DEMOD(state, CARCFG, 0x44) < 0)
				goto err;
			if (STV090x_WRITE_DEMOD(state, CFRUP1, 0x0f) < 0)
				goto err;
			if (STV090x_WRITE_DEMOD(state, CFRUP0, 0xff) < 0)
				goto err;
			if (STV090x_WRITE_DEMOD(state, CFRLOW1, 0xf0) < 0)
				goto err;
			if (STV090x_WRITE_DEMOD(state, CFRLOW0, 0x00) < 0)
				goto err;

			/*enlarge the timing bandwith for Low SR*/
			if (STV090x_WRITE_DEMOD(state, RTCS2, 0x68) < 0)
				goto err;
		} else {
			/* If the symbol rate is >5 Msps
			Set The carrier search up and low to auto mode */
			if (STV090x_WRITE_DEMOD(state, CARCFG, 0xc4) < 0)
				goto err;
			/*reduce the timing bandwith for high SR*/
			if (STV090x_WRITE_DEMOD(state, RTCS2, 0x44) < 0)
				goto err;
		}
	} else {
		/* >= Cut 3 */
		if (state->srate <= 5000000) {
			/* enlarge the timing bandwith for Low SR */
			STV090x_WRITE_DEMOD(state, RTCS2, 0x68);
		} else {
			/* reduce timing bandwith for high SR */
			STV090x_WRITE_DEMOD(state, RTCS2, 0x44);
		}

		/* Set CFR min and max to manual mode */
		STV090x_WRITE_DEMOD(state, CARCFG, 0x46);

		if (state->algo == STV090x_WARM_SEARCH) {
			/* WARM Start
			 * CFR min = -1MHz,
			 * CFR max = +1MHz
			 */
			freq_abs  = 1000 << 16;
			freq_abs /= (state->internal->mclk / 1000);
			freq      = (s16) freq_abs;
		} else {
			/* COLD Start
			 * CFR min =- (SearchRange / 2 + 600KHz)
			 * CFR max = +(SearchRange / 2 + 600KHz)
			 * (600KHz for the tuner step size)
			 */
			freq_abs  = (state->search_range / 2000) + 600;
			freq_abs  = freq_abs << 16;
			freq_abs /= (state->internal->mclk / 1000);
			freq      = (s16) freq_abs;
		}

		if (STV090x_WRITE_DEMOD(state, CFRUP1, MSB(freq)) < 0)
			goto err;
		if (STV090x_WRITE_DEMOD(state, CFRUP0, LSB(freq)) < 0)
			goto err;

		freq *= -1;

		if (STV090x_WRITE_DEMOD(state, CFRLOW1, MSB(freq)) < 0)
			goto err;
		if (STV090x_WRITE_DEMOD(state, CFRLOW0, LSB(freq)) < 0)
			goto err;

	}

	if (STV090x_WRITE_DEMOD(state, CFRINIT1, 0) < 0)
		goto err;
	if (STV090x_WRITE_DEMOD(state, CFRINIT0, 0) < 0)
		goto err;

	if (state->internal->dev_ver >= 0x20) {
		if (STV090x_WRITE_DEMOD(state, EQUALCFG, 0x41) < 0)
			goto err;
		if (STV090x_WRITE_DEMOD(state, FFECFG, 0x41) < 0)
			goto err;

		if ((state->search_mode == STV090x_DVBS1)	||
			(state->search_mode == STV090x_DSS)	||
			(state->search_mode == STV090x_SEARCH_AUTO)) {

			if (STV090x_WRITE_DEMOD(state, VITSCALE, 0x82) < 0)
				goto err;
			if (STV090x_WRITE_DEMOD(state, VAVSRVIT, 0x00) < 0)
				goto err;
		}
	}

	if (STV090x_WRITE_DEMOD(state, SFRSTEP, 0x00) < 0)
		goto err;
	if (STV090x_WRITE_DEMOD(state, TMGTHRISE, 0xe0) < 0)
		goto err;
	if (STV090x_WRITE_DEMOD(state, TMGTHFALL, 0xc0) < 0)
		goto err;

	reg = STV090x_READ_DEMOD(state, DMDCFGMD);
	STV090x_SETFIELD_Px(reg, SCAN_ENABLE_FIELD, 0);
	STV090x_SETFIELD_Px(reg, CFR_AUTOSCAN_FIELD, 0);
	if (STV090x_WRITE_DEMOD(state, DMDCFGMD, reg) < 0)
		goto err;
	reg = STV090x_READ_DEMOD(state, DMDCFG2);
	STV090x_SETFIELD_Px(reg, S1S2_SEQUENTIAL_FIELD, 0x0);
	if (STV090x_WRITE_DEMOD(state, DMDCFG2, reg) < 0)
		goto err;

	if (STV090x_WRITE_DEMOD(state, RTC, 0x88) < 0)
		goto err;

	if (state->internal->dev_ver >= 0x20) {
		/*Frequency offset detector setting*/
		if (state->srate < 2000000) {
			if (state->internal->dev_ver <= 0x20) {
				/* Cut 2 */
				if (STV090x_WRITE_DEMOD(state, CARFREQ, 0x39) < 0)
					goto err;
			} else {
				/* Cut 3 */
				if (STV090x_WRITE_DEMOD(state, CARFREQ, 0x89) < 0)
					goto err;
			}
			if (STV090x_WRITE_DEMOD(state, CARHDR, 0x40) < 0)
				goto err;
		} else if (state->srate < 10000000) {
			if (STV090x_WRITE_DEMOD(state, CARFREQ, 0x4c) < 0)
				goto err;
			if (STV090x_WRITE_DEMOD(state, CARHDR, 0x20) < 0)
				goto err;
		} else {
			if (STV090x_WRITE_DEMOD(state, CARFREQ, 0x4b) < 0)
				goto err;
			if (STV090x_WRITE_DEMOD(state, CARHDR, 0x20) < 0)
				goto err;
		}
	} else {
		if (state->srate < 10000000) {
			if (STV090x_WRITE_DEMOD(state, CARFREQ, 0xef) < 0)
				goto err;
		} else {
			if (STV090x_WRITE_DEMOD(state, CARFREQ, 0xed) < 0)
				goto err;
		}
	}

	switch (state->algo) {
	case STV090x_WARM_SEARCH:
		/* The symbol rate and the exact
		 * carrier Frequency are known
		 */
		if (STV090x_WRITE_DEMOD(state, DMDISTATE, 0x1f) < 0)
			goto err;
		if (STV090x_WRITE_DEMOD(state, DMDISTATE, 0x18) < 0)
			goto err;
		break;

	case STV090x_COLD_SEARCH:
		/* The symbol rate is known */
		if (STV090x_WRITE_DEMOD(state, DMDISTATE, 0x1f) < 0)
			goto err;
		if (STV090x_WRITE_DEMOD(state, DMDISTATE, 0x15) < 0)
			goto err;
		break;

	default:
		break;
	}
	return 0;
err:
	dprintk(FE_ERROR, 1, "I/O error");
	return -1;
}

static int stv090x_get_agc2_min_level(struct stv090x_state *state)
{
	u32 agc2_min = 0xffff, agc2 = 0, freq_init, freq_step, reg;
	s32 i, j, steps, dir;

	if (STV090x_WRITE_DEMOD(state, AGC2REF, 0x38) < 0)
		goto err;
	reg = STV090x_READ_DEMOD(state, DMDCFGMD);
	STV090x_SETFIELD_Px(reg, SCAN_ENABLE_FIELD, 0);
	STV090x_SETFIELD_Px(reg, CFR_AUTOSCAN_FIELD, 0);
	if (STV090x_WRITE_DEMOD(state, DMDCFGMD, reg) < 0)
		goto err;

	if (STV090x_WRITE_DEMOD(state, SFRUP1, 0x83) < 0) /* SR = 65 Msps Max */
		goto err;
	if (STV090x_WRITE_DEMOD(state, SFRUP0, 0xc0) < 0)
		goto err;
	if (STV090x_WRITE_DEMOD(state, SFRLOW1, 0x82) < 0) /* SR= 400 ksps Min */
		goto err;
	if (STV090x_WRITE_DEMOD(state, SFRLOW0, 0xa0) < 0)
		goto err;
	if (STV090x_WRITE_DEMOD(state, DMDTOM, 0x00) < 0) /* stop acq @ coarse carrier state */
		goto err;
	if (stv090x_set_srate(state, 1000000) < 0)
		goto err;

	steps  = state->search_range / 1000000;
	if (steps <= 0)
		steps = 1;

	dir = 1;
	freq_step = (1000000 * 256) / (state->internal->mclk / 256);
	freq_init = 0;

	for (i = 0; i < steps; i++) {
		if (dir > 0)
			freq_init = freq_init + (freq_step * i);
		else
			freq_init = freq_init - (freq_step * i);

		dir *= -1;

		if (STV090x_WRITE_DEMOD(state, DMDISTATE, 0x5c) < 0) /* Demod RESET */
			goto err;
		if (STV090x_WRITE_DEMOD(state, CFRINIT1, (freq_init >> 8) & 0xff) < 0)
			goto err;
		if (STV090x_WRITE_DEMOD(state, CFRINIT0, freq_init & 0xff) < 0)
			goto err;
		if (STV090x_WRITE_DEMOD(state, DMDISTATE, 0x58) < 0) /* Demod RESET */
			goto err;
		msleep(10);

		agc2 = 0;
		for (j = 0; j < 10; j++) {
			agc2 += (STV090x_READ_DEMOD(state, AGC2I1) << 8) |
				STV090x_READ_DEMOD(state, AGC2I0);
		}
		agc2 /= 10;
		if (agc2 < agc2_min)
			agc2_min = agc2;
	}

	return agc2_min;
err:
	dprintk(FE_ERROR, 1, "I/O error");
	return -1;
}

static u32 stv090x_get_srate(struct stv090x_state *state, u32 clk)
{
	u8 r3, r2, r1, r0;
	s32 srate, int_1, int_2, tmp_1, tmp_2;

	r3 = STV090x_READ_DEMOD(state, SFR3);
	r2 = STV090x_READ_DEMOD(state, SFR2);
	r1 = STV090x_READ_DEMOD(state, SFR1);
	r0 = STV090x_READ_DEMOD(state, SFR0);

	srate = ((r3 << 24) | (r2 << 16) | (r1 <<  8) | r0);

	int_1 = clk >> 16;
	int_2 = srate >> 16;

	tmp_1 = clk % 0x10000;
	tmp_2 = srate % 0x10000;

	srate = (int_1 * int_2) +
		((int_1 * tmp_2) >> 16) +
		((int_2 * tmp_1) >> 16);

	return srate;
}

static u32 stv090x_srate_srch_coarse(struct stv090x_state *state)
{
	struct dvb_frontend *fe = &state->frontend;

	int tmg_lock = 0, i;
	s32 tmg_cpt = 0, dir = 1, steps, cur_step = 0, freq;
	u32 srate_coarse = 0, agc2 = 0, car_step = 1200, reg;
	u32 agc2th;

	if (state->internal->dev_ver >= 0x30)
		agc2th = 0x2e00;
	else
		agc2th = 0x1f00;

	reg = STV090x_READ_DEMOD(state, DMDISTATE);
	STV090x_SETFIELD_Px(reg, I2C_DEMOD_MODE_FIELD, 0x1f); /* Demod RESET */
	if (STV090x_WRITE_DEMOD(state, DMDISTATE, reg) < 0)
		goto err;
	if (STV090x_WRITE_DEMOD(state, TMGCFG, 0x12) < 0)
		goto err;
	if (STV090x_WRITE_DEMOD(state, TMGCFG2, 0xc0) < 0)
		goto err;
	if (STV090x_WRITE_DEMOD(state, TMGTHRISE, 0xf0) < 0)
		goto err;
	if (STV090x_WRITE_DEMOD(state, TMGTHFALL, 0xe0) < 0)
		goto err;
	reg = STV090x_READ_DEMOD(state, DMDCFGMD);
	STV090x_SETFIELD_Px(reg, SCAN_ENABLE_FIELD, 1);
	STV090x_SETFIELD_Px(reg, CFR_AUTOSCAN_FIELD, 0);
	if (STV090x_WRITE_DEMOD(state, DMDCFGMD, reg) < 0)
		goto err;

	if (STV090x_WRITE_DEMOD(state, SFRUP1, 0x83) < 0)
		goto err;
	if (STV090x_WRITE_DEMOD(state, SFRUP0, 0xc0) < 0)
		goto err;
	if (STV090x_WRITE_DEMOD(state, SFRLOW1, 0x82) < 0)
		goto err;
	if (STV090x_WRITE_DEMOD(state, SFRLOW0, 0xa0) < 0)
		goto err;
	if (STV090x_WRITE_DEMOD(state, DMDTOM, 0x00) < 0)
		goto err;
	if (STV090x_WRITE_DEMOD(state, AGC2REF, 0x50) < 0)
		goto err;

	if (state->internal->dev_ver >= 0x30) {
		if (STV090x_WRITE_DEMOD(state, CARFREQ, 0x99) < 0)
			goto err;
		if (STV090x_WRITE_DEMOD(state, SFRSTEP, 0x98) < 0)
			goto err;

	} else if (state->internal->dev_ver >= 0x20) {
		if (STV090x_WRITE_DEMOD(state, CARFREQ, 0x6a) < 0)
			goto err;
		if (STV090x_WRITE_DEMOD(state, SFRSTEP, 0x95) < 0)
			goto err;
	}

	if (state->srate <= 2000000)
		car_step = 1000;
	else if (state->srate <= 5000000)
		car_step = 2000;
	else if (state->srate <= 12000000)
		car_step = 3000;
	else
		car_step = 5000;

	steps  = -1 + ((state->search_range / 1000) / car_step);
	steps /= 2;
	steps  = (2 * steps) + 1;
	if (steps < 0)
		steps = 1;
	else if (steps > 10) {
		steps = 11;
		car_step = (state->search_range / 1000) / 10;
	}
	cur_step = 0;
	dir = 1;
	freq = state->frequency;

	while ((!tmg_lock) && (cur_step < steps)) {
		if (STV090x_WRITE_DEMOD(state, DMDISTATE, 0x5f) < 0) /* Demod RESET */
			goto err;
		if (STV090x_WRITE_DEMOD(state, CFRINIT1, 0x00) < 0)
			goto err;
		if (STV090x_WRITE_DEMOD(state, CFRINIT0, 0x00) < 0)
			goto err;
		if (STV090x_WRITE_DEMOD(state, SFRINIT1, 0x00) < 0)
			goto err;
		if (STV090x_WRITE_DEMOD(state, SFRINIT0, 0x00) < 0)
			goto err;
		/* trigger acquisition */
		if (STV090x_WRITE_DEMOD(state, DMDISTATE, 0x40) < 0)
			goto err;
		msleep(50);
		for (i = 0; i < 10; i++) {
			reg = STV090x_READ_DEMOD(state, DSTATUS);
			if (STV090x_GETFIELD_Px(reg, TMGLOCK_QUALITY_FIELD) >= 2)
				tmg_cpt++;
			agc2 += (STV090x_READ_DEMOD(state, AGC2I1) << 8) |
				STV090x_READ_DEMOD(state, AGC2I0);
		}
		agc2 /= 10;
		srate_coarse = stv090x_get_srate(state, state->internal->mclk);
		cur_step++;
		dir *= -1;
		if ((tmg_cpt >= 5) && (agc2 < agc2th) &&
		    (srate_coarse < 50000000) && (srate_coarse > 850000))
			tmg_lock = 1;
		else if (cur_step < steps) {
			if (dir > 0)
				freq += cur_step * car_step;
			else
				freq -= cur_step * car_step;

			/* Setup tuner */
			if (stv090x_i2c_gate_ctrl(state, 1) < 0)
				goto err;

			if (state->config->tuner_set_frequency) {
				if (state->config->tuner_set_frequency(fe, freq) < 0)
					goto err_gateoff;
			}

			if (state->config->tuner_set_bandwidth) {
				if (state->config->tuner_set_bandwidth(fe, state->tuner_bw) < 0)
					goto err_gateoff;
			}

			if (stv090x_i2c_gate_ctrl(state, 0) < 0)
				goto err;

			msleep(50);

			if (stv090x_i2c_gate_ctrl(state, 1) < 0)
				goto err;

			if (state->config->tuner_get_status) {
				if (state->config->tuner_get_status(fe, &reg) < 0)
					goto err_gateoff;
			}

			if (reg)
				dprintk(FE_DEBUG, 1, "Tuner phase locked");
			else
				dprintk(FE_DEBUG, 1, "Tuner unlocked");

			if (stv090x_i2c_gate_ctrl(state, 0) < 0)
				goto err;

		}
	}
	if (!tmg_lock)
		srate_coarse = 0;
	else
		srate_coarse = stv090x_get_srate(state, state->internal->mclk);

	return srate_coarse;

err_gateoff:
<<<<<<< HEAD
	stv090x_i2c_gate_ctrl(fe, 0);
=======
	stv090x_i2c_gate_ctrl(state, 0);
>>>>>>> ac8b45fc
err:
	dprintk(FE_ERROR, 1, "I/O error");
	return -1;
}

static u32 stv090x_srate_srch_fine(struct stv090x_state *state)
{
	u32 srate_coarse, freq_coarse, sym, reg;

	srate_coarse = stv090x_get_srate(state, state->internal->mclk);
	freq_coarse  = STV090x_READ_DEMOD(state, CFR2) << 8;
	freq_coarse |= STV090x_READ_DEMOD(state, CFR1);
	sym = 13 * (srate_coarse / 10); /* SFRUP = SFR + 30% */

	if (sym < state->srate)
		srate_coarse = 0;
	else {
		if (STV090x_WRITE_DEMOD(state, DMDISTATE, 0x1f) < 0) /* Demod RESET */
			goto err;
		if (STV090x_WRITE_DEMOD(state, TMGCFG2, 0xc1) < 0)
			goto err;
		if (STV090x_WRITE_DEMOD(state, TMGTHRISE, 0x20) < 0)
			goto err;
		if (STV090x_WRITE_DEMOD(state, TMGTHFALL, 0x00) < 0)
			goto err;
		if (STV090x_WRITE_DEMOD(state, TMGCFG, 0xd2) < 0)
			goto err;
		reg = STV090x_READ_DEMOD(state, DMDCFGMD);
		STV090x_SETFIELD_Px(reg, CFR_AUTOSCAN_FIELD, 0x00);
		if (STV090x_WRITE_DEMOD(state, DMDCFGMD, reg) < 0)
			goto err;

		if (STV090x_WRITE_DEMOD(state, AGC2REF, 0x38) < 0)
			goto err;

		if (state->internal->dev_ver >= 0x30) {
			if (STV090x_WRITE_DEMOD(state, CARFREQ, 0x79) < 0)
				goto err;
		} else if (state->internal->dev_ver >= 0x20) {
			if (STV090x_WRITE_DEMOD(state, CARFREQ, 0x49) < 0)
				goto err;
		}

		if (srate_coarse > 3000000) {
			sym  = 13 * (srate_coarse / 10); /* SFRUP = SFR + 30% */
			sym  = (sym / 1000) * 65536;
			sym /= (state->internal->mclk / 1000);
			if (STV090x_WRITE_DEMOD(state, SFRUP1, (sym >> 8) & 0x7f) < 0)
				goto err;
			if (STV090x_WRITE_DEMOD(state, SFRUP0, sym & 0xff) < 0)
				goto err;
			sym  = 10 * (srate_coarse / 13); /* SFRLOW = SFR - 30% */
			sym  = (sym / 1000) * 65536;
			sym /= (state->internal->mclk / 1000);
			if (STV090x_WRITE_DEMOD(state, SFRLOW1, (sym >> 8) & 0x7f) < 0)
				goto err;
			if (STV090x_WRITE_DEMOD(state, SFRLOW0, sym & 0xff) < 0)
				goto err;
			sym  = (srate_coarse / 1000) * 65536;
			sym /= (state->internal->mclk / 1000);
			if (STV090x_WRITE_DEMOD(state, SFRINIT1, (sym >> 8) & 0xff) < 0)
				goto err;
			if (STV090x_WRITE_DEMOD(state, SFRINIT0, sym & 0xff) < 0)
				goto err;
		} else {
			sym  = 13 * (srate_coarse / 10); /* SFRUP = SFR + 30% */
			sym  = (sym / 100) * 65536;
			sym /= (state->internal->mclk / 100);
			if (STV090x_WRITE_DEMOD(state, SFRUP1, (sym >> 8) & 0x7f) < 0)
				goto err;
			if (STV090x_WRITE_DEMOD(state, SFRUP0, sym & 0xff) < 0)
				goto err;
			sym  = 10 * (srate_coarse / 14); /* SFRLOW = SFR - 30% */
			sym  = (sym / 100) * 65536;
			sym /= (state->internal->mclk / 100);
			if (STV090x_WRITE_DEMOD(state, SFRLOW1, (sym >> 8) & 0x7f) < 0)
				goto err;
			if (STV090x_WRITE_DEMOD(state, SFRLOW0, sym & 0xff) < 0)
				goto err;
			sym  = (srate_coarse / 100) * 65536;
			sym /= (state->internal->mclk / 100);
			if (STV090x_WRITE_DEMOD(state, SFRINIT1, (sym >> 8) & 0xff) < 0)
				goto err;
			if (STV090x_WRITE_DEMOD(state, SFRINIT0, sym & 0xff) < 0)
				goto err;
		}
		if (STV090x_WRITE_DEMOD(state, DMDTOM, 0x20) < 0)
			goto err;
		if (STV090x_WRITE_DEMOD(state, CFRINIT1, (freq_coarse >> 8) & 0xff) < 0)
			goto err;
		if (STV090x_WRITE_DEMOD(state, CFRINIT0, freq_coarse & 0xff) < 0)
			goto err;
		if (STV090x_WRITE_DEMOD(state, DMDISTATE, 0x15) < 0) /* trigger acquisition */
			goto err;
	}

	return srate_coarse;

err:
	dprintk(FE_ERROR, 1, "I/O error");
	return -1;
}

static int stv090x_get_dmdlock(struct stv090x_state *state, s32 timeout)
{
	s32 timer = 0, lock = 0;
	u32 reg;
	u8 stat;

	while ((timer < timeout) && (!lock)) {
		reg = STV090x_READ_DEMOD(state, DMDSTATE);
		stat = STV090x_GETFIELD_Px(reg, HEADER_MODE_FIELD);

		switch (stat) {
		case 0: /* searching */
		case 1: /* first PLH detected */
		default:
			dprintk(FE_DEBUG, 1, "Demodulator searching ..");
			lock = 0;
			break;
		case 2: /* DVB-S2 mode */
		case 3: /* DVB-S1/legacy mode */
			reg = STV090x_READ_DEMOD(state, DSTATUS);
			lock = STV090x_GETFIELD_Px(reg, LOCK_DEFINITIF_FIELD);
			break;
		}

		if (!lock)
			msleep(10);
		else
			dprintk(FE_DEBUG, 1, "Demodulator acquired LOCK");

		timer += 10;
	}
	return lock;
}

static int stv090x_blind_search(struct stv090x_state *state)
{
	u32 agc2, reg, srate_coarse;
	s32 cpt_fail, agc2_ovflw, i;
	u8 k_ref, k_max, k_min;
	int coarse_fail = 0;
	int lock;

	k_max = 110;
	k_min = 10;

	agc2 = stv090x_get_agc2_min_level(state);

	if (agc2 > STV090x_SEARCH_AGC2_TH(state->internal->dev_ver)) {
		lock = 0;
	} else {

		if (state->internal->dev_ver <= 0x20) {
			if (STV090x_WRITE_DEMOD(state, CARCFG, 0xc4) < 0)
				goto err;
		} else {
			/* > Cut 3 */
			if (STV090x_WRITE_DEMOD(state, CARCFG, 0x06) < 0)
				goto err;
		}

		if (STV090x_WRITE_DEMOD(state, RTCS2, 0x44) < 0)
			goto err;

		if (state->internal->dev_ver >= 0x20) {
			if (STV090x_WRITE_DEMOD(state, EQUALCFG, 0x41) < 0)
				goto err;
			if (STV090x_WRITE_DEMOD(state, FFECFG, 0x41) < 0)
				goto err;
			if (STV090x_WRITE_DEMOD(state, VITSCALE, 0x82) < 0)
				goto err;
			if (STV090x_WRITE_DEMOD(state, VAVSRVIT, 0x00) < 0) /* set viterbi hysteresis */
				goto err;
		}

		k_ref = k_max;
		do {
			if (STV090x_WRITE_DEMOD(state, KREFTMG, k_ref) < 0)
				goto err;
			if (stv090x_srate_srch_coarse(state) != 0) {
				srate_coarse = stv090x_srate_srch_fine(state);
				if (srate_coarse != 0) {
					stv090x_get_lock_tmg(state);
					lock = stv090x_get_dmdlock(state,
							state->DemodTimeout);
				} else {
					lock = 0;
				}
			} else {
				cpt_fail = 0;
				agc2_ovflw = 0;
				for (i = 0; i < 10; i++) {
					agc2 += (STV090x_READ_DEMOD(state, AGC2I1) << 8) |
						STV090x_READ_DEMOD(state, AGC2I0);
					if (agc2 >= 0xff00)
						agc2_ovflw++;
					reg = STV090x_READ_DEMOD(state, DSTATUS2);
					if ((STV090x_GETFIELD_Px(reg, CFR_OVERFLOW_FIELD) == 0x01) &&
					    (STV090x_GETFIELD_Px(reg, DEMOD_DELOCK_FIELD) == 0x01))

						cpt_fail++;
				}
				if ((cpt_fail > 7) || (agc2_ovflw > 7))
					coarse_fail = 1;

				lock = 0;
			}
			k_ref -= 20;
		} while ((k_ref >= k_min) && (!lock) && (!coarse_fail));
	}

	return lock;

err:
	dprintk(FE_ERROR, 1, "I/O error");
	return -1;
}

static int stv090x_chk_tmg(struct stv090x_state *state)
{
	u32 reg;
	s32 tmg_cpt = 0, i;
	u8 freq, tmg_thh, tmg_thl;
	int tmg_lock = 0;

	freq = STV090x_READ_DEMOD(state, CARFREQ);
	tmg_thh = STV090x_READ_DEMOD(state, TMGTHRISE);
	tmg_thl = STV090x_READ_DEMOD(state, TMGTHFALL);
	if (STV090x_WRITE_DEMOD(state, TMGTHRISE, 0x20) < 0)
		goto err;
	if (STV090x_WRITE_DEMOD(state, TMGTHFALL, 0x00) < 0)
		goto err;

	reg = STV090x_READ_DEMOD(state, DMDCFGMD);
	STV090x_SETFIELD_Px(reg, CFR_AUTOSCAN_FIELD, 0x00); /* stop carrier offset search */
	if (STV090x_WRITE_DEMOD(state, DMDCFGMD, reg) < 0)
		goto err;
	if (STV090x_WRITE_DEMOD(state, RTC, 0x80) < 0)
		goto err;

	if (STV090x_WRITE_DEMOD(state, RTCS2, 0x40) < 0)
		goto err;
	if (STV090x_WRITE_DEMOD(state, CARFREQ, 0x00) < 0)
		goto err;

	if (STV090x_WRITE_DEMOD(state, CFRINIT1, 0x00) < 0) /* set car ofset to 0 */
		goto err;
	if (STV090x_WRITE_DEMOD(state, CFRINIT0, 0x00) < 0)
		goto err;
	if (STV090x_WRITE_DEMOD(state, AGC2REF, 0x65) < 0)
		goto err;

	if (STV090x_WRITE_DEMOD(state, DMDISTATE, 0x18) < 0) /* trigger acquisition */
		goto err;
	msleep(10);

	for (i = 0; i < 10; i++) {
		reg = STV090x_READ_DEMOD(state, DSTATUS);
		if (STV090x_GETFIELD_Px(reg, TMGLOCK_QUALITY_FIELD) >= 2)
			tmg_cpt++;
		msleep(1);
	}
	if (tmg_cpt >= 3)
		tmg_lock = 1;

	if (STV090x_WRITE_DEMOD(state, AGC2REF, 0x38) < 0)
		goto err;
	if (STV090x_WRITE_DEMOD(state, RTC, 0x88) < 0) /* DVB-S1 timing */
		goto err;
	if (STV090x_WRITE_DEMOD(state, RTCS2, 0x68) < 0) /* DVB-S2 timing */
		goto err;

	if (STV090x_WRITE_DEMOD(state, CARFREQ, freq) < 0)
		goto err;
	if (STV090x_WRITE_DEMOD(state, TMGTHRISE, tmg_thh) < 0)
		goto err;
	if (STV090x_WRITE_DEMOD(state, TMGTHFALL, tmg_thl) < 0)
		goto err;

	return	tmg_lock;

err:
	dprintk(FE_ERROR, 1, "I/O error");
	return -1;
}

static int stv090x_get_coldlock(struct stv090x_state *state, s32 timeout_dmd)
{
	struct dvb_frontend *fe = &state->frontend;

	u32 reg;
	s32 car_step, steps, cur_step, dir, freq, timeout_lock;
	int lock = 0;

	if (state->srate >= 10000000)
		timeout_lock = timeout_dmd / 3;
	else
		timeout_lock = timeout_dmd / 2;

	lock = stv090x_get_dmdlock(state, timeout_lock); /* cold start wait */
	if (!lock) {
		if (state->srate >= 10000000) {
			if (stv090x_chk_tmg(state)) {
				if (STV090x_WRITE_DEMOD(state, DMDISTATE, 0x1f) < 0)
					goto err;
				if (STV090x_WRITE_DEMOD(state, DMDISTATE, 0x15) < 0)
					goto err;
				lock = stv090x_get_dmdlock(state, timeout_dmd);
			} else {
				lock = 0;
			}
		} else {
			if (state->srate <= 4000000)
				car_step = 1000;
			else if (state->srate <= 7000000)
				car_step = 2000;
			else if (state->srate <= 10000000)
				car_step = 3000;
			else
				car_step = 5000;

			steps  = (state->search_range / 1000) / car_step;
			steps /= 2;
			steps  = 2 * (steps + 1);
			if (steps < 0)
				steps = 2;
			else if (steps > 12)
				steps = 12;

			cur_step = 1;
			dir = 1;

			if (!lock) {
				freq = state->frequency;
				state->tuner_bw = stv090x_car_width(state->srate, state->rolloff) + state->srate;
				while ((cur_step <= steps) && (!lock)) {
					if (dir > 0)
						freq += cur_step * car_step;
					else
						freq -= cur_step * car_step;

					/* Setup tuner */
					if (stv090x_i2c_gate_ctrl(state, 1) < 0)
						goto err;

					if (state->config->tuner_set_frequency) {
						if (state->config->tuner_set_frequency(fe, freq) < 0)
							goto err_gateoff;
					}

					if (state->config->tuner_set_bandwidth) {
						if (state->config->tuner_set_bandwidth(fe, state->tuner_bw) < 0)
							goto err_gateoff;
					}

					if (stv090x_i2c_gate_ctrl(state, 0) < 0)
						goto err;

					msleep(50);

					if (stv090x_i2c_gate_ctrl(state, 1) < 0)
						goto err;

					if (state->config->tuner_get_status) {
						if (state->config->tuner_get_status(fe, &reg) < 0)
							goto err_gateoff;
					}

					if (reg)
						dprintk(FE_DEBUG, 1, "Tuner phase locked");
					else
						dprintk(FE_DEBUG, 1, "Tuner unlocked");

					if (stv090x_i2c_gate_ctrl(state, 0) < 0)
						goto err;

					STV090x_WRITE_DEMOD(state, DMDISTATE, 0x1c);
					if (STV090x_WRITE_DEMOD(state, CFRINIT1, 0x00) < 0)
						goto err;
					if (STV090x_WRITE_DEMOD(state, CFRINIT0, 0x00) < 0)
						goto err;
					if (STV090x_WRITE_DEMOD(state, DMDISTATE, 0x1f) < 0)
						goto err;
					if (STV090x_WRITE_DEMOD(state, DMDISTATE, 0x15) < 0)
						goto err;
					lock = stv090x_get_dmdlock(state, (timeout_dmd / 3));

					dir *= -1;
					cur_step++;
				}
			}
		}
	}

	return lock;

err_gateoff:
<<<<<<< HEAD
	stv090x_i2c_gate_ctrl(fe, 0);
=======
	stv090x_i2c_gate_ctrl(state, 0);
>>>>>>> ac8b45fc
err:
	dprintk(FE_ERROR, 1, "I/O error");
	return -1;
}

static int stv090x_get_loop_params(struct stv090x_state *state, s32 *freq_inc, s32 *timeout_sw, s32 *steps)
{
	s32 timeout, inc, steps_max, srate, car_max;

	srate = state->srate;
	car_max = state->search_range / 1000;
	car_max += car_max / 10;
	car_max  = 65536 * (car_max / 2);
	car_max /= (state->internal->mclk / 1000);

	if (car_max > 0x4000)
		car_max = 0x4000 ; /* maxcarrier should be<= +-1/4 Mclk */

	inc  = srate;
	inc /= state->internal->mclk / 1000;
	inc *= 256;
	inc *= 256;
	inc /= 1000;

	switch (state->search_mode) {
	case STV090x_SEARCH_DVBS1:
	case STV090x_SEARCH_DSS:
		inc *= 3; /* freq step = 3% of srate */
		timeout = 20;
		break;

	case STV090x_SEARCH_DVBS2:
		inc *= 4;
		timeout = 25;
		break;

	case STV090x_SEARCH_AUTO:
	default:
		inc *= 3;
		timeout = 25;
		break;
	}
	inc /= 100;
	if ((inc > car_max) || (inc < 0))
		inc = car_max / 2; /* increment <= 1/8 Mclk */

	timeout *= 27500; /* 27.5 Msps reference */
	if (srate > 0)
		timeout /= (srate / 1000);

	if ((timeout > 100) || (timeout < 0))
		timeout = 100;

	steps_max = (car_max / inc) + 1; /* min steps = 3 */
	if ((steps_max > 100) || (steps_max < 0)) {
		steps_max = 100; /* max steps <= 100 */
		inc = car_max / steps_max;
	}
	*freq_inc = inc;
	*timeout_sw = timeout;
	*steps = steps_max;

	return 0;
}

static int stv090x_chk_signal(struct stv090x_state *state)
{
	s32 offst_car, agc2, car_max;
	int no_signal;

	offst_car  = STV090x_READ_DEMOD(state, CFR2) << 8;
	offst_car |= STV090x_READ_DEMOD(state, CFR1);
	offst_car = comp2(offst_car, 16);

	agc2  = STV090x_READ_DEMOD(state, AGC2I1) << 8;
	agc2 |= STV090x_READ_DEMOD(state, AGC2I0);
	car_max = state->search_range / 1000;

	car_max += (car_max / 10); /* 10% margin */
	car_max  = (65536 * car_max / 2);
	car_max /= state->internal->mclk / 1000;

	if (car_max > 0x4000)
		car_max = 0x4000;

	if ((agc2 > 0x2000) || (offst_car > 2 * car_max) || (offst_car < -2 * car_max)) {
		no_signal = 1;
		dprintk(FE_DEBUG, 1, "No Signal");
	} else {
		no_signal = 0;
		dprintk(FE_DEBUG, 1, "Found Signal");
	}

	return no_signal;
}

static int stv090x_search_car_loop(struct stv090x_state *state, s32 inc, s32 timeout, int zigzag, s32 steps_max)
{
	int no_signal, lock = 0;
	s32 cpt_step = 0, offst_freq, car_max;
	u32 reg;

	car_max  = state->search_range / 1000;
	car_max += (car_max / 10);
	car_max  = (65536 * car_max / 2);
	car_max /= (state->internal->mclk / 1000);
	if (car_max > 0x4000)
		car_max = 0x4000;

	if (zigzag)
		offst_freq = 0;
	else
		offst_freq = -car_max + inc;

	do {
		if (STV090x_WRITE_DEMOD(state, DMDISTATE, 0x1c) < 0)
			goto err;
		if (STV090x_WRITE_DEMOD(state, CFRINIT1, ((offst_freq / 256) & 0xff)) < 0)
			goto err;
		if (STV090x_WRITE_DEMOD(state, CFRINIT0, offst_freq & 0xff) < 0)
			goto err;
		if (STV090x_WRITE_DEMOD(state, DMDISTATE, 0x18) < 0)
			goto err;

		reg = STV090x_READ_DEMOD(state, PDELCTRL1);
		STV090x_SETFIELD_Px(reg, ALGOSWRST_FIELD, 0x1); /* stop DVB-S2 packet delin */
		if (STV090x_WRITE_DEMOD(state, PDELCTRL1, reg) < 0)
			goto err;

		if (zigzag) {
			if (offst_freq >= 0)
				offst_freq = -offst_freq - 2 * inc;
			else
				offst_freq = -offst_freq;
		} else {
			offst_freq += 2 * inc;
		}

		cpt_step++;

		lock = stv090x_get_dmdlock(state, timeout);
		no_signal = stv090x_chk_signal(state);

	} while ((!lock) &&
		 (!no_signal) &&
		  ((offst_freq - inc) < car_max) &&
		  ((offst_freq + inc) > -car_max) &&
		  (cpt_step < steps_max));

	reg = STV090x_READ_DEMOD(state, PDELCTRL1);
	STV090x_SETFIELD_Px(reg, ALGOSWRST_FIELD, 0);
	if (STV090x_WRITE_DEMOD(state, PDELCTRL1, reg) < 0)
			goto err;

	return lock;
err:
	dprintk(FE_ERROR, 1, "I/O error");
	return -1;
}

static int stv090x_sw_algo(struct stv090x_state *state)
{
	int no_signal, zigzag, lock = 0;
	u32 reg;

	s32 dvbs2_fly_wheel;
	s32 inc, timeout_step, trials, steps_max;

	/* get params */
	stv090x_get_loop_params(state, &inc, &timeout_step, &steps_max);

	switch (state->search_mode) {
	case STV090x_SEARCH_DVBS1:
	case STV090x_SEARCH_DSS:
		/* accelerate the frequency detector */
		if (state->internal->dev_ver >= 0x20) {
			if (STV090x_WRITE_DEMOD(state, CARFREQ, 0x3B) < 0)
				goto err;
		}

		if (STV090x_WRITE_DEMOD(state, DMDCFGMD, 0x49) < 0)
			goto err;
		zigzag = 0;
		break;

	case STV090x_SEARCH_DVBS2:
		if (state->internal->dev_ver >= 0x20) {
			if (STV090x_WRITE_DEMOD(state, CORRELABS, 0x79) < 0)
				goto err;
		}

		if (STV090x_WRITE_DEMOD(state, DMDCFGMD, 0x89) < 0)
			goto err;
		zigzag = 1;
		break;

	case STV090x_SEARCH_AUTO:
	default:
		/* accelerate the frequency detector */
		if (state->internal->dev_ver >= 0x20) {
			if (STV090x_WRITE_DEMOD(state, CARFREQ, 0x3b) < 0)
				goto err;
			if (STV090x_WRITE_DEMOD(state, CORRELABS, 0x79) < 0)
				goto err;
		}

		if (STV090x_WRITE_DEMOD(state, DMDCFGMD, 0xc9) < 0)
			goto err;
		zigzag = 0;
		break;
	}

	trials = 0;
	do {
		lock = stv090x_search_car_loop(state, inc, timeout_step, zigzag, steps_max);
		no_signal = stv090x_chk_signal(state);
		trials++;

		/*run the SW search 2 times maximum*/
		if (lock || no_signal || (trials == 2)) {
			/*Check if the demod is not losing lock in DVBS2*/
			if (state->internal->dev_ver >= 0x20) {
				if (STV090x_WRITE_DEMOD(state, CARFREQ, 0x49) < 0)
					goto err;
				if (STV090x_WRITE_DEMOD(state, CORRELABS, 0x9e) < 0)
					goto err;
			}

			reg = STV090x_READ_DEMOD(state, DMDSTATE);
			if ((lock) && (STV090x_GETFIELD_Px(reg, HEADER_MODE_FIELD) == STV090x_DVBS2)) {
				/*Check if the demod is not losing lock in DVBS2*/
				msleep(timeout_step);
				reg = STV090x_READ_DEMOD(state, DMDFLYW);
				dvbs2_fly_wheel = STV090x_GETFIELD_Px(reg, FLYWHEEL_CPT_FIELD);
				if (dvbs2_fly_wheel < 0xd) {	 /*if correct frames is decrementing */
					msleep(timeout_step);
					reg = STV090x_READ_DEMOD(state, DMDFLYW);
					dvbs2_fly_wheel = STV090x_GETFIELD_Px(reg, FLYWHEEL_CPT_FIELD);
				}
				if (dvbs2_fly_wheel < 0xd) {
					/*FALSE lock, The demod is loosing lock */
					lock = 0;
					if (trials < 2) {
						if (state->internal->dev_ver >= 0x20) {
							if (STV090x_WRITE_DEMOD(state, CORRELABS, 0x79) < 0)
								goto err;
						}

						if (STV090x_WRITE_DEMOD(state, DMDCFGMD, 0x89) < 0)
							goto err;
					}
				}
			}
		}
	} while ((!lock) && (trials < 2) && (!no_signal));

	return lock;
err:
	dprintk(FE_ERROR, 1, "I/O error");
	return -1;
}

static enum stv090x_delsys stv090x_get_std(struct stv090x_state *state)
{
	u32 reg;
	enum stv090x_delsys delsys;

	reg = STV090x_READ_DEMOD(state, DMDSTATE);
	if (STV090x_GETFIELD_Px(reg, HEADER_MODE_FIELD) == 2)
		delsys = STV090x_DVBS2;
	else if (STV090x_GETFIELD_Px(reg, HEADER_MODE_FIELD) == 3) {
		reg = STV090x_READ_DEMOD(state, FECM);
		if (STV090x_GETFIELD_Px(reg, DSS_DVB_FIELD) == 1)
			delsys = STV090x_DSS;
		else
			delsys = STV090x_DVBS1;
	} else {
		delsys = STV090x_ERROR;
	}

	return delsys;
}

/* in Hz */
static s32 stv090x_get_car_freq(struct stv090x_state *state, u32 mclk)
{
	s32 derot, int_1, int_2, tmp_1, tmp_2;

	derot  = STV090x_READ_DEMOD(state, CFR2) << 16;
	derot |= STV090x_READ_DEMOD(state, CFR1) <<  8;
	derot |= STV090x_READ_DEMOD(state, CFR0);

	derot = comp2(derot, 24);
	int_1 = mclk >> 12;
	int_2 = derot >> 12;

	/* carrier_frequency = MasterClock * Reg / 2^24 */
	tmp_1 = mclk % 0x1000;
	tmp_2 = derot % 0x1000;

	derot = (int_1 * int_2) +
		((int_1 * tmp_2) >> 12) +
		((int_2 * tmp_1) >> 12);

	return derot;
}

static int stv090x_get_viterbi(struct stv090x_state *state)
{
	u32 reg, rate;

	reg = STV090x_READ_DEMOD(state, VITCURPUN);
	rate = STV090x_GETFIELD_Px(reg, VIT_CURPUN_FIELD);

	switch (rate) {
	case 13:
		state->fec = STV090x_PR12;
		break;

	case 18:
		state->fec = STV090x_PR23;
		break;

	case 21:
		state->fec = STV090x_PR34;
		break;

	case 24:
		state->fec = STV090x_PR56;
		break;

	case 25:
		state->fec = STV090x_PR67;
		break;

	case 26:
		state->fec = STV090x_PR78;
		break;

	default:
		state->fec = STV090x_PRERR;
		break;
	}

	return 0;
}

static enum stv090x_signal_state stv090x_get_sig_params(struct stv090x_state *state)
{
	struct dvb_frontend *fe = &state->frontend;

	u8 tmg;
	u32 reg;
	s32 i = 0, offst_freq;

	msleep(5);

	if (state->algo == STV090x_BLIND_SEARCH) {
		tmg = STV090x_READ_DEMOD(state, TMGREG2);
		STV090x_WRITE_DEMOD(state, SFRSTEP, 0x5c);
		while ((i <= 50) && (tmg != 0) && (tmg != 0xff)) {
			tmg = STV090x_READ_DEMOD(state, TMGREG2);
			msleep(5);
			i += 5;
		}
	}
	state->delsys = stv090x_get_std(state);

	if (stv090x_i2c_gate_ctrl(state, 1) < 0)
		goto err;

	if (state->config->tuner_get_frequency) {
		if (state->config->tuner_get_frequency(fe, &state->frequency) < 0)
			goto err_gateoff;
	}

	if (stv090x_i2c_gate_ctrl(state, 0) < 0)
		goto err;

	offst_freq = stv090x_get_car_freq(state, state->internal->mclk) / 1000;
	state->frequency += offst_freq;

	if (stv090x_get_viterbi(state) < 0)
		goto err;

	reg = STV090x_READ_DEMOD(state, DMDMODCOD);
	state->modcod = STV090x_GETFIELD_Px(reg, DEMOD_MODCOD_FIELD);
	state->pilots = STV090x_GETFIELD_Px(reg, DEMOD_TYPE_FIELD) & 0x01;
	state->frame_len = STV090x_GETFIELD_Px(reg, DEMOD_TYPE_FIELD) >> 1;
	reg = STV090x_READ_DEMOD(state, TMGOBS);
	state->rolloff = STV090x_GETFIELD_Px(reg, ROLLOFF_STATUS_FIELD);
	reg = STV090x_READ_DEMOD(state, FECM);
	state->inversion = STV090x_GETFIELD_Px(reg, IQINV_FIELD);

	if ((state->algo == STV090x_BLIND_SEARCH) || (state->srate < 10000000)) {

		if (stv090x_i2c_gate_ctrl(state, 1) < 0)
			goto err;

		if (state->config->tuner_get_frequency) {
			if (state->config->tuner_get_frequency(fe, &state->frequency) < 0)
				goto err_gateoff;
		}

		if (stv090x_i2c_gate_ctrl(state, 0) < 0)
			goto err;

		if (abs(offst_freq) <= ((state->search_range / 2000) + 500))
			return STV090x_RANGEOK;
		else if (abs(offst_freq) <= (stv090x_car_width(state->srate, state->rolloff) / 2000))
			return STV090x_RANGEOK;
		else
			return STV090x_OUTOFRANGE; /* Out of Range */
	} else {
		if (abs(offst_freq) <= ((state->search_range / 2000) + 500))
			return STV090x_RANGEOK;
		else
			return STV090x_OUTOFRANGE;
	}

	return STV090x_OUTOFRANGE;

err_gateoff:
<<<<<<< HEAD
	stv090x_i2c_gate_ctrl(fe, 0);
=======
	stv090x_i2c_gate_ctrl(state, 0);
>>>>>>> ac8b45fc
err:
	dprintk(FE_ERROR, 1, "I/O error");
	return -1;
}

static u32 stv090x_get_tmgoffst(struct stv090x_state *state, u32 srate)
{
	s32 offst_tmg;

	offst_tmg  = STV090x_READ_DEMOD(state, TMGREG2) << 16;
	offst_tmg |= STV090x_READ_DEMOD(state, TMGREG1) <<  8;
	offst_tmg |= STV090x_READ_DEMOD(state, TMGREG0);

	offst_tmg = comp2(offst_tmg, 24); /* 2's complement */
	if (!offst_tmg)
		offst_tmg = 1;

	offst_tmg  = ((s32) srate * 10) / ((s32) 0x1000000 / offst_tmg);
	offst_tmg /= 320;

	return offst_tmg;
}

static u8 stv090x_optimize_carloop(struct stv090x_state *state, enum stv090x_modcod modcod, s32 pilots)
{
	u8 aclc = 0x29;
	s32 i;
	struct stv090x_long_frame_crloop *car_loop, *car_loop_qpsk_low, *car_loop_apsk_low;

	if (state->internal->dev_ver == 0x20) {
		car_loop		= stv090x_s2_crl_cut20;
		car_loop_qpsk_low	= stv090x_s2_lowqpsk_crl_cut20;
		car_loop_apsk_low	= stv090x_s2_apsk_crl_cut20;
	} else {
		/* >= Cut 3 */
		car_loop		= stv090x_s2_crl_cut30;
		car_loop_qpsk_low	= stv090x_s2_lowqpsk_crl_cut30;
		car_loop_apsk_low	= stv090x_s2_apsk_crl_cut30;
	}

	if (modcod < STV090x_QPSK_12) {
		i = 0;
		while ((i < 3) && (modcod != car_loop_qpsk_low[i].modcod))
			i++;

		if (i >= 3)
			i = 2;

	} else {
		i = 0;
		while ((i < 14) && (modcod != car_loop[i].modcod))
			i++;

		if (i >= 14) {
			i = 0;
			while ((i < 11) && (modcod != car_loop_apsk_low[i].modcod))
				i++;

			if (i >= 11)
				i = 10;
		}
	}

	if (modcod <= STV090x_QPSK_25) {
		if (pilots) {
			if (state->srate <= 3000000)
				aclc = car_loop_qpsk_low[i].crl_pilots_on_2;
			else if (state->srate <= 7000000)
				aclc = car_loop_qpsk_low[i].crl_pilots_on_5;
			else if (state->srate <= 15000000)
				aclc = car_loop_qpsk_low[i].crl_pilots_on_10;
			else if (state->srate <= 25000000)
				aclc = car_loop_qpsk_low[i].crl_pilots_on_20;
			else
				aclc = car_loop_qpsk_low[i].crl_pilots_on_30;
		} else {
			if (state->srate <= 3000000)
				aclc = car_loop_qpsk_low[i].crl_pilots_off_2;
			else if (state->srate <= 7000000)
				aclc = car_loop_qpsk_low[i].crl_pilots_off_5;
			else if (state->srate <= 15000000)
				aclc = car_loop_qpsk_low[i].crl_pilots_off_10;
			else if (state->srate <= 25000000)
				aclc = car_loop_qpsk_low[i].crl_pilots_off_20;
			else
				aclc = car_loop_qpsk_low[i].crl_pilots_off_30;
		}

	} else if (modcod <= STV090x_8PSK_910) {
		if (pilots) {
			if (state->srate <= 3000000)
				aclc = car_loop[i].crl_pilots_on_2;
			else if (state->srate <= 7000000)
				aclc = car_loop[i].crl_pilots_on_5;
			else if (state->srate <= 15000000)
				aclc = car_loop[i].crl_pilots_on_10;
			else if (state->srate <= 25000000)
				aclc = car_loop[i].crl_pilots_on_20;
			else
				aclc = car_loop[i].crl_pilots_on_30;
		} else {
			if (state->srate <= 3000000)
				aclc = car_loop[i].crl_pilots_off_2;
			else if (state->srate <= 7000000)
				aclc = car_loop[i].crl_pilots_off_5;
			else if (state->srate <= 15000000)
				aclc = car_loop[i].crl_pilots_off_10;
			else if (state->srate <= 25000000)
				aclc = car_loop[i].crl_pilots_off_20;
			else
				aclc = car_loop[i].crl_pilots_off_30;
		}
	} else { /* 16APSK and 32APSK */
		if (state->srate <= 3000000)
			aclc = car_loop_apsk_low[i].crl_pilots_on_2;
		else if (state->srate <= 7000000)
			aclc = car_loop_apsk_low[i].crl_pilots_on_5;
		else if (state->srate <= 15000000)
			aclc = car_loop_apsk_low[i].crl_pilots_on_10;
		else if (state->srate <= 25000000)
			aclc = car_loop_apsk_low[i].crl_pilots_on_20;
		else
			aclc = car_loop_apsk_low[i].crl_pilots_on_30;
	}

	return aclc;
}

static u8 stv090x_optimize_carloop_short(struct stv090x_state *state)
{
	struct stv090x_short_frame_crloop *short_crl = NULL;
	s32 index = 0;
	u8 aclc = 0x0b;

	switch (state->modulation) {
	case STV090x_QPSK:
	default:
		index = 0;
		break;
	case STV090x_8PSK:
		index = 1;
		break;
	case STV090x_16APSK:
		index = 2;
		break;
	case STV090x_32APSK:
		index = 3;
		break;
	}

	if (state->internal->dev_ver >= 0x30) {
		/* Cut 3.0 and up */
		short_crl = stv090x_s2_short_crl_cut30;
	} else {
		/* Cut 2.0 and up: we don't support cuts older than 2.0 */
		short_crl = stv090x_s2_short_crl_cut20;
	}

	if (state->srate <= 3000000)
		aclc = short_crl[index].crl_2;
	else if (state->srate <= 7000000)
		aclc = short_crl[index].crl_5;
	else if (state->srate <= 15000000)
		aclc = short_crl[index].crl_10;
	else if (state->srate <= 25000000)
		aclc = short_crl[index].crl_20;
	else
		aclc = short_crl[index].crl_30;

	return aclc;
}

static int stv090x_optimize_track(struct stv090x_state *state)
{
	struct dvb_frontend *fe = &state->frontend;

	enum stv090x_rolloff rolloff;
	enum stv090x_modcod modcod;

	s32 srate, pilots, aclc, f_1, f_0, i = 0, blind_tune = 0;
	u32 reg;

	srate  = stv090x_get_srate(state, state->internal->mclk);
	srate += stv090x_get_tmgoffst(state, srate);

	switch (state->delsys) {
	case STV090x_DVBS1:
	case STV090x_DSS:
		if (state->search_mode == STV090x_SEARCH_AUTO) {
			reg = STV090x_READ_DEMOD(state, DMDCFGMD);
			STV090x_SETFIELD_Px(reg, DVBS1_ENABLE_FIELD, 1);
			STV090x_SETFIELD_Px(reg, DVBS2_ENABLE_FIELD, 0);
			if (STV090x_WRITE_DEMOD(state, DMDCFGMD, reg) < 0)
				goto err;
		}
		reg = STV090x_READ_DEMOD(state, DEMOD);
		STV090x_SETFIELD_Px(reg, ROLLOFF_CONTROL_FIELD, state->rolloff);
		STV090x_SETFIELD_Px(reg, MANUAL_SXROLLOFF_FIELD, 0x01);
		if (STV090x_WRITE_DEMOD(state, DEMOD, reg) < 0)
			goto err;

		if (state->internal->dev_ver >= 0x30) {
			if (stv090x_get_viterbi(state) < 0)
				goto err;

			if (state->fec == STV090x_PR12) {
				if (STV090x_WRITE_DEMOD(state, GAUSSR0, 0x98) < 0)
					goto err;
				if (STV090x_WRITE_DEMOD(state, CCIR0, 0x18) < 0)
					goto err;
			} else {
				if (STV090x_WRITE_DEMOD(state, GAUSSR0, 0x18) < 0)
					goto err;
				if (STV090x_WRITE_DEMOD(state, CCIR0, 0x18) < 0)
					goto err;
			}
		}

		if (STV090x_WRITE_DEMOD(state, ERRCTRL1, 0x75) < 0)
			goto err;
		break;

	case STV090x_DVBS2:
		reg = STV090x_READ_DEMOD(state, DMDCFGMD);
		STV090x_SETFIELD_Px(reg, DVBS1_ENABLE_FIELD, 0);
		STV090x_SETFIELD_Px(reg, DVBS2_ENABLE_FIELD, 1);
		if (STV090x_WRITE_DEMOD(state, DMDCFGMD, reg) < 0)
			goto err;
		if (STV090x_WRITE_DEMOD(state, ACLC, 0) < 0)
			goto err;
		if (STV090x_WRITE_DEMOD(state, BCLC, 0) < 0)
			goto err;
		if (state->frame_len == STV090x_LONG_FRAME) {
			reg = STV090x_READ_DEMOD(state, DMDMODCOD);
			modcod = STV090x_GETFIELD_Px(reg, DEMOD_MODCOD_FIELD);
			pilots = STV090x_GETFIELD_Px(reg, DEMOD_TYPE_FIELD) & 0x01;
			aclc = stv090x_optimize_carloop(state, modcod, pilots);
			if (modcod <= STV090x_QPSK_910) {
				STV090x_WRITE_DEMOD(state, ACLC2S2Q, aclc);
			} else if (modcod <= STV090x_8PSK_910) {
				if (STV090x_WRITE_DEMOD(state, ACLC2S2Q, 0x2a) < 0)
					goto err;
				if (STV090x_WRITE_DEMOD(state, ACLC2S28, aclc) < 0)
					goto err;
			}
			if ((state->demod_mode == STV090x_SINGLE) && (modcod > STV090x_8PSK_910)) {
				if (modcod <= STV090x_16APSK_910) {
					if (STV090x_WRITE_DEMOD(state, ACLC2S2Q, 0x2a) < 0)
						goto err;
					if (STV090x_WRITE_DEMOD(state, ACLC2S216A, aclc) < 0)
						goto err;
				} else {
					if (STV090x_WRITE_DEMOD(state, ACLC2S2Q, 0x2a) < 0)
						goto err;
					if (STV090x_WRITE_DEMOD(state, ACLC2S232A, aclc) < 0)
						goto err;
				}
			}
		} else {
			/*Carrier loop setting for short frame*/
			aclc = stv090x_optimize_carloop_short(state);
			if (state->modulation == STV090x_QPSK) {
				if (STV090x_WRITE_DEMOD(state, ACLC2S2Q, aclc) < 0)
					goto err;
			} else if (state->modulation == STV090x_8PSK) {
				if (STV090x_WRITE_DEMOD(state, ACLC2S2Q, 0x2a) < 0)
					goto err;
				if (STV090x_WRITE_DEMOD(state, ACLC2S28, aclc) < 0)
					goto err;
			} else if (state->modulation == STV090x_16APSK) {
				if (STV090x_WRITE_DEMOD(state, ACLC2S2Q, 0x2a) < 0)
					goto err;
				if (STV090x_WRITE_DEMOD(state, ACLC2S216A, aclc) < 0)
					goto err;
			} else if (state->modulation == STV090x_32APSK)  {
				if (STV090x_WRITE_DEMOD(state, ACLC2S2Q, 0x2a) < 0)
					goto err;
				if (STV090x_WRITE_DEMOD(state, ACLC2S232A, aclc) < 0)
					goto err;
			}
		}

		STV090x_WRITE_DEMOD(state, ERRCTRL1, 0x67); /* PER */
		break;

	case STV090x_UNKNOWN:
	default:
		reg = STV090x_READ_DEMOD(state, DMDCFGMD);
		STV090x_SETFIELD_Px(reg, DVBS1_ENABLE_FIELD, 1);
		STV090x_SETFIELD_Px(reg, DVBS2_ENABLE_FIELD, 1);
		if (STV090x_WRITE_DEMOD(state, DMDCFGMD, reg) < 0)
			goto err;
		break;
	}

	f_1 = STV090x_READ_DEMOD(state, CFR2);
	f_0 = STV090x_READ_DEMOD(state, CFR1);
	reg = STV090x_READ_DEMOD(state, TMGOBS);
	rolloff = STV090x_GETFIELD_Px(reg, ROLLOFF_STATUS_FIELD);

	if (state->algo == STV090x_BLIND_SEARCH) {
		STV090x_WRITE_DEMOD(state, SFRSTEP, 0x00);
		reg = STV090x_READ_DEMOD(state, DMDCFGMD);
		STV090x_SETFIELD_Px(reg, SCAN_ENABLE_FIELD, 0x00);
		STV090x_SETFIELD_Px(reg, CFR_AUTOSCAN_FIELD, 0x00);
		if (STV090x_WRITE_DEMOD(state, DMDCFGMD, reg) < 0)
			goto err;
		if (STV090x_WRITE_DEMOD(state, TMGCFG2, 0xc1) < 0)
			goto err;

		if (stv090x_set_srate(state, srate) < 0)
			goto err;
		blind_tune = 1;

		if (stv090x_dvbs_track_crl(state) < 0)
			goto err;
	}

	if (state->internal->dev_ver >= 0x20) {
		if ((state->search_mode == STV090x_SEARCH_DVBS1)	||
		    (state->search_mode == STV090x_SEARCH_DSS)		||
		    (state->search_mode == STV090x_SEARCH_AUTO)) {

			if (STV090x_WRITE_DEMOD(state, VAVSRVIT, 0x0a) < 0)
				goto err;
			if (STV090x_WRITE_DEMOD(state, VITSCALE, 0x00) < 0)
				goto err;
		}
	}

	if (STV090x_WRITE_DEMOD(state, AGC2REF, 0x38) < 0)
		goto err;

	/* AUTO tracking MODE */
	if (STV090x_WRITE_DEMOD(state, SFRUP1, 0x80) < 0)
		goto err;
	/* AUTO tracking MODE */
	if (STV090x_WRITE_DEMOD(state, SFRLOW1, 0x80) < 0)
		goto err;

	if ((state->internal->dev_ver >= 0x20) || (blind_tune == 1) ||
	    (state->srate < 10000000)) {
		/* update initial carrier freq with the found freq offset */
		if (STV090x_WRITE_DEMOD(state, CFRINIT1, f_1) < 0)
			goto err;
		if (STV090x_WRITE_DEMOD(state, CFRINIT0, f_0) < 0)
			goto err;
		state->tuner_bw = stv090x_car_width(srate, state->rolloff) + 10000000;

		if ((state->internal->dev_ver >= 0x20) || (blind_tune == 1)) {

			if (state->algo != STV090x_WARM_SEARCH) {

				if (stv090x_i2c_gate_ctrl(state, 1) < 0)
					goto err;

				if (state->config->tuner_set_bandwidth) {
					if (state->config->tuner_set_bandwidth(fe, state->tuner_bw) < 0)
						goto err_gateoff;
				}

				if (stv090x_i2c_gate_ctrl(state, 0) < 0)
					goto err;

			}
		}
		if ((state->algo == STV090x_BLIND_SEARCH) || (state->srate < 10000000))
			msleep(50); /* blind search: wait 50ms for SR stabilization */
		else
			msleep(5);

		stv090x_get_lock_tmg(state);

		if (!(stv090x_get_dmdlock(state, (state->DemodTimeout / 2)))) {
			if (STV090x_WRITE_DEMOD(state, DMDISTATE, 0x1f) < 0)
				goto err;
			if (STV090x_WRITE_DEMOD(state, CFRINIT1, f_1) < 0)
				goto err;
			if (STV090x_WRITE_DEMOD(state, CFRINIT0, f_0) < 0)
				goto err;
			if (STV090x_WRITE_DEMOD(state, DMDISTATE, 0x18) < 0)
				goto err;

			i = 0;

			while ((!(stv090x_get_dmdlock(state, (state->DemodTimeout / 2)))) && (i <= 2)) {

				if (STV090x_WRITE_DEMOD(state, DMDISTATE, 0x1f) < 0)
					goto err;
				if (STV090x_WRITE_DEMOD(state, CFRINIT1, f_1) < 0)
					goto err;
				if (STV090x_WRITE_DEMOD(state, CFRINIT0, f_0) < 0)
					goto err;
				if (STV090x_WRITE_DEMOD(state, DMDISTATE, 0x18) < 0)
					goto err;
				i++;
			}
		}

	}

	if (state->internal->dev_ver >= 0x20) {
		if (STV090x_WRITE_DEMOD(state, CARFREQ, 0x49) < 0)
			goto err;
	}

	if ((state->delsys == STV090x_DVBS1) || (state->delsys == STV090x_DSS))
		stv090x_set_vit_thtracq(state);

	return 0;

err_gateoff:
<<<<<<< HEAD
	stv090x_i2c_gate_ctrl(fe, 0);
=======
	stv090x_i2c_gate_ctrl(state, 0);
>>>>>>> ac8b45fc
err:
	dprintk(FE_ERROR, 1, "I/O error");
	return -1;
}

static int stv090x_get_feclock(struct stv090x_state *state, s32 timeout)
{
	s32 timer = 0, lock = 0, stat;
	u32 reg;

	while ((timer < timeout) && (!lock)) {
		reg = STV090x_READ_DEMOD(state, DMDSTATE);
		stat = STV090x_GETFIELD_Px(reg, HEADER_MODE_FIELD);

		switch (stat) {
		case 0: /* searching */
		case 1: /* first PLH detected */
		default:
			lock = 0;
			break;

		case 2: /* DVB-S2 mode */
			reg = STV090x_READ_DEMOD(state, PDELSTATUS1);
			lock = STV090x_GETFIELD_Px(reg, PKTDELIN_LOCK_FIELD);
			break;

		case 3: /* DVB-S1/legacy mode */
			reg = STV090x_READ_DEMOD(state, VSTATUSVIT);
			lock = STV090x_GETFIELD_Px(reg, LOCKEDVIT_FIELD);
			break;
		}
		if (!lock) {
			msleep(10);
			timer += 10;
		}
	}
	return lock;
}

static int stv090x_get_lock(struct stv090x_state *state, s32 timeout_dmd, s32 timeout_fec)
{
	u32 reg;
	s32 timer = 0;
	int lock;

	lock = stv090x_get_dmdlock(state, timeout_dmd);
	if (lock)
		lock = stv090x_get_feclock(state, timeout_fec);

	if (lock) {
		lock = 0;

		while ((timer < timeout_fec) && (!lock)) {
			reg = STV090x_READ_DEMOD(state, TSSTATUS);
			lock = STV090x_GETFIELD_Px(reg, TSFIFO_LINEOK_FIELD);
			msleep(1);
			timer++;
		}
	}

	return lock;
}

static int stv090x_set_s2rolloff(struct stv090x_state *state)
{
	u32 reg;

	if (state->internal->dev_ver <= 0x20) {
		/* rolloff to auto mode if DVBS2 */
		reg = STV090x_READ_DEMOD(state, DEMOD);
		STV090x_SETFIELD_Px(reg, MANUAL_SXROLLOFF_FIELD, 0x00);
		if (STV090x_WRITE_DEMOD(state, DEMOD, reg) < 0)
			goto err;
	} else {
		/* DVB-S2 rolloff to auto mode if DVBS2 */
		reg = STV090x_READ_DEMOD(state, DEMOD);
		STV090x_SETFIELD_Px(reg, MANUAL_S2ROLLOFF_FIELD, 0x00);
		if (STV090x_WRITE_DEMOD(state, DEMOD, reg) < 0)
			goto err;
	}
	return 0;
err:
	dprintk(FE_ERROR, 1, "I/O error");
	return -1;
}


static enum stv090x_signal_state stv090x_algo(struct stv090x_state *state)
{
	struct dvb_frontend *fe = &state->frontend;
	enum stv090x_signal_state signal_state = STV090x_NOCARRIER;
	u32 reg;
	s32 agc1_power, power_iq = 0, i;
	int lock = 0, low_sr = 0, no_signal = 0;

	reg = STV090x_READ_DEMOD(state, TSCFGH);
	STV090x_SETFIELD_Px(reg, RST_HWARE_FIELD, 1); /* Stop path 1 stream merger */
	if (STV090x_WRITE_DEMOD(state, TSCFGH, reg) < 0)
		goto err;

	if (STV090x_WRITE_DEMOD(state, DMDISTATE, 0x5c) < 0) /* Demod stop */
		goto err;

	if (state->internal->dev_ver >= 0x20) {
		if (state->srate > 5000000) {
			if (STV090x_WRITE_DEMOD(state, CORRELABS, 0x9e) < 0)
				goto err;
		} else {
			if (STV090x_WRITE_DEMOD(state, CORRELABS, 0x82) < 0)
				goto err;
		}
	}

	stv090x_get_lock_tmg(state);

	if (state->algo == STV090x_BLIND_SEARCH) {
		state->tuner_bw = 2 * 36000000; /* wide bw for unknown srate */
		if (STV090x_WRITE_DEMOD(state, TMGCFG2, 0xc0) < 0) /* wider srate scan */
			goto err;
		if (STV090x_WRITE_DEMOD(state, CORRELMANT, 0x70) < 0)
			goto err;
		if (stv090x_set_srate(state, 1000000) < 0) /* inital srate = 1Msps */
			goto err;
	} else {
		/* known srate */
		if (STV090x_WRITE_DEMOD(state, DMDTOM, 0x20) < 0)
			goto err;
		if (STV090x_WRITE_DEMOD(state, TMGCFG, 0xd2) < 0)
			goto err;

		if (state->srate < 2000000) {
			/* SR < 2MSPS */
			if (STV090x_WRITE_DEMOD(state, CORRELMANT, 0x63) < 0)
				goto err;
		} else {
			/* SR >= 2Msps */
			if (STV090x_WRITE_DEMOD(state, CORRELMANT, 0x70) < 0)
				goto err;
		}

		if (STV090x_WRITE_DEMOD(state, AGC2REF, 0x38) < 0)
			goto err;

		if (state->internal->dev_ver >= 0x20) {
			if (STV090x_WRITE_DEMOD(state, KREFTMG, 0x5a) < 0)
				goto err;
			if (state->algo == STV090x_COLD_SEARCH)
				state->tuner_bw = (15 * (stv090x_car_width(state->srate, state->rolloff) + 10000000)) / 10;
			else if (state->algo == STV090x_WARM_SEARCH)
				state->tuner_bw = stv090x_car_width(state->srate, state->rolloff) + 10000000;
		}

		/* if cold start or warm  (Symbolrate is known)
		 * use a Narrow symbol rate scan range
		 */
		if (STV090x_WRITE_DEMOD(state, TMGCFG2, 0xc1) < 0) /* narrow srate scan */
			goto err;

		if (stv090x_set_srate(state, state->srate) < 0)
			goto err;

		if (stv090x_set_max_srate(state, state->internal->mclk,
					  state->srate) < 0)
			goto err;
		if (stv090x_set_min_srate(state, state->internal->mclk,
					  state->srate) < 0)
			goto err;

		if (state->srate >= 10000000)
			low_sr = 0;
		else
			low_sr = 1;
	}

	/* Setup tuner */
	if (stv090x_i2c_gate_ctrl(state, 1) < 0)
		goto err;

	if (state->config->tuner_set_bbgain) {
		reg = state->config->tuner_bbgain;
		if (reg == 0)
			reg = 10; /* default: 10dB */
		if (state->config->tuner_set_bbgain(fe, reg) < 0)
			goto err_gateoff;
	}

	if (state->config->tuner_set_frequency) {
		if (state->config->tuner_set_frequency(fe, state->frequency) < 0)
			goto err_gateoff;
	}

	if (state->config->tuner_set_bandwidth) {
		if (state->config->tuner_set_bandwidth(fe, state->tuner_bw) < 0)
			goto err_gateoff;
	}

	if (stv090x_i2c_gate_ctrl(state, 0) < 0)
		goto err;

	msleep(50);

	if (state->config->tuner_get_status) {
<<<<<<< HEAD
		if (stv090x_i2c_gate_ctrl(fe, 1) < 0)
			goto err;
		if (state->config->tuner_get_status(fe, &reg) < 0)
			goto err_gateoff;
		if (stv090x_i2c_gate_ctrl(fe, 0) < 0)
=======
		if (stv090x_i2c_gate_ctrl(state, 1) < 0)
			goto err;
		if (state->config->tuner_get_status(fe, &reg) < 0)
			goto err_gateoff;
		if (stv090x_i2c_gate_ctrl(state, 0) < 0)
>>>>>>> ac8b45fc
			goto err;

		if (reg)
			dprintk(FE_DEBUG, 1, "Tuner phase locked");
		else {
			dprintk(FE_DEBUG, 1, "Tuner unlocked");
			return STV090x_NOCARRIER;
		}
	}

	msleep(10);
	agc1_power = MAKEWORD16(STV090x_READ_DEMOD(state, AGCIQIN1),
				STV090x_READ_DEMOD(state, AGCIQIN0));

	if (agc1_power == 0) {
		/* If AGC1 integrator value is 0
		 * then read POWERI, POWERQ
		 */
		for (i = 0; i < 5; i++) {
			power_iq += (STV090x_READ_DEMOD(state, POWERI) +
				     STV090x_READ_DEMOD(state, POWERQ)) >> 1;
		}
		power_iq /= 5;
	}

	if ((agc1_power == 0) && (power_iq < STV090x_IQPOWER_THRESHOLD)) {
		dprintk(FE_ERROR, 1, "No Signal: POWER_IQ=0x%02x", power_iq);
		lock = 0;
		signal_state = STV090x_NOAGC1;
	} else {
		reg = STV090x_READ_DEMOD(state, DEMOD);
		STV090x_SETFIELD_Px(reg, SPECINV_CONTROL_FIELD, state->inversion);

		if (state->internal->dev_ver <= 0x20) {
			/* rolloff to auto mode if DVBS2 */
			STV090x_SETFIELD_Px(reg, MANUAL_SXROLLOFF_FIELD, 1);
		} else {
			/* DVB-S2 rolloff to auto mode if DVBS2 */
			STV090x_SETFIELD_Px(reg, MANUAL_S2ROLLOFF_FIELD, 1);
		}
		if (STV090x_WRITE_DEMOD(state, DEMOD, reg) < 0)
			goto err;

		if (stv090x_delivery_search(state) < 0)
			goto err;

		if (state->algo != STV090x_BLIND_SEARCH) {
			if (stv090x_start_search(state) < 0)
				goto err;
		}
	}

	if (signal_state == STV090x_NOAGC1)
		return signal_state;

	if (state->algo == STV090x_BLIND_SEARCH)
		lock = stv090x_blind_search(state);

	else if (state->algo == STV090x_COLD_SEARCH)
		lock = stv090x_get_coldlock(state, state->DemodTimeout);

	else if (state->algo == STV090x_WARM_SEARCH)
		lock = stv090x_get_dmdlock(state, state->DemodTimeout);

	if ((!lock) && (state->algo == STV090x_COLD_SEARCH)) {
		if (!low_sr) {
			if (stv090x_chk_tmg(state))
				lock = stv090x_sw_algo(state);
		}
	}

	if (lock)
		signal_state = stv090x_get_sig_params(state);

	if ((lock) && (signal_state == STV090x_RANGEOK)) { /* signal within Range */
		stv090x_optimize_track(state);

		if (state->internal->dev_ver >= 0x20) {
			/* >= Cut 2.0 :release TS reset after
			 * demod lock and optimized Tracking
			 */
			reg = STV090x_READ_DEMOD(state, TSCFGH);
			STV090x_SETFIELD_Px(reg, RST_HWARE_FIELD, 0); /* release merger reset */
			if (STV090x_WRITE_DEMOD(state, TSCFGH, reg) < 0)
				goto err;

			msleep(3);

			STV090x_SETFIELD_Px(reg, RST_HWARE_FIELD, 1); /* merger reset */
			if (STV090x_WRITE_DEMOD(state, TSCFGH, reg) < 0)
				goto err;

			STV090x_SETFIELD_Px(reg, RST_HWARE_FIELD, 0); /* release merger reset */
			if (STV090x_WRITE_DEMOD(state, TSCFGH, reg) < 0)
				goto err;
		}

		lock = stv090x_get_lock(state, state->FecTimeout,
				state->FecTimeout);
		if (lock) {
			if (state->delsys == STV090x_DVBS2) {
				stv090x_set_s2rolloff(state);

				reg = STV090x_READ_DEMOD(state, PDELCTRL2);
				STV090x_SETFIELD_Px(reg, RESET_UPKO_COUNT, 1);
				if (STV090x_WRITE_DEMOD(state, PDELCTRL2, reg) < 0)
					goto err;
				/* Reset DVBS2 packet delinator error counter */
				reg = STV090x_READ_DEMOD(state, PDELCTRL2);
				STV090x_SETFIELD_Px(reg, RESET_UPKO_COUNT, 0);
				if (STV090x_WRITE_DEMOD(state, PDELCTRL2, reg) < 0)
					goto err;

				if (STV090x_WRITE_DEMOD(state, ERRCTRL1, 0x67) < 0) /* PER */
					goto err;
			} else {
				if (STV090x_WRITE_DEMOD(state, ERRCTRL1, 0x75) < 0)
					goto err;
			}
			/* Reset the Total packet counter */
			if (STV090x_WRITE_DEMOD(state, FBERCPT4, 0x00) < 0)
				goto err;
			/* Reset the packet Error counter2 */
			if (STV090x_WRITE_DEMOD(state, ERRCTRL2, 0xc1) < 0)
				goto err;
		} else {
			signal_state = STV090x_NODATA;
			no_signal = stv090x_chk_signal(state);
		}
	}
	return signal_state;

err_gateoff:
<<<<<<< HEAD
	stv090x_i2c_gate_ctrl(fe, 0);
=======
	stv090x_i2c_gate_ctrl(state, 0);
>>>>>>> ac8b45fc
err:
	dprintk(FE_ERROR, 1, "I/O error");
	return -1;
}

static enum dvbfe_search stv090x_search(struct dvb_frontend *fe, struct dvb_frontend_parameters *p)
{
	struct stv090x_state *state = fe->demodulator_priv;
	struct dtv_frontend_properties *props = &fe->dtv_property_cache;

	if (p->frequency == 0)
		return DVBFE_ALGO_SEARCH_INVALID;

	state->delsys = props->delivery_system;
	state->frequency = p->frequency;
	state->srate = p->u.qpsk.symbol_rate;
	state->search_mode = STV090x_SEARCH_AUTO;
	state->algo = STV090x_COLD_SEARCH;
	state->fec = STV090x_PRERR;
	if (state->srate > 10000000) {
		dprintk(FE_DEBUG, 1, "Search range: 10 MHz");
		state->search_range = 10000000;
	} else {
		dprintk(FE_DEBUG, 1, "Search range: 5 MHz");
		state->search_range = 5000000;
	}

	if (stv090x_algo(state) == STV090x_RANGEOK) {
		dprintk(FE_DEBUG, 1, "Search success!");
		return DVBFE_ALGO_SEARCH_SUCCESS;
	} else {
		dprintk(FE_DEBUG, 1, "Search failed!");
		return DVBFE_ALGO_SEARCH_FAILED;
	}

	return DVBFE_ALGO_SEARCH_ERROR;
}

static int stv090x_read_status(struct dvb_frontend *fe, enum fe_status *status)
{
	struct stv090x_state *state = fe->demodulator_priv;
	u32 reg;
	u8 search_state;

	reg = STV090x_READ_DEMOD(state, DMDSTATE);
	search_state = STV090x_GETFIELD_Px(reg, HEADER_MODE_FIELD);

	switch (search_state) {
	case 0: /* searching */
	case 1: /* first PLH detected */
	default:
		dprintk(FE_DEBUG, 1, "Status: Unlocked (Searching ..)");
		*status = 0;
		break;

	case 2: /* DVB-S2 mode */
		dprintk(FE_DEBUG, 1, "Delivery system: DVB-S2");
		reg = STV090x_READ_DEMOD(state, DSTATUS);
		if (STV090x_GETFIELD_Px(reg, LOCK_DEFINITIF_FIELD)) {
			reg = STV090x_READ_DEMOD(state, PDELSTATUS1);
			if (STV090x_GETFIELD_Px(reg, PKTDELIN_LOCK_FIELD)) {
				reg = STV090x_READ_DEMOD(state, TSSTATUS);
				if (STV090x_GETFIELD_Px(reg, TSFIFO_LINEOK_FIELD)) {
					*status = FE_HAS_SIGNAL |
						  FE_HAS_CARRIER |
						  FE_HAS_VITERBI |
						  FE_HAS_SYNC |
						  FE_HAS_LOCK;
				}
			}
		}
		break;

	case 3: /* DVB-S1/legacy mode */
		dprintk(FE_DEBUG, 1, "Delivery system: DVB-S");
		reg = STV090x_READ_DEMOD(state, DSTATUS);
		if (STV090x_GETFIELD_Px(reg, LOCK_DEFINITIF_FIELD)) {
			reg = STV090x_READ_DEMOD(state, VSTATUSVIT);
			if (STV090x_GETFIELD_Px(reg, LOCKEDVIT_FIELD)) {
				reg = STV090x_READ_DEMOD(state, TSSTATUS);
				if (STV090x_GETFIELD_Px(reg, TSFIFO_LINEOK_FIELD)) {
					*status = FE_HAS_SIGNAL |
						  FE_HAS_CARRIER |
						  FE_HAS_VITERBI |
						  FE_HAS_SYNC |
						  FE_HAS_LOCK;
				}
			}
		}
		break;
	}

	return 0;
}

static int stv090x_read_per(struct dvb_frontend *fe, u32 *per)
{
	struct stv090x_state *state = fe->demodulator_priv;

	s32 count_4, count_3, count_2, count_1, count_0, count;
	u32 reg, h, m, l;
	enum fe_status status;

	stv090x_read_status(fe, &status);
	if (!(status & FE_HAS_LOCK)) {
		*per = 1 << 23; /* Max PER */
	} else {
		/* Counter 2 */
		reg = STV090x_READ_DEMOD(state, ERRCNT22);
		h = STV090x_GETFIELD_Px(reg, ERR_CNT2_FIELD);

		reg = STV090x_READ_DEMOD(state, ERRCNT21);
		m = STV090x_GETFIELD_Px(reg, ERR_CNT21_FIELD);

		reg = STV090x_READ_DEMOD(state, ERRCNT20);
		l = STV090x_GETFIELD_Px(reg, ERR_CNT20_FIELD);

		*per = ((h << 16) | (m << 8) | l);

		count_4 = STV090x_READ_DEMOD(state, FBERCPT4);
		count_3 = STV090x_READ_DEMOD(state, FBERCPT3);
		count_2 = STV090x_READ_DEMOD(state, FBERCPT2);
		count_1 = STV090x_READ_DEMOD(state, FBERCPT1);
		count_0 = STV090x_READ_DEMOD(state, FBERCPT0);

		if ((!count_4) && (!count_3)) {
			count  = (count_2 & 0xff) << 16;
			count |= (count_1 & 0xff) <<  8;
			count |=  count_0 & 0xff;
		} else {
			count = 1 << 24;
		}
		if (count == 0)
			*per = 1;
	}
	if (STV090x_WRITE_DEMOD(state, FBERCPT4, 0) < 0)
		goto err;
	if (STV090x_WRITE_DEMOD(state, ERRCTRL2, 0xc1) < 0)
		goto err;

	return 0;
err:
	dprintk(FE_ERROR, 1, "I/O error");
	return -1;
}

static int stv090x_table_lookup(const struct stv090x_tab *tab, int max, int val)
{
	int res = 0;
	int min = 0, med;

	if ((val >= tab[min].read && val < tab[max].read) ||
	    (val >= tab[max].read && val < tab[min].read)) {
		while ((max - min) > 1) {
			med = (max + min) / 2;
			if ((val >= tab[min].read && val < tab[med].read) ||
			    (val >= tab[med].read && val < tab[min].read))
				max = med;
			else
				min = med;
		}
		res = ((val - tab[min].read) *
		       (tab[max].real - tab[min].real) /
		       (tab[max].read - tab[min].read)) +
			tab[min].real;
	} else {
		if (tab[min].read < tab[max].read) {
			if (val < tab[min].read)
				res = tab[min].real;
			else if (val >= tab[max].read)
				res = tab[max].real;
		} else {
			if (val >= tab[min].read)
				res = tab[min].real;
			else if (val < tab[max].read)
				res = tab[max].real;
		}
	}

	return res;
}

static int stv090x_read_signal_strength(struct dvb_frontend *fe, u16 *strength)
{
	struct stv090x_state *state = fe->demodulator_priv;
	u32 reg;
	s32 agc_0, agc_1, agc;
	s32 str;

	reg = STV090x_READ_DEMOD(state, AGCIQIN1);
	agc_1 = STV090x_GETFIELD_Px(reg, AGCIQ_VALUE_FIELD);
	reg = STV090x_READ_DEMOD(state, AGCIQIN0);
	agc_0 = STV090x_GETFIELD_Px(reg, AGCIQ_VALUE_FIELD);
	agc = MAKEWORD16(agc_1, agc_0);

	str = stv090x_table_lookup(stv090x_rf_tab,
		ARRAY_SIZE(stv090x_rf_tab) - 1, agc);
	if (agc > stv090x_rf_tab[0].read)
		str = 0;
	else if (agc < stv090x_rf_tab[ARRAY_SIZE(stv090x_rf_tab) - 1].read)
		str = -100;
	*strength = (str + 100) * 0xFFFF / 100;

	return 0;
}

static int stv090x_read_cnr(struct dvb_frontend *fe, u16 *cnr)
{
	struct stv090x_state *state = fe->demodulator_priv;
	u32 reg_0, reg_1, reg, i;
	s32 val_0, val_1, val = 0;
	u8 lock_f;
	s32 div;
	u32 last;

	switch (state->delsys) {
	case STV090x_DVBS2:
		reg = STV090x_READ_DEMOD(state, DSTATUS);
		lock_f = STV090x_GETFIELD_Px(reg, LOCK_DEFINITIF_FIELD);
		if (lock_f) {
			msleep(5);
			for (i = 0; i < 16; i++) {
				reg_1 = STV090x_READ_DEMOD(state, NNOSPLHT1);
				val_1 = STV090x_GETFIELD_Px(reg_1, NOSPLHT_NORMED_FIELD);
				reg_0 = STV090x_READ_DEMOD(state, NNOSPLHT0);
				val_0 = STV090x_GETFIELD_Px(reg_0, NOSPLHT_NORMED_FIELD);
				val  += MAKEWORD16(val_1, val_0);
				msleep(1);
			}
			val /= 16;
			last = ARRAY_SIZE(stv090x_s2cn_tab) - 1;
			div = stv090x_s2cn_tab[0].read -
			      stv090x_s2cn_tab[last].read;
			*cnr = 0xFFFF - ((val * 0xFFFF) / div);
		}
		break;

	case STV090x_DVBS1:
	case STV090x_DSS:
		reg = STV090x_READ_DEMOD(state, DSTATUS);
		lock_f = STV090x_GETFIELD_Px(reg, LOCK_DEFINITIF_FIELD);
		if (lock_f) {
			msleep(5);
			for (i = 0; i < 16; i++) {
				reg_1 = STV090x_READ_DEMOD(state, NOSDATAT1);
				val_1 = STV090x_GETFIELD_Px(reg_1, NOSDATAT_UNNORMED_FIELD);
				reg_0 = STV090x_READ_DEMOD(state, NOSDATAT0);
				val_0 = STV090x_GETFIELD_Px(reg_0, NOSDATAT_UNNORMED_FIELD);
				val  += MAKEWORD16(val_1, val_0);
				msleep(1);
			}
			val /= 16;
			last = ARRAY_SIZE(stv090x_s1cn_tab) - 1;
			div = stv090x_s1cn_tab[0].read -
			      stv090x_s1cn_tab[last].read;
			*cnr = 0xFFFF - ((val * 0xFFFF) / div);
		}
		break;
	default:
		break;
	}

	return 0;
}

static int stv090x_set_tone(struct dvb_frontend *fe, fe_sec_tone_mode_t tone)
{
	struct stv090x_state *state = fe->demodulator_priv;
	u32 reg;

	reg = STV090x_READ_DEMOD(state, DISTXCTL);
	switch (tone) {
	case SEC_TONE_ON:
		STV090x_SETFIELD_Px(reg, DISTX_MODE_FIELD, 0);
		STV090x_SETFIELD_Px(reg, DISEQC_RESET_FIELD, 1);
		if (STV090x_WRITE_DEMOD(state, DISTXCTL, reg) < 0)
			goto err;
		STV090x_SETFIELD_Px(reg, DISEQC_RESET_FIELD, 0);
		if (STV090x_WRITE_DEMOD(state, DISTXCTL, reg) < 0)
			goto err;
		break;

	case SEC_TONE_OFF:
		STV090x_SETFIELD_Px(reg, DISTX_MODE_FIELD, 0);
		STV090x_SETFIELD_Px(reg, DISEQC_RESET_FIELD, 1);
		if (STV090x_WRITE_DEMOD(state, DISTXCTL, reg) < 0)
			goto err;
		break;
	default:
		return -EINVAL;
	}

	return 0;
err:
	dprintk(FE_ERROR, 1, "I/O error");
	return -1;
}


static enum dvbfe_algo stv090x_frontend_algo(struct dvb_frontend *fe)
{
	return DVBFE_ALGO_CUSTOM;
}

static int stv090x_send_diseqc_msg(struct dvb_frontend *fe, struct dvb_diseqc_master_cmd *cmd)
{
	struct stv090x_state *state = fe->demodulator_priv;
	u32 reg, idle = 0, fifo_full = 1;
	int i;

	reg = STV090x_READ_DEMOD(state, DISTXCTL);

	STV090x_SETFIELD_Px(reg, DISTX_MODE_FIELD,
		(state->config->diseqc_envelope_mode) ? 4 : 2);
	STV090x_SETFIELD_Px(reg, DISEQC_RESET_FIELD, 1);
	if (STV090x_WRITE_DEMOD(state, DISTXCTL, reg) < 0)
		goto err;
	STV090x_SETFIELD_Px(reg, DISEQC_RESET_FIELD, 0);
	if (STV090x_WRITE_DEMOD(state, DISTXCTL, reg) < 0)
		goto err;

	STV090x_SETFIELD_Px(reg, DIS_PRECHARGE_FIELD, 1);
	if (STV090x_WRITE_DEMOD(state, DISTXCTL, reg) < 0)
		goto err;

	for (i = 0; i < cmd->msg_len; i++) {

		while (fifo_full) {
			reg = STV090x_READ_DEMOD(state, DISTXSTATUS);
			fifo_full = STV090x_GETFIELD_Px(reg, FIFO_FULL_FIELD);
		}

		if (STV090x_WRITE_DEMOD(state, DISTXDATA, cmd->msg[i]) < 0)
			goto err;
	}
	reg = STV090x_READ_DEMOD(state, DISTXCTL);
	STV090x_SETFIELD_Px(reg, DIS_PRECHARGE_FIELD, 0);
	if (STV090x_WRITE_DEMOD(state, DISTXCTL, reg) < 0)
		goto err;

	i = 0;

	while ((!idle) && (i < 10)) {
		reg = STV090x_READ_DEMOD(state, DISTXSTATUS);
		idle = STV090x_GETFIELD_Px(reg, TX_IDLE_FIELD);
		msleep(10);
		i++;
	}

	return 0;
err:
	dprintk(FE_ERROR, 1, "I/O error");
	return -1;
}

static int stv090x_send_diseqc_burst(struct dvb_frontend *fe, fe_sec_mini_cmd_t burst)
{
	struct stv090x_state *state = fe->demodulator_priv;
	u32 reg, idle = 0, fifo_full = 1;
	u8 mode, value;
	int i;

	reg = STV090x_READ_DEMOD(state, DISTXCTL);

	if (burst == SEC_MINI_A) {
		mode = (state->config->diseqc_envelope_mode) ? 5 : 3;
		value = 0x00;
	} else {
		mode = (state->config->diseqc_envelope_mode) ? 4 : 2;
		value = 0xFF;
	}

	STV090x_SETFIELD_Px(reg, DISTX_MODE_FIELD, mode);
	STV090x_SETFIELD_Px(reg, DISEQC_RESET_FIELD, 1);
	if (STV090x_WRITE_DEMOD(state, DISTXCTL, reg) < 0)
		goto err;
	STV090x_SETFIELD_Px(reg, DISEQC_RESET_FIELD, 0);
	if (STV090x_WRITE_DEMOD(state, DISTXCTL, reg) < 0)
		goto err;

	STV090x_SETFIELD_Px(reg, DIS_PRECHARGE_FIELD, 1);
	if (STV090x_WRITE_DEMOD(state, DISTXCTL, reg) < 0)
		goto err;

	while (fifo_full) {
		reg = STV090x_READ_DEMOD(state, DISTXSTATUS);
		fifo_full = STV090x_GETFIELD_Px(reg, FIFO_FULL_FIELD);
	}

	if (STV090x_WRITE_DEMOD(state, DISTXDATA, value) < 0)
		goto err;

	reg = STV090x_READ_DEMOD(state, DISTXCTL);
	STV090x_SETFIELD_Px(reg, DIS_PRECHARGE_FIELD, 0);
	if (STV090x_WRITE_DEMOD(state, DISTXCTL, reg) < 0)
		goto err;

	i = 0;

	while ((!idle) && (i < 10)) {
		reg = STV090x_READ_DEMOD(state, DISTXSTATUS);
		idle = STV090x_GETFIELD_Px(reg, TX_IDLE_FIELD);
		msleep(10);
		i++;
	}

	return 0;
err:
	dprintk(FE_ERROR, 1, "I/O error");
	return -1;
}

static int stv090x_recv_slave_reply(struct dvb_frontend *fe, struct dvb_diseqc_slave_reply *reply)
{
	struct stv090x_state *state = fe->demodulator_priv;
	u32 reg = 0, i = 0, rx_end = 0;

	while ((rx_end != 1) && (i < 10)) {
		msleep(10);
		i++;
		reg = STV090x_READ_DEMOD(state, DISRX_ST0);
		rx_end = STV090x_GETFIELD_Px(reg, RX_END_FIELD);
	}

	if (rx_end) {
		reply->msg_len = STV090x_GETFIELD_Px(reg, FIFO_BYTENBR_FIELD);
		for (i = 0; i < reply->msg_len; i++)
			reply->msg[i] = STV090x_READ_DEMOD(state, DISRXDATA);
	}

	return 0;
}

static int stv090x_sleep(struct dvb_frontend *fe)
{
	struct stv090x_state *state = fe->demodulator_priv;
	u32 reg;

	if (stv090x_i2c_gate_ctrl(state, 1) < 0)
		goto err;

	if (state->config->tuner_sleep) {
		if (state->config->tuner_sleep(fe) < 0)
			goto err_gateoff;
	}

	if (stv090x_i2c_gate_ctrl(state, 0) < 0)
		goto err;

	dprintk(FE_DEBUG, 1, "Set %s to sleep",
		state->device == STV0900 ? "STV0900" : "STV0903");

	reg = stv090x_read_reg(state, STV090x_SYNTCTRL);
	STV090x_SETFIELD(reg, STANDBY_FIELD, 0x01);
	if (stv090x_write_reg(state, STV090x_SYNTCTRL, reg) < 0)
		goto err;

	reg = stv090x_read_reg(state, STV090x_TSTTNR1);
	STV090x_SETFIELD(reg, ADC1_PON_FIELD, 0);
	if (stv090x_write_reg(state, STV090x_TSTTNR1, reg) < 0)
		goto err;

	return 0;

err_gateoff:
	stv090x_i2c_gate_ctrl(state, 0);
err:
	dprintk(FE_ERROR, 1, "I/O error");
	return -1;
}

static int stv090x_wakeup(struct dvb_frontend *fe)
{
	struct stv090x_state *state = fe->demodulator_priv;
	u32 reg;

	dprintk(FE_DEBUG, 1, "Wake %s from standby",
		state->device == STV0900 ? "STV0900" : "STV0903");

	reg = stv090x_read_reg(state, STV090x_SYNTCTRL);
	STV090x_SETFIELD(reg, STANDBY_FIELD, 0x00);
	if (stv090x_write_reg(state, STV090x_SYNTCTRL, reg) < 0)
		goto err;

	reg = stv090x_read_reg(state, STV090x_TSTTNR1);
	STV090x_SETFIELD(reg, ADC1_PON_FIELD, 1);
	if (stv090x_write_reg(state, STV090x_TSTTNR1, reg) < 0)
		goto err;

	return 0;
err:
	dprintk(FE_ERROR, 1, "I/O error");
	return -1;
}

static void stv090x_release(struct dvb_frontend *fe)
{
	struct stv090x_state *state = fe->demodulator_priv;

	state->internal->num_used--;
	if (state->internal->num_used <= 0) {

		dprintk(FE_ERROR, 1, "Actually removing");

		remove_dev(state->internal);
		kfree(state->internal);
	}

	kfree(state);
}

static int stv090x_ldpc_mode(struct stv090x_state *state, enum stv090x_mode ldpc_mode)
{
	u32 reg = 0;

	reg = stv090x_read_reg(state, STV090x_GENCFG);

	switch (ldpc_mode) {
	case STV090x_DUAL:
	default:
		if ((state->demod_mode != STV090x_DUAL) || (STV090x_GETFIELD(reg, DDEMOD_FIELD) != 1)) {
			/* set LDPC to dual mode */
			if (stv090x_write_reg(state, STV090x_GENCFG, 0x1d) < 0)
				goto err;

			state->demod_mode = STV090x_DUAL;

			reg = stv090x_read_reg(state, STV090x_TSTRES0);
			STV090x_SETFIELD(reg, FRESFEC_FIELD, 0x1);
			if (stv090x_write_reg(state, STV090x_TSTRES0, reg) < 0)
				goto err;
			STV090x_SETFIELD(reg, FRESFEC_FIELD, 0x0);
			if (stv090x_write_reg(state, STV090x_TSTRES0, reg) < 0)
				goto err;

			if (STV090x_WRITE_DEMOD(state, MODCODLST0, 0xff) < 0)
				goto err;
			if (STV090x_WRITE_DEMOD(state, MODCODLST1, 0xff) < 0)
				goto err;
			if (STV090x_WRITE_DEMOD(state, MODCODLST2, 0xff) < 0)
				goto err;
			if (STV090x_WRITE_DEMOD(state, MODCODLST3, 0xff) < 0)
				goto err;
			if (STV090x_WRITE_DEMOD(state, MODCODLST4, 0xff) < 0)
				goto err;
			if (STV090x_WRITE_DEMOD(state, MODCODLST5, 0xff) < 0)
				goto err;
			if (STV090x_WRITE_DEMOD(state, MODCODLST6, 0xff) < 0)
				goto err;

			if (STV090x_WRITE_DEMOD(state, MODCODLST7, 0xcc) < 0)
				goto err;
			if (STV090x_WRITE_DEMOD(state, MODCODLST8, 0xcc) < 0)
				goto err;
			if (STV090x_WRITE_DEMOD(state, MODCODLST9, 0xcc) < 0)
				goto err;
			if (STV090x_WRITE_DEMOD(state, MODCODLSTA, 0xcc) < 0)
				goto err;
			if (STV090x_WRITE_DEMOD(state, MODCODLSTB, 0xcc) < 0)
				goto err;
			if (STV090x_WRITE_DEMOD(state, MODCODLSTC, 0xcc) < 0)
				goto err;
			if (STV090x_WRITE_DEMOD(state, MODCODLSTD, 0xcc) < 0)
				goto err;

			if (STV090x_WRITE_DEMOD(state, MODCODLSTE, 0xff) < 0)
				goto err;
			if (STV090x_WRITE_DEMOD(state, MODCODLSTF, 0xcf) < 0)
				goto err;
		}
		break;

	case STV090x_SINGLE:
		if (stv090x_stop_modcod(state) < 0)
			goto err;
		if (stv090x_activate_modcod_single(state) < 0)
			goto err;

		if (state->demod == STV090x_DEMODULATOR_1) {
			if (stv090x_write_reg(state, STV090x_GENCFG, 0x06) < 0) /* path 2 */
				goto err;
		} else {
			if (stv090x_write_reg(state, STV090x_GENCFG, 0x04) < 0) /* path 1 */
				goto err;
		}

		reg = stv090x_read_reg(state, STV090x_TSTRES0);
		STV090x_SETFIELD(reg, FRESFEC_FIELD, 0x1);
		if (stv090x_write_reg(state, STV090x_TSTRES0, reg) < 0)
			goto err;
		STV090x_SETFIELD(reg, FRESFEC_FIELD, 0x0);
		if (stv090x_write_reg(state, STV090x_TSTRES0, reg) < 0)
			goto err;

		reg = STV090x_READ_DEMOD(state, PDELCTRL1);
		STV090x_SETFIELD_Px(reg, ALGOSWRST_FIELD, 0x01);
		if (STV090x_WRITE_DEMOD(state, PDELCTRL1, reg) < 0)
			goto err;
		STV090x_SETFIELD_Px(reg, ALGOSWRST_FIELD, 0x00);
		if (STV090x_WRITE_DEMOD(state, PDELCTRL1, reg) < 0)
			goto err;
		break;
	}

	return 0;
err:
	dprintk(FE_ERROR, 1, "I/O error");
	return -1;
}

/* return (Hz), clk in Hz*/
static u32 stv090x_get_mclk(struct stv090x_state *state)
{
	const struct stv090x_config *config = state->config;
	u32 div, reg;
	u8 ratio;

	div = stv090x_read_reg(state, STV090x_NCOARSE);
	reg = stv090x_read_reg(state, STV090x_SYNTCTRL);
	ratio = STV090x_GETFIELD(reg, SELX1RATIO_FIELD) ? 4 : 6;

	return (div + 1) * config->xtal / ratio; /* kHz */
}

static int stv090x_set_mclk(struct stv090x_state *state, u32 mclk, u32 clk)
{
	const struct stv090x_config *config = state->config;
	u32 reg, div, clk_sel;

	reg = stv090x_read_reg(state, STV090x_SYNTCTRL);
	clk_sel = ((STV090x_GETFIELD(reg, SELX1RATIO_FIELD) == 1) ? 4 : 6);

	div = ((clk_sel * mclk) / config->xtal) - 1;

	reg = stv090x_read_reg(state, STV090x_NCOARSE);
	STV090x_SETFIELD(reg, M_DIV_FIELD, div);
	if (stv090x_write_reg(state, STV090x_NCOARSE, reg) < 0)
		goto err;

	state->internal->mclk = stv090x_get_mclk(state);

	/*Set the DiseqC frequency to 22KHz */
	div = state->internal->mclk / 704000;
	if (STV090x_WRITE_DEMOD(state, F22TX, div) < 0)
		goto err;
	if (STV090x_WRITE_DEMOD(state, F22RX, div) < 0)
		goto err;

	return 0;
err:
	dprintk(FE_ERROR, 1, "I/O error");
	return -1;
}

static int stv090x_set_tspath(struct stv090x_state *state)
{
	u32 reg;

	if (state->internal->dev_ver >= 0x20) {
		switch (state->config->ts1_mode) {
		case STV090x_TSMODE_PARALLEL_PUNCTURED:
		case STV090x_TSMODE_DVBCI:
			switch (state->config->ts2_mode) {
			case STV090x_TSMODE_SERIAL_PUNCTURED:
			case STV090x_TSMODE_SERIAL_CONTINUOUS:
			default:
				stv090x_write_reg(state, STV090x_TSGENERAL, 0x00);
				break;

			case STV090x_TSMODE_PARALLEL_PUNCTURED:
			case STV090x_TSMODE_DVBCI:
				if (stv090x_write_reg(state, STV090x_TSGENERAL, 0x06) < 0) /* Mux'd stream mode */
					goto err;
				reg = stv090x_read_reg(state, STV090x_P1_TSCFGM);
				STV090x_SETFIELD_Px(reg, TSFIFO_MANSPEED_FIELD, 3);
				if (stv090x_write_reg(state, STV090x_P1_TSCFGM, reg) < 0)
					goto err;
				reg = stv090x_read_reg(state, STV090x_P2_TSCFGM);
				STV090x_SETFIELD_Px(reg, TSFIFO_MANSPEED_FIELD, 3);
				if (stv090x_write_reg(state, STV090x_P2_TSCFGM, reg) < 0)
					goto err;
				if (stv090x_write_reg(state, STV090x_P1_TSSPEED, 0x14) < 0)
					goto err;
				if (stv090x_write_reg(state, STV090x_P2_TSSPEED, 0x28) < 0)
					goto err;
				break;
			}
			break;

		case STV090x_TSMODE_SERIAL_PUNCTURED:
		case STV090x_TSMODE_SERIAL_CONTINUOUS:
		default:
			switch (state->config->ts2_mode) {
			case STV090x_TSMODE_SERIAL_PUNCTURED:
			case STV090x_TSMODE_SERIAL_CONTINUOUS:
			default:
				if (stv090x_write_reg(state, STV090x_TSGENERAL, 0x0c) < 0)
					goto err;
				break;

			case STV090x_TSMODE_PARALLEL_PUNCTURED:
			case STV090x_TSMODE_DVBCI:
				if (stv090x_write_reg(state, STV090x_TSGENERAL, 0x0a) < 0)
					goto err;
				break;
			}
			break;
		}
	} else {
		switch (state->config->ts1_mode) {
		case STV090x_TSMODE_PARALLEL_PUNCTURED:
		case STV090x_TSMODE_DVBCI:
			switch (state->config->ts2_mode) {
			case STV090x_TSMODE_SERIAL_PUNCTURED:
			case STV090x_TSMODE_SERIAL_CONTINUOUS:
			default:
				stv090x_write_reg(state, STV090x_TSGENERAL1X, 0x10);
				break;

			case STV090x_TSMODE_PARALLEL_PUNCTURED:
			case STV090x_TSMODE_DVBCI:
				stv090x_write_reg(state, STV090x_TSGENERAL1X, 0x16);
				reg = stv090x_read_reg(state, STV090x_P1_TSCFGM);
				STV090x_SETFIELD_Px(reg, TSFIFO_MANSPEED_FIELD, 3);
				if (stv090x_write_reg(state, STV090x_P1_TSCFGM, reg) < 0)
					goto err;
				reg = stv090x_read_reg(state, STV090x_P1_TSCFGM);
				STV090x_SETFIELD_Px(reg, TSFIFO_MANSPEED_FIELD, 0);
				if (stv090x_write_reg(state, STV090x_P1_TSCFGM, reg) < 0)
					goto err;
				if (stv090x_write_reg(state, STV090x_P1_TSSPEED, 0x14) < 0)
					goto err;
				if (stv090x_write_reg(state, STV090x_P2_TSSPEED, 0x28) < 0)
					goto err;
				break;
			}
			break;

		case STV090x_TSMODE_SERIAL_PUNCTURED:
		case STV090x_TSMODE_SERIAL_CONTINUOUS:
		default:
			switch (state->config->ts2_mode) {
			case STV090x_TSMODE_SERIAL_PUNCTURED:
			case STV090x_TSMODE_SERIAL_CONTINUOUS:
			default:
				stv090x_write_reg(state, STV090x_TSGENERAL1X, 0x14);
				break;

			case STV090x_TSMODE_PARALLEL_PUNCTURED:
			case STV090x_TSMODE_DVBCI:
				stv090x_write_reg(state, STV090x_TSGENERAL1X, 0x12);
				break;
			}
			break;
		}
	}

	switch (state->config->ts1_mode) {
	case STV090x_TSMODE_PARALLEL_PUNCTURED:
		reg = stv090x_read_reg(state, STV090x_P1_TSCFGH);
		STV090x_SETFIELD_Px(reg, TSFIFO_SERIAL_FIELD, 0x00);
		STV090x_SETFIELD_Px(reg, TSFIFO_DVBCI_FIELD, 0x00);
		if (stv090x_write_reg(state, STV090x_P1_TSCFGH, reg) < 0)
			goto err;
		break;

	case STV090x_TSMODE_DVBCI:
		reg = stv090x_read_reg(state, STV090x_P1_TSCFGH);
		STV090x_SETFIELD_Px(reg, TSFIFO_SERIAL_FIELD, 0x00);
		STV090x_SETFIELD_Px(reg, TSFIFO_DVBCI_FIELD, 0x01);
		if (stv090x_write_reg(state, STV090x_P1_TSCFGH, reg) < 0)
			goto err;
		break;

	case STV090x_TSMODE_SERIAL_PUNCTURED:
		reg = stv090x_read_reg(state, STV090x_P1_TSCFGH);
		STV090x_SETFIELD_Px(reg, TSFIFO_SERIAL_FIELD, 0x01);
		STV090x_SETFIELD_Px(reg, TSFIFO_DVBCI_FIELD, 0x00);
		if (stv090x_write_reg(state, STV090x_P1_TSCFGH, reg) < 0)
			goto err;
		break;

	case STV090x_TSMODE_SERIAL_CONTINUOUS:
		reg = stv090x_read_reg(state, STV090x_P1_TSCFGH);
		STV090x_SETFIELD_Px(reg, TSFIFO_SERIAL_FIELD, 0x01);
		STV090x_SETFIELD_Px(reg, TSFIFO_DVBCI_FIELD, 0x01);
		if (stv090x_write_reg(state, STV090x_P1_TSCFGH, reg) < 0)
			goto err;
		break;

	default:
		break;
	}

	switch (state->config->ts2_mode) {
	case STV090x_TSMODE_PARALLEL_PUNCTURED:
		reg = stv090x_read_reg(state, STV090x_P2_TSCFGH);
		STV090x_SETFIELD_Px(reg, TSFIFO_SERIAL_FIELD, 0x00);
		STV090x_SETFIELD_Px(reg, TSFIFO_DVBCI_FIELD, 0x00);
		if (stv090x_write_reg(state, STV090x_P2_TSCFGH, reg) < 0)
			goto err;
		break;

	case STV090x_TSMODE_DVBCI:
		reg = stv090x_read_reg(state, STV090x_P2_TSCFGH);
		STV090x_SETFIELD_Px(reg, TSFIFO_SERIAL_FIELD, 0x00);
		STV090x_SETFIELD_Px(reg, TSFIFO_DVBCI_FIELD, 0x01);
		if (stv090x_write_reg(state, STV090x_P2_TSCFGH, reg) < 0)
			goto err;
		break;

	case STV090x_TSMODE_SERIAL_PUNCTURED:
		reg = stv090x_read_reg(state, STV090x_P2_TSCFGH);
		STV090x_SETFIELD_Px(reg, TSFIFO_SERIAL_FIELD, 0x01);
		STV090x_SETFIELD_Px(reg, TSFIFO_DVBCI_FIELD, 0x00);
		if (stv090x_write_reg(state, STV090x_P2_TSCFGH, reg) < 0)
			goto err;
		break;

	case STV090x_TSMODE_SERIAL_CONTINUOUS:
		reg = stv090x_read_reg(state, STV090x_P2_TSCFGH);
		STV090x_SETFIELD_Px(reg, TSFIFO_SERIAL_FIELD, 0x01);
		STV090x_SETFIELD_Px(reg, TSFIFO_DVBCI_FIELD, 0x01);
		if (stv090x_write_reg(state, STV090x_P2_TSCFGH, reg) < 0)
			goto err;
		break;

	default:
		break;
	}

	if (state->config->ts1_clk > 0) {
		u32 speed;

		switch (state->config->ts1_mode) {
		case STV090x_TSMODE_PARALLEL_PUNCTURED:
		case STV090x_TSMODE_DVBCI:
		default:
			speed = state->internal->mclk /
				(state->config->ts1_clk / 4);
			if (speed < 0x08)
				speed = 0x08;
			if (speed > 0xFF)
				speed = 0xFF;
			break;
		case STV090x_TSMODE_SERIAL_PUNCTURED:
		case STV090x_TSMODE_SERIAL_CONTINUOUS:
			speed = state->internal->mclk /
				(state->config->ts1_clk / 32);
			if (speed < 0x20)
				speed = 0x20;
			if (speed > 0xFF)
				speed = 0xFF;
			break;
		}
		reg = stv090x_read_reg(state, STV090x_P1_TSCFGM);
		STV090x_SETFIELD_Px(reg, TSFIFO_MANSPEED_FIELD, 3);
		if (stv090x_write_reg(state, STV090x_P1_TSCFGM, reg) < 0)
			goto err;
		if (stv090x_write_reg(state, STV090x_P1_TSSPEED, speed) < 0)
			goto err;
	}

	if (state->config->ts2_clk > 0) {
		u32 speed;

		switch (state->config->ts2_mode) {
		case STV090x_TSMODE_PARALLEL_PUNCTURED:
		case STV090x_TSMODE_DVBCI:
		default:
			speed = state->internal->mclk /
				(state->config->ts2_clk / 4);
			if (speed < 0x08)
				speed = 0x08;
			if (speed > 0xFF)
				speed = 0xFF;
			break;
		case STV090x_TSMODE_SERIAL_PUNCTURED:
		case STV090x_TSMODE_SERIAL_CONTINUOUS:
			speed = state->internal->mclk /
				(state->config->ts2_clk / 32);
			if (speed < 0x20)
				speed = 0x20;
			if (speed > 0xFF)
				speed = 0xFF;
			break;
		}
		reg = stv090x_read_reg(state, STV090x_P2_TSCFGM);
		STV090x_SETFIELD_Px(reg, TSFIFO_MANSPEED_FIELD, 3);
		if (stv090x_write_reg(state, STV090x_P2_TSCFGM, reg) < 0)
			goto err;
		if (stv090x_write_reg(state, STV090x_P2_TSSPEED, speed) < 0)
			goto err;
	}

	reg = stv090x_read_reg(state, STV090x_P2_TSCFGH);
	STV090x_SETFIELD_Px(reg, RST_HWARE_FIELD, 0x01);
	if (stv090x_write_reg(state, STV090x_P2_TSCFGH, reg) < 0)
		goto err;
	STV090x_SETFIELD_Px(reg, RST_HWARE_FIELD, 0x00);
	if (stv090x_write_reg(state, STV090x_P2_TSCFGH, reg) < 0)
		goto err;

	reg = stv090x_read_reg(state, STV090x_P1_TSCFGH);
	STV090x_SETFIELD_Px(reg, RST_HWARE_FIELD, 0x01);
	if (stv090x_write_reg(state, STV090x_P1_TSCFGH, reg) < 0)
		goto err;
	STV090x_SETFIELD_Px(reg, RST_HWARE_FIELD, 0x00);
	if (stv090x_write_reg(state, STV090x_P1_TSCFGH, reg) < 0)
		goto err;

	return 0;
err:
	dprintk(FE_ERROR, 1, "I/O error");
	return -1;
}

static int stv090x_init(struct dvb_frontend *fe)
{
	struct stv090x_state *state = fe->demodulator_priv;
	const struct stv090x_config *config = state->config;
	u32 reg;

	if (state->internal->mclk == 0) {
<<<<<<< HEAD
=======
		/* call tuner init to configure the tuner's clock output
		   divider directly before setting up the master clock of
		   the stv090x. */
		if (stv090x_i2c_gate_ctrl(state, 1) < 0)
			goto err;

		if (config->tuner_init) {
			if (config->tuner_init(fe) < 0)
				goto err_gateoff;
		}

		if (stv090x_i2c_gate_ctrl(state, 0) < 0)
			goto err;

>>>>>>> ac8b45fc
		stv090x_set_mclk(state, 135000000, config->xtal); /* 135 Mhz */
		msleep(5);
		if (stv090x_write_reg(state, STV090x_SYNTCTRL,
				      0x20 | config->clk_mode) < 0)
			goto err;
		stv090x_get_mclk(state);
	}

	if (stv090x_wakeup(fe) < 0) {
		dprintk(FE_ERROR, 1, "Error waking device");
		goto err;
	}

	if (stv090x_ldpc_mode(state, state->demod_mode) < 0)
		goto err;

	reg = STV090x_READ_DEMOD(state, TNRCFG2);
	STV090x_SETFIELD_Px(reg, TUN_IQSWAP_FIELD, state->inversion);
	if (STV090x_WRITE_DEMOD(state, TNRCFG2, reg) < 0)
		goto err;
	reg = STV090x_READ_DEMOD(state, DEMOD);
	STV090x_SETFIELD_Px(reg, ROLLOFF_CONTROL_FIELD, state->rolloff);
	if (STV090x_WRITE_DEMOD(state, DEMOD, reg) < 0)
		goto err;

	if (stv090x_i2c_gate_ctrl(state, 1) < 0)
		goto err;

	if (config->tuner_set_mode) {
		if (config->tuner_set_mode(fe, TUNER_WAKE) < 0)
			goto err_gateoff;
	}

	if (config->tuner_init) {
		if (config->tuner_init(fe) < 0)
			goto err_gateoff;
	}

	if (stv090x_i2c_gate_ctrl(state, 0) < 0)
		goto err;

	if (stv090x_set_tspath(state) < 0)
		goto err;

	return 0;

err_gateoff:
<<<<<<< HEAD
	stv090x_i2c_gate_ctrl(fe, 0);
=======
	stv090x_i2c_gate_ctrl(state, 0);
>>>>>>> ac8b45fc
err:
	dprintk(FE_ERROR, 1, "I/O error");
	return -1;
}

static int stv090x_setup(struct dvb_frontend *fe)
{
	struct stv090x_state *state = fe->demodulator_priv;
	const struct stv090x_config *config = state->config;
	const struct stv090x_reg *stv090x_initval = NULL;
	const struct stv090x_reg *stv090x_cut20_val = NULL;
	unsigned long t1_size = 0, t2_size = 0;
	u32 reg = 0;

	int i;

	if (state->device == STV0900) {
		dprintk(FE_DEBUG, 1, "Initializing STV0900");
		stv090x_initval = stv0900_initval;
		t1_size = ARRAY_SIZE(stv0900_initval);
		stv090x_cut20_val = stv0900_cut20_val;
		t2_size = ARRAY_SIZE(stv0900_cut20_val);
	} else if (state->device == STV0903) {
		dprintk(FE_DEBUG, 1, "Initializing STV0903");
		stv090x_initval = stv0903_initval;
		t1_size = ARRAY_SIZE(stv0903_initval);
		stv090x_cut20_val = stv0903_cut20_val;
		t2_size = ARRAY_SIZE(stv0903_cut20_val);
	}

	/* STV090x init */

	/* Stop Demod */
	if (stv090x_write_reg(state, STV090x_P1_DMDISTATE, 0x5c) < 0)
		goto err;
	if (stv090x_write_reg(state, STV090x_P2_DMDISTATE, 0x5c) < 0)
		goto err;

	msleep(5);

	/* Set No Tuner Mode */
	if (stv090x_write_reg(state, STV090x_P1_TNRCFG, 0x6c) < 0)
		goto err;
	if (stv090x_write_reg(state, STV090x_P2_TNRCFG, 0x6c) < 0)
		goto err;

	/* I2C repeater OFF */
	STV090x_SETFIELD_Px(reg, ENARPT_LEVEL_FIELD, config->repeater_level);
	if (stv090x_write_reg(state, STV090x_P1_I2CRPT, reg) < 0)
		goto err;
	if (stv090x_write_reg(state, STV090x_P2_I2CRPT, reg) < 0)
		goto err;

	if (stv090x_write_reg(state, STV090x_NCOARSE, 0x13) < 0) /* set PLL divider */
		goto err;
	msleep(5);
	if (stv090x_write_reg(state, STV090x_I2CCFG, 0x08) < 0) /* 1/41 oversampling */
		goto err;
	if (stv090x_write_reg(state, STV090x_SYNTCTRL, 0x20 | config->clk_mode) < 0) /* enable PLL */
		goto err;
	msleep(5);

	/* write initval */
	dprintk(FE_DEBUG, 1, "Setting up initial values");
	for (i = 0; i < t1_size; i++) {
		if (stv090x_write_reg(state, stv090x_initval[i].addr, stv090x_initval[i].data) < 0)
			goto err;
	}

	state->internal->dev_ver = stv090x_read_reg(state, STV090x_MID);
	if (state->internal->dev_ver >= 0x20) {
		if (stv090x_write_reg(state, STV090x_TSGENERAL, 0x0c) < 0)
			goto err;

		/* write cut20_val*/
		dprintk(FE_DEBUG, 1, "Setting up Cut 2.0 initial values");
		for (i = 0; i < t2_size; i++) {
			if (stv090x_write_reg(state, stv090x_cut20_val[i].addr, stv090x_cut20_val[i].data) < 0)
				goto err;
		}

	} else if (state->internal->dev_ver < 0x20) {
		dprintk(FE_ERROR, 1, "ERROR: Unsupported Cut: 0x%02x!",
			state->internal->dev_ver);

		goto err;
	} else if (state->internal->dev_ver > 0x30) {
		/* we shouldn't bail out from here */
		dprintk(FE_ERROR, 1, "INFO: Cut: 0x%02x probably incomplete support!",
			state->internal->dev_ver);
	}

	/* ADC1 range */
	reg = stv090x_read_reg(state, STV090x_TSTTNR1);
	STV090x_SETFIELD(reg, ADC1_INMODE_FIELD,
		(config->adc1_range == STV090x_ADC_1Vpp) ? 0 : 1);
	if (stv090x_write_reg(state, STV090x_TSTTNR1, reg) < 0)
		goto err;

	/* ADC2 range */
	reg = stv090x_read_reg(state, STV090x_TSTTNR3);
	STV090x_SETFIELD(reg, ADC2_INMODE_FIELD,
		(config->adc2_range == STV090x_ADC_1Vpp) ? 0 : 1);
	if (stv090x_write_reg(state, STV090x_TSTTNR3, reg) < 0)
		goto err;

	if (stv090x_write_reg(state, STV090x_TSTRES0, 0x80) < 0)
		goto err;
	if (stv090x_write_reg(state, STV090x_TSTRES0, 0x00) < 0)
		goto err;

	return 0;
err:
	dprintk(FE_ERROR, 1, "I/O error");
	return -1;
}

static struct dvb_frontend_ops stv090x_ops = {

	.info = {
		.name			= "STV090x Multistandard",
		.type			= FE_QPSK,
		.frequency_min		= 950000,
		.frequency_max 		= 2150000,
		.frequency_stepsize	= 0,
		.frequency_tolerance	= 0,
		.symbol_rate_min 	= 1000000,
		.symbol_rate_max 	= 45000000,
		.caps			= FE_CAN_INVERSION_AUTO |
					  FE_CAN_FEC_AUTO       |
					  FE_CAN_QPSK           |
					  FE_CAN_2G_MODULATION
	},

	.release			= stv090x_release,
	.init				= stv090x_init,

	.sleep				= stv090x_sleep,
	.get_frontend_algo		= stv090x_frontend_algo,

	.diseqc_send_master_cmd		= stv090x_send_diseqc_msg,
	.diseqc_send_burst		= stv090x_send_diseqc_burst,
	.diseqc_recv_slave_reply	= stv090x_recv_slave_reply,
	.set_tone			= stv090x_set_tone,

	.search				= stv090x_search,
	.read_status			= stv090x_read_status,
	.read_ber			= stv090x_read_per,
	.read_signal_strength		= stv090x_read_signal_strength,
	.read_snr			= stv090x_read_cnr
};


struct dvb_frontend *stv090x_attach(const struct stv090x_config *config,
				    struct i2c_adapter *i2c,
				    enum stv090x_demodulator demod)
{
	struct stv090x_state *state = NULL;
	struct stv090x_dev *temp_int;

	state = kzalloc(sizeof (struct stv090x_state), GFP_KERNEL);
	if (state == NULL)
		goto error;

	state->verbose				= &verbose;
	state->config				= config;
	state->i2c				= i2c;
	state->frontend.ops			= stv090x_ops;
	state->frontend.demodulator_priv	= state;
	state->demod				= demod;
	state->demod_mode 			= config->demod_mode; /* Single or Dual mode */
	state->device				= config->device;
	state->rolloff				= STV090x_RO_35; /* default */

	temp_int = find_dev(state->i2c,
				state->config->address);

	if ((temp_int != NULL) && (state->demod_mode == STV090x_DUAL)) {
		state->internal = temp_int->internal;
		state->internal->num_used++;
		dprintk(FE_INFO, 1, "Found Internal Structure!");
		dprintk(FE_ERROR, 1, "Attaching %s demodulator(%d) Cut=0x%02x",
			state->device == STV0900 ? "STV0900" : "STV0903",
			demod,
			state->internal->dev_ver);
		return &state->frontend;
	} else {
		state->internal = kmalloc(sizeof(struct stv090x_internal),
					  GFP_KERNEL);
		temp_int = append_internal(state->internal);
		state->internal->num_used = 1;
		state->internal->mclk = 0;
		state->internal->dev_ver = 0;
		state->internal->i2c_adap = state->i2c;
		state->internal->i2c_addr = state->config->address;
		dprintk(FE_INFO, 1, "Create New Internal Structure!");
	}

	mutex_init(&state->internal->demod_lock);
	mutex_init(&state->internal->tuner_lock);

	if (stv090x_sleep(&state->frontend) < 0) {
		dprintk(FE_ERROR, 1, "Error putting device to sleep");
		goto error;
	}

	if (stv090x_setup(&state->frontend) < 0) {
		dprintk(FE_ERROR, 1, "Error setting up device");
		goto error;
	}
	if (stv090x_wakeup(&state->frontend) < 0) {
		dprintk(FE_ERROR, 1, "Error waking device");
		goto error;
	}

	dprintk(FE_ERROR, 1, "Attaching %s demodulator(%d) Cut=0x%02x",
	       state->device == STV0900 ? "STV0900" : "STV0903",
	       demod,
	       state->internal->dev_ver);

	return &state->frontend;

error:
	kfree(state);
	return NULL;
}
EXPORT_SYMBOL(stv090x_attach);
MODULE_PARM_DESC(verbose, "Set Verbosity level");
MODULE_AUTHOR("Manu Abraham");
MODULE_DESCRIPTION("STV090x Multi-Std Broadcast frontend");
MODULE_LICENSE("GPL");<|MERGE_RESOLUTION|>--- conflicted
+++ resolved
@@ -757,8 +757,6 @@
 {
 	u32 reg;
 
-<<<<<<< HEAD
-=======
 	/*
 	 * NOTE! A lock is used as a FSM to control the state in which
 	 * access is serialized between two tuners on the same demod.
@@ -768,7 +766,6 @@
 	 * In case of any error, the lock is unlocked and exit within the
 	 * relevant operations themselves.
 	 */
->>>>>>> ac8b45fc
 	if (enable)
 		mutex_lock(&state->internal->tuner_lock);
 
@@ -1832,11 +1829,7 @@
 	return srate_coarse;
 
 err_gateoff:
-<<<<<<< HEAD
-	stv090x_i2c_gate_ctrl(fe, 0);
-=======
 	stv090x_i2c_gate_ctrl(state, 0);
->>>>>>> ac8b45fc
 err:
 	dprintk(FE_ERROR, 1, "I/O error");
 	return -1;
@@ -2236,11 +2229,7 @@
 	return lock;
 
 err_gateoff:
-<<<<<<< HEAD
-	stv090x_i2c_gate_ctrl(fe, 0);
-=======
 	stv090x_i2c_gate_ctrl(state, 0);
->>>>>>> ac8b45fc
 err:
 	dprintk(FE_ERROR, 1, "I/O error");
 	return -1;
@@ -2664,11 +2653,7 @@
 	return STV090x_OUTOFRANGE;
 
 err_gateoff:
-<<<<<<< HEAD
-	stv090x_i2c_gate_ctrl(fe, 0);
-=======
 	stv090x_i2c_gate_ctrl(state, 0);
->>>>>>> ac8b45fc
 err:
 	dprintk(FE_ERROR, 1, "I/O error");
 	return -1;
@@ -3081,11 +3066,7 @@
 	return 0;
 
 err_gateoff:
-<<<<<<< HEAD
-	stv090x_i2c_gate_ctrl(fe, 0);
-=======
 	stv090x_i2c_gate_ctrl(state, 0);
->>>>>>> ac8b45fc
 err:
 	dprintk(FE_ERROR, 1, "I/O error");
 	return -1;
@@ -3288,19 +3269,11 @@
 	msleep(50);
 
 	if (state->config->tuner_get_status) {
-<<<<<<< HEAD
-		if (stv090x_i2c_gate_ctrl(fe, 1) < 0)
-			goto err;
-		if (state->config->tuner_get_status(fe, &reg) < 0)
-			goto err_gateoff;
-		if (stv090x_i2c_gate_ctrl(fe, 0) < 0)
-=======
 		if (stv090x_i2c_gate_ctrl(state, 1) < 0)
 			goto err;
 		if (state->config->tuner_get_status(fe, &reg) < 0)
 			goto err_gateoff;
 		if (stv090x_i2c_gate_ctrl(state, 0) < 0)
->>>>>>> ac8b45fc
 			goto err;
 
 		if (reg)
@@ -3434,11 +3407,7 @@
 	return signal_state;
 
 err_gateoff:
-<<<<<<< HEAD
-	stv090x_i2c_gate_ctrl(fe, 0);
-=======
 	stv090x_i2c_gate_ctrl(state, 0);
->>>>>>> ac8b45fc
 err:
 	dprintk(FE_ERROR, 1, "I/O error");
 	return -1;
@@ -4363,8 +4332,6 @@
 	u32 reg;
 
 	if (state->internal->mclk == 0) {
-<<<<<<< HEAD
-=======
 		/* call tuner init to configure the tuner's clock output
 		   divider directly before setting up the master clock of
 		   the stv090x. */
@@ -4379,7 +4346,6 @@
 		if (stv090x_i2c_gate_ctrl(state, 0) < 0)
 			goto err;
 
->>>>>>> ac8b45fc
 		stv090x_set_mclk(state, 135000000, config->xtal); /* 135 Mhz */
 		msleep(5);
 		if (stv090x_write_reg(state, STV090x_SYNTCTRL,
@@ -4427,11 +4393,7 @@
 	return 0;
 
 err_gateoff:
-<<<<<<< HEAD
-	stv090x_i2c_gate_ctrl(fe, 0);
-=======
 	stv090x_i2c_gate_ctrl(state, 0);
->>>>>>> ac8b45fc
 err:
 	dprintk(FE_ERROR, 1, "I/O error");
 	return -1;
