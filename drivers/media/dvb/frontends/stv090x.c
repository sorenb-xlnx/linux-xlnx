/*
	STV0900/0903 Multistandard Broadcast Frontend driver
	Copyright (C) Manu Abraham <abraham.manu@gmail.com>

	Copyright (C) ST Microelectronics

	This program is free software; you can redistribute it and/or modify
	it under the terms of the GNU General Public License as published by
	the Free Software Foundation; either version 2 of the License, or
	(at your option) any later version.

	This program is distributed in the hope that it will be useful,
	but WITHOUT ANY WARRANTY; without even the implied warranty of
	MERCHANTABILITY or FITNESS FOR A PARTICULAR PURPOSE.  See the
	GNU General Public License for more details.

	You should have received a copy of the GNU General Public License
	along with this program; if not, write to the Free Software
	Foundation, Inc., 675 Mass Ave, Cambridge, MA 02139, USA.
*/

#include <linux/init.h>
#include <linux/kernel.h>
#include <linux/module.h>
#include <linux/string.h>
#include <linux/slab.h>
#include <linux/mutex.h>

#include <linux/dvb/frontend.h>
#include "dvb_frontend.h"

#include "stv6110x.h" /* for demodulator internal modes */

#include "stv090x_reg.h"
#include "stv090x.h"
#include "stv090x_priv.h"

static unsigned int verbose;
module_param(verbose, int, 0644);

/* internal params node */
struct stv090x_dev {
	/* pointer for internal params, one for each pair of demods */
	struct stv090x_internal		*internal;
	struct stv090x_dev		*next_dev;
};

/* first internal params */
static struct stv090x_dev *stv090x_first_dev;

/* find chip by i2c adapter and i2c address */
static struct stv090x_dev *find_dev(struct i2c_adapter *i2c_adap,
					u8 i2c_addr)
{
	struct stv090x_dev *temp_dev = stv090x_first_dev;

	/*
	 Search of the last stv0900 chip or
	 find it by i2c adapter and i2c address */
	while ((temp_dev != NULL) &&
		((temp_dev->internal->i2c_adap != i2c_adap) ||
		(temp_dev->internal->i2c_addr != i2c_addr))) {

		temp_dev = temp_dev->next_dev;
	}

	return temp_dev;
}

/* deallocating chip */
static void remove_dev(struct stv090x_internal *internal)
{
	struct stv090x_dev *prev_dev = stv090x_first_dev;
	struct stv090x_dev *del_dev = find_dev(internal->i2c_adap,
						internal->i2c_addr);

	if (del_dev != NULL) {
		if (del_dev == stv090x_first_dev) {
			stv090x_first_dev = del_dev->next_dev;
		} else {
			while (prev_dev->next_dev != del_dev)
				prev_dev = prev_dev->next_dev;

			prev_dev->next_dev = del_dev->next_dev;
		}

		kfree(del_dev);
	}
}

/* allocating new chip */
static struct stv090x_dev *append_internal(struct stv090x_internal *internal)
{
	struct stv090x_dev *new_dev;
	struct stv090x_dev *temp_dev;

	new_dev = kmalloc(sizeof(struct stv090x_dev), GFP_KERNEL);
	if (new_dev != NULL) {
		new_dev->internal = internal;
		new_dev->next_dev = NULL;

		/* append to list */
		if (stv090x_first_dev == NULL) {
			stv090x_first_dev = new_dev;
		} else {
			temp_dev = stv090x_first_dev;
			while (temp_dev->next_dev != NULL)
				temp_dev = temp_dev->next_dev;

			temp_dev->next_dev = new_dev;
		}
	}

	return new_dev;
}


/* DVBS1 and DSS C/N Lookup table */
static const struct stv090x_tab stv090x_s1cn_tab[] = {
	{   0, 8917 }, /*  0.0dB */
	{   5, 8801 }, /*  0.5dB */
	{  10, 8667 }, /*  1.0dB */
	{  15, 8522 }, /*  1.5dB */
	{  20, 8355 }, /*  2.0dB */
	{  25, 8175 }, /*  2.5dB */
	{  30, 7979 }, /*  3.0dB */
	{  35, 7763 }, /*  3.5dB */
	{  40, 7530 }, /*  4.0dB */
	{  45, 7282 }, /*  4.5dB */
	{  50, 7026 }, /*  5.0dB */
	{  55, 6781 }, /*  5.5dB */
	{  60, 6514 }, /*  6.0dB */
	{  65, 6241 }, /*  6.5dB */
	{  70, 5965 }, /*  7.0dB */
	{  75, 5690 }, /*  7.5dB */
	{  80, 5424 }, /*  8.0dB */
	{  85, 5161 }, /*  8.5dB */
	{  90, 4902 }, /*  9.0dB */
	{  95, 4654 }, /*  9.5dB */
	{ 100, 4417 }, /* 10.0dB */
	{ 105, 4186 }, /* 10.5dB */
	{ 110, 3968 }, /* 11.0dB */
	{ 115, 3757 }, /* 11.5dB */
	{ 120, 3558 }, /* 12.0dB */
	{ 125, 3366 }, /* 12.5dB */
	{ 130, 3185 }, /* 13.0dB */
	{ 135, 3012 }, /* 13.5dB */
	{ 140, 2850 }, /* 14.0dB */
	{ 145, 2698 }, /* 14.5dB */
	{ 150, 2550 }, /* 15.0dB */
	{ 160, 2283 }, /* 16.0dB */
	{ 170, 2042 }, /* 17.0dB */
	{ 180, 1827 }, /* 18.0dB */
	{ 190, 1636 }, /* 19.0dB */
	{ 200, 1466 }, /* 20.0dB */
	{ 210, 1315 }, /* 21.0dB */
	{ 220, 1181 }, /* 22.0dB */
	{ 230, 1064 }, /* 23.0dB */
	{ 240,	960 }, /* 24.0dB */
	{ 250,	869 }, /* 25.0dB */
	{ 260,	792 }, /* 26.0dB */
	{ 270,	724 }, /* 27.0dB */
	{ 280,	665 }, /* 28.0dB */
	{ 290,	616 }, /* 29.0dB */
	{ 300,	573 }, /* 30.0dB */
	{ 310,	537 }, /* 31.0dB */
	{ 320,	507 }, /* 32.0dB */
	{ 330,	483 }, /* 33.0dB */
	{ 400,	398 }, /* 40.0dB */
	{ 450,	381 }, /* 45.0dB */
	{ 500,	377 }  /* 50.0dB */
};

/* DVBS2 C/N Lookup table */
static const struct stv090x_tab stv090x_s2cn_tab[] = {
	{ -30, 13348 }, /* -3.0dB */
	{ -20, 12640 }, /* -2d.0B */
	{ -10, 11883 }, /* -1.0dB */
	{   0, 11101 }, /* -0.0dB */
	{   5, 10718 }, /*  0.5dB */
	{  10, 10339 }, /*  1.0dB */
	{  15,  9947 }, /*  1.5dB */
	{  20,  9552 }, /*  2.0dB */
	{  25,  9183 }, /*  2.5dB */
	{  30,  8799 }, /*  3.0dB */
	{  35,  8422 }, /*  3.5dB */
	{  40,  8062 }, /*  4.0dB */
	{  45,  7707 }, /*  4.5dB */
	{  50,  7353 }, /*  5.0dB */
	{  55,  7025 }, /*  5.5dB */
	{  60,  6684 }, /*  6.0dB */
	{  65,  6331 }, /*  6.5dB */
	{  70,  6036 }, /*  7.0dB */
	{  75,  5727 }, /*  7.5dB */
	{  80,  5437 }, /*  8.0dB */
	{  85,  5164 }, /*  8.5dB */
	{  90,  4902 }, /*  9.0dB */
	{  95,  4653 }, /*  9.5dB */
	{ 100,  4408 }, /* 10.0dB */
	{ 105,  4187 }, /* 10.5dB */
	{ 110,  3961 }, /* 11.0dB */
	{ 115,  3751 }, /* 11.5dB */
	{ 120,  3558 }, /* 12.0dB */
	{ 125,  3368 }, /* 12.5dB */
	{ 130,  3191 }, /* 13.0dB */
	{ 135,  3017 }, /* 13.5dB */
	{ 140,  2862 }, /* 14.0dB */
	{ 145,  2710 }, /* 14.5dB */
	{ 150,  2565 }, /* 15.0dB */
	{ 160,  2300 }, /* 16.0dB */
	{ 170,  2058 }, /* 17.0dB */
	{ 180,  1849 }, /* 18.0dB */
	{ 190,  1663 }, /* 19.0dB */
	{ 200,  1495 }, /* 20.0dB */
	{ 210,  1349 }, /* 21.0dB */
	{ 220,  1222 }, /* 22.0dB */
	{ 230,  1110 }, /* 23.0dB */
	{ 240,  1011 }, /* 24.0dB */
	{ 250,   925 }, /* 25.0dB */
	{ 260,   853 }, /* 26.0dB */
	{ 270,   789 }, /* 27.0dB */
	{ 280,   734 }, /* 28.0dB */
	{ 290,   690 }, /* 29.0dB */
	{ 300,   650 }, /* 30.0dB */
	{ 310,   619 }, /* 31.0dB */
	{ 320,   593 }, /* 32.0dB */
	{ 330,   571 }, /* 33.0dB */
	{ 400,   498 }, /* 40.0dB */
	{ 450,	 484 }, /* 45.0dB */
	{ 500,	 481 }	/* 50.0dB */
};

/* RF level C/N lookup table */
static const struct stv090x_tab stv090x_rf_tab[] = {
	{  -5, 0xcaa1 }, /*  -5dBm */
	{ -10, 0xc229 }, /* -10dBm */
	{ -15, 0xbb08 }, /* -15dBm */
	{ -20, 0xb4bc }, /* -20dBm */
	{ -25, 0xad5a }, /* -25dBm */
	{ -30, 0xa298 }, /* -30dBm */
	{ -35, 0x98a8 }, /* -35dBm */
	{ -40, 0x8389 }, /* -40dBm */
	{ -45, 0x59be }, /* -45dBm */
	{ -50, 0x3a14 }, /* -50dBm */
	{ -55, 0x2d11 }, /* -55dBm */
	{ -60, 0x210d }, /* -60dBm */
	{ -65, 0xa14f }, /* -65dBm */
	{ -70, 0x07aa }	 /* -70dBm */
};


static struct stv090x_reg stv0900_initval[] = {

	{ STV090x_OUTCFG,		0x00 },
	{ STV090x_MODECFG,		0xff },
	{ STV090x_AGCRF1CFG,		0x11 },
	{ STV090x_AGCRF2CFG,		0x13 },
	{ STV090x_TSGENERAL1X,		0x14 },
	{ STV090x_TSTTNR2,		0x21 },
	{ STV090x_TSTTNR4,		0x21 },
	{ STV090x_P2_DISTXCTL,		0x22 },
	{ STV090x_P2_F22TX,		0xc0 },
	{ STV090x_P2_F22RX,		0xc0 },
	{ STV090x_P2_DISRXCTL,		0x00 },
	{ STV090x_P2_DMDCFGMD,		0xF9 },
	{ STV090x_P2_DEMOD,		0x08 },
	{ STV090x_P2_DMDCFG3,		0xc4 },
	{ STV090x_P2_CARFREQ,		0xed },
	{ STV090x_P2_LDT,		0xd0 },
	{ STV090x_P2_LDT2,		0xb8 },
	{ STV090x_P2_TMGCFG,		0xd2 },
	{ STV090x_P2_TMGTHRISE,		0x20 },
	{ STV090x_P1_TMGCFG,		0xd2 },

	{ STV090x_P2_TMGTHFALL,		0x00 },
	{ STV090x_P2_FECSPY,		0x88 },
	{ STV090x_P2_FSPYDATA,		0x3a },
	{ STV090x_P2_FBERCPT4,		0x00 },
	{ STV090x_P2_FSPYBER,		0x10 },
	{ STV090x_P2_ERRCTRL1,		0x35 },
	{ STV090x_P2_ERRCTRL2,		0xc1 },
	{ STV090x_P2_CFRICFG,		0xf8 },
	{ STV090x_P2_NOSCFG,		0x1c },
	{ STV090x_P2_DMDTOM,		0x20 },
	{ STV090x_P2_CORRELMANT,	0x70 },
	{ STV090x_P2_CORRELABS,		0x88 },
	{ STV090x_P2_AGC2O,		0x5b },
	{ STV090x_P2_AGC2REF,		0x38 },
	{ STV090x_P2_CARCFG,		0xe4 },
	{ STV090x_P2_ACLC,		0x1A },
	{ STV090x_P2_BCLC,		0x09 },
	{ STV090x_P2_CARHDR,		0x08 },
	{ STV090x_P2_KREFTMG,		0xc1 },
	{ STV090x_P2_SFRUPRATIO,	0xf0 },
	{ STV090x_P2_SFRLOWRATIO,	0x70 },
	{ STV090x_P2_SFRSTEP,		0x58 },
	{ STV090x_P2_TMGCFG2,		0x01 },
	{ STV090x_P2_CAR2CFG,		0x26 },
	{ STV090x_P2_BCLC2S2Q,		0x86 },
	{ STV090x_P2_BCLC2S28,		0x86 },
	{ STV090x_P2_SMAPCOEF7,		0x77 },
	{ STV090x_P2_SMAPCOEF6,		0x85 },
	{ STV090x_P2_SMAPCOEF5,		0x77 },
	{ STV090x_P2_TSCFGL,		0x20 },
	{ STV090x_P2_DMDCFG2,		0x3b },
	{ STV090x_P2_MODCODLST0,	0xff },
	{ STV090x_P2_MODCODLST1,	0xff },
	{ STV090x_P2_MODCODLST2,	0xff },
	{ STV090x_P2_MODCODLST3,	0xff },
	{ STV090x_P2_MODCODLST4,	0xff },
	{ STV090x_P2_MODCODLST5,	0xff },
	{ STV090x_P2_MODCODLST6,	0xff },
	{ STV090x_P2_MODCODLST7,	0xcc },
	{ STV090x_P2_MODCODLST8,	0xcc },
	{ STV090x_P2_MODCODLST9,	0xcc },
	{ STV090x_P2_MODCODLSTA,	0xcc },
	{ STV090x_P2_MODCODLSTB,	0xcc },
	{ STV090x_P2_MODCODLSTC,	0xcc },
	{ STV090x_P2_MODCODLSTD,	0xcc },
	{ STV090x_P2_MODCODLSTE,	0xcc },
	{ STV090x_P2_MODCODLSTF,	0xcf },
	{ STV090x_P1_DISTXCTL,		0x22 },
	{ STV090x_P1_F22TX,		0xc0 },
	{ STV090x_P1_F22RX,		0xc0 },
	{ STV090x_P1_DISRXCTL,		0x00 },
	{ STV090x_P1_DMDCFGMD,		0xf9 },
	{ STV090x_P1_DEMOD,		0x08 },
	{ STV090x_P1_DMDCFG3,		0xc4 },
	{ STV090x_P1_DMDTOM,		0x20 },
	{ STV090x_P1_CARFREQ,		0xed },
	{ STV090x_P1_LDT,		0xd0 },
	{ STV090x_P1_LDT2,		0xb8 },
	{ STV090x_P1_TMGCFG,		0xd2 },
	{ STV090x_P1_TMGTHRISE,		0x20 },
	{ STV090x_P1_TMGTHFALL,		0x00 },
	{ STV090x_P1_SFRUPRATIO,	0xf0 },
	{ STV090x_P1_SFRLOWRATIO,	0x70 },
	{ STV090x_P1_TSCFGL,		0x20 },
	{ STV090x_P1_FECSPY,		0x88 },
	{ STV090x_P1_FSPYDATA,		0x3a },
	{ STV090x_P1_FBERCPT4,		0x00 },
	{ STV090x_P1_FSPYBER,		0x10 },
	{ STV090x_P1_ERRCTRL1,		0x35 },
	{ STV090x_P1_ERRCTRL2,		0xc1 },
	{ STV090x_P1_CFRICFG,		0xf8 },
	{ STV090x_P1_NOSCFG,		0x1c },
	{ STV090x_P1_CORRELMANT,	0x70 },
	{ STV090x_P1_CORRELABS,		0x88 },
	{ STV090x_P1_AGC2O,		0x5b },
	{ STV090x_P1_AGC2REF,		0x38 },
	{ STV090x_P1_CARCFG,		0xe4 },
	{ STV090x_P1_ACLC,		0x1A },
	{ STV090x_P1_BCLC,		0x09 },
	{ STV090x_P1_CARHDR,		0x08 },
	{ STV090x_P1_KREFTMG,		0xc1 },
	{ STV090x_P1_SFRSTEP,		0x58 },
	{ STV090x_P1_TMGCFG2,		0x01 },
	{ STV090x_P1_CAR2CFG,		0x26 },
	{ STV090x_P1_BCLC2S2Q,		0x86 },
	{ STV090x_P1_BCLC2S28,		0x86 },
	{ STV090x_P1_SMAPCOEF7,		0x77 },
	{ STV090x_P1_SMAPCOEF6,		0x85 },
	{ STV090x_P1_SMAPCOEF5,		0x77 },
	{ STV090x_P1_DMDCFG2,		0x3b },
	{ STV090x_P1_MODCODLST0,	0xff },
	{ STV090x_P1_MODCODLST1,	0xff },
	{ STV090x_P1_MODCODLST2,	0xff },
	{ STV090x_P1_MODCODLST3,	0xff },
	{ STV090x_P1_MODCODLST4,	0xff },
	{ STV090x_P1_MODCODLST5,	0xff },
	{ STV090x_P1_MODCODLST6,	0xff },
	{ STV090x_P1_MODCODLST7,	0xcc },
	{ STV090x_P1_MODCODLST8,	0xcc },
	{ STV090x_P1_MODCODLST9,	0xcc },
	{ STV090x_P1_MODCODLSTA,	0xcc },
	{ STV090x_P1_MODCODLSTB,	0xcc },
	{ STV090x_P1_MODCODLSTC,	0xcc },
	{ STV090x_P1_MODCODLSTD,	0xcc },
	{ STV090x_P1_MODCODLSTE,	0xcc },
	{ STV090x_P1_MODCODLSTF,	0xcf },
	{ STV090x_GENCFG,		0x1d },
	{ STV090x_NBITER_NF4,		0x37 },
	{ STV090x_NBITER_NF5,		0x29 },
	{ STV090x_NBITER_NF6,		0x37 },
	{ STV090x_NBITER_NF7,		0x33 },
	{ STV090x_NBITER_NF8,		0x31 },
	{ STV090x_NBITER_NF9,		0x2f },
	{ STV090x_NBITER_NF10,		0x39 },
	{ STV090x_NBITER_NF11,		0x3a },
	{ STV090x_NBITER_NF12,		0x29 },
	{ STV090x_NBITER_NF13,		0x37 },
	{ STV090x_NBITER_NF14,		0x33 },
	{ STV090x_NBITER_NF15,		0x2f },
	{ STV090x_NBITER_NF16,		0x39 },
	{ STV090x_NBITER_NF17,		0x3a },
	{ STV090x_NBITERNOERR,		0x04 },
	{ STV090x_GAINLLR_NF4,		0x0C },
	{ STV090x_GAINLLR_NF5,		0x0F },
	{ STV090x_GAINLLR_NF6,		0x11 },
	{ STV090x_GAINLLR_NF7,		0x14 },
	{ STV090x_GAINLLR_NF8,		0x17 },
	{ STV090x_GAINLLR_NF9,		0x19 },
	{ STV090x_GAINLLR_NF10,		0x20 },
	{ STV090x_GAINLLR_NF11,		0x21 },
	{ STV090x_GAINLLR_NF12,		0x0D },
	{ STV090x_GAINLLR_NF13,		0x0F },
	{ STV090x_GAINLLR_NF14,		0x13 },
	{ STV090x_GAINLLR_NF15,		0x1A },
	{ STV090x_GAINLLR_NF16,		0x1F },
	{ STV090x_GAINLLR_NF17,		0x21 },
	{ STV090x_RCCFGH,		0x20 },
	{ STV090x_P1_FECM,		0x01 }, /* disable DSS modes */
	{ STV090x_P2_FECM,		0x01 }, /* disable DSS modes */
	{ STV090x_P1_PRVIT,		0x2F }, /* disable PR 6/7 */
	{ STV090x_P2_PRVIT,		0x2F }, /* disable PR 6/7 */
};

static struct stv090x_reg stv0903_initval[] = {
	{ STV090x_OUTCFG,		0x00 },
	{ STV090x_AGCRF1CFG,		0x11 },
	{ STV090x_STOPCLK1,		0x48 },
	{ STV090x_STOPCLK2,		0x14 },
	{ STV090x_TSTTNR1,		0x27 },
	{ STV090x_TSTTNR2,		0x21 },
	{ STV090x_P1_DISTXCTL,		0x22 },
	{ STV090x_P1_F22TX,		0xc0 },
	{ STV090x_P1_F22RX,		0xc0 },
	{ STV090x_P1_DISRXCTL,		0x00 },
	{ STV090x_P1_DMDCFGMD,		0xF9 },
	{ STV090x_P1_DEMOD,		0x08 },
	{ STV090x_P1_DMDCFG3,		0xc4 },
	{ STV090x_P1_CARFREQ,		0xed },
	{ STV090x_P1_TNRCFG2,		0x82 },
	{ STV090x_P1_LDT,		0xd0 },
	{ STV090x_P1_LDT2,		0xb8 },
	{ STV090x_P1_TMGCFG,		0xd2 },
	{ STV090x_P1_TMGTHRISE,		0x20 },
	{ STV090x_P1_TMGTHFALL,		0x00 },
	{ STV090x_P1_SFRUPRATIO,	0xf0 },
	{ STV090x_P1_SFRLOWRATIO,	0x70 },
	{ STV090x_P1_TSCFGL,		0x20 },
	{ STV090x_P1_FECSPY,		0x88 },
	{ STV090x_P1_FSPYDATA,		0x3a },
	{ STV090x_P1_FBERCPT4,		0x00 },
	{ STV090x_P1_FSPYBER,		0x10 },
	{ STV090x_P1_ERRCTRL1,		0x35 },
	{ STV090x_P1_ERRCTRL2,		0xc1 },
	{ STV090x_P1_CFRICFG,		0xf8 },
	{ STV090x_P1_NOSCFG,		0x1c },
	{ STV090x_P1_DMDTOM,		0x20 },
	{ STV090x_P1_CORRELMANT,	0x70 },
	{ STV090x_P1_CORRELABS,		0x88 },
	{ STV090x_P1_AGC2O,		0x5b },
	{ STV090x_P1_AGC2REF,		0x38 },
	{ STV090x_P1_CARCFG,		0xe4 },
	{ STV090x_P1_ACLC,		0x1A },
	{ STV090x_P1_BCLC,		0x09 },
	{ STV090x_P1_CARHDR,		0x08 },
	{ STV090x_P1_KREFTMG,		0xc1 },
	{ STV090x_P1_SFRSTEP,		0x58 },
	{ STV090x_P1_TMGCFG2,		0x01 },
	{ STV090x_P1_CAR2CFG,		0x26 },
	{ STV090x_P1_BCLC2S2Q,		0x86 },
	{ STV090x_P1_BCLC2S28,		0x86 },
	{ STV090x_P1_SMAPCOEF7,		0x77 },
	{ STV090x_P1_SMAPCOEF6,		0x85 },
	{ STV090x_P1_SMAPCOEF5,		0x77 },
	{ STV090x_P1_DMDCFG2,		0x3b },
	{ STV090x_P1_MODCODLST0,	0xff },
	{ STV090x_P1_MODCODLST1,	0xff },
	{ STV090x_P1_MODCODLST2,	0xff },
	{ STV090x_P1_MODCODLST3,	0xff },
	{ STV090x_P1_MODCODLST4,	0xff },
	{ STV090x_P1_MODCODLST5,	0xff },
	{ STV090x_P1_MODCODLST6,	0xff },
	{ STV090x_P1_MODCODLST7,	0xcc },
	{ STV090x_P1_MODCODLST8,	0xcc },
	{ STV090x_P1_MODCODLST9,	0xcc },
	{ STV090x_P1_MODCODLSTA,	0xcc },
	{ STV090x_P1_MODCODLSTB,	0xcc },
	{ STV090x_P1_MODCODLSTC,	0xcc },
	{ STV090x_P1_MODCODLSTD,	0xcc },
	{ STV090x_P1_MODCODLSTE,	0xcc },
	{ STV090x_P1_MODCODLSTF,	0xcf },
	{ STV090x_GENCFG,		0x1c },
	{ STV090x_NBITER_NF4,		0x37 },
	{ STV090x_NBITER_NF5,		0x29 },
	{ STV090x_NBITER_NF6,		0x37 },
	{ STV090x_NBITER_NF7,		0x33 },
	{ STV090x_NBITER_NF8,		0x31 },
	{ STV090x_NBITER_NF9,		0x2f },
	{ STV090x_NBITER_NF10,		0x39 },
	{ STV090x_NBITER_NF11,		0x3a },
	{ STV090x_NBITER_NF12,		0x29 },
	{ STV090x_NBITER_NF13,		0x37 },
	{ STV090x_NBITER_NF14,		0x33 },
	{ STV090x_NBITER_NF15,		0x2f },
	{ STV090x_NBITER_NF16,		0x39 },
	{ STV090x_NBITER_NF17,		0x3a },
	{ STV090x_NBITERNOERR,		0x04 },
	{ STV090x_GAINLLR_NF4,		0x0C },
	{ STV090x_GAINLLR_NF5,		0x0F },
	{ STV090x_GAINLLR_NF6,		0x11 },
	{ STV090x_GAINLLR_NF7,		0x14 },
	{ STV090x_GAINLLR_NF8,		0x17 },
	{ STV090x_GAINLLR_NF9,		0x19 },
	{ STV090x_GAINLLR_NF10,		0x20 },
	{ STV090x_GAINLLR_NF11,		0x21 },
	{ STV090x_GAINLLR_NF12,		0x0D },
	{ STV090x_GAINLLR_NF13,		0x0F },
	{ STV090x_GAINLLR_NF14,		0x13 },
	{ STV090x_GAINLLR_NF15,		0x1A },
	{ STV090x_GAINLLR_NF16,		0x1F },
	{ STV090x_GAINLLR_NF17,		0x21 },
	{ STV090x_RCCFGH,		0x20 },
	{ STV090x_P1_FECM,		0x01 }, /*disable the DSS mode */
	{ STV090x_P1_PRVIT,		0x2f }  /*disable puncture rate 6/7*/
};

static struct stv090x_reg stv0900_cut20_val[] = {

	{ STV090x_P2_DMDCFG3,		0xe8 },
	{ STV090x_P2_DMDCFG4,		0x10 },
	{ STV090x_P2_CARFREQ,		0x38 },
	{ STV090x_P2_CARHDR,		0x20 },
	{ STV090x_P2_KREFTMG,		0x5a },
	{ STV090x_P2_SMAPCOEF7,		0x06 },
	{ STV090x_P2_SMAPCOEF6,		0x00 },
	{ STV090x_P2_SMAPCOEF5,		0x04 },
	{ STV090x_P2_NOSCFG,		0x0c },
	{ STV090x_P1_DMDCFG3,		0xe8 },
	{ STV090x_P1_DMDCFG4,		0x10 },
	{ STV090x_P1_CARFREQ,		0x38 },
	{ STV090x_P1_CARHDR,		0x20 },
	{ STV090x_P1_KREFTMG,		0x5a },
	{ STV090x_P1_SMAPCOEF7,		0x06 },
	{ STV090x_P1_SMAPCOEF6,		0x00 },
	{ STV090x_P1_SMAPCOEF5,		0x04 },
	{ STV090x_P1_NOSCFG,		0x0c },
	{ STV090x_GAINLLR_NF4,		0x21 },
	{ STV090x_GAINLLR_NF5,		0x21 },
	{ STV090x_GAINLLR_NF6,		0x20 },
	{ STV090x_GAINLLR_NF7,		0x1F },
	{ STV090x_GAINLLR_NF8,		0x1E },
	{ STV090x_GAINLLR_NF9,		0x1E },
	{ STV090x_GAINLLR_NF10,		0x1D },
	{ STV090x_GAINLLR_NF11,		0x1B },
	{ STV090x_GAINLLR_NF12,		0x20 },
	{ STV090x_GAINLLR_NF13,		0x20 },
	{ STV090x_GAINLLR_NF14,		0x20 },
	{ STV090x_GAINLLR_NF15,		0x20 },
	{ STV090x_GAINLLR_NF16,		0x20 },
	{ STV090x_GAINLLR_NF17,		0x21 },
};

static struct stv090x_reg stv0903_cut20_val[] = {
	{ STV090x_P1_DMDCFG3,		0xe8 },
	{ STV090x_P1_DMDCFG4,		0x10 },
	{ STV090x_P1_CARFREQ,		0x38 },
	{ STV090x_P1_CARHDR,		0x20 },
	{ STV090x_P1_KREFTMG,		0x5a },
	{ STV090x_P1_SMAPCOEF7,		0x06 },
	{ STV090x_P1_SMAPCOEF6,		0x00 },
	{ STV090x_P1_SMAPCOEF5,		0x04 },
	{ STV090x_P1_NOSCFG,		0x0c },
	{ STV090x_GAINLLR_NF4,		0x21 },
	{ STV090x_GAINLLR_NF5,		0x21 },
	{ STV090x_GAINLLR_NF6,		0x20 },
	{ STV090x_GAINLLR_NF7,		0x1F },
	{ STV090x_GAINLLR_NF8,		0x1E },
	{ STV090x_GAINLLR_NF9,		0x1E },
	{ STV090x_GAINLLR_NF10,		0x1D },
	{ STV090x_GAINLLR_NF11,		0x1B },
	{ STV090x_GAINLLR_NF12,		0x20 },
	{ STV090x_GAINLLR_NF13,		0x20 },
	{ STV090x_GAINLLR_NF14,		0x20 },
	{ STV090x_GAINLLR_NF15,		0x20 },
	{ STV090x_GAINLLR_NF16,		0x20 },
	{ STV090x_GAINLLR_NF17,		0x21 }
};

/* Cut 2.0 Long Frame Tracking CR loop */
static struct stv090x_long_frame_crloop stv090x_s2_crl_cut20[] = {
	/* MODCOD  2MPon 2MPoff 5MPon 5MPoff 10MPon 10MPoff 20MPon 20MPoff 30MPon 30MPoff */
	{ STV090x_QPSK_12,  0x1f, 0x3f, 0x1e, 0x3f, 0x3d, 0x1f, 0x3d, 0x3e, 0x3d, 0x1e },
	{ STV090x_QPSK_35,  0x2f, 0x3f, 0x2e, 0x2f, 0x3d, 0x0f, 0x0e, 0x2e, 0x3d, 0x0e },
	{ STV090x_QPSK_23,  0x2f, 0x3f, 0x2e, 0x2f, 0x0e, 0x0f, 0x0e, 0x1e, 0x3d, 0x3d },
	{ STV090x_QPSK_34,  0x3f, 0x3f, 0x3e, 0x1f, 0x0e, 0x3e, 0x0e, 0x1e, 0x3d, 0x3d },
	{ STV090x_QPSK_45,  0x3f, 0x3f, 0x3e, 0x1f, 0x0e, 0x3e, 0x0e, 0x1e, 0x3d, 0x3d },
	{ STV090x_QPSK_56,  0x3f, 0x3f, 0x3e, 0x1f, 0x0e, 0x3e, 0x0e, 0x1e, 0x3d, 0x3d },
	{ STV090x_QPSK_89,  0x3f, 0x3f, 0x3e, 0x1f, 0x1e, 0x3e, 0x0e, 0x1e, 0x3d, 0x3d },
	{ STV090x_QPSK_910, 0x3f, 0x3f, 0x3e, 0x1f, 0x1e, 0x3e, 0x0e, 0x1e, 0x3d, 0x3d },
	{ STV090x_8PSK_35,  0x3c, 0x3e, 0x1c, 0x2e, 0x0c, 0x1e, 0x2b, 0x2d, 0x1b, 0x1d },
	{ STV090x_8PSK_23,  0x1d, 0x3e, 0x3c, 0x2e, 0x2c, 0x1e, 0x0c, 0x2d, 0x2b, 0x1d },
	{ STV090x_8PSK_34,  0x0e, 0x3e, 0x3d, 0x2e, 0x0d, 0x1e, 0x2c, 0x2d, 0x0c, 0x1d },
	{ STV090x_8PSK_56,  0x2e, 0x3e, 0x1e, 0x2e, 0x2d, 0x1e, 0x3c, 0x2d, 0x2c, 0x1d },
	{ STV090x_8PSK_89,  0x3e, 0x3e, 0x1e, 0x2e, 0x3d, 0x1e, 0x0d, 0x2d, 0x3c, 0x1d },
	{ STV090x_8PSK_910, 0x3e, 0x3e, 0x1e, 0x2e, 0x3d, 0x1e, 0x1d, 0x2d, 0x0d, 0x1d }
};

/* Cut 3.0 Long Frame Tracking CR loop */
static	struct stv090x_long_frame_crloop stv090x_s2_crl_cut30[] = {
	/* MODCOD  2MPon 2MPoff 5MPon 5MPoff 10MPon 10MPoff 20MPon 20MPoff 30MPon 30MPoff */
	{ STV090x_QPSK_12,  0x3c, 0x2c, 0x0c, 0x2c, 0x1b, 0x2c, 0x1b, 0x1c, 0x0b, 0x3b },
	{ STV090x_QPSK_35,  0x0d, 0x0d, 0x0c, 0x0d, 0x1b, 0x3c, 0x1b, 0x1c, 0x0b, 0x3b },
	{ STV090x_QPSK_23,  0x1d, 0x0d, 0x0c, 0x1d, 0x2b, 0x3c, 0x1b, 0x1c, 0x0b, 0x3b },
	{ STV090x_QPSK_34,  0x1d, 0x1d, 0x0c, 0x1d, 0x2b, 0x3c, 0x1b, 0x1c, 0x0b, 0x3b },
	{ STV090x_QPSK_45,  0x2d, 0x1d, 0x1c, 0x1d, 0x2b, 0x3c, 0x2b, 0x0c, 0x1b, 0x3b },
	{ STV090x_QPSK_56,  0x2d, 0x1d, 0x1c, 0x1d, 0x2b, 0x3c, 0x2b, 0x0c, 0x1b, 0x3b },
	{ STV090x_QPSK_89,  0x3d, 0x2d, 0x1c, 0x1d, 0x3b, 0x3c, 0x2b, 0x0c, 0x1b, 0x3b },
	{ STV090x_QPSK_910, 0x3d, 0x2d, 0x1c, 0x1d, 0x3b, 0x3c, 0x2b, 0x0c, 0x1b, 0x3b },
	{ STV090x_8PSK_35,  0x39, 0x29, 0x39, 0x19, 0x19, 0x19, 0x19, 0x19, 0x09, 0x19 },
	{ STV090x_8PSK_23,  0x2a, 0x39, 0x1a, 0x0a, 0x39, 0x0a, 0x29, 0x39, 0x29, 0x0a },
	{ STV090x_8PSK_34,  0x2b, 0x3a, 0x1b, 0x1b, 0x3a, 0x1b, 0x1a, 0x0b, 0x1a, 0x3a },
	{ STV090x_8PSK_56,  0x0c, 0x1b, 0x3b, 0x3b, 0x1b, 0x3b, 0x3a, 0x3b, 0x3a, 0x1b },
	{ STV090x_8PSK_89,  0x0d, 0x3c, 0x2c, 0x2c, 0x2b, 0x0c, 0x0b, 0x3b, 0x0b, 0x1b },
	{ STV090x_8PSK_910, 0x0d, 0x0d, 0x2c, 0x3c, 0x3b, 0x1c, 0x0b, 0x3b, 0x0b, 0x1b }
};

/* Cut 2.0 Long Frame Tracking CR Loop */
static struct stv090x_long_frame_crloop stv090x_s2_apsk_crl_cut20[] = {
	/* MODCOD  2MPon 2MPoff 5MPon 5MPoff 10MPon 10MPoff 20MPon 20MPoff 30MPon 30MPoff */
	{ STV090x_16APSK_23,  0x0c, 0x0c, 0x0c, 0x0c, 0x1d, 0x0c, 0x3c, 0x0c, 0x2c, 0x0c },
	{ STV090x_16APSK_34,  0x0c, 0x0c, 0x0c, 0x0c, 0x0e, 0x0c, 0x2d, 0x0c, 0x1d, 0x0c },
	{ STV090x_16APSK_45,  0x0c, 0x0c, 0x0c, 0x0c, 0x1e, 0x0c, 0x3d, 0x0c, 0x2d, 0x0c },
	{ STV090x_16APSK_56,  0x0c, 0x0c, 0x0c, 0x0c, 0x1e, 0x0c, 0x3d, 0x0c, 0x2d, 0x0c },
	{ STV090x_16APSK_89,  0x0c, 0x0c, 0x0c, 0x0c, 0x2e, 0x0c, 0x0e, 0x0c, 0x3d, 0x0c },
	{ STV090x_16APSK_910, 0x0c, 0x0c, 0x0c, 0x0c, 0x2e, 0x0c, 0x0e, 0x0c, 0x3d, 0x0c },
	{ STV090x_32APSK_34,  0x0c, 0x0c, 0x0c, 0x0c, 0x0c, 0x0c, 0x0c, 0x0c, 0x0c, 0x0c },
	{ STV090x_32APSK_45,  0x0c, 0x0c, 0x0c, 0x0c, 0x0c, 0x0c, 0x0c, 0x0c, 0x0c, 0x0c },
	{ STV090x_32APSK_56,  0x0c, 0x0c, 0x0c, 0x0c, 0x0c, 0x0c, 0x0c, 0x0c, 0x0c, 0x0c },
	{ STV090x_32APSK_89,  0x0c, 0x0c, 0x0c, 0x0c, 0x0c, 0x0c, 0x0c, 0x0c, 0x0c, 0x0c },
	{ STV090x_32APSK_910, 0x0c, 0x0c, 0x0c, 0x0c, 0x0c, 0x0c, 0x0c, 0x0c, 0x0c, 0x0c }
};

/* Cut 3.0 Long Frame Tracking CR Loop */
static struct stv090x_long_frame_crloop	stv090x_s2_apsk_crl_cut30[] = {
	/* MODCOD  2MPon 2MPoff 5MPon 5MPoff 10MPon 10MPoff 20MPon 20MPoff 30MPon 30MPoff */
	{ STV090x_16APSK_23,  0x0a, 0x0a, 0x0a, 0x0a, 0x1a, 0x0a, 0x3a, 0x0a, 0x2a, 0x0a },
	{ STV090x_16APSK_34,  0x0a, 0x0a, 0x0a, 0x0a, 0x0b, 0x0a, 0x3b, 0x0a, 0x1b, 0x0a },
	{ STV090x_16APSK_45,  0x0a, 0x0a, 0x0a, 0x0a, 0x1b, 0x0a, 0x3b, 0x0a, 0x2b, 0x0a },
	{ STV090x_16APSK_56,  0x0a, 0x0a, 0x0a, 0x0a, 0x1b, 0x0a, 0x3b, 0x0a, 0x2b, 0x0a },
	{ STV090x_16APSK_89,  0x0a, 0x0a, 0x0a, 0x0a, 0x2b, 0x0a, 0x0c, 0x0a, 0x3b, 0x0a },
	{ STV090x_16APSK_910, 0x0a, 0x0a, 0x0a, 0x0a, 0x2b, 0x0a, 0x0c, 0x0a, 0x3b, 0x0a },
	{ STV090x_32APSK_34,  0x0a, 0x0a, 0x0a, 0x0a, 0x0a, 0x0a, 0x0a, 0x0a, 0x0a, 0x0a },
	{ STV090x_32APSK_45,  0x0a, 0x0a, 0x0a, 0x0a, 0x0a, 0x0a, 0x0a, 0x0a, 0x0a, 0x0a },
	{ STV090x_32APSK_56,  0x0a, 0x0a, 0x0a, 0x0a, 0x0a, 0x0a, 0x0a, 0x0a, 0x0a, 0x0a },
	{ STV090x_32APSK_89,  0x0a, 0x0a, 0x0a, 0x0a, 0x0a, 0x0a, 0x0a, 0x0a, 0x0a, 0x0a },
	{ STV090x_32APSK_910, 0x0a, 0x0a, 0x0a, 0x0a, 0x0a, 0x0a, 0x0a, 0x0a, 0x0a, 0x0a }
};

static struct stv090x_long_frame_crloop stv090x_s2_lowqpsk_crl_cut20[] = {
	/* MODCOD  2MPon 2MPoff 5MPon 5MPoff 10MPon 10MPoff 20MPon 20MPoff 30MPon 30MPoff */
	{ STV090x_QPSK_14,  0x0f, 0x3f, 0x0e, 0x3f, 0x2d, 0x2f, 0x2d, 0x1f, 0x3d, 0x3e },
	{ STV090x_QPSK_13,  0x0f, 0x3f, 0x0e, 0x3f, 0x2d, 0x2f, 0x3d, 0x0f, 0x3d, 0x2e },
	{ STV090x_QPSK_25,  0x1f, 0x3f, 0x1e, 0x3f, 0x3d, 0x1f, 0x3d, 0x3e, 0x3d, 0x2e }
};

static struct stv090x_long_frame_crloop	stv090x_s2_lowqpsk_crl_cut30[] = {
	/* MODCOD  2MPon 2MPoff 5MPon 5MPoff 10MPon 10MPoff 20MPon 20MPoff 30MPon 30MPoff */
	{ STV090x_QPSK_14,  0x0c, 0x3c, 0x0b, 0x3c, 0x2a, 0x2c, 0x2a, 0x1c, 0x3a, 0x3b },
	{ STV090x_QPSK_13,  0x0c, 0x3c, 0x0b, 0x3c, 0x2a, 0x2c, 0x3a, 0x0c, 0x3a, 0x2b },
	{ STV090x_QPSK_25,  0x1c, 0x3c, 0x1b, 0x3c, 0x3a, 0x1c, 0x3a, 0x3b, 0x3a, 0x2b }
};

/* Cut 2.0 Short Frame Tracking CR Loop */
static struct stv090x_short_frame_crloop stv090x_s2_short_crl_cut20[] = {
	/* MODCOD	  2M    5M    10M   20M   30M */
	{ STV090x_QPSK,   0x2f, 0x2e, 0x0e, 0x0e, 0x3d },
	{ STV090x_8PSK,   0x3e, 0x0e, 0x2d, 0x0d, 0x3c },
	{ STV090x_16APSK, 0x1e, 0x1e, 0x1e, 0x3d, 0x2d },
	{ STV090x_32APSK, 0x1e, 0x1e, 0x1e, 0x3d, 0x2d }
};

/* Cut 3.0 Short Frame Tracking CR Loop */
static struct stv090x_short_frame_crloop stv090x_s2_short_crl_cut30[] = {
	/* MODCOD  	  2M	5M    10M   20M	  30M */
	{ STV090x_QPSK,   0x2C, 0x2B, 0x0B, 0x0B, 0x3A },
	{ STV090x_8PSK,   0x3B, 0x0B, 0x2A, 0x0A, 0x39 },
	{ STV090x_16APSK, 0x1B, 0x1B, 0x1B, 0x3A, 0x2A },
	{ STV090x_32APSK, 0x1B, 0x1B, 0x1B, 0x3A, 0x2A }
};

static inline s32 comp2(s32 __x, s32 __width)
{
	if (__width == 32)
		return __x;
	else
		return (__x >= (1 << (__width - 1))) ? (__x - (1 << __width)) : __x;
}

static int stv090x_read_reg(struct stv090x_state *state, unsigned int reg)
{
	const struct stv090x_config *config = state->config;
	int ret;

	u8 b0[] = { reg >> 8, reg & 0xff };
	u8 buf;

	struct i2c_msg msg[] = {
		{ .addr	= config->address, .flags	= 0, 		.buf = b0,   .len = 2 },
		{ .addr	= config->address, .flags	= I2C_M_RD,	.buf = &buf, .len = 1 }
	};

	ret = i2c_transfer(state->i2c, msg, 2);
	if (ret != 2) {
		if (ret != -ERESTARTSYS)
			dprintk(FE_ERROR, 1,
				"Read error, Reg=[0x%02x], Status=%d",
				reg, ret);

		return ret < 0 ? ret : -EREMOTEIO;
	}
	if (unlikely(*state->verbose >= FE_DEBUGREG))
		dprintk(FE_ERROR, 1, "Reg=[0x%02x], data=%02x",
			reg, buf);

	return (unsigned int) buf;
}

static int stv090x_write_regs(struct stv090x_state *state, unsigned int reg, u8 *data, u32 count)
{
	const struct stv090x_config *config = state->config;
	int ret;
	u8 buf[2 + count];
	struct i2c_msg i2c_msg = { .addr = config->address, .flags = 0, .buf = buf, .len = 2 + count };

	buf[0] = reg >> 8;
	buf[1] = reg & 0xff;
	memcpy(&buf[2], data, count);

	if (unlikely(*state->verbose >= FE_DEBUGREG)) {
		int i;

		printk(KERN_DEBUG "%s [0x%04x]:", __func__, reg);
		for (i = 0; i < count; i++)
			printk(" %02x", data[i]);
		printk("\n");
	}

	ret = i2c_transfer(state->i2c, &i2c_msg, 1);
	if (ret != 1) {
		if (ret != -ERESTARTSYS)
			dprintk(FE_ERROR, 1, "Reg=[0x%04x], Data=[0x%02x ...], Count=%u, Status=%d",
				reg, data[0], count, ret);
		return ret < 0 ? ret : -EREMOTEIO;
	}

	return 0;
}

static int stv090x_write_reg(struct stv090x_state *state, unsigned int reg, u8 data)
{
	return stv090x_write_regs(state, reg, &data, 1);
}

static int stv090x_i2c_gate_ctrl(struct stv090x_state *state, int enable)
{
	u32 reg;

	/*
	 * NOTE! A lock is used as a FSM to control the state in which
	 * access is serialized between two tuners on the same demod.
	 * This has nothing to do with a lock to protect a critical section
	 * which may in some other cases be confused with protecting I/O
	 * access to the demodulator gate.
	 * In case of any error, the lock is unlocked and exit within the
	 * relevant operations themselves.
	 */
	if (enable)
		mutex_lock(&state->internal->tuner_lock);

	reg = STV090x_READ_DEMOD(state, I2CRPT);
	if (enable) {
		dprintk(FE_DEBUG, 1, "Enable Gate");
		STV090x_SETFIELD_Px(reg, I2CT_ON_FIELD, 1);
		if (STV090x_WRITE_DEMOD(state, I2CRPT, reg) < 0)
			goto err;

	} else {
		dprintk(FE_DEBUG, 1, "Disable Gate");
		STV090x_SETFIELD_Px(reg, I2CT_ON_FIELD, 0);
		if ((STV090x_WRITE_DEMOD(state, I2CRPT, reg)) < 0)
			goto err;
	}

	if (!enable)
		mutex_unlock(&state->internal->tuner_lock);

	return 0;
err:
	dprintk(FE_ERROR, 1, "I/O error");
	mutex_unlock(&state->internal->tuner_lock);
	return -1;
}

static void stv090x_get_lock_tmg(struct stv090x_state *state)
{
	switch (state->algo) {
	case STV090x_BLIND_SEARCH:
		dprintk(FE_DEBUG, 1, "Blind Search");
		if (state->srate <= 1500000) {  /*10Msps< SR <=15Msps*/
			state->DemodTimeout = 1500;
			state->FecTimeout = 400;
		} else if (state->srate <= 5000000) {  /*10Msps< SR <=15Msps*/
			state->DemodTimeout = 1000;
			state->FecTimeout = 300;
		} else {  /*SR >20Msps*/
			state->DemodTimeout = 700;
			state->FecTimeout = 100;
		}
		break;

	case STV090x_COLD_SEARCH:
	case STV090x_WARM_SEARCH:
	default:
		dprintk(FE_DEBUG, 1, "Normal Search");
		if (state->srate <= 1000000) {  /*SR <=1Msps*/
			state->DemodTimeout = 4500;
			state->FecTimeout = 1700;
		} else if (state->srate <= 2000000) { /*1Msps < SR <= 2Msps */
			state->DemodTimeout = 2500;
			state->FecTimeout = 1100;
		} else if (state->srate <= 5000000) { /*2Msps < SR <= 5Msps */
			state->DemodTimeout = 1000;
			state->FecTimeout = 550;
		} else if (state->srate <= 10000000) { /*5Msps < SR <= 10Msps */
			state->DemodTimeout = 700;
			state->FecTimeout = 250;
		} else if (state->srate <= 20000000) { /*10Msps < SR <= 20Msps */
			state->DemodTimeout = 400;
			state->FecTimeout = 130;
		} else {   /*SR >20Msps*/
			state->DemodTimeout = 300;
			state->FecTimeout = 100;
		}
		break;
	}

	if (state->algo == STV090x_WARM_SEARCH)
		state->DemodTimeout /= 2;
}

static int stv090x_set_srate(struct stv090x_state *state, u32 srate)
{
	u32 sym;

	if (srate > 60000000) {
		sym  = (srate << 4); /* SR * 2^16 / master_clk */
		sym /= (state->internal->mclk >> 12);
	} else if (srate > 6000000) {
		sym  = (srate << 6);
		sym /= (state->internal->mclk >> 10);
	} else {
		sym  = (srate << 9);
		sym /= (state->internal->mclk >> 7);
	}

	if (STV090x_WRITE_DEMOD(state, SFRINIT1, (sym >> 8) & 0x7f) < 0) /* MSB */
		goto err;
	if (STV090x_WRITE_DEMOD(state, SFRINIT0, (sym & 0xff)) < 0) /* LSB */
		goto err;

	return 0;
err:
	dprintk(FE_ERROR, 1, "I/O error");
	return -1;
}

static int stv090x_set_max_srate(struct stv090x_state *state, u32 clk, u32 srate)
{
	u32 sym;

	srate = 105 * (srate / 100);
	if (srate > 60000000) {
		sym  = (srate << 4); /* SR * 2^16 / master_clk */
		sym /= (state->internal->mclk >> 12);
	} else if (srate > 6000000) {
		sym  = (srate << 6);
		sym /= (state->internal->mclk >> 10);
	} else {
		sym  = (srate << 9);
		sym /= (state->internal->mclk >> 7);
	}

	if (sym < 0x7fff) {
		if (STV090x_WRITE_DEMOD(state, SFRUP1, (sym >> 8) & 0x7f) < 0) /* MSB */
			goto err;
		if (STV090x_WRITE_DEMOD(state, SFRUP0, sym & 0xff) < 0) /* LSB */
			goto err;
	} else {
		if (STV090x_WRITE_DEMOD(state, SFRUP1, 0x7f) < 0) /* MSB */
			goto err;
		if (STV090x_WRITE_DEMOD(state, SFRUP0, 0xff) < 0) /* LSB */
			goto err;
	}

	return 0;
err:
	dprintk(FE_ERROR, 1, "I/O error");
	return -1;
}

static int stv090x_set_min_srate(struct stv090x_state *state, u32 clk, u32 srate)
{
	u32 sym;

	srate = 95 * (srate / 100);
	if (srate > 60000000) {
		sym  = (srate << 4); /* SR * 2^16 / master_clk */
		sym /= (state->internal->mclk >> 12);
	} else if (srate > 6000000) {
		sym  = (srate << 6);
		sym /= (state->internal->mclk >> 10);
	} else {
		sym  = (srate << 9);
		sym /= (state->internal->mclk >> 7);
	}

	if (STV090x_WRITE_DEMOD(state, SFRLOW1, ((sym >> 8) & 0x7f)) < 0) /* MSB */
		goto err;
	if (STV090x_WRITE_DEMOD(state, SFRLOW0, (sym & 0xff)) < 0) /* LSB */
		goto err;
	return 0;
err:
	dprintk(FE_ERROR, 1, "I/O error");
	return -1;
}

static u32 stv090x_car_width(u32 srate, enum stv090x_rolloff rolloff)
{
	u32 ro;

	switch (rolloff) {
	case STV090x_RO_20:
		ro = 20;
		break;
	case STV090x_RO_25:
		ro = 25;
		break;
	case STV090x_RO_35:
	default:
		ro = 35;
		break;
	}

	return srate + (srate * ro) / 100;
}

static int stv090x_set_vit_thacq(struct stv090x_state *state)
{
	if (STV090x_WRITE_DEMOD(state, VTH12, 0x96) < 0)
		goto err;
	if (STV090x_WRITE_DEMOD(state, VTH23, 0x64) < 0)
		goto err;
	if (STV090x_WRITE_DEMOD(state, VTH34, 0x36) < 0)
		goto err;
	if (STV090x_WRITE_DEMOD(state, VTH56, 0x23) < 0)
		goto err;
	if (STV090x_WRITE_DEMOD(state, VTH67, 0x1e) < 0)
		goto err;
	if (STV090x_WRITE_DEMOD(state, VTH78, 0x19) < 0)
		goto err;
	return 0;
err:
	dprintk(FE_ERROR, 1, "I/O error");
	return -1;
}

static int stv090x_set_vit_thtracq(struct stv090x_state *state)
{
	if (STV090x_WRITE_DEMOD(state, VTH12, 0xd0) < 0)
		goto err;
	if (STV090x_WRITE_DEMOD(state, VTH23, 0x7d) < 0)
		goto err;
	if (STV090x_WRITE_DEMOD(state, VTH34, 0x53) < 0)
		goto err;
	if (STV090x_WRITE_DEMOD(state, VTH56, 0x2f) < 0)
		goto err;
	if (STV090x_WRITE_DEMOD(state, VTH67, 0x24) < 0)
		goto err;
	if (STV090x_WRITE_DEMOD(state, VTH78, 0x1f) < 0)
		goto err;
	return 0;
err:
	dprintk(FE_ERROR, 1, "I/O error");
	return -1;
}

static int stv090x_set_viterbi(struct stv090x_state *state)
{
	switch (state->search_mode) {
	case STV090x_SEARCH_AUTO:
		if (STV090x_WRITE_DEMOD(state, FECM, 0x10) < 0) /* DVB-S and DVB-S2 */
			goto err;
		if (STV090x_WRITE_DEMOD(state, PRVIT, 0x3f) < 0) /* all puncture rate */
			goto err;
		break;
	case STV090x_SEARCH_DVBS1:
		if (STV090x_WRITE_DEMOD(state, FECM, 0x00) < 0) /* disable DSS */
			goto err;
		switch (state->fec) {
		case STV090x_PR12:
			if (STV090x_WRITE_DEMOD(state, PRVIT, 0x01) < 0)
				goto err;
			break;

		case STV090x_PR23:
			if (STV090x_WRITE_DEMOD(state, PRVIT, 0x02) < 0)
				goto err;
			break;

		case STV090x_PR34:
			if (STV090x_WRITE_DEMOD(state, PRVIT, 0x04) < 0)
				goto err;
			break;

		case STV090x_PR56:
			if (STV090x_WRITE_DEMOD(state, PRVIT, 0x08) < 0)
				goto err;
			break;

		case STV090x_PR78:
			if (STV090x_WRITE_DEMOD(state, PRVIT, 0x20) < 0)
				goto err;
			break;

		default:
			if (STV090x_WRITE_DEMOD(state, PRVIT, 0x2f) < 0) /* all */
				goto err;
			break;
		}
		break;
	case STV090x_SEARCH_DSS:
		if (STV090x_WRITE_DEMOD(state, FECM, 0x80) < 0)
			goto err;
		switch (state->fec) {
		case STV090x_PR12:
			if (STV090x_WRITE_DEMOD(state, PRVIT, 0x01) < 0)
				goto err;
			break;

		case STV090x_PR23:
			if (STV090x_WRITE_DEMOD(state, PRVIT, 0x02) < 0)
				goto err;
			break;

		case STV090x_PR67:
			if (STV090x_WRITE_DEMOD(state, PRVIT, 0x10) < 0)
				goto err;
			break;

		default:
			if (STV090x_WRITE_DEMOD(state, PRVIT, 0x13) < 0) /* 1/2, 2/3, 6/7 */
				goto err;
			break;
		}
		break;
	default:
		break;
	}
	return 0;
err:
	dprintk(FE_ERROR, 1, "I/O error");
	return -1;
}

static int stv090x_stop_modcod(struct stv090x_state *state)
{
	if (STV090x_WRITE_DEMOD(state, MODCODLST0, 0xff) < 0)
		goto err;
	if (STV090x_WRITE_DEMOD(state, MODCODLST1, 0xff) < 0)
		goto err;
	if (STV090x_WRITE_DEMOD(state, MODCODLST2, 0xff) < 0)
		goto err;
	if (STV090x_WRITE_DEMOD(state, MODCODLST3, 0xff) < 0)
		goto err;
	if (STV090x_WRITE_DEMOD(state, MODCODLST4, 0xff) < 0)
		goto err;
	if (STV090x_WRITE_DEMOD(state, MODCODLST5, 0xff) < 0)
		goto err;
	if (STV090x_WRITE_DEMOD(state, MODCODLST6, 0xff) < 0)
		goto err;
	if (STV090x_WRITE_DEMOD(state, MODCODLST7, 0xff) < 0)
		goto err;
	if (STV090x_WRITE_DEMOD(state, MODCODLST8, 0xff) < 0)
		goto err;
	if (STV090x_WRITE_DEMOD(state, MODCODLST9, 0xff) < 0)
		goto err;
	if (STV090x_WRITE_DEMOD(state, MODCODLSTA, 0xff) < 0)
		goto err;
	if (STV090x_WRITE_DEMOD(state, MODCODLSTB, 0xff) < 0)
		goto err;
	if (STV090x_WRITE_DEMOD(state, MODCODLSTC, 0xff) < 0)
		goto err;
	if (STV090x_WRITE_DEMOD(state, MODCODLSTD, 0xff) < 0)
		goto err;
	if (STV090x_WRITE_DEMOD(state, MODCODLSTE, 0xff) < 0)
		goto err;
	if (STV090x_WRITE_DEMOD(state, MODCODLSTF, 0xff) < 0)
		goto err;
	return 0;
err:
	dprintk(FE_ERROR, 1, "I/O error");
	return -1;
}

static int stv090x_activate_modcod(struct stv090x_state *state)
{
	if (STV090x_WRITE_DEMOD(state, MODCODLST0, 0xff) < 0)
		goto err;
	if (STV090x_WRITE_DEMOD(state, MODCODLST1, 0xfc) < 0)
		goto err;
	if (STV090x_WRITE_DEMOD(state, MODCODLST2, 0xcc) < 0)
		goto err;
	if (STV090x_WRITE_DEMOD(state, MODCODLST3, 0xcc) < 0)
		goto err;
	if (STV090x_WRITE_DEMOD(state, MODCODLST4, 0xcc) < 0)
		goto err;
	if (STV090x_WRITE_DEMOD(state, MODCODLST5, 0xcc) < 0)
		goto err;
	if (STV090x_WRITE_DEMOD(state, MODCODLST6, 0xcc) < 0)
		goto err;
	if (STV090x_WRITE_DEMOD(state, MODCODLST7, 0xcc) < 0)
		goto err;
	if (STV090x_WRITE_DEMOD(state, MODCODLST8, 0xcc) < 0)
		goto err;
	if (STV090x_WRITE_DEMOD(state, MODCODLST9, 0xcc) < 0)
		goto err;
	if (STV090x_WRITE_DEMOD(state, MODCODLSTA, 0xcc) < 0)
		goto err;
	if (STV090x_WRITE_DEMOD(state, MODCODLSTB, 0xcc) < 0)
		goto err;
	if (STV090x_WRITE_DEMOD(state, MODCODLSTC, 0xcc) < 0)
		goto err;
	if (STV090x_WRITE_DEMOD(state, MODCODLSTD, 0xcc) < 0)
		goto err;
	if (STV090x_WRITE_DEMOD(state, MODCODLSTE, 0xcc) < 0)
		goto err;
	if (STV090x_WRITE_DEMOD(state, MODCODLSTF, 0xcf) < 0)
		goto err;

	return 0;
err:
	dprintk(FE_ERROR, 1, "I/O error");
	return -1;
}

static int stv090x_activate_modcod_single(struct stv090x_state *state)
{

	if (STV090x_WRITE_DEMOD(state, MODCODLST0, 0xff) < 0)
		goto err;
	if (STV090x_WRITE_DEMOD(state, MODCODLST1, 0xf0) < 0)
		goto err;
	if (STV090x_WRITE_DEMOD(state, MODCODLST2, 0x00) < 0)
		goto err;
	if (STV090x_WRITE_DEMOD(state, MODCODLST3, 0x00) < 0)
		goto err;
	if (STV090x_WRITE_DEMOD(state, MODCODLST4, 0x00) < 0)
		goto err;
	if (STV090x_WRITE_DEMOD(state, MODCODLST5, 0x00) < 0)
		goto err;
	if (STV090x_WRITE_DEMOD(state, MODCODLST6, 0x00) < 0)
		goto err;
	if (STV090x_WRITE_DEMOD(state, MODCODLST7, 0x00) < 0)
		goto err;
	if (STV090x_WRITE_DEMOD(state, MODCODLST8, 0x00) < 0)
		goto err;
	if (STV090x_WRITE_DEMOD(state, MODCODLST9, 0x00) < 0)
		goto err;
	if (STV090x_WRITE_DEMOD(state, MODCODLSTA, 0x00) < 0)
		goto err;
	if (STV090x_WRITE_DEMOD(state, MODCODLSTB, 0x00) < 0)
		goto err;
	if (STV090x_WRITE_DEMOD(state, MODCODLSTC, 0x00) < 0)
		goto err;
	if (STV090x_WRITE_DEMOD(state, MODCODLSTD, 0x00) < 0)
		goto err;
	if (STV090x_WRITE_DEMOD(state, MODCODLSTE, 0x00) < 0)
		goto err;
	if (STV090x_WRITE_DEMOD(state, MODCODLSTF, 0x0f) < 0)
		goto err;

	return 0;

err:
	dprintk(FE_ERROR, 1, "I/O error");
	return -1;
}

static int stv090x_vitclk_ctl(struct stv090x_state *state, int enable)
{
	u32 reg;

	switch (state->demod) {
	case STV090x_DEMODULATOR_0:
		mutex_lock(&state->internal->demod_lock);
		reg = stv090x_read_reg(state, STV090x_STOPCLK2);
		STV090x_SETFIELD(reg, STOP_CLKVIT1_FIELD, enable);
		if (stv090x_write_reg(state, STV090x_STOPCLK2, reg) < 0)
			goto err;
		mutex_unlock(&state->internal->demod_lock);
		break;

	case STV090x_DEMODULATOR_1:
		mutex_lock(&state->internal->demod_lock);
		reg = stv090x_read_reg(state, STV090x_STOPCLK2);
		STV090x_SETFIELD(reg, STOP_CLKVIT2_FIELD, enable);
		if (stv090x_write_reg(state, STV090x_STOPCLK2, reg) < 0)
			goto err;
		mutex_unlock(&state->internal->demod_lock);
		break;

	default:
		dprintk(FE_ERROR, 1, "Wrong demodulator!");
		break;
	}
	return 0;
err:
	mutex_unlock(&state->internal->demod_lock);
	dprintk(FE_ERROR, 1, "I/O error");
	return -1;
}

static int stv090x_dvbs_track_crl(struct stv090x_state *state)
{
	if (state->internal->dev_ver >= 0x30) {
		/* Set ACLC BCLC optimised value vs SR */
		if (state->srate >= 15000000) {
			if (STV090x_WRITE_DEMOD(state, ACLC, 0x2b) < 0)
				goto err;
			if (STV090x_WRITE_DEMOD(state, BCLC, 0x1a) < 0)
				goto err;
		} else if ((state->srate >= 7000000) && (15000000 > state->srate)) {
			if (STV090x_WRITE_DEMOD(state, ACLC, 0x0c) < 0)
				goto err;
			if (STV090x_WRITE_DEMOD(state, BCLC, 0x1b) < 0)
				goto err;
		} else if (state->srate < 7000000) {
			if (STV090x_WRITE_DEMOD(state, ACLC, 0x2c) < 0)
				goto err;
			if (STV090x_WRITE_DEMOD(state, BCLC, 0x1c) < 0)
				goto err;
		}

	} else {
		/* Cut 2.0 */
		if (STV090x_WRITE_DEMOD(state, ACLC, 0x1a) < 0)
			goto err;
		if (STV090x_WRITE_DEMOD(state, BCLC, 0x09) < 0)
			goto err;
	}
	return 0;
err:
	dprintk(FE_ERROR, 1, "I/O error");
	return -1;
}

static int stv090x_delivery_search(struct stv090x_state *state)
{
	u32 reg;

	switch (state->search_mode) {
	case STV090x_SEARCH_DVBS1:
	case STV090x_SEARCH_DSS:
		reg = STV090x_READ_DEMOD(state, DMDCFGMD);
		STV090x_SETFIELD_Px(reg, DVBS1_ENABLE_FIELD, 1);
		STV090x_SETFIELD_Px(reg, DVBS2_ENABLE_FIELD, 0);
		if (STV090x_WRITE_DEMOD(state, DMDCFGMD, reg) < 0)
			goto err;

		/* Activate Viterbi decoder in legacy search,
		 * do not use FRESVIT1, might impact VITERBI2
		 */
		if (stv090x_vitclk_ctl(state, 0) < 0)
			goto err;

		if (stv090x_dvbs_track_crl(state) < 0)
			goto err;

		if (STV090x_WRITE_DEMOD(state, CAR2CFG, 0x22) < 0) /* disable DVB-S2 */
			goto err;

		if (stv090x_set_vit_thacq(state) < 0)
			goto err;
		if (stv090x_set_viterbi(state) < 0)
			goto err;
		break;

	case STV090x_SEARCH_DVBS2:
		reg = STV090x_READ_DEMOD(state, DMDCFGMD);
		STV090x_SETFIELD_Px(reg, DVBS1_ENABLE_FIELD, 0);
		STV090x_SETFIELD_Px(reg, DVBS2_ENABLE_FIELD, 0);
		if (STV090x_WRITE_DEMOD(state, DMDCFGMD, reg) < 0)
			goto err;
		STV090x_SETFIELD_Px(reg, DVBS1_ENABLE_FIELD, 1);
		STV090x_SETFIELD_Px(reg, DVBS2_ENABLE_FIELD, 1);
		if (STV090x_WRITE_DEMOD(state, DMDCFGMD, reg) < 0)
			goto err;

		if (stv090x_vitclk_ctl(state, 1) < 0)
			goto err;

		if (STV090x_WRITE_DEMOD(state, ACLC, 0x1a) < 0) /* stop DVB-S CR loop */
			goto err;
		if (STV090x_WRITE_DEMOD(state, BCLC, 0x09) < 0)
			goto err;

		if (state->internal->dev_ver <= 0x20) {
			/* enable S2 carrier loop */
			if (STV090x_WRITE_DEMOD(state, CAR2CFG, 0x26) < 0)
				goto err;
		} else {
			/* > Cut 3: Stop carrier 3 */
			if (STV090x_WRITE_DEMOD(state, CAR2CFG, 0x66) < 0)
				goto err;
		}

		if (state->demod_mode != STV090x_SINGLE) {
			/* Cut 2: enable link during search */
			if (stv090x_activate_modcod(state) < 0)
				goto err;
		} else {
			/* Single demodulator
			 * Authorize SHORT and LONG frames,
			 * QPSK, 8PSK, 16APSK and 32APSK
			 */
			if (stv090x_activate_modcod_single(state) < 0)
				goto err;
		}

		if (stv090x_set_vit_thtracq(state) < 0)
			goto err;
		break;

	case STV090x_SEARCH_AUTO:
	default:
		/* enable DVB-S2 and DVB-S2 in Auto MODE */
		reg = STV090x_READ_DEMOD(state, DMDCFGMD);
		STV090x_SETFIELD_Px(reg, DVBS1_ENABLE_FIELD, 0);
		STV090x_SETFIELD_Px(reg, DVBS2_ENABLE_FIELD, 0);
		if (STV090x_WRITE_DEMOD(state, DMDCFGMD, reg) < 0)
			goto err;
		STV090x_SETFIELD_Px(reg, DVBS1_ENABLE_FIELD, 1);
		STV090x_SETFIELD_Px(reg, DVBS2_ENABLE_FIELD, 1);
		if (STV090x_WRITE_DEMOD(state, DMDCFGMD, reg) < 0)
			goto err;

		if (stv090x_vitclk_ctl(state, 0) < 0)
			goto err;

		if (stv090x_dvbs_track_crl(state) < 0)
			goto err;

		if (state->internal->dev_ver <= 0x20) {
			/* enable S2 carrier loop */
			if (STV090x_WRITE_DEMOD(state, CAR2CFG, 0x26) < 0)
				goto err;
		} else {
			/* > Cut 3: Stop carrier 3 */
			if (STV090x_WRITE_DEMOD(state, CAR2CFG, 0x66) < 0)
				goto err;
		}

		if (state->demod_mode != STV090x_SINGLE) {
			/* Cut 2: enable link during search */
			if (stv090x_activate_modcod(state) < 0)
				goto err;
		} else {
			/* Single demodulator
			 * Authorize SHORT and LONG frames,
			 * QPSK, 8PSK, 16APSK and 32APSK
			 */
			if (stv090x_activate_modcod_single(state) < 0)
				goto err;
		}

		if (stv090x_set_vit_thacq(state) < 0)
			goto err;

		if (stv090x_set_viterbi(state) < 0)
			goto err;
		break;
	}
	return 0;
err:
	dprintk(FE_ERROR, 1, "I/O error");
	return -1;
}

static int stv090x_start_search(struct stv090x_state *state)
{
	u32 reg, freq_abs;
	s16 freq;

	/* Reset demodulator */
	reg = STV090x_READ_DEMOD(state, DMDISTATE);
	STV090x_SETFIELD_Px(reg, I2C_DEMOD_MODE_FIELD, 0x1f);
	if (STV090x_WRITE_DEMOD(state, DMDISTATE, reg) < 0)
		goto err;

	if (state->internal->dev_ver <= 0x20) {
		if (state->srate <= 5000000) {
			if (STV090x_WRITE_DEMOD(state, CARCFG, 0x44) < 0)
				goto err;
			if (STV090x_WRITE_DEMOD(state, CFRUP1, 0x0f) < 0)
				goto err;
			if (STV090x_WRITE_DEMOD(state, CFRUP0, 0xff) < 0)
				goto err;
			if (STV090x_WRITE_DEMOD(state, CFRLOW1, 0xf0) < 0)
				goto err;
			if (STV090x_WRITE_DEMOD(state, CFRLOW0, 0x00) < 0)
				goto err;

			/*enlarge the timing bandwith for Low SR*/
			if (STV090x_WRITE_DEMOD(state, RTCS2, 0x68) < 0)
				goto err;
		} else {
			/* If the symbol rate is >5 Msps
			Set The carrier search up and low to auto mode */
			if (STV090x_WRITE_DEMOD(state, CARCFG, 0xc4) < 0)
				goto err;
			/*reduce the timing bandwith for high SR*/
			if (STV090x_WRITE_DEMOD(state, RTCS2, 0x44) < 0)
				goto err;
		}
	} else {
		/* >= Cut 3 */
		if (state->srate <= 5000000) {
			/* enlarge the timing bandwith for Low SR */
			STV090x_WRITE_DEMOD(state, RTCS2, 0x68);
		} else {
			/* reduce timing bandwith for high SR */
			STV090x_WRITE_DEMOD(state, RTCS2, 0x44);
		}

		/* Set CFR min and max to manual mode */
		STV090x_WRITE_DEMOD(state, CARCFG, 0x46);

		if (state->algo == STV090x_WARM_SEARCH) {
			/* WARM Start
			 * CFR min = -1MHz,
			 * CFR max = +1MHz
			 */
			freq_abs  = 1000 << 16;
			freq_abs /= (state->internal->mclk / 1000);
			freq      = (s16) freq_abs;
		} else {
			/* COLD Start
			 * CFR min =- (SearchRange / 2 + 600KHz)
			 * CFR max = +(SearchRange / 2 + 600KHz)
			 * (600KHz for the tuner step size)
			 */
			freq_abs  = (state->search_range / 2000) + 600;
			freq_abs  = freq_abs << 16;
			freq_abs /= (state->internal->mclk / 1000);
			freq      = (s16) freq_abs;
		}

		if (STV090x_WRITE_DEMOD(state, CFRUP1, MSB(freq)) < 0)
			goto err;
		if (STV090x_WRITE_DEMOD(state, CFRUP0, LSB(freq)) < 0)
			goto err;

		freq *= -1;

		if (STV090x_WRITE_DEMOD(state, CFRLOW1, MSB(freq)) < 0)
			goto err;
		if (STV090x_WRITE_DEMOD(state, CFRLOW0, LSB(freq)) < 0)
			goto err;

	}

	if (STV090x_WRITE_DEMOD(state, CFRINIT1, 0) < 0)
		goto err;
	if (STV090x_WRITE_DEMOD(state, CFRINIT0, 0) < 0)
		goto err;

	if (state->internal->dev_ver >= 0x20) {
		if (STV090x_WRITE_DEMOD(state, EQUALCFG, 0x41) < 0)
			goto err;
		if (STV090x_WRITE_DEMOD(state, FFECFG, 0x41) < 0)
			goto err;

		if ((state->search_mode == STV090x_DVBS1)	||
			(state->search_mode == STV090x_DSS)	||
			(state->search_mode == STV090x_SEARCH_AUTO)) {

			if (STV090x_WRITE_DEMOD(state, VITSCALE, 0x82) < 0)
				goto err;
			if (STV090x_WRITE_DEMOD(state, VAVSRVIT, 0x00) < 0)
				goto err;
		}
	}

	if (STV090x_WRITE_DEMOD(state, SFRSTEP, 0x00) < 0)
		goto err;
	if (STV090x_WRITE_DEMOD(state, TMGTHRISE, 0xe0) < 0)
		goto err;
	if (STV090x_WRITE_DEMOD(state, TMGTHFALL, 0xc0) < 0)
		goto err;

	reg = STV090x_READ_DEMOD(state, DMDCFGMD);
	STV090x_SETFIELD_Px(reg, SCAN_ENABLE_FIELD, 0);
	STV090x_SETFIELD_Px(reg, CFR_AUTOSCAN_FIELD, 0);
	if (STV090x_WRITE_DEMOD(state, DMDCFGMD, reg) < 0)
		goto err;
	reg = STV090x_READ_DEMOD(state, DMDCFG2);
	STV090x_SETFIELD_Px(reg, S1S2_SEQUENTIAL_FIELD, 0x0);
	if (STV090x_WRITE_DEMOD(state, DMDCFG2, reg) < 0)
		goto err;

	if (STV090x_WRITE_DEMOD(state, RTC, 0x88) < 0)
		goto err;

	if (state->internal->dev_ver >= 0x20) {
		/*Frequency offset detector setting*/
		if (state->srate < 2000000) {
			if (state->internal->dev_ver <= 0x20) {
				/* Cut 2 */
				if (STV090x_WRITE_DEMOD(state, CARFREQ, 0x39) < 0)
					goto err;
			} else {
				/* Cut 3 */
				if (STV090x_WRITE_DEMOD(state, CARFREQ, 0x89) < 0)
					goto err;
			}
			if (STV090x_WRITE_DEMOD(state, CARHDR, 0x40) < 0)
				goto err;
		} else if (state->srate < 10000000) {
			if (STV090x_WRITE_DEMOD(state, CARFREQ, 0x4c) < 0)
				goto err;
			if (STV090x_WRITE_DEMOD(state, CARHDR, 0x20) < 0)
				goto err;
		} else {
			if (STV090x_WRITE_DEMOD(state, CARFREQ, 0x4b) < 0)
				goto err;
			if (STV090x_WRITE_DEMOD(state, CARHDR, 0x20) < 0)
				goto err;
		}
	} else {
		if (state->srate < 10000000) {
			if (STV090x_WRITE_DEMOD(state, CARFREQ, 0xef) < 0)
				goto err;
		} else {
			if (STV090x_WRITE_DEMOD(state, CARFREQ, 0xed) < 0)
				goto err;
		}
	}

	switch (state->algo) {
	case STV090x_WARM_SEARCH:
		/* The symbol rate and the exact
		 * carrier Frequency are known
		 */
		if (STV090x_WRITE_DEMOD(state, DMDISTATE, 0x1f) < 0)
			goto err;
		if (STV090x_WRITE_DEMOD(state, DMDISTATE, 0x18) < 0)
			goto err;
		break;

	case STV090x_COLD_SEARCH:
		/* The symbol rate is known */
		if (STV090x_WRITE_DEMOD(state, DMDISTATE, 0x1f) < 0)
			goto err;
		if (STV090x_WRITE_DEMOD(state, DMDISTATE, 0x15) < 0)
			goto err;
		break;

	default:
		break;
	}
	return 0;
err:
	dprintk(FE_ERROR, 1, "I/O error");
	return -1;
}

static int stv090x_get_agc2_min_level(struct stv090x_state *state)
{
	u32 agc2_min = 0xffff, agc2 = 0, freq_init, freq_step, reg;
	s32 i, j, steps, dir;

	if (STV090x_WRITE_DEMOD(state, AGC2REF, 0x38) < 0)
		goto err;
	reg = STV090x_READ_DEMOD(state, DMDCFGMD);
	STV090x_SETFIELD_Px(reg, SCAN_ENABLE_FIELD, 0);
	STV090x_SETFIELD_Px(reg, CFR_AUTOSCAN_FIELD, 0);
	if (STV090x_WRITE_DEMOD(state, DMDCFGMD, reg) < 0)
		goto err;

	if (STV090x_WRITE_DEMOD(state, SFRUP1, 0x83) < 0) /* SR = 65 Msps Max */
		goto err;
	if (STV090x_WRITE_DEMOD(state, SFRUP0, 0xc0) < 0)
		goto err;
	if (STV090x_WRITE_DEMOD(state, SFRLOW1, 0x82) < 0) /* SR= 400 ksps Min */
		goto err;
	if (STV090x_WRITE_DEMOD(state, SFRLOW0, 0xa0) < 0)
		goto err;
	if (STV090x_WRITE_DEMOD(state, DMDTOM, 0x00) < 0) /* stop acq @ coarse carrier state */
		goto err;
	if (stv090x_set_srate(state, 1000000) < 0)
		goto err;

	steps  = state->search_range / 1000000;
	if (steps <= 0)
		steps = 1;

	dir = 1;
	freq_step = (1000000 * 256) / (state->internal->mclk / 256);
	freq_init = 0;

	for (i = 0; i < steps; i++) {
		if (dir > 0)
			freq_init = freq_init + (freq_step * i);
		else
			freq_init = freq_init - (freq_step * i);

		dir *= -1;

		if (STV090x_WRITE_DEMOD(state, DMDISTATE, 0x5c) < 0) /* Demod RESET */
			goto err;
		if (STV090x_WRITE_DEMOD(state, CFRINIT1, (freq_init >> 8) & 0xff) < 0)
			goto err;
		if (STV090x_WRITE_DEMOD(state, CFRINIT0, freq_init & 0xff) < 0)
			goto err;
		if (STV090x_WRITE_DEMOD(state, DMDISTATE, 0x58) < 0) /* Demod RESET */
			goto err;
		msleep(10);

		agc2 = 0;
		for (j = 0; j < 10; j++) {
			agc2 += (STV090x_READ_DEMOD(state, AGC2I1) << 8) |
				STV090x_READ_DEMOD(state, AGC2I0);
		}
		agc2 /= 10;
		if (agc2 < agc2_min)
			agc2_min = agc2;
	}

	return agc2_min;
err:
	dprintk(FE_ERROR, 1, "I/O error");
	return -1;
}

static u32 stv090x_get_srate(struct stv090x_state *state, u32 clk)
{
	u8 r3, r2, r1, r0;
	s32 srate, int_1, int_2, tmp_1, tmp_2;

	r3 = STV090x_READ_DEMOD(state, SFR3);
	r2 = STV090x_READ_DEMOD(state, SFR2);
	r1 = STV090x_READ_DEMOD(state, SFR1);
	r0 = STV090x_READ_DEMOD(state, SFR0);

	srate = ((r3 << 24) | (r2 << 16) | (r1 <<  8) | r0);

	int_1 = clk >> 16;
	int_2 = srate >> 16;

	tmp_1 = clk % 0x10000;
	tmp_2 = srate % 0x10000;

	srate = (int_1 * int_2) +
		((int_1 * tmp_2) >> 16) +
		((int_2 * tmp_1) >> 16);

	return srate;
}

static u32 stv090x_srate_srch_coarse(struct stv090x_state *state)
{
	struct dvb_frontend *fe = &state->frontend;

	int tmg_lock = 0, i;
	s32 tmg_cpt = 0, dir = 1, steps, cur_step = 0, freq;
	u32 srate_coarse = 0, agc2 = 0, car_step = 1200, reg;
	u32 agc2th;

	if (state->internal->dev_ver >= 0x30)
		agc2th = 0x2e00;
	else
		agc2th = 0x1f00;

	reg = STV090x_READ_DEMOD(state, DMDISTATE);
	STV090x_SETFIELD_Px(reg, I2C_DEMOD_MODE_FIELD, 0x1f); /* Demod RESET */
	if (STV090x_WRITE_DEMOD(state, DMDISTATE, reg) < 0)
		goto err;
	if (STV090x_WRITE_DEMOD(state, TMGCFG, 0x12) < 0)
		goto err;
	if (STV090x_WRITE_DEMOD(state, TMGCFG2, 0xc0) < 0)
		goto err;
	if (STV090x_WRITE_DEMOD(state, TMGTHRISE, 0xf0) < 0)
		goto err;
	if (STV090x_WRITE_DEMOD(state, TMGTHFALL, 0xe0) < 0)
		goto err;
	reg = STV090x_READ_DEMOD(state, DMDCFGMD);
	STV090x_SETFIELD_Px(reg, SCAN_ENABLE_FIELD, 1);
	STV090x_SETFIELD_Px(reg, CFR_AUTOSCAN_FIELD, 0);
	if (STV090x_WRITE_DEMOD(state, DMDCFGMD, reg) < 0)
		goto err;

	if (STV090x_WRITE_DEMOD(state, SFRUP1, 0x83) < 0)
		goto err;
	if (STV090x_WRITE_DEMOD(state, SFRUP0, 0xc0) < 0)
		goto err;
	if (STV090x_WRITE_DEMOD(state, SFRLOW1, 0x82) < 0)
		goto err;
	if (STV090x_WRITE_DEMOD(state, SFRLOW0, 0xa0) < 0)
		goto err;
	if (STV090x_WRITE_DEMOD(state, DMDTOM, 0x00) < 0)
		goto err;
	if (STV090x_WRITE_DEMOD(state, AGC2REF, 0x50) < 0)
		goto err;

	if (state->internal->dev_ver >= 0x30) {
		if (STV090x_WRITE_DEMOD(state, CARFREQ, 0x99) < 0)
			goto err;
		if (STV090x_WRITE_DEMOD(state, SFRSTEP, 0x98) < 0)
			goto err;

	} else if (state->internal->dev_ver >= 0x20) {
		if (STV090x_WRITE_DEMOD(state, CARFREQ, 0x6a) < 0)
			goto err;
		if (STV090x_WRITE_DEMOD(state, SFRSTEP, 0x95) < 0)
			goto err;
	}

	if (state->srate <= 2000000)
		car_step = 1000;
	else if (state->srate <= 5000000)
		car_step = 2000;
	else if (state->srate <= 12000000)
		car_step = 3000;
	else
		car_step = 5000;

	steps  = -1 + ((state->search_range / 1000) / car_step);
	steps /= 2;
	steps  = (2 * steps) + 1;
	if (steps < 0)
		steps = 1;
	else if (steps > 10) {
		steps = 11;
		car_step = (state->search_range / 1000) / 10;
	}
	cur_step = 0;
	dir = 1;
	freq = state->frequency;

	while ((!tmg_lock) && (cur_step < steps)) {
		if (STV090x_WRITE_DEMOD(state, DMDISTATE, 0x5f) < 0) /* Demod RESET */
			goto err;
		if (STV090x_WRITE_DEMOD(state, CFRINIT1, 0x00) < 0)
			goto err;
		if (STV090x_WRITE_DEMOD(state, CFRINIT0, 0x00) < 0)
			goto err;
		if (STV090x_WRITE_DEMOD(state, SFRINIT1, 0x00) < 0)
			goto err;
		if (STV090x_WRITE_DEMOD(state, SFRINIT0, 0x00) < 0)
			goto err;
		/* trigger acquisition */
		if (STV090x_WRITE_DEMOD(state, DMDISTATE, 0x40) < 0)
			goto err;
		msleep(50);
		for (i = 0; i < 10; i++) {
			reg = STV090x_READ_DEMOD(state, DSTATUS);
			if (STV090x_GETFIELD_Px(reg, TMGLOCK_QUALITY_FIELD) >= 2)
				tmg_cpt++;
			agc2 += (STV090x_READ_DEMOD(state, AGC2I1) << 8) |
				STV090x_READ_DEMOD(state, AGC2I0);
		}
		agc2 /= 10;
		srate_coarse = stv090x_get_srate(state, state->internal->mclk);
		cur_step++;
		dir *= -1;
		if ((tmg_cpt >= 5) && (agc2 < agc2th) &&
		    (srate_coarse < 50000000) && (srate_coarse > 850000))
			tmg_lock = 1;
		else if (cur_step < steps) {
			if (dir > 0)
				freq += cur_step * car_step;
			else
				freq -= cur_step * car_step;

			/* Setup tuner */
			if (stv090x_i2c_gate_ctrl(state, 1) < 0)
				goto err;

			if (state->config->tuner_set_frequency) {
				if (state->config->tuner_set_frequency(fe, freq) < 0)
					goto err_gateoff;
			}

			if (state->config->tuner_set_bandwidth) {
				if (state->config->tuner_set_bandwidth(fe, state->tuner_bw) < 0)
					goto err_gateoff;
			}

			if (stv090x_i2c_gate_ctrl(state, 0) < 0)
				goto err;

			msleep(50);

			if (stv090x_i2c_gate_ctrl(state, 1) < 0)
				goto err;

			if (state->config->tuner_get_status) {
				if (state->config->tuner_get_status(fe, &reg) < 0)
					goto err_gateoff;
			}

			if (reg)
				dprintk(FE_DEBUG, 1, "Tuner phase locked");
			else
				dprintk(FE_DEBUG, 1, "Tuner unlocked");

			if (stv090x_i2c_gate_ctrl(state, 0) < 0)
				goto err;

		}
	}
	if (!tmg_lock)
		srate_coarse = 0;
	else
		srate_coarse = stv090x_get_srate(state, state->internal->mclk);

	return srate_coarse;

err_gateoff:
	stv090x_i2c_gate_ctrl(state, 0);
err:
	dprintk(FE_ERROR, 1, "I/O error");
	return -1;
}

static u32 stv090x_srate_srch_fine(struct stv090x_state *state)
{
	u32 srate_coarse, freq_coarse, sym, reg;

	srate_coarse = stv090x_get_srate(state, state->internal->mclk);
	freq_coarse  = STV090x_READ_DEMOD(state, CFR2) << 8;
	freq_coarse |= STV090x_READ_DEMOD(state, CFR1);
	sym = 13 * (srate_coarse / 10); /* SFRUP = SFR + 30% */

	if (sym < state->srate)
		srate_coarse = 0;
	else {
		if (STV090x_WRITE_DEMOD(state, DMDISTATE, 0x1f) < 0) /* Demod RESET */
			goto err;
		if (STV090x_WRITE_DEMOD(state, TMGCFG2, 0xc1) < 0)
			goto err;
		if (STV090x_WRITE_DEMOD(state, TMGTHRISE, 0x20) < 0)
			goto err;
		if (STV090x_WRITE_DEMOD(state, TMGTHFALL, 0x00) < 0)
			goto err;
		if (STV090x_WRITE_DEMOD(state, TMGCFG, 0xd2) < 0)
			goto err;
		reg = STV090x_READ_DEMOD(state, DMDCFGMD);
		STV090x_SETFIELD_Px(reg, CFR_AUTOSCAN_FIELD, 0x00);
		if (STV090x_WRITE_DEMOD(state, DMDCFGMD, reg) < 0)
			goto err;

		if (STV090x_WRITE_DEMOD(state, AGC2REF, 0x38) < 0)
			goto err;

		if (state->internal->dev_ver >= 0x30) {
			if (STV090x_WRITE_DEMOD(state, CARFREQ, 0x79) < 0)
				goto err;
		} else if (state->internal->dev_ver >= 0x20) {
			if (STV090x_WRITE_DEMOD(state, CARFREQ, 0x49) < 0)
				goto err;
		}

		if (srate_coarse > 3000000) {
			sym  = 13 * (srate_coarse / 10); /* SFRUP = SFR + 30% */
			sym  = (sym / 1000) * 65536;
			sym /= (state->internal->mclk / 1000);
			if (STV090x_WRITE_DEMOD(state, SFRUP1, (sym >> 8) & 0x7f) < 0)
				goto err;
			if (STV090x_WRITE_DEMOD(state, SFRUP0, sym & 0xff) < 0)
				goto err;
			sym  = 10 * (srate_coarse / 13); /* SFRLOW = SFR - 30% */
			sym  = (sym / 1000) * 65536;
			sym /= (state->internal->mclk / 1000);
			if (STV090x_WRITE_DEMOD(state, SFRLOW1, (sym >> 8) & 0x7f) < 0)
				goto err;
			if (STV090x_WRITE_DEMOD(state, SFRLOW0, sym & 0xff) < 0)
				goto err;
			sym  = (srate_coarse / 1000) * 65536;
			sym /= (state->internal->mclk / 1000);
			if (STV090x_WRITE_DEMOD(state, SFRINIT1, (sym >> 8) & 0xff) < 0)
				goto err;
			if (STV090x_WRITE_DEMOD(state, SFRINIT0, sym & 0xff) < 0)
				goto err;
		} else {
			sym  = 13 * (srate_coarse / 10); /* SFRUP = SFR + 30% */
			sym  = (sym / 100) * 65536;
			sym /= (state->internal->mclk / 100);
			if (STV090x_WRITE_DEMOD(state, SFRUP1, (sym >> 8) & 0x7f) < 0)
				goto err;
			if (STV090x_WRITE_DEMOD(state, SFRUP0, sym & 0xff) < 0)
				goto err;
			sym  = 10 * (srate_coarse / 14); /* SFRLOW = SFR - 30% */
			sym  = (sym / 100) * 65536;
			sym /= (state->internal->mclk / 100);
			if (STV090x_WRITE_DEMOD(state, SFRLOW1, (sym >> 8) & 0x7f) < 0)
				goto err;
			if (STV090x_WRITE_DEMOD(state, SFRLOW0, sym & 0xff) < 0)
				goto err;
			sym  = (srate_coarse / 100) * 65536;
			sym /= (state->internal->mclk / 100);
			if (STV090x_WRITE_DEMOD(state, SFRINIT1, (sym >> 8) & 0xff) < 0)
				goto err;
			if (STV090x_WRITE_DEMOD(state, SFRINIT0, sym & 0xff) < 0)
				goto err;
		}
		if (STV090x_WRITE_DEMOD(state, DMDTOM, 0x20) < 0)
			goto err;
		if (STV090x_WRITE_DEMOD(state, CFRINIT1, (freq_coarse >> 8) & 0xff) < 0)
			goto err;
		if (STV090x_WRITE_DEMOD(state, CFRINIT0, freq_coarse & 0xff) < 0)
			goto err;
		if (STV090x_WRITE_DEMOD(state, DMDISTATE, 0x15) < 0) /* trigger acquisition */
			goto err;
	}

	return srate_coarse;

err:
	dprintk(FE_ERROR, 1, "I/O error");
	return -1;
}

static int stv090x_get_dmdlock(struct stv090x_state *state, s32 timeout)
{
	s32 timer = 0, lock = 0;
	u32 reg;
	u8 stat;

	while ((timer < timeout) && (!lock)) {
		reg = STV090x_READ_DEMOD(state, DMDSTATE);
		stat = STV090x_GETFIELD_Px(reg, HEADER_MODE_FIELD);

		switch (stat) {
		case 0: /* searching */
		case 1: /* first PLH detected */
		default:
			dprintk(FE_DEBUG, 1, "Demodulator searching ..");
			lock = 0;
			break;
		case 2: /* DVB-S2 mode */
		case 3: /* DVB-S1/legacy mode */
			reg = STV090x_READ_DEMOD(state, DSTATUS);
			lock = STV090x_GETFIELD_Px(reg, LOCK_DEFINITIF_FIELD);
			break;
		}

		if (!lock)
			msleep(10);
		else
			dprintk(FE_DEBUG, 1, "Demodulator acquired LOCK");

		timer += 10;
	}
	return lock;
}

static int stv090x_blind_search(struct stv090x_state *state)
{
	u32 agc2, reg, srate_coarse;
	s32 cpt_fail, agc2_ovflw, i;
	u8 k_ref, k_max, k_min;
	int coarse_fail = 0;
	int lock;

	k_max = 110;
	k_min = 10;

	agc2 = stv090x_get_agc2_min_level(state);

	if (agc2 > STV090x_SEARCH_AGC2_TH(state->internal->dev_ver)) {
		lock = 0;
	} else {

		if (state->internal->dev_ver <= 0x20) {
			if (STV090x_WRITE_DEMOD(state, CARCFG, 0xc4) < 0)
				goto err;
		} else {
			/* > Cut 3 */
			if (STV090x_WRITE_DEMOD(state, CARCFG, 0x06) < 0)
				goto err;
		}

		if (STV090x_WRITE_DEMOD(state, RTCS2, 0x44) < 0)
			goto err;

		if (state->internal->dev_ver >= 0x20) {
			if (STV090x_WRITE_DEMOD(state, EQUALCFG, 0x41) < 0)
				goto err;
			if (STV090x_WRITE_DEMOD(state, FFECFG, 0x41) < 0)
				goto err;
			if (STV090x_WRITE_DEMOD(state, VITSCALE, 0x82) < 0)
				goto err;
			if (STV090x_WRITE_DEMOD(state, VAVSRVIT, 0x00) < 0) /* set viterbi hysteresis */
				goto err;
		}

		k_ref = k_max;
		do {
			if (STV090x_WRITE_DEMOD(state, KREFTMG, k_ref) < 0)
				goto err;
			if (stv090x_srate_srch_coarse(state) != 0) {
				srate_coarse = stv090x_srate_srch_fine(state);
				if (srate_coarse != 0) {
					stv090x_get_lock_tmg(state);
					lock = stv090x_get_dmdlock(state,
							state->DemodTimeout);
				} else {
					lock = 0;
				}
			} else {
				cpt_fail = 0;
				agc2_ovflw = 0;
				for (i = 0; i < 10; i++) {
					agc2 += (STV090x_READ_DEMOD(state, AGC2I1) << 8) |
						STV090x_READ_DEMOD(state, AGC2I0);
					if (agc2 >= 0xff00)
						agc2_ovflw++;
					reg = STV090x_READ_DEMOD(state, DSTATUS2);
					if ((STV090x_GETFIELD_Px(reg, CFR_OVERFLOW_FIELD) == 0x01) &&
					    (STV090x_GETFIELD_Px(reg, DEMOD_DELOCK_FIELD) == 0x01))

						cpt_fail++;
				}
				if ((cpt_fail > 7) || (agc2_ovflw > 7))
					coarse_fail = 1;

				lock = 0;
			}
			k_ref -= 20;
		} while ((k_ref >= k_min) && (!lock) && (!coarse_fail));
	}

	return lock;

err:
	dprintk(FE_ERROR, 1, "I/O error");
	return -1;
}

static int stv090x_chk_tmg(struct stv090x_state *state)
{
	u32 reg;
	s32 tmg_cpt = 0, i;
	u8 freq, tmg_thh, tmg_thl;
	int tmg_lock = 0;

	freq = STV090x_READ_DEMOD(state, CARFREQ);
	tmg_thh = STV090x_READ_DEMOD(state, TMGTHRISE);
	tmg_thl = STV090x_READ_DEMOD(state, TMGTHFALL);
	if (STV090x_WRITE_DEMOD(state, TMGTHRISE, 0x20) < 0)
		goto err;
	if (STV090x_WRITE_DEMOD(state, TMGTHFALL, 0x00) < 0)
		goto err;

	reg = STV090x_READ_DEMOD(state, DMDCFGMD);
	STV090x_SETFIELD_Px(reg, CFR_AUTOSCAN_FIELD, 0x00); /* stop carrier offset search */
	if (STV090x_WRITE_DEMOD(state, DMDCFGMD, reg) < 0)
		goto err;
	if (STV090x_WRITE_DEMOD(state, RTC, 0x80) < 0)
		goto err;

	if (STV090x_WRITE_DEMOD(state, RTCS2, 0x40) < 0)
		goto err;
	if (STV090x_WRITE_DEMOD(state, CARFREQ, 0x00) < 0)
		goto err;

	if (STV090x_WRITE_DEMOD(state, CFRINIT1, 0x00) < 0) /* set car ofset to 0 */
		goto err;
	if (STV090x_WRITE_DEMOD(state, CFRINIT0, 0x00) < 0)
		goto err;
	if (STV090x_WRITE_DEMOD(state, AGC2REF, 0x65) < 0)
		goto err;

	if (STV090x_WRITE_DEMOD(state, DMDISTATE, 0x18) < 0) /* trigger acquisition */
		goto err;
	msleep(10);

	for (i = 0; i < 10; i++) {
		reg = STV090x_READ_DEMOD(state, DSTATUS);
		if (STV090x_GETFIELD_Px(reg, TMGLOCK_QUALITY_FIELD) >= 2)
			tmg_cpt++;
		msleep(1);
	}
	if (tmg_cpt >= 3)
		tmg_lock = 1;

	if (STV090x_WRITE_DEMOD(state, AGC2REF, 0x38) < 0)
		goto err;
	if (STV090x_WRITE_DEMOD(state, RTC, 0x88) < 0) /* DVB-S1 timing */
		goto err;
	if (STV090x_WRITE_DEMOD(state, RTCS2, 0x68) < 0) /* DVB-S2 timing */
		goto err;

	if (STV090x_WRITE_DEMOD(state, CARFREQ, freq) < 0)
		goto err;
	if (STV090x_WRITE_DEMOD(state, TMGTHRISE, tmg_thh) < 0)
		goto err;
	if (STV090x_WRITE_DEMOD(state, TMGTHFALL, tmg_thl) < 0)
		goto err;

	return	tmg_lock;

err:
	dprintk(FE_ERROR, 1, "I/O error");
	return -1;
}

static int stv090x_get_coldlock(struct stv090x_state *state, s32 timeout_dmd)
{
	struct dvb_frontend *fe = &state->frontend;

	u32 reg;
	s32 car_step, steps, cur_step, dir, freq, timeout_lock;
	int lock = 0;

	if (state->srate >= 10000000)
		timeout_lock = timeout_dmd / 3;
	else
		timeout_lock = timeout_dmd / 2;

	lock = stv090x_get_dmdlock(state, timeout_lock); /* cold start wait */
	if (!lock) {
		if (state->srate >= 10000000) {
			if (stv090x_chk_tmg(state)) {
				if (STV090x_WRITE_DEMOD(state, DMDISTATE, 0x1f) < 0)
					goto err;
				if (STV090x_WRITE_DEMOD(state, DMDISTATE, 0x15) < 0)
					goto err;
				lock = stv090x_get_dmdlock(state, timeout_dmd);
			} else {
				lock = 0;
			}
		} else {
			if (state->srate <= 4000000)
				car_step = 1000;
			else if (state->srate <= 7000000)
				car_step = 2000;
			else if (state->srate <= 10000000)
				car_step = 3000;
			else
				car_step = 5000;

			steps  = (state->search_range / 1000) / car_step;
			steps /= 2;
			steps  = 2 * (steps + 1);
			if (steps < 0)
				steps = 2;
			else if (steps > 12)
				steps = 12;

			cur_step = 1;
			dir = 1;

			if (!lock) {
				freq = state->frequency;
				state->tuner_bw = stv090x_car_width(state->srate, state->rolloff) + state->srate;
				while ((cur_step <= steps) && (!lock)) {
					if (dir > 0)
						freq += cur_step * car_step;
					else
						freq -= cur_step * car_step;

					/* Setup tuner */
					if (stv090x_i2c_gate_ctrl(state, 1) < 0)
						goto err;

					if (state->config->tuner_set_frequency) {
						if (state->config->tuner_set_frequency(fe, freq) < 0)
							goto err_gateoff;
					}

					if (state->config->tuner_set_bandwidth) {
						if (state->config->tuner_set_bandwidth(fe, state->tuner_bw) < 0)
							goto err_gateoff;
					}

					if (stv090x_i2c_gate_ctrl(state, 0) < 0)
						goto err;

					msleep(50);

					if (stv090x_i2c_gate_ctrl(state, 1) < 0)
						goto err;

					if (state->config->tuner_get_status) {
						if (state->config->tuner_get_status(fe, &reg) < 0)
							goto err_gateoff;
					}

					if (reg)
						dprintk(FE_DEBUG, 1, "Tuner phase locked");
					else
						dprintk(FE_DEBUG, 1, "Tuner unlocked");

					if (stv090x_i2c_gate_ctrl(state, 0) < 0)
						goto err;

					STV090x_WRITE_DEMOD(state, DMDISTATE, 0x1c);
					if (STV090x_WRITE_DEMOD(state, CFRINIT1, 0x00) < 0)
						goto err;
					if (STV090x_WRITE_DEMOD(state, CFRINIT0, 0x00) < 0)
						goto err;
					if (STV090x_WRITE_DEMOD(state, DMDISTATE, 0x1f) < 0)
						goto err;
					if (STV090x_WRITE_DEMOD(state, DMDISTATE, 0x15) < 0)
						goto err;
					lock = stv090x_get_dmdlock(state, (timeout_dmd / 3));

					dir *= -1;
					cur_step++;
				}
			}
		}
	}

	return lock;

err_gateoff:
	stv090x_i2c_gate_ctrl(state, 0);
err:
	dprintk(FE_ERROR, 1, "I/O error");
	return -1;
}

static int stv090x_get_loop_params(struct stv090x_state *state, s32 *freq_inc, s32 *timeout_sw, s32 *steps)
{
	s32 timeout, inc, steps_max, srate, car_max;

	srate = state->srate;
	car_max = state->search_range / 1000;
	car_max += car_max / 10;
	car_max  = 65536 * (car_max / 2);
	car_max /= (state->internal->mclk / 1000);

	if (car_max > 0x4000)
		car_max = 0x4000 ; /* maxcarrier should be<= +-1/4 Mclk */

	inc  = srate;
	inc /= state->internal->mclk / 1000;
	inc *= 256;
	inc *= 256;
	inc /= 1000;

	switch (state->search_mode) {
	case STV090x_SEARCH_DVBS1:
	case STV090x_SEARCH_DSS:
		inc *= 3; /* freq step = 3% of srate */
		timeout = 20;
		break;

	case STV090x_SEARCH_DVBS2:
		inc *= 4;
		timeout = 25;
		break;

	case STV090x_SEARCH_AUTO:
	default:
		inc *= 3;
		timeout = 25;
		break;
	}
	inc /= 100;
	if ((inc > car_max) || (inc < 0))
		inc = car_max / 2; /* increment <= 1/8 Mclk */

	timeout *= 27500; /* 27.5 Msps reference */
	if (srate > 0)
		timeout /= (srate / 1000);

	if ((timeout > 100) || (timeout < 0))
		timeout = 100;

	steps_max = (car_max / inc) + 1; /* min steps = 3 */
	if ((steps_max > 100) || (steps_max < 0)) {
		steps_max = 100; /* max steps <= 100 */
		inc = car_max / steps_max;
	}
	*freq_inc = inc;
	*timeout_sw = timeout;
	*steps = steps_max;

	return 0;
}

static int stv090x_chk_signal(struct stv090x_state *state)
{
	s32 offst_car, agc2, car_max;
	int no_signal;

	offst_car  = STV090x_READ_DEMOD(state, CFR2) << 8;
	offst_car |= STV090x_READ_DEMOD(state, CFR1);
	offst_car = comp2(offst_car, 16);

	agc2  = STV090x_READ_DEMOD(state, AGC2I1) << 8;
	agc2 |= STV090x_READ_DEMOD(state, AGC2I0);
	car_max = state->search_range / 1000;

	car_max += (car_max / 10); /* 10% margin */
	car_max  = (65536 * car_max / 2);
	car_max /= state->internal->mclk / 1000;

	if (car_max > 0x4000)
		car_max = 0x4000;

	if ((agc2 > 0x2000) || (offst_car > 2 * car_max) || (offst_car < -2 * car_max)) {
		no_signal = 1;
		dprintk(FE_DEBUG, 1, "No Signal");
	} else {
		no_signal = 0;
		dprintk(FE_DEBUG, 1, "Found Signal");
	}

	return no_signal;
}

static int stv090x_search_car_loop(struct stv090x_state *state, s32 inc, s32 timeout, int zigzag, s32 steps_max)
{
	int no_signal, lock = 0;
	s32 cpt_step = 0, offst_freq, car_max;
	u32 reg;

	car_max  = state->search_range / 1000;
	car_max += (car_max / 10);
	car_max  = (65536 * car_max / 2);
	car_max /= (state->internal->mclk / 1000);
	if (car_max > 0x4000)
		car_max = 0x4000;

	if (zigzag)
		offst_freq = 0;
	else
		offst_freq = -car_max + inc;

	do {
		if (STV090x_WRITE_DEMOD(state, DMDISTATE, 0x1c) < 0)
			goto err;
		if (STV090x_WRITE_DEMOD(state, CFRINIT1, ((offst_freq / 256) & 0xff)) < 0)
			goto err;
		if (STV090x_WRITE_DEMOD(state, CFRINIT0, offst_freq & 0xff) < 0)
			goto err;
		if (STV090x_WRITE_DEMOD(state, DMDISTATE, 0x18) < 0)
			goto err;

		reg = STV090x_READ_DEMOD(state, PDELCTRL1);
		STV090x_SETFIELD_Px(reg, ALGOSWRST_FIELD, 0x1); /* stop DVB-S2 packet delin */
		if (STV090x_WRITE_DEMOD(state, PDELCTRL1, reg) < 0)
			goto err;

		if (zigzag) {
			if (offst_freq >= 0)
				offst_freq = -offst_freq - 2 * inc;
			else
				offst_freq = -offst_freq;
		} else {
			offst_freq += 2 * inc;
		}

		cpt_step++;

		lock = stv090x_get_dmdlock(state, timeout);
		no_signal = stv090x_chk_signal(state);

	} while ((!lock) &&
		 (!no_signal) &&
		  ((offst_freq - inc) < car_max) &&
		  ((offst_freq + inc) > -car_max) &&
		  (cpt_step < steps_max));

	reg = STV090x_READ_DEMOD(state, PDELCTRL1);
	STV090x_SETFIELD_Px(reg, ALGOSWRST_FIELD, 0);
	if (STV090x_WRITE_DEMOD(state, PDELCTRL1, reg) < 0)
			goto err;

	return lock;
err:
	dprintk(FE_ERROR, 1, "I/O error");
	return -1;
}

static int stv090x_sw_algo(struct stv090x_state *state)
{
	int no_signal, zigzag, lock = 0;
	u32 reg;

	s32 dvbs2_fly_wheel;
	s32 inc, timeout_step, trials, steps_max;

	/* get params */
	stv090x_get_loop_params(state, &inc, &timeout_step, &steps_max);

	switch (state->search_mode) {
	case STV090x_SEARCH_DVBS1:
	case STV090x_SEARCH_DSS:
		/* accelerate the frequency detector */
		if (state->internal->dev_ver >= 0x20) {
			if (STV090x_WRITE_DEMOD(state, CARFREQ, 0x3B) < 0)
				goto err;
		}

		if (STV090x_WRITE_DEMOD(state, DMDCFGMD, 0x49) < 0)
			goto err;
		zigzag = 0;
		break;

	case STV090x_SEARCH_DVBS2:
		if (state->internal->dev_ver >= 0x20) {
			if (STV090x_WRITE_DEMOD(state, CORRELABS, 0x79) < 0)
				goto err;
		}

		if (STV090x_WRITE_DEMOD(state, DMDCFGMD, 0x89) < 0)
			goto err;
		zigzag = 1;
		break;

	case STV090x_SEARCH_AUTO:
	default:
		/* accelerate the frequency detector */
		if (state->internal->dev_ver >= 0x20) {
			if (STV090x_WRITE_DEMOD(state, CARFREQ, 0x3b) < 0)
				goto err;
			if (STV090x_WRITE_DEMOD(state, CORRELABS, 0x79) < 0)
				goto err;
		}

		if (STV090x_WRITE_DEMOD(state, DMDCFGMD, 0xc9) < 0)
			goto err;
		zigzag = 0;
		break;
	}

	trials = 0;
	do {
		lock = stv090x_search_car_loop(state, inc, timeout_step, zigzag, steps_max);
		no_signal = stv090x_chk_signal(state);
		trials++;

		/*run the SW search 2 times maximum*/
		if (lock || no_signal || (trials == 2)) {
			/*Check if the demod is not losing lock in DVBS2*/
			if (state->internal->dev_ver >= 0x20) {
				if (STV090x_WRITE_DEMOD(state, CARFREQ, 0x49) < 0)
					goto err;
				if (STV090x_WRITE_DEMOD(state, CORRELABS, 0x9e) < 0)
					goto err;
			}

			reg = STV090x_READ_DEMOD(state, DMDSTATE);
			if ((lock) && (STV090x_GETFIELD_Px(reg, HEADER_MODE_FIELD) == STV090x_DVBS2)) {
				/*Check if the demod is not losing lock in DVBS2*/
				msleep(timeout_step);
				reg = STV090x_READ_DEMOD(state, DMDFLYW);
				dvbs2_fly_wheel = STV090x_GETFIELD_Px(reg, FLYWHEEL_CPT_FIELD);
				if (dvbs2_fly_wheel < 0xd) {	 /*if correct frames is decrementing */
					msleep(timeout_step);
					reg = STV090x_READ_DEMOD(state, DMDFLYW);
					dvbs2_fly_wheel = STV090x_GETFIELD_Px(reg, FLYWHEEL_CPT_FIELD);
				}
				if (dvbs2_fly_wheel < 0xd) {
					/*FALSE lock, The demod is loosing lock */
					lock = 0;
					if (trials < 2) {
						if (state->internal->dev_ver >= 0x20) {
							if (STV090x_WRITE_DEMOD(state, CORRELABS, 0x79) < 0)
								goto err;
						}

						if (STV090x_WRITE_DEMOD(state, DMDCFGMD, 0x89) < 0)
							goto err;
					}
				}
			}
		}
	} while ((!lock) && (trials < 2) && (!no_signal));

	return lock;
err:
	dprintk(FE_ERROR, 1, "I/O error");
	return -1;
}

static enum stv090x_delsys stv090x_get_std(struct stv090x_state *state)
{
	u32 reg;
	enum stv090x_delsys delsys;

	reg = STV090x_READ_DEMOD(state, DMDSTATE);
	if (STV090x_GETFIELD_Px(reg, HEADER_MODE_FIELD) == 2)
		delsys = STV090x_DVBS2;
	else if (STV090x_GETFIELD_Px(reg, HEADER_MODE_FIELD) == 3) {
		reg = STV090x_READ_DEMOD(state, FECM);
		if (STV090x_GETFIELD_Px(reg, DSS_DVB_FIELD) == 1)
			delsys = STV090x_DSS;
		else
			delsys = STV090x_DVBS1;
	} else {
		delsys = STV090x_ERROR;
	}

	return delsys;
}

/* in Hz */
static s32 stv090x_get_car_freq(struct stv090x_state *state, u32 mclk)
{
	s32 derot, int_1, int_2, tmp_1, tmp_2;

	derot  = STV090x_READ_DEMOD(state, CFR2) << 16;
	derot |= STV090x_READ_DEMOD(state, CFR1) <<  8;
	derot |= STV090x_READ_DEMOD(state, CFR0);

	derot = comp2(derot, 24);
	int_1 = mclk >> 12;
	int_2 = derot >> 12;

	/* carrier_frequency = MasterClock * Reg / 2^24 */
	tmp_1 = mclk % 0x1000;
	tmp_2 = derot % 0x1000;

	derot = (int_1 * int_2) +
		((int_1 * tmp_2) >> 12) +
		((int_2 * tmp_1) >> 12);

	return derot;
}

static int stv090x_get_viterbi(struct stv090x_state *state)
{
	u32 reg, rate;

	reg = STV090x_READ_DEMOD(state, VITCURPUN);
	rate = STV090x_GETFIELD_Px(reg, VIT_CURPUN_FIELD);

	switch (rate) {
	case 13:
		state->fec = STV090x_PR12;
		break;

	case 18:
		state->fec = STV090x_PR23;
		break;

	case 21:
		state->fec = STV090x_PR34;
		break;

	case 24:
		state->fec = STV090x_PR56;
		break;

	case 25:
		state->fec = STV090x_PR67;
		break;

	case 26:
		state->fec = STV090x_PR78;
		break;

	default:
		state->fec = STV090x_PRERR;
		break;
	}

	return 0;
}

static enum stv090x_signal_state stv090x_get_sig_params(struct stv090x_state *state)
{
	struct dvb_frontend *fe = &state->frontend;

	u8 tmg;
	u32 reg;
	s32 i = 0, offst_freq;

	msleep(5);

	if (state->algo == STV090x_BLIND_SEARCH) {
		tmg = STV090x_READ_DEMOD(state, TMGREG2);
		STV090x_WRITE_DEMOD(state, SFRSTEP, 0x5c);
		while ((i <= 50) && (tmg != 0) && (tmg != 0xff)) {
			tmg = STV090x_READ_DEMOD(state, TMGREG2);
			msleep(5);
			i += 5;
		}
	}
	state->delsys = stv090x_get_std(state);

	if (stv090x_i2c_gate_ctrl(state, 1) < 0)
		goto err;

	if (state->config->tuner_get_frequency) {
		if (state->config->tuner_get_frequency(fe, &state->frequency) < 0)
			goto err_gateoff;
	}

	if (stv090x_i2c_gate_ctrl(state, 0) < 0)
		goto err;

	offst_freq = stv090x_get_car_freq(state, state->internal->mclk) / 1000;
	state->frequency += offst_freq;

	if (stv090x_get_viterbi(state) < 0)
		goto err;

	reg = STV090x_READ_DEMOD(state, DMDMODCOD);
	state->modcod = STV090x_GETFIELD_Px(reg, DEMOD_MODCOD_FIELD);
	state->pilots = STV090x_GETFIELD_Px(reg, DEMOD_TYPE_FIELD) & 0x01;
	state->frame_len = STV090x_GETFIELD_Px(reg, DEMOD_TYPE_FIELD) >> 1;
	reg = STV090x_READ_DEMOD(state, TMGOBS);
	state->rolloff = STV090x_GETFIELD_Px(reg, ROLLOFF_STATUS_FIELD);
	reg = STV090x_READ_DEMOD(state, FECM);
	state->inversion = STV090x_GETFIELD_Px(reg, IQINV_FIELD);

	if ((state->algo == STV090x_BLIND_SEARCH) || (state->srate < 10000000)) {

		if (stv090x_i2c_gate_ctrl(state, 1) < 0)
			goto err;

		if (state->config->tuner_get_frequency) {
			if (state->config->tuner_get_frequency(fe, &state->frequency) < 0)
				goto err_gateoff;
		}

		if (stv090x_i2c_gate_ctrl(state, 0) < 0)
			goto err;

		if (abs(offst_freq) <= ((state->search_range / 2000) + 500))
			return STV090x_RANGEOK;
		else if (abs(offst_freq) <= (stv090x_car_width(state->srate, state->rolloff) / 2000))
			return STV090x_RANGEOK;
		else
			return STV090x_OUTOFRANGE; /* Out of Range */
	} else {
		if (abs(offst_freq) <= ((state->search_range / 2000) + 500))
			return STV090x_RANGEOK;
		else
			return STV090x_OUTOFRANGE;
	}

	return STV090x_OUTOFRANGE;

err_gateoff:
	stv090x_i2c_gate_ctrl(state, 0);
err:
	dprintk(FE_ERROR, 1, "I/O error");
	return -1;
}

static u32 stv090x_get_tmgoffst(struct stv090x_state *state, u32 srate)
{
	s32 offst_tmg;

	offst_tmg  = STV090x_READ_DEMOD(state, TMGREG2) << 16;
	offst_tmg |= STV090x_READ_DEMOD(state, TMGREG1) <<  8;
	offst_tmg |= STV090x_READ_DEMOD(state, TMGREG0);

	offst_tmg = comp2(offst_tmg, 24); /* 2's complement */
	if (!offst_tmg)
		offst_tmg = 1;

	offst_tmg  = ((s32) srate * 10) / ((s32) 0x1000000 / offst_tmg);
	offst_tmg /= 320;

	return offst_tmg;
}

static u8 stv090x_optimize_carloop(struct stv090x_state *state, enum stv090x_modcod modcod, s32 pilots)
{
	u8 aclc = 0x29;
	s32 i;
	struct stv090x_long_frame_crloop *car_loop, *car_loop_qpsk_low, *car_loop_apsk_low;

	if (state->internal->dev_ver == 0x20) {
		car_loop		= stv090x_s2_crl_cut20;
		car_loop_qpsk_low	= stv090x_s2_lowqpsk_crl_cut20;
		car_loop_apsk_low	= stv090x_s2_apsk_crl_cut20;
	} else {
		/* >= Cut 3 */
		car_loop		= stv090x_s2_crl_cut30;
		car_loop_qpsk_low	= stv090x_s2_lowqpsk_crl_cut30;
		car_loop_apsk_low	= stv090x_s2_apsk_crl_cut30;
	}

	if (modcod < STV090x_QPSK_12) {
		i = 0;
		while ((i < 3) && (modcod != car_loop_qpsk_low[i].modcod))
			i++;

		if (i >= 3)
			i = 2;

	} else {
		i = 0;
		while ((i < 14) && (modcod != car_loop[i].modcod))
			i++;

		if (i >= 14) {
			i = 0;
			while ((i < 11) && (modcod != car_loop_apsk_low[i].modcod))
				i++;

			if (i >= 11)
				i = 10;
		}
	}

	if (modcod <= STV090x_QPSK_25) {
		if (pilots) {
			if (state->srate <= 3000000)
				aclc = car_loop_qpsk_low[i].crl_pilots_on_2;
			else if (state->srate <= 7000000)
				aclc = car_loop_qpsk_low[i].crl_pilots_on_5;
			else if (state->srate <= 15000000)
				aclc = car_loop_qpsk_low[i].crl_pilots_on_10;
			else if (state->srate <= 25000000)
				aclc = car_loop_qpsk_low[i].crl_pilots_on_20;
			else
				aclc = car_loop_qpsk_low[i].crl_pilots_on_30;
		} else {
			if (state->srate <= 3000000)
				aclc = car_loop_qpsk_low[i].crl_pilots_off_2;
			else if (state->srate <= 7000000)
				aclc = car_loop_qpsk_low[i].crl_pilots_off_5;
			else if (state->srate <= 15000000)
				aclc = car_loop_qpsk_low[i].crl_pilots_off_10;
			else if (state->srate <= 25000000)
				aclc = car_loop_qpsk_low[i].crl_pilots_off_20;
			else
				aclc = car_loop_qpsk_low[i].crl_pilots_off_30;
		}

	} else if (modcod <= STV090x_8PSK_910) {
		if (pilots) {
			if (state->srate <= 3000000)
				aclc = car_loop[i].crl_pilots_on_2;
			else if (state->srate <= 7000000)
				aclc = car_loop[i].crl_pilots_on_5;
			else if (state->srate <= 15000000)
				aclc = car_loop[i].crl_pilots_on_10;
			else if (state->srate <= 25000000)
				aclc = car_loop[i].crl_pilots_on_20;
			else
				aclc = car_loop[i].crl_pilots_on_30;
		} else {
			if (state->srate <= 3000000)
				aclc = car_loop[i].crl_pilots_off_2;
			else if (state->srate <= 7000000)
				aclc = car_loop[i].crl_pilots_off_5;
			else if (state->srate <= 15000000)
				aclc = car_loop[i].crl_pilots_off_10;
			else if (state->srate <= 25000000)
				aclc = car_loop[i].crl_pilots_off_20;
			else
				aclc = car_loop[i].crl_pilots_off_30;
		}
	} else { /* 16APSK and 32APSK */
		if (state->srate <= 3000000)
			aclc = car_loop_apsk_low[i].crl_pilots_on_2;
		else if (state->srate <= 7000000)
			aclc = car_loop_apsk_low[i].crl_pilots_on_5;
		else if (state->srate <= 15000000)
			aclc = car_loop_apsk_low[i].crl_pilots_on_10;
		else if (state->srate <= 25000000)
			aclc = car_loop_apsk_low[i].crl_pilots_on_20;
		else
			aclc = car_loop_apsk_low[i].crl_pilots_on_30;
	}

	return aclc;
}

static u8 stv090x_optimize_carloop_short(struct stv090x_state *state)
{
	struct stv090x_short_frame_crloop *short_crl = NULL;
	s32 index = 0;
	u8 aclc = 0x0b;

	switch (state->modulation) {
	case STV090x_QPSK:
	default:
		index = 0;
		break;
	case STV090x_8PSK:
		index = 1;
		break;
	case STV090x_16APSK:
		index = 2;
		break;
	case STV090x_32APSK:
		index = 3;
		break;
	}

	if (state->internal->dev_ver >= 0x30) {
		/* Cut 3.0 and up */
		short_crl = stv090x_s2_short_crl_cut30;
	} else {
		/* Cut 2.0 and up: we don't support cuts older than 2.0 */
		short_crl = stv090x_s2_short_crl_cut20;
	}

	if (state->srate <= 3000000)
		aclc = short_crl[index].crl_2;
	else if (state->srate <= 7000000)
		aclc = short_crl[index].crl_5;
	else if (state->srate <= 15000000)
		aclc = short_crl[index].crl_10;
	else if (state->srate <= 25000000)
		aclc = short_crl[index].crl_20;
	else
		aclc = short_crl[index].crl_30;

	return aclc;
}

static int stv090x_optimize_track(struct stv090x_state *state)
{
	struct dvb_frontend *fe = &state->frontend;

	enum stv090x_rolloff rolloff;
	enum stv090x_modcod modcod;

	s32 srate, pilots, aclc, f_1, f_0, i = 0, blind_tune = 0;
	u32 reg;

	srate  = stv090x_get_srate(state, state->internal->mclk);
	srate += stv090x_get_tmgoffst(state, srate);

	switch (state->delsys) {
	case STV090x_DVBS1:
	case STV090x_DSS:
		if (state->search_mode == STV090x_SEARCH_AUTO) {
			reg = STV090x_READ_DEMOD(state, DMDCFGMD);
			STV090x_SETFIELD_Px(reg, DVBS1_ENABLE_FIELD, 1);
			STV090x_SETFIELD_Px(reg, DVBS2_ENABLE_FIELD, 0);
			if (STV090x_WRITE_DEMOD(state, DMDCFGMD, reg) < 0)
				goto err;
		}
		reg = STV090x_READ_DEMOD(state, DEMOD);
		STV090x_SETFIELD_Px(reg, ROLLOFF_CONTROL_FIELD, state->rolloff);
		STV090x_SETFIELD_Px(reg, MANUAL_SXROLLOFF_FIELD, 0x01);
		if (STV090x_WRITE_DEMOD(state, DEMOD, reg) < 0)
			goto err;

		if (state->internal->dev_ver >= 0x30) {
			if (stv090x_get_viterbi(state) < 0)
				goto err;

			if (state->fec == STV090x_PR12) {
				if (STV090x_WRITE_DEMOD(state, GAUSSR0, 0x98) < 0)
					goto err;
				if (STV090x_WRITE_DEMOD(state, CCIR0, 0x18) < 0)
					goto err;
			} else {
				if (STV090x_WRITE_DEMOD(state, GAUSSR0, 0x18) < 0)
					goto err;
				if (STV090x_WRITE_DEMOD(state, CCIR0, 0x18) < 0)
					goto err;
			}
		}

		if (STV090x_WRITE_DEMOD(state, ERRCTRL1, 0x75) < 0)
			goto err;
		break;

	case STV090x_DVBS2:
		reg = STV090x_READ_DEMOD(state, DMDCFGMD);
		STV090x_SETFIELD_Px(reg, DVBS1_ENABLE_FIELD, 0);
		STV090x_SETFIELD_Px(reg, DVBS2_ENABLE_FIELD, 1);
		if (STV090x_WRITE_DEMOD(state, DMDCFGMD, reg) < 0)
			goto err;
		if (STV090x_WRITE_DEMOD(state, ACLC, 0) < 0)
			goto err;
		if (STV090x_WRITE_DEMOD(state, BCLC, 0) < 0)
			goto err;
		if (state->frame_len == STV090x_LONG_FRAME) {
			reg = STV090x_READ_DEMOD(state, DMDMODCOD);
			modcod = STV090x_GETFIELD_Px(reg, DEMOD_MODCOD_FIELD);
			pilots = STV090x_GETFIELD_Px(reg, DEMOD_TYPE_FIELD) & 0x01;
			aclc = stv090x_optimize_carloop(state, modcod, pilots);
			if (modcod <= STV090x_QPSK_910) {
				STV090x_WRITE_DEMOD(state, ACLC2S2Q, aclc);
			} else if (modcod <= STV090x_8PSK_910) {
				if (STV090x_WRITE_DEMOD(state, ACLC2S2Q, 0x2a) < 0)
					goto err;
				if (STV090x_WRITE_DEMOD(state, ACLC2S28, aclc) < 0)
					goto err;
			}
			if ((state->demod_mode == STV090x_SINGLE) && (modcod > STV090x_8PSK_910)) {
				if (modcod <= STV090x_16APSK_910) {
					if (STV090x_WRITE_DEMOD(state, ACLC2S2Q, 0x2a) < 0)
						goto err;
					if (STV090x_WRITE_DEMOD(state, ACLC2S216A, aclc) < 0)
						goto err;
				} else {
					if (STV090x_WRITE_DEMOD(state, ACLC2S2Q, 0x2a) < 0)
						goto err;
					if (STV090x_WRITE_DEMOD(state, ACLC2S232A, aclc) < 0)
						goto err;
				}
			}
		} else {
			/*Carrier loop setting for short frame*/
			aclc = stv090x_optimize_carloop_short(state);
			if (state->modulation == STV090x_QPSK) {
				if (STV090x_WRITE_DEMOD(state, ACLC2S2Q, aclc) < 0)
					goto err;
			} else if (state->modulation == STV090x_8PSK) {
				if (STV090x_WRITE_DEMOD(state, ACLC2S2Q, 0x2a) < 0)
					goto err;
				if (STV090x_WRITE_DEMOD(state, ACLC2S28, aclc) < 0)
					goto err;
			} else if (state->modulation == STV090x_16APSK) {
				if (STV090x_WRITE_DEMOD(state, ACLC2S2Q, 0x2a) < 0)
					goto err;
				if (STV090x_WRITE_DEMOD(state, ACLC2S216A, aclc) < 0)
					goto err;
			} else if (state->modulation == STV090x_32APSK)  {
				if (STV090x_WRITE_DEMOD(state, ACLC2S2Q, 0x2a) < 0)
					goto err;
				if (STV090x_WRITE_DEMOD(state, ACLC2S232A, aclc) < 0)
					goto err;
			}
		}

		STV090x_WRITE_DEMOD(state, ERRCTRL1, 0x67); /* PER */
		break;

	case STV090x_UNKNOWN:
	default:
		reg = STV090x_READ_DEMOD(state, DMDCFGMD);
		STV090x_SETFIELD_Px(reg, DVBS1_ENABLE_FIELD, 1);
		STV090x_SETFIELD_Px(reg, DVBS2_ENABLE_FIELD, 1);
		if (STV090x_WRITE_DEMOD(state, DMDCFGMD, reg) < 0)
			goto err;
		break;
	}

	f_1 = STV090x_READ_DEMOD(state, CFR2);
	f_0 = STV090x_READ_DEMOD(state, CFR1);
	reg = STV090x_READ_DEMOD(state, TMGOBS);
	rolloff = STV090x_GETFIELD_Px(reg, ROLLOFF_STATUS_FIELD);

	if (state->algo == STV090x_BLIND_SEARCH) {
		STV090x_WRITE_DEMOD(state, SFRSTEP, 0x00);
		reg = STV090x_READ_DEMOD(state, DMDCFGMD);
		STV090x_SETFIELD_Px(reg, SCAN_ENABLE_FIELD, 0x00);
		STV090x_SETFIELD_Px(reg, CFR_AUTOSCAN_FIELD, 0x00);
		if (STV090x_WRITE_DEMOD(state, DMDCFGMD, reg) < 0)
			goto err;
		if (STV090x_WRITE_DEMOD(state, TMGCFG2, 0xc1) < 0)
			goto err;

		if (stv090x_set_srate(state, srate) < 0)
			goto err;
		blind_tune = 1;

		if (stv090x_dvbs_track_crl(state) < 0)
			goto err;
	}

	if (state->internal->dev_ver >= 0x20) {
		if ((state->search_mode == STV090x_SEARCH_DVBS1)	||
		    (state->search_mode == STV090x_SEARCH_DSS)		||
		    (state->search_mode == STV090x_SEARCH_AUTO)) {

			if (STV090x_WRITE_DEMOD(state, VAVSRVIT, 0x0a) < 0)
				goto err;
			if (STV090x_WRITE_DEMOD(state, VITSCALE, 0x00) < 0)
				goto err;
		}
	}

	if (STV090x_WRITE_DEMOD(state, AGC2REF, 0x38) < 0)
		goto err;

	/* AUTO tracking MODE */
	if (STV090x_WRITE_DEMOD(state, SFRUP1, 0x80) < 0)
		goto err;
	/* AUTO tracking MODE */
	if (STV090x_WRITE_DEMOD(state, SFRLOW1, 0x80) < 0)
		goto err;

	if ((state->internal->dev_ver >= 0x20) || (blind_tune == 1) ||
	    (state->srate < 10000000)) {
		/* update initial carrier freq with the found freq offset */
		if (STV090x_WRITE_DEMOD(state, CFRINIT1, f_1) < 0)
			goto err;
		if (STV090x_WRITE_DEMOD(state, CFRINIT0, f_0) < 0)
			goto err;
		state->tuner_bw = stv090x_car_width(srate, state->rolloff) + 10000000;

		if ((state->internal->dev_ver >= 0x20) || (blind_tune == 1)) {

			if (state->algo != STV090x_WARM_SEARCH) {

				if (stv090x_i2c_gate_ctrl(state, 1) < 0)
					goto err;

				if (state->config->tuner_set_bandwidth) {
					if (state->config->tuner_set_bandwidth(fe, state->tuner_bw) < 0)
						goto err_gateoff;
				}

				if (stv090x_i2c_gate_ctrl(state, 0) < 0)
					goto err;

			}
		}
		if ((state->algo == STV090x_BLIND_SEARCH) || (state->srate < 10000000))
			msleep(50); /* blind search: wait 50ms for SR stabilization */
		else
			msleep(5);

		stv090x_get_lock_tmg(state);

		if (!(stv090x_get_dmdlock(state, (state->DemodTimeout / 2)))) {
			if (STV090x_WRITE_DEMOD(state, DMDISTATE, 0x1f) < 0)
				goto err;
			if (STV090x_WRITE_DEMOD(state, CFRINIT1, f_1) < 0)
				goto err;
			if (STV090x_WRITE_DEMOD(state, CFRINIT0, f_0) < 0)
				goto err;
			if (STV090x_WRITE_DEMOD(state, DMDISTATE, 0x18) < 0)
				goto err;

			i = 0;

			while ((!(stv090x_get_dmdlock(state, (state->DemodTimeout / 2)))) && (i <= 2)) {

				if (STV090x_WRITE_DEMOD(state, DMDISTATE, 0x1f) < 0)
					goto err;
				if (STV090x_WRITE_DEMOD(state, CFRINIT1, f_1) < 0)
					goto err;
				if (STV090x_WRITE_DEMOD(state, CFRINIT0, f_0) < 0)
					goto err;
				if (STV090x_WRITE_DEMOD(state, DMDISTATE, 0x18) < 0)
					goto err;
				i++;
			}
		}

	}

	if (state->internal->dev_ver >= 0x20) {
		if (STV090x_WRITE_DEMOD(state, CARFREQ, 0x49) < 0)
			goto err;
	}

	if ((state->delsys == STV090x_DVBS1) || (state->delsys == STV090x_DSS))
		stv090x_set_vit_thtracq(state);

	return 0;

err_gateoff:
	stv090x_i2c_gate_ctrl(state, 0);
err:
	dprintk(FE_ERROR, 1, "I/O error");
	return -1;
}

static int stv090x_get_feclock(struct stv090x_state *state, s32 timeout)
{
	s32 timer = 0, lock = 0, stat;
	u32 reg;

	while ((timer < timeout) && (!lock)) {
		reg = STV090x_READ_DEMOD(state, DMDSTATE);
		stat = STV090x_GETFIELD_Px(reg, HEADER_MODE_FIELD);

		switch (stat) {
		case 0: /* searching */
		case 1: /* first PLH detected */
		default:
			lock = 0;
			break;

		case 2: /* DVB-S2 mode */
			reg = STV090x_READ_DEMOD(state, PDELSTATUS1);
			lock = STV090x_GETFIELD_Px(reg, PKTDELIN_LOCK_FIELD);
			break;

		case 3: /* DVB-S1/legacy mode */
			reg = STV090x_READ_DEMOD(state, VSTATUSVIT);
			lock = STV090x_GETFIELD_Px(reg, LOCKEDVIT_FIELD);
			break;
		}
		if (!lock) {
			msleep(10);
			timer += 10;
		}
	}
	return lock;
}

static int stv090x_get_lock(struct stv090x_state *state, s32 timeout_dmd, s32 timeout_fec)
{
	u32 reg;
	s32 timer = 0;
	int lock;

	lock = stv090x_get_dmdlock(state, timeout_dmd);
	if (lock)
		lock = stv090x_get_feclock(state, timeout_fec);

	if (lock) {
		lock = 0;

		while ((timer < timeout_fec) && (!lock)) {
			reg = STV090x_READ_DEMOD(state, TSSTATUS);
			lock = STV090x_GETFIELD_Px(reg, TSFIFO_LINEOK_FIELD);
			msleep(1);
			timer++;
		}
	}

	return lock;
}

static int stv090x_set_s2rolloff(struct stv090x_state *state)
{
	u32 reg;

	if (state->internal->dev_ver <= 0x20) {
		/* rolloff to auto mode if DVBS2 */
		reg = STV090x_READ_DEMOD(state, DEMOD);
		STV090x_SETFIELD_Px(reg, MANUAL_SXROLLOFF_FIELD, 0x00);
		if (STV090x_WRITE_DEMOD(state, DEMOD, reg) < 0)
			goto err;
	} else {
		/* DVB-S2 rolloff to auto mode if DVBS2 */
		reg = STV090x_READ_DEMOD(state, DEMOD);
		STV090x_SETFIELD_Px(reg, MANUAL_S2ROLLOFF_FIELD, 0x00);
		if (STV090x_WRITE_DEMOD(state, DEMOD, reg) < 0)
			goto err;
	}
	return 0;
err:
	dprintk(FE_ERROR, 1, "I/O error");
	return -1;
}


static enum stv090x_signal_state stv090x_algo(struct stv090x_state *state)
{
	struct dvb_frontend *fe = &state->frontend;
	enum stv090x_signal_state signal_state = STV090x_NOCARRIER;
	u32 reg;
	s32 agc1_power, power_iq = 0, i;
	int lock = 0, low_sr = 0, no_signal = 0;

	reg = STV090x_READ_DEMOD(state, TSCFGH);
	STV090x_SETFIELD_Px(reg, RST_HWARE_FIELD, 1); /* Stop path 1 stream merger */
	if (STV090x_WRITE_DEMOD(state, TSCFGH, reg) < 0)
		goto err;

	if (STV090x_WRITE_DEMOD(state, DMDISTATE, 0x5c) < 0) /* Demod stop */
		goto err;

	if (state->internal->dev_ver >= 0x20) {
		if (state->srate > 5000000) {
			if (STV090x_WRITE_DEMOD(state, CORRELABS, 0x9e) < 0)
				goto err;
		} else {
			if (STV090x_WRITE_DEMOD(state, CORRELABS, 0x82) < 0)
				goto err;
		}
	}

	stv090x_get_lock_tmg(state);

	if (state->algo == STV090x_BLIND_SEARCH) {
		state->tuner_bw = 2 * 36000000; /* wide bw for unknown srate */
		if (STV090x_WRITE_DEMOD(state, TMGCFG2, 0xc0) < 0) /* wider srate scan */
			goto err;
		if (STV090x_WRITE_DEMOD(state, CORRELMANT, 0x70) < 0)
			goto err;
		if (stv090x_set_srate(state, 1000000) < 0) /* inital srate = 1Msps */
			goto err;
	} else {
		/* known srate */
		if (STV090x_WRITE_DEMOD(state, DMDTOM, 0x20) < 0)
			goto err;
		if (STV090x_WRITE_DEMOD(state, TMGCFG, 0xd2) < 0)
			goto err;

		if (state->srate < 2000000) {
			/* SR < 2MSPS */
			if (STV090x_WRITE_DEMOD(state, CORRELMANT, 0x63) < 0)
				goto err;
		} else {
			/* SR >= 2Msps */
			if (STV090x_WRITE_DEMOD(state, CORRELMANT, 0x70) < 0)
				goto err;
		}

		if (STV090x_WRITE_DEMOD(state, AGC2REF, 0x38) < 0)
			goto err;

		if (state->internal->dev_ver >= 0x20) {
			if (STV090x_WRITE_DEMOD(state, KREFTMG, 0x5a) < 0)
				goto err;
			if (state->algo == STV090x_COLD_SEARCH)
				state->tuner_bw = (15 * (stv090x_car_width(state->srate, state->rolloff) + 10000000)) / 10;
			else if (state->algo == STV090x_WARM_SEARCH)
				state->tuner_bw = stv090x_car_width(state->srate, state->rolloff) + 10000000;
		}

		/* if cold start or warm  (Symbolrate is known)
		 * use a Narrow symbol rate scan range
		 */
		if (STV090x_WRITE_DEMOD(state, TMGCFG2, 0xc1) < 0) /* narrow srate scan */
			goto err;

		if (stv090x_set_srate(state, state->srate) < 0)
			goto err;

		if (stv090x_set_max_srate(state, state->internal->mclk,
					  state->srate) < 0)
			goto err;
		if (stv090x_set_min_srate(state, state->internal->mclk,
					  state->srate) < 0)
			goto err;

		if (state->srate >= 10000000)
			low_sr = 0;
		else
			low_sr = 1;
	}

	/* Setup tuner */
	if (stv090x_i2c_gate_ctrl(state, 1) < 0)
		goto err;

	if (state->config->tuner_set_bbgain) {
		reg = state->config->tuner_bbgain;
		if (reg == 0)
			reg = 10; /* default: 10dB */
		if (state->config->tuner_set_bbgain(fe, reg) < 0)
			goto err_gateoff;
	}

	if (state->config->tuner_set_frequency) {
		if (state->config->tuner_set_frequency(fe, state->frequency) < 0)
			goto err_gateoff;
	}

	if (state->config->tuner_set_bandwidth) {
		if (state->config->tuner_set_bandwidth(fe, state->tuner_bw) < 0)
			goto err_gateoff;
	}

	if (stv090x_i2c_gate_ctrl(state, 0) < 0)
		goto err;

	msleep(50);

	if (state->config->tuner_get_status) {
		if (stv090x_i2c_gate_ctrl(state, 1) < 0)
			goto err;
		if (state->config->tuner_get_status(fe, &reg) < 0)
			goto err_gateoff;
		if (stv090x_i2c_gate_ctrl(state, 0) < 0)
			goto err;

		if (reg)
			dprintk(FE_DEBUG, 1, "Tuner phase locked");
		else {
			dprintk(FE_DEBUG, 1, "Tuner unlocked");
			return STV090x_NOCARRIER;
		}
	}

	msleep(10);
	agc1_power = MAKEWORD16(STV090x_READ_DEMOD(state, AGCIQIN1),
				STV090x_READ_DEMOD(state, AGCIQIN0));

	if (agc1_power == 0) {
		/* If AGC1 integrator value is 0
		 * then read POWERI, POWERQ
		 */
		for (i = 0; i < 5; i++) {
			power_iq += (STV090x_READ_DEMOD(state, POWERI) +
				     STV090x_READ_DEMOD(state, POWERQ)) >> 1;
		}
		power_iq /= 5;
	}

	if ((agc1_power == 0) && (power_iq < STV090x_IQPOWER_THRESHOLD)) {
		dprintk(FE_ERROR, 1, "No Signal: POWER_IQ=0x%02x", power_iq);
		lock = 0;
		signal_state = STV090x_NOAGC1;
	} else {
		reg = STV090x_READ_DEMOD(state, DEMOD);
		STV090x_SETFIELD_Px(reg, SPECINV_CONTROL_FIELD, state->inversion);

		if (state->internal->dev_ver <= 0x20) {
			/* rolloff to auto mode if DVBS2 */
			STV090x_SETFIELD_Px(reg, MANUAL_SXROLLOFF_FIELD, 1);
		} else {
			/* DVB-S2 rolloff to auto mode if DVBS2 */
			STV090x_SETFIELD_Px(reg, MANUAL_S2ROLLOFF_FIELD, 1);
		}
		if (STV090x_WRITE_DEMOD(state, DEMOD, reg) < 0)
			goto err;

		if (stv090x_delivery_search(state) < 0)
			goto err;

		if (state->algo != STV090x_BLIND_SEARCH) {
			if (stv090x_start_search(state) < 0)
				goto err;
		}
	}

	if (signal_state == STV090x_NOAGC1)
		return signal_state;

	if (state->algo == STV090x_BLIND_SEARCH)
		lock = stv090x_blind_search(state);

	else if (state->algo == STV090x_COLD_SEARCH)
		lock = stv090x_get_coldlock(state, state->DemodTimeout);

	else if (state->algo == STV090x_WARM_SEARCH)
		lock = stv090x_get_dmdlock(state, state->DemodTimeout);

	if ((!lock) && (state->algo == STV090x_COLD_SEARCH)) {
		if (!low_sr) {
			if (stv090x_chk_tmg(state))
				lock = stv090x_sw_algo(state);
		}
	}

	if (lock)
		signal_state = stv090x_get_sig_params(state);

	if ((lock) && (signal_state == STV090x_RANGEOK)) { /* signal within Range */
		stv090x_optimize_track(state);

		if (state->internal->dev_ver >= 0x20) {
			/* >= Cut 2.0 :release TS reset after
			 * demod lock and optimized Tracking
			 */
			reg = STV090x_READ_DEMOD(state, TSCFGH);
			STV090x_SETFIELD_Px(reg, RST_HWARE_FIELD, 0); /* release merger reset */
			if (STV090x_WRITE_DEMOD(state, TSCFGH, reg) < 0)
				goto err;

			msleep(3);

			STV090x_SETFIELD_Px(reg, RST_HWARE_FIELD, 1); /* merger reset */
			if (STV090x_WRITE_DEMOD(state, TSCFGH, reg) < 0)
				goto err;

			STV090x_SETFIELD_Px(reg, RST_HWARE_FIELD, 0); /* release merger reset */
			if (STV090x_WRITE_DEMOD(state, TSCFGH, reg) < 0)
				goto err;
		}

		lock = stv090x_get_lock(state, state->FecTimeout,
				state->FecTimeout);
		if (lock) {
			if (state->delsys == STV090x_DVBS2) {
				stv090x_set_s2rolloff(state);

				reg = STV090x_READ_DEMOD(state, PDELCTRL2);
				STV090x_SETFIELD_Px(reg, RESET_UPKO_COUNT, 1);
				if (STV090x_WRITE_DEMOD(state, PDELCTRL2, reg) < 0)
					goto err;
				/* Reset DVBS2 packet delinator error counter */
				reg = STV090x_READ_DEMOD(state, PDELCTRL2);
				STV090x_SETFIELD_Px(reg, RESET_UPKO_COUNT, 0);
				if (STV090x_WRITE_DEMOD(state, PDELCTRL2, reg) < 0)
					goto err;

				if (STV090x_WRITE_DEMOD(state, ERRCTRL1, 0x67) < 0) /* PER */
					goto err;
			} else {
				if (STV090x_WRITE_DEMOD(state, ERRCTRL1, 0x75) < 0)
					goto err;
			}
			/* Reset the Total packet counter */
			if (STV090x_WRITE_DEMOD(state, FBERCPT4, 0x00) < 0)
				goto err;
			/* Reset the packet Error counter2 */
			if (STV090x_WRITE_DEMOD(state, ERRCTRL2, 0xc1) < 0)
				goto err;
		} else {
			signal_state = STV090x_NODATA;
			no_signal = stv090x_chk_signal(state);
		}
	}
	return signal_state;

err_gateoff:
	stv090x_i2c_gate_ctrl(state, 0);
err:
	dprintk(FE_ERROR, 1, "I/O error");
	return -1;
}

static enum dvbfe_search stv090x_search(struct dvb_frontend *fe, struct dvb_frontend_parameters *p)
{
	struct stv090x_state *state = fe->demodulator_priv;
	struct dtv_frontend_properties *props = &fe->dtv_property_cache;

	if (p->frequency == 0)
		return DVBFE_ALGO_SEARCH_INVALID;

	state->delsys = props->delivery_system;
	state->frequency = p->frequency;
	state->srate = p->u.qpsk.symbol_rate;
	state->search_mode = STV090x_SEARCH_AUTO;
	state->algo = STV090x_COLD_SEARCH;
	state->fec = STV090x_PRERR;
	if (state->srate > 10000000) {
		dprintk(FE_DEBUG, 1, "Search range: 10 MHz");
		state->search_range = 10000000;
	} else {
		dprintk(FE_DEBUG, 1, "Search range: 5 MHz");
		state->search_range = 5000000;
	}

	if (stv090x_algo(state) == STV090x_RANGEOK) {
		dprintk(FE_DEBUG, 1, "Search success!");
		return DVBFE_ALGO_SEARCH_SUCCESS;
	} else {
		dprintk(FE_DEBUG, 1, "Search failed!");
		return DVBFE_ALGO_SEARCH_FAILED;
	}

	return DVBFE_ALGO_SEARCH_ERROR;
}

static int stv090x_read_status(struct dvb_frontend *fe, enum fe_status *status)
{
	struct stv090x_state *state = fe->demodulator_priv;
	u32 reg;
	u8 search_state;

	reg = STV090x_READ_DEMOD(state, DMDSTATE);
	search_state = STV090x_GETFIELD_Px(reg, HEADER_MODE_FIELD);

	switch (search_state) {
	case 0: /* searching */
	case 1: /* first PLH detected */
	default:
		dprintk(FE_DEBUG, 1, "Status: Unlocked (Searching ..)");
		*status = 0;
		break;

	case 2: /* DVB-S2 mode */
		dprintk(FE_DEBUG, 1, "Delivery system: DVB-S2");
		reg = STV090x_READ_DEMOD(state, DSTATUS);
		if (STV090x_GETFIELD_Px(reg, LOCK_DEFINITIF_FIELD)) {
			reg = STV090x_READ_DEMOD(state, PDELSTATUS1);
			if (STV090x_GETFIELD_Px(reg, PKTDELIN_LOCK_FIELD)) {
				reg = STV090x_READ_DEMOD(state, TSSTATUS);
				if (STV090x_GETFIELD_Px(reg, TSFIFO_LINEOK_FIELD)) {
					*status = FE_HAS_SIGNAL |
						  FE_HAS_CARRIER |
						  FE_HAS_VITERBI |
						  FE_HAS_SYNC |
						  FE_HAS_LOCK;
				}
			}
		}
		break;

	case 3: /* DVB-S1/legacy mode */
		dprintk(FE_DEBUG, 1, "Delivery system: DVB-S");
		reg = STV090x_READ_DEMOD(state, DSTATUS);
		if (STV090x_GETFIELD_Px(reg, LOCK_DEFINITIF_FIELD)) {
			reg = STV090x_READ_DEMOD(state, VSTATUSVIT);
			if (STV090x_GETFIELD_Px(reg, LOCKEDVIT_FIELD)) {
				reg = STV090x_READ_DEMOD(state, TSSTATUS);
				if (STV090x_GETFIELD_Px(reg, TSFIFO_LINEOK_FIELD)) {
					*status = FE_HAS_SIGNAL |
						  FE_HAS_CARRIER |
						  FE_HAS_VITERBI |
						  FE_HAS_SYNC |
						  FE_HAS_LOCK;
				}
			}
		}
		break;
	}

	return 0;
}

static int stv090x_read_per(struct dvb_frontend *fe, u32 *per)
{
	struct stv090x_state *state = fe->demodulator_priv;

	s32 count_4, count_3, count_2, count_1, count_0, count;
	u32 reg, h, m, l;
	enum fe_status status;

	stv090x_read_status(fe, &status);
	if (!(status & FE_HAS_LOCK)) {
		*per = 1 << 23; /* Max PER */
	} else {
		/* Counter 2 */
		reg = STV090x_READ_DEMOD(state, ERRCNT22);
		h = STV090x_GETFIELD_Px(reg, ERR_CNT2_FIELD);

		reg = STV090x_READ_DEMOD(state, ERRCNT21);
		m = STV090x_GETFIELD_Px(reg, ERR_CNT21_FIELD);

		reg = STV090x_READ_DEMOD(state, ERRCNT20);
		l = STV090x_GETFIELD_Px(reg, ERR_CNT20_FIELD);

		*per = ((h << 16) | (m << 8) | l);

		count_4 = STV090x_READ_DEMOD(state, FBERCPT4);
		count_3 = STV090x_READ_DEMOD(state, FBERCPT3);
		count_2 = STV090x_READ_DEMOD(state, FBERCPT2);
		count_1 = STV090x_READ_DEMOD(state, FBERCPT1);
		count_0 = STV090x_READ_DEMOD(state, FBERCPT0);

		if ((!count_4) && (!count_3)) {
			count  = (count_2 & 0xff) << 16;
			count |= (count_1 & 0xff) <<  8;
			count |=  count_0 & 0xff;
		} else {
			count = 1 << 24;
		}
		if (count == 0)
			*per = 1;
	}
	if (STV090x_WRITE_DEMOD(state, FBERCPT4, 0) < 0)
		goto err;
	if (STV090x_WRITE_DEMOD(state, ERRCTRL2, 0xc1) < 0)
		goto err;

	return 0;
err:
	dprintk(FE_ERROR, 1, "I/O error");
	return -1;
}

static int stv090x_table_lookup(const struct stv090x_tab *tab, int max, int val)
{
	int res = 0;
	int min = 0, med;

	if ((val >= tab[min].read && val < tab[max].read) ||
	    (val >= tab[max].read && val < tab[min].read)) {
		while ((max - min) > 1) {
			med = (max + min) / 2;
			if ((val >= tab[min].read && val < tab[med].read) ||
			    (val >= tab[med].read && val < tab[min].read))
				max = med;
			else
				min = med;
		}
		res = ((val - tab[min].read) *
		       (tab[max].real - tab[min].real) /
		       (tab[max].read - tab[min].read)) +
			tab[min].real;
	} else {
		if (tab[min].read < tab[max].read) {
			if (val < tab[min].read)
				res = tab[min].real;
			else if (val >= tab[max].read)
				res = tab[max].real;
		} else {
			if (val >= tab[min].read)
				res = tab[min].real;
			else if (val < tab[max].read)
				res = tab[max].real;
		}
	}

	return res;
}

static int stv090x_read_signal_strength(struct dvb_frontend *fe, u16 *strength)
{
	struct stv090x_state *state = fe->demodulator_priv;
	u32 reg;
	s32 agc_0, agc_1, agc;
	s32 str;

	reg = STV090x_READ_DEMOD(state, AGCIQIN1);
	agc_1 = STV090x_GETFIELD_Px(reg, AGCIQ_VALUE_FIELD);
	reg = STV090x_READ_DEMOD(state, AGCIQIN0);
	agc_0 = STV090x_GETFIELD_Px(reg, AGCIQ_VALUE_FIELD);
	agc = MAKEWORD16(agc_1, agc_0);

	str = stv090x_table_lookup(stv090x_rf_tab,
		ARRAY_SIZE(stv090x_rf_tab) - 1, agc);
	if (agc > stv090x_rf_tab[0].read)
		str = 0;
	else if (agc < stv090x_rf_tab[ARRAY_SIZE(stv090x_rf_tab) - 1].read)
		str = -100;
	*strength = (str + 100) * 0xFFFF / 100;

	return 0;
}

static int stv090x_read_cnr(struct dvb_frontend *fe, u16 *cnr)
{
	struct stv090x_state *state = fe->demodulator_priv;
	u32 reg_0, reg_1, reg, i;
	s32 val_0, val_1, val = 0;
	u8 lock_f;
	s32 div;
	u32 last;

	switch (state->delsys) {
	case STV090x_DVBS2:
		reg = STV090x_READ_DEMOD(state, DSTATUS);
		lock_f = STV090x_GETFIELD_Px(reg, LOCK_DEFINITIF_FIELD);
		if (lock_f) {
			msleep(5);
			for (i = 0; i < 16; i++) {
				reg_1 = STV090x_READ_DEMOD(state, NNOSPLHT1);
				val_1 = STV090x_GETFIELD_Px(reg_1, NOSPLHT_NORMED_FIELD);
				reg_0 = STV090x_READ_DEMOD(state, NNOSPLHT0);
				val_0 = STV090x_GETFIELD_Px(reg_0, NOSPLHT_NORMED_FIELD);
				val  += MAKEWORD16(val_1, val_0);
				msleep(1);
			}
			val /= 16;
			last = ARRAY_SIZE(stv090x_s2cn_tab) - 1;
			div = stv090x_s2cn_tab[0].read -
			      stv090x_s2cn_tab[last].read;
			*cnr = 0xFFFF - ((val * 0xFFFF) / div);
		}
		break;

	case STV090x_DVBS1:
	case STV090x_DSS:
		reg = STV090x_READ_DEMOD(state, DSTATUS);
		lock_f = STV090x_GETFIELD_Px(reg, LOCK_DEFINITIF_FIELD);
		if (lock_f) {
			msleep(5);
			for (i = 0; i < 16; i++) {
				reg_1 = STV090x_READ_DEMOD(state, NOSDATAT1);
				val_1 = STV090x_GETFIELD_Px(reg_1, NOSDATAT_UNNORMED_FIELD);
				reg_0 = STV090x_READ_DEMOD(state, NOSDATAT0);
				val_0 = STV090x_GETFIELD_Px(reg_0, NOSDATAT_UNNORMED_FIELD);
				val  += MAKEWORD16(val_1, val_0);
				msleep(1);
			}
			val /= 16;
			last = ARRAY_SIZE(stv090x_s1cn_tab) - 1;
			div = stv090x_s1cn_tab[0].read -
			      stv090x_s1cn_tab[last].read;
			*cnr = 0xFFFF - ((val * 0xFFFF) / div);
		}
		break;
	default:
		break;
	}

	return 0;
}

static int stv090x_set_tone(struct dvb_frontend *fe, fe_sec_tone_mode_t tone)
{
	struct stv090x_state *state = fe->demodulator_priv;
	u32 reg;

	reg = STV090x_READ_DEMOD(state, DISTXCTL);
	switch (tone) {
	case SEC_TONE_ON:
		STV090x_SETFIELD_Px(reg, DISTX_MODE_FIELD, 0);
		STV090x_SETFIELD_Px(reg, DISEQC_RESET_FIELD, 1);
		if (STV090x_WRITE_DEMOD(state, DISTXCTL, reg) < 0)
			goto err;
		STV090x_SETFIELD_Px(reg, DISEQC_RESET_FIELD, 0);
		if (STV090x_WRITE_DEMOD(state, DISTXCTL, reg) < 0)
			goto err;
		break;

	case SEC_TONE_OFF:
		STV090x_SETFIELD_Px(reg, DISTX_MODE_FIELD, 0);
		STV090x_SETFIELD_Px(reg, DISEQC_RESET_FIELD, 1);
		if (STV090x_WRITE_DEMOD(state, DISTXCTL, reg) < 0)
			goto err;
		break;
	default:
		return -EINVAL;
	}

	return 0;
err:
	dprintk(FE_ERROR, 1, "I/O error");
	return -1;
}


static enum dvbfe_algo stv090x_frontend_algo(struct dvb_frontend *fe)
{
	return DVBFE_ALGO_CUSTOM;
}

static int stv090x_send_diseqc_msg(struct dvb_frontend *fe, struct dvb_diseqc_master_cmd *cmd)
{
	struct stv090x_state *state = fe->demodulator_priv;
	u32 reg, idle = 0, fifo_full = 1;
	int i;

	reg = STV090x_READ_DEMOD(state, DISTXCTL);

	STV090x_SETFIELD_Px(reg, DISTX_MODE_FIELD,
		(state->config->diseqc_envelope_mode) ? 4 : 2);
	STV090x_SETFIELD_Px(reg, DISEQC_RESET_FIELD, 1);
	if (STV090x_WRITE_DEMOD(state, DISTXCTL, reg) < 0)
		goto err;
	STV090x_SETFIELD_Px(reg, DISEQC_RESET_FIELD, 0);
	if (STV090x_WRITE_DEMOD(state, DISTXCTL, reg) < 0)
		goto err;

	STV090x_SETFIELD_Px(reg, DIS_PRECHARGE_FIELD, 1);
	if (STV090x_WRITE_DEMOD(state, DISTXCTL, reg) < 0)
		goto err;

	for (i = 0; i < cmd->msg_len; i++) {

		while (fifo_full) {
			reg = STV090x_READ_DEMOD(state, DISTXSTATUS);
			fifo_full = STV090x_GETFIELD_Px(reg, FIFO_FULL_FIELD);
		}

		if (STV090x_WRITE_DEMOD(state, DISTXDATA, cmd->msg[i]) < 0)
			goto err;
	}
	reg = STV090x_READ_DEMOD(state, DISTXCTL);
	STV090x_SETFIELD_Px(reg, DIS_PRECHARGE_FIELD, 0);
	if (STV090x_WRITE_DEMOD(state, DISTXCTL, reg) < 0)
		goto err;

	i = 0;

	while ((!idle) && (i < 10)) {
		reg = STV090x_READ_DEMOD(state, DISTXSTATUS);
		idle = STV090x_GETFIELD_Px(reg, TX_IDLE_FIELD);
		msleep(10);
		i++;
	}

	return 0;
err:
	dprintk(FE_ERROR, 1, "I/O error");
	return -1;
}

static int stv090x_send_diseqc_burst(struct dvb_frontend *fe, fe_sec_mini_cmd_t burst)
{
	struct stv090x_state *state = fe->demodulator_priv;
	u32 reg, idle = 0, fifo_full = 1;
	u8 mode, value;
	int i;

	reg = STV090x_READ_DEMOD(state, DISTXCTL);

	if (burst == SEC_MINI_A) {
		mode = (state->config->diseqc_envelope_mode) ? 5 : 3;
		value = 0x00;
	} else {
		mode = (state->config->diseqc_envelope_mode) ? 4 : 2;
		value = 0xFF;
	}

	STV090x_SETFIELD_Px(reg, DISTX_MODE_FIELD, mode);
	STV090x_SETFIELD_Px(reg, DISEQC_RESET_FIELD, 1);
	if (STV090x_WRITE_DEMOD(state, DISTXCTL, reg) < 0)
		goto err;
	STV090x_SETFIELD_Px(reg, DISEQC_RESET_FIELD, 0);
	if (STV090x_WRITE_DEMOD(state, DISTXCTL, reg) < 0)
		goto err;

	STV090x_SETFIELD_Px(reg, DIS_PRECHARGE_FIELD, 1);
	if (STV090x_WRITE_DEMOD(state, DISTXCTL, reg) < 0)
		goto err;

	while (fifo_full) {
		reg = STV090x_READ_DEMOD(state, DISTXSTATUS);
		fifo_full = STV090x_GETFIELD_Px(reg, FIFO_FULL_FIELD);
	}

	if (STV090x_WRITE_DEMOD(state, DISTXDATA, value) < 0)
		goto err;

	reg = STV090x_READ_DEMOD(state, DISTXCTL);
	STV090x_SETFIELD_Px(reg, DIS_PRECHARGE_FIELD, 0);
	if (STV090x_WRITE_DEMOD(state, DISTXCTL, reg) < 0)
		goto err;

	i = 0;

	while ((!idle) && (i < 10)) {
		reg = STV090x_READ_DEMOD(state, DISTXSTATUS);
		idle = STV090x_GETFIELD_Px(reg, TX_IDLE_FIELD);
		msleep(10);
		i++;
	}

	return 0;
err:
	dprintk(FE_ERROR, 1, "I/O error");
	return -1;
}

static int stv090x_recv_slave_reply(struct dvb_frontend *fe, struct dvb_diseqc_slave_reply *reply)
{
	struct stv090x_state *state = fe->demodulator_priv;
	u32 reg = 0, i = 0, rx_end = 0;

	while ((rx_end != 1) && (i < 10)) {
		msleep(10);
		i++;
		reg = STV090x_READ_DEMOD(state, DISRX_ST0);
		rx_end = STV090x_GETFIELD_Px(reg, RX_END_FIELD);
	}

	if (rx_end) {
		reply->msg_len = STV090x_GETFIELD_Px(reg, FIFO_BYTENBR_FIELD);
		for (i = 0; i < reply->msg_len; i++)
			reply->msg[i] = STV090x_READ_DEMOD(state, DISRXDATA);
	}

	return 0;
}

static int stv090x_sleep(struct dvb_frontend *fe)
{
	struct stv090x_state *state = fe->demodulator_priv;
	u32 reg;

	if (stv090x_i2c_gate_ctrl(state, 1) < 0)
		goto err;

	if (state->config->tuner_sleep) {
		if (state->config->tuner_sleep(fe) < 0)
			goto err_gateoff;
	}

	if (stv090x_i2c_gate_ctrl(state, 0) < 0)
		goto err;

	dprintk(FE_DEBUG, 1, "Set %s to sleep",
		state->device == STV0900 ? "STV0900" : "STV0903");

	reg = stv090x_read_reg(state, STV090x_SYNTCTRL);
	STV090x_SETFIELD(reg, STANDBY_FIELD, 0x01);
	if (stv090x_write_reg(state, STV090x_SYNTCTRL, reg) < 0)
		goto err;

	reg = stv090x_read_reg(state, STV090x_TSTTNR1);
	STV090x_SETFIELD(reg, ADC1_PON_FIELD, 0);
	if (stv090x_write_reg(state, STV090x_TSTTNR1, reg) < 0)
		goto err;

	return 0;

err_gateoff:
	stv090x_i2c_gate_ctrl(state, 0);
err:
	dprintk(FE_ERROR, 1, "I/O error");
	return -1;
}

static int stv090x_wakeup(struct dvb_frontend *fe)
{
	struct stv090x_state *state = fe->demodulator_priv;
	u32 reg;

	dprintk(FE_DEBUG, 1, "Wake %s from standby",
		state->device == STV0900 ? "STV0900" : "STV0903");

	reg = stv090x_read_reg(state, STV090x_SYNTCTRL);
	STV090x_SETFIELD(reg, STANDBY_FIELD, 0x00);
	if (stv090x_write_reg(state, STV090x_SYNTCTRL, reg) < 0)
		goto err;

	reg = stv090x_read_reg(state, STV090x_TSTTNR1);
	STV090x_SETFIELD(reg, ADC1_PON_FIELD, 1);
	if (stv090x_write_reg(state, STV090x_TSTTNR1, reg) < 0)
		goto err;

	return 0;
err:
	dprintk(FE_ERROR, 1, "I/O error");
	return -1;
}

static void stv090x_release(struct dvb_frontend *fe)
{
	struct stv090x_state *state = fe->demodulator_priv;

	state->internal->num_used--;
	if (state->internal->num_used <= 0) {

		dprintk(FE_ERROR, 1, "Actually removing");

		remove_dev(state->internal);
		kfree(state->internal);
	}

	kfree(state);
}

static int stv090x_ldpc_mode(struct stv090x_state *state, enum stv090x_mode ldpc_mode)
{
	u32 reg = 0;

	reg = stv090x_read_reg(state, STV090x_GENCFG);

	switch (ldpc_mode) {
	case STV090x_DUAL:
	default:
		if ((state->demod_mode != STV090x_DUAL) || (STV090x_GETFIELD(reg, DDEMOD_FIELD) != 1)) {
			/* set LDPC to dual mode */
			if (stv090x_write_reg(state, STV090x_GENCFG, 0x1d) < 0)
				goto err;

			state->demod_mode = STV090x_DUAL;

			reg = stv090x_read_reg(state, STV090x_TSTRES0);
			STV090x_SETFIELD(reg, FRESFEC_FIELD, 0x1);
			if (stv090x_write_reg(state, STV090x_TSTRES0, reg) < 0)
				goto err;
			STV090x_SETFIELD(reg, FRESFEC_FIELD, 0x0);
			if (stv090x_write_reg(state, STV090x_TSTRES0, reg) < 0)
				goto err;

			if (STV090x_WRITE_DEMOD(state, MODCODLST0, 0xff) < 0)
				goto err;
			if (STV090x_WRITE_DEMOD(state, MODCODLST1, 0xff) < 0)
				goto err;
			if (STV090x_WRITE_DEMOD(state, MODCODLST2, 0xff) < 0)
				goto err;
			if (STV090x_WRITE_DEMOD(state, MODCODLST3, 0xff) < 0)
				goto err;
			if (STV090x_WRITE_DEMOD(state, MODCODLST4, 0xff) < 0)
				goto err;
			if (STV090x_WRITE_DEMOD(state, MODCODLST5, 0xff) < 0)
				goto err;
			if (STV090x_WRITE_DEMOD(state, MODCODLST6, 0xff) < 0)
				goto err;

			if (STV090x_WRITE_DEMOD(state, MODCODLST7, 0xcc) < 0)
				goto err;
			if (STV090x_WRITE_DEMOD(state, MODCODLST8, 0xcc) < 0)
				goto err;
			if (STV090x_WRITE_DEMOD(state, MODCODLST9, 0xcc) < 0)
				goto err;
			if (STV090x_WRITE_DEMOD(state, MODCODLSTA, 0xcc) < 0)
				goto err;
			if (STV090x_WRITE_DEMOD(state, MODCODLSTB, 0xcc) < 0)
				goto err;
			if (STV090x_WRITE_DEMOD(state, MODCODLSTC, 0xcc) < 0)
				goto err;
			if (STV090x_WRITE_DEMOD(state, MODCODLSTD, 0xcc) < 0)
				goto err;

			if (STV090x_WRITE_DEMOD(state, MODCODLSTE, 0xff) < 0)
				goto err;
			if (STV090x_WRITE_DEMOD(state, MODCODLSTF, 0xcf) < 0)
				goto err;
		}
		break;

	case STV090x_SINGLE:
		if (stv090x_stop_modcod(state) < 0)
			goto err;
		if (stv090x_activate_modcod_single(state) < 0)
			goto err;

		if (state->demod == STV090x_DEMODULATOR_1) {
			if (stv090x_write_reg(state, STV090x_GENCFG, 0x06) < 0) /* path 2 */
				goto err;
		} else {
			if (stv090x_write_reg(state, STV090x_GENCFG, 0x04) < 0) /* path 1 */
				goto err;
		}

		reg = stv090x_read_reg(state, STV090x_TSTRES0);
		STV090x_SETFIELD(reg, FRESFEC_FIELD, 0x1);
		if (stv090x_write_reg(state, STV090x_TSTRES0, reg) < 0)
			goto err;
		STV090x_SETFIELD(reg, FRESFEC_FIELD, 0x0);
		if (stv090x_write_reg(state, STV090x_TSTRES0, reg) < 0)
			goto err;

		reg = STV090x_READ_DEMOD(state, PDELCTRL1);
		STV090x_SETFIELD_Px(reg, ALGOSWRST_FIELD, 0x01);
		if (STV090x_WRITE_DEMOD(state, PDELCTRL1, reg) < 0)
			goto err;
		STV090x_SETFIELD_Px(reg, ALGOSWRST_FIELD, 0x00);
		if (STV090x_WRITE_DEMOD(state, PDELCTRL1, reg) < 0)
			goto err;
		break;
	}

	return 0;
err:
	dprintk(FE_ERROR, 1, "I/O error");
	return -1;
}

/* return (Hz), clk in Hz*/
static u32 stv090x_get_mclk(struct stv090x_state *state)
{
	const struct stv090x_config *config = state->config;
	u32 div, reg;
	u8 ratio;

	div = stv090x_read_reg(state, STV090x_NCOARSE);
	reg = stv090x_read_reg(state, STV090x_SYNTCTRL);
	ratio = STV090x_GETFIELD(reg, SELX1RATIO_FIELD) ? 4 : 6;

	return (div + 1) * config->xtal / ratio; /* kHz */
}

static int stv090x_set_mclk(struct stv090x_state *state, u32 mclk, u32 clk)
{
	const struct stv090x_config *config = state->config;
	u32 reg, div, clk_sel;

	reg = stv090x_read_reg(state, STV090x_SYNTCTRL);
	clk_sel = ((STV090x_GETFIELD(reg, SELX1RATIO_FIELD) == 1) ? 4 : 6);

	div = ((clk_sel * mclk) / config->xtal) - 1;

	reg = stv090x_read_reg(state, STV090x_NCOARSE);
	STV090x_SETFIELD(reg, M_DIV_FIELD, div);
	if (stv090x_write_reg(state, STV090x_NCOARSE, reg) < 0)
		goto err;

	state->internal->mclk = stv090x_get_mclk(state);

	/*Set the DiseqC frequency to 22KHz */
	div = state->internal->mclk / 704000;
	if (STV090x_WRITE_DEMOD(state, F22TX, div) < 0)
		goto err;
	if (STV090x_WRITE_DEMOD(state, F22RX, div) < 0)
		goto err;

	return 0;
err:
	dprintk(FE_ERROR, 1, "I/O error");
	return -1;
}

static int stv090x_set_tspath(struct stv090x_state *state)
{
	u32 reg;

	if (state->internal->dev_ver >= 0x20) {
		switch (state->config->ts1_mode) {
		case STV090x_TSMODE_PARALLEL_PUNCTURED:
		case STV090x_TSMODE_DVBCI:
			switch (state->config->ts2_mode) {
			case STV090x_TSMODE_SERIAL_PUNCTURED:
			case STV090x_TSMODE_SERIAL_CONTINUOUS:
			default:
				stv090x_write_reg(state, STV090x_TSGENERAL, 0x00);
				break;

			case STV090x_TSMODE_PARALLEL_PUNCTURED:
			case STV090x_TSMODE_DVBCI:
				if (stv090x_write_reg(state, STV090x_TSGENERAL, 0x06) < 0) /* Mux'd stream mode */
					goto err;
				reg = stv090x_read_reg(state, STV090x_P1_TSCFGM);
				STV090x_SETFIELD_Px(reg, TSFIFO_MANSPEED_FIELD, 3);
				if (stv090x_write_reg(state, STV090x_P1_TSCFGM, reg) < 0)
					goto err;
				reg = stv090x_read_reg(state, STV090x_P2_TSCFGM);
				STV090x_SETFIELD_Px(reg, TSFIFO_MANSPEED_FIELD, 3);
				if (stv090x_write_reg(state, STV090x_P2_TSCFGM, reg) < 0)
					goto err;
				if (stv090x_write_reg(state, STV090x_P1_TSSPEED, 0x14) < 0)
					goto err;
				if (stv090x_write_reg(state, STV090x_P2_TSSPEED, 0x28) < 0)
					goto err;
				break;
			}
			break;

		case STV090x_TSMODE_SERIAL_PUNCTURED:
		case STV090x_TSMODE_SERIAL_CONTINUOUS:
		default:
			switch (state->config->ts2_mode) {
			case STV090x_TSMODE_SERIAL_PUNCTURED:
			case STV090x_TSMODE_SERIAL_CONTINUOUS:
			default:
				if (stv090x_write_reg(state, STV090x_TSGENERAL, 0x0c) < 0)
					goto err;
				break;

			case STV090x_TSMODE_PARALLEL_PUNCTURED:
			case STV090x_TSMODE_DVBCI:
				if (stv090x_write_reg(state, STV090x_TSGENERAL, 0x0a) < 0)
					goto err;
				break;
			}
			break;
		}
	} else {
		switch (state->config->ts1_mode) {
		case STV090x_TSMODE_PARALLEL_PUNCTURED:
		case STV090x_TSMODE_DVBCI:
			switch (state->config->ts2_mode) {
			case STV090x_TSMODE_SERIAL_PUNCTURED:
			case STV090x_TSMODE_SERIAL_CONTINUOUS:
			default:
				stv090x_write_reg(state, STV090x_TSGENERAL1X, 0x10);
				break;

			case STV090x_TSMODE_PARALLEL_PUNCTURED:
			case STV090x_TSMODE_DVBCI:
				stv090x_write_reg(state, STV090x_TSGENERAL1X, 0x16);
				reg = stv090x_read_reg(state, STV090x_P1_TSCFGM);
				STV090x_SETFIELD_Px(reg, TSFIFO_MANSPEED_FIELD, 3);
				if (stv090x_write_reg(state, STV090x_P1_TSCFGM, reg) < 0)
					goto err;
				reg = stv090x_read_reg(state, STV090x_P1_TSCFGM);
				STV090x_SETFIELD_Px(reg, TSFIFO_MANSPEED_FIELD, 0);
				if (stv090x_write_reg(state, STV090x_P1_TSCFGM, reg) < 0)
					goto err;
				if (stv090x_write_reg(state, STV090x_P1_TSSPEED, 0x14) < 0)
					goto err;
				if (stv090x_write_reg(state, STV090x_P2_TSSPEED, 0x28) < 0)
					goto err;
				break;
			}
			break;

		case STV090x_TSMODE_SERIAL_PUNCTURED:
		case STV090x_TSMODE_SERIAL_CONTINUOUS:
		default:
			switch (state->config->ts2_mode) {
			case STV090x_TSMODE_SERIAL_PUNCTURED:
			case STV090x_TSMODE_SERIAL_CONTINUOUS:
			default:
				stv090x_write_reg(state, STV090x_TSGENERAL1X, 0x14);
				break;

			case STV090x_TSMODE_PARALLEL_PUNCTURED:
			case STV090x_TSMODE_DVBCI:
				stv090x_write_reg(state, STV090x_TSGENERAL1X, 0x12);
				break;
			}
			break;
		}
	}

	switch (state->config->ts1_mode) {
	case STV090x_TSMODE_PARALLEL_PUNCTURED:
		reg = stv090x_read_reg(state, STV090x_P1_TSCFGH);
		STV090x_SETFIELD_Px(reg, TSFIFO_SERIAL_FIELD, 0x00);
		STV090x_SETFIELD_Px(reg, TSFIFO_DVBCI_FIELD, 0x00);
		if (stv090x_write_reg(state, STV090x_P1_TSCFGH, reg) < 0)
			goto err;
		break;

	case STV090x_TSMODE_DVBCI:
		reg = stv090x_read_reg(state, STV090x_P1_TSCFGH);
		STV090x_SETFIELD_Px(reg, TSFIFO_SERIAL_FIELD, 0x00);
		STV090x_SETFIELD_Px(reg, TSFIFO_DVBCI_FIELD, 0x01);
		if (stv090x_write_reg(state, STV090x_P1_TSCFGH, reg) < 0)
			goto err;
		break;

	case STV090x_TSMODE_SERIAL_PUNCTURED:
		reg = stv090x_read_reg(state, STV090x_P1_TSCFGH);
		STV090x_SETFIELD_Px(reg, TSFIFO_SERIAL_FIELD, 0x01);
		STV090x_SETFIELD_Px(reg, TSFIFO_DVBCI_FIELD, 0x00);
		if (stv090x_write_reg(state, STV090x_P1_TSCFGH, reg) < 0)
			goto err;
		break;

	case STV090x_TSMODE_SERIAL_CONTINUOUS:
		reg = stv090x_read_reg(state, STV090x_P1_TSCFGH);
		STV090x_SETFIELD_Px(reg, TSFIFO_SERIAL_FIELD, 0x01);
		STV090x_SETFIELD_Px(reg, TSFIFO_DVBCI_FIELD, 0x01);
		if (stv090x_write_reg(state, STV090x_P1_TSCFGH, reg) < 0)
			goto err;
		break;

	default:
		break;
	}

	switch (state->config->ts2_mode) {
	case STV090x_TSMODE_PARALLEL_PUNCTURED:
		reg = stv090x_read_reg(state, STV090x_P2_TSCFGH);
		STV090x_SETFIELD_Px(reg, TSFIFO_SERIAL_FIELD, 0x00);
		STV090x_SETFIELD_Px(reg, TSFIFO_DVBCI_FIELD, 0x00);
		if (stv090x_write_reg(state, STV090x_P2_TSCFGH, reg) < 0)
			goto err;
		break;

	case STV090x_TSMODE_DVBCI:
		reg = stv090x_read_reg(state, STV090x_P2_TSCFGH);
		STV090x_SETFIELD_Px(reg, TSFIFO_SERIAL_FIELD, 0x00);
		STV090x_SETFIELD_Px(reg, TSFIFO_DVBCI_FIELD, 0x01);
		if (stv090x_write_reg(state, STV090x_P2_TSCFGH, reg) < 0)
			goto err;
		break;

	case STV090x_TSMODE_SERIAL_PUNCTURED:
		reg = stv090x_read_reg(state, STV090x_P2_TSCFGH);
		STV090x_SETFIELD_Px(reg, TSFIFO_SERIAL_FIELD, 0x01);
		STV090x_SETFIELD_Px(reg, TSFIFO_DVBCI_FIELD, 0x00);
		if (stv090x_write_reg(state, STV090x_P2_TSCFGH, reg) < 0)
			goto err;
		break;

	case STV090x_TSMODE_SERIAL_CONTINUOUS:
		reg = stv090x_read_reg(state, STV090x_P2_TSCFGH);
		STV090x_SETFIELD_Px(reg, TSFIFO_SERIAL_FIELD, 0x01);
		STV090x_SETFIELD_Px(reg, TSFIFO_DVBCI_FIELD, 0x01);
		if (stv090x_write_reg(state, STV090x_P2_TSCFGH, reg) < 0)
			goto err;
		break;

	default:
		break;
	}

	if (state->config->ts1_clk > 0) {
		u32 speed;

		switch (state->config->ts1_mode) {
		case STV090x_TSMODE_PARALLEL_PUNCTURED:
		case STV090x_TSMODE_DVBCI:
		default:
			speed = state->internal->mclk /
				(state->config->ts1_clk / 4);
			if (speed < 0x08)
				speed = 0x08;
			if (speed > 0xFF)
				speed = 0xFF;
			break;
		case STV090x_TSMODE_SERIAL_PUNCTURED:
		case STV090x_TSMODE_SERIAL_CONTINUOUS:
			speed = state->internal->mclk /
				(state->config->ts1_clk / 32);
			if (speed < 0x20)
				speed = 0x20;
			if (speed > 0xFF)
				speed = 0xFF;
			break;
		}
		reg = stv090x_read_reg(state, STV090x_P1_TSCFGM);
		STV090x_SETFIELD_Px(reg, TSFIFO_MANSPEED_FIELD, 3);
		if (stv090x_write_reg(state, STV090x_P1_TSCFGM, reg) < 0)
			goto err;
		if (stv090x_write_reg(state, STV090x_P1_TSSPEED, speed) < 0)
			goto err;
	}

	if (state->config->ts2_clk > 0) {
		u32 speed;

		switch (state->config->ts2_mode) {
		case STV090x_TSMODE_PARALLEL_PUNCTURED:
		case STV090x_TSMODE_DVBCI:
		default:
			speed = state->internal->mclk /
				(state->config->ts2_clk / 4);
			if (speed < 0x08)
				speed = 0x08;
			if (speed > 0xFF)
				speed = 0xFF;
			break;
		case STV090x_TSMODE_SERIAL_PUNCTURED:
		case STV090x_TSMODE_SERIAL_CONTINUOUS:
			speed = state->internal->mclk /
				(state->config->ts2_clk / 32);
			if (speed < 0x20)
				speed = 0x20;
			if (speed > 0xFF)
				speed = 0xFF;
			break;
		}
		reg = stv090x_read_reg(state, STV090x_P2_TSCFGM);
		STV090x_SETFIELD_Px(reg, TSFIFO_MANSPEED_FIELD, 3);
		if (stv090x_write_reg(state, STV090x_P2_TSCFGM, reg) < 0)
			goto err;
		if (stv090x_write_reg(state, STV090x_P2_TSSPEED, speed) < 0)
			goto err;
	}

	reg = stv090x_read_reg(state, STV090x_P2_TSCFGH);
	STV090x_SETFIELD_Px(reg, RST_HWARE_FIELD, 0x01);
	if (stv090x_write_reg(state, STV090x_P2_TSCFGH, reg) < 0)
		goto err;
	STV090x_SETFIELD_Px(reg, RST_HWARE_FIELD, 0x00);
	if (stv090x_write_reg(state, STV090x_P2_TSCFGH, reg) < 0)
		goto err;

	reg = stv090x_read_reg(state, STV090x_P1_TSCFGH);
	STV090x_SETFIELD_Px(reg, RST_HWARE_FIELD, 0x01);
	if (stv090x_write_reg(state, STV090x_P1_TSCFGH, reg) < 0)
		goto err;
	STV090x_SETFIELD_Px(reg, RST_HWARE_FIELD, 0x00);
	if (stv090x_write_reg(state, STV090x_P1_TSCFGH, reg) < 0)
		goto err;

	return 0;
err:
	dprintk(FE_ERROR, 1, "I/O error");
	return -1;
}

static int stv090x_init(struct dvb_frontend *fe)
{
	struct stv090x_state *state = fe->demodulator_priv;
	const struct stv090x_config *config = state->config;
	u32 reg;

	if (state->internal->mclk == 0) {
		/* call tuner init to configure the tuner's clock output
		   divider directly before setting up the master clock of
		   the stv090x. */
		if (stv090x_i2c_gate_ctrl(state, 1) < 0)
			goto err;

		if (config->tuner_init) {
			if (config->tuner_init(fe) < 0)
				goto err_gateoff;
		}

		if (stv090x_i2c_gate_ctrl(state, 0) < 0)
			goto err;

		stv090x_set_mclk(state, 135000000, config->xtal); /* 135 Mhz */
		msleep(5);
		if (stv090x_write_reg(state, STV090x_SYNTCTRL,
				      0x20 | config->clk_mode) < 0)
			goto err;
		stv090x_get_mclk(state);
	}

	if (stv090x_wakeup(fe) < 0) {
		dprintk(FE_ERROR, 1, "Error waking device");
		goto err;
	}

	if (stv090x_ldpc_mode(state, state->demod_mode) < 0)
		goto err;

	reg = STV090x_READ_DEMOD(state, TNRCFG2);
	STV090x_SETFIELD_Px(reg, TUN_IQSWAP_FIELD, state->inversion);
	if (STV090x_WRITE_DEMOD(state, TNRCFG2, reg) < 0)
		goto err;
	reg = STV090x_READ_DEMOD(state, DEMOD);
	STV090x_SETFIELD_Px(reg, ROLLOFF_CONTROL_FIELD, state->rolloff);
	if (STV090x_WRITE_DEMOD(state, DEMOD, reg) < 0)
		goto err;

	if (stv090x_i2c_gate_ctrl(state, 1) < 0)
		goto err;

	if (config->tuner_set_mode) {
		if (config->tuner_set_mode(fe, TUNER_WAKE) < 0)
			goto err_gateoff;
	}

	if (config->tuner_init) {
		if (config->tuner_init(fe) < 0)
			goto err_gateoff;
	}

	if (stv090x_i2c_gate_ctrl(state, 0) < 0)
		goto err;

	if (stv090x_set_tspath(state) < 0)
		goto err;

	return 0;

err_gateoff:
	stv090x_i2c_gate_ctrl(state, 0);
err:
	dprintk(FE_ERROR, 1, "I/O error");
	return -1;
}

static int stv090x_setup(struct dvb_frontend *fe)
{
	struct stv090x_state *state = fe->demodulator_priv;
	const struct stv090x_config *config = state->config;
	const struct stv090x_reg *stv090x_initval = NULL;
	const struct stv090x_reg *stv090x_cut20_val = NULL;
	unsigned long t1_size = 0, t2_size = 0;
	u32 reg = 0;

	int i;

	if (state->device == STV0900) {
		dprintk(FE_DEBUG, 1, "Initializing STV0900");
		stv090x_initval = stv0900_initval;
		t1_size = ARRAY_SIZE(stv0900_initval);
		stv090x_cut20_val = stv0900_cut20_val;
		t2_size = ARRAY_SIZE(stv0900_cut20_val);
	} else if (state->device == STV0903) {
		dprintk(FE_DEBUG, 1, "Initializing STV0903");
		stv090x_initval = stv0903_initval;
		t1_size = ARRAY_SIZE(stv0903_initval);
		stv090x_cut20_val = stv0903_cut20_val;
		t2_size = ARRAY_SIZE(stv0903_cut20_val);
	}

	/* STV090x init */

	/* Stop Demod */
	if (stv090x_write_reg(state, STV090x_P1_DMDISTATE, 0x5c) < 0)
		goto err;
	if (stv090x_write_reg(state, STV090x_P2_DMDISTATE, 0x5c) < 0)
		goto err;

	msleep(5);

	/* Set No Tuner Mode */
	if (stv090x_write_reg(state, STV090x_P1_TNRCFG, 0x6c) < 0)
		goto err;
	if (stv090x_write_reg(state, STV090x_P2_TNRCFG, 0x6c) < 0)
		goto err;

	/* I2C repeater OFF */
	STV090x_SETFIELD_Px(reg, ENARPT_LEVEL_FIELD, config->repeater_level);
	if (stv090x_write_reg(state, STV090x_P1_I2CRPT, reg) < 0)
		goto err;
	if (stv090x_write_reg(state, STV090x_P2_I2CRPT, reg) < 0)
		goto err;

	if (stv090x_write_reg(state, STV090x_NCOARSE, 0x13) < 0) /* set PLL divider */
		goto err;
	msleep(5);
	if (stv090x_write_reg(state, STV090x_I2CCFG, 0x08) < 0) /* 1/41 oversampling */
		goto err;
	if (stv090x_write_reg(state, STV090x_SYNTCTRL, 0x20 | config->clk_mode) < 0) /* enable PLL */
		goto err;
	msleep(5);

	/* write initval */
	dprintk(FE_DEBUG, 1, "Setting up initial values");
	for (i = 0; i < t1_size; i++) {
		if (stv090x_write_reg(state, stv090x_initval[i].addr, stv090x_initval[i].data) < 0)
			goto err;
	}

	state->internal->dev_ver = stv090x_read_reg(state, STV090x_MID);
	if (state->internal->dev_ver >= 0x20) {
		if (stv090x_write_reg(state, STV090x_TSGENERAL, 0x0c) < 0)
			goto err;

		/* write cut20_val*/
		dprintk(FE_DEBUG, 1, "Setting up Cut 2.0 initial values");
		for (i = 0; i < t2_size; i++) {
			if (stv090x_write_reg(state, stv090x_cut20_val[i].addr, stv090x_cut20_val[i].data) < 0)
				goto err;
		}

	} else if (state->internal->dev_ver < 0x20) {
		dprintk(FE_ERROR, 1, "ERROR: Unsupported Cut: 0x%02x!",
			state->internal->dev_ver);

		goto err;
	} else if (state->internal->dev_ver > 0x30) {
		/* we shouldn't bail out from here */
		dprintk(FE_ERROR, 1, "INFO: Cut: 0x%02x probably incomplete support!",
			state->internal->dev_ver);
	}

	/* ADC1 range */
	reg = stv090x_read_reg(state, STV090x_TSTTNR1);
	STV090x_SETFIELD(reg, ADC1_INMODE_FIELD,
		(config->adc1_range == STV090x_ADC_1Vpp) ? 0 : 1);
	if (stv090x_write_reg(state, STV090x_TSTTNR1, reg) < 0)
<<<<<<< HEAD
=======
		goto err;

	/* ADC2 range */
	reg = stv090x_read_reg(state, STV090x_TSTTNR3);
	STV090x_SETFIELD(reg, ADC2_INMODE_FIELD,
		(config->adc2_range == STV090x_ADC_1Vpp) ? 0 : 1);
	if (stv090x_write_reg(state, STV090x_TSTTNR3, reg) < 0)
		goto err;

	if (stv090x_write_reg(state, STV090x_TSTRES0, 0x80) < 0)
>>>>>>> 7fa1d32a
		goto err;

	/* ADC2 range */
	reg = stv090x_read_reg(state, STV090x_TSTTNR3);
	STV090x_SETFIELD(reg, ADC2_INMODE_FIELD,
		(config->adc2_range == STV090x_ADC_1Vpp) ? 0 : 1);
	if (stv090x_write_reg(state, STV090x_TSTTNR3, reg) < 0)
		goto err;

<<<<<<< HEAD
	if (stv090x_write_reg(state, STV090x_TSTRES0, 0x80) < 0)
		goto err;
	if (stv090x_write_reg(state, STV090x_TSTRES0, 0x00) < 0)
		goto err;
=======
	/* workaround for stuck DiSEqC output */
	if (config->diseqc_envelope_mode)
		stv090x_send_diseqc_burst(fe, SEC_MINI_A);
>>>>>>> 7fa1d32a

	return 0;
err:
	dprintk(FE_ERROR, 1, "I/O error");
	return -1;
}

static struct dvb_frontend_ops stv090x_ops = {

	.info = {
		.name			= "STV090x Multistandard",
		.type			= FE_QPSK,
		.frequency_min		= 950000,
		.frequency_max 		= 2150000,
		.frequency_stepsize	= 0,
		.frequency_tolerance	= 0,
		.symbol_rate_min 	= 1000000,
		.symbol_rate_max 	= 45000000,
		.caps			= FE_CAN_INVERSION_AUTO |
					  FE_CAN_FEC_AUTO       |
					  FE_CAN_QPSK           |
					  FE_CAN_2G_MODULATION
	},

	.release			= stv090x_release,
	.init				= stv090x_init,

	.sleep				= stv090x_sleep,
	.get_frontend_algo		= stv090x_frontend_algo,

	.diseqc_send_master_cmd		= stv090x_send_diseqc_msg,
	.diseqc_send_burst		= stv090x_send_diseqc_burst,
	.diseqc_recv_slave_reply	= stv090x_recv_slave_reply,
	.set_tone			= stv090x_set_tone,

	.search				= stv090x_search,
	.read_status			= stv090x_read_status,
	.read_ber			= stv090x_read_per,
	.read_signal_strength		= stv090x_read_signal_strength,
	.read_snr			= stv090x_read_cnr
};


struct dvb_frontend *stv090x_attach(const struct stv090x_config *config,
				    struct i2c_adapter *i2c,
				    enum stv090x_demodulator demod)
{
	struct stv090x_state *state = NULL;
	struct stv090x_dev *temp_int;

	state = kzalloc(sizeof (struct stv090x_state), GFP_KERNEL);
	if (state == NULL)
		goto error;

	state->verbose				= &verbose;
	state->config				= config;
	state->i2c				= i2c;
	state->frontend.ops			= stv090x_ops;
	state->frontend.demodulator_priv	= state;
	state->demod				= demod;
	state->demod_mode 			= config->demod_mode; /* Single or Dual mode */
	state->device				= config->device;
	state->rolloff				= STV090x_RO_35; /* default */

	temp_int = find_dev(state->i2c,
				state->config->address);

	if ((temp_int != NULL) && (state->demod_mode == STV090x_DUAL)) {
		state->internal = temp_int->internal;
		state->internal->num_used++;
		dprintk(FE_INFO, 1, "Found Internal Structure!");
		dprintk(FE_ERROR, 1, "Attaching %s demodulator(%d) Cut=0x%02x",
			state->device == STV0900 ? "STV0900" : "STV0903",
			demod,
			state->internal->dev_ver);
		return &state->frontend;
	} else {
		state->internal = kmalloc(sizeof(struct stv090x_internal),
					  GFP_KERNEL);
		temp_int = append_internal(state->internal);
		state->internal->num_used = 1;
		state->internal->mclk = 0;
		state->internal->dev_ver = 0;
		state->internal->i2c_adap = state->i2c;
		state->internal->i2c_addr = state->config->address;
		dprintk(FE_INFO, 1, "Create New Internal Structure!");
	}

	mutex_init(&state->internal->demod_lock);
	mutex_init(&state->internal->tuner_lock);

	if (stv090x_sleep(&state->frontend) < 0) {
		dprintk(FE_ERROR, 1, "Error putting device to sleep");
		goto error;
	}

	if (stv090x_setup(&state->frontend) < 0) {
		dprintk(FE_ERROR, 1, "Error setting up device");
		goto error;
	}
	if (stv090x_wakeup(&state->frontend) < 0) {
		dprintk(FE_ERROR, 1, "Error waking device");
		goto error;
	}

	dprintk(FE_ERROR, 1, "Attaching %s demodulator(%d) Cut=0x%02x",
	       state->device == STV0900 ? "STV0900" : "STV0903",
	       demod,
	       state->internal->dev_ver);

	return &state->frontend;

error:
	kfree(state);
	return NULL;
}
EXPORT_SYMBOL(stv090x_attach);
MODULE_PARM_DESC(verbose, "Set Verbosity level");
MODULE_AUTHOR("Manu Abraham");
MODULE_DESCRIPTION("STV090x Multi-Std Broadcast frontend");
MODULE_LICENSE("GPL");<|MERGE_RESOLUTION|>--- conflicted
+++ resolved
@@ -4492,8 +4492,6 @@
 	STV090x_SETFIELD(reg, ADC1_INMODE_FIELD,
 		(config->adc1_range == STV090x_ADC_1Vpp) ? 0 : 1);
 	if (stv090x_write_reg(state, STV090x_TSTTNR1, reg) < 0)
-<<<<<<< HEAD
-=======
 		goto err;
 
 	/* ADC2 range */
@@ -4504,7 +4502,6 @@
 		goto err;
 
 	if (stv090x_write_reg(state, STV090x_TSTRES0, 0x80) < 0)
->>>>>>> 7fa1d32a
 		goto err;
 
 	/* ADC2 range */
@@ -4514,16 +4511,9 @@
 	if (stv090x_write_reg(state, STV090x_TSTTNR3, reg) < 0)
 		goto err;
 
-<<<<<<< HEAD
-	if (stv090x_write_reg(state, STV090x_TSTRES0, 0x80) < 0)
-		goto err;
-	if (stv090x_write_reg(state, STV090x_TSTRES0, 0x00) < 0)
-		goto err;
-=======
 	/* workaround for stuck DiSEqC output */
 	if (config->diseqc_envelope_mode)
 		stv090x_send_diseqc_burst(fe, SEC_MINI_A);
->>>>>>> 7fa1d32a
 
 	return 0;
 err:
