--- conflicted
+++ resolved
@@ -360,10 +360,6 @@
 {
 	struct stv6110x_state *stv6110x;
 	u8 default_regs[] = {0x07, 0x11, 0xdc, 0x85, 0x17, 0x01, 0xe6, 0x1e};
-<<<<<<< HEAD
-	int ret;
-=======
->>>>>>> 9178a7c0
 
 	stv6110x = kzalloc(sizeof (struct stv6110x_state), GFP_KERNEL);
 	if (stv6110x == NULL)
@@ -391,28 +387,6 @@
 		STV6110x_SETFIELD(stv6110x->regs[STV6110x_CTRL2], CTRL2_CO_DIV, 3);
 		break;
 	}
-<<<<<<< HEAD
-
-	if (fe->ops.i2c_gate_ctrl) {
-		ret = fe->ops.i2c_gate_ctrl(fe, 1);
-		if (ret < 0)
-			goto error;
-	}
-
-	ret = stv6110x_write_regs(stv6110x, 0, stv6110x->regs,
-				  ARRAY_SIZE(stv6110x->regs));
-	if (ret < 0) {
-		dprintk(FE_ERROR, 1, "Initialization failed");
-		goto error;
-	}
-
-	if (fe->ops.i2c_gate_ctrl) {
-		ret = fe->ops.i2c_gate_ctrl(fe, 0);
-		if (ret < 0)
-			goto error;
-	}
-=======
->>>>>>> 9178a7c0
 
 	fe->tuner_priv		= stv6110x;
 	fe->ops.tuner_ops	= stv6110x_ops;
