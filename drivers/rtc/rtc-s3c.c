--- conflicted
+++ resolved
@@ -458,7 +458,6 @@
 	struct rtc_device *rtc;
 	struct rtc_time rtc_tm;
 	struct resource *res;
-	unsigned int tmp, i;
 	int ret;
 
 	pr_debug("%s: probe=%p\n", __func__, pdev);
@@ -539,13 +538,6 @@
 
 	/* Check RTC Time */
 
-<<<<<<< HEAD
-	for (i = S3C2410_RTCSEC; i <= S3C2410_RTCYEAR; i += 0x4) {
-		tmp = readb(s3c_rtc_base + i);
-
-		if ((tmp & 0xf) > 0x9 || ((tmp >> 4) & 0xf) > 0x9)
-			writeb(0, s3c_rtc_base + i);
-=======
 	s3c_rtc_gettime(NULL, &rtc_tm);
 
 	if (rtc_valid_tm(&rtc_tm)) {
@@ -559,7 +551,6 @@
 		s3c_rtc_settime(NULL, &rtc_tm);
 
 		dev_warn(&pdev->dev, "warning: invalid RTC value so initializing it\n");
->>>>>>> 45f53cc9
 	}
 
 	if (s3c_rtc_cpu_type == TYPE_S3C64XX)
