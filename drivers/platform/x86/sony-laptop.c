--- conflicted
+++ resolved
@@ -304,15 +304,9 @@
 			container_of(work, struct delayed_work, work);
 	struct sony_laptop_keypress kp;
 
-<<<<<<< HEAD
-	while (kfifo_out_locked(&sony_laptop_input.fifo, (unsigned char *)&kp,
+	if (kfifo_out_locked(&sony_laptop_input.fifo, (unsigned char *)&kp,
 			sizeof(kp), &sony_laptop_input.fifo_lock)
 			== sizeof(kp)) {
-		msleep(10);
-=======
-	if (kfifo_get(sony_laptop_input.fifo,
-		      (unsigned char *)&kp, sizeof(kp)) == sizeof(kp)) {
->>>>>>> 0878b6aa
 		input_report_key(kp.dev, kp.key, 0);
 		input_sync(kp.dev);
 	}
@@ -323,7 +317,7 @@
 	 * extra "empty" wakeup. This may be improved with the new
 	 * kfifo API.
 	 */
-	if (__kfifo_len(sony_laptop_input.fifo) != 0)
+	if (kfifo_len(&sony_laptop_input.fifo) != 0)
 		schedule_delayed_work(dwork, msecs_to_jiffies(10));
 }
 
@@ -382,22 +376,14 @@
 		/* we emit the scancode so we can always remap the key */
 		input_event(kp.dev, EV_MSC, MSC_SCAN, event);
 		input_sync(kp.dev);
-<<<<<<< HEAD
+
+		/* schedule key release */
 		kfifo_in_locked(&sony_laptop_input.fifo,
 			  (unsigned char *)&kp, sizeof(kp),
 			  &sony_laptop_input.fifo_lock);
 
-		if (!work_pending(&sony_laptop_release_key_work))
-			queue_work(sony_laptop_input.wq,
-					&sony_laptop_release_key_work);
-=======
-
-		/* schedule key release */
-		kfifo_put(sony_laptop_input.fifo,
-			  (unsigned char *)&kp, sizeof(kp));
 		schedule_delayed_work(&sony_laptop_release_key_work,
 				      msecs_to_jiffies(10));
->>>>>>> 0878b6aa
 	} else
 		dprintk("unknown input event %.2x\n", event);
 }
@@ -508,8 +494,9 @@
 	cancel_delayed_work_sync(&sony_laptop_release_key_work);
 
 	/* Generate key-up events for remaining keys */
-	while (kfifo_get(sony_laptop_input.fifo,
-			 (unsigned char *)&kp, sizeof(kp)) == sizeof(kp)) {
+	while (kfifo_out_locked(&sony_laptop_input.fifo,
+			 (unsigned char *)&kp, sizeof(kp),
+			 &sony_laptop_input.fifo_lock) == sizeof(kp)) {
 		input_report_key(kp.dev, kp.key, 0);
 		input_sync(kp.dev);
 	}
@@ -523,12 +510,7 @@
 		sony_laptop_input.jog_dev = NULL;
 	}
 
-<<<<<<< HEAD
-	destroy_workqueue(sony_laptop_input.wq);
 	kfifo_free(&sony_laptop_input.fifo);
-=======
-	kfifo_free(sony_laptop_input.fifo);
->>>>>>> 0878b6aa
 }
 
 /*********** Platform Device ***********/
