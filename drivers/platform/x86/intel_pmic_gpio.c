/* Moorestown PMIC GPIO (access through IPC) driver
 * Copyright (c) 2008 - 2009, Intel Corporation.
 *
 * This program is free software; you can redistribute it and/or modify
 * it under the terms of the GNU General Public License version 2 as
 * published by the Free Software Foundation.
 *
 * This program is distributed in the hope that it will be useful,
 * but WITHOUT ANY WARRANTY; without even the implied warranty of
 * MERCHANTABILITY or FITNESS FOR A PARTICULAR PURPOSE.  See the
 * GNU General Public License for more details.
 *
 * You should have received a copy of the GNU General Public License
 * along with this program; if not, write to the Free Software
 * Foundation, Inc., 675 Mass Ave, Cambridge, MA 02139, USA.
 */

/* Supports:
 * Moorestown platform PMIC chip
 */

#define pr_fmt(fmt) "%s: " fmt, __func__

#include <linux/module.h>
#include <linux/kernel.h>
#include <linux/interrupt.h>
#include <linux/delay.h>
#include <linux/stddef.h>
#include <linux/slab.h>
#include <linux/ioport.h>
#include <linux/init.h>
#include <linux/io.h>
#include <linux/gpio.h>
#include <asm/intel_scu_ipc.h>
#include <linux/device.h>
#include <linux/intel_pmic_gpio.h>
#include <linux/platform_device.h>

#define DRIVER_NAME "pmic_gpio"

/* register offset that IPC driver should use
 * 8 GPIO + 8 GPOSW (6 controllable) + 8GPO
 */
enum pmic_gpio_register {
	GPIO0		= 0xE0,
	GPIO7		= 0xE7,
	GPIOINT		= 0xE8,
	GPOSWCTL0	= 0xEC,
	GPOSWCTL5	= 0xF1,
	GPO		= 0xF4,
};

/* bits definition for GPIO & GPOSW */
#define GPIO_DRV 0x01
#define GPIO_DIR 0x02
#define GPIO_DIN 0x04
#define GPIO_DOU 0x08
#define GPIO_INTCTL 0x30
#define GPIO_DBC 0xc0

#define GPOSW_DRV 0x01
#define GPOSW_DOU 0x08
#define GPOSW_RDRV 0x30

#define GPIO_UPDATE_TYPE	0x80000000

#define NUM_GPIO 24

struct pmic_gpio {
	struct mutex		buslock;
	struct gpio_chip	chip;
	void			*gpiointr;
	int			irq;
	unsigned		irq_base;
	unsigned int		update_type;
	u32			trigger_type;
};

static void pmic_program_irqtype(int gpio, int type)
{
	if (type & IRQ_TYPE_EDGE_RISING)
		intel_scu_ipc_update_register(GPIO0 + gpio, 0x20, 0x20);
	else
		intel_scu_ipc_update_register(GPIO0 + gpio, 0x00, 0x20);

	if (type & IRQ_TYPE_EDGE_FALLING)
		intel_scu_ipc_update_register(GPIO0 + gpio, 0x10, 0x10);
	else
		intel_scu_ipc_update_register(GPIO0 + gpio, 0x00, 0x10);
};

static int pmic_gpio_direction_input(struct gpio_chip *chip, unsigned offset)
{
	if (offset > 8) {
		pr_err("only pin 0-7 support input\n");
		return -1;/* we only have 8 GPIO can use as input */
	}
	return intel_scu_ipc_update_register(GPIO0 + offset,
							GPIO_DIR, GPIO_DIR);
}

static int pmic_gpio_direction_output(struct gpio_chip *chip,
			unsigned offset, int value)
{
	int rc = 0;

	if (offset < 8)/* it is GPIO */
		rc = intel_scu_ipc_update_register(GPIO0 + offset,
				GPIO_DRV | (value ? GPIO_DOU : 0),
				GPIO_DRV | GPIO_DOU | GPIO_DIR);
	else if (offset < 16)/* it is GPOSW */
		rc = intel_scu_ipc_update_register(GPOSWCTL0 + offset - 8,
				GPOSW_DRV | (value ? GPOSW_DOU : 0),
				GPOSW_DRV | GPOSW_DOU | GPOSW_RDRV);
	else if (offset > 15 && offset < 24)/* it is GPO */
		rc = intel_scu_ipc_update_register(GPO,
				value ? 1 << (offset - 16) : 0,
				1 << (offset - 16));
	else {
		pr_err("invalid PMIC GPIO pin %d!\n", offset);
		WARN_ON(1);
	}

	return rc;
}

static int pmic_gpio_get(struct gpio_chip *chip, unsigned offset)
{
	u8 r;
	int ret;

	/* we only have 8 GPIO pins we can use as input */
	if (offset > 8)
		return -EOPNOTSUPP;
	ret = intel_scu_ipc_ioread8(GPIO0 + offset, &r);
	if (ret < 0)
		return ret;
	return r & GPIO_DIN;
}

static void pmic_gpio_set(struct gpio_chip *chip, unsigned offset, int value)
{
	if (offset < 8)/* it is GPIO */
		intel_scu_ipc_update_register(GPIO0 + offset,
			GPIO_DRV | (value ? GPIO_DOU : 0),
			GPIO_DRV | GPIO_DOU);
	else if (offset < 16)/* it is GPOSW */
		intel_scu_ipc_update_register(GPOSWCTL0 + offset - 8,
			GPOSW_DRV | (value ? GPOSW_DOU : 0),
			GPOSW_DRV | GPOSW_DOU | GPOSW_RDRV);
	else if (offset > 15 && offset < 24) /* it is GPO */
		intel_scu_ipc_update_register(GPO,
			value ? 1 << (offset - 16) : 0,
			1 << (offset - 16));
}

/*
 * This is called from genirq with pg->buslock locked and
 * irq_desc->lock held. We can not access the scu bus here, so we
 * store the change and update in the bus_sync_unlock() function below
 */
static int pmic_irq_type(struct irq_data *data, unsigned type)
{
	struct pmic_gpio *pg = irq_data_get_irq_chip_data(data);
	u32 gpio = data->irq - pg->irq_base;

	if (gpio >= pg->chip.ngpio)
		return -EINVAL;

	pg->trigger_type = type;
	pg->update_type = gpio | GPIO_UPDATE_TYPE;
	return 0;
}

static int pmic_gpio_to_irq(struct gpio_chip *chip, unsigned offset)
{
	struct pmic_gpio *pg = container_of(chip, struct pmic_gpio, chip);

	return pg->irq_base + offset;
}

static void pmic_bus_lock(struct irq_data *data)
{
	struct pmic_gpio *pg = irq_data_get_irq_chip_data(data);

	mutex_lock(&pg->buslock);
}

static void pmic_bus_sync_unlock(struct irq_data *data)
{
	struct pmic_gpio *pg = irq_data_get_irq_chip_data(data);

	if (pg->update_type) {
		unsigned int gpio = pg->update_type & ~GPIO_UPDATE_TYPE;

		pmic_program_irqtype(gpio, pg->trigger_type);
		pg->update_type = 0;
	}
	mutex_unlock(&pg->buslock);
}

/* the gpiointr register is read-clear, so just do nothing. */
static void pmic_irq_unmask(struct irq_data *data) { }

static void pmic_irq_mask(struct irq_data *data) { }

static struct irq_chip pmic_irqchip = {
	.name			= "PMIC-GPIO",
	.irq_mask		= pmic_irq_mask,
	.irq_unmask		= pmic_irq_unmask,
	.irq_set_type		= pmic_irq_type,
<<<<<<< HEAD
	.irq_bus_lock		= pmic_bus_lock,
=======
	.irq_bus_lock		= pmic_irq_buslock,
>>>>>>> f5afe092
	.irq_bus_sync_unlock	= pmic_bus_sync_unlock,
};

static irqreturn_t pmic_irq_handler(int irq, void *data)
{
	struct pmic_gpio *pg = data;
	u8 intsts = *((u8 *)pg->gpiointr + 4);
	int gpio;
	irqreturn_t ret = IRQ_NONE;

	for (gpio = 0; gpio < 8; gpio++) {
		if (intsts & (1 << gpio)) {
			pr_debug("pmic pin %d triggered\n", gpio);
			generic_handle_irq(pg->irq_base + gpio);
			ret = IRQ_HANDLED;
		}
	}
	return ret;
}

static int __devinit platform_pmic_gpio_probe(struct platform_device *pdev)
{
	struct device *dev = &pdev->dev;
	int irq = platform_get_irq(pdev, 0);
	struct intel_pmic_gpio_platform_data *pdata = dev->platform_data;

	struct pmic_gpio *pg;
	int retval;
	int i;

	if (irq < 0) {
		dev_dbg(dev, "no IRQ line\n");
		return -EINVAL;
	}

	if (!pdata || !pdata->gpio_base || !pdata->irq_base) {
		dev_dbg(dev, "incorrect or missing platform data\n");
		return -EINVAL;
	}

	pg = kzalloc(sizeof(*pg), GFP_KERNEL);
	if (!pg)
		return -ENOMEM;

	dev_set_drvdata(dev, pg);

	pg->irq = irq;
	/* setting up SRAM mapping for GPIOINT register */
	pg->gpiointr = ioremap_nocache(pdata->gpiointr, 8);
	if (!pg->gpiointr) {
		pr_err("Can not map GPIOINT\n");
		retval = -EINVAL;
		goto err2;
	}
	pg->irq_base = pdata->irq_base;
	pg->chip.label = "intel_pmic";
	pg->chip.direction_input = pmic_gpio_direction_input;
	pg->chip.direction_output = pmic_gpio_direction_output;
	pg->chip.get = pmic_gpio_get;
	pg->chip.set = pmic_gpio_set;
	pg->chip.to_irq = pmic_gpio_to_irq;
	pg->chip.base = pdata->gpio_base;
	pg->chip.ngpio = NUM_GPIO;
	pg->chip.can_sleep = 1;
	pg->chip.dev = dev;

	mutex_init(&pg->buslock);

	pg->chip.dev = dev;
	retval = gpiochip_add(&pg->chip);
	if (retval) {
		pr_err("Can not add pmic gpio chip\n");
		goto err;
	}

	retval = request_irq(pg->irq, pmic_irq_handler, 0, "pmic", pg);
	if (retval) {
		pr_warn("Interrupt request failed\n");
		goto err;
	}

	for (i = 0; i < 8; i++) {
		irq_set_chip_and_handler_name(i + pg->irq_base,
					      &pmic_irqchip,
					      handle_simple_irq,
					      "demux");
		irq_set_chip_data(i + pg->irq_base, pg);
	}
	return 0;
err:
	iounmap(pg->gpiointr);
err2:
	kfree(pg);
	return retval;
}

/* at the same time, register a platform driver
 * this supports the sfi 0.81 fw */
static struct platform_driver platform_pmic_gpio_driver = {
	.driver = {
		.name		= DRIVER_NAME,
		.owner		= THIS_MODULE,
	},
	.probe		= platform_pmic_gpio_probe,
};

static int __init platform_pmic_gpio_init(void)
{
	return platform_driver_register(&platform_pmic_gpio_driver);
}

subsys_initcall(platform_pmic_gpio_init);

MODULE_AUTHOR("Alek Du <alek.du@intel.com>");
MODULE_DESCRIPTION("Intel Moorestown PMIC GPIO driver");
MODULE_LICENSE("GPL v2");<|MERGE_RESOLUTION|>--- conflicted
+++ resolved
@@ -209,11 +209,7 @@
 	.irq_mask		= pmic_irq_mask,
 	.irq_unmask		= pmic_irq_unmask,
 	.irq_set_type		= pmic_irq_type,
-<<<<<<< HEAD
 	.irq_bus_lock		= pmic_bus_lock,
-=======
-	.irq_bus_lock		= pmic_irq_buslock,
->>>>>>> f5afe092
 	.irq_bus_sync_unlock	= pmic_bus_sync_unlock,
 };
 
