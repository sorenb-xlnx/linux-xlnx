#
# X86 Platform Specific Drivers
#

menuconfig X86_PLATFORM_DEVICES
	bool "X86 Platform Specific Device Drivers"
	default y
	---help---
	  Say Y here to get to see options for device drivers for various
	  x86 platforms, including vendor-specific laptop extension drivers.
	  This option alone does not add any kernel code.

	  If you say N, all options in this submenu will be skipped and disabled.

if X86_PLATFORM_DEVICES

config ACER_WMI
	tristate "Acer WMI Laptop Extras"
	depends on ACPI
	depends on LEDS_CLASS
	depends on NEW_LEDS
	depends on BACKLIGHT_CLASS_DEVICE
	depends on SERIO_I8042
	depends on RFKILL
	select ACPI_WMI
	---help---
	  This is a driver for newer Acer (and Wistron) laptops. It adds
	  wireless radio and bluetooth control, and on some laptops,
	  exposes the mail LED and LCD backlight.

	  For more information about this driver see
	  <file:Documentation/laptops/acer-wmi.txt>

	  If you have an ACPI-WMI compatible Acer/ Wistron laptop, say Y or M
	  here.

config ASUS_LAPTOP
	tristate "Asus Laptop Extras (EXPERIMENTAL)"
	depends on ACPI
	depends on EXPERIMENTAL && !ACPI_ASUS
	select LEDS_CLASS
	select NEW_LEDS
	select BACKLIGHT_CLASS_DEVICE
	depends on INPUT
	---help---
	  This is the new Linux driver for Asus laptops. It may also support some
	  MEDION, JVC or VICTOR laptops. It makes all the extra buttons generate
	  standard ACPI events that go through /proc/acpi/events. It also adds
	  support for video output switching, LCD backlight control, Bluetooth and
	  Wlan control, and most importantly, allows you to blink those fancy LEDs.

	  For more information and a userspace daemon for handling the extra
	  buttons see <http://acpi4asus.sf.net/>.

	  If you have an ACPI-compatible ASUS laptop, say Y or M here.

config DELL_LAPTOP
	tristate "Dell Laptop Extras (EXPERIMENTAL)"
	depends on X86
	depends on DCDBAS
	depends on EXPERIMENTAL
	depends on BACKLIGHT_CLASS_DEVICE
	depends on RFKILL
	depends on POWER_SUPPLY
	default n
	---help---
	This driver adds support for rfkill and backlight control to Dell
	laptops.

config DELL_WMI
	tristate "Dell WMI extras"
	depends on ACPI_WMI
	depends on INPUT
	---help---
	  Say Y here if you want to support WMI-based hotkeys on Dell laptops.

	  To compile this driver as a module, choose M here: the module will
	  be called dell-wmi.

config FUJITSU_LAPTOP
	tristate "Fujitsu Laptop Extras"
	depends on ACPI
	depends on INPUT
	depends on BACKLIGHT_CLASS_DEVICE
	---help---
	  This is a driver for laptops built by Fujitsu:

	    * P2xxx/P5xxx/S6xxx/S7xxx series Lifebooks
	    * Possibly other Fujitsu laptop models
	    * Tested with S6410 and S7020

	  It adds support for LCD brightness control and some hotkeys.

	  If you have a Fujitsu laptop, say Y or M here.

config FUJITSU_LAPTOP_DEBUG
	bool "Verbose debug mode for Fujitsu Laptop Extras"
	depends on FUJITSU_LAPTOP
	default n
	---help---
	  Enables extra debug output from the fujitsu extras driver, at the
	  expense of a slight increase in driver size.

	  If you are not sure, say N here.

config TC1100_WMI
	tristate "HP Compaq TC1100 Tablet WMI Extras (EXPERIMENTAL)"
	depends on !X86_64
	depends on EXPERIMENTAL
	depends on ACPI
	select ACPI_WMI
	---help---
	  This is a driver for the WMI extensions (wireless and bluetooth power
	  control) of the HP Compaq TC1100 tablet.

config HP_WMI
	tristate "HP WMI extras"
	depends on ACPI_WMI
	depends on INPUT
	depends on RFKILL
	help
	 Say Y here if you want to support WMI-based hotkeys on HP laptops and
	 to read data from WMI such as docking or ambient light sensor state.

	 To compile this driver as a module, choose M here: the module will
	 be called hp-wmi.

config MSI_LAPTOP
	tristate "MSI Laptop Extras"
	depends on ACPI
	depends on BACKLIGHT_CLASS_DEVICE
	---help---
	  This is a driver for laptops built by MSI (MICRO-STAR
	  INTERNATIONAL):

	  MSI MegaBook S270 (MS-1013)
	  Cytron/TCM/Medion/Tchibo MD96100/SAM2000

	  It adds support for Bluetooth, WLAN and LCD brightness control.

	  More information about this driver is available at
	  <http://0pointer.de/lennart/tchibo.html>.

	  If you have an MSI S270 laptop, say Y or M here.

config OQO_WMI
       tristate "OQO WMI extras"
       depends on ACPI_WMI
<<<<<<< HEAD
       depends on INPUT && INPUT_POLLDEV
       depends on RFKILL
       depends on BACKLIGHT_CLASS_DEVICE
=======
       depends on INPUT
       depends on RFKILL
       depends on BACKLIGHT_CLASS_DEVICE
	select INPUT_POLLDEV
>>>>>>> 261a3701
       help
         Say Y here if you want to support rfkill and backlight control on
         series 2 OQO handheld devices.

         To compile this driver as a module, choose M here: the module will
         be called oqo-wmi.

config PANASONIC_LAPTOP
	tristate "Panasonic Laptop Extras"
	depends on INPUT && ACPI
	depends on BACKLIGHT_CLASS_DEVICE
	---help---
	  This driver adds support for access to backlight control and hotkeys
	  on Panasonic Let's Note laptops.

	  If you have a Panasonic Let's note laptop (such as the R1(N variant),
	  R2, R3, R5, T2, W2 and Y2 series), say Y.

config COMPAL_LAPTOP
	tristate "Compal Laptop Extras"
	depends on ACPI
	depends on BACKLIGHT_CLASS_DEVICE
	---help---
	  This is a driver for laptops built by Compal:

	  Compal FL90/IFL90
	  Compal FL91/IFL91
	  Compal FL92/JFL92
	  Compal FT00/IFT00

	  It adds support for Bluetooth, WLAN and LCD brightness control.

	  If you have an Compal FL9x/IFL9x/FT00 laptop, say Y or M here.

config SONY_LAPTOP
	tristate "Sony Laptop Extras"
	depends on ACPI
	select BACKLIGHT_CLASS_DEVICE
	depends on INPUT
	depends on RFKILL
	  ---help---
	  This mini-driver drives the SNC and SPIC devices present in the ACPI
	  BIOS of the Sony Vaio laptops.

	  It gives access to some extra laptop functionalities like Bluetooth,
	  screen brightness control, Fn keys and allows powering on/off some
	  devices.

	  Read <file:Documentation/laptops/sony-laptop.txt> for more information.

config SONYPI_COMPAT
	bool "Sonypi compatibility"
	depends on SONY_LAPTOP
	  ---help---
	  Build the sonypi driver compatibility code into the sony-laptop driver.

config THINKPAD_ACPI
	tristate "ThinkPad ACPI Laptop Extras"
	depends on ACPI
	depends on INPUT
	select BACKLIGHT_LCD_SUPPORT
	select BACKLIGHT_CLASS_DEVICE
	select HWMON
	select NVRAM
	select NEW_LEDS
	select LEDS_CLASS
	select NET
	select RFKILL
	---help---
	  This is a driver for the IBM and Lenovo ThinkPad laptops. It adds
	  support for Fn-Fx key combinations, Bluetooth control, video
	  output switching, ThinkLight control, UltraBay eject and more.
	  For more information about this driver see
	  <file:Documentation/laptops/thinkpad-acpi.txt> and
	  <http://ibm-acpi.sf.net/> .

	  This driver was formerly known as ibm-acpi.

	  If you have an IBM or Lenovo ThinkPad laptop, say Y or M here.

config THINKPAD_ACPI_DEBUGFACILITIES
	bool "Maintainer debug facilities"
	depends on THINKPAD_ACPI
	default n
	---help---
	  Enables extra stuff in the thinkpad-acpi which is completely useless
	  for normal use.  Read the driver source to find out what it does.

	  Say N here, unless you were told by a kernel maintainer to do
	  otherwise.

config THINKPAD_ACPI_DEBUG
	bool "Verbose debug mode"
	depends on THINKPAD_ACPI
	default n
	---help---
	  Enables extra debugging information, at the expense of a slightly
	  increase in driver size.

	  If you are not sure, say N here.

config THINKPAD_ACPI_UNSAFE_LEDS
	bool "Allow control of important LEDs (unsafe)"
	depends on THINKPAD_ACPI
	default n
	---help---
	  Overriding LED state on ThinkPads can mask important
	  firmware alerts (like critical battery condition), or misled
	  the user into damaging the hardware (undocking or ejecting
	  the bay while buses are still active), etc.

	  LED control on the ThinkPad is write-only (with very few
	  exceptions on very ancient models), which makes it
	  impossible to know beforehand if important information will
	  be lost when one changes LED state.

	  Users that know what they are doing can enable this option
	  and the driver will allow control of every LED, including
	  the ones on the dock stations.

	  Never enable this option on a distribution kernel.

	  Say N here, unless you are building a kernel for your own
	  use, and need to control the important firmware LEDs.

config THINKPAD_ACPI_DOCK
	bool "Legacy Docking Station Support"
	depends on THINKPAD_ACPI
	depends on ACPI_DOCK=n
	default n
	---help---
	  Allows the thinkpad_acpi driver to handle docking station events.
	  This support was made obsolete by the generic ACPI docking station
	  support (CONFIG_ACPI_DOCK).  It will allow locking and removing the
	  laptop from the docking station, but will not properly connect PCI
	  devices.

	  If you are not sure, say N here.

config THINKPAD_ACPI_BAY
	bool "Legacy Removable Bay Support"
	depends on THINKPAD_ACPI
	default y
	---help---
	  Allows the thinkpad_acpi driver to handle removable bays.  It will
	  electrically disable the device in the bay, and also generate
	  notifications when the bay lever is ejected or inserted.

	  If you are not sure, say Y here.

config THINKPAD_ACPI_VIDEO
	bool "Video output control support"
	depends on THINKPAD_ACPI
	default y
	---help---
	  Allows the thinkpad_acpi driver to provide an interface to control
	  the various video output ports.

	  This feature often won't work well, depending on ThinkPad model,
	  display state, video output devices in use, whether there is a X
	  server running, phase of the moon, and the current mood of
	  Schroedinger's cat.  If you can use X.org's RandR to control
	  your ThinkPad's video output ports instead of this feature,
	  don't think twice: do it and say N here to save some memory.

	  If you are not sure, say Y here.

config THINKPAD_ACPI_HOTKEY_POLL
	bool "Support NVRAM polling for hot keys"
	depends on THINKPAD_ACPI
	default y
	---help---
	  Some thinkpad models benefit from NVRAM polling to detect a few of
	  the hot key press events.  If you know your ThinkPad model does not
	  need to do NVRAM polling to support any of the hot keys you use,
	  unselecting this option will save about 1kB of memory.

	  ThinkPads T40 and newer, R52 and newer, and X31 and newer are
	  unlikely to need NVRAM polling in their latest BIOS versions.

	  NVRAM polling can detect at most the following keys: ThinkPad/Access
	  IBM, Zoom, Switch Display (fn+F7), ThinkLight, Volume up/down/mute,
	  Brightness up/down, Display Expand (fn+F8), Hibernate (fn+F12).

	  If you are not sure, say Y here.  The driver enables polling only if
	  it is strictly necessary to do so.

config INTEL_MENLOW
	tristate "Thermal Management driver for Intel menlow platform"
	depends on ACPI_THERMAL
	select THERMAL
	---help---
	  ACPI thermal management enhancement driver on
	  Intel Menlow platform.

	  If unsure, say N.

config EEEPC_LAPTOP
	tristate "Eee PC Hotkey Driver (EXPERIMENTAL)"
	depends on ACPI
	depends on INPUT
	depends on EXPERIMENTAL
	select BACKLIGHT_CLASS_DEVICE
	select HWMON
	select RFKILL
	select HOTPLUG_PCI
	---help---
	  This driver supports the Fn-Fx keys on Eee PC laptops.
	  It also adds the ability to switch camera/wlan on/off.

	  If you have an Eee PC laptop, say Y or M here.


config ACPI_WMI
	tristate "WMI"
	depends on ACPI
	help
	  This driver adds support for the ACPI-WMI (Windows Management
	  Instrumentation) mapper device (PNP0C14) found on some systems.

	  ACPI-WMI is a proprietary extension to ACPI to expose parts of the
	  ACPI firmware to userspace - this is done through various vendor
	  defined methods and data blocks in a PNP0C14 device, which are then
	  made available for userspace to call.

	  The implementation of this in Linux currently only exposes this to
	  other kernel space drivers.

	  This driver is a required dependency to build the firmware specific
	  drivers needed on many machines, including Acer and HP laptops.

	  It is safe to enable this driver even if your DSDT doesn't define
	  any ACPI-WMI devices.

config ACPI_ASUS
	tristate "ASUS/Medion Laptop Extras"
	depends on ACPI
	select BACKLIGHT_CLASS_DEVICE
	---help---
	  This driver provides support for extra features of ACPI-compatible
	  ASUS laptops. As some of Medion laptops are made by ASUS, it may also
	  support some Medion laptops (such as 9675 for example).  It makes all
	  the extra buttons generate standard ACPI events that go through
	  /proc/acpi/events, and (on some models) adds support for changing the
	  display brightness and output, switching the LCD backlight on and off,
	  and most importantly, allows you to blink those fancy LEDs intended
	  for reporting mail and wireless status.

	  Note: display switching code is currently considered EXPERIMENTAL,
	  toying with these values may even lock your machine.

	  All settings are changed via /proc/acpi/asus directory entries. Owner
	  and group for these entries can be set with asus_uid and asus_gid
	  parameters.

	  More information and a userspace daemon for handling the extra buttons
	  at <http://sourceforge.net/projects/acpi4asus/>.

	  If you have an ACPI-compatible ASUS laptop, say Y or M here. This
	  driver is still under development, so if your laptop is unsupported or
	  something works not quite as expected, please use the mailing list
	  available on the above page (acpi4asus-user@lists.sourceforge.net).

	  NOTE: This driver is deprecated and will probably be removed soon,
	  use asus-laptop instead.

config ACPI_TOSHIBA
	tristate "Toshiba Laptop Extras"
	depends on ACPI
	depends on INPUT
	select INPUT_POLLDEV
	select NET
	select RFKILL
	select BACKLIGHT_CLASS_DEVICE
	---help---
	  This driver adds support for access to certain system settings
	  on "legacy free" Toshiba laptops.  These laptops can be recognized by
	  their lack of a BIOS setup menu and APM support.

	  On these machines, all system configuration is handled through the
	  ACPI.  This driver is required for access to controls not covered
	  by the general ACPI drivers, such as LCD brightness, video output,
	  etc.

	  This driver differs from the non-ACPI Toshiba laptop driver (located
	  under "Processor type and features") in several aspects.
	  Configuration is accessed by reading and writing text files in the
	  /proc tree instead of by program interface to /dev.  Furthermore, no
	  power management functions are exposed, as those are handled by the
	  general ACPI drivers.

	  More information about this driver is available at
	  <http://memebeam.org/toys/ToshibaAcpiDriver>.

	  If you have a legacy free Toshiba laptop (such as the Libretto L1
	  series), say Y.
endif # X86_PLATFORM_DEVICES<|MERGE_RESOLUTION|>--- conflicted
+++ resolved
@@ -144,24 +144,18 @@
 	  If you have an MSI S270 laptop, say Y or M here.
 
 config OQO_WMI
-       tristate "OQO WMI extras"
-       depends on ACPI_WMI
-<<<<<<< HEAD
-       depends on INPUT && INPUT_POLLDEV
-       depends on RFKILL
-       depends on BACKLIGHT_CLASS_DEVICE
-=======
-       depends on INPUT
-       depends on RFKILL
-       depends on BACKLIGHT_CLASS_DEVICE
+	tristate "OQO WMI extras"
+	depends on ACPI_WMI
+	depends on INPUT
+	depends on RFKILL
+	depends on BACKLIGHT_CLASS_DEVICE
 	select INPUT_POLLDEV
->>>>>>> 261a3701
-       help
-         Say Y here if you want to support rfkill and backlight control on
-         series 2 OQO handheld devices.
-
-         To compile this driver as a module, choose M here: the module will
-         be called oqo-wmi.
+	help
+	  Say Y here if you want to support rfkill and backlight control on
+	  series 2 OQO handheld devices.
+
+	  To compile this driver as a module, choose M here: the module will
+	  be called oqo-wmi.
 
 config PANASONIC_LAPTOP
 	tristate "Panasonic Laptop Extras"
