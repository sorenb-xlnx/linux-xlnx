--- conflicted
+++ resolved
@@ -495,12 +495,7 @@
 	depends on BACKLIGHT_CLASS_DEVICE
 	depends on INPUT
 	depends on RFKILL || RFKILL = n
-<<<<<<< HEAD
-	select INPUT_POLLDEV
-=======
-	select INPUT_SPARSEKMAP
-	select BACKLIGHT_CLASS_DEVICE
->>>>>>> 35989e9d
+	select INPUT_SPARSEKMAP
 	---help---
 	  This driver adds support for access to certain system settings
 	  on "legacy free" Toshiba laptops.  These laptops can be recognized by
