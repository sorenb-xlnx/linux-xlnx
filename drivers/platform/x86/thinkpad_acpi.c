/*
 *  thinkpad_acpi.c - ThinkPad ACPI Extras
 *
 *
 *  Copyright (C) 2004-2005 Borislav Deianov <borislav@users.sf.net>
 *  Copyright (C) 2006-2009 Henrique de Moraes Holschuh <hmh@hmh.eng.br>
 *
 *  This program is free software; you can redistribute it and/or modify
 *  it under the terms of the GNU General Public License as published by
 *  the Free Software Foundation; either version 2 of the License, or
 *  (at your option) any later version.
 *
 *  This program is distributed in the hope that it will be useful,
 *  but WITHOUT ANY WARRANTY; without even the implied warranty of
 *  MERCHANTABILITY or FITNESS FOR A PARTICULAR PURPOSE.  See the
 *  GNU General Public License for more details.
 *
 *  You should have received a copy of the GNU General Public License
 *  along with this program; if not, write to the Free Software
 *  Foundation, Inc., 51 Franklin Street, Fifth Floor, Boston, MA
 *  02110-1301, USA.
 */

#define TPACPI_VERSION "0.23"
#define TPACPI_SYSFS_VERSION 0x020600

/*
 *  Changelog:
 *  2007-10-20		changelog trimmed down
 *
 *  2007-03-27  0.14	renamed to thinkpad_acpi and moved to
 *  			drivers/misc.
 *
 *  2006-11-22	0.13	new maintainer
 *  			changelog now lives in git commit history, and will
 *  			not be updated further in-file.
 *
 *  2005-03-17	0.11	support for 600e, 770x
 *			    thanks to Jamie Lentin <lentinj@dial.pipex.com>
 *
 *  2005-01-16	0.9	use MODULE_VERSION
 *			    thanks to Henrik Brix Andersen <brix@gentoo.org>
 *			fix parameter passing on module loading
 *			    thanks to Rusty Russell <rusty@rustcorp.com.au>
 *			    thanks to Jim Radford <radford@blackbean.org>
 *  2004-11-08	0.8	fix init error case, don't return from a macro
 *			    thanks to Chris Wright <chrisw@osdl.org>
 */

#include <linux/kernel.h>
#include <linux/module.h>
#include <linux/init.h>
#include <linux/types.h>
#include <linux/string.h>
#include <linux/list.h>
#include <linux/mutex.h>
#include <linux/sched.h>
#include <linux/kthread.h>
#include <linux/freezer.h>
#include <linux/delay.h>

#include <linux/nvram.h>
#include <linux/proc_fs.h>
#include <linux/sysfs.h>
#include <linux/backlight.h>
#include <linux/fb.h>
#include <linux/platform_device.h>
#include <linux/hwmon.h>
#include <linux/hwmon-sysfs.h>
#include <linux/input.h>
#include <linux/leds.h>
#include <linux/rfkill.h>
#include <asm/uaccess.h>

#include <linux/dmi.h>
#include <linux/jiffies.h>
#include <linux/workqueue.h>

#include <acpi/acpi_drivers.h>

#include <linux/pci_ids.h>


/* ThinkPad CMOS commands */
#define TP_CMOS_VOLUME_DOWN	0
#define TP_CMOS_VOLUME_UP	1
#define TP_CMOS_VOLUME_MUTE	2
#define TP_CMOS_BRIGHTNESS_UP	4
#define TP_CMOS_BRIGHTNESS_DOWN	5
#define TP_CMOS_THINKLIGHT_ON	12
#define TP_CMOS_THINKLIGHT_OFF	13

/* NVRAM Addresses */
enum tp_nvram_addr {
	TP_NVRAM_ADDR_HK2		= 0x57,
	TP_NVRAM_ADDR_THINKLIGHT	= 0x58,
	TP_NVRAM_ADDR_VIDEO		= 0x59,
	TP_NVRAM_ADDR_BRIGHTNESS	= 0x5e,
	TP_NVRAM_ADDR_MIXER		= 0x60,
};

/* NVRAM bit masks */
enum {
	TP_NVRAM_MASK_HKT_THINKPAD	= 0x08,
	TP_NVRAM_MASK_HKT_ZOOM		= 0x20,
	TP_NVRAM_MASK_HKT_DISPLAY	= 0x40,
	TP_NVRAM_MASK_HKT_HIBERNATE	= 0x80,
	TP_NVRAM_MASK_THINKLIGHT	= 0x10,
	TP_NVRAM_MASK_HKT_DISPEXPND	= 0x30,
	TP_NVRAM_MASK_HKT_BRIGHTNESS	= 0x20,
	TP_NVRAM_MASK_LEVEL_BRIGHTNESS	= 0x0f,
	TP_NVRAM_POS_LEVEL_BRIGHTNESS	= 0,
	TP_NVRAM_MASK_MUTE		= 0x40,
	TP_NVRAM_MASK_HKT_VOLUME	= 0x80,
	TP_NVRAM_MASK_LEVEL_VOLUME	= 0x0f,
	TP_NVRAM_POS_LEVEL_VOLUME	= 0,
};

/* ACPI HIDs */
#define TPACPI_ACPI_HKEY_HID		"IBM0068"

/* Input IDs */
#define TPACPI_HKEY_INPUT_PRODUCT	0x5054 /* "TP" */
#define TPACPI_HKEY_INPUT_VERSION	0x4101

/* ACPI \WGSV commands */
enum {
	TP_ACPI_WGSV_GET_STATE		= 0x01, /* Get state information */
	TP_ACPI_WGSV_PWR_ON_ON_RESUME	= 0x02, /* Resume WWAN powered on */
	TP_ACPI_WGSV_PWR_OFF_ON_RESUME	= 0x03,	/* Resume WWAN powered off */
	TP_ACPI_WGSV_SAVE_STATE		= 0x04, /* Save state for S4/S5 */
};

/* TP_ACPI_WGSV_GET_STATE bits */
enum {
	TP_ACPI_WGSV_STATE_WWANEXIST	= 0x0001, /* WWAN hw available */
	TP_ACPI_WGSV_STATE_WWANPWR	= 0x0002, /* WWAN radio enabled */
	TP_ACPI_WGSV_STATE_WWANPWRRES	= 0x0004, /* WWAN state at resume */
	TP_ACPI_WGSV_STATE_WWANBIOSOFF	= 0x0008, /* WWAN disabled in BIOS */
	TP_ACPI_WGSV_STATE_BLTHEXIST	= 0x0001, /* BLTH hw available */
	TP_ACPI_WGSV_STATE_BLTHPWR	= 0x0002, /* BLTH radio enabled */
	TP_ACPI_WGSV_STATE_BLTHPWRRES	= 0x0004, /* BLTH state at resume */
	TP_ACPI_WGSV_STATE_BLTHBIOSOFF	= 0x0008, /* BLTH disabled in BIOS */
	TP_ACPI_WGSV_STATE_UWBEXIST	= 0x0010, /* UWB hw available */
	TP_ACPI_WGSV_STATE_UWBPWR	= 0x0020, /* UWB radio enabled */
};

/* HKEY events */
enum tpacpi_hkey_event_t {
	/* Hotkey-related */
	TP_HKEY_EV_HOTKEY_BASE		= 0x1001, /* first hotkey (FN+F1) */
	TP_HKEY_EV_BRGHT_UP		= 0x1010, /* Brightness up */
	TP_HKEY_EV_BRGHT_DOWN		= 0x1011, /* Brightness down */
	TP_HKEY_EV_VOL_UP		= 0x1015, /* Volume up or unmute */
	TP_HKEY_EV_VOL_DOWN		= 0x1016, /* Volume down or unmute */
	TP_HKEY_EV_VOL_MUTE		= 0x1017, /* Mixer output mute */

	/* Reasons for waking up from S3/S4 */
	TP_HKEY_EV_WKUP_S3_UNDOCK	= 0x2304, /* undock requested, S3 */
	TP_HKEY_EV_WKUP_S4_UNDOCK	= 0x2404, /* undock requested, S4 */
	TP_HKEY_EV_WKUP_S3_BAYEJ	= 0x2305, /* bay ejection req, S3 */
	TP_HKEY_EV_WKUP_S4_BAYEJ	= 0x2405, /* bay ejection req, S4 */
	TP_HKEY_EV_WKUP_S3_BATLOW	= 0x2313, /* battery empty, S3 */
	TP_HKEY_EV_WKUP_S4_BATLOW	= 0x2413, /* battery empty, S4 */

	/* Auto-sleep after eject request */
	TP_HKEY_EV_BAYEJ_ACK		= 0x3003, /* bay ejection complete */
	TP_HKEY_EV_UNDOCK_ACK		= 0x4003, /* undock complete */

	/* Misc bay events */
	TP_HKEY_EV_OPTDRV_EJ		= 0x3006, /* opt. drive tray ejected */

	/* User-interface events */
	TP_HKEY_EV_LID_CLOSE		= 0x5001, /* laptop lid closed */
	TP_HKEY_EV_LID_OPEN		= 0x5002, /* laptop lid opened */
	TP_HKEY_EV_TABLET_TABLET	= 0x5009, /* tablet swivel up */
	TP_HKEY_EV_TABLET_NOTEBOOK	= 0x500a, /* tablet swivel down */
	TP_HKEY_EV_PEN_INSERTED		= 0x500b, /* tablet pen inserted */
	TP_HKEY_EV_PEN_REMOVED		= 0x500c, /* tablet pen removed */
	TP_HKEY_EV_BRGHT_CHANGED	= 0x5010, /* backlight control event */

	/* Thermal events */
	TP_HKEY_EV_ALARM_BAT_HOT	= 0x6011, /* battery too hot */
	TP_HKEY_EV_ALARM_BAT_XHOT	= 0x6012, /* battery critically hot */
	TP_HKEY_EV_ALARM_SENSOR_HOT	= 0x6021, /* sensor too hot */
	TP_HKEY_EV_ALARM_SENSOR_XHOT	= 0x6022, /* sensor critically hot */
	TP_HKEY_EV_THM_TABLE_CHANGED	= 0x6030, /* thermal table changed */

	/* Misc */
	TP_HKEY_EV_RFKILL_CHANGED	= 0x7000, /* rfkill switch changed */
};

/****************************************************************************
 * Main driver
 */

#define TPACPI_NAME "thinkpad"
#define TPACPI_DESC "ThinkPad ACPI Extras"
#define TPACPI_FILE TPACPI_NAME "_acpi"
#define TPACPI_URL "http://ibm-acpi.sf.net/"
#define TPACPI_MAIL "ibm-acpi-devel@lists.sourceforge.net"

#define TPACPI_PROC_DIR "ibm"
#define TPACPI_ACPI_EVENT_PREFIX "ibm"
#define TPACPI_DRVR_NAME TPACPI_FILE
#define TPACPI_DRVR_SHORTNAME "tpacpi"
#define TPACPI_HWMON_DRVR_NAME TPACPI_NAME "_hwmon"

#define TPACPI_NVRAM_KTHREAD_NAME "ktpacpi_nvramd"
#define TPACPI_WORKQUEUE_NAME "ktpacpid"

#define TPACPI_MAX_ACPI_ARGS 3

/* printk headers */
#define TPACPI_LOG TPACPI_FILE ": "
#define TPACPI_EMERG	KERN_EMERG	TPACPI_LOG
#define TPACPI_ALERT	KERN_ALERT	TPACPI_LOG
#define TPACPI_CRIT	KERN_CRIT	TPACPI_LOG
#define TPACPI_ERR	KERN_ERR	TPACPI_LOG
#define TPACPI_WARN	KERN_WARNING	TPACPI_LOG
#define TPACPI_NOTICE	KERN_NOTICE	TPACPI_LOG
#define TPACPI_INFO	KERN_INFO	TPACPI_LOG
#define TPACPI_DEBUG	KERN_DEBUG	TPACPI_LOG

/* Debugging printk groups */
#define TPACPI_DBG_ALL		0xffff
#define TPACPI_DBG_DISCLOSETASK	0x8000
#define TPACPI_DBG_INIT		0x0001
#define TPACPI_DBG_EXIT		0x0002
#define TPACPI_DBG_RFKILL	0x0004
#define TPACPI_DBG_HKEY		0x0008
#define TPACPI_DBG_FAN		0x0010
#define TPACPI_DBG_BRGHT	0x0020

#define onoff(status, bit) ((status) & (1 << (bit)) ? "on" : "off")
#define enabled(status, bit) ((status) & (1 << (bit)) ? "enabled" : "disabled")
#define strlencmp(a, b) (strncmp((a), (b), strlen(b)))


/****************************************************************************
 * Driver-wide structs and misc. variables
 */

struct ibm_struct;

struct tp_acpi_drv_struct {
	const struct acpi_device_id *hid;
	struct acpi_driver *driver;

	void (*notify) (struct ibm_struct *, u32);
	acpi_handle *handle;
	u32 type;
	struct acpi_device *device;
};

struct ibm_struct {
	char *name;

	int (*read) (char *);
	int (*write) (char *);
	void (*exit) (void);
	void (*resume) (void);
	void (*suspend) (pm_message_t state);
	void (*shutdown) (void);

	struct list_head all_drivers;

	struct tp_acpi_drv_struct *acpi;

	struct {
		u8 acpi_driver_registered:1;
		u8 acpi_notify_installed:1;
		u8 proc_created:1;
		u8 init_called:1;
		u8 experimental:1;
	} flags;
};

struct ibm_init_struct {
	char param[32];

	int (*init) (struct ibm_init_struct *);
	struct ibm_struct *data;
};

static struct {
	u32 bluetooth:1;
	u32 hotkey:1;
	u32 hotkey_mask:1;
	u32 hotkey_wlsw:1;
	u32 hotkey_tablet:1;
	u32 light:1;
	u32 light_status:1;
	u32 bright_16levels:1;
	u32 bright_acpimode:1;
	u32 wan:1;
	u32 uwb:1;
	u32 fan_ctrl_status_undef:1;
	u32 second_fan:1;
	u32 beep_needs_two_args:1;
	u32 input_device_registered:1;
	u32 platform_drv_registered:1;
	u32 platform_drv_attrs_registered:1;
	u32 sensors_pdrv_registered:1;
	u32 sensors_pdrv_attrs_registered:1;
	u32 sensors_pdev_attrs_registered:1;
	u32 hotkey_poll_active:1;
} tp_features;

static struct {
	u16 hotkey_mask_ff:1;
} tp_warned;

struct thinkpad_id_data {
	unsigned int vendor;	/* ThinkPad vendor:
				 * PCI_VENDOR_ID_IBM/PCI_VENDOR_ID_LENOVO */

	char *bios_version_str;	/* Something like 1ZET51WW (1.03z) */
	char *ec_version_str;	/* Something like 1ZHT51WW-1.04a */

	u16 bios_model;		/* 1Y = 0x5931, 0 = unknown */
	u16 ec_model;
	u16 bios_release;	/* 1ZETK1WW = 0x314b, 0 = unknown */
	u16 ec_release;

	char *model_str;	/* ThinkPad T43 */
	char *nummodel_str;	/* 9384A9C for a 9384-A9C model */
};
static struct thinkpad_id_data thinkpad_id;

static enum {
	TPACPI_LIFE_INIT = 0,
	TPACPI_LIFE_RUNNING,
	TPACPI_LIFE_EXITING,
} tpacpi_lifecycle;

static int experimental;
static u32 dbg_level;

static struct workqueue_struct *tpacpi_wq;

enum led_status_t {
	TPACPI_LED_OFF = 0,
	TPACPI_LED_ON,
	TPACPI_LED_BLINK,
};

/* Special LED class that can defer work */
struct tpacpi_led_classdev {
	struct led_classdev led_classdev;
	struct work_struct work;
	enum led_status_t new_state;
	unsigned int led;
};

#ifdef CONFIG_THINKPAD_ACPI_DEBUGFACILITIES
static int dbg_wlswemul;
static int tpacpi_wlsw_emulstate;
static int dbg_bluetoothemul;
static int tpacpi_bluetooth_emulstate;
static int dbg_wwanemul;
static int tpacpi_wwan_emulstate;
static int dbg_uwbemul;
static int tpacpi_uwb_emulstate;
#endif


/*************************************************************************
 *  Debugging helpers
 */

#define dbg_printk(a_dbg_level, format, arg...) \
	do { if (dbg_level & (a_dbg_level)) \
		printk(TPACPI_DEBUG "%s: " format, __func__ , ## arg); \
	} while (0)

#ifdef CONFIG_THINKPAD_ACPI_DEBUG
#define vdbg_printk dbg_printk
static const char *str_supported(int is_supported);
#else
#define vdbg_printk(a_dbg_level, format, arg...) \
	do { } while (0)
#endif

static void tpacpi_log_usertask(const char * const what)
{
	printk(TPACPI_DEBUG "%s: access by process with PID %d\n",
		what, task_tgid_vnr(current));
}

#define tpacpi_disclose_usertask(what, format, arg...) \
	do { \
		if (unlikely( \
		    (dbg_level & TPACPI_DBG_DISCLOSETASK) && \
		    (tpacpi_lifecycle == TPACPI_LIFE_RUNNING))) { \
			printk(TPACPI_DEBUG "%s: PID %d: " format, \
				what, task_tgid_vnr(current), ## arg); \
		} \
	} while (0)

/*
 * Quirk handling helpers
 *
 * ThinkPad IDs and versions seen in the field so far
 * are two-characters from the set [0-9A-Z], i.e. base 36.
 *
 * We use values well outside that range as specials.
 */

#define TPACPI_MATCH_ANY		0xffffU
#define TPACPI_MATCH_UNKNOWN		0U

/* TPID('1', 'Y') == 0x5931 */
#define TPID(__c1, __c2) (((__c2) << 8) | (__c1))

#define TPACPI_Q_IBM(__id1, __id2, __quirk)	\
	{ .vendor = PCI_VENDOR_ID_IBM,		\
	  .bios = TPID(__id1, __id2),		\
	  .ec = TPACPI_MATCH_ANY,		\
	  .quirks = (__quirk) }

#define TPACPI_Q_LNV(__id1, __id2, __quirk)	\
	{ .vendor = PCI_VENDOR_ID_LENOVO,	\
	  .bios = TPID(__id1, __id2),		\
	  .ec = TPACPI_MATCH_ANY,		\
	  .quirks = (__quirk) }

struct tpacpi_quirk {
	unsigned int vendor;
	u16 bios;
	u16 ec;
	unsigned long quirks;
};

/**
 * tpacpi_check_quirks() - search BIOS/EC version on a list
 * @qlist:		array of &struct tpacpi_quirk
 * @qlist_size:		number of elements in @qlist
 *
 * Iterates over a quirks list until one is found that matches the
 * ThinkPad's vendor, BIOS and EC model.
 *
 * Returns 0 if nothing matches, otherwise returns the quirks field of
 * the matching &struct tpacpi_quirk entry.
 *
 * The match criteria is: vendor, ec and bios much match.
 */
static unsigned long __init tpacpi_check_quirks(
			const struct tpacpi_quirk *qlist,
			unsigned int qlist_size)
{
	while (qlist_size) {
		if ((qlist->vendor == thinkpad_id.vendor ||
				qlist->vendor == TPACPI_MATCH_ANY) &&
		    (qlist->bios == thinkpad_id.bios_model ||
				qlist->bios == TPACPI_MATCH_ANY) &&
		    (qlist->ec == thinkpad_id.ec_model ||
				qlist->ec == TPACPI_MATCH_ANY))
			return qlist->quirks;

		qlist_size--;
		qlist++;
	}
	return 0;
}


/****************************************************************************
 ****************************************************************************
 *
 * ACPI Helpers and device model
 *
 ****************************************************************************
 ****************************************************************************/

/*************************************************************************
 * ACPI basic handles
 */

static acpi_handle root_handle;

#define TPACPI_HANDLE(object, parent, paths...)			\
	static acpi_handle  object##_handle;			\
	static acpi_handle *object##_parent = &parent##_handle;	\
	static char        *object##_path;			\
	static char        *object##_paths[] = { paths }

TPACPI_HANDLE(ec, root, "\\_SB.PCI0.ISA.EC0",	/* 240, 240x */
	   "\\_SB.PCI.ISA.EC",	/* 570 */
	   "\\_SB.PCI0.ISA0.EC0",	/* 600e/x, 770e, 770x */
	   "\\_SB.PCI0.ISA.EC",	/* A21e, A2xm/p, T20-22, X20-21 */
	   "\\_SB.PCI0.AD4S.EC0",	/* i1400, R30 */
	   "\\_SB.PCI0.ICH3.EC0",	/* R31 */
	   "\\_SB.PCI0.LPC.EC",	/* all others */
	   );

TPACPI_HANDLE(ecrd, ec, "ECRD");	/* 570 */
TPACPI_HANDLE(ecwr, ec, "ECWR");	/* 570 */

TPACPI_HANDLE(cmos, root, "\\UCMS",	/* R50, R50e, R50p, R51, */
					/* T4x, X31, X40 */
	   "\\CMOS",		/* A3x, G4x, R32, T23, T30, X22-24, X30 */
	   "\\CMS",		/* R40, R40e */
	   );			/* all others */

TPACPI_HANDLE(hkey, ec, "\\_SB.HKEY",	/* 600e/x, 770e, 770x */
	   "^HKEY",		/* R30, R31 */
	   "HKEY",		/* all others */
	   );			/* 570 */

TPACPI_HANDLE(vid, root, "\\_SB.PCI.AGP.VGA",	/* 570 */
	   "\\_SB.PCI0.AGP0.VID0",	/* 600e/x, 770x */
	   "\\_SB.PCI0.VID0",	/* 770e */
	   "\\_SB.PCI0.VID",	/* A21e, G4x, R50e, X30, X40 */
	   "\\_SB.PCI0.AGP.VID",	/* all others */
	   );				/* R30, R31 */


/*************************************************************************
 * ACPI helpers
 */

static int acpi_evalf(acpi_handle handle,
		      void *res, char *method, char *fmt, ...)
{
	char *fmt0 = fmt;
	struct acpi_object_list params;
	union acpi_object in_objs[TPACPI_MAX_ACPI_ARGS];
	struct acpi_buffer result, *resultp;
	union acpi_object out_obj;
	acpi_status status;
	va_list ap;
	char res_type;
	int success;
	int quiet;

	if (!*fmt) {
		printk(TPACPI_ERR "acpi_evalf() called with empty format\n");
		return 0;
	}

	if (*fmt == 'q') {
		quiet = 1;
		fmt++;
	} else
		quiet = 0;

	res_type = *(fmt++);

	params.count = 0;
	params.pointer = &in_objs[0];

	va_start(ap, fmt);
	while (*fmt) {
		char c = *(fmt++);
		switch (c) {
		case 'd':	/* int */
			in_objs[params.count].integer.value = va_arg(ap, int);
			in_objs[params.count++].type = ACPI_TYPE_INTEGER;
			break;
			/* add more types as needed */
		default:
			printk(TPACPI_ERR "acpi_evalf() called "
			       "with invalid format character '%c'\n", c);
			return 0;
		}
	}
	va_end(ap);

	if (res_type != 'v') {
		result.length = sizeof(out_obj);
		result.pointer = &out_obj;
		resultp = &result;
	} else
		resultp = NULL;

	status = acpi_evaluate_object(handle, method, &params, resultp);

	switch (res_type) {
	case 'd':		/* int */
		if (res)
			*(int *)res = out_obj.integer.value;
		success = status == AE_OK && out_obj.type == ACPI_TYPE_INTEGER;
		break;
	case 'v':		/* void */
		success = status == AE_OK;
		break;
		/* add more types as needed */
	default:
		printk(TPACPI_ERR "acpi_evalf() called "
		       "with invalid format character '%c'\n", res_type);
		return 0;
	}

	if (!success && !quiet)
		printk(TPACPI_ERR "acpi_evalf(%s, %s, ...) failed: %d\n",
		       method, fmt0, status);

	return success;
}

static int acpi_ec_read(int i, u8 *p)
{
	int v;

	if (ecrd_handle) {
		if (!acpi_evalf(ecrd_handle, &v, NULL, "dd", i))
			return 0;
		*p = v;
	} else {
		if (ec_read(i, p) < 0)
			return 0;
	}

	return 1;
}

static int acpi_ec_write(int i, u8 v)
{
	if (ecwr_handle) {
		if (!acpi_evalf(ecwr_handle, NULL, NULL, "vdd", i, v))
			return 0;
	} else {
		if (ec_write(i, v) < 0)
			return 0;
	}

	return 1;
}

static int issue_thinkpad_cmos_command(int cmos_cmd)
{
	if (!cmos_handle)
		return -ENXIO;

	if (!acpi_evalf(cmos_handle, NULL, NULL, "vd", cmos_cmd))
		return -EIO;

	return 0;
}

/*************************************************************************
 * ACPI device model
 */

#define TPACPI_ACPIHANDLE_INIT(object) \
	drv_acpi_handle_init(#object, &object##_handle, *object##_parent, \
		object##_paths, ARRAY_SIZE(object##_paths), &object##_path)

static void drv_acpi_handle_init(char *name,
			   acpi_handle *handle, acpi_handle parent,
			   char **paths, int num_paths, char **path)
{
	int i;
	acpi_status status;

	vdbg_printk(TPACPI_DBG_INIT, "trying to locate ACPI handle for %s\n",
		name);

	for (i = 0; i < num_paths; i++) {
		status = acpi_get_handle(parent, paths[i], handle);
		if (ACPI_SUCCESS(status)) {
			*path = paths[i];
			dbg_printk(TPACPI_DBG_INIT,
				   "Found ACPI handle %s for %s\n",
				   *path, name);
			return;
		}
	}

	vdbg_printk(TPACPI_DBG_INIT, "ACPI handle for %s not found\n",
		    name);
	*handle = NULL;
}

static void dispatch_acpi_notify(acpi_handle handle, u32 event, void *data)
{
	struct ibm_struct *ibm = data;

	if (tpacpi_lifecycle != TPACPI_LIFE_RUNNING)
		return;

	if (!ibm || !ibm->acpi || !ibm->acpi->notify)
		return;

	ibm->acpi->notify(ibm, event);
}

static int __init setup_acpi_notify(struct ibm_struct *ibm)
{
	acpi_status status;
	int rc;

	BUG_ON(!ibm->acpi);

	if (!*ibm->acpi->handle)
		return 0;

	vdbg_printk(TPACPI_DBG_INIT,
		"setting up ACPI notify for %s\n", ibm->name);

	rc = acpi_bus_get_device(*ibm->acpi->handle, &ibm->acpi->device);
	if (rc < 0) {
		printk(TPACPI_ERR "acpi_bus_get_device(%s) failed: %d\n",
			ibm->name, rc);
		return -ENODEV;
	}

	ibm->acpi->device->driver_data = ibm;
	sprintf(acpi_device_class(ibm->acpi->device), "%s/%s",
		TPACPI_ACPI_EVENT_PREFIX,
		ibm->name);

	status = acpi_install_notify_handler(*ibm->acpi->handle,
			ibm->acpi->type, dispatch_acpi_notify, ibm);
	if (ACPI_FAILURE(status)) {
		if (status == AE_ALREADY_EXISTS) {
			printk(TPACPI_NOTICE
			       "another device driver is already "
			       "handling %s events\n", ibm->name);
		} else {
			printk(TPACPI_ERR
			       "acpi_install_notify_handler(%s) failed: %d\n",
			       ibm->name, status);
		}
		return -ENODEV;
	}
	ibm->flags.acpi_notify_installed = 1;
	return 0;
}

static int __init tpacpi_device_add(struct acpi_device *device)
{
	return 0;
}

static int __init register_tpacpi_subdriver(struct ibm_struct *ibm)
{
	int rc;

	dbg_printk(TPACPI_DBG_INIT,
		"registering %s as an ACPI driver\n", ibm->name);

	BUG_ON(!ibm->acpi);

	ibm->acpi->driver = kzalloc(sizeof(struct acpi_driver), GFP_KERNEL);
	if (!ibm->acpi->driver) {
		printk(TPACPI_ERR
		       "failed to allocate memory for ibm->acpi->driver\n");
		return -ENOMEM;
	}

	sprintf(ibm->acpi->driver->name, "%s_%s", TPACPI_NAME, ibm->name);
	ibm->acpi->driver->ids = ibm->acpi->hid;

	ibm->acpi->driver->ops.add = &tpacpi_device_add;

	rc = acpi_bus_register_driver(ibm->acpi->driver);
	if (rc < 0) {
		printk(TPACPI_ERR "acpi_bus_register_driver(%s) failed: %d\n",
		       ibm->name, rc);
		kfree(ibm->acpi->driver);
		ibm->acpi->driver = NULL;
	} else if (!rc)
		ibm->flags.acpi_driver_registered = 1;

	return rc;
}


/****************************************************************************
 ****************************************************************************
 *
 * Procfs Helpers
 *
 ****************************************************************************
 ****************************************************************************/

static int dispatch_procfs_read(char *page, char **start, off_t off,
			int count, int *eof, void *data)
{
	struct ibm_struct *ibm = data;
	int len;

	if (!ibm || !ibm->read)
		return -EINVAL;

	len = ibm->read(page);
	if (len < 0)
		return len;

	if (len <= off + count)
		*eof = 1;
	*start = page + off;
	len -= off;
	if (len > count)
		len = count;
	if (len < 0)
		len = 0;

	return len;
}

static int dispatch_procfs_write(struct file *file,
			const char __user *userbuf,
			unsigned long count, void *data)
{
	struct ibm_struct *ibm = data;
	char *kernbuf;
	int ret;

	if (!ibm || !ibm->write)
		return -EINVAL;
	if (count > PAGE_SIZE - 2)
		return -EINVAL;

	kernbuf = kmalloc(count + 2, GFP_KERNEL);
	if (!kernbuf)
		return -ENOMEM;

	if (copy_from_user(kernbuf, userbuf, count)) {
		kfree(kernbuf);
		return -EFAULT;
	}

	kernbuf[count] = 0;
	strcat(kernbuf, ",");
	ret = ibm->write(kernbuf);
	if (ret == 0)
		ret = count;

	kfree(kernbuf);

	return ret;
}

static char *next_cmd(char **cmds)
{
	char *start = *cmds;
	char *end;

	while ((end = strchr(start, ',')) && end == start)
		start = end + 1;

	if (!end)
		return NULL;

	*end = 0;
	*cmds = end + 1;
	return start;
}


/****************************************************************************
 ****************************************************************************
 *
 * Device model: input, hwmon and platform
 *
 ****************************************************************************
 ****************************************************************************/

static struct platform_device *tpacpi_pdev;
static struct platform_device *tpacpi_sensors_pdev;
static struct device *tpacpi_hwmon;
static struct input_dev *tpacpi_inputdev;
static struct mutex tpacpi_inputdev_send_mutex;
static LIST_HEAD(tpacpi_all_drivers);

static int tpacpi_suspend_handler(struct platform_device *pdev,
				  pm_message_t state)
{
	struct ibm_struct *ibm, *itmp;

	list_for_each_entry_safe(ibm, itmp,
				 &tpacpi_all_drivers,
				 all_drivers) {
		if (ibm->suspend)
			(ibm->suspend)(state);
	}

	return 0;
}

static int tpacpi_resume_handler(struct platform_device *pdev)
{
	struct ibm_struct *ibm, *itmp;

	list_for_each_entry_safe(ibm, itmp,
				 &tpacpi_all_drivers,
				 all_drivers) {
		if (ibm->resume)
			(ibm->resume)();
	}

	return 0;
}

static void tpacpi_shutdown_handler(struct platform_device *pdev)
{
	struct ibm_struct *ibm, *itmp;

	list_for_each_entry_safe(ibm, itmp,
				 &tpacpi_all_drivers,
				 all_drivers) {
		if (ibm->shutdown)
			(ibm->shutdown)();
	}
}

static struct platform_driver tpacpi_pdriver = {
	.driver = {
		.name = TPACPI_DRVR_NAME,
		.owner = THIS_MODULE,
	},
	.suspend = tpacpi_suspend_handler,
	.resume = tpacpi_resume_handler,
	.shutdown = tpacpi_shutdown_handler,
};

static struct platform_driver tpacpi_hwmon_pdriver = {
	.driver = {
		.name = TPACPI_HWMON_DRVR_NAME,
		.owner = THIS_MODULE,
	},
};

/*************************************************************************
 * sysfs support helpers
 */

struct attribute_set {
	unsigned int members, max_members;
	struct attribute_group group;
};

struct attribute_set_obj {
	struct attribute_set s;
	struct attribute *a;
} __attribute__((packed));

static struct attribute_set *create_attr_set(unsigned int max_members,
						const char *name)
{
	struct attribute_set_obj *sobj;

	if (max_members == 0)
		return NULL;

	/* Allocates space for implicit NULL at the end too */
	sobj = kzalloc(sizeof(struct attribute_set_obj) +
		    max_members * sizeof(struct attribute *),
		    GFP_KERNEL);
	if (!sobj)
		return NULL;
	sobj->s.max_members = max_members;
	sobj->s.group.attrs = &sobj->a;
	sobj->s.group.name = name;

	return &sobj->s;
}

#define destroy_attr_set(_set) \
	kfree(_set);

/* not multi-threaded safe, use it in a single thread per set */
static int add_to_attr_set(struct attribute_set *s, struct attribute *attr)
{
	if (!s || !attr)
		return -EINVAL;

	if (s->members >= s->max_members)
		return -ENOMEM;

	s->group.attrs[s->members] = attr;
	s->members++;

	return 0;
}

static int add_many_to_attr_set(struct attribute_set *s,
			struct attribute **attr,
			unsigned int count)
{
	int i, res;

	for (i = 0; i < count; i++) {
		res = add_to_attr_set(s, attr[i]);
		if (res)
			return res;
	}

	return 0;
}

static void delete_attr_set(struct attribute_set *s, struct kobject *kobj)
{
	sysfs_remove_group(kobj, &s->group);
	destroy_attr_set(s);
}

#define register_attr_set_with_sysfs(_attr_set, _kobj) \
	sysfs_create_group(_kobj, &_attr_set->group)

static int parse_strtoul(const char *buf,
		unsigned long max, unsigned long *value)
{
	char *endp;

	while (*buf && isspace(*buf))
		buf++;
	*value = simple_strtoul(buf, &endp, 0);
	while (*endp && isspace(*endp))
		endp++;
	if (*endp || *value > max)
		return -EINVAL;

	return 0;
}

static void tpacpi_disable_brightness_delay(void)
{
	if (acpi_evalf(hkey_handle, NULL, "PWMS", "qvd", 0))
		printk(TPACPI_NOTICE
			"ACPI backlight control delay disabled\n");
}

static int __init tpacpi_query_bcl_levels(acpi_handle handle)
{
	struct acpi_buffer buffer = { ACPI_ALLOCATE_BUFFER, NULL };
	union acpi_object *obj;
	int rc;

	if (ACPI_SUCCESS(acpi_evaluate_object(handle, NULL, NULL, &buffer))) {
		obj = (union acpi_object *)buffer.pointer;
		if (!obj || (obj->type != ACPI_TYPE_PACKAGE)) {
			printk(TPACPI_ERR "Unknown _BCL data, "
			       "please report this to %s\n", TPACPI_MAIL);
			rc = 0;
		} else {
			rc = obj->package.count;
		}
	} else {
		return 0;
	}

	kfree(buffer.pointer);
	return rc;
}

static acpi_status __init tpacpi_acpi_walk_find_bcl(acpi_handle handle,
					u32 lvl, void *context, void **rv)
{
	char name[ACPI_PATH_SEGMENT_LENGTH];
	struct acpi_buffer buffer = { sizeof(name), &name };

	if (ACPI_SUCCESS(acpi_get_name(handle, ACPI_SINGLE_NAME, &buffer)) &&
	    !strncmp("_BCL", name, sizeof(name) - 1)) {
		BUG_ON(!rv || !*rv);
		**(int **)rv = tpacpi_query_bcl_levels(handle);
		return AE_CTRL_TERMINATE;
	} else {
		return AE_OK;
	}
}

/*
 * Returns 0 (no ACPI _BCL or _BCL invalid), or size of brightness map
 */
static int __init tpacpi_check_std_acpi_brightness_support(void)
{
	int status;
	int bcl_levels = 0;
	void *bcl_ptr = &bcl_levels;

	if (!vid_handle) {
		TPACPI_ACPIHANDLE_INIT(vid);
	}
	if (!vid_handle)
		return 0;

	/*
	 * Search for a _BCL method, and execute it.  This is safe on all
	 * ThinkPads, and as a side-effect, _BCL will place a Lenovo Vista
	 * BIOS in ACPI backlight control mode.  We do NOT have to care
	 * about calling the _BCL method in an enabled video device, any
	 * will do for our purposes.
	 */

	status = acpi_walk_namespace(ACPI_TYPE_METHOD, vid_handle, 3,
				     tpacpi_acpi_walk_find_bcl, NULL, NULL,
				     &bcl_ptr);

	if (ACPI_SUCCESS(status) && bcl_levels > 2) {
		tp_features.bright_acpimode = 1;
		return (bcl_levels - 2);
	}

	return 0;
}

static void printk_deprecated_attribute(const char * const what,
					const char * const details)
{
	tpacpi_log_usertask("deprecated sysfs attribute");
	printk(TPACPI_WARN "WARNING: sysfs attribute %s is deprecated and "
		"will be removed. %s\n",
		what, details);
}

/*************************************************************************
 * rfkill and radio control support helpers
 */

/*
 * ThinkPad-ACPI firmware handling model:
 *
 * WLSW (master wireless switch) is event-driven, and is common to all
 * firmware-controlled radios.  It cannot be controlled, just monitored,
 * as expected.  It overrides all radio state in firmware
 *
 * The kernel, a masked-off hotkey, and WLSW can change the radio state
 * (TODO: verify how WLSW interacts with the returned radio state).
 *
 * The only time there are shadow radio state changes, is when
 * masked-off hotkeys are used.
 */

/*
 * Internal driver API for radio state:
 *
 * int: < 0 = error, otherwise enum tpacpi_rfkill_state
 * bool: true means radio blocked (off)
 */
enum tpacpi_rfkill_state {
	TPACPI_RFK_RADIO_OFF = 0,
	TPACPI_RFK_RADIO_ON
};

/* rfkill switches */
enum tpacpi_rfk_id {
	TPACPI_RFK_BLUETOOTH_SW_ID = 0,
	TPACPI_RFK_WWAN_SW_ID,
	TPACPI_RFK_UWB_SW_ID,
	TPACPI_RFK_SW_MAX
};

static const char *tpacpi_rfkill_names[] = {
	[TPACPI_RFK_BLUETOOTH_SW_ID] = "bluetooth",
	[TPACPI_RFK_WWAN_SW_ID] = "wwan",
	[TPACPI_RFK_UWB_SW_ID] = "uwb",
	[TPACPI_RFK_SW_MAX] = NULL
};

/* ThinkPad-ACPI rfkill subdriver */
struct tpacpi_rfk {
	struct rfkill *rfkill;
	enum tpacpi_rfk_id id;
	const struct tpacpi_rfk_ops *ops;
};

struct tpacpi_rfk_ops {
	/* firmware interface */
	int (*get_status)(void);
	int (*set_status)(const enum tpacpi_rfkill_state);
};

static struct tpacpi_rfk *tpacpi_rfkill_switches[TPACPI_RFK_SW_MAX];

/* Query FW and update rfkill sw state for a given rfkill switch */
static int tpacpi_rfk_update_swstate(const struct tpacpi_rfk *tp_rfk)
{
	int status;

	if (!tp_rfk)
		return -ENODEV;

	status = (tp_rfk->ops->get_status)();
	if (status < 0)
		return status;

	rfkill_set_sw_state(tp_rfk->rfkill,
			    (status == TPACPI_RFK_RADIO_OFF));

	return status;
}

/* Query FW and update rfkill sw state for all rfkill switches */
static void tpacpi_rfk_update_swstate_all(void)
{
	unsigned int i;

	for (i = 0; i < TPACPI_RFK_SW_MAX; i++)
		tpacpi_rfk_update_swstate(tpacpi_rfkill_switches[i]);
}

/*
 * Sync the HW-blocking state of all rfkill switches,
 * do notice it causes the rfkill core to schedule uevents
 */
static void tpacpi_rfk_update_hwblock_state(bool blocked)
{
	unsigned int i;
	struct tpacpi_rfk *tp_rfk;

	for (i = 0; i < TPACPI_RFK_SW_MAX; i++) {
		tp_rfk = tpacpi_rfkill_switches[i];
		if (tp_rfk) {
			if (rfkill_set_hw_state(tp_rfk->rfkill,
						blocked)) {
				/* ignore -- we track sw block */
			}
		}
	}
}

/* Call to get the WLSW state from the firmware */
static int hotkey_get_wlsw(void);

/* Call to query WLSW state and update all rfkill switches */
static bool tpacpi_rfk_check_hwblock_state(void)
{
	int res = hotkey_get_wlsw();
	int hw_blocked;

	/* When unknown or unsupported, we have to assume it is unblocked */
	if (res < 0)
		return false;

	hw_blocked = (res == TPACPI_RFK_RADIO_OFF);
	tpacpi_rfk_update_hwblock_state(hw_blocked);

	return hw_blocked;
}

static int tpacpi_rfk_hook_set_block(void *data, bool blocked)
{
	struct tpacpi_rfk *tp_rfk = data;
	int res;

	dbg_printk(TPACPI_DBG_RFKILL,
		   "request to change radio state to %s\n",
		   blocked ? "blocked" : "unblocked");

	/* try to set radio state */
	res = (tp_rfk->ops->set_status)(blocked ?
				TPACPI_RFK_RADIO_OFF : TPACPI_RFK_RADIO_ON);

	/* and update the rfkill core with whatever the FW really did */
	tpacpi_rfk_update_swstate(tp_rfk);

	return (res < 0) ? res : 0;
}

static const struct rfkill_ops tpacpi_rfk_rfkill_ops = {
	.set_block = tpacpi_rfk_hook_set_block,
};

static int __init tpacpi_new_rfkill(const enum tpacpi_rfk_id id,
			const struct tpacpi_rfk_ops *tp_rfkops,
			const enum rfkill_type rfktype,
			const char *name,
			const bool set_default)
{
	struct tpacpi_rfk *atp_rfk;
	int res;
	bool sw_state = false;
	int sw_status;

	BUG_ON(id >= TPACPI_RFK_SW_MAX || tpacpi_rfkill_switches[id]);

	atp_rfk = kzalloc(sizeof(struct tpacpi_rfk), GFP_KERNEL);
	if (atp_rfk)
		atp_rfk->rfkill = rfkill_alloc(name,
						&tpacpi_pdev->dev,
						rfktype,
						&tpacpi_rfk_rfkill_ops,
						atp_rfk);
	if (!atp_rfk || !atp_rfk->rfkill) {
		printk(TPACPI_ERR
			"failed to allocate memory for rfkill class\n");
		kfree(atp_rfk);
		return -ENOMEM;
	}

	atp_rfk->id = id;
	atp_rfk->ops = tp_rfkops;

	sw_status = (tp_rfkops->get_status)();
	if (sw_status < 0) {
		printk(TPACPI_ERR
			"failed to read initial state for %s, error %d\n",
			name, sw_status);
	} else {
		sw_state = (sw_status == TPACPI_RFK_RADIO_OFF);
		if (set_default) {
			/* try to keep the initial state, since we ask the
			 * firmware to preserve it across S5 in NVRAM */
			rfkill_init_sw_state(atp_rfk->rfkill, sw_state);
		}
	}
	rfkill_set_hw_state(atp_rfk->rfkill, tpacpi_rfk_check_hwblock_state());

	res = rfkill_register(atp_rfk->rfkill);
	if (res < 0) {
		printk(TPACPI_ERR
			"failed to register %s rfkill switch: %d\n",
			name, res);
		rfkill_destroy(atp_rfk->rfkill);
		kfree(atp_rfk);
		return res;
	}

	tpacpi_rfkill_switches[id] = atp_rfk;
	return 0;
}

static void tpacpi_destroy_rfkill(const enum tpacpi_rfk_id id)
{
	struct tpacpi_rfk *tp_rfk;

	BUG_ON(id >= TPACPI_RFK_SW_MAX);

	tp_rfk = tpacpi_rfkill_switches[id];
	if (tp_rfk) {
		rfkill_unregister(tp_rfk->rfkill);
		rfkill_destroy(tp_rfk->rfkill);
		tpacpi_rfkill_switches[id] = NULL;
		kfree(tp_rfk);
	}
}

static void printk_deprecated_rfkill_attribute(const char * const what)
{
	printk_deprecated_attribute(what,
			"Please switch to generic rfkill before year 2010");
}

/* sysfs <radio> enable ------------------------------------------------ */
static ssize_t tpacpi_rfk_sysfs_enable_show(const enum tpacpi_rfk_id id,
					    struct device_attribute *attr,
					    char *buf)
{
	int status;

	printk_deprecated_rfkill_attribute(attr->attr.name);

	/* This is in the ABI... */
	if (tpacpi_rfk_check_hwblock_state()) {
		status = TPACPI_RFK_RADIO_OFF;
	} else {
		status = tpacpi_rfk_update_swstate(tpacpi_rfkill_switches[id]);
		if (status < 0)
			return status;
	}

	return snprintf(buf, PAGE_SIZE, "%d\n",
			(status == TPACPI_RFK_RADIO_ON) ? 1 : 0);
}

static ssize_t tpacpi_rfk_sysfs_enable_store(const enum tpacpi_rfk_id id,
			    struct device_attribute *attr,
			    const char *buf, size_t count)
{
	unsigned long t;
	int res;

	printk_deprecated_rfkill_attribute(attr->attr.name);

	if (parse_strtoul(buf, 1, &t))
		return -EINVAL;

	tpacpi_disclose_usertask(attr->attr.name, "set to %ld\n", t);

	/* This is in the ABI... */
	if (tpacpi_rfk_check_hwblock_state() && !!t)
		return -EPERM;

	res = tpacpi_rfkill_switches[id]->ops->set_status((!!t) ?
				TPACPI_RFK_RADIO_ON : TPACPI_RFK_RADIO_OFF);
	tpacpi_rfk_update_swstate(tpacpi_rfkill_switches[id]);

	return (res < 0) ? res : count;
}

/* procfs -------------------------------------------------------------- */
static int tpacpi_rfk_procfs_read(const enum tpacpi_rfk_id id, char *p)
{
	int len = 0;

	if (id >= TPACPI_RFK_SW_MAX)
		len += sprintf(p + len, "status:\t\tnot supported\n");
	else {
		int status;

		/* This is in the ABI... */
		if (tpacpi_rfk_check_hwblock_state()) {
			status = TPACPI_RFK_RADIO_OFF;
		} else {
			status = tpacpi_rfk_update_swstate(
						tpacpi_rfkill_switches[id]);
			if (status < 0)
				return status;
		}

		len += sprintf(p + len, "status:\t\t%s\n",
				(status == TPACPI_RFK_RADIO_ON) ?
					"enabled" : "disabled");
		len += sprintf(p + len, "commands:\tenable, disable\n");
	}

	return len;
}

static int tpacpi_rfk_procfs_write(const enum tpacpi_rfk_id id, char *buf)
{
	char *cmd;
	int status = -1;
	int res = 0;

	if (id >= TPACPI_RFK_SW_MAX)
		return -ENODEV;

	while ((cmd = next_cmd(&buf))) {
		if (strlencmp(cmd, "enable") == 0)
			status = TPACPI_RFK_RADIO_ON;
		else if (strlencmp(cmd, "disable") == 0)
			status = TPACPI_RFK_RADIO_OFF;
		else
			return -EINVAL;
	}

	if (status != -1) {
		tpacpi_disclose_usertask("procfs", "attempt to %s %s\n",
				(status == TPACPI_RFK_RADIO_ON) ?
						"enable" : "disable",
				tpacpi_rfkill_names[id]);
		res = (tpacpi_rfkill_switches[id]->ops->set_status)(status);
		tpacpi_rfk_update_swstate(tpacpi_rfkill_switches[id]);
	}

	return res;
}

/*************************************************************************
 * thinkpad-acpi driver attributes
 */

/* interface_version --------------------------------------------------- */
static ssize_t tpacpi_driver_interface_version_show(
				struct device_driver *drv,
				char *buf)
{
	return snprintf(buf, PAGE_SIZE, "0x%08x\n", TPACPI_SYSFS_VERSION);
}

static DRIVER_ATTR(interface_version, S_IRUGO,
		tpacpi_driver_interface_version_show, NULL);

/* debug_level --------------------------------------------------------- */
static ssize_t tpacpi_driver_debug_show(struct device_driver *drv,
						char *buf)
{
	return snprintf(buf, PAGE_SIZE, "0x%04x\n", dbg_level);
}

static ssize_t tpacpi_driver_debug_store(struct device_driver *drv,
						const char *buf, size_t count)
{
	unsigned long t;

	if (parse_strtoul(buf, 0xffff, &t))
		return -EINVAL;

	dbg_level = t;

	return count;
}

static DRIVER_ATTR(debug_level, S_IWUSR | S_IRUGO,
		tpacpi_driver_debug_show, tpacpi_driver_debug_store);

/* version ------------------------------------------------------------- */
static ssize_t tpacpi_driver_version_show(struct device_driver *drv,
						char *buf)
{
	return snprintf(buf, PAGE_SIZE, "%s v%s\n",
			TPACPI_DESC, TPACPI_VERSION);
}

static DRIVER_ATTR(version, S_IRUGO,
		tpacpi_driver_version_show, NULL);

/* --------------------------------------------------------------------- */

#ifdef CONFIG_THINKPAD_ACPI_DEBUGFACILITIES

/* wlsw_emulstate ------------------------------------------------------ */
static ssize_t tpacpi_driver_wlsw_emulstate_show(struct device_driver *drv,
						char *buf)
{
	return snprintf(buf, PAGE_SIZE, "%d\n", !!tpacpi_wlsw_emulstate);
}

static ssize_t tpacpi_driver_wlsw_emulstate_store(struct device_driver *drv,
						const char *buf, size_t count)
{
	unsigned long t;

	if (parse_strtoul(buf, 1, &t))
		return -EINVAL;

	if (tpacpi_wlsw_emulstate != !!t) {
		tpacpi_wlsw_emulstate = !!t;
		tpacpi_rfk_update_hwblock_state(!t);	/* negative logic */
	}

	return count;
}

static DRIVER_ATTR(wlsw_emulstate, S_IWUSR | S_IRUGO,
		tpacpi_driver_wlsw_emulstate_show,
		tpacpi_driver_wlsw_emulstate_store);

/* bluetooth_emulstate ------------------------------------------------- */
static ssize_t tpacpi_driver_bluetooth_emulstate_show(
					struct device_driver *drv,
					char *buf)
{
	return snprintf(buf, PAGE_SIZE, "%d\n", !!tpacpi_bluetooth_emulstate);
}

static ssize_t tpacpi_driver_bluetooth_emulstate_store(
					struct device_driver *drv,
					const char *buf, size_t count)
{
	unsigned long t;

	if (parse_strtoul(buf, 1, &t))
		return -EINVAL;

	tpacpi_bluetooth_emulstate = !!t;

	return count;
}

static DRIVER_ATTR(bluetooth_emulstate, S_IWUSR | S_IRUGO,
		tpacpi_driver_bluetooth_emulstate_show,
		tpacpi_driver_bluetooth_emulstate_store);

/* wwan_emulstate ------------------------------------------------- */
static ssize_t tpacpi_driver_wwan_emulstate_show(
					struct device_driver *drv,
					char *buf)
{
	return snprintf(buf, PAGE_SIZE, "%d\n", !!tpacpi_wwan_emulstate);
}

static ssize_t tpacpi_driver_wwan_emulstate_store(
					struct device_driver *drv,
					const char *buf, size_t count)
{
	unsigned long t;

	if (parse_strtoul(buf, 1, &t))
		return -EINVAL;

	tpacpi_wwan_emulstate = !!t;

	return count;
}

static DRIVER_ATTR(wwan_emulstate, S_IWUSR | S_IRUGO,
		tpacpi_driver_wwan_emulstate_show,
		tpacpi_driver_wwan_emulstate_store);

/* uwb_emulstate ------------------------------------------------- */
static ssize_t tpacpi_driver_uwb_emulstate_show(
					struct device_driver *drv,
					char *buf)
{
	return snprintf(buf, PAGE_SIZE, "%d\n", !!tpacpi_uwb_emulstate);
}

static ssize_t tpacpi_driver_uwb_emulstate_store(
					struct device_driver *drv,
					const char *buf, size_t count)
{
	unsigned long t;

	if (parse_strtoul(buf, 1, &t))
		return -EINVAL;

	tpacpi_uwb_emulstate = !!t;

	return count;
}

static DRIVER_ATTR(uwb_emulstate, S_IWUSR | S_IRUGO,
		tpacpi_driver_uwb_emulstate_show,
		tpacpi_driver_uwb_emulstate_store);
#endif

/* --------------------------------------------------------------------- */

static struct driver_attribute *tpacpi_driver_attributes[] = {
	&driver_attr_debug_level, &driver_attr_version,
	&driver_attr_interface_version,
};

static int __init tpacpi_create_driver_attributes(struct device_driver *drv)
{
	int i, res;

	i = 0;
	res = 0;
	while (!res && i < ARRAY_SIZE(tpacpi_driver_attributes)) {
		res = driver_create_file(drv, tpacpi_driver_attributes[i]);
		i++;
	}

#ifdef CONFIG_THINKPAD_ACPI_DEBUGFACILITIES
	if (!res && dbg_wlswemul)
		res = driver_create_file(drv, &driver_attr_wlsw_emulstate);
	if (!res && dbg_bluetoothemul)
		res = driver_create_file(drv, &driver_attr_bluetooth_emulstate);
	if (!res && dbg_wwanemul)
		res = driver_create_file(drv, &driver_attr_wwan_emulstate);
	if (!res && dbg_uwbemul)
		res = driver_create_file(drv, &driver_attr_uwb_emulstate);
#endif

	return res;
}

static void tpacpi_remove_driver_attributes(struct device_driver *drv)
{
	int i;

	for (i = 0; i < ARRAY_SIZE(tpacpi_driver_attributes); i++)
		driver_remove_file(drv, tpacpi_driver_attributes[i]);

#ifdef THINKPAD_ACPI_DEBUGFACILITIES
	driver_remove_file(drv, &driver_attr_wlsw_emulstate);
	driver_remove_file(drv, &driver_attr_bluetooth_emulstate);
	driver_remove_file(drv, &driver_attr_wwan_emulstate);
	driver_remove_file(drv, &driver_attr_uwb_emulstate);
#endif
}

/*************************************************************************
 * Firmware Data
 */

/*
 * Table of recommended minimum BIOS versions
 *
 * Reasons for listing:
 *    1. Stable BIOS, listed because the unknown ammount of
 *       bugs and bad ACPI behaviour on older versions
 *
 *    2. BIOS or EC fw with known bugs that trigger on Linux
 *
 *    3. BIOS with known reduced functionality in older versions
 *
 *  We recommend the latest BIOS and EC version.
 *  We only support the latest BIOS and EC fw version as a rule.
 *
 *  Sources: IBM ThinkPad Public Web Documents (update changelogs),
 *  Information from users in ThinkWiki
 *
 *  WARNING: we use this table also to detect that the machine is
 *  a ThinkPad in some cases, so don't remove entries lightly.
 */

#define TPV_Q(__v, __id1, __id2, __bv1, __bv2)		\
	{ .vendor	= (__v),			\
	  .bios		= TPID(__id1, __id2),		\
	  .ec		= TPACPI_MATCH_ANY,		\
	  .quirks	= TPACPI_MATCH_ANY << 16	\
			  | (__bv1) << 8 | (__bv2) }

#define TPV_Q_X(__v, __bid1, __bid2, __bv1, __bv2,	\
		__eid, __ev1, __ev2)			\
	{ .vendor	= (__v),			\
	  .bios		= TPID(__bid1, __bid2),		\
	  .ec		= __eid,			\
	  .quirks	= (__ev1) << 24 | (__ev2) << 16 \
			  | (__bv1) << 8 | (__bv2) }

#define TPV_QI0(__id1, __id2, __bv1, __bv2) \
	TPV_Q(PCI_VENDOR_ID_IBM, __id1, __id2, __bv1, __bv2)

/* Outdated IBM BIOSes often lack the EC id string */
#define TPV_QI1(__id1, __id2, __bv1, __bv2, __ev1, __ev2) \
	TPV_Q_X(PCI_VENDOR_ID_IBM, __id1, __id2, 	\
		__bv1, __bv2, TPID(__id1, __id2),	\
		__ev1, __ev2),				\
	TPV_Q_X(PCI_VENDOR_ID_IBM, __id1, __id2, 	\
		__bv1, __bv2, TPACPI_MATCH_UNKNOWN,	\
		__ev1, __ev2)

/* Outdated IBM BIOSes often lack the EC id string */
#define TPV_QI2(__bid1, __bid2, __bv1, __bv2,		\
		__eid1, __eid2, __ev1, __ev2) 		\
	TPV_Q_X(PCI_VENDOR_ID_IBM, __bid1, __bid2, 	\
		__bv1, __bv2, TPID(__eid1, __eid2),	\
		__ev1, __ev2),				\
	TPV_Q_X(PCI_VENDOR_ID_IBM, __bid1, __bid2, 	\
		__bv1, __bv2, TPACPI_MATCH_UNKNOWN,	\
		__ev1, __ev2)

#define TPV_QL0(__id1, __id2, __bv1, __bv2) \
	TPV_Q(PCI_VENDOR_ID_LENOVO, __id1, __id2, __bv1, __bv2)

#define TPV_QL1(__id1, __id2, __bv1, __bv2, __ev1, __ev2) \
	TPV_Q_X(PCI_VENDOR_ID_LENOVO, __id1, __id2, 	\
		__bv1, __bv2, TPID(__id1, __id2),	\
		__ev1, __ev2)

#define TPV_QL2(__bid1, __bid2, __bv1, __bv2,		\
		__eid1, __eid2, __ev1, __ev2) 		\
	TPV_Q_X(PCI_VENDOR_ID_LENOVO, __bid1, __bid2, 	\
		__bv1, __bv2, TPID(__eid1, __eid2),	\
		__ev1, __ev2)

static const struct tpacpi_quirk tpacpi_bios_version_qtable[] __initconst = {
	/*  Numeric models ------------------ */
	/*      FW MODEL   BIOS VERS	      */
	TPV_QI0('I', 'M',  '6', '5'),		 /* 570 */
	TPV_QI0('I', 'U',  '2', '6'),		 /* 570E */
	TPV_QI0('I', 'B',  '5', '4'),		 /* 600 */
	TPV_QI0('I', 'H',  '4', '7'),		 /* 600E */
	TPV_QI0('I', 'N',  '3', '6'),		 /* 600E */
	TPV_QI0('I', 'T',  '5', '5'),		 /* 600X */
	TPV_QI0('I', 'D',  '4', '8'),		 /* 770, 770E, 770ED */
	TPV_QI0('I', 'I',  '4', '2'),		 /* 770X */
	TPV_QI0('I', 'O',  '2', '3'),		 /* 770Z */

	/* A-series ------------------------- */
	/*      FW MODEL   BIOS VERS  EC VERS */
	TPV_QI0('I', 'W',  '5', '9'),		 /* A20m */
	TPV_QI0('I', 'V',  '6', '9'),		 /* A20p */
	TPV_QI0('1', '0',  '2', '6'),		 /* A21e, A22e */
	TPV_QI0('K', 'U',  '3', '6'),		 /* A21e */
	TPV_QI0('K', 'X',  '3', '6'),		 /* A21m, A22m */
	TPV_QI0('K', 'Y',  '3', '8'),		 /* A21p, A22p */
	TPV_QI0('1', 'B',  '1', '7'),		 /* A22e */
	TPV_QI0('1', '3',  '2', '0'),		 /* A22m */
	TPV_QI0('1', 'E',  '7', '3'),		 /* A30/p (0) */
	TPV_QI1('1', 'G',  '4', '1',  '1', '7'), /* A31/p (0) */
	TPV_QI1('1', 'N',  '1', '6',  '0', '7'), /* A31/p (0) */

	/* G-series ------------------------- */
	/*      FW MODEL   BIOS VERS	      */
	TPV_QI0('1', 'T',  'A', '6'),		 /* G40 */
	TPV_QI0('1', 'X',  '5', '7'),		 /* G41 */

	/* R-series, T-series --------------- */
	/*      FW MODEL   BIOS VERS  EC VERS */
	TPV_QI0('1', 'C',  'F', '0'),		 /* R30 */
	TPV_QI0('1', 'F',  'F', '1'),		 /* R31 */
	TPV_QI0('1', 'M',  '9', '7'),		 /* R32 */
	TPV_QI0('1', 'O',  '6', '1'),		 /* R40 */
	TPV_QI0('1', 'P',  '6', '5'),		 /* R40 */
	TPV_QI0('1', 'S',  '7', '0'),		 /* R40e */
	TPV_QI1('1', 'R',  'D', 'R',  '7', '1'), /* R50/p, R51,
						    T40/p, T41/p, T42/p (1) */
	TPV_QI1('1', 'V',  '7', '1',  '2', '8'), /* R50e, R51 (1) */
	TPV_QI1('7', '8',  '7', '1',  '0', '6'), /* R51e (1) */
	TPV_QI1('7', '6',  '6', '9',  '1', '6'), /* R52 (1) */
	TPV_QI1('7', '0',  '6', '9',  '2', '8'), /* R52, T43 (1) */

	TPV_QI0('I', 'Y',  '6', '1'),		 /* T20 */
	TPV_QI0('K', 'Z',  '3', '4'),		 /* T21 */
	TPV_QI0('1', '6',  '3', '2'),		 /* T22 */
	TPV_QI1('1', 'A',  '6', '4',  '2', '3'), /* T23 (0) */
	TPV_QI1('1', 'I',  '7', '1',  '2', '0'), /* T30 (0) */
	TPV_QI1('1', 'Y',  '6', '5',  '2', '9'), /* T43/p (1) */

	TPV_QL1('7', '9',  'E', '3',  '5', '0'), /* T60/p */
	TPV_QL1('7', 'C',  'D', '2',  '2', '2'), /* R60, R60i */
	TPV_QL0('7', 'E',  'D', '0'),		 /* R60e, R60i */

	/*      BIOS FW    BIOS VERS  EC FW     EC VERS */
	TPV_QI2('1', 'W',  '9', '0',  '1', 'V', '2', '8'), /* R50e (1) */
	TPV_QL2('7', 'I',  '3', '4',  '7', '9', '5', '0'), /* T60/p wide */

	/* X-series ------------------------- */
	/*      FW MODEL   BIOS VERS  EC VERS */
	TPV_QI0('I', 'Z',  '9', 'D'),		 /* X20, X21 */
	TPV_QI0('1', 'D',  '7', '0'),		 /* X22, X23, X24 */
	TPV_QI1('1', 'K',  '4', '8',  '1', '8'), /* X30 (0) */
	TPV_QI1('1', 'Q',  '9', '7',  '2', '3'), /* X31, X32 (0) */
	TPV_QI1('1', 'U',  'D', '3',  'B', '2'), /* X40 (0) */
	TPV_QI1('7', '4',  '6', '4',  '2', '7'), /* X41 (0) */
	TPV_QI1('7', '5',  '6', '0',  '2', '0'), /* X41t (0) */

	TPV_QL0('7', 'B',  'D', '7'),		 /* X60/s */
	TPV_QL0('7', 'J',  '3', '0'),		 /* X60t */

	/* (0) - older versions lack DMI EC fw string and functionality */
	/* (1) - older versions known to lack functionality */
};

#undef TPV_QL1
#undef TPV_QL0
#undef TPV_QI2
#undef TPV_QI1
#undef TPV_QI0
#undef TPV_Q_X
#undef TPV_Q

static void __init tpacpi_check_outdated_fw(void)
{
	unsigned long fwvers;
	u16 ec_version, bios_version;

	fwvers = tpacpi_check_quirks(tpacpi_bios_version_qtable,
				ARRAY_SIZE(tpacpi_bios_version_qtable));

	if (!fwvers)
		return;

	bios_version = fwvers & 0xffffU;
	ec_version = (fwvers >> 16) & 0xffffU;

	/* note that unknown versions are set to 0x0000 and we use that */
	if ((bios_version > thinkpad_id.bios_release) ||
	    (ec_version > thinkpad_id.ec_release &&
				ec_version != TPACPI_MATCH_ANY)) {
		/*
		 * The changelogs would let us track down the exact
		 * reason, but it is just too much of a pain to track
		 * it.  We only list BIOSes that are either really
		 * broken, or really stable to begin with, so it is
		 * best if the user upgrades the firmware anyway.
		 */
		printk(TPACPI_WARN
			"WARNING: Outdated ThinkPad BIOS/EC firmware\n");
		printk(TPACPI_WARN
			"WARNING: This firmware may be missing critical bug "
			"fixes and/or important features\n");
	}
}

static bool __init tpacpi_is_fw_known(void)
{
	return tpacpi_check_quirks(tpacpi_bios_version_qtable,
			ARRAY_SIZE(tpacpi_bios_version_qtable)) != 0;
}

/****************************************************************************
 ****************************************************************************
 *
 * Subdrivers
 *
 ****************************************************************************
 ****************************************************************************/

/*************************************************************************
 * thinkpad-acpi init subdriver
 */

static int __init thinkpad_acpi_driver_init(struct ibm_init_struct *iibm)
{
	printk(TPACPI_INFO "%s v%s\n", TPACPI_DESC, TPACPI_VERSION);
	printk(TPACPI_INFO "%s\n", TPACPI_URL);

	printk(TPACPI_INFO "ThinkPad BIOS %s, EC %s\n",
		(thinkpad_id.bios_version_str) ?
			thinkpad_id.bios_version_str : "unknown",
		(thinkpad_id.ec_version_str) ?
			thinkpad_id.ec_version_str : "unknown");

	if (thinkpad_id.vendor && thinkpad_id.model_str)
		printk(TPACPI_INFO "%s %s, model %s\n",
			(thinkpad_id.vendor == PCI_VENDOR_ID_IBM) ?
				"IBM" : ((thinkpad_id.vendor ==
						PCI_VENDOR_ID_LENOVO) ?
					"Lenovo" : "Unknown vendor"),
			thinkpad_id.model_str,
			(thinkpad_id.nummodel_str) ?
				thinkpad_id.nummodel_str : "unknown");

	tpacpi_check_outdated_fw();
	return 0;
}

static int thinkpad_acpi_driver_read(char *p)
{
	int len = 0;

	len += sprintf(p + len, "driver:\t\t%s\n", TPACPI_DESC);
	len += sprintf(p + len, "version:\t%s\n", TPACPI_VERSION);

	return len;
}

static struct ibm_struct thinkpad_acpi_driver_data = {
	.name = "driver",
	.read = thinkpad_acpi_driver_read,
};

/*************************************************************************
 * Hotkey subdriver
 */

/*
 * ThinkPad firmware event model
 *
 * The ThinkPad firmware has two main event interfaces: normal ACPI
 * notifications (which follow the ACPI standard), and a private event
 * interface.
 *
 * The private event interface also issues events for the hotkeys.  As
 * the driver gained features, the event handling code ended up being
 * built around the hotkey subdriver.  This will need to be refactored
 * to a more formal event API eventually.
 *
 * Some "hotkeys" are actually supposed to be used as event reports,
 * such as "brightness has changed", "volume has changed", depending on
 * the ThinkPad model and how the firmware is operating.
 *
 * Unlike other classes, hotkey-class events have mask/unmask control on
 * non-ancient firmware.  However, how it behaves changes a lot with the
 * firmware model and version.
 */

enum {	/* hot key scan codes (derived from ACPI DSDT) */
	TP_ACPI_HOTKEYSCAN_FNF1		= 0,
	TP_ACPI_HOTKEYSCAN_FNF2,
	TP_ACPI_HOTKEYSCAN_FNF3,
	TP_ACPI_HOTKEYSCAN_FNF4,
	TP_ACPI_HOTKEYSCAN_FNF5,
	TP_ACPI_HOTKEYSCAN_FNF6,
	TP_ACPI_HOTKEYSCAN_FNF7,
	TP_ACPI_HOTKEYSCAN_FNF8,
	TP_ACPI_HOTKEYSCAN_FNF9,
	TP_ACPI_HOTKEYSCAN_FNF10,
	TP_ACPI_HOTKEYSCAN_FNF11,
	TP_ACPI_HOTKEYSCAN_FNF12,
	TP_ACPI_HOTKEYSCAN_FNBACKSPACE,
	TP_ACPI_HOTKEYSCAN_FNINSERT,
	TP_ACPI_HOTKEYSCAN_FNDELETE,
	TP_ACPI_HOTKEYSCAN_FNHOME,
	TP_ACPI_HOTKEYSCAN_FNEND,
	TP_ACPI_HOTKEYSCAN_FNPAGEUP,
	TP_ACPI_HOTKEYSCAN_FNPAGEDOWN,
	TP_ACPI_HOTKEYSCAN_FNSPACE,
	TP_ACPI_HOTKEYSCAN_VOLUMEUP,
	TP_ACPI_HOTKEYSCAN_VOLUMEDOWN,
	TP_ACPI_HOTKEYSCAN_MUTE,
	TP_ACPI_HOTKEYSCAN_THINKPAD,
};

enum {	/* Keys/events available through NVRAM polling */
	TPACPI_HKEY_NVRAM_KNOWN_MASK = 0x00fb88c0U,
	TPACPI_HKEY_NVRAM_GOOD_MASK  = 0x00fb8000U,
};

enum {	/* Positions of some of the keys in hotkey masks */
	TP_ACPI_HKEY_DISPSWTCH_MASK	= 1 << TP_ACPI_HOTKEYSCAN_FNF7,
	TP_ACPI_HKEY_DISPXPAND_MASK	= 1 << TP_ACPI_HOTKEYSCAN_FNF8,
	TP_ACPI_HKEY_HIBERNATE_MASK	= 1 << TP_ACPI_HOTKEYSCAN_FNF12,
	TP_ACPI_HKEY_BRGHTUP_MASK	= 1 << TP_ACPI_HOTKEYSCAN_FNHOME,
	TP_ACPI_HKEY_BRGHTDWN_MASK	= 1 << TP_ACPI_HOTKEYSCAN_FNEND,
	TP_ACPI_HKEY_THNKLGHT_MASK	= 1 << TP_ACPI_HOTKEYSCAN_FNPAGEUP,
	TP_ACPI_HKEY_ZOOM_MASK		= 1 << TP_ACPI_HOTKEYSCAN_FNSPACE,
	TP_ACPI_HKEY_VOLUP_MASK		= 1 << TP_ACPI_HOTKEYSCAN_VOLUMEUP,
	TP_ACPI_HKEY_VOLDWN_MASK	= 1 << TP_ACPI_HOTKEYSCAN_VOLUMEDOWN,
	TP_ACPI_HKEY_MUTE_MASK		= 1 << TP_ACPI_HOTKEYSCAN_MUTE,
	TP_ACPI_HKEY_THINKPAD_MASK	= 1 << TP_ACPI_HOTKEYSCAN_THINKPAD,
};

enum {	/* NVRAM to ACPI HKEY group map */
	TP_NVRAM_HKEY_GROUP_HK2		= TP_ACPI_HKEY_THINKPAD_MASK |
					  TP_ACPI_HKEY_ZOOM_MASK |
					  TP_ACPI_HKEY_DISPSWTCH_MASK |
					  TP_ACPI_HKEY_HIBERNATE_MASK,
	TP_NVRAM_HKEY_GROUP_BRIGHTNESS	= TP_ACPI_HKEY_BRGHTUP_MASK |
					  TP_ACPI_HKEY_BRGHTDWN_MASK,
	TP_NVRAM_HKEY_GROUP_VOLUME	= TP_ACPI_HKEY_VOLUP_MASK |
					  TP_ACPI_HKEY_VOLDWN_MASK |
					  TP_ACPI_HKEY_MUTE_MASK,
};

#ifdef CONFIG_THINKPAD_ACPI_HOTKEY_POLL
struct tp_nvram_state {
       u16 thinkpad_toggle:1;
       u16 zoom_toggle:1;
       u16 display_toggle:1;
       u16 thinklight_toggle:1;
       u16 hibernate_toggle:1;
       u16 displayexp_toggle:1;
       u16 display_state:1;
       u16 brightness_toggle:1;
       u16 volume_toggle:1;
       u16 mute:1;

       u8 brightness_level;
       u8 volume_level;
};

/* kthread for the hotkey poller */
static struct task_struct *tpacpi_hotkey_task;

/* Acquired while the poller kthread is running, use to sync start/stop */
static struct mutex hotkey_thread_mutex;

/*
 * Acquire mutex to write poller control variables as an
 * atomic block.
 *
 * Increment hotkey_config_change when changing them if you
 * want the kthread to forget old state.
 *
 * See HOTKEY_CONFIG_CRITICAL_START/HOTKEY_CONFIG_CRITICAL_END
 */
static struct mutex hotkey_thread_data_mutex;
static unsigned int hotkey_config_change;

/*
 * hotkey poller control variables
 *
 * Must be atomic or readers will also need to acquire mutex
 *
 * HOTKEY_CONFIG_CRITICAL_START/HOTKEY_CONFIG_CRITICAL_END
 * should be used only when the changes need to be taken as
 * a block, OR when one needs to force the kthread to forget
 * old state.
 */
static u32 hotkey_source_mask;		/* bit mask 0=ACPI,1=NVRAM */
static unsigned int hotkey_poll_freq = 10; /* Hz */

#define HOTKEY_CONFIG_CRITICAL_START \
	do { \
		mutex_lock(&hotkey_thread_data_mutex); \
		hotkey_config_change++; \
	} while (0);
#define HOTKEY_CONFIG_CRITICAL_END \
	mutex_unlock(&hotkey_thread_data_mutex);

#else /* CONFIG_THINKPAD_ACPI_HOTKEY_POLL */

#define hotkey_source_mask 0U
#define HOTKEY_CONFIG_CRITICAL_START
#define HOTKEY_CONFIG_CRITICAL_END

#endif /* CONFIG_THINKPAD_ACPI_HOTKEY_POLL */

static struct mutex hotkey_mutex;

static enum {	/* Reasons for waking up */
	TP_ACPI_WAKEUP_NONE = 0,	/* None or unknown */
	TP_ACPI_WAKEUP_BAYEJ,		/* Bay ejection request */
	TP_ACPI_WAKEUP_UNDOCK,		/* Undock request */
} hotkey_wakeup_reason;

static int hotkey_autosleep_ack;

static u32 hotkey_orig_mask;		/* events the BIOS had enabled */
static u32 hotkey_all_mask;		/* all events supported in fw */
static u32 hotkey_reserved_mask;	/* events better left disabled */
static u32 hotkey_driver_mask;		/* events needed by the driver */
static u32 hotkey_user_mask;		/* events visible to userspace */
static u32 hotkey_acpi_mask;		/* events enabled in firmware */

static unsigned int hotkey_report_mode;

static u16 *hotkey_keycode_map;

static struct attribute_set *hotkey_dev_attributes;

static void tpacpi_driver_event(const unsigned int hkey_event);
static void hotkey_driver_event(const unsigned int scancode);

/* HKEY.MHKG() return bits */
#define TP_HOTKEY_TABLET_MASK (1 << 3)

static int hotkey_get_wlsw(void)
{
	int status;

	if (!tp_features.hotkey_wlsw)
		return -ENODEV;

#ifdef CONFIG_THINKPAD_ACPI_DEBUGFACILITIES
	if (dbg_wlswemul)
		return (tpacpi_wlsw_emulstate) ?
				TPACPI_RFK_RADIO_ON : TPACPI_RFK_RADIO_OFF;
#endif

	if (!acpi_evalf(hkey_handle, &status, "WLSW", "d"))
		return -EIO;

	return (status) ? TPACPI_RFK_RADIO_ON : TPACPI_RFK_RADIO_OFF;
}

static int hotkey_get_tablet_mode(int *status)
{
	int s;

	if (!acpi_evalf(hkey_handle, &s, "MHKG", "d"))
		return -EIO;

	*status = ((s & TP_HOTKEY_TABLET_MASK) != 0);
	return 0;
}

/*
 * Reads current event mask from firmware, and updates
 * hotkey_acpi_mask accordingly.  Also resets any bits
 * from hotkey_user_mask that are unavailable to be
 * delivered (shadow requirement of the userspace ABI).
 *
 * Call with hotkey_mutex held
 */
static int hotkey_mask_get(void)
{
	if (tp_features.hotkey_mask) {
		u32 m = 0;

		if (!acpi_evalf(hkey_handle, &m, "DHKN", "d"))
			return -EIO;

		hotkey_acpi_mask = m;
	} else {
		/* no mask support doesn't mean no event support... */
		hotkey_acpi_mask = hotkey_all_mask;
	}

	/* sync userspace-visible mask */
	hotkey_user_mask &= (hotkey_acpi_mask | hotkey_source_mask);

	return 0;
}

void static hotkey_mask_warn_incomplete_mask(void)
{
	/* log only what the user can fix... */
	const u32 wantedmask = hotkey_driver_mask &
		~(hotkey_acpi_mask | hotkey_source_mask) &
		(hotkey_all_mask | TPACPI_HKEY_NVRAM_KNOWN_MASK);

	if (wantedmask)
		printk(TPACPI_NOTICE
			"required events 0x%08x not enabled!\n",
			wantedmask);
}

/*
 * Set the firmware mask when supported
 *
 * Also calls hotkey_mask_get to update hotkey_acpi_mask.
 *
 * NOTE: does not set bits in hotkey_user_mask, but may reset them.
 *
 * Call with hotkey_mutex held
 */
static int hotkey_mask_set(u32 mask)
{
	int i;
	int rc = 0;

	const u32 fwmask = mask & ~hotkey_source_mask;

	if (tp_features.hotkey_mask) {
		for (i = 0; i < 32; i++) {
			if (!acpi_evalf(hkey_handle,
					NULL, "MHKM", "vdd", i + 1,
					!!(mask & (1 << i)))) {
				rc = -EIO;
				break;
			}
		}
	}

	/*
	 * We *must* make an inconditional call to hotkey_mask_get to
	 * refresh hotkey_acpi_mask and update hotkey_user_mask
	 *
	 * Take the opportunity to also log when we cannot _enable_
	 * a given event.
	 */
	if (!hotkey_mask_get() && !rc && (fwmask & ~hotkey_acpi_mask)) {
		printk(TPACPI_NOTICE
		       "asked for hotkey mask 0x%08x, but "
		       "firmware forced it to 0x%08x\n",
		       fwmask, hotkey_acpi_mask);
	}

	hotkey_mask_warn_incomplete_mask();

	return rc;
}

/*
 * Sets hotkey_user_mask and tries to set the firmware mask
 *
 * Call with hotkey_mutex held
 */
static int hotkey_user_mask_set(const u32 mask)
{
	int rc;

	/* Give people a chance to notice they are doing something that
	 * is bound to go boom on their users sooner or later */
	if (!tp_warned.hotkey_mask_ff &&
	    (mask == 0xffff || mask == 0xffffff ||
	     mask == 0xffffffff)) {
		tp_warned.hotkey_mask_ff = 1;
		printk(TPACPI_NOTICE
		       "setting the hotkey mask to 0x%08x is likely "
		       "not the best way to go about it\n", mask);
		printk(TPACPI_NOTICE
		       "please consider using the driver defaults, "
		       "and refer to up-to-date thinkpad-acpi "
		       "documentation\n");
	}

	/* Try to enable what the user asked for, plus whatever we need.
	 * this syncs everything but won't enable bits in hotkey_user_mask */
	rc = hotkey_mask_set((mask | hotkey_driver_mask) & ~hotkey_source_mask);

	/* Enable the available bits in hotkey_user_mask */
	hotkey_user_mask = mask & (hotkey_acpi_mask | hotkey_source_mask);

	return rc;
}

/*
 * Sets the driver hotkey mask.
 *
 * Can be called even if the hotkey subdriver is inactive
 */
static int tpacpi_hotkey_driver_mask_set(const u32 mask)
{
	int rc;

	/* Do the right thing if hotkey_init has not been called yet */
	if (!tp_features.hotkey) {
		hotkey_driver_mask = mask;
		return 0;
	}

	mutex_lock(&hotkey_mutex);

	HOTKEY_CONFIG_CRITICAL_START
	hotkey_driver_mask = mask;
#ifdef CONFIG_THINKPAD_ACPI_HOTKEY_POLL
	hotkey_source_mask |= (mask & ~hotkey_all_mask);
#endif
	HOTKEY_CONFIG_CRITICAL_END

	rc = hotkey_mask_set((hotkey_acpi_mask | hotkey_driver_mask) &
							~hotkey_source_mask);
	mutex_unlock(&hotkey_mutex);

	return rc;
}

static int hotkey_status_get(int *status)
{
	if (!acpi_evalf(hkey_handle, status, "DHKC", "d"))
		return -EIO;

	return 0;
}

static int hotkey_status_set(bool enable)
{
	if (!acpi_evalf(hkey_handle, NULL, "MHKC", "vd", enable ? 1 : 0))
		return -EIO;

	return 0;
}

static void tpacpi_input_send_tabletsw(void)
{
	int state;

	if (tp_features.hotkey_tablet &&
	    !hotkey_get_tablet_mode(&state)) {
		mutex_lock(&tpacpi_inputdev_send_mutex);

		input_report_switch(tpacpi_inputdev,
				    SW_TABLET_MODE, !!state);
		input_sync(tpacpi_inputdev);

		mutex_unlock(&tpacpi_inputdev_send_mutex);
	}
}

/* Do NOT call without validating scancode first */
static void tpacpi_input_send_key(const unsigned int scancode)
{
	const unsigned int keycode = hotkey_keycode_map[scancode];

	if (keycode != KEY_RESERVED) {
		mutex_lock(&tpacpi_inputdev_send_mutex);

		input_report_key(tpacpi_inputdev, keycode, 1);
		if (keycode == KEY_UNKNOWN)
			input_event(tpacpi_inputdev, EV_MSC, MSC_SCAN,
				    scancode);
		input_sync(tpacpi_inputdev);

		input_report_key(tpacpi_inputdev, keycode, 0);
		if (keycode == KEY_UNKNOWN)
			input_event(tpacpi_inputdev, EV_MSC, MSC_SCAN,
				    scancode);
		input_sync(tpacpi_inputdev);

		mutex_unlock(&tpacpi_inputdev_send_mutex);
	}
}

/* Do NOT call without validating scancode first */
static void tpacpi_input_send_key_masked(const unsigned int scancode)
{
	hotkey_driver_event(scancode);
	if (hotkey_user_mask & (1 << scancode))
		tpacpi_input_send_key(scancode);
}

#ifdef CONFIG_THINKPAD_ACPI_HOTKEY_POLL
static struct tp_acpi_drv_struct ibm_hotkey_acpidriver;

/* Do NOT call without validating scancode first */
static void tpacpi_hotkey_send_key(unsigned int scancode)
{
	tpacpi_input_send_key_masked(scancode);
	if (hotkey_report_mode < 2) {
		acpi_bus_generate_proc_event(ibm_hotkey_acpidriver.device,
				0x80, TP_HKEY_EV_HOTKEY_BASE + scancode);
	}
}

static void hotkey_read_nvram(struct tp_nvram_state *n, const u32 m)
{
	u8 d;

	if (m & TP_NVRAM_HKEY_GROUP_HK2) {
		d = nvram_read_byte(TP_NVRAM_ADDR_HK2);
		n->thinkpad_toggle = !!(d & TP_NVRAM_MASK_HKT_THINKPAD);
		n->zoom_toggle = !!(d & TP_NVRAM_MASK_HKT_ZOOM);
		n->display_toggle = !!(d & TP_NVRAM_MASK_HKT_DISPLAY);
		n->hibernate_toggle = !!(d & TP_NVRAM_MASK_HKT_HIBERNATE);
	}
	if (m & TP_ACPI_HKEY_THNKLGHT_MASK) {
		d = nvram_read_byte(TP_NVRAM_ADDR_THINKLIGHT);
		n->thinklight_toggle = !!(d & TP_NVRAM_MASK_THINKLIGHT);
	}
	if (m & TP_ACPI_HKEY_DISPXPAND_MASK) {
		d = nvram_read_byte(TP_NVRAM_ADDR_VIDEO);
		n->displayexp_toggle =
				!!(d & TP_NVRAM_MASK_HKT_DISPEXPND);
	}
	if (m & TP_NVRAM_HKEY_GROUP_BRIGHTNESS) {
		d = nvram_read_byte(TP_NVRAM_ADDR_BRIGHTNESS);
		n->brightness_level = (d & TP_NVRAM_MASK_LEVEL_BRIGHTNESS)
				>> TP_NVRAM_POS_LEVEL_BRIGHTNESS;
		n->brightness_toggle =
				!!(d & TP_NVRAM_MASK_HKT_BRIGHTNESS);
	}
	if (m & TP_NVRAM_HKEY_GROUP_VOLUME) {
		d = nvram_read_byte(TP_NVRAM_ADDR_MIXER);
		n->volume_level = (d & TP_NVRAM_MASK_LEVEL_VOLUME)
				>> TP_NVRAM_POS_LEVEL_VOLUME;
		n->mute = !!(d & TP_NVRAM_MASK_MUTE);
		n->volume_toggle = !!(d & TP_NVRAM_MASK_HKT_VOLUME);
	}
}

static void hotkey_compare_and_issue_event(struct tp_nvram_state *oldn,
					   struct tp_nvram_state *newn,
					   const u32 event_mask)
{

#define TPACPI_COMPARE_KEY(__scancode, __member) \
	do { \
		if ((event_mask & (1 << __scancode)) && \
		    oldn->__member != newn->__member) \
			tpacpi_hotkey_send_key(__scancode); \
	} while (0)

#define TPACPI_MAY_SEND_KEY(__scancode) \
	do { \
		if (event_mask & (1 << __scancode)) \
			tpacpi_hotkey_send_key(__scancode); \
	} while (0)

	TPACPI_COMPARE_KEY(TP_ACPI_HOTKEYSCAN_THINKPAD, thinkpad_toggle);
	TPACPI_COMPARE_KEY(TP_ACPI_HOTKEYSCAN_FNSPACE, zoom_toggle);
	TPACPI_COMPARE_KEY(TP_ACPI_HOTKEYSCAN_FNF7, display_toggle);
	TPACPI_COMPARE_KEY(TP_ACPI_HOTKEYSCAN_FNF12, hibernate_toggle);

	TPACPI_COMPARE_KEY(TP_ACPI_HOTKEYSCAN_FNPAGEUP, thinklight_toggle);

	TPACPI_COMPARE_KEY(TP_ACPI_HOTKEYSCAN_FNF8, displayexp_toggle);

	/* handle volume */
	if (oldn->volume_toggle != newn->volume_toggle) {
		if (oldn->mute != newn->mute) {
			TPACPI_MAY_SEND_KEY(TP_ACPI_HOTKEYSCAN_MUTE);
		}
		if (oldn->volume_level > newn->volume_level) {
			TPACPI_MAY_SEND_KEY(TP_ACPI_HOTKEYSCAN_VOLUMEDOWN);
		} else if (oldn->volume_level < newn->volume_level) {
			TPACPI_MAY_SEND_KEY(TP_ACPI_HOTKEYSCAN_VOLUMEUP);
		} else if (oldn->mute == newn->mute) {
			/* repeated key presses that didn't change state */
			if (newn->mute) {
				TPACPI_MAY_SEND_KEY(TP_ACPI_HOTKEYSCAN_MUTE);
			} else if (newn->volume_level != 0) {
				TPACPI_MAY_SEND_KEY(TP_ACPI_HOTKEYSCAN_VOLUMEUP);
			} else {
				TPACPI_MAY_SEND_KEY(TP_ACPI_HOTKEYSCAN_VOLUMEDOWN);
			}
		}
	}

	/* handle brightness */
	if (oldn->brightness_toggle != newn->brightness_toggle) {
		if (oldn->brightness_level < newn->brightness_level) {
			TPACPI_MAY_SEND_KEY(TP_ACPI_HOTKEYSCAN_FNHOME);
		} else if (oldn->brightness_level > newn->brightness_level) {
			TPACPI_MAY_SEND_KEY(TP_ACPI_HOTKEYSCAN_FNEND);
		} else {
			/* repeated key presses that didn't change state */
			if (newn->brightness_level != 0) {
				TPACPI_MAY_SEND_KEY(TP_ACPI_HOTKEYSCAN_FNHOME);
			} else {
				TPACPI_MAY_SEND_KEY(TP_ACPI_HOTKEYSCAN_FNEND);
			}
		}
	}

#undef TPACPI_COMPARE_KEY
#undef TPACPI_MAY_SEND_KEY
}

/*
 * Polling driver
 *
 * We track all events in hotkey_source_mask all the time, since
 * most of them are edge-based.  We only issue those requested by
 * hotkey_user_mask or hotkey_driver_mask, though.
 */
static int hotkey_kthread(void *data)
{
	struct tp_nvram_state s[2];
	u32 poll_mask, event_mask;
	unsigned int si, so;
	unsigned long t;
	unsigned int change_detector, must_reset;
	unsigned int poll_freq;

	mutex_lock(&hotkey_thread_mutex);

	if (tpacpi_lifecycle == TPACPI_LIFE_EXITING)
		goto exit;

	set_freezable();

	so = 0;
	si = 1;
	t = 0;

	/* Initial state for compares */
	mutex_lock(&hotkey_thread_data_mutex);
	change_detector = hotkey_config_change;
	poll_mask = hotkey_source_mask;
	event_mask = hotkey_source_mask &
			(hotkey_driver_mask | hotkey_user_mask);
	poll_freq = hotkey_poll_freq;
	mutex_unlock(&hotkey_thread_data_mutex);
	hotkey_read_nvram(&s[so], poll_mask);

	while (!kthread_should_stop()) {
		if (t == 0) {
			if (likely(poll_freq))
				t = 1000/poll_freq;
			else
				t = 100;	/* should never happen... */
		}
		t = msleep_interruptible(t);
		if (unlikely(kthread_should_stop()))
			break;
		must_reset = try_to_freeze();
		if (t > 0 && !must_reset)
			continue;

		mutex_lock(&hotkey_thread_data_mutex);
		if (must_reset || hotkey_config_change != change_detector) {
			/* forget old state on thaw or config change */
			si = so;
			t = 0;
			change_detector = hotkey_config_change;
		}
		poll_mask = hotkey_source_mask;
		event_mask = hotkey_source_mask &
				(hotkey_driver_mask | hotkey_user_mask);
		poll_freq = hotkey_poll_freq;
		mutex_unlock(&hotkey_thread_data_mutex);

		if (likely(poll_mask)) {
			hotkey_read_nvram(&s[si], poll_mask);
			if (likely(si != so)) {
				hotkey_compare_and_issue_event(&s[so], &s[si],
								event_mask);
			}
		}

		so = si;
		si ^= 1;
	}

exit:
	mutex_unlock(&hotkey_thread_mutex);
	return 0;
}

/* call with hotkey_mutex held */
static void hotkey_poll_stop_sync(void)
{
	if (tpacpi_hotkey_task) {
		if (frozen(tpacpi_hotkey_task) ||
		    freezing(tpacpi_hotkey_task))
			thaw_process(tpacpi_hotkey_task);

		kthread_stop(tpacpi_hotkey_task);
		tpacpi_hotkey_task = NULL;
		mutex_lock(&hotkey_thread_mutex);
		/* at this point, the thread did exit */
		mutex_unlock(&hotkey_thread_mutex);
	}
}

/* call with hotkey_mutex held */
static void hotkey_poll_setup(bool may_warn)
{
	const u32 poll_driver_mask = hotkey_driver_mask & hotkey_source_mask;
	const u32 poll_user_mask = hotkey_user_mask & hotkey_source_mask;

	if (hotkey_poll_freq > 0 &&
	    (poll_driver_mask ||
	     (poll_user_mask && tpacpi_inputdev->users > 0))) {
		if (!tpacpi_hotkey_task) {
			tpacpi_hotkey_task = kthread_run(hotkey_kthread,
					NULL, TPACPI_NVRAM_KTHREAD_NAME);
			if (IS_ERR(tpacpi_hotkey_task)) {
				tpacpi_hotkey_task = NULL;
				printk(TPACPI_ERR
				       "could not create kernel thread "
				       "for hotkey polling\n");
			}
		}
	} else {
		hotkey_poll_stop_sync();
		if (may_warn && (poll_driver_mask || poll_user_mask) &&
		    hotkey_poll_freq == 0) {
			printk(TPACPI_NOTICE
				"hot keys 0x%08x and/or events 0x%08x "
				"require polling, which is currently "
				"disabled\n",
				poll_user_mask, poll_driver_mask);
		}
	}
}

static void hotkey_poll_setup_safe(bool may_warn)
{
	mutex_lock(&hotkey_mutex);
	hotkey_poll_setup(may_warn);
	mutex_unlock(&hotkey_mutex);
}

/* call with hotkey_mutex held */
static void hotkey_poll_set_freq(unsigned int freq)
{
	if (!freq)
		hotkey_poll_stop_sync();

	hotkey_poll_freq = freq;
}

#else /* CONFIG_THINKPAD_ACPI_HOTKEY_POLL */

static void hotkey_poll_setup_safe(bool __unused)
{
}

#endif /* CONFIG_THINKPAD_ACPI_HOTKEY_POLL */

static int hotkey_inputdev_open(struct input_dev *dev)
{
	switch (tpacpi_lifecycle) {
	case TPACPI_LIFE_INIT:
		/*
		 * hotkey_init will call hotkey_poll_setup_safe
		 * at the appropriate moment
		 */
		return 0;
	case TPACPI_LIFE_EXITING:
		return -EBUSY;
	case TPACPI_LIFE_RUNNING:
		hotkey_poll_setup_safe(false);
		return 0;
	}

	/* Should only happen if tpacpi_lifecycle is corrupt */
	BUG();
	return -EBUSY;
}

static void hotkey_inputdev_close(struct input_dev *dev)
{
	/* disable hotkey polling when possible */
	if (tpacpi_lifecycle == TPACPI_LIFE_RUNNING &&
	    !(hotkey_source_mask & hotkey_driver_mask))
		hotkey_poll_setup_safe(false);
}

/* sysfs hotkey enable ------------------------------------------------- */
static ssize_t hotkey_enable_show(struct device *dev,
			   struct device_attribute *attr,
			   char *buf)
{
	int res, status;

	printk_deprecated_attribute("hotkey_enable",
			"Hotkey reporting is always enabled");

	res = hotkey_status_get(&status);
	if (res)
		return res;

	return snprintf(buf, PAGE_SIZE, "%d\n", status);
}

static ssize_t hotkey_enable_store(struct device *dev,
			    struct device_attribute *attr,
			    const char *buf, size_t count)
{
	unsigned long t;

	printk_deprecated_attribute("hotkey_enable",
			"Hotkeys can be disabled through hotkey_mask");

	if (parse_strtoul(buf, 1, &t))
		return -EINVAL;

	if (t == 0)
		return -EPERM;

	return count;
}

static struct device_attribute dev_attr_hotkey_enable =
	__ATTR(hotkey_enable, S_IWUSR | S_IRUGO,
		hotkey_enable_show, hotkey_enable_store);

/* sysfs hotkey mask --------------------------------------------------- */
static ssize_t hotkey_mask_show(struct device *dev,
			   struct device_attribute *attr,
			   char *buf)
{
	return snprintf(buf, PAGE_SIZE, "0x%08x\n", hotkey_user_mask);
}

static ssize_t hotkey_mask_store(struct device *dev,
			    struct device_attribute *attr,
			    const char *buf, size_t count)
{
	unsigned long t;
	int res;

	if (parse_strtoul(buf, 0xffffffffUL, &t))
		return -EINVAL;

	if (mutex_lock_killable(&hotkey_mutex))
		return -ERESTARTSYS;

	res = hotkey_user_mask_set(t);

#ifdef CONFIG_THINKPAD_ACPI_HOTKEY_POLL
	hotkey_poll_setup(true);
#endif

	mutex_unlock(&hotkey_mutex);

	tpacpi_disclose_usertask("hotkey_mask", "set to 0x%08lx\n", t);

	return (res) ? res : count;
}

static struct device_attribute dev_attr_hotkey_mask =
	__ATTR(hotkey_mask, S_IWUSR | S_IRUGO,
		hotkey_mask_show, hotkey_mask_store);

/* sysfs hotkey bios_enabled ------------------------------------------- */
static ssize_t hotkey_bios_enabled_show(struct device *dev,
			   struct device_attribute *attr,
			   char *buf)
{
	return sprintf(buf, "0\n");
}

static struct device_attribute dev_attr_hotkey_bios_enabled =
	__ATTR(hotkey_bios_enabled, S_IRUGO, hotkey_bios_enabled_show, NULL);

/* sysfs hotkey bios_mask ---------------------------------------------- */
static ssize_t hotkey_bios_mask_show(struct device *dev,
			   struct device_attribute *attr,
			   char *buf)
{
	printk_deprecated_attribute("hotkey_bios_mask",
			"This attribute is useless.");
	return snprintf(buf, PAGE_SIZE, "0x%08x\n", hotkey_orig_mask);
}

static struct device_attribute dev_attr_hotkey_bios_mask =
	__ATTR(hotkey_bios_mask, S_IRUGO, hotkey_bios_mask_show, NULL);

/* sysfs hotkey all_mask ----------------------------------------------- */
static ssize_t hotkey_all_mask_show(struct device *dev,
			   struct device_attribute *attr,
			   char *buf)
{
	return snprintf(buf, PAGE_SIZE, "0x%08x\n",
				hotkey_all_mask | hotkey_source_mask);
}

static struct device_attribute dev_attr_hotkey_all_mask =
	__ATTR(hotkey_all_mask, S_IRUGO, hotkey_all_mask_show, NULL);

/* sysfs hotkey recommended_mask --------------------------------------- */
static ssize_t hotkey_recommended_mask_show(struct device *dev,
					    struct device_attribute *attr,
					    char *buf)
{
	return snprintf(buf, PAGE_SIZE, "0x%08x\n",
			(hotkey_all_mask | hotkey_source_mask)
			& ~hotkey_reserved_mask);
}

static struct device_attribute dev_attr_hotkey_recommended_mask =
	__ATTR(hotkey_recommended_mask, S_IRUGO,
		hotkey_recommended_mask_show, NULL);

#ifdef CONFIG_THINKPAD_ACPI_HOTKEY_POLL

/* sysfs hotkey hotkey_source_mask ------------------------------------- */
static ssize_t hotkey_source_mask_show(struct device *dev,
			   struct device_attribute *attr,
			   char *buf)
{
	return snprintf(buf, PAGE_SIZE, "0x%08x\n", hotkey_source_mask);
}

static ssize_t hotkey_source_mask_store(struct device *dev,
			    struct device_attribute *attr,
			    const char *buf, size_t count)
{
	unsigned long t;
	u32 r_ev;
	int rc;

	if (parse_strtoul(buf, 0xffffffffUL, &t) ||
		((t & ~TPACPI_HKEY_NVRAM_KNOWN_MASK) != 0))
		return -EINVAL;

	if (mutex_lock_killable(&hotkey_mutex))
		return -ERESTARTSYS;

	HOTKEY_CONFIG_CRITICAL_START
	hotkey_source_mask = t;
	HOTKEY_CONFIG_CRITICAL_END

	rc = hotkey_mask_set((hotkey_user_mask | hotkey_driver_mask) &
			~hotkey_source_mask);
	hotkey_poll_setup(true);

	/* check if events needed by the driver got disabled */
	r_ev = hotkey_driver_mask & ~(hotkey_acpi_mask & hotkey_all_mask)
		& ~hotkey_source_mask & TPACPI_HKEY_NVRAM_KNOWN_MASK;

	mutex_unlock(&hotkey_mutex);

	if (rc < 0)
		printk(TPACPI_ERR "hotkey_source_mask: failed to update the"
			"firmware event mask!\n");

	if (r_ev)
		printk(TPACPI_NOTICE "hotkey_source_mask: "
			"some important events were disabled: "
			"0x%04x\n", r_ev);

	tpacpi_disclose_usertask("hotkey_source_mask", "set to 0x%08lx\n", t);

	return (rc < 0) ? rc : count;
}

static struct device_attribute dev_attr_hotkey_source_mask =
	__ATTR(hotkey_source_mask, S_IWUSR | S_IRUGO,
		hotkey_source_mask_show, hotkey_source_mask_store);

/* sysfs hotkey hotkey_poll_freq --------------------------------------- */
static ssize_t hotkey_poll_freq_show(struct device *dev,
			   struct device_attribute *attr,
			   char *buf)
{
	return snprintf(buf, PAGE_SIZE, "%d\n", hotkey_poll_freq);
}

static ssize_t hotkey_poll_freq_store(struct device *dev,
			    struct device_attribute *attr,
			    const char *buf, size_t count)
{
	unsigned long t;

	if (parse_strtoul(buf, 25, &t))
		return -EINVAL;

	if (mutex_lock_killable(&hotkey_mutex))
		return -ERESTARTSYS;

	hotkey_poll_set_freq(t);
	hotkey_poll_setup(true);

	mutex_unlock(&hotkey_mutex);

	tpacpi_disclose_usertask("hotkey_poll_freq", "set to %lu\n", t);

	return count;
}

static struct device_attribute dev_attr_hotkey_poll_freq =
	__ATTR(hotkey_poll_freq, S_IWUSR | S_IRUGO,
		hotkey_poll_freq_show, hotkey_poll_freq_store);

#endif /* CONFIG_THINKPAD_ACPI_HOTKEY_POLL */

/* sysfs hotkey radio_sw (pollable) ------------------------------------ */
static ssize_t hotkey_radio_sw_show(struct device *dev,
			   struct device_attribute *attr,
			   char *buf)
{
	int res;
	res = hotkey_get_wlsw();
	if (res < 0)
		return res;

	/* Opportunistic update */
	tpacpi_rfk_update_hwblock_state((res == TPACPI_RFK_RADIO_OFF));

	return snprintf(buf, PAGE_SIZE, "%d\n",
			(res == TPACPI_RFK_RADIO_OFF) ? 0 : 1);
}

static struct device_attribute dev_attr_hotkey_radio_sw =
	__ATTR(hotkey_radio_sw, S_IRUGO, hotkey_radio_sw_show, NULL);

static void hotkey_radio_sw_notify_change(void)
{
	if (tp_features.hotkey_wlsw)
		sysfs_notify(&tpacpi_pdev->dev.kobj, NULL,
			     "hotkey_radio_sw");
}

/* sysfs hotkey tablet mode (pollable) --------------------------------- */
static ssize_t hotkey_tablet_mode_show(struct device *dev,
			   struct device_attribute *attr,
			   char *buf)
{
	int res, s;
	res = hotkey_get_tablet_mode(&s);
	if (res < 0)
		return res;

	return snprintf(buf, PAGE_SIZE, "%d\n", !!s);
}

static struct device_attribute dev_attr_hotkey_tablet_mode =
	__ATTR(hotkey_tablet_mode, S_IRUGO, hotkey_tablet_mode_show, NULL);

static void hotkey_tablet_mode_notify_change(void)
{
	if (tp_features.hotkey_tablet)
		sysfs_notify(&tpacpi_pdev->dev.kobj, NULL,
			     "hotkey_tablet_mode");
}

/* sysfs hotkey report_mode -------------------------------------------- */
static ssize_t hotkey_report_mode_show(struct device *dev,
			   struct device_attribute *attr,
			   char *buf)
{
	return snprintf(buf, PAGE_SIZE, "%d\n",
		(hotkey_report_mode != 0) ? hotkey_report_mode : 1);
}

static struct device_attribute dev_attr_hotkey_report_mode =
	__ATTR(hotkey_report_mode, S_IRUGO, hotkey_report_mode_show, NULL);

/* sysfs wakeup reason (pollable) -------------------------------------- */
static ssize_t hotkey_wakeup_reason_show(struct device *dev,
			   struct device_attribute *attr,
			   char *buf)
{
	return snprintf(buf, PAGE_SIZE, "%d\n", hotkey_wakeup_reason);
}

static struct device_attribute dev_attr_hotkey_wakeup_reason =
	__ATTR(wakeup_reason, S_IRUGO, hotkey_wakeup_reason_show, NULL);

static void hotkey_wakeup_reason_notify_change(void)
{
	sysfs_notify(&tpacpi_pdev->dev.kobj, NULL,
		     "wakeup_reason");
}

/* sysfs wakeup hotunplug_complete (pollable) -------------------------- */
static ssize_t hotkey_wakeup_hotunplug_complete_show(struct device *dev,
			   struct device_attribute *attr,
			   char *buf)
{
	return snprintf(buf, PAGE_SIZE, "%d\n", hotkey_autosleep_ack);
}

static struct device_attribute dev_attr_hotkey_wakeup_hotunplug_complete =
	__ATTR(wakeup_hotunplug_complete, S_IRUGO,
	       hotkey_wakeup_hotunplug_complete_show, NULL);

static void hotkey_wakeup_hotunplug_complete_notify_change(void)
{
	sysfs_notify(&tpacpi_pdev->dev.kobj, NULL,
		     "wakeup_hotunplug_complete");
}

/* --------------------------------------------------------------------- */

static struct attribute *hotkey_attributes[] __initdata = {
	&dev_attr_hotkey_enable.attr,
	&dev_attr_hotkey_bios_enabled.attr,
	&dev_attr_hotkey_bios_mask.attr,
	&dev_attr_hotkey_report_mode.attr,
	&dev_attr_hotkey_wakeup_reason.attr,
	&dev_attr_hotkey_wakeup_hotunplug_complete.attr,
	&dev_attr_hotkey_mask.attr,
	&dev_attr_hotkey_all_mask.attr,
	&dev_attr_hotkey_recommended_mask.attr,
#ifdef CONFIG_THINKPAD_ACPI_HOTKEY_POLL
	&dev_attr_hotkey_source_mask.attr,
	&dev_attr_hotkey_poll_freq.attr,
#endif
};

/*
 * Sync both the hw and sw blocking state of all switches
 */
static void tpacpi_send_radiosw_update(void)
{
	int wlsw;

	/*
	 * We must sync all rfkill controllers *before* issuing any
	 * rfkill input events, or we will race the rfkill core input
	 * handler.
	 *
	 * tpacpi_inputdev_send_mutex works as a syncronization point
	 * for the above.
	 *
	 * We optimize to avoid numerous calls to hotkey_get_wlsw.
	 */

	wlsw = hotkey_get_wlsw();

	/* Sync hw blocking state first if it is hw-blocked */
	if (wlsw == TPACPI_RFK_RADIO_OFF)
		tpacpi_rfk_update_hwblock_state(true);

	/* Sync sw blocking state */
	tpacpi_rfk_update_swstate_all();

	/* Sync hw blocking state last if it is hw-unblocked */
	if (wlsw == TPACPI_RFK_RADIO_ON)
		tpacpi_rfk_update_hwblock_state(false);

	/* Issue rfkill input event for WLSW switch */
	if (!(wlsw < 0)) {
		mutex_lock(&tpacpi_inputdev_send_mutex);

		input_report_switch(tpacpi_inputdev,
				    SW_RFKILL_ALL, (wlsw > 0));
		input_sync(tpacpi_inputdev);

		mutex_unlock(&tpacpi_inputdev_send_mutex);
	}

	/*
	 * this can be unconditional, as we will poll state again
	 * if userspace uses the notify to read data
	 */
	hotkey_radio_sw_notify_change();
}

static void hotkey_exit(void)
{
#ifdef CONFIG_THINKPAD_ACPI_HOTKEY_POLL
	mutex_lock(&hotkey_mutex);
	hotkey_poll_stop_sync();
	mutex_unlock(&hotkey_mutex);
#endif

	if (hotkey_dev_attributes)
		delete_attr_set(hotkey_dev_attributes, &tpacpi_pdev->dev.kobj);

	kfree(hotkey_keycode_map);

	dbg_printk(TPACPI_DBG_EXIT | TPACPI_DBG_HKEY,
		   "restoring original HKEY status and mask\n");
	/* yes, there is a bitwise or below, we want the
	 * functions to be called even if one of them fail */
	if (((tp_features.hotkey_mask &&
	      hotkey_mask_set(hotkey_orig_mask)) |
	     hotkey_status_set(false)) != 0)
		printk(TPACPI_ERR
		       "failed to restore hot key mask "
		       "to BIOS defaults\n");
}

static void __init hotkey_unmap(const unsigned int scancode)
{
	if (hotkey_keycode_map[scancode] != KEY_RESERVED) {
		clear_bit(hotkey_keycode_map[scancode],
			  tpacpi_inputdev->keybit);
		hotkey_keycode_map[scancode] = KEY_RESERVED;
	}
}

/*
 * HKEY quirks:
 *   TPACPI_HK_Q_INIMASK:	Supports FN+F3,FN+F4,FN+F12
 */

#define	TPACPI_HK_Q_INIMASK	0x0001

static const struct tpacpi_quirk tpacpi_hotkey_qtable[] __initconst = {
	TPACPI_Q_IBM('I', 'H', TPACPI_HK_Q_INIMASK), /* 600E */
	TPACPI_Q_IBM('I', 'N', TPACPI_HK_Q_INIMASK), /* 600E */
	TPACPI_Q_IBM('I', 'D', TPACPI_HK_Q_INIMASK), /* 770, 770E, 770ED */
	TPACPI_Q_IBM('I', 'W', TPACPI_HK_Q_INIMASK), /* A20m */
	TPACPI_Q_IBM('I', 'V', TPACPI_HK_Q_INIMASK), /* A20p */
	TPACPI_Q_IBM('1', '0', TPACPI_HK_Q_INIMASK), /* A21e, A22e */
	TPACPI_Q_IBM('K', 'U', TPACPI_HK_Q_INIMASK), /* A21e */
	TPACPI_Q_IBM('K', 'X', TPACPI_HK_Q_INIMASK), /* A21m, A22m */
	TPACPI_Q_IBM('K', 'Y', TPACPI_HK_Q_INIMASK), /* A21p, A22p */
	TPACPI_Q_IBM('1', 'B', TPACPI_HK_Q_INIMASK), /* A22e */
	TPACPI_Q_IBM('1', '3', TPACPI_HK_Q_INIMASK), /* A22m */
	TPACPI_Q_IBM('1', 'E', TPACPI_HK_Q_INIMASK), /* A30/p (0) */
	TPACPI_Q_IBM('1', 'C', TPACPI_HK_Q_INIMASK), /* R30 */
	TPACPI_Q_IBM('1', 'F', TPACPI_HK_Q_INIMASK), /* R31 */
	TPACPI_Q_IBM('I', 'Y', TPACPI_HK_Q_INIMASK), /* T20 */
	TPACPI_Q_IBM('K', 'Z', TPACPI_HK_Q_INIMASK), /* T21 */
	TPACPI_Q_IBM('1', '6', TPACPI_HK_Q_INIMASK), /* T22 */
	TPACPI_Q_IBM('I', 'Z', TPACPI_HK_Q_INIMASK), /* X20, X21 */
	TPACPI_Q_IBM('1', 'D', TPACPI_HK_Q_INIMASK), /* X22, X23, X24 */
};

static int __init hotkey_init(struct ibm_init_struct *iibm)
{
	/* Requirements for changing the default keymaps:
	 *
	 * 1. Many of the keys are mapped to KEY_RESERVED for very
	 *    good reasons.  Do not change them unless you have deep
	 *    knowledge on the IBM and Lenovo ThinkPad firmware for
	 *    the various ThinkPad models.  The driver behaves
	 *    differently for KEY_RESERVED: such keys have their
	 *    hot key mask *unset* in mask_recommended, and also
	 *    in the initial hot key mask programmed into the
	 *    firmware at driver load time, which means the firm-
	 *    ware may react very differently if you change them to
	 *    something else;
	 *
	 * 2. You must be subscribed to the linux-thinkpad and
	 *    ibm-acpi-devel mailing lists, and you should read the
	 *    list archives since 2007 if you want to change the
	 *    keymaps.  This requirement exists so that you will
	 *    know the past history of problems with the thinkpad-
	 *    acpi driver keymaps, and also that you will be
	 *    listening to any bug reports;
	 *
	 * 3. Do not send thinkpad-acpi specific patches directly to
	 *    for merging, *ever*.  Send them to the linux-acpi
	 *    mailinglist for comments.  Merging is to be done only
	 *    through acpi-test and the ACPI maintainer.
	 *
	 * If the above is too much to ask, don't change the keymap.
	 * Ask the thinkpad-acpi maintainer to do it, instead.
	 */
	static u16 ibm_keycode_map[] __initdata = {
		/* Scan Codes 0x00 to 0x0B: ACPI HKEY FN+F1..F12 */
		KEY_FN_F1,	KEY_FN_F2,	KEY_COFFEE,	KEY_SLEEP,
		KEY_WLAN,	KEY_FN_F6, KEY_SWITCHVIDEOMODE, KEY_FN_F8,
		KEY_FN_F9,	KEY_FN_F10,	KEY_FN_F11,	KEY_SUSPEND,

		/* Scan codes 0x0C to 0x1F: Other ACPI HKEY hot keys */
		KEY_UNKNOWN,	/* 0x0C: FN+BACKSPACE */
		KEY_UNKNOWN,	/* 0x0D: FN+INSERT */
		KEY_UNKNOWN,	/* 0x0E: FN+DELETE */

		/* brightness: firmware always reacts to them */
		KEY_RESERVED,	/* 0x0F: FN+HOME (brightness up) */
		KEY_RESERVED,	/* 0x10: FN+END (brightness down) */

		/* Thinklight: firmware always react to it */
		KEY_RESERVED,	/* 0x11: FN+PGUP (thinklight toggle) */

		KEY_UNKNOWN,	/* 0x12: FN+PGDOWN */
		KEY_ZOOM,	/* 0x13: FN+SPACE (zoom) */

		/* Volume: firmware always react to it and reprograms
		 * the built-in *extra* mixer.  Never map it to control
		 * another mixer by default. */
		KEY_RESERVED,	/* 0x14: VOLUME UP */
		KEY_RESERVED,	/* 0x15: VOLUME DOWN */
		KEY_RESERVED,	/* 0x16: MUTE */

		KEY_VENDOR,	/* 0x17: Thinkpad/AccessIBM/Lenovo */

		/* (assignments unknown, please report if found) */
		KEY_UNKNOWN, KEY_UNKNOWN, KEY_UNKNOWN, KEY_UNKNOWN,
		KEY_UNKNOWN, KEY_UNKNOWN, KEY_UNKNOWN, KEY_UNKNOWN,
	};
	static u16 lenovo_keycode_map[] __initdata = {
		/* Scan Codes 0x00 to 0x0B: ACPI HKEY FN+F1..F12 */
		KEY_FN_F1,	KEY_COFFEE,	KEY_BATTERY,	KEY_SLEEP,
		KEY_WLAN,	KEY_FN_F6, KEY_SWITCHVIDEOMODE, KEY_FN_F8,
		KEY_FN_F9,	KEY_FN_F10,	KEY_FN_F11,	KEY_SUSPEND,

		/* Scan codes 0x0C to 0x1F: Other ACPI HKEY hot keys */
		KEY_UNKNOWN,	/* 0x0C: FN+BACKSPACE */
		KEY_UNKNOWN,	/* 0x0D: FN+INSERT */
		KEY_UNKNOWN,	/* 0x0E: FN+DELETE */

		/* These should be enabled --only-- when ACPI video
		 * is disabled (i.e. in "vendor" mode), and are handled
		 * in a special way by the init code */
		KEY_BRIGHTNESSUP,	/* 0x0F: FN+HOME (brightness up) */
		KEY_BRIGHTNESSDOWN,	/* 0x10: FN+END (brightness down) */

		KEY_RESERVED,	/* 0x11: FN+PGUP (thinklight toggle) */

		KEY_UNKNOWN,	/* 0x12: FN+PGDOWN */
		KEY_ZOOM,	/* 0x13: FN+SPACE (zoom) */

		/* Volume: z60/z61, T60 (BIOS version?): firmware always
		 * react to it and reprograms the built-in *extra* mixer.
		 * Never map it to control another mixer by default.
		 *
		 * T60?, T61, R60?, R61: firmware and EC tries to send
		 * these over the regular keyboard, so these are no-ops,
		 * but there are still weird bugs re. MUTE, so do not
		 * change unless you get test reports from all Lenovo
		 * models.  May cause the BIOS to interfere with the
		 * HDA mixer.
		 */
		KEY_RESERVED,	/* 0x14: VOLUME UP */
		KEY_RESERVED,	/* 0x15: VOLUME DOWN */
		KEY_RESERVED,	/* 0x16: MUTE */

		KEY_VENDOR,	/* 0x17: Thinkpad/AccessIBM/Lenovo */

		/* (assignments unknown, please report if found) */
		KEY_UNKNOWN, KEY_UNKNOWN, KEY_UNKNOWN, KEY_UNKNOWN,
		KEY_UNKNOWN, KEY_UNKNOWN, KEY_UNKNOWN, KEY_UNKNOWN,
	};

#define TPACPI_HOTKEY_MAP_LEN		ARRAY_SIZE(ibm_keycode_map)
#define TPACPI_HOTKEY_MAP_SIZE		sizeof(ibm_keycode_map)
#define TPACPI_HOTKEY_MAP_TYPESIZE	sizeof(ibm_keycode_map[0])

	int res, i;
	int status;
	int hkeyv;

	unsigned long quirks;

	vdbg_printk(TPACPI_DBG_INIT | TPACPI_DBG_HKEY,
			"initializing hotkey subdriver\n");

	BUG_ON(!tpacpi_inputdev);
	BUG_ON(tpacpi_inputdev->open != NULL ||
	       tpacpi_inputdev->close != NULL);

	TPACPI_ACPIHANDLE_INIT(hkey);
	mutex_init(&hotkey_mutex);

#ifdef CONFIG_THINKPAD_ACPI_HOTKEY_POLL
	mutex_init(&hotkey_thread_mutex);
	mutex_init(&hotkey_thread_data_mutex);
#endif

	/* hotkey not supported on 570 */
	tp_features.hotkey = hkey_handle != NULL;

	vdbg_printk(TPACPI_DBG_INIT | TPACPI_DBG_HKEY,
		"hotkeys are %s\n",
		str_supported(tp_features.hotkey));

	if (!tp_features.hotkey)
		return 1;

	quirks = tpacpi_check_quirks(tpacpi_hotkey_qtable,
				     ARRAY_SIZE(tpacpi_hotkey_qtable));

	tpacpi_disable_brightness_delay();

	/* MUST have enough space for all attributes to be added to
	 * hotkey_dev_attributes */
	hotkey_dev_attributes = create_attr_set(
					ARRAY_SIZE(hotkey_attributes) + 2,
					NULL);
	if (!hotkey_dev_attributes)
		return -ENOMEM;
	res = add_many_to_attr_set(hotkey_dev_attributes,
			hotkey_attributes,
			ARRAY_SIZE(hotkey_attributes));
	if (res)
		goto err_exit;

	/* mask not supported on 600e/x, 770e, 770x, A21e, A2xm/p,
	   A30, R30, R31, T20-22, X20-21, X22-24.  Detected by checking
	   for HKEY interface version 0x100 */
	if (acpi_evalf(hkey_handle, &hkeyv, "MHKV", "qd")) {
		if ((hkeyv >> 8) != 1) {
			printk(TPACPI_ERR "unknown version of the "
			       "HKEY interface: 0x%x\n", hkeyv);
			printk(TPACPI_ERR "please report this to %s\n",
			       TPACPI_MAIL);
		} else {
			/*
			 * MHKV 0x100 in A31, R40, R40e,
			 * T4x, X31, and later
			 */
			vdbg_printk(TPACPI_DBG_INIT | TPACPI_DBG_HKEY,
				"firmware HKEY interface version: 0x%x\n",
				hkeyv);

			/* Paranoia check AND init hotkey_all_mask */
			if (!acpi_evalf(hkey_handle, &hotkey_all_mask,
					"MHKA", "qd")) {
				printk(TPACPI_ERR
				       "missing MHKA handler, "
				       "please report this to %s\n",
				       TPACPI_MAIL);
				/* Fallback: pre-init for FN+F3,F4,F12 */
				hotkey_all_mask = 0x080cU;
			} else {
				tp_features.hotkey_mask = 1;
			}
		}
	}

	vdbg_printk(TPACPI_DBG_INIT | TPACPI_DBG_HKEY,
		"hotkey masks are %s\n",
		str_supported(tp_features.hotkey_mask));

	/* Init hotkey_all_mask if not initialized yet */
	if (!tp_features.hotkey_mask && !hotkey_all_mask &&
	    (quirks & TPACPI_HK_Q_INIMASK))
		hotkey_all_mask = 0x080cU;  /* FN+F12, FN+F4, FN+F3 */

	/* Init hotkey_acpi_mask and hotkey_orig_mask */
	if (tp_features.hotkey_mask) {
		/* hotkey_source_mask *must* be zero for
		 * the first hotkey_mask_get to return hotkey_orig_mask */
		res = hotkey_mask_get();
		if (res)
			goto err_exit;

		hotkey_orig_mask = hotkey_acpi_mask;
	} else {
		hotkey_orig_mask = hotkey_all_mask;
		hotkey_acpi_mask = hotkey_all_mask;
	}

#ifdef CONFIG_THINKPAD_ACPI_DEBUGFACILITIES
	if (dbg_wlswemul) {
		tp_features.hotkey_wlsw = 1;
		printk(TPACPI_INFO
			"radio switch emulation enabled\n");
	} else
#endif
	/* Not all thinkpads have a hardware radio switch */
	if (acpi_evalf(hkey_handle, &status, "WLSW", "qd")) {
		tp_features.hotkey_wlsw = 1;
		printk(TPACPI_INFO
			"radio switch found; radios are %s\n",
			enabled(status, 0));
	}
	if (tp_features.hotkey_wlsw)
		res = add_to_attr_set(hotkey_dev_attributes,
				&dev_attr_hotkey_radio_sw.attr);

	/* For X41t, X60t, X61t Tablets... */
	if (!res && acpi_evalf(hkey_handle, &status, "MHKG", "qd")) {
		tp_features.hotkey_tablet = 1;
		printk(TPACPI_INFO
			"possible tablet mode switch found; "
			"ThinkPad in %s mode\n",
			(status & TP_HOTKEY_TABLET_MASK)?
				"tablet" : "laptop");
		res = add_to_attr_set(hotkey_dev_attributes,
				&dev_attr_hotkey_tablet_mode.attr);
	}

	if (!res)
		res = register_attr_set_with_sysfs(
				hotkey_dev_attributes,
				&tpacpi_pdev->dev.kobj);
	if (res)
		goto err_exit;

	/* Set up key map */

	hotkey_keycode_map = kmalloc(TPACPI_HOTKEY_MAP_SIZE,
					GFP_KERNEL);
	if (!hotkey_keycode_map) {
		printk(TPACPI_ERR
			"failed to allocate memory for key map\n");
		res = -ENOMEM;
		goto err_exit;
	}

	if (thinkpad_id.vendor == PCI_VENDOR_ID_LENOVO) {
		dbg_printk(TPACPI_DBG_INIT | TPACPI_DBG_HKEY,
			   "using Lenovo default hot key map\n");
		memcpy(hotkey_keycode_map, &lenovo_keycode_map,
			TPACPI_HOTKEY_MAP_SIZE);
	} else {
		dbg_printk(TPACPI_DBG_INIT | TPACPI_DBG_HKEY,
			   "using IBM default hot key map\n");
		memcpy(hotkey_keycode_map, &ibm_keycode_map,
			TPACPI_HOTKEY_MAP_SIZE);
	}

	set_bit(EV_KEY, tpacpi_inputdev->evbit);
	set_bit(EV_MSC, tpacpi_inputdev->evbit);
	set_bit(MSC_SCAN, tpacpi_inputdev->mscbit);
	tpacpi_inputdev->keycodesize = TPACPI_HOTKEY_MAP_TYPESIZE;
	tpacpi_inputdev->keycodemax = TPACPI_HOTKEY_MAP_LEN;
	tpacpi_inputdev->keycode = hotkey_keycode_map;
	for (i = 0; i < TPACPI_HOTKEY_MAP_LEN; i++) {
		if (hotkey_keycode_map[i] != KEY_RESERVED) {
			set_bit(hotkey_keycode_map[i],
				tpacpi_inputdev->keybit);
		} else {
			if (i < sizeof(hotkey_reserved_mask)*8)
				hotkey_reserved_mask |= 1 << i;
		}
	}

	if (tp_features.hotkey_wlsw) {
		set_bit(EV_SW, tpacpi_inputdev->evbit);
		set_bit(SW_RFKILL_ALL, tpacpi_inputdev->swbit);
	}
	if (tp_features.hotkey_tablet) {
		set_bit(EV_SW, tpacpi_inputdev->evbit);
		set_bit(SW_TABLET_MODE, tpacpi_inputdev->swbit);
	}

	/* Do not issue duplicate brightness change events to
	 * userspace */
	if (!tp_features.bright_acpimode)
		/* update bright_acpimode... */
		tpacpi_check_std_acpi_brightness_support();

	if (tp_features.bright_acpimode && acpi_video_backlight_support()) {
		printk(TPACPI_INFO
		       "This ThinkPad has standard ACPI backlight "
		       "brightness control, supported by the ACPI "
		       "video driver\n");
		printk(TPACPI_NOTICE
		       "Disabling thinkpad-acpi brightness events "
		       "by default...\n");

		/* Disable brightness up/down on Lenovo thinkpads when
		 * ACPI is handling them, otherwise it is plain impossible
		 * for userspace to do something even remotely sane */
		hotkey_reserved_mask |=
			(1 << TP_ACPI_HOTKEYSCAN_FNHOME)
			| (1 << TP_ACPI_HOTKEYSCAN_FNEND);
		hotkey_unmap(TP_ACPI_HOTKEYSCAN_FNHOME);
		hotkey_unmap(TP_ACPI_HOTKEYSCAN_FNEND);
	}

#ifdef CONFIG_THINKPAD_ACPI_HOTKEY_POLL
	hotkey_source_mask = TPACPI_HKEY_NVRAM_GOOD_MASK
				& ~hotkey_all_mask
				& ~hotkey_reserved_mask;

	vdbg_printk(TPACPI_DBG_INIT | TPACPI_DBG_HKEY,
		    "hotkey source mask 0x%08x, polling freq %u\n",
		    hotkey_source_mask, hotkey_poll_freq);
#endif

	dbg_printk(TPACPI_DBG_INIT | TPACPI_DBG_HKEY,
			"enabling firmware HKEY event interface...\n");
	res = hotkey_status_set(true);
	if (res) {
		hotkey_exit();
		return res;
	}
	res = hotkey_mask_set(((hotkey_all_mask & ~hotkey_reserved_mask)
			       | hotkey_driver_mask)
			      & ~hotkey_source_mask);
	if (res < 0 && res != -ENXIO) {
		hotkey_exit();
		return res;
	}
	hotkey_user_mask = (hotkey_acpi_mask | hotkey_source_mask)
				& ~hotkey_reserved_mask;
	vdbg_printk(TPACPI_DBG_INIT | TPACPI_DBG_HKEY,
		"initial masks: user=0x%08x, fw=0x%08x, poll=0x%08x\n",
		hotkey_user_mask, hotkey_acpi_mask, hotkey_source_mask);

	dbg_printk(TPACPI_DBG_INIT | TPACPI_DBG_HKEY,
			"legacy ibm/hotkey event reporting over procfs %s\n",
			(hotkey_report_mode < 2) ?
				"enabled" : "disabled");

	tpacpi_inputdev->open = &hotkey_inputdev_open;
	tpacpi_inputdev->close = &hotkey_inputdev_close;

	hotkey_poll_setup_safe(true);
	tpacpi_send_radiosw_update();
	tpacpi_input_send_tabletsw();

	return 0;

err_exit:
	delete_attr_set(hotkey_dev_attributes, &tpacpi_pdev->dev.kobj);
	hotkey_dev_attributes = NULL;

	return (res < 0)? res : 1;
}

static bool hotkey_notify_hotkey(const u32 hkey,
				 bool *send_acpi_ev,
				 bool *ignore_acpi_ev)
{
	/* 0x1000-0x1FFF: key presses */
	unsigned int scancode = hkey & 0xfff;
	*send_acpi_ev = true;
	*ignore_acpi_ev = false;

	if (scancode > 0 && scancode < 0x21) {
		scancode--;
		if (!(hotkey_source_mask & (1 << scancode))) {
			tpacpi_input_send_key_masked(scancode);
			*send_acpi_ev = false;
		} else {
			*ignore_acpi_ev = true;
		}
		return true;
	}
	return false;
}

static bool hotkey_notify_wakeup(const u32 hkey,
				 bool *send_acpi_ev,
				 bool *ignore_acpi_ev)
{
	/* 0x2000-0x2FFF: Wakeup reason */
	*send_acpi_ev = true;
	*ignore_acpi_ev = false;

	switch (hkey) {
	case TP_HKEY_EV_WKUP_S3_UNDOCK: /* suspend, undock */
	case TP_HKEY_EV_WKUP_S4_UNDOCK: /* hibernation, undock */
		hotkey_wakeup_reason = TP_ACPI_WAKEUP_UNDOCK;
		*ignore_acpi_ev = true;
		break;

	case TP_HKEY_EV_WKUP_S3_BAYEJ: /* suspend, bay eject */
	case TP_HKEY_EV_WKUP_S4_BAYEJ: /* hibernation, bay eject */
		hotkey_wakeup_reason = TP_ACPI_WAKEUP_BAYEJ;
		*ignore_acpi_ev = true;
		break;

	case TP_HKEY_EV_WKUP_S3_BATLOW: /* Battery on critical low level/S3 */
	case TP_HKEY_EV_WKUP_S4_BATLOW: /* Battery on critical low level/S4 */
		printk(TPACPI_ALERT
			"EMERGENCY WAKEUP: battery almost empty\n");
		/* how to auto-heal: */
		/* 2313: woke up from S3, go to S4/S5 */
		/* 2413: woke up from S4, go to S5 */
		break;

	default:
		return false;
	}

	if (hotkey_wakeup_reason != TP_ACPI_WAKEUP_NONE) {
		printk(TPACPI_INFO
		       "woke up due to a hot-unplug "
		       "request...\n");
		hotkey_wakeup_reason_notify_change();
	}
	return true;
}

static bool hotkey_notify_usrevent(const u32 hkey,
				 bool *send_acpi_ev,
				 bool *ignore_acpi_ev)
{
	/* 0x5000-0x5FFF: human interface helpers */
	*send_acpi_ev = true;
	*ignore_acpi_ev = false;

	switch (hkey) {
	case TP_HKEY_EV_PEN_INSERTED:  /* X61t: tablet pen inserted into bay */
	case TP_HKEY_EV_PEN_REMOVED:   /* X61t: tablet pen removed from bay */
		return true;

	case TP_HKEY_EV_TABLET_TABLET:   /* X41t-X61t: tablet mode */
	case TP_HKEY_EV_TABLET_NOTEBOOK: /* X41t-X61t: normal mode */
		tpacpi_input_send_tabletsw();
		hotkey_tablet_mode_notify_change();
		*send_acpi_ev = false;
		return true;

	case TP_HKEY_EV_LID_CLOSE:	/* Lid closed */
	case TP_HKEY_EV_LID_OPEN:	/* Lid opened */
	case TP_HKEY_EV_BRGHT_CHANGED:	/* brightness changed */
		/* do not propagate these events */
		*ignore_acpi_ev = true;
		return true;

	default:
		return false;
	}
}

static bool hotkey_notify_thermal(const u32 hkey,
				 bool *send_acpi_ev,
				 bool *ignore_acpi_ev)
{
	/* 0x6000-0x6FFF: thermal alarms */
	*send_acpi_ev = true;
	*ignore_acpi_ev = false;

	switch (hkey) {
	case TP_HKEY_EV_ALARM_BAT_HOT:
		printk(TPACPI_CRIT
			"THERMAL ALARM: battery is too hot!\n");
		/* recommended action: warn user through gui */
		return true;
	case TP_HKEY_EV_ALARM_BAT_XHOT:
		printk(TPACPI_ALERT
			"THERMAL EMERGENCY: battery is extremely hot!\n");
		/* recommended action: immediate sleep/hibernate */
		return true;
	case TP_HKEY_EV_ALARM_SENSOR_HOT:
		printk(TPACPI_CRIT
			"THERMAL ALARM: "
			"a sensor reports something is too hot!\n");
		/* recommended action: warn user through gui, that */
		/* some internal component is too hot */
		return true;
	case TP_HKEY_EV_ALARM_SENSOR_XHOT:
		printk(TPACPI_ALERT
			"THERMAL EMERGENCY: "
			"a sensor reports something is extremely hot!\n");
		/* recommended action: immediate sleep/hibernate */
		return true;
	case TP_HKEY_EV_THM_TABLE_CHANGED:
		printk(TPACPI_INFO
			"EC reports that Thermal Table has changed\n");
		/* recommended action: do nothing, we don't have
		 * Lenovo ATM information */
		return true;
	default:
		printk(TPACPI_ALERT
			 "THERMAL ALERT: unknown thermal alarm received\n");
		return false;
	}
}

static void hotkey_notify(struct ibm_struct *ibm, u32 event)
{
	u32 hkey;
	bool send_acpi_ev;
	bool ignore_acpi_ev;
	bool known_ev;

	if (event != 0x80) {
		printk(TPACPI_ERR
		       "unknown HKEY notification event %d\n", event);
		/* forward it to userspace, maybe it knows how to handle it */
		acpi_bus_generate_netlink_event(
					ibm->acpi->device->pnp.device_class,
					dev_name(&ibm->acpi->device->dev),
					event, 0);
		return;
	}

	while (1) {
		if (!acpi_evalf(hkey_handle, &hkey, "MHKP", "d")) {
			printk(TPACPI_ERR "failed to retrieve HKEY event\n");
			return;
		}

		if (hkey == 0) {
			/* queue empty */
			return;
		}

		send_acpi_ev = true;
		ignore_acpi_ev = false;

		switch (hkey >> 12) {
		case 1:
			/* 0x1000-0x1FFF: key presses */
			known_ev = hotkey_notify_hotkey(hkey, &send_acpi_ev,
						 &ignore_acpi_ev);
			break;
		case 2:
			/* 0x2000-0x2FFF: Wakeup reason */
			known_ev = hotkey_notify_wakeup(hkey, &send_acpi_ev,
						 &ignore_acpi_ev);
			break;
		case 3:
			/* 0x3000-0x3FFF: bay-related wakeups */
			if (hkey == TP_HKEY_EV_BAYEJ_ACK) {
				hotkey_autosleep_ack = 1;
				printk(TPACPI_INFO
				       "bay ejected\n");
				hotkey_wakeup_hotunplug_complete_notify_change();
				known_ev = true;
			} else {
				known_ev = false;
			}
			break;
		case 4:
			/* 0x4000-0x4FFF: dock-related wakeups */
			if (hkey == TP_HKEY_EV_UNDOCK_ACK) {
				hotkey_autosleep_ack = 1;
				printk(TPACPI_INFO
				       "undocked\n");
				hotkey_wakeup_hotunplug_complete_notify_change();
				known_ev = true;
			} else {
				known_ev = false;
			}
			break;
		case 5:
			/* 0x5000-0x5FFF: human interface helpers */
			known_ev = hotkey_notify_usrevent(hkey, &send_acpi_ev,
						 &ignore_acpi_ev);
			break;
		case 6:
			/* 0x6000-0x6FFF: thermal alarms */
			known_ev = hotkey_notify_thermal(hkey, &send_acpi_ev,
						 &ignore_acpi_ev);
			break;
		case 7:
			/* 0x7000-0x7FFF: misc */
			if (tp_features.hotkey_wlsw &&
					hkey == TP_HKEY_EV_RFKILL_CHANGED) {
				tpacpi_send_radiosw_update();
				send_acpi_ev = 0;
				known_ev = true;
				break;
			}
			/* fallthrough to default */
		default:
			known_ev = false;
		}
		if (!known_ev) {
			printk(TPACPI_NOTICE
			       "unhandled HKEY event 0x%04x\n", hkey);
			printk(TPACPI_NOTICE
			       "please report the conditions when this "
			       "event happened to %s\n", TPACPI_MAIL);
		}

		/* Legacy events */
		if (!ignore_acpi_ev &&
		    (send_acpi_ev || hotkey_report_mode < 2)) {
			acpi_bus_generate_proc_event(ibm->acpi->device,
						     event, hkey);
		}

		/* netlink events */
		if (!ignore_acpi_ev && send_acpi_ev) {
			acpi_bus_generate_netlink_event(
					ibm->acpi->device->pnp.device_class,
					dev_name(&ibm->acpi->device->dev),
					event, hkey);
		}
	}
}

static void hotkey_suspend(pm_message_t state)
{
	/* Do these on suspend, we get the events on early resume! */
	hotkey_wakeup_reason = TP_ACPI_WAKEUP_NONE;
	hotkey_autosleep_ack = 0;
}

static void hotkey_resume(void)
{
	tpacpi_disable_brightness_delay();

	if (hotkey_status_set(true) < 0 ||
	    hotkey_mask_set(hotkey_acpi_mask) < 0)
		printk(TPACPI_ERR
		       "error while attempting to reset the event "
		       "firmware interface\n");

	tpacpi_send_radiosw_update();
	hotkey_tablet_mode_notify_change();
	hotkey_wakeup_reason_notify_change();
	hotkey_wakeup_hotunplug_complete_notify_change();
	hotkey_poll_setup_safe(false);
}

/* procfs -------------------------------------------------------------- */
static int hotkey_read(char *p)
{
	int res, status;
	int len = 0;

	if (!tp_features.hotkey) {
		len += sprintf(p + len, "status:\t\tnot supported\n");
		return len;
	}

	if (mutex_lock_killable(&hotkey_mutex))
		return -ERESTARTSYS;
	res = hotkey_status_get(&status);
	if (!res)
		res = hotkey_mask_get();
	mutex_unlock(&hotkey_mutex);
	if (res)
		return res;

	len += sprintf(p + len, "status:\t\t%s\n", enabled(status, 0));
	if (hotkey_all_mask) {
		len += sprintf(p + len, "mask:\t\t0x%08x\n", hotkey_user_mask);
		len += sprintf(p + len,
			       "commands:\tenable, disable, reset, <mask>\n");
	} else {
		len += sprintf(p + len, "mask:\t\tnot supported\n");
		len += sprintf(p + len, "commands:\tenable, disable, reset\n");
	}

	return len;
}

static void hotkey_enabledisable_warn(bool enable)
{
	tpacpi_log_usertask("procfs hotkey enable/disable");
	if (!WARN((tpacpi_lifecycle == TPACPI_LIFE_RUNNING || !enable),
			TPACPI_WARN
			"hotkey enable/disable functionality has been "
			"removed from the driver.  Hotkeys are always "
			"enabled\n"))
		printk(TPACPI_ERR
			"Please remove the hotkey=enable module "
			"parameter, it is deprecated.  Hotkeys are always "
			"enabled\n");
}

static int hotkey_write(char *buf)
{
	int res;
	u32 mask;
	char *cmd;

	if (!tp_features.hotkey)
		return -ENODEV;

	if (mutex_lock_killable(&hotkey_mutex))
		return -ERESTARTSYS;

	mask = hotkey_user_mask;

	res = 0;
	while ((cmd = next_cmd(&buf))) {
		if (strlencmp(cmd, "enable") == 0) {
			hotkey_enabledisable_warn(1);
		} else if (strlencmp(cmd, "disable") == 0) {
			hotkey_enabledisable_warn(0);
			res = -EPERM;
		} else if (strlencmp(cmd, "reset") == 0) {
			mask = (hotkey_all_mask | hotkey_source_mask)
				& ~hotkey_reserved_mask;
		} else if (sscanf(cmd, "0x%x", &mask) == 1) {
			/* mask set */
		} else if (sscanf(cmd, "%x", &mask) == 1) {
			/* mask set */
		} else {
			res = -EINVAL;
			goto errexit;
		}
	}

	if (!res) {
		tpacpi_disclose_usertask("procfs hotkey",
			"set mask to 0x%08x\n", mask);
		res = hotkey_user_mask_set(mask);
	}

errexit:
	mutex_unlock(&hotkey_mutex);
	return res;
}

static const struct acpi_device_id ibm_htk_device_ids[] = {
	{TPACPI_ACPI_HKEY_HID, 0},
	{"", 0},
};

static struct tp_acpi_drv_struct ibm_hotkey_acpidriver = {
	.hid = ibm_htk_device_ids,
	.notify = hotkey_notify,
	.handle = &hkey_handle,
	.type = ACPI_DEVICE_NOTIFY,
};

static struct ibm_struct hotkey_driver_data = {
	.name = "hotkey",
	.read = hotkey_read,
	.write = hotkey_write,
	.exit = hotkey_exit,
	.resume = hotkey_resume,
	.suspend = hotkey_suspend,
	.acpi = &ibm_hotkey_acpidriver,
};

/*************************************************************************
 * Bluetooth subdriver
 */

enum {
	/* ACPI GBDC/SBDC bits */
	TP_ACPI_BLUETOOTH_HWPRESENT	= 0x01,	/* Bluetooth hw available */
	TP_ACPI_BLUETOOTH_RADIOSSW	= 0x02,	/* Bluetooth radio enabled */
	TP_ACPI_BLUETOOTH_RESUMECTRL	= 0x04,	/* Bluetooth state at resume:
						   off / last state */
};

enum {
	/* ACPI \BLTH commands */
	TP_ACPI_BLTH_GET_ULTRAPORT_ID	= 0x00, /* Get Ultraport BT ID */
	TP_ACPI_BLTH_GET_PWR_ON_RESUME	= 0x01, /* Get power-on-resume state */
	TP_ACPI_BLTH_PWR_ON_ON_RESUME	= 0x02, /* Resume powered on */
	TP_ACPI_BLTH_PWR_OFF_ON_RESUME	= 0x03,	/* Resume powered off */
	TP_ACPI_BLTH_SAVE_STATE		= 0x05, /* Save state for S4/S5 */
};

#define TPACPI_RFK_BLUETOOTH_SW_NAME	"tpacpi_bluetooth_sw"

static void bluetooth_suspend(pm_message_t state)
{
	/* Try to make sure radio will resume powered off */
	if (!acpi_evalf(NULL, NULL, "\\BLTH", "vd",
		   TP_ACPI_BLTH_PWR_OFF_ON_RESUME))
		vdbg_printk(TPACPI_DBG_RFKILL,
			"bluetooth power down on resume request failed\n");
}

static int bluetooth_get_status(void)
{
	int status;

#ifdef CONFIG_THINKPAD_ACPI_DEBUGFACILITIES
	if (dbg_bluetoothemul)
		return (tpacpi_bluetooth_emulstate) ?
		       TPACPI_RFK_RADIO_ON : TPACPI_RFK_RADIO_OFF;
#endif

	if (!acpi_evalf(hkey_handle, &status, "GBDC", "d"))
		return -EIO;

	return ((status & TP_ACPI_BLUETOOTH_RADIOSSW) != 0) ?
			TPACPI_RFK_RADIO_ON : TPACPI_RFK_RADIO_OFF;
}

static int bluetooth_set_status(enum tpacpi_rfkill_state state)
{
	int status;

	vdbg_printk(TPACPI_DBG_RFKILL,
		"will attempt to %s bluetooth\n",
		(state == TPACPI_RFK_RADIO_ON) ? "enable" : "disable");

#ifdef CONFIG_THINKPAD_ACPI_DEBUGFACILITIES
	if (dbg_bluetoothemul) {
		tpacpi_bluetooth_emulstate = (state == TPACPI_RFK_RADIO_ON);
		return 0;
	}
#endif

	/* We make sure to keep TP_ACPI_BLUETOOTH_RESUMECTRL off */
	if (state == TPACPI_RFK_RADIO_ON)
		status = TP_ACPI_BLUETOOTH_RADIOSSW;
	else
		status = 0;

	if (!acpi_evalf(hkey_handle, NULL, "SBDC", "vd", status))
		return -EIO;

	return 0;
}

/* sysfs bluetooth enable ---------------------------------------------- */
static ssize_t bluetooth_enable_show(struct device *dev,
			   struct device_attribute *attr,
			   char *buf)
{
	return tpacpi_rfk_sysfs_enable_show(TPACPI_RFK_BLUETOOTH_SW_ID,
			attr, buf);
}

static ssize_t bluetooth_enable_store(struct device *dev,
			    struct device_attribute *attr,
			    const char *buf, size_t count)
{
	return tpacpi_rfk_sysfs_enable_store(TPACPI_RFK_BLUETOOTH_SW_ID,
				attr, buf, count);
}

static struct device_attribute dev_attr_bluetooth_enable =
	__ATTR(bluetooth_enable, S_IWUSR | S_IRUGO,
		bluetooth_enable_show, bluetooth_enable_store);

/* --------------------------------------------------------------------- */

static struct attribute *bluetooth_attributes[] = {
	&dev_attr_bluetooth_enable.attr,
	NULL
};

static const struct attribute_group bluetooth_attr_group = {
	.attrs = bluetooth_attributes,
};

static const struct tpacpi_rfk_ops bluetooth_tprfk_ops = {
	.get_status = bluetooth_get_status,
	.set_status = bluetooth_set_status,
};

static void bluetooth_shutdown(void)
{
	/* Order firmware to save current state to NVRAM */
	if (!acpi_evalf(NULL, NULL, "\\BLTH", "vd",
			TP_ACPI_BLTH_SAVE_STATE))
		printk(TPACPI_NOTICE
			"failed to save bluetooth state to NVRAM\n");
	else
		vdbg_printk(TPACPI_DBG_RFKILL,
			"bluestooth state saved to NVRAM\n");
}

static void bluetooth_exit(void)
{
	sysfs_remove_group(&tpacpi_pdev->dev.kobj,
			&bluetooth_attr_group);

	tpacpi_destroy_rfkill(TPACPI_RFK_BLUETOOTH_SW_ID);

	bluetooth_shutdown();
}

static int __init bluetooth_init(struct ibm_init_struct *iibm)
{
	int res;
	int status = 0;

	vdbg_printk(TPACPI_DBG_INIT | TPACPI_DBG_RFKILL,
			"initializing bluetooth subdriver\n");

	TPACPI_ACPIHANDLE_INIT(hkey);

	/* bluetooth not supported on 570, 600e/x, 770e, 770x, A21e, A2xm/p,
	   G4x, R30, R31, R40e, R50e, T20-22, X20-21 */
	tp_features.bluetooth = hkey_handle &&
	    acpi_evalf(hkey_handle, &status, "GBDC", "qd");

	vdbg_printk(TPACPI_DBG_INIT | TPACPI_DBG_RFKILL,
		"bluetooth is %s, status 0x%02x\n",
		str_supported(tp_features.bluetooth),
		status);

#ifdef CONFIG_THINKPAD_ACPI_DEBUGFACILITIES
	if (dbg_bluetoothemul) {
		tp_features.bluetooth = 1;
		printk(TPACPI_INFO
			"bluetooth switch emulation enabled\n");
	} else
#endif
	if (tp_features.bluetooth &&
	    !(status & TP_ACPI_BLUETOOTH_HWPRESENT)) {
		/* no bluetooth hardware present in system */
		tp_features.bluetooth = 0;
		dbg_printk(TPACPI_DBG_INIT | TPACPI_DBG_RFKILL,
			   "bluetooth hardware not installed\n");
	}

	if (!tp_features.bluetooth)
		return 1;

	res = tpacpi_new_rfkill(TPACPI_RFK_BLUETOOTH_SW_ID,
				&bluetooth_tprfk_ops,
				RFKILL_TYPE_BLUETOOTH,
				TPACPI_RFK_BLUETOOTH_SW_NAME,
				true);
	if (res)
		return res;

	res = sysfs_create_group(&tpacpi_pdev->dev.kobj,
				&bluetooth_attr_group);
	if (res) {
		tpacpi_destroy_rfkill(TPACPI_RFK_BLUETOOTH_SW_ID);
		return res;
	}

	return 0;
}

/* procfs -------------------------------------------------------------- */
static int bluetooth_read(char *p)
{
	return tpacpi_rfk_procfs_read(TPACPI_RFK_BLUETOOTH_SW_ID, p);
}

static int bluetooth_write(char *buf)
{
	return tpacpi_rfk_procfs_write(TPACPI_RFK_BLUETOOTH_SW_ID, buf);
}

static struct ibm_struct bluetooth_driver_data = {
	.name = "bluetooth",
	.read = bluetooth_read,
	.write = bluetooth_write,
	.exit = bluetooth_exit,
	.suspend = bluetooth_suspend,
	.shutdown = bluetooth_shutdown,
};

/*************************************************************************
 * Wan subdriver
 */

enum {
	/* ACPI GWAN/SWAN bits */
	TP_ACPI_WANCARD_HWPRESENT	= 0x01,	/* Wan hw available */
	TP_ACPI_WANCARD_RADIOSSW	= 0x02,	/* Wan radio enabled */
	TP_ACPI_WANCARD_RESUMECTRL	= 0x04,	/* Wan state at resume:
						   off / last state */
};

#define TPACPI_RFK_WWAN_SW_NAME		"tpacpi_wwan_sw"

static void wan_suspend(pm_message_t state)
{
	/* Try to make sure radio will resume powered off */
	if (!acpi_evalf(NULL, NULL, "\\WGSV", "qvd",
		   TP_ACPI_WGSV_PWR_OFF_ON_RESUME))
		vdbg_printk(TPACPI_DBG_RFKILL,
			"WWAN power down on resume request failed\n");
}

static int wan_get_status(void)
{
	int status;

#ifdef CONFIG_THINKPAD_ACPI_DEBUGFACILITIES
	if (dbg_wwanemul)
		return (tpacpi_wwan_emulstate) ?
		       TPACPI_RFK_RADIO_ON : TPACPI_RFK_RADIO_OFF;
#endif

	if (!acpi_evalf(hkey_handle, &status, "GWAN", "d"))
		return -EIO;

	return ((status & TP_ACPI_WANCARD_RADIOSSW) != 0) ?
			TPACPI_RFK_RADIO_ON : TPACPI_RFK_RADIO_OFF;
}

static int wan_set_status(enum tpacpi_rfkill_state state)
{
	int status;

	vdbg_printk(TPACPI_DBG_RFKILL,
		"will attempt to %s wwan\n",
		(state == TPACPI_RFK_RADIO_ON) ? "enable" : "disable");

#ifdef CONFIG_THINKPAD_ACPI_DEBUGFACILITIES
	if (dbg_wwanemul) {
		tpacpi_wwan_emulstate = (state == TPACPI_RFK_RADIO_ON);
		return 0;
	}
#endif

	/* We make sure to keep TP_ACPI_WANCARD_RESUMECTRL off */
	if (state == TPACPI_RFK_RADIO_ON)
		status = TP_ACPI_WANCARD_RADIOSSW;
	else
		status = 0;

	if (!acpi_evalf(hkey_handle, NULL, "SWAN", "vd", status))
		return -EIO;

	return 0;
}

/* sysfs wan enable ---------------------------------------------------- */
static ssize_t wan_enable_show(struct device *dev,
			   struct device_attribute *attr,
			   char *buf)
{
	return tpacpi_rfk_sysfs_enable_show(TPACPI_RFK_WWAN_SW_ID,
			attr, buf);
}

static ssize_t wan_enable_store(struct device *dev,
			    struct device_attribute *attr,
			    const char *buf, size_t count)
{
	return tpacpi_rfk_sysfs_enable_store(TPACPI_RFK_WWAN_SW_ID,
			attr, buf, count);
}

static struct device_attribute dev_attr_wan_enable =
	__ATTR(wwan_enable, S_IWUSR | S_IRUGO,
		wan_enable_show, wan_enable_store);

/* --------------------------------------------------------------------- */

static struct attribute *wan_attributes[] = {
	&dev_attr_wan_enable.attr,
	NULL
};

static const struct attribute_group wan_attr_group = {
	.attrs = wan_attributes,
};

static const struct tpacpi_rfk_ops wan_tprfk_ops = {
	.get_status = wan_get_status,
	.set_status = wan_set_status,
};

static void wan_shutdown(void)
{
	/* Order firmware to save current state to NVRAM */
	if (!acpi_evalf(NULL, NULL, "\\WGSV", "vd",
			TP_ACPI_WGSV_SAVE_STATE))
		printk(TPACPI_NOTICE
			"failed to save WWAN state to NVRAM\n");
	else
		vdbg_printk(TPACPI_DBG_RFKILL,
			"WWAN state saved to NVRAM\n");
}

static void wan_exit(void)
{
	sysfs_remove_group(&tpacpi_pdev->dev.kobj,
		&wan_attr_group);

	tpacpi_destroy_rfkill(TPACPI_RFK_WWAN_SW_ID);

	wan_shutdown();
}

static int __init wan_init(struct ibm_init_struct *iibm)
{
	int res;
	int status = 0;

	vdbg_printk(TPACPI_DBG_INIT | TPACPI_DBG_RFKILL,
			"initializing wan subdriver\n");

	TPACPI_ACPIHANDLE_INIT(hkey);

	tp_features.wan = hkey_handle &&
	    acpi_evalf(hkey_handle, &status, "GWAN", "qd");

	vdbg_printk(TPACPI_DBG_INIT | TPACPI_DBG_RFKILL,
		"wan is %s, status 0x%02x\n",
		str_supported(tp_features.wan),
		status);

#ifdef CONFIG_THINKPAD_ACPI_DEBUGFACILITIES
	if (dbg_wwanemul) {
		tp_features.wan = 1;
		printk(TPACPI_INFO
			"wwan switch emulation enabled\n");
	} else
#endif
	if (tp_features.wan &&
	    !(status & TP_ACPI_WANCARD_HWPRESENT)) {
		/* no wan hardware present in system */
		tp_features.wan = 0;
		dbg_printk(TPACPI_DBG_INIT | TPACPI_DBG_RFKILL,
			   "wan hardware not installed\n");
	}

	if (!tp_features.wan)
		return 1;

	res = tpacpi_new_rfkill(TPACPI_RFK_WWAN_SW_ID,
				&wan_tprfk_ops,
				RFKILL_TYPE_WWAN,
				TPACPI_RFK_WWAN_SW_NAME,
				true);
	if (res)
		return res;

	res = sysfs_create_group(&tpacpi_pdev->dev.kobj,
				&wan_attr_group);

	if (res) {
		tpacpi_destroy_rfkill(TPACPI_RFK_WWAN_SW_ID);
		return res;
	}

	return 0;
}

/* procfs -------------------------------------------------------------- */
static int wan_read(char *p)
{
	return tpacpi_rfk_procfs_read(TPACPI_RFK_WWAN_SW_ID, p);
}

static int wan_write(char *buf)
{
	return tpacpi_rfk_procfs_write(TPACPI_RFK_WWAN_SW_ID, buf);
}

static struct ibm_struct wan_driver_data = {
	.name = "wan",
	.read = wan_read,
	.write = wan_write,
	.exit = wan_exit,
	.suspend = wan_suspend,
	.shutdown = wan_shutdown,
};

/*************************************************************************
 * UWB subdriver
 */

enum {
	/* ACPI GUWB/SUWB bits */
	TP_ACPI_UWB_HWPRESENT	= 0x01,	/* UWB hw available */
	TP_ACPI_UWB_RADIOSSW	= 0x02,	/* UWB radio enabled */
};

#define TPACPI_RFK_UWB_SW_NAME	"tpacpi_uwb_sw"

static int uwb_get_status(void)
{
	int status;

#ifdef CONFIG_THINKPAD_ACPI_DEBUGFACILITIES
	if (dbg_uwbemul)
		return (tpacpi_uwb_emulstate) ?
		       TPACPI_RFK_RADIO_ON : TPACPI_RFK_RADIO_OFF;
#endif

	if (!acpi_evalf(hkey_handle, &status, "GUWB", "d"))
		return -EIO;

	return ((status & TP_ACPI_UWB_RADIOSSW) != 0) ?
			TPACPI_RFK_RADIO_ON : TPACPI_RFK_RADIO_OFF;
}

static int uwb_set_status(enum tpacpi_rfkill_state state)
{
	int status;

	vdbg_printk(TPACPI_DBG_RFKILL,
		"will attempt to %s UWB\n",
		(state == TPACPI_RFK_RADIO_ON) ? "enable" : "disable");

#ifdef CONFIG_THINKPAD_ACPI_DEBUGFACILITIES
	if (dbg_uwbemul) {
		tpacpi_uwb_emulstate = (state == TPACPI_RFK_RADIO_ON);
		return 0;
	}
#endif

	if (state == TPACPI_RFK_RADIO_ON)
		status = TP_ACPI_UWB_RADIOSSW;
	else
		status = 0;

	if (!acpi_evalf(hkey_handle, NULL, "SUWB", "vd", status))
		return -EIO;

	return 0;
}

/* --------------------------------------------------------------------- */

static const struct tpacpi_rfk_ops uwb_tprfk_ops = {
	.get_status = uwb_get_status,
	.set_status = uwb_set_status,
};

static void uwb_exit(void)
{
	tpacpi_destroy_rfkill(TPACPI_RFK_UWB_SW_ID);
}

static int __init uwb_init(struct ibm_init_struct *iibm)
{
	int res;
	int status = 0;

	vdbg_printk(TPACPI_DBG_INIT | TPACPI_DBG_RFKILL,
			"initializing uwb subdriver\n");

	TPACPI_ACPIHANDLE_INIT(hkey);

	tp_features.uwb = hkey_handle &&
	    acpi_evalf(hkey_handle, &status, "GUWB", "qd");

	vdbg_printk(TPACPI_DBG_INIT | TPACPI_DBG_RFKILL,
		"uwb is %s, status 0x%02x\n",
		str_supported(tp_features.uwb),
		status);

#ifdef CONFIG_THINKPAD_ACPI_DEBUGFACILITIES
	if (dbg_uwbemul) {
		tp_features.uwb = 1;
		printk(TPACPI_INFO
			"uwb switch emulation enabled\n");
	} else
#endif
	if (tp_features.uwb &&
	    !(status & TP_ACPI_UWB_HWPRESENT)) {
		/* no uwb hardware present in system */
		tp_features.uwb = 0;
		dbg_printk(TPACPI_DBG_INIT,
			   "uwb hardware not installed\n");
	}

	if (!tp_features.uwb)
		return 1;

	res = tpacpi_new_rfkill(TPACPI_RFK_UWB_SW_ID,
				&uwb_tprfk_ops,
				RFKILL_TYPE_UWB,
				TPACPI_RFK_UWB_SW_NAME,
				false);
	return res;
}

static struct ibm_struct uwb_driver_data = {
	.name = "uwb",
	.exit = uwb_exit,
	.flags.experimental = 1,
};

/*************************************************************************
 * Video subdriver
 */

#ifdef CONFIG_THINKPAD_ACPI_VIDEO

enum video_access_mode {
	TPACPI_VIDEO_NONE = 0,
	TPACPI_VIDEO_570,	/* 570 */
	TPACPI_VIDEO_770,	/* 600e/x, 770e, 770x */
	TPACPI_VIDEO_NEW,	/* all others */
};

enum {	/* video status flags, based on VIDEO_570 */
	TP_ACPI_VIDEO_S_LCD = 0x01,	/* LCD output enabled */
	TP_ACPI_VIDEO_S_CRT = 0x02,	/* CRT output enabled */
	TP_ACPI_VIDEO_S_DVI = 0x08,	/* DVI output enabled */
};

enum {  /* TPACPI_VIDEO_570 constants */
	TP_ACPI_VIDEO_570_PHSCMD = 0x87,	/* unknown magic constant :( */
	TP_ACPI_VIDEO_570_PHSMASK = 0x03,	/* PHS bits that map to
						 * video_status_flags */
	TP_ACPI_VIDEO_570_PHS2CMD = 0x8b,	/* unknown magic constant :( */
	TP_ACPI_VIDEO_570_PHS2SET = 0x80,	/* unknown magic constant :( */
};

static enum video_access_mode video_supported;
static int video_orig_autosw;

static int video_autosw_get(void);
static int video_autosw_set(int enable);

TPACPI_HANDLE(vid2, root, "\\_SB.PCI0.AGPB.VID");	/* G41 */

static int __init video_init(struct ibm_init_struct *iibm)
{
	int ivga;

	vdbg_printk(TPACPI_DBG_INIT, "initializing video subdriver\n");

	TPACPI_ACPIHANDLE_INIT(vid);
	TPACPI_ACPIHANDLE_INIT(vid2);

	if (vid2_handle && acpi_evalf(NULL, &ivga, "\\IVGA", "d") && ivga)
		/* G41, assume IVGA doesn't change */
		vid_handle = vid2_handle;

	if (!vid_handle)
		/* video switching not supported on R30, R31 */
		video_supported = TPACPI_VIDEO_NONE;
	else if (acpi_evalf(vid_handle, &video_orig_autosw, "SWIT", "qd"))
		/* 570 */
		video_supported = TPACPI_VIDEO_570;
	else if (acpi_evalf(vid_handle, &video_orig_autosw, "^VADL", "qd"))
		/* 600e/x, 770e, 770x */
		video_supported = TPACPI_VIDEO_770;
	else
		/* all others */
		video_supported = TPACPI_VIDEO_NEW;

	vdbg_printk(TPACPI_DBG_INIT, "video is %s, mode %d\n",
		str_supported(video_supported != TPACPI_VIDEO_NONE),
		video_supported);

	return (video_supported != TPACPI_VIDEO_NONE)? 0 : 1;
}

static void video_exit(void)
{
	dbg_printk(TPACPI_DBG_EXIT,
		   "restoring original video autoswitch mode\n");
	if (video_autosw_set(video_orig_autosw))
		printk(TPACPI_ERR "error while trying to restore original "
			"video autoswitch mode\n");
}

static int video_outputsw_get(void)
{
	int status = 0;
	int i;

	switch (video_supported) {
	case TPACPI_VIDEO_570:
		if (!acpi_evalf(NULL, &i, "\\_SB.PHS", "dd",
				 TP_ACPI_VIDEO_570_PHSCMD))
			return -EIO;
		status = i & TP_ACPI_VIDEO_570_PHSMASK;
		break;
	case TPACPI_VIDEO_770:
		if (!acpi_evalf(NULL, &i, "\\VCDL", "d"))
			return -EIO;
		if (i)
			status |= TP_ACPI_VIDEO_S_LCD;
		if (!acpi_evalf(NULL, &i, "\\VCDC", "d"))
			return -EIO;
		if (i)
			status |= TP_ACPI_VIDEO_S_CRT;
		break;
	case TPACPI_VIDEO_NEW:
		if (!acpi_evalf(NULL, NULL, "\\VUPS", "vd", 1) ||
		    !acpi_evalf(NULL, &i, "\\VCDC", "d"))
			return -EIO;
		if (i)
			status |= TP_ACPI_VIDEO_S_CRT;

		if (!acpi_evalf(NULL, NULL, "\\VUPS", "vd", 0) ||
		    !acpi_evalf(NULL, &i, "\\VCDL", "d"))
			return -EIO;
		if (i)
			status |= TP_ACPI_VIDEO_S_LCD;
		if (!acpi_evalf(NULL, &i, "\\VCDD", "d"))
			return -EIO;
		if (i)
			status |= TP_ACPI_VIDEO_S_DVI;
		break;
	default:
		return -ENOSYS;
	}

	return status;
}

static int video_outputsw_set(int status)
{
	int autosw;
	int res = 0;

	switch (video_supported) {
	case TPACPI_VIDEO_570:
		res = acpi_evalf(NULL, NULL,
				 "\\_SB.PHS2", "vdd",
				 TP_ACPI_VIDEO_570_PHS2CMD,
				 status | TP_ACPI_VIDEO_570_PHS2SET);
		break;
	case TPACPI_VIDEO_770:
		autosw = video_autosw_get();
		if (autosw < 0)
			return autosw;

		res = video_autosw_set(1);
		if (res)
			return res;
		res = acpi_evalf(vid_handle, NULL,
				 "ASWT", "vdd", status * 0x100, 0);
		if (!autosw && video_autosw_set(autosw)) {
			printk(TPACPI_ERR
			       "video auto-switch left enabled due to error\n");
			return -EIO;
		}
		break;
	case TPACPI_VIDEO_NEW:
		res = acpi_evalf(NULL, NULL, "\\VUPS", "vd", 0x80) &&
		      acpi_evalf(NULL, NULL, "\\VSDS", "vdd", status, 1);
		break;
	default:
		return -ENOSYS;
	}

	return (res)? 0 : -EIO;
}

static int video_autosw_get(void)
{
	int autosw = 0;

	switch (video_supported) {
	case TPACPI_VIDEO_570:
		if (!acpi_evalf(vid_handle, &autosw, "SWIT", "d"))
			return -EIO;
		break;
	case TPACPI_VIDEO_770:
	case TPACPI_VIDEO_NEW:
		if (!acpi_evalf(vid_handle, &autosw, "^VDEE", "d"))
			return -EIO;
		break;
	default:
		return -ENOSYS;
	}

	return autosw & 1;
}

static int video_autosw_set(int enable)
{
	if (!acpi_evalf(vid_handle, NULL, "_DOS", "vd", (enable)? 1 : 0))
		return -EIO;
	return 0;
}

static int video_outputsw_cycle(void)
{
	int autosw = video_autosw_get();
	int res;

	if (autosw < 0)
		return autosw;

	switch (video_supported) {
	case TPACPI_VIDEO_570:
		res = video_autosw_set(1);
		if (res)
			return res;
		res = acpi_evalf(ec_handle, NULL, "_Q16", "v");
		break;
	case TPACPI_VIDEO_770:
	case TPACPI_VIDEO_NEW:
		res = video_autosw_set(1);
		if (res)
			return res;
		res = acpi_evalf(vid_handle, NULL, "VSWT", "v");
		break;
	default:
		return -ENOSYS;
	}
	if (!autosw && video_autosw_set(autosw)) {
		printk(TPACPI_ERR
		       "video auto-switch left enabled due to error\n");
		return -EIO;
	}

	return (res)? 0 : -EIO;
}

static int video_expand_toggle(void)
{
	switch (video_supported) {
	case TPACPI_VIDEO_570:
		return acpi_evalf(ec_handle, NULL, "_Q17", "v")?
			0 : -EIO;
	case TPACPI_VIDEO_770:
		return acpi_evalf(vid_handle, NULL, "VEXP", "v")?
			0 : -EIO;
	case TPACPI_VIDEO_NEW:
		return acpi_evalf(NULL, NULL, "\\VEXP", "v")?
			0 : -EIO;
	default:
		return -ENOSYS;
	}
	/* not reached */
}

static int video_read(char *p)
{
	int status, autosw;
	int len = 0;

	if (video_supported == TPACPI_VIDEO_NONE) {
		len += sprintf(p + len, "status:\t\tnot supported\n");
		return len;
	}

	status = video_outputsw_get();
	if (status < 0)
		return status;

	autosw = video_autosw_get();
	if (autosw < 0)
		return autosw;

	len += sprintf(p + len, "status:\t\tsupported\n");
	len += sprintf(p + len, "lcd:\t\t%s\n", enabled(status, 0));
	len += sprintf(p + len, "crt:\t\t%s\n", enabled(status, 1));
	if (video_supported == TPACPI_VIDEO_NEW)
		len += sprintf(p + len, "dvi:\t\t%s\n", enabled(status, 3));
	len += sprintf(p + len, "auto:\t\t%s\n", enabled(autosw, 0));
	len += sprintf(p + len, "commands:\tlcd_enable, lcd_disable\n");
	len += sprintf(p + len, "commands:\tcrt_enable, crt_disable\n");
	if (video_supported == TPACPI_VIDEO_NEW)
		len += sprintf(p + len, "commands:\tdvi_enable, dvi_disable\n");
	len += sprintf(p + len, "commands:\tauto_enable, auto_disable\n");
	len += sprintf(p + len, "commands:\tvideo_switch, expand_toggle\n");

	return len;
}

static int video_write(char *buf)
{
	char *cmd;
	int enable, disable, status;
	int res;

	if (video_supported == TPACPI_VIDEO_NONE)
		return -ENODEV;

	enable = 0;
	disable = 0;

	while ((cmd = next_cmd(&buf))) {
		if (strlencmp(cmd, "lcd_enable") == 0) {
			enable |= TP_ACPI_VIDEO_S_LCD;
		} else if (strlencmp(cmd, "lcd_disable") == 0) {
			disable |= TP_ACPI_VIDEO_S_LCD;
		} else if (strlencmp(cmd, "crt_enable") == 0) {
			enable |= TP_ACPI_VIDEO_S_CRT;
		} else if (strlencmp(cmd, "crt_disable") == 0) {
			disable |= TP_ACPI_VIDEO_S_CRT;
		} else if (video_supported == TPACPI_VIDEO_NEW &&
			   strlencmp(cmd, "dvi_enable") == 0) {
			enable |= TP_ACPI_VIDEO_S_DVI;
		} else if (video_supported == TPACPI_VIDEO_NEW &&
			   strlencmp(cmd, "dvi_disable") == 0) {
			disable |= TP_ACPI_VIDEO_S_DVI;
		} else if (strlencmp(cmd, "auto_enable") == 0) {
			res = video_autosw_set(1);
			if (res)
				return res;
		} else if (strlencmp(cmd, "auto_disable") == 0) {
			res = video_autosw_set(0);
			if (res)
				return res;
		} else if (strlencmp(cmd, "video_switch") == 0) {
			res = video_outputsw_cycle();
			if (res)
				return res;
		} else if (strlencmp(cmd, "expand_toggle") == 0) {
			res = video_expand_toggle();
			if (res)
				return res;
		} else
			return -EINVAL;
	}

	if (enable || disable) {
		status = video_outputsw_get();
		if (status < 0)
			return status;
		res = video_outputsw_set((status & ~disable) | enable);
		if (res)
			return res;
	}

	return 0;
}

static struct ibm_struct video_driver_data = {
	.name = "video",
	.read = video_read,
	.write = video_write,
	.exit = video_exit,
};

#endif /* CONFIG_THINKPAD_ACPI_VIDEO */

/*************************************************************************
 * Light (thinklight) subdriver
 */

TPACPI_HANDLE(lght, root, "\\LGHT");	/* A21e, A2xm/p, T20-22, X20-21 */
TPACPI_HANDLE(ledb, ec, "LEDB");		/* G4x */

static int light_get_status(void)
{
	int status = 0;

	if (tp_features.light_status) {
		if (!acpi_evalf(ec_handle, &status, "KBLT", "d"))
			return -EIO;
		return (!!status);
	}

	return -ENXIO;
}

static int light_set_status(int status)
{
	int rc;

	if (tp_features.light) {
		if (cmos_handle) {
			rc = acpi_evalf(cmos_handle, NULL, NULL, "vd",
					(status)?
						TP_CMOS_THINKLIGHT_ON :
						TP_CMOS_THINKLIGHT_OFF);
		} else {
			rc = acpi_evalf(lght_handle, NULL, NULL, "vd",
					(status)? 1 : 0);
		}
		return (rc)? 0 : -EIO;
	}

	return -ENXIO;
}

static void light_set_status_worker(struct work_struct *work)
{
	struct tpacpi_led_classdev *data =
			container_of(work, struct tpacpi_led_classdev, work);

	if (likely(tpacpi_lifecycle == TPACPI_LIFE_RUNNING))
		light_set_status((data->new_state != TPACPI_LED_OFF));
}

static void light_sysfs_set(struct led_classdev *led_cdev,
			enum led_brightness brightness)
{
	struct tpacpi_led_classdev *data =
		container_of(led_cdev,
			     struct tpacpi_led_classdev,
			     led_classdev);
	data->new_state = (brightness != LED_OFF) ?
				TPACPI_LED_ON : TPACPI_LED_OFF;
	queue_work(tpacpi_wq, &data->work);
}

static enum led_brightness light_sysfs_get(struct led_classdev *led_cdev)
{
	return (light_get_status() == 1)? LED_FULL : LED_OFF;
}

static struct tpacpi_led_classdev tpacpi_led_thinklight = {
	.led_classdev = {
		.name		= "tpacpi::thinklight",
		.brightness_set	= &light_sysfs_set,
		.brightness_get	= &light_sysfs_get,
	}
};

static int __init light_init(struct ibm_init_struct *iibm)
{
	int rc;

	vdbg_printk(TPACPI_DBG_INIT, "initializing light subdriver\n");

	TPACPI_ACPIHANDLE_INIT(ledb);
	TPACPI_ACPIHANDLE_INIT(lght);
	TPACPI_ACPIHANDLE_INIT(cmos);
	INIT_WORK(&tpacpi_led_thinklight.work, light_set_status_worker);

	/* light not supported on 570, 600e/x, 770e, 770x, G4x, R30, R31 */
	tp_features.light = (cmos_handle || lght_handle) && !ledb_handle;

	if (tp_features.light)
		/* light status not supported on
		   570, 600e/x, 770e, 770x, G4x, R30, R31, R32, X20 */
		tp_features.light_status =
			acpi_evalf(ec_handle, NULL, "KBLT", "qv");

	vdbg_printk(TPACPI_DBG_INIT, "light is %s, light status is %s\n",
		str_supported(tp_features.light),
		str_supported(tp_features.light_status));

	if (!tp_features.light)
		return 1;

	rc = led_classdev_register(&tpacpi_pdev->dev,
				   &tpacpi_led_thinklight.led_classdev);

	if (rc < 0) {
		tp_features.light = 0;
		tp_features.light_status = 0;
	} else  {
		rc = 0;
	}

	return rc;
}

static void light_exit(void)
{
	led_classdev_unregister(&tpacpi_led_thinklight.led_classdev);
	if (work_pending(&tpacpi_led_thinklight.work))
		flush_workqueue(tpacpi_wq);
}

static int light_read(char *p)
{
	int len = 0;
	int status;

	if (!tp_features.light) {
		len += sprintf(p + len, "status:\t\tnot supported\n");
	} else if (!tp_features.light_status) {
		len += sprintf(p + len, "status:\t\tunknown\n");
		len += sprintf(p + len, "commands:\ton, off\n");
	} else {
		status = light_get_status();
		if (status < 0)
			return status;
		len += sprintf(p + len, "status:\t\t%s\n", onoff(status, 0));
		len += sprintf(p + len, "commands:\ton, off\n");
	}

	return len;
}

static int light_write(char *buf)
{
	char *cmd;
	int newstatus = 0;

	if (!tp_features.light)
		return -ENODEV;

	while ((cmd = next_cmd(&buf))) {
		if (strlencmp(cmd, "on") == 0) {
			newstatus = 1;
		} else if (strlencmp(cmd, "off") == 0) {
			newstatus = 0;
		} else
			return -EINVAL;
	}

	return light_set_status(newstatus);
}

static struct ibm_struct light_driver_data = {
	.name = "light",
	.read = light_read,
	.write = light_write,
	.exit = light_exit,
};

/*************************************************************************
 * CMOS subdriver
 */

/* sysfs cmos_command -------------------------------------------------- */
static ssize_t cmos_command_store(struct device *dev,
			    struct device_attribute *attr,
			    const char *buf, size_t count)
{
	unsigned long cmos_cmd;
	int res;

	if (parse_strtoul(buf, 21, &cmos_cmd))
		return -EINVAL;

	res = issue_thinkpad_cmos_command(cmos_cmd);
	return (res)? res : count;
}

static struct device_attribute dev_attr_cmos_command =
	__ATTR(cmos_command, S_IWUSR, NULL, cmos_command_store);

/* --------------------------------------------------------------------- */

static int __init cmos_init(struct ibm_init_struct *iibm)
{
	int res;

	vdbg_printk(TPACPI_DBG_INIT,
		"initializing cmos commands subdriver\n");

	TPACPI_ACPIHANDLE_INIT(cmos);

	vdbg_printk(TPACPI_DBG_INIT, "cmos commands are %s\n",
		str_supported(cmos_handle != NULL));

	res = device_create_file(&tpacpi_pdev->dev, &dev_attr_cmos_command);
	if (res)
		return res;

	return (cmos_handle)? 0 : 1;
}

static void cmos_exit(void)
{
	device_remove_file(&tpacpi_pdev->dev, &dev_attr_cmos_command);
}

static int cmos_read(char *p)
{
	int len = 0;

	/* cmos not supported on 570, 600e/x, 770e, 770x, A21e, A2xm/p,
	   R30, R31, T20-22, X20-21 */
	if (!cmos_handle)
		len += sprintf(p + len, "status:\t\tnot supported\n");
	else {
		len += sprintf(p + len, "status:\t\tsupported\n");
		len += sprintf(p + len, "commands:\t<cmd> (<cmd> is 0-21)\n");
	}

	return len;
}

static int cmos_write(char *buf)
{
	char *cmd;
	int cmos_cmd, res;

	while ((cmd = next_cmd(&buf))) {
		if (sscanf(cmd, "%u", &cmos_cmd) == 1 &&
		    cmos_cmd >= 0 && cmos_cmd <= 21) {
			/* cmos_cmd set */
		} else
			return -EINVAL;

		res = issue_thinkpad_cmos_command(cmos_cmd);
		if (res)
			return res;
	}

	return 0;
}

static struct ibm_struct cmos_driver_data = {
	.name = "cmos",
	.read = cmos_read,
	.write = cmos_write,
	.exit = cmos_exit,
};

/*************************************************************************
 * LED subdriver
 */

enum led_access_mode {
	TPACPI_LED_NONE = 0,
	TPACPI_LED_570,	/* 570 */
	TPACPI_LED_OLD,	/* 600e/x, 770e, 770x, A21e, A2xm/p, T20-22, X20-21 */
	TPACPI_LED_NEW,	/* all others */
};

enum {	/* For TPACPI_LED_OLD */
	TPACPI_LED_EC_HLCL = 0x0c,	/* EC reg to get led to power on */
	TPACPI_LED_EC_HLBL = 0x0d,	/* EC reg to blink a lit led */
	TPACPI_LED_EC_HLMS = 0x0e,	/* EC reg to select led to command */
};

static enum led_access_mode led_supported;

TPACPI_HANDLE(led, ec, "SLED",	/* 570 */
	   "SYSL",		/* 600e/x, 770e, 770x, A21e, A2xm/p, */
				/* T20-22, X20-21 */
	   "LED",		/* all others */
	   );			/* R30, R31 */

#define TPACPI_LED_NUMLEDS 16
static struct tpacpi_led_classdev *tpacpi_leds;
static enum led_status_t tpacpi_led_state_cache[TPACPI_LED_NUMLEDS];
static const char * const tpacpi_led_names[TPACPI_LED_NUMLEDS] = {
	/* there's a limit of 19 chars + NULL before 2.6.26 */
	"tpacpi::power",
	"tpacpi:orange:batt",
	"tpacpi:green:batt",
	"tpacpi::dock_active",
	"tpacpi::bay_active",
	"tpacpi::dock_batt",
	"tpacpi::unknown_led",
	"tpacpi::standby",
	"tpacpi::dock_status1",
	"tpacpi::dock_status2",
	"tpacpi::unknown_led2",
	"tpacpi::unknown_led3",
	"tpacpi::thinkvantage",
};
#define TPACPI_SAFE_LEDS	0x1081U

static inline bool tpacpi_is_led_restricted(const unsigned int led)
{
#ifdef CONFIG_THINKPAD_ACPI_UNSAFE_LEDS
	return false;
#else
	return (1U & (TPACPI_SAFE_LEDS >> led)) == 0;
#endif
}

static int led_get_status(const unsigned int led)
{
	int status;
	enum led_status_t led_s;

	switch (led_supported) {
	case TPACPI_LED_570:
		if (!acpi_evalf(ec_handle,
				&status, "GLED", "dd", 1 << led))
			return -EIO;
		led_s = (status == 0)?
				TPACPI_LED_OFF :
				((status == 1)?
					TPACPI_LED_ON :
					TPACPI_LED_BLINK);
		tpacpi_led_state_cache[led] = led_s;
		return led_s;
	default:
		return -ENXIO;
	}

	/* not reached */
}

static int led_set_status(const unsigned int led,
			  const enum led_status_t ledstatus)
{
	/* off, on, blink. Index is led_status_t */
	static const unsigned int led_sled_arg1[] = { 0, 1, 3 };
	static const unsigned int led_led_arg1[] = { 0, 0x80, 0xc0 };

	int rc = 0;

	switch (led_supported) {
	case TPACPI_LED_570:
		/* 570 */
		if (unlikely(led > 7))
			return -EINVAL;
		if (unlikely(tpacpi_is_led_restricted(led)))
			return -EPERM;
		if (!acpi_evalf(led_handle, NULL, NULL, "vdd",
				(1 << led), led_sled_arg1[ledstatus]))
			rc = -EIO;
		break;
	case TPACPI_LED_OLD:
		/* 600e/x, 770e, 770x, A21e, A2xm/p, T20-22, X20 */
		if (unlikely(led > 7))
			return -EINVAL;
		if (unlikely(tpacpi_is_led_restricted(led)))
			return -EPERM;
		rc = ec_write(TPACPI_LED_EC_HLMS, (1 << led));
		if (rc >= 0)
			rc = ec_write(TPACPI_LED_EC_HLBL,
				      (ledstatus == TPACPI_LED_BLINK) << led);
		if (rc >= 0)
			rc = ec_write(TPACPI_LED_EC_HLCL,
				      (ledstatus != TPACPI_LED_OFF) << led);
		break;
	case TPACPI_LED_NEW:
		/* all others */
		if (unlikely(led >= TPACPI_LED_NUMLEDS))
			return -EINVAL;
		if (unlikely(tpacpi_is_led_restricted(led)))
			return -EPERM;
		if (!acpi_evalf(led_handle, NULL, NULL, "vdd",
				led, led_led_arg1[ledstatus]))
			rc = -EIO;
		break;
	default:
		rc = -ENXIO;
	}

	if (!rc)
		tpacpi_led_state_cache[led] = ledstatus;

	return rc;
}

static void led_set_status_worker(struct work_struct *work)
{
	struct tpacpi_led_classdev *data =
		container_of(work, struct tpacpi_led_classdev, work);

	if (likely(tpacpi_lifecycle == TPACPI_LIFE_RUNNING))
		led_set_status(data->led, data->new_state);
}

static void led_sysfs_set(struct led_classdev *led_cdev,
			enum led_brightness brightness)
{
	struct tpacpi_led_classdev *data = container_of(led_cdev,
			     struct tpacpi_led_classdev, led_classdev);

	if (brightness == LED_OFF)
		data->new_state = TPACPI_LED_OFF;
	else if (tpacpi_led_state_cache[data->led] != TPACPI_LED_BLINK)
		data->new_state = TPACPI_LED_ON;
	else
		data->new_state = TPACPI_LED_BLINK;

	queue_work(tpacpi_wq, &data->work);
}

static int led_sysfs_blink_set(struct led_classdev *led_cdev,
			unsigned long *delay_on, unsigned long *delay_off)
{
	struct tpacpi_led_classdev *data = container_of(led_cdev,
			     struct tpacpi_led_classdev, led_classdev);

	/* Can we choose the flash rate? */
	if (*delay_on == 0 && *delay_off == 0) {
		/* yes. set them to the hardware blink rate (1 Hz) */
		*delay_on = 500; /* ms */
		*delay_off = 500; /* ms */
	} else if ((*delay_on != 500) || (*delay_off != 500))
		return -EINVAL;

	data->new_state = TPACPI_LED_BLINK;
	queue_work(tpacpi_wq, &data->work);

	return 0;
}

static enum led_brightness led_sysfs_get(struct led_classdev *led_cdev)
{
	int rc;

	struct tpacpi_led_classdev *data = container_of(led_cdev,
			     struct tpacpi_led_classdev, led_classdev);

	rc = led_get_status(data->led);

	if (rc == TPACPI_LED_OFF || rc < 0)
		rc = LED_OFF;	/* no error handling in led class :( */
	else
		rc = LED_FULL;

	return rc;
}

static void led_exit(void)
{
	unsigned int i;

	for (i = 0; i < TPACPI_LED_NUMLEDS; i++) {
		if (tpacpi_leds[i].led_classdev.name)
			led_classdev_unregister(&tpacpi_leds[i].led_classdev);
	}

	kfree(tpacpi_leds);
}

static int __init tpacpi_init_led(unsigned int led)
{
	int rc;

	tpacpi_leds[led].led = led;

	/* LEDs with no name don't get registered */
	if (!tpacpi_led_names[led])
		return 0;

	tpacpi_leds[led].led_classdev.brightness_set = &led_sysfs_set;
	tpacpi_leds[led].led_classdev.blink_set = &led_sysfs_blink_set;
	if (led_supported == TPACPI_LED_570)
		tpacpi_leds[led].led_classdev.brightness_get =
						&led_sysfs_get;

	tpacpi_leds[led].led_classdev.name = tpacpi_led_names[led];

	INIT_WORK(&tpacpi_leds[led].work, led_set_status_worker);

	rc = led_classdev_register(&tpacpi_pdev->dev,
				&tpacpi_leds[led].led_classdev);
	if (rc < 0)
		tpacpi_leds[led].led_classdev.name = NULL;

	return rc;
}

static const struct tpacpi_quirk led_useful_qtable[] __initconst = {
	TPACPI_Q_IBM('1', 'E', 0x009f), /* A30 */
	TPACPI_Q_IBM('1', 'N', 0x009f), /* A31 */
	TPACPI_Q_IBM('1', 'G', 0x009f), /* A31 */

	TPACPI_Q_IBM('1', 'I', 0x0097), /* T30 */
	TPACPI_Q_IBM('1', 'R', 0x0097), /* T40, T41, T42, R50, R51 */
	TPACPI_Q_IBM('7', '0', 0x0097), /* T43, R52 */
	TPACPI_Q_IBM('1', 'Y', 0x0097), /* T43 */
	TPACPI_Q_IBM('1', 'W', 0x0097), /* R50e */
	TPACPI_Q_IBM('1', 'V', 0x0097), /* R51 */
	TPACPI_Q_IBM('7', '8', 0x0097), /* R51e */
	TPACPI_Q_IBM('7', '6', 0x0097), /* R52 */

	TPACPI_Q_IBM('1', 'K', 0x00bf), /* X30 */
	TPACPI_Q_IBM('1', 'Q', 0x00bf), /* X31, X32 */
	TPACPI_Q_IBM('1', 'U', 0x00bf), /* X40 */
	TPACPI_Q_IBM('7', '4', 0x00bf), /* X41 */
	TPACPI_Q_IBM('7', '5', 0x00bf), /* X41t */

	TPACPI_Q_IBM('7', '9', 0x1f97), /* T60 (1) */
	TPACPI_Q_IBM('7', '7', 0x1f97), /* Z60* (1) */
	TPACPI_Q_IBM('7', 'F', 0x1f97), /* Z61* (1) */
	TPACPI_Q_IBM('7', 'B', 0x1fb7), /* X60 (1) */

	/* (1) - may have excess leds enabled on MSB */

	/* Defaults (order matters, keep last, don't reorder!) */
	{ /* Lenovo */
	  .vendor = PCI_VENDOR_ID_LENOVO,
	  .bios = TPACPI_MATCH_ANY, .ec = TPACPI_MATCH_ANY,
	  .quirks = 0x1fffU,
	},
	{ /* IBM ThinkPads with no EC version string */
	  .vendor = PCI_VENDOR_ID_IBM,
	  .bios = TPACPI_MATCH_ANY, .ec = TPACPI_MATCH_UNKNOWN,
	  .quirks = 0x00ffU,
	},
	{ /* IBM ThinkPads with EC version string */
	  .vendor = PCI_VENDOR_ID_IBM,
	  .bios = TPACPI_MATCH_ANY, .ec = TPACPI_MATCH_ANY,
	  .quirks = 0x00bfU,
	},
};

#undef TPACPI_LEDQ_IBM
#undef TPACPI_LEDQ_LNV

static int __init led_init(struct ibm_init_struct *iibm)
{
	unsigned int i;
	int rc;
	unsigned long useful_leds;

	vdbg_printk(TPACPI_DBG_INIT, "initializing LED subdriver\n");

	TPACPI_ACPIHANDLE_INIT(led);

	if (!led_handle)
		/* led not supported on R30, R31 */
		led_supported = TPACPI_LED_NONE;
	else if (strlencmp(led_path, "SLED") == 0)
		/* 570 */
		led_supported = TPACPI_LED_570;
	else if (strlencmp(led_path, "SYSL") == 0)
		/* 600e/x, 770e, 770x, A21e, A2xm/p, T20-22, X20-21 */
		led_supported = TPACPI_LED_OLD;
	else
		/* all others */
		led_supported = TPACPI_LED_NEW;

	vdbg_printk(TPACPI_DBG_INIT, "LED commands are %s, mode %d\n",
		str_supported(led_supported), led_supported);

	if (led_supported == TPACPI_LED_NONE)
		return 1;

	tpacpi_leds = kzalloc(sizeof(*tpacpi_leds) * TPACPI_LED_NUMLEDS,
			      GFP_KERNEL);
	if (!tpacpi_leds) {
		printk(TPACPI_ERR "Out of memory for LED data\n");
		return -ENOMEM;
	}

	useful_leds = tpacpi_check_quirks(led_useful_qtable,
					  ARRAY_SIZE(led_useful_qtable));

	for (i = 0; i < TPACPI_LED_NUMLEDS; i++) {
		if (!tpacpi_is_led_restricted(i) &&
		    test_bit(i, &useful_leds)) {
			rc = tpacpi_init_led(i);
			if (rc < 0) {
				led_exit();
				return rc;
			}
		}
	}

#ifdef CONFIG_THINKPAD_ACPI_UNSAFE_LEDS
	printk(TPACPI_NOTICE
		"warning: userspace override of important "
		"firmware LEDs is enabled\n");
#endif
	return 0;
}

#define str_led_status(s) \
	((s) == TPACPI_LED_OFF ? "off" : \
		((s) == TPACPI_LED_ON ? "on" : "blinking"))

static int led_read(char *p)
{
	int len = 0;

	if (!led_supported) {
		len += sprintf(p + len, "status:\t\tnot supported\n");
		return len;
	}
	len += sprintf(p + len, "status:\t\tsupported\n");

	if (led_supported == TPACPI_LED_570) {
		/* 570 */
		int i, status;
		for (i = 0; i < 8; i++) {
			status = led_get_status(i);
			if (status < 0)
				return -EIO;
			len += sprintf(p + len, "%d:\t\t%s\n",
				       i, str_led_status(status));
		}
	}

	len += sprintf(p + len, "commands:\t"
		       "<led> on, <led> off, <led> blink (<led> is 0-15)\n");

	return len;
}

static int led_write(char *buf)
{
	char *cmd;
	int led, rc;
	enum led_status_t s;

	if (!led_supported)
		return -ENODEV;

	while ((cmd = next_cmd(&buf))) {
		if (sscanf(cmd, "%d", &led) != 1 || led < 0 || led > 15)
			return -EINVAL;

		if (strstr(cmd, "off")) {
			s = TPACPI_LED_OFF;
		} else if (strstr(cmd, "on")) {
			s = TPACPI_LED_ON;
		} else if (strstr(cmd, "blink")) {
			s = TPACPI_LED_BLINK;
		} else {
			return -EINVAL;
		}

		rc = led_set_status(led, s);
		if (rc < 0)
			return rc;
	}

	return 0;
}

static struct ibm_struct led_driver_data = {
	.name = "led",
	.read = led_read,
	.write = led_write,
	.exit = led_exit,
};

/*************************************************************************
 * Beep subdriver
 */

TPACPI_HANDLE(beep, ec, "BEEP");	/* all except R30, R31 */

#define TPACPI_BEEP_Q1 0x0001

static const struct tpacpi_quirk beep_quirk_table[] __initconst = {
	TPACPI_Q_IBM('I', 'M', TPACPI_BEEP_Q1), /* 570 */
	TPACPI_Q_IBM('I', 'U', TPACPI_BEEP_Q1), /* 570E - unverified */
};

static int __init beep_init(struct ibm_init_struct *iibm)
{
	unsigned long quirks;

	vdbg_printk(TPACPI_DBG_INIT, "initializing beep subdriver\n");

	TPACPI_ACPIHANDLE_INIT(beep);

	vdbg_printk(TPACPI_DBG_INIT, "beep is %s\n",
		str_supported(beep_handle != NULL));

	quirks = tpacpi_check_quirks(beep_quirk_table,
				     ARRAY_SIZE(beep_quirk_table));

	tp_features.beep_needs_two_args = !!(quirks & TPACPI_BEEP_Q1);

	return (beep_handle)? 0 : 1;
}

static int beep_read(char *p)
{
	int len = 0;

	if (!beep_handle)
		len += sprintf(p + len, "status:\t\tnot supported\n");
	else {
		len += sprintf(p + len, "status:\t\tsupported\n");
		len += sprintf(p + len, "commands:\t<cmd> (<cmd> is 0-17)\n");
	}

	return len;
}

static int beep_write(char *buf)
{
	char *cmd;
	int beep_cmd;

	if (!beep_handle)
		return -ENODEV;

	while ((cmd = next_cmd(&buf))) {
		if (sscanf(cmd, "%u", &beep_cmd) == 1 &&
		    beep_cmd >= 0 && beep_cmd <= 17) {
			/* beep_cmd set */
		} else
			return -EINVAL;
		if (tp_features.beep_needs_two_args) {
			if (!acpi_evalf(beep_handle, NULL, NULL, "vdd",
					beep_cmd, 0))
				return -EIO;
		} else {
			if (!acpi_evalf(beep_handle, NULL, NULL, "vd",
					beep_cmd))
				return -EIO;
		}
	}

	return 0;
}

static struct ibm_struct beep_driver_data = {
	.name = "beep",
	.read = beep_read,
	.write = beep_write,
};

/*************************************************************************
 * Thermal subdriver
 */

enum thermal_access_mode {
	TPACPI_THERMAL_NONE = 0,	/* No thermal support */
	TPACPI_THERMAL_ACPI_TMP07,	/* Use ACPI TMP0-7 */
	TPACPI_THERMAL_ACPI_UPDT,	/* Use ACPI TMP0-7 with UPDT */
	TPACPI_THERMAL_TPEC_8,		/* Use ACPI EC regs, 8 sensors */
	TPACPI_THERMAL_TPEC_16,		/* Use ACPI EC regs, 16 sensors */
};

enum { /* TPACPI_THERMAL_TPEC_* */
	TP_EC_THERMAL_TMP0 = 0x78,	/* ACPI EC regs TMP 0..7 */
	TP_EC_THERMAL_TMP8 = 0xC0,	/* ACPI EC regs TMP 8..15 */
	TP_EC_THERMAL_TMP_NA = -128,	/* ACPI EC sensor not available */
};

#define TPACPI_MAX_THERMAL_SENSORS 16	/* Max thermal sensors supported */
struct ibm_thermal_sensors_struct {
	s32 temp[TPACPI_MAX_THERMAL_SENSORS];
};

static enum thermal_access_mode thermal_read_mode;

/* idx is zero-based */
static int thermal_get_sensor(int idx, s32 *value)
{
	int t;
	s8 tmp;
	char tmpi[5];

	t = TP_EC_THERMAL_TMP0;

	switch (thermal_read_mode) {
#if TPACPI_MAX_THERMAL_SENSORS >= 16
	case TPACPI_THERMAL_TPEC_16:
		if (idx >= 8 && idx <= 15) {
			t = TP_EC_THERMAL_TMP8;
			idx -= 8;
		}
		/* fallthrough */
#endif
	case TPACPI_THERMAL_TPEC_8:
		if (idx <= 7) {
			if (!acpi_ec_read(t + idx, &tmp))
				return -EIO;
			*value = tmp * 1000;
			return 0;
		}
		break;

	case TPACPI_THERMAL_ACPI_UPDT:
		if (idx <= 7) {
			snprintf(tmpi, sizeof(tmpi), "TMP%c", '0' + idx);
			if (!acpi_evalf(ec_handle, NULL, "UPDT", "v"))
				return -EIO;
			if (!acpi_evalf(ec_handle, &t, tmpi, "d"))
				return -EIO;
			*value = (t - 2732) * 100;
			return 0;
		}
		break;

	case TPACPI_THERMAL_ACPI_TMP07:
		if (idx <= 7) {
			snprintf(tmpi, sizeof(tmpi), "TMP%c", '0' + idx);
			if (!acpi_evalf(ec_handle, &t, tmpi, "d"))
				return -EIO;
			if (t > 127 || t < -127)
				t = TP_EC_THERMAL_TMP_NA;
			*value = t * 1000;
			return 0;
		}
		break;

	case TPACPI_THERMAL_NONE:
	default:
		return -ENOSYS;
	}

	return -EINVAL;
}

static int thermal_get_sensors(struct ibm_thermal_sensors_struct *s)
{
	int res, i;
	int n;

	n = 8;
	i = 0;

	if (!s)
		return -EINVAL;

	if (thermal_read_mode == TPACPI_THERMAL_TPEC_16)
		n = 16;

	for (i = 0 ; i < n; i++) {
		res = thermal_get_sensor(i, &s->temp[i]);
		if (res)
			return res;
	}

	return n;
}

/* sysfs temp##_input -------------------------------------------------- */

static ssize_t thermal_temp_input_show(struct device *dev,
			   struct device_attribute *attr,
			   char *buf)
{
	struct sensor_device_attribute *sensor_attr =
					to_sensor_dev_attr(attr);
	int idx = sensor_attr->index;
	s32 value;
	int res;

	res = thermal_get_sensor(idx, &value);
	if (res)
		return res;
	if (value == TP_EC_THERMAL_TMP_NA * 1000)
		return -ENXIO;

	return snprintf(buf, PAGE_SIZE, "%d\n", value);
}

#define THERMAL_SENSOR_ATTR_TEMP(_idxA, _idxB) \
	 SENSOR_ATTR(temp##_idxA##_input, S_IRUGO, \
		     thermal_temp_input_show, NULL, _idxB)

static struct sensor_device_attribute sensor_dev_attr_thermal_temp_input[] = {
	THERMAL_SENSOR_ATTR_TEMP(1, 0),
	THERMAL_SENSOR_ATTR_TEMP(2, 1),
	THERMAL_SENSOR_ATTR_TEMP(3, 2),
	THERMAL_SENSOR_ATTR_TEMP(4, 3),
	THERMAL_SENSOR_ATTR_TEMP(5, 4),
	THERMAL_SENSOR_ATTR_TEMP(6, 5),
	THERMAL_SENSOR_ATTR_TEMP(7, 6),
	THERMAL_SENSOR_ATTR_TEMP(8, 7),
	THERMAL_SENSOR_ATTR_TEMP(9, 8),
	THERMAL_SENSOR_ATTR_TEMP(10, 9),
	THERMAL_SENSOR_ATTR_TEMP(11, 10),
	THERMAL_SENSOR_ATTR_TEMP(12, 11),
	THERMAL_SENSOR_ATTR_TEMP(13, 12),
	THERMAL_SENSOR_ATTR_TEMP(14, 13),
	THERMAL_SENSOR_ATTR_TEMP(15, 14),
	THERMAL_SENSOR_ATTR_TEMP(16, 15),
};

#define THERMAL_ATTRS(X) \
	&sensor_dev_attr_thermal_temp_input[X].dev_attr.attr

static struct attribute *thermal_temp_input_attr[] = {
	THERMAL_ATTRS(8),
	THERMAL_ATTRS(9),
	THERMAL_ATTRS(10),
	THERMAL_ATTRS(11),
	THERMAL_ATTRS(12),
	THERMAL_ATTRS(13),
	THERMAL_ATTRS(14),
	THERMAL_ATTRS(15),
	THERMAL_ATTRS(0),
	THERMAL_ATTRS(1),
	THERMAL_ATTRS(2),
	THERMAL_ATTRS(3),
	THERMAL_ATTRS(4),
	THERMAL_ATTRS(5),
	THERMAL_ATTRS(6),
	THERMAL_ATTRS(7),
	NULL
};

static const struct attribute_group thermal_temp_input16_group = {
	.attrs = thermal_temp_input_attr
};

static const struct attribute_group thermal_temp_input8_group = {
	.attrs = &thermal_temp_input_attr[8]
};

#undef THERMAL_SENSOR_ATTR_TEMP
#undef THERMAL_ATTRS

/* --------------------------------------------------------------------- */

static int __init thermal_init(struct ibm_init_struct *iibm)
{
	u8 t, ta1, ta2;
	int i;
	int acpi_tmp7;
	int res;

	vdbg_printk(TPACPI_DBG_INIT, "initializing thermal subdriver\n");

	acpi_tmp7 = acpi_evalf(ec_handle, NULL, "TMP7", "qv");

	if (thinkpad_id.ec_model) {
		/*
		 * Direct EC access mode: sensors at registers
		 * 0x78-0x7F, 0xC0-0xC7.  Registers return 0x00 for
		 * non-implemented, thermal sensors return 0x80 when
		 * not available
		 */

		ta1 = ta2 = 0;
		for (i = 0; i < 8; i++) {
			if (acpi_ec_read(TP_EC_THERMAL_TMP0 + i, &t)) {
				ta1 |= t;
			} else {
				ta1 = 0;
				break;
			}
			if (acpi_ec_read(TP_EC_THERMAL_TMP8 + i, &t)) {
				ta2 |= t;
			} else {
				ta1 = 0;
				break;
			}
		}
		if (ta1 == 0) {
			/* This is sheer paranoia, but we handle it anyway */
			if (acpi_tmp7) {
				printk(TPACPI_ERR
				       "ThinkPad ACPI EC access misbehaving, "
				       "falling back to ACPI TMPx access "
				       "mode\n");
				thermal_read_mode = TPACPI_THERMAL_ACPI_TMP07;
			} else {
				printk(TPACPI_ERR
				       "ThinkPad ACPI EC access misbehaving, "
				       "disabling thermal sensors access\n");
				thermal_read_mode = TPACPI_THERMAL_NONE;
			}
		} else {
			thermal_read_mode =
			    (ta2 != 0) ?
			    TPACPI_THERMAL_TPEC_16 : TPACPI_THERMAL_TPEC_8;
		}
	} else if (acpi_tmp7) {
		if (acpi_evalf(ec_handle, NULL, "UPDT", "qv")) {
			/* 600e/x, 770e, 770x */
			thermal_read_mode = TPACPI_THERMAL_ACPI_UPDT;
		} else {
			/* Standard ACPI TMPx access, max 8 sensors */
			thermal_read_mode = TPACPI_THERMAL_ACPI_TMP07;
		}
	} else {
		/* temperatures not supported on 570, G4x, R30, R31, R32 */
		thermal_read_mode = TPACPI_THERMAL_NONE;
	}

	vdbg_printk(TPACPI_DBG_INIT, "thermal is %s, mode %d\n",
		str_supported(thermal_read_mode != TPACPI_THERMAL_NONE),
		thermal_read_mode);

	switch (thermal_read_mode) {
	case TPACPI_THERMAL_TPEC_16:
		res = sysfs_create_group(&tpacpi_sensors_pdev->dev.kobj,
				&thermal_temp_input16_group);
		if (res)
			return res;
		break;
	case TPACPI_THERMAL_TPEC_8:
	case TPACPI_THERMAL_ACPI_TMP07:
	case TPACPI_THERMAL_ACPI_UPDT:
		res = sysfs_create_group(&tpacpi_sensors_pdev->dev.kobj,
				&thermal_temp_input8_group);
		if (res)
			return res;
		break;
	case TPACPI_THERMAL_NONE:
	default:
		return 1;
	}

	return 0;
}

static void thermal_exit(void)
{
	switch (thermal_read_mode) {
	case TPACPI_THERMAL_TPEC_16:
		sysfs_remove_group(&tpacpi_sensors_pdev->dev.kobj,
				   &thermal_temp_input16_group);
		break;
	case TPACPI_THERMAL_TPEC_8:
	case TPACPI_THERMAL_ACPI_TMP07:
	case TPACPI_THERMAL_ACPI_UPDT:
		sysfs_remove_group(&tpacpi_sensors_pdev->dev.kobj,
				   &thermal_temp_input16_group);
		break;
	case TPACPI_THERMAL_NONE:
	default:
		break;
	}
}

static int thermal_read(char *p)
{
	int len = 0;
	int n, i;
	struct ibm_thermal_sensors_struct t;

	n = thermal_get_sensors(&t);
	if (unlikely(n < 0))
		return n;

	len += sprintf(p + len, "temperatures:\t");

	if (n > 0) {
		for (i = 0; i < (n - 1); i++)
			len += sprintf(p + len, "%d ", t.temp[i] / 1000);
		len += sprintf(p + len, "%d\n", t.temp[i] / 1000);
	} else
		len += sprintf(p + len, "not supported\n");

	return len;
}

static struct ibm_struct thermal_driver_data = {
	.name = "thermal",
	.read = thermal_read,
	.exit = thermal_exit,
};

/*************************************************************************
 * EC Dump subdriver
 */

static u8 ecdump_regs[256];

static int ecdump_read(char *p)
{
	int len = 0;
	int i, j;
	u8 v;

	len += sprintf(p + len, "EC      "
		       " +00 +01 +02 +03 +04 +05 +06 +07"
		       " +08 +09 +0a +0b +0c +0d +0e +0f\n");
	for (i = 0; i < 256; i += 16) {
		len += sprintf(p + len, "EC 0x%02x:", i);
		for (j = 0; j < 16; j++) {
			if (!acpi_ec_read(i + j, &v))
				break;
			if (v != ecdump_regs[i + j])
				len += sprintf(p + len, " *%02x", v);
			else
				len += sprintf(p + len, "  %02x", v);
			ecdump_regs[i + j] = v;
		}
		len += sprintf(p + len, "\n");
		if (j != 16)
			break;
	}

	/* These are way too dangerous to advertise openly... */
#if 0
	len += sprintf(p + len, "commands:\t0x<offset> 0x<value>"
		       " (<offset> is 00-ff, <value> is 00-ff)\n");
	len += sprintf(p + len, "commands:\t0x<offset> <value>  "
		       " (<offset> is 00-ff, <value> is 0-255)\n");
#endif
	return len;
}

static int ecdump_write(char *buf)
{
	char *cmd;
	int i, v;

	while ((cmd = next_cmd(&buf))) {
		if (sscanf(cmd, "0x%x 0x%x", &i, &v) == 2) {
			/* i and v set */
		} else if (sscanf(cmd, "0x%x %u", &i, &v) == 2) {
			/* i and v set */
		} else
			return -EINVAL;
		if (i >= 0 && i < 256 && v >= 0 && v < 256) {
			if (!acpi_ec_write(i, v))
				return -EIO;
		} else
			return -EINVAL;
	}

	return 0;
}

static struct ibm_struct ecdump_driver_data = {
	.name = "ecdump",
	.read = ecdump_read,
	.write = ecdump_write,
	.flags.experimental = 1,
};

/*************************************************************************
 * Backlight/brightness subdriver
 */

#define TPACPI_BACKLIGHT_DEV_NAME "thinkpad_screen"

/*
 * ThinkPads can read brightness from two places: EC HBRV (0x31), or
 * CMOS NVRAM byte 0x5E, bits 0-3.
 *
 * EC HBRV (0x31) has the following layout
 *   Bit 7: unknown function
 *   Bit 6: unknown function
 *   Bit 5: Z: honour scale changes, NZ: ignore scale changes
 *   Bit 4: must be set to zero to avoid problems
 *   Bit 3-0: backlight brightness level
 *
 * brightness_get_raw returns status data in the HBRV layout
 *
 * WARNING: The X61 has been verified to use HBRV for something else, so
 * this should be used _only_ on IBM ThinkPads, and maybe with some careful
 * testing on the very early *60 Lenovo models...
 */

enum {
	TP_EC_BACKLIGHT = 0x31,

	/* TP_EC_BACKLIGHT bitmasks */
	TP_EC_BACKLIGHT_LVLMSK = 0x1F,
	TP_EC_BACKLIGHT_CMDMSK = 0xE0,
	TP_EC_BACKLIGHT_MAPSW = 0x20,
};

enum tpacpi_brightness_access_mode {
	TPACPI_BRGHT_MODE_AUTO = 0,	/* Not implemented yet */
	TPACPI_BRGHT_MODE_EC,		/* EC control */
	TPACPI_BRGHT_MODE_UCMS_STEP,	/* UCMS step-based control */
	TPACPI_BRGHT_MODE_ECNVRAM,	/* EC control w/ NVRAM store */
	TPACPI_BRGHT_MODE_MAX
};

static struct backlight_device *ibm_backlight_device;

static enum tpacpi_brightness_access_mode brightness_mode =
		TPACPI_BRGHT_MODE_MAX;

static unsigned int brightness_enable = 2; /* 2 = auto, 0 = no, 1 = yes */

static struct mutex brightness_mutex;

/* NVRAM brightness access,
 * call with brightness_mutex held! */
static unsigned int tpacpi_brightness_nvram_get(void)
{
	u8 lnvram;

	lnvram = (nvram_read_byte(TP_NVRAM_ADDR_BRIGHTNESS)
		  & TP_NVRAM_MASK_LEVEL_BRIGHTNESS)
		  >> TP_NVRAM_POS_LEVEL_BRIGHTNESS;
	lnvram &= (tp_features.bright_16levels) ? 0x0f : 0x07;

	return lnvram;
}

static void tpacpi_brightness_checkpoint_nvram(void)
{
	u8 lec = 0;
	u8 b_nvram;

	if (brightness_mode != TPACPI_BRGHT_MODE_ECNVRAM)
		return;

	vdbg_printk(TPACPI_DBG_BRGHT,
		"trying to checkpoint backlight level to NVRAM...\n");

	if (mutex_lock_killable(&brightness_mutex) < 0)
		return;

	if (unlikely(!acpi_ec_read(TP_EC_BACKLIGHT, &lec)))
		goto unlock;
	lec &= TP_EC_BACKLIGHT_LVLMSK;
	b_nvram = nvram_read_byte(TP_NVRAM_ADDR_BRIGHTNESS);

	if (lec != ((b_nvram & TP_NVRAM_MASK_LEVEL_BRIGHTNESS)
			     >> TP_NVRAM_POS_LEVEL_BRIGHTNESS)) {
		/* NVRAM needs update */
		b_nvram &= ~(TP_NVRAM_MASK_LEVEL_BRIGHTNESS <<
				TP_NVRAM_POS_LEVEL_BRIGHTNESS);
		b_nvram |= lec;
		nvram_write_byte(b_nvram, TP_NVRAM_ADDR_BRIGHTNESS);
		dbg_printk(TPACPI_DBG_BRGHT,
			   "updated NVRAM backlight level to %u (0x%02x)\n",
			   (unsigned int) lec, (unsigned int) b_nvram);
	} else
		vdbg_printk(TPACPI_DBG_BRGHT,
			   "NVRAM backlight level already is %u (0x%02x)\n",
			   (unsigned int) lec, (unsigned int) b_nvram);

unlock:
	mutex_unlock(&brightness_mutex);
}


/* call with brightness_mutex held! */
static int tpacpi_brightness_get_raw(int *status)
{
	u8 lec = 0;

	switch (brightness_mode) {
	case TPACPI_BRGHT_MODE_UCMS_STEP:
		*status = tpacpi_brightness_nvram_get();
		return 0;
	case TPACPI_BRGHT_MODE_EC:
	case TPACPI_BRGHT_MODE_ECNVRAM:
		if (unlikely(!acpi_ec_read(TP_EC_BACKLIGHT, &lec)))
			return -EIO;
		*status = lec;
		return 0;
	default:
		return -ENXIO;
	}
}

/* call with brightness_mutex held! */
/* do NOT call with illegal backlight level value */
static int tpacpi_brightness_set_ec(unsigned int value)
{
	u8 lec = 0;

	if (unlikely(!acpi_ec_read(TP_EC_BACKLIGHT, &lec)))
		return -EIO;

	if (unlikely(!acpi_ec_write(TP_EC_BACKLIGHT,
				(lec & TP_EC_BACKLIGHT_CMDMSK) |
				(value & TP_EC_BACKLIGHT_LVLMSK))))
		return -EIO;

	return 0;
}

/* call with brightness_mutex held! */
static int tpacpi_brightness_set_ucmsstep(unsigned int value)
{
	int cmos_cmd, inc;
	unsigned int current_value, i;

	current_value = tpacpi_brightness_nvram_get();

	if (value == current_value)
		return 0;

	cmos_cmd = (value > current_value) ?
			TP_CMOS_BRIGHTNESS_UP :
			TP_CMOS_BRIGHTNESS_DOWN;
	inc = (value > current_value) ? 1 : -1;

	for (i = current_value; i != value; i += inc)
		if (issue_thinkpad_cmos_command(cmos_cmd))
			return -EIO;

	return 0;
}

/* May return EINTR which can always be mapped to ERESTARTSYS */
static int brightness_set(unsigned int value)
{
	int res;

	if (value > ((tp_features.bright_16levels)? 15 : 7) ||
	    value < 0)
		return -EINVAL;

	vdbg_printk(TPACPI_DBG_BRGHT,
			"set backlight level to %d\n", value);

	res = mutex_lock_killable(&brightness_mutex);
	if (res < 0)
		return res;

	switch (brightness_mode) {
	case TPACPI_BRGHT_MODE_EC:
	case TPACPI_BRGHT_MODE_ECNVRAM:
		res = tpacpi_brightness_set_ec(value);
		break;
	case TPACPI_BRGHT_MODE_UCMS_STEP:
		res = tpacpi_brightness_set_ucmsstep(value);
		break;
	default:
		res = -ENXIO;
	}

	mutex_unlock(&brightness_mutex);
	return res;
}

/* sysfs backlight class ----------------------------------------------- */

static int brightness_update_status(struct backlight_device *bd)
{
	unsigned int level =
		(bd->props.fb_blank == FB_BLANK_UNBLANK &&
		 bd->props.power == FB_BLANK_UNBLANK) ?
				bd->props.brightness : 0;

	dbg_printk(TPACPI_DBG_BRGHT,
			"backlight: attempt to set level to %d\n",
			level);

	/* it is the backlight class's job (caller) to handle
	 * EINTR and other errors properly */
	return brightness_set(level);
}

static int brightness_get(struct backlight_device *bd)
{
	int status, res;

	res = mutex_lock_killable(&brightness_mutex);
	if (res < 0)
		return 0;

	res = tpacpi_brightness_get_raw(&status);

	mutex_unlock(&brightness_mutex);

	if (res < 0)
		return 0;

	return status & TP_EC_BACKLIGHT_LVLMSK;
}

static void tpacpi_brightness_notify_change(void)
{
	backlight_force_update(ibm_backlight_device,
			       BACKLIGHT_UPDATE_HOTKEY);
}

static struct backlight_ops ibm_backlight_data = {
	.get_brightness = brightness_get,
	.update_status  = brightness_update_status,
};

/* --------------------------------------------------------------------- */

/*
 * These are only useful for models that have only one possibility
 * of GPU.  If the BIOS model handles both ATI and Intel, don't use
 * these quirks.
 */
#define TPACPI_BRGHT_Q_NOEC	0x0001	/* Must NOT use EC HBRV */
#define TPACPI_BRGHT_Q_EC	0x0002  /* Should or must use EC HBRV */
#define TPACPI_BRGHT_Q_ASK	0x8000	/* Ask for user report */

static const struct tpacpi_quirk brightness_quirk_table[] __initconst = {
	/* Models with ATI GPUs known to require ECNVRAM mode */
	TPACPI_Q_IBM('1', 'Y', TPACPI_BRGHT_Q_EC),	/* T43/p ATI */

	/* Models with ATI GPUs that can use ECNVRAM */
	TPACPI_Q_IBM('1', 'R', TPACPI_BRGHT_Q_EC),
	TPACPI_Q_IBM('1', 'Q', TPACPI_BRGHT_Q_ASK|TPACPI_BRGHT_Q_EC),
	TPACPI_Q_IBM('7', '6', TPACPI_BRGHT_Q_ASK|TPACPI_BRGHT_Q_EC),
	TPACPI_Q_IBM('7', '8', TPACPI_BRGHT_Q_ASK|TPACPI_BRGHT_Q_EC),

	/* Models with Intel Extreme Graphics 2 */
	TPACPI_Q_IBM('1', 'U', TPACPI_BRGHT_Q_NOEC),
	TPACPI_Q_IBM('1', 'V', TPACPI_BRGHT_Q_ASK|TPACPI_BRGHT_Q_NOEC),
	TPACPI_Q_IBM('1', 'W', TPACPI_BRGHT_Q_ASK|TPACPI_BRGHT_Q_NOEC),

	/* Models with Intel GMA900 */
	TPACPI_Q_IBM('7', '0', TPACPI_BRGHT_Q_NOEC),	/* T43, R52 */
	TPACPI_Q_IBM('7', '4', TPACPI_BRGHT_Q_NOEC),	/* X41 */
	TPACPI_Q_IBM('7', '5', TPACPI_BRGHT_Q_NOEC),	/* X41 Tablet */
};

static int __init brightness_init(struct ibm_init_struct *iibm)
{
	int b;
	unsigned long quirks;

	vdbg_printk(TPACPI_DBG_INIT, "initializing brightness subdriver\n");

	mutex_init(&brightness_mutex);

	quirks = tpacpi_check_quirks(brightness_quirk_table,
				ARRAY_SIZE(brightness_quirk_table));

	/*
	 * We always attempt to detect acpi support, so as to switch
	 * Lenovo Vista BIOS to ACPI brightness mode even if we are not
	 * going to publish a backlight interface
	 */
	b = tpacpi_check_std_acpi_brightness_support();
	if (b > 0) {

		if (acpi_video_backlight_support()) {
			if (brightness_enable > 1) {
				printk(TPACPI_NOTICE
				       "Standard ACPI backlight interface "
				       "available, not loading native one.\n");
				return 1;
			} else if (brightness_enable == 1) {
				printk(TPACPI_NOTICE
				       "Backlight control force enabled, even if standard "
				       "ACPI backlight interface is available\n");
			}
		} else {
			if (brightness_enable > 1) {
				printk(TPACPI_NOTICE
				       "Standard ACPI backlight interface not "
				       "available, thinkpad_acpi native "
				       "brightness control enabled\n");
			}
		}
	}

	if (!brightness_enable) {
		dbg_printk(TPACPI_DBG_INIT | TPACPI_DBG_BRGHT,
			   "brightness support disabled by "
			   "module parameter\n");
		return 1;
	}

	if (b > 16) {
		printk(TPACPI_ERR
		       "Unsupported brightness interface, "
		       "please contact %s\n", TPACPI_MAIL);
		return 1;
	}
	if (b == 16)
		tp_features.bright_16levels = 1;

	/*
	 * Check for module parameter bogosity, note that we
	 * init brightness_mode to TPACPI_BRGHT_MODE_MAX in order to be
	 * able to detect "unspecified"
	 */
	if (brightness_mode > TPACPI_BRGHT_MODE_MAX)
		return -EINVAL;

	/* TPACPI_BRGHT_MODE_AUTO not implemented yet, just use default */
	if (brightness_mode == TPACPI_BRGHT_MODE_AUTO ||
	    brightness_mode == TPACPI_BRGHT_MODE_MAX) {
		if (quirks & TPACPI_BRGHT_Q_EC)
			brightness_mode = TPACPI_BRGHT_MODE_ECNVRAM;
		else
			brightness_mode = TPACPI_BRGHT_MODE_UCMS_STEP;

		dbg_printk(TPACPI_DBG_BRGHT,
			   "driver auto-selected brightness_mode=%d\n",
			   brightness_mode);
	}

	/* Safety */
	if (thinkpad_id.vendor != PCI_VENDOR_ID_IBM &&
	    (brightness_mode == TPACPI_BRGHT_MODE_ECNVRAM ||
	     brightness_mode == TPACPI_BRGHT_MODE_EC))
		return -EINVAL;

	if (tpacpi_brightness_get_raw(&b) < 0)
		return 1;

	if (tp_features.bright_16levels)
		printk(TPACPI_INFO
		       "detected a 16-level brightness capable ThinkPad\n");

	ibm_backlight_device = backlight_device_register(
					TPACPI_BACKLIGHT_DEV_NAME, NULL, NULL,
					&ibm_backlight_data);
	if (IS_ERR(ibm_backlight_device)) {
		int rc = PTR_ERR(ibm_backlight_device);
		ibm_backlight_device = NULL;
		printk(TPACPI_ERR "Could not register backlight device\n");
		return rc;
	}
	vdbg_printk(TPACPI_DBG_INIT | TPACPI_DBG_BRGHT,
			"brightness is supported\n");

	if (quirks & TPACPI_BRGHT_Q_ASK) {
		printk(TPACPI_NOTICE
			"brightness: will use unverified default: "
			"brightness_mode=%d\n", brightness_mode);
		printk(TPACPI_NOTICE
			"brightness: please report to %s whether it works well "
			"or not on your ThinkPad\n", TPACPI_MAIL);
	}

	ibm_backlight_device->props.max_brightness =
				(tp_features.bright_16levels)? 15 : 7;
	ibm_backlight_device->props.brightness = b & TP_EC_BACKLIGHT_LVLMSK;
	backlight_update_status(ibm_backlight_device);

	vdbg_printk(TPACPI_DBG_INIT | TPACPI_DBG_BRGHT,
			"brightness: registering brightness hotkeys "
			"as change notification\n");
	tpacpi_hotkey_driver_mask_set(hotkey_driver_mask
				| TP_ACPI_HKEY_BRGHTUP_MASK
				| TP_ACPI_HKEY_BRGHTDWN_MASK);;
	return 0;
}

static void brightness_suspend(pm_message_t state)
{
	tpacpi_brightness_checkpoint_nvram();
}

static void brightness_shutdown(void)
{
	tpacpi_brightness_checkpoint_nvram();
}

static void brightness_exit(void)
{
	if (ibm_backlight_device) {
		vdbg_printk(TPACPI_DBG_EXIT | TPACPI_DBG_BRGHT,
			    "calling backlight_device_unregister()\n");
		backlight_device_unregister(ibm_backlight_device);
	}

	tpacpi_brightness_checkpoint_nvram();
}

static int brightness_read(char *p)
{
	int len = 0;
	int level;

	level = brightness_get(NULL);
	if (level < 0) {
		len += sprintf(p + len, "level:\t\tunreadable\n");
	} else {
		len += sprintf(p + len, "level:\t\t%d\n", level);
		len += sprintf(p + len, "commands:\tup, down\n");
		len += sprintf(p + len, "commands:\tlevel <level>"
			       " (<level> is 0-%d)\n",
			       (tp_features.bright_16levels) ? 15 : 7);
	}

	return len;
}

static int brightness_write(char *buf)
{
	int level;
	int rc;
	char *cmd;
	int max_level = (tp_features.bright_16levels) ? 15 : 7;

	level = brightness_get(NULL);
	if (level < 0)
		return level;

	while ((cmd = next_cmd(&buf))) {
		if (strlencmp(cmd, "up") == 0) {
			if (level < max_level)
				level++;
		} else if (strlencmp(cmd, "down") == 0) {
			if (level > 0)
				level--;
		} else if (sscanf(cmd, "level %d", &level) == 1 &&
			   level >= 0 && level <= max_level) {
			/* new level set */
		} else
			return -EINVAL;
	}

	tpacpi_disclose_usertask("procfs brightness",
			"set level to %d\n", level);

	/*
	 * Now we know what the final level should be, so we try to set it.
	 * Doing it this way makes the syscall restartable in case of EINTR
	 */
	rc = brightness_set(level);
<<<<<<< HEAD
	return (rc == -EINTR)? -ERESTARTSYS : rc;
=======
	if (!rc && ibm_backlight_device)
		backlight_force_update(ibm_backlight_device,
					BACKLIGHT_UPDATE_SYSFS);
	return (rc == -EINTR)? ERESTARTSYS : rc;
>>>>>>> 9c2f754d
}

static struct ibm_struct brightness_driver_data = {
	.name = "brightness",
	.read = brightness_read,
	.write = brightness_write,
	.exit = brightness_exit,
	.suspend = brightness_suspend,
	.shutdown = brightness_shutdown,
};

/*************************************************************************
 * Volume subdriver
 */

static int volume_offset = 0x30;

static int volume_read(char *p)
{
	int len = 0;
	u8 level;

	if (!acpi_ec_read(volume_offset, &level)) {
		len += sprintf(p + len, "level:\t\tunreadable\n");
	} else {
		len += sprintf(p + len, "level:\t\t%d\n", level & 0xf);
		len += sprintf(p + len, "mute:\t\t%s\n", onoff(level, 6));
		len += sprintf(p + len, "commands:\tup, down, mute\n");
		len += sprintf(p + len, "commands:\tlevel <level>"
			       " (<level> is 0-15)\n");
	}

	return len;
}

static int volume_write(char *buf)
{
	int cmos_cmd, inc, i;
	u8 level, mute;
	int new_level, new_mute;
	char *cmd;

	while ((cmd = next_cmd(&buf))) {
		if (!acpi_ec_read(volume_offset, &level))
			return -EIO;
		new_mute = mute = level & 0x40;
		new_level = level = level & 0xf;

		if (strlencmp(cmd, "up") == 0) {
			if (mute)
				new_mute = 0;
			else
				new_level = level == 15 ? 15 : level + 1;
		} else if (strlencmp(cmd, "down") == 0) {
			if (mute)
				new_mute = 0;
			else
				new_level = level == 0 ? 0 : level - 1;
		} else if (sscanf(cmd, "level %d", &new_level) == 1 &&
			   new_level >= 0 && new_level <= 15) {
			/* new_level set */
		} else if (strlencmp(cmd, "mute") == 0) {
			new_mute = 0x40;
		} else
			return -EINVAL;

		if (new_level != level) {
			/* mute doesn't change */

			cmos_cmd = (new_level > level) ?
					TP_CMOS_VOLUME_UP : TP_CMOS_VOLUME_DOWN;
			inc = new_level > level ? 1 : -1;

			if (mute && (issue_thinkpad_cmos_command(cmos_cmd) ||
				     !acpi_ec_write(volume_offset, level)))
				return -EIO;

			for (i = level; i != new_level; i += inc)
				if (issue_thinkpad_cmos_command(cmos_cmd) ||
				    !acpi_ec_write(volume_offset, i + inc))
					return -EIO;

			if (mute &&
			    (issue_thinkpad_cmos_command(TP_CMOS_VOLUME_MUTE) ||
			     !acpi_ec_write(volume_offset, new_level + mute))) {
				return -EIO;
			}
		}

		if (new_mute != mute) {
			/* level doesn't change */

			cmos_cmd = (new_mute) ?
				   TP_CMOS_VOLUME_MUTE : TP_CMOS_VOLUME_UP;

			if (issue_thinkpad_cmos_command(cmos_cmd) ||
			    !acpi_ec_write(volume_offset, level + new_mute))
				return -EIO;
		}
	}

	return 0;
}

static struct ibm_struct volume_driver_data = {
	.name = "volume",
	.read = volume_read,
	.write = volume_write,
};

/*************************************************************************
 * Fan subdriver
 */

/*
 * FAN ACCESS MODES
 *
 * TPACPI_FAN_RD_ACPI_GFAN:
 * 	ACPI GFAN method: returns fan level
 *
 * 	see TPACPI_FAN_WR_ACPI_SFAN
 * 	EC 0x2f (HFSP) not available if GFAN exists
 *
 * TPACPI_FAN_WR_ACPI_SFAN:
 * 	ACPI SFAN method: sets fan level, 0 (stop) to 7 (max)
 *
 * 	EC 0x2f (HFSP) might be available *for reading*, but do not use
 * 	it for writing.
 *
 * TPACPI_FAN_WR_TPEC:
 * 	ThinkPad EC register 0x2f (HFSP): fan control loop mode
 * 	Supported on almost all ThinkPads
 *
 * 	Fan speed changes of any sort (including those caused by the
 * 	disengaged mode) are usually done slowly by the firmware as the
 * 	maximum ammount of fan duty cycle change per second seems to be
 * 	limited.
 *
 * 	Reading is not available if GFAN exists.
 * 	Writing is not available if SFAN exists.
 *
 * 	Bits
 *	 7	automatic mode engaged;
 *  		(default operation mode of the ThinkPad)
 * 		fan level is ignored in this mode.
 *	 6	full speed mode (takes precedence over bit 7);
 *		not available on all thinkpads.  May disable
 *		the tachometer while the fan controller ramps up
 *		the speed (which can take up to a few *minutes*).
 *		Speeds up fan to 100% duty-cycle, which is far above
 *		the standard RPM levels.  It is not impossible that
 *		it could cause hardware damage.
 *	5-3	unused in some models.  Extra bits for fan level
 *		in others, but still useless as all values above
 *		7 map to the same speed as level 7 in these models.
 *	2-0	fan level (0..7 usually)
 *			0x00 = stop
 * 			0x07 = max (set when temperatures critical)
 * 		Some ThinkPads may have other levels, see
 * 		TPACPI_FAN_WR_ACPI_FANS (X31/X40/X41)
 *
 *	FIRMWARE BUG: on some models, EC 0x2f might not be initialized at
 *	boot. Apparently the EC does not intialize it, so unless ACPI DSDT
 *	does so, its initial value is meaningless (0x07).
 *
 *	For firmware bugs, refer to:
 *	http://thinkwiki.org/wiki/Embedded_Controller_Firmware#Firmware_Issues
 *
 * 	----
 *
 *	ThinkPad EC register 0x84 (LSB), 0x85 (MSB):
 *	Main fan tachometer reading (in RPM)
 *
 *	This register is present on all ThinkPads with a new-style EC, and
 *	it is known not to be present on the A21m/e, and T22, as there is
 *	something else in offset 0x84 according to the ACPI DSDT.  Other
 *	ThinkPads from this same time period (and earlier) probably lack the
 *	tachometer as well.
 *
 *	Unfortunately a lot of ThinkPads with new-style ECs but whose firmware
 *	was never fixed by IBM to report the EC firmware version string
 *	probably support the tachometer (like the early X models), so
 *	detecting it is quite hard.  We need more data to know for sure.
 *
 *	FIRMWARE BUG: always read 0x84 first, otherwise incorrect readings
 *	might result.
 *
 *	FIRMWARE BUG: may go stale while the EC is switching to full speed
 *	mode.
 *
 *	For firmware bugs, refer to:
 *	http://thinkwiki.org/wiki/Embedded_Controller_Firmware#Firmware_Issues
 *
 *	----
 *
 *	ThinkPad EC register 0x31 bit 0 (only on select models)
 *
 *	When bit 0 of EC register 0x31 is zero, the tachometer registers
 *	show the speed of the main fan.  When bit 0 of EC register 0x31
 *	is one, the tachometer registers show the speed of the auxiliary
 *	fan.
 *
 *	Fan control seems to affect both fans, regardless of the state
 *	of this bit.
 *
 *	So far, only the firmware for the X60/X61 non-tablet versions
 *	seem to support this (firmware TP-7M).
 *
 * TPACPI_FAN_WR_ACPI_FANS:
 *	ThinkPad X31, X40, X41.  Not available in the X60.
 *
 *	FANS ACPI handle: takes three arguments: low speed, medium speed,
 *	high speed.  ACPI DSDT seems to map these three speeds to levels
 *	as follows: STOP LOW LOW MED MED HIGH HIGH HIGH HIGH
 *	(this map is stored on FAN0..FAN8 as "0,1,1,2,2,3,3,3,3")
 *
 * 	The speeds are stored on handles
 * 	(FANA:FAN9), (FANC:FANB), (FANE:FAND).
 *
 * 	There are three default speed sets, acessible as handles:
 * 	FS1L,FS1M,FS1H; FS2L,FS2M,FS2H; FS3L,FS3M,FS3H
 *
 * 	ACPI DSDT switches which set is in use depending on various
 * 	factors.
 *
 * 	TPACPI_FAN_WR_TPEC is also available and should be used to
 * 	command the fan.  The X31/X40/X41 seems to have 8 fan levels,
 * 	but the ACPI tables just mention level 7.
 */

enum {					/* Fan control constants */
	fan_status_offset = 0x2f,	/* EC register 0x2f */
	fan_rpm_offset = 0x84,		/* EC register 0x84: LSB, 0x85 MSB (RPM)
					 * 0x84 must be read before 0x85 */
	fan_select_offset = 0x31,	/* EC register 0x31 (Firmware 7M)
					   bit 0 selects which fan is active */

	TP_EC_FAN_FULLSPEED = 0x40,	/* EC fan mode: full speed */
	TP_EC_FAN_AUTO	    = 0x80,	/* EC fan mode: auto fan control */

	TPACPI_FAN_LAST_LEVEL = 0x100,	/* Use cached last-seen fan level */
};

enum fan_status_access_mode {
	TPACPI_FAN_NONE = 0,		/* No fan status or control */
	TPACPI_FAN_RD_ACPI_GFAN,	/* Use ACPI GFAN */
	TPACPI_FAN_RD_TPEC,		/* Use ACPI EC regs 0x2f, 0x84-0x85 */
};

enum fan_control_access_mode {
	TPACPI_FAN_WR_NONE = 0,		/* No fan control */
	TPACPI_FAN_WR_ACPI_SFAN,	/* Use ACPI SFAN */
	TPACPI_FAN_WR_TPEC,		/* Use ACPI EC reg 0x2f */
	TPACPI_FAN_WR_ACPI_FANS,	/* Use ACPI FANS and EC reg 0x2f */
};

enum fan_control_commands {
	TPACPI_FAN_CMD_SPEED 	= 0x0001,	/* speed command */
	TPACPI_FAN_CMD_LEVEL 	= 0x0002,	/* level command  */
	TPACPI_FAN_CMD_ENABLE	= 0x0004,	/* enable/disable cmd,
						 * and also watchdog cmd */
};

static int fan_control_allowed;

static enum fan_status_access_mode fan_status_access_mode;
static enum fan_control_access_mode fan_control_access_mode;
static enum fan_control_commands fan_control_commands;

static u8 fan_control_initial_status;
static u8 fan_control_desired_level;
static u8 fan_control_resume_level;
static int fan_watchdog_maxinterval;

static struct mutex fan_mutex;

static void fan_watchdog_fire(struct work_struct *ignored);
static DECLARE_DELAYED_WORK(fan_watchdog_task, fan_watchdog_fire);

TPACPI_HANDLE(fans, ec, "FANS");	/* X31, X40, X41 */
TPACPI_HANDLE(gfan, ec, "GFAN",	/* 570 */
	   "\\FSPD",		/* 600e/x, 770e, 770x */
	   );			/* all others */
TPACPI_HANDLE(sfan, ec, "SFAN",	/* 570 */
	   "JFNS",		/* 770x-JL */
	   );			/* all others */

/*
 * Unitialized HFSP quirk: ACPI DSDT and EC fail to initialize the
 * HFSP register at boot, so it contains 0x07 but the Thinkpad could
 * be in auto mode (0x80).
 *
 * This is corrected by any write to HFSP either by the driver, or
 * by the firmware.
 *
 * We assume 0x07 really means auto mode while this quirk is active,
 * as this is far more likely than the ThinkPad being in level 7,
 * which is only used by the firmware during thermal emergencies.
 *
 * Enable for TP-1Y (T43), TP-78 (R51e), TP-76 (R52),
 * TP-70 (T43, R52), which are known to be buggy.
 */

static void fan_quirk1_setup(void)
{
	if (fan_control_initial_status == 0x07) {
		printk(TPACPI_NOTICE
		       "fan_init: initial fan status is unknown, "
		       "assuming it is in auto mode\n");
		tp_features.fan_ctrl_status_undef = 1;
	}
}

static void fan_quirk1_handle(u8 *fan_status)
{
	if (unlikely(tp_features.fan_ctrl_status_undef)) {
		if (*fan_status != fan_control_initial_status) {
			/* something changed the HFSP regisnter since
			 * driver init time, so it is not undefined
			 * anymore */
			tp_features.fan_ctrl_status_undef = 0;
		} else {
			/* Return most likely status. In fact, it
			 * might be the only possible status */
			*fan_status = TP_EC_FAN_AUTO;
		}
	}
}

/* Select main fan on X60/X61, NOOP on others */
static bool fan_select_fan1(void)
{
	if (tp_features.second_fan) {
		u8 val;

		if (ec_read(fan_select_offset, &val) < 0)
			return false;
		val &= 0xFEU;
		if (ec_write(fan_select_offset, val) < 0)
			return false;
	}
	return true;
}

/* Select secondary fan on X60/X61 */
static bool fan_select_fan2(void)
{
	u8 val;

	if (!tp_features.second_fan)
		return false;

	if (ec_read(fan_select_offset, &val) < 0)
		return false;
	val |= 0x01U;
	if (ec_write(fan_select_offset, val) < 0)
		return false;

	return true;
}

/*
 * Call with fan_mutex held
 */
static void fan_update_desired_level(u8 status)
{
	if ((status &
	     (TP_EC_FAN_AUTO | TP_EC_FAN_FULLSPEED)) == 0) {
		if (status > 7)
			fan_control_desired_level = 7;
		else
			fan_control_desired_level = status;
	}
}

static int fan_get_status(u8 *status)
{
	u8 s;

	/* TODO:
	 * Add TPACPI_FAN_RD_ACPI_FANS ? */

	switch (fan_status_access_mode) {
	case TPACPI_FAN_RD_ACPI_GFAN:
		/* 570, 600e/x, 770e, 770x */

		if (unlikely(!acpi_evalf(gfan_handle, &s, NULL, "d")))
			return -EIO;

		if (likely(status))
			*status = s & 0x07;

		break;

	case TPACPI_FAN_RD_TPEC:
		/* all except 570, 600e/x, 770e, 770x */
		if (unlikely(!acpi_ec_read(fan_status_offset, &s)))
			return -EIO;

		if (likely(status)) {
			*status = s;
			fan_quirk1_handle(status);
		}

		break;

	default:
		return -ENXIO;
	}

	return 0;
}

static int fan_get_status_safe(u8 *status)
{
	int rc;
	u8 s;

	if (mutex_lock_killable(&fan_mutex))
		return -ERESTARTSYS;
	rc = fan_get_status(&s);
	if (!rc)
		fan_update_desired_level(s);
	mutex_unlock(&fan_mutex);

	if (status)
		*status = s;

	return rc;
}

static int fan_get_speed(unsigned int *speed)
{
	u8 hi, lo;

	switch (fan_status_access_mode) {
	case TPACPI_FAN_RD_TPEC:
		/* all except 570, 600e/x, 770e, 770x */
		if (unlikely(!fan_select_fan1()))
			return -EIO;
		if (unlikely(!acpi_ec_read(fan_rpm_offset, &lo) ||
			     !acpi_ec_read(fan_rpm_offset + 1, &hi)))
			return -EIO;

		if (likely(speed))
			*speed = (hi << 8) | lo;

		break;

	default:
		return -ENXIO;
	}

	return 0;
}

static int fan2_get_speed(unsigned int *speed)
{
	u8 hi, lo;
	bool rc;

	switch (fan_status_access_mode) {
	case TPACPI_FAN_RD_TPEC:
		/* all except 570, 600e/x, 770e, 770x */
		if (unlikely(!fan_select_fan2()))
			return -EIO;
		rc = !acpi_ec_read(fan_rpm_offset, &lo) ||
			     !acpi_ec_read(fan_rpm_offset + 1, &hi);
		fan_select_fan1(); /* play it safe */
		if (rc)
			return -EIO;

		if (likely(speed))
			*speed = (hi << 8) | lo;

		break;

	default:
		return -ENXIO;
	}

	return 0;
}

static int fan_set_level(int level)
{
	if (!fan_control_allowed)
		return -EPERM;

	switch (fan_control_access_mode) {
	case TPACPI_FAN_WR_ACPI_SFAN:
		if (level >= 0 && level <= 7) {
			if (!acpi_evalf(sfan_handle, NULL, NULL, "vd", level))
				return -EIO;
		} else
			return -EINVAL;
		break;

	case TPACPI_FAN_WR_ACPI_FANS:
	case TPACPI_FAN_WR_TPEC:
		if (!(level & TP_EC_FAN_AUTO) &&
		    !(level & TP_EC_FAN_FULLSPEED) &&
		    ((level < 0) || (level > 7)))
			return -EINVAL;

		/* safety net should the EC not support AUTO
		 * or FULLSPEED mode bits and just ignore them */
		if (level & TP_EC_FAN_FULLSPEED)
			level |= 7;	/* safety min speed 7 */
		else if (level & TP_EC_FAN_AUTO)
			level |= 4;	/* safety min speed 4 */

		if (!acpi_ec_write(fan_status_offset, level))
			return -EIO;
		else
			tp_features.fan_ctrl_status_undef = 0;
		break;

	default:
		return -ENXIO;
	}

	vdbg_printk(TPACPI_DBG_FAN,
		"fan control: set fan control register to 0x%02x\n", level);
	return 0;
}

static int fan_set_level_safe(int level)
{
	int rc;

	if (!fan_control_allowed)
		return -EPERM;

	if (mutex_lock_killable(&fan_mutex))
		return -ERESTARTSYS;

	if (level == TPACPI_FAN_LAST_LEVEL)
		level = fan_control_desired_level;

	rc = fan_set_level(level);
	if (!rc)
		fan_update_desired_level(level);

	mutex_unlock(&fan_mutex);
	return rc;
}

static int fan_set_enable(void)
{
	u8 s;
	int rc;

	if (!fan_control_allowed)
		return -EPERM;

	if (mutex_lock_killable(&fan_mutex))
		return -ERESTARTSYS;

	switch (fan_control_access_mode) {
	case TPACPI_FAN_WR_ACPI_FANS:
	case TPACPI_FAN_WR_TPEC:
		rc = fan_get_status(&s);
		if (rc < 0)
			break;

		/* Don't go out of emergency fan mode */
		if (s != 7) {
			s &= 0x07;
			s |= TP_EC_FAN_AUTO | 4; /* min fan speed 4 */
		}

		if (!acpi_ec_write(fan_status_offset, s))
			rc = -EIO;
		else {
			tp_features.fan_ctrl_status_undef = 0;
			rc = 0;
		}
		break;

	case TPACPI_FAN_WR_ACPI_SFAN:
		rc = fan_get_status(&s);
		if (rc < 0)
			break;

		s &= 0x07;

		/* Set fan to at least level 4 */
		s |= 4;

		if (!acpi_evalf(sfan_handle, NULL, NULL, "vd", s))
			rc = -EIO;
		else
			rc = 0;
		break;

	default:
		rc = -ENXIO;
	}

	mutex_unlock(&fan_mutex);

	if (!rc)
		vdbg_printk(TPACPI_DBG_FAN,
			"fan control: set fan control register to 0x%02x\n",
			s);
	return rc;
}

static int fan_set_disable(void)
{
	int rc;

	if (!fan_control_allowed)
		return -EPERM;

	if (mutex_lock_killable(&fan_mutex))
		return -ERESTARTSYS;

	rc = 0;
	switch (fan_control_access_mode) {
	case TPACPI_FAN_WR_ACPI_FANS:
	case TPACPI_FAN_WR_TPEC:
		if (!acpi_ec_write(fan_status_offset, 0x00))
			rc = -EIO;
		else {
			fan_control_desired_level = 0;
			tp_features.fan_ctrl_status_undef = 0;
		}
		break;

	case TPACPI_FAN_WR_ACPI_SFAN:
		if (!acpi_evalf(sfan_handle, NULL, NULL, "vd", 0x00))
			rc = -EIO;
		else
			fan_control_desired_level = 0;
		break;

	default:
		rc = -ENXIO;
	}

	if (!rc)
		vdbg_printk(TPACPI_DBG_FAN,
			"fan control: set fan control register to 0\n");

	mutex_unlock(&fan_mutex);
	return rc;
}

static int fan_set_speed(int speed)
{
	int rc;

	if (!fan_control_allowed)
		return -EPERM;

	if (mutex_lock_killable(&fan_mutex))
		return -ERESTARTSYS;

	rc = 0;
	switch (fan_control_access_mode) {
	case TPACPI_FAN_WR_ACPI_FANS:
		if (speed >= 0 && speed <= 65535) {
			if (!acpi_evalf(fans_handle, NULL, NULL, "vddd",
					speed, speed, speed))
				rc = -EIO;
		} else
			rc = -EINVAL;
		break;

	default:
		rc = -ENXIO;
	}

	mutex_unlock(&fan_mutex);
	return rc;
}

static void fan_watchdog_reset(void)
{
	static int fan_watchdog_active;

	if (fan_control_access_mode == TPACPI_FAN_WR_NONE)
		return;

	if (fan_watchdog_active)
		cancel_delayed_work(&fan_watchdog_task);

	if (fan_watchdog_maxinterval > 0 &&
	    tpacpi_lifecycle != TPACPI_LIFE_EXITING) {
		fan_watchdog_active = 1;
		if (!queue_delayed_work(tpacpi_wq, &fan_watchdog_task,
				msecs_to_jiffies(fan_watchdog_maxinterval
						 * 1000))) {
			printk(TPACPI_ERR
			       "failed to queue the fan watchdog, "
			       "watchdog will not trigger\n");
		}
	} else
		fan_watchdog_active = 0;
}

static void fan_watchdog_fire(struct work_struct *ignored)
{
	int rc;

	if (tpacpi_lifecycle != TPACPI_LIFE_RUNNING)
		return;

	printk(TPACPI_NOTICE "fan watchdog: enabling fan\n");
	rc = fan_set_enable();
	if (rc < 0) {
		printk(TPACPI_ERR "fan watchdog: error %d while enabling fan, "
			"will try again later...\n", -rc);
		/* reschedule for later */
		fan_watchdog_reset();
	}
}

/*
 * SYSFS fan layout: hwmon compatible (device)
 *
 * pwm*_enable:
 * 	0: "disengaged" mode
 * 	1: manual mode
 * 	2: native EC "auto" mode (recommended, hardware default)
 *
 * pwm*: set speed in manual mode, ignored otherwise.
 * 	0 is level 0; 255 is level 7. Intermediate points done with linear
 * 	interpolation.
 *
 * fan*_input: tachometer reading, RPM
 *
 *
 * SYSFS fan layout: extensions
 *
 * fan_watchdog (driver):
 * 	fan watchdog interval in seconds, 0 disables (default), max 120
 */

/* sysfs fan pwm1_enable ----------------------------------------------- */
static ssize_t fan_pwm1_enable_show(struct device *dev,
				    struct device_attribute *attr,
				    char *buf)
{
	int res, mode;
	u8 status;

	res = fan_get_status_safe(&status);
	if (res)
		return res;

	if (status & TP_EC_FAN_FULLSPEED) {
		mode = 0;
	} else if (status & TP_EC_FAN_AUTO) {
		mode = 2;
	} else
		mode = 1;

	return snprintf(buf, PAGE_SIZE, "%d\n", mode);
}

static ssize_t fan_pwm1_enable_store(struct device *dev,
				     struct device_attribute *attr,
				     const char *buf, size_t count)
{
	unsigned long t;
	int res, level;

	if (parse_strtoul(buf, 2, &t))
		return -EINVAL;

	tpacpi_disclose_usertask("hwmon pwm1_enable",
			"set fan mode to %lu\n", t);

	switch (t) {
	case 0:
		level = TP_EC_FAN_FULLSPEED;
		break;
	case 1:
		level = TPACPI_FAN_LAST_LEVEL;
		break;
	case 2:
		level = TP_EC_FAN_AUTO;
		break;
	case 3:
		/* reserved for software-controlled auto mode */
		return -ENOSYS;
	default:
		return -EINVAL;
	}

	res = fan_set_level_safe(level);
	if (res == -ENXIO)
		return -EINVAL;
	else if (res < 0)
		return res;

	fan_watchdog_reset();

	return count;
}

static struct device_attribute dev_attr_fan_pwm1_enable =
	__ATTR(pwm1_enable, S_IWUSR | S_IRUGO,
		fan_pwm1_enable_show, fan_pwm1_enable_store);

/* sysfs fan pwm1 ------------------------------------------------------ */
static ssize_t fan_pwm1_show(struct device *dev,
			     struct device_attribute *attr,
			     char *buf)
{
	int res;
	u8 status;

	res = fan_get_status_safe(&status);
	if (res)
		return res;

	if ((status &
	     (TP_EC_FAN_AUTO | TP_EC_FAN_FULLSPEED)) != 0)
		status = fan_control_desired_level;

	if (status > 7)
		status = 7;

	return snprintf(buf, PAGE_SIZE, "%u\n", (status * 255) / 7);
}

static ssize_t fan_pwm1_store(struct device *dev,
			      struct device_attribute *attr,
			      const char *buf, size_t count)
{
	unsigned long s;
	int rc;
	u8 status, newlevel;

	if (parse_strtoul(buf, 255, &s))
		return -EINVAL;

	tpacpi_disclose_usertask("hwmon pwm1",
			"set fan speed to %lu\n", s);

	/* scale down from 0-255 to 0-7 */
	newlevel = (s >> 5) & 0x07;

	if (mutex_lock_killable(&fan_mutex))
		return -ERESTARTSYS;

	rc = fan_get_status(&status);
	if (!rc && (status &
		    (TP_EC_FAN_AUTO | TP_EC_FAN_FULLSPEED)) == 0) {
		rc = fan_set_level(newlevel);
		if (rc == -ENXIO)
			rc = -EINVAL;
		else if (!rc) {
			fan_update_desired_level(newlevel);
			fan_watchdog_reset();
		}
	}

	mutex_unlock(&fan_mutex);
	return (rc)? rc : count;
}

static struct device_attribute dev_attr_fan_pwm1 =
	__ATTR(pwm1, S_IWUSR | S_IRUGO,
		fan_pwm1_show, fan_pwm1_store);

/* sysfs fan fan1_input ------------------------------------------------ */
static ssize_t fan_fan1_input_show(struct device *dev,
			   struct device_attribute *attr,
			   char *buf)
{
	int res;
	unsigned int speed;

	res = fan_get_speed(&speed);
	if (res < 0)
		return res;

	return snprintf(buf, PAGE_SIZE, "%u\n", speed);
}

static struct device_attribute dev_attr_fan_fan1_input =
	__ATTR(fan1_input, S_IRUGO,
		fan_fan1_input_show, NULL);

/* sysfs fan fan2_input ------------------------------------------------ */
static ssize_t fan_fan2_input_show(struct device *dev,
			   struct device_attribute *attr,
			   char *buf)
{
	int res;
	unsigned int speed;

	res = fan2_get_speed(&speed);
	if (res < 0)
		return res;

	return snprintf(buf, PAGE_SIZE, "%u\n", speed);
}

static struct device_attribute dev_attr_fan_fan2_input =
	__ATTR(fan2_input, S_IRUGO,
		fan_fan2_input_show, NULL);

/* sysfs fan fan_watchdog (hwmon driver) ------------------------------- */
static ssize_t fan_fan_watchdog_show(struct device_driver *drv,
				     char *buf)
{
	return snprintf(buf, PAGE_SIZE, "%u\n", fan_watchdog_maxinterval);
}

static ssize_t fan_fan_watchdog_store(struct device_driver *drv,
				      const char *buf, size_t count)
{
	unsigned long t;

	if (parse_strtoul(buf, 120, &t))
		return -EINVAL;

	if (!fan_control_allowed)
		return -EPERM;

	fan_watchdog_maxinterval = t;
	fan_watchdog_reset();

	tpacpi_disclose_usertask("fan_watchdog", "set to %lu\n", t);

	return count;
}

static DRIVER_ATTR(fan_watchdog, S_IWUSR | S_IRUGO,
		fan_fan_watchdog_show, fan_fan_watchdog_store);

/* --------------------------------------------------------------------- */
static struct attribute *fan_attributes[] = {
	&dev_attr_fan_pwm1_enable.attr, &dev_attr_fan_pwm1.attr,
	&dev_attr_fan_fan1_input.attr,
	NULL, /* for fan2_input */
	NULL
};

static const struct attribute_group fan_attr_group = {
	.attrs = fan_attributes,
};

#define	TPACPI_FAN_Q1	0x0001		/* Unitialized HFSP */
#define TPACPI_FAN_2FAN	0x0002		/* EC 0x31 bit 0 selects fan2 */

#define TPACPI_FAN_QI(__id1, __id2, __quirks)	\
	{ .vendor = PCI_VENDOR_ID_IBM,		\
	  .bios = TPACPI_MATCH_ANY,		\
	  .ec = TPID(__id1, __id2),		\
	  .quirks = __quirks }

#define TPACPI_FAN_QL(__id1, __id2, __quirks)	\
	{ .vendor = PCI_VENDOR_ID_LENOVO,	\
	  .bios = TPACPI_MATCH_ANY,		\
	  .ec = TPID(__id1, __id2),		\
	  .quirks = __quirks }

static const struct tpacpi_quirk fan_quirk_table[] __initconst = {
	TPACPI_FAN_QI('1', 'Y', TPACPI_FAN_Q1),
	TPACPI_FAN_QI('7', '8', TPACPI_FAN_Q1),
	TPACPI_FAN_QI('7', '6', TPACPI_FAN_Q1),
	TPACPI_FAN_QI('7', '0', TPACPI_FAN_Q1),
	TPACPI_FAN_QL('7', 'M', TPACPI_FAN_2FAN),
};

#undef TPACPI_FAN_QL
#undef TPACPI_FAN_QI

static int __init fan_init(struct ibm_init_struct *iibm)
{
	int rc;
	unsigned long quirks;

	vdbg_printk(TPACPI_DBG_INIT | TPACPI_DBG_FAN,
			"initializing fan subdriver\n");

	mutex_init(&fan_mutex);
	fan_status_access_mode = TPACPI_FAN_NONE;
	fan_control_access_mode = TPACPI_FAN_WR_NONE;
	fan_control_commands = 0;
	fan_watchdog_maxinterval = 0;
	tp_features.fan_ctrl_status_undef = 0;
	tp_features.second_fan = 0;
	fan_control_desired_level = 7;

	TPACPI_ACPIHANDLE_INIT(fans);
	TPACPI_ACPIHANDLE_INIT(gfan);
	TPACPI_ACPIHANDLE_INIT(sfan);

	quirks = tpacpi_check_quirks(fan_quirk_table,
				     ARRAY_SIZE(fan_quirk_table));

	if (gfan_handle) {
		/* 570, 600e/x, 770e, 770x */
		fan_status_access_mode = TPACPI_FAN_RD_ACPI_GFAN;
	} else {
		/* all other ThinkPads: note that even old-style
		 * ThinkPad ECs supports the fan control register */
		if (likely(acpi_ec_read(fan_status_offset,
					&fan_control_initial_status))) {
			fan_status_access_mode = TPACPI_FAN_RD_TPEC;
			if (quirks & TPACPI_FAN_Q1)
				fan_quirk1_setup();
			if (quirks & TPACPI_FAN_2FAN) {
				tp_features.second_fan = 1;
				dbg_printk(TPACPI_DBG_INIT | TPACPI_DBG_FAN,
					"secondary fan support enabled\n");
			}
		} else {
			printk(TPACPI_ERR
			       "ThinkPad ACPI EC access misbehaving, "
			       "fan status and control unavailable\n");
			return 1;
		}
	}

	if (sfan_handle) {
		/* 570, 770x-JL */
		fan_control_access_mode = TPACPI_FAN_WR_ACPI_SFAN;
		fan_control_commands |=
		    TPACPI_FAN_CMD_LEVEL | TPACPI_FAN_CMD_ENABLE;
	} else {
		if (!gfan_handle) {
			/* gfan without sfan means no fan control */
			/* all other models implement TP EC 0x2f control */

			if (fans_handle) {
				/* X31, X40, X41 */
				fan_control_access_mode =
				    TPACPI_FAN_WR_ACPI_FANS;
				fan_control_commands |=
				    TPACPI_FAN_CMD_SPEED |
				    TPACPI_FAN_CMD_LEVEL |
				    TPACPI_FAN_CMD_ENABLE;
			} else {
				fan_control_access_mode = TPACPI_FAN_WR_TPEC;
				fan_control_commands |=
				    TPACPI_FAN_CMD_LEVEL |
				    TPACPI_FAN_CMD_ENABLE;
			}
		}
	}

	vdbg_printk(TPACPI_DBG_INIT | TPACPI_DBG_FAN,
		"fan is %s, modes %d, %d\n",
		str_supported(fan_status_access_mode != TPACPI_FAN_NONE ||
		  fan_control_access_mode != TPACPI_FAN_WR_NONE),
		fan_status_access_mode, fan_control_access_mode);

	/* fan control master switch */
	if (!fan_control_allowed) {
		fan_control_access_mode = TPACPI_FAN_WR_NONE;
		fan_control_commands = 0;
		dbg_printk(TPACPI_DBG_INIT | TPACPI_DBG_FAN,
			   "fan control features disabled by parameter\n");
	}

	/* update fan_control_desired_level */
	if (fan_status_access_mode != TPACPI_FAN_NONE)
		fan_get_status_safe(NULL);

	if (fan_status_access_mode != TPACPI_FAN_NONE ||
	    fan_control_access_mode != TPACPI_FAN_WR_NONE) {
		if (tp_features.second_fan) {
			/* attach second fan tachometer */
			fan_attributes[ARRAY_SIZE(fan_attributes)-2] =
					&dev_attr_fan_fan2_input.attr;
		}
		rc = sysfs_create_group(&tpacpi_sensors_pdev->dev.kobj,
					 &fan_attr_group);
		if (rc < 0)
			return rc;

		rc = driver_create_file(&tpacpi_hwmon_pdriver.driver,
					&driver_attr_fan_watchdog);
		if (rc < 0) {
			sysfs_remove_group(&tpacpi_sensors_pdev->dev.kobj,
					&fan_attr_group);
			return rc;
		}
		return 0;
	} else
		return 1;
}

static void fan_exit(void)
{
	vdbg_printk(TPACPI_DBG_EXIT | TPACPI_DBG_FAN,
		    "cancelling any pending fan watchdog tasks\n");

	/* FIXME: can we really do this unconditionally? */
	sysfs_remove_group(&tpacpi_sensors_pdev->dev.kobj, &fan_attr_group);
	driver_remove_file(&tpacpi_hwmon_pdriver.driver,
			   &driver_attr_fan_watchdog);

	cancel_delayed_work(&fan_watchdog_task);
	flush_workqueue(tpacpi_wq);
}

static void fan_suspend(pm_message_t state)
{
	int rc;

	if (!fan_control_allowed)
		return;

	/* Store fan status in cache */
	fan_control_resume_level = 0;
	rc = fan_get_status_safe(&fan_control_resume_level);
	if (rc < 0)
		printk(TPACPI_NOTICE
			"failed to read fan level for later "
			"restore during resume: %d\n", rc);

	/* if it is undefined, don't attempt to restore it.
	 * KEEP THIS LAST */
	if (tp_features.fan_ctrl_status_undef)
		fan_control_resume_level = 0;
}

static void fan_resume(void)
{
	u8 current_level = 7;
	bool do_set = false;
	int rc;

	/* DSDT *always* updates status on resume */
	tp_features.fan_ctrl_status_undef = 0;

	if (!fan_control_allowed ||
	    !fan_control_resume_level ||
	    (fan_get_status_safe(&current_level) < 0))
		return;

	switch (fan_control_access_mode) {
	case TPACPI_FAN_WR_ACPI_SFAN:
		/* never decrease fan level */
		do_set = (fan_control_resume_level > current_level);
		break;
	case TPACPI_FAN_WR_ACPI_FANS:
	case TPACPI_FAN_WR_TPEC:
		/* never decrease fan level, scale is:
		 * TP_EC_FAN_FULLSPEED > 7 >= TP_EC_FAN_AUTO
		 *
		 * We expect the firmware to set either 7 or AUTO, but we
		 * handle FULLSPEED out of paranoia.
		 *
		 * So, we can safely only restore FULLSPEED or 7, anything
		 * else could slow the fan.  Restoring AUTO is useless, at
		 * best that's exactly what the DSDT already set (it is the
		 * slower it uses).
		 *
		 * Always keep in mind that the DSDT *will* have set the
		 * fans to what the vendor supposes is the best level.  We
		 * muck with it only to speed the fan up.
		 */
		if (fan_control_resume_level != 7 &&
		    !(fan_control_resume_level & TP_EC_FAN_FULLSPEED))
			return;
		else
			do_set = !(current_level & TP_EC_FAN_FULLSPEED) &&
				 (current_level != fan_control_resume_level);
		break;
	default:
		return;
	}
	if (do_set) {
		printk(TPACPI_NOTICE
			"restoring fan level to 0x%02x\n",
			fan_control_resume_level);
		rc = fan_set_level_safe(fan_control_resume_level);
		if (rc < 0)
			printk(TPACPI_NOTICE
				"failed to restore fan level: %d\n", rc);
	}
}

static int fan_read(char *p)
{
	int len = 0;
	int rc;
	u8 status;
	unsigned int speed = 0;

	switch (fan_status_access_mode) {
	case TPACPI_FAN_RD_ACPI_GFAN:
		/* 570, 600e/x, 770e, 770x */
		rc = fan_get_status_safe(&status);
		if (rc < 0)
			return rc;

		len += sprintf(p + len, "status:\t\t%s\n"
			       "level:\t\t%d\n",
			       (status != 0) ? "enabled" : "disabled", status);
		break;

	case TPACPI_FAN_RD_TPEC:
		/* all except 570, 600e/x, 770e, 770x */
		rc = fan_get_status_safe(&status);
		if (rc < 0)
			return rc;

		len += sprintf(p + len, "status:\t\t%s\n",
			       (status != 0) ? "enabled" : "disabled");

		rc = fan_get_speed(&speed);
		if (rc < 0)
			return rc;

		len += sprintf(p + len, "speed:\t\t%d\n", speed);

		if (status & TP_EC_FAN_FULLSPEED)
			/* Disengaged mode takes precedence */
			len += sprintf(p + len, "level:\t\tdisengaged\n");
		else if (status & TP_EC_FAN_AUTO)
			len += sprintf(p + len, "level:\t\tauto\n");
		else
			len += sprintf(p + len, "level:\t\t%d\n", status);
		break;

	case TPACPI_FAN_NONE:
	default:
		len += sprintf(p + len, "status:\t\tnot supported\n");
	}

	if (fan_control_commands & TPACPI_FAN_CMD_LEVEL) {
		len += sprintf(p + len, "commands:\tlevel <level>");

		switch (fan_control_access_mode) {
		case TPACPI_FAN_WR_ACPI_SFAN:
			len += sprintf(p + len, " (<level> is 0-7)\n");
			break;

		default:
			len += sprintf(p + len, " (<level> is 0-7, "
				       "auto, disengaged, full-speed)\n");
			break;
		}
	}

	if (fan_control_commands & TPACPI_FAN_CMD_ENABLE)
		len += sprintf(p + len, "commands:\tenable, disable\n"
			       "commands:\twatchdog <timeout> (<timeout> "
			       "is 0 (off), 1-120 (seconds))\n");

	if (fan_control_commands & TPACPI_FAN_CMD_SPEED)
		len += sprintf(p + len, "commands:\tspeed <speed>"
			       " (<speed> is 0-65535)\n");

	return len;
}

static int fan_write_cmd_level(const char *cmd, int *rc)
{
	int level;

	if (strlencmp(cmd, "level auto") == 0)
		level = TP_EC_FAN_AUTO;
	else if ((strlencmp(cmd, "level disengaged") == 0) |
			(strlencmp(cmd, "level full-speed") == 0))
		level = TP_EC_FAN_FULLSPEED;
	else if (sscanf(cmd, "level %d", &level) != 1)
		return 0;

	*rc = fan_set_level_safe(level);
	if (*rc == -ENXIO)
		printk(TPACPI_ERR "level command accepted for unsupported "
		       "access mode %d", fan_control_access_mode);
	else if (!*rc)
		tpacpi_disclose_usertask("procfs fan",
			"set level to %d\n", level);

	return 1;
}

static int fan_write_cmd_enable(const char *cmd, int *rc)
{
	if (strlencmp(cmd, "enable") != 0)
		return 0;

	*rc = fan_set_enable();
	if (*rc == -ENXIO)
		printk(TPACPI_ERR "enable command accepted for unsupported "
		       "access mode %d", fan_control_access_mode);
	else if (!*rc)
		tpacpi_disclose_usertask("procfs fan", "enable\n");

	return 1;
}

static int fan_write_cmd_disable(const char *cmd, int *rc)
{
	if (strlencmp(cmd, "disable") != 0)
		return 0;

	*rc = fan_set_disable();
	if (*rc == -ENXIO)
		printk(TPACPI_ERR "disable command accepted for unsupported "
		       "access mode %d", fan_control_access_mode);
	else if (!*rc)
		tpacpi_disclose_usertask("procfs fan", "disable\n");

	return 1;
}

static int fan_write_cmd_speed(const char *cmd, int *rc)
{
	int speed;

	/* TODO:
	 * Support speed <low> <medium> <high> ? */

	if (sscanf(cmd, "speed %d", &speed) != 1)
		return 0;

	*rc = fan_set_speed(speed);
	if (*rc == -ENXIO)
		printk(TPACPI_ERR "speed command accepted for unsupported "
		       "access mode %d", fan_control_access_mode);
	else if (!*rc)
		tpacpi_disclose_usertask("procfs fan",
			"set speed to %d\n", speed);

	return 1;
}

static int fan_write_cmd_watchdog(const char *cmd, int *rc)
{
	int interval;

	if (sscanf(cmd, "watchdog %d", &interval) != 1)
		return 0;

	if (interval < 0 || interval > 120)
		*rc = -EINVAL;
	else {
		fan_watchdog_maxinterval = interval;
		tpacpi_disclose_usertask("procfs fan",
			"set watchdog timer to %d\n",
			interval);
	}

	return 1;
}

static int fan_write(char *buf)
{
	char *cmd;
	int rc = 0;

	while (!rc && (cmd = next_cmd(&buf))) {
		if (!((fan_control_commands & TPACPI_FAN_CMD_LEVEL) &&
		      fan_write_cmd_level(cmd, &rc)) &&
		    !((fan_control_commands & TPACPI_FAN_CMD_ENABLE) &&
		      (fan_write_cmd_enable(cmd, &rc) ||
		       fan_write_cmd_disable(cmd, &rc) ||
		       fan_write_cmd_watchdog(cmd, &rc))) &&
		    !((fan_control_commands & TPACPI_FAN_CMD_SPEED) &&
		      fan_write_cmd_speed(cmd, &rc))
		    )
			rc = -EINVAL;
		else if (!rc)
			fan_watchdog_reset();
	}

	return rc;
}

static struct ibm_struct fan_driver_data = {
	.name = "fan",
	.read = fan_read,
	.write = fan_write,
	.exit = fan_exit,
	.suspend = fan_suspend,
	.resume = fan_resume,
};

/****************************************************************************
 ****************************************************************************
 *
 * Infrastructure
 *
 ****************************************************************************
 ****************************************************************************/

/*
 * HKEY event callout for other subdrivers go here
 * (yes, it is ugly, but it is quick, safe, and gets the job done
 */
static void tpacpi_driver_event(const unsigned int hkey_event)
{
	if (ibm_backlight_device) {
		switch (hkey_event) {
		case TP_HKEY_EV_BRGHT_UP:
		case TP_HKEY_EV_BRGHT_DOWN:
			tpacpi_brightness_notify_change();
		}
	}
}



static void hotkey_driver_event(const unsigned int scancode)
{
	tpacpi_driver_event(TP_HKEY_EV_HOTKEY_BASE + scancode);
}

/* sysfs name ---------------------------------------------------------- */
static ssize_t thinkpad_acpi_pdev_name_show(struct device *dev,
			   struct device_attribute *attr,
			   char *buf)
{
	return snprintf(buf, PAGE_SIZE, "%s\n", TPACPI_NAME);
}

static struct device_attribute dev_attr_thinkpad_acpi_pdev_name =
	__ATTR(name, S_IRUGO, thinkpad_acpi_pdev_name_show, NULL);

/* --------------------------------------------------------------------- */

/* /proc support */
static struct proc_dir_entry *proc_dir;

/*
 * Module and infrastructure proble, init and exit handling
 */

static int force_load;

#ifdef CONFIG_THINKPAD_ACPI_DEBUG
static const char * __init str_supported(int is_supported)
{
	static char text_unsupported[] __initdata = "not supported";

	return (is_supported)? &text_unsupported[4] : &text_unsupported[0];
}
#endif /* CONFIG_THINKPAD_ACPI_DEBUG */

static void ibm_exit(struct ibm_struct *ibm)
{
	dbg_printk(TPACPI_DBG_EXIT, "removing %s\n", ibm->name);

	list_del_init(&ibm->all_drivers);

	if (ibm->flags.acpi_notify_installed) {
		dbg_printk(TPACPI_DBG_EXIT,
			"%s: acpi_remove_notify_handler\n", ibm->name);
		BUG_ON(!ibm->acpi);
		acpi_remove_notify_handler(*ibm->acpi->handle,
					   ibm->acpi->type,
					   dispatch_acpi_notify);
		ibm->flags.acpi_notify_installed = 0;
		ibm->flags.acpi_notify_installed = 0;
	}

	if (ibm->flags.proc_created) {
		dbg_printk(TPACPI_DBG_EXIT,
			"%s: remove_proc_entry\n", ibm->name);
		remove_proc_entry(ibm->name, proc_dir);
		ibm->flags.proc_created = 0;
	}

	if (ibm->flags.acpi_driver_registered) {
		dbg_printk(TPACPI_DBG_EXIT,
			"%s: acpi_bus_unregister_driver\n", ibm->name);
		BUG_ON(!ibm->acpi);
		acpi_bus_unregister_driver(ibm->acpi->driver);
		kfree(ibm->acpi->driver);
		ibm->acpi->driver = NULL;
		ibm->flags.acpi_driver_registered = 0;
	}

	if (ibm->flags.init_called && ibm->exit) {
		ibm->exit();
		ibm->flags.init_called = 0;
	}

	dbg_printk(TPACPI_DBG_INIT, "finished removing %s\n", ibm->name);
}

static int __init ibm_init(struct ibm_init_struct *iibm)
{
	int ret;
	struct ibm_struct *ibm = iibm->data;
	struct proc_dir_entry *entry;

	BUG_ON(ibm == NULL);

	INIT_LIST_HEAD(&ibm->all_drivers);

	if (ibm->flags.experimental && !experimental)
		return 0;

	dbg_printk(TPACPI_DBG_INIT,
		"probing for %s\n", ibm->name);

	if (iibm->init) {
		ret = iibm->init(iibm);
		if (ret > 0)
			return 0;	/* probe failed */
		if (ret)
			return ret;

		ibm->flags.init_called = 1;
	}

	if (ibm->acpi) {
		if (ibm->acpi->hid) {
			ret = register_tpacpi_subdriver(ibm);
			if (ret)
				goto err_out;
		}

		if (ibm->acpi->notify) {
			ret = setup_acpi_notify(ibm);
			if (ret == -ENODEV) {
				printk(TPACPI_NOTICE "disabling subdriver %s\n",
					ibm->name);
				ret = 0;
				goto err_out;
			}
			if (ret < 0)
				goto err_out;
		}
	}

	dbg_printk(TPACPI_DBG_INIT,
		"%s installed\n", ibm->name);

	if (ibm->read) {
		entry = create_proc_entry(ibm->name,
					  S_IFREG | S_IRUGO | S_IWUSR,
					  proc_dir);
		if (!entry) {
			printk(TPACPI_ERR "unable to create proc entry %s\n",
			       ibm->name);
			ret = -ENODEV;
			goto err_out;
		}
		entry->data = ibm;
		entry->read_proc = &dispatch_procfs_read;
		if (ibm->write)
			entry->write_proc = &dispatch_procfs_write;
		ibm->flags.proc_created = 1;
	}

	list_add_tail(&ibm->all_drivers, &tpacpi_all_drivers);

	return 0;

err_out:
	dbg_printk(TPACPI_DBG_INIT,
		"%s: at error exit path with result %d\n",
		ibm->name, ret);

	ibm_exit(ibm);
	return (ret < 0)? ret : 0;
}

/* Probing */

static bool __pure __init tpacpi_is_fw_digit(const char c)
{
	return (c >= '0' && c <= '9') || (c >= 'A' && c <= 'Z');
}

/* Most models: xxyTkkWW (#.##c); Ancient 570/600 and -SL lacks (#.##c) */
static bool __pure __init tpacpi_is_valid_fw_id(const char* const s,
						const char t)
{
	return s && strlen(s) >= 8 &&
		tpacpi_is_fw_digit(s[0]) &&
		tpacpi_is_fw_digit(s[1]) &&
		s[2] == t && s[3] == 'T' &&
		tpacpi_is_fw_digit(s[4]) &&
		tpacpi_is_fw_digit(s[5]) &&
		s[6] == 'W' && s[7] == 'W';
}

/* returns 0 - probe ok, or < 0 - probe error.
 * Probe ok doesn't mean thinkpad found.
 * On error, kfree() cleanup on tp->* is not performed, caller must do it */
static int __must_check __init get_thinkpad_model_data(
						struct thinkpad_id_data *tp)
{
	const struct dmi_device *dev = NULL;
	char ec_fw_string[18];
	char const *s;

	if (!tp)
		return -EINVAL;

	memset(tp, 0, sizeof(*tp));

	if (dmi_name_in_vendors("IBM"))
		tp->vendor = PCI_VENDOR_ID_IBM;
	else if (dmi_name_in_vendors("LENOVO"))
		tp->vendor = PCI_VENDOR_ID_LENOVO;
	else
		return 0;

	s = dmi_get_system_info(DMI_BIOS_VERSION);
	tp->bios_version_str = kstrdup(s, GFP_KERNEL);
	if (s && !tp->bios_version_str)
		return -ENOMEM;

	/* Really ancient ThinkPad 240X will fail this, which is fine */
	if (!tpacpi_is_valid_fw_id(tp->bios_version_str, 'E'))
		return 0;

	tp->bios_model = tp->bios_version_str[0]
			 | (tp->bios_version_str[1] << 8);
	tp->bios_release = (tp->bios_version_str[4] << 8)
			 | tp->bios_version_str[5];

	/*
	 * ThinkPad T23 or newer, A31 or newer, R50e or newer,
	 * X32 or newer, all Z series;  Some models must have an
	 * up-to-date BIOS or they will not be detected.
	 *
	 * See http://thinkwiki.org/wiki/List_of_DMI_IDs
	 */
	while ((dev = dmi_find_device(DMI_DEV_TYPE_OEM_STRING, NULL, dev))) {
		if (sscanf(dev->name,
			   "IBM ThinkPad Embedded Controller -[%17c",
			   ec_fw_string) == 1) {
			ec_fw_string[sizeof(ec_fw_string) - 1] = 0;
			ec_fw_string[strcspn(ec_fw_string, " ]")] = 0;

			tp->ec_version_str = kstrdup(ec_fw_string, GFP_KERNEL);
			if (!tp->ec_version_str)
				return -ENOMEM;

			if (tpacpi_is_valid_fw_id(ec_fw_string, 'H')) {
				tp->ec_model = ec_fw_string[0]
						| (ec_fw_string[1] << 8);
				tp->ec_release = (ec_fw_string[4] << 8)
						| ec_fw_string[5];
			} else {
				printk(TPACPI_NOTICE
					"ThinkPad firmware release %s "
					"doesn't match the known patterns\n",
					ec_fw_string);
				printk(TPACPI_NOTICE
					"please report this to %s\n",
					TPACPI_MAIL);
			}
			break;
		}
	}

	s = dmi_get_system_info(DMI_PRODUCT_VERSION);
	if (s && !strnicmp(s, "ThinkPad", 8)) {
		tp->model_str = kstrdup(s, GFP_KERNEL);
		if (!tp->model_str)
			return -ENOMEM;
	}

	s = dmi_get_system_info(DMI_PRODUCT_NAME);
	tp->nummodel_str = kstrdup(s, GFP_KERNEL);
	if (s && !tp->nummodel_str)
		return -ENOMEM;

	return 0;
}

static int __init probe_for_thinkpad(void)
{
	int is_thinkpad;

	if (acpi_disabled)
		return -ENODEV;

	/*
	 * Non-ancient models have better DMI tagging, but very old models
	 * don't.  tpacpi_is_fw_known() is a cheat to help in that case.
	 */
	is_thinkpad = (thinkpad_id.model_str != NULL) ||
		      (thinkpad_id.ec_model != 0) ||
		      tpacpi_is_fw_known();

	/* ec is required because many other handles are relative to it */
	TPACPI_ACPIHANDLE_INIT(ec);
	if (!ec_handle) {
		if (is_thinkpad)
			printk(TPACPI_ERR
				"Not yet supported ThinkPad detected!\n");
		return -ENODEV;
	}

	if (!is_thinkpad && !force_load)
		return -ENODEV;

	return 0;
}


/* Module init, exit, parameters */

static struct ibm_init_struct ibms_init[] __initdata = {
	{
		.init = thinkpad_acpi_driver_init,
		.data = &thinkpad_acpi_driver_data,
	},
	{
		.init = hotkey_init,
		.data = &hotkey_driver_data,
	},
	{
		.init = bluetooth_init,
		.data = &bluetooth_driver_data,
	},
	{
		.init = wan_init,
		.data = &wan_driver_data,
	},
	{
		.init = uwb_init,
		.data = &uwb_driver_data,
	},
#ifdef CONFIG_THINKPAD_ACPI_VIDEO
	{
		.init = video_init,
		.data = &video_driver_data,
	},
#endif
	{
		.init = light_init,
		.data = &light_driver_data,
	},
	{
		.init = cmos_init,
		.data = &cmos_driver_data,
	},
	{
		.init = led_init,
		.data = &led_driver_data,
	},
	{
		.init = beep_init,
		.data = &beep_driver_data,
	},
	{
		.init = thermal_init,
		.data = &thermal_driver_data,
	},
	{
		.data = &ecdump_driver_data,
	},
	{
		.init = brightness_init,
		.data = &brightness_driver_data,
	},
	{
		.data = &volume_driver_data,
	},
	{
		.init = fan_init,
		.data = &fan_driver_data,
	},
};

static int __init set_ibm_param(const char *val, struct kernel_param *kp)
{
	unsigned int i;
	struct ibm_struct *ibm;

	if (!kp || !kp->name || !val)
		return -EINVAL;

	for (i = 0; i < ARRAY_SIZE(ibms_init); i++) {
		ibm = ibms_init[i].data;
		WARN_ON(ibm == NULL);

		if (!ibm || !ibm->name)
			continue;

		if (strcmp(ibm->name, kp->name) == 0 && ibm->write) {
			if (strlen(val) > sizeof(ibms_init[i].param) - 2)
				return -ENOSPC;
			strcpy(ibms_init[i].param, val);
			strcat(ibms_init[i].param, ",");
			return 0;
		}
	}

	return -EINVAL;
}

module_param(experimental, int, 0);
MODULE_PARM_DESC(experimental,
		 "Enables experimental features when non-zero");

module_param_named(debug, dbg_level, uint, 0);
MODULE_PARM_DESC(debug, "Sets debug level bit-mask");

module_param(force_load, bool, 0);
MODULE_PARM_DESC(force_load,
		 "Attempts to load the driver even on a "
		 "mis-identified ThinkPad when true");

module_param_named(fan_control, fan_control_allowed, bool, 0);
MODULE_PARM_DESC(fan_control,
		 "Enables setting fan parameters features when true");

module_param_named(brightness_mode, brightness_mode, uint, 0);
MODULE_PARM_DESC(brightness_mode,
		 "Selects brightness control strategy: "
		 "0=auto, 1=EC, 2=UCMS, 3=EC+NVRAM");

module_param(brightness_enable, uint, 0);
MODULE_PARM_DESC(brightness_enable,
		 "Enables backlight control when 1, disables when 0");

module_param(hotkey_report_mode, uint, 0);
MODULE_PARM_DESC(hotkey_report_mode,
		 "used for backwards compatibility with userspace, "
		 "see documentation");

#define TPACPI_PARAM(feature) \
	module_param_call(feature, set_ibm_param, NULL, NULL, 0); \
	MODULE_PARM_DESC(feature, "Simulates thinkpad-acpi procfs command " \
			 "at module load, see documentation")

TPACPI_PARAM(hotkey);
TPACPI_PARAM(bluetooth);
TPACPI_PARAM(video);
TPACPI_PARAM(light);
TPACPI_PARAM(cmos);
TPACPI_PARAM(led);
TPACPI_PARAM(beep);
TPACPI_PARAM(ecdump);
TPACPI_PARAM(brightness);
TPACPI_PARAM(volume);
TPACPI_PARAM(fan);

#ifdef CONFIG_THINKPAD_ACPI_DEBUGFACILITIES
module_param(dbg_wlswemul, uint, 0);
MODULE_PARM_DESC(dbg_wlswemul, "Enables WLSW emulation");
module_param_named(wlsw_state, tpacpi_wlsw_emulstate, bool, 0);
MODULE_PARM_DESC(wlsw_state,
		 "Initial state of the emulated WLSW switch");

module_param(dbg_bluetoothemul, uint, 0);
MODULE_PARM_DESC(dbg_bluetoothemul, "Enables bluetooth switch emulation");
module_param_named(bluetooth_state, tpacpi_bluetooth_emulstate, bool, 0);
MODULE_PARM_DESC(bluetooth_state,
		 "Initial state of the emulated bluetooth switch");

module_param(dbg_wwanemul, uint, 0);
MODULE_PARM_DESC(dbg_wwanemul, "Enables WWAN switch emulation");
module_param_named(wwan_state, tpacpi_wwan_emulstate, bool, 0);
MODULE_PARM_DESC(wwan_state,
		 "Initial state of the emulated WWAN switch");

module_param(dbg_uwbemul, uint, 0);
MODULE_PARM_DESC(dbg_uwbemul, "Enables UWB switch emulation");
module_param_named(uwb_state, tpacpi_uwb_emulstate, bool, 0);
MODULE_PARM_DESC(uwb_state,
		 "Initial state of the emulated UWB switch");
#endif

static void thinkpad_acpi_module_exit(void)
{
	struct ibm_struct *ibm, *itmp;

	tpacpi_lifecycle = TPACPI_LIFE_EXITING;

	list_for_each_entry_safe_reverse(ibm, itmp,
					 &tpacpi_all_drivers,
					 all_drivers) {
		ibm_exit(ibm);
	}

	dbg_printk(TPACPI_DBG_INIT, "finished subdriver exit path...\n");

	if (tpacpi_inputdev) {
		if (tp_features.input_device_registered)
			input_unregister_device(tpacpi_inputdev);
		else
			input_free_device(tpacpi_inputdev);
	}

	if (tpacpi_hwmon)
		hwmon_device_unregister(tpacpi_hwmon);

	if (tp_features.sensors_pdev_attrs_registered)
		device_remove_file(&tpacpi_sensors_pdev->dev,
				   &dev_attr_thinkpad_acpi_pdev_name);
	if (tpacpi_sensors_pdev)
		platform_device_unregister(tpacpi_sensors_pdev);
	if (tpacpi_pdev)
		platform_device_unregister(tpacpi_pdev);

	if (tp_features.sensors_pdrv_attrs_registered)
		tpacpi_remove_driver_attributes(&tpacpi_hwmon_pdriver.driver);
	if (tp_features.platform_drv_attrs_registered)
		tpacpi_remove_driver_attributes(&tpacpi_pdriver.driver);

	if (tp_features.sensors_pdrv_registered)
		platform_driver_unregister(&tpacpi_hwmon_pdriver);

	if (tp_features.platform_drv_registered)
		platform_driver_unregister(&tpacpi_pdriver);

	if (proc_dir)
		remove_proc_entry(TPACPI_PROC_DIR, acpi_root_dir);

	if (tpacpi_wq)
		destroy_workqueue(tpacpi_wq);

	kfree(thinkpad_id.bios_version_str);
	kfree(thinkpad_id.ec_version_str);
	kfree(thinkpad_id.model_str);
}


static int __init thinkpad_acpi_module_init(void)
{
	int ret, i;

	tpacpi_lifecycle = TPACPI_LIFE_INIT;

	/* Parameter checking */
	if (hotkey_report_mode > 2)
		return -EINVAL;

	/* Driver-level probe */

	ret = get_thinkpad_model_data(&thinkpad_id);
	if (ret) {
		printk(TPACPI_ERR
			"unable to get DMI data: %d\n", ret);
		thinkpad_acpi_module_exit();
		return ret;
	}
	ret = probe_for_thinkpad();
	if (ret) {
		thinkpad_acpi_module_exit();
		return ret;
	}

	/* Driver initialization */

	TPACPI_ACPIHANDLE_INIT(ecrd);
	TPACPI_ACPIHANDLE_INIT(ecwr);

	tpacpi_wq = create_singlethread_workqueue(TPACPI_WORKQUEUE_NAME);
	if (!tpacpi_wq) {
		thinkpad_acpi_module_exit();
		return -ENOMEM;
	}

	proc_dir = proc_mkdir(TPACPI_PROC_DIR, acpi_root_dir);
	if (!proc_dir) {
		printk(TPACPI_ERR
		       "unable to create proc dir " TPACPI_PROC_DIR);
		thinkpad_acpi_module_exit();
		return -ENODEV;
	}

	ret = platform_driver_register(&tpacpi_pdriver);
	if (ret) {
		printk(TPACPI_ERR
		       "unable to register main platform driver\n");
		thinkpad_acpi_module_exit();
		return ret;
	}
	tp_features.platform_drv_registered = 1;

	ret = platform_driver_register(&tpacpi_hwmon_pdriver);
	if (ret) {
		printk(TPACPI_ERR
		       "unable to register hwmon platform driver\n");
		thinkpad_acpi_module_exit();
		return ret;
	}
	tp_features.sensors_pdrv_registered = 1;

	ret = tpacpi_create_driver_attributes(&tpacpi_pdriver.driver);
	if (!ret) {
		tp_features.platform_drv_attrs_registered = 1;
		ret = tpacpi_create_driver_attributes(
					&tpacpi_hwmon_pdriver.driver);
	}
	if (ret) {
		printk(TPACPI_ERR
		       "unable to create sysfs driver attributes\n");
		thinkpad_acpi_module_exit();
		return ret;
	}
	tp_features.sensors_pdrv_attrs_registered = 1;


	/* Device initialization */
	tpacpi_pdev = platform_device_register_simple(TPACPI_DRVR_NAME, -1,
							NULL, 0);
	if (IS_ERR(tpacpi_pdev)) {
		ret = PTR_ERR(tpacpi_pdev);
		tpacpi_pdev = NULL;
		printk(TPACPI_ERR "unable to register platform device\n");
		thinkpad_acpi_module_exit();
		return ret;
	}
	tpacpi_sensors_pdev = platform_device_register_simple(
						TPACPI_HWMON_DRVR_NAME,
						-1, NULL, 0);
	if (IS_ERR(tpacpi_sensors_pdev)) {
		ret = PTR_ERR(tpacpi_sensors_pdev);
		tpacpi_sensors_pdev = NULL;
		printk(TPACPI_ERR
		       "unable to register hwmon platform device\n");
		thinkpad_acpi_module_exit();
		return ret;
	}
	ret = device_create_file(&tpacpi_sensors_pdev->dev,
				 &dev_attr_thinkpad_acpi_pdev_name);
	if (ret) {
		printk(TPACPI_ERR
		       "unable to create sysfs hwmon device attributes\n");
		thinkpad_acpi_module_exit();
		return ret;
	}
	tp_features.sensors_pdev_attrs_registered = 1;
	tpacpi_hwmon = hwmon_device_register(&tpacpi_sensors_pdev->dev);
	if (IS_ERR(tpacpi_hwmon)) {
		ret = PTR_ERR(tpacpi_hwmon);
		tpacpi_hwmon = NULL;
		printk(TPACPI_ERR "unable to register hwmon device\n");
		thinkpad_acpi_module_exit();
		return ret;
	}
	mutex_init(&tpacpi_inputdev_send_mutex);
	tpacpi_inputdev = input_allocate_device();
	if (!tpacpi_inputdev) {
		printk(TPACPI_ERR "unable to allocate input device\n");
		thinkpad_acpi_module_exit();
		return -ENOMEM;
	} else {
		/* Prepare input device, but don't register */
		tpacpi_inputdev->name = "ThinkPad Extra Buttons";
		tpacpi_inputdev->phys = TPACPI_DRVR_NAME "/input0";
		tpacpi_inputdev->id.bustype = BUS_HOST;
		tpacpi_inputdev->id.vendor = (thinkpad_id.vendor) ?
						thinkpad_id.vendor :
						PCI_VENDOR_ID_IBM;
		tpacpi_inputdev->id.product = TPACPI_HKEY_INPUT_PRODUCT;
		tpacpi_inputdev->id.version = TPACPI_HKEY_INPUT_VERSION;
	}
	for (i = 0; i < ARRAY_SIZE(ibms_init); i++) {
		ret = ibm_init(&ibms_init[i]);
		if (ret >= 0 && *ibms_init[i].param)
			ret = ibms_init[i].data->write(ibms_init[i].param);
		if (ret < 0) {
			thinkpad_acpi_module_exit();
			return ret;
		}
	}
	ret = input_register_device(tpacpi_inputdev);
	if (ret < 0) {
		printk(TPACPI_ERR "unable to register input device\n");
		thinkpad_acpi_module_exit();
		return ret;
	} else {
		tp_features.input_device_registered = 1;
	}

	tpacpi_lifecycle = TPACPI_LIFE_RUNNING;
	return 0;
}

MODULE_ALIAS(TPACPI_DRVR_SHORTNAME);

/*
 * This will autoload the driver in almost every ThinkPad
 * in widespread use.
 *
 * Only _VERY_ old models, like the 240, 240x and 570 lack
 * the HKEY event interface.
 */
MODULE_DEVICE_TABLE(acpi, ibm_htk_device_ids);

/*
 * DMI matching for module autoloading
 *
 * See http://thinkwiki.org/wiki/List_of_DMI_IDs
 * See http://thinkwiki.org/wiki/BIOS_Upgrade_Downloads
 *
 * Only models listed in thinkwiki will be supported, so add yours
 * if it is not there yet.
 */
#define IBM_BIOS_MODULE_ALIAS(__type) \
	MODULE_ALIAS("dmi:bvnIBM:bvr" __type "ET??WW*")

/* Ancient thinkpad BIOSes have to be identified by
 * BIOS type or model number, and there are far less
 * BIOS types than model numbers... */
IBM_BIOS_MODULE_ALIAS("I[MU]");		/* 570, 570e */

MODULE_AUTHOR("Borislav Deianov <borislav@users.sf.net>");
MODULE_AUTHOR("Henrique de Moraes Holschuh <hmh@hmh.eng.br>");
MODULE_DESCRIPTION(TPACPI_DESC);
MODULE_VERSION(TPACPI_VERSION);
MODULE_LICENSE("GPL");

module_init(thinkpad_acpi_module_init);
module_exit(thinkpad_acpi_module_exit);<|MERGE_RESOLUTION|>--- conflicted
+++ resolved
@@ -6337,14 +6337,10 @@
 	 * Doing it this way makes the syscall restartable in case of EINTR
 	 */
 	rc = brightness_set(level);
-<<<<<<< HEAD
-	return (rc == -EINTR)? -ERESTARTSYS : rc;
-=======
 	if (!rc && ibm_backlight_device)
 		backlight_force_update(ibm_backlight_device,
 					BACKLIGHT_UPDATE_SYSFS);
-	return (rc == -EINTR)? ERESTARTSYS : rc;
->>>>>>> 9c2f754d
+	return (rc == -EINTR)? -ERESTARTSYS : rc;
 }
 
 static struct ibm_struct brightness_driver_data = {
