--- conflicted
+++ resolved
@@ -691,11 +691,7 @@
 						     eeepc_rfkill_notify,
 						     eeepc);
 		if (ACPI_FAILURE(status))
-<<<<<<< HEAD
-			pr_warning("Failed to register notify on %s\n", node);
-=======
 			pr_warn("Failed to register notify on %s\n", node);
->>>>>>> 62a2f1cc
 		/*
 		 * Refresh pci hotplug in case the rfkill state was
 		 * changed during setup.
