/*
 *  eepc-laptop.c - Asus Eee PC extras
 *
 *  Based on asus_acpi.c as patched for the Eee PC by Asus:
 *  ftp://ftp.asus.com/pub/ASUS/EeePC/701/ASUS_ACPI_071126.rar
 *  Based on eee.c from eeepc-linux
 *
 *  This program is free software; you can redistribute it and/or modify
 *  it under the terms of the GNU General Public License as published by
 *  the Free Software Foundation; either version 2 of the License, or
 *  (at your option) any later version.
 *
 *  This program is distributed in the hope that it will be useful,
 *  but WITHOUT ANY WARRANTY; without even the implied warranty of
 *  MERCHANTABILITY or FITNESS FOR A PARTICULAR PURPOSE.  See the
 *  GNU General Public License for more details.
 */

#include <linux/kernel.h>
#include <linux/module.h>
#include <linux/init.h>
#include <linux/types.h>
#include <linux/platform_device.h>
#include <linux/backlight.h>
#include <linux/fb.h>
#include <linux/hwmon.h>
#include <linux/hwmon-sysfs.h>
#include <acpi/acpi_drivers.h>
#include <acpi/acpi_bus.h>
#include <linux/uaccess.h>
#include <linux/input.h>
#include <linux/rfkill.h>
#include <linux/pci.h>
#include <linux/pci_hotplug.h>

#define EEEPC_LAPTOP_VERSION	"0.1"

#define EEEPC_HOTK_NAME		"Eee PC Hotkey Driver"
#define EEEPC_HOTK_FILE		"eeepc"
#define EEEPC_HOTK_CLASS	"hotkey"
#define EEEPC_HOTK_DEVICE_NAME	"Hotkey"
#define EEEPC_HOTK_HID		"ASUS010"

#define EEEPC_LOG	EEEPC_HOTK_FILE ": "
#define EEEPC_ERR	KERN_ERR	EEEPC_LOG
#define EEEPC_WARNING	KERN_WARNING	EEEPC_LOG
#define EEEPC_NOTICE	KERN_NOTICE	EEEPC_LOG
#define EEEPC_INFO	KERN_INFO	EEEPC_LOG

/*
 * Definitions for Asus EeePC
 */
#define	NOTIFY_WLAN_ON	0x10
#define NOTIFY_BRN_MIN	0x20
#define NOTIFY_BRN_MAX	0x2f

enum {
	DISABLE_ASL_WLAN = 0x0001,
	DISABLE_ASL_BLUETOOTH = 0x0002,
	DISABLE_ASL_IRDA = 0x0004,
	DISABLE_ASL_CAMERA = 0x0008,
	DISABLE_ASL_TV = 0x0010,
	DISABLE_ASL_GPS = 0x0020,
	DISABLE_ASL_DISPLAYSWITCH = 0x0040,
	DISABLE_ASL_MODEM = 0x0080,
	DISABLE_ASL_CARDREADER = 0x0100
};

enum {
	CM_ASL_WLAN = 0,
	CM_ASL_BLUETOOTH,
	CM_ASL_IRDA,
	CM_ASL_1394,
	CM_ASL_CAMERA,
	CM_ASL_TV,
	CM_ASL_GPS,
	CM_ASL_DVDROM,
	CM_ASL_DISPLAYSWITCH,
	CM_ASL_PANELBRIGHT,
	CM_ASL_BIOSFLASH,
	CM_ASL_ACPIFLASH,
	CM_ASL_CPUFV,
	CM_ASL_CPUTEMPERATURE,
	CM_ASL_FANCPU,
	CM_ASL_FANCHASSIS,
	CM_ASL_USBPORT1,
	CM_ASL_USBPORT2,
	CM_ASL_USBPORT3,
	CM_ASL_MODEM,
	CM_ASL_CARDREADER,
	CM_ASL_LID
};

static const char *cm_getv[] = {
	"WLDG", "BTHG", NULL, NULL,
	"CAMG", NULL, NULL, NULL,
	NULL, "PBLG", NULL, NULL,
	"CFVG", NULL, NULL, NULL,
	"USBG", NULL, NULL, "MODG",
	"CRDG", "LIDG"
};

static const char *cm_setv[] = {
	"WLDS", "BTHS", NULL, NULL,
	"CAMS", NULL, NULL, NULL,
	"SDSP", "PBLS", "HDPS", NULL,
	"CFVS", NULL, NULL, NULL,
	"USBG", NULL, NULL, "MODS",
	"CRDS", NULL
};

#define EEEPC_EC	"\\_SB.PCI0.SBRG.EC0."

#define EEEPC_EC_FAN_PWM	EEEPC_EC "SC02" /* Fan PWM duty cycle (%) */
#define EEEPC_EC_SC02		0x63
#define EEEPC_EC_FAN_HRPM	EEEPC_EC "SC05" /* High byte, fan speed (RPM) */
#define EEEPC_EC_FAN_LRPM	EEEPC_EC "SC06" /* Low byte, fan speed (RPM) */
#define EEEPC_EC_FAN_CTRL	EEEPC_EC "SFB3" /* Byte containing SF25  */
#define EEEPC_EC_SFB3		0xD3

/*
 * This is the main structure, we can use it to store useful information
 * about the hotk device
 */
struct eeepc_hotk {
	struct acpi_device *device;	/* the device we are in */
	acpi_handle handle;		/* the handle of the hotk device */
	u32 cm_supported;		/* the control methods supported
					   by this BIOS */
	uint init_flag;			/* Init flags */
	u16 event_count[128];		/* count for each event */
	struct input_dev *inputdev;
	u16 *keycode_map;
	struct rfkill *eeepc_wlan_rfkill;
	struct rfkill *eeepc_bluetooth_rfkill;
	struct hotplug_slot *hotplug_slot;
};

/* The actual device the driver binds to */
static struct eeepc_hotk *ehotk;

/* Platform device/driver */
static struct platform_driver platform_driver = {
	.driver = {
		.name = EEEPC_HOTK_FILE,
		.owner = THIS_MODULE,
	}
};

static struct platform_device *platform_device;

struct key_entry {
	char type;
	u8 code;
	u16 keycode;
};

enum { KE_KEY, KE_END };

static struct key_entry eeepc_keymap[] = {
	/* Sleep already handled via generic ACPI code */
	{KE_KEY, 0x10, KEY_WLAN },
	{KE_KEY, 0x11, KEY_WLAN },
	{KE_KEY, 0x12, KEY_PROG1 },
	{KE_KEY, 0x13, KEY_MUTE },
	{KE_KEY, 0x14, KEY_VOLUMEDOWN },
	{KE_KEY, 0x15, KEY_VOLUMEUP },
	{KE_KEY, 0x1a, KEY_COFFEE },
	{KE_KEY, 0x1b, KEY_ZOOM },
	{KE_KEY, 0x1c, KEY_PROG2 },
	{KE_KEY, 0x1d, KEY_PROG3 },
	{KE_KEY, NOTIFY_BRN_MIN,     KEY_BRIGHTNESSDOWN },
	{KE_KEY, NOTIFY_BRN_MIN + 2, KEY_BRIGHTNESSUP },
	{KE_KEY, 0x30, KEY_SWITCHVIDEOMODE },
	{KE_KEY, 0x31, KEY_SWITCHVIDEOMODE },
	{KE_KEY, 0x32, KEY_SWITCHVIDEOMODE },
	{KE_END, 0},
};

/*
 * The hotkey driver declaration
 */
static int eeepc_hotk_add(struct acpi_device *device);
static int eeepc_hotk_remove(struct acpi_device *device, int type);
<<<<<<< HEAD
static void eeepc_hotk_notify(struct acpi_device *device, u32 event);
=======
static int eeepc_hotk_resume(struct acpi_device *device);
>>>>>>> fc4489cc

static const struct acpi_device_id eeepc_device_ids[] = {
	{EEEPC_HOTK_HID, 0},
	{"", 0},
};
MODULE_DEVICE_TABLE(acpi, eeepc_device_ids);

static struct acpi_driver eeepc_hotk_driver = {
	.name = EEEPC_HOTK_NAME,
	.class = EEEPC_HOTK_CLASS,
	.ids = eeepc_device_ids,
	.flags = ACPI_DRIVER_ALL_NOTIFY_EVENTS,
	.ops = {
		.add = eeepc_hotk_add,
		.remove = eeepc_hotk_remove,
<<<<<<< HEAD
		.notify = eeepc_hotk_notify,
=======
		.resume = eeepc_hotk_resume,
>>>>>>> fc4489cc
	},
};

/* PCI hotplug ops */
static int eeepc_get_adapter_status(struct hotplug_slot *slot, u8 *value);

static struct hotplug_slot_ops eeepc_hotplug_slot_ops = {
	.owner = THIS_MODULE,
	.get_adapter_status = eeepc_get_adapter_status,
	.get_power_status = eeepc_get_adapter_status,
};

/* The backlight device /sys/class/backlight */
static struct backlight_device *eeepc_backlight_device;

/* The hwmon device */
static struct device *eeepc_hwmon_device;

/*
 * The backlight class declaration
 */
static int read_brightness(struct backlight_device *bd);
static int update_bl_status(struct backlight_device *bd);
static struct backlight_ops eeepcbl_ops = {
	.get_brightness = read_brightness,
	.update_status = update_bl_status,
};

MODULE_AUTHOR("Corentin Chary, Eric Cooper");
MODULE_DESCRIPTION(EEEPC_HOTK_NAME);
MODULE_LICENSE("GPL");

/*
 * ACPI Helpers
 */
static int write_acpi_int(acpi_handle handle, const char *method, int val,
			  struct acpi_buffer *output)
{
	struct acpi_object_list params;
	union acpi_object in_obj;
	acpi_status status;

	params.count = 1;
	params.pointer = &in_obj;
	in_obj.type = ACPI_TYPE_INTEGER;
	in_obj.integer.value = val;

	status = acpi_evaluate_object(handle, (char *)method, &params, output);
	return (status == AE_OK ? 0 : -1);
}

static int read_acpi_int(acpi_handle handle, const char *method, int *val)
{
	acpi_status status;
	unsigned long long result;

	status = acpi_evaluate_integer(handle, (char *)method, NULL, &result);
	if (ACPI_FAILURE(status)) {
		*val = -1;
		return -1;
	} else {
		*val = result;
		return 0;
	}
}

static int set_acpi(int cm, int value)
{
	if (ehotk->cm_supported & (0x1 << cm)) {
		const char *method = cm_setv[cm];
		if (method == NULL)
			return -ENODEV;
		if (write_acpi_int(ehotk->handle, method, value, NULL))
			printk(EEEPC_WARNING "Error writing %s\n", method);
	}
	return 0;
}

static int get_acpi(int cm)
{
	int value = -1;
	if ((ehotk->cm_supported & (0x1 << cm))) {
		const char *method = cm_getv[cm];
		if (method == NULL)
			return -ENODEV;
		if (read_acpi_int(ehotk->handle, method, &value))
			printk(EEEPC_WARNING "Error reading %s\n", method);
	}
	return value;
}

/*
 * Backlight
 */
static int read_brightness(struct backlight_device *bd)
{
	return get_acpi(CM_ASL_PANELBRIGHT);
}

static int set_brightness(struct backlight_device *bd, int value)
{
	value = max(0, min(15, value));
	return set_acpi(CM_ASL_PANELBRIGHT, value);
}

static int update_bl_status(struct backlight_device *bd)
{
	return set_brightness(bd, bd->props.brightness);
}

/*
 * Rfkill helpers
 */

static bool eeepc_wlan_rfkill_blocked(void)
{
	if (get_acpi(CM_ASL_WLAN) == 1)
		return false;
	return true;
}

static int eeepc_rfkill_set(void *data, bool blocked)
{
	unsigned long asl = (unsigned long)data;
	return set_acpi(asl, !blocked);
}

static const struct rfkill_ops eeepc_rfkill_ops = {
	.set_block = eeepc_rfkill_set,
};

/*
 * Sys helpers
 */
static int parse_arg(const char *buf, unsigned long count, int *val)
{
	if (!count)
		return 0;
	if (sscanf(buf, "%i", val) != 1)
		return -EINVAL;
	return count;
}

static ssize_t store_sys_acpi(int cm, const char *buf, size_t count)
{
	int rv, value;

	rv = parse_arg(buf, count, &value);
	if (rv > 0)
		set_acpi(cm, value);
	return rv;
}

static ssize_t show_sys_acpi(int cm, char *buf)
{
	return sprintf(buf, "%d\n", get_acpi(cm));
}

#define EEEPC_CREATE_DEVICE_ATTR(_name, _cm)				\
	static ssize_t show_##_name(struct device *dev,			\
				    struct device_attribute *attr,	\
				    char *buf)				\
	{								\
		return show_sys_acpi(_cm, buf);				\
	}								\
	static ssize_t store_##_name(struct device *dev,		\
				     struct device_attribute *attr,	\
				     const char *buf, size_t count)	\
	{								\
		return store_sys_acpi(_cm, buf, count);			\
	}								\
	static struct device_attribute dev_attr_##_name = {		\
		.attr = {						\
			.name = __stringify(_name),			\
			.mode = 0644 },					\
		.show   = show_##_name,					\
		.store  = store_##_name,				\
	}

EEEPC_CREATE_DEVICE_ATTR(camera, CM_ASL_CAMERA);
EEEPC_CREATE_DEVICE_ATTR(cardr, CM_ASL_CARDREADER);
EEEPC_CREATE_DEVICE_ATTR(disp, CM_ASL_DISPLAYSWITCH);
EEEPC_CREATE_DEVICE_ATTR(cpufv, CM_ASL_CPUFV);

static struct attribute *platform_attributes[] = {
	&dev_attr_camera.attr,
	&dev_attr_cardr.attr,
	&dev_attr_disp.attr,
	&dev_attr_cpufv.attr,
	NULL
};

static struct attribute_group platform_attribute_group = {
	.attrs = platform_attributes
};

/*
 * Hotkey functions
 */
static struct key_entry *eepc_get_entry_by_scancode(int code)
{
	struct key_entry *key;

	for (key = eeepc_keymap; key->type != KE_END; key++)
		if (code == key->code)
			return key;

	return NULL;
}

static struct key_entry *eepc_get_entry_by_keycode(int code)
{
	struct key_entry *key;

	for (key = eeepc_keymap; key->type != KE_END; key++)
		if (code == key->keycode && key->type == KE_KEY)
			return key;

	return NULL;
}

static int eeepc_getkeycode(struct input_dev *dev, int scancode, int *keycode)
{
	struct key_entry *key = eepc_get_entry_by_scancode(scancode);

	if (key && key->type == KE_KEY) {
		*keycode = key->keycode;
		return 0;
	}

	return -EINVAL;
}

static int eeepc_setkeycode(struct input_dev *dev, int scancode, int keycode)
{
	struct key_entry *key;
	int old_keycode;

	if (keycode < 0 || keycode > KEY_MAX)
		return -EINVAL;

	key = eepc_get_entry_by_scancode(scancode);
	if (key && key->type == KE_KEY) {
		old_keycode = key->keycode;
		key->keycode = keycode;
		set_bit(keycode, dev->keybit);
		if (!eepc_get_entry_by_keycode(old_keycode))
			clear_bit(old_keycode, dev->keybit);
		return 0;
	}

	return -EINVAL;
}

static int eeepc_hotk_check(void)
{
	const struct key_entry *key;
	struct acpi_buffer buffer = { ACPI_ALLOCATE_BUFFER, NULL };
	int result;

	result = acpi_bus_get_status(ehotk->device);
	if (result)
		return result;
	if (ehotk->device->status.present) {
		if (write_acpi_int(ehotk->handle, "INIT", ehotk->init_flag,
				    &buffer)) {
			printk(EEEPC_ERR "Hotkey initialization failed\n");
			return -ENODEV;
		} else {
			printk(EEEPC_NOTICE "Hotkey init flags 0x%x\n",
			       ehotk->init_flag);
		}
		/* get control methods supported */
		if (read_acpi_int(ehotk->handle, "CMSG"
				   , &ehotk->cm_supported)) {
			printk(EEEPC_ERR
			       "Get control methods supported failed\n");
			return -ENODEV;
		} else {
			printk(EEEPC_INFO
			       "Get control methods supported: 0x%x\n",
			       ehotk->cm_supported);
		}
		ehotk->inputdev = input_allocate_device();
		if (!ehotk->inputdev) {
			printk(EEEPC_INFO "Unable to allocate input device\n");
			return 0;
		}
		ehotk->inputdev->name = "Asus EeePC extra buttons";
		ehotk->inputdev->phys = EEEPC_HOTK_FILE "/input0";
		ehotk->inputdev->id.bustype = BUS_HOST;
		ehotk->inputdev->getkeycode = eeepc_getkeycode;
		ehotk->inputdev->setkeycode = eeepc_setkeycode;

		for (key = eeepc_keymap; key->type != KE_END; key++) {
			switch (key->type) {
			case KE_KEY:
				set_bit(EV_KEY, ehotk->inputdev->evbit);
				set_bit(key->keycode, ehotk->inputdev->keybit);
				break;
			}
		}
		result = input_register_device(ehotk->inputdev);
		if (result) {
			printk(EEEPC_INFO "Unable to register input device\n");
			input_free_device(ehotk->inputdev);
			return 0;
		}
	} else {
		printk(EEEPC_ERR "Hotkey device not present, aborting\n");
		return -EINVAL;
	}
	return 0;
}

static int notify_brn(void)
{
	/* returns the *previous* brightness, or -1 */
	struct backlight_device *bd = eeepc_backlight_device;
	if (bd) {
		int old = bd->props.brightness;
		bd->props.brightness = read_brightness(bd);
		return old;
	}
	return -1;
}

<<<<<<< HEAD
static int eeepc_get_adapter_status(struct hotplug_slot *hotplug_slot,
				    u8 *value)
{
	int val = get_acpi(CM_ASL_WLAN);

	if (val == 1 || val == 0)
		*value = val;
	else
		return -EINVAL;

	return 0;
}

static void eeepc_rfkill_notify(acpi_handle handle, u32 event, void *data)
=======
static void eeepc_rfkill_hotplug(void)
>>>>>>> fc4489cc
{
	struct pci_dev *dev;
	struct pci_bus *bus = pci_find_bus(0, 1);
	bool blocked;

	if (!bus) {
		printk(EEEPC_WARNING "Unable to find PCI bus 1?\n");
		return;
	}

	blocked = eeepc_wlan_rfkill_blocked();
	if (!blocked) {
		dev = pci_get_slot(bus, 0);
		if (dev) {
			/* Device already present */
			pci_dev_put(dev);
			return;
		}
		dev = pci_scan_single_device(bus, 0);
		if (dev) {
			pci_bus_assign_resources(bus);
			if (pci_bus_add_device(dev))
				printk(EEEPC_ERR "Unable to hotplug wifi\n");
		}
	} else {
		dev = pci_get_slot(bus, 0);
		if (dev) {
			pci_remove_bus_device(dev);
			pci_dev_put(dev);
		}
	}

	rfkill_set_sw_state(ehotk->eeepc_wlan_rfkill, blocked);
}

<<<<<<< HEAD
static void eeepc_hotk_notify(struct acpi_device *device, u32 event)
=======
static void eeepc_rfkill_notify(acpi_handle handle, u32 event, void *data)
{
	if (event != ACPI_NOTIFY_BUS_CHECK)
		return;

	eeepc_rfkill_hotplug();
}

static void eeepc_hotk_notify(acpi_handle handle, u32 event, void *data)
>>>>>>> fc4489cc
{
	static struct key_entry *key;
	u16 count;
	int brn = -ENODEV;

	if (!ehotk)
		return;
	if (event > ACPI_MAX_SYS_NOTIFY)
		return;
	if (event >= NOTIFY_BRN_MIN && event <= NOTIFY_BRN_MAX)
		brn = notify_brn();
	count = ehotk->event_count[event % 128]++;
	acpi_bus_generate_proc_event(ehotk->device, event, count);
	acpi_bus_generate_netlink_event(ehotk->device->pnp.device_class,
					dev_name(&ehotk->device->dev), event,
					count);
	if (ehotk->inputdev) {
		if (brn != -ENODEV) {
			/* brightness-change events need special
			 * handling for conversion to key events
			 */
			if (brn < 0)
				brn = event;
			else
				brn += NOTIFY_BRN_MIN;
			if (event < brn)
				event = NOTIFY_BRN_MIN; /* brightness down */
			else if (event > brn)
				event = NOTIFY_BRN_MIN + 2; /* ... up */
			else
				event = NOTIFY_BRN_MIN + 1; /* ... unchanged */
		}
		key = eepc_get_entry_by_scancode(event);
		if (key) {
			switch (key->type) {
			case KE_KEY:
				input_report_key(ehotk->inputdev, key->keycode,
						 1);
				input_sync(ehotk->inputdev);
				input_report_key(ehotk->inputdev, key->keycode,
						 0);
				input_sync(ehotk->inputdev);
				break;
			}
		}
	}
}

static int eeepc_register_rfkill_notifier(char *node)
{
	acpi_status status = AE_OK;
	acpi_handle handle;

	status = acpi_get_handle(NULL, node, &handle);

	if (ACPI_SUCCESS(status)) {
		status = acpi_install_notify_handler(handle,
						     ACPI_SYSTEM_NOTIFY,
						     eeepc_rfkill_notify,
						     NULL);
		if (ACPI_FAILURE(status))
			printk(EEEPC_WARNING
			       "Failed to register notify on %s\n", node);
	} else
		return -ENODEV;

	return 0;
}

static void eeepc_unregister_rfkill_notifier(char *node)
{
	acpi_status status = AE_OK;
	acpi_handle handle;

	status = acpi_get_handle(NULL, node, &handle);

	if (ACPI_SUCCESS(status)) {
		status = acpi_remove_notify_handler(handle,
						     ACPI_SYSTEM_NOTIFY,
						     eeepc_rfkill_notify);
		if (ACPI_FAILURE(status))
			printk(EEEPC_ERR
			       "Error removing rfkill notify handler %s\n",
				node);
	}
}

static void eeepc_cleanup_pci_hotplug(struct hotplug_slot *hotplug_slot)
{
	kfree(hotplug_slot->info);
	kfree(hotplug_slot);
}

static int eeepc_setup_pci_hotplug(void)
{
	int ret = -ENOMEM;
	struct pci_bus *bus = pci_find_bus(0, 1);

	if (!bus) {
		printk(EEEPC_ERR "Unable to find wifi PCI bus\n");
		return -ENODEV;
	}

	ehotk->hotplug_slot = kzalloc(sizeof(struct hotplug_slot), GFP_KERNEL);
	if (!ehotk->hotplug_slot)
		goto error_slot;

	ehotk->hotplug_slot->info = kzalloc(sizeof(struct hotplug_slot_info),
					    GFP_KERNEL);
	if (!ehotk->hotplug_slot->info)
		goto error_info;

	ehotk->hotplug_slot->private = ehotk;
	ehotk->hotplug_slot->release = &eeepc_cleanup_pci_hotplug;
	ehotk->hotplug_slot->ops = &eeepc_hotplug_slot_ops;
	eeepc_get_adapter_status(ehotk->hotplug_slot,
				 &ehotk->hotplug_slot->info->adapter_status);

	ret = pci_hp_register(ehotk->hotplug_slot, bus, 0, "eeepc-wifi");
	if (ret) {
		printk(EEEPC_ERR "Unable to register hotplug slot - %d\n", ret);
		goto error_register;
	}

	return 0;

error_register:
	kfree(ehotk->hotplug_slot->info);
error_info:
	kfree(ehotk->hotplug_slot);
	ehotk->hotplug_slot = NULL;
error_slot:
	return ret;
}

static int eeepc_hotk_add(struct acpi_device *device)
{
	int result;

	if (!device)
		 return -EINVAL;
	printk(EEEPC_NOTICE EEEPC_HOTK_NAME "\n");
	ehotk = kzalloc(sizeof(struct eeepc_hotk), GFP_KERNEL);
	if (!ehotk)
		return -ENOMEM;
	ehotk->init_flag = DISABLE_ASL_WLAN | DISABLE_ASL_DISPLAYSWITCH;
	ehotk->handle = device->handle;
	strcpy(acpi_device_name(device), EEEPC_HOTK_DEVICE_NAME);
	strcpy(acpi_device_class(device), EEEPC_HOTK_CLASS);
	device->driver_data = ehotk;
	ehotk->device = device;
	result = eeepc_hotk_check();
	if (result)
		goto ehotk_fail;

	eeepc_register_rfkill_notifier("\\_SB.PCI0.P0P6");
	eeepc_register_rfkill_notifier("\\_SB.PCI0.P0P7");

	if (get_acpi(CM_ASL_WLAN) != -1) {
		ehotk->eeepc_wlan_rfkill = rfkill_alloc("eeepc-wlan",
							&device->dev,
							RFKILL_TYPE_WLAN,
							&eeepc_rfkill_ops,
							(void *)CM_ASL_WLAN);

		if (!ehotk->eeepc_wlan_rfkill)
			goto wlan_fail;

		rfkill_init_sw_state(ehotk->eeepc_wlan_rfkill,
				     get_acpi(CM_ASL_WLAN) != 1);
		result = rfkill_register(ehotk->eeepc_wlan_rfkill);
		if (result)
			goto wlan_fail;
	}

	if (get_acpi(CM_ASL_BLUETOOTH) != -1) {
		ehotk->eeepc_bluetooth_rfkill =
			rfkill_alloc("eeepc-bluetooth",
				     &device->dev,
				     RFKILL_TYPE_BLUETOOTH,
				     &eeepc_rfkill_ops,
				     (void *)CM_ASL_BLUETOOTH);

		if (!ehotk->eeepc_bluetooth_rfkill)
			goto bluetooth_fail;

		rfkill_init_sw_state(ehotk->eeepc_bluetooth_rfkill,
				     get_acpi(CM_ASL_BLUETOOTH) != 1);
		result = rfkill_register(ehotk->eeepc_bluetooth_rfkill);
		if (result)
			goto bluetooth_fail;
	}

	result = eeepc_setup_pci_hotplug();
	/*
	 * If we get -EBUSY then something else is handling the PCI hotplug -
	 * don't fail in this case
	 */
	if (result == -EBUSY)
		return 0;
	else if (result)
		goto pci_fail;

	return 0;

 pci_fail:
	if (ehotk->eeepc_bluetooth_rfkill)
		rfkill_unregister(ehotk->eeepc_bluetooth_rfkill);
 bluetooth_fail:
	rfkill_destroy(ehotk->eeepc_bluetooth_rfkill);
	rfkill_unregister(ehotk->eeepc_wlan_rfkill);
 wlan_fail:
	rfkill_destroy(ehotk->eeepc_wlan_rfkill);
	eeepc_unregister_rfkill_notifier("\\_SB.PCI0.P0P6");
	eeepc_unregister_rfkill_notifier("\\_SB.PCI0.P0P7");
 ehotk_fail:
	kfree(ehotk);
	ehotk = NULL;

	return result;
}

static int eeepc_hotk_remove(struct acpi_device *device, int type)
{
	if (!device || !acpi_driver_data(device))
		 return -EINVAL;

	eeepc_unregister_rfkill_notifier("\\_SB.PCI0.P0P6");
	eeepc_unregister_rfkill_notifier("\\_SB.PCI0.P0P7");
	if (ehotk->hotplug_slot)
		pci_hp_deregister(ehotk->hotplug_slot);

	kfree(ehotk);
	return 0;
}

static int eeepc_hotk_resume(struct acpi_device *device)
{
	if (ehotk->eeepc_wlan_rfkill) {
		bool wlan;

		/* Workaround - it seems that _PTS disables the wireless
		   without notification or changing the value read by WLAN.
		   Normally this is fine because the correct value is restored
		   from the non-volatile storage on resume, but we need to do
		   it ourself if case suspend is aborted, or we lose wireless.
		 */
		wlan = get_acpi(CM_ASL_WLAN);
		set_acpi(CM_ASL_WLAN, wlan);

		rfkill_set_sw_state(ehotk->eeepc_wlan_rfkill,
				    wlan != 1);

		eeepc_rfkill_hotplug();
	}

	if (ehotk->eeepc_bluetooth_rfkill)
		rfkill_set_sw_state(ehotk->eeepc_bluetooth_rfkill,
				    get_acpi(CM_ASL_BLUETOOTH) != 1);

	return 0;
}

/*
 * Hwmon
 */
static int eeepc_get_fan_pwm(void)
{
	int value = 0;

	read_acpi_int(NULL, EEEPC_EC_FAN_PWM, &value);
	value = value * 255 / 100;
	return (value);
}

static void eeepc_set_fan_pwm(int value)
{
	value = SENSORS_LIMIT(value, 0, 255);
	value = value * 100 / 255;
	ec_write(EEEPC_EC_SC02, value);
}

static int eeepc_get_fan_rpm(void)
{
	int high = 0;
	int low = 0;

	read_acpi_int(NULL, EEEPC_EC_FAN_HRPM, &high);
	read_acpi_int(NULL, EEEPC_EC_FAN_LRPM, &low);
	return (high << 8 | low);
}

static int eeepc_get_fan_ctrl(void)
{
	int value = 0;

	read_acpi_int(NULL, EEEPC_EC_FAN_CTRL, &value);
	return ((value & 0x02 ? 1 : 0));
}

static void eeepc_set_fan_ctrl(int manual)
{
	int value = 0;

	read_acpi_int(NULL, EEEPC_EC_FAN_CTRL, &value);
	if (manual)
		value |= 0x02;
	else
		value &= ~0x02;
	ec_write(EEEPC_EC_SFB3, value);
}

static ssize_t store_sys_hwmon(void (*set)(int), const char *buf, size_t count)
{
	int rv, value;

	rv = parse_arg(buf, count, &value);
	if (rv > 0)
		set(value);
	return rv;
}

static ssize_t show_sys_hwmon(int (*get)(void), char *buf)
{
	return sprintf(buf, "%d\n", get());
}

#define EEEPC_CREATE_SENSOR_ATTR(_name, _mode, _set, _get)		\
	static ssize_t show_##_name(struct device *dev,			\
				    struct device_attribute *attr,	\
				    char *buf)				\
	{								\
		return show_sys_hwmon(_set, buf);			\
	}								\
	static ssize_t store_##_name(struct device *dev,		\
				     struct device_attribute *attr,	\
				     const char *buf, size_t count)	\
	{								\
		return store_sys_hwmon(_get, buf, count);		\
	}								\
	static SENSOR_DEVICE_ATTR(_name, _mode, show_##_name, store_##_name, 0);

EEEPC_CREATE_SENSOR_ATTR(fan1_input, S_IRUGO, eeepc_get_fan_rpm, NULL);
EEEPC_CREATE_SENSOR_ATTR(pwm1, S_IRUGO | S_IWUSR,
			 eeepc_get_fan_pwm, eeepc_set_fan_pwm);
EEEPC_CREATE_SENSOR_ATTR(pwm1_enable, S_IRUGO | S_IWUSR,
			 eeepc_get_fan_ctrl, eeepc_set_fan_ctrl);

static ssize_t
show_name(struct device *dev, struct device_attribute *attr, char *buf)
{
	return sprintf(buf, "eeepc\n");
}
static SENSOR_DEVICE_ATTR(name, S_IRUGO, show_name, NULL, 0);

static struct attribute *hwmon_attributes[] = {
	&sensor_dev_attr_pwm1.dev_attr.attr,
	&sensor_dev_attr_fan1_input.dev_attr.attr,
	&sensor_dev_attr_pwm1_enable.dev_attr.attr,
	&sensor_dev_attr_name.dev_attr.attr,
	NULL
};

static struct attribute_group hwmon_attribute_group = {
	.attrs = hwmon_attributes
};

/*
 * exit/init
 */
static void eeepc_backlight_exit(void)
{
	if (eeepc_backlight_device)
		backlight_device_unregister(eeepc_backlight_device);
	eeepc_backlight_device = NULL;
}

static void eeepc_rfkill_exit(void)
{
	if (ehotk->eeepc_wlan_rfkill)
		rfkill_unregister(ehotk->eeepc_wlan_rfkill);
	if (ehotk->eeepc_bluetooth_rfkill)
		rfkill_unregister(ehotk->eeepc_bluetooth_rfkill);
}

static void eeepc_input_exit(void)
{
	if (ehotk->inputdev)
		input_unregister_device(ehotk->inputdev);
}

static void eeepc_hwmon_exit(void)
{
	struct device *hwmon;

	hwmon = eeepc_hwmon_device;
	if (!hwmon)
		return ;
	sysfs_remove_group(&hwmon->kobj,
			   &hwmon_attribute_group);
	hwmon_device_unregister(hwmon);
	eeepc_hwmon_device = NULL;
}

static void __exit eeepc_laptop_exit(void)
{
	eeepc_backlight_exit();
	eeepc_rfkill_exit();
	eeepc_input_exit();
	eeepc_hwmon_exit();
	acpi_bus_unregister_driver(&eeepc_hotk_driver);
	sysfs_remove_group(&platform_device->dev.kobj,
			   &platform_attribute_group);
	platform_device_unregister(platform_device);
	platform_driver_unregister(&platform_driver);
}

static int eeepc_backlight_init(struct device *dev)
{
	struct backlight_device *bd;

	bd = backlight_device_register(EEEPC_HOTK_FILE, dev,
				       NULL, &eeepcbl_ops);
	if (IS_ERR(bd)) {
		printk(EEEPC_ERR
		       "Could not register eeepc backlight device\n");
		eeepc_backlight_device = NULL;
		return PTR_ERR(bd);
	}
	eeepc_backlight_device = bd;
	bd->props.max_brightness = 15;
	bd->props.brightness = read_brightness(NULL);
	bd->props.power = FB_BLANK_UNBLANK;
	backlight_update_status(bd);
	return 0;
}

static int eeepc_hwmon_init(struct device *dev)
{
	struct device *hwmon;
	int result;

	hwmon = hwmon_device_register(dev);
	if (IS_ERR(hwmon)) {
		printk(EEEPC_ERR
		       "Could not register eeepc hwmon device\n");
		eeepc_hwmon_device = NULL;
		return PTR_ERR(hwmon);
	}
	eeepc_hwmon_device = hwmon;
	result = sysfs_create_group(&hwmon->kobj,
				    &hwmon_attribute_group);
	if (result)
		eeepc_hwmon_exit();
	return result;
}

static int __init eeepc_laptop_init(void)
{
	struct device *dev;
	int result;

	if (acpi_disabled)
		return -ENODEV;
	result = acpi_bus_register_driver(&eeepc_hotk_driver);
	if (result < 0)
		return result;
	if (!ehotk) {
		acpi_bus_unregister_driver(&eeepc_hotk_driver);
		return -ENODEV;
	}
	dev = acpi_get_physical_device(ehotk->device->handle);

	if (!acpi_video_backlight_support()) {
		result = eeepc_backlight_init(dev);
		if (result)
			goto fail_backlight;
	} else
		printk(EEEPC_INFO "Backlight controlled by ACPI video "
		       "driver\n");

	result = eeepc_hwmon_init(dev);
	if (result)
		goto fail_hwmon;
	/* Register platform stuff */
	result = platform_driver_register(&platform_driver);
	if (result)
		goto fail_platform_driver;
	platform_device = platform_device_alloc(EEEPC_HOTK_FILE, -1);
	if (!platform_device) {
		result = -ENOMEM;
		goto fail_platform_device1;
	}
	result = platform_device_add(platform_device);
	if (result)
		goto fail_platform_device2;
	result = sysfs_create_group(&platform_device->dev.kobj,
				    &platform_attribute_group);
	if (result)
		goto fail_sysfs;
	return 0;
fail_sysfs:
	platform_device_del(platform_device);
fail_platform_device2:
	platform_device_put(platform_device);
fail_platform_device1:
	platform_driver_unregister(&platform_driver);
fail_platform_driver:
	eeepc_hwmon_exit();
fail_hwmon:
	eeepc_backlight_exit();
fail_backlight:
	eeepc_input_exit();
	eeepc_rfkill_exit();
	return result;
}

module_init(eeepc_laptop_init);
module_exit(eeepc_laptop_exit);<|MERGE_RESOLUTION|>--- conflicted
+++ resolved
@@ -182,11 +182,8 @@
  */
 static int eeepc_hotk_add(struct acpi_device *device);
 static int eeepc_hotk_remove(struct acpi_device *device, int type);
-<<<<<<< HEAD
 static void eeepc_hotk_notify(struct acpi_device *device, u32 event);
-=======
 static int eeepc_hotk_resume(struct acpi_device *device);
->>>>>>> fc4489cc
 
 static const struct acpi_device_id eeepc_device_ids[] = {
 	{EEEPC_HOTK_HID, 0},
@@ -202,11 +199,8 @@
 	.ops = {
 		.add = eeepc_hotk_add,
 		.remove = eeepc_hotk_remove,
-<<<<<<< HEAD
 		.notify = eeepc_hotk_notify,
-=======
 		.resume = eeepc_hotk_resume,
->>>>>>> fc4489cc
 	},
 };
 
@@ -534,7 +528,6 @@
 	return -1;
 }
 
-<<<<<<< HEAD
 static int eeepc_get_adapter_status(struct hotplug_slot *hotplug_slot,
 				    u8 *value)
 {
@@ -548,10 +541,7 @@
 	return 0;
 }
 
-static void eeepc_rfkill_notify(acpi_handle handle, u32 event, void *data)
-=======
 static void eeepc_rfkill_hotplug(void)
->>>>>>> fc4489cc
 {
 	struct pci_dev *dev;
 	struct pci_bus *bus = pci_find_bus(0, 1);
@@ -587,9 +577,6 @@
 	rfkill_set_sw_state(ehotk->eeepc_wlan_rfkill, blocked);
 }
 
-<<<<<<< HEAD
-static void eeepc_hotk_notify(struct acpi_device *device, u32 event)
-=======
 static void eeepc_rfkill_notify(acpi_handle handle, u32 event, void *data)
 {
 	if (event != ACPI_NOTIFY_BUS_CHECK)
@@ -598,8 +585,7 @@
 	eeepc_rfkill_hotplug();
 }
 
-static void eeepc_hotk_notify(acpi_handle handle, u32 event, void *data)
->>>>>>> fc4489cc
+static void eeepc_hotk_notify(struct acpi_device *device, u32 event)
 {
 	static struct key_entry *key;
 	u16 count;
