/*
 *  eepc-laptop.c - Asus Eee PC extras
 *
 *  Based on asus_acpi.c as patched for the Eee PC by Asus:
 *  ftp://ftp.asus.com/pub/ASUS/EeePC/701/ASUS_ACPI_071126.rar
 *  Based on eee.c from eeepc-linux
 *
 *  This program is free software; you can redistribute it and/or modify
 *  it under the terms of the GNU General Public License as published by
 *  the Free Software Foundation; either version 2 of the License, or
 *  (at your option) any later version.
 *
 *  This program is distributed in the hope that it will be useful,
 *  but WITHOUT ANY WARRANTY; without even the implied warranty of
 *  MERCHANTABILITY or FITNESS FOR A PARTICULAR PURPOSE.  See the
 *  GNU General Public License for more details.
 */

#define pr_fmt(fmt) KBUILD_MODNAME ": " fmt

#include <linux/kernel.h>
#include <linux/module.h>
#include <linux/init.h>
#include <linux/types.h>
#include <linux/platform_device.h>
#include <linux/backlight.h>
#include <linux/fb.h>
#include <linux/hwmon.h>
#include <linux/hwmon-sysfs.h>
#include <acpi/acpi_drivers.h>
#include <acpi/acpi_bus.h>
#include <linux/uaccess.h>
#include <linux/input.h>
#include <linux/rfkill.h>
#include <linux/pci.h>
#include <linux/pci_hotplug.h>

#define EEEPC_LAPTOP_VERSION	"0.1"

#define EEEPC_HOTK_NAME		"Eee PC Hotkey Driver"
#define EEEPC_HOTK_FILE		"eeepc"
#define EEEPC_HOTK_CLASS	"hotkey"
#define EEEPC_HOTK_DEVICE_NAME	"Hotkey"
#define EEEPC_HOTK_HID		"ASUS010"


/*
 * Definitions for Asus EeePC
 */
#define	NOTIFY_WLAN_ON	0x10
#define NOTIFY_BRN_MIN	0x20
#define NOTIFY_BRN_MAX	0x2f

enum {
	DISABLE_ASL_WLAN = 0x0001,
	DISABLE_ASL_BLUETOOTH = 0x0002,
	DISABLE_ASL_IRDA = 0x0004,
	DISABLE_ASL_CAMERA = 0x0008,
	DISABLE_ASL_TV = 0x0010,
	DISABLE_ASL_GPS = 0x0020,
	DISABLE_ASL_DISPLAYSWITCH = 0x0040,
	DISABLE_ASL_MODEM = 0x0080,
	DISABLE_ASL_CARDREADER = 0x0100,
	DISABLE_ASL_3G = 0x0200,
	DISABLE_ASL_WIMAX = 0x0400,
	DISABLE_ASL_HWCF = 0x0800
};

enum {
	CM_ASL_WLAN = 0,
	CM_ASL_BLUETOOTH,
	CM_ASL_IRDA,
	CM_ASL_1394,
	CM_ASL_CAMERA,
	CM_ASL_TV,
	CM_ASL_GPS,
	CM_ASL_DVDROM,
	CM_ASL_DISPLAYSWITCH,
	CM_ASL_PANELBRIGHT,
	CM_ASL_BIOSFLASH,
	CM_ASL_ACPIFLASH,
	CM_ASL_CPUFV,
	CM_ASL_CPUTEMPERATURE,
	CM_ASL_FANCPU,
	CM_ASL_FANCHASSIS,
	CM_ASL_USBPORT1,
	CM_ASL_USBPORT2,
	CM_ASL_USBPORT3,
	CM_ASL_MODEM,
	CM_ASL_CARDREADER,
	CM_ASL_3G,
	CM_ASL_WIMAX,
	CM_ASL_HWCF,
	CM_ASL_LID,
	CM_ASL_TYPE,
	CM_ASL_PANELPOWER,	/*P901*/
	CM_ASL_TPD
};

static const char *cm_getv[] = {
	"WLDG", "BTHG", NULL, NULL,
	"CAMG", NULL, NULL, NULL,
	NULL, "PBLG", NULL, NULL,
	"CFVG", NULL, NULL, NULL,
	"USBG", NULL, NULL, "MODG",
	"CRDG", "M3GG", "WIMG", "HWCF",
	"LIDG",	"TYPE", "PBPG",	"TPDG"
};

static const char *cm_setv[] = {
	"WLDS", "BTHS", NULL, NULL,
	"CAMS", NULL, NULL, NULL,
	"SDSP", "PBLS", "HDPS", NULL,
	"CFVS", NULL, NULL, NULL,
	"USBG", NULL, NULL, "MODS",
	"CRDS", "M3GS", "WIMS", NULL,
	NULL, NULL, "PBPS", "TPDS"
};

#define EEEPC_EC	"\\_SB.PCI0.SBRG.EC0."

#define EEEPC_EC_FAN_PWM	EEEPC_EC "SC02" /* Fan PWM duty cycle (%) */
#define EEEPC_EC_SC02		0x63
#define EEEPC_EC_FAN_HRPM	EEEPC_EC "SC05" /* High byte, fan speed (RPM) */
#define EEEPC_EC_FAN_LRPM	EEEPC_EC "SC06" /* Low byte, fan speed (RPM) */
#define EEEPC_EC_FAN_CTRL	EEEPC_EC "SFB3" /* Byte containing SF25  */
#define EEEPC_EC_SFB3		0xD3

/*
 * This is the main structure, we can use it to store useful information
 * about the hotk device
 */
struct eeepc_hotk {
	struct acpi_device *device;	/* the device we are in */
	acpi_handle handle;		/* the handle of the hotk device */
	u32 cm_supported;		/* the control methods supported
					   by this BIOS */
	uint init_flag;			/* Init flags */
	u16 event_count[128];		/* count for each event */
	struct input_dev *inputdev;
	u16 *keycode_map;
	struct rfkill *wlan_rfkill;
	struct rfkill *bluetooth_rfkill;
	struct rfkill *wwan3g_rfkill;
	struct hotplug_slot *hotplug_slot;
};

/* The actual device the driver binds to */
static struct eeepc_hotk *ehotk;

/* Platform device/driver */
static struct platform_driver platform_driver = {
	.driver = {
		.name = EEEPC_HOTK_FILE,
		.owner = THIS_MODULE,
	}
};

static struct platform_device *platform_device;

struct key_entry {
	char type;
	u8 code;
	u16 keycode;
};

enum { KE_KEY, KE_END };

static struct key_entry eeepc_keymap[] = {
	/* Sleep already handled via generic ACPI code */
	{KE_KEY, 0x10, KEY_WLAN },
	{KE_KEY, 0x11, KEY_WLAN },
	{KE_KEY, 0x12, KEY_PROG1 },
	{KE_KEY, 0x13, KEY_MUTE },
	{KE_KEY, 0x14, KEY_VOLUMEDOWN },
	{KE_KEY, 0x15, KEY_VOLUMEUP },
	{KE_KEY, 0x1a, KEY_COFFEE },
	{KE_KEY, 0x1b, KEY_ZOOM },
	{KE_KEY, 0x1c, KEY_PROG2 },
	{KE_KEY, 0x1d, KEY_PROG3 },
	{KE_KEY, NOTIFY_BRN_MIN,     KEY_BRIGHTNESSDOWN },
	{KE_KEY, NOTIFY_BRN_MIN + 2, KEY_BRIGHTNESSUP },
	{KE_KEY, 0x30, KEY_SWITCHVIDEOMODE },
	{KE_KEY, 0x31, KEY_SWITCHVIDEOMODE },
	{KE_KEY, 0x32, KEY_SWITCHVIDEOMODE },
	{KE_END, 0},
};

/*
 * The hotkey driver declaration
 */
static int eeepc_hotk_add(struct acpi_device *device);
static int eeepc_hotk_remove(struct acpi_device *device, int type);
<<<<<<< HEAD
static void eeepc_hotk_notify(struct acpi_device *device, u32 event);
=======
static int eeepc_hotk_resume(struct acpi_device *device);
>>>>>>> 6be83252

static const struct acpi_device_id eeepc_device_ids[] = {
	{EEEPC_HOTK_HID, 0},
	{"", 0},
};
MODULE_DEVICE_TABLE(acpi, eeepc_device_ids);

static struct acpi_driver eeepc_hotk_driver = {
	.name = EEEPC_HOTK_NAME,
	.class = EEEPC_HOTK_CLASS,
	.ids = eeepc_device_ids,
	.flags = ACPI_DRIVER_ALL_NOTIFY_EVENTS,
	.ops = {
		.add = eeepc_hotk_add,
		.remove = eeepc_hotk_remove,
<<<<<<< HEAD
		.notify = eeepc_hotk_notify,
=======
		.resume = eeepc_hotk_resume,
>>>>>>> 6be83252
	},
};

/* PCI hotplug ops */
static int eeepc_get_adapter_status(struct hotplug_slot *slot, u8 *value);

static struct hotplug_slot_ops eeepc_hotplug_slot_ops = {
	.owner = THIS_MODULE,
	.get_adapter_status = eeepc_get_adapter_status,
	.get_power_status = eeepc_get_adapter_status,
};

/* The backlight device /sys/class/backlight */
static struct backlight_device *eeepc_backlight_device;

/* The hwmon device */
static struct device *eeepc_hwmon_device;

/*
 * The backlight class declaration
 */
static int read_brightness(struct backlight_device *bd);
static int update_bl_status(struct backlight_device *bd);
static struct backlight_ops eeepcbl_ops = {
	.get_brightness = read_brightness,
	.update_status = update_bl_status,
};

MODULE_AUTHOR("Corentin Chary, Eric Cooper");
MODULE_DESCRIPTION(EEEPC_HOTK_NAME);
MODULE_LICENSE("GPL");

/*
 * ACPI Helpers
 */
static int write_acpi_int(acpi_handle handle, const char *method, int val,
			  struct acpi_buffer *output)
{
	struct acpi_object_list params;
	union acpi_object in_obj;
	acpi_status status;

	params.count = 1;
	params.pointer = &in_obj;
	in_obj.type = ACPI_TYPE_INTEGER;
	in_obj.integer.value = val;

	status = acpi_evaluate_object(handle, (char *)method, &params, output);
	return (status == AE_OK ? 0 : -1);
}

static int read_acpi_int(acpi_handle handle, const char *method, int *val)
{
	acpi_status status;
	unsigned long long result;

	status = acpi_evaluate_integer(handle, (char *)method, NULL, &result);
	if (ACPI_FAILURE(status)) {
		*val = -1;
		return -1;
	} else {
		*val = result;
		return 0;
	}
}

static int set_acpi(int cm, int value)
{
	if (ehotk->cm_supported & (0x1 << cm)) {
		const char *method = cm_setv[cm];
		if (method == NULL)
			return -ENODEV;
		if (write_acpi_int(ehotk->handle, method, value, NULL))
			pr_warning("Error writing %s\n", method);
	}
	return 0;
}

static int get_acpi(int cm)
{
	int value = -ENODEV;
	if ((ehotk->cm_supported & (0x1 << cm))) {
		const char *method = cm_getv[cm];
		if (method == NULL)
			return -ENODEV;
		if (read_acpi_int(ehotk->handle, method, &value))
			pr_warning("Error reading %s\n", method);
	}
	return value;
}

/*
 * Backlight
 */
static int read_brightness(struct backlight_device *bd)
{
	return get_acpi(CM_ASL_PANELBRIGHT);
}

static int set_brightness(struct backlight_device *bd, int value)
{
	value = max(0, min(15, value));
	return set_acpi(CM_ASL_PANELBRIGHT, value);
}

static int update_bl_status(struct backlight_device *bd)
{
	return set_brightness(bd, bd->props.brightness);
}

/*
 * Rfkill helpers
 */

static bool eeepc_wlan_rfkill_blocked(void)
{
	if (get_acpi(CM_ASL_WLAN) == 1)
		return false;
	return true;
}

static int eeepc_rfkill_set(void *data, bool blocked)
{
	unsigned long asl = (unsigned long)data;
	return set_acpi(asl, !blocked);
}

static const struct rfkill_ops eeepc_rfkill_ops = {
	.set_block = eeepc_rfkill_set,
};

static void __init eeepc_enable_camera(void)
{
	/*
	 * If the following call to set_acpi() fails, it's because there's no
	 * camera so we can ignore the error.
	 */
	set_acpi(CM_ASL_CAMERA, 1);
}

/*
 * Sys helpers
 */
static int parse_arg(const char *buf, unsigned long count, int *val)
{
	if (!count)
		return 0;
	if (sscanf(buf, "%i", val) != 1)
		return -EINVAL;
	return count;
}

static ssize_t store_sys_acpi(int cm, const char *buf, size_t count)
{
	int rv, value;

	rv = parse_arg(buf, count, &value);
	if (rv > 0)
		value = set_acpi(cm, value);
	if (value < 0)
		return value;
	return rv;
}

static ssize_t show_sys_acpi(int cm, char *buf)
{
	int value = get_acpi(cm);

	if (value < 0)
		return value;
	return sprintf(buf, "%d\n", value);
}

#define EEEPC_CREATE_DEVICE_ATTR(_name, _cm)				\
	static ssize_t show_##_name(struct device *dev,			\
				    struct device_attribute *attr,	\
				    char *buf)				\
	{								\
		return show_sys_acpi(_cm, buf);				\
	}								\
	static ssize_t store_##_name(struct device *dev,		\
				     struct device_attribute *attr,	\
				     const char *buf, size_t count)	\
	{								\
		return store_sys_acpi(_cm, buf, count);			\
	}								\
	static struct device_attribute dev_attr_##_name = {		\
		.attr = {						\
			.name = __stringify(_name),			\
			.mode = 0644 },					\
		.show   = show_##_name,					\
		.store  = store_##_name,				\
	}

EEEPC_CREATE_DEVICE_ATTR(camera, CM_ASL_CAMERA);
EEEPC_CREATE_DEVICE_ATTR(cardr, CM_ASL_CARDREADER);
EEEPC_CREATE_DEVICE_ATTR(disp, CM_ASL_DISPLAYSWITCH);

struct eeepc_cpufv {
	int num;
	int cur;
};

static int get_cpufv(struct eeepc_cpufv *c)
{
	c->cur = get_acpi(CM_ASL_CPUFV);
	c->num = (c->cur >> 8) & 0xff;
	c->cur &= 0xff;
	if (c->cur < 0 || c->num <= 0 || c->num > 12)
		return -ENODEV;
	return 0;
}

static ssize_t show_available_cpufv(struct device *dev,
				    struct device_attribute *attr,
				    char *buf)
{
	struct eeepc_cpufv c;
	int i;
	ssize_t len = 0;

	if (get_cpufv(&c))
		return -ENODEV;
	for (i = 0; i < c.num; i++)
		len += sprintf(buf + len, "%d ", i);
	len += sprintf(buf + len, "\n");
	return len;
}

static ssize_t show_cpufv(struct device *dev,
			  struct device_attribute *attr,
			  char *buf)
{
	struct eeepc_cpufv c;

	if (get_cpufv(&c))
		return -ENODEV;
	return sprintf(buf, "%#x\n", (c.num << 8) | c.cur);
}

static ssize_t store_cpufv(struct device *dev,
			   struct device_attribute *attr,
			   const char *buf, size_t count)
{
	struct eeepc_cpufv c;
	int rv, value;

	if (get_cpufv(&c))
		return -ENODEV;
	rv = parse_arg(buf, count, &value);
	if (rv < 0)
		return rv;
	if (!rv || value < 0 || value >= c.num)
		return -EINVAL;
	set_acpi(CM_ASL_CPUFV, value);
	return rv;
}

static struct device_attribute dev_attr_cpufv = {
	.attr = {
		.name = "cpufv",
		.mode = 0644 },
	.show   = show_cpufv,
	.store  = store_cpufv
};

static struct device_attribute dev_attr_available_cpufv = {
	.attr = {
		.name = "available_cpufv",
		.mode = 0444 },
	.show   = show_available_cpufv
};

static struct attribute *platform_attributes[] = {
	&dev_attr_camera.attr,
	&dev_attr_cardr.attr,
	&dev_attr_disp.attr,
	&dev_attr_cpufv.attr,
	&dev_attr_available_cpufv.attr,
	NULL
};

static struct attribute_group platform_attribute_group = {
	.attrs = platform_attributes
};

/*
 * Hotkey functions
 */
static struct key_entry *eepc_get_entry_by_scancode(int code)
{
	struct key_entry *key;

	for (key = eeepc_keymap; key->type != KE_END; key++)
		if (code == key->code)
			return key;

	return NULL;
}

static struct key_entry *eepc_get_entry_by_keycode(int code)
{
	struct key_entry *key;

	for (key = eeepc_keymap; key->type != KE_END; key++)
		if (code == key->keycode && key->type == KE_KEY)
			return key;

	return NULL;
}

static int eeepc_getkeycode(struct input_dev *dev, int scancode, int *keycode)
{
	struct key_entry *key = eepc_get_entry_by_scancode(scancode);

	if (key && key->type == KE_KEY) {
		*keycode = key->keycode;
		return 0;
	}

	return -EINVAL;
}

static int eeepc_setkeycode(struct input_dev *dev, int scancode, int keycode)
{
	struct key_entry *key;
	int old_keycode;

	if (keycode < 0 || keycode > KEY_MAX)
		return -EINVAL;

	key = eepc_get_entry_by_scancode(scancode);
	if (key && key->type == KE_KEY) {
		old_keycode = key->keycode;
		key->keycode = keycode;
		set_bit(keycode, dev->keybit);
		if (!eepc_get_entry_by_keycode(old_keycode))
			clear_bit(old_keycode, dev->keybit);
		return 0;
	}

	return -EINVAL;
}

static void cmsg_quirk(int cm, const char *name)
{
	int dummy;

	/* Some BIOSes do not report cm although it is avaliable.
	   Check if cm_getv[cm] works and, if yes, assume cm should be set. */
	if (!(ehotk->cm_supported & (1 << cm))
	    && !read_acpi_int(ehotk->handle, cm_getv[cm], &dummy)) {
		pr_info("%s (%x) not reported by BIOS,"
			" enabling anyway\n", name, 1 << cm);
		ehotk->cm_supported |= 1 << cm;
	}
}

static void cmsg_quirks(void)
{
	cmsg_quirk(CM_ASL_LID, "LID");
	cmsg_quirk(CM_ASL_TYPE, "TYPE");
	cmsg_quirk(CM_ASL_PANELPOWER, "PANELPOWER");
	cmsg_quirk(CM_ASL_TPD, "TPD");
}

static int eeepc_hotk_check(void)
{
	const struct key_entry *key;
	struct acpi_buffer buffer = { ACPI_ALLOCATE_BUFFER, NULL };
	int result;

	result = acpi_bus_get_status(ehotk->device);
	if (result)
		return result;
	if (ehotk->device->status.present) {
		if (write_acpi_int(ehotk->handle, "INIT", ehotk->init_flag,
				    &buffer)) {
			pr_err("Hotkey initialization failed\n");
			return -ENODEV;
		} else {
			pr_notice("Hotkey init flags 0x%x\n", ehotk->init_flag);
		}
		/* get control methods supported */
		if (read_acpi_int(ehotk->handle, "CMSG"
				   , &ehotk->cm_supported)) {
			pr_err("Get control methods supported failed\n");
			return -ENODEV;
		} else {
			cmsg_quirks();
			pr_info("Get control methods supported: 0x%x\n",
				ehotk->cm_supported);
		}
		ehotk->inputdev = input_allocate_device();
		if (!ehotk->inputdev) {
			pr_info("Unable to allocate input device\n");
			return 0;
		}
		ehotk->inputdev->name = "Asus EeePC extra buttons";
		ehotk->inputdev->phys = EEEPC_HOTK_FILE "/input0";
		ehotk->inputdev->id.bustype = BUS_HOST;
		ehotk->inputdev->getkeycode = eeepc_getkeycode;
		ehotk->inputdev->setkeycode = eeepc_setkeycode;

		for (key = eeepc_keymap; key->type != KE_END; key++) {
			switch (key->type) {
			case KE_KEY:
				set_bit(EV_KEY, ehotk->inputdev->evbit);
				set_bit(key->keycode, ehotk->inputdev->keybit);
				break;
			}
		}
		result = input_register_device(ehotk->inputdev);
		if (result) {
			pr_info("Unable to register input device\n");
			input_free_device(ehotk->inputdev);
			return 0;
		}
	} else {
		pr_err("Hotkey device not present, aborting\n");
		return -EINVAL;
	}
	return 0;
}

static int notify_brn(void)
{
	/* returns the *previous* brightness, or -1 */
	struct backlight_device *bd = eeepc_backlight_device;
	if (bd) {
		int old = bd->props.brightness;
		bd->props.brightness = read_brightness(bd);
		return old;
	}
	return -1;
}

<<<<<<< HEAD
static int eeepc_get_adapter_status(struct hotplug_slot *hotplug_slot,
				    u8 *value)
{
	int val = get_acpi(CM_ASL_WLAN);

	if (val == 1 || val == 0)
		*value = val;
	else
		return -EINVAL;

	return 0;
}

static void eeepc_rfkill_notify(acpi_handle handle, u32 event, void *data)
=======
static void eeepc_rfkill_hotplug(void)
>>>>>>> 6be83252
{
	struct pci_dev *dev;
	struct pci_bus *bus = pci_find_bus(0, 1);
	bool blocked;

	if (!bus) {
		pr_warning("Unable to find PCI bus 1?\n");
		return;
	}

	blocked = eeepc_wlan_rfkill_blocked();
	if (!blocked) {
		dev = pci_get_slot(bus, 0);
		if (dev) {
			/* Device already present */
			pci_dev_put(dev);
			return;
		}
		dev = pci_scan_single_device(bus, 0);
		if (dev) {
			pci_bus_assign_resources(bus);
			if (pci_bus_add_device(dev))
				pr_err("Unable to hotplug wifi\n");
		}
	} else {
		dev = pci_get_slot(bus, 0);
		if (dev) {
			pci_remove_bus_device(dev);
			pci_dev_put(dev);
		}
	}

	rfkill_set_sw_state(ehotk->wlan_rfkill, blocked);
}

<<<<<<< HEAD
static void eeepc_hotk_notify(struct acpi_device *device, u32 event)
=======
static void eeepc_rfkill_notify(acpi_handle handle, u32 event, void *data)
{
	if (event != ACPI_NOTIFY_BUS_CHECK)
		return;

	eeepc_rfkill_hotplug();
}

static void eeepc_hotk_notify(acpi_handle handle, u32 event, void *data)
>>>>>>> 6be83252
{
	static struct key_entry *key;
	u16 count;
	int brn = -ENODEV;

	if (!ehotk)
		return;
	if (event > ACPI_MAX_SYS_NOTIFY)
		return;
	if (event >= NOTIFY_BRN_MIN && event <= NOTIFY_BRN_MAX)
		brn = notify_brn();
	count = ehotk->event_count[event % 128]++;
	acpi_bus_generate_proc_event(ehotk->device, event, count);
	acpi_bus_generate_netlink_event(ehotk->device->pnp.device_class,
					dev_name(&ehotk->device->dev), event,
					count);
	if (ehotk->inputdev) {
		if (brn != -ENODEV) {
			/* brightness-change events need special
			 * handling for conversion to key events
			 */
			if (brn < 0)
				brn = event;
			else
				brn += NOTIFY_BRN_MIN;
			if (event < brn)
				event = NOTIFY_BRN_MIN; /* brightness down */
			else if (event > brn)
				event = NOTIFY_BRN_MIN + 2; /* ... up */
			else
				event = NOTIFY_BRN_MIN + 1; /* ... unchanged */
		}
		key = eepc_get_entry_by_scancode(event);
		if (key) {
			switch (key->type) {
			case KE_KEY:
				input_report_key(ehotk->inputdev, key->keycode,
						 1);
				input_sync(ehotk->inputdev);
				input_report_key(ehotk->inputdev, key->keycode,
						 0);
				input_sync(ehotk->inputdev);
				break;
			}
		}
	}
}

static int eeepc_register_rfkill_notifier(char *node)
{
	acpi_status status = AE_OK;
	acpi_handle handle;

	status = acpi_get_handle(NULL, node, &handle);

	if (ACPI_SUCCESS(status)) {
		status = acpi_install_notify_handler(handle,
						     ACPI_SYSTEM_NOTIFY,
						     eeepc_rfkill_notify,
						     NULL);
		if (ACPI_FAILURE(status))
			pr_warning("Failed to register notify on %s\n", node);
	} else
		return -ENODEV;

	return 0;
}

static void eeepc_unregister_rfkill_notifier(char *node)
{
	acpi_status status = AE_OK;
	acpi_handle handle;

	status = acpi_get_handle(NULL, node, &handle);

	if (ACPI_SUCCESS(status)) {
		status = acpi_remove_notify_handler(handle,
						     ACPI_SYSTEM_NOTIFY,
						     eeepc_rfkill_notify);
		if (ACPI_FAILURE(status))
			pr_err("Error removing rfkill notify handler %s\n",
				node);
	}
}

static void eeepc_cleanup_pci_hotplug(struct hotplug_slot *hotplug_slot)
{
	kfree(hotplug_slot->info);
	kfree(hotplug_slot);
}

static int eeepc_setup_pci_hotplug(void)
{
	int ret = -ENOMEM;
	struct pci_bus *bus = pci_find_bus(0, 1);

	if (!bus) {
		pr_err("Unable to find wifi PCI bus\n");
		return -ENODEV;
	}

	ehotk->hotplug_slot = kzalloc(sizeof(struct hotplug_slot), GFP_KERNEL);
	if (!ehotk->hotplug_slot)
		goto error_slot;

	ehotk->hotplug_slot->info = kzalloc(sizeof(struct hotplug_slot_info),
					    GFP_KERNEL);
	if (!ehotk->hotplug_slot->info)
		goto error_info;

	ehotk->hotplug_slot->private = ehotk;
	ehotk->hotplug_slot->release = &eeepc_cleanup_pci_hotplug;
	ehotk->hotplug_slot->ops = &eeepc_hotplug_slot_ops;
	eeepc_get_adapter_status(ehotk->hotplug_slot,
				 &ehotk->hotplug_slot->info->adapter_status);

	ret = pci_hp_register(ehotk->hotplug_slot, bus, 0, "eeepc-wifi");
	if (ret) {
		pr_err("Unable to register hotplug slot - %d\n", ret);
		goto error_register;
	}

	return 0;

error_register:
	kfree(ehotk->hotplug_slot->info);
error_info:
	kfree(ehotk->hotplug_slot);
	ehotk->hotplug_slot = NULL;
error_slot:
	return ret;
}

static int eeepc_hotk_add(struct acpi_device *device)
{
	int result;

	if (!device)
		 return -EINVAL;
	pr_notice(EEEPC_HOTK_NAME "\n");
	ehotk = kzalloc(sizeof(struct eeepc_hotk), GFP_KERNEL);
	if (!ehotk)
		return -ENOMEM;
	ehotk->init_flag = DISABLE_ASL_WLAN | DISABLE_ASL_DISPLAYSWITCH;
	ehotk->handle = device->handle;
	strcpy(acpi_device_name(device), EEEPC_HOTK_DEVICE_NAME);
	strcpy(acpi_device_class(device), EEEPC_HOTK_CLASS);
	device->driver_data = ehotk;
	ehotk->device = device;
	result = eeepc_hotk_check();
	if (result)
		goto ehotk_fail;
<<<<<<< HEAD
=======
	status = acpi_install_notify_handler(ehotk->handle, ACPI_SYSTEM_NOTIFY,
					     eeepc_hotk_notify, ehotk);
	if (ACPI_FAILURE(status))
		printk(EEEPC_ERR "Error installing notify handler\n");

	eeepc_register_rfkill_notifier("\\_SB.PCI0.P0P6");
	eeepc_register_rfkill_notifier("\\_SB.PCI0.P0P7");

	if (get_acpi(CM_ASL_WLAN) != -1) {
		ehotk->eeepc_wlan_rfkill = rfkill_alloc("eeepc-wlan",
							&device->dev,
							RFKILL_TYPE_WLAN,
							&eeepc_rfkill_ops,
							(void *)CM_ASL_WLAN);

		if (!ehotk->eeepc_wlan_rfkill)
			goto wlan_fail;

		rfkill_init_sw_state(ehotk->eeepc_wlan_rfkill,
				     get_acpi(CM_ASL_WLAN) != 1);
		result = rfkill_register(ehotk->eeepc_wlan_rfkill);
		if (result)
			goto wlan_fail;
	}

	if (get_acpi(CM_ASL_BLUETOOTH) != -1) {
		ehotk->eeepc_bluetooth_rfkill =
			rfkill_alloc("eeepc-bluetooth",
				     &device->dev,
				     RFKILL_TYPE_BLUETOOTH,
				     &eeepc_rfkill_ops,
				     (void *)CM_ASL_BLUETOOTH);

		if (!ehotk->eeepc_bluetooth_rfkill)
			goto bluetooth_fail;

		rfkill_init_sw_state(ehotk->eeepc_bluetooth_rfkill,
				     get_acpi(CM_ASL_BLUETOOTH) != 1);
		result = rfkill_register(ehotk->eeepc_bluetooth_rfkill);
		if (result)
			goto bluetooth_fail;
	}
>>>>>>> 6be83252

	return 0;

 ehotk_fail:
	kfree(ehotk);
	ehotk = NULL;

	return result;
}

static int eeepc_hotk_remove(struct acpi_device *device, int type)
{
	if (!device || !acpi_driver_data(device))
		 return -EINVAL;

	kfree(ehotk);
	return 0;
}

static int eeepc_hotk_resume(struct acpi_device *device)
{
	if (ehotk->eeepc_wlan_rfkill) {
		bool wlan;

		/* Workaround - it seems that _PTS disables the wireless
		   without notification or changing the value read by WLAN.
		   Normally this is fine because the correct value is restored
		   from the non-volatile storage on resume, but we need to do
		   it ourself if case suspend is aborted, or we lose wireless.
		 */
		wlan = get_acpi(CM_ASL_WLAN);
		set_acpi(CM_ASL_WLAN, wlan);

		rfkill_set_sw_state(ehotk->eeepc_wlan_rfkill,
				    wlan != 1);

		eeepc_rfkill_hotplug();
	}

	if (ehotk->eeepc_bluetooth_rfkill)
		rfkill_set_sw_state(ehotk->eeepc_bluetooth_rfkill,
				    get_acpi(CM_ASL_BLUETOOTH) != 1);

	return 0;
}

/*
 * Hwmon
 */
static int eeepc_get_fan_pwm(void)
{
	int value = 0;

	read_acpi_int(NULL, EEEPC_EC_FAN_PWM, &value);
	value = value * 255 / 100;
	return (value);
}

static void eeepc_set_fan_pwm(int value)
{
	value = SENSORS_LIMIT(value, 0, 255);
	value = value * 100 / 255;
	ec_write(EEEPC_EC_SC02, value);
}

static int eeepc_get_fan_rpm(void)
{
	int high = 0;
	int low = 0;

	read_acpi_int(NULL, EEEPC_EC_FAN_HRPM, &high);
	read_acpi_int(NULL, EEEPC_EC_FAN_LRPM, &low);
	return (high << 8 | low);
}

static int eeepc_get_fan_ctrl(void)
{
	int value = 0;

	read_acpi_int(NULL, EEEPC_EC_FAN_CTRL, &value);
	return ((value & 0x02 ? 1 : 0));
}

static void eeepc_set_fan_ctrl(int manual)
{
	int value = 0;

	read_acpi_int(NULL, EEEPC_EC_FAN_CTRL, &value);
	if (manual)
		value |= 0x02;
	else
		value &= ~0x02;
	ec_write(EEEPC_EC_SFB3, value);
}

static ssize_t store_sys_hwmon(void (*set)(int), const char *buf, size_t count)
{
	int rv, value;

	rv = parse_arg(buf, count, &value);
	if (rv > 0)
		set(value);
	return rv;
}

static ssize_t show_sys_hwmon(int (*get)(void), char *buf)
{
	return sprintf(buf, "%d\n", get());
}

#define EEEPC_CREATE_SENSOR_ATTR(_name, _mode, _set, _get)		\
	static ssize_t show_##_name(struct device *dev,			\
				    struct device_attribute *attr,	\
				    char *buf)				\
	{								\
		return show_sys_hwmon(_set, buf);			\
	}								\
	static ssize_t store_##_name(struct device *dev,		\
				     struct device_attribute *attr,	\
				     const char *buf, size_t count)	\
	{								\
		return store_sys_hwmon(_get, buf, count);		\
	}								\
	static SENSOR_DEVICE_ATTR(_name, _mode, show_##_name, store_##_name, 0);

EEEPC_CREATE_SENSOR_ATTR(fan1_input, S_IRUGO, eeepc_get_fan_rpm, NULL);
EEEPC_CREATE_SENSOR_ATTR(pwm1, S_IRUGO | S_IWUSR,
			 eeepc_get_fan_pwm, eeepc_set_fan_pwm);
EEEPC_CREATE_SENSOR_ATTR(pwm1_enable, S_IRUGO | S_IWUSR,
			 eeepc_get_fan_ctrl, eeepc_set_fan_ctrl);

static ssize_t
show_name(struct device *dev, struct device_attribute *attr, char *buf)
{
	return sprintf(buf, "eeepc\n");
}
static SENSOR_DEVICE_ATTR(name, S_IRUGO, show_name, NULL, 0);

static struct attribute *hwmon_attributes[] = {
	&sensor_dev_attr_pwm1.dev_attr.attr,
	&sensor_dev_attr_fan1_input.dev_attr.attr,
	&sensor_dev_attr_pwm1_enable.dev_attr.attr,
	&sensor_dev_attr_name.dev_attr.attr,
	NULL
};

static struct attribute_group hwmon_attribute_group = {
	.attrs = hwmon_attributes
};

/*
 * exit/init
 */
static void eeepc_backlight_exit(void)
{
	if (eeepc_backlight_device)
		backlight_device_unregister(eeepc_backlight_device);
	eeepc_backlight_device = NULL;
}

static void eeepc_rfkill_exit(void)
{
	eeepc_unregister_rfkill_notifier("\\_SB.PCI0.P0P6");
	eeepc_unregister_rfkill_notifier("\\_SB.PCI0.P0P7");
	if (ehotk->wlan_rfkill)
		rfkill_unregister(ehotk->wlan_rfkill);
	if (ehotk->bluetooth_rfkill)
		rfkill_unregister(ehotk->bluetooth_rfkill);
	if (ehotk->wwan3g_rfkill)
		rfkill_unregister(ehotk->wwan3g_rfkill);
	if (ehotk->hotplug_slot)
		pci_hp_deregister(ehotk->hotplug_slot);
}

static void eeepc_input_exit(void)
{
	if (ehotk->inputdev)
		input_unregister_device(ehotk->inputdev);
}

static void eeepc_hwmon_exit(void)
{
	struct device *hwmon;

	hwmon = eeepc_hwmon_device;
	if (!hwmon)
		return ;
	sysfs_remove_group(&hwmon->kobj,
			   &hwmon_attribute_group);
	hwmon_device_unregister(hwmon);
	eeepc_hwmon_device = NULL;
}

static void __exit eeepc_laptop_exit(void)
{
	eeepc_backlight_exit();
	eeepc_rfkill_exit();
	eeepc_input_exit();
	eeepc_hwmon_exit();
	acpi_bus_unregister_driver(&eeepc_hotk_driver);
	sysfs_remove_group(&platform_device->dev.kobj,
			   &platform_attribute_group);
	platform_device_unregister(platform_device);
	platform_driver_unregister(&platform_driver);
}

static int eeepc_new_rfkill(struct rfkill **rfkill,
			    const char *name, struct device *dev,
			    enum rfkill_type type, int cm)
{
	int result;

	result = get_acpi(cm);
	if (result < 0)
		return result;

	*rfkill = rfkill_alloc(name, dev, type,
			       &eeepc_rfkill_ops, (void *)(unsigned long)cm);

	if (!*rfkill)
		return -EINVAL;

	rfkill_set_sw_state(*rfkill, get_acpi(cm) != 1);
	result = rfkill_register(*rfkill);
	if (result) {
		rfkill_destroy(*rfkill);
		*rfkill = NULL;
		return result;
	}
	return 0;
}


static int eeepc_rfkill_init(struct device *dev)
{
	int result = 0;

	eeepc_register_rfkill_notifier("\\_SB.PCI0.P0P6");
	eeepc_register_rfkill_notifier("\\_SB.PCI0.P0P7");

	result = eeepc_new_rfkill(&ehotk->wlan_rfkill,
				  "eeepc-wlan", dev,
				  RFKILL_TYPE_WLAN, CM_ASL_WLAN);

	if (result && result != -ENODEV)
		goto exit;

	result = eeepc_new_rfkill(&ehotk->bluetooth_rfkill,
				  "eeepc-bluetooth", dev,
				  RFKILL_TYPE_BLUETOOTH, CM_ASL_BLUETOOTH);

	if (result && result != -ENODEV)
		goto exit;

	result = eeepc_new_rfkill(&ehotk->wwan3g_rfkill,
				  "eeepc-wwan3g", dev,
				  RFKILL_TYPE_WWAN, CM_ASL_3G);

	if (result && result != -ENODEV)
		goto exit;

	result = eeepc_setup_pci_hotplug();
	/*
	 * If we get -EBUSY then something else is handling the PCI hotplug -
	 * don't fail in this case
	 */
	if (result == -EBUSY)
		result = 0;

exit:
	if (result && result != -ENODEV)
		eeepc_rfkill_exit();
	return result;
}

static int eeepc_backlight_init(struct device *dev)
{
	struct backlight_device *bd;

	bd = backlight_device_register(EEEPC_HOTK_FILE, dev,
				       NULL, &eeepcbl_ops);
	if (IS_ERR(bd)) {
		pr_err("Could not register eeepc backlight device\n");
		eeepc_backlight_device = NULL;
		return PTR_ERR(bd);
	}
	eeepc_backlight_device = bd;
	bd->props.max_brightness = 15;
	bd->props.brightness = read_brightness(NULL);
	bd->props.power = FB_BLANK_UNBLANK;
	backlight_update_status(bd);
	return 0;
}

static int eeepc_hwmon_init(struct device *dev)
{
	struct device *hwmon;
	int result;

	hwmon = hwmon_device_register(dev);
	if (IS_ERR(hwmon)) {
		pr_err("Could not register eeepc hwmon device\n");
		eeepc_hwmon_device = NULL;
		return PTR_ERR(hwmon);
	}
	eeepc_hwmon_device = hwmon;
	result = sysfs_create_group(&hwmon->kobj,
				    &hwmon_attribute_group);
	if (result)
		eeepc_hwmon_exit();
	return result;
}

static int __init eeepc_laptop_init(void)
{
	struct device *dev;
	int result;

	if (acpi_disabled)
		return -ENODEV;
	result = acpi_bus_register_driver(&eeepc_hotk_driver);
	if (result < 0)
		return result;
	if (!ehotk) {
		acpi_bus_unregister_driver(&eeepc_hotk_driver);
		return -ENODEV;
	}

	eeepc_enable_camera();

	/* Register platform stuff */
	result = platform_driver_register(&platform_driver);
	if (result)
		goto fail_platform_driver;
	platform_device = platform_device_alloc(EEEPC_HOTK_FILE, -1);
	if (!platform_device) {
		result = -ENOMEM;
		goto fail_platform_device1;
	}
	result = platform_device_add(platform_device);
	if (result)
		goto fail_platform_device2;
	result = sysfs_create_group(&platform_device->dev.kobj,
				    &platform_attribute_group);
	if (result)
		goto fail_sysfs;

	dev = &platform_device->dev;

	if (!acpi_video_backlight_support()) {
		result = eeepc_backlight_init(dev);
		if (result)
			goto fail_backlight;
	} else
		pr_info("Backlight controlled by ACPI video "
			"driver\n");

	result = eeepc_hwmon_init(dev);
	if (result)
		goto fail_hwmon;

	result = eeepc_rfkill_init(dev);
	if (result)
		goto fail_rfkill;

	return 0;
fail_rfkill:
	eeepc_hwmon_exit();
fail_hwmon:
	eeepc_backlight_exit();
fail_backlight:
	sysfs_remove_group(&platform_device->dev.kobj,
			   &platform_attribute_group);
fail_sysfs:
	platform_device_del(platform_device);
fail_platform_device2:
	platform_device_put(platform_device);
fail_platform_device1:
	platform_driver_unregister(&platform_driver);
fail_platform_driver:
	eeepc_input_exit();
	return result;
}

module_init(eeepc_laptop_init);
module_exit(eeepc_laptop_exit);<|MERGE_RESOLUTION|>--- conflicted
+++ resolved
@@ -191,11 +191,8 @@
  */
 static int eeepc_hotk_add(struct acpi_device *device);
 static int eeepc_hotk_remove(struct acpi_device *device, int type);
-<<<<<<< HEAD
 static void eeepc_hotk_notify(struct acpi_device *device, u32 event);
-=======
 static int eeepc_hotk_resume(struct acpi_device *device);
->>>>>>> 6be83252
 
 static const struct acpi_device_id eeepc_device_ids[] = {
 	{EEEPC_HOTK_HID, 0},
@@ -211,11 +208,8 @@
 	.ops = {
 		.add = eeepc_hotk_add,
 		.remove = eeepc_hotk_remove,
-<<<<<<< HEAD
 		.notify = eeepc_hotk_notify,
-=======
 		.resume = eeepc_hotk_resume,
->>>>>>> 6be83252
 	},
 };
 
@@ -653,7 +647,6 @@
 	return -1;
 }
 
-<<<<<<< HEAD
 static int eeepc_get_adapter_status(struct hotplug_slot *hotplug_slot,
 				    u8 *value)
 {
@@ -667,10 +660,7 @@
 	return 0;
 }
 
-static void eeepc_rfkill_notify(acpi_handle handle, u32 event, void *data)
-=======
 static void eeepc_rfkill_hotplug(void)
->>>>>>> 6be83252
 {
 	struct pci_dev *dev;
 	struct pci_bus *bus = pci_find_bus(0, 1);
@@ -706,9 +696,6 @@
 	rfkill_set_sw_state(ehotk->wlan_rfkill, blocked);
 }
 
-<<<<<<< HEAD
-static void eeepc_hotk_notify(struct acpi_device *device, u32 event)
-=======
 static void eeepc_rfkill_notify(acpi_handle handle, u32 event, void *data)
 {
 	if (event != ACPI_NOTIFY_BUS_CHECK)
@@ -717,8 +704,7 @@
 	eeepc_rfkill_hotplug();
 }
 
-static void eeepc_hotk_notify(acpi_handle handle, u32 event, void *data)
->>>>>>> 6be83252
+static void eeepc_hotk_notify(struct acpi_device *device, u32 event)
 {
 	static struct key_entry *key;
 	u16 count;
@@ -871,51 +857,6 @@
 	result = eeepc_hotk_check();
 	if (result)
 		goto ehotk_fail;
-<<<<<<< HEAD
-=======
-	status = acpi_install_notify_handler(ehotk->handle, ACPI_SYSTEM_NOTIFY,
-					     eeepc_hotk_notify, ehotk);
-	if (ACPI_FAILURE(status))
-		printk(EEEPC_ERR "Error installing notify handler\n");
-
-	eeepc_register_rfkill_notifier("\\_SB.PCI0.P0P6");
-	eeepc_register_rfkill_notifier("\\_SB.PCI0.P0P7");
-
-	if (get_acpi(CM_ASL_WLAN) != -1) {
-		ehotk->eeepc_wlan_rfkill = rfkill_alloc("eeepc-wlan",
-							&device->dev,
-							RFKILL_TYPE_WLAN,
-							&eeepc_rfkill_ops,
-							(void *)CM_ASL_WLAN);
-
-		if (!ehotk->eeepc_wlan_rfkill)
-			goto wlan_fail;
-
-		rfkill_init_sw_state(ehotk->eeepc_wlan_rfkill,
-				     get_acpi(CM_ASL_WLAN) != 1);
-		result = rfkill_register(ehotk->eeepc_wlan_rfkill);
-		if (result)
-			goto wlan_fail;
-	}
-
-	if (get_acpi(CM_ASL_BLUETOOTH) != -1) {
-		ehotk->eeepc_bluetooth_rfkill =
-			rfkill_alloc("eeepc-bluetooth",
-				     &device->dev,
-				     RFKILL_TYPE_BLUETOOTH,
-				     &eeepc_rfkill_ops,
-				     (void *)CM_ASL_BLUETOOTH);
-
-		if (!ehotk->eeepc_bluetooth_rfkill)
-			goto bluetooth_fail;
-
-		rfkill_init_sw_state(ehotk->eeepc_bluetooth_rfkill,
-				     get_acpi(CM_ASL_BLUETOOTH) != 1);
-		result = rfkill_register(ehotk->eeepc_bluetooth_rfkill);
-		if (result)
-			goto bluetooth_fail;
-	}
->>>>>>> 6be83252
 
 	return 0;
 
@@ -937,7 +878,7 @@
 
 static int eeepc_hotk_resume(struct acpi_device *device)
 {
-	if (ehotk->eeepc_wlan_rfkill) {
+	if (ehotk->wlan_rfkill) {
 		bool wlan;
 
 		/* Workaround - it seems that _PTS disables the wireless
@@ -949,14 +890,14 @@
 		wlan = get_acpi(CM_ASL_WLAN);
 		set_acpi(CM_ASL_WLAN, wlan);
 
-		rfkill_set_sw_state(ehotk->eeepc_wlan_rfkill,
+		rfkill_set_sw_state(ehotk->wlan_rfkill,
 				    wlan != 1);
 
 		eeepc_rfkill_hotplug();
 	}
 
-	if (ehotk->eeepc_bluetooth_rfkill)
-		rfkill_set_sw_state(ehotk->eeepc_bluetooth_rfkill,
+	if (ehotk->bluetooth_rfkill)
+		rfkill_set_sw_state(ehotk->bluetooth_rfkill,
 				    get_acpi(CM_ASL_BLUETOOTH) != 1);
 
 	return 0;
@@ -1138,7 +1079,7 @@
 	if (!*rfkill)
 		return -EINVAL;
 
-	rfkill_set_sw_state(*rfkill, get_acpi(cm) != 1);
+	rfkill_init_sw_state(*rfkill, get_acpi(cm) != 1);
 	result = rfkill_register(*rfkill);
 	if (result) {
 		rfkill_destroy(*rfkill);
