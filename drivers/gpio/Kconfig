#
# GPIO infrastructure and drivers
#

config ARCH_WANT_OPTIONAL_GPIOLIB
	bool
	help
	  Select this config option from the architecture Kconfig, if
	  it is possible to use gpiolib on the architecture, but let the
	  user decide whether to actually build it or not.
	  Select this instead of ARCH_REQUIRE_GPIOLIB, if your architecture does
	  not depend on GPIOs being available, but rather let the user
	  decide whether he needs it or not.

config ARCH_REQUIRE_GPIOLIB
	bool
	select GPIOLIB
	help
	  Platforms select gpiolib if they use this infrastructure
	  for all their GPIOs, usually starting with ones integrated
	  into SOC processors.
	  Selecting this from the architecture code will cause the gpiolib
	  code to always get built in.



menuconfig GPIOLIB
	bool "GPIO Support"
	depends on ARCH_WANT_OPTIONAL_GPIOLIB || ARCH_REQUIRE_GPIOLIB
	select GENERIC_GPIO
	help
	  This enables GPIO support through the generic GPIO library.
	  You only need to enable this, if you also want to enable
	  one or more of the GPIO drivers below.

	  If unsure, say N.

if GPIOLIB

config DEBUG_GPIO
	bool "Debug GPIO calls"
	depends on DEBUG_KERNEL
	help
	  Say Y here to add some extra checks and diagnostics to GPIO calls.
	  These checks help ensure that GPIOs have been properly initialized
	  before they are used, and that sleeping calls are not made from
	  non-sleeping contexts.  They can make bitbanged serial protocols
	  slower.  The diagnostics help catch the type of setup errors
	  that are most common when setting up new platforms or boards.

config GPIO_SYSFS
	bool "/sys/class/gpio/... (sysfs interface)"
	depends on SYSFS && EXPERIMENTAL
	help
	  Say Y here to add a sysfs interface for GPIOs.

	  This is mostly useful to work around omissions in a system's
	  kernel support.  Those are common in custom and semicustom
	  hardware assembled using standard kernels with a minimum of
	  custom patches.  In those cases, userspace code may import
	  a given GPIO from the kernel, if no kernel driver requested it.

	  Kernel drivers may also request that a particular GPIO be
	  exported to userspace; this can be useful when debugging.

config GPIO_GENERIC
	tristate

# put drivers in the right section, in alphabetical order

config GPIO_MAX730X
	tristate

comment "Memory mapped GPIO drivers:"

config GPIO_GENERIC_PLATFORM
	tristate "Generic memory-mapped GPIO controller support (MMIO platform device)"
	select GPIO_GENERIC
	help
	  Say yes here to support basic platform_device memory-mapped GPIO controllers.

config GPIO_IT8761E
	tristate "IT8761E GPIO support"
	help
	  Say yes here to support GPIO functionality of IT8761E super I/O chip.

config GPIO_EP93XX
	def_bool y
	depends on ARCH_EP93XX
	select GPIO_GENERIC

config GPIO_EXYNOS4
	def_bool y
	depends on CPU_EXYNOS4210

<<<<<<< HEAD
config GPIO_MXS
	def_bool y
	depends on ARCH_MXS

config GPIO_MXC
	def_bool y
	depends on ARCH_MXC
	select GPIO_BASIC_MMIO_CORE
=======
config GPIO_MXC
	def_bool y
	depends on ARCH_MXC
	select GPIO_GENERIC
	select GENERIC_IRQ_CHIP

config GPIO_MXS
	def_bool y
	depends on ARCH_MXS
	select GPIO_GENERIC
	select GENERIC_IRQ_CHIP
>>>>>>> 2bc7c852

config GPIO_PLAT_SAMSUNG
	def_bool y
	depends on SAMSUNG_GPIOLIB_4BIT

config GPIO_S5PC100
	def_bool y
	depends on CPU_S5PC100

config GPIO_S5PV210
	def_bool y
	depends on CPU_S5PV210

config GPIO_PL061
	bool "PrimeCell PL061 GPIO support"
	depends on ARM_AMBA
	help
	  Say yes here to support the PrimeCell PL061 GPIO device

config GPIO_XILINX
	bool "Xilinx GPIO support"
	depends on PPC_OF || MICROBLAZE
	help
	  Say yes here to support the Xilinx FPGA GPIO device

config GPIO_VR41XX
	tristate "NEC VR4100 series General-purpose I/O Uint support"
	depends on CPU_VR41XX
	help
	  Say yes here to support the NEC VR4100 series General-purpose I/O Uint

config GPIO_SCH
	tristate "Intel SCH/TunnelCreek GPIO"
	depends on PCI && X86
	select MFD_CORE
	select LPC_SCH
	help
	  Say yes here to support GPIO interface on Intel Poulsbo SCH
	  or Intel Tunnel Creek processor.
	  The Intel SCH contains a total of 14 GPIO pins. Ten GPIOs are
	  powered by the core power rail and are turned off during sleep
	  modes (S3 and higher). The remaining four GPIOs are powered by
	  the Intel SCH suspend power supply. These GPIOs remain
	  active during S3. The suspend powered GPIOs can be used to wake the
	  system from the Suspend-to-RAM state.
	  The Intel Tunnel Creek processor has 5 GPIOs powered by the
	  core power rail and 9 from suspend power supply.

config GPIO_VX855
	tristate "VIA VX855/VX875 GPIO"
	depends on MFD_SUPPORT && PCI
	select MFD_CORE
	select MFD_VX855
	help
	  Support access to the VX855/VX875 GPIO lines through the gpio library.

	  This driver provides common support for accessing the device,
	  additional drivers must be enabled in order to use the
	  functionality of the device.

comment "I2C GPIO expanders:"

config GPIO_MAX7300
	tristate "Maxim MAX7300 GPIO expander"
	depends on I2C
	select GPIO_MAX730X
	help
	  GPIO driver for Maxim MAX7301 I2C-based GPIO expander.

config GPIO_MAX732X
	tristate "MAX7319, MAX7320-7327 I2C Port Expanders"
	depends on I2C
	help
	  Say yes here to support the MAX7319, MAX7320-7327 series of I2C
	  Port Expanders. Each IO port on these chips has a fixed role of
	  Input (designated by 'I'), Push-Pull Output ('O'), or Open-Drain
	  Input and Output (designed by 'P'). The combinations are listed
	  below:

	  8 bits:	max7319 (8I), max7320 (8O), max7321 (8P),
		  	max7322 (4I4O), max7323 (4P4O)

	  16 bits:	max7324 (8I8O), max7325 (8P8O),
		  	max7326 (4I12O), max7327 (4P12O)

	  Board setup code must specify the model to use, and the start
	  number for these GPIOs.

config GPIO_MAX732X_IRQ
	bool "Interrupt controller support for MAX732x"
	depends on GPIO_MAX732X=y && GENERIC_HARDIRQS
	help
	  Say yes here to enable the max732x to be used as an interrupt
	  controller. It requires the driver to be built in the kernel.

config GPIO_PCA953X
	tristate "PCA953x, PCA955x, TCA64xx, and MAX7310 I/O ports"
	depends on I2C
	help
	  Say yes here to provide access to several register-oriented
	  SMBus I/O expanders, made mostly by NXP or TI.  Compatible
	  models include:

	  4 bits:	pca9536, pca9537

	  8 bits:	max7310, pca9534, pca9538, pca9554, pca9557,
	  		tca6408

	  16 bits:	pca9535, pca9539, pca9555, tca6416

config GPIO_PCA953X_IRQ
	bool "Interrupt controller support for PCA953x"
	depends on GPIO_PCA953X=y
	help
	  Say yes here to enable the pca953x to be used as an interrupt
	  controller. It requires the driver to be built in the kernel.

config GPIO_PCF857X
	tristate "PCF857x, PCA{85,96}7x, and MAX732[89] I2C GPIO expanders"
	depends on I2C
	help
	  Say yes here to provide access to most "quasi-bidirectional" I2C
	  GPIO expanders used for additional digital outputs or inputs.
	  Most of these parts are from NXP, though TI is a second source for
	  some of them.  Compatible models include:

	  8 bits:   pcf8574, pcf8574a, pca8574, pca8574a,
	            pca9670, pca9672, pca9674, pca9674a,
	  	    max7328, max7329

	  16 bits:  pcf8575, pcf8575c, pca8575,
	            pca9671, pca9673, pca9675

	  Your board setup code will need to declare the expanders in
	  use, and assign numbers to the GPIOs they expose.  Those GPIOs
	  can then be used from drivers and other kernel code, just like
	  other GPIOs, but only accessible from task contexts.

	  This driver provides an in-kernel interface to those GPIOs using
	  platform-neutral GPIO calls.

config GPIO_SX150X
	bool "Semtech SX150x I2C GPIO expander"
	depends on I2C=y
	default n
	help
	  Say yes here to provide support for Semtech SX150-series I2C
	  GPIO expanders. Compatible models include:

	  8 bits:  sx1508q
	  16 bits: sx1509q

config GPIO_STMPE
	bool "STMPE GPIOs"
	depends on MFD_STMPE
	help
	  This enables support for the GPIOs found on the STMPE I/O
	  Expanders.

config GPIO_TC3589X
	bool "TC3589X GPIOs"
	depends on MFD_TC3589X
	help
	  This enables support for the GPIOs found on the TC3589X
	  I/O Expander.

config GPIO_TWL4030
	tristate "TWL4030, TWL5030, and TPS659x0 GPIOs"
	depends on TWL4030_CORE
	help
	  Say yes here to access the GPIO signals of various multi-function
	  power management chips from Texas Instruments.

config GPIO_WM831X
	tristate "WM831x GPIOs"
	depends on MFD_WM831X
	help
	  Say yes here to access the GPIO signals of WM831x power management
	  chips from Wolfson Microelectronics.

config GPIO_WM8350
	tristate "WM8350 GPIOs"
	depends on MFD_WM8350
	help
	  Say yes here to access the GPIO signals of WM8350 power management
	  chips from Wolfson Microelectronics.

config GPIO_WM8994
	tristate "WM8994 GPIOs"
	depends on MFD_WM8994
	help
	  Say yes here to access the GPIO signals of WM8994 audio hub
	  CODECs from Wolfson Microelectronics.

config GPIO_ADP5520
	tristate "GPIO Support for ADP5520 PMIC"
	depends on PMIC_ADP5520
	help
	  This option enables support for on-chip GPIO found
	  on Analog Devices ADP5520 PMICs.

config GPIO_ADP5588
	tristate "ADP5588 I2C GPIO expander"
	depends on I2C
	help
	  This option enables support for 18 GPIOs found
	  on Analog Devices ADP5588 GPIO Expanders.

config GPIO_ADP5588_IRQ
	bool "Interrupt controller support for ADP5588"
	depends on GPIO_ADP5588=y
	help
	  Say yes here to enable the adp5588 to be used as an interrupt
	  controller. It requires the driver to be built in the kernel.

comment "PCI GPIO expanders:"

config GPIO_CS5535
	tristate "AMD CS5535/CS5536 GPIO support"
	depends on PCI && X86 && !CS5535_GPIO && MFD_CS5535
	help
	  The AMD CS5535 and CS5536 southbridges support 28 GPIO pins that
	  can be used for quite a number of things.  The CS5535/6 is found on
	  AMD Geode and Lemote Yeeloong devices.

	  If unsure, say N.

config GPIO_BT8XX
	tristate "BT8XX GPIO abuser"
	depends on PCI && VIDEO_BT848=n
	help
	  The BT8xx frame grabber chip has 24 GPIO pins than can be abused
	  as a cheap PCI GPIO card.

	  This chip can be found on Miro, Hauppauge and STB TV-cards.

	  The card needs to be physically altered for using it as a
	  GPIO card. For more information on how to build a GPIO card
	  from a BT8xx TV card, see the documentation file at
	  Documentation/bt8xxgpio.txt

	  If unsure, say N.

config GPIO_LANGWELL
	bool "Intel Langwell/Penwell GPIO support"
	depends on PCI && X86
	help
	  Say Y here to support Intel Langwell/Penwell GPIO.

config GPIO_PCH
	tristate "Intel EG20T PCH / OKI SEMICONDUCTOR ML7223 IOH GPIO"
	depends on PCI && X86
	help
	  This driver is for PCH(Platform controller Hub) GPIO of Intel Topcliff
	  which is an IOH(Input/Output Hub) for x86 embedded processor.
	  This driver can access PCH GPIO device.

	  This driver also can be used for OKI SEMICONDUCTOR IOH(Input/
	  Output Hub), ML7223.
	  ML7223 IOH is for MP(Media Phone) use.
	  ML7223 is companion chip for Intel Atom E6xx series.
	  ML7223 is completely compatible for Intel EG20T PCH.

config GPIO_ML_IOH
	tristate "OKI SEMICONDUCTOR ML7213 IOH GPIO support"
	depends on PCI
	help
	  ML7213 is companion chip for Intel Atom E6xx series.
	  This driver can be used for OKI SEMICONDUCTOR ML7213 IOH(Input/Output
	  Hub) which is for IVI(In-Vehicle Infotainment) use.
	  This driver can access the IOH's GPIO device.

config GPIO_TIMBERDALE
	bool "Support for timberdale GPIO IP"
	depends on MFD_TIMBERDALE && HAS_IOMEM
	---help---
	Add support for the GPIO IP in the timberdale FPGA.

config GPIO_RDC321X
	tristate "RDC R-321x GPIO support"
	depends on PCI
	select MFD_SUPPORT
	select MFD_CORE
	select MFD_RDC321X
	help
	  Support for the RDC R321x SoC GPIOs over southbridge
	  PCI configuration space.

comment "SPI GPIO expanders:"

config GPIO_MAX7301
	tristate "Maxim MAX7301 GPIO expander"
	depends on SPI_MASTER
	select GPIO_MAX730X
	help
	  GPIO driver for Maxim MAX7301 SPI-based GPIO expander.

config GPIO_MCP23S08
	tristate "Microchip MCP23Sxx I/O expander"
	depends on SPI_MASTER
	help
	  SPI driver for Microchip MCP23S08/MPC23S17 I/O expanders.
	  This provides a GPIO interface supporting inputs and outputs.

config GPIO_MC33880
	tristate "Freescale MC33880 high-side/low-side switch"
	depends on SPI_MASTER
	help
	  SPI driver for Freescale MC33880 high-side/low-side switch.
	  This provides GPIO interface supporting inputs and outputs.

config GPIO_74X164
	tristate "74x164 serial-in/parallel-out 8-bits shift register"
	depends on SPI_MASTER
	help
	  Platform driver for 74x164 compatible serial-in/parallel-out
	  8-outputs shift registers. This driver can be used to provide access
	  to more gpio outputs.

comment "AC97 GPIO expanders:"

config GPIO_UCB1400
	bool "Philips UCB1400 GPIO"
	depends on UCB1400_CORE
	help
	  This enables support for the Philips UCB1400 GPIO pins.
	  The UCB1400 is an AC97 audio codec.

comment "MODULbus GPIO expanders:"

config GPIO_JANZ_TTL
	tristate "Janz VMOD-TTL Digital IO Module"
	depends on MFD_JANZ_CMODIO
	help
	  This enables support for the Janz VMOD-TTL Digital IO module.
	  This driver provides support for driving the pins in output
	  mode only. Input mode is not supported.

config GPIO_AB8500
	bool "ST-Ericsson AB8500 Mixed Signal Circuit gpio functions"
	depends on AB8500_CORE && BROKEN
	help
	  Select this to enable the AB8500 IC GPIO driver

config GPIO_TPS65910
	bool "TPS65910 GPIO"
	depends on MFD_TPS65910
	help
	  Select this option to enable GPIO driver for the TPS65910
	  chip family.
endif<|MERGE_RESOLUTION|>--- conflicted
+++ resolved
@@ -93,16 +93,6 @@
 	def_bool y
 	depends on CPU_EXYNOS4210
 
-<<<<<<< HEAD
-config GPIO_MXS
-	def_bool y
-	depends on ARCH_MXS
-
-config GPIO_MXC
-	def_bool y
-	depends on ARCH_MXC
-	select GPIO_BASIC_MMIO_CORE
-=======
 config GPIO_MXC
 	def_bool y
 	depends on ARCH_MXC
@@ -114,7 +104,6 @@
 	depends on ARCH_MXS
 	select GPIO_GENERIC
 	select GENERIC_IRQ_CHIP
->>>>>>> 2bc7c852
 
 config GPIO_PLAT_SAMSUNG
 	def_bool y
