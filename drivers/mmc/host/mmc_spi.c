--- conflicted
+++ resolved
@@ -1339,13 +1339,8 @@
 	if (status != 0)
 		goto fail_add_host;
 
-<<<<<<< HEAD
-	dev_info(&spi->dev, "SD/MMC host %s%s%s%s\n",
+	dev_info(&spi->dev, "SD/MMC host %s%s%s%s%s\n",
 			dev_name(&mmc->class_dev),
-=======
-	dev_info(&spi->dev, "SD/MMC host %s%s%s%s%s\n",
-			mmc->class_dev.bus_id,
->>>>>>> cbf098fa
 			host->dma_dev ? "" : ", no DMA",
 			(host->pdata && host->pdata->get_ro)
 				? "" : ", no WP",
