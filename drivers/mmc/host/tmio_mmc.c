/*
 *  linux/drivers/mmc/tmio_mmc.c
 *
 *  Copyright (C) 2004 Ian Molton
 *  Copyright (C) 2007 Ian Molton
 *
 * This program is free software; you can redistribute it and/or modify
 * it under the terms of the GNU General Public License version 2 as
 * published by the Free Software Foundation.
 *
 * Driver for the MMC / SD / SDIO cell found in:
 *
 * TC6393XB TC6391XB TC6387XB T7L66XB ASIC3
 *
 * This driver draws mainly on scattered spec sheets, Reverse engineering
 * of the toshiba e800  SD driver and some parts of the 2.4 ASIC3 driver (4 bit
 * support). (Further 4 bit support from a later datasheet).
 *
 * TODO:
 *   Investigate using a workqueue for PIO transfers
 *   Eliminate FIXMEs
 *   SDIO support
 *   Better Power management
 *   Handle MMC errors better
 *   double buffer support
 *
 */
#include <linux/module.h>
#include <linux/irq.h>
#include <linux/device.h>
#include <linux/delay.h>
#include <linux/mmc/host.h>
#include <linux/mfd/core.h>
#include <linux/mfd/tmio.h>

#include "tmio_mmc.h"

static void tmio_mmc_set_clock(struct tmio_mmc_host *host, int new_clock)
{
	u32 clk = 0, clock;

	if (new_clock) {
		for (clock = host->mmc->f_min, clk = 0x80000080;
			new_clock >= (clock<<1); clk >>= 1)
			clock <<= 1;

	/* Round the clock to the closest available. This is required
	 * for some fussy cards that dont like to initialise below 400kHz
	 */
		if (new_clock - clock >= (clock << 1) - new_clock) {
			clk >>= 1; clock <<= 1;
		}

	/* Clock enable */
		clk |= 0x100;
	}

<<<<<<< HEAD
	if (host->set_no_clk_div)
		host->set_no_clk_div(host->pdev, (clk>>22) & 1);
=======
	if (host->set_clk_div)
		host->set_clk_div(host->pdev, (clk>>22) & 1);
>>>>>>> f2a847b0

	sd_ctrl_write16(host, CTL_SD_CARD_CLK_CTL, clk & 0x1ff);
}

static void tmio_mmc_clk_stop(struct tmio_mmc_host *host)
{
	sd_ctrl_write16(host, CTL_CLK_AND_WAIT_CTL, 0x0000);
	msleep(10);
	sd_ctrl_write16(host, CTL_SD_CARD_CLK_CTL, ~0x0100 &
		sd_ctrl_read16(host, CTL_SD_CARD_CLK_CTL));
	msleep(10);
}

static void tmio_mmc_clk_start(struct tmio_mmc_host *host)
{
	sd_ctrl_write16(host, CTL_SD_CARD_CLK_CTL, 0x0100 |
		sd_ctrl_read16(host, CTL_SD_CARD_CLK_CTL));
	msleep(10);
	sd_ctrl_write16(host, CTL_CLK_AND_WAIT_CTL, 0x0100);
	msleep(10);
}

static void reset(struct tmio_mmc_host *host)
{
	/* FIXME - should we set stop clock reg here */
	sd_ctrl_write16(host, CTL_RESET_SD, 0x0000);
	sd_ctrl_write16(host, CTL_RESET_SDIO, 0x0000);
	msleep(10);
	sd_ctrl_write16(host, CTL_RESET_SD, 0x0001);
	sd_ctrl_write16(host, CTL_RESET_SDIO, 0x0001);
	msleep(10);
}

static void
tmio_mmc_finish_request(struct tmio_mmc_host *host)
{
	struct mmc_request *mrq = host->mrq;

	host->mrq = NULL;
	host->cmd = NULL;
	host->data = NULL;

	mmc_request_done(host->mmc, mrq);
}

/* These are the bitmasks the tmio chip requires to implement the MMC response
 * types. Note that R1 and R6 are the same in this scheme. */
#define APP_CMD        0x0040
#define RESP_NONE      0x0300
#define RESP_R1        0x0400
#define RESP_R1B       0x0500
#define RESP_R2        0x0600
#define RESP_R3        0x0700
#define DATA_PRESENT   0x0800
#define TRANSFER_READ  0x1000
#define TRANSFER_MULTI 0x2000
#define SECURITY_CMD   0x4000

static int
tmio_mmc_start_command(struct tmio_mmc_host *host, struct mmc_command *cmd)
{
	struct mmc_data *data = host->data;
	int c = cmd->opcode;

	/* Command 12 is handled by hardware */
	if (cmd->opcode == 12 && !cmd->arg) {
		sd_ctrl_write16(host, CTL_STOP_INTERNAL_ACTION, 0x001);
		return 0;
	}

	switch (mmc_resp_type(cmd)) {
	case MMC_RSP_NONE: c |= RESP_NONE; break;
	case MMC_RSP_R1:   c |= RESP_R1;   break;
	case MMC_RSP_R1B:  c |= RESP_R1B;  break;
	case MMC_RSP_R2:   c |= RESP_R2;   break;
	case MMC_RSP_R3:   c |= RESP_R3;   break;
	default:
		pr_debug("Unknown response type %d\n", mmc_resp_type(cmd));
		return -EINVAL;
	}

	host->cmd = cmd;

/* FIXME - this seems to be ok comented out but the spec suggest this bit should
 *         be set when issuing app commands.
 *	if(cmd->flags & MMC_FLAG_ACMD)
 *		c |= APP_CMD;
 */
	if (data) {
		c |= DATA_PRESENT;
		if (data->blocks > 1) {
			sd_ctrl_write16(host, CTL_STOP_INTERNAL_ACTION, 0x100);
			c |= TRANSFER_MULTI;
		}
		if (data->flags & MMC_DATA_READ)
			c |= TRANSFER_READ;
	}

	enable_mmc_irqs(host, TMIO_MASK_CMD);

	/* Fire off the command */
	sd_ctrl_write32(host, CTL_ARG_REG, cmd->arg);
	sd_ctrl_write16(host, CTL_SD_CMD, c);

	return 0;
}

/* This chip always returns (at least?) as much data as you ask for.
 * I'm unsure what happens if you ask for less than a block. This should be
 * looked into to ensure that a funny length read doesnt hose the controller.
 *
 */
static inline void tmio_mmc_pio_irq(struct tmio_mmc_host *host)
{
	struct mmc_data *data = host->data;
	unsigned short *buf;
	unsigned int count;
	unsigned long flags;

	if (!data) {
		pr_debug("Spurious PIO IRQ\n");
		return;
	}

	buf = (unsigned short *)(tmio_mmc_kmap_atomic(host, &flags) +
	      host->sg_off);

	count = host->sg_ptr->length - host->sg_off;
	if (count > data->blksz)
		count = data->blksz;

	pr_debug("count: %08x offset: %08x flags %08x\n",
	    count, host->sg_off, data->flags);

	/* Transfer the data */
	if (data->flags & MMC_DATA_READ)
		sd_ctrl_read16_rep(host, CTL_SD_DATA_PORT, buf, count >> 1);
	else
		sd_ctrl_write16_rep(host, CTL_SD_DATA_PORT, buf, count >> 1);

	host->sg_off += count;

	tmio_mmc_kunmap_atomic(host, &flags);

	if (host->sg_off == host->sg_ptr->length)
		tmio_mmc_next_sg(host);

	return;
}

static inline void tmio_mmc_data_irq(struct tmio_mmc_host *host)
{
	struct mmc_data *data = host->data;
	struct mmc_command *stop;

	host->data = NULL;

	if (!data) {
		pr_debug("Spurious data end IRQ\n");
		return;
	}
	stop = data->stop;

	/* FIXME - return correct transfer count on errors */
	if (!data->error)
		data->bytes_xfered = data->blocks * data->blksz;
	else
		data->bytes_xfered = 0;

	pr_debug("Completed data request\n");

	/*FIXME - other drivers allow an optional stop command of any given type
	 *        which we dont do, as the chip can auto generate them.
	 *        Perhaps we can be smarter about when to use auto CMD12 and
	 *        only issue the auto request when we know this is the desired
	 *        stop command, allowing fallback to the stop command the
	 *        upper layers expect. For now, we do what works.
	 */

	if (data->flags & MMC_DATA_READ)
		disable_mmc_irqs(host, TMIO_MASK_READOP);
	else
		disable_mmc_irqs(host, TMIO_MASK_WRITEOP);

	if (stop) {
		if (stop->opcode == 12 && !stop->arg)
			sd_ctrl_write16(host, CTL_STOP_INTERNAL_ACTION, 0x000);
		else
			BUG();
	}

	tmio_mmc_finish_request(host);
}

static inline void tmio_mmc_cmd_irq(struct tmio_mmc_host *host,
	unsigned int stat)
{
	struct mmc_command *cmd = host->cmd;
	int i, addr;

	if (!host->cmd) {
		pr_debug("Spurious CMD irq\n");
		return;
	}

	host->cmd = NULL;

	/* This controller is sicker than the PXA one. Not only do we need to
	 * drop the top 8 bits of the first response word, we also need to
	 * modify the order of the response for short response command types.
	 */

	for (i = 3, addr = CTL_RESPONSE ; i >= 0 ; i--, addr += 4)
		cmd->resp[i] = sd_ctrl_read32(host, addr);

	if (cmd->flags &  MMC_RSP_136) {
		cmd->resp[0] = (cmd->resp[0] << 8) | (cmd->resp[1] >> 24);
		cmd->resp[1] = (cmd->resp[1] << 8) | (cmd->resp[2] >> 24);
		cmd->resp[2] = (cmd->resp[2] << 8) | (cmd->resp[3] >> 24);
		cmd->resp[3] <<= 8;
	} else if (cmd->flags & MMC_RSP_R3) {
		cmd->resp[0] = cmd->resp[3];
	}

	if (stat & TMIO_STAT_CMDTIMEOUT)
		cmd->error = -ETIMEDOUT;
	else if (stat & TMIO_STAT_CRCFAIL && cmd->flags & MMC_RSP_CRC)
		cmd->error = -EILSEQ;

	/* If there is data to handle we enable data IRQs here, and
	 * we will ultimatley finish the request in the data_end handler.
	 * If theres no data or we encountered an error, finish now.
	 */
	if (host->data && !cmd->error) {
		if (host->data->flags & MMC_DATA_READ)
			enable_mmc_irqs(host, TMIO_MASK_READOP);
		else
			enable_mmc_irqs(host, TMIO_MASK_WRITEOP);
	} else {
		tmio_mmc_finish_request(host);
	}

	return;
}


static irqreturn_t tmio_mmc_irq(int irq, void *devid)
{
	struct tmio_mmc_host *host = devid;
	unsigned int ireg, irq_mask, status;

	pr_debug("MMC IRQ begin\n");

	status = sd_ctrl_read32(host, CTL_STATUS);
	irq_mask = sd_ctrl_read32(host, CTL_IRQ_MASK);
	ireg = status & TMIO_MASK_IRQ & ~irq_mask;

	pr_debug_status(status);
	pr_debug_status(ireg);

	if (!ireg) {
		disable_mmc_irqs(host, status & ~irq_mask);

		pr_debug("tmio_mmc: Spurious irq, disabling! "
			"0x%08x 0x%08x 0x%08x\n", status, irq_mask, ireg);
		pr_debug_status(status);

		goto out;
	}

	while (ireg) {
		/* Card insert / remove attempts */
		if (ireg & (TMIO_STAT_CARD_INSERT | TMIO_STAT_CARD_REMOVE)) {
			ack_mmc_irqs(host, TMIO_STAT_CARD_INSERT |
				TMIO_STAT_CARD_REMOVE);
			mmc_detect_change(host->mmc, 0);
		}

		/* CRC and other errors */
/*		if (ireg & TMIO_STAT_ERR_IRQ)
 *			handled |= tmio_error_irq(host, irq, stat);
 */

		/* Command completion */
		if (ireg & TMIO_MASK_CMD) {
			ack_mmc_irqs(host, TMIO_MASK_CMD);
			tmio_mmc_cmd_irq(host, status);
		}

		/* Data transfer */
		if (ireg & (TMIO_STAT_RXRDY | TMIO_STAT_TXRQ)) {
			ack_mmc_irqs(host, TMIO_STAT_RXRDY | TMIO_STAT_TXRQ);
			tmio_mmc_pio_irq(host);
		}

		/* Data transfer completion */
		if (ireg & TMIO_STAT_DATAEND) {
			ack_mmc_irqs(host, TMIO_STAT_DATAEND);
			tmio_mmc_data_irq(host);
		}

		/* Check status - keep going until we've handled it all */
		status = sd_ctrl_read32(host, CTL_STATUS);
		irq_mask = sd_ctrl_read32(host, CTL_IRQ_MASK);
		ireg = status & TMIO_MASK_IRQ & ~irq_mask;

		pr_debug("Status at end of loop: %08x\n", status);
		pr_debug_status(status);
	}
	pr_debug("MMC IRQ end\n");

out:
	return IRQ_HANDLED;
}

static int tmio_mmc_start_data(struct tmio_mmc_host *host,
	struct mmc_data *data)
{
	pr_debug("setup data transfer: blocksize %08x  nr_blocks %d\n",
	    data->blksz, data->blocks);

	/* Hardware cannot perform 1 and 2 byte requests in 4 bit mode */
	if (data->blksz < 4 && host->mmc->ios.bus_width == MMC_BUS_WIDTH_4) {
		printk(KERN_ERR "%s: %d byte block unsupported in 4 bit mode\n",
			mmc_hostname(host->mmc), data->blksz);
		return -EINVAL;
	}

	tmio_mmc_init_sg(host, data);
	host->data = data;

	/* Set transfer length / blocksize */
	sd_ctrl_write16(host, CTL_SD_XFER_LEN, data->blksz);
	sd_ctrl_write16(host, CTL_XFER_BLK_COUNT, data->blocks);

	return 0;
}

/* Process requests from the MMC layer */
static void tmio_mmc_request(struct mmc_host *mmc, struct mmc_request *mrq)
{
	struct tmio_mmc_host *host = mmc_priv(mmc);
	int ret;

	if (host->mrq)
		pr_debug("request not null\n");

	host->mrq = mrq;

	if (mrq->data) {
		ret = tmio_mmc_start_data(host, mrq->data);
		if (ret)
			goto fail;
	}

	ret = tmio_mmc_start_command(host, mrq->cmd);

	if (!ret)
		return;

fail:
	mrq->cmd->error = ret;
	mmc_request_done(mmc, mrq);
}

/* Set MMC clock / power.
 * Note: This controller uses a simple divider scheme therefore it cannot
 * run a MMC card at full speed (20MHz). The max clock is 24MHz on SD, but as
 * MMC wont run that fast, it has to be clocked at 12MHz which is the next
 * slowest setting.
 */
static void tmio_mmc_set_ios(struct mmc_host *mmc, struct mmc_ios *ios)
{
	struct tmio_mmc_host *host = mmc_priv(mmc);

	if (ios->clock)
		tmio_mmc_set_clock(host, ios->clock);

	/* Power sequence - OFF -> UP -> ON */
	switch (ios->power_mode) {
	case MMC_POWER_OFF: /* power down SD bus */
		if (host->set_pwr)
			host->set_pwr(host->pdev, 0);
		tmio_mmc_clk_stop(host);
		break;
<<<<<<< HEAD
	case MMC_POWER_UP: /* power up SD bus */
=======
	case MMC_POWER_ON: /* power up SD bus */
>>>>>>> f2a847b0
		if (host->set_pwr)
			host->set_pwr(host->pdev, 1);
		break;
	case MMC_POWER_ON: /* enable bus clock */
		tmio_mmc_clk_start(host);
		break;
	}

	switch (ios->bus_width) {
	case MMC_BUS_WIDTH_1:
		sd_ctrl_write16(host, CTL_SD_MEM_CARD_OPT, 0x80e0);
	break;
	case MMC_BUS_WIDTH_4:
		sd_ctrl_write16(host, CTL_SD_MEM_CARD_OPT, 0x00e0);
	break;
	}

	/* Let things settle. delay taken from winCE driver */
	udelay(140);
}

static int tmio_mmc_get_ro(struct mmc_host *mmc)
{
	struct tmio_mmc_host *host = mmc_priv(mmc);

	return (sd_ctrl_read16(host, CTL_STATUS) & TMIO_STAT_WRPROTECT) ? 0 : 1;
}

static struct mmc_host_ops tmio_mmc_ops = {
	.request	= tmio_mmc_request,
	.set_ios	= tmio_mmc_set_ios,
	.get_ro         = tmio_mmc_get_ro,
};

#ifdef CONFIG_PM
static int tmio_mmc_suspend(struct platform_device *dev, pm_message_t state)
{
	struct mfd_cell	*cell = (struct mfd_cell *)dev->dev.platform_data;
	struct mmc_host *mmc = platform_get_drvdata(dev);
	int ret;

	ret = mmc_suspend_host(mmc, state);

	/* Tell MFD core it can disable us now.*/
	if (!ret && cell->suspend)
		cell->suspend(dev);

	return ret;
}

static int tmio_mmc_resume(struct platform_device *dev)
{
	struct mfd_cell	*cell = (struct mfd_cell *)dev->dev.platform_data;
	struct mmc_host *mmc = platform_get_drvdata(dev);
	int ret = 0;

	/* Tell the MFD core we are ready to be enabled */
	if (cell->resume) {
		ret = cell->resume(dev);
		if (ret)
			goto out;
	}

	mmc_resume_host(mmc);

out:
	return ret;
}
#else
#define tmio_mmc_suspend NULL
#define tmio_mmc_resume NULL
#endif

static int __devinit tmio_mmc_probe(struct platform_device *dev)
{
	struct mfd_cell	*cell = (struct mfd_cell *)dev->dev.platform_data;
	struct tmio_mmc_data *pdata;
	struct resource *res_ctl;
	struct tmio_mmc_host *host;
	struct mmc_host *mmc;
	int ret = -EINVAL;

	if (dev->num_resources != 2)
		goto out;

	res_ctl = platform_get_resource(dev, IORESOURCE_MEM, 0);
	if (!res_ctl)
		goto out;

	pdata = cell->driver_data;
	if (!pdata || !pdata->hclk)
		goto out;

	ret = -ENOMEM;

	mmc = mmc_alloc_host(sizeof(struct tmio_mmc_host), &dev->dev);
	if (!mmc)
		goto out;

	host = mmc_priv(mmc);
	host->mmc = mmc;
	host->pdev = dev;
	platform_set_drvdata(dev, mmc);

	host->set_pwr = pdata->set_pwr;
<<<<<<< HEAD
	host->set_no_clk_div = pdata->set_no_clk_div;
=======
	host->set_clk_div = pdata->set_clk_div;
>>>>>>> f2a847b0

	/* SD control register space size is 0x200, 0x400 for bus_shift=1 */
	host->bus_shift = resource_size(res_ctl) >> 10;

	host->ctl = ioremap(res_ctl->start, resource_size(res_ctl));
	if (!host->ctl)
		goto host_free;

	mmc->ops = &tmio_mmc_ops;
	mmc->caps = MMC_CAP_4_BIT_DATA;
	mmc->f_max = pdata->hclk;
	mmc->f_min = mmc->f_max / 512;
	mmc->ocr_avail = MMC_VDD_32_33 | MMC_VDD_33_34;

	/* Tell the MFD core we are ready to be enabled */
	if (cell->enable) {
		ret = cell->enable(dev);
		if (ret)
			goto unmap_ctl;
	}

	tmio_mmc_clk_stop(host);
	reset(host);

	ret = platform_get_irq(dev, 0);
	if (ret >= 0)
		host->irq = ret;
	else
		goto unmap_ctl;

	disable_mmc_irqs(host, TMIO_MASK_ALL);

	ret = request_irq(host->irq, tmio_mmc_irq, IRQF_DISABLED |
		IRQF_TRIGGER_FALLING, dev_name(&dev->dev), host);
	if (ret)
		goto unmap_ctl;

	mmc_add_host(mmc);

	printk(KERN_INFO "%s at 0x%08lx irq %d\n", mmc_hostname(host->mmc),
	       (unsigned long)host->ctl, host->irq);

	/* Unmask the IRQs we want to know about */
	enable_mmc_irqs(host, TMIO_MASK_IRQ);

	return 0;

unmap_ctl:
	iounmap(host->ctl);
host_free:
	mmc_free_host(mmc);
out:
	return ret;
}

static int __devexit tmio_mmc_remove(struct platform_device *dev)
{
	struct mmc_host *mmc = platform_get_drvdata(dev);

	platform_set_drvdata(dev, NULL);

	if (mmc) {
		struct tmio_mmc_host *host = mmc_priv(mmc);
		mmc_remove_host(mmc);
		free_irq(host->irq, host);
		iounmap(host->ctl);
		mmc_free_host(mmc);
	}

	return 0;
}

/* ------------------- device registration ----------------------- */

static struct platform_driver tmio_mmc_driver = {
	.driver = {
		.name = "tmio-mmc",
		.owner = THIS_MODULE,
	},
	.probe = tmio_mmc_probe,
	.remove = __devexit_p(tmio_mmc_remove),
	.suspend = tmio_mmc_suspend,
	.resume = tmio_mmc_resume,
};


static int __init tmio_mmc_init(void)
{
	return platform_driver_register(&tmio_mmc_driver);
}

static void __exit tmio_mmc_exit(void)
{
	platform_driver_unregister(&tmio_mmc_driver);
}

module_init(tmio_mmc_init);
module_exit(tmio_mmc_exit);

MODULE_DESCRIPTION("Toshiba TMIO SD/MMC driver");
MODULE_AUTHOR("Ian Molton <spyro@f2s.com>");
MODULE_LICENSE("GPL v2");
MODULE_ALIAS("platform:tmio-mmc");<|MERGE_RESOLUTION|>--- conflicted
+++ resolved
@@ -55,13 +55,8 @@
 		clk |= 0x100;
 	}
 
-<<<<<<< HEAD
-	if (host->set_no_clk_div)
-		host->set_no_clk_div(host->pdev, (clk>>22) & 1);
-=======
 	if (host->set_clk_div)
 		host->set_clk_div(host->pdev, (clk>>22) & 1);
->>>>>>> f2a847b0
 
 	sd_ctrl_write16(host, CTL_SD_CARD_CLK_CTL, clk & 0x1ff);
 }
@@ -447,11 +442,7 @@
 			host->set_pwr(host->pdev, 0);
 		tmio_mmc_clk_stop(host);
 		break;
-<<<<<<< HEAD
 	case MMC_POWER_UP: /* power up SD bus */
-=======
-	case MMC_POWER_ON: /* power up SD bus */
->>>>>>> f2a847b0
 		if (host->set_pwr)
 			host->set_pwr(host->pdev, 1);
 		break;
@@ -557,11 +548,7 @@
 	platform_set_drvdata(dev, mmc);
 
 	host->set_pwr = pdata->set_pwr;
-<<<<<<< HEAD
-	host->set_no_clk_div = pdata->set_no_clk_div;
-=======
 	host->set_clk_div = pdata->set_clk_div;
->>>>>>> f2a847b0
 
 	/* SD control register space size is 0x200, 0x400 for bus_shift=1 */
 	host->bus_shift = resource_size(res_ctl) >> 10;
