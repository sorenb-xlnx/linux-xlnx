--- conflicted
+++ resolved
@@ -156,14 +156,9 @@
 	  If unsure, say N.
 
 config MMC_SDHCI_TEGRA
-<<<<<<< HEAD
-	bool "SDHCI platform support for the Tegra SD/MMC Controller"
-	depends on MMC_SDHCI_PLTFM && ARCH_TEGRA
-=======
 	tristate "SDHCI platform support for the Tegra SD/MMC Controller"
 	depends on ARCH_TEGRA
 	depends on MMC_SDHCI_PLTFM
->>>>>>> b55ebc27
 	select MMC_SDHCI_IO_ACCESSORS
 	help
 	  This selects the Tegra SD/MMC controller. If you have a Tegra
