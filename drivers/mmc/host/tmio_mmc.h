--- conflicted
+++ resolved
@@ -100,11 +100,7 @@
 
 	/* Callbacks for clock / power control */
 	void (*set_pwr)(struct platform_device *host, int state);
-<<<<<<< HEAD
-	void (*set_no_clk_div)(struct platform_device *host, int state);
-=======
 	void (*set_clk_div)(struct platform_device *host, int state);
->>>>>>> b3df6513
 
 	/* pio related stuff */
 	struct scatterlist      *sg_ptr;
