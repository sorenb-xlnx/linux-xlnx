/*
 *  linux/drivers/mmc/host/sdhci.c - Secure Digital Host Controller Interface driver
 *
 *  Copyright (C) 2005-2008 Pierre Ossman, All Rights Reserved.
 *
 * This program is free software; you can redistribute it and/or modify
 * it under the terms of the GNU General Public License as published by
 * the Free Software Foundation; either version 2 of the License, or (at
 * your option) any later version.
 *
 * Thanks to the following companies for their support:
 *
 *     - JMicron (hardware and technical support)
 */

#include <linux/delay.h>
#include <linux/highmem.h>
#include <linux/io.h>
#include <linux/dma-mapping.h>
#include <linux/slab.h>
#include <linux/scatterlist.h>
#include <linux/regulator/consumer.h>

#include <linux/leds.h>

#include <linux/mmc/mmc.h>
#include <linux/mmc/host.h>

#include "sdhci.h"

#define DRIVER_NAME "sdhci"

#define DBG(f, x...) \
	pr_debug(DRIVER_NAME " [%s()]: " f, __func__,## x)

#if defined(CONFIG_LEDS_CLASS) || (defined(CONFIG_LEDS_CLASS_MODULE) && \
	defined(CONFIG_MMC_SDHCI_MODULE))
#define SDHCI_USE_LEDS_CLASS
#endif

#define MAX_TUNING_LOOP 40

static unsigned int debug_quirks = 0;

static void sdhci_finish_data(struct sdhci_host *);

static void sdhci_send_command(struct sdhci_host *, struct mmc_command *);
static void sdhci_finish_command(struct sdhci_host *);
static int sdhci_execute_tuning(struct mmc_host *mmc);
static void sdhci_tuning_timer(unsigned long data);

static void sdhci_dumpregs(struct sdhci_host *host)
{
	printk(KERN_DEBUG DRIVER_NAME ": =========== REGISTER DUMP (%s)===========\n",
		mmc_hostname(host->mmc));

	printk(KERN_DEBUG DRIVER_NAME ": Sys addr: 0x%08x | Version:  0x%08x\n",
		sdhci_readl(host, SDHCI_DMA_ADDRESS),
		sdhci_readw(host, SDHCI_HOST_VERSION));
	printk(KERN_DEBUG DRIVER_NAME ": Blk size: 0x%08x | Blk cnt:  0x%08x\n",
		sdhci_readw(host, SDHCI_BLOCK_SIZE),
		sdhci_readw(host, SDHCI_BLOCK_COUNT));
	printk(KERN_DEBUG DRIVER_NAME ": Argument: 0x%08x | Trn mode: 0x%08x\n",
		sdhci_readl(host, SDHCI_ARGUMENT),
		sdhci_readw(host, SDHCI_TRANSFER_MODE));
	printk(KERN_DEBUG DRIVER_NAME ": Present:  0x%08x | Host ctl: 0x%08x\n",
		sdhci_readl(host, SDHCI_PRESENT_STATE),
		sdhci_readb(host, SDHCI_HOST_CONTROL));
	printk(KERN_DEBUG DRIVER_NAME ": Power:    0x%08x | Blk gap:  0x%08x\n",
		sdhci_readb(host, SDHCI_POWER_CONTROL),
		sdhci_readb(host, SDHCI_BLOCK_GAP_CONTROL));
	printk(KERN_DEBUG DRIVER_NAME ": Wake-up:  0x%08x | Clock:    0x%08x\n",
		sdhci_readb(host, SDHCI_WAKE_UP_CONTROL),
		sdhci_readw(host, SDHCI_CLOCK_CONTROL));
	printk(KERN_DEBUG DRIVER_NAME ": Timeout:  0x%08x | Int stat: 0x%08x\n",
		sdhci_readb(host, SDHCI_TIMEOUT_CONTROL),
		sdhci_readl(host, SDHCI_INT_STATUS));
	printk(KERN_DEBUG DRIVER_NAME ": Int enab: 0x%08x | Sig enab: 0x%08x\n",
		sdhci_readl(host, SDHCI_INT_ENABLE),
		sdhci_readl(host, SDHCI_SIGNAL_ENABLE));
	printk(KERN_DEBUG DRIVER_NAME ": AC12 err: 0x%08x | Slot int: 0x%08x\n",
		sdhci_readw(host, SDHCI_ACMD12_ERR),
		sdhci_readw(host, SDHCI_SLOT_INT_STATUS));
	printk(KERN_DEBUG DRIVER_NAME ": Caps:     0x%08x | Caps_1:   0x%08x\n",
		sdhci_readl(host, SDHCI_CAPABILITIES),
		sdhci_readl(host, SDHCI_CAPABILITIES_1));
	printk(KERN_DEBUG DRIVER_NAME ": Cmd:      0x%08x | Max curr: 0x%08x\n",
		sdhci_readw(host, SDHCI_COMMAND),
		sdhci_readl(host, SDHCI_MAX_CURRENT));
	printk(KERN_DEBUG DRIVER_NAME ": Host ctl2: 0x%08x\n",
		sdhci_readw(host, SDHCI_HOST_CONTROL2));

	if (host->flags & SDHCI_USE_ADMA)
		printk(KERN_DEBUG DRIVER_NAME ": ADMA Err: 0x%08x | ADMA Ptr: 0x%08x\n",
		       readl(host->ioaddr + SDHCI_ADMA_ERROR),
		       readl(host->ioaddr + SDHCI_ADMA_ADDRESS));

	printk(KERN_DEBUG DRIVER_NAME ": ===========================================\n");
}

/*****************************************************************************\
 *                                                                           *
 * Low level functions                                                       *
 *                                                                           *
\*****************************************************************************/

static void sdhci_clear_set_irqs(struct sdhci_host *host, u32 clear, u32 set)
{
	u32 ier;

	ier = sdhci_readl(host, SDHCI_INT_ENABLE);
	ier &= ~clear;
	ier |= set;
	sdhci_writel(host, ier, SDHCI_INT_ENABLE);
	sdhci_writel(host, ier, SDHCI_SIGNAL_ENABLE);
}

static void sdhci_unmask_irqs(struct sdhci_host *host, u32 irqs)
{
	sdhci_clear_set_irqs(host, 0, irqs);
}

static void sdhci_mask_irqs(struct sdhci_host *host, u32 irqs)
{
	sdhci_clear_set_irqs(host, irqs, 0);
}

static void sdhci_set_card_detection(struct sdhci_host *host, bool enable)
{
	u32 present, irqs;

	if (host->quirks & SDHCI_QUIRK_BROKEN_CARD_DETECTION)
		return;

	present = sdhci_readl(host, SDHCI_PRESENT_STATE) &
			      SDHCI_CARD_PRESENT;
	irqs = present ? SDHCI_INT_CARD_REMOVE : SDHCI_INT_CARD_INSERT;

	if (enable)
		sdhci_unmask_irqs(host, irqs);
	else
		sdhci_mask_irqs(host, irqs);
}

static void sdhci_enable_card_detection(struct sdhci_host *host)
{
	sdhci_set_card_detection(host, true);
}

static void sdhci_disable_card_detection(struct sdhci_host *host)
{
	sdhci_set_card_detection(host, false);
}

static void sdhci_reset(struct sdhci_host *host, u8 mask)
{
	unsigned long timeout;
	u32 uninitialized_var(ier);

	if (host->quirks & SDHCI_QUIRK_NO_CARD_NO_RESET) {
		if (!(sdhci_readl(host, SDHCI_PRESENT_STATE) &
			SDHCI_CARD_PRESENT))
			return;
	}

	if (host->quirks & SDHCI_QUIRK_RESTORE_IRQS_AFTER_RESET)
		ier = sdhci_readl(host, SDHCI_INT_ENABLE);

	if (host->ops->platform_reset_enter)
		host->ops->platform_reset_enter(host, mask);

	sdhci_writeb(host, mask, SDHCI_SOFTWARE_RESET);

	if (mask & SDHCI_RESET_ALL)
		host->clock = 0;

	/* Wait max 100 ms */
	timeout = 100;

	/* hw clears the bit when it's done */
	while (sdhci_readb(host, SDHCI_SOFTWARE_RESET) & mask) {
		if (timeout == 0) {
			printk(KERN_ERR "%s: Reset 0x%x never completed.\n",
				mmc_hostname(host->mmc), (int)mask);
			sdhci_dumpregs(host);
			return;
		}
		timeout--;
		mdelay(1);
	}

	if (host->ops->platform_reset_exit)
		host->ops->platform_reset_exit(host, mask);

	if (host->quirks & SDHCI_QUIRK_RESTORE_IRQS_AFTER_RESET)
		sdhci_clear_set_irqs(host, SDHCI_INT_ALL_MASK, ier);
}

static void sdhci_set_ios(struct mmc_host *mmc, struct mmc_ios *ios);

static void sdhci_init(struct sdhci_host *host, int soft)
{
	if (soft)
		sdhci_reset(host, SDHCI_RESET_CMD|SDHCI_RESET_DATA);
	else
		sdhci_reset(host, SDHCI_RESET_ALL);

	sdhci_clear_set_irqs(host, SDHCI_INT_ALL_MASK,
		SDHCI_INT_BUS_POWER | SDHCI_INT_DATA_END_BIT |
		SDHCI_INT_DATA_CRC | SDHCI_INT_DATA_TIMEOUT | SDHCI_INT_INDEX |
		SDHCI_INT_END_BIT | SDHCI_INT_CRC | SDHCI_INT_TIMEOUT |
		SDHCI_INT_DATA_END | SDHCI_INT_RESPONSE);

	if (soft) {
		/* force clock reconfiguration */
		host->clock = 0;
		sdhci_set_ios(host->mmc, &host->mmc->ios);
	}
}

static void sdhci_reinit(struct sdhci_host *host)
{
	sdhci_init(host, 0);
	sdhci_enable_card_detection(host);
}

static void sdhci_activate_led(struct sdhci_host *host)
{
	u8 ctrl;

	ctrl = sdhci_readb(host, SDHCI_HOST_CONTROL);
	ctrl |= SDHCI_CTRL_LED;
	sdhci_writeb(host, ctrl, SDHCI_HOST_CONTROL);
}

static void sdhci_deactivate_led(struct sdhci_host *host)
{
	u8 ctrl;

	ctrl = sdhci_readb(host, SDHCI_HOST_CONTROL);
	ctrl &= ~SDHCI_CTRL_LED;
	sdhci_writeb(host, ctrl, SDHCI_HOST_CONTROL);
}

#ifdef SDHCI_USE_LEDS_CLASS
static void sdhci_led_control(struct led_classdev *led,
	enum led_brightness brightness)
{
	struct sdhci_host *host = container_of(led, struct sdhci_host, led);
	unsigned long flags;

	spin_lock_irqsave(&host->lock, flags);

	if (brightness == LED_OFF)
		sdhci_deactivate_led(host);
	else
		sdhci_activate_led(host);

	spin_unlock_irqrestore(&host->lock, flags);
}
#endif

/*****************************************************************************\
 *                                                                           *
 * Core functions                                                            *
 *                                                                           *
\*****************************************************************************/

static void sdhci_read_block_pio(struct sdhci_host *host)
{
	unsigned long flags;
	size_t blksize, len, chunk;
	u32 uninitialized_var(scratch);
	u8 *buf;

	DBG("PIO reading\n");

	blksize = host->data->blksz;
	chunk = 0;

	local_irq_save(flags);

	while (blksize) {
		if (!sg_miter_next(&host->sg_miter))
			BUG();

		len = min(host->sg_miter.length, blksize);

		blksize -= len;
		host->sg_miter.consumed = len;

		buf = host->sg_miter.addr;

		while (len) {
			if (chunk == 0) {
				scratch = sdhci_readl(host, SDHCI_BUFFER);
				chunk = 4;
			}

			*buf = scratch & 0xFF;

			buf++;
			scratch >>= 8;
			chunk--;
			len--;
		}
	}

	sg_miter_stop(&host->sg_miter);

	local_irq_restore(flags);
}

static void sdhci_write_block_pio(struct sdhci_host *host)
{
	unsigned long flags;
	size_t blksize, len, chunk;
	u32 scratch;
	u8 *buf;

	DBG("PIO writing\n");

	blksize = host->data->blksz;
	chunk = 0;
	scratch = 0;

	local_irq_save(flags);

	while (blksize) {
		if (!sg_miter_next(&host->sg_miter))
			BUG();

		len = min(host->sg_miter.length, blksize);

		blksize -= len;
		host->sg_miter.consumed = len;

		buf = host->sg_miter.addr;

		while (len) {
			scratch |= (u32)*buf << (chunk * 8);

			buf++;
			chunk++;
			len--;

			if ((chunk == 4) || ((len == 0) && (blksize == 0))) {
				sdhci_writel(host, scratch, SDHCI_BUFFER);
				chunk = 0;
				scratch = 0;
			}
		}
	}

	sg_miter_stop(&host->sg_miter);

	local_irq_restore(flags);
}

static void sdhci_transfer_pio(struct sdhci_host *host)
{
	u32 mask;

	BUG_ON(!host->data);

	if (host->blocks == 0)
		return;

	if (host->data->flags & MMC_DATA_READ)
		mask = SDHCI_DATA_AVAILABLE;
	else
		mask = SDHCI_SPACE_AVAILABLE;

	/*
	 * Some controllers (JMicron JMB38x) mess up the buffer bits
	 * for transfers < 4 bytes. As long as it is just one block,
	 * we can ignore the bits.
	 */
	if ((host->quirks & SDHCI_QUIRK_BROKEN_SMALL_PIO) &&
		(host->data->blocks == 1))
		mask = ~0;

	while (sdhci_readl(host, SDHCI_PRESENT_STATE) & mask) {
		if (host->quirks & SDHCI_QUIRK_PIO_NEEDS_DELAY)
			udelay(100);

		if (host->data->flags & MMC_DATA_READ)
			sdhci_read_block_pio(host);
		else
			sdhci_write_block_pio(host);

		host->blocks--;
		if (host->blocks == 0)
			break;
	}

	DBG("PIO transfer complete.\n");
}

static char *sdhci_kmap_atomic(struct scatterlist *sg, unsigned long *flags)
{
	local_irq_save(*flags);
	return kmap_atomic(sg_page(sg), KM_BIO_SRC_IRQ) + sg->offset;
}

static void sdhci_kunmap_atomic(void *buffer, unsigned long *flags)
{
	kunmap_atomic(buffer, KM_BIO_SRC_IRQ);
	local_irq_restore(*flags);
}

static void sdhci_set_adma_desc(u8 *desc, u32 addr, int len, unsigned cmd)
{
	__le32 *dataddr = (__le32 __force *)(desc + 4);
	__le16 *cmdlen = (__le16 __force *)desc;

	/* SDHCI specification says ADMA descriptors should be 4 byte
	 * aligned, so using 16 or 32bit operations should be safe. */

	cmdlen[0] = cpu_to_le16(cmd);
	cmdlen[1] = cpu_to_le16(len);

	dataddr[0] = cpu_to_le32(addr);
}

static int sdhci_adma_table_pre(struct sdhci_host *host,
	struct mmc_data *data)
{
	int direction;

	u8 *desc;
	u8 *align;
	dma_addr_t addr;
	dma_addr_t align_addr;
	int len, offset;

	struct scatterlist *sg;
	int i;
	char *buffer;
	unsigned long flags;

	/*
	 * The spec does not specify endianness of descriptor table.
	 * We currently guess that it is LE.
	 */

	if (data->flags & MMC_DATA_READ)
		direction = DMA_FROM_DEVICE;
	else
		direction = DMA_TO_DEVICE;

	/*
	 * The ADMA descriptor table is mapped further down as we
	 * need to fill it with data first.
	 */

	host->align_addr = dma_map_single(mmc_dev(host->mmc),
		host->align_buffer, 128 * 4, direction);
	if (dma_mapping_error(mmc_dev(host->mmc), host->align_addr))
		goto fail;
	BUG_ON(host->align_addr & 0x3);

	host->sg_count = dma_map_sg(mmc_dev(host->mmc),
		data->sg, data->sg_len, direction);
	if (host->sg_count == 0)
		goto unmap_align;

	desc = host->adma_desc;
	align = host->align_buffer;

	align_addr = host->align_addr;

	for_each_sg(data->sg, sg, host->sg_count, i) {
		addr = sg_dma_address(sg);
		len = sg_dma_len(sg);

		/*
		 * The SDHCI specification states that ADMA
		 * addresses must be 32-bit aligned. If they
		 * aren't, then we use a bounce buffer for
		 * the (up to three) bytes that screw up the
		 * alignment.
		 */
		offset = (4 - (addr & 0x3)) & 0x3;
		if (offset) {
			if (data->flags & MMC_DATA_WRITE) {
				buffer = sdhci_kmap_atomic(sg, &flags);
				WARN_ON(((long)buffer & PAGE_MASK) > (PAGE_SIZE - 3));
				memcpy(align, buffer, offset);
				sdhci_kunmap_atomic(buffer, &flags);
			}

			/* tran, valid */
			sdhci_set_adma_desc(desc, align_addr, offset, 0x21);

			BUG_ON(offset > 65536);

			align += 4;
			align_addr += 4;

			desc += 8;

			addr += offset;
			len -= offset;
		}

		BUG_ON(len > 65536);

		/* tran, valid */
		sdhci_set_adma_desc(desc, addr, len, 0x21);
		desc += 8;

		/*
		 * If this triggers then we have a calculation bug
		 * somewhere. :/
		 */
		WARN_ON((desc - host->adma_desc) > (128 * 2 + 1) * 4);
	}

	if (host->quirks & SDHCI_QUIRK_NO_ENDATTR_IN_NOPDESC) {
		/*
		* Mark the last descriptor as the terminating descriptor
		*/
		if (desc != host->adma_desc) {
			desc -= 8;
			desc[0] |= 0x2; /* end */
		}
	} else {
		/*
		* Add a terminating entry.
		*/

		/* nop, end, valid */
		sdhci_set_adma_desc(desc, 0, 0, 0x3);
	}

	/*
	 * Resync align buffer as we might have changed it.
	 */
	if (data->flags & MMC_DATA_WRITE) {
		dma_sync_single_for_device(mmc_dev(host->mmc),
			host->align_addr, 128 * 4, direction);
	}

	host->adma_addr = dma_map_single(mmc_dev(host->mmc),
		host->adma_desc, (128 * 2 + 1) * 4, DMA_TO_DEVICE);
	if (dma_mapping_error(mmc_dev(host->mmc), host->adma_addr))
		goto unmap_entries;
	BUG_ON(host->adma_addr & 0x3);

	return 0;

unmap_entries:
	dma_unmap_sg(mmc_dev(host->mmc), data->sg,
		data->sg_len, direction);
unmap_align:
	dma_unmap_single(mmc_dev(host->mmc), host->align_addr,
		128 * 4, direction);
fail:
	return -EINVAL;
}

static void sdhci_adma_table_post(struct sdhci_host *host,
	struct mmc_data *data)
{
	int direction;

	struct scatterlist *sg;
	int i, size;
	u8 *align;
	char *buffer;
	unsigned long flags;

	if (data->flags & MMC_DATA_READ)
		direction = DMA_FROM_DEVICE;
	else
		direction = DMA_TO_DEVICE;

	dma_unmap_single(mmc_dev(host->mmc), host->adma_addr,
		(128 * 2 + 1) * 4, DMA_TO_DEVICE);

	dma_unmap_single(mmc_dev(host->mmc), host->align_addr,
		128 * 4, direction);

	if (data->flags & MMC_DATA_READ) {
		dma_sync_sg_for_cpu(mmc_dev(host->mmc), data->sg,
			data->sg_len, direction);

		align = host->align_buffer;

		for_each_sg(data->sg, sg, host->sg_count, i) {
			if (sg_dma_address(sg) & 0x3) {
				size = 4 - (sg_dma_address(sg) & 0x3);

				buffer = sdhci_kmap_atomic(sg, &flags);
				WARN_ON(((long)buffer & PAGE_MASK) > (PAGE_SIZE - 3));
				memcpy(buffer, align, size);
				sdhci_kunmap_atomic(buffer, &flags);

				align += 4;
			}
		}
	}

	dma_unmap_sg(mmc_dev(host->mmc), data->sg,
		data->sg_len, direction);
}

static u8 sdhci_calc_timeout(struct sdhci_host *host, struct mmc_command *cmd)
{
	u8 count;
	struct mmc_data *data = cmd->data;
	unsigned target_timeout, current_timeout;

	/*
	 * If the host controller provides us with an incorrect timeout
	 * value, just skip the check and use 0xE.  The hardware may take
	 * longer to time out, but that's much better than having a too-short
	 * timeout value.
	 */
	if (host->quirks & SDHCI_QUIRK_BROKEN_TIMEOUT_VAL)
		return 0xE;

	/* Unspecified timeout, assume max */
	if (!data && !cmd->cmd_timeout_ms)
		return 0xE;

	/* timeout in us */
	if (!data)
		target_timeout = cmd->cmd_timeout_ms * 1000;
	else
		target_timeout = data->timeout_ns / 1000 +
			data->timeout_clks / host->clock;

	if (host->quirks & SDHCI_QUIRK_DATA_TIMEOUT_USES_SDCLK)
		host->timeout_clk = host->clock / 1000;

	/*
	 * Figure out needed cycles.
	 * We do this in steps in order to fit inside a 32 bit int.
	 * The first step is the minimum timeout, which will have a
	 * minimum resolution of 6 bits:
	 * (1) 2^13*1000 > 2^22,
	 * (2) host->timeout_clk < 2^16
	 *     =>
	 *     (1) / (2) > 2^6
	 */
	BUG_ON(!host->timeout_clk);
	count = 0;
	current_timeout = (1 << 13) * 1000 / host->timeout_clk;
	while (current_timeout < target_timeout) {
		count++;
		current_timeout <<= 1;
		if (count >= 0xF)
			break;
	}

	if (count >= 0xF) {
		printk(KERN_WARNING "%s: Too large timeout requested for CMD%d!\n",
		       mmc_hostname(host->mmc), cmd->opcode);
		count = 0xE;
	}

	return count;
}

static void sdhci_set_transfer_irqs(struct sdhci_host *host)
{
	u32 pio_irqs = SDHCI_INT_DATA_AVAIL | SDHCI_INT_SPACE_AVAIL;
	u32 dma_irqs = SDHCI_INT_DMA_END | SDHCI_INT_ADMA_ERROR;

	if (host->flags & SDHCI_REQ_USE_DMA)
		sdhci_clear_set_irqs(host, pio_irqs, dma_irqs);
	else
		sdhci_clear_set_irqs(host, dma_irqs, pio_irqs);
}

static void sdhci_prepare_data(struct sdhci_host *host, struct mmc_command *cmd)
{
	u8 count;
	u8 ctrl;
	struct mmc_data *data = cmd->data;
	int ret;

	WARN_ON(host->data);

	if (data || (cmd->flags & MMC_RSP_BUSY)) {
		count = sdhci_calc_timeout(host, cmd);
		sdhci_writeb(host, count, SDHCI_TIMEOUT_CONTROL);
	}

	if (!data)
		return;

	/* Sanity checks */
	BUG_ON(data->blksz * data->blocks > 524288);
	BUG_ON(data->blksz > host->mmc->max_blk_size);
	BUG_ON(data->blocks > 65535);

	host->data = data;
	host->data_early = 0;
	host->data->bytes_xfered = 0;

	if (host->flags & (SDHCI_USE_SDMA | SDHCI_USE_ADMA))
		host->flags |= SDHCI_REQ_USE_DMA;

	/*
	 * FIXME: This doesn't account for merging when mapping the
	 * scatterlist.
	 */
	if (host->flags & SDHCI_REQ_USE_DMA) {
		int broken, i;
		struct scatterlist *sg;

		broken = 0;
		if (host->flags & SDHCI_USE_ADMA) {
			if (host->quirks & SDHCI_QUIRK_32BIT_ADMA_SIZE)
				broken = 1;
		} else {
			if (host->quirks & SDHCI_QUIRK_32BIT_DMA_SIZE)
				broken = 1;
		}

		if (unlikely(broken)) {
			for_each_sg(data->sg, sg, data->sg_len, i) {
				if (sg->length & 0x3) {
					DBG("Reverting to PIO because of "
						"transfer size (%d)\n",
						sg->length);
					host->flags &= ~SDHCI_REQ_USE_DMA;
					break;
				}
			}
		}
	}

	/*
	 * The assumption here being that alignment is the same after
	 * translation to device address space.
	 */
	if (host->flags & SDHCI_REQ_USE_DMA) {
		int broken, i;
		struct scatterlist *sg;

		broken = 0;
		if (host->flags & SDHCI_USE_ADMA) {
			/*
			 * As we use 3 byte chunks to work around
			 * alignment problems, we need to check this
			 * quirk.
			 */
			if (host->quirks & SDHCI_QUIRK_32BIT_ADMA_SIZE)
				broken = 1;
		} else {
			if (host->quirks & SDHCI_QUIRK_32BIT_DMA_ADDR)
				broken = 1;
		}

		if (unlikely(broken)) {
			for_each_sg(data->sg, sg, data->sg_len, i) {
				if (sg->offset & 0x3) {
					DBG("Reverting to PIO because of "
						"bad alignment\n");
					host->flags &= ~SDHCI_REQ_USE_DMA;
					break;
				}
			}
		}
	}

	if (host->flags & SDHCI_REQ_USE_DMA) {
		if (host->flags & SDHCI_USE_ADMA) {
			ret = sdhci_adma_table_pre(host, data);
			if (ret) {
				/*
				 * This only happens when someone fed
				 * us an invalid request.
				 */
				WARN_ON(1);
				host->flags &= ~SDHCI_REQ_USE_DMA;
			} else {
				sdhci_writel(host, host->adma_addr,
					SDHCI_ADMA_ADDRESS);
			}
		} else {
			int sg_cnt;

			sg_cnt = dma_map_sg(mmc_dev(host->mmc),
					data->sg, data->sg_len,
					(data->flags & MMC_DATA_READ) ?
						DMA_FROM_DEVICE :
						DMA_TO_DEVICE);
			if (sg_cnt == 0) {
				/*
				 * This only happens when someone fed
				 * us an invalid request.
				 */
				WARN_ON(1);
				host->flags &= ~SDHCI_REQ_USE_DMA;
			} else {
				WARN_ON(sg_cnt != 1);
				sdhci_writel(host, sg_dma_address(data->sg),
					SDHCI_DMA_ADDRESS);
			}
		}
	}

	/*
	 * Always adjust the DMA selection as some controllers
	 * (e.g. JMicron) can't do PIO properly when the selection
	 * is ADMA.
	 */
	if (host->version >= SDHCI_SPEC_200) {
		ctrl = sdhci_readb(host, SDHCI_HOST_CONTROL);
		ctrl &= ~SDHCI_CTRL_DMA_MASK;
		if ((host->flags & SDHCI_REQ_USE_DMA) &&
			(host->flags & SDHCI_USE_ADMA))
			ctrl |= SDHCI_CTRL_ADMA32;
		else
			ctrl |= SDHCI_CTRL_SDMA;
		sdhci_writeb(host, ctrl, SDHCI_HOST_CONTROL);
	}

	if (!(host->flags & SDHCI_REQ_USE_DMA)) {
		int flags;

		flags = SG_MITER_ATOMIC;
		if (host->data->flags & MMC_DATA_READ)
			flags |= SG_MITER_TO_SG;
		else
			flags |= SG_MITER_FROM_SG;
		sg_miter_start(&host->sg_miter, data->sg, data->sg_len, flags);
		host->blocks = data->blocks;
	}

	sdhci_set_transfer_irqs(host);

	/* Set the DMA boundary value and block size */
	sdhci_writew(host, SDHCI_MAKE_BLKSZ(SDHCI_DEFAULT_BOUNDARY_ARG,
		data->blksz), SDHCI_BLOCK_SIZE);
	sdhci_writew(host, data->blocks, SDHCI_BLOCK_COUNT);
}

static void sdhci_set_transfer_mode(struct sdhci_host *host,
	struct mmc_command *cmd)
{
	u16 mode;
	struct mmc_data *data = cmd->data;

	if (data == NULL)
		return;

	WARN_ON(!host->data);

	mode = SDHCI_TRNS_BLK_CNT_EN;
	if (mmc_op_multi(cmd->opcode) || data->blocks > 1) {
		mode |= SDHCI_TRNS_MULTI;
		/*
		 * If we are sending CMD23, CMD12 never gets sent
		 * on successful completion (so no Auto-CMD12).
		 */
		if (!host->mrq->sbc && (host->flags & SDHCI_AUTO_CMD12))
			mode |= SDHCI_TRNS_AUTO_CMD12;
		else if (host->mrq->sbc && (host->flags & SDHCI_AUTO_CMD23)) {
			mode |= SDHCI_TRNS_AUTO_CMD23;
			sdhci_writel(host, host->mrq->sbc->arg, SDHCI_ARGUMENT2);
		}
	}

	if (data->flags & MMC_DATA_READ)
		mode |= SDHCI_TRNS_READ;
	if (host->flags & SDHCI_REQ_USE_DMA)
		mode |= SDHCI_TRNS_DMA;

	sdhci_writew(host, mode, SDHCI_TRANSFER_MODE);
}

static void sdhci_finish_data(struct sdhci_host *host)
{
	struct mmc_data *data;

	BUG_ON(!host->data);

	data = host->data;
	host->data = NULL;

	if (host->flags & SDHCI_REQ_USE_DMA) {
		if (host->flags & SDHCI_USE_ADMA)
			sdhci_adma_table_post(host, data);
		else {
			dma_unmap_sg(mmc_dev(host->mmc), data->sg,
				data->sg_len, (data->flags & MMC_DATA_READ) ?
					DMA_FROM_DEVICE : DMA_TO_DEVICE);
		}
	}

	/*
	 * The specification states that the block count register must
	 * be updated, but it does not specify at what point in the
	 * data flow. That makes the register entirely useless to read
	 * back so we have to assume that nothing made it to the card
	 * in the event of an error.
	 */
	if (data->error)
		data->bytes_xfered = 0;
	else
		data->bytes_xfered = data->blksz * data->blocks;

	/*
	 * Need to send CMD12 if -
	 * a) open-ended multiblock transfer (no CMD23)
	 * b) error in multiblock transfer
	 */
	if (data->stop &&
	    (data->error ||
	     !host->mrq->sbc)) {

		/*
		 * The controller needs a reset of internal state machines
		 * upon error conditions.
		 */
		if (data->error) {
			sdhci_reset(host, SDHCI_RESET_CMD);
			sdhci_reset(host, SDHCI_RESET_DATA);
		}

		sdhci_send_command(host, data->stop);
	} else
		tasklet_schedule(&host->finish_tasklet);
}

static void sdhci_send_command(struct sdhci_host *host, struct mmc_command *cmd)
{
	int flags;
	u32 mask;
	unsigned long timeout;

	WARN_ON(host->cmd);

	/* Wait max 10 ms */
	timeout = 10;

	mask = SDHCI_CMD_INHIBIT;
	if ((cmd->data != NULL) || (cmd->flags & MMC_RSP_BUSY))
		mask |= SDHCI_DATA_INHIBIT;

	/* We shouldn't wait for data inihibit for stop commands, even
	   though they might use busy signaling */
	if (host->mrq->data && (cmd == host->mrq->data->stop))
		mask &= ~SDHCI_DATA_INHIBIT;

	while (sdhci_readl(host, SDHCI_PRESENT_STATE) & mask) {
		if (timeout == 0) {
			printk(KERN_ERR "%s: Controller never released "
				"inhibit bit(s).\n", mmc_hostname(host->mmc));
			sdhci_dumpregs(host);
			cmd->error = -EIO;
			tasklet_schedule(&host->finish_tasklet);
			return;
		}
		timeout--;
		mdelay(1);
	}

	mod_timer(&host->timer, jiffies + 10 * HZ);

	host->cmd = cmd;

	sdhci_prepare_data(host, cmd);

	sdhci_writel(host, cmd->arg, SDHCI_ARGUMENT);

	sdhci_set_transfer_mode(host, cmd);

	if ((cmd->flags & MMC_RSP_136) && (cmd->flags & MMC_RSP_BUSY)) {
		printk(KERN_ERR "%s: Unsupported response type!\n",
			mmc_hostname(host->mmc));
		cmd->error = -EINVAL;
		tasklet_schedule(&host->finish_tasklet);
		return;
	}

	if (!(cmd->flags & MMC_RSP_PRESENT))
		flags = SDHCI_CMD_RESP_NONE;
	else if (cmd->flags & MMC_RSP_136)
		flags = SDHCI_CMD_RESP_LONG;
	else if (cmd->flags & MMC_RSP_BUSY)
		flags = SDHCI_CMD_RESP_SHORT_BUSY;
	else
		flags = SDHCI_CMD_RESP_SHORT;

	if (cmd->flags & MMC_RSP_CRC)
		flags |= SDHCI_CMD_CRC;
	if (cmd->flags & MMC_RSP_OPCODE)
		flags |= SDHCI_CMD_INDEX;

	/* CMD19 is special in that the Data Present Select should be set */
	if (cmd->data || (cmd->opcode == MMC_SEND_TUNING_BLOCK))
		flags |= SDHCI_CMD_DATA;

	sdhci_writew(host, SDHCI_MAKE_CMD(cmd->opcode, flags), SDHCI_COMMAND);
}

static void sdhci_finish_command(struct sdhci_host *host)
{
	int i;

	BUG_ON(host->cmd == NULL);

	if (host->cmd->flags & MMC_RSP_PRESENT) {
		if (host->cmd->flags & MMC_RSP_136) {
			/* CRC is stripped so we need to do some shifting. */
			for (i = 0;i < 4;i++) {
				host->cmd->resp[i] = sdhci_readl(host,
					SDHCI_RESPONSE + (3-i)*4) << 8;
				if (i != 3)
					host->cmd->resp[i] |=
						sdhci_readb(host,
						SDHCI_RESPONSE + (3-i)*4-1);
			}
		} else {
			host->cmd->resp[0] = sdhci_readl(host, SDHCI_RESPONSE);
		}
	}

	host->cmd->error = 0;

	/* Finished CMD23, now send actual command. */
	if (host->cmd == host->mrq->sbc) {
		host->cmd = NULL;
		sdhci_send_command(host, host->mrq->cmd);
	} else {

		/* Processed actual command. */
		if (host->data && host->data_early)
			sdhci_finish_data(host);

		if (!host->cmd->data)
			tasklet_schedule(&host->finish_tasklet);

		host->cmd = NULL;
	}
}

static void sdhci_set_clock(struct sdhci_host *host, unsigned int clock)
{
	int div = 0; /* Initialized for compiler warning */
	u16 clk = 0;
	unsigned long timeout;

	if (clock == host->clock)
		return;

	if (host->ops->set_clock) {
		host->ops->set_clock(host, clock);
		if (host->quirks & SDHCI_QUIRK_NONSTANDARD_CLOCK)
			return;
	}

	sdhci_writew(host, 0, SDHCI_CLOCK_CONTROL);

	if (clock == 0)
		goto out;

	if (host->version >= SDHCI_SPEC_300) {
		/*
		 * Check if the Host Controller supports Programmable Clock
		 * Mode.
		 */
		if (host->clk_mul) {
			u16 ctrl;

			/*
			 * We need to figure out whether the Host Driver needs
			 * to select Programmable Clock Mode, or the value can
			 * be set automatically by the Host Controller based on
			 * the Preset Value registers.
			 */
			ctrl = sdhci_readw(host, SDHCI_HOST_CONTROL2);
			if (!(ctrl & SDHCI_CTRL_PRESET_VAL_ENABLE)) {
				for (div = 1; div <= 1024; div++) {
					if (((host->max_clk * host->clk_mul) /
					      div) <= clock)
						break;
				}
				/*
				 * Set Programmable Clock Mode in the Clock
				 * Control register.
				 */
				clk = SDHCI_PROG_CLOCK_MODE;
				div--;
			}
		} else {
			/* Version 3.00 divisors must be a multiple of 2. */
			if (host->max_clk <= clock)
				div = 1;
			else {
				for (div = 2; div < SDHCI_MAX_DIV_SPEC_300;
				     div += 2) {
					if ((host->max_clk / div) <= clock)
						break;
				}
			}
			div >>= 1;
		}
	} else {
		/* Version 2.00 divisors must be a power of 2. */
		for (div = 1; div < SDHCI_MAX_DIV_SPEC_200; div *= 2) {
			if ((host->max_clk / div) <= clock)
				break;
		}
		div >>= 1;
	}

	clk |= (div & SDHCI_DIV_MASK) << SDHCI_DIVIDER_SHIFT;
	clk |= ((div & SDHCI_DIV_HI_MASK) >> SDHCI_DIV_MASK_LEN)
		<< SDHCI_DIVIDER_HI_SHIFT;
	clk |= SDHCI_CLOCK_INT_EN;
	sdhci_writew(host, clk, SDHCI_CLOCK_CONTROL);

	/* Wait max 20 ms */
	timeout = 20;
	while (!((clk = sdhci_readw(host, SDHCI_CLOCK_CONTROL))
		& SDHCI_CLOCK_INT_STABLE)) {
		if (timeout == 0) {
			printk(KERN_ERR "%s: Internal clock never "
				"stabilised.\n", mmc_hostname(host->mmc));
			sdhci_dumpregs(host);
			return;
		}
		timeout--;
		mdelay(1);
	}

	clk |= SDHCI_CLOCK_CARD_EN;
	sdhci_writew(host, clk, SDHCI_CLOCK_CONTROL);

out:
	host->clock = clock;
}

static void sdhci_set_power(struct sdhci_host *host, unsigned short power)
{
	u8 pwr = 0;

	if (power != (unsigned short)-1) {
		switch (1 << power) {
		case MMC_VDD_165_195:
			pwr = SDHCI_POWER_180;
			break;
		case MMC_VDD_29_30:
		case MMC_VDD_30_31:
			pwr = SDHCI_POWER_300;
			break;
		case MMC_VDD_32_33:
		case MMC_VDD_33_34:
			pwr = SDHCI_POWER_330;
			break;
		default:
			BUG();
		}
	}

	if (host->pwr == pwr)
		return;

	host->pwr = pwr;

	if (pwr == 0) {
		sdhci_writeb(host, 0, SDHCI_POWER_CONTROL);
		return;
	}

	/*
	 * Spec says that we should clear the power reg before setting
	 * a new value. Some controllers don't seem to like this though.
	 */
	if (!(host->quirks & SDHCI_QUIRK_SINGLE_POWER_WRITE))
		sdhci_writeb(host, 0, SDHCI_POWER_CONTROL);

	/*
	 * At least the Marvell CaFe chip gets confused if we set the voltage
	 * and set turn on power at the same time, so set the voltage first.
	 */
	if (host->quirks & SDHCI_QUIRK_NO_SIMULT_VDD_AND_POWER)
		sdhci_writeb(host, pwr, SDHCI_POWER_CONTROL);

	pwr |= SDHCI_POWER_ON;

	sdhci_writeb(host, pwr, SDHCI_POWER_CONTROL);

	/*
	 * Some controllers need an extra 10ms delay of 10ms before they
	 * can apply clock after applying power
	 */
	if (host->quirks & SDHCI_QUIRK_DELAY_AFTER_POWER)
		mdelay(10);
}

/*****************************************************************************\
 *                                                                           *
 * MMC callbacks                                                             *
 *                                                                           *
\*****************************************************************************/

static void sdhci_request(struct mmc_host *mmc, struct mmc_request *mrq)
{
	struct sdhci_host *host;
	bool present;
	unsigned long flags;

	host = mmc_priv(mmc);

	spin_lock_irqsave(&host->lock, flags);

	WARN_ON(host->mrq != NULL);

#ifndef SDHCI_USE_LEDS_CLASS
	sdhci_activate_led(host);
#endif

	/*
	 * Ensure we don't send the STOP for non-SET_BLOCK_COUNTED
	 * requests if Auto-CMD12 is enabled.
	 */
	if (!mrq->sbc && (host->flags & SDHCI_AUTO_CMD12)) {
		if (mrq->stop) {
			mrq->data->stop = NULL;
			mrq->stop = NULL;
		}
	}

	host->mrq = mrq;

	/* If polling, assume that the card is always present. */
	if (host->quirks & SDHCI_QUIRK_BROKEN_CARD_DETECTION)
		present = true;
	else
		present = sdhci_readl(host, SDHCI_PRESENT_STATE) &
				SDHCI_CARD_PRESENT;

	if (!present || host->flags & SDHCI_DEVICE_DEAD) {
		host->mrq->cmd->error = -ENOMEDIUM;
		tasklet_schedule(&host->finish_tasklet);
	} else {
		u32 present_state;

		present_state = sdhci_readl(host, SDHCI_PRESENT_STATE);
		/*
		 * Check if the re-tuning timer has already expired and there
		 * is no on-going data transfer. If so, we need to execute
		 * tuning procedure before sending command.
		 */
		if ((host->flags & SDHCI_NEEDS_RETUNING) &&
		    !(present_state & (SDHCI_DOING_WRITE | SDHCI_DOING_READ))) {
			spin_unlock_irqrestore(&host->lock, flags);
			sdhci_execute_tuning(mmc);
			spin_lock_irqsave(&host->lock, flags);

			/* Restore original mmc_request structure */
			host->mrq = mrq;
		}

		if (mrq->sbc && !(host->flags & SDHCI_AUTO_CMD23))
			sdhci_send_command(host, mrq->sbc);
		else
			sdhci_send_command(host, mrq->cmd);
	}

	mmiowb();
	spin_unlock_irqrestore(&host->lock, flags);
}

static void sdhci_set_ios(struct mmc_host *mmc, struct mmc_ios *ios)
{
	struct sdhci_host *host;
	unsigned long flags;
	u8 ctrl;

	host = mmc_priv(mmc);

	spin_lock_irqsave(&host->lock, flags);

	if (host->flags & SDHCI_DEVICE_DEAD)
		goto out;

	/*
	 * Reset the chip on each power off.
	 * Should clear out any weird states.
	 */
	if (ios->power_mode == MMC_POWER_OFF) {
		sdhci_writel(host, 0, SDHCI_SIGNAL_ENABLE);
		sdhci_reinit(host);
	}

	sdhci_set_clock(host, ios->clock);

	if (ios->power_mode == MMC_POWER_OFF)
		sdhci_set_power(host, -1);
	else
		sdhci_set_power(host, ios->vdd);

	if (host->ops->platform_send_init_74_clocks)
		host->ops->platform_send_init_74_clocks(host, ios->power_mode);

	/*
	 * If your platform has 8-bit width support but is not a v3 controller,
	 * or if it requires special setup code, you should implement that in
	 * platform_8bit_width().
	 */
	if (host->ops->platform_8bit_width)
		host->ops->platform_8bit_width(host, ios->bus_width);
	else {
		ctrl = sdhci_readb(host, SDHCI_HOST_CONTROL);
		if (ios->bus_width == MMC_BUS_WIDTH_8) {
			ctrl &= ~SDHCI_CTRL_4BITBUS;
			if (host->version >= SDHCI_SPEC_300)
				ctrl |= SDHCI_CTRL_8BITBUS;
		} else {
			if (host->version >= SDHCI_SPEC_300)
				ctrl &= ~SDHCI_CTRL_8BITBUS;
			if (ios->bus_width == MMC_BUS_WIDTH_4)
				ctrl |= SDHCI_CTRL_4BITBUS;
			else
				ctrl &= ~SDHCI_CTRL_4BITBUS;
		}
		sdhci_writeb(host, ctrl, SDHCI_HOST_CONTROL);
	}

	ctrl = sdhci_readb(host, SDHCI_HOST_CONTROL);

	if ((ios->timing == MMC_TIMING_SD_HS ||
	     ios->timing == MMC_TIMING_MMC_HS)
	    && !(host->quirks & SDHCI_QUIRK_NO_HISPD_BIT))
		ctrl |= SDHCI_CTRL_HISPD;
	else
		ctrl &= ~SDHCI_CTRL_HISPD;

	if (host->version >= SDHCI_SPEC_300) {
		u16 clk, ctrl_2;
		unsigned int clock;

		/* In case of UHS-I modes, set High Speed Enable */
		if ((ios->timing == MMC_TIMING_UHS_SDR50) ||
		    (ios->timing == MMC_TIMING_UHS_SDR104) ||
		    (ios->timing == MMC_TIMING_UHS_DDR50) ||
		    (ios->timing == MMC_TIMING_UHS_SDR25) ||
		    (ios->timing == MMC_TIMING_UHS_SDR12))
			ctrl |= SDHCI_CTRL_HISPD;

		ctrl_2 = sdhci_readw(host, SDHCI_HOST_CONTROL2);
		if (!(ctrl_2 & SDHCI_CTRL_PRESET_VAL_ENABLE)) {
			sdhci_writeb(host, ctrl, SDHCI_HOST_CONTROL);
			/*
			 * We only need to set Driver Strength if the
			 * preset value enable is not set.
			 */
			ctrl_2 &= ~SDHCI_CTRL_DRV_TYPE_MASK;
			if (ios->drv_type == MMC_SET_DRIVER_TYPE_A)
				ctrl_2 |= SDHCI_CTRL_DRV_TYPE_A;
			else if (ios->drv_type == MMC_SET_DRIVER_TYPE_C)
				ctrl_2 |= SDHCI_CTRL_DRV_TYPE_C;

			sdhci_writew(host, ctrl_2, SDHCI_HOST_CONTROL2);
		} else {
			/*
			 * According to SDHC Spec v3.00, if the Preset Value
			 * Enable in the Host Control 2 register is set, we
			 * need to reset SD Clock Enable before changing High
			 * Speed Enable to avoid generating clock gliches.
			 */

			/* Reset SD Clock Enable */
			clk = sdhci_readw(host, SDHCI_CLOCK_CONTROL);
			clk &= ~SDHCI_CLOCK_CARD_EN;
			sdhci_writew(host, clk, SDHCI_CLOCK_CONTROL);

			sdhci_writeb(host, ctrl, SDHCI_HOST_CONTROL);

			/* Re-enable SD Clock */
			clock = host->clock;
			host->clock = 0;
			sdhci_set_clock(host, clock);
		}


		/* Reset SD Clock Enable */
		clk = sdhci_readw(host, SDHCI_CLOCK_CONTROL);
		clk &= ~SDHCI_CLOCK_CARD_EN;
		sdhci_writew(host, clk, SDHCI_CLOCK_CONTROL);

		if (host->ops->set_uhs_signaling)
			host->ops->set_uhs_signaling(host, ios->timing);
		else {
			ctrl_2 = sdhci_readw(host, SDHCI_HOST_CONTROL2);
			/* Select Bus Speed Mode for host */
			ctrl_2 &= ~SDHCI_CTRL_UHS_MASK;
			if (ios->timing == MMC_TIMING_UHS_SDR12)
				ctrl_2 |= SDHCI_CTRL_UHS_SDR12;
			else if (ios->timing == MMC_TIMING_UHS_SDR25)
				ctrl_2 |= SDHCI_CTRL_UHS_SDR25;
			else if (ios->timing == MMC_TIMING_UHS_SDR50)
				ctrl_2 |= SDHCI_CTRL_UHS_SDR50;
			else if (ios->timing == MMC_TIMING_UHS_SDR104)
				ctrl_2 |= SDHCI_CTRL_UHS_SDR104;
			else if (ios->timing == MMC_TIMING_UHS_DDR50)
				ctrl_2 |= SDHCI_CTRL_UHS_DDR50;
			sdhci_writew(host, ctrl_2, SDHCI_HOST_CONTROL2);
		}

		/* Re-enable SD Clock */
		clock = host->clock;
		host->clock = 0;
		sdhci_set_clock(host, clock);
	} else
		sdhci_writeb(host, ctrl, SDHCI_HOST_CONTROL);

	/*
	 * Some (ENE) controllers go apeshit on some ios operation,
	 * signalling timeout and CRC errors even on CMD0. Resetting
	 * it on each ios seems to solve the problem.
	 */
	if(host->quirks & SDHCI_QUIRK_RESET_CMD_DATA_ON_IOS)
		sdhci_reset(host, SDHCI_RESET_CMD | SDHCI_RESET_DATA);

out:
	mmiowb();
	spin_unlock_irqrestore(&host->lock, flags);
}

static int check_ro(struct sdhci_host *host)
{
	unsigned long flags;
	int is_readonly;

	spin_lock_irqsave(&host->lock, flags);

	if (host->flags & SDHCI_DEVICE_DEAD)
		is_readonly = 0;
	else if (host->ops->get_ro)
		is_readonly = host->ops->get_ro(host);
	else
		is_readonly = !(sdhci_readl(host, SDHCI_PRESENT_STATE)
				& SDHCI_WRITE_PROTECT);

	spin_unlock_irqrestore(&host->lock, flags);

	/* This quirk needs to be replaced by a callback-function later */
	return host->quirks & SDHCI_QUIRK_INVERTED_WRITE_PROTECT ?
		!is_readonly : is_readonly;
}

#define SAMPLE_COUNT	5

static int sdhci_get_ro(struct mmc_host *mmc)
{
	struct sdhci_host *host;
	int i, ro_count;

	host = mmc_priv(mmc);

	if (!(host->quirks & SDHCI_QUIRK_UNSTABLE_RO_DETECT))
		return check_ro(host);

	ro_count = 0;
	for (i = 0; i < SAMPLE_COUNT; i++) {
		if (check_ro(host)) {
			if (++ro_count > SAMPLE_COUNT / 2)
				return 1;
		}
		msleep(30);
	}
	return 0;
}

static void sdhci_enable_sdio_irq(struct mmc_host *mmc, int enable)
{
	struct sdhci_host *host;
	unsigned long flags;

	host = mmc_priv(mmc);

	spin_lock_irqsave(&host->lock, flags);

	if (host->flags & SDHCI_DEVICE_DEAD)
		goto out;

	if (enable)
		sdhci_unmask_irqs(host, SDHCI_INT_CARD_INT);
	else
		sdhci_mask_irqs(host, SDHCI_INT_CARD_INT);
out:
	mmiowb();

	spin_unlock_irqrestore(&host->lock, flags);
}

static int sdhci_start_signal_voltage_switch(struct mmc_host *mmc,
	struct mmc_ios *ios)
{
	struct sdhci_host *host;
	u8 pwr;
	u16 clk, ctrl;
	u32 present_state;

	host = mmc_priv(mmc);

	/*
	 * Signal Voltage Switching is only applicable for Host Controllers
	 * v3.00 and above.
	 */
	if (host->version < SDHCI_SPEC_300)
		return 0;

	/*
	 * We first check whether the request is to set signalling voltage
	 * to 3.3V. If so, we change the voltage to 3.3V and return quickly.
	 */
	ctrl = sdhci_readw(host, SDHCI_HOST_CONTROL2);
	if (ios->signal_voltage == MMC_SIGNAL_VOLTAGE_330) {
		/* Set 1.8V Signal Enable in the Host Control2 register to 0 */
		ctrl &= ~SDHCI_CTRL_VDD_180;
		sdhci_writew(host, ctrl, SDHCI_HOST_CONTROL2);

		/* Wait for 5ms */
		usleep_range(5000, 5500);

		/* 3.3V regulator output should be stable within 5 ms */
		ctrl = sdhci_readw(host, SDHCI_HOST_CONTROL2);
		if (!(ctrl & SDHCI_CTRL_VDD_180))
			return 0;
		else {
			printk(KERN_INFO DRIVER_NAME ": Switching to 3.3V "
				"signalling voltage failed\n");
			return -EIO;
		}
	} else if (!(ctrl & SDHCI_CTRL_VDD_180) &&
		  (ios->signal_voltage == MMC_SIGNAL_VOLTAGE_180)) {
		/* Stop SDCLK */
		clk = sdhci_readw(host, SDHCI_CLOCK_CONTROL);
		clk &= ~SDHCI_CLOCK_CARD_EN;
		sdhci_writew(host, clk, SDHCI_CLOCK_CONTROL);

		/* Check whether DAT[3:0] is 0000 */
		present_state = sdhci_readl(host, SDHCI_PRESENT_STATE);
		if (!((present_state & SDHCI_DATA_LVL_MASK) >>
		       SDHCI_DATA_LVL_SHIFT)) {
			/*
			 * Enable 1.8V Signal Enable in the Host Control2
			 * register
			 */
			ctrl |= SDHCI_CTRL_VDD_180;
			sdhci_writew(host, ctrl, SDHCI_HOST_CONTROL2);

			/* Wait for 5ms */
			usleep_range(5000, 5500);

			ctrl = sdhci_readw(host, SDHCI_HOST_CONTROL2);
			if (ctrl & SDHCI_CTRL_VDD_180) {
				/* Provide SDCLK again and wait for 1ms*/
				clk = sdhci_readw(host, SDHCI_CLOCK_CONTROL);
				clk |= SDHCI_CLOCK_CARD_EN;
				sdhci_writew(host, clk, SDHCI_CLOCK_CONTROL);
				usleep_range(1000, 1500);

				/*
				 * If DAT[3:0] level is 1111b, then the card
				 * was successfully switched to 1.8V signaling.
				 */
				present_state = sdhci_readl(host,
							SDHCI_PRESENT_STATE);
				if ((present_state & SDHCI_DATA_LVL_MASK) ==
				     SDHCI_DATA_LVL_MASK)
					return 0;
			}
		}

		/*
		 * If we are here, that means the switch to 1.8V signaling
		 * failed. We power cycle the card, and retry initialization
		 * sequence by setting S18R to 0.
		 */
		pwr = sdhci_readb(host, SDHCI_POWER_CONTROL);
		pwr &= ~SDHCI_POWER_ON;
		sdhci_writeb(host, pwr, SDHCI_POWER_CONTROL);

		/* Wait for 1ms as per the spec */
		usleep_range(1000, 1500);
		pwr |= SDHCI_POWER_ON;
		sdhci_writeb(host, pwr, SDHCI_POWER_CONTROL);

		printk(KERN_INFO DRIVER_NAME ": Switching to 1.8V signalling "
			"voltage failed, retrying with S18R set to 0\n");
		return -EAGAIN;
	} else
		/* No signal voltage switch required */
		return 0;
}

static int sdhci_execute_tuning(struct mmc_host *mmc)
{
	struct sdhci_host *host;
	u16 ctrl;
	u32 ier;
	int tuning_loop_counter = MAX_TUNING_LOOP;
	unsigned long timeout;
	int err = 0;

	host = mmc_priv(mmc);

	disable_irq(host->irq);
	spin_lock(&host->lock);

	ctrl = sdhci_readw(host, SDHCI_HOST_CONTROL2);

	/*
	 * Host Controller needs tuning only in case of SDR104 mode
	 * and for SDR50 mode when Use Tuning for SDR50 is set in
	 * Capabilities register.
	 */
	if (((ctrl & SDHCI_CTRL_UHS_MASK) == SDHCI_CTRL_UHS_SDR104) ||
	    (((ctrl & SDHCI_CTRL_UHS_MASK) == SDHCI_CTRL_UHS_SDR50) &&
	    (host->flags & SDHCI_SDR50_NEEDS_TUNING)))
		ctrl |= SDHCI_CTRL_EXEC_TUNING;
	else {
		spin_unlock(&host->lock);
		enable_irq(host->irq);
		return 0;
	}

	sdhci_writew(host, ctrl, SDHCI_HOST_CONTROL2);

	/*
	 * As per the Host Controller spec v3.00, tuning command
	 * generates Buffer Read Ready interrupt, so enable that.
	 *
	 * Note: The spec clearly says that when tuning sequence
	 * is being performed, the controller does not generate
	 * interrupts other than Buffer Read Ready interrupt. But
	 * to make sure we don't hit a controller bug, we _only_
	 * enable Buffer Read Ready interrupt here.
	 */
	ier = sdhci_readl(host, SDHCI_INT_ENABLE);
	sdhci_clear_set_irqs(host, ier, SDHCI_INT_DATA_AVAIL);

	/*
	 * Issue CMD19 repeatedly till Execute Tuning is set to 0 or the number
	 * of loops reaches 40 times or a timeout of 150ms occurs.
	 */
	timeout = 150;
	do {
		struct mmc_command cmd = {0};
		struct mmc_request mrq = {0};

		if (!tuning_loop_counter && !timeout)
			break;

		cmd.opcode = MMC_SEND_TUNING_BLOCK;
		cmd.arg = 0;
		cmd.flags = MMC_RSP_R1 | MMC_CMD_ADTC;
		cmd.retries = 0;
		cmd.data = NULL;
		cmd.error = 0;

		mrq.cmd = &cmd;
		host->mrq = &mrq;

		/*
		 * In response to CMD19, the card sends 64 bytes of tuning
		 * block to the Host Controller. So we set the block size
		 * to 64 here.
		 */
		sdhci_writew(host, SDHCI_MAKE_BLKSZ(7, 64), SDHCI_BLOCK_SIZE);

		/*
		 * The tuning block is sent by the card to the host controller.
		 * So we set the TRNS_READ bit in the Transfer Mode register.
		 * This also takes care of setting DMA Enable and Multi Block
		 * Select in the same register to 0.
		 */
		sdhci_writew(host, SDHCI_TRNS_READ, SDHCI_TRANSFER_MODE);

		sdhci_send_command(host, &cmd);

		host->cmd = NULL;
		host->mrq = NULL;

		spin_unlock(&host->lock);
		enable_irq(host->irq);

		/* Wait for Buffer Read Ready interrupt */
		wait_event_interruptible_timeout(host->buf_ready_int,
					(host->tuning_done == 1),
					msecs_to_jiffies(50));
		disable_irq(host->irq);
		spin_lock(&host->lock);

		if (!host->tuning_done) {
			printk(KERN_INFO DRIVER_NAME ": Timeout waiting for "
				"Buffer Read Ready interrupt during tuning "
				"procedure, falling back to fixed sampling "
				"clock\n");
			ctrl = sdhci_readw(host, SDHCI_HOST_CONTROL2);
			ctrl &= ~SDHCI_CTRL_TUNED_CLK;
			ctrl &= ~SDHCI_CTRL_EXEC_TUNING;
			sdhci_writew(host, ctrl, SDHCI_HOST_CONTROL2);

			err = -EIO;
			goto out;
		}

		host->tuning_done = 0;

		ctrl = sdhci_readw(host, SDHCI_HOST_CONTROL2);
		tuning_loop_counter--;
		timeout--;
		mdelay(1);
	} while (ctrl & SDHCI_CTRL_EXEC_TUNING);

	/*
	 * The Host Driver has exhausted the maximum number of loops allowed,
	 * so use fixed sampling frequency.
	 */
	if (!tuning_loop_counter || !timeout) {
		ctrl &= ~SDHCI_CTRL_TUNED_CLK;
		sdhci_writew(host, ctrl, SDHCI_HOST_CONTROL2);
	} else {
		if (!(ctrl & SDHCI_CTRL_TUNED_CLK)) {
			printk(KERN_INFO DRIVER_NAME ": Tuning procedure"
				" failed, falling back to fixed sampling"
				" clock\n");
			err = -EIO;
		}
	}

out:
	/*
	 * If this is the very first time we are here, we start the retuning
	 * timer. Since only during the first time, SDHCI_NEEDS_RETUNING
	 * flag won't be set, we check this condition before actually starting
	 * the timer.
	 */
	if (!(host->flags & SDHCI_NEEDS_RETUNING) && host->tuning_count &&
	    (host->tuning_mode == SDHCI_TUNING_MODE_1)) {
		mod_timer(&host->tuning_timer, jiffies +
			host->tuning_count * HZ);
		/* Tuning mode 1 limits the maximum data length to 4MB */
		mmc->max_blk_count = (4 * 1024 * 1024) / mmc->max_blk_size;
	} else {
		host->flags &= ~SDHCI_NEEDS_RETUNING;
		/* Reload the new initial value for timer */
		if (host->tuning_mode == SDHCI_TUNING_MODE_1)
			mod_timer(&host->tuning_timer, jiffies +
				host->tuning_count * HZ);
	}

	/*
	 * In case tuning fails, host controllers which support re-tuning can
	 * try tuning again at a later time, when the re-tuning timer expires.
	 * So for these controllers, we return 0. Since there might be other
	 * controllers who do not have this capability, we return error for
	 * them.
	 */
	if (err && host->tuning_count &&
	    host->tuning_mode == SDHCI_TUNING_MODE_1)
		err = 0;

	sdhci_clear_set_irqs(host, SDHCI_INT_DATA_AVAIL, ier);
	spin_unlock(&host->lock);
	enable_irq(host->irq);

	return err;
}

static void sdhci_enable_preset_value(struct mmc_host *mmc, bool enable)
{
	struct sdhci_host *host;
	u16 ctrl;
	unsigned long flags;

	host = mmc_priv(mmc);

	/* Host Controller v3.00 defines preset value registers */
	if (host->version < SDHCI_SPEC_300)
		return;

	spin_lock_irqsave(&host->lock, flags);

	ctrl = sdhci_readw(host, SDHCI_HOST_CONTROL2);

	/*
	 * We only enable or disable Preset Value if they are not already
	 * enabled or disabled respectively. Otherwise, we bail out.
	 */
	if (enable && !(ctrl & SDHCI_CTRL_PRESET_VAL_ENABLE)) {
		ctrl |= SDHCI_CTRL_PRESET_VAL_ENABLE;
		sdhci_writew(host, ctrl, SDHCI_HOST_CONTROL2);
	} else if (!enable && (ctrl & SDHCI_CTRL_PRESET_VAL_ENABLE)) {
		ctrl &= ~SDHCI_CTRL_PRESET_VAL_ENABLE;
		sdhci_writew(host, ctrl, SDHCI_HOST_CONTROL2);
	}

	spin_unlock_irqrestore(&host->lock, flags);
}

static const struct mmc_host_ops sdhci_ops = {
	.request	= sdhci_request,
	.set_ios	= sdhci_set_ios,
	.get_ro		= sdhci_get_ro,
	.enable_sdio_irq = sdhci_enable_sdio_irq,
	.start_signal_voltage_switch	= sdhci_start_signal_voltage_switch,
	.execute_tuning			= sdhci_execute_tuning,
	.enable_preset_value		= sdhci_enable_preset_value,
};

/*****************************************************************************\
 *                                                                           *
 * Tasklets                                                                  *
 *                                                                           *
\*****************************************************************************/

static void sdhci_tasklet_card(unsigned long param)
{
	struct sdhci_host *host;
	unsigned long flags;

	host = (struct sdhci_host*)param;

	spin_lock_irqsave(&host->lock, flags);

	if (!(sdhci_readl(host, SDHCI_PRESENT_STATE) & SDHCI_CARD_PRESENT)) {
		if (host->mrq) {
			printk(KERN_ERR "%s: Card removed during transfer!\n",
				mmc_hostname(host->mmc));
			printk(KERN_ERR "%s: Resetting controller.\n",
				mmc_hostname(host->mmc));

			sdhci_reset(host, SDHCI_RESET_CMD);
			sdhci_reset(host, SDHCI_RESET_DATA);

			host->mrq->cmd->error = -ENOMEDIUM;
			tasklet_schedule(&host->finish_tasklet);
		}
	}

	spin_unlock_irqrestore(&host->lock, flags);

	mmc_detect_change(host->mmc, msecs_to_jiffies(200));
}

static void sdhci_tasklet_finish(unsigned long param)
{
	struct sdhci_host *host;
	unsigned long flags;
	struct mmc_request *mrq;

	host = (struct sdhci_host*)param;

        /*
         * If this tasklet gets rescheduled while running, it will
         * be run again afterwards but without any active request.
         */
	if (!host->mrq)
		return;

	spin_lock_irqsave(&host->lock, flags);

	del_timer(&host->timer);

	if (host->version >= SDHCI_SPEC_300)
		del_timer(&host->tuning_timer);

	mrq = host->mrq;

	/*
	 * The controller needs a reset of internal state machines
	 * upon error conditions.
	 */
	if (!(host->flags & SDHCI_DEVICE_DEAD) &&
	    ((mrq->cmd && mrq->cmd->error) ||
		 (mrq->data && (mrq->data->error ||
		  (mrq->data->stop && mrq->data->stop->error))) ||
		   (host->quirks & SDHCI_QUIRK_RESET_AFTER_REQUEST))) {

		/* Some controllers need this kick or reset won't work here */
		if (host->quirks & SDHCI_QUIRK_CLOCK_BEFORE_RESET) {
			unsigned int clock;

			/* This is to force an update */
			clock = host->clock;
			host->clock = 0;
			sdhci_set_clock(host, clock);
		}

		/* Spec says we should do both at the same time, but Ricoh
		   controllers do not like that. */
		sdhci_reset(host, SDHCI_RESET_CMD);
		sdhci_reset(host, SDHCI_RESET_DATA);
	}

	host->mrq = NULL;
	host->cmd = NULL;
	host->data = NULL;

#ifndef SDHCI_USE_LEDS_CLASS
	sdhci_deactivate_led(host);
#endif

	mmiowb();
	spin_unlock_irqrestore(&host->lock, flags);

	mmc_request_done(host->mmc, mrq);
}

static void sdhci_timeout_timer(unsigned long data)
{
	struct sdhci_host *host;
	unsigned long flags;

	host = (struct sdhci_host*)data;

	spin_lock_irqsave(&host->lock, flags);

	if (host->mrq) {
		printk(KERN_ERR "%s: Timeout waiting for hardware "
			"interrupt.\n", mmc_hostname(host->mmc));
		sdhci_dumpregs(host);

		if (host->data) {
			host->data->error = -ETIMEDOUT;
			sdhci_finish_data(host);
		} else {
			if (host->cmd)
				host->cmd->error = -ETIMEDOUT;
			else
				host->mrq->cmd->error = -ETIMEDOUT;

			tasklet_schedule(&host->finish_tasklet);
		}
	}

	mmiowb();
	spin_unlock_irqrestore(&host->lock, flags);
}

static void sdhci_tuning_timer(unsigned long data)
{
	struct sdhci_host *host;
	unsigned long flags;

	host = (struct sdhci_host *)data;

	spin_lock_irqsave(&host->lock, flags);

	host->flags |= SDHCI_NEEDS_RETUNING;

	spin_unlock_irqrestore(&host->lock, flags);
}

/*****************************************************************************\
 *                                                                           *
 * Interrupt handling                                                        *
 *                                                                           *
\*****************************************************************************/

static void sdhci_cmd_irq(struct sdhci_host *host, u32 intmask)
{
	BUG_ON(intmask == 0);

	if (!host->cmd) {
		printk(KERN_ERR "%s: Got command interrupt 0x%08x even "
			"though no command operation was in progress.\n",
			mmc_hostname(host->mmc), (unsigned)intmask);
		sdhci_dumpregs(host);
		return;
	}

	if (intmask & SDHCI_INT_TIMEOUT)
		host->cmd->error = -ETIMEDOUT;
	else if (intmask & (SDHCI_INT_CRC | SDHCI_INT_END_BIT |
			SDHCI_INT_INDEX))
		host->cmd->error = -EILSEQ;

	if (host->cmd->error) {
		tasklet_schedule(&host->finish_tasklet);
		return;
	}

	/*
	 * The host can send and interrupt when the busy state has
	 * ended, allowing us to wait without wasting CPU cycles.
	 * Unfortunately this is overloaded on the "data complete"
	 * interrupt, so we need to take some care when handling
	 * it.
	 *
	 * Note: The 1.0 specification is a bit ambiguous about this
	 *       feature so there might be some problems with older
	 *       controllers.
	 */
	if (host->cmd->flags & MMC_RSP_BUSY) {
		if (host->cmd->data)
			DBG("Cannot wait for busy signal when also "
				"doing a data transfer");
		else if (!(host->quirks & SDHCI_QUIRK_NO_BUSY_IRQ))
			return;

		/* The controller does not support the end-of-busy IRQ,
		 * fall through and take the SDHCI_INT_RESPONSE */
	}

	if (intmask & SDHCI_INT_RESPONSE)
		sdhci_finish_command(host);
}

#ifdef CONFIG_MMC_DEBUG
static void sdhci_show_adma_error(struct sdhci_host *host)
{
	const char *name = mmc_hostname(host->mmc);
	u8 *desc = host->adma_desc;
	__le32 *dma;
	__le16 *len;
	u8 attr;

	sdhci_dumpregs(host);

	while (true) {
		dma = (__le32 *)(desc + 4);
		len = (__le16 *)(desc + 2);
		attr = *desc;

		DBG("%s: %p: DMA 0x%08x, LEN 0x%04x, Attr=0x%02x\n",
		    name, desc, le32_to_cpu(*dma), le16_to_cpu(*len), attr);

		desc += 8;

		if (attr & 2)
			break;
	}
}
#else
static void sdhci_show_adma_error(struct sdhci_host *host) { }
#endif

static void sdhci_data_irq(struct sdhci_host *host, u32 intmask)
{
	BUG_ON(intmask == 0);

	/* CMD19 generates _only_ Buffer Read Ready interrupt */
	if (intmask & SDHCI_INT_DATA_AVAIL) {
		if (SDHCI_GET_CMD(sdhci_readw(host, SDHCI_COMMAND)) ==
		    MMC_SEND_TUNING_BLOCK) {
			host->tuning_done = 1;
			wake_up(&host->buf_ready_int);
			return;
		}
	}

	if (!host->data) {
		/*
		 * The "data complete" interrupt is also used to
		 * indicate that a busy state has ended. See comment
		 * above in sdhci_cmd_irq().
		 */
		if (host->cmd && (host->cmd->flags & MMC_RSP_BUSY)) {
			if (intmask & SDHCI_INT_DATA_END) {
				sdhci_finish_command(host);
				return;
			}
		}

		printk(KERN_ERR "%s: Got data interrupt 0x%08x even "
			"though no data operation was in progress.\n",
			mmc_hostname(host->mmc), (unsigned)intmask);
		sdhci_dumpregs(host);

		return;
	}

	if (intmask & SDHCI_INT_DATA_TIMEOUT)
		host->data->error = -ETIMEDOUT;
	else if (intmask & SDHCI_INT_DATA_END_BIT)
		host->data->error = -EILSEQ;
	else if ((intmask & SDHCI_INT_DATA_CRC) &&
		SDHCI_GET_CMD(sdhci_readw(host, SDHCI_COMMAND))
			!= MMC_BUS_TEST_R)
		host->data->error = -EILSEQ;
	else if (intmask & SDHCI_INT_ADMA_ERROR) {
		printk(KERN_ERR "%s: ADMA error\n", mmc_hostname(host->mmc));
		sdhci_show_adma_error(host);
		host->data->error = -EIO;
	}

	if (host->data->error)
		sdhci_finish_data(host);
	else {
		if (intmask & (SDHCI_INT_DATA_AVAIL | SDHCI_INT_SPACE_AVAIL))
			sdhci_transfer_pio(host);

		/*
		 * We currently don't do anything fancy with DMA
		 * boundaries, but as we can't disable the feature
		 * we need to at least restart the transfer.
		 *
		 * According to the spec sdhci_readl(host, SDHCI_DMA_ADDRESS)
		 * should return a valid address to continue from, but as
		 * some controllers are faulty, don't trust them.
		 */
		if (intmask & SDHCI_INT_DMA_END) {
			u32 dmastart, dmanow;
			dmastart = sg_dma_address(host->data->sg);
			dmanow = dmastart + host->data->bytes_xfered;
			/*
			 * Force update to the next DMA block boundary.
			 */
			dmanow = (dmanow &
				~(SDHCI_DEFAULT_BOUNDARY_SIZE - 1)) +
				SDHCI_DEFAULT_BOUNDARY_SIZE;
			host->data->bytes_xfered = dmanow - dmastart;
			DBG("%s: DMA base 0x%08x, transferred 0x%06x bytes,"
				" next 0x%08x\n",
				mmc_hostname(host->mmc), dmastart,
				host->data->bytes_xfered, dmanow);
			sdhci_writel(host, dmanow, SDHCI_DMA_ADDRESS);
		}

		if (intmask & SDHCI_INT_DATA_END) {
			if (host->cmd) {
				/*
				 * Data managed to finish before the
				 * command completed. Make sure we do
				 * things in the proper order.
				 */
				host->data_early = 1;
			} else {
				sdhci_finish_data(host);
			}
		}
	}
}

static irqreturn_t sdhci_irq(int irq, void *dev_id)
{
	irqreturn_t result;
	struct sdhci_host* host = dev_id;
	u32 intmask;
	int cardint = 0;

	spin_lock(&host->lock);

	intmask = sdhci_readl(host, SDHCI_INT_STATUS);

	if (!intmask || intmask == 0xffffffff) {
		result = IRQ_NONE;
		goto out;
	}

	DBG("*** %s got interrupt: 0x%08x\n",
		mmc_hostname(host->mmc), intmask);

	if (intmask & (SDHCI_INT_CARD_INSERT | SDHCI_INT_CARD_REMOVE)) {
		u32 present = sdhci_readl(host, SDHCI_PRESENT_STATE) &
			      SDHCI_CARD_PRESENT;

		/*
		 * There is a observation on i.mx esdhc.  INSERT bit will be
		 * immediately set again when it gets cleared, if a card is
		 * inserted.  We have to mask the irq to prevent interrupt
		 * storm which will freeze the system.  And the REMOVE gets
		 * the same situation.
		 *
		 * More testing are needed here to ensure it works for other
		 * platforms though.
		 */
		sdhci_mask_irqs(host, present ? SDHCI_INT_CARD_INSERT :
						SDHCI_INT_CARD_REMOVE);
		sdhci_unmask_irqs(host, present ? SDHCI_INT_CARD_REMOVE :
						  SDHCI_INT_CARD_INSERT);

		sdhci_writel(host, intmask & (SDHCI_INT_CARD_INSERT |
			     SDHCI_INT_CARD_REMOVE), SDHCI_INT_STATUS);
		intmask &= ~(SDHCI_INT_CARD_INSERT | SDHCI_INT_CARD_REMOVE);
		tasklet_schedule(&host->card_tasklet);
	}

	if (intmask & SDHCI_INT_CMD_MASK) {
		sdhci_writel(host, intmask & SDHCI_INT_CMD_MASK,
			SDHCI_INT_STATUS);
		sdhci_cmd_irq(host, intmask & SDHCI_INT_CMD_MASK);
	}

	if (intmask & SDHCI_INT_DATA_MASK) {
		sdhci_writel(host, intmask & SDHCI_INT_DATA_MASK,
			SDHCI_INT_STATUS);
		sdhci_data_irq(host, intmask & SDHCI_INT_DATA_MASK);
	}

	intmask &= ~(SDHCI_INT_CMD_MASK | SDHCI_INT_DATA_MASK);

	intmask &= ~SDHCI_INT_ERROR;

	if (intmask & SDHCI_INT_BUS_POWER) {
		printk(KERN_ERR "%s: Card is consuming too much power!\n",
			mmc_hostname(host->mmc));
		sdhci_writel(host, SDHCI_INT_BUS_POWER, SDHCI_INT_STATUS);
	}

	intmask &= ~SDHCI_INT_BUS_POWER;

	if (intmask & SDHCI_INT_CARD_INT)
		cardint = 1;

	intmask &= ~SDHCI_INT_CARD_INT;

	if (intmask) {
		printk(KERN_ERR "%s: Unexpected interrupt 0x%08x.\n",
			mmc_hostname(host->mmc), intmask);
		sdhci_dumpregs(host);

		sdhci_writel(host, intmask, SDHCI_INT_STATUS);
	}

	result = IRQ_HANDLED;

	mmiowb();
out:
	spin_unlock(&host->lock);

	/*
	 * We have to delay this as it calls back into the driver.
	 */
	if (cardint)
		mmc_signal_sdio_irq(host->mmc);

	return result;
}

/*****************************************************************************\
 *                                                                           *
 * Suspend/resume                                                            *
 *                                                                           *
\*****************************************************************************/

#ifdef CONFIG_PM

int sdhci_suspend_host(struct sdhci_host *host, pm_message_t state)
{
	int ret;

	sdhci_disable_card_detection(host);

	/* Disable tuning since we are suspending */
	if (host->version >= SDHCI_SPEC_300 && host->tuning_count &&
	    host->tuning_mode == SDHCI_TUNING_MODE_1) {
		host->flags &= ~SDHCI_NEEDS_RETUNING;
		mod_timer(&host->tuning_timer, jiffies +
			host->tuning_count * HZ);
	}

	ret = mmc_suspend_host(host->mmc);
	if (ret)
		return ret;

	free_irq(host->irq, host);

	if (host->vmmc)
		ret = regulator_disable(host->vmmc);

	return ret;
}

EXPORT_SYMBOL_GPL(sdhci_suspend_host);

int sdhci_resume_host(struct sdhci_host *host)
{
	int ret;

	if (host->vmmc) {
		int ret = regulator_enable(host->vmmc);
		if (ret)
			return ret;
	}


	if (host->flags & (SDHCI_USE_SDMA | SDHCI_USE_ADMA)) {
		if (host->ops->enable_dma)
			host->ops->enable_dma(host);
	}

	ret = request_irq(host->irq, sdhci_irq, IRQF_SHARED,
			  mmc_hostname(host->mmc), host);
	if (ret)
		return ret;

	sdhci_init(host, (host->mmc->pm_flags & MMC_PM_KEEP_POWER));
	mmiowb();

	ret = mmc_resume_host(host->mmc);
	sdhci_enable_card_detection(host);

	/* Set the re-tuning expiration flag */
	if ((host->version >= SDHCI_SPEC_300) && host->tuning_count &&
	    (host->tuning_mode == SDHCI_TUNING_MODE_1))
		host->flags |= SDHCI_NEEDS_RETUNING;

	return ret;
}

EXPORT_SYMBOL_GPL(sdhci_resume_host);

void sdhci_enable_irq_wakeups(struct sdhci_host *host)
{
	u8 val;
	val = sdhci_readb(host, SDHCI_WAKE_UP_CONTROL);
	val |= SDHCI_WAKE_ON_INT;
	sdhci_writeb(host, val, SDHCI_WAKE_UP_CONTROL);
}

EXPORT_SYMBOL_GPL(sdhci_enable_irq_wakeups);

#endif /* CONFIG_PM */

/*****************************************************************************\
 *                                                                           *
 * Device allocation/registration                                            *
 *                                                                           *
\*****************************************************************************/

struct sdhci_host *sdhci_alloc_host(struct device *dev,
	size_t priv_size)
{
	struct mmc_host *mmc;
	struct sdhci_host *host;

	WARN_ON(dev == NULL);

	mmc = mmc_alloc_host(sizeof(struct sdhci_host) + priv_size, dev);
	if (!mmc)
		return ERR_PTR(-ENOMEM);

	host = mmc_priv(mmc);
	host->mmc = mmc;

	return host;
}

EXPORT_SYMBOL_GPL(sdhci_alloc_host);

int sdhci_add_host(struct sdhci_host *host)
{
	struct mmc_host *mmc;
	u32 caps[2];
	u32 max_current_caps;
	unsigned int ocr_avail;
	int ret;

	WARN_ON(host == NULL);
	if (host == NULL)
		return -EINVAL;

	mmc = host->mmc;

	if (debug_quirks)
		host->quirks = debug_quirks;

	sdhci_reset(host, SDHCI_RESET_ALL);

	host->version = sdhci_readw(host, SDHCI_HOST_VERSION);
	host->version = (host->version & SDHCI_SPEC_VER_MASK)
				>> SDHCI_SPEC_VER_SHIFT;
	if (host->version > SDHCI_SPEC_300) {
		printk(KERN_ERR "%s: Unknown controller version (%d). "
			"You may experience problems.\n", mmc_hostname(mmc),
			host->version);
	}

	caps[0] = (host->quirks & SDHCI_QUIRK_MISSING_CAPS) ? host->caps :
		sdhci_readl(host, SDHCI_CAPABILITIES);

	caps[1] = (host->version >= SDHCI_SPEC_300) ?
		sdhci_readl(host, SDHCI_CAPABILITIES_1) : 0;

	if (host->quirks & SDHCI_QUIRK_FORCE_DMA)
		host->flags |= SDHCI_USE_SDMA;
	else if (!(caps[0] & SDHCI_CAN_DO_SDMA))
		DBG("Controller doesn't have SDMA capability\n");
	else
		host->flags |= SDHCI_USE_SDMA;

	if ((host->quirks & SDHCI_QUIRK_BROKEN_DMA) &&
		(host->flags & SDHCI_USE_SDMA)) {
		DBG("Disabling DMA as it is marked broken\n");
		host->flags &= ~SDHCI_USE_SDMA;
	}

	if ((host->version >= SDHCI_SPEC_200) &&
		(caps[0] & SDHCI_CAN_DO_ADMA2))
		host->flags |= SDHCI_USE_ADMA;

	if ((host->quirks & SDHCI_QUIRK_BROKEN_ADMA) &&
		(host->flags & SDHCI_USE_ADMA)) {
		DBG("Disabling ADMA as it is marked broken\n");
		host->flags &= ~SDHCI_USE_ADMA;
	}

	if (host->flags & (SDHCI_USE_SDMA | SDHCI_USE_ADMA)) {
		if (host->ops->enable_dma) {
			if (host->ops->enable_dma(host)) {
				printk(KERN_WARNING "%s: No suitable DMA "
					"available. Falling back to PIO.\n",
					mmc_hostname(mmc));
				host->flags &=
					~(SDHCI_USE_SDMA | SDHCI_USE_ADMA);
			}
		}
	}

	if (host->flags & SDHCI_USE_ADMA) {
		/*
		 * We need to allocate descriptors for all sg entries
		 * (128) and potentially one alignment transfer for
		 * each of those entries.
		 */
		host->adma_desc = kmalloc((128 * 2 + 1) * 4, GFP_KERNEL);
		host->align_buffer = kmalloc(128 * 4, GFP_KERNEL);
		if (!host->adma_desc || !host->align_buffer) {
			kfree(host->adma_desc);
			kfree(host->align_buffer);
			printk(KERN_WARNING "%s: Unable to allocate ADMA "
				"buffers. Falling back to standard DMA.\n",
				mmc_hostname(mmc));
			host->flags &= ~SDHCI_USE_ADMA;
		}
	}

	/*
	 * If we use DMA, then it's up to the caller to set the DMA
	 * mask, but PIO does not need the hw shim so we set a new
	 * mask here in that case.
	 */
	if (!(host->flags & (SDHCI_USE_SDMA | SDHCI_USE_ADMA))) {
		host->dma_mask = DMA_BIT_MASK(64);
		mmc_dev(host->mmc)->dma_mask = &host->dma_mask;
	}

	if (host->version >= SDHCI_SPEC_300)
		host->max_clk = (caps[0] & SDHCI_CLOCK_V3_BASE_MASK)
			>> SDHCI_CLOCK_BASE_SHIFT;
	else
		host->max_clk = (caps[0] & SDHCI_CLOCK_BASE_MASK)
			>> SDHCI_CLOCK_BASE_SHIFT;

	host->max_clk *= 1000000;
	if (host->max_clk == 0 || host->quirks &
			SDHCI_QUIRK_CAP_CLOCK_BASE_BROKEN) {
		if (!host->ops->get_max_clock) {
			printk(KERN_ERR
			       "%s: Hardware doesn't specify base clock "
			       "frequency.\n", mmc_hostname(mmc));
			return -ENODEV;
		}
		host->max_clk = host->ops->get_max_clock(host);
	}

	host->timeout_clk =
		(caps[0] & SDHCI_TIMEOUT_CLK_MASK) >> SDHCI_TIMEOUT_CLK_SHIFT;
	if (host->timeout_clk == 0) {
		if (host->ops->get_timeout_clock) {
			host->timeout_clk = host->ops->get_timeout_clock(host);
		} else if (!(host->quirks &
				SDHCI_QUIRK_DATA_TIMEOUT_USES_SDCLK)) {
			printk(KERN_ERR
			       "%s: Hardware doesn't specify timeout clock "
			       "frequency.\n", mmc_hostname(mmc));
			return -ENODEV;
		}
	}
	if (caps[0] & SDHCI_TIMEOUT_CLK_UNIT)
		host->timeout_clk *= 1000;

	/*
	 * In case of Host Controller v3.00, find out whether clock
	 * multiplier is supported.
	 */
	host->clk_mul = (caps[1] & SDHCI_CLOCK_MUL_MASK) >>
			SDHCI_CLOCK_MUL_SHIFT;

	/*
	 * In case the value in Clock Multiplier is 0, then programmable
	 * clock mode is not supported, otherwise the actual clock
	 * multiplier is one more than the value of Clock Multiplier
	 * in the Capabilities Register.
	 */
	if (host->clk_mul)
		host->clk_mul += 1;

	/*
	 * Set host parameters.
	 */
	mmc->ops = &sdhci_ops;
	mmc->f_max = host->max_clk;
	if (host->ops->get_min_clock)
		mmc->f_min = host->ops->get_min_clock(host);
	else if (host->version >= SDHCI_SPEC_300) {
		if (host->clk_mul) {
			mmc->f_min = (host->max_clk * host->clk_mul) / 1024;
			mmc->f_max = host->max_clk * host->clk_mul;
		} else
			mmc->f_min = host->max_clk / SDHCI_MAX_DIV_SPEC_300;
	} else
		mmc->f_min = host->max_clk / SDHCI_MAX_DIV_SPEC_200;

<<<<<<< HEAD
=======
	if (host->quirks & SDHCI_QUIRK_DATA_TIMEOUT_USES_SDCLK)
		mmc->max_discard_to = (1 << 27) / (mmc->f_max / 1000);
	else
		mmc->max_discard_to = (1 << 27) / host->timeout_clk;

>>>>>>> b55ebc27
	mmc->caps |= MMC_CAP_SDIO_IRQ | MMC_CAP_ERASE | MMC_CAP_CMD23;

	if (host->quirks & SDHCI_QUIRK_MULTIBLOCK_READ_ACMD12)
		host->flags |= SDHCI_AUTO_CMD12;

	/* Auto-CMD23 stuff only works in ADMA or PIO. */
	if ((host->version >= SDHCI_SPEC_300) &&
	    ((host->flags & SDHCI_USE_ADMA) ||
	     !(host->flags & SDHCI_USE_SDMA))) {
		host->flags |= SDHCI_AUTO_CMD23;
		DBG("%s: Auto-CMD23 available\n", mmc_hostname(mmc));
	} else {
		DBG("%s: Auto-CMD23 unavailable\n", mmc_hostname(mmc));
	}

	/*
	 * A controller may support 8-bit width, but the board itself
	 * might not have the pins brought out.  Boards that support
	 * 8-bit width must set "mmc->caps |= MMC_CAP_8_BIT_DATA;" in
	 * their platform code before calling sdhci_add_host(), and we
	 * won't assume 8-bit width for hosts without that CAP.
	 */
	if (!(host->quirks & SDHCI_QUIRK_FORCE_1_BIT_DATA))
		mmc->caps |= MMC_CAP_4_BIT_DATA;

	if (caps[0] & SDHCI_CAN_DO_HISPD)
		mmc->caps |= MMC_CAP_SD_HIGHSPEED | MMC_CAP_MMC_HIGHSPEED;

	if ((host->quirks & SDHCI_QUIRK_BROKEN_CARD_DETECTION) &&
	    mmc_card_is_removable(mmc))
		mmc->caps |= MMC_CAP_NEEDS_POLL;

	/* UHS-I mode(s) supported by the host controller. */
	if (host->version >= SDHCI_SPEC_300)
		mmc->caps |= MMC_CAP_UHS_SDR12 | MMC_CAP_UHS_SDR25;

	/* SDR104 supports also implies SDR50 support */
	if (caps[1] & SDHCI_SUPPORT_SDR104)
		mmc->caps |= MMC_CAP_UHS_SDR104 | MMC_CAP_UHS_SDR50;
	else if (caps[1] & SDHCI_SUPPORT_SDR50)
		mmc->caps |= MMC_CAP_UHS_SDR50;

	if (caps[1] & SDHCI_SUPPORT_DDR50)
		mmc->caps |= MMC_CAP_UHS_DDR50;

	/* Does the host needs tuning for SDR50? */
	if (caps[1] & SDHCI_USE_SDR50_TUNING)
		host->flags |= SDHCI_SDR50_NEEDS_TUNING;

	/* Driver Type(s) (A, C, D) supported by the host */
	if (caps[1] & SDHCI_DRIVER_TYPE_A)
		mmc->caps |= MMC_CAP_DRIVER_TYPE_A;
	if (caps[1] & SDHCI_DRIVER_TYPE_C)
		mmc->caps |= MMC_CAP_DRIVER_TYPE_C;
	if (caps[1] & SDHCI_DRIVER_TYPE_D)
		mmc->caps |= MMC_CAP_DRIVER_TYPE_D;

	/* Initial value for re-tuning timer count */
	host->tuning_count = (caps[1] & SDHCI_RETUNING_TIMER_COUNT_MASK) >>
			      SDHCI_RETUNING_TIMER_COUNT_SHIFT;

	/*
	 * In case Re-tuning Timer is not disabled, the actual value of
	 * re-tuning timer will be 2 ^ (n - 1).
	 */
	if (host->tuning_count)
		host->tuning_count = 1 << (host->tuning_count - 1);

	/* Re-tuning mode supported by the Host Controller */
	host->tuning_mode = (caps[1] & SDHCI_RETUNING_MODE_MASK) >>
			     SDHCI_RETUNING_MODE_SHIFT;

	ocr_avail = 0;
	/*
	 * According to SD Host Controller spec v3.00, if the Host System
	 * can afford more than 150mA, Host Driver should set XPC to 1. Also
	 * the value is meaningful only if Voltage Support in the Capabilities
	 * register is set. The actual current value is 4 times the register
	 * value.
	 */
	max_current_caps = sdhci_readl(host, SDHCI_MAX_CURRENT);

	if (caps[0] & SDHCI_CAN_VDD_330) {
		int max_current_330;

		ocr_avail |= MMC_VDD_32_33 | MMC_VDD_33_34;

		max_current_330 = ((max_current_caps &
				   SDHCI_MAX_CURRENT_330_MASK) >>
				   SDHCI_MAX_CURRENT_330_SHIFT) *
				   SDHCI_MAX_CURRENT_MULTIPLIER;

		if (max_current_330 > 150)
			mmc->caps |= MMC_CAP_SET_XPC_330;
	}
	if (caps[0] & SDHCI_CAN_VDD_300) {
		int max_current_300;

		ocr_avail |= MMC_VDD_29_30 | MMC_VDD_30_31;

		max_current_300 = ((max_current_caps &
				   SDHCI_MAX_CURRENT_300_MASK) >>
				   SDHCI_MAX_CURRENT_300_SHIFT) *
				   SDHCI_MAX_CURRENT_MULTIPLIER;

		if (max_current_300 > 150)
			mmc->caps |= MMC_CAP_SET_XPC_300;
	}
	if (caps[0] & SDHCI_CAN_VDD_180) {
		int max_current_180;

		ocr_avail |= MMC_VDD_165_195;

		max_current_180 = ((max_current_caps &
				   SDHCI_MAX_CURRENT_180_MASK) >>
				   SDHCI_MAX_CURRENT_180_SHIFT) *
				   SDHCI_MAX_CURRENT_MULTIPLIER;

		if (max_current_180 > 150)
			mmc->caps |= MMC_CAP_SET_XPC_180;

		/* Maximum current capabilities of the host at 1.8V */
		if (max_current_180 >= 800)
			mmc->caps |= MMC_CAP_MAX_CURRENT_800;
		else if (max_current_180 >= 600)
			mmc->caps |= MMC_CAP_MAX_CURRENT_600;
		else if (max_current_180 >= 400)
			mmc->caps |= MMC_CAP_MAX_CURRENT_400;
		else
			mmc->caps |= MMC_CAP_MAX_CURRENT_200;
	}

	mmc->ocr_avail = ocr_avail;
	mmc->ocr_avail_sdio = ocr_avail;
	if (host->ocr_avail_sdio)
		mmc->ocr_avail_sdio &= host->ocr_avail_sdio;
	mmc->ocr_avail_sd = ocr_avail;
	if (host->ocr_avail_sd)
		mmc->ocr_avail_sd &= host->ocr_avail_sd;
	else /* normal SD controllers don't support 1.8V */
		mmc->ocr_avail_sd &= ~MMC_VDD_165_195;
	mmc->ocr_avail_mmc = ocr_avail;
	if (host->ocr_avail_mmc)
		mmc->ocr_avail_mmc &= host->ocr_avail_mmc;

	if (mmc->ocr_avail == 0) {
		printk(KERN_ERR "%s: Hardware doesn't report any "
			"support voltages.\n", mmc_hostname(mmc));
		return -ENODEV;
	}

	spin_lock_init(&host->lock);

	/*
	 * Maximum number of segments. Depends on if the hardware
	 * can do scatter/gather or not.
	 */
	if (host->flags & SDHCI_USE_ADMA)
		mmc->max_segs = 128;
	else if (host->flags & SDHCI_USE_SDMA)
		mmc->max_segs = 1;
	else /* PIO */
		mmc->max_segs = 128;

	/*
	 * Maximum number of sectors in one transfer. Limited by DMA boundary
	 * size (512KiB).
	 */
	mmc->max_req_size = 524288;

	/*
	 * Maximum segment size. Could be one segment with the maximum number
	 * of bytes. When doing hardware scatter/gather, each entry cannot
	 * be larger than 64 KiB though.
	 */
	if (host->flags & SDHCI_USE_ADMA) {
		if (host->quirks & SDHCI_QUIRK_BROKEN_ADMA_ZEROLEN_DESC)
			mmc->max_seg_size = 65535;
		else
			mmc->max_seg_size = 65536;
	} else {
		mmc->max_seg_size = mmc->max_req_size;
	}

	/*
	 * Maximum block size. This varies from controller to controller and
	 * is specified in the capabilities register.
	 */
	if (host->quirks & SDHCI_QUIRK_FORCE_BLK_SZ_2048) {
		mmc->max_blk_size = 2;
	} else {
		mmc->max_blk_size = (caps[0] & SDHCI_MAX_BLOCK_MASK) >>
				SDHCI_MAX_BLOCK_SHIFT;
		if (mmc->max_blk_size >= 3) {
			printk(KERN_WARNING "%s: Invalid maximum block size, "
				"assuming 512 bytes\n", mmc_hostname(mmc));
			mmc->max_blk_size = 0;
		}
	}

	mmc->max_blk_size = 512 << mmc->max_blk_size;

	/*
	 * Maximum block count.
	 */
	mmc->max_blk_count = (host->quirks & SDHCI_QUIRK_NO_MULTIBLOCK) ? 1 : 65535;

	/*
	 * Init tasklets.
	 */
	tasklet_init(&host->card_tasklet,
		sdhci_tasklet_card, (unsigned long)host);
	tasklet_init(&host->finish_tasklet,
		sdhci_tasklet_finish, (unsigned long)host);

	setup_timer(&host->timer, sdhci_timeout_timer, (unsigned long)host);

	if (host->version >= SDHCI_SPEC_300) {
		init_waitqueue_head(&host->buf_ready_int);

		/* Initialize re-tuning timer */
		init_timer(&host->tuning_timer);
		host->tuning_timer.data = (unsigned long)host;
		host->tuning_timer.function = sdhci_tuning_timer;
	}

	ret = request_irq(host->irq, sdhci_irq, IRQF_SHARED,
		mmc_hostname(mmc), host);
	if (ret)
		goto untasklet;

	host->vmmc = regulator_get(mmc_dev(mmc), "vmmc");
	if (IS_ERR(host->vmmc)) {
		printk(KERN_INFO "%s: no vmmc regulator found\n", mmc_hostname(mmc));
		host->vmmc = NULL;
	} else {
		regulator_enable(host->vmmc);
	}

	sdhci_init(host, 0);

#ifdef CONFIG_MMC_DEBUG
	sdhci_dumpregs(host);
#endif

#ifdef SDHCI_USE_LEDS_CLASS
	snprintf(host->led_name, sizeof(host->led_name),
		"%s::", mmc_hostname(mmc));
	host->led.name = host->led_name;
	host->led.brightness = LED_OFF;
	host->led.default_trigger = mmc_hostname(mmc);
	host->led.brightness_set = sdhci_led_control;

	ret = led_classdev_register(mmc_dev(mmc), &host->led);
	if (ret)
		goto reset;
#endif

	mmiowb();

	mmc_add_host(mmc);

	printk(KERN_INFO "%s: SDHCI controller on %s [%s] using %s\n",
		mmc_hostname(mmc), host->hw_name, dev_name(mmc_dev(mmc)),
		(host->flags & SDHCI_USE_ADMA) ? "ADMA" :
		(host->flags & SDHCI_USE_SDMA) ? "DMA" : "PIO");

	sdhci_enable_card_detection(host);

	return 0;

#ifdef SDHCI_USE_LEDS_CLASS
reset:
	sdhci_reset(host, SDHCI_RESET_ALL);
	free_irq(host->irq, host);
#endif
untasklet:
	tasklet_kill(&host->card_tasklet);
	tasklet_kill(&host->finish_tasklet);

	return ret;
}

EXPORT_SYMBOL_GPL(sdhci_add_host);

void sdhci_remove_host(struct sdhci_host *host, int dead)
{
	unsigned long flags;

	if (dead) {
		spin_lock_irqsave(&host->lock, flags);

		host->flags |= SDHCI_DEVICE_DEAD;

		if (host->mrq) {
			printk(KERN_ERR "%s: Controller removed during "
				" transfer!\n", mmc_hostname(host->mmc));

			host->mrq->cmd->error = -ENOMEDIUM;
			tasklet_schedule(&host->finish_tasklet);
		}

		spin_unlock_irqrestore(&host->lock, flags);
	}

	sdhci_disable_card_detection(host);

	mmc_remove_host(host->mmc);

#ifdef SDHCI_USE_LEDS_CLASS
	led_classdev_unregister(&host->led);
#endif

	if (!dead)
		sdhci_reset(host, SDHCI_RESET_ALL);

	free_irq(host->irq, host);

	del_timer_sync(&host->timer);
	if (host->version >= SDHCI_SPEC_300)
		del_timer_sync(&host->tuning_timer);

	tasklet_kill(&host->card_tasklet);
	tasklet_kill(&host->finish_tasklet);

	if (host->vmmc) {
		regulator_disable(host->vmmc);
		regulator_put(host->vmmc);
	}

	kfree(host->adma_desc);
	kfree(host->align_buffer);

	host->adma_desc = NULL;
	host->align_buffer = NULL;
}

EXPORT_SYMBOL_GPL(sdhci_remove_host);

void sdhci_free_host(struct sdhci_host *host)
{
	mmc_free_host(host->mmc);
}

EXPORT_SYMBOL_GPL(sdhci_free_host);

/*****************************************************************************\
 *                                                                           *
 * Driver init/exit                                                          *
 *                                                                           *
\*****************************************************************************/

static int __init sdhci_drv_init(void)
{
	printk(KERN_INFO DRIVER_NAME
		": Secure Digital Host Controller Interface driver\n");
	printk(KERN_INFO DRIVER_NAME ": Copyright(c) Pierre Ossman\n");

	return 0;
}

static void __exit sdhci_drv_exit(void)
{
}

module_init(sdhci_drv_init);
module_exit(sdhci_drv_exit);

module_param(debug_quirks, uint, 0444);

MODULE_AUTHOR("Pierre Ossman <pierre@ossman.eu>");
MODULE_DESCRIPTION("Secure Digital Host Controller Interface core driver");
MODULE_LICENSE("GPL");

MODULE_PARM_DESC(debug_quirks, "Force certain quirks.");<|MERGE_RESOLUTION|>--- conflicted
+++ resolved
@@ -2509,14 +2509,11 @@
 	} else
 		mmc->f_min = host->max_clk / SDHCI_MAX_DIV_SPEC_200;
 
-<<<<<<< HEAD
-=======
 	if (host->quirks & SDHCI_QUIRK_DATA_TIMEOUT_USES_SDCLK)
 		mmc->max_discard_to = (1 << 27) / (mmc->f_max / 1000);
 	else
 		mmc->max_discard_to = (1 << 27) / host->timeout_clk;
 
->>>>>>> b55ebc27
 	mmc->caps |= MMC_CAP_SDIO_IRQ | MMC_CAP_ERASE | MMC_CAP_CMD23;
 
 	if (host->quirks & SDHCI_QUIRK_MULTIBLOCK_READ_ACMD12)
