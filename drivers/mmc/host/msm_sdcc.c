--- conflicted
+++ resolved
@@ -387,21 +387,12 @@
 
 	/* location of command block must be 64 bit aligned */
 	BUG_ON(host->dma.cmd_busaddr & 0x07);
-<<<<<<< HEAD
 
 	nc->cmdptr = (host->dma.cmd_busaddr >> 3) | CMD_PTR_LP;
 	host->dma.hdr.cmdptr = DMOV_CMD_PTR_LIST |
 			       DMOV_CMD_ADDR(host->dma.cmdptr_busaddr);
 	host->dma.hdr.complete_func = msmsdcc_dma_complete_func;
 
-=======
-
-	nc->cmdptr = (host->dma.cmd_busaddr >> 3) | CMD_PTR_LP;
-	host->dma.hdr.cmdptr = DMOV_CMD_PTR_LIST |
-			       DMOV_CMD_ADDR(host->dma.cmdptr_busaddr);
-	host->dma.hdr.complete_func = msmsdcc_dma_complete_func;
-
->>>>>>> 2ff9870c
 	n = dma_map_sg(mmc_dev(host->mmc), host->dma.sg,
 			host->dma.num_ents, host->dma.dir);
 	if (n == 0) {
