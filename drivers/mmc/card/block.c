--- conflicted
+++ resolved
@@ -48,6 +48,7 @@
 #endif
 #define MODULE_PARAM_PREFIX "mmcblk."
 
+static DEFINE_MUTEX(block_mutex);
 
 /*
  * The defaults come from config options but can be overriden by module
@@ -55,7 +56,6 @@
  */
 static int perdev_minors = CONFIG_MMC_BLOCK_MINORS;
 
-<<<<<<< HEAD
 /*
  * We've only got one major, so number of mmcblk devices is
  * limited to 256 / number of minors per device.
@@ -64,10 +64,6 @@
 
 /* 256 minors, so at most 256 separate devices */
 static DECLARE_BITMAP(dev_use, 256);
-=======
-static DEFINE_MUTEX(block_mutex);
-static DECLARE_BITMAP(dev_use, MMC_NUM_MINORS);
->>>>>>> 2a48fc0a
 
 /*
  * There is one mmc_blk_data per slot.
