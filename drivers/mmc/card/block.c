/*
 * Block driver for media (i.e., flash cards)
 *
 * Copyright 2002 Hewlett-Packard Company
 * Copyright 2005-2008 Pierre Ossman
 *
 * Use consistent with the GNU GPL is permitted,
 * provided that this copyright notice is
 * preserved in its entirety in all copies and derived works.
 *
 * HEWLETT-PACKARD COMPANY MAKES NO WARRANTIES, EXPRESSED OR IMPLIED,
 * AS TO THE USEFULNESS OR CORRECTNESS OF THIS CODE OR ITS
 * FITNESS FOR ANY PARTICULAR PURPOSE.
 *
 * Many thanks to Alessandro Rubini and Jonathan Corbet!
 *
 * Author:  Andrew Christian
 *          28 May 2002
 */
#include <linux/moduleparam.h>
#include <linux/module.h>
#include <linux/init.h>

#include <linux/kernel.h>
#include <linux/fs.h>
#include <linux/slab.h>
#include <linux/errno.h>
#include <linux/hdreg.h>
#include <linux/kdev_t.h>
#include <linux/blkdev.h>
#include <linux/mutex.h>
#include <linux/scatterlist.h>
#include <linux/string_helpers.h>

#include <linux/mmc/card.h>
#include <linux/mmc/host.h>
#include <linux/mmc/mmc.h>
#include <linux/mmc/sd.h>

#include <asm/system.h>
#include <asm/uaccess.h>

#include "queue.h"

MODULE_ALIAS("mmc:block");
#ifdef MODULE_PARAM_PREFIX
#undef MODULE_PARAM_PREFIX
#endif
#define MODULE_PARAM_PREFIX "mmcblk."


/*
 * The defaults come from config options but can be overriden by module
 * or bootarg options.
 */
static int perdev_minors = CONFIG_MMC_BLOCK_MINORS;

/*
 * We've only got one major, so number of mmcblk devices is
 * limited to 256 / number of minors per device.
 */
static int max_devices;

<<<<<<< HEAD
/* 256 minors, so at most 256 separate devices */
static DECLARE_BITMAP(dev_use, 256);
=======
static DEFINE_MUTEX(block_mutex);
static DECLARE_BITMAP(dev_use, MMC_NUM_MINORS);
>>>>>>> 5778067a

/*
 * There is one mmc_blk_data per slot.
 */
struct mmc_blk_data {
	spinlock_t	lock;
	struct gendisk	*disk;
	struct mmc_queue queue;

	unsigned int	usage;
	unsigned int	read_only;
};

static DEFINE_MUTEX(open_lock);

module_param(perdev_minors, int, 0444);
MODULE_PARM_DESC(perdev_minors, "Minors numbers to allocate per device");

static struct mmc_blk_data *mmc_blk_get(struct gendisk *disk)
{
	struct mmc_blk_data *md;

	mutex_lock(&open_lock);
	md = disk->private_data;
	if (md && md->usage == 0)
		md = NULL;
	if (md)
		md->usage++;
	mutex_unlock(&open_lock);

	return md;
}

static void mmc_blk_put(struct mmc_blk_data *md)
{
	mutex_lock(&open_lock);
	md->usage--;
	if (md->usage == 0) {
		int devmaj = MAJOR(disk_devt(md->disk));
		int devidx = MINOR(disk_devt(md->disk)) / perdev_minors;

		if (!devmaj)
			devidx = md->disk->first_minor / perdev_minors;

		blk_cleanup_queue(md->queue.queue);

		__clear_bit(devidx, dev_use);

		put_disk(md->disk);
		kfree(md);
	}
	mutex_unlock(&open_lock);
}

static int mmc_blk_open(struct block_device *bdev, fmode_t mode)
{
	struct mmc_blk_data *md = mmc_blk_get(bdev->bd_disk);
	int ret = -ENXIO;

	mutex_lock(&block_mutex);
	if (md) {
		if (md->usage == 2)
			check_disk_change(bdev);
		ret = 0;

		if ((mode & FMODE_WRITE) && md->read_only) {
			mmc_blk_put(md);
			ret = -EROFS;
		}
	}
	mutex_unlock(&block_mutex);

	return ret;
}

static int mmc_blk_release(struct gendisk *disk, fmode_t mode)
{
	struct mmc_blk_data *md = disk->private_data;

	mutex_lock(&block_mutex);
	mmc_blk_put(md);
	mutex_unlock(&block_mutex);
	return 0;
}

static int
mmc_blk_getgeo(struct block_device *bdev, struct hd_geometry *geo)
{
	geo->cylinders = get_capacity(bdev->bd_disk) / (4 * 16);
	geo->heads = 4;
	geo->sectors = 16;
	return 0;
}

static const struct block_device_operations mmc_bdops = {
	.open			= mmc_blk_open,
	.release		= mmc_blk_release,
	.getgeo			= mmc_blk_getgeo,
	.owner			= THIS_MODULE,
};

struct mmc_blk_request {
	struct mmc_request	mrq;
	struct mmc_command	cmd;
	struct mmc_command	stop;
	struct mmc_data		data;
};

static u32 mmc_sd_num_wr_blocks(struct mmc_card *card)
{
	int err;
	u32 result;
	__be32 *blocks;

	struct mmc_request mrq;
	struct mmc_command cmd;
	struct mmc_data data;
	unsigned int timeout_us;

	struct scatterlist sg;

	memset(&cmd, 0, sizeof(struct mmc_command));

	cmd.opcode = MMC_APP_CMD;
	cmd.arg = card->rca << 16;
	cmd.flags = MMC_RSP_SPI_R1 | MMC_RSP_R1 | MMC_CMD_AC;

	err = mmc_wait_for_cmd(card->host, &cmd, 0);
	if (err)
		return (u32)-1;
	if (!mmc_host_is_spi(card->host) && !(cmd.resp[0] & R1_APP_CMD))
		return (u32)-1;

	memset(&cmd, 0, sizeof(struct mmc_command));

	cmd.opcode = SD_APP_SEND_NUM_WR_BLKS;
	cmd.arg = 0;
	cmd.flags = MMC_RSP_SPI_R1 | MMC_RSP_R1 | MMC_CMD_ADTC;

	memset(&data, 0, sizeof(struct mmc_data));

	data.timeout_ns = card->csd.tacc_ns * 100;
	data.timeout_clks = card->csd.tacc_clks * 100;

	timeout_us = data.timeout_ns / 1000;
	timeout_us += data.timeout_clks * 1000 /
		(card->host->ios.clock / 1000);

	if (timeout_us > 100000) {
		data.timeout_ns = 100000000;
		data.timeout_clks = 0;
	}

	data.blksz = 4;
	data.blocks = 1;
	data.flags = MMC_DATA_READ;
	data.sg = &sg;
	data.sg_len = 1;

	memset(&mrq, 0, sizeof(struct mmc_request));

	mrq.cmd = &cmd;
	mrq.data = &data;

	blocks = kmalloc(4, GFP_KERNEL);
	if (!blocks)
		return (u32)-1;

	sg_init_one(&sg, blocks, 4);

	mmc_wait_for_req(card->host, &mrq);

	result = ntohl(*blocks);
	kfree(blocks);

	if (cmd.error || data.error)
		result = (u32)-1;

	return result;
}

static u32 get_card_status(struct mmc_card *card, struct request *req)
{
	struct mmc_command cmd;
	int err;

	memset(&cmd, 0, sizeof(struct mmc_command));
	cmd.opcode = MMC_SEND_STATUS;
	if (!mmc_host_is_spi(card->host))
		cmd.arg = card->rca << 16;
	cmd.flags = MMC_RSP_SPI_R2 | MMC_RSP_R1 | MMC_CMD_AC;
	err = mmc_wait_for_cmd(card->host, &cmd, 0);
	if (err)
		printk(KERN_ERR "%s: error %d sending status comand",
		       req->rq_disk->disk_name, err);
	return cmd.resp[0];
}

static int mmc_blk_issue_discard_rq(struct mmc_queue *mq, struct request *req)
{
	struct mmc_blk_data *md = mq->data;
	struct mmc_card *card = md->queue.card;
	unsigned int from, nr, arg;
	int err = 0;

	mmc_claim_host(card->host);

	if (!mmc_can_erase(card)) {
		err = -EOPNOTSUPP;
		goto out;
	}

	from = blk_rq_pos(req);
	nr = blk_rq_sectors(req);

	if (mmc_can_trim(card))
		arg = MMC_TRIM_ARG;
	else
		arg = MMC_ERASE_ARG;

	err = mmc_erase(card, from, nr, arg);
out:
	spin_lock_irq(&md->lock);
	__blk_end_request(req, err, blk_rq_bytes(req));
	spin_unlock_irq(&md->lock);

	mmc_release_host(card->host);

	return err ? 0 : 1;
}

static int mmc_blk_issue_secdiscard_rq(struct mmc_queue *mq,
				       struct request *req)
{
	struct mmc_blk_data *md = mq->data;
	struct mmc_card *card = md->queue.card;
	unsigned int from, nr, arg;
	int err = 0;

	mmc_claim_host(card->host);

	if (!mmc_can_secure_erase_trim(card)) {
		err = -EOPNOTSUPP;
		goto out;
	}

	from = blk_rq_pos(req);
	nr = blk_rq_sectors(req);

	if (mmc_can_trim(card) && !mmc_erase_group_aligned(card, from, nr))
		arg = MMC_SECURE_TRIM1_ARG;
	else
		arg = MMC_SECURE_ERASE_ARG;

	err = mmc_erase(card, from, nr, arg);
	if (!err && arg == MMC_SECURE_TRIM1_ARG)
		err = mmc_erase(card, from, nr, MMC_SECURE_TRIM2_ARG);
out:
	spin_lock_irq(&md->lock);
	__blk_end_request(req, err, blk_rq_bytes(req));
	spin_unlock_irq(&md->lock);

	mmc_release_host(card->host);

	return err ? 0 : 1;
}

static int mmc_blk_issue_rw_rq(struct mmc_queue *mq, struct request *req)
{
	struct mmc_blk_data *md = mq->data;
	struct mmc_card *card = md->queue.card;
	struct mmc_blk_request brq;
	int ret = 1, disable_multi = 0;

	mmc_claim_host(card->host);

	do {
		struct mmc_command cmd;
		u32 readcmd, writecmd, status = 0;

		memset(&brq, 0, sizeof(struct mmc_blk_request));
		brq.mrq.cmd = &brq.cmd;
		brq.mrq.data = &brq.data;

		brq.cmd.arg = blk_rq_pos(req);
		if (!mmc_card_blockaddr(card))
			brq.cmd.arg <<= 9;
		brq.cmd.flags = MMC_RSP_SPI_R1 | MMC_RSP_R1 | MMC_CMD_ADTC;
		brq.data.blksz = 512;
		brq.stop.opcode = MMC_STOP_TRANSMISSION;
		brq.stop.arg = 0;
		brq.stop.flags = MMC_RSP_SPI_R1B | MMC_RSP_R1B | MMC_CMD_AC;
		brq.data.blocks = blk_rq_sectors(req);

		/*
		 * The block layer doesn't support all sector count
		 * restrictions, so we need to be prepared for too big
		 * requests.
		 */
		if (brq.data.blocks > card->host->max_blk_count)
			brq.data.blocks = card->host->max_blk_count;

		/*
		 * After a read error, we redo the request one sector at a time
		 * in order to accurately determine which sectors can be read
		 * successfully.
		 */
		if (disable_multi && brq.data.blocks > 1)
			brq.data.blocks = 1;

		if (brq.data.blocks > 1) {
			/* SPI multiblock writes terminate using a special
			 * token, not a STOP_TRANSMISSION request.
			 */
			if (!mmc_host_is_spi(card->host)
					|| rq_data_dir(req) == READ)
				brq.mrq.stop = &brq.stop;
			readcmd = MMC_READ_MULTIPLE_BLOCK;
			writecmd = MMC_WRITE_MULTIPLE_BLOCK;
		} else {
			brq.mrq.stop = NULL;
			readcmd = MMC_READ_SINGLE_BLOCK;
			writecmd = MMC_WRITE_BLOCK;
		}

		if (rq_data_dir(req) == READ) {
			brq.cmd.opcode = readcmd;
			brq.data.flags |= MMC_DATA_READ;
		} else {
			brq.cmd.opcode = writecmd;
			brq.data.flags |= MMC_DATA_WRITE;
		}

		mmc_set_data_timeout(&brq.data, card);

		brq.data.sg = mq->sg;
		brq.data.sg_len = mmc_queue_map_sg(mq);

		/*
		 * Adjust the sg list so it is the same size as the
		 * request.
		 */
		if (brq.data.blocks != blk_rq_sectors(req)) {
			int i, data_size = brq.data.blocks << 9;
			struct scatterlist *sg;

			for_each_sg(brq.data.sg, sg, brq.data.sg_len, i) {
				data_size -= sg->length;
				if (data_size <= 0) {
					sg->length += data_size;
					i++;
					break;
				}
			}
			brq.data.sg_len = i;
		}

		mmc_queue_bounce_pre(mq);

		mmc_wait_for_req(card->host, &brq.mrq);

		mmc_queue_bounce_post(mq);

		/*
		 * Check for errors here, but don't jump to cmd_err
		 * until later as we need to wait for the card to leave
		 * programming mode even when things go wrong.
		 */
		if (brq.cmd.error || brq.data.error || brq.stop.error) {
			if (brq.data.blocks > 1 && rq_data_dir(req) == READ) {
				/* Redo read one sector at a time */
				printk(KERN_WARNING "%s: retrying using single "
				       "block read\n", req->rq_disk->disk_name);
				disable_multi = 1;
				continue;
			}
			status = get_card_status(card, req);
		}

		if (brq.cmd.error) {
			printk(KERN_ERR "%s: error %d sending read/write "
			       "command, response %#x, card status %#x\n",
			       req->rq_disk->disk_name, brq.cmd.error,
			       brq.cmd.resp[0], status);
		}

		if (brq.data.error) {
			if (brq.data.error == -ETIMEDOUT && brq.mrq.stop)
				/* 'Stop' response contains card status */
				status = brq.mrq.stop->resp[0];
			printk(KERN_ERR "%s: error %d transferring data,"
			       " sector %u, nr %u, card status %#x\n",
			       req->rq_disk->disk_name, brq.data.error,
			       (unsigned)blk_rq_pos(req),
			       (unsigned)blk_rq_sectors(req), status);
		}

		if (brq.stop.error) {
			printk(KERN_ERR "%s: error %d sending stop command, "
			       "response %#x, card status %#x\n",
			       req->rq_disk->disk_name, brq.stop.error,
			       brq.stop.resp[0], status);
		}

		if (!mmc_host_is_spi(card->host) && rq_data_dir(req) != READ) {
			do {
				int err;

				cmd.opcode = MMC_SEND_STATUS;
				cmd.arg = card->rca << 16;
				cmd.flags = MMC_RSP_R1 | MMC_CMD_AC;
				err = mmc_wait_for_cmd(card->host, &cmd, 5);
				if (err) {
					printk(KERN_ERR "%s: error %d requesting status\n",
					       req->rq_disk->disk_name, err);
					goto cmd_err;
				}
				/*
				 * Some cards mishandle the status bits,
				 * so make sure to check both the busy
				 * indication and the card state.
				 */
			} while (!(cmd.resp[0] & R1_READY_FOR_DATA) ||
				(R1_CURRENT_STATE(cmd.resp[0]) == 7));

#if 0
			if (cmd.resp[0] & ~0x00000900)
				printk(KERN_ERR "%s: status = %08x\n",
				       req->rq_disk->disk_name, cmd.resp[0]);
			if (mmc_decode_status(cmd.resp))
				goto cmd_err;
#endif
		}

		if (brq.cmd.error || brq.stop.error || brq.data.error) {
			if (rq_data_dir(req) == READ) {
				/*
				 * After an error, we redo I/O one sector at a
				 * time, so we only reach here after trying to
				 * read a single sector.
				 */
				spin_lock_irq(&md->lock);
				ret = __blk_end_request(req, -EIO, brq.data.blksz);
				spin_unlock_irq(&md->lock);
				continue;
			}
			goto cmd_err;
		}

		/*
		 * A block was successfully transferred.
		 */
		spin_lock_irq(&md->lock);
		ret = __blk_end_request(req, 0, brq.data.bytes_xfered);
		spin_unlock_irq(&md->lock);
	} while (ret);

	mmc_release_host(card->host);

	return 1;

 cmd_err:
 	/*
 	 * If this is an SD card and we're writing, we can first
 	 * mark the known good sectors as ok.
 	 *
	 * If the card is not SD, we can still ok written sectors
	 * as reported by the controller (which might be less than
	 * the real number of written sectors, but never more).
	 */
	if (mmc_card_sd(card)) {
		u32 blocks;

		blocks = mmc_sd_num_wr_blocks(card);
		if (blocks != (u32)-1) {
			spin_lock_irq(&md->lock);
			ret = __blk_end_request(req, 0, blocks << 9);
			spin_unlock_irq(&md->lock);
		}
	} else {
		spin_lock_irq(&md->lock);
		ret = __blk_end_request(req, 0, brq.data.bytes_xfered);
		spin_unlock_irq(&md->lock);
	}

	mmc_release_host(card->host);

	spin_lock_irq(&md->lock);
	while (ret)
		ret = __blk_end_request(req, -EIO, blk_rq_cur_bytes(req));
	spin_unlock_irq(&md->lock);

	return 0;
}

static int mmc_blk_issue_rq(struct mmc_queue *mq, struct request *req)
{
	if (req->cmd_flags & REQ_DISCARD) {
		if (req->cmd_flags & REQ_SECURE)
			return mmc_blk_issue_secdiscard_rq(mq, req);
		else
			return mmc_blk_issue_discard_rq(mq, req);
	} else {
		return mmc_blk_issue_rw_rq(mq, req);
	}
}

static inline int mmc_blk_readonly(struct mmc_card *card)
{
	return mmc_card_readonly(card) ||
	       !(card->csd.cmdclass & CCC_BLOCK_WRITE);
}

static struct mmc_blk_data *mmc_blk_alloc(struct mmc_card *card)
{
	struct mmc_blk_data *md;
	int devidx, ret;

	devidx = find_first_zero_bit(dev_use, max_devices);
	if (devidx >= max_devices)
		return ERR_PTR(-ENOSPC);
	__set_bit(devidx, dev_use);

	md = kzalloc(sizeof(struct mmc_blk_data), GFP_KERNEL);
	if (!md) {
		ret = -ENOMEM;
		goto out;
	}


	/*
	 * Set the read-only status based on the supported commands
	 * and the write protect switch.
	 */
	md->read_only = mmc_blk_readonly(card);

	md->disk = alloc_disk(perdev_minors);
	if (md->disk == NULL) {
		ret = -ENOMEM;
		goto err_kfree;
	}

	spin_lock_init(&md->lock);
	md->usage = 1;

	ret = mmc_init_queue(&md->queue, card, &md->lock);
	if (ret)
		goto err_putdisk;

	md->queue.issue_fn = mmc_blk_issue_rq;
	md->queue.data = md;

	md->disk->major	= MMC_BLOCK_MAJOR;
	md->disk->first_minor = devidx * perdev_minors;
	md->disk->fops = &mmc_bdops;
	md->disk->private_data = md;
	md->disk->queue = md->queue.queue;
	md->disk->driverfs_dev = &card->dev;

	/*
	 * As discussed on lkml, GENHD_FL_REMOVABLE should:
	 *
	 * - be set for removable media with permanent block devices
	 * - be unset for removable block devices with permanent media
	 *
	 * Since MMC block devices clearly fall under the second
	 * case, we do not set GENHD_FL_REMOVABLE.  Userspace
	 * should use the block device creation/destruction hotplug
	 * messages to tell when the card is present.
	 */

	snprintf(md->disk->disk_name, sizeof(md->disk->disk_name),
		"mmcblk%d", devidx);

	blk_queue_logical_block_size(md->queue.queue, 512);

	if (!mmc_card_sd(card) && mmc_card_blockaddr(card)) {
		/*
		 * The EXT_CSD sector count is in number or 512 byte
		 * sectors.
		 */
		set_capacity(md->disk, card->ext_csd.sectors);
	} else {
		/*
		 * The CSD capacity field is in units of read_blkbits.
		 * set_capacity takes units of 512 bytes.
		 */
		set_capacity(md->disk,
			card->csd.capacity << (card->csd.read_blkbits - 9));
	}
	return md;

 err_putdisk:
	put_disk(md->disk);
 err_kfree:
	kfree(md);
 out:
	return ERR_PTR(ret);
}

static int
mmc_blk_set_blksize(struct mmc_blk_data *md, struct mmc_card *card)
{
	struct mmc_command cmd;
	int err;

	/* Block-addressed cards ignore MMC_SET_BLOCKLEN. */
	if (mmc_card_blockaddr(card))
		return 0;

	mmc_claim_host(card->host);
	cmd.opcode = MMC_SET_BLOCKLEN;
	cmd.arg = 512;
	cmd.flags = MMC_RSP_SPI_R1 | MMC_RSP_R1 | MMC_CMD_AC;
	err = mmc_wait_for_cmd(card->host, &cmd, 5);
	mmc_release_host(card->host);

	if (err) {
		printk(KERN_ERR "%s: unable to set block size to %d: %d\n",
			md->disk->disk_name, cmd.arg, err);
		return -EINVAL;
	}

	return 0;
}

static int mmc_blk_probe(struct mmc_card *card)
{
	struct mmc_blk_data *md;
	int err;
	char cap_str[10];

	/*
	 * Check that the card supports the command class(es) we need.
	 */
	if (!(card->csd.cmdclass & CCC_BLOCK_READ))
		return -ENODEV;

	md = mmc_blk_alloc(card);
	if (IS_ERR(md))
		return PTR_ERR(md);

	err = mmc_blk_set_blksize(md, card);
	if (err)
		goto out;

	string_get_size((u64)get_capacity(md->disk) << 9, STRING_UNITS_2,
			cap_str, sizeof(cap_str));
	printk(KERN_INFO "%s: %s %s %s %s\n",
		md->disk->disk_name, mmc_card_id(card), mmc_card_name(card),
		cap_str, md->read_only ? "(ro)" : "");

	mmc_set_drvdata(card, md);
	add_disk(md->disk);
	return 0;

 out:
	mmc_cleanup_queue(&md->queue);
	mmc_blk_put(md);

	return err;
}

static void mmc_blk_remove(struct mmc_card *card)
{
	struct mmc_blk_data *md = mmc_get_drvdata(card);

	if (md) {
		/* Stop new requests from getting into the queue */
		del_gendisk(md->disk);

		/* Then flush out any already in there */
		mmc_cleanup_queue(&md->queue);

		mmc_blk_put(md);
	}
	mmc_set_drvdata(card, NULL);
}

#ifdef CONFIG_PM
static int mmc_blk_suspend(struct mmc_card *card, pm_message_t state)
{
	struct mmc_blk_data *md = mmc_get_drvdata(card);

	if (md) {
		mmc_queue_suspend(&md->queue);
	}
	return 0;
}

static int mmc_blk_resume(struct mmc_card *card)
{
	struct mmc_blk_data *md = mmc_get_drvdata(card);

	if (md) {
		mmc_blk_set_blksize(md, card);
		mmc_queue_resume(&md->queue);
	}
	return 0;
}
#else
#define	mmc_blk_suspend	NULL
#define mmc_blk_resume	NULL
#endif

static struct mmc_driver mmc_driver = {
	.drv		= {
		.name	= "mmcblk",
	},
	.probe		= mmc_blk_probe,
	.remove		= mmc_blk_remove,
	.suspend	= mmc_blk_suspend,
	.resume		= mmc_blk_resume,
};

static int __init mmc_blk_init(void)
{
	int res;

	if (perdev_minors != CONFIG_MMC_BLOCK_MINORS)
		pr_info("mmcblk: using %d minors per device\n", perdev_minors);

	max_devices = 256 / perdev_minors;

	res = register_blkdev(MMC_BLOCK_MAJOR, "mmc");
	if (res)
		goto out;

	res = mmc_register_driver(&mmc_driver);
	if (res)
		goto out2;

	return 0;
 out2:
	unregister_blkdev(MMC_BLOCK_MAJOR, "mmc");
 out:
	return res;
}

static void __exit mmc_blk_exit(void)
{
	mmc_unregister_driver(&mmc_driver);
	unregister_blkdev(MMC_BLOCK_MAJOR, "mmc");
}

module_init(mmc_blk_init);
module_exit(mmc_blk_exit);

MODULE_LICENSE("GPL");
MODULE_DESCRIPTION("Multimedia Card (MMC) block device driver");
<|MERGE_RESOLUTION|>--- conflicted
+++ resolved
@@ -61,13 +61,9 @@
  */
 static int max_devices;
 
-<<<<<<< HEAD
+static DEFINE_MUTEX(block_mutex);
 /* 256 minors, so at most 256 separate devices */
 static DECLARE_BITMAP(dev_use, 256);
-=======
-static DEFINE_MUTEX(block_mutex);
-static DECLARE_BITMAP(dev_use, MMC_NUM_MINORS);
->>>>>>> 5778067a
 
 /*
  * There is one mmc_blk_data per slot.
