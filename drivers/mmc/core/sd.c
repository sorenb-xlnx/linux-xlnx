/*
 *  linux/drivers/mmc/core/sd.c
 *
 *  Copyright (C) 2003-2004 Russell King, All Rights Reserved.
 *  SD support Copyright (C) 2004 Ian Molton, All Rights Reserved.
 *  Copyright (C) 2005-2007 Pierre Ossman, All Rights Reserved.
 *
 * This program is free software; you can redistribute it and/or modify
 * it under the terms of the GNU General Public License version 2 as
 * published by the Free Software Foundation.
 */

#include <linux/err.h>
#include <linux/slab.h>

#include <linux/mmc/host.h>
#include <linux/mmc/card.h>
#include <linux/mmc/mmc.h>
#include <linux/mmc/sd.h>

#include "core.h"
#include "bus.h"
#include "mmc_ops.h"
#include "sd.h"
#include "sd_ops.h"

static const unsigned int tran_exp[] = {
	10000,		100000,		1000000,	10000000,
	0,		0,		0,		0
};

static const unsigned char tran_mant[] = {
	0,	10,	12,	13,	15,	20,	25,	30,
	35,	40,	45,	50,	55,	60,	70,	80,
};

static const unsigned int tacc_exp[] = {
	1,	10,	100,	1000,	10000,	100000,	1000000, 10000000,
};

static const unsigned int tacc_mant[] = {
	0,	10,	12,	13,	15,	20,	25,	30,
	35,	40,	45,	50,	55,	60,	70,	80,
};

#define UNSTUFF_BITS(resp,start,size)					\
	({								\
		const int __size = size;				\
		const u32 __mask = (__size < 32 ? 1 << __size : 0) - 1;	\
		const int __off = 3 - ((start) / 32);			\
		const int __shft = (start) & 31;			\
		u32 __res;						\
									\
		__res = resp[__off] >> __shft;				\
		if (__size + __shft > 32)				\
			__res |= resp[__off-1] << ((32 - __shft) % 32);	\
		__res & __mask;						\
	})

/*
 * Given the decoded CSD structure, decode the raw CID to our CID structure.
 */
void mmc_decode_cid(struct mmc_card *card)
{
	u32 *resp = card->raw_cid;

	memset(&card->cid, 0, sizeof(struct mmc_cid));

	/*
	 * SD doesn't currently have a version field so we will
	 * have to assume we can parse this.
	 */
	card->cid.manfid		= UNSTUFF_BITS(resp, 120, 8);
	card->cid.oemid			= UNSTUFF_BITS(resp, 104, 16);
	card->cid.prod_name[0]		= UNSTUFF_BITS(resp, 96, 8);
	card->cid.prod_name[1]		= UNSTUFF_BITS(resp, 88, 8);
	card->cid.prod_name[2]		= UNSTUFF_BITS(resp, 80, 8);
	card->cid.prod_name[3]		= UNSTUFF_BITS(resp, 72, 8);
	card->cid.prod_name[4]		= UNSTUFF_BITS(resp, 64, 8);
	card->cid.hwrev			= UNSTUFF_BITS(resp, 60, 4);
	card->cid.fwrev			= UNSTUFF_BITS(resp, 56, 4);
	card->cid.serial		= UNSTUFF_BITS(resp, 24, 32);
	card->cid.year			= UNSTUFF_BITS(resp, 12, 8);
	card->cid.month			= UNSTUFF_BITS(resp, 8, 4);

	card->cid.year += 2000; /* SD cards year offset */
}

/*
 * Given a 128-bit response, decode to our card CSD structure.
 */
static int mmc_decode_csd(struct mmc_card *card)
{
	struct mmc_csd *csd = &card->csd;
	unsigned int e, m, csd_struct;
	u32 *resp = card->raw_csd;

	csd_struct = UNSTUFF_BITS(resp, 126, 2);

	switch (csd_struct) {
	case 0:
		m = UNSTUFF_BITS(resp, 115, 4);
		e = UNSTUFF_BITS(resp, 112, 3);
		csd->tacc_ns	 = (tacc_exp[e] * tacc_mant[m] + 9) / 10;
		csd->tacc_clks	 = UNSTUFF_BITS(resp, 104, 8) * 100;

		m = UNSTUFF_BITS(resp, 99, 4);
		e = UNSTUFF_BITS(resp, 96, 3);
		csd->max_dtr	  = tran_exp[e] * tran_mant[m];
		csd->cmdclass	  = UNSTUFF_BITS(resp, 84, 12);

		e = UNSTUFF_BITS(resp, 47, 3);
		m = UNSTUFF_BITS(resp, 62, 12);
		csd->capacity	  = (1 + m) << (e + 2);

		csd->read_blkbits = UNSTUFF_BITS(resp, 80, 4);
		csd->read_partial = UNSTUFF_BITS(resp, 79, 1);
		csd->write_misalign = UNSTUFF_BITS(resp, 78, 1);
		csd->read_misalign = UNSTUFF_BITS(resp, 77, 1);
		csd->r2w_factor = UNSTUFF_BITS(resp, 26, 3);
		csd->write_blkbits = UNSTUFF_BITS(resp, 22, 4);
		csd->write_partial = UNSTUFF_BITS(resp, 21, 1);

		if (UNSTUFF_BITS(resp, 46, 1)) {
			csd->erase_size = 1;
		} else if (csd->write_blkbits >= 9) {
			csd->erase_size = UNSTUFF_BITS(resp, 39, 7) + 1;
			csd->erase_size <<= csd->write_blkbits - 9;
		}
		break;
	case 1:
		/*
		 * This is a block-addressed SDHC or SDXC card. Most
		 * interesting fields are unused and have fixed
		 * values. To avoid getting tripped by buggy cards,
		 * we assume those fixed values ourselves.
		 */
		mmc_card_set_blockaddr(card);

		csd->tacc_ns	 = 0; /* Unused */
		csd->tacc_clks	 = 0; /* Unused */

		m = UNSTUFF_BITS(resp, 99, 4);
		e = UNSTUFF_BITS(resp, 96, 3);
		csd->max_dtr	  = tran_exp[e] * tran_mant[m];
		csd->cmdclass	  = UNSTUFF_BITS(resp, 84, 12);
		csd->c_size	  = UNSTUFF_BITS(resp, 48, 22);

		/* SDXC cards have a minimum C_SIZE of 0x00FFFF */
		if (csd->c_size >= 0xFFFF)
			mmc_card_set_ext_capacity(card);

		m = UNSTUFF_BITS(resp, 48, 22);
		csd->capacity     = (1 + m) << 10;

		csd->read_blkbits = 9;
		csd->read_partial = 0;
		csd->write_misalign = 0;
		csd->read_misalign = 0;
		csd->r2w_factor = 4; /* Unused */
		csd->write_blkbits = 9;
		csd->write_partial = 0;
		csd->erase_size = 1;
		break;
	default:
		printk(KERN_ERR "%s: unrecognised CSD structure version %d\n",
			mmc_hostname(card->host), csd_struct);
		return -EINVAL;
	}

	card->erase_size = csd->erase_size;

	return 0;
}

/*
 * Given a 64-bit response, decode to our card SCR structure.
 */
static int mmc_decode_scr(struct mmc_card *card)
{
	struct sd_scr *scr = &card->scr;
	unsigned int scr_struct;
	u32 resp[4];

	resp[3] = card->raw_scr[1];
	resp[2] = card->raw_scr[0];

	scr_struct = UNSTUFF_BITS(resp, 60, 4);
	if (scr_struct != 0) {
		printk(KERN_ERR "%s: unrecognised SCR structure version %d\n",
			mmc_hostname(card->host), scr_struct);
		return -EINVAL;
	}

	scr->sda_vsn = UNSTUFF_BITS(resp, 56, 4);
	scr->bus_widths = UNSTUFF_BITS(resp, 48, 4);
	if (scr->sda_vsn == SCR_SPEC_VER_2)
		/* Check if Physical Layer Spec v3.0 is supported */
		scr->sda_spec3 = UNSTUFF_BITS(resp, 47, 1);

	if (UNSTUFF_BITS(resp, 55, 1))
		card->erased_byte = 0xFF;
	else
		card->erased_byte = 0x0;

	if (scr->sda_spec3)
		scr->cmds = UNSTUFF_BITS(resp, 32, 2);
	return 0;
}

/*
 * Fetch and process SD Status register.
 */
static int mmc_read_ssr(struct mmc_card *card)
{
	unsigned int au, es, et, eo;
	int err, i;
	u32 *ssr;

	if (!(card->csd.cmdclass & CCC_APP_SPEC)) {
		printk(KERN_WARNING "%s: card lacks mandatory SD Status "
			"function.\n", mmc_hostname(card->host));
		return 0;
	}

	ssr = kmalloc(64, GFP_KERNEL);
	if (!ssr)
		return -ENOMEM;

	err = mmc_app_sd_status(card, ssr);
	if (err) {
		printk(KERN_WARNING "%s: problem reading SD Status "
			"register.\n", mmc_hostname(card->host));
		err = 0;
		goto out;
	}

	for (i = 0; i < 16; i++)
		ssr[i] = be32_to_cpu(ssr[i]);

	/*
	 * UNSTUFF_BITS only works with four u32s so we have to offset the
	 * bitfield positions accordingly.
	 */
	au = UNSTUFF_BITS(ssr, 428 - 384, 4);
	if (au > 0 || au <= 9) {
		card->ssr.au = 1 << (au + 4);
		es = UNSTUFF_BITS(ssr, 408 - 384, 16);
		et = UNSTUFF_BITS(ssr, 402 - 384, 6);
		eo = UNSTUFF_BITS(ssr, 400 - 384, 2);
		if (es && et) {
			card->ssr.erase_timeout = (et * 1000) / es;
			card->ssr.erase_offset = eo * 1000;
		}
	} else {
		printk(KERN_WARNING "%s: SD Status: Invalid Allocation Unit "
			"size.\n", mmc_hostname(card->host));
	}
out:
	kfree(ssr);
	return err;
}

/*
 * Fetches and decodes switch information
 */
static int mmc_read_switch(struct mmc_card *card)
{
	int err;
	u8 *status;

	if (card->scr.sda_vsn < SCR_SPEC_VER_1)
		return 0;

	if (!(card->csd.cmdclass & CCC_SWITCH)) {
		printk(KERN_WARNING "%s: card lacks mandatory switch "
			"function, performance might suffer.\n",
			mmc_hostname(card->host));
		return 0;
	}

	err = -EIO;

	status = kmalloc(64, GFP_KERNEL);
	if (!status) {
		printk(KERN_ERR "%s: could not allocate a buffer for "
			"switch capabilities.\n",
			mmc_hostname(card->host));
		return -ENOMEM;
	}

	/* Find out the supported Bus Speed Modes. */
	err = mmc_sd_switch(card, 0, 0, 1, status);
	if (err) {
		/*
		 * If the host or the card can't do the switch,
		 * fail more gracefully.
		 */
		if (err != -EINVAL && err != -ENOSYS && err != -EFAULT)
			goto out;

		printk(KERN_WARNING "%s: problem reading Bus Speed modes.\n",
			mmc_hostname(card->host));
		err = 0;

		goto out;
	}

	if (card->scr.sda_spec3) {
		card->sw_caps.sd3_bus_mode = status[13];

		/* Find out Driver Strengths supported by the card */
		err = mmc_sd_switch(card, 0, 2, 1, status);
		if (err) {
			/*
			 * If the host or the card can't do the switch,
			 * fail more gracefully.
			 */
			if (err != -EINVAL && err != -ENOSYS && err != -EFAULT)
				goto out;

			printk(KERN_WARNING "%s: problem reading "
				"Driver Strength.\n",
				mmc_hostname(card->host));
			err = 0;

			goto out;
		}

		card->sw_caps.sd3_drv_type = status[9];

		/* Find out Current Limits supported by the card */
		err = mmc_sd_switch(card, 0, 3, 1, status);
		if (err) {
			/*
			 * If the host or the card can't do the switch,
			 * fail more gracefully.
			 */
			if (err != -EINVAL && err != -ENOSYS && err != -EFAULT)
				goto out;

			printk(KERN_WARNING "%s: problem reading "
				"Current Limit.\n",
				mmc_hostname(card->host));
			err = 0;

			goto out;
		}

		card->sw_caps.sd3_curr_limit = status[7];
	} else {
		if (status[13] & 0x02)
			card->sw_caps.hs_max_dtr = 50000000;
	}

out:
	kfree(status);

	return err;
}

/*
 * Test if the card supports high-speed mode and, if so, switch to it.
 */
int mmc_sd_switch_hs(struct mmc_card *card)
{
	int err;
	u8 *status;

	if (card->scr.sda_vsn < SCR_SPEC_VER_1)
		return 0;

	if (!(card->csd.cmdclass & CCC_SWITCH))
		return 0;

	if (!(card->host->caps & MMC_CAP_SD_HIGHSPEED))
		return 0;

	if (card->sw_caps.hs_max_dtr == 0)
		return 0;

	err = -EIO;

	status = kmalloc(64, GFP_KERNEL);
	if (!status) {
		printk(KERN_ERR "%s: could not allocate a buffer for "
			"switch capabilities.\n", mmc_hostname(card->host));
		return -ENOMEM;
	}

	err = mmc_sd_switch(card, 1, 0, 1, status);
	if (err)
		goto out;

	if ((status[16] & 0xF) != 1) {
		printk(KERN_WARNING "%s: Problem switching card "
			"into high-speed mode!\n",
			mmc_hostname(card->host));
		err = 0;
	} else {
		err = 1;
	}

out:
	kfree(status);

	return err;
}

static int sd_select_driver_type(struct mmc_card *card, u8 *status)
{
<<<<<<< HEAD
	int host_drv_type = 0, card_drv_type = 0;
=======
	int host_drv_type = SD_DRIVER_TYPE_B;
	int card_drv_type = SD_DRIVER_TYPE_B;
	int drive_strength;
>>>>>>> b55ebc27
	int err;

	/*
	 * If the host doesn't support any of the Driver Types A,C or D,
<<<<<<< HEAD
	 * default Driver Type B is used.
=======
	 * or there is no board specific handler then default Driver
	 * Type B is used.
>>>>>>> b55ebc27
	 */
	if (!(card->host->caps & (MMC_CAP_DRIVER_TYPE_A | MMC_CAP_DRIVER_TYPE_C
	    | MMC_CAP_DRIVER_TYPE_D)))
		return 0;

<<<<<<< HEAD
	if (card->host->caps & MMC_CAP_DRIVER_TYPE_A) {
		host_drv_type = MMC_SET_DRIVER_TYPE_A;
		if (card->sw_caps.sd3_drv_type & SD_DRIVER_TYPE_A)
			card_drv_type = MMC_SET_DRIVER_TYPE_A;
		else if (card->sw_caps.sd3_drv_type & SD_DRIVER_TYPE_B)
			card_drv_type = MMC_SET_DRIVER_TYPE_B;
		else if (card->sw_caps.sd3_drv_type & SD_DRIVER_TYPE_C)
			card_drv_type = MMC_SET_DRIVER_TYPE_C;
	} else if (card->host->caps & MMC_CAP_DRIVER_TYPE_C) {
		host_drv_type = MMC_SET_DRIVER_TYPE_C;
		if (card->sw_caps.sd3_drv_type & SD_DRIVER_TYPE_C)
			card_drv_type = MMC_SET_DRIVER_TYPE_C;
	} else if (!(card->host->caps & MMC_CAP_DRIVER_TYPE_D)) {
		/*
		 * If we are here, that means only the default driver type
		 * B is supported by the host.
		 */
		host_drv_type = MMC_SET_DRIVER_TYPE_B;
		if (card->sw_caps.sd3_drv_type & SD_DRIVER_TYPE_B)
			card_drv_type = MMC_SET_DRIVER_TYPE_B;
		else if (card->sw_caps.sd3_drv_type & SD_DRIVER_TYPE_C)
			card_drv_type = MMC_SET_DRIVER_TYPE_C;
	}

	err = mmc_sd_switch(card, 1, 2, card_drv_type, status);
	if (err)
		return err;

	if ((status[15] & 0xF) != card_drv_type) {
		printk(KERN_WARNING "%s: Problem setting driver strength!\n",
=======
	if (!card->host->ops->select_drive_strength)
		return 0;

	if (card->host->caps & MMC_CAP_DRIVER_TYPE_A)
		host_drv_type |= SD_DRIVER_TYPE_A;

	if (card->host->caps & MMC_CAP_DRIVER_TYPE_C)
		host_drv_type |= SD_DRIVER_TYPE_C;

	if (card->host->caps & MMC_CAP_DRIVER_TYPE_D)
		host_drv_type |= SD_DRIVER_TYPE_D;

	if (card->sw_caps.sd3_drv_type & SD_DRIVER_TYPE_A)
		card_drv_type |= SD_DRIVER_TYPE_A;

	if (card->sw_caps.sd3_drv_type & SD_DRIVER_TYPE_C)
		card_drv_type |= SD_DRIVER_TYPE_C;

	if (card->sw_caps.sd3_drv_type & SD_DRIVER_TYPE_D)
		card_drv_type |= SD_DRIVER_TYPE_D;

	/*
	 * The drive strength that the hardware can support
	 * depends on the board design.  Pass the appropriate
	 * information and let the hardware specific code
	 * return what is possible given the options
	 */
	drive_strength = card->host->ops->select_drive_strength(
		card->sw_caps.uhs_max_dtr,
		host_drv_type, card_drv_type);

	err = mmc_sd_switch(card, 1, 2, drive_strength, status);
	if (err)
		return err;

	if ((status[15] & 0xF) != drive_strength) {
		printk(KERN_WARNING "%s: Problem setting drive strength!\n",
>>>>>>> b55ebc27
			mmc_hostname(card->host));
		return 0;
	}

<<<<<<< HEAD
	mmc_set_driver_type(card->host, host_drv_type);
=======
	mmc_set_driver_type(card->host, drive_strength);
>>>>>>> b55ebc27

	return 0;
}

static int sd_set_bus_speed_mode(struct mmc_card *card, u8 *status)
{
	unsigned int bus_speed = 0, timing = 0;
	int err;

	/*
	 * If the host doesn't support any of the UHS-I modes, fallback on
	 * default speed.
	 */
	if (!(card->host->caps & (MMC_CAP_UHS_SDR12 | MMC_CAP_UHS_SDR25 |
	    MMC_CAP_UHS_SDR50 | MMC_CAP_UHS_SDR104 | MMC_CAP_UHS_DDR50)))
		return 0;

	if ((card->host->caps & MMC_CAP_UHS_SDR104) &&
	    (card->sw_caps.sd3_bus_mode & SD_MODE_UHS_SDR104)) {
			bus_speed = UHS_SDR104_BUS_SPEED;
			timing = MMC_TIMING_UHS_SDR104;
			card->sw_caps.uhs_max_dtr = UHS_SDR104_MAX_DTR;
	} else if ((card->host->caps & MMC_CAP_UHS_DDR50) &&
		   (card->sw_caps.sd3_bus_mode & SD_MODE_UHS_DDR50)) {
			bus_speed = UHS_DDR50_BUS_SPEED;
			timing = MMC_TIMING_UHS_DDR50;
			card->sw_caps.uhs_max_dtr = UHS_DDR50_MAX_DTR;
	} else if ((card->host->caps & (MMC_CAP_UHS_SDR104 |
		    MMC_CAP_UHS_SDR50)) && (card->sw_caps.sd3_bus_mode &
		    SD_MODE_UHS_SDR50)) {
			bus_speed = UHS_SDR50_BUS_SPEED;
			timing = MMC_TIMING_UHS_SDR50;
			card->sw_caps.uhs_max_dtr = UHS_SDR50_MAX_DTR;
	} else if ((card->host->caps & (MMC_CAP_UHS_SDR104 |
		    MMC_CAP_UHS_SDR50 | MMC_CAP_UHS_SDR25)) &&
		   (card->sw_caps.sd3_bus_mode & SD_MODE_UHS_SDR25)) {
			bus_speed = UHS_SDR25_BUS_SPEED;
			timing = MMC_TIMING_UHS_SDR25;
			card->sw_caps.uhs_max_dtr = UHS_SDR25_MAX_DTR;
	} else if ((card->host->caps & (MMC_CAP_UHS_SDR104 |
		    MMC_CAP_UHS_SDR50 | MMC_CAP_UHS_SDR25 |
		    MMC_CAP_UHS_SDR12)) && (card->sw_caps.sd3_bus_mode &
		    SD_MODE_UHS_SDR12)) {
			bus_speed = UHS_SDR12_BUS_SPEED;
			timing = MMC_TIMING_UHS_SDR12;
			card->sw_caps.uhs_max_dtr = UHS_SDR12_MAX_DTR;
	}

	card->sd_bus_speed = bus_speed;
	err = mmc_sd_switch(card, 1, 0, bus_speed, status);
	if (err)
		return err;

	if ((status[16] & 0xF) != bus_speed)
		printk(KERN_WARNING "%s: Problem setting bus speed mode!\n",
			mmc_hostname(card->host));
	else {
		mmc_set_timing(card->host, timing);
		mmc_set_clock(card->host, card->sw_caps.uhs_max_dtr);
	}

	return 0;
}

static int sd_set_current_limit(struct mmc_card *card, u8 *status)
{
	int current_limit = 0;
	int err;

	/*
	 * Current limit switch is only defined for SDR50, SDR104, and DDR50
	 * bus speed modes. For other bus speed modes, we set the default
	 * current limit of 200mA.
	 */
	if ((card->sd_bus_speed == UHS_SDR50_BUS_SPEED) ||
	    (card->sd_bus_speed == UHS_SDR104_BUS_SPEED) ||
	    (card->sd_bus_speed == UHS_DDR50_BUS_SPEED)) {
		if (card->host->caps & MMC_CAP_MAX_CURRENT_800) {
			if (card->sw_caps.sd3_curr_limit & SD_MAX_CURRENT_800)
				current_limit = SD_SET_CURRENT_LIMIT_800;
			else if (card->sw_caps.sd3_curr_limit &
					SD_MAX_CURRENT_600)
				current_limit = SD_SET_CURRENT_LIMIT_600;
			else if (card->sw_caps.sd3_curr_limit &
					SD_MAX_CURRENT_400)
				current_limit = SD_SET_CURRENT_LIMIT_400;
			else if (card->sw_caps.sd3_curr_limit &
					SD_MAX_CURRENT_200)
				current_limit = SD_SET_CURRENT_LIMIT_200;
		} else if (card->host->caps & MMC_CAP_MAX_CURRENT_600) {
			if (card->sw_caps.sd3_curr_limit & SD_MAX_CURRENT_600)
				current_limit = SD_SET_CURRENT_LIMIT_600;
			else if (card->sw_caps.sd3_curr_limit &
					SD_MAX_CURRENT_400)
				current_limit = SD_SET_CURRENT_LIMIT_400;
			else if (card->sw_caps.sd3_curr_limit &
					SD_MAX_CURRENT_200)
				current_limit = SD_SET_CURRENT_LIMIT_200;
		} else if (card->host->caps & MMC_CAP_MAX_CURRENT_400) {
			if (card->sw_caps.sd3_curr_limit & SD_MAX_CURRENT_400)
				current_limit = SD_SET_CURRENT_LIMIT_400;
			else if (card->sw_caps.sd3_curr_limit &
					SD_MAX_CURRENT_200)
				current_limit = SD_SET_CURRENT_LIMIT_200;
		} else if (card->host->caps & MMC_CAP_MAX_CURRENT_200) {
			if (card->sw_caps.sd3_curr_limit & SD_MAX_CURRENT_200)
				current_limit = SD_SET_CURRENT_LIMIT_200;
		}
	} else
		current_limit = SD_SET_CURRENT_LIMIT_200;

	err = mmc_sd_switch(card, 1, 3, current_limit, status);
	if (err)
		return err;

	if (((status[15] >> 4) & 0x0F) != current_limit)
		printk(KERN_WARNING "%s: Problem setting current limit!\n",
			mmc_hostname(card->host));

	return 0;
}

/*
 * UHS-I specific initialization procedure
 */
static int mmc_sd_init_uhs_card(struct mmc_card *card)
{
	int err;
	u8 *status;

	if (!card->scr.sda_spec3)
		return 0;

	if (!(card->csd.cmdclass & CCC_SWITCH))
		return 0;

	status = kmalloc(64, GFP_KERNEL);
	if (!status) {
		printk(KERN_ERR "%s: could not allocate a buffer for "
			"switch capabilities.\n", mmc_hostname(card->host));
		return -ENOMEM;
	}

	/* Set 4-bit bus width */
	if ((card->host->caps & MMC_CAP_4_BIT_DATA) &&
	    (card->scr.bus_widths & SD_SCR_BUS_WIDTH_4)) {
		err = mmc_app_set_bus_width(card, MMC_BUS_WIDTH_4);
		if (err)
			goto out;

		mmc_set_bus_width(card->host, MMC_BUS_WIDTH_4);
	}

	/* Set the driver strength for the card */
	err = sd_select_driver_type(card, status);
	if (err)
		goto out;

	/* Set bus speed mode of the card */
	err = sd_set_bus_speed_mode(card, status);
	if (err)
		goto out;

	/* Set current limit for the card */
	err = sd_set_current_limit(card, status);
	if (err)
		goto out;

	/* SPI mode doesn't define CMD19 */
	if (!mmc_host_is_spi(card->host) && card->host->ops->execute_tuning)
		err = card->host->ops->execute_tuning(card->host);

out:
	kfree(status);

	return err;
}

MMC_DEV_ATTR(cid, "%08x%08x%08x%08x\n", card->raw_cid[0], card->raw_cid[1],
	card->raw_cid[2], card->raw_cid[3]);
MMC_DEV_ATTR(csd, "%08x%08x%08x%08x\n", card->raw_csd[0], card->raw_csd[1],
	card->raw_csd[2], card->raw_csd[3]);
MMC_DEV_ATTR(scr, "%08x%08x\n", card->raw_scr[0], card->raw_scr[1]);
MMC_DEV_ATTR(date, "%02d/%04d\n", card->cid.month, card->cid.year);
MMC_DEV_ATTR(erase_size, "%u\n", card->erase_size << 9);
MMC_DEV_ATTR(preferred_erase_size, "%u\n", card->pref_erase << 9);
MMC_DEV_ATTR(fwrev, "0x%x\n", card->cid.fwrev);
MMC_DEV_ATTR(hwrev, "0x%x\n", card->cid.hwrev);
MMC_DEV_ATTR(manfid, "0x%06x\n", card->cid.manfid);
MMC_DEV_ATTR(name, "%s\n", card->cid.prod_name);
MMC_DEV_ATTR(oemid, "0x%04x\n", card->cid.oemid);
MMC_DEV_ATTR(serial, "0x%08x\n", card->cid.serial);


static struct attribute *sd_std_attrs[] = {
	&dev_attr_cid.attr,
	&dev_attr_csd.attr,
	&dev_attr_scr.attr,
	&dev_attr_date.attr,
	&dev_attr_erase_size.attr,
	&dev_attr_preferred_erase_size.attr,
	&dev_attr_fwrev.attr,
	&dev_attr_hwrev.attr,
	&dev_attr_manfid.attr,
	&dev_attr_name.attr,
	&dev_attr_oemid.attr,
	&dev_attr_serial.attr,
	NULL,
};

static struct attribute_group sd_std_attr_group = {
	.attrs = sd_std_attrs,
};

static const struct attribute_group *sd_attr_groups[] = {
	&sd_std_attr_group,
	NULL,
};

struct device_type sd_type = {
	.groups = sd_attr_groups,
};

/*
 * Fetch CID from card.
 */
int mmc_sd_get_cid(struct mmc_host *host, u32 ocr, u32 *cid, u32 *rocr)
{
	int err;

	/*
	 * Since we're changing the OCR value, we seem to
	 * need to tell some cards to go back to the idle
	 * state.  We wait 1ms to give cards time to
	 * respond.
	 */
	mmc_go_idle(host);

	/*
	 * If SD_SEND_IF_COND indicates an SD 2.0
	 * compliant card and we should set bit 30
	 * of the ocr to indicate that we can handle
	 * block-addressed SDHC cards.
	 */
	err = mmc_send_if_cond(host, ocr);
	if (!err)
		ocr |= SD_OCR_CCS;

	/*
	 * If the host supports one of UHS-I modes, request the card
	 * to switch to 1.8V signaling level.
	 */
	if (host->caps & (MMC_CAP_UHS_SDR12 | MMC_CAP_UHS_SDR25 |
	    MMC_CAP_UHS_SDR50 | MMC_CAP_UHS_SDR104 | MMC_CAP_UHS_DDR50))
		ocr |= SD_OCR_S18R;

	/* If the host can supply more than 150mA, XPC should be set to 1. */
	if (host->caps & (MMC_CAP_SET_XPC_330 | MMC_CAP_SET_XPC_300 |
	    MMC_CAP_SET_XPC_180))
		ocr |= SD_OCR_XPC;

try_again:
	err = mmc_send_app_op_cond(host, ocr, rocr);
	if (err)
		return err;

	/*
	 * In case CCS and S18A in the response is set, start Signal Voltage
	 * Switch procedure. SPI mode doesn't support CMD11.
	 */
	if (!mmc_host_is_spi(host) && rocr &&
	   ((*rocr & 0x41000000) == 0x41000000)) {
		err = mmc_set_signal_voltage(host, MMC_SIGNAL_VOLTAGE_180, true);
		if (err) {
			ocr &= ~SD_OCR_S18R;
			goto try_again;
		}
	}

	if (mmc_host_is_spi(host))
		err = mmc_send_cid(host, cid);
	else
		err = mmc_all_send_cid(host, cid);

	return err;
}

int mmc_sd_get_csd(struct mmc_host *host, struct mmc_card *card)
{
	int err;

	/*
	 * Fetch CSD from card.
	 */
	err = mmc_send_csd(card, card->raw_csd);
	if (err)
		return err;

	err = mmc_decode_csd(card);
	if (err)
		return err;

	return 0;
}

int mmc_sd_setup_card(struct mmc_host *host, struct mmc_card *card,
	bool reinit)
{
	int err;

	if (!reinit) {
		/*
		 * Fetch SCR from card.
		 */
		err = mmc_app_send_scr(card, card->raw_scr);
		if (err)
			return err;

		err = mmc_decode_scr(card);
		if (err)
			return err;

		/*
		 * Fetch and process SD Status register.
		 */
		err = mmc_read_ssr(card);
		if (err)
			return err;

		/* Erase init depends on CSD and SSR */
		mmc_init_erase(card);

		/*
		 * Fetch switch information from card.
		 */
		err = mmc_read_switch(card);
		if (err)
			return err;
	}

	/*
	 * For SPI, enable CRC as appropriate.
	 * This CRC enable is located AFTER the reading of the
	 * card registers because some SDHC cards are not able
	 * to provide valid CRCs for non-512-byte blocks.
	 */
	if (mmc_host_is_spi(host)) {
		err = mmc_spi_set_crc(host, use_spi_crc);
		if (err)
			return err;
	}

	/*
	 * Check if read-only switch is active.
	 */
	if (!reinit) {
		int ro = -1;

		if (host->ops->get_ro)
			ro = host->ops->get_ro(host);

		if (ro < 0) {
			printk(KERN_WARNING "%s: host does not "
				"support reading read-only "
				"switch. assuming write-enable.\n",
				mmc_hostname(host));
		} else if (ro > 0) {
			mmc_card_set_readonly(card);
		}
	}

	return 0;
}

unsigned mmc_sd_get_max_clock(struct mmc_card *card)
{
	unsigned max_dtr = (unsigned int)-1;

	if (mmc_card_highspeed(card)) {
		if (max_dtr > card->sw_caps.hs_max_dtr)
			max_dtr = card->sw_caps.hs_max_dtr;
	} else if (max_dtr > card->csd.max_dtr) {
		max_dtr = card->csd.max_dtr;
	}

	return max_dtr;
}

void mmc_sd_go_highspeed(struct mmc_card *card)
{
	mmc_card_set_highspeed(card);
	mmc_set_timing(card->host, MMC_TIMING_SD_HS);
}

/*
 * Handle the detection and initialisation of a card.
 *
 * In the case of a resume, "oldcard" will contain the card
 * we're trying to reinitialise.
 */
static int mmc_sd_init_card(struct mmc_host *host, u32 ocr,
	struct mmc_card *oldcard)
{
	struct mmc_card *card;
	int err;
	u32 cid[4];
	u32 rocr = 0;

	BUG_ON(!host);
	WARN_ON(!host->claimed);

	err = mmc_sd_get_cid(host, ocr, cid, &rocr);
	if (err)
		return err;

	if (oldcard) {
		if (memcmp(cid, oldcard->raw_cid, sizeof(cid)) != 0)
			return -ENOENT;

		card = oldcard;
	} else {
		/*
		 * Allocate card structure.
		 */
		card = mmc_alloc_card(host, &sd_type);
		if (IS_ERR(card))
			return PTR_ERR(card);

		card->type = MMC_TYPE_SD;
		memcpy(card->raw_cid, cid, sizeof(card->raw_cid));
	}

	/*
	 * For native busses:  get card RCA and quit open drain mode.
	 */
	if (!mmc_host_is_spi(host)) {
		err = mmc_send_relative_addr(host, &card->rca);
		if (err)
			return err;

		mmc_set_bus_mode(host, MMC_BUSMODE_PUSHPULL);
	}

	if (!oldcard) {
		err = mmc_sd_get_csd(host, card);
		if (err)
			return err;

		mmc_decode_cid(card);
	}

	/*
	 * Select card, as all following commands rely on that.
	 */
	if (!mmc_host_is_spi(host)) {
		err = mmc_select_card(card);
		if (err)
			return err;
	}

	err = mmc_sd_setup_card(host, card, oldcard != NULL);
	if (err)
		goto free_card;

	/* Initialization sequence for UHS-I cards */
	if (rocr & SD_ROCR_S18A) {
		err = mmc_sd_init_uhs_card(card);
		if (err)
			goto free_card;

		/* Card is an ultra-high-speed card */
		mmc_sd_card_set_uhs(card);

		/*
		 * Since initialization is now complete, enable preset
		 * value registers for UHS-I cards.
		 */
		if (host->ops->enable_preset_value)
			host->ops->enable_preset_value(host, true);
	} else {
		/*
		 * Attempt to change to high-speed (if supported)
		 */
		err = mmc_sd_switch_hs(card);
		if (err > 0)
			mmc_sd_go_highspeed(card);
		else if (err)
			goto free_card;

		/*
		 * Set bus speed.
		 */
		mmc_set_clock(host, mmc_sd_get_max_clock(card));

		/*
		 * Switch to wider bus (if supported).
		 */
		if ((host->caps & MMC_CAP_4_BIT_DATA) &&
			(card->scr.bus_widths & SD_SCR_BUS_WIDTH_4)) {
			err = mmc_app_set_bus_width(card, MMC_BUS_WIDTH_4);
			if (err)
				goto free_card;

			mmc_set_bus_width(host, MMC_BUS_WIDTH_4);
		}
	}

	host->card = card;
	return 0;

free_card:
	if (!oldcard)
		mmc_remove_card(card);

	return err;
}

/*
 * Host is being removed. Free up the current card.
 */
static void mmc_sd_remove(struct mmc_host *host)
{
	BUG_ON(!host);
	BUG_ON(!host->card);

	mmc_remove_card(host->card);
	host->card = NULL;
}

/*
 * Card detection callback from host.
 */
static void mmc_sd_detect(struct mmc_host *host)
{
	int err;

	BUG_ON(!host);
	BUG_ON(!host->card);

	mmc_claim_host(host);

	/*
	 * Just check if our card has been removed.
	 */
	err = mmc_send_status(host->card, NULL);

	mmc_release_host(host);

	if (err) {
		mmc_sd_remove(host);

		mmc_claim_host(host);
		mmc_detach_bus(host);
		mmc_release_host(host);
	}
}

/*
 * Suspend callback from host.
 */
static int mmc_sd_suspend(struct mmc_host *host)
{
	BUG_ON(!host);
	BUG_ON(!host->card);

	mmc_claim_host(host);
	if (!mmc_host_is_spi(host))
		mmc_deselect_cards(host);
	host->card->state &= ~MMC_STATE_HIGHSPEED;
	mmc_release_host(host);

	return 0;
}

/*
 * Resume callback from host.
 *
 * This function tries to determine if the same card is still present
 * and, if so, restore all state to it.
 */
static int mmc_sd_resume(struct mmc_host *host)
{
	int err;

	BUG_ON(!host);
	BUG_ON(!host->card);

	mmc_claim_host(host);
	err = mmc_sd_init_card(host, host->ocr, host->card);
	mmc_release_host(host);

	return err;
}

static int mmc_sd_power_restore(struct mmc_host *host)
{
	int ret;

	host->card->state &= ~MMC_STATE_HIGHSPEED;
	mmc_claim_host(host);
	ret = mmc_sd_init_card(host, host->ocr, host->card);
	mmc_release_host(host);

	return ret;
}

static const struct mmc_bus_ops mmc_sd_ops = {
	.remove = mmc_sd_remove,
	.detect = mmc_sd_detect,
	.suspend = NULL,
	.resume = NULL,
	.power_restore = mmc_sd_power_restore,
};

static const struct mmc_bus_ops mmc_sd_ops_unsafe = {
	.remove = mmc_sd_remove,
	.detect = mmc_sd_detect,
	.suspend = mmc_sd_suspend,
	.resume = mmc_sd_resume,
	.power_restore = mmc_sd_power_restore,
};

static void mmc_sd_attach_bus_ops(struct mmc_host *host)
{
	const struct mmc_bus_ops *bus_ops;

	if (!mmc_card_is_removable(host))
		bus_ops = &mmc_sd_ops_unsafe;
	else
		bus_ops = &mmc_sd_ops;
	mmc_attach_bus(host, bus_ops);
}

/*
 * Starting point for SD card init.
 */
int mmc_attach_sd(struct mmc_host *host)
{
	int err;
	u32 ocr;

	BUG_ON(!host);
	WARN_ON(!host->claimed);

	/* Make sure we are at 3.3V signalling voltage */
	err = mmc_set_signal_voltage(host, MMC_SIGNAL_VOLTAGE_330, false);
	if (err)
		return err;

	/* Disable preset value enable if already set since last time */
	if (host->ops->enable_preset_value)
		host->ops->enable_preset_value(host, false);

	err = mmc_send_app_op_cond(host, 0, &ocr);
	if (err)
		return err;

	mmc_sd_attach_bus_ops(host);
	if (host->ocr_avail_sd)
		host->ocr_avail = host->ocr_avail_sd;

	/*
	 * We need to get OCR a different way for SPI.
	 */
	if (mmc_host_is_spi(host)) {
		mmc_go_idle(host);

		err = mmc_spi_read_ocr(host, 0, &ocr);
		if (err)
			goto err;
	}

	/*
	 * Sanity check the voltages that the card claims to
	 * support.
	 */
	if (ocr & 0x7F) {
		printk(KERN_WARNING "%s: card claims to support voltages "
		       "below the defined range. These will be ignored.\n",
		       mmc_hostname(host));
		ocr &= ~0x7F;
	}

	if ((ocr & MMC_VDD_165_195) &&
	    !(host->ocr_avail_sd & MMC_VDD_165_195)) {
		printk(KERN_WARNING "%s: SD card claims to support the "
		       "incompletely defined 'low voltage range'. This "
		       "will be ignored.\n", mmc_hostname(host));
		ocr &= ~MMC_VDD_165_195;
	}

	host->ocr = mmc_select_voltage(host, ocr);

	/*
	 * Can we support the voltage(s) of the card(s)?
	 */
	if (!host->ocr) {
		err = -EINVAL;
		goto err;
	}

	/*
	 * Detect and init the card.
	 */
	err = mmc_sd_init_card(host, host->ocr, NULL);
	if (err)
		goto err;

	mmc_release_host(host);
	err = mmc_add_card(host->card);
	mmc_claim_host(host);
	if (err)
		goto remove_card;

	return 0;

remove_card:
	mmc_release_host(host);
	mmc_remove_card(host->card);
	host->card = NULL;
	mmc_claim_host(host);
err:
	mmc_detach_bus(host);

	printk(KERN_ERR "%s: error %d whilst initialising SD card\n",
		mmc_hostname(host), err);

	return err;
}
<|MERGE_RESOLUTION|>--- conflicted
+++ resolved
@@ -409,60 +409,20 @@
 
 static int sd_select_driver_type(struct mmc_card *card, u8 *status)
 {
-<<<<<<< HEAD
-	int host_drv_type = 0, card_drv_type = 0;
-=======
 	int host_drv_type = SD_DRIVER_TYPE_B;
 	int card_drv_type = SD_DRIVER_TYPE_B;
 	int drive_strength;
->>>>>>> b55ebc27
 	int err;
 
 	/*
 	 * If the host doesn't support any of the Driver Types A,C or D,
-<<<<<<< HEAD
-	 * default Driver Type B is used.
-=======
 	 * or there is no board specific handler then default Driver
 	 * Type B is used.
->>>>>>> b55ebc27
 	 */
 	if (!(card->host->caps & (MMC_CAP_DRIVER_TYPE_A | MMC_CAP_DRIVER_TYPE_C
 	    | MMC_CAP_DRIVER_TYPE_D)))
 		return 0;
 
-<<<<<<< HEAD
-	if (card->host->caps & MMC_CAP_DRIVER_TYPE_A) {
-		host_drv_type = MMC_SET_DRIVER_TYPE_A;
-		if (card->sw_caps.sd3_drv_type & SD_DRIVER_TYPE_A)
-			card_drv_type = MMC_SET_DRIVER_TYPE_A;
-		else if (card->sw_caps.sd3_drv_type & SD_DRIVER_TYPE_B)
-			card_drv_type = MMC_SET_DRIVER_TYPE_B;
-		else if (card->sw_caps.sd3_drv_type & SD_DRIVER_TYPE_C)
-			card_drv_type = MMC_SET_DRIVER_TYPE_C;
-	} else if (card->host->caps & MMC_CAP_DRIVER_TYPE_C) {
-		host_drv_type = MMC_SET_DRIVER_TYPE_C;
-		if (card->sw_caps.sd3_drv_type & SD_DRIVER_TYPE_C)
-			card_drv_type = MMC_SET_DRIVER_TYPE_C;
-	} else if (!(card->host->caps & MMC_CAP_DRIVER_TYPE_D)) {
-		/*
-		 * If we are here, that means only the default driver type
-		 * B is supported by the host.
-		 */
-		host_drv_type = MMC_SET_DRIVER_TYPE_B;
-		if (card->sw_caps.sd3_drv_type & SD_DRIVER_TYPE_B)
-			card_drv_type = MMC_SET_DRIVER_TYPE_B;
-		else if (card->sw_caps.sd3_drv_type & SD_DRIVER_TYPE_C)
-			card_drv_type = MMC_SET_DRIVER_TYPE_C;
-	}
-
-	err = mmc_sd_switch(card, 1, 2, card_drv_type, status);
-	if (err)
-		return err;
-
-	if ((status[15] & 0xF) != card_drv_type) {
-		printk(KERN_WARNING "%s: Problem setting driver strength!\n",
-=======
 	if (!card->host->ops->select_drive_strength)
 		return 0;
 
@@ -500,16 +460,11 @@
 
 	if ((status[15] & 0xF) != drive_strength) {
 		printk(KERN_WARNING "%s: Problem setting drive strength!\n",
->>>>>>> b55ebc27
 			mmc_hostname(card->host));
 		return 0;
 	}
 
-<<<<<<< HEAD
-	mmc_set_driver_type(card->host, host_drv_type);
-=======
 	mmc_set_driver_type(card->host, drive_strength);
->>>>>>> b55ebc27
 
 	return 0;
 }
