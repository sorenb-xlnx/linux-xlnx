/*
 * drivers/pcmcia/sa1100_h3600.c
 *
 * PCMCIA implementation routines for H3600
 *
 */
#include <linux/module.h>
#include <linux/kernel.h>
#include <linux/device.h>
#include <linux/interrupt.h>
#include <linux/init.h>
#include <linux/delay.h>
#include <linux/gpio.h>

#include <mach/hardware.h>
#include <asm/irq.h>
#include <asm/mach-types.h>
#include <mach/h3xxx.h>

#include "sa1100_generic.h"

static struct pcmcia_irqs irqs[] = {
	{ .sock = 0, .str = "PCMCIA CD0" }, /* .irq will be filled later */
	{ .sock = 1, .str = "PCMCIA CD1" }
};

static int h3600_pcmcia_hw_init(struct soc_pcmcia_socket *skt)
{
<<<<<<< HEAD
	int err;
=======
	skt->socket.pci_irq = skt->nr ? IRQ_GPIO_H3600_PCMCIA_IRQ1
				      : IRQ_GPIO_H3600_PCMCIA_IRQ0;
>>>>>>> 5fa9167a

	switch (skt->nr) {
	case 0:
		err = gpio_request(H3XXX_GPIO_PCMCIA_IRQ0, "PCMCIA IRQ0");
		if (err)
			goto err00;
		err = gpio_direction_input(H3XXX_GPIO_PCMCIA_IRQ0);
		if (err)
			goto err01;
		skt->irq = gpio_to_irq(H3XXX_GPIO_PCMCIA_IRQ0);

		err = gpio_request(H3XXX_GPIO_PCMCIA_CD0, "PCMCIA CD0");
		if (err)
			goto err01;
		err = gpio_direction_input(H3XXX_GPIO_PCMCIA_CD0);
		if (err)
			goto err02;
		irqs[0].irq = gpio_to_irq(H3XXX_GPIO_PCMCIA_CD0);

		err = gpio_request(H3XXX_EGPIO_OPT_NVRAM_ON, "OPT NVRAM ON");
		if (err)
			goto err02;
		err = gpio_direction_output(H3XXX_EGPIO_OPT_NVRAM_ON, 0);
		if (err)
			goto err03;
		err = gpio_request(H3XXX_EGPIO_OPT_ON, "OPT ON");
		if (err)
			goto err03;
		err = gpio_direction_output(H3XXX_EGPIO_OPT_ON, 0);
		if (err)
			goto err04;
		err = gpio_request(H3XXX_EGPIO_OPT_RESET, "OPT RESET");
		if (err)
			goto err04;
		err = gpio_direction_output(H3XXX_EGPIO_OPT_RESET, 0);
		if (err)
			goto err05;
		err = gpio_request(H3XXX_EGPIO_CARD_RESET, "PCMCIA CARD RESET");
		if (err)
			goto err05;
		err = gpio_direction_output(H3XXX_EGPIO_CARD_RESET, 0);
		if (err)
			goto err06;
		err = soc_pcmcia_request_irqs(skt, irqs, ARRAY_SIZE(irqs));
		if (err)
			goto err06;
		break;
	case 1:
		err = gpio_request(H3XXX_GPIO_PCMCIA_IRQ1, "PCMCIA IRQ1");
		if (err)
			goto err10;
		err = gpio_direction_input(H3XXX_GPIO_PCMCIA_IRQ1);
		if (err)
			goto err11;
		skt->irq = gpio_to_irq(H3XXX_GPIO_PCMCIA_IRQ1);

		err = gpio_request(H3XXX_GPIO_PCMCIA_CD1, "PCMCIA CD1");
		if (err)
			goto err11;
		err = gpio_direction_input(H3XXX_GPIO_PCMCIA_CD1);
		if (err)
			goto err12;
		irqs[1].irq = gpio_to_irq(H3XXX_GPIO_PCMCIA_CD1);

		err = soc_pcmcia_request_irqs(skt, irqs, ARRAY_SIZE(irqs));
		if (err)
			goto err12;
		break;
	}
	return 0;

err06:	gpio_free(H3XXX_EGPIO_CARD_RESET);
err05:	gpio_free(H3XXX_EGPIO_OPT_RESET);
err04:	gpio_free(H3XXX_EGPIO_OPT_ON);
err03:	gpio_free(H3XXX_EGPIO_OPT_NVRAM_ON);
err02:	gpio_free(H3XXX_GPIO_PCMCIA_CD0);
err01:	gpio_free(H3XXX_GPIO_PCMCIA_IRQ0);
err00:	return err;

err12:	gpio_free(H3XXX_GPIO_PCMCIA_CD0);
err11:	gpio_free(H3XXX_GPIO_PCMCIA_IRQ0);
err10:	return err;
}

static void h3600_pcmcia_hw_shutdown(struct soc_pcmcia_socket *skt)
{
	soc_pcmcia_free_irqs(skt, irqs, ARRAY_SIZE(irqs));
  
	switch (skt->nr) {
	case 0:
		/* Disable CF bus: */
		gpio_set_value(H3XXX_EGPIO_OPT_NVRAM_ON, 0);
		gpio_set_value(H3XXX_EGPIO_OPT_ON, 0);
		gpio_set_value(H3XXX_EGPIO_OPT_RESET, 1);

		gpio_free(H3XXX_EGPIO_CARD_RESET);
		gpio_free(H3XXX_EGPIO_OPT_RESET);
		gpio_free(H3XXX_EGPIO_OPT_ON);
		gpio_free(H3XXX_EGPIO_OPT_NVRAM_ON);
		gpio_free(H3XXX_GPIO_PCMCIA_CD0);
		gpio_free(H3XXX_GPIO_PCMCIA_IRQ0);
		break;
	case 1:
		gpio_free(H3XXX_GPIO_PCMCIA_CD1);
		gpio_free(H3XXX_GPIO_PCMCIA_IRQ1);
		break;
	}
}

static void
h3600_pcmcia_socket_state(struct soc_pcmcia_socket *skt, struct pcmcia_state *state)
{
	switch (skt->nr) {
	case 0:
		state->detect = !gpio_get_value(H3XXX_GPIO_PCMCIA_CD0);
		state->ready = !!gpio_get_value(H3XXX_GPIO_PCMCIA_IRQ0);
		state->bvd1 = 0;
		state->bvd2 = 0;
		state->wrprot = 0; /* Not available on H3600. */
		state->vs_3v = 0;
		state->vs_Xv = 0;
		break;

	case 1:
		state->detect = !gpio_get_value(H3XXX_GPIO_PCMCIA_CD1);
		state->ready = !!gpio_get_value(H3XXX_GPIO_PCMCIA_IRQ1);
		state->bvd1 = 0;
		state->bvd2 = 0;
		state->wrprot = 0; /* Not available on H3600. */
		state->vs_3v = 0;
		state->vs_Xv = 0;
		break;
	}
}

static int
h3600_pcmcia_configure_socket(struct soc_pcmcia_socket *skt, const socket_state_t *state)
{
	if (state->Vcc != 0 && state->Vcc != 33 && state->Vcc != 50) {
		printk(KERN_ERR "h3600_pcmcia: unrecognized Vcc %u.%uV\n",
		       state->Vcc / 10, state->Vcc % 10);
		return -1;
	}

	gpio_set_value(H3XXX_EGPIO_CARD_RESET, !!(state->flags & SS_RESET));

	/* Silently ignore Vpp, output enable, speaker enable. */

	return 0;
}

static void h3600_pcmcia_socket_init(struct soc_pcmcia_socket *skt)
{
	/* Enable CF bus: */
	gpio_set_value(H3XXX_EGPIO_OPT_NVRAM_ON, 1);
	gpio_set_value(H3XXX_EGPIO_OPT_ON, 1);
	gpio_set_value(H3XXX_EGPIO_OPT_RESET, 0);

	msleep(10);

	soc_pcmcia_enable_irqs(skt, irqs, ARRAY_SIZE(irqs));
}

static void h3600_pcmcia_socket_suspend(struct soc_pcmcia_socket *skt)
{
	soc_pcmcia_disable_irqs(skt, irqs, ARRAY_SIZE(irqs));

	/*
	 * FIXME:  This doesn't fit well.  We don't have the mechanism in
	 * the generic PCMCIA layer to deal with the idea of two sockets
	 * on one bus.  We rely on the cs.c behaviour shutting down
	 * socket 0 then socket 1.
	 */
	if (skt->nr == 1) {
		gpio_set_value(H3XXX_EGPIO_OPT_ON, 0);
		gpio_set_value(H3XXX_EGPIO_OPT_NVRAM_ON, 0);
		/* hmm, does this suck power? */
		gpio_set_value(H3XXX_EGPIO_OPT_RESET, 1);
	}
}

struct pcmcia_low_level h3600_pcmcia_ops = { 
	.owner			= THIS_MODULE,
	.hw_init		= h3600_pcmcia_hw_init,
	.hw_shutdown		= h3600_pcmcia_hw_shutdown,
	.socket_state		= h3600_pcmcia_socket_state,
	.configure_socket	= h3600_pcmcia_configure_socket,

	.socket_init		= h3600_pcmcia_socket_init,
	.socket_suspend		= h3600_pcmcia_socket_suspend,
};

int __init pcmcia_h3600_init(struct device *dev)
{
	int ret = -ENODEV;

	if (machine_is_h3600() || machine_is_h3100())
		ret = sa11xx_drv_pcmcia_probe(dev, &h3600_pcmcia_ops, 0, 2);

	return ret;
}<|MERGE_RESOLUTION|>--- conflicted
+++ resolved
@@ -26,12 +26,7 @@
 
 static int h3600_pcmcia_hw_init(struct soc_pcmcia_socket *skt)
 {
-<<<<<<< HEAD
 	int err;
-=======
-	skt->socket.pci_irq = skt->nr ? IRQ_GPIO_H3600_PCMCIA_IRQ1
-				      : IRQ_GPIO_H3600_PCMCIA_IRQ0;
->>>>>>> 5fa9167a
 
 	switch (skt->nr) {
 	case 0:
@@ -41,7 +36,7 @@
 		err = gpio_direction_input(H3XXX_GPIO_PCMCIA_IRQ0);
 		if (err)
 			goto err01;
-		skt->irq = gpio_to_irq(H3XXX_GPIO_PCMCIA_IRQ0);
+		skt->socket.pci_irq = gpio_to_irq(H3XXX_GPIO_PCMCIA_IRQ0);
 
 		err = gpio_request(H3XXX_GPIO_PCMCIA_CD0, "PCMCIA CD0");
 		if (err)
@@ -86,7 +81,7 @@
 		err = gpio_direction_input(H3XXX_GPIO_PCMCIA_IRQ1);
 		if (err)
 			goto err11;
-		skt->irq = gpio_to_irq(H3XXX_GPIO_PCMCIA_IRQ1);
+		skt->socket.pci_irq = gpio_to_irq(H3XXX_GPIO_PCMCIA_IRQ1);
 
 		err = gpio_request(H3XXX_GPIO_PCMCIA_CD1, "PCMCIA CD1");
 		if (err)
