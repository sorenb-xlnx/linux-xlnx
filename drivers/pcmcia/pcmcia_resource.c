/*
 * PCMCIA 16-bit resource management functions
 *
 * The initial developer of the original code is David A. Hinds
 * <dahinds@users.sourceforge.net>.  Portions created by David A. Hinds
 * are Copyright (C) 1999 David A. Hinds.  All Rights Reserved.
 *
 * Copyright (C) 1999	     David A. Hinds
 * Copyright (C) 2004-2010   Dominik Brodowski
 *
 * This program is free software; you can redistribute it and/or modify
 * it under the terms of the GNU General Public License version 2 as
 * published by the Free Software Foundation.
 *
 */

#include <linux/module.h>
#include <linux/kernel.h>
#include <linux/interrupt.h>
#include <linux/delay.h>
#include <linux/pci.h>
#include <linux/device.h>
#include <linux/netdevice.h>
#include <linux/slab.h>

#include <asm/irq.h>

#include <pcmcia/ss.h>
#include <pcmcia/cistpl.h>
#include <pcmcia/cisreg.h>
#include <pcmcia/ds.h>

#include "cs_internal.h"


/* Access speed for IO windows */
static int io_speed;
module_param(io_speed, int, 0444);


int pcmcia_validate_mem(struct pcmcia_socket *s)
{
	if (s->resource_ops->validate_mem)
		return s->resource_ops->validate_mem(s);
	/* if there is no callback, we can assume that everything is OK */
	return 0;
}

struct resource *pcmcia_find_mem_region(u_long base, u_long num, u_long align,
				 int low, struct pcmcia_socket *s)
{
	if (s->resource_ops->find_mem)
		return s->resource_ops->find_mem(base, num, align, low, s);
	return NULL;
}


/**
 * release_io_space() - release IO ports allocated with alloc_io_space()
 * @s: pcmcia socket
 * @res: resource to release
 *
 */
static void release_io_space(struct pcmcia_socket *s, struct resource *res)
{
	resource_size_t num = resource_size(res);
	int i;

	dev_dbg(&s->dev, "release_io_space for %pR\n", res);

	for (i = 0; i < MAX_IO_WIN; i++) {
		if (!s->io[i].res)
			continue;
		if ((s->io[i].res->start <= res->start) &&
		    (s->io[i].res->end >= res->end)) {
			s->io[i].InUse -= num;
			if (res->parent)
				release_resource(res);
			res->start = res->end = 0;
			res->flags = IORESOURCE_IO;
			/* Free the window if no one else is using it */
			if (s->io[i].InUse == 0) {
				release_resource(s->io[i].res);
				kfree(s->io[i].res);
				s->io[i].res = NULL;
			}
		}
	}
}


/**
 * alloc_io_space() - allocate IO ports for use by a PCMCIA device
 * @s: pcmcia socket
 * @res: resource to allocate (begin: begin, end: size)
 * @lines: number of IO lines decoded by the PCMCIA card
 *
 * Special stuff for managing IO windows, because they are scarce
 */
static int alloc_io_space(struct pcmcia_socket *s, struct resource *res,
			unsigned int lines)
{
	unsigned int align;
	unsigned int base = res->start;
	unsigned int num = res->end;
	int ret;

	res->flags |= IORESOURCE_IO;

	dev_dbg(&s->dev, "alloc_io_space request for %pR, %d lines\n",
		res, lines);

	align = base ? (lines ? 1<<lines : 0) : 1;
	if (align && (align < num)) {
		if (base) {
			dev_dbg(&s->dev, "odd IO request\n");
			align = 0;
		} else
			while (align && (align < num))
				align <<= 1;
	}
	if (base & ~(align-1)) {
		dev_dbg(&s->dev, "odd IO request\n");
		align = 0;
	}

	ret = s->resource_ops->find_io(s, res->flags, &base, num, align,
				&res->parent);
	if (ret) {
		dev_dbg(&s->dev, "alloc_io_space request failed (%d)\n", ret);
		return -EINVAL;
	}

	res->start = base;
	res->end = res->start + num - 1;

	if (res->parent) {
		ret = request_resource(res->parent, res);
		if (ret) {
			dev_warn(&s->dev,
				"request_resource %pR failed: %d\n", res, ret);
			res->parent = NULL;
			release_io_space(s, res);
		}
	}
	dev_dbg(&s->dev, "alloc_io_space request result %d: %pR\n", ret, res);
	return ret;
}


/**
 * pcmcia_access_config() - read or write card configuration registers
 *
 * pcmcia_access_config() reads and writes configuration registers in
 * attribute memory.  Memory window 0 is reserved for this and the tuple
 * reading services. Drivers must use pcmcia_read_config_byte() or
 * pcmcia_write_config_byte().
 */
static int pcmcia_access_config(struct pcmcia_device *p_dev,
				off_t where, u8 *val,
				int (*accessf) (struct pcmcia_socket *s,
						int attr, unsigned int addr,
						unsigned int len, void *ptr))
{
	struct pcmcia_socket *s;
	config_t *c;
	int addr;
	int ret = 0;

	s = p_dev->socket;

	mutex_lock(&s->ops_mutex);
	c = p_dev->function_config;

	if (!(c->state & CONFIG_LOCKED)) {
		dev_dbg(&p_dev->dev, "Configuration isnt't locked\n");
		mutex_unlock(&s->ops_mutex);
		return -EACCES;
	}

	addr = (p_dev->config_base + where) >> 1;

	ret = accessf(s, 1, addr, 1, val);

	mutex_unlock(&s->ops_mutex);

	return ret;
}


/**
 * pcmcia_read_config_byte() - read a byte from a card configuration register
 *
 * pcmcia_read_config_byte() reads a byte from a configuration register in
 * attribute memory.
 */
int pcmcia_read_config_byte(struct pcmcia_device *p_dev, off_t where, u8 *val)
{
	return pcmcia_access_config(p_dev, where, val, pcmcia_read_cis_mem);
}
EXPORT_SYMBOL(pcmcia_read_config_byte);


/**
 * pcmcia_write_config_byte() - write a byte to a card configuration register
 *
 * pcmcia_write_config_byte() writes a byte to a configuration register in
 * attribute memory.
 */
int pcmcia_write_config_byte(struct pcmcia_device *p_dev, off_t where, u8 val)
{
	return pcmcia_access_config(p_dev, where, &val, pcmcia_write_cis_mem);
}
EXPORT_SYMBOL(pcmcia_write_config_byte);


/**
 * pcmcia_map_mem_page() - modify iomem window to point to a different offset
 * @p_dev: pcmcia device
 * @res: iomem resource already enabled by pcmcia_request_window()
 * @offset: card_offset to map
 *
 * pcmcia_map_mem_page() modifies what can be read and written by accessing
 * an iomem range previously enabled by pcmcia_request_window(), by setting
 * the card_offset value to @offset.
 */
int pcmcia_map_mem_page(struct pcmcia_device *p_dev, struct resource *res,
			unsigned int offset)
{
	struct pcmcia_socket *s = p_dev->socket;
	unsigned int w;
	int ret;

	w = ((res->flags & IORESOURCE_BITS & WIN_FLAGS_REQ) >> 2) - 1;
	if (w >= MAX_WIN)
		return -EINVAL;

	mutex_lock(&s->ops_mutex);
	s->win[w].card_start = offset;
	ret = s->ops->set_mem_map(s, &s->win[w]);
	if (ret)
		dev_warn(&p_dev->dev, "failed to set_mem_map\n");
	mutex_unlock(&s->ops_mutex);
	return ret;
}
EXPORT_SYMBOL(pcmcia_map_mem_page);


/**
 * pcmcia_fixup_iowidth() - reduce io width to 8bit
 * @p_dev: pcmcia device
 *
 * pcmcia_fixup_iowidth() allows a PCMCIA device driver to reduce the
 * IO width to 8bit after having called pcmcia_enable_device()
 * previously.
 */
int pcmcia_fixup_iowidth(struct pcmcia_device *p_dev)
{
	struct pcmcia_socket *s = p_dev->socket;
	pccard_io_map io_off = { 0, 0, 0, 0, 1 };
	pccard_io_map io_on;
	int i, ret = 0;

	mutex_lock(&s->ops_mutex);

	dev_dbg(&p_dev->dev, "fixup iowidth to 8bit\n");

	if (!(s->state & SOCKET_PRESENT) ||
		!(p_dev->function_config->state & CONFIG_LOCKED)) {
		dev_dbg(&p_dev->dev, "No card? Config not locked?\n");
		ret = -EACCES;
		goto unlock;
	}

	io_on.speed = io_speed;
	for (i = 0; i < MAX_IO_WIN; i++) {
		if (!s->io[i].res)
			continue;
		io_off.map = i;
		io_on.map = i;

		io_on.flags = MAP_ACTIVE | IO_DATA_PATH_WIDTH_8;
		io_on.start = s->io[i].res->start;
		io_on.stop = s->io[i].res->end;

		s->ops->set_io_map(s, &io_off);
		mdelay(40);
		s->ops->set_io_map(s, &io_on);
	}
unlock:
	mutex_unlock(&s->ops_mutex);

	return ret;
}
EXPORT_SYMBOL(pcmcia_fixup_iowidth);


/**
 * pcmcia_fixup_vpp() - set Vpp to a new voltage level
 * @p_dev: pcmcia device
 * @new_vpp: new Vpp voltage
 *
 * pcmcia_fixup_vpp() allows a PCMCIA device driver to set Vpp to
 * a new voltage level between calls to pcmcia_enable_device()
 * and pcmcia_disable_device().
 */
int pcmcia_fixup_vpp(struct pcmcia_device *p_dev, unsigned char new_vpp)
{
	struct pcmcia_socket *s = p_dev->socket;
	int ret = 0;

	mutex_lock(&s->ops_mutex);

	dev_dbg(&p_dev->dev, "fixup Vpp to %d\n", new_vpp);

	if (!(s->state & SOCKET_PRESENT) ||
		!(p_dev->function_config->state & CONFIG_LOCKED)) {
		dev_dbg(&p_dev->dev, "No card? Config not locked?\n");
		ret = -EACCES;
		goto unlock;
	}

	s->socket.Vpp = new_vpp;
	if (s->ops->set_socket(s, &s->socket)) {
		dev_warn(&p_dev->dev, "Unable to set VPP\n");
		ret = -EIO;
		goto unlock;
	}
	p_dev->vpp = new_vpp;

unlock:
	mutex_unlock(&s->ops_mutex);

	return ret;
}
EXPORT_SYMBOL(pcmcia_fixup_vpp);


/**
 * pcmcia_release_configuration() - physically disable a PCMCIA device
 * @p_dev: pcmcia device
 *
 * pcmcia_release_configuration() is the 1:1 counterpart to
 * pcmcia_enable_device(): If a PCMCIA device is no longer used by any
 * driver, the Vpp voltage is set to 0, IRQs will no longer be generated,
 * and I/O ranges will be disabled. As pcmcia_release_io() and
 * pcmcia_release_window() still need to be called, device drivers are
 * expected to call pcmcia_disable_device() instead.
 */
int pcmcia_release_configuration(struct pcmcia_device *p_dev)
{
	pccard_io_map io = { 0, 0, 0, 0, 1 };
	struct pcmcia_socket *s = p_dev->socket;
	config_t *c;
	int i;

	mutex_lock(&s->ops_mutex);
	c = p_dev->function_config;
	if (p_dev->_locked) {
		p_dev->_locked = 0;
		if (--(s->lock_count) == 0) {
			s->socket.flags = SS_OUTPUT_ENA; /* Is this correct? */
			s->socket.Vpp = 0;
			s->socket.io_irq = 0;
			s->ops->set_socket(s, &s->socket);
		}
	}
	if (c->state & CONFIG_LOCKED) {
		c->state &= ~CONFIG_LOCKED;
		if (c->state & CONFIG_IO_REQ)
			for (i = 0; i < MAX_IO_WIN; i++) {
				if (!s->io[i].res)
					continue;
				s->io[i].Config--;
				if (s->io[i].Config != 0)
					continue;
				io.map = i;
				s->ops->set_io_map(s, &io);
			}
	}
	mutex_unlock(&s->ops_mutex);

	return 0;
}


/**
 * pcmcia_release_io() - release I/O allocated by a PCMCIA device
 * @p_dev: pcmcia device
 *
 * pcmcia_release_io() releases the I/O ranges allocated by a PCMCIA
 * device.  This may be invoked some time after a card ejection has
 * already dumped the actual socket configuration, so if the client is
 * "stale", we don't bother checking the port ranges against the
 * current socket values.
 */
static int pcmcia_release_io(struct pcmcia_device *p_dev)
{
	struct pcmcia_socket *s = p_dev->socket;
	int ret = -EINVAL;
	config_t *c;

	mutex_lock(&s->ops_mutex);
	if (!p_dev->_io)
		goto out;

	c = p_dev->function_config;

	release_io_space(s, &c->io[0]);

	if (c->io[1].end)
		release_io_space(s, &c->io[1]);

	p_dev->_io = 0;
	c->state &= ~CONFIG_IO_REQ;

out:
	mutex_unlock(&s->ops_mutex);

	return ret;
} /* pcmcia_release_io */


/**
 * pcmcia_release_window() - release reserved iomem for PCMCIA devices
 * @p_dev: pcmcia device
 * @res: iomem resource to release
 *
 * pcmcia_release_window() releases &struct resource *res which was
 * previously reserved by calling pcmcia_request_window().
 */
int pcmcia_release_window(struct pcmcia_device *p_dev, struct resource *res)
{
	struct pcmcia_socket *s = p_dev->socket;
	pccard_mem_map *win;
	unsigned int w;

	dev_dbg(&p_dev->dev, "releasing window %pR\n", res);

	w = ((res->flags & IORESOURCE_BITS & WIN_FLAGS_REQ) >> 2) - 1;
	if (w >= MAX_WIN)
		return -EINVAL;

	mutex_lock(&s->ops_mutex);
	win = &s->win[w];

	if (!(p_dev->_win & CLIENT_WIN_REQ(w))) {
		dev_dbg(&p_dev->dev, "not releasing unknown window\n");
		mutex_unlock(&s->ops_mutex);
		return -EINVAL;
	}

	/* Shut down memory window */
	win->flags &= ~MAP_ACTIVE;
	s->ops->set_mem_map(s, win);
	s->state &= ~SOCKET_WIN_REQ(w);

	/* Release system memory */
	if (win->res) {
		release_resource(res);
		release_resource(win->res);
		kfree(win->res);
		win->res = NULL;
	}
	res->start = res->end = 0;
	res->flags = IORESOURCE_MEM;
	p_dev->_win &= ~CLIENT_WIN_REQ(w);
	mutex_unlock(&s->ops_mutex);

	return 0;
} /* pcmcia_release_window */
EXPORT_SYMBOL(pcmcia_release_window);


/**
 * pcmcia_enable_device() - set up and activate a PCMCIA device
 * @p_dev: the associated PCMCIA device
 *
 * pcmcia_enable_device() physically enables a PCMCIA device. It parses
 * the flags passed to in @flags and stored in @p_dev->flags and sets up
 * the Vpp voltage, enables the speaker line, I/O ports and store proper
 * values to configuration registers.
 */
int pcmcia_enable_device(struct pcmcia_device *p_dev)
{
	int i;
	unsigned int base;
	struct pcmcia_socket *s = p_dev->socket;
	config_t *c;
	pccard_io_map iomap;
	unsigned char status = 0;
	unsigned char ext_status = 0;
	unsigned char option = 0;
	unsigned int flags = p_dev->config_flags;

	if (!(s->state & SOCKET_PRESENT))
		return -ENODEV;

	mutex_lock(&s->ops_mutex);
	c = p_dev->function_config;
	if (c->state & CONFIG_LOCKED) {
		mutex_unlock(&s->ops_mutex);
		dev_dbg(&p_dev->dev, "Configuration is locked\n");
		return -EACCES;
	}

	/* Do power control.  We don't allow changes in Vcc. */
	s->socket.Vpp = p_dev->vpp;
	if (s->ops->set_socket(s, &s->socket)) {
		mutex_unlock(&s->ops_mutex);
		dev_printk(KERN_WARNING, &p_dev->dev,
			   "Unable to set socket state\n");
		return -EINVAL;
	}

	/* Pick memory or I/O card, DMA mode, interrupt */
<<<<<<< HEAD
	if (p_dev->_io)
=======
	if (p_dev->_io || flags & CONF_ENABLE_IRQ)
		flags |= CONF_ENABLE_IOCARD;
	if (flags & CONF_ENABLE_IOCARD)
>>>>>>> 229aebb8
		s->socket.flags |= SS_IOCARD;
	if (flags & CONF_ENABLE_SPKR) {
		s->socket.flags |= SS_SPKR_ENA;
		status = CCSR_AUDIO_ENA;
		if (!(p_dev->config_regs & PRESENT_STATUS))
			dev_warn(&p_dev->dev, "speaker requested, but "
					      "PRESENT_STATUS not set!\n");
	}
	if (flags & CONF_ENABLE_IRQ)
		s->socket.io_irq = s->pcmcia_irq;
	else
		s->socket.io_irq = 0;
	if (flags & CONF_ENABLE_ESR) {
		p_dev->config_regs |= PRESENT_EXT_STATUS;
		ext_status = ESR_REQ_ATTN_ENA;
	}
	s->ops->set_socket(s, &s->socket);
	s->lock_count++;

	dev_dbg(&p_dev->dev,
		"enable_device: V %d, flags %x, base %x, regs %x, idx %x\n",
		p_dev->vpp, flags, p_dev->config_base, p_dev->config_regs,
		p_dev->config_index);

	/* Set up CIS configuration registers */
	base = p_dev->config_base;
	if (p_dev->config_regs & PRESENT_COPY) {
		u16 tmp = 0;
		dev_dbg(&p_dev->dev, "clearing CISREG_SCR\n");
		pcmcia_write_cis_mem(s, 1, (base + CISREG_SCR)>>1, 1, &tmp);
	}
	if (p_dev->config_regs & PRESENT_PIN_REPLACE) {
		u16 tmp = 0;
		dev_dbg(&p_dev->dev, "clearing CISREG_PRR\n");
		pcmcia_write_cis_mem(s, 1, (base + CISREG_PRR)>>1, 1, &tmp);
	}
	if (p_dev->config_regs & PRESENT_OPTION) {
		if (s->functions == 1) {
			option = p_dev->config_index & COR_CONFIG_MASK;
		} else {
			option = p_dev->config_index & COR_MFC_CONFIG_MASK;
			option |= COR_FUNC_ENA|COR_IREQ_ENA;
			if (p_dev->config_regs & PRESENT_IOBASE_0)
				option |= COR_ADDR_DECODE;
		}
		if ((flags & CONF_ENABLE_IRQ) &&
			!(flags & CONF_ENABLE_PULSE_IRQ))
			option |= COR_LEVEL_REQ;
		pcmcia_write_cis_mem(s, 1, (base + CISREG_COR)>>1, 1, &option);
		mdelay(40);
	}
	if (p_dev->config_regs & PRESENT_STATUS)
		pcmcia_write_cis_mem(s, 1, (base + CISREG_CCSR)>>1, 1, &status);

	if (p_dev->config_regs & PRESENT_EXT_STATUS)
		pcmcia_write_cis_mem(s, 1, (base + CISREG_ESR)>>1, 1,
					&ext_status);

	if (p_dev->config_regs & PRESENT_IOBASE_0) {
		u8 b = c->io[0].start & 0xff;
		pcmcia_write_cis_mem(s, 1, (base + CISREG_IOBASE_0)>>1, 1, &b);
		b = (c->io[0].start >> 8) & 0xff;
		pcmcia_write_cis_mem(s, 1, (base + CISREG_IOBASE_1)>>1, 1, &b);
	}
	if (p_dev->config_regs & PRESENT_IOSIZE) {
		u8 b = resource_size(&c->io[0]) + resource_size(&c->io[1]) - 1;
		pcmcia_write_cis_mem(s, 1, (base + CISREG_IOSIZE)>>1, 1, &b);
	}

	/* Configure I/O windows */
	if (c->state & CONFIG_IO_REQ) {
		iomap.speed = io_speed;
		for (i = 0; i < MAX_IO_WIN; i++)
			if (s->io[i].res) {
				iomap.map = i;
				iomap.flags = MAP_ACTIVE;
				switch (s->io[i].res->flags & IO_DATA_PATH_WIDTH) {
				case IO_DATA_PATH_WIDTH_16:
					iomap.flags |= MAP_16BIT; break;
				case IO_DATA_PATH_WIDTH_AUTO:
					iomap.flags |= MAP_AUTOSZ; break;
				default:
					break;
				}
				iomap.start = s->io[i].res->start;
				iomap.stop = s->io[i].res->end;
				s->ops->set_io_map(s, &iomap);
				s->io[i].Config++;
			}
	}

	c->state |= CONFIG_LOCKED;
	p_dev->_locked = 1;
	mutex_unlock(&s->ops_mutex);
	return 0;
} /* pcmcia_enable_device */
EXPORT_SYMBOL(pcmcia_enable_device);


/**
 * pcmcia_request_io() - attempt to reserve port ranges for PCMCIA devices
 * @p_dev: the associated PCMCIA device
 *
 * pcmcia_request_io() attempts to reserve the IO port ranges specified in
 * &struct pcmcia_device @p_dev->resource[0] and @p_dev->resource[1]. The
 * "start" value is the requested start of the IO port resource; "end"
 * reflects the number of ports requested. The number of IO lines requested
 * is specified in &struct pcmcia_device @p_dev->io_lines.
 */
int pcmcia_request_io(struct pcmcia_device *p_dev)
{
	struct pcmcia_socket *s = p_dev->socket;
	config_t *c = p_dev->function_config;
	int ret = -EINVAL;

	mutex_lock(&s->ops_mutex);
	dev_dbg(&p_dev->dev, "pcmcia_request_io: %pR , %pR",
		&c->io[0], &c->io[1]);

	if (!(s->state & SOCKET_PRESENT)) {
		dev_dbg(&p_dev->dev, "pcmcia_request_io: No card present\n");
		goto out;
	}

	if (c->state & CONFIG_LOCKED) {
		dev_dbg(&p_dev->dev, "Configuration is locked\n");
		goto out;
	}
	if (c->state & CONFIG_IO_REQ) {
		dev_dbg(&p_dev->dev, "IO already configured\n");
		goto out;
	}

	ret = alloc_io_space(s, &c->io[0], p_dev->io_lines);
	if (ret)
		goto out;

	if (c->io[1].end) {
		ret = alloc_io_space(s, &c->io[1], p_dev->io_lines);
		if (ret) {
			struct resource tmp = c->io[0];
			/* release the previously allocated resource */
			release_io_space(s, &c->io[0]);
			/* but preserve the settings, for they worked... */
			c->io[0].end = resource_size(&tmp);
			c->io[0].start = tmp.start;
			c->io[0].flags = tmp.flags;
			goto out;
		}
	} else
		c->io[1].start = 0;

	c->state |= CONFIG_IO_REQ;
	p_dev->_io = 1;

	dev_dbg(&p_dev->dev, "pcmcia_request_io succeeded: %pR , %pR",
		&c->io[0], &c->io[1]);
out:
	mutex_unlock(&s->ops_mutex);

	return ret;
} /* pcmcia_request_io */
EXPORT_SYMBOL(pcmcia_request_io);


/**
 * pcmcia_request_irq() - attempt to request a IRQ for a PCMCIA device
 * @p_dev: the associated PCMCIA device
 * @handler: IRQ handler to register
 *
 * pcmcia_request_irq() is a wrapper around request_irq() which allows
 * the PCMCIA core to clean up the registration in pcmcia_disable_device().
 * Drivers are free to use request_irq() directly, but then they need to
 * call free_irq() themselfves, too. Also, only %IRQF_SHARED capable IRQ
 * handlers are allowed.
 */
int __must_check pcmcia_request_irq(struct pcmcia_device *p_dev,
				    irq_handler_t handler)
{
	int ret;

	if (!p_dev->irq)
		return -EINVAL;

	ret = request_irq(p_dev->irq, handler, IRQF_SHARED,
			p_dev->devname, p_dev->priv);
	if (!ret)
		p_dev->_irq = 1;

	return ret;
}
EXPORT_SYMBOL(pcmcia_request_irq);


/**
 * pcmcia_request_exclusive_irq() - attempt to request an exclusive IRQ first
 * @p_dev: the associated PCMCIA device
 * @handler: IRQ handler to register
 *
 * pcmcia_request_exclusive_irq() is a wrapper around request_irq() which
 * attempts first to request an exclusive IRQ. If it fails, it also accepts
 * a shared IRQ, but prints out a warning. PCMCIA drivers should allow for
 * IRQ sharing and either use request_irq directly (then they need to call
 * free_irq() themselves, too), or the pcmcia_request_irq() function.
 */
int __must_check
__pcmcia_request_exclusive_irq(struct pcmcia_device *p_dev,
			irq_handler_t handler)
{
	int ret;

	if (!p_dev->irq)
		return -EINVAL;

	ret = request_irq(p_dev->irq, handler, 0, p_dev->devname, p_dev->priv);
	if (ret) {
		ret = pcmcia_request_irq(p_dev, handler);
		dev_printk(KERN_WARNING, &p_dev->dev, "pcmcia: "
			"request for exclusive IRQ could not be fulfilled.\n");
		dev_printk(KERN_WARNING, &p_dev->dev, "pcmcia: the driver "
			"needs updating to supported shared IRQ lines.\n");
	}
	if (ret)
		dev_printk(KERN_INFO, &p_dev->dev, "request_irq() failed\n");
	else
		p_dev->_irq = 1;

	return ret;
} /* pcmcia_request_exclusive_irq */
EXPORT_SYMBOL(__pcmcia_request_exclusive_irq);


#ifdef CONFIG_PCMCIA_PROBE

/* mask of IRQs already reserved by other cards, we should avoid using them */
static u8 pcmcia_used_irq[32];

static irqreturn_t test_action(int cpl, void *dev_id)
{
	return IRQ_NONE;
}

/**
 * pcmcia_setup_isa_irq() - determine whether an ISA IRQ can be used
 * @p_dev - the associated PCMCIA device
 *
 * locking note: must be called with ops_mutex locked.
 */
static int pcmcia_setup_isa_irq(struct pcmcia_device *p_dev, int type)
{
	struct pcmcia_socket *s = p_dev->socket;
	unsigned int try, irq;
	u32 mask = s->irq_mask;
	int ret = -ENODEV;

	for (try = 0; try < 64; try++) {
		irq = try % 32;

		if (irq > NR_IRQS)
			continue;

		/* marked as available by driver, not blocked by userspace? */
		if (!((mask >> irq) & 1))
			continue;

		/* avoid an IRQ which is already used by another PCMCIA card */
		if ((try < 32) && pcmcia_used_irq[irq])
			continue;

		/* register the correct driver, if possible, to check whether
		 * registering a dummy handle works, i.e. if the IRQ isn't
		 * marked as used by the kernel resource management core */
		ret = request_irq(irq, test_action, type, p_dev->devname,
				  p_dev);
		if (!ret) {
			free_irq(irq, p_dev);
			p_dev->irq = s->pcmcia_irq = irq;
			pcmcia_used_irq[irq]++;
			break;
		}
	}

	return ret;
}

void pcmcia_cleanup_irq(struct pcmcia_socket *s)
{
	pcmcia_used_irq[s->pcmcia_irq]--;
	s->pcmcia_irq = 0;
}

#else /* CONFIG_PCMCIA_PROBE */

static int pcmcia_setup_isa_irq(struct pcmcia_device *p_dev, int type)
{
	return -EINVAL;
}

void pcmcia_cleanup_irq(struct pcmcia_socket *s)
{
	s->pcmcia_irq = 0;
	return;
}

#endif  /* CONFIG_PCMCIA_PROBE */


/**
 * pcmcia_setup_irq() - determine IRQ to be used for device
 * @p_dev - the associated PCMCIA device
 *
 * locking note: must be called with ops_mutex locked.
 */
int pcmcia_setup_irq(struct pcmcia_device *p_dev)
{
	struct pcmcia_socket *s = p_dev->socket;

	if (p_dev->irq)
		return 0;

	/* already assigned? */
	if (s->pcmcia_irq) {
		p_dev->irq = s->pcmcia_irq;
		return 0;
	}

	/* prefer an exclusive ISA irq */
	if (!pcmcia_setup_isa_irq(p_dev, 0))
		return 0;

	/* but accept a shared ISA irq */
	if (!pcmcia_setup_isa_irq(p_dev, IRQF_SHARED))
		return 0;

	/* but use the PCI irq otherwise */
	if (s->pci_irq) {
		p_dev->irq = s->pcmcia_irq = s->pci_irq;
		return 0;
	}

	return -EINVAL;
}


/**
 * pcmcia_request_window() - attempt to reserve iomem for PCMCIA devices
 * @p_dev: the associated PCMCIA device
 * @res: &struct resource pointing to p_dev->resource[2..5]
 * @speed: access speed
 *
 * pcmcia_request_window() attepts to reserve an iomem ranges specified in
 * &struct resource @res pointing to one of the entries in
 * &struct pcmcia_device @p_dev->resource[2..5]. The "start" value is the
 * requested start of the IO mem resource; "end" reflects the size
 * requested.
 */
int pcmcia_request_window(struct pcmcia_device *p_dev, struct resource *res,
			unsigned int speed)
{
	struct pcmcia_socket *s = p_dev->socket;
	pccard_mem_map *win;
	u_long align;
	int w;

	dev_dbg(&p_dev->dev, "request_window %pR %d\n", res, speed);

	if (!(s->state & SOCKET_PRESENT)) {
		dev_dbg(&p_dev->dev, "No card present\n");
		return -ENODEV;
	}

	/* Window size defaults to smallest available */
	if (res->end == 0)
		res->end = s->map_size;
	align = (s->features & SS_CAP_MEM_ALIGN) ? res->end : s->map_size;
	if (res->end & (s->map_size-1)) {
		dev_dbg(&p_dev->dev, "invalid map size\n");
		return -EINVAL;
	}
	if ((res->start && (s->features & SS_CAP_STATIC_MAP)) ||
	    (res->start & (align-1))) {
		dev_dbg(&p_dev->dev, "invalid base address\n");
		return -EINVAL;
	}
	if (res->start)
		align = 0;

	/* Allocate system memory window */
	mutex_lock(&s->ops_mutex);
	for (w = 0; w < MAX_WIN; w++)
		if (!(s->state & SOCKET_WIN_REQ(w)))
			break;
	if (w == MAX_WIN) {
		dev_dbg(&p_dev->dev, "all windows are used already\n");
		mutex_unlock(&s->ops_mutex);
		return -EINVAL;
	}

	win = &s->win[w];

	if (!(s->features & SS_CAP_STATIC_MAP)) {
		win->res = pcmcia_find_mem_region(res->start, res->end, align,
						0, s);
		if (!win->res) {
			dev_dbg(&p_dev->dev, "allocating mem region failed\n");
			mutex_unlock(&s->ops_mutex);
			return -EINVAL;
		}
	}
	p_dev->_win |= CLIENT_WIN_REQ(w);

	/* Configure the socket controller */
	win->map = w+1;
	win->flags = res->flags & WIN_FLAGS_MAP;
	win->speed = speed;
	win->card_start = 0;

	if (s->ops->set_mem_map(s, win) != 0) {
		dev_dbg(&p_dev->dev, "failed to set memory mapping\n");
		mutex_unlock(&s->ops_mutex);
		return -EIO;
	}
	s->state |= SOCKET_WIN_REQ(w);

	/* Return window handle */
	if (s->features & SS_CAP_STATIC_MAP)
		res->start = win->static_start;
	else
		res->start = win->res->start;

	/* convert to new-style resources */
	res->end += res->start - 1;
	res->flags &= ~WIN_FLAGS_REQ;
	res->flags |= (win->map << 2) | IORESOURCE_MEM;
	res->parent = win->res;
	if (win->res)
		request_resource(&iomem_resource, res);

	dev_dbg(&p_dev->dev, "request_window results in %pR\n", res);

	mutex_unlock(&s->ops_mutex);

	return 0;
} /* pcmcia_request_window */
EXPORT_SYMBOL(pcmcia_request_window);


/**
 * pcmcia_disable_device() - disable and clean up a PCMCIA device
 * @p_dev: the associated PCMCIA device
 *
 * pcmcia_disable_device() is the driver-callable counterpart to
 * pcmcia_enable_device(): If a PCMCIA device is no longer used,
 * drivers are expected to clean up and disable the device by calling
 * this function. Any I/O ranges (iomem and ioports) will be released,
 * the Vpp voltage will be set to 0, and IRQs will no longer be
 * generated -- at least if there is no other card function (of
 * multifunction devices) being used.
 */
void pcmcia_disable_device(struct pcmcia_device *p_dev)
{
	int i;

	dev_dbg(&p_dev->dev, "disabling device\n");

	for (i = 0; i < MAX_WIN; i++) {
		struct resource *res = p_dev->resource[MAX_IO_WIN + i];
		if (res->flags & WIN_FLAGS_REQ)
			pcmcia_release_window(p_dev, res);
	}

	pcmcia_release_configuration(p_dev);
	pcmcia_release_io(p_dev);
	if (p_dev->_irq) {
		free_irq(p_dev->irq, p_dev->priv);
		p_dev->_irq = 0;
	}
}
EXPORT_SYMBOL(pcmcia_disable_device);<|MERGE_RESOLUTION|>--- conflicted
+++ resolved
@@ -514,13 +514,9 @@
 	}
 
 	/* Pick memory or I/O card, DMA mode, interrupt */
-<<<<<<< HEAD
-	if (p_dev->_io)
-=======
 	if (p_dev->_io || flags & CONF_ENABLE_IRQ)
 		flags |= CONF_ENABLE_IOCARD;
 	if (flags & CONF_ENABLE_IOCARD)
->>>>>>> 229aebb8
 		s->socket.flags |= SS_IOCARD;
 	if (flags & CONF_ENABLE_SPKR) {
 		s->socket.flags |= SS_SPKR_ENA;
