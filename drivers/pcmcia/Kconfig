--- conflicted
+++ resolved
@@ -178,12 +178,9 @@
 	tristate "bcm63xx pcmcia support"
 	depends on BCM63XX && PCMCIA
 
-<<<<<<< HEAD
-=======
 config PCMCIA_SOC_COMMON
 	bool
 
->>>>>>> 6ec22f9b
 config PCMCIA_SA1100
 	tristate "SA1100 support"
 	depends on ARM && ARCH_SA1100 && PCMCIA
