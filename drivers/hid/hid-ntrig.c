--- conflicted
+++ resolved
@@ -24,8 +24,6 @@
 
 #define NTRIG_DUPLICATE_USAGES	0x001
 
-<<<<<<< HEAD
-=======
 static unsigned int min_width;
 module_param(min_width, uint, 0644);
 MODULE_PARM_DESC(min_width, "Minimum touch contact width to accept.");
@@ -54,7 +52,6 @@
 MODULE_PARM_DESC(activation_height, "Height threshold to immediately start "
 		 "processing touch events.");
 
->>>>>>> 9dda696f
 struct ntrig_data {
 	/* Incoming raw values for a single contact */
 	__u16 x, y, w, h;
@@ -674,9 +671,6 @@
 
 			nd->reading_mt = 0;
 
-<<<<<<< HEAD
-			if (nd->first_contact_touch) {
-=======
 
 			/*
 			 * Activation state machine logic:
@@ -754,7 +748,6 @@
 				 * with slack, first_contact_touch will still
 				 * be 0 and we will not get to this point.
 				 */
->>>>>>> 9dda696f
 				input_report_key(input, BTN_TOOL_DOUBLETAP, 1);
 				input_report_key(input, BTN_TOUCH, 1);
 			} else {
@@ -855,11 +848,8 @@
 	if (report)
 		usbhid_submit_report(hdev, report, USB_DIR_OUT);
 
-<<<<<<< HEAD
-=======
 	ret = sysfs_create_group(&hdev->dev.kobj,
 			&ntrig_attribute_group);
->>>>>>> 9dda696f
 
 	return 0;
 err_free:
