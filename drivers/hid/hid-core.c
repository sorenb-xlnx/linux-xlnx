--- conflicted
+++ resolved
@@ -1819,7 +1819,6 @@
 }
 EXPORT_SYMBOL_GPL(hid_unregister_driver);
 
-<<<<<<< HEAD
 int hid_check_keys_pressed(struct hid_device *hid)
 {
 	struct hid_input *hidinput;
@@ -1836,8 +1835,6 @@
 
 EXPORT_SYMBOL_GPL(hid_check_keys_pressed);
 
-=======
->>>>>>> a0c61966
 static int __init hid_init(void)
 {
 	int ret;
@@ -1852,13 +1849,10 @@
 	if (ret)
 		goto err_bus;
 
-<<<<<<< HEAD
-=======
 #ifdef CONFIG_HID_COMPAT
 	request_module_nowait("hid-dummy");
 #endif
 
->>>>>>> a0c61966
 	return 0;
 err_bus:
 	bus_unregister(&hid_bus_type);
