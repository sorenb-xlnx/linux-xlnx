--- conflicted
+++ resolved
@@ -735,15 +735,6 @@
 			kone->roccat_claimed = 1;
 			kone->chrdev_minor = retval;
 		}
-
-<<<<<<< HEAD
-		retval = kone_create_sysfs_attributes(intf);
-		if (retval) {
-			hid_err(hdev, "cannot create sysfs files\n");
-			goto exit_free;
-		}
-=======
->>>>>>> 16162b1a
 	} else {
 		hid_set_drvdata(hdev, NULL);
 	}
