--- conflicted
+++ resolved
@@ -562,11 +562,6 @@
 	
 	/* Called without BKL by compat methods so no BKL taken */
 
-<<<<<<< HEAD
-	/* Called without BKL by compat methods so no BKL taken */
-
-=======
->>>>>>> 6182fd6b
 	/* FIXME: Who or what stop this racing with a disconnect ?? */
 	if (!hiddev->exist)
 		return -EIO;
