--- conflicted
+++ resolved
@@ -588,15 +588,6 @@
 			pyra->chrdev_minor = retval;
 			pyra->roccat_claimed = 1;
 		}
-<<<<<<< HEAD
-
-		retval = pyra_create_sysfs_attributes(intf);
-		if (retval) {
-			hid_err(hdev, "cannot create sysfs files\n");
-			goto exit_free;
-		}
-=======
->>>>>>> 16162b1a
 	} else {
 		hid_set_drvdata(hdev, NULL);
 	}
