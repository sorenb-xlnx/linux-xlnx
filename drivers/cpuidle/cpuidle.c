--- conflicted
+++ resolved
@@ -71,16 +71,12 @@
 	 * run any timers that can be run now, at this point
 	 * before calculating the idle duration etc.
 	 */
-<<<<<<< HEAD
 	if (hrtimer_peek_ahead_timers()) {
 		local_irq_enable();
 		return;
 	}
-
-=======
-	hrtimer_peek_ahead_timers();
 #endif
->>>>>>> f7160c75
+
 	/* ask the governor for the next state */
 	next_state = cpuidle_curr_governor->select(dev);
 	if (need_resched())
