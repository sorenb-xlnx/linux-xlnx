/*
 * Copyright (c) 2006, 2007, 2008 QLogic Corporation. All rights reserved.
 * Copyright (c) 2003, 2004, 2005, 2006 PathScale, Inc. All rights reserved.
 *
 * This software is available to you under a choice of one of two
 * licenses.  You may choose to be licensed under the terms of the GNU
 * General Public License (GPL) Version 2, available from the file
 * COPYING in the main directory of this source tree, or the
 * OpenIB.org BSD license below:
 *
 *     Redistribution and use in source and binary forms, with or
 *     without modification, are permitted provided that the following
 *     conditions are met:
 *
 *      - Redistributions of source code must retain the above
 *        copyright notice, this list of conditions and the following
 *        disclaimer.
 *
 *      - Redistributions in binary form must reproduce the above
 *        copyright notice, this list of conditions and the following
 *        disclaimer in the documentation and/or other materials
 *        provided with the distribution.
 *
 * THE SOFTWARE IS PROVIDED "AS IS", WITHOUT WARRANTY OF ANY KIND,
 * EXPRESS OR IMPLIED, INCLUDING BUT NOT LIMITED TO THE WARRANTIES OF
 * MERCHANTABILITY, FITNESS FOR A PARTICULAR PURPOSE AND
 * NONINFRINGEMENT. IN NO EVENT SHALL THE AUTHORS OR COPYRIGHT HOLDERS
 * BE LIABLE FOR ANY CLAIM, DAMAGES OR OTHER LIABILITY, WHETHER IN AN
 * ACTION OF CONTRACT, TORT OR OTHERWISE, ARISING FROM, OUT OF OR IN
 * CONNECTION WITH THE SOFTWARE OR THE USE OR OTHER DEALINGS IN THE
 * SOFTWARE.
 */

#include <linux/pci.h>
#include <linux/poll.h>
#include <linux/cdev.h>
#include <linux/swap.h>
#include <linux/vmalloc.h>
#include <linux/highmem.h>
#include <linux/io.h>
#include <linux/jiffies.h>
#include <linux/smp_lock.h>
#include <asm/pgtable.h>

#include "ipath_kernel.h"
#include "ipath_common.h"
#include "ipath_user_sdma.h"

static int ipath_open(struct inode *, struct file *);
static int ipath_close(struct inode *, struct file *);
static ssize_t ipath_write(struct file *, const char __user *, size_t,
			   loff_t *);
static ssize_t ipath_writev(struct kiocb *, const struct iovec *,
			    unsigned long , loff_t);
static unsigned int ipath_poll(struct file *, struct poll_table_struct *);
static int ipath_mmap(struct file *, struct vm_area_struct *);

static const struct file_operations ipath_file_ops = {
	.owner = THIS_MODULE,
	.write = ipath_write,
	.aio_write = ipath_writev,
	.open = ipath_open,
	.release = ipath_close,
	.poll = ipath_poll,
	.mmap = ipath_mmap
};

/*
 * Convert kernel virtual addresses to physical addresses so they don't
 * potentially conflict with the chip addresses used as mmap offsets.
 * It doesn't really matter what mmap offset we use as long as we can
 * interpret it correctly.
 */
static u64 cvt_kvaddr(void *p)
{
	struct page *page;
	u64 paddr = 0;

	page = vmalloc_to_page(p);
	if (page)
		paddr = page_to_pfn(page) << PAGE_SHIFT;

	return paddr;
}

static int ipath_get_base_info(struct file *fp,
			       void __user *ubase, size_t ubase_size)
{
	struct ipath_portdata *pd = port_fp(fp);
	int ret = 0;
	struct ipath_base_info *kinfo = NULL;
	struct ipath_devdata *dd = pd->port_dd;
	unsigned subport_cnt;
	int shared, master;
	size_t sz;

	subport_cnt = pd->port_subport_cnt;
	if (!subport_cnt) {
		shared = 0;
		master = 0;
		subport_cnt = 1;
	} else {
		shared = 1;
		master = !subport_fp(fp);
	}

	sz = sizeof(*kinfo);
	/* If port sharing is not requested, allow the old size structure */
	if (!shared)
		sz -= 7 * sizeof(u64);
	if (ubase_size < sz) {
		ipath_cdbg(PROC,
			   "Base size %zu, need %zu (version mismatch?)\n",
			   ubase_size, sz);
		ret = -EINVAL;
		goto bail;
	}

	kinfo = kzalloc(sizeof(*kinfo), GFP_KERNEL);
	if (kinfo == NULL) {
		ret = -ENOMEM;
		goto bail;
	}

	ret = dd->ipath_f_get_base_info(pd, kinfo);
	if (ret < 0)
		goto bail;

	kinfo->spi_rcvhdr_cnt = dd->ipath_rcvhdrcnt;
	kinfo->spi_rcvhdrent_size = dd->ipath_rcvhdrentsize;
	kinfo->spi_tidegrcnt = dd->ipath_rcvegrcnt;
	kinfo->spi_rcv_egrbufsize = dd->ipath_rcvegrbufsize;
	/*
	 * have to mmap whole thing
	 */
	kinfo->spi_rcv_egrbuftotlen =
		pd->port_rcvegrbuf_chunks * pd->port_rcvegrbuf_size;
	kinfo->spi_rcv_egrperchunk = pd->port_rcvegrbufs_perchunk;
	kinfo->spi_rcv_egrchunksize = kinfo->spi_rcv_egrbuftotlen /
		pd->port_rcvegrbuf_chunks;
	kinfo->spi_tidcnt = dd->ipath_rcvtidcnt / subport_cnt;
	if (master)
		kinfo->spi_tidcnt += dd->ipath_rcvtidcnt % subport_cnt;
	/*
	 * for this use, may be ipath_cfgports summed over all chips that
	 * are are configured and present
	 */
	kinfo->spi_nports = dd->ipath_cfgports;
	/* unit (chip/board) our port is on */
	kinfo->spi_unit = dd->ipath_unit;
	/* for now, only a single page */
	kinfo->spi_tid_maxsize = PAGE_SIZE;

	/*
	 * Doing this per port, and based on the skip value, etc.  This has
	 * to be the actual buffer size, since the protocol code treats it
	 * as an array.
	 *
	 * These have to be set to user addresses in the user code via mmap.
	 * These values are used on return to user code for the mmap target
	 * addresses only.  For 32 bit, same 44 bit address problem, so use
	 * the physical address, not virtual.  Before 2.6.11, using the
	 * page_address() macro worked, but in 2.6.11, even that returns the
	 * full 64 bit address (upper bits all 1's).  So far, using the
	 * physical addresses (or chip offsets, for chip mapping) works, but
	 * no doubt some future kernel release will change that, and we'll be
	 * on to yet another method of dealing with this.
	 */
	kinfo->spi_rcvhdr_base = (u64) pd->port_rcvhdrq_phys;
	kinfo->spi_rcvhdr_tailaddr = (u64) pd->port_rcvhdrqtailaddr_phys;
	kinfo->spi_rcv_egrbufs = (u64) pd->port_rcvegr_phys;
	kinfo->spi_pioavailaddr = (u64) dd->ipath_pioavailregs_phys;
	kinfo->spi_status = (u64) kinfo->spi_pioavailaddr +
		(void *) dd->ipath_statusp -
		(void *) dd->ipath_pioavailregs_dma;
	if (!shared) {
		kinfo->spi_piocnt = pd->port_piocnt;
		kinfo->spi_piobufbase = (u64) pd->port_piobufs;
		kinfo->__spi_uregbase = (u64) dd->ipath_uregbase +
			dd->ipath_ureg_align * pd->port_port;
	} else if (master) {
		kinfo->spi_piocnt = (pd->port_piocnt / subport_cnt) +
				    (pd->port_piocnt % subport_cnt);
		/* Master's PIO buffers are after all the slave's */
		kinfo->spi_piobufbase = (u64) pd->port_piobufs +
			dd->ipath_palign *
			(pd->port_piocnt - kinfo->spi_piocnt);
	} else {
		unsigned slave = subport_fp(fp) - 1;

		kinfo->spi_piocnt = pd->port_piocnt / subport_cnt;
		kinfo->spi_piobufbase = (u64) pd->port_piobufs +
			dd->ipath_palign * kinfo->spi_piocnt * slave;
	}

	if (shared) {
		kinfo->spi_port_uregbase = (u64) dd->ipath_uregbase +
			dd->ipath_ureg_align * pd->port_port;
		kinfo->spi_port_rcvegrbuf = kinfo->spi_rcv_egrbufs;
		kinfo->spi_port_rcvhdr_base = kinfo->spi_rcvhdr_base;
		kinfo->spi_port_rcvhdr_tailaddr = kinfo->spi_rcvhdr_tailaddr;

		kinfo->__spi_uregbase = cvt_kvaddr(pd->subport_uregbase +
			PAGE_SIZE * subport_fp(fp));

		kinfo->spi_rcvhdr_base = cvt_kvaddr(pd->subport_rcvhdr_base +
			pd->port_rcvhdrq_size * subport_fp(fp));
		kinfo->spi_rcvhdr_tailaddr = 0;
		kinfo->spi_rcv_egrbufs = cvt_kvaddr(pd->subport_rcvegrbuf +
			pd->port_rcvegrbuf_chunks * pd->port_rcvegrbuf_size *
			subport_fp(fp));

		kinfo->spi_subport_uregbase =
			cvt_kvaddr(pd->subport_uregbase);
		kinfo->spi_subport_rcvegrbuf =
			cvt_kvaddr(pd->subport_rcvegrbuf);
		kinfo->spi_subport_rcvhdr_base =
			cvt_kvaddr(pd->subport_rcvhdr_base);
		ipath_cdbg(PROC, "port %u flags %x %llx %llx %llx\n",
			kinfo->spi_port, kinfo->spi_runtime_flags,
			(unsigned long long) kinfo->spi_subport_uregbase,
			(unsigned long long) kinfo->spi_subport_rcvegrbuf,
			(unsigned long long) kinfo->spi_subport_rcvhdr_base);
	}

	kinfo->spi_pioindex = (kinfo->spi_piobufbase - dd->ipath_piobufbase) /
		dd->ipath_palign;
	kinfo->spi_pioalign = dd->ipath_palign;

	kinfo->spi_qpair = IPATH_KD_QP;
	/*
	 * user mode PIO buffers are always 2KB, even when 4KB can
	 * be received, and sent via the kernel; this is ibmaxlen
	 * for 2K MTU.
	 */
	kinfo->spi_piosize = dd->ipath_piosize2k - 2 * sizeof(u32);
	kinfo->spi_mtu = dd->ipath_ibmaxlen;	/* maxlen, not ibmtu */
	kinfo->spi_port = pd->port_port;
	kinfo->spi_subport = subport_fp(fp);
	kinfo->spi_sw_version = IPATH_KERN_SWVERSION;
	kinfo->spi_hw_version = dd->ipath_revision;

	if (master) {
		kinfo->spi_runtime_flags |= IPATH_RUNTIME_MASTER;
	}

	sz = (ubase_size < sizeof(*kinfo)) ? ubase_size : sizeof(*kinfo);
	if (copy_to_user(ubase, kinfo, sz))
		ret = -EFAULT;

bail:
	kfree(kinfo);
	return ret;
}

/**
 * ipath_tid_update - update a port TID
 * @pd: the port
 * @fp: the ipath device file
 * @ti: the TID information
 *
 * The new implementation as of Oct 2004 is that the driver assigns
 * the tid and returns it to the caller.   To make it easier to
 * catch bugs, and to reduce search time, we keep a cursor for
 * each port, walking the shadow tid array to find one that's not
 * in use.
 *
 * For now, if we can't allocate the full list, we fail, although
 * in the long run, we'll allocate as many as we can, and the
 * caller will deal with that by trying the remaining pages later.
 * That means that when we fail, we have to mark the tids as not in
 * use again, in our shadow copy.
 *
 * It's up to the caller to free the tids when they are done.
 * We'll unlock the pages as they free them.
 *
 * Also, right now we are locking one page at a time, but since
 * the intended use of this routine is for a single group of
 * virtually contiguous pages, that should change to improve
 * performance.
 */
static int ipath_tid_update(struct ipath_portdata *pd, struct file *fp,
			    const struct ipath_tid_info *ti)
{
	int ret = 0, ntids;
	u32 tid, porttid, cnt, i, tidcnt, tidoff;
	u16 *tidlist;
	struct ipath_devdata *dd = pd->port_dd;
	u64 physaddr;
	unsigned long vaddr;
	u64 __iomem *tidbase;
	unsigned long tidmap[8];
	struct page **pagep = NULL;
	unsigned subport = subport_fp(fp);

	if (!dd->ipath_pageshadow) {
		ret = -ENOMEM;
		goto done;
	}

	cnt = ti->tidcnt;
	if (!cnt) {
		ipath_dbg("After copyin, tidcnt 0, tidlist %llx\n",
			  (unsigned long long) ti->tidlist);
		/*
		 * Should we treat as success?  likely a bug
		 */
		ret = -EFAULT;
		goto done;
	}
	porttid = pd->port_port * dd->ipath_rcvtidcnt;
	if (!pd->port_subport_cnt) {
		tidcnt = dd->ipath_rcvtidcnt;
		tid = pd->port_tidcursor;
		tidoff = 0;
	} else if (!subport) {
		tidcnt = (dd->ipath_rcvtidcnt / pd->port_subport_cnt) +
			 (dd->ipath_rcvtidcnt % pd->port_subport_cnt);
		tidoff = dd->ipath_rcvtidcnt - tidcnt;
		porttid += tidoff;
		tid = tidcursor_fp(fp);
	} else {
		tidcnt = dd->ipath_rcvtidcnt / pd->port_subport_cnt;
		tidoff = tidcnt * (subport - 1);
		porttid += tidoff;
		tid = tidcursor_fp(fp);
	}
	if (cnt > tidcnt) {
		/* make sure it all fits in port_tid_pg_list */
		dev_info(&dd->pcidev->dev, "Process tried to allocate %u "
			 "TIDs, only trying max (%u)\n", cnt, tidcnt);
		cnt = tidcnt;
	}
	pagep = &((struct page **) pd->port_tid_pg_list)[tidoff];
	tidlist = &((u16 *) &pagep[dd->ipath_rcvtidcnt])[tidoff];

	memset(tidmap, 0, sizeof(tidmap));
	/* before decrement; chip actual # */
	ntids = tidcnt;
	tidbase = (u64 __iomem *) (((char __iomem *) dd->ipath_kregbase) +
				   dd->ipath_rcvtidbase +
				   porttid * sizeof(*tidbase));

	ipath_cdbg(VERBOSE, "Port%u %u tids, cursor %u, tidbase %p\n",
		   pd->port_port, cnt, tid, tidbase);

	/* virtual address of first page in transfer */
	vaddr = ti->tidvaddr;
	if (!access_ok(VERIFY_WRITE, (void __user *) vaddr,
		       cnt * PAGE_SIZE)) {
		ipath_dbg("Fail vaddr %p, %u pages, !access_ok\n",
			  (void *)vaddr, cnt);
		ret = -EFAULT;
		goto done;
	}
	ret = ipath_get_user_pages(vaddr, cnt, pagep);
	if (ret) {
		if (ret == -EBUSY) {
			ipath_dbg("Failed to lock addr %p, %u pages "
				  "(already locked)\n",
				  (void *) vaddr, cnt);
			/*
			 * for now, continue, and see what happens but with
			 * the new implementation, this should never happen,
			 * unless perhaps the user has mpin'ed the pages
			 * themselves (something we need to test)
			 */
			ret = 0;
		} else {
			dev_info(&dd->pcidev->dev,
				 "Failed to lock addr %p, %u pages: "
				 "errno %d\n", (void *) vaddr, cnt, -ret);
			goto done;
		}
	}
	for (i = 0; i < cnt; i++, vaddr += PAGE_SIZE) {
		for (; ntids--; tid++) {
			if (tid == tidcnt)
				tid = 0;
			if (!dd->ipath_pageshadow[porttid + tid])
				break;
		}
		if (ntids < 0) {
			/*
			 * oops, wrapped all the way through their TIDs,
			 * and didn't have enough free; see comments at
			 * start of routine
			 */
			ipath_dbg("Not enough free TIDs for %u pages "
				  "(index %d), failing\n", cnt, i);
			i--;	/* last tidlist[i] not filled in */
			ret = -ENOMEM;
			break;
		}
		tidlist[i] = tid + tidoff;
		ipath_cdbg(VERBOSE, "Updating idx %u to TID %u, "
			   "vaddr %lx\n", i, tid + tidoff, vaddr);
		/* we "know" system pages and TID pages are same size */
		dd->ipath_pageshadow[porttid + tid] = pagep[i];
		dd->ipath_physshadow[porttid + tid] = ipath_map_page(
			dd->pcidev, pagep[i], 0, PAGE_SIZE,
			PCI_DMA_FROMDEVICE);
		/*
		 * don't need atomic or it's overhead
		 */
		__set_bit(tid, tidmap);
		physaddr = dd->ipath_physshadow[porttid + tid];
		ipath_stats.sps_pagelocks++;
		ipath_cdbg(VERBOSE,
			   "TID %u, vaddr %lx, physaddr %llx pgp %p\n",
			   tid, vaddr, (unsigned long long) physaddr,
			   pagep[i]);
		dd->ipath_f_put_tid(dd, &tidbase[tid], RCVHQ_RCV_TYPE_EXPECTED,
				    physaddr);
		/*
		 * don't check this tid in ipath_portshadow, since we
		 * just filled it in; start with the next one.
		 */
		tid++;
	}

	if (ret) {
		u32 limit;
	cleanup:
		/* jump here if copy out of updated info failed... */
		ipath_dbg("After failure (ret=%d), undo %d of %d entries\n",
			  -ret, i, cnt);
		/* same code that's in ipath_free_tid() */
		limit = sizeof(tidmap) * BITS_PER_BYTE;
		if (limit > tidcnt)
			/* just in case size changes in future */
			limit = tidcnt;
		tid = find_first_bit((const unsigned long *)tidmap, limit);
		for (; tid < limit; tid++) {
			if (!test_bit(tid, tidmap))
				continue;
			if (dd->ipath_pageshadow[porttid + tid]) {
				ipath_cdbg(VERBOSE, "Freeing TID %u\n",
					   tid);
				dd->ipath_f_put_tid(dd, &tidbase[tid],
						    RCVHQ_RCV_TYPE_EXPECTED,
						    dd->ipath_tidinvalid);
				pci_unmap_page(dd->pcidev,
					dd->ipath_physshadow[porttid + tid],
					PAGE_SIZE, PCI_DMA_FROMDEVICE);
				dd->ipath_pageshadow[porttid + tid] = NULL;
				ipath_stats.sps_pageunlocks++;
			}
		}
		ipath_release_user_pages(pagep, cnt);
	} else {
		/*
		 * Copy the updated array, with ipath_tid's filled in, back
		 * to user.  Since we did the copy in already, this "should
		 * never fail" If it does, we have to clean up...
		 */
		if (copy_to_user((void __user *)
				 (unsigned long) ti->tidlist,
				 tidlist, cnt * sizeof(*tidlist))) {
			ret = -EFAULT;
			goto cleanup;
		}
		if (copy_to_user((void __user *) (unsigned long) ti->tidmap,
				 tidmap, sizeof tidmap)) {
			ret = -EFAULT;
			goto cleanup;
		}
		if (tid == tidcnt)
			tid = 0;
		if (!pd->port_subport_cnt)
			pd->port_tidcursor = tid;
		else
			tidcursor_fp(fp) = tid;
	}

done:
	if (ret)
		ipath_dbg("Failed to map %u TID pages, failing with %d\n",
			  ti->tidcnt, -ret);
	return ret;
}

/**
 * ipath_tid_free - free a port TID
 * @pd: the port
 * @subport: the subport
 * @ti: the TID info
 *
 * right now we are unlocking one page at a time, but since
 * the intended use of this routine is for a single group of
 * virtually contiguous pages, that should change to improve
 * performance.  We check that the TID is in range for this port
 * but otherwise don't check validity; if user has an error and
 * frees the wrong tid, it's only their own data that can thereby
 * be corrupted.  We do check that the TID was in use, for sanity
 * We always use our idea of the saved address, not the address that
 * they pass in to us.
 */

static int ipath_tid_free(struct ipath_portdata *pd, unsigned subport,
			  const struct ipath_tid_info *ti)
{
	int ret = 0;
	u32 tid, porttid, cnt, limit, tidcnt;
	struct ipath_devdata *dd = pd->port_dd;
	u64 __iomem *tidbase;
	unsigned long tidmap[8];

	if (!dd->ipath_pageshadow) {
		ret = -ENOMEM;
		goto done;
	}

	if (copy_from_user(tidmap, (void __user *)(unsigned long)ti->tidmap,
			   sizeof tidmap)) {
		ret = -EFAULT;
		goto done;
	}

	porttid = pd->port_port * dd->ipath_rcvtidcnt;
	if (!pd->port_subport_cnt)
		tidcnt = dd->ipath_rcvtidcnt;
	else if (!subport) {
		tidcnt = (dd->ipath_rcvtidcnt / pd->port_subport_cnt) +
			 (dd->ipath_rcvtidcnt % pd->port_subport_cnt);
		porttid += dd->ipath_rcvtidcnt - tidcnt;
	} else {
		tidcnt = dd->ipath_rcvtidcnt / pd->port_subport_cnt;
		porttid += tidcnt * (subport - 1);
	}
	tidbase = (u64 __iomem *) ((char __iomem *)(dd->ipath_kregbase) +
				   dd->ipath_rcvtidbase +
				   porttid * sizeof(*tidbase));

	limit = sizeof(tidmap) * BITS_PER_BYTE;
	if (limit > tidcnt)
		/* just in case size changes in future */
		limit = tidcnt;
	tid = find_first_bit(tidmap, limit);
	ipath_cdbg(VERBOSE, "Port%u free %u tids; first bit (max=%d) "
		   "set is %d, porttid %u\n", pd->port_port, ti->tidcnt,
		   limit, tid, porttid);
	for (cnt = 0; tid < limit; tid++) {
		/*
		 * small optimization; if we detect a run of 3 or so without
		 * any set, use find_first_bit again.  That's mainly to
		 * accelerate the case where we wrapped, so we have some at
		 * the beginning, and some at the end, and a big gap
		 * in the middle.
		 */
		if (!test_bit(tid, tidmap))
			continue;
		cnt++;
		if (dd->ipath_pageshadow[porttid + tid]) {
			struct page *p;
			p = dd->ipath_pageshadow[porttid + tid];
			dd->ipath_pageshadow[porttid + tid] = NULL;
			ipath_cdbg(VERBOSE, "PID %u freeing TID %u\n",
				   pid_nr(pd->port_pid), tid);
			dd->ipath_f_put_tid(dd, &tidbase[tid],
					    RCVHQ_RCV_TYPE_EXPECTED,
					    dd->ipath_tidinvalid);
			pci_unmap_page(dd->pcidev,
				dd->ipath_physshadow[porttid + tid],
				PAGE_SIZE, PCI_DMA_FROMDEVICE);
			ipath_release_user_pages(&p, 1);
			ipath_stats.sps_pageunlocks++;
		} else
			ipath_dbg("Unused tid %u, ignoring\n", tid);
	}
	if (cnt != ti->tidcnt)
		ipath_dbg("passed in tidcnt %d, only %d bits set in map\n",
			  ti->tidcnt, cnt);
done:
	if (ret)
		ipath_dbg("Failed to unmap %u TID pages, failing with %d\n",
			  ti->tidcnt, -ret);
	return ret;
}

/**
 * ipath_set_part_key - set a partition key
 * @pd: the port
 * @key: the key
 *
 * We can have up to 4 active at a time (other than the default, which is
 * always allowed).  This is somewhat tricky, since multiple ports may set
 * the same key, so we reference count them, and clean up at exit.  All 4
 * partition keys are packed into a single infinipath register.  It's an
 * error for a process to set the same pkey multiple times.  We provide no
 * mechanism to de-allocate a pkey at this time, we may eventually need to
 * do that.  I've used the atomic operations, and no locking, and only make
 * a single pass through what's available.  This should be more than
 * adequate for some time. I'll think about spinlocks or the like if and as
 * it's necessary.
 */
static int ipath_set_part_key(struct ipath_portdata *pd, u16 key)
{
	struct ipath_devdata *dd = pd->port_dd;
	int i, any = 0, pidx = -1;
	u16 lkey = key & 0x7FFF;
	int ret;

	if (lkey == (IPATH_DEFAULT_P_KEY & 0x7FFF)) {
		/* nothing to do; this key always valid */
		ret = 0;
		goto bail;
	}

	ipath_cdbg(VERBOSE, "p%u try to set pkey %hx, current keys "
		   "%hx:%x %hx:%x %hx:%x %hx:%x\n",
		   pd->port_port, key, dd->ipath_pkeys[0],
		   atomic_read(&dd->ipath_pkeyrefs[0]), dd->ipath_pkeys[1],
		   atomic_read(&dd->ipath_pkeyrefs[1]), dd->ipath_pkeys[2],
		   atomic_read(&dd->ipath_pkeyrefs[2]), dd->ipath_pkeys[3],
		   atomic_read(&dd->ipath_pkeyrefs[3]));

	if (!lkey) {
		ipath_cdbg(PROC, "p%u tries to set key 0, not allowed\n",
			   pd->port_port);
		ret = -EINVAL;
		goto bail;
	}

	/*
	 * Set the full membership bit, because it has to be
	 * set in the register or the packet, and it seems
	 * cleaner to set in the register than to force all
	 * callers to set it. (see bug 4331)
	 */
	key |= 0x8000;

	for (i = 0; i < ARRAY_SIZE(pd->port_pkeys); i++) {
		if (!pd->port_pkeys[i] && pidx == -1)
			pidx = i;
		if (pd->port_pkeys[i] == key) {
			ipath_cdbg(VERBOSE, "p%u tries to set same pkey "
				   "(%x) more than once\n",
				   pd->port_port, key);
			ret = -EEXIST;
			goto bail;
		}
	}
	if (pidx == -1) {
		ipath_dbg("All pkeys for port %u already in use, "
			  "can't set %x\n", pd->port_port, key);
		ret = -EBUSY;
		goto bail;
	}
	for (any = i = 0; i < ARRAY_SIZE(dd->ipath_pkeys); i++) {
		if (!dd->ipath_pkeys[i]) {
			any++;
			continue;
		}
		if (dd->ipath_pkeys[i] == key) {
			atomic_t *pkrefs = &dd->ipath_pkeyrefs[i];

			if (atomic_inc_return(pkrefs) > 1) {
				pd->port_pkeys[pidx] = key;
				ipath_cdbg(VERBOSE, "p%u set key %x "
					   "matches #%d, count now %d\n",
					   pd->port_port, key, i,
					   atomic_read(pkrefs));
				ret = 0;
				goto bail;
			} else {
				/*
				 * lost race, decrement count, catch below
				 */
				atomic_dec(pkrefs);
				ipath_cdbg(VERBOSE, "Lost race, count was "
					   "0, after dec, it's %d\n",
					   atomic_read(pkrefs));
				any++;
			}
		}
		if ((dd->ipath_pkeys[i] & 0x7FFF) == lkey) {
			/*
			 * It makes no sense to have both the limited and
			 * full membership PKEY set at the same time since
			 * the unlimited one will disable the limited one.
			 */
			ret = -EEXIST;
			goto bail;
		}
	}
	if (!any) {
		ipath_dbg("port %u, all pkeys already in use, "
			  "can't set %x\n", pd->port_port, key);
		ret = -EBUSY;
		goto bail;
	}
	for (any = i = 0; i < ARRAY_SIZE(dd->ipath_pkeys); i++) {
		if (!dd->ipath_pkeys[i] &&
		    atomic_inc_return(&dd->ipath_pkeyrefs[i]) == 1) {
			u64 pkey;

			/* for ipathstats, etc. */
			ipath_stats.sps_pkeys[i] = lkey;
			pd->port_pkeys[pidx] = dd->ipath_pkeys[i] = key;
			pkey =
				(u64) dd->ipath_pkeys[0] |
				((u64) dd->ipath_pkeys[1] << 16) |
				((u64) dd->ipath_pkeys[2] << 32) |
				((u64) dd->ipath_pkeys[3] << 48);
			ipath_cdbg(PROC, "p%u set key %x in #%d, "
				   "portidx %d, new pkey reg %llx\n",
				   pd->port_port, key, i, pidx,
				   (unsigned long long) pkey);
			ipath_write_kreg(
				dd, dd->ipath_kregs->kr_partitionkey, pkey);

			ret = 0;
			goto bail;
		}
	}
	ipath_dbg("port %u, all pkeys already in use 2nd pass, "
		  "can't set %x\n", pd->port_port, key);
	ret = -EBUSY;

bail:
	return ret;
}

/**
 * ipath_manage_rcvq - manage a port's receive queue
 * @pd: the port
 * @subport: the subport
 * @start_stop: action to carry out
 *
 * start_stop == 0 disables receive on the port, for use in queue
 * overflow conditions.  start_stop==1 re-enables, to be used to
 * re-init the software copy of the head register
 */
static int ipath_manage_rcvq(struct ipath_portdata *pd, unsigned subport,
			     int start_stop)
{
	struct ipath_devdata *dd = pd->port_dd;

	ipath_cdbg(PROC, "%sabling rcv for unit %u port %u:%u\n",
		   start_stop ? "en" : "dis", dd->ipath_unit,
		   pd->port_port, subport);
	if (subport)
		goto bail;
	/* atomically clear receive enable port. */
	if (start_stop) {
		/*
		 * On enable, force in-memory copy of the tail register to
		 * 0, so that protocol code doesn't have to worry about
		 * whether or not the chip has yet updated the in-memory
		 * copy or not on return from the system call. The chip
		 * always resets it's tail register back to 0 on a
		 * transition from disabled to enabled.  This could cause a
		 * problem if software was broken, and did the enable w/o
		 * the disable, but eventually the in-memory copy will be
		 * updated and correct itself, even in the face of software
		 * bugs.
		 */
		if (pd->port_rcvhdrtail_kvaddr)
			ipath_clear_rcvhdrtail(pd);
		set_bit(dd->ipath_r_portenable_shift + pd->port_port,
			&dd->ipath_rcvctrl);
	} else
		clear_bit(dd->ipath_r_portenable_shift + pd->port_port,
			  &dd->ipath_rcvctrl);
	ipath_write_kreg(dd, dd->ipath_kregs->kr_rcvctrl,
			 dd->ipath_rcvctrl);
	/* now be sure chip saw it before we return */
	ipath_read_kreg64(dd, dd->ipath_kregs->kr_scratch);
	if (start_stop) {
		/*
		 * And try to be sure that tail reg update has happened too.
		 * This should in theory interlock with the RXE changes to
		 * the tail register.  Don't assign it to the tail register
		 * in memory copy, since we could overwrite an update by the
		 * chip if we did.
		 */
		ipath_read_ureg32(dd, ur_rcvhdrtail, pd->port_port);
	}
	/* always; new head should be equal to new tail; see above */
bail:
	return 0;
}

static void ipath_clean_part_key(struct ipath_portdata *pd,
				 struct ipath_devdata *dd)
{
	int i, j, pchanged = 0;
	u64 oldpkey;

	/* for debugging only */
	oldpkey = (u64) dd->ipath_pkeys[0] |
		((u64) dd->ipath_pkeys[1] << 16) |
		((u64) dd->ipath_pkeys[2] << 32) |
		((u64) dd->ipath_pkeys[3] << 48);

	for (i = 0; i < ARRAY_SIZE(pd->port_pkeys); i++) {
		if (!pd->port_pkeys[i])
			continue;
		ipath_cdbg(VERBOSE, "look for key[%d] %hx in pkeys\n", i,
			   pd->port_pkeys[i]);
		for (j = 0; j < ARRAY_SIZE(dd->ipath_pkeys); j++) {
			/* check for match independent of the global bit */
			if ((dd->ipath_pkeys[j] & 0x7fff) !=
			    (pd->port_pkeys[i] & 0x7fff))
				continue;
			if (atomic_dec_and_test(&dd->ipath_pkeyrefs[j])) {
				ipath_cdbg(VERBOSE, "p%u clear key "
					   "%x matches #%d\n",
					   pd->port_port,
					   pd->port_pkeys[i], j);
				ipath_stats.sps_pkeys[j] =
					dd->ipath_pkeys[j] = 0;
				pchanged++;
			}
			else ipath_cdbg(
				VERBOSE, "p%u key %x matches #%d, "
				"but ref still %d\n", pd->port_port,
				pd->port_pkeys[i], j,
				atomic_read(&dd->ipath_pkeyrefs[j]));
			break;
		}
		pd->port_pkeys[i] = 0;
	}
	if (pchanged) {
		u64 pkey = (u64) dd->ipath_pkeys[0] |
			((u64) dd->ipath_pkeys[1] << 16) |
			((u64) dd->ipath_pkeys[2] << 32) |
			((u64) dd->ipath_pkeys[3] << 48);
		ipath_cdbg(VERBOSE, "p%u old pkey reg %llx, "
			   "new pkey reg %llx\n", pd->port_port,
			   (unsigned long long) oldpkey,
			   (unsigned long long) pkey);
		ipath_write_kreg(dd, dd->ipath_kregs->kr_partitionkey,
				 pkey);
	}
}

/*
 * Initialize the port data with the receive buffer sizes
 * so this can be done while the master port is locked.
 * Otherwise, there is a race with a slave opening the port
 * and seeing these fields uninitialized.
 */
static void init_user_egr_sizes(struct ipath_portdata *pd)
{
	struct ipath_devdata *dd = pd->port_dd;
	unsigned egrperchunk, egrcnt, size;

	/*
	 * to avoid wasting a lot of memory, we allocate 32KB chunks of
	 * physically contiguous memory, advance through it until used up
	 * and then allocate more.  Of course, we need memory to store those
	 * extra pointers, now.  Started out with 256KB, but under heavy
	 * memory pressure (creating large files and then copying them over
	 * NFS while doing lots of MPI jobs), we hit some allocation
	 * failures, even though we can sleep...  (2.6.10) Still get
	 * failures at 64K.  32K is the lowest we can go without wasting
	 * additional memory.
	 */
	size = 0x8000;
	egrperchunk = size / dd->ipath_rcvegrbufsize;
	egrcnt = dd->ipath_rcvegrcnt;
	pd->port_rcvegrbuf_chunks = (egrcnt + egrperchunk - 1) / egrperchunk;
	pd->port_rcvegrbufs_perchunk = egrperchunk;
	pd->port_rcvegrbuf_size = size;
}

/**
 * ipath_create_user_egr - allocate eager TID buffers
 * @pd: the port to allocate TID buffers for
 *
 * This routine is now quite different for user and kernel, because
 * the kernel uses skb's, for the accelerated network performance
 * This is the user port version
 *
 * Allocate the eager TID buffers and program them into infinipath
 * They are no longer completely contiguous, we do multiple allocation
 * calls.
 */
static int ipath_create_user_egr(struct ipath_portdata *pd)
{
	struct ipath_devdata *dd = pd->port_dd;
	unsigned e, egrcnt, egrperchunk, chunk, egrsize, egroff;
	size_t size;
	int ret;
	gfp_t gfp_flags;

	/*
	 * GFP_USER, but without GFP_FS, so buffer cache can be
	 * coalesced (we hope); otherwise, even at order 4,
	 * heavy filesystem activity makes these fail, and we can
	 * use compound pages.
	 */
	gfp_flags = __GFP_WAIT | __GFP_IO | __GFP_COMP;

	egrcnt = dd->ipath_rcvegrcnt;
	/* TID number offset for this port */
	egroff = (pd->port_port - 1) * egrcnt + dd->ipath_p0_rcvegrcnt;
	egrsize = dd->ipath_rcvegrbufsize;
	ipath_cdbg(VERBOSE, "Allocating %d egr buffers, at egrtid "
		   "offset %x, egrsize %u\n", egrcnt, egroff, egrsize);

	chunk = pd->port_rcvegrbuf_chunks;
	egrperchunk = pd->port_rcvegrbufs_perchunk;
	size = pd->port_rcvegrbuf_size;
	pd->port_rcvegrbuf = kmalloc(chunk * sizeof(pd->port_rcvegrbuf[0]),
				     GFP_KERNEL);
	if (!pd->port_rcvegrbuf) {
		ret = -ENOMEM;
		goto bail;
	}
	pd->port_rcvegrbuf_phys =
		kmalloc(chunk * sizeof(pd->port_rcvegrbuf_phys[0]),
			GFP_KERNEL);
	if (!pd->port_rcvegrbuf_phys) {
		ret = -ENOMEM;
		goto bail_rcvegrbuf;
	}
	for (e = 0; e < pd->port_rcvegrbuf_chunks; e++) {

		pd->port_rcvegrbuf[e] = dma_alloc_coherent(
			&dd->pcidev->dev, size, &pd->port_rcvegrbuf_phys[e],
			gfp_flags);

		if (!pd->port_rcvegrbuf[e]) {
			ret = -ENOMEM;
			goto bail_rcvegrbuf_phys;
		}
	}

	pd->port_rcvegr_phys = pd->port_rcvegrbuf_phys[0];

	for (e = chunk = 0; chunk < pd->port_rcvegrbuf_chunks; chunk++) {
		dma_addr_t pa = pd->port_rcvegrbuf_phys[chunk];
		unsigned i;

		for (i = 0; e < egrcnt && i < egrperchunk; e++, i++) {
			dd->ipath_f_put_tid(dd, e + egroff +
					    (u64 __iomem *)
					    ((char __iomem *)
					     dd->ipath_kregbase +
					     dd->ipath_rcvegrbase),
					    RCVHQ_RCV_TYPE_EAGER, pa);
			pa += egrsize;
		}
		cond_resched();	/* don't hog the cpu */
	}

	ret = 0;
	goto bail;

bail_rcvegrbuf_phys:
	for (e = 0; e < pd->port_rcvegrbuf_chunks &&
		pd->port_rcvegrbuf[e]; e++) {
		dma_free_coherent(&dd->pcidev->dev, size,
				  pd->port_rcvegrbuf[e],
				  pd->port_rcvegrbuf_phys[e]);

	}
	kfree(pd->port_rcvegrbuf_phys);
	pd->port_rcvegrbuf_phys = NULL;
bail_rcvegrbuf:
	kfree(pd->port_rcvegrbuf);
	pd->port_rcvegrbuf = NULL;
bail:
	return ret;
}


/* common code for the mappings on dma_alloc_coherent mem */
static int ipath_mmap_mem(struct vm_area_struct *vma,
	struct ipath_portdata *pd, unsigned len, int write_ok,
	void *kvaddr, char *what)
{
	struct ipath_devdata *dd = pd->port_dd;
	unsigned long pfn;
	int ret;

	if ((vma->vm_end - vma->vm_start) > len) {
		dev_info(&dd->pcidev->dev,
		         "FAIL on %s: len %lx > %x\n", what,
			 vma->vm_end - vma->vm_start, len);
		ret = -EFAULT;
		goto bail;
	}

	if (!write_ok) {
		if (vma->vm_flags & VM_WRITE) {
			dev_info(&dd->pcidev->dev,
				 "%s must be mapped readonly\n", what);
			ret = -EPERM;
			goto bail;
		}

		/* don't allow them to later change with mprotect */
		vma->vm_flags &= ~VM_MAYWRITE;
	}

	pfn = virt_to_phys(kvaddr) >> PAGE_SHIFT;
	ret = remap_pfn_range(vma, vma->vm_start, pfn,
			      len, vma->vm_page_prot);
	if (ret)
		dev_info(&dd->pcidev->dev, "%s port%u mmap of %lx, %x "
			 "bytes r%c failed: %d\n", what, pd->port_port,
			 pfn, len, write_ok?'w':'o', ret);
	else
		ipath_cdbg(VERBOSE, "%s port%u mmaped %lx, %x bytes "
			   "r%c\n", what, pd->port_port, pfn, len,
			   write_ok?'w':'o');
bail:
	return ret;
}

static int mmap_ureg(struct vm_area_struct *vma, struct ipath_devdata *dd,
		     u64 ureg)
{
	unsigned long phys;
	int ret;

	/*
	 * This is real hardware, so use io_remap.  This is the mechanism
	 * for the user process to update the head registers for their port
	 * in the chip.
	 */
	if ((vma->vm_end - vma->vm_start) > PAGE_SIZE) {
		dev_info(&dd->pcidev->dev, "FAIL mmap userreg: reqlen "
			 "%lx > PAGE\n", vma->vm_end - vma->vm_start);
		ret = -EFAULT;
	} else {
		phys = dd->ipath_physaddr + ureg;
		vma->vm_page_prot = pgprot_noncached(vma->vm_page_prot);

		vma->vm_flags |= VM_DONTCOPY | VM_DONTEXPAND;
		ret = io_remap_pfn_range(vma, vma->vm_start,
					 phys >> PAGE_SHIFT,
					 vma->vm_end - vma->vm_start,
					 vma->vm_page_prot);
	}
	return ret;
}

static int mmap_piobufs(struct vm_area_struct *vma,
			struct ipath_devdata *dd,
			struct ipath_portdata *pd,
			unsigned piobufs, unsigned piocnt)
{
	unsigned long phys;
	int ret;

	/*
	 * When we map the PIO buffers in the chip, we want to map them as
	 * writeonly, no read possible.   This prevents access to previous
	 * process data, and catches users who might try to read the i/o
	 * space due to a bug.
	 */
	if ((vma->vm_end - vma->vm_start) > (piocnt * dd->ipath_palign)) {
		dev_info(&dd->pcidev->dev, "FAIL mmap piobufs: "
			 "reqlen %lx > PAGE\n",
			 vma->vm_end - vma->vm_start);
		ret = -EINVAL;
		goto bail;
	}

	phys = dd->ipath_physaddr + piobufs;

#if defined(__powerpc__)
	/* There isn't a generic way to specify writethrough mappings */
	pgprot_val(vma->vm_page_prot) |= _PAGE_NO_CACHE;
	pgprot_val(vma->vm_page_prot) |= _PAGE_WRITETHRU;
	pgprot_val(vma->vm_page_prot) &= ~_PAGE_GUARDED;
#endif

	/*
	 * don't allow them to later change to readable with mprotect (for when
	 * not initially mapped readable, as is normally the case)
	 */
	vma->vm_flags &= ~VM_MAYREAD;
	vma->vm_flags |= VM_DONTCOPY | VM_DONTEXPAND;

	ret = io_remap_pfn_range(vma, vma->vm_start, phys >> PAGE_SHIFT,
				 vma->vm_end - vma->vm_start,
				 vma->vm_page_prot);
bail:
	return ret;
}

static int mmap_rcvegrbufs(struct vm_area_struct *vma,
			   struct ipath_portdata *pd)
{
	struct ipath_devdata *dd = pd->port_dd;
	unsigned long start, size;
	size_t total_size, i;
	unsigned long pfn;
	int ret;

	size = pd->port_rcvegrbuf_size;
	total_size = pd->port_rcvegrbuf_chunks * size;
	if ((vma->vm_end - vma->vm_start) > total_size) {
		dev_info(&dd->pcidev->dev, "FAIL on egr bufs: "
			 "reqlen %lx > actual %lx\n",
			 vma->vm_end - vma->vm_start,
			 (unsigned long) total_size);
		ret = -EINVAL;
		goto bail;
	}

	if (vma->vm_flags & VM_WRITE) {
		dev_info(&dd->pcidev->dev, "Can't map eager buffers as "
			 "writable (flags=%lx)\n", vma->vm_flags);
		ret = -EPERM;
		goto bail;
	}
	/* don't allow them to later change to writeable with mprotect */
	vma->vm_flags &= ~VM_MAYWRITE;

	start = vma->vm_start;

	for (i = 0; i < pd->port_rcvegrbuf_chunks; i++, start += size) {
		pfn = virt_to_phys(pd->port_rcvegrbuf[i]) >> PAGE_SHIFT;
		ret = remap_pfn_range(vma, start, pfn, size,
				      vma->vm_page_prot);
		if (ret < 0)
			goto bail;
	}
	ret = 0;

bail:
	return ret;
}

/*
 * ipath_file_vma_fault - handle a VMA page fault.
 */
static int ipath_file_vma_fault(struct vm_area_struct *vma,
					struct vm_fault *vmf)
{
	struct page *page;

	page = vmalloc_to_page((void *)(vmf->pgoff << PAGE_SHIFT));
	if (!page)
		return VM_FAULT_SIGBUS;
	get_page(page);
	vmf->page = page;

	return 0;
}

static struct vm_operations_struct ipath_file_vm_ops = {
	.fault = ipath_file_vma_fault,
};

static int mmap_kvaddr(struct vm_area_struct *vma, u64 pgaddr,
		       struct ipath_portdata *pd, unsigned subport)
{
	unsigned long len;
	struct ipath_devdata *dd;
	void *addr;
	size_t size;
	int ret = 0;

	/* If the port is not shared, all addresses should be physical */
	if (!pd->port_subport_cnt)
		goto bail;

	dd = pd->port_dd;
	size = pd->port_rcvegrbuf_chunks * pd->port_rcvegrbuf_size;

	/*
	 * Each process has all the subport uregbase, rcvhdrq, and
	 * rcvegrbufs mmapped - as an array for all the processes,
	 * and also separately for this process.
	 */
	if (pgaddr == cvt_kvaddr(pd->subport_uregbase)) {
		addr = pd->subport_uregbase;
		size = PAGE_SIZE * pd->port_subport_cnt;
	} else if (pgaddr == cvt_kvaddr(pd->subport_rcvhdr_base)) {
		addr = pd->subport_rcvhdr_base;
		size = pd->port_rcvhdrq_size * pd->port_subport_cnt;
	} else if (pgaddr == cvt_kvaddr(pd->subport_rcvegrbuf)) {
		addr = pd->subport_rcvegrbuf;
		size *= pd->port_subport_cnt;
        } else if (pgaddr == cvt_kvaddr(pd->subport_uregbase +
                                        PAGE_SIZE * subport)) {
                addr = pd->subport_uregbase + PAGE_SIZE * subport;
                size = PAGE_SIZE;
        } else if (pgaddr == cvt_kvaddr(pd->subport_rcvhdr_base +
                                pd->port_rcvhdrq_size * subport)) {
                addr = pd->subport_rcvhdr_base +
                        pd->port_rcvhdrq_size * subport;
                size = pd->port_rcvhdrq_size;
        } else if (pgaddr == cvt_kvaddr(pd->subport_rcvegrbuf +
                               size * subport)) {
                addr = pd->subport_rcvegrbuf + size * subport;
                /* rcvegrbufs are read-only on the slave */
                if (vma->vm_flags & VM_WRITE) {
                        dev_info(&dd->pcidev->dev,
                                 "Can't map eager buffers as "
                                 "writable (flags=%lx)\n", vma->vm_flags);
                        ret = -EPERM;
                        goto bail;
                }
                /*
                 * Don't allow permission to later change to writeable
                 * with mprotect.
                 */
                vma->vm_flags &= ~VM_MAYWRITE;
	} else {
		goto bail;
	}
	len = vma->vm_end - vma->vm_start;
	if (len > size) {
		ipath_cdbg(MM, "FAIL: reqlen %lx > %zx\n", len, size);
		ret = -EINVAL;
		goto bail;
	}

	vma->vm_pgoff = (unsigned long) addr >> PAGE_SHIFT;
	vma->vm_ops = &ipath_file_vm_ops;
	vma->vm_flags |= VM_RESERVED | VM_DONTEXPAND;
	ret = 1;

bail:
	return ret;
}

/**
 * ipath_mmap - mmap various structures into user space
 * @fp: the file pointer
 * @vma: the VM area
 *
 * We use this to have a shared buffer between the kernel and the user code
 * for the rcvhdr queue, egr buffers, and the per-port user regs and pio
 * buffers in the chip.  We have the open and close entries so we can bump
 * the ref count and keep the driver from being unloaded while still mapped.
 */
static int ipath_mmap(struct file *fp, struct vm_area_struct *vma)
{
	struct ipath_portdata *pd;
	struct ipath_devdata *dd;
	u64 pgaddr, ureg;
	unsigned piobufs, piocnt;
	int ret;

	pd = port_fp(fp);
	if (!pd) {
		ret = -EINVAL;
		goto bail;
	}
	dd = pd->port_dd;

	/*
	 * This is the ipath_do_user_init() code, mapping the shared buffers
	 * into the user process. The address referred to by vm_pgoff is the
	 * file offset passed via mmap().  For shared ports, this is the
	 * kernel vmalloc() address of the pages to share with the master.
	 * For non-shared or master ports, this is a physical address.
	 * We only do one mmap for each space mapped.
	 */
	pgaddr = vma->vm_pgoff << PAGE_SHIFT;

	/*
	 * Check for 0 in case one of the allocations failed, but user
	 * called mmap anyway.
	 */
	if (!pgaddr)  {
		ret = -EINVAL;
		goto bail;
	}

	ipath_cdbg(MM, "pgaddr %llx vm_start=%lx len %lx port %u:%u:%u\n",
		   (unsigned long long) pgaddr, vma->vm_start,
		   vma->vm_end - vma->vm_start, dd->ipath_unit,
		   pd->port_port, subport_fp(fp));

	/*
	 * Physical addresses must fit in 40 bits for our hardware.
	 * Check for kernel virtual addresses first, anything else must
	 * match a HW or memory address.
	 */
	ret = mmap_kvaddr(vma, pgaddr, pd, subport_fp(fp));
	if (ret) {
		if (ret > 0)
			ret = 0;
		goto bail;
	}

	ureg = dd->ipath_uregbase + dd->ipath_ureg_align * pd->port_port;
	if (!pd->port_subport_cnt) {
		/* port is not shared */
		piocnt = pd->port_piocnt;
		piobufs = pd->port_piobufs;
	} else if (!subport_fp(fp)) {
		/* caller is the master */
		piocnt = (pd->port_piocnt / pd->port_subport_cnt) +
			 (pd->port_piocnt % pd->port_subport_cnt);
		piobufs = pd->port_piobufs +
			dd->ipath_palign * (pd->port_piocnt - piocnt);
	} else {
		unsigned slave = subport_fp(fp) - 1;

		/* caller is a slave */
		piocnt = pd->port_piocnt / pd->port_subport_cnt;
		piobufs = pd->port_piobufs + dd->ipath_palign * piocnt * slave;
	}

	if (pgaddr == ureg)
		ret = mmap_ureg(vma, dd, ureg);
	else if (pgaddr == piobufs)
		ret = mmap_piobufs(vma, dd, pd, piobufs, piocnt);
	else if (pgaddr == dd->ipath_pioavailregs_phys)
		/* in-memory copy of pioavail registers */
		ret = ipath_mmap_mem(vma, pd, PAGE_SIZE, 0,
			      	     (void *) dd->ipath_pioavailregs_dma,
				     "pioavail registers");
	else if (pgaddr == pd->port_rcvegr_phys)
		ret = mmap_rcvegrbufs(vma, pd);
	else if (pgaddr == (u64) pd->port_rcvhdrq_phys)
		/*
		 * The rcvhdrq itself; readonly except on HT (so have
		 * to allow writable mapping), multiple pages, contiguous
		 * from an i/o perspective.
		 */
		ret = ipath_mmap_mem(vma, pd, pd->port_rcvhdrq_size, 1,
				     pd->port_rcvhdrq,
				     "rcvhdrq");
	else if (pgaddr == (u64) pd->port_rcvhdrqtailaddr_phys)
		/* in-memory copy of rcvhdrq tail register */
		ret = ipath_mmap_mem(vma, pd, PAGE_SIZE, 0,
				     pd->port_rcvhdrtail_kvaddr,
				     "rcvhdrq tail");
	else
		ret = -EINVAL;

	vma->vm_private_data = NULL;

	if (ret < 0)
		dev_info(&dd->pcidev->dev,
			 "Failure %d on off %llx len %lx\n",
			 -ret, (unsigned long long)pgaddr,
			 vma->vm_end - vma->vm_start);
bail:
	return ret;
}

static unsigned ipath_poll_hdrqfull(struct ipath_portdata *pd)
{
	unsigned pollflag = 0;

	if ((pd->poll_type & IPATH_POLL_TYPE_OVERFLOW) &&
	    pd->port_hdrqfull != pd->port_hdrqfull_poll) {
		pollflag |= POLLIN | POLLRDNORM;
		pd->port_hdrqfull_poll = pd->port_hdrqfull;
	}

	return pollflag;
}

static unsigned int ipath_poll_urgent(struct ipath_portdata *pd,
				      struct file *fp,
				      struct poll_table_struct *pt)
{
	unsigned pollflag = 0;
	struct ipath_devdata *dd;

	dd = pd->port_dd;

	/* variable access in ipath_poll_hdrqfull() needs this */
	rmb();
	pollflag = ipath_poll_hdrqfull(pd);

	if (pd->port_urgent != pd->port_urgent_poll) {
		pollflag |= POLLIN | POLLRDNORM;
		pd->port_urgent_poll = pd->port_urgent;
	}

	if (!pollflag) {
		/* this saves a spin_lock/unlock in interrupt handler... */
		set_bit(IPATH_PORT_WAITING_URG, &pd->port_flag);
		/* flush waiting flag so don't miss an event... */
		wmb();
		poll_wait(fp, &pd->port_wait, pt);
	}

	return pollflag;
}

static unsigned int ipath_poll_next(struct ipath_portdata *pd,
				    struct file *fp,
				    struct poll_table_struct *pt)
{
	u32 head;
	u32 tail;
	unsigned pollflag = 0;
	struct ipath_devdata *dd;

	dd = pd->port_dd;

	/* variable access in ipath_poll_hdrqfull() needs this */
	rmb();
	pollflag = ipath_poll_hdrqfull(pd);

	head = ipath_read_ureg32(dd, ur_rcvhdrhead, pd->port_port);
	if (pd->port_rcvhdrtail_kvaddr)
		tail = ipath_get_rcvhdrtail(pd);
	else
		tail = ipath_read_ureg32(dd, ur_rcvhdrtail, pd->port_port);

	if (head != tail)
		pollflag |= POLLIN | POLLRDNORM;
	else {
		/* this saves a spin_lock/unlock in interrupt handler */
		set_bit(IPATH_PORT_WAITING_RCV, &pd->port_flag);
		/* flush waiting flag so we don't miss an event */
		wmb();

		set_bit(pd->port_port + dd->ipath_r_intravail_shift,
			&dd->ipath_rcvctrl);

		ipath_write_kreg(dd, dd->ipath_kregs->kr_rcvctrl,
				 dd->ipath_rcvctrl);

		if (dd->ipath_rhdrhead_intr_off) /* arm rcv interrupt */
			ipath_write_ureg(dd, ur_rcvhdrhead,
					 dd->ipath_rhdrhead_intr_off | head,
					 pd->port_port);

		poll_wait(fp, &pd->port_wait, pt);
	}

	return pollflag;
}

static unsigned int ipath_poll(struct file *fp,
			       struct poll_table_struct *pt)
{
	struct ipath_portdata *pd;
	unsigned pollflag;

	pd = port_fp(fp);
	if (!pd)
		pollflag = 0;
	else if (pd->poll_type & IPATH_POLL_TYPE_URGENT)
		pollflag = ipath_poll_urgent(pd, fp, pt);
	else
		pollflag = ipath_poll_next(pd, fp, pt);

	return pollflag;
}

static int ipath_supports_subports(int user_swmajor, int user_swminor)
{
	/* no subport implementation prior to software version 1.3 */
	return (user_swmajor > 1) || (user_swminor >= 3);
}

static int ipath_compatible_subports(int user_swmajor, int user_swminor)
{
	/* this code is written long-hand for clarity */
	if (IPATH_USER_SWMAJOR != user_swmajor) {
		/* no promise of compatibility if major mismatch */
		return 0;
	}
	if (IPATH_USER_SWMAJOR == 1) {
		switch (IPATH_USER_SWMINOR) {
		case 0:
		case 1:
		case 2:
			/* no subport implementation so cannot be compatible */
			return 0;
		case 3:
			/* 3 is only compatible with itself */
			return user_swminor == 3;
		default:
			/* >= 4 are compatible (or are expected to be) */
			return user_swminor >= 4;
		}
	}
	/* make no promises yet for future major versions */
	return 0;
}

static int init_subports(struct ipath_devdata *dd,
			 struct ipath_portdata *pd,
			 const struct ipath_user_info *uinfo)
{
	int ret = 0;
	unsigned num_subports;
	size_t size;

	/*
	 * If the user is requesting zero subports,
	 * skip the subport allocation.
	 */
	if (uinfo->spu_subport_cnt <= 0)
		goto bail;

	/* Self-consistency check for ipath_compatible_subports() */
	if (ipath_supports_subports(IPATH_USER_SWMAJOR, IPATH_USER_SWMINOR) &&
	    !ipath_compatible_subports(IPATH_USER_SWMAJOR,
				       IPATH_USER_SWMINOR)) {
		dev_info(&dd->pcidev->dev,
			 "Inconsistent ipath_compatible_subports()\n");
		goto bail;
	}

	/* Check for subport compatibility */
	if (!ipath_compatible_subports(uinfo->spu_userversion >> 16,
				       uinfo->spu_userversion & 0xffff)) {
		dev_info(&dd->pcidev->dev,
			 "Mismatched user version (%d.%d) and driver "
			 "version (%d.%d) while port sharing. Ensure "
                         "that driver and library are from the same "
                         "release.\n",
			 (int) (uinfo->spu_userversion >> 16),
                         (int) (uinfo->spu_userversion & 0xffff),
			 IPATH_USER_SWMAJOR,
	                 IPATH_USER_SWMINOR);
		goto bail;
	}
	if (uinfo->spu_subport_cnt > INFINIPATH_MAX_SUBPORT) {
		ret = -EINVAL;
		goto bail;
	}

	num_subports = uinfo->spu_subport_cnt;
	pd->subport_uregbase = vmalloc(PAGE_SIZE * num_subports);
	if (!pd->subport_uregbase) {
		ret = -ENOMEM;
		goto bail;
	}
	/* Note: pd->port_rcvhdrq_size isn't initialized yet. */
	size = ALIGN(dd->ipath_rcvhdrcnt * dd->ipath_rcvhdrentsize *
		     sizeof(u32), PAGE_SIZE) * num_subports;
	pd->subport_rcvhdr_base = vmalloc(size);
	if (!pd->subport_rcvhdr_base) {
		ret = -ENOMEM;
		goto bail_ureg;
	}

	pd->subport_rcvegrbuf = vmalloc(pd->port_rcvegrbuf_chunks *
					pd->port_rcvegrbuf_size *
					num_subports);
	if (!pd->subport_rcvegrbuf) {
		ret = -ENOMEM;
		goto bail_rhdr;
	}

	pd->port_subport_cnt = uinfo->spu_subport_cnt;
	pd->port_subport_id = uinfo->spu_subport_id;
	pd->active_slaves = 1;
	set_bit(IPATH_PORT_MASTER_UNINIT, &pd->port_flag);
	memset(pd->subport_uregbase, 0, PAGE_SIZE * num_subports);
	memset(pd->subport_rcvhdr_base, 0, size);
	memset(pd->subport_rcvegrbuf, 0, pd->port_rcvegrbuf_chunks *
				         pd->port_rcvegrbuf_size *
				         num_subports);
	goto bail;

bail_rhdr:
	vfree(pd->subport_rcvhdr_base);
bail_ureg:
	vfree(pd->subport_uregbase);
	pd->subport_uregbase = NULL;
bail:
	return ret;
}

static int try_alloc_port(struct ipath_devdata *dd, int port,
			  struct file *fp,
			  const struct ipath_user_info *uinfo)
{
	struct ipath_portdata *pd;
	int ret;

	if (!(pd = dd->ipath_pd[port])) {
		void *ptmp;

		pd = kzalloc(sizeof(struct ipath_portdata), GFP_KERNEL);

		/*
		 * Allocate memory for use in ipath_tid_update() just once
		 * at open, not per call.  Reduces cost of expected send
		 * setup.
		 */
		ptmp = kmalloc(dd->ipath_rcvtidcnt * sizeof(u16) +
			       dd->ipath_rcvtidcnt * sizeof(struct page **),
			       GFP_KERNEL);
		if (!pd || !ptmp) {
			ipath_dev_err(dd, "Unable to allocate portdata "
				      "memory, failing open\n");
			ret = -ENOMEM;
			kfree(pd);
			kfree(ptmp);
			goto bail;
		}
		dd->ipath_pd[port] = pd;
		dd->ipath_pd[port]->port_port = port;
		dd->ipath_pd[port]->port_dd = dd;
		dd->ipath_pd[port]->port_tid_pg_list = ptmp;
		init_waitqueue_head(&dd->ipath_pd[port]->port_wait);
	}
	if (!pd->port_cnt) {
		pd->userversion = uinfo->spu_userversion;
		init_user_egr_sizes(pd);
		if ((ret = init_subports(dd, pd, uinfo)) != 0)
			goto bail;
		ipath_cdbg(PROC, "%s[%u] opened unit:port %u:%u\n",
			   current->comm, current->pid, dd->ipath_unit,
			   port);
		pd->port_cnt = 1;
		port_fp(fp) = pd;
		pd->port_pid = get_pid(task_pid(current));
		strncpy(pd->port_comm, current->comm, sizeof(pd->port_comm));
		ipath_stats.sps_ports++;
		ret = 0;
	} else
		ret = -EBUSY;

bail:
	return ret;
}

static inline int usable(struct ipath_devdata *dd)
{
	return dd &&
		(dd->ipath_flags & IPATH_PRESENT) &&
		dd->ipath_kregbase &&
		dd->ipath_lid &&
		!(dd->ipath_flags & (IPATH_LINKDOWN | IPATH_DISABLED
				     | IPATH_LINKUNK));
}

static int find_free_port(int unit, struct file *fp,
			  const struct ipath_user_info *uinfo)
{
	struct ipath_devdata *dd = ipath_lookup(unit);
	int ret, i;

	if (!dd) {
		ret = -ENODEV;
		goto bail;
	}

	if (!usable(dd)) {
		ret = -ENETDOWN;
		goto bail;
	}

	for (i = 1; i < dd->ipath_cfgports; i++) {
		ret = try_alloc_port(dd, i, fp, uinfo);
		if (ret != -EBUSY)
			goto bail;
	}
	ret = -EBUSY;

bail:
	return ret;
}

static int find_best_unit(struct file *fp,
			  const struct ipath_user_info *uinfo)
{
	int ret = 0, i, prefunit = -1, devmax;
	int maxofallports, npresent, nup;
	int ndev;

	devmax = ipath_count_units(&npresent, &nup, &maxofallports);

	/*
	 * This code is present to allow a knowledgeable person to
	 * specify the layout of processes to processors before opening
	 * this driver, and then we'll assign the process to the "closest"
	 * InfiniPath chip to that processor (we assume reasonable connectivity,
	 * for now).  This code assumes that if affinity has been set
	 * before this point, that at most one cpu is set; for now this
	 * is reasonable.  I check for both cpus_empty() and cpus_full(),
	 * in case some kernel variant sets none of the bits when no
	 * affinity is set.  2.6.11 and 12 kernels have all present
	 * cpus set.  Some day we'll have to fix it up further to handle
	 * a cpu subset.  This algorithm fails for two HT chips connected
	 * in tunnel fashion.  Eventually this needs real topology
	 * information.  There may be some issues with dual core numbering
	 * as well.  This needs more work prior to release.
	 */
	if (!cpus_empty(current->cpus_allowed) &&
	    !cpus_full(current->cpus_allowed)) {
		int ncpus = num_online_cpus(), curcpu = -1, nset = 0;
		for (i = 0; i < ncpus; i++)
			if (cpu_isset(i, current->cpus_allowed)) {
				ipath_cdbg(PROC, "%s[%u] affinity set for "
					   "cpu %d/%d\n", current->comm,
					   current->pid, i, ncpus);
				curcpu = i;
				nset++;
			}
		if (curcpu != -1 && nset != ncpus) {
			if (npresent) {
				prefunit = curcpu / (ncpus / npresent);
				ipath_cdbg(PROC,"%s[%u] %d chips, %d cpus, "
					  "%d cpus/chip, select unit %d\n",
					  current->comm, current->pid,
					  npresent, ncpus, ncpus / npresent,
					  prefunit);
			}
		}
	}

	/*
	 * user ports start at 1, kernel port is 0
	 * For now, we do round-robin access across all chips
	 */

	if (prefunit != -1)
		devmax = prefunit + 1;
recheck:
	for (i = 1; i < maxofallports; i++) {
		for (ndev = prefunit != -1 ? prefunit : 0; ndev < devmax;
		     ndev++) {
			struct ipath_devdata *dd = ipath_lookup(ndev);

			if (!usable(dd))
				continue; /* can't use this unit */
			if (i >= dd->ipath_cfgports)
				/*
				 * Maxed out on users of this unit. Try
				 * next.
				 */
				continue;
			ret = try_alloc_port(dd, i, fp, uinfo);
			if (!ret)
				goto done;
		}
	}

	if (npresent) {
		if (nup == 0) {
			ret = -ENETDOWN;
			ipath_dbg("No ports available (none initialized "
				  "and ready)\n");
		} else {
			if (prefunit > 0) {
				/* if started above 0, retry from 0 */
				ipath_cdbg(PROC,
					   "%s[%u] no ports on prefunit "
					   "%d, clear and re-check\n",
					   current->comm, current->pid,
					   prefunit);
				devmax = ipath_count_units(NULL, NULL,
							   NULL);
				prefunit = -1;
				goto recheck;
			}
			ret = -EBUSY;
			ipath_dbg("No ports available\n");
		}
	} else {
		ret = -ENXIO;
		ipath_dbg("No boards found\n");
	}

done:
	return ret;
}

static int find_shared_port(struct file *fp,
			    const struct ipath_user_info *uinfo)
{
	int devmax, ndev, i;
	int ret = 0;

	devmax = ipath_count_units(NULL, NULL, NULL);

	for (ndev = 0; ndev < devmax; ndev++) {
		struct ipath_devdata *dd = ipath_lookup(ndev);

		if (!usable(dd))
			continue;
		for (i = 1; i < dd->ipath_cfgports; i++) {
			struct ipath_portdata *pd = dd->ipath_pd[i];

			/* Skip ports which are not yet open */
			if (!pd || !pd->port_cnt)
				continue;
			/* Skip port if it doesn't match the requested one */
			if (pd->port_subport_id != uinfo->spu_subport_id)
				continue;
			/* Verify the sharing process matches the master */
			if (pd->port_subport_cnt != uinfo->spu_subport_cnt ||
			    pd->userversion != uinfo->spu_userversion ||
			    pd->port_cnt >= pd->port_subport_cnt) {
				ret = -EINVAL;
				goto done;
			}
			port_fp(fp) = pd;
			subport_fp(fp) = pd->port_cnt++;
			pd->port_subpid[subport_fp(fp)] =
				get_pid(task_pid(current));
			tidcursor_fp(fp) = 0;
			pd->active_slaves |= 1 << subport_fp(fp);
			ipath_cdbg(PROC,
				   "%s[%u] %u sharing %s[%u] unit:port %u:%u\n",
				   current->comm, current->pid,
				   subport_fp(fp),
				   pd->port_comm, pid_nr(pd->port_pid),
				   dd->ipath_unit, pd->port_port);
			ret = 1;
			goto done;
		}
	}

done:
	return ret;
}

static int ipath_open(struct inode *in, struct file *fp)
{
	/* The real work is performed later in ipath_assign_port() */
	cycle_kernel_lock();
	fp->private_data = kzalloc(sizeof(struct ipath_filedata), GFP_KERNEL);
	return fp->private_data ? 0 : -ENOMEM;
}

/* Get port early, so can set affinity prior to memory allocation */
static int ipath_assign_port(struct file *fp,
			      const struct ipath_user_info *uinfo)
{
	int ret;
	int i_minor;
	unsigned swmajor, swminor;

	/* Check to be sure we haven't already initialized this file */
	if (port_fp(fp)) {
		ret = -EINVAL;
		goto done;
	}

	/* for now, if major version is different, bail */
	swmajor = uinfo->spu_userversion >> 16;
	if (swmajor != IPATH_USER_SWMAJOR) {
		ipath_dbg("User major version %d not same as driver "
			  "major %d\n", uinfo->spu_userversion >> 16,
			  IPATH_USER_SWMAJOR);
		ret = -ENODEV;
		goto done;
	}

	swminor = uinfo->spu_userversion & 0xffff;
	if (swminor != IPATH_USER_SWMINOR)
		ipath_dbg("User minor version %d not same as driver "
			  "minor %d\n", swminor, IPATH_USER_SWMINOR);

	mutex_lock(&ipath_mutex);

	if (ipath_compatible_subports(swmajor, swminor) &&
	    uinfo->spu_subport_cnt &&
	    (ret = find_shared_port(fp, uinfo))) {
		if (ret > 0)
			ret = 0;
		goto done_chk_sdma;
	}

	i_minor = iminor(fp->f_path.dentry->d_inode) - IPATH_USER_MINOR_BASE;
	ipath_cdbg(VERBOSE, "open on dev %lx (minor %d)\n",
		   (long)fp->f_path.dentry->d_inode->i_rdev, i_minor);

	if (i_minor)
		ret = find_free_port(i_minor - 1, fp, uinfo);
	else
		ret = find_best_unit(fp, uinfo);

done_chk_sdma:
	if (!ret) {
		struct ipath_filedata *fd = fp->private_data;
		const struct ipath_portdata *pd = fd->pd;
		const struct ipath_devdata *dd = pd->port_dd;

		fd->pq = ipath_user_sdma_queue_create(&dd->pcidev->dev,
						      dd->ipath_unit,
						      pd->port_port,
						      fd->subport);

		if (!fd->pq)
			ret = -ENOMEM;
	}

	mutex_unlock(&ipath_mutex);

done:
	return ret;
}


static int ipath_do_user_init(struct file *fp,
			      const struct ipath_user_info *uinfo)
{
	int ret;
	struct ipath_portdata *pd = port_fp(fp);
	struct ipath_devdata *dd;
	u32 head32;

	/* Subports don't need to initialize anything since master did it. */
	if (subport_fp(fp)) {
		ret = wait_event_interruptible(pd->port_wait,
			!test_bit(IPATH_PORT_MASTER_UNINIT, &pd->port_flag));
		goto done;
	}

	dd = pd->port_dd;

	if (uinfo->spu_rcvhdrsize) {
		ret = ipath_setrcvhdrsize(dd, uinfo->spu_rcvhdrsize);
		if (ret)
			goto done;
	}

	/* for now we do nothing with rcvhdrcnt: uinfo->spu_rcvhdrcnt */

	/* some ports may get extra buffers, calculate that here */
	if (pd->port_port <= dd->ipath_ports_extrabuf)
		pd->port_piocnt = dd->ipath_pbufsport + 1;
	else
		pd->port_piocnt = dd->ipath_pbufsport;

	/* for right now, kernel piobufs are at end, so port 1 is at 0 */
	if (pd->port_port <= dd->ipath_ports_extrabuf)
		pd->port_pio_base = (dd->ipath_pbufsport + 1)
			* (pd->port_port - 1);
	else
		pd->port_pio_base = dd->ipath_ports_extrabuf +
			dd->ipath_pbufsport * (pd->port_port - 1);
	pd->port_piobufs = dd->ipath_piobufbase +
		pd->port_pio_base * dd->ipath_palign;
	ipath_cdbg(VERBOSE, "piobuf base for port %u is 0x%x, piocnt %u,"
		" first pio %u\n", pd->port_port, pd->port_piobufs,
		pd->port_piocnt, pd->port_pio_base);
	ipath_chg_pioavailkernel(dd, pd->port_pio_base, pd->port_piocnt, 0);

	/*
	 * Now allocate the rcvhdr Q and eager TIDs; skip the TID
	 * array for time being.  If pd->port_port > chip-supported,
	 * we need to do extra stuff here to handle by handling overflow
	 * through port 0, someday
	 */
	ret = ipath_create_rcvhdrq(dd, pd);
	if (!ret)
		ret = ipath_create_user_egr(pd);
	if (ret)
		goto done;

	/*
	 * set the eager head register for this port to the current values
	 * of the tail pointers, since we don't know if they were
	 * updated on last use of the port.
	 */
	head32 = ipath_read_ureg32(dd, ur_rcvegrindextail, pd->port_port);
	ipath_write_ureg(dd, ur_rcvegrindexhead, head32, pd->port_port);
	pd->port_lastrcvhdrqtail = -1;
	ipath_cdbg(VERBOSE, "Wrote port%d egrhead %x from tail regs\n",
		pd->port_port, head32);
	pd->port_tidcursor = 0;	/* start at beginning after open */

	/* initialize poll variables... */
	pd->port_urgent = 0;
	pd->port_urgent_poll = 0;
	pd->port_hdrqfull_poll = pd->port_hdrqfull;

	/*
	 * Now enable the port for receive.
	 * For chips that are set to DMA the tail register to memory
	 * when they change (and when the update bit transitions from
	 * 0 to 1.  So for those chips, we turn it off and then back on.
	 * This will (very briefly) affect any other open ports, but the
	 * duration is very short, and therefore isn't an issue.  We
	 * explictly set the in-memory tail copy to 0 beforehand, so we
	 * don't have to wait to be sure the DMA update has happened
	 * (chip resets head/tail to 0 on transition to enable).
	 */
	set_bit(dd->ipath_r_portenable_shift + pd->port_port,
		&dd->ipath_rcvctrl);
	if (!(dd->ipath_flags & IPATH_NODMA_RTAIL)) {
		if (pd->port_rcvhdrtail_kvaddr)
			ipath_clear_rcvhdrtail(pd);
		ipath_write_kreg(dd, dd->ipath_kregs->kr_rcvctrl,
			dd->ipath_rcvctrl &
			~(1ULL << dd->ipath_r_tailupd_shift));
	}
	ipath_write_kreg(dd, dd->ipath_kregs->kr_rcvctrl,
			 dd->ipath_rcvctrl);
	/* Notify any waiting slaves */
	if (pd->port_subport_cnt) {
		clear_bit(IPATH_PORT_MASTER_UNINIT, &pd->port_flag);
		wake_up(&pd->port_wait);
	}
done:
	return ret;
}

/**
 * unlock_exptid - unlock any expected TID entries port still had in use
 * @pd: port
 *
 * We don't actually update the chip here, because we do a bulk update
 * below, using ipath_f_clear_tids.
 */
static void unlock_expected_tids(struct ipath_portdata *pd)
{
	struct ipath_devdata *dd = pd->port_dd;
	int port_tidbase = pd->port_port * dd->ipath_rcvtidcnt;
	int i, cnt = 0, maxtid = port_tidbase + dd->ipath_rcvtidcnt;

	ipath_cdbg(VERBOSE, "Port %u unlocking any locked expTID pages\n",
		   pd->port_port);
	for (i = port_tidbase; i < maxtid; i++) {
		struct page *ps = dd->ipath_pageshadow[i];

		if (!ps)
			continue;

		dd->ipath_pageshadow[i] = NULL;
		pci_unmap_page(dd->pcidev, dd->ipath_physshadow[i],
			PAGE_SIZE, PCI_DMA_FROMDEVICE);
		ipath_release_user_pages_on_close(&ps, 1);
		cnt++;
		ipath_stats.sps_pageunlocks++;
	}
	if (cnt)
		ipath_cdbg(VERBOSE, "Port %u locked %u expTID entries\n",
			   pd->port_port, cnt);

	if (ipath_stats.sps_pagelocks || ipath_stats.sps_pageunlocks)
		ipath_cdbg(VERBOSE, "%llu pages locked, %llu unlocked\n",
			   (unsigned long long) ipath_stats.sps_pagelocks,
			   (unsigned long long)
			   ipath_stats.sps_pageunlocks);
}

static int ipath_close(struct inode *in, struct file *fp)
{
	int ret = 0;
	struct ipath_filedata *fd;
	struct ipath_portdata *pd;
	struct ipath_devdata *dd;
	unsigned port;

	ipath_cdbg(VERBOSE, "close on dev %lx, private data %p\n",
		   (long)in->i_rdev, fp->private_data);

	mutex_lock(&ipath_mutex);

	fd = (struct ipath_filedata *) fp->private_data;
	fp->private_data = NULL;
	pd = fd->pd;
	if (!pd) {
		mutex_unlock(&ipath_mutex);
		goto bail;
	}

	dd = pd->port_dd;

	/* drain user sdma queue */
	ipath_user_sdma_queue_drain(dd, fd->pq);
	ipath_user_sdma_queue_destroy(fd->pq);

	if (--pd->port_cnt) {
		/*
		 * XXX If the master closes the port before the slave(s),
		 * revoke the mmap for the eager receive queue so
		 * the slave(s) don't wait for receive data forever.
		 */
		pd->active_slaves &= ~(1 << fd->subport);
		put_pid(pd->port_subpid[fd->subport]);
		pd->port_subpid[fd->subport] = NULL;
		mutex_unlock(&ipath_mutex);
		goto bail;
	}
	port = pd->port_port;

	if (pd->port_hdrqfull) {
		ipath_cdbg(PROC, "%s[%u] had %u rcvhdrqfull errors "
			   "during run\n", pd->port_comm, pid_nr(pd->port_pid),
			   pd->port_hdrqfull);
		pd->port_hdrqfull = 0;
	}

	if (pd->port_rcvwait_to || pd->port_piowait_to
	    || pd->port_rcvnowait || pd->port_pionowait) {
		ipath_cdbg(VERBOSE, "port%u, %u rcv, %u pio wait timeo; "
			   "%u rcv %u, pio already\n",
			   pd->port_port, pd->port_rcvwait_to,
			   pd->port_piowait_to, pd->port_rcvnowait,
			   pd->port_pionowait);
		pd->port_rcvwait_to = pd->port_piowait_to =
			pd->port_rcvnowait = pd->port_pionowait = 0;
	}
	if (pd->port_flag) {
		ipath_cdbg(PROC, "port %u port_flag set: 0x%lx\n",
			  pd->port_port, pd->port_flag);
		pd->port_flag = 0;
	}

	if (dd->ipath_kregbase) {
		/* atomically clear receive enable port and intr avail. */
		clear_bit(dd->ipath_r_portenable_shift + port,
			  &dd->ipath_rcvctrl);
		clear_bit(pd->port_port + dd->ipath_r_intravail_shift,
			  &dd->ipath_rcvctrl);
		ipath_write_kreg( dd, dd->ipath_kregs->kr_rcvctrl,
			dd->ipath_rcvctrl);
		/* and read back from chip to be sure that nothing
		 * else is in flight when we do the rest */
		(void)ipath_read_kreg64(dd, dd->ipath_kregs->kr_scratch);

		/* clean up the pkeys for this port user */
		ipath_clean_part_key(pd, dd);
		/*
		 * be paranoid, and never write 0's to these, just use an
		 * unused part of the port 0 tail page.  Of course,
		 * rcvhdraddr points to a large chunk of memory, so this
		 * could still trash things, but at least it won't trash
		 * page 0, and by disabling the port, it should stop "soon",
		 * even if a packet or two is in already in flight after we
		 * disabled the port.
		 */
		ipath_write_kreg_port(dd,
		        dd->ipath_kregs->kr_rcvhdrtailaddr, port,
			dd->ipath_dummy_hdrq_phys);
		ipath_write_kreg_port(dd, dd->ipath_kregs->kr_rcvhdraddr,
			pd->port_port, dd->ipath_dummy_hdrq_phys);

		ipath_disarm_piobufs(dd, pd->port_pio_base, pd->port_piocnt);
		ipath_chg_pioavailkernel(dd, pd->port_pio_base,
			pd->port_piocnt, 1);

		dd->ipath_f_clear_tids(dd, pd->port_port);

		if (dd->ipath_pageshadow)
			unlock_expected_tids(pd);
		ipath_stats.sps_ports--;
		ipath_cdbg(PROC, "%s[%u] closed port %u:%u\n",
			   pd->port_comm, pid_nr(pd->port_pid),
			   dd->ipath_unit, port);
	}

	put_pid(pd->port_pid);
	pd->port_pid = NULL;
	dd->ipath_pd[pd->port_port] = NULL; /* before releasing mutex */
	mutex_unlock(&ipath_mutex);
	ipath_free_pddata(dd, pd); /* after releasing the mutex */

bail:
	kfree(fd);
	return ret;
}

static int ipath_port_info(struct ipath_portdata *pd, u16 subport,
			   struct ipath_port_info __user *uinfo)
{
	struct ipath_port_info info;
	int nup;
	int ret;
	size_t sz;

	(void) ipath_count_units(NULL, &nup, NULL);
	info.num_active = nup;
	info.unit = pd->port_dd->ipath_unit;
	info.port = pd->port_port;
	info.subport = subport;
	/* Don't return new fields if old library opened the port. */
	if (ipath_supports_subports(pd->userversion >> 16,
				    pd->userversion & 0xffff)) {
		/* Number of user ports available for this device. */
		info.num_ports = pd->port_dd->ipath_cfgports - 1;
		info.num_subports = pd->port_subport_cnt;
		sz = sizeof(info);
	} else
		sz = sizeof(info) - 2 * sizeof(u16);

	if (copy_to_user(uinfo, &info, sz)) {
		ret = -EFAULT;
		goto bail;
	}
	ret = 0;

bail:
	return ret;
}

static int ipath_get_slave_info(struct ipath_portdata *pd,
				void __user *slave_mask_addr)
{
	int ret = 0;

	if (copy_to_user(slave_mask_addr, &pd->active_slaves, sizeof(u32)))
		ret = -EFAULT;
	return ret;
}

static int ipath_sdma_get_inflight(struct ipath_user_sdma_queue *pq,
				   u32 __user *inflightp)
{
	const u32 val = ipath_user_sdma_inflight_counter(pq);

	if (put_user(val, inflightp))
		return -EFAULT;

	return 0;
}

static int ipath_sdma_get_complete(struct ipath_devdata *dd,
				   struct ipath_user_sdma_queue *pq,
				   u32 __user *completep)
{
	u32 val;
	int err;

	err = ipath_user_sdma_make_progress(dd, pq);
	if (err < 0)
		return err;

	val = ipath_user_sdma_complete_counter(pq);
	if (put_user(val, completep))
		return -EFAULT;

	return 0;
}

static ssize_t ipath_write(struct file *fp, const char __user *data,
			   size_t count, loff_t *off)
{
	const struct ipath_cmd __user *ucmd;
	struct ipath_portdata *pd;
	const void __user *src;
	size_t consumed, copy;
	struct ipath_cmd cmd;
	ssize_t ret = 0;
	void *dest;

	if (count < sizeof(cmd.type)) {
		ret = -EINVAL;
		goto bail;
	}

	ucmd = (const struct ipath_cmd __user *) data;

	if (copy_from_user(&cmd.type, &ucmd->type, sizeof(cmd.type))) {
		ret = -EFAULT;
		goto bail;
	}

	consumed = sizeof(cmd.type);

	switch (cmd.type) {
	case IPATH_CMD_ASSIGN_PORT:
	case __IPATH_CMD_USER_INIT:
	case IPATH_CMD_USER_INIT:
		copy = sizeof(cmd.cmd.user_info);
		dest = &cmd.cmd.user_info;
		src = &ucmd->cmd.user_info;
		break;
	case IPATH_CMD_RECV_CTRL:
		copy = sizeof(cmd.cmd.recv_ctrl);
		dest = &cmd.cmd.recv_ctrl;
		src = &ucmd->cmd.recv_ctrl;
		break;
	case IPATH_CMD_PORT_INFO:
		copy = sizeof(cmd.cmd.port_info);
		dest = &cmd.cmd.port_info;
		src = &ucmd->cmd.port_info;
		break;
	case IPATH_CMD_TID_UPDATE:
	case IPATH_CMD_TID_FREE:
		copy = sizeof(cmd.cmd.tid_info);
		dest = &cmd.cmd.tid_info;
		src = &ucmd->cmd.tid_info;
		break;
	case IPATH_CMD_SET_PART_KEY:
		copy = sizeof(cmd.cmd.part_key);
		dest = &cmd.cmd.part_key;
		src = &ucmd->cmd.part_key;
		break;
	case __IPATH_CMD_SLAVE_INFO:
		copy = sizeof(cmd.cmd.slave_mask_addr);
		dest = &cmd.cmd.slave_mask_addr;
		src = &ucmd->cmd.slave_mask_addr;
		break;
	case IPATH_CMD_PIOAVAILUPD:	// force an update of PIOAvail reg
		copy = 0;
		src = NULL;
		dest = NULL;
		break;
	case IPATH_CMD_POLL_TYPE:
		copy = sizeof(cmd.cmd.poll_type);
		dest = &cmd.cmd.poll_type;
		src = &ucmd->cmd.poll_type;
		break;
	case IPATH_CMD_ARMLAUNCH_CTRL:
		copy = sizeof(cmd.cmd.armlaunch_ctrl);
		dest = &cmd.cmd.armlaunch_ctrl;
		src = &ucmd->cmd.armlaunch_ctrl;
		break;
	case IPATH_CMD_SDMA_INFLIGHT:
		copy = sizeof(cmd.cmd.sdma_inflight);
		dest = &cmd.cmd.sdma_inflight;
		src = &ucmd->cmd.sdma_inflight;
		break;
	case IPATH_CMD_SDMA_COMPLETE:
		copy = sizeof(cmd.cmd.sdma_complete);
		dest = &cmd.cmd.sdma_complete;
		src = &ucmd->cmd.sdma_complete;
		break;
	default:
		ret = -EINVAL;
		goto bail;
	}

	if (copy) {
		if ((count - consumed) < copy) {
			ret = -EINVAL;
			goto bail;
		}

		if (copy_from_user(dest, src, copy)) {
			ret = -EFAULT;
			goto bail;
		}

		consumed += copy;
	}

	pd = port_fp(fp);
	if (!pd && cmd.type != __IPATH_CMD_USER_INIT &&
		cmd.type != IPATH_CMD_ASSIGN_PORT) {
		ret = -EINVAL;
		goto bail;
	}

	switch (cmd.type) {
	case IPATH_CMD_ASSIGN_PORT:
		ret = ipath_assign_port(fp, &cmd.cmd.user_info);
		if (ret)
			goto bail;
		break;
	case __IPATH_CMD_USER_INIT:
		/* backwards compatibility, get port first */
		ret = ipath_assign_port(fp, &cmd.cmd.user_info);
		if (ret)
			goto bail;
		/* and fall through to current version. */
	case IPATH_CMD_USER_INIT:
		ret = ipath_do_user_init(fp, &cmd.cmd.user_info);
		if (ret)
			goto bail;
		ret = ipath_get_base_info(
			fp, (void __user *) (unsigned long)
			cmd.cmd.user_info.spu_base_info,
			cmd.cmd.user_info.spu_base_info_size);
		break;
	case IPATH_CMD_RECV_CTRL:
		ret = ipath_manage_rcvq(pd, subport_fp(fp), cmd.cmd.recv_ctrl);
		break;
	case IPATH_CMD_PORT_INFO:
		ret = ipath_port_info(pd, subport_fp(fp),
				      (struct ipath_port_info __user *)
				      (unsigned long) cmd.cmd.port_info);
		break;
	case IPATH_CMD_TID_UPDATE:
		ret = ipath_tid_update(pd, fp, &cmd.cmd.tid_info);
		break;
	case IPATH_CMD_TID_FREE:
		ret = ipath_tid_free(pd, subport_fp(fp), &cmd.cmd.tid_info);
		break;
	case IPATH_CMD_SET_PART_KEY:
		ret = ipath_set_part_key(pd, cmd.cmd.part_key);
		break;
	case __IPATH_CMD_SLAVE_INFO:
		ret = ipath_get_slave_info(pd,
					   (void __user *) (unsigned long)
					   cmd.cmd.slave_mask_addr);
		break;
	case IPATH_CMD_PIOAVAILUPD:
		ipath_force_pio_avail_update(pd->port_dd);
		break;
	case IPATH_CMD_POLL_TYPE:
		pd->poll_type = cmd.cmd.poll_type;
		break;
	case IPATH_CMD_ARMLAUNCH_CTRL:
		if (cmd.cmd.armlaunch_ctrl)
			ipath_enable_armlaunch(pd->port_dd);
		else
			ipath_disable_armlaunch(pd->port_dd);
		break;
	case IPATH_CMD_SDMA_INFLIGHT:
		ret = ipath_sdma_get_inflight(user_sdma_queue_fp(fp),
					      (u32 __user *) (unsigned long)
					      cmd.cmd.sdma_inflight);
		break;
	case IPATH_CMD_SDMA_COMPLETE:
		ret = ipath_sdma_get_complete(pd->port_dd,
					      user_sdma_queue_fp(fp),
					      (u32 __user *) (unsigned long)
					      cmd.cmd.sdma_complete);
		break;
	}

	if (ret >= 0)
		ret = consumed;

bail:
	return ret;
}

static ssize_t ipath_writev(struct kiocb *iocb, const struct iovec *iov,
			    unsigned long dim, loff_t off)
{
	struct file *filp = iocb->ki_filp;
	struct ipath_filedata *fp = filp->private_data;
	struct ipath_portdata *pd = port_fp(filp);
	struct ipath_user_sdma_queue *pq = fp->pq;

	if (!dim)
		return -EINVAL;

	return ipath_user_sdma_writev(pd->port_dd, pq, iov, dim);
}

static struct class *ipath_class;

static int init_cdev(int minor, char *name, const struct file_operations *fops,
		     struct cdev **cdevp, struct device **devp)
{
	const dev_t dev = MKDEV(IPATH_MAJOR, minor);
	struct cdev *cdev = NULL;
	struct device *device = NULL;
	int ret;

	cdev = cdev_alloc();
	if (!cdev) {
		printk(KERN_ERR IPATH_DRV_NAME
		       ": Could not allocate cdev for minor %d, %s\n",
		       minor, name);
		ret = -ENOMEM;
		goto done;
	}

	cdev->owner = THIS_MODULE;
	cdev->ops = fops;
	kobject_set_name(&cdev->kobj, name);

	ret = cdev_add(cdev, dev, 1);
	if (ret < 0) {
		printk(KERN_ERR IPATH_DRV_NAME
		       ": Could not add cdev for minor %d, %s (err %d)\n",
		       minor, name, -ret);
		goto err_cdev;
	}

<<<<<<< HEAD
	device = device_create_drvdata(ipath_class, NULL, dev, NULL, name);
=======
	device = device_create(ipath_class, NULL, dev, NULL, name);
>>>>>>> 6279fb3a

	if (IS_ERR(device)) {
		ret = PTR_ERR(device);
		printk(KERN_ERR IPATH_DRV_NAME ": Could not create "
		       "device for minor %d, %s (err %d)\n",
		       minor, name, -ret);
		goto err_cdev;
	}

	goto done;

err_cdev:
	cdev_del(cdev);
	cdev = NULL;

done:
	if (ret >= 0) {
		*cdevp = cdev;
		*devp = device;
	} else {
		*cdevp = NULL;
		*devp = NULL;
	}

	return ret;
}

int ipath_cdev_init(int minor, char *name, const struct file_operations *fops,
		    struct cdev **cdevp, struct device **devp)
{
	return init_cdev(minor, name, fops, cdevp, devp);
}

static void cleanup_cdev(struct cdev **cdevp,
			 struct device **devp)
{
	struct device *dev = *devp;

	if (dev) {
		device_unregister(dev);
		*devp = NULL;
	}

	if (*cdevp) {
		cdev_del(*cdevp);
		*cdevp = NULL;
	}
}

void ipath_cdev_cleanup(struct cdev **cdevp,
			struct device **devp)
{
	cleanup_cdev(cdevp, devp);
}

static struct cdev *wildcard_cdev;
static struct device *wildcard_dev;

static const dev_t dev = MKDEV(IPATH_MAJOR, 0);

static int user_init(void)
{
	int ret;

	ret = register_chrdev_region(dev, IPATH_NMINORS, IPATH_DRV_NAME);
	if (ret < 0) {
		printk(KERN_ERR IPATH_DRV_NAME ": Could not register "
		       "chrdev region (err %d)\n", -ret);
		goto done;
	}

	ipath_class = class_create(THIS_MODULE, IPATH_DRV_NAME);

	if (IS_ERR(ipath_class)) {
		ret = PTR_ERR(ipath_class);
		printk(KERN_ERR IPATH_DRV_NAME ": Could not create "
		       "device class (err %d)\n", -ret);
		goto bail;
	}

	goto done;
bail:
	unregister_chrdev_region(dev, IPATH_NMINORS);
done:
	return ret;
}

static void user_cleanup(void)
{
	if (ipath_class) {
		class_destroy(ipath_class);
		ipath_class = NULL;
	}

	unregister_chrdev_region(dev, IPATH_NMINORS);
}

static atomic_t user_count = ATOMIC_INIT(0);
static atomic_t user_setup = ATOMIC_INIT(0);

int ipath_user_add(struct ipath_devdata *dd)
{
	char name[10];
	int ret;

	if (atomic_inc_return(&user_count) == 1) {
		ret = user_init();
		if (ret < 0) {
			ipath_dev_err(dd, "Unable to set up user support: "
				      "error %d\n", -ret);
			goto bail;
		}
		ret = init_cdev(0, "ipath", &ipath_file_ops, &wildcard_cdev,
				&wildcard_dev);
		if (ret < 0) {
			ipath_dev_err(dd, "Could not create wildcard "
				      "minor: error %d\n", -ret);
			goto bail_user;
		}

		atomic_set(&user_setup, 1);
	}

	snprintf(name, sizeof(name), "ipath%d", dd->ipath_unit);

	ret = init_cdev(dd->ipath_unit + 1, name, &ipath_file_ops,
			&dd->user_cdev, &dd->user_dev);
	if (ret < 0)
		ipath_dev_err(dd, "Could not create user minor %d, %s\n",
			      dd->ipath_unit + 1, name);

	goto bail;

bail_user:
	user_cleanup();
bail:
	return ret;
}

void ipath_user_remove(struct ipath_devdata *dd)
{
	cleanup_cdev(&dd->user_cdev, &dd->user_dev);

	if (atomic_dec_return(&user_count) == 0) {
		if (atomic_read(&user_setup) == 0)
			goto bail;

		cleanup_cdev(&wildcard_cdev, &wildcard_dev);
		user_cleanup();

		atomic_set(&user_setup, 0);
	}
bail:
	return;
}<|MERGE_RESOLUTION|>--- conflicted
+++ resolved
@@ -2455,11 +2455,7 @@
 		goto err_cdev;
 	}
 
-<<<<<<< HEAD
-	device = device_create_drvdata(ipath_class, NULL, dev, NULL, name);
-=======
 	device = device_create(ipath_class, NULL, dev, NULL, name);
->>>>>>> 6279fb3a
 
 	if (IS_ERR(device)) {
 		ret = PTR_ERR(device);
