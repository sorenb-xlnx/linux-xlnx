/*
 * Copyright (c) 2005 Voltaire Inc.  All rights reserved.
 * Copyright (c) 2002-2005, Network Appliance, Inc. All rights reserved.
 * Copyright (c) 1999-2005, Mellanox Technologies, Inc. All rights reserved.
 * Copyright (c) 2005-2006 Intel Corporation.  All rights reserved.
 *
 * This Software is licensed under one of the following licenses:
 *
 * 1) under the terms of the "Common Public License 1.0" a copy of which is
 *    available from the Open Source Initiative, see
 *    http://www.opensource.org/licenses/cpl.php.
 *
 * 2) under the terms of the "The BSD License" a copy of which is
 *    available from the Open Source Initiative, see
 *    http://www.opensource.org/licenses/bsd-license.php.
 *
 * 3) under the terms of the "GNU General Public License (GPL) Version 2" a
 *    copy of which is available from the Open Source Initiative, see
 *    http://www.opensource.org/licenses/gpl-license.php.
 *
 * Licensee has the right to choose one of the above licenses.
 *
 * Redistributions of source code must retain the above copyright
 * notice and one of the license notices.
 *
 * Redistributions in binary form must reproduce both the above copyright
 * notice, one of the license notices in the documentation
 * and/or other materials provided with the distribution.
 *
 */

#include <linux/completion.h>
#include <linux/in.h>
#include <linux/in6.h>
#include <linux/mutex.h>
#include <linux/random.h>
#include <linux/idr.h>
#include <linux/inetdevice.h>

#include <net/tcp.h>

#include <rdma/rdma_cm.h>
#include <rdma/rdma_cm_ib.h>
#include <rdma/ib_cache.h>
#include <rdma/ib_cm.h>
#include <rdma/ib_sa.h>
#include <rdma/iw_cm.h>

MODULE_AUTHOR("Sean Hefty");
MODULE_DESCRIPTION("Generic RDMA CM Agent");
MODULE_LICENSE("Dual BSD/GPL");

#define CMA_CM_RESPONSE_TIMEOUT 20
#define CMA_MAX_CM_RETRIES 15
#define CMA_CM_MRA_SETTING (IB_CM_MRA_FLAG_DELAY | 24)

static void cma_add_one(struct ib_device *device);
static void cma_remove_one(struct ib_device *device);

static struct ib_client cma_client = {
	.name   = "cma",
	.add    = cma_add_one,
	.remove = cma_remove_one
};

static struct ib_sa_client sa_client;
static struct rdma_addr_client addr_client;
static LIST_HEAD(dev_list);
static LIST_HEAD(listen_any_list);
static DEFINE_MUTEX(lock);
static struct workqueue_struct *cma_wq;
static DEFINE_IDR(sdp_ps);
static DEFINE_IDR(tcp_ps);
static DEFINE_IDR(udp_ps);
static DEFINE_IDR(ipoib_ps);
static int next_port;

struct cma_device {
	struct list_head	list;
	struct ib_device	*device;
	struct completion	comp;
	atomic_t		refcount;
	struct list_head	id_list;
};

enum cma_state {
	CMA_IDLE,
	CMA_ADDR_QUERY,
	CMA_ADDR_RESOLVED,
	CMA_ROUTE_QUERY,
	CMA_ROUTE_RESOLVED,
	CMA_CONNECT,
	CMA_DISCONNECT,
	CMA_ADDR_BOUND,
	CMA_LISTEN,
	CMA_DEVICE_REMOVAL,
	CMA_DESTROYING
};

struct rdma_bind_list {
	struct idr		*ps;
	struct hlist_head	owners;
	unsigned short		port;
};

/*
 * Device removal can occur at anytime, so we need extra handling to
 * serialize notifying the user of device removal with other callbacks.
 * We do this by disabling removal notification while a callback is in process,
 * and reporting it after the callback completes.
 */
struct rdma_id_private {
	struct rdma_cm_id	id;

	struct rdma_bind_list	*bind_list;
	struct hlist_node	node;
	struct list_head	list; /* listen_any_list or cma_device.list */
	struct list_head	listen_list; /* per device listens */
	struct cma_device	*cma_dev;
	struct list_head	mc_list;

	int			internal_id;
	enum cma_state		state;
	spinlock_t		lock;
	struct mutex		qp_mutex;

	struct completion	comp;
	atomic_t		refcount;
	wait_queue_head_t	wait_remove;
	atomic_t		dev_remove;

	int			backlog;
	int			timeout_ms;
	struct ib_sa_query	*query;
	int			query_id;
	union {
		struct ib_cm_id	*ib;
		struct iw_cm_id	*iw;
	} cm_id;

	u32			seq_num;
	u32			qkey;
	u32			qp_num;
	u8			srq;
	u8			tos;
};

struct cma_multicast {
	struct rdma_id_private *id_priv;
	union {
		struct ib_sa_multicast *ib;
	} multicast;
	struct list_head	list;
	void			*context;
	struct sockaddr		addr;
	u8			pad[sizeof(struct sockaddr_in6) -
				    sizeof(struct sockaddr)];
};

struct cma_work {
	struct work_struct	work;
	struct rdma_id_private	*id;
	enum cma_state		old_state;
	enum cma_state		new_state;
	struct rdma_cm_event	event;
};

union cma_ip_addr {
	struct in6_addr ip6;
	struct {
<<<<<<< HEAD
		__be32 pad[3];
=======
		__u32 pad[3];
>>>>>>> beb19342
		__be32 addr;
	} ip4;
};

struct cma_hdr {
	u8 cma_version;
	u8 ip_version;	/* IP version: 7:4 */
	__be16 port;
	union cma_ip_addr src_addr;
	union cma_ip_addr dst_addr;
};

struct sdp_hh {
	u8 bsdh[16];
	u8 sdp_version; /* Major version: 7:4 */
	u8 ip_version;	/* IP version: 7:4 */
	u8 sdp_specific1[10];
	__be16 port;
<<<<<<< HEAD
	__be16 sdp_specific2;
=======
	__u16 sdp_specific2;
>>>>>>> beb19342
	union cma_ip_addr src_addr;
	union cma_ip_addr dst_addr;
};

struct sdp_hah {
	u8 bsdh[16];
	u8 sdp_version;
};

#define CMA_VERSION 0x00
#define SDP_MAJ_VERSION 0x2

static int cma_comp(struct rdma_id_private *id_priv, enum cma_state comp)
{
	unsigned long flags;
	int ret;

	spin_lock_irqsave(&id_priv->lock, flags);
	ret = (id_priv->state == comp);
	spin_unlock_irqrestore(&id_priv->lock, flags);
	return ret;
}

static int cma_comp_exch(struct rdma_id_private *id_priv,
			 enum cma_state comp, enum cma_state exch)
{
	unsigned long flags;
	int ret;

	spin_lock_irqsave(&id_priv->lock, flags);
	if ((ret = (id_priv->state == comp)))
		id_priv->state = exch;
	spin_unlock_irqrestore(&id_priv->lock, flags);
	return ret;
}

static enum cma_state cma_exch(struct rdma_id_private *id_priv,
			       enum cma_state exch)
{
	unsigned long flags;
	enum cma_state old;

	spin_lock_irqsave(&id_priv->lock, flags);
	old = id_priv->state;
	id_priv->state = exch;
	spin_unlock_irqrestore(&id_priv->lock, flags);
	return old;
}

static inline u8 cma_get_ip_ver(struct cma_hdr *hdr)
{
	return hdr->ip_version >> 4;
}

static inline void cma_set_ip_ver(struct cma_hdr *hdr, u8 ip_ver)
{
	hdr->ip_version = (ip_ver << 4) | (hdr->ip_version & 0xF);
}

static inline u8 sdp_get_majv(u8 sdp_version)
{
	return sdp_version >> 4;
}

static inline u8 sdp_get_ip_ver(struct sdp_hh *hh)
{
	return hh->ip_version >> 4;
}

static inline void sdp_set_ip_ver(struct sdp_hh *hh, u8 ip_ver)
{
	hh->ip_version = (ip_ver << 4) | (hh->ip_version & 0xF);
}

static inline int cma_is_ud_ps(enum rdma_port_space ps)
{
	return (ps == RDMA_PS_UDP || ps == RDMA_PS_IPOIB);
}

static void cma_attach_to_dev(struct rdma_id_private *id_priv,
			      struct cma_device *cma_dev)
{
	atomic_inc(&cma_dev->refcount);
	id_priv->cma_dev = cma_dev;
	id_priv->id.device = cma_dev->device;
	list_add_tail(&id_priv->list, &cma_dev->id_list);
}

static inline void cma_deref_dev(struct cma_device *cma_dev)
{
	if (atomic_dec_and_test(&cma_dev->refcount))
		complete(&cma_dev->comp);
}

static void cma_detach_from_dev(struct rdma_id_private *id_priv)
{
	list_del(&id_priv->list);
	cma_deref_dev(id_priv->cma_dev);
	id_priv->cma_dev = NULL;
}

static int cma_set_qkey(struct ib_device *device, u8 port_num,
			enum rdma_port_space ps,
			struct rdma_dev_addr *dev_addr, u32 *qkey)
{
	struct ib_sa_mcmember_rec rec;
	int ret = 0;

	switch (ps) {
	case RDMA_PS_UDP:
		*qkey = RDMA_UDP_QKEY;
		break;
	case RDMA_PS_IPOIB:
		ib_addr_get_mgid(dev_addr, &rec.mgid);
		ret = ib_sa_get_mcmember_rec(device, port_num, &rec.mgid, &rec);
		*qkey = be32_to_cpu(rec.qkey);
		break;
	default:
		break;
	}
	return ret;
}

static int cma_acquire_dev(struct rdma_id_private *id_priv)
{
	struct rdma_dev_addr *dev_addr = &id_priv->id.route.addr.dev_addr;
	struct cma_device *cma_dev;
	union ib_gid gid;
	int ret = -ENODEV;

	switch (rdma_node_get_transport(dev_addr->dev_type)) {
	case RDMA_TRANSPORT_IB:
		ib_addr_get_sgid(dev_addr, &gid);
		break;
	case RDMA_TRANSPORT_IWARP:
		iw_addr_get_sgid(dev_addr, &gid);
		break;
	default:
		return -ENODEV;
	}

	list_for_each_entry(cma_dev, &dev_list, list) {
		ret = ib_find_cached_gid(cma_dev->device, &gid,
					 &id_priv->id.port_num, NULL);
		if (!ret) {
			ret = cma_set_qkey(cma_dev->device,
					   id_priv->id.port_num,
					   id_priv->id.ps, dev_addr,
					   &id_priv->qkey);
			if (!ret)
				cma_attach_to_dev(id_priv, cma_dev);
			break;
		}
	}
	return ret;
}

static void cma_deref_id(struct rdma_id_private *id_priv)
{
	if (atomic_dec_and_test(&id_priv->refcount))
		complete(&id_priv->comp);
}

static int cma_disable_remove(struct rdma_id_private *id_priv,
			      enum cma_state state)
{
	unsigned long flags;
	int ret;

	spin_lock_irqsave(&id_priv->lock, flags);
	if (id_priv->state == state) {
		atomic_inc(&id_priv->dev_remove);
		ret = 0;
	} else
		ret = -EINVAL;
	spin_unlock_irqrestore(&id_priv->lock, flags);
	return ret;
}

static void cma_enable_remove(struct rdma_id_private *id_priv)
{
	if (atomic_dec_and_test(&id_priv->dev_remove))
		wake_up(&id_priv->wait_remove);
}

static int cma_has_cm_dev(struct rdma_id_private *id_priv)
{
	return (id_priv->id.device && id_priv->cm_id.ib);
}

struct rdma_cm_id *rdma_create_id(rdma_cm_event_handler event_handler,
				  void *context, enum rdma_port_space ps)
{
	struct rdma_id_private *id_priv;

	id_priv = kzalloc(sizeof *id_priv, GFP_KERNEL);
	if (!id_priv)
		return ERR_PTR(-ENOMEM);

	id_priv->state = CMA_IDLE;
	id_priv->id.context = context;
	id_priv->id.event_handler = event_handler;
	id_priv->id.ps = ps;
	spin_lock_init(&id_priv->lock);
	mutex_init(&id_priv->qp_mutex);
	init_completion(&id_priv->comp);
	atomic_set(&id_priv->refcount, 1);
	init_waitqueue_head(&id_priv->wait_remove);
	atomic_set(&id_priv->dev_remove, 0);
	INIT_LIST_HEAD(&id_priv->listen_list);
	INIT_LIST_HEAD(&id_priv->mc_list);
	get_random_bytes(&id_priv->seq_num, sizeof id_priv->seq_num);

	return &id_priv->id;
}
EXPORT_SYMBOL(rdma_create_id);

static int cma_init_ud_qp(struct rdma_id_private *id_priv, struct ib_qp *qp)
{
	struct ib_qp_attr qp_attr;
	int qp_attr_mask, ret;

	qp_attr.qp_state = IB_QPS_INIT;
	ret = rdma_init_qp_attr(&id_priv->id, &qp_attr, &qp_attr_mask);
	if (ret)
		return ret;

	ret = ib_modify_qp(qp, &qp_attr, qp_attr_mask);
	if (ret)
		return ret;

	qp_attr.qp_state = IB_QPS_RTR;
	ret = ib_modify_qp(qp, &qp_attr, IB_QP_STATE);
	if (ret)
		return ret;

	qp_attr.qp_state = IB_QPS_RTS;
	qp_attr.sq_psn = 0;
	ret = ib_modify_qp(qp, &qp_attr, IB_QP_STATE | IB_QP_SQ_PSN);

	return ret;
}

static int cma_init_conn_qp(struct rdma_id_private *id_priv, struct ib_qp *qp)
{
	struct ib_qp_attr qp_attr;
	int qp_attr_mask, ret;

	qp_attr.qp_state = IB_QPS_INIT;
	ret = rdma_init_qp_attr(&id_priv->id, &qp_attr, &qp_attr_mask);
	if (ret)
		return ret;

	return ib_modify_qp(qp, &qp_attr, qp_attr_mask);
}

int rdma_create_qp(struct rdma_cm_id *id, struct ib_pd *pd,
		   struct ib_qp_init_attr *qp_init_attr)
{
	struct rdma_id_private *id_priv;
	struct ib_qp *qp;
	int ret;

	id_priv = container_of(id, struct rdma_id_private, id);
	if (id->device != pd->device)
		return -EINVAL;

	qp = ib_create_qp(pd, qp_init_attr);
	if (IS_ERR(qp))
		return PTR_ERR(qp);

	if (cma_is_ud_ps(id_priv->id.ps))
		ret = cma_init_ud_qp(id_priv, qp);
	else
		ret = cma_init_conn_qp(id_priv, qp);
	if (ret)
		goto err;

	id->qp = qp;
	id_priv->qp_num = qp->qp_num;
	id_priv->srq = (qp->srq != NULL);
	return 0;
err:
	ib_destroy_qp(qp);
	return ret;
}
EXPORT_SYMBOL(rdma_create_qp);

void rdma_destroy_qp(struct rdma_cm_id *id)
{
	struct rdma_id_private *id_priv;

	id_priv = container_of(id, struct rdma_id_private, id);
	mutex_lock(&id_priv->qp_mutex);
	ib_destroy_qp(id_priv->id.qp);
	id_priv->id.qp = NULL;
	mutex_unlock(&id_priv->qp_mutex);
}
EXPORT_SYMBOL(rdma_destroy_qp);

static int cma_modify_qp_rtr(struct rdma_id_private *id_priv,
			     struct rdma_conn_param *conn_param)
{
	struct ib_qp_attr qp_attr;
	int qp_attr_mask, ret;

	mutex_lock(&id_priv->qp_mutex);
	if (!id_priv->id.qp) {
		ret = 0;
		goto out;
	}

	/* Need to update QP attributes from default values. */
	qp_attr.qp_state = IB_QPS_INIT;
	ret = rdma_init_qp_attr(&id_priv->id, &qp_attr, &qp_attr_mask);
	if (ret)
		goto out;

	ret = ib_modify_qp(id_priv->id.qp, &qp_attr, qp_attr_mask);
	if (ret)
		goto out;

	qp_attr.qp_state = IB_QPS_RTR;
	ret = rdma_init_qp_attr(&id_priv->id, &qp_attr, &qp_attr_mask);
	if (ret)
		goto out;

	if (conn_param)
		qp_attr.max_dest_rd_atomic = conn_param->responder_resources;
	ret = ib_modify_qp(id_priv->id.qp, &qp_attr, qp_attr_mask);
out:
	mutex_unlock(&id_priv->qp_mutex);
	return ret;
}

static int cma_modify_qp_rts(struct rdma_id_private *id_priv,
			     struct rdma_conn_param *conn_param)
{
	struct ib_qp_attr qp_attr;
	int qp_attr_mask, ret;

	mutex_lock(&id_priv->qp_mutex);
	if (!id_priv->id.qp) {
		ret = 0;
		goto out;
	}

	qp_attr.qp_state = IB_QPS_RTS;
	ret = rdma_init_qp_attr(&id_priv->id, &qp_attr, &qp_attr_mask);
	if (ret)
		goto out;

	if (conn_param)
		qp_attr.max_rd_atomic = conn_param->initiator_depth;
	ret = ib_modify_qp(id_priv->id.qp, &qp_attr, qp_attr_mask);
out:
	mutex_unlock(&id_priv->qp_mutex);
	return ret;
}

static int cma_modify_qp_err(struct rdma_id_private *id_priv)
{
	struct ib_qp_attr qp_attr;
	int ret;

	mutex_lock(&id_priv->qp_mutex);
	if (!id_priv->id.qp) {
		ret = 0;
		goto out;
	}

	qp_attr.qp_state = IB_QPS_ERR;
	ret = ib_modify_qp(id_priv->id.qp, &qp_attr, IB_QP_STATE);
out:
	mutex_unlock(&id_priv->qp_mutex);
	return ret;
}

static int cma_ib_init_qp_attr(struct rdma_id_private *id_priv,
			       struct ib_qp_attr *qp_attr, int *qp_attr_mask)
{
	struct rdma_dev_addr *dev_addr = &id_priv->id.route.addr.dev_addr;
	int ret;

	ret = ib_find_cached_pkey(id_priv->id.device, id_priv->id.port_num,
				  ib_addr_get_pkey(dev_addr),
				  &qp_attr->pkey_index);
	if (ret)
		return ret;

	qp_attr->port_num = id_priv->id.port_num;
	*qp_attr_mask = IB_QP_STATE | IB_QP_PKEY_INDEX | IB_QP_PORT;

	if (cma_is_ud_ps(id_priv->id.ps)) {
		qp_attr->qkey = id_priv->qkey;
		*qp_attr_mask |= IB_QP_QKEY;
	} else {
		qp_attr->qp_access_flags = 0;
		*qp_attr_mask |= IB_QP_ACCESS_FLAGS;
	}
	return 0;
}

int rdma_init_qp_attr(struct rdma_cm_id *id, struct ib_qp_attr *qp_attr,
		       int *qp_attr_mask)
{
	struct rdma_id_private *id_priv;
	int ret = 0;

	id_priv = container_of(id, struct rdma_id_private, id);
	switch (rdma_node_get_transport(id_priv->id.device->node_type)) {
	case RDMA_TRANSPORT_IB:
		if (!id_priv->cm_id.ib || cma_is_ud_ps(id_priv->id.ps))
			ret = cma_ib_init_qp_attr(id_priv, qp_attr, qp_attr_mask);
		else
			ret = ib_cm_init_qp_attr(id_priv->cm_id.ib, qp_attr,
						 qp_attr_mask);
		if (qp_attr->qp_state == IB_QPS_RTR)
			qp_attr->rq_psn = id_priv->seq_num;
		break;
	case RDMA_TRANSPORT_IWARP:
		if (!id_priv->cm_id.iw) {
			qp_attr->qp_access_flags = 0;
			*qp_attr_mask = IB_QP_STATE | IB_QP_ACCESS_FLAGS;
		} else
			ret = iw_cm_init_qp_attr(id_priv->cm_id.iw, qp_attr,
						 qp_attr_mask);
		break;
	default:
		ret = -ENOSYS;
		break;
	}

	return ret;
}
EXPORT_SYMBOL(rdma_init_qp_attr);

static inline int cma_zero_addr(struct sockaddr *addr)
{
	struct in6_addr *ip6;

	if (addr->sa_family == AF_INET)
		return ipv4_is_zeronet(
			((struct sockaddr_in *)addr)->sin_addr.s_addr);
	else {
		ip6 = &((struct sockaddr_in6 *) addr)->sin6_addr;
		return (ip6->s6_addr32[0] | ip6->s6_addr32[1] |
			ip6->s6_addr32[2] | ip6->s6_addr32[3]) == 0;
	}
}

static inline int cma_loopback_addr(struct sockaddr *addr)
{
	return ipv4_is_loopback(((struct sockaddr_in *) addr)->sin_addr.s_addr);
}

static inline int cma_any_addr(struct sockaddr *addr)
{
	return cma_zero_addr(addr) || cma_loopback_addr(addr);
}

static inline __be16 cma_port(struct sockaddr *addr)
{
	if (addr->sa_family == AF_INET)
		return ((struct sockaddr_in *) addr)->sin_port;
	else
		return ((struct sockaddr_in6 *) addr)->sin6_port;
}

static inline int cma_any_port(struct sockaddr *addr)
{
	return !cma_port(addr);
}

static int cma_get_net_info(void *hdr, enum rdma_port_space ps,
			    u8 *ip_ver, __be16 *port,
			    union cma_ip_addr **src, union cma_ip_addr **dst)
{
	switch (ps) {
	case RDMA_PS_SDP:
		if (sdp_get_majv(((struct sdp_hh *) hdr)->sdp_version) !=
		    SDP_MAJ_VERSION)
			return -EINVAL;

		*ip_ver	= sdp_get_ip_ver(hdr);
		*port	= ((struct sdp_hh *) hdr)->port;
		*src	= &((struct sdp_hh *) hdr)->src_addr;
		*dst	= &((struct sdp_hh *) hdr)->dst_addr;
		break;
	default:
		if (((struct cma_hdr *) hdr)->cma_version != CMA_VERSION)
			return -EINVAL;

		*ip_ver	= cma_get_ip_ver(hdr);
		*port	= ((struct cma_hdr *) hdr)->port;
		*src	= &((struct cma_hdr *) hdr)->src_addr;
		*dst	= &((struct cma_hdr *) hdr)->dst_addr;
		break;
	}

	if (*ip_ver != 4 && *ip_ver != 6)
		return -EINVAL;
	return 0;
}

static void cma_save_net_info(struct rdma_addr *addr,
			      struct rdma_addr *listen_addr,
			      u8 ip_ver, __be16 port,
			      union cma_ip_addr *src, union cma_ip_addr *dst)
{
	struct sockaddr_in *listen4, *ip4;
	struct sockaddr_in6 *listen6, *ip6;

	switch (ip_ver) {
	case 4:
		listen4 = (struct sockaddr_in *) &listen_addr->src_addr;
		ip4 = (struct sockaddr_in *) &addr->src_addr;
		ip4->sin_family = listen4->sin_family;
		ip4->sin_addr.s_addr = dst->ip4.addr;
		ip4->sin_port = listen4->sin_port;

		ip4 = (struct sockaddr_in *) &addr->dst_addr;
		ip4->sin_family = listen4->sin_family;
		ip4->sin_addr.s_addr = src->ip4.addr;
		ip4->sin_port = port;
		break;
	case 6:
		listen6 = (struct sockaddr_in6 *) &listen_addr->src_addr;
		ip6 = (struct sockaddr_in6 *) &addr->src_addr;
		ip6->sin6_family = listen6->sin6_family;
		ip6->sin6_addr = dst->ip6;
		ip6->sin6_port = listen6->sin6_port;

		ip6 = (struct sockaddr_in6 *) &addr->dst_addr;
		ip6->sin6_family = listen6->sin6_family;
		ip6->sin6_addr = src->ip6;
		ip6->sin6_port = port;
		break;
	default:
		break;
	}
}

static inline int cma_user_data_offset(enum rdma_port_space ps)
{
	switch (ps) {
	case RDMA_PS_SDP:
		return 0;
	default:
		return sizeof(struct cma_hdr);
	}
}

static void cma_cancel_route(struct rdma_id_private *id_priv)
{
	switch (rdma_node_get_transport(id_priv->id.device->node_type)) {
	case RDMA_TRANSPORT_IB:
		if (id_priv->query)
			ib_sa_cancel_query(id_priv->query_id, id_priv->query);
		break;
	default:
		break;
	}
}

static void cma_cancel_listens(struct rdma_id_private *id_priv)
{
	struct rdma_id_private *dev_id_priv;

	/*
	 * Remove from listen_any_list to prevent added devices from spawning
	 * additional listen requests.
	 */
	mutex_lock(&lock);
	list_del(&id_priv->list);

	while (!list_empty(&id_priv->listen_list)) {
		dev_id_priv = list_entry(id_priv->listen_list.next,
					 struct rdma_id_private, listen_list);
		/* sync with device removal to avoid duplicate destruction */
		list_del_init(&dev_id_priv->list);
		list_del(&dev_id_priv->listen_list);
		mutex_unlock(&lock);

		rdma_destroy_id(&dev_id_priv->id);
		mutex_lock(&lock);
	}
	mutex_unlock(&lock);
}

static void cma_cancel_operation(struct rdma_id_private *id_priv,
				 enum cma_state state)
{
	switch (state) {
	case CMA_ADDR_QUERY:
		rdma_addr_cancel(&id_priv->id.route.addr.dev_addr);
		break;
	case CMA_ROUTE_QUERY:
		cma_cancel_route(id_priv);
		break;
	case CMA_LISTEN:
		if (cma_any_addr(&id_priv->id.route.addr.src_addr) &&
		    !id_priv->cma_dev)
			cma_cancel_listens(id_priv);
		break;
	default:
		break;
	}
}

static void cma_release_port(struct rdma_id_private *id_priv)
{
	struct rdma_bind_list *bind_list = id_priv->bind_list;

	if (!bind_list)
		return;

	mutex_lock(&lock);
	hlist_del(&id_priv->node);
	if (hlist_empty(&bind_list->owners)) {
		idr_remove(bind_list->ps, bind_list->port);
		kfree(bind_list);
	}
	mutex_unlock(&lock);
}

static void cma_leave_mc_groups(struct rdma_id_private *id_priv)
{
	struct cma_multicast *mc;

	while (!list_empty(&id_priv->mc_list)) {
		mc = container_of(id_priv->mc_list.next,
				  struct cma_multicast, list);
		list_del(&mc->list);
		ib_sa_free_multicast(mc->multicast.ib);
		kfree(mc);
	}
}

void rdma_destroy_id(struct rdma_cm_id *id)
{
	struct rdma_id_private *id_priv;
	enum cma_state state;

	id_priv = container_of(id, struct rdma_id_private, id);
	state = cma_exch(id_priv, CMA_DESTROYING);
	cma_cancel_operation(id_priv, state);

	mutex_lock(&lock);
	if (id_priv->cma_dev) {
		mutex_unlock(&lock);
		switch (rdma_node_get_transport(id->device->node_type)) {
		case RDMA_TRANSPORT_IB:
			if (id_priv->cm_id.ib && !IS_ERR(id_priv->cm_id.ib))
				ib_destroy_cm_id(id_priv->cm_id.ib);
			break;
		case RDMA_TRANSPORT_IWARP:
			if (id_priv->cm_id.iw && !IS_ERR(id_priv->cm_id.iw))
				iw_destroy_cm_id(id_priv->cm_id.iw);
			break;
		default:
			break;
		}
		cma_leave_mc_groups(id_priv);
		mutex_lock(&lock);
		cma_detach_from_dev(id_priv);
	}
	mutex_unlock(&lock);

	cma_release_port(id_priv);
	cma_deref_id(id_priv);
	wait_for_completion(&id_priv->comp);

	if (id_priv->internal_id)
		cma_deref_id(id_priv->id.context);

	kfree(id_priv->id.route.path_rec);
	kfree(id_priv);
}
EXPORT_SYMBOL(rdma_destroy_id);

static int cma_rep_recv(struct rdma_id_private *id_priv)
{
	int ret;

	ret = cma_modify_qp_rtr(id_priv, NULL);
	if (ret)
		goto reject;

	ret = cma_modify_qp_rts(id_priv, NULL);
	if (ret)
		goto reject;

	ret = ib_send_cm_rtu(id_priv->cm_id.ib, NULL, 0);
	if (ret)
		goto reject;

	return 0;
reject:
	cma_modify_qp_err(id_priv);
	ib_send_cm_rej(id_priv->cm_id.ib, IB_CM_REJ_CONSUMER_DEFINED,
		       NULL, 0, NULL, 0);
	return ret;
}

static int cma_verify_rep(struct rdma_id_private *id_priv, void *data)
{
	if (id_priv->id.ps == RDMA_PS_SDP &&
	    sdp_get_majv(((struct sdp_hah *) data)->sdp_version) !=
	    SDP_MAJ_VERSION)
		return -EINVAL;

	return 0;
}

static void cma_set_rep_event_data(struct rdma_cm_event *event,
				   struct ib_cm_rep_event_param *rep_data,
				   void *private_data)
{
	event->param.conn.private_data = private_data;
	event->param.conn.private_data_len = IB_CM_REP_PRIVATE_DATA_SIZE;
	event->param.conn.responder_resources = rep_data->responder_resources;
	event->param.conn.initiator_depth = rep_data->initiator_depth;
	event->param.conn.flow_control = rep_data->flow_control;
	event->param.conn.rnr_retry_count = rep_data->rnr_retry_count;
	event->param.conn.srq = rep_data->srq;
	event->param.conn.qp_num = rep_data->remote_qpn;
}

static int cma_ib_handler(struct ib_cm_id *cm_id, struct ib_cm_event *ib_event)
{
	struct rdma_id_private *id_priv = cm_id->context;
	struct rdma_cm_event event;
	int ret = 0;

	if (cma_disable_remove(id_priv, CMA_CONNECT))
		return 0;

	memset(&event, 0, sizeof event);
	switch (ib_event->event) {
	case IB_CM_REQ_ERROR:
	case IB_CM_REP_ERROR:
		event.event = RDMA_CM_EVENT_UNREACHABLE;
		event.status = -ETIMEDOUT;
		break;
	case IB_CM_REP_RECEIVED:
		event.status = cma_verify_rep(id_priv, ib_event->private_data);
		if (event.status)
			event.event = RDMA_CM_EVENT_CONNECT_ERROR;
		else if (id_priv->id.qp && id_priv->id.ps != RDMA_PS_SDP) {
			event.status = cma_rep_recv(id_priv);
			event.event = event.status ? RDMA_CM_EVENT_CONNECT_ERROR :
						     RDMA_CM_EVENT_ESTABLISHED;
		} else
			event.event = RDMA_CM_EVENT_CONNECT_RESPONSE;
		cma_set_rep_event_data(&event, &ib_event->param.rep_rcvd,
				       ib_event->private_data);
		break;
	case IB_CM_RTU_RECEIVED:
	case IB_CM_USER_ESTABLISHED:
		event.event = RDMA_CM_EVENT_ESTABLISHED;
		break;
	case IB_CM_DREQ_ERROR:
		event.status = -ETIMEDOUT; /* fall through */
	case IB_CM_DREQ_RECEIVED:
	case IB_CM_DREP_RECEIVED:
		if (!cma_comp_exch(id_priv, CMA_CONNECT, CMA_DISCONNECT))
			goto out;
		event.event = RDMA_CM_EVENT_DISCONNECTED;
		break;
	case IB_CM_TIMEWAIT_EXIT:
	case IB_CM_MRA_RECEIVED:
		/* ignore event */
		goto out;
	case IB_CM_REJ_RECEIVED:
		cma_modify_qp_err(id_priv);
		event.status = ib_event->param.rej_rcvd.reason;
		event.event = RDMA_CM_EVENT_REJECTED;
		event.param.conn.private_data = ib_event->private_data;
		event.param.conn.private_data_len = IB_CM_REJ_PRIVATE_DATA_SIZE;
		break;
	default:
		printk(KERN_ERR "RDMA CMA: unexpected IB CM event: %d",
		       ib_event->event);
		goto out;
	}

	ret = id_priv->id.event_handler(&id_priv->id, &event);
	if (ret) {
		/* Destroy the CM ID by returning a non-zero value. */
		id_priv->cm_id.ib = NULL;
		cma_exch(id_priv, CMA_DESTROYING);
		cma_enable_remove(id_priv);
		rdma_destroy_id(&id_priv->id);
		return ret;
	}
out:
	cma_enable_remove(id_priv);
	return ret;
}

static struct rdma_id_private *cma_new_conn_id(struct rdma_cm_id *listen_id,
					       struct ib_cm_event *ib_event)
{
	struct rdma_id_private *id_priv;
	struct rdma_cm_id *id;
	struct rdma_route *rt;
	union cma_ip_addr *src, *dst;
	__be16 port;
	u8 ip_ver;

	if (cma_get_net_info(ib_event->private_data, listen_id->ps,
			     &ip_ver, &port, &src, &dst))
		goto err;

	id = rdma_create_id(listen_id->event_handler, listen_id->context,
			    listen_id->ps);
	if (IS_ERR(id))
		goto err;

	cma_save_net_info(&id->route.addr, &listen_id->route.addr,
			  ip_ver, port, src, dst);

	rt = &id->route;
	rt->num_paths = ib_event->param.req_rcvd.alternate_path ? 2 : 1;
	rt->path_rec = kmalloc(sizeof *rt->path_rec * rt->num_paths,
			       GFP_KERNEL);
	if (!rt->path_rec)
		goto destroy_id;

	rt->path_rec[0] = *ib_event->param.req_rcvd.primary_path;
	if (rt->num_paths == 2)
		rt->path_rec[1] = *ib_event->param.req_rcvd.alternate_path;

	ib_addr_set_sgid(&rt->addr.dev_addr, &rt->path_rec[0].sgid);
	ib_addr_set_dgid(&rt->addr.dev_addr, &rt->path_rec[0].dgid);
	ib_addr_set_pkey(&rt->addr.dev_addr, be16_to_cpu(rt->path_rec[0].pkey));
	rt->addr.dev_addr.dev_type = RDMA_NODE_IB_CA;

	id_priv = container_of(id, struct rdma_id_private, id);
	id_priv->state = CMA_CONNECT;
	return id_priv;

destroy_id:
	rdma_destroy_id(id);
err:
	return NULL;
}

static struct rdma_id_private *cma_new_udp_id(struct rdma_cm_id *listen_id,
					      struct ib_cm_event *ib_event)
{
	struct rdma_id_private *id_priv;
	struct rdma_cm_id *id;
	union cma_ip_addr *src, *dst;
	__be16 port;
	u8 ip_ver;
	int ret;

	id = rdma_create_id(listen_id->event_handler, listen_id->context,
			    listen_id->ps);
	if (IS_ERR(id))
		return NULL;


	if (cma_get_net_info(ib_event->private_data, listen_id->ps,
			     &ip_ver, &port, &src, &dst))
		goto err;

	cma_save_net_info(&id->route.addr, &listen_id->route.addr,
			  ip_ver, port, src, dst);

	ret = rdma_translate_ip(&id->route.addr.src_addr,
				&id->route.addr.dev_addr);
	if (ret)
		goto err;

	id_priv = container_of(id, struct rdma_id_private, id);
	id_priv->state = CMA_CONNECT;
	return id_priv;
err:
	rdma_destroy_id(id);
	return NULL;
}

static void cma_set_req_event_data(struct rdma_cm_event *event,
				   struct ib_cm_req_event_param *req_data,
				   void *private_data, int offset)
{
	event->param.conn.private_data = private_data + offset;
	event->param.conn.private_data_len = IB_CM_REQ_PRIVATE_DATA_SIZE - offset;
	event->param.conn.responder_resources = req_data->responder_resources;
	event->param.conn.initiator_depth = req_data->initiator_depth;
	event->param.conn.flow_control = req_data->flow_control;
	event->param.conn.retry_count = req_data->retry_count;
	event->param.conn.rnr_retry_count = req_data->rnr_retry_count;
	event->param.conn.srq = req_data->srq;
	event->param.conn.qp_num = req_data->remote_qpn;
}

static int cma_req_handler(struct ib_cm_id *cm_id, struct ib_cm_event *ib_event)
{
	struct rdma_id_private *listen_id, *conn_id;
	struct rdma_cm_event event;
	int offset, ret;

	listen_id = cm_id->context;
	if (cma_disable_remove(listen_id, CMA_LISTEN))
		return -ECONNABORTED;

	memset(&event, 0, sizeof event);
	offset = cma_user_data_offset(listen_id->id.ps);
	event.event = RDMA_CM_EVENT_CONNECT_REQUEST;
	if (cma_is_ud_ps(listen_id->id.ps)) {
		conn_id = cma_new_udp_id(&listen_id->id, ib_event);
		event.param.ud.private_data = ib_event->private_data + offset;
		event.param.ud.private_data_len =
				IB_CM_SIDR_REQ_PRIVATE_DATA_SIZE - offset;
	} else {
		conn_id = cma_new_conn_id(&listen_id->id, ib_event);
		cma_set_req_event_data(&event, &ib_event->param.req_rcvd,
				       ib_event->private_data, offset);
	}
	if (!conn_id) {
		ret = -ENOMEM;
		goto out;
	}

	atomic_inc(&conn_id->dev_remove);
	mutex_lock(&lock);
	ret = cma_acquire_dev(conn_id);
	mutex_unlock(&lock);
	if (ret)
		goto release_conn_id;

	conn_id->cm_id.ib = cm_id;
	cm_id->context = conn_id;
	cm_id->cm_handler = cma_ib_handler;

	ret = conn_id->id.event_handler(&conn_id->id, &event);
	if (!ret) {
		/*
		 * Acquire mutex to prevent user executing rdma_destroy_id()
		 * while we're accessing the cm_id.
		 */
		mutex_lock(&lock);
		if (cma_comp(conn_id, CMA_CONNECT) &&
		    !cma_is_ud_ps(conn_id->id.ps))
			ib_send_cm_mra(cm_id, CMA_CM_MRA_SETTING, NULL, 0);
		mutex_unlock(&lock);
		cma_enable_remove(conn_id);
		goto out;
	}

	/* Destroy the CM ID by returning a non-zero value. */
	conn_id->cm_id.ib = NULL;

release_conn_id:
	cma_exch(conn_id, CMA_DESTROYING);
	cma_enable_remove(conn_id);
	rdma_destroy_id(&conn_id->id);

out:
	cma_enable_remove(listen_id);
	return ret;
}

static __be64 cma_get_service_id(enum rdma_port_space ps, struct sockaddr *addr)
{
	return cpu_to_be64(((u64)ps << 16) + be16_to_cpu(cma_port(addr)));
}

static void cma_set_compare_data(enum rdma_port_space ps, struct sockaddr *addr,
				 struct ib_cm_compare_data *compare)
{
	struct cma_hdr *cma_data, *cma_mask;
	struct sdp_hh *sdp_data, *sdp_mask;
	__be32 ip4_addr;
	struct in6_addr ip6_addr;

	memset(compare, 0, sizeof *compare);
	cma_data = (void *) compare->data;
	cma_mask = (void *) compare->mask;
	sdp_data = (void *) compare->data;
	sdp_mask = (void *) compare->mask;

	switch (addr->sa_family) {
	case AF_INET:
		ip4_addr = ((struct sockaddr_in *) addr)->sin_addr.s_addr;
		if (ps == RDMA_PS_SDP) {
			sdp_set_ip_ver(sdp_data, 4);
			sdp_set_ip_ver(sdp_mask, 0xF);
			sdp_data->dst_addr.ip4.addr = ip4_addr;
			sdp_mask->dst_addr.ip4.addr = htonl(~0);
		} else {
			cma_set_ip_ver(cma_data, 4);
			cma_set_ip_ver(cma_mask, 0xF);
			cma_data->dst_addr.ip4.addr = ip4_addr;
			cma_mask->dst_addr.ip4.addr = htonl(~0);
		}
		break;
	case AF_INET6:
		ip6_addr = ((struct sockaddr_in6 *) addr)->sin6_addr;
		if (ps == RDMA_PS_SDP) {
			sdp_set_ip_ver(sdp_data, 6);
			sdp_set_ip_ver(sdp_mask, 0xF);
			sdp_data->dst_addr.ip6 = ip6_addr;
			memset(&sdp_mask->dst_addr.ip6, 0xFF,
			       sizeof sdp_mask->dst_addr.ip6);
		} else {
			cma_set_ip_ver(cma_data, 6);
			cma_set_ip_ver(cma_mask, 0xF);
			cma_data->dst_addr.ip6 = ip6_addr;
			memset(&cma_mask->dst_addr.ip6, 0xFF,
			       sizeof cma_mask->dst_addr.ip6);
		}
		break;
	default:
		break;
	}
}

static int cma_iw_handler(struct iw_cm_id *iw_id, struct iw_cm_event *iw_event)
{
	struct rdma_id_private *id_priv = iw_id->context;
	struct rdma_cm_event event;
	struct sockaddr_in *sin;
	int ret = 0;

	if (cma_disable_remove(id_priv, CMA_CONNECT))
		return 0;

	memset(&event, 0, sizeof event);
	switch (iw_event->event) {
	case IW_CM_EVENT_CLOSE:
		event.event = RDMA_CM_EVENT_DISCONNECTED;
		break;
	case IW_CM_EVENT_CONNECT_REPLY:
		sin = (struct sockaddr_in *) &id_priv->id.route.addr.src_addr;
		*sin = iw_event->local_addr;
		sin = (struct sockaddr_in *) &id_priv->id.route.addr.dst_addr;
		*sin = iw_event->remote_addr;
		switch (iw_event->status) {
		case 0:
			event.event = RDMA_CM_EVENT_ESTABLISHED;
			break;
		case -ECONNRESET:
		case -ECONNREFUSED:
			event.event = RDMA_CM_EVENT_REJECTED;
			break;
		case -ETIMEDOUT:
			event.event = RDMA_CM_EVENT_UNREACHABLE;
			break;
		default:
			event.event = RDMA_CM_EVENT_CONNECT_ERROR;
			break;
		}
		break;
	case IW_CM_EVENT_ESTABLISHED:
		event.event = RDMA_CM_EVENT_ESTABLISHED;
		break;
	default:
		BUG_ON(1);
	}

	event.status = iw_event->status;
	event.param.conn.private_data = iw_event->private_data;
	event.param.conn.private_data_len = iw_event->private_data_len;
	ret = id_priv->id.event_handler(&id_priv->id, &event);
	if (ret) {
		/* Destroy the CM ID by returning a non-zero value. */
		id_priv->cm_id.iw = NULL;
		cma_exch(id_priv, CMA_DESTROYING);
		cma_enable_remove(id_priv);
		rdma_destroy_id(&id_priv->id);
		return ret;
	}

	cma_enable_remove(id_priv);
	return ret;
}

static int iw_conn_req_handler(struct iw_cm_id *cm_id,
			       struct iw_cm_event *iw_event)
{
	struct rdma_cm_id *new_cm_id;
	struct rdma_id_private *listen_id, *conn_id;
	struct sockaddr_in *sin;
	struct net_device *dev = NULL;
	struct rdma_cm_event event;
	int ret;
	struct ib_device_attr attr;

	listen_id = cm_id->context;
	if (cma_disable_remove(listen_id, CMA_LISTEN))
		return -ECONNABORTED;

	/* Create a new RDMA id for the new IW CM ID */
	new_cm_id = rdma_create_id(listen_id->id.event_handler,
				   listen_id->id.context,
				   RDMA_PS_TCP);
	if (IS_ERR(new_cm_id)) {
		ret = -ENOMEM;
		goto out;
	}
	conn_id = container_of(new_cm_id, struct rdma_id_private, id);
	atomic_inc(&conn_id->dev_remove);
	conn_id->state = CMA_CONNECT;

	dev = ip_dev_find(&init_net, iw_event->local_addr.sin_addr.s_addr);
	if (!dev) {
		ret = -EADDRNOTAVAIL;
		cma_enable_remove(conn_id);
		rdma_destroy_id(new_cm_id);
		goto out;
	}
	ret = rdma_copy_addr(&conn_id->id.route.addr.dev_addr, dev, NULL);
	if (ret) {
		cma_enable_remove(conn_id);
		rdma_destroy_id(new_cm_id);
		goto out;
	}

	mutex_lock(&lock);
	ret = cma_acquire_dev(conn_id);
	mutex_unlock(&lock);
	if (ret) {
		cma_enable_remove(conn_id);
		rdma_destroy_id(new_cm_id);
		goto out;
	}

	conn_id->cm_id.iw = cm_id;
	cm_id->context = conn_id;
	cm_id->cm_handler = cma_iw_handler;

	sin = (struct sockaddr_in *) &new_cm_id->route.addr.src_addr;
	*sin = iw_event->local_addr;
	sin = (struct sockaddr_in *) &new_cm_id->route.addr.dst_addr;
	*sin = iw_event->remote_addr;

	ret = ib_query_device(conn_id->id.device, &attr);
	if (ret) {
		cma_enable_remove(conn_id);
		rdma_destroy_id(new_cm_id);
		goto out;
	}

	memset(&event, 0, sizeof event);
	event.event = RDMA_CM_EVENT_CONNECT_REQUEST;
	event.param.conn.private_data = iw_event->private_data;
	event.param.conn.private_data_len = iw_event->private_data_len;
	event.param.conn.initiator_depth = attr.max_qp_init_rd_atom;
	event.param.conn.responder_resources = attr.max_qp_rd_atom;
	ret = conn_id->id.event_handler(&conn_id->id, &event);
	if (ret) {
		/* User wants to destroy the CM ID */
		conn_id->cm_id.iw = NULL;
		cma_exch(conn_id, CMA_DESTROYING);
		cma_enable_remove(conn_id);
		rdma_destroy_id(&conn_id->id);
	}

out:
	if (dev)
		dev_put(dev);
	cma_enable_remove(listen_id);
	return ret;
}

static int cma_ib_listen(struct rdma_id_private *id_priv)
{
	struct ib_cm_compare_data compare_data;
	struct sockaddr *addr;
	__be64 svc_id;
	int ret;

	id_priv->cm_id.ib = ib_create_cm_id(id_priv->id.device, cma_req_handler,
					    id_priv);
	if (IS_ERR(id_priv->cm_id.ib))
		return PTR_ERR(id_priv->cm_id.ib);

	addr = &id_priv->id.route.addr.src_addr;
	svc_id = cma_get_service_id(id_priv->id.ps, addr);
	if (cma_any_addr(addr))
		ret = ib_cm_listen(id_priv->cm_id.ib, svc_id, 0, NULL);
	else {
		cma_set_compare_data(id_priv->id.ps, addr, &compare_data);
		ret = ib_cm_listen(id_priv->cm_id.ib, svc_id, 0, &compare_data);
	}

	if (ret) {
		ib_destroy_cm_id(id_priv->cm_id.ib);
		id_priv->cm_id.ib = NULL;
	}

	return ret;
}

static int cma_iw_listen(struct rdma_id_private *id_priv, int backlog)
{
	int ret;
	struct sockaddr_in *sin;

	id_priv->cm_id.iw = iw_create_cm_id(id_priv->id.device,
					    iw_conn_req_handler,
					    id_priv);
	if (IS_ERR(id_priv->cm_id.iw))
		return PTR_ERR(id_priv->cm_id.iw);

	sin = (struct sockaddr_in *) &id_priv->id.route.addr.src_addr;
	id_priv->cm_id.iw->local_addr = *sin;

	ret = iw_cm_listen(id_priv->cm_id.iw, backlog);

	if (ret) {
		iw_destroy_cm_id(id_priv->cm_id.iw);
		id_priv->cm_id.iw = NULL;
	}

	return ret;
}

static int cma_listen_handler(struct rdma_cm_id *id,
			      struct rdma_cm_event *event)
{
	struct rdma_id_private *id_priv = id->context;

	id->context = id_priv->id.context;
	id->event_handler = id_priv->id.event_handler;
	return id_priv->id.event_handler(id, event);
}

static void cma_listen_on_dev(struct rdma_id_private *id_priv,
			      struct cma_device *cma_dev)
{
	struct rdma_id_private *dev_id_priv;
	struct rdma_cm_id *id;
	int ret;

	id = rdma_create_id(cma_listen_handler, id_priv, id_priv->id.ps);
	if (IS_ERR(id))
		return;

	dev_id_priv = container_of(id, struct rdma_id_private, id);

	dev_id_priv->state = CMA_ADDR_BOUND;
	memcpy(&id->route.addr.src_addr, &id_priv->id.route.addr.src_addr,
	       ip_addr_size(&id_priv->id.route.addr.src_addr));

	cma_attach_to_dev(dev_id_priv, cma_dev);
	list_add_tail(&dev_id_priv->listen_list, &id_priv->listen_list);
	atomic_inc(&id_priv->refcount);
	dev_id_priv->internal_id = 1;

	ret = rdma_listen(id, id_priv->backlog);
	if (ret)
		printk(KERN_WARNING "RDMA CMA: cma_listen_on_dev, error %d, "
		       "listening on device %s", ret, cma_dev->device->name);
}

static void cma_listen_on_all(struct rdma_id_private *id_priv)
{
	struct cma_device *cma_dev;

	mutex_lock(&lock);
	list_add_tail(&id_priv->list, &listen_any_list);
	list_for_each_entry(cma_dev, &dev_list, list)
		cma_listen_on_dev(id_priv, cma_dev);
	mutex_unlock(&lock);
}

static int cma_bind_any(struct rdma_cm_id *id, sa_family_t af)
{
	struct sockaddr_in addr_in;

	memset(&addr_in, 0, sizeof addr_in);
	addr_in.sin_family = af;
	return rdma_bind_addr(id, (struct sockaddr *) &addr_in);
}

int rdma_listen(struct rdma_cm_id *id, int backlog)
{
	struct rdma_id_private *id_priv;
	int ret;

	id_priv = container_of(id, struct rdma_id_private, id);
	if (id_priv->state == CMA_IDLE) {
		ret = cma_bind_any(id, AF_INET);
		if (ret)
			return ret;
	}

	if (!cma_comp_exch(id_priv, CMA_ADDR_BOUND, CMA_LISTEN))
		return -EINVAL;

	id_priv->backlog = backlog;
	if (id->device) {
		switch (rdma_node_get_transport(id->device->node_type)) {
		case RDMA_TRANSPORT_IB:
			ret = cma_ib_listen(id_priv);
			if (ret)
				goto err;
			break;
		case RDMA_TRANSPORT_IWARP:
			ret = cma_iw_listen(id_priv, backlog);
			if (ret)
				goto err;
			break;
		default:
			ret = -ENOSYS;
			goto err;
		}
	} else
		cma_listen_on_all(id_priv);

	return 0;
err:
	id_priv->backlog = 0;
	cma_comp_exch(id_priv, CMA_LISTEN, CMA_ADDR_BOUND);
	return ret;
}
EXPORT_SYMBOL(rdma_listen);

void rdma_set_service_type(struct rdma_cm_id *id, int tos)
{
	struct rdma_id_private *id_priv;

	id_priv = container_of(id, struct rdma_id_private, id);
	id_priv->tos = (u8) tos;
}
EXPORT_SYMBOL(rdma_set_service_type);

static void cma_query_handler(int status, struct ib_sa_path_rec *path_rec,
			      void *context)
{
	struct cma_work *work = context;
	struct rdma_route *route;

	route = &work->id->id.route;

	if (!status) {
		route->num_paths = 1;
		*route->path_rec = *path_rec;
	} else {
		work->old_state = CMA_ROUTE_QUERY;
		work->new_state = CMA_ADDR_RESOLVED;
		work->event.event = RDMA_CM_EVENT_ROUTE_ERROR;
		work->event.status = status;
	}

	queue_work(cma_wq, &work->work);
}

static int cma_query_ib_route(struct rdma_id_private *id_priv, int timeout_ms,
			      struct cma_work *work)
{
	struct rdma_addr *addr = &id_priv->id.route.addr;
	struct ib_sa_path_rec path_rec;
	ib_sa_comp_mask comp_mask;
	struct sockaddr_in6 *sin6;

	memset(&path_rec, 0, sizeof path_rec);
	ib_addr_get_sgid(&addr->dev_addr, &path_rec.sgid);
	ib_addr_get_dgid(&addr->dev_addr, &path_rec.dgid);
	path_rec.pkey = cpu_to_be16(ib_addr_get_pkey(&addr->dev_addr));
	path_rec.numb_path = 1;
	path_rec.reversible = 1;
	path_rec.service_id = cma_get_service_id(id_priv->id.ps, &addr->dst_addr);

	comp_mask = IB_SA_PATH_REC_DGID | IB_SA_PATH_REC_SGID |
		    IB_SA_PATH_REC_PKEY | IB_SA_PATH_REC_NUMB_PATH |
		    IB_SA_PATH_REC_REVERSIBLE | IB_SA_PATH_REC_SERVICE_ID;

	if (addr->src_addr.sa_family == AF_INET) {
		path_rec.qos_class = cpu_to_be16((u16) id_priv->tos);
		comp_mask |= IB_SA_PATH_REC_QOS_CLASS;
	} else {
		sin6 = (struct sockaddr_in6 *) &addr->src_addr;
		path_rec.traffic_class = (u8) (be32_to_cpu(sin6->sin6_flowinfo) >> 20);
		comp_mask |= IB_SA_PATH_REC_TRAFFIC_CLASS;
	}

	id_priv->query_id = ib_sa_path_rec_get(&sa_client, id_priv->id.device,
					       id_priv->id.port_num, &path_rec,
					       comp_mask, timeout_ms,
					       GFP_KERNEL, cma_query_handler,
					       work, &id_priv->query);

	return (id_priv->query_id < 0) ? id_priv->query_id : 0;
}

static void cma_work_handler(struct work_struct *_work)
{
	struct cma_work *work = container_of(_work, struct cma_work, work);
	struct rdma_id_private *id_priv = work->id;
	int destroy = 0;

	atomic_inc(&id_priv->dev_remove);
	if (!cma_comp_exch(id_priv, work->old_state, work->new_state))
		goto out;

	if (id_priv->id.event_handler(&id_priv->id, &work->event)) {
		cma_exch(id_priv, CMA_DESTROYING);
		destroy = 1;
	}
out:
	cma_enable_remove(id_priv);
	cma_deref_id(id_priv);
	if (destroy)
		rdma_destroy_id(&id_priv->id);
	kfree(work);
}

static int cma_resolve_ib_route(struct rdma_id_private *id_priv, int timeout_ms)
{
	struct rdma_route *route = &id_priv->id.route;
	struct cma_work *work;
	int ret;

	work = kzalloc(sizeof *work, GFP_KERNEL);
	if (!work)
		return -ENOMEM;

	work->id = id_priv;
	INIT_WORK(&work->work, cma_work_handler);
	work->old_state = CMA_ROUTE_QUERY;
	work->new_state = CMA_ROUTE_RESOLVED;
	work->event.event = RDMA_CM_EVENT_ROUTE_RESOLVED;

	route->path_rec = kmalloc(sizeof *route->path_rec, GFP_KERNEL);
	if (!route->path_rec) {
		ret = -ENOMEM;
		goto err1;
	}

	ret = cma_query_ib_route(id_priv, timeout_ms, work);
	if (ret)
		goto err2;

	return 0;
err2:
	kfree(route->path_rec);
	route->path_rec = NULL;
err1:
	kfree(work);
	return ret;
}

int rdma_set_ib_paths(struct rdma_cm_id *id,
		      struct ib_sa_path_rec *path_rec, int num_paths)
{
	struct rdma_id_private *id_priv;
	int ret;

	id_priv = container_of(id, struct rdma_id_private, id);
	if (!cma_comp_exch(id_priv, CMA_ADDR_RESOLVED, CMA_ROUTE_RESOLVED))
		return -EINVAL;

	id->route.path_rec = kmalloc(sizeof *path_rec * num_paths, GFP_KERNEL);
	if (!id->route.path_rec) {
		ret = -ENOMEM;
		goto err;
	}

	memcpy(id->route.path_rec, path_rec, sizeof *path_rec * num_paths);
	return 0;
err:
	cma_comp_exch(id_priv, CMA_ROUTE_RESOLVED, CMA_ADDR_RESOLVED);
	return ret;
}
EXPORT_SYMBOL(rdma_set_ib_paths);

static int cma_resolve_iw_route(struct rdma_id_private *id_priv, int timeout_ms)
{
	struct cma_work *work;

	work = kzalloc(sizeof *work, GFP_KERNEL);
	if (!work)
		return -ENOMEM;

	work->id = id_priv;
	INIT_WORK(&work->work, cma_work_handler);
	work->old_state = CMA_ROUTE_QUERY;
	work->new_state = CMA_ROUTE_RESOLVED;
	work->event.event = RDMA_CM_EVENT_ROUTE_RESOLVED;
	queue_work(cma_wq, &work->work);
	return 0;
}

int rdma_resolve_route(struct rdma_cm_id *id, int timeout_ms)
{
	struct rdma_id_private *id_priv;
	int ret;

	id_priv = container_of(id, struct rdma_id_private, id);
	if (!cma_comp_exch(id_priv, CMA_ADDR_RESOLVED, CMA_ROUTE_QUERY))
		return -EINVAL;

	atomic_inc(&id_priv->refcount);
	switch (rdma_node_get_transport(id->device->node_type)) {
	case RDMA_TRANSPORT_IB:
		ret = cma_resolve_ib_route(id_priv, timeout_ms);
		break;
	case RDMA_TRANSPORT_IWARP:
		ret = cma_resolve_iw_route(id_priv, timeout_ms);
		break;
	default:
		ret = -ENOSYS;
		break;
	}
	if (ret)
		goto err;

	return 0;
err:
	cma_comp_exch(id_priv, CMA_ROUTE_QUERY, CMA_ADDR_RESOLVED);
	cma_deref_id(id_priv);
	return ret;
}
EXPORT_SYMBOL(rdma_resolve_route);

static int cma_bind_loopback(struct rdma_id_private *id_priv)
{
	struct cma_device *cma_dev;
	struct ib_port_attr port_attr;
	union ib_gid gid;
	u16 pkey;
	int ret;
	u8 p;

	mutex_lock(&lock);
	if (list_empty(&dev_list)) {
		ret = -ENODEV;
		goto out;
	}
	list_for_each_entry(cma_dev, &dev_list, list)
		for (p = 1; p <= cma_dev->device->phys_port_cnt; ++p)
			if (!ib_query_port(cma_dev->device, p, &port_attr) &&
			    port_attr.state == IB_PORT_ACTIVE)
				goto port_found;

	p = 1;
	cma_dev = list_entry(dev_list.next, struct cma_device, list);

port_found:
	ret = ib_get_cached_gid(cma_dev->device, p, 0, &gid);
	if (ret)
		goto out;

	ret = ib_get_cached_pkey(cma_dev->device, p, 0, &pkey);
	if (ret)
		goto out;

	ib_addr_set_sgid(&id_priv->id.route.addr.dev_addr, &gid);
	ib_addr_set_pkey(&id_priv->id.route.addr.dev_addr, pkey);
	id_priv->id.port_num = p;
	cma_attach_to_dev(id_priv, cma_dev);
out:
	mutex_unlock(&lock);
	return ret;
}

static void addr_handler(int status, struct sockaddr *src_addr,
			 struct rdma_dev_addr *dev_addr, void *context)
{
	struct rdma_id_private *id_priv = context;
	struct rdma_cm_event event;

	memset(&event, 0, sizeof event);
	atomic_inc(&id_priv->dev_remove);

	/*
	 * Grab mutex to block rdma_destroy_id() from removing the device while
	 * we're trying to acquire it.
	 */
	mutex_lock(&lock);
	if (!cma_comp_exch(id_priv, CMA_ADDR_QUERY, CMA_ADDR_RESOLVED)) {
		mutex_unlock(&lock);
		goto out;
	}

	if (!status && !id_priv->cma_dev)
		status = cma_acquire_dev(id_priv);
	mutex_unlock(&lock);

	if (status) {
		if (!cma_comp_exch(id_priv, CMA_ADDR_RESOLVED, CMA_ADDR_BOUND))
			goto out;
		event.event = RDMA_CM_EVENT_ADDR_ERROR;
		event.status = status;
	} else {
		memcpy(&id_priv->id.route.addr.src_addr, src_addr,
		       ip_addr_size(src_addr));
		event.event = RDMA_CM_EVENT_ADDR_RESOLVED;
	}

	if (id_priv->id.event_handler(&id_priv->id, &event)) {
		cma_exch(id_priv, CMA_DESTROYING);
		cma_enable_remove(id_priv);
		cma_deref_id(id_priv);
		rdma_destroy_id(&id_priv->id);
		return;
	}
out:
	cma_enable_remove(id_priv);
	cma_deref_id(id_priv);
}

static int cma_resolve_loopback(struct rdma_id_private *id_priv)
{
	struct cma_work *work;
	struct sockaddr_in *src_in, *dst_in;
	union ib_gid gid;
	int ret;

	work = kzalloc(sizeof *work, GFP_KERNEL);
	if (!work)
		return -ENOMEM;

	if (!id_priv->cma_dev) {
		ret = cma_bind_loopback(id_priv);
		if (ret)
			goto err;
	}

	ib_addr_get_sgid(&id_priv->id.route.addr.dev_addr, &gid);
	ib_addr_set_dgid(&id_priv->id.route.addr.dev_addr, &gid);

	if (cma_zero_addr(&id_priv->id.route.addr.src_addr)) {
		src_in = (struct sockaddr_in *)&id_priv->id.route.addr.src_addr;
		dst_in = (struct sockaddr_in *)&id_priv->id.route.addr.dst_addr;
		src_in->sin_family = dst_in->sin_family;
		src_in->sin_addr.s_addr = dst_in->sin_addr.s_addr;
	}

	work->id = id_priv;
	INIT_WORK(&work->work, cma_work_handler);
	work->old_state = CMA_ADDR_QUERY;
	work->new_state = CMA_ADDR_RESOLVED;
	work->event.event = RDMA_CM_EVENT_ADDR_RESOLVED;
	queue_work(cma_wq, &work->work);
	return 0;
err:
	kfree(work);
	return ret;
}

static int cma_bind_addr(struct rdma_cm_id *id, struct sockaddr *src_addr,
			 struct sockaddr *dst_addr)
{
	if (src_addr && src_addr->sa_family)
		return rdma_bind_addr(id, src_addr);
	else
		return cma_bind_any(id, dst_addr->sa_family);
}

int rdma_resolve_addr(struct rdma_cm_id *id, struct sockaddr *src_addr,
		      struct sockaddr *dst_addr, int timeout_ms)
{
	struct rdma_id_private *id_priv;
	int ret;

	id_priv = container_of(id, struct rdma_id_private, id);
	if (id_priv->state == CMA_IDLE) {
		ret = cma_bind_addr(id, src_addr, dst_addr);
		if (ret)
			return ret;
	}

	if (!cma_comp_exch(id_priv, CMA_ADDR_BOUND, CMA_ADDR_QUERY))
		return -EINVAL;

	atomic_inc(&id_priv->refcount);
	memcpy(&id->route.addr.dst_addr, dst_addr, ip_addr_size(dst_addr));
	if (cma_any_addr(dst_addr))
		ret = cma_resolve_loopback(id_priv);
	else
		ret = rdma_resolve_ip(&addr_client, &id->route.addr.src_addr,
				      dst_addr, &id->route.addr.dev_addr,
				      timeout_ms, addr_handler, id_priv);
	if (ret)
		goto err;

	return 0;
err:
	cma_comp_exch(id_priv, CMA_ADDR_QUERY, CMA_ADDR_BOUND);
	cma_deref_id(id_priv);
	return ret;
}
EXPORT_SYMBOL(rdma_resolve_addr);

static void cma_bind_port(struct rdma_bind_list *bind_list,
			  struct rdma_id_private *id_priv)
{
	struct sockaddr_in *sin;

	sin = (struct sockaddr_in *) &id_priv->id.route.addr.src_addr;
	sin->sin_port = htons(bind_list->port);
	id_priv->bind_list = bind_list;
	hlist_add_head(&id_priv->node, &bind_list->owners);
}

static int cma_alloc_port(struct idr *ps, struct rdma_id_private *id_priv,
			  unsigned short snum)
{
	struct rdma_bind_list *bind_list;
	int port, ret;

	bind_list = kzalloc(sizeof *bind_list, GFP_KERNEL);
	if (!bind_list)
		return -ENOMEM;

	do {
		ret = idr_get_new_above(ps, bind_list, snum, &port);
	} while ((ret == -EAGAIN) && idr_pre_get(ps, GFP_KERNEL));

	if (ret)
		goto err1;

	if (port != snum) {
		ret = -EADDRNOTAVAIL;
		goto err2;
	}

	bind_list->ps = ps;
	bind_list->port = (unsigned short) port;
	cma_bind_port(bind_list, id_priv);
	return 0;
err2:
	idr_remove(ps, port);
err1:
	kfree(bind_list);
	return ret;
}

static int cma_alloc_any_port(struct idr *ps, struct rdma_id_private *id_priv)
{
	struct rdma_bind_list *bind_list;
	int port, ret, low, high;

	bind_list = kzalloc(sizeof *bind_list, GFP_KERNEL);
	if (!bind_list)
		return -ENOMEM;

retry:
	/* FIXME: add proper port randomization per like inet_csk_get_port */
	do {
		ret = idr_get_new_above(ps, bind_list, next_port, &port);
	} while ((ret == -EAGAIN) && idr_pre_get(ps, GFP_KERNEL));

	if (ret)
		goto err1;

	inet_get_local_port_range(&low, &high);
	if (port > high) {
		if (next_port != low) {
			idr_remove(ps, port);
			next_port = low;
			goto retry;
		}
		ret = -EADDRNOTAVAIL;
		goto err2;
	}

	if (port == high)
		next_port = low;
	else
		next_port = port + 1;

	bind_list->ps = ps;
	bind_list->port = (unsigned short) port;
	cma_bind_port(bind_list, id_priv);
	return 0;
err2:
	idr_remove(ps, port);
err1:
	kfree(bind_list);
	return ret;
}

static int cma_use_port(struct idr *ps, struct rdma_id_private *id_priv)
{
	struct rdma_id_private *cur_id;
	struct sockaddr_in *sin, *cur_sin;
	struct rdma_bind_list *bind_list;
	struct hlist_node *node;
	unsigned short snum;

	sin = (struct sockaddr_in *) &id_priv->id.route.addr.src_addr;
	snum = ntohs(sin->sin_port);
	if (snum < PROT_SOCK && !capable(CAP_NET_BIND_SERVICE))
		return -EACCES;

	bind_list = idr_find(ps, snum);
	if (!bind_list)
		return cma_alloc_port(ps, id_priv, snum);

	/*
	 * We don't support binding to any address if anyone is bound to
	 * a specific address on the same port.
	 */
	if (cma_any_addr(&id_priv->id.route.addr.src_addr))
		return -EADDRNOTAVAIL;

	hlist_for_each_entry(cur_id, node, &bind_list->owners, node) {
		if (cma_any_addr(&cur_id->id.route.addr.src_addr))
			return -EADDRNOTAVAIL;

		cur_sin = (struct sockaddr_in *) &cur_id->id.route.addr.src_addr;
		if (sin->sin_addr.s_addr == cur_sin->sin_addr.s_addr)
			return -EADDRINUSE;
	}

	cma_bind_port(bind_list, id_priv);
	return 0;
}

static int cma_get_port(struct rdma_id_private *id_priv)
{
	struct idr *ps;
	int ret;

	switch (id_priv->id.ps) {
	case RDMA_PS_SDP:
		ps = &sdp_ps;
		break;
	case RDMA_PS_TCP:
		ps = &tcp_ps;
		break;
	case RDMA_PS_UDP:
		ps = &udp_ps;
		break;
	case RDMA_PS_IPOIB:
		ps = &ipoib_ps;
		break;
	default:
		return -EPROTONOSUPPORT;
	}

	mutex_lock(&lock);
	if (cma_any_port(&id_priv->id.route.addr.src_addr))
		ret = cma_alloc_any_port(ps, id_priv);
	else
		ret = cma_use_port(ps, id_priv);
	mutex_unlock(&lock);

	return ret;
}

int rdma_bind_addr(struct rdma_cm_id *id, struct sockaddr *addr)
{
	struct rdma_id_private *id_priv;
	int ret;

	if (addr->sa_family != AF_INET)
		return -EAFNOSUPPORT;

	id_priv = container_of(id, struct rdma_id_private, id);
	if (!cma_comp_exch(id_priv, CMA_IDLE, CMA_ADDR_BOUND))
		return -EINVAL;

	if (!cma_any_addr(addr)) {
		ret = rdma_translate_ip(addr, &id->route.addr.dev_addr);
		if (ret)
			goto err1;

		mutex_lock(&lock);
		ret = cma_acquire_dev(id_priv);
		mutex_unlock(&lock);
		if (ret)
			goto err1;
	}

	memcpy(&id->route.addr.src_addr, addr, ip_addr_size(addr));
	ret = cma_get_port(id_priv);
	if (ret)
		goto err2;

	return 0;
err2:
	if (!cma_any_addr(addr)) {
		mutex_lock(&lock);
		cma_detach_from_dev(id_priv);
		mutex_unlock(&lock);
	}
err1:
	cma_comp_exch(id_priv, CMA_ADDR_BOUND, CMA_IDLE);
	return ret;
}
EXPORT_SYMBOL(rdma_bind_addr);

static int cma_format_hdr(void *hdr, enum rdma_port_space ps,
			  struct rdma_route *route)
{
	struct sockaddr_in *src4, *dst4;
	struct cma_hdr *cma_hdr;
	struct sdp_hh *sdp_hdr;

	src4 = (struct sockaddr_in *) &route->addr.src_addr;
	dst4 = (struct sockaddr_in *) &route->addr.dst_addr;

	switch (ps) {
	case RDMA_PS_SDP:
		sdp_hdr = hdr;
		if (sdp_get_majv(sdp_hdr->sdp_version) != SDP_MAJ_VERSION)
			return -EINVAL;
		sdp_set_ip_ver(sdp_hdr, 4);
		sdp_hdr->src_addr.ip4.addr = src4->sin_addr.s_addr;
		sdp_hdr->dst_addr.ip4.addr = dst4->sin_addr.s_addr;
		sdp_hdr->port = src4->sin_port;
		break;
	default:
		cma_hdr = hdr;
		cma_hdr->cma_version = CMA_VERSION;
		cma_set_ip_ver(cma_hdr, 4);
		cma_hdr->src_addr.ip4.addr = src4->sin_addr.s_addr;
		cma_hdr->dst_addr.ip4.addr = dst4->sin_addr.s_addr;
		cma_hdr->port = src4->sin_port;
		break;
	}
	return 0;
}

static int cma_sidr_rep_handler(struct ib_cm_id *cm_id,
				struct ib_cm_event *ib_event)
{
	struct rdma_id_private *id_priv = cm_id->context;
	struct rdma_cm_event event;
	struct ib_cm_sidr_rep_event_param *rep = &ib_event->param.sidr_rep_rcvd;
	int ret = 0;

	if (cma_disable_remove(id_priv, CMA_CONNECT))
		return 0;

	memset(&event, 0, sizeof event);
	switch (ib_event->event) {
	case IB_CM_SIDR_REQ_ERROR:
		event.event = RDMA_CM_EVENT_UNREACHABLE;
		event.status = -ETIMEDOUT;
		break;
	case IB_CM_SIDR_REP_RECEIVED:
		event.param.ud.private_data = ib_event->private_data;
		event.param.ud.private_data_len = IB_CM_SIDR_REP_PRIVATE_DATA_SIZE;
		if (rep->status != IB_SIDR_SUCCESS) {
			event.event = RDMA_CM_EVENT_UNREACHABLE;
			event.status = ib_event->param.sidr_rep_rcvd.status;
			break;
		}
		if (id_priv->qkey != rep->qkey) {
			event.event = RDMA_CM_EVENT_UNREACHABLE;
			event.status = -EINVAL;
			break;
		}
		ib_init_ah_from_path(id_priv->id.device, id_priv->id.port_num,
				     id_priv->id.route.path_rec,
				     &event.param.ud.ah_attr);
		event.param.ud.qp_num = rep->qpn;
		event.param.ud.qkey = rep->qkey;
		event.event = RDMA_CM_EVENT_ESTABLISHED;
		event.status = 0;
		break;
	default:
		printk(KERN_ERR "RDMA CMA: unexpected IB CM event: %d",
		       ib_event->event);
		goto out;
	}

	ret = id_priv->id.event_handler(&id_priv->id, &event);
	if (ret) {
		/* Destroy the CM ID by returning a non-zero value. */
		id_priv->cm_id.ib = NULL;
		cma_exch(id_priv, CMA_DESTROYING);
		cma_enable_remove(id_priv);
		rdma_destroy_id(&id_priv->id);
		return ret;
	}
out:
	cma_enable_remove(id_priv);
	return ret;
}

static int cma_resolve_ib_udp(struct rdma_id_private *id_priv,
			      struct rdma_conn_param *conn_param)
{
	struct ib_cm_sidr_req_param req;
	struct rdma_route *route;
	int ret;

	req.private_data_len = sizeof(struct cma_hdr) +
			       conn_param->private_data_len;
	req.private_data = kzalloc(req.private_data_len, GFP_ATOMIC);
	if (!req.private_data)
		return -ENOMEM;

	if (conn_param->private_data && conn_param->private_data_len)
		memcpy((void *) req.private_data + sizeof(struct cma_hdr),
		       conn_param->private_data, conn_param->private_data_len);

	route = &id_priv->id.route;
	ret = cma_format_hdr((void *) req.private_data, id_priv->id.ps, route);
	if (ret)
		goto out;

	id_priv->cm_id.ib = ib_create_cm_id(id_priv->id.device,
					    cma_sidr_rep_handler, id_priv);
	if (IS_ERR(id_priv->cm_id.ib)) {
		ret = PTR_ERR(id_priv->cm_id.ib);
		goto out;
	}

	req.path = route->path_rec;
	req.service_id = cma_get_service_id(id_priv->id.ps,
					    &route->addr.dst_addr);
	req.timeout_ms = 1 << (CMA_CM_RESPONSE_TIMEOUT - 8);
	req.max_cm_retries = CMA_MAX_CM_RETRIES;

	ret = ib_send_cm_sidr_req(id_priv->cm_id.ib, &req);
	if (ret) {
		ib_destroy_cm_id(id_priv->cm_id.ib);
		id_priv->cm_id.ib = NULL;
	}
out:
	kfree(req.private_data);
	return ret;
}

static int cma_connect_ib(struct rdma_id_private *id_priv,
			  struct rdma_conn_param *conn_param)
{
	struct ib_cm_req_param req;
	struct rdma_route *route;
	void *private_data;
	int offset, ret;

	memset(&req, 0, sizeof req);
	offset = cma_user_data_offset(id_priv->id.ps);
	req.private_data_len = offset + conn_param->private_data_len;
	private_data = kzalloc(req.private_data_len, GFP_ATOMIC);
	if (!private_data)
		return -ENOMEM;

	if (conn_param->private_data && conn_param->private_data_len)
		memcpy(private_data + offset, conn_param->private_data,
		       conn_param->private_data_len);

	id_priv->cm_id.ib = ib_create_cm_id(id_priv->id.device, cma_ib_handler,
					    id_priv);
	if (IS_ERR(id_priv->cm_id.ib)) {
		ret = PTR_ERR(id_priv->cm_id.ib);
		goto out;
	}

	route = &id_priv->id.route;
	ret = cma_format_hdr(private_data, id_priv->id.ps, route);
	if (ret)
		goto out;
	req.private_data = private_data;

	req.primary_path = &route->path_rec[0];
	if (route->num_paths == 2)
		req.alternate_path = &route->path_rec[1];

	req.service_id = cma_get_service_id(id_priv->id.ps,
					    &route->addr.dst_addr);
	req.qp_num = id_priv->qp_num;
	req.qp_type = IB_QPT_RC;
	req.starting_psn = id_priv->seq_num;
	req.responder_resources = conn_param->responder_resources;
	req.initiator_depth = conn_param->initiator_depth;
	req.flow_control = conn_param->flow_control;
	req.retry_count = conn_param->retry_count;
	req.rnr_retry_count = conn_param->rnr_retry_count;
	req.remote_cm_response_timeout = CMA_CM_RESPONSE_TIMEOUT;
	req.local_cm_response_timeout = CMA_CM_RESPONSE_TIMEOUT;
	req.max_cm_retries = CMA_MAX_CM_RETRIES;
	req.srq = id_priv->srq ? 1 : 0;

	ret = ib_send_cm_req(id_priv->cm_id.ib, &req);
out:
	if (ret && !IS_ERR(id_priv->cm_id.ib)) {
		ib_destroy_cm_id(id_priv->cm_id.ib);
		id_priv->cm_id.ib = NULL;
	}

	kfree(private_data);
	return ret;
}

static int cma_connect_iw(struct rdma_id_private *id_priv,
			  struct rdma_conn_param *conn_param)
{
	struct iw_cm_id *cm_id;
	struct sockaddr_in* sin;
	int ret;
	struct iw_cm_conn_param iw_param;

	cm_id = iw_create_cm_id(id_priv->id.device, cma_iw_handler, id_priv);
	if (IS_ERR(cm_id)) {
		ret = PTR_ERR(cm_id);
		goto out;
	}

	id_priv->cm_id.iw = cm_id;

	sin = (struct sockaddr_in*) &id_priv->id.route.addr.src_addr;
	cm_id->local_addr = *sin;

	sin = (struct sockaddr_in*) &id_priv->id.route.addr.dst_addr;
	cm_id->remote_addr = *sin;

	ret = cma_modify_qp_rtr(id_priv, conn_param);
	if (ret)
		goto out;

	iw_param.ord = conn_param->initiator_depth;
	iw_param.ird = conn_param->responder_resources;
	iw_param.private_data = conn_param->private_data;
	iw_param.private_data_len = conn_param->private_data_len;
	if (id_priv->id.qp)
		iw_param.qpn = id_priv->qp_num;
	else
		iw_param.qpn = conn_param->qp_num;
	ret = iw_cm_connect(cm_id, &iw_param);
out:
	if (ret && !IS_ERR(cm_id)) {
		iw_destroy_cm_id(cm_id);
		id_priv->cm_id.iw = NULL;
	}
	return ret;
}

int rdma_connect(struct rdma_cm_id *id, struct rdma_conn_param *conn_param)
{
	struct rdma_id_private *id_priv;
	int ret;

	id_priv = container_of(id, struct rdma_id_private, id);
	if (!cma_comp_exch(id_priv, CMA_ROUTE_RESOLVED, CMA_CONNECT))
		return -EINVAL;

	if (!id->qp) {
		id_priv->qp_num = conn_param->qp_num;
		id_priv->srq = conn_param->srq;
	}

	switch (rdma_node_get_transport(id->device->node_type)) {
	case RDMA_TRANSPORT_IB:
		if (cma_is_ud_ps(id->ps))
			ret = cma_resolve_ib_udp(id_priv, conn_param);
		else
			ret = cma_connect_ib(id_priv, conn_param);
		break;
	case RDMA_TRANSPORT_IWARP:
		ret = cma_connect_iw(id_priv, conn_param);
		break;
	default:
		ret = -ENOSYS;
		break;
	}
	if (ret)
		goto err;

	return 0;
err:
	cma_comp_exch(id_priv, CMA_CONNECT, CMA_ROUTE_RESOLVED);
	return ret;
}
EXPORT_SYMBOL(rdma_connect);

static int cma_accept_ib(struct rdma_id_private *id_priv,
			 struct rdma_conn_param *conn_param)
{
	struct ib_cm_rep_param rep;
	int ret;

	ret = cma_modify_qp_rtr(id_priv, conn_param);
	if (ret)
		goto out;

	ret = cma_modify_qp_rts(id_priv, conn_param);
	if (ret)
		goto out;

	memset(&rep, 0, sizeof rep);
	rep.qp_num = id_priv->qp_num;
	rep.starting_psn = id_priv->seq_num;
	rep.private_data = conn_param->private_data;
	rep.private_data_len = conn_param->private_data_len;
	rep.responder_resources = conn_param->responder_resources;
	rep.initiator_depth = conn_param->initiator_depth;
	rep.failover_accepted = 0;
	rep.flow_control = conn_param->flow_control;
	rep.rnr_retry_count = conn_param->rnr_retry_count;
	rep.srq = id_priv->srq ? 1 : 0;

	ret = ib_send_cm_rep(id_priv->cm_id.ib, &rep);
out:
	return ret;
}

static int cma_accept_iw(struct rdma_id_private *id_priv,
		  struct rdma_conn_param *conn_param)
{
	struct iw_cm_conn_param iw_param;
	int ret;

	ret = cma_modify_qp_rtr(id_priv, conn_param);
	if (ret)
		return ret;

	iw_param.ord = conn_param->initiator_depth;
	iw_param.ird = conn_param->responder_resources;
	iw_param.private_data = conn_param->private_data;
	iw_param.private_data_len = conn_param->private_data_len;
	if (id_priv->id.qp) {
		iw_param.qpn = id_priv->qp_num;
	} else
		iw_param.qpn = conn_param->qp_num;

	return iw_cm_accept(id_priv->cm_id.iw, &iw_param);
}

static int cma_send_sidr_rep(struct rdma_id_private *id_priv,
			     enum ib_cm_sidr_status status,
			     const void *private_data, int private_data_len)
{
	struct ib_cm_sidr_rep_param rep;

	memset(&rep, 0, sizeof rep);
	rep.status = status;
	if (status == IB_SIDR_SUCCESS) {
		rep.qp_num = id_priv->qp_num;
		rep.qkey = id_priv->qkey;
	}
	rep.private_data = private_data;
	rep.private_data_len = private_data_len;

	return ib_send_cm_sidr_rep(id_priv->cm_id.ib, &rep);
}

int rdma_accept(struct rdma_cm_id *id, struct rdma_conn_param *conn_param)
{
	struct rdma_id_private *id_priv;
	int ret;

	id_priv = container_of(id, struct rdma_id_private, id);
	if (!cma_comp(id_priv, CMA_CONNECT))
		return -EINVAL;

	if (!id->qp && conn_param) {
		id_priv->qp_num = conn_param->qp_num;
		id_priv->srq = conn_param->srq;
	}

	switch (rdma_node_get_transport(id->device->node_type)) {
	case RDMA_TRANSPORT_IB:
		if (cma_is_ud_ps(id->ps))
			ret = cma_send_sidr_rep(id_priv, IB_SIDR_SUCCESS,
						conn_param->private_data,
						conn_param->private_data_len);
		else if (conn_param)
			ret = cma_accept_ib(id_priv, conn_param);
		else
			ret = cma_rep_recv(id_priv);
		break;
	case RDMA_TRANSPORT_IWARP:
		ret = cma_accept_iw(id_priv, conn_param);
		break;
	default:
		ret = -ENOSYS;
		break;
	}

	if (ret)
		goto reject;

	return 0;
reject:
	cma_modify_qp_err(id_priv);
	rdma_reject(id, NULL, 0);
	return ret;
}
EXPORT_SYMBOL(rdma_accept);

int rdma_notify(struct rdma_cm_id *id, enum ib_event_type event)
{
	struct rdma_id_private *id_priv;
	int ret;

	id_priv = container_of(id, struct rdma_id_private, id);
	if (!cma_has_cm_dev(id_priv))
		return -EINVAL;

	switch (id->device->node_type) {
	case RDMA_NODE_IB_CA:
		ret = ib_cm_notify(id_priv->cm_id.ib, event);
		break;
	default:
		ret = 0;
		break;
	}
	return ret;
}
EXPORT_SYMBOL(rdma_notify);

int rdma_reject(struct rdma_cm_id *id, const void *private_data,
		u8 private_data_len)
{
	struct rdma_id_private *id_priv;
	int ret;

	id_priv = container_of(id, struct rdma_id_private, id);
	if (!cma_has_cm_dev(id_priv))
		return -EINVAL;

	switch (rdma_node_get_transport(id->device->node_type)) {
	case RDMA_TRANSPORT_IB:
		if (cma_is_ud_ps(id->ps))
			ret = cma_send_sidr_rep(id_priv, IB_SIDR_REJECT,
						private_data, private_data_len);
		else
			ret = ib_send_cm_rej(id_priv->cm_id.ib,
					     IB_CM_REJ_CONSUMER_DEFINED, NULL,
					     0, private_data, private_data_len);
		break;
	case RDMA_TRANSPORT_IWARP:
		ret = iw_cm_reject(id_priv->cm_id.iw,
				   private_data, private_data_len);
		break;
	default:
		ret = -ENOSYS;
		break;
	}
	return ret;
}
EXPORT_SYMBOL(rdma_reject);

int rdma_disconnect(struct rdma_cm_id *id)
{
	struct rdma_id_private *id_priv;
	int ret;

	id_priv = container_of(id, struct rdma_id_private, id);
	if (!cma_has_cm_dev(id_priv))
		return -EINVAL;

	switch (rdma_node_get_transport(id->device->node_type)) {
	case RDMA_TRANSPORT_IB:
		ret = cma_modify_qp_err(id_priv);
		if (ret)
			goto out;
		/* Initiate or respond to a disconnect. */
		if (ib_send_cm_dreq(id_priv->cm_id.ib, NULL, 0))
			ib_send_cm_drep(id_priv->cm_id.ib, NULL, 0);
		break;
	case RDMA_TRANSPORT_IWARP:
		ret = iw_cm_disconnect(id_priv->cm_id.iw, 0);
		break;
	default:
		ret = -EINVAL;
		break;
	}
out:
	return ret;
}
EXPORT_SYMBOL(rdma_disconnect);

static int cma_ib_mc_handler(int status, struct ib_sa_multicast *multicast)
{
	struct rdma_id_private *id_priv;
	struct cma_multicast *mc = multicast->context;
	struct rdma_cm_event event;
	int ret;

	id_priv = mc->id_priv;
	if (cma_disable_remove(id_priv, CMA_ADDR_BOUND) &&
	    cma_disable_remove(id_priv, CMA_ADDR_RESOLVED))
		return 0;

	mutex_lock(&id_priv->qp_mutex);
	if (!status && id_priv->id.qp)
		status = ib_attach_mcast(id_priv->id.qp, &multicast->rec.mgid,
					 multicast->rec.mlid);
	mutex_unlock(&id_priv->qp_mutex);

	memset(&event, 0, sizeof event);
	event.status = status;
	event.param.ud.private_data = mc->context;
	if (!status) {
		event.event = RDMA_CM_EVENT_MULTICAST_JOIN;
		ib_init_ah_from_mcmember(id_priv->id.device,
					 id_priv->id.port_num, &multicast->rec,
					 &event.param.ud.ah_attr);
		event.param.ud.qp_num = 0xFFFFFF;
		event.param.ud.qkey = be32_to_cpu(multicast->rec.qkey);
	} else
		event.event = RDMA_CM_EVENT_MULTICAST_ERROR;

	ret = id_priv->id.event_handler(&id_priv->id, &event);
	if (ret) {
		cma_exch(id_priv, CMA_DESTROYING);
		cma_enable_remove(id_priv);
		rdma_destroy_id(&id_priv->id);
		return 0;
	}

	cma_enable_remove(id_priv);
	return 0;
}

static void cma_set_mgid(struct rdma_id_private *id_priv,
			 struct sockaddr *addr, union ib_gid *mgid)
{
	unsigned char mc_map[MAX_ADDR_LEN];
	struct rdma_dev_addr *dev_addr = &id_priv->id.route.addr.dev_addr;
	struct sockaddr_in *sin = (struct sockaddr_in *) addr;
	struct sockaddr_in6 *sin6 = (struct sockaddr_in6 *) addr;

	if (cma_any_addr(addr)) {
		memset(mgid, 0, sizeof *mgid);
	} else if ((addr->sa_family == AF_INET6) &&
		   ((be32_to_cpu(sin6->sin6_addr.s6_addr32[0]) & 0xFF10A01B) ==
								 0xFF10A01B)) {
		/* IPv6 address is an SA assigned MGID. */
		memcpy(mgid, &sin6->sin6_addr, sizeof *mgid);
	} else {
		ip_ib_mc_map(sin->sin_addr.s_addr, dev_addr->broadcast, mc_map);
		if (id_priv->id.ps == RDMA_PS_UDP)
			mc_map[7] = 0x01;	/* Use RDMA CM signature */
		*mgid = *(union ib_gid *) (mc_map + 4);
	}
}

static int cma_join_ib_multicast(struct rdma_id_private *id_priv,
				 struct cma_multicast *mc)
{
	struct ib_sa_mcmember_rec rec;
	struct rdma_dev_addr *dev_addr = &id_priv->id.route.addr.dev_addr;
	ib_sa_comp_mask comp_mask;
	int ret;

	ib_addr_get_mgid(dev_addr, &rec.mgid);
	ret = ib_sa_get_mcmember_rec(id_priv->id.device, id_priv->id.port_num,
				     &rec.mgid, &rec);
	if (ret)
		return ret;

	cma_set_mgid(id_priv, &mc->addr, &rec.mgid);
	if (id_priv->id.ps == RDMA_PS_UDP)
		rec.qkey = cpu_to_be32(RDMA_UDP_QKEY);
	ib_addr_get_sgid(dev_addr, &rec.port_gid);
	rec.pkey = cpu_to_be16(ib_addr_get_pkey(dev_addr));
	rec.join_state = 1;

	comp_mask = IB_SA_MCMEMBER_REC_MGID | IB_SA_MCMEMBER_REC_PORT_GID |
		    IB_SA_MCMEMBER_REC_PKEY | IB_SA_MCMEMBER_REC_JOIN_STATE |
		    IB_SA_MCMEMBER_REC_QKEY | IB_SA_MCMEMBER_REC_SL |
		    IB_SA_MCMEMBER_REC_FLOW_LABEL |
		    IB_SA_MCMEMBER_REC_TRAFFIC_CLASS;

	mc->multicast.ib = ib_sa_join_multicast(&sa_client, id_priv->id.device,
						id_priv->id.port_num, &rec,
						comp_mask, GFP_KERNEL,
						cma_ib_mc_handler, mc);
	if (IS_ERR(mc->multicast.ib))
		return PTR_ERR(mc->multicast.ib);

	return 0;
}

int rdma_join_multicast(struct rdma_cm_id *id, struct sockaddr *addr,
			void *context)
{
	struct rdma_id_private *id_priv;
	struct cma_multicast *mc;
	int ret;

	id_priv = container_of(id, struct rdma_id_private, id);
	if (!cma_comp(id_priv, CMA_ADDR_BOUND) &&
	    !cma_comp(id_priv, CMA_ADDR_RESOLVED))
		return -EINVAL;

	mc = kmalloc(sizeof *mc, GFP_KERNEL);
	if (!mc)
		return -ENOMEM;

	memcpy(&mc->addr, addr, ip_addr_size(addr));
	mc->context = context;
	mc->id_priv = id_priv;

	spin_lock(&id_priv->lock);
	list_add(&mc->list, &id_priv->mc_list);
	spin_unlock(&id_priv->lock);

	switch (rdma_node_get_transport(id->device->node_type)) {
	case RDMA_TRANSPORT_IB:
		ret = cma_join_ib_multicast(id_priv, mc);
		break;
	default:
		ret = -ENOSYS;
		break;
	}

	if (ret) {
		spin_lock_irq(&id_priv->lock);
		list_del(&mc->list);
		spin_unlock_irq(&id_priv->lock);
		kfree(mc);
	}
	return ret;
}
EXPORT_SYMBOL(rdma_join_multicast);

void rdma_leave_multicast(struct rdma_cm_id *id, struct sockaddr *addr)
{
	struct rdma_id_private *id_priv;
	struct cma_multicast *mc;

	id_priv = container_of(id, struct rdma_id_private, id);
	spin_lock_irq(&id_priv->lock);
	list_for_each_entry(mc, &id_priv->mc_list, list) {
		if (!memcmp(&mc->addr, addr, ip_addr_size(addr))) {
			list_del(&mc->list);
			spin_unlock_irq(&id_priv->lock);

			if (id->qp)
				ib_detach_mcast(id->qp,
						&mc->multicast.ib->rec.mgid,
						mc->multicast.ib->rec.mlid);
			ib_sa_free_multicast(mc->multicast.ib);
			kfree(mc);
			return;
		}
	}
	spin_unlock_irq(&id_priv->lock);
}
EXPORT_SYMBOL(rdma_leave_multicast);

static void cma_add_one(struct ib_device *device)
{
	struct cma_device *cma_dev;
	struct rdma_id_private *id_priv;

	cma_dev = kmalloc(sizeof *cma_dev, GFP_KERNEL);
	if (!cma_dev)
		return;

	cma_dev->device = device;

	init_completion(&cma_dev->comp);
	atomic_set(&cma_dev->refcount, 1);
	INIT_LIST_HEAD(&cma_dev->id_list);
	ib_set_client_data(device, &cma_client, cma_dev);

	mutex_lock(&lock);
	list_add_tail(&cma_dev->list, &dev_list);
	list_for_each_entry(id_priv, &listen_any_list, list)
		cma_listen_on_dev(id_priv, cma_dev);
	mutex_unlock(&lock);
}

static int cma_remove_id_dev(struct rdma_id_private *id_priv)
{
	struct rdma_cm_event event;
	enum cma_state state;

	/* Record that we want to remove the device */
	state = cma_exch(id_priv, CMA_DEVICE_REMOVAL);
	if (state == CMA_DESTROYING)
		return 0;

	cma_cancel_operation(id_priv, state);
	wait_event(id_priv->wait_remove, !atomic_read(&id_priv->dev_remove));

	/* Check for destruction from another callback. */
	if (!cma_comp(id_priv, CMA_DEVICE_REMOVAL))
		return 0;

	memset(&event, 0, sizeof event);
	event.event = RDMA_CM_EVENT_DEVICE_REMOVAL;
	return id_priv->id.event_handler(&id_priv->id, &event);
}

static void cma_process_remove(struct cma_device *cma_dev)
{
	struct rdma_id_private *id_priv;
	int ret;

	mutex_lock(&lock);
	while (!list_empty(&cma_dev->id_list)) {
		id_priv = list_entry(cma_dev->id_list.next,
				     struct rdma_id_private, list);

		list_del(&id_priv->listen_list);
		list_del_init(&id_priv->list);
		atomic_inc(&id_priv->refcount);
		mutex_unlock(&lock);

		ret = id_priv->internal_id ? 1 : cma_remove_id_dev(id_priv);
		cma_deref_id(id_priv);
		if (ret)
			rdma_destroy_id(&id_priv->id);

		mutex_lock(&lock);
	}
	mutex_unlock(&lock);

	cma_deref_dev(cma_dev);
	wait_for_completion(&cma_dev->comp);
}

static void cma_remove_one(struct ib_device *device)
{
	struct cma_device *cma_dev;

	cma_dev = ib_get_client_data(device, &cma_client);
	if (!cma_dev)
		return;

	mutex_lock(&lock);
	list_del(&cma_dev->list);
	mutex_unlock(&lock);

	cma_process_remove(cma_dev);
	kfree(cma_dev);
}

static int cma_init(void)
{
	int ret, low, high, remaining;

	get_random_bytes(&next_port, sizeof next_port);
	inet_get_local_port_range(&low, &high);
	remaining = (high - low) + 1;
	next_port = ((unsigned int) next_port % remaining) + low;

	cma_wq = create_singlethread_workqueue("rdma_cm");
	if (!cma_wq)
		return -ENOMEM;

	ib_sa_register_client(&sa_client);
	rdma_addr_register_client(&addr_client);

	ret = ib_register_client(&cma_client);
	if (ret)
		goto err;
	return 0;

err:
	rdma_addr_unregister_client(&addr_client);
	ib_sa_unregister_client(&sa_client);
	destroy_workqueue(cma_wq);
	return ret;
}

static void cma_cleanup(void)
{
	ib_unregister_client(&cma_client);
	rdma_addr_unregister_client(&addr_client);
	ib_sa_unregister_client(&sa_client);
	destroy_workqueue(cma_wq);
	idr_destroy(&sdp_ps);
	idr_destroy(&tcp_ps);
	idr_destroy(&udp_ps);
	idr_destroy(&ipoib_ps);
}

module_init(cma_init);
module_exit(cma_cleanup);<|MERGE_RESOLUTION|>--- conflicted
+++ resolved
@@ -168,11 +168,7 @@
 union cma_ip_addr {
 	struct in6_addr ip6;
 	struct {
-<<<<<<< HEAD
 		__be32 pad[3];
-=======
-		__u32 pad[3];
->>>>>>> beb19342
 		__be32 addr;
 	} ip4;
 };
@@ -191,11 +187,7 @@
 	u8 ip_version;	/* IP version: 7:4 */
 	u8 sdp_specific1[10];
 	__be16 port;
-<<<<<<< HEAD
 	__be16 sdp_specific2;
-=======
-	__u16 sdp_specific2;
->>>>>>> beb19342
 	union cma_ip_addr src_addr;
 	union cma_ip_addr dst_addr;
 };
