/*
 * Copyright (c) 2004-2007 Intel Corporation.  All rights reserved.
 * Copyright (c) 2004 Topspin Corporation.  All rights reserved.
 * Copyright (c) 2004, 2005 Voltaire Corporation.  All rights reserved.
 * Copyright (c) 2005 Sun Microsystems, Inc. All rights reserved.
 *
 * This software is available to you under a choice of one of two
 * licenses.  You may choose to be licensed under the terms of the GNU
 * General Public License (GPL) Version 2, available from the file
 * COPYING in the main directory of this source tree, or the
 * OpenIB.org BSD license below:
 *
 *     Redistribution and use in source and binary forms, with or
 *     without modification, are permitted provided that the following
 *     conditions are met:
 *
 *      - Redistributions of source code must retain the above
 *        copyright notice, this list of conditions and the following
 *        disclaimer.
 *
 *      - Redistributions in binary form must reproduce the above
 *        copyright notice, this list of conditions and the following
 *        disclaimer in the documentation and/or other materials
 *        provided with the distribution.
 *
 * THE SOFTWARE IS PROVIDED "AS IS", WITHOUT WARRANTY OF ANY KIND,
 * EXPRESS OR IMPLIED, INCLUDING BUT NOT LIMITED TO THE WARRANTIES OF
 * MERCHANTABILITY, FITNESS FOR A PARTICULAR PURPOSE AND
 * NONINFRINGEMENT. IN NO EVENT SHALL THE AUTHORS OR COPYRIGHT HOLDERS
 * BE LIABLE FOR ANY CLAIM, DAMAGES OR OTHER LIABILITY, WHETHER IN AN
 * ACTION OF CONTRACT, TORT OR OTHERWISE, ARISING FROM, OUT OF OR IN
 * CONNECTION WITH THE SOFTWARE OR THE USE OR OTHER DEALINGS IN THE
 * SOFTWARE.
 */

#include <linux/completion.h>
#include <linux/dma-mapping.h>
#include <linux/device.h>
#include <linux/err.h>
#include <linux/idr.h>
#include <linux/interrupt.h>
#include <linux/random.h>
#include <linux/rbtree.h>
#include <linux/spinlock.h>
#include <linux/sysfs.h>
#include <linux/workqueue.h>
#include <linux/kdev_t.h>

#include <rdma/ib_cache.h>
#include <rdma/ib_cm.h>
#include "cm_msgs.h"

MODULE_AUTHOR("Sean Hefty");
MODULE_DESCRIPTION("InfiniBand CM");
MODULE_LICENSE("Dual BSD/GPL");

static void cm_add_one(struct ib_device *device);
static void cm_remove_one(struct ib_device *device);

static struct ib_client cm_client = {
	.name   = "cm",
	.add    = cm_add_one,
	.remove = cm_remove_one
};

static struct ib_cm {
	spinlock_t lock;
	struct list_head device_list;
	rwlock_t device_lock;
	struct rb_root listen_service_table;
	u64 listen_service_id;
	/* struct rb_root peer_service_table; todo: fix peer to peer */
	struct rb_root remote_qp_table;
	struct rb_root remote_id_table;
	struct rb_root remote_sidr_table;
	struct idr local_id_table;
	__be32 random_id_operand;
	struct list_head timewait_list;
	struct workqueue_struct *wq;
} cm;

/* Counter indexes ordered by attribute ID */
enum {
	CM_REQ_COUNTER,
	CM_MRA_COUNTER,
	CM_REJ_COUNTER,
	CM_REP_COUNTER,
	CM_RTU_COUNTER,
	CM_DREQ_COUNTER,
	CM_DREP_COUNTER,
	CM_SIDR_REQ_COUNTER,
	CM_SIDR_REP_COUNTER,
	CM_LAP_COUNTER,
	CM_APR_COUNTER,
	CM_ATTR_COUNT,
	CM_ATTR_ID_OFFSET = 0x0010,
};

enum {
	CM_XMIT,
	CM_XMIT_RETRIES,
	CM_RECV,
	CM_RECV_DUPLICATES,
	CM_COUNTER_GROUPS
};

static char const counter_group_names[CM_COUNTER_GROUPS]
				     [sizeof("cm_rx_duplicates")] = {
	"cm_tx_msgs", "cm_tx_retries",
	"cm_rx_msgs", "cm_rx_duplicates"
};

struct cm_counter_group {
	struct kobject obj;
	atomic_long_t counter[CM_ATTR_COUNT];
};

struct cm_counter_attribute {
	struct attribute attr;
	int index;
};

#define CM_COUNTER_ATTR(_name, _index) \
struct cm_counter_attribute cm_##_name##_counter_attr = { \
	.attr = { .name = __stringify(_name), .mode = 0444, .owner = THIS_MODULE }, \
	.index = _index \
}

static CM_COUNTER_ATTR(req, CM_REQ_COUNTER);
static CM_COUNTER_ATTR(mra, CM_MRA_COUNTER);
static CM_COUNTER_ATTR(rej, CM_REJ_COUNTER);
static CM_COUNTER_ATTR(rep, CM_REP_COUNTER);
static CM_COUNTER_ATTR(rtu, CM_RTU_COUNTER);
static CM_COUNTER_ATTR(dreq, CM_DREQ_COUNTER);
static CM_COUNTER_ATTR(drep, CM_DREP_COUNTER);
static CM_COUNTER_ATTR(sidr_req, CM_SIDR_REQ_COUNTER);
static CM_COUNTER_ATTR(sidr_rep, CM_SIDR_REP_COUNTER);
static CM_COUNTER_ATTR(lap, CM_LAP_COUNTER);
static CM_COUNTER_ATTR(apr, CM_APR_COUNTER);

static struct attribute *cm_counter_default_attrs[] = {
	&cm_req_counter_attr.attr,
	&cm_mra_counter_attr.attr,
	&cm_rej_counter_attr.attr,
	&cm_rep_counter_attr.attr,
	&cm_rtu_counter_attr.attr,
	&cm_dreq_counter_attr.attr,
	&cm_drep_counter_attr.attr,
	&cm_sidr_req_counter_attr.attr,
	&cm_sidr_rep_counter_attr.attr,
	&cm_lap_counter_attr.attr,
	&cm_apr_counter_attr.attr,
	NULL
};

struct cm_port {
	struct cm_device *cm_dev;
	struct ib_mad_agent *mad_agent;
	struct kobject port_obj;
	u8 port_num;
	struct cm_counter_group counter_group[CM_COUNTER_GROUPS];
};

struct cm_device {
	struct list_head list;
	struct ib_device *ib_device;
	struct device *device;
	u8 ack_delay;
	struct cm_port *port[0];
};

struct cm_av {
	struct cm_port *port;
	union ib_gid dgid;
	struct ib_ah_attr ah_attr;
	u16 pkey_index;
	u8 timeout;
};

struct cm_work {
	struct delayed_work work;
	struct list_head list;
	struct cm_port *port;
	struct ib_mad_recv_wc *mad_recv_wc;	/* Received MADs */
	__be32 local_id;			/* Established / timewait */
	__be32 remote_id;
	struct ib_cm_event cm_event;
	struct ib_sa_path_rec path[0];
};

struct cm_timewait_info {
	struct cm_work work;			/* Must be first. */
	struct list_head list;
	struct rb_node remote_qp_node;
	struct rb_node remote_id_node;
	__be64 remote_ca_guid;
	__be32 remote_qpn;
	u8 inserted_remote_qp;
	u8 inserted_remote_id;
};

struct cm_id_private {
	struct ib_cm_id	id;

	struct rb_node service_node;
	struct rb_node sidr_id_node;
	spinlock_t lock;	/* Do not acquire inside cm.lock */
	struct completion comp;
	atomic_t refcount;

	struct ib_mad_send_buf *msg;
	struct cm_timewait_info *timewait_info;
	/* todo: use alternate port on send failure */
	struct cm_av av;
	struct cm_av alt_av;
	struct ib_cm_compare_data *compare_data;

	void *private_data;
	__be64 tid;
	__be32 local_qpn;
	__be32 remote_qpn;
	enum ib_qp_type qp_type;
	__be32 sq_psn;
	__be32 rq_psn;
	int timeout_ms;
	enum ib_mtu path_mtu;
	__be16 pkey;
	u8 private_data_len;
	u8 max_cm_retries;
	u8 peer_to_peer;
	u8 responder_resources;
	u8 initiator_depth;
	u8 retry_count;
	u8 rnr_retry_count;
	u8 service_timeout;
	u8 target_ack_delay;

	struct list_head work_list;
	atomic_t work_count;
};

static void cm_work_handler(struct work_struct *work);

static inline void cm_deref_id(struct cm_id_private *cm_id_priv)
{
	if (atomic_dec_and_test(&cm_id_priv->refcount))
		complete(&cm_id_priv->comp);
}

static int cm_alloc_msg(struct cm_id_private *cm_id_priv,
			struct ib_mad_send_buf **msg)
{
	struct ib_mad_agent *mad_agent;
	struct ib_mad_send_buf *m;
	struct ib_ah *ah;

	mad_agent = cm_id_priv->av.port->mad_agent;
	ah = ib_create_ah(mad_agent->qp->pd, &cm_id_priv->av.ah_attr);
	if (IS_ERR(ah))
		return PTR_ERR(ah);

	m = ib_create_send_mad(mad_agent, cm_id_priv->id.remote_cm_qpn,
			       cm_id_priv->av.pkey_index,
			       0, IB_MGMT_MAD_HDR, IB_MGMT_MAD_DATA,
			       GFP_ATOMIC);
	if (IS_ERR(m)) {
		ib_destroy_ah(ah);
		return PTR_ERR(m);
	}

	/* Timeout set by caller if response is expected. */
	m->ah = ah;
	m->retries = cm_id_priv->max_cm_retries;

	atomic_inc(&cm_id_priv->refcount);
	m->context[0] = cm_id_priv;
	*msg = m;
	return 0;
}

static int cm_alloc_response_msg(struct cm_port *port,
				 struct ib_mad_recv_wc *mad_recv_wc,
				 struct ib_mad_send_buf **msg)
{
	struct ib_mad_send_buf *m;
	struct ib_ah *ah;

	ah = ib_create_ah_from_wc(port->mad_agent->qp->pd, mad_recv_wc->wc,
				  mad_recv_wc->recv_buf.grh, port->port_num);
	if (IS_ERR(ah))
		return PTR_ERR(ah);

	m = ib_create_send_mad(port->mad_agent, 1, mad_recv_wc->wc->pkey_index,
			       0, IB_MGMT_MAD_HDR, IB_MGMT_MAD_DATA,
			       GFP_ATOMIC);
	if (IS_ERR(m)) {
		ib_destroy_ah(ah);
		return PTR_ERR(m);
	}
	m->ah = ah;
	*msg = m;
	return 0;
}

static void cm_free_msg(struct ib_mad_send_buf *msg)
{
	ib_destroy_ah(msg->ah);
	if (msg->context[0])
		cm_deref_id(msg->context[0]);
	ib_free_send_mad(msg);
}

static void * cm_copy_private_data(const void *private_data,
				   u8 private_data_len)
{
	void *data;

	if (!private_data || !private_data_len)
		return NULL;

	data = kmemdup(private_data, private_data_len, GFP_KERNEL);
	if (!data)
		return ERR_PTR(-ENOMEM);

	return data;
}

static void cm_set_private_data(struct cm_id_private *cm_id_priv,
				 void *private_data, u8 private_data_len)
{
	if (cm_id_priv->private_data && cm_id_priv->private_data_len)
		kfree(cm_id_priv->private_data);

	cm_id_priv->private_data = private_data;
	cm_id_priv->private_data_len = private_data_len;
}

static void cm_init_av_for_response(struct cm_port *port, struct ib_wc *wc,
				    struct ib_grh *grh, struct cm_av *av)
{
	av->port = port;
	av->pkey_index = wc->pkey_index;
	ib_init_ah_from_wc(port->cm_dev->ib_device, port->port_num, wc,
			   grh, &av->ah_attr);
}

static int cm_init_av_by_path(struct ib_sa_path_rec *path, struct cm_av *av)
{
	struct cm_device *cm_dev;
	struct cm_port *port = NULL;
	unsigned long flags;
	int ret;
	u8 p;

	read_lock_irqsave(&cm.device_lock, flags);
	list_for_each_entry(cm_dev, &cm.device_list, list) {
		if (!ib_find_cached_gid(cm_dev->ib_device, &path->sgid,
					&p, NULL)) {
			port = cm_dev->port[p-1];
			break;
		}
	}
	read_unlock_irqrestore(&cm.device_lock, flags);

	if (!port)
		return -EINVAL;

	ret = ib_find_cached_pkey(cm_dev->ib_device, port->port_num,
				  be16_to_cpu(path->pkey), &av->pkey_index);
	if (ret)
		return ret;

	av->port = port;
	ib_init_ah_from_path(cm_dev->ib_device, port->port_num, path,
			     &av->ah_attr);
	av->timeout = path->packet_life_time + 1;
	return 0;
}

static int cm_alloc_id(struct cm_id_private *cm_id_priv)
{
	unsigned long flags;
	int ret, id;
	static int next_id;

	do {
		spin_lock_irqsave(&cm.lock, flags);
		ret = idr_get_new_above(&cm.local_id_table, cm_id_priv,
					next_id, &id);
		if (!ret)
			next_id = ((unsigned) id + 1) & MAX_ID_MASK;
		spin_unlock_irqrestore(&cm.lock, flags);
	} while( (ret == -EAGAIN) && idr_pre_get(&cm.local_id_table, GFP_KERNEL) );

	cm_id_priv->id.local_id = (__force __be32)id ^ cm.random_id_operand;
	return ret;
}

static void cm_free_id(__be32 local_id)
{
	spin_lock_irq(&cm.lock);
	idr_remove(&cm.local_id_table,
		   (__force int) (local_id ^ cm.random_id_operand));
	spin_unlock_irq(&cm.lock);
}

static struct cm_id_private * cm_get_id(__be32 local_id, __be32 remote_id)
{
	struct cm_id_private *cm_id_priv;

	cm_id_priv = idr_find(&cm.local_id_table,
			      (__force int) (local_id ^ cm.random_id_operand));
	if (cm_id_priv) {
		if (cm_id_priv->id.remote_id == remote_id)
			atomic_inc(&cm_id_priv->refcount);
		else
			cm_id_priv = NULL;
	}

	return cm_id_priv;
}

static struct cm_id_private * cm_acquire_id(__be32 local_id, __be32 remote_id)
{
	struct cm_id_private *cm_id_priv;

	spin_lock_irq(&cm.lock);
	cm_id_priv = cm_get_id(local_id, remote_id);
	spin_unlock_irq(&cm.lock);

	return cm_id_priv;
}

static void cm_mask_copy(u8 *dst, u8 *src, u8 *mask)
{
	int i;

	for (i = 0; i < IB_CM_COMPARE_SIZE / sizeof(unsigned long); i++)
		((unsigned long *) dst)[i] = ((unsigned long *) src)[i] &
					     ((unsigned long *) mask)[i];
}

static int cm_compare_data(struct ib_cm_compare_data *src_data,
			   struct ib_cm_compare_data *dst_data)
{
	u8 src[IB_CM_COMPARE_SIZE];
	u8 dst[IB_CM_COMPARE_SIZE];

	if (!src_data || !dst_data)
		return 0;

	cm_mask_copy(src, src_data->data, dst_data->mask);
	cm_mask_copy(dst, dst_data->data, src_data->mask);
	return memcmp(src, dst, IB_CM_COMPARE_SIZE);
}

static int cm_compare_private_data(u8 *private_data,
				   struct ib_cm_compare_data *dst_data)
{
	u8 src[IB_CM_COMPARE_SIZE];

	if (!dst_data)
		return 0;

	cm_mask_copy(src, private_data, dst_data->mask);
	return memcmp(src, dst_data->data, IB_CM_COMPARE_SIZE);
}

/*
 * Trivial helpers to strip endian annotation and compare; the
 * endianness doesn't actually matter since we just need a stable
 * order for the RB tree.
 */
static int be32_lt(__be32 a, __be32 b)
{
	return (__force u32) a < (__force u32) b;
}

static int be32_gt(__be32 a, __be32 b)
{
	return (__force u32) a > (__force u32) b;
}

static int be64_lt(__be64 a, __be64 b)
{
	return (__force u64) a < (__force u64) b;
}

static int be64_gt(__be64 a, __be64 b)
{
	return (__force u64) a > (__force u64) b;
}

static struct cm_id_private * cm_insert_listen(struct cm_id_private *cm_id_priv)
{
	struct rb_node **link = &cm.listen_service_table.rb_node;
	struct rb_node *parent = NULL;
	struct cm_id_private *cur_cm_id_priv;
	__be64 service_id = cm_id_priv->id.service_id;
	__be64 service_mask = cm_id_priv->id.service_mask;
	int data_cmp;

	while (*link) {
		parent = *link;
		cur_cm_id_priv = rb_entry(parent, struct cm_id_private,
					  service_node);
		data_cmp = cm_compare_data(cm_id_priv->compare_data,
					   cur_cm_id_priv->compare_data);
		if ((cur_cm_id_priv->id.service_mask & service_id) ==
		    (service_mask & cur_cm_id_priv->id.service_id) &&
		    (cm_id_priv->id.device == cur_cm_id_priv->id.device) &&
		    !data_cmp)
			return cur_cm_id_priv;

		if (cm_id_priv->id.device < cur_cm_id_priv->id.device)
			link = &(*link)->rb_left;
		else if (cm_id_priv->id.device > cur_cm_id_priv->id.device)
			link = &(*link)->rb_right;
		else if (be64_lt(service_id, cur_cm_id_priv->id.service_id))
			link = &(*link)->rb_left;
		else if (be64_gt(service_id, cur_cm_id_priv->id.service_id))
			link = &(*link)->rb_right;
		else if (data_cmp < 0)
			link = &(*link)->rb_left;
		else
			link = &(*link)->rb_right;
	}
	rb_link_node(&cm_id_priv->service_node, parent, link);
	rb_insert_color(&cm_id_priv->service_node, &cm.listen_service_table);
	return NULL;
}

static struct cm_id_private * cm_find_listen(struct ib_device *device,
					     __be64 service_id,
					     u8 *private_data)
{
	struct rb_node *node = cm.listen_service_table.rb_node;
	struct cm_id_private *cm_id_priv;
	int data_cmp;

	while (node) {
		cm_id_priv = rb_entry(node, struct cm_id_private, service_node);
		data_cmp = cm_compare_private_data(private_data,
						   cm_id_priv->compare_data);
		if ((cm_id_priv->id.service_mask & service_id) ==
		     cm_id_priv->id.service_id &&
		    (cm_id_priv->id.device == device) && !data_cmp)
			return cm_id_priv;

		if (device < cm_id_priv->id.device)
			node = node->rb_left;
		else if (device > cm_id_priv->id.device)
			node = node->rb_right;
		else if (be64_lt(service_id, cm_id_priv->id.service_id))
			node = node->rb_left;
		else if (be64_gt(service_id, cm_id_priv->id.service_id))
			node = node->rb_right;
		else if (data_cmp < 0)
			node = node->rb_left;
		else
			node = node->rb_right;
	}
	return NULL;
}

static struct cm_timewait_info * cm_insert_remote_id(struct cm_timewait_info
						     *timewait_info)
{
	struct rb_node **link = &cm.remote_id_table.rb_node;
	struct rb_node *parent = NULL;
	struct cm_timewait_info *cur_timewait_info;
	__be64 remote_ca_guid = timewait_info->remote_ca_guid;
	__be32 remote_id = timewait_info->work.remote_id;

	while (*link) {
		parent = *link;
		cur_timewait_info = rb_entry(parent, struct cm_timewait_info,
					     remote_id_node);
		if (be32_lt(remote_id, cur_timewait_info->work.remote_id))
			link = &(*link)->rb_left;
		else if (be32_gt(remote_id, cur_timewait_info->work.remote_id))
			link = &(*link)->rb_right;
		else if (be64_lt(remote_ca_guid, cur_timewait_info->remote_ca_guid))
			link = &(*link)->rb_left;
		else if (be64_gt(remote_ca_guid, cur_timewait_info->remote_ca_guid))
			link = &(*link)->rb_right;
		else
			return cur_timewait_info;
	}
	timewait_info->inserted_remote_id = 1;
	rb_link_node(&timewait_info->remote_id_node, parent, link);
	rb_insert_color(&timewait_info->remote_id_node, &cm.remote_id_table);
	return NULL;
}

static struct cm_timewait_info * cm_find_remote_id(__be64 remote_ca_guid,
						   __be32 remote_id)
{
	struct rb_node *node = cm.remote_id_table.rb_node;
	struct cm_timewait_info *timewait_info;

	while (node) {
		timewait_info = rb_entry(node, struct cm_timewait_info,
					 remote_id_node);
		if (be32_lt(remote_id, timewait_info->work.remote_id))
			node = node->rb_left;
		else if (be32_gt(remote_id, timewait_info->work.remote_id))
			node = node->rb_right;
		else if (be64_lt(remote_ca_guid, timewait_info->remote_ca_guid))
			node = node->rb_left;
		else if (be64_gt(remote_ca_guid, timewait_info->remote_ca_guid))
			node = node->rb_right;
		else
			return timewait_info;
	}
	return NULL;
}

static struct cm_timewait_info * cm_insert_remote_qpn(struct cm_timewait_info
						      *timewait_info)
{
	struct rb_node **link = &cm.remote_qp_table.rb_node;
	struct rb_node *parent = NULL;
	struct cm_timewait_info *cur_timewait_info;
	__be64 remote_ca_guid = timewait_info->remote_ca_guid;
	__be32 remote_qpn = timewait_info->remote_qpn;

	while (*link) {
		parent = *link;
		cur_timewait_info = rb_entry(parent, struct cm_timewait_info,
					     remote_qp_node);
		if (be32_lt(remote_qpn, cur_timewait_info->remote_qpn))
			link = &(*link)->rb_left;
		else if (be32_gt(remote_qpn, cur_timewait_info->remote_qpn))
			link = &(*link)->rb_right;
		else if (be64_lt(remote_ca_guid, cur_timewait_info->remote_ca_guid))
			link = &(*link)->rb_left;
		else if (be64_gt(remote_ca_guid, cur_timewait_info->remote_ca_guid))
			link = &(*link)->rb_right;
		else
			return cur_timewait_info;
	}
	timewait_info->inserted_remote_qp = 1;
	rb_link_node(&timewait_info->remote_qp_node, parent, link);
	rb_insert_color(&timewait_info->remote_qp_node, &cm.remote_qp_table);
	return NULL;
}

static struct cm_id_private * cm_insert_remote_sidr(struct cm_id_private
						    *cm_id_priv)
{
	struct rb_node **link = &cm.remote_sidr_table.rb_node;
	struct rb_node *parent = NULL;
	struct cm_id_private *cur_cm_id_priv;
	union ib_gid *port_gid = &cm_id_priv->av.dgid;
	__be32 remote_id = cm_id_priv->id.remote_id;

	while (*link) {
		parent = *link;
		cur_cm_id_priv = rb_entry(parent, struct cm_id_private,
					  sidr_id_node);
		if (be32_lt(remote_id, cur_cm_id_priv->id.remote_id))
			link = &(*link)->rb_left;
		else if (be32_gt(remote_id, cur_cm_id_priv->id.remote_id))
			link = &(*link)->rb_right;
		else {
			int cmp;
			cmp = memcmp(port_gid, &cur_cm_id_priv->av.dgid,
				     sizeof *port_gid);
			if (cmp < 0)
				link = &(*link)->rb_left;
			else if (cmp > 0)
				link = &(*link)->rb_right;
			else
				return cur_cm_id_priv;
		}
	}
	rb_link_node(&cm_id_priv->sidr_id_node, parent, link);
	rb_insert_color(&cm_id_priv->sidr_id_node, &cm.remote_sidr_table);
	return NULL;
}

static void cm_reject_sidr_req(struct cm_id_private *cm_id_priv,
			       enum ib_cm_sidr_status status)
{
	struct ib_cm_sidr_rep_param param;

	memset(&param, 0, sizeof param);
	param.status = status;
	ib_send_cm_sidr_rep(&cm_id_priv->id, &param);
}

struct ib_cm_id *ib_create_cm_id(struct ib_device *device,
				 ib_cm_handler cm_handler,
				 void *context)
{
	struct cm_id_private *cm_id_priv;
	int ret;

	cm_id_priv = kzalloc(sizeof *cm_id_priv, GFP_KERNEL);
	if (!cm_id_priv)
		return ERR_PTR(-ENOMEM);

	cm_id_priv->id.state = IB_CM_IDLE;
	cm_id_priv->id.device = device;
	cm_id_priv->id.cm_handler = cm_handler;
	cm_id_priv->id.context = context;
	cm_id_priv->id.remote_cm_qpn = 1;
	ret = cm_alloc_id(cm_id_priv);
	if (ret)
		goto error;

	spin_lock_init(&cm_id_priv->lock);
	init_completion(&cm_id_priv->comp);
	INIT_LIST_HEAD(&cm_id_priv->work_list);
	atomic_set(&cm_id_priv->work_count, -1);
	atomic_set(&cm_id_priv->refcount, 1);
	return &cm_id_priv->id;

error:
	kfree(cm_id_priv);
	return ERR_PTR(-ENOMEM);
}
EXPORT_SYMBOL(ib_create_cm_id);

static struct cm_work * cm_dequeue_work(struct cm_id_private *cm_id_priv)
{
	struct cm_work *work;

	if (list_empty(&cm_id_priv->work_list))
		return NULL;

	work = list_entry(cm_id_priv->work_list.next, struct cm_work, list);
	list_del(&work->list);
	return work;
}

static void cm_free_work(struct cm_work *work)
{
	if (work->mad_recv_wc)
		ib_free_recv_mad(work->mad_recv_wc);
	kfree(work);
}

static inline int cm_convert_to_ms(int iba_time)
{
	/* approximate conversion to ms from 4.096us x 2^iba_time */
	return 1 << max(iba_time - 8, 0);
}

/*
 * calculate: 4.096x2^ack_timeout = 4.096x2^ack_delay + 2x4.096x2^life_time
 * Because of how ack_timeout is stored, adding one doubles the timeout.
 * To avoid large timeouts, select the max(ack_delay, life_time + 1), and
 * increment it (round up) only if the other is within 50%.
 */
static u8 cm_ack_timeout(u8 ca_ack_delay, u8 packet_life_time)
{
	int ack_timeout = packet_life_time + 1;

	if (ack_timeout >= ca_ack_delay)
		ack_timeout += (ca_ack_delay >= (ack_timeout - 1));
	else
		ack_timeout = ca_ack_delay +
			      (ack_timeout >= (ca_ack_delay - 1));

	return min(31, ack_timeout);
}

static void cm_cleanup_timewait(struct cm_timewait_info *timewait_info)
{
	if (timewait_info->inserted_remote_id) {
		rb_erase(&timewait_info->remote_id_node, &cm.remote_id_table);
		timewait_info->inserted_remote_id = 0;
	}

	if (timewait_info->inserted_remote_qp) {
		rb_erase(&timewait_info->remote_qp_node, &cm.remote_qp_table);
		timewait_info->inserted_remote_qp = 0;
	}
}

static struct cm_timewait_info * cm_create_timewait_info(__be32 local_id)
{
	struct cm_timewait_info *timewait_info;

	timewait_info = kzalloc(sizeof *timewait_info, GFP_KERNEL);
	if (!timewait_info)
		return ERR_PTR(-ENOMEM);

	timewait_info->work.local_id = local_id;
	INIT_DELAYED_WORK(&timewait_info->work.work, cm_work_handler);
	timewait_info->work.cm_event.event = IB_CM_TIMEWAIT_EXIT;
	return timewait_info;
}

static void cm_enter_timewait(struct cm_id_private *cm_id_priv)
{
	int wait_time;
	unsigned long flags;

	spin_lock_irqsave(&cm.lock, flags);
	cm_cleanup_timewait(cm_id_priv->timewait_info);
	list_add_tail(&cm_id_priv->timewait_info->list, &cm.timewait_list);
	spin_unlock_irqrestore(&cm.lock, flags);

	/*
	 * The cm_id could be destroyed by the user before we exit timewait.
	 * To protect against this, we search for the cm_id after exiting
	 * timewait before notifying the user that we've exited timewait.
	 */
	cm_id_priv->id.state = IB_CM_TIMEWAIT;
	wait_time = cm_convert_to_ms(cm_id_priv->av.timeout);
	queue_delayed_work(cm.wq, &cm_id_priv->timewait_info->work.work,
			   msecs_to_jiffies(wait_time));
	cm_id_priv->timewait_info = NULL;
}

static void cm_reset_to_idle(struct cm_id_private *cm_id_priv)
{
	unsigned long flags;

	cm_id_priv->id.state = IB_CM_IDLE;
	if (cm_id_priv->timewait_info) {
		spin_lock_irqsave(&cm.lock, flags);
		cm_cleanup_timewait(cm_id_priv->timewait_info);
		spin_unlock_irqrestore(&cm.lock, flags);
		kfree(cm_id_priv->timewait_info);
		cm_id_priv->timewait_info = NULL;
	}
}

static void cm_destroy_id(struct ib_cm_id *cm_id, int err)
{
	struct cm_id_private *cm_id_priv;
	struct cm_work *work;

	cm_id_priv = container_of(cm_id, struct cm_id_private, id);
retest:
	spin_lock_irq(&cm_id_priv->lock);
	switch (cm_id->state) {
	case IB_CM_LISTEN:
		cm_id->state = IB_CM_IDLE;
		spin_unlock_irq(&cm_id_priv->lock);
		spin_lock_irq(&cm.lock);
		rb_erase(&cm_id_priv->service_node, &cm.listen_service_table);
		spin_unlock_irq(&cm.lock);
		break;
	case IB_CM_SIDR_REQ_SENT:
		cm_id->state = IB_CM_IDLE;
		ib_cancel_mad(cm_id_priv->av.port->mad_agent, cm_id_priv->msg);
		spin_unlock_irq(&cm_id_priv->lock);
		break;
	case IB_CM_SIDR_REQ_RCVD:
		spin_unlock_irq(&cm_id_priv->lock);
		cm_reject_sidr_req(cm_id_priv, IB_SIDR_REJECT);
		break;
	case IB_CM_REQ_SENT:
		ib_cancel_mad(cm_id_priv->av.port->mad_agent, cm_id_priv->msg);
		spin_unlock_irq(&cm_id_priv->lock);
		ib_send_cm_rej(cm_id, IB_CM_REJ_TIMEOUT,
			       &cm_id_priv->id.device->node_guid,
			       sizeof cm_id_priv->id.device->node_guid,
			       NULL, 0);
		break;
	case IB_CM_REQ_RCVD:
		if (err == -ENOMEM) {
			/* Do not reject to allow future retries. */
			cm_reset_to_idle(cm_id_priv);
			spin_unlock_irq(&cm_id_priv->lock);
		} else {
			spin_unlock_irq(&cm_id_priv->lock);
			ib_send_cm_rej(cm_id, IB_CM_REJ_CONSUMER_DEFINED,
				       NULL, 0, NULL, 0);
		}
		break;
	case IB_CM_MRA_REQ_RCVD:
	case IB_CM_REP_SENT:
	case IB_CM_MRA_REP_RCVD:
		ib_cancel_mad(cm_id_priv->av.port->mad_agent, cm_id_priv->msg);
		/* Fall through */
	case IB_CM_MRA_REQ_SENT:
	case IB_CM_REP_RCVD:
	case IB_CM_MRA_REP_SENT:
		spin_unlock_irq(&cm_id_priv->lock);
		ib_send_cm_rej(cm_id, IB_CM_REJ_CONSUMER_DEFINED,
			       NULL, 0, NULL, 0);
		break;
	case IB_CM_ESTABLISHED:
		spin_unlock_irq(&cm_id_priv->lock);
		ib_send_cm_dreq(cm_id, NULL, 0);
		goto retest;
	case IB_CM_DREQ_SENT:
		ib_cancel_mad(cm_id_priv->av.port->mad_agent, cm_id_priv->msg);
		cm_enter_timewait(cm_id_priv);
		spin_unlock_irq(&cm_id_priv->lock);
		break;
	case IB_CM_DREQ_RCVD:
		spin_unlock_irq(&cm_id_priv->lock);
		ib_send_cm_drep(cm_id, NULL, 0);
		break;
	default:
		spin_unlock_irq(&cm_id_priv->lock);
		break;
	}

	cm_free_id(cm_id->local_id);
	cm_deref_id(cm_id_priv);
	wait_for_completion(&cm_id_priv->comp);
	while ((work = cm_dequeue_work(cm_id_priv)) != NULL)
		cm_free_work(work);
	kfree(cm_id_priv->compare_data);
	kfree(cm_id_priv->private_data);
	kfree(cm_id_priv);
}

void ib_destroy_cm_id(struct ib_cm_id *cm_id)
{
	cm_destroy_id(cm_id, 0);
}
EXPORT_SYMBOL(ib_destroy_cm_id);

int ib_cm_listen(struct ib_cm_id *cm_id, __be64 service_id, __be64 service_mask,
		 struct ib_cm_compare_data *compare_data)
{
	struct cm_id_private *cm_id_priv, *cur_cm_id_priv;
	unsigned long flags;
	int ret = 0;

	service_mask = service_mask ? service_mask :
		       __constant_cpu_to_be64(~0ULL);
	service_id &= service_mask;
	if ((service_id & IB_SERVICE_ID_AGN_MASK) == IB_CM_ASSIGN_SERVICE_ID &&
	    (service_id != IB_CM_ASSIGN_SERVICE_ID))
		return -EINVAL;

	cm_id_priv = container_of(cm_id, struct cm_id_private, id);
	if (cm_id->state != IB_CM_IDLE)
		return -EINVAL;

	if (compare_data) {
		cm_id_priv->compare_data = kzalloc(sizeof *compare_data,
						   GFP_KERNEL);
		if (!cm_id_priv->compare_data)
			return -ENOMEM;
		cm_mask_copy(cm_id_priv->compare_data->data,
			     compare_data->data, compare_data->mask);
		memcpy(cm_id_priv->compare_data->mask, compare_data->mask,
		       IB_CM_COMPARE_SIZE);
	}

	cm_id->state = IB_CM_LISTEN;

	spin_lock_irqsave(&cm.lock, flags);
	if (service_id == IB_CM_ASSIGN_SERVICE_ID) {
		cm_id->service_id = cpu_to_be64(cm.listen_service_id++);
		cm_id->service_mask = __constant_cpu_to_be64(~0ULL);
	} else {
		cm_id->service_id = service_id;
		cm_id->service_mask = service_mask;
	}
	cur_cm_id_priv = cm_insert_listen(cm_id_priv);
	spin_unlock_irqrestore(&cm.lock, flags);

	if (cur_cm_id_priv) {
		cm_id->state = IB_CM_IDLE;
		kfree(cm_id_priv->compare_data);
		cm_id_priv->compare_data = NULL;
		ret = -EBUSY;
	}
	return ret;
}
EXPORT_SYMBOL(ib_cm_listen);

static __be64 cm_form_tid(struct cm_id_private *cm_id_priv,
			  enum cm_msg_sequence msg_seq)
{
	u64 hi_tid, low_tid;

	hi_tid   = ((u64) cm_id_priv->av.port->mad_agent->hi_tid) << 32;
	low_tid  = (u64) ((__force u32)cm_id_priv->id.local_id |
			  (msg_seq << 30));
	return cpu_to_be64(hi_tid | low_tid);
}

static void cm_format_mad_hdr(struct ib_mad_hdr *hdr,
			      __be16 attr_id, __be64 tid)
{
	hdr->base_version  = IB_MGMT_BASE_VERSION;
	hdr->mgmt_class	   = IB_MGMT_CLASS_CM;
	hdr->class_version = IB_CM_CLASS_VERSION;
	hdr->method	   = IB_MGMT_METHOD_SEND;
	hdr->attr_id	   = attr_id;
	hdr->tid	   = tid;
}

static void cm_format_req(struct cm_req_msg *req_msg,
			  struct cm_id_private *cm_id_priv,
			  struct ib_cm_req_param *param)
{
	struct ib_sa_path_rec *pri_path = param->primary_path;
	struct ib_sa_path_rec *alt_path = param->alternate_path;

	cm_format_mad_hdr(&req_msg->hdr, CM_REQ_ATTR_ID,
			  cm_form_tid(cm_id_priv, CM_MSG_SEQUENCE_REQ));

	req_msg->local_comm_id = cm_id_priv->id.local_id;
	req_msg->service_id = param->service_id;
	req_msg->local_ca_guid = cm_id_priv->id.device->node_guid;
	cm_req_set_local_qpn(req_msg, cpu_to_be32(param->qp_num));
	cm_req_set_resp_res(req_msg, param->responder_resources);
	cm_req_set_init_depth(req_msg, param->initiator_depth);
	cm_req_set_remote_resp_timeout(req_msg,
				       param->remote_cm_response_timeout);
	cm_req_set_qp_type(req_msg, param->qp_type);
	cm_req_set_flow_ctrl(req_msg, param->flow_control);
	cm_req_set_starting_psn(req_msg, cpu_to_be32(param->starting_psn));
	cm_req_set_local_resp_timeout(req_msg,
				      param->local_cm_response_timeout);
	cm_req_set_retry_count(req_msg, param->retry_count);
	req_msg->pkey = param->primary_path->pkey;
	cm_req_set_path_mtu(req_msg, param->primary_path->mtu);
	cm_req_set_rnr_retry_count(req_msg, param->rnr_retry_count);
	cm_req_set_max_cm_retries(req_msg, param->max_cm_retries);
	cm_req_set_srq(req_msg, param->srq);

	if (pri_path->hop_limit <= 1) {
		req_msg->primary_local_lid = pri_path->slid;
		req_msg->primary_remote_lid = pri_path->dlid;
	} else {
		/* Work-around until there's a way to obtain remote LID info */
		req_msg->primary_local_lid = IB_LID_PERMISSIVE;
		req_msg->primary_remote_lid = IB_LID_PERMISSIVE;
	}
	req_msg->primary_local_gid = pri_path->sgid;
	req_msg->primary_remote_gid = pri_path->dgid;
	cm_req_set_primary_flow_label(req_msg, pri_path->flow_label);
	cm_req_set_primary_packet_rate(req_msg, pri_path->rate);
	req_msg->primary_traffic_class = pri_path->traffic_class;
	req_msg->primary_hop_limit = pri_path->hop_limit;
	cm_req_set_primary_sl(req_msg, pri_path->sl);
	cm_req_set_primary_subnet_local(req_msg, (pri_path->hop_limit <= 1));
	cm_req_set_primary_local_ack_timeout(req_msg,
		cm_ack_timeout(cm_id_priv->av.port->cm_dev->ack_delay,
			       pri_path->packet_life_time));

	if (alt_path) {
		if (alt_path->hop_limit <= 1) {
			req_msg->alt_local_lid = alt_path->slid;
			req_msg->alt_remote_lid = alt_path->dlid;
		} else {
			req_msg->alt_local_lid = IB_LID_PERMISSIVE;
			req_msg->alt_remote_lid = IB_LID_PERMISSIVE;
		}
		req_msg->alt_local_gid = alt_path->sgid;
		req_msg->alt_remote_gid = alt_path->dgid;
		cm_req_set_alt_flow_label(req_msg,
					  alt_path->flow_label);
		cm_req_set_alt_packet_rate(req_msg, alt_path->rate);
		req_msg->alt_traffic_class = alt_path->traffic_class;
		req_msg->alt_hop_limit = alt_path->hop_limit;
		cm_req_set_alt_sl(req_msg, alt_path->sl);
		cm_req_set_alt_subnet_local(req_msg, (alt_path->hop_limit <= 1));
		cm_req_set_alt_local_ack_timeout(req_msg,
			cm_ack_timeout(cm_id_priv->av.port->cm_dev->ack_delay,
				       alt_path->packet_life_time));
	}

	if (param->private_data && param->private_data_len)
		memcpy(req_msg->private_data, param->private_data,
		       param->private_data_len);
}

static int cm_validate_req_param(struct ib_cm_req_param *param)
{
	/* peer-to-peer not supported */
	if (param->peer_to_peer)
		return -EINVAL;

	if (!param->primary_path)
		return -EINVAL;

	if (param->qp_type != IB_QPT_RC && param->qp_type != IB_QPT_UC)
		return -EINVAL;

	if (param->private_data &&
	    param->private_data_len > IB_CM_REQ_PRIVATE_DATA_SIZE)
		return -EINVAL;

	if (param->alternate_path &&
	    (param->alternate_path->pkey != param->primary_path->pkey ||
	     param->alternate_path->mtu != param->primary_path->mtu))
		return -EINVAL;

	return 0;
}

int ib_send_cm_req(struct ib_cm_id *cm_id,
		   struct ib_cm_req_param *param)
{
	struct cm_id_private *cm_id_priv;
	struct cm_req_msg *req_msg;
	unsigned long flags;
	int ret;

	ret = cm_validate_req_param(param);
	if (ret)
		return ret;

	/* Verify that we're not in timewait. */
	cm_id_priv = container_of(cm_id, struct cm_id_private, id);
	spin_lock_irqsave(&cm_id_priv->lock, flags);
	if (cm_id->state != IB_CM_IDLE) {
		spin_unlock_irqrestore(&cm_id_priv->lock, flags);
		ret = -EINVAL;
		goto out;
	}
	spin_unlock_irqrestore(&cm_id_priv->lock, flags);

	cm_id_priv->timewait_info = cm_create_timewait_info(cm_id_priv->
							    id.local_id);
	if (IS_ERR(cm_id_priv->timewait_info)) {
		ret = PTR_ERR(cm_id_priv->timewait_info);
		goto out;
	}

	ret = cm_init_av_by_path(param->primary_path, &cm_id_priv->av);
	if (ret)
		goto error1;
	if (param->alternate_path) {
		ret = cm_init_av_by_path(param->alternate_path,
					 &cm_id_priv->alt_av);
		if (ret)
			goto error1;
	}
	cm_id->service_id = param->service_id;
	cm_id->service_mask = __constant_cpu_to_be64(~0ULL);
	cm_id_priv->timeout_ms = cm_convert_to_ms(
				    param->primary_path->packet_life_time) * 2 +
				 cm_convert_to_ms(
				    param->remote_cm_response_timeout);
	cm_id_priv->max_cm_retries = param->max_cm_retries;
	cm_id_priv->initiator_depth = param->initiator_depth;
	cm_id_priv->responder_resources = param->responder_resources;
	cm_id_priv->retry_count = param->retry_count;
	cm_id_priv->path_mtu = param->primary_path->mtu;
	cm_id_priv->pkey = param->primary_path->pkey;
	cm_id_priv->qp_type = param->qp_type;

	ret = cm_alloc_msg(cm_id_priv, &cm_id_priv->msg);
	if (ret)
		goto error1;

	req_msg = (struct cm_req_msg *) cm_id_priv->msg->mad;
	cm_format_req(req_msg, cm_id_priv, param);
	cm_id_priv->tid = req_msg->hdr.tid;
	cm_id_priv->msg->timeout_ms = cm_id_priv->timeout_ms;
	cm_id_priv->msg->context[1] = (void *) (unsigned long) IB_CM_REQ_SENT;

	cm_id_priv->local_qpn = cm_req_get_local_qpn(req_msg);
	cm_id_priv->rq_psn = cm_req_get_starting_psn(req_msg);

	spin_lock_irqsave(&cm_id_priv->lock, flags);
	ret = ib_post_send_mad(cm_id_priv->msg, NULL);
	if (ret) {
		spin_unlock_irqrestore(&cm_id_priv->lock, flags);
		goto error2;
	}
	BUG_ON(cm_id->state != IB_CM_IDLE);
	cm_id->state = IB_CM_REQ_SENT;
	spin_unlock_irqrestore(&cm_id_priv->lock, flags);
	return 0;

error2:	cm_free_msg(cm_id_priv->msg);
error1:	kfree(cm_id_priv->timewait_info);
out:	return ret;
}
EXPORT_SYMBOL(ib_send_cm_req);

static int cm_issue_rej(struct cm_port *port,
			struct ib_mad_recv_wc *mad_recv_wc,
			enum ib_cm_rej_reason reason,
			enum cm_msg_response msg_rejected,
			void *ari, u8 ari_length)
{
	struct ib_mad_send_buf *msg = NULL;
	struct cm_rej_msg *rej_msg, *rcv_msg;
	int ret;

	ret = cm_alloc_response_msg(port, mad_recv_wc, &msg);
	if (ret)
		return ret;

	/* We just need common CM header information.  Cast to any message. */
	rcv_msg = (struct cm_rej_msg *) mad_recv_wc->recv_buf.mad;
	rej_msg = (struct cm_rej_msg *) msg->mad;

	cm_format_mad_hdr(&rej_msg->hdr, CM_REJ_ATTR_ID, rcv_msg->hdr.tid);
	rej_msg->remote_comm_id = rcv_msg->local_comm_id;
	rej_msg->local_comm_id = rcv_msg->remote_comm_id;
	cm_rej_set_msg_rejected(rej_msg, msg_rejected);
	rej_msg->reason = cpu_to_be16(reason);

	if (ari && ari_length) {
		cm_rej_set_reject_info_len(rej_msg, ari_length);
		memcpy(rej_msg->ari, ari, ari_length);
	}

	ret = ib_post_send_mad(msg, NULL);
	if (ret)
		cm_free_msg(msg);

	return ret;
}

static inline int cm_is_active_peer(__be64 local_ca_guid, __be64 remote_ca_guid,
				    __be32 local_qpn, __be32 remote_qpn)
{
	return (be64_to_cpu(local_ca_guid) > be64_to_cpu(remote_ca_guid) ||
		((local_ca_guid == remote_ca_guid) &&
		 (be32_to_cpu(local_qpn) > be32_to_cpu(remote_qpn))));
}

static void cm_format_paths_from_req(struct cm_req_msg *req_msg,
					    struct ib_sa_path_rec *primary_path,
					    struct ib_sa_path_rec *alt_path)
{
	memset(primary_path, 0, sizeof *primary_path);
	primary_path->dgid = req_msg->primary_local_gid;
	primary_path->sgid = req_msg->primary_remote_gid;
	primary_path->dlid = req_msg->primary_local_lid;
	primary_path->slid = req_msg->primary_remote_lid;
	primary_path->flow_label = cm_req_get_primary_flow_label(req_msg);
	primary_path->hop_limit = req_msg->primary_hop_limit;
	primary_path->traffic_class = req_msg->primary_traffic_class;
	primary_path->reversible = 1;
	primary_path->pkey = req_msg->pkey;
	primary_path->sl = cm_req_get_primary_sl(req_msg);
	primary_path->mtu_selector = IB_SA_EQ;
	primary_path->mtu = cm_req_get_path_mtu(req_msg);
	primary_path->rate_selector = IB_SA_EQ;
	primary_path->rate = cm_req_get_primary_packet_rate(req_msg);
	primary_path->packet_life_time_selector = IB_SA_EQ;
	primary_path->packet_life_time =
		cm_req_get_primary_local_ack_timeout(req_msg);
	primary_path->packet_life_time -= (primary_path->packet_life_time > 0);

	if (req_msg->alt_local_lid) {
		memset(alt_path, 0, sizeof *alt_path);
		alt_path->dgid = req_msg->alt_local_gid;
		alt_path->sgid = req_msg->alt_remote_gid;
		alt_path->dlid = req_msg->alt_local_lid;
		alt_path->slid = req_msg->alt_remote_lid;
		alt_path->flow_label = cm_req_get_alt_flow_label(req_msg);
		alt_path->hop_limit = req_msg->alt_hop_limit;
		alt_path->traffic_class = req_msg->alt_traffic_class;
		alt_path->reversible = 1;
		alt_path->pkey = req_msg->pkey;
		alt_path->sl = cm_req_get_alt_sl(req_msg);
		alt_path->mtu_selector = IB_SA_EQ;
		alt_path->mtu = cm_req_get_path_mtu(req_msg);
		alt_path->rate_selector = IB_SA_EQ;
		alt_path->rate = cm_req_get_alt_packet_rate(req_msg);
		alt_path->packet_life_time_selector = IB_SA_EQ;
		alt_path->packet_life_time =
			cm_req_get_alt_local_ack_timeout(req_msg);
		alt_path->packet_life_time -= (alt_path->packet_life_time > 0);
	}
}

static void cm_format_req_event(struct cm_work *work,
				struct cm_id_private *cm_id_priv,
				struct ib_cm_id *listen_id)
{
	struct cm_req_msg *req_msg;
	struct ib_cm_req_event_param *param;

	req_msg = (struct cm_req_msg *)work->mad_recv_wc->recv_buf.mad;
	param = &work->cm_event.param.req_rcvd;
	param->listen_id = listen_id;
	param->port = cm_id_priv->av.port->port_num;
	param->primary_path = &work->path[0];
	if (req_msg->alt_local_lid)
		param->alternate_path = &work->path[1];
	else
		param->alternate_path = NULL;
	param->remote_ca_guid = req_msg->local_ca_guid;
	param->remote_qkey = be32_to_cpu(req_msg->local_qkey);
	param->remote_qpn = be32_to_cpu(cm_req_get_local_qpn(req_msg));
	param->qp_type = cm_req_get_qp_type(req_msg);
	param->starting_psn = be32_to_cpu(cm_req_get_starting_psn(req_msg));
	param->responder_resources = cm_req_get_init_depth(req_msg);
	param->initiator_depth = cm_req_get_resp_res(req_msg);
	param->local_cm_response_timeout =
					cm_req_get_remote_resp_timeout(req_msg);
	param->flow_control = cm_req_get_flow_ctrl(req_msg);
	param->remote_cm_response_timeout =
					cm_req_get_local_resp_timeout(req_msg);
	param->retry_count = cm_req_get_retry_count(req_msg);
	param->rnr_retry_count = cm_req_get_rnr_retry_count(req_msg);
	param->srq = cm_req_get_srq(req_msg);
	work->cm_event.private_data = &req_msg->private_data;
}

static void cm_process_work(struct cm_id_private *cm_id_priv,
			    struct cm_work *work)
{
	int ret;

	/* We will typically only have the current event to report. */
	ret = cm_id_priv->id.cm_handler(&cm_id_priv->id, &work->cm_event);
	cm_free_work(work);

	while (!ret && !atomic_add_negative(-1, &cm_id_priv->work_count)) {
		spin_lock_irq(&cm_id_priv->lock);
		work = cm_dequeue_work(cm_id_priv);
		spin_unlock_irq(&cm_id_priv->lock);
		BUG_ON(!work);
		ret = cm_id_priv->id.cm_handler(&cm_id_priv->id,
						&work->cm_event);
		cm_free_work(work);
	}
	cm_deref_id(cm_id_priv);
	if (ret)
		cm_destroy_id(&cm_id_priv->id, ret);
}

static void cm_format_mra(struct cm_mra_msg *mra_msg,
			  struct cm_id_private *cm_id_priv,
			  enum cm_msg_response msg_mraed, u8 service_timeout,
			  const void *private_data, u8 private_data_len)
{
	cm_format_mad_hdr(&mra_msg->hdr, CM_MRA_ATTR_ID, cm_id_priv->tid);
	cm_mra_set_msg_mraed(mra_msg, msg_mraed);
	mra_msg->local_comm_id = cm_id_priv->id.local_id;
	mra_msg->remote_comm_id = cm_id_priv->id.remote_id;
	cm_mra_set_service_timeout(mra_msg, service_timeout);

	if (private_data && private_data_len)
		memcpy(mra_msg->private_data, private_data, private_data_len);
}

static void cm_format_rej(struct cm_rej_msg *rej_msg,
			  struct cm_id_private *cm_id_priv,
			  enum ib_cm_rej_reason reason,
			  void *ari,
			  u8 ari_length,
			  const void *private_data,
			  u8 private_data_len)
{
	cm_format_mad_hdr(&rej_msg->hdr, CM_REJ_ATTR_ID, cm_id_priv->tid);
	rej_msg->remote_comm_id = cm_id_priv->id.remote_id;

	switch(cm_id_priv->id.state) {
	case IB_CM_REQ_RCVD:
		rej_msg->local_comm_id = 0;
		cm_rej_set_msg_rejected(rej_msg, CM_MSG_RESPONSE_REQ);
		break;
	case IB_CM_MRA_REQ_SENT:
		rej_msg->local_comm_id = cm_id_priv->id.local_id;
		cm_rej_set_msg_rejected(rej_msg, CM_MSG_RESPONSE_REQ);
		break;
	case IB_CM_REP_RCVD:
	case IB_CM_MRA_REP_SENT:
		rej_msg->local_comm_id = cm_id_priv->id.local_id;
		cm_rej_set_msg_rejected(rej_msg, CM_MSG_RESPONSE_REP);
		break;
	default:
		rej_msg->local_comm_id = cm_id_priv->id.local_id;
		cm_rej_set_msg_rejected(rej_msg, CM_MSG_RESPONSE_OTHER);
		break;
	}

	rej_msg->reason = cpu_to_be16(reason);
	if (ari && ari_length) {
		cm_rej_set_reject_info_len(rej_msg, ari_length);
		memcpy(rej_msg->ari, ari, ari_length);
	}

	if (private_data && private_data_len)
		memcpy(rej_msg->private_data, private_data, private_data_len);
}

static void cm_dup_req_handler(struct cm_work *work,
			       struct cm_id_private *cm_id_priv)
{
	struct ib_mad_send_buf *msg = NULL;
	int ret;

	atomic_long_inc(&work->port->counter_group[CM_RECV_DUPLICATES].
			counter[CM_REQ_COUNTER]);

	/* Quick state check to discard duplicate REQs. */
	if (cm_id_priv->id.state == IB_CM_REQ_RCVD)
		return;

	ret = cm_alloc_response_msg(work->port, work->mad_recv_wc, &msg);
	if (ret)
		return;

	spin_lock_irq(&cm_id_priv->lock);
	switch (cm_id_priv->id.state) {
	case IB_CM_MRA_REQ_SENT:
		cm_format_mra((struct cm_mra_msg *) msg->mad, cm_id_priv,
			      CM_MSG_RESPONSE_REQ, cm_id_priv->service_timeout,
			      cm_id_priv->private_data,
			      cm_id_priv->private_data_len);
		break;
	case IB_CM_TIMEWAIT:
		cm_format_rej((struct cm_rej_msg *) msg->mad, cm_id_priv,
			      IB_CM_REJ_STALE_CONN, NULL, 0, NULL, 0);
		break;
	default:
		goto unlock;
	}
	spin_unlock_irq(&cm_id_priv->lock);

	ret = ib_post_send_mad(msg, NULL);
	if (ret)
		goto free;
	return;

unlock:	spin_unlock_irq(&cm_id_priv->lock);
free:	cm_free_msg(msg);
}

static struct cm_id_private * cm_match_req(struct cm_work *work,
					   struct cm_id_private *cm_id_priv)
{
	struct cm_id_private *listen_cm_id_priv, *cur_cm_id_priv;
	struct cm_timewait_info *timewait_info;
	struct cm_req_msg *req_msg;

	req_msg = (struct cm_req_msg *)work->mad_recv_wc->recv_buf.mad;

	/* Check for possible duplicate REQ. */
	spin_lock_irq(&cm.lock);
	timewait_info = cm_insert_remote_id(cm_id_priv->timewait_info);
	if (timewait_info) {
		cur_cm_id_priv = cm_get_id(timewait_info->work.local_id,
					   timewait_info->work.remote_id);
		spin_unlock_irq(&cm.lock);
		if (cur_cm_id_priv) {
			cm_dup_req_handler(work, cur_cm_id_priv);
			cm_deref_id(cur_cm_id_priv);
		}
		return NULL;
	}

	/* Check for stale connections. */
	timewait_info = cm_insert_remote_qpn(cm_id_priv->timewait_info);
	if (timewait_info) {
		cm_cleanup_timewait(cm_id_priv->timewait_info);
		spin_unlock_irq(&cm.lock);
		cm_issue_rej(work->port, work->mad_recv_wc,
			     IB_CM_REJ_STALE_CONN, CM_MSG_RESPONSE_REQ,
			     NULL, 0);
		return NULL;
	}

	/* Find matching listen request. */
	listen_cm_id_priv = cm_find_listen(cm_id_priv->id.device,
					   req_msg->service_id,
					   req_msg->private_data);
	if (!listen_cm_id_priv) {
		cm_cleanup_timewait(cm_id_priv->timewait_info);
		spin_unlock_irq(&cm.lock);
		cm_issue_rej(work->port, work->mad_recv_wc,
			     IB_CM_REJ_INVALID_SERVICE_ID, CM_MSG_RESPONSE_REQ,
			     NULL, 0);
		goto out;
	}
	atomic_inc(&listen_cm_id_priv->refcount);
	atomic_inc(&cm_id_priv->refcount);
	cm_id_priv->id.state = IB_CM_REQ_RCVD;
	atomic_inc(&cm_id_priv->work_count);
	spin_unlock_irq(&cm.lock);
out:
	return listen_cm_id_priv;
}

/*
 * Work-around for inter-subnet connections.  If the LIDs are permissive,
 * we need to override the LID/SL data in the REQ with the LID information
 * in the work completion.
 */
static void cm_process_routed_req(struct cm_req_msg *req_msg, struct ib_wc *wc)
{
	if (!cm_req_get_primary_subnet_local(req_msg)) {
		if (req_msg->primary_local_lid == IB_LID_PERMISSIVE) {
			req_msg->primary_local_lid = cpu_to_be16(wc->slid);
			cm_req_set_primary_sl(req_msg, wc->sl);
		}

		if (req_msg->primary_remote_lid == IB_LID_PERMISSIVE)
			req_msg->primary_remote_lid = cpu_to_be16(wc->dlid_path_bits);
	}

	if (!cm_req_get_alt_subnet_local(req_msg)) {
		if (req_msg->alt_local_lid == IB_LID_PERMISSIVE) {
			req_msg->alt_local_lid = cpu_to_be16(wc->slid);
			cm_req_set_alt_sl(req_msg, wc->sl);
		}

		if (req_msg->alt_remote_lid == IB_LID_PERMISSIVE)
			req_msg->alt_remote_lid = cpu_to_be16(wc->dlid_path_bits);
	}
}

static int cm_req_handler(struct cm_work *work)
{
	struct ib_cm_id *cm_id;
	struct cm_id_private *cm_id_priv, *listen_cm_id_priv;
	struct cm_req_msg *req_msg;
	int ret;

	req_msg = (struct cm_req_msg *)work->mad_recv_wc->recv_buf.mad;

	cm_id = ib_create_cm_id(work->port->cm_dev->ib_device, NULL, NULL);
	if (IS_ERR(cm_id))
		return PTR_ERR(cm_id);

	cm_id_priv = container_of(cm_id, struct cm_id_private, id);
	cm_id_priv->id.remote_id = req_msg->local_comm_id;
	cm_init_av_for_response(work->port, work->mad_recv_wc->wc,
				work->mad_recv_wc->recv_buf.grh,
				&cm_id_priv->av);
	cm_id_priv->timewait_info = cm_create_timewait_info(cm_id_priv->
							    id.local_id);
	if (IS_ERR(cm_id_priv->timewait_info)) {
		ret = PTR_ERR(cm_id_priv->timewait_info);
		goto destroy;
	}
	cm_id_priv->timewait_info->work.remote_id = req_msg->local_comm_id;
	cm_id_priv->timewait_info->remote_ca_guid = req_msg->local_ca_guid;
	cm_id_priv->timewait_info->remote_qpn = cm_req_get_local_qpn(req_msg);

	listen_cm_id_priv = cm_match_req(work, cm_id_priv);
	if (!listen_cm_id_priv) {
		ret = -EINVAL;
		kfree(cm_id_priv->timewait_info);
		goto destroy;
	}

	cm_id_priv->id.cm_handler = listen_cm_id_priv->id.cm_handler;
	cm_id_priv->id.context = listen_cm_id_priv->id.context;
	cm_id_priv->id.service_id = req_msg->service_id;
	cm_id_priv->id.service_mask = __constant_cpu_to_be64(~0ULL);

	cm_process_routed_req(req_msg, work->mad_recv_wc->wc);
	cm_format_paths_from_req(req_msg, &work->path[0], &work->path[1]);
	ret = cm_init_av_by_path(&work->path[0], &cm_id_priv->av);
	if (ret) {
		ib_get_cached_gid(work->port->cm_dev->ib_device,
				  work->port->port_num, 0, &work->path[0].sgid);
		ib_send_cm_rej(cm_id, IB_CM_REJ_INVALID_GID,
			       &work->path[0].sgid, sizeof work->path[0].sgid,
			       NULL, 0);
		goto rejected;
	}
	if (req_msg->alt_local_lid) {
		ret = cm_init_av_by_path(&work->path[1], &cm_id_priv->alt_av);
		if (ret) {
			ib_send_cm_rej(cm_id, IB_CM_REJ_INVALID_ALT_GID,
				       &work->path[0].sgid,
				       sizeof work->path[0].sgid, NULL, 0);
			goto rejected;
		}
	}
	cm_id_priv->tid = req_msg->hdr.tid;
	cm_id_priv->timeout_ms = cm_convert_to_ms(
					cm_req_get_local_resp_timeout(req_msg));
	cm_id_priv->max_cm_retries = cm_req_get_max_cm_retries(req_msg);
	cm_id_priv->remote_qpn = cm_req_get_local_qpn(req_msg);
	cm_id_priv->initiator_depth = cm_req_get_resp_res(req_msg);
	cm_id_priv->responder_resources = cm_req_get_init_depth(req_msg);
	cm_id_priv->path_mtu = cm_req_get_path_mtu(req_msg);
	cm_id_priv->pkey = req_msg->pkey;
	cm_id_priv->sq_psn = cm_req_get_starting_psn(req_msg);
	cm_id_priv->retry_count = cm_req_get_retry_count(req_msg);
	cm_id_priv->rnr_retry_count = cm_req_get_rnr_retry_count(req_msg);
	cm_id_priv->qp_type = cm_req_get_qp_type(req_msg);

	cm_format_req_event(work, cm_id_priv, &listen_cm_id_priv->id);
	cm_process_work(cm_id_priv, work);
	cm_deref_id(listen_cm_id_priv);
	return 0;

rejected:
	atomic_dec(&cm_id_priv->refcount);
	cm_deref_id(listen_cm_id_priv);
destroy:
	ib_destroy_cm_id(cm_id);
	return ret;
}

static void cm_format_rep(struct cm_rep_msg *rep_msg,
			  struct cm_id_private *cm_id_priv,
			  struct ib_cm_rep_param *param)
{
	cm_format_mad_hdr(&rep_msg->hdr, CM_REP_ATTR_ID, cm_id_priv->tid);
	rep_msg->local_comm_id = cm_id_priv->id.local_id;
	rep_msg->remote_comm_id = cm_id_priv->id.remote_id;
	cm_rep_set_local_qpn(rep_msg, cpu_to_be32(param->qp_num));
	cm_rep_set_starting_psn(rep_msg, cpu_to_be32(param->starting_psn));
	rep_msg->resp_resources = param->responder_resources;
	rep_msg->initiator_depth = param->initiator_depth;
	cm_rep_set_target_ack_delay(rep_msg,
				    cm_id_priv->av.port->cm_dev->ack_delay);
	cm_rep_set_failover(rep_msg, param->failover_accepted);
	cm_rep_set_flow_ctrl(rep_msg, param->flow_control);
	cm_rep_set_rnr_retry_count(rep_msg, param->rnr_retry_count);
	cm_rep_set_srq(rep_msg, param->srq);
	rep_msg->local_ca_guid = cm_id_priv->id.device->node_guid;

	if (param->private_data && param->private_data_len)
		memcpy(rep_msg->private_data, param->private_data,
		       param->private_data_len);
}

int ib_send_cm_rep(struct ib_cm_id *cm_id,
		   struct ib_cm_rep_param *param)
{
	struct cm_id_private *cm_id_priv;
	struct ib_mad_send_buf *msg;
	struct cm_rep_msg *rep_msg;
	unsigned long flags;
	int ret;

	if (param->private_data &&
	    param->private_data_len > IB_CM_REP_PRIVATE_DATA_SIZE)
		return -EINVAL;

	cm_id_priv = container_of(cm_id, struct cm_id_private, id);
	spin_lock_irqsave(&cm_id_priv->lock, flags);
	if (cm_id->state != IB_CM_REQ_RCVD &&
	    cm_id->state != IB_CM_MRA_REQ_SENT) {
		ret = -EINVAL;
		goto out;
	}

	ret = cm_alloc_msg(cm_id_priv, &msg);
	if (ret)
		goto out;

	rep_msg = (struct cm_rep_msg *) msg->mad;
	cm_format_rep(rep_msg, cm_id_priv, param);
	msg->timeout_ms = cm_id_priv->timeout_ms;
	msg->context[1] = (void *) (unsigned long) IB_CM_REP_SENT;

	ret = ib_post_send_mad(msg, NULL);
	if (ret) {
		spin_unlock_irqrestore(&cm_id_priv->lock, flags);
		cm_free_msg(msg);
		return ret;
	}

	cm_id->state = IB_CM_REP_SENT;
	cm_id_priv->msg = msg;
	cm_id_priv->initiator_depth = param->initiator_depth;
	cm_id_priv->responder_resources = param->responder_resources;
	cm_id_priv->rq_psn = cm_rep_get_starting_psn(rep_msg);
	cm_id_priv->local_qpn = cm_rep_get_local_qpn(rep_msg);

out:	spin_unlock_irqrestore(&cm_id_priv->lock, flags);
	return ret;
}
EXPORT_SYMBOL(ib_send_cm_rep);

static void cm_format_rtu(struct cm_rtu_msg *rtu_msg,
			  struct cm_id_private *cm_id_priv,
			  const void *private_data,
			  u8 private_data_len)
{
	cm_format_mad_hdr(&rtu_msg->hdr, CM_RTU_ATTR_ID, cm_id_priv->tid);
	rtu_msg->local_comm_id = cm_id_priv->id.local_id;
	rtu_msg->remote_comm_id = cm_id_priv->id.remote_id;

	if (private_data && private_data_len)
		memcpy(rtu_msg->private_data, private_data, private_data_len);
}

int ib_send_cm_rtu(struct ib_cm_id *cm_id,
		   const void *private_data,
		   u8 private_data_len)
{
	struct cm_id_private *cm_id_priv;
	struct ib_mad_send_buf *msg;
	unsigned long flags;
	void *data;
	int ret;

	if (private_data && private_data_len > IB_CM_RTU_PRIVATE_DATA_SIZE)
		return -EINVAL;

	data = cm_copy_private_data(private_data, private_data_len);
	if (IS_ERR(data))
		return PTR_ERR(data);

	cm_id_priv = container_of(cm_id, struct cm_id_private, id);
	spin_lock_irqsave(&cm_id_priv->lock, flags);
	if (cm_id->state != IB_CM_REP_RCVD &&
	    cm_id->state != IB_CM_MRA_REP_SENT) {
		ret = -EINVAL;
		goto error;
	}

	ret = cm_alloc_msg(cm_id_priv, &msg);
	if (ret)
		goto error;

	cm_format_rtu((struct cm_rtu_msg *) msg->mad, cm_id_priv,
		      private_data, private_data_len);

	ret = ib_post_send_mad(msg, NULL);
	if (ret) {
		spin_unlock_irqrestore(&cm_id_priv->lock, flags);
		cm_free_msg(msg);
		kfree(data);
		return ret;
	}

	cm_id->state = IB_CM_ESTABLISHED;
	cm_set_private_data(cm_id_priv, data, private_data_len);
	spin_unlock_irqrestore(&cm_id_priv->lock, flags);
	return 0;

error:	spin_unlock_irqrestore(&cm_id_priv->lock, flags);
	kfree(data);
	return ret;
}
EXPORT_SYMBOL(ib_send_cm_rtu);

static void cm_format_rep_event(struct cm_work *work)
{
	struct cm_rep_msg *rep_msg;
	struct ib_cm_rep_event_param *param;

	rep_msg = (struct cm_rep_msg *)work->mad_recv_wc->recv_buf.mad;
	param = &work->cm_event.param.rep_rcvd;
	param->remote_ca_guid = rep_msg->local_ca_guid;
	param->remote_qkey = be32_to_cpu(rep_msg->local_qkey);
	param->remote_qpn = be32_to_cpu(cm_rep_get_local_qpn(rep_msg));
	param->starting_psn = be32_to_cpu(cm_rep_get_starting_psn(rep_msg));
	param->responder_resources = rep_msg->initiator_depth;
	param->initiator_depth = rep_msg->resp_resources;
	param->target_ack_delay = cm_rep_get_target_ack_delay(rep_msg);
	param->failover_accepted = cm_rep_get_failover(rep_msg);
	param->flow_control = cm_rep_get_flow_ctrl(rep_msg);
	param->rnr_retry_count = cm_rep_get_rnr_retry_count(rep_msg);
	param->srq = cm_rep_get_srq(rep_msg);
	work->cm_event.private_data = &rep_msg->private_data;
}

static void cm_dup_rep_handler(struct cm_work *work)
{
	struct cm_id_private *cm_id_priv;
	struct cm_rep_msg *rep_msg;
	struct ib_mad_send_buf *msg = NULL;
	int ret;

	rep_msg = (struct cm_rep_msg *) work->mad_recv_wc->recv_buf.mad;
	cm_id_priv = cm_acquire_id(rep_msg->remote_comm_id,
				   rep_msg->local_comm_id);
	if (!cm_id_priv)
		return;

	atomic_long_inc(&work->port->counter_group[CM_RECV_DUPLICATES].
			counter[CM_REP_COUNTER]);
	ret = cm_alloc_response_msg(work->port, work->mad_recv_wc, &msg);
	if (ret)
		goto deref;

	spin_lock_irq(&cm_id_priv->lock);
	if (cm_id_priv->id.state == IB_CM_ESTABLISHED)
		cm_format_rtu((struct cm_rtu_msg *) msg->mad, cm_id_priv,
			      cm_id_priv->private_data,
			      cm_id_priv->private_data_len);
	else if (cm_id_priv->id.state == IB_CM_MRA_REP_SENT)
		cm_format_mra((struct cm_mra_msg *) msg->mad, cm_id_priv,
			      CM_MSG_RESPONSE_REP, cm_id_priv->service_timeout,
			      cm_id_priv->private_data,
			      cm_id_priv->private_data_len);
	else
		goto unlock;
	spin_unlock_irq(&cm_id_priv->lock);

	ret = ib_post_send_mad(msg, NULL);
	if (ret)
		goto free;
	goto deref;

unlock:	spin_unlock_irq(&cm_id_priv->lock);
free:	cm_free_msg(msg);
deref:	cm_deref_id(cm_id_priv);
}

static int cm_rep_handler(struct cm_work *work)
{
	struct cm_id_private *cm_id_priv;
	struct cm_rep_msg *rep_msg;
	int ret;

	rep_msg = (struct cm_rep_msg *)work->mad_recv_wc->recv_buf.mad;
	cm_id_priv = cm_acquire_id(rep_msg->remote_comm_id, 0);
	if (!cm_id_priv) {
		cm_dup_rep_handler(work);
		return -EINVAL;
	}

	cm_format_rep_event(work);

	spin_lock_irq(&cm_id_priv->lock);
	switch (cm_id_priv->id.state) {
	case IB_CM_REQ_SENT:
	case IB_CM_MRA_REQ_RCVD:
		break;
	default:
		spin_unlock_irq(&cm_id_priv->lock);
		ret = -EINVAL;
		goto error;
	}

	cm_id_priv->timewait_info->work.remote_id = rep_msg->local_comm_id;
	cm_id_priv->timewait_info->remote_ca_guid = rep_msg->local_ca_guid;
	cm_id_priv->timewait_info->remote_qpn = cm_rep_get_local_qpn(rep_msg);

	spin_lock(&cm.lock);
	/* Check for duplicate REP. */
	if (cm_insert_remote_id(cm_id_priv->timewait_info)) {
		spin_unlock(&cm.lock);
		spin_unlock_irq(&cm_id_priv->lock);
		ret = -EINVAL;
		goto error;
	}
	/* Check for a stale connection. */
	if (cm_insert_remote_qpn(cm_id_priv->timewait_info)) {
		rb_erase(&cm_id_priv->timewait_info->remote_id_node,
			 &cm.remote_id_table);
		cm_id_priv->timewait_info->inserted_remote_id = 0;
		spin_unlock(&cm.lock);
		spin_unlock_irq(&cm_id_priv->lock);
		cm_issue_rej(work->port, work->mad_recv_wc,
			     IB_CM_REJ_STALE_CONN, CM_MSG_RESPONSE_REP,
			     NULL, 0);
		ret = -EINVAL;
		goto error;
	}
	spin_unlock(&cm.lock);

	cm_id_priv->id.state = IB_CM_REP_RCVD;
	cm_id_priv->id.remote_id = rep_msg->local_comm_id;
	cm_id_priv->remote_qpn = cm_rep_get_local_qpn(rep_msg);
	cm_id_priv->initiator_depth = rep_msg->resp_resources;
	cm_id_priv->responder_resources = rep_msg->initiator_depth;
	cm_id_priv->sq_psn = cm_rep_get_starting_psn(rep_msg);
	cm_id_priv->rnr_retry_count = cm_rep_get_rnr_retry_count(rep_msg);
	cm_id_priv->target_ack_delay = cm_rep_get_target_ack_delay(rep_msg);
	cm_id_priv->av.timeout =
			cm_ack_timeout(cm_id_priv->target_ack_delay,
				       cm_id_priv->av.timeout - 1);
	cm_id_priv->alt_av.timeout =
			cm_ack_timeout(cm_id_priv->target_ack_delay,
				       cm_id_priv->alt_av.timeout - 1);

	/* todo: handle peer_to_peer */

	ib_cancel_mad(cm_id_priv->av.port->mad_agent, cm_id_priv->msg);
	ret = atomic_inc_and_test(&cm_id_priv->work_count);
	if (!ret)
		list_add_tail(&work->list, &cm_id_priv->work_list);
	spin_unlock_irq(&cm_id_priv->lock);

	if (ret)
		cm_process_work(cm_id_priv, work);
	else
		cm_deref_id(cm_id_priv);
	return 0;

error:
	cm_deref_id(cm_id_priv);
	return ret;
}

static int cm_establish_handler(struct cm_work *work)
{
	struct cm_id_private *cm_id_priv;
	int ret;

	/* See comment in cm_establish about lookup. */
	cm_id_priv = cm_acquire_id(work->local_id, work->remote_id);
	if (!cm_id_priv)
		return -EINVAL;

	spin_lock_irq(&cm_id_priv->lock);
	if (cm_id_priv->id.state != IB_CM_ESTABLISHED) {
		spin_unlock_irq(&cm_id_priv->lock);
		goto out;
	}

	ib_cancel_mad(cm_id_priv->av.port->mad_agent, cm_id_priv->msg);
	ret = atomic_inc_and_test(&cm_id_priv->work_count);
	if (!ret)
		list_add_tail(&work->list, &cm_id_priv->work_list);
	spin_unlock_irq(&cm_id_priv->lock);

	if (ret)
		cm_process_work(cm_id_priv, work);
	else
		cm_deref_id(cm_id_priv);
	return 0;
out:
	cm_deref_id(cm_id_priv);
	return -EINVAL;
}

static int cm_rtu_handler(struct cm_work *work)
{
	struct cm_id_private *cm_id_priv;
	struct cm_rtu_msg *rtu_msg;
	int ret;

	rtu_msg = (struct cm_rtu_msg *)work->mad_recv_wc->recv_buf.mad;
	cm_id_priv = cm_acquire_id(rtu_msg->remote_comm_id,
				   rtu_msg->local_comm_id);
	if (!cm_id_priv)
		return -EINVAL;

	work->cm_event.private_data = &rtu_msg->private_data;

	spin_lock_irq(&cm_id_priv->lock);
	if (cm_id_priv->id.state != IB_CM_REP_SENT &&
	    cm_id_priv->id.state != IB_CM_MRA_REP_RCVD) {
		spin_unlock_irq(&cm_id_priv->lock);
		atomic_long_inc(&work->port->counter_group[CM_RECV_DUPLICATES].
				counter[CM_RTU_COUNTER]);
		goto out;
	}
	cm_id_priv->id.state = IB_CM_ESTABLISHED;

	ib_cancel_mad(cm_id_priv->av.port->mad_agent, cm_id_priv->msg);
	ret = atomic_inc_and_test(&cm_id_priv->work_count);
	if (!ret)
		list_add_tail(&work->list, &cm_id_priv->work_list);
	spin_unlock_irq(&cm_id_priv->lock);

	if (ret)
		cm_process_work(cm_id_priv, work);
	else
		cm_deref_id(cm_id_priv);
	return 0;
out:
	cm_deref_id(cm_id_priv);
	return -EINVAL;
}

static void cm_format_dreq(struct cm_dreq_msg *dreq_msg,
			  struct cm_id_private *cm_id_priv,
			  const void *private_data,
			  u8 private_data_len)
{
	cm_format_mad_hdr(&dreq_msg->hdr, CM_DREQ_ATTR_ID,
			  cm_form_tid(cm_id_priv, CM_MSG_SEQUENCE_DREQ));
	dreq_msg->local_comm_id = cm_id_priv->id.local_id;
	dreq_msg->remote_comm_id = cm_id_priv->id.remote_id;
	cm_dreq_set_remote_qpn(dreq_msg, cm_id_priv->remote_qpn);

	if (private_data && private_data_len)
		memcpy(dreq_msg->private_data, private_data, private_data_len);
}

int ib_send_cm_dreq(struct ib_cm_id *cm_id,
		    const void *private_data,
		    u8 private_data_len)
{
	struct cm_id_private *cm_id_priv;
	struct ib_mad_send_buf *msg;
	unsigned long flags;
	int ret;

	if (private_data && private_data_len > IB_CM_DREQ_PRIVATE_DATA_SIZE)
		return -EINVAL;

	cm_id_priv = container_of(cm_id, struct cm_id_private, id);
	spin_lock_irqsave(&cm_id_priv->lock, flags);
	if (cm_id->state != IB_CM_ESTABLISHED) {
		ret = -EINVAL;
		goto out;
	}

	ret = cm_alloc_msg(cm_id_priv, &msg);
	if (ret) {
		cm_enter_timewait(cm_id_priv);
		goto out;
	}

	cm_format_dreq((struct cm_dreq_msg *) msg->mad, cm_id_priv,
		       private_data, private_data_len);
	msg->timeout_ms = cm_id_priv->timeout_ms;
	msg->context[1] = (void *) (unsigned long) IB_CM_DREQ_SENT;

	ret = ib_post_send_mad(msg, NULL);
	if (ret) {
		cm_enter_timewait(cm_id_priv);
		spin_unlock_irqrestore(&cm_id_priv->lock, flags);
		cm_free_msg(msg);
		return ret;
	}

	cm_id->state = IB_CM_DREQ_SENT;
	cm_id_priv->msg = msg;
out:	spin_unlock_irqrestore(&cm_id_priv->lock, flags);
	return ret;
}
EXPORT_SYMBOL(ib_send_cm_dreq);

static void cm_format_drep(struct cm_drep_msg *drep_msg,
			  struct cm_id_private *cm_id_priv,
			  const void *private_data,
			  u8 private_data_len)
{
	cm_format_mad_hdr(&drep_msg->hdr, CM_DREP_ATTR_ID, cm_id_priv->tid);
	drep_msg->local_comm_id = cm_id_priv->id.local_id;
	drep_msg->remote_comm_id = cm_id_priv->id.remote_id;

	if (private_data && private_data_len)
		memcpy(drep_msg->private_data, private_data, private_data_len);
}

int ib_send_cm_drep(struct ib_cm_id *cm_id,
		    const void *private_data,
		    u8 private_data_len)
{
	struct cm_id_private *cm_id_priv;
	struct ib_mad_send_buf *msg;
	unsigned long flags;
	void *data;
	int ret;

	if (private_data && private_data_len > IB_CM_DREP_PRIVATE_DATA_SIZE)
		return -EINVAL;

	data = cm_copy_private_data(private_data, private_data_len);
	if (IS_ERR(data))
		return PTR_ERR(data);

	cm_id_priv = container_of(cm_id, struct cm_id_private, id);
	spin_lock_irqsave(&cm_id_priv->lock, flags);
	if (cm_id->state != IB_CM_DREQ_RCVD) {
		spin_unlock_irqrestore(&cm_id_priv->lock, flags);
		kfree(data);
		return -EINVAL;
	}

	cm_set_private_data(cm_id_priv, data, private_data_len);
	cm_enter_timewait(cm_id_priv);

	ret = cm_alloc_msg(cm_id_priv, &msg);
	if (ret)
		goto out;

	cm_format_drep((struct cm_drep_msg *) msg->mad, cm_id_priv,
		       private_data, private_data_len);

	ret = ib_post_send_mad(msg, NULL);
	if (ret) {
		spin_unlock_irqrestore(&cm_id_priv->lock, flags);
		cm_free_msg(msg);
		return ret;
	}

out:	spin_unlock_irqrestore(&cm_id_priv->lock, flags);
	return ret;
}
EXPORT_SYMBOL(ib_send_cm_drep);

static int cm_issue_drep(struct cm_port *port,
			 struct ib_mad_recv_wc *mad_recv_wc)
{
	struct ib_mad_send_buf *msg = NULL;
	struct cm_dreq_msg *dreq_msg;
	struct cm_drep_msg *drep_msg;
	int ret;

	ret = cm_alloc_response_msg(port, mad_recv_wc, &msg);
	if (ret)
		return ret;

	dreq_msg = (struct cm_dreq_msg *) mad_recv_wc->recv_buf.mad;
	drep_msg = (struct cm_drep_msg *) msg->mad;

	cm_format_mad_hdr(&drep_msg->hdr, CM_DREP_ATTR_ID, dreq_msg->hdr.tid);
	drep_msg->remote_comm_id = dreq_msg->local_comm_id;
	drep_msg->local_comm_id = dreq_msg->remote_comm_id;

	ret = ib_post_send_mad(msg, NULL);
	if (ret)
		cm_free_msg(msg);

	return ret;
}

static int cm_dreq_handler(struct cm_work *work)
{
	struct cm_id_private *cm_id_priv;
	struct cm_dreq_msg *dreq_msg;
	struct ib_mad_send_buf *msg = NULL;
	int ret;

	dreq_msg = (struct cm_dreq_msg *)work->mad_recv_wc->recv_buf.mad;
	cm_id_priv = cm_acquire_id(dreq_msg->remote_comm_id,
				   dreq_msg->local_comm_id);
	if (!cm_id_priv) {
		atomic_long_inc(&work->port->counter_group[CM_RECV_DUPLICATES].
				counter[CM_DREQ_COUNTER]);
		cm_issue_drep(work->port, work->mad_recv_wc);
		return -EINVAL;
	}

	work->cm_event.private_data = &dreq_msg->private_data;

	spin_lock_irq(&cm_id_priv->lock);
	if (cm_id_priv->local_qpn != cm_dreq_get_remote_qpn(dreq_msg))
		goto unlock;

	switch (cm_id_priv->id.state) {
	case IB_CM_REP_SENT:
	case IB_CM_DREQ_SENT:
		ib_cancel_mad(cm_id_priv->av.port->mad_agent, cm_id_priv->msg);
		break;
	case IB_CM_ESTABLISHED:
	case IB_CM_MRA_REP_RCVD:
		break;
	case IB_CM_TIMEWAIT:
		atomic_long_inc(&work->port->counter_group[CM_RECV_DUPLICATES].
				counter[CM_DREQ_COUNTER]);
		if (cm_alloc_response_msg(work->port, work->mad_recv_wc, &msg))
			goto unlock;

		cm_format_drep((struct cm_drep_msg *) msg->mad, cm_id_priv,
			       cm_id_priv->private_data,
			       cm_id_priv->private_data_len);
		spin_unlock_irq(&cm_id_priv->lock);

		if (ib_post_send_mad(msg, NULL))
			cm_free_msg(msg);
		goto deref;
	case IB_CM_DREQ_RCVD:
		atomic_long_inc(&work->port->counter_group[CM_RECV_DUPLICATES].
				counter[CM_DREQ_COUNTER]);
		goto unlock;
	default:
		goto unlock;
	}
	cm_id_priv->id.state = IB_CM_DREQ_RCVD;
	cm_id_priv->tid = dreq_msg->hdr.tid;
	ret = atomic_inc_and_test(&cm_id_priv->work_count);
	if (!ret)
		list_add_tail(&work->list, &cm_id_priv->work_list);
	spin_unlock_irq(&cm_id_priv->lock);

	if (ret)
		cm_process_work(cm_id_priv, work);
	else
		cm_deref_id(cm_id_priv);
	return 0;

unlock:	spin_unlock_irq(&cm_id_priv->lock);
deref:	cm_deref_id(cm_id_priv);
	return -EINVAL;
}

static int cm_drep_handler(struct cm_work *work)
{
	struct cm_id_private *cm_id_priv;
	struct cm_drep_msg *drep_msg;
	int ret;

	drep_msg = (struct cm_drep_msg *)work->mad_recv_wc->recv_buf.mad;
	cm_id_priv = cm_acquire_id(drep_msg->remote_comm_id,
				   drep_msg->local_comm_id);
	if (!cm_id_priv)
		return -EINVAL;

	work->cm_event.private_data = &drep_msg->private_data;

	spin_lock_irq(&cm_id_priv->lock);
	if (cm_id_priv->id.state != IB_CM_DREQ_SENT &&
	    cm_id_priv->id.state != IB_CM_DREQ_RCVD) {
		spin_unlock_irq(&cm_id_priv->lock);
		goto out;
	}
	cm_enter_timewait(cm_id_priv);

	ib_cancel_mad(cm_id_priv->av.port->mad_agent, cm_id_priv->msg);
	ret = atomic_inc_and_test(&cm_id_priv->work_count);
	if (!ret)
		list_add_tail(&work->list, &cm_id_priv->work_list);
	spin_unlock_irq(&cm_id_priv->lock);

	if (ret)
		cm_process_work(cm_id_priv, work);
	else
		cm_deref_id(cm_id_priv);
	return 0;
out:
	cm_deref_id(cm_id_priv);
	return -EINVAL;
}

int ib_send_cm_rej(struct ib_cm_id *cm_id,
		   enum ib_cm_rej_reason reason,
		   void *ari,
		   u8 ari_length,
		   const void *private_data,
		   u8 private_data_len)
{
	struct cm_id_private *cm_id_priv;
	struct ib_mad_send_buf *msg;
	unsigned long flags;
	int ret;

	if ((private_data && private_data_len > IB_CM_REJ_PRIVATE_DATA_SIZE) ||
	    (ari && ari_length > IB_CM_REJ_ARI_LENGTH))
		return -EINVAL;

	cm_id_priv = container_of(cm_id, struct cm_id_private, id);

	spin_lock_irqsave(&cm_id_priv->lock, flags);
	switch (cm_id->state) {
	case IB_CM_REQ_SENT:
	case IB_CM_MRA_REQ_RCVD:
	case IB_CM_REQ_RCVD:
	case IB_CM_MRA_REQ_SENT:
	case IB_CM_REP_RCVD:
	case IB_CM_MRA_REP_SENT:
		ret = cm_alloc_msg(cm_id_priv, &msg);
		if (!ret)
			cm_format_rej((struct cm_rej_msg *) msg->mad,
				      cm_id_priv, reason, ari, ari_length,
				      private_data, private_data_len);

		cm_reset_to_idle(cm_id_priv);
		break;
	case IB_CM_REP_SENT:
	case IB_CM_MRA_REP_RCVD:
		ret = cm_alloc_msg(cm_id_priv, &msg);
		if (!ret)
			cm_format_rej((struct cm_rej_msg *) msg->mad,
				      cm_id_priv, reason, ari, ari_length,
				      private_data, private_data_len);

		cm_enter_timewait(cm_id_priv);
		break;
	default:
		ret = -EINVAL;
		goto out;
	}

	if (ret)
		goto out;

	ret = ib_post_send_mad(msg, NULL);
	if (ret)
		cm_free_msg(msg);

out:	spin_unlock_irqrestore(&cm_id_priv->lock, flags);
	return ret;
}
EXPORT_SYMBOL(ib_send_cm_rej);

static void cm_format_rej_event(struct cm_work *work)
{
	struct cm_rej_msg *rej_msg;
	struct ib_cm_rej_event_param *param;

	rej_msg = (struct cm_rej_msg *)work->mad_recv_wc->recv_buf.mad;
	param = &work->cm_event.param.rej_rcvd;
	param->ari = rej_msg->ari;
	param->ari_length = cm_rej_get_reject_info_len(rej_msg);
	param->reason = __be16_to_cpu(rej_msg->reason);
	work->cm_event.private_data = &rej_msg->private_data;
}

static struct cm_id_private * cm_acquire_rejected_id(struct cm_rej_msg *rej_msg)
{
	struct cm_timewait_info *timewait_info;
	struct cm_id_private *cm_id_priv;
	__be32 remote_id;

	remote_id = rej_msg->local_comm_id;

	if (__be16_to_cpu(rej_msg->reason) == IB_CM_REJ_TIMEOUT) {
		spin_lock_irq(&cm.lock);
		timewait_info = cm_find_remote_id( *((__be64 *) rej_msg->ari),
						  remote_id);
		if (!timewait_info) {
			spin_unlock_irq(&cm.lock);
			return NULL;
		}
		cm_id_priv = idr_find(&cm.local_id_table, (__force int)
				      (timewait_info->work.local_id ^
				       cm.random_id_operand));
		if (cm_id_priv) {
			if (cm_id_priv->id.remote_id == remote_id)
				atomic_inc(&cm_id_priv->refcount);
			else
				cm_id_priv = NULL;
		}
		spin_unlock_irq(&cm.lock);
	} else if (cm_rej_get_msg_rejected(rej_msg) == CM_MSG_RESPONSE_REQ)
		cm_id_priv = cm_acquire_id(rej_msg->remote_comm_id, 0);
	else
		cm_id_priv = cm_acquire_id(rej_msg->remote_comm_id, remote_id);

	return cm_id_priv;
}

static int cm_rej_handler(struct cm_work *work)
{
	struct cm_id_private *cm_id_priv;
	struct cm_rej_msg *rej_msg;
	int ret;

	rej_msg = (struct cm_rej_msg *)work->mad_recv_wc->recv_buf.mad;
	cm_id_priv = cm_acquire_rejected_id(rej_msg);
	if (!cm_id_priv)
		return -EINVAL;

	cm_format_rej_event(work);

	spin_lock_irq(&cm_id_priv->lock);
	switch (cm_id_priv->id.state) {
	case IB_CM_REQ_SENT:
	case IB_CM_MRA_REQ_RCVD:
	case IB_CM_REP_SENT:
	case IB_CM_MRA_REP_RCVD:
		ib_cancel_mad(cm_id_priv->av.port->mad_agent, cm_id_priv->msg);
		/* fall through */
	case IB_CM_REQ_RCVD:
	case IB_CM_MRA_REQ_SENT:
		if (__be16_to_cpu(rej_msg->reason) == IB_CM_REJ_STALE_CONN)
			cm_enter_timewait(cm_id_priv);
		else
			cm_reset_to_idle(cm_id_priv);
		break;
	case IB_CM_DREQ_SENT:
		ib_cancel_mad(cm_id_priv->av.port->mad_agent, cm_id_priv->msg);
		/* fall through */
	case IB_CM_REP_RCVD:
	case IB_CM_MRA_REP_SENT:
	case IB_CM_ESTABLISHED:
		cm_enter_timewait(cm_id_priv);
		break;
	default:
		spin_unlock_irq(&cm_id_priv->lock);
		ret = -EINVAL;
		goto out;
	}

	ret = atomic_inc_and_test(&cm_id_priv->work_count);
	if (!ret)
		list_add_tail(&work->list, &cm_id_priv->work_list);
	spin_unlock_irq(&cm_id_priv->lock);

	if (ret)
		cm_process_work(cm_id_priv, work);
	else
		cm_deref_id(cm_id_priv);
	return 0;
out:
	cm_deref_id(cm_id_priv);
	return -EINVAL;
}

int ib_send_cm_mra(struct ib_cm_id *cm_id,
		   u8 service_timeout,
		   const void *private_data,
		   u8 private_data_len)
{
	struct cm_id_private *cm_id_priv;
	struct ib_mad_send_buf *msg;
	enum ib_cm_state cm_state;
	enum ib_cm_lap_state lap_state;
	enum cm_msg_response msg_response;
	void *data;
	unsigned long flags;
	int ret;

	if (private_data && private_data_len > IB_CM_MRA_PRIVATE_DATA_SIZE)
		return -EINVAL;

	data = cm_copy_private_data(private_data, private_data_len);
	if (IS_ERR(data))
		return PTR_ERR(data);

	cm_id_priv = container_of(cm_id, struct cm_id_private, id);

	spin_lock_irqsave(&cm_id_priv->lock, flags);
	switch(cm_id_priv->id.state) {
	case IB_CM_REQ_RCVD:
		cm_state = IB_CM_MRA_REQ_SENT;
		lap_state = cm_id->lap_state;
		msg_response = CM_MSG_RESPONSE_REQ;
		break;
	case IB_CM_REP_RCVD:
		cm_state = IB_CM_MRA_REP_SENT;
		lap_state = cm_id->lap_state;
		msg_response = CM_MSG_RESPONSE_REP;
		break;
	case IB_CM_ESTABLISHED:
		cm_state = cm_id->state;
		lap_state = IB_CM_MRA_LAP_SENT;
		msg_response = CM_MSG_RESPONSE_OTHER;
		break;
	default:
		ret = -EINVAL;
		goto error1;
	}

	if (!(service_timeout & IB_CM_MRA_FLAG_DELAY)) {
		ret = cm_alloc_msg(cm_id_priv, &msg);
		if (ret)
			goto error1;

		cm_format_mra((struct cm_mra_msg *) msg->mad, cm_id_priv,
			      msg_response, service_timeout,
			      private_data, private_data_len);
		ret = ib_post_send_mad(msg, NULL);
		if (ret)
			goto error2;
	}

	cm_id->state = cm_state;
	cm_id->lap_state = lap_state;
	cm_id_priv->service_timeout = service_timeout;
	cm_set_private_data(cm_id_priv, data, private_data_len);
	spin_unlock_irqrestore(&cm_id_priv->lock, flags);
	return 0;

error1:	spin_unlock_irqrestore(&cm_id_priv->lock, flags);
	kfree(data);
	return ret;

error2:	spin_unlock_irqrestore(&cm_id_priv->lock, flags);
	kfree(data);
	cm_free_msg(msg);
	return ret;
}
EXPORT_SYMBOL(ib_send_cm_mra);

static struct cm_id_private * cm_acquire_mraed_id(struct cm_mra_msg *mra_msg)
{
	switch (cm_mra_get_msg_mraed(mra_msg)) {
	case CM_MSG_RESPONSE_REQ:
		return cm_acquire_id(mra_msg->remote_comm_id, 0);
	case CM_MSG_RESPONSE_REP:
	case CM_MSG_RESPONSE_OTHER:
		return cm_acquire_id(mra_msg->remote_comm_id,
				     mra_msg->local_comm_id);
	default:
		return NULL;
	}
}

static int cm_mra_handler(struct cm_work *work)
{
	struct cm_id_private *cm_id_priv;
	struct cm_mra_msg *mra_msg;
	int timeout, ret;

	mra_msg = (struct cm_mra_msg *)work->mad_recv_wc->recv_buf.mad;
	cm_id_priv = cm_acquire_mraed_id(mra_msg);
	if (!cm_id_priv)
		return -EINVAL;

	work->cm_event.private_data = &mra_msg->private_data;
	work->cm_event.param.mra_rcvd.service_timeout =
					cm_mra_get_service_timeout(mra_msg);
	timeout = cm_convert_to_ms(cm_mra_get_service_timeout(mra_msg)) +
		  cm_convert_to_ms(cm_id_priv->av.timeout);

	spin_lock_irq(&cm_id_priv->lock);
	switch (cm_id_priv->id.state) {
	case IB_CM_REQ_SENT:
		if (cm_mra_get_msg_mraed(mra_msg) != CM_MSG_RESPONSE_REQ ||
		    ib_modify_mad(cm_id_priv->av.port->mad_agent,
				  cm_id_priv->msg, timeout))
			goto out;
		cm_id_priv->id.state = IB_CM_MRA_REQ_RCVD;
		break;
	case IB_CM_REP_SENT:
		if (cm_mra_get_msg_mraed(mra_msg) != CM_MSG_RESPONSE_REP ||
		    ib_modify_mad(cm_id_priv->av.port->mad_agent,
				  cm_id_priv->msg, timeout))
			goto out;
		cm_id_priv->id.state = IB_CM_MRA_REP_RCVD;
		break;
	case IB_CM_ESTABLISHED:
		if (cm_mra_get_msg_mraed(mra_msg) != CM_MSG_RESPONSE_OTHER ||
		    cm_id_priv->id.lap_state != IB_CM_LAP_SENT ||
		    ib_modify_mad(cm_id_priv->av.port->mad_agent,
				  cm_id_priv->msg, timeout)) {
			if (cm_id_priv->id.lap_state == IB_CM_MRA_LAP_RCVD)
				atomic_long_inc(&work->port->
						counter_group[CM_RECV_DUPLICATES].
						counter[CM_MRA_COUNTER]);
			goto out;
		}
		cm_id_priv->id.lap_state = IB_CM_MRA_LAP_RCVD;
		break;
	case IB_CM_MRA_REQ_RCVD:
	case IB_CM_MRA_REP_RCVD:
		atomic_long_inc(&work->port->counter_group[CM_RECV_DUPLICATES].
				counter[CM_MRA_COUNTER]);
		/* fall through */
	default:
		goto out;
	}

	cm_id_priv->msg->context[1] = (void *) (unsigned long)
				      cm_id_priv->id.state;
	ret = atomic_inc_and_test(&cm_id_priv->work_count);
	if (!ret)
		list_add_tail(&work->list, &cm_id_priv->work_list);
	spin_unlock_irq(&cm_id_priv->lock);

	if (ret)
		cm_process_work(cm_id_priv, work);
	else
		cm_deref_id(cm_id_priv);
	return 0;
out:
	spin_unlock_irq(&cm_id_priv->lock);
	cm_deref_id(cm_id_priv);
	return -EINVAL;
}

static void cm_format_lap(struct cm_lap_msg *lap_msg,
			  struct cm_id_private *cm_id_priv,
			  struct ib_sa_path_rec *alternate_path,
			  const void *private_data,
			  u8 private_data_len)
{
	cm_format_mad_hdr(&lap_msg->hdr, CM_LAP_ATTR_ID,
			  cm_form_tid(cm_id_priv, CM_MSG_SEQUENCE_LAP));
	lap_msg->local_comm_id = cm_id_priv->id.local_id;
	lap_msg->remote_comm_id = cm_id_priv->id.remote_id;
	cm_lap_set_remote_qpn(lap_msg, cm_id_priv->remote_qpn);
	/* todo: need remote CM response timeout */
	cm_lap_set_remote_resp_timeout(lap_msg, 0x1F);
	lap_msg->alt_local_lid = alternate_path->slid;
	lap_msg->alt_remote_lid = alternate_path->dlid;
	lap_msg->alt_local_gid = alternate_path->sgid;
	lap_msg->alt_remote_gid = alternate_path->dgid;
	cm_lap_set_flow_label(lap_msg, alternate_path->flow_label);
	cm_lap_set_traffic_class(lap_msg, alternate_path->traffic_class);
	lap_msg->alt_hop_limit = alternate_path->hop_limit;
	cm_lap_set_packet_rate(lap_msg, alternate_path->rate);
	cm_lap_set_sl(lap_msg, alternate_path->sl);
	cm_lap_set_subnet_local(lap_msg, 1); /* local only... */
	cm_lap_set_local_ack_timeout(lap_msg,
		cm_ack_timeout(cm_id_priv->av.port->cm_dev->ack_delay,
			       alternate_path->packet_life_time));

	if (private_data && private_data_len)
		memcpy(lap_msg->private_data, private_data, private_data_len);
}

int ib_send_cm_lap(struct ib_cm_id *cm_id,
		   struct ib_sa_path_rec *alternate_path,
		   const void *private_data,
		   u8 private_data_len)
{
	struct cm_id_private *cm_id_priv;
	struct ib_mad_send_buf *msg;
	unsigned long flags;
	int ret;

	if (private_data && private_data_len > IB_CM_LAP_PRIVATE_DATA_SIZE)
		return -EINVAL;

	cm_id_priv = container_of(cm_id, struct cm_id_private, id);
	spin_lock_irqsave(&cm_id_priv->lock, flags);
	if (cm_id->state != IB_CM_ESTABLISHED ||
	    (cm_id->lap_state != IB_CM_LAP_UNINIT &&
	     cm_id->lap_state != IB_CM_LAP_IDLE)) {
		ret = -EINVAL;
		goto out;
	}

	ret = cm_init_av_by_path(alternate_path, &cm_id_priv->alt_av);
	if (ret)
		goto out;
	cm_id_priv->alt_av.timeout =
			cm_ack_timeout(cm_id_priv->target_ack_delay,
				       cm_id_priv->alt_av.timeout - 1);

	ret = cm_alloc_msg(cm_id_priv, &msg);
	if (ret)
		goto out;

	cm_format_lap((struct cm_lap_msg *) msg->mad, cm_id_priv,
		      alternate_path, private_data, private_data_len);
	msg->timeout_ms = cm_id_priv->timeout_ms;
	msg->context[1] = (void *) (unsigned long) IB_CM_ESTABLISHED;

	ret = ib_post_send_mad(msg, NULL);
	if (ret) {
		spin_unlock_irqrestore(&cm_id_priv->lock, flags);
		cm_free_msg(msg);
		return ret;
	}

	cm_id->lap_state = IB_CM_LAP_SENT;
	cm_id_priv->msg = msg;

out:	spin_unlock_irqrestore(&cm_id_priv->lock, flags);
	return ret;
}
EXPORT_SYMBOL(ib_send_cm_lap);

static void cm_format_path_from_lap(struct cm_id_private *cm_id_priv,
				    struct ib_sa_path_rec *path,
				    struct cm_lap_msg *lap_msg)
{
	memset(path, 0, sizeof *path);
	path->dgid = lap_msg->alt_local_gid;
	path->sgid = lap_msg->alt_remote_gid;
	path->dlid = lap_msg->alt_local_lid;
	path->slid = lap_msg->alt_remote_lid;
	path->flow_label = cm_lap_get_flow_label(lap_msg);
	path->hop_limit = lap_msg->alt_hop_limit;
	path->traffic_class = cm_lap_get_traffic_class(lap_msg);
	path->reversible = 1;
	path->pkey = cm_id_priv->pkey;
	path->sl = cm_lap_get_sl(lap_msg);
	path->mtu_selector = IB_SA_EQ;
	path->mtu = cm_id_priv->path_mtu;
	path->rate_selector = IB_SA_EQ;
	path->rate = cm_lap_get_packet_rate(lap_msg);
	path->packet_life_time_selector = IB_SA_EQ;
	path->packet_life_time = cm_lap_get_local_ack_timeout(lap_msg);
	path->packet_life_time -= (path->packet_life_time > 0);
}

static int cm_lap_handler(struct cm_work *work)
{
	struct cm_id_private *cm_id_priv;
	struct cm_lap_msg *lap_msg;
	struct ib_cm_lap_event_param *param;
	struct ib_mad_send_buf *msg = NULL;
	int ret;

	/* todo: verify LAP request and send reject APR if invalid. */
	lap_msg = (struct cm_lap_msg *)work->mad_recv_wc->recv_buf.mad;
	cm_id_priv = cm_acquire_id(lap_msg->remote_comm_id,
				   lap_msg->local_comm_id);
	if (!cm_id_priv)
		return -EINVAL;

	param = &work->cm_event.param.lap_rcvd;
	param->alternate_path = &work->path[0];
	cm_format_path_from_lap(cm_id_priv, param->alternate_path, lap_msg);
	work->cm_event.private_data = &lap_msg->private_data;

	spin_lock_irq(&cm_id_priv->lock);
	if (cm_id_priv->id.state != IB_CM_ESTABLISHED)
		goto unlock;

	switch (cm_id_priv->id.lap_state) {
	case IB_CM_LAP_UNINIT:
	case IB_CM_LAP_IDLE:
		break;
	case IB_CM_MRA_LAP_SENT:
		atomic_long_inc(&work->port->counter_group[CM_RECV_DUPLICATES].
				counter[CM_LAP_COUNTER]);
		if (cm_alloc_response_msg(work->port, work->mad_recv_wc, &msg))
			goto unlock;

		cm_format_mra((struct cm_mra_msg *) msg->mad, cm_id_priv,
			      CM_MSG_RESPONSE_OTHER,
			      cm_id_priv->service_timeout,
			      cm_id_priv->private_data,
			      cm_id_priv->private_data_len);
		spin_unlock_irq(&cm_id_priv->lock);

		if (ib_post_send_mad(msg, NULL))
			cm_free_msg(msg);
		goto deref;
	case IB_CM_LAP_RCVD:
		atomic_long_inc(&work->port->counter_group[CM_RECV_DUPLICATES].
				counter[CM_LAP_COUNTER]);
		goto unlock;
	default:
		goto unlock;
	}

	cm_id_priv->id.lap_state = IB_CM_LAP_RCVD;
	cm_id_priv->tid = lap_msg->hdr.tid;
	cm_init_av_for_response(work->port, work->mad_recv_wc->wc,
				work->mad_recv_wc->recv_buf.grh,
				&cm_id_priv->av);
	cm_init_av_by_path(param->alternate_path, &cm_id_priv->alt_av);
	ret = atomic_inc_and_test(&cm_id_priv->work_count);
	if (!ret)
		list_add_tail(&work->list, &cm_id_priv->work_list);
	spin_unlock_irq(&cm_id_priv->lock);

	if (ret)
		cm_process_work(cm_id_priv, work);
	else
		cm_deref_id(cm_id_priv);
	return 0;

unlock:	spin_unlock_irq(&cm_id_priv->lock);
deref:	cm_deref_id(cm_id_priv);
	return -EINVAL;
}

static void cm_format_apr(struct cm_apr_msg *apr_msg,
			  struct cm_id_private *cm_id_priv,
			  enum ib_cm_apr_status status,
			  void *info,
			  u8 info_length,
			  const void *private_data,
			  u8 private_data_len)
{
	cm_format_mad_hdr(&apr_msg->hdr, CM_APR_ATTR_ID, cm_id_priv->tid);
	apr_msg->local_comm_id = cm_id_priv->id.local_id;
	apr_msg->remote_comm_id = cm_id_priv->id.remote_id;
	apr_msg->ap_status = (u8) status;

	if (info && info_length) {
		apr_msg->info_length = info_length;
		memcpy(apr_msg->info, info, info_length);
	}

	if (private_data && private_data_len)
		memcpy(apr_msg->private_data, private_data, private_data_len);
}

int ib_send_cm_apr(struct ib_cm_id *cm_id,
		   enum ib_cm_apr_status status,
		   void *info,
		   u8 info_length,
		   const void *private_data,
		   u8 private_data_len)
{
	struct cm_id_private *cm_id_priv;
	struct ib_mad_send_buf *msg;
	unsigned long flags;
	int ret;

	if ((private_data && private_data_len > IB_CM_APR_PRIVATE_DATA_SIZE) ||
	    (info && info_length > IB_CM_APR_INFO_LENGTH))
		return -EINVAL;

	cm_id_priv = container_of(cm_id, struct cm_id_private, id);
	spin_lock_irqsave(&cm_id_priv->lock, flags);
	if (cm_id->state != IB_CM_ESTABLISHED ||
	    (cm_id->lap_state != IB_CM_LAP_RCVD &&
	     cm_id->lap_state != IB_CM_MRA_LAP_SENT)) {
		ret = -EINVAL;
		goto out;
	}

	ret = cm_alloc_msg(cm_id_priv, &msg);
	if (ret)
		goto out;

	cm_format_apr((struct cm_apr_msg *) msg->mad, cm_id_priv, status,
		      info, info_length, private_data, private_data_len);
	ret = ib_post_send_mad(msg, NULL);
	if (ret) {
		spin_unlock_irqrestore(&cm_id_priv->lock, flags);
		cm_free_msg(msg);
		return ret;
	}

	cm_id->lap_state = IB_CM_LAP_IDLE;
out:	spin_unlock_irqrestore(&cm_id_priv->lock, flags);
	return ret;
}
EXPORT_SYMBOL(ib_send_cm_apr);

static int cm_apr_handler(struct cm_work *work)
{
	struct cm_id_private *cm_id_priv;
	struct cm_apr_msg *apr_msg;
	int ret;

	apr_msg = (struct cm_apr_msg *)work->mad_recv_wc->recv_buf.mad;
	cm_id_priv = cm_acquire_id(apr_msg->remote_comm_id,
				   apr_msg->local_comm_id);
	if (!cm_id_priv)
		return -EINVAL; /* Unmatched reply. */

	work->cm_event.param.apr_rcvd.ap_status = apr_msg->ap_status;
	work->cm_event.param.apr_rcvd.apr_info = &apr_msg->info;
	work->cm_event.param.apr_rcvd.info_len = apr_msg->info_length;
	work->cm_event.private_data = &apr_msg->private_data;

	spin_lock_irq(&cm_id_priv->lock);
	if (cm_id_priv->id.state != IB_CM_ESTABLISHED ||
	    (cm_id_priv->id.lap_state != IB_CM_LAP_SENT &&
	     cm_id_priv->id.lap_state != IB_CM_MRA_LAP_RCVD)) {
		spin_unlock_irq(&cm_id_priv->lock);
		goto out;
	}
	cm_id_priv->id.lap_state = IB_CM_LAP_IDLE;
	ib_cancel_mad(cm_id_priv->av.port->mad_agent, cm_id_priv->msg);
	cm_id_priv->msg = NULL;

	ret = atomic_inc_and_test(&cm_id_priv->work_count);
	if (!ret)
		list_add_tail(&work->list, &cm_id_priv->work_list);
	spin_unlock_irq(&cm_id_priv->lock);

	if (ret)
		cm_process_work(cm_id_priv, work);
	else
		cm_deref_id(cm_id_priv);
	return 0;
out:
	cm_deref_id(cm_id_priv);
	return -EINVAL;
}

static int cm_timewait_handler(struct cm_work *work)
{
	struct cm_timewait_info *timewait_info;
	struct cm_id_private *cm_id_priv;
	int ret;

	timewait_info = (struct cm_timewait_info *)work;
	spin_lock_irq(&cm.lock);
	list_del(&timewait_info->list);
	spin_unlock_irq(&cm.lock);

	cm_id_priv = cm_acquire_id(timewait_info->work.local_id,
				   timewait_info->work.remote_id);
	if (!cm_id_priv)
		return -EINVAL;

	spin_lock_irq(&cm_id_priv->lock);
	if (cm_id_priv->id.state != IB_CM_TIMEWAIT ||
	    cm_id_priv->remote_qpn != timewait_info->remote_qpn) {
		spin_unlock_irq(&cm_id_priv->lock);
		goto out;
	}
	cm_id_priv->id.state = IB_CM_IDLE;
	ret = atomic_inc_and_test(&cm_id_priv->work_count);
	if (!ret)
		list_add_tail(&work->list, &cm_id_priv->work_list);
	spin_unlock_irq(&cm_id_priv->lock);

	if (ret)
		cm_process_work(cm_id_priv, work);
	else
		cm_deref_id(cm_id_priv);
	return 0;
out:
	cm_deref_id(cm_id_priv);
	return -EINVAL;
}

static void cm_format_sidr_req(struct cm_sidr_req_msg *sidr_req_msg,
			       struct cm_id_private *cm_id_priv,
			       struct ib_cm_sidr_req_param *param)
{
	cm_format_mad_hdr(&sidr_req_msg->hdr, CM_SIDR_REQ_ATTR_ID,
			  cm_form_tid(cm_id_priv, CM_MSG_SEQUENCE_SIDR));
	sidr_req_msg->request_id = cm_id_priv->id.local_id;
	sidr_req_msg->pkey = param->path->pkey;
	sidr_req_msg->service_id = param->service_id;

	if (param->private_data && param->private_data_len)
		memcpy(sidr_req_msg->private_data, param->private_data,
		       param->private_data_len);
}

int ib_send_cm_sidr_req(struct ib_cm_id *cm_id,
			struct ib_cm_sidr_req_param *param)
{
	struct cm_id_private *cm_id_priv;
	struct ib_mad_send_buf *msg;
	unsigned long flags;
	int ret;

	if (!param->path || (param->private_data &&
	     param->private_data_len > IB_CM_SIDR_REQ_PRIVATE_DATA_SIZE))
		return -EINVAL;

	cm_id_priv = container_of(cm_id, struct cm_id_private, id);
	ret = cm_init_av_by_path(param->path, &cm_id_priv->av);
	if (ret)
		goto out;

	cm_id->service_id = param->service_id;
	cm_id->service_mask = __constant_cpu_to_be64(~0ULL);
	cm_id_priv->timeout_ms = param->timeout_ms;
	cm_id_priv->max_cm_retries = param->max_cm_retries;
	ret = cm_alloc_msg(cm_id_priv, &msg);
	if (ret)
		goto out;

	cm_format_sidr_req((struct cm_sidr_req_msg *) msg->mad, cm_id_priv,
			   param);
	msg->timeout_ms = cm_id_priv->timeout_ms;
	msg->context[1] = (void *) (unsigned long) IB_CM_SIDR_REQ_SENT;

	spin_lock_irqsave(&cm_id_priv->lock, flags);
	if (cm_id->state == IB_CM_IDLE)
		ret = ib_post_send_mad(msg, NULL);
	else
		ret = -EINVAL;

	if (ret) {
		spin_unlock_irqrestore(&cm_id_priv->lock, flags);
		cm_free_msg(msg);
		goto out;
	}
	cm_id->state = IB_CM_SIDR_REQ_SENT;
	cm_id_priv->msg = msg;
	spin_unlock_irqrestore(&cm_id_priv->lock, flags);
out:
	return ret;
}
EXPORT_SYMBOL(ib_send_cm_sidr_req);

static void cm_format_sidr_req_event(struct cm_work *work,
				     struct ib_cm_id *listen_id)
{
	struct cm_sidr_req_msg *sidr_req_msg;
	struct ib_cm_sidr_req_event_param *param;

	sidr_req_msg = (struct cm_sidr_req_msg *)
				work->mad_recv_wc->recv_buf.mad;
	param = &work->cm_event.param.sidr_req_rcvd;
	param->pkey = __be16_to_cpu(sidr_req_msg->pkey);
	param->listen_id = listen_id;
	param->port = work->port->port_num;
	work->cm_event.private_data = &sidr_req_msg->private_data;
}

static int cm_sidr_req_handler(struct cm_work *work)
{
	struct ib_cm_id *cm_id;
	struct cm_id_private *cm_id_priv, *cur_cm_id_priv;
	struct cm_sidr_req_msg *sidr_req_msg;
	struct ib_wc *wc;

	cm_id = ib_create_cm_id(work->port->cm_dev->ib_device, NULL, NULL);
	if (IS_ERR(cm_id))
		return PTR_ERR(cm_id);
	cm_id_priv = container_of(cm_id, struct cm_id_private, id);

	/* Record SGID/SLID and request ID for lookup. */
	sidr_req_msg = (struct cm_sidr_req_msg *)
				work->mad_recv_wc->recv_buf.mad;
	wc = work->mad_recv_wc->wc;
	cm_id_priv->av.dgid.global.subnet_prefix = cpu_to_be64(wc->slid);
	cm_id_priv->av.dgid.global.interface_id = 0;
	cm_init_av_for_response(work->port, work->mad_recv_wc->wc,
				work->mad_recv_wc->recv_buf.grh,
				&cm_id_priv->av);
	cm_id_priv->id.remote_id = sidr_req_msg->request_id;
	cm_id_priv->tid = sidr_req_msg->hdr.tid;
	atomic_inc(&cm_id_priv->work_count);

	spin_lock_irq(&cm.lock);
	cur_cm_id_priv = cm_insert_remote_sidr(cm_id_priv);
	if (cur_cm_id_priv) {
		spin_unlock_irq(&cm.lock);
		atomic_long_inc(&work->port->counter_group[CM_RECV_DUPLICATES].
				counter[CM_SIDR_REQ_COUNTER]);
		goto out; /* Duplicate message. */
	}
	cm_id_priv->id.state = IB_CM_SIDR_REQ_RCVD;
	cur_cm_id_priv = cm_find_listen(cm_id->device,
					sidr_req_msg->service_id,
					sidr_req_msg->private_data);
	if (!cur_cm_id_priv) {
		spin_unlock_irq(&cm.lock);
		cm_reject_sidr_req(cm_id_priv, IB_SIDR_UNSUPPORTED);
		goto out; /* No match. */
	}
	atomic_inc(&cur_cm_id_priv->refcount);
	spin_unlock_irq(&cm.lock);

	cm_id_priv->id.cm_handler = cur_cm_id_priv->id.cm_handler;
	cm_id_priv->id.context = cur_cm_id_priv->id.context;
	cm_id_priv->id.service_id = sidr_req_msg->service_id;
	cm_id_priv->id.service_mask = __constant_cpu_to_be64(~0ULL);

	cm_format_sidr_req_event(work, &cur_cm_id_priv->id);
	cm_process_work(cm_id_priv, work);
	cm_deref_id(cur_cm_id_priv);
	return 0;
out:
	ib_destroy_cm_id(&cm_id_priv->id);
	return -EINVAL;
}

static void cm_format_sidr_rep(struct cm_sidr_rep_msg *sidr_rep_msg,
			       struct cm_id_private *cm_id_priv,
			       struct ib_cm_sidr_rep_param *param)
{
	cm_format_mad_hdr(&sidr_rep_msg->hdr, CM_SIDR_REP_ATTR_ID,
			  cm_id_priv->tid);
	sidr_rep_msg->request_id = cm_id_priv->id.remote_id;
	sidr_rep_msg->status = param->status;
	cm_sidr_rep_set_qpn(sidr_rep_msg, cpu_to_be32(param->qp_num));
	sidr_rep_msg->service_id = cm_id_priv->id.service_id;
	sidr_rep_msg->qkey = cpu_to_be32(param->qkey);

	if (param->info && param->info_length)
		memcpy(sidr_rep_msg->info, param->info, param->info_length);

	if (param->private_data && param->private_data_len)
		memcpy(sidr_rep_msg->private_data, param->private_data,
		       param->private_data_len);
}

int ib_send_cm_sidr_rep(struct ib_cm_id *cm_id,
			struct ib_cm_sidr_rep_param *param)
{
	struct cm_id_private *cm_id_priv;
	struct ib_mad_send_buf *msg;
	unsigned long flags;
	int ret;

	if ((param->info && param->info_length > IB_CM_SIDR_REP_INFO_LENGTH) ||
	    (param->private_data &&
	     param->private_data_len > IB_CM_SIDR_REP_PRIVATE_DATA_SIZE))
		return -EINVAL;

	cm_id_priv = container_of(cm_id, struct cm_id_private, id);
	spin_lock_irqsave(&cm_id_priv->lock, flags);
	if (cm_id->state != IB_CM_SIDR_REQ_RCVD) {
		ret = -EINVAL;
		goto error;
	}

	ret = cm_alloc_msg(cm_id_priv, &msg);
	if (ret)
		goto error;

	cm_format_sidr_rep((struct cm_sidr_rep_msg *) msg->mad, cm_id_priv,
			   param);
	ret = ib_post_send_mad(msg, NULL);
	if (ret) {
		spin_unlock_irqrestore(&cm_id_priv->lock, flags);
		cm_free_msg(msg);
		return ret;
	}
	cm_id->state = IB_CM_IDLE;
	spin_unlock_irqrestore(&cm_id_priv->lock, flags);

	spin_lock_irqsave(&cm.lock, flags);
	rb_erase(&cm_id_priv->sidr_id_node, &cm.remote_sidr_table);
	spin_unlock_irqrestore(&cm.lock, flags);
	return 0;

error:	spin_unlock_irqrestore(&cm_id_priv->lock, flags);
	return ret;
}
EXPORT_SYMBOL(ib_send_cm_sidr_rep);

static void cm_format_sidr_rep_event(struct cm_work *work)
{
	struct cm_sidr_rep_msg *sidr_rep_msg;
	struct ib_cm_sidr_rep_event_param *param;

	sidr_rep_msg = (struct cm_sidr_rep_msg *)
				work->mad_recv_wc->recv_buf.mad;
	param = &work->cm_event.param.sidr_rep_rcvd;
	param->status = sidr_rep_msg->status;
	param->qkey = be32_to_cpu(sidr_rep_msg->qkey);
	param->qpn = be32_to_cpu(cm_sidr_rep_get_qpn(sidr_rep_msg));
	param->info = &sidr_rep_msg->info;
	param->info_len = sidr_rep_msg->info_length;
	work->cm_event.private_data = &sidr_rep_msg->private_data;
}

static int cm_sidr_rep_handler(struct cm_work *work)
{
	struct cm_sidr_rep_msg *sidr_rep_msg;
	struct cm_id_private *cm_id_priv;

	sidr_rep_msg = (struct cm_sidr_rep_msg *)
				work->mad_recv_wc->recv_buf.mad;
	cm_id_priv = cm_acquire_id(sidr_rep_msg->request_id, 0);
	if (!cm_id_priv)
		return -EINVAL; /* Unmatched reply. */

	spin_lock_irq(&cm_id_priv->lock);
	if (cm_id_priv->id.state != IB_CM_SIDR_REQ_SENT) {
		spin_unlock_irq(&cm_id_priv->lock);
		goto out;
	}
	cm_id_priv->id.state = IB_CM_IDLE;
	ib_cancel_mad(cm_id_priv->av.port->mad_agent, cm_id_priv->msg);
	spin_unlock_irq(&cm_id_priv->lock);

	cm_format_sidr_rep_event(work);
	cm_process_work(cm_id_priv, work);
	return 0;
out:
	cm_deref_id(cm_id_priv);
	return -EINVAL;
}

static void cm_process_send_error(struct ib_mad_send_buf *msg,
				  enum ib_wc_status wc_status)
{
	struct cm_id_private *cm_id_priv;
	struct ib_cm_event cm_event;
	enum ib_cm_state state;
	int ret;

	memset(&cm_event, 0, sizeof cm_event);
	cm_id_priv = msg->context[0];

	/* Discard old sends or ones without a response. */
	spin_lock_irq(&cm_id_priv->lock);
	state = (enum ib_cm_state) (unsigned long) msg->context[1];
	if (msg != cm_id_priv->msg || state != cm_id_priv->id.state)
		goto discard;

	switch (state) {
	case IB_CM_REQ_SENT:
	case IB_CM_MRA_REQ_RCVD:
		cm_reset_to_idle(cm_id_priv);
		cm_event.event = IB_CM_REQ_ERROR;
		break;
	case IB_CM_REP_SENT:
	case IB_CM_MRA_REP_RCVD:
		cm_reset_to_idle(cm_id_priv);
		cm_event.event = IB_CM_REP_ERROR;
		break;
	case IB_CM_DREQ_SENT:
		cm_enter_timewait(cm_id_priv);
		cm_event.event = IB_CM_DREQ_ERROR;
		break;
	case IB_CM_SIDR_REQ_SENT:
		cm_id_priv->id.state = IB_CM_IDLE;
		cm_event.event = IB_CM_SIDR_REQ_ERROR;
		break;
	default:
		goto discard;
	}
	spin_unlock_irq(&cm_id_priv->lock);
	cm_event.param.send_status = wc_status;

	/* No other events can occur on the cm_id at this point. */
	ret = cm_id_priv->id.cm_handler(&cm_id_priv->id, &cm_event);
	cm_free_msg(msg);
	if (ret)
		ib_destroy_cm_id(&cm_id_priv->id);
	return;
discard:
	spin_unlock_irq(&cm_id_priv->lock);
	cm_free_msg(msg);
}

static void cm_send_handler(struct ib_mad_agent *mad_agent,
			    struct ib_mad_send_wc *mad_send_wc)
{
	struct ib_mad_send_buf *msg = mad_send_wc->send_buf;
	struct cm_port *port;
	u16 attr_index;

	port = mad_agent->context;
	attr_index = be16_to_cpu(((struct ib_mad_hdr *)
				  msg->mad)->attr_id) - CM_ATTR_ID_OFFSET;

	/*
	 * If the send was in response to a received message (context[0] is not
	 * set to a cm_id), and is not a REJ, then it is a send that was
	 * manually retried.
	 */
	if (!msg->context[0] && (attr_index != CM_REJ_COUNTER))
		msg->retries = 1;

	atomic_long_add(1 + msg->retries,
			&port->counter_group[CM_XMIT].counter[attr_index]);
	if (msg->retries)
		atomic_long_add(msg->retries,
				&port->counter_group[CM_XMIT_RETRIES].
				counter[attr_index]);

	switch (mad_send_wc->status) {
	case IB_WC_SUCCESS:
	case IB_WC_WR_FLUSH_ERR:
		cm_free_msg(msg);
		break;
	default:
		if (msg->context[0] && msg->context[1])
			cm_process_send_error(msg, mad_send_wc->status);
		else
			cm_free_msg(msg);
		break;
	}
}

static void cm_work_handler(struct work_struct *_work)
{
	struct cm_work *work = container_of(_work, struct cm_work, work.work);
	int ret;

	switch (work->cm_event.event) {
	case IB_CM_REQ_RECEIVED:
		ret = cm_req_handler(work);
		break;
	case IB_CM_MRA_RECEIVED:
		ret = cm_mra_handler(work);
		break;
	case IB_CM_REJ_RECEIVED:
		ret = cm_rej_handler(work);
		break;
	case IB_CM_REP_RECEIVED:
		ret = cm_rep_handler(work);
		break;
	case IB_CM_RTU_RECEIVED:
		ret = cm_rtu_handler(work);
		break;
	case IB_CM_USER_ESTABLISHED:
		ret = cm_establish_handler(work);
		break;
	case IB_CM_DREQ_RECEIVED:
		ret = cm_dreq_handler(work);
		break;
	case IB_CM_DREP_RECEIVED:
		ret = cm_drep_handler(work);
		break;
	case IB_CM_SIDR_REQ_RECEIVED:
		ret = cm_sidr_req_handler(work);
		break;
	case IB_CM_SIDR_REP_RECEIVED:
		ret = cm_sidr_rep_handler(work);
		break;
	case IB_CM_LAP_RECEIVED:
		ret = cm_lap_handler(work);
		break;
	case IB_CM_APR_RECEIVED:
		ret = cm_apr_handler(work);
		break;
	case IB_CM_TIMEWAIT_EXIT:
		ret = cm_timewait_handler(work);
		break;
	default:
		ret = -EINVAL;
		break;
	}
	if (ret)
		cm_free_work(work);
}

static int cm_establish(struct ib_cm_id *cm_id)
{
	struct cm_id_private *cm_id_priv;
	struct cm_work *work;
	unsigned long flags;
	int ret = 0;

	work = kmalloc(sizeof *work, GFP_ATOMIC);
	if (!work)
		return -ENOMEM;

	cm_id_priv = container_of(cm_id, struct cm_id_private, id);
	spin_lock_irqsave(&cm_id_priv->lock, flags);
	switch (cm_id->state)
	{
	case IB_CM_REP_SENT:
	case IB_CM_MRA_REP_RCVD:
		cm_id->state = IB_CM_ESTABLISHED;
		break;
	case IB_CM_ESTABLISHED:
		ret = -EISCONN;
		break;
	default:
		ret = -EINVAL;
		break;
	}
	spin_unlock_irqrestore(&cm_id_priv->lock, flags);

	if (ret) {
		kfree(work);
		goto out;
	}

	/*
	 * The CM worker thread may try to destroy the cm_id before it
	 * can execute this work item.  To prevent potential deadlock,
	 * we need to find the cm_id once we're in the context of the
	 * worker thread, rather than holding a reference on it.
	 */
	INIT_DELAYED_WORK(&work->work, cm_work_handler);
	work->local_id = cm_id->local_id;
	work->remote_id = cm_id->remote_id;
	work->mad_recv_wc = NULL;
	work->cm_event.event = IB_CM_USER_ESTABLISHED;
	queue_delayed_work(cm.wq, &work->work, 0);
out:
	return ret;
}

static int cm_migrate(struct ib_cm_id *cm_id)
{
	struct cm_id_private *cm_id_priv;
	unsigned long flags;
	int ret = 0;

	cm_id_priv = container_of(cm_id, struct cm_id_private, id);
	spin_lock_irqsave(&cm_id_priv->lock, flags);
	if (cm_id->state == IB_CM_ESTABLISHED &&
	    (cm_id->lap_state == IB_CM_LAP_UNINIT ||
	     cm_id->lap_state == IB_CM_LAP_IDLE)) {
		cm_id->lap_state = IB_CM_LAP_IDLE;
		cm_id_priv->av = cm_id_priv->alt_av;
	} else
		ret = -EINVAL;
	spin_unlock_irqrestore(&cm_id_priv->lock, flags);

	return ret;
}

int ib_cm_notify(struct ib_cm_id *cm_id, enum ib_event_type event)
{
	int ret;

	switch (event) {
	case IB_EVENT_COMM_EST:
		ret = cm_establish(cm_id);
		break;
	case IB_EVENT_PATH_MIG:
		ret = cm_migrate(cm_id);
		break;
	default:
		ret = -EINVAL;
	}
	return ret;
}
EXPORT_SYMBOL(ib_cm_notify);

static void cm_recv_handler(struct ib_mad_agent *mad_agent,
			    struct ib_mad_recv_wc *mad_recv_wc)
{
	struct cm_port *port = mad_agent->context;
	struct cm_work *work;
	enum ib_cm_event_type event;
	u16 attr_id;
	int paths = 0;

	switch (mad_recv_wc->recv_buf.mad->mad_hdr.attr_id) {
	case CM_REQ_ATTR_ID:
		paths = 1 + (((struct cm_req_msg *) mad_recv_wc->recv_buf.mad)->
						    alt_local_lid != 0);
		event = IB_CM_REQ_RECEIVED;
		break;
	case CM_MRA_ATTR_ID:
		event = IB_CM_MRA_RECEIVED;
		break;
	case CM_REJ_ATTR_ID:
		event = IB_CM_REJ_RECEIVED;
		break;
	case CM_REP_ATTR_ID:
		event = IB_CM_REP_RECEIVED;
		break;
	case CM_RTU_ATTR_ID:
		event = IB_CM_RTU_RECEIVED;
		break;
	case CM_DREQ_ATTR_ID:
		event = IB_CM_DREQ_RECEIVED;
		break;
	case CM_DREP_ATTR_ID:
		event = IB_CM_DREP_RECEIVED;
		break;
	case CM_SIDR_REQ_ATTR_ID:
		event = IB_CM_SIDR_REQ_RECEIVED;
		break;
	case CM_SIDR_REP_ATTR_ID:
		event = IB_CM_SIDR_REP_RECEIVED;
		break;
	case CM_LAP_ATTR_ID:
		paths = 1;
		event = IB_CM_LAP_RECEIVED;
		break;
	case CM_APR_ATTR_ID:
		event = IB_CM_APR_RECEIVED;
		break;
	default:
		ib_free_recv_mad(mad_recv_wc);
		return;
	}

	attr_id = be16_to_cpu(mad_recv_wc->recv_buf.mad->mad_hdr.attr_id);
	atomic_long_inc(&port->counter_group[CM_RECV].
			counter[attr_id - CM_ATTR_ID_OFFSET]);

	work = kmalloc(sizeof *work + sizeof(struct ib_sa_path_rec) * paths,
		       GFP_KERNEL);
	if (!work) {
		ib_free_recv_mad(mad_recv_wc);
		return;
	}

	INIT_DELAYED_WORK(&work->work, cm_work_handler);
	work->cm_event.event = event;
	work->mad_recv_wc = mad_recv_wc;
	work->port = port;
	queue_delayed_work(cm.wq, &work->work, 0);
}

static int cm_init_qp_init_attr(struct cm_id_private *cm_id_priv,
				struct ib_qp_attr *qp_attr,
				int *qp_attr_mask)
{
	unsigned long flags;
	int ret;

	spin_lock_irqsave(&cm_id_priv->lock, flags);
	switch (cm_id_priv->id.state) {
	case IB_CM_REQ_SENT:
	case IB_CM_MRA_REQ_RCVD:
	case IB_CM_REQ_RCVD:
	case IB_CM_MRA_REQ_SENT:
	case IB_CM_REP_RCVD:
	case IB_CM_MRA_REP_SENT:
	case IB_CM_REP_SENT:
	case IB_CM_MRA_REP_RCVD:
	case IB_CM_ESTABLISHED:
		*qp_attr_mask = IB_QP_STATE | IB_QP_ACCESS_FLAGS |
				IB_QP_PKEY_INDEX | IB_QP_PORT;
		qp_attr->qp_access_flags = IB_ACCESS_REMOTE_WRITE;
		if (cm_id_priv->responder_resources)
			qp_attr->qp_access_flags |= IB_ACCESS_REMOTE_READ |
						    IB_ACCESS_REMOTE_ATOMIC;
		qp_attr->pkey_index = cm_id_priv->av.pkey_index;
		qp_attr->port_num = cm_id_priv->av.port->port_num;
		ret = 0;
		break;
	default:
		ret = -EINVAL;
		break;
	}
	spin_unlock_irqrestore(&cm_id_priv->lock, flags);
	return ret;
}

static int cm_init_qp_rtr_attr(struct cm_id_private *cm_id_priv,
			       struct ib_qp_attr *qp_attr,
			       int *qp_attr_mask)
{
	unsigned long flags;
	int ret;

	spin_lock_irqsave(&cm_id_priv->lock, flags);
	switch (cm_id_priv->id.state) {
	case IB_CM_REQ_RCVD:
	case IB_CM_MRA_REQ_SENT:
	case IB_CM_REP_RCVD:
	case IB_CM_MRA_REP_SENT:
	case IB_CM_REP_SENT:
	case IB_CM_MRA_REP_RCVD:
	case IB_CM_ESTABLISHED:
		*qp_attr_mask = IB_QP_STATE | IB_QP_AV | IB_QP_PATH_MTU |
				IB_QP_DEST_QPN | IB_QP_RQ_PSN;
		qp_attr->ah_attr = cm_id_priv->av.ah_attr;
		qp_attr->path_mtu = cm_id_priv->path_mtu;
		qp_attr->dest_qp_num = be32_to_cpu(cm_id_priv->remote_qpn);
		qp_attr->rq_psn = be32_to_cpu(cm_id_priv->rq_psn);
		if (cm_id_priv->qp_type == IB_QPT_RC) {
			*qp_attr_mask |= IB_QP_MAX_DEST_RD_ATOMIC |
					 IB_QP_MIN_RNR_TIMER;
			qp_attr->max_dest_rd_atomic =
					cm_id_priv->responder_resources;
			qp_attr->min_rnr_timer = 0;
		}
		if (cm_id_priv->alt_av.ah_attr.dlid) {
			*qp_attr_mask |= IB_QP_ALT_PATH;
			qp_attr->alt_port_num = cm_id_priv->alt_av.port->port_num;
			qp_attr->alt_pkey_index = cm_id_priv->alt_av.pkey_index;
			qp_attr->alt_timeout = cm_id_priv->alt_av.timeout;
			qp_attr->alt_ah_attr = cm_id_priv->alt_av.ah_attr;
		}
		ret = 0;
		break;
	default:
		ret = -EINVAL;
		break;
	}
	spin_unlock_irqrestore(&cm_id_priv->lock, flags);
	return ret;
}

static int cm_init_qp_rts_attr(struct cm_id_private *cm_id_priv,
			       struct ib_qp_attr *qp_attr,
			       int *qp_attr_mask)
{
	unsigned long flags;
	int ret;

	spin_lock_irqsave(&cm_id_priv->lock, flags);
	switch (cm_id_priv->id.state) {
	/* Allow transition to RTS before sending REP */
	case IB_CM_REQ_RCVD:
	case IB_CM_MRA_REQ_SENT:

	case IB_CM_REP_RCVD:
	case IB_CM_MRA_REP_SENT:
	case IB_CM_REP_SENT:
	case IB_CM_MRA_REP_RCVD:
	case IB_CM_ESTABLISHED:
		if (cm_id_priv->id.lap_state == IB_CM_LAP_UNINIT) {
			*qp_attr_mask = IB_QP_STATE | IB_QP_SQ_PSN;
			qp_attr->sq_psn = be32_to_cpu(cm_id_priv->sq_psn);
			if (cm_id_priv->qp_type == IB_QPT_RC) {
				*qp_attr_mask |= IB_QP_TIMEOUT | IB_QP_RETRY_CNT |
						 IB_QP_RNR_RETRY |
						 IB_QP_MAX_QP_RD_ATOMIC;
				qp_attr->timeout = cm_id_priv->av.timeout;
				qp_attr->retry_cnt = cm_id_priv->retry_count;
				qp_attr->rnr_retry = cm_id_priv->rnr_retry_count;
				qp_attr->max_rd_atomic =
					cm_id_priv->initiator_depth;
			}
			if (cm_id_priv->alt_av.ah_attr.dlid) {
				*qp_attr_mask |= IB_QP_PATH_MIG_STATE;
				qp_attr->path_mig_state = IB_MIG_REARM;
			}
		} else {
			*qp_attr_mask = IB_QP_ALT_PATH | IB_QP_PATH_MIG_STATE;
			qp_attr->alt_port_num = cm_id_priv->alt_av.port->port_num;
			qp_attr->alt_pkey_index = cm_id_priv->alt_av.pkey_index;
			qp_attr->alt_timeout = cm_id_priv->alt_av.timeout;
			qp_attr->alt_ah_attr = cm_id_priv->alt_av.ah_attr;
			qp_attr->path_mig_state = IB_MIG_REARM;
		}
		ret = 0;
		break;
	default:
		ret = -EINVAL;
		break;
	}
	spin_unlock_irqrestore(&cm_id_priv->lock, flags);
	return ret;
}

int ib_cm_init_qp_attr(struct ib_cm_id *cm_id,
		       struct ib_qp_attr *qp_attr,
		       int *qp_attr_mask)
{
	struct cm_id_private *cm_id_priv;
	int ret;

	cm_id_priv = container_of(cm_id, struct cm_id_private, id);
	switch (qp_attr->qp_state) {
	case IB_QPS_INIT:
		ret = cm_init_qp_init_attr(cm_id_priv, qp_attr, qp_attr_mask);
		break;
	case IB_QPS_RTR:
		ret = cm_init_qp_rtr_attr(cm_id_priv, qp_attr, qp_attr_mask);
		break;
	case IB_QPS_RTS:
		ret = cm_init_qp_rts_attr(cm_id_priv, qp_attr, qp_attr_mask);
		break;
	default:
		ret = -EINVAL;
		break;
	}
	return ret;
}
EXPORT_SYMBOL(ib_cm_init_qp_attr);

static void cm_get_ack_delay(struct cm_device *cm_dev)
{
	struct ib_device_attr attr;

	if (ib_query_device(cm_dev->ib_device, &attr))
		cm_dev->ack_delay = 0; /* acks will rely on packet life time */
	else
		cm_dev->ack_delay = attr.local_ca_ack_delay;
}

static ssize_t cm_show_counter(struct kobject *obj, struct attribute *attr,
			       char *buf)
{
	struct cm_counter_group *group;
	struct cm_counter_attribute *cm_attr;

	group = container_of(obj, struct cm_counter_group, obj);
	cm_attr = container_of(attr, struct cm_counter_attribute, attr);

	return sprintf(buf, "%ld\n",
		       atomic_long_read(&group->counter[cm_attr->index]));
}

static struct sysfs_ops cm_counter_ops = {
	.show = cm_show_counter
};

static struct kobj_type cm_counter_obj_type = {
	.sysfs_ops = &cm_counter_ops,
	.default_attrs = cm_counter_default_attrs
};

static void cm_release_port_obj(struct kobject *obj)
{
	struct cm_port *cm_port;

	cm_port = container_of(obj, struct cm_port, port_obj);
	kfree(cm_port);
}

static struct kobj_type cm_port_obj_type = {
	.release = cm_release_port_obj
};

struct class cm_class = {
	.name    = "infiniband_cm",
};
EXPORT_SYMBOL(cm_class);

static int cm_create_port_fs(struct cm_port *port)
{
	int i, ret;

	ret = kobject_init_and_add(&port->port_obj, &cm_port_obj_type,
				   &port->cm_dev->device->kobj,
				   "%d", port->port_num);
	if (ret) {
		kfree(port);
		return ret;
	}

	for (i = 0; i < CM_COUNTER_GROUPS; i++) {
		ret = kobject_init_and_add(&port->counter_group[i].obj,
					   &cm_counter_obj_type,
					   &port->port_obj,
					   "%s", counter_group_names[i]);
		if (ret)
			goto error;
	}

	return 0;

error:
	while (i--)
		kobject_put(&port->counter_group[i].obj);
	kobject_put(&port->port_obj);
	return ret;

}

static void cm_remove_port_fs(struct cm_port *port)
{
	int i;

	for (i = 0; i < CM_COUNTER_GROUPS; i++)
		kobject_put(&port->counter_group[i].obj);

	kobject_put(&port->port_obj);
}

static void cm_add_one(struct ib_device *ib_device)
{
	struct cm_device *cm_dev;
	struct cm_port *port;
	struct ib_mad_reg_req reg_req = {
		.mgmt_class = IB_MGMT_CLASS_CM,
		.mgmt_class_version = IB_CM_CLASS_VERSION
	};
	struct ib_port_modify port_modify = {
		.set_port_cap_mask = IB_PORT_CM_SUP
	};
	unsigned long flags;
	int ret;
	u8 i;

	if (rdma_node_get_transport(ib_device->node_type) != RDMA_TRANSPORT_IB)
		return;

	cm_dev = kzalloc(sizeof(*cm_dev) + sizeof(*port) *
			 ib_device->phys_port_cnt, GFP_KERNEL);
	if (!cm_dev)
		return;

	cm_dev->ib_device = ib_device;
	cm_get_ack_delay(cm_dev);

<<<<<<< HEAD
	cm_dev->device = device_create_drvdata(&cm_class, &ib_device->dev,
					       MKDEV(0, 0), NULL,
					       "%s", ib_device->name);
=======
	cm_dev->device = device_create(&cm_class, &ib_device->dev,
				       MKDEV(0, 0), NULL,
				       "%s", ib_device->name);
>>>>>>> 6279fb3a
	if (!cm_dev->device) {
		kfree(cm_dev);
		return;
	}

	set_bit(IB_MGMT_METHOD_SEND, reg_req.method_mask);
	for (i = 1; i <= ib_device->phys_port_cnt; i++) {
		port = kzalloc(sizeof *port, GFP_KERNEL);
		if (!port)
			goto error1;

		cm_dev->port[i-1] = port;
		port->cm_dev = cm_dev;
		port->port_num = i;

		ret = cm_create_port_fs(port);
		if (ret)
			goto error1;

		port->mad_agent = ib_register_mad_agent(ib_device, i,
							IB_QPT_GSI,
							&reg_req,
							0,
							cm_send_handler,
							cm_recv_handler,
							port);
		if (IS_ERR(port->mad_agent))
			goto error2;

		ret = ib_modify_port(ib_device, i, 0, &port_modify);
		if (ret)
			goto error3;
	}
	ib_set_client_data(ib_device, &cm_client, cm_dev);

	write_lock_irqsave(&cm.device_lock, flags);
	list_add_tail(&cm_dev->list, &cm.device_list);
	write_unlock_irqrestore(&cm.device_lock, flags);
	return;

error3:
	ib_unregister_mad_agent(port->mad_agent);
error2:
	cm_remove_port_fs(port);
error1:
	port_modify.set_port_cap_mask = 0;
	port_modify.clr_port_cap_mask = IB_PORT_CM_SUP;
	while (--i) {
		port = cm_dev->port[i-1];
		ib_modify_port(ib_device, port->port_num, 0, &port_modify);
		ib_unregister_mad_agent(port->mad_agent);
		cm_remove_port_fs(port);
	}
	device_unregister(cm_dev->device);
}

static void cm_remove_one(struct ib_device *ib_device)
{
	struct cm_device *cm_dev;
	struct cm_port *port;
	struct ib_port_modify port_modify = {
		.clr_port_cap_mask = IB_PORT_CM_SUP
	};
	unsigned long flags;
	int i;

	cm_dev = ib_get_client_data(ib_device, &cm_client);
	if (!cm_dev)
		return;

	write_lock_irqsave(&cm.device_lock, flags);
	list_del(&cm_dev->list);
	write_unlock_irqrestore(&cm.device_lock, flags);

	for (i = 1; i <= ib_device->phys_port_cnt; i++) {
		port = cm_dev->port[i-1];
		ib_modify_port(ib_device, port->port_num, 0, &port_modify);
		ib_unregister_mad_agent(port->mad_agent);
		flush_workqueue(cm.wq);
		cm_remove_port_fs(port);
	}
	device_unregister(cm_dev->device);
}

static int __init ib_cm_init(void)
{
	int ret;

	memset(&cm, 0, sizeof cm);
	INIT_LIST_HEAD(&cm.device_list);
	rwlock_init(&cm.device_lock);
	spin_lock_init(&cm.lock);
	cm.listen_service_table = RB_ROOT;
	cm.listen_service_id = __constant_be64_to_cpu(IB_CM_ASSIGN_SERVICE_ID);
	cm.remote_id_table = RB_ROOT;
	cm.remote_qp_table = RB_ROOT;
	cm.remote_sidr_table = RB_ROOT;
	idr_init(&cm.local_id_table);
	get_random_bytes(&cm.random_id_operand, sizeof cm.random_id_operand);
	idr_pre_get(&cm.local_id_table, GFP_KERNEL);
	INIT_LIST_HEAD(&cm.timewait_list);

	ret = class_register(&cm_class);
	if (ret)
		return -ENOMEM;

	cm.wq = create_workqueue("ib_cm");
	if (!cm.wq) {
		ret = -ENOMEM;
		goto error1;
	}

	ret = ib_register_client(&cm_client);
	if (ret)
		goto error2;

	return 0;
error2:
	destroy_workqueue(cm.wq);
error1:
	class_unregister(&cm_class);
	return ret;
}

static void __exit ib_cm_cleanup(void)
{
	struct cm_timewait_info *timewait_info, *tmp;

	spin_lock_irq(&cm.lock);
	list_for_each_entry(timewait_info, &cm.timewait_list, list)
		cancel_delayed_work(&timewait_info->work.work);
	spin_unlock_irq(&cm.lock);

	ib_unregister_client(&cm_client);
	destroy_workqueue(cm.wq);

	list_for_each_entry_safe(timewait_info, tmp, &cm.timewait_list, list) {
		list_del(&timewait_info->list);
		kfree(timewait_info);
	}

	class_unregister(&cm_class);
	idr_destroy(&cm.local_id_table);
}

module_init(ib_cm_init);
module_exit(ib_cm_cleanup);
<|MERGE_RESOLUTION|>--- conflicted
+++ resolved
@@ -3691,15 +3691,9 @@
 	cm_dev->ib_device = ib_device;
 	cm_get_ack_delay(cm_dev);
 
-<<<<<<< HEAD
-	cm_dev->device = device_create_drvdata(&cm_class, &ib_device->dev,
-					       MKDEV(0, 0), NULL,
-					       "%s", ib_device->name);
-=======
 	cm_dev->device = device_create(&cm_class, &ib_device->dev,
 				       MKDEV(0, 0), NULL,
 				       "%s", ib_device->name);
->>>>>>> 6279fb3a
 	if (!cm_dev->device) {
 		kfree(cm_dev);
 		return;
