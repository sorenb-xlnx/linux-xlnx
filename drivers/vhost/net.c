--- conflicted
+++ resolved
@@ -243,11 +243,7 @@
 	int r, nlogs = 0;
 
 	while (datalen > 0) {
-<<<<<<< HEAD
-		if (unlikely(seg >= VHOST_NET_MAX_SG)) {
-=======
 		if (unlikely(seg >= UIO_MAXIOV)) {
->>>>>>> 7b738b55
 			r = -ENOBUFS;
 			goto err;
 		}
