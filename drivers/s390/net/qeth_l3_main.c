--- conflicted
+++ resolved
@@ -3056,12 +3056,6 @@
 	QETH_DBF_HEX(SETUP, 2, &card, sizeof(void *));
 
 	qeth_set_allowed_threads(card, QETH_RECOVER_THREAD, 1);
-<<<<<<< HEAD
-=======
-	if (qeth_wait_for_threads(card, ~QETH_RECOVER_THREAD)) {
-		return -ERESTARTSYS;
-	}
->>>>>>> cb5b80c3
 
 	recover_flag = card->state;
 	rc = ccw_device_set_online(CARD_RDEV(card));
@@ -3177,13 +3171,7 @@
 	if (card->dev && netif_carrier_ok(card->dev))
 		netif_carrier_off(card->dev);
 	recover_flag = card->state;
-<<<<<<< HEAD
 	qeth_l3_stop_card(card, recovery_mode);
-=======
-	if (qeth_l3_stop_card(card, recovery_mode) == -ERESTARTSYS) {
-		return -ERESTARTSYS;
-	}
->>>>>>> cb5b80c3
 	rc  = ccw_device_set_offline(CARD_DDEV(card));
 	rc2 = ccw_device_set_offline(CARD_WDEV(card));
 	rc3 = ccw_device_set_offline(CARD_RDEV(card));
