--- conflicted
+++ resolved
@@ -1388,21 +1388,13 @@
 	else
 		channel = &card->write;
 
-<<<<<<< HEAD
-	cstat = irb->scsw.cstat;
-	dstat = irb->scsw.dstat;
-	LCS_DBF_TEXT_(5, trace, "Rint%s",dev_name(&cdev->dev));
-	LCS_DBF_TEXT_(5, trace, "%4x%4x",irb->scsw.cstat, irb->scsw.dstat);
-	LCS_DBF_TEXT_(5, trace, "%4x%4x",irb->scsw.fctl, irb->scsw.actl);
-=======
 	cstat = irb->scsw.cmd.cstat;
 	dstat = irb->scsw.cmd.dstat;
-	LCS_DBF_TEXT_(5, trace, "Rint%s",cdev->dev.bus_id);
+	LCS_DBF_TEXT_(5, trace, "Rint%s",dev_name(&cdev->dev));
 	LCS_DBF_TEXT_(5, trace, "%4x%4x", irb->scsw.cmd.cstat,
 		      irb->scsw.cmd.dstat);
 	LCS_DBF_TEXT_(5, trace, "%4x%4x", irb->scsw.cmd.fctl,
 		      irb->scsw.cmd.actl);
->>>>>>> 7702d9f8
 
 	/* Check for channel and device errors presented */
 	rc = lcs_get_problem(cdev, irb);
