--- conflicted
+++ resolved
@@ -1398,12 +1398,6 @@
 	if (memcmp(username, priv->conn->userid, 9) &&
 	    (ndev->flags & (IFF_UP | IFF_RUNNING))) {
 		/* username changed while the interface is active. */
-<<<<<<< HEAD
-		PRINT_WARN("netiucv: device %s active, connected to %s\n",
-			   dev_name(dev), priv->conn->userid);
-		PRINT_WARN("netiucv: user cannot be updated\n");
-=======
->>>>>>> 31c491c1
 		IUCV_DBF_TEXT(setup, 2, "user_write: device active\n");
 		return -EPERM;
 	}
