/*
 *  drivers/s390/char/tape_core.c
 *    basic function of the tape device driver
 *
 *  S390 and zSeries version
 *    Copyright IBM Corp. 2001,2006
 *    Author(s): Carsten Otte <cotte@de.ibm.com>
 *		 Michael Holzheu <holzheu@de.ibm.com>
 *		 Tuan Ngo-Anh <ngoanh@de.ibm.com>
 *		 Martin Schwidefsky <schwidefsky@de.ibm.com>
 *		 Stefan Bader <shbader@de.ibm.com>
 */

#include <linux/module.h>
#include <linux/init.h>	     // for kernel parameters
#include <linux/kmod.h>	     // for requesting modules
#include <linux/spinlock.h>  // for locks
#include <linux/vmalloc.h>
#include <linux/list.h>

#include <asm/types.h>	     // for variable types

#define TAPE_DBF_AREA	tape_core_dbf

#include "tape.h"
#include "tape_std.h"

#define PRINTK_HEADER "TAPE_CORE: "
#define LONG_BUSY_TIMEOUT 180 /* seconds */

static void __tape_do_irq (struct ccw_device *, unsigned long, struct irb *);
static void tape_delayed_next_request(struct work_struct *);
static void tape_long_busy_timeout(unsigned long data);

/*
 * One list to contain all tape devices of all disciplines, so
 * we can assign the devices to minor numbers of the same major
 * The list is protected by the rwlock
 */
static LIST_HEAD(tape_device_list);
static DEFINE_RWLOCK(tape_device_lock);

/*
 * Pointer to debug area.
 */
debug_info_t *TAPE_DBF_AREA = NULL;
EXPORT_SYMBOL(TAPE_DBF_AREA);

/*
 * Printable strings for tape enumerations.
 */
const char *tape_state_verbose[TS_SIZE] =
{
	[TS_UNUSED]   = "UNUSED",
	[TS_IN_USE]   = "IN_USE",
	[TS_BLKUSE]   = "BLKUSE",
	[TS_INIT]     = "INIT  ",
	[TS_NOT_OPER] = "NOT_OP"
};

const char *tape_op_verbose[TO_SIZE] =
{
	[TO_BLOCK] = "BLK",	[TO_BSB] = "BSB",
	[TO_BSF] = "BSF",	[TO_DSE] = "DSE",
	[TO_FSB] = "FSB",	[TO_FSF] = "FSF",
	[TO_LBL] = "LBL",	[TO_NOP] = "NOP",
	[TO_RBA] = "RBA",	[TO_RBI] = "RBI",
	[TO_RFO] = "RFO",	[TO_REW] = "REW",
	[TO_RUN] = "RUN",	[TO_WRI] = "WRI",
	[TO_WTM] = "WTM",	[TO_MSEN] = "MSN",
	[TO_LOAD] = "LOA",	[TO_READ_CONFIG] = "RCF",
	[TO_READ_ATTMSG] = "RAT",
	[TO_DIS] = "DIS",	[TO_ASSIGN] = "ASS",
	[TO_UNASSIGN] = "UAS",  [TO_CRYPT_ON] = "CON",
	[TO_CRYPT_OFF] = "COF",	[TO_KEKL_SET] = "KLS",
	[TO_KEKL_QUERY] = "KLQ",[TO_RDC] = "RDC",
};

static int devid_to_int(struct ccw_dev_id *dev_id)
{
	return dev_id->devno + (dev_id->ssid << 16);
}

/*
 * Some channel attached tape specific attributes.
 *
 * FIXME: In the future the first_minor and blocksize attribute should be
 *        replaced by a link to the cdev tree.
 */
static ssize_t
tape_medium_state_show(struct device *dev, struct device_attribute *attr, char *buf)
{
	struct tape_device *tdev;

	tdev = (struct tape_device *) dev->driver_data;
	return scnprintf(buf, PAGE_SIZE, "%i\n", tdev->medium_state);
}

static
DEVICE_ATTR(medium_state, 0444, tape_medium_state_show, NULL);

static ssize_t
tape_first_minor_show(struct device *dev, struct device_attribute *attr, char *buf)
{
	struct tape_device *tdev;

	tdev = (struct tape_device *) dev->driver_data;
	return scnprintf(buf, PAGE_SIZE, "%i\n", tdev->first_minor);
}

static
DEVICE_ATTR(first_minor, 0444, tape_first_minor_show, NULL);

static ssize_t
tape_state_show(struct device *dev, struct device_attribute *attr, char *buf)
{
	struct tape_device *tdev;

	tdev = (struct tape_device *) dev->driver_data;
	return scnprintf(buf, PAGE_SIZE, "%s\n", (tdev->first_minor < 0) ?
		"OFFLINE" : tape_state_verbose[tdev->tape_state]);
}

static
DEVICE_ATTR(state, 0444, tape_state_show, NULL);

static ssize_t
tape_operation_show(struct device *dev, struct device_attribute *attr, char *buf)
{
	struct tape_device *tdev;
	ssize_t rc;

	tdev = (struct tape_device *) dev->driver_data;
	if (tdev->first_minor < 0)
		return scnprintf(buf, PAGE_SIZE, "N/A\n");

	spin_lock_irq(get_ccwdev_lock(tdev->cdev));
	if (list_empty(&tdev->req_queue))
		rc = scnprintf(buf, PAGE_SIZE, "---\n");
	else {
		struct tape_request *req;

		req = list_entry(tdev->req_queue.next, struct tape_request,
			list);
		rc = scnprintf(buf,PAGE_SIZE, "%s\n", tape_op_verbose[req->op]);
	}
	spin_unlock_irq(get_ccwdev_lock(tdev->cdev));
	return rc;
}

static
DEVICE_ATTR(operation, 0444, tape_operation_show, NULL);

static ssize_t
tape_blocksize_show(struct device *dev, struct device_attribute *attr, char *buf)
{
	struct tape_device *tdev;

	tdev = (struct tape_device *) dev->driver_data;

	return scnprintf(buf, PAGE_SIZE, "%i\n", tdev->char_data.block_size);
}

static
DEVICE_ATTR(blocksize, 0444, tape_blocksize_show, NULL);

static struct attribute *tape_attrs[] = {
	&dev_attr_medium_state.attr,
	&dev_attr_first_minor.attr,
	&dev_attr_state.attr,
	&dev_attr_operation.attr,
	&dev_attr_blocksize.attr,
	NULL
};

static struct attribute_group tape_attr_group = {
	.attrs = tape_attrs,
};

/*
 * Tape state functions
 */
void
tape_state_set(struct tape_device *device, enum tape_state newstate)
{
	const char *str;

	if (device->tape_state == TS_NOT_OPER) {
		DBF_EVENT(3, "ts_set err: not oper\n");
		return;
	}
	DBF_EVENT(4, "ts. dev:	%x\n", device->first_minor);
	DBF_EVENT(4, "old ts:\t\n");
	if (device->tape_state < TS_SIZE && device->tape_state >=0 )
		str = tape_state_verbose[device->tape_state];
	else
		str = "UNKNOWN TS";
	DBF_EVENT(4, "%s\n", str);
	DBF_EVENT(4, "new ts:\t\n");
	if (newstate < TS_SIZE && newstate >= 0)
		str = tape_state_verbose[newstate];
	else
		str = "UNKNOWN TS";
	DBF_EVENT(4, "%s\n", str);
	device->tape_state = newstate;
	wake_up(&device->state_change_wq);
}

void
tape_med_state_set(struct tape_device *device, enum tape_medium_state newstate)
{
	if (device->medium_state == newstate)
		return;
	switch(newstate){
	case MS_UNLOADED:
		device->tape_generic_status |= GMT_DR_OPEN(~0);
		PRINT_INFO("(%s): Tape is unloaded\n",
			   dev_name(&device->cdev->dev));
		break;
	case MS_LOADED:
		device->tape_generic_status &= ~GMT_DR_OPEN(~0);
		PRINT_INFO("(%s): Tape has been mounted\n",
			   dev_name(&device->cdev->dev));
		break;
	default:
		// print nothing
		break;
	}
	device->medium_state = newstate;
	wake_up(&device->state_change_wq);
}

/*
 * Stop running ccw. Has to be called with the device lock held.
 */
static int
__tape_cancel_io(struct tape_device *device, struct tape_request *request)
{
	int retries;
	int rc;

	/* Check if interrupt has already been processed */
	if (request->callback == NULL)
		return 0;

	rc = 0;
	for (retries = 0; retries < 5; retries++) {
		rc = ccw_device_clear(device->cdev, (long) request);

		switch (rc) {
			case 0:
				request->status	= TAPE_REQUEST_DONE;
				return 0;
			case -EBUSY:
				request->status	= TAPE_REQUEST_CANCEL;
				schedule_delayed_work(&device->tape_dnr, 0);
				return 0;
			case -ENODEV:
				DBF_EXCEPTION(2, "device gone, retry\n");
				break;
			case -EIO:
				DBF_EXCEPTION(2, "I/O error, retry\n");
				break;
			default:
				BUG();
		}
	}

	return rc;
}

/*
 * Add device into the sorted list, giving it the first
 * available minor number.
 */
static int
tape_assign_minor(struct tape_device *device)
{
	struct tape_device *tmp;
	int minor;

	minor = 0;
	write_lock(&tape_device_lock);
	list_for_each_entry(tmp, &tape_device_list, node) {
		if (minor < tmp->first_minor)
			break;
		minor += TAPE_MINORS_PER_DEV;
	}
	if (minor >= 256) {
		write_unlock(&tape_device_lock);
		return -ENODEV;
	}
	device->first_minor = minor;
	list_add_tail(&device->node, &tmp->node);
	write_unlock(&tape_device_lock);
	return 0;
}

/* remove device from the list */
static void
tape_remove_minor(struct tape_device *device)
{
	write_lock(&tape_device_lock);
	list_del_init(&device->node);
	device->first_minor = -1;
	write_unlock(&tape_device_lock);
}

/*
 * Set a device online.
 *
 * This function is called by the common I/O layer to move a device from the
 * detected but offline into the online state.
 * If we return an error (RC < 0) the device remains in the offline state. This
 * can happen if the device is assigned somewhere else, for example.
 */
int
tape_generic_online(struct tape_device *device,
		   struct tape_discipline *discipline)
{
	int rc;

	DBF_LH(6, "tape_enable_device(%p, %p)\n", device, discipline);

	if (device->tape_state != TS_INIT) {
		DBF_LH(3, "Tapestate not INIT (%d)\n", device->tape_state);
		return -EINVAL;
	}

	init_timer(&device->lb_timeout);
	device->lb_timeout.function = tape_long_busy_timeout;

	/* Let the discipline have a go at the device. */
	device->discipline = discipline;
	if (!try_module_get(discipline->owner)) {
		PRINT_ERR("Cannot get module. Module gone.\n");
		return -EINVAL;
	}

	rc = discipline->setup_device(device);
	if (rc)
		goto out;
	rc = tape_assign_minor(device);
	if (rc)
		goto out_discipline;

	rc = tapechar_setup_device(device);
	if (rc)
		goto out_minor;
	rc = tapeblock_setup_device(device);
	if (rc)
		goto out_char;

	tape_state_set(device, TS_UNUSED);

	DBF_LH(3, "(%08x): Drive set online\n", device->cdev_id);

	return 0;

out_char:
	tapechar_cleanup_device(device);
out_discipline:
	device->discipline->cleanup_device(device);
	device->discipline = NULL;
out_minor:
	tape_remove_minor(device);
out:
	module_put(discipline->owner);
	return rc;
}

static void
tape_cleanup_device(struct tape_device *device)
{
	tapeblock_cleanup_device(device);
	tapechar_cleanup_device(device);
	device->discipline->cleanup_device(device);
	module_put(device->discipline->owner);
	tape_remove_minor(device);
	tape_med_state_set(device, MS_UNKNOWN);
}

/*
 * Set device offline.
 *
 * Called by the common I/O layer if the drive should set offline on user
 * request. We may prevent this by returning an error.
 * Manual offline is only allowed while the drive is not in use.
 */
int
tape_generic_offline(struct tape_device *device)
{
	if (!device) {
		PRINT_ERR("tape_generic_offline: no such device\n");
		return -ENODEV;
	}

	DBF_LH(3, "(%08x): tape_generic_offline(%p)\n",
		device->cdev_id, device);

	spin_lock_irq(get_ccwdev_lock(device->cdev));
	switch (device->tape_state) {
		case TS_INIT:
		case TS_NOT_OPER:
			spin_unlock_irq(get_ccwdev_lock(device->cdev));
			break;
		case TS_UNUSED:
			tape_state_set(device, TS_INIT);
			spin_unlock_irq(get_ccwdev_lock(device->cdev));
			tape_cleanup_device(device);
			break;
		default:
			DBF_EVENT(3, "(%08x): Set offline failed "
				"- drive in use.\n",
				device->cdev_id);
			PRINT_WARN("(%s): Set offline failed "
				"- drive in use.\n",
				dev_name(&device->cdev->dev));
			spin_unlock_irq(get_ccwdev_lock(device->cdev));
			return -EBUSY;
	}

	DBF_LH(3, "(%08x): Drive set offline.\n", device->cdev_id);
	return 0;
}

/*
 * Allocate memory for a new device structure.
 */
static struct tape_device *
tape_alloc_device(void)
{
	struct tape_device *device;

	device = kzalloc(sizeof(struct tape_device), GFP_KERNEL);
	if (device == NULL) {
		DBF_EXCEPTION(2, "ti:no mem\n");
		PRINT_INFO ("can't allocate memory for "
			    "tape info structure\n");
		return ERR_PTR(-ENOMEM);
	}
	device->modeset_byte = kmalloc(1, GFP_KERNEL | GFP_DMA);
	if (device->modeset_byte == NULL) {
		DBF_EXCEPTION(2, "ti:no mem\n");
		PRINT_INFO("can't allocate memory for modeset byte\n");
		kfree(device);
		return ERR_PTR(-ENOMEM);
	}
	INIT_LIST_HEAD(&device->req_queue);
	INIT_LIST_HEAD(&device->node);
	init_waitqueue_head(&device->state_change_wq);
	init_waitqueue_head(&device->wait_queue);
	device->tape_state = TS_INIT;
	device->medium_state = MS_UNKNOWN;
	*device->modeset_byte = 0;
	device->first_minor = -1;
	atomic_set(&device->ref_count, 1);
	INIT_DELAYED_WORK(&device->tape_dnr, tape_delayed_next_request);

	return device;
}

/*
 * Get a reference to an existing device structure. This will automatically
 * increment the reference count.
 */
struct tape_device *
tape_get_device_reference(struct tape_device *device)
{
	DBF_EVENT(4, "tape_get_device_reference(%p) = %i\n", device,
		atomic_inc_return(&device->ref_count));

	return device;
}

/*
 * Decrease the reference counter of a devices structure. If the
 * reference counter reaches zero free the device structure.
 * The function returns a NULL pointer to be used by the caller
 * for clearing reference pointers.
 */
struct tape_device *
tape_put_device(struct tape_device *device)
{
	int remain;

	remain = atomic_dec_return(&device->ref_count);
	if (remain > 0) {
		DBF_EVENT(4, "tape_put_device(%p) -> %i\n", device, remain);
	} else {
		if (remain < 0) {
			DBF_EVENT(4, "put device without reference\n");
			PRINT_ERR("put device without reference\n");
		} else {
			DBF_EVENT(4, "tape_free_device(%p)\n", device);
			kfree(device->modeset_byte);
			kfree(device);
		}
	}

	return NULL;			
}

/*
 * Find tape device by a device index.
 */
struct tape_device *
tape_get_device(int devindex)
{
	struct tape_device *device, *tmp;

	device = ERR_PTR(-ENODEV);
	read_lock(&tape_device_lock);
	list_for_each_entry(tmp, &tape_device_list, node) {
		if (tmp->first_minor / TAPE_MINORS_PER_DEV == devindex) {
			device = tape_get_device_reference(tmp);
			break;
		}
	}
	read_unlock(&tape_device_lock);
	return device;
}

/*
 * Driverfs tape probe function.
 */
int
tape_generic_probe(struct ccw_device *cdev)
{
	struct tape_device *device;
	int ret;
	struct ccw_dev_id dev_id;

	device = tape_alloc_device();
	if (IS_ERR(device))
		return -ENODEV;
	ccw_device_set_options(cdev, CCWDEV_DO_PATHGROUP);
	ret = sysfs_create_group(&cdev->dev.kobj, &tape_attr_group);
	if (ret) {
		tape_put_device(device);
		PRINT_ERR("probe failed for tape device %s\n", dev_name(&cdev->dev));
		return ret;
	}
	cdev->dev.driver_data = device;
	cdev->handler = __tape_do_irq;
	device->cdev = cdev;
	ccw_device_get_id(cdev, &dev_id);
	device->cdev_id = devid_to_int(&dev_id);
	PRINT_INFO("tape device %s found\n", dev_name(&cdev->dev));
	return ret;
}

static void
__tape_discard_requests(struct tape_device *device)
{
	struct tape_request *	request;
	struct list_head *	l, *n;

	list_for_each_safe(l, n, &device->req_queue) {
		request = list_entry(l, struct tape_request, list);
		if (request->status == TAPE_REQUEST_IN_IO)
			request->status = TAPE_REQUEST_DONE;
		list_del(&request->list);

		/* Decrease ref_count for removed request. */
		request->device = tape_put_device(device);
		request->rc = -EIO;
		if (request->callback != NULL)
			request->callback(request, request->callback_data);
	}
}

/*
 * Driverfs tape remove function.
 *
 * This function is called whenever the common I/O layer detects the device
 * gone. This can happen at any time and we cannot refuse.
 */
void
tape_generic_remove(struct ccw_device *cdev)
{
	struct tape_device *	device;

	device = cdev->dev.driver_data;
	if (!device) {
		PRINT_ERR("No device pointer in tape_generic_remove!\n");
		return;
	}
	DBF_LH(3, "(%08x): tape_generic_remove(%p)\n", device->cdev_id, cdev);

	spin_lock_irq(get_ccwdev_lock(device->cdev));
	switch (device->tape_state) {
		case TS_INIT:
			tape_state_set(device, TS_NOT_OPER);
		case TS_NOT_OPER:
			/*
			 * Nothing to do.
			 */
			spin_unlock_irq(get_ccwdev_lock(device->cdev));
			break;
		case TS_UNUSED:
			/*
			 * Need only to release the device.
			 */
			tape_state_set(device, TS_NOT_OPER);
			spin_unlock_irq(get_ccwdev_lock(device->cdev));
			tape_cleanup_device(device);
			break;
		default:
			/*
			 * There may be requests on the queue. We will not get
			 * an interrupt for a request that was running. So we
			 * just post them all as I/O errors.
			 */
			DBF_EVENT(3, "(%08x): Drive in use vanished!\n",
				device->cdev_id);
			PRINT_WARN("(%s): Drive in use vanished - "
				"expect trouble!\n",
				dev_name(&device->cdev->dev));
			PRINT_WARN("State was %i\n", device->tape_state);
			tape_state_set(device, TS_NOT_OPER);
			__tape_discard_requests(device);
			spin_unlock_irq(get_ccwdev_lock(device->cdev));
			tape_cleanup_device(device);
	}

	if (cdev->dev.driver_data != NULL) {
		sysfs_remove_group(&cdev->dev.kobj, &tape_attr_group);
		cdev->dev.driver_data = tape_put_device(cdev->dev.driver_data);
	}
}

/*
 * Allocate a new tape ccw request
 */
struct tape_request *
tape_alloc_request(int cplength, int datasize)
{
	struct tape_request *request;

	if (datasize > PAGE_SIZE || (cplength*sizeof(struct ccw1)) > PAGE_SIZE)
		BUG();

	DBF_LH(6, "tape_alloc_request(%d, %d)\n", cplength, datasize);

	request = kzalloc(sizeof(struct tape_request), GFP_KERNEL);
	if (request == NULL) {
		DBF_EXCEPTION(1, "cqra nomem\n");
		return ERR_PTR(-ENOMEM);
	}
	/* allocate channel program */
	if (cplength > 0) {
		request->cpaddr = kcalloc(cplength, sizeof(struct ccw1),
					  GFP_ATOMIC | GFP_DMA);
		if (request->cpaddr == NULL) {
			DBF_EXCEPTION(1, "cqra nomem\n");
			kfree(request);
			return ERR_PTR(-ENOMEM);
		}
	}
	/* alloc small kernel buffer */
	if (datasize > 0) {
		request->cpdata = kzalloc(datasize, GFP_KERNEL | GFP_DMA);
		if (request->cpdata == NULL) {
			DBF_EXCEPTION(1, "cqra nomem\n");
			kfree(request->cpaddr);
			kfree(request);
			return ERR_PTR(-ENOMEM);
		}
	}
	DBF_LH(6, "New request %p(%p/%p)\n", request, request->cpaddr,
		request->cpdata);

	return request;
}

/*
 * Free tape ccw request
 */
void
tape_free_request (struct tape_request * request)
{
	DBF_LH(6, "Free request %p\n", request);

	if (request->device != NULL) {
		request->device = tape_put_device(request->device);
	}
	kfree(request->cpdata);
	kfree(request->cpaddr);
	kfree(request);
}

static int
__tape_start_io(struct tape_device *device, struct tape_request *request)
{
	int rc;

#ifdef CONFIG_S390_TAPE_BLOCK
	if (request->op == TO_BLOCK)
		device->discipline->check_locate(device, request);
#endif
	rc = ccw_device_start(
		device->cdev,
		request->cpaddr,
		(unsigned long) request,
		0x00,
		request->options
	);
	if (rc == 0) {
		request->status = TAPE_REQUEST_IN_IO;
	} else if (rc == -EBUSY) {
		/* The common I/O subsystem is currently busy. Retry later. */
		request->status = TAPE_REQUEST_QUEUED;
		schedule_delayed_work(&device->tape_dnr, 0);
		rc = 0;
	} else {
		/* Start failed. Remove request and indicate failure. */
		DBF_EVENT(1, "tape: start request failed with RC = %i\n", rc);
	}
	return rc;
}

static void
__tape_start_next_request(struct tape_device *device)
{
	struct list_head *l, *n;
	struct tape_request *request;
	int rc;

	DBF_LH(6, "__tape_start_next_request(%p)\n", device);
	/*
	 * Try to start each request on request queue until one is
	 * started successful.
	 */
	list_for_each_safe(l, n, &device->req_queue) {
		request = list_entry(l, struct tape_request, list);

		/*
		 * Avoid race condition if bottom-half was triggered more than
		 * once.
		 */
		if (request->status == TAPE_REQUEST_IN_IO)
			return;
		/*
		 * Request has already been stopped. We have to wait until
		 * the request is removed from the queue in the interrupt
		 * handling.
		 */
		if (request->status == TAPE_REQUEST_DONE)
			return;

		/*
		 * We wanted to cancel the request but the common I/O layer
		 * was busy at that time. This can only happen if this
		 * function is called by delayed_next_request.
		 * Otherwise we start the next request on the queue.
		 */
		if (request->status == TAPE_REQUEST_CANCEL) {
			rc = __tape_cancel_io(device, request);
		} else {
			rc = __tape_start_io(device, request);
		}
		if (rc == 0)
			return;

		/* Set ending status. */
		request->rc = rc;
		request->status = TAPE_REQUEST_DONE;

		/* Remove from request queue. */
		list_del(&request->list);

		/* Do callback. */
		if (request->callback != NULL)
			request->callback(request, request->callback_data);
	}
}

static void
tape_delayed_next_request(struct work_struct *work)
{
	struct tape_device *device =
		container_of(work, struct tape_device, tape_dnr.work);

	DBF_LH(6, "tape_delayed_next_request(%p)\n", device);
	spin_lock_irq(get_ccwdev_lock(device->cdev));
	__tape_start_next_request(device);
	spin_unlock_irq(get_ccwdev_lock(device->cdev));
}

static void tape_long_busy_timeout(unsigned long data)
{
	struct tape_request *request;
	struct tape_device *device;

	device = (struct tape_device *) data;
	spin_lock_irq(get_ccwdev_lock(device->cdev));
	request = list_entry(device->req_queue.next, struct tape_request, list);
	if (request->status != TAPE_REQUEST_LONG_BUSY)
		BUG();
	DBF_LH(6, "%08x: Long busy timeout.\n", device->cdev_id);
	__tape_start_next_request(device);
	device->lb_timeout.data = (unsigned long) tape_put_device(device);
	spin_unlock_irq(get_ccwdev_lock(device->cdev));
}

static void
__tape_end_request(
	struct tape_device *	device,
	struct tape_request *	request,
	int			rc)
{
	DBF_LH(6, "__tape_end_request(%p, %p, %i)\n", device, request, rc);
	if (request) {
		request->rc = rc;
		request->status = TAPE_REQUEST_DONE;

		/* Remove from request queue. */
		list_del(&request->list);

		/* Do callback. */
		if (request->callback != NULL)
			request->callback(request, request->callback_data);
	}

	/* Start next request. */
	if (!list_empty(&device->req_queue))
		__tape_start_next_request(device);
}

/*
 * Write sense data to console/dbf
 */
void
tape_dump_sense(struct tape_device* device, struct tape_request *request,
		struct irb *irb)
{
	unsigned int *sptr;

	PRINT_INFO("-------------------------------------------------\n");
	PRINT_INFO("DSTAT : %02x  CSTAT: %02x	CPA: %04x\n",
<<<<<<< HEAD
		   irb->scsw.dstat, irb->scsw.cstat, irb->scsw.cpa);
	PRINT_INFO("DEVICE: %s\n", dev_name(&device->cdev->dev));
=======
		   irb->scsw.cmd.dstat, irb->scsw.cmd.cstat, irb->scsw.cmd.cpa);
	PRINT_INFO("DEVICE: %s\n", device->cdev->dev.bus_id);
>>>>>>> 8cbe7afe
	if (request != NULL)
		PRINT_INFO("OP	  : %s\n", tape_op_verbose[request->op]);

	sptr = (unsigned int *) irb->ecw;
	PRINT_INFO("Sense data: %08X %08X %08X %08X \n",
		   sptr[0], sptr[1], sptr[2], sptr[3]);
	PRINT_INFO("Sense data: %08X %08X %08X %08X \n",
		   sptr[4], sptr[5], sptr[6], sptr[7]);
	PRINT_INFO("--------------------------------------------------\n");
}

/*
 * Write sense data to dbf
 */
void
tape_dump_sense_dbf(struct tape_device *device, struct tape_request *request,
		    struct irb *irb)
{
	unsigned int *sptr;
	const char* op;

	if (request != NULL)
		op = tape_op_verbose[request->op];
	else
		op = "---";
	DBF_EVENT(3, "DSTAT : %02x   CSTAT: %02x\n",
		  irb->scsw.cmd.dstat, irb->scsw.cmd.cstat);
	DBF_EVENT(3, "DEVICE: %08x OP\t: %s\n", device->cdev_id, op);
	sptr = (unsigned int *) irb->ecw;
	DBF_EVENT(3, "%08x %08x\n", sptr[0], sptr[1]);
	DBF_EVENT(3, "%08x %08x\n", sptr[2], sptr[3]);
	DBF_EVENT(3, "%08x %08x\n", sptr[4], sptr[5]);
	DBF_EVENT(3, "%08x %08x\n", sptr[6], sptr[7]);
}

/*
 * I/O helper function. Adds the request to the request queue
 * and starts it if the tape is idle. Has to be called with
 * the device lock held.
 */
static int
__tape_start_request(struct tape_device *device, struct tape_request *request)
{
	int rc;

	switch (request->op) {
		case TO_MSEN:
		case TO_ASSIGN:
		case TO_UNASSIGN:
		case TO_READ_ATTMSG:
		case TO_RDC:
			if (device->tape_state == TS_INIT)
				break;
			if (device->tape_state == TS_UNUSED)
				break;
		default:
			if (device->tape_state == TS_BLKUSE)
				break;
			if (device->tape_state != TS_IN_USE)
				return -ENODEV;
	}

	/* Increase use count of device for the added request. */
	request->device = tape_get_device_reference(device);

	if (list_empty(&device->req_queue)) {
		/* No other requests are on the queue. Start this one. */
		rc = __tape_start_io(device, request);
		if (rc)
			return rc;

		DBF_LH(5, "Request %p added for execution.\n", request);
		list_add(&request->list, &device->req_queue);
	} else {
		DBF_LH(5, "Request %p add to queue.\n", request);
		request->status = TAPE_REQUEST_QUEUED;
		list_add_tail(&request->list, &device->req_queue);
	}
	return 0;
}

/*
 * Add the request to the request queue, try to start it if the
 * tape is idle. Return without waiting for end of i/o.
 */
int
tape_do_io_async(struct tape_device *device, struct tape_request *request)
{
	int rc;

	DBF_LH(6, "tape_do_io_async(%p, %p)\n", device, request);

	spin_lock_irq(get_ccwdev_lock(device->cdev));
	/* Add request to request queue and try to start it. */
	rc = __tape_start_request(device, request);
	spin_unlock_irq(get_ccwdev_lock(device->cdev));
	return rc;
}

/*
 * tape_do_io/__tape_wake_up
 * Add the request to the request queue, try to start it if the
 * tape is idle and wait uninterruptible for its completion.
 */
static void
__tape_wake_up(struct tape_request *request, void *data)
{
	request->callback = NULL;
	wake_up((wait_queue_head_t *) data);
}

int
tape_do_io(struct tape_device *device, struct tape_request *request)
{
	int rc;

	spin_lock_irq(get_ccwdev_lock(device->cdev));
	/* Setup callback */
	request->callback = __tape_wake_up;
	request->callback_data = &device->wait_queue;
	/* Add request to request queue and try to start it. */
	rc = __tape_start_request(device, request);
	spin_unlock_irq(get_ccwdev_lock(device->cdev));
	if (rc)
		return rc;
	/* Request added to the queue. Wait for its completion. */
	wait_event(device->wait_queue, (request->callback == NULL));
	/* Get rc from request */
	return request->rc;
}

/*
 * tape_do_io_interruptible/__tape_wake_up_interruptible
 * Add the request to the request queue, try to start it if the
 * tape is idle and wait uninterruptible for its completion.
 */
static void
__tape_wake_up_interruptible(struct tape_request *request, void *data)
{
	request->callback = NULL;
	wake_up_interruptible((wait_queue_head_t *) data);
}

int
tape_do_io_interruptible(struct tape_device *device,
			 struct tape_request *request)
{
	int rc;

	spin_lock_irq(get_ccwdev_lock(device->cdev));
	/* Setup callback */
	request->callback = __tape_wake_up_interruptible;
	request->callback_data = &device->wait_queue;
	rc = __tape_start_request(device, request);
	spin_unlock_irq(get_ccwdev_lock(device->cdev));
	if (rc)
		return rc;
	/* Request added to the queue. Wait for its completion. */
	rc = wait_event_interruptible(device->wait_queue,
				      (request->callback == NULL));
	if (rc != -ERESTARTSYS)
		/* Request finished normally. */
		return request->rc;

	/* Interrupted by a signal. We have to stop the current request. */
	spin_lock_irq(get_ccwdev_lock(device->cdev));
	rc = __tape_cancel_io(device, request);
	spin_unlock_irq(get_ccwdev_lock(device->cdev));
	if (rc == 0) {
		/* Wait for the interrupt that acknowledges the halt. */
		do {
			rc = wait_event_interruptible(
				device->wait_queue,
				(request->callback == NULL)
			);
		} while (rc == -ERESTARTSYS);

		DBF_EVENT(3, "IO stopped on %08x\n", device->cdev_id);
		rc = -ERESTARTSYS;
	}
	return rc;
}

/*
 * Stop running ccw.
 */
int
tape_cancel_io(struct tape_device *device, struct tape_request *request)
{
	int rc;

	spin_lock_irq(get_ccwdev_lock(device->cdev));
	rc = __tape_cancel_io(device, request);
	spin_unlock_irq(get_ccwdev_lock(device->cdev));
	return rc;
}

/*
 * Tape interrupt routine, called from the ccw_device layer
 */
static void
__tape_do_irq (struct ccw_device *cdev, unsigned long intparm, struct irb *irb)
{
	struct tape_device *device;
	struct tape_request *request;
	int rc;

	device = (struct tape_device *) cdev->dev.driver_data;
	if (device == NULL) {
		PRINT_ERR("could not get device structure for %s "
			  "in interrupt\n", dev_name(&cdev->dev));
		return;
	}
	request = (struct tape_request *) intparm;

	DBF_LH(6, "__tape_do_irq(device=%p, request=%p)\n", device, request);

	/* On special conditions irb is an error pointer */
	if (IS_ERR(irb)) {
		/* FIXME: What to do with the request? */
		switch (PTR_ERR(irb)) {
			case -ETIMEDOUT:
				PRINT_WARN("(%s): Request timed out\n",
					dev_name(&cdev->dev));
			case -EIO:
				__tape_end_request(device, request, -EIO);
				break;
			default:
				PRINT_ERR("(%s): Unexpected i/o error %li\n",
					dev_name(&cdev->dev),
					PTR_ERR(irb));
		}
		return;
	}

	/*
	 * If the condition code is not zero and the start function bit is
	 * still set, this is an deferred error and the last start I/O did
	 * not succeed. At this point the condition that caused the deferred
	 * error might still apply. So we just schedule the request to be
	 * started later.
	 */
	if (irb->scsw.cmd.cc != 0 &&
	    (irb->scsw.cmd.fctl & SCSW_FCTL_START_FUNC) &&
	    (request->status == TAPE_REQUEST_IN_IO)) {
		DBF_EVENT(3,"(%08x): deferred cc=%i, fctl=%i. restarting\n",
			device->cdev_id, irb->scsw.cmd.cc, irb->scsw.cmd.fctl);
		request->status = TAPE_REQUEST_QUEUED;
		schedule_delayed_work(&device->tape_dnr, HZ);
		return;
	}

	/* May be an unsolicited irq */
	if(request != NULL)
		request->rescnt = irb->scsw.cmd.count;
	else if ((irb->scsw.cmd.dstat == 0x85 || irb->scsw.cmd.dstat == 0x80) &&
		 !list_empty(&device->req_queue)) {
		/* Not Ready to Ready after long busy ? */
		struct tape_request *req;
		req = list_entry(device->req_queue.next,
				 struct tape_request, list);
		if (req->status == TAPE_REQUEST_LONG_BUSY) {
			DBF_EVENT(3, "(%08x): del timer\n", device->cdev_id);
			if (del_timer(&device->lb_timeout)) {
				device->lb_timeout.data = (unsigned long)
					tape_put_device(device);
				__tape_start_next_request(device);
			}
			return;
		}
	}
	if (irb->scsw.cmd.dstat != 0x0c) {
		/* Set the 'ONLINE' flag depending on sense byte 1 */
		if(*(((__u8 *) irb->ecw) + 1) & SENSE_DRIVE_ONLINE)
			device->tape_generic_status |= GMT_ONLINE(~0);
		else
			device->tape_generic_status &= ~GMT_ONLINE(~0);

		/*
		 * Any request that does not come back with channel end
		 * and device end is unusual. Log the sense data.
		 */
		DBF_EVENT(3,"-- Tape Interrupthandler --\n");
		tape_dump_sense_dbf(device, request, irb);
	} else {
		/* Upon normal completion the device _is_ online */
		device->tape_generic_status |= GMT_ONLINE(~0);
	}
	if (device->tape_state == TS_NOT_OPER) {
		DBF_EVENT(6, "tape:device is not operational\n");
		return;
	}

	/*
	 * Request that were canceled still come back with an interrupt.
	 * To detect these request the state will be set to TAPE_REQUEST_DONE.
	 */
	if(request != NULL && request->status == TAPE_REQUEST_DONE) {
		__tape_end_request(device, request, -EIO);
		return;
	}

	rc = device->discipline->irq(device, request, irb);
	/*
	 * rc < 0 : request finished unsuccessfully.
	 * rc == TAPE_IO_SUCCESS: request finished successfully.
	 * rc == TAPE_IO_PENDING: request is still running. Ignore rc.
	 * rc == TAPE_IO_RETRY: request finished but needs another go.
	 * rc == TAPE_IO_STOP: request needs to get terminated.
	 */
	switch (rc) {
		case TAPE_IO_SUCCESS:
			/* Upon normal completion the device _is_ online */
			device->tape_generic_status |= GMT_ONLINE(~0);
			__tape_end_request(device, request, rc);
			break;
		case TAPE_IO_PENDING:
			break;
		case TAPE_IO_LONG_BUSY:
			device->lb_timeout.data =
				(unsigned long)tape_get_device_reference(device);
			device->lb_timeout.expires = jiffies +
				LONG_BUSY_TIMEOUT * HZ;
			DBF_EVENT(3, "(%08x): add timer\n", device->cdev_id);
			add_timer(&device->lb_timeout);
			request->status = TAPE_REQUEST_LONG_BUSY;
			break;
		case TAPE_IO_RETRY:
			rc = __tape_start_io(device, request);
			if (rc)
				__tape_end_request(device, request, rc);
			break;
		case TAPE_IO_STOP:
			rc = __tape_cancel_io(device, request);
			if (rc)
				__tape_end_request(device, request, rc);
			break;
		default:
			if (rc > 0) {
				DBF_EVENT(6, "xunknownrc\n");
				PRINT_ERR("Invalid return code from discipline "
				  	"interrupt function.\n");
				__tape_end_request(device, request, -EIO);
			} else {
				__tape_end_request(device, request, rc);
			}
			break;
	}
}

/*
 * Tape device open function used by tape_char & tape_block frontends.
 */
int
tape_open(struct tape_device *device)
{
	int rc;

	spin_lock(get_ccwdev_lock(device->cdev));
	if (device->tape_state == TS_NOT_OPER) {
		DBF_EVENT(6, "TAPE:nodev\n");
		rc = -ENODEV;
	} else if (device->tape_state == TS_IN_USE) {
		DBF_EVENT(6, "TAPE:dbusy\n");
		rc = -EBUSY;
	} else if (device->tape_state == TS_BLKUSE) {
		DBF_EVENT(6, "TAPE:dbusy\n");
		rc = -EBUSY;
	} else if (device->discipline != NULL &&
		   !try_module_get(device->discipline->owner)) {
		DBF_EVENT(6, "TAPE:nodisc\n");
		rc = -ENODEV;
	} else {
		tape_state_set(device, TS_IN_USE);
		rc = 0;
	}
	spin_unlock(get_ccwdev_lock(device->cdev));
	return rc;
}

/*
 * Tape device release function used by tape_char & tape_block frontends.
 */
int
tape_release(struct tape_device *device)
{
	spin_lock(get_ccwdev_lock(device->cdev));
	if (device->tape_state == TS_IN_USE)
		tape_state_set(device, TS_UNUSED);
	module_put(device->discipline->owner);
	spin_unlock(get_ccwdev_lock(device->cdev));
	return 0;
}

/*
 * Execute a magnetic tape command a number of times.
 */
int
tape_mtop(struct tape_device *device, int mt_op, int mt_count)
{
	tape_mtop_fn fn;
	int rc;

	DBF_EVENT(6, "TAPE:mtio\n");
	DBF_EVENT(6, "TAPE:ioop: %x\n", mt_op);
	DBF_EVENT(6, "TAPE:arg:	 %x\n", mt_count);

	if (mt_op < 0 || mt_op >= TAPE_NR_MTOPS)
		return -EINVAL;
	fn = device->discipline->mtop_array[mt_op];
	if (fn == NULL)
		return -EINVAL;

	/* We assume that the backends can handle count up to 500. */
	if (mt_op == MTBSR  || mt_op == MTFSR  || mt_op == MTFSF  ||
	    mt_op == MTBSF  || mt_op == MTFSFM || mt_op == MTBSFM) {
		rc = 0;
		for (; mt_count > 500; mt_count -= 500)
			if ((rc = fn(device, 500)) != 0)
				break;
		if (rc == 0)
			rc = fn(device, mt_count);
	} else
		rc = fn(device, mt_count);
	return rc;

}

/*
 * Tape init function.
 */
static int
tape_init (void)
{
	TAPE_DBF_AREA = debug_register ( "tape", 2, 2, 4*sizeof(long));
	debug_register_view(TAPE_DBF_AREA, &debug_sprintf_view);
#ifdef DBF_LIKE_HELL
	debug_set_level(TAPE_DBF_AREA, 6);
#endif
	DBF_EVENT(3, "tape init\n");
	tape_proc_init();
	tapechar_init ();
	tapeblock_init ();
	return 0;
}

/*
 * Tape exit function.
 */
static void
tape_exit(void)
{
	DBF_EVENT(6, "tape exit\n");

	/* Get rid of the frontends */
	tapechar_exit();
	tapeblock_exit();
	tape_proc_cleanup();
	debug_unregister (TAPE_DBF_AREA);
}

MODULE_AUTHOR("(C) 2001 IBM Deutschland Entwicklung GmbH by Carsten Otte and "
	      "Michael Holzheu (cotte@de.ibm.com,holzheu@de.ibm.com)");
MODULE_DESCRIPTION("Linux on zSeries channel attached tape device driver");
MODULE_LICENSE("GPL");

module_init(tape_init);
module_exit(tape_exit);

EXPORT_SYMBOL(tape_generic_remove);
EXPORT_SYMBOL(tape_generic_probe);
EXPORT_SYMBOL(tape_generic_online);
EXPORT_SYMBOL(tape_generic_offline);
EXPORT_SYMBOL(tape_put_device);
EXPORT_SYMBOL(tape_get_device_reference);
EXPORT_SYMBOL(tape_state_verbose);
EXPORT_SYMBOL(tape_op_verbose);
EXPORT_SYMBOL(tape_state_set);
EXPORT_SYMBOL(tape_med_state_set);
EXPORT_SYMBOL(tape_alloc_request);
EXPORT_SYMBOL(tape_free_request);
EXPORT_SYMBOL(tape_dump_sense);
EXPORT_SYMBOL(tape_dump_sense_dbf);
EXPORT_SYMBOL(tape_do_io);
EXPORT_SYMBOL(tape_do_io_async);
EXPORT_SYMBOL(tape_do_io_interruptible);
EXPORT_SYMBOL(tape_cancel_io);
EXPORT_SYMBOL(tape_mtop);<|MERGE_RESOLUTION|>--- conflicted
+++ resolved
@@ -839,13 +839,8 @@
 
 	PRINT_INFO("-------------------------------------------------\n");
 	PRINT_INFO("DSTAT : %02x  CSTAT: %02x	CPA: %04x\n",
-<<<<<<< HEAD
-		   irb->scsw.dstat, irb->scsw.cstat, irb->scsw.cpa);
+		   irb->scsw.cmd.dstat, irb->scsw.cmd.cstat, irb->scsw.cmd.cpa);
 	PRINT_INFO("DEVICE: %s\n", dev_name(&device->cdev->dev));
-=======
-		   irb->scsw.cmd.dstat, irb->scsw.cmd.cstat, irb->scsw.cmd.cpa);
-	PRINT_INFO("DEVICE: %s\n", device->cdev->dev.bus_id);
->>>>>>> 8cbe7afe
 	if (request != NULL)
 		PRINT_INFO("OP	  : %s\n", tape_op_verbose[request->op]);
 
