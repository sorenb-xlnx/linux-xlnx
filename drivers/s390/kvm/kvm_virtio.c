--- conflicted
+++ resolved
@@ -381,10 +381,7 @@
 	u16 subcode;
 	u32 param;
 
-<<<<<<< HEAD
-=======
 	kstat_cpu(smp_processor_id()).irqs[EXTINT_VRT]++;
->>>>>>> 3cbea436
 	subcode = ext_int_code >> 16;
 	if ((subcode & 0xff00) != VIRTIO_SUBCODE_64)
 		return;
