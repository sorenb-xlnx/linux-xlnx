--- conflicted
+++ resolved
@@ -995,13 +995,8 @@
 	now = get_clock();
 
 	DBF_EVENT(DBF_ERR, "Interrupt: bus_id %s CS/DS %04x ip %08x",
-<<<<<<< HEAD
-		  dev_name(&cdev->dev), ((irb->scsw.cstat<<8)|irb->scsw.dstat),
-		  (unsigned int) intparm);
-=======
-		  cdev->dev.bus_id, ((irb->scsw.cmd.cstat << 8) |
+		  dev_name(&cdev->dev), ((irb->scsw.cmd.cstat << 8) |
 		  irb->scsw.cmd.dstat), (unsigned int) intparm);
->>>>>>> 816a7939
 
 	/* check for unsolicited interrupts */
 	cqr = (struct dasd_ccw_req *) intparm;
