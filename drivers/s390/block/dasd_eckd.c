--- conflicted
+++ resolved
@@ -2798,8 +2798,6 @@
 		mutex_unlock(&dasd_reserve_mutex);
 	else
 		dasd_sfree_request(cqr, cqr->memdev);
-<<<<<<< HEAD
-=======
 	return rc;
 }
 
@@ -2867,7 +2865,6 @@
 		mutex_unlock(&dasd_reserve_mutex);
 	else
 		dasd_sfree_request(cqr, cqr->memdev);
->>>>>>> 45f53cc9
 	return rc;
 }
 
