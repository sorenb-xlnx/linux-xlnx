--- conflicted
+++ resolved
@@ -290,12 +290,7 @@
 	unit->port = port;
 	unit->fcp_lun = fcp_lun;
 
-<<<<<<< HEAD
-	/* setup for sysfs registration */
 	dev_set_name(&unit->sysfs_device, "0x%016llx", fcp_lun);
-=======
-	snprintf(unit->sysfs_device.bus_id, BUS_ID_SIZE, "0x%016llx", fcp_lun);
->>>>>>> d7f305e9
 	unit->sysfs_device.parent = &port->sysfs_device;
 	unit->sysfs_device.release = zfcp_sysfs_unit_release;
 	dev_set_drvdata(&unit->sysfs_device, unit);
@@ -664,21 +659,6 @@
 	if (status & ZFCP_STATUS_PORT_WKA) {
 		switch (d_id) {
 		case ZFCP_DID_DIRECTORY_SERVICE:
-<<<<<<< HEAD
-			dev_set_name(&port->sysfs_device, "directory");
-			break;
-		case ZFCP_DID_MANAGEMENT_SERVICE:
-			dev_set_name(&port->sysfs_device, "management");
-			break;
-		case ZFCP_DID_KEY_DISTRIBUTION_SERVICE:
-			dev_set_name(&port->sysfs_device, "key_distribution");
-			break;
-		case ZFCP_DID_ALIAS_SERVICE:
-			dev_set_name(&port->sysfs_device, "alias");
-			break;
-		case ZFCP_DID_TIME_SERVICE:
-			dev_set_name(&port->sysfs_device, "time");
-=======
 			bus_id = "directory";
 			break;
 		case ZFCP_DID_MANAGEMENT_SERVICE:
@@ -692,13 +672,12 @@
 			break;
 		case ZFCP_DID_TIME_SERVICE:
 			bus_id = "time";
->>>>>>> d7f305e9
 			break;
 		default:
 			kfree(port);
 			return ERR_PTR(-EINVAL);
 		}
-		snprintf(port->sysfs_device.bus_id, BUS_ID_SIZE, "%s", bus_id);
+		dev_set_name(&port->sysfs_device, BUS_ID_SIZE, "%s", bus_id);
 		port->sysfs_device.parent = &adapter->generic_services;
 	} else {
 		dev_set_name(&port->sysfs_device, "0x%016llx", wwpn);
