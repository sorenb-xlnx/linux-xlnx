--- conflicted
+++ resolved
@@ -84,10 +84,7 @@
 
 	spin_lock_irq(&qdio->stat_lock);
 	zfcp_qdio_account(qdio);
-<<<<<<< HEAD
-=======
 	spin_unlock_irq(&qdio->stat_lock);
->>>>>>> 45f53cc9
 	atomic_add(count, &qdio->req_q_free);
 	wake_up(&qdio->req_q_wq);
 }
@@ -204,11 +201,7 @@
 
 static int zfcp_qdio_sbal_check(struct zfcp_qdio *qdio)
 {
-<<<<<<< HEAD
-	spin_lock_bh(&qdio->req_q_lock);
-=======
 	spin_lock_irq(&qdio->req_q_lock);
->>>>>>> 45f53cc9
 	if (atomic_read(&qdio->req_q_free) ||
 	    !(atomic_read(&qdio->adapter->status) & ZFCP_STATUS_ADAPTER_QDIOUP))
 		return 1;
@@ -268,12 +261,6 @@
 	retval = do_QDIO(qdio->adapter->ccw_device, QDIO_FLAG_SYNC_OUTPUT, 0,
 			 q_req->sbal_first, sbal_number);
 
-<<<<<<< HEAD
-	retval = do_QDIO(qdio->adapter->ccw_device, QDIO_FLAG_SYNC_OUTPUT, 0,
-			 q_req->sbal_first, sbal_number);
-
-=======
->>>>>>> 45f53cc9
 	if (unlikely(retval)) {
 		zfcp_qdio_zero_sbals(qdio->req_q, q_req->sbal_first,
 				     sbal_number);
@@ -298,13 +285,6 @@
 	memcpy(id->adapter_name, dev_name(&id->cdev->dev), 8);
 	ASCEBC(id->adapter_name, 8);
 	id->qib_rflags = QIB_RFLAGS_ENABLE_DATA_DIV;
-<<<<<<< HEAD
-	id->qib_param_field_format = 0;
-	id->qib_param_field = NULL;
-	id->input_slib_elements = NULL;
-	id->output_slib_elements = NULL;
-=======
->>>>>>> 45f53cc9
 	id->no_input_qs = 1;
 	id->no_output_qs = 1;
 	id->input_handler = zfcp_qdio_int_resp;
@@ -346,15 +326,9 @@
 		return;
 
 	/* clear QDIOUP flag, thus do_QDIO is not called during qdio_shutdown */
-<<<<<<< HEAD
-	spin_lock_bh(&qdio->req_q_lock);
-	atomic_clear_mask(ZFCP_STATUS_ADAPTER_QDIOUP, &adapter->status);
-	spin_unlock_bh(&qdio->req_q_lock);
-=======
 	spin_lock_irq(&qdio->req_q_lock);
 	atomic_clear_mask(ZFCP_STATUS_ADAPTER_QDIOUP, &adapter->status);
 	spin_unlock_irq(&qdio->req_q_lock);
->>>>>>> 45f53cc9
 
 	wake_up(&qdio->req_q_wq);
 
