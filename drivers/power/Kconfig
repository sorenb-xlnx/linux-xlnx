menuconfig POWER_SUPPLY
	tristate "Power supply class support"
	help
	  Say Y here to enable power supply class support. This allows
	  power supply (batteries, AC, USB) monitoring by userspace
	  via sysfs and uevent (if available) and/or APM kernel interface
	  (if selected below).

if POWER_SUPPLY

config POWER_SUPPLY_DEBUG
	bool "Power supply debug"
	help
	  Say Y here to enable debugging messages for power supply class
	  and drivers.

config PDA_POWER
	tristate "Generic PDA/phone power driver"
	depends on !S390
	help
	  Say Y here to enable generic power driver for PDAs and phones with
	  one or two external power supplies (AC/USB) connected to main and
	  backup batteries, and optional builtin charger.

config APM_POWER
	tristate "APM emulation for class batteries"
	depends on APM_EMULATION
	help
	  Say Y here to enable support APM status emulation using
	  battery class devices.

config WM8350_POWER
        tristate "WM8350 PMU support"
        depends on MFD_WM8350
        help
          Say Y here to enable support for the power management unit
	  provided by the Wolfson Microelectronics WM8350 PMIC.

config BATTERY_DS2760
	tristate "DS2760 battery driver (HP iPAQ & others)"
	select W1
	select W1_SLAVE_DS2760
	help
	  Say Y here to enable support for batteries with ds2760 chip.

config BATTERY_PMU
	tristate "Apple PMU battery"
	depends on PPC32 && ADB_PMU
	help
	  Say Y here to expose battery information on Apple machines
	  through the generic battery class.

config BATTERY_OLPC
	tristate "One Laptop Per Child battery"
	depends on X86_32 && OLPC
	help
	  Say Y to enable support for the battery on the OLPC laptop.

config BATTERY_TOSA
	tristate "Sharp SL-6000 (tosa) battery"
	depends on MACH_TOSA && MFD_TC6393XB && TOUCHSCREEN_WM97XX
	help
	  Say Y to enable support for the battery on the Sharp Zaurus
	  SL-6000 (tosa) models.

config BATTERY_WM97XX
	bool "WM97xx generic battery driver"
	depends on TOUCHSCREEN_WM97XX=y
	help
	  Say Y to enable support for battery measured by WM97xx aux port.

config BATTERY_BQ27x00
	tristate "BQ27200 battery driver"
	depends on I2C
	help
	  Say Y here to enable support for batteries with BQ27200(I2C) chip.

config BATTERY_DA9030
	tristate "DA9030 battery driver"
	depends on PMIC_DA903X
	help
	  Say Y here to enable support for batteries charger integrated into
	  DA9030 PMIC.

<<<<<<< HEAD
=======
config CHARGER_PCF50633
	tristate "NXP PCF50633 MBC"
	depends on MFD_PCF50633
	help
	 Say Y to include support for NXP PCF50633 Main Battery Charger.

>>>>>>> f9d088b2
endif # POWER_SUPPLY<|MERGE_RESOLUTION|>--- conflicted
+++ resolved
@@ -82,13 +82,10 @@
 	  Say Y here to enable support for batteries charger integrated into
 	  DA9030 PMIC.
 
-<<<<<<< HEAD
-=======
 config CHARGER_PCF50633
 	tristate "NXP PCF50633 MBC"
 	depends on MFD_PCF50633
 	help
 	 Say Y to include support for NXP PCF50633 Main Battery Charger.
 
->>>>>>> f9d088b2
 endif # POWER_SUPPLY