#include <linux/kernel.h>
#include <linux/spinlock.h>
#include <linux/device.h>
#include <linux/idr.h>
#include <linux/kdev_t.h>
#include <linux/err.h>
#include <linux/dca.h>

static struct class *dca_class;
static struct idr dca_idr;
static spinlock_t dca_idr_lock;

int dca_sysfs_add_req(struct dca_provider *dca, struct device *dev, int slot)
{
	struct device *cd;

<<<<<<< HEAD
	cd = device_create_drvdata(dca_class, dca->cd,
				   MKDEV(0, slot + 1), NULL,
				   "requester%d", slot);
=======
	cd = device_create(dca_class, dca->cd, MKDEV(0, slot + 1), NULL,
			   "requester%d", slot);
>>>>>>> 6279fb3a
	if (IS_ERR(cd))
		return PTR_ERR(cd);
	return 0;
}

void dca_sysfs_remove_req(struct dca_provider *dca, int slot)
{
	device_destroy(dca_class, MKDEV(0, slot + 1));
}

int dca_sysfs_add_provider(struct dca_provider *dca, struct device *dev)
{
	struct device *cd;
	int err = 0;

idr_try_again:
	if (!idr_pre_get(&dca_idr, GFP_KERNEL))
		return -ENOMEM;
	spin_lock(&dca_idr_lock);
	err = idr_get_new(&dca_idr, dca, &dca->id);
	spin_unlock(&dca_idr_lock);
	switch (err) {
	case 0:
		break;
	case -EAGAIN:
		goto idr_try_again;
	default:
		return err;
	}

<<<<<<< HEAD
	cd = device_create_drvdata(dca_class, dev, MKDEV(0, 0), NULL,
				   "dca%d", dca->id);
=======
	cd = device_create(dca_class, dev, MKDEV(0, 0), NULL, "dca%d", dca->id);
>>>>>>> 6279fb3a
	if (IS_ERR(cd)) {
		spin_lock(&dca_idr_lock);
		idr_remove(&dca_idr, dca->id);
		spin_unlock(&dca_idr_lock);
		return PTR_ERR(cd);
	}
	dca->cd = cd;
	return 0;
}

void dca_sysfs_remove_provider(struct dca_provider *dca)
{
	device_unregister(dca->cd);
	dca->cd = NULL;
	spin_lock(&dca_idr_lock);
	idr_remove(&dca_idr, dca->id);
	spin_unlock(&dca_idr_lock);
}

int __init dca_sysfs_init(void)
{
	idr_init(&dca_idr);
	spin_lock_init(&dca_idr_lock);

	dca_class = class_create(THIS_MODULE, "dca");
	if (IS_ERR(dca_class)) {
		idr_destroy(&dca_idr);
		return PTR_ERR(dca_class);
	}
	return 0;
}

void __exit dca_sysfs_exit(void)
{
	class_destroy(dca_class);
	idr_destroy(&dca_idr);
}
<|MERGE_RESOLUTION|>--- conflicted
+++ resolved
@@ -14,14 +14,8 @@
 {
 	struct device *cd;
 
-<<<<<<< HEAD
-	cd = device_create_drvdata(dca_class, dca->cd,
-				   MKDEV(0, slot + 1), NULL,
-				   "requester%d", slot);
-=======
 	cd = device_create(dca_class, dca->cd, MKDEV(0, slot + 1), NULL,
 			   "requester%d", slot);
->>>>>>> 6279fb3a
 	if (IS_ERR(cd))
 		return PTR_ERR(cd);
 	return 0;
@@ -52,12 +46,7 @@
 		return err;
 	}
 
-<<<<<<< HEAD
-	cd = device_create_drvdata(dca_class, dev, MKDEV(0, 0), NULL,
-				   "dca%d", dca->id);
-=======
 	cd = device_create(dca_class, dev, MKDEV(0, 0), NULL, "dca%d", dca->id);
->>>>>>> 6279fb3a
 	if (IS_ERR(cd)) {
 		spin_lock(&dca_idr_lock);
 		idr_remove(&dca_idr, dca->id);
