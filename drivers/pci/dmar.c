/*
 * Copyright (c) 2006, Intel Corporation.
 *
 * This program is free software; you can redistribute it and/or modify it
 * under the terms and conditions of the GNU General Public License,
 * version 2, as published by the Free Software Foundation.
 *
 * This program is distributed in the hope it will be useful, but WITHOUT
 * ANY WARRANTY; without even the implied warranty of MERCHANTABILITY or
 * FITNESS FOR A PARTICULAR PURPOSE.  See the GNU General Public License for
 * more details.
 *
 * You should have received a copy of the GNU General Public License along with
 * this program; if not, write to the Free Software Foundation, Inc., 59 Temple
 * Place - Suite 330, Boston, MA 02111-1307 USA.
 *
 * Copyright (C) 2006-2008 Intel Corporation
 * Author: Ashok Raj <ashok.raj@intel.com>
 * Author: Shaohua Li <shaohua.li@intel.com>
 * Author: Anil S Keshavamurthy <anil.s.keshavamurthy@intel.com>
 *
 * This file implements early detection/parsing of Remapping Devices
 * reported to OS through BIOS via DMA remapping reporting (DMAR) ACPI
 * tables.
 *
 * These routines are used by both DMA-remapping and Interrupt-remapping
 */

#include <linux/pci.h>
#include <linux/dmar.h>
#include <linux/iova.h>
#include <linux/intel-iommu.h>
#include <linux/timer.h>
#include <linux/irq.h>
#include <linux/interrupt.h>
<<<<<<< HEAD
#include <linux/dmi.h>
=======
#include <linux/tboot.h>
>>>>>>> 50d0f3bd

#define PREFIX "DMAR: "

/* No locks are needed as DMA remapping hardware unit
 * list is constructed at boot time and hotplug of
 * these units are not supported by the architecture.
 */
LIST_HEAD(dmar_drhd_units);

static struct acpi_table_header * __initdata dmar_tbl;
static acpi_size dmar_tbl_size;

static void __init dmar_register_drhd_unit(struct dmar_drhd_unit *drhd)
{
	/*
	 * add INCLUDE_ALL at the tail, so scan the list will find it at
	 * the very end.
	 */
	if (drhd->include_all)
		list_add_tail(&drhd->list, &dmar_drhd_units);
	else
		list_add(&drhd->list, &dmar_drhd_units);
}

static int __init dmar_parse_one_dev_scope(struct acpi_dmar_device_scope *scope,
					   struct pci_dev **dev, u16 segment)
{
	struct pci_bus *bus;
	struct pci_dev *pdev = NULL;
	struct acpi_dmar_pci_path *path;
	int count;

	bus = pci_find_bus(segment, scope->bus);
	path = (struct acpi_dmar_pci_path *)(scope + 1);
	count = (scope->length - sizeof(struct acpi_dmar_device_scope))
		/ sizeof(struct acpi_dmar_pci_path);

	while (count) {
		if (pdev)
			pci_dev_put(pdev);
		/*
		 * Some BIOSes list non-exist devices in DMAR table, just
		 * ignore it
		 */
		if (!bus) {
			printk(KERN_WARNING
			PREFIX "Device scope bus [%d] not found\n",
			scope->bus);
			break;
		}
		pdev = pci_get_slot(bus, PCI_DEVFN(path->dev, path->fn));
		if (!pdev) {
			printk(KERN_WARNING PREFIX
			"Device scope device [%04x:%02x:%02x.%02x] not found\n",
				segment, bus->number, path->dev, path->fn);
			break;
		}
		path ++;
		count --;
		bus = pdev->subordinate;
	}
	if (!pdev) {
		printk(KERN_WARNING PREFIX
		"Device scope device [%04x:%02x:%02x.%02x] not found\n",
		segment, scope->bus, path->dev, path->fn);
		*dev = NULL;
		return 0;
	}
	if ((scope->entry_type == ACPI_DMAR_SCOPE_TYPE_ENDPOINT && \
			pdev->subordinate) || (scope->entry_type == \
			ACPI_DMAR_SCOPE_TYPE_BRIDGE && !pdev->subordinate)) {
		pci_dev_put(pdev);
		printk(KERN_WARNING PREFIX
			"Device scope type does not match for %s\n",
			 pci_name(pdev));
		return -EINVAL;
	}
	*dev = pdev;
	return 0;
}

static int __init dmar_parse_dev_scope(void *start, void *end, int *cnt,
				       struct pci_dev ***devices, u16 segment)
{
	struct acpi_dmar_device_scope *scope;
	void * tmp = start;
	int index;
	int ret;

	*cnt = 0;
	while (start < end) {
		scope = start;
		if (scope->entry_type == ACPI_DMAR_SCOPE_TYPE_ENDPOINT ||
		    scope->entry_type == ACPI_DMAR_SCOPE_TYPE_BRIDGE)
			(*cnt)++;
		else
			printk(KERN_WARNING PREFIX
				"Unsupported device scope\n");
		start += scope->length;
	}
	if (*cnt == 0)
		return 0;

	*devices = kcalloc(*cnt, sizeof(struct pci_dev *), GFP_KERNEL);
	if (!*devices)
		return -ENOMEM;

	start = tmp;
	index = 0;
	while (start < end) {
		scope = start;
		if (scope->entry_type == ACPI_DMAR_SCOPE_TYPE_ENDPOINT ||
		    scope->entry_type == ACPI_DMAR_SCOPE_TYPE_BRIDGE) {
			ret = dmar_parse_one_dev_scope(scope,
				&(*devices)[index], segment);
			if (ret) {
				kfree(*devices);
				return ret;
			}
			index ++;
		}
		start += scope->length;
	}

	return 0;
}

/**
 * dmar_parse_one_drhd - parses exactly one DMA remapping hardware definition
 * structure which uniquely represent one DMA remapping hardware unit
 * present in the platform
 */
static int __init
dmar_parse_one_drhd(struct acpi_dmar_header *header)
{
	struct acpi_dmar_hardware_unit *drhd;
	struct dmar_drhd_unit *dmaru;
	int ret = 0;

	drhd = (struct acpi_dmar_hardware_unit *)header;
	if (!drhd->address) {
		/* Promote an attitude of violence to a BIOS engineer today */
		WARN(1, "Your BIOS is broken; DMAR reported at address zero!\n"
		     "BIOS vendor: %s; Ver: %s; Product Version: %s\n",
		     dmi_get_system_info(DMI_BIOS_VENDOR),
		     dmi_get_system_info(DMI_BIOS_VERSION),
		     dmi_get_system_info(DMI_PRODUCT_VERSION));
		return -ENODEV;
	}
	dmaru = kzalloc(sizeof(*dmaru), GFP_KERNEL);
	if (!dmaru)
		return -ENOMEM;

	dmaru->hdr = header;
	dmaru->reg_base_addr = drhd->address;
	dmaru->segment = drhd->segment;
	dmaru->include_all = drhd->flags & 0x1; /* BIT0: INCLUDE_ALL */

	ret = alloc_iommu(dmaru);
	if (ret) {
		kfree(dmaru);
		return ret;
	}
	dmar_register_drhd_unit(dmaru);
	return 0;
}

static int __init dmar_parse_dev(struct dmar_drhd_unit *dmaru)
{
	struct acpi_dmar_hardware_unit *drhd;
	int ret = 0;

	drhd = (struct acpi_dmar_hardware_unit *) dmaru->hdr;

	if (dmaru->include_all)
		return 0;

	ret = dmar_parse_dev_scope((void *)(drhd + 1),
				((void *)drhd) + drhd->header.length,
				&dmaru->devices_cnt, &dmaru->devices,
				drhd->segment);
	if (ret) {
		list_del(&dmaru->list);
		kfree(dmaru);
	}
	return ret;
}

#ifdef CONFIG_DMAR
LIST_HEAD(dmar_rmrr_units);

static void __init dmar_register_rmrr_unit(struct dmar_rmrr_unit *rmrr)
{
	list_add(&rmrr->list, &dmar_rmrr_units);
}


static int __init
dmar_parse_one_rmrr(struct acpi_dmar_header *header)
{
	struct acpi_dmar_reserved_memory *rmrr;
	struct dmar_rmrr_unit *rmrru;

	rmrru = kzalloc(sizeof(*rmrru), GFP_KERNEL);
	if (!rmrru)
		return -ENOMEM;

	rmrru->hdr = header;
	rmrr = (struct acpi_dmar_reserved_memory *)header;
	rmrru->base_address = rmrr->base_address;
	rmrru->end_address = rmrr->end_address;

	dmar_register_rmrr_unit(rmrru);
	return 0;
}

static int __init
rmrr_parse_dev(struct dmar_rmrr_unit *rmrru)
{
	struct acpi_dmar_reserved_memory *rmrr;
	int ret;

	rmrr = (struct acpi_dmar_reserved_memory *) rmrru->hdr;
	ret = dmar_parse_dev_scope((void *)(rmrr + 1),
		((void *)rmrr) + rmrr->header.length,
		&rmrru->devices_cnt, &rmrru->devices, rmrr->segment);

	if (ret || (rmrru->devices_cnt == 0)) {
		list_del(&rmrru->list);
		kfree(rmrru);
	}
	return ret;
}

static LIST_HEAD(dmar_atsr_units);

static int __init dmar_parse_one_atsr(struct acpi_dmar_header *hdr)
{
	struct acpi_dmar_atsr *atsr;
	struct dmar_atsr_unit *atsru;

	atsr = container_of(hdr, struct acpi_dmar_atsr, header);
	atsru = kzalloc(sizeof(*atsru), GFP_KERNEL);
	if (!atsru)
		return -ENOMEM;

	atsru->hdr = hdr;
	atsru->include_all = atsr->flags & 0x1;

	list_add(&atsru->list, &dmar_atsr_units);

	return 0;
}

static int __init atsr_parse_dev(struct dmar_atsr_unit *atsru)
{
	int rc;
	struct acpi_dmar_atsr *atsr;

	if (atsru->include_all)
		return 0;

	atsr = container_of(atsru->hdr, struct acpi_dmar_atsr, header);
	rc = dmar_parse_dev_scope((void *)(atsr + 1),
				(void *)atsr + atsr->header.length,
				&atsru->devices_cnt, &atsru->devices,
				atsr->segment);
	if (rc || !atsru->devices_cnt) {
		list_del(&atsru->list);
		kfree(atsru);
	}

	return rc;
}

int dmar_find_matched_atsr_unit(struct pci_dev *dev)
{
	int i;
	struct pci_bus *bus;
	struct acpi_dmar_atsr *atsr;
	struct dmar_atsr_unit *atsru;

	list_for_each_entry(atsru, &dmar_atsr_units, list) {
		atsr = container_of(atsru->hdr, struct acpi_dmar_atsr, header);
		if (atsr->segment == pci_domain_nr(dev->bus))
			goto found;
	}

	return 0;

found:
	for (bus = dev->bus; bus; bus = bus->parent) {
		struct pci_dev *bridge = bus->self;

		if (!bridge || !bridge->is_pcie ||
		    bridge->pcie_type == PCI_EXP_TYPE_PCI_BRIDGE)
			return 0;

		if (bridge->pcie_type == PCI_EXP_TYPE_ROOT_PORT) {
			for (i = 0; i < atsru->devices_cnt; i++)
				if (atsru->devices[i] == bridge)
					return 1;
			break;
		}
	}

	if (atsru->include_all)
		return 1;

	return 0;
}
#endif

static void __init
dmar_table_print_dmar_entry(struct acpi_dmar_header *header)
{
	struct acpi_dmar_hardware_unit *drhd;
	struct acpi_dmar_reserved_memory *rmrr;
	struct acpi_dmar_atsr *atsr;

	switch (header->type) {
	case ACPI_DMAR_TYPE_HARDWARE_UNIT:
		drhd = container_of(header, struct acpi_dmar_hardware_unit,
				    header);
		printk (KERN_INFO PREFIX
			"DRHD base: %#016Lx flags: %#x\n",
			(unsigned long long)drhd->address, drhd->flags);
		break;
	case ACPI_DMAR_TYPE_RESERVED_MEMORY:
		rmrr = container_of(header, struct acpi_dmar_reserved_memory,
				    header);
		printk (KERN_INFO PREFIX
			"RMRR base: %#016Lx end: %#016Lx\n",
			(unsigned long long)rmrr->base_address,
			(unsigned long long)rmrr->end_address);
		break;
	case ACPI_DMAR_TYPE_ATSR:
		atsr = container_of(header, struct acpi_dmar_atsr, header);
		printk(KERN_INFO PREFIX "ATSR flags: %#x\n", atsr->flags);
		break;
	}
}

/**
 * dmar_table_detect - checks to see if the platform supports DMAR devices
 */
static int __init dmar_table_detect(void)
{
	acpi_status status = AE_OK;

	/* if we could find DMAR table, then there are DMAR devices */
	status = acpi_get_table_with_size(ACPI_SIG_DMAR, 0,
				(struct acpi_table_header **)&dmar_tbl,
				&dmar_tbl_size);

	if (ACPI_SUCCESS(status) && !dmar_tbl) {
		printk (KERN_WARNING PREFIX "Unable to map DMAR\n");
		status = AE_NOT_FOUND;
	}

	return (ACPI_SUCCESS(status) ? 1 : 0);
}

/**
 * parse_dmar_table - parses the DMA reporting table
 */
static int __init
parse_dmar_table(void)
{
	struct acpi_table_dmar *dmar;
	struct acpi_dmar_header *entry_header;
	int ret = 0;

	/*
	 * Do it again, earlier dmar_tbl mapping could be mapped with
	 * fixed map.
	 */
	dmar_table_detect();

	/*
	 * ACPI tables may not be DMA protected by tboot, so use DMAR copy
	 * SINIT saved in SinitMleData in TXT heap (which is DMA protected)
	 */
	dmar_tbl = tboot_get_dmar_table(dmar_tbl);

	dmar = (struct acpi_table_dmar *)dmar_tbl;
	if (!dmar)
		return -ENODEV;

	if (dmar->width < PAGE_SHIFT - 1) {
		printk(KERN_WARNING PREFIX "Invalid DMAR haw\n");
		return -EINVAL;
	}

	printk (KERN_INFO PREFIX "Host address width %d\n",
		dmar->width + 1);

	entry_header = (struct acpi_dmar_header *)(dmar + 1);
	while (((unsigned long)entry_header) <
			(((unsigned long)dmar) + dmar_tbl->length)) {
		/* Avoid looping forever on bad ACPI tables */
		if (entry_header->length == 0) {
			printk(KERN_WARNING PREFIX
				"Invalid 0-length structure\n");
			ret = -EINVAL;
			break;
		}

		dmar_table_print_dmar_entry(entry_header);

		switch (entry_header->type) {
		case ACPI_DMAR_TYPE_HARDWARE_UNIT:
			ret = dmar_parse_one_drhd(entry_header);
			break;
		case ACPI_DMAR_TYPE_RESERVED_MEMORY:
#ifdef CONFIG_DMAR
			ret = dmar_parse_one_rmrr(entry_header);
#endif
			break;
		case ACPI_DMAR_TYPE_ATSR:
#ifdef CONFIG_DMAR
			ret = dmar_parse_one_atsr(entry_header);
#endif
			break;
		default:
			printk(KERN_WARNING PREFIX
				"Unknown DMAR structure type\n");
			ret = 0; /* for forward compatibility */
			break;
		}
		if (ret)
			break;

		entry_header = ((void *)entry_header + entry_header->length);
	}
	return ret;
}

int dmar_pci_device_match(struct pci_dev *devices[], int cnt,
			  struct pci_dev *dev)
{
	int index;

	while (dev) {
		for (index = 0; index < cnt; index++)
			if (dev == devices[index])
				return 1;

		/* Check our parent */
		dev = dev->bus->self;
	}

	return 0;
}

struct dmar_drhd_unit *
dmar_find_matched_drhd_unit(struct pci_dev *dev)
{
	struct dmar_drhd_unit *dmaru = NULL;
	struct acpi_dmar_hardware_unit *drhd;

	list_for_each_entry(dmaru, &dmar_drhd_units, list) {
		drhd = container_of(dmaru->hdr,
				    struct acpi_dmar_hardware_unit,
				    header);

		if (dmaru->include_all &&
		    drhd->segment == pci_domain_nr(dev->bus))
			return dmaru;

		if (dmar_pci_device_match(dmaru->devices,
					  dmaru->devices_cnt, dev))
			return dmaru;
	}

	return NULL;
}

int __init dmar_dev_scope_init(void)
{
	struct dmar_drhd_unit *drhd, *drhd_n;
	int ret = -ENODEV;

	list_for_each_entry_safe(drhd, drhd_n, &dmar_drhd_units, list) {
		ret = dmar_parse_dev(drhd);
		if (ret)
			return ret;
	}

#ifdef CONFIG_DMAR
	{
		struct dmar_rmrr_unit *rmrr, *rmrr_n;
		struct dmar_atsr_unit *atsr, *atsr_n;

		list_for_each_entry_safe(rmrr, rmrr_n, &dmar_rmrr_units, list) {
			ret = rmrr_parse_dev(rmrr);
			if (ret)
				return ret;
		}

		list_for_each_entry_safe(atsr, atsr_n, &dmar_atsr_units, list) {
			ret = atsr_parse_dev(atsr);
			if (ret)
				return ret;
		}
	}
#endif

	return ret;
}


int __init dmar_table_init(void)
{
	static int dmar_table_initialized;
	int ret;

	if (dmar_table_initialized)
		return 0;

	dmar_table_initialized = 1;

	ret = parse_dmar_table();
	if (ret) {
		if (ret != -ENODEV)
			printk(KERN_INFO PREFIX "parse DMAR table failure.\n");
		return ret;
	}

	if (list_empty(&dmar_drhd_units)) {
		printk(KERN_INFO PREFIX "No DMAR devices found\n");
		return -ENODEV;
	}

#ifdef CONFIG_DMAR
	if (list_empty(&dmar_rmrr_units))
		printk(KERN_INFO PREFIX "No RMRR found\n");

	if (list_empty(&dmar_atsr_units))
		printk(KERN_INFO PREFIX "No ATSR found\n");
#endif

#ifdef CONFIG_INTR_REMAP
	parse_ioapics_under_ir();
#endif
	return 0;
}

void __init detect_intel_iommu(void)
{
	int ret;

	ret = dmar_table_detect();

	{
#ifdef CONFIG_INTR_REMAP
		struct acpi_table_dmar *dmar;
		/*
		 * for now we will disable dma-remapping when interrupt
		 * remapping is enabled.
		 * When support for queued invalidation for IOTLB invalidation
		 * is added, we will not need this any more.
		 */
		dmar = (struct acpi_table_dmar *) dmar_tbl;
		if (ret && cpu_has_x2apic && dmar->flags & 0x1)
			printk(KERN_INFO
			       "Queued invalidation will be enabled to support "
			       "x2apic and Intr-remapping.\n");
#endif
#ifdef CONFIG_DMAR
		if (ret && !no_iommu && !iommu_detected && !swiotlb &&
		    !dmar_disabled)
			iommu_detected = 1;
#endif
	}
	early_acpi_os_unmap_memory(dmar_tbl, dmar_tbl_size);
	dmar_tbl = NULL;
}


int alloc_iommu(struct dmar_drhd_unit *drhd)
{
	struct intel_iommu *iommu;
	int map_size;
	u32 ver;
	static int iommu_allocated = 0;
	int agaw = 0;
	int msagaw = 0;

	iommu = kzalloc(sizeof(*iommu), GFP_KERNEL);
	if (!iommu)
		return -ENOMEM;

	iommu->seq_id = iommu_allocated++;
	sprintf (iommu->name, "dmar%d", iommu->seq_id);

	iommu->reg = ioremap(drhd->reg_base_addr, VTD_PAGE_SIZE);
	if (!iommu->reg) {
		printk(KERN_ERR "IOMMU: can't map the region\n");
		goto error;
	}
	iommu->cap = dmar_readq(iommu->reg + DMAR_CAP_REG);
	iommu->ecap = dmar_readq(iommu->reg + DMAR_ECAP_REG);

	if (iommu->cap == (uint64_t)-1 && iommu->ecap == (uint64_t)-1) {
		/* Promote an attitude of violence to a BIOS engineer today */
		WARN(1, "Your BIOS is broken; DMAR reported at address %llx returns all ones!\n"
		     "BIOS vendor: %s; Ver: %s; Product Version: %s\n",
		     drhd->reg_base_addr,
		     dmi_get_system_info(DMI_BIOS_VENDOR),
		     dmi_get_system_info(DMI_BIOS_VERSION),
		     dmi_get_system_info(DMI_PRODUCT_VERSION));
		goto err_unmap;
	}

#ifdef CONFIG_DMAR
	agaw = iommu_calculate_agaw(iommu);
	if (agaw < 0) {
		printk(KERN_ERR
		       "Cannot get a valid agaw for iommu (seq_id = %d)\n",
		       iommu->seq_id);
		goto err_unmap;
	}
	msagaw = iommu_calculate_max_sagaw(iommu);
	if (msagaw < 0) {
		printk(KERN_ERR
			"Cannot get a valid max agaw for iommu (seq_id = %d)\n",
			iommu->seq_id);
		goto err_unmap;
	}
#endif
	iommu->agaw = agaw;
	iommu->msagaw = msagaw;

	/* the registers might be more than one page */
	map_size = max_t(int, ecap_max_iotlb_offset(iommu->ecap),
		cap_max_fault_reg_offset(iommu->cap));
	map_size = VTD_PAGE_ALIGN(map_size);
	if (map_size > VTD_PAGE_SIZE) {
		iounmap(iommu->reg);
		iommu->reg = ioremap(drhd->reg_base_addr, map_size);
		if (!iommu->reg) {
			printk(KERN_ERR "IOMMU: can't map the region\n");
			goto error;
		}
	}

	ver = readl(iommu->reg + DMAR_VER_REG);
	pr_info("IOMMU %llx: ver %d:%d cap %llx ecap %llx\n",
		(unsigned long long)drhd->reg_base_addr,
		DMAR_VER_MAJOR(ver), DMAR_VER_MINOR(ver),
		(unsigned long long)iommu->cap,
		(unsigned long long)iommu->ecap);

	spin_lock_init(&iommu->register_lock);

	drhd->iommu = iommu;
	return 0;

 err_unmap:
	iounmap(iommu->reg);
 error:
	kfree(iommu);
	return -1;
}

void free_iommu(struct intel_iommu *iommu)
{
	if (!iommu)
		return;

#ifdef CONFIG_DMAR
	free_dmar_iommu(iommu);
#endif

	if (iommu->reg)
		iounmap(iommu->reg);
	kfree(iommu);
}

/*
 * Reclaim all the submitted descriptors which have completed its work.
 */
static inline void reclaim_free_desc(struct q_inval *qi)
{
	while (qi->desc_status[qi->free_tail] == QI_DONE ||
	       qi->desc_status[qi->free_tail] == QI_ABORT) {
		qi->desc_status[qi->free_tail] = QI_FREE;
		qi->free_tail = (qi->free_tail + 1) % QI_LENGTH;
		qi->free_cnt++;
	}
}

static int qi_check_fault(struct intel_iommu *iommu, int index)
{
	u32 fault;
	int head, tail;
	struct q_inval *qi = iommu->qi;
	int wait_index = (index + 1) % QI_LENGTH;

	if (qi->desc_status[wait_index] == QI_ABORT)
		return -EAGAIN;

	fault = readl(iommu->reg + DMAR_FSTS_REG);

	/*
	 * If IQE happens, the head points to the descriptor associated
	 * with the error. No new descriptors are fetched until the IQE
	 * is cleared.
	 */
	if (fault & DMA_FSTS_IQE) {
		head = readl(iommu->reg + DMAR_IQH_REG);
		if ((head >> DMAR_IQ_SHIFT) == index) {
			printk(KERN_ERR "VT-d detected invalid descriptor: "
				"low=%llx, high=%llx\n",
				(unsigned long long)qi->desc[index].low,
				(unsigned long long)qi->desc[index].high);
			memcpy(&qi->desc[index], &qi->desc[wait_index],
					sizeof(struct qi_desc));
			__iommu_flush_cache(iommu, &qi->desc[index],
					sizeof(struct qi_desc));
			writel(DMA_FSTS_IQE, iommu->reg + DMAR_FSTS_REG);
			return -EINVAL;
		}
	}

	/*
	 * If ITE happens, all pending wait_desc commands are aborted.
	 * No new descriptors are fetched until the ITE is cleared.
	 */
	if (fault & DMA_FSTS_ITE) {
		head = readl(iommu->reg + DMAR_IQH_REG);
		head = ((head >> DMAR_IQ_SHIFT) - 1 + QI_LENGTH) % QI_LENGTH;
		head |= 1;
		tail = readl(iommu->reg + DMAR_IQT_REG);
		tail = ((tail >> DMAR_IQ_SHIFT) - 1 + QI_LENGTH) % QI_LENGTH;

		writel(DMA_FSTS_ITE, iommu->reg + DMAR_FSTS_REG);

		do {
			if (qi->desc_status[head] == QI_IN_USE)
				qi->desc_status[head] = QI_ABORT;
			head = (head - 2 + QI_LENGTH) % QI_LENGTH;
		} while (head != tail);

		if (qi->desc_status[wait_index] == QI_ABORT)
			return -EAGAIN;
	}

	if (fault & DMA_FSTS_ICE)
		writel(DMA_FSTS_ICE, iommu->reg + DMAR_FSTS_REG);

	return 0;
}

/*
 * Submit the queued invalidation descriptor to the remapping
 * hardware unit and wait for its completion.
 */
int qi_submit_sync(struct qi_desc *desc, struct intel_iommu *iommu)
{
	int rc;
	struct q_inval *qi = iommu->qi;
	struct qi_desc *hw, wait_desc;
	int wait_index, index;
	unsigned long flags;

	if (!qi)
		return 0;

	hw = qi->desc;

restart:
	rc = 0;

	spin_lock_irqsave(&qi->q_lock, flags);
	while (qi->free_cnt < 3) {
		spin_unlock_irqrestore(&qi->q_lock, flags);
		cpu_relax();
		spin_lock_irqsave(&qi->q_lock, flags);
	}

	index = qi->free_head;
	wait_index = (index + 1) % QI_LENGTH;

	qi->desc_status[index] = qi->desc_status[wait_index] = QI_IN_USE;

	hw[index] = *desc;

	wait_desc.low = QI_IWD_STATUS_DATA(QI_DONE) |
			QI_IWD_STATUS_WRITE | QI_IWD_TYPE;
	wait_desc.high = virt_to_phys(&qi->desc_status[wait_index]);

	hw[wait_index] = wait_desc;

	__iommu_flush_cache(iommu, &hw[index], sizeof(struct qi_desc));
	__iommu_flush_cache(iommu, &hw[wait_index], sizeof(struct qi_desc));

	qi->free_head = (qi->free_head + 2) % QI_LENGTH;
	qi->free_cnt -= 2;

	/*
	 * update the HW tail register indicating the presence of
	 * new descriptors.
	 */
	writel(qi->free_head << DMAR_IQ_SHIFT, iommu->reg + DMAR_IQT_REG);

	while (qi->desc_status[wait_index] != QI_DONE) {
		/*
		 * We will leave the interrupts disabled, to prevent interrupt
		 * context to queue another cmd while a cmd is already submitted
		 * and waiting for completion on this cpu. This is to avoid
		 * a deadlock where the interrupt context can wait indefinitely
		 * for free slots in the queue.
		 */
		rc = qi_check_fault(iommu, index);
		if (rc)
			break;

		spin_unlock(&qi->q_lock);
		cpu_relax();
		spin_lock(&qi->q_lock);
	}

	qi->desc_status[index] = QI_DONE;

	reclaim_free_desc(qi);
	spin_unlock_irqrestore(&qi->q_lock, flags);

	if (rc == -EAGAIN)
		goto restart;

	return rc;
}

/*
 * Flush the global interrupt entry cache.
 */
void qi_global_iec(struct intel_iommu *iommu)
{
	struct qi_desc desc;

	desc.low = QI_IEC_TYPE;
	desc.high = 0;

	/* should never fail */
	qi_submit_sync(&desc, iommu);
}

void qi_flush_context(struct intel_iommu *iommu, u16 did, u16 sid, u8 fm,
		      u64 type)
{
	struct qi_desc desc;

	desc.low = QI_CC_FM(fm) | QI_CC_SID(sid) | QI_CC_DID(did)
			| QI_CC_GRAN(type) | QI_CC_TYPE;
	desc.high = 0;

	qi_submit_sync(&desc, iommu);
}

void qi_flush_iotlb(struct intel_iommu *iommu, u16 did, u64 addr,
		    unsigned int size_order, u64 type)
{
	u8 dw = 0, dr = 0;

	struct qi_desc desc;
	int ih = 0;

	if (cap_write_drain(iommu->cap))
		dw = 1;

	if (cap_read_drain(iommu->cap))
		dr = 1;

	desc.low = QI_IOTLB_DID(did) | QI_IOTLB_DR(dr) | QI_IOTLB_DW(dw)
		| QI_IOTLB_GRAN(type) | QI_IOTLB_TYPE;
	desc.high = QI_IOTLB_ADDR(addr) | QI_IOTLB_IH(ih)
		| QI_IOTLB_AM(size_order);

	qi_submit_sync(&desc, iommu);
}

void qi_flush_dev_iotlb(struct intel_iommu *iommu, u16 sid, u16 qdep,
			u64 addr, unsigned mask)
{
	struct qi_desc desc;

	if (mask) {
		BUG_ON(addr & ((1 << (VTD_PAGE_SHIFT + mask)) - 1));
		addr |= (1 << (VTD_PAGE_SHIFT + mask - 1)) - 1;
		desc.high = QI_DEV_IOTLB_ADDR(addr) | QI_DEV_IOTLB_SIZE;
	} else
		desc.high = QI_DEV_IOTLB_ADDR(addr);

	if (qdep >= QI_DEV_IOTLB_MAX_INVS)
		qdep = 0;

	desc.low = QI_DEV_IOTLB_SID(sid) | QI_DEV_IOTLB_QDEP(qdep) |
		   QI_DIOTLB_TYPE;

	qi_submit_sync(&desc, iommu);
}

/*
 * Disable Queued Invalidation interface.
 */
void dmar_disable_qi(struct intel_iommu *iommu)
{
	unsigned long flags;
	u32 sts;
	cycles_t start_time = get_cycles();

	if (!ecap_qis(iommu->ecap))
		return;

	spin_lock_irqsave(&iommu->register_lock, flags);

	sts =  dmar_readq(iommu->reg + DMAR_GSTS_REG);
	if (!(sts & DMA_GSTS_QIES))
		goto end;

	/*
	 * Give a chance to HW to complete the pending invalidation requests.
	 */
	while ((readl(iommu->reg + DMAR_IQT_REG) !=
		readl(iommu->reg + DMAR_IQH_REG)) &&
		(DMAR_OPERATION_TIMEOUT > (get_cycles() - start_time)))
		cpu_relax();

	iommu->gcmd &= ~DMA_GCMD_QIE;
	writel(iommu->gcmd, iommu->reg + DMAR_GCMD_REG);

	IOMMU_WAIT_OP(iommu, DMAR_GSTS_REG, readl,
		      !(sts & DMA_GSTS_QIES), sts);
end:
	spin_unlock_irqrestore(&iommu->register_lock, flags);
}

/*
 * Enable queued invalidation.
 */
static void __dmar_enable_qi(struct intel_iommu *iommu)
{
	u32 sts;
	unsigned long flags;
	struct q_inval *qi = iommu->qi;

	qi->free_head = qi->free_tail = 0;
	qi->free_cnt = QI_LENGTH;

	spin_lock_irqsave(&iommu->register_lock, flags);

	/* write zero to the tail reg */
	writel(0, iommu->reg + DMAR_IQT_REG);

	dmar_writeq(iommu->reg + DMAR_IQA_REG, virt_to_phys(qi->desc));

	iommu->gcmd |= DMA_GCMD_QIE;
	writel(iommu->gcmd, iommu->reg + DMAR_GCMD_REG);

	/* Make sure hardware complete it */
	IOMMU_WAIT_OP(iommu, DMAR_GSTS_REG, readl, (sts & DMA_GSTS_QIES), sts);

	spin_unlock_irqrestore(&iommu->register_lock, flags);
}

/*
 * Enable Queued Invalidation interface. This is a must to support
 * interrupt-remapping. Also used by DMA-remapping, which replaces
 * register based IOTLB invalidation.
 */
int dmar_enable_qi(struct intel_iommu *iommu)
{
	struct q_inval *qi;

	if (!ecap_qis(iommu->ecap))
		return -ENOENT;

	/*
	 * queued invalidation is already setup and enabled.
	 */
	if (iommu->qi)
		return 0;

	iommu->qi = kmalloc(sizeof(*qi), GFP_ATOMIC);
	if (!iommu->qi)
		return -ENOMEM;

	qi = iommu->qi;

	qi->desc = (void *)(get_zeroed_page(GFP_ATOMIC));
	if (!qi->desc) {
		kfree(qi);
		iommu->qi = 0;
		return -ENOMEM;
	}

	qi->desc_status = kmalloc(QI_LENGTH * sizeof(int), GFP_ATOMIC);
	if (!qi->desc_status) {
		free_page((unsigned long) qi->desc);
		kfree(qi);
		iommu->qi = 0;
		return -ENOMEM;
	}

	qi->free_head = qi->free_tail = 0;
	qi->free_cnt = QI_LENGTH;

	spin_lock_init(&qi->q_lock);

	__dmar_enable_qi(iommu);

	return 0;
}

/* iommu interrupt handling. Most stuff are MSI-like. */

enum faulttype {
	DMA_REMAP,
	INTR_REMAP,
	UNKNOWN,
};

static const char *dma_remap_fault_reasons[] =
{
	"Software",
	"Present bit in root entry is clear",
	"Present bit in context entry is clear",
	"Invalid context entry",
	"Access beyond MGAW",
	"PTE Write access is not set",
	"PTE Read access is not set",
	"Next page table ptr is invalid",
	"Root table address invalid",
	"Context table ptr is invalid",
	"non-zero reserved fields in RTP",
	"non-zero reserved fields in CTP",
	"non-zero reserved fields in PTE",
};

static const char *intr_remap_fault_reasons[] =
{
	"Detected reserved fields in the decoded interrupt-remapped request",
	"Interrupt index exceeded the interrupt-remapping table size",
	"Present field in the IRTE entry is clear",
	"Error accessing interrupt-remapping table pointed by IRTA_REG",
	"Detected reserved fields in the IRTE entry",
	"Blocked a compatibility format interrupt request",
	"Blocked an interrupt request due to source-id verification failure",
};

#define MAX_FAULT_REASON_IDX 	(ARRAY_SIZE(fault_reason_strings) - 1)

const char *dmar_get_fault_reason(u8 fault_reason, int *fault_type)
{
	if (fault_reason >= 0x20 && (fault_reason <= 0x20 +
				     ARRAY_SIZE(intr_remap_fault_reasons))) {
		*fault_type = INTR_REMAP;
		return intr_remap_fault_reasons[fault_reason - 0x20];
	} else if (fault_reason < ARRAY_SIZE(dma_remap_fault_reasons)) {
		*fault_type = DMA_REMAP;
		return dma_remap_fault_reasons[fault_reason];
	} else {
		*fault_type = UNKNOWN;
		return "Unknown";
	}
}

void dmar_msi_unmask(unsigned int irq)
{
	struct intel_iommu *iommu = get_irq_data(irq);
	unsigned long flag;

	/* unmask it */
	spin_lock_irqsave(&iommu->register_lock, flag);
	writel(0, iommu->reg + DMAR_FECTL_REG);
	/* Read a reg to force flush the post write */
	readl(iommu->reg + DMAR_FECTL_REG);
	spin_unlock_irqrestore(&iommu->register_lock, flag);
}

void dmar_msi_mask(unsigned int irq)
{
	unsigned long flag;
	struct intel_iommu *iommu = get_irq_data(irq);

	/* mask it */
	spin_lock_irqsave(&iommu->register_lock, flag);
	writel(DMA_FECTL_IM, iommu->reg + DMAR_FECTL_REG);
	/* Read a reg to force flush the post write */
	readl(iommu->reg + DMAR_FECTL_REG);
	spin_unlock_irqrestore(&iommu->register_lock, flag);
}

void dmar_msi_write(int irq, struct msi_msg *msg)
{
	struct intel_iommu *iommu = get_irq_data(irq);
	unsigned long flag;

	spin_lock_irqsave(&iommu->register_lock, flag);
	writel(msg->data, iommu->reg + DMAR_FEDATA_REG);
	writel(msg->address_lo, iommu->reg + DMAR_FEADDR_REG);
	writel(msg->address_hi, iommu->reg + DMAR_FEUADDR_REG);
	spin_unlock_irqrestore(&iommu->register_lock, flag);
}

void dmar_msi_read(int irq, struct msi_msg *msg)
{
	struct intel_iommu *iommu = get_irq_data(irq);
	unsigned long flag;

	spin_lock_irqsave(&iommu->register_lock, flag);
	msg->data = readl(iommu->reg + DMAR_FEDATA_REG);
	msg->address_lo = readl(iommu->reg + DMAR_FEADDR_REG);
	msg->address_hi = readl(iommu->reg + DMAR_FEUADDR_REG);
	spin_unlock_irqrestore(&iommu->register_lock, flag);
}

static int dmar_fault_do_one(struct intel_iommu *iommu, int type,
		u8 fault_reason, u16 source_id, unsigned long long addr)
{
	const char *reason;
	int fault_type;

	reason = dmar_get_fault_reason(fault_reason, &fault_type);

	if (fault_type == INTR_REMAP)
		printk(KERN_ERR "INTR-REMAP: Request device [[%02x:%02x.%d] "
		       "fault index %llx\n"
			"INTR-REMAP:[fault reason %02d] %s\n",
			(source_id >> 8), PCI_SLOT(source_id & 0xFF),
			PCI_FUNC(source_id & 0xFF), addr >> 48,
			fault_reason, reason);
	else
		printk(KERN_ERR
		       "DMAR:[%s] Request device [%02x:%02x.%d] "
		       "fault addr %llx \n"
		       "DMAR:[fault reason %02d] %s\n",
		       (type ? "DMA Read" : "DMA Write"),
		       (source_id >> 8), PCI_SLOT(source_id & 0xFF),
		       PCI_FUNC(source_id & 0xFF), addr, fault_reason, reason);
	return 0;
}

#define PRIMARY_FAULT_REG_LEN (16)
irqreturn_t dmar_fault(int irq, void *dev_id)
{
	struct intel_iommu *iommu = dev_id;
	int reg, fault_index;
	u32 fault_status;
	unsigned long flag;

	spin_lock_irqsave(&iommu->register_lock, flag);
	fault_status = readl(iommu->reg + DMAR_FSTS_REG);
	if (fault_status)
		printk(KERN_ERR "DRHD: handling fault status reg %x\n",
		       fault_status);

	/* TBD: ignore advanced fault log currently */
	if (!(fault_status & DMA_FSTS_PPF))
		goto clear_rest;

	fault_index = dma_fsts_fault_record_index(fault_status);
	reg = cap_fault_reg_offset(iommu->cap);
	while (1) {
		u8 fault_reason;
		u16 source_id;
		u64 guest_addr;
		int type;
		u32 data;

		/* highest 32 bits */
		data = readl(iommu->reg + reg +
				fault_index * PRIMARY_FAULT_REG_LEN + 12);
		if (!(data & DMA_FRCD_F))
			break;

		fault_reason = dma_frcd_fault_reason(data);
		type = dma_frcd_type(data);

		data = readl(iommu->reg + reg +
				fault_index * PRIMARY_FAULT_REG_LEN + 8);
		source_id = dma_frcd_source_id(data);

		guest_addr = dmar_readq(iommu->reg + reg +
				fault_index * PRIMARY_FAULT_REG_LEN);
		guest_addr = dma_frcd_page_addr(guest_addr);
		/* clear the fault */
		writel(DMA_FRCD_F, iommu->reg + reg +
			fault_index * PRIMARY_FAULT_REG_LEN + 12);

		spin_unlock_irqrestore(&iommu->register_lock, flag);

		dmar_fault_do_one(iommu, type, fault_reason,
				source_id, guest_addr);

		fault_index++;
		if (fault_index >= cap_num_fault_regs(iommu->cap))
			fault_index = 0;
		spin_lock_irqsave(&iommu->register_lock, flag);
	}
clear_rest:
	/* clear all the other faults */
	fault_status = readl(iommu->reg + DMAR_FSTS_REG);
	writel(fault_status, iommu->reg + DMAR_FSTS_REG);

	spin_unlock_irqrestore(&iommu->register_lock, flag);
	return IRQ_HANDLED;
}

int dmar_set_interrupt(struct intel_iommu *iommu)
{
	int irq, ret;

	/*
	 * Check if the fault interrupt is already initialized.
	 */
	if (iommu->irq)
		return 0;

	irq = create_irq();
	if (!irq) {
		printk(KERN_ERR "IOMMU: no free vectors\n");
		return -EINVAL;
	}

	set_irq_data(irq, iommu);
	iommu->irq = irq;

	ret = arch_setup_dmar_msi(irq);
	if (ret) {
		set_irq_data(irq, NULL);
		iommu->irq = 0;
		destroy_irq(irq);
		return ret;
	}

	ret = request_irq(irq, dmar_fault, 0, iommu->name, iommu);
	if (ret)
		printk(KERN_ERR "IOMMU: can't request irq\n");
	return ret;
}

int __init enable_drhd_fault_handling(void)
{
	struct dmar_drhd_unit *drhd;

	/*
	 * Enable fault control interrupt.
	 */
	for_each_drhd_unit(drhd) {
		int ret;
		struct intel_iommu *iommu = drhd->iommu;
		ret = dmar_set_interrupt(iommu);

		if (ret) {
			printk(KERN_ERR "DRHD %Lx: failed to enable fault, "
			       " interrupt, ret %d\n",
			       (unsigned long long)drhd->reg_base_addr, ret);
			return -1;
		}
	}

	return 0;
}

/*
 * Re-enable Queued Invalidation interface.
 */
int dmar_reenable_qi(struct intel_iommu *iommu)
{
	if (!ecap_qis(iommu->ecap))
		return -ENOENT;

	if (!iommu->qi)
		return -ENOENT;

	/*
	 * First disable queued invalidation.
	 */
	dmar_disable_qi(iommu);
	/*
	 * Then enable queued invalidation again. Since there is no pending
	 * invalidation requests now, it's safe to re-enable queued
	 * invalidation.
	 */
	__dmar_enable_qi(iommu);

	return 0;
}<|MERGE_RESOLUTION|>--- conflicted
+++ resolved
@@ -33,11 +33,8 @@
 #include <linux/timer.h>
 #include <linux/irq.h>
 #include <linux/interrupt.h>
-<<<<<<< HEAD
 #include <linux/dmi.h>
-=======
 #include <linux/tboot.h>
->>>>>>> 50d0f3bd
 
 #define PREFIX "DMAR: "
 
