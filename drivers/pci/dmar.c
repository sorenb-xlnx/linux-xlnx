--- conflicted
+++ resolved
@@ -33,11 +33,8 @@
 #include <linux/timer.h>
 #include <linux/irq.h>
 #include <linux/interrupt.h>
-<<<<<<< HEAD
+#include <linux/dmi.h>
 #include <linux/tboot.h>
-=======
-#include <linux/dmi.h>
->>>>>>> 90cebe35
 
 #define PREFIX "DMAR: "
 
