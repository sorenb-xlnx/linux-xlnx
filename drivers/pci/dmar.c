--- conflicted
+++ resolved
@@ -419,15 +419,10 @@
 		return -ENODEV;
 	}
 
-<<<<<<< HEAD
-	if (list_empty(&dmar_rmrr_units))
-		printk(KERN_INFO PREFIX "No RMRR found\n");
-=======
 #ifdef CONFIG_DMAR
 	if (list_empty(&dmar_rmrr_units))
 		printk(KERN_INFO PREFIX "No RMRR found\n");
 #endif
->>>>>>> b6738526
 
 #ifdef CONFIG_INTR_REMAP
 	parse_ioapics_under_ir();
