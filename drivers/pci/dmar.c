/*
 * Copyright (c) 2006, Intel Corporation.
 *
 * This program is free software; you can redistribute it and/or modify it
 * under the terms and conditions of the GNU General Public License,
 * version 2, as published by the Free Software Foundation.
 *
 * This program is distributed in the hope it will be useful, but WITHOUT
 * ANY WARRANTY; without even the implied warranty of MERCHANTABILITY or
 * FITNESS FOR A PARTICULAR PURPOSE.  See the GNU General Public License for
 * more details.
 *
 * You should have received a copy of the GNU General Public License along with
 * this program; if not, write to the Free Software Foundation, Inc., 59 Temple
 * Place - Suite 330, Boston, MA 02111-1307 USA.
 *
 * Copyright (C) 2006-2008 Intel Corporation
 * Author: Ashok Raj <ashok.raj@intel.com>
 * Author: Shaohua Li <shaohua.li@intel.com>
 * Author: Anil S Keshavamurthy <anil.s.keshavamurthy@intel.com>
 *
 * This file implements early detection/parsing of Remapping Devices
 * reported to OS through BIOS via DMA remapping reporting (DMAR) ACPI
 * tables.
 *
 * These routines are used by both DMA-remapping and Interrupt-remapping
 */

#include <linux/pci.h>
#include <linux/dmar.h>
<<<<<<< HEAD
#include <linux/timer.h>
#include "iova.h"
#include "intel-iommu.h"
=======
#include <linux/iova.h>
#include <linux/intel-iommu.h>
>>>>>>> 667dc3f6

#undef PREFIX
#define PREFIX "DMAR:"

/* No locks are needed as DMA remapping hardware unit
 * list is constructed at boot time and hotplug of
 * these units are not supported by the architecture.
 */
LIST_HEAD(dmar_drhd_units);

static struct acpi_table_header * __initdata dmar_tbl;

static void __init dmar_register_drhd_unit(struct dmar_drhd_unit *drhd)
{
	/*
	 * add INCLUDE_ALL at the tail, so scan the list will find it at
	 * the very end.
	 */
	if (drhd->include_all)
		list_add_tail(&drhd->list, &dmar_drhd_units);
	else
		list_add(&drhd->list, &dmar_drhd_units);
}

static int __init dmar_parse_one_dev_scope(struct acpi_dmar_device_scope *scope,
					   struct pci_dev **dev, u16 segment)
{
	struct pci_bus *bus;
	struct pci_dev *pdev = NULL;
	struct acpi_dmar_pci_path *path;
	int count;

	bus = pci_find_bus(segment, scope->bus);
	path = (struct acpi_dmar_pci_path *)(scope + 1);
	count = (scope->length - sizeof(struct acpi_dmar_device_scope))
		/ sizeof(struct acpi_dmar_pci_path);

	while (count) {
		if (pdev)
			pci_dev_put(pdev);
		/*
		 * Some BIOSes list non-exist devices in DMAR table, just
		 * ignore it
		 */
		if (!bus) {
			printk(KERN_WARNING
			PREFIX "Device scope bus [%d] not found\n",
			scope->bus);
			break;
		}
		pdev = pci_get_slot(bus, PCI_DEVFN(path->dev, path->fn));
		if (!pdev) {
			printk(KERN_WARNING PREFIX
			"Device scope device [%04x:%02x:%02x.%02x] not found\n",
				segment, bus->number, path->dev, path->fn);
			break;
		}
		path ++;
		count --;
		bus = pdev->subordinate;
	}
	if (!pdev) {
		printk(KERN_WARNING PREFIX
		"Device scope device [%04x:%02x:%02x.%02x] not found\n",
		segment, scope->bus, path->dev, path->fn);
		*dev = NULL;
		return 0;
	}
	if ((scope->entry_type == ACPI_DMAR_SCOPE_TYPE_ENDPOINT && \
			pdev->subordinate) || (scope->entry_type == \
			ACPI_DMAR_SCOPE_TYPE_BRIDGE && !pdev->subordinate)) {
		pci_dev_put(pdev);
		printk(KERN_WARNING PREFIX
			"Device scope type does not match for %s\n",
			 pci_name(pdev));
		return -EINVAL;
	}
	*dev = pdev;
	return 0;
}

static int __init dmar_parse_dev_scope(void *start, void *end, int *cnt,
				       struct pci_dev ***devices, u16 segment)
{
	struct acpi_dmar_device_scope *scope;
	void * tmp = start;
	int index;
	int ret;

	*cnt = 0;
	while (start < end) {
		scope = start;
		if (scope->entry_type == ACPI_DMAR_SCOPE_TYPE_ENDPOINT ||
		    scope->entry_type == ACPI_DMAR_SCOPE_TYPE_BRIDGE)
			(*cnt)++;
		else
			printk(KERN_WARNING PREFIX
				"Unsupported device scope\n");
		start += scope->length;
	}
	if (*cnt == 0)
		return 0;

	*devices = kcalloc(*cnt, sizeof(struct pci_dev *), GFP_KERNEL);
	if (!*devices)
		return -ENOMEM;

	start = tmp;
	index = 0;
	while (start < end) {
		scope = start;
		if (scope->entry_type == ACPI_DMAR_SCOPE_TYPE_ENDPOINT ||
		    scope->entry_type == ACPI_DMAR_SCOPE_TYPE_BRIDGE) {
			ret = dmar_parse_one_dev_scope(scope,
				&(*devices)[index], segment);
			if (ret) {
				kfree(*devices);
				return ret;
			}
			index ++;
		}
		start += scope->length;
	}

	return 0;
}

/**
 * dmar_parse_one_drhd - parses exactly one DMA remapping hardware definition
 * structure which uniquely represent one DMA remapping hardware unit
 * present in the platform
 */
static int __init
dmar_parse_one_drhd(struct acpi_dmar_header *header)
{
	struct acpi_dmar_hardware_unit *drhd;
	struct dmar_drhd_unit *dmaru;
	int ret = 0;

	dmaru = kzalloc(sizeof(*dmaru), GFP_KERNEL);
	if (!dmaru)
		return -ENOMEM;

	dmaru->hdr = header;
	drhd = (struct acpi_dmar_hardware_unit *)header;
	dmaru->reg_base_addr = drhd->address;
	dmaru->include_all = drhd->flags & 0x1; /* BIT0: INCLUDE_ALL */

	ret = alloc_iommu(dmaru);
	if (ret) {
		kfree(dmaru);
		return ret;
	}
	dmar_register_drhd_unit(dmaru);
	return 0;
}

static int __init
dmar_parse_dev(struct dmar_drhd_unit *dmaru)
{
	struct acpi_dmar_hardware_unit *drhd;
	static int include_all;
	int ret = 0;

	drhd = (struct acpi_dmar_hardware_unit *) dmaru->hdr;

	if (!dmaru->include_all)
		ret = dmar_parse_dev_scope((void *)(drhd + 1),
				((void *)drhd) + drhd->header.length,
				&dmaru->devices_cnt, &dmaru->devices,
				drhd->segment);
	else {
		/* Only allow one INCLUDE_ALL */
		if (include_all) {
			printk(KERN_WARNING PREFIX "Only one INCLUDE_ALL "
				"device scope is allowed\n");
			ret = -EINVAL;
		}
		include_all = 1;
	}

	if (ret) {
		list_del(&dmaru->list);
		kfree(dmaru);
	}
	return ret;
}

#ifdef CONFIG_DMAR
LIST_HEAD(dmar_rmrr_units);

static void __init dmar_register_rmrr_unit(struct dmar_rmrr_unit *rmrr)
{
	list_add(&rmrr->list, &dmar_rmrr_units);
}


static int __init
dmar_parse_one_rmrr(struct acpi_dmar_header *header)
{
	struct acpi_dmar_reserved_memory *rmrr;
	struct dmar_rmrr_unit *rmrru;

	rmrru = kzalloc(sizeof(*rmrru), GFP_KERNEL);
	if (!rmrru)
		return -ENOMEM;

	rmrru->hdr = header;
	rmrr = (struct acpi_dmar_reserved_memory *)header;
	rmrru->base_address = rmrr->base_address;
	rmrru->end_address = rmrr->end_address;

	dmar_register_rmrr_unit(rmrru);
	return 0;
}

static int __init
rmrr_parse_dev(struct dmar_rmrr_unit *rmrru)
{
	struct acpi_dmar_reserved_memory *rmrr;
	int ret;

	rmrr = (struct acpi_dmar_reserved_memory *) rmrru->hdr;
	ret = dmar_parse_dev_scope((void *)(rmrr + 1),
		((void *)rmrr) + rmrr->header.length,
		&rmrru->devices_cnt, &rmrru->devices, rmrr->segment);

	if (ret || (rmrru->devices_cnt == 0)) {
		list_del(&rmrru->list);
		kfree(rmrru);
	}
	return ret;
}
#endif

static void __init
dmar_table_print_dmar_entry(struct acpi_dmar_header *header)
{
	struct acpi_dmar_hardware_unit *drhd;
	struct acpi_dmar_reserved_memory *rmrr;

	switch (header->type) {
	case ACPI_DMAR_TYPE_HARDWARE_UNIT:
		drhd = (struct acpi_dmar_hardware_unit *)header;
		printk (KERN_INFO PREFIX
			"DRHD (flags: 0x%08x)base: 0x%016Lx\n",
			drhd->flags, drhd->address);
		break;
	case ACPI_DMAR_TYPE_RESERVED_MEMORY:
		rmrr = (struct acpi_dmar_reserved_memory *)header;

		printk (KERN_INFO PREFIX
			"RMRR base: 0x%016Lx end: 0x%016Lx\n",
			rmrr->base_address, rmrr->end_address);
		break;
	}
}

/**
 * dmar_table_detect - checks to see if the platform supports DMAR devices
 */
static int __init dmar_table_detect(void)
{
	acpi_status status = AE_OK;

	/* if we could find DMAR table, then there are DMAR devices */
	status = acpi_get_table(ACPI_SIG_DMAR, 0,
				(struct acpi_table_header **)&dmar_tbl);

	if (ACPI_SUCCESS(status) && !dmar_tbl) {
		printk (KERN_WARNING PREFIX "Unable to map DMAR\n");
		status = AE_NOT_FOUND;
	}

	return (ACPI_SUCCESS(status) ? 1 : 0);
}

/**
 * parse_dmar_table - parses the DMA reporting table
 */
static int __init
parse_dmar_table(void)
{
	struct acpi_table_dmar *dmar;
	struct acpi_dmar_header *entry_header;
	int ret = 0;

	/*
	 * Do it again, earlier dmar_tbl mapping could be mapped with
	 * fixed map.
	 */
	dmar_table_detect();

	dmar = (struct acpi_table_dmar *)dmar_tbl;
	if (!dmar)
		return -ENODEV;

	if (dmar->width < PAGE_SHIFT_4K - 1) {
		printk(KERN_WARNING PREFIX "Invalid DMAR haw\n");
		return -EINVAL;
	}

	printk (KERN_INFO PREFIX "Host address width %d\n",
		dmar->width + 1);

	entry_header = (struct acpi_dmar_header *)(dmar + 1);
	while (((unsigned long)entry_header) <
			(((unsigned long)dmar) + dmar_tbl->length)) {
		dmar_table_print_dmar_entry(entry_header);

		switch (entry_header->type) {
		case ACPI_DMAR_TYPE_HARDWARE_UNIT:
			ret = dmar_parse_one_drhd(entry_header);
			break;
		case ACPI_DMAR_TYPE_RESERVED_MEMORY:
#ifdef CONFIG_DMAR
			ret = dmar_parse_one_rmrr(entry_header);
#endif
			break;
		default:
			printk(KERN_WARNING PREFIX
				"Unknown DMAR structure type\n");
			ret = 0; /* for forward compatibility */
			break;
		}
		if (ret)
			break;

		entry_header = ((void *)entry_header + entry_header->length);
	}
	return ret;
}

int dmar_pci_device_match(struct pci_dev *devices[], int cnt,
			  struct pci_dev *dev)
{
	int index;

	while (dev) {
		for (index = 0; index < cnt; index++)
			if (dev == devices[index])
				return 1;

		/* Check our parent */
		dev = dev->bus->self;
	}

	return 0;
}

struct dmar_drhd_unit *
dmar_find_matched_drhd_unit(struct pci_dev *dev)
{
	struct dmar_drhd_unit *drhd = NULL;

	list_for_each_entry(drhd, &dmar_drhd_units, list) {
		if (drhd->include_all || dmar_pci_device_match(drhd->devices,
						drhd->devices_cnt, dev))
			return drhd;
	}

	return NULL;
}

int __init dmar_dev_scope_init(void)
{
	struct dmar_drhd_unit *drhd, *drhd_n;
	int ret = -ENODEV;

	list_for_each_entry_safe(drhd, drhd_n, &dmar_drhd_units, list) {
		ret = dmar_parse_dev(drhd);
		if (ret)
			return ret;
	}

#ifdef CONFIG_DMAR
	{
		struct dmar_rmrr_unit *rmrr, *rmrr_n;
		list_for_each_entry_safe(rmrr, rmrr_n, &dmar_rmrr_units, list) {
			ret = rmrr_parse_dev(rmrr);
			if (ret)
				return ret;
		}
	}
#endif

	return ret;
}


int __init dmar_table_init(void)
{
	static int dmar_table_initialized;
	int ret;

	if (dmar_table_initialized)
		return 0;

	dmar_table_initialized = 1;

	ret = parse_dmar_table();
	if (ret) {
		if (ret != -ENODEV)
			printk(KERN_INFO PREFIX "parse DMAR table failure.\n");
		return ret;
	}

	if (list_empty(&dmar_drhd_units)) {
		printk(KERN_INFO PREFIX "No DMAR devices found\n");
		return -ENODEV;
	}

#ifdef CONFIG_DMAR
	if (list_empty(&dmar_rmrr_units))
		printk(KERN_INFO PREFIX "No RMRR found\n");
#endif

#ifdef CONFIG_INTR_REMAP
	parse_ioapics_under_ir();
#endif
	return 0;
}

void __init detect_intel_iommu(void)
{
	int ret;

	ret = dmar_table_detect();

#ifdef CONFIG_DMAR
	{
		struct acpi_table_dmar *dmar;
		/*
		 * for now we will disable dma-remapping when interrupt
		 * remapping is enabled.
		 * When support for queued invalidation for IOTLB invalidation
		 * is added, we will not need this any more.
		 */
		dmar = (struct acpi_table_dmar *) dmar_tbl;
		if (ret && cpu_has_x2apic && dmar->flags & 0x1) {
			printk(KERN_INFO
			       "Queued invalidation will be enabled to support "
			       "x2apic and Intr-remapping.\n");
			printk(KERN_INFO
			       "Disabling IOMMU detection, because of missing "
			       "queued invalidation support for IOTLB "
			       "invalidation\n");
			printk(KERN_INFO
			       "Use \"nox2apic\", if you want to use Intel "
			       " IOMMU for DMA-remapping and don't care about "
			       " x2apic support\n");

			dmar_disabled = 1;
			goto end;
		}

		if (ret && !no_iommu && !iommu_detected && !swiotlb &&
		    !dmar_disabled)
			iommu_detected = 1;
	}
end:
#endif
	dmar_tbl = NULL;
}


int alloc_iommu(struct dmar_drhd_unit *drhd)
{
	struct intel_iommu *iommu;
	int map_size;
	u32 ver;
	static int iommu_allocated = 0;

	iommu = kzalloc(sizeof(*iommu), GFP_KERNEL);
	if (!iommu)
		return -ENOMEM;

	iommu->seq_id = iommu_allocated++;

	iommu->reg = ioremap(drhd->reg_base_addr, PAGE_SIZE_4K);
	if (!iommu->reg) {
		printk(KERN_ERR "IOMMU: can't map the region\n");
		goto error;
	}
	iommu->cap = dmar_readq(iommu->reg + DMAR_CAP_REG);
	iommu->ecap = dmar_readq(iommu->reg + DMAR_ECAP_REG);

	/* the registers might be more than one page */
	map_size = max_t(int, ecap_max_iotlb_offset(iommu->ecap),
		cap_max_fault_reg_offset(iommu->cap));
	map_size = PAGE_ALIGN_4K(map_size);
	if (map_size > PAGE_SIZE_4K) {
		iounmap(iommu->reg);
		iommu->reg = ioremap(drhd->reg_base_addr, map_size);
		if (!iommu->reg) {
			printk(KERN_ERR "IOMMU: can't map the region\n");
			goto error;
		}
	}

	ver = readl(iommu->reg + DMAR_VER_REG);
	pr_debug("IOMMU %llx: ver %d:%d cap %llx ecap %llx\n",
		drhd->reg_base_addr, DMAR_VER_MAJOR(ver), DMAR_VER_MINOR(ver),
		iommu->cap, iommu->ecap);

	spin_lock_init(&iommu->register_lock);

	drhd->iommu = iommu;
	return 0;
error:
	kfree(iommu);
	return -1;
}

void free_iommu(struct intel_iommu *iommu)
{
	if (!iommu)
		return;

#ifdef CONFIG_DMAR
	free_dmar_iommu(iommu);
#endif

	if (iommu->reg)
		iounmap(iommu->reg);
	kfree(iommu);
}

/*
 * Reclaim all the submitted descriptors which have completed its work.
 */
static inline void reclaim_free_desc(struct q_inval *qi)
{
	while (qi->desc_status[qi->free_tail] == QI_DONE) {
		qi->desc_status[qi->free_tail] = QI_FREE;
		qi->free_tail = (qi->free_tail + 1) % QI_LENGTH;
		qi->free_cnt++;
	}
}

/*
 * Submit the queued invalidation descriptor to the remapping
 * hardware unit and wait for its completion.
 */
void qi_submit_sync(struct qi_desc *desc, struct intel_iommu *iommu)
{
	struct q_inval *qi = iommu->qi;
	struct qi_desc *hw, wait_desc;
	int wait_index, index;
	unsigned long flags;

	if (!qi)
		return;

	hw = qi->desc;

	spin_lock(&qi->q_lock);
	while (qi->free_cnt < 3) {
		spin_unlock(&qi->q_lock);
		cpu_relax();
		spin_lock(&qi->q_lock);
	}

	index = qi->free_head;
	wait_index = (index + 1) % QI_LENGTH;

	qi->desc_status[index] = qi->desc_status[wait_index] = QI_IN_USE;

	hw[index] = *desc;

	wait_desc.low = QI_IWD_STATUS_DATA(2) | QI_IWD_STATUS_WRITE | QI_IWD_TYPE;
	wait_desc.high = virt_to_phys(&qi->desc_status[wait_index]);

	hw[wait_index] = wait_desc;

	__iommu_flush_cache(iommu, &hw[index], sizeof(struct qi_desc));
	__iommu_flush_cache(iommu, &hw[wait_index], sizeof(struct qi_desc));

	qi->free_head = (qi->free_head + 2) % QI_LENGTH;
	qi->free_cnt -= 2;

	spin_lock_irqsave(&iommu->register_lock, flags);
	/*
	 * update the HW tail register indicating the presence of
	 * new descriptors.
	 */
	writel(qi->free_head << 4, iommu->reg + DMAR_IQT_REG);
	spin_unlock_irqrestore(&iommu->register_lock, flags);

	while (qi->desc_status[wait_index] != QI_DONE) {
		spin_unlock(&qi->q_lock);
		cpu_relax();
		spin_lock(&qi->q_lock);
	}

	qi->desc_status[index] = QI_DONE;

	reclaim_free_desc(qi);
	spin_unlock(&qi->q_lock);
}

/*
 * Flush the global interrupt entry cache.
 */
void qi_global_iec(struct intel_iommu *iommu)
{
	struct qi_desc desc;

	desc.low = QI_IEC_TYPE;
	desc.high = 0;

	qi_submit_sync(&desc, iommu);
}

/*
 * Enable Queued Invalidation interface. This is a must to support
 * interrupt-remapping. Also used by DMA-remapping, which replaces
 * register based IOTLB invalidation.
 */
int dmar_enable_qi(struct intel_iommu *iommu)
{
	u32 cmd, sts;
	unsigned long flags;
	struct q_inval *qi;

	if (!ecap_qis(iommu->ecap))
		return -ENOENT;

	/*
	 * queued invalidation is already setup and enabled.
	 */
	if (iommu->qi)
		return 0;

	iommu->qi = kmalloc(sizeof(*qi), GFP_KERNEL);
	if (!iommu->qi)
		return -ENOMEM;

	qi = iommu->qi;

	qi->desc = (void *)(get_zeroed_page(GFP_KERNEL));
	if (!qi->desc) {
		kfree(qi);
		iommu->qi = 0;
		return -ENOMEM;
	}

	qi->desc_status = kmalloc(QI_LENGTH * sizeof(int), GFP_KERNEL);
	if (!qi->desc_status) {
		free_page((unsigned long) qi->desc);
		kfree(qi);
		iommu->qi = 0;
		return -ENOMEM;
	}

	qi->free_head = qi->free_tail = 0;
	qi->free_cnt = QI_LENGTH;

	spin_lock_init(&qi->q_lock);

	spin_lock_irqsave(&iommu->register_lock, flags);
	/* write zero to the tail reg */
	writel(0, iommu->reg + DMAR_IQT_REG);

	dmar_writeq(iommu->reg + DMAR_IQA_REG, virt_to_phys(qi->desc));

	cmd = iommu->gcmd | DMA_GCMD_QIE;
	iommu->gcmd |= DMA_GCMD_QIE;
	writel(cmd, iommu->reg + DMAR_GCMD_REG);

	/* Make sure hardware complete it */
	IOMMU_WAIT_OP(iommu, DMAR_GSTS_REG, readl, (sts & DMA_GSTS_QIES), sts);
	spin_unlock_irqrestore(&iommu->register_lock, flags);

	return 0;
}<|MERGE_RESOLUTION|>--- conflicted
+++ resolved
@@ -28,14 +28,9 @@
 
 #include <linux/pci.h>
 #include <linux/dmar.h>
-<<<<<<< HEAD
 #include <linux/timer.h>
-#include "iova.h"
-#include "intel-iommu.h"
-=======
 #include <linux/iova.h>
 #include <linux/intel-iommu.h>
->>>>>>> 667dc3f6
 
 #undef PREFIX
 #define PREFIX "DMAR:"
