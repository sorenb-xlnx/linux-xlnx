--- conflicted
+++ resolved
@@ -247,7 +247,6 @@
 		free_irq(ctrl->pci_dev->irq, ctrl);
 }
 
-<<<<<<< HEAD
 static inline int pcie_poll_cmd(struct controller *ctrl)
 {
 	u16 slot_status;
@@ -269,24 +268,16 @@
 	return timeout;
 }
 
-static inline int pcie_wait_cmd(struct controller *ctrl, int poll)
-=======
-static inline void pcie_wait_cmd(struct controller *ctrl)
->>>>>>> 122b09a8
+static inline void pcie_wait_cmd(struct controller *ctrl, int poll)
 {
 	unsigned int msecs = pciehp_poll_mode ? 2500 : 1000;
 	unsigned long timeout = msecs_to_jiffies(msecs);
 	int rc;
 
-<<<<<<< HEAD
 	if (poll)
 		rc = pcie_poll_cmd(ctrl);
 	else
-		rc = wait_event_interruptible_timeout(ctrl->queue,
-					      !ctrl->cmd_busy, timeout);
-=======
-	rc = wait_event_timeout(ctrl->queue, !ctrl->cmd_busy, timeout);
->>>>>>> 122b09a8
+		rc = wait_event_timeout(ctrl->queue, !ctrl->cmd_busy, timeout);
 	if (!rc)
 		dbg("Command not completed in 1000 msec\n");
 }
@@ -356,7 +347,6 @@
 	/*
 	 * Wait for command completion.
 	 */
-<<<<<<< HEAD
 	if (!retval && !ctrl->no_cmd_complete) {
 		int poll = 0;
 		/*
@@ -367,12 +357,8 @@
 		if (!(slot_ctrl & HP_INTR_ENABLE) ||
 		    !(slot_ctrl & CMD_CMPL_INTR_ENABLE))
 			poll = 1;
-                retval = pcie_wait_cmd(ctrl, poll);
-	}
-=======
-	if (!retval)
-		pcie_wait_cmd(ctrl);
->>>>>>> 122b09a8
+		pcie_wait_cmd(ctrl, poll);
+	}
  out:
 	mutex_unlock(&ctrl->ctrl_lock);
 	return retval;
