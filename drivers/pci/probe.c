/*
 * probe.c - PCI detection and setup code
 */

#include <linux/kernel.h>
#include <linux/delay.h>
#include <linux/init.h>
#include <linux/pci.h>
#include <linux/slab.h>
#include <linux/module.h>
#include <linux/cpumask.h>
#include <linux/pci-aspm.h>
#include "pci.h"

#define CARDBUS_LATENCY_TIMER	176	/* secondary latency timer */
#define CARDBUS_RESERVE_BUSNR	3

/* Ugh.  Need to stop exporting this to modules. */
LIST_HEAD(pci_root_buses);
EXPORT_SYMBOL(pci_root_buses);


static int find_anything(struct device *dev, void *data)
{
	return 1;
}

/*
 * Some device drivers need know if pci is initiated.
 * Basically, we think pci is not initiated when there
 * is no device to be found on the pci_bus_type.
 */
int no_pci_devices(void)
{
	struct device *dev;
	int no_devices;

	dev = bus_find_device(&pci_bus_type, NULL, NULL, find_anything);
	no_devices = (dev == NULL);
	put_device(dev);
	return no_devices;
}
EXPORT_SYMBOL(no_pci_devices);

/*
 * PCI Bus Class Devices
 */
static ssize_t pci_bus_show_cpuaffinity(struct device *dev,
					int type,
					struct device_attribute *attr,
					char *buf)
{
	int ret;
	const struct cpumask *cpumask;

	cpumask = cpumask_of_pcibus(to_pci_bus(dev));
	ret = type?
<<<<<<< HEAD
		cpulist_scnprintf(buf, PAGE_SIZE-2, &cpumask) :
		cpumask_scnprintf(buf, PAGE_SIZE-2, &cpumask);
=======
		cpulist_scnprintf(buf, PAGE_SIZE-2, cpumask) :
		cpumask_scnprintf(buf, PAGE_SIZE-2, cpumask);
>>>>>>> f9d088b2
	buf[ret++] = '\n';
	buf[ret] = '\0';
	return ret;
}

static ssize_t inline pci_bus_show_cpumaskaffinity(struct device *dev,
					struct device_attribute *attr,
					char *buf)
{
	return pci_bus_show_cpuaffinity(dev, 0, attr, buf);
}

static ssize_t inline pci_bus_show_cpulistaffinity(struct device *dev,
					struct device_attribute *attr,
					char *buf)
{
	return pci_bus_show_cpuaffinity(dev, 1, attr, buf);
}

DEVICE_ATTR(cpuaffinity,     S_IRUGO, pci_bus_show_cpumaskaffinity, NULL);
DEVICE_ATTR(cpulistaffinity, S_IRUGO, pci_bus_show_cpulistaffinity, NULL);

/*
 * PCI Bus Class
 */
static void release_pcibus_dev(struct device *dev)
{
	struct pci_bus *pci_bus = to_pci_bus(dev);

	if (pci_bus->bridge)
		put_device(pci_bus->bridge);
	kfree(pci_bus);
}

static struct class pcibus_class = {
	.name		= "pci_bus",
	.dev_release	= &release_pcibus_dev,
};

static int __init pcibus_class_init(void)
{
	return class_register(&pcibus_class);
}
postcore_initcall(pcibus_class_init);

/*
 * Translate the low bits of the PCI base
 * to the resource type
 */
static inline unsigned int pci_calc_resource_flags(unsigned int flags)
{
	if (flags & PCI_BASE_ADDRESS_SPACE_IO)
		return IORESOURCE_IO;

	if (flags & PCI_BASE_ADDRESS_MEM_PREFETCH)
		return IORESOURCE_MEM | IORESOURCE_PREFETCH;

	return IORESOURCE_MEM;
}

static u64 pci_size(u64 base, u64 maxbase, u64 mask)
{
	u64 size = mask & maxbase;	/* Find the significant bits */
	if (!size)
		return 0;

	/* Get the lowest of them to find the decode size, and
	   from that the extent.  */
	size = (size & ~(size-1)) - 1;

	/* base == maxbase can be valid only if the BAR has
	   already been programmed with all 1s.  */
	if (base == maxbase && ((base | size) & mask) != mask)
		return 0;

	return size;
}

static inline enum pci_bar_type decode_bar(struct resource *res, u32 bar)
{
	if ((bar & PCI_BASE_ADDRESS_SPACE) == PCI_BASE_ADDRESS_SPACE_IO) {
		res->flags = bar & ~PCI_BASE_ADDRESS_IO_MASK;
		return pci_bar_io;
	}

	res->flags = bar & ~PCI_BASE_ADDRESS_MEM_MASK;

	if (res->flags & PCI_BASE_ADDRESS_MEM_TYPE_64)
		return pci_bar_mem64;
	return pci_bar_mem32;
}

/**
 * pci_read_base - read a PCI BAR
 * @dev: the PCI device
 * @type: type of the BAR
 * @res: resource buffer to be filled in
 * @pos: BAR position in the config space
 *
 * Returns 1 if the BAR is 64-bit, or 0 if 32-bit.
 */
int __pci_read_base(struct pci_dev *dev, enum pci_bar_type type,
			struct resource *res, unsigned int pos)
{
	u32 l, sz, mask;

	mask = type ? ~PCI_ROM_ADDRESS_ENABLE : ~0;

	res->name = pci_name(dev);

	pci_read_config_dword(dev, pos, &l);
	pci_write_config_dword(dev, pos, mask);
	pci_read_config_dword(dev, pos, &sz);
	pci_write_config_dword(dev, pos, l);

	/*
	 * All bits set in sz means the device isn't working properly.
	 * If the BAR isn't implemented, all bits must be 0.  If it's a
	 * memory BAR or a ROM, bit 0 must be clear; if it's an io BAR, bit
	 * 1 must be clear.
	 */
	if (!sz || sz == 0xffffffff)
		goto fail;

	/*
	 * I don't know how l can have all bits set.  Copied from old code.
	 * Maybe it fixes a bug on some ancient platform.
	 */
	if (l == 0xffffffff)
		l = 0;

	if (type == pci_bar_unknown) {
		type = decode_bar(res, l);
		res->flags |= pci_calc_resource_flags(l) | IORESOURCE_SIZEALIGN;
		if (type == pci_bar_io) {
			l &= PCI_BASE_ADDRESS_IO_MASK;
			mask = PCI_BASE_ADDRESS_IO_MASK & 0xffff;
		} else {
			l &= PCI_BASE_ADDRESS_MEM_MASK;
			mask = (u32)PCI_BASE_ADDRESS_MEM_MASK;
		}
	} else {
		res->flags |= (l & IORESOURCE_ROM_ENABLE);
		l &= PCI_ROM_ADDRESS_MASK;
		mask = (u32)PCI_ROM_ADDRESS_MASK;
	}

	if (type == pci_bar_mem64) {
		u64 l64 = l;
		u64 sz64 = sz;
		u64 mask64 = mask | (u64)~0 << 32;

		pci_read_config_dword(dev, pos + 4, &l);
		pci_write_config_dword(dev, pos + 4, ~0);
		pci_read_config_dword(dev, pos + 4, &sz);
		pci_write_config_dword(dev, pos + 4, l);

		l64 |= ((u64)l << 32);
		sz64 |= ((u64)sz << 32);

		sz64 = pci_size(l64, sz64, mask64);

		if (!sz64)
			goto fail;

		if ((sizeof(resource_size_t) < 8) && (sz64 > 0x100000000ULL)) {
			dev_err(&dev->dev, "can't handle 64-bit BAR\n");
			goto fail;
		} else if ((sizeof(resource_size_t) < 8) && l) {
			/* Address above 32-bit boundary; disable the BAR */
			pci_write_config_dword(dev, pos, 0);
			pci_write_config_dword(dev, pos + 4, 0);
			res->start = 0;
			res->end = sz64;
		} else {
			res->start = l64;
			res->end = l64 + sz64;
			dev_printk(KERN_DEBUG, &dev->dev,
				"reg %x 64bit mmio: %pR\n", pos, res);
		}
	} else {
		sz = pci_size(l, sz, mask);

		if (!sz)
			goto fail;

		res->start = l;
		res->end = l + sz;

		dev_printk(KERN_DEBUG, &dev->dev, "reg %x %s: %pR\n", pos,
			(res->flags & IORESOURCE_IO) ? "io port" : "32bit mmio",
			res);
	}

 out:
	return (type == pci_bar_mem64) ? 1 : 0;
 fail:
	res->flags = 0;
	goto out;
}

static void pci_read_bases(struct pci_dev *dev, unsigned int howmany, int rom)
{
	unsigned int pos, reg;

	for (pos = 0; pos < howmany; pos++) {
		struct resource *res = &dev->resource[pos];
		reg = PCI_BASE_ADDRESS_0 + (pos << 2);
		pos += __pci_read_base(dev, pci_bar_unknown, res, reg);
	}

	if (rom) {
		struct resource *res = &dev->resource[PCI_ROM_RESOURCE];
		dev->rom_base_reg = rom;
		res->flags = IORESOURCE_MEM | IORESOURCE_PREFETCH |
				IORESOURCE_READONLY | IORESOURCE_CACHEABLE |
				IORESOURCE_SIZEALIGN;
		__pci_read_base(dev, pci_bar_mem32, res, rom);
	}
}

void __devinit pci_read_bridge_bases(struct pci_bus *child)
{
	struct pci_dev *dev = child->self;
	u8 io_base_lo, io_limit_lo;
	u16 mem_base_lo, mem_limit_lo;
	unsigned long base, limit;
	struct resource *res;
	int i;

	if (!dev)		/* It's a host bus, nothing to read */
		return;

	if (dev->transparent) {
		dev_info(&dev->dev, "transparent bridge\n");
		for(i = 3; i < PCI_BUS_NUM_RESOURCES; i++)
			child->resource[i] = child->parent->resource[i - 3];
	}

	res = child->resource[0];
	pci_read_config_byte(dev, PCI_IO_BASE, &io_base_lo);
	pci_read_config_byte(dev, PCI_IO_LIMIT, &io_limit_lo);
	base = (io_base_lo & PCI_IO_RANGE_MASK) << 8;
	limit = (io_limit_lo & PCI_IO_RANGE_MASK) << 8;

	if ((io_base_lo & PCI_IO_RANGE_TYPE_MASK) == PCI_IO_RANGE_TYPE_32) {
		u16 io_base_hi, io_limit_hi;
		pci_read_config_word(dev, PCI_IO_BASE_UPPER16, &io_base_hi);
		pci_read_config_word(dev, PCI_IO_LIMIT_UPPER16, &io_limit_hi);
		base |= (io_base_hi << 16);
		limit |= (io_limit_hi << 16);
	}

	if (base <= limit) {
		res->flags = (io_base_lo & PCI_IO_RANGE_TYPE_MASK) | IORESOURCE_IO;
		if (!res->start)
			res->start = base;
		if (!res->end)
			res->end = limit + 0xfff;
		dev_printk(KERN_DEBUG, &dev->dev, "bridge io port: %pR\n", res);
	}

	res = child->resource[1];
	pci_read_config_word(dev, PCI_MEMORY_BASE, &mem_base_lo);
	pci_read_config_word(dev, PCI_MEMORY_LIMIT, &mem_limit_lo);
	base = (mem_base_lo & PCI_MEMORY_RANGE_MASK) << 16;
	limit = (mem_limit_lo & PCI_MEMORY_RANGE_MASK) << 16;
	if (base <= limit) {
		res->flags = (mem_base_lo & PCI_MEMORY_RANGE_TYPE_MASK) | IORESOURCE_MEM;
		res->start = base;
		res->end = limit + 0xfffff;
		dev_printk(KERN_DEBUG, &dev->dev, "bridge 32bit mmio: %pR\n",
			res);
	}

	res = child->resource[2];
	pci_read_config_word(dev, PCI_PREF_MEMORY_BASE, &mem_base_lo);
	pci_read_config_word(dev, PCI_PREF_MEMORY_LIMIT, &mem_limit_lo);
	base = (mem_base_lo & PCI_PREF_RANGE_MASK) << 16;
	limit = (mem_limit_lo & PCI_PREF_RANGE_MASK) << 16;

	if ((mem_base_lo & PCI_PREF_RANGE_TYPE_MASK) == PCI_PREF_RANGE_TYPE_64) {
		u32 mem_base_hi, mem_limit_hi;
		pci_read_config_dword(dev, PCI_PREF_BASE_UPPER32, &mem_base_hi);
		pci_read_config_dword(dev, PCI_PREF_LIMIT_UPPER32, &mem_limit_hi);

		/*
		 * Some bridges set the base > limit by default, and some
		 * (broken) BIOSes do not initialize them.  If we find
		 * this, just assume they are not being used.
		 */
		if (mem_base_hi <= mem_limit_hi) {
#if BITS_PER_LONG == 64
			base |= ((long) mem_base_hi) << 32;
			limit |= ((long) mem_limit_hi) << 32;
#else
			if (mem_base_hi || mem_limit_hi) {
				dev_err(&dev->dev, "can't handle 64-bit "
					"address space for bridge\n");
				return;
			}
#endif
		}
	}
	if (base <= limit) {
		res->flags = (mem_base_lo & PCI_MEMORY_RANGE_TYPE_MASK) | IORESOURCE_MEM | IORESOURCE_PREFETCH;
		res->start = base;
		res->end = limit + 0xfffff;
		dev_printk(KERN_DEBUG, &dev->dev, "bridge %sbit mmio pref: %pR\n",
			(res->flags & PCI_PREF_RANGE_TYPE_64) ? "64" : "32",
			res);
	}
}

static struct pci_bus * pci_alloc_bus(void)
{
	struct pci_bus *b;

	b = kzalloc(sizeof(*b), GFP_KERNEL);
	if (b) {
		INIT_LIST_HEAD(&b->node);
		INIT_LIST_HEAD(&b->children);
		INIT_LIST_HEAD(&b->devices);
		INIT_LIST_HEAD(&b->slots);
	}
	return b;
}

static struct pci_bus *pci_alloc_child_bus(struct pci_bus *parent,
					   struct pci_dev *bridge, int busnr)
{
	struct pci_bus *child;
	int i;

	/*
	 * Allocate a new bus, and inherit stuff from the parent..
	 */
	child = pci_alloc_bus();
	if (!child)
		return NULL;

	child->parent = parent;
	child->ops = parent->ops;
	child->sysdata = parent->sysdata;
	child->bus_flags = parent->bus_flags;

	/* initialize some portions of the bus device, but don't register it
	 * now as the parent is not properly set up yet.  This device will get
	 * registered later in pci_bus_add_devices()
	 */
	child->dev.class = &pcibus_class;
	dev_set_name(&child->dev, "%04x:%02x", pci_domain_nr(child), busnr);

	/*
	 * Set up the primary, secondary and subordinate
	 * bus numbers.
	 */
	child->number = child->secondary = busnr;
	child->primary = parent->secondary;
	child->subordinate = 0xff;

	if (!bridge)
		return child;

	child->self = bridge;
	child->bridge = get_device(&bridge->dev);

	/* Set up default resource pointers and names.. */
	for (i = 0; i < PCI_BRIDGE_RESOURCE_NUM; i++) {
		child->resource[i] = &bridge->resource[PCI_BRIDGE_RESOURCES+i];
		child->resource[i]->name = child->name;
	}
	bridge->subordinate = child;

	return child;
}

struct pci_bus *__ref pci_add_new_bus(struct pci_bus *parent, struct pci_dev *dev, int busnr)
{
	struct pci_bus *child;

	child = pci_alloc_child_bus(parent, dev, busnr);
	if (child) {
		down_write(&pci_bus_sem);
		list_add_tail(&child->node, &parent->children);
		up_write(&pci_bus_sem);
	}
	return child;
}

static void pci_fixup_parent_subordinate_busnr(struct pci_bus *child, int max)
{
	struct pci_bus *parent = child->parent;

	/* Attempts to fix that up are really dangerous unless
	   we're going to re-assign all bus numbers. */
	if (!pcibios_assign_all_busses())
		return;

	while (parent->parent && parent->subordinate < max) {
		parent->subordinate = max;
		pci_write_config_byte(parent->self, PCI_SUBORDINATE_BUS, max);
		parent = parent->parent;
	}
}

/*
 * If it's a bridge, configure it and scan the bus behind it.
 * For CardBus bridges, we don't scan behind as the devices will
 * be handled by the bridge driver itself.
 *
 * We need to process bridges in two passes -- first we scan those
 * already configured by the BIOS and after we are done with all of
 * them, we proceed to assigning numbers to the remaining buses in
 * order to avoid overlaps between old and new bus numbers.
 */
int __devinit pci_scan_bridge(struct pci_bus *bus, struct pci_dev *dev, int max, int pass)
{
	struct pci_bus *child;
	int is_cardbus = (dev->hdr_type == PCI_HEADER_TYPE_CARDBUS);
	u32 buses, i, j = 0;
	u16 bctl;
	int broken = 0;

	pci_read_config_dword(dev, PCI_PRIMARY_BUS, &buses);

	dev_dbg(&dev->dev, "scanning behind bridge, config %06x, pass %d\n",
		buses & 0xffffff, pass);

	/* Check if setup is sensible at all */
	if (!pass &&
	    ((buses & 0xff) != bus->number || ((buses >> 8) & 0xff) <= bus->number)) {
		dev_dbg(&dev->dev, "bus configuration invalid, reconfiguring\n");
		broken = 1;
	}

	/* Disable MasterAbortMode during probing to avoid reporting
	   of bus errors (in some architectures) */ 
	pci_read_config_word(dev, PCI_BRIDGE_CONTROL, &bctl);
	pci_write_config_word(dev, PCI_BRIDGE_CONTROL,
			      bctl & ~PCI_BRIDGE_CTL_MASTER_ABORT);

	if ((buses & 0xffff00) && !pcibios_assign_all_busses() && !is_cardbus && !broken) {
		unsigned int cmax, busnr;
		/*
		 * Bus already configured by firmware, process it in the first
		 * pass and just note the configuration.
		 */
		if (pass)
			goto out;
		busnr = (buses >> 8) & 0xFF;

		/*
		 * If we already got to this bus through a different bridge,
		 * ignore it.  This can happen with the i450NX chipset.
		 */
		if (pci_find_bus(pci_domain_nr(bus), busnr)) {
			dev_info(&dev->dev, "bus %04x:%02x already known\n",
				 pci_domain_nr(bus), busnr);
			goto out;
		}

		child = pci_add_new_bus(bus, dev, busnr);
		if (!child)
			goto out;
		child->primary = buses & 0xFF;
		child->subordinate = (buses >> 16) & 0xFF;
		child->bridge_ctl = bctl;

		cmax = pci_scan_child_bus(child);
		if (cmax > max)
			max = cmax;
		if (child->subordinate > max)
			max = child->subordinate;
	} else {
		/*
		 * We need to assign a number to this bus which we always
		 * do in the second pass.
		 */
		if (!pass) {
			if (pcibios_assign_all_busses() || broken)
				/* Temporarily disable forwarding of the
				   configuration cycles on all bridges in
				   this bus segment to avoid possible
				   conflicts in the second pass between two
				   bridges programmed with overlapping
				   bus ranges. */
				pci_write_config_dword(dev, PCI_PRIMARY_BUS,
						       buses & ~0xffffff);
			goto out;
		}

		/* Clear errors */
		pci_write_config_word(dev, PCI_STATUS, 0xffff);

		/* Prevent assigning a bus number that already exists.
		 * This can happen when a bridge is hot-plugged */
		if (pci_find_bus(pci_domain_nr(bus), max+1))
			goto out;
		child = pci_add_new_bus(bus, dev, ++max);
		buses = (buses & 0xff000000)
		      | ((unsigned int)(child->primary)     <<  0)
		      | ((unsigned int)(child->secondary)   <<  8)
		      | ((unsigned int)(child->subordinate) << 16);

		/*
		 * yenta.c forces a secondary latency timer of 176.
		 * Copy that behaviour here.
		 */
		if (is_cardbus) {
			buses &= ~0xff000000;
			buses |= CARDBUS_LATENCY_TIMER << 24;
		}
			
		/*
		 * We need to blast all three values with a single write.
		 */
		pci_write_config_dword(dev, PCI_PRIMARY_BUS, buses);

		if (!is_cardbus) {
			child->bridge_ctl = bctl;
			/*
			 * Adjust subordinate busnr in parent buses.
			 * We do this before scanning for children because
			 * some devices may not be detected if the bios
			 * was lazy.
			 */
			pci_fixup_parent_subordinate_busnr(child, max);
			/* Now we can scan all subordinate buses... */
			max = pci_scan_child_bus(child);
			/*
			 * now fix it up again since we have found
			 * the real value of max.
			 */
			pci_fixup_parent_subordinate_busnr(child, max);
		} else {
			/*
			 * For CardBus bridges, we leave 4 bus numbers
			 * as cards with a PCI-to-PCI bridge can be
			 * inserted later.
			 */
			for (i=0; i<CARDBUS_RESERVE_BUSNR; i++) {
				struct pci_bus *parent = bus;
				if (pci_find_bus(pci_domain_nr(bus),
							max+i+1))
					break;
				while (parent->parent) {
					if ((!pcibios_assign_all_busses()) &&
					    (parent->subordinate > max) &&
					    (parent->subordinate <= max+i)) {
						j = 1;
					}
					parent = parent->parent;
				}
				if (j) {
					/*
					 * Often, there are two cardbus bridges
					 * -- try to leave one valid bus number
					 * for each one.
					 */
					i /= 2;
					break;
				}
			}
			max += i;
			pci_fixup_parent_subordinate_busnr(child, max);
		}
		/*
		 * Set the subordinate bus number to its real value.
		 */
		child->subordinate = max;
		pci_write_config_byte(dev, PCI_SUBORDINATE_BUS, max);
	}

	sprintf(child->name,
		(is_cardbus ? "PCI CardBus %04x:%02x" : "PCI Bus %04x:%02x"),
		pci_domain_nr(bus), child->number);

	/* Has only triggered on CardBus, fixup is in yenta_socket */
	while (bus->parent) {
		if ((child->subordinate > bus->subordinate) ||
		    (child->number > bus->subordinate) ||
		    (child->number < bus->number) ||
		    (child->subordinate < bus->number)) {
			pr_debug("PCI: Bus #%02x (-#%02x) is %s "
				"hidden behind%s bridge #%02x (-#%02x)\n",
				child->number, child->subordinate,
				(bus->number > child->subordinate &&
				 bus->subordinate < child->number) ?
					"wholly" : "partially",
				bus->self->transparent ? " transparent" : "",
				bus->number, bus->subordinate);
		}
		bus = bus->parent;
	}

out:
	pci_write_config_word(dev, PCI_BRIDGE_CONTROL, bctl);

	return max;
}

/*
 * Read interrupt line and base address registers.
 * The architecture-dependent code can tweak these, of course.
 */
static void pci_read_irq(struct pci_dev *dev)
{
	unsigned char irq;

	pci_read_config_byte(dev, PCI_INTERRUPT_PIN, &irq);
	dev->pin = irq;
	if (irq)
		pci_read_config_byte(dev, PCI_INTERRUPT_LINE, &irq);
	dev->irq = irq;
}

#define LEGACY_IO_RESOURCE	(IORESOURCE_IO | IORESOURCE_PCI_FIXED)

/**
 * pci_setup_device - fill in class and map information of a device
 * @dev: the device structure to fill
 *
 * Initialize the device structure with information about the device's 
 * vendor,class,memory and IO-space addresses,IRQ lines etc.
 * Called at initialisation of the PCI subsystem and by CardBus services.
 * Returns 0 on success and -1 if unknown type of device (not normal, bridge
 * or CardBus).
 */
static int pci_setup_device(struct pci_dev * dev)
{
	u32 class;

	dev_set_name(&dev->dev, "%04x:%02x:%02x.%d", pci_domain_nr(dev->bus),
		     dev->bus->number, PCI_SLOT(dev->devfn),
		     PCI_FUNC(dev->devfn));

	pci_read_config_dword(dev, PCI_CLASS_REVISION, &class);
	dev->revision = class & 0xff;
	class >>= 8;				    /* upper 3 bytes */
	dev->class = class;
	class >>= 8;

	dev_dbg(&dev->dev, "found [%04x:%04x] class %06x header type %02x\n",
		 dev->vendor, dev->device, class, dev->hdr_type);

	/* "Unknown power state" */
	dev->current_state = PCI_UNKNOWN;

	/* Early fixups, before probing the BARs */
	pci_fixup_device(pci_fixup_early, dev);
	class = dev->class >> 8;

	switch (dev->hdr_type) {		    /* header type */
	case PCI_HEADER_TYPE_NORMAL:		    /* standard header */
		if (class == PCI_CLASS_BRIDGE_PCI)
			goto bad;
		pci_read_irq(dev);
		pci_read_bases(dev, 6, PCI_ROM_ADDRESS);
		pci_read_config_word(dev, PCI_SUBSYSTEM_VENDOR_ID, &dev->subsystem_vendor);
		pci_read_config_word(dev, PCI_SUBSYSTEM_ID, &dev->subsystem_device);

		/*
		 *	Do the ugly legacy mode stuff here rather than broken chip
		 *	quirk code. Legacy mode ATA controllers have fixed
		 *	addresses. These are not always echoed in BAR0-3, and
		 *	BAR0-3 in a few cases contain junk!
		 */
		if (class == PCI_CLASS_STORAGE_IDE) {
			u8 progif;
			pci_read_config_byte(dev, PCI_CLASS_PROG, &progif);
			if ((progif & 1) == 0) {
				dev->resource[0].start = 0x1F0;
				dev->resource[0].end = 0x1F7;
				dev->resource[0].flags = LEGACY_IO_RESOURCE;
				dev->resource[1].start = 0x3F6;
				dev->resource[1].end = 0x3F6;
				dev->resource[1].flags = LEGACY_IO_RESOURCE;
			}
			if ((progif & 4) == 0) {
				dev->resource[2].start = 0x170;
				dev->resource[2].end = 0x177;
				dev->resource[2].flags = LEGACY_IO_RESOURCE;
				dev->resource[3].start = 0x376;
				dev->resource[3].end = 0x376;
				dev->resource[3].flags = LEGACY_IO_RESOURCE;
			}
		}
		break;

	case PCI_HEADER_TYPE_BRIDGE:		    /* bridge header */
		if (class != PCI_CLASS_BRIDGE_PCI)
			goto bad;
		/* The PCI-to-PCI bridge spec requires that subtractive
		   decoding (i.e. transparent) bridge must have programming
		   interface code of 0x01. */ 
		pci_read_irq(dev);
		dev->transparent = ((dev->class & 0xff) == 1);
		pci_read_bases(dev, 2, PCI_ROM_ADDRESS1);
		break;

	case PCI_HEADER_TYPE_CARDBUS:		    /* CardBus bridge header */
		if (class != PCI_CLASS_BRIDGE_CARDBUS)
			goto bad;
		pci_read_irq(dev);
		pci_read_bases(dev, 1, 0);
		pci_read_config_word(dev, PCI_CB_SUBSYSTEM_VENDOR_ID, &dev->subsystem_vendor);
		pci_read_config_word(dev, PCI_CB_SUBSYSTEM_ID, &dev->subsystem_device);
		break;

	default:				    /* unknown header */
		dev_err(&dev->dev, "unknown header type %02x, "
			"ignoring device\n", dev->hdr_type);
		return -1;

	bad:
		dev_err(&dev->dev, "ignoring class %02x (doesn't match header "
			"type %02x)\n", class, dev->hdr_type);
		dev->class = PCI_CLASS_NOT_DEFINED;
	}

	/* We found a fine healthy device, go go go... */
	return 0;
}

static void pci_release_capabilities(struct pci_dev *dev)
{
	pci_vpd_release(dev);
}

/**
 * pci_release_dev - free a pci device structure when all users of it are finished.
 * @dev: device that's been disconnected
 *
 * Will be called only by the device core when all users of this pci device are
 * done.
 */
static void pci_release_dev(struct device *dev)
{
	struct pci_dev *pci_dev;

	pci_dev = to_pci_dev(dev);
	pci_release_capabilities(pci_dev);
	kfree(pci_dev);
}

static void set_pcie_port_type(struct pci_dev *pdev)
{
	int pos;
	u16 reg16;

	pos = pci_find_capability(pdev, PCI_CAP_ID_EXP);
	if (!pos)
		return;
	pdev->is_pcie = 1;
	pci_read_config_word(pdev, pos + PCI_EXP_FLAGS, &reg16);
	pdev->pcie_type = (reg16 & PCI_EXP_FLAGS_TYPE) >> 4;
}

/**
 * pci_cfg_space_size - get the configuration space size of the PCI device.
 * @dev: PCI device
 *
 * Regular PCI devices have 256 bytes, but PCI-X 2 and PCI Express devices
 * have 4096 bytes.  Even if the device is capable, that doesn't mean we can
 * access it.  Maybe we don't have a way to generate extended config space
 * accesses, or the device is behind a reverse Express bridge.  So we try
 * reading the dword at 0x100 which must either be 0 or a valid extended
 * capability header.
 */
int pci_cfg_space_size_ext(struct pci_dev *dev)
{
	u32 status;
	int pos = PCI_CFG_SPACE_SIZE;

	if (pci_read_config_dword(dev, pos, &status) != PCIBIOS_SUCCESSFUL)
		goto fail;
	if (status == 0xffffffff)
		goto fail;

	return PCI_CFG_SPACE_EXP_SIZE;

 fail:
	return PCI_CFG_SPACE_SIZE;
}

int pci_cfg_space_size(struct pci_dev *dev)
{
	int pos;
	u32 status;

	pos = pci_find_capability(dev, PCI_CAP_ID_EXP);
	if (!pos) {
		pos = pci_find_capability(dev, PCI_CAP_ID_PCIX);
		if (!pos)
			goto fail;

		pci_read_config_dword(dev, pos + PCI_X_STATUS, &status);
		if (!(status & (PCI_X_STATUS_266MHZ | PCI_X_STATUS_533MHZ)))
			goto fail;
	}

	return pci_cfg_space_size_ext(dev);

 fail:
	return PCI_CFG_SPACE_SIZE;
}

static void pci_release_bus_bridge_dev(struct device *dev)
{
	kfree(dev);
}

struct pci_dev *alloc_pci_dev(void)
{
	struct pci_dev *dev;

	dev = kzalloc(sizeof(struct pci_dev), GFP_KERNEL);
	if (!dev)
		return NULL;

	INIT_LIST_HEAD(&dev->bus_list);

	return dev;
}
EXPORT_SYMBOL(alloc_pci_dev);

/*
 * Read the config data for a PCI device, sanity-check it
 * and fill in the dev structure...
 */
static struct pci_dev *pci_scan_device(struct pci_bus *bus, int devfn)
{
	struct pci_dev *dev;
	struct pci_slot *slot;
	u32 l;
	u8 hdr_type;
	int delay = 1;

	if (pci_bus_read_config_dword(bus, devfn, PCI_VENDOR_ID, &l))
		return NULL;

	/* some broken boards return 0 or ~0 if a slot is empty: */
	if (l == 0xffffffff || l == 0x00000000 ||
	    l == 0x0000ffff || l == 0xffff0000)
		return NULL;

	/* Configuration request Retry Status */
	while (l == 0xffff0001) {
		msleep(delay);
		delay *= 2;
		if (pci_bus_read_config_dword(bus, devfn, PCI_VENDOR_ID, &l))
			return NULL;
		/* Card hasn't responded in 60 seconds?  Must be stuck. */
		if (delay > 60 * 1000) {
			printk(KERN_WARNING "pci %04x:%02x:%02x.%d: not "
					"responding\n", pci_domain_nr(bus),
					bus->number, PCI_SLOT(devfn),
					PCI_FUNC(devfn));
			return NULL;
		}
	}

	if (pci_bus_read_config_byte(bus, devfn, PCI_HEADER_TYPE, &hdr_type))
		return NULL;

	dev = alloc_pci_dev();
	if (!dev)
		return NULL;

	dev->bus = bus;
	dev->sysdata = bus->sysdata;
	dev->dev.parent = bus->bridge;
	dev->dev.bus = &pci_bus_type;
	dev->devfn = devfn;
	dev->hdr_type = hdr_type & 0x7f;
	dev->multifunction = !!(hdr_type & 0x80);
	dev->vendor = l & 0xffff;
	dev->device = (l >> 16) & 0xffff;
	dev->cfg_size = pci_cfg_space_size(dev);
	dev->error_state = pci_channel_io_normal;
	set_pcie_port_type(dev);

	list_for_each_entry(slot, &bus->slots, list)
		if (PCI_SLOT(devfn) == slot->number)
			dev->slot = slot;

	/* Assume 32-bit PCI; let 64-bit PCI cards (which are far rarer)
	   set this higher, assuming the system even supports it.  */
	dev->dma_mask = 0xffffffff;
	if (pci_setup_device(dev) < 0) {
		kfree(dev);
		return NULL;
	}

	return dev;
}

static void pci_init_capabilities(struct pci_dev *dev)
{
	/* MSI/MSI-X list */
	pci_msi_init_pci_dev(dev);

	/* Buffers for saving PCIe and PCI-X capabilities */
	pci_allocate_cap_save_buffers(dev);

	/* Power Management */
	pci_pm_init(dev);
	platform_pci_wakeup_init(dev);

	/* Vital Product Data */
	pci_vpd_pci22_init(dev);

	/* Alternative Routing-ID Forwarding */
	pci_enable_ari(dev);
}

void pci_device_add(struct pci_dev *dev, struct pci_bus *bus)
{
	device_initialize(&dev->dev);
	dev->dev.release = pci_release_dev;
	pci_dev_get(dev);

	dev->dev.dma_mask = &dev->dma_mask;
	dev->dev.dma_parms = &dev->dma_parms;
	dev->dev.coherent_dma_mask = 0xffffffffull;

	pci_set_dma_max_seg_size(dev, 65536);
	pci_set_dma_seg_boundary(dev, 0xffffffff);

	/* Fix up broken headers */
	pci_fixup_device(pci_fixup_header, dev);

	/* Initialize various capabilities */
	pci_init_capabilities(dev);

	/*
	 * Add the device to our list of discovered devices
	 * and the bus list for fixup functions, etc.
	 */
	down_write(&pci_bus_sem);
	list_add_tail(&dev->bus_list, &bus->devices);
	up_write(&pci_bus_sem);
}

struct pci_dev *__ref pci_scan_single_device(struct pci_bus *bus, int devfn)
{
	struct pci_dev *dev;

	dev = pci_scan_device(bus, devfn);
	if (!dev)
		return NULL;

	pci_device_add(dev, bus);

	return dev;
}
EXPORT_SYMBOL(pci_scan_single_device);

/**
 * pci_scan_slot - scan a PCI slot on a bus for devices.
 * @bus: PCI bus to scan
 * @devfn: slot number to scan (must have zero function.)
 *
 * Scan a PCI slot on the specified PCI bus for devices, adding
 * discovered devices to the @bus->devices list.  New devices
 * will not have is_added set.
 */
int pci_scan_slot(struct pci_bus *bus, int devfn)
{
	int func, nr = 0;
	int scan_all_fns;

	scan_all_fns = pcibios_scan_all_fns(bus, devfn);

	for (func = 0; func < 8; func++, devfn++) {
		struct pci_dev *dev;

		dev = pci_scan_single_device(bus, devfn);
		if (dev) {
			nr++;

			/*
		 	 * If this is a single function device,
		 	 * don't scan past the first function.
		 	 */
			if (!dev->multifunction) {
				if (func > 0) {
					dev->multifunction = 1;
				} else {
 					break;
				}
			}
		} else {
			if (func == 0 && !scan_all_fns)
				break;
		}
	}

	/* only one slot has pcie device */
	if (bus->self && nr)
		pcie_aspm_init_link_state(bus->self);

	return nr;
}

unsigned int __devinit pci_scan_child_bus(struct pci_bus *bus)
{
	unsigned int devfn, pass, max = bus->secondary;
	struct pci_dev *dev;

	pr_debug("PCI: Scanning bus %04x:%02x\n", pci_domain_nr(bus), bus->number);

	/* Go find them, Rover! */
	for (devfn = 0; devfn < 0x100; devfn += 8)
		pci_scan_slot(bus, devfn);

	/*
	 * After performing arch-dependent fixup of the bus, look behind
	 * all PCI-to-PCI bridges on this bus.
	 */
	pr_debug("PCI: Fixups for bus %04x:%02x\n", pci_domain_nr(bus), bus->number);
	pcibios_fixup_bus(bus);
	for (pass=0; pass < 2; pass++)
		list_for_each_entry(dev, &bus->devices, bus_list) {
			if (dev->hdr_type == PCI_HEADER_TYPE_BRIDGE ||
			    dev->hdr_type == PCI_HEADER_TYPE_CARDBUS)
				max = pci_scan_bridge(bus, dev, max, pass);
		}

	/*
	 * We've scanned the bus and so we know all about what's on
	 * the other side of any bridges that may be on this bus plus
	 * any devices.
	 *
	 * Return how far we've got finding sub-buses.
	 */
	pr_debug("PCI: Bus scan for %04x:%02x returning with max=%02x\n",
		pci_domain_nr(bus), bus->number, max);
	return max;
}

void __attribute__((weak)) set_pci_bus_resources_arch_default(struct pci_bus *b)
{
}

struct pci_bus * pci_create_bus(struct device *parent,
		int bus, struct pci_ops *ops, void *sysdata)
{
	int error;
	struct pci_bus *b;
	struct device *dev;

	b = pci_alloc_bus();
	if (!b)
		return NULL;

	dev = kmalloc(sizeof(*dev), GFP_KERNEL);
	if (!dev){
		kfree(b);
		return NULL;
	}

	b->sysdata = sysdata;
	b->ops = ops;

	if (pci_find_bus(pci_domain_nr(b), bus)) {
		/* If we already got to this bus through a different bridge, ignore it */
		pr_debug("PCI: Bus %04x:%02x already known\n", pci_domain_nr(b), bus);
		goto err_out;
	}

	down_write(&pci_bus_sem);
	list_add_tail(&b->node, &pci_root_buses);
	up_write(&pci_bus_sem);

	memset(dev, 0, sizeof(*dev));
	dev->parent = parent;
	dev->release = pci_release_bus_bridge_dev;
	dev_set_name(dev, "pci%04x:%02x", pci_domain_nr(b), bus);
	error = device_register(dev);
	if (error)
		goto dev_reg_err;
	b->bridge = get_device(dev);

	if (!parent)
		set_dev_node(b->bridge, pcibus_to_node(b));

	b->dev.class = &pcibus_class;
	b->dev.parent = b->bridge;
	dev_set_name(&b->dev, "%04x:%02x", pci_domain_nr(b), bus);
	error = device_register(&b->dev);
	if (error)
		goto class_dev_reg_err;
	error = device_create_file(&b->dev, &dev_attr_cpuaffinity);
	if (error)
		goto dev_create_file_err;

	/* Create legacy_io and legacy_mem files for this bus */
	pci_create_legacy_files(b);

	b->number = b->secondary = bus;
	b->resource[0] = &ioport_resource;
	b->resource[1] = &iomem_resource;

	set_pci_bus_resources_arch_default(b);

	return b;

dev_create_file_err:
	device_unregister(&b->dev);
class_dev_reg_err:
	device_unregister(dev);
dev_reg_err:
	down_write(&pci_bus_sem);
	list_del(&b->node);
	up_write(&pci_bus_sem);
err_out:
	kfree(dev);
	kfree(b);
	return NULL;
}

struct pci_bus * __devinit pci_scan_bus_parented(struct device *parent,
		int bus, struct pci_ops *ops, void *sysdata)
{
	struct pci_bus *b;

	b = pci_create_bus(parent, bus, ops, sysdata);
	if (b)
		b->subordinate = pci_scan_child_bus(b);
	return b;
}
EXPORT_SYMBOL(pci_scan_bus_parented);

#ifdef CONFIG_HOTPLUG
EXPORT_SYMBOL(pci_add_new_bus);
EXPORT_SYMBOL(pci_scan_slot);
EXPORT_SYMBOL(pci_scan_bridge);
EXPORT_SYMBOL_GPL(pci_scan_child_bus);
#endif

static int __init pci_sort_bf_cmp(const struct device *d_a, const struct device *d_b)
{
	const struct pci_dev *a = to_pci_dev(d_a);
	const struct pci_dev *b = to_pci_dev(d_b);

	if      (pci_domain_nr(a->bus) < pci_domain_nr(b->bus)) return -1;
	else if (pci_domain_nr(a->bus) > pci_domain_nr(b->bus)) return  1;

	if      (a->bus->number < b->bus->number) return -1;
	else if (a->bus->number > b->bus->number) return  1;

	if      (a->devfn < b->devfn) return -1;
	else if (a->devfn > b->devfn) return  1;

	return 0;
}

void __init pci_sort_breadthfirst(void)
{
	bus_sort_breadthfirst(&pci_bus_type, &pci_sort_bf_cmp);
}<|MERGE_RESOLUTION|>--- conflicted
+++ resolved
@@ -55,13 +55,8 @@
 
 	cpumask = cpumask_of_pcibus(to_pci_bus(dev));
 	ret = type?
-<<<<<<< HEAD
-		cpulist_scnprintf(buf, PAGE_SIZE-2, &cpumask) :
-		cpumask_scnprintf(buf, PAGE_SIZE-2, &cpumask);
-=======
 		cpulist_scnprintf(buf, PAGE_SIZE-2, cpumask) :
 		cpumask_scnprintf(buf, PAGE_SIZE-2, cpumask);
->>>>>>> f9d088b2
 	buf[ret++] = '\n';
 	buf[ret] = '\0';
 	return ret;
