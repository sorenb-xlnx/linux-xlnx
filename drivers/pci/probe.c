--- conflicted
+++ resolved
@@ -482,11 +482,7 @@
  * them, we proceed to assigning numbers to the remaining buses in
  * order to avoid overlaps between old and new bus numbers.
  */
-<<<<<<< HEAD
 int __devinit pci_scan_bridge(struct pci_bus *bus, struct pci_dev *dev, int max, int pass)
-=======
-int __devinit pci_scan_bridge(struct pci_bus *bus, struct pci_dev * dev, int max, int pass)
->>>>>>> 68aee09d
 {
 	struct pci_bus *child;
 	int is_cardbus = (dev->hdr_type == PCI_HEADER_TYPE_CARDBUS);
