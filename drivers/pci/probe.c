/*
 * probe.c - PCI detection and setup code
 */

#include <linux/kernel.h>
#include <linux/delay.h>
#include <linux/init.h>
#include <linux/pci.h>
#include <linux/slab.h>
#include <linux/module.h>
#include <linux/cpumask.h>
#include <linux/pci-aspm.h>
#include "pci.h"

#define CARDBUS_LATENCY_TIMER	176	/* secondary latency timer */
#define CARDBUS_RESERVE_BUSNR	3
#define PCI_CFG_SPACE_SIZE	256
#define PCI_CFG_SPACE_EXP_SIZE	4096

/* Ugh.  Need to stop exporting this to modules. */
LIST_HEAD(pci_root_buses);
EXPORT_SYMBOL(pci_root_buses);


static int find_anything(struct device *dev, void *data)
{
	return 1;
}

/*
 * Some device drivers need know if pci is initiated.
 * Basically, we think pci is not initiated when there
 * is no device to be found on the pci_bus_type.
 */
int no_pci_devices(void)
{
	struct device *dev;
	int no_devices;

	dev = bus_find_device(&pci_bus_type, NULL, NULL, find_anything);
	no_devices = (dev == NULL);
	put_device(dev);
	return no_devices;
}
EXPORT_SYMBOL(no_pci_devices);

#ifdef HAVE_PCI_LEGACY
/**
 * pci_create_legacy_files - create legacy I/O port and memory files
 * @b: bus to create files under
 *
 * Some platforms allow access to legacy I/O port and ISA memory space on
 * a per-bus basis.  This routine creates the files and ties them into
 * their associated read, write and mmap files from pci-sysfs.c
 *
 * On error unwind, but don't propogate the error to the caller
 * as it is ok to set up the PCI bus without these files.
 */
static void pci_create_legacy_files(struct pci_bus *b)
{
	int error;

	b->legacy_io = kzalloc(sizeof(struct bin_attribute) * 2,
			       GFP_ATOMIC);
	if (!b->legacy_io)
		goto kzalloc_err;

	b->legacy_io->attr.name = "legacy_io";
	b->legacy_io->size = 0xffff;
	b->legacy_io->attr.mode = S_IRUSR | S_IWUSR;
	b->legacy_io->read = pci_read_legacy_io;
	b->legacy_io->write = pci_write_legacy_io;
	error = device_create_bin_file(&b->dev, b->legacy_io);
	if (error)
		goto legacy_io_err;

	/* Allocated above after the legacy_io struct */
	b->legacy_mem = b->legacy_io + 1;
	b->legacy_mem->attr.name = "legacy_mem";
	b->legacy_mem->size = 1024*1024;
	b->legacy_mem->attr.mode = S_IRUSR | S_IWUSR;
	b->legacy_mem->mmap = pci_mmap_legacy_mem;
	error = device_create_bin_file(&b->dev, b->legacy_mem);
	if (error)
		goto legacy_mem_err;

	return;

legacy_mem_err:
	device_remove_bin_file(&b->dev, b->legacy_io);
legacy_io_err:
	kfree(b->legacy_io);
	b->legacy_io = NULL;
kzalloc_err:
	printk(KERN_WARNING "pci: warning: could not create legacy I/O port "
	       "and ISA memory resources to sysfs\n");
	return;
}

void pci_remove_legacy_files(struct pci_bus *b)
{
	if (b->legacy_io) {
		device_remove_bin_file(&b->dev, b->legacy_io);
		device_remove_bin_file(&b->dev, b->legacy_mem);
		kfree(b->legacy_io); /* both are allocated here */
	}
}
#else /* !HAVE_PCI_LEGACY */
static inline void pci_create_legacy_files(struct pci_bus *bus) { return; }
void pci_remove_legacy_files(struct pci_bus *bus) { return; }
#endif /* HAVE_PCI_LEGACY */

/*
 * PCI Bus Class Devices
 */
static ssize_t pci_bus_show_cpuaffinity(struct device *dev,
					int type,
					struct device_attribute *attr,
					char *buf)
{
	int ret;
	cpumask_t cpumask;

	cpumask = pcibus_to_cpumask(to_pci_bus(dev));
	ret = type?
		cpulist_scnprintf(buf, PAGE_SIZE-2, cpumask):
		cpumask_scnprintf(buf, PAGE_SIZE-2, cpumask);
	buf[ret++] = '\n';
	buf[ret] = '\0';
	return ret;
}

static ssize_t inline pci_bus_show_cpumaskaffinity(struct device *dev,
					struct device_attribute *attr,
					char *buf)
{
	return pci_bus_show_cpuaffinity(dev, 0, attr, buf);
}

static ssize_t inline pci_bus_show_cpulistaffinity(struct device *dev,
					struct device_attribute *attr,
					char *buf)
{
	return pci_bus_show_cpuaffinity(dev, 1, attr, buf);
}

DEVICE_ATTR(cpuaffinity,     S_IRUGO, pci_bus_show_cpumaskaffinity, NULL);
DEVICE_ATTR(cpulistaffinity, S_IRUGO, pci_bus_show_cpulistaffinity, NULL);

/*
 * PCI Bus Class
 */
static void release_pcibus_dev(struct device *dev)
{
	struct pci_bus *pci_bus = to_pci_bus(dev);

	if (pci_bus->bridge)
		put_device(pci_bus->bridge);
	kfree(pci_bus);
}

static struct class pcibus_class = {
	.name		= "pci_bus",
	.dev_release	= &release_pcibus_dev,
};

static int __init pcibus_class_init(void)
{
	return class_register(&pcibus_class);
}
postcore_initcall(pcibus_class_init);

/*
 * Translate the low bits of the PCI base
 * to the resource type
 */
static inline unsigned int pci_calc_resource_flags(unsigned int flags)
{
	if (flags & PCI_BASE_ADDRESS_SPACE_IO)
		return IORESOURCE_IO;

	if (flags & PCI_BASE_ADDRESS_MEM_PREFETCH)
		return IORESOURCE_MEM | IORESOURCE_PREFETCH;

	return IORESOURCE_MEM;
}

static u64 pci_size(u64 base, u64 maxbase, u64 mask)
{
	u64 size = mask & maxbase;	/* Find the significant bits */
	if (!size)
		return 0;

	/* Get the lowest of them to find the decode size, and
	   from that the extent.  */
	size = (size & ~(size-1)) - 1;

	/* base == maxbase can be valid only if the BAR has
	   already been programmed with all 1s.  */
	if (base == maxbase && ((base | size) & mask) != mask)
		return 0;

	return size;
}

enum pci_bar_type {
	pci_bar_unknown,	/* Standard PCI BAR probe */
	pci_bar_io,		/* An io port BAR */
	pci_bar_mem32,		/* A 32-bit memory BAR */
	pci_bar_mem64,		/* A 64-bit memory BAR */
};

static inline enum pci_bar_type decode_bar(struct resource *res, u32 bar)
{
	if ((bar & PCI_BASE_ADDRESS_SPACE) == PCI_BASE_ADDRESS_SPACE_IO) {
		res->flags = bar & ~PCI_BASE_ADDRESS_IO_MASK;
		return pci_bar_io;
	}

	res->flags = bar & ~PCI_BASE_ADDRESS_MEM_MASK;

	if (res->flags == PCI_BASE_ADDRESS_MEM_TYPE_64)
		return pci_bar_mem64;
	return pci_bar_mem32;
}

/*
 * If the type is not unknown, we assume that the lowest bit is 'enable'.
 * Returns 1 if the BAR was 64-bit and 0 if it was 32-bit.
 */
static int __pci_read_base(struct pci_dev *dev, enum pci_bar_type type,
			struct resource *res, unsigned int pos)
{
	u32 l, sz, mask;

	mask = type ? ~PCI_ROM_ADDRESS_ENABLE : ~0;

	res->name = pci_name(dev);

	pci_read_config_dword(dev, pos, &l);
	pci_write_config_dword(dev, pos, mask);
	pci_read_config_dword(dev, pos, &sz);
	pci_write_config_dword(dev, pos, l);

	/*
	 * All bits set in sz means the device isn't working properly.
	 * If the BAR isn't implemented, all bits must be 0.  If it's a
	 * memory BAR or a ROM, bit 0 must be clear; if it's an io BAR, bit
	 * 1 must be clear.
	 */
	if (!sz || sz == 0xffffffff)
		goto fail;

	/*
	 * I don't know how l can have all bits set.  Copied from old code.
	 * Maybe it fixes a bug on some ancient platform.
	 */
	if (l == 0xffffffff)
		l = 0;

	if (type == pci_bar_unknown) {
		type = decode_bar(res, l);
		res->flags |= pci_calc_resource_flags(l) | IORESOURCE_SIZEALIGN;
		if (type == pci_bar_io) {
			l &= PCI_BASE_ADDRESS_IO_MASK;
			mask = PCI_BASE_ADDRESS_IO_MASK & 0xffff;
		} else {
			l &= PCI_BASE_ADDRESS_MEM_MASK;
			mask = (u32)PCI_BASE_ADDRESS_MEM_MASK;
		}
	} else {
		res->flags |= (l & IORESOURCE_ROM_ENABLE);
		l &= PCI_ROM_ADDRESS_MASK;
		mask = (u32)PCI_ROM_ADDRESS_MASK;
	}

	if (type == pci_bar_mem64) {
		u64 l64 = l;
		u64 sz64 = sz;
		u64 mask64 = mask | (u64)~0 << 32;

		pci_read_config_dword(dev, pos + 4, &l);
		pci_write_config_dword(dev, pos + 4, ~0);
		pci_read_config_dword(dev, pos + 4, &sz);
		pci_write_config_dword(dev, pos + 4, l);

		l64 |= ((u64)l << 32);
		sz64 |= ((u64)sz << 32);

		sz64 = pci_size(l64, sz64, mask64);

		if (!sz64)
			goto fail;

		if ((sizeof(resource_size_t) < 8) && (sz64 > 0x100000000ULL)) {
			dev_err(&dev->dev, "can't handle 64-bit BAR\n");
			goto fail;
		} else if ((sizeof(resource_size_t) < 8) && l) {
			/* Address above 32-bit boundary; disable the BAR */
			pci_write_config_dword(dev, pos, 0);
			pci_write_config_dword(dev, pos + 4, 0);
			res->start = 0;
			res->end = sz64;
		} else {
			res->start = l64;
			res->end = l64 + sz64;
			printk(KERN_DEBUG "PCI: %s reg %x 64bit mmio: [%llx, %llx]\n",
				pci_name(dev), pos, (unsigned long long)res->start,
				(unsigned long long)res->end);
		}
	} else {
		sz = pci_size(l, sz, mask);

		if (!sz)
			goto fail;

		res->start = l;
		res->end = l + sz;
		printk(KERN_DEBUG "PCI: %s reg %x %s: [%llx, %llx]\n", pci_name(dev),
			pos, (res->flags & IORESOURCE_IO) ? "io port":"32bit mmio",
			(unsigned long long)res->start, (unsigned long long)res->end);
	}

 out:
	return (type == pci_bar_mem64) ? 1 : 0;
 fail:
	res->flags = 0;
	goto out;
}

static void pci_read_bases(struct pci_dev *dev, unsigned int howmany, int rom)
{
	unsigned int pos, reg;

	for (pos = 0; pos < howmany; pos++) {
		struct resource *res = &dev->resource[pos];
		reg = PCI_BASE_ADDRESS_0 + (pos << 2);
		pos += __pci_read_base(dev, pci_bar_unknown, res, reg);
	}

	if (rom) {
		struct resource *res = &dev->resource[PCI_ROM_RESOURCE];
		dev->rom_base_reg = rom;
		res->flags = IORESOURCE_MEM | IORESOURCE_PREFETCH |
				IORESOURCE_READONLY | IORESOURCE_CACHEABLE |
				IORESOURCE_SIZEALIGN;
		__pci_read_base(dev, pci_bar_mem32, res, rom);
	}
}

void __devinit pci_read_bridge_bases(struct pci_bus *child)
{
	struct pci_dev *dev = child->self;
	u8 io_base_lo, io_limit_lo;
	u16 mem_base_lo, mem_limit_lo;
	unsigned long base, limit;
	struct resource *res;
	int i;

	if (!dev)		/* It's a host bus, nothing to read */
		return;

	if (dev->transparent) {
		dev_info(&dev->dev, "transparent bridge\n");
		for(i = 3; i < PCI_BUS_NUM_RESOURCES; i++)
			child->resource[i] = child->parent->resource[i - 3];
	}

	for(i=0; i<3; i++)
		child->resource[i] = &dev->resource[PCI_BRIDGE_RESOURCES+i];

	res = child->resource[0];
	pci_read_config_byte(dev, PCI_IO_BASE, &io_base_lo);
	pci_read_config_byte(dev, PCI_IO_LIMIT, &io_limit_lo);
	base = (io_base_lo & PCI_IO_RANGE_MASK) << 8;
	limit = (io_limit_lo & PCI_IO_RANGE_MASK) << 8;

	if ((io_base_lo & PCI_IO_RANGE_TYPE_MASK) == PCI_IO_RANGE_TYPE_32) {
		u16 io_base_hi, io_limit_hi;
		pci_read_config_word(dev, PCI_IO_BASE_UPPER16, &io_base_hi);
		pci_read_config_word(dev, PCI_IO_LIMIT_UPPER16, &io_limit_hi);
		base |= (io_base_hi << 16);
		limit |= (io_limit_hi << 16);
	}

	if (base <= limit) {
		res->flags = (io_base_lo & PCI_IO_RANGE_TYPE_MASK) | IORESOURCE_IO;
		if (!res->start)
			res->start = base;
		if (!res->end)
			res->end = limit + 0xfff;
<<<<<<< HEAD
		printk(KERN_DEBUG "PCI: bridge %s io port: [%llx, %llx]\n",
=======
		printk(KERN_INFO "PCI: bridge %s io port: [%llx, %llx]\n",
>>>>>>> d1899ad4
			pci_name(dev), (unsigned long long) res->start,
			(unsigned long long) res->end);
	}

	res = child->resource[1];
	pci_read_config_word(dev, PCI_MEMORY_BASE, &mem_base_lo);
	pci_read_config_word(dev, PCI_MEMORY_LIMIT, &mem_limit_lo);
	base = (mem_base_lo & PCI_MEMORY_RANGE_MASK) << 16;
	limit = (mem_limit_lo & PCI_MEMORY_RANGE_MASK) << 16;
	if (base <= limit) {
		res->flags = (mem_base_lo & PCI_MEMORY_RANGE_TYPE_MASK) | IORESOURCE_MEM;
		res->start = base;
		res->end = limit + 0xfffff;
<<<<<<< HEAD
		printk(KERN_DEBUG "PCI: bridge %s 32bit mmio: [%llx, %llx]\n",
			pci_name(dev), (unsigned long long) res->start,
			(unsigned long long) res->end);
=======
		printk(KERN_INFO "PCI: bridge %s 32bit mmio: [%llx, %llx]\n", pci_name(dev),
			(unsigned long long) res->start, (unsigned long long) res->end);
>>>>>>> d1899ad4
	}

	res = child->resource[2];
	pci_read_config_word(dev, PCI_PREF_MEMORY_BASE, &mem_base_lo);
	pci_read_config_word(dev, PCI_PREF_MEMORY_LIMIT, &mem_limit_lo);
	base = (mem_base_lo & PCI_PREF_RANGE_MASK) << 16;
	limit = (mem_limit_lo & PCI_PREF_RANGE_MASK) << 16;

	if ((mem_base_lo & PCI_PREF_RANGE_TYPE_MASK) == PCI_PREF_RANGE_TYPE_64) {
		u32 mem_base_hi, mem_limit_hi;
		pci_read_config_dword(dev, PCI_PREF_BASE_UPPER32, &mem_base_hi);
		pci_read_config_dword(dev, PCI_PREF_LIMIT_UPPER32, &mem_limit_hi);

		/*
		 * Some bridges set the base > limit by default, and some
		 * (broken) BIOSes do not initialize them.  If we find
		 * this, just assume they are not being used.
		 */
		if (mem_base_hi <= mem_limit_hi) {
#if BITS_PER_LONG == 64
			base |= ((long) mem_base_hi) << 32;
			limit |= ((long) mem_limit_hi) << 32;
#else
			if (mem_base_hi || mem_limit_hi) {
				dev_err(&dev->dev, "can't handle 64-bit "
					"address space for bridge\n");
				return;
			}
#endif
		}
	}
	if (base <= limit) {
		res->flags = (mem_base_lo & PCI_MEMORY_RANGE_TYPE_MASK) | IORESOURCE_MEM | IORESOURCE_PREFETCH;
		res->start = base;
		res->end = limit + 0xfffff;
<<<<<<< HEAD
		printk(KERN_DEBUG "PCI: bridge %s %sbit mmio pref: [%llx, %llx]\n",
=======
		printk(KERN_INFO "PCI: bridge %s %sbit mmio pref: [%llx, %llx]\n",
>>>>>>> d1899ad4
			pci_name(dev), (res->flags & PCI_PREF_RANGE_TYPE_64) ? "64" : "32",
			(unsigned long long) res->start, (unsigned long long) res->end);
	}
}

static struct pci_bus * pci_alloc_bus(void)
{
	struct pci_bus *b;

	b = kzalloc(sizeof(*b), GFP_KERNEL);
	if (b) {
		INIT_LIST_HEAD(&b->node);
		INIT_LIST_HEAD(&b->children);
		INIT_LIST_HEAD(&b->devices);
		INIT_LIST_HEAD(&b->slots);
	}
	return b;
}

static struct pci_bus *pci_alloc_child_bus(struct pci_bus *parent,
					   struct pci_dev *bridge, int busnr)
{
	struct pci_bus *child;
	int i;

	/*
	 * Allocate a new bus, and inherit stuff from the parent..
	 */
	child = pci_alloc_bus();
	if (!child)
		return NULL;

	child->self = bridge;
	child->parent = parent;
	child->ops = parent->ops;
	child->sysdata = parent->sysdata;
	child->bus_flags = parent->bus_flags;
	child->bridge = get_device(&bridge->dev);

	/* initialize some portions of the bus device, but don't register it
	 * now as the parent is not properly set up yet.  This device will get
	 * registered later in pci_bus_add_devices()
	 */
	child->dev.class = &pcibus_class;
	sprintf(child->dev.bus_id, "%04x:%02x", pci_domain_nr(child), busnr);

	/*
	 * Set up the primary, secondary and subordinate
	 * bus numbers.
	 */
	child->number = child->secondary = busnr;
	child->primary = parent->secondary;
	child->subordinate = 0xff;

	/* Set up default resource pointers and names.. */
	for (i = 0; i < 4; i++) {
		child->resource[i] = &bridge->resource[PCI_BRIDGE_RESOURCES+i];
		child->resource[i]->name = child->name;
	}
	bridge->subordinate = child;

	return child;
}

struct pci_bus *__ref pci_add_new_bus(struct pci_bus *parent, struct pci_dev *dev, int busnr)
{
	struct pci_bus *child;

	child = pci_alloc_child_bus(parent, dev, busnr);
	if (child) {
		down_write(&pci_bus_sem);
		list_add_tail(&child->node, &parent->children);
		up_write(&pci_bus_sem);
	}
	return child;
}

static void pci_fixup_parent_subordinate_busnr(struct pci_bus *child, int max)
{
	struct pci_bus *parent = child->parent;

	/* Attempts to fix that up are really dangerous unless
	   we're going to re-assign all bus numbers. */
	if (!pcibios_assign_all_busses())
		return;

	while (parent->parent && parent->subordinate < max) {
		parent->subordinate = max;
		pci_write_config_byte(parent->self, PCI_SUBORDINATE_BUS, max);
		parent = parent->parent;
	}
}

/*
 * If it's a bridge, configure it and scan the bus behind it.
 * For CardBus bridges, we don't scan behind as the devices will
 * be handled by the bridge driver itself.
 *
 * We need to process bridges in two passes -- first we scan those
 * already configured by the BIOS and after we are done with all of
 * them, we proceed to assigning numbers to the remaining buses in
 * order to avoid overlaps between old and new bus numbers.
 */
int __devinit pci_scan_bridge(struct pci_bus *bus, struct pci_dev *dev, int max, int pass)
{
	struct pci_bus *child;
	int is_cardbus = (dev->hdr_type == PCI_HEADER_TYPE_CARDBUS);
	u32 buses, i, j = 0;
	u16 bctl;

	pci_read_config_dword(dev, PCI_PRIMARY_BUS, &buses);

	dev_dbg(&dev->dev, "scanning behind bridge, config %06x, pass %d\n",
		buses & 0xffffff, pass);

	/* Disable MasterAbortMode during probing to avoid reporting
	   of bus errors (in some architectures) */ 
	pci_read_config_word(dev, PCI_BRIDGE_CONTROL, &bctl);
	pci_write_config_word(dev, PCI_BRIDGE_CONTROL,
			      bctl & ~PCI_BRIDGE_CTL_MASTER_ABORT);

	if ((buses & 0xffff00) && !pcibios_assign_all_busses() && !is_cardbus) {
		unsigned int cmax, busnr;
		/*
		 * Bus already configured by firmware, process it in the first
		 * pass and just note the configuration.
		 */
		if (pass)
			goto out;
		busnr = (buses >> 8) & 0xFF;

		/*
		 * If we already got to this bus through a different bridge,
		 * ignore it.  This can happen with the i450NX chipset.
		 */
		if (pci_find_bus(pci_domain_nr(bus), busnr)) {
			dev_info(&dev->dev, "bus %04x:%02x already known\n",
				 pci_domain_nr(bus), busnr);
			goto out;
		}

		child = pci_add_new_bus(bus, dev, busnr);
		if (!child)
			goto out;
		child->primary = buses & 0xFF;
		child->subordinate = (buses >> 16) & 0xFF;
		child->bridge_ctl = bctl;

		cmax = pci_scan_child_bus(child);
		if (cmax > max)
			max = cmax;
		if (child->subordinate > max)
			max = child->subordinate;
	} else {
		/*
		 * We need to assign a number to this bus which we always
		 * do in the second pass.
		 */
		if (!pass) {
			if (pcibios_assign_all_busses())
				/* Temporarily disable forwarding of the
				   configuration cycles on all bridges in
				   this bus segment to avoid possible
				   conflicts in the second pass between two
				   bridges programmed with overlapping
				   bus ranges. */
				pci_write_config_dword(dev, PCI_PRIMARY_BUS,
						       buses & ~0xffffff);
			goto out;
		}

		/* Clear errors */
		pci_write_config_word(dev, PCI_STATUS, 0xffff);

		/* Prevent assigning a bus number that already exists.
		 * This can happen when a bridge is hot-plugged */
		if (pci_find_bus(pci_domain_nr(bus), max+1))
			goto out;
		child = pci_add_new_bus(bus, dev, ++max);
		buses = (buses & 0xff000000)
		      | ((unsigned int)(child->primary)     <<  0)
		      | ((unsigned int)(child->secondary)   <<  8)
		      | ((unsigned int)(child->subordinate) << 16);

		/*
		 * yenta.c forces a secondary latency timer of 176.
		 * Copy that behaviour here.
		 */
		if (is_cardbus) {
			buses &= ~0xff000000;
			buses |= CARDBUS_LATENCY_TIMER << 24;
		}
			
		/*
		 * We need to blast all three values with a single write.
		 */
		pci_write_config_dword(dev, PCI_PRIMARY_BUS, buses);

		if (!is_cardbus) {
			child->bridge_ctl = bctl;
			/*
			 * Adjust subordinate busnr in parent buses.
			 * We do this before scanning for children because
			 * some devices may not be detected if the bios
			 * was lazy.
			 */
			pci_fixup_parent_subordinate_busnr(child, max);
			/* Now we can scan all subordinate buses... */
			max = pci_scan_child_bus(child);
			/*
			 * now fix it up again since we have found
			 * the real value of max.
			 */
			pci_fixup_parent_subordinate_busnr(child, max);
		} else {
			/*
			 * For CardBus bridges, we leave 4 bus numbers
			 * as cards with a PCI-to-PCI bridge can be
			 * inserted later.
			 */
			for (i=0; i<CARDBUS_RESERVE_BUSNR; i++) {
				struct pci_bus *parent = bus;
				if (pci_find_bus(pci_domain_nr(bus),
							max+i+1))
					break;
				while (parent->parent) {
					if ((!pcibios_assign_all_busses()) &&
					    (parent->subordinate > max) &&
					    (parent->subordinate <= max+i)) {
						j = 1;
					}
					parent = parent->parent;
				}
				if (j) {
					/*
					 * Often, there are two cardbus bridges
					 * -- try to leave one valid bus number
					 * for each one.
					 */
					i /= 2;
					break;
				}
			}
			max += i;
			pci_fixup_parent_subordinate_busnr(child, max);
		}
		/*
		 * Set the subordinate bus number to its real value.
		 */
		child->subordinate = max;
		pci_write_config_byte(dev, PCI_SUBORDINATE_BUS, max);
	}

	sprintf(child->name,
		(is_cardbus ? "PCI CardBus %04x:%02x" : "PCI Bus %04x:%02x"),
		pci_domain_nr(bus), child->number);

	/* Has only triggered on CardBus, fixup is in yenta_socket */
	while (bus->parent) {
		if ((child->subordinate > bus->subordinate) ||
		    (child->number > bus->subordinate) ||
		    (child->number < bus->number) ||
		    (child->subordinate < bus->number)) {
			pr_debug("PCI: Bus #%02x (-#%02x) is %s "
				"hidden behind%s bridge #%02x (-#%02x)\n",
				child->number, child->subordinate,
				(bus->number > child->subordinate &&
				 bus->subordinate < child->number) ?
					"wholly" : "partially",
				bus->self->transparent ? " transparent" : "",
				bus->number, bus->subordinate);
		}
		bus = bus->parent;
	}

out:
	pci_write_config_word(dev, PCI_BRIDGE_CONTROL, bctl);

	return max;
}

/*
 * Read interrupt line and base address registers.
 * The architecture-dependent code can tweak these, of course.
 */
static void pci_read_irq(struct pci_dev *dev)
{
	unsigned char irq;

	pci_read_config_byte(dev, PCI_INTERRUPT_PIN, &irq);
	dev->pin = irq;
	if (irq)
		pci_read_config_byte(dev, PCI_INTERRUPT_LINE, &irq);
	dev->irq = irq;
}

#define LEGACY_IO_RESOURCE	(IORESOURCE_IO | IORESOURCE_PCI_FIXED)

/**
 * pci_setup_device - fill in class and map information of a device
 * @dev: the device structure to fill
 *
 * Initialize the device structure with information about the device's 
 * vendor,class,memory and IO-space addresses,IRQ lines etc.
 * Called at initialisation of the PCI subsystem and by CardBus services.
 * Returns 0 on success and -1 if unknown type of device (not normal, bridge
 * or CardBus).
 */
static int pci_setup_device(struct pci_dev * dev)
{
	u32 class;

	dev_set_name(&dev->dev, "%04x:%02x:%02x.%d", pci_domain_nr(dev->bus),
		     dev->bus->number, PCI_SLOT(dev->devfn),
		     PCI_FUNC(dev->devfn));

	pci_read_config_dword(dev, PCI_CLASS_REVISION, &class);
	dev->revision = class & 0xff;
	class >>= 8;				    /* upper 3 bytes */
	dev->class = class;
	class >>= 8;

	dev_dbg(&dev->dev, "found [%04x:%04x] class %06x header type %02x\n",
		 dev->vendor, dev->device, class, dev->hdr_type);

	/* "Unknown power state" */
	dev->current_state = PCI_UNKNOWN;

	/* Early fixups, before probing the BARs */
	pci_fixup_device(pci_fixup_early, dev);
	class = dev->class >> 8;

	switch (dev->hdr_type) {		    /* header type */
	case PCI_HEADER_TYPE_NORMAL:		    /* standard header */
		if (class == PCI_CLASS_BRIDGE_PCI)
			goto bad;
		pci_read_irq(dev);
		pci_read_bases(dev, 6, PCI_ROM_ADDRESS);
		pci_read_config_word(dev, PCI_SUBSYSTEM_VENDOR_ID, &dev->subsystem_vendor);
		pci_read_config_word(dev, PCI_SUBSYSTEM_ID, &dev->subsystem_device);

		/*
		 *	Do the ugly legacy mode stuff here rather than broken chip
		 *	quirk code. Legacy mode ATA controllers have fixed
		 *	addresses. These are not always echoed in BAR0-3, and
		 *	BAR0-3 in a few cases contain junk!
		 */
		if (class == PCI_CLASS_STORAGE_IDE) {
			u8 progif;
			pci_read_config_byte(dev, PCI_CLASS_PROG, &progif);
			if ((progif & 1) == 0) {
				dev->resource[0].start = 0x1F0;
				dev->resource[0].end = 0x1F7;
				dev->resource[0].flags = LEGACY_IO_RESOURCE;
				dev->resource[1].start = 0x3F6;
				dev->resource[1].end = 0x3F6;
				dev->resource[1].flags = LEGACY_IO_RESOURCE;
			}
			if ((progif & 4) == 0) {
				dev->resource[2].start = 0x170;
				dev->resource[2].end = 0x177;
				dev->resource[2].flags = LEGACY_IO_RESOURCE;
				dev->resource[3].start = 0x376;
				dev->resource[3].end = 0x376;
				dev->resource[3].flags = LEGACY_IO_RESOURCE;
			}
		}
		break;

	case PCI_HEADER_TYPE_BRIDGE:		    /* bridge header */
		if (class != PCI_CLASS_BRIDGE_PCI)
			goto bad;
		/* The PCI-to-PCI bridge spec requires that subtractive
		   decoding (i.e. transparent) bridge must have programming
		   interface code of 0x01. */ 
		pci_read_irq(dev);
		dev->transparent = ((dev->class & 0xff) == 1);
		pci_read_bases(dev, 2, PCI_ROM_ADDRESS1);
		break;

	case PCI_HEADER_TYPE_CARDBUS:		    /* CardBus bridge header */
		if (class != PCI_CLASS_BRIDGE_CARDBUS)
			goto bad;
		pci_read_irq(dev);
		pci_read_bases(dev, 1, 0);
		pci_read_config_word(dev, PCI_CB_SUBSYSTEM_VENDOR_ID, &dev->subsystem_vendor);
		pci_read_config_word(dev, PCI_CB_SUBSYSTEM_ID, &dev->subsystem_device);
		break;

	default:				    /* unknown header */
		dev_err(&dev->dev, "unknown header type %02x, "
			"ignoring device\n", dev->hdr_type);
		return -1;

	bad:
		dev_err(&dev->dev, "ignoring class %02x (doesn't match header "
			"type %02x)\n", class, dev->hdr_type);
		dev->class = PCI_CLASS_NOT_DEFINED;
	}

	/* We found a fine healthy device, go go go... */
	return 0;
}

/**
 * pci_release_dev - free a pci device structure when all users of it are finished.
 * @dev: device that's been disconnected
 *
 * Will be called only by the device core when all users of this pci device are
 * done.
 */
static void pci_release_dev(struct device *dev)
{
	struct pci_dev *pci_dev;

	pci_dev = to_pci_dev(dev);
	pci_vpd_release(pci_dev);
	kfree(pci_dev);
}

static void set_pcie_port_type(struct pci_dev *pdev)
{
	int pos;
	u16 reg16;

	pos = pci_find_capability(pdev, PCI_CAP_ID_EXP);
	if (!pos)
		return;
	pdev->is_pcie = 1;
	pci_read_config_word(pdev, pos + PCI_EXP_FLAGS, &reg16);
	pdev->pcie_type = (reg16 & PCI_EXP_FLAGS_TYPE) >> 4;
}

/**
 * pci_cfg_space_size - get the configuration space size of the PCI device.
 * @dev: PCI device
 *
 * Regular PCI devices have 256 bytes, but PCI-X 2 and PCI Express devices
 * have 4096 bytes.  Even if the device is capable, that doesn't mean we can
 * access it.  Maybe we don't have a way to generate extended config space
 * accesses, or the device is behind a reverse Express bridge.  So we try
 * reading the dword at 0x100 which must either be 0 or a valid extended
 * capability header.
 */
int pci_cfg_space_size_ext(struct pci_dev *dev)
{
	u32 status;

	if (pci_read_config_dword(dev, 256, &status) != PCIBIOS_SUCCESSFUL)
		goto fail;
	if (status == 0xffffffff)
		goto fail;

	return PCI_CFG_SPACE_EXP_SIZE;

 fail:
	return PCI_CFG_SPACE_SIZE;
}

int pci_cfg_space_size(struct pci_dev *dev)
{
	int pos;
	u32 status;

	pos = pci_find_capability(dev, PCI_CAP_ID_EXP);
	if (!pos) {
		pos = pci_find_capability(dev, PCI_CAP_ID_PCIX);
		if (!pos)
			goto fail;

		pci_read_config_dword(dev, pos + PCI_X_STATUS, &status);
		if (!(status & (PCI_X_STATUS_266MHZ | PCI_X_STATUS_533MHZ)))
			goto fail;
	}

	return pci_cfg_space_size_ext(dev);

 fail:
	return PCI_CFG_SPACE_SIZE;
}

static void pci_release_bus_bridge_dev(struct device *dev)
{
	kfree(dev);
}

struct pci_dev *alloc_pci_dev(void)
{
	struct pci_dev *dev;

	dev = kzalloc(sizeof(struct pci_dev), GFP_KERNEL);
	if (!dev)
		return NULL;

	INIT_LIST_HEAD(&dev->bus_list);

	pci_msi_init_pci_dev(dev);

	return dev;
}
EXPORT_SYMBOL(alloc_pci_dev);

/*
 * Read the config data for a PCI device, sanity-check it
 * and fill in the dev structure...
 */
static struct pci_dev *pci_scan_device(struct pci_bus *bus, int devfn)
{
	struct pci_dev *dev;
	u32 l;
	u8 hdr_type;
	int delay = 1;

	if (pci_bus_read_config_dword(bus, devfn, PCI_VENDOR_ID, &l))
		return NULL;

	/* some broken boards return 0 or ~0 if a slot is empty: */
	if (l == 0xffffffff || l == 0x00000000 ||
	    l == 0x0000ffff || l == 0xffff0000)
		return NULL;

	/* Configuration request Retry Status */
	while (l == 0xffff0001) {
		msleep(delay);
		delay *= 2;
		if (pci_bus_read_config_dword(bus, devfn, PCI_VENDOR_ID, &l))
			return NULL;
		/* Card hasn't responded in 60 seconds?  Must be stuck. */
		if (delay > 60 * 1000) {
			printk(KERN_WARNING "pci %04x:%02x:%02x.%d: not "
					"responding\n", pci_domain_nr(bus),
					bus->number, PCI_SLOT(devfn),
					PCI_FUNC(devfn));
			return NULL;
		}
	}

	if (pci_bus_read_config_byte(bus, devfn, PCI_HEADER_TYPE, &hdr_type))
		return NULL;

	dev = alloc_pci_dev();
	if (!dev)
		return NULL;

	dev->bus = bus;
	dev->sysdata = bus->sysdata;
	dev->dev.parent = bus->bridge;
	dev->dev.bus = &pci_bus_type;
	dev->devfn = devfn;
	dev->hdr_type = hdr_type & 0x7f;
	dev->multifunction = !!(hdr_type & 0x80);
	dev->vendor = l & 0xffff;
	dev->device = (l >> 16) & 0xffff;
	dev->cfg_size = pci_cfg_space_size(dev);
	dev->error_state = pci_channel_io_normal;
	set_pcie_port_type(dev);

	/* Assume 32-bit PCI; let 64-bit PCI cards (which are far rarer)
	   set this higher, assuming the system even supports it.  */
	dev->dma_mask = 0xffffffff;
	if (pci_setup_device(dev) < 0) {
		kfree(dev);
		return NULL;
	}

	pci_vpd_pci22_init(dev);

	return dev;
}

void pci_device_add(struct pci_dev *dev, struct pci_bus *bus)
{
	device_initialize(&dev->dev);
	dev->dev.release = pci_release_dev;
	pci_dev_get(dev);

	dev->dev.dma_mask = &dev->dma_mask;
	dev->dev.dma_parms = &dev->dma_parms;
	dev->dev.coherent_dma_mask = 0xffffffffull;

	pci_set_dma_max_seg_size(dev, 65536);
	pci_set_dma_seg_boundary(dev, 0xffffffff);

	/* Fix up broken headers */
	pci_fixup_device(pci_fixup_header, dev);

	/* Initialize power management of the device */
	pci_pm_init(dev);

	/*
	 * Add the device to our list of discovered devices
	 * and the bus list for fixup functions, etc.
	 */
	down_write(&pci_bus_sem);
	list_add_tail(&dev->bus_list, &bus->devices);
	up_write(&pci_bus_sem);
}

struct pci_dev *__ref pci_scan_single_device(struct pci_bus *bus, int devfn)
{
	struct pci_dev *dev;

	dev = pci_scan_device(bus, devfn);
	if (!dev)
		return NULL;

	pci_device_add(dev, bus);

	return dev;
}
EXPORT_SYMBOL(pci_scan_single_device);

/**
 * pci_scan_slot - scan a PCI slot on a bus for devices.
 * @bus: PCI bus to scan
 * @devfn: slot number to scan (must have zero function.)
 *
 * Scan a PCI slot on the specified PCI bus for devices, adding
 * discovered devices to the @bus->devices list.  New devices
 * will not have is_added set.
 */
int pci_scan_slot(struct pci_bus *bus, int devfn)
{
	int func, nr = 0;
	int scan_all_fns;

	scan_all_fns = pcibios_scan_all_fns(bus, devfn);

	for (func = 0; func < 8; func++, devfn++) {
		struct pci_dev *dev;

		dev = pci_scan_single_device(bus, devfn);
		if (dev) {
			nr++;

			/*
		 	 * If this is a single function device,
		 	 * don't scan past the first function.
		 	 */
			if (!dev->multifunction) {
				if (func > 0) {
					dev->multifunction = 1;
				} else {
 					break;
				}
			}
		} else {
			if (func == 0 && !scan_all_fns)
				break;
		}
	}

	/* only one slot has pcie device */
	if (bus->self && nr)
		pcie_aspm_init_link_state(bus->self);

	return nr;
}

unsigned int __devinit pci_scan_child_bus(struct pci_bus *bus)
{
	unsigned int devfn, pass, max = bus->secondary;
	struct pci_dev *dev;

	pr_debug("PCI: Scanning bus %04x:%02x\n", pci_domain_nr(bus), bus->number);

	/* Go find them, Rover! */
	for (devfn = 0; devfn < 0x100; devfn += 8)
		pci_scan_slot(bus, devfn);

	/*
	 * After performing arch-dependent fixup of the bus, look behind
	 * all PCI-to-PCI bridges on this bus.
	 */
	pr_debug("PCI: Fixups for bus %04x:%02x\n", pci_domain_nr(bus), bus->number);
	pcibios_fixup_bus(bus);
	for (pass=0; pass < 2; pass++)
		list_for_each_entry(dev, &bus->devices, bus_list) {
			if (dev->hdr_type == PCI_HEADER_TYPE_BRIDGE ||
			    dev->hdr_type == PCI_HEADER_TYPE_CARDBUS)
				max = pci_scan_bridge(bus, dev, max, pass);
		}

	/*
	 * We've scanned the bus and so we know all about what's on
	 * the other side of any bridges that may be on this bus plus
	 * any devices.
	 *
	 * Return how far we've got finding sub-buses.
	 */
	pr_debug("PCI: Bus scan for %04x:%02x returning with max=%02x\n",
		pci_domain_nr(bus), bus->number, max);
	return max;
}

void __attribute__((weak)) set_pci_bus_resources_arch_default(struct pci_bus *b)
{
}

struct pci_bus * pci_create_bus(struct device *parent,
		int bus, struct pci_ops *ops, void *sysdata)
{
	int error;
	struct pci_bus *b;
	struct device *dev;

	b = pci_alloc_bus();
	if (!b)
		return NULL;

	dev = kmalloc(sizeof(*dev), GFP_KERNEL);
	if (!dev){
		kfree(b);
		return NULL;
	}

	b->sysdata = sysdata;
	b->ops = ops;

	if (pci_find_bus(pci_domain_nr(b), bus)) {
		/* If we already got to this bus through a different bridge, ignore it */
		pr_debug("PCI: Bus %04x:%02x already known\n", pci_domain_nr(b), bus);
		goto err_out;
	}

	down_write(&pci_bus_sem);
	list_add_tail(&b->node, &pci_root_buses);
	up_write(&pci_bus_sem);

	memset(dev, 0, sizeof(*dev));
	dev->parent = parent;
	dev->release = pci_release_bus_bridge_dev;
	sprintf(dev->bus_id, "pci%04x:%02x", pci_domain_nr(b), bus);
	error = device_register(dev);
	if (error)
		goto dev_reg_err;
	b->bridge = get_device(dev);

	if (!parent)
		set_dev_node(b->bridge, pcibus_to_node(b));

	b->dev.class = &pcibus_class;
	b->dev.parent = b->bridge;
	sprintf(b->dev.bus_id, "%04x:%02x", pci_domain_nr(b), bus);
	error = device_register(&b->dev);
	if (error)
		goto class_dev_reg_err;
	error = device_create_file(&b->dev, &dev_attr_cpuaffinity);
	if (error)
		goto dev_create_file_err;

	/* Create legacy_io and legacy_mem files for this bus */
	pci_create_legacy_files(b);

	b->number = b->secondary = bus;
	b->resource[0] = &ioport_resource;
	b->resource[1] = &iomem_resource;

	set_pci_bus_resources_arch_default(b);

	return b;

dev_create_file_err:
	device_unregister(&b->dev);
class_dev_reg_err:
	device_unregister(dev);
dev_reg_err:
	down_write(&pci_bus_sem);
	list_del(&b->node);
	up_write(&pci_bus_sem);
err_out:
	kfree(dev);
	kfree(b);
	return NULL;
}

struct pci_bus * __devinit pci_scan_bus_parented(struct device *parent,
		int bus, struct pci_ops *ops, void *sysdata)
{
	struct pci_bus *b;

	b = pci_create_bus(parent, bus, ops, sysdata);
	if (b)
		b->subordinate = pci_scan_child_bus(b);
	return b;
}
EXPORT_SYMBOL(pci_scan_bus_parented);

#ifdef CONFIG_HOTPLUG
EXPORT_SYMBOL(pci_add_new_bus);
EXPORT_SYMBOL(pci_scan_slot);
EXPORT_SYMBOL(pci_scan_bridge);
EXPORT_SYMBOL_GPL(pci_scan_child_bus);
#endif

static int __init pci_sort_bf_cmp(const struct device *d_a, const struct device *d_b)
{
	const struct pci_dev *a = to_pci_dev(d_a);
	const struct pci_dev *b = to_pci_dev(d_b);

	if      (pci_domain_nr(a->bus) < pci_domain_nr(b->bus)) return -1;
	else if (pci_domain_nr(a->bus) > pci_domain_nr(b->bus)) return  1;

	if      (a->bus->number < b->bus->number) return -1;
	else if (a->bus->number > b->bus->number) return  1;

	if      (a->devfn < b->devfn) return -1;
	else if (a->devfn > b->devfn) return  1;

	return 0;
}

void __init pci_sort_breadthfirst(void)
{
	bus_sort_breadthfirst(&pci_bus_type, &pci_sort_bf_cmp);
}<|MERGE_RESOLUTION|>--- conflicted
+++ resolved
@@ -389,11 +389,7 @@
 			res->start = base;
 		if (!res->end)
 			res->end = limit + 0xfff;
-<<<<<<< HEAD
 		printk(KERN_DEBUG "PCI: bridge %s io port: [%llx, %llx]\n",
-=======
-		printk(KERN_INFO "PCI: bridge %s io port: [%llx, %llx]\n",
->>>>>>> d1899ad4
 			pci_name(dev), (unsigned long long) res->start,
 			(unsigned long long) res->end);
 	}
@@ -407,14 +403,9 @@
 		res->flags = (mem_base_lo & PCI_MEMORY_RANGE_TYPE_MASK) | IORESOURCE_MEM;
 		res->start = base;
 		res->end = limit + 0xfffff;
-<<<<<<< HEAD
 		printk(KERN_DEBUG "PCI: bridge %s 32bit mmio: [%llx, %llx]\n",
 			pci_name(dev), (unsigned long long) res->start,
 			(unsigned long long) res->end);
-=======
-		printk(KERN_INFO "PCI: bridge %s 32bit mmio: [%llx, %llx]\n", pci_name(dev),
-			(unsigned long long) res->start, (unsigned long long) res->end);
->>>>>>> d1899ad4
 	}
 
 	res = child->resource[2];
@@ -450,11 +441,7 @@
 		res->flags = (mem_base_lo & PCI_MEMORY_RANGE_TYPE_MASK) | IORESOURCE_MEM | IORESOURCE_PREFETCH;
 		res->start = base;
 		res->end = limit + 0xfffff;
-<<<<<<< HEAD
 		printk(KERN_DEBUG "PCI: bridge %s %sbit mmio pref: [%llx, %llx]\n",
-=======
-		printk(KERN_INFO "PCI: bridge %s %sbit mmio pref: [%llx, %llx]\n",
->>>>>>> d1899ad4
 			pci_name(dev), (res->flags & PCI_PREF_RANGE_TYPE_64) ? "64" : "32",
 			(unsigned long long) res->start, (unsigned long long) res->end);
 	}
