--- conflicted
+++ resolved
@@ -370,10 +370,7 @@
 	}
 
 	pci_save_state(pci_dev);
-<<<<<<< HEAD
-=======
 	pci_dev->state_saved = true;
->>>>>>> b0050cae
 	/*
 	 * This is for compatibility with existing code with legacy PM support.
 	 */
@@ -423,10 +420,7 @@
 static void pci_pm_default_resume_noirq(struct pci_dev *pci_dev)
 {
 	pci_restore_standard_config(pci_dev);
-<<<<<<< HEAD
-=======
 	pci_dev->state_saved = false;
->>>>>>> b0050cae
 	pci_fixup_device(pci_fixup_resume_early, pci_dev);
 }
 
