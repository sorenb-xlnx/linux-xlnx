--- conflicted
+++ resolved
@@ -527,17 +527,10 @@
 		 */
 		pci_read_config_dword(child_dev, child_pos + PCI_EXP_DEVCAP,
 			&reg32);
-<<<<<<< HEAD
 		if (!(reg32 & PCI_EXP_DEVCAP_RBER) && !aspm_force) {
-			printk("Pre-1.1 PCIe device detected, "
-				"disable ASPM for %s. It can be enabled forcedly"
-				" with 'pcie_aspm=force'\n", pci_name(pdev));
-=======
-		if (!(reg32 & PCI_EXP_DEVCAP_RBER && !aspm_force)) {
 			dev_printk(KERN_INFO, &child_dev->dev, "disabling ASPM"
 				" on pre-1.1 PCIe device.  You can enable it"
 				" with 'pcie_aspm=force'\n");
->>>>>>> 913d3708
 			return -EINVAL;
 		}
 	}
