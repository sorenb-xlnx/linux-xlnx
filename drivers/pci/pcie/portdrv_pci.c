/*
 * File:	portdrv_pci.c
 * Purpose:	PCI Express Port Bus Driver
 *
 * Copyright (C) 2004 Intel
 * Copyright (C) Tom Long Nguyen (tom.l.nguyen@intel.com)
 */

#include <linux/module.h>
#include <linux/pci.h>
#include <linux/kernel.h>
#include <linux/errno.h>
#include <linux/pm.h>
#include <linux/init.h>
#include <linux/slab.h>
#include <linux/pcieport_if.h>
#include <linux/aer.h>

#include "portdrv.h"
#include "aer/aerdrv.h"

/*
 * Version Information
 */
#define DRIVER_VERSION "v1.0"
#define DRIVER_AUTHOR "tom.l.nguyen@intel.com"
#define DRIVER_DESC "PCIE Port Bus Driver"
MODULE_AUTHOR(DRIVER_AUTHOR);
MODULE_DESCRIPTION(DRIVER_DESC);
MODULE_LICENSE("GPL");

/* global data */
static const char device_name[] = "pcieport-driver";

static int pcie_portdrv_restore_config(struct pci_dev *dev)
{
	int retval;

	retval = pci_enable_device(dev);
	if (retval)
		return retval;
	pci_set_master(dev);
	return 0;
}

#ifdef CONFIG_PM
static struct dev_pm_ops pcie_portdrv_pm_ops = {
	.suspend	= pcie_port_device_suspend,
	.resume		= pcie_port_device_resume,
	.freeze		= pcie_port_device_suspend,
	.thaw		= pcie_port_device_resume,
	.poweroff	= pcie_port_device_suspend,
	.restore	= pcie_port_device_resume,
};

#define PCIE_PORTDRV_PM_OPS	(&pcie_portdrv_pm_ops)

#else /* !PM */

#define PCIE_PORTDRV_PM_OPS	NULL
#endif /* !PM */

/*
 * pcie_portdrv_probe - Probe PCI-Express port devices
 * @dev: PCI-Express port device being probed
 *
 * If detected invokes the pcie_port_device_register() method for 
 * this port device.
 *
 */
static int __devinit pcie_portdrv_probe (struct pci_dev *dev, 
				const struct pci_device_id *id )
{
	int			status;

	status = pcie_port_device_probe(dev);
	if (status)
		return status;

        if (!dev->irq && dev->pin) {
		dev_warn(&dev->dev, "device [%04x:%04x] has invalid IRQ; "
			 "check vendor BIOS\n", dev->vendor, dev->device);
	}
	status = pcie_port_device_register(dev);
	if (status)
		return status;

<<<<<<< HEAD
=======
	pci_save_state(dev);

>>>>>>> 487e348b
	return 0;
}

static void pcie_portdrv_remove (struct pci_dev *dev)
{
	pcie_port_device_remove(dev);
	kfree(pci_get_drvdata(dev));
}

static int error_detected_iter(struct device *device, void *data)
{
	struct pcie_device *pcie_device;
	struct pcie_port_service_driver *driver;
	struct aer_broadcast_data *result_data;
	pci_ers_result_t status;

	result_data = (struct aer_broadcast_data *) data;

	if (device->bus == &pcie_port_bus_type && device->driver) {
		driver = to_service_driver(device->driver);
		if (!driver ||
			!driver->err_handler ||
			!driver->err_handler->error_detected)
			return 0;

		pcie_device = to_pcie_device(device);

		/* Forward error detected message to service drivers */
		status = driver->err_handler->error_detected(
			pcie_device->port,
			result_data->state);
		result_data->result =
			merge_result(result_data->result, status);
	}

	return 0;
}

static pci_ers_result_t pcie_portdrv_error_detected(struct pci_dev *dev,
					enum pci_channel_state error)
{
	struct aer_broadcast_data result_data =
			{error, PCI_ERS_RESULT_CAN_RECOVER};
	int retval;

	/* can not fail */
	retval = device_for_each_child(&dev->dev, &result_data, error_detected_iter);

	return result_data.result;
}

static int mmio_enabled_iter(struct device *device, void *data)
{
	struct pcie_device *pcie_device;
	struct pcie_port_service_driver *driver;
	pci_ers_result_t status, *result;

	result = (pci_ers_result_t *) data;

	if (device->bus == &pcie_port_bus_type && device->driver) {
		driver = to_service_driver(device->driver);
		if (driver &&
			driver->err_handler &&
			driver->err_handler->mmio_enabled) {
			pcie_device = to_pcie_device(device);

			/* Forward error message to service drivers */
			status = driver->err_handler->mmio_enabled(
					pcie_device->port);
			*result = merge_result(*result, status);
		}
	}

	return 0;
}

static pci_ers_result_t pcie_portdrv_mmio_enabled(struct pci_dev *dev)
{
	pci_ers_result_t status = PCI_ERS_RESULT_RECOVERED;
	int retval;

	/* get true return value from &status */
	retval = device_for_each_child(&dev->dev, &status, mmio_enabled_iter);
	return status;
}

static int slot_reset_iter(struct device *device, void *data)
{
	struct pcie_device *pcie_device;
	struct pcie_port_service_driver *driver;
	pci_ers_result_t status, *result;

	result = (pci_ers_result_t *) data;

	if (device->bus == &pcie_port_bus_type && device->driver) {
		driver = to_service_driver(device->driver);
		if (driver &&
			driver->err_handler &&
			driver->err_handler->slot_reset) {
			pcie_device = to_pcie_device(device);

			/* Forward error message to service drivers */
			status = driver->err_handler->slot_reset(
					pcie_device->port);
			*result = merge_result(*result, status);
		}
	}

	return 0;
}

static pci_ers_result_t pcie_portdrv_slot_reset(struct pci_dev *dev)
{
	pci_ers_result_t status = PCI_ERS_RESULT_NONE;
	int retval;

	/* If fatal, restore cfg space for possible link reset at upstream */
	if (dev->error_state == pci_channel_io_frozen) {
		pci_restore_state(dev);
		pcie_portdrv_restore_config(dev);
		pci_enable_pcie_error_reporting(dev);
	}

	/* get true return value from &status */
	retval = device_for_each_child(&dev->dev, &status, slot_reset_iter);

	return status;
}

static int resume_iter(struct device *device, void *data)
{
	struct pcie_device *pcie_device;
	struct pcie_port_service_driver *driver;

	if (device->bus == &pcie_port_bus_type && device->driver) {
		driver = to_service_driver(device->driver);
		if (driver &&
			driver->err_handler &&
			driver->err_handler->resume) {
			pcie_device = to_pcie_device(device);

			/* Forward error message to service drivers */
			driver->err_handler->resume(pcie_device->port);
		}
	}

	return 0;
}

static void pcie_portdrv_err_resume(struct pci_dev *dev)
{
	int retval;
	/* nothing to do with error value, if it ever happens */
	retval = device_for_each_child(&dev->dev, NULL, resume_iter);
}

/*
 * LINUX Device Driver Model
 */
static const struct pci_device_id port_pci_ids[] = { {
	/* handle any PCI-Express port */
	PCI_DEVICE_CLASS(((PCI_CLASS_BRIDGE_PCI << 8) | 0x00), ~0),
	}, { /* end: all zeroes */ }
};
MODULE_DEVICE_TABLE(pci, port_pci_ids);

static struct pci_error_handlers pcie_portdrv_err_handler = {
		.error_detected = pcie_portdrv_error_detected,
		.mmio_enabled = pcie_portdrv_mmio_enabled,
		.slot_reset = pcie_portdrv_slot_reset,
		.resume = pcie_portdrv_err_resume,
};

static struct pci_driver pcie_portdriver = {
	.name		= (char *)device_name,
	.id_table	= &port_pci_ids[0],

	.probe		= pcie_portdrv_probe,
	.remove		= pcie_portdrv_remove,

	.err_handler 	= &pcie_portdrv_err_handler,

	.driver.pm 	= PCIE_PORTDRV_PM_OPS,
};

static int __init pcie_portdrv_init(void)
{
	int retval;

	retval = pcie_port_bus_register();
	if (retval) {
		printk(KERN_WARNING "PCIE: bus_register error: %d\n", retval);
		goto out;
	}
	retval = pci_register_driver(&pcie_portdriver);
	if (retval)
		pcie_port_bus_unregister();
 out:
	return retval;
}

static void __exit pcie_portdrv_exit(void) 
{
	pci_unregister_driver(&pcie_portdriver);
	pcie_port_bus_unregister();
}

module_init(pcie_portdrv_init);
module_exit(pcie_portdrv_exit);<|MERGE_RESOLUTION|>--- conflicted
+++ resolved
@@ -85,11 +85,8 @@
 	if (status)
 		return status;
 
-<<<<<<< HEAD
-=======
 	pci_save_state(dev);
 
->>>>>>> 487e348b
 	return 0;
 }
 
