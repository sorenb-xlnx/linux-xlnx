--- conflicted
+++ resolved
@@ -74,13 +74,8 @@
 	const struct cpumask *mask;
 	int len;
 
-<<<<<<< HEAD
-	mask = pcibus_to_cpumask(to_pci_dev(dev)->bus);
-	len = cpumask_scnprintf(buf, PAGE_SIZE-2, &mask);
-=======
 	mask = cpumask_of_pcibus(to_pci_dev(dev)->bus);
 	len = cpumask_scnprintf(buf, PAGE_SIZE-2, mask);
->>>>>>> f9d088b2
 	buf[len++] = '\n';
 	buf[len] = '\0';
 	return len;
@@ -93,13 +88,8 @@
 	const struct cpumask *mask;
 	int len;
 
-<<<<<<< HEAD
-	mask = pcibus_to_cpumask(to_pci_dev(dev)->bus);
-	len = cpulist_scnprintf(buf, PAGE_SIZE-2, &mask);
-=======
 	mask = cpumask_of_pcibus(to_pci_dev(dev)->bus);
 	len = cpulist_scnprintf(buf, PAGE_SIZE-2, mask);
->>>>>>> f9d088b2
 	buf[len++] = '\n';
 	buf[len] = '\0';
 	return len;
