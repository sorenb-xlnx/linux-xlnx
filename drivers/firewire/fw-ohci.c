/*
 * Driver for OHCI 1394 controllers
 *
 * Copyright (C) 2003-2006 Kristian Hoegsberg <krh@bitplanet.net>
 *
 * This program is free software; you can redistribute it and/or modify
 * it under the terms of the GNU General Public License as published by
 * the Free Software Foundation; either version 2 of the License, or
 * (at your option) any later version.
 *
 * This program is distributed in the hope that it will be useful,
 * but WITHOUT ANY WARRANTY; without even the implied warranty of
 * MERCHANTABILITY or FITNESS FOR A PARTICULAR PURPOSE.  See the
 * GNU General Public License for more details.
 *
 * You should have received a copy of the GNU General Public License
 * along with this program; if not, write to the Free Software Foundation,
 * Inc., 59 Temple Place - Suite 330, Boston, MA 02111-1307, USA.
 */

#include <linux/compiler.h>
#include <linux/delay.h>
#include <linux/dma-mapping.h>
#include <linux/gfp.h>
#include <linux/init.h>
#include <linux/interrupt.h>
#include <linux/kernel.h>
#include <linux/mm.h>
#include <linux/module.h>
#include <linux/pci.h>
#include <linux/spinlock.h>

#include <asm/page.h>
#include <asm/system.h>

#ifdef CONFIG_PPC_PMAC
#include <asm/pmac_feature.h>
#endif

#include "fw-ohci.h"
#include "fw-transaction.h"

#define DESCRIPTOR_OUTPUT_MORE		0
#define DESCRIPTOR_OUTPUT_LAST		(1 << 12)
#define DESCRIPTOR_INPUT_MORE		(2 << 12)
#define DESCRIPTOR_INPUT_LAST		(3 << 12)
#define DESCRIPTOR_STATUS		(1 << 11)
#define DESCRIPTOR_KEY_IMMEDIATE	(2 << 8)
#define DESCRIPTOR_PING			(1 << 7)
#define DESCRIPTOR_YY			(1 << 6)
#define DESCRIPTOR_NO_IRQ		(0 << 4)
#define DESCRIPTOR_IRQ_ERROR		(1 << 4)
#define DESCRIPTOR_IRQ_ALWAYS		(3 << 4)
#define DESCRIPTOR_BRANCH_ALWAYS	(3 << 2)
#define DESCRIPTOR_WAIT			(3 << 0)

struct descriptor {
	__le16 req_count;
	__le16 control;
	__le32 data_address;
	__le32 branch_address;
	__le16 res_count;
	__le16 transfer_status;
} __attribute__((aligned(16)));

struct db_descriptor {
	__le16 first_size;
	__le16 control;
	__le16 second_req_count;
	__le16 first_req_count;
	__le32 branch_address;
	__le16 second_res_count;
	__le16 first_res_count;
	__le32 reserved0;
	__le32 first_buffer;
	__le32 second_buffer;
	__le32 reserved1;
} __attribute__((aligned(16)));

#define CONTROL_SET(regs)	(regs)
#define CONTROL_CLEAR(regs)	((regs) + 4)
#define COMMAND_PTR(regs)	((regs) + 12)
#define CONTEXT_MATCH(regs)	((regs) + 16)

struct ar_buffer {
	struct descriptor descriptor;
	struct ar_buffer *next;
	__le32 data[0];
};

struct ar_context {
	struct fw_ohci *ohci;
	struct ar_buffer *current_buffer;
	struct ar_buffer *last_buffer;
	void *pointer;
	u32 regs;
	struct tasklet_struct tasklet;
};

struct context;

typedef int (*descriptor_callback_t)(struct context *ctx,
				     struct descriptor *d,
				     struct descriptor *last);

/*
 * A buffer that contains a block of DMA-able coherent memory used for
 * storing a portion of a DMA descriptor program.
 */
struct descriptor_buffer {
	struct list_head list;
	dma_addr_t buffer_bus;
	size_t buffer_size;
	size_t used;
	struct descriptor buffer[0];
};

struct context {
	struct fw_ohci *ohci;
	u32 regs;
	int total_allocation;

	/*
	 * List of page-sized buffers for storing DMA descriptors.
	 * Head of list contains buffers in use and tail of list contains
	 * free buffers.
	 */
	struct list_head buffer_list;

	/*
	 * Pointer to a buffer inside buffer_list that contains the tail
	 * end of the current DMA program.
	 */
	struct descriptor_buffer *buffer_tail;

	/*
	 * The descriptor containing the branch address of the first
	 * descriptor that has not yet been filled by the device.
	 */
	struct descriptor *last;

	/*
	 * The last descriptor in the DMA program.  It contains the branch
	 * address that must be updated upon appending a new descriptor.
	 */
	struct descriptor *prev;

	descriptor_callback_t callback;

	struct tasklet_struct tasklet;
};

#define IT_HEADER_SY(v)          ((v) <<  0)
#define IT_HEADER_TCODE(v)       ((v) <<  4)
#define IT_HEADER_CHANNEL(v)     ((v) <<  8)
#define IT_HEADER_TAG(v)         ((v) << 14)
#define IT_HEADER_SPEED(v)       ((v) << 16)
#define IT_HEADER_DATA_LENGTH(v) ((v) << 16)

struct iso_context {
	struct fw_iso_context base;
	struct context context;
	int excess_bytes;
	void *header;
	size_t header_length;
};

#define CONFIG_ROM_SIZE 1024

struct fw_ohci {
	struct fw_card card;

	u32 version;
	__iomem char *registers;
	dma_addr_t self_id_bus;
	__le32 *self_id_cpu;
	struct tasklet_struct bus_reset_tasklet;
	int node_id;
	int generation;
	int request_generation;
	u32 bus_seconds;
	bool old_uninorth;

	/*
	 * Spinlock for accessing fw_ohci data.  Never call out of
	 * this driver with this lock held.
	 */
	spinlock_t lock;
	u32 self_id_buffer[512];

	/* Config rom buffers */
	__be32 *config_rom;
	dma_addr_t config_rom_bus;
	__be32 *next_config_rom;
	dma_addr_t next_config_rom_bus;
	u32 next_header;

	struct ar_context ar_request_ctx;
	struct ar_context ar_response_ctx;
	struct context at_request_ctx;
	struct context at_response_ctx;

	u32 it_context_mask;
	struct iso_context *it_context_list;
	u32 ir_context_mask;
	struct iso_context *ir_context_list;
};

static inline struct fw_ohci *fw_ohci(struct fw_card *card)
{
	return container_of(card, struct fw_ohci, card);
}

#define IT_CONTEXT_CYCLE_MATCH_ENABLE	0x80000000
#define IR_CONTEXT_BUFFER_FILL		0x80000000
#define IR_CONTEXT_ISOCH_HEADER		0x40000000
#define IR_CONTEXT_CYCLE_MATCH_ENABLE	0x20000000
#define IR_CONTEXT_MULTI_CHANNEL_MODE	0x10000000
#define IR_CONTEXT_DUAL_BUFFER_MODE	0x08000000

#define CONTEXT_RUN	0x8000
#define CONTEXT_WAKE	0x1000
#define CONTEXT_DEAD	0x0800
#define CONTEXT_ACTIVE	0x0400

#define OHCI1394_MAX_AT_REQ_RETRIES	0x2
#define OHCI1394_MAX_AT_RESP_RETRIES	0x2
#define OHCI1394_MAX_PHYS_RESP_RETRIES	0x8

#define FW_OHCI_MAJOR			240
#define OHCI1394_REGISTER_SIZE		0x800
#define OHCI_LOOP_COUNT			500
#define OHCI1394_PCI_HCI_Control	0x40
#define SELF_ID_BUF_SIZE		0x800
#define OHCI_TCODE_PHY_PACKET		0x0e
#define OHCI_VERSION_1_1		0x010010

static char ohci_driver_name[] = KBUILD_MODNAME;

static inline void reg_write(const struct fw_ohci *ohci, int offset, u32 data)
{
	writel(data, ohci->registers + offset);
}

static inline u32 reg_read(const struct fw_ohci *ohci, int offset)
{
	return readl(ohci->registers + offset);
}

static inline void flush_writes(const struct fw_ohci *ohci)
{
	/* Do a dummy read to flush writes. */
	reg_read(ohci, OHCI1394_Version);
}

static int
ohci_update_phy_reg(struct fw_card *card, int addr,
		    int clear_bits, int set_bits)
{
	struct fw_ohci *ohci = fw_ohci(card);
	u32 val, old;

	reg_write(ohci, OHCI1394_PhyControl, OHCI1394_PhyControl_Read(addr));
	flush_writes(ohci);
	msleep(2);
	val = reg_read(ohci, OHCI1394_PhyControl);
	if ((val & OHCI1394_PhyControl_ReadDone) == 0) {
		fw_error("failed to set phy reg bits.\n");
		return -EBUSY;
	}

	old = OHCI1394_PhyControl_ReadData(val);
	old = (old & ~clear_bits) | set_bits;
	reg_write(ohci, OHCI1394_PhyControl,
		  OHCI1394_PhyControl_Write(addr, old));

	return 0;
}

static int ar_context_add_page(struct ar_context *ctx)
{
	struct device *dev = ctx->ohci->card.device;
	struct ar_buffer *ab;
	dma_addr_t uninitialized_var(ab_bus);
	size_t offset;

	ab = dma_alloc_coherent(dev, PAGE_SIZE, &ab_bus, GFP_ATOMIC);
	if (ab == NULL)
		return -ENOMEM;

	memset(&ab->descriptor, 0, sizeof(ab->descriptor));
	ab->descriptor.control        = cpu_to_le16(DESCRIPTOR_INPUT_MORE |
						    DESCRIPTOR_STATUS |
						    DESCRIPTOR_BRANCH_ALWAYS);
	offset = offsetof(struct ar_buffer, data);
	ab->descriptor.req_count      = cpu_to_le16(PAGE_SIZE - offset);
	ab->descriptor.data_address   = cpu_to_le32(ab_bus + offset);
	ab->descriptor.res_count      = cpu_to_le16(PAGE_SIZE - offset);
	ab->descriptor.branch_address = 0;

	ctx->last_buffer->descriptor.branch_address = cpu_to_le32(ab_bus | 1);
	ctx->last_buffer->next = ab;
	ctx->last_buffer = ab;

	reg_write(ctx->ohci, CONTROL_SET(ctx->regs), CONTEXT_WAKE);
	flush_writes(ctx->ohci);

	return 0;
}

#if defined(CONFIG_PPC_PMAC) && defined(CONFIG_PPC32)
#define cond_le32_to_cpu(v) \
	(ohci->old_uninorth ? (__force __u32)(v) : le32_to_cpu(v))
#else
#define cond_le32_to_cpu(v) le32_to_cpu(v)
#endif

static __le32 *handle_ar_packet(struct ar_context *ctx, __le32 *buffer)
{
	struct fw_ohci *ohci = ctx->ohci;
	struct fw_packet p;
	u32 status, length, tcode;

	p.header[0] = cond_le32_to_cpu(buffer[0]);
	p.header[1] = cond_le32_to_cpu(buffer[1]);
	p.header[2] = cond_le32_to_cpu(buffer[2]);

	tcode = (p.header[0] >> 4) & 0x0f;
	switch (tcode) {
	case TCODE_WRITE_QUADLET_REQUEST:
	case TCODE_READ_QUADLET_RESPONSE:
		p.header[3] = (__force __u32) buffer[3];
		p.header_length = 16;
		p.payload_length = 0;
		break;

	case TCODE_READ_BLOCK_REQUEST :
		p.header[3] = cond_le32_to_cpu(buffer[3]);
		p.header_length = 16;
		p.payload_length = 0;
		break;

	case TCODE_WRITE_BLOCK_REQUEST:
	case TCODE_READ_BLOCK_RESPONSE:
	case TCODE_LOCK_REQUEST:
	case TCODE_LOCK_RESPONSE:
		p.header[3] = cond_le32_to_cpu(buffer[3]);
		p.header_length = 16;
		p.payload_length = p.header[3] >> 16;
		break;

	case TCODE_WRITE_RESPONSE:
	case TCODE_READ_QUADLET_REQUEST:
	case OHCI_TCODE_PHY_PACKET:
		p.header_length = 12;
		p.payload_length = 0;
		break;
	}

	p.payload = (void *) buffer + p.header_length;

	/* FIXME: What to do about evt_* errors? */
	length = (p.header_length + p.payload_length + 3) / 4;
	status = cond_le32_to_cpu(buffer[length]);

	p.ack        = ((status >> 16) & 0x1f) - 16;
	p.speed      = (status >> 21) & 0x7;
	p.timestamp  = status & 0xffff;
	p.generation = ohci->request_generation;

	/*
	 * The OHCI bus reset handler synthesizes a phy packet with
	 * the new generation number when a bus reset happens (see
	 * section 8.4.2.3).  This helps us determine when a request
	 * was received and make sure we send the response in the same
	 * generation.  We only need this for requests; for responses
	 * we use the unique tlabel for finding the matching
	 * request.
	 */

	if (p.ack + 16 == 0x09)
		ohci->request_generation = (p.header[2] >> 16) & 0xff;
	else if (ctx == &ohci->ar_request_ctx)
		fw_core_handle_request(&ohci->card, &p);
	else
		fw_core_handle_response(&ohci->card, &p);

	return buffer + length + 1;
}

static void ar_context_tasklet(unsigned long data)
{
	struct ar_context *ctx = (struct ar_context *)data;
	struct fw_ohci *ohci = ctx->ohci;
	struct ar_buffer *ab;
	struct descriptor *d;
	void *buffer, *end;

	ab = ctx->current_buffer;
	d = &ab->descriptor;

	if (d->res_count == 0) {
		size_t size, rest, offset;
		dma_addr_t buffer_bus;

		/*
		 * This descriptor is finished and we may have a
		 * packet split across this and the next buffer. We
		 * reuse the page for reassembling the split packet.
		 */

		offset = offsetof(struct ar_buffer, data);
		buffer_bus = le32_to_cpu(ab->descriptor.data_address) - offset;

		buffer = ab;
		ab = ab->next;
		d = &ab->descriptor;
		size = buffer + PAGE_SIZE - ctx->pointer;
		rest = le16_to_cpu(d->req_count) - le16_to_cpu(d->res_count);
		memmove(buffer, ctx->pointer, size);
		memcpy(buffer + size, ab->data, rest);
		ctx->current_buffer = ab;
		ctx->pointer = (void *) ab->data + rest;
		end = buffer + size + rest;

		while (buffer < end)
			buffer = handle_ar_packet(ctx, buffer);

		dma_free_coherent(ohci->card.device, PAGE_SIZE,
				  buffer, buffer_bus);
		ar_context_add_page(ctx);
	} else {
		buffer = ctx->pointer;
		ctx->pointer = end =
			(void *) ab + PAGE_SIZE - le16_to_cpu(d->res_count);

		while (buffer < end)
			buffer = handle_ar_packet(ctx, buffer);
	}
}

static int
ar_context_init(struct ar_context *ctx, struct fw_ohci *ohci, u32 regs)
{
	struct ar_buffer ab;

	ctx->regs        = regs;
	ctx->ohci        = ohci;
	ctx->last_buffer = &ab;
	tasklet_init(&ctx->tasklet, ar_context_tasklet, (unsigned long)ctx);

	ar_context_add_page(ctx);
	ar_context_add_page(ctx);
	ctx->current_buffer = ab.next;
	ctx->pointer = ctx->current_buffer->data;

	return 0;
}

static void ar_context_run(struct ar_context *ctx)
{
	struct ar_buffer *ab = ctx->current_buffer;
	dma_addr_t ab_bus;
	size_t offset;

	offset = offsetof(struct ar_buffer, data);
	ab_bus = le32_to_cpu(ab->descriptor.data_address) - offset;

	reg_write(ctx->ohci, COMMAND_PTR(ctx->regs), ab_bus | 1);
	reg_write(ctx->ohci, CONTROL_SET(ctx->regs), CONTEXT_RUN);
	flush_writes(ctx->ohci);
}

static struct descriptor *
find_branch_descriptor(struct descriptor *d, int z)
{
	int b, key;

	b   = (le16_to_cpu(d->control) & DESCRIPTOR_BRANCH_ALWAYS) >> 2;
	key = (le16_to_cpu(d->control) & DESCRIPTOR_KEY_IMMEDIATE) >> 8;

	/* figure out which descriptor the branch address goes in */
	if (z == 2 && (b == 3 || key == 2))
		return d;
	else
		return d + z - 1;
}

static void context_tasklet(unsigned long data)
{
	struct context *ctx = (struct context *) data;
	struct descriptor *d, *last;
	u32 address;
	int z;
	struct descriptor_buffer *desc;

	desc = list_entry(ctx->buffer_list.next,
			struct descriptor_buffer, list);
	last = ctx->last;
	while (last->branch_address != 0) {
		struct descriptor_buffer *old_desc = desc;
		address = le32_to_cpu(last->branch_address);
		z = address & 0xf;
		address &= ~0xf;

		/* If the branch address points to a buffer outside of the
		 * current buffer, advance to the next buffer. */
		if (address < desc->buffer_bus ||
				address >= desc->buffer_bus + desc->used)
			desc = list_entry(desc->list.next,
					struct descriptor_buffer, list);
		d = desc->buffer + (address - desc->buffer_bus) / sizeof(*d);
		last = find_branch_descriptor(d, z);

		if (!ctx->callback(ctx, d, last))
			break;

		if (old_desc != desc) {
			/* If we've advanced to the next buffer, move the
			 * previous buffer to the free list. */
			unsigned long flags;
			old_desc->used = 0;
			spin_lock_irqsave(&ctx->ohci->lock, flags);
			list_move_tail(&old_desc->list, &ctx->buffer_list);
			spin_unlock_irqrestore(&ctx->ohci->lock, flags);
		}
		ctx->last = last;
	}
}

/*
 * Allocate a new buffer and add it to the list of free buffers for this
 * context.  Must be called with ohci->lock held.
 */
static int
context_add_buffer(struct context *ctx)
{
	struct descriptor_buffer *desc;
	dma_addr_t uninitialized_var(bus_addr);
	int offset;

	/*
	 * 16MB of descriptors should be far more than enough for any DMA
	 * program.  This will catch run-away userspace or DoS attacks.
	 */
	if (ctx->total_allocation >= 16*1024*1024)
		return -ENOMEM;

	desc = dma_alloc_coherent(ctx->ohci->card.device, PAGE_SIZE,
			&bus_addr, GFP_ATOMIC);
	if (!desc)
		return -ENOMEM;

	offset = (void *)&desc->buffer - (void *)desc;
	desc->buffer_size = PAGE_SIZE - offset;
	desc->buffer_bus = bus_addr + offset;
	desc->used = 0;

	list_add_tail(&desc->list, &ctx->buffer_list);
	ctx->total_allocation += PAGE_SIZE;

	return 0;
}

static int
context_init(struct context *ctx, struct fw_ohci *ohci,
	     u32 regs, descriptor_callback_t callback)
{
	ctx->ohci = ohci;
	ctx->regs = regs;
	ctx->total_allocation = 0;

	INIT_LIST_HEAD(&ctx->buffer_list);
	if (context_add_buffer(ctx) < 0)
		return -ENOMEM;

	ctx->buffer_tail = list_entry(ctx->buffer_list.next,
			struct descriptor_buffer, list);

	tasklet_init(&ctx->tasklet, context_tasklet, (unsigned long)ctx);
	ctx->callback = callback;

	/*
	 * We put a dummy descriptor in the buffer that has a NULL
	 * branch address and looks like it's been sent.  That way we
	 * have a descriptor to append DMA programs to.
	 */
	memset(ctx->buffer_tail->buffer, 0, sizeof(*ctx->buffer_tail->buffer));
	ctx->buffer_tail->buffer->control = cpu_to_le16(DESCRIPTOR_OUTPUT_LAST);
	ctx->buffer_tail->buffer->transfer_status = cpu_to_le16(0x8011);
	ctx->buffer_tail->used += sizeof(*ctx->buffer_tail->buffer);
	ctx->last = ctx->buffer_tail->buffer;
	ctx->prev = ctx->buffer_tail->buffer;

	return 0;
}

static void
context_release(struct context *ctx)
{
	struct fw_card *card = &ctx->ohci->card;
	struct descriptor_buffer *desc, *tmp;

	list_for_each_entry_safe(desc, tmp, &ctx->buffer_list, list)
		dma_free_coherent(card->device, PAGE_SIZE, desc,
			desc->buffer_bus -
			((void *)&desc->buffer - (void *)desc));
}

/* Must be called with ohci->lock held */
static struct descriptor *
context_get_descriptors(struct context *ctx, int z, dma_addr_t *d_bus)
{
	struct descriptor *d = NULL;
	struct descriptor_buffer *desc = ctx->buffer_tail;

	if (z * sizeof(*d) > desc->buffer_size)
		return NULL;

	if (z * sizeof(*d) > desc->buffer_size - desc->used) {
		/* No room for the descriptor in this buffer, so advance to the
		 * next one. */

		if (desc->list.next == &ctx->buffer_list) {
			/* If there is no free buffer next in the list,
			 * allocate one. */
			if (context_add_buffer(ctx) < 0)
				return NULL;
		}
		desc = list_entry(desc->list.next,
				struct descriptor_buffer, list);
		ctx->buffer_tail = desc;
	}

	d = desc->buffer + desc->used / sizeof(*d);
	memset(d, 0, z * sizeof(*d));
	*d_bus = desc->buffer_bus + desc->used;

	return d;
}

static void context_run(struct context *ctx, u32 extra)
{
	struct fw_ohci *ohci = ctx->ohci;

	reg_write(ohci, COMMAND_PTR(ctx->regs),
		  le32_to_cpu(ctx->last->branch_address));
	reg_write(ohci, CONTROL_CLEAR(ctx->regs), ~0);
	reg_write(ohci, CONTROL_SET(ctx->regs), CONTEXT_RUN | extra);
	flush_writes(ohci);
}

static void context_append(struct context *ctx,
			   struct descriptor *d, int z, int extra)
{
	dma_addr_t d_bus;
	struct descriptor_buffer *desc = ctx->buffer_tail;

	d_bus = desc->buffer_bus + (d - desc->buffer) * sizeof(*d);

	desc->used += (z + extra) * sizeof(*d);
	ctx->prev->branch_address = cpu_to_le32(d_bus | z);
	ctx->prev = find_branch_descriptor(d, z);

	reg_write(ctx->ohci, CONTROL_SET(ctx->regs), CONTEXT_WAKE);
	flush_writes(ctx->ohci);
}

static void context_stop(struct context *ctx)
{
	u32 reg;
	int i;

	reg_write(ctx->ohci, CONTROL_CLEAR(ctx->regs), CONTEXT_RUN);
	flush_writes(ctx->ohci);

	for (i = 0; i < 10; i++) {
		reg = reg_read(ctx->ohci, CONTROL_SET(ctx->regs));
		if ((reg & CONTEXT_ACTIVE) == 0)
			break;

		fw_notify("context_stop: still active (0x%08x)\n", reg);
		mdelay(1);
	}
}

struct driver_data {
	struct fw_packet *packet;
};

/*
 * This function apppends a packet to the DMA queue for transmission.
 * Must always be called with the ochi->lock held to ensure proper
 * generation handling and locking around packet queue manipulation.
 */
static int
at_context_queue_packet(struct context *ctx, struct fw_packet *packet)
{
	struct fw_ohci *ohci = ctx->ohci;
	dma_addr_t d_bus, uninitialized_var(payload_bus);
	struct driver_data *driver_data;
	struct descriptor *d, *last;
	__le32 *header;
	int z, tcode;
	u32 reg;

	d = context_get_descriptors(ctx, 4, &d_bus);
	if (d == NULL) {
		packet->ack = RCODE_SEND_ERROR;
		return -1;
	}

	d[0].control   = cpu_to_le16(DESCRIPTOR_KEY_IMMEDIATE);
	d[0].res_count = cpu_to_le16(packet->timestamp);

	/*
	 * The DMA format for asyncronous link packets is different
	 * from the IEEE1394 layout, so shift the fields around
	 * accordingly.  If header_length is 8, it's a PHY packet, to
	 * which we need to prepend an extra quadlet.
	 */

	header = (__le32 *) &d[1];
	if (packet->header_length > 8) {
		header[0] = cpu_to_le32((packet->header[0] & 0xffff) |
					(packet->speed << 16));
		header[1] = cpu_to_le32((packet->header[1] & 0xffff) |
					(packet->header[0] & 0xffff0000));
		header[2] = cpu_to_le32(packet->header[2]);

		tcode = (packet->header[0] >> 4) & 0x0f;
		if (TCODE_IS_BLOCK_PACKET(tcode))
			header[3] = cpu_to_le32(packet->header[3]);
		else
			header[3] = (__force __le32) packet->header[3];

		d[0].req_count = cpu_to_le16(packet->header_length);
	} else {
		header[0] = cpu_to_le32((OHCI1394_phy_tcode << 4) |
					(packet->speed << 16));
		header[1] = cpu_to_le32(packet->header[0]);
		header[2] = cpu_to_le32(packet->header[1]);
		d[0].req_count = cpu_to_le16(12);
	}

	driver_data = (struct driver_data *) &d[3];
	driver_data->packet = packet;
	packet->driver_data = driver_data;

	if (packet->payload_length > 0) {
		payload_bus =
			dma_map_single(ohci->card.device, packet->payload,
				       packet->payload_length, DMA_TO_DEVICE);
		if (dma_mapping_error(payload_bus)) {
			packet->ack = RCODE_SEND_ERROR;
			return -1;
		}

		d[2].req_count    = cpu_to_le16(packet->payload_length);
		d[2].data_address = cpu_to_le32(payload_bus);
		last = &d[2];
		z = 3;
	} else {
		last = &d[0];
		z = 2;
	}

	last->control |= cpu_to_le16(DESCRIPTOR_OUTPUT_LAST |
				     DESCRIPTOR_IRQ_ALWAYS |
				     DESCRIPTOR_BRANCH_ALWAYS);

	/* FIXME: Document how the locking works. */
	if (ohci->generation != packet->generation) {
		if (packet->payload_length > 0)
			dma_unmap_single(ohci->card.device, payload_bus,
					 packet->payload_length, DMA_TO_DEVICE);
		packet->ack = RCODE_GENERATION;
		return -1;
	}

	context_append(ctx, d, z, 4 - z);

	/* If the context isn't already running, start it up. */
	reg = reg_read(ctx->ohci, CONTROL_SET(ctx->regs));
	if ((reg & CONTEXT_RUN) == 0)
		context_run(ctx, 0);

	return 0;
}

static int handle_at_packet(struct context *context,
			    struct descriptor *d,
			    struct descriptor *last)
{
	struct driver_data *driver_data;
	struct fw_packet *packet;
	struct fw_ohci *ohci = context->ohci;
	dma_addr_t payload_bus;
	int evt;

	if (last->transfer_status == 0)
		/* This descriptor isn't done yet, stop iteration. */
		return 0;

	driver_data = (struct driver_data *) &d[3];
	packet = driver_data->packet;
	if (packet == NULL)
		/* This packet was cancelled, just continue. */
		return 1;

	payload_bus = le32_to_cpu(last->data_address);
	if (payload_bus != 0)
		dma_unmap_single(ohci->card.device, payload_bus,
				 packet->payload_length, DMA_TO_DEVICE);

	evt = le16_to_cpu(last->transfer_status) & 0x1f;
	packet->timestamp = le16_to_cpu(last->res_count);

	switch (evt) {
	case OHCI1394_evt_timeout:
		/* Async response transmit timed out. */
		packet->ack = RCODE_CANCELLED;
		break;

	case OHCI1394_evt_flushed:
		/*
		 * The packet was flushed should give same error as
		 * when we try to use a stale generation count.
		 */
		packet->ack = RCODE_GENERATION;
		break;

	case OHCI1394_evt_missing_ack:
		/*
		 * Using a valid (current) generation count, but the
		 * node is not on the bus or not sending acks.
		 */
		packet->ack = RCODE_NO_ACK;
		break;

	case ACK_COMPLETE + 0x10:
	case ACK_PENDING + 0x10:
	case ACK_BUSY_X + 0x10:
	case ACK_BUSY_A + 0x10:
	case ACK_BUSY_B + 0x10:
	case ACK_DATA_ERROR + 0x10:
	case ACK_TYPE_ERROR + 0x10:
		packet->ack = evt - 0x10;
		break;

	default:
		packet->ack = RCODE_SEND_ERROR;
		break;
	}

	packet->callback(packet, &ohci->card, packet->ack);

	return 1;
}

#define HEADER_GET_DESTINATION(q)	(((q) >> 16) & 0xffff)
#define HEADER_GET_TCODE(q)		(((q) >> 4) & 0x0f)
#define HEADER_GET_OFFSET_HIGH(q)	(((q) >> 0) & 0xffff)
#define HEADER_GET_DATA_LENGTH(q)	(((q) >> 16) & 0xffff)
#define HEADER_GET_EXTENDED_TCODE(q)	(((q) >> 0) & 0xffff)

static void
handle_local_rom(struct fw_ohci *ohci, struct fw_packet *packet, u32 csr)
{
	struct fw_packet response;
	int tcode, length, i;

	tcode = HEADER_GET_TCODE(packet->header[0]);
	if (TCODE_IS_BLOCK_PACKET(tcode))
		length = HEADER_GET_DATA_LENGTH(packet->header[3]);
	else
		length = 4;

	i = csr - CSR_CONFIG_ROM;
	if (i + length > CONFIG_ROM_SIZE) {
		fw_fill_response(&response, packet->header,
				 RCODE_ADDRESS_ERROR, NULL, 0);
	} else if (!TCODE_IS_READ_REQUEST(tcode)) {
		fw_fill_response(&response, packet->header,
				 RCODE_TYPE_ERROR, NULL, 0);
	} else {
		fw_fill_response(&response, packet->header, RCODE_COMPLETE,
				 (void *) ohci->config_rom + i, length);
	}

	fw_core_handle_response(&ohci->card, &response);
}

static void
handle_local_lock(struct fw_ohci *ohci, struct fw_packet *packet, u32 csr)
{
	struct fw_packet response;
	int tcode, length, ext_tcode, sel;
	__be32 *payload, lock_old;
	u32 lock_arg, lock_data;

	tcode = HEADER_GET_TCODE(packet->header[0]);
	length = HEADER_GET_DATA_LENGTH(packet->header[3]);
	payload = packet->payload;
	ext_tcode = HEADER_GET_EXTENDED_TCODE(packet->header[3]);

	if (tcode == TCODE_LOCK_REQUEST &&
	    ext_tcode == EXTCODE_COMPARE_SWAP && length == 8) {
		lock_arg = be32_to_cpu(payload[0]);
		lock_data = be32_to_cpu(payload[1]);
	} else if (tcode == TCODE_READ_QUADLET_REQUEST) {
		lock_arg = 0;
		lock_data = 0;
	} else {
		fw_fill_response(&response, packet->header,
				 RCODE_TYPE_ERROR, NULL, 0);
		goto out;
	}

	sel = (csr - CSR_BUS_MANAGER_ID) / 4;
	reg_write(ohci, OHCI1394_CSRData, lock_data);
	reg_write(ohci, OHCI1394_CSRCompareData, lock_arg);
	reg_write(ohci, OHCI1394_CSRControl, sel);

	if (reg_read(ohci, OHCI1394_CSRControl) & 0x80000000)
		lock_old = cpu_to_be32(reg_read(ohci, OHCI1394_CSRData));
	else
		fw_notify("swap not done yet\n");

	fw_fill_response(&response, packet->header,
			 RCODE_COMPLETE, &lock_old, sizeof(lock_old));
 out:
	fw_core_handle_response(&ohci->card, &response);
}

static void
handle_local_request(struct context *ctx, struct fw_packet *packet)
{
	u64 offset;
	u32 csr;

	if (ctx == &ctx->ohci->at_request_ctx) {
		packet->ack = ACK_PENDING;
		packet->callback(packet, &ctx->ohci->card, packet->ack);
	}

	offset =
		((unsigned long long)
		 HEADER_GET_OFFSET_HIGH(packet->header[1]) << 32) |
		packet->header[2];
	csr = offset - CSR_REGISTER_BASE;

	/* Handle config rom reads. */
	if (csr >= CSR_CONFIG_ROM && csr < CSR_CONFIG_ROM_END)
		handle_local_rom(ctx->ohci, packet, csr);
	else switch (csr) {
	case CSR_BUS_MANAGER_ID:
	case CSR_BANDWIDTH_AVAILABLE:
	case CSR_CHANNELS_AVAILABLE_HI:
	case CSR_CHANNELS_AVAILABLE_LO:
		handle_local_lock(ctx->ohci, packet, csr);
		break;
	default:
		if (ctx == &ctx->ohci->at_request_ctx)
			fw_core_handle_request(&ctx->ohci->card, packet);
		else
			fw_core_handle_response(&ctx->ohci->card, packet);
		break;
	}

	if (ctx == &ctx->ohci->at_response_ctx) {
		packet->ack = ACK_COMPLETE;
		packet->callback(packet, &ctx->ohci->card, packet->ack);
	}
}

static void
at_context_transmit(struct context *ctx, struct fw_packet *packet)
{
	unsigned long flags;
	int retval;

	spin_lock_irqsave(&ctx->ohci->lock, flags);

	if (HEADER_GET_DESTINATION(packet->header[0]) == ctx->ohci->node_id &&
	    ctx->ohci->generation == packet->generation) {
		spin_unlock_irqrestore(&ctx->ohci->lock, flags);
		handle_local_request(ctx, packet);
		return;
	}

	retval = at_context_queue_packet(ctx, packet);
	spin_unlock_irqrestore(&ctx->ohci->lock, flags);

	if (retval < 0)
		packet->callback(packet, &ctx->ohci->card, packet->ack);

}

static void bus_reset_tasklet(unsigned long data)
{
	struct fw_ohci *ohci = (struct fw_ohci *)data;
	int self_id_count, i, j, reg;
	int generation, new_generation;
	unsigned long flags;
	void *free_rom = NULL;
	dma_addr_t free_rom_bus = 0;

	reg = reg_read(ohci, OHCI1394_NodeID);
	if (!(reg & OHCI1394_NodeID_idValid)) {
		fw_notify("node ID not valid, new bus reset in progress\n");
		return;
	}
	if ((reg & OHCI1394_NodeID_nodeNumber) == 63) {
		fw_notify("malconfigured bus\n");
		return;
	}
	ohci->node_id = reg & (OHCI1394_NodeID_busNumber |
			       OHCI1394_NodeID_nodeNumber);

	/*
	 * The count in the SelfIDCount register is the number of
	 * bytes in the self ID receive buffer.  Since we also receive
	 * the inverted quadlets and a header quadlet, we shift one
	 * bit extra to get the actual number of self IDs.
	 */

	self_id_count = (reg_read(ohci, OHCI1394_SelfIDCount) >> 3) & 0x3ff;
	generation = (cond_le32_to_cpu(ohci->self_id_cpu[0]) >> 16) & 0xff;
	rmb();

	for (i = 1, j = 0; j < self_id_count; i += 2, j++) {
		if (ohci->self_id_cpu[i] != ~ohci->self_id_cpu[i + 1])
			fw_error("inconsistent self IDs\n");
		ohci->self_id_buffer[j] =
				cond_le32_to_cpu(ohci->self_id_cpu[i]);
	}
	rmb();

	/*
	 * Check the consistency of the self IDs we just read.  The
	 * problem we face is that a new bus reset can start while we
	 * read out the self IDs from the DMA buffer. If this happens,
	 * the DMA buffer will be overwritten with new self IDs and we
	 * will read out inconsistent data.  The OHCI specification
	 * (section 11.2) recommends a technique similar to
	 * linux/seqlock.h, where we remember the generation of the
	 * self IDs in the buffer before reading them out and compare
	 * it to the current generation after reading them out.  If
	 * the two generations match we know we have a consistent set
	 * of self IDs.
	 */

	new_generation = (reg_read(ohci, OHCI1394_SelfIDCount) >> 16) & 0xff;
	if (new_generation != generation) {
		fw_notify("recursive bus reset detected, "
			  "discarding self ids\n");
		return;
	}

	/* FIXME: Document how the locking works. */
	spin_lock_irqsave(&ohci->lock, flags);

	ohci->generation = generation;
	context_stop(&ohci->at_request_ctx);
	context_stop(&ohci->at_response_ctx);
	reg_write(ohci, OHCI1394_IntEventClear, OHCI1394_busReset);

	/*
	 * This next bit is unrelated to the AT context stuff but we
	 * have to do it under the spinlock also.  If a new config rom
	 * was set up before this reset, the old one is now no longer
	 * in use and we can free it. Update the config rom pointers
	 * to point to the current config rom and clear the
	 * next_config_rom pointer so a new udpate can take place.
	 */

	if (ohci->next_config_rom != NULL) {
		if (ohci->next_config_rom != ohci->config_rom) {
			free_rom      = ohci->config_rom;
			free_rom_bus  = ohci->config_rom_bus;
		}
		ohci->config_rom      = ohci->next_config_rom;
		ohci->config_rom_bus  = ohci->next_config_rom_bus;
		ohci->next_config_rom = NULL;

		/*
		 * Restore config_rom image and manually update
		 * config_rom registers.  Writing the header quadlet
		 * will indicate that the config rom is ready, so we
		 * do that last.
		 */
		reg_write(ohci, OHCI1394_BusOptions,
			  be32_to_cpu(ohci->config_rom[2]));
		ohci->config_rom[0] = cpu_to_be32(ohci->next_header);
		reg_write(ohci, OHCI1394_ConfigROMhdr, ohci->next_header);
	}

#ifdef CONFIG_FIREWIRE_OHCI_REMOTE_DMA
	reg_write(ohci, OHCI1394_PhyReqFilterHiSet, ~0);
	reg_write(ohci, OHCI1394_PhyReqFilterLoSet, ~0);
#endif

	spin_unlock_irqrestore(&ohci->lock, flags);

	if (free_rom)
		dma_free_coherent(ohci->card.device, CONFIG_ROM_SIZE,
				  free_rom, free_rom_bus);

	fw_core_handle_bus_reset(&ohci->card, ohci->node_id, generation,
				 self_id_count, ohci->self_id_buffer);
}

static irqreturn_t irq_handler(int irq, void *data)
{
	struct fw_ohci *ohci = data;
	u32 event, iso_event, cycle_time;
	int i;

	event = reg_read(ohci, OHCI1394_IntEventClear);

	if (!event || !~event)
		return IRQ_NONE;

	reg_write(ohci, OHCI1394_IntEventClear, event);

	if (event & OHCI1394_selfIDComplete)
		tasklet_schedule(&ohci->bus_reset_tasklet);

	if (event & OHCI1394_RQPkt)
		tasklet_schedule(&ohci->ar_request_ctx.tasklet);

	if (event & OHCI1394_RSPkt)
		tasklet_schedule(&ohci->ar_response_ctx.tasklet);

	if (event & OHCI1394_reqTxComplete)
		tasklet_schedule(&ohci->at_request_ctx.tasklet);

	if (event & OHCI1394_respTxComplete)
		tasklet_schedule(&ohci->at_response_ctx.tasklet);

	iso_event = reg_read(ohci, OHCI1394_IsoRecvIntEventClear);
	reg_write(ohci, OHCI1394_IsoRecvIntEventClear, iso_event);

	while (iso_event) {
		i = ffs(iso_event) - 1;
		tasklet_schedule(&ohci->ir_context_list[i].context.tasklet);
		iso_event &= ~(1 << i);
	}

	iso_event = reg_read(ohci, OHCI1394_IsoXmitIntEventClear);
	reg_write(ohci, OHCI1394_IsoXmitIntEventClear, iso_event);

	while (iso_event) {
		i = ffs(iso_event) - 1;
		tasklet_schedule(&ohci->it_context_list[i].context.tasklet);
		iso_event &= ~(1 << i);
	}

	if (unlikely(event & OHCI1394_postedWriteErr))
		fw_error("PCI posted write error\n");

	if (unlikely(event & OHCI1394_cycleTooLong)) {
		if (printk_ratelimit())
			fw_notify("isochronous cycle too long\n");
		reg_write(ohci, OHCI1394_LinkControlSet,
			  OHCI1394_LinkControl_cycleMaster);
	}

	if (event & OHCI1394_cycle64Seconds) {
		cycle_time = reg_read(ohci, OHCI1394_IsochronousCycleTimer);
		if ((cycle_time & 0x80000000) == 0)
			ohci->bus_seconds++;
	}

	return IRQ_HANDLED;
}

static int software_reset(struct fw_ohci *ohci)
{
	int i;

	reg_write(ohci, OHCI1394_HCControlSet, OHCI1394_HCControl_softReset);

	for (i = 0; i < OHCI_LOOP_COUNT; i++) {
		if ((reg_read(ohci, OHCI1394_HCControlSet) &
		     OHCI1394_HCControl_softReset) == 0)
			return 0;
		msleep(1);
	}

	return -EBUSY;
}

static int ohci_enable(struct fw_card *card, u32 *config_rom, size_t length)
{
	struct fw_ohci *ohci = fw_ohci(card);
	struct pci_dev *dev = to_pci_dev(card->device);

	if (software_reset(ohci)) {
		fw_error("Failed to reset ohci card.\n");
		return -EBUSY;
	}

	/*
	 * Now enable LPS, which we need in order to start accessing
	 * most of the registers.  In fact, on some cards (ALI M5251),
	 * accessing registers in the SClk domain without LPS enabled
	 * will lock up the machine.  Wait 50msec to make sure we have
	 * full link enabled.
	 */
	reg_write(ohci, OHCI1394_HCControlSet,
		  OHCI1394_HCControl_LPS |
		  OHCI1394_HCControl_postedWriteEnable);
	flush_writes(ohci);
	msleep(50);

	reg_write(ohci, OHCI1394_HCControlClear,
		  OHCI1394_HCControl_noByteSwapData);

	reg_write(ohci, OHCI1394_LinkControlSet,
		  OHCI1394_LinkControl_rcvSelfID |
		  OHCI1394_LinkControl_cycleTimerEnable |
		  OHCI1394_LinkControl_cycleMaster);

	reg_write(ohci, OHCI1394_ATRetries,
		  OHCI1394_MAX_AT_REQ_RETRIES |
		  (OHCI1394_MAX_AT_RESP_RETRIES << 4) |
		  (OHCI1394_MAX_PHYS_RESP_RETRIES << 8));

	ar_context_run(&ohci->ar_request_ctx);
	ar_context_run(&ohci->ar_response_ctx);

	reg_write(ohci, OHCI1394_SelfIDBuffer, ohci->self_id_bus);
	reg_write(ohci, OHCI1394_PhyUpperBound, 0x00010000);
	reg_write(ohci, OHCI1394_IntEventClear, ~0);
	reg_write(ohci, OHCI1394_IntMaskClear, ~0);
	reg_write(ohci, OHCI1394_IntMaskSet,
		  OHCI1394_selfIDComplete |
		  OHCI1394_RQPkt | OHCI1394_RSPkt |
		  OHCI1394_reqTxComplete | OHCI1394_respTxComplete |
		  OHCI1394_isochRx | OHCI1394_isochTx |
		  OHCI1394_postedWriteErr | OHCI1394_cycleTooLong |
		  OHCI1394_cycle64Seconds | OHCI1394_masterIntEnable);

	/* Activate link_on bit and contender bit in our self ID packets.*/
	if (ohci_update_phy_reg(card, 4, 0,
				PHY_LINK_ACTIVE | PHY_CONTENDER) < 0)
		return -EIO;

	/*
	 * When the link is not yet enabled, the atomic config rom
	 * update mechanism described below in ohci_set_config_rom()
	 * is not active.  We have to update ConfigRomHeader and
	 * BusOptions manually, and the write to ConfigROMmap takes
	 * effect immediately.  We tie this to the enabling of the
	 * link, so we have a valid config rom before enabling - the
	 * OHCI requires that ConfigROMhdr and BusOptions have valid
	 * values before enabling.
	 *
	 * However, when the ConfigROMmap is written, some controllers
	 * always read back quadlets 0 and 2 from the config rom to
	 * the ConfigRomHeader and BusOptions registers on bus reset.
	 * They shouldn't do that in this initial case where the link
	 * isn't enabled.  This means we have to use the same
	 * workaround here, setting the bus header to 0 and then write
	 * the right values in the bus reset tasklet.
	 */

	if (config_rom) {
		ohci->next_config_rom =
			dma_alloc_coherent(ohci->card.device, CONFIG_ROM_SIZE,
					   &ohci->next_config_rom_bus,
					   GFP_KERNEL);
		if (ohci->next_config_rom == NULL)
			return -ENOMEM;

		memset(ohci->next_config_rom, 0, CONFIG_ROM_SIZE);
		fw_memcpy_to_be32(ohci->next_config_rom, config_rom, length * 4);
	} else {
		/*
		 * In the suspend case, config_rom is NULL, which
		 * means that we just reuse the old config rom.
		 */
		ohci->next_config_rom = ohci->config_rom;
		ohci->next_config_rom_bus = ohci->config_rom_bus;
	}

	ohci->next_header = be32_to_cpu(ohci->next_config_rom[0]);
	ohci->next_config_rom[0] = 0;
	reg_write(ohci, OHCI1394_ConfigROMhdr, 0);
	reg_write(ohci, OHCI1394_BusOptions,
		  be32_to_cpu(ohci->next_config_rom[2]));
	reg_write(ohci, OHCI1394_ConfigROMmap, ohci->next_config_rom_bus);

	reg_write(ohci, OHCI1394_AsReqFilterHiSet, 0x80000000);

	if (request_irq(dev->irq, irq_handler,
			IRQF_SHARED, ohci_driver_name, ohci)) {
		fw_error("Failed to allocate shared interrupt %d.\n",
			 dev->irq);
		dma_free_coherent(ohci->card.device, CONFIG_ROM_SIZE,
				  ohci->config_rom, ohci->config_rom_bus);
		return -EIO;
	}

	reg_write(ohci, OHCI1394_HCControlSet,
		  OHCI1394_HCControl_linkEnable |
		  OHCI1394_HCControl_BIBimageValid);
	flush_writes(ohci);

	/*
	 * We are ready to go, initiate bus reset to finish the
	 * initialization.
	 */

	fw_core_initiate_bus_reset(&ohci->card, 1);

	return 0;
}

static int
ohci_set_config_rom(struct fw_card *card, u32 *config_rom, size_t length)
{
	struct fw_ohci *ohci;
	unsigned long flags;
	int retval = -EBUSY;
	__be32 *next_config_rom;
	dma_addr_t uninitialized_var(next_config_rom_bus);

	ohci = fw_ohci(card);

	/*
	 * When the OHCI controller is enabled, the config rom update
	 * mechanism is a bit tricky, but easy enough to use.  See
	 * section 5.5.6 in the OHCI specification.
	 *
	 * The OHCI controller caches the new config rom address in a
	 * shadow register (ConfigROMmapNext) and needs a bus reset
	 * for the changes to take place.  When the bus reset is
	 * detected, the controller loads the new values for the
	 * ConfigRomHeader and BusOptions registers from the specified
	 * config rom and loads ConfigROMmap from the ConfigROMmapNext
	 * shadow register. All automatically and atomically.
	 *
	 * Now, there's a twist to this story.  The automatic load of
	 * ConfigRomHeader and BusOptions doesn't honor the
	 * noByteSwapData bit, so with a be32 config rom, the
	 * controller will load be32 values in to these registers
	 * during the atomic update, even on litte endian
	 * architectures.  The workaround we use is to put a 0 in the
	 * header quadlet; 0 is endian agnostic and means that the
	 * config rom isn't ready yet.  In the bus reset tasklet we
	 * then set up the real values for the two registers.
	 *
	 * We use ohci->lock to avoid racing with the code that sets
	 * ohci->next_config_rom to NULL (see bus_reset_tasklet).
	 */

	next_config_rom =
		dma_alloc_coherent(ohci->card.device, CONFIG_ROM_SIZE,
				   &next_config_rom_bus, GFP_KERNEL);
	if (next_config_rom == NULL)
		return -ENOMEM;

	spin_lock_irqsave(&ohci->lock, flags);

	if (ohci->next_config_rom == NULL) {
		ohci->next_config_rom = next_config_rom;
		ohci->next_config_rom_bus = next_config_rom_bus;

		memset(ohci->next_config_rom, 0, CONFIG_ROM_SIZE);
		fw_memcpy_to_be32(ohci->next_config_rom, config_rom,
				  length * 4);

		ohci->next_header = config_rom[0];
		ohci->next_config_rom[0] = 0;

		reg_write(ohci, OHCI1394_ConfigROMmap,
			  ohci->next_config_rom_bus);
		retval = 0;
	}

	spin_unlock_irqrestore(&ohci->lock, flags);

	/*
	 * Now initiate a bus reset to have the changes take
	 * effect. We clean up the old config rom memory and DMA
	 * mappings in the bus reset tasklet, since the OHCI
	 * controller could need to access it before the bus reset
	 * takes effect.
	 */
	if (retval == 0)
		fw_core_initiate_bus_reset(&ohci->card, 1);
	else
		dma_free_coherent(ohci->card.device, CONFIG_ROM_SIZE,
				  next_config_rom, next_config_rom_bus);

	return retval;
}

static void ohci_send_request(struct fw_card *card, struct fw_packet *packet)
{
	struct fw_ohci *ohci = fw_ohci(card);

	at_context_transmit(&ohci->at_request_ctx, packet);
}

static void ohci_send_response(struct fw_card *card, struct fw_packet *packet)
{
	struct fw_ohci *ohci = fw_ohci(card);

	at_context_transmit(&ohci->at_response_ctx, packet);
}

static int ohci_cancel_packet(struct fw_card *card, struct fw_packet *packet)
{
	struct fw_ohci *ohci = fw_ohci(card);
	struct context *ctx = &ohci->at_request_ctx;
	struct driver_data *driver_data = packet->driver_data;
	int retval = -ENOENT;

	tasklet_disable(&ctx->tasklet);

	if (packet->ack != 0)
		goto out;

	driver_data->packet = NULL;
	packet->ack = RCODE_CANCELLED;
	packet->callback(packet, &ohci->card, packet->ack);
	retval = 0;

 out:
	tasklet_enable(&ctx->tasklet);

	return retval;
}

static int
ohci_enable_phys_dma(struct fw_card *card, int node_id, int generation)
{
#ifdef CONFIG_FIREWIRE_OHCI_REMOTE_DMA
	return 0;
#else
	struct fw_ohci *ohci = fw_ohci(card);
	unsigned long flags;
	int n, retval = 0;

	/*
	 * FIXME:  Make sure this bitmask is cleared when we clear the busReset
	 * interrupt bit.  Clear physReqResourceAllBuses on bus reset.
	 */

	spin_lock_irqsave(&ohci->lock, flags);

	if (ohci->generation != generation) {
		retval = -ESTALE;
		goto out;
	}

	/*
	 * Note, if the node ID contains a non-local bus ID, physical DMA is
	 * enabled for _all_ nodes on remote buses.
	 */

	n = (node_id & 0xffc0) == LOCAL_BUS ? node_id & 0x3f : 63;
	if (n < 32)
		reg_write(ohci, OHCI1394_PhyReqFilterLoSet, 1 << n);
	else
		reg_write(ohci, OHCI1394_PhyReqFilterHiSet, 1 << (n - 32));

	flush_writes(ohci);
 out:
	spin_unlock_irqrestore(&ohci->lock, flags);
	return retval;
#endif /* CONFIG_FIREWIRE_OHCI_REMOTE_DMA */
}

static u64
ohci_get_bus_time(struct fw_card *card)
{
	struct fw_ohci *ohci = fw_ohci(card);
	u32 cycle_time;
	u64 bus_time;

	cycle_time = reg_read(ohci, OHCI1394_IsochronousCycleTimer);
	bus_time = ((u64) ohci->bus_seconds << 32) | cycle_time;

	return bus_time;
}

static int handle_ir_dualbuffer_packet(struct context *context,
				       struct descriptor *d,
				       struct descriptor *last)
{
	struct iso_context *ctx =
		container_of(context, struct iso_context, context);
	struct db_descriptor *db = (struct db_descriptor *) d;
	__le32 *ir_header;
	size_t header_length;
	void *p, *end;
	int i;

	if (db->first_res_count != 0 && db->second_res_count != 0) {
		if (ctx->excess_bytes <= le16_to_cpu(db->second_req_count)) {
			/* This descriptor isn't done yet, stop iteration. */
			return 0;
		}
		ctx->excess_bytes -= le16_to_cpu(db->second_req_count);
	}

	header_length = le16_to_cpu(db->first_req_count) -
		le16_to_cpu(db->first_res_count);

	i = ctx->header_length;
	p = db + 1;
	end = p + header_length;
	while (p < end && i + ctx->base.header_size <= PAGE_SIZE) {
		/*
		 * The iso header is byteswapped to little endian by
		 * the controller, but the remaining header quadlets
		 * are big endian.  We want to present all the headers
		 * as big endian, so we have to swap the first
		 * quadlet.
		 */
		*(u32 *) (ctx->header + i) = __swab32(*(u32 *) (p + 4));
		memcpy(ctx->header + i + 4, p + 8, ctx->base.header_size - 4);
		i += ctx->base.header_size;
		ctx->excess_bytes +=
			(le32_to_cpu(*(__le32 *)(p + 4)) >> 16) & 0xffff;
		p += ctx->base.header_size + 4;
	}
	ctx->header_length = i;

	ctx->excess_bytes -= le16_to_cpu(db->second_req_count) -
		le16_to_cpu(db->second_res_count);

	if (le16_to_cpu(db->control) & DESCRIPTOR_IRQ_ALWAYS) {
		ir_header = (__le32 *) (db + 1);
		ctx->base.callback(&ctx->base,
				   le32_to_cpu(ir_header[0]) & 0xffff,
				   ctx->header_length, ctx->header,
				   ctx->base.callback_data);
		ctx->header_length = 0;
	}

	return 1;
}

static int handle_ir_packet_per_buffer(struct context *context,
				       struct descriptor *d,
				       struct descriptor *last)
{
	struct iso_context *ctx =
		container_of(context, struct iso_context, context);
	struct descriptor *pd;
	__le32 *ir_header;
	void *p;
	int i;

	for (pd = d; pd <= last; pd++) {
		if (pd->transfer_status)
			break;
	}
	if (pd > last)
		/* Descriptor(s) not done yet, stop iteration */
		return 0;

	i   = ctx->header_length;
	p   = last + 1;

	if (ctx->base.header_size > 0 &&
			i + ctx->base.header_size <= PAGE_SIZE) {
		/*
		 * The iso header is byteswapped to little endian by
		 * the controller, but the remaining header quadlets
		 * are big endian.  We want to present all the headers
		 * as big endian, so we have to swap the first quadlet.
		 */
		*(u32 *) (ctx->header + i) = __swab32(*(u32 *) (p + 4));
		memcpy(ctx->header + i + 4, p + 8, ctx->base.header_size - 4);
		ctx->header_length += ctx->base.header_size;
	}

	if (le16_to_cpu(last->control) & DESCRIPTOR_IRQ_ALWAYS) {
		ir_header = (__le32 *) p;
		ctx->base.callback(&ctx->base,
				   le32_to_cpu(ir_header[0]) & 0xffff,
				   ctx->header_length, ctx->header,
				   ctx->base.callback_data);
		ctx->header_length = 0;
	}

	return 1;
}

static int handle_it_packet(struct context *context,
			    struct descriptor *d,
			    struct descriptor *last)
{
	struct iso_context *ctx =
		container_of(context, struct iso_context, context);

	if (last->transfer_status == 0)
		/* This descriptor isn't done yet, stop iteration. */
		return 0;

	if (le16_to_cpu(last->control) & DESCRIPTOR_IRQ_ALWAYS)
		ctx->base.callback(&ctx->base, le16_to_cpu(last->res_count),
				   0, NULL, ctx->base.callback_data);

	return 1;
}

static struct fw_iso_context *
ohci_allocate_iso_context(struct fw_card *card, int type, size_t header_size)
{
	struct fw_ohci *ohci = fw_ohci(card);
	struct iso_context *ctx, *list;
	descriptor_callback_t callback;
	u32 *mask, regs;
	unsigned long flags;
	int index, retval = -ENOMEM;

	if (type == FW_ISO_CONTEXT_TRANSMIT) {
		mask = &ohci->it_context_mask;
		list = ohci->it_context_list;
		callback = handle_it_packet;
	} else {
		mask = &ohci->ir_context_mask;
		list = ohci->ir_context_list;
		if (ohci->version >= OHCI_VERSION_1_1)
			callback = handle_ir_dualbuffer_packet;
		else
			callback = handle_ir_packet_per_buffer;
	}

	spin_lock_irqsave(&ohci->lock, flags);
	index = ffs(*mask) - 1;
	if (index >= 0)
		*mask &= ~(1 << index);
	spin_unlock_irqrestore(&ohci->lock, flags);

	if (index < 0)
		return ERR_PTR(-EBUSY);

	if (type == FW_ISO_CONTEXT_TRANSMIT)
		regs = OHCI1394_IsoXmitContextBase(index);
	else
		regs = OHCI1394_IsoRcvContextBase(index);

	ctx = &list[index];
	memset(ctx, 0, sizeof(*ctx));
	ctx->header_length = 0;
	ctx->header = (void *) __get_free_page(GFP_KERNEL);
	if (ctx->header == NULL)
		goto out;

	retval = context_init(&ctx->context, ohci, regs, callback);
	if (retval < 0)
		goto out_with_header;

	return &ctx->base;

 out_with_header:
	free_page((unsigned long)ctx->header);
 out:
	spin_lock_irqsave(&ohci->lock, flags);
	*mask |= 1 << index;
	spin_unlock_irqrestore(&ohci->lock, flags);

	return ERR_PTR(retval);
}

static int ohci_start_iso(struct fw_iso_context *base,
			  s32 cycle, u32 sync, u32 tags)
{
	struct iso_context *ctx = container_of(base, struct iso_context, base);
	struct fw_ohci *ohci = ctx->context.ohci;
	u32 control, match;
	int index;

	if (ctx->base.type == FW_ISO_CONTEXT_TRANSMIT) {
		index = ctx - ohci->it_context_list;
		match = 0;
		if (cycle >= 0)
			match = IT_CONTEXT_CYCLE_MATCH_ENABLE |
				(cycle & 0x7fff) << 16;

		reg_write(ohci, OHCI1394_IsoXmitIntEventClear, 1 << index);
		reg_write(ohci, OHCI1394_IsoXmitIntMaskSet, 1 << index);
		context_run(&ctx->context, match);
	} else {
		index = ctx - ohci->ir_context_list;
		control = IR_CONTEXT_ISOCH_HEADER;
		if (ohci->version >= OHCI_VERSION_1_1)
			control |= IR_CONTEXT_DUAL_BUFFER_MODE;
		match = (tags << 28) | (sync << 8) | ctx->base.channel;
		if (cycle >= 0) {
			match |= (cycle & 0x07fff) << 12;
			control |= IR_CONTEXT_CYCLE_MATCH_ENABLE;
		}

		reg_write(ohci, OHCI1394_IsoRecvIntEventClear, 1 << index);
		reg_write(ohci, OHCI1394_IsoRecvIntMaskSet, 1 << index);
		reg_write(ohci, CONTEXT_MATCH(ctx->context.regs), match);
		context_run(&ctx->context, control);
	}

	return 0;
}

static int ohci_stop_iso(struct fw_iso_context *base)
{
	struct fw_ohci *ohci = fw_ohci(base->card);
	struct iso_context *ctx = container_of(base, struct iso_context, base);
	int index;

	if (ctx->base.type == FW_ISO_CONTEXT_TRANSMIT) {
		index = ctx - ohci->it_context_list;
		reg_write(ohci, OHCI1394_IsoXmitIntMaskClear, 1 << index);
	} else {
		index = ctx - ohci->ir_context_list;
		reg_write(ohci, OHCI1394_IsoRecvIntMaskClear, 1 << index);
	}
	flush_writes(ohci);
	context_stop(&ctx->context);

	return 0;
}

static void ohci_free_iso_context(struct fw_iso_context *base)
{
	struct fw_ohci *ohci = fw_ohci(base->card);
	struct iso_context *ctx = container_of(base, struct iso_context, base);
	unsigned long flags;
	int index;

	ohci_stop_iso(base);
	context_release(&ctx->context);
	free_page((unsigned long)ctx->header);

	spin_lock_irqsave(&ohci->lock, flags);

	if (ctx->base.type == FW_ISO_CONTEXT_TRANSMIT) {
		index = ctx - ohci->it_context_list;
		ohci->it_context_mask |= 1 << index;
	} else {
		index = ctx - ohci->ir_context_list;
		ohci->ir_context_mask |= 1 << index;
	}

	spin_unlock_irqrestore(&ohci->lock, flags);
}

static int
ohci_queue_iso_transmit(struct fw_iso_context *base,
			struct fw_iso_packet *packet,
			struct fw_iso_buffer *buffer,
			unsigned long payload)
{
	struct iso_context *ctx = container_of(base, struct iso_context, base);
	struct descriptor *d, *last, *pd;
	struct fw_iso_packet *p;
	__le32 *header;
	dma_addr_t d_bus, page_bus;
	u32 z, header_z, payload_z, irq;
	u32 payload_index, payload_end_index, next_page_index;
	int page, end_page, i, length, offset;

	/*
	 * FIXME: Cycle lost behavior should be configurable: lose
	 * packet, retransmit or terminate..
	 */

	p = packet;
	payload_index = payload;

	if (p->skip)
		z = 1;
	else
		z = 2;
	if (p->header_length > 0)
		z++;

	/* Determine the first page the payload isn't contained in. */
	end_page = PAGE_ALIGN(payload_index + p->payload_length) >> PAGE_SHIFT;
	if (p->payload_length > 0)
		payload_z = end_page - (payload_index >> PAGE_SHIFT);
	else
		payload_z = 0;

	z += payload_z;

	/* Get header size in number of descriptors. */
	header_z = DIV_ROUND_UP(p->header_length, sizeof(*d));

	d = context_get_descriptors(&ctx->context, z + header_z, &d_bus);
	if (d == NULL)
		return -ENOMEM;

	if (!p->skip) {
		d[0].control   = cpu_to_le16(DESCRIPTOR_KEY_IMMEDIATE);
		d[0].req_count = cpu_to_le16(8);

		header = (__le32 *) &d[1];
		header[0] = cpu_to_le32(IT_HEADER_SY(p->sy) |
					IT_HEADER_TAG(p->tag) |
					IT_HEADER_TCODE(TCODE_STREAM_DATA) |
					IT_HEADER_CHANNEL(ctx->base.channel) |
					IT_HEADER_SPEED(ctx->base.speed));
		header[1] =
			cpu_to_le32(IT_HEADER_DATA_LENGTH(p->header_length +
							  p->payload_length));
	}

	if (p->header_length > 0) {
		d[2].req_count    = cpu_to_le16(p->header_length);
		d[2].data_address = cpu_to_le32(d_bus + z * sizeof(*d));
		memcpy(&d[z], p->header, p->header_length);
	}

	pd = d + z - payload_z;
	payload_end_index = payload_index + p->payload_length;
	for (i = 0; i < payload_z; i++) {
		page               = payload_index >> PAGE_SHIFT;
		offset             = payload_index & ~PAGE_MASK;
		next_page_index    = (page + 1) << PAGE_SHIFT;
		length             =
			min(next_page_index, payload_end_index) - payload_index;
		pd[i].req_count    = cpu_to_le16(length);

		page_bus = page_private(buffer->pages[page]);
		pd[i].data_address = cpu_to_le32(page_bus + offset);

		payload_index += length;
	}

	if (p->interrupt)
		irq = DESCRIPTOR_IRQ_ALWAYS;
	else
		irq = DESCRIPTOR_NO_IRQ;

	last = z == 2 ? d : d + z - 1;
	last->control |= cpu_to_le16(DESCRIPTOR_OUTPUT_LAST |
				     DESCRIPTOR_STATUS |
				     DESCRIPTOR_BRANCH_ALWAYS |
				     irq);

	context_append(&ctx->context, d, z, header_z);

	return 0;
}

static int
ohci_queue_iso_receive_dualbuffer(struct fw_iso_context *base,
				  struct fw_iso_packet *packet,
				  struct fw_iso_buffer *buffer,
				  unsigned long payload)
{
	struct iso_context *ctx = container_of(base, struct iso_context, base);
	struct db_descriptor *db = NULL;
	struct descriptor *d;
	struct fw_iso_packet *p;
	dma_addr_t d_bus, page_bus;
	u32 z, header_z, length, rest;
	int page, offset, packet_count, header_size;

	/*
	 * FIXME: Cycle lost behavior should be configurable: lose
	 * packet, retransmit or terminate..
	 */

	p = packet;
	z = 2;

	/*
	 * The OHCI controller puts the status word in the header
	 * buffer too, so we need 4 extra bytes per packet.
	 */
	packet_count = p->header_length / ctx->base.header_size;
	header_size = packet_count * (ctx->base.header_size + 4);

	/* Get header size in number of descriptors. */
	header_z = DIV_ROUND_UP(header_size, sizeof(*d));
	page     = payload >> PAGE_SHIFT;
	offset   = payload & ~PAGE_MASK;
	rest     = p->payload_length;

	/* FIXME: make packet-per-buffer/dual-buffer a context option */
	while (rest > 0) {
		d = context_get_descriptors(&ctx->context,
					    z + header_z, &d_bus);
		if (d == NULL)
			return -ENOMEM;

		db = (struct db_descriptor *) d;
		db->control = cpu_to_le16(DESCRIPTOR_STATUS |
					  DESCRIPTOR_BRANCH_ALWAYS);
		db->first_size = cpu_to_le16(ctx->base.header_size + 4);
		if (p->skip && rest == p->payload_length) {
			db->control |= cpu_to_le16(DESCRIPTOR_WAIT);
			db->first_req_count = db->first_size;
		} else {
			db->first_req_count = cpu_to_le16(header_size);
		}
		db->first_res_count = db->first_req_count;
		db->first_buffer = cpu_to_le32(d_bus + sizeof(*db));

		if (p->skip && rest == p->payload_length)
			length = 4;
		else if (offset + rest < PAGE_SIZE)
			length = rest;
		else
			length = PAGE_SIZE - offset;

		db->second_req_count = cpu_to_le16(length);
		db->second_res_count = db->second_req_count;
		page_bus = page_private(buffer->pages[page]);
		db->second_buffer = cpu_to_le32(page_bus + offset);

		if (p->interrupt && length == rest)
			db->control |= cpu_to_le16(DESCRIPTOR_IRQ_ALWAYS);

		context_append(&ctx->context, d, z, header_z);
		offset = (offset + length) & ~PAGE_MASK;
		rest -= length;
		if (offset == 0)
			page++;
	}

	return 0;
}

static int
ohci_queue_iso_receive_packet_per_buffer(struct fw_iso_context *base,
					 struct fw_iso_packet *packet,
					 struct fw_iso_buffer *buffer,
					 unsigned long payload)
{
	struct iso_context *ctx = container_of(base, struct iso_context, base);
	struct descriptor *d = NULL, *pd = NULL;
	struct fw_iso_packet *p = packet;
	dma_addr_t d_bus, page_bus;
	u32 z, header_z, rest;
	int i, j, length;
	int page, offset, packet_count, header_size, payload_per_buffer;

	/*
	 * The OHCI controller puts the status word in the
	 * buffer too, so we need 4 extra bytes per packet.
	 */
	packet_count = p->header_length / ctx->base.header_size;
	header_size  = ctx->base.header_size + 4;

	/* Get header size in number of descriptors. */
	header_z = DIV_ROUND_UP(header_size, sizeof(*d));
	page     = payload >> PAGE_SHIFT;
	offset   = payload & ~PAGE_MASK;
	payload_per_buffer = p->payload_length / packet_count;

	for (i = 0; i < packet_count; i++) {
		/* d points to the header descriptor */
		z = DIV_ROUND_UP(payload_per_buffer + offset, PAGE_SIZE) + 1;
		d = context_get_descriptors(&ctx->context,
				z + header_z, &d_bus);
		if (d == NULL)
			return -ENOMEM;

		d->control      = cpu_to_le16(DESCRIPTOR_STATUS |
					      DESCRIPTOR_INPUT_MORE);
		if (p->skip && i == 0)
			d->control |= cpu_to_le16(DESCRIPTOR_WAIT);
		d->req_count    = cpu_to_le16(header_size);
		d->res_count    = d->req_count;
		d->transfer_status = 0;
		d->data_address = cpu_to_le32(d_bus + (z * sizeof(*d)));

		rest = payload_per_buffer;
		for (j = 1; j < z; j++) {
			pd = d + j;
			pd->control = cpu_to_le16(DESCRIPTOR_STATUS |
						  DESCRIPTOR_INPUT_MORE);

			if (offset + rest < PAGE_SIZE)
				length = rest;
			else
				length = PAGE_SIZE - offset;
			pd->req_count = cpu_to_le16(length);
			pd->res_count = pd->req_count;
			pd->transfer_status = 0;

			page_bus = page_private(buffer->pages[page]);
			pd->data_address = cpu_to_le32(page_bus + offset);

			offset = (offset + length) & ~PAGE_MASK;
			rest -= length;
			if (offset == 0)
				page++;
		}
		pd->control = cpu_to_le16(DESCRIPTOR_STATUS |
					  DESCRIPTOR_INPUT_LAST |
					  DESCRIPTOR_BRANCH_ALWAYS);
		if (p->interrupt && i == packet_count - 1)
			pd->control |= cpu_to_le16(DESCRIPTOR_IRQ_ALWAYS);

		context_append(&ctx->context, d, z, header_z);
	}

	return 0;
}

static int
ohci_queue_iso(struct fw_iso_context *base,
	       struct fw_iso_packet *packet,
	       struct fw_iso_buffer *buffer,
	       unsigned long payload)
{
	struct iso_context *ctx = container_of(base, struct iso_context, base);
	unsigned long flags;
	int retval;

	spin_lock_irqsave(&ctx->context.ohci->lock, flags);
	if (base->type == FW_ISO_CONTEXT_TRANSMIT)
		retval = ohci_queue_iso_transmit(base, packet, buffer, payload);
	else if (ctx->context.ohci->version >= OHCI_VERSION_1_1)
		retval = ohci_queue_iso_receive_dualbuffer(base, packet,
							 buffer, payload);
	else
		retval = ohci_queue_iso_receive_packet_per_buffer(base, packet,
								buffer,
								payload);
	spin_unlock_irqrestore(&ctx->context.ohci->lock, flags);

	return retval;
}

static const struct fw_card_driver ohci_driver = {
	.name			= ohci_driver_name,
	.enable			= ohci_enable,
	.update_phy_reg		= ohci_update_phy_reg,
	.set_config_rom		= ohci_set_config_rom,
	.send_request		= ohci_send_request,
	.send_response		= ohci_send_response,
	.cancel_packet		= ohci_cancel_packet,
	.enable_phys_dma	= ohci_enable_phys_dma,
	.get_bus_time		= ohci_get_bus_time,

	.allocate_iso_context	= ohci_allocate_iso_context,
	.free_iso_context	= ohci_free_iso_context,
	.queue_iso		= ohci_queue_iso,
	.start_iso		= ohci_start_iso,
	.stop_iso		= ohci_stop_iso,
};

#ifdef CONFIG_PPC_PMAC
static void ohci_pmac_on(struct pci_dev *dev)
{
	if (machine_is(powermac)) {
		struct device_node *ofn = pci_device_to_OF_node(dev);

		if (ofn) {
			pmac_call_feature(PMAC_FTR_1394_CABLE_POWER, ofn, 0, 1);
			pmac_call_feature(PMAC_FTR_1394_ENABLE, ofn, 0, 1);
		}
	}
}

static void ohci_pmac_off(struct pci_dev *dev)
{
	if (machine_is(powermac)) {
		struct device_node *ofn = pci_device_to_OF_node(dev);

		if (ofn) {
			pmac_call_feature(PMAC_FTR_1394_ENABLE, ofn, 0, 0);
			pmac_call_feature(PMAC_FTR_1394_CABLE_POWER, ofn, 0, 0);
		}
	}
}
#else
#define ohci_pmac_on(dev)
#define ohci_pmac_off(dev)
#endif /* CONFIG_PPC_PMAC */

static int __devinit
pci_probe(struct pci_dev *dev, const struct pci_device_id *ent)
{
	struct fw_ohci *ohci;
	u32 bus_options, max_receive, link_speed;
	u64 guid;
	int err;
	size_t size;

<<<<<<< HEAD
	ohci_pmac_on(dev);
=======
#ifdef CONFIG_PPC_PMAC
	/* Necessary on some machines if fw-ohci was loaded/ unloaded before */
	if (machine_is(powermac)) {
		struct device_node *ofn = pci_device_to_OF_node(dev);

		if (ofn) {
			pmac_call_feature(PMAC_FTR_1394_CABLE_POWER, ofn, 0, 1);
			pmac_call_feature(PMAC_FTR_1394_ENABLE, ofn, 0, 1);
		}
	}
#endif /* CONFIG_PPC_PMAC */
>>>>>>> f5101d58

	ohci = kzalloc(sizeof(*ohci), GFP_KERNEL);
	if (ohci == NULL) {
		fw_error("Could not malloc fw_ohci data.\n");
		return -ENOMEM;
	}

	fw_card_initialize(&ohci->card, &ohci_driver, &dev->dev);

	err = pci_enable_device(dev);
	if (err) {
		fw_error("Failed to enable OHCI hardware.\n");
		goto fail_free;
	}

	pci_set_master(dev);
	pci_write_config_dword(dev, OHCI1394_PCI_HCI_Control, 0);
	pci_set_drvdata(dev, ohci);

#if defined(CONFIG_PPC_PMAC) && defined(CONFIG_PPC32)
	ohci->old_uninorth = dev->vendor == PCI_VENDOR_ID_APPLE &&
			     dev->device == PCI_DEVICE_ID_APPLE_UNI_N_FW;
#endif
	spin_lock_init(&ohci->lock);

	tasklet_init(&ohci->bus_reset_tasklet,
		     bus_reset_tasklet, (unsigned long)ohci);

	err = pci_request_region(dev, 0, ohci_driver_name);
	if (err) {
		fw_error("MMIO resource unavailable\n");
		goto fail_disable;
	}

	ohci->registers = pci_iomap(dev, 0, OHCI1394_REGISTER_SIZE);
	if (ohci->registers == NULL) {
		fw_error("Failed to remap registers\n");
		err = -ENXIO;
		goto fail_iomem;
	}

	ar_context_init(&ohci->ar_request_ctx, ohci,
			OHCI1394_AsReqRcvContextControlSet);

	ar_context_init(&ohci->ar_response_ctx, ohci,
			OHCI1394_AsRspRcvContextControlSet);

	context_init(&ohci->at_request_ctx, ohci,
		     OHCI1394_AsReqTrContextControlSet, handle_at_packet);

	context_init(&ohci->at_response_ctx, ohci,
		     OHCI1394_AsRspTrContextControlSet, handle_at_packet);

	reg_write(ohci, OHCI1394_IsoRecvIntMaskSet, ~0);
	ohci->it_context_mask = reg_read(ohci, OHCI1394_IsoRecvIntMaskSet);
	reg_write(ohci, OHCI1394_IsoRecvIntMaskClear, ~0);
	size = sizeof(struct iso_context) * hweight32(ohci->it_context_mask);
	ohci->it_context_list = kzalloc(size, GFP_KERNEL);

	reg_write(ohci, OHCI1394_IsoXmitIntMaskSet, ~0);
	ohci->ir_context_mask = reg_read(ohci, OHCI1394_IsoXmitIntMaskSet);
	reg_write(ohci, OHCI1394_IsoXmitIntMaskClear, ~0);
	size = sizeof(struct iso_context) * hweight32(ohci->ir_context_mask);
	ohci->ir_context_list = kzalloc(size, GFP_KERNEL);

	if (ohci->it_context_list == NULL || ohci->ir_context_list == NULL) {
		fw_error("Out of memory for it/ir contexts.\n");
		err = -ENOMEM;
		goto fail_registers;
	}

	/* self-id dma buffer allocation */
	ohci->self_id_cpu = dma_alloc_coherent(ohci->card.device,
					       SELF_ID_BUF_SIZE,
					       &ohci->self_id_bus,
					       GFP_KERNEL);
	if (ohci->self_id_cpu == NULL) {
		fw_error("Out of memory for self ID buffer.\n");
		err = -ENOMEM;
		goto fail_registers;
	}

	bus_options = reg_read(ohci, OHCI1394_BusOptions);
	max_receive = (bus_options >> 12) & 0xf;
	link_speed = bus_options & 0x7;
	guid = ((u64) reg_read(ohci, OHCI1394_GUIDHi) << 32) |
		reg_read(ohci, OHCI1394_GUIDLo);

	err = fw_card_add(&ohci->card, max_receive, link_speed, guid);
	if (err < 0)
		goto fail_self_id;

	ohci->version = reg_read(ohci, OHCI1394_Version) & 0x00ff00ff;
	fw_notify("Added fw-ohci device %s, OHCI version %x.%x\n",
		  dev->dev.bus_id, ohci->version >> 16, ohci->version & 0xff);
	return 0;

 fail_self_id:
	dma_free_coherent(ohci->card.device, SELF_ID_BUF_SIZE,
			  ohci->self_id_cpu, ohci->self_id_bus);
 fail_registers:
	kfree(ohci->it_context_list);
	kfree(ohci->ir_context_list);
	pci_iounmap(dev, ohci->registers);
 fail_iomem:
	pci_release_region(dev, 0);
 fail_disable:
	pci_disable_device(dev);
 fail_free:
	kfree(&ohci->card);

	return err;
}

static void pci_remove(struct pci_dev *dev)
{
	struct fw_ohci *ohci;

	ohci = pci_get_drvdata(dev);
	reg_write(ohci, OHCI1394_IntMaskClear, ~0);
	flush_writes(ohci);
	fw_core_remove_card(&ohci->card);

	/*
	 * FIXME: Fail all pending packets here, now that the upper
	 * layers can't queue any more.
	 */

	software_reset(ohci);
	free_irq(dev->irq, ohci);
	dma_free_coherent(ohci->card.device, SELF_ID_BUF_SIZE,
			  ohci->self_id_cpu, ohci->self_id_bus);
	kfree(ohci->it_context_list);
	kfree(ohci->ir_context_list);
	pci_iounmap(dev, ohci->registers);
	pci_release_region(dev, 0);
	pci_disable_device(dev);
	ohci_pmac_off(dev);
	kfree(&ohci->card);

#ifdef CONFIG_PPC_PMAC
	/* On UniNorth, power down the cable and turn off the chip clock
	 * to save power on laptops */
	if (machine_is(powermac)) {
		struct device_node *ofn = pci_device_to_OF_node(dev);

		if (ofn) {
			pmac_call_feature(PMAC_FTR_1394_ENABLE, ofn, 0, 0);
			pmac_call_feature(PMAC_FTR_1394_CABLE_POWER, ofn, 0, 0);
		}
	}
#endif /* CONFIG_PPC_PMAC */

	fw_notify("Removed fw-ohci device.\n");
}

#ifdef CONFIG_PM
static int pci_suspend(struct pci_dev *dev, pm_message_t state)
{
	struct fw_ohci *ohci = pci_get_drvdata(dev);
	int err;

	software_reset(ohci);
	free_irq(dev->irq, ohci);
	err = pci_save_state(dev);
	if (err) {
		fw_error("pci_save_state failed\n");
		return err;
	}
	err = pci_set_power_state(dev, pci_choose_state(dev, state));
	if (err)
		fw_error("pci_set_power_state failed with %d\n", err);
	ohci_pmac_off(dev);

/* PowerMac suspend code comes last */
#ifdef CONFIG_PPC_PMAC
	if (machine_is(powermac)) {
		struct device_node *ofn = pci_device_to_OF_node(pdev);

		if (ofn)
			pmac_call_feature(PMAC_FTR_1394_ENABLE, ofn, 0, 0);
	}
#endif /* CONFIG_PPC_PMAC */

	return 0;
}

static int pci_resume(struct pci_dev *dev)
{
	struct fw_ohci *ohci = pci_get_drvdata(dev);
	int err;

<<<<<<< HEAD
	ohci_pmac_on(dev);
	pci_set_power_state(dev, PCI_D0);
	pci_restore_state(dev);
	err = pci_enable_device(dev);
=======
/* PowerMac resume code comes first */
#ifdef CONFIG_PPC_PMAC
	if (machine_is(powermac)) {
		struct device_node *ofn = pci_device_to_OF_node(pdev);

		if (ofn)
			pmac_call_feature(PMAC_FTR_1394_ENABLE, ofn, 0, 1);
	}
#endif /* CONFIG_PPC_PMAC */

	pci_set_power_state(pdev, PCI_D0);
	pci_restore_state(pdev);
	err = pci_enable_device(pdev);
>>>>>>> f5101d58
	if (err) {
		fw_error("pci_enable_device failed\n");
		return err;
	}

	return ohci_enable(&ohci->card, NULL, 0);
}
#endif

static struct pci_device_id pci_table[] = {
	{ PCI_DEVICE_CLASS(PCI_CLASS_SERIAL_FIREWIRE_OHCI, ~0) },
	{ }
};

MODULE_DEVICE_TABLE(pci, pci_table);

static struct pci_driver fw_ohci_pci_driver = {
	.name		= ohci_driver_name,
	.id_table	= pci_table,
	.probe		= pci_probe,
	.remove		= pci_remove,
#ifdef CONFIG_PM
	.resume		= pci_resume,
	.suspend	= pci_suspend,
#endif
};

MODULE_AUTHOR("Kristian Hoegsberg <krh@bitplanet.net>");
MODULE_DESCRIPTION("Driver for PCI OHCI IEEE1394 controllers");
MODULE_LICENSE("GPL");

/* Provide a module alias so root-on-sbp2 initrds don't break. */
#ifndef CONFIG_IEEE1394_OHCI1394_MODULE
MODULE_ALIAS("ohci1394");
#endif

static int __init fw_ohci_init(void)
{
	return pci_register_driver(&fw_ohci_pci_driver);
}

static void __exit fw_ohci_cleanup(void)
{
	pci_unregister_driver(&fw_ohci_pci_driver);
}

module_init(fw_ohci_init);
module_exit(fw_ohci_cleanup);<|MERGE_RESOLUTION|>--- conflicted
+++ resolved
@@ -2091,21 +2091,7 @@
 	int err;
 	size_t size;
 
-<<<<<<< HEAD
 	ohci_pmac_on(dev);
-=======
-#ifdef CONFIG_PPC_PMAC
-	/* Necessary on some machines if fw-ohci was loaded/ unloaded before */
-	if (machine_is(powermac)) {
-		struct device_node *ofn = pci_device_to_OF_node(dev);
-
-		if (ofn) {
-			pmac_call_feature(PMAC_FTR_1394_CABLE_POWER, ofn, 0, 1);
-			pmac_call_feature(PMAC_FTR_1394_ENABLE, ofn, 0, 1);
-		}
-	}
-#endif /* CONFIG_PPC_PMAC */
->>>>>>> f5101d58
 
 	ohci = kzalloc(sizeof(*ohci), GFP_KERNEL);
 	if (ohci == NULL) {
@@ -2243,21 +2229,8 @@
 	pci_iounmap(dev, ohci->registers);
 	pci_release_region(dev, 0);
 	pci_disable_device(dev);
+	kfree(&ohci->card);
 	ohci_pmac_off(dev);
-	kfree(&ohci->card);
-
-#ifdef CONFIG_PPC_PMAC
-	/* On UniNorth, power down the cable and turn off the chip clock
-	 * to save power on laptops */
-	if (machine_is(powermac)) {
-		struct device_node *ofn = pci_device_to_OF_node(dev);
-
-		if (ofn) {
-			pmac_call_feature(PMAC_FTR_1394_ENABLE, ofn, 0, 0);
-			pmac_call_feature(PMAC_FTR_1394_CABLE_POWER, ofn, 0, 0);
-		}
-	}
-#endif /* CONFIG_PPC_PMAC */
 
 	fw_notify("Removed fw-ohci device.\n");
 }
@@ -2280,16 +2253,6 @@
 		fw_error("pci_set_power_state failed with %d\n", err);
 	ohci_pmac_off(dev);
 
-/* PowerMac suspend code comes last */
-#ifdef CONFIG_PPC_PMAC
-	if (machine_is(powermac)) {
-		struct device_node *ofn = pci_device_to_OF_node(pdev);
-
-		if (ofn)
-			pmac_call_feature(PMAC_FTR_1394_ENABLE, ofn, 0, 0);
-	}
-#endif /* CONFIG_PPC_PMAC */
-
 	return 0;
 }
 
@@ -2298,26 +2261,10 @@
 	struct fw_ohci *ohci = pci_get_drvdata(dev);
 	int err;
 
-<<<<<<< HEAD
 	ohci_pmac_on(dev);
 	pci_set_power_state(dev, PCI_D0);
 	pci_restore_state(dev);
 	err = pci_enable_device(dev);
-=======
-/* PowerMac resume code comes first */
-#ifdef CONFIG_PPC_PMAC
-	if (machine_is(powermac)) {
-		struct device_node *ofn = pci_device_to_OF_node(pdev);
-
-		if (ofn)
-			pmac_call_feature(PMAC_FTR_1394_ENABLE, ofn, 0, 1);
-	}
-#endif /* CONFIG_PPC_PMAC */
-
-	pci_set_power_state(pdev, PCI_D0);
-	pci_restore_state(pdev);
-	err = pci_enable_device(pdev);
->>>>>>> f5101d58
 	if (err) {
 		fw_error("pci_enable_device failed\n");
 		return err;
