/*
 * Copyright (C) 2005-2007  Kristian Hoegsberg <krh@bitplanet.net>
 *
 * This program is free software; you can redistribute it and/or modify
 * it under the terms of the GNU General Public License as published by
 * the Free Software Foundation; either version 2 of the License, or
 * (at your option) any later version.
 *
 * This program is distributed in the hope that it will be useful,
 * but WITHOUT ANY WARRANTY; without even the implied warranty of
 * MERCHANTABILITY or FITNESS FOR A PARTICULAR PURPOSE.  See the
 * GNU General Public License for more details.
 *
 * You should have received a copy of the GNU General Public License
 * along with this program; if not, write to the Free Software Foundation,
 * Inc., 59 Temple Place - Suite 330, Boston, MA 02111-1307, USA.
 */

#include <linux/bug.h>
#include <linux/completion.h>
#include <linux/crc-itu-t.h>
#include <linux/device.h>
#include <linux/errno.h>
#include <linux/firewire.h>
#include <linux/firewire-constants.h>
#include <linux/jiffies.h>
#include <linux/kernel.h>
#include <linux/kref.h>
#include <linux/list.h>
#include <linux/module.h>
#include <linux/mutex.h>
#include <linux/spinlock.h>
#include <linux/workqueue.h>

#include <asm/atomic.h>
#include <asm/byteorder.h>

#include "core.h"

int fw_compute_block_crc(__be32 *block)
{
	int length;
	u16 crc;

	length = (be32_to_cpu(block[0]) >> 16) & 0xff;
	crc = crc_itu_t(0, (u8 *)&block[1], length * 4);
	*block |= cpu_to_be32(crc);

	return length;
}

static DEFINE_MUTEX(card_mutex);
static LIST_HEAD(card_list);

static LIST_HEAD(descriptor_list);
static int descriptor_count;

static __be32 tmp_config_rom[256];
/* ROM header, bus info block, root dir header, capabilities = 7 quadlets */
static size_t config_rom_length = 1 + 4 + 1 + 1;

#define BIB_CRC(v)		((v) <<  0)
#define BIB_CRC_LENGTH(v)	((v) << 16)
#define BIB_INFO_LENGTH(v)	((v) << 24)
#define BIB_BUS_NAME		0x31333934 /* "1394" */
#define BIB_LINK_SPEED(v)	((v) <<  0)
#define BIB_GENERATION(v)	((v) <<  4)
#define BIB_MAX_ROM(v)		((v) <<  8)
#define BIB_MAX_RECEIVE(v)	((v) << 12)
#define BIB_CYC_CLK_ACC(v)	((v) << 16)
#define BIB_PMC			((1) << 27)
#define BIB_BMC			((1) << 28)
#define BIB_ISC			((1) << 29)
#define BIB_CMC			((1) << 30)
#define BIB_IRMC		((1) << 31)
#define NODE_CAPABILITIES	0x0c0083c0 /* per IEEE 1394 clause 8.3.2.6.5.2 */

static void generate_config_rom(struct fw_card *card, __be32 *config_rom)
{
	struct fw_descriptor *desc;
	int i, j, k, length;

	/*
	 * Initialize contents of config rom buffer.  On the OHCI
	 * controller, block reads to the config rom accesses the host
	 * memory, but quadlet read access the hardware bus info block
	 * registers.  That's just crack, but it means we should make
	 * sure the contents of bus info block in host memory matches
	 * the version stored in the OHCI registers.
	 */

	config_rom[0] = cpu_to_be32(
		BIB_CRC_LENGTH(4) | BIB_INFO_LENGTH(4) | BIB_CRC(0));
	config_rom[1] = cpu_to_be32(BIB_BUS_NAME);
	config_rom[2] = cpu_to_be32(
		BIB_LINK_SPEED(card->link_speed) |
		BIB_GENERATION(card->config_rom_generation++ % 14 + 2) |
		BIB_MAX_ROM(2) |
		BIB_MAX_RECEIVE(card->max_receive) |
		BIB_BMC | BIB_ISC | BIB_CMC | BIB_IRMC);
	config_rom[3] = cpu_to_be32(card->guid >> 32);
	config_rom[4] = cpu_to_be32(card->guid);

	/* Generate root directory. */
	config_rom[6] = cpu_to_be32(NODE_CAPABILITIES);
	i = 7;
	j = 7 + descriptor_count;

	/* Generate root directory entries for descriptors. */
	list_for_each_entry (desc, &descriptor_list, link) {
		if (desc->immediate > 0)
			config_rom[i++] = cpu_to_be32(desc->immediate);
		config_rom[i] = cpu_to_be32(desc->key | (j - i));
		i++;
		j += desc->length;
	}

	/* Update root directory length. */
	config_rom[5] = cpu_to_be32((i - 5 - 1) << 16);

	/* End of root directory, now copy in descriptors. */
	list_for_each_entry (desc, &descriptor_list, link) {
		for (k = 0; k < desc->length; k++)
			config_rom[i + k] = cpu_to_be32(desc->data[k]);
		i += desc->length;
	}

	/* Calculate CRCs for all blocks in the config rom.  This
	 * assumes that CRC length and info length are identical for
	 * the bus info block, which is always the case for this
	 * implementation. */
	for (i = 0; i < j; i += length + 1)
		length = fw_compute_block_crc(config_rom + i);

	WARN_ON(j != config_rom_length);
}

static void update_config_roms(void)
{
	struct fw_card *card;

	list_for_each_entry (card, &card_list, link) {
		generate_config_rom(card, tmp_config_rom);
		card->driver->set_config_rom(card, tmp_config_rom,
					     config_rom_length);
	}
}

static size_t required_space(struct fw_descriptor *desc)
{
	/* descriptor + entry into root dir + optional immediate entry */
	return desc->length + 1 + (desc->immediate > 0 ? 1 : 0);
}

int fw_core_add_descriptor(struct fw_descriptor *desc)
{
	size_t i;
	int ret;

	/*
	 * Check descriptor is valid; the length of all blocks in the
	 * descriptor has to add up to exactly the length of the
	 * block.
	 */
	i = 0;
	while (i < desc->length)
		i += (desc->data[i] >> 16) + 1;

	if (i != desc->length)
		return -EINVAL;

	mutex_lock(&card_mutex);

	if (config_rom_length + required_space(desc) > 256) {
		ret = -EBUSY;
	} else {
		list_add_tail(&desc->link, &descriptor_list);
		config_rom_length += required_space(desc);
		descriptor_count++;
		if (desc->immediate > 0)
			descriptor_count++;
		update_config_roms();
		ret = 0;
	}

	mutex_unlock(&card_mutex);

	return ret;
}
EXPORT_SYMBOL(fw_core_add_descriptor);

void fw_core_remove_descriptor(struct fw_descriptor *desc)
{
	mutex_lock(&card_mutex);

	list_del(&desc->link);
	config_rom_length -= required_space(desc);
	descriptor_count--;
	if (desc->immediate > 0)
		descriptor_count--;
	update_config_roms();

	mutex_unlock(&card_mutex);
}
EXPORT_SYMBOL(fw_core_remove_descriptor);

static int reset_bus(struct fw_card *card, bool short_reset)
{
	int reg = short_reset ? 5 : 1;
	int bit = short_reset ? PHY_BUS_SHORT_RESET : PHY_BUS_RESET;

	return card->driver->update_phy_reg(card, reg, 0, bit);
}

void fw_schedule_bus_reset(struct fw_card *card, bool delayed, bool short_reset)
{
	/* We don't try hard to sort out requests of long vs. short resets. */
	card->br_short = short_reset;

	/* Use an arbitrary short delay to combine multiple reset requests. */
	fw_card_get(card);
	if (!schedule_delayed_work(&card->br_work,
				   delayed ? DIV_ROUND_UP(HZ, 100) : 0))
		fw_card_put(card);
}
EXPORT_SYMBOL(fw_schedule_bus_reset);

static void br_work(struct work_struct *work)
{
	struct fw_card *card = container_of(work, struct fw_card, br_work.work);

	/* Delay for 2s after last reset per IEEE 1394 clause 8.2.1. */
	if (card->reset_jiffies != 0 &&
	    time_is_after_jiffies(card->reset_jiffies + 2 * HZ)) {
		if (!schedule_delayed_work(&card->br_work, 2 * HZ))
			fw_card_put(card);
		return;
	}

	fw_send_phy_config(card, FW_PHY_CONFIG_NO_NODE_ID, card->generation,
			   FW_PHY_CONFIG_CURRENT_GAP_COUNT);
	reset_bus(card, card->br_short);
	fw_card_put(card);
}

static void allocate_broadcast_channel(struct fw_card *card, int generation)
{
	int channel, bandwidth = 0;

	if (!card->broadcast_channel_allocated) {
		fw_iso_resource_manage(card, generation, 1ULL << 31,
				       &channel, &bandwidth, true,
				       card->bm_transaction_data);
		if (channel != 31) {
			fw_notify("failed to allocate broadcast channel\n");
			return;
		}
		card->broadcast_channel_allocated = true;
	}

	device_for_each_child(card->device, (void *)(long)generation,
			      fw_device_set_broadcast_channel);
}

static const char gap_count_table[] = {
	63, 5, 7, 8, 10, 13, 16, 18, 21, 24, 26, 29, 32, 35, 37, 40
};

void fw_schedule_bm_work(struct fw_card *card, unsigned long delay)
{
	fw_card_get(card);
	if (!schedule_delayed_work(&card->bm_work, delay))
		fw_card_put(card);
}

static void bm_work(struct work_struct *work)
{
<<<<<<< HEAD
	struct fw_card *card = container_of(work, struct fw_card, work.work);
	struct fw_device *root_device, *irm_device;
=======
	struct fw_card *card = container_of(work, struct fw_card, bm_work.work);
	struct fw_device *root_device;
>>>>>>> 80792d18
	struct fw_node *root_node;
	int root_id, new_root_id, irm_id, bm_id, local_id;
	int gap_count, generation, grace, rcode;
	bool do_reset = false;
	bool root_device_is_running;
	bool root_device_is_cmc;
	bool irm_is_1394_1995_only;

	spin_lock_irq(&card->lock);

	if (card->local_node == NULL) {
		spin_unlock_irq(&card->lock);
		goto out_put_card;
	}

	generation = card->generation;

	root_node = card->root_node;
	fw_node_get(root_node);
	root_device = root_node->data;
	root_device_is_running = root_device &&
			atomic_read(&root_device->state) == FW_DEVICE_RUNNING;
	root_device_is_cmc = root_device && root_device->cmc;

	irm_device = card->irm_node->data;
	irm_is_1394_1995_only = irm_device && irm_device->config_rom &&
			(irm_device->config_rom[2] & 0x000000f0) == 0;

	root_id  = root_node->node_id;
	irm_id   = card->irm_node->node_id;
	local_id = card->local_node->node_id;

	grace = time_after(jiffies, card->reset_jiffies + DIV_ROUND_UP(HZ, 8));

	if ((is_next_generation(generation, card->bm_generation) &&
	     !card->bm_abdicate) ||
	    (card->bm_generation != generation && grace)) {
		/*
		 * This first step is to figure out who is IRM and
		 * then try to become bus manager.  If the IRM is not
		 * well defined (e.g. does not have an active link
		 * layer or does not responds to our lock request, we
		 * will have to do a little vigilante bus management.
		 * In that case, we do a goto into the gap count logic
		 * so that when we do the reset, we still optimize the
		 * gap count.  That could well save a reset in the
		 * next generation.
		 */

		if (!card->irm_node->link_on) {
			new_root_id = local_id;
			fw_notify("%s, making local node (%02x) root.\n",
				  "IRM has link off", new_root_id);
			goto pick_me;
		}

		if (irm_is_1394_1995_only) {
			new_root_id = local_id;
			fw_notify("%s, making local node (%02x) root.\n",
				  "IRM is not 1394a compliant", new_root_id);
			goto pick_me;
		}

		card->bm_transaction_data[0] = cpu_to_be32(0x3f);
		card->bm_transaction_data[1] = cpu_to_be32(local_id);

		spin_unlock_irq(&card->lock);

		rcode = fw_run_transaction(card, TCODE_LOCK_COMPARE_SWAP,
				irm_id, generation, SCODE_100,
				CSR_REGISTER_BASE + CSR_BUS_MANAGER_ID,
				card->bm_transaction_data, 8);

		if (rcode == RCODE_GENERATION)
			/* Another bus reset, BM work has been rescheduled. */
			goto out;

		bm_id = be32_to_cpu(card->bm_transaction_data[0]);

		spin_lock_irq(&card->lock);
		if (rcode == RCODE_COMPLETE && generation == card->generation)
			card->bm_node_id =
			    bm_id == 0x3f ? local_id : 0xffc0 | bm_id;
		spin_unlock_irq(&card->lock);

		if (rcode == RCODE_COMPLETE && bm_id != 0x3f) {
			/* Somebody else is BM.  Only act as IRM. */
			if (local_id == irm_id)
				allocate_broadcast_channel(card, generation);

			goto out;
		}

		if (rcode == RCODE_SEND_ERROR) {
			/*
			 * We have been unable to send the lock request due to
			 * some local problem.  Let's try again later and hope
			 * that the problem has gone away by then.
			 */
			fw_schedule_bm_work(card, DIV_ROUND_UP(HZ, 8));
			goto out;
		}

		spin_lock_irq(&card->lock);

		if (rcode != RCODE_COMPLETE) {
			/*
			 * The lock request failed, maybe the IRM
			 * isn't really IRM capable after all. Let's
			 * do a bus reset and pick the local node as
			 * root, and thus, IRM.
			 */
			new_root_id = local_id;
			fw_notify("%s, making local node (%02x) root.\n",
				  "BM lock failed", new_root_id);
			goto pick_me;
		}
	} else if (card->bm_generation != generation) {
		/*
		 * We weren't BM in the last generation, and the last
		 * bus reset is less than 125ms ago.  Reschedule this job.
		 */
		spin_unlock_irq(&card->lock);
		fw_schedule_bm_work(card, DIV_ROUND_UP(HZ, 8));
		goto out;
	}

	/*
	 * We're bus manager for this generation, so next step is to
	 * make sure we have an active cycle master and do gap count
	 * optimization.
	 */
	card->bm_generation = generation;

	if (root_device == NULL) {
		/*
		 * Either link_on is false, or we failed to read the
		 * config rom.  In either case, pick another root.
		 */
		new_root_id = local_id;
	} else if (!root_device_is_running) {
		/*
		 * If we haven't probed this device yet, bail out now
		 * and let's try again once that's done.
		 */
		spin_unlock_irq(&card->lock);
		goto out;
	} else if (root_device_is_cmc) {
		/*
		 * We will send out a force root packet for this
		 * node as part of the gap count optimization.
		 */
		new_root_id = root_id;
	} else {
		/*
		 * Current root has an active link layer and we
		 * successfully read the config rom, but it's not
		 * cycle master capable.
		 */
		new_root_id = local_id;
	}

 pick_me:
	/*
	 * Pick a gap count from 1394a table E-1.  The table doesn't cover
	 * the typically much larger 1394b beta repeater delays though.
	 */
	if (!card->beta_repeaters_present &&
	    root_node->max_hops < ARRAY_SIZE(gap_count_table))
		gap_count = gap_count_table[root_node->max_hops];
	else
		gap_count = 63;

	/*
	 * Finally, figure out if we should do a reset or not.  If we have
	 * done less than 5 resets with the same physical topology and we
	 * have either a new root or a new gap count setting, let's do it.
	 */

	if (card->bm_retries++ < 5 &&
	    (card->gap_count != gap_count || new_root_id != root_id))
		do_reset = true;

	spin_unlock_irq(&card->lock);

	if (do_reset) {
		fw_notify("phy config: card %d, new root=%x, gap_count=%d\n",
			  card->index, new_root_id, gap_count);
		fw_send_phy_config(card, new_root_id, generation, gap_count);
		reset_bus(card, true);
		/* Will allocate broadcast channel after the reset. */
		goto out;
	}

	if (root_device_is_cmc) {
		/*
		 * Make sure that the cycle master sends cycle start packets.
		 */
		card->bm_transaction_data[0] = cpu_to_be32(CSR_STATE_BIT_CMSTR);
		rcode = fw_run_transaction(card, TCODE_WRITE_QUADLET_REQUEST,
				root_id, generation, SCODE_100,
				CSR_REGISTER_BASE + CSR_STATE_SET,
				card->bm_transaction_data, 4);
		if (rcode == RCODE_GENERATION)
			goto out;
	}

	if (local_id == irm_id)
		allocate_broadcast_channel(card, generation);

 out:
	fw_node_put(root_node);
 out_put_card:
	fw_card_put(card);
}

void fw_card_initialize(struct fw_card *card,
			const struct fw_card_driver *driver,
			struct device *device)
{
	static atomic_t index = ATOMIC_INIT(-1);

	card->index = atomic_inc_return(&index);
	card->driver = driver;
	card->device = device;
	card->current_tlabel = 0;
	card->tlabel_mask = 0;
	card->split_timeout_hi = 0;
	card->split_timeout_lo = 800 << 19;
	card->split_timeout_cycles = 800;
	card->split_timeout_jiffies = DIV_ROUND_UP(HZ, 10);
	card->color = 0;
	card->broadcast_channel = BROADCAST_CHANNEL_INITIAL;

	kref_init(&card->kref);
	init_completion(&card->done);
	INIT_LIST_HEAD(&card->transaction_list);
	spin_lock_init(&card->lock);

	card->local_node = NULL;

	INIT_DELAYED_WORK(&card->br_work, br_work);
	INIT_DELAYED_WORK(&card->bm_work, bm_work);
}
EXPORT_SYMBOL(fw_card_initialize);

int fw_card_add(struct fw_card *card,
		u32 max_receive, u32 link_speed, u64 guid)
{
	int ret;

	card->max_receive = max_receive;
	card->link_speed = link_speed;
	card->guid = guid;

	mutex_lock(&card_mutex);

	generate_config_rom(card, tmp_config_rom);
	ret = card->driver->enable(card, tmp_config_rom, config_rom_length);
	if (ret == 0)
		list_add_tail(&card->link, &card_list);

	mutex_unlock(&card_mutex);

	return ret;
}
EXPORT_SYMBOL(fw_card_add);

/*
 * The next few functions implement a dummy driver that is used once a card
 * driver shuts down an fw_card.  This allows the driver to cleanly unload,
 * as all IO to the card will be handled (and failed) by the dummy driver
 * instead of calling into the module.  Only functions for iso context
 * shutdown still need to be provided by the card driver.
 */

static int dummy_enable(struct fw_card *card,
			const __be32 *config_rom, size_t length)
{
	BUG();
	return -1;
}

static int dummy_read_phy_reg(struct fw_card *card, int address)
{
	return -ENODEV;
}

static int dummy_update_phy_reg(struct fw_card *card, int address,
				int clear_bits, int set_bits)
{
	return -ENODEV;
}

static int dummy_set_config_rom(struct fw_card *card,
				const __be32 *config_rom, size_t length)
{
	/*
	 * We take the card out of card_list before setting the dummy
	 * driver, so this should never get called.
	 */
	BUG();
	return -1;
}

static void dummy_send_request(struct fw_card *card, struct fw_packet *packet)
{
	packet->callback(packet, card, -ENODEV);
}

static void dummy_send_response(struct fw_card *card, struct fw_packet *packet)
{
	packet->callback(packet, card, -ENODEV);
}

static int dummy_cancel_packet(struct fw_card *card, struct fw_packet *packet)
{
	return -ENOENT;
}

static int dummy_enable_phys_dma(struct fw_card *card,
				 int node_id, int generation)
{
	return -ENODEV;
}

static const struct fw_card_driver dummy_driver_template = {
	.enable          = dummy_enable,
	.read_phy_reg    = dummy_read_phy_reg,
	.update_phy_reg  = dummy_update_phy_reg,
	.set_config_rom  = dummy_set_config_rom,
	.send_request    = dummy_send_request,
	.cancel_packet   = dummy_cancel_packet,
	.send_response   = dummy_send_response,
	.enable_phys_dma = dummy_enable_phys_dma,
};

void fw_card_release(struct kref *kref)
{
	struct fw_card *card = container_of(kref, struct fw_card, kref);

	complete(&card->done);
}

void fw_core_remove_card(struct fw_card *card)
{
	struct fw_card_driver dummy_driver = dummy_driver_template;

	card->driver->update_phy_reg(card, 4,
				     PHY_LINK_ACTIVE | PHY_CONTENDER, 0);
	fw_schedule_bus_reset(card, false, true);

	mutex_lock(&card_mutex);
	list_del_init(&card->link);
	mutex_unlock(&card_mutex);

	/* Switch off most of the card driver interface. */
	dummy_driver.free_iso_context	= card->driver->free_iso_context;
	dummy_driver.stop_iso		= card->driver->stop_iso;
	card->driver = &dummy_driver;

	fw_destroy_nodes(card);

	/* Wait for all users, especially device workqueue jobs, to finish. */
	fw_card_put(card);
	wait_for_completion(&card->done);

	WARN_ON(!list_empty(&card->transaction_list));
}
EXPORT_SYMBOL(fw_core_remove_card);<|MERGE_RESOLUTION|>--- conflicted
+++ resolved
@@ -275,13 +275,8 @@
 
 static void bm_work(struct work_struct *work)
 {
-<<<<<<< HEAD
-	struct fw_card *card = container_of(work, struct fw_card, work.work);
+	struct fw_card *card = container_of(work, struct fw_card, bm_work.work);
 	struct fw_device *root_device, *irm_device;
-=======
-	struct fw_card *card = container_of(work, struct fw_card, bm_work.work);
-	struct fw_device *root_device;
->>>>>>> 80792d18
 	struct fw_node *root_node;
 	int root_id, new_root_id, irm_id, bm_id, local_id;
 	int gap_count, generation, grace, rcode;
