--- conflicted
+++ resolved
@@ -16,10 +16,6 @@
 	  enable the new stack.
 
 	  To compile this driver as a module, say M here: the module will be
-<<<<<<< HEAD
-	  called firewire-core.  It functionally replaces ieee1394, raw1394,
-	  and video1394.
-=======
 	  called firewire-core.
 
 	  This module functionally replaces ieee1394, raw1394, and video1394.
@@ -27,7 +23,6 @@
 	  libraw1394 version 2.  IIDC/DCAM applications also need libdc1394
 	  version 2.  No libraries are required to access storage devices
 	  through the firewire-sbp2 driver.
->>>>>>> 0967d61e
 
 config FIREWIRE_OHCI
 	tristate "OHCI-1394 controllers"
