/*
 * SBP2 driver (SCSI over IEEE1394)
 *
 * Copyright (C) 2005-2007  Kristian Hoegsberg <krh@bitplanet.net>
 *
 * This program is free software; you can redistribute it and/or modify
 * it under the terms of the GNU General Public License as published by
 * the Free Software Foundation; either version 2 of the License, or
 * (at your option) any later version.
 *
 * This program is distributed in the hope that it will be useful,
 * but WITHOUT ANY WARRANTY; without even the implied warranty of
 * MERCHANTABILITY or FITNESS FOR A PARTICULAR PURPOSE.  See the
 * GNU General Public License for more details.
 *
 * You should have received a copy of the GNU General Public License
 * along with this program; if not, write to the Free Software Foundation,
 * Inc., 59 Temple Place - Suite 330, Boston, MA 02111-1307, USA.
 */

/*
 * The basic structure of this driver is based on the old storage driver,
 * drivers/ieee1394/sbp2.c, originally written by
 *     James Goodwin <jamesg@filanet.com>
 * with later contributions and ongoing maintenance from
 *     Ben Collins <bcollins@debian.org>,
 *     Stefan Richter <stefanr@s5r6.in-berlin.de>
 * and many others.
 */

#include <linux/blkdev.h>
#include <linux/delay.h>
#include <linux/device.h>
#include <linux/dma-mapping.h>
#include <linux/kernel.h>
#include <linux/mod_devicetable.h>
#include <linux/module.h>
#include <linux/moduleparam.h>
#include <linux/scatterlist.h>
#include <linux/string.h>
#include <linux/stringify.h>
#include <linux/timer.h>
#include <linux/workqueue.h>
#include <asm/system.h>

#include <scsi/scsi.h>
#include <scsi/scsi_cmnd.h>
#include <scsi/scsi_device.h>
#include <scsi/scsi_host.h>

#include "fw-device.h"
#include "fw-topology.h"
#include "fw-transaction.h"

/*
 * So far only bridges from Oxford Semiconductor are known to support
 * concurrent logins. Depending on firmware, four or two concurrent logins
 * are possible on OXFW911 and newer Oxsemi bridges.
 *
 * Concurrent logins are useful together with cluster filesystems.
 */
static int sbp2_param_exclusive_login = 1;
module_param_named(exclusive_login, sbp2_param_exclusive_login, bool, 0644);
MODULE_PARM_DESC(exclusive_login, "Exclusive login to sbp2 device "
		 "(default = Y, use N for concurrent initiators)");

/*
 * Flags for firmware oddities
 *
 * - 128kB max transfer
 *   Limit transfer size. Necessary for some old bridges.
 *
 * - 36 byte inquiry
 *   When scsi_mod probes the device, let the inquiry command look like that
 *   from MS Windows.
 *
 * - skip mode page 8
 *   Suppress sending of mode_sense for mode page 8 if the device pretends to
 *   support the SCSI Primary Block commands instead of Reduced Block Commands.
 *
 * - fix capacity
 *   Tell sd_mod to correct the last sector number reported by read_capacity.
 *   Avoids access beyond actual disk limits on devices with an off-by-one bug.
 *   Don't use this with devices which don't have this bug.
 *
 * - delay inquiry
 *   Wait extra SBP2_INQUIRY_DELAY seconds after login before SCSI inquiry.
 *
 * - override internal blacklist
 *   Instead of adding to the built-in blacklist, use only the workarounds
 *   specified in the module load parameter.
 *   Useful if a blacklist entry interfered with a non-broken device.
 */
#define SBP2_WORKAROUND_128K_MAX_TRANS	0x1
#define SBP2_WORKAROUND_INQUIRY_36	0x2
#define SBP2_WORKAROUND_MODE_SENSE_8	0x4
#define SBP2_WORKAROUND_FIX_CAPACITY	0x8
#define SBP2_WORKAROUND_DELAY_INQUIRY	0x10
#define SBP2_INQUIRY_DELAY		12
#define SBP2_WORKAROUND_OVERRIDE	0x100

static int sbp2_param_workarounds;
module_param_named(workarounds, sbp2_param_workarounds, int, 0644);
MODULE_PARM_DESC(workarounds, "Work around device bugs (default = 0"
	", 128kB max transfer = " __stringify(SBP2_WORKAROUND_128K_MAX_TRANS)
	", 36 byte inquiry = "    __stringify(SBP2_WORKAROUND_INQUIRY_36)
	", skip mode page 8 = "   __stringify(SBP2_WORKAROUND_MODE_SENSE_8)
	", fix capacity = "       __stringify(SBP2_WORKAROUND_FIX_CAPACITY)
	", delay inquiry = "      __stringify(SBP2_WORKAROUND_DELAY_INQUIRY)
	", override internal blacklist = " __stringify(SBP2_WORKAROUND_OVERRIDE)
	", or a combination)");

/* I don't know why the SCSI stack doesn't define something like this... */
typedef void (*scsi_done_fn_t)(struct scsi_cmnd *);

static const char sbp2_driver_name[] = "sbp2";

/*
 * We create one struct sbp2_logical_unit per SBP-2 Logical Unit Number Entry
 * and one struct scsi_device per sbp2_logical_unit.
 */
struct sbp2_logical_unit {
	struct sbp2_target *tgt;
	struct list_head link;
	struct fw_address_handler address_handler;
	struct list_head orb_list;

	u64 command_block_agent_address;
	u16 lun;
	int login_id;

	/*
	 * The generation is updated once we've logged in or reconnected
	 * to the logical unit.  Thus, I/O to the device will automatically
	 * fail and get retried if it happens in a window where the device
	 * is not ready, e.g. after a bus reset but before we reconnect.
	 */
	int generation;
	int retries;
	struct delayed_work work;
	bool has_sdev;
	bool blocked;
};

/*
 * We create one struct sbp2_target per IEEE 1212 Unit Directory
 * and one struct Scsi_Host per sbp2_target.
 */
struct sbp2_target {
	struct kref kref;
	struct fw_unit *unit;
	const char *bus_id;
	struct list_head lu_list;

	u64 management_agent_address;
	u64 guid;
	int directory_id;
	int node_id;
	int address_high;
	unsigned int workarounds;
	unsigned int mgt_orb_timeout;

	int dont_block;	/* counter for each logical unit */
	int blocked;	/* ditto */
};

/*
 * Per section 7.4.8 of the SBP-2 spec, a mgt_ORB_timeout value can be
 * provided in the config rom. Most devices do provide a value, which
 * we'll use for login management orbs, but with some sane limits.
 */
#define SBP2_MIN_LOGIN_ORB_TIMEOUT	5000U	/* Timeout in ms */
#define SBP2_MAX_LOGIN_ORB_TIMEOUT	40000U	/* Timeout in ms */
#define SBP2_ORB_TIMEOUT		2000U	/* Timeout in ms */
#define SBP2_ORB_NULL			0x80000000
#define SBP2_MAX_SG_ELEMENT_LENGTH	0xf000
<<<<<<< HEAD
#define SBP2_RETRY_LIMIT		0xf		/* 15 retries */
#define SBP2_CYCLE_LIMIT		(0xc8 << 12)	/* 200 125us cycles */
=======
#define SBP2_RETRY_LIMIT		0xf	/* 15 retries */

#define SBP2_DIRECTION_TO_MEDIA		0x0
#define SBP2_DIRECTION_FROM_MEDIA	0x1
>>>>>>> f5101d58

/* Unit directory keys */
#define SBP2_CSR_UNIT_CHARACTERISTICS	0x3a
#define SBP2_CSR_FIRMWARE_REVISION	0x3c
#define SBP2_CSR_LOGICAL_UNIT_NUMBER	0x14
#define SBP2_CSR_LOGICAL_UNIT_DIRECTORY	0xd4

/* Management orb opcodes */
#define SBP2_LOGIN_REQUEST		0x0
#define SBP2_QUERY_LOGINS_REQUEST	0x1
#define SBP2_RECONNECT_REQUEST		0x3
#define SBP2_SET_PASSWORD_REQUEST	0x4
#define SBP2_LOGOUT_REQUEST		0x7
#define SBP2_ABORT_TASK_REQUEST		0xb
#define SBP2_ABORT_TASK_SET		0xc
#define SBP2_LOGICAL_UNIT_RESET		0xe
#define SBP2_TARGET_RESET_REQUEST	0xf

/* Offsets for command block agent registers */
#define SBP2_AGENT_STATE		0x00
#define SBP2_AGENT_RESET		0x04
#define SBP2_ORB_POINTER		0x08
#define SBP2_DOORBELL			0x10
#define SBP2_UNSOLICITED_STATUS_ENABLE	0x14

/* Status write response codes */
#define SBP2_STATUS_REQUEST_COMPLETE	0x0
#define SBP2_STATUS_TRANSPORT_FAILURE	0x1
#define SBP2_STATUS_ILLEGAL_REQUEST	0x2
#define SBP2_STATUS_VENDOR_DEPENDENT	0x3

#define STATUS_GET_ORB_HIGH(v)		((v).status & 0xffff)
#define STATUS_GET_SBP_STATUS(v)	(((v).status >> 16) & 0xff)
#define STATUS_GET_LEN(v)		(((v).status >> 24) & 0x07)
#define STATUS_GET_DEAD(v)		(((v).status >> 27) & 0x01)
#define STATUS_GET_RESPONSE(v)		(((v).status >> 28) & 0x03)
#define STATUS_GET_SOURCE(v)		(((v).status >> 30) & 0x03)
#define STATUS_GET_ORB_LOW(v)		((v).orb_low)
#define STATUS_GET_DATA(v)		((v).data)

struct sbp2_status {
	u32 status;
	u32 orb_low;
	u8 data[24];
};

struct sbp2_pointer {
	__be32 high;
	__be32 low;
};

struct sbp2_orb {
	struct fw_transaction t;
	struct kref kref;
	dma_addr_t request_bus;
	int rcode;
	struct sbp2_pointer pointer;
	void (*callback)(struct sbp2_orb * orb, struct sbp2_status * status);
	struct list_head link;
};

#define MANAGEMENT_ORB_LUN(v)			((v))
#define MANAGEMENT_ORB_FUNCTION(v)		((v) << 16)
#define MANAGEMENT_ORB_RECONNECT(v)		((v) << 20)
#define MANAGEMENT_ORB_EXCLUSIVE(v)		((v) ? 1 << 28 : 0)
#define MANAGEMENT_ORB_REQUEST_FORMAT(v)	((v) << 29)
#define MANAGEMENT_ORB_NOTIFY			((1) << 31)

#define MANAGEMENT_ORB_RESPONSE_LENGTH(v)	((v))
#define MANAGEMENT_ORB_PASSWORD_LENGTH(v)	((v) << 16)

struct sbp2_management_orb {
	struct sbp2_orb base;
	struct {
		struct sbp2_pointer password;
		struct sbp2_pointer response;
		__be32 misc;
		__be32 length;
		struct sbp2_pointer status_fifo;
	} request;
	__be32 response[4];
	dma_addr_t response_bus;
	struct completion done;
	struct sbp2_status status;
};

struct sbp2_login_response {
	__be32 misc;
	struct sbp2_pointer command_block_agent;
	__be32 reconnect_hold;
};
#define COMMAND_ORB_DATA_SIZE(v)	((v))
#define COMMAND_ORB_PAGE_SIZE(v)	((v) << 16)
#define COMMAND_ORB_PAGE_TABLE_PRESENT	((1) << 19)
#define COMMAND_ORB_MAX_PAYLOAD(v)	((v) << 20)
#define COMMAND_ORB_SPEED(v)		((v) << 24)
#define COMMAND_ORB_DIRECTION		((1) << 27)
#define COMMAND_ORB_REQUEST_FORMAT(v)	((v) << 29)
#define COMMAND_ORB_NOTIFY		((1) << 31)

struct sbp2_command_orb {
	struct sbp2_orb base;
	struct {
		struct sbp2_pointer next;
		struct sbp2_pointer data_descriptor;
		__be32 misc;
		u8 command_block[12];
	} request;
	struct scsi_cmnd *cmd;
	scsi_done_fn_t done;
	struct sbp2_logical_unit *lu;

	struct sbp2_pointer page_table[SG_ALL] __attribute__((aligned(8)));
	dma_addr_t page_table_bus;
};

/*
 * List of devices with known bugs.
 *
 * The firmware_revision field, masked with 0xffff00, is the best
 * indicator for the type of bridge chip of a device.  It yields a few
 * false positives but this did not break correctly behaving devices
 * so far.  We use ~0 as a wildcard, since the 24 bit values we get
 * from the config rom can never match that.
 */
static const struct {
	u32 firmware_revision;
	u32 model;
	unsigned int workarounds;
} sbp2_workarounds_table[] = {
	/* DViCO Momobay CX-1 with TSB42AA9 bridge */ {
		.firmware_revision	= 0x002800,
		.model			= 0x001010,
		.workarounds		= SBP2_WORKAROUND_INQUIRY_36 |
					  SBP2_WORKAROUND_MODE_SENSE_8,
	},
	/* DViCO Momobay FX-3A with TSB42AA9A bridge */ {
		.firmware_revision	= 0x002800,
		.model			= 0x000000,
		.workarounds		= SBP2_WORKAROUND_DELAY_INQUIRY,
	},
	/* Initio bridges, actually only needed for some older ones */ {
		.firmware_revision	= 0x000200,
		.model			= ~0,
		.workarounds		= SBP2_WORKAROUND_INQUIRY_36,
	},
	/* Symbios bridge */ {
		.firmware_revision	= 0xa0b800,
		.model			= ~0,
		.workarounds		= SBP2_WORKAROUND_128K_MAX_TRANS,
	},
	/* Datafab MD2-FW2 with Symbios/LSILogic SYM13FW500 bridge */ {
		.firmware_revision	= 0x002600,
		.model			= ~0,
		.workarounds		= SBP2_WORKAROUND_128K_MAX_TRANS,
	},

	/*
	 * There are iPods (2nd gen, 3rd gen) with model_id == 0, but
	 * these iPods do not feature the read_capacity bug according
	 * to one report.  Read_capacity behaviour as well as model_id
	 * could change due to Apple-supplied firmware updates though.
	 */

	/* iPod 4th generation. */ {
		.firmware_revision	= 0x0a2700,
		.model			= 0x000021,
		.workarounds		= SBP2_WORKAROUND_FIX_CAPACITY,
	},
	/* iPod mini */ {
		.firmware_revision	= 0x0a2700,
		.model			= 0x000023,
		.workarounds		= SBP2_WORKAROUND_FIX_CAPACITY,
	},
	/* iPod Photo */ {
		.firmware_revision	= 0x0a2700,
		.model			= 0x00007e,
		.workarounds		= SBP2_WORKAROUND_FIX_CAPACITY,
	}
};

static void
free_orb(struct kref *kref)
{
	struct sbp2_orb *orb = container_of(kref, struct sbp2_orb, kref);

	kfree(orb);
}

static void
sbp2_status_write(struct fw_card *card, struct fw_request *request,
		  int tcode, int destination, int source,
		  int generation, int speed,
		  unsigned long long offset,
		  void *payload, size_t length, void *callback_data)
{
	struct sbp2_logical_unit *lu = callback_data;
	struct sbp2_orb *orb;
	struct sbp2_status status;
	size_t header_size;
	unsigned long flags;

	if (tcode != TCODE_WRITE_BLOCK_REQUEST ||
	    length == 0 || length > sizeof(status)) {
		fw_send_response(card, request, RCODE_TYPE_ERROR);
		return;
	}

	header_size = min(length, 2 * sizeof(u32));
	fw_memcpy_from_be32(&status, payload, header_size);
	if (length > header_size)
		memcpy(status.data, payload + 8, length - header_size);
	if (STATUS_GET_SOURCE(status) == 2 || STATUS_GET_SOURCE(status) == 3) {
		fw_notify("non-orb related status write, not handled\n");
		fw_send_response(card, request, RCODE_COMPLETE);
		return;
	}

	/* Lookup the orb corresponding to this status write. */
	spin_lock_irqsave(&card->lock, flags);
	list_for_each_entry(orb, &lu->orb_list, link) {
		if (STATUS_GET_ORB_HIGH(status) == 0 &&
		    STATUS_GET_ORB_LOW(status) == orb->request_bus) {
			orb->rcode = RCODE_COMPLETE;
			list_del(&orb->link);
			break;
		}
	}
	spin_unlock_irqrestore(&card->lock, flags);

	if (&orb->link != &lu->orb_list)
		orb->callback(orb, &status);
	else
		fw_error("status write for unknown orb\n");

	kref_put(&orb->kref, free_orb);

	fw_send_response(card, request, RCODE_COMPLETE);
}

static void
complete_transaction(struct fw_card *card, int rcode,
		     void *payload, size_t length, void *data)
{
	struct sbp2_orb *orb = data;
	unsigned long flags;

	/*
	 * This is a little tricky.  We can get the status write for
	 * the orb before we get this callback.  The status write
	 * handler above will assume the orb pointer transaction was
	 * successful and set the rcode to RCODE_COMPLETE for the orb.
	 * So this callback only sets the rcode if it hasn't already
	 * been set and only does the cleanup if the transaction
	 * failed and we didn't already get a status write.
	 */
	spin_lock_irqsave(&card->lock, flags);

	if (orb->rcode == -1)
		orb->rcode = rcode;
	if (orb->rcode != RCODE_COMPLETE) {
		list_del(&orb->link);
		spin_unlock_irqrestore(&card->lock, flags);
		orb->callback(orb, NULL);
	} else {
		spin_unlock_irqrestore(&card->lock, flags);
	}

	kref_put(&orb->kref, free_orb);
}

static void
sbp2_send_orb(struct sbp2_orb *orb, struct sbp2_logical_unit *lu,
	      int node_id, int generation, u64 offset)
{
	struct fw_device *device = fw_device(lu->tgt->unit->device.parent);
	unsigned long flags;

	orb->pointer.high = 0;
	orb->pointer.low = cpu_to_be32(orb->request_bus);

	spin_lock_irqsave(&device->card->lock, flags);
	list_add_tail(&orb->link, &lu->orb_list);
	spin_unlock_irqrestore(&device->card->lock, flags);

	/* Take a ref for the orb list and for the transaction callback. */
	kref_get(&orb->kref);
	kref_get(&orb->kref);

	fw_send_request(device->card, &orb->t, TCODE_WRITE_BLOCK_REQUEST,
			node_id, generation, device->max_speed, offset,
			&orb->pointer, sizeof(orb->pointer),
			complete_transaction, orb);
}

static int sbp2_cancel_orbs(struct sbp2_logical_unit *lu)
{
	struct fw_device *device = fw_device(lu->tgt->unit->device.parent);
	struct sbp2_orb *orb, *next;
	struct list_head list;
	unsigned long flags;
	int retval = -ENOENT;

	INIT_LIST_HEAD(&list);
	spin_lock_irqsave(&device->card->lock, flags);
	list_splice_init(&lu->orb_list, &list);
	spin_unlock_irqrestore(&device->card->lock, flags);

	list_for_each_entry_safe(orb, next, &list, link) {
		retval = 0;
		if (fw_cancel_transaction(device->card, &orb->t) == 0)
			continue;

		orb->rcode = RCODE_CANCELLED;
		orb->callback(orb, NULL);
	}

	return retval;
}

static void
complete_management_orb(struct sbp2_orb *base_orb, struct sbp2_status *status)
{
	struct sbp2_management_orb *orb =
		container_of(base_orb, struct sbp2_management_orb, base);

	if (status)
		memcpy(&orb->status, status, sizeof(*status));
	complete(&orb->done);
}

static int
sbp2_send_management_orb(struct sbp2_logical_unit *lu, int node_id,
			 int generation, int function, int lun_or_login_id,
			 void *response)
{
	struct fw_device *device = fw_device(lu->tgt->unit->device.parent);
	struct sbp2_management_orb *orb;
	unsigned int timeout;
	int retval = -ENOMEM;

	if (function == SBP2_LOGOUT_REQUEST && fw_device_is_shutdown(device))
		return 0;

	orb = kzalloc(sizeof(*orb), GFP_ATOMIC);
	if (orb == NULL)
		return -ENOMEM;

	kref_init(&orb->base.kref);
	orb->response_bus =
		dma_map_single(device->card->device, &orb->response,
			       sizeof(orb->response), DMA_FROM_DEVICE);
	if (dma_mapping_error(orb->response_bus))
		goto fail_mapping_response;

	orb->request.response.high = 0;
	orb->request.response.low  = cpu_to_be32(orb->response_bus);

	orb->request.misc = cpu_to_be32(
		MANAGEMENT_ORB_NOTIFY |
		MANAGEMENT_ORB_FUNCTION(function) |
		MANAGEMENT_ORB_LUN(lun_or_login_id));
	orb->request.length = cpu_to_be32(
		MANAGEMENT_ORB_RESPONSE_LENGTH(sizeof(orb->response)));

	orb->request.status_fifo.high =
		cpu_to_be32(lu->address_handler.offset >> 32);
	orb->request.status_fifo.low  =
		cpu_to_be32(lu->address_handler.offset);

	if (function == SBP2_LOGIN_REQUEST) {
		/* Ask for 2^2 == 4 seconds reconnect grace period */
		orb->request.misc |= cpu_to_be32(
			MANAGEMENT_ORB_RECONNECT(2) |
			MANAGEMENT_ORB_EXCLUSIVE(sbp2_param_exclusive_login));
		timeout = lu->tgt->mgt_orb_timeout;
	} else {
		timeout = SBP2_ORB_TIMEOUT;
	}

	init_completion(&orb->done);
	orb->base.callback = complete_management_orb;

	orb->base.request_bus =
		dma_map_single(device->card->device, &orb->request,
			       sizeof(orb->request), DMA_TO_DEVICE);
	if (dma_mapping_error(orb->base.request_bus))
		goto fail_mapping_request;

	sbp2_send_orb(&orb->base, lu, node_id, generation,
		      lu->tgt->management_agent_address);

	wait_for_completion_timeout(&orb->done, msecs_to_jiffies(timeout));

	retval = -EIO;
	if (sbp2_cancel_orbs(lu) == 0) {
		fw_error("%s: orb reply timed out, rcode=0x%02x\n",
			 lu->tgt->bus_id, orb->base.rcode);
		goto out;
	}

	if (orb->base.rcode != RCODE_COMPLETE) {
		fw_error("%s: management write failed, rcode 0x%02x\n",
			 lu->tgt->bus_id, orb->base.rcode);
		goto out;
	}

	if (STATUS_GET_RESPONSE(orb->status) != 0 ||
	    STATUS_GET_SBP_STATUS(orb->status) != 0) {
		fw_error("%s: error status: %d:%d\n", lu->tgt->bus_id,
			 STATUS_GET_RESPONSE(orb->status),
			 STATUS_GET_SBP_STATUS(orb->status));
		goto out;
	}

	retval = 0;
 out:
	dma_unmap_single(device->card->device, orb->base.request_bus,
			 sizeof(orb->request), DMA_TO_DEVICE);
 fail_mapping_request:
	dma_unmap_single(device->card->device, orb->response_bus,
			 sizeof(orb->response), DMA_FROM_DEVICE);
 fail_mapping_response:
	if (response)
		memcpy(response, orb->response, sizeof(orb->response));
	kref_put(&orb->base.kref, free_orb);

	return retval;
}

static void
complete_agent_reset_write(struct fw_card *card, int rcode,
			   void *payload, size_t length, void *done)
{
	complete(done);
}

static void sbp2_agent_reset(struct sbp2_logical_unit *lu)
{
	struct fw_device *device = fw_device(lu->tgt->unit->device.parent);
	DECLARE_COMPLETION_ONSTACK(done);
	struct fw_transaction t;
	static u32 z;

	fw_send_request(device->card, &t, TCODE_WRITE_QUADLET_REQUEST,
			lu->tgt->node_id, lu->generation, device->max_speed,
			lu->command_block_agent_address + SBP2_AGENT_RESET,
			&z, sizeof(z), complete_agent_reset_write, &done);
	wait_for_completion(&done);
}

static void
complete_agent_reset_write_no_wait(struct fw_card *card, int rcode,
				   void *payload, size_t length, void *data)
{
	kfree(data);
}

static void sbp2_agent_reset_no_wait(struct sbp2_logical_unit *lu)
{
	struct fw_device *device = fw_device(lu->tgt->unit->device.parent);
	struct fw_transaction *t;
	static u32 z;

	t = kmalloc(sizeof(*t), GFP_ATOMIC);
	if (t == NULL)
		return;

	fw_send_request(device->card, t, TCODE_WRITE_QUADLET_REQUEST,
			lu->tgt->node_id, lu->generation, device->max_speed,
			lu->command_block_agent_address + SBP2_AGENT_RESET,
			&z, sizeof(z), complete_agent_reset_write_no_wait, t);
}

static void sbp2_set_generation(struct sbp2_logical_unit *lu, int generation)
{
	struct fw_card *card = fw_device(lu->tgt->unit->device.parent)->card;
	unsigned long flags;

	/* serialize with comparisons of lu->generation and card->generation */
	spin_lock_irqsave(&card->lock, flags);
	lu->generation = generation;
	spin_unlock_irqrestore(&card->lock, flags);
}

static inline void sbp2_allow_block(struct sbp2_logical_unit *lu)
{
	/*
	 * We may access dont_block without taking card->lock here:
	 * All callers of sbp2_allow_block() and all callers of sbp2_unblock()
	 * are currently serialized against each other.
	 * And a wrong result in sbp2_conditionally_block()'s access of
	 * dont_block is rather harmless, it simply misses its first chance.
	 */
	--lu->tgt->dont_block;
}

/*
 * Blocks lu->tgt if all of the following conditions are met:
 *   - Login, INQUIRY, and high-level SCSI setup of all of the target's
 *     logical units have been finished (indicated by dont_block == 0).
 *   - lu->generation is stale.
 *
 * Note, scsi_block_requests() must be called while holding card->lock,
 * otherwise it might foil sbp2_[conditionally_]unblock()'s attempt to
 * unblock the target.
 */
static void sbp2_conditionally_block(struct sbp2_logical_unit *lu)
{
	struct sbp2_target *tgt = lu->tgt;
	struct fw_card *card = fw_device(tgt->unit->device.parent)->card;
	struct Scsi_Host *shost =
		container_of((void *)tgt, struct Scsi_Host, hostdata[0]);
	unsigned long flags;

	spin_lock_irqsave(&card->lock, flags);
	if (!tgt->dont_block && !lu->blocked &&
	    lu->generation != card->generation) {
		lu->blocked = true;
		if (++tgt->blocked == 1)
			scsi_block_requests(shost);
	}
	spin_unlock_irqrestore(&card->lock, flags);
}

/*
 * Unblocks lu->tgt as soon as all its logical units can be unblocked.
 * Note, it is harmless to run scsi_unblock_requests() outside the
 * card->lock protected section.  On the other hand, running it inside
 * the section might clash with shost->host_lock.
 */
static void sbp2_conditionally_unblock(struct sbp2_logical_unit *lu)
{
	struct sbp2_target *tgt = lu->tgt;
	struct fw_card *card = fw_device(tgt->unit->device.parent)->card;
	struct Scsi_Host *shost =
		container_of((void *)tgt, struct Scsi_Host, hostdata[0]);
	unsigned long flags;
	bool unblock = false;

	spin_lock_irqsave(&card->lock, flags);
	if (lu->blocked && lu->generation == card->generation) {
		lu->blocked = false;
		unblock = --tgt->blocked == 0;
	}
	spin_unlock_irqrestore(&card->lock, flags);

	if (unblock)
		scsi_unblock_requests(shost);
}

/*
 * Prevents future blocking of tgt and unblocks it.
 * Note, it is harmless to run scsi_unblock_requests() outside the
 * card->lock protected section.  On the other hand, running it inside
 * the section might clash with shost->host_lock.
 */
static void sbp2_unblock(struct sbp2_target *tgt)
{
	struct fw_card *card = fw_device(tgt->unit->device.parent)->card;
	struct Scsi_Host *shost =
		container_of((void *)tgt, struct Scsi_Host, hostdata[0]);
	unsigned long flags;

	spin_lock_irqsave(&card->lock, flags);
	++tgt->dont_block;
	spin_unlock_irqrestore(&card->lock, flags);

	scsi_unblock_requests(shost);
}

static int sbp2_lun2int(u16 lun)
{
	struct scsi_lun eight_bytes_lun;

	memset(&eight_bytes_lun, 0, sizeof(eight_bytes_lun));
	eight_bytes_lun.scsi_lun[0] = (lun >> 8) & 0xff;
	eight_bytes_lun.scsi_lun[1] = lun & 0xff;

	return scsilun_to_int(&eight_bytes_lun);
}

static void sbp2_release_target(struct kref *kref)
{
	struct sbp2_target *tgt = container_of(kref, struct sbp2_target, kref);
	struct sbp2_logical_unit *lu, *next;
	struct Scsi_Host *shost =
		container_of((void *)tgt, struct Scsi_Host, hostdata[0]);
	struct scsi_device *sdev;
	struct fw_device *device = fw_device(tgt->unit->device.parent);

	/* prevent deadlocks */
	sbp2_unblock(tgt);

	list_for_each_entry_safe(lu, next, &tgt->lu_list, link) {
		sdev = scsi_device_lookup(shost, 0, 0, sbp2_lun2int(lu->lun));
		if (sdev) {
			scsi_remove_device(sdev);
			scsi_device_put(sdev);
		}
		sbp2_send_management_orb(lu, tgt->node_id, lu->generation,
				SBP2_LOGOUT_REQUEST, lu->login_id, NULL);

		fw_core_remove_address_handler(&lu->address_handler);
		list_del(&lu->link);
		kfree(lu);
	}
	scsi_remove_host(shost);
	fw_notify("released %s\n", tgt->bus_id);

	fw_unit_put(tgt->unit);
	scsi_host_put(shost);
	fw_device_put(device);
}

static struct workqueue_struct *sbp2_wq;

/*
 * Always get the target's kref when scheduling work on one its units.
 * Each workqueue job is responsible to call sbp2_target_put() upon return.
 */
static void sbp2_queue_work(struct sbp2_logical_unit *lu, unsigned long delay)
{
	if (queue_delayed_work(sbp2_wq, &lu->work, delay))
		kref_get(&lu->tgt->kref);
}

static void sbp2_target_put(struct sbp2_target *tgt)
{
	kref_put(&tgt->kref, sbp2_release_target);
}

static void
complete_set_busy_timeout(struct fw_card *card, int rcode,
			  void *payload, size_t length, void *done)
{
	complete(done);
}

<<<<<<< HEAD
/*
 * Write retransmit retry values into the BUSY_TIMEOUT register.
 * - The single-phase retry protocol is supported by all SBP-2 devices, but the
 *   default retry_limit value is 0 (i.e. never retry transmission). We write a
 *   saner value after logging into the device.
 * - The dual-phase retry protocol is optional to implement, and if not
 *   supported, writes to the dual-phase portion of the register will be
 *   ignored. We try to write the original 1394-1995 default here.
 * - In the case of devices that are also SBP-3-compliant, all writes are
 *   ignored, as the register is read-only, but contains single-phase retry of
 *   15, which is what we're trying to set for all SBP-2 device anyway, so this
 *   write attempt is safe and yields more consistent behavior for all devices.
 *
 * See section 8.3.2.3.5 of the 1394-1995 spec, section 6.2 of the SBP-2 spec,
 * and section 6.4 of the SBP-3 spec for further details.
 */
=======
>>>>>>> f5101d58
static void sbp2_set_busy_timeout(struct sbp2_logical_unit *lu)
{
	struct fw_device *device = fw_device(lu->tgt->unit->device.parent);
	DECLARE_COMPLETION_ONSTACK(done);
	struct fw_transaction t;
	static __be32 busy_timeout;

<<<<<<< HEAD
	busy_timeout = cpu_to_be32(SBP2_CYCLE_LIMIT | SBP2_RETRY_LIMIT);
=======
	/* FIXME: we should try to set dual-phase cycle_limit too */
	busy_timeout = cpu_to_be32(SBP2_RETRY_LIMIT);
>>>>>>> f5101d58

	fw_send_request(device->card, &t, TCODE_WRITE_QUADLET_REQUEST,
			lu->tgt->node_id, lu->generation, device->max_speed,
			CSR_REGISTER_BASE + CSR_BUSY_TIMEOUT, &busy_timeout,
			sizeof(busy_timeout), complete_set_busy_timeout, &done);
	wait_for_completion(&done);
}

static void sbp2_reconnect(struct work_struct *work);

static void sbp2_login(struct work_struct *work)
{
	struct sbp2_logical_unit *lu =
		container_of(work, struct sbp2_logical_unit, work.work);
	struct sbp2_target *tgt = lu->tgt;
	struct fw_device *device = fw_device(tgt->unit->device.parent);
	struct Scsi_Host *shost;
	struct scsi_device *sdev;
	struct sbp2_login_response response;
	int generation, node_id, local_node_id;

	if (fw_device_is_shutdown(device))
		goto out;

	generation    = device->generation;
	smp_rmb();    /* node_id must not be older than generation */
	node_id       = device->node_id;
	local_node_id = device->card->node_id;

	/* If this is a re-login attempt, log out, or we might be rejected. */
	if (lu->has_sdev)
		sbp2_send_management_orb(lu, device->node_id, generation,
				SBP2_LOGOUT_REQUEST, lu->login_id, NULL);

	if (sbp2_send_management_orb(lu, node_id, generation,
				SBP2_LOGIN_REQUEST, lu->lun, &response) < 0) {
		if (lu->retries++ < 5) {
			sbp2_queue_work(lu, DIV_ROUND_UP(HZ, 5));
		} else {
			fw_error("%s: failed to login to LUN %04x\n",
				 tgt->bus_id, lu->lun);
			/* Let any waiting I/O fail from now on. */
			sbp2_unblock(lu->tgt);
		}
		goto out;
	}

	tgt->node_id	  = node_id;
	tgt->address_high = local_node_id << 16;
	sbp2_set_generation(lu, generation);

	lu->command_block_agent_address =
		((u64)(be32_to_cpu(response.command_block_agent.high) & 0xffff)
		      << 32) | be32_to_cpu(response.command_block_agent.low);
	lu->login_id = be32_to_cpu(response.misc) & 0xffff;

	fw_notify("%s: logged in to LUN %04x (%d retries)\n",
		  tgt->bus_id, lu->lun, lu->retries);

	/* set appropriate retry limit(s) in BUSY_TIMEOUT register */
	sbp2_set_busy_timeout(lu);

	PREPARE_DELAYED_WORK(&lu->work, sbp2_reconnect);
	sbp2_agent_reset(lu);

	/* This was a re-login. */
	if (lu->has_sdev) {
		sbp2_cancel_orbs(lu);
		sbp2_conditionally_unblock(lu);
		goto out;
	}

	if (lu->tgt->workarounds & SBP2_WORKAROUND_DELAY_INQUIRY)
		ssleep(SBP2_INQUIRY_DELAY);

	shost = container_of((void *)tgt, struct Scsi_Host, hostdata[0]);
	sdev = __scsi_add_device(shost, 0, 0, sbp2_lun2int(lu->lun), lu);
	/*
	 * FIXME:  We are unable to perform reconnects while in sbp2_login().
	 * Therefore __scsi_add_device() will get into trouble if a bus reset
	 * happens in parallel.  It will either fail or leave us with an
	 * unusable sdev.  As a workaround we check for this and retry the
	 * whole login and SCSI probing.
	 */

	/* Reported error during __scsi_add_device() */
	if (IS_ERR(sdev))
		goto out_logout_login;

	/* Unreported error during __scsi_add_device() */
	smp_rmb(); /* get current card generation */
	if (generation != device->card->generation) {
		scsi_remove_device(sdev);
		scsi_device_put(sdev);
		goto out_logout_login;
	}

	/* No error during __scsi_add_device() */
	lu->has_sdev = true;
	scsi_device_put(sdev);
	sbp2_allow_block(lu);
	goto out;

 out_logout_login:
	smp_rmb(); /* generation may have changed */
	generation = device->generation;
	smp_rmb(); /* node_id must not be older than generation */

	sbp2_send_management_orb(lu, device->node_id, generation,
				 SBP2_LOGOUT_REQUEST, lu->login_id, NULL);
	/*
	 * If a bus reset happened, sbp2_update will have requeued
	 * lu->work already.  Reset the work from reconnect to login.
	 */
	PREPARE_DELAYED_WORK(&lu->work, sbp2_login);
 out:
	sbp2_target_put(tgt);
}

static int sbp2_add_logical_unit(struct sbp2_target *tgt, int lun_entry)
{
	struct sbp2_logical_unit *lu;

	lu = kmalloc(sizeof(*lu), GFP_KERNEL);
	if (!lu)
		return -ENOMEM;

	lu->address_handler.length           = 0x100;
	lu->address_handler.address_callback = sbp2_status_write;
	lu->address_handler.callback_data    = lu;

	if (fw_core_add_address_handler(&lu->address_handler,
					&fw_high_memory_region) < 0) {
		kfree(lu);
		return -ENOMEM;
	}

	lu->tgt      = tgt;
	lu->lun      = lun_entry & 0xffff;
	lu->retries  = 0;
	lu->has_sdev = false;
	lu->blocked  = false;
	++tgt->dont_block;
	INIT_LIST_HEAD(&lu->orb_list);
	INIT_DELAYED_WORK(&lu->work, sbp2_login);

	list_add_tail(&lu->link, &tgt->lu_list);
	return 0;
}

static int sbp2_scan_logical_unit_dir(struct sbp2_target *tgt, u32 *directory)
{
	struct fw_csr_iterator ci;
	int key, value;

	fw_csr_iterator_init(&ci, directory);
	while (fw_csr_iterator_next(&ci, &key, &value))
		if (key == SBP2_CSR_LOGICAL_UNIT_NUMBER &&
		    sbp2_add_logical_unit(tgt, value) < 0)
			return -ENOMEM;
	return 0;
}

static int sbp2_scan_unit_dir(struct sbp2_target *tgt, u32 *directory,
			      u32 *model, u32 *firmware_revision)
{
	struct fw_csr_iterator ci;
	int key, value;
	unsigned int timeout;

	fw_csr_iterator_init(&ci, directory);
	while (fw_csr_iterator_next(&ci, &key, &value)) {
		switch (key) {

		case CSR_DEPENDENT_INFO | CSR_OFFSET:
			tgt->management_agent_address =
					CSR_REGISTER_BASE + 4 * value;
			break;

		case CSR_DIRECTORY_ID:
			tgt->directory_id = value;
			break;

		case CSR_MODEL:
			*model = value;
			break;

		case SBP2_CSR_FIRMWARE_REVISION:
			*firmware_revision = value;
			break;

		case SBP2_CSR_UNIT_CHARACTERISTICS:
			/* the timeout value is stored in 500ms units */
			timeout = ((unsigned int) value >> 8 & 0xff) * 500;
			timeout = max(timeout, SBP2_MIN_LOGIN_ORB_TIMEOUT);
			tgt->mgt_orb_timeout =
				  min(timeout, SBP2_MAX_LOGIN_ORB_TIMEOUT);

			if (timeout > tgt->mgt_orb_timeout)
				fw_notify("%s: config rom contains %ds "
					  "management ORB timeout, limiting "
					  "to %ds\n", tgt->bus_id,
					  timeout / 1000,
					  tgt->mgt_orb_timeout / 1000);
			break;

		case SBP2_CSR_LOGICAL_UNIT_NUMBER:
			if (sbp2_add_logical_unit(tgt, value) < 0)
				return -ENOMEM;
			break;

		case SBP2_CSR_LOGICAL_UNIT_DIRECTORY:
			if (sbp2_scan_logical_unit_dir(tgt, ci.p + value) < 0)
				return -ENOMEM;
			break;
		}
	}
	return 0;
}

static void sbp2_init_workarounds(struct sbp2_target *tgt, u32 model,
				  u32 firmware_revision)
{
	int i;
	unsigned int w = sbp2_param_workarounds;

	if (w)
		fw_notify("Please notify linux1394-devel@lists.sourceforge.net "
			  "if you need the workarounds parameter for %s\n",
			  tgt->bus_id);

	if (w & SBP2_WORKAROUND_OVERRIDE)
		goto out;

	for (i = 0; i < ARRAY_SIZE(sbp2_workarounds_table); i++) {

		if (sbp2_workarounds_table[i].firmware_revision !=
		    (firmware_revision & 0xffffff00))
			continue;

		if (sbp2_workarounds_table[i].model != model &&
		    sbp2_workarounds_table[i].model != ~0)
			continue;

		w |= sbp2_workarounds_table[i].workarounds;
		break;
	}
 out:
	if (w)
		fw_notify("Workarounds for %s: 0x%x "
			  "(firmware_revision 0x%06x, model_id 0x%06x)\n",
			  tgt->bus_id, w, firmware_revision, model);
	tgt->workarounds = w;
}

static struct scsi_host_template scsi_driver_template;

static int sbp2_probe(struct device *dev)
{
	struct fw_unit *unit = fw_unit(dev);
	struct fw_device *device = fw_device(unit->device.parent);
	struct sbp2_target *tgt;
	struct sbp2_logical_unit *lu;
	struct Scsi_Host *shost;
	u32 model, firmware_revision;

	shost = scsi_host_alloc(&scsi_driver_template, sizeof(*tgt));
	if (shost == NULL)
		return -ENOMEM;

	tgt = (struct sbp2_target *)shost->hostdata;
	unit->device.driver_data = tgt;
	tgt->unit = unit;
	kref_init(&tgt->kref);
	INIT_LIST_HEAD(&tgt->lu_list);
	tgt->bus_id = unit->device.bus_id;
	tgt->guid = (u64)device->config_rom[3] << 32 | device->config_rom[4];

	if (fw_device_enable_phys_dma(device) < 0)
		goto fail_shost_put;

	if (scsi_add_host(shost, &unit->device) < 0)
		goto fail_shost_put;

	fw_device_get(device);
	fw_unit_get(unit);

	/* Initialize to values that won't match anything in our table. */
	firmware_revision = 0xff000000;
	model = 0xff000000;

	/* implicit directory ID */
	tgt->directory_id = ((unit->directory - device->config_rom) * 4
			     + CSR_CONFIG_ROM) & 0xffffff;

	if (sbp2_scan_unit_dir(tgt, unit->directory, &model,
			       &firmware_revision) < 0)
		goto fail_tgt_put;

	sbp2_init_workarounds(tgt, model, firmware_revision);

	/* Do the login in a workqueue so we can easily reschedule retries. */
	list_for_each_entry(lu, &tgt->lu_list, link)
		sbp2_queue_work(lu, 0);
	return 0;

 fail_tgt_put:
	sbp2_target_put(tgt);
	return -ENOMEM;

 fail_shost_put:
	scsi_host_put(shost);
	return -ENOMEM;
}

static int sbp2_remove(struct device *dev)
{
	struct fw_unit *unit = fw_unit(dev);
	struct sbp2_target *tgt = unit->device.driver_data;

	sbp2_target_put(tgt);
	return 0;
}

static void sbp2_reconnect(struct work_struct *work)
{
	struct sbp2_logical_unit *lu =
		container_of(work, struct sbp2_logical_unit, work.work);
	struct sbp2_target *tgt = lu->tgt;
	struct fw_device *device = fw_device(tgt->unit->device.parent);
	int generation, node_id, local_node_id;

	if (fw_device_is_shutdown(device))
		goto out;

	generation    = device->generation;
	smp_rmb();    /* node_id must not be older than generation */
	node_id       = device->node_id;
	local_node_id = device->card->node_id;

	if (sbp2_send_management_orb(lu, node_id, generation,
				     SBP2_RECONNECT_REQUEST,
				     lu->login_id, NULL) < 0) {
		/*
		 * If reconnect was impossible even though we are in the
		 * current generation, fall back and try to log in again.
		 *
		 * We could check for "Function rejected" status, but
		 * looking at the bus generation as simpler and more general.
		 */
		smp_rmb(); /* get current card generation */
		if (generation == device->card->generation ||
		    lu->retries++ >= 5) {
			fw_error("%s: failed to reconnect\n", tgt->bus_id);
			lu->retries = 0;
			PREPARE_DELAYED_WORK(&lu->work, sbp2_login);
		}
		sbp2_queue_work(lu, DIV_ROUND_UP(HZ, 5));
		goto out;
	}

	tgt->node_id      = node_id;
	tgt->address_high = local_node_id << 16;
	sbp2_set_generation(lu, generation);

	fw_notify("%s: reconnected to LUN %04x (%d retries)\n",
		  tgt->bus_id, lu->lun, lu->retries);

	sbp2_agent_reset(lu);
	sbp2_cancel_orbs(lu);
	sbp2_conditionally_unblock(lu);
 out:
	sbp2_target_put(tgt);
}

static void sbp2_update(struct fw_unit *unit)
{
	struct sbp2_target *tgt = unit->device.driver_data;
	struct sbp2_logical_unit *lu;

	fw_device_enable_phys_dma(fw_device(unit->device.parent));

	/*
	 * Fw-core serializes sbp2_update() against sbp2_remove().
	 * Iteration over tgt->lu_list is therefore safe here.
	 */
	list_for_each_entry(lu, &tgt->lu_list, link) {
		sbp2_conditionally_block(lu);
		lu->retries = 0;
		sbp2_queue_work(lu, 0);
	}
}

#define SBP2_UNIT_SPEC_ID_ENTRY	0x0000609e
#define SBP2_SW_VERSION_ENTRY	0x00010483

static const struct fw_device_id sbp2_id_table[] = {
	{
		.match_flags  = FW_MATCH_SPECIFIER_ID | FW_MATCH_VERSION,
		.specifier_id = SBP2_UNIT_SPEC_ID_ENTRY,
		.version      = SBP2_SW_VERSION_ENTRY,
	},
	{ }
};

static struct fw_driver sbp2_driver = {
	.driver   = {
		.owner  = THIS_MODULE,
		.name   = sbp2_driver_name,
		.bus    = &fw_bus_type,
		.probe  = sbp2_probe,
		.remove = sbp2_remove,
	},
	.update   = sbp2_update,
	.id_table = sbp2_id_table,
};

static unsigned int
sbp2_status_to_sense_data(u8 *sbp2_status, u8 *sense_data)
{
	int sam_status;

	sense_data[0] = 0x70;
	sense_data[1] = 0x0;
	sense_data[2] = sbp2_status[1];
	sense_data[3] = sbp2_status[4];
	sense_data[4] = sbp2_status[5];
	sense_data[5] = sbp2_status[6];
	sense_data[6] = sbp2_status[7];
	sense_data[7] = 10;
	sense_data[8] = sbp2_status[8];
	sense_data[9] = sbp2_status[9];
	sense_data[10] = sbp2_status[10];
	sense_data[11] = sbp2_status[11];
	sense_data[12] = sbp2_status[2];
	sense_data[13] = sbp2_status[3];
	sense_data[14] = sbp2_status[12];
	sense_data[15] = sbp2_status[13];

	sam_status = sbp2_status[0] & 0x3f;

	switch (sam_status) {
	case SAM_STAT_GOOD:
	case SAM_STAT_CHECK_CONDITION:
	case SAM_STAT_CONDITION_MET:
	case SAM_STAT_BUSY:
	case SAM_STAT_RESERVATION_CONFLICT:
	case SAM_STAT_COMMAND_TERMINATED:
		return DID_OK << 16 | sam_status;

	default:
		return DID_ERROR << 16;
	}
}

static void
complete_command_orb(struct sbp2_orb *base_orb, struct sbp2_status *status)
{
	struct sbp2_command_orb *orb =
		container_of(base_orb, struct sbp2_command_orb, base);
	struct fw_device *device = fw_device(orb->lu->tgt->unit->device.parent);
	int result;

	if (status != NULL) {
		if (STATUS_GET_DEAD(*status))
			sbp2_agent_reset_no_wait(orb->lu);

		switch (STATUS_GET_RESPONSE(*status)) {
		case SBP2_STATUS_REQUEST_COMPLETE:
			result = DID_OK << 16;
			break;
		case SBP2_STATUS_TRANSPORT_FAILURE:
			result = DID_BUS_BUSY << 16;
			break;
		case SBP2_STATUS_ILLEGAL_REQUEST:
		case SBP2_STATUS_VENDOR_DEPENDENT:
		default:
			result = DID_ERROR << 16;
			break;
		}

		if (result == DID_OK << 16 && STATUS_GET_LEN(*status) > 1)
			result = sbp2_status_to_sense_data(STATUS_GET_DATA(*status),
							   orb->cmd->sense_buffer);
	} else {
		/*
		 * If the orb completes with status == NULL, something
		 * went wrong, typically a bus reset happened mid-orb
		 * or when sending the write (less likely).
		 */
		result = DID_BUS_BUSY << 16;
		sbp2_conditionally_block(orb->lu);
	}

	dma_unmap_single(device->card->device, orb->base.request_bus,
			 sizeof(orb->request), DMA_TO_DEVICE);

	if (scsi_sg_count(orb->cmd) > 0)
		dma_unmap_sg(device->card->device, scsi_sglist(orb->cmd),
			     scsi_sg_count(orb->cmd),
			     orb->cmd->sc_data_direction);

	if (orb->page_table_bus != 0)
		dma_unmap_single(device->card->device, orb->page_table_bus,
				 sizeof(orb->page_table), DMA_TO_DEVICE);

	orb->cmd->result = result;
	orb->done(orb->cmd);
}

static int
sbp2_map_scatterlist(struct sbp2_command_orb *orb, struct fw_device *device,
		     struct sbp2_logical_unit *lu)
{
	struct scatterlist *sg;
	int sg_len, l, i, j, count;
	dma_addr_t sg_addr;

	sg = scsi_sglist(orb->cmd);
	count = dma_map_sg(device->card->device, sg, scsi_sg_count(orb->cmd),
			   orb->cmd->sc_data_direction);
	if (count == 0)
		goto fail;

	/*
	 * Handle the special case where there is only one element in
	 * the scatter list by converting it to an immediate block
	 * request. This is also a workaround for broken devices such
	 * as the second generation iPod which doesn't support page
	 * tables.
	 */
	if (count == 1 && sg_dma_len(sg) < SBP2_MAX_SG_ELEMENT_LENGTH) {
		orb->request.data_descriptor.high =
			cpu_to_be32(lu->tgt->address_high);
		orb->request.data_descriptor.low  =
			cpu_to_be32(sg_dma_address(sg));
		orb->request.misc |=
			cpu_to_be32(COMMAND_ORB_DATA_SIZE(sg_dma_len(sg)));
		return 0;
	}

	/*
	 * Convert the scatterlist to an sbp2 page table.  If any
	 * scatterlist entries are too big for sbp2, we split them as we
	 * go.  Even if we ask the block I/O layer to not give us sg
	 * elements larger than 65535 bytes, some IOMMUs may merge sg elements
	 * during DMA mapping, and Linux currently doesn't prevent this.
	 */
	for (i = 0, j = 0; i < count; i++, sg = sg_next(sg)) {
		sg_len = sg_dma_len(sg);
		sg_addr = sg_dma_address(sg);
		while (sg_len) {
			/* FIXME: This won't get us out of the pinch. */
			if (unlikely(j >= ARRAY_SIZE(orb->page_table))) {
				fw_error("page table overflow\n");
				goto fail_page_table;
			}
			l = min(sg_len, SBP2_MAX_SG_ELEMENT_LENGTH);
			orb->page_table[j].low = cpu_to_be32(sg_addr);
			orb->page_table[j].high = cpu_to_be32(l << 16);
			sg_addr += l;
			sg_len -= l;
			j++;
		}
	}

	orb->page_table_bus =
		dma_map_single(device->card->device, orb->page_table,
			       sizeof(orb->page_table), DMA_TO_DEVICE);
	if (dma_mapping_error(orb->page_table_bus))
		goto fail_page_table;

	/*
	 * The data_descriptor pointer is the one case where we need
	 * to fill in the node ID part of the address.  All other
	 * pointers assume that the data referenced reside on the
	 * initiator (i.e. us), but data_descriptor can refer to data
	 * on other nodes so we need to put our ID in descriptor.high.
	 */
	orb->request.data_descriptor.high = cpu_to_be32(lu->tgt->address_high);
	orb->request.data_descriptor.low  = cpu_to_be32(orb->page_table_bus);
	orb->request.misc |= cpu_to_be32(COMMAND_ORB_PAGE_TABLE_PRESENT |
					 COMMAND_ORB_DATA_SIZE(j));

	return 0;

 fail_page_table:
	dma_unmap_sg(device->card->device, sg, scsi_sg_count(orb->cmd),
		     orb->cmd->sc_data_direction);
 fail:
	return -ENOMEM;
}

/* SCSI stack integration */

static int sbp2_scsi_queuecommand(struct scsi_cmnd *cmd, scsi_done_fn_t done)
{
	struct sbp2_logical_unit *lu = cmd->device->hostdata;
	struct fw_device *device = fw_device(lu->tgt->unit->device.parent);
	struct sbp2_command_orb *orb;
	unsigned int max_payload;
	int retval = SCSI_MLQUEUE_HOST_BUSY;

	/*
	 * Bidirectional commands are not yet implemented, and unknown
	 * transfer direction not handled.
	 */
	if (cmd->sc_data_direction == DMA_BIDIRECTIONAL) {
		fw_error("Can't handle DMA_BIDIRECTIONAL, rejecting command\n");
		cmd->result = DID_ERROR << 16;
		done(cmd);
		return 0;
	}

	orb = kzalloc(sizeof(*orb), GFP_ATOMIC);
	if (orb == NULL) {
		fw_notify("failed to alloc orb\n");
		return SCSI_MLQUEUE_HOST_BUSY;
	}

	/* Initialize rcode to something not RCODE_COMPLETE. */
	orb->base.rcode = -1;
	kref_init(&orb->base.kref);

	orb->lu   = lu;
	orb->done = done;
	orb->cmd  = cmd;

	orb->request.next.high   = cpu_to_be32(SBP2_ORB_NULL);
	/*
	 * At speed 100 we can do 512 bytes per packet, at speed 200,
	 * 1024 bytes per packet etc.  The SBP-2 max_payload field
	 * specifies the max payload size as 2 ^ (max_payload + 2), so
	 * if we set this to max_speed + 7, we get the right value.
	 */
	max_payload = min(device->max_speed + 7,
			  device->card->max_receive - 1);
	orb->request.misc = cpu_to_be32(
		COMMAND_ORB_MAX_PAYLOAD(max_payload) |
		COMMAND_ORB_SPEED(device->max_speed) |
		COMMAND_ORB_NOTIFY);

	if (cmd->sc_data_direction == DMA_FROM_DEVICE)
		orb->request.misc |= cpu_to_be32(COMMAND_ORB_DIRECTION);

	if (scsi_sg_count(cmd) && sbp2_map_scatterlist(orb, device, lu) < 0)
		goto out;

	memcpy(orb->request.command_block, cmd->cmnd, COMMAND_SIZE(*cmd->cmnd));

	orb->base.callback = complete_command_orb;
	orb->base.request_bus =
		dma_map_single(device->card->device, &orb->request,
			       sizeof(orb->request), DMA_TO_DEVICE);
	if (dma_mapping_error(orb->base.request_bus))
		goto out;

	sbp2_send_orb(&orb->base, lu, lu->tgt->node_id, lu->generation,
		      lu->command_block_agent_address + SBP2_ORB_POINTER);
	retval = 0;
 out:
	kref_put(&orb->base.kref, free_orb);
	return retval;
}

static int sbp2_scsi_slave_alloc(struct scsi_device *sdev)
{
	struct sbp2_logical_unit *lu = sdev->hostdata;

	/* (Re-)Adding logical units via the SCSI stack is not supported. */
	if (!lu)
		return -ENOSYS;

	sdev->allow_restart = 1;

	/* SBP-2 requires quadlet alignment of the data buffers. */
	blk_queue_update_dma_alignment(sdev->request_queue, 4 - 1);

	if (lu->tgt->workarounds & SBP2_WORKAROUND_INQUIRY_36)
		sdev->inquiry_len = 36;

	return 0;
}

static int sbp2_scsi_slave_configure(struct scsi_device *sdev)
{
	struct sbp2_logical_unit *lu = sdev->hostdata;

	sdev->use_10_for_rw = 1;

	if (sdev->type == TYPE_ROM)
		sdev->use_10_for_ms = 1;

	if (sdev->type == TYPE_DISK &&
	    lu->tgt->workarounds & SBP2_WORKAROUND_MODE_SENSE_8)
		sdev->skip_ms_page_8 = 1;

	if (lu->tgt->workarounds & SBP2_WORKAROUND_FIX_CAPACITY)
		sdev->fix_capacity = 1;

	if (lu->tgt->workarounds & SBP2_WORKAROUND_128K_MAX_TRANS)
		blk_queue_max_sectors(sdev->request_queue, 128 * 1024 / 512);

	return 0;
}

/*
 * Called by scsi stack when something has really gone wrong.  Usually
 * called when a command has timed-out for some reason.
 */
static int sbp2_scsi_abort(struct scsi_cmnd *cmd)
{
	struct sbp2_logical_unit *lu = cmd->device->hostdata;

	fw_notify("%s: sbp2_scsi_abort\n", lu->tgt->bus_id);
	sbp2_agent_reset(lu);
	sbp2_cancel_orbs(lu);

	return SUCCESS;
}

/*
 * Format of /sys/bus/scsi/devices/.../ieee1394_id:
 * u64 EUI-64 : u24 directory_ID : u16 LUN  (all printed in hexadecimal)
 *
 * This is the concatenation of target port identifier and logical unit
 * identifier as per SAM-2...SAM-4 annex A.
 */
static ssize_t
sbp2_sysfs_ieee1394_id_show(struct device *dev, struct device_attribute *attr,
			    char *buf)
{
	struct scsi_device *sdev = to_scsi_device(dev);
	struct sbp2_logical_unit *lu;

	if (!sdev)
		return 0;

	lu = sdev->hostdata;

	return sprintf(buf, "%016llx:%06x:%04x\n",
			(unsigned long long)lu->tgt->guid,
			lu->tgt->directory_id, lu->lun);
}

static DEVICE_ATTR(ieee1394_id, S_IRUGO, sbp2_sysfs_ieee1394_id_show, NULL);

static struct device_attribute *sbp2_scsi_sysfs_attrs[] = {
	&dev_attr_ieee1394_id,
	NULL
};

static struct scsi_host_template scsi_driver_template = {
	.module			= THIS_MODULE,
	.name			= "SBP-2 IEEE-1394",
	.proc_name		= sbp2_driver_name,
	.queuecommand		= sbp2_scsi_queuecommand,
	.slave_alloc		= sbp2_scsi_slave_alloc,
	.slave_configure	= sbp2_scsi_slave_configure,
	.eh_abort_handler	= sbp2_scsi_abort,
	.this_id		= -1,
	.sg_tablesize		= SG_ALL,
	.use_clustering		= ENABLE_CLUSTERING,
	.cmd_per_lun		= 1,
	.can_queue		= 1,
	.sdev_attrs		= sbp2_scsi_sysfs_attrs,
};

MODULE_AUTHOR("Kristian Hoegsberg <krh@bitplanet.net>");
MODULE_DESCRIPTION("SCSI over IEEE1394");
MODULE_LICENSE("GPL");
MODULE_DEVICE_TABLE(ieee1394, sbp2_id_table);

/* Provide a module alias so root-on-sbp2 initrds don't break. */
#ifndef CONFIG_IEEE1394_SBP2_MODULE
MODULE_ALIAS("sbp2");
#endif

static int __init sbp2_init(void)
{
	sbp2_wq = create_singlethread_workqueue(KBUILD_MODNAME);
	if (!sbp2_wq)
		return -ENOMEM;

	return driver_register(&sbp2_driver.driver);
}

static void __exit sbp2_cleanup(void)
{
	driver_unregister(&sbp2_driver.driver);
	destroy_workqueue(sbp2_wq);
}

module_init(sbp2_init);
module_exit(sbp2_cleanup);<|MERGE_RESOLUTION|>--- conflicted
+++ resolved
@@ -174,15 +174,8 @@
 #define SBP2_ORB_TIMEOUT		2000U	/* Timeout in ms */
 #define SBP2_ORB_NULL			0x80000000
 #define SBP2_MAX_SG_ELEMENT_LENGTH	0xf000
-<<<<<<< HEAD
 #define SBP2_RETRY_LIMIT		0xf		/* 15 retries */
 #define SBP2_CYCLE_LIMIT		(0xc8 << 12)	/* 200 125us cycles */
-=======
-#define SBP2_RETRY_LIMIT		0xf	/* 15 retries */
-
-#define SBP2_DIRECTION_TO_MEDIA		0x0
-#define SBP2_DIRECTION_FROM_MEDIA	0x1
->>>>>>> f5101d58
 
 /* Unit directory keys */
 #define SBP2_CSR_UNIT_CHARACTERISTICS	0x3a
@@ -822,7 +815,6 @@
 	complete(done);
 }
 
-<<<<<<< HEAD
 /*
  * Write retransmit retry values into the BUSY_TIMEOUT register.
  * - The single-phase retry protocol is supported by all SBP-2 devices, but the
@@ -839,8 +831,6 @@
  * See section 8.3.2.3.5 of the 1394-1995 spec, section 6.2 of the SBP-2 spec,
  * and section 6.4 of the SBP-3 spec for further details.
  */
-=======
->>>>>>> f5101d58
 static void sbp2_set_busy_timeout(struct sbp2_logical_unit *lu)
 {
 	struct fw_device *device = fw_device(lu->tgt->unit->device.parent);
@@ -848,12 +838,7 @@
 	struct fw_transaction t;
 	static __be32 busy_timeout;
 
-<<<<<<< HEAD
 	busy_timeout = cpu_to_be32(SBP2_CYCLE_LIMIT | SBP2_RETRY_LIMIT);
-=======
-	/* FIXME: we should try to set dual-phase cycle_limit too */
-	busy_timeout = cpu_to_be32(SBP2_RETRY_LIMIT);
->>>>>>> f5101d58
 
 	fw_send_request(device->card, &t, TCODE_WRITE_QUADLET_REQUEST,
 			lu->tgt->node_id, lu->generation, device->max_speed,
