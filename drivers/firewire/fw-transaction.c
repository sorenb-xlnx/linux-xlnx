--- conflicted
+++ resolved
@@ -296,37 +296,13 @@
 }
 EXPORT_SYMBOL(fw_send_request);
 
-<<<<<<< HEAD
-struct fw_phy_packet {
-	struct fw_packet packet;
-	struct completion done;
-	struct kref kref;
-};
-
-static void phy_packet_release(struct kref *kref)
-{
-	struct fw_phy_packet *p =
-			container_of(kref, struct fw_phy_packet, kref);
-	kfree(p);
-}
+static DEFINE_MUTEX(phy_config_mutex);
+static DECLARE_COMPLETION(phy_config_done);
 
 static void transmit_phy_packet_callback(struct fw_packet *packet,
 					 struct fw_card *card, int status)
 {
-	struct fw_phy_packet *p =
-			container_of(packet, struct fw_phy_packet, packet);
-
-	complete(&p->done);
-	kref_put(&p->kref, phy_packet_release);
-=======
-static DEFINE_MUTEX(phy_config_mutex);
-static DECLARE_COMPLETION(phy_config_done);
-
-static void transmit_phy_packet_callback(struct fw_packet *packet,
-					 struct fw_card *card, int status)
-{
 	complete(&phy_config_done);
->>>>>>> 0967d61e
 }
 
 static struct fw_packet phy_config_packet = {
@@ -339,37 +315,11 @@
 void fw_send_phy_config(struct fw_card *card,
 			int node_id, int generation, int gap_count)
 {
-<<<<<<< HEAD
-	struct fw_phy_packet *p;
-=======
->>>>>>> 0967d61e
 	long timeout = DIV_ROUND_UP(HZ, 10);
 	u32 data = PHY_IDENTIFIER(PHY_PACKET_CONFIG) |
 		   PHY_CONFIG_ROOT_ID(node_id) |
 		   PHY_CONFIG_GAP_COUNT(gap_count);
 
-<<<<<<< HEAD
-	p = kmalloc(sizeof(*p), GFP_KERNEL);
-	if (p == NULL)
-		return;
-
-	p->packet.header[0] = data;
-	p->packet.header[1] = ~data;
-	p->packet.header_length = 8;
-	p->packet.payload_length = 0;
-	p->packet.speed = SCODE_100;
-	p->packet.generation = generation;
-	p->packet.callback = transmit_phy_packet_callback;
-	init_completion(&p->done);
-	kref_set(&p->kref, 2);
-
-	card->driver->send_request(card, &p->packet);
-	timeout = wait_for_completion_timeout(&p->done, timeout);
-	kref_put(&p->kref, phy_packet_release);
-
-	/* will leak p if the callback is never executed */
-	WARN_ON(timeout == 0);
-=======
 	mutex_lock(&phy_config_mutex);
 
 	phy_config_packet.header[0] = data;
@@ -381,7 +331,6 @@
 	wait_for_completion_timeout(&phy_config_done, timeout);
 
 	mutex_unlock(&phy_config_mutex);
->>>>>>> 0967d61e
 }
 
 void fw_flush_transactions(struct fw_card *card)
