/**************************************************************************
 *
 * Copyright © 2009 VMware, Inc., Palo Alto, CA., USA
 * All Rights Reserved.
 *
 * Permission is hereby granted, free of charge, to any person obtaining a
 * copy of this software and associated documentation files (the
 * "Software"), to deal in the Software without restriction, including
 * without limitation the rights to use, copy, modify, merge, publish,
 * distribute, sub license, and/or sell copies of the Software, and to
 * permit persons to whom the Software is furnished to do so, subject to
 * the following conditions:
 *
 * The above copyright notice and this permission notice (including the
 * next paragraph) shall be included in all copies or substantial portions
 * of the Software.
 *
 * THE SOFTWARE IS PROVIDED "AS IS", WITHOUT WARRANTY OF ANY KIND, EXPRESS OR
 * IMPLIED, INCLUDING BUT NOT LIMITED TO THE WARRANTIES OF MERCHANTABILITY,
 * FITNESS FOR A PARTICULAR PURPOSE AND NON-INFRINGEMENT. IN NO EVENT SHALL
 * THE COPYRIGHT HOLDERS, AUTHORS AND/OR ITS SUPPLIERS BE LIABLE FOR ANY CLAIM,
 * DAMAGES OR OTHER LIABILITY, WHETHER IN AN ACTION OF CONTRACT, TORT OR
 * OTHERWISE, ARISING FROM, OUT OF OR IN CONNECTION WITH THE SOFTWARE OR THE
 * USE OR OTHER DEALINGS IN THE SOFTWARE.
 *
 **************************************************************************/

#include "drmP.h"
#include "vmwgfx_drv.h"
#include "ttm/ttm_placement.h"
#include "ttm/ttm_bo_driver.h"
#include "ttm/ttm_object.h"
#include "ttm/ttm_module.h"

#define VMWGFX_DRIVER_NAME "vmwgfx"
#define VMWGFX_DRIVER_DESC "Linux drm driver for VMware graphics devices"
#define VMWGFX_CHIP_SVGAII 0
#define VMW_FB_RESERVATION 0

/**
 * Fully encoded drm commands. Might move to vmw_drm.h
 */

#define DRM_IOCTL_VMW_GET_PARAM					\
	DRM_IOWR(DRM_COMMAND_BASE + DRM_VMW_GET_PARAM,		\
		 struct drm_vmw_getparam_arg)
#define DRM_IOCTL_VMW_ALLOC_DMABUF				\
	DRM_IOWR(DRM_COMMAND_BASE + DRM_VMW_ALLOC_DMABUF,	\
		union drm_vmw_alloc_dmabuf_arg)
#define DRM_IOCTL_VMW_UNREF_DMABUF				\
	DRM_IOW(DRM_COMMAND_BASE + DRM_VMW_UNREF_DMABUF,	\
		struct drm_vmw_unref_dmabuf_arg)
#define DRM_IOCTL_VMW_CURSOR_BYPASS				\
	DRM_IOW(DRM_COMMAND_BASE + DRM_VMW_CURSOR_BYPASS,	\
		 struct drm_vmw_cursor_bypass_arg)

#define DRM_IOCTL_VMW_CONTROL_STREAM				\
	DRM_IOW(DRM_COMMAND_BASE + DRM_VMW_CONTROL_STREAM,	\
		 struct drm_vmw_control_stream_arg)
#define DRM_IOCTL_VMW_CLAIM_STREAM				\
	DRM_IOR(DRM_COMMAND_BASE + DRM_VMW_CLAIM_STREAM,	\
		 struct drm_vmw_stream_arg)
#define DRM_IOCTL_VMW_UNREF_STREAM				\
	DRM_IOW(DRM_COMMAND_BASE + DRM_VMW_UNREF_STREAM,	\
		 struct drm_vmw_stream_arg)

#define DRM_IOCTL_VMW_CREATE_CONTEXT				\
	DRM_IOR(DRM_COMMAND_BASE + DRM_VMW_CREATE_CONTEXT,	\
		struct drm_vmw_context_arg)
#define DRM_IOCTL_VMW_UNREF_CONTEXT				\
	DRM_IOW(DRM_COMMAND_BASE + DRM_VMW_UNREF_CONTEXT,	\
		struct drm_vmw_context_arg)
#define DRM_IOCTL_VMW_CREATE_SURFACE				\
	DRM_IOWR(DRM_COMMAND_BASE + DRM_VMW_CREATE_SURFACE,	\
		 union drm_vmw_surface_create_arg)
#define DRM_IOCTL_VMW_UNREF_SURFACE				\
	DRM_IOW(DRM_COMMAND_BASE + DRM_VMW_UNREF_SURFACE,	\
		 struct drm_vmw_surface_arg)
#define DRM_IOCTL_VMW_REF_SURFACE				\
	DRM_IOWR(DRM_COMMAND_BASE + DRM_VMW_REF_SURFACE,	\
		 union drm_vmw_surface_reference_arg)
#define DRM_IOCTL_VMW_EXECBUF					\
	DRM_IOW(DRM_COMMAND_BASE + DRM_VMW_EXECBUF,		\
		struct drm_vmw_execbuf_arg)
#define DRM_IOCTL_VMW_FIFO_DEBUG				\
	DRM_IOWR(DRM_COMMAND_BASE + DRM_VMW_FIFO_DEBUG,		\
		 struct drm_vmw_fifo_debug_arg)
#define DRM_IOCTL_VMW_FENCE_WAIT				\
	DRM_IOWR(DRM_COMMAND_BASE + DRM_VMW_FENCE_WAIT,		\
		 struct drm_vmw_fence_wait_arg)
#define DRM_IOCTL_VMW_UPDATE_LAYOUT				\
	DRM_IOWR(DRM_COMMAND_BASE + DRM_VMW_UPDATE_LAYOUT,	\
		 struct drm_vmw_update_layout_arg)


/**
 * The core DRM version of this macro doesn't account for
 * DRM_COMMAND_BASE.
 */

#define VMW_IOCTL_DEF(ioctl, func, flags) \
  [DRM_IOCTL_NR(DRM_IOCTL_##ioctl) - DRM_COMMAND_BASE] = {DRM_##ioctl, flags, func, DRM_IOCTL_##ioctl}

/**
 * Ioctl definitions.
 */

static struct drm_ioctl_desc vmw_ioctls[] = {
	VMW_IOCTL_DEF(VMW_GET_PARAM, vmw_getparam_ioctl,
		      DRM_AUTH | DRM_UNLOCKED),
	VMW_IOCTL_DEF(VMW_ALLOC_DMABUF, vmw_dmabuf_alloc_ioctl,
		      DRM_AUTH | DRM_UNLOCKED),
	VMW_IOCTL_DEF(VMW_UNREF_DMABUF, vmw_dmabuf_unref_ioctl,
		      DRM_AUTH | DRM_UNLOCKED),
	VMW_IOCTL_DEF(VMW_CURSOR_BYPASS,
		      vmw_kms_cursor_bypass_ioctl,
		      DRM_MASTER | DRM_CONTROL_ALLOW | DRM_UNLOCKED),

	VMW_IOCTL_DEF(VMW_CONTROL_STREAM, vmw_overlay_ioctl,
		      DRM_MASTER | DRM_CONTROL_ALLOW | DRM_UNLOCKED),
	VMW_IOCTL_DEF(VMW_CLAIM_STREAM, vmw_stream_claim_ioctl,
		      DRM_MASTER | DRM_CONTROL_ALLOW | DRM_UNLOCKED),
	VMW_IOCTL_DEF(VMW_UNREF_STREAM, vmw_stream_unref_ioctl,
		      DRM_MASTER | DRM_CONTROL_ALLOW | DRM_UNLOCKED),

	VMW_IOCTL_DEF(VMW_CREATE_CONTEXT, vmw_context_define_ioctl,
		      DRM_AUTH | DRM_UNLOCKED),
	VMW_IOCTL_DEF(VMW_UNREF_CONTEXT, vmw_context_destroy_ioctl,
		      DRM_AUTH | DRM_UNLOCKED),
	VMW_IOCTL_DEF(VMW_CREATE_SURFACE, vmw_surface_define_ioctl,
		      DRM_AUTH | DRM_UNLOCKED),
	VMW_IOCTL_DEF(VMW_UNREF_SURFACE, vmw_surface_destroy_ioctl,
		      DRM_AUTH | DRM_UNLOCKED),
	VMW_IOCTL_DEF(VMW_REF_SURFACE, vmw_surface_reference_ioctl,
		      DRM_AUTH | DRM_UNLOCKED),
	VMW_IOCTL_DEF(VMW_EXECBUF, vmw_execbuf_ioctl,
		      DRM_AUTH | DRM_UNLOCKED),
	VMW_IOCTL_DEF(VMW_FIFO_DEBUG, vmw_fifo_debug_ioctl,
		      DRM_AUTH | DRM_ROOT_ONLY | DRM_MASTER | DRM_UNLOCKED),
	VMW_IOCTL_DEF(VMW_FENCE_WAIT, vmw_fence_wait_ioctl,
		      DRM_AUTH | DRM_UNLOCKED),
	VMW_IOCTL_DEF(VMW_UPDATE_LAYOUT, vmw_kms_update_layout_ioctl,
		      DRM_MASTER | DRM_CONTROL_ALLOW | DRM_UNLOCKED)
};

static struct pci_device_id vmw_pci_id_list[] = {
	{0x15ad, 0x0405, PCI_ANY_ID, PCI_ANY_ID, 0, 0, VMWGFX_CHIP_SVGAII},
	{0, 0, 0}
};

static int enable_fbdev;

static int vmw_probe(struct pci_dev *, const struct pci_device_id *);
static void vmw_master_init(struct vmw_master *);
static int vmwgfx_pm_notifier(struct notifier_block *nb, unsigned long val,
			      void *ptr);

MODULE_PARM_DESC(enable_fbdev, "Enable vmwgfx fbdev");
module_param_named(enable_fbdev, enable_fbdev, int, 0600);

static void vmw_print_capabilities(uint32_t capabilities)
{
	DRM_INFO("Capabilities:\n");
	if (capabilities & SVGA_CAP_RECT_COPY)
		DRM_INFO("  Rect copy.\n");
	if (capabilities & SVGA_CAP_CURSOR)
		DRM_INFO("  Cursor.\n");
	if (capabilities & SVGA_CAP_CURSOR_BYPASS)
		DRM_INFO("  Cursor bypass.\n");
	if (capabilities & SVGA_CAP_CURSOR_BYPASS_2)
		DRM_INFO("  Cursor bypass 2.\n");
	if (capabilities & SVGA_CAP_8BIT_EMULATION)
		DRM_INFO("  8bit emulation.\n");
	if (capabilities & SVGA_CAP_ALPHA_CURSOR)
		DRM_INFO("  Alpha cursor.\n");
	if (capabilities & SVGA_CAP_3D)
		DRM_INFO("  3D.\n");
	if (capabilities & SVGA_CAP_EXTENDED_FIFO)
		DRM_INFO("  Extended Fifo.\n");
	if (capabilities & SVGA_CAP_MULTIMON)
		DRM_INFO("  Multimon.\n");
	if (capabilities & SVGA_CAP_PITCHLOCK)
		DRM_INFO("  Pitchlock.\n");
	if (capabilities & SVGA_CAP_IRQMASK)
		DRM_INFO("  Irq mask.\n");
	if (capabilities & SVGA_CAP_DISPLAY_TOPOLOGY)
		DRM_INFO("  Display Topology.\n");
	if (capabilities & SVGA_CAP_GMR)
		DRM_INFO("  GMR.\n");
	if (capabilities & SVGA_CAP_TRACES)
		DRM_INFO("  Traces.\n");
}

static int vmw_request_device(struct vmw_private *dev_priv)
{
	int ret;

	ret = vmw_fifo_init(dev_priv, &dev_priv->fifo);
	if (unlikely(ret != 0)) {
		DRM_ERROR("Unable to initialize FIFO.\n");
		return ret;
	}

	return 0;
}

static void vmw_release_device(struct vmw_private *dev_priv)
{
	vmw_fifo_release(dev_priv, &dev_priv->fifo);
}

int vmw_3d_resource_inc(struct vmw_private *dev_priv)
{
	int ret = 0;

	mutex_lock(&dev_priv->release_mutex);
	if (unlikely(dev_priv->num_3d_resources++ == 0)) {
		ret = vmw_request_device(dev_priv);
		if (unlikely(ret != 0))
			--dev_priv->num_3d_resources;
	}
	mutex_unlock(&dev_priv->release_mutex);
	return ret;
}


void vmw_3d_resource_dec(struct vmw_private *dev_priv)
{
	int32_t n3d;

	mutex_lock(&dev_priv->release_mutex);
	if (unlikely(--dev_priv->num_3d_resources == 0))
		vmw_release_device(dev_priv);
	n3d = (int32_t) dev_priv->num_3d_resources;
	mutex_unlock(&dev_priv->release_mutex);

	BUG_ON(n3d < 0);
}

static int vmw_driver_load(struct drm_device *dev, unsigned long chipset)
{
	struct vmw_private *dev_priv;
	int ret;
	uint32_t svga_id;

	dev_priv = kzalloc(sizeof(*dev_priv), GFP_KERNEL);
	if (unlikely(dev_priv == NULL)) {
		DRM_ERROR("Failed allocating a device private struct.\n");
		return -ENOMEM;
	}
	memset(dev_priv, 0, sizeof(*dev_priv));

	dev_priv->dev = dev;
	dev_priv->vmw_chipset = chipset;
	dev_priv->last_read_sequence = (uint32_t) -100;
	mutex_init(&dev_priv->hw_mutex);
	mutex_init(&dev_priv->cmdbuf_mutex);
	mutex_init(&dev_priv->release_mutex);
	rwlock_init(&dev_priv->resource_lock);
	idr_init(&dev_priv->context_idr);
	idr_init(&dev_priv->surface_idr);
	idr_init(&dev_priv->stream_idr);
	ida_init(&dev_priv->gmr_ida);
	mutex_init(&dev_priv->init_mutex);
	init_waitqueue_head(&dev_priv->fence_queue);
	init_waitqueue_head(&dev_priv->fifo_queue);
	atomic_set(&dev_priv->fence_queue_waiters, 0);
	atomic_set(&dev_priv->fifo_queue_waiters, 0);
	INIT_LIST_HEAD(&dev_priv->gmr_lru);

	dev_priv->io_start = pci_resource_start(dev->pdev, 0);
	dev_priv->vram_start = pci_resource_start(dev->pdev, 1);
	dev_priv->mmio_start = pci_resource_start(dev->pdev, 2);

	dev_priv->enable_fb = enable_fbdev;

	mutex_lock(&dev_priv->hw_mutex);

	vmw_write(dev_priv, SVGA_REG_ID, SVGA_ID_2);
	svga_id = vmw_read(dev_priv, SVGA_REG_ID);
	if (svga_id != SVGA_ID_2) {
		ret = -ENOSYS;
		DRM_ERROR("Unsuported SVGA ID 0x%x\n", svga_id);
		mutex_unlock(&dev_priv->hw_mutex);
		goto out_err0;
	}

	dev_priv->capabilities = vmw_read(dev_priv, SVGA_REG_CAPABILITIES);

	if (dev_priv->capabilities & SVGA_CAP_GMR) {
		dev_priv->max_gmr_descriptors =
			vmw_read(dev_priv,
				 SVGA_REG_GMR_MAX_DESCRIPTOR_LENGTH);
		dev_priv->max_gmr_ids =
			vmw_read(dev_priv, SVGA_REG_GMR_MAX_IDS);
	}

	dev_priv->vram_size = vmw_read(dev_priv, SVGA_REG_VRAM_SIZE);
	dev_priv->mmio_size = vmw_read(dev_priv, SVGA_REG_MEM_SIZE);
	dev_priv->fb_max_width = vmw_read(dev_priv, SVGA_REG_MAX_WIDTH);
	dev_priv->fb_max_height = vmw_read(dev_priv, SVGA_REG_MAX_HEIGHT);

	mutex_unlock(&dev_priv->hw_mutex);

	vmw_print_capabilities(dev_priv->capabilities);

	if (dev_priv->capabilities & SVGA_CAP_GMR) {
		DRM_INFO("Max GMR ids is %u\n",
			 (unsigned)dev_priv->max_gmr_ids);
		DRM_INFO("Max GMR descriptors is %u\n",
			 (unsigned)dev_priv->max_gmr_descriptors);
	}
	DRM_INFO("VRAM at 0x%08x size is %u kiB\n",
		 dev_priv->vram_start, dev_priv->vram_size / 1024);
	DRM_INFO("MMIO at 0x%08x size is %u kiB\n",
		 dev_priv->mmio_start, dev_priv->mmio_size / 1024);

	ret = vmw_ttm_global_init(dev_priv);
	if (unlikely(ret != 0))
		goto out_err0;


	vmw_master_init(&dev_priv->fbdev_master);
	ttm_lock_set_kill(&dev_priv->fbdev_master.lock, false, SIGTERM);
	dev_priv->active_master = &dev_priv->fbdev_master;


	ret = ttm_bo_device_init(&dev_priv->bdev,
				 dev_priv->bo_global_ref.ref.object,
				 &vmw_bo_driver, VMWGFX_FILE_PAGE_OFFSET,
				 false);
	if (unlikely(ret != 0)) {
		DRM_ERROR("Failed initializing TTM buffer object driver.\n");
		goto out_err1;
	}

	ret = ttm_bo_init_mm(&dev_priv->bdev, TTM_PL_VRAM,
			     (dev_priv->vram_size >> PAGE_SHIFT));
	if (unlikely(ret != 0)) {
		DRM_ERROR("Failed initializing memory manager for VRAM.\n");
		goto out_err2;
	}

	dev_priv->mmio_mtrr = drm_mtrr_add(dev_priv->mmio_start,
					   dev_priv->mmio_size, DRM_MTRR_WC);

	dev_priv->mmio_virt = ioremap_wc(dev_priv->mmio_start,
					 dev_priv->mmio_size);

	if (unlikely(dev_priv->mmio_virt == NULL)) {
		ret = -ENOMEM;
		DRM_ERROR("Failed mapping MMIO.\n");
		goto out_err3;
	}

	/* Need mmio memory to check for fifo pitchlock cap. */
	if (!(dev_priv->capabilities & SVGA_CAP_DISPLAY_TOPOLOGY) &&
	    !(dev_priv->capabilities & SVGA_CAP_PITCHLOCK) &&
	    !vmw_fifo_have_pitchlock(dev_priv)) {
		ret = -ENOSYS;
		DRM_ERROR("Hardware has no pitchlock\n");
		goto out_err4;
	}

	dev_priv->tdev = ttm_object_device_init
	    (dev_priv->mem_global_ref.object, 12);

	if (unlikely(dev_priv->tdev == NULL)) {
		DRM_ERROR("Unable to initialize TTM object management.\n");
		ret = -ENOMEM;
		goto out_err4;
	}

	dev->dev_private = dev_priv;

	ret = pci_request_regions(dev->pdev, "vmwgfx probe");
	dev_priv->stealth = (ret != 0);
	if (dev_priv->stealth) {
		/**
		 * Request at least the mmio PCI resource.
		 */

		DRM_INFO("It appears like vesafb is loaded. "
			 "Ignore above error if any.\n");
		ret = pci_request_region(dev->pdev, 2, "vmwgfx stealth probe");
		if (unlikely(ret != 0)) {
			DRM_ERROR("Failed reserving the SVGA MMIO resource.\n");
			goto out_no_device;
		}
	}
	ret = vmw_kms_init(dev_priv);
	if (unlikely(ret != 0))
		goto out_no_kms;
	vmw_overlay_init(dev_priv);
	if (dev_priv->enable_fb) {
		ret = vmw_3d_resource_inc(dev_priv);
		if (unlikely(ret != 0))
			goto out_no_fifo;
		vmw_kms_save_vga(dev_priv);
		vmw_fb_init(dev_priv);
		DRM_INFO("%s", vmw_fifo_have_3d(dev_priv) ?
			 "Detected device 3D availability.\n" :
			 "Detected no device 3D availability.\n");
	} else {
		DRM_INFO("Delayed 3D detection since we're not "
			 "running the device in SVGA mode yet.\n");
	}

	if (dev_priv->capabilities & SVGA_CAP_IRQMASK) {
		ret = drm_irq_install(dev);
		if (unlikely(ret != 0)) {
			DRM_ERROR("Failed installing irq: %d\n", ret);
			goto out_no_irq;
		}
	}

	dev_priv->pm_nb.notifier_call = vmwgfx_pm_notifier;
	register_pm_notifier(&dev_priv->pm_nb);

	return 0;

out_no_irq:
	if (dev_priv->enable_fb) {
		vmw_fb_close(dev_priv);
		vmw_kms_restore_vga(dev_priv);
		vmw_3d_resource_dec(dev_priv);
	}
out_no_fifo:
	vmw_overlay_close(dev_priv);
	vmw_kms_close(dev_priv);
out_no_kms:
	if (dev_priv->stealth)
		pci_release_region(dev->pdev, 2);
	else
		pci_release_regions(dev->pdev);
out_no_device:
	ttm_object_device_release(&dev_priv->tdev);
out_err4:
	iounmap(dev_priv->mmio_virt);
out_err3:
	drm_mtrr_del(dev_priv->mmio_mtrr, dev_priv->mmio_start,
		     dev_priv->mmio_size, DRM_MTRR_WC);
	(void)ttm_bo_clean_mm(&dev_priv->bdev, TTM_PL_VRAM);
out_err2:
	(void)ttm_bo_device_release(&dev_priv->bdev);
out_err1:
	vmw_ttm_global_release(dev_priv);
out_err0:
	ida_destroy(&dev_priv->gmr_ida);
	idr_destroy(&dev_priv->surface_idr);
	idr_destroy(&dev_priv->context_idr);
	idr_destroy(&dev_priv->stream_idr);
	kfree(dev_priv);
	return ret;
}

static int vmw_driver_unload(struct drm_device *dev)
{
	struct vmw_private *dev_priv = vmw_priv(dev);

	unregister_pm_notifier(&dev_priv->pm_nb);

	if (dev_priv->capabilities & SVGA_CAP_IRQMASK)
		drm_irq_uninstall(dev_priv->dev);
	if (dev_priv->enable_fb) {
		vmw_fb_close(dev_priv);
		vmw_kms_restore_vga(dev_priv);
		vmw_3d_resource_dec(dev_priv);
	}
	vmw_kms_close(dev_priv);
	vmw_overlay_close(dev_priv);
	if (dev_priv->stealth)
		pci_release_region(dev->pdev, 2);
	else
		pci_release_regions(dev->pdev);

	ttm_object_device_release(&dev_priv->tdev);
	iounmap(dev_priv->mmio_virt);
	drm_mtrr_del(dev_priv->mmio_mtrr, dev_priv->mmio_start,
		     dev_priv->mmio_size, DRM_MTRR_WC);
	(void)ttm_bo_clean_mm(&dev_priv->bdev, TTM_PL_VRAM);
	(void)ttm_bo_device_release(&dev_priv->bdev);
	vmw_ttm_global_release(dev_priv);
	ida_destroy(&dev_priv->gmr_ida);
	idr_destroy(&dev_priv->surface_idr);
	idr_destroy(&dev_priv->context_idr);
	idr_destroy(&dev_priv->stream_idr);

	kfree(dev_priv);

	return 0;
}

static void vmw_postclose(struct drm_device *dev,
			 struct drm_file *file_priv)
{
	struct vmw_fpriv *vmw_fp;

	vmw_fp = vmw_fpriv(file_priv);
	ttm_object_file_release(&vmw_fp->tfile);
	if (vmw_fp->locked_master)
		drm_master_put(&vmw_fp->locked_master);
	kfree(vmw_fp);
}

static int vmw_driver_open(struct drm_device *dev, struct drm_file *file_priv)
{
	struct vmw_private *dev_priv = vmw_priv(dev);
	struct vmw_fpriv *vmw_fp;
	int ret = -ENOMEM;

	vmw_fp = kzalloc(sizeof(*vmw_fp), GFP_KERNEL);
	if (unlikely(vmw_fp == NULL))
		return ret;

	vmw_fp->tfile = ttm_object_file_init(dev_priv->tdev, 10);
	if (unlikely(vmw_fp->tfile == NULL))
		goto out_no_tfile;

	file_priv->driver_priv = vmw_fp;

	if (unlikely(dev_priv->bdev.dev_mapping == NULL))
		dev_priv->bdev.dev_mapping =
			file_priv->filp->f_path.dentry->d_inode->i_mapping;

	return 0;

out_no_tfile:
	kfree(vmw_fp);
	return ret;
}

static long vmw_unlocked_ioctl(struct file *filp, unsigned int cmd,
			       unsigned long arg)
{
	struct drm_file *file_priv = filp->private_data;
	struct drm_device *dev = file_priv->minor->dev;
	unsigned int nr = DRM_IOCTL_NR(cmd);

	/*
	 * Do extra checking on driver private ioctls.
	 */

	if ((nr >= DRM_COMMAND_BASE) && (nr < DRM_COMMAND_END)
	    && (nr < DRM_COMMAND_BASE + dev->driver->num_ioctls)) {
		struct drm_ioctl_desc *ioctl =
		    &vmw_ioctls[nr - DRM_COMMAND_BASE];

		if (unlikely(ioctl->cmd_drv != cmd)) {
			DRM_ERROR("Invalid command format, ioctl %d\n",
				  nr - DRM_COMMAND_BASE);
			return -EINVAL;
		}
	}

	return drm_ioctl(filp, cmd, arg);
}

static int vmw_firstopen(struct drm_device *dev)
{
	struct vmw_private *dev_priv = vmw_priv(dev);
	dev_priv->is_opened = true;

	return 0;
}

static void vmw_lastclose(struct drm_device *dev)
{
	struct vmw_private *dev_priv = vmw_priv(dev);
	struct drm_crtc *crtc;
	struct drm_mode_set set;
	int ret;

	/**
	 * Do nothing on the lastclose call from drm_unload.
	 */

	if (!dev_priv->is_opened)
		return;

	dev_priv->is_opened = false;
	set.x = 0;
	set.y = 0;
	set.fb = NULL;
	set.mode = NULL;
	set.connectors = NULL;
	set.num_connectors = 0;

	list_for_each_entry(crtc, &dev->mode_config.crtc_list, head) {
		set.crtc = crtc;
		ret = crtc->funcs->set_config(&set);
		WARN_ON(ret != 0);
	}

}

static void vmw_master_init(struct vmw_master *vmaster)
{
	ttm_lock_init(&vmaster->lock);
	INIT_LIST_HEAD(&vmaster->fb_surf);
	mutex_init(&vmaster->fb_surf_mutex);
}

static int vmw_master_create(struct drm_device *dev,
			     struct drm_master *master)
{
	struct vmw_master *vmaster;

	vmaster = kzalloc(sizeof(*vmaster), GFP_KERNEL);
	if (unlikely(vmaster == NULL))
		return -ENOMEM;

	vmw_master_init(vmaster);
	ttm_lock_set_kill(&vmaster->lock, true, SIGTERM);
	master->driver_priv = vmaster;

	return 0;
}

static void vmw_master_destroy(struct drm_device *dev,
			       struct drm_master *master)
{
	struct vmw_master *vmaster = vmw_master(master);

	master->driver_priv = NULL;
	kfree(vmaster);
}


static int vmw_master_set(struct drm_device *dev,
			  struct drm_file *file_priv,
			  bool from_open)
{
	struct vmw_private *dev_priv = vmw_priv(dev);
	struct vmw_fpriv *vmw_fp = vmw_fpriv(file_priv);
	struct vmw_master *active = dev_priv->active_master;
	struct vmw_master *vmaster = vmw_master(file_priv->master);
	int ret = 0;

	if (!dev_priv->enable_fb) {
		ret = vmw_3d_resource_inc(dev_priv);
		if (unlikely(ret != 0))
			return ret;
		vmw_kms_save_vga(dev_priv);
		mutex_lock(&dev_priv->hw_mutex);
		vmw_write(dev_priv, SVGA_REG_TRACES, 0);
		mutex_unlock(&dev_priv->hw_mutex);
	}

	if (active) {
		BUG_ON(active != &dev_priv->fbdev_master);
		ret = ttm_vt_lock(&active->lock, false, vmw_fp->tfile);
		if (unlikely(ret != 0))
			goto out_no_active_lock;

		ttm_lock_set_kill(&active->lock, true, SIGTERM);
		ret = ttm_bo_evict_mm(&dev_priv->bdev, TTM_PL_VRAM);
		if (unlikely(ret != 0)) {
			DRM_ERROR("Unable to clean VRAM on "
				  "master drop.\n");
		}

		dev_priv->active_master = NULL;
	}

	ttm_lock_set_kill(&vmaster->lock, false, SIGTERM);
	if (!from_open) {
		ttm_vt_unlock(&vmaster->lock);
		BUG_ON(vmw_fp->locked_master != file_priv->master);
		drm_master_put(&vmw_fp->locked_master);
	}

	dev_priv->active_master = vmaster;

	return 0;

out_no_active_lock:
	if (!dev_priv->enable_fb) {
		mutex_lock(&dev_priv->hw_mutex);
		vmw_write(dev_priv, SVGA_REG_TRACES, 1);
		mutex_unlock(&dev_priv->hw_mutex);
		vmw_kms_restore_vga(dev_priv);
		vmw_3d_resource_dec(dev_priv);
	}
	return ret;
}

static void vmw_master_drop(struct drm_device *dev,
			    struct drm_file *file_priv,
			    bool from_release)
{
	struct vmw_private *dev_priv = vmw_priv(dev);
	struct vmw_fpriv *vmw_fp = vmw_fpriv(file_priv);
	struct vmw_master *vmaster = vmw_master(file_priv->master);
	int ret;

	/**
	 * Make sure the master doesn't disappear while we have
	 * it locked.
	 */

	vmw_fp->locked_master = drm_master_get(file_priv->master);
	ret = ttm_vt_lock(&vmaster->lock, false, vmw_fp->tfile);
	vmw_kms_idle_workqueues(vmaster);

	if (unlikely((ret != 0))) {
		DRM_ERROR("Unable to lock TTM at VT switch.\n");
		drm_master_put(&vmw_fp->locked_master);
	}

	ttm_lock_set_kill(&vmaster->lock, true, SIGTERM);

	if (!dev_priv->enable_fb) {
		ret = ttm_bo_evict_mm(&dev_priv->bdev, TTM_PL_VRAM);
		if (unlikely(ret != 0))
			DRM_ERROR("Unable to clean VRAM on master drop.\n");
		mutex_lock(&dev_priv->hw_mutex);
		vmw_write(dev_priv, SVGA_REG_TRACES, 1);
		mutex_unlock(&dev_priv->hw_mutex);
		vmw_kms_restore_vga(dev_priv);
		vmw_3d_resource_dec(dev_priv);
	}

	dev_priv->active_master = &dev_priv->fbdev_master;
	ttm_lock_set_kill(&dev_priv->fbdev_master.lock, false, SIGTERM);
	ttm_vt_unlock(&dev_priv->fbdev_master.lock);

	if (dev_priv->enable_fb)
		vmw_fb_on(dev_priv);
}


static void vmw_remove(struct pci_dev *pdev)
{
	struct drm_device *dev = pci_get_drvdata(pdev);

	drm_put_dev(dev);
}

static int vmwgfx_pm_notifier(struct notifier_block *nb, unsigned long val,
			      void *ptr)
{
	struct vmw_private *dev_priv =
		container_of(nb, struct vmw_private, pm_nb);
	struct vmw_master *vmaster = dev_priv->active_master;

	switch (val) {
	case PM_HIBERNATION_PREPARE:
	case PM_SUSPEND_PREPARE:
		ttm_suspend_lock(&vmaster->lock);

		/**
		 * This empties VRAM and unbinds all GMR bindings.
		 * Buffer contents is moved to swappable memory.
		 */
		ttm_bo_swapout_all(&dev_priv->bdev);

		break;
	case PM_POST_HIBERNATION:
	case PM_POST_SUSPEND:
	case PM_POST_RESTORE:
		ttm_suspend_unlock(&vmaster->lock);

		break;
	case PM_RESTORE_PREPARE:
		break;
	default:
		break;
	}
	return 0;
}

/**
 * These might not be needed with the virtual SVGA device.
 */

static int vmw_pci_suspend(struct pci_dev *pdev, pm_message_t state)
{
	struct drm_device *dev = pci_get_drvdata(pdev);
	struct vmw_private *dev_priv = vmw_priv(dev);

	if (dev_priv->num_3d_resources != 0) {
		DRM_INFO("Can't suspend or hibernate "
			 "while 3D resources are active.\n");
		return -EBUSY;
	}

	pci_save_state(pdev);
	pci_disable_device(pdev);
	pci_set_power_state(pdev, PCI_D3hot);
	return 0;
}

static int vmw_pci_resume(struct pci_dev *pdev)
{
	pci_set_power_state(pdev, PCI_D0);
	pci_restore_state(pdev);
	return pci_enable_device(pdev);
}

static int vmw_pm_suspend(struct device *kdev)
{
	struct pci_dev *pdev = to_pci_dev(kdev);
	struct pm_message dummy;

	dummy.event = 0;

	return vmw_pci_suspend(pdev, dummy);
}

static int vmw_pm_resume(struct device *kdev)
{
	struct pci_dev *pdev = to_pci_dev(kdev);

	return vmw_pci_resume(pdev);
}

static int vmw_pm_prepare(struct device *kdev)
{
	struct pci_dev *pdev = to_pci_dev(kdev);
	struct drm_device *dev = pci_get_drvdata(pdev);
	struct vmw_private *dev_priv = vmw_priv(dev);

	/**
	 * Release 3d reference held by fbdev and potentially
	 * stop fifo.
	 */
	dev_priv->suspended = true;
	if (dev_priv->enable_fb)
		vmw_3d_resource_dec(dev_priv);

	if (dev_priv->num_3d_resources != 0) {

		DRM_INFO("Can't suspend or hibernate "
			 "while 3D resources are active.\n");

		if (dev_priv->enable_fb)
			vmw_3d_resource_inc(dev_priv);
		dev_priv->suspended = false;
		return -EBUSY;
	}

	return 0;
}

static void vmw_pm_complete(struct device *kdev)
{
	struct pci_dev *pdev = to_pci_dev(kdev);
	struct drm_device *dev = pci_get_drvdata(pdev);
	struct vmw_private *dev_priv = vmw_priv(dev);

	/**
	 * Reclaim 3d reference held by fbdev and potentially
	 * start fifo.
	 */
	if (dev_priv->enable_fb)
		vmw_3d_resource_inc(dev_priv);

	dev_priv->suspended = false;
}

static const struct dev_pm_ops vmw_pm_ops = {
	.prepare = vmw_pm_prepare,
	.complete = vmw_pm_complete,
	.suspend = vmw_pm_suspend,
	.resume = vmw_pm_resume,
};

static struct drm_driver driver = {
	.driver_features = DRIVER_HAVE_IRQ | DRIVER_IRQ_SHARED |
	DRIVER_MODESET,
	.load = vmw_driver_load,
	.unload = vmw_driver_unload,
	.firstopen = vmw_firstopen,
	.lastclose = vmw_lastclose,
	.irq_preinstall = vmw_irq_preinstall,
	.irq_postinstall = vmw_irq_postinstall,
	.irq_uninstall = vmw_irq_uninstall,
	.irq_handler = vmw_irq_handler,
	.get_vblank_counter = vmw_get_vblank_counter,
	.reclaim_buffers_locked = NULL,
	.ioctls = vmw_ioctls,
	.num_ioctls = DRM_ARRAY_SIZE(vmw_ioctls),
	.dma_quiescent = NULL,	/*vmw_dma_quiescent, */
	.master_create = vmw_master_create,
	.master_destroy = vmw_master_destroy,
	.master_set = vmw_master_set,
	.master_drop = vmw_master_drop,
	.open = vmw_driver_open,
	.postclose = vmw_postclose,
	.fops = {
		 .owner = THIS_MODULE,
		 .open = drm_open,
		 .release = drm_release,
		 .unlocked_ioctl = vmw_unlocked_ioctl,
		 .mmap = vmw_mmap,
		 .poll = drm_poll,
		 .fasync = drm_fasync,
#if defined(CONFIG_COMPAT)
		 .compat_ioctl = drm_compat_ioctl,
#endif
<<<<<<< HEAD
	},
=======
		 .llseek = noop_llseek,
		 },
>>>>>>> 9599bc4b
	.pci_driver = {
		 .name = VMWGFX_DRIVER_NAME,
		 .id_table = vmw_pci_id_list,
		 .probe = vmw_probe,
		 .remove = vmw_remove,
		 .driver = {
			 .pm = &vmw_pm_ops
		 }
	 },
	.name = VMWGFX_DRIVER_NAME,
	.desc = VMWGFX_DRIVER_DESC,
	.date = VMWGFX_DRIVER_DATE,
	.major = VMWGFX_DRIVER_MAJOR,
	.minor = VMWGFX_DRIVER_MINOR,
	.patchlevel = VMWGFX_DRIVER_PATCHLEVEL
};

static int vmw_probe(struct pci_dev *pdev, const struct pci_device_id *ent)
{
	return drm_get_pci_dev(pdev, ent, &driver);
}

static int __init vmwgfx_init(void)
{
	int ret;
	ret = drm_init(&driver);
	if (ret)
		DRM_ERROR("Failed initializing DRM.\n");
	return ret;
}

static void __exit vmwgfx_exit(void)
{
	drm_exit(&driver);
}

module_init(vmwgfx_init);
module_exit(vmwgfx_exit);

MODULE_AUTHOR("VMware Inc. and others");
MODULE_DESCRIPTION("Standalone drm driver for the VMware SVGA device");
MODULE_LICENSE("GPL and additional rights");
MODULE_VERSION(__stringify(VMWGFX_DRIVER_MAJOR) "."
	       __stringify(VMWGFX_DRIVER_MINOR) "."
	       __stringify(VMWGFX_DRIVER_PATCHLEVEL) "."
	       "0");<|MERGE_RESOLUTION|>--- conflicted
+++ resolved
@@ -899,12 +899,8 @@
 #if defined(CONFIG_COMPAT)
 		 .compat_ioctl = drm_compat_ioctl,
 #endif
-<<<<<<< HEAD
+		 .llseek = noop_llseek,
 	},
-=======
-		 .llseek = noop_llseek,
-		 },
->>>>>>> 9599bc4b
 	.pci_driver = {
 		 .name = VMWGFX_DRIVER_NAME,
 		 .id_table = vmw_pci_id_list,
