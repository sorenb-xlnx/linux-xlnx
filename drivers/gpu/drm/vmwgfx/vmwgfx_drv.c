--- conflicted
+++ resolved
@@ -207,8 +207,6 @@
 static void vmw_release_device(struct vmw_private *dev_priv)
 {
 	vmw_fifo_release(dev_priv, &dev_priv->fifo);
-<<<<<<< HEAD
-=======
 }
 
 int vmw_3d_resource_inc(struct vmw_private *dev_priv)
@@ -223,36 +221,8 @@
 	}
 	mutex_unlock(&dev_priv->release_mutex);
 	return ret;
->>>>>>> 26bf62e4
-}
-
-int vmw_3d_resource_inc(struct vmw_private *dev_priv)
-{
-	int ret = 0;
-
-	mutex_lock(&dev_priv->release_mutex);
-	if (unlikely(dev_priv->num_3d_resources++ == 0)) {
-		ret = vmw_request_device(dev_priv);
-		if (unlikely(ret != 0))
-			--dev_priv->num_3d_resources;
-	}
-	mutex_unlock(&dev_priv->release_mutex);
-	return ret;
-}
-
-
-void vmw_3d_resource_dec(struct vmw_private *dev_priv)
-{
-	int32_t n3d;
-
-	mutex_lock(&dev_priv->release_mutex);
-	if (unlikely(--dev_priv->num_3d_resources == 0))
-		vmw_release_device(dev_priv);
-	n3d = (int32_t) dev_priv->num_3d_resources;
-	mutex_unlock(&dev_priv->release_mutex);
-
-	BUG_ON(n3d < 0);
-}
+}
+
 
 void vmw_3d_resource_dec(struct vmw_private *dev_priv)
 {
