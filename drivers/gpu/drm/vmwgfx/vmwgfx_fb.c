/**************************************************************************
 *
 * Copyright © 2007 David Airlie
 * Copyright © 2009 VMware, Inc., Palo Alto, CA., USA
 * All Rights Reserved.
 *
 * Permission is hereby granted, free of charge, to any person obtaining a
 * copy of this software and associated documentation files (the
 * "Software"), to deal in the Software without restriction, including
 * without limitation the rights to use, copy, modify, merge, publish,
 * distribute, sub license, and/or sell copies of the Software, and to
 * permit persons to whom the Software is furnished to do so, subject to
 * the following conditions:
 *
 * The above copyright notice and this permission notice (including the
 * next paragraph) shall be included in all copies or substantial portions
 * of the Software.
 *
 * THE SOFTWARE IS PROVIDED "AS IS", WITHOUT WARRANTY OF ANY KIND, EXPRESS OR
 * IMPLIED, INCLUDING BUT NOT LIMITED TO THE WARRANTIES OF MERCHANTABILITY,
 * FITNESS FOR A PARTICULAR PURPOSE AND NON-INFRINGEMENT. IN NO EVENT SHALL
 * THE COPYRIGHT HOLDERS, AUTHORS AND/OR ITS SUPPLIERS BE LIABLE FOR ANY CLAIM,
 * DAMAGES OR OTHER LIABILITY, WHETHER IN AN ACTION OF CONTRACT, TORT OR
 * OTHERWISE, ARISING FROM, OUT OF OR IN CONNECTION WITH THE SOFTWARE OR THE
 * USE OR OTHER DEALINGS IN THE SOFTWARE.
 *
 **************************************************************************/

#include "drmP.h"
#include "vmwgfx_drv.h"

#include "ttm/ttm_placement.h"

#define VMW_DIRTY_DELAY (HZ / 30)

struct vmw_fb_par {
	struct vmw_private *vmw_priv;

	void *vmalloc;

	struct vmw_dma_buffer *vmw_bo;
	struct ttm_bo_kmap_obj map;

	u32 pseudo_palette[17];

	unsigned depth;
	unsigned bpp;

	unsigned max_width;
	unsigned max_height;

	void *bo_ptr;
	unsigned bo_size;
	bool bo_iowrite;

	struct {
		spinlock_t lock;
		bool active;
		unsigned x1;
		unsigned y1;
		unsigned x2;
		unsigned y2;
	} dirty;
};

static int vmw_fb_setcolreg(unsigned regno, unsigned red, unsigned green,
			    unsigned blue, unsigned transp,
			    struct fb_info *info)
{
	struct vmw_fb_par *par = info->par;
	u32 *pal = par->pseudo_palette;

	if (regno > 15) {
		DRM_ERROR("Bad regno %u.\n", regno);
		return 1;
	}

	switch (par->depth) {
	case 24:
	case 32:
		pal[regno] = ((red & 0xff00) << 8) |
			      (green & 0xff00) |
			     ((blue  & 0xff00) >> 8);
		break;
	default:
		DRM_ERROR("Bad depth %u, bpp %u.\n", par->depth, par->bpp);
		return 1;
	}

	return 0;
}

static int vmw_fb_check_var(struct fb_var_screeninfo *var,
			    struct fb_info *info)
{
	int depth = var->bits_per_pixel;
	struct vmw_fb_par *par = info->par;
	struct vmw_private *vmw_priv = par->vmw_priv;

	switch (var->bits_per_pixel) {
	case 32:
		depth = (var->transp.length > 0) ? 32 : 24;
		break;
	default:
		DRM_ERROR("Bad bpp %u.\n", var->bits_per_pixel);
		return -EINVAL;
	}

	switch (depth) {
	case 24:
		var->red.offset = 16;
		var->green.offset = 8;
		var->blue.offset = 0;
		var->red.length = 8;
		var->green.length = 8;
		var->blue.length = 8;
		var->transp.length = 0;
		var->transp.offset = 0;
		break;
	case 32:
		var->red.offset = 16;
		var->green.offset = 8;
		var->blue.offset = 0;
		var->red.length = 8;
		var->green.length = 8;
		var->blue.length = 8;
		var->transp.length = 8;
		var->transp.offset = 24;
		break;
	default:
		DRM_ERROR("Bad depth %u.\n", depth);
		return -EINVAL;
	}

	if (!(vmw_priv->capabilities & SVGA_CAP_DISPLAY_TOPOLOGY) &&
	    (var->xoffset != 0 || var->yoffset != 0)) {
		DRM_ERROR("Can not handle panning without display topology\n");
		return -EINVAL;
	}

	if ((var->xoffset + var->xres) > par->max_width ||
	    (var->yoffset + var->yres) > par->max_height) {
		DRM_ERROR("Requested geom can not fit in framebuffer\n");
		return -EINVAL;
	}

	if (!vmw_kms_validate_mode_vram(vmw_priv,
					info->fix.line_length,
					var->yoffset + var->yres)) {
		DRM_ERROR("Requested geom can not fit in framebuffer\n");
		return -EINVAL;
	}

	return 0;
}

static int vmw_fb_set_par(struct fb_info *info)
{
	struct vmw_fb_par *par = info->par;
	struct vmw_private *vmw_priv = par->vmw_priv;

	vmw_kms_write_svga(vmw_priv, info->var.xres, info->var.yres,
			   info->fix.line_length,
			   par->bpp, par->depth);
	if (vmw_priv->capabilities & SVGA_CAP_DISPLAY_TOPOLOGY) {
		/* TODO check if pitch and offset changes */
		vmw_write(vmw_priv, SVGA_REG_NUM_GUEST_DISPLAYS, 1);
		vmw_write(vmw_priv, SVGA_REG_DISPLAY_ID, 0);
		vmw_write(vmw_priv, SVGA_REG_DISPLAY_IS_PRIMARY, true);
		vmw_write(vmw_priv, SVGA_REG_DISPLAY_POSITION_X, info->var.xoffset);
		vmw_write(vmw_priv, SVGA_REG_DISPLAY_POSITION_Y, info->var.yoffset);
		vmw_write(vmw_priv, SVGA_REG_DISPLAY_WIDTH, info->var.xres);
		vmw_write(vmw_priv, SVGA_REG_DISPLAY_HEIGHT, info->var.yres);
		vmw_write(vmw_priv, SVGA_REG_DISPLAY_ID, SVGA_ID_INVALID);
	}

	/* This is really helpful since if this fails the user
	 * can probably not see anything on the screen.
	 */
	WARN_ON(vmw_read(vmw_priv, SVGA_REG_FB_OFFSET) != 0);

	return 0;
}

static int vmw_fb_pan_display(struct fb_var_screeninfo *var,
			      struct fb_info *info)
{
	return 0;
}

static int vmw_fb_blank(int blank, struct fb_info *info)
{
	return 0;
}

/*
 * Dirty code
 */

static void vmw_fb_dirty_flush(struct vmw_fb_par *par)
{
	struct vmw_private *vmw_priv = par->vmw_priv;
	struct fb_info *info = vmw_priv->fb_info;
	int stride = (info->fix.line_length / 4);
	int *src = (int *)info->screen_base;
	__le32 __iomem *vram_mem = par->bo_ptr;
	unsigned long flags;
	unsigned x, y, w, h;
	int i, k;
	struct {
		uint32_t header;
		SVGAFifoCmdUpdate body;
	} *cmd;

	if (vmw_priv->suspended)
		return;

	spin_lock_irqsave(&par->dirty.lock, flags);
	if (!par->dirty.active) {
		spin_unlock_irqrestore(&par->dirty.lock, flags);
		return;
	}
	x = par->dirty.x1;
	y = par->dirty.y1;
	w = min(par->dirty.x2, info->var.xres) - x;
	h = min(par->dirty.y2, info->var.yres) - y;
	par->dirty.x1 = par->dirty.x2 = 0;
	par->dirty.y1 = par->dirty.y2 = 0;
	spin_unlock_irqrestore(&par->dirty.lock, flags);

	for (i = y * stride; i < info->fix.smem_len / 4; i += stride) {
		for (k = i+x; k < i+x+w && k < info->fix.smem_len / 4; k++)
			iowrite32(src[k], vram_mem + k);
	}

#if 0
	DRM_INFO("%s, (%u, %u) (%ux%u)\n", __func__, x, y, w, h);
#endif

	cmd = vmw_fifo_reserve(vmw_priv, sizeof(*cmd));
	if (unlikely(cmd == NULL)) {
		DRM_ERROR("Fifo reserve failed.\n");
		return;
	}

	cmd->header = cpu_to_le32(SVGA_CMD_UPDATE);
	cmd->body.x = cpu_to_le32(x);
	cmd->body.y = cpu_to_le32(y);
	cmd->body.width = cpu_to_le32(w);
	cmd->body.height = cpu_to_le32(h);
	vmw_fifo_commit(vmw_priv, sizeof(*cmd));
}

static void vmw_fb_dirty_mark(struct vmw_fb_par *par,
			      unsigned x1, unsigned y1,
			      unsigned width, unsigned height)
{
	struct fb_info *info = par->vmw_priv->fb_info;
	unsigned long flags;
	unsigned x2 = x1 + width;
	unsigned y2 = y1 + height;

	spin_lock_irqsave(&par->dirty.lock, flags);
	if (par->dirty.x1 == par->dirty.x2) {
		par->dirty.x1 = x1;
		par->dirty.y1 = y1;
		par->dirty.x2 = x2;
		par->dirty.y2 = y2;
		/* if we are active start the dirty work
		 * we share the work with the defio system */
		if (par->dirty.active)
			schedule_delayed_work(&info->deferred_work, VMW_DIRTY_DELAY);
	} else {
		if (x1 < par->dirty.x1)
			par->dirty.x1 = x1;
		if (y1 < par->dirty.y1)
			par->dirty.y1 = y1;
		if (x2 > par->dirty.x2)
			par->dirty.x2 = x2;
		if (y2 > par->dirty.y2)
			par->dirty.y2 = y2;
	}
	spin_unlock_irqrestore(&par->dirty.lock, flags);
}

static void vmw_deferred_io(struct fb_info *info,
			    struct list_head *pagelist)
{
	struct vmw_fb_par *par = info->par;
	unsigned long start, end, min, max;
	unsigned long flags;
	struct page *page;
	int y1, y2;

	min = ULONG_MAX;
	max = 0;
	list_for_each_entry(page, pagelist, lru) {
		start = page->index << PAGE_SHIFT;
		end = start + PAGE_SIZE - 1;
		min = min(min, start);
		max = max(max, end);
	}

	if (min < max) {
		y1 = min / info->fix.line_length;
		y2 = (max / info->fix.line_length) + 1;

		spin_lock_irqsave(&par->dirty.lock, flags);
		par->dirty.x1 = 0;
		par->dirty.y1 = y1;
		par->dirty.x2 = info->var.xres;
		par->dirty.y2 = y2;
		spin_unlock_irqrestore(&par->dirty.lock, flags);
	}

	vmw_fb_dirty_flush(par);
};

struct fb_deferred_io vmw_defio = {
	.delay		= VMW_DIRTY_DELAY,
	.deferred_io	= vmw_deferred_io,
};

/*
 * Draw code
 */

static void vmw_fb_fillrect(struct fb_info *info, const struct fb_fillrect *rect)
{
	cfb_fillrect(info, rect);
	vmw_fb_dirty_mark(info->par, rect->dx, rect->dy,
			  rect->width, rect->height);
}

static void vmw_fb_copyarea(struct fb_info *info, const struct fb_copyarea *region)
{
	cfb_copyarea(info, region);
	vmw_fb_dirty_mark(info->par, region->dx, region->dy,
			  region->width, region->height);
}

static void vmw_fb_imageblit(struct fb_info *info, const struct fb_image *image)
{
	cfb_imageblit(info, image);
	vmw_fb_dirty_mark(info->par, image->dx, image->dy,
			  image->width, image->height);
}

/*
 * Bring up code
 */

static struct fb_ops vmw_fb_ops = {
	.owner = THIS_MODULE,
	.fb_check_var = vmw_fb_check_var,
	.fb_set_par = vmw_fb_set_par,
	.fb_setcolreg = vmw_fb_setcolreg,
	.fb_fillrect = vmw_fb_fillrect,
	.fb_copyarea = vmw_fb_copyarea,
	.fb_imageblit = vmw_fb_imageblit,
	.fb_pan_display = vmw_fb_pan_display,
	.fb_blank = vmw_fb_blank,
};

static int vmw_fb_create_bo(struct vmw_private *vmw_priv,
			    size_t size, struct vmw_dma_buffer **out)
{
	struct vmw_dma_buffer *vmw_bo;
	struct ttm_placement ne_placement = vmw_vram_ne_placement;
	int ret;

	ne_placement.lpfn = (size + PAGE_SIZE - 1) >> PAGE_SHIFT;

	/* interuptable? */
	ret = ttm_write_lock(&vmw_priv->fbdev_master.lock, false);
	if (unlikely(ret != 0))
		return ret;

	vmw_bo = kmalloc(sizeof(*vmw_bo), GFP_KERNEL);
	if (!vmw_bo)
		goto err_unlock;

	ret = vmw_dmabuf_init(vmw_priv, vmw_bo, size,
			      &ne_placement,
			      false,
			      &vmw_dmabuf_bo_free);
	if (unlikely(ret != 0))
		goto err_unlock; /* init frees the buffer on failure */

	*out = vmw_bo;

	ttm_write_unlock(&vmw_priv->fbdev_master.lock);

	return 0;

err_unlock:
	ttm_write_unlock(&vmw_priv->fbdev_master.lock);
	return ret;
}

int vmw_fb_init(struct vmw_private *vmw_priv)
{
	struct device *device = &vmw_priv->dev->pdev->dev;
	struct vmw_fb_par *par;
	struct fb_info *info;
	unsigned initial_width, initial_height;
	unsigned fb_width, fb_height;
	unsigned fb_bbp, fb_depth, fb_offset, fb_pitch, fb_size;
	int ret;

	/* XXX These shouldn't be hardcoded. */
	initial_width = 800;
	initial_height = 600;

	fb_bbp = 32;
	fb_depth = 24;

	/* XXX As shouldn't these be as well. */
	fb_width = min(vmw_priv->fb_max_width, (unsigned)2048);
	fb_height = min(vmw_priv->fb_max_height, (unsigned)2048);

	initial_width = min(fb_width, initial_width);
	initial_height = min(fb_height, initial_height);

	fb_pitch = fb_width * fb_bbp / 8;
	fb_size = fb_pitch * fb_height;
	fb_offset = vmw_read(vmw_priv, SVGA_REG_FB_OFFSET);

	info = framebuffer_alloc(sizeof(*par), device);
	if (!info)
		return -ENOMEM;

	/*
	 * Par
	 */
	vmw_priv->fb_info = info;
	par = info->par;
	par->vmw_priv = vmw_priv;
	par->depth = fb_depth;
	par->bpp = fb_bbp;
	par->vmalloc = NULL;
	par->max_width = fb_width;
	par->max_height = fb_height;

	/*
	 * Create buffers and alloc memory
	 */
	par->vmalloc = vmalloc(fb_size);
	if (unlikely(par->vmalloc == NULL)) {
		ret = -ENOMEM;
		goto err_free;
	}

	ret = vmw_fb_create_bo(vmw_priv, fb_size, &par->vmw_bo);
	if (unlikely(ret != 0))
		goto err_free;

	ret = ttm_bo_kmap(&par->vmw_bo->base,
			  0,
			  par->vmw_bo->base.num_pages,
			  &par->map);
	if (unlikely(ret != 0))
		goto err_unref;
	par->bo_ptr = ttm_kmap_obj_virtual(&par->map, &par->bo_iowrite);
	par->bo_size = fb_size;

	/*
	 * Fixed and var
	 */
	strcpy(info->fix.id, "svgadrmfb");
	info->fix.type = FB_TYPE_PACKED_PIXELS;
	info->fix.visual = FB_VISUAL_TRUECOLOR;
	info->fix.type_aux = 0;
	info->fix.xpanstep = 1; /* doing it in hw */
	info->fix.ypanstep = 1; /* doing it in hw */
	info->fix.ywrapstep = 0;
	info->fix.accel = FB_ACCEL_NONE;
	info->fix.line_length = fb_pitch;

	info->fix.smem_start = 0;
	info->fix.smem_len = fb_size;

	info->fix.mmio_start = 0;
	info->fix.mmio_len = 0;

	info->pseudo_palette = par->pseudo_palette;
	info->screen_base = par->vmalloc;
	info->screen_size = fb_size;

	info->flags = FBINFO_DEFAULT;
	info->fbops = &vmw_fb_ops;

	/* 24 depth per default */
	info->var.red.offset = 16;
	info->var.green.offset = 8;
	info->var.blue.offset = 0;
	info->var.red.length = 8;
	info->var.green.length = 8;
	info->var.blue.length = 8;
	info->var.transp.offset = 0;
	info->var.transp.length = 0;

	info->var.xres_virtual = fb_width;
	info->var.yres_virtual = fb_height;
	info->var.bits_per_pixel = par->bpp;
	info->var.xoffset = 0;
	info->var.yoffset = 0;
	info->var.activate = FB_ACTIVATE_NOW;
	info->var.height = -1;
	info->var.width = -1;

	info->var.xres = initial_width;
	info->var.yres = initial_height;

#if 0
	info->pixmap.size = 64*1024;
	info->pixmap.buf_align = 8;
	info->pixmap.access_align = 32;
	info->pixmap.flags = FB_PIXMAP_SYSTEM;
	info->pixmap.scan_align = 1;
#else
	info->pixmap.size = 0;
	info->pixmap.buf_align = 8;
	info->pixmap.access_align = 32;
	info->pixmap.flags = FB_PIXMAP_SYSTEM;
	info->pixmap.scan_align = 1;
#endif

	info->apertures = alloc_apertures(1);
	if (!info->apertures) {
		ret = -ENOMEM;
		goto err_aper;
	}
	info->apertures->ranges[0].base = vmw_priv->vram_start;
	info->apertures->ranges[0].size = vmw_priv->vram_size;

	/*
	 * Dirty & Deferred IO
	 */
	par->dirty.x1 = par->dirty.x2 = 0;
	par->dirty.y1 = par->dirty.y2 = 0;
	par->dirty.active = true;
	spin_lock_init(&par->dirty.lock);
	info->fbdefio = &vmw_defio;
	fb_deferred_io_init(info);

	ret = register_framebuffer(info);
	if (unlikely(ret != 0))
		goto err_defio;

	return 0;

err_defio:
	fb_deferred_io_cleanup(info);
err_aper:
	ttm_bo_kunmap(&par->map);
err_unref:
	ttm_bo_unref((struct ttm_buffer_object **)&par->vmw_bo);
err_free:
	vfree(par->vmalloc);
	framebuffer_release(info);
	vmw_priv->fb_info = NULL;

	return ret;
}

int vmw_fb_close(struct vmw_private *vmw_priv)
{
	struct fb_info *info;
	struct vmw_fb_par *par;
	struct ttm_buffer_object *bo;

	if (!vmw_priv->fb_info)
		return 0;

	info = vmw_priv->fb_info;
	par = info->par;
	bo = &par->vmw_bo->base;
	par->vmw_bo = NULL;

	/* ??? order */
	fb_deferred_io_cleanup(info);
	unregister_framebuffer(info);

	ttm_bo_kunmap(&par->map);
	ttm_bo_unref(&bo);

	vfree(par->vmalloc);
	framebuffer_release(info);

	return 0;
}

int vmw_dmabuf_from_vram(struct vmw_private *vmw_priv,
			 struct vmw_dma_buffer *vmw_bo)
{
	struct ttm_buffer_object *bo = &vmw_bo->base;
	int ret = 0;

	ret = ttm_bo_reserve(bo, false, false, false, 0);
	if (unlikely(ret != 0))
		return ret;

	ret = ttm_bo_validate(bo, &vmw_sys_placement, false, false, false);
	ttm_bo_unreserve(bo);

	return ret;
}

int vmw_dmabuf_to_start_of_vram(struct vmw_private *vmw_priv,
				struct vmw_dma_buffer *vmw_bo)
{
	struct ttm_buffer_object *bo = &vmw_bo->base;
	struct ttm_placement ne_placement = vmw_vram_ne_placement;
	struct drm_mm_node *mm_node;
	int ret = 0;

	ne_placement.lpfn = bo->num_pages;

	/* interuptable? */
	ret = ttm_write_lock(&vmw_priv->active_master->lock, false);
	if (unlikely(ret != 0))
		return ret;

	ret = ttm_bo_reserve(bo, false, false, false, 0);
	if (unlikely(ret != 0))
		goto err_unlock;

<<<<<<< HEAD
	if (bo->mem.mem_type == TTM_PL_VRAM &&
	    bo->mem.mm_node->start < bo->num_pages)
=======
	mm_node = bo->mem.mm_node;
	if (bo->mem.mem_type == TTM_PL_VRAM &&
	    mm_node->start < bo->num_pages)
>>>>>>> 26bf62e4
		(void) ttm_bo_validate(bo, &vmw_sys_placement, false,
				       false, false);

	ret = ttm_bo_validate(bo, &ne_placement, false, false, false);

	/* Could probably bug on */
	WARN_ON(bo->offset != 0);

	ttm_bo_unreserve(bo);
err_unlock:
	ttm_write_unlock(&vmw_priv->active_master->lock);

	return ret;
}

int vmw_fb_off(struct vmw_private *vmw_priv)
{
	struct fb_info *info;
	struct vmw_fb_par *par;
	unsigned long flags;

	if (!vmw_priv->fb_info)
		return -EINVAL;

	info = vmw_priv->fb_info;
	par = info->par;

	spin_lock_irqsave(&par->dirty.lock, flags);
	par->dirty.active = false;
	spin_unlock_irqrestore(&par->dirty.lock, flags);

	flush_scheduled_work();

	par->bo_ptr = NULL;
	ttm_bo_kunmap(&par->map);

	vmw_dmabuf_from_vram(vmw_priv, par->vmw_bo);

	return 0;
}

int vmw_fb_on(struct vmw_private *vmw_priv)
{
	struct fb_info *info;
	struct vmw_fb_par *par;
	unsigned long flags;
	bool dummy;
	int ret;

	if (!vmw_priv->fb_info)
		return -EINVAL;

	info = vmw_priv->fb_info;
	par = info->par;

	/* we are already active */
	if (par->bo_ptr != NULL)
		return 0;

	/* Make sure that all overlays are stoped when we take over */
	vmw_overlay_stop_all(vmw_priv);

	ret = vmw_dmabuf_to_start_of_vram(vmw_priv, par->vmw_bo);
	if (unlikely(ret != 0)) {
		DRM_ERROR("could not move buffer to start of VRAM\n");
		goto err_no_buffer;
	}

	ret = ttm_bo_kmap(&par->vmw_bo->base,
			  0,
			  par->vmw_bo->base.num_pages,
			  &par->map);
	BUG_ON(ret != 0);
	par->bo_ptr = ttm_kmap_obj_virtual(&par->map, &dummy);

	spin_lock_irqsave(&par->dirty.lock, flags);
	par->dirty.active = true;
	spin_unlock_irqrestore(&par->dirty.lock, flags);

err_no_buffer:
	vmw_fb_set_par(info);

	vmw_fb_dirty_mark(par, 0, 0, info->var.xres, info->var.yres);

	/* If there already was stuff dirty we wont
	 * schedule a new work, so lets do it now */
	schedule_delayed_work(&info->deferred_work, 0);

	return 0;
}<|MERGE_RESOLUTION|>--- conflicted
+++ resolved
@@ -626,14 +626,9 @@
 	if (unlikely(ret != 0))
 		goto err_unlock;
 
-<<<<<<< HEAD
-	if (bo->mem.mem_type == TTM_PL_VRAM &&
-	    bo->mem.mm_node->start < bo->num_pages)
-=======
 	mm_node = bo->mem.mm_node;
 	if (bo->mem.mem_type == TTM_PL_VRAM &&
 	    mm_node->start < bo->num_pages)
->>>>>>> 26bf62e4
 		(void) ttm_bo_validate(bo, &vmw_sys_placement, false,
 				       false, false);
 
