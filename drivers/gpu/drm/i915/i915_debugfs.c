/*
 * Copyright © 2008 Intel Corporation
 *
 * Permission is hereby granted, free of charge, to any person obtaining a
 * copy of this software and associated documentation files (the "Software"),
 * to deal in the Software without restriction, including without limitation
 * the rights to use, copy, modify, merge, publish, distribute, sublicense,
 * and/or sell copies of the Software, and to permit persons to whom the
 * Software is furnished to do so, subject to the following conditions:
 *
 * The above copyright notice and this permission notice (including the next
 * paragraph) shall be included in all copies or substantial portions of the
 * Software.
 *
 * THE SOFTWARE IS PROVIDED "AS IS", WITHOUT WARRANTY OF ANY KIND, EXPRESS OR
 * IMPLIED, INCLUDING BUT NOT LIMITED TO THE WARRANTIES OF MERCHANTABILITY,
 * FITNESS FOR A PARTICULAR PURPOSE AND NONINFRINGEMENT.  IN NO EVENT SHALL
 * THE AUTHORS OR COPYRIGHT HOLDERS BE LIABLE FOR ANY CLAIM, DAMAGES OR OTHER
 * LIABILITY, WHETHER IN AN ACTION OF CONTRACT, TORT OR OTHERWISE, ARISING
 * FROM, OUT OF OR IN CONNECTION WITH THE SOFTWARE OR THE USE OR OTHER DEALINGS
 * IN THE SOFTWARE.
 *
 * Authors:
 *    Eric Anholt <eric@anholt.net>
 *    Keith Packard <keithp@keithp.com>
 *
 */

#include <linux/seq_file.h>
#include <linux/debugfs.h>
#include <linux/slab.h>
#include "drmP.h"
#include "drm.h"
#include "intel_drv.h"
<<<<<<< HEAD
=======
#include "intel_ringbuffer.h"
>>>>>>> 3cbea436
#include "i915_drm.h"
#include "i915_drv.h"

#define DRM_I915_RING_DEBUG 1


#if defined(CONFIG_DEBUG_FS)

enum {
	ACTIVE_LIST,
	FLUSHING_LIST,
	INACTIVE_LIST,
	PINNED_LIST,
	DEFERRED_FREE_LIST,
};
<<<<<<< HEAD

static const char *yesno(int v)
{
	return v ? "yes" : "no";
}

static int i915_capabilities(struct seq_file *m, void *data)
{
	struct drm_info_node *node = (struct drm_info_node *) m->private;
	struct drm_device *dev = node->minor->dev;
	const struct intel_device_info *info = INTEL_INFO(dev);

	seq_printf(m, "gen: %d\n", info->gen);
#define B(x) seq_printf(m, #x ": %s\n", yesno(info->x))
	B(is_mobile);
	B(is_i85x);
	B(is_i915g);
	B(is_i945gm);
	B(is_g33);
	B(need_gfx_hws);
	B(is_g4x);
	B(is_pineview);
	B(is_broadwater);
	B(is_crestline);
	B(has_fbc);
	B(has_rc6);
	B(has_pipe_cxsr);
	B(has_hotplug);
	B(cursor_needs_physical);
	B(has_overlay);
	B(overlay_needs_physical);
	B(supports_tv);
	B(has_bsd_ring);
	B(has_blt_ring);
#undef B

	return 0;
}
=======
>>>>>>> 3cbea436

static const char *yesno(int v)
{
	return v ? "yes" : "no";
}

static int i915_capabilities(struct seq_file *m, void *data)
{
	struct drm_info_node *node = (struct drm_info_node *) m->private;
	struct drm_device *dev = node->minor->dev;
	const struct intel_device_info *info = INTEL_INFO(dev);

	seq_printf(m, "gen: %d\n", info->gen);
#define B(x) seq_printf(m, #x ": %s\n", yesno(info->x))
	B(is_mobile);
	B(is_i85x);
	B(is_i915g);
	B(is_i945gm);
	B(is_g33);
	B(need_gfx_hws);
	B(is_g4x);
	B(is_pineview);
	B(is_broadwater);
	B(is_crestline);
	B(has_fbc);
	B(has_pipe_cxsr);
	B(has_hotplug);
	B(cursor_needs_physical);
	B(has_overlay);
	B(overlay_needs_physical);
	B(supports_tv);
	B(has_bsd_ring);
	B(has_blt_ring);
#undef B

	return 0;
}

static const char *get_pin_flag(struct drm_i915_gem_object *obj)
{
	if (obj->user_pin_count > 0)
		return "P";
	else if (obj->pin_count > 0)
		return "p";
	else
		return " ";
}

static const char *get_tiling_flag(struct drm_i915_gem_object *obj)
{
    switch (obj->tiling_mode) {
    default:
    case I915_TILING_NONE: return " ";
    case I915_TILING_X: return "X";
    case I915_TILING_Y: return "Y";
    }
}

<<<<<<< HEAD
static void
describe_obj(struct seq_file *m, struct drm_i915_gem_object *obj)
{
	seq_printf(m, "%p: %s%s %8zd %08x %08x %d%s%s",
=======
static const char *agp_type_str(int type)
{
	switch (type) {
	case 0: return " uncached";
	case 1: return " snooped";
	default: return "";
	}
}

static void
describe_obj(struct seq_file *m, struct drm_i915_gem_object *obj)
{
	seq_printf(m, "%p: %s%s %8zd %04x %04x %d %d%s%s%s",
>>>>>>> 3cbea436
		   &obj->base,
		   get_pin_flag(obj),
		   get_tiling_flag(obj),
		   obj->base.size,
		   obj->base.read_domains,
		   obj->base.write_domain,
		   obj->last_rendering_seqno,
<<<<<<< HEAD
=======
		   obj->last_fenced_seqno,
		   agp_type_str(obj->agp_type == AGP_USER_CACHED_MEMORY),
>>>>>>> 3cbea436
		   obj->dirty ? " dirty" : "",
		   obj->madv == I915_MADV_DONTNEED ? " purgeable" : "");
	if (obj->base.name)
		seq_printf(m, " (name: %d)", obj->base.name);
	if (obj->fence_reg != I915_FENCE_REG_NONE)
		seq_printf(m, " (fence: %d)", obj->fence_reg);
	if (obj->gtt_space != NULL)
<<<<<<< HEAD
		seq_printf(m, " (gtt_offset: %08x)", obj->gtt_offset);
=======
		seq_printf(m, " (gtt offset: %08x, size: %08x)",
			   obj->gtt_offset, (unsigned int)obj->gtt_space->size);
	if (obj->pin_mappable || obj->fault_mappable) {
		char s[3], *t = s;
		if (obj->pin_mappable)
			*t++ = 'p';
		if (obj->fault_mappable)
			*t++ = 'f';
		*t = '\0';
		seq_printf(m, " (%s mappable)", s);
	}
>>>>>>> 3cbea436
	if (obj->ring != NULL)
		seq_printf(m, " (%s)", obj->ring->name);
}

static int i915_gem_object_list_info(struct seq_file *m, void *data)
{
	struct drm_info_node *node = (struct drm_info_node *) m->private;
	uintptr_t list = (uintptr_t) node->info_ent->data;
	struct list_head *head;
	struct drm_device *dev = node->minor->dev;
	drm_i915_private_t *dev_priv = dev->dev_private;
<<<<<<< HEAD
	struct drm_i915_gem_object *obj_priv;
=======
	struct drm_i915_gem_object *obj;
>>>>>>> 3cbea436
	size_t total_obj_size, total_gtt_size;
	int count, ret;

	ret = mutex_lock_interruptible(&dev->struct_mutex);
	if (ret)
		return ret;

	switch (list) {
	case ACTIVE_LIST:
		seq_printf(m, "Active:\n");
		head = &dev_priv->mm.active_list;
		break;
	case INACTIVE_LIST:
		seq_printf(m, "Inactive:\n");
		head = &dev_priv->mm.inactive_list;
		break;
	case PINNED_LIST:
		seq_printf(m, "Pinned:\n");
		head = &dev_priv->mm.pinned_list;
		break;
	case FLUSHING_LIST:
		seq_printf(m, "Flushing:\n");
		head = &dev_priv->mm.flushing_list;
		break;
	case DEFERRED_FREE_LIST:
		seq_printf(m, "Deferred free:\n");
		head = &dev_priv->mm.deferred_free_list;
		break;
	default:
		mutex_unlock(&dev->struct_mutex);
		return -EINVAL;
<<<<<<< HEAD
=======
	}

	total_obj_size = total_gtt_size = count = 0;
	list_for_each_entry(obj, head, mm_list) {
		seq_printf(m, "   ");
		describe_obj(m, obj);
		seq_printf(m, "\n");
		total_obj_size += obj->base.size;
		total_gtt_size += obj->gtt_space->size;
		count++;
	}
	mutex_unlock(&dev->struct_mutex);

	seq_printf(m, "Total %d objects, %zu bytes, %zu GTT size\n",
		   count, total_obj_size, total_gtt_size);
	return 0;
}

#define count_objects(list, member) do { \
	list_for_each_entry(obj, list, member) { \
		size += obj->gtt_space->size; \
		++count; \
		if (obj->map_and_fenceable) { \
			mappable_size += obj->gtt_space->size; \
			++mappable_count; \
		} \
	} \
} while(0)

static int i915_gem_object_info(struct seq_file *m, void* data)
{
	struct drm_info_node *node = (struct drm_info_node *) m->private;
	struct drm_device *dev = node->minor->dev;
	struct drm_i915_private *dev_priv = dev->dev_private;
	u32 count, mappable_count;
	size_t size, mappable_size;
	struct drm_i915_gem_object *obj;
	int ret;

	ret = mutex_lock_interruptible(&dev->struct_mutex);
	if (ret)
		return ret;

	seq_printf(m, "%u objects, %zu bytes\n",
		   dev_priv->mm.object_count,
		   dev_priv->mm.object_memory);

	size = count = mappable_size = mappable_count = 0;
	count_objects(&dev_priv->mm.gtt_list, gtt_list);
	seq_printf(m, "%u [%u] objects, %zu [%zu] bytes in gtt\n",
		   count, mappable_count, size, mappable_size);

	size = count = mappable_size = mappable_count = 0;
	count_objects(&dev_priv->mm.active_list, mm_list);
	count_objects(&dev_priv->mm.flushing_list, mm_list);
	seq_printf(m, "  %u [%u] active objects, %zu [%zu] bytes\n",
		   count, mappable_count, size, mappable_size);

	size = count = mappable_size = mappable_count = 0;
	count_objects(&dev_priv->mm.pinned_list, mm_list);
	seq_printf(m, "  %u [%u] pinned objects, %zu [%zu] bytes\n",
		   count, mappable_count, size, mappable_size);

	size = count = mappable_size = mappable_count = 0;
	count_objects(&dev_priv->mm.inactive_list, mm_list);
	seq_printf(m, "  %u [%u] inactive objects, %zu [%zu] bytes\n",
		   count, mappable_count, size, mappable_size);

	size = count = mappable_size = mappable_count = 0;
	count_objects(&dev_priv->mm.deferred_free_list, mm_list);
	seq_printf(m, "  %u [%u] freed objects, %zu [%zu] bytes\n",
		   count, mappable_count, size, mappable_size);

	size = count = mappable_size = mappable_count = 0;
	list_for_each_entry(obj, &dev_priv->mm.gtt_list, gtt_list) {
		if (obj->fault_mappable) {
			size += obj->gtt_space->size;
			++count;
		}
		if (obj->pin_mappable) {
			mappable_size += obj->gtt_space->size;
			++mappable_count;
		}
>>>>>>> 3cbea436
	}
	seq_printf(m, "%u pinned mappable objects, %zu bytes\n",
		   mappable_count, mappable_size);
	seq_printf(m, "%u fault mappable objects, %zu bytes\n",
		   count, size);

<<<<<<< HEAD
	total_obj_size = total_gtt_size = count = 0;
	list_for_each_entry(obj_priv, head, mm_list) {
		seq_printf(m, "   ");
		describe_obj(m, obj_priv);
		seq_printf(m, "\n");
		total_obj_size += obj_priv->base.size;
		total_gtt_size += obj_priv->gtt_space->size;
		count++;
	}
=======
	seq_printf(m, "%zu [%zu] gtt total\n",
		   dev_priv->mm.gtt_total, dev_priv->mm.mappable_gtt_total);

	mutex_unlock(&dev->struct_mutex);

	return 0;
}

static int i915_gem_gtt_info(struct seq_file *m, void* data)
{
	struct drm_info_node *node = (struct drm_info_node *) m->private;
	struct drm_device *dev = node->minor->dev;
	struct drm_i915_private *dev_priv = dev->dev_private;
	struct drm_i915_gem_object *obj;
	size_t total_obj_size, total_gtt_size;
	int count, ret;

	ret = mutex_lock_interruptible(&dev->struct_mutex);
	if (ret)
		return ret;

	total_obj_size = total_gtt_size = count = 0;
	list_for_each_entry(obj, &dev_priv->mm.gtt_list, gtt_list) {
		seq_printf(m, "   ");
		describe_obj(m, obj);
		seq_printf(m, "\n");
		total_obj_size += obj->base.size;
		total_gtt_size += obj->gtt_space->size;
		count++;
	}

>>>>>>> 3cbea436
	mutex_unlock(&dev->struct_mutex);

	seq_printf(m, "Total %d objects, %zu bytes, %zu GTT size\n",
		   count, total_obj_size, total_gtt_size);
<<<<<<< HEAD
	return 0;
}

static int i915_gem_object_info(struct seq_file *m, void* data)
{
	struct drm_info_node *node = (struct drm_info_node *) m->private;
	struct drm_device *dev = node->minor->dev;
	struct drm_i915_private *dev_priv = dev->dev_private;
	int ret;

	ret = mutex_lock_interruptible(&dev->struct_mutex);
	if (ret)
		return ret;

	seq_printf(m, "%u objects\n", dev_priv->mm.object_count);
	seq_printf(m, "%zu object bytes\n", dev_priv->mm.object_memory);
	seq_printf(m, "%u pinned\n", dev_priv->mm.pin_count);
	seq_printf(m, "%zu pin bytes\n", dev_priv->mm.pin_memory);
	seq_printf(m, "%u objects in gtt\n", dev_priv->mm.gtt_count);
	seq_printf(m, "%zu gtt bytes\n", dev_priv->mm.gtt_memory);
	seq_printf(m, "%zu gtt total\n", dev_priv->mm.gtt_total);

	mutex_unlock(&dev->struct_mutex);
=======
>>>>>>> 3cbea436

	return 0;
}


static int i915_gem_pageflip_info(struct seq_file *m, void *data)
{
	struct drm_info_node *node = (struct drm_info_node *) m->private;
	struct drm_device *dev = node->minor->dev;
	unsigned long flags;
	struct intel_crtc *crtc;

	list_for_each_entry(crtc, &dev->mode_config.crtc_list, base.head) {
		const char *pipe = crtc->pipe ? "B" : "A";
		const char *plane = crtc->plane ? "B" : "A";
		struct intel_unpin_work *work;

		spin_lock_irqsave(&dev->event_lock, flags);
		work = crtc->unpin_work;
		if (work == NULL) {
			seq_printf(m, "No flip due on pipe %s (plane %s)\n",
				   pipe, plane);
		} else {
			if (!work->pending) {
				seq_printf(m, "Flip queued on pipe %s (plane %s)\n",
					   pipe, plane);
			} else {
				seq_printf(m, "Flip pending (waiting for vsync) on pipe %s (plane %s)\n",
					   pipe, plane);
			}
			if (work->enable_stall_check)
				seq_printf(m, "Stall check enabled, ");
			else
				seq_printf(m, "Stall check waiting for page flip ioctl, ");
			seq_printf(m, "%d prepares\n", work->pending);

			if (work->old_fb_obj) {
<<<<<<< HEAD
				struct drm_i915_gem_object *obj_priv = to_intel_bo(work->old_fb_obj);
				if(obj_priv)
					seq_printf(m, "Old framebuffer gtt_offset 0x%08x\n", obj_priv->gtt_offset );
			}
			if (work->pending_flip_obj) {
				struct drm_i915_gem_object *obj_priv = to_intel_bo(work->pending_flip_obj);
				if(obj_priv)
					seq_printf(m, "New framebuffer gtt_offset 0x%08x\n", obj_priv->gtt_offset );
=======
				struct drm_i915_gem_object *obj = work->old_fb_obj;
				if (obj)
					seq_printf(m, "Old framebuffer gtt_offset 0x%08x\n", obj->gtt_offset);
			}
			if (work->pending_flip_obj) {
				struct drm_i915_gem_object *obj = work->pending_flip_obj;
				if (obj)
					seq_printf(m, "New framebuffer gtt_offset 0x%08x\n", obj->gtt_offset);
>>>>>>> 3cbea436
			}
		}
		spin_unlock_irqrestore(&dev->event_lock, flags);
	}

	return 0;
}

static int i915_gem_request_info(struct seq_file *m, void *data)
{
	struct drm_info_node *node = (struct drm_info_node *) m->private;
	struct drm_device *dev = node->minor->dev;
	drm_i915_private_t *dev_priv = dev->dev_private;
	struct drm_i915_gem_request *gem_request;
<<<<<<< HEAD
	int ret;

	ret = mutex_lock_interruptible(&dev->struct_mutex);
	if (ret)
		return ret;

	seq_printf(m, "Request:\n");
	list_for_each_entry(gem_request, &dev_priv->render_ring.request_list,
			list) {
		seq_printf(m, "    %d @ %d\n",
			   gem_request->seqno,
			   (int) (jiffies - gem_request->emitted_jiffies));
	}
	mutex_unlock(&dev->struct_mutex);

=======
	int ret, count;

	ret = mutex_lock_interruptible(&dev->struct_mutex);
	if (ret)
		return ret;

	count = 0;
	if (!list_empty(&dev_priv->ring[RCS].request_list)) {
		seq_printf(m, "Render requests:\n");
		list_for_each_entry(gem_request,
				    &dev_priv->ring[RCS].request_list,
				    list) {
			seq_printf(m, "    %d @ %d\n",
				   gem_request->seqno,
				   (int) (jiffies - gem_request->emitted_jiffies));
		}
		count++;
	}
	if (!list_empty(&dev_priv->ring[VCS].request_list)) {
		seq_printf(m, "BSD requests:\n");
		list_for_each_entry(gem_request,
				    &dev_priv->ring[VCS].request_list,
				    list) {
			seq_printf(m, "    %d @ %d\n",
				   gem_request->seqno,
				   (int) (jiffies - gem_request->emitted_jiffies));
		}
		count++;
	}
	if (!list_empty(&dev_priv->ring[BCS].request_list)) {
		seq_printf(m, "BLT requests:\n");
		list_for_each_entry(gem_request,
				    &dev_priv->ring[BCS].request_list,
				    list) {
			seq_printf(m, "    %d @ %d\n",
				   gem_request->seqno,
				   (int) (jiffies - gem_request->emitted_jiffies));
		}
		count++;
	}
	mutex_unlock(&dev->struct_mutex);

	if (count == 0)
		seq_printf(m, "No requests\n");

>>>>>>> 3cbea436
	return 0;
}

static void i915_ring_seqno_info(struct seq_file *m,
				 struct intel_ring_buffer *ring)
{
	if (ring->get_seqno) {
		seq_printf(m, "Current sequence (%s): %d\n",
			   ring->name, ring->get_seqno(ring));
		seq_printf(m, "Waiter sequence (%s):  %d\n",
			   ring->name, ring->waiting_seqno);
		seq_printf(m, "IRQ sequence (%s):     %d\n",
			   ring->name, ring->irq_seqno);
	}
}

static int i915_gem_seqno_info(struct seq_file *m, void *data)
{
	struct drm_info_node *node = (struct drm_info_node *) m->private;
	struct drm_device *dev = node->minor->dev;
	drm_i915_private_t *dev_priv = dev->dev_private;
<<<<<<< HEAD
	int ret;

	ret = mutex_lock_interruptible(&dev->struct_mutex);
	if (ret)
		return ret;

	if (dev_priv->render_ring.status_page.page_addr != NULL) {
		seq_printf(m, "Current sequence: %d\n",
			   dev_priv->render_ring.get_seqno(dev, &dev_priv->render_ring));
	} else {
		seq_printf(m, "Current sequence: hws uninitialized\n");
	}
	seq_printf(m, "Waiter sequence:  %d\n",
			dev_priv->mm.waiting_gem_seqno);
	seq_printf(m, "IRQ sequence:     %d\n", dev_priv->mm.irq_gem_seqno);

	mutex_unlock(&dev->struct_mutex);

=======
	int ret, i;

	ret = mutex_lock_interruptible(&dev->struct_mutex);
	if (ret)
		return ret;

	for (i = 0; i < I915_NUM_RINGS; i++)
		i915_ring_seqno_info(m, &dev_priv->ring[i]);

	mutex_unlock(&dev->struct_mutex);

>>>>>>> 3cbea436
	return 0;
}


static int i915_interrupt_info(struct seq_file *m, void *data)
{
	struct drm_info_node *node = (struct drm_info_node *) m->private;
	struct drm_device *dev = node->minor->dev;
	drm_i915_private_t *dev_priv = dev->dev_private;
<<<<<<< HEAD
	int ret;

	ret = mutex_lock_interruptible(&dev->struct_mutex);
	if (ret)
		return ret;

=======
	int ret, i;

	ret = mutex_lock_interruptible(&dev->struct_mutex);
	if (ret)
		return ret;

>>>>>>> 3cbea436
	if (!HAS_PCH_SPLIT(dev)) {
		seq_printf(m, "Interrupt enable:    %08x\n",
			   I915_READ(IER));
		seq_printf(m, "Interrupt identity:  %08x\n",
			   I915_READ(IIR));
		seq_printf(m, "Interrupt mask:      %08x\n",
			   I915_READ(IMR));
		seq_printf(m, "Pipe A stat:         %08x\n",
			   I915_READ(PIPEASTAT));
		seq_printf(m, "Pipe B stat:         %08x\n",
			   I915_READ(PIPEBSTAT));
	} else {
		seq_printf(m, "North Display Interrupt enable:		%08x\n",
			   I915_READ(DEIER));
		seq_printf(m, "North Display Interrupt identity:	%08x\n",
			   I915_READ(DEIIR));
		seq_printf(m, "North Display Interrupt mask:		%08x\n",
			   I915_READ(DEIMR));
		seq_printf(m, "South Display Interrupt enable:		%08x\n",
			   I915_READ(SDEIER));
		seq_printf(m, "South Display Interrupt identity:	%08x\n",
			   I915_READ(SDEIIR));
		seq_printf(m, "South Display Interrupt mask:		%08x\n",
			   I915_READ(SDEIMR));
		seq_printf(m, "Graphics Interrupt enable:		%08x\n",
			   I915_READ(GTIER));
		seq_printf(m, "Graphics Interrupt identity:		%08x\n",
			   I915_READ(GTIIR));
		seq_printf(m, "Graphics Interrupt mask:		%08x\n",
			   I915_READ(GTIMR));
	}
	seq_printf(m, "Interrupts received: %d\n",
		   atomic_read(&dev_priv->irq_received));
<<<<<<< HEAD
	if (dev_priv->render_ring.status_page.page_addr != NULL) {
		seq_printf(m, "Current sequence:    %d\n",
			   dev_priv->render_ring.get_seqno(dev, &dev_priv->render_ring));
	} else {
		seq_printf(m, "Current sequence:    hws uninitialized\n");
	}
	seq_printf(m, "Waiter sequence:     %d\n",
		   dev_priv->mm.waiting_gem_seqno);
	seq_printf(m, "IRQ sequence:        %d\n",
		   dev_priv->mm.irq_gem_seqno);
=======
	for (i = 0; i < I915_NUM_RINGS; i++) {
		if (IS_GEN6(dev)) {
			seq_printf(m, "Graphics Interrupt mask (%s):	%08x\n",
				   dev_priv->ring[i].name,
				   I915_READ_IMR(&dev_priv->ring[i]));
		}
		i915_ring_seqno_info(m, &dev_priv->ring[i]);
	}
>>>>>>> 3cbea436
	mutex_unlock(&dev->struct_mutex);

	return 0;
}

static int i915_gem_fence_regs_info(struct seq_file *m, void *data)
{
	struct drm_info_node *node = (struct drm_info_node *) m->private;
	struct drm_device *dev = node->minor->dev;
	drm_i915_private_t *dev_priv = dev->dev_private;
	int i, ret;

	ret = mutex_lock_interruptible(&dev->struct_mutex);
	if (ret)
		return ret;

	seq_printf(m, "Reserved fences = %d\n", dev_priv->fence_reg_start);
	seq_printf(m, "Total fences = %d\n", dev_priv->num_fence_regs);
	for (i = 0; i < dev_priv->num_fence_regs; i++) {
		struct drm_i915_gem_object *obj = dev_priv->fence_regs[i].obj;

<<<<<<< HEAD
		if (obj == NULL) {
			seq_printf(m, "Fenced object[%2d] = unused\n", i);
		} else {
			struct drm_i915_gem_object *obj_priv;

			obj_priv = to_intel_bo(obj);
			seq_printf(m, "Fenced object[%2d] = %p: %s "
				   "%08x %08zx %08x %s %08x %08x %d",
				   i, obj, get_pin_flag(obj_priv),
				   obj_priv->gtt_offset,
				   obj->size, obj_priv->stride,
				   get_tiling_flag(obj_priv),
				   obj->read_domains, obj->write_domain,
				   obj_priv->last_rendering_seqno);
			if (obj->name)
				seq_printf(m, " (name: %d)", obj->name);
			seq_printf(m, "\n");
		}
=======
		seq_printf(m, "Fenced object[%2d] = ", i);
		if (obj == NULL)
			seq_printf(m, "unused");
		else
			describe_obj(m, obj);
		seq_printf(m, "\n");
>>>>>>> 3cbea436
	}
	mutex_unlock(&dev->struct_mutex);

	mutex_unlock(&dev->struct_mutex);
	return 0;
}

static int i915_hws_info(struct seq_file *m, void *data)
{
	struct drm_info_node *node = (struct drm_info_node *) m->private;
	struct drm_device *dev = node->minor->dev;
	drm_i915_private_t *dev_priv = dev->dev_private;
	struct intel_ring_buffer *ring;
	volatile u32 *hws;
	int i;

<<<<<<< HEAD
	hws = (volatile u32 *)dev_priv->render_ring.status_page.page_addr;
=======
	ring = &dev_priv->ring[(uintptr_t)node->info_ent->data];
	hws = (volatile u32 *)ring->status_page.page_addr;
>>>>>>> 3cbea436
	if (hws == NULL)
		return 0;

	for (i = 0; i < 4096 / sizeof(u32) / 4; i += 4) {
		seq_printf(m, "0x%08x: 0x%08x 0x%08x 0x%08x 0x%08x\n",
			   i * 4,
			   hws[i], hws[i + 1], hws[i + 2], hws[i + 3]);
	}
	return 0;
}

static void i915_dump_object(struct seq_file *m,
			     struct io_mapping *mapping,
<<<<<<< HEAD
			     struct drm_i915_gem_object *obj_priv)
{
	int page, page_count, i;

	page_count = obj_priv->base.size / PAGE_SIZE;
	for (page = 0; page < page_count; page++) {
		u32 *mem = io_mapping_map_wc(mapping,
					     obj_priv->gtt_offset + page * PAGE_SIZE);
=======
			     struct drm_i915_gem_object *obj)
{
	int page, page_count, i;

	page_count = obj->base.size / PAGE_SIZE;
	for (page = 0; page < page_count; page++) {
		u32 *mem = io_mapping_map_wc(mapping,
					     obj->gtt_offset + page * PAGE_SIZE);
>>>>>>> 3cbea436
		for (i = 0; i < PAGE_SIZE; i += 4)
			seq_printf(m, "%08x :  %08x\n", i, mem[i / 4]);
		io_mapping_unmap(mem);
	}
}

static int i915_batchbuffer_info(struct seq_file *m, void *data)
{
	struct drm_info_node *node = (struct drm_info_node *) m->private;
	struct drm_device *dev = node->minor->dev;
	drm_i915_private_t *dev_priv = dev->dev_private;
	struct drm_i915_gem_object *obj;
	int ret;

	ret = mutex_lock_interruptible(&dev->struct_mutex);
	if (ret)
		return ret;

<<<<<<< HEAD
	list_for_each_entry(obj_priv, &dev_priv->mm.active_list, mm_list) {
		obj = &obj_priv->base;
		if (obj->read_domains & I915_GEM_DOMAIN_COMMAND) {
		    seq_printf(m, "--- gtt_offset = 0x%08x\n",
			       obj_priv->gtt_offset);
		    i915_dump_object(m, dev_priv->mm.gtt_mapping, obj_priv);
=======
	list_for_each_entry(obj, &dev_priv->mm.active_list, mm_list) {
		if (obj->base.read_domains & I915_GEM_DOMAIN_COMMAND) {
		    seq_printf(m, "--- gtt_offset = 0x%08x\n", obj->gtt_offset);
		    i915_dump_object(m, dev_priv->mm.gtt_mapping, obj);
>>>>>>> 3cbea436
		}
	}

	mutex_unlock(&dev->struct_mutex);
<<<<<<< HEAD

=======
>>>>>>> 3cbea436
	return 0;
}

static int i915_ringbuffer_data(struct seq_file *m, void *data)
{
	struct drm_info_node *node = (struct drm_info_node *) m->private;
	struct drm_device *dev = node->minor->dev;
	drm_i915_private_t *dev_priv = dev->dev_private;
<<<<<<< HEAD
=======
	struct intel_ring_buffer *ring;
>>>>>>> 3cbea436
	int ret;

	ret = mutex_lock_interruptible(&dev->struct_mutex);
	if (ret)
		return ret;

<<<<<<< HEAD
	if (!dev_priv->render_ring.gem_object) {
		seq_printf(m, "No ringbuffer setup\n");
	} else {
		u8 *virt = dev_priv->render_ring.virtual_start;
		uint32_t off;

		for (off = 0; off < dev_priv->render_ring.size; off += 4) {
=======
	ring = &dev_priv->ring[(uintptr_t)node->info_ent->data];
	if (!ring->obj) {
		seq_printf(m, "No ringbuffer setup\n");
	} else {
		u8 *virt = ring->virtual_start;
		uint32_t off;

		for (off = 0; off < ring->size; off += 4) {
>>>>>>> 3cbea436
			uint32_t *ptr = (uint32_t *)(virt + off);
			seq_printf(m, "%08x :  %08x\n", off, *ptr);
		}
	}
	mutex_unlock(&dev->struct_mutex);

	return 0;
}

static int i915_ringbuffer_info(struct seq_file *m, void *data)
{
	struct drm_info_node *node = (struct drm_info_node *) m->private;
	struct drm_device *dev = node->minor->dev;
	drm_i915_private_t *dev_priv = dev->dev_private;
	struct intel_ring_buffer *ring;

	ring = &dev_priv->ring[(uintptr_t)node->info_ent->data];
	if (ring->size == 0)
		return 0;

<<<<<<< HEAD
	seq_printf(m, "RingHead :  %08x\n", head);
	seq_printf(m, "RingTail :  %08x\n", tail);
	seq_printf(m, "RingSize :  %08lx\n", dev_priv->render_ring.size);
	seq_printf(m, "Acthd :     %08x\n", I915_READ(INTEL_INFO(dev)->gen >= 4 ? ACTHD_I965 : ACTHD));
=======
	seq_printf(m, "Ring %s:\n", ring->name);
	seq_printf(m, "  Head :    %08x\n", I915_READ_HEAD(ring) & HEAD_ADDR);
	seq_printf(m, "  Tail :    %08x\n", I915_READ_TAIL(ring) & TAIL_ADDR);
	seq_printf(m, "  Size :    %08x\n", ring->size);
	seq_printf(m, "  Active :  %08x\n", intel_ring_get_active_head(ring));
	seq_printf(m, "  NOPID :   %08x\n", I915_READ_NOPID(ring));
	if (IS_GEN6(dev)) {
		seq_printf(m, "  Sync 0 :   %08x\n", I915_READ_SYNC_0(ring));
		seq_printf(m, "  Sync 1 :   %08x\n", I915_READ_SYNC_1(ring));
	}
	seq_printf(m, "  Control : %08x\n", I915_READ_CTL(ring));
	seq_printf(m, "  Start :   %08x\n", I915_READ_START(ring));
>>>>>>> 3cbea436

	return 0;
}

<<<<<<< HEAD
=======
static const char *ring_str(int ring)
{
	switch (ring) {
	case RING_RENDER: return " render";
	case RING_BSD: return " bsd";
	case RING_BLT: return " blt";
	default: return "";
	}
}

>>>>>>> 3cbea436
static const char *pin_flag(int pinned)
{
	if (pinned > 0)
		return " P";
	else if (pinned < 0)
		return " p";
	else
		return "";
}

static const char *tiling_flag(int tiling)
{
	switch (tiling) {
	default:
	case I915_TILING_NONE: return "";
	case I915_TILING_X: return " X";
	case I915_TILING_Y: return " Y";
	}
}

static const char *dirty_flag(int dirty)
{
	return dirty ? " dirty" : "";
}

static const char *purgeable_flag(int purgeable)
{
	return purgeable ? " purgeable" : "";
}

<<<<<<< HEAD
=======
static void print_error_buffers(struct seq_file *m,
				const char *name,
				struct drm_i915_error_buffer *err,
				int count)
{
	seq_printf(m, "%s [%d]:\n", name, count);

	while (count--) {
		seq_printf(m, "  %08x %8u %04x %04x %08x%s%s%s%s%s%s",
			   err->gtt_offset,
			   err->size,
			   err->read_domains,
			   err->write_domain,
			   err->seqno,
			   pin_flag(err->pinned),
			   tiling_flag(err->tiling),
			   dirty_flag(err->dirty),
			   purgeable_flag(err->purgeable),
			   ring_str(err->ring),
			   agp_type_str(err->agp_type));

		if (err->name)
			seq_printf(m, " (name: %d)", err->name);
		if (err->fence_reg != I915_FENCE_REG_NONE)
			seq_printf(m, " (fence: %d)", err->fence_reg);

		seq_printf(m, "\n");
		err++;
	}
}

>>>>>>> 3cbea436
static int i915_error_state(struct seq_file *m, void *unused)
{
	struct drm_info_node *node = (struct drm_info_node *) m->private;
	struct drm_device *dev = node->minor->dev;
	drm_i915_private_t *dev_priv = dev->dev_private;
	struct drm_i915_error_state *error;
	unsigned long flags;
	int i, page, offset, elt;

	spin_lock_irqsave(&dev_priv->error_lock, flags);
	if (!dev_priv->first_error) {
		seq_printf(m, "no error state collected\n");
		goto out;
	}

	error = dev_priv->first_error;

	seq_printf(m, "Time: %ld s %ld us\n", error->time.tv_sec,
		   error->time.tv_usec);
	seq_printf(m, "PCI ID: 0x%04x\n", dev->pci_device);
	seq_printf(m, "EIR: 0x%08x\n", error->eir);
	seq_printf(m, "PGTBL_ER: 0x%08x\n", error->pgtbl_er);
	if (INTEL_INFO(dev)->gen >= 6) {
		seq_printf(m, "ERROR: 0x%08x\n", error->error);
		seq_printf(m, "Blitter command stream:\n");
		seq_printf(m, "  ACTHD:    0x%08x\n", error->bcs_acthd);
		seq_printf(m, "  IPEIR:    0x%08x\n", error->bcs_ipeir);
		seq_printf(m, "  IPEHR:    0x%08x\n", error->bcs_ipehr);
		seq_printf(m, "  INSTDONE: 0x%08x\n", error->bcs_instdone);
		seq_printf(m, "  seqno:    0x%08x\n", error->bcs_seqno);
		seq_printf(m, "Video (BSD) command stream:\n");
		seq_printf(m, "  ACTHD:    0x%08x\n", error->vcs_acthd);
		seq_printf(m, "  IPEIR:    0x%08x\n", error->vcs_ipeir);
		seq_printf(m, "  IPEHR:    0x%08x\n", error->vcs_ipehr);
		seq_printf(m, "  INSTDONE: 0x%08x\n", error->vcs_instdone);
		seq_printf(m, "  seqno:    0x%08x\n", error->vcs_seqno);
	}
	seq_printf(m, "Render command stream:\n");
	seq_printf(m, "  ACTHD: 0x%08x\n", error->acthd);
	seq_printf(m, "  IPEIR: 0x%08x\n", error->ipeir);
	seq_printf(m, "  IPEHR: 0x%08x\n", error->ipehr);
	seq_printf(m, "  INSTDONE: 0x%08x\n", error->instdone);
<<<<<<< HEAD
	seq_printf(m, "  ACTHD: 0x%08x\n", error->acthd);
	if (INTEL_INFO(dev)->gen >= 4) {
		seq_printf(m, "  INSTPS: 0x%08x\n", error->instps);
=======
	if (INTEL_INFO(dev)->gen >= 4) {
>>>>>>> 3cbea436
		seq_printf(m, "  INSTDONE1: 0x%08x\n", error->instdone1);
		seq_printf(m, "  INSTPS: 0x%08x\n", error->instps);
	}
	seq_printf(m, "  INSTPM: 0x%08x\n", error->instpm);
	seq_printf(m, "  seqno: 0x%08x\n", error->seqno);

	for (i = 0; i < 16; i++)
		seq_printf(m, "  fence[%d] = %08llx\n", i, error->fence[i]);

	if (error->active_bo)
		print_error_buffers(m, "Active",
				    error->active_bo,
				    error->active_bo_count);

	if (error->pinned_bo)
		print_error_buffers(m, "Pinned",
				    error->pinned_bo,
				    error->pinned_bo_count);

	for (i = 0; i < ARRAY_SIZE(error->batchbuffer); i++) {
		if (error->batchbuffer[i]) {
			struct drm_i915_error_object *obj = error->batchbuffer[i];

			seq_printf(m, "%s --- gtt_offset = 0x%08x\n",
				   dev_priv->ring[i].name,
				   obj->gtt_offset);
			offset = 0;
			for (page = 0; page < obj->page_count; page++) {
				for (elt = 0; elt < PAGE_SIZE/4; elt++) {
					seq_printf(m, "%08x :  %08x\n", offset, obj->pages[page][elt]);
					offset += 4;
				}
			}
		}
	}

	if (error->ringbuffer) {
		struct drm_i915_error_object *obj = error->ringbuffer;

		seq_printf(m, "--- ringbuffer = 0x%08x\n", obj->gtt_offset);
		offset = 0;
		for (page = 0; page < obj->page_count; page++) {
			for (elt = 0; elt < PAGE_SIZE/4; elt++) {
				seq_printf(m, "%08x :  %08x\n", offset, obj->pages[page][elt]);
				offset += 4;
			}
		}
	}
	seq_printf(m, "seqno: 0x%08x\n", error->seqno);

	if (error->active_bo_count) {
		seq_printf(m, "Buffers [%d]:\n", error->active_bo_count);

		for (i = 0; i < error->active_bo_count; i++) {
			seq_printf(m, "  %08x %8zd %08x %08x %08x%s%s%s%s",
				   error->active_bo[i].gtt_offset,
				   error->active_bo[i].size,
				   error->active_bo[i].read_domains,
				   error->active_bo[i].write_domain,
				   error->active_bo[i].seqno,
				   pin_flag(error->active_bo[i].pinned),
				   tiling_flag(error->active_bo[i].tiling),
				   dirty_flag(error->active_bo[i].dirty),
				   purgeable_flag(error->active_bo[i].purgeable));

			if (error->active_bo[i].name)
				seq_printf(m, " (name: %d)", error->active_bo[i].name);
			if (error->active_bo[i].fence_reg != I915_FENCE_REG_NONE)
				seq_printf(m, " (fence: %d)", error->active_bo[i].fence_reg);

			seq_printf(m, "\n");
		}
	}

	for (i = 0; i < ARRAY_SIZE(error->batchbuffer); i++) {
		if (error->batchbuffer[i]) {
			struct drm_i915_error_object *obj = error->batchbuffer[i];

			seq_printf(m, "--- gtt_offset = 0x%08x\n", obj->gtt_offset);
			offset = 0;
			for (page = 0; page < obj->page_count; page++) {
				for (elt = 0; elt < PAGE_SIZE/4; elt++) {
					seq_printf(m, "%08x :  %08x\n", offset, obj->pages[page][elt]);
					offset += 4;
				}
			}
		}
	}

	if (error->ringbuffer) {
		struct drm_i915_error_object *obj = error->ringbuffer;

		seq_printf(m, "--- ringbuffer = 0x%08x\n", obj->gtt_offset);
		offset = 0;
		for (page = 0; page < obj->page_count; page++) {
			for (elt = 0; elt < PAGE_SIZE/4; elt++) {
				seq_printf(m, "%08x :  %08x\n", offset, obj->pages[page][elt]);
				offset += 4;
			}
		}
	}

	if (error->overlay)
		intel_overlay_print_error_state(m, error->overlay);

	if (error->overlay)
		intel_overlay_print_error_state(m, error->overlay);

	if (error->display)
		intel_display_print_error_state(m, dev, error->display);

out:
	spin_unlock_irqrestore(&dev_priv->error_lock, flags);

	return 0;
}

static int i915_rstdby_delays(struct seq_file *m, void *unused)
{
	struct drm_info_node *node = (struct drm_info_node *) m->private;
	struct drm_device *dev = node->minor->dev;
	drm_i915_private_t *dev_priv = dev->dev_private;
	u16 crstanddelay = I915_READ16(CRSTANDVID);

	seq_printf(m, "w/ctx: %d, w/o ctx: %d\n", (crstanddelay >> 8) & 0x3f, (crstanddelay & 0x3f));

	return 0;
}

static int i915_cur_delayinfo(struct seq_file *m, void *unused)
{
	struct drm_info_node *node = (struct drm_info_node *) m->private;
	struct drm_device *dev = node->minor->dev;
	drm_i915_private_t *dev_priv = dev->dev_private;
<<<<<<< HEAD
	u16 rgvswctl = I915_READ16(MEMSWCTL);
	u16 rgvstat = I915_READ16(MEMSTAT_ILK);

	seq_printf(m, "Requested P-state: %d\n", (rgvswctl >> 8) & 0xf);
	seq_printf(m, "Requested VID: %d\n", rgvswctl & 0x3f);
	seq_printf(m, "Current VID: %d\n", (rgvstat & MEMSTAT_VID_MASK) >>
		   MEMSTAT_VID_SHIFT);
	seq_printf(m, "Current P-state: %d\n",
		   (rgvstat & MEMSTAT_PSTATE_MASK) >> MEMSTAT_PSTATE_SHIFT);
=======

	if (IS_GEN5(dev)) {
		u16 rgvswctl = I915_READ16(MEMSWCTL);
		u16 rgvstat = I915_READ16(MEMSTAT_ILK);

		seq_printf(m, "Requested P-state: %d\n", (rgvswctl >> 8) & 0xf);
		seq_printf(m, "Requested VID: %d\n", rgvswctl & 0x3f);
		seq_printf(m, "Current VID: %d\n", (rgvstat & MEMSTAT_VID_MASK) >>
			   MEMSTAT_VID_SHIFT);
		seq_printf(m, "Current P-state: %d\n",
			   (rgvstat & MEMSTAT_PSTATE_MASK) >> MEMSTAT_PSTATE_SHIFT);
	} else if (IS_GEN6(dev)) {
		u32 gt_perf_status = I915_READ(GEN6_GT_PERF_STATUS);
		u32 rp_state_limits = I915_READ(GEN6_RP_STATE_LIMITS);
		u32 rp_state_cap = I915_READ(GEN6_RP_STATE_CAP);
		int max_freq;

		/* RPSTAT1 is in the GT power well */
		__gen6_force_wake_get(dev_priv);

		seq_printf(m, "GT_PERF_STATUS: 0x%08x\n", gt_perf_status);
		seq_printf(m, "RPSTAT1: 0x%08x\n", I915_READ(GEN6_RPSTAT1));
		seq_printf(m, "Render p-state ratio: %d\n",
			   (gt_perf_status & 0xff00) >> 8);
		seq_printf(m, "Render p-state VID: %d\n",
			   gt_perf_status & 0xff);
		seq_printf(m, "Render p-state limit: %d\n",
			   rp_state_limits & 0xff);

		max_freq = (rp_state_cap & 0xff0000) >> 16;
		seq_printf(m, "Lowest (RPN) frequency: %dMHz\n",
			   max_freq * 100);

		max_freq = (rp_state_cap & 0xff00) >> 8;
		seq_printf(m, "Nominal (RP1) frequency: %dMHz\n",
			   max_freq * 100);

		max_freq = rp_state_cap & 0xff;
		seq_printf(m, "Max non-overclocked (RP0) frequency: %dMHz\n",
			   max_freq * 100);

		__gen6_force_wake_put(dev_priv);
	} else {
		seq_printf(m, "no P-state info available\n");
	}
>>>>>>> 3cbea436

	return 0;
}

static int i915_delayfreq_table(struct seq_file *m, void *unused)
{
	struct drm_info_node *node = (struct drm_info_node *) m->private;
	struct drm_device *dev = node->minor->dev;
	drm_i915_private_t *dev_priv = dev->dev_private;
	u32 delayfreq;
	int i;

	for (i = 0; i < 16; i++) {
		delayfreq = I915_READ(PXVFREQ_BASE + i * 4);
		seq_printf(m, "P%02dVIDFREQ: 0x%08x (VID: %d)\n", i, delayfreq,
			   (delayfreq & PXVFREQ_PX_MASK) >> PXVFREQ_PX_SHIFT);
	}

	return 0;
}

static inline int MAP_TO_MV(int map)
{
	return 1250 - (map * 25);
}

static int i915_inttoext_table(struct seq_file *m, void *unused)
{
	struct drm_info_node *node = (struct drm_info_node *) m->private;
	struct drm_device *dev = node->minor->dev;
	drm_i915_private_t *dev_priv = dev->dev_private;
	u32 inttoext;
	int i;

	for (i = 1; i <= 32; i++) {
		inttoext = I915_READ(INTTOEXT_BASE_ILK + i * 4);
		seq_printf(m, "INTTOEXT%02d: 0x%08x\n", i, inttoext);
	}

	return 0;
}

static int i915_drpc_info(struct seq_file *m, void *unused)
{
	struct drm_info_node *node = (struct drm_info_node *) m->private;
	struct drm_device *dev = node->minor->dev;
	drm_i915_private_t *dev_priv = dev->dev_private;
	u32 rgvmodectl = I915_READ(MEMMODECTL);
<<<<<<< HEAD
	u32 rstdbyctl = I915_READ(MCHBAR_RENDER_STANDBY);
=======
	u32 rstdbyctl = I915_READ(RSTDBYCTL);
>>>>>>> 3cbea436
	u16 crstandvid = I915_READ16(CRSTANDVID);

	seq_printf(m, "HD boost: %s\n", (rgvmodectl & MEMMODE_BOOST_EN) ?
		   "yes" : "no");
	seq_printf(m, "Boost freq: %d\n",
		   (rgvmodectl & MEMMODE_BOOST_FREQ_MASK) >>
		   MEMMODE_BOOST_FREQ_SHIFT);
	seq_printf(m, "HW control enabled: %s\n",
		   rgvmodectl & MEMMODE_HWIDLE_EN ? "yes" : "no");
	seq_printf(m, "SW control enabled: %s\n",
		   rgvmodectl & MEMMODE_SWMODE_EN ? "yes" : "no");
	seq_printf(m, "Gated voltage change: %s\n",
		   rgvmodectl & MEMMODE_RCLK_GATE ? "yes" : "no");
	seq_printf(m, "Starting frequency: P%d\n",
		   (rgvmodectl & MEMMODE_FSTART_MASK) >> MEMMODE_FSTART_SHIFT);
	seq_printf(m, "Max P-state: P%d\n",
		   (rgvmodectl & MEMMODE_FMAX_MASK) >> MEMMODE_FMAX_SHIFT);
	seq_printf(m, "Min P-state: P%d\n", (rgvmodectl & MEMMODE_FMIN_MASK));
	seq_printf(m, "RS1 VID: %d\n", (crstandvid & 0x3f));
	seq_printf(m, "RS2 VID: %d\n", ((crstandvid >> 8) & 0x3f));
	seq_printf(m, "Render standby enabled: %s\n",
		   (rstdbyctl & RCX_SW_EXIT) ? "no" : "yes");
<<<<<<< HEAD
=======
	seq_printf(m, "Current RS state: ");
	switch (rstdbyctl & RSX_STATUS_MASK) {
	case RSX_STATUS_ON:
		seq_printf(m, "on\n");
		break;
	case RSX_STATUS_RC1:
		seq_printf(m, "RC1\n");
		break;
	case RSX_STATUS_RC1E:
		seq_printf(m, "RC1E\n");
		break;
	case RSX_STATUS_RS1:
		seq_printf(m, "RS1\n");
		break;
	case RSX_STATUS_RS2:
		seq_printf(m, "RS2 (RC6)\n");
		break;
	case RSX_STATUS_RS3:
		seq_printf(m, "RC3 (RC6+)\n");
		break;
	default:
		seq_printf(m, "unknown\n");
		break;
	}
>>>>>>> 3cbea436

	return 0;
}

static int i915_fbc_status(struct seq_file *m, void *unused)
{
	struct drm_info_node *node = (struct drm_info_node *) m->private;
	struct drm_device *dev = node->minor->dev;
	drm_i915_private_t *dev_priv = dev->dev_private;

	if (!I915_HAS_FBC(dev)) {
		seq_printf(m, "FBC unsupported on this chipset\n");
		return 0;
	}

	if (intel_fbc_enabled(dev)) {
		seq_printf(m, "FBC enabled\n");
	} else {
		seq_printf(m, "FBC disabled: ");
		switch (dev_priv->no_fbc_reason) {
		case FBC_NO_OUTPUT:
			seq_printf(m, "no outputs");
			break;
		case FBC_STOLEN_TOO_SMALL:
			seq_printf(m, "not enough stolen memory");
			break;
		case FBC_UNSUPPORTED_MODE:
			seq_printf(m, "mode not supported");
			break;
		case FBC_MODE_TOO_LARGE:
			seq_printf(m, "mode too large");
			break;
		case FBC_BAD_PLANE:
			seq_printf(m, "FBC unsupported on plane");
			break;
		case FBC_NOT_TILED:
			seq_printf(m, "scanout buffer not tiled");
			break;
		case FBC_MULTIPLE_PIPES:
			seq_printf(m, "multiple pipes are enabled");
			break;
		default:
			seq_printf(m, "unknown reason");
		}
		seq_printf(m, "\n");
	}
	return 0;
}

static int i915_sr_status(struct seq_file *m, void *unused)
{
	struct drm_info_node *node = (struct drm_info_node *) m->private;
	struct drm_device *dev = node->minor->dev;
	drm_i915_private_t *dev_priv = dev->dev_private;
	bool sr_enabled = false;

<<<<<<< HEAD
	if (IS_GEN5(dev))
=======
	if (HAS_PCH_SPLIT(dev))
>>>>>>> 3cbea436
		sr_enabled = I915_READ(WM1_LP_ILK) & WM1_LP_SR_EN;
	else if (IS_CRESTLINE(dev) || IS_I945G(dev) || IS_I945GM(dev))
		sr_enabled = I915_READ(FW_BLC_SELF) & FW_BLC_SELF_EN;
	else if (IS_I915GM(dev))
		sr_enabled = I915_READ(INSTPM) & INSTPM_SELF_EN;
	else if (IS_PINEVIEW(dev))
		sr_enabled = I915_READ(DSPFW3) & PINEVIEW_SELF_REFRESH_EN;

	seq_printf(m, "self-refresh: %s\n",
		   sr_enabled ? "enabled" : "disabled");

	return 0;
}

static int i915_emon_status(struct seq_file *m, void *unused)
{
	struct drm_info_node *node = (struct drm_info_node *) m->private;
	struct drm_device *dev = node->minor->dev;
	drm_i915_private_t *dev_priv = dev->dev_private;
	unsigned long temp, chipset, gfx;
	int ret;

	ret = mutex_lock_interruptible(&dev->struct_mutex);
	if (ret)
		return ret;

	temp = i915_mch_val(dev_priv);
	chipset = i915_chipset_val(dev_priv);
	gfx = i915_gfx_val(dev_priv);
	mutex_unlock(&dev->struct_mutex);

	seq_printf(m, "GMCH temp: %ld\n", temp);
	seq_printf(m, "Chipset power: %ld\n", chipset);
	seq_printf(m, "GFX power: %ld\n", gfx);
	seq_printf(m, "Total power: %ld\n", chipset + gfx);

	return 0;
}

static int i915_gfxec(struct seq_file *m, void *unused)
{
	struct drm_info_node *node = (struct drm_info_node *) m->private;
	struct drm_device *dev = node->minor->dev;
	drm_i915_private_t *dev_priv = dev->dev_private;

	seq_printf(m, "GFXEC: %ld\n", (unsigned long)I915_READ(0x112f4));

	return 0;
}

static int i915_opregion(struct seq_file *m, void *unused)
{
	struct drm_info_node *node = (struct drm_info_node *) m->private;
	struct drm_device *dev = node->minor->dev;
	drm_i915_private_t *dev_priv = dev->dev_private;
	struct intel_opregion *opregion = &dev_priv->opregion;
	int ret;

	ret = mutex_lock_interruptible(&dev->struct_mutex);
	if (ret)
		return ret;

	if (opregion->header)
		seq_write(m, opregion->header, OPREGION_SIZE);

	mutex_unlock(&dev->struct_mutex);

	return 0;
}

static int i915_gem_framebuffer_info(struct seq_file *m, void *data)
{
	struct drm_info_node *node = (struct drm_info_node *) m->private;
	struct drm_device *dev = node->minor->dev;
	drm_i915_private_t *dev_priv = dev->dev_private;
	struct intel_fbdev *ifbdev;
	struct intel_framebuffer *fb;
	int ret;

	ret = mutex_lock_interruptible(&dev->mode_config.mutex);
	if (ret)
		return ret;

	ifbdev = dev_priv->fbdev;
	fb = to_intel_framebuffer(ifbdev->helper.fb);

	seq_printf(m, "fbcon size: %d x %d, depth %d, %d bpp, obj ",
		   fb->base.width,
		   fb->base.height,
		   fb->base.depth,
		   fb->base.bits_per_pixel);
<<<<<<< HEAD
	describe_obj(m, to_intel_bo(fb->obj));
=======
	describe_obj(m, fb->obj);
>>>>>>> 3cbea436
	seq_printf(m, "\n");

	list_for_each_entry(fb, &dev->mode_config.fb_list, base.head) {
		if (&fb->base == ifbdev->helper.fb)
			continue;

		seq_printf(m, "user size: %d x %d, depth %d, %d bpp, obj ",
			   fb->base.width,
			   fb->base.height,
			   fb->base.depth,
			   fb->base.bits_per_pixel);
<<<<<<< HEAD
		describe_obj(m, to_intel_bo(fb->obj));
=======
		describe_obj(m, fb->obj);
>>>>>>> 3cbea436
		seq_printf(m, "\n");
	}

	mutex_unlock(&dev->mode_config.mutex);

	return 0;
}

static int
i915_wedged_open(struct inode *inode,
		 struct file *filp)
{
	filp->private_data = inode->i_private;
	return 0;
}

static ssize_t
i915_wedged_read(struct file *filp,
		 char __user *ubuf,
		 size_t max,
		 loff_t *ppos)
{
	struct drm_device *dev = filp->private_data;
	drm_i915_private_t *dev_priv = dev->dev_private;
	char buf[80];
	int len;

	len = snprintf(buf, sizeof (buf),
		       "wedged :  %d\n",
		       atomic_read(&dev_priv->mm.wedged));

	if (len > sizeof (buf))
		len = sizeof (buf);

	return simple_read_from_buffer(ubuf, max, ppos, buf, len);
}

static ssize_t
i915_wedged_write(struct file *filp,
		  const char __user *ubuf,
		  size_t cnt,
		  loff_t *ppos)
{
	struct drm_device *dev = filp->private_data;
	char buf[20];
	int val = 1;

	if (cnt > 0) {
		if (cnt > sizeof (buf) - 1)
			return -EINVAL;

		if (copy_from_user(buf, ubuf, cnt))
			return -EFAULT;
		buf[cnt] = 0;

		val = simple_strtoul(buf, NULL, 0);
	}

	DRM_INFO("Manually setting wedged to %d\n", val);
<<<<<<< HEAD

	atomic_set(&dev_priv->mm.wedged, val);
	if (val) {
		wake_up_all(&dev_priv->irq_queue);
		queue_work(dev_priv->wq, &dev_priv->error_work);
	}
=======
	i915_handle_error(dev, val);
>>>>>>> 3cbea436

	return cnt;
}

static const struct file_operations i915_wedged_fops = {
	.owner = THIS_MODULE,
	.open = i915_wedged_open,
	.read = i915_wedged_read,
	.write = i915_wedged_write,
	.llseek = default_llseek,
};

/* As the drm_debugfs_init() routines are called before dev->dev_private is
 * allocated we need to hook into the minor for release. */
static int
drm_add_fake_info_node(struct drm_minor *minor,
		       struct dentry *ent,
		       const void *key)
{
	struct drm_info_node *node;

	node = kmalloc(sizeof(struct drm_info_node), GFP_KERNEL);
	if (node == NULL) {
		debugfs_remove(ent);
		return -ENOMEM;
	}

	node->minor = minor;
	node->dent = ent;
	node->info_ent = (void *) key;
	list_add(&node->list, &minor->debugfs_nodes.list);

	return 0;
}

static int i915_wedged_create(struct dentry *root, struct drm_minor *minor)
{
	struct drm_device *dev = minor->dev;
	struct dentry *ent;

	ent = debugfs_create_file("i915_wedged",
				  S_IRUGO | S_IWUSR,
				  root, dev,
				  &i915_wedged_fops);
	if (IS_ERR(ent))
		return PTR_ERR(ent);

	return drm_add_fake_info_node(minor, ent, &i915_wedged_fops);
}

static struct drm_info_list i915_debugfs_list[] = {
	{"i915_capabilities", i915_capabilities, 0, 0},
	{"i915_gem_objects", i915_gem_object_info, 0},
<<<<<<< HEAD
=======
	{"i915_gem_gtt", i915_gem_gtt_info, 0},
>>>>>>> 3cbea436
	{"i915_gem_active", i915_gem_object_list_info, 0, (void *) ACTIVE_LIST},
	{"i915_gem_flushing", i915_gem_object_list_info, 0, (void *) FLUSHING_LIST},
	{"i915_gem_inactive", i915_gem_object_list_info, 0, (void *) INACTIVE_LIST},
	{"i915_gem_pinned", i915_gem_object_list_info, 0, (void *) PINNED_LIST},
	{"i915_gem_deferred_free", i915_gem_object_list_info, 0, (void *) DEFERRED_FREE_LIST},
	{"i915_gem_pageflip", i915_gem_pageflip_info, 0},
	{"i915_gem_request", i915_gem_request_info, 0},
	{"i915_gem_seqno", i915_gem_seqno_info, 0},
	{"i915_gem_fence_regs", i915_gem_fence_regs_info, 0},
	{"i915_gem_interrupt", i915_interrupt_info, 0},
	{"i915_gem_hws", i915_hws_info, 0, (void *)RCS},
	{"i915_gem_hws_blt", i915_hws_info, 0, (void *)BCS},
	{"i915_gem_hws_bsd", i915_hws_info, 0, (void *)VCS},
	{"i915_ringbuffer_data", i915_ringbuffer_data, 0, (void *)RCS},
	{"i915_ringbuffer_info", i915_ringbuffer_info, 0, (void *)RCS},
	{"i915_bsd_ringbuffer_data", i915_ringbuffer_data, 0, (void *)VCS},
	{"i915_bsd_ringbuffer_info", i915_ringbuffer_info, 0, (void *)VCS},
	{"i915_blt_ringbuffer_data", i915_ringbuffer_data, 0, (void *)BCS},
	{"i915_blt_ringbuffer_info", i915_ringbuffer_info, 0, (void *)BCS},
	{"i915_batchbuffers", i915_batchbuffer_info, 0},
	{"i915_error_state", i915_error_state, 0},
	{"i915_rstdby_delays", i915_rstdby_delays, 0},
	{"i915_cur_delayinfo", i915_cur_delayinfo, 0},
	{"i915_delayfreq_table", i915_delayfreq_table, 0},
	{"i915_inttoext_table", i915_inttoext_table, 0},
	{"i915_drpc_info", i915_drpc_info, 0},
	{"i915_emon_status", i915_emon_status, 0},
	{"i915_gfxec", i915_gfxec, 0},
	{"i915_fbc_status", i915_fbc_status, 0},
	{"i915_sr_status", i915_sr_status, 0},
	{"i915_opregion", i915_opregion, 0},
	{"i915_gem_framebuffer", i915_gem_framebuffer_info, 0},
};
#define I915_DEBUGFS_ENTRIES ARRAY_SIZE(i915_debugfs_list)

int i915_debugfs_init(struct drm_minor *minor)
{
	int ret;

	ret = i915_wedged_create(minor->debugfs_root, minor);
	if (ret)
		return ret;

	return drm_debugfs_create_files(i915_debugfs_list,
					I915_DEBUGFS_ENTRIES,
					minor->debugfs_root, minor);
}

void i915_debugfs_cleanup(struct drm_minor *minor)
{
	drm_debugfs_remove_files(i915_debugfs_list,
				 I915_DEBUGFS_ENTRIES, minor);
	drm_debugfs_remove_files((struct drm_info_list *) &i915_wedged_fops,
				 1, minor);
}

#endif /* CONFIG_DEBUG_FS */<|MERGE_RESOLUTION|>--- conflicted
+++ resolved
@@ -32,10 +32,7 @@
 #include "drmP.h"
 #include "drm.h"
 #include "intel_drv.h"
-<<<<<<< HEAD
-=======
 #include "intel_ringbuffer.h"
->>>>>>> 3cbea436
 #include "i915_drm.h"
 #include "i915_drv.h"
 
@@ -51,47 +48,6 @@
 	PINNED_LIST,
 	DEFERRED_FREE_LIST,
 };
-<<<<<<< HEAD
-
-static const char *yesno(int v)
-{
-	return v ? "yes" : "no";
-}
-
-static int i915_capabilities(struct seq_file *m, void *data)
-{
-	struct drm_info_node *node = (struct drm_info_node *) m->private;
-	struct drm_device *dev = node->minor->dev;
-	const struct intel_device_info *info = INTEL_INFO(dev);
-
-	seq_printf(m, "gen: %d\n", info->gen);
-#define B(x) seq_printf(m, #x ": %s\n", yesno(info->x))
-	B(is_mobile);
-	B(is_i85x);
-	B(is_i915g);
-	B(is_i945gm);
-	B(is_g33);
-	B(need_gfx_hws);
-	B(is_g4x);
-	B(is_pineview);
-	B(is_broadwater);
-	B(is_crestline);
-	B(has_fbc);
-	B(has_rc6);
-	B(has_pipe_cxsr);
-	B(has_hotplug);
-	B(cursor_needs_physical);
-	B(has_overlay);
-	B(overlay_needs_physical);
-	B(supports_tv);
-	B(has_bsd_ring);
-	B(has_blt_ring);
-#undef B
-
-	return 0;
-}
-=======
->>>>>>> 3cbea436
 
 static const char *yesno(int v)
 {
@@ -150,12 +106,6 @@
     }
 }
 
-<<<<<<< HEAD
-static void
-describe_obj(struct seq_file *m, struct drm_i915_gem_object *obj)
-{
-	seq_printf(m, "%p: %s%s %8zd %08x %08x %d%s%s",
-=======
 static const char *agp_type_str(int type)
 {
 	switch (type) {
@@ -169,7 +119,6 @@
 describe_obj(struct seq_file *m, struct drm_i915_gem_object *obj)
 {
 	seq_printf(m, "%p: %s%s %8zd %04x %04x %d %d%s%s%s",
->>>>>>> 3cbea436
 		   &obj->base,
 		   get_pin_flag(obj),
 		   get_tiling_flag(obj),
@@ -177,11 +126,8 @@
 		   obj->base.read_domains,
 		   obj->base.write_domain,
 		   obj->last_rendering_seqno,
-<<<<<<< HEAD
-=======
 		   obj->last_fenced_seqno,
 		   agp_type_str(obj->agp_type == AGP_USER_CACHED_MEMORY),
->>>>>>> 3cbea436
 		   obj->dirty ? " dirty" : "",
 		   obj->madv == I915_MADV_DONTNEED ? " purgeable" : "");
 	if (obj->base.name)
@@ -189,9 +135,6 @@
 	if (obj->fence_reg != I915_FENCE_REG_NONE)
 		seq_printf(m, " (fence: %d)", obj->fence_reg);
 	if (obj->gtt_space != NULL)
-<<<<<<< HEAD
-		seq_printf(m, " (gtt_offset: %08x)", obj->gtt_offset);
-=======
 		seq_printf(m, " (gtt offset: %08x, size: %08x)",
 			   obj->gtt_offset, (unsigned int)obj->gtt_space->size);
 	if (obj->pin_mappable || obj->fault_mappable) {
@@ -203,7 +146,6 @@
 		*t = '\0';
 		seq_printf(m, " (%s mappable)", s);
 	}
->>>>>>> 3cbea436
 	if (obj->ring != NULL)
 		seq_printf(m, " (%s)", obj->ring->name);
 }
@@ -215,11 +157,7 @@
 	struct list_head *head;
 	struct drm_device *dev = node->minor->dev;
 	drm_i915_private_t *dev_priv = dev->dev_private;
-<<<<<<< HEAD
-	struct drm_i915_gem_object *obj_priv;
-=======
 	struct drm_i915_gem_object *obj;
->>>>>>> 3cbea436
 	size_t total_obj_size, total_gtt_size;
 	int count, ret;
 
@@ -251,8 +189,6 @@
 	default:
 		mutex_unlock(&dev->struct_mutex);
 		return -EINVAL;
-<<<<<<< HEAD
-=======
 	}
 
 	total_obj_size = total_gtt_size = count = 0;
@@ -336,24 +272,12 @@
 			mappable_size += obj->gtt_space->size;
 			++mappable_count;
 		}
->>>>>>> 3cbea436
 	}
 	seq_printf(m, "%u pinned mappable objects, %zu bytes\n",
 		   mappable_count, mappable_size);
 	seq_printf(m, "%u fault mappable objects, %zu bytes\n",
 		   count, size);
 
-<<<<<<< HEAD
-	total_obj_size = total_gtt_size = count = 0;
-	list_for_each_entry(obj_priv, head, mm_list) {
-		seq_printf(m, "   ");
-		describe_obj(m, obj_priv);
-		seq_printf(m, "\n");
-		total_obj_size += obj_priv->base.size;
-		total_gtt_size += obj_priv->gtt_space->size;
-		count++;
-	}
-=======
 	seq_printf(m, "%zu [%zu] gtt total\n",
 		   dev_priv->mm.gtt_total, dev_priv->mm.mappable_gtt_total);
 
@@ -385,37 +309,10 @@
 		count++;
 	}
 
->>>>>>> 3cbea436
 	mutex_unlock(&dev->struct_mutex);
 
 	seq_printf(m, "Total %d objects, %zu bytes, %zu GTT size\n",
 		   count, total_obj_size, total_gtt_size);
-<<<<<<< HEAD
-	return 0;
-}
-
-static int i915_gem_object_info(struct seq_file *m, void* data)
-{
-	struct drm_info_node *node = (struct drm_info_node *) m->private;
-	struct drm_device *dev = node->minor->dev;
-	struct drm_i915_private *dev_priv = dev->dev_private;
-	int ret;
-
-	ret = mutex_lock_interruptible(&dev->struct_mutex);
-	if (ret)
-		return ret;
-
-	seq_printf(m, "%u objects\n", dev_priv->mm.object_count);
-	seq_printf(m, "%zu object bytes\n", dev_priv->mm.object_memory);
-	seq_printf(m, "%u pinned\n", dev_priv->mm.pin_count);
-	seq_printf(m, "%zu pin bytes\n", dev_priv->mm.pin_memory);
-	seq_printf(m, "%u objects in gtt\n", dev_priv->mm.gtt_count);
-	seq_printf(m, "%zu gtt bytes\n", dev_priv->mm.gtt_memory);
-	seq_printf(m, "%zu gtt total\n", dev_priv->mm.gtt_total);
-
-	mutex_unlock(&dev->struct_mutex);
-=======
->>>>>>> 3cbea436
 
 	return 0;
 }
@@ -453,16 +350,6 @@
 			seq_printf(m, "%d prepares\n", work->pending);
 
 			if (work->old_fb_obj) {
-<<<<<<< HEAD
-				struct drm_i915_gem_object *obj_priv = to_intel_bo(work->old_fb_obj);
-				if(obj_priv)
-					seq_printf(m, "Old framebuffer gtt_offset 0x%08x\n", obj_priv->gtt_offset );
-			}
-			if (work->pending_flip_obj) {
-				struct drm_i915_gem_object *obj_priv = to_intel_bo(work->pending_flip_obj);
-				if(obj_priv)
-					seq_printf(m, "New framebuffer gtt_offset 0x%08x\n", obj_priv->gtt_offset );
-=======
 				struct drm_i915_gem_object *obj = work->old_fb_obj;
 				if (obj)
 					seq_printf(m, "Old framebuffer gtt_offset 0x%08x\n", obj->gtt_offset);
@@ -471,7 +358,6 @@
 				struct drm_i915_gem_object *obj = work->pending_flip_obj;
 				if (obj)
 					seq_printf(m, "New framebuffer gtt_offset 0x%08x\n", obj->gtt_offset);
->>>>>>> 3cbea436
 			}
 		}
 		spin_unlock_irqrestore(&dev->event_lock, flags);
@@ -486,23 +372,6 @@
 	struct drm_device *dev = node->minor->dev;
 	drm_i915_private_t *dev_priv = dev->dev_private;
 	struct drm_i915_gem_request *gem_request;
-<<<<<<< HEAD
-	int ret;
-
-	ret = mutex_lock_interruptible(&dev->struct_mutex);
-	if (ret)
-		return ret;
-
-	seq_printf(m, "Request:\n");
-	list_for_each_entry(gem_request, &dev_priv->render_ring.request_list,
-			list) {
-		seq_printf(m, "    %d @ %d\n",
-			   gem_request->seqno,
-			   (int) (jiffies - gem_request->emitted_jiffies));
-	}
-	mutex_unlock(&dev->struct_mutex);
-
-=======
 	int ret, count;
 
 	ret = mutex_lock_interruptible(&dev->struct_mutex);
@@ -548,7 +417,6 @@
 	if (count == 0)
 		seq_printf(m, "No requests\n");
 
->>>>>>> 3cbea436
 	return 0;
 }
 
@@ -570,62 +438,32 @@
 	struct drm_info_node *node = (struct drm_info_node *) m->private;
 	struct drm_device *dev = node->minor->dev;
 	drm_i915_private_t *dev_priv = dev->dev_private;
-<<<<<<< HEAD
-	int ret;
+	int ret, i;
 
 	ret = mutex_lock_interruptible(&dev->struct_mutex);
 	if (ret)
 		return ret;
 
-	if (dev_priv->render_ring.status_page.page_addr != NULL) {
-		seq_printf(m, "Current sequence: %d\n",
-			   dev_priv->render_ring.get_seqno(dev, &dev_priv->render_ring));
-	} else {
-		seq_printf(m, "Current sequence: hws uninitialized\n");
-	}
-	seq_printf(m, "Waiter sequence:  %d\n",
-			dev_priv->mm.waiting_gem_seqno);
-	seq_printf(m, "IRQ sequence:     %d\n", dev_priv->mm.irq_gem_seqno);
+	for (i = 0; i < I915_NUM_RINGS; i++)
+		i915_ring_seqno_info(m, &dev_priv->ring[i]);
 
 	mutex_unlock(&dev->struct_mutex);
 
-=======
+	return 0;
+}
+
+
+static int i915_interrupt_info(struct seq_file *m, void *data)
+{
+	struct drm_info_node *node = (struct drm_info_node *) m->private;
+	struct drm_device *dev = node->minor->dev;
+	drm_i915_private_t *dev_priv = dev->dev_private;
 	int ret, i;
 
 	ret = mutex_lock_interruptible(&dev->struct_mutex);
 	if (ret)
 		return ret;
 
-	for (i = 0; i < I915_NUM_RINGS; i++)
-		i915_ring_seqno_info(m, &dev_priv->ring[i]);
-
-	mutex_unlock(&dev->struct_mutex);
-
->>>>>>> 3cbea436
-	return 0;
-}
-
-
-static int i915_interrupt_info(struct seq_file *m, void *data)
-{
-	struct drm_info_node *node = (struct drm_info_node *) m->private;
-	struct drm_device *dev = node->minor->dev;
-	drm_i915_private_t *dev_priv = dev->dev_private;
-<<<<<<< HEAD
-	int ret;
-
-	ret = mutex_lock_interruptible(&dev->struct_mutex);
-	if (ret)
-		return ret;
-
-=======
-	int ret, i;
-
-	ret = mutex_lock_interruptible(&dev->struct_mutex);
-	if (ret)
-		return ret;
-
->>>>>>> 3cbea436
 	if (!HAS_PCH_SPLIT(dev)) {
 		seq_printf(m, "Interrupt enable:    %08x\n",
 			   I915_READ(IER));
@@ -659,18 +497,6 @@
 	}
 	seq_printf(m, "Interrupts received: %d\n",
 		   atomic_read(&dev_priv->irq_received));
-<<<<<<< HEAD
-	if (dev_priv->render_ring.status_page.page_addr != NULL) {
-		seq_printf(m, "Current sequence:    %d\n",
-			   dev_priv->render_ring.get_seqno(dev, &dev_priv->render_ring));
-	} else {
-		seq_printf(m, "Current sequence:    hws uninitialized\n");
-	}
-	seq_printf(m, "Waiter sequence:     %d\n",
-		   dev_priv->mm.waiting_gem_seqno);
-	seq_printf(m, "IRQ sequence:        %d\n",
-		   dev_priv->mm.irq_gem_seqno);
-=======
 	for (i = 0; i < I915_NUM_RINGS; i++) {
 		if (IS_GEN6(dev)) {
 			seq_printf(m, "Graphics Interrupt mask (%s):	%08x\n",
@@ -679,7 +505,6 @@
 		}
 		i915_ring_seqno_info(m, &dev_priv->ring[i]);
 	}
->>>>>>> 3cbea436
 	mutex_unlock(&dev->struct_mutex);
 
 	return 0;
@@ -701,35 +526,13 @@
 	for (i = 0; i < dev_priv->num_fence_regs; i++) {
 		struct drm_i915_gem_object *obj = dev_priv->fence_regs[i].obj;
 
-<<<<<<< HEAD
-		if (obj == NULL) {
-			seq_printf(m, "Fenced object[%2d] = unused\n", i);
-		} else {
-			struct drm_i915_gem_object *obj_priv;
-
-			obj_priv = to_intel_bo(obj);
-			seq_printf(m, "Fenced object[%2d] = %p: %s "
-				   "%08x %08zx %08x %s %08x %08x %d",
-				   i, obj, get_pin_flag(obj_priv),
-				   obj_priv->gtt_offset,
-				   obj->size, obj_priv->stride,
-				   get_tiling_flag(obj_priv),
-				   obj->read_domains, obj->write_domain,
-				   obj_priv->last_rendering_seqno);
-			if (obj->name)
-				seq_printf(m, " (name: %d)", obj->name);
-			seq_printf(m, "\n");
-		}
-=======
 		seq_printf(m, "Fenced object[%2d] = ", i);
 		if (obj == NULL)
 			seq_printf(m, "unused");
 		else
 			describe_obj(m, obj);
 		seq_printf(m, "\n");
->>>>>>> 3cbea436
-	}
-	mutex_unlock(&dev->struct_mutex);
+	}
 
 	mutex_unlock(&dev->struct_mutex);
 	return 0;
@@ -744,12 +547,8 @@
 	volatile u32 *hws;
 	int i;
 
-<<<<<<< HEAD
-	hws = (volatile u32 *)dev_priv->render_ring.status_page.page_addr;
-=======
 	ring = &dev_priv->ring[(uintptr_t)node->info_ent->data];
 	hws = (volatile u32 *)ring->status_page.page_addr;
->>>>>>> 3cbea436
 	if (hws == NULL)
 		return 0;
 
@@ -763,16 +562,6 @@
 
 static void i915_dump_object(struct seq_file *m,
 			     struct io_mapping *mapping,
-<<<<<<< HEAD
-			     struct drm_i915_gem_object *obj_priv)
-{
-	int page, page_count, i;
-
-	page_count = obj_priv->base.size / PAGE_SIZE;
-	for (page = 0; page < page_count; page++) {
-		u32 *mem = io_mapping_map_wc(mapping,
-					     obj_priv->gtt_offset + page * PAGE_SIZE);
-=======
 			     struct drm_i915_gem_object *obj)
 {
 	int page, page_count, i;
@@ -781,7 +570,6 @@
 	for (page = 0; page < page_count; page++) {
 		u32 *mem = io_mapping_map_wc(mapping,
 					     obj->gtt_offset + page * PAGE_SIZE);
->>>>>>> 3cbea436
 		for (i = 0; i < PAGE_SIZE; i += 4)
 			seq_printf(m, "%08x :  %08x\n", i, mem[i / 4]);
 		io_mapping_unmap(mem);
@@ -800,27 +588,14 @@
 	if (ret)
 		return ret;
 
-<<<<<<< HEAD
-	list_for_each_entry(obj_priv, &dev_priv->mm.active_list, mm_list) {
-		obj = &obj_priv->base;
-		if (obj->read_domains & I915_GEM_DOMAIN_COMMAND) {
-		    seq_printf(m, "--- gtt_offset = 0x%08x\n",
-			       obj_priv->gtt_offset);
-		    i915_dump_object(m, dev_priv->mm.gtt_mapping, obj_priv);
-=======
 	list_for_each_entry(obj, &dev_priv->mm.active_list, mm_list) {
 		if (obj->base.read_domains & I915_GEM_DOMAIN_COMMAND) {
 		    seq_printf(m, "--- gtt_offset = 0x%08x\n", obj->gtt_offset);
 		    i915_dump_object(m, dev_priv->mm.gtt_mapping, obj);
->>>>>>> 3cbea436
 		}
 	}
 
 	mutex_unlock(&dev->struct_mutex);
-<<<<<<< HEAD
-
-=======
->>>>>>> 3cbea436
 	return 0;
 }
 
@@ -829,25 +604,13 @@
 	struct drm_info_node *node = (struct drm_info_node *) m->private;
 	struct drm_device *dev = node->minor->dev;
 	drm_i915_private_t *dev_priv = dev->dev_private;
-<<<<<<< HEAD
-=======
 	struct intel_ring_buffer *ring;
->>>>>>> 3cbea436
 	int ret;
 
 	ret = mutex_lock_interruptible(&dev->struct_mutex);
 	if (ret)
 		return ret;
 
-<<<<<<< HEAD
-	if (!dev_priv->render_ring.gem_object) {
-		seq_printf(m, "No ringbuffer setup\n");
-	} else {
-		u8 *virt = dev_priv->render_ring.virtual_start;
-		uint32_t off;
-
-		for (off = 0; off < dev_priv->render_ring.size; off += 4) {
-=======
 	ring = &dev_priv->ring[(uintptr_t)node->info_ent->data];
 	if (!ring->obj) {
 		seq_printf(m, "No ringbuffer setup\n");
@@ -856,7 +619,6 @@
 		uint32_t off;
 
 		for (off = 0; off < ring->size; off += 4) {
->>>>>>> 3cbea436
 			uint32_t *ptr = (uint32_t *)(virt + off);
 			seq_printf(m, "%08x :  %08x\n", off, *ptr);
 		}
@@ -877,12 +639,6 @@
 	if (ring->size == 0)
 		return 0;
 
-<<<<<<< HEAD
-	seq_printf(m, "RingHead :  %08x\n", head);
-	seq_printf(m, "RingTail :  %08x\n", tail);
-	seq_printf(m, "RingSize :  %08lx\n", dev_priv->render_ring.size);
-	seq_printf(m, "Acthd :     %08x\n", I915_READ(INTEL_INFO(dev)->gen >= 4 ? ACTHD_I965 : ACTHD));
-=======
 	seq_printf(m, "Ring %s:\n", ring->name);
 	seq_printf(m, "  Head :    %08x\n", I915_READ_HEAD(ring) & HEAD_ADDR);
 	seq_printf(m, "  Tail :    %08x\n", I915_READ_TAIL(ring) & TAIL_ADDR);
@@ -895,13 +651,10 @@
 	}
 	seq_printf(m, "  Control : %08x\n", I915_READ_CTL(ring));
 	seq_printf(m, "  Start :   %08x\n", I915_READ_START(ring));
->>>>>>> 3cbea436
-
-	return 0;
-}
-
-<<<<<<< HEAD
-=======
+
+	return 0;
+}
+
 static const char *ring_str(int ring)
 {
 	switch (ring) {
@@ -912,7 +665,6 @@
 	}
 }
 
->>>>>>> 3cbea436
 static const char *pin_flag(int pinned)
 {
 	if (pinned > 0)
@@ -943,8 +695,6 @@
 	return purgeable ? " purgeable" : "";
 }
 
-<<<<<<< HEAD
-=======
 static void print_error_buffers(struct seq_file *m,
 				const char *name,
 				struct drm_i915_error_buffer *err,
@@ -976,7 +726,6 @@
 	}
 }
 
->>>>>>> 3cbea436
 static int i915_error_state(struct seq_file *m, void *unused)
 {
 	struct drm_info_node *node = (struct drm_info_node *) m->private;
@@ -1019,13 +768,7 @@
 	seq_printf(m, "  IPEIR: 0x%08x\n", error->ipeir);
 	seq_printf(m, "  IPEHR: 0x%08x\n", error->ipehr);
 	seq_printf(m, "  INSTDONE: 0x%08x\n", error->instdone);
-<<<<<<< HEAD
-	seq_printf(m, "  ACTHD: 0x%08x\n", error->acthd);
 	if (INTEL_INFO(dev)->gen >= 4) {
-		seq_printf(m, "  INSTPS: 0x%08x\n", error->instps);
-=======
-	if (INTEL_INFO(dev)->gen >= 4) {
->>>>>>> 3cbea436
 		seq_printf(m, "  INSTDONE1: 0x%08x\n", error->instdone1);
 		seq_printf(m, "  INSTPS: 0x%08x\n", error->instps);
 	}
@@ -1074,66 +817,10 @@
 			}
 		}
 	}
-	seq_printf(m, "seqno: 0x%08x\n", error->seqno);
-
-	if (error->active_bo_count) {
-		seq_printf(m, "Buffers [%d]:\n", error->active_bo_count);
-
-		for (i = 0; i < error->active_bo_count; i++) {
-			seq_printf(m, "  %08x %8zd %08x %08x %08x%s%s%s%s",
-				   error->active_bo[i].gtt_offset,
-				   error->active_bo[i].size,
-				   error->active_bo[i].read_domains,
-				   error->active_bo[i].write_domain,
-				   error->active_bo[i].seqno,
-				   pin_flag(error->active_bo[i].pinned),
-				   tiling_flag(error->active_bo[i].tiling),
-				   dirty_flag(error->active_bo[i].dirty),
-				   purgeable_flag(error->active_bo[i].purgeable));
-
-			if (error->active_bo[i].name)
-				seq_printf(m, " (name: %d)", error->active_bo[i].name);
-			if (error->active_bo[i].fence_reg != I915_FENCE_REG_NONE)
-				seq_printf(m, " (fence: %d)", error->active_bo[i].fence_reg);
-
-			seq_printf(m, "\n");
-		}
-	}
-
-	for (i = 0; i < ARRAY_SIZE(error->batchbuffer); i++) {
-		if (error->batchbuffer[i]) {
-			struct drm_i915_error_object *obj = error->batchbuffer[i];
-
-			seq_printf(m, "--- gtt_offset = 0x%08x\n", obj->gtt_offset);
-			offset = 0;
-			for (page = 0; page < obj->page_count; page++) {
-				for (elt = 0; elt < PAGE_SIZE/4; elt++) {
-					seq_printf(m, "%08x :  %08x\n", offset, obj->pages[page][elt]);
-					offset += 4;
-				}
-			}
-		}
-	}
-
-	if (error->ringbuffer) {
-		struct drm_i915_error_object *obj = error->ringbuffer;
-
-		seq_printf(m, "--- ringbuffer = 0x%08x\n", obj->gtt_offset);
-		offset = 0;
-		for (page = 0; page < obj->page_count; page++) {
-			for (elt = 0; elt < PAGE_SIZE/4; elt++) {
-				seq_printf(m, "%08x :  %08x\n", offset, obj->pages[page][elt]);
-				offset += 4;
-			}
-		}
-	}
 
 	if (error->overlay)
 		intel_overlay_print_error_state(m, error->overlay);
 
-	if (error->overlay)
-		intel_overlay_print_error_state(m, error->overlay);
-
 	if (error->display)
 		intel_display_print_error_state(m, dev, error->display);
 
@@ -1160,17 +847,6 @@
 	struct drm_info_node *node = (struct drm_info_node *) m->private;
 	struct drm_device *dev = node->minor->dev;
 	drm_i915_private_t *dev_priv = dev->dev_private;
-<<<<<<< HEAD
-	u16 rgvswctl = I915_READ16(MEMSWCTL);
-	u16 rgvstat = I915_READ16(MEMSTAT_ILK);
-
-	seq_printf(m, "Requested P-state: %d\n", (rgvswctl >> 8) & 0xf);
-	seq_printf(m, "Requested VID: %d\n", rgvswctl & 0x3f);
-	seq_printf(m, "Current VID: %d\n", (rgvstat & MEMSTAT_VID_MASK) >>
-		   MEMSTAT_VID_SHIFT);
-	seq_printf(m, "Current P-state: %d\n",
-		   (rgvstat & MEMSTAT_PSTATE_MASK) >> MEMSTAT_PSTATE_SHIFT);
-=======
 
 	if (IS_GEN5(dev)) {
 		u16 rgvswctl = I915_READ16(MEMSWCTL);
@@ -1216,7 +892,6 @@
 	} else {
 		seq_printf(m, "no P-state info available\n");
 	}
->>>>>>> 3cbea436
 
 	return 0;
 }
@@ -1265,11 +940,7 @@
 	struct drm_device *dev = node->minor->dev;
 	drm_i915_private_t *dev_priv = dev->dev_private;
 	u32 rgvmodectl = I915_READ(MEMMODECTL);
-<<<<<<< HEAD
-	u32 rstdbyctl = I915_READ(MCHBAR_RENDER_STANDBY);
-=======
 	u32 rstdbyctl = I915_READ(RSTDBYCTL);
->>>>>>> 3cbea436
 	u16 crstandvid = I915_READ16(CRSTANDVID);
 
 	seq_printf(m, "HD boost: %s\n", (rgvmodectl & MEMMODE_BOOST_EN) ?
@@ -1292,8 +963,6 @@
 	seq_printf(m, "RS2 VID: %d\n", ((crstandvid >> 8) & 0x3f));
 	seq_printf(m, "Render standby enabled: %s\n",
 		   (rstdbyctl & RCX_SW_EXIT) ? "no" : "yes");
-<<<<<<< HEAD
-=======
 	seq_printf(m, "Current RS state: ");
 	switch (rstdbyctl & RSX_STATUS_MASK) {
 	case RSX_STATUS_ON:
@@ -1318,7 +987,6 @@
 		seq_printf(m, "unknown\n");
 		break;
 	}
->>>>>>> 3cbea436
 
 	return 0;
 }
@@ -1375,11 +1043,7 @@
 	drm_i915_private_t *dev_priv = dev->dev_private;
 	bool sr_enabled = false;
 
-<<<<<<< HEAD
-	if (IS_GEN5(dev))
-=======
 	if (HAS_PCH_SPLIT(dev))
->>>>>>> 3cbea436
 		sr_enabled = I915_READ(WM1_LP_ILK) & WM1_LP_SR_EN;
 	else if (IS_CRESTLINE(dev) || IS_I945G(dev) || IS_I945GM(dev))
 		sr_enabled = I915_READ(FW_BLC_SELF) & FW_BLC_SELF_EN;
@@ -1471,11 +1135,7 @@
 		   fb->base.height,
 		   fb->base.depth,
 		   fb->base.bits_per_pixel);
-<<<<<<< HEAD
-	describe_obj(m, to_intel_bo(fb->obj));
-=======
 	describe_obj(m, fb->obj);
->>>>>>> 3cbea436
 	seq_printf(m, "\n");
 
 	list_for_each_entry(fb, &dev->mode_config.fb_list, base.head) {
@@ -1487,11 +1147,7 @@
 			   fb->base.height,
 			   fb->base.depth,
 			   fb->base.bits_per_pixel);
-<<<<<<< HEAD
-		describe_obj(m, to_intel_bo(fb->obj));
-=======
 		describe_obj(m, fb->obj);
->>>>>>> 3cbea436
 		seq_printf(m, "\n");
 	}
 
@@ -1551,16 +1207,7 @@
 	}
 
 	DRM_INFO("Manually setting wedged to %d\n", val);
-<<<<<<< HEAD
-
-	atomic_set(&dev_priv->mm.wedged, val);
-	if (val) {
-		wake_up_all(&dev_priv->irq_queue);
-		queue_work(dev_priv->wq, &dev_priv->error_work);
-	}
-=======
 	i915_handle_error(dev, val);
->>>>>>> 3cbea436
 
 	return cnt;
 }
@@ -1614,10 +1261,7 @@
 static struct drm_info_list i915_debugfs_list[] = {
 	{"i915_capabilities", i915_capabilities, 0, 0},
 	{"i915_gem_objects", i915_gem_object_info, 0},
-<<<<<<< HEAD
-=======
 	{"i915_gem_gtt", i915_gem_gtt_info, 0},
->>>>>>> 3cbea436
 	{"i915_gem_active", i915_gem_object_list_info, 0, (void *) ACTIVE_LIST},
 	{"i915_gem_flushing", i915_gem_object_list_info, 0, (void *) FLUSHING_LIST},
 	{"i915_gem_inactive", i915_gem_object_list_info, 0, (void *) INACTIVE_LIST},
