/*
 * Copyright 2006 Dave Airlie <airlied@linux.ie>
 * Copyright © 2006-2007 Intel Corporation
 *   Jesse Barnes <jesse.barnes@intel.com>
 *
 * Permission is hereby granted, free of charge, to any person obtaining a
 * copy of this software and associated documentation files (the "Software"),
 * to deal in the Software without restriction, including without limitation
 * the rights to use, copy, modify, merge, publish, distribute, sublicense,
 * and/or sell copies of the Software, and to permit persons to whom the
 * Software is furnished to do so, subject to the following conditions:
 *
 * The above copyright notice and this permission notice (including the next
 * paragraph) shall be included in all copies or substantial portions of the
 * Software.
 *
 * THE SOFTWARE IS PROVIDED "AS IS", WITHOUT WARRANTY OF ANY KIND, EXPRESS OR
 * IMPLIED, INCLUDING BUT NOT LIMITED TO THE WARRANTIES OF MERCHANTABILITY,
 * FITNESS FOR A PARTICULAR PURPOSE AND NONINFRINGEMENT.  IN NO EVENT SHALL
 * THE AUTHORS OR COPYRIGHT HOLDERS BE LIABLE FOR ANY CLAIM, DAMAGES OR OTHER
 * LIABILITY, WHETHER IN AN ACTION OF CONTRACT, TORT OR OTHERWISE, ARISING
 * FROM, OUT OF OR IN CONNECTION WITH THE SOFTWARE OR THE USE OR OTHER
 * DEALINGS IN THE SOFTWARE.
 *
 * Authors:
 *	Eric Anholt <eric@anholt.net>
 */
#include <linux/i2c.h>
#include <linux/slab.h>
#include <linux/delay.h>
#include "drmP.h"
#include "drm.h"
#include "drm_crtc.h"
#include "drm_edid.h"
#include "intel_drv.h"
#include "i915_drm.h"
#include "i915_drv.h"
#include "intel_sdvo_regs.h"

#define SDVO_TMDS_MASK (SDVO_OUTPUT_TMDS0 | SDVO_OUTPUT_TMDS1)
#define SDVO_RGB_MASK  (SDVO_OUTPUT_RGB0 | SDVO_OUTPUT_RGB1)
#define SDVO_LVDS_MASK (SDVO_OUTPUT_LVDS0 | SDVO_OUTPUT_LVDS1)
#define SDVO_TV_MASK   (SDVO_OUTPUT_CVBS0 | SDVO_OUTPUT_SVID0)

#define SDVO_OUTPUT_MASK (SDVO_TMDS_MASK | SDVO_RGB_MASK | SDVO_LVDS_MASK |\
                         SDVO_TV_MASK)

#define IS_TV(c)	(c->output_flag & SDVO_TV_MASK)
#define IS_LVDS(c)	(c->output_flag & SDVO_LVDS_MASK)
#define IS_TV_OR_LVDS(c) (c->output_flag & (SDVO_TV_MASK | SDVO_LVDS_MASK))


static const char *tv_format_names[] = {
	"NTSC_M"   , "NTSC_J"  , "NTSC_443",
	"PAL_B"    , "PAL_D"   , "PAL_G"   ,
	"PAL_H"    , "PAL_I"   , "PAL_M"   ,
	"PAL_N"    , "PAL_NC"  , "PAL_60"  ,
	"SECAM_B"  , "SECAM_D" , "SECAM_G" ,
	"SECAM_K"  , "SECAM_K1", "SECAM_L" ,
	"SECAM_60"
};

#define TV_FORMAT_NUM  (sizeof(tv_format_names) / sizeof(*tv_format_names))

struct intel_sdvo {
	struct intel_encoder base;

	u8 slave_addr;

	/* Register for the SDVO device: SDVOB or SDVOC */
	int sdvo_reg;

	/* Active outputs controlled by this SDVO output */
	uint16_t controlled_output;

	/*
	 * Capabilities of the SDVO device returned by
	 * i830_sdvo_get_capabilities()
	 */
	struct intel_sdvo_caps caps;

	/* Pixel clock limitations reported by the SDVO device, in kHz */
	int pixel_clock_min, pixel_clock_max;

	/*
	* For multiple function SDVO device,
	* this is for current attached outputs.
	*/
	uint16_t attached_output;

	/**
	 * This is set if we're going to treat the device as TV-out.
	 *
	 * While we have these nice friendly flags for output types that ought
	 * to decide this for us, the S-Video output on our HDMI+S-Video card
	 * shows up as RGB1 (VGA).
	 */
	bool is_tv;

	/* This is for current tv format name */
	int tv_format_index;

	/**
	 * This is set if we treat the device as HDMI, instead of DVI.
	 */
	bool is_hdmi;

	/**
	 * This is set if we detect output of sdvo device as LVDS.
	 */
	bool is_lvds;

	/**
	 * This is sdvo flags for input timing.
	 */
	uint8_t sdvo_flags;

	/**
	 * This is sdvo fixed pannel mode pointer
	 */
	struct drm_display_mode *sdvo_lvds_fixed_mode;

	/*
	 * supported encoding mode, used to determine whether HDMI is
	 * supported
	 */
	struct intel_sdvo_encode encode;

	/* DDC bus used by this SDVO encoder */
	uint8_t ddc_bus;

	/* Mac mini hack -- use the same DDC as the analog connector */
	struct i2c_adapter *analog_ddc_bus;

};

struct intel_sdvo_connector {
	struct intel_connector base;

	/* Mark the type of connector */
	uint16_t output_flag;

	/* This contains all current supported TV format */
	u8 tv_format_supported[TV_FORMAT_NUM];
	int   format_supported_num;
	struct drm_property *tv_format;

	/* add the property for the SDVO-TV */
	struct drm_property *left;
	struct drm_property *right;
	struct drm_property *top;
	struct drm_property *bottom;
	struct drm_property *hpos;
	struct drm_property *vpos;
	struct drm_property *contrast;
	struct drm_property *saturation;
	struct drm_property *hue;
	struct drm_property *sharpness;
	struct drm_property *flicker_filter;
	struct drm_property *flicker_filter_adaptive;
	struct drm_property *flicker_filter_2d;
	struct drm_property *tv_chroma_filter;
	struct drm_property *tv_luma_filter;
	struct drm_property *dot_crawl;

	/* add the property for the SDVO-TV/LVDS */
	struct drm_property *brightness;

	/* Add variable to record current setting for the above property */
	u32	left_margin, right_margin, top_margin, bottom_margin;

	/* this is to get the range of margin.*/
	u32	max_hscan,  max_vscan;
	u32	max_hpos, cur_hpos;
	u32	max_vpos, cur_vpos;
	u32	cur_brightness, max_brightness;
	u32	cur_contrast,	max_contrast;
	u32	cur_saturation, max_saturation;
	u32	cur_hue,	max_hue;
	u32	cur_sharpness,	max_sharpness;
	u32	cur_flicker_filter,		max_flicker_filter;
	u32	cur_flicker_filter_adaptive,	max_flicker_filter_adaptive;
	u32	cur_flicker_filter_2d,		max_flicker_filter_2d;
	u32	cur_tv_chroma_filter,	max_tv_chroma_filter;
	u32	cur_tv_luma_filter,	max_tv_luma_filter;
	u32	cur_dot_crawl,	max_dot_crawl;
};

static struct intel_sdvo *enc_to_intel_sdvo(struct drm_encoder *encoder)
{
	return container_of(enc_to_intel_encoder(encoder), struct intel_sdvo, base);
}

static struct intel_sdvo_connector *to_intel_sdvo_connector(struct drm_connector *connector)
{
	return container_of(to_intel_connector(connector), struct intel_sdvo_connector, base);
}

static bool
intel_sdvo_output_setup(struct intel_sdvo *intel_sdvo, uint16_t flags);
static bool
intel_sdvo_tv_create_property(struct intel_sdvo *intel_sdvo,
			      struct intel_sdvo_connector *intel_sdvo_connector,
			      int type);
static bool
intel_sdvo_create_enhance_property(struct intel_sdvo *intel_sdvo,
				   struct intel_sdvo_connector *intel_sdvo_connector);

/**
 * Writes the SDVOB or SDVOC with the given value, but always writes both
 * SDVOB and SDVOC to work around apparent hardware issues (according to
 * comments in the BIOS).
 */
static void intel_sdvo_write_sdvox(struct intel_sdvo *intel_sdvo, u32 val)
{
	struct drm_device *dev = intel_sdvo->base.enc.dev;
	struct drm_i915_private *dev_priv = dev->dev_private;
	u32 bval = val, cval = val;
	int i;

	if (intel_sdvo->sdvo_reg == PCH_SDVOB) {
		I915_WRITE(intel_sdvo->sdvo_reg, val);
		I915_READ(intel_sdvo->sdvo_reg);
		return;
	}

	if (intel_sdvo->sdvo_reg == SDVOB) {
		cval = I915_READ(SDVOC);
	} else {
		bval = I915_READ(SDVOB);
	}
	/*
	 * Write the registers twice for luck. Sometimes,
	 * writing them only once doesn't appear to 'stick'.
	 * The BIOS does this too. Yay, magic
	 */
	for (i = 0; i < 2; i++)
	{
		I915_WRITE(SDVOB, bval);
		I915_READ(SDVOB);
		I915_WRITE(SDVOC, cval);
		I915_READ(SDVOC);
	}
}

static bool intel_sdvo_read_byte(struct intel_sdvo *intel_sdvo, u8 addr, u8 *ch)
{
	u8 out_buf[2] = { addr, 0 };
	u8 buf[2];
	struct i2c_msg msgs[] = {
		{
			.addr = intel_sdvo->slave_addr >> 1,
			.flags = 0,
			.len = 1,
			.buf = out_buf,
		},
		{
			.addr = intel_sdvo->slave_addr >> 1,
			.flags = I2C_M_RD,
			.len = 1,
			.buf = buf,
		}
	};
	int ret;

	if ((ret = i2c_transfer(intel_sdvo->base.i2c_bus, msgs, 2)) == 2)
	{
		*ch = buf[0];
		return true;
	}

	DRM_DEBUG_KMS("i2c transfer returned %d\n", ret);
	return false;
}

static bool intel_sdvo_write_byte(struct intel_sdvo *intel_sdvo, int addr, u8 ch)
{
	u8 out_buf[2] = { addr, ch };
	struct i2c_msg msgs[] = {
		{
			.addr = intel_sdvo->slave_addr >> 1,
			.flags = 0,
			.len = 2,
			.buf = out_buf,
		}
	};

	return i2c_transfer(intel_sdvo->base.i2c_bus, msgs, 1) == 1;
}

#define SDVO_CMD_NAME_ENTRY(cmd) {cmd, #cmd}
/** Mapping of command numbers to names, for debug output */
static const struct _sdvo_cmd_name {
	u8 cmd;
	const char *name;
} sdvo_cmd_names[] = {
    SDVO_CMD_NAME_ENTRY(SDVO_CMD_RESET),
    SDVO_CMD_NAME_ENTRY(SDVO_CMD_GET_DEVICE_CAPS),
    SDVO_CMD_NAME_ENTRY(SDVO_CMD_GET_FIRMWARE_REV),
    SDVO_CMD_NAME_ENTRY(SDVO_CMD_GET_TRAINED_INPUTS),
    SDVO_CMD_NAME_ENTRY(SDVO_CMD_GET_ACTIVE_OUTPUTS),
    SDVO_CMD_NAME_ENTRY(SDVO_CMD_SET_ACTIVE_OUTPUTS),
    SDVO_CMD_NAME_ENTRY(SDVO_CMD_GET_IN_OUT_MAP),
    SDVO_CMD_NAME_ENTRY(SDVO_CMD_SET_IN_OUT_MAP),
    SDVO_CMD_NAME_ENTRY(SDVO_CMD_GET_ATTACHED_DISPLAYS),
    SDVO_CMD_NAME_ENTRY(SDVO_CMD_GET_HOT_PLUG_SUPPORT),
    SDVO_CMD_NAME_ENTRY(SDVO_CMD_SET_ACTIVE_HOT_PLUG),
    SDVO_CMD_NAME_ENTRY(SDVO_CMD_GET_ACTIVE_HOT_PLUG),
    SDVO_CMD_NAME_ENTRY(SDVO_CMD_GET_INTERRUPT_EVENT_SOURCE),
    SDVO_CMD_NAME_ENTRY(SDVO_CMD_SET_TARGET_INPUT),
    SDVO_CMD_NAME_ENTRY(SDVO_CMD_SET_TARGET_OUTPUT),
    SDVO_CMD_NAME_ENTRY(SDVO_CMD_GET_INPUT_TIMINGS_PART1),
    SDVO_CMD_NAME_ENTRY(SDVO_CMD_GET_INPUT_TIMINGS_PART2),
    SDVO_CMD_NAME_ENTRY(SDVO_CMD_SET_INPUT_TIMINGS_PART1),
    SDVO_CMD_NAME_ENTRY(SDVO_CMD_SET_INPUT_TIMINGS_PART2),
    SDVO_CMD_NAME_ENTRY(SDVO_CMD_SET_INPUT_TIMINGS_PART1),
    SDVO_CMD_NAME_ENTRY(SDVO_CMD_SET_OUTPUT_TIMINGS_PART1),
    SDVO_CMD_NAME_ENTRY(SDVO_CMD_SET_OUTPUT_TIMINGS_PART2),
    SDVO_CMD_NAME_ENTRY(SDVO_CMD_GET_OUTPUT_TIMINGS_PART1),
    SDVO_CMD_NAME_ENTRY(SDVO_CMD_GET_OUTPUT_TIMINGS_PART2),
    SDVO_CMD_NAME_ENTRY(SDVO_CMD_CREATE_PREFERRED_INPUT_TIMING),
    SDVO_CMD_NAME_ENTRY(SDVO_CMD_GET_PREFERRED_INPUT_TIMING_PART1),
    SDVO_CMD_NAME_ENTRY(SDVO_CMD_GET_PREFERRED_INPUT_TIMING_PART2),
    SDVO_CMD_NAME_ENTRY(SDVO_CMD_GET_INPUT_PIXEL_CLOCK_RANGE),
    SDVO_CMD_NAME_ENTRY(SDVO_CMD_GET_OUTPUT_PIXEL_CLOCK_RANGE),
    SDVO_CMD_NAME_ENTRY(SDVO_CMD_GET_SUPPORTED_CLOCK_RATE_MULTS),
    SDVO_CMD_NAME_ENTRY(SDVO_CMD_GET_CLOCK_RATE_MULT),
    SDVO_CMD_NAME_ENTRY(SDVO_CMD_SET_CLOCK_RATE_MULT),
    SDVO_CMD_NAME_ENTRY(SDVO_CMD_GET_SUPPORTED_TV_FORMATS),
    SDVO_CMD_NAME_ENTRY(SDVO_CMD_GET_TV_FORMAT),
    SDVO_CMD_NAME_ENTRY(SDVO_CMD_SET_TV_FORMAT),
    SDVO_CMD_NAME_ENTRY(SDVO_CMD_GET_SUPPORTED_POWER_STATES),
    SDVO_CMD_NAME_ENTRY(SDVO_CMD_GET_POWER_STATE),
    SDVO_CMD_NAME_ENTRY(SDVO_CMD_SET_ENCODER_POWER_STATE),
    SDVO_CMD_NAME_ENTRY(SDVO_CMD_SET_DISPLAY_POWER_STATE),
    SDVO_CMD_NAME_ENTRY(SDVO_CMD_SET_CONTROL_BUS_SWITCH),
    SDVO_CMD_NAME_ENTRY(SDVO_CMD_GET_SDTV_RESOLUTION_SUPPORT),
    SDVO_CMD_NAME_ENTRY(SDVO_CMD_GET_SCALED_HDTV_RESOLUTION_SUPPORT),
    SDVO_CMD_NAME_ENTRY(SDVO_CMD_GET_SUPPORTED_ENHANCEMENTS),

    /* Add the op code for SDVO enhancements */
    SDVO_CMD_NAME_ENTRY(SDVO_CMD_GET_MAX_HPOS),
    SDVO_CMD_NAME_ENTRY(SDVO_CMD_GET_HPOS),
    SDVO_CMD_NAME_ENTRY(SDVO_CMD_SET_HPOS),
    SDVO_CMD_NAME_ENTRY(SDVO_CMD_GET_MAX_VPOS),
    SDVO_CMD_NAME_ENTRY(SDVO_CMD_GET_VPOS),
    SDVO_CMD_NAME_ENTRY(SDVO_CMD_SET_VPOS),
    SDVO_CMD_NAME_ENTRY(SDVO_CMD_GET_MAX_SATURATION),
    SDVO_CMD_NAME_ENTRY(SDVO_CMD_GET_SATURATION),
    SDVO_CMD_NAME_ENTRY(SDVO_CMD_SET_SATURATION),
    SDVO_CMD_NAME_ENTRY(SDVO_CMD_GET_MAX_HUE),
    SDVO_CMD_NAME_ENTRY(SDVO_CMD_GET_HUE),
    SDVO_CMD_NAME_ENTRY(SDVO_CMD_SET_HUE),
    SDVO_CMD_NAME_ENTRY(SDVO_CMD_GET_MAX_CONTRAST),
    SDVO_CMD_NAME_ENTRY(SDVO_CMD_GET_CONTRAST),
    SDVO_CMD_NAME_ENTRY(SDVO_CMD_SET_CONTRAST),
    SDVO_CMD_NAME_ENTRY(SDVO_CMD_GET_MAX_BRIGHTNESS),
    SDVO_CMD_NAME_ENTRY(SDVO_CMD_GET_BRIGHTNESS),
    SDVO_CMD_NAME_ENTRY(SDVO_CMD_SET_BRIGHTNESS),
    SDVO_CMD_NAME_ENTRY(SDVO_CMD_GET_MAX_OVERSCAN_H),
    SDVO_CMD_NAME_ENTRY(SDVO_CMD_GET_OVERSCAN_H),
    SDVO_CMD_NAME_ENTRY(SDVO_CMD_SET_OVERSCAN_H),
    SDVO_CMD_NAME_ENTRY(SDVO_CMD_GET_MAX_OVERSCAN_V),
    SDVO_CMD_NAME_ENTRY(SDVO_CMD_GET_OVERSCAN_V),
    SDVO_CMD_NAME_ENTRY(SDVO_CMD_SET_OVERSCAN_V),
    SDVO_CMD_NAME_ENTRY(SDVO_CMD_GET_MAX_FLICKER_FILTER),
    SDVO_CMD_NAME_ENTRY(SDVO_CMD_GET_FLICKER_FILTER),
    SDVO_CMD_NAME_ENTRY(SDVO_CMD_SET_FLICKER_FILTER),
    SDVO_CMD_NAME_ENTRY(SDVO_CMD_GET_MAX_FLICKER_FILTER_ADAPTIVE),
    SDVO_CMD_NAME_ENTRY(SDVO_CMD_GET_FLICKER_FILTER_ADAPTIVE),
    SDVO_CMD_NAME_ENTRY(SDVO_CMD_SET_FLICKER_FILTER_ADAPTIVE),
    SDVO_CMD_NAME_ENTRY(SDVO_CMD_GET_MAX_FLICKER_FILTER_2D),
    SDVO_CMD_NAME_ENTRY(SDVO_CMD_GET_FLICKER_FILTER_2D),
    SDVO_CMD_NAME_ENTRY(SDVO_CMD_SET_FLICKER_FILTER_2D),
    SDVO_CMD_NAME_ENTRY(SDVO_CMD_GET_MAX_SHARPNESS),
    SDVO_CMD_NAME_ENTRY(SDVO_CMD_GET_SHARPNESS),
    SDVO_CMD_NAME_ENTRY(SDVO_CMD_SET_SHARPNESS),
    SDVO_CMD_NAME_ENTRY(SDVO_CMD_GET_DOT_CRAWL),
    SDVO_CMD_NAME_ENTRY(SDVO_CMD_SET_DOT_CRAWL),
    SDVO_CMD_NAME_ENTRY(SDVO_CMD_GET_MAX_TV_CHROMA_FILTER),
    SDVO_CMD_NAME_ENTRY(SDVO_CMD_GET_TV_CHROMA_FILTER),
    SDVO_CMD_NAME_ENTRY(SDVO_CMD_SET_TV_CHROMA_FILTER),
    SDVO_CMD_NAME_ENTRY(SDVO_CMD_GET_MAX_TV_LUMA_FILTER),
    SDVO_CMD_NAME_ENTRY(SDVO_CMD_GET_TV_LUMA_FILTER),
    SDVO_CMD_NAME_ENTRY(SDVO_CMD_SET_TV_LUMA_FILTER),

    /* HDMI op code */
    SDVO_CMD_NAME_ENTRY(SDVO_CMD_GET_SUPP_ENCODE),
    SDVO_CMD_NAME_ENTRY(SDVO_CMD_GET_ENCODE),
    SDVO_CMD_NAME_ENTRY(SDVO_CMD_SET_ENCODE),
    SDVO_CMD_NAME_ENTRY(SDVO_CMD_SET_PIXEL_REPLI),
    SDVO_CMD_NAME_ENTRY(SDVO_CMD_GET_PIXEL_REPLI),
    SDVO_CMD_NAME_ENTRY(SDVO_CMD_GET_COLORIMETRY_CAP),
    SDVO_CMD_NAME_ENTRY(SDVO_CMD_SET_COLORIMETRY),
    SDVO_CMD_NAME_ENTRY(SDVO_CMD_GET_COLORIMETRY),
    SDVO_CMD_NAME_ENTRY(SDVO_CMD_GET_AUDIO_ENCRYPT_PREFER),
    SDVO_CMD_NAME_ENTRY(SDVO_CMD_SET_AUDIO_STAT),
    SDVO_CMD_NAME_ENTRY(SDVO_CMD_GET_AUDIO_STAT),
    SDVO_CMD_NAME_ENTRY(SDVO_CMD_GET_HBUF_INDEX),
    SDVO_CMD_NAME_ENTRY(SDVO_CMD_SET_HBUF_INDEX),
    SDVO_CMD_NAME_ENTRY(SDVO_CMD_GET_HBUF_INFO),
    SDVO_CMD_NAME_ENTRY(SDVO_CMD_GET_HBUF_AV_SPLIT),
    SDVO_CMD_NAME_ENTRY(SDVO_CMD_SET_HBUF_AV_SPLIT),
    SDVO_CMD_NAME_ENTRY(SDVO_CMD_GET_HBUF_TXRATE),
    SDVO_CMD_NAME_ENTRY(SDVO_CMD_SET_HBUF_TXRATE),
    SDVO_CMD_NAME_ENTRY(SDVO_CMD_SET_HBUF_DATA),
    SDVO_CMD_NAME_ENTRY(SDVO_CMD_GET_HBUF_DATA),
};

#define IS_SDVOB(reg)	(reg == SDVOB || reg == PCH_SDVOB)
#define SDVO_NAME(svdo) (IS_SDVOB((svdo)->sdvo_reg) ? "SDVOB" : "SDVOC")

static void intel_sdvo_debug_write(struct intel_sdvo *intel_sdvo, u8 cmd,
				   const void *args, int args_len)
{
	int i;

	DRM_DEBUG_KMS("%s: W: %02X ",
				SDVO_NAME(intel_sdvo), cmd);
	for (i = 0; i < args_len; i++)
		DRM_LOG_KMS("%02X ", ((u8 *)args)[i]);
	for (; i < 8; i++)
		DRM_LOG_KMS("   ");
	for (i = 0; i < ARRAY_SIZE(sdvo_cmd_names); i++) {
		if (cmd == sdvo_cmd_names[i].cmd) {
			DRM_LOG_KMS("(%s)", sdvo_cmd_names[i].name);
			break;
		}
	}
	if (i == ARRAY_SIZE(sdvo_cmd_names))
		DRM_LOG_KMS("(%02X)", cmd);
	DRM_LOG_KMS("\n");
}

static bool intel_sdvo_write_cmd(struct intel_sdvo *intel_sdvo, u8 cmd,
				 const void *args, int args_len)
{
	int i;

	intel_sdvo_debug_write(intel_sdvo, cmd, args, args_len);

	for (i = 0; i < args_len; i++) {
		if (!intel_sdvo_write_byte(intel_sdvo, SDVO_I2C_ARG_0 - i,
					   ((u8*)args)[i]))
			return false;
	}

	return intel_sdvo_write_byte(intel_sdvo, SDVO_I2C_OPCODE, cmd);
}

static const char *cmd_status_names[] = {
	"Power on",
	"Success",
	"Not supported",
	"Invalid arg",
	"Pending",
	"Target not specified",
	"Scaling not supported"
};

static void intel_sdvo_debug_response(struct intel_sdvo *intel_sdvo,
				      void *response, int response_len,
				      u8 status)
{
	int i;

	DRM_DEBUG_KMS("%s: R: ", SDVO_NAME(intel_sdvo));
	for (i = 0; i < response_len; i++)
		DRM_LOG_KMS("%02X ", ((u8 *)response)[i]);
	for (; i < 8; i++)
		DRM_LOG_KMS("   ");
	if (status <= SDVO_CMD_STATUS_SCALING_NOT_SUPP)
		DRM_LOG_KMS("(%s)", cmd_status_names[status]);
	else
		DRM_LOG_KMS("(??? %d)", status);
	DRM_LOG_KMS("\n");
}

static bool intel_sdvo_read_response(struct intel_sdvo *intel_sdvo,
				     void *response, int response_len)
{
	int i;
	u8 status;
	u8 retry = 50;

	while (retry--) {
		/* Read the command response */
		for (i = 0; i < response_len; i++) {
			if (!intel_sdvo_read_byte(intel_sdvo,
						  SDVO_I2C_RETURN_0 + i,
						  &((u8 *)response)[i]))
				return false;
		}

		/* read the return status */
		if (!intel_sdvo_read_byte(intel_sdvo, SDVO_I2C_CMD_STATUS,
					  &status))
			return false;

		intel_sdvo_debug_response(intel_sdvo, response, response_len,
					  status);
		if (status != SDVO_CMD_STATUS_PENDING)
			break;

		mdelay(50);
	}

	return status == SDVO_CMD_STATUS_SUCCESS;
}

static int intel_sdvo_get_pixel_multiplier(struct drm_display_mode *mode)
{
	if (mode->clock >= 100000)
		return 1;
	else if (mode->clock >= 50000)
		return 2;
	else
		return 4;
}

/**
 * Try to read the response after issuie the DDC switch command. But it
 * is noted that we must do the action of reading response and issuing DDC
 * switch command in one I2C transaction. Otherwise when we try to start
 * another I2C transaction after issuing the DDC bus switch, it will be
 * switched to the internal SDVO register.
 */
static void intel_sdvo_set_control_bus_switch(struct intel_sdvo *intel_sdvo,
					      u8 target)
{
	u8 out_buf[2], cmd_buf[2], ret_value[2], ret;
	struct i2c_msg msgs[] = {
		{
			.addr = intel_sdvo->slave_addr >> 1,
			.flags = 0,
			.len = 2,
			.buf = out_buf,
		},
		/* the following two are to read the response */
		{
			.addr = intel_sdvo->slave_addr >> 1,
			.flags = 0,
			.len = 1,
			.buf = cmd_buf,
		},
		{
			.addr = intel_sdvo->slave_addr >> 1,
			.flags = I2C_M_RD,
			.len = 1,
			.buf = ret_value,
		},
	};

	intel_sdvo_debug_write(intel_sdvo, SDVO_CMD_SET_CONTROL_BUS_SWITCH,
					&target, 1);
	/* write the DDC switch command argument */
	intel_sdvo_write_byte(intel_sdvo, SDVO_I2C_ARG_0, target);

	out_buf[0] = SDVO_I2C_OPCODE;
	out_buf[1] = SDVO_CMD_SET_CONTROL_BUS_SWITCH;
	cmd_buf[0] = SDVO_I2C_CMD_STATUS;
	cmd_buf[1] = 0;
	ret_value[0] = 0;
	ret_value[1] = 0;

	ret = i2c_transfer(intel_sdvo->base.i2c_bus, msgs, 3);
	if (ret != 3) {
		/* failure in I2C transfer */
		DRM_DEBUG_KMS("I2c transfer returned %d\n", ret);
		return;
	}
	if (ret_value[0] != SDVO_CMD_STATUS_SUCCESS) {
		DRM_DEBUG_KMS("DDC switch command returns response %d\n",
					ret_value[0]);
		return;
	}
	return;
}

static bool intel_sdvo_set_value(struct intel_sdvo *intel_sdvo, u8 cmd, const void *data, int len)
{
	if (!intel_sdvo_write_cmd(intel_sdvo, cmd, data, len))
		return false;

	return intel_sdvo_read_response(intel_sdvo, NULL, 0);
}

static bool
intel_sdvo_get_value(struct intel_sdvo *intel_sdvo, u8 cmd, void *value, int len)
{
	if (!intel_sdvo_write_cmd(intel_sdvo, cmd, NULL, 0))
		return false;

	return intel_sdvo_read_response(intel_sdvo, value, len);
}

static bool intel_sdvo_set_target_input(struct intel_sdvo *intel_sdvo)
{
	struct intel_sdvo_set_target_input_args targets = {0};
	return intel_sdvo_set_value(intel_sdvo,
				    SDVO_CMD_SET_TARGET_INPUT,
				    &targets, sizeof(targets));
}

/**
 * Return whether each input is trained.
 *
 * This function is making an assumption about the layout of the response,
 * which should be checked against the docs.
 */
static bool intel_sdvo_get_trained_inputs(struct intel_sdvo *intel_sdvo, bool *input_1, bool *input_2)
{
	struct intel_sdvo_get_trained_inputs_response response;

	if (!intel_sdvo_get_value(intel_sdvo, SDVO_CMD_GET_TRAINED_INPUTS,
				  &response, sizeof(response)))
		return false;

	*input_1 = response.input0_trained;
	*input_2 = response.input1_trained;
	return true;
}

static bool intel_sdvo_set_active_outputs(struct intel_sdvo *intel_sdvo,
					  u16 outputs)
{
	return intel_sdvo_set_value(intel_sdvo,
				    SDVO_CMD_SET_ACTIVE_OUTPUTS,
				    &outputs, sizeof(outputs));
}

static bool intel_sdvo_set_encoder_power_state(struct intel_sdvo *intel_sdvo,
					       int mode)
{
	u8 state = SDVO_ENCODER_STATE_ON;

	switch (mode) {
	case DRM_MODE_DPMS_ON:
		state = SDVO_ENCODER_STATE_ON;
		break;
	case DRM_MODE_DPMS_STANDBY:
		state = SDVO_ENCODER_STATE_STANDBY;
		break;
	case DRM_MODE_DPMS_SUSPEND:
		state = SDVO_ENCODER_STATE_SUSPEND;
		break;
	case DRM_MODE_DPMS_OFF:
		state = SDVO_ENCODER_STATE_OFF;
		break;
	}

	return intel_sdvo_set_value(intel_sdvo,
				    SDVO_CMD_SET_ENCODER_POWER_STATE, &state, sizeof(state));
}

static bool intel_sdvo_get_input_pixel_clock_range(struct intel_sdvo *intel_sdvo,
						   int *clock_min,
						   int *clock_max)
{
	struct intel_sdvo_pixel_clock_range clocks;

	if (!intel_sdvo_get_value(intel_sdvo,
				  SDVO_CMD_GET_INPUT_PIXEL_CLOCK_RANGE,
				  &clocks, sizeof(clocks)))
		return false;

	/* Convert the values from units of 10 kHz to kHz. */
	*clock_min = clocks.min * 10;
	*clock_max = clocks.max * 10;
	return true;
}

static bool intel_sdvo_set_target_output(struct intel_sdvo *intel_sdvo,
					 u16 outputs)
{
	return intel_sdvo_set_value(intel_sdvo,
				    SDVO_CMD_SET_TARGET_OUTPUT,
				    &outputs, sizeof(outputs));
}

static bool intel_sdvo_set_timing(struct intel_sdvo *intel_sdvo, u8 cmd,
				  struct intel_sdvo_dtd *dtd)
{
	return intel_sdvo_set_value(intel_sdvo, cmd, &dtd->part1, sizeof(dtd->part1)) &&
		intel_sdvo_set_value(intel_sdvo, cmd + 1, &dtd->part2, sizeof(dtd->part2));
}

static bool intel_sdvo_set_input_timing(struct intel_sdvo *intel_sdvo,
					 struct intel_sdvo_dtd *dtd)
{
	return intel_sdvo_set_timing(intel_sdvo,
				     SDVO_CMD_SET_INPUT_TIMINGS_PART1, dtd);
}

static bool intel_sdvo_set_output_timing(struct intel_sdvo *intel_sdvo,
					 struct intel_sdvo_dtd *dtd)
{
	return intel_sdvo_set_timing(intel_sdvo,
				     SDVO_CMD_SET_OUTPUT_TIMINGS_PART1, dtd);
}

static bool
intel_sdvo_create_preferred_input_timing(struct intel_sdvo *intel_sdvo,
					 uint16_t clock,
					 uint16_t width,
					 uint16_t height)
{
	struct intel_sdvo_preferred_input_timing_args args;

	memset(&args, 0, sizeof(args));
	args.clock = clock;
	args.width = width;
	args.height = height;
	args.interlace = 0;

	if (intel_sdvo->is_lvds &&
	   (intel_sdvo->sdvo_lvds_fixed_mode->hdisplay != width ||
	    intel_sdvo->sdvo_lvds_fixed_mode->vdisplay != height))
		args.scaled = 1;

	return intel_sdvo_set_value(intel_sdvo,
				    SDVO_CMD_CREATE_PREFERRED_INPUT_TIMING,
				    &args, sizeof(args));
}

static bool intel_sdvo_get_preferred_input_timing(struct intel_sdvo *intel_sdvo,
						  struct intel_sdvo_dtd *dtd)
{
	return intel_sdvo_get_value(intel_sdvo, SDVO_CMD_GET_PREFERRED_INPUT_TIMING_PART1,
				    &dtd->part1, sizeof(dtd->part1)) &&
		intel_sdvo_get_value(intel_sdvo, SDVO_CMD_GET_PREFERRED_INPUT_TIMING_PART2,
				     &dtd->part2, sizeof(dtd->part2));
}

static bool intel_sdvo_set_clock_rate_mult(struct intel_sdvo *intel_sdvo, u8 val)
{
	return intel_sdvo_set_value(intel_sdvo, SDVO_CMD_SET_CLOCK_RATE_MULT, &val, 1);
}

static void intel_sdvo_get_dtd_from_mode(struct intel_sdvo_dtd *dtd,
					 const struct drm_display_mode *mode)
{
	uint16_t width, height;
	uint16_t h_blank_len, h_sync_len, v_blank_len, v_sync_len;
	uint16_t h_sync_offset, v_sync_offset;

	width = mode->crtc_hdisplay;
	height = mode->crtc_vdisplay;

	/* do some mode translations */
	h_blank_len = mode->crtc_hblank_end - mode->crtc_hblank_start;
	h_sync_len = mode->crtc_hsync_end - mode->crtc_hsync_start;

	v_blank_len = mode->crtc_vblank_end - mode->crtc_vblank_start;
	v_sync_len = mode->crtc_vsync_end - mode->crtc_vsync_start;

	h_sync_offset = mode->crtc_hsync_start - mode->crtc_hblank_start;
	v_sync_offset = mode->crtc_vsync_start - mode->crtc_vblank_start;

	dtd->part1.clock = mode->clock / 10;
	dtd->part1.h_active = width & 0xff;
	dtd->part1.h_blank = h_blank_len & 0xff;
	dtd->part1.h_high = (((width >> 8) & 0xf) << 4) |
		((h_blank_len >> 8) & 0xf);
	dtd->part1.v_active = height & 0xff;
	dtd->part1.v_blank = v_blank_len & 0xff;
	dtd->part1.v_high = (((height >> 8) & 0xf) << 4) |
		((v_blank_len >> 8) & 0xf);

	dtd->part2.h_sync_off = h_sync_offset & 0xff;
	dtd->part2.h_sync_width = h_sync_len & 0xff;
	dtd->part2.v_sync_off_width = (v_sync_offset & 0xf) << 4 |
		(v_sync_len & 0xf);
	dtd->part2.sync_off_width_high = ((h_sync_offset & 0x300) >> 2) |
		((h_sync_len & 0x300) >> 4) | ((v_sync_offset & 0x30) >> 2) |
		((v_sync_len & 0x30) >> 4);

	dtd->part2.dtd_flags = 0x18;
	if (mode->flags & DRM_MODE_FLAG_PHSYNC)
		dtd->part2.dtd_flags |= 0x2;
	if (mode->flags & DRM_MODE_FLAG_PVSYNC)
		dtd->part2.dtd_flags |= 0x4;

	dtd->part2.sdvo_flags = 0;
	dtd->part2.v_sync_off_high = v_sync_offset & 0xc0;
	dtd->part2.reserved = 0;
}

static void intel_sdvo_get_mode_from_dtd(struct drm_display_mode * mode,
					 const struct intel_sdvo_dtd *dtd)
{
	mode->hdisplay = dtd->part1.h_active;
	mode->hdisplay += ((dtd->part1.h_high >> 4) & 0x0f) << 8;
	mode->hsync_start = mode->hdisplay + dtd->part2.h_sync_off;
	mode->hsync_start += (dtd->part2.sync_off_width_high & 0xc0) << 2;
	mode->hsync_end = mode->hsync_start + dtd->part2.h_sync_width;
	mode->hsync_end += (dtd->part2.sync_off_width_high & 0x30) << 4;
	mode->htotal = mode->hdisplay + dtd->part1.h_blank;
	mode->htotal += (dtd->part1.h_high & 0xf) << 8;

	mode->vdisplay = dtd->part1.v_active;
	mode->vdisplay += ((dtd->part1.v_high >> 4) & 0x0f) << 8;
	mode->vsync_start = mode->vdisplay;
	mode->vsync_start += (dtd->part2.v_sync_off_width >> 4) & 0xf;
	mode->vsync_start += (dtd->part2.sync_off_width_high & 0x0c) << 2;
	mode->vsync_start += dtd->part2.v_sync_off_high & 0xc0;
	mode->vsync_end = mode->vsync_start +
		(dtd->part2.v_sync_off_width & 0xf);
	mode->vsync_end += (dtd->part2.sync_off_width_high & 0x3) << 4;
	mode->vtotal = mode->vdisplay + dtd->part1.v_blank;
	mode->vtotal += (dtd->part1.v_high & 0xf) << 8;

	mode->clock = dtd->part1.clock * 10;

	mode->flags &= ~(DRM_MODE_FLAG_PHSYNC | DRM_MODE_FLAG_PVSYNC);
	if (dtd->part2.dtd_flags & 0x2)
		mode->flags |= DRM_MODE_FLAG_PHSYNC;
	if (dtd->part2.dtd_flags & 0x4)
		mode->flags |= DRM_MODE_FLAG_PVSYNC;
}

static bool intel_sdvo_get_supp_encode(struct intel_sdvo *intel_sdvo,
				       struct intel_sdvo_encode *encode)
{
	if (intel_sdvo_get_value(intel_sdvo,
				  SDVO_CMD_GET_SUPP_ENCODE,
				  encode, sizeof(*encode)))
		return true;

	/* non-support means DVI */
	memset(encode, 0, sizeof(*encode));
	return false;
}

static bool intel_sdvo_set_encode(struct intel_sdvo *intel_sdvo,
				  uint8_t mode)
{
	return intel_sdvo_set_value(intel_sdvo, SDVO_CMD_SET_ENCODE, &mode, 1);
}

static bool intel_sdvo_set_colorimetry(struct intel_sdvo *intel_sdvo,
				       uint8_t mode)
{
	return intel_sdvo_set_value(intel_sdvo, SDVO_CMD_SET_COLORIMETRY, &mode, 1);
}

#if 0
static void intel_sdvo_dump_hdmi_buf(struct intel_sdvo *intel_sdvo)
{
	int i, j;
	uint8_t set_buf_index[2];
	uint8_t av_split;
	uint8_t buf_size;
	uint8_t buf[48];
	uint8_t *pos;

	intel_sdvo_get_value(encoder, SDVO_CMD_GET_HBUF_AV_SPLIT, &av_split, 1);

	for (i = 0; i <= av_split; i++) {
		set_buf_index[0] = i; set_buf_index[1] = 0;
		intel_sdvo_write_cmd(encoder, SDVO_CMD_SET_HBUF_INDEX,
				     set_buf_index, 2);
		intel_sdvo_write_cmd(encoder, SDVO_CMD_GET_HBUF_INFO, NULL, 0);
		intel_sdvo_read_response(encoder, &buf_size, 1);

		pos = buf;
		for (j = 0; j <= buf_size; j += 8) {
			intel_sdvo_write_cmd(encoder, SDVO_CMD_GET_HBUF_DATA,
					     NULL, 0);
			intel_sdvo_read_response(encoder, pos, 8);
			pos += 8;
		}
	}
}
#endif

static bool intel_sdvo_set_hdmi_buf(struct intel_sdvo *intel_sdvo,
				    int index,
				    uint8_t *data, int8_t size, uint8_t tx_rate)
{
    uint8_t set_buf_index[2];

    set_buf_index[0] = index;
    set_buf_index[1] = 0;

    if (!intel_sdvo_write_cmd(intel_sdvo, SDVO_CMD_SET_HBUF_INDEX,
			      set_buf_index, 2))
	    return false;

    for (; size > 0; size -= 8) {
	if (!intel_sdvo_write_cmd(intel_sdvo, SDVO_CMD_SET_HBUF_DATA, data, 8))
		return false;

	data += 8;
    }

    return intel_sdvo_write_cmd(intel_sdvo, SDVO_CMD_SET_HBUF_TXRATE, &tx_rate, 1);
}

static uint8_t intel_sdvo_calc_hbuf_csum(uint8_t *data, uint8_t size)
{
	uint8_t csum = 0;
	int i;

	for (i = 0; i < size; i++)
		csum += data[i];

	return 0x100 - csum;
}

#define DIP_TYPE_AVI	0x82
#define DIP_VERSION_AVI	0x2
#define DIP_LEN_AVI	13

struct dip_infoframe {
	uint8_t type;
	uint8_t version;
	uint8_t len;
	uint8_t checksum;
	union {
		struct {
			/* Packet Byte #1 */
			uint8_t S:2;
			uint8_t B:2;
			uint8_t A:1;
			uint8_t Y:2;
			uint8_t rsvd1:1;
			/* Packet Byte #2 */
			uint8_t R:4;
			uint8_t M:2;
			uint8_t C:2;
			/* Packet Byte #3 */
			uint8_t SC:2;
			uint8_t Q:2;
			uint8_t EC:3;
			uint8_t ITC:1;
			/* Packet Byte #4 */
			uint8_t VIC:7;
			uint8_t rsvd2:1;
			/* Packet Byte #5 */
			uint8_t PR:4;
			uint8_t rsvd3:4;
			/* Packet Byte #6~13 */
			uint16_t top_bar_end;
			uint16_t bottom_bar_start;
			uint16_t left_bar_end;
			uint16_t right_bar_start;
		} avi;
		struct {
			/* Packet Byte #1 */
			uint8_t channel_count:3;
			uint8_t rsvd1:1;
			uint8_t coding_type:4;
			/* Packet Byte #2 */
			uint8_t sample_size:2; /* SS0, SS1 */
			uint8_t sample_frequency:3;
			uint8_t rsvd2:3;
			/* Packet Byte #3 */
			uint8_t coding_type_private:5;
			uint8_t rsvd3:3;
			/* Packet Byte #4 */
			uint8_t channel_allocation;
			/* Packet Byte #5 */
			uint8_t rsvd4:3;
			uint8_t level_shift:4;
			uint8_t downmix_inhibit:1;
		} audio;
		uint8_t payload[28];
	} __attribute__ ((packed)) u;
} __attribute__((packed));

static bool intel_sdvo_set_avi_infoframe(struct intel_sdvo *intel_sdvo,
					 struct drm_display_mode * mode)
{
	struct dip_infoframe avi_if = {
		.type = DIP_TYPE_AVI,
		.version = DIP_VERSION_AVI,
		.len = DIP_LEN_AVI,
	};

	avi_if.checksum = intel_sdvo_calc_hbuf_csum((uint8_t *)&avi_if,
						    4 + avi_if.len);
	return intel_sdvo_set_hdmi_buf(intel_sdvo, 1, (uint8_t *)&avi_if,
				       4 + avi_if.len,
				       SDVO_HBUF_TX_VSYNC);
}

static bool intel_sdvo_set_tv_format(struct intel_sdvo *intel_sdvo)
{
	struct intel_sdvo_tv_format format;
	uint32_t format_map;

	format_map = 1 << intel_sdvo->tv_format_index;
	memset(&format, 0, sizeof(format));
	memcpy(&format, &format_map, min(sizeof(format), sizeof(format_map)));

	BUILD_BUG_ON(sizeof(format) != 6);
	return intel_sdvo_set_value(intel_sdvo,
				    SDVO_CMD_SET_TV_FORMAT,
				    &format, sizeof(format));
}

static bool
intel_sdvo_set_output_timings_from_mode(struct intel_sdvo *intel_sdvo,
					struct drm_display_mode *mode)
{
	struct intel_sdvo_dtd output_dtd;

	if (!intel_sdvo_set_target_output(intel_sdvo,
					  intel_sdvo->attached_output))
		return false;

	intel_sdvo_get_dtd_from_mode(&output_dtd, mode);
	if (!intel_sdvo_set_output_timing(intel_sdvo, &output_dtd))
		return false;

	return true;
}

static bool
intel_sdvo_set_input_timings_for_mode(struct intel_sdvo *intel_sdvo,
					struct drm_display_mode *mode,
					struct drm_display_mode *adjusted_mode)
{
	struct intel_sdvo_dtd input_dtd;

	/* Reset the input timing to the screen. Assume always input 0. */
	if (!intel_sdvo_set_target_input(intel_sdvo))
		return false;

	if (!intel_sdvo_create_preferred_input_timing(intel_sdvo,
						      mode->clock / 10,
						      mode->hdisplay,
						      mode->vdisplay))
		return false;

	if (!intel_sdvo_get_preferred_input_timing(intel_sdvo,
						   &input_dtd))
		return false;

	intel_sdvo_get_mode_from_dtd(adjusted_mode, &input_dtd);
	intel_sdvo->sdvo_flags = input_dtd.part2.sdvo_flags;

	drm_mode_set_crtcinfo(adjusted_mode, 0);
	mode->clock = adjusted_mode->clock;
	return true;
}

static bool intel_sdvo_mode_fixup(struct drm_encoder *encoder,
				  struct drm_display_mode *mode,
				  struct drm_display_mode *adjusted_mode)
{
	struct intel_sdvo *intel_sdvo = enc_to_intel_sdvo(encoder);

	/* We need to construct preferred input timings based on our
	 * output timings.  To do that, we have to set the output
	 * timings, even though this isn't really the right place in
	 * the sequence to do it. Oh well.
	 */
	if (intel_sdvo->is_tv) {
		if (!intel_sdvo_set_output_timings_from_mode(intel_sdvo, mode))
			return false;

<<<<<<< HEAD
		if (!intel_sdvo_set_input_timings_for_mode(intel_sdvo, mode, adjusted_mode))
			return false;
=======
		(void) intel_sdvo_set_input_timings_for_mode(intel_sdvo,
							     mode,
							     adjusted_mode);
>>>>>>> 83bfa8eb
	} else if (intel_sdvo->is_lvds) {
		drm_mode_set_crtcinfo(intel_sdvo->sdvo_lvds_fixed_mode, 0);

		if (!intel_sdvo_set_output_timings_from_mode(intel_sdvo,
							    intel_sdvo->sdvo_lvds_fixed_mode))
			return false;

<<<<<<< HEAD
		if (!intel_sdvo_set_input_timings_for_mode(intel_sdvo, mode, adjusted_mode))
			return false;
=======
		(void) intel_sdvo_set_input_timings_for_mode(intel_sdvo,
							     mode,
							     adjusted_mode);
>>>>>>> 83bfa8eb
	}

	/* Make the CRTC code factor in the SDVO pixel multiplier.  The
	 * SDVO device will be told of the multiplier during mode_set.
	 */
	adjusted_mode->clock *= intel_sdvo_get_pixel_multiplier(mode);

	return true;
}

static void intel_sdvo_mode_set(struct drm_encoder *encoder,
				struct drm_display_mode *mode,
				struct drm_display_mode *adjusted_mode)
{
	struct drm_device *dev = encoder->dev;
	struct drm_i915_private *dev_priv = dev->dev_private;
	struct drm_crtc *crtc = encoder->crtc;
	struct intel_crtc *intel_crtc = to_intel_crtc(crtc);
	struct intel_sdvo *intel_sdvo = enc_to_intel_sdvo(encoder);
	u32 sdvox = 0;
	int sdvo_pixel_multiply, rate;
	struct intel_sdvo_in_out_map in_out;
	struct intel_sdvo_dtd input_dtd;

	if (!mode)
		return;

	/* First, set the input mapping for the first input to our controlled
	 * output. This is only correct if we're a single-input device, in
	 * which case the first input is the output from the appropriate SDVO
	 * channel on the motherboard.  In a two-input device, the first input
	 * will be SDVOB and the second SDVOC.
	 */
	in_out.in0 = intel_sdvo->attached_output;
	in_out.in1 = 0;

<<<<<<< HEAD
	if (!intel_sdvo_set_value(intel_sdvo,
				  SDVO_CMD_SET_IN_OUT_MAP,
				  &in_out, sizeof(in_out)))
		return;

	if (intel_sdvo->is_hdmi) {
		if (!intel_sdvo_set_avi_infoframe(intel_sdvo, mode))
			return;

=======
	intel_sdvo_set_value(intel_sdvo,
			     SDVO_CMD_SET_IN_OUT_MAP,
			     &in_out, sizeof(in_out));

	if (intel_sdvo->is_hdmi) {
		if (!intel_sdvo_set_avi_infoframe(intel_sdvo, mode))
			return;

>>>>>>> 83bfa8eb
		sdvox |= SDVO_AUDIO_ENABLE;
	}

	/* We have tried to get input timing in mode_fixup, and filled into
	   adjusted_mode */
<<<<<<< HEAD
	if (intel_sdvo->is_tv || intel_sdvo->is_lvds) {
		intel_sdvo_get_dtd_from_mode(&input_dtd, adjusted_mode);
		input_dtd.part2.sdvo_flags = intel_sdvo->sdvo_flags;
	} else
		intel_sdvo_get_dtd_from_mode(&input_dtd, mode);
=======
	intel_sdvo_get_dtd_from_mode(&input_dtd, adjusted_mode);
	if (intel_sdvo->is_tv || intel_sdvo->is_lvds)
		input_dtd.part2.sdvo_flags = intel_sdvo->sdvo_flags;
>>>>>>> 83bfa8eb

	/* If it's a TV, we already set the output timing in mode_fixup.
	 * Otherwise, the output timing is equal to the input timing.
	 */
	if (!intel_sdvo->is_tv && !intel_sdvo->is_lvds) {
		/* Set the output timing to the screen */
		if (!intel_sdvo_set_target_output(intel_sdvo,
						  intel_sdvo->attached_output))
			return;

<<<<<<< HEAD
		if (!intel_sdvo_set_output_timing(intel_sdvo, &input_dtd))
			return;
=======
		(void) intel_sdvo_set_output_timing(intel_sdvo, &input_dtd);
>>>>>>> 83bfa8eb
	}

	/* Set the input timing to the screen. Assume always input 0. */
	if (!intel_sdvo_set_target_input(intel_sdvo))
		return;

	if (intel_sdvo->is_tv) {
		if (!intel_sdvo_set_tv_format(intel_sdvo))
			return;
	}

	/* We would like to use intel_sdvo_create_preferred_input_timing() to
	 * provide the device with a timing it can support, if it supports that
	 * feature.  However, presumably we would need to adjust the CRTC to
	 * output the preferred timing, and we don't support that currently.
	 */
#if 0
	success = intel_sdvo_create_preferred_input_timing(encoder, clock,
							   width, height);
	if (success) {
		struct intel_sdvo_dtd *input_dtd;

		intel_sdvo_get_preferred_input_timing(encoder, &input_dtd);
		intel_sdvo_set_input_timing(encoder, &input_dtd);
	}
#else
<<<<<<< HEAD
	if (!intel_sdvo_set_input_timing(intel_sdvo, &input_dtd))
		return;
=======
	(void) intel_sdvo_set_input_timing(intel_sdvo, &input_dtd);
>>>>>>> 83bfa8eb
#endif

	sdvo_pixel_multiply = intel_sdvo_get_pixel_multiplier(mode);
	switch (sdvo_pixel_multiply) {
	case 1: rate = SDVO_CLOCK_RATE_MULT_1X; break;
	case 2: rate = SDVO_CLOCK_RATE_MULT_2X; break;
	case 4: rate = SDVO_CLOCK_RATE_MULT_4X; break;
	}
	if (!intel_sdvo_set_clock_rate_mult(intel_sdvo, rate))
		return;

	/* Set the SDVO control regs. */
	if (IS_I965G(dev)) {
		sdvox |= SDVO_BORDER_ENABLE;
		if (adjusted_mode->flags & DRM_MODE_FLAG_PVSYNC)
			sdvox |= SDVO_VSYNC_ACTIVE_HIGH;
		if (adjusted_mode->flags & DRM_MODE_FLAG_PHSYNC)
			sdvox |= SDVO_HSYNC_ACTIVE_HIGH;
	} else {
		sdvox |= I915_READ(intel_sdvo->sdvo_reg);
		switch (intel_sdvo->sdvo_reg) {
		case SDVOB:
			sdvox &= SDVOB_PRESERVE_MASK;
			break;
		case SDVOC:
			sdvox &= SDVOC_PRESERVE_MASK;
			break;
		}
		sdvox |= (9 << 19) | SDVO_BORDER_ENABLE;
	}
	if (intel_crtc->pipe == 1)
		sdvox |= SDVO_PIPE_B_SELECT;

	if (IS_I965G(dev)) {
		/* done in crtc_mode_set as the dpll_md reg must be written early */
	} else if (IS_I945G(dev) || IS_I945GM(dev) || IS_G33(dev)) {
		/* done in crtc_mode_set as it lives inside the dpll register */
	} else {
		sdvox |= (sdvo_pixel_multiply - 1) << SDVO_PORT_MULTIPLY_SHIFT;
	}

	if (intel_sdvo->sdvo_flags & SDVO_NEED_TO_STALL)
		sdvox |= SDVO_STALL_SELECT;
	intel_sdvo_write_sdvox(intel_sdvo, sdvox);
}

static void intel_sdvo_dpms(struct drm_encoder *encoder, int mode)
{
	struct drm_device *dev = encoder->dev;
	struct drm_i915_private *dev_priv = dev->dev_private;
	struct intel_sdvo *intel_sdvo = enc_to_intel_sdvo(encoder);
	struct intel_crtc *intel_crtc = to_intel_crtc(encoder->crtc);
	u32 temp;

	if (mode != DRM_MODE_DPMS_ON) {
		intel_sdvo_set_active_outputs(intel_sdvo, 0);
		if (0)
			intel_sdvo_set_encoder_power_state(intel_sdvo, mode);

		if (mode == DRM_MODE_DPMS_OFF) {
			temp = I915_READ(intel_sdvo->sdvo_reg);
			if ((temp & SDVO_ENABLE) != 0) {
				intel_sdvo_write_sdvox(intel_sdvo, temp & ~SDVO_ENABLE);
			}
		}
	} else {
		bool input1, input2;
		int i;
		u8 status;

		temp = I915_READ(intel_sdvo->sdvo_reg);
		if ((temp & SDVO_ENABLE) == 0)
			intel_sdvo_write_sdvox(intel_sdvo, temp | SDVO_ENABLE);
		for (i = 0; i < 2; i++)
			intel_wait_for_vblank(dev, intel_crtc->pipe);

		status = intel_sdvo_get_trained_inputs(intel_sdvo, &input1, &input2);
		/* Warn if the device reported failure to sync.
		 * A lot of SDVO devices fail to notify of sync, but it's
		 * a given it the status is a success, we succeeded.
		 */
		if (status == SDVO_CMD_STATUS_SUCCESS && !input1) {
			DRM_DEBUG_KMS("First %s output reported failure to "
					"sync\n", SDVO_NAME(intel_sdvo));
		}

		if (0)
			intel_sdvo_set_encoder_power_state(intel_sdvo, mode);
		intel_sdvo_set_active_outputs(intel_sdvo, intel_sdvo->attached_output);
	}
	return;
}

static int intel_sdvo_mode_valid(struct drm_connector *connector,
				 struct drm_display_mode *mode)
{
	struct drm_encoder *encoder = intel_attached_encoder(connector);
	struct intel_sdvo *intel_sdvo = enc_to_intel_sdvo(encoder);

	if (mode->flags & DRM_MODE_FLAG_DBLSCAN)
		return MODE_NO_DBLESCAN;

	if (intel_sdvo->pixel_clock_min > mode->clock)
		return MODE_CLOCK_LOW;

	if (intel_sdvo->pixel_clock_max < mode->clock)
		return MODE_CLOCK_HIGH;

	if (intel_sdvo->is_lvds) {
		if (mode->hdisplay > intel_sdvo->sdvo_lvds_fixed_mode->hdisplay)
			return MODE_PANEL;

		if (mode->vdisplay > intel_sdvo->sdvo_lvds_fixed_mode->vdisplay)
			return MODE_PANEL;
	}

	return MODE_OK;
}

static bool intel_sdvo_get_capabilities(struct intel_sdvo *intel_sdvo, struct intel_sdvo_caps *caps)
{
	return intel_sdvo_get_value(intel_sdvo, SDVO_CMD_GET_DEVICE_CAPS, caps, sizeof(*caps));
}

/* No use! */
#if 0
struct drm_connector* intel_sdvo_find(struct drm_device *dev, int sdvoB)
{
	struct drm_connector *connector = NULL;
	struct intel_sdvo *iout = NULL;
	struct intel_sdvo *sdvo;

	/* find the sdvo connector */
	list_for_each_entry(connector, &dev->mode_config.connector_list, head) {
		iout = to_intel_sdvo(connector);

		if (iout->type != INTEL_OUTPUT_SDVO)
			continue;

		sdvo = iout->dev_priv;

		if (sdvo->sdvo_reg == SDVOB && sdvoB)
			return connector;

		if (sdvo->sdvo_reg == SDVOC && !sdvoB)
			return connector;

	}

	return NULL;
}

int intel_sdvo_supports_hotplug(struct drm_connector *connector)
{
	u8 response[2];
	u8 status;
	struct intel_sdvo *intel_sdvo;
	DRM_DEBUG_KMS("\n");

	if (!connector)
		return 0;

	intel_sdvo = to_intel_sdvo(connector);

	return intel_sdvo_get_value(intel_sdvo, SDVO_CMD_GET_HOT_PLUG_SUPPORT,
				    &response, 2) && response[0];
}

void intel_sdvo_set_hotplug(struct drm_connector *connector, int on)
{
	u8 response[2];
	u8 status;
	struct intel_sdvo *intel_sdvo = to_intel_sdvo(connector);

	intel_sdvo_write_cmd(intel_sdvo, SDVO_CMD_GET_ACTIVE_HOT_PLUG, NULL, 0);
	intel_sdvo_read_response(intel_sdvo, &response, 2);

	if (on) {
		intel_sdvo_write_cmd(intel_sdvo, SDVO_CMD_GET_HOT_PLUG_SUPPORT, NULL, 0);
		status = intel_sdvo_read_response(intel_sdvo, &response, 2);

		intel_sdvo_write_cmd(intel_sdvo, SDVO_CMD_SET_ACTIVE_HOT_PLUG, &response, 2);
	} else {
		response[0] = 0;
		response[1] = 0;
		intel_sdvo_write_cmd(intel_sdvo, SDVO_CMD_SET_ACTIVE_HOT_PLUG, &response, 2);
	}

	intel_sdvo_write_cmd(intel_sdvo, SDVO_CMD_GET_ACTIVE_HOT_PLUG, NULL, 0);
	intel_sdvo_read_response(intel_sdvo, &response, 2);
}
#endif

static bool
intel_sdvo_multifunc_encoder(struct intel_sdvo *intel_sdvo)
{
	int caps = 0;

	if (intel_sdvo->caps.output_flags &
		(SDVO_OUTPUT_TMDS0 | SDVO_OUTPUT_TMDS1))
		caps++;
	if (intel_sdvo->caps.output_flags &
		(SDVO_OUTPUT_RGB0 | SDVO_OUTPUT_RGB1))
		caps++;
	if (intel_sdvo->caps.output_flags &
		(SDVO_OUTPUT_SVID0 | SDVO_OUTPUT_SVID1))
		caps++;
	if (intel_sdvo->caps.output_flags &
		(SDVO_OUTPUT_CVBS0 | SDVO_OUTPUT_CVBS1))
		caps++;
	if (intel_sdvo->caps.output_flags &
		(SDVO_OUTPUT_YPRPB0 | SDVO_OUTPUT_YPRPB1))
		caps++;

	if (intel_sdvo->caps.output_flags &
		(SDVO_OUTPUT_SCART0 | SDVO_OUTPUT_SCART1))
		caps++;

	if (intel_sdvo->caps.output_flags &
		(SDVO_OUTPUT_LVDS0 | SDVO_OUTPUT_LVDS1))
		caps++;

	return (caps > 1);
}

static struct drm_connector *
intel_find_analog_connector(struct drm_device *dev)
{
	struct drm_connector *connector;
	struct drm_encoder *encoder;
	struct intel_sdvo *intel_sdvo;

	list_for_each_entry(encoder, &dev->mode_config.encoder_list, head) {
		intel_sdvo = enc_to_intel_sdvo(encoder);
		if (intel_sdvo->base.type == INTEL_OUTPUT_ANALOG) {
			list_for_each_entry(connector, &dev->mode_config.connector_list, head) {
				if (encoder == intel_attached_encoder(connector))
					return connector;
			}
		}
	}
	return NULL;
}

static int
intel_analog_is_connected(struct drm_device *dev)
{
	struct drm_connector *analog_connector;

	analog_connector = intel_find_analog_connector(dev);
	if (!analog_connector)
		return false;

	if (analog_connector->funcs->detect(analog_connector) ==
			connector_status_disconnected)
		return false;

	return true;
}

enum drm_connector_status
intel_sdvo_hdmi_sink_detect(struct drm_connector *connector)
{
	struct drm_encoder *encoder = intel_attached_encoder(connector);
	struct intel_sdvo *intel_sdvo = enc_to_intel_sdvo(encoder);
	struct intel_sdvo_connector *intel_sdvo_connector = to_intel_sdvo_connector(connector);
	enum drm_connector_status status = connector_status_connected;
	struct edid *edid = NULL;

	edid = drm_get_edid(connector, intel_sdvo->base.ddc_bus);

	/* This is only applied to SDVO cards with multiple outputs */
	if (edid == NULL && intel_sdvo_multifunc_encoder(intel_sdvo)) {
		uint8_t saved_ddc, temp_ddc;
		saved_ddc = intel_sdvo->ddc_bus;
		temp_ddc = intel_sdvo->ddc_bus >> 1;
		/*
		 * Don't use the 1 as the argument of DDC bus switch to get
		 * the EDID. It is used for SDVO SPD ROM.
		 */
		while(temp_ddc > 1) {
			intel_sdvo->ddc_bus = temp_ddc;
			edid = drm_get_edid(connector, intel_sdvo->base.ddc_bus);
			if (edid) {
				/*
				 * When we can get the EDID, maybe it is the
				 * correct DDC bus. Update it.
				 */
				intel_sdvo->ddc_bus = temp_ddc;
				break;
			}
			temp_ddc >>= 1;
		}
		if (edid == NULL)
			intel_sdvo->ddc_bus = saved_ddc;
	}
	/* when there is no edid and no monitor is connected with VGA
	 * port, try to use the CRT ddc to read the EDID for DVI-connector
	 */
	if (edid == NULL && intel_sdvo->analog_ddc_bus &&
	    !intel_analog_is_connected(connector->dev))
		edid = drm_get_edid(connector, intel_sdvo->analog_ddc_bus);

	if (edid != NULL) {
		bool is_digital = !!(edid->input & DRM_EDID_INPUT_DIGITAL);
		bool need_digital = !!(intel_sdvo_connector->output_flag & SDVO_TMDS_MASK);

		/* DDC bus is shared, match EDID to connector type */
		if (is_digital && need_digital)
			intel_sdvo->is_hdmi = drm_detect_hdmi_monitor(edid);
		else if (is_digital != need_digital)
			status = connector_status_disconnected;

		connector->display_info.raw_edid = NULL;
	} else
		status = connector_status_disconnected;
	
	kfree(edid);

	return status;
}

static enum drm_connector_status intel_sdvo_detect(struct drm_connector *connector)
{
	uint16_t response;
	struct drm_encoder *encoder = intel_attached_encoder(connector);
	struct intel_sdvo *intel_sdvo = enc_to_intel_sdvo(encoder);
	struct intel_sdvo_connector *intel_sdvo_connector = to_intel_sdvo_connector(connector);
	enum drm_connector_status ret;

	if (!intel_sdvo_write_cmd(intel_sdvo,
			     SDVO_CMD_GET_ATTACHED_DISPLAYS, NULL, 0))
		return connector_status_unknown;
	if (intel_sdvo->is_tv) {
		/* add 30ms delay when the output type is SDVO-TV */
		mdelay(30);
	}
	if (!intel_sdvo_read_response(intel_sdvo, &response, 2))
		return connector_status_unknown;

	DRM_DEBUG_KMS("SDVO response %d %d\n", response & 0xff, response >> 8);

	if (response == 0)
		return connector_status_disconnected;

	intel_sdvo->attached_output = response;

	if ((intel_sdvo_connector->output_flag & response) == 0)
		ret = connector_status_disconnected;
	else if (response & SDVO_TMDS_MASK)
		ret = intel_sdvo_hdmi_sink_detect(connector);
	else
		ret = connector_status_connected;

	/* May update encoder flag for like clock for SDVO TV, etc.*/
	if (ret == connector_status_connected) {
		intel_sdvo->is_tv = false;
		intel_sdvo->is_lvds = false;
		intel_sdvo->base.needs_tv_clock = false;

		if (response & SDVO_TV_MASK) {
			intel_sdvo->is_tv = true;
			intel_sdvo->base.needs_tv_clock = true;
		}
		if (response & SDVO_LVDS_MASK)
			intel_sdvo->is_lvds = intel_sdvo->sdvo_lvds_fixed_mode != NULL;
	}

	return ret;
}

static void intel_sdvo_get_ddc_modes(struct drm_connector *connector)
{
	struct drm_encoder *encoder = intel_attached_encoder(connector);
	struct intel_sdvo *intel_sdvo = enc_to_intel_sdvo(encoder);
	int num_modes;

	/* set the bus switch and get the modes */
	num_modes = intel_ddc_get_modes(connector, intel_sdvo->base.ddc_bus);

	/*
	 * Mac mini hack.  On this device, the DVI-I connector shares one DDC
	 * link between analog and digital outputs. So, if the regular SDVO
	 * DDC fails, check to see if the analog output is disconnected, in
	 * which case we'll look there for the digital DDC data.
	 */
	if (num_modes == 0 &&
	    intel_sdvo->analog_ddc_bus &&
	    !intel_analog_is_connected(connector->dev)) {
		/* Switch to the analog ddc bus and try that
		 */
		(void) intel_ddc_get_modes(connector, intel_sdvo->analog_ddc_bus);
	}
}

/*
 * Set of SDVO TV modes.
 * Note!  This is in reply order (see loop in get_tv_modes).
 * XXX: all 60Hz refresh?
 */
struct drm_display_mode sdvo_tv_modes[] = {
	{ DRM_MODE("320x200", DRM_MODE_TYPE_DRIVER, 5815, 320, 321, 384,
		   416, 0, 200, 201, 232, 233, 0,
		   DRM_MODE_FLAG_PHSYNC | DRM_MODE_FLAG_PVSYNC) },
	{ DRM_MODE("320x240", DRM_MODE_TYPE_DRIVER, 6814, 320, 321, 384,
		   416, 0, 240, 241, 272, 273, 0,
		   DRM_MODE_FLAG_PHSYNC | DRM_MODE_FLAG_PVSYNC) },
	{ DRM_MODE("400x300", DRM_MODE_TYPE_DRIVER, 9910, 400, 401, 464,
		   496, 0, 300, 301, 332, 333, 0,
		   DRM_MODE_FLAG_PHSYNC | DRM_MODE_FLAG_PVSYNC) },
	{ DRM_MODE("640x350", DRM_MODE_TYPE_DRIVER, 16913, 640, 641, 704,
		   736, 0, 350, 351, 382, 383, 0,
		   DRM_MODE_FLAG_PHSYNC | DRM_MODE_FLAG_PVSYNC) },
	{ DRM_MODE("640x400", DRM_MODE_TYPE_DRIVER, 19121, 640, 641, 704,
		   736, 0, 400, 401, 432, 433, 0,
		   DRM_MODE_FLAG_PHSYNC | DRM_MODE_FLAG_PVSYNC) },
	{ DRM_MODE("640x480", DRM_MODE_TYPE_DRIVER, 22654, 640, 641, 704,
		   736, 0, 480, 481, 512, 513, 0,
		   DRM_MODE_FLAG_PHSYNC | DRM_MODE_FLAG_PVSYNC) },
	{ DRM_MODE("704x480", DRM_MODE_TYPE_DRIVER, 24624, 704, 705, 768,
		   800, 0, 480, 481, 512, 513, 0,
		   DRM_MODE_FLAG_PHSYNC | DRM_MODE_FLAG_PVSYNC) },
	{ DRM_MODE("704x576", DRM_MODE_TYPE_DRIVER, 29232, 704, 705, 768,
		   800, 0, 576, 577, 608, 609, 0,
		   DRM_MODE_FLAG_PHSYNC | DRM_MODE_FLAG_PVSYNC) },
	{ DRM_MODE("720x350", DRM_MODE_TYPE_DRIVER, 18751, 720, 721, 784,
		   816, 0, 350, 351, 382, 383, 0,
		   DRM_MODE_FLAG_PHSYNC | DRM_MODE_FLAG_PVSYNC) },
	{ DRM_MODE("720x400", DRM_MODE_TYPE_DRIVER, 21199, 720, 721, 784,
		   816, 0, 400, 401, 432, 433, 0,
		   DRM_MODE_FLAG_PHSYNC | DRM_MODE_FLAG_PVSYNC) },
	{ DRM_MODE("720x480", DRM_MODE_TYPE_DRIVER, 25116, 720, 721, 784,
		   816, 0, 480, 481, 512, 513, 0,
		   DRM_MODE_FLAG_PHSYNC | DRM_MODE_FLAG_PVSYNC) },
	{ DRM_MODE("720x540", DRM_MODE_TYPE_DRIVER, 28054, 720, 721, 784,
		   816, 0, 540, 541, 572, 573, 0,
		   DRM_MODE_FLAG_PHSYNC | DRM_MODE_FLAG_PVSYNC) },
	{ DRM_MODE("720x576", DRM_MODE_TYPE_DRIVER, 29816, 720, 721, 784,
		   816, 0, 576, 577, 608, 609, 0,
		   DRM_MODE_FLAG_PHSYNC | DRM_MODE_FLAG_PVSYNC) },
	{ DRM_MODE("768x576", DRM_MODE_TYPE_DRIVER, 31570, 768, 769, 832,
		   864, 0, 576, 577, 608, 609, 0,
		   DRM_MODE_FLAG_PHSYNC | DRM_MODE_FLAG_PVSYNC) },
	{ DRM_MODE("800x600", DRM_MODE_TYPE_DRIVER, 34030, 800, 801, 864,
		   896, 0, 600, 601, 632, 633, 0,
		   DRM_MODE_FLAG_PHSYNC | DRM_MODE_FLAG_PVSYNC) },
	{ DRM_MODE("832x624", DRM_MODE_TYPE_DRIVER, 36581, 832, 833, 896,
		   928, 0, 624, 625, 656, 657, 0,
		   DRM_MODE_FLAG_PHSYNC | DRM_MODE_FLAG_PVSYNC) },
	{ DRM_MODE("920x766", DRM_MODE_TYPE_DRIVER, 48707, 920, 921, 984,
		   1016, 0, 766, 767, 798, 799, 0,
		   DRM_MODE_FLAG_PHSYNC | DRM_MODE_FLAG_PVSYNC) },
	{ DRM_MODE("1024x768", DRM_MODE_TYPE_DRIVER, 53827, 1024, 1025, 1088,
		   1120, 0, 768, 769, 800, 801, 0,
		   DRM_MODE_FLAG_PHSYNC | DRM_MODE_FLAG_PVSYNC) },
	{ DRM_MODE("1280x1024", DRM_MODE_TYPE_DRIVER, 87265, 1280, 1281, 1344,
		   1376, 0, 1024, 1025, 1056, 1057, 0,
		   DRM_MODE_FLAG_PHSYNC | DRM_MODE_FLAG_PVSYNC) },
};

static void intel_sdvo_get_tv_modes(struct drm_connector *connector)
{
	struct drm_encoder *encoder = intel_attached_encoder(connector);
	struct intel_sdvo *intel_sdvo = enc_to_intel_sdvo(encoder);
	struct intel_sdvo_sdtv_resolution_request tv_res;
	uint32_t reply = 0, format_map = 0;
	int i;

	/* Read the list of supported input resolutions for the selected TV
	 * format.
	 */
	format_map = 1 << intel_sdvo->tv_format_index;
	memcpy(&tv_res, &format_map,
	       min(sizeof(format_map), sizeof(struct intel_sdvo_sdtv_resolution_request)));

	if (!intel_sdvo_set_target_output(intel_sdvo, intel_sdvo->attached_output))
		return;

	BUILD_BUG_ON(sizeof(tv_res) != 3);
	if (!intel_sdvo_write_cmd(intel_sdvo, SDVO_CMD_GET_SDTV_RESOLUTION_SUPPORT,
				  &tv_res, sizeof(tv_res)))
		return;
	if (!intel_sdvo_read_response(intel_sdvo, &reply, 3))
		return;

	for (i = 0; i < ARRAY_SIZE(sdvo_tv_modes); i++)
		if (reply & (1 << i)) {
			struct drm_display_mode *nmode;
			nmode = drm_mode_duplicate(connector->dev,
						   &sdvo_tv_modes[i]);
			if (nmode)
				drm_mode_probed_add(connector, nmode);
		}
}

static void intel_sdvo_get_lvds_modes(struct drm_connector *connector)
{
	struct drm_encoder *encoder = intel_attached_encoder(connector);
	struct intel_sdvo *intel_sdvo = enc_to_intel_sdvo(encoder);
	struct drm_i915_private *dev_priv = connector->dev->dev_private;
	struct drm_display_mode *newmode;

	/*
	 * Attempt to get the mode list from DDC.
	 * Assume that the preferred modes are
	 * arranged in priority order.
	 */
	intel_ddc_get_modes(connector, intel_sdvo->base.ddc_bus);
	if (list_empty(&connector->probed_modes) == false)
		goto end;

	/* Fetch modes from VBT */
	if (dev_priv->sdvo_lvds_vbt_mode != NULL) {
		newmode = drm_mode_duplicate(connector->dev,
					     dev_priv->sdvo_lvds_vbt_mode);
		if (newmode != NULL) {
			/* Guarantee the mode is preferred */
			newmode->type = (DRM_MODE_TYPE_PREFERRED |
					 DRM_MODE_TYPE_DRIVER);
			drm_mode_probed_add(connector, newmode);
		}
	}

end:
	list_for_each_entry(newmode, &connector->probed_modes, head) {
		if (newmode->type & DRM_MODE_TYPE_PREFERRED) {
			intel_sdvo->sdvo_lvds_fixed_mode =
				drm_mode_duplicate(connector->dev, newmode);
			intel_sdvo->is_lvds = true;
			break;
		}
	}

}

static int intel_sdvo_get_modes(struct drm_connector *connector)
{
	struct intel_sdvo_connector *intel_sdvo_connector = to_intel_sdvo_connector(connector);

	if (IS_TV(intel_sdvo_connector))
		intel_sdvo_get_tv_modes(connector);
	else if (IS_LVDS(intel_sdvo_connector))
		intel_sdvo_get_lvds_modes(connector);
	else
		intel_sdvo_get_ddc_modes(connector);

	return !list_empty(&connector->probed_modes);
}

static void
intel_sdvo_destroy_enhance_property(struct drm_connector *connector)
{
	struct intel_sdvo_connector *intel_sdvo_connector = to_intel_sdvo_connector(connector);
	struct drm_device *dev = connector->dev;

	if (intel_sdvo_connector->left)
		drm_property_destroy(dev, intel_sdvo_connector->left);
	if (intel_sdvo_connector->right)
		drm_property_destroy(dev, intel_sdvo_connector->right);
	if (intel_sdvo_connector->top)
		drm_property_destroy(dev, intel_sdvo_connector->top);
	if (intel_sdvo_connector->bottom)
		drm_property_destroy(dev, intel_sdvo_connector->bottom);
	if (intel_sdvo_connector->hpos)
		drm_property_destroy(dev, intel_sdvo_connector->hpos);
	if (intel_sdvo_connector->vpos)
		drm_property_destroy(dev, intel_sdvo_connector->vpos);
	if (intel_sdvo_connector->saturation)
		drm_property_destroy(dev, intel_sdvo_connector->saturation);
	if (intel_sdvo_connector->contrast)
		drm_property_destroy(dev, intel_sdvo_connector->contrast);
	if (intel_sdvo_connector->hue)
		drm_property_destroy(dev, intel_sdvo_connector->hue);
	if (intel_sdvo_connector->sharpness)
		drm_property_destroy(dev, intel_sdvo_connector->sharpness);
	if (intel_sdvo_connector->flicker_filter)
		drm_property_destroy(dev, intel_sdvo_connector->flicker_filter);
	if (intel_sdvo_connector->flicker_filter_2d)
		drm_property_destroy(dev, intel_sdvo_connector->flicker_filter_2d);
	if (intel_sdvo_connector->flicker_filter_adaptive)
		drm_property_destroy(dev, intel_sdvo_connector->flicker_filter_adaptive);
	if (intel_sdvo_connector->tv_luma_filter)
		drm_property_destroy(dev, intel_sdvo_connector->tv_luma_filter);
	if (intel_sdvo_connector->tv_chroma_filter)
		drm_property_destroy(dev, intel_sdvo_connector->tv_chroma_filter);
	if (intel_sdvo_connector->dot_crawl)
		drm_property_destroy(dev, intel_sdvo_connector->dot_crawl);
	if (intel_sdvo_connector->brightness)
		drm_property_destroy(dev, intel_sdvo_connector->brightness);
}

static void intel_sdvo_destroy(struct drm_connector *connector)
{
	struct intel_sdvo_connector *intel_sdvo_connector = to_intel_sdvo_connector(connector);

	if (intel_sdvo_connector->tv_format)
		drm_property_destroy(connector->dev,
				     intel_sdvo_connector->tv_format);

	intel_sdvo_destroy_enhance_property(connector);
	drm_sysfs_connector_remove(connector);
	drm_connector_cleanup(connector);
	kfree(connector);
}

static int
intel_sdvo_set_property(struct drm_connector *connector,
			struct drm_property *property,
			uint64_t val)
{
	struct drm_encoder *encoder = intel_attached_encoder(connector);
	struct intel_sdvo *intel_sdvo = enc_to_intel_sdvo(encoder);
	struct intel_sdvo_connector *intel_sdvo_connector = to_intel_sdvo_connector(connector);
	uint16_t temp_value;
	uint8_t cmd;
	int ret;

	ret = drm_connector_property_set_value(connector, property, val);
	if (ret)
		return ret;

#define CHECK_PROPERTY(name, NAME) \
	if (intel_sdvo_connector->name == property) { \
		if (intel_sdvo_connector->cur_##name == temp_value) return 0; \
		if (intel_sdvo_connector->max_##name < temp_value) return -EINVAL; \
		cmd = SDVO_CMD_SET_##NAME; \
		intel_sdvo_connector->cur_##name = temp_value; \
		goto set_value; \
	}

	if (property == intel_sdvo_connector->tv_format) {
		if (val >= TV_FORMAT_NUM)
			return -EINVAL;

		if (intel_sdvo->tv_format_index ==
		    intel_sdvo_connector->tv_format_supported[val])
			return 0;

		intel_sdvo->tv_format_index = intel_sdvo_connector->tv_format_supported[val];
		goto done;
	} else if (IS_TV_OR_LVDS(intel_sdvo_connector)) {
		temp_value = val;
		if (intel_sdvo_connector->left == property) {
			drm_connector_property_set_value(connector,
							 intel_sdvo_connector->right, val);
			if (intel_sdvo_connector->left_margin == temp_value)
				return 0;

			intel_sdvo_connector->left_margin = temp_value;
			intel_sdvo_connector->right_margin = temp_value;
			temp_value = intel_sdvo_connector->max_hscan -
				intel_sdvo_connector->left_margin;
			cmd = SDVO_CMD_SET_OVERSCAN_H;
			goto set_value;
		} else if (intel_sdvo_connector->right == property) {
			drm_connector_property_set_value(connector,
							 intel_sdvo_connector->left, val);
			if (intel_sdvo_connector->right_margin == temp_value)
				return 0;

			intel_sdvo_connector->left_margin = temp_value;
			intel_sdvo_connector->right_margin = temp_value;
			temp_value = intel_sdvo_connector->max_hscan -
				intel_sdvo_connector->left_margin;
			cmd = SDVO_CMD_SET_OVERSCAN_H;
			goto set_value;
		} else if (intel_sdvo_connector->top == property) {
			drm_connector_property_set_value(connector,
							 intel_sdvo_connector->bottom, val);
			if (intel_sdvo_connector->top_margin == temp_value)
				return 0;

			intel_sdvo_connector->top_margin = temp_value;
			intel_sdvo_connector->bottom_margin = temp_value;
			temp_value = intel_sdvo_connector->max_vscan -
				intel_sdvo_connector->top_margin;
			cmd = SDVO_CMD_SET_OVERSCAN_V;
			goto set_value;
		} else if (intel_sdvo_connector->bottom == property) {
			drm_connector_property_set_value(connector,
							 intel_sdvo_connector->top, val);
			if (intel_sdvo_connector->bottom_margin == temp_value)
				return 0;

			intel_sdvo_connector->top_margin = temp_value;
			intel_sdvo_connector->bottom_margin = temp_value;
			temp_value = intel_sdvo_connector->max_vscan -
				intel_sdvo_connector->top_margin;
			cmd = SDVO_CMD_SET_OVERSCAN_V;
			goto set_value;
		}
		CHECK_PROPERTY(hpos, HPOS)
		CHECK_PROPERTY(vpos, VPOS)
		CHECK_PROPERTY(saturation, SATURATION)
		CHECK_PROPERTY(contrast, CONTRAST)
		CHECK_PROPERTY(hue, HUE)
		CHECK_PROPERTY(brightness, BRIGHTNESS)
		CHECK_PROPERTY(sharpness, SHARPNESS)
		CHECK_PROPERTY(flicker_filter, FLICKER_FILTER)
		CHECK_PROPERTY(flicker_filter_2d, FLICKER_FILTER_2D)
		CHECK_PROPERTY(flicker_filter_adaptive, FLICKER_FILTER_ADAPTIVE)
		CHECK_PROPERTY(tv_chroma_filter, TV_CHROMA_FILTER)
		CHECK_PROPERTY(tv_luma_filter, TV_LUMA_FILTER)
		CHECK_PROPERTY(dot_crawl, DOT_CRAWL)
	}

	return -EINVAL; /* unknown property */

set_value:
	if (!intel_sdvo_set_value(intel_sdvo, cmd, &temp_value, 2))
		return -EIO;


done:
	if (encoder->crtc) {
		struct drm_crtc *crtc = encoder->crtc;

		drm_crtc_helper_set_mode(crtc, &crtc->mode, crtc->x,
					 crtc->y, crtc->fb);
	}

	return 0;
#undef CHECK_PROPERTY
}

static const struct drm_encoder_helper_funcs intel_sdvo_helper_funcs = {
	.dpms = intel_sdvo_dpms,
	.mode_fixup = intel_sdvo_mode_fixup,
	.prepare = intel_encoder_prepare,
	.mode_set = intel_sdvo_mode_set,
	.commit = intel_encoder_commit,
};

static const struct drm_connector_funcs intel_sdvo_connector_funcs = {
	.dpms = drm_helper_connector_dpms,
	.detect = intel_sdvo_detect,
	.fill_modes = drm_helper_probe_single_connector_modes,
	.set_property = intel_sdvo_set_property,
	.destroy = intel_sdvo_destroy,
};

static const struct drm_connector_helper_funcs intel_sdvo_connector_helper_funcs = {
	.get_modes = intel_sdvo_get_modes,
	.mode_valid = intel_sdvo_mode_valid,
	.best_encoder = intel_attached_encoder,
};

static void intel_sdvo_enc_destroy(struct drm_encoder *encoder)
{
	struct intel_sdvo *intel_sdvo = enc_to_intel_sdvo(encoder);

	if (intel_sdvo->analog_ddc_bus)
		intel_i2c_destroy(intel_sdvo->analog_ddc_bus);

	if (intel_sdvo->sdvo_lvds_fixed_mode != NULL)
		drm_mode_destroy(encoder->dev,
				 intel_sdvo->sdvo_lvds_fixed_mode);

	intel_encoder_destroy(encoder);
}

static const struct drm_encoder_funcs intel_sdvo_enc_funcs = {
	.destroy = intel_sdvo_enc_destroy,
};

static void
intel_sdvo_guess_ddc_bus(struct intel_sdvo *sdvo)
{
	uint16_t mask = 0;
	unsigned int num_bits;

	/* Make a mask of outputs less than or equal to our own priority in the
	 * list.
	 */
	switch (sdvo->controlled_output) {
	case SDVO_OUTPUT_LVDS1:
		mask |= SDVO_OUTPUT_LVDS1;
	case SDVO_OUTPUT_LVDS0:
		mask |= SDVO_OUTPUT_LVDS0;
	case SDVO_OUTPUT_TMDS1:
		mask |= SDVO_OUTPUT_TMDS1;
	case SDVO_OUTPUT_TMDS0:
		mask |= SDVO_OUTPUT_TMDS0;
	case SDVO_OUTPUT_RGB1:
		mask |= SDVO_OUTPUT_RGB1;
	case SDVO_OUTPUT_RGB0:
		mask |= SDVO_OUTPUT_RGB0;
		break;
	}

	/* Count bits to find what number we are in the priority list. */
	mask &= sdvo->caps.output_flags;
	num_bits = hweight16(mask);
	/* If more than 3 outputs, default to DDC bus 3 for now. */
	if (num_bits > 3)
		num_bits = 3;

	/* Corresponds to SDVO_CONTROL_BUS_DDCx */
	sdvo->ddc_bus = 1 << num_bits;
}

/**
 * Choose the appropriate DDC bus for control bus switch command for this
 * SDVO output based on the controlled output.
 *
 * DDC bus number assignment is in a priority order of RGB outputs, then TMDS
 * outputs, then LVDS outputs.
 */
static void
intel_sdvo_select_ddc_bus(struct drm_i915_private *dev_priv,
			  struct intel_sdvo *sdvo, u32 reg)
{
	struct sdvo_device_mapping *mapping;

	if (IS_SDVOB(reg))
		mapping = &(dev_priv->sdvo_mappings[0]);
	else
		mapping = &(dev_priv->sdvo_mappings[1]);

	if (mapping->initialized)
		sdvo->ddc_bus = 1 << ((mapping->ddc_pin & 0xf0) >> 4);
	else
		intel_sdvo_guess_ddc_bus(sdvo);
}

static bool
intel_sdvo_get_digital_encoding_mode(struct intel_sdvo *intel_sdvo, int device)
{
	return intel_sdvo_set_target_output(intel_sdvo,
					    device == 0 ? SDVO_OUTPUT_TMDS0 : SDVO_OUTPUT_TMDS1) &&
		intel_sdvo_get_value(intel_sdvo, SDVO_CMD_GET_ENCODE,
				     &intel_sdvo->is_hdmi, 1);
}

static struct intel_sdvo *
intel_sdvo_chan_to_intel_sdvo(struct intel_i2c_chan *chan)
{
	struct drm_device *dev = chan->drm_dev;
	struct drm_encoder *encoder;

	list_for_each_entry(encoder, &dev->mode_config.encoder_list, head) {
		struct intel_sdvo *intel_sdvo = enc_to_intel_sdvo(encoder);
		if (intel_sdvo->base.ddc_bus == &chan->adapter)
			return intel_sdvo;
	}

	return NULL;
}

static int intel_sdvo_master_xfer(struct i2c_adapter *i2c_adap,
				  struct i2c_msg msgs[], int num)
{
	struct intel_sdvo *intel_sdvo;
	struct i2c_algo_bit_data *algo_data;
	const struct i2c_algorithm *algo;

	algo_data = (struct i2c_algo_bit_data *)i2c_adap->algo_data;
	intel_sdvo =
		intel_sdvo_chan_to_intel_sdvo((struct intel_i2c_chan *)
					      (algo_data->data));
	if (intel_sdvo == NULL)
		return -EINVAL;

	algo = intel_sdvo->base.i2c_bus->algo;

	intel_sdvo_set_control_bus_switch(intel_sdvo, intel_sdvo->ddc_bus);
	return algo->master_xfer(i2c_adap, msgs, num);
}

static struct i2c_algorithm intel_sdvo_i2c_bit_algo = {
	.master_xfer	= intel_sdvo_master_xfer,
};

static u8
intel_sdvo_get_slave_addr(struct drm_device *dev, int sdvo_reg)
{
	struct drm_i915_private *dev_priv = dev->dev_private;
	struct sdvo_device_mapping *my_mapping, *other_mapping;

	if (IS_SDVOB(sdvo_reg)) {
		my_mapping = &dev_priv->sdvo_mappings[0];
		other_mapping = &dev_priv->sdvo_mappings[1];
	} else {
		my_mapping = &dev_priv->sdvo_mappings[1];
		other_mapping = &dev_priv->sdvo_mappings[0];
	}

	/* If the BIOS described our SDVO device, take advantage of it. */
	if (my_mapping->slave_addr)
		return my_mapping->slave_addr;

	/* If the BIOS only described a different SDVO device, use the
	 * address that it isn't using.
	 */
	if (other_mapping->slave_addr) {
		if (other_mapping->slave_addr == 0x70)
			return 0x72;
		else
			return 0x70;
	}

	/* No SDVO device info is found for another DVO port,
	 * so use mapping assumption we had before BIOS parsing.
	 */
	if (IS_SDVOB(sdvo_reg))
		return 0x70;
	else
		return 0x72;
}

static void
intel_sdvo_connector_init(struct drm_encoder *encoder,
			  struct drm_connector *connector)
{
	drm_connector_init(encoder->dev, connector, &intel_sdvo_connector_funcs,
			   connector->connector_type);

	drm_connector_helper_add(connector, &intel_sdvo_connector_helper_funcs);

	connector->interlace_allowed = 0;
	connector->doublescan_allowed = 0;
	connector->display_info.subpixel_order = SubPixelHorizontalRGB;

	drm_mode_connector_attach_encoder(connector, encoder);
	drm_sysfs_connector_add(connector);
}

static bool
intel_sdvo_dvi_init(struct intel_sdvo *intel_sdvo, int device)
{
	struct drm_encoder *encoder = &intel_sdvo->base.enc;
	struct drm_connector *connector;
	struct intel_connector *intel_connector;
	struct intel_sdvo_connector *intel_sdvo_connector;

	intel_sdvo_connector = kzalloc(sizeof(struct intel_sdvo_connector), GFP_KERNEL);
	if (!intel_sdvo_connector)
		return false;

	if (device == 0) {
		intel_sdvo->controlled_output |= SDVO_OUTPUT_TMDS0;
		intel_sdvo_connector->output_flag = SDVO_OUTPUT_TMDS0;
	} else if (device == 1) {
		intel_sdvo->controlled_output |= SDVO_OUTPUT_TMDS1;
		intel_sdvo_connector->output_flag = SDVO_OUTPUT_TMDS1;
	}

	intel_connector = &intel_sdvo_connector->base;
	connector = &intel_connector->base;
	connector->polled = DRM_CONNECTOR_POLL_CONNECT | DRM_CONNECTOR_POLL_DISCONNECT;
	encoder->encoder_type = DRM_MODE_ENCODER_TMDS;
	connector->connector_type = DRM_MODE_CONNECTOR_DVID;

	if (intel_sdvo_get_supp_encode(intel_sdvo, &intel_sdvo->encode)
		&& intel_sdvo_get_digital_encoding_mode(intel_sdvo, device)
		&& intel_sdvo->is_hdmi) {
		/* enable hdmi encoding mode if supported */
		intel_sdvo_set_encode(intel_sdvo, SDVO_ENCODE_HDMI);
		intel_sdvo_set_colorimetry(intel_sdvo,
					   SDVO_COLORIMETRY_RGB256);
		connector->connector_type = DRM_MODE_CONNECTOR_HDMIA;
	}
	intel_sdvo->base.clone_mask = ((1 << INTEL_SDVO_NON_TV_CLONE_BIT) |
				       (1 << INTEL_ANALOG_CLONE_BIT));

	intel_sdvo_connector_init(encoder, connector);

	return true;
}

static bool
intel_sdvo_tv_init(struct intel_sdvo *intel_sdvo, int type)
{
        struct drm_encoder *encoder = &intel_sdvo->base.enc;
        struct drm_connector *connector;
        struct intel_connector *intel_connector;
        struct intel_sdvo_connector *intel_sdvo_connector;

	intel_sdvo_connector = kzalloc(sizeof(struct intel_sdvo_connector), GFP_KERNEL);
	if (!intel_sdvo_connector)
		return false;

	intel_connector = &intel_sdvo_connector->base;
        connector = &intel_connector->base;
        encoder->encoder_type = DRM_MODE_ENCODER_TVDAC;
        connector->connector_type = DRM_MODE_CONNECTOR_SVIDEO;

        intel_sdvo->controlled_output |= type;
        intel_sdvo_connector->output_flag = type;

        intel_sdvo->is_tv = true;
        intel_sdvo->base.needs_tv_clock = true;
        intel_sdvo->base.clone_mask = 1 << INTEL_SDVO_TV_CLONE_BIT;

        intel_sdvo_connector_init(encoder, connector);

        if (!intel_sdvo_tv_create_property(intel_sdvo, intel_sdvo_connector, type))
		goto err;

        if (!intel_sdvo_create_enhance_property(intel_sdvo, intel_sdvo_connector))
		goto err;

        return true;

err:
	intel_sdvo_destroy_enhance_property(connector);
	kfree(intel_sdvo_connector);
	return false;
}

static bool
intel_sdvo_analog_init(struct intel_sdvo *intel_sdvo, int device)
{
        struct drm_encoder *encoder = &intel_sdvo->base.enc;
        struct drm_connector *connector;
        struct intel_connector *intel_connector;
        struct intel_sdvo_connector *intel_sdvo_connector;

	intel_sdvo_connector = kzalloc(sizeof(struct intel_sdvo_connector), GFP_KERNEL);
	if (!intel_sdvo_connector)
		return false;

	intel_connector = &intel_sdvo_connector->base;
        connector = &intel_connector->base;
	connector->polled = DRM_CONNECTOR_POLL_CONNECT;
        encoder->encoder_type = DRM_MODE_ENCODER_DAC;
        connector->connector_type = DRM_MODE_CONNECTOR_VGA;

        if (device == 0) {
                intel_sdvo->controlled_output |= SDVO_OUTPUT_RGB0;
                intel_sdvo_connector->output_flag = SDVO_OUTPUT_RGB0;
        } else if (device == 1) {
                intel_sdvo->controlled_output |= SDVO_OUTPUT_RGB1;
                intel_sdvo_connector->output_flag = SDVO_OUTPUT_RGB1;
        }

        intel_sdvo->base.clone_mask = ((1 << INTEL_SDVO_NON_TV_CLONE_BIT) |
				       (1 << INTEL_ANALOG_CLONE_BIT));

        intel_sdvo_connector_init(encoder, connector);
        return true;
}

static bool
intel_sdvo_lvds_init(struct intel_sdvo *intel_sdvo, int device)
{
        struct drm_encoder *encoder = &intel_sdvo->base.enc;
        struct drm_connector *connector;
        struct intel_connector *intel_connector;
        struct intel_sdvo_connector *intel_sdvo_connector;

	intel_sdvo_connector = kzalloc(sizeof(struct intel_sdvo_connector), GFP_KERNEL);
	if (!intel_sdvo_connector)
		return false;

	intel_connector = &intel_sdvo_connector->base;
	connector = &intel_connector->base;
        encoder->encoder_type = DRM_MODE_ENCODER_LVDS;
        connector->connector_type = DRM_MODE_CONNECTOR_LVDS;

        if (device == 0) {
                intel_sdvo->controlled_output |= SDVO_OUTPUT_LVDS0;
                intel_sdvo_connector->output_flag = SDVO_OUTPUT_LVDS0;
        } else if (device == 1) {
                intel_sdvo->controlled_output |= SDVO_OUTPUT_LVDS1;
                intel_sdvo_connector->output_flag = SDVO_OUTPUT_LVDS1;
        }

        intel_sdvo->base.clone_mask = ((1 << INTEL_ANALOG_CLONE_BIT) |
				       (1 << INTEL_SDVO_LVDS_CLONE_BIT));

        intel_sdvo_connector_init(encoder, connector);
        if (!intel_sdvo_create_enhance_property(intel_sdvo, intel_sdvo_connector))
		goto err;

	return true;

err:
	intel_sdvo_destroy_enhance_property(connector);
	kfree(intel_sdvo_connector);
	return false;
}

static bool
intel_sdvo_output_setup(struct intel_sdvo *intel_sdvo, uint16_t flags)
{
	intel_sdvo->is_tv = false;
	intel_sdvo->base.needs_tv_clock = false;
	intel_sdvo->is_lvds = false;

	/* SDVO requires XXX1 function may not exist unless it has XXX0 function.*/

	if (flags & SDVO_OUTPUT_TMDS0)
		if (!intel_sdvo_dvi_init(intel_sdvo, 0))
			return false;

	if ((flags & SDVO_TMDS_MASK) == SDVO_TMDS_MASK)
		if (!intel_sdvo_dvi_init(intel_sdvo, 1))
			return false;

	/* TV has no XXX1 function block */
	if (flags & SDVO_OUTPUT_SVID0)
		if (!intel_sdvo_tv_init(intel_sdvo, SDVO_OUTPUT_SVID0))
			return false;

	if (flags & SDVO_OUTPUT_CVBS0)
		if (!intel_sdvo_tv_init(intel_sdvo, SDVO_OUTPUT_CVBS0))
			return false;

	if (flags & SDVO_OUTPUT_RGB0)
		if (!intel_sdvo_analog_init(intel_sdvo, 0))
			return false;

	if ((flags & SDVO_RGB_MASK) == SDVO_RGB_MASK)
		if (!intel_sdvo_analog_init(intel_sdvo, 1))
			return false;

	if (flags & SDVO_OUTPUT_LVDS0)
		if (!intel_sdvo_lvds_init(intel_sdvo, 0))
			return false;

	if ((flags & SDVO_LVDS_MASK) == SDVO_LVDS_MASK)
		if (!intel_sdvo_lvds_init(intel_sdvo, 1))
			return false;

	if ((flags & SDVO_OUTPUT_MASK) == 0) {
		unsigned char bytes[2];

		intel_sdvo->controlled_output = 0;
		memcpy(bytes, &intel_sdvo->caps.output_flags, 2);
		DRM_DEBUG_KMS("%s: Unknown SDVO output type (0x%02x%02x)\n",
			      SDVO_NAME(intel_sdvo),
			      bytes[0], bytes[1]);
		return false;
	}
	intel_sdvo->base.crtc_mask = (1 << 0) | (1 << 1);

	return true;
}

static bool intel_sdvo_tv_create_property(struct intel_sdvo *intel_sdvo,
					  struct intel_sdvo_connector *intel_sdvo_connector,
					  int type)
{
	struct drm_device *dev = intel_sdvo->base.enc.dev;
	struct intel_sdvo_tv_format format;
	uint32_t format_map, i;

	if (!intel_sdvo_set_target_output(intel_sdvo, type))
		return false;

	if (!intel_sdvo_get_value(intel_sdvo,
				  SDVO_CMD_GET_SUPPORTED_TV_FORMATS,
				  &format, sizeof(format)))
		return false;

	memcpy(&format_map, &format, min(sizeof(format_map), sizeof(format)));

	if (format_map == 0)
		return false;

	intel_sdvo_connector->format_supported_num = 0;
	for (i = 0 ; i < TV_FORMAT_NUM; i++)
		if (format_map & (1 << i))
			intel_sdvo_connector->tv_format_supported[intel_sdvo_connector->format_supported_num++] = i;


	intel_sdvo_connector->tv_format =
			drm_property_create(dev, DRM_MODE_PROP_ENUM,
					    "mode", intel_sdvo_connector->format_supported_num);
	if (!intel_sdvo_connector->tv_format)
		return false;

	for (i = 0; i < intel_sdvo_connector->format_supported_num; i++)
		drm_property_add_enum(
				intel_sdvo_connector->tv_format, i,
				i, tv_format_names[intel_sdvo_connector->tv_format_supported[i]]);

	intel_sdvo->tv_format_index = intel_sdvo_connector->tv_format_supported[0];
	drm_connector_attach_property(&intel_sdvo_connector->base.base,
				      intel_sdvo_connector->tv_format, 0);
	return true;

}

#define ENHANCEMENT(name, NAME) do { \
	if (enhancements.name) { \
		if (!intel_sdvo_get_value(intel_sdvo, SDVO_CMD_GET_MAX_##NAME, &data_value, 4) || \
		    !intel_sdvo_get_value(intel_sdvo, SDVO_CMD_GET_##NAME, &response, 2)) \
			return false; \
		intel_sdvo_connector->max_##name = data_value[0]; \
		intel_sdvo_connector->cur_##name = response; \
		intel_sdvo_connector->name = \
			drm_property_create(dev, DRM_MODE_PROP_RANGE, #name, 2); \
		if (!intel_sdvo_connector->name) return false; \
		intel_sdvo_connector->name->values[0] = 0; \
		intel_sdvo_connector->name->values[1] = data_value[0]; \
		drm_connector_attach_property(connector, \
					      intel_sdvo_connector->name, \
					      intel_sdvo_connector->cur_##name); \
		DRM_DEBUG_KMS(#name ": max %d, default %d, current %d\n", \
			      data_value[0], data_value[1], response); \
	} \
} while(0)

static bool
intel_sdvo_create_enhance_property_tv(struct intel_sdvo *intel_sdvo,
				      struct intel_sdvo_connector *intel_sdvo_connector,
				      struct intel_sdvo_enhancements_reply enhancements)
{
	struct drm_device *dev = intel_sdvo->base.enc.dev;
	struct drm_connector *connector = &intel_sdvo_connector->base.base;
	uint16_t response, data_value[2];

	/* when horizontal overscan is supported, Add the left/right  property */
	if (enhancements.overscan_h) {
		if (!intel_sdvo_get_value(intel_sdvo,
					  SDVO_CMD_GET_MAX_OVERSCAN_H,
					  &data_value, 4))
			return false;

		if (!intel_sdvo_get_value(intel_sdvo,
					  SDVO_CMD_GET_OVERSCAN_H,
					  &response, 2))
			return false;

		intel_sdvo_connector->max_hscan = data_value[0];
		intel_sdvo_connector->left_margin = data_value[0] - response;
		intel_sdvo_connector->right_margin = intel_sdvo_connector->left_margin;
		intel_sdvo_connector->left =
			drm_property_create(dev, DRM_MODE_PROP_RANGE,
					    "left_margin", 2);
		if (!intel_sdvo_connector->left)
			return false;

		intel_sdvo_connector->left->values[0] = 0;
		intel_sdvo_connector->left->values[1] = data_value[0];
		drm_connector_attach_property(connector,
					      intel_sdvo_connector->left,
					      intel_sdvo_connector->left_margin);

		intel_sdvo_connector->right =
			drm_property_create(dev, DRM_MODE_PROP_RANGE,
					    "right_margin", 2);
		if (!intel_sdvo_connector->right)
			return false;

		intel_sdvo_connector->right->values[0] = 0;
		intel_sdvo_connector->right->values[1] = data_value[0];
		drm_connector_attach_property(connector,
					      intel_sdvo_connector->right,
					      intel_sdvo_connector->right_margin);
		DRM_DEBUG_KMS("h_overscan: max %d, "
			      "default %d, current %d\n",
			      data_value[0], data_value[1], response);
	}

	if (enhancements.overscan_v) {
		if (!intel_sdvo_get_value(intel_sdvo,
					  SDVO_CMD_GET_MAX_OVERSCAN_V,
					  &data_value, 4))
			return false;

		if (!intel_sdvo_get_value(intel_sdvo,
					  SDVO_CMD_GET_OVERSCAN_V,
					  &response, 2))
			return false;

		intel_sdvo_connector->max_vscan = data_value[0];
		intel_sdvo_connector->top_margin = data_value[0] - response;
		intel_sdvo_connector->bottom_margin = intel_sdvo_connector->top_margin;
		intel_sdvo_connector->top =
			drm_property_create(dev, DRM_MODE_PROP_RANGE,
					    "top_margin", 2);
		if (!intel_sdvo_connector->top)
			return false;

		intel_sdvo_connector->top->values[0] = 0;
		intel_sdvo_connector->top->values[1] = data_value[0];
		drm_connector_attach_property(connector,
					      intel_sdvo_connector->top,
					      intel_sdvo_connector->top_margin);

		intel_sdvo_connector->bottom =
			drm_property_create(dev, DRM_MODE_PROP_RANGE,
					    "bottom_margin", 2);
		if (!intel_sdvo_connector->bottom)
			return false;

		intel_sdvo_connector->bottom->values[0] = 0;
		intel_sdvo_connector->bottom->values[1] = data_value[0];
		drm_connector_attach_property(connector,
					      intel_sdvo_connector->bottom,
					      intel_sdvo_connector->bottom_margin);
		DRM_DEBUG_KMS("v_overscan: max %d, "
			      "default %d, current %d\n",
			      data_value[0], data_value[1], response);
	}

	ENHANCEMENT(hpos, HPOS);
	ENHANCEMENT(vpos, VPOS);
	ENHANCEMENT(saturation, SATURATION);
	ENHANCEMENT(contrast, CONTRAST);
	ENHANCEMENT(hue, HUE);
	ENHANCEMENT(sharpness, SHARPNESS);
	ENHANCEMENT(brightness, BRIGHTNESS);
	ENHANCEMENT(flicker_filter, FLICKER_FILTER);
	ENHANCEMENT(flicker_filter_adaptive, FLICKER_FILTER_ADAPTIVE);
	ENHANCEMENT(flicker_filter_2d, FLICKER_FILTER_2D);
	ENHANCEMENT(tv_chroma_filter, TV_CHROMA_FILTER);
	ENHANCEMENT(tv_luma_filter, TV_LUMA_FILTER);

	if (enhancements.dot_crawl) {
		if (!intel_sdvo_get_value(intel_sdvo, SDVO_CMD_GET_DOT_CRAWL, &response, 2))
			return false;

		intel_sdvo_connector->max_dot_crawl = 1;
		intel_sdvo_connector->cur_dot_crawl = response & 0x1;
		intel_sdvo_connector->dot_crawl =
			drm_property_create(dev, DRM_MODE_PROP_RANGE, "dot_crawl", 2);
		if (!intel_sdvo_connector->dot_crawl)
			return false;

		intel_sdvo_connector->dot_crawl->values[0] = 0;
		intel_sdvo_connector->dot_crawl->values[1] = 1;
		drm_connector_attach_property(connector,
					      intel_sdvo_connector->dot_crawl,
					      intel_sdvo_connector->cur_dot_crawl);
		DRM_DEBUG_KMS("dot crawl: current %d\n", response);
	}

	return true;
}

static bool
intel_sdvo_create_enhance_property_lvds(struct intel_sdvo *intel_sdvo,
					struct intel_sdvo_connector *intel_sdvo_connector,
					struct intel_sdvo_enhancements_reply enhancements)
{
	struct drm_device *dev = intel_sdvo->base.enc.dev;
	struct drm_connector *connector = &intel_sdvo_connector->base.base;
	uint16_t response, data_value[2];

	ENHANCEMENT(brightness, BRIGHTNESS);

	return true;
}
#undef ENHANCEMENT

static bool intel_sdvo_create_enhance_property(struct intel_sdvo *intel_sdvo,
					       struct intel_sdvo_connector *intel_sdvo_connector)
{
	union {
		struct intel_sdvo_enhancements_reply reply;
		uint16_t response;
	} enhancements;

	if (!intel_sdvo_get_value(intel_sdvo,
				  SDVO_CMD_GET_SUPPORTED_ENHANCEMENTS,
				  &enhancements, sizeof(enhancements)))
		return false;

	if (enhancements.response == 0) {
		DRM_DEBUG_KMS("No enhancement is supported\n");
		return true;
	}

	if (IS_TV(intel_sdvo_connector))
		return intel_sdvo_create_enhance_property_tv(intel_sdvo, intel_sdvo_connector, enhancements.reply);
	else if(IS_LVDS(intel_sdvo_connector))
		return intel_sdvo_create_enhance_property_lvds(intel_sdvo, intel_sdvo_connector, enhancements.reply);
	else
		return true;

}

bool intel_sdvo_init(struct drm_device *dev, int sdvo_reg)
{
	struct drm_i915_private *dev_priv = dev->dev_private;
	struct intel_encoder *intel_encoder;
	struct intel_sdvo *intel_sdvo;
	u8 ch[0x40];
	int i;
	u32 i2c_reg, ddc_reg, analog_ddc_reg;

	intel_sdvo = kzalloc(sizeof(struct intel_sdvo), GFP_KERNEL);
	if (!intel_sdvo)
		return false;

	intel_sdvo->sdvo_reg = sdvo_reg;

	intel_encoder = &intel_sdvo->base;
	intel_encoder->type = INTEL_OUTPUT_SDVO;

	if (HAS_PCH_SPLIT(dev)) {
		i2c_reg = PCH_GPIOE;
		ddc_reg = PCH_GPIOE;
		analog_ddc_reg = PCH_GPIOA;
	} else {
		i2c_reg = GPIOE;
		ddc_reg = GPIOE;
		analog_ddc_reg = GPIOA;
	}

	/* setup the DDC bus. */
	if (IS_SDVOB(sdvo_reg))
		intel_encoder->i2c_bus = intel_i2c_create(dev, i2c_reg, "SDVOCTRL_E for SDVOB");
	else
		intel_encoder->i2c_bus = intel_i2c_create(dev, i2c_reg, "SDVOCTRL_E for SDVOC");

	if (!intel_encoder->i2c_bus)
		goto err_inteloutput;

	intel_sdvo->slave_addr = intel_sdvo_get_slave_addr(dev, sdvo_reg);

	/* Save the bit-banging i2c functionality for use by the DDC wrapper */
	intel_sdvo_i2c_bit_algo.functionality = intel_encoder->i2c_bus->algo->functionality;

	/* Read the regs to test if we can talk to the device */
	for (i = 0; i < 0x40; i++) {
		if (!intel_sdvo_read_byte(intel_sdvo, i, &ch[i])) {
			DRM_DEBUG_KMS("No SDVO device found on SDVO%c\n",
				      IS_SDVOB(sdvo_reg) ? 'B' : 'C');
			goto err_i2c;
		}
	}

	/* setup the DDC bus. */
	if (IS_SDVOB(sdvo_reg)) {
		intel_encoder->ddc_bus = intel_i2c_create(dev, ddc_reg, "SDVOB DDC BUS");
		intel_sdvo->analog_ddc_bus = intel_i2c_create(dev, analog_ddc_reg,
						"SDVOB/VGA DDC BUS");
		dev_priv->hotplug_supported_mask |= SDVOB_HOTPLUG_INT_STATUS;
	} else {
		intel_encoder->ddc_bus = intel_i2c_create(dev, ddc_reg, "SDVOC DDC BUS");
		intel_sdvo->analog_ddc_bus = intel_i2c_create(dev, analog_ddc_reg,
						"SDVOC/VGA DDC BUS");
		dev_priv->hotplug_supported_mask |= SDVOC_HOTPLUG_INT_STATUS;
	}
	if (intel_encoder->ddc_bus == NULL || intel_sdvo->analog_ddc_bus == NULL)
		goto err_i2c;

	/* Wrap with our custom algo which switches to DDC mode */
	intel_encoder->ddc_bus->algo = &intel_sdvo_i2c_bit_algo;

	/* encoder type will be decided later */
	drm_encoder_init(dev, &intel_encoder->enc, &intel_sdvo_enc_funcs, 0);
	drm_encoder_helper_add(&intel_encoder->enc, &intel_sdvo_helper_funcs);

	/* In default case sdvo lvds is false */
	if (!intel_sdvo_get_capabilities(intel_sdvo, &intel_sdvo->caps))
		goto err_enc;

	if (intel_sdvo_output_setup(intel_sdvo,
				    intel_sdvo->caps.output_flags) != true) {
		DRM_DEBUG_KMS("SDVO output failed to setup on SDVO%c\n",
			      IS_SDVOB(sdvo_reg) ? 'B' : 'C');
		goto err_enc;
	}

	intel_sdvo_select_ddc_bus(dev_priv, intel_sdvo, sdvo_reg);

	/* Set the input timing to the screen. Assume always input 0. */
	if (!intel_sdvo_set_target_input(intel_sdvo))
		goto err_enc;

	if (!intel_sdvo_get_input_pixel_clock_range(intel_sdvo,
						    &intel_sdvo->pixel_clock_min,
						    &intel_sdvo->pixel_clock_max))
		goto err_enc;

	DRM_DEBUG_KMS("%s device VID/DID: %02X:%02X.%02X, "
			"clock range %dMHz - %dMHz, "
			"input 1: %c, input 2: %c, "
			"output 1: %c, output 2: %c\n",
			SDVO_NAME(intel_sdvo),
			intel_sdvo->caps.vendor_id, intel_sdvo->caps.device_id,
			intel_sdvo->caps.device_rev_id,
			intel_sdvo->pixel_clock_min / 1000,
			intel_sdvo->pixel_clock_max / 1000,
			(intel_sdvo->caps.sdvo_inputs_mask & 0x1) ? 'Y' : 'N',
			(intel_sdvo->caps.sdvo_inputs_mask & 0x2) ? 'Y' : 'N',
			/* check currently supported outputs */
			intel_sdvo->caps.output_flags &
			(SDVO_OUTPUT_TMDS0 | SDVO_OUTPUT_RGB0) ? 'Y' : 'N',
			intel_sdvo->caps.output_flags &
			(SDVO_OUTPUT_TMDS1 | SDVO_OUTPUT_RGB1) ? 'Y' : 'N');
	return true;

err_enc:
	drm_encoder_cleanup(&intel_encoder->enc);
err_i2c:
	if (intel_sdvo->analog_ddc_bus != NULL)
		intel_i2c_destroy(intel_sdvo->analog_ddc_bus);
	if (intel_encoder->ddc_bus != NULL)
		intel_i2c_destroy(intel_encoder->ddc_bus);
	if (intel_encoder->i2c_bus != NULL)
		intel_i2c_destroy(intel_encoder->i2c_bus);
err_inteloutput:
	kfree(intel_sdvo);

	return false;
}<|MERGE_RESOLUTION|>--- conflicted
+++ resolved
@@ -1061,14 +1061,9 @@
 		if (!intel_sdvo_set_output_timings_from_mode(intel_sdvo, mode))
 			return false;
 
-<<<<<<< HEAD
-		if (!intel_sdvo_set_input_timings_for_mode(intel_sdvo, mode, adjusted_mode))
-			return false;
-=======
 		(void) intel_sdvo_set_input_timings_for_mode(intel_sdvo,
 							     mode,
 							     adjusted_mode);
->>>>>>> 83bfa8eb
 	} else if (intel_sdvo->is_lvds) {
 		drm_mode_set_crtcinfo(intel_sdvo->sdvo_lvds_fixed_mode, 0);
 
@@ -1076,14 +1071,9 @@
 							    intel_sdvo->sdvo_lvds_fixed_mode))
 			return false;
 
-<<<<<<< HEAD
-		if (!intel_sdvo_set_input_timings_for_mode(intel_sdvo, mode, adjusted_mode))
-			return false;
-=======
 		(void) intel_sdvo_set_input_timings_for_mode(intel_sdvo,
 							     mode,
 							     adjusted_mode);
->>>>>>> 83bfa8eb
 	}
 
 	/* Make the CRTC code factor in the SDVO pixel multiplier.  The
@@ -1120,42 +1110,22 @@
 	in_out.in0 = intel_sdvo->attached_output;
 	in_out.in1 = 0;
 
-<<<<<<< HEAD
-	if (!intel_sdvo_set_value(intel_sdvo,
-				  SDVO_CMD_SET_IN_OUT_MAP,
-				  &in_out, sizeof(in_out)))
-		return;
+	intel_sdvo_set_value(intel_sdvo,
+			     SDVO_CMD_SET_IN_OUT_MAP,
+			     &in_out, sizeof(in_out));
 
 	if (intel_sdvo->is_hdmi) {
 		if (!intel_sdvo_set_avi_infoframe(intel_sdvo, mode))
 			return;
 
-=======
-	intel_sdvo_set_value(intel_sdvo,
-			     SDVO_CMD_SET_IN_OUT_MAP,
-			     &in_out, sizeof(in_out));
-
-	if (intel_sdvo->is_hdmi) {
-		if (!intel_sdvo_set_avi_infoframe(intel_sdvo, mode))
-			return;
-
->>>>>>> 83bfa8eb
 		sdvox |= SDVO_AUDIO_ENABLE;
 	}
 
 	/* We have tried to get input timing in mode_fixup, and filled into
 	   adjusted_mode */
-<<<<<<< HEAD
-	if (intel_sdvo->is_tv || intel_sdvo->is_lvds) {
-		intel_sdvo_get_dtd_from_mode(&input_dtd, adjusted_mode);
-		input_dtd.part2.sdvo_flags = intel_sdvo->sdvo_flags;
-	} else
-		intel_sdvo_get_dtd_from_mode(&input_dtd, mode);
-=======
 	intel_sdvo_get_dtd_from_mode(&input_dtd, adjusted_mode);
 	if (intel_sdvo->is_tv || intel_sdvo->is_lvds)
 		input_dtd.part2.sdvo_flags = intel_sdvo->sdvo_flags;
->>>>>>> 83bfa8eb
 
 	/* If it's a TV, we already set the output timing in mode_fixup.
 	 * Otherwise, the output timing is equal to the input timing.
@@ -1166,12 +1136,7 @@
 						  intel_sdvo->attached_output))
 			return;
 
-<<<<<<< HEAD
-		if (!intel_sdvo_set_output_timing(intel_sdvo, &input_dtd))
-			return;
-=======
 		(void) intel_sdvo_set_output_timing(intel_sdvo, &input_dtd);
->>>>>>> 83bfa8eb
 	}
 
 	/* Set the input timing to the screen. Assume always input 0. */
@@ -1198,12 +1163,7 @@
 		intel_sdvo_set_input_timing(encoder, &input_dtd);
 	}
 #else
-<<<<<<< HEAD
-	if (!intel_sdvo_set_input_timing(intel_sdvo, &input_dtd))
-		return;
-=======
 	(void) intel_sdvo_set_input_timing(intel_sdvo, &input_dtd);
->>>>>>> 83bfa8eb
 #endif
 
 	sdvo_pixel_multiply = intel_sdvo_get_pixel_multiplier(mode);
