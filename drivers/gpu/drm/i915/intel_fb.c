/*
 * Copyright © 2007 David Airlie
 *
 * Permission is hereby granted, free of charge, to any person obtaining a
 * copy of this software and associated documentation files (the "Software"),
 * to deal in the Software without restriction, including without limitation
 * the rights to use, copy, modify, merge, publish, distribute, sublicense,
 * and/or sell copies of the Software, and to permit persons to whom the
 * Software is furnished to do so, subject to the following conditions:
 *
 * The above copyright notice and this permission notice (including the next
 * paragraph) shall be included in all copies or substantial portions of the
 * Software.
 *
 * THE SOFTWARE IS PROVIDED "AS IS", WITHOUT WARRANTY OF ANY KIND, EXPRESS OR
 * IMPLIED, INCLUDING BUT NOT LIMITED TO THE WARRANTIES OF MERCHANTABILITY,
 * FITNESS FOR A PARTICULAR PURPOSE AND NONINFRINGEMENT.  IN NO EVENT SHALL
 * THE AUTHORS OR COPYRIGHT HOLDERS BE LIABLE FOR ANY CLAIM, DAMAGES OR OTHER
 * LIABILITY, WHETHER IN AN ACTION OF CONTRACT, TORT OR OTHERWISE, ARISING
 * FROM, OUT OF OR IN CONNECTION WITH THE SOFTWARE OR THE USE OR OTHER
 * DEALINGS IN THE SOFTWARE.
 *
 * Authors:
 *     David Airlie
 */

#include <linux/module.h>
#include <linux/kernel.h>
#include <linux/errno.h>
#include <linux/string.h>
#include <linux/mm.h>
#include <linux/tty.h>
#include <linux/sysrq.h>
#include <linux/delay.h>
#include <linux/fb.h>
#include <linux/init.h>
#include <linux/vga_switcheroo.h>

#include "drmP.h"
#include "drm.h"
#include "drm_crtc.h"
#include "drm_fb_helper.h"
#include "intel_drv.h"
#include "i915_drm.h"
#include "i915_drv.h"

static struct fb_ops intelfb_ops = {
	.owner = THIS_MODULE,
	.fb_check_var = drm_fb_helper_check_var,
	.fb_set_par = drm_fb_helper_set_par,
	.fb_fillrect = cfb_fillrect,
	.fb_copyarea = cfb_copyarea,
	.fb_imageblit = cfb_imageblit,
	.fb_pan_display = drm_fb_helper_pan_display,
	.fb_blank = drm_fb_helper_blank,
	.fb_setcmap = drm_fb_helper_setcmap,
	.fb_debug_enter = drm_fb_helper_debug_enter,
	.fb_debug_leave = drm_fb_helper_debug_leave,
};

static int intelfb_create(struct intel_fbdev *ifbdev,
			  struct drm_fb_helper_surface_size *sizes)
{
	struct drm_device *dev = ifbdev->helper.dev;
	struct fb_info *info;
	struct drm_framebuffer *fb;
	struct drm_mode_fb_cmd mode_cmd;
	struct drm_gem_object *fbo = NULL;
	struct drm_i915_gem_object *obj_priv;
	struct device *device = &dev->pdev->dev;
	int size, ret, mmio_bar = IS_GEN2(dev) ? 1 : 0;

	/* we don't do packed 24bpp */
	if (sizes->surface_bpp == 24)
		sizes->surface_bpp = 32;

	mode_cmd.width = sizes->surface_width;
	mode_cmd.height = sizes->surface_height;

	mode_cmd.bpp = sizes->surface_bpp;
	mode_cmd.pitch = ALIGN(mode_cmd.width * ((mode_cmd.bpp + 1) / 8), 64);
	mode_cmd.depth = sizes->surface_depth;

	size = mode_cmd.pitch * mode_cmd.height;
	size = ALIGN(size, PAGE_SIZE);
	fbo = i915_gem_alloc_object(dev, size);
	if (!fbo) {
		DRM_ERROR("failed to allocate framebuffer\n");
		ret = -ENOMEM;
		goto out;
	}
	obj_priv = to_intel_bo(fbo);

	mutex_lock(&dev->struct_mutex);

	/* Flush everything out, we'll be doing GTT only from now on */
	ret = intel_pin_and_fence_fb_obj(dev, fbo, false);
	if (ret) {
		DRM_ERROR("failed to pin fb: %d\n", ret);
		goto out_unref;
	}

	info = framebuffer_alloc(0, device);
	if (!info) {
		ret = -ENOMEM;
		goto out_unpin;
	}

	info->par = ifbdev;

	ret = intel_framebuffer_init(dev, &ifbdev->ifb, &mode_cmd, fbo);
	if (ret)
		goto out_unpin;

	fb = &ifbdev->ifb.base;

	ifbdev->helper.fb = fb;
	ifbdev->helper.fbdev = info;

	strcpy(info->fix.id, "inteldrmfb");

	info->flags = FBINFO_DEFAULT | FBINFO_CAN_FORCE_OUTPUT;
	info->fbops = &intelfb_ops;

	/* setup aperture base/size for vesafb takeover */
	info->apertures = alloc_apertures(1);
	if (!info->apertures) {
		ret = -ENOMEM;
		goto out_unpin;
	}
	info->apertures->ranges[0].base = dev->mode_config.fb_base;
	if (!IS_GEN2(dev))
		info->apertures->ranges[0].size = pci_resource_len(dev->pdev, 2);
	else
		info->apertures->ranges[0].size = pci_resource_len(dev->pdev, 0);

	info->fix.smem_start = dev->mode_config.fb_base + obj_priv->gtt_offset;
	info->fix.smem_len = size;

	info->screen_base = ioremap_wc(dev->agp->base + obj_priv->gtt_offset,
				       size);
	if (!info->screen_base) {
		ret = -ENOSPC;
		goto out_unpin;
	}

	ret = fb_alloc_cmap(&info->cmap, 256, 0);
	if (ret) {
		ret = -ENOMEM;
		goto out_unpin;
	}
	info->screen_size = size;

//	memset(info->screen_base, 0, size);

	drm_fb_helper_fill_fix(info, fb->pitch, fb->depth);
	drm_fb_helper_fill_var(info, &ifbdev->helper, sizes->fb_width, sizes->fb_height);

	/* FIXME: we really shouldn't expose mmio space at all */
	info->fix.mmio_start = pci_resource_start(dev->pdev, mmio_bar);
	info->fix.mmio_len = pci_resource_len(dev->pdev, mmio_bar);

	info->pixmap.size = 64*1024;
	info->pixmap.buf_align = 8;
	info->pixmap.access_align = 32;
	info->pixmap.flags = FB_PIXMAP_SYSTEM;
	info->pixmap.scan_align = 1;

	DRM_DEBUG_KMS("allocated %dx%d fb: 0x%08x, bo %p\n",
		      fb->width, fb->height,
		      obj_priv->gtt_offset, fbo);


	mutex_unlock(&dev->struct_mutex);
	vga_switcheroo_client_fb_set(dev->pdev, info);
	return 0;

out_unpin:
	i915_gem_object_unpin(fbo);
out_unref:
	drm_gem_object_unreference(fbo);
	mutex_unlock(&dev->struct_mutex);
out:
	return ret;
}

static int intel_fb_find_or_create_single(struct drm_fb_helper *helper,
					  struct drm_fb_helper_surface_size *sizes)
{
	struct intel_fbdev *ifbdev = (struct intel_fbdev *)helper;
	int new_fb = 0;
	int ret;

	if (!helper->fb) {
		ret = intelfb_create(ifbdev, sizes);
		if (ret)
			return ret;
		new_fb = 1;
	}
	return new_fb;
}

static struct drm_fb_helper_funcs intel_fb_helper_funcs = {
	.gamma_set = intel_crtc_fb_gamma_set,
	.gamma_get = intel_crtc_fb_gamma_get,
	.fb_probe = intel_fb_find_or_create_single,
};

static void intel_fbdev_destroy(struct drm_device *dev,
				struct intel_fbdev *ifbdev)
{
	struct fb_info *info;
	struct intel_framebuffer *ifb = &ifbdev->ifb;

	if (ifbdev->helper.fbdev) {
		info = ifbdev->helper.fbdev;
		unregister_framebuffer(info);
		iounmap(info->screen_base);
		if (info->cmap.len)
			fb_dealloc_cmap(&info->cmap);
		framebuffer_release(info);
	}

	drm_fb_helper_fini(&ifbdev->helper);

	drm_framebuffer_cleanup(&ifb->base);
	if (ifb->obj) {
<<<<<<< HEAD
		drm_gem_object_handle_unreference_unlocked(ifb->obj);
		drm_gem_object_unreference_unlocked(ifb->obj);
=======
		drm_gem_object_unreference(ifb->obj);
		ifb->obj = NULL;
>>>>>>> dab8dcfa
	}
}

int intel_fbdev_init(struct drm_device *dev)
{
	struct intel_fbdev *ifbdev;
	drm_i915_private_t *dev_priv = dev->dev_private;
	int ret;

	ifbdev = kzalloc(sizeof(struct intel_fbdev), GFP_KERNEL);
	if (!ifbdev)
		return -ENOMEM;

	dev_priv->fbdev = ifbdev;
	ifbdev->helper.funcs = &intel_fb_helper_funcs;

	ret = drm_fb_helper_init(dev, &ifbdev->helper,
				 dev_priv->num_pipe,
				 INTELFB_CONN_LIMIT);
	if (ret) {
		kfree(ifbdev);
		return ret;
	}

	drm_fb_helper_single_add_all_connectors(&ifbdev->helper);
	drm_fb_helper_initial_config(&ifbdev->helper, 32);
	return 0;
}

void intel_fbdev_fini(struct drm_device *dev)
{
	drm_i915_private_t *dev_priv = dev->dev_private;
	if (!dev_priv->fbdev)
		return;

	intel_fbdev_destroy(dev, dev_priv->fbdev);
	kfree(dev_priv->fbdev);
	dev_priv->fbdev = NULL;
}
MODULE_LICENSE("GPL and additional rights");

void intel_fb_output_poll_changed(struct drm_device *dev)
{
	drm_i915_private_t *dev_priv = dev->dev_private;
	drm_fb_helper_hotplug_event(&dev_priv->fbdev->helper);
}<|MERGE_RESOLUTION|>--- conflicted
+++ resolved
@@ -225,13 +225,8 @@
 
 	drm_framebuffer_cleanup(&ifb->base);
 	if (ifb->obj) {
-<<<<<<< HEAD
-		drm_gem_object_handle_unreference_unlocked(ifb->obj);
-		drm_gem_object_unreference_unlocked(ifb->obj);
-=======
 		drm_gem_object_unreference(ifb->obj);
 		ifb->obj = NULL;
->>>>>>> dab8dcfa
 	}
 }
 
