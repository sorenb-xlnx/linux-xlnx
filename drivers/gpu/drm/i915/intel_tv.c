--- conflicted
+++ resolved
@@ -1353,11 +1353,7 @@
 
 	if (encoder->crtc && encoder->crtc->enabled) {
 		type = intel_tv_detect_type(intel_tv);
-<<<<<<< HEAD
-	} else {
-=======
 	} else if (force) {
->>>>>>> 50bb6d84
 		struct drm_crtc *crtc;
 		int dpms_mode;
 
@@ -1368,16 +1364,9 @@
 			intel_release_load_detect_pipe(&intel_tv->base, connector,
 						       dpms_mode);
 		} else
-<<<<<<< HEAD
-			type = -1;
-	}
-
-	intel_tv->type = type;
-=======
 			return connector_status_unknown;
 	} else
 		return connector->status;
->>>>>>> 50bb6d84
 
 	if (type < 0)
 		return connector_status_disconnected;
