/*
 * Copyright © 2006-2007 Intel Corporation
 * Copyright (c) 2006 Dave Airlie <airlied@linux.ie>
 *
 * Permission is hereby granted, free of charge, to any person obtaining a
 * copy of this software and associated documentation files (the "Software"),
 * to deal in the Software without restriction, including without limitation
 * the rights to use, copy, modify, merge, publish, distribute, sublicense,
 * and/or sell copies of the Software, and to permit persons to whom the
 * Software is furnished to do so, subject to the following conditions:
 *
 * The above copyright notice and this permission notice (including the next
 * paragraph) shall be included in all copies or substantial portions of the
 * Software.
 *
 * THE SOFTWARE IS PROVIDED "AS IS", WITHOUT WARRANTY OF ANY KIND, EXPRESS OR
 * IMPLIED, INCLUDING BUT NOT LIMITED TO THE WARRANTIES OF MERCHANTABILITY,
 * FITNESS FOR A PARTICULAR PURPOSE AND NONINFRINGEMENT.  IN NO EVENT SHALL
 * THE AUTHORS OR COPYRIGHT HOLDERS BE LIABLE FOR ANY CLAIM, DAMAGES OR OTHER
 * LIABILITY, WHETHER IN AN ACTION OF CONTRACT, TORT OR OTHERWISE, ARISING
 * FROM, OUT OF OR IN CONNECTION WITH THE SOFTWARE OR THE USE OR OTHER
 * DEALINGS IN THE SOFTWARE.
 *
 * Authors:
 *	Eric Anholt <eric@anholt.net>
 *      Dave Airlie <airlied@linux.ie>
 *      Jesse Barnes <jesse.barnes@intel.com>
 */

#include <acpi/button.h>
#include <linux/dmi.h>
#include <linux/i2c.h>
#include "drmP.h"
#include "drm.h"
#include "drm_crtc.h"
#include "drm_edid.h"
#include "intel_drv.h"
#include "i915_drm.h"
#include "i915_drv.h"
#include <linux/acpi.h>

/* Private structure for the integrated LVDS support */
struct intel_lvds_priv {
	int fitting_mode;
	u32 pfit_control;
	u32 pfit_pgm_ratios;
};

/**
 * Sets the backlight level.
 *
 * \param level backlight level, from 0 to intel_lvds_get_max_backlight().
 */
static void intel_lvds_set_backlight(struct drm_device *dev, int level)
{
	struct drm_i915_private *dev_priv = dev->dev_private;
	u32 blc_pwm_ctl, reg;

	if (IS_IRONLAKE(dev))
		reg = BLC_PWM_CPU_CTL;
	else
		reg = BLC_PWM_CTL;

	blc_pwm_ctl = I915_READ(reg) & ~BACKLIGHT_DUTY_CYCLE_MASK;
	I915_WRITE(reg, (blc_pwm_ctl |
				 (level << BACKLIGHT_DUTY_CYCLE_SHIFT)));
}

/**
 * Returns the maximum level of the backlight duty cycle field.
 */
static u32 intel_lvds_get_max_backlight(struct drm_device *dev)
{
	struct drm_i915_private *dev_priv = dev->dev_private;
	u32 reg;

	if (IS_IRONLAKE(dev))
		reg = BLC_PWM_PCH_CTL2;
	else
		reg = BLC_PWM_CTL;

	return ((I915_READ(reg) & BACKLIGHT_MODULATION_FREQ_MASK) >>
		BACKLIGHT_MODULATION_FREQ_SHIFT) * 2;
}

/**
 * Sets the power state for the panel.
 */
static void intel_lvds_set_power(struct drm_device *dev, bool on)
{
	struct drm_i915_private *dev_priv = dev->dev_private;
	u32 pp_status, ctl_reg, status_reg;

	if (IS_IRONLAKE(dev)) {
		ctl_reg = PCH_PP_CONTROL;
		status_reg = PCH_PP_STATUS;
	} else {
		ctl_reg = PP_CONTROL;
		status_reg = PP_STATUS;
	}

	if (on) {
		I915_WRITE(ctl_reg, I915_READ(ctl_reg) |
			   POWER_TARGET_ON);
		do {
			pp_status = I915_READ(status_reg);
		} while ((pp_status & PP_ON) == 0);

		intel_lvds_set_backlight(dev, dev_priv->backlight_duty_cycle);
	} else {
		intel_lvds_set_backlight(dev, 0);

		I915_WRITE(ctl_reg, I915_READ(ctl_reg) &
			   ~POWER_TARGET_ON);
		do {
			pp_status = I915_READ(status_reg);
		} while (pp_status & PP_ON);
	}
}

static void intel_lvds_dpms(struct drm_encoder *encoder, int mode)
{
	struct drm_device *dev = encoder->dev;

	if (mode == DRM_MODE_DPMS_ON)
		intel_lvds_set_power(dev, true);
	else
		intel_lvds_set_power(dev, false);

	/* XXX: We never power down the LVDS pairs. */
}

static void intel_lvds_save(struct drm_connector *connector)
{
	struct drm_device *dev = connector->dev;
	struct drm_i915_private *dev_priv = dev->dev_private;
	u32 pp_on_reg, pp_off_reg, pp_ctl_reg, pp_div_reg;
	u32 pwm_ctl_reg;

	if (IS_IRONLAKE(dev)) {
		pp_on_reg = PCH_PP_ON_DELAYS;
		pp_off_reg = PCH_PP_OFF_DELAYS;
		pp_ctl_reg = PCH_PP_CONTROL;
		pp_div_reg = PCH_PP_DIVISOR;
		pwm_ctl_reg = BLC_PWM_CPU_CTL;
	} else {
		pp_on_reg = PP_ON_DELAYS;
		pp_off_reg = PP_OFF_DELAYS;
		pp_ctl_reg = PP_CONTROL;
		pp_div_reg = PP_DIVISOR;
		pwm_ctl_reg = BLC_PWM_CTL;
	}

	dev_priv->savePP_ON = I915_READ(pp_on_reg);
	dev_priv->savePP_OFF = I915_READ(pp_off_reg);
	dev_priv->savePP_CONTROL = I915_READ(pp_ctl_reg);
	dev_priv->savePP_DIVISOR = I915_READ(pp_div_reg);
	dev_priv->saveBLC_PWM_CTL = I915_READ(pwm_ctl_reg);
	dev_priv->backlight_duty_cycle = (dev_priv->saveBLC_PWM_CTL &
				       BACKLIGHT_DUTY_CYCLE_MASK);

	/*
	 * If the light is off at server startup, just make it full brightness
	 */
	if (dev_priv->backlight_duty_cycle == 0)
		dev_priv->backlight_duty_cycle =
			intel_lvds_get_max_backlight(dev);
}

static void intel_lvds_restore(struct drm_connector *connector)
{
	struct drm_device *dev = connector->dev;
	struct drm_i915_private *dev_priv = dev->dev_private;
	u32 pp_on_reg, pp_off_reg, pp_ctl_reg, pp_div_reg;
	u32 pwm_ctl_reg;

	if (IS_IRONLAKE(dev)) {
		pp_on_reg = PCH_PP_ON_DELAYS;
		pp_off_reg = PCH_PP_OFF_DELAYS;
		pp_ctl_reg = PCH_PP_CONTROL;
		pp_div_reg = PCH_PP_DIVISOR;
		pwm_ctl_reg = BLC_PWM_CPU_CTL;
	} else {
		pp_on_reg = PP_ON_DELAYS;
		pp_off_reg = PP_OFF_DELAYS;
		pp_ctl_reg = PP_CONTROL;
		pp_div_reg = PP_DIVISOR;
		pwm_ctl_reg = BLC_PWM_CTL;
	}

	I915_WRITE(pwm_ctl_reg, dev_priv->saveBLC_PWM_CTL);
	I915_WRITE(pp_on_reg, dev_priv->savePP_ON);
	I915_WRITE(pp_off_reg, dev_priv->savePP_OFF);
	I915_WRITE(pp_div_reg, dev_priv->savePP_DIVISOR);
	I915_WRITE(pp_ctl_reg, dev_priv->savePP_CONTROL);
	if (dev_priv->savePP_CONTROL & POWER_TARGET_ON)
		intel_lvds_set_power(dev, true);
	else
		intel_lvds_set_power(dev, false);
}

static int intel_lvds_mode_valid(struct drm_connector *connector,
				 struct drm_display_mode *mode)
{
	struct drm_device *dev = connector->dev;
	struct drm_i915_private *dev_priv = dev->dev_private;
	struct drm_display_mode *fixed_mode = dev_priv->panel_fixed_mode;

	if (fixed_mode)	{
		if (mode->hdisplay > fixed_mode->hdisplay)
			return MODE_PANEL;
		if (mode->vdisplay > fixed_mode->vdisplay)
			return MODE_PANEL;
	}

	return MODE_OK;
}

static bool intel_lvds_mode_fixup(struct drm_encoder *encoder,
				  struct drm_display_mode *mode,
				  struct drm_display_mode *adjusted_mode)
{
	/*
	 * float point operation is not supported . So the PANEL_RATIO_FACTOR
	 * is defined, which can avoid the float point computation when
	 * calculating the panel ratio.
	 */
#define PANEL_RATIO_FACTOR 8192
	struct drm_device *dev = encoder->dev;
	struct drm_i915_private *dev_priv = dev->dev_private;
	struct intel_crtc *intel_crtc = to_intel_crtc(encoder->crtc);
	struct drm_encoder *tmp_encoder;
	struct intel_output *intel_output = enc_to_intel_output(encoder);
	struct intel_lvds_priv *lvds_priv = intel_output->dev_priv;
	u32 pfit_control = 0, pfit_pgm_ratios = 0;
	int left_border = 0, right_border = 0, top_border = 0;
	int bottom_border = 0;
	bool border = 0;
	int panel_ratio, desired_ratio, vert_scale, horiz_scale;
	int horiz_ratio, vert_ratio;
	u32 hsync_width, vsync_width;
	u32 hblank_width, vblank_width;
	u32 hsync_pos, vsync_pos;

	/* Should never happen!! */
	if (!IS_I965G(dev) && intel_crtc->pipe == 0) {
		DRM_ERROR("Can't support LVDS on pipe A\n");
		return false;
	}

	/* Should never happen!! */
	list_for_each_entry(tmp_encoder, &dev->mode_config.encoder_list, head) {
		if (tmp_encoder != encoder && tmp_encoder->crtc == encoder->crtc) {
			DRM_ERROR("Can't enable LVDS and another "
			       "encoder on the same pipe\n");
			return false;
		}
	}
	/* If we don't have a panel mode, there is nothing we can do */
	if (dev_priv->panel_fixed_mode == NULL)
		return true;
	/*
	 * If we have timings from the BIOS for the panel, put them in
	 * to the adjusted mode.  The CRTC will be set up for this mode,
	 * with the panel scaling set up to source from the H/VDisplay
	 * of the original mode.
	 */
	if (dev_priv->panel_fixed_mode != NULL) {
		adjusted_mode->hdisplay = dev_priv->panel_fixed_mode->hdisplay;
		adjusted_mode->hsync_start =
			dev_priv->panel_fixed_mode->hsync_start;
		adjusted_mode->hsync_end =
			dev_priv->panel_fixed_mode->hsync_end;
		adjusted_mode->htotal = dev_priv->panel_fixed_mode->htotal;
		adjusted_mode->vdisplay = dev_priv->panel_fixed_mode->vdisplay;
		adjusted_mode->vsync_start =
			dev_priv->panel_fixed_mode->vsync_start;
		adjusted_mode->vsync_end =
			dev_priv->panel_fixed_mode->vsync_end;
		adjusted_mode->vtotal = dev_priv->panel_fixed_mode->vtotal;
		adjusted_mode->clock = dev_priv->panel_fixed_mode->clock;
		drm_mode_set_crtcinfo(adjusted_mode, CRTC_INTERLACE_HALVE_V);
	}

	/* Make sure pre-965s set dither correctly */
	if (!IS_I965G(dev)) {
		if (dev_priv->panel_wants_dither || dev_priv->lvds_dither)
			pfit_control |= PANEL_8TO6_DITHER_ENABLE;
	}

	/* Native modes don't need fitting */
	if (adjusted_mode->hdisplay == mode->hdisplay &&
			adjusted_mode->vdisplay == mode->vdisplay) {
		pfit_pgm_ratios = 0;
		border = 0;
		goto out;
	}

	/* full screen scale for now */
	if (IS_IRONLAKE(dev))
		goto out;

	/* 965+ wants fuzzy fitting */
	if (IS_I965G(dev))
		pfit_control |= (intel_crtc->pipe << PFIT_PIPE_SHIFT) |
					PFIT_FILTER_FUZZY;

	hsync_width = adjusted_mode->crtc_hsync_end -
					adjusted_mode->crtc_hsync_start;
	vsync_width = adjusted_mode->crtc_vsync_end -
					adjusted_mode->crtc_vsync_start;
	hblank_width = adjusted_mode->crtc_hblank_end -
					adjusted_mode->crtc_hblank_start;
	vblank_width = adjusted_mode->crtc_vblank_end -
					adjusted_mode->crtc_vblank_start;
	/*
	 * Deal with panel fitting options. Figure out how to stretch the
	 * image based on its aspect ratio & the current panel fitting mode.
	 */
	panel_ratio = adjusted_mode->hdisplay * PANEL_RATIO_FACTOR /
				adjusted_mode->vdisplay;
	desired_ratio = mode->hdisplay * PANEL_RATIO_FACTOR /
				mode->vdisplay;
	/*
	 * Enable automatic panel scaling for non-native modes so that they fill
	 * the screen.  Should be enabled before the pipe is enabled, according
	 * to register description and PRM.
	 * Change the value here to see the borders for debugging
	 */
	if (!IS_IRONLAKE(dev)) {
		I915_WRITE(BCLRPAT_A, 0);
		I915_WRITE(BCLRPAT_B, 0);
	}

	switch (lvds_priv->fitting_mode) {
	case DRM_MODE_SCALE_CENTER:
		/*
		 * For centered modes, we have to calculate border widths &
		 * heights and modify the values programmed into the CRTC.
		 */
		left_border = (adjusted_mode->hdisplay - mode->hdisplay) / 2;
		right_border = left_border;
		if (mode->hdisplay & 1)
			right_border++;
		top_border = (adjusted_mode->vdisplay - mode->vdisplay) / 2;
		bottom_border = top_border;
		if (mode->vdisplay & 1)
			bottom_border++;
		/* Set active & border values */
		adjusted_mode->crtc_hdisplay = mode->hdisplay;
		/* Keep the boder be even */
		if (right_border & 1)
			right_border++;
		/* use the border directly instead of border minuse one */
		adjusted_mode->crtc_hblank_start = mode->hdisplay +
						right_border;
		/* keep the blank width constant */
		adjusted_mode->crtc_hblank_end =
			adjusted_mode->crtc_hblank_start + hblank_width;
		/* get the hsync pos relative to hblank start */
		hsync_pos = (hblank_width - hsync_width) / 2;
		/* keep the hsync pos be even */
		if (hsync_pos & 1)
			hsync_pos++;
		adjusted_mode->crtc_hsync_start =
				adjusted_mode->crtc_hblank_start + hsync_pos;
		/* keep the hsync width constant */
		adjusted_mode->crtc_hsync_end =
				adjusted_mode->crtc_hsync_start + hsync_width;
		adjusted_mode->crtc_vdisplay = mode->vdisplay;
		/* use the border instead of border minus one */
		adjusted_mode->crtc_vblank_start = mode->vdisplay +
						bottom_border;
		/* keep the vblank width constant */
		adjusted_mode->crtc_vblank_end =
				adjusted_mode->crtc_vblank_start + vblank_width;
		/* get the vsync start postion relative to vblank start */
		vsync_pos = (vblank_width - vsync_width) / 2;
		adjusted_mode->crtc_vsync_start =
				adjusted_mode->crtc_vblank_start + vsync_pos;
		/* keep the vsync width constant */
		adjusted_mode->crtc_vsync_end =
				adjusted_mode->crtc_vsync_start + vsync_width;
		border = 1;
		break;
	case DRM_MODE_SCALE_ASPECT:
		/* Scale but preserve the spect ratio */
		pfit_control |= PFIT_ENABLE;
		if (IS_I965G(dev)) {
			/* 965+ is easy, it does everything in hw */
			if (panel_ratio > desired_ratio)
				pfit_control |= PFIT_SCALING_PILLAR;
			else if (panel_ratio < desired_ratio)
				pfit_control |= PFIT_SCALING_LETTER;
			else
				pfit_control |= PFIT_SCALING_AUTO;
		} else {
			/*
			 * For earlier chips we have to calculate the scaling
			 * ratio by hand and program it into the
			 * PFIT_PGM_RATIO register
			 */
			u32 horiz_bits, vert_bits, bits = 12;
			horiz_ratio = mode->hdisplay * PANEL_RATIO_FACTOR/
						adjusted_mode->hdisplay;
			vert_ratio = mode->vdisplay * PANEL_RATIO_FACTOR/
						adjusted_mode->vdisplay;
			horiz_scale = adjusted_mode->hdisplay *
					PANEL_RATIO_FACTOR / mode->hdisplay;
			vert_scale = adjusted_mode->vdisplay *
					PANEL_RATIO_FACTOR / mode->vdisplay;

			/* retain aspect ratio */
			if (panel_ratio > desired_ratio) { /* Pillar */
				u32 scaled_width;
				scaled_width = mode->hdisplay * vert_scale /
						PANEL_RATIO_FACTOR;
				horiz_ratio = vert_ratio;
				pfit_control |= (VERT_AUTO_SCALE |
						 VERT_INTERP_BILINEAR |
						 HORIZ_INTERP_BILINEAR);
				/* Pillar will have left/right borders */
				left_border = (adjusted_mode->hdisplay -
						scaled_width) / 2;
				right_border = left_border;
				if (mode->hdisplay & 1) /* odd resolutions */
					right_border++;
				/* keep the border be even */
				if (right_border & 1)
					right_border++;
				adjusted_mode->crtc_hdisplay = scaled_width;
				/* use border instead of border minus one */
				adjusted_mode->crtc_hblank_start =
					scaled_width + right_border;
				/* keep the hblank width constant */
				adjusted_mode->crtc_hblank_end =
					adjusted_mode->crtc_hblank_start +
							hblank_width;
				/*
				 * get the hsync start pos relative to
				 * hblank start
				 */
				hsync_pos = (hblank_width - hsync_width) / 2;
				/* keep the hsync_pos be even */
				if (hsync_pos & 1)
					hsync_pos++;
				adjusted_mode->crtc_hsync_start =
					adjusted_mode->crtc_hblank_start +
							hsync_pos;
				/* keept hsync width constant */
				adjusted_mode->crtc_hsync_end =
					adjusted_mode->crtc_hsync_start +
							hsync_width;
				border = 1;
			} else if (panel_ratio < desired_ratio) { /* letter */
				u32 scaled_height = mode->vdisplay *
					horiz_scale / PANEL_RATIO_FACTOR;
				vert_ratio = horiz_ratio;
				pfit_control |= (HORIZ_AUTO_SCALE |
						 VERT_INTERP_BILINEAR |
						 HORIZ_INTERP_BILINEAR);
				/* Letterbox will have top/bottom border */
				top_border = (adjusted_mode->vdisplay -
					scaled_height) / 2;
				bottom_border = top_border;
				if (mode->vdisplay & 1)
					bottom_border++;
				adjusted_mode->crtc_vdisplay = scaled_height;
				/* use border instead of border minus one */
				adjusted_mode->crtc_vblank_start =
					scaled_height + bottom_border;
				/* keep the vblank width constant */
				adjusted_mode->crtc_vblank_end =
					adjusted_mode->crtc_vblank_start +
							vblank_width;
				/*
				 * get the vsync start pos relative to
				 * vblank start
				 */
				vsync_pos = (vblank_width - vsync_width) / 2;
				adjusted_mode->crtc_vsync_start =
					adjusted_mode->crtc_vblank_start +
							vsync_pos;
				/* keep the vsync width constant */
				adjusted_mode->crtc_vsync_end =
					adjusted_mode->crtc_vsync_start +
							vsync_width;
				border = 1;
			} else {
			/* Aspects match, Let hw scale both directions */
				pfit_control |= (VERT_AUTO_SCALE |
						 HORIZ_AUTO_SCALE |
						 VERT_INTERP_BILINEAR |
						 HORIZ_INTERP_BILINEAR);
			}
			horiz_bits = (1 << bits) * horiz_ratio /
					PANEL_RATIO_FACTOR;
			vert_bits = (1 << bits) * vert_ratio /
					PANEL_RATIO_FACTOR;
			pfit_pgm_ratios =
				((vert_bits << PFIT_VERT_SCALE_SHIFT) &
						PFIT_VERT_SCALE_MASK) |
				((horiz_bits << PFIT_HORIZ_SCALE_SHIFT) &
						PFIT_HORIZ_SCALE_MASK);
		}
		break;

	case DRM_MODE_SCALE_FULLSCREEN:
		/*
		 * Full scaling, even if it changes the aspect ratio.
		 * Fortunately this is all done for us in hw.
		 */
		pfit_control |= PFIT_ENABLE;
		if (IS_I965G(dev))
			pfit_control |= PFIT_SCALING_AUTO;
		else
			pfit_control |= (VERT_AUTO_SCALE | HORIZ_AUTO_SCALE |
					 VERT_INTERP_BILINEAR |
					 HORIZ_INTERP_BILINEAR);
		break;
	default:
		break;
	}

out:
	lvds_priv->pfit_control = pfit_control;
	lvds_priv->pfit_pgm_ratios = pfit_pgm_ratios;
	/*
	 * When there exists the border, it means that the LVDS_BORDR
	 * should be enabled.
	 */
	if (border)
		dev_priv->lvds_border_bits |= LVDS_BORDER_ENABLE;
	else
		dev_priv->lvds_border_bits &= ~(LVDS_BORDER_ENABLE);
	/*
	 * XXX: It would be nice to support lower refresh rates on the
	 * panels to reduce power consumption, and perhaps match the
	 * user's requested refresh rate.
	 */

	return true;
}

static void intel_lvds_prepare(struct drm_encoder *encoder)
{
	struct drm_device *dev = encoder->dev;
	struct drm_i915_private *dev_priv = dev->dev_private;
	u32 reg;

	if (IS_IRONLAKE(dev))
		reg = BLC_PWM_CPU_CTL;
	else
		reg = BLC_PWM_CTL;

	dev_priv->saveBLC_PWM_CTL = I915_READ(reg);
	dev_priv->backlight_duty_cycle = (dev_priv->saveBLC_PWM_CTL &
				       BACKLIGHT_DUTY_CYCLE_MASK);

	intel_lvds_set_power(dev, false);
}

static void intel_lvds_commit( struct drm_encoder *encoder)
{
	struct drm_device *dev = encoder->dev;
	struct drm_i915_private *dev_priv = dev->dev_private;

	if (dev_priv->backlight_duty_cycle == 0)
		dev_priv->backlight_duty_cycle =
			intel_lvds_get_max_backlight(dev);

	intel_lvds_set_power(dev, true);
}

static void intel_lvds_mode_set(struct drm_encoder *encoder,
				struct drm_display_mode *mode,
				struct drm_display_mode *adjusted_mode)
{
	struct drm_device *dev = encoder->dev;
	struct drm_i915_private *dev_priv = dev->dev_private;
	struct intel_output *intel_output = enc_to_intel_output(encoder);
	struct intel_lvds_priv *lvds_priv = intel_output->dev_priv;

	/*
	 * The LVDS pin pair will already have been turned on in the
	 * intel_crtc_mode_set since it has a large impact on the DPLL
	 * settings.
	 */

	if (IS_IRONLAKE(dev))
		return;

	/*
	 * Enable automatic panel scaling so that non-native modes fill the
	 * screen.  Should be enabled before the pipe is enabled, according to
	 * register description and PRM.
	 */
	I915_WRITE(PFIT_PGM_RATIOS, lvds_priv->pfit_pgm_ratios);
	I915_WRITE(PFIT_CONTROL, lvds_priv->pfit_control);
}

/* Some lid devices report incorrect lid status, assume they're connected */
static const struct dmi_system_id bad_lid_status[] = {
	{
		.ident = "Aspire One",
		.matches = {
			DMI_MATCH(DMI_SYS_VENDOR, "Acer"),
			DMI_MATCH(DMI_PRODUCT_NAME, "Aspire one"),
		},
	},
	{
		.ident = "PC-81005",
		.matches = {
			DMI_MATCH(DMI_SYS_VENDOR, "MALATA"),
			DMI_MATCH(DMI_PRODUCT_NAME, "PC-81005"),
		},
	},
	{ }
};

/**
 * Detect the LVDS connection.
 *
 * Since LVDS doesn't have hotlug, we use the lid as a proxy.  Open means
 * connected and closed means disconnected.  We also send hotplug events as
 * needed, using lid status notification from the input layer.
 */
static enum drm_connector_status intel_lvds_detect(struct drm_connector *connector)
{
	enum drm_connector_status status = connector_status_connected;

	if (!acpi_lid_open() && !dmi_check_system(bad_lid_status))
		status = connector_status_disconnected;

	return status;
}

/**
 * Return the list of DDC modes if available, or the BIOS fixed mode otherwise.
 */
static int intel_lvds_get_modes(struct drm_connector *connector)
{
	struct drm_device *dev = connector->dev;
	struct intel_output *intel_output = to_intel_output(connector);
	struct drm_i915_private *dev_priv = dev->dev_private;
	int ret = 0;

	ret = intel_ddc_get_modes(intel_output);

	if (ret)
		return ret;

	/* Didn't get an EDID, so
	 * Set wide sync ranges so we get all modes
	 * handed to valid_mode for checking
	 */
	connector->display_info.min_vfreq = 0;
	connector->display_info.max_vfreq = 200;
	connector->display_info.min_hfreq = 0;
	connector->display_info.max_hfreq = 200;

	if (dev_priv->panel_fixed_mode != NULL) {
		struct drm_display_mode *mode;

		mode = drm_mode_duplicate(dev, dev_priv->panel_fixed_mode);
		drm_mode_probed_add(connector, mode);

		return 1;
	}

	return 0;
}

/*
 * Lid events. Note the use of 'modeset_on_lid':
 *  - we set it on lid close, and reset it on open
 *  - we use it as a "only once" bit (ie we ignore
 *    duplicate events where it was already properly
 *    set/reset)
 *  - the suspend/resume paths will also set it to
 *    zero, since they restore the mode ("lid open").
 */
static int intel_lid_notify(struct notifier_block *nb, unsigned long val,
			    void *unused)
{
	struct drm_i915_private *dev_priv =
		container_of(nb, struct drm_i915_private, lid_notifier);
	struct drm_device *dev = dev_priv->dev;
	struct drm_connector *connector = dev_priv->int_lvds_connector;

	/*
	 * check and update the status of LVDS connector after receiving
	 * the LID nofication event.
	 */
	if (connector)
		connector->status = connector->funcs->detect(connector);
	if (!acpi_lid_open()) {
		dev_priv->modeset_on_lid = 1;
		return NOTIFY_OK;
	}

	if (!dev_priv->modeset_on_lid)
		return NOTIFY_OK;

	dev_priv->modeset_on_lid = 0;

	mutex_lock(&dev->mode_config.mutex);
	drm_helper_resume_force_mode(dev);
	mutex_unlock(&dev->mode_config.mutex);

	return NOTIFY_OK;
}

/**
 * intel_lvds_destroy - unregister and free LVDS structures
 * @connector: connector to free
 *
 * Unregister the DDC bus for this connector then free the driver private
 * structure.
 */
static void intel_lvds_destroy(struct drm_connector *connector)
{
	struct drm_device *dev = connector->dev;
	struct intel_output *intel_output = to_intel_output(connector);
	struct drm_i915_private *dev_priv = dev->dev_private;

	if (intel_output->ddc_bus)
		intel_i2c_destroy(intel_output->ddc_bus);
	if (dev_priv->lid_notifier.notifier_call)
		acpi_lid_notifier_unregister(&dev_priv->lid_notifier);
	drm_sysfs_connector_remove(connector);
	drm_connector_cleanup(connector);
	kfree(connector);
}

static int intel_lvds_set_property(struct drm_connector *connector,
				   struct drm_property *property,
				   uint64_t value)
{
	struct drm_device *dev = connector->dev;
	struct intel_output *intel_output =
			to_intel_output(connector);

	if (property == dev->mode_config.scaling_mode_property &&
				connector->encoder) {
		struct drm_crtc *crtc = connector->encoder->crtc;
		struct intel_lvds_priv *lvds_priv = intel_output->dev_priv;
		if (value == DRM_MODE_SCALE_NONE) {
			DRM_DEBUG_KMS("no scaling not supported\n");
			return 0;
		}
		if (lvds_priv->fitting_mode == value) {
			/* the LVDS scaling property is not changed */
			return 0;
		}
		lvds_priv->fitting_mode = value;
		if (crtc && crtc->enabled) {
			/*
			 * If the CRTC is enabled, the display will be changed
			 * according to the new panel fitting mode.
			 */
			drm_crtc_helper_set_mode(crtc, &crtc->mode,
				crtc->x, crtc->y, crtc->fb);
		}
	}

	return 0;
}

static const struct drm_encoder_helper_funcs intel_lvds_helper_funcs = {
	.dpms = intel_lvds_dpms,
	.mode_fixup = intel_lvds_mode_fixup,
	.prepare = intel_lvds_prepare,
	.mode_set = intel_lvds_mode_set,
	.commit = intel_lvds_commit,
};

static const struct drm_connector_helper_funcs intel_lvds_connector_helper_funcs = {
	.get_modes = intel_lvds_get_modes,
	.mode_valid = intel_lvds_mode_valid,
	.best_encoder = intel_best_encoder,
};

static const struct drm_connector_funcs intel_lvds_connector_funcs = {
	.dpms = drm_helper_connector_dpms,
	.save = intel_lvds_save,
	.restore = intel_lvds_restore,
	.detect = intel_lvds_detect,
	.fill_modes = drm_helper_probe_single_connector_modes,
	.set_property = intel_lvds_set_property,
	.destroy = intel_lvds_destroy,
};


static void intel_lvds_enc_destroy(struct drm_encoder *encoder)
{
	drm_encoder_cleanup(encoder);
}

static const struct drm_encoder_funcs intel_lvds_enc_funcs = {
	.destroy = intel_lvds_enc_destroy,
};

static int __init intel_no_lvds_dmi_callback(const struct dmi_system_id *id)
{
	DRM_DEBUG_KMS("Skipping LVDS initialization for %s\n", id->ident);
	return 1;
}

/* These systems claim to have LVDS, but really don't */
static const struct dmi_system_id intel_no_lvds[] = {
	{
		.callback = intel_no_lvds_dmi_callback,
		.ident = "Apple Mac Mini (Core series)",
		.matches = {
			DMI_MATCH(DMI_SYS_VENDOR, "Apple"),
			DMI_MATCH(DMI_PRODUCT_NAME, "Macmini1,1"),
		},
	},
	{
		.callback = intel_no_lvds_dmi_callback,
		.ident = "Apple Mac Mini (Core 2 series)",
		.matches = {
			DMI_MATCH(DMI_SYS_VENDOR, "Apple"),
			DMI_MATCH(DMI_PRODUCT_NAME, "Macmini2,1"),
		},
	},
	{
		.callback = intel_no_lvds_dmi_callback,
		.ident = "MSI IM-945GSE-A",
		.matches = {
			DMI_MATCH(DMI_SYS_VENDOR, "MSI"),
			DMI_MATCH(DMI_PRODUCT_NAME, "A9830IMS"),
		},
	},
	{
		.callback = intel_no_lvds_dmi_callback,
		.ident = "Dell Studio Hybrid",
		.matches = {
			DMI_MATCH(DMI_SYS_VENDOR, "Dell Inc."),
			DMI_MATCH(DMI_PRODUCT_NAME, "Studio Hybrid 140g"),
		},
	},
	{
		.callback = intel_no_lvds_dmi_callback,
		.ident = "AOpen Mini PC",
		.matches = {
			DMI_MATCH(DMI_SYS_VENDOR, "AOpen"),
			DMI_MATCH(DMI_PRODUCT_NAME, "i965GMx-IF"),
		},
	},
	{
		.callback = intel_no_lvds_dmi_callback,
		.ident = "AOpen Mini PC MP915",
		.matches = {
			DMI_MATCH(DMI_BOARD_VENDOR, "AOpen"),
			DMI_MATCH(DMI_BOARD_NAME, "i915GMx-F"),
		},
	},
	{
		.callback = intel_no_lvds_dmi_callback,
		.ident = "Aopen i945GTt-VFA",
		.matches = {
			DMI_MATCH(DMI_PRODUCT_VERSION, "AO00001JW"),
		},
	},

	{ }	/* terminating entry */
};

<<<<<<< HEAD
#ifdef CONFIG_ACPI
/*
 * check_lid_device -- check whether @handle is an ACPI LID device.
 * @handle: ACPI device handle
 * @level : depth in the ACPI namespace tree
 * @context: the number of LID device when we find the device
 * @rv: a return value to fill if desired (Not use)
 */
static acpi_status
check_lid_device(acpi_handle handle, u32 level, void *context,
			void **return_value)
{
	struct acpi_device *acpi_dev;
	int *lid_present = context;

	acpi_dev = NULL;
	/* Get the acpi device for device handle */
	if (acpi_bus_get_device(handle, &acpi_dev) || !acpi_dev) {
		/* If there is no ACPI device for handle, return */
		return AE_OK;
	}

	if (!strncmp(acpi_device_hid(acpi_dev), "PNP0C0D", 7))
		*lid_present = 1;

	return AE_OK;
}

/**
 * check whether there exists the ACPI LID device by enumerating the ACPI
 * device tree.
 */
static int intel_lid_present(void)
{
	int lid_present = 0;

	if (acpi_disabled) {
		/* If ACPI is disabled, there is no ACPI device tree to
		 * check, so assume the LID device would have been present.
		 */
		return 1;
	}

	acpi_walk_namespace(ACPI_TYPE_DEVICE, ACPI_ROOT_OBJECT,
				ACPI_UINT32_MAX,
				check_lid_device, NULL, &lid_present, NULL);

	return lid_present;
}
#else
static int intel_lid_present(void)
{
	/* In the absence of ACPI built in, assume that the LID device would
	 * have been present.
	 */
	return 1;
}
#endif

=======
>>>>>>> be572618
/**
 * intel_find_lvds_downclock - find the reduced downclock for LVDS in EDID
 * @dev: drm device
 * @connector: LVDS connector
 *
 * Find the reduced downclock for LVDS in EDID.
 */
static void intel_find_lvds_downclock(struct drm_device *dev,
				struct drm_connector *connector)
{
	struct drm_i915_private *dev_priv = dev->dev_private;
	struct drm_display_mode *scan, *panel_fixed_mode;
	int temp_downclock;

	panel_fixed_mode = dev_priv->panel_fixed_mode;
	temp_downclock = panel_fixed_mode->clock;

	mutex_lock(&dev->mode_config.mutex);
	list_for_each_entry(scan, &connector->probed_modes, head) {
		/*
		 * If one mode has the same resolution with the fixed_panel
		 * mode while they have the different refresh rate, it means
		 * that the reduced downclock is found for the LVDS. In such
		 * case we can set the different FPx0/1 to dynamically select
		 * between low and high frequency.
		 */
		if (scan->hdisplay == panel_fixed_mode->hdisplay &&
			scan->hsync_start == panel_fixed_mode->hsync_start &&
			scan->hsync_end == panel_fixed_mode->hsync_end &&
			scan->htotal == panel_fixed_mode->htotal &&
			scan->vdisplay == panel_fixed_mode->vdisplay &&
			scan->vsync_start == panel_fixed_mode->vsync_start &&
			scan->vsync_end == panel_fixed_mode->vsync_end &&
			scan->vtotal == panel_fixed_mode->vtotal) {
			if (scan->clock < temp_downclock) {
				/*
				 * The downclock is already found. But we
				 * expect to find the lower downclock.
				 */
				temp_downclock = scan->clock;
			}
		}
	}
	mutex_unlock(&dev->mode_config.mutex);
	if (temp_downclock < panel_fixed_mode->clock) {
		/* We found the downclock for LVDS. */
		dev_priv->lvds_downclock_avail = 1;
		dev_priv->lvds_downclock = temp_downclock;
		DRM_DEBUG_KMS("LVDS downclock is found in EDID. "
				"Normal clock %dKhz, downclock %dKhz\n",
				panel_fixed_mode->clock, temp_downclock);
	}
	return;
}

/*
 * Enumerate the child dev array parsed from VBT to check whether
 * the LVDS is present.
 * If it is present, return 1.
 * If it is not present, return false.
 * If no child dev is parsed from VBT, it assumes that the LVDS is present.
 * Note: The addin_offset should also be checked for LVDS panel.
 * Only when it is non-zero, it is assumed that it is present.
 */
static int lvds_is_present_in_vbt(struct drm_device *dev)
{
	struct drm_i915_private *dev_priv = dev->dev_private;
	struct child_device_config *p_child;
	int i, ret;

	if (!dev_priv->child_dev_num)
		return 1;

	ret = 0;
	for (i = 0; i < dev_priv->child_dev_num; i++) {
		p_child = dev_priv->child_dev + i;
		/*
		 * If the device type is not LFP, continue.
		 * If the device type is 0x22, it is also regarded as LFP.
		 */
		if (p_child->device_type != DEVICE_TYPE_INT_LFP &&
			p_child->device_type != DEVICE_TYPE_LFP)
			continue;

		/* The addin_offset should be checked. Only when it is
		 * non-zero, it is regarded as present.
		 */
		if (p_child->addin_offset) {
			ret = 1;
			break;
		}
	}
	return ret;
}

/**
 * intel_lvds_init - setup LVDS connectors on this device
 * @dev: drm device
 *
 * Create the connector, register the LVDS DDC bus, and try to figure out what
 * modes we can display on the LVDS panel (if present).
 */
void intel_lvds_init(struct drm_device *dev)
{
	struct drm_i915_private *dev_priv = dev->dev_private;
	struct intel_output *intel_output;
	struct drm_connector *connector;
	struct drm_encoder *encoder;
	struct drm_display_mode *scan; /* *modes, *bios_mode; */
	struct drm_crtc *crtc;
	struct intel_lvds_priv *lvds_priv;
	u32 lvds;
	int pipe, gpio = GPIOC;

	/* Skip init on machines we know falsely report LVDS */
	if (dmi_check_system(intel_no_lvds))
		return;

	if (!lvds_is_present_in_vbt(dev)) {
		DRM_DEBUG_KMS("LVDS is not present in VBT\n");
		return;
	}

	if (IS_IRONLAKE(dev)) {
		if ((I915_READ(PCH_LVDS) & LVDS_DETECTED) == 0)
			return;
		if (dev_priv->edp_support) {
			DRM_DEBUG_KMS("disable LVDS for eDP support\n");
			return;
		}
		gpio = PCH_GPIOC;
	}

	intel_output = kzalloc(sizeof(struct intel_output) +
				sizeof(struct intel_lvds_priv), GFP_KERNEL);
	if (!intel_output) {
		return;
	}

	connector = &intel_output->base;
	encoder = &intel_output->enc;
	drm_connector_init(dev, &intel_output->base, &intel_lvds_connector_funcs,
			   DRM_MODE_CONNECTOR_LVDS);

	drm_encoder_init(dev, &intel_output->enc, &intel_lvds_enc_funcs,
			 DRM_MODE_ENCODER_LVDS);

	drm_mode_connector_attach_encoder(&intel_output->base, &intel_output->enc);
	intel_output->type = INTEL_OUTPUT_LVDS;

	intel_output->clone_mask = (1 << INTEL_LVDS_CLONE_BIT);
	intel_output->crtc_mask = (1 << 1);
	drm_encoder_helper_add(encoder, &intel_lvds_helper_funcs);
	drm_connector_helper_add(connector, &intel_lvds_connector_helper_funcs);
	connector->display_info.subpixel_order = SubPixelHorizontalRGB;
	connector->interlace_allowed = false;
	connector->doublescan_allowed = false;

	lvds_priv = (struct intel_lvds_priv *)(intel_output + 1);
	intel_output->dev_priv = lvds_priv;
	/* create the scaling mode property */
	drm_mode_create_scaling_mode_property(dev);
	/*
	 * the initial panel fitting mode will be FULL_SCREEN.
	 */

	drm_connector_attach_property(&intel_output->base,
				      dev->mode_config.scaling_mode_property,
				      DRM_MODE_SCALE_FULLSCREEN);
	lvds_priv->fitting_mode = DRM_MODE_SCALE_FULLSCREEN;
	/*
	 * LVDS discovery:
	 * 1) check for EDID on DDC
	 * 2) check for VBT data
	 * 3) check to see if LVDS is already on
	 *    if none of the above, no panel
	 * 4) make sure lid is open
	 *    if closed, act like it's not there for now
	 */

	/* Set up the DDC bus. */
	intel_output->ddc_bus = intel_i2c_create(dev, gpio, "LVDSDDC_C");
	if (!intel_output->ddc_bus) {
		dev_printk(KERN_ERR, &dev->pdev->dev, "DDC bus registration "
			   "failed.\n");
		goto failed;
	}

	/*
	 * Attempt to get the fixed panel mode from DDC.  Assume that the
	 * preferred mode is the right one.
	 */
	intel_ddc_get_modes(intel_output);

	list_for_each_entry(scan, &connector->probed_modes, head) {
		mutex_lock(&dev->mode_config.mutex);
		if (scan->type & DRM_MODE_TYPE_PREFERRED) {
			dev_priv->panel_fixed_mode =
				drm_mode_duplicate(dev, scan);
			mutex_unlock(&dev->mode_config.mutex);
			intel_find_lvds_downclock(dev, connector);
			goto out;
		}
		mutex_unlock(&dev->mode_config.mutex);
	}

	/* Failed to get EDID, what about VBT? */
	if (dev_priv->lfp_lvds_vbt_mode) {
		mutex_lock(&dev->mode_config.mutex);
		dev_priv->panel_fixed_mode =
			drm_mode_duplicate(dev, dev_priv->lfp_lvds_vbt_mode);
		mutex_unlock(&dev->mode_config.mutex);
		if (dev_priv->panel_fixed_mode) {
			dev_priv->panel_fixed_mode->type |=
				DRM_MODE_TYPE_PREFERRED;
			goto out;
		}
	}

	/*
	 * If we didn't get EDID, try checking if the panel is already turned
	 * on.  If so, assume that whatever is currently programmed is the
	 * correct mode.
	 */

	/* Ironlake: FIXME if still fail, not try pipe mode now */
	if (IS_IRONLAKE(dev))
		goto failed;

	lvds = I915_READ(LVDS);
	pipe = (lvds & LVDS_PIPEB_SELECT) ? 1 : 0;
	crtc = intel_get_crtc_from_pipe(dev, pipe);

	if (crtc && (lvds & LVDS_PORT_EN)) {
		dev_priv->panel_fixed_mode = intel_crtc_mode_get(dev, crtc);
		if (dev_priv->panel_fixed_mode) {
			dev_priv->panel_fixed_mode->type |=
				DRM_MODE_TYPE_PREFERRED;
			goto out;
		}
	}

	/* If we still don't have a mode after all that, give up. */
	if (!dev_priv->panel_fixed_mode)
		goto failed;

out:
	if (IS_IRONLAKE(dev)) {
		u32 pwm;
		/* make sure PWM is enabled */
		pwm = I915_READ(BLC_PWM_CPU_CTL2);
		pwm |= (PWM_ENABLE | PWM_PIPE_B);
		I915_WRITE(BLC_PWM_CPU_CTL2, pwm);

		pwm = I915_READ(BLC_PWM_PCH_CTL1);
		pwm |= PWM_PCH_ENABLE;
		I915_WRITE(BLC_PWM_PCH_CTL1, pwm);
	}
	dev_priv->lid_notifier.notifier_call = intel_lid_notify;
	if (acpi_lid_notifier_register(&dev_priv->lid_notifier)) {
		DRM_DEBUG_KMS("lid notifier registration failed\n");
		dev_priv->lid_notifier.notifier_call = NULL;
	}
	/* keep the LVDS connector */
	dev_priv->int_lvds_connector = connector;
	drm_sysfs_connector_add(connector);
	return;

failed:
	DRM_DEBUG_KMS("No LVDS modes found, disabling.\n");
	if (intel_output->ddc_bus)
		intel_i2c_destroy(intel_output->ddc_bus);
	drm_connector_cleanup(connector);
	drm_encoder_cleanup(encoder);
	kfree(intel_output);
}<|MERGE_RESOLUTION|>--- conflicted
+++ resolved
@@ -868,68 +868,6 @@
 	{ }	/* terminating entry */
 };
 
-<<<<<<< HEAD
-#ifdef CONFIG_ACPI
-/*
- * check_lid_device -- check whether @handle is an ACPI LID device.
- * @handle: ACPI device handle
- * @level : depth in the ACPI namespace tree
- * @context: the number of LID device when we find the device
- * @rv: a return value to fill if desired (Not use)
- */
-static acpi_status
-check_lid_device(acpi_handle handle, u32 level, void *context,
-			void **return_value)
-{
-	struct acpi_device *acpi_dev;
-	int *lid_present = context;
-
-	acpi_dev = NULL;
-	/* Get the acpi device for device handle */
-	if (acpi_bus_get_device(handle, &acpi_dev) || !acpi_dev) {
-		/* If there is no ACPI device for handle, return */
-		return AE_OK;
-	}
-
-	if (!strncmp(acpi_device_hid(acpi_dev), "PNP0C0D", 7))
-		*lid_present = 1;
-
-	return AE_OK;
-}
-
-/**
- * check whether there exists the ACPI LID device by enumerating the ACPI
- * device tree.
- */
-static int intel_lid_present(void)
-{
-	int lid_present = 0;
-
-	if (acpi_disabled) {
-		/* If ACPI is disabled, there is no ACPI device tree to
-		 * check, so assume the LID device would have been present.
-		 */
-		return 1;
-	}
-
-	acpi_walk_namespace(ACPI_TYPE_DEVICE, ACPI_ROOT_OBJECT,
-				ACPI_UINT32_MAX,
-				check_lid_device, NULL, &lid_present, NULL);
-
-	return lid_present;
-}
-#else
-static int intel_lid_present(void)
-{
-	/* In the absence of ACPI built in, assume that the LID device would
-	 * have been present.
-	 */
-	return 1;
-}
-#endif
-
-=======
->>>>>>> be572618
 /**
  * intel_find_lvds_downclock - find the reduced downclock for LVDS in EDID
  * @dev: drm device
