--- conflicted
+++ resolved
@@ -257,11 +257,7 @@
 	}
 }
 
-<<<<<<< HEAD
 void __gen6_gt_force_wake_get(struct drm_i915_private *dev_priv)
-=======
-void __gen6_force_wake_get(struct drm_i915_private *dev_priv)
->>>>>>> e73f88af
 {
 	int count;
 
@@ -277,17 +273,12 @@
 		udelay(10);
 }
 
-<<<<<<< HEAD
 void __gen6_gt_force_wake_put(struct drm_i915_private *dev_priv)
-=======
-void __gen6_force_wake_put(struct drm_i915_private *dev_priv)
->>>>>>> e73f88af
 {
 	I915_WRITE_NOTRACE(FORCEWAKE, 0);
 	POSTING_READ(FORCEWAKE);
 }
 
-<<<<<<< HEAD
 void __gen6_gt_wait_for_fifo(struct drm_i915_private *dev_priv)
 {
 	int loop = 500;
@@ -298,8 +289,6 @@
 	}
 }
 
-=======
->>>>>>> e73f88af
 static int i915_drm_freeze(struct drm_device *dev)
 {
 	struct drm_i915_private *dev_priv = dev->dev_private;
@@ -387,11 +376,7 @@
 		/* Resume the modeset for every activated CRTC */
 		drm_helper_resume_force_mode(dev);
 
-<<<<<<< HEAD
 		if (IS_IRONLAKE_M(dev))
-=======
-		if (dev_priv->renderctx && dev_priv->pwrctx)
->>>>>>> e73f88af
 			ironlake_enable_rc6(dev);
 	}
 
@@ -804,11 +789,7 @@
 
 static void __exit i915_exit(void)
 {
-<<<<<<< HEAD
-	drm_exit(&driver);
-=======
 	drm_pci_exit(&driver, &i915_pci_driver);
->>>>>>> e73f88af
 }
 
 module_init(i915_init);
