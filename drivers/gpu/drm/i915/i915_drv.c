--- conflicted
+++ resolved
@@ -363,11 +363,7 @@
 		/* Resume the modeset for every activated CRTC */
 		drm_helper_resume_force_mode(dev);
 
-<<<<<<< HEAD
 		if (IS_IRONLAKE_M(dev))
-=======
-		if (dev_priv->renderctx && dev_priv->pwrctx)
->>>>>>> cf8a47d1
 			ironlake_enable_rc6(dev);
 	}
 
@@ -780,11 +776,7 @@
 
 static void __exit i915_exit(void)
 {
-<<<<<<< HEAD
-	drm_exit(&driver);
-=======
 	drm_pci_exit(&driver, &i915_pci_driver);
->>>>>>> cf8a47d1
 }
 
 module_init(i915_init);
