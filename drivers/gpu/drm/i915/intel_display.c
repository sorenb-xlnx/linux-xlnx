--- conflicted
+++ resolved
@@ -5023,7 +5023,6 @@
 
 	if (IS_GEN3(dev) || IS_GEN2(dev)) {
 		u32 flip_mask;
-<<<<<<< HEAD
 
 		if (intel_crtc->plane)
 			flip_mask = MI_WAIT_FOR_PLANE_B_FLIP;
@@ -5036,20 +5035,6 @@
 		ADVANCE_LP_RING();
 	}
 
-=======
-
-		if (intel_crtc->plane)
-			flip_mask = MI_WAIT_FOR_PLANE_B_FLIP;
-		else
-			flip_mask = MI_WAIT_FOR_PLANE_A_FLIP;
-
-		BEGIN_LP_RING(2);
-		OUT_RING(MI_WAIT_FOR_EVENT | flip_mask);
-		OUT_RING(0);
-		ADVANCE_LP_RING();
-	}
-
->>>>>>> 50bb6d84
 	work->enable_stall_check = true;
 
 	/* Offset into the new buffer for cases of shared fbs between CRTCs */
