--- conflicted
+++ resolved
@@ -992,11 +992,7 @@
 
 	/* Wait for vblank interrupt bit to set */
 	if (wait_for((I915_READ(pipestat_reg) &
-<<<<<<< HEAD
-		      PIPE_VBLANK_INTERRUPT_STATUS) == 0,
-=======
 		      PIPE_VBLANK_INTERRUPT_STATUS),
->>>>>>> 8d330919
 		     50, 0))
 		DRM_DEBUG_KMS("vblank wait timed out\n");
 }
