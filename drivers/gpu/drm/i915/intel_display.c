/*
 * Copyright © 2006-2007 Intel Corporation
 *
 * Permission is hereby granted, free of charge, to any person obtaining a
 * copy of this software and associated documentation files (the "Software"),
 * to deal in the Software without restriction, including without limitation
 * the rights to use, copy, modify, merge, publish, distribute, sublicense,
 * and/or sell copies of the Software, and to permit persons to whom the
 * Software is furnished to do so, subject to the following conditions:
 *
 * The above copyright notice and this permission notice (including the next
 * paragraph) shall be included in all copies or substantial portions of the
 * Software.
 *
 * THE SOFTWARE IS PROVIDED "AS IS", WITHOUT WARRANTY OF ANY KIND, EXPRESS OR
 * IMPLIED, INCLUDING BUT NOT LIMITED TO THE WARRANTIES OF MERCHANTABILITY,
 * FITNESS FOR A PARTICULAR PURPOSE AND NONINFRINGEMENT.  IN NO EVENT SHALL
 * THE AUTHORS OR COPYRIGHT HOLDERS BE LIABLE FOR ANY CLAIM, DAMAGES OR OTHER
 * LIABILITY, WHETHER IN AN ACTION OF CONTRACT, TORT OR OTHERWISE, ARISING
 * FROM, OUT OF OR IN CONNECTION WITH THE SOFTWARE OR THE USE OR OTHER
 * DEALINGS IN THE SOFTWARE.
 *
 * Authors:
 *	Eric Anholt <eric@anholt.net>
 */

#include <linux/module.h>
#include <linux/input.h>
#include <linux/i2c.h>
#include <linux/kernel.h>
#include "drmP.h"
#include "intel_drv.h"
#include "i915_drm.h"
#include "i915_drv.h"
#include "intel_dp.h"

#include "drm_crtc_helper.h"

#define HAS_eDP (intel_pipe_has_type(crtc, INTEL_OUTPUT_EDP))

bool intel_pipe_has_type (struct drm_crtc *crtc, int type);
static void intel_update_watermarks(struct drm_device *dev);
static void intel_increase_pllclock(struct drm_crtc *crtc, bool schedule);

typedef struct {
    /* given values */
    int n;
    int m1, m2;
    int p1, p2;
    /* derived values */
    int	dot;
    int	vco;
    int	m;
    int	p;
} intel_clock_t;

typedef struct {
    int	min, max;
} intel_range_t;

typedef struct {
    int	dot_limit;
    int	p2_slow, p2_fast;
} intel_p2_t;

#define INTEL_P2_NUM		      2
typedef struct intel_limit intel_limit_t;
struct intel_limit {
    intel_range_t   dot, vco, n, m, m1, m2, p, p1;
    intel_p2_t	    p2;
    bool (* find_pll)(const intel_limit_t *, struct drm_crtc *,
		      int, int, intel_clock_t *);
    bool (* find_reduced_pll)(const intel_limit_t *, struct drm_crtc *,
			      int, int, intel_clock_t *);
};

#define I8XX_DOT_MIN		  25000
#define I8XX_DOT_MAX		 350000
#define I8XX_VCO_MIN		 930000
#define I8XX_VCO_MAX		1400000
#define I8XX_N_MIN		      3
#define I8XX_N_MAX		     16
#define I8XX_M_MIN		     96
#define I8XX_M_MAX		    140
#define I8XX_M1_MIN		     18
#define I8XX_M1_MAX		     26
#define I8XX_M2_MIN		      6
#define I8XX_M2_MAX		     16
#define I8XX_P_MIN		      4
#define I8XX_P_MAX		    128
#define I8XX_P1_MIN		      2
#define I8XX_P1_MAX		     33
#define I8XX_P1_LVDS_MIN	      1
#define I8XX_P1_LVDS_MAX	      6
#define I8XX_P2_SLOW		      4
#define I8XX_P2_FAST		      2
#define I8XX_P2_LVDS_SLOW	      14
#define I8XX_P2_LVDS_FAST	      7
#define I8XX_P2_SLOW_LIMIT	 165000

#define I9XX_DOT_MIN		  20000
#define I9XX_DOT_MAX		 400000
#define I9XX_VCO_MIN		1400000
#define I9XX_VCO_MAX		2800000
#define IGD_VCO_MIN		1700000
#define IGD_VCO_MAX		3500000
#define I9XX_N_MIN		      1
#define I9XX_N_MAX		      6
/* IGD's Ncounter is a ring counter */
#define IGD_N_MIN		      3
#define IGD_N_MAX		      6
#define I9XX_M_MIN		     70
#define I9XX_M_MAX		    120
#define IGD_M_MIN		      2
#define IGD_M_MAX		    256
#define I9XX_M1_MIN		     10
#define I9XX_M1_MAX		     22
#define I9XX_M2_MIN		      5
#define I9XX_M2_MAX		      9
/* IGD M1 is reserved, and must be 0 */
#define IGD_M1_MIN		      0
#define IGD_M1_MAX		      0
#define IGD_M2_MIN		      0
#define IGD_M2_MAX		      254
#define I9XX_P_SDVO_DAC_MIN	      5
#define I9XX_P_SDVO_DAC_MAX	     80
#define I9XX_P_LVDS_MIN		      7
#define I9XX_P_LVDS_MAX		     98
#define IGD_P_LVDS_MIN		      7
#define IGD_P_LVDS_MAX		     112
#define I9XX_P1_MIN		      1
#define I9XX_P1_MAX		      8
#define I9XX_P2_SDVO_DAC_SLOW		     10
#define I9XX_P2_SDVO_DAC_FAST		      5
#define I9XX_P2_SDVO_DAC_SLOW_LIMIT	 200000
#define I9XX_P2_LVDS_SLOW		     14
#define I9XX_P2_LVDS_FAST		      7
#define I9XX_P2_LVDS_SLOW_LIMIT		 112000

/*The parameter is for SDVO on G4x platform*/
#define G4X_DOT_SDVO_MIN           25000
#define G4X_DOT_SDVO_MAX           270000
#define G4X_VCO_MIN                1750000
#define G4X_VCO_MAX                3500000
#define G4X_N_SDVO_MIN             1
#define G4X_N_SDVO_MAX             4
#define G4X_M_SDVO_MIN             104
#define G4X_M_SDVO_MAX             138
#define G4X_M1_SDVO_MIN            17
#define G4X_M1_SDVO_MAX            23
#define G4X_M2_SDVO_MIN            5
#define G4X_M2_SDVO_MAX            11
#define G4X_P_SDVO_MIN             10
#define G4X_P_SDVO_MAX             30
#define G4X_P1_SDVO_MIN            1
#define G4X_P1_SDVO_MAX            3
#define G4X_P2_SDVO_SLOW           10
#define G4X_P2_SDVO_FAST           10
#define G4X_P2_SDVO_LIMIT          270000

/*The parameter is for HDMI_DAC on G4x platform*/
#define G4X_DOT_HDMI_DAC_MIN           22000
#define G4X_DOT_HDMI_DAC_MAX           400000
#define G4X_N_HDMI_DAC_MIN             1
#define G4X_N_HDMI_DAC_MAX             4
#define G4X_M_HDMI_DAC_MIN             104
#define G4X_M_HDMI_DAC_MAX             138
#define G4X_M1_HDMI_DAC_MIN            16
#define G4X_M1_HDMI_DAC_MAX            23
#define G4X_M2_HDMI_DAC_MIN            5
#define G4X_M2_HDMI_DAC_MAX            11
#define G4X_P_HDMI_DAC_MIN             5
#define G4X_P_HDMI_DAC_MAX             80
#define G4X_P1_HDMI_DAC_MIN            1
#define G4X_P1_HDMI_DAC_MAX            8
#define G4X_P2_HDMI_DAC_SLOW           10
#define G4X_P2_HDMI_DAC_FAST           5
#define G4X_P2_HDMI_DAC_LIMIT          165000

/*The parameter is for SINGLE_CHANNEL_LVDS on G4x platform*/
#define G4X_DOT_SINGLE_CHANNEL_LVDS_MIN           20000
#define G4X_DOT_SINGLE_CHANNEL_LVDS_MAX           115000
#define G4X_N_SINGLE_CHANNEL_LVDS_MIN             1
#define G4X_N_SINGLE_CHANNEL_LVDS_MAX             3
#define G4X_M_SINGLE_CHANNEL_LVDS_MIN             104
#define G4X_M_SINGLE_CHANNEL_LVDS_MAX             138
#define G4X_M1_SINGLE_CHANNEL_LVDS_MIN            17
#define G4X_M1_SINGLE_CHANNEL_LVDS_MAX            23
#define G4X_M2_SINGLE_CHANNEL_LVDS_MIN            5
#define G4X_M2_SINGLE_CHANNEL_LVDS_MAX            11
#define G4X_P_SINGLE_CHANNEL_LVDS_MIN             28
#define G4X_P_SINGLE_CHANNEL_LVDS_MAX             112
#define G4X_P1_SINGLE_CHANNEL_LVDS_MIN            2
#define G4X_P1_SINGLE_CHANNEL_LVDS_MAX            8
#define G4X_P2_SINGLE_CHANNEL_LVDS_SLOW           14
#define G4X_P2_SINGLE_CHANNEL_LVDS_FAST           14
#define G4X_P2_SINGLE_CHANNEL_LVDS_LIMIT          0

/*The parameter is for DUAL_CHANNEL_LVDS on G4x platform*/
#define G4X_DOT_DUAL_CHANNEL_LVDS_MIN           80000
#define G4X_DOT_DUAL_CHANNEL_LVDS_MAX           224000
#define G4X_N_DUAL_CHANNEL_LVDS_MIN             1
#define G4X_N_DUAL_CHANNEL_LVDS_MAX             3
#define G4X_M_DUAL_CHANNEL_LVDS_MIN             104
#define G4X_M_DUAL_CHANNEL_LVDS_MAX             138
#define G4X_M1_DUAL_CHANNEL_LVDS_MIN            17
#define G4X_M1_DUAL_CHANNEL_LVDS_MAX            23
#define G4X_M2_DUAL_CHANNEL_LVDS_MIN            5
#define G4X_M2_DUAL_CHANNEL_LVDS_MAX            11
#define G4X_P_DUAL_CHANNEL_LVDS_MIN             14
#define G4X_P_DUAL_CHANNEL_LVDS_MAX             42
#define G4X_P1_DUAL_CHANNEL_LVDS_MIN            2
#define G4X_P1_DUAL_CHANNEL_LVDS_MAX            6
#define G4X_P2_DUAL_CHANNEL_LVDS_SLOW           7
#define G4X_P2_DUAL_CHANNEL_LVDS_FAST           7
#define G4X_P2_DUAL_CHANNEL_LVDS_LIMIT          0

/*The parameter is for DISPLAY PORT on G4x platform*/
#define G4X_DOT_DISPLAY_PORT_MIN           161670
#define G4X_DOT_DISPLAY_PORT_MAX           227000
#define G4X_N_DISPLAY_PORT_MIN             1
#define G4X_N_DISPLAY_PORT_MAX             2
#define G4X_M_DISPLAY_PORT_MIN             97
#define G4X_M_DISPLAY_PORT_MAX             108
#define G4X_M1_DISPLAY_PORT_MIN            0x10
#define G4X_M1_DISPLAY_PORT_MAX            0x12
#define G4X_M2_DISPLAY_PORT_MIN            0x05
#define G4X_M2_DISPLAY_PORT_MAX            0x06
#define G4X_P_DISPLAY_PORT_MIN             10
#define G4X_P_DISPLAY_PORT_MAX             20
#define G4X_P1_DISPLAY_PORT_MIN            1
#define G4X_P1_DISPLAY_PORT_MAX            2
#define G4X_P2_DISPLAY_PORT_SLOW           10
#define G4X_P2_DISPLAY_PORT_FAST           10
#define G4X_P2_DISPLAY_PORT_LIMIT          0

/* IGDNG */
/* as we calculate clock using (register_value + 2) for
   N/M1/M2, so here the range value for them is (actual_value-2).
 */
#define IGDNG_DOT_MIN         25000
#define IGDNG_DOT_MAX         350000
#define IGDNG_VCO_MIN         1760000
#define IGDNG_VCO_MAX         3510000
#define IGDNG_N_MIN           1
#define IGDNG_N_MAX           5
#define IGDNG_M_MIN           79
#define IGDNG_M_MAX           118
#define IGDNG_M1_MIN          12
#define IGDNG_M1_MAX          23
#define IGDNG_M2_MIN          5
#define IGDNG_M2_MAX          9
#define IGDNG_P_SDVO_DAC_MIN  5
#define IGDNG_P_SDVO_DAC_MAX  80
#define IGDNG_P_LVDS_MIN      28
#define IGDNG_P_LVDS_MAX      112
#define IGDNG_P1_MIN          1
#define IGDNG_P1_MAX          8
#define IGDNG_P2_SDVO_DAC_SLOW 10
#define IGDNG_P2_SDVO_DAC_FAST 5
#define IGDNG_P2_LVDS_SLOW    14 /* single channel */
#define IGDNG_P2_LVDS_FAST    7  /* double channel */
#define IGDNG_P2_DOT_LIMIT    225000 /* 225Mhz */

static bool
intel_find_best_PLL(const intel_limit_t *limit, struct drm_crtc *crtc,
		    int target, int refclk, intel_clock_t *best_clock);
static bool
intel_find_best_reduced_PLL(const intel_limit_t *limit, struct drm_crtc *crtc,
			    int target, int refclk, intel_clock_t *best_clock);
static bool
intel_g4x_find_best_PLL(const intel_limit_t *limit, struct drm_crtc *crtc,
			int target, int refclk, intel_clock_t *best_clock);
static bool
intel_igdng_find_best_PLL(const intel_limit_t *limit, struct drm_crtc *crtc,
			int target, int refclk, intel_clock_t *best_clock);

static bool
intel_find_pll_g4x_dp(const intel_limit_t *, struct drm_crtc *crtc,
		      int target, int refclk, intel_clock_t *best_clock);
static bool
intel_find_pll_igdng_dp(const intel_limit_t *, struct drm_crtc *crtc,
		      int target, int refclk, intel_clock_t *best_clock);

static const intel_limit_t intel_limits_i8xx_dvo = {
        .dot = { .min = I8XX_DOT_MIN,		.max = I8XX_DOT_MAX },
        .vco = { .min = I8XX_VCO_MIN,		.max = I8XX_VCO_MAX },
        .n   = { .min = I8XX_N_MIN,		.max = I8XX_N_MAX },
        .m   = { .min = I8XX_M_MIN,		.max = I8XX_M_MAX },
        .m1  = { .min = I8XX_M1_MIN,		.max = I8XX_M1_MAX },
        .m2  = { .min = I8XX_M2_MIN,		.max = I8XX_M2_MAX },
        .p   = { .min = I8XX_P_MIN,		.max = I8XX_P_MAX },
        .p1  = { .min = I8XX_P1_MIN,		.max = I8XX_P1_MAX },
	.p2  = { .dot_limit = I8XX_P2_SLOW_LIMIT,
		 .p2_slow = I8XX_P2_SLOW,	.p2_fast = I8XX_P2_FAST },
	.find_pll = intel_find_best_PLL,
	.find_reduced_pll = intel_find_best_reduced_PLL,
};

static const intel_limit_t intel_limits_i8xx_lvds = {
        .dot = { .min = I8XX_DOT_MIN,		.max = I8XX_DOT_MAX },
        .vco = { .min = I8XX_VCO_MIN,		.max = I8XX_VCO_MAX },
        .n   = { .min = I8XX_N_MIN,		.max = I8XX_N_MAX },
        .m   = { .min = I8XX_M_MIN,		.max = I8XX_M_MAX },
        .m1  = { .min = I8XX_M1_MIN,		.max = I8XX_M1_MAX },
        .m2  = { .min = I8XX_M2_MIN,		.max = I8XX_M2_MAX },
        .p   = { .min = I8XX_P_MIN,		.max = I8XX_P_MAX },
        .p1  = { .min = I8XX_P1_LVDS_MIN,	.max = I8XX_P1_LVDS_MAX },
	.p2  = { .dot_limit = I8XX_P2_SLOW_LIMIT,
		 .p2_slow = I8XX_P2_LVDS_SLOW,	.p2_fast = I8XX_P2_LVDS_FAST },
	.find_pll = intel_find_best_PLL,
	.find_reduced_pll = intel_find_best_reduced_PLL,
};
	
static const intel_limit_t intel_limits_i9xx_sdvo = {
        .dot = { .min = I9XX_DOT_MIN,		.max = I9XX_DOT_MAX },
        .vco = { .min = I9XX_VCO_MIN,		.max = I9XX_VCO_MAX },
        .n   = { .min = I9XX_N_MIN,		.max = I9XX_N_MAX },
        .m   = { .min = I9XX_M_MIN,		.max = I9XX_M_MAX },
        .m1  = { .min = I9XX_M1_MIN,		.max = I9XX_M1_MAX },
        .m2  = { .min = I9XX_M2_MIN,		.max = I9XX_M2_MAX },
        .p   = { .min = I9XX_P_SDVO_DAC_MIN,	.max = I9XX_P_SDVO_DAC_MAX },
        .p1  = { .min = I9XX_P1_MIN,		.max = I9XX_P1_MAX },
	.p2  = { .dot_limit = I9XX_P2_SDVO_DAC_SLOW_LIMIT,
		 .p2_slow = I9XX_P2_SDVO_DAC_SLOW,	.p2_fast = I9XX_P2_SDVO_DAC_FAST },
	.find_pll = intel_find_best_PLL,
	.find_reduced_pll = intel_find_best_reduced_PLL,
};

static const intel_limit_t intel_limits_i9xx_lvds = {
        .dot = { .min = I9XX_DOT_MIN,		.max = I9XX_DOT_MAX },
        .vco = { .min = I9XX_VCO_MIN,		.max = I9XX_VCO_MAX },
        .n   = { .min = I9XX_N_MIN,		.max = I9XX_N_MAX },
        .m   = { .min = I9XX_M_MIN,		.max = I9XX_M_MAX },
        .m1  = { .min = I9XX_M1_MIN,		.max = I9XX_M1_MAX },
        .m2  = { .min = I9XX_M2_MIN,		.max = I9XX_M2_MAX },
        .p   = { .min = I9XX_P_LVDS_MIN,	.max = I9XX_P_LVDS_MAX },
        .p1  = { .min = I9XX_P1_MIN,		.max = I9XX_P1_MAX },
	/* The single-channel range is 25-112Mhz, and dual-channel
	 * is 80-224Mhz.  Prefer single channel as much as possible.
	 */
	.p2  = { .dot_limit = I9XX_P2_LVDS_SLOW_LIMIT,
		 .p2_slow = I9XX_P2_LVDS_SLOW,	.p2_fast = I9XX_P2_LVDS_FAST },
	.find_pll = intel_find_best_PLL,
	.find_reduced_pll = intel_find_best_reduced_PLL,
};

    /* below parameter and function is for G4X Chipset Family*/
static const intel_limit_t intel_limits_g4x_sdvo = {
	.dot = { .min = G4X_DOT_SDVO_MIN,	.max = G4X_DOT_SDVO_MAX },
	.vco = { .min = G4X_VCO_MIN,	        .max = G4X_VCO_MAX},
	.n   = { .min = G4X_N_SDVO_MIN,	        .max = G4X_N_SDVO_MAX },
	.m   = { .min = G4X_M_SDVO_MIN,         .max = G4X_M_SDVO_MAX },
	.m1  = { .min = G4X_M1_SDVO_MIN,	.max = G4X_M1_SDVO_MAX },
	.m2  = { .min = G4X_M2_SDVO_MIN,	.max = G4X_M2_SDVO_MAX },
	.p   = { .min = G4X_P_SDVO_MIN,         .max = G4X_P_SDVO_MAX },
	.p1  = { .min = G4X_P1_SDVO_MIN,	.max = G4X_P1_SDVO_MAX},
	.p2  = { .dot_limit = G4X_P2_SDVO_LIMIT,
		 .p2_slow = G4X_P2_SDVO_SLOW,
		 .p2_fast = G4X_P2_SDVO_FAST
	},
	.find_pll = intel_g4x_find_best_PLL,
	.find_reduced_pll = intel_g4x_find_best_PLL,
};

static const intel_limit_t intel_limits_g4x_hdmi = {
	.dot = { .min = G4X_DOT_HDMI_DAC_MIN,	.max = G4X_DOT_HDMI_DAC_MAX },
	.vco = { .min = G4X_VCO_MIN,	        .max = G4X_VCO_MAX},
	.n   = { .min = G4X_N_HDMI_DAC_MIN,	.max = G4X_N_HDMI_DAC_MAX },
	.m   = { .min = G4X_M_HDMI_DAC_MIN,	.max = G4X_M_HDMI_DAC_MAX },
	.m1  = { .min = G4X_M1_HDMI_DAC_MIN,	.max = G4X_M1_HDMI_DAC_MAX },
	.m2  = { .min = G4X_M2_HDMI_DAC_MIN,	.max = G4X_M2_HDMI_DAC_MAX },
	.p   = { .min = G4X_P_HDMI_DAC_MIN,	.max = G4X_P_HDMI_DAC_MAX },
	.p1  = { .min = G4X_P1_HDMI_DAC_MIN,	.max = G4X_P1_HDMI_DAC_MAX},
	.p2  = { .dot_limit = G4X_P2_HDMI_DAC_LIMIT,
		 .p2_slow = G4X_P2_HDMI_DAC_SLOW,
		 .p2_fast = G4X_P2_HDMI_DAC_FAST
	},
	.find_pll = intel_g4x_find_best_PLL,
	.find_reduced_pll = intel_g4x_find_best_PLL,
};

static const intel_limit_t intel_limits_g4x_single_channel_lvds = {
	.dot = { .min = G4X_DOT_SINGLE_CHANNEL_LVDS_MIN,
		 .max = G4X_DOT_SINGLE_CHANNEL_LVDS_MAX },
	.vco = { .min = G4X_VCO_MIN,
		 .max = G4X_VCO_MAX },
	.n   = { .min = G4X_N_SINGLE_CHANNEL_LVDS_MIN,
		 .max = G4X_N_SINGLE_CHANNEL_LVDS_MAX },
	.m   = { .min = G4X_M_SINGLE_CHANNEL_LVDS_MIN,
		 .max = G4X_M_SINGLE_CHANNEL_LVDS_MAX },
	.m1  = { .min = G4X_M1_SINGLE_CHANNEL_LVDS_MIN,
		 .max = G4X_M1_SINGLE_CHANNEL_LVDS_MAX },
	.m2  = { .min = G4X_M2_SINGLE_CHANNEL_LVDS_MIN,
		 .max = G4X_M2_SINGLE_CHANNEL_LVDS_MAX },
	.p   = { .min = G4X_P_SINGLE_CHANNEL_LVDS_MIN,
		 .max = G4X_P_SINGLE_CHANNEL_LVDS_MAX },
	.p1  = { .min = G4X_P1_SINGLE_CHANNEL_LVDS_MIN,
		 .max = G4X_P1_SINGLE_CHANNEL_LVDS_MAX },
	.p2  = { .dot_limit = G4X_P2_SINGLE_CHANNEL_LVDS_LIMIT,
		 .p2_slow = G4X_P2_SINGLE_CHANNEL_LVDS_SLOW,
		 .p2_fast = G4X_P2_SINGLE_CHANNEL_LVDS_FAST
	},
	.find_pll = intel_g4x_find_best_PLL,
	.find_reduced_pll = intel_g4x_find_best_PLL,
};

static const intel_limit_t intel_limits_g4x_dual_channel_lvds = {
	.dot = { .min = G4X_DOT_DUAL_CHANNEL_LVDS_MIN,
		 .max = G4X_DOT_DUAL_CHANNEL_LVDS_MAX },
	.vco = { .min = G4X_VCO_MIN,
		 .max = G4X_VCO_MAX },
	.n   = { .min = G4X_N_DUAL_CHANNEL_LVDS_MIN,
		 .max = G4X_N_DUAL_CHANNEL_LVDS_MAX },
	.m   = { .min = G4X_M_DUAL_CHANNEL_LVDS_MIN,
		 .max = G4X_M_DUAL_CHANNEL_LVDS_MAX },
	.m1  = { .min = G4X_M1_DUAL_CHANNEL_LVDS_MIN,
		 .max = G4X_M1_DUAL_CHANNEL_LVDS_MAX },
	.m2  = { .min = G4X_M2_DUAL_CHANNEL_LVDS_MIN,
		 .max = G4X_M2_DUAL_CHANNEL_LVDS_MAX },
	.p   = { .min = G4X_P_DUAL_CHANNEL_LVDS_MIN,
		 .max = G4X_P_DUAL_CHANNEL_LVDS_MAX },
	.p1  = { .min = G4X_P1_DUAL_CHANNEL_LVDS_MIN,
		 .max = G4X_P1_DUAL_CHANNEL_LVDS_MAX },
	.p2  = { .dot_limit = G4X_P2_DUAL_CHANNEL_LVDS_LIMIT,
		 .p2_slow = G4X_P2_DUAL_CHANNEL_LVDS_SLOW,
		 .p2_fast = G4X_P2_DUAL_CHANNEL_LVDS_FAST
	},
	.find_pll = intel_g4x_find_best_PLL,
	.find_reduced_pll = intel_g4x_find_best_PLL,
};

static const intel_limit_t intel_limits_g4x_display_port = {
        .dot = { .min = G4X_DOT_DISPLAY_PORT_MIN,
                 .max = G4X_DOT_DISPLAY_PORT_MAX },
        .vco = { .min = G4X_VCO_MIN,
                 .max = G4X_VCO_MAX},
        .n   = { .min = G4X_N_DISPLAY_PORT_MIN,
                 .max = G4X_N_DISPLAY_PORT_MAX },
        .m   = { .min = G4X_M_DISPLAY_PORT_MIN,
                 .max = G4X_M_DISPLAY_PORT_MAX },
        .m1  = { .min = G4X_M1_DISPLAY_PORT_MIN,
                 .max = G4X_M1_DISPLAY_PORT_MAX },
        .m2  = { .min = G4X_M2_DISPLAY_PORT_MIN,
                 .max = G4X_M2_DISPLAY_PORT_MAX },
        .p   = { .min = G4X_P_DISPLAY_PORT_MIN,
                 .max = G4X_P_DISPLAY_PORT_MAX },
        .p1  = { .min = G4X_P1_DISPLAY_PORT_MIN,
                 .max = G4X_P1_DISPLAY_PORT_MAX},
        .p2  = { .dot_limit = G4X_P2_DISPLAY_PORT_LIMIT,
                 .p2_slow = G4X_P2_DISPLAY_PORT_SLOW,
                 .p2_fast = G4X_P2_DISPLAY_PORT_FAST },
        .find_pll = intel_find_pll_g4x_dp,
};

static const intel_limit_t intel_limits_igd_sdvo = {
        .dot = { .min = I9XX_DOT_MIN,		.max = I9XX_DOT_MAX},
        .vco = { .min = IGD_VCO_MIN,		.max = IGD_VCO_MAX },
        .n   = { .min = IGD_N_MIN,		.max = IGD_N_MAX },
        .m   = { .min = IGD_M_MIN,		.max = IGD_M_MAX },
        .m1  = { .min = IGD_M1_MIN,		.max = IGD_M1_MAX },
        .m2  = { .min = IGD_M2_MIN,		.max = IGD_M2_MAX },
        .p   = { .min = I9XX_P_SDVO_DAC_MIN,    .max = I9XX_P_SDVO_DAC_MAX },
        .p1  = { .min = I9XX_P1_MIN,		.max = I9XX_P1_MAX },
	.p2  = { .dot_limit = I9XX_P2_SDVO_DAC_SLOW_LIMIT,
		 .p2_slow = I9XX_P2_SDVO_DAC_SLOW,	.p2_fast = I9XX_P2_SDVO_DAC_FAST },
	.find_pll = intel_find_best_PLL,
	.find_reduced_pll = intel_find_best_reduced_PLL,
};

static const intel_limit_t intel_limits_igd_lvds = {
        .dot = { .min = I9XX_DOT_MIN,		.max = I9XX_DOT_MAX },
        .vco = { .min = IGD_VCO_MIN,		.max = IGD_VCO_MAX },
        .n   = { .min = IGD_N_MIN,		.max = IGD_N_MAX },
        .m   = { .min = IGD_M_MIN,		.max = IGD_M_MAX },
        .m1  = { .min = IGD_M1_MIN,		.max = IGD_M1_MAX },
        .m2  = { .min = IGD_M2_MIN,		.max = IGD_M2_MAX },
        .p   = { .min = IGD_P_LVDS_MIN,	.max = IGD_P_LVDS_MAX },
        .p1  = { .min = I9XX_P1_MIN,		.max = I9XX_P1_MAX },
	/* IGD only supports single-channel mode. */
	.p2  = { .dot_limit = I9XX_P2_LVDS_SLOW_LIMIT,
		 .p2_slow = I9XX_P2_LVDS_SLOW,	.p2_fast = I9XX_P2_LVDS_SLOW },
	.find_pll = intel_find_best_PLL,
	.find_reduced_pll = intel_find_best_reduced_PLL,
};

static const intel_limit_t intel_limits_igdng_sdvo = {
	.dot = { .min = IGDNG_DOT_MIN,          .max = IGDNG_DOT_MAX },
	.vco = { .min = IGDNG_VCO_MIN,          .max = IGDNG_VCO_MAX },
	.n   = { .min = IGDNG_N_MIN,            .max = IGDNG_N_MAX },
	.m   = { .min = IGDNG_M_MIN,            .max = IGDNG_M_MAX },
	.m1  = { .min = IGDNG_M1_MIN,           .max = IGDNG_M1_MAX },
	.m2  = { .min = IGDNG_M2_MIN,           .max = IGDNG_M2_MAX },
	.p   = { .min = IGDNG_P_SDVO_DAC_MIN,   .max = IGDNG_P_SDVO_DAC_MAX },
	.p1  = { .min = IGDNG_P1_MIN,           .max = IGDNG_P1_MAX },
	.p2  = { .dot_limit = IGDNG_P2_DOT_LIMIT,
		 .p2_slow = IGDNG_P2_SDVO_DAC_SLOW,
		 .p2_fast = IGDNG_P2_SDVO_DAC_FAST },
	.find_pll = intel_igdng_find_best_PLL,
};

static const intel_limit_t intel_limits_igdng_lvds = {
	.dot = { .min = IGDNG_DOT_MIN,          .max = IGDNG_DOT_MAX },
	.vco = { .min = IGDNG_VCO_MIN,          .max = IGDNG_VCO_MAX },
	.n   = { .min = IGDNG_N_MIN,            .max = IGDNG_N_MAX },
	.m   = { .min = IGDNG_M_MIN,            .max = IGDNG_M_MAX },
	.m1  = { .min = IGDNG_M1_MIN,           .max = IGDNG_M1_MAX },
	.m2  = { .min = IGDNG_M2_MIN,           .max = IGDNG_M2_MAX },
	.p   = { .min = IGDNG_P_LVDS_MIN,       .max = IGDNG_P_LVDS_MAX },
	.p1  = { .min = IGDNG_P1_MIN,           .max = IGDNG_P1_MAX },
	.p2  = { .dot_limit = IGDNG_P2_DOT_LIMIT,
		 .p2_slow = IGDNG_P2_LVDS_SLOW,
		 .p2_fast = IGDNG_P2_LVDS_FAST },
	.find_pll = intel_igdng_find_best_PLL,
};

static const intel_limit_t *intel_igdng_limit(struct drm_crtc *crtc)
{
	const intel_limit_t *limit;
	if (intel_pipe_has_type(crtc, INTEL_OUTPUT_LVDS))
		limit = &intel_limits_igdng_lvds;
	else
		limit = &intel_limits_igdng_sdvo;

	return limit;
}

static const intel_limit_t *intel_g4x_limit(struct drm_crtc *crtc)
{
	struct drm_device *dev = crtc->dev;
	struct drm_i915_private *dev_priv = dev->dev_private;
	const intel_limit_t *limit;

	if (intel_pipe_has_type(crtc, INTEL_OUTPUT_LVDS)) {
		if ((I915_READ(LVDS) & LVDS_CLKB_POWER_MASK) ==
		    LVDS_CLKB_POWER_UP)
			/* LVDS with dual channel */
			limit = &intel_limits_g4x_dual_channel_lvds;
		else
			/* LVDS with dual channel */
			limit = &intel_limits_g4x_single_channel_lvds;
	} else if (intel_pipe_has_type(crtc, INTEL_OUTPUT_HDMI) ||
		   intel_pipe_has_type(crtc, INTEL_OUTPUT_ANALOG)) {
		limit = &intel_limits_g4x_hdmi;
	} else if (intel_pipe_has_type(crtc, INTEL_OUTPUT_SDVO)) {
		limit = &intel_limits_g4x_sdvo;
	} else if (intel_pipe_has_type (crtc, INTEL_OUTPUT_DISPLAYPORT)) {
		limit = &intel_limits_g4x_display_port;
	} else /* The option is for other outputs */
		limit = &intel_limits_i9xx_sdvo;

	return limit;
}

static const intel_limit_t *intel_limit(struct drm_crtc *crtc)
{
	struct drm_device *dev = crtc->dev;
	const intel_limit_t *limit;

	if (IS_IGDNG(dev))
		limit = intel_igdng_limit(crtc);
	else if (IS_G4X(dev)) {
		limit = intel_g4x_limit(crtc);
	} else if (IS_I9XX(dev) && !IS_IGD(dev)) {
		if (intel_pipe_has_type(crtc, INTEL_OUTPUT_LVDS))
			limit = &intel_limits_i9xx_lvds;
		else
			limit = &intel_limits_i9xx_sdvo;
	} else if (IS_IGD(dev)) {
		if (intel_pipe_has_type(crtc, INTEL_OUTPUT_LVDS))
			limit = &intel_limits_igd_lvds;
		else
			limit = &intel_limits_igd_sdvo;
	} else {
		if (intel_pipe_has_type(crtc, INTEL_OUTPUT_LVDS))
			limit = &intel_limits_i8xx_lvds;
		else
			limit = &intel_limits_i8xx_dvo;
	}
	return limit;
}

/* m1 is reserved as 0 in IGD, n is a ring counter */
static void igd_clock(int refclk, intel_clock_t *clock)
{
	clock->m = clock->m2 + 2;
	clock->p = clock->p1 * clock->p2;
	clock->vco = refclk * clock->m / clock->n;
	clock->dot = clock->vco / clock->p;
}

static void intel_clock(struct drm_device *dev, int refclk, intel_clock_t *clock)
{
	if (IS_IGD(dev)) {
		igd_clock(refclk, clock);
		return;
	}
	clock->m = 5 * (clock->m1 + 2) + (clock->m2 + 2);
	clock->p = clock->p1 * clock->p2;
	clock->vco = refclk * clock->m / (clock->n + 2);
	clock->dot = clock->vco / clock->p;
}

/**
 * Returns whether any output on the specified pipe is of the specified type
 */
bool intel_pipe_has_type (struct drm_crtc *crtc, int type)
{
    struct drm_device *dev = crtc->dev;
    struct drm_mode_config *mode_config = &dev->mode_config;
    struct drm_connector *l_entry;

    list_for_each_entry(l_entry, &mode_config->connector_list, head) {
	    if (l_entry->encoder &&
	        l_entry->encoder->crtc == crtc) {
		    struct intel_output *intel_output = to_intel_output(l_entry);
		    if (intel_output->type == type)
			    return true;
	    }
    }
    return false;
}

struct drm_connector *
intel_pipe_get_output (struct drm_crtc *crtc)
{
    struct drm_device *dev = crtc->dev;
    struct drm_mode_config *mode_config = &dev->mode_config;
    struct drm_connector *l_entry, *ret = NULL;

    list_for_each_entry(l_entry, &mode_config->connector_list, head) {
	    if (l_entry->encoder &&
	        l_entry->encoder->crtc == crtc) {
		    ret = l_entry;
		    break;
	    }
    }
    return ret;
}

#define INTELPllInvalid(s)   do { /* DRM_DEBUG(s); */ return false; } while (0)
/**
 * Returns whether the given set of divisors are valid for a given refclk with
 * the given connectors.
 */

static bool intel_PLL_is_valid(struct drm_crtc *crtc, intel_clock_t *clock)
{
	const intel_limit_t *limit = intel_limit (crtc);
	struct drm_device *dev = crtc->dev;

	if (clock->p1  < limit->p1.min  || limit->p1.max  < clock->p1)
		INTELPllInvalid ("p1 out of range\n");
	if (clock->p   < limit->p.min   || limit->p.max   < clock->p)
		INTELPllInvalid ("p out of range\n");
	if (clock->m2  < limit->m2.min  || limit->m2.max  < clock->m2)
		INTELPllInvalid ("m2 out of range\n");
	if (clock->m1  < limit->m1.min  || limit->m1.max  < clock->m1)
		INTELPllInvalid ("m1 out of range\n");
	if (clock->m1 <= clock->m2 && !IS_IGD(dev))
		INTELPllInvalid ("m1 <= m2\n");
	if (clock->m   < limit->m.min   || limit->m.max   < clock->m)
		INTELPllInvalid ("m out of range\n");
	if (clock->n   < limit->n.min   || limit->n.max   < clock->n)
		INTELPllInvalid ("n out of range\n");
	if (clock->vco < limit->vco.min || limit->vco.max < clock->vco)
		INTELPllInvalid ("vco out of range\n");
	/* XXX: We may need to be checking "Dot clock" depending on the multiplier,
	 * connector, etc., rather than just a single range.
	 */
	if (clock->dot < limit->dot.min || limit->dot.max < clock->dot)
		INTELPllInvalid ("dot out of range\n");

	return true;
}

static bool
intel_find_best_PLL(const intel_limit_t *limit, struct drm_crtc *crtc,
		    int target, int refclk, intel_clock_t *best_clock)

{
	struct drm_device *dev = crtc->dev;
	struct drm_i915_private *dev_priv = dev->dev_private;
	intel_clock_t clock;
	int err = target;

	if (intel_pipe_has_type(crtc, INTEL_OUTPUT_LVDS) &&
	    (I915_READ(LVDS)) != 0) {
		/*
		 * For LVDS, if the panel is on, just rely on its current
		 * settings for dual-channel.  We haven't figured out how to
		 * reliably set up different single/dual channel state, if we
		 * even can.
		 */
		if ((I915_READ(LVDS) & LVDS_CLKB_POWER_MASK) ==
		    LVDS_CLKB_POWER_UP)
			clock.p2 = limit->p2.p2_fast;
		else
			clock.p2 = limit->p2.p2_slow;
	} else {
		if (target < limit->p2.dot_limit)
			clock.p2 = limit->p2.p2_slow;
		else
			clock.p2 = limit->p2.p2_fast;
	}

	memset (best_clock, 0, sizeof (*best_clock));

	for (clock.p1 = limit->p1.max; clock.p1 >= limit->p1.min; clock.p1--) {
		for (clock.m1 = limit->m1.min; clock.m1 <= limit->m1.max;
		     clock.m1++) {
			for (clock.m2 = limit->m2.min;
			     clock.m2 <= limit->m2.max; clock.m2++) {
				/* m1 is always 0 in IGD */
				if (clock.m2 >= clock.m1 && !IS_IGD(dev))
					break;
				for (clock.n = limit->n.min;
				     clock.n <= limit->n.max; clock.n++) {
					int this_err;

					intel_clock(dev, refclk, &clock);

					if (!intel_PLL_is_valid(crtc, &clock))
						continue;

					this_err = abs(clock.dot - target);
					if (this_err < err) {
						*best_clock = clock;
						err = this_err;
					}
				}
			}
		}
	}

	return (err != target);
}


static bool
intel_find_best_reduced_PLL(const intel_limit_t *limit, struct drm_crtc *crtc,
			    int target, int refclk, intel_clock_t *best_clock)

{
	struct drm_device *dev = crtc->dev;
	intel_clock_t clock;
	int err = target;
	bool found = false;

	memcpy(&clock, best_clock, sizeof(intel_clock_t));

	for (clock.m1 = limit->m1.min; clock.m1 <= limit->m1.max; clock.m1++) {
		for (clock.m2 = limit->m2.min; clock.m2 <= limit->m2.max; clock.m2++) {
			/* m1 is always 0 in IGD */
			if (clock.m2 >= clock.m1 && !IS_IGD(dev))
				break;
			for (clock.n = limit->n.min; clock.n <= limit->n.max;
			     clock.n++) {
				int this_err;

				intel_clock(dev, refclk, &clock);

				if (!intel_PLL_is_valid(crtc, &clock))
					continue;

				this_err = abs(clock.dot - target);
				if (this_err < err) {
					*best_clock = clock;
					err = this_err;
					found = true;
				}
			}
		}
	}

	return found;
}

static bool
intel_g4x_find_best_PLL(const intel_limit_t *limit, struct drm_crtc *crtc,
			int target, int refclk, intel_clock_t *best_clock)
{
	struct drm_device *dev = crtc->dev;
	struct drm_i915_private *dev_priv = dev->dev_private;
	intel_clock_t clock;
	int max_n;
	bool found;
	/* approximately equals target * 0.00488 */
	int err_most = (target >> 8) + (target >> 10);
	found = false;

	if (intel_pipe_has_type(crtc, INTEL_OUTPUT_LVDS)) {
		if ((I915_READ(LVDS) & LVDS_CLKB_POWER_MASK) ==
		    LVDS_CLKB_POWER_UP)
			clock.p2 = limit->p2.p2_fast;
		else
			clock.p2 = limit->p2.p2_slow;
	} else {
		if (target < limit->p2.dot_limit)
			clock.p2 = limit->p2.p2_slow;
		else
			clock.p2 = limit->p2.p2_fast;
	}

	memset(best_clock, 0, sizeof(*best_clock));
	max_n = limit->n.max;
	/* based on hardware requriment prefer smaller n to precision */
	for (clock.n = limit->n.min; clock.n <= max_n; clock.n++) {
		/* based on hardware requirment prefere larger m1,m2 */
		for (clock.m1 = limit->m1.max;
		     clock.m1 >= limit->m1.min; clock.m1--) {
			for (clock.m2 = limit->m2.max;
			     clock.m2 >= limit->m2.min; clock.m2--) {
				for (clock.p1 = limit->p1.max;
				     clock.p1 >= limit->p1.min; clock.p1--) {
					int this_err;

					intel_clock(dev, refclk, &clock);
					if (!intel_PLL_is_valid(crtc, &clock))
						continue;
					this_err = abs(clock.dot - target) ;
					if (this_err < err_most) {
						*best_clock = clock;
						err_most = this_err;
						max_n = clock.n;
						found = true;
					}
				}
			}
		}
	}
	return found;
}

static bool
intel_find_pll_igdng_dp(const intel_limit_t *limit, struct drm_crtc *crtc,
		      int target, int refclk, intel_clock_t *best_clock)
{
	struct drm_device *dev = crtc->dev;
	intel_clock_t clock;
	if (target < 200000) {
		clock.n = 1;
		clock.p1 = 2;
		clock.p2 = 10;
		clock.m1 = 12;
		clock.m2 = 9;
	} else {
		clock.n = 2;
		clock.p1 = 1;
		clock.p2 = 10;
		clock.m1 = 14;
		clock.m2 = 8;
	}
	intel_clock(dev, refclk, &clock);
	memcpy(best_clock, &clock, sizeof(intel_clock_t));
	return true;
}

static bool
intel_igdng_find_best_PLL(const intel_limit_t *limit, struct drm_crtc *crtc,
			int target, int refclk, intel_clock_t *best_clock)
{
	struct drm_device *dev = crtc->dev;
	struct drm_i915_private *dev_priv = dev->dev_private;
	intel_clock_t clock;
	int max_n;
	bool found;
	int err_most = 47;
	found = false;

	/* eDP has only 2 clock choice, no n/m/p setting */
	if (HAS_eDP)
		return true;

	if (intel_pipe_has_type(crtc, INTEL_OUTPUT_DISPLAYPORT))
		return intel_find_pll_igdng_dp(limit, crtc, target,
					       refclk, best_clock);

	if (intel_pipe_has_type(crtc, INTEL_OUTPUT_LVDS)) {
		if ((I915_READ(PCH_LVDS) & LVDS_CLKB_POWER_MASK) ==
		    LVDS_CLKB_POWER_UP)
			clock.p2 = limit->p2.p2_fast;
		else
			clock.p2 = limit->p2.p2_slow;
	} else {
		if (target < limit->p2.dot_limit)
			clock.p2 = limit->p2.p2_slow;
		else
			clock.p2 = limit->p2.p2_fast;
	}

	memset(best_clock, 0, sizeof(*best_clock));
	max_n = limit->n.max;
	for (clock.p1 = limit->p1.max; clock.p1 >= limit->p1.min; clock.p1--) {
		/* based on hardware requriment prefer smaller n to precision */
		for (clock.n = limit->n.min; clock.n <= max_n; clock.n++) {
			/* based on hardware requirment prefere larger m1,m2 */
			for (clock.m1 = limit->m1.max;
			     clock.m1 >= limit->m1.min; clock.m1--) {
				for (clock.m2 = limit->m2.max;
				     clock.m2 >= limit->m2.min; clock.m2--) {
					int this_err;

					intel_clock(dev, refclk, &clock);
					if (!intel_PLL_is_valid(crtc, &clock))
						continue;
					this_err = abs((10000 - (target*10000/clock.dot)));
					if (this_err < err_most) {
						*best_clock = clock;
						err_most = this_err;
						max_n = clock.n;
						found = true;
						/* found on first matching */
						goto out;
					}
				}
			}
		}
	}
out:
	return found;
}

/* DisplayPort has only two frequencies, 162MHz and 270MHz */
static bool
intel_find_pll_g4x_dp(const intel_limit_t *limit, struct drm_crtc *crtc,
		      int target, int refclk, intel_clock_t *best_clock)
{
    intel_clock_t clock;
    if (target < 200000) {
	clock.p1 = 2;
	clock.p2 = 10;
	clock.n = 2;
	clock.m1 = 23;
	clock.m2 = 8;
    } else {
	clock.p1 = 1;
	clock.p2 = 10;
	clock.n = 1;
	clock.m1 = 14;
	clock.m2 = 2;
    }
    clock.m = 5 * (clock.m1 + 2) + (clock.m2 + 2);
    clock.p = (clock.p1 * clock.p2);
    clock.dot = 96000 * clock.m / (clock.n + 2) / clock.p;
    memcpy(best_clock, &clock, sizeof(intel_clock_t));
    return true;
}

void
intel_wait_for_vblank(struct drm_device *dev)
{
	/* Wait for 20ms, i.e. one cycle at 50hz. */
	mdelay(20);
}

/* Parameters have changed, update FBC info */
static void i8xx_enable_fbc(struct drm_crtc *crtc, unsigned long interval)
{
	struct drm_device *dev = crtc->dev;
	struct drm_i915_private *dev_priv = dev->dev_private;
	struct drm_framebuffer *fb = crtc->fb;
	struct intel_framebuffer *intel_fb = to_intel_framebuffer(fb);
	struct drm_i915_gem_object *obj_priv = intel_fb->obj->driver_private;
	struct intel_crtc *intel_crtc = to_intel_crtc(crtc);
	int plane, i;
	u32 fbc_ctl, fbc_ctl2;

	dev_priv->cfb_pitch = dev_priv->cfb_size / FBC_LL_SIZE;

	if (fb->pitch < dev_priv->cfb_pitch)
		dev_priv->cfb_pitch = fb->pitch;

	/* FBC_CTL wants 64B units */
	dev_priv->cfb_pitch = (dev_priv->cfb_pitch / 64) - 1;
	dev_priv->cfb_fence = obj_priv->fence_reg;
	dev_priv->cfb_plane = intel_crtc->plane;
	plane = dev_priv->cfb_plane == 0 ? FBC_CTL_PLANEA : FBC_CTL_PLANEB;

	/* Clear old tags */
	for (i = 0; i < (FBC_LL_SIZE / 32) + 1; i++)
		I915_WRITE(FBC_TAG + (i * 4), 0);

	/* Set it up... */
	fbc_ctl2 = FBC_CTL_FENCE_DBL | FBC_CTL_IDLE_IMM | plane;
	if (obj_priv->tiling_mode != I915_TILING_NONE)
		fbc_ctl2 |= FBC_CTL_CPU_FENCE;
	I915_WRITE(FBC_CONTROL2, fbc_ctl2);
	I915_WRITE(FBC_FENCE_OFF, crtc->y);

	/* enable it... */
	fbc_ctl = FBC_CTL_EN | FBC_CTL_PERIODIC;
	fbc_ctl |= (dev_priv->cfb_pitch & 0xff) << FBC_CTL_STRIDE_SHIFT;
	fbc_ctl |= (interval & 0x2fff) << FBC_CTL_INTERVAL_SHIFT;
	if (obj_priv->tiling_mode != I915_TILING_NONE)
		fbc_ctl |= dev_priv->cfb_fence;
	I915_WRITE(FBC_CONTROL, fbc_ctl);

	DRM_DEBUG("enabled FBC, pitch %ld, yoff %d, plane %d, ",
		  dev_priv->cfb_pitch, crtc->y, dev_priv->cfb_plane);
}

void i8xx_disable_fbc(struct drm_device *dev)
{
	struct drm_i915_private *dev_priv = dev->dev_private;
	u32 fbc_ctl;

	if (!I915_HAS_FBC(dev))
		return;

	/* Disable compression */
	fbc_ctl = I915_READ(FBC_CONTROL);
	fbc_ctl &= ~FBC_CTL_EN;
	I915_WRITE(FBC_CONTROL, fbc_ctl);

	/* Wait for compressing bit to clear */
	while (I915_READ(FBC_STATUS) & FBC_STAT_COMPRESSING)
		; /* nothing */

	intel_wait_for_vblank(dev);

	DRM_DEBUG("disabled FBC\n");
}

static bool i8xx_fbc_enabled(struct drm_crtc *crtc)
{
	struct drm_device *dev = crtc->dev;
	struct drm_i915_private *dev_priv = dev->dev_private;

	return I915_READ(FBC_CONTROL) & FBC_CTL_EN;
}

static void g4x_enable_fbc(struct drm_crtc *crtc, unsigned long interval)
{
	struct drm_device *dev = crtc->dev;
	struct drm_i915_private *dev_priv = dev->dev_private;
	struct drm_framebuffer *fb = crtc->fb;
	struct intel_framebuffer *intel_fb = to_intel_framebuffer(fb);
	struct drm_i915_gem_object *obj_priv = intel_fb->obj->driver_private;
	struct intel_crtc *intel_crtc = to_intel_crtc(crtc);
	int plane = (intel_crtc->plane == 0 ? DPFC_CTL_PLANEA :
		     DPFC_CTL_PLANEB);
	unsigned long stall_watermark = 200;
	u32 dpfc_ctl;

	dev_priv->cfb_pitch = (dev_priv->cfb_pitch / 64) - 1;
	dev_priv->cfb_fence = obj_priv->fence_reg;
	dev_priv->cfb_plane = intel_crtc->plane;

	dpfc_ctl = plane | DPFC_SR_EN | DPFC_CTL_LIMIT_1X;
	if (obj_priv->tiling_mode != I915_TILING_NONE) {
		dpfc_ctl |= DPFC_CTL_FENCE_EN | dev_priv->cfb_fence;
		I915_WRITE(DPFC_CHICKEN, DPFC_HT_MODIFY);
	} else {
		I915_WRITE(DPFC_CHICKEN, ~DPFC_HT_MODIFY);
	}

	I915_WRITE(DPFC_CONTROL, dpfc_ctl);
	I915_WRITE(DPFC_RECOMP_CTL, DPFC_RECOMP_STALL_EN |
		   (stall_watermark << DPFC_RECOMP_STALL_WM_SHIFT) |
		   (interval << DPFC_RECOMP_TIMER_COUNT_SHIFT));
	I915_WRITE(DPFC_FENCE_YOFF, crtc->y);

	/* enable it... */
	I915_WRITE(DPFC_CONTROL, I915_READ(DPFC_CONTROL) | DPFC_CTL_EN);

	DRM_DEBUG("enabled fbc on plane %d\n", intel_crtc->plane);
}

void g4x_disable_fbc(struct drm_device *dev)
{
	struct drm_i915_private *dev_priv = dev->dev_private;
	u32 dpfc_ctl;

	/* Disable compression */
	dpfc_ctl = I915_READ(DPFC_CONTROL);
	dpfc_ctl &= ~DPFC_CTL_EN;
	I915_WRITE(DPFC_CONTROL, dpfc_ctl);
	intel_wait_for_vblank(dev);

	DRM_DEBUG("disabled FBC\n");
}

static bool g4x_fbc_enabled(struct drm_crtc *crtc)
{
	struct drm_device *dev = crtc->dev;
	struct drm_i915_private *dev_priv = dev->dev_private;

	return I915_READ(DPFC_CONTROL) & DPFC_CTL_EN;
}

/**
 * intel_update_fbc - enable/disable FBC as needed
 * @crtc: CRTC to point the compressor at
 * @mode: mode in use
 *
 * Set up the framebuffer compression hardware at mode set time.  We
 * enable it if possible:
 *   - plane A only (on pre-965)
 *   - no pixel mulitply/line duplication
 *   - no alpha buffer discard
 *   - no dual wide
 *   - framebuffer <= 2048 in width, 1536 in height
 *
 * We can't assume that any compression will take place (worst case),
 * so the compressed buffer has to be the same size as the uncompressed
 * one.  It also must reside (along with the line length buffer) in
 * stolen memory.
 *
 * We need to enable/disable FBC on a global basis.
 */
static void intel_update_fbc(struct drm_crtc *crtc,
			     struct drm_display_mode *mode)
{
	struct drm_device *dev = crtc->dev;
	struct drm_i915_private *dev_priv = dev->dev_private;
	struct drm_framebuffer *fb = crtc->fb;
	struct intel_framebuffer *intel_fb;
	struct drm_i915_gem_object *obj_priv;
	struct intel_crtc *intel_crtc = to_intel_crtc(crtc);
	int plane = intel_crtc->plane;

	if (!i915_powersave)
		return;

	if (!dev_priv->display.fbc_enabled ||
	    !dev_priv->display.enable_fbc ||
	    !dev_priv->display.disable_fbc)
		return;

	if (!crtc->fb)
		return;

	intel_fb = to_intel_framebuffer(fb);
	obj_priv = intel_fb->obj->driver_private;

	/*
	 * If FBC is already on, we just have to verify that we can
	 * keep it that way...
	 * Need to disable if:
	 *   - changing FBC params (stride, fence, mode)
	 *   - new fb is too large to fit in compressed buffer
	 *   - going to an unsupported config (interlace, pixel multiply, etc.)
	 */
	if (intel_fb->obj->size > dev_priv->cfb_size) {
		DRM_DEBUG("framebuffer too large, disabling compression\n");
		goto out_disable;
	}
	if ((mode->flags & DRM_MODE_FLAG_INTERLACE) ||
	    (mode->flags & DRM_MODE_FLAG_DBLSCAN)) {
		DRM_DEBUG("mode incompatible with compression, disabling\n");
		goto out_disable;
	}
	if ((mode->hdisplay > 2048) ||
	    (mode->vdisplay > 1536)) {
		DRM_DEBUG("mode too large for compression, disabling\n");
		goto out_disable;
	}
	if ((IS_I915GM(dev) || IS_I945GM(dev)) && plane != 0) {
		DRM_DEBUG("plane not 0, disabling compression\n");
		goto out_disable;
	}
	if (obj_priv->tiling_mode != I915_TILING_X) {
		DRM_DEBUG("framebuffer not tiled, disabling compression\n");
		goto out_disable;
	}

	if (dev_priv->display.fbc_enabled(crtc)) {
		/* We can re-enable it in this case, but need to update pitch */
		if (fb->pitch > dev_priv->cfb_pitch)
			dev_priv->display.disable_fbc(dev);
		if (obj_priv->fence_reg != dev_priv->cfb_fence)
			dev_priv->display.disable_fbc(dev);
		if (plane != dev_priv->cfb_plane)
			dev_priv->display.disable_fbc(dev);
	}

	if (!dev_priv->display.fbc_enabled(crtc)) {
		/* Now try to turn it back on if possible */
		dev_priv->display.enable_fbc(crtc, 500);
	}

	return;

out_disable:
	DRM_DEBUG("unsupported config, disabling FBC\n");
	/* Multiple disables should be harmless */
	if (dev_priv->display.fbc_enabled(crtc))
		dev_priv->display.disable_fbc(dev);
}

static int
intel_pipe_set_base(struct drm_crtc *crtc, int x, int y,
		    struct drm_framebuffer *old_fb)
{
	struct drm_device *dev = crtc->dev;
	struct drm_i915_private *dev_priv = dev->dev_private;
	struct drm_i915_master_private *master_priv;
	struct intel_crtc *intel_crtc = to_intel_crtc(crtc);
	struct intel_framebuffer *intel_fb;
	struct drm_i915_gem_object *obj_priv;
	struct drm_gem_object *obj;
	int pipe = intel_crtc->pipe;
	int plane = intel_crtc->plane;
	unsigned long Start, Offset;
	int dspbase = (plane == 0 ? DSPAADDR : DSPBADDR);
	int dspsurf = (plane == 0 ? DSPASURF : DSPBSURF);
	int dspstride = (plane == 0) ? DSPASTRIDE : DSPBSTRIDE;
	int dsptileoff = (plane == 0 ? DSPATILEOFF : DSPBTILEOFF);
	int dspcntr_reg = (plane == 0) ? DSPACNTR : DSPBCNTR;
	u32 dspcntr, alignment;
	int ret;

	/* no fb bound */
	if (!crtc->fb) {
		DRM_DEBUG("No FB bound\n");
		return 0;
	}

	switch (plane) {
	case 0:
	case 1:
		break;
	default:
		DRM_ERROR("Can't update plane %d in SAREA\n", plane);
		return -EINVAL;
	}

	intel_fb = to_intel_framebuffer(crtc->fb);
	obj = intel_fb->obj;
	obj_priv = obj->driver_private;

	switch (obj_priv->tiling_mode) {
	case I915_TILING_NONE:
		alignment = 64 * 1024;
		break;
	case I915_TILING_X:
		/* pin() will align the object as required by fence */
		alignment = 0;
		break;
	case I915_TILING_Y:
		/* FIXME: Is this true? */
		DRM_ERROR("Y tiled not allowed for scan out buffers\n");
		return -EINVAL;
	default:
		BUG();
	}

	mutex_lock(&dev->struct_mutex);
	ret = i915_gem_object_pin(obj, alignment);
	if (ret != 0) {
		mutex_unlock(&dev->struct_mutex);
		return ret;
	}

	ret = i915_gem_object_set_to_gtt_domain(obj, 1);
	if (ret != 0) {
		i915_gem_object_unpin(obj);
		mutex_unlock(&dev->struct_mutex);
		return ret;
	}

	/* Pre-i965 needs to install a fence for tiled scan-out */
	if (!IS_I965G(dev) &&
	    obj_priv->fence_reg == I915_FENCE_REG_NONE &&
	    obj_priv->tiling_mode != I915_TILING_NONE) {
		ret = i915_gem_object_get_fence_reg(obj);
		if (ret != 0) {
			i915_gem_object_unpin(obj);
			mutex_unlock(&dev->struct_mutex);
			return ret;
		}
	}

	dspcntr = I915_READ(dspcntr_reg);
	/* Mask out pixel format bits in case we change it */
	dspcntr &= ~DISPPLANE_PIXFORMAT_MASK;
	switch (crtc->fb->bits_per_pixel) {
	case 8:
		dspcntr |= DISPPLANE_8BPP;
		break;
	case 16:
		if (crtc->fb->depth == 15)
			dspcntr |= DISPPLANE_15_16BPP;
		else
			dspcntr |= DISPPLANE_16BPP;
		break;
	case 24:
	case 32:
		dspcntr |= DISPPLANE_32BPP_NO_ALPHA;
		break;
	default:
		DRM_ERROR("Unknown color depth\n");
		i915_gem_object_unpin(obj);
		mutex_unlock(&dev->struct_mutex);
		return -EINVAL;
	}
	if (IS_I965G(dev)) {
		if (obj_priv->tiling_mode != I915_TILING_NONE)
			dspcntr |= DISPPLANE_TILED;
		else
			dspcntr &= ~DISPPLANE_TILED;
	}

	if (IS_IGDNG(dev))
		/* must disable */
		dspcntr |= DISPPLANE_TRICKLE_FEED_DISABLE;

	I915_WRITE(dspcntr_reg, dspcntr);

	Start = obj_priv->gtt_offset;
	Offset = y * crtc->fb->pitch + x * (crtc->fb->bits_per_pixel / 8);

	DRM_DEBUG("Writing base %08lX %08lX %d %d\n", Start, Offset, x, y);
	I915_WRITE(dspstride, crtc->fb->pitch);
	if (IS_I965G(dev)) {
		I915_WRITE(dspbase, Offset);
		I915_READ(dspbase);
		I915_WRITE(dspsurf, Start);
		I915_READ(dspsurf);
		I915_WRITE(dsptileoff, (y << 16) | x);
	} else {
		I915_WRITE(dspbase, Start + Offset);
		I915_READ(dspbase);
	}

	if ((IS_I965G(dev) || plane == 0))
		intel_update_fbc(crtc, &crtc->mode);

	intel_wait_for_vblank(dev);

	if (old_fb) {
		intel_fb = to_intel_framebuffer(old_fb);
		obj_priv = intel_fb->obj->driver_private;
		i915_gem_object_unpin(intel_fb->obj);
	}
	intel_increase_pllclock(crtc, true);

	mutex_unlock(&dev->struct_mutex);

	if (!dev->primary->master)
		return 0;

	master_priv = dev->primary->master->driver_priv;
	if (!master_priv->sarea_priv)
		return 0;

	if (pipe) {
		master_priv->sarea_priv->pipeB_x = x;
		master_priv->sarea_priv->pipeB_y = y;
	} else {
		master_priv->sarea_priv->pipeA_x = x;
		master_priv->sarea_priv->pipeA_y = y;
	}

	return 0;
}

/* Disable the VGA plane that we never use */
static void i915_disable_vga (struct drm_device *dev)
{
	struct drm_i915_private *dev_priv = dev->dev_private;
	u8 sr1;
	u32 vga_reg;

	if (IS_IGDNG(dev))
		vga_reg = CPU_VGACNTRL;
	else
		vga_reg = VGACNTRL;

	if (I915_READ(vga_reg) & VGA_DISP_DISABLE)
		return;

	I915_WRITE8(VGA_SR_INDEX, 1);
	sr1 = I915_READ8(VGA_SR_DATA);
	I915_WRITE8(VGA_SR_DATA, sr1 | (1 << 5));
	udelay(100);

	I915_WRITE(vga_reg, VGA_DISP_DISABLE);
}

static void igdng_disable_pll_edp (struct drm_crtc *crtc)
{
	struct drm_device *dev = crtc->dev;
	struct drm_i915_private *dev_priv = dev->dev_private;
	u32 dpa_ctl;

	DRM_DEBUG("\n");
	dpa_ctl = I915_READ(DP_A);
	dpa_ctl &= ~DP_PLL_ENABLE;
	I915_WRITE(DP_A, dpa_ctl);
}

static void igdng_enable_pll_edp (struct drm_crtc *crtc)
{
	struct drm_device *dev = crtc->dev;
	struct drm_i915_private *dev_priv = dev->dev_private;
	u32 dpa_ctl;

	dpa_ctl = I915_READ(DP_A);
	dpa_ctl |= DP_PLL_ENABLE;
	I915_WRITE(DP_A, dpa_ctl);
	udelay(200);
}


static void igdng_set_pll_edp (struct drm_crtc *crtc, int clock)
{
	struct drm_device *dev = crtc->dev;
	struct drm_i915_private *dev_priv = dev->dev_private;
	u32 dpa_ctl;

	DRM_DEBUG("eDP PLL enable for clock %d\n", clock);
	dpa_ctl = I915_READ(DP_A);
	dpa_ctl &= ~DP_PLL_FREQ_MASK;

	if (clock < 200000) {
		u32 temp;
		dpa_ctl |= DP_PLL_FREQ_160MHZ;
		/* workaround for 160Mhz:
		   1) program 0x4600c bits 15:0 = 0x8124
		   2) program 0x46010 bit 0 = 1
		   3) program 0x46034 bit 24 = 1
		   4) program 0x64000 bit 14 = 1
		   */
		temp = I915_READ(0x4600c);
		temp &= 0xffff0000;
		I915_WRITE(0x4600c, temp | 0x8124);

		temp = I915_READ(0x46010);
		I915_WRITE(0x46010, temp | 1);

		temp = I915_READ(0x46034);
		I915_WRITE(0x46034, temp | (1 << 24));
	} else {
		dpa_ctl |= DP_PLL_FREQ_270MHZ;
	}
	I915_WRITE(DP_A, dpa_ctl);

	udelay(500);
}

static void igdng_crtc_dpms(struct drm_crtc *crtc, int mode)
{
	struct drm_device *dev = crtc->dev;
	struct drm_i915_private *dev_priv = dev->dev_private;
	struct intel_crtc *intel_crtc = to_intel_crtc(crtc);
	int pipe = intel_crtc->pipe;
	int plane = intel_crtc->plane;
	int pch_dpll_reg = (pipe == 0) ? PCH_DPLL_A : PCH_DPLL_B;
	int pipeconf_reg = (pipe == 0) ? PIPEACONF : PIPEBCONF;
	int dspcntr_reg = (plane == 0) ? DSPACNTR : DSPBCNTR;
	int dspbase_reg = (plane == 0) ? DSPAADDR : DSPBADDR;
	int fdi_tx_reg = (pipe == 0) ? FDI_TXA_CTL : FDI_TXB_CTL;
	int fdi_rx_reg = (pipe == 0) ? FDI_RXA_CTL : FDI_RXB_CTL;
	int fdi_rx_iir_reg = (pipe == 0) ? FDI_RXA_IIR : FDI_RXB_IIR;
	int fdi_rx_imr_reg = (pipe == 0) ? FDI_RXA_IMR : FDI_RXB_IMR;
	int transconf_reg = (pipe == 0) ? TRANSACONF : TRANSBCONF;
	int pf_ctl_reg = (pipe == 0) ? PFA_CTL_1 : PFB_CTL_1;
	int pf_win_size = (pipe == 0) ? PFA_WIN_SZ : PFB_WIN_SZ;
	int pf_win_pos = (pipe == 0) ? PFA_WIN_POS : PFB_WIN_POS;
	int cpu_htot_reg = (pipe == 0) ? HTOTAL_A : HTOTAL_B;
	int cpu_hblank_reg = (pipe == 0) ? HBLANK_A : HBLANK_B;
	int cpu_hsync_reg = (pipe == 0) ? HSYNC_A : HSYNC_B;
	int cpu_vtot_reg = (pipe == 0) ? VTOTAL_A : VTOTAL_B;
	int cpu_vblank_reg = (pipe == 0) ? VBLANK_A : VBLANK_B;
	int cpu_vsync_reg = (pipe == 0) ? VSYNC_A : VSYNC_B;
	int trans_htot_reg = (pipe == 0) ? TRANS_HTOTAL_A : TRANS_HTOTAL_B;
	int trans_hblank_reg = (pipe == 0) ? TRANS_HBLANK_A : TRANS_HBLANK_B;
	int trans_hsync_reg = (pipe == 0) ? TRANS_HSYNC_A : TRANS_HSYNC_B;
	int trans_vtot_reg = (pipe == 0) ? TRANS_VTOTAL_A : TRANS_VTOTAL_B;
	int trans_vblank_reg = (pipe == 0) ? TRANS_VBLANK_A : TRANS_VBLANK_B;
	int trans_vsync_reg = (pipe == 0) ? TRANS_VSYNC_A : TRANS_VSYNC_B;
	u32 temp;
	int tries = 5, j, n;

	/* XXX: When our outputs are all unaware of DPMS modes other than off
	 * and on, we should map those modes to DRM_MODE_DPMS_OFF in the CRTC.
	 */
	switch (mode) {
	case DRM_MODE_DPMS_ON:
	case DRM_MODE_DPMS_STANDBY:
	case DRM_MODE_DPMS_SUSPEND:
		DRM_DEBUG("crtc %d dpms on\n", pipe);
		if (HAS_eDP) {
			/* enable eDP PLL */
			igdng_enable_pll_edp(crtc);
		} else {
			/* enable PCH DPLL */
			temp = I915_READ(pch_dpll_reg);
			if ((temp & DPLL_VCO_ENABLE) == 0) {
				I915_WRITE(pch_dpll_reg, temp | DPLL_VCO_ENABLE);
				I915_READ(pch_dpll_reg);
			}

			/* enable PCH FDI RX PLL, wait warmup plus DMI latency */
			temp = I915_READ(fdi_rx_reg);
			I915_WRITE(fdi_rx_reg, temp | FDI_RX_PLL_ENABLE |
					FDI_SEL_PCDCLK |
					FDI_DP_PORT_WIDTH_X4); /* default 4 lanes */
			I915_READ(fdi_rx_reg);
			udelay(200);

			/* Enable CPU FDI TX PLL, always on for IGDNG */
			temp = I915_READ(fdi_tx_reg);
			if ((temp & FDI_TX_PLL_ENABLE) == 0) {
				I915_WRITE(fdi_tx_reg, temp | FDI_TX_PLL_ENABLE);
				I915_READ(fdi_tx_reg);
				udelay(100);
			}
		}

		/* Enable panel fitting for LVDS */
		if (intel_pipe_has_type(crtc, INTEL_OUTPUT_LVDS)) {
			temp = I915_READ(pf_ctl_reg);
			I915_WRITE(pf_ctl_reg, temp | PF_ENABLE);

			/* currently full aspect */
			I915_WRITE(pf_win_pos, 0);

			I915_WRITE(pf_win_size,
				   (dev_priv->panel_fixed_mode->hdisplay << 16) |
				   (dev_priv->panel_fixed_mode->vdisplay));
		}

		/* Enable CPU pipe */
		temp = I915_READ(pipeconf_reg);
		if ((temp & PIPEACONF_ENABLE) == 0) {
			I915_WRITE(pipeconf_reg, temp | PIPEACONF_ENABLE);
			I915_READ(pipeconf_reg);
			udelay(100);
		}

		/* configure and enable CPU plane */
		temp = I915_READ(dspcntr_reg);
		if ((temp & DISPLAY_PLANE_ENABLE) == 0) {
			I915_WRITE(dspcntr_reg, temp | DISPLAY_PLANE_ENABLE);
			/* Flush the plane changes */
			I915_WRITE(dspbase_reg, I915_READ(dspbase_reg));
		}

		if (!HAS_eDP) {
			/* enable CPU FDI TX and PCH FDI RX */
			temp = I915_READ(fdi_tx_reg);
			temp |= FDI_TX_ENABLE;
			temp |= FDI_DP_PORT_WIDTH_X4; /* default */
			temp &= ~FDI_LINK_TRAIN_NONE;
			temp |= FDI_LINK_TRAIN_PATTERN_1;
			I915_WRITE(fdi_tx_reg, temp);
			I915_READ(fdi_tx_reg);

			temp = I915_READ(fdi_rx_reg);
			temp &= ~FDI_LINK_TRAIN_NONE;
			temp |= FDI_LINK_TRAIN_PATTERN_1;
			I915_WRITE(fdi_rx_reg, temp | FDI_RX_ENABLE);
			I915_READ(fdi_rx_reg);

			udelay(150);

			/* Train FDI. */
			/* umask FDI RX Interrupt symbol_lock and bit_lock bit
			   for train result */
			temp = I915_READ(fdi_rx_imr_reg);
			temp &= ~FDI_RX_SYMBOL_LOCK;
			temp &= ~FDI_RX_BIT_LOCK;
			I915_WRITE(fdi_rx_imr_reg, temp);
			I915_READ(fdi_rx_imr_reg);
			udelay(150);

			temp = I915_READ(fdi_rx_iir_reg);
			DRM_DEBUG("FDI_RX_IIR 0x%x\n", temp);

			if ((temp & FDI_RX_BIT_LOCK) == 0) {
				for (j = 0; j < tries; j++) {
					temp = I915_READ(fdi_rx_iir_reg);
					DRM_DEBUG("FDI_RX_IIR 0x%x\n", temp);
					if (temp & FDI_RX_BIT_LOCK)
						break;
					udelay(200);
				}
				if (j != tries)
					I915_WRITE(fdi_rx_iir_reg,
							temp | FDI_RX_BIT_LOCK);
				else
					DRM_DEBUG("train 1 fail\n");
			} else {
				I915_WRITE(fdi_rx_iir_reg,
						temp | FDI_RX_BIT_LOCK);
				DRM_DEBUG("train 1 ok 2!\n");
			}
			temp = I915_READ(fdi_tx_reg);
			temp &= ~FDI_LINK_TRAIN_NONE;
			temp |= FDI_LINK_TRAIN_PATTERN_2;
			I915_WRITE(fdi_tx_reg, temp);

			temp = I915_READ(fdi_rx_reg);
			temp &= ~FDI_LINK_TRAIN_NONE;
			temp |= FDI_LINK_TRAIN_PATTERN_2;
			I915_WRITE(fdi_rx_reg, temp);

			udelay(150);

			temp = I915_READ(fdi_rx_iir_reg);
			DRM_DEBUG("FDI_RX_IIR 0x%x\n", temp);

			if ((temp & FDI_RX_SYMBOL_LOCK) == 0) {
				for (j = 0; j < tries; j++) {
					temp = I915_READ(fdi_rx_iir_reg);
					DRM_DEBUG("FDI_RX_IIR 0x%x\n", temp);
					if (temp & FDI_RX_SYMBOL_LOCK)
						break;
					udelay(200);
				}
				if (j != tries) {
					I915_WRITE(fdi_rx_iir_reg,
							temp | FDI_RX_SYMBOL_LOCK);
					DRM_DEBUG("train 2 ok 1!\n");
				} else
					DRM_DEBUG("train 2 fail\n");
			} else {
				I915_WRITE(fdi_rx_iir_reg,
						temp | FDI_RX_SYMBOL_LOCK);
				DRM_DEBUG("train 2 ok 2!\n");
			}
			DRM_DEBUG("train done\n");

			/* set transcoder timing */
			I915_WRITE(trans_htot_reg, I915_READ(cpu_htot_reg));
			I915_WRITE(trans_hblank_reg, I915_READ(cpu_hblank_reg));
			I915_WRITE(trans_hsync_reg, I915_READ(cpu_hsync_reg));

			I915_WRITE(trans_vtot_reg, I915_READ(cpu_vtot_reg));
			I915_WRITE(trans_vblank_reg, I915_READ(cpu_vblank_reg));
			I915_WRITE(trans_vsync_reg, I915_READ(cpu_vsync_reg));

			/* enable PCH transcoder */
			temp = I915_READ(transconf_reg);
			I915_WRITE(transconf_reg, temp | TRANS_ENABLE);
			I915_READ(transconf_reg);

			while ((I915_READ(transconf_reg) & TRANS_STATE_ENABLE) == 0)
				;

			/* enable normal */

			temp = I915_READ(fdi_tx_reg);
			temp &= ~FDI_LINK_TRAIN_NONE;
			I915_WRITE(fdi_tx_reg, temp | FDI_LINK_TRAIN_NONE |
					FDI_TX_ENHANCE_FRAME_ENABLE);
			I915_READ(fdi_tx_reg);

			temp = I915_READ(fdi_rx_reg);
			temp &= ~FDI_LINK_TRAIN_NONE;
			I915_WRITE(fdi_rx_reg, temp | FDI_LINK_TRAIN_NONE |
					FDI_RX_ENHANCE_FRAME_ENABLE);
			I915_READ(fdi_rx_reg);

			/* wait one idle pattern time */
			udelay(100);

		}

		intel_crtc_load_lut(crtc);

	break;
	case DRM_MODE_DPMS_OFF:
		DRM_DEBUG("crtc %d dpms off\n", pipe);

		i915_disable_vga(dev);

		/* Disable display plane */
		temp = I915_READ(dspcntr_reg);
		if ((temp & DISPLAY_PLANE_ENABLE) != 0) {
			I915_WRITE(dspcntr_reg, temp & ~DISPLAY_PLANE_ENABLE);
			/* Flush the plane changes */
			I915_WRITE(dspbase_reg, I915_READ(dspbase_reg));
			I915_READ(dspbase_reg);
		}

		/* disable cpu pipe, disable after all planes disabled */
		temp = I915_READ(pipeconf_reg);
		if ((temp & PIPEACONF_ENABLE) != 0) {
			I915_WRITE(pipeconf_reg, temp & ~PIPEACONF_ENABLE);
			I915_READ(pipeconf_reg);
			n = 0;
			/* wait for cpu pipe off, pipe state */
			while ((I915_READ(pipeconf_reg) & I965_PIPECONF_ACTIVE) != 0) {
				n++;
				if (n < 60) {
					udelay(500);
					continue;
				} else {
					DRM_DEBUG("pipe %d off delay\n", pipe);
					break;
				}
			}
		} else
			DRM_DEBUG("crtc %d is disabled\n", pipe);

		if (HAS_eDP) {
			igdng_disable_pll_edp(crtc);
		}

		/* disable CPU FDI tx and PCH FDI rx */
		temp = I915_READ(fdi_tx_reg);
		I915_WRITE(fdi_tx_reg, temp & ~FDI_TX_ENABLE);
		I915_READ(fdi_tx_reg);

		temp = I915_READ(fdi_rx_reg);
		I915_WRITE(fdi_rx_reg, temp & ~FDI_RX_ENABLE);
		I915_READ(fdi_rx_reg);

		udelay(100);

		/* still set train pattern 1 */
		temp = I915_READ(fdi_tx_reg);
		temp &= ~FDI_LINK_TRAIN_NONE;
		temp |= FDI_LINK_TRAIN_PATTERN_1;
		I915_WRITE(fdi_tx_reg, temp);

		temp = I915_READ(fdi_rx_reg);
		temp &= ~FDI_LINK_TRAIN_NONE;
		temp |= FDI_LINK_TRAIN_PATTERN_1;
		I915_WRITE(fdi_rx_reg, temp);

		udelay(100);

		/* disable PCH transcoder */
		temp = I915_READ(transconf_reg);
		if ((temp & TRANS_ENABLE) != 0) {
			I915_WRITE(transconf_reg, temp & ~TRANS_ENABLE);
			I915_READ(transconf_reg);
			n = 0;
			/* wait for PCH transcoder off, transcoder state */
			while ((I915_READ(transconf_reg) & TRANS_STATE_ENABLE) != 0) {
				n++;
				if (n < 60) {
					udelay(500);
					continue;
				} else {
					DRM_DEBUG("transcoder %d off delay\n", pipe);
					break;
				}
			}
		}

		/* disable PCH DPLL */
		temp = I915_READ(pch_dpll_reg);
		if ((temp & DPLL_VCO_ENABLE) != 0) {
			I915_WRITE(pch_dpll_reg, temp & ~DPLL_VCO_ENABLE);
			I915_READ(pch_dpll_reg);
		}

		temp = I915_READ(fdi_rx_reg);
		if ((temp & FDI_RX_PLL_ENABLE) != 0) {
			temp &= ~FDI_SEL_PCDCLK;
			temp &= ~FDI_RX_PLL_ENABLE;
			I915_WRITE(fdi_rx_reg, temp);
			I915_READ(fdi_rx_reg);
		}

		/* Disable CPU FDI TX PLL */
		temp = I915_READ(fdi_tx_reg);
		if ((temp & FDI_TX_PLL_ENABLE) != 0) {
			I915_WRITE(fdi_tx_reg, temp & ~FDI_TX_PLL_ENABLE);
			I915_READ(fdi_tx_reg);
			udelay(100);
		}

		/* Disable PF */
		temp = I915_READ(pf_ctl_reg);
		if ((temp & PF_ENABLE) != 0) {
			I915_WRITE(pf_ctl_reg, temp & ~PF_ENABLE);
			I915_READ(pf_ctl_reg);
		}
		I915_WRITE(pf_win_size, 0);

		/* Wait for the clocks to turn off. */
		udelay(150);
		break;
	}
}

static void i9xx_crtc_dpms(struct drm_crtc *crtc, int mode)
{
	struct drm_device *dev = crtc->dev;
	struct drm_i915_private *dev_priv = dev->dev_private;
	struct intel_crtc *intel_crtc = to_intel_crtc(crtc);
	int pipe = intel_crtc->pipe;
	int plane = intel_crtc->plane;
	int dpll_reg = (pipe == 0) ? DPLL_A : DPLL_B;
	int dspcntr_reg = (plane == 0) ? DSPACNTR : DSPBCNTR;
	int dspbase_reg = (plane == 0) ? DSPAADDR : DSPBADDR;
	int pipeconf_reg = (pipe == 0) ? PIPEACONF : PIPEBCONF;
	u32 temp;

	/* XXX: When our outputs are all unaware of DPMS modes other than off
	 * and on, we should map those modes to DRM_MODE_DPMS_OFF in the CRTC.
	 */
	switch (mode) {
	case DRM_MODE_DPMS_ON:
	case DRM_MODE_DPMS_STANDBY:
	case DRM_MODE_DPMS_SUSPEND:
		/* Enable the DPLL */
		temp = I915_READ(dpll_reg);
		if ((temp & DPLL_VCO_ENABLE) == 0) {
			I915_WRITE(dpll_reg, temp);
			I915_READ(dpll_reg);
			/* Wait for the clocks to stabilize. */
			udelay(150);
			I915_WRITE(dpll_reg, temp | DPLL_VCO_ENABLE);
			I915_READ(dpll_reg);
			/* Wait for the clocks to stabilize. */
			udelay(150);
			I915_WRITE(dpll_reg, temp | DPLL_VCO_ENABLE);
			I915_READ(dpll_reg);
			/* Wait for the clocks to stabilize. */
			udelay(150);
		}

		/* Enable the pipe */
		temp = I915_READ(pipeconf_reg);
		if ((temp & PIPEACONF_ENABLE) == 0)
			I915_WRITE(pipeconf_reg, temp | PIPEACONF_ENABLE);

		/* Enable the plane */
		temp = I915_READ(dspcntr_reg);
		if ((temp & DISPLAY_PLANE_ENABLE) == 0) {
			I915_WRITE(dspcntr_reg, temp | DISPLAY_PLANE_ENABLE);
			/* Flush the plane changes */
			I915_WRITE(dspbase_reg, I915_READ(dspbase_reg));
		}

		intel_crtc_load_lut(crtc);

		if ((IS_I965G(dev) || plane == 0))
			intel_update_fbc(crtc, &crtc->mode);

		/* Give the overlay scaler a chance to enable if it's on this pipe */
		//intel_crtc_dpms_video(crtc, true); TODO
		intel_update_watermarks(dev);
	break;
	case DRM_MODE_DPMS_OFF:
		intel_update_watermarks(dev);
		/* Give the overlay scaler a chance to disable if it's on this pipe */
		//intel_crtc_dpms_video(crtc, FALSE); TODO

		if (dev_priv->cfb_plane == plane &&
		    dev_priv->display.disable_fbc)
			dev_priv->display.disable_fbc(dev);

		/* Disable the VGA plane that we never use */
		i915_disable_vga(dev);

		/* Disable display plane */
		temp = I915_READ(dspcntr_reg);
		if ((temp & DISPLAY_PLANE_ENABLE) != 0) {
			I915_WRITE(dspcntr_reg, temp & ~DISPLAY_PLANE_ENABLE);
			/* Flush the plane changes */
			I915_WRITE(dspbase_reg, I915_READ(dspbase_reg));
			I915_READ(dspbase_reg);
		}

		if (!IS_I9XX(dev)) {
			/* Wait for vblank for the disable to take effect */
			intel_wait_for_vblank(dev);
		}

		/* Next, disable display pipes */
		temp = I915_READ(pipeconf_reg);
		if ((temp & PIPEACONF_ENABLE) != 0) {
			I915_WRITE(pipeconf_reg, temp & ~PIPEACONF_ENABLE);
			I915_READ(pipeconf_reg);
		}

		/* Wait for vblank for the disable to take effect. */
		intel_wait_for_vblank(dev);

		temp = I915_READ(dpll_reg);
		if ((temp & DPLL_VCO_ENABLE) != 0) {
			I915_WRITE(dpll_reg, temp & ~DPLL_VCO_ENABLE);
			I915_READ(dpll_reg);
		}

		/* Wait for the clocks to turn off. */
		udelay(150);
		break;
	}
}

/**
 * Sets the power management mode of the pipe and plane.
 *
 * This code should probably grow support for turning the cursor off and back
 * on appropriately at the same time as we're turning the pipe off/on.
 */
static void intel_crtc_dpms(struct drm_crtc *crtc, int mode)
{
	struct drm_device *dev = crtc->dev;
	struct drm_i915_private *dev_priv = dev->dev_private;
	struct drm_i915_master_private *master_priv;
	struct intel_crtc *intel_crtc = to_intel_crtc(crtc);
	int pipe = intel_crtc->pipe;
	bool enabled;

	dev_priv->display.dpms(crtc, mode);

	intel_crtc->dpms_mode = mode;

	if (!dev->primary->master)
		return;

	master_priv = dev->primary->master->driver_priv;
	if (!master_priv->sarea_priv)
		return;

	enabled = crtc->enabled && mode != DRM_MODE_DPMS_OFF;

	switch (pipe) {
	case 0:
		master_priv->sarea_priv->pipeA_w = enabled ? crtc->mode.hdisplay : 0;
		master_priv->sarea_priv->pipeA_h = enabled ? crtc->mode.vdisplay : 0;
		break;
	case 1:
		master_priv->sarea_priv->pipeB_w = enabled ? crtc->mode.hdisplay : 0;
		master_priv->sarea_priv->pipeB_h = enabled ? crtc->mode.vdisplay : 0;
		break;
	default:
		DRM_ERROR("Can't update pipe %d in SAREA\n", pipe);
		break;
	}
}

static void intel_crtc_prepare (struct drm_crtc *crtc)
{
	struct drm_crtc_helper_funcs *crtc_funcs = crtc->helper_private;
	crtc_funcs->dpms(crtc, DRM_MODE_DPMS_OFF);
}

static void intel_crtc_commit (struct drm_crtc *crtc)
{
	struct drm_crtc_helper_funcs *crtc_funcs = crtc->helper_private;
	crtc_funcs->dpms(crtc, DRM_MODE_DPMS_ON);
}

void intel_encoder_prepare (struct drm_encoder *encoder)
{
	struct drm_encoder_helper_funcs *encoder_funcs = encoder->helper_private;
	/* lvds has its own version of prepare see intel_lvds_prepare */
	encoder_funcs->dpms(encoder, DRM_MODE_DPMS_OFF);
}

void intel_encoder_commit (struct drm_encoder *encoder)
{
	struct drm_encoder_helper_funcs *encoder_funcs = encoder->helper_private;
	/* lvds has its own version of commit see intel_lvds_commit */
	encoder_funcs->dpms(encoder, DRM_MODE_DPMS_ON);
}

static bool intel_crtc_mode_fixup(struct drm_crtc *crtc,
				  struct drm_display_mode *mode,
				  struct drm_display_mode *adjusted_mode)
{
	struct drm_device *dev = crtc->dev;
	if (IS_IGDNG(dev)) {
		/* FDI link clock is fixed at 2.7G */
		if (mode->clock * 3 > 27000 * 4)
			return MODE_CLOCK_HIGH;
	}
	return true;
}

static int i945_get_display_clock_speed(struct drm_device *dev)
{
	return 400000;
}

static int i915_get_display_clock_speed(struct drm_device *dev)
{
	return 333000;
}

static int i9xx_misc_get_display_clock_speed(struct drm_device *dev)
{
	return 200000;
}

static int i915gm_get_display_clock_speed(struct drm_device *dev)
{
	u16 gcfgc = 0;

	pci_read_config_word(dev->pdev, GCFGC, &gcfgc);

	if (gcfgc & GC_LOW_FREQUENCY_ENABLE)
		return 133000;
	else {
		switch (gcfgc & GC_DISPLAY_CLOCK_MASK) {
		case GC_DISPLAY_CLOCK_333_MHZ:
			return 333000;
		default:
		case GC_DISPLAY_CLOCK_190_200_MHZ:
			return 190000;
		}
	}
}

static int i865_get_display_clock_speed(struct drm_device *dev)
{
	return 266000;
}

static int i855_get_display_clock_speed(struct drm_device *dev)
{
	u16 hpllcc = 0;
	/* Assume that the hardware is in the high speed state.  This
	 * should be the default.
	 */
	switch (hpllcc & GC_CLOCK_CONTROL_MASK) {
	case GC_CLOCK_133_200:
	case GC_CLOCK_100_200:
		return 200000;
	case GC_CLOCK_166_250:
		return 250000;
	case GC_CLOCK_100_133:
		return 133000;
	}
<<<<<<< HEAD

	/* Shouldn't happen */
	return 0;
}

=======

	/* Shouldn't happen */
	return 0;
}

>>>>>>> d93a8f82
static int i830_get_display_clock_speed(struct drm_device *dev)
{
	return 133000;
}

/**
 * Return the pipe currently connected to the panel fitter,
 * or -1 if the panel fitter is not present or not in use
 */
static int intel_panel_fitter_pipe (struct drm_device *dev)
{
	struct drm_i915_private *dev_priv = dev->dev_private;
	u32  pfit_control;

	/* i830 doesn't have a panel fitter */
	if (IS_I830(dev))
		return -1;

	pfit_control = I915_READ(PFIT_CONTROL);

	/* See if the panel fitter is in use */
	if ((pfit_control & PFIT_ENABLE) == 0)
		return -1;

	/* 965 can place panel fitter on either pipe */
	if (IS_I965G(dev))
		return (pfit_control >> 29) & 0x3;

	/* older chips can only use pipe 1 */
	return 1;
}

struct fdi_m_n {
	u32        tu;
	u32        gmch_m;
	u32        gmch_n;
	u32        link_m;
	u32        link_n;
};

static void
fdi_reduce_ratio(u32 *num, u32 *den)
{
	while (*num > 0xffffff || *den > 0xffffff) {
		*num >>= 1;
		*den >>= 1;
	}
}

#define DATA_N 0x800000
#define LINK_N 0x80000

static void
igdng_compute_m_n(int bytes_per_pixel, int nlanes,
		int pixel_clock, int link_clock,
		struct fdi_m_n *m_n)
{
	u64 temp;

	m_n->tu = 64; /* default size */

	temp = (u64) DATA_N * pixel_clock;
	temp = div_u64(temp, link_clock);
	m_n->gmch_m = div_u64(temp * bytes_per_pixel, nlanes);
	m_n->gmch_n = DATA_N;
	fdi_reduce_ratio(&m_n->gmch_m, &m_n->gmch_n);

	temp = (u64) LINK_N * pixel_clock;
	m_n->link_m = div_u64(temp, link_clock);
	m_n->link_n = LINK_N;
	fdi_reduce_ratio(&m_n->link_m, &m_n->link_n);
}


struct intel_watermark_params {
	unsigned long fifo_size;
	unsigned long max_wm;
	unsigned long default_wm;
	unsigned long guard_size;
	unsigned long cacheline_size;
};

/* IGD has different values for various configs */
static struct intel_watermark_params igd_display_wm = {
	IGD_DISPLAY_FIFO,
	IGD_MAX_WM,
	IGD_DFT_WM,
	IGD_GUARD_WM,
	IGD_FIFO_LINE_SIZE
};
static struct intel_watermark_params igd_display_hplloff_wm = {
	IGD_DISPLAY_FIFO,
	IGD_MAX_WM,
	IGD_DFT_HPLLOFF_WM,
	IGD_GUARD_WM,
	IGD_FIFO_LINE_SIZE
};
static struct intel_watermark_params igd_cursor_wm = {
	IGD_CURSOR_FIFO,
	IGD_CURSOR_MAX_WM,
	IGD_CURSOR_DFT_WM,
	IGD_CURSOR_GUARD_WM,
	IGD_FIFO_LINE_SIZE,
};
static struct intel_watermark_params igd_cursor_hplloff_wm = {
	IGD_CURSOR_FIFO,
	IGD_CURSOR_MAX_WM,
	IGD_CURSOR_DFT_WM,
	IGD_CURSOR_GUARD_WM,
	IGD_FIFO_LINE_SIZE
};
static struct intel_watermark_params i945_wm_info = {
	I945_FIFO_SIZE,
	I915_MAX_WM,
	1,
	2,
	I915_FIFO_LINE_SIZE
};
static struct intel_watermark_params i915_wm_info = {
	I915_FIFO_SIZE,
	I915_MAX_WM,
	1,
	2,
	I915_FIFO_LINE_SIZE
};
static struct intel_watermark_params i855_wm_info = {
	I855GM_FIFO_SIZE,
	I915_MAX_WM,
	1,
	2,
	I830_FIFO_LINE_SIZE
};
static struct intel_watermark_params i830_wm_info = {
	I830_FIFO_SIZE,
	I915_MAX_WM,
	1,
	2,
	I830_FIFO_LINE_SIZE
};

/**
 * intel_calculate_wm - calculate watermark level
 * @clock_in_khz: pixel clock
 * @wm: chip FIFO params
 * @pixel_size: display pixel size
 * @latency_ns: memory latency for the platform
 *
 * Calculate the watermark level (the level at which the display plane will
 * start fetching from memory again).  Each chip has a different display
 * FIFO size and allocation, so the caller needs to figure that out and pass
 * in the correct intel_watermark_params structure.
 *
 * As the pixel clock runs, the FIFO will be drained at a rate that depends
 * on the pixel size.  When it reaches the watermark level, it'll start
 * fetching FIFO line sized based chunks from memory until the FIFO fills
 * past the watermark point.  If the FIFO drains completely, a FIFO underrun
 * will occur, and a display engine hang could result.
 */
static unsigned long intel_calculate_wm(unsigned long clock_in_khz,
					struct intel_watermark_params *wm,
					int pixel_size,
					unsigned long latency_ns)
{
	long entries_required, wm_size;

	/*
	 * Note: we need to make sure we don't overflow for various clock &
	 * latency values.
	 * clocks go from a few thousand to several hundred thousand.
	 * latency is usually a few thousand
	 */
	entries_required = ((clock_in_khz / 1000) * pixel_size * latency_ns) /
		1000;
	entries_required /= wm->cacheline_size;

	DRM_DEBUG("FIFO entries required for mode: %d\n", entries_required);

	wm_size = wm->fifo_size - (entries_required + wm->guard_size);

	DRM_DEBUG("FIFO watermark level: %d\n", wm_size);

	/* Don't promote wm_size to unsigned... */
	if (wm_size > (long)wm->max_wm)
		wm_size = wm->max_wm;
	if (wm_size <= 0)
		wm_size = wm->default_wm;
	return wm_size;
}

struct cxsr_latency {
	int is_desktop;
	unsigned long fsb_freq;
	unsigned long mem_freq;
	unsigned long display_sr;
	unsigned long display_hpll_disable;
	unsigned long cursor_sr;
	unsigned long cursor_hpll_disable;
};

static struct cxsr_latency cxsr_latency_table[] = {
	{1, 800, 400, 3382, 33382, 3983, 33983},    /* DDR2-400 SC */
	{1, 800, 667, 3354, 33354, 3807, 33807},    /* DDR2-667 SC */
	{1, 800, 800, 3347, 33347, 3763, 33763},    /* DDR2-800 SC */

	{1, 667, 400, 3400, 33400, 4021, 34021},    /* DDR2-400 SC */
	{1, 667, 667, 3372, 33372, 3845, 33845},    /* DDR2-667 SC */
	{1, 667, 800, 3386, 33386, 3822, 33822},    /* DDR2-800 SC */

	{1, 400, 400, 3472, 33472, 4173, 34173},    /* DDR2-400 SC */
	{1, 400, 667, 3443, 33443, 3996, 33996},    /* DDR2-667 SC */
	{1, 400, 800, 3430, 33430, 3946, 33946},    /* DDR2-800 SC */

	{0, 800, 400, 3438, 33438, 4065, 34065},    /* DDR2-400 SC */
	{0, 800, 667, 3410, 33410, 3889, 33889},    /* DDR2-667 SC */
	{0, 800, 800, 3403, 33403, 3845, 33845},    /* DDR2-800 SC */

	{0, 667, 400, 3456, 33456, 4103, 34106},    /* DDR2-400 SC */
	{0, 667, 667, 3428, 33428, 3927, 33927},    /* DDR2-667 SC */
	{0, 667, 800, 3443, 33443, 3905, 33905},    /* DDR2-800 SC */

	{0, 400, 400, 3528, 33528, 4255, 34255},    /* DDR2-400 SC */
	{0, 400, 667, 3500, 33500, 4079, 34079},    /* DDR2-667 SC */
	{0, 400, 800, 3487, 33487, 4029, 34029},    /* DDR2-800 SC */
};

static struct cxsr_latency *intel_get_cxsr_latency(int is_desktop, int fsb,
						   int mem)
{
	int i;
	struct cxsr_latency *latency;

	if (fsb == 0 || mem == 0)
		return NULL;

	for (i = 0; i < ARRAY_SIZE(cxsr_latency_table); i++) {
		latency = &cxsr_latency_table[i];
		if (is_desktop == latency->is_desktop &&
		    fsb == latency->fsb_freq && mem == latency->mem_freq)
			return latency;
	}

	DRM_DEBUG("Unknown FSB/MEM found, disable CxSR\n");

	return NULL;
}

static void igd_disable_cxsr(struct drm_device *dev)
{
	struct drm_i915_private *dev_priv = dev->dev_private;
	u32 reg;

	/* deactivate cxsr */
	reg = I915_READ(DSPFW3);
	reg &= ~(IGD_SELF_REFRESH_EN);
	I915_WRITE(DSPFW3, reg);
	DRM_INFO("Big FIFO is disabled\n");
}

static void igd_enable_cxsr(struct drm_device *dev, unsigned long clock,
			    int pixel_size)
{
	struct drm_i915_private *dev_priv = dev->dev_private;
	u32 reg;
	unsigned long wm;
	struct cxsr_latency *latency;

	latency = intel_get_cxsr_latency(IS_IGDG(dev), dev_priv->fsb_freq,
		dev_priv->mem_freq);
	if (!latency) {
		DRM_DEBUG("Unknown FSB/MEM found, disable CxSR\n");
		igd_disable_cxsr(dev);
		return;
	}

	/* Display SR */
	wm = intel_calculate_wm(clock, &igd_display_wm, pixel_size,
				latency->display_sr);
	reg = I915_READ(DSPFW1);
	reg &= 0x7fffff;
	reg |= wm << 23;
	I915_WRITE(DSPFW1, reg);
	DRM_DEBUG("DSPFW1 register is %x\n", reg);

	/* cursor SR */
	wm = intel_calculate_wm(clock, &igd_cursor_wm, pixel_size,
				latency->cursor_sr);
	reg = I915_READ(DSPFW3);
	reg &= ~(0x3f << 24);
	reg |= (wm & 0x3f) << 24;
	I915_WRITE(DSPFW3, reg);

	/* Display HPLL off SR */
	wm = intel_calculate_wm(clock, &igd_display_hplloff_wm,
		latency->display_hpll_disable, I915_FIFO_LINE_SIZE);
	reg = I915_READ(DSPFW3);
	reg &= 0xfffffe00;
	reg |= wm & 0x1ff;
	I915_WRITE(DSPFW3, reg);

	/* cursor HPLL off SR */
	wm = intel_calculate_wm(clock, &igd_cursor_hplloff_wm, pixel_size,
				latency->cursor_hpll_disable);
	reg = I915_READ(DSPFW3);
	reg &= ~(0x3f << 16);
	reg |= (wm & 0x3f) << 16;
	I915_WRITE(DSPFW3, reg);
	DRM_DEBUG("DSPFW3 register is %x\n", reg);

	/* activate cxsr */
	reg = I915_READ(DSPFW3);
	reg |= IGD_SELF_REFRESH_EN;
	I915_WRITE(DSPFW3, reg);

	DRM_INFO("Big FIFO is enabled\n");

	return;
}

/*
 * Latency for FIFO fetches is dependent on several factors:
 *   - memory configuration (speed, channels)
 *   - chipset
 *   - current MCH state
 * It can be fairly high in some situations, so here we assume a fairly
 * pessimal value.  It's a tradeoff between extra memory fetches (if we
 * set this value too high, the FIFO will fetch frequently to stay full)
 * and power consumption (set it too low to save power and we might see
 * FIFO underruns and display "flicker").
 *
 * A value of 5us seems to be a good balance; safe for very low end
 * platforms but not overly aggressive on lower latency configs.
 */
const static int latency_ns = 5000;

static int i9xx_get_fifo_size(struct drm_device *dev, int plane)
{
	struct drm_i915_private *dev_priv = dev->dev_private;
	uint32_t dsparb = I915_READ(DSPARB);
	int size;

	if (plane == 0)
		size = dsparb & 0x7f;
	else
		size = ((dsparb >> DSPARB_CSTART_SHIFT) & 0x7f) -
			(dsparb & 0x7f);

	DRM_DEBUG("FIFO size - (0x%08x) %s: %d\n", dsparb, plane ? "B" : "A",
		  size);

	return size;
}

static int i85x_get_fifo_size(struct drm_device *dev, int plane)
{
	struct drm_i915_private *dev_priv = dev->dev_private;
	uint32_t dsparb = I915_READ(DSPARB);
	int size;

	if (plane == 0)
		size = dsparb & 0x1ff;
	else
		size = ((dsparb >> DSPARB_BEND_SHIFT) & 0x1ff) -
			(dsparb & 0x1ff);
	size >>= 1; /* Convert to cachelines */
<<<<<<< HEAD
=======

	DRM_DEBUG("FIFO size - (0x%08x) %s: %d\n", dsparb, plane ? "B" : "A",
		  size);

	return size;
}

static int i845_get_fifo_size(struct drm_device *dev, int plane)
{
	struct drm_i915_private *dev_priv = dev->dev_private;
	uint32_t dsparb = I915_READ(DSPARB);
	int size;

	size = dsparb & 0x7f;
	size >>= 2; /* Convert to cachelines */
>>>>>>> d93a8f82

	DRM_DEBUG("FIFO size - (0x%08x) %s: %d\n", dsparb, plane ? "B" : "A",
		  size);

	return size;
}

<<<<<<< HEAD
static int i845_get_fifo_size(struct drm_device *dev, int plane)
{
	struct drm_i915_private *dev_priv = dev->dev_private;
	uint32_t dsparb = I915_READ(DSPARB);
	int size;

	size = dsparb & 0x7f;
	size >>= 2; /* Convert to cachelines */

	DRM_DEBUG("FIFO size - (0x%08x) %s: %d\n", dsparb, plane ? "B" : "A",
		  size);

	return size;
}

=======
>>>>>>> d93a8f82
static int i830_get_fifo_size(struct drm_device *dev, int plane)
{
	struct drm_i915_private *dev_priv = dev->dev_private;
	uint32_t dsparb = I915_READ(DSPARB);
	int size;

	size = dsparb & 0x7f;
	size >>= 1; /* Convert to cachelines */

	DRM_DEBUG("FIFO size - (0x%08x) %s: %d\n", dsparb, plane ? "B" : "A",
		  size);

	return size;
}

static void g4x_update_wm(struct drm_device *dev, int unused, int unused2,
			  int unused3, int unused4)
{
	struct drm_i915_private *dev_priv = dev->dev_private;
	u32 fw_blc_self = I915_READ(FW_BLC_SELF);

	if (i915_powersave)
		fw_blc_self |= FW_BLC_SELF_EN;
	else
		fw_blc_self &= ~FW_BLC_SELF_EN;
	I915_WRITE(FW_BLC_SELF, fw_blc_self);
}

static void i965_update_wm(struct drm_device *dev, int unused, int unused2,
			   int unused3, int unused4)
{
	struct drm_i915_private *dev_priv = dev->dev_private;

	DRM_DEBUG("Setting FIFO watermarks - A: 8, B: 8, C: 8, SR 8\n");

	/* 965 has limitations... */
	I915_WRITE(DSPFW1, (8 << 16) | (8 << 8) | (8 << 0));
	I915_WRITE(DSPFW2, (8 << 8) | (8 << 0));
}

static void i9xx_update_wm(struct drm_device *dev, int planea_clock,
			   int planeb_clock, int sr_hdisplay, int pixel_size)
{
	struct drm_i915_private *dev_priv = dev->dev_private;
	uint32_t fwater_lo;
	uint32_t fwater_hi;
	int total_size, cacheline_size, cwm, srwm = 1;
	int planea_wm, planeb_wm;
	struct intel_watermark_params planea_params, planeb_params;
	unsigned long line_time_us;
	int sr_clock, sr_entries = 0;

	/* Create copies of the base settings for each pipe */
	if (IS_I965GM(dev) || IS_I945GM(dev))
		planea_params = planeb_params = i945_wm_info;
	else if (IS_I9XX(dev))
		planea_params = planeb_params = i915_wm_info;
	else
		planea_params = planeb_params = i855_wm_info;

	/* Grab a couple of global values before we overwrite them */
	total_size = planea_params.fifo_size;
	cacheline_size = planea_params.cacheline_size;

	/* Update per-plane FIFO sizes */
	planea_params.fifo_size = dev_priv->display.get_fifo_size(dev, 0);
	planeb_params.fifo_size = dev_priv->display.get_fifo_size(dev, 1);

	planea_wm = intel_calculate_wm(planea_clock, &planea_params,
				       pixel_size, latency_ns);
	planeb_wm = intel_calculate_wm(planeb_clock, &planeb_params,
				       pixel_size, latency_ns);
	DRM_DEBUG("FIFO watermarks - A: %d, B: %d\n", planea_wm, planeb_wm);

	/*
	 * Overlay gets an aggressive default since video jitter is bad.
	 */
	cwm = 2;

	/* Calc sr entries for one plane configs */
	if (HAS_FW_BLC(dev) && sr_hdisplay &&
	    (!planea_clock || !planeb_clock)) {
		/* self-refresh has much higher latency */
		const static int sr_latency_ns = 6000;

		sr_clock = planea_clock ? planea_clock : planeb_clock;
		line_time_us = ((sr_hdisplay * 1000) / sr_clock);

		/* Use ns/us then divide to preserve precision */
		sr_entries = (((sr_latency_ns / line_time_us) + 1) *
			      pixel_size * sr_hdisplay) / 1000;
		sr_entries = roundup(sr_entries / cacheline_size, 1);
		DRM_DEBUG("self-refresh entries: %d\n", sr_entries);
		srwm = total_size - sr_entries;
		if (srwm < 0)
			srwm = 1;
		I915_WRITE(FW_BLC_SELF, FW_BLC_SELF_EN | (srwm & 0x3f));
	}

	DRM_DEBUG("Setting FIFO watermarks - A: %d, B: %d, C: %d, SR %d\n",
		  planea_wm, planeb_wm, cwm, srwm);

	fwater_lo = ((planeb_wm & 0x3f) << 16) | (planea_wm & 0x3f);
	fwater_hi = (cwm & 0x1f);

	/* Set request length to 8 cachelines per fetch */
	fwater_lo = fwater_lo | (1 << 24) | (1 << 8);
	fwater_hi = fwater_hi | (1 << 8);

	I915_WRITE(FW_BLC, fwater_lo);
	I915_WRITE(FW_BLC2, fwater_hi);
}

static void i830_update_wm(struct drm_device *dev, int planea_clock, int unused,
			   int unused2, int pixel_size)
{
	struct drm_i915_private *dev_priv = dev->dev_private;
	uint32_t fwater_lo = I915_READ(FW_BLC) & ~0xfff;
	int planea_wm;

	i830_wm_info.fifo_size = dev_priv->display.get_fifo_size(dev, 0);

	planea_wm = intel_calculate_wm(planea_clock, &i830_wm_info,
				       pixel_size, latency_ns);
	fwater_lo |= (3<<8) | planea_wm;

	DRM_DEBUG("Setting FIFO watermarks - A: %d\n", planea_wm);

	I915_WRITE(FW_BLC, fwater_lo);
}

/**
 * intel_update_watermarks - update FIFO watermark values based on current modes
 *
 * Calculate watermark values for the various WM regs based on current mode
 * and plane configuration.
 *
 * There are several cases to deal with here:
 *   - normal (i.e. non-self-refresh)
 *   - self-refresh (SR) mode
 *   - lines are large relative to FIFO size (buffer can hold up to 2)
 *   - lines are small relative to FIFO size (buffer can hold more than 2
 *     lines), so need to account for TLB latency
 *
 *   The normal calculation is:
 *     watermark = dotclock * bytes per pixel * latency
 *   where latency is platform & configuration dependent (we assume pessimal
 *   values here).
 *
 *   The SR calculation is:
 *     watermark = (trunc(latency/line time)+1) * surface width *
 *       bytes per pixel
 *   where
 *     line time = htotal / dotclock
 *   and latency is assumed to be high, as above.
 *
 * The final value programmed to the register should always be rounded up,
 * and include an extra 2 entries to account for clock crossings.
 *
 * We don't use the sprite, so we can ignore that.  And on Crestline we have
 * to set the non-SR watermarks to 8.
  */
static void intel_update_watermarks(struct drm_device *dev)
{
	struct drm_i915_private *dev_priv = dev->dev_private;
	struct drm_crtc *crtc;
	struct intel_crtc *intel_crtc;
	int sr_hdisplay = 0;
	unsigned long planea_clock = 0, planeb_clock = 0, sr_clock = 0;
	int enabled = 0, pixel_size = 0;

	/* Get the clock config from both planes */
	list_for_each_entry(crtc, &dev->mode_config.crtc_list, head) {
		intel_crtc = to_intel_crtc(crtc);
		if (crtc->enabled) {
			enabled++;
			if (intel_crtc->plane == 0) {
				DRM_DEBUG("plane A (pipe %d) clock: %d\n",
					  intel_crtc->pipe, crtc->mode.clock);
				planea_clock = crtc->mode.clock;
			} else {
				DRM_DEBUG("plane B (pipe %d) clock: %d\n",
					  intel_crtc->pipe, crtc->mode.clock);
				planeb_clock = crtc->mode.clock;
			}
			sr_hdisplay = crtc->mode.hdisplay;
			sr_clock = crtc->mode.clock;
			if (crtc->fb)
				pixel_size = crtc->fb->bits_per_pixel / 8;
			else
				pixel_size = 4; /* by default */
		}
	}

	if (enabled <= 0)
		return;

	/* Single plane configs can enable self refresh */
	if (enabled == 1 && IS_IGD(dev))
		igd_enable_cxsr(dev, sr_clock, pixel_size);
	else if (IS_IGD(dev))
		igd_disable_cxsr(dev);

	dev_priv->display.update_wm(dev, planea_clock, planeb_clock,
				    sr_hdisplay, pixel_size);
}

static int intel_crtc_mode_set(struct drm_crtc *crtc,
			       struct drm_display_mode *mode,
			       struct drm_display_mode *adjusted_mode,
			       int x, int y,
			       struct drm_framebuffer *old_fb)
{
	struct drm_device *dev = crtc->dev;
	struct drm_i915_private *dev_priv = dev->dev_private;
	struct intel_crtc *intel_crtc = to_intel_crtc(crtc);
	int pipe = intel_crtc->pipe;
	int plane = intel_crtc->plane;
	int fp_reg = (pipe == 0) ? FPA0 : FPB0;
	int dpll_reg = (pipe == 0) ? DPLL_A : DPLL_B;
	int dpll_md_reg = (intel_crtc->pipe == 0) ? DPLL_A_MD : DPLL_B_MD;
	int dspcntr_reg = (plane == 0) ? DSPACNTR : DSPBCNTR;
	int pipeconf_reg = (pipe == 0) ? PIPEACONF : PIPEBCONF;
	int htot_reg = (pipe == 0) ? HTOTAL_A : HTOTAL_B;
	int hblank_reg = (pipe == 0) ? HBLANK_A : HBLANK_B;
	int hsync_reg = (pipe == 0) ? HSYNC_A : HSYNC_B;
	int vtot_reg = (pipe == 0) ? VTOTAL_A : VTOTAL_B;
	int vblank_reg = (pipe == 0) ? VBLANK_A : VBLANK_B;
	int vsync_reg = (pipe == 0) ? VSYNC_A : VSYNC_B;
	int dspsize_reg = (plane == 0) ? DSPASIZE : DSPBSIZE;
	int dsppos_reg = (plane == 0) ? DSPAPOS : DSPBPOS;
	int pipesrc_reg = (pipe == 0) ? PIPEASRC : PIPEBSRC;
	int refclk, num_outputs = 0;
	intel_clock_t clock, reduced_clock;
	u32 dpll = 0, fp = 0, fp2 = 0, dspcntr, pipeconf;
	bool ok, has_reduced_clock = false, is_sdvo = false, is_dvo = false;
	bool is_crt = false, is_lvds = false, is_tv = false, is_dp = false;
	bool is_edp = false;
	struct drm_mode_config *mode_config = &dev->mode_config;
	struct drm_connector *connector;
	const intel_limit_t *limit;
	int ret;
	struct fdi_m_n m_n = {0};
	int data_m1_reg = (pipe == 0) ? PIPEA_DATA_M1 : PIPEB_DATA_M1;
	int data_n1_reg = (pipe == 0) ? PIPEA_DATA_N1 : PIPEB_DATA_N1;
	int link_m1_reg = (pipe == 0) ? PIPEA_LINK_M1 : PIPEB_LINK_M1;
	int link_n1_reg = (pipe == 0) ? PIPEA_LINK_N1 : PIPEB_LINK_N1;
	int pch_fp_reg = (pipe == 0) ? PCH_FPA0 : PCH_FPB0;
	int pch_dpll_reg = (pipe == 0) ? PCH_DPLL_A : PCH_DPLL_B;
	int fdi_rx_reg = (pipe == 0) ? FDI_RXA_CTL : FDI_RXB_CTL;
	int lvds_reg = LVDS;
	u32 temp;
	int sdvo_pixel_multiply;
	int target_clock;

	drm_vblank_pre_modeset(dev, pipe);

	list_for_each_entry(connector, &mode_config->connector_list, head) {
		struct intel_output *intel_output = to_intel_output(connector);

		if (!connector->encoder || connector->encoder->crtc != crtc)
			continue;

		switch (intel_output->type) {
		case INTEL_OUTPUT_LVDS:
			is_lvds = true;
			break;
		case INTEL_OUTPUT_SDVO:
		case INTEL_OUTPUT_HDMI:
			is_sdvo = true;
			if (intel_output->needs_tv_clock)
				is_tv = true;
			break;
		case INTEL_OUTPUT_DVO:
			is_dvo = true;
			break;
		case INTEL_OUTPUT_TVOUT:
			is_tv = true;
			break;
		case INTEL_OUTPUT_ANALOG:
			is_crt = true;
			break;
		case INTEL_OUTPUT_DISPLAYPORT:
			is_dp = true;
			break;
		case INTEL_OUTPUT_EDP:
			is_edp = true;
			break;
		}

		num_outputs++;
	}

	if (is_lvds && dev_priv->lvds_use_ssc && num_outputs < 2) {
		refclk = dev_priv->lvds_ssc_freq * 1000;
		DRM_DEBUG("using SSC reference clock of %d MHz\n", refclk / 1000);
	} else if (IS_I9XX(dev)) {
		refclk = 96000;
		if (IS_IGDNG(dev))
			refclk = 120000; /* 120Mhz refclk */
	} else {
		refclk = 48000;
	}
	

	/*
	 * Returns a set of divisors for the desired target clock with the given
	 * refclk, or FALSE.  The returned values represent the clock equation:
	 * reflck * (5 * (m1 + 2) + (m2 + 2)) / (n + 2) / p1 / p2.
	 */
	limit = intel_limit(crtc);
	ok = limit->find_pll(limit, crtc, adjusted_mode->clock, refclk, &clock);
	if (!ok) {
		DRM_ERROR("Couldn't find PLL settings for mode!\n");
		drm_vblank_post_modeset(dev, pipe);
		return -EINVAL;
	}

	if (limit->find_reduced_pll && dev_priv->lvds_downclock_avail) {
		memcpy(&reduced_clock, &clock, sizeof(intel_clock_t));
		has_reduced_clock = limit->find_reduced_pll(limit, crtc,
							    (adjusted_mode->clock*3/4),
							    refclk,
							    &reduced_clock);
	}

	/* SDVO TV has fixed PLL values depend on its clock range,
	   this mirrors vbios setting. */
	if (is_sdvo && is_tv) {
		if (adjusted_mode->clock >= 100000
				&& adjusted_mode->clock < 140500) {
			clock.p1 = 2;
			clock.p2 = 10;
			clock.n = 3;
			clock.m1 = 16;
			clock.m2 = 8;
		} else if (adjusted_mode->clock >= 140500
				&& adjusted_mode->clock <= 200000) {
			clock.p1 = 1;
			clock.p2 = 10;
			clock.n = 6;
			clock.m1 = 12;
			clock.m2 = 8;
		}
	}

	/* FDI link */
	if (IS_IGDNG(dev)) {
		int lane, link_bw;
		/* eDP doesn't require FDI link, so just set DP M/N
		   according to current link config */
		if (is_edp) {
			struct drm_connector *edp;
			target_clock = mode->clock;
			edp = intel_pipe_get_output(crtc);
			intel_edp_link_config(to_intel_output(edp),
					&lane, &link_bw);
		} else {
			/* DP over FDI requires target mode clock
			   instead of link clock */
			if (is_dp)
				target_clock = mode->clock;
			else
				target_clock = adjusted_mode->clock;
			lane = 4;
			link_bw = 270000;
		}
		igdng_compute_m_n(3, lane, target_clock,
				  link_bw, &m_n);
	}

	if (IS_IGD(dev)) {
		fp = (1 << clock.n) << 16 | clock.m1 << 8 | clock.m2;
		if (has_reduced_clock)
			fp2 = (1 << reduced_clock.n) << 16 |
				reduced_clock.m1 << 8 | reduced_clock.m2;
	} else {
		fp = clock.n << 16 | clock.m1 << 8 | clock.m2;
		if (has_reduced_clock)
			fp2 = reduced_clock.n << 16 | reduced_clock.m1 << 8 |
				reduced_clock.m2;
	}

	if (!IS_IGDNG(dev))
		dpll = DPLL_VGA_MODE_DIS;

	if (IS_I9XX(dev)) {
		if (is_lvds)
			dpll |= DPLLB_MODE_LVDS;
		else
			dpll |= DPLLB_MODE_DAC_SERIAL;
		if (is_sdvo) {
			dpll |= DPLL_DVO_HIGH_SPEED;
			sdvo_pixel_multiply = adjusted_mode->clock / mode->clock;
			if (IS_I945G(dev) || IS_I945GM(dev) || IS_G33(dev))
				dpll |= (sdvo_pixel_multiply - 1) << SDVO_MULTIPLIER_SHIFT_HIRES;
			else if (IS_IGDNG(dev))
				dpll |= (sdvo_pixel_multiply - 1) << PLL_REF_SDVO_HDMI_MULTIPLIER_SHIFT;
		}
		if (is_dp)
			dpll |= DPLL_DVO_HIGH_SPEED;

		/* compute bitmask from p1 value */
		if (IS_IGD(dev))
			dpll |= (1 << (clock.p1 - 1)) << DPLL_FPA01_P1_POST_DIV_SHIFT_IGD;
		else {
			dpll |= (1 << (clock.p1 - 1)) << DPLL_FPA01_P1_POST_DIV_SHIFT;
			/* also FPA1 */
			if (IS_IGDNG(dev))
				dpll |= (1 << (clock.p1 - 1)) << DPLL_FPA1_P1_POST_DIV_SHIFT;
			if (IS_G4X(dev) && has_reduced_clock)
				dpll |= (1 << (reduced_clock.p1 - 1)) << DPLL_FPA1_P1_POST_DIV_SHIFT;
		}
		switch (clock.p2) {
		case 5:
			dpll |= DPLL_DAC_SERIAL_P2_CLOCK_DIV_5;
			break;
		case 7:
			dpll |= DPLLB_LVDS_P2_CLOCK_DIV_7;
			break;
		case 10:
			dpll |= DPLL_DAC_SERIAL_P2_CLOCK_DIV_10;
			break;
		case 14:
			dpll |= DPLLB_LVDS_P2_CLOCK_DIV_14;
			break;
		}
		if (IS_I965G(dev) && !IS_IGDNG(dev))
			dpll |= (6 << PLL_LOAD_PULSE_PHASE_SHIFT);
	} else {
		if (is_lvds) {
			dpll |= (1 << (clock.p1 - 1)) << DPLL_FPA01_P1_POST_DIV_SHIFT;
		} else {
			if (clock.p1 == 2)
				dpll |= PLL_P1_DIVIDE_BY_TWO;
			else
				dpll |= (clock.p1 - 2) << DPLL_FPA01_P1_POST_DIV_SHIFT;
			if (clock.p2 == 4)
				dpll |= PLL_P2_DIVIDE_BY_4;
		}
	}

	if (is_sdvo && is_tv)
		dpll |= PLL_REF_INPUT_TVCLKINBC;
	else if (is_tv)
		/* XXX: just matching BIOS for now */
		/*	dpll |= PLL_REF_INPUT_TVCLKINBC; */
		dpll |= 3;
	else if (is_lvds && dev_priv->lvds_use_ssc && num_outputs < 2)
		dpll |= PLLB_REF_INPUT_SPREADSPECTRUMIN;
	else
		dpll |= PLL_REF_INPUT_DREFCLK;

	/* setup pipeconf */
	pipeconf = I915_READ(pipeconf_reg);

	/* Set up the display plane register */
	dspcntr = DISPPLANE_GAMMA_ENABLE;

	/* IGDNG's plane is forced to pipe, bit 24 is to
	   enable color space conversion */
	if (!IS_IGDNG(dev)) {
		if (pipe == 0)
			dspcntr &= ~DISPPLANE_SEL_PIPE_MASK;
		else
			dspcntr |= DISPPLANE_SEL_PIPE_B;
	}

	if (pipe == 0 && !IS_I965G(dev)) {
		/* Enable pixel doubling when the dot clock is > 90% of the (display)
		 * core speed.
		 *
		 * XXX: No double-wide on 915GM pipe B. Is that the only reason for the
		 * pipe == 0 check?
		 */
		if (mode->clock >
		    dev_priv->display.get_display_clock_speed(dev) * 9 / 10)
			pipeconf |= PIPEACONF_DOUBLE_WIDE;
		else
			pipeconf &= ~PIPEACONF_DOUBLE_WIDE;
	}

	dspcntr |= DISPLAY_PLANE_ENABLE;
	pipeconf |= PIPEACONF_ENABLE;
	dpll |= DPLL_VCO_ENABLE;


	/* Disable the panel fitter if it was on our pipe */
	if (!IS_IGDNG(dev) && intel_panel_fitter_pipe(dev) == pipe)
		I915_WRITE(PFIT_CONTROL, 0);

	DRM_DEBUG("Mode for pipe %c:\n", pipe == 0 ? 'A' : 'B');
	drm_mode_debug_printmodeline(mode);

	/* assign to IGDNG registers */
	if (IS_IGDNG(dev)) {
		fp_reg = pch_fp_reg;
		dpll_reg = pch_dpll_reg;
	}

	if (is_edp) {
		igdng_disable_pll_edp(crtc);
	} else if ((dpll & DPLL_VCO_ENABLE)) {
		I915_WRITE(fp_reg, fp);
		I915_WRITE(dpll_reg, dpll & ~DPLL_VCO_ENABLE);
		I915_READ(dpll_reg);
		udelay(150);
	}

	/* The LVDS pin pair needs to be on before the DPLLs are enabled.
	 * This is an exception to the general rule that mode_set doesn't turn
	 * things on.
	 */
	if (is_lvds) {
		u32 lvds;

		if (IS_IGDNG(dev))
			lvds_reg = PCH_LVDS;

		lvds = I915_READ(lvds_reg);
		lvds |= LVDS_PORT_EN | LVDS_A0A2_CLKA_POWER_UP | LVDS_PIPEB_SELECT;
		/* Set the B0-B3 data pairs corresponding to whether we're going to
		 * set the DPLLs for dual-channel mode or not.
		 */
		if (clock.p2 == 7)
			lvds |= LVDS_B0B3_POWER_UP | LVDS_CLKB_POWER_UP;
		else
			lvds &= ~(LVDS_B0B3_POWER_UP | LVDS_CLKB_POWER_UP);

		/* It would be nice to set 24 vs 18-bit mode (LVDS_A3_POWER_UP)
		 * appropriately here, but we need to look more thoroughly into how
		 * panels behave in the two modes.
		 */

		I915_WRITE(lvds_reg, lvds);
		I915_READ(lvds_reg);
	}
	if (is_dp)
		intel_dp_set_m_n(crtc, mode, adjusted_mode);

	if (!is_edp) {
		I915_WRITE(fp_reg, fp);
		I915_WRITE(dpll_reg, dpll);
		I915_READ(dpll_reg);
		/* Wait for the clocks to stabilize. */
		udelay(150);

		if (IS_I965G(dev) && !IS_IGDNG(dev)) {
			if (is_sdvo) {
				sdvo_pixel_multiply = adjusted_mode->clock / mode->clock;
				I915_WRITE(dpll_md_reg, (0 << DPLL_MD_UDI_DIVIDER_SHIFT) |
					((sdvo_pixel_multiply - 1) << DPLL_MD_UDI_MULTIPLIER_SHIFT));
			} else
				I915_WRITE(dpll_md_reg, 0);
		} else {
			/* write it again -- the BIOS does, after all */
			I915_WRITE(dpll_reg, dpll);
		}
		I915_READ(dpll_reg);
		/* Wait for the clocks to stabilize. */
		udelay(150);
	}

	if (is_lvds && has_reduced_clock && i915_powersave) {
		I915_WRITE(fp_reg + 4, fp2);
		intel_crtc->lowfreq_avail = true;
		if (HAS_PIPE_CXSR(dev)) {
			DRM_DEBUG("enabling CxSR downclocking\n");
			pipeconf |= PIPECONF_CXSR_DOWNCLOCK;
		}
	} else {
		I915_WRITE(fp_reg + 4, fp);
		intel_crtc->lowfreq_avail = false;
		if (HAS_PIPE_CXSR(dev)) {
			DRM_DEBUG("disabling CxSR downclocking\n");
			pipeconf &= ~PIPECONF_CXSR_DOWNCLOCK;
		}
	}

	I915_WRITE(htot_reg, (adjusted_mode->crtc_hdisplay - 1) |
		   ((adjusted_mode->crtc_htotal - 1) << 16));
	I915_WRITE(hblank_reg, (adjusted_mode->crtc_hblank_start - 1) |
		   ((adjusted_mode->crtc_hblank_end - 1) << 16));
	I915_WRITE(hsync_reg, (adjusted_mode->crtc_hsync_start - 1) |
		   ((adjusted_mode->crtc_hsync_end - 1) << 16));
	I915_WRITE(vtot_reg, (adjusted_mode->crtc_vdisplay - 1) |
		   ((adjusted_mode->crtc_vtotal - 1) << 16));
	I915_WRITE(vblank_reg, (adjusted_mode->crtc_vblank_start - 1) |
		   ((adjusted_mode->crtc_vblank_end - 1) << 16));
	I915_WRITE(vsync_reg, (adjusted_mode->crtc_vsync_start - 1) |
		   ((adjusted_mode->crtc_vsync_end - 1) << 16));
	/* pipesrc and dspsize control the size that is scaled from, which should
	 * always be the user's requested size.
	 */
	if (!IS_IGDNG(dev)) {
		I915_WRITE(dspsize_reg, ((mode->vdisplay - 1) << 16) |
				(mode->hdisplay - 1));
		I915_WRITE(dsppos_reg, 0);
	}
	I915_WRITE(pipesrc_reg, ((mode->hdisplay - 1) << 16) | (mode->vdisplay - 1));

	if (IS_IGDNG(dev)) {
		I915_WRITE(data_m1_reg, TU_SIZE(m_n.tu) | m_n.gmch_m);
		I915_WRITE(data_n1_reg, TU_SIZE(m_n.tu) | m_n.gmch_n);
		I915_WRITE(link_m1_reg, m_n.link_m);
		I915_WRITE(link_n1_reg, m_n.link_n);

		if (is_edp) {
			igdng_set_pll_edp(crtc, adjusted_mode->clock);
		} else {
			/* enable FDI RX PLL too */
			temp = I915_READ(fdi_rx_reg);
			I915_WRITE(fdi_rx_reg, temp | FDI_RX_PLL_ENABLE);
			udelay(200);
		}
	}

	I915_WRITE(pipeconf_reg, pipeconf);
	I915_READ(pipeconf_reg);

	intel_wait_for_vblank(dev);

	if (IS_IGDNG(dev)) {
		/* enable address swizzle for tiling buffer */
		temp = I915_READ(DISP_ARB_CTL);
		I915_WRITE(DISP_ARB_CTL, temp | DISP_TILE_SURFACE_SWIZZLING);
	}

	I915_WRITE(dspcntr_reg, dspcntr);

	/* Flush the plane changes */
	ret = intel_pipe_set_base(crtc, x, y, old_fb);

	if ((IS_I965G(dev) || plane == 0))
		intel_update_fbc(crtc, &crtc->mode);

	intel_update_watermarks(dev);

	drm_vblank_post_modeset(dev, pipe);

	return ret;
}

/** Loads the palette/gamma unit for the CRTC with the prepared values */
void intel_crtc_load_lut(struct drm_crtc *crtc)
{
	struct drm_device *dev = crtc->dev;
	struct drm_i915_private *dev_priv = dev->dev_private;
	struct intel_crtc *intel_crtc = to_intel_crtc(crtc);
	int palreg = (intel_crtc->pipe == 0) ? PALETTE_A : PALETTE_B;
	int i;

	/* The clocks have to be on to load the palette. */
	if (!crtc->enabled)
		return;

	/* use legacy palette for IGDNG */
	if (IS_IGDNG(dev))
		palreg = (intel_crtc->pipe == 0) ? LGC_PALETTE_A :
						   LGC_PALETTE_B;

	for (i = 0; i < 256; i++) {
		I915_WRITE(palreg + 4 * i,
			   (intel_crtc->lut_r[i] << 16) |
			   (intel_crtc->lut_g[i] << 8) |
			   intel_crtc->lut_b[i]);
	}
}

static int intel_crtc_cursor_set(struct drm_crtc *crtc,
				 struct drm_file *file_priv,
				 uint32_t handle,
				 uint32_t width, uint32_t height)
{
	struct drm_device *dev = crtc->dev;
	struct drm_i915_private *dev_priv = dev->dev_private;
	struct intel_crtc *intel_crtc = to_intel_crtc(crtc);
	struct drm_gem_object *bo;
	struct drm_i915_gem_object *obj_priv;
	int pipe = intel_crtc->pipe;
	int plane = intel_crtc->plane;
	uint32_t control = (pipe == 0) ? CURACNTR : CURBCNTR;
	uint32_t base = (pipe == 0) ? CURABASE : CURBBASE;
	uint32_t temp = I915_READ(control);
	size_t addr;
	int ret;

	DRM_DEBUG("\n");

	/* if we want to turn off the cursor ignore width and height */
	if (!handle) {
		DRM_DEBUG("cursor off\n");
		if (IS_MOBILE(dev) || IS_I9XX(dev)) {
			temp &= ~(CURSOR_MODE | MCURSOR_GAMMA_ENABLE);
			temp |= CURSOR_MODE_DISABLE;
		} else {
			temp &= ~(CURSOR_ENABLE | CURSOR_GAMMA_ENABLE);
		}
		addr = 0;
		bo = NULL;
		mutex_lock(&dev->struct_mutex);
		goto finish;
	}

	/* Currently we only support 64x64 cursors */
	if (width != 64 || height != 64) {
		DRM_ERROR("we currently only support 64x64 cursors\n");
		return -EINVAL;
	}

	bo = drm_gem_object_lookup(dev, file_priv, handle);
	if (!bo)
		return -ENOENT;

	obj_priv = bo->driver_private;

	if (bo->size < width * height * 4) {
		DRM_ERROR("buffer is to small\n");
		ret = -ENOMEM;
		goto fail;
	}

	/* we only need to pin inside GTT if cursor is non-phy */
	mutex_lock(&dev->struct_mutex);
	if (!dev_priv->cursor_needs_physical) {
		ret = i915_gem_object_pin(bo, PAGE_SIZE);
		if (ret) {
			DRM_ERROR("failed to pin cursor bo\n");
			goto fail_locked;
		}
		addr = obj_priv->gtt_offset;
	} else {
		ret = i915_gem_attach_phys_object(dev, bo, (pipe == 0) ? I915_GEM_PHYS_CURSOR_0 : I915_GEM_PHYS_CURSOR_1);
		if (ret) {
			DRM_ERROR("failed to attach phys object\n");
			goto fail_locked;
		}
		addr = obj_priv->phys_obj->handle->busaddr;
	}

	if (!IS_I9XX(dev))
		I915_WRITE(CURSIZE, (height << 12) | width);

	/* Hooray for CUR*CNTR differences */
	if (IS_MOBILE(dev) || IS_I9XX(dev)) {
		temp &= ~(CURSOR_MODE | MCURSOR_PIPE_SELECT);
		temp |= CURSOR_MODE_64_ARGB_AX | MCURSOR_GAMMA_ENABLE;
		temp |= (pipe << 28); /* Connect to correct pipe */
	} else {
		temp &= ~(CURSOR_FORMAT_MASK);
		temp |= CURSOR_ENABLE;
		temp |= CURSOR_FORMAT_ARGB | CURSOR_GAMMA_ENABLE;
	}

 finish:
	I915_WRITE(control, temp);
	I915_WRITE(base, addr);

	if (intel_crtc->cursor_bo) {
		if (dev_priv->cursor_needs_physical) {
			if (intel_crtc->cursor_bo != bo)
				i915_gem_detach_phys_object(dev, intel_crtc->cursor_bo);
		} else
			i915_gem_object_unpin(intel_crtc->cursor_bo);
		drm_gem_object_unreference(intel_crtc->cursor_bo);
	}

<<<<<<< HEAD
	if ((IS_I965G(dev) || plane == 0))
		intel_update_fbc(crtc, &crtc->mode);

=======
>>>>>>> d93a8f82
	mutex_unlock(&dev->struct_mutex);

	intel_crtc->cursor_addr = addr;
	intel_crtc->cursor_bo = bo;

	return 0;
fail:
	mutex_lock(&dev->struct_mutex);
fail_locked:
	drm_gem_object_unreference(bo);
	mutex_unlock(&dev->struct_mutex);
	return ret;
}

static int intel_crtc_cursor_move(struct drm_crtc *crtc, int x, int y)
{
	struct drm_device *dev = crtc->dev;
	struct drm_i915_private *dev_priv = dev->dev_private;
	struct intel_crtc *intel_crtc = to_intel_crtc(crtc);
	struct intel_framebuffer *intel_fb;
	int pipe = intel_crtc->pipe;
	uint32_t temp = 0;
	uint32_t adder;

	if (crtc->fb) {
		intel_fb = to_intel_framebuffer(crtc->fb);
		intel_mark_busy(dev, intel_fb->obj);
	}

	if (x < 0) {
		temp |= CURSOR_POS_SIGN << CURSOR_X_SHIFT;
		x = -x;
	}
	if (y < 0) {
		temp |= CURSOR_POS_SIGN << CURSOR_Y_SHIFT;
		y = -y;
	}

	temp |= x << CURSOR_X_SHIFT;
	temp |= y << CURSOR_Y_SHIFT;

	adder = intel_crtc->cursor_addr;
	I915_WRITE((pipe == 0) ? CURAPOS : CURBPOS, temp);
	I915_WRITE((pipe == 0) ? CURABASE : CURBBASE, adder);

	return 0;
}

/** Sets the color ramps on behalf of RandR */
void intel_crtc_fb_gamma_set(struct drm_crtc *crtc, u16 red, u16 green,
				 u16 blue, int regno)
{
	struct intel_crtc *intel_crtc = to_intel_crtc(crtc);

	intel_crtc->lut_r[regno] = red >> 8;
	intel_crtc->lut_g[regno] = green >> 8;
	intel_crtc->lut_b[regno] = blue >> 8;
}

void intel_crtc_fb_gamma_get(struct drm_crtc *crtc, u16 *red, u16 *green,
			     u16 *blue, int regno)
{
	struct intel_crtc *intel_crtc = to_intel_crtc(crtc);

	*red = intel_crtc->lut_r[regno] << 8;
	*green = intel_crtc->lut_g[regno] << 8;
	*blue = intel_crtc->lut_b[regno] << 8;
}

static void intel_crtc_gamma_set(struct drm_crtc *crtc, u16 *red, u16 *green,
				 u16 *blue, uint32_t size)
{
	struct intel_crtc *intel_crtc = to_intel_crtc(crtc);
	int i;

	if (size != 256)
		return;

	for (i = 0; i < 256; i++) {
		intel_crtc->lut_r[i] = red[i] >> 8;
		intel_crtc->lut_g[i] = green[i] >> 8;
		intel_crtc->lut_b[i] = blue[i] >> 8;
	}

	intel_crtc_load_lut(crtc);
}

/**
 * Get a pipe with a simple mode set on it for doing load-based monitor
 * detection.
 *
 * It will be up to the load-detect code to adjust the pipe as appropriate for
 * its requirements.  The pipe will be connected to no other outputs.
 *
 * Currently this code will only succeed if there is a pipe with no outputs
 * configured for it.  In the future, it could choose to temporarily disable
 * some outputs to free up a pipe for its use.
 *
 * \return crtc, or NULL if no pipes are available.
 */

/* VESA 640x480x72Hz mode to set on the pipe */
static struct drm_display_mode load_detect_mode = {
	DRM_MODE("640x480", DRM_MODE_TYPE_DEFAULT, 31500, 640, 664,
		 704, 832, 0, 480, 489, 491, 520, 0, DRM_MODE_FLAG_NHSYNC | DRM_MODE_FLAG_NVSYNC),
};

struct drm_crtc *intel_get_load_detect_pipe(struct intel_output *intel_output,
					    struct drm_display_mode *mode,
					    int *dpms_mode)
{
	struct intel_crtc *intel_crtc;
	struct drm_crtc *possible_crtc;
	struct drm_crtc *supported_crtc =NULL;
	struct drm_encoder *encoder = &intel_output->enc;
	struct drm_crtc *crtc = NULL;
	struct drm_device *dev = encoder->dev;
	struct drm_encoder_helper_funcs *encoder_funcs = encoder->helper_private;
	struct drm_crtc_helper_funcs *crtc_funcs;
	int i = -1;

	/*
	 * Algorithm gets a little messy:
	 *   - if the connector already has an assigned crtc, use it (but make
	 *     sure it's on first)
	 *   - try to find the first unused crtc that can drive this connector,
	 *     and use that if we find one
	 *   - if there are no unused crtcs available, try to use the first
	 *     one we found that supports the connector
	 */

	/* See if we already have a CRTC for this connector */
	if (encoder->crtc) {
		crtc = encoder->crtc;
		/* Make sure the crtc and connector are running */
		intel_crtc = to_intel_crtc(crtc);
		*dpms_mode = intel_crtc->dpms_mode;
		if (intel_crtc->dpms_mode != DRM_MODE_DPMS_ON) {
			crtc_funcs = crtc->helper_private;
			crtc_funcs->dpms(crtc, DRM_MODE_DPMS_ON);
			encoder_funcs->dpms(encoder, DRM_MODE_DPMS_ON);
		}
		return crtc;
	}

	/* Find an unused one (if possible) */
	list_for_each_entry(possible_crtc, &dev->mode_config.crtc_list, head) {
		i++;
		if (!(encoder->possible_crtcs & (1 << i)))
			continue;
		if (!possible_crtc->enabled) {
			crtc = possible_crtc;
			break;
		}
		if (!supported_crtc)
			supported_crtc = possible_crtc;
	}

	/*
	 * If we didn't find an unused CRTC, don't use any.
	 */
	if (!crtc) {
		return NULL;
	}

	encoder->crtc = crtc;
	intel_output->base.encoder = encoder;
	intel_output->load_detect_temp = true;

	intel_crtc = to_intel_crtc(crtc);
	*dpms_mode = intel_crtc->dpms_mode;

	if (!crtc->enabled) {
		if (!mode)
			mode = &load_detect_mode;
		drm_crtc_helper_set_mode(crtc, mode, 0, 0, crtc->fb);
	} else {
		if (intel_crtc->dpms_mode != DRM_MODE_DPMS_ON) {
			crtc_funcs = crtc->helper_private;
			crtc_funcs->dpms(crtc, DRM_MODE_DPMS_ON);
		}

		/* Add this connector to the crtc */
		encoder_funcs->mode_set(encoder, &crtc->mode, &crtc->mode);
		encoder_funcs->commit(encoder);
	}
	/* let the connector get through one full cycle before testing */
	intel_wait_for_vblank(dev);

	return crtc;
}

void intel_release_load_detect_pipe(struct intel_output *intel_output, int dpms_mode)
{
	struct drm_encoder *encoder = &intel_output->enc;
	struct drm_device *dev = encoder->dev;
	struct drm_crtc *crtc = encoder->crtc;
	struct drm_encoder_helper_funcs *encoder_funcs = encoder->helper_private;
	struct drm_crtc_helper_funcs *crtc_funcs = crtc->helper_private;

	if (intel_output->load_detect_temp) {
		encoder->crtc = NULL;
		intel_output->base.encoder = NULL;
		intel_output->load_detect_temp = false;
		crtc->enabled = drm_helper_crtc_in_use(crtc);
		drm_helper_disable_unused_functions(dev);
	}

	/* Switch crtc and output back off if necessary */
	if (crtc->enabled && dpms_mode != DRM_MODE_DPMS_ON) {
		if (encoder->crtc == crtc)
			encoder_funcs->dpms(encoder, dpms_mode);
		crtc_funcs->dpms(crtc, dpms_mode);
	}
}

/* Returns the clock of the currently programmed mode of the given pipe. */
static int intel_crtc_clock_get(struct drm_device *dev, struct drm_crtc *crtc)
{
	struct drm_i915_private *dev_priv = dev->dev_private;
	struct intel_crtc *intel_crtc = to_intel_crtc(crtc);
	int pipe = intel_crtc->pipe;
	u32 dpll = I915_READ((pipe == 0) ? DPLL_A : DPLL_B);
	u32 fp;
	intel_clock_t clock;

	if ((dpll & DISPLAY_RATE_SELECT_FPA1) == 0)
		fp = I915_READ((pipe == 0) ? FPA0 : FPB0);
	else
		fp = I915_READ((pipe == 0) ? FPA1 : FPB1);

	clock.m1 = (fp & FP_M1_DIV_MASK) >> FP_M1_DIV_SHIFT;
	if (IS_IGD(dev)) {
		clock.n = ffs((fp & FP_N_IGD_DIV_MASK) >> FP_N_DIV_SHIFT) - 1;
		clock.m2 = (fp & FP_M2_IGD_DIV_MASK) >> FP_M2_DIV_SHIFT;
	} else {
		clock.n = (fp & FP_N_DIV_MASK) >> FP_N_DIV_SHIFT;
		clock.m2 = (fp & FP_M2_DIV_MASK) >> FP_M2_DIV_SHIFT;
	}

	if (IS_I9XX(dev)) {
		if (IS_IGD(dev))
			clock.p1 = ffs((dpll & DPLL_FPA01_P1_POST_DIV_MASK_IGD) >>
				DPLL_FPA01_P1_POST_DIV_SHIFT_IGD);
		else
			clock.p1 = ffs((dpll & DPLL_FPA01_P1_POST_DIV_MASK) >>
			       DPLL_FPA01_P1_POST_DIV_SHIFT);

		switch (dpll & DPLL_MODE_MASK) {
		case DPLLB_MODE_DAC_SERIAL:
			clock.p2 = dpll & DPLL_DAC_SERIAL_P2_CLOCK_DIV_5 ?
				5 : 10;
			break;
		case DPLLB_MODE_LVDS:
			clock.p2 = dpll & DPLLB_LVDS_P2_CLOCK_DIV_7 ?
				7 : 14;
			break;
		default:
			DRM_DEBUG("Unknown DPLL mode %08x in programmed "
				  "mode\n", (int)(dpll & DPLL_MODE_MASK));
			return 0;
		}

		/* XXX: Handle the 100Mhz refclk */
		intel_clock(dev, 96000, &clock);
	} else {
		bool is_lvds = (pipe == 1) && (I915_READ(LVDS) & LVDS_PORT_EN);

		if (is_lvds) {
			clock.p1 = ffs((dpll & DPLL_FPA01_P1_POST_DIV_MASK_I830_LVDS) >>
				       DPLL_FPA01_P1_POST_DIV_SHIFT);
			clock.p2 = 14;

			if ((dpll & PLL_REF_INPUT_MASK) ==
			    PLLB_REF_INPUT_SPREADSPECTRUMIN) {
				/* XXX: might not be 66MHz */
				intel_clock(dev, 66000, &clock);
			} else
				intel_clock(dev, 48000, &clock);
		} else {
			if (dpll & PLL_P1_DIVIDE_BY_TWO)
				clock.p1 = 2;
			else {
				clock.p1 = ((dpll & DPLL_FPA01_P1_POST_DIV_MASK_I830) >>
					    DPLL_FPA01_P1_POST_DIV_SHIFT) + 2;
			}
			if (dpll & PLL_P2_DIVIDE_BY_4)
				clock.p2 = 4;
			else
				clock.p2 = 2;

			intel_clock(dev, 48000, &clock);
		}
	}

	/* XXX: It would be nice to validate the clocks, but we can't reuse
	 * i830PllIsValid() because it relies on the xf86_config connector
	 * configuration being accurate, which it isn't necessarily.
	 */

	return clock.dot;
}

/** Returns the currently programmed mode of the given pipe. */
struct drm_display_mode *intel_crtc_mode_get(struct drm_device *dev,
					     struct drm_crtc *crtc)
{
	struct drm_i915_private *dev_priv = dev->dev_private;
	struct intel_crtc *intel_crtc = to_intel_crtc(crtc);
	int pipe = intel_crtc->pipe;
	struct drm_display_mode *mode;
	int htot = I915_READ((pipe == 0) ? HTOTAL_A : HTOTAL_B);
	int hsync = I915_READ((pipe == 0) ? HSYNC_A : HSYNC_B);
	int vtot = I915_READ((pipe == 0) ? VTOTAL_A : VTOTAL_B);
	int vsync = I915_READ((pipe == 0) ? VSYNC_A : VSYNC_B);

	mode = kzalloc(sizeof(*mode), GFP_KERNEL);
	if (!mode)
		return NULL;

	mode->clock = intel_crtc_clock_get(dev, crtc);
	mode->hdisplay = (htot & 0xffff) + 1;
	mode->htotal = ((htot & 0xffff0000) >> 16) + 1;
	mode->hsync_start = (hsync & 0xffff) + 1;
	mode->hsync_end = ((hsync & 0xffff0000) >> 16) + 1;
	mode->vdisplay = (vtot & 0xffff) + 1;
	mode->vtotal = ((vtot & 0xffff0000) >> 16) + 1;
	mode->vsync_start = (vsync & 0xffff) + 1;
	mode->vsync_end = ((vsync & 0xffff0000) >> 16) + 1;

	drm_mode_set_name(mode);
	drm_mode_set_crtcinfo(mode, 0);

	return mode;
}

#define GPU_IDLE_TIMEOUT 500 /* ms */

/* When this timer fires, we've been idle for awhile */
static void intel_gpu_idle_timer(unsigned long arg)
{
	struct drm_device *dev = (struct drm_device *)arg;
	drm_i915_private_t *dev_priv = dev->dev_private;

	DRM_DEBUG("idle timer fired, downclocking\n");

	dev_priv->busy = false;

	queue_work(dev_priv->wq, &dev_priv->idle_work);
}

void intel_increase_renderclock(struct drm_device *dev, bool schedule)
{
	drm_i915_private_t *dev_priv = dev->dev_private;

	if (IS_IGDNG(dev))
		return;

	if (!dev_priv->render_reclock_avail) {
		DRM_DEBUG("not reclocking render clock\n");
		return;
	}

	/* Restore render clock frequency to original value */
	if (IS_G4X(dev) || IS_I9XX(dev))
		pci_write_config_word(dev->pdev, GCFGC, dev_priv->orig_clock);
	else if (IS_I85X(dev))
		pci_write_config_word(dev->pdev, HPLLCC, dev_priv->orig_clock);
	DRM_DEBUG("increasing render clock frequency\n");

	/* Schedule downclock */
	if (schedule)
		mod_timer(&dev_priv->idle_timer, jiffies +
			  msecs_to_jiffies(GPU_IDLE_TIMEOUT));
}

void intel_decrease_renderclock(struct drm_device *dev)
{
	drm_i915_private_t *dev_priv = dev->dev_private;

	if (IS_IGDNG(dev))
		return;

	if (!dev_priv->render_reclock_avail) {
		DRM_DEBUG("not reclocking render clock\n");
		return;
	}

	if (IS_G4X(dev)) {
		u16 gcfgc;

		/* Adjust render clock... */
		pci_read_config_word(dev->pdev, GCFGC, &gcfgc);

		/* Down to minimum... */
		gcfgc &= ~GM45_GC_RENDER_CLOCK_MASK;
		gcfgc |= GM45_GC_RENDER_CLOCK_266_MHZ;

		pci_write_config_word(dev->pdev, GCFGC, gcfgc);
	} else if (IS_I965G(dev)) {
		u16 gcfgc;

		/* Adjust render clock... */
		pci_read_config_word(dev->pdev, GCFGC, &gcfgc);

		/* Down to minimum... */
		gcfgc &= ~I965_GC_RENDER_CLOCK_MASK;
		gcfgc |= I965_GC_RENDER_CLOCK_267_MHZ;

		pci_write_config_word(dev->pdev, GCFGC, gcfgc);
	} else if (IS_I945G(dev) || IS_I945GM(dev)) {
		u16 gcfgc;

		/* Adjust render clock... */
		pci_read_config_word(dev->pdev, GCFGC, &gcfgc);

		/* Down to minimum... */
		gcfgc &= ~I945_GC_RENDER_CLOCK_MASK;
		gcfgc |= I945_GC_RENDER_CLOCK_166_MHZ;

		pci_write_config_word(dev->pdev, GCFGC, gcfgc);
	} else if (IS_I915G(dev)) {
		u16 gcfgc;

		/* Adjust render clock... */
		pci_read_config_word(dev->pdev, GCFGC, &gcfgc);

		/* Down to minimum... */
		gcfgc &= ~I915_GC_RENDER_CLOCK_MASK;
		gcfgc |= I915_GC_RENDER_CLOCK_166_MHZ;

		pci_write_config_word(dev->pdev, GCFGC, gcfgc);
	} else if (IS_I85X(dev)) {
		u16 hpllcc;

		/* Adjust render clock... */
		pci_read_config_word(dev->pdev, HPLLCC, &hpllcc);

		/* Up to maximum... */
		hpllcc &= ~GC_CLOCK_CONTROL_MASK;
		hpllcc |= GC_CLOCK_133_200;

		pci_write_config_word(dev->pdev, HPLLCC, hpllcc);
	}
	DRM_DEBUG("decreasing render clock frequency\n");
}

/* Note that no increase function is needed for this - increase_renderclock()
 *  will also rewrite these bits
 */
void intel_decrease_displayclock(struct drm_device *dev)
{
	if (IS_IGDNG(dev))
		return;

	if (IS_I945G(dev) || IS_I945GM(dev) || IS_I915G(dev) ||
	    IS_I915GM(dev)) {
		u16 gcfgc;

		/* Adjust render clock... */
		pci_read_config_word(dev->pdev, GCFGC, &gcfgc);

		/* Down to minimum... */
		gcfgc &= ~0xf0;
		gcfgc |= 0x80;

		pci_write_config_word(dev->pdev, GCFGC, gcfgc);
	}
}

#define CRTC_IDLE_TIMEOUT 1000 /* ms */

static void intel_crtc_idle_timer(unsigned long arg)
{
	struct intel_crtc *intel_crtc = (struct intel_crtc *)arg;
	struct drm_crtc *crtc = &intel_crtc->base;
	drm_i915_private_t *dev_priv = crtc->dev->dev_private;

	DRM_DEBUG("idle timer fired, downclocking\n");

	intel_crtc->busy = false;

	queue_work(dev_priv->wq, &dev_priv->idle_work);
}

static void intel_increase_pllclock(struct drm_crtc *crtc, bool schedule)
{
	struct drm_device *dev = crtc->dev;
	drm_i915_private_t *dev_priv = dev->dev_private;
	struct intel_crtc *intel_crtc = to_intel_crtc(crtc);
	int pipe = intel_crtc->pipe;
	int dpll_reg = (pipe == 0) ? DPLL_A : DPLL_B;
	int dpll = I915_READ(dpll_reg);

	if (IS_IGDNG(dev))
		return;

	if (!dev_priv->lvds_downclock_avail)
		return;

	if (!HAS_PIPE_CXSR(dev) && (dpll & DISPLAY_RATE_SELECT_FPA1)) {
		DRM_DEBUG("upclocking LVDS\n");

		/* Unlock panel regs */
		I915_WRITE(PP_CONTROL, I915_READ(PP_CONTROL) | (0xabcd << 16));

		dpll &= ~DISPLAY_RATE_SELECT_FPA1;
		I915_WRITE(dpll_reg, dpll);
		dpll = I915_READ(dpll_reg);
		intel_wait_for_vblank(dev);
		dpll = I915_READ(dpll_reg);
		if (dpll & DISPLAY_RATE_SELECT_FPA1)
			DRM_DEBUG("failed to upclock LVDS!\n");

		/* ...and lock them again */
		I915_WRITE(PP_CONTROL, I915_READ(PP_CONTROL) & 0x3);
	}

	/* Schedule downclock */
	if (schedule)
		mod_timer(&intel_crtc->idle_timer, jiffies +
			  msecs_to_jiffies(CRTC_IDLE_TIMEOUT));
}

static void intel_decrease_pllclock(struct drm_crtc *crtc)
{
	struct drm_device *dev = crtc->dev;
	drm_i915_private_t *dev_priv = dev->dev_private;
	struct intel_crtc *intel_crtc = to_intel_crtc(crtc);
	int pipe = intel_crtc->pipe;
	int dpll_reg = (pipe == 0) ? DPLL_A : DPLL_B;
	int dpll = I915_READ(dpll_reg);

	if (IS_IGDNG(dev))
		return;

	if (!dev_priv->lvds_downclock_avail)
		return;

	/*
	 * Since this is called by a timer, we should never get here in
	 * the manual case.
	 */
	if (!HAS_PIPE_CXSR(dev) && intel_crtc->lowfreq_avail) {
		DRM_DEBUG("downclocking LVDS\n");

		/* Unlock panel regs */
		I915_WRITE(PP_CONTROL, I915_READ(PP_CONTROL) | (0xabcd << 16));

		dpll |= DISPLAY_RATE_SELECT_FPA1;
		I915_WRITE(dpll_reg, dpll);
		dpll = I915_READ(dpll_reg);
		intel_wait_for_vblank(dev);
		dpll = I915_READ(dpll_reg);
		if (!(dpll & DISPLAY_RATE_SELECT_FPA1))
			DRM_DEBUG("failed to downclock LVDS!\n");

		/* ...and lock them again */
		I915_WRITE(PP_CONTROL, I915_READ(PP_CONTROL) & 0x3);
	}

}

/**
 * intel_idle_update - adjust clocks for idleness
 * @work: work struct
 *
 * Either the GPU or display (or both) went idle.  Check the busy status
 * here and adjust the CRTC and GPU clocks as necessary.
 */
static void intel_idle_update(struct work_struct *work)
{
	drm_i915_private_t *dev_priv = container_of(work, drm_i915_private_t,
						    idle_work);
	struct drm_device *dev = dev_priv->dev;
	struct drm_crtc *crtc;
	struct intel_crtc *intel_crtc;

	if (!i915_powersave)
		return;

	mutex_lock(&dev->struct_mutex);

	/* GPU isn't processing, downclock it. */
	if (!dev_priv->busy) {
		intel_decrease_renderclock(dev);
		intel_decrease_displayclock(dev);
	}

	list_for_each_entry(crtc, &dev->mode_config.crtc_list, head) {
		/* Skip inactive CRTCs */
		if (!crtc->fb)
			continue;

		intel_crtc = to_intel_crtc(crtc);
		if (!intel_crtc->busy)
			intel_decrease_pllclock(crtc);
	}

	mutex_unlock(&dev->struct_mutex);
}

/**
 * intel_mark_busy - mark the GPU and possibly the display busy
 * @dev: drm device
 * @obj: object we're operating on
 *
 * Callers can use this function to indicate that the GPU is busy processing
 * commands.  If @obj matches one of the CRTC objects (i.e. it's a scanout
 * buffer), we'll also mark the display as busy, so we know to increase its
 * clock frequency.
 */
void intel_mark_busy(struct drm_device *dev, struct drm_gem_object *obj)
{
	drm_i915_private_t *dev_priv = dev->dev_private;
	struct drm_crtc *crtc = NULL;
	struct intel_framebuffer *intel_fb;
	struct intel_crtc *intel_crtc;

	if (!drm_core_check_feature(dev, DRIVER_MODESET))
		return;

	dev_priv->busy = true;
	intel_increase_renderclock(dev, true);

	list_for_each_entry(crtc, &dev->mode_config.crtc_list, head) {
		if (!crtc->fb)
			continue;

		intel_crtc = to_intel_crtc(crtc);
		intel_fb = to_intel_framebuffer(crtc->fb);
		if (intel_fb->obj == obj) {
			if (!intel_crtc->busy) {
				/* Non-busy -> busy, upclock */
				intel_increase_pllclock(crtc, true);
				intel_crtc->busy = true;
			} else {
				/* Busy -> busy, put off timer */
				mod_timer(&intel_crtc->idle_timer, jiffies +
					  msecs_to_jiffies(CRTC_IDLE_TIMEOUT));
			}
		}
	}
}

static void intel_crtc_destroy(struct drm_crtc *crtc)
{
	struct intel_crtc *intel_crtc = to_intel_crtc(crtc);

	drm_crtc_cleanup(crtc);
	kfree(intel_crtc);
}

static const struct drm_crtc_helper_funcs intel_helper_funcs = {
	.dpms = intel_crtc_dpms,
	.mode_fixup = intel_crtc_mode_fixup,
	.mode_set = intel_crtc_mode_set,
	.mode_set_base = intel_pipe_set_base,
	.prepare = intel_crtc_prepare,
	.commit = intel_crtc_commit,
	.load_lut = intel_crtc_load_lut,
};

static const struct drm_crtc_funcs intel_crtc_funcs = {
	.cursor_set = intel_crtc_cursor_set,
	.cursor_move = intel_crtc_cursor_move,
	.gamma_set = intel_crtc_gamma_set,
	.set_config = drm_crtc_helper_set_config,
	.destroy = intel_crtc_destroy,
};


static void intel_crtc_init(struct drm_device *dev, int pipe)
{
	struct intel_crtc *intel_crtc;
	int i;

	intel_crtc = kzalloc(sizeof(struct intel_crtc) + (INTELFB_CONN_LIMIT * sizeof(struct drm_connector *)), GFP_KERNEL);
	if (intel_crtc == NULL)
		return;

	drm_crtc_init(dev, &intel_crtc->base, &intel_crtc_funcs);

	drm_mode_crtc_set_gamma_size(&intel_crtc->base, 256);
	intel_crtc->pipe = pipe;
	intel_crtc->plane = pipe;
	for (i = 0; i < 256; i++) {
		intel_crtc->lut_r[i] = i;
		intel_crtc->lut_g[i] = i;
		intel_crtc->lut_b[i] = i;
	}

	/* Swap pipes & planes for FBC on pre-965 */
	intel_crtc->pipe = pipe;
	intel_crtc->plane = pipe;
	if (IS_MOBILE(dev) && (IS_I9XX(dev) && !IS_I965G(dev))) {
		DRM_DEBUG("swapping pipes & planes for FBC\n");
		intel_crtc->plane = ((pipe == 0) ? 1 : 0);
	}

	intel_crtc->cursor_addr = 0;
	intel_crtc->dpms_mode = DRM_MODE_DPMS_OFF;
	drm_crtc_helper_add(&intel_crtc->base, &intel_helper_funcs);

	intel_crtc->busy = false;

	setup_timer(&intel_crtc->idle_timer, intel_crtc_idle_timer,
		    (unsigned long)intel_crtc);
}

int intel_get_pipe_from_crtc_id(struct drm_device *dev, void *data,
				struct drm_file *file_priv)
{
	drm_i915_private_t *dev_priv = dev->dev_private;
	struct drm_i915_get_pipe_from_crtc_id *pipe_from_crtc_id = data;
	struct drm_mode_object *drmmode_obj;
	struct intel_crtc *crtc;

	if (!dev_priv) {
		DRM_ERROR("called with no initialization\n");
		return -EINVAL;
	}

	drmmode_obj = drm_mode_object_find(dev, pipe_from_crtc_id->crtc_id,
			DRM_MODE_OBJECT_CRTC);

	if (!drmmode_obj) {
		DRM_ERROR("no such CRTC id\n");
		return -EINVAL;
	}

	crtc = to_intel_crtc(obj_to_crtc(drmmode_obj));
	pipe_from_crtc_id->pipe = crtc->pipe;

	return 0;
}

struct drm_crtc *intel_get_crtc_from_pipe(struct drm_device *dev, int pipe)
{
	struct drm_crtc *crtc = NULL;

	list_for_each_entry(crtc, &dev->mode_config.crtc_list, head) {
		struct intel_crtc *intel_crtc = to_intel_crtc(crtc);
		if (intel_crtc->pipe == pipe)
			break;
	}
	return crtc;
}

static int intel_connector_clones(struct drm_device *dev, int type_mask)
{
	int index_mask = 0;
	struct drm_connector *connector;
	int entry = 0;

        list_for_each_entry(connector, &dev->mode_config.connector_list, head) {
		struct intel_output *intel_output = to_intel_output(connector);
		if (type_mask & intel_output->clone_mask)
			index_mask |= (1 << entry);
		entry++;
	}
	return index_mask;
}


static void intel_setup_outputs(struct drm_device *dev)
{
	struct drm_i915_private *dev_priv = dev->dev_private;
	struct drm_connector *connector;

	intel_crt_init(dev);

	/* Set up integrated LVDS */
	if (IS_MOBILE(dev) && !IS_I830(dev))
		intel_lvds_init(dev);

	if (IS_IGDNG(dev)) {
		int found;

		if (IS_MOBILE(dev) && (I915_READ(DP_A) & DP_DETECTED))
			intel_dp_init(dev, DP_A);

		if (I915_READ(HDMIB) & PORT_DETECTED) {
			/* check SDVOB */
			/* found = intel_sdvo_init(dev, HDMIB); */
			found = 0;
			if (!found)
				intel_hdmi_init(dev, HDMIB);
			if (!found && (I915_READ(PCH_DP_B) & DP_DETECTED))
				intel_dp_init(dev, PCH_DP_B);
		}

		if (I915_READ(HDMIC) & PORT_DETECTED)
			intel_hdmi_init(dev, HDMIC);

		if (I915_READ(HDMID) & PORT_DETECTED)
			intel_hdmi_init(dev, HDMID);

		if (I915_READ(PCH_DP_C) & DP_DETECTED)
			intel_dp_init(dev, PCH_DP_C);

		if (I915_READ(PCH_DP_D) & DP_DETECTED)
			intel_dp_init(dev, PCH_DP_D);

	} else if (IS_I9XX(dev)) {
		bool found = false;

		if (I915_READ(SDVOB) & SDVO_DETECTED) {
			found = intel_sdvo_init(dev, SDVOB);
			if (!found && SUPPORTS_INTEGRATED_HDMI(dev))
				intel_hdmi_init(dev, SDVOB);

			if (!found && SUPPORTS_INTEGRATED_DP(dev))
				intel_dp_init(dev, DP_B);
		}

		/* Before G4X SDVOC doesn't have its own detect register */

		if (I915_READ(SDVOB) & SDVO_DETECTED)
			found = intel_sdvo_init(dev, SDVOC);

		if (!found && (I915_READ(SDVOC) & SDVO_DETECTED)) {

			if (SUPPORTS_INTEGRATED_HDMI(dev))
				intel_hdmi_init(dev, SDVOC);
			if (SUPPORTS_INTEGRATED_DP(dev))
				intel_dp_init(dev, DP_C);
		}

		if (SUPPORTS_INTEGRATED_DP(dev) && (I915_READ(DP_D) & DP_DETECTED))
			intel_dp_init(dev, DP_D);
	} else
		intel_dvo_init(dev);

	if (IS_I9XX(dev) && IS_MOBILE(dev) && !IS_IGDNG(dev))
		intel_tv_init(dev);

	list_for_each_entry(connector, &dev->mode_config.connector_list, head) {
		struct intel_output *intel_output = to_intel_output(connector);
		struct drm_encoder *encoder = &intel_output->enc;

		encoder->possible_crtcs = intel_output->crtc_mask;
		encoder->possible_clones = intel_connector_clones(dev,
						intel_output->clone_mask);
	}
}

static void intel_user_framebuffer_destroy(struct drm_framebuffer *fb)
{
	struct intel_framebuffer *intel_fb = to_intel_framebuffer(fb);
	struct drm_device *dev = fb->dev;

	if (fb->fbdev)
		intelfb_remove(dev, fb);

	drm_framebuffer_cleanup(fb);
	mutex_lock(&dev->struct_mutex);
	drm_gem_object_unreference(intel_fb->obj);
	mutex_unlock(&dev->struct_mutex);

	kfree(intel_fb);
}

static int intel_user_framebuffer_create_handle(struct drm_framebuffer *fb,
						struct drm_file *file_priv,
						unsigned int *handle)
{
	struct intel_framebuffer *intel_fb = to_intel_framebuffer(fb);
	struct drm_gem_object *object = intel_fb->obj;

	return drm_gem_handle_create(file_priv, object, handle);
}

static const struct drm_framebuffer_funcs intel_fb_funcs = {
	.destroy = intel_user_framebuffer_destroy,
	.create_handle = intel_user_framebuffer_create_handle,
};

int intel_framebuffer_create(struct drm_device *dev,
			     struct drm_mode_fb_cmd *mode_cmd,
			     struct drm_framebuffer **fb,
			     struct drm_gem_object *obj)
{
	struct intel_framebuffer *intel_fb;
	int ret;

	intel_fb = kzalloc(sizeof(*intel_fb), GFP_KERNEL);
	if (!intel_fb)
		return -ENOMEM;

	ret = drm_framebuffer_init(dev, &intel_fb->base, &intel_fb_funcs);
	if (ret) {
		DRM_ERROR("framebuffer init failed %d\n", ret);
		return ret;
	}

	drm_helper_mode_fill_fb_struct(&intel_fb->base, mode_cmd);

	intel_fb->obj = obj;

	*fb = &intel_fb->base;

	return 0;
}


static struct drm_framebuffer *
intel_user_framebuffer_create(struct drm_device *dev,
			      struct drm_file *filp,
			      struct drm_mode_fb_cmd *mode_cmd)
{
	struct drm_gem_object *obj;
	struct drm_framebuffer *fb;
	int ret;

	obj = drm_gem_object_lookup(dev, filp, mode_cmd->handle);
	if (!obj)
		return NULL;

	ret = intel_framebuffer_create(dev, mode_cmd, &fb, obj);
	if (ret) {
		mutex_lock(&dev->struct_mutex);
		drm_gem_object_unreference(obj);
		mutex_unlock(&dev->struct_mutex);
		return NULL;
	}

	return fb;
}

static const struct drm_mode_config_funcs intel_mode_funcs = {
	.fb_create = intel_user_framebuffer_create,
	.fb_changed = intelfb_probe,
};

void intel_init_clock_gating(struct drm_device *dev)
{
	struct drm_i915_private *dev_priv = dev->dev_private;

	/*
	 * Disable clock gating reported to work incorrectly according to the
	 * specs, but enable as much else as we can.
	 */
	if (IS_G4X(dev)) {
		uint32_t dspclk_gate;
		I915_WRITE(RENCLK_GATE_D1, 0);
		I915_WRITE(RENCLK_GATE_D2, VF_UNIT_CLOCK_GATE_DISABLE |
		       GS_UNIT_CLOCK_GATE_DISABLE |
		       CL_UNIT_CLOCK_GATE_DISABLE);
		I915_WRITE(RAMCLK_GATE_D, 0);
		dspclk_gate = VRHUNIT_CLOCK_GATE_DISABLE |
			OVRUNIT_CLOCK_GATE_DISABLE |
			OVCUNIT_CLOCK_GATE_DISABLE;
		if (IS_GM45(dev))
			dspclk_gate |= DSSUNIT_CLOCK_GATE_DISABLE;
		I915_WRITE(DSPCLK_GATE_D, dspclk_gate);
	} else if (IS_I965GM(dev)) {
		I915_WRITE(RENCLK_GATE_D1, I965_RCC_CLOCK_GATE_DISABLE);
		I915_WRITE(RENCLK_GATE_D2, 0);
		I915_WRITE(DSPCLK_GATE_D, 0);
		I915_WRITE(RAMCLK_GATE_D, 0);
		I915_WRITE16(DEUC, 0);
	} else if (IS_I965G(dev)) {
		I915_WRITE(RENCLK_GATE_D1, I965_RCZ_CLOCK_GATE_DISABLE |
		       I965_RCC_CLOCK_GATE_DISABLE |
		       I965_RCPB_CLOCK_GATE_DISABLE |
		       I965_ISC_CLOCK_GATE_DISABLE |
		       I965_FBC_CLOCK_GATE_DISABLE);
		I915_WRITE(RENCLK_GATE_D2, 0);
	} else if (IS_I9XX(dev)) {
		u32 dstate = I915_READ(D_STATE);

		dstate |= DSTATE_PLL_D3_OFF | DSTATE_GFX_CLOCK_GATING |
			DSTATE_DOT_CLOCK_GATING;
		I915_WRITE(D_STATE, dstate);
	} else if (IS_I855(dev) || IS_I865G(dev)) {
		I915_WRITE(RENCLK_GATE_D1, SV_CLOCK_GATE_DISABLE);
	} else if (IS_I830(dev)) {
		I915_WRITE(DSPCLK_GATE_D, OVRUNIT_CLOCK_GATE_DISABLE);
	}
}

/* Set up chip specific display functions */
static void intel_init_display(struct drm_device *dev)
{
	struct drm_i915_private *dev_priv = dev->dev_private;

	/* We always want a DPMS function */
	if (IS_IGDNG(dev))
		dev_priv->display.dpms = igdng_crtc_dpms;
	else
		dev_priv->display.dpms = i9xx_crtc_dpms;

	/* Only mobile has FBC, leave pointers NULL for other chips */
	if (IS_MOBILE(dev)) {
		if (IS_GM45(dev)) {
			dev_priv->display.fbc_enabled = g4x_fbc_enabled;
			dev_priv->display.enable_fbc = g4x_enable_fbc;
			dev_priv->display.disable_fbc = g4x_disable_fbc;
		} else if (IS_I965GM(dev) || IS_I945GM(dev) || IS_I915GM(dev)) {
			dev_priv->display.fbc_enabled = i8xx_fbc_enabled;
			dev_priv->display.enable_fbc = i8xx_enable_fbc;
			dev_priv->display.disable_fbc = i8xx_disable_fbc;
		}
		/* 855GM needs testing */
	}

	/* Returns the core display clock speed */
	if (IS_I945G(dev))
		dev_priv->display.get_display_clock_speed =
			i945_get_display_clock_speed;
	else if (IS_I915G(dev))
		dev_priv->display.get_display_clock_speed =
			i915_get_display_clock_speed;
	else if (IS_I945GM(dev) || IS_845G(dev) || IS_IGDGM(dev))
		dev_priv->display.get_display_clock_speed =
			i9xx_misc_get_display_clock_speed;
	else if (IS_I915GM(dev))
		dev_priv->display.get_display_clock_speed =
			i915gm_get_display_clock_speed;
	else if (IS_I865G(dev))
		dev_priv->display.get_display_clock_speed =
			i865_get_display_clock_speed;
	else if (IS_I855(dev))
		dev_priv->display.get_display_clock_speed =
			i855_get_display_clock_speed;
	else /* 852, 830 */
		dev_priv->display.get_display_clock_speed =
			i830_get_display_clock_speed;

	/* For FIFO watermark updates */
	if (IS_G4X(dev))
		dev_priv->display.update_wm = g4x_update_wm;
	else if (IS_I965G(dev))
		dev_priv->display.update_wm = i965_update_wm;
	else if (IS_I9XX(dev) || IS_MOBILE(dev)) {
		dev_priv->display.update_wm = i9xx_update_wm;
		dev_priv->display.get_fifo_size = i9xx_get_fifo_size;
	} else {
		if (IS_I85X(dev))
			dev_priv->display.get_fifo_size = i85x_get_fifo_size;
		else if (IS_845G(dev))
			dev_priv->display.get_fifo_size = i845_get_fifo_size;
		else
			dev_priv->display.get_fifo_size = i830_get_fifo_size;
		dev_priv->display.update_wm = i830_update_wm;
	}
}

void intel_modeset_init(struct drm_device *dev)
{
	struct drm_i915_private *dev_priv = dev->dev_private;
	int num_pipe;
	int i;

	drm_mode_config_init(dev);

	dev->mode_config.min_width = 0;
	dev->mode_config.min_height = 0;

	dev->mode_config.funcs = (void *)&intel_mode_funcs;

	intel_init_display(dev);

	if (IS_I965G(dev)) {
		dev->mode_config.max_width = 8192;
		dev->mode_config.max_height = 8192;
	} else if (IS_I9XX(dev)) {
		dev->mode_config.max_width = 4096;
		dev->mode_config.max_height = 4096;
	} else {
		dev->mode_config.max_width = 2048;
		dev->mode_config.max_height = 2048;
	}

	/* set memory base */
	if (IS_I9XX(dev))
		dev->mode_config.fb_base = pci_resource_start(dev->pdev, 2);
	else
		dev->mode_config.fb_base = pci_resource_start(dev->pdev, 0);

	if (IS_MOBILE(dev) || IS_I9XX(dev))
		num_pipe = 2;
	else
		num_pipe = 1;
	DRM_DEBUG("%d display pipe%s available.\n",
		  num_pipe, num_pipe > 1 ? "s" : "");

	if (IS_I85X(dev))
		pci_read_config_word(dev->pdev, HPLLCC, &dev_priv->orig_clock);
	else if (IS_I9XX(dev) || IS_G4X(dev))
		pci_read_config_word(dev->pdev, GCFGC, &dev_priv->orig_clock);

	for (i = 0; i < num_pipe; i++) {
		intel_crtc_init(dev, i);
	}

	intel_setup_outputs(dev);

	intel_init_clock_gating(dev);

	INIT_WORK(&dev_priv->idle_work, intel_idle_update);
	setup_timer(&dev_priv->idle_timer, intel_gpu_idle_timer,
		    (unsigned long)dev);
}

void intel_modeset_cleanup(struct drm_device *dev)
{
	struct drm_i915_private *dev_priv = dev->dev_private;
	struct drm_crtc *crtc;
	struct intel_crtc *intel_crtc;

	mutex_lock(&dev->struct_mutex);

	list_for_each_entry(crtc, &dev->mode_config.crtc_list, head) {
		/* Skip inactive CRTCs */
		if (!crtc->fb)
			continue;

		intel_crtc = to_intel_crtc(crtc);
		intel_increase_pllclock(crtc, false);
		del_timer_sync(&intel_crtc->idle_timer);
	}

	intel_increase_renderclock(dev, false);
	del_timer_sync(&dev_priv->idle_timer);

	mutex_unlock(&dev->struct_mutex);

	if (dev_priv->display.disable_fbc)
		dev_priv->display.disable_fbc(dev);

	drm_mode_config_cleanup(dev);
}


/* current intel driver doesn't take advantage of encoders
   always give back the encoder for the connector
*/
struct drm_encoder *intel_best_encoder(struct drm_connector *connector)
{
	struct intel_output *intel_output = to_intel_output(connector);

	return &intel_output->enc;
}

/*
 * set vga decode state - true == enable VGA decode
 */
int intel_modeset_vga_set_state(struct drm_device *dev, bool state)
{
	struct drm_i915_private *dev_priv = dev->dev_private;
	u16 gmch_ctrl;

	pci_read_config_word(dev_priv->bridge_dev, INTEL_GMCH_CTRL, &gmch_ctrl);
	if (state)
		gmch_ctrl &= ~INTEL_GMCH_VGA_DISABLE;
	else
		gmch_ctrl |= INTEL_GMCH_VGA_DISABLE;
	pci_write_config_word(dev_priv->bridge_dev, INTEL_GMCH_CTRL, gmch_ctrl);
	return 0;
}<|MERGE_RESOLUTION|>--- conflicted
+++ resolved
@@ -2024,19 +2024,11 @@
 	case GC_CLOCK_100_133:
 		return 133000;
 	}
-<<<<<<< HEAD
 
 	/* Shouldn't happen */
 	return 0;
 }
 
-=======
-
-	/* Shouldn't happen */
-	return 0;
-}
-
->>>>>>> d93a8f82
 static int i830_get_display_clock_speed(struct drm_device *dev)
 {
 	return 133000;
@@ -2401,8 +2393,6 @@
 		size = ((dsparb >> DSPARB_BEND_SHIFT) & 0x1ff) -
 			(dsparb & 0x1ff);
 	size >>= 1; /* Convert to cachelines */
-<<<<<<< HEAD
-=======
 
 	DRM_DEBUG("FIFO size - (0x%08x) %s: %d\n", dsparb, plane ? "B" : "A",
 		  size);
@@ -2418,7 +2408,6 @@
 
 	size = dsparb & 0x7f;
 	size >>= 2; /* Convert to cachelines */
->>>>>>> d93a8f82
 
 	DRM_DEBUG("FIFO size - (0x%08x) %s: %d\n", dsparb, plane ? "B" : "A",
 		  size);
@@ -2426,24 +2415,6 @@
 	return size;
 }
 
-<<<<<<< HEAD
-static int i845_get_fifo_size(struct drm_device *dev, int plane)
-{
-	struct drm_i915_private *dev_priv = dev->dev_private;
-	uint32_t dsparb = I915_READ(DSPARB);
-	int size;
-
-	size = dsparb & 0x7f;
-	size >>= 2; /* Convert to cachelines */
-
-	DRM_DEBUG("FIFO size - (0x%08x) %s: %d\n", dsparb, plane ? "B" : "A",
-		  size);
-
-	return size;
-}
-
-=======
->>>>>>> d93a8f82
 static int i830_get_fifo_size(struct drm_device *dev, int plane)
 {
 	struct drm_i915_private *dev_priv = dev->dev_private;
@@ -3124,7 +3095,6 @@
 	struct drm_gem_object *bo;
 	struct drm_i915_gem_object *obj_priv;
 	int pipe = intel_crtc->pipe;
-	int plane = intel_crtc->plane;
 	uint32_t control = (pipe == 0) ? CURACNTR : CURBCNTR;
 	uint32_t base = (pipe == 0) ? CURABASE : CURBBASE;
 	uint32_t temp = I915_READ(control);
@@ -3211,12 +3181,6 @@
 		drm_gem_object_unreference(intel_crtc->cursor_bo);
 	}
 
-<<<<<<< HEAD
-	if ((IS_I965G(dev) || plane == 0))
-		intel_update_fbc(crtc, &crtc->mode);
-
-=======
->>>>>>> d93a8f82
 	mutex_unlock(&dev->struct_mutex);
 
 	intel_crtc->cursor_addr = addr;
