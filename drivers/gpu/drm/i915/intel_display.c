--- conflicted
+++ resolved
@@ -2643,13 +2643,7 @@
 		srwm = total_size - sr_entries;
 		if (srwm < 0)
 			srwm = 1;
-<<<<<<< HEAD
 		I915_WRITE(FW_BLC_SELF, FW_BLC_SELF_EN | (srwm & 0x3f));
-	} else {
-		/* Turn off self refresh if both pipes are enabled */
-		I915_WRITE(FW_BLC_SELF, I915_READ(FW_BLC_SELF)
-					& ~FW_BLC_SELF_EN);
-=======
 		if (IS_I945G(dev) || IS_I945GM(dev))
 			I915_WRITE(FW_BLC_SELF, FW_BLC_SELF_FIFO_MASK | (srwm & 0xff));
 		else if (IS_I915GM(dev)) {
@@ -2657,7 +2651,10 @@
 			I915_WRITE(FW_BLC_SELF, srwm & 0x3f);
 			I915_WRITE(INSTPM, I915_READ(INSTPM) | INSTPM_SELF_EN);
 		}
->>>>>>> 0f318cd6
+	} else {
+		/* Turn off self refresh if both pipes are enabled */
+		I915_WRITE(FW_BLC_SELF, I915_READ(FW_BLC_SELF)
+					& ~FW_BLC_SELF_EN);
 	}
 
 	DRM_DEBUG_KMS("Setting FIFO watermarks - A: %d, B: %d, C: %d, SR %d\n",
