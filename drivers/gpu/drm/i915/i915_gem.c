--- conflicted
+++ resolved
@@ -136,23 +136,12 @@
 		return -ENOMEM;
 
 	ret = drm_gem_handle_create(file_priv, obj, &handle);
-<<<<<<< HEAD
-	if (ret) {
-		drm_gem_object_unreference_unlocked(obj);
-		return ret;
-	}
-
-	/* Sink the floating reference from kref_init(handlecount) */
-	drm_gem_object_handle_unreference_unlocked(obj);
-
-=======
 	/* drop reference from allocate - handle holds it now */
 	drm_gem_object_unreference_unlocked(obj);
 	if (ret) {
 		return ret;
 	}
 
->>>>>>> 4d152904
 	args->handle = handle;
 	return 0;
 }
