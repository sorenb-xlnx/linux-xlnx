/*
 * Copyright © 2008 Intel Corporation
 *
 * Permission is hereby granted, free of charge, to any person obtaining a
 * copy of this software and associated documentation files (the "Software"),
 * to deal in the Software without restriction, including without limitation
 * the rights to use, copy, modify, merge, publish, distribute, sublicense,
 * and/or sell copies of the Software, and to permit persons to whom the
 * Software is furnished to do so, subject to the following conditions:
 *
 * The above copyright notice and this permission notice (including the next
 * paragraph) shall be included in all copies or substantial portions of the
 * Software.
 *
 * THE SOFTWARE IS PROVIDED "AS IS", WITHOUT WARRANTY OF ANY KIND, EXPRESS OR
 * IMPLIED, INCLUDING BUT NOT LIMITED TO THE WARRANTIES OF MERCHANTABILITY,
 * FITNESS FOR A PARTICULAR PURPOSE AND NONINFRINGEMENT.  IN NO EVENT SHALL
 * THE AUTHORS OR COPYRIGHT HOLDERS BE LIABLE FOR ANY CLAIM, DAMAGES OR OTHER
 * LIABILITY, WHETHER IN AN ACTION OF CONTRACT, TORT OR OTHERWISE, ARISING
 * FROM, OUT OF OR IN CONNECTION WITH THE SOFTWARE OR THE USE OR OTHER DEALINGS
 * IN THE SOFTWARE.
 *
 * Authors:
 *    Eric Anholt <eric@anholt.net>
 *
 */

#include "drmP.h"
#include "drm.h"
#include "i915_drm.h"
#include "i915_drv.h"
#include "i915_trace.h"
#include "intel_drv.h"
#include <linux/slab.h>
#include <linux/swap.h>
#include <linux/pci.h>

static __must_check int i915_gem_object_flush_gpu_write_domain(struct drm_i915_gem_object *obj);
static void i915_gem_object_flush_gtt_write_domain(struct drm_i915_gem_object *obj);
static void i915_gem_object_flush_cpu_write_domain(struct drm_i915_gem_object *obj);
static __must_check int i915_gem_object_set_to_cpu_domain(struct drm_i915_gem_object *obj,
							  bool write);
static __must_check int i915_gem_object_set_cpu_read_domain_range(struct drm_i915_gem_object *obj,
								  uint64_t offset,
								  uint64_t size);
static void i915_gem_object_set_to_full_cpu_read_domain(struct drm_i915_gem_object *obj);
static __must_check int i915_gem_object_bind_to_gtt(struct drm_i915_gem_object *obj,
						    unsigned alignment,
						    bool map_and_fenceable);
static void i915_gem_clear_fence_reg(struct drm_device *dev,
				     struct drm_i915_fence_reg *reg);
static int i915_gem_phys_pwrite(struct drm_device *dev,
				struct drm_i915_gem_object *obj,
				struct drm_i915_gem_pwrite *args,
				struct drm_file *file);
static void i915_gem_free_object_tail(struct drm_i915_gem_object *obj);

static int i915_gem_inactive_shrink(struct shrinker *shrinker,
				    int nr_to_scan,
				    gfp_t gfp_mask);


/* some bookkeeping */
static void i915_gem_info_add_obj(struct drm_i915_private *dev_priv,
				  size_t size)
{
	dev_priv->mm.object_count++;
	dev_priv->mm.object_memory += size;
}

static void i915_gem_info_remove_obj(struct drm_i915_private *dev_priv,
				     size_t size)
{
	dev_priv->mm.object_count--;
	dev_priv->mm.object_memory -= size;
}

int
i915_gem_check_is_wedged(struct drm_device *dev)
{
	struct drm_i915_private *dev_priv = dev->dev_private;
	struct completion *x = &dev_priv->error_completion;
	unsigned long flags;
	int ret;

	if (!atomic_read(&dev_priv->mm.wedged))
		return 0;

	ret = wait_for_completion_interruptible(x);
	if (ret)
		return ret;

	/* Success, we reset the GPU! */
	if (!atomic_read(&dev_priv->mm.wedged))
		return 0;

	/* GPU is hung, bump the completion count to account for
	 * the token we just consumed so that we never hit zero and
	 * end up waiting upon a subsequent completion event that
	 * will never happen.
	 */
	spin_lock_irqsave(&x->wait.lock, flags);
	x->done++;
	spin_unlock_irqrestore(&x->wait.lock, flags);
	return -EIO;
}

int i915_mutex_lock_interruptible(struct drm_device *dev)
{
	struct drm_i915_private *dev_priv = dev->dev_private;
	int ret;

	ret = i915_gem_check_is_wedged(dev);
	if (ret)
		return ret;

	ret = mutex_lock_interruptible(&dev->struct_mutex);
	if (ret)
		return ret;

	if (atomic_read(&dev_priv->mm.wedged)) {
		mutex_unlock(&dev->struct_mutex);
		return -EAGAIN;
	}

	WARN_ON(i915_verify_lists(dev));
	return 0;
}

static inline bool
i915_gem_object_is_inactive(struct drm_i915_gem_object *obj)
{
	return obj->gtt_space && !obj->active && obj->pin_count == 0;
}

void i915_gem_do_init(struct drm_device *dev,
		      unsigned long start,
		      unsigned long mappable_end,
		      unsigned long end)
{
	drm_i915_private_t *dev_priv = dev->dev_private;

	drm_mm_init(&dev_priv->mm.gtt_space, start, end - start);

	dev_priv->mm.gtt_start = start;
	dev_priv->mm.gtt_mappable_end = mappable_end;
	dev_priv->mm.gtt_end = end;
	dev_priv->mm.gtt_total = end - start;
	dev_priv->mm.mappable_gtt_total = min(end, mappable_end) - start;

	/* Take over this portion of the GTT */
	intel_gtt_clear_range(start / PAGE_SIZE, (end-start) / PAGE_SIZE);
}

int
i915_gem_init_ioctl(struct drm_device *dev, void *data,
		    struct drm_file *file)
{
	struct drm_i915_gem_init *args = data;

	if (args->gtt_start >= args->gtt_end ||
	    (args->gtt_end | args->gtt_start) & (PAGE_SIZE - 1))
		return -EINVAL;

	mutex_lock(&dev->struct_mutex);
	i915_gem_do_init(dev, args->gtt_start, args->gtt_end, args->gtt_end);
	mutex_unlock(&dev->struct_mutex);

	return 0;
}

int
i915_gem_get_aperture_ioctl(struct drm_device *dev, void *data,
			    struct drm_file *file)
{
	struct drm_i915_private *dev_priv = dev->dev_private;
	struct drm_i915_gem_get_aperture *args = data;
	struct drm_i915_gem_object *obj;
	size_t pinned;

	if (!(dev->driver->driver_features & DRIVER_GEM))
		return -ENODEV;

	pinned = 0;
	mutex_lock(&dev->struct_mutex);
	list_for_each_entry(obj, &dev_priv->mm.pinned_list, mm_list)
		pinned += obj->gtt_space->size;
	mutex_unlock(&dev->struct_mutex);

	args->aper_size = dev_priv->mm.gtt_total;
	args->aper_available_size = args->aper_size -pinned;

	return 0;
}

<<<<<<< HEAD
/**
 * Creates a new mm object and returns a handle to it.
 */
int
i915_gem_create_ioctl(struct drm_device *dev, void *data,
		      struct drm_file *file)
{
	struct drm_i915_gem_create *args = data;
=======
static int
i915_gem_create(struct drm_file *file,
		struct drm_device *dev,
		uint64_t size,
		uint32_t *handle_p)
{
>>>>>>> cf8a47d1
	struct drm_i915_gem_object *obj;
	int ret;
	u32 handle;

	size = roundup(size, PAGE_SIZE);

	/* Allocate the new object */
	obj = i915_gem_alloc_object(dev, size);
	if (obj == NULL)
		return -ENOMEM;

	ret = drm_gem_handle_create(file, &obj->base, &handle);
	if (ret) {
		drm_gem_object_release(&obj->base);
		i915_gem_info_remove_obj(dev->dev_private, obj->base.size);
		kfree(obj);
		return ret;
	}

	/* drop reference from allocate - handle holds it now */
	drm_gem_object_unreference(&obj->base);
	trace_i915_gem_object_create(obj);

	*handle_p = handle;
	return 0;
}

<<<<<<< HEAD
=======
int
i915_gem_dumb_create(struct drm_file *file,
		     struct drm_device *dev,
		     struct drm_mode_create_dumb *args)
{
	/* have to work out size/pitch and return them */
	args->pitch = ALIGN(args->width & ((args->bpp + 1) / 8), 64);
	args->size = args->pitch * args->height;
	return i915_gem_create(file, dev,
			       args->size, &args->handle);
}

int i915_gem_dumb_destroy(struct drm_file *file,
			  struct drm_device *dev,
			  uint32_t handle)
{
	return drm_gem_handle_delete(file, handle);
}

/**
 * Creates a new mm object and returns a handle to it.
 */
int
i915_gem_create_ioctl(struct drm_device *dev, void *data,
		      struct drm_file *file)
{
	struct drm_i915_gem_create *args = data;
	return i915_gem_create(file, dev,
			       args->size, &args->handle);
}

>>>>>>> cf8a47d1
static int i915_gem_object_needs_bit17_swizzle(struct drm_i915_gem_object *obj)
{
	drm_i915_private_t *dev_priv = obj->base.dev->dev_private;

	return dev_priv->mm.bit_6_swizzle_x == I915_BIT_6_SWIZZLE_9_10_17 &&
		obj->tiling_mode != I915_TILING_NONE;
}

static inline void
slow_shmem_copy(struct page *dst_page,
		int dst_offset,
		struct page *src_page,
		int src_offset,
		int length)
{
	char *dst_vaddr, *src_vaddr;

	dst_vaddr = kmap(dst_page);
	src_vaddr = kmap(src_page);

	memcpy(dst_vaddr + dst_offset, src_vaddr + src_offset, length);

	kunmap(src_page);
	kunmap(dst_page);
}

static inline void
slow_shmem_bit17_copy(struct page *gpu_page,
		      int gpu_offset,
		      struct page *cpu_page,
		      int cpu_offset,
		      int length,
		      int is_read)
{
	char *gpu_vaddr, *cpu_vaddr;

	/* Use the unswizzled path if this page isn't affected. */
	if ((page_to_phys(gpu_page) & (1 << 17)) == 0) {
		if (is_read)
			return slow_shmem_copy(cpu_page, cpu_offset,
					       gpu_page, gpu_offset, length);
		else
			return slow_shmem_copy(gpu_page, gpu_offset,
					       cpu_page, cpu_offset, length);
	}

	gpu_vaddr = kmap(gpu_page);
	cpu_vaddr = kmap(cpu_page);

	/* Copy the data, XORing A6 with A17 (1). The user already knows he's
	 * XORing with the other bits (A9 for Y, A9 and A10 for X)
	 */
	while (length > 0) {
		int cacheline_end = ALIGN(gpu_offset + 1, 64);
		int this_length = min(cacheline_end - gpu_offset, length);
		int swizzled_gpu_offset = gpu_offset ^ 64;

		if (is_read) {
			memcpy(cpu_vaddr + cpu_offset,
			       gpu_vaddr + swizzled_gpu_offset,
			       this_length);
		} else {
			memcpy(gpu_vaddr + swizzled_gpu_offset,
			       cpu_vaddr + cpu_offset,
			       this_length);
		}
		cpu_offset += this_length;
		gpu_offset += this_length;
		length -= this_length;
	}

	kunmap(cpu_page);
	kunmap(gpu_page);
}

/**
 * This is the fast shmem pread path, which attempts to copy_from_user directly
 * from the backing pages of the object to the user's address space.  On a
 * fault, it fails so we can fall back to i915_gem_shmem_pwrite_slow().
 */
static int
i915_gem_shmem_pread_fast(struct drm_device *dev,
			  struct drm_i915_gem_object *obj,
			  struct drm_i915_gem_pread *args,
			  struct drm_file *file)
{
	struct address_space *mapping = obj->base.filp->f_path.dentry->d_inode->i_mapping;
	ssize_t remain;
	loff_t offset;
	char __user *user_data;
	int page_offset, page_length;

	user_data = (char __user *) (uintptr_t) args->data_ptr;
	remain = args->size;

	offset = args->offset;

	while (remain > 0) {
		struct page *page;
		char *vaddr;
		int ret;

		/* Operation in this page
		 *
		 * page_offset = offset within page
		 * page_length = bytes to copy for this page
		 */
		page_offset = offset & (PAGE_SIZE-1);
		page_length = remain;
		if ((page_offset + remain) > PAGE_SIZE)
			page_length = PAGE_SIZE - page_offset;

		page = read_cache_page_gfp(mapping, offset >> PAGE_SHIFT,
					   GFP_HIGHUSER | __GFP_RECLAIMABLE);
		if (IS_ERR(page))
			return PTR_ERR(page);

		vaddr = kmap_atomic(page);
		ret = __copy_to_user_inatomic(user_data,
					      vaddr + page_offset,
					      page_length);
		kunmap_atomic(vaddr);

		mark_page_accessed(page);
		page_cache_release(page);
		if (ret)
			return -EFAULT;

		remain -= page_length;
		user_data += page_length;
		offset += page_length;
	}

	return 0;
}

/**
 * This is the fallback shmem pread path, which allocates temporary storage
 * in kernel space to copy_to_user into outside of the struct_mutex, so we
 * can copy out of the object's backing pages while holding the struct mutex
 * and not take page faults.
 */
static int
i915_gem_shmem_pread_slow(struct drm_device *dev,
			  struct drm_i915_gem_object *obj,
			  struct drm_i915_gem_pread *args,
			  struct drm_file *file)
{
	struct address_space *mapping = obj->base.filp->f_path.dentry->d_inode->i_mapping;
	struct mm_struct *mm = current->mm;
	struct page **user_pages;
	ssize_t remain;
	loff_t offset, pinned_pages, i;
	loff_t first_data_page, last_data_page, num_pages;
	int shmem_page_offset;
	int data_page_index, data_page_offset;
	int page_length;
	int ret;
	uint64_t data_ptr = args->data_ptr;
	int do_bit17_swizzling;

	remain = args->size;

	/* Pin the user pages containing the data.  We can't fault while
	 * holding the struct mutex, yet we want to hold it while
	 * dereferencing the user data.
	 */
	first_data_page = data_ptr / PAGE_SIZE;
	last_data_page = (data_ptr + args->size - 1) / PAGE_SIZE;
	num_pages = last_data_page - first_data_page + 1;

	user_pages = drm_malloc_ab(num_pages, sizeof(struct page *));
	if (user_pages == NULL)
		return -ENOMEM;

	mutex_unlock(&dev->struct_mutex);
	down_read(&mm->mmap_sem);
	pinned_pages = get_user_pages(current, mm, (uintptr_t)args->data_ptr,
				      num_pages, 1, 0, user_pages, NULL);
	up_read(&mm->mmap_sem);
	mutex_lock(&dev->struct_mutex);
	if (pinned_pages < num_pages) {
		ret = -EFAULT;
		goto out;
	}

	ret = i915_gem_object_set_cpu_read_domain_range(obj,
							args->offset,
							args->size);
	if (ret)
		goto out;

	do_bit17_swizzling = i915_gem_object_needs_bit17_swizzle(obj);

	offset = args->offset;

	while (remain > 0) {
		struct page *page;

		/* Operation in this page
		 *
		 * shmem_page_offset = offset within page in shmem file
		 * data_page_index = page number in get_user_pages return
		 * data_page_offset = offset with data_page_index page.
		 * page_length = bytes to copy for this page
		 */
		shmem_page_offset = offset & ~PAGE_MASK;
		data_page_index = data_ptr / PAGE_SIZE - first_data_page;
		data_page_offset = data_ptr & ~PAGE_MASK;

		page_length = remain;
		if ((shmem_page_offset + page_length) > PAGE_SIZE)
			page_length = PAGE_SIZE - shmem_page_offset;
		if ((data_page_offset + page_length) > PAGE_SIZE)
			page_length = PAGE_SIZE - data_page_offset;

		page = read_cache_page_gfp(mapping, offset >> PAGE_SHIFT,
					   GFP_HIGHUSER | __GFP_RECLAIMABLE);
		if (IS_ERR(page))
			return PTR_ERR(page);

		if (do_bit17_swizzling) {
			slow_shmem_bit17_copy(page,
					      shmem_page_offset,
					      user_pages[data_page_index],
					      data_page_offset,
					      page_length,
					      1);
		} else {
			slow_shmem_copy(user_pages[data_page_index],
					data_page_offset,
					page,
					shmem_page_offset,
					page_length);
		}

		mark_page_accessed(page);
		page_cache_release(page);

		remain -= page_length;
		data_ptr += page_length;
		offset += page_length;
	}

out:
	for (i = 0; i < pinned_pages; i++) {
		SetPageDirty(user_pages[i]);
		mark_page_accessed(user_pages[i]);
		page_cache_release(user_pages[i]);
	}
	drm_free_large(user_pages);

	return ret;
}

/**
 * Reads data from the object referenced by handle.
 *
 * On error, the contents of *data are undefined.
 */
int
i915_gem_pread_ioctl(struct drm_device *dev, void *data,
		     struct drm_file *file)
{
	struct drm_i915_gem_pread *args = data;
	struct drm_i915_gem_object *obj;
	int ret = 0;

	if (args->size == 0)
		return 0;

	if (!access_ok(VERIFY_WRITE,
		       (char __user *)(uintptr_t)args->data_ptr,
		       args->size))
		return -EFAULT;

	ret = fault_in_pages_writeable((char __user *)(uintptr_t)args->data_ptr,
				       args->size);
	if (ret)
		return -EFAULT;

	ret = i915_mutex_lock_interruptible(dev);
	if (ret)
		return ret;

	obj = to_intel_bo(drm_gem_object_lookup(dev, file, args->handle));
	if (obj == NULL) {
		ret = -ENOENT;
		goto unlock;
	}

	/* Bounds check source.  */
	if (args->offset > obj->base.size ||
	    args->size > obj->base.size - args->offset) {
		ret = -EINVAL;
		goto out;
	}

	ret = i915_gem_object_set_cpu_read_domain_range(obj,
							args->offset,
							args->size);
	if (ret)
		goto out;

	ret = -EFAULT;
	if (!i915_gem_object_needs_bit17_swizzle(obj))
		ret = i915_gem_shmem_pread_fast(dev, obj, args, file);
	if (ret == -EFAULT)
		ret = i915_gem_shmem_pread_slow(dev, obj, args, file);

out:
	drm_gem_object_unreference(&obj->base);
unlock:
	mutex_unlock(&dev->struct_mutex);
	return ret;
}

/* This is the fast write path which cannot handle
 * page faults in the source data
 */

static inline int
fast_user_write(struct io_mapping *mapping,
		loff_t page_base, int page_offset,
		char __user *user_data,
		int length)
{
	char *vaddr_atomic;
	unsigned long unwritten;

	vaddr_atomic = io_mapping_map_atomic_wc(mapping, page_base);
	unwritten = __copy_from_user_inatomic_nocache(vaddr_atomic + page_offset,
						      user_data, length);
	io_mapping_unmap_atomic(vaddr_atomic);
	return unwritten;
}

/* Here's the write path which can sleep for
 * page faults
 */

static inline void
slow_kernel_write(struct io_mapping *mapping,
		  loff_t gtt_base, int gtt_offset,
		  struct page *user_page, int user_offset,
		  int length)
{
	char __iomem *dst_vaddr;
	char *src_vaddr;

	dst_vaddr = io_mapping_map_wc(mapping, gtt_base);
	src_vaddr = kmap(user_page);

	memcpy_toio(dst_vaddr + gtt_offset,
		    src_vaddr + user_offset,
		    length);

	kunmap(user_page);
	io_mapping_unmap(dst_vaddr);
}

/**
 * This is the fast pwrite path, where we copy the data directly from the
 * user into the GTT, uncached.
 */
static int
i915_gem_gtt_pwrite_fast(struct drm_device *dev,
			 struct drm_i915_gem_object *obj,
			 struct drm_i915_gem_pwrite *args,
			 struct drm_file *file)
{
	drm_i915_private_t *dev_priv = dev->dev_private;
	ssize_t remain;
	loff_t offset, page_base;
	char __user *user_data;
	int page_offset, page_length;

	user_data = (char __user *) (uintptr_t) args->data_ptr;
	remain = args->size;

	offset = obj->gtt_offset + args->offset;

	while (remain > 0) {
		/* Operation in this page
		 *
		 * page_base = page offset within aperture
		 * page_offset = offset within page
		 * page_length = bytes to copy for this page
		 */
		page_base = (offset & ~(PAGE_SIZE-1));
		page_offset = offset & (PAGE_SIZE-1);
		page_length = remain;
		if ((page_offset + remain) > PAGE_SIZE)
			page_length = PAGE_SIZE - page_offset;

		/* If we get a fault while copying data, then (presumably) our
		 * source page isn't available.  Return the error and we'll
		 * retry in the slow path.
		 */
		if (fast_user_write(dev_priv->mm.gtt_mapping, page_base,
				    page_offset, user_data, page_length))

			return -EFAULT;

		remain -= page_length;
		user_data += page_length;
		offset += page_length;
	}

	return 0;
}

/**
 * This is the fallback GTT pwrite path, which uses get_user_pages to pin
 * the memory and maps it using kmap_atomic for copying.
 *
 * This code resulted in x11perf -rgb10text consuming about 10% more CPU
 * than using i915_gem_gtt_pwrite_fast on a G45 (32-bit).
 */
static int
i915_gem_gtt_pwrite_slow(struct drm_device *dev,
			 struct drm_i915_gem_object *obj,
			 struct drm_i915_gem_pwrite *args,
			 struct drm_file *file)
{
	drm_i915_private_t *dev_priv = dev->dev_private;
	ssize_t remain;
	loff_t gtt_page_base, offset;
	loff_t first_data_page, last_data_page, num_pages;
	loff_t pinned_pages, i;
	struct page **user_pages;
	struct mm_struct *mm = current->mm;
	int gtt_page_offset, data_page_offset, data_page_index, page_length;
	int ret;
	uint64_t data_ptr = args->data_ptr;

	remain = args->size;

	/* Pin the user pages containing the data.  We can't fault while
	 * holding the struct mutex, and all of the pwrite implementations
	 * want to hold it while dereferencing the user data.
	 */
	first_data_page = data_ptr / PAGE_SIZE;
	last_data_page = (data_ptr + args->size - 1) / PAGE_SIZE;
	num_pages = last_data_page - first_data_page + 1;

	user_pages = drm_malloc_ab(num_pages, sizeof(struct page *));
	if (user_pages == NULL)
		return -ENOMEM;

	mutex_unlock(&dev->struct_mutex);
	down_read(&mm->mmap_sem);
	pinned_pages = get_user_pages(current, mm, (uintptr_t)args->data_ptr,
				      num_pages, 0, 0, user_pages, NULL);
	up_read(&mm->mmap_sem);
	mutex_lock(&dev->struct_mutex);
	if (pinned_pages < num_pages) {
		ret = -EFAULT;
		goto out_unpin_pages;
	}

	ret = i915_gem_object_set_to_gtt_domain(obj, true);
	if (ret)
		goto out_unpin_pages;

	ret = i915_gem_object_put_fence(obj);
	if (ret)
		goto out_unpin_pages;

	offset = obj->gtt_offset + args->offset;

	while (remain > 0) {
		/* Operation in this page
		 *
		 * gtt_page_base = page offset within aperture
		 * gtt_page_offset = offset within page in aperture
		 * data_page_index = page number in get_user_pages return
		 * data_page_offset = offset with data_page_index page.
		 * page_length = bytes to copy for this page
		 */
		gtt_page_base = offset & PAGE_MASK;
		gtt_page_offset = offset & ~PAGE_MASK;
		data_page_index = data_ptr / PAGE_SIZE - first_data_page;
		data_page_offset = data_ptr & ~PAGE_MASK;

		page_length = remain;
		if ((gtt_page_offset + page_length) > PAGE_SIZE)
			page_length = PAGE_SIZE - gtt_page_offset;
		if ((data_page_offset + page_length) > PAGE_SIZE)
			page_length = PAGE_SIZE - data_page_offset;

		slow_kernel_write(dev_priv->mm.gtt_mapping,
				  gtt_page_base, gtt_page_offset,
				  user_pages[data_page_index],
				  data_page_offset,
				  page_length);

		remain -= page_length;
		offset += page_length;
		data_ptr += page_length;
	}

out_unpin_pages:
	for (i = 0; i < pinned_pages; i++)
		page_cache_release(user_pages[i]);
	drm_free_large(user_pages);

	return ret;
}

/**
 * This is the fast shmem pwrite path, which attempts to directly
 * copy_from_user into the kmapped pages backing the object.
 */
static int
i915_gem_shmem_pwrite_fast(struct drm_device *dev,
			   struct drm_i915_gem_object *obj,
			   struct drm_i915_gem_pwrite *args,
			   struct drm_file *file)
{
	struct address_space *mapping = obj->base.filp->f_path.dentry->d_inode->i_mapping;
	ssize_t remain;
	loff_t offset;
	char __user *user_data;
	int page_offset, page_length;

	user_data = (char __user *) (uintptr_t) args->data_ptr;
	remain = args->size;

	offset = args->offset;
	obj->dirty = 1;

	while (remain > 0) {
		struct page *page;
		char *vaddr;
		int ret;

		/* Operation in this page
		 *
		 * page_offset = offset within page
		 * page_length = bytes to copy for this page
		 */
		page_offset = offset & (PAGE_SIZE-1);
		page_length = remain;
		if ((page_offset + remain) > PAGE_SIZE)
			page_length = PAGE_SIZE - page_offset;

		page = read_cache_page_gfp(mapping, offset >> PAGE_SHIFT,
					   GFP_HIGHUSER | __GFP_RECLAIMABLE);
		if (IS_ERR(page))
			return PTR_ERR(page);

		vaddr = kmap_atomic(page, KM_USER0);
		ret = __copy_from_user_inatomic(vaddr + page_offset,
						user_data,
						page_length);
		kunmap_atomic(vaddr, KM_USER0);

		set_page_dirty(page);
		mark_page_accessed(page);
		page_cache_release(page);

		/* If we get a fault while copying data, then (presumably) our
		 * source page isn't available.  Return the error and we'll
		 * retry in the slow path.
		 */
		if (ret)
			return -EFAULT;

		remain -= page_length;
		user_data += page_length;
		offset += page_length;
	}

	return 0;
}

/**
 * This is the fallback shmem pwrite path, which uses get_user_pages to pin
 * the memory and maps it using kmap_atomic for copying.
 *
 * This avoids taking mmap_sem for faulting on the user's address while the
 * struct_mutex is held.
 */
static int
i915_gem_shmem_pwrite_slow(struct drm_device *dev,
			   struct drm_i915_gem_object *obj,
			   struct drm_i915_gem_pwrite *args,
			   struct drm_file *file)
{
	struct address_space *mapping = obj->base.filp->f_path.dentry->d_inode->i_mapping;
	struct mm_struct *mm = current->mm;
	struct page **user_pages;
	ssize_t remain;
	loff_t offset, pinned_pages, i;
	loff_t first_data_page, last_data_page, num_pages;
	int shmem_page_offset;
	int data_page_index,  data_page_offset;
	int page_length;
	int ret;
	uint64_t data_ptr = args->data_ptr;
	int do_bit17_swizzling;

	remain = args->size;

	/* Pin the user pages containing the data.  We can't fault while
	 * holding the struct mutex, and all of the pwrite implementations
	 * want to hold it while dereferencing the user data.
	 */
	first_data_page = data_ptr / PAGE_SIZE;
	last_data_page = (data_ptr + args->size - 1) / PAGE_SIZE;
	num_pages = last_data_page - first_data_page + 1;

	user_pages = drm_malloc_ab(num_pages, sizeof(struct page *));
	if (user_pages == NULL)
		return -ENOMEM;

	mutex_unlock(&dev->struct_mutex);
	down_read(&mm->mmap_sem);
	pinned_pages = get_user_pages(current, mm, (uintptr_t)args->data_ptr,
				      num_pages, 0, 0, user_pages, NULL);
	up_read(&mm->mmap_sem);
	mutex_lock(&dev->struct_mutex);
	if (pinned_pages < num_pages) {
		ret = -EFAULT;
		goto out;
	}

	ret = i915_gem_object_set_to_cpu_domain(obj, 1);
	if (ret)
		goto out;

	do_bit17_swizzling = i915_gem_object_needs_bit17_swizzle(obj);

	offset = args->offset;
	obj->dirty = 1;

	while (remain > 0) {
		struct page *page;

		/* Operation in this page
		 *
		 * shmem_page_offset = offset within page in shmem file
		 * data_page_index = page number in get_user_pages return
		 * data_page_offset = offset with data_page_index page.
		 * page_length = bytes to copy for this page
		 */
		shmem_page_offset = offset & ~PAGE_MASK;
		data_page_index = data_ptr / PAGE_SIZE - first_data_page;
		data_page_offset = data_ptr & ~PAGE_MASK;

		page_length = remain;
		if ((shmem_page_offset + page_length) > PAGE_SIZE)
			page_length = PAGE_SIZE - shmem_page_offset;
		if ((data_page_offset + page_length) > PAGE_SIZE)
			page_length = PAGE_SIZE - data_page_offset;

		page = read_cache_page_gfp(mapping, offset >> PAGE_SHIFT,
					   GFP_HIGHUSER | __GFP_RECLAIMABLE);
		if (IS_ERR(page)) {
			ret = PTR_ERR(page);
			goto out;
		}

		if (do_bit17_swizzling) {
			slow_shmem_bit17_copy(page,
					      shmem_page_offset,
					      user_pages[data_page_index],
					      data_page_offset,
					      page_length,
					      0);
		} else {
			slow_shmem_copy(page,
					shmem_page_offset,
					user_pages[data_page_index],
					data_page_offset,
					page_length);
		}

		set_page_dirty(page);
		mark_page_accessed(page);
		page_cache_release(page);

		remain -= page_length;
		data_ptr += page_length;
		offset += page_length;
	}

out:
	for (i = 0; i < pinned_pages; i++)
		page_cache_release(user_pages[i]);
	drm_free_large(user_pages);

	return ret;
}

/**
 * Writes data to the object referenced by handle.
 *
 * On error, the contents of the buffer that were to be modified are undefined.
 */
int
i915_gem_pwrite_ioctl(struct drm_device *dev, void *data,
		      struct drm_file *file)
{
	struct drm_i915_gem_pwrite *args = data;
	struct drm_i915_gem_object *obj;
	int ret;

	if (args->size == 0)
		return 0;

	if (!access_ok(VERIFY_READ,
		       (char __user *)(uintptr_t)args->data_ptr,
		       args->size))
		return -EFAULT;

	ret = fault_in_pages_readable((char __user *)(uintptr_t)args->data_ptr,
				      args->size);
	if (ret)
		return -EFAULT;

	ret = i915_mutex_lock_interruptible(dev);
	if (ret)
		return ret;

	obj = to_intel_bo(drm_gem_object_lookup(dev, file, args->handle));
	if (obj == NULL) {
		ret = -ENOENT;
		goto unlock;
	}

	/* Bounds check destination. */
	if (args->offset > obj->base.size ||
	    args->size > obj->base.size - args->offset) {
		ret = -EINVAL;
		goto out;
	}

	/* We can only do the GTT pwrite on untiled buffers, as otherwise
	 * it would end up going through the fenced access, and we'll get
	 * different detiling behavior between reading and writing.
	 * pread/pwrite currently are reading and writing from the CPU
	 * perspective, requiring manual detiling by the client.
	 */
	if (obj->phys_obj)
		ret = i915_gem_phys_pwrite(dev, obj, args, file);
	else if (obj->gtt_space &&
		 obj->base.write_domain != I915_GEM_DOMAIN_CPU) {
		ret = i915_gem_object_pin(obj, 0, true);
		if (ret)
			goto out;

		ret = i915_gem_object_set_to_gtt_domain(obj, true);
		if (ret)
			goto out_unpin;

		ret = i915_gem_object_put_fence(obj);
		if (ret)
			goto out_unpin;

		ret = i915_gem_gtt_pwrite_fast(dev, obj, args, file);
		if (ret == -EFAULT)
			ret = i915_gem_gtt_pwrite_slow(dev, obj, args, file);

out_unpin:
		i915_gem_object_unpin(obj);
	} else {
		ret = i915_gem_object_set_to_cpu_domain(obj, 1);
		if (ret)
			goto out;

		ret = -EFAULT;
		if (!i915_gem_object_needs_bit17_swizzle(obj))
			ret = i915_gem_shmem_pwrite_fast(dev, obj, args, file);
		if (ret == -EFAULT)
			ret = i915_gem_shmem_pwrite_slow(dev, obj, args, file);
	}

out:
	drm_gem_object_unreference(&obj->base);
unlock:
	mutex_unlock(&dev->struct_mutex);
	return ret;
}

/**
 * Called when user space prepares to use an object with the CPU, either
 * through the mmap ioctl's mapping or a GTT mapping.
 */
int
i915_gem_set_domain_ioctl(struct drm_device *dev, void *data,
			  struct drm_file *file)
{
	struct drm_i915_gem_set_domain *args = data;
	struct drm_i915_gem_object *obj;
	uint32_t read_domains = args->read_domains;
	uint32_t write_domain = args->write_domain;
	int ret;

	if (!(dev->driver->driver_features & DRIVER_GEM))
		return -ENODEV;

	/* Only handle setting domains to types used by the CPU. */
	if (write_domain & I915_GEM_GPU_DOMAINS)
		return -EINVAL;

	if (read_domains & I915_GEM_GPU_DOMAINS)
		return -EINVAL;

	/* Having something in the write domain implies it's in the read
	 * domain, and only that read domain.  Enforce that in the request.
	 */
	if (write_domain != 0 && read_domains != write_domain)
		return -EINVAL;

	ret = i915_mutex_lock_interruptible(dev);
	if (ret)
		return ret;

	obj = to_intel_bo(drm_gem_object_lookup(dev, file, args->handle));
	if (obj == NULL) {
		ret = -ENOENT;
		goto unlock;
	}

	if (read_domains & I915_GEM_DOMAIN_GTT) {
		ret = i915_gem_object_set_to_gtt_domain(obj, write_domain != 0);

		/* Silently promote "you're not bound, there was nothing to do"
		 * to success, since the client was just asking us to
		 * make sure everything was done.
		 */
		if (ret == -EINVAL)
			ret = 0;
	} else {
		ret = i915_gem_object_set_to_cpu_domain(obj, write_domain != 0);
	}

	drm_gem_object_unreference(&obj->base);
unlock:
	mutex_unlock(&dev->struct_mutex);
	return ret;
}

/**
 * Called when user space has done writes to this buffer
 */
int
i915_gem_sw_finish_ioctl(struct drm_device *dev, void *data,
			 struct drm_file *file)
{
	struct drm_i915_gem_sw_finish *args = data;
	struct drm_i915_gem_object *obj;
	int ret = 0;

	if (!(dev->driver->driver_features & DRIVER_GEM))
		return -ENODEV;

	ret = i915_mutex_lock_interruptible(dev);
	if (ret)
		return ret;

	obj = to_intel_bo(drm_gem_object_lookup(dev, file, args->handle));
	if (obj == NULL) {
		ret = -ENOENT;
		goto unlock;
	}

	/* Pinned buffers may be scanout, so flush the cache */
	if (obj->pin_count)
		i915_gem_object_flush_cpu_write_domain(obj);

	drm_gem_object_unreference(&obj->base);
unlock:
	mutex_unlock(&dev->struct_mutex);
	return ret;
}

/**
 * Maps the contents of an object, returning the address it is mapped
 * into.
 *
 * While the mapping holds a reference on the contents of the object, it doesn't
 * imply a ref on the object itself.
 */
int
i915_gem_mmap_ioctl(struct drm_device *dev, void *data,
		    struct drm_file *file)
{
	struct drm_i915_private *dev_priv = dev->dev_private;
	struct drm_i915_gem_mmap *args = data;
	struct drm_gem_object *obj;
	loff_t offset;
	unsigned long addr;

	if (!(dev->driver->driver_features & DRIVER_GEM))
		return -ENODEV;

	obj = drm_gem_object_lookup(dev, file, args->handle);
	if (obj == NULL)
		return -ENOENT;

	if (obj->size > dev_priv->mm.gtt_mappable_end) {
		drm_gem_object_unreference_unlocked(obj);
		return -E2BIG;
	}

	offset = args->offset;

	down_write(&current->mm->mmap_sem);
	addr = do_mmap(obj->filp, 0, args->size,
		       PROT_READ | PROT_WRITE, MAP_SHARED,
		       args->offset);
	up_write(&current->mm->mmap_sem);
	drm_gem_object_unreference_unlocked(obj);
	if (IS_ERR((void *)addr))
		return addr;

	args->addr_ptr = (uint64_t) addr;

	return 0;
}

/**
 * i915_gem_fault - fault a page into the GTT
 * vma: VMA in question
 * vmf: fault info
 *
 * The fault handler is set up by drm_gem_mmap() when a object is GTT mapped
 * from userspace.  The fault handler takes care of binding the object to
 * the GTT (if needed), allocating and programming a fence register (again,
 * only if needed based on whether the old reg is still valid or the object
 * is tiled) and inserting a new PTE into the faulting process.
 *
 * Note that the faulting process may involve evicting existing objects
 * from the GTT and/or fence registers to make room.  So performance may
 * suffer if the GTT working set is large or there are few fence registers
 * left.
 */
int i915_gem_fault(struct vm_area_struct *vma, struct vm_fault *vmf)
{
	struct drm_i915_gem_object *obj = to_intel_bo(vma->vm_private_data);
	struct drm_device *dev = obj->base.dev;
	drm_i915_private_t *dev_priv = dev->dev_private;
	pgoff_t page_offset;
	unsigned long pfn;
	int ret = 0;
	bool write = !!(vmf->flags & FAULT_FLAG_WRITE);

	/* We don't use vmf->pgoff since that has the fake offset */
	page_offset = ((unsigned long)vmf->virtual_address - vma->vm_start) >>
		PAGE_SHIFT;

	/* Now bind it into the GTT if needed */
	mutex_lock(&dev->struct_mutex);

	if (!obj->map_and_fenceable) {
		ret = i915_gem_object_unbind(obj);
		if (ret)
			goto unlock;
	}
	if (!obj->gtt_space) {
		ret = i915_gem_object_bind_to_gtt(obj, 0, true);
		if (ret)
			goto unlock;
	}

	ret = i915_gem_object_set_to_gtt_domain(obj, write);
	if (ret)
		goto unlock;

	if (obj->tiling_mode == I915_TILING_NONE)
		ret = i915_gem_object_put_fence(obj);
	else
		ret = i915_gem_object_get_fence(obj, NULL, true);
	if (ret)
		goto unlock;

	if (i915_gem_object_is_inactive(obj))
		list_move_tail(&obj->mm_list, &dev_priv->mm.inactive_list);
<<<<<<< HEAD

	obj->fault_mappable = true;

=======

	obj->fault_mappable = true;

>>>>>>> cf8a47d1
	pfn = ((dev->agp->base + obj->gtt_offset) >> PAGE_SHIFT) +
		page_offset;

	/* Finally, remap it using the new GTT offset */
	ret = vm_insert_pfn(vma, (unsigned long)vmf->virtual_address, pfn);
unlock:
	mutex_unlock(&dev->struct_mutex);

	switch (ret) {
	case -EAGAIN:
		set_need_resched();
	case 0:
	case -ERESTARTSYS:
		return VM_FAULT_NOPAGE;
	case -ENOMEM:
		return VM_FAULT_OOM;
	default:
		return VM_FAULT_SIGBUS;
	}
}

/**
 * i915_gem_create_mmap_offset - create a fake mmap offset for an object
 * @obj: obj in question
 *
 * GEM memory mapping works by handing back to userspace a fake mmap offset
 * it can use in a subsequent mmap(2) call.  The DRM core code then looks
 * up the object based on the offset and sets up the various memory mapping
 * structures.
 *
 * This routine allocates and attaches a fake offset for @obj.
 */
static int
i915_gem_create_mmap_offset(struct drm_i915_gem_object *obj)
{
	struct drm_device *dev = obj->base.dev;
	struct drm_gem_mm *mm = dev->mm_private;
	struct drm_map_list *list;
	struct drm_local_map *map;
	int ret = 0;

	/* Set the object up for mmap'ing */
	list = &obj->base.map_list;
	list->map = kzalloc(sizeof(struct drm_map_list), GFP_KERNEL);
	if (!list->map)
		return -ENOMEM;

	map = list->map;
	map->type = _DRM_GEM;
	map->size = obj->base.size;
	map->handle = obj;

	/* Get a DRM GEM mmap offset allocated... */
	list->file_offset_node = drm_mm_search_free(&mm->offset_manager,
						    obj->base.size / PAGE_SIZE,
						    0, 0);
	if (!list->file_offset_node) {
		DRM_ERROR("failed to allocate offset for bo %d\n",
			  obj->base.name);
		ret = -ENOSPC;
		goto out_free_list;
	}

	list->file_offset_node = drm_mm_get_block(list->file_offset_node,
						  obj->base.size / PAGE_SIZE,
						  0);
	if (!list->file_offset_node) {
		ret = -ENOMEM;
		goto out_free_list;
	}

	list->hash.key = list->file_offset_node->start;
	ret = drm_ht_insert_item(&mm->offset_hash, &list->hash);
	if (ret) {
		DRM_ERROR("failed to add to map hash\n");
		goto out_free_mm;
	}

	return 0;

out_free_mm:
	drm_mm_put_block(list->file_offset_node);
out_free_list:
	kfree(list->map);
	list->map = NULL;

	return ret;
}

/**
 * i915_gem_release_mmap - remove physical page mappings
 * @obj: obj in question
 *
 * Preserve the reservation of the mmapping with the DRM core code, but
 * relinquish ownership of the pages back to the system.
 *
 * It is vital that we remove the page mapping if we have mapped a tiled
 * object through the GTT and then lose the fence register due to
 * resource pressure. Similarly if the object has been moved out of the
 * aperture, than pages mapped into userspace must be revoked. Removing the
 * mapping will then trigger a page fault on the next user access, allowing
 * fixup by i915_gem_fault().
 */
void
i915_gem_release_mmap(struct drm_i915_gem_object *obj)
{
	if (!obj->fault_mappable)
		return;
<<<<<<< HEAD

	unmap_mapping_range(obj->base.dev->dev_mapping,
			    (loff_t)obj->base.map_list.hash.key<<PAGE_SHIFT,
			    obj->base.size, 1);

=======

	unmap_mapping_range(obj->base.dev->dev_mapping,
			    (loff_t)obj->base.map_list.hash.key<<PAGE_SHIFT,
			    obj->base.size, 1);

>>>>>>> cf8a47d1
	obj->fault_mappable = false;
}

static void
i915_gem_free_mmap_offset(struct drm_i915_gem_object *obj)
{
	struct drm_device *dev = obj->base.dev;
	struct drm_gem_mm *mm = dev->mm_private;
	struct drm_map_list *list = &obj->base.map_list;

	drm_ht_remove_item(&mm->offset_hash, &list->hash);
	drm_mm_put_block(list->file_offset_node);
	kfree(list->map);
	list->map = NULL;
}

static uint32_t
i915_gem_get_gtt_size(struct drm_i915_gem_object *obj)
{
	struct drm_device *dev = obj->base.dev;
	uint32_t size;

	if (INTEL_INFO(dev)->gen >= 4 ||
	    obj->tiling_mode == I915_TILING_NONE)
		return obj->base.size;
<<<<<<< HEAD

	/* Previous chips need a power-of-two fence region when tiling */
	if (INTEL_INFO(dev)->gen == 3)
		size = 1024*1024;
	else
		size = 512*1024;

=======

	/* Previous chips need a power-of-two fence region when tiling */
	if (INTEL_INFO(dev)->gen == 3)
		size = 1024*1024;
	else
		size = 512*1024;

>>>>>>> cf8a47d1
	while (size < obj->base.size)
		size <<= 1;

	return size;
}

/**
 * i915_gem_get_gtt_alignment - return required GTT alignment for an object
 * @obj: object to check
 *
 * Return the required GTT alignment for an object, taking into account
 * potential fence register mapping.
 */
static uint32_t
i915_gem_get_gtt_alignment(struct drm_i915_gem_object *obj)
{
	struct drm_device *dev = obj->base.dev;

	/*
	 * Minimum alignment is 4k (GTT page size), but might be greater
	 * if a fence register is needed for the object.
	 */
	if (INTEL_INFO(dev)->gen >= 4 ||
	    obj->tiling_mode == I915_TILING_NONE)
		return 4096;

	/*
	 * Previous chips need to be aligned to the size of the smallest
	 * fence register that can contain the object.
	 */
	return i915_gem_get_gtt_size(obj);
<<<<<<< HEAD
}

/**
 * i915_gem_get_unfenced_gtt_alignment - return required GTT alignment for an
 *					 unfenced object
 * @obj: object to check
 *
 * Return the required GTT alignment for an object, only taking into account
 * unfenced tiled surface requirements.
 */
static uint32_t
i915_gem_get_unfenced_gtt_alignment(struct drm_i915_gem_object *obj)
{
	struct drm_device *dev = obj->base.dev;
	int tile_height;

	/*
	 * Minimum alignment is 4k (GTT page size) for sane hw.
	 */
	if (INTEL_INFO(dev)->gen >= 4 || IS_G33(dev) ||
	    obj->tiling_mode == I915_TILING_NONE)
		return 4096;

	/*
	 * Older chips need unfenced tiled buffers to be aligned to the left
	 * edge of an even tile row (where tile rows are counted as if the bo is
	 * placed in a fenced gtt region).
	 */
	if (IS_GEN2(dev) ||
	    (obj->tiling_mode == I915_TILING_Y && HAS_128_BYTE_Y_TILING(dev)))
		tile_height = 32;
	else
		tile_height = 8;

	return tile_height * obj->stride * 2;
}

/**
 * i915_gem_mmap_gtt_ioctl - prepare an object for GTT mmap'ing
 * @dev: DRM device
 * @data: GTT mapping ioctl data
 * @file: GEM object info
 *
 * Simply returns the fake offset to userspace so it can mmap it.
 * The mmap call will end up in drm_gem_mmap(), which will set things
 * up so we can get faults in the handler above.
=======
}

/**
 * i915_gem_get_unfenced_gtt_alignment - return required GTT alignment for an
 *					 unfenced object
 * @obj: object to check
>>>>>>> cf8a47d1
 *
 * Return the required GTT alignment for an object, only taking into account
 * unfenced tiled surface requirements.
 */
static uint32_t
i915_gem_get_unfenced_gtt_alignment(struct drm_i915_gem_object *obj)
{
	struct drm_device *dev = obj->base.dev;
	int tile_height;

	/*
	 * Minimum alignment is 4k (GTT page size) for sane hw.
	 */
	if (INTEL_INFO(dev)->gen >= 4 || IS_G33(dev) ||
	    obj->tiling_mode == I915_TILING_NONE)
		return 4096;

	/*
	 * Older chips need unfenced tiled buffers to be aligned to the left
	 * edge of an even tile row (where tile rows are counted as if the bo is
	 * placed in a fenced gtt region).
	 */
	if (IS_GEN2(dev) ||
	    (obj->tiling_mode == I915_TILING_Y && HAS_128_BYTE_Y_TILING(dev)))
		tile_height = 32;
	else
		tile_height = 8;

	return tile_height * obj->stride * 2;
}

int
<<<<<<< HEAD
i915_gem_mmap_gtt_ioctl(struct drm_device *dev, void *data,
			struct drm_file *file)
{
	struct drm_i915_private *dev_priv = dev->dev_private;
	struct drm_i915_gem_mmap_gtt *args = data;
=======
i915_gem_mmap_gtt(struct drm_file *file,
		  struct drm_device *dev,
		  uint32_t handle,
		  uint64_t *offset)
{
	struct drm_i915_private *dev_priv = dev->dev_private;
>>>>>>> cf8a47d1
	struct drm_i915_gem_object *obj;
	int ret;

	if (!(dev->driver->driver_features & DRIVER_GEM))
		return -ENODEV;

	ret = i915_mutex_lock_interruptible(dev);
	if (ret)
		return ret;

<<<<<<< HEAD
	obj = to_intel_bo(drm_gem_object_lookup(dev, file, args->handle));
=======
	obj = to_intel_bo(drm_gem_object_lookup(dev, file, handle));
>>>>>>> cf8a47d1
	if (obj == NULL) {
		ret = -ENOENT;
		goto unlock;
	}

	if (obj->base.size > dev_priv->mm.gtt_mappable_end) {
		ret = -E2BIG;
		goto unlock;
	}

	if (obj->madv != I915_MADV_WILLNEED) {
		DRM_ERROR("Attempting to mmap a purgeable buffer\n");
		ret = -EINVAL;
		goto out;
	}

	if (!obj->base.map_list.map) {
		ret = i915_gem_create_mmap_offset(obj);
		if (ret)
			goto out;
	}

<<<<<<< HEAD
	args->offset = (u64)obj->base.map_list.hash.key << PAGE_SHIFT;
=======
	*offset = (u64)obj->base.map_list.hash.key << PAGE_SHIFT;
>>>>>>> cf8a47d1

out:
	drm_gem_object_unreference(&obj->base);
unlock:
	mutex_unlock(&dev->struct_mutex);
	return ret;
}

<<<<<<< HEAD
static int
i915_gem_object_get_pages_gtt(struct drm_i915_gem_object *obj,
			      gfp_t gfpmask)
{
	int page_count, i;
	struct address_space *mapping;
	struct inode *inode;
	struct page *page;

	/* Get the list of pages out of our struct file.  They'll be pinned
	 * at this point until we release them.
	 */
	page_count = obj->base.size / PAGE_SIZE;
	BUG_ON(obj->pages != NULL);
	obj->pages = drm_malloc_ab(page_count, sizeof(struct page *));
	if (obj->pages == NULL)
		return -ENOMEM;

	inode = obj->base.filp->f_path.dentry->d_inode;
	mapping = inode->i_mapping;
	for (i = 0; i < page_count; i++) {
		page = read_cache_page_gfp(mapping, i,
					   GFP_HIGHUSER |
					   __GFP_COLD |
					   __GFP_RECLAIMABLE |
					   gfpmask);
		if (IS_ERR(page))
			goto err_pages;

		obj->pages[i] = page;
	}

	if (obj->tiling_mode != I915_TILING_NONE)
		i915_gem_object_do_bit_17_swizzle(obj);

	return 0;

err_pages:
	while (i--)
		page_cache_release(obj->pages[i]);

	drm_free_large(obj->pages);
	obj->pages = NULL;
	return PTR_ERR(page);
}

static void
i915_gem_object_put_pages_gtt(struct drm_i915_gem_object *obj)
{
	int page_count = obj->base.size / PAGE_SIZE;
	int i;

	BUG_ON(obj->madv == __I915_MADV_PURGED);

	if (obj->tiling_mode != I915_TILING_NONE)
		i915_gem_object_save_bit_17_swizzle(obj);

	if (obj->madv == I915_MADV_DONTNEED)
		obj->dirty = 0;
=======
/**
 * i915_gem_mmap_gtt_ioctl - prepare an object for GTT mmap'ing
 * @dev: DRM device
 * @data: GTT mapping ioctl data
 * @file: GEM object info
 *
 * Simply returns the fake offset to userspace so it can mmap it.
 * The mmap call will end up in drm_gem_mmap(), which will set things
 * up so we can get faults in the handler above.
 *
 * The fault handler will take care of binding the object into the GTT
 * (since it may have been evicted to make room for something), allocating
 * a fence register, and mapping the appropriate aperture address into
 * userspace.
 */
int
i915_gem_mmap_gtt_ioctl(struct drm_device *dev, void *data,
			struct drm_file *file)
{
	struct drm_i915_gem_mmap_gtt *args = data;

	if (!(dev->driver->driver_features & DRIVER_GEM))
		return -ENODEV;

	return i915_gem_mmap_gtt(file, dev, args->handle, &args->offset);
}


static int
i915_gem_object_get_pages_gtt(struct drm_i915_gem_object *obj,
			      gfp_t gfpmask)
{
	int page_count, i;
	struct address_space *mapping;
	struct inode *inode;
	struct page *page;

	/* Get the list of pages out of our struct file.  They'll be pinned
	 * at this point until we release them.
	 */
	page_count = obj->base.size / PAGE_SIZE;
	BUG_ON(obj->pages != NULL);
	obj->pages = drm_malloc_ab(page_count, sizeof(struct page *));
	if (obj->pages == NULL)
		return -ENOMEM;
>>>>>>> cf8a47d1

	inode = obj->base.filp->f_path.dentry->d_inode;
	mapping = inode->i_mapping;
	for (i = 0; i < page_count; i++) {
<<<<<<< HEAD
		if (obj->dirty)
			set_page_dirty(obj->pages[i]);

		if (obj->madv == I915_MADV_WILLNEED)
			mark_page_accessed(obj->pages[i]);

		page_cache_release(obj->pages[i]);
	}
	obj->dirty = 0;

=======
		page = read_cache_page_gfp(mapping, i,
					   GFP_HIGHUSER |
					   __GFP_COLD |
					   __GFP_RECLAIMABLE |
					   gfpmask);
		if (IS_ERR(page))
			goto err_pages;

		obj->pages[i] = page;
	}

	if (obj->tiling_mode != I915_TILING_NONE)
		i915_gem_object_do_bit_17_swizzle(obj);

	return 0;

err_pages:
	while (i--)
		page_cache_release(obj->pages[i]);

	drm_free_large(obj->pages);
	obj->pages = NULL;
	return PTR_ERR(page);
}

static void
i915_gem_object_put_pages_gtt(struct drm_i915_gem_object *obj)
{
	int page_count = obj->base.size / PAGE_SIZE;
	int i;

	BUG_ON(obj->madv == __I915_MADV_PURGED);

	if (obj->tiling_mode != I915_TILING_NONE)
		i915_gem_object_save_bit_17_swizzle(obj);

	if (obj->madv == I915_MADV_DONTNEED)
		obj->dirty = 0;

	for (i = 0; i < page_count; i++) {
		if (obj->dirty)
			set_page_dirty(obj->pages[i]);

		if (obj->madv == I915_MADV_WILLNEED)
			mark_page_accessed(obj->pages[i]);

		page_cache_release(obj->pages[i]);
	}
	obj->dirty = 0;

>>>>>>> cf8a47d1
	drm_free_large(obj->pages);
	obj->pages = NULL;
}

void
i915_gem_object_move_to_active(struct drm_i915_gem_object *obj,
			       struct intel_ring_buffer *ring,
			       u32 seqno)
{
	struct drm_device *dev = obj->base.dev;
	struct drm_i915_private *dev_priv = dev->dev_private;

	BUG_ON(ring == NULL);
	obj->ring = ring;

	/* Add a reference if we're newly entering the active list. */
	if (!obj->active) {
		drm_gem_object_reference(&obj->base);
		obj->active = 1;
	}

	/* Move from whatever list we were on to the tail of execution. */
	list_move_tail(&obj->mm_list, &dev_priv->mm.active_list);
	list_move_tail(&obj->ring_list, &ring->active_list);
<<<<<<< HEAD

	obj->last_rendering_seqno = seqno;
	if (obj->fenced_gpu_access) {
		struct drm_i915_fence_reg *reg;

		BUG_ON(obj->fence_reg == I915_FENCE_REG_NONE);

		obj->last_fenced_seqno = seqno;
		obj->last_fenced_ring = ring;

		reg = &dev_priv->fence_regs[obj->fence_reg];
		list_move_tail(&reg->lru_list, &dev_priv->mm.fence_list);
	}
}

static void
i915_gem_object_move_off_active(struct drm_i915_gem_object *obj)
{
	list_del_init(&obj->ring_list);
	obj->last_rendering_seqno = 0;
}

=======

	obj->last_rendering_seqno = seqno;
	if (obj->fenced_gpu_access) {
		struct drm_i915_fence_reg *reg;

		BUG_ON(obj->fence_reg == I915_FENCE_REG_NONE);

		obj->last_fenced_seqno = seqno;
		obj->last_fenced_ring = ring;

		reg = &dev_priv->fence_regs[obj->fence_reg];
		list_move_tail(&reg->lru_list, &dev_priv->mm.fence_list);
	}
}

static void
i915_gem_object_move_off_active(struct drm_i915_gem_object *obj)
{
	list_del_init(&obj->ring_list);
	obj->last_rendering_seqno = 0;
}

>>>>>>> cf8a47d1
static void
i915_gem_object_move_to_flushing(struct drm_i915_gem_object *obj)
{
	struct drm_device *dev = obj->base.dev;
	drm_i915_private_t *dev_priv = dev->dev_private;

	BUG_ON(!obj->active);
	list_move_tail(&obj->mm_list, &dev_priv->mm.flushing_list);

	i915_gem_object_move_off_active(obj);
}

static void
i915_gem_object_move_to_inactive(struct drm_i915_gem_object *obj)
{
	struct drm_device *dev = obj->base.dev;
	struct drm_i915_private *dev_priv = dev->dev_private;

	if (obj->pin_count != 0)
		list_move_tail(&obj->mm_list, &dev_priv->mm.pinned_list);
	else
		list_move_tail(&obj->mm_list, &dev_priv->mm.inactive_list);

	BUG_ON(!list_empty(&obj->gpu_write_list));
	BUG_ON(!obj->active);
	obj->ring = NULL;

	i915_gem_object_move_off_active(obj);
	obj->fenced_gpu_access = false;

	obj->active = 0;
	obj->pending_gpu_write = false;
	drm_gem_object_unreference(&obj->base);

	WARN_ON(i915_verify_lists(dev));
}

/* Immediately discard the backing storage */
static void
i915_gem_object_truncate(struct drm_i915_gem_object *obj)
{
	struct inode *inode;

	/* Our goal here is to return as much of the memory as
	 * is possible back to the system as we are called from OOM.
	 * To do this we must instruct the shmfs to drop all of its
	 * backing pages, *now*. Here we mirror the actions taken
	 * when by shmem_delete_inode() to release the backing store.
	 */
	inode = obj->base.filp->f_path.dentry->d_inode;
	truncate_inode_pages(inode->i_mapping, 0);
	if (inode->i_op->truncate_range)
		inode->i_op->truncate_range(inode, 0, (loff_t)-1);

	obj->madv = __I915_MADV_PURGED;
}

static inline int
i915_gem_object_is_purgeable(struct drm_i915_gem_object *obj)
{
	return obj->madv == I915_MADV_DONTNEED;
}

static void
i915_gem_process_flushing_list(struct drm_device *dev,
			       uint32_t flush_domains,
			       struct intel_ring_buffer *ring)
{
	struct drm_i915_gem_object *obj, *next;

	list_for_each_entry_safe(obj, next,
				 &ring->gpu_write_list,
				 gpu_write_list) {
		if (obj->base.write_domain & flush_domains) {
			uint32_t old_write_domain = obj->base.write_domain;

			obj->base.write_domain = 0;
			list_del_init(&obj->gpu_write_list);
			i915_gem_object_move_to_active(obj, ring,
						       i915_gem_next_request_seqno(dev, ring));

			trace_i915_gem_object_change_domain(obj,
							    obj->base.read_domains,
							    old_write_domain);
		}
	}
}

int
i915_add_request(struct drm_device *dev,
		 struct drm_file *file,
		 struct drm_i915_gem_request *request,
		 struct intel_ring_buffer *ring)
{
	drm_i915_private_t *dev_priv = dev->dev_private;
	struct drm_i915_file_private *file_priv = NULL;
	uint32_t seqno;
	int was_empty;
	int ret;

	BUG_ON(request == NULL);

	if (file != NULL)
		file_priv = file->driver_priv;

	ret = ring->add_request(ring, &seqno);
	if (ret)
	    return ret;

	ring->outstanding_lazy_request = false;

	request->seqno = seqno;
	request->ring = ring;
	request->emitted_jiffies = jiffies;
	was_empty = list_empty(&ring->request_list);
	list_add_tail(&request->list, &ring->request_list);

	if (file_priv) {
		spin_lock(&file_priv->mm.lock);
		request->file_priv = file_priv;
		list_add_tail(&request->client_list,
			      &file_priv->mm.request_list);
		spin_unlock(&file_priv->mm.lock);
	}

	if (!dev_priv->mm.suspended) {
		mod_timer(&dev_priv->hangcheck_timer,
			  jiffies + msecs_to_jiffies(DRM_I915_HANGCHECK_PERIOD));
		if (was_empty)
			queue_delayed_work(dev_priv->wq,
					   &dev_priv->mm.retire_work, HZ);
	}
	return 0;
}

static inline void
i915_gem_request_remove_from_client(struct drm_i915_gem_request *request)
{
	struct drm_i915_file_private *file_priv = request->file_priv;

	if (!file_priv)
		return;

	spin_lock(&file_priv->mm.lock);
	list_del(&request->client_list);
	request->file_priv = NULL;
	spin_unlock(&file_priv->mm.lock);
}

static void i915_gem_reset_ring_lists(struct drm_i915_private *dev_priv,
				      struct intel_ring_buffer *ring)
{
	while (!list_empty(&ring->request_list)) {
		struct drm_i915_gem_request *request;

		request = list_first_entry(&ring->request_list,
					   struct drm_i915_gem_request,
					   list);

		list_del(&request->list);
		i915_gem_request_remove_from_client(request);
		kfree(request);
	}

	while (!list_empty(&ring->active_list)) {
		struct drm_i915_gem_object *obj;

		obj = list_first_entry(&ring->active_list,
				       struct drm_i915_gem_object,
				       ring_list);

		obj->base.write_domain = 0;
		list_del_init(&obj->gpu_write_list);
		i915_gem_object_move_to_inactive(obj);
	}
}

static void i915_gem_reset_fences(struct drm_device *dev)
{
	struct drm_i915_private *dev_priv = dev->dev_private;
	int i;

	for (i = 0; i < 16; i++) {
		struct drm_i915_fence_reg *reg = &dev_priv->fence_regs[i];
		struct drm_i915_gem_object *obj = reg->obj;

		if (!obj)
			continue;

		if (obj->tiling_mode)
			i915_gem_release_mmap(obj);

		reg->obj->fence_reg = I915_FENCE_REG_NONE;
		reg->obj->fenced_gpu_access = false;
		reg->obj->last_fenced_seqno = 0;
		reg->obj->last_fenced_ring = NULL;
		i915_gem_clear_fence_reg(dev, reg);
	}
}

void i915_gem_reset(struct drm_device *dev)
{
	struct drm_i915_private *dev_priv = dev->dev_private;
	struct drm_i915_gem_object *obj;
	int i;

	for (i = 0; i < I915_NUM_RINGS; i++)
		i915_gem_reset_ring_lists(dev_priv, &dev_priv->ring[i]);

	/* Remove anything from the flushing lists. The GPU cache is likely
	 * to be lost on reset along with the data, so simply move the
	 * lost bo to the inactive list.
	 */
	while (!list_empty(&dev_priv->mm.flushing_list)) {
		obj= list_first_entry(&dev_priv->mm.flushing_list,
				      struct drm_i915_gem_object,
				      mm_list);

		obj->base.write_domain = 0;
		list_del_init(&obj->gpu_write_list);
		i915_gem_object_move_to_inactive(obj);
	}

	/* Move everything out of the GPU domains to ensure we do any
	 * necessary invalidation upon reuse.
	 */
	list_for_each_entry(obj,
			    &dev_priv->mm.inactive_list,
			    mm_list)
	{
		obj->base.read_domains &= ~I915_GEM_GPU_DOMAINS;
	}

	/* The fence registers are invalidated so clear them out */
	i915_gem_reset_fences(dev);
}

/**
 * This function clears the request list as sequence numbers are passed.
 */
static void
i915_gem_retire_requests_ring(struct drm_device *dev,
			      struct intel_ring_buffer *ring)
{
	drm_i915_private_t *dev_priv = dev->dev_private;
	uint32_t seqno;
	int i;

	if (!ring->status_page.page_addr ||
	    list_empty(&ring->request_list))
		return;

	WARN_ON(i915_verify_lists(dev));

	seqno = ring->get_seqno(ring);

	for (i = 0; i < ARRAY_SIZE(ring->sync_seqno); i++)
		if (seqno >= ring->sync_seqno[i])
			ring->sync_seqno[i] = 0;

	while (!list_empty(&ring->request_list)) {
		struct drm_i915_gem_request *request;

		request = list_first_entry(&ring->request_list,
					   struct drm_i915_gem_request,
					   list);

		if (!i915_seqno_passed(seqno, request->seqno))
			break;

		trace_i915_gem_request_retire(dev, request->seqno);

		list_del(&request->list);
		i915_gem_request_remove_from_client(request);
		kfree(request);
	}

	/* Move any buffers on the active list that are no longer referenced
	 * by the ringbuffer to the flushing/inactive lists as appropriate.
	 */
	while (!list_empty(&ring->active_list)) {
		struct drm_i915_gem_object *obj;

		obj= list_first_entry(&ring->active_list,
				      struct drm_i915_gem_object,
				      ring_list);

		if (!i915_seqno_passed(seqno, obj->last_rendering_seqno))
			break;

		if (obj->base.write_domain != 0)
			i915_gem_object_move_to_flushing(obj);
		else
			i915_gem_object_move_to_inactive(obj);
	}

	if (unlikely (dev_priv->trace_irq_seqno &&
		      i915_seqno_passed(dev_priv->trace_irq_seqno, seqno))) {
		ring->irq_put(ring);
		dev_priv->trace_irq_seqno = 0;
	}

	WARN_ON(i915_verify_lists(dev));
}

void
i915_gem_retire_requests(struct drm_device *dev)
{
	drm_i915_private_t *dev_priv = dev->dev_private;
	int i;

	if (!list_empty(&dev_priv->mm.deferred_free_list)) {
	    struct drm_i915_gem_object *obj, *next;

	    /* We must be careful that during unbind() we do not
	     * accidentally infinitely recurse into retire requests.
	     * Currently:
	     *   retire -> free -> unbind -> wait -> retire_ring
	     */
	    list_for_each_entry_safe(obj, next,
				     &dev_priv->mm.deferred_free_list,
				     mm_list)
		    i915_gem_free_object_tail(obj);
	}

	for (i = 0; i < I915_NUM_RINGS; i++)
		i915_gem_retire_requests_ring(dev, &dev_priv->ring[i]);
}

static void
i915_gem_retire_work_handler(struct work_struct *work)
{
	drm_i915_private_t *dev_priv;
	struct drm_device *dev;
	bool idle;
	int i;

	dev_priv = container_of(work, drm_i915_private_t,
				mm.retire_work.work);
	dev = dev_priv->dev;

	/* Come back later if the device is busy... */
	if (!mutex_trylock(&dev->struct_mutex)) {
		queue_delayed_work(dev_priv->wq, &dev_priv->mm.retire_work, HZ);
		return;
	}

	i915_gem_retire_requests(dev);

	/* Send a periodic flush down the ring so we don't hold onto GEM
	 * objects indefinitely.
	 */
	idle = true;
	for (i = 0; i < I915_NUM_RINGS; i++) {
		struct intel_ring_buffer *ring = &dev_priv->ring[i];

		if (!list_empty(&ring->gpu_write_list)) {
			struct drm_i915_gem_request *request;
			int ret;

			ret = i915_gem_flush_ring(dev, ring, 0,
						  I915_GEM_GPU_DOMAINS);
			request = kzalloc(sizeof(*request), GFP_KERNEL);
			if (ret || request == NULL ||
			    i915_add_request(dev, NULL, request, ring))
			    kfree(request);
		}

		idle &= list_empty(&ring->request_list);
	}

	if (!dev_priv->mm.suspended && !idle)
		queue_delayed_work(dev_priv->wq, &dev_priv->mm.retire_work, HZ);

	mutex_unlock(&dev->struct_mutex);
}

int
i915_do_wait_request(struct drm_device *dev, uint32_t seqno,
		     bool interruptible, struct intel_ring_buffer *ring)
{
	drm_i915_private_t *dev_priv = dev->dev_private;
	u32 ier;
	int ret = 0;

	BUG_ON(seqno == 0);

	if (atomic_read(&dev_priv->mm.wedged))
		return -EAGAIN;

	if (seqno == ring->outstanding_lazy_request) {
		struct drm_i915_gem_request *request;

		request = kzalloc(sizeof(*request), GFP_KERNEL);
		if (request == NULL)
			return -ENOMEM;

		ret = i915_add_request(dev, NULL, request, ring);
		if (ret) {
			kfree(request);
			return ret;
		}

		seqno = request->seqno;
	}

	if (!i915_seqno_passed(ring->get_seqno(ring), seqno)) {
		if (HAS_PCH_SPLIT(dev))
			ier = I915_READ(DEIER) | I915_READ(GTIER);
		else
			ier = I915_READ(IER);
		if (!ier) {
			DRM_ERROR("something (likely vbetool) disabled "
				  "interrupts, re-enabling\n");
			i915_driver_irq_preinstall(dev);
			i915_driver_irq_postinstall(dev);
		}

		trace_i915_gem_request_wait_begin(dev, seqno);

		ring->waiting_seqno = seqno;
		if (ring->irq_get(ring)) {
			if (interruptible)
				ret = wait_event_interruptible(ring->irq_queue,
							       i915_seqno_passed(ring->get_seqno(ring), seqno)
							       || atomic_read(&dev_priv->mm.wedged));
			else
				wait_event(ring->irq_queue,
					   i915_seqno_passed(ring->get_seqno(ring), seqno)
					   || atomic_read(&dev_priv->mm.wedged));

			ring->irq_put(ring);
		} else if (wait_for(i915_seqno_passed(ring->get_seqno(ring),
						      seqno) ||
				    atomic_read(&dev_priv->mm.wedged), 3000))
			ret = -EBUSY;
		ring->waiting_seqno = 0;

		trace_i915_gem_request_wait_end(dev, seqno);
	}
	if (atomic_read(&dev_priv->mm.wedged))
		ret = -EAGAIN;

	if (ret && ret != -ERESTARTSYS)
		DRM_ERROR("%s returns %d (awaiting %d at %d, next %d)\n",
			  __func__, ret, seqno, ring->get_seqno(ring),
			  dev_priv->next_seqno);

	/* Directly dispatch request retiring.  While we have the work queue
	 * to handle this, the waiter on a request often wants an associated
	 * buffer to have made it to the inactive list, and we would need
	 * a separate wait queue to handle that.
	 */
	if (ret == 0)
		i915_gem_retire_requests_ring(dev, ring);

	return ret;
}

/**
 * Waits for a sequence number to be signaled, and cleans up the
 * request and object lists appropriately for that event.
 */
static int
i915_wait_request(struct drm_device *dev, uint32_t seqno,
		  struct intel_ring_buffer *ring)
{
	return i915_do_wait_request(dev, seqno, 1, ring);
}

/**
 * Ensures that all rendering to the object has completed and the object is
 * safe to unbind from the GTT or access from the CPU.
 */
int
i915_gem_object_wait_rendering(struct drm_i915_gem_object *obj,
			       bool interruptible)
{
	struct drm_device *dev = obj->base.dev;
	int ret;

	/* This function only exists to support waiting for existing rendering,
	 * not for emitting required flushes.
	 */
	BUG_ON((obj->base.write_domain & I915_GEM_GPU_DOMAINS) != 0);

	/* If there is rendering queued on the buffer being evicted, wait for
	 * it.
	 */
	if (obj->active) {
		ret = i915_do_wait_request(dev,
					   obj->last_rendering_seqno,
					   interruptible,
					   obj->ring);
		if (ret)
			return ret;
	}

	return 0;
}

/**
 * Unbinds an object from the GTT aperture.
 */
int
i915_gem_object_unbind(struct drm_i915_gem_object *obj)
{
	int ret = 0;

	if (obj->gtt_space == NULL)
		return 0;

	if (obj->pin_count != 0) {
		DRM_ERROR("Attempting to unbind pinned buffer\n");
		return -EINVAL;
	}

	/* blow away mappings if mapped through GTT */
	i915_gem_release_mmap(obj);

	/* Move the object to the CPU domain to ensure that
	 * any possible CPU writes while it's not in the GTT
	 * are flushed when we go to remap it. This will
	 * also ensure that all pending GPU writes are finished
	 * before we unbind.
	 */
	ret = i915_gem_object_set_to_cpu_domain(obj, 1);
	if (ret == -ERESTARTSYS)
		return ret;
	/* Continue on if we fail due to EIO, the GPU is hung so we
	 * should be safe and we need to cleanup or else we might
	 * cause memory corruption through use-after-free.
	 */
	if (ret) {
		i915_gem_clflush_object(obj);
		obj->base.read_domains = obj->base.write_domain = I915_GEM_DOMAIN_CPU;
	}

	/* release the fence reg _after_ flushing */
	ret = i915_gem_object_put_fence(obj);
	if (ret == -ERESTARTSYS)
		return ret;

	i915_gem_gtt_unbind_object(obj);
	i915_gem_object_put_pages_gtt(obj);

	list_del_init(&obj->gtt_list);
	list_del_init(&obj->mm_list);
	/* Avoid an unnecessary call to unbind on rebind. */
	obj->map_and_fenceable = true;

	drm_mm_put_block(obj->gtt_space);
	obj->gtt_space = NULL;
	obj->gtt_offset = 0;

	if (i915_gem_object_is_purgeable(obj))
		i915_gem_object_truncate(obj);

	trace_i915_gem_object_unbind(obj);

	return ret;
}

int
i915_gem_flush_ring(struct drm_device *dev,
		    struct intel_ring_buffer *ring,
		    uint32_t invalidate_domains,
		    uint32_t flush_domains)
{
	int ret;

	ret = ring->flush(ring, invalidate_domains, flush_domains);
	if (ret)
		return ret;

	i915_gem_process_flushing_list(dev, flush_domains, ring);
	return 0;
}

static int i915_ring_idle(struct drm_device *dev,
			  struct intel_ring_buffer *ring)
{
	int ret;

	if (list_empty(&ring->gpu_write_list) && list_empty(&ring->active_list))
		return 0;

	if (!list_empty(&ring->gpu_write_list)) {
		ret = i915_gem_flush_ring(dev, ring,
				    I915_GEM_GPU_DOMAINS, I915_GEM_GPU_DOMAINS);
		if (ret)
			return ret;
	}

	return i915_wait_request(dev,
				 i915_gem_next_request_seqno(dev, ring),
				 ring);
}

int
i915_gpu_idle(struct drm_device *dev)
{
	drm_i915_private_t *dev_priv = dev->dev_private;
	bool lists_empty;
	int ret, i;

	lists_empty = (list_empty(&dev_priv->mm.flushing_list) &&
		       list_empty(&dev_priv->mm.active_list));
	if (lists_empty)
		return 0;

	/* Flush everything onto the inactive list. */
	for (i = 0; i < I915_NUM_RINGS; i++) {
		ret = i915_ring_idle(dev, &dev_priv->ring[i]);
		if (ret)
			return ret;
	}
<<<<<<< HEAD

	return 0;
}

static int sandybridge_write_fence_reg(struct drm_i915_gem_object *obj,
				       struct intel_ring_buffer *pipelined)
=======

	return 0;
}

static int sandybridge_write_fence_reg(struct drm_i915_gem_object *obj,
				       struct intel_ring_buffer *pipelined)
{
	struct drm_device *dev = obj->base.dev;
	drm_i915_private_t *dev_priv = dev->dev_private;
	u32 size = obj->gtt_space->size;
	int regnum = obj->fence_reg;
	uint64_t val;

	val = (uint64_t)((obj->gtt_offset + size - 4096) &
			 0xfffff000) << 32;
	val |= obj->gtt_offset & 0xfffff000;
	val |= (uint64_t)((obj->stride / 128) - 1) <<
		SANDYBRIDGE_FENCE_PITCH_SHIFT;

	if (obj->tiling_mode == I915_TILING_Y)
		val |= 1 << I965_FENCE_TILING_Y_SHIFT;
	val |= I965_FENCE_REG_VALID;

	if (pipelined) {
		int ret = intel_ring_begin(pipelined, 6);
		if (ret)
			return ret;

		intel_ring_emit(pipelined, MI_NOOP);
		intel_ring_emit(pipelined, MI_LOAD_REGISTER_IMM(2));
		intel_ring_emit(pipelined, FENCE_REG_SANDYBRIDGE_0 + regnum*8);
		intel_ring_emit(pipelined, (u32)val);
		intel_ring_emit(pipelined, FENCE_REG_SANDYBRIDGE_0 + regnum*8 + 4);
		intel_ring_emit(pipelined, (u32)(val >> 32));
		intel_ring_advance(pipelined);
	} else
		I915_WRITE64(FENCE_REG_SANDYBRIDGE_0 + regnum * 8, val);

	return 0;
}

static int i965_write_fence_reg(struct drm_i915_gem_object *obj,
				struct intel_ring_buffer *pipelined)
>>>>>>> cf8a47d1
{
	struct drm_device *dev = obj->base.dev;
	drm_i915_private_t *dev_priv = dev->dev_private;
	u32 size = obj->gtt_space->size;
	int regnum = obj->fence_reg;
	uint64_t val;

	val = (uint64_t)((obj->gtt_offset + size - 4096) &
<<<<<<< HEAD
			 0xfffff000) << 32;
	val |= obj->gtt_offset & 0xfffff000;
	val |= (uint64_t)((obj->stride / 128) - 1) <<
		SANDYBRIDGE_FENCE_PITCH_SHIFT;

=======
		    0xfffff000) << 32;
	val |= obj->gtt_offset & 0xfffff000;
	val |= ((obj->stride / 128) - 1) << I965_FENCE_PITCH_SHIFT;
>>>>>>> cf8a47d1
	if (obj->tiling_mode == I915_TILING_Y)
		val |= 1 << I965_FENCE_TILING_Y_SHIFT;
	val |= I965_FENCE_REG_VALID;

	if (pipelined) {
		int ret = intel_ring_begin(pipelined, 6);
		if (ret)
			return ret;

		intel_ring_emit(pipelined, MI_NOOP);
		intel_ring_emit(pipelined, MI_LOAD_REGISTER_IMM(2));
<<<<<<< HEAD
		intel_ring_emit(pipelined, FENCE_REG_SANDYBRIDGE_0 + regnum*8);
		intel_ring_emit(pipelined, (u32)val);
		intel_ring_emit(pipelined, FENCE_REG_SANDYBRIDGE_0 + regnum*8 + 4);
		intel_ring_emit(pipelined, (u32)(val >> 32));
		intel_ring_advance(pipelined);
	} else
		I915_WRITE64(FENCE_REG_SANDYBRIDGE_0 + regnum * 8, val);
=======
		intel_ring_emit(pipelined, FENCE_REG_965_0 + regnum*8);
		intel_ring_emit(pipelined, (u32)val);
		intel_ring_emit(pipelined, FENCE_REG_965_0 + regnum*8 + 4);
		intel_ring_emit(pipelined, (u32)(val >> 32));
		intel_ring_advance(pipelined);
	} else
		I915_WRITE64(FENCE_REG_965_0 + regnum * 8, val);
>>>>>>> cf8a47d1

	return 0;
}

<<<<<<< HEAD
static int i965_write_fence_reg(struct drm_i915_gem_object *obj,
=======
static int i915_write_fence_reg(struct drm_i915_gem_object *obj,
>>>>>>> cf8a47d1
				struct intel_ring_buffer *pipelined)
{
	struct drm_device *dev = obj->base.dev;
	drm_i915_private_t *dev_priv = dev->dev_private;
	u32 size = obj->gtt_space->size;
<<<<<<< HEAD
	int regnum = obj->fence_reg;
	uint64_t val;

	val = (uint64_t)((obj->gtt_offset + size - 4096) &
		    0xfffff000) << 32;
	val |= obj->gtt_offset & 0xfffff000;
	val |= ((obj->stride / 128) - 1) << I965_FENCE_PITCH_SHIFT;
	if (obj->tiling_mode == I915_TILING_Y)
		val |= 1 << I965_FENCE_TILING_Y_SHIFT;
	val |= I965_FENCE_REG_VALID;

	if (pipelined) {
		int ret = intel_ring_begin(pipelined, 6);
		if (ret)
			return ret;

		intel_ring_emit(pipelined, MI_NOOP);
		intel_ring_emit(pipelined, MI_LOAD_REGISTER_IMM(2));
		intel_ring_emit(pipelined, FENCE_REG_965_0 + regnum*8);
		intel_ring_emit(pipelined, (u32)val);
		intel_ring_emit(pipelined, FENCE_REG_965_0 + regnum*8 + 4);
		intel_ring_emit(pipelined, (u32)(val >> 32));
		intel_ring_advance(pipelined);
	} else
		I915_WRITE64(FENCE_REG_965_0 + regnum * 8, val);

	return 0;
}

static int i915_write_fence_reg(struct drm_i915_gem_object *obj,
				struct intel_ring_buffer *pipelined)
{
	struct drm_device *dev = obj->base.dev;
	drm_i915_private_t *dev_priv = dev->dev_private;
	u32 size = obj->gtt_space->size;
	u32 fence_reg, val, pitch_val;
	int tile_width;

=======
	u32 fence_reg, val, pitch_val;
	int tile_width;

>>>>>>> cf8a47d1
	if (WARN((obj->gtt_offset & ~I915_FENCE_START_MASK) ||
		 (size & -size) != size ||
		 (obj->gtt_offset & (size - 1)),
		 "object 0x%08x [fenceable? %d] not 1M or pot-size (0x%08x) aligned\n",
		 obj->gtt_offset, obj->map_and_fenceable, size))
		return -EINVAL;

	if (obj->tiling_mode == I915_TILING_Y && HAS_128_BYTE_Y_TILING(dev))
		tile_width = 128;
	else
		tile_width = 512;

	/* Note: pitch better be a power of two tile widths */
	pitch_val = obj->stride / tile_width;
	pitch_val = ffs(pitch_val) - 1;

	val = obj->gtt_offset;
	if (obj->tiling_mode == I915_TILING_Y)
		val |= 1 << I830_FENCE_TILING_Y_SHIFT;
	val |= I915_FENCE_SIZE_BITS(size);
	val |= pitch_val << I830_FENCE_PITCH_SHIFT;
	val |= I830_FENCE_REG_VALID;

	fence_reg = obj->fence_reg;
	if (fence_reg < 8)
		fence_reg = FENCE_REG_830_0 + fence_reg * 4;
	else
		fence_reg = FENCE_REG_945_8 + (fence_reg - 8) * 4;

	if (pipelined) {
		int ret = intel_ring_begin(pipelined, 4);
		if (ret)
			return ret;

		intel_ring_emit(pipelined, MI_NOOP);
		intel_ring_emit(pipelined, MI_LOAD_REGISTER_IMM(1));
		intel_ring_emit(pipelined, fence_reg);
		intel_ring_emit(pipelined, val);
		intel_ring_advance(pipelined);
	} else
		I915_WRITE(fence_reg, val);

	return 0;
}

static int i830_write_fence_reg(struct drm_i915_gem_object *obj,
				struct intel_ring_buffer *pipelined)
{
	struct drm_device *dev = obj->base.dev;
	drm_i915_private_t *dev_priv = dev->dev_private;
	u32 size = obj->gtt_space->size;
	int regnum = obj->fence_reg;
	uint32_t val;
	uint32_t pitch_val;

	if (WARN((obj->gtt_offset & ~I830_FENCE_START_MASK) ||
		 (size & -size) != size ||
		 (obj->gtt_offset & (size - 1)),
		 "object 0x%08x not 512K or pot-size 0x%08x aligned\n",
		 obj->gtt_offset, size))
		return -EINVAL;

	pitch_val = obj->stride / 128;
	pitch_val = ffs(pitch_val) - 1;

	val = obj->gtt_offset;
	if (obj->tiling_mode == I915_TILING_Y)
		val |= 1 << I830_FENCE_TILING_Y_SHIFT;
	val |= I830_FENCE_SIZE_BITS(size);
	val |= pitch_val << I830_FENCE_PITCH_SHIFT;
	val |= I830_FENCE_REG_VALID;

	if (pipelined) {
		int ret = intel_ring_begin(pipelined, 4);
		if (ret)
			return ret;

		intel_ring_emit(pipelined, MI_NOOP);
		intel_ring_emit(pipelined, MI_LOAD_REGISTER_IMM(1));
		intel_ring_emit(pipelined, FENCE_REG_830_0 + regnum*4);
		intel_ring_emit(pipelined, val);
		intel_ring_advance(pipelined);
	} else
		I915_WRITE(FENCE_REG_830_0 + regnum * 4, val);

	return 0;
}

static bool ring_passed_seqno(struct intel_ring_buffer *ring, u32 seqno)
<<<<<<< HEAD
{
	return i915_seqno_passed(ring->get_seqno(ring), seqno);
}

static int
i915_gem_object_flush_fence(struct drm_i915_gem_object *obj,
			    struct intel_ring_buffer *pipelined,
			    bool interruptible)
{
	int ret;

	if (obj->fenced_gpu_access) {
		if (obj->base.write_domain & I915_GEM_GPU_DOMAINS) {
			ret = i915_gem_flush_ring(obj->base.dev,
						  obj->last_fenced_ring,
						  0, obj->base.write_domain);
			if (ret)
				return ret;
		}

		obj->fenced_gpu_access = false;
	}

	if (obj->last_fenced_seqno && pipelined != obj->last_fenced_ring) {
		if (!ring_passed_seqno(obj->last_fenced_ring,
				       obj->last_fenced_seqno)) {
			ret = i915_do_wait_request(obj->base.dev,
						   obj->last_fenced_seqno,
						   interruptible,
						   obj->last_fenced_ring);
			if (ret)
				return ret;
		}

		obj->last_fenced_seqno = 0;
		obj->last_fenced_ring = NULL;
	}

	/* Ensure that all CPU reads are completed before installing a fence
	 * and all writes before removing the fence.
	 */
	if (obj->base.read_domains & I915_GEM_DOMAIN_GTT)
		mb();

	return 0;
}

int
i915_gem_object_put_fence(struct drm_i915_gem_object *obj)
{
	int ret;

	if (obj->tiling_mode)
		i915_gem_release_mmap(obj);

	ret = i915_gem_object_flush_fence(obj, NULL, true);
	if (ret)
		return ret;

	if (obj->fence_reg != I915_FENCE_REG_NONE) {
		struct drm_i915_private *dev_priv = obj->base.dev->dev_private;
		i915_gem_clear_fence_reg(obj->base.dev,
					 &dev_priv->fence_regs[obj->fence_reg]);

		obj->fence_reg = I915_FENCE_REG_NONE;
	}

	return 0;
}

static struct drm_i915_fence_reg *
i915_find_fence_reg(struct drm_device *dev,
		    struct intel_ring_buffer *pipelined)
{
	struct drm_i915_private *dev_priv = dev->dev_private;
	struct drm_i915_fence_reg *reg, *first, *avail;
	int i;

	/* First try to find a free reg */
	avail = NULL;
	for (i = dev_priv->fence_reg_start; i < dev_priv->num_fence_regs; i++) {
		reg = &dev_priv->fence_regs[i];
		if (!reg->obj)
			return reg;

		if (!reg->obj->pin_count)
			avail = reg;
	}

	if (avail == NULL)
		return NULL;

	/* None available, try to steal one or wait for a user to finish */
	avail = first = NULL;
	list_for_each_entry(reg, &dev_priv->mm.fence_list, lru_list) {
		if (reg->obj->pin_count)
			continue;

		if (first == NULL)
			first = reg;

		if (!pipelined ||
		    !reg->obj->last_fenced_ring ||
		    reg->obj->last_fenced_ring == pipelined) {
			avail = reg;
			break;
		}
	}

	if (avail == NULL)
		avail = first;

=======
{
	return i915_seqno_passed(ring->get_seqno(ring), seqno);
}

static int
i915_gem_object_flush_fence(struct drm_i915_gem_object *obj,
			    struct intel_ring_buffer *pipelined,
			    bool interruptible)
{
	int ret;

	if (obj->fenced_gpu_access) {
		if (obj->base.write_domain & I915_GEM_GPU_DOMAINS) {
			ret = i915_gem_flush_ring(obj->base.dev,
						  obj->last_fenced_ring,
						  0, obj->base.write_domain);
			if (ret)
				return ret;
		}

		obj->fenced_gpu_access = false;
	}

	if (obj->last_fenced_seqno && pipelined != obj->last_fenced_ring) {
		if (!ring_passed_seqno(obj->last_fenced_ring,
				       obj->last_fenced_seqno)) {
			ret = i915_do_wait_request(obj->base.dev,
						   obj->last_fenced_seqno,
						   interruptible,
						   obj->last_fenced_ring);
			if (ret)
				return ret;
		}

		obj->last_fenced_seqno = 0;
		obj->last_fenced_ring = NULL;
	}

	/* Ensure that all CPU reads are completed before installing a fence
	 * and all writes before removing the fence.
	 */
	if (obj->base.read_domains & I915_GEM_DOMAIN_GTT)
		mb();

	return 0;
}

int
i915_gem_object_put_fence(struct drm_i915_gem_object *obj)
{
	int ret;

	if (obj->tiling_mode)
		i915_gem_release_mmap(obj);

	ret = i915_gem_object_flush_fence(obj, NULL, true);
	if (ret)
		return ret;

	if (obj->fence_reg != I915_FENCE_REG_NONE) {
		struct drm_i915_private *dev_priv = obj->base.dev->dev_private;
		i915_gem_clear_fence_reg(obj->base.dev,
					 &dev_priv->fence_regs[obj->fence_reg]);

		obj->fence_reg = I915_FENCE_REG_NONE;
	}

	return 0;
}

static struct drm_i915_fence_reg *
i915_find_fence_reg(struct drm_device *dev,
		    struct intel_ring_buffer *pipelined)
{
	struct drm_i915_private *dev_priv = dev->dev_private;
	struct drm_i915_fence_reg *reg, *first, *avail;
	int i;

	/* First try to find a free reg */
	avail = NULL;
	for (i = dev_priv->fence_reg_start; i < dev_priv->num_fence_regs; i++) {
		reg = &dev_priv->fence_regs[i];
		if (!reg->obj)
			return reg;

		if (!reg->obj->pin_count)
			avail = reg;
	}

	if (avail == NULL)
		return NULL;

	/* None available, try to steal one or wait for a user to finish */
	avail = first = NULL;
	list_for_each_entry(reg, &dev_priv->mm.fence_list, lru_list) {
		if (reg->obj->pin_count)
			continue;

		if (first == NULL)
			first = reg;

		if (!pipelined ||
		    !reg->obj->last_fenced_ring ||
		    reg->obj->last_fenced_ring == pipelined) {
			avail = reg;
			break;
		}
	}

	if (avail == NULL)
		avail = first;

>>>>>>> cf8a47d1
	return avail;
}

/**
 * i915_gem_object_get_fence - set up a fence reg for an object
 * @obj: object to map through a fence reg
 * @pipelined: ring on which to queue the change, or NULL for CPU access
 * @interruptible: must we wait uninterruptibly for the register to retire?
 *
 * When mapping objects through the GTT, userspace wants to be able to write
 * to them without having to worry about swizzling if the object is tiled.
 *
 * This function walks the fence regs looking for a free one for @obj,
 * stealing one if it can't find any.
 *
 * It then sets up the reg based on the object's properties: address, pitch
 * and tiling format.
 */
int
i915_gem_object_get_fence(struct drm_i915_gem_object *obj,
			  struct intel_ring_buffer *pipelined,
			  bool interruptible)
{
	struct drm_device *dev = obj->base.dev;
	struct drm_i915_private *dev_priv = dev->dev_private;
	struct drm_i915_fence_reg *reg;
	int ret;

	/* XXX disable pipelining. There are bugs. Shocking. */
	pipelined = NULL;

	/* Just update our place in the LRU if our fence is getting reused. */
	if (obj->fence_reg != I915_FENCE_REG_NONE) {
		reg = &dev_priv->fence_regs[obj->fence_reg];
		list_move_tail(&reg->lru_list, &dev_priv->mm.fence_list);

		if (!obj->fenced_gpu_access && !obj->last_fenced_seqno)
			pipelined = NULL;

		if (!pipelined) {
			if (reg->setup_seqno) {
				if (!ring_passed_seqno(obj->last_fenced_ring,
						       reg->setup_seqno)) {
					ret = i915_do_wait_request(obj->base.dev,
								   reg->setup_seqno,
								   interruptible,
								   obj->last_fenced_ring);
					if (ret)
						return ret;
				}

				reg->setup_seqno = 0;
			}
		} else if (obj->last_fenced_ring &&
			   obj->last_fenced_ring != pipelined) {
			ret = i915_gem_object_flush_fence(obj,
							  pipelined,
							  interruptible);
			if (ret)
				return ret;
		} else if (obj->tiling_changed) {
			if (obj->fenced_gpu_access) {
				if (obj->base.write_domain & I915_GEM_GPU_DOMAINS) {
					ret = i915_gem_flush_ring(obj->base.dev, obj->ring,
								  0, obj->base.write_domain);
					if (ret)
						return ret;
				}

				obj->fenced_gpu_access = false;
			}
		}

		if (!obj->fenced_gpu_access && !obj->last_fenced_seqno)
			pipelined = NULL;
		BUG_ON(!pipelined && reg->setup_seqno);

		if (obj->tiling_changed) {
			if (pipelined) {
				reg->setup_seqno =
					i915_gem_next_request_seqno(dev, pipelined);
				obj->last_fenced_seqno = reg->setup_seqno;
				obj->last_fenced_ring = pipelined;
			}
			goto update;
		}

		return 0;
	}

	reg = i915_find_fence_reg(dev, pipelined);
	if (reg == NULL)
		return -ENOSPC;

	ret = i915_gem_object_flush_fence(obj, pipelined, interruptible);
	if (ret)
		return ret;

	if (reg->obj) {
		struct drm_i915_gem_object *old = reg->obj;

		drm_gem_object_reference(&old->base);

		if (old->tiling_mode)
			i915_gem_release_mmap(old);

		ret = i915_gem_object_flush_fence(old,
						  pipelined,
						  interruptible);
		if (ret) {
			drm_gem_object_unreference(&old->base);
			return ret;
		}

		if (old->last_fenced_seqno == 0 && obj->last_fenced_seqno == 0)
			pipelined = NULL;

		old->fence_reg = I915_FENCE_REG_NONE;
		old->last_fenced_ring = pipelined;
		old->last_fenced_seqno =
			pipelined ? i915_gem_next_request_seqno(dev, pipelined) : 0;

		drm_gem_object_unreference(&old->base);
	} else if (obj->last_fenced_seqno == 0)
		pipelined = NULL;

	reg->obj = obj;
	list_move_tail(&reg->lru_list, &dev_priv->mm.fence_list);
	obj->fence_reg = reg - dev_priv->fence_regs;
	obj->last_fenced_ring = pipelined;
<<<<<<< HEAD

	reg->setup_seqno =
		pipelined ? i915_gem_next_request_seqno(dev, pipelined) : 0;
	obj->last_fenced_seqno = reg->setup_seqno;

=======

	reg->setup_seqno =
		pipelined ? i915_gem_next_request_seqno(dev, pipelined) : 0;
	obj->last_fenced_seqno = reg->setup_seqno;

>>>>>>> cf8a47d1
update:
	obj->tiling_changed = false;
	switch (INTEL_INFO(dev)->gen) {
	case 6:
		ret = sandybridge_write_fence_reg(obj, pipelined);
		break;
	case 5:
	case 4:
		ret = i965_write_fence_reg(obj, pipelined);
		break;
	case 3:
		ret = i915_write_fence_reg(obj, pipelined);
		break;
	case 2:
		ret = i830_write_fence_reg(obj, pipelined);
		break;
	}

	return ret;
}

/**
 * i915_gem_clear_fence_reg - clear out fence register info
 * @obj: object to clear
 *
 * Zeroes out the fence register itself and clears out the associated
 * data structures in dev_priv and obj.
 */
static void
i915_gem_clear_fence_reg(struct drm_device *dev,
			 struct drm_i915_fence_reg *reg)
{
	drm_i915_private_t *dev_priv = dev->dev_private;
	uint32_t fence_reg = reg - dev_priv->fence_regs;

	switch (INTEL_INFO(dev)->gen) {
	case 6:
		I915_WRITE64(FENCE_REG_SANDYBRIDGE_0 + fence_reg*8, 0);
		break;
	case 5:
	case 4:
		I915_WRITE64(FENCE_REG_965_0 + fence_reg*8, 0);
		break;
	case 3:
		if (fence_reg >= 8)
			fence_reg = FENCE_REG_945_8 + (fence_reg - 8) * 4;
		else
	case 2:
			fence_reg = FENCE_REG_830_0 + fence_reg * 4;

		I915_WRITE(fence_reg, 0);
		break;
	}

	list_del_init(&reg->lru_list);
	reg->obj = NULL;
	reg->setup_seqno = 0;
}

/**
 * Finds free space in the GTT aperture and binds the object there.
 */
static int
i915_gem_object_bind_to_gtt(struct drm_i915_gem_object *obj,
			    unsigned alignment,
			    bool map_and_fenceable)
{
	struct drm_device *dev = obj->base.dev;
	drm_i915_private_t *dev_priv = dev->dev_private;
	struct drm_mm_node *free_space;
	gfp_t gfpmask = __GFP_NORETRY | __GFP_NOWARN;
	u32 size, fence_size, fence_alignment, unfenced_alignment;
	bool mappable, fenceable;
	int ret;

	if (obj->madv != I915_MADV_WILLNEED) {
		DRM_ERROR("Attempting to bind a purgeable object\n");
		return -EINVAL;
	}

	fence_size = i915_gem_get_gtt_size(obj);
	fence_alignment = i915_gem_get_gtt_alignment(obj);
	unfenced_alignment = i915_gem_get_unfenced_gtt_alignment(obj);

	if (alignment == 0)
		alignment = map_and_fenceable ? fence_alignment :
						unfenced_alignment;
	if (map_and_fenceable && alignment & (fence_alignment - 1)) {
		DRM_ERROR("Invalid object alignment requested %u\n", alignment);
		return -EINVAL;
	}

	size = map_and_fenceable ? fence_size : obj->base.size;

	/* If the object is bigger than the entire aperture, reject it early
	 * before evicting everything in a vain attempt to find space.
	 */
	if (obj->base.size >
	    (map_and_fenceable ? dev_priv->mm.gtt_mappable_end : dev_priv->mm.gtt_total)) {
		DRM_ERROR("Attempting to bind an object larger than the aperture\n");
		return -E2BIG;
	}

 search_free:
	if (map_and_fenceable)
		free_space =
			drm_mm_search_free_in_range(&dev_priv->mm.gtt_space,
						    size, alignment, 0,
						    dev_priv->mm.gtt_mappable_end,
						    0);
	else
		free_space = drm_mm_search_free(&dev_priv->mm.gtt_space,
						size, alignment, 0);

	if (free_space != NULL) {
		if (map_and_fenceable)
			obj->gtt_space =
				drm_mm_get_block_range_generic(free_space,
							       size, alignment, 0,
							       dev_priv->mm.gtt_mappable_end,
							       0);
		else
			obj->gtt_space =
				drm_mm_get_block(free_space, size, alignment);
	}
	if (obj->gtt_space == NULL) {
		/* If the gtt is empty and we're still having trouble
		 * fitting our object in, we're out of memory.
		 */
		ret = i915_gem_evict_something(dev, size, alignment,
					       map_and_fenceable);
		if (ret)
			return ret;

		goto search_free;
	}

	ret = i915_gem_object_get_pages_gtt(obj, gfpmask);
	if (ret) {
		drm_mm_put_block(obj->gtt_space);
		obj->gtt_space = NULL;

		if (ret == -ENOMEM) {
			/* first try to reclaim some memory by clearing the GTT */
			ret = i915_gem_evict_everything(dev, false);
			if (ret) {
				/* now try to shrink everyone else */
				if (gfpmask) {
					gfpmask = 0;
					goto search_free;
				}

				return -ENOMEM;
			}

			goto search_free;
		}

		return ret;
	}

	ret = i915_gem_gtt_bind_object(obj);
	if (ret) {
		i915_gem_object_put_pages_gtt(obj);
		drm_mm_put_block(obj->gtt_space);
		obj->gtt_space = NULL;

		if (i915_gem_evict_everything(dev, false))
			return ret;

		goto search_free;
	}

	list_add_tail(&obj->gtt_list, &dev_priv->mm.gtt_list);
	list_add_tail(&obj->mm_list, &dev_priv->mm.inactive_list);

	/* Assert that the object is not currently in any GPU domain. As it
	 * wasn't in the GTT, there shouldn't be any way it could have been in
	 * a GPU cache
	 */
	BUG_ON(obj->base.read_domains & I915_GEM_GPU_DOMAINS);
	BUG_ON(obj->base.write_domain & I915_GEM_GPU_DOMAINS);

	obj->gtt_offset = obj->gtt_space->start;

	fenceable =
		obj->gtt_space->size == fence_size &&
		(obj->gtt_space->start & (fence_alignment -1)) == 0;

	mappable =
		obj->gtt_offset + obj->base.size <= dev_priv->mm.gtt_mappable_end;

	obj->map_and_fenceable = mappable && fenceable;

	trace_i915_gem_object_bind(obj, obj->gtt_offset, map_and_fenceable);
	return 0;
}

void
i915_gem_clflush_object(struct drm_i915_gem_object *obj)
{
	/* If we don't have a page list set up, then we're not pinned
	 * to GPU, and we can ignore the cache flush because it'll happen
	 * again at bind time.
	 */
	if (obj->pages == NULL)
		return;

	trace_i915_gem_object_clflush(obj);

	drm_clflush_pages(obj->pages, obj->base.size / PAGE_SIZE);
}

/** Flushes any GPU write domain for the object if it's dirty. */
static int
i915_gem_object_flush_gpu_write_domain(struct drm_i915_gem_object *obj)
{
	struct drm_device *dev = obj->base.dev;

	if ((obj->base.write_domain & I915_GEM_GPU_DOMAINS) == 0)
		return 0;

	/* Queue the GPU write cache flushing we need. */
	return i915_gem_flush_ring(dev, obj->ring, 0, obj->base.write_domain);
}

/** Flushes the GTT write domain for the object if it's dirty. */
static void
i915_gem_object_flush_gtt_write_domain(struct drm_i915_gem_object *obj)
{
	uint32_t old_write_domain;

	if (obj->base.write_domain != I915_GEM_DOMAIN_GTT)
		return;

	/* No actual flushing is required for the GTT write domain.  Writes
	 * to it immediately go to main memory as far as we know, so there's
	 * no chipset flush.  It also doesn't land in render cache.
	 *
	 * However, we do have to enforce the order so that all writes through
	 * the GTT land before any writes to the device, such as updates to
	 * the GATT itself.
	 */
	wmb();

	i915_gem_release_mmap(obj);

	old_write_domain = obj->base.write_domain;
	obj->base.write_domain = 0;

	trace_i915_gem_object_change_domain(obj,
					    obj->base.read_domains,
					    old_write_domain);
}

/** Flushes the CPU write domain for the object if it's dirty. */
static void
i915_gem_object_flush_cpu_write_domain(struct drm_i915_gem_object *obj)
{
	uint32_t old_write_domain;

	if (obj->base.write_domain != I915_GEM_DOMAIN_CPU)
		return;

	i915_gem_clflush_object(obj);
	intel_gtt_chipset_flush();
	old_write_domain = obj->base.write_domain;
	obj->base.write_domain = 0;

	trace_i915_gem_object_change_domain(obj,
					    obj->base.read_domains,
					    old_write_domain);
}

/**
 * Moves a single object to the GTT read, and possibly write domain.
 *
 * This function returns when the move is complete, including waiting on
 * flushes to occur.
 */
int
i915_gem_object_set_to_gtt_domain(struct drm_i915_gem_object *obj, bool write)
{
	uint32_t old_write_domain, old_read_domains;
	int ret;

	/* Not valid to be called on unbound objects. */
	if (obj->gtt_space == NULL)
		return -EINVAL;

	ret = i915_gem_object_flush_gpu_write_domain(obj);
	if (ret)
		return ret;

	if (obj->pending_gpu_write || write) {
		ret = i915_gem_object_wait_rendering(obj, true);
		if (ret)
			return ret;
	}

	i915_gem_object_flush_cpu_write_domain(obj);

	old_write_domain = obj->base.write_domain;
	old_read_domains = obj->base.read_domains;

	/* It should now be out of any other write domains, and we can update
	 * the domain values for our changes.
	 */
	BUG_ON((obj->base.write_domain & ~I915_GEM_DOMAIN_GTT) != 0);
	obj->base.read_domains |= I915_GEM_DOMAIN_GTT;
	if (write) {
		obj->base.read_domains = I915_GEM_DOMAIN_GTT;
		obj->base.write_domain = I915_GEM_DOMAIN_GTT;
		obj->dirty = 1;
	}

	trace_i915_gem_object_change_domain(obj,
					    old_read_domains,
					    old_write_domain);

	return 0;
}

/*
 * Prepare buffer for display plane. Use uninterruptible for possible flush
 * wait, as in modesetting process we're not supposed to be interrupted.
 */
int
i915_gem_object_set_to_display_plane(struct drm_i915_gem_object *obj,
				     struct intel_ring_buffer *pipelined)
{
	uint32_t old_read_domains;
	int ret;

	/* Not valid to be called on unbound objects. */
	if (obj->gtt_space == NULL)
		return -EINVAL;

	ret = i915_gem_object_flush_gpu_write_domain(obj);
	if (ret)
		return ret;


	/* Currently, we are always called from an non-interruptible context. */
	if (pipelined != obj->ring) {
		ret = i915_gem_object_wait_rendering(obj, false);
		if (ret)
			return ret;
	}

	i915_gem_object_flush_cpu_write_domain(obj);

	old_read_domains = obj->base.read_domains;
	obj->base.read_domains |= I915_GEM_DOMAIN_GTT;

	trace_i915_gem_object_change_domain(obj,
					    old_read_domains,
					    obj->base.write_domain);

	return 0;
}

int
i915_gem_object_flush_gpu(struct drm_i915_gem_object *obj,
			  bool interruptible)
{
	int ret;

	if (!obj->active)
		return 0;

	if (obj->base.write_domain & I915_GEM_GPU_DOMAINS) {
		ret = i915_gem_flush_ring(obj->base.dev, obj->ring,
					  0, obj->base.write_domain);
		if (ret)
			return ret;
	}

	return i915_gem_object_wait_rendering(obj, interruptible);
}

/**
 * Moves a single object to the CPU read, and possibly write domain.
 *
 * This function returns when the move is complete, including waiting on
 * flushes to occur.
 */
static int
i915_gem_object_set_to_cpu_domain(struct drm_i915_gem_object *obj, bool write)
{
	uint32_t old_write_domain, old_read_domains;
	int ret;

	ret = i915_gem_object_flush_gpu_write_domain(obj);
	if (ret)
		return ret;

	ret = i915_gem_object_wait_rendering(obj, true);
	if (ret)
		return ret;

	i915_gem_object_flush_gtt_write_domain(obj);

	/* If we have a partially-valid cache of the object in the CPU,
	 * finish invalidating it and free the per-page flags.
	 */
	i915_gem_object_set_to_full_cpu_read_domain(obj);

	old_write_domain = obj->base.write_domain;
	old_read_domains = obj->base.read_domains;

	/* Flush the CPU cache if it's still invalid. */
	if ((obj->base.read_domains & I915_GEM_DOMAIN_CPU) == 0) {
		i915_gem_clflush_object(obj);

		obj->base.read_domains |= I915_GEM_DOMAIN_CPU;
	}

	/* It should now be out of any other write domains, and we can update
	 * the domain values for our changes.
	 */
	BUG_ON((obj->base.write_domain & ~I915_GEM_DOMAIN_CPU) != 0);

	/* If we're writing through the CPU, then the GPU read domains will
	 * need to be invalidated at next use.
	 */
	if (write) {
		obj->base.read_domains = I915_GEM_DOMAIN_CPU;
		obj->base.write_domain = I915_GEM_DOMAIN_CPU;
	}

	trace_i915_gem_object_change_domain(obj,
					    old_read_domains,
					    old_write_domain);

	return 0;
}

/**
 * Moves the object from a partially CPU read to a full one.
 *
 * Note that this only resolves i915_gem_object_set_cpu_read_domain_range(),
 * and doesn't handle transitioning from !(read_domains & I915_GEM_DOMAIN_CPU).
 */
static void
i915_gem_object_set_to_full_cpu_read_domain(struct drm_i915_gem_object *obj)
{
	if (!obj->page_cpu_valid)
		return;

	/* If we're partially in the CPU read domain, finish moving it in.
	 */
	if (obj->base.read_domains & I915_GEM_DOMAIN_CPU) {
		int i;

		for (i = 0; i <= (obj->base.size - 1) / PAGE_SIZE; i++) {
			if (obj->page_cpu_valid[i])
				continue;
			drm_clflush_pages(obj->pages + i, 1);
		}
	}

	/* Free the page_cpu_valid mappings which are now stale, whether
	 * or not we've got I915_GEM_DOMAIN_CPU.
	 */
	kfree(obj->page_cpu_valid);
	obj->page_cpu_valid = NULL;
}

/**
 * Set the CPU read domain on a range of the object.
 *
 * The object ends up with I915_GEM_DOMAIN_CPU in its read flags although it's
 * not entirely valid.  The page_cpu_valid member of the object flags which
 * pages have been flushed, and will be respected by
 * i915_gem_object_set_to_cpu_domain() if it's called on to get a valid mapping
 * of the whole object.
 *
 * This function returns when the move is complete, including waiting on
 * flushes to occur.
 */
static int
i915_gem_object_set_cpu_read_domain_range(struct drm_i915_gem_object *obj,
					  uint64_t offset, uint64_t size)
{
	uint32_t old_read_domains;
	int i, ret;

	if (offset == 0 && size == obj->base.size)
		return i915_gem_object_set_to_cpu_domain(obj, 0);

	ret = i915_gem_object_flush_gpu_write_domain(obj);
	if (ret)
		return ret;

	ret = i915_gem_object_wait_rendering(obj, true);
	if (ret)
		return ret;

	i915_gem_object_flush_gtt_write_domain(obj);

	/* If we're already fully in the CPU read domain, we're done. */
	if (obj->page_cpu_valid == NULL &&
	    (obj->base.read_domains & I915_GEM_DOMAIN_CPU) != 0)
		return 0;

	/* Otherwise, create/clear the per-page CPU read domain flag if we're
	 * newly adding I915_GEM_DOMAIN_CPU
	 */
	if (obj->page_cpu_valid == NULL) {
		obj->page_cpu_valid = kzalloc(obj->base.size / PAGE_SIZE,
					      GFP_KERNEL);
		if (obj->page_cpu_valid == NULL)
			return -ENOMEM;
	} else if ((obj->base.read_domains & I915_GEM_DOMAIN_CPU) == 0)
		memset(obj->page_cpu_valid, 0, obj->base.size / PAGE_SIZE);

	/* Flush the cache on any pages that are still invalid from the CPU's
	 * perspective.
	 */
	for (i = offset / PAGE_SIZE; i <= (offset + size - 1) / PAGE_SIZE;
	     i++) {
		if (obj->page_cpu_valid[i])
			continue;

		drm_clflush_pages(obj->pages + i, 1);

		obj->page_cpu_valid[i] = 1;
	}

	/* It should now be out of any other write domains, and we can update
	 * the domain values for our changes.
	 */
	BUG_ON((obj->base.write_domain & ~I915_GEM_DOMAIN_CPU) != 0);

	old_read_domains = obj->base.read_domains;
	obj->base.read_domains |= I915_GEM_DOMAIN_CPU;

	trace_i915_gem_object_change_domain(obj,
					    old_read_domains,
					    obj->base.write_domain);

	return 0;
}

/* Throttle our rendering by waiting until the ring has completed our requests
 * emitted over 20 msec ago.
 *
 * Note that if we were to use the current jiffies each time around the loop,
 * we wouldn't escape the function with any frames outstanding if the time to
 * render a frame was over 20ms.
 *
 * This should get us reasonable parallelism between CPU and GPU but also
 * relatively low latency when blocking on a particular request to finish.
 */
static int
i915_gem_ring_throttle(struct drm_device *dev, struct drm_file *file)
{
	struct drm_i915_private *dev_priv = dev->dev_private;
	struct drm_i915_file_private *file_priv = file->driver_priv;
	unsigned long recent_enough = jiffies - msecs_to_jiffies(20);
	struct drm_i915_gem_request *request;
	struct intel_ring_buffer *ring = NULL;
	u32 seqno = 0;
	int ret;

	spin_lock(&file_priv->mm.lock);
	list_for_each_entry(request, &file_priv->mm.request_list, client_list) {
		if (time_after_eq(request->emitted_jiffies, recent_enough))
			break;

		ring = request->ring;
		seqno = request->seqno;
	}
	spin_unlock(&file_priv->mm.lock);

	if (seqno == 0)
		return 0;

	ret = 0;
	if (!i915_seqno_passed(ring->get_seqno(ring), seqno)) {
		/* And wait for the seqno passing without holding any locks and
		 * causing extra latency for others. This is safe as the irq
		 * generation is designed to be run atomically and so is
		 * lockless.
		 */
		if (ring->irq_get(ring)) {
			ret = wait_event_interruptible(ring->irq_queue,
						       i915_seqno_passed(ring->get_seqno(ring), seqno)
						       || atomic_read(&dev_priv->mm.wedged));
			ring->irq_put(ring);

			if (ret == 0 && atomic_read(&dev_priv->mm.wedged))
				ret = -EIO;
		}
	}

	if (ret == 0)
		queue_delayed_work(dev_priv->wq, &dev_priv->mm.retire_work, 0);

	return ret;
}

int
i915_gem_object_pin(struct drm_i915_gem_object *obj,
		    uint32_t alignment,
		    bool map_and_fenceable)
{
	struct drm_device *dev = obj->base.dev;
	struct drm_i915_private *dev_priv = dev->dev_private;
	int ret;

	BUG_ON(obj->pin_count == DRM_I915_GEM_OBJECT_MAX_PIN_COUNT);
	WARN_ON(i915_verify_lists(dev));

	if (obj->gtt_space != NULL) {
		if ((alignment && obj->gtt_offset & (alignment - 1)) ||
		    (map_and_fenceable && !obj->map_and_fenceable)) {
			WARN(obj->pin_count,
			     "bo is already pinned with incorrect alignment:"
			     " offset=%x, req.alignment=%x, req.map_and_fenceable=%d,"
			     " obj->map_and_fenceable=%d\n",
			     obj->gtt_offset, alignment,
			     map_and_fenceable,
			     obj->map_and_fenceable);
			ret = i915_gem_object_unbind(obj);
			if (ret)
				return ret;
		}
	}

	if (obj->gtt_space == NULL) {
		ret = i915_gem_object_bind_to_gtt(obj, alignment,
						  map_and_fenceable);
		if (ret)
			return ret;
	}

	if (obj->pin_count++ == 0) {
		if (!obj->active)
			list_move_tail(&obj->mm_list,
				       &dev_priv->mm.pinned_list);
	}
	obj->pin_mappable |= map_and_fenceable;

	WARN_ON(i915_verify_lists(dev));
	return 0;
}

void
i915_gem_object_unpin(struct drm_i915_gem_object *obj)
{
	struct drm_device *dev = obj->base.dev;
	drm_i915_private_t *dev_priv = dev->dev_private;

	WARN_ON(i915_verify_lists(dev));
	BUG_ON(obj->pin_count == 0);
	BUG_ON(obj->gtt_space == NULL);

	if (--obj->pin_count == 0) {
		if (!obj->active)
			list_move_tail(&obj->mm_list,
				       &dev_priv->mm.inactive_list);
		obj->pin_mappable = false;
	}
	WARN_ON(i915_verify_lists(dev));
}

int
i915_gem_pin_ioctl(struct drm_device *dev, void *data,
		   struct drm_file *file)
{
	struct drm_i915_gem_pin *args = data;
	struct drm_i915_gem_object *obj;
	int ret;

	ret = i915_mutex_lock_interruptible(dev);
	if (ret)
		return ret;

	obj = to_intel_bo(drm_gem_object_lookup(dev, file, args->handle));
	if (obj == NULL) {
		ret = -ENOENT;
		goto unlock;
	}

	if (obj->madv != I915_MADV_WILLNEED) {
		DRM_ERROR("Attempting to pin a purgeable buffer\n");
		ret = -EINVAL;
		goto out;
	}

	if (obj->pin_filp != NULL && obj->pin_filp != file) {
		DRM_ERROR("Already pinned in i915_gem_pin_ioctl(): %d\n",
			  args->handle);
		ret = -EINVAL;
		goto out;
	}

	obj->user_pin_count++;
	obj->pin_filp = file;
	if (obj->user_pin_count == 1) {
		ret = i915_gem_object_pin(obj, args->alignment, true);
		if (ret)
			goto out;
	}

	/* XXX - flush the CPU caches for pinned objects
	 * as the X server doesn't manage domains yet
	 */
	i915_gem_object_flush_cpu_write_domain(obj);
	args->offset = obj->gtt_offset;
out:
	drm_gem_object_unreference(&obj->base);
unlock:
	mutex_unlock(&dev->struct_mutex);
	return ret;
}

int
i915_gem_unpin_ioctl(struct drm_device *dev, void *data,
		     struct drm_file *file)
{
	struct drm_i915_gem_pin *args = data;
	struct drm_i915_gem_object *obj;
	int ret;

	ret = i915_mutex_lock_interruptible(dev);
	if (ret)
		return ret;

	obj = to_intel_bo(drm_gem_object_lookup(dev, file, args->handle));
	if (obj == NULL) {
		ret = -ENOENT;
		goto unlock;
	}

	if (obj->pin_filp != file) {
		DRM_ERROR("Not pinned by caller in i915_gem_pin_ioctl(): %d\n",
			  args->handle);
		ret = -EINVAL;
		goto out;
	}
	obj->user_pin_count--;
	if (obj->user_pin_count == 0) {
		obj->pin_filp = NULL;
		i915_gem_object_unpin(obj);
	}

out:
	drm_gem_object_unreference(&obj->base);
unlock:
	mutex_unlock(&dev->struct_mutex);
	return ret;
}

int
i915_gem_busy_ioctl(struct drm_device *dev, void *data,
		    struct drm_file *file)
{
	struct drm_i915_gem_busy *args = data;
	struct drm_i915_gem_object *obj;
	int ret;

	ret = i915_mutex_lock_interruptible(dev);
	if (ret)
		return ret;

	obj = to_intel_bo(drm_gem_object_lookup(dev, file, args->handle));
	if (obj == NULL) {
		ret = -ENOENT;
		goto unlock;
	}

	/* Count all active objects as busy, even if they are currently not used
	 * by the gpu. Users of this interface expect objects to eventually
	 * become non-busy without any further actions, therefore emit any
	 * necessary flushes here.
	 */
	args->busy = obj->active;
	if (args->busy) {
		/* Unconditionally flush objects, even when the gpu still uses this
		 * object. Userspace calling this function indicates that it wants to
		 * use this buffer rather sooner than later, so issuing the required
		 * flush earlier is beneficial.
		 */
		if (obj->base.write_domain & I915_GEM_GPU_DOMAINS) {
			ret = i915_gem_flush_ring(dev, obj->ring,
						  0, obj->base.write_domain);
		} else if (obj->ring->outstanding_lazy_request ==
			   obj->last_rendering_seqno) {
			struct drm_i915_gem_request *request;

			/* This ring is not being cleared by active usage,
			 * so emit a request to do so.
			 */
			request = kzalloc(sizeof(*request), GFP_KERNEL);
			if (request)
				ret = i915_add_request(dev,
						       NULL, request,
						       obj->ring);
			else
				ret = -ENOMEM;
		}

		/* Update the active list for the hardware's current position.
		 * Otherwise this only updates on a delayed timer or when irqs
		 * are actually unmasked, and our working set ends up being
		 * larger than required.
		 */
		i915_gem_retire_requests_ring(dev, obj->ring);

		args->busy = obj->active;
	}

	drm_gem_object_unreference(&obj->base);
unlock:
	mutex_unlock(&dev->struct_mutex);
	return ret;
}

int
i915_gem_throttle_ioctl(struct drm_device *dev, void *data,
			struct drm_file *file_priv)
{
    return i915_gem_ring_throttle(dev, file_priv);
}

int
i915_gem_madvise_ioctl(struct drm_device *dev, void *data,
		       struct drm_file *file_priv)
{
	struct drm_i915_gem_madvise *args = data;
	struct drm_i915_gem_object *obj;
	int ret;

	switch (args->madv) {
	case I915_MADV_DONTNEED:
	case I915_MADV_WILLNEED:
	    break;
	default:
	    return -EINVAL;
	}

	ret = i915_mutex_lock_interruptible(dev);
	if (ret)
		return ret;

	obj = to_intel_bo(drm_gem_object_lookup(dev, file_priv, args->handle));
	if (obj == NULL) {
		ret = -ENOENT;
		goto unlock;
	}

	if (obj->pin_count) {
		ret = -EINVAL;
		goto out;
	}

	if (obj->madv != __I915_MADV_PURGED)
		obj->madv = args->madv;

	/* if the object is no longer bound, discard its backing storage */
	if (i915_gem_object_is_purgeable(obj) &&
	    obj->gtt_space == NULL)
		i915_gem_object_truncate(obj);

	args->retained = obj->madv != __I915_MADV_PURGED;

out:
	drm_gem_object_unreference(&obj->base);
unlock:
	mutex_unlock(&dev->struct_mutex);
	return ret;
}

struct drm_i915_gem_object *i915_gem_alloc_object(struct drm_device *dev,
						  size_t size)
{
	struct drm_i915_private *dev_priv = dev->dev_private;
	struct drm_i915_gem_object *obj;

	obj = kzalloc(sizeof(*obj), GFP_KERNEL);
	if (obj == NULL)
		return NULL;

	if (drm_gem_object_init(dev, &obj->base, size) != 0) {
		kfree(obj);
		return NULL;
	}

	i915_gem_info_add_obj(dev_priv, size);

	obj->base.write_domain = I915_GEM_DOMAIN_CPU;
	obj->base.read_domains = I915_GEM_DOMAIN_CPU;

	obj->agp_type = AGP_USER_MEMORY;
	obj->base.driver_private = NULL;
	obj->fence_reg = I915_FENCE_REG_NONE;
	INIT_LIST_HEAD(&obj->mm_list);
	INIT_LIST_HEAD(&obj->gtt_list);
	INIT_LIST_HEAD(&obj->ring_list);
	INIT_LIST_HEAD(&obj->exec_list);
	INIT_LIST_HEAD(&obj->gpu_write_list);
	obj->madv = I915_MADV_WILLNEED;
	/* Avoid an unnecessary call to unbind on the first bind. */
	obj->map_and_fenceable = true;

	return obj;
}

int i915_gem_init_object(struct drm_gem_object *obj)
{
	BUG();

	return 0;
}

static void i915_gem_free_object_tail(struct drm_i915_gem_object *obj)
{
	struct drm_device *dev = obj->base.dev;
	drm_i915_private_t *dev_priv = dev->dev_private;
	int ret;

	ret = i915_gem_object_unbind(obj);
	if (ret == -ERESTARTSYS) {
		list_move(&obj->mm_list,
			  &dev_priv->mm.deferred_free_list);
		return;
	}

	if (obj->base.map_list.map)
		i915_gem_free_mmap_offset(obj);

	drm_gem_object_release(&obj->base);
	i915_gem_info_remove_obj(dev_priv, obj->base.size);

	kfree(obj->page_cpu_valid);
	kfree(obj->bit_17);
	kfree(obj);
}

void i915_gem_free_object(struct drm_gem_object *gem_obj)
{
	struct drm_i915_gem_object *obj = to_intel_bo(gem_obj);
	struct drm_device *dev = obj->base.dev;

	trace_i915_gem_object_destroy(obj);

	while (obj->pin_count > 0)
		i915_gem_object_unpin(obj);

	if (obj->phys_obj)
		i915_gem_detach_phys_object(dev, obj);

	i915_gem_free_object_tail(obj);
}

int
i915_gem_idle(struct drm_device *dev)
{
	drm_i915_private_t *dev_priv = dev->dev_private;
	int ret;

	mutex_lock(&dev->struct_mutex);

	if (dev_priv->mm.suspended) {
		mutex_unlock(&dev->struct_mutex);
		return 0;
	}

	ret = i915_gpu_idle(dev);
	if (ret) {
		mutex_unlock(&dev->struct_mutex);
		return ret;
	}

	/* Under UMS, be paranoid and evict. */
	if (!drm_core_check_feature(dev, DRIVER_MODESET)) {
		ret = i915_gem_evict_inactive(dev, false);
		if (ret) {
			mutex_unlock(&dev->struct_mutex);
			return ret;
		}
	}

	i915_gem_reset_fences(dev);

	/* Hack!  Don't let anybody do execbuf while we don't control the chip.
	 * We need to replace this with a semaphore, or something.
	 * And not confound mm.suspended!
	 */
	dev_priv->mm.suspended = 1;
	del_timer_sync(&dev_priv->hangcheck_timer);

	i915_kernel_lost_context(dev);
	i915_gem_cleanup_ringbuffer(dev);

	mutex_unlock(&dev->struct_mutex);

	/* Cancel the retire work handler, which should be idle now. */
	cancel_delayed_work_sync(&dev_priv->mm.retire_work);

	return 0;
}

int
i915_gem_init_ringbuffer(struct drm_device *dev)
{
	drm_i915_private_t *dev_priv = dev->dev_private;
	int ret;

	ret = intel_init_render_ring_buffer(dev);
	if (ret)
		return ret;

	if (HAS_BSD(dev)) {
		ret = intel_init_bsd_ring_buffer(dev);
		if (ret)
			goto cleanup_render_ring;
	}

	if (HAS_BLT(dev)) {
		ret = intel_init_blt_ring_buffer(dev);
		if (ret)
			goto cleanup_bsd_ring;
	}

	dev_priv->next_seqno = 1;

	return 0;

cleanup_bsd_ring:
	intel_cleanup_ring_buffer(&dev_priv->ring[VCS]);
cleanup_render_ring:
	intel_cleanup_ring_buffer(&dev_priv->ring[RCS]);
	return ret;
}

void
i915_gem_cleanup_ringbuffer(struct drm_device *dev)
{
	drm_i915_private_t *dev_priv = dev->dev_private;
	int i;

	for (i = 0; i < I915_NUM_RINGS; i++)
		intel_cleanup_ring_buffer(&dev_priv->ring[i]);
}

int
i915_gem_entervt_ioctl(struct drm_device *dev, void *data,
		       struct drm_file *file_priv)
{
	drm_i915_private_t *dev_priv = dev->dev_private;
	int ret, i;

	if (drm_core_check_feature(dev, DRIVER_MODESET))
		return 0;

	if (atomic_read(&dev_priv->mm.wedged)) {
		DRM_ERROR("Reenabling wedged hardware, good luck\n");
		atomic_set(&dev_priv->mm.wedged, 0);
	}

	mutex_lock(&dev->struct_mutex);
	dev_priv->mm.suspended = 0;

	ret = i915_gem_init_ringbuffer(dev);
	if (ret != 0) {
		mutex_unlock(&dev->struct_mutex);
		return ret;
	}

	BUG_ON(!list_empty(&dev_priv->mm.active_list));
	BUG_ON(!list_empty(&dev_priv->mm.flushing_list));
	BUG_ON(!list_empty(&dev_priv->mm.inactive_list));
	for (i = 0; i < I915_NUM_RINGS; i++) {
		BUG_ON(!list_empty(&dev_priv->ring[i].active_list));
		BUG_ON(!list_empty(&dev_priv->ring[i].request_list));
	}
	mutex_unlock(&dev->struct_mutex);

	ret = drm_irq_install(dev);
	if (ret)
		goto cleanup_ringbuffer;

	return 0;

cleanup_ringbuffer:
	mutex_lock(&dev->struct_mutex);
	i915_gem_cleanup_ringbuffer(dev);
	dev_priv->mm.suspended = 1;
	mutex_unlock(&dev->struct_mutex);

	return ret;
}

int
i915_gem_leavevt_ioctl(struct drm_device *dev, void *data,
		       struct drm_file *file_priv)
{
	if (drm_core_check_feature(dev, DRIVER_MODESET))
		return 0;

	drm_irq_uninstall(dev);
	return i915_gem_idle(dev);
}

void
i915_gem_lastclose(struct drm_device *dev)
{
	int ret;

	if (drm_core_check_feature(dev, DRIVER_MODESET))
		return;

	ret = i915_gem_idle(dev);
	if (ret)
		DRM_ERROR("failed to idle hardware: %d\n", ret);
}

static void
init_ring_lists(struct intel_ring_buffer *ring)
{
	INIT_LIST_HEAD(&ring->active_list);
	INIT_LIST_HEAD(&ring->request_list);
	INIT_LIST_HEAD(&ring->gpu_write_list);
}

void
i915_gem_load(struct drm_device *dev)
{
	int i;
	drm_i915_private_t *dev_priv = dev->dev_private;

	INIT_LIST_HEAD(&dev_priv->mm.active_list);
	INIT_LIST_HEAD(&dev_priv->mm.flushing_list);
	INIT_LIST_HEAD(&dev_priv->mm.inactive_list);
	INIT_LIST_HEAD(&dev_priv->mm.pinned_list);
	INIT_LIST_HEAD(&dev_priv->mm.fence_list);
	INIT_LIST_HEAD(&dev_priv->mm.deferred_free_list);
	INIT_LIST_HEAD(&dev_priv->mm.gtt_list);
	for (i = 0; i < I915_NUM_RINGS; i++)
		init_ring_lists(&dev_priv->ring[i]);
	for (i = 0; i < 16; i++)
		INIT_LIST_HEAD(&dev_priv->fence_regs[i].lru_list);
	INIT_DELAYED_WORK(&dev_priv->mm.retire_work,
			  i915_gem_retire_work_handler);
	init_completion(&dev_priv->error_completion);

	/* On GEN3 we really need to make sure the ARB C3 LP bit is set */
	if (IS_GEN3(dev)) {
		u32 tmp = I915_READ(MI_ARB_STATE);
		if (!(tmp & MI_ARB_C3_LP_WRITE_ENABLE)) {
			/* arb state is a masked write, so set bit + bit in mask */
			tmp = MI_ARB_C3_LP_WRITE_ENABLE | (MI_ARB_C3_LP_WRITE_ENABLE << MI_ARB_MASK_SHIFT);
			I915_WRITE(MI_ARB_STATE, tmp);
		}
	}

	dev_priv->relative_constants_mode = I915_EXEC_CONSTANTS_REL_GENERAL;

	/* Old X drivers will take 0-2 for front, back, depth buffers */
	if (!drm_core_check_feature(dev, DRIVER_MODESET))
		dev_priv->fence_reg_start = 3;

	if (INTEL_INFO(dev)->gen >= 4 || IS_I945G(dev) || IS_I945GM(dev) || IS_G33(dev))
		dev_priv->num_fence_regs = 16;
	else
		dev_priv->num_fence_regs = 8;

	/* Initialize fence registers to zero */
	switch (INTEL_INFO(dev)->gen) {
	case 6:
		for (i = 0; i < 16; i++)
			I915_WRITE64(FENCE_REG_SANDYBRIDGE_0 + (i * 8), 0);
		break;
	case 5:
	case 4:
		for (i = 0; i < 16; i++)
			I915_WRITE64(FENCE_REG_965_0 + (i * 8), 0);
		break;
	case 3:
		if (IS_I945G(dev) || IS_I945GM(dev) || IS_G33(dev))
			for (i = 0; i < 8; i++)
				I915_WRITE(FENCE_REG_945_8 + (i * 4), 0);
	case 2:
		for (i = 0; i < 8; i++)
			I915_WRITE(FENCE_REG_830_0 + (i * 4), 0);
		break;
	}
	i915_gem_detect_bit_6_swizzle(dev);
	init_waitqueue_head(&dev_priv->pending_flip_queue);

	dev_priv->mm.inactive_shrinker.shrink = i915_gem_inactive_shrink;
	dev_priv->mm.inactive_shrinker.seeks = DEFAULT_SEEKS;
	register_shrinker(&dev_priv->mm.inactive_shrinker);
}

/*
 * Create a physically contiguous memory object for this object
 * e.g. for cursor + overlay regs
 */
static int i915_gem_init_phys_object(struct drm_device *dev,
				     int id, int size, int align)
{
	drm_i915_private_t *dev_priv = dev->dev_private;
	struct drm_i915_gem_phys_object *phys_obj;
	int ret;

	if (dev_priv->mm.phys_objs[id - 1] || !size)
		return 0;

	phys_obj = kzalloc(sizeof(struct drm_i915_gem_phys_object), GFP_KERNEL);
	if (!phys_obj)
		return -ENOMEM;

	phys_obj->id = id;

	phys_obj->handle = drm_pci_alloc(dev, size, align);
	if (!phys_obj->handle) {
		ret = -ENOMEM;
		goto kfree_obj;
	}
#ifdef CONFIG_X86
	set_memory_wc((unsigned long)phys_obj->handle->vaddr, phys_obj->handle->size / PAGE_SIZE);
#endif

	dev_priv->mm.phys_objs[id - 1] = phys_obj;

	return 0;
kfree_obj:
	kfree(phys_obj);
	return ret;
}

static void i915_gem_free_phys_object(struct drm_device *dev, int id)
{
	drm_i915_private_t *dev_priv = dev->dev_private;
	struct drm_i915_gem_phys_object *phys_obj;

	if (!dev_priv->mm.phys_objs[id - 1])
		return;

	phys_obj = dev_priv->mm.phys_objs[id - 1];
	if (phys_obj->cur_obj) {
		i915_gem_detach_phys_object(dev, phys_obj->cur_obj);
	}

#ifdef CONFIG_X86
	set_memory_wb((unsigned long)phys_obj->handle->vaddr, phys_obj->handle->size / PAGE_SIZE);
#endif
	drm_pci_free(dev, phys_obj->handle);
	kfree(phys_obj);
	dev_priv->mm.phys_objs[id - 1] = NULL;
}

void i915_gem_free_all_phys_object(struct drm_device *dev)
{
	int i;

	for (i = I915_GEM_PHYS_CURSOR_0; i <= I915_MAX_PHYS_OBJECT; i++)
		i915_gem_free_phys_object(dev, i);
}

void i915_gem_detach_phys_object(struct drm_device *dev,
				 struct drm_i915_gem_object *obj)
{
	struct address_space *mapping = obj->base.filp->f_path.dentry->d_inode->i_mapping;
	char *vaddr;
	int i;
	int page_count;

	if (!obj->phys_obj)
		return;
	vaddr = obj->phys_obj->handle->vaddr;

	page_count = obj->base.size / PAGE_SIZE;
	for (i = 0; i < page_count; i++) {
		struct page *page = read_cache_page_gfp(mapping, i,
							GFP_HIGHUSER | __GFP_RECLAIMABLE);
		if (!IS_ERR(page)) {
			char *dst = kmap_atomic(page);
			memcpy(dst, vaddr + i*PAGE_SIZE, PAGE_SIZE);
			kunmap_atomic(dst);

			drm_clflush_pages(&page, 1);

			set_page_dirty(page);
			mark_page_accessed(page);
			page_cache_release(page);
		}
	}
	intel_gtt_chipset_flush();

	obj->phys_obj->cur_obj = NULL;
	obj->phys_obj = NULL;
}

int
i915_gem_attach_phys_object(struct drm_device *dev,
			    struct drm_i915_gem_object *obj,
			    int id,
			    int align)
{
	struct address_space *mapping = obj->base.filp->f_path.dentry->d_inode->i_mapping;
	drm_i915_private_t *dev_priv = dev->dev_private;
	int ret = 0;
	int page_count;
	int i;

	if (id > I915_MAX_PHYS_OBJECT)
		return -EINVAL;

	if (obj->phys_obj) {
		if (obj->phys_obj->id == id)
			return 0;
		i915_gem_detach_phys_object(dev, obj);
	}

	/* create a new object */
	if (!dev_priv->mm.phys_objs[id - 1]) {
		ret = i915_gem_init_phys_object(dev, id,
						obj->base.size, align);
		if (ret) {
			DRM_ERROR("failed to init phys object %d size: %zu\n",
				  id, obj->base.size);
			return ret;
		}
	}

	/* bind to the object */
	obj->phys_obj = dev_priv->mm.phys_objs[id - 1];
	obj->phys_obj->cur_obj = obj;

	page_count = obj->base.size / PAGE_SIZE;

	for (i = 0; i < page_count; i++) {
		struct page *page;
		char *dst, *src;

		page = read_cache_page_gfp(mapping, i,
					   GFP_HIGHUSER | __GFP_RECLAIMABLE);
		if (IS_ERR(page))
			return PTR_ERR(page);

		src = kmap_atomic(page);
		dst = obj->phys_obj->handle->vaddr + (i * PAGE_SIZE);
		memcpy(dst, src, PAGE_SIZE);
		kunmap_atomic(src);

		mark_page_accessed(page);
		page_cache_release(page);
	}

	return 0;
}

static int
i915_gem_phys_pwrite(struct drm_device *dev,
		     struct drm_i915_gem_object *obj,
		     struct drm_i915_gem_pwrite *args,
		     struct drm_file *file_priv)
{
	void *vaddr = obj->phys_obj->handle->vaddr + args->offset;
	char __user *user_data = (char __user *) (uintptr_t) args->data_ptr;

	if (__copy_from_user_inatomic_nocache(vaddr, user_data, args->size)) {
		unsigned long unwritten;

		/* The physical object once assigned is fixed for the lifetime
		 * of the obj, so we can safely drop the lock and continue
		 * to access vaddr.
		 */
		mutex_unlock(&dev->struct_mutex);
		unwritten = copy_from_user(vaddr, user_data, args->size);
		mutex_lock(&dev->struct_mutex);
		if (unwritten)
			return -EFAULT;
	}

	intel_gtt_chipset_flush();
	return 0;
}

void i915_gem_release(struct drm_device *dev, struct drm_file *file)
{
	struct drm_i915_file_private *file_priv = file->driver_priv;

	/* Clean up our request list when the client is going away, so that
	 * later retire_requests won't dereference our soon-to-be-gone
	 * file_priv.
	 */
	spin_lock(&file_priv->mm.lock);
	while (!list_empty(&file_priv->mm.request_list)) {
		struct drm_i915_gem_request *request;

		request = list_first_entry(&file_priv->mm.request_list,
					   struct drm_i915_gem_request,
					   client_list);
		list_del(&request->client_list);
		request->file_priv = NULL;
	}
	spin_unlock(&file_priv->mm.lock);
}

static int
i915_gpu_is_active(struct drm_device *dev)
{
	drm_i915_private_t *dev_priv = dev->dev_private;
	int lists_empty;

	lists_empty = list_empty(&dev_priv->mm.flushing_list) &&
		      list_empty(&dev_priv->mm.active_list);

	return !lists_empty;
}

static int
i915_gem_inactive_shrink(struct shrinker *shrinker,
			 int nr_to_scan,
			 gfp_t gfp_mask)
{
	struct drm_i915_private *dev_priv =
		container_of(shrinker,
			     struct drm_i915_private,
			     mm.inactive_shrinker);
	struct drm_device *dev = dev_priv->dev;
	struct drm_i915_gem_object *obj, *next;
	int cnt;

	if (!mutex_trylock(&dev->struct_mutex))
		return 0;

	/* "fast-path" to count number of available objects */
	if (nr_to_scan == 0) {
		cnt = 0;
		list_for_each_entry(obj,
				    &dev_priv->mm.inactive_list,
				    mm_list)
			cnt++;
		mutex_unlock(&dev->struct_mutex);
		return cnt / 100 * sysctl_vfs_cache_pressure;
	}

rescan:
	/* first scan for clean buffers */
	i915_gem_retire_requests(dev);

	list_for_each_entry_safe(obj, next,
				 &dev_priv->mm.inactive_list,
				 mm_list) {
		if (i915_gem_object_is_purgeable(obj)) {
			if (i915_gem_object_unbind(obj) == 0 &&
			    --nr_to_scan == 0)
				break;
		}
	}

	/* second pass, evict/count anything still on the inactive list */
	cnt = 0;
	list_for_each_entry_safe(obj, next,
				 &dev_priv->mm.inactive_list,
				 mm_list) {
		if (nr_to_scan &&
		    i915_gem_object_unbind(obj) == 0)
			nr_to_scan--;
		else
			cnt++;
	}

	if (nr_to_scan && i915_gpu_is_active(dev)) {
		/*
		 * We are desperate for pages, so as a last resort, wait
		 * for the GPU to finish and discard whatever we can.
		 * This has a dramatic impact to reduce the number of
		 * OOM-killer events whilst running the GPU aggressively.
		 */
		if (i915_gpu_idle(dev) == 0)
			goto rescan;
	}
	mutex_unlock(&dev->struct_mutex);
	return cnt / 100 * sysctl_vfs_cache_pressure;
}<|MERGE_RESOLUTION|>--- conflicted
+++ resolved
@@ -193,7 +193,58 @@
 	return 0;
 }
 
-<<<<<<< HEAD
+static int
+i915_gem_create(struct drm_file *file,
+		struct drm_device *dev,
+		uint64_t size,
+		uint32_t *handle_p)
+{
+	struct drm_i915_gem_object *obj;
+	int ret;
+	u32 handle;
+
+	size = roundup(size, PAGE_SIZE);
+
+	/* Allocate the new object */
+	obj = i915_gem_alloc_object(dev, size);
+	if (obj == NULL)
+		return -ENOMEM;
+
+	ret = drm_gem_handle_create(file, &obj->base, &handle);
+	if (ret) {
+		drm_gem_object_release(&obj->base);
+		i915_gem_info_remove_obj(dev->dev_private, obj->base.size);
+		kfree(obj);
+		return ret;
+	}
+
+	/* drop reference from allocate - handle holds it now */
+	drm_gem_object_unreference(&obj->base);
+	trace_i915_gem_object_create(obj);
+
+	*handle_p = handle;
+	return 0;
+}
+
+int
+i915_gem_dumb_create(struct drm_file *file,
+		     struct drm_device *dev,
+		     struct drm_mode_create_dumb *args)
+{
+	/* have to work out size/pitch and return them */
+	args->pitch = ALIGN(args->width & ((args->bpp + 1) / 8), 64);
+	args->size = args->pitch * args->height;
+	return i915_gem_create(file, dev,
+			       args->size, &args->handle);
+}
+
+int i915_gem_dumb_destroy(struct drm_file *file,
+			  struct drm_device *dev,
+			  uint32_t handle)
+{
+	return drm_gem_handle_delete(file, handle);
+}
+
 /**
  * Creates a new mm object and returns a handle to it.
  */
@@ -202,75 +253,10 @@
 		      struct drm_file *file)
 {
 	struct drm_i915_gem_create *args = data;
-=======
-static int
-i915_gem_create(struct drm_file *file,
-		struct drm_device *dev,
-		uint64_t size,
-		uint32_t *handle_p)
-{
->>>>>>> cf8a47d1
-	struct drm_i915_gem_object *obj;
-	int ret;
-	u32 handle;
-
-	size = roundup(size, PAGE_SIZE);
-
-	/* Allocate the new object */
-	obj = i915_gem_alloc_object(dev, size);
-	if (obj == NULL)
-		return -ENOMEM;
-
-	ret = drm_gem_handle_create(file, &obj->base, &handle);
-	if (ret) {
-		drm_gem_object_release(&obj->base);
-		i915_gem_info_remove_obj(dev->dev_private, obj->base.size);
-		kfree(obj);
-		return ret;
-	}
-
-	/* drop reference from allocate - handle holds it now */
-	drm_gem_object_unreference(&obj->base);
-	trace_i915_gem_object_create(obj);
-
-	*handle_p = handle;
-	return 0;
-}
-
-<<<<<<< HEAD
-=======
-int
-i915_gem_dumb_create(struct drm_file *file,
-		     struct drm_device *dev,
-		     struct drm_mode_create_dumb *args)
-{
-	/* have to work out size/pitch and return them */
-	args->pitch = ALIGN(args->width & ((args->bpp + 1) / 8), 64);
-	args->size = args->pitch * args->height;
 	return i915_gem_create(file, dev,
 			       args->size, &args->handle);
 }
 
-int i915_gem_dumb_destroy(struct drm_file *file,
-			  struct drm_device *dev,
-			  uint32_t handle)
-{
-	return drm_gem_handle_delete(file, handle);
-}
-
-/**
- * Creates a new mm object and returns a handle to it.
- */
-int
-i915_gem_create_ioctl(struct drm_device *dev, void *data,
-		      struct drm_file *file)
-{
-	struct drm_i915_gem_create *args = data;
-	return i915_gem_create(file, dev,
-			       args->size, &args->handle);
-}
-
->>>>>>> cf8a47d1
 static int i915_gem_object_needs_bit17_swizzle(struct drm_i915_gem_object *obj)
 {
 	drm_i915_private_t *dev_priv = obj->base.dev->dev_private;
@@ -1252,15 +1238,9 @@
 
 	if (i915_gem_object_is_inactive(obj))
 		list_move_tail(&obj->mm_list, &dev_priv->mm.inactive_list);
-<<<<<<< HEAD
 
 	obj->fault_mappable = true;
 
-=======
-
-	obj->fault_mappable = true;
-
->>>>>>> cf8a47d1
 	pfn = ((dev->agp->base + obj->gtt_offset) >> PAGE_SHIFT) +
 		page_offset;
 
@@ -1369,19 +1349,11 @@
 {
 	if (!obj->fault_mappable)
 		return;
-<<<<<<< HEAD
 
 	unmap_mapping_range(obj->base.dev->dev_mapping,
 			    (loff_t)obj->base.map_list.hash.key<<PAGE_SHIFT,
 			    obj->base.size, 1);
 
-=======
-
-	unmap_mapping_range(obj->base.dev->dev_mapping,
-			    (loff_t)obj->base.map_list.hash.key<<PAGE_SHIFT,
-			    obj->base.size, 1);
-
->>>>>>> cf8a47d1
 	obj->fault_mappable = false;
 }
 
@@ -1407,7 +1379,6 @@
 	if (INTEL_INFO(dev)->gen >= 4 ||
 	    obj->tiling_mode == I915_TILING_NONE)
 		return obj->base.size;
-<<<<<<< HEAD
 
 	/* Previous chips need a power-of-two fence region when tiling */
 	if (INTEL_INFO(dev)->gen == 3)
@@ -1415,15 +1386,6 @@
 	else
 		size = 512*1024;
 
-=======
-
-	/* Previous chips need a power-of-two fence region when tiling */
-	if (INTEL_INFO(dev)->gen == 3)
-		size = 1024*1024;
-	else
-		size = 512*1024;
-
->>>>>>> cf8a47d1
 	while (size < obj->base.size)
 		size <<= 1;
 
@@ -1455,7 +1417,6 @@
 	 * fence register that can contain the object.
 	 */
 	return i915_gem_get_gtt_size(obj);
-<<<<<<< HEAD
 }
 
 /**
@@ -1493,69 +1454,13 @@
 	return tile_height * obj->stride * 2;
 }
 
-/**
- * i915_gem_mmap_gtt_ioctl - prepare an object for GTT mmap'ing
- * @dev: DRM device
- * @data: GTT mapping ioctl data
- * @file: GEM object info
- *
- * Simply returns the fake offset to userspace so it can mmap it.
- * The mmap call will end up in drm_gem_mmap(), which will set things
- * up so we can get faults in the handler above.
-=======
-}
-
-/**
- * i915_gem_get_unfenced_gtt_alignment - return required GTT alignment for an
- *					 unfenced object
- * @obj: object to check
->>>>>>> cf8a47d1
- *
- * Return the required GTT alignment for an object, only taking into account
- * unfenced tiled surface requirements.
- */
-static uint32_t
-i915_gem_get_unfenced_gtt_alignment(struct drm_i915_gem_object *obj)
-{
-	struct drm_device *dev = obj->base.dev;
-	int tile_height;
-
-	/*
-	 * Minimum alignment is 4k (GTT page size) for sane hw.
-	 */
-	if (INTEL_INFO(dev)->gen >= 4 || IS_G33(dev) ||
-	    obj->tiling_mode == I915_TILING_NONE)
-		return 4096;
-
-	/*
-	 * Older chips need unfenced tiled buffers to be aligned to the left
-	 * edge of an even tile row (where tile rows are counted as if the bo is
-	 * placed in a fenced gtt region).
-	 */
-	if (IS_GEN2(dev) ||
-	    (obj->tiling_mode == I915_TILING_Y && HAS_128_BYTE_Y_TILING(dev)))
-		tile_height = 32;
-	else
-		tile_height = 8;
-
-	return tile_height * obj->stride * 2;
-}
-
 int
-<<<<<<< HEAD
-i915_gem_mmap_gtt_ioctl(struct drm_device *dev, void *data,
-			struct drm_file *file)
-{
-	struct drm_i915_private *dev_priv = dev->dev_private;
-	struct drm_i915_gem_mmap_gtt *args = data;
-=======
 i915_gem_mmap_gtt(struct drm_file *file,
 		  struct drm_device *dev,
 		  uint32_t handle,
 		  uint64_t *offset)
 {
 	struct drm_i915_private *dev_priv = dev->dev_private;
->>>>>>> cf8a47d1
 	struct drm_i915_gem_object *obj;
 	int ret;
 
@@ -1566,11 +1471,7 @@
 	if (ret)
 		return ret;
 
-<<<<<<< HEAD
-	obj = to_intel_bo(drm_gem_object_lookup(dev, file, args->handle));
-=======
 	obj = to_intel_bo(drm_gem_object_lookup(dev, file, handle));
->>>>>>> cf8a47d1
 	if (obj == NULL) {
 		ret = -ENOENT;
 		goto unlock;
@@ -1593,11 +1494,7 @@
 			goto out;
 	}
 
-<<<<<<< HEAD
-	args->offset = (u64)obj->base.map_list.hash.key << PAGE_SHIFT;
-=======
 	*offset = (u64)obj->base.map_list.hash.key << PAGE_SHIFT;
->>>>>>> cf8a47d1
 
 out:
 	drm_gem_object_unreference(&obj->base);
@@ -1606,67 +1503,6 @@
 	return ret;
 }
 
-<<<<<<< HEAD
-static int
-i915_gem_object_get_pages_gtt(struct drm_i915_gem_object *obj,
-			      gfp_t gfpmask)
-{
-	int page_count, i;
-	struct address_space *mapping;
-	struct inode *inode;
-	struct page *page;
-
-	/* Get the list of pages out of our struct file.  They'll be pinned
-	 * at this point until we release them.
-	 */
-	page_count = obj->base.size / PAGE_SIZE;
-	BUG_ON(obj->pages != NULL);
-	obj->pages = drm_malloc_ab(page_count, sizeof(struct page *));
-	if (obj->pages == NULL)
-		return -ENOMEM;
-
-	inode = obj->base.filp->f_path.dentry->d_inode;
-	mapping = inode->i_mapping;
-	for (i = 0; i < page_count; i++) {
-		page = read_cache_page_gfp(mapping, i,
-					   GFP_HIGHUSER |
-					   __GFP_COLD |
-					   __GFP_RECLAIMABLE |
-					   gfpmask);
-		if (IS_ERR(page))
-			goto err_pages;
-
-		obj->pages[i] = page;
-	}
-
-	if (obj->tiling_mode != I915_TILING_NONE)
-		i915_gem_object_do_bit_17_swizzle(obj);
-
-	return 0;
-
-err_pages:
-	while (i--)
-		page_cache_release(obj->pages[i]);
-
-	drm_free_large(obj->pages);
-	obj->pages = NULL;
-	return PTR_ERR(page);
-}
-
-static void
-i915_gem_object_put_pages_gtt(struct drm_i915_gem_object *obj)
-{
-	int page_count = obj->base.size / PAGE_SIZE;
-	int i;
-
-	BUG_ON(obj->madv == __I915_MADV_PURGED);
-
-	if (obj->tiling_mode != I915_TILING_NONE)
-		i915_gem_object_save_bit_17_swizzle(obj);
-
-	if (obj->madv == I915_MADV_DONTNEED)
-		obj->dirty = 0;
-=======
 /**
  * i915_gem_mmap_gtt_ioctl - prepare an object for GTT mmap'ing
  * @dev: DRM device
@@ -1712,23 +1548,10 @@
 	obj->pages = drm_malloc_ab(page_count, sizeof(struct page *));
 	if (obj->pages == NULL)
 		return -ENOMEM;
->>>>>>> cf8a47d1
 
 	inode = obj->base.filp->f_path.dentry->d_inode;
 	mapping = inode->i_mapping;
 	for (i = 0; i < page_count; i++) {
-<<<<<<< HEAD
-		if (obj->dirty)
-			set_page_dirty(obj->pages[i]);
-
-		if (obj->madv == I915_MADV_WILLNEED)
-			mark_page_accessed(obj->pages[i]);
-
-		page_cache_release(obj->pages[i]);
-	}
-	obj->dirty = 0;
-
-=======
 		page = read_cache_page_gfp(mapping, i,
 					   GFP_HIGHUSER |
 					   __GFP_COLD |
@@ -1779,7 +1602,6 @@
 	}
 	obj->dirty = 0;
 
->>>>>>> cf8a47d1
 	drm_free_large(obj->pages);
 	obj->pages = NULL;
 }
@@ -1804,7 +1626,6 @@
 	/* Move from whatever list we were on to the tail of execution. */
 	list_move_tail(&obj->mm_list, &dev_priv->mm.active_list);
 	list_move_tail(&obj->ring_list, &ring->active_list);
-<<<<<<< HEAD
 
 	obj->last_rendering_seqno = seqno;
 	if (obj->fenced_gpu_access) {
@@ -1827,30 +1648,6 @@
 	obj->last_rendering_seqno = 0;
 }
 
-=======
-
-	obj->last_rendering_seqno = seqno;
-	if (obj->fenced_gpu_access) {
-		struct drm_i915_fence_reg *reg;
-
-		BUG_ON(obj->fence_reg == I915_FENCE_REG_NONE);
-
-		obj->last_fenced_seqno = seqno;
-		obj->last_fenced_ring = ring;
-
-		reg = &dev_priv->fence_regs[obj->fence_reg];
-		list_move_tail(&reg->lru_list, &dev_priv->mm.fence_list);
-	}
-}
-
-static void
-i915_gem_object_move_off_active(struct drm_i915_gem_object *obj)
-{
-	list_del_init(&obj->ring_list);
-	obj->last_rendering_seqno = 0;
-}
-
->>>>>>> cf8a47d1
 static void
 i915_gem_object_move_to_flushing(struct drm_i915_gem_object *obj)
 {
@@ -2468,14 +2265,6 @@
 		if (ret)
 			return ret;
 	}
-<<<<<<< HEAD
-
-	return 0;
-}
-
-static int sandybridge_write_fence_reg(struct drm_i915_gem_object *obj,
-				       struct intel_ring_buffer *pipelined)
-=======
 
 	return 0;
 }
@@ -2519,69 +2308,10 @@
 
 static int i965_write_fence_reg(struct drm_i915_gem_object *obj,
 				struct intel_ring_buffer *pipelined)
->>>>>>> cf8a47d1
 {
 	struct drm_device *dev = obj->base.dev;
 	drm_i915_private_t *dev_priv = dev->dev_private;
 	u32 size = obj->gtt_space->size;
-	int regnum = obj->fence_reg;
-	uint64_t val;
-
-	val = (uint64_t)((obj->gtt_offset + size - 4096) &
-<<<<<<< HEAD
-			 0xfffff000) << 32;
-	val |= obj->gtt_offset & 0xfffff000;
-	val |= (uint64_t)((obj->stride / 128) - 1) <<
-		SANDYBRIDGE_FENCE_PITCH_SHIFT;
-
-=======
-		    0xfffff000) << 32;
-	val |= obj->gtt_offset & 0xfffff000;
-	val |= ((obj->stride / 128) - 1) << I965_FENCE_PITCH_SHIFT;
->>>>>>> cf8a47d1
-	if (obj->tiling_mode == I915_TILING_Y)
-		val |= 1 << I965_FENCE_TILING_Y_SHIFT;
-	val |= I965_FENCE_REG_VALID;
-
-	if (pipelined) {
-		int ret = intel_ring_begin(pipelined, 6);
-		if (ret)
-			return ret;
-
-		intel_ring_emit(pipelined, MI_NOOP);
-		intel_ring_emit(pipelined, MI_LOAD_REGISTER_IMM(2));
-<<<<<<< HEAD
-		intel_ring_emit(pipelined, FENCE_REG_SANDYBRIDGE_0 + regnum*8);
-		intel_ring_emit(pipelined, (u32)val);
-		intel_ring_emit(pipelined, FENCE_REG_SANDYBRIDGE_0 + regnum*8 + 4);
-		intel_ring_emit(pipelined, (u32)(val >> 32));
-		intel_ring_advance(pipelined);
-	} else
-		I915_WRITE64(FENCE_REG_SANDYBRIDGE_0 + regnum * 8, val);
-=======
-		intel_ring_emit(pipelined, FENCE_REG_965_0 + regnum*8);
-		intel_ring_emit(pipelined, (u32)val);
-		intel_ring_emit(pipelined, FENCE_REG_965_0 + regnum*8 + 4);
-		intel_ring_emit(pipelined, (u32)(val >> 32));
-		intel_ring_advance(pipelined);
-	} else
-		I915_WRITE64(FENCE_REG_965_0 + regnum * 8, val);
->>>>>>> cf8a47d1
-
-	return 0;
-}
-
-<<<<<<< HEAD
-static int i965_write_fence_reg(struct drm_i915_gem_object *obj,
-=======
-static int i915_write_fence_reg(struct drm_i915_gem_object *obj,
->>>>>>> cf8a47d1
-				struct intel_ring_buffer *pipelined)
-{
-	struct drm_device *dev = obj->base.dev;
-	drm_i915_private_t *dev_priv = dev->dev_private;
-	u32 size = obj->gtt_space->size;
-<<<<<<< HEAD
 	int regnum = obj->fence_reg;
 	uint64_t val;
 
@@ -2620,11 +2350,6 @@
 	u32 fence_reg, val, pitch_val;
 	int tile_width;
 
-=======
-	u32 fence_reg, val, pitch_val;
-	int tile_width;
-
->>>>>>> cf8a47d1
 	if (WARN((obj->gtt_offset & ~I915_FENCE_START_MASK) ||
 		 (size & -size) != size ||
 		 (obj->gtt_offset & (size - 1)),
@@ -2714,7 +2439,6 @@
 }
 
 static bool ring_passed_seqno(struct intel_ring_buffer *ring, u32 seqno)
-<<<<<<< HEAD
 {
 	return i915_seqno_passed(ring->get_seqno(ring), seqno);
 }
@@ -2827,120 +2551,6 @@
 	if (avail == NULL)
 		avail = first;
 
-=======
-{
-	return i915_seqno_passed(ring->get_seqno(ring), seqno);
-}
-
-static int
-i915_gem_object_flush_fence(struct drm_i915_gem_object *obj,
-			    struct intel_ring_buffer *pipelined,
-			    bool interruptible)
-{
-	int ret;
-
-	if (obj->fenced_gpu_access) {
-		if (obj->base.write_domain & I915_GEM_GPU_DOMAINS) {
-			ret = i915_gem_flush_ring(obj->base.dev,
-						  obj->last_fenced_ring,
-						  0, obj->base.write_domain);
-			if (ret)
-				return ret;
-		}
-
-		obj->fenced_gpu_access = false;
-	}
-
-	if (obj->last_fenced_seqno && pipelined != obj->last_fenced_ring) {
-		if (!ring_passed_seqno(obj->last_fenced_ring,
-				       obj->last_fenced_seqno)) {
-			ret = i915_do_wait_request(obj->base.dev,
-						   obj->last_fenced_seqno,
-						   interruptible,
-						   obj->last_fenced_ring);
-			if (ret)
-				return ret;
-		}
-
-		obj->last_fenced_seqno = 0;
-		obj->last_fenced_ring = NULL;
-	}
-
-	/* Ensure that all CPU reads are completed before installing a fence
-	 * and all writes before removing the fence.
-	 */
-	if (obj->base.read_domains & I915_GEM_DOMAIN_GTT)
-		mb();
-
-	return 0;
-}
-
-int
-i915_gem_object_put_fence(struct drm_i915_gem_object *obj)
-{
-	int ret;
-
-	if (obj->tiling_mode)
-		i915_gem_release_mmap(obj);
-
-	ret = i915_gem_object_flush_fence(obj, NULL, true);
-	if (ret)
-		return ret;
-
-	if (obj->fence_reg != I915_FENCE_REG_NONE) {
-		struct drm_i915_private *dev_priv = obj->base.dev->dev_private;
-		i915_gem_clear_fence_reg(obj->base.dev,
-					 &dev_priv->fence_regs[obj->fence_reg]);
-
-		obj->fence_reg = I915_FENCE_REG_NONE;
-	}
-
-	return 0;
-}
-
-static struct drm_i915_fence_reg *
-i915_find_fence_reg(struct drm_device *dev,
-		    struct intel_ring_buffer *pipelined)
-{
-	struct drm_i915_private *dev_priv = dev->dev_private;
-	struct drm_i915_fence_reg *reg, *first, *avail;
-	int i;
-
-	/* First try to find a free reg */
-	avail = NULL;
-	for (i = dev_priv->fence_reg_start; i < dev_priv->num_fence_regs; i++) {
-		reg = &dev_priv->fence_regs[i];
-		if (!reg->obj)
-			return reg;
-
-		if (!reg->obj->pin_count)
-			avail = reg;
-	}
-
-	if (avail == NULL)
-		return NULL;
-
-	/* None available, try to steal one or wait for a user to finish */
-	avail = first = NULL;
-	list_for_each_entry(reg, &dev_priv->mm.fence_list, lru_list) {
-		if (reg->obj->pin_count)
-			continue;
-
-		if (first == NULL)
-			first = reg;
-
-		if (!pipelined ||
-		    !reg->obj->last_fenced_ring ||
-		    reg->obj->last_fenced_ring == pipelined) {
-			avail = reg;
-			break;
-		}
-	}
-
-	if (avail == NULL)
-		avail = first;
-
->>>>>>> cf8a47d1
 	return avail;
 }
 
@@ -3071,19 +2681,11 @@
 	list_move_tail(&reg->lru_list, &dev_priv->mm.fence_list);
 	obj->fence_reg = reg - dev_priv->fence_regs;
 	obj->last_fenced_ring = pipelined;
-<<<<<<< HEAD
 
 	reg->setup_seqno =
 		pipelined ? i915_gem_next_request_seqno(dev, pipelined) : 0;
 	obj->last_fenced_seqno = reg->setup_seqno;
 
-=======
-
-	reg->setup_seqno =
-		pipelined ? i915_gem_next_request_seqno(dev, pipelined) : 0;
-	obj->last_fenced_seqno = reg->setup_seqno;
-
->>>>>>> cf8a47d1
 update:
 	obj->tiling_changed = false;
 	switch (INTEL_INFO(dev)->gen) {
