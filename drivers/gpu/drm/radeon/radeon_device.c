--- conflicted
+++ resolved
@@ -48,11 +48,8 @@
 			       i * (RADEON_SURFACE1_INFO - RADEON_SURFACE0_INFO),
 			       0);
 		}
-<<<<<<< HEAD
-=======
 		/* enable surfaces */
 		WREG32(RADEON_SURFACE_CNTL, 0);
->>>>>>> ed680c4a
 	}
 }
 
