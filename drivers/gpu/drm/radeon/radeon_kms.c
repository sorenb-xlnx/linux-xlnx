--- conflicted
+++ resolved
@@ -200,14 +200,6 @@
 		if (value >= 2) {
 			DRM_DEBUG_KMS("WANT_CMASK: invalid value %d\n", value);
 			return -EINVAL;
-<<<<<<< HEAD
-		}
-		radeon_set_filp_rights(dev, &rdev->cmask_filp, filp, &value);
-		break;
-	case RADEON_INFO_CLOCK_CRYSTAL_FREQ:
-		/* return clock value in KHz */
-		value = rdev->clock.spll.reference_freq * 10;
-=======
 		}
 		radeon_set_filp_rights(dev, &rdev->cmask_filp, filp, &value);
 		break;
@@ -228,7 +220,6 @@
 		else {
 			return -EINVAL;
 		}
->>>>>>> e73f88af
 		break;
 	default:
 		DRM_DEBUG_KMS("Invalid request %d\n", info->request);
