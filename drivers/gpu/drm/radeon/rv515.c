--- conflicted
+++ resolved
@@ -174,7 +174,6 @@
 	radeon_ring_write(rdev, PACKET0(ZB_ZCACHE_CTLSTAT, 0));
 	radeon_ring_write(rdev, ZC_FLUSH | ZC_FREE);
 	radeon_ring_write(rdev, PACKET0(GB_MSPOS0, 0));
-<<<<<<< HEAD
 	radeon_ring_write(rdev,
 			  ((6 << MS_X0_SHIFT) |
 			   (6 << MS_Y0_SHIFT) |
@@ -186,19 +185,6 @@
 			   (6 << MSBD0_X_SHIFT)));
 	radeon_ring_write(rdev, PACKET0(GB_MSPOS1, 0));
 	radeon_ring_write(rdev,
-=======
-	radeon_ring_write(rdev,
-			  ((6 << MS_X0_SHIFT) |
-			   (6 << MS_Y0_SHIFT) |
-			   (6 << MS_X1_SHIFT) |
-			   (6 << MS_Y1_SHIFT) |
-			   (6 << MS_X2_SHIFT) |
-			   (6 << MS_Y2_SHIFT) |
-			   (6 << MSBD0_Y_SHIFT) |
-			   (6 << MSBD0_X_SHIFT)));
-	radeon_ring_write(rdev, PACKET0(GB_MSPOS1, 0));
-	radeon_ring_write(rdev,
->>>>>>> 1b0053a0
 			  ((6 << MS_X3_SHIFT) |
 			   (6 << MS_Y3_SHIFT) |
 			   (6 << MS_X4_SHIFT) |
@@ -412,27 +398,6 @@
 	WREG32(MC_IND_INDEX, 0xff0000 | ((reg) & 0xffff));
 	WREG32(MC_IND_DATA, (v));
 	WREG32(MC_IND_INDEX, 0);
-<<<<<<< HEAD
-}
-
-uint32_t rv515_pcie_rreg(struct radeon_device *rdev, uint32_t reg)
-{
-	uint32_t r;
-
-	WREG32(PCIE_INDEX, ((reg) & 0x7ff));
-	(void)RREG32(PCIE_INDEX);
-	r = RREG32(PCIE_DATA);
-	return r;
-}
-
-void rv515_pcie_wreg(struct radeon_device *rdev, uint32_t reg, uint32_t v)
-{
-	WREG32(PCIE_INDEX, ((reg) & 0x7ff));
-	(void)RREG32(PCIE_INDEX);
-	WREG32(PCIE_DATA, (v));
-	(void)RREG32(PCIE_DATA);
-=======
->>>>>>> 1b0053a0
 }
 
 /*
