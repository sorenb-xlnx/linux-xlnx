--- conflicted
+++ resolved
@@ -956,12 +956,7 @@
 	if (atomic) {
 		radeon_fb = to_radeon_framebuffer(fb);
 		target_fb = fb;
-<<<<<<< HEAD
 	} else {
-=======
-	}
-	else {
->>>>>>> 47dafe7d
 		radeon_fb = to_radeon_framebuffer(crtc->fb);
 		target_fb = crtc->fb;
 	}
@@ -1116,12 +1111,7 @@
 	if (atomic) {
 		radeon_fb = to_radeon_framebuffer(fb);
 		target_fb = fb;
-<<<<<<< HEAD
 	} else {
-=======
-	}
-	else {
->>>>>>> 47dafe7d
 		radeon_fb = to_radeon_framebuffer(crtc->fb);
 		target_fb = crtc->fb;
 	}
@@ -1265,19 +1255,11 @@
 }
 
 int atombios_crtc_set_base_atomic(struct drm_crtc *crtc,
-<<<<<<< HEAD
-				  struct drm_framebuffer *fb,
-				  int x, int y, enum mode_set_atomic state)
-{
-	struct drm_device *dev = crtc->dev;
-	struct radeon_device *rdev = dev->dev_private;
-=======
                                   struct drm_framebuffer *fb,
                                   int x, int y, int enter)
 {
        struct drm_device *dev = crtc->dev;
        struct radeon_device *rdev = dev->dev_private;
->>>>>>> 47dafe7d
 
 	if (ASIC_IS_DCE4(rdev))
 		return evergreen_crtc_do_set_base(crtc, fb, x, y, 1);
