--- conflicted
+++ resolved
@@ -539,23 +539,15 @@
 					pll->algo = PLL_ALGO_LEGACY;
 					pll->flags |= RADEON_PLL_PREFER_CLOSEST_LOWER;
 				}
-<<<<<<< HEAD
-				/* There is some evidence (often anecdotal) that RV515 LVDS
-=======
 				/* There is some evidence (often anecdotal) that RV515/RV620 LVDS
->>>>>>> 50bb6d84
 				 * (on some boards at least) prefers the legacy algo.  I'm not
 				 * sure whether this should handled generically or on a
 				 * case-by-case quirk basis.  Both algos should work fine in the
 				 * majority of cases.
 				 */
 				if ((radeon_encoder->active_device & (ATOM_DEVICE_LCD_SUPPORT)) &&
-<<<<<<< HEAD
-				    (rdev->family == CHIP_RV515)) {
-=======
 				    ((rdev->family == CHIP_RV515) ||
 				     (rdev->family == CHIP_RV620))) {
->>>>>>> 50bb6d84
 					/* allow the user to overrride just in case */
 					if (radeon_new_pll == 1)
 						pll->algo = PLL_ALGO_NEW;
