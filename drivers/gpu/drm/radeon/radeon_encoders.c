--- conflicted
+++ resolved
@@ -35,8 +35,6 @@
 bool radeon_atom_get_tv_timings(struct radeon_device *rdev, int index,
 				struct drm_display_mode *mode);
 
-<<<<<<< HEAD
-=======
 static uint32_t radeon_encoder_clones(struct drm_encoder *encoder)
 {
 	struct drm_device *dev = encoder->dev;
@@ -82,7 +80,6 @@
 	}
 }
 
->>>>>>> a9e06057
 uint32_t
 radeon_get_encoder_id(struct drm_device *dev, uint32_t supported_device, uint8_t dac)
 {
@@ -211,32 +208,6 @@
 	return NULL;
 }
 
-<<<<<<< HEAD
-/* used for both atom and legacy */
-void radeon_rmx_mode_fixup(struct drm_encoder *encoder,
-			   struct drm_display_mode *mode,
-			   struct drm_display_mode *adjusted_mode)
-{
-	struct radeon_encoder *radeon_encoder = to_radeon_encoder(encoder);
-	struct drm_device *dev = encoder->dev;
-	struct radeon_device *rdev = dev->dev_private;
-	struct drm_display_mode *native_mode = &radeon_encoder->native_mode;
-
-	if (mode->hdisplay < native_mode->hdisplay ||
-	    mode->vdisplay < native_mode->vdisplay) {
-		int mode_id = adjusted_mode->base.id;
-		*adjusted_mode = *native_mode;
-		if (!ASIC_IS_AVIVO(rdev)) {
-			adjusted_mode->hdisplay = mode->hdisplay;
-			adjusted_mode->vdisplay = mode->vdisplay;
-		}
-		adjusted_mode->base.id = mode_id;
-	}
-}
-
-
-=======
->>>>>>> a9e06057
 static bool radeon_atom_mode_fixup(struct drm_encoder *encoder,
 				   struct drm_display_mode *mode,
 				   struct drm_display_mode *adjusted_mode)
@@ -254,8 +225,6 @@
 	    && (mode->crtc_vsync_start < (mode->crtc_vdisplay + 2)))
 		adjusted_mode->crtc_vsync_start = adjusted_mode->crtc_vdisplay + 2;
 
-<<<<<<< HEAD
-=======
 	/* get the native mode for LVDS */
 	if (radeon_encoder->active_device & (ATOM_DEVICE_LCD_SUPPORT)) {
 		struct drm_display_mode *native_mode = &radeon_encoder->native_mode;
@@ -269,7 +238,6 @@
 	}
 
 	/* get the native mode for TV */
->>>>>>> a9e06057
 	if (radeon_encoder->active_device & (ATOM_DEVICE_TV_SUPPORT)) {
 		struct radeon_encoder_atom_dac *tv_dac = radeon_encoder->enc_priv;
 		if (tv_dac) {
@@ -282,15 +250,12 @@
 		}
 	}
 
-<<<<<<< HEAD
-=======
 	if (ASIC_IS_DCE3(rdev) &&
 	    (radeon_encoder->active_device & (ATOM_DEVICE_DFP_SUPPORT))) {
 		struct drm_connector *connector = radeon_get_connector_for_encoder(encoder);
 		radeon_dp_set_link_config(connector, mode);
 	}
 
->>>>>>> a9e06057
 	return true;
 }
 
@@ -625,17 +590,10 @@
 		return ATOM_ENCODER_MODE_LVDS;
 		break;
 	case DRM_MODE_CONNECTOR_DisplayPort:
-<<<<<<< HEAD
-		/*if (radeon_output->MonType == MT_DP)
-		  return ATOM_ENCODER_MODE_DP;
-		  else*/
-		if (drm_detect_hdmi_monitor(radeon_connector->edid))
-=======
 		radeon_dig_connector = radeon_connector->con_priv;
 		if (radeon_dig_connector->dp_sink_type == CONNECTOR_OBJECT_ID_DISPLAYPORT)
 			return ATOM_ENCODER_MODE_DP;
 		else if (drm_detect_hdmi_monitor(radeon_connector->edid))
->>>>>>> a9e06057
 			return ATOM_ENCODER_MODE_HDMI;
 		else
 			return ATOM_ENCODER_MODE_DVI;
@@ -843,10 +801,6 @@
 	args.v1.ucAction = action;
 	if (action == ATOM_TRANSMITTER_ACTION_INIT) {
 		args.v1.usInitInfo = radeon_connector->connector_object_id;
-<<<<<<< HEAD
-	} else {
-		if (radeon_encoder->pixel_clock > 165000)
-=======
 	} else if (action == ATOM_TRANSMITTER_ACTION_SETUP_VSEMPH) {
 		args.v1.asMode.ucLaneSel = lane_num;
 		args.v1.asMode.ucLaneSet = lane_set;
@@ -855,17 +809,11 @@
 			args.v1.usPixelClock =
 				cpu_to_le16(dig_connector->dp_clock / 10);
 		else if (radeon_encoder->pixel_clock > 165000)
->>>>>>> a9e06057
 			args.v1.usPixelClock = cpu_to_le16((radeon_encoder->pixel_clock / 2) / 10);
 		else
 			args.v1.usPixelClock = cpu_to_le16(radeon_encoder->pixel_clock / 10);
 	}
 	if (ASIC_IS_DCE32(rdev)) {
-<<<<<<< HEAD
-		if (radeon_encoder->pixel_clock > 165000)
-			args.v2.usPixelClock = cpu_to_le16((radeon_encoder->pixel_clock / 2) / 10);
-=======
->>>>>>> a9e06057
 		if (dig->dig_block)
 			args.v2.acConfig.ucEncoderSel = 1;
 		if (dig_connector->linkb)
@@ -1296,15 +1244,9 @@
 
 		/* setup and enable the encoder and transmitter */
 		atombios_dig_encoder_setup(encoder, ATOM_ENABLE);
-<<<<<<< HEAD
-		atombios_dig_transmitter_setup(encoder, ATOM_TRANSMITTER_ACTION_INIT);
-		atombios_dig_transmitter_setup(encoder, ATOM_TRANSMITTER_ACTION_SETUP);
-		atombios_dig_transmitter_setup(encoder, ATOM_TRANSMITTER_ACTION_ENABLE);
-=======
 		atombios_dig_transmitter_setup(encoder, ATOM_TRANSMITTER_ACTION_INIT, 0, 0);
 		atombios_dig_transmitter_setup(encoder, ATOM_TRANSMITTER_ACTION_SETUP, 0, 0);
 		atombios_dig_transmitter_setup(encoder, ATOM_TRANSMITTER_ACTION_ENABLE, 0, 0);
->>>>>>> a9e06057
 		break;
 	case ENCODER_OBJECT_ID_INTERNAL_DDI:
 		atombios_ddia_setup(encoder, ATOM_ENABLE);
