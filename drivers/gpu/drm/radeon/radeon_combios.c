--- conflicted
+++ resolved
@@ -1946,11 +1946,7 @@
 		ddc_i2c = combios_setup_i2c_bus(rdev, DDC_VGA, 0, 0);
 		hpd.hpd = RADEON_HPD_NONE;
 		radeon_add_legacy_encoder(dev,
-<<<<<<< HEAD
-					  radeon_get_encoder_id(dev,
-=======
 					  radeon_get_encoder_enum(dev,
->>>>>>> 062c1825
 								ATOM_DEVICE_CRT1_SUPPORT,
 								1),
 					  ATOM_DEVICE_CRT1_SUPPORT);
@@ -1961,11 +1957,7 @@
 		ddc_i2c = combios_setup_i2c_bus(rdev, DDC_CRT2, 0, 0);
 		hpd.hpd = RADEON_HPD_NONE;
 		radeon_add_legacy_encoder(dev,
-<<<<<<< HEAD
-					  radeon_get_encoder_id(dev,
-=======
 					  radeon_get_encoder_enum(dev,
->>>>>>> 062c1825
 								ATOM_DEVICE_CRT2_SUPPORT,
 								2),
 					  ATOM_DEVICE_CRT2_SUPPORT);
@@ -1974,8 +1966,6 @@
 					    CONNECTOR_OBJECT_ID_VGA,
 					    &hpd);
 		break;
-<<<<<<< HEAD
-=======
 	case CT_MAC_X800:
 		DRM_INFO("Connector Table: %d (mac x800)\n",
 			 rdev->mode_info.connector_table);
@@ -2018,7 +2008,6 @@
 					    CONNECTOR_OBJECT_ID_DUAL_LINK_DVI_I,
 					    &hpd);
 		break;
->>>>>>> 062c1825
 	default:
 		DRM_INFO("Connector table: %d (invalid)\n",
 			 rdev->mode_info.connector_table);
