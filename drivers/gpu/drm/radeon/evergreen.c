--- conflicted
+++ resolved
@@ -1192,15 +1192,11 @@
 	radeon_ring_write(rdev, 1);
 	/* FIXME: implement */
 	radeon_ring_write(rdev, PACKET3(PACKET3_INDIRECT_BUFFER, 2));
-<<<<<<< HEAD
 	radeon_ring_write(rdev,
 #ifdef __BIG_ENDIAN
 			  (2 << 0) |
 #endif
 			  (ib->gpu_addr & 0xFFFFFFFC));
-=======
-	radeon_ring_write(rdev, ib->gpu_addr & 0xFFFFFFFC);
->>>>>>> e73f88af
 	radeon_ring_write(rdev, upper_32_bits(ib->gpu_addr) & 0xFF);
 	radeon_ring_write(rdev, ib->length_dw);
 }
@@ -2903,11 +2899,7 @@
 				return r;
 			}
 		}
-<<<<<<< HEAD
-		r = btc_mc_load_microcode(rdev);
-=======
 		r = ni_mc_load_microcode(rdev);
->>>>>>> e73f88af
 		if (r) {
 			DRM_ERROR("Failed to load MC firmware!\n");
 			return r;
@@ -2941,11 +2933,7 @@
 	/* XXX: ontario has problems blitting to gart at the moment */
 	if (rdev->family == CHIP_PALM) {
 		rdev->asic->copy = NULL;
-<<<<<<< HEAD
 		radeon_ttm_set_active_vram_size(rdev, rdev->mc.visible_vram_size);
-=======
-		rdev->mc.active_vram_size = rdev->mc.visible_vram_size;
->>>>>>> e73f88af
 	}
 
 	/* allocate wb buffer */
