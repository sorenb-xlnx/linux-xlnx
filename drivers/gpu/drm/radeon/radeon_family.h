--- conflicted
+++ resolved
@@ -84,10 +84,7 @@
 	CHIP_BARTS,
 	CHIP_TURKS,
 	CHIP_CAICOS,
-<<<<<<< HEAD
-=======
 	CHIP_CAYMAN,
->>>>>>> e73f88af
 	CHIP_LAST,
 };
 
