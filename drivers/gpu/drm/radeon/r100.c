--- conflicted
+++ resolved
@@ -829,11 +829,7 @@
 
 	header = radeon_get_ib_value(p, h_idx);
 	crtc_id = radeon_get_ib_value(p, h_idx + 5);
-<<<<<<< HEAD
-	reg = header >> 2;
-=======
 	reg = CP_PACKET0_GET_REG(header);
->>>>>>> d93a8f82
 	mutex_lock(&p->rdev->ddev->mode_config.mutex);
 	obj = drm_mode_object_find(p->rdev->ddev, crtc_id, DRM_MODE_OBJECT_CRTC);
 	if (!obj) {
