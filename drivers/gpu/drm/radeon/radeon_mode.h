--- conflicted
+++ resolved
@@ -215,10 +215,7 @@
 	CT_IMAC_G5_ISIGHT,
 	CT_EMAC,
 	CT_RN50_POWER,
-<<<<<<< HEAD
-=======
 	CT_MAC_X800,
->>>>>>> 062c1825
 };
 
 enum radeon_dvo_chip {
