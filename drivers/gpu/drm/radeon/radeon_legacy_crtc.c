--- conflicted
+++ resolved
@@ -338,12 +338,9 @@
 										    RADEON_CRTC_DISP_REQ_EN_B));
 			WREG32_P(RADEON_CRTC_EXT_CNTL, mask, ~mask);
 		}
-<<<<<<< HEAD
-=======
 		radeon_crtc->enabled = false;
 		/* adjust pm to dpms changes AFTER disabling crtcs */
 		radeon_pm_compute_clocks(rdev);
->>>>>>> 2da30e70
 		break;
 	}
 }
@@ -720,13 +717,10 @@
 		pll = &rdev->clock.p1pll;
 
 	pll->flags = RADEON_PLL_LEGACY;
-<<<<<<< HEAD
-=======
 	if (radeon_new_pll == 1)
 		pll->algo = PLL_ALGO_NEW;
 	else
 		pll->algo = PLL_ALGO_LEGACY;
->>>>>>> 2da30e70
 
 	if (mode->clock > 200000) /* range limits??? */
 		pll->flags |= RADEON_PLL_PREFER_HIGH_FB_DIV;
