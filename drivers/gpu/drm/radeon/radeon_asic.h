--- conflicted
+++ resolved
@@ -203,10 +203,6 @@
 void rs400_gart_adjust_size(struct radeon_device *rdev);
 void rs400_gart_disable(struct radeon_device *rdev);
 void rs400_gart_fini(struct radeon_device *rdev);
-<<<<<<< HEAD
-
-=======
->>>>>>> cf8a47d1
 
 /*
  * rs600.
@@ -329,8 +325,6 @@
 extern void r600_pm_get_dynpm_state(struct radeon_device *rdev);
 extern void r600_set_pcie_lanes(struct radeon_device *rdev, int lanes);
 extern int r600_get_pcie_lanes(struct radeon_device *rdev);
-<<<<<<< HEAD
-=======
 bool r600_card_posted(struct radeon_device *rdev);
 void r600_cp_stop(struct radeon_device *rdev);
 int r600_cp_start(struct radeon_device *rdev);
@@ -375,7 +369,6 @@
 void r600_kms_blit_copy(struct radeon_device *rdev,
 			u64 src_gpu_addr, u64 dst_gpu_addr,
 			int size_bytes);
->>>>>>> cf8a47d1
 
 /*
  * rv770,rv730,rv710,rv740
