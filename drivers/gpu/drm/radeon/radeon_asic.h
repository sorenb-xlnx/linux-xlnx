/*
 * Copyright 2008 Advanced Micro Devices, Inc.
 * Copyright 2008 Red Hat Inc.
 * Copyright 2009 Jerome Glisse.
 *
 * Permission is hereby granted, free of charge, to any person obtaining a
 * copy of this software and associated documentation files (the "Software"),
 * to deal in the Software without restriction, including without limitation
 * the rights to use, copy, modify, merge, publish, distribute, sublicense,
 * and/or sell copies of the Software, and to permit persons to whom the
 * Software is furnished to do so, subject to the following conditions:
 *
 * The above copyright notice and this permission notice shall be included in
 * all copies or substantial portions of the Software.
 *
 * THE SOFTWARE IS PROVIDED "AS IS", WITHOUT WARRANTY OF ANY KIND, EXPRESS OR
 * IMPLIED, INCLUDING BUT NOT LIMITED TO THE WARRANTIES OF MERCHANTABILITY,
 * FITNESS FOR A PARTICULAR PURPOSE AND NONINFRINGEMENT.  IN NO EVENT SHALL
 * THE COPYRIGHT HOLDER(S) OR AUTHOR(S) BE LIABLE FOR ANY CLAIM, DAMAGES OR
 * OTHER LIABILITY, WHETHER IN AN ACTION OF CONTRACT, TORT OR OTHERWISE,
 * ARISING FROM, OUT OF OR IN CONNECTION WITH THE SOFTWARE OR THE USE OR
 * OTHER DEALINGS IN THE SOFTWARE.
 *
 * Authors: Dave Airlie
 *          Alex Deucher
 *          Jerome Glisse
 */
#ifndef __RADEON_ASIC_H__
#define __RADEON_ASIC_H__

/*
 * common functions
 */
void radeon_legacy_set_engine_clock(struct radeon_device *rdev, uint32_t eng_clock);
void radeon_legacy_set_clock_gating(struct radeon_device *rdev, int enable);

void radeon_atom_set_engine_clock(struct radeon_device *rdev, uint32_t eng_clock);
void radeon_atom_set_memory_clock(struct radeon_device *rdev, uint32_t mem_clock);
void radeon_atom_set_clock_gating(struct radeon_device *rdev, int enable);

/*
 * r100,rv100,rs100,rv200,rs200,r200,rv250,rs300,rv280
 */
int r100_init(struct radeon_device *rdev);
uint32_t r100_mm_rreg(struct radeon_device *rdev, uint32_t reg);
void r100_mm_wreg(struct radeon_device *rdev, uint32_t reg, uint32_t v);
void r100_errata(struct radeon_device *rdev);
void r100_vram_info(struct radeon_device *rdev);
int r100_gpu_reset(struct radeon_device *rdev);
int r100_mc_init(struct radeon_device *rdev);
void r100_mc_fini(struct radeon_device *rdev);
u32 r100_get_vblank_counter(struct radeon_device *rdev, int crtc);
int r100_wb_init(struct radeon_device *rdev);
void r100_wb_fini(struct radeon_device *rdev);
int r100_gart_enable(struct radeon_device *rdev);
void r100_pci_gart_disable(struct radeon_device *rdev);
void r100_pci_gart_tlb_flush(struct radeon_device *rdev);
int r100_pci_gart_set_page(struct radeon_device *rdev, int i, uint64_t addr);
int r100_cp_init(struct radeon_device *rdev, unsigned ring_size);
void r100_cp_fini(struct radeon_device *rdev);
void r100_cp_disable(struct radeon_device *rdev);
void r100_ring_start(struct radeon_device *rdev);
int r100_irq_set(struct radeon_device *rdev);
int r100_irq_process(struct radeon_device *rdev);
void r100_fence_ring_emit(struct radeon_device *rdev,
			  struct radeon_fence *fence);
int r100_cs_parse(struct radeon_cs_parser *p);
void r100_pll_wreg(struct radeon_device *rdev, uint32_t reg, uint32_t v);
uint32_t r100_pll_rreg(struct radeon_device *rdev, uint32_t reg);
int r100_copy_blit(struct radeon_device *rdev,
		   uint64_t src_offset,
		   uint64_t dst_offset,
		   unsigned num_pages,
		   struct radeon_fence *fence);
int r100_set_surface_reg(struct radeon_device *rdev, int reg,
			 uint32_t tiling_flags, uint32_t pitch,
			 uint32_t offset, uint32_t obj_size);
int r100_clear_surface_reg(struct radeon_device *rdev, int reg);
void r100_bandwidth_update(struct radeon_device *rdev);

static struct radeon_asic r100_asic = {
	.init = &r100_init,
	.errata = &r100_errata,
	.vram_info = &r100_vram_info,
	.gpu_reset = &r100_gpu_reset,
	.mc_init = &r100_mc_init,
	.mc_fini = &r100_mc_fini,
	.wb_init = &r100_wb_init,
	.wb_fini = &r100_wb_fini,
	.gart_enable = &r100_gart_enable,
	.gart_disable = &r100_pci_gart_disable,
	.gart_tlb_flush = &r100_pci_gart_tlb_flush,
	.gart_set_page = &r100_pci_gart_set_page,
	.cp_init = &r100_cp_init,
	.cp_fini = &r100_cp_fini,
	.cp_disable = &r100_cp_disable,
	.ring_start = &r100_ring_start,
	.irq_set = &r100_irq_set,
	.irq_process = &r100_irq_process,
	.get_vblank_counter = &r100_get_vblank_counter,
	.fence_ring_emit = &r100_fence_ring_emit,
	.cs_parse = &r100_cs_parse,
	.copy_blit = &r100_copy_blit,
	.copy_dma = NULL,
	.copy = &r100_copy_blit,
	.set_engine_clock = &radeon_legacy_set_engine_clock,
	.set_memory_clock = NULL,
	.set_pcie_lanes = NULL,
	.set_clock_gating = &radeon_legacy_set_clock_gating,
	.set_surface_reg = r100_set_surface_reg,
	.clear_surface_reg = r100_clear_surface_reg,
	.bandwidth_update = &r100_bandwidth_update,
};


/*
 * r300,r350,rv350,rv380
 */
int r300_init(struct radeon_device *rdev);
void r300_errata(struct radeon_device *rdev);
void r300_vram_info(struct radeon_device *rdev);
int r300_gpu_reset(struct radeon_device *rdev);
int r300_mc_init(struct radeon_device *rdev);
void r300_mc_fini(struct radeon_device *rdev);
void r300_ring_start(struct radeon_device *rdev);
void r300_fence_ring_emit(struct radeon_device *rdev,
			  struct radeon_fence *fence);
int r300_cs_parse(struct radeon_cs_parser *p);
int r300_gart_enable(struct radeon_device *rdev);
void rv370_pcie_gart_disable(struct radeon_device *rdev);
void rv370_pcie_gart_tlb_flush(struct radeon_device *rdev);
int rv370_pcie_gart_set_page(struct radeon_device *rdev, int i, uint64_t addr);
uint32_t rv370_pcie_rreg(struct radeon_device *rdev, uint32_t reg);
void rv370_pcie_wreg(struct radeon_device *rdev, uint32_t reg, uint32_t v);
void rv370_set_pcie_lanes(struct radeon_device *rdev, int lanes);
int r300_copy_dma(struct radeon_device *rdev,
		  uint64_t src_offset,
		  uint64_t dst_offset,
		  unsigned num_pages,
		  struct radeon_fence *fence);

static struct radeon_asic r300_asic = {
	.init = &r300_init,
	.errata = &r300_errata,
	.vram_info = &r300_vram_info,
	.gpu_reset = &r300_gpu_reset,
	.mc_init = &r300_mc_init,
	.mc_fini = &r300_mc_fini,
	.wb_init = &r100_wb_init,
	.wb_fini = &r100_wb_fini,
	.gart_enable = &r300_gart_enable,
	.gart_disable = &r100_pci_gart_disable,
	.gart_tlb_flush = &r100_pci_gart_tlb_flush,
	.gart_set_page = &r100_pci_gart_set_page,
	.cp_init = &r100_cp_init,
	.cp_fini = &r100_cp_fini,
	.cp_disable = &r100_cp_disable,
	.ring_start = &r300_ring_start,
	.irq_set = &r100_irq_set,
	.irq_process = &r100_irq_process,
	.get_vblank_counter = &r100_get_vblank_counter,
	.fence_ring_emit = &r300_fence_ring_emit,
	.cs_parse = &r300_cs_parse,
	.copy_blit = &r100_copy_blit,
	.copy_dma = &r300_copy_dma,
	.copy = &r100_copy_blit,
	.set_engine_clock = &radeon_legacy_set_engine_clock,
	.set_memory_clock = NULL,
	.set_pcie_lanes = &rv370_set_pcie_lanes,
	.set_clock_gating = &radeon_legacy_set_clock_gating,
	.set_surface_reg = r100_set_surface_reg,
	.clear_surface_reg = r100_clear_surface_reg,
	.bandwidth_update = &r100_bandwidth_update,
};

/*
 * r420,r423,rv410
 */
void r420_errata(struct radeon_device *rdev);
void r420_vram_info(struct radeon_device *rdev);
int r420_mc_init(struct radeon_device *rdev);
void r420_mc_fini(struct radeon_device *rdev);
static struct radeon_asic r420_asic = {
	.init = &r300_init,
	.errata = &r420_errata,
	.vram_info = &r420_vram_info,
	.gpu_reset = &r300_gpu_reset,
	.mc_init = &r420_mc_init,
	.mc_fini = &r420_mc_fini,
	.wb_init = &r100_wb_init,
	.wb_fini = &r100_wb_fini,
	.gart_enable = &r300_gart_enable,
	.gart_disable = &rv370_pcie_gart_disable,
	.gart_tlb_flush = &rv370_pcie_gart_tlb_flush,
	.gart_set_page = &rv370_pcie_gart_set_page,
	.cp_init = &r100_cp_init,
	.cp_fini = &r100_cp_fini,
	.cp_disable = &r100_cp_disable,
	.ring_start = &r300_ring_start,
	.irq_set = &r100_irq_set,
	.irq_process = &r100_irq_process,
	.get_vblank_counter = &r100_get_vblank_counter,
	.fence_ring_emit = &r300_fence_ring_emit,
	.cs_parse = &r300_cs_parse,
	.copy_blit = &r100_copy_blit,
	.copy_dma = &r300_copy_dma,
	.copy = &r100_copy_blit,
	.set_engine_clock = &radeon_atom_set_engine_clock,
	.set_memory_clock = &radeon_atom_set_memory_clock,
	.set_pcie_lanes = &rv370_set_pcie_lanes,
	.set_clock_gating = &radeon_atom_set_clock_gating,
	.set_surface_reg = r100_set_surface_reg,
	.clear_surface_reg = r100_clear_surface_reg,
	.bandwidth_update = &r100_bandwidth_update,
};


/*
 * rs400,rs480
 */
void rs400_errata(struct radeon_device *rdev);
void rs400_vram_info(struct radeon_device *rdev);
int rs400_mc_init(struct radeon_device *rdev);
void rs400_mc_fini(struct radeon_device *rdev);
int rs400_gart_enable(struct radeon_device *rdev);
void rs400_gart_disable(struct radeon_device *rdev);
void rs400_gart_tlb_flush(struct radeon_device *rdev);
int rs400_gart_set_page(struct radeon_device *rdev, int i, uint64_t addr);
uint32_t rs400_mc_rreg(struct radeon_device *rdev, uint32_t reg);
void rs400_mc_wreg(struct radeon_device *rdev, uint32_t reg, uint32_t v);
static struct radeon_asic rs400_asic = {
	.init = &r300_init,
	.errata = &rs400_errata,
	.vram_info = &rs400_vram_info,
	.gpu_reset = &r300_gpu_reset,
	.mc_init = &rs400_mc_init,
	.mc_fini = &rs400_mc_fini,
	.wb_init = &r100_wb_init,
	.wb_fini = &r100_wb_fini,
	.gart_enable = &rs400_gart_enable,
	.gart_disable = &rs400_gart_disable,
	.gart_tlb_flush = &rs400_gart_tlb_flush,
	.gart_set_page = &rs400_gart_set_page,
	.cp_init = &r100_cp_init,
	.cp_fini = &r100_cp_fini,
	.cp_disable = &r100_cp_disable,
	.ring_start = &r300_ring_start,
	.irq_set = &r100_irq_set,
	.irq_process = &r100_irq_process,
	.get_vblank_counter = &r100_get_vblank_counter,
	.fence_ring_emit = &r300_fence_ring_emit,
	.cs_parse = &r300_cs_parse,
	.copy_blit = &r100_copy_blit,
	.copy_dma = &r300_copy_dma,
	.copy = &r100_copy_blit,
	.set_engine_clock = &radeon_legacy_set_engine_clock,
	.set_memory_clock = NULL,
	.set_pcie_lanes = NULL,
	.set_clock_gating = &radeon_legacy_set_clock_gating,
	.set_surface_reg = r100_set_surface_reg,
	.clear_surface_reg = r100_clear_surface_reg,
	.bandwidth_update = &r100_bandwidth_update,
};


/*
 * rs600.
 */
<<<<<<< HEAD
int rs600_init(struct radeon_device *dev);
=======
int rs600_init(struct radeon_device *rdev);
>>>>>>> ff6fdbed
void rs600_errata(struct radeon_device *rdev);
void rs600_vram_info(struct radeon_device *rdev);
int rs600_mc_init(struct radeon_device *rdev);
void rs600_mc_fini(struct radeon_device *rdev);
int rs600_irq_set(struct radeon_device *rdev);
int rs600_irq_process(struct radeon_device *rdev);
u32 rs600_get_vblank_counter(struct radeon_device *rdev, int crtc);
int rs600_gart_enable(struct radeon_device *rdev);
void rs600_gart_disable(struct radeon_device *rdev);
void rs600_gart_tlb_flush(struct radeon_device *rdev);
int rs600_gart_set_page(struct radeon_device *rdev, int i, uint64_t addr);
uint32_t rs600_mc_rreg(struct radeon_device *rdev, uint32_t reg);
void rs600_mc_wreg(struct radeon_device *rdev, uint32_t reg, uint32_t v);
void rs600_bandwidth_update(struct radeon_device *rdev);
static struct radeon_asic rs600_asic = {
	.init = &rs600_init,
	.errata = &rs600_errata,
	.vram_info = &rs600_vram_info,
	.gpu_reset = &r300_gpu_reset,
	.mc_init = &rs600_mc_init,
	.mc_fini = &rs600_mc_fini,
	.wb_init = &r100_wb_init,
	.wb_fini = &r100_wb_fini,
	.gart_enable = &rs600_gart_enable,
	.gart_disable = &rs600_gart_disable,
	.gart_tlb_flush = &rs600_gart_tlb_flush,
	.gart_set_page = &rs600_gart_set_page,
	.cp_init = &r100_cp_init,
	.cp_fini = &r100_cp_fini,
	.cp_disable = &r100_cp_disable,
	.ring_start = &r300_ring_start,
	.irq_set = &rs600_irq_set,
	.irq_process = &rs600_irq_process,
	.get_vblank_counter = &rs600_get_vblank_counter,
	.fence_ring_emit = &r300_fence_ring_emit,
	.cs_parse = &r300_cs_parse,
	.copy_blit = &r100_copy_blit,
	.copy_dma = &r300_copy_dma,
	.copy = &r100_copy_blit,
	.set_engine_clock = &radeon_atom_set_engine_clock,
	.set_memory_clock = &radeon_atom_set_memory_clock,
	.set_pcie_lanes = NULL,
	.set_clock_gating = &radeon_atom_set_clock_gating,
	.bandwidth_update = &rs600_bandwidth_update,
};


/*
 * rs690,rs740
 */
void rs690_errata(struct radeon_device *rdev);
void rs690_vram_info(struct radeon_device *rdev);
int rs690_mc_init(struct radeon_device *rdev);
void rs690_mc_fini(struct radeon_device *rdev);
uint32_t rs690_mc_rreg(struct radeon_device *rdev, uint32_t reg);
void rs690_mc_wreg(struct radeon_device *rdev, uint32_t reg, uint32_t v);
void rs690_bandwidth_update(struct radeon_device *rdev);
static struct radeon_asic rs690_asic = {
	.init = &rs600_init,
	.errata = &rs690_errata,
	.vram_info = &rs690_vram_info,
	.gpu_reset = &r300_gpu_reset,
	.mc_init = &rs690_mc_init,
	.mc_fini = &rs690_mc_fini,
	.wb_init = &r100_wb_init,
	.wb_fini = &r100_wb_fini,
	.gart_enable = &rs400_gart_enable,
	.gart_disable = &rs400_gart_disable,
	.gart_tlb_flush = &rs400_gart_tlb_flush,
	.gart_set_page = &rs400_gart_set_page,
	.cp_init = &r100_cp_init,
	.cp_fini = &r100_cp_fini,
	.cp_disable = &r100_cp_disable,
	.ring_start = &r300_ring_start,
	.irq_set = &rs600_irq_set,
	.irq_process = &rs600_irq_process,
	.get_vblank_counter = &rs600_get_vblank_counter,
	.fence_ring_emit = &r300_fence_ring_emit,
	.cs_parse = &r300_cs_parse,
	.copy_blit = &r100_copy_blit,
	.copy_dma = &r300_copy_dma,
	.copy = &r300_copy_dma,
	.set_engine_clock = &radeon_atom_set_engine_clock,
	.set_memory_clock = &radeon_atom_set_memory_clock,
	.set_pcie_lanes = NULL,
	.set_clock_gating = &radeon_atom_set_clock_gating,
	.set_surface_reg = r100_set_surface_reg,
	.clear_surface_reg = r100_clear_surface_reg,
	.bandwidth_update = &rs690_bandwidth_update,
};


/*
 * rv515
 */
int rv515_init(struct radeon_device *rdev);
void rv515_errata(struct radeon_device *rdev);
void rv515_vram_info(struct radeon_device *rdev);
int rv515_gpu_reset(struct radeon_device *rdev);
int rv515_mc_init(struct radeon_device *rdev);
void rv515_mc_fini(struct radeon_device *rdev);
uint32_t rv515_mc_rreg(struct radeon_device *rdev, uint32_t reg);
void rv515_mc_wreg(struct radeon_device *rdev, uint32_t reg, uint32_t v);
void rv515_ring_start(struct radeon_device *rdev);
uint32_t rv515_pcie_rreg(struct radeon_device *rdev, uint32_t reg);
void rv515_pcie_wreg(struct radeon_device *rdev, uint32_t reg, uint32_t v);
void rv515_bandwidth_update(struct radeon_device *rdev);
static struct radeon_asic rv515_asic = {
	.init = &rv515_init,
	.errata = &rv515_errata,
	.vram_info = &rv515_vram_info,
	.gpu_reset = &rv515_gpu_reset,
	.mc_init = &rv515_mc_init,
	.mc_fini = &rv515_mc_fini,
	.wb_init = &r100_wb_init,
	.wb_fini = &r100_wb_fini,
	.gart_enable = &r300_gart_enable,
	.gart_disable = &rv370_pcie_gart_disable,
	.gart_tlb_flush = &rv370_pcie_gart_tlb_flush,
	.gart_set_page = &rv370_pcie_gart_set_page,
	.cp_init = &r100_cp_init,
	.cp_fini = &r100_cp_fini,
	.cp_disable = &r100_cp_disable,
	.ring_start = &rv515_ring_start,
	.irq_set = &rs600_irq_set,
	.irq_process = &rs600_irq_process,
	.get_vblank_counter = &rs600_get_vblank_counter,
	.fence_ring_emit = &r300_fence_ring_emit,
	.cs_parse = &r300_cs_parse,
	.copy_blit = &r100_copy_blit,
	.copy_dma = &r300_copy_dma,
	.copy = &r100_copy_blit,
	.set_engine_clock = &radeon_atom_set_engine_clock,
	.set_memory_clock = &radeon_atom_set_memory_clock,
	.set_pcie_lanes = &rv370_set_pcie_lanes,
	.set_clock_gating = &radeon_atom_set_clock_gating,
	.set_surface_reg = r100_set_surface_reg,
	.clear_surface_reg = r100_clear_surface_reg,
	.bandwidth_update = &rv515_bandwidth_update,
};


/*
 * r520,rv530,rv560,rv570,r580
 */
void r520_errata(struct radeon_device *rdev);
void r520_vram_info(struct radeon_device *rdev);
int r520_mc_init(struct radeon_device *rdev);
void r520_mc_fini(struct radeon_device *rdev);
void r520_bandwidth_update(struct radeon_device *rdev);
static struct radeon_asic r520_asic = {
	.init = &rv515_init,
	.errata = &r520_errata,
	.vram_info = &r520_vram_info,
	.gpu_reset = &rv515_gpu_reset,
	.mc_init = &r520_mc_init,
	.mc_fini = &r520_mc_fini,
	.wb_init = &r100_wb_init,
	.wb_fini = &r100_wb_fini,
	.gart_enable = &r300_gart_enable,
	.gart_disable = &rv370_pcie_gart_disable,
	.gart_tlb_flush = &rv370_pcie_gart_tlb_flush,
	.gart_set_page = &rv370_pcie_gart_set_page,
	.cp_init = &r100_cp_init,
	.cp_fini = &r100_cp_fini,
	.cp_disable = &r100_cp_disable,
	.ring_start = &rv515_ring_start,
	.irq_set = &rs600_irq_set,
	.irq_process = &rs600_irq_process,
	.get_vblank_counter = &rs600_get_vblank_counter,
	.fence_ring_emit = &r300_fence_ring_emit,
	.cs_parse = &r300_cs_parse,
	.copy_blit = &r100_copy_blit,
	.copy_dma = &r300_copy_dma,
	.copy = &r100_copy_blit,
	.set_engine_clock = &radeon_atom_set_engine_clock,
	.set_memory_clock = &radeon_atom_set_memory_clock,
	.set_pcie_lanes = &rv370_set_pcie_lanes,
	.set_clock_gating = &radeon_atom_set_clock_gating,
	.set_surface_reg = r100_set_surface_reg,
	.clear_surface_reg = r100_clear_surface_reg,
	.bandwidth_update = &r520_bandwidth_update,
};

/*
 * r600,rv610,rv630,rv620,rv635,rv670,rs780,rv770,rv730,rv710
 */
uint32_t r600_pciep_rreg(struct radeon_device *rdev, uint32_t reg);
void r600_pciep_wreg(struct radeon_device *rdev, uint32_t reg, uint32_t v);

#endif<|MERGE_RESOLUTION|>--- conflicted
+++ resolved
@@ -266,11 +266,7 @@
 /*
  * rs600.
  */
-<<<<<<< HEAD
-int rs600_init(struct radeon_device *dev);
-=======
 int rs600_init(struct radeon_device *rdev);
->>>>>>> ff6fdbed
 void rs600_errata(struct radeon_device *rdev);
 void rs600_vram_info(struct radeon_device *rdev);
 int rs600_mc_init(struct radeon_device *rdev);
