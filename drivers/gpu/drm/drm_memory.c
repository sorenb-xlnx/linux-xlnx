--- conflicted
+++ resolved
@@ -178,12 +178,8 @@
 		map->handle = ioremap_wc(map->offset, map->size);
 }
 EXPORT_SYMBOL(drm_core_ioremap_wc);
-<<<<<<< HEAD
 
-void drm_core_ioremapfree(struct drm_map *map, struct drm_device *dev)
-=======
 void drm_core_ioremapfree(struct drm_local_map *map, struct drm_device *dev)
->>>>>>> 5dce49a5
 {
 	if (!map->handle || !map->size)
 		return;
