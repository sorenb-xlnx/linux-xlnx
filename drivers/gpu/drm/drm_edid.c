/*
 * Copyright (c) 2006 Luc Verhaegen (quirks list)
 * Copyright (c) 2007-2008 Intel Corporation
 *   Jesse Barnes <jesse.barnes@intel.com>
 *
 * DDC probing routines (drm_ddc_read & drm_do_probe_ddc_edid) originally from
 * FB layer.
 *   Copyright (C) 2006 Dennis Munsie <dmunsie@cecropia.com>
 *
 * Permission is hereby granted, free of charge, to any person obtaining a
 * copy of this software and associated documentation files (the "Software"),
 * to deal in the Software without restriction, including without limitation
 * the rights to use, copy, modify, merge, publish, distribute, sub license,
 * and/or sell copies of the Software, and to permit persons to whom the
 * Software is furnished to do so, subject to the following conditions:
 *
 * The above copyright notice and this permission notice (including the
 * next paragraph) shall be included in all copies or substantial portions
 * of the Software.
 *
 * THE SOFTWARE IS PROVIDED "AS IS", WITHOUT WARRANTY OF ANY KIND, EXPRESS OR
 * IMPLIED, INCLUDING BUT NOT LIMITED TO THE WARRANTIES OF MERCHANTABILITY,
 * FITNESS FOR A PARTICULAR PURPOSE AND NON-INFRINGEMENT. IN NO EVENT SHALL
 * THE AUTHORS OR COPYRIGHT HOLDERS BE LIABLE FOR ANY CLAIM, DAMAGES OR OTHER
 * LIABILITY, WHETHER IN AN ACTION OF CONTRACT, TORT OR OTHERWISE, ARISING
 * FROM, OUT OF OR IN CONNECTION WITH THE SOFTWARE OR THE USE OR OTHER
 * DEALINGS IN THE SOFTWARE.
 */
#include <linux/kernel.h>
#include <linux/i2c.h>
#include <linux/i2c-algo-bit.h>
#include "drmP.h"
#include "drm_edid.h"

/*
 * TODO:
 *   - support EDID 1.4 (incl. CE blocks)
 */

/*
 * EDID blocks out in the wild have a variety of bugs, try to collect
 * them here (note that userspace may work around broken monitors first,
 * but fixes should make their way here so that the kernel "just works"
 * on as many displays as possible).
 */

/* First detailed mode wrong, use largest 60Hz mode */
#define EDID_QUIRK_PREFER_LARGE_60		(1 << 0)
/* Reported 135MHz pixel clock is too high, needs adjustment */
#define EDID_QUIRK_135_CLOCK_TOO_HIGH		(1 << 1)
/* Prefer the largest mode at 75 Hz */
#define EDID_QUIRK_PREFER_LARGE_75		(1 << 2)
/* Detail timing is in cm not mm */
#define EDID_QUIRK_DETAILED_IN_CM		(1 << 3)
/* Detailed timing descriptors have bogus size values, so just take the
 * maximum size and use that.
 */
#define EDID_QUIRK_DETAILED_USE_MAXIMUM_SIZE	(1 << 4)
/* Monitor forgot to set the first detailed is preferred bit. */
#define EDID_QUIRK_FIRST_DETAILED_PREFERRED	(1 << 5)
/* use +hsync +vsync for detailed mode */
#define EDID_QUIRK_DETAILED_SYNC_PP		(1 << 6)

#define LEVEL_DMT	0
#define LEVEL_GTF	1
#define LEVEL_CVT	2

static struct edid_quirk {
	char *vendor;
	int product_id;
	u32 quirks;
} edid_quirk_list[] = {
	/* Acer AL1706 */
	{ "ACR", 44358, EDID_QUIRK_PREFER_LARGE_60 },
	/* Acer F51 */
	{ "API", 0x7602, EDID_QUIRK_PREFER_LARGE_60 },
	/* Unknown Acer */
	{ "ACR", 2423, EDID_QUIRK_FIRST_DETAILED_PREFERRED },

	/* Belinea 10 15 55 */
	{ "MAX", 1516, EDID_QUIRK_PREFER_LARGE_60 },
	{ "MAX", 0x77e, EDID_QUIRK_PREFER_LARGE_60 },

	/* Envision Peripherals, Inc. EN-7100e */
	{ "EPI", 59264, EDID_QUIRK_135_CLOCK_TOO_HIGH },

	/* Funai Electronics PM36B */
	{ "FCM", 13600, EDID_QUIRK_PREFER_LARGE_75 |
	  EDID_QUIRK_DETAILED_IN_CM },

	/* LG Philips LCD LP154W01-A5 */
	{ "LPL", 0, EDID_QUIRK_DETAILED_USE_MAXIMUM_SIZE },
	{ "LPL", 0x2a00, EDID_QUIRK_DETAILED_USE_MAXIMUM_SIZE },

	/* Philips 107p5 CRT */
	{ "PHL", 57364, EDID_QUIRK_FIRST_DETAILED_PREFERRED },

	/* Proview AY765C */
	{ "PTS", 765, EDID_QUIRK_FIRST_DETAILED_PREFERRED },

	/* Samsung SyncMaster 205BW.  Note: irony */
	{ "SAM", 541, EDID_QUIRK_DETAILED_SYNC_PP },
	/* Samsung SyncMaster 22[5-6]BW */
	{ "SAM", 596, EDID_QUIRK_PREFER_LARGE_60 },
	{ "SAM", 638, EDID_QUIRK_PREFER_LARGE_60 },
};


/* Valid EDID header has these bytes */
static u8 edid_header[] = { 0x00, 0xff, 0xff, 0xff, 0xff, 0xff, 0xff, 0x00 };

/**
 * edid_is_valid - sanity check EDID data
 * @edid: EDID data
 *
 * Sanity check the EDID block by looking at the header, the version number
 * and the checksum.  Return 0 if the EDID doesn't check out, or 1 if it's
 * valid.
 */
static bool edid_is_valid(struct edid *edid)
{
	int i;
	u8 csum = 0;
	u8 *raw_edid = (u8 *)edid;

	if (memcmp(edid->header, edid_header, sizeof(edid_header)))
		goto bad;
	if (edid->version != 1) {
		DRM_ERROR("EDID has major version %d, instead of 1\n", edid->version);
		goto bad;
	}
	if (edid->revision > 4)
		DRM_DEBUG("EDID minor > 4, assuming backward compatibility\n");

	for (i = 0; i < EDID_LENGTH; i++)
		csum += raw_edid[i];
	if (csum) {
		DRM_ERROR("EDID checksum is invalid, remainder is %d\n", csum);
		goto bad;
	}

	return 1;

bad:
	if (raw_edid) {
		DRM_ERROR("Raw EDID:\n");
		print_hex_dump_bytes(KERN_ERR, DUMP_PREFIX_NONE, raw_edid, EDID_LENGTH);
		printk("\n");
	}
	return 0;
}

/**
 * edid_vendor - match a string against EDID's obfuscated vendor field
 * @edid: EDID to match
 * @vendor: vendor string
 *
 * Returns true if @vendor is in @edid, false otherwise
 */
static bool edid_vendor(struct edid *edid, char *vendor)
{
	char edid_vendor[3];

	edid_vendor[0] = ((edid->mfg_id[0] & 0x7c) >> 2) + '@';
	edid_vendor[1] = (((edid->mfg_id[0] & 0x3) << 3) |
			  ((edid->mfg_id[1] & 0xe0) >> 5)) + '@';
	edid_vendor[2] = (edid->mfg_id[1] & 0x1f) + '@';

	return !strncmp(edid_vendor, vendor, 3);
}

/**
 * edid_get_quirks - return quirk flags for a given EDID
 * @edid: EDID to process
 *
 * This tells subsequent routines what fixes they need to apply.
 */
static u32 edid_get_quirks(struct edid *edid)
{
	struct edid_quirk *quirk;
	int i;

	for (i = 0; i < ARRAY_SIZE(edid_quirk_list); i++) {
		quirk = &edid_quirk_list[i];

		if (edid_vendor(edid, quirk->vendor) &&
		    (EDID_PRODUCT_ID(edid) == quirk->product_id))
			return quirk->quirks;
	}

	return 0;
}

#define MODE_SIZE(m) ((m)->hdisplay * (m)->vdisplay)
#define MODE_REFRESH_DIFF(m,r) (abs((m)->vrefresh - target_refresh))


/**
 * edid_fixup_preferred - set preferred modes based on quirk list
 * @connector: has mode list to fix up
 * @quirks: quirks list
 *
 * Walk the mode list for @connector, clearing the preferred status
 * on existing modes and setting it anew for the right mode ala @quirks.
 */
static void edid_fixup_preferred(struct drm_connector *connector,
				 u32 quirks)
{
	struct drm_display_mode *t, *cur_mode, *preferred_mode;
	int target_refresh = 0;

	if (list_empty(&connector->probed_modes))
		return;

	if (quirks & EDID_QUIRK_PREFER_LARGE_60)
		target_refresh = 60;
	if (quirks & EDID_QUIRK_PREFER_LARGE_75)
		target_refresh = 75;

	preferred_mode = list_first_entry(&connector->probed_modes,
					  struct drm_display_mode, head);

	list_for_each_entry_safe(cur_mode, t, &connector->probed_modes, head) {
		cur_mode->type &= ~DRM_MODE_TYPE_PREFERRED;

		if (cur_mode == preferred_mode)
			continue;

		/* Largest mode is preferred */
		if (MODE_SIZE(cur_mode) > MODE_SIZE(preferred_mode))
			preferred_mode = cur_mode;

		/* At a given size, try to get closest to target refresh */
		if ((MODE_SIZE(cur_mode) == MODE_SIZE(preferred_mode)) &&
		    MODE_REFRESH_DIFF(cur_mode, target_refresh) <
		    MODE_REFRESH_DIFF(preferred_mode, target_refresh)) {
			preferred_mode = cur_mode;
		}
	}

	preferred_mode->type |= DRM_MODE_TYPE_PREFERRED;
}

/**
 * drm_mode_std - convert standard mode info (width, height, refresh) into mode
 * @t: standard timing params
 * @timing_level: standard timing level
 *
 * Take the standard timing params (in this case width, aspect, and refresh)
 * and convert them into a real mode using CVT/GTF/DMT.
 *
 * Punts for now, but should eventually use the FB layer's CVT based mode
 * generation code.
 */
struct drm_display_mode *drm_mode_std(struct drm_device *dev,
				      struct std_timing *t,
				      int timing_level)
{
	struct drm_display_mode *mode;
	int hsize, vsize;
	int vrefresh_rate;
	unsigned aspect_ratio = (t->vfreq_aspect & EDID_TIMING_ASPECT_MASK)
		>> EDID_TIMING_ASPECT_SHIFT;
	unsigned vfreq = (t->vfreq_aspect & EDID_TIMING_VFREQ_MASK)
		>> EDID_TIMING_VFREQ_SHIFT;

	/* According to the EDID spec, the hdisplay = hsize * 8 + 248 */
	hsize = t->hsize * 8 + 248;
	/* vrefresh_rate = vfreq + 60 */
	vrefresh_rate = vfreq + 60;
	/* the vdisplay is calculated based on the aspect ratio */
	if (aspect_ratio == 0)
		vsize = (hsize * 10) / 16;
	else if (aspect_ratio == 1)
		vsize = (hsize * 3) / 4;
	else if (aspect_ratio == 2)
		vsize = (hsize * 4) / 5;
	else
		vsize = (hsize * 9) / 16;

	mode = NULL;
	switch (timing_level) {
	case LEVEL_DMT:
		mode = drm_mode_create(dev);
		if (mode) {
			mode->hdisplay = hsize;
			mode->vdisplay = vsize;
			drm_mode_set_name(mode);
		}
		break;
	case LEVEL_GTF:
		mode = drm_gtf_mode(dev, hsize, vsize, vrefresh_rate, 0, 0);
		break;
	case LEVEL_CVT:
		mode = drm_cvt_mode(dev, hsize, vsize, vrefresh_rate, 0, 0);
		break;
	}
	return mode;
}

/**
 * drm_mode_detailed - create a new mode from an EDID detailed timing section
 * @dev: DRM device (needed to create new mode)
 * @edid: EDID block
 * @timing: EDID detailed timing info
 * @quirks: quirks to apply
 *
 * An EDID detailed timing block contains enough info for us to create and
 * return a new struct drm_display_mode.
 */
static struct drm_display_mode *drm_mode_detailed(struct drm_device *dev,
						  struct edid *edid,
						  struct detailed_timing *timing,
						  u32 quirks)
{
	struct drm_display_mode *mode;
	struct detailed_pixel_timing *pt = &timing->data.pixel_data;
	unsigned hactive = (pt->hactive_hblank_hi & 0xf0) << 4 | pt->hactive_lo;
	unsigned vactive = (pt->vactive_vblank_hi & 0xf0) << 4 | pt->vactive_lo;
	unsigned hblank = (pt->hactive_hblank_hi & 0xf) << 8 | pt->hblank_lo;
	unsigned vblank = (pt->vactive_vblank_hi & 0xf) << 8 | pt->vblank_lo;
	unsigned hsync_offset = (pt->hsync_vsync_offset_pulse_width_hi & 0xc0) << 2 | pt->hsync_offset_lo;
	unsigned hsync_pulse_width = (pt->hsync_vsync_offset_pulse_width_hi & 0x30) << 4 | pt->hsync_pulse_width_lo;
	unsigned vsync_offset = (pt->hsync_vsync_offset_pulse_width_hi & 0xc) >> 2 | pt->vsync_offset_pulse_width_lo >> 4;
	unsigned vsync_pulse_width = (pt->hsync_vsync_offset_pulse_width_hi & 0x3) << 4 | (pt->vsync_offset_pulse_width_lo & 0xf);

	/* ignore tiny modes */
	if (hactive < 64 || vactive < 64)
		return NULL;

	if (pt->misc & DRM_EDID_PT_STEREO) {
		printk(KERN_WARNING "stereo mode not supported\n");
		return NULL;
	}
	if (!(pt->misc & DRM_EDID_PT_SEPARATE_SYNC)) {
		printk(KERN_WARNING "integrated sync not supported\n");
		return NULL;
	}

	mode = drm_mode_create(dev);
	if (!mode)
		return NULL;

	mode->type = DRM_MODE_TYPE_DRIVER;

	if (quirks & EDID_QUIRK_135_CLOCK_TOO_HIGH)
		timing->pixel_clock = cpu_to_le16(1088);

	mode->clock = le16_to_cpu(timing->pixel_clock) * 10;

	mode->hdisplay = hactive;
	mode->hsync_start = mode->hdisplay + hsync_offset;
	mode->hsync_end = mode->hsync_start + hsync_pulse_width;
	mode->htotal = mode->hdisplay + hblank;

	mode->vdisplay = vactive;
	mode->vsync_start = mode->vdisplay + vsync_offset;
	mode->vsync_end = mode->vsync_start + vsync_pulse_width;
	mode->vtotal = mode->vdisplay + vblank;

	drm_mode_set_name(mode);

	if (pt->misc & DRM_EDID_PT_INTERLACED)
		mode->flags |= DRM_MODE_FLAG_INTERLACE;

	if (quirks & EDID_QUIRK_DETAILED_SYNC_PP) {
		pt->misc |= DRM_EDID_PT_HSYNC_POSITIVE | DRM_EDID_PT_VSYNC_POSITIVE;
	}

	mode->flags |= (pt->misc & DRM_EDID_PT_HSYNC_POSITIVE) ?
		DRM_MODE_FLAG_PHSYNC : DRM_MODE_FLAG_NHSYNC;
	mode->flags |= (pt->misc & DRM_EDID_PT_VSYNC_POSITIVE) ?
		DRM_MODE_FLAG_PVSYNC : DRM_MODE_FLAG_NVSYNC;

	mode->width_mm = pt->width_mm_lo | (pt->width_height_mm_hi & 0xf0) << 4;
	mode->height_mm = pt->height_mm_lo | (pt->width_height_mm_hi & 0xf) << 8;

	if (quirks & EDID_QUIRK_DETAILED_IN_CM) {
		mode->width_mm *= 10;
		mode->height_mm *= 10;
	}

	if (quirks & EDID_QUIRK_DETAILED_USE_MAXIMUM_SIZE) {
		mode->width_mm = edid->width_cm * 10;
		mode->height_mm = edid->height_cm * 10;
	}

	return mode;
}

/*
 * Detailed mode info for the EDID "established modes" data to use.
 */
static struct drm_display_mode edid_est_modes[] = {
	{ DRM_MODE("800x600", DRM_MODE_TYPE_DRIVER, 40000, 800, 840,
		   968, 1056, 0, 600, 601, 605, 628, 0,
		   DRM_MODE_FLAG_PHSYNC | DRM_MODE_FLAG_PVSYNC) }, /* 800x600@60Hz */
	{ DRM_MODE("800x600", DRM_MODE_TYPE_DRIVER, 36000, 800, 824,
		   896, 1024, 0, 600, 601, 603,  625, 0,
		   DRM_MODE_FLAG_PHSYNC | DRM_MODE_FLAG_PVSYNC) }, /* 800x600@56Hz */
	{ DRM_MODE("640x480", DRM_MODE_TYPE_DRIVER, 31500, 640, 656,
		   720, 840, 0, 480, 481, 484, 500, 0,
		   DRM_MODE_FLAG_NHSYNC | DRM_MODE_FLAG_NVSYNC) }, /* 640x480@75Hz */
	{ DRM_MODE("640x480", DRM_MODE_TYPE_DRIVER, 31500, 640, 664,
		   704,  832, 0, 480, 489, 491, 520, 0,
		   DRM_MODE_FLAG_NHSYNC | DRM_MODE_FLAG_NVSYNC) }, /* 640x480@72Hz */
	{ DRM_MODE("640x480", DRM_MODE_TYPE_DRIVER, 30240, 640, 704,
		   768,  864, 0, 480, 483, 486, 525, 0,
		   DRM_MODE_FLAG_NHSYNC | DRM_MODE_FLAG_NVSYNC) }, /* 640x480@67Hz */
	{ DRM_MODE("640x480", DRM_MODE_TYPE_DRIVER, 25200, 640, 656,
		   752, 800, 0, 480, 490, 492, 525, 0,
		   DRM_MODE_FLAG_NHSYNC | DRM_MODE_FLAG_NVSYNC) }, /* 640x480@60Hz */
	{ DRM_MODE("720x400", DRM_MODE_TYPE_DRIVER, 35500, 720, 738,
		   846, 900, 0, 400, 421, 423,  449, 0,
		   DRM_MODE_FLAG_NHSYNC | DRM_MODE_FLAG_NVSYNC) }, /* 720x400@88Hz */
	{ DRM_MODE("720x400", DRM_MODE_TYPE_DRIVER, 28320, 720, 738,
		   846,  900, 0, 400, 412, 414, 449, 0,
		   DRM_MODE_FLAG_NHSYNC | DRM_MODE_FLAG_PVSYNC) }, /* 720x400@70Hz */
	{ DRM_MODE("1280x1024", DRM_MODE_TYPE_DRIVER, 135000, 1280, 1296,
		   1440, 1688, 0, 1024, 1025, 1028, 1066, 0,
		   DRM_MODE_FLAG_PHSYNC | DRM_MODE_FLAG_PVSYNC) }, /* 1280x1024@75Hz */
	{ DRM_MODE("1024x768", DRM_MODE_TYPE_DRIVER, 78800, 1024, 1040,
		   1136, 1312, 0,  768, 769, 772, 800, 0,
		   DRM_MODE_FLAG_PHSYNC | DRM_MODE_FLAG_PVSYNC) }, /* 1024x768@75Hz */
	{ DRM_MODE("1024x768", DRM_MODE_TYPE_DRIVER, 75000, 1024, 1048,
		   1184, 1328, 0,  768, 771, 777, 806, 0,
		   DRM_MODE_FLAG_NHSYNC | DRM_MODE_FLAG_NVSYNC) }, /* 1024x768@70Hz */
	{ DRM_MODE("1024x768", DRM_MODE_TYPE_DRIVER, 65000, 1024, 1048,
		   1184, 1344, 0,  768, 771, 777, 806, 0,
		   DRM_MODE_FLAG_NHSYNC | DRM_MODE_FLAG_NVSYNC) }, /* 1024x768@60Hz */
	{ DRM_MODE("1024x768", DRM_MODE_TYPE_DRIVER,44900, 1024, 1032,
		   1208, 1264, 0, 768, 768, 776, 817, 0,
		   DRM_MODE_FLAG_PHSYNC | DRM_MODE_FLAG_PVSYNC | DRM_MODE_FLAG_INTERLACE) }, /* 1024x768@43Hz */
	{ DRM_MODE("832x624", DRM_MODE_TYPE_DRIVER, 57284, 832, 864,
		   928, 1152, 0, 624, 625, 628, 667, 0,
		   DRM_MODE_FLAG_NHSYNC | DRM_MODE_FLAG_NVSYNC) }, /* 832x624@75Hz */
	{ DRM_MODE("800x600", DRM_MODE_TYPE_DRIVER, 49500, 800, 816,
		   896, 1056, 0, 600, 601, 604,  625, 0,
		   DRM_MODE_FLAG_PHSYNC | DRM_MODE_FLAG_PVSYNC) }, /* 800x600@75Hz */
	{ DRM_MODE("800x600", DRM_MODE_TYPE_DRIVER, 50000, 800, 856,
		   976, 1040, 0, 600, 637, 643, 666, 0,
		   DRM_MODE_FLAG_PHSYNC | DRM_MODE_FLAG_PVSYNC) }, /* 800x600@72Hz */
	{ DRM_MODE("1152x864", DRM_MODE_TYPE_DRIVER, 108000, 1152, 1216,
		   1344, 1600, 0,  864, 865, 868, 900, 0,
		   DRM_MODE_FLAG_PHSYNC | DRM_MODE_FLAG_PVSYNC) }, /* 1152x864@75Hz */
};

#define EDID_EST_TIMINGS 16
#define EDID_STD_TIMINGS 8
#define EDID_DETAILED_TIMINGS 4

/**
 * add_established_modes - get est. modes from EDID and add them
 * @edid: EDID block to scan
 *
 * Each EDID block contains a bitmap of the supported "established modes" list
 * (defined above).  Tease them out and add them to the global modes list.
 */
static int add_established_modes(struct drm_connector *connector, struct edid *edid)
{
	struct drm_device *dev = connector->dev;
	unsigned long est_bits = edid->established_timings.t1 |
		(edid->established_timings.t2 << 8) |
		((edid->established_timings.mfg_rsvd & 0x80) << 9);
	int i, modes = 0;

	for (i = 0; i <= EDID_EST_TIMINGS; i++)
		if (est_bits & (1<<i)) {
			struct drm_display_mode *newmode;
			newmode = drm_mode_duplicate(dev, &edid_est_modes[i]);
			if (newmode) {
				drm_mode_probed_add(connector, newmode);
				modes++;
			}
		}

	return modes;
}
/**
 * stanard_timing_level - get std. timing level(CVT/GTF/DMT)
 * @edid: EDID block to scan
 */
static int standard_timing_level(struct edid *edid)
{
	if (edid->revision >= 2) {
		if (edid->revision >= 4 && (edid->features & DRM_EDID_FEATURE_DEFAULT_GTF))
			return LEVEL_CVT;
		return LEVEL_GTF;
	}
	return LEVEL_DMT;
}

/**
 * add_standard_modes - get std. modes from EDID and add them
 * @edid: EDID block to scan
 *
 * Standard modes can be calculated using the CVT standard.  Grab them from
 * @edid, calculate them, and add them to the list.
 */
static int add_standard_modes(struct drm_connector *connector, struct edid *edid)
{
	struct drm_device *dev = connector->dev;
	int i, modes = 0;
	int timing_level;

	timing_level = standard_timing_level(edid);

	for (i = 0; i < EDID_STD_TIMINGS; i++) {
		struct std_timing *t = &edid->standard_timings[i];
		struct drm_display_mode *newmode;

		/* If std timings bytes are 1, 1 it's empty */
		if (t->hsize == 1 && t->vfreq_aspect == 1)
			continue;

		newmode = drm_mode_std(dev, &edid->standard_timings[i],
					timing_level);
		if (newmode) {
			drm_mode_probed_add(connector, newmode);
			modes++;
		}
	}

	return modes;
}

/**
 * add_detailed_modes - get detailed mode info from EDID data
 * @connector: attached connector
 * @edid: EDID block to scan
 * @quirks: quirks to apply
 *
 * Some of the detailed timing sections may contain mode information.  Grab
 * it and add it to the list.
 */
static int add_detailed_info(struct drm_connector *connector,
			     struct edid *edid, u32 quirks)
{
	struct drm_device *dev = connector->dev;
	int i, j, modes = 0;
	int timing_level;

	timing_level = standard_timing_level(edid);

	for (i = 0; i < EDID_DETAILED_TIMINGS; i++) {
		struct detailed_timing *timing = &edid->detailed_timings[i];
		struct detailed_non_pixel *data = &timing->data.other_data;
		struct drm_display_mode *newmode;

		/* X server check is version 1.1 or higher */
		if (edid->version == 1 && edid->revision >= 1 &&
		    !timing->pixel_clock) {
			/* Other timing or info */
			switch (data->type) {
			case EDID_DETAIL_MONITOR_SERIAL:
				break;
			case EDID_DETAIL_MONITOR_STRING:
				break;
			case EDID_DETAIL_MONITOR_RANGE:
				/* Get monitor range data */
				break;
			case EDID_DETAIL_MONITOR_NAME:
				break;
			case EDID_DETAIL_MONITOR_CPDATA:
				break;
			case EDID_DETAIL_STD_MODES:
				/* Five modes per detailed section */
				for (j = 0; j < 5; i++) {
					struct std_timing *std;
					struct drm_display_mode *newmode;

					std = &data->data.timings[j];
					newmode = drm_mode_std(dev, std);
					if (newmode) {
						drm_mode_probed_add(connector, newmode);
						modes++;
					}
				}
				break;
			default:
				break;
			}
		} else {
			newmode = drm_mode_detailed(dev, edid, timing, quirks);
			if (!newmode)
				continue;

			/* First detailed mode is preferred */
			if (i == 0 && (edid->features & DRM_EDID_FEATURE_PREFERRED_TIMING))
				newmode->type |= DRM_MODE_TYPE_PREFERRED;
			drm_mode_probed_add(connector, newmode);

			modes++;
<<<<<<< HEAD
=======
			continue;
		}

		/* Other timing or info */
		switch (data->type) {
		case EDID_DETAIL_MONITOR_SERIAL:
			break;
		case EDID_DETAIL_MONITOR_STRING:
			break;
		case EDID_DETAIL_MONITOR_RANGE:
			/* Get monitor range data */
			break;
		case EDID_DETAIL_MONITOR_NAME:
			break;
		case EDID_DETAIL_MONITOR_CPDATA:
			break;
		case EDID_DETAIL_STD_MODES:
			/* Five modes per detailed section */
			for (j = 0; j < 5; i++) {
				struct std_timing *std;
				struct drm_display_mode *newmode;

				std = &data->data.timings[j];
				newmode = drm_mode_std(dev, std,
							timing_level);
				if (newmode) {
					drm_mode_probed_add(connector, newmode);
					modes++;
				}
			}
			break;
		default:
			break;
>>>>>>> a987fcaa
		}
	}

	return modes;
}

#define DDC_ADDR 0x50
/**
 * Get EDID information via I2C.
 *
 * \param adapter : i2c device adaptor
 * \param buf     : EDID data buffer to be filled
 * \param len     : EDID data buffer length
 * \return 0 on success or -1 on failure.
 *
 * Try to fetch EDID information by calling i2c driver function.
 */
int drm_do_probe_ddc_edid(struct i2c_adapter *adapter,
			  unsigned char *buf, int len)
{
	unsigned char start = 0x0;
	struct i2c_msg msgs[] = {
		{
			.addr	= DDC_ADDR,
			.flags	= 0,
			.len	= 1,
			.buf	= &start,
		}, {
			.addr	= DDC_ADDR,
			.flags	= I2C_M_RD,
			.len	= len,
			.buf	= buf,
		}
	};

	if (i2c_transfer(adapter, msgs, 2) == 2)
		return 0;

	dev_info(&adapter->dev, "unable to read EDID block.\n");
	return -1;
}
EXPORT_SYMBOL(drm_do_probe_ddc_edid);

static int drm_ddc_read_edid(struct drm_connector *connector,
			     struct i2c_adapter *adapter,
			     char *buf, int len)
{
	int ret;

	ret = drm_do_probe_ddc_edid(adapter, buf, len);
	if (ret != 0) {
		dev_info(&connector->dev->pdev->dev, "%s: no EDID data\n",
			 drm_get_connector_name(connector));
		goto end;
	}
	if (!edid_is_valid((struct edid *)buf)) {
		dev_warn(&connector->dev->pdev->dev, "%s: EDID invalid.\n",
			 drm_get_connector_name(connector));
		ret = -1;
	}
end:
	return ret;
}

#define MAX_EDID_EXT_NUM 4
/**
 * drm_get_edid - get EDID data, if available
 * @connector: connector we're probing
 * @adapter: i2c adapter to use for DDC
 *
 * Poke the given connector's i2c channel to grab EDID data if possible.
 *
 * Return edid data or NULL if we couldn't find any.
 */
struct edid *drm_get_edid(struct drm_connector *connector,
			  struct i2c_adapter *adapter)
{
	int ret;
	struct edid *edid;

	edid = kmalloc(EDID_LENGTH * (MAX_EDID_EXT_NUM + 1),
		       GFP_KERNEL);
	if (edid == NULL) {
		dev_warn(&connector->dev->pdev->dev,
			 "Failed to allocate EDID\n");
		goto end;
	}

	/* Read first EDID block */
	ret = drm_ddc_read_edid(connector, adapter,
				(unsigned char *)edid, EDID_LENGTH);
	if (ret != 0)
		goto clean_up;

	/* There are EDID extensions to be read */
	if (edid->extensions != 0) {
		int edid_ext_num = edid->extensions;

		if (edid_ext_num > MAX_EDID_EXT_NUM) {
			dev_warn(&connector->dev->pdev->dev,
				 "The number of extension(%d) is "
				 "over max (%d), actually read number (%d)\n",
				 edid_ext_num, MAX_EDID_EXT_NUM,
				 MAX_EDID_EXT_NUM);
			/* Reset EDID extension number to be read */
			edid_ext_num = MAX_EDID_EXT_NUM;
		}
		/* Read EDID including extensions too */
		ret = drm_ddc_read_edid(connector, adapter, (char *)edid,
					EDID_LENGTH * (edid_ext_num + 1));
		if (ret != 0)
			goto clean_up;

	}

	connector->display_info.raw_edid = (char *)edid;
	goto end;

clean_up:
	kfree(edid);
	edid = NULL;
end:
	return edid;

}
EXPORT_SYMBOL(drm_get_edid);

#define HDMI_IDENTIFIER 0x000C03
#define VENDOR_BLOCK    0x03
/**
 * drm_detect_hdmi_monitor - detect whether monitor is hdmi.
 * @edid: monitor EDID information
 *
 * Parse the CEA extension according to CEA-861-B.
 * Return true if HDMI, false if not or unknown.
 */
bool drm_detect_hdmi_monitor(struct edid *edid)
{
	char *edid_ext = NULL;
	int i, hdmi_id, edid_ext_num;
	int start_offset, end_offset;
	bool is_hdmi = false;

	/* No EDID or EDID extensions */
	if (edid == NULL || edid->extensions == 0)
		goto end;

	/* Chose real EDID extension number */
	edid_ext_num = edid->extensions > MAX_EDID_EXT_NUM ?
		       MAX_EDID_EXT_NUM : edid->extensions;

	/* Find CEA extension */
	for (i = 0; i < edid_ext_num; i++) {
		edid_ext = (char *)edid + EDID_LENGTH * (i + 1);
		/* This block is CEA extension */
		if (edid_ext[0] == 0x02)
			break;
	}

	if (i == edid_ext_num)
		goto end;

	/* Data block offset in CEA extension block */
	start_offset = 4;
	end_offset = edid_ext[2];

	/*
	 * Because HDMI identifier is in Vendor Specific Block,
	 * search it from all data blocks of CEA extension.
	 */
	for (i = start_offset; i < end_offset;
		/* Increased by data block len */
		i += ((edid_ext[i] & 0x1f) + 1)) {
		/* Find vendor specific block */
		if ((edid_ext[i] >> 5) == VENDOR_BLOCK) {
			hdmi_id = edid_ext[i + 1] | (edid_ext[i + 2] << 8) |
				  edid_ext[i + 3] << 16;
			/* Find HDMI identifier */
			if (hdmi_id == HDMI_IDENTIFIER)
				is_hdmi = true;
			break;
		}
	}

end:
	return is_hdmi;
}
EXPORT_SYMBOL(drm_detect_hdmi_monitor);

/**
 * drm_add_edid_modes - add modes from EDID data, if available
 * @connector: connector we're probing
 * @edid: edid data
 *
 * Add the specified modes to the connector's mode list.
 *
 * Return number of modes added or 0 if we couldn't find any.
 */
int drm_add_edid_modes(struct drm_connector *connector, struct edid *edid)
{
	int num_modes = 0;
	u32 quirks;

	if (edid == NULL) {
		return 0;
	}
	if (!edid_is_valid(edid)) {
		dev_warn(&connector->dev->pdev->dev, "%s: EDID invalid.\n",
			 drm_get_connector_name(connector));
		return 0;
	}

	quirks = edid_get_quirks(edid);

	num_modes += add_established_modes(connector, edid);
	num_modes += add_standard_modes(connector, edid);
	num_modes += add_detailed_info(connector, edid, quirks);

	if (quirks & (EDID_QUIRK_PREFER_LARGE_60 | EDID_QUIRK_PREFER_LARGE_75))
		edid_fixup_preferred(connector, quirks);

	connector->display_info.serration_vsync = (edid->input & DRM_EDID_INPUT_SERRATION_VSYNC) ? 1 : 0;
	connector->display_info.sync_on_green = (edid->input & DRM_EDID_INPUT_SYNC_ON_GREEN) ? 1 : 0;
	connector->display_info.composite_sync = (edid->input & DRM_EDID_INPUT_COMPOSITE_SYNC) ? 1 : 0;
	connector->display_info.separate_syncs = (edid->input & DRM_EDID_INPUT_SEPARATE_SYNCS) ? 1 : 0;
	connector->display_info.blank_to_black = (edid->input & DRM_EDID_INPUT_BLANK_TO_BLACK) ? 1 : 0;
	connector->display_info.video_level = (edid->input & DRM_EDID_INPUT_VIDEO_LEVEL) >> 5;
	connector->display_info.digital = (edid->input & DRM_EDID_INPUT_DIGITAL) ? 1 : 0;
	connector->display_info.width_mm = edid->width_cm * 10;
	connector->display_info.height_mm = edid->height_cm * 10;
	connector->display_info.gamma = edid->gamma;
	connector->display_info.gtf_supported = (edid->features & DRM_EDID_FEATURE_DEFAULT_GTF) ? 1 : 0;
	connector->display_info.standard_color = (edid->features & DRM_EDID_FEATURE_STANDARD_COLOR) ? 1 : 0;
	connector->display_info.display_type = (edid->features & DRM_EDID_FEATURE_DISPLAY_TYPE) >> 3;
	connector->display_info.active_off_supported = (edid->features & DRM_EDID_FEATURE_PM_ACTIVE_OFF) ? 1 : 0;
	connector->display_info.suspend_supported = (edid->features & DRM_EDID_FEATURE_PM_SUSPEND) ? 1 : 0;
	connector->display_info.standby_supported = (edid->features & DRM_EDID_FEATURE_PM_STANDBY) ? 1 : 0;
	connector->display_info.gamma = edid->gamma;

	return num_modes;
}
EXPORT_SYMBOL(drm_add_edid_modes);<|MERGE_RESOLUTION|>--- conflicted
+++ resolved
@@ -570,7 +570,8 @@
 					struct drm_display_mode *newmode;
 
 					std = &data->data.timings[j];
-					newmode = drm_mode_std(dev, std);
+					newmode = drm_mode_std(dev, std,
+							timing_level);
 					if (newmode) {
 						drm_mode_probed_add(connector, newmode);
 						modes++;
@@ -591,42 +592,6 @@
 			drm_mode_probed_add(connector, newmode);
 
 			modes++;
-<<<<<<< HEAD
-=======
-			continue;
-		}
-
-		/* Other timing or info */
-		switch (data->type) {
-		case EDID_DETAIL_MONITOR_SERIAL:
-			break;
-		case EDID_DETAIL_MONITOR_STRING:
-			break;
-		case EDID_DETAIL_MONITOR_RANGE:
-			/* Get monitor range data */
-			break;
-		case EDID_DETAIL_MONITOR_NAME:
-			break;
-		case EDID_DETAIL_MONITOR_CPDATA:
-			break;
-		case EDID_DETAIL_STD_MODES:
-			/* Five modes per detailed section */
-			for (j = 0; j < 5; i++) {
-				struct std_timing *std;
-				struct drm_display_mode *newmode;
-
-				std = &data->data.timings[j];
-				newmode = drm_mode_std(dev, std,
-							timing_level);
-				if (newmode) {
-					drm_mode_probed_add(connector, newmode);
-					modes++;
-				}
-			}
-			break;
-		default:
-			break;
->>>>>>> a987fcaa
 		}
 	}
 
