--- conflicted
+++ resolved
@@ -299,14 +299,10 @@
 
 int
 nouveau_i2c_identify(struct drm_device *dev, const char *what,
-<<<<<<< HEAD
-		     struct i2c_board_info *info, int index)
-=======
 		     struct i2c_board_info *info,
 		     bool (*match)(struct nouveau_i2c_chan *,
 				   struct i2c_board_info *),
 		     int index)
->>>>>>> 45f53cc9
 {
 	struct nouveau_i2c_chan *i2c = nouveau_i2c_find(dev, index);
 	int i;
@@ -314,12 +310,8 @@
 	NV_DEBUG(dev, "Probing %ss on I2C bus: %d\n", what, index);
 
 	for (i = 0; info[i].addr; i++) {
-<<<<<<< HEAD
-		if (nouveau_probe_i2c_addr(i2c, info[i].addr)) {
-=======
 		if (nouveau_probe_i2c_addr(i2c, info[i].addr) &&
 		    (!match || match(i2c, &info[i]))) {
->>>>>>> 45f53cc9
 			NV_INFO(dev, "Detected %s: %s\n", what, info[i].type);
 			return i;
 		}
