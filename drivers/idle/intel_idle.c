--- conflicted
+++ resolved
@@ -231,11 +231,6 @@
 	kt_before = ktime_get_real();
 
 	stop_critical_timings();
-<<<<<<< HEAD
-	trace_power_start(POWER_CSTATE, (eax >> 4) + 1, cpu);
-	trace_cpu_idle((eax >> 4) + 1, cpu);
-=======
->>>>>>> 63310467
 	if (!need_resched()) {
 
 		__monitor((void *)&current_thread_info()->flags, 0, 0);
