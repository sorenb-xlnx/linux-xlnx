/*
 *  Copyright 2007 Red Hat, Inc.
 *  by Peter Jones <pjones@redhat.com>
 *  Copyright 2008 IBM, Inc.
 *  by Konrad Rzeszutek <konradr@linux.vnet.ibm.com>
 *  Copyright 2008
 *  by Konrad Rzeszutek <ketuzsezr@darnok.org>
 *
 * This code exposes the iSCSI Boot Format Table to userland via sysfs.
 *
 * This program is free software; you can redistribute it and/or modify
 * it under the terms of the GNU General Public License v2.0 as published by
 * the Free Software Foundation
 *
 * This program is distributed in the hope that it will be useful,
 * but WITHOUT ANY WARRANTY; without even the implied warranty of
 * MERCHANTABILITY or FITNESS FOR A PARTICULAR PURPOSE.  See the
 * GNU General Public License for more details.
 *
 * Changelog:
 *
 *  14 Mar 2008 - Konrad Rzeszutek <ketuzsezr@darnok.org>
 *    Updated comments and copyrights. (v0.4.9)
 *
 *  11 Feb 2008 - Konrad Rzeszutek <konradr@linux.vnet.ibm.com>
 *    Converted to using ibft_addr. (v0.4.8)
 *
 *   8 Feb 2008 - Konrad Rzeszutek <konradr@linux.vnet.ibm.com>
 *    Combined two functions in one: reserve_ibft_region. (v0.4.7)
 *
 *  30 Jan 2008 - Konrad Rzeszutek <konradr@linux.vnet.ibm.com>
 *   Added logic to handle IPv6 addresses. (v0.4.6)
 *
 *  25 Jan 2008 - Konrad Rzeszutek <konradr@linux.vnet.ibm.com>
 *   Added logic to handle badly not-to-spec iBFT. (v0.4.5)
 *
 *   4 Jan 2008 - Konrad Rzeszutek <konradr@linux.vnet.ibm.com>
 *   Added __init to function declarations. (v0.4.4)
 *
 *  21 Dec 2007 - Konrad Rzeszutek <konradr@linux.vnet.ibm.com>
 *   Updated kobject registration, combined unregister functions in one
 *   and code and style cleanup. (v0.4.3)
 *
 *   5 Dec 2007 - Konrad Rzeszutek <konradr@linux.vnet.ibm.com>
 *   Added end-markers to enums and re-organized kobject registration. (v0.4.2)
 *
 *   4 Dec 2007 - Konrad Rzeszutek <konradr@linux.vnet.ibm.com>
 *   Created 'device' sysfs link to the NIC and style cleanup. (v0.4.1)
 *
 *  28 Nov 2007 - Konrad Rzeszutek <konradr@linux.vnet.ibm.com>
 *   Added sysfs-ibft documentation, moved 'find_ibft' function to
 *   in its own file and added text attributes for every struct field.  (v0.4)
 *
 *  21 Nov 2007 - Konrad Rzeszutek <konradr@linux.vnet.ibm.com>
 *   Added text attributes emulating OpenFirmware /proc/device-tree naming.
 *   Removed binary /sysfs interface (v0.3)
 *
 *  29 Aug 2007 - Konrad Rzeszutek <konradr@linux.vnet.ibm.com>
 *   Added functionality in setup.c to reserve iBFT region. (v0.2)
 *
 *  27 Aug 2007 - Konrad Rzeszutek <konradr@linux.vnet.ibm.com>
 *   First version exposing iBFT data via a binary /sysfs. (v0.1)
 *
 */


#include <linux/blkdev.h>
#include <linux/capability.h>
#include <linux/ctype.h>
#include <linux/device.h>
#include <linux/err.h>
#include <linux/init.h>
#include <linux/iscsi_ibft.h>
#include <linux/limits.h>
#include <linux/module.h>
#include <linux/pci.h>
#include <linux/slab.h>
#include <linux/stat.h>
#include <linux/string.h>
#include <linux/types.h>

#define IBFT_ISCSI_VERSION "0.4.9"
#define IBFT_ISCSI_DATE "2008-Mar-14"

MODULE_AUTHOR("Peter Jones <pjones@redhat.com> and \
Konrad Rzeszutek <ketuzsezr@darnok.org>");
MODULE_DESCRIPTION("sysfs interface to BIOS iBFT information");
MODULE_LICENSE("GPL");
MODULE_VERSION(IBFT_ISCSI_VERSION);

struct ibft_hdr {
	u8 id;
	u8 version;
	u16 length;
	u8 index;
	u8 flags;
} __attribute__((__packed__));

struct ibft_control {
	struct ibft_hdr hdr;
	u16 extensions;
	u16 initiator_off;
	u16 nic0_off;
	u16 tgt0_off;
	u16 nic1_off;
	u16 tgt1_off;
} __attribute__((__packed__));

struct ibft_initiator {
	struct ibft_hdr hdr;
	char isns_server[16];
	char slp_server[16];
	char pri_radius_server[16];
	char sec_radius_server[16];
	u16 initiator_name_len;
	u16 initiator_name_off;
} __attribute__((__packed__));

struct ibft_nic {
	struct ibft_hdr hdr;
	char ip_addr[16];
	u8 subnet_mask_prefix;
	u8 origin;
	char gateway[16];
	char primary_dns[16];
	char secondary_dns[16];
	char dhcp[16];
	u16 vlan;
	char mac[6];
	u16 pci_bdf;
	u16 hostname_len;
	u16 hostname_off;
} __attribute__((__packed__));

struct ibft_tgt {
	struct ibft_hdr hdr;
	char ip_addr[16];
	u16 port;
	char lun[8];
	u8 chap_type;
	u8 nic_assoc;
	u16 tgt_name_len;
	u16 tgt_name_off;
	u16 chap_name_len;
	u16 chap_name_off;
	u16 chap_secret_len;
	u16 chap_secret_off;
	u16 rev_chap_name_len;
	u16 rev_chap_name_off;
	u16 rev_chap_secret_len;
	u16 rev_chap_secret_off;
} __attribute__((__packed__));

/*
 * The kobject different types and its names.
 *
*/
enum ibft_id {
	id_reserved = 0, /* We don't support. */
	id_control = 1, /* Should show up only once and is not exported. */
	id_initiator = 2,
	id_nic = 3,
	id_target = 4,
	id_extensions = 5, /* We don't support. */
	id_end_marker,
};

/*
 * We do not support the other types, hence the usage of NULL.
 * This maps to the enum ibft_id.
 */
static const char *ibft_id_names[] =
	{NULL, NULL, "initiator", "ethernet%d", "target%d", NULL, NULL};

/*
 * The text attributes names for each of the kobjects.
*/
enum ibft_eth_properties_enum {
	ibft_eth_index,
	ibft_eth_flags,
	ibft_eth_ip_addr,
	ibft_eth_subnet_mask,
	ibft_eth_origin,
	ibft_eth_gateway,
	ibft_eth_primary_dns,
	ibft_eth_secondary_dns,
	ibft_eth_dhcp,
	ibft_eth_vlan,
	ibft_eth_mac,
	/* ibft_eth_pci_bdf - this is replaced by link to the device itself. */
	ibft_eth_hostname,
	ibft_eth_end_marker,
};

static const char *ibft_eth_properties[] =
	{"index", "flags", "ip-addr", "subnet-mask", "origin", "gateway",
	"primary-dns", "secondary-dns", "dhcp", "vlan", "mac", "hostname",
	NULL};

enum ibft_tgt_properties_enum {
	ibft_tgt_index,
	ibft_tgt_flags,
	ibft_tgt_ip_addr,
	ibft_tgt_port,
	ibft_tgt_lun,
	ibft_tgt_chap_type,
	ibft_tgt_nic_assoc,
	ibft_tgt_name,
	ibft_tgt_chap_name,
	ibft_tgt_chap_secret,
	ibft_tgt_rev_chap_name,
	ibft_tgt_rev_chap_secret,
	ibft_tgt_end_marker,
};

static const char *ibft_tgt_properties[] =
	{"index", "flags", "ip-addr", "port", "lun", "chap-type", "nic-assoc",
	"target-name", "chap-name", "chap-secret", "rev-chap-name",
	"rev-chap-name-secret", NULL};

enum ibft_initiator_properties_enum {
	ibft_init_index,
	ibft_init_flags,
	ibft_init_isns_server,
	ibft_init_slp_server,
	ibft_init_pri_radius_server,
	ibft_init_sec_radius_server,
	ibft_init_initiator_name,
	ibft_init_end_marker,
};

static const char *ibft_initiator_properties[] =
	{"index", "flags", "isns-server", "slp-server", "pri-radius-server",
	"sec-radius-server", "initiator-name", NULL};

/*
 * The kobject and attribute structures.
 */

struct ibft_kobject {
	struct ibft_table_header *header;
	union {
		struct ibft_initiator *initiator;
		struct ibft_nic *nic;
		struct ibft_tgt *tgt;
		struct ibft_hdr *hdr;
	};
	struct kobject kobj;
	struct list_head node;
};

struct ibft_attribute {
	struct attribute attr;
	ssize_t (*show) (struct  ibft_kobject *entry,
			 struct ibft_attribute *attr, char *buf);
	union {
		struct ibft_initiator *initiator;
		struct ibft_nic *nic;
		struct ibft_tgt *tgt;
		struct ibft_hdr *hdr;
	};
	struct kobject *kobj;
	int type; /* The enum of the type. This can be any value of:
		ibft_eth_properties_enum, ibft_tgt_properties_enum,
		or ibft_initiator_properties_enum. */
	struct list_head node;
};

static LIST_HEAD(ibft_attr_list);
static LIST_HEAD(ibft_kobject_list);

static const char nulls[16];

/*
 * Helper functions to parse data properly.
 */
static ssize_t sprintf_ipaddr(char *buf, u8 *ip)
{
	char *str = buf;

	if (ip[0] == 0 && ip[1] == 0 && ip[2] == 0 && ip[3] == 0 &&
	    ip[4] == 0 && ip[5] == 0 && ip[6] == 0 && ip[7] == 0 &&
	    ip[8] == 0 && ip[9] == 0 && ip[10] == 0xff && ip[11] == 0xff) {
		/*
		 * IPV4
		 */
		str += sprintf(buf, "%pI4", ip + 12);
	} else {
		/*
		 * IPv6
		 */
		str += sprintf(str, "%pI6", ip);
	}
	str += sprintf(str, "\n");
	return str - buf;
}

static ssize_t sprintf_string(char *str, int len, char *buf)
{
	return sprintf(str, "%.*s\n", len, buf);
}

/*
 * Helper function to verify the IBFT header.
 */
static int ibft_verify_hdr(char *t, struct ibft_hdr *hdr, int id, int length)
{
	if (hdr->id != id) {
		printk(KERN_ERR "iBFT error: We expected the " \
				"field header.id to have %d but " \
				"found %d instead!\n", id, hdr->id);
		return -ENODEV;
	}
	if (hdr->length != length) {
		printk(KERN_ERR "iBFT error: We expected the " \
				"field header.length to have %d but " \
				"found %d instead!\n", length, hdr->length);
		return -ENODEV;
	}

	return 0;
}

static void ibft_release(struct kobject *kobj)
{
	struct ibft_kobject *ibft =
		container_of(kobj, struct ibft_kobject, kobj);
	kfree(ibft);
}

/*
 *  Routines for parsing the iBFT data to be human readable.
 */
static ssize_t ibft_attr_show_initiator(struct ibft_kobject *entry,
					struct ibft_attribute *attr,
					char *buf)
{
	struct ibft_initiator *initiator = entry->initiator;
	void *ibft_loc = entry->header;
	char *str = buf;

	if (!initiator)
		return 0;

	switch (attr->type) {
	case ibft_init_index:
		str += sprintf(str, "%d\n", initiator->hdr.index);
		break;
	case ibft_init_flags:
		str += sprintf(str, "%d\n", initiator->hdr.flags);
		break;
	case ibft_init_isns_server:
		str += sprintf_ipaddr(str, initiator->isns_server);
		break;
	case ibft_init_slp_server:
		str += sprintf_ipaddr(str, initiator->slp_server);
		break;
	case ibft_init_pri_radius_server:
		str += sprintf_ipaddr(str, initiator->pri_radius_server);
		break;
	case ibft_init_sec_radius_server:
		str += sprintf_ipaddr(str, initiator->sec_radius_server);
		break;
	case ibft_init_initiator_name:
		str += sprintf_string(str, initiator->initiator_name_len,
				      (char *)ibft_loc +
				      initiator->initiator_name_off);
		break;
	default:
		break;
	}

	return str - buf;
}

static ssize_t ibft_attr_show_nic(struct ibft_kobject *entry,
				  struct ibft_attribute *attr,
				  char *buf)
{
	struct ibft_nic *nic = entry->nic;
	void *ibft_loc = entry->header;
	char *str = buf;
<<<<<<< HEAD
	char *mac;
	__be32 val;
=======
	int val;
>>>>>>> 655ffee2

	if (!nic)
		return 0;

	switch (attr->type) {
	case ibft_eth_index:
		str += sprintf(str, "%d\n", nic->hdr.index);
		break;
	case ibft_eth_flags:
		str += sprintf(str, "%d\n", nic->hdr.flags);
		break;
	case ibft_eth_ip_addr:
		str += sprintf_ipaddr(str, nic->ip_addr);
		break;
	case ibft_eth_subnet_mask:
		val = cpu_to_be32(~((1 << (32-nic->subnet_mask_prefix))-1));
		str += sprintf(str, "%pI4", &val);
		break;
	case ibft_eth_origin:
		str += sprintf(str, "%d\n", nic->origin);
		break;
	case ibft_eth_gateway:
		str += sprintf_ipaddr(str, nic->gateway);
		break;
	case ibft_eth_primary_dns:
		str += sprintf_ipaddr(str, nic->primary_dns);
		break;
	case ibft_eth_secondary_dns:
		str += sprintf_ipaddr(str, nic->secondary_dns);
		break;
	case ibft_eth_dhcp:
		str += sprintf_ipaddr(str, nic->dhcp);
		break;
	case ibft_eth_vlan:
		str += sprintf(str, "%d\n", nic->vlan);
		break;
	case ibft_eth_mac:
		str += sprintf(str, "%pM\n", nic->mac);
		break;
	case ibft_eth_hostname:
		str += sprintf_string(str, nic->hostname_len,
				      (char *)ibft_loc + nic->hostname_off);
		break;
	default:
		break;
	}

	return str - buf;
};

static ssize_t ibft_attr_show_target(struct ibft_kobject *entry,
				     struct ibft_attribute *attr,
				     char *buf)
{
	struct ibft_tgt *tgt = entry->tgt;
	void *ibft_loc = entry->header;
	char *str = buf;
	int i;

	if (!tgt)
		return 0;

	switch (attr->type) {
	case ibft_tgt_index:
		str += sprintf(str, "%d\n", tgt->hdr.index);
		break;
	case ibft_tgt_flags:
		str += sprintf(str, "%d\n", tgt->hdr.flags);
		break;
	case ibft_tgt_ip_addr:
		str += sprintf_ipaddr(str, tgt->ip_addr);
		break;
	case ibft_tgt_port:
		str += sprintf(str, "%d\n", tgt->port);
		break;
	case ibft_tgt_lun:
		for (i = 0; i < 8; i++)
			str += sprintf(str, "%x", (u8)tgt->lun[i]);
		str += sprintf(str, "\n");
		break;
	case ibft_tgt_nic_assoc:
		str += sprintf(str, "%d\n", tgt->nic_assoc);
		break;
	case ibft_tgt_chap_type:
		str += sprintf(str, "%d\n", tgt->chap_type);
		break;
	case ibft_tgt_name:
		str += sprintf_string(str, tgt->tgt_name_len,
				      (char *)ibft_loc + tgt->tgt_name_off);
		break;
	case ibft_tgt_chap_name:
		str += sprintf_string(str, tgt->chap_name_len,
				      (char *)ibft_loc + tgt->chap_name_off);
		break;
	case ibft_tgt_chap_secret:
		str += sprintf_string(str, tgt->chap_secret_len,
				      (char *)ibft_loc + tgt->chap_secret_off);
		break;
	case ibft_tgt_rev_chap_name:
		str += sprintf_string(str, tgt->rev_chap_name_len,
				      (char *)ibft_loc +
				      tgt->rev_chap_name_off);
		break;
	case ibft_tgt_rev_chap_secret:
		str += sprintf_string(str, tgt->rev_chap_secret_len,
				      (char *)ibft_loc +
				      tgt->rev_chap_secret_off);
		break;
	default:
		break;
	}

	return str - buf;
}

/*
 * The routine called for all sysfs attributes.
 */
static ssize_t ibft_show_attribute(struct kobject *kobj,
				    struct attribute *attr,
				    char *buf)
{
	struct ibft_kobject *dev =
		container_of(kobj, struct ibft_kobject, kobj);
	struct ibft_attribute *ibft_attr =
		container_of(attr, struct ibft_attribute, attr);
	ssize_t ret = -EIO;
	char *str = buf;

	if (!capable(CAP_SYS_ADMIN))
		return -EACCES;

	if (ibft_attr->show)
		ret = ibft_attr->show(dev, ibft_attr, str);

	return ret;
}

static struct sysfs_ops ibft_attr_ops = {
	.show = ibft_show_attribute,
};

static struct kobj_type ibft_ktype = {
	.release = ibft_release,
	.sysfs_ops = &ibft_attr_ops,
};

static struct kset *ibft_kset;

static int __init ibft_check_device(void)
{
	int len;
	u8 *pos;
	u8 csum = 0;

	len = ibft_addr->length;

	/* Sanity checking of iBFT. */
	if (ibft_addr->revision != 1) {
		printk(KERN_ERR "iBFT module supports only revision 1, " \
				"while this is %d.\n", ibft_addr->revision);
		return -ENOENT;
	}
	for (pos = (u8 *)ibft_addr; pos < (u8 *)ibft_addr + len; pos++)
		csum += *pos;

	if (csum) {
		printk(KERN_ERR "iBFT has incorrect checksum (0x%x)!\n", csum);
		return -ENOENT;
	}

	return 0;
}

/*
 * Helper function for ibft_register_kobjects.
 */
static int __init ibft_create_kobject(struct ibft_table_header *header,
				       struct ibft_hdr *hdr,
				       struct list_head *list)
{
	struct ibft_kobject *ibft_kobj = NULL;
	struct ibft_nic *nic = (struct ibft_nic *)hdr;
	struct pci_dev *pci_dev;
	int rc = 0;

	ibft_kobj = kzalloc(sizeof(*ibft_kobj), GFP_KERNEL);
	if (!ibft_kobj)
		return -ENOMEM;

	ibft_kobj->header = header;
	ibft_kobj->hdr = hdr;

	switch (hdr->id) {
	case id_initiator:
		rc = ibft_verify_hdr("initiator", hdr, id_initiator,
				     sizeof(*ibft_kobj->initiator));
		break;
	case id_nic:
		rc = ibft_verify_hdr("ethernet", hdr, id_nic,
				     sizeof(*ibft_kobj->nic));
		break;
	case id_target:
		rc = ibft_verify_hdr("target", hdr, id_target,
				     sizeof(*ibft_kobj->tgt));
		break;
	case id_reserved:
	case id_control:
	case id_extensions:
		/* Fields which we don't support. Ignore them */
		rc = 1;
		break;
	default:
		printk(KERN_ERR "iBFT has unknown structure type (%d). " \
				"Report this bug to %.6s!\n", hdr->id,
				header->oem_id);
		rc = 1;
		break;
	}

	if (rc) {
		/* Skip adding this kobject, but exit with non-fatal error. */
		kfree(ibft_kobj);
		goto out_invalid_struct;
	}

	ibft_kobj->kobj.kset = ibft_kset;

	rc = kobject_init_and_add(&ibft_kobj->kobj, &ibft_ktype,
				  NULL, ibft_id_names[hdr->id], hdr->index);

	if (rc) {
		kfree(ibft_kobj);
		goto out;
	}

	kobject_uevent(&ibft_kobj->kobj, KOBJ_ADD);

	if (hdr->id == id_nic) {
		/*
		* We don't search for the device in other domains than
		* zero. This is because on x86 platforms the BIOS
		* executes only devices which are in domain 0. Furthermore, the
		* iBFT spec doesn't have a domain id field :-(
		*/
		pci_dev = pci_get_bus_and_slot((nic->pci_bdf & 0xff00) >> 8,
					       (nic->pci_bdf & 0xff));
		if (pci_dev) {
			rc = sysfs_create_link(&ibft_kobj->kobj,
					       &pci_dev->dev.kobj, "device");
			pci_dev_put(pci_dev);
		}
	}

	/* Nothing broke so lets add it to the list. */
	list_add_tail(&ibft_kobj->node, list);
out:
	return rc;
out_invalid_struct:
	/* Unsupported structs are skipped. */
	return 0;
}

/*
 * Scan the IBFT table structure for the NIC and Target fields. When
 * found add them on the passed-in list. We do not support the other
 * fields at this point, so they are skipped.
 */
static int __init ibft_register_kobjects(struct ibft_table_header *header,
					  struct list_head *list)
{
	struct ibft_control *control = NULL;
	void *ptr, *end;
	int rc = 0;
	u16 offset;
	u16 eot_offset;

	control = (void *)header + sizeof(*header);
	end = (void *)control + control->hdr.length;
	eot_offset = (void *)header + header->length - (void *)control;
	rc = ibft_verify_hdr("control", (struct ibft_hdr *)control, id_control,
			     sizeof(*control));

	/* iBFT table safety checking */
	rc |= ((control->hdr.index) ? -ENODEV : 0);
	if (rc) {
		printk(KERN_ERR "iBFT error: Control header is invalid!\n");
		return rc;
	}
	for (ptr = &control->initiator_off; ptr < end; ptr += sizeof(u16)) {
		offset = *(u16 *)ptr;
		if (offset && offset < header->length && offset < eot_offset) {
			rc = ibft_create_kobject(header,
						 (void *)header + offset,
						 list);
			if (rc)
				break;
		}
	}

	return rc;
}

static void ibft_unregister(struct list_head *attr_list,
			     struct list_head *kobj_list)
{
	struct ibft_kobject *data = NULL, *n;
	struct ibft_attribute *attr = NULL, *m;

	list_for_each_entry_safe(attr, m, attr_list, node) {
		sysfs_remove_file(attr->kobj, &attr->attr);
		list_del(&attr->node);
		kfree(attr);
	};
	list_del_init(attr_list);

	list_for_each_entry_safe(data, n, kobj_list, node) {
		list_del(&data->node);
		if (data->hdr->id == id_nic)
			sysfs_remove_link(&data->kobj, "device");
		kobject_put(&data->kobj);
	};
	list_del_init(kobj_list);
}

static int __init ibft_create_attribute(struct ibft_kobject *kobj_data,
					 int type,
					 const char *name,
					 ssize_t (*show)(struct ibft_kobject *,
							 struct ibft_attribute*,
							 char *buf),
					 struct list_head *list)
{
	struct ibft_attribute *attr = NULL;
	struct ibft_hdr *hdr = kobj_data->hdr;

	attr = kmalloc(sizeof(*attr), GFP_KERNEL);
	if (!attr)
		return -ENOMEM;

	attr->attr.name = name;
	attr->attr.mode = S_IRUSR;

	attr->hdr = hdr;
	attr->show = show;
	attr->kobj = &kobj_data->kobj;
	attr->type = type;

	list_add_tail(&attr->node, list);

	return 0;
}

/*
 * Helper routiners to check to determine if the entry is valid
 * in the proper iBFT structure.
 */
static int __init ibft_check_nic_for(struct ibft_nic *nic, int entry)
{
	int rc = 0;

	switch (entry) {
	case ibft_eth_index:
	case ibft_eth_flags:
		rc = 1;
		break;
	case ibft_eth_ip_addr:
		if (memcmp(nic->ip_addr, nulls, sizeof(nic->ip_addr)))
			rc = 1;
		break;
	case ibft_eth_subnet_mask:
		if (nic->subnet_mask_prefix)
			rc = 1;
		break;
	case ibft_eth_origin:
		rc = 1;
		break;
	case ibft_eth_gateway:
		if (memcmp(nic->gateway, nulls, sizeof(nic->gateway)))
			rc = 1;
		break;
	case ibft_eth_primary_dns:
		if (memcmp(nic->primary_dns, nulls,
			   sizeof(nic->primary_dns)))
			rc = 1;
		break;
	case ibft_eth_secondary_dns:
		if (memcmp(nic->secondary_dns, nulls,
			   sizeof(nic->secondary_dns)))
			rc = 1;
		break;
	case ibft_eth_dhcp:
		if (memcmp(nic->dhcp, nulls, sizeof(nic->dhcp)))
			rc = 1;
		break;
	case ibft_eth_vlan:
	case ibft_eth_mac:
		rc = 1;
		break;
	case ibft_eth_hostname:
		if (nic->hostname_off)
			rc = 1;
		break;
	default:
		break;
	}

	return rc;
}

static int __init ibft_check_tgt_for(struct ibft_tgt *tgt, int entry)
{
	int rc = 0;

	switch (entry) {
	case ibft_tgt_index:
	case ibft_tgt_flags:
	case ibft_tgt_ip_addr:
	case ibft_tgt_port:
	case ibft_tgt_lun:
	case ibft_tgt_nic_assoc:
	case ibft_tgt_chap_type:
		rc = 1;
	case ibft_tgt_name:
		if (tgt->tgt_name_len)
			rc = 1;
		break;
	case ibft_tgt_chap_name:
	case ibft_tgt_chap_secret:
		if (tgt->chap_name_len)
			rc = 1;
		break;
	case ibft_tgt_rev_chap_name:
	case ibft_tgt_rev_chap_secret:
		if (tgt->rev_chap_name_len)
			rc = 1;
		break;
	default:
		break;
	}

	return rc;
}

static int __init ibft_check_initiator_for(struct ibft_initiator *init,
					    int entry)
{
	int rc = 0;

	switch (entry) {
	case ibft_init_index:
	case ibft_init_flags:
		rc = 1;
		break;
	case ibft_init_isns_server:
		if (memcmp(init->isns_server, nulls,
			   sizeof(init->isns_server)))
			rc = 1;
		break;
	case ibft_init_slp_server:
		if (memcmp(init->slp_server, nulls,
			   sizeof(init->slp_server)))
			rc = 1;
		break;
	case ibft_init_pri_radius_server:
		if (memcmp(init->pri_radius_server, nulls,
			   sizeof(init->pri_radius_server)))
			rc = 1;
		break;
	case ibft_init_sec_radius_server:
		if (memcmp(init->sec_radius_server, nulls,
			   sizeof(init->sec_radius_server)))
			rc = 1;
		break;
	case ibft_init_initiator_name:
		if (init->initiator_name_len)
			rc = 1;
		break;
	default:
		break;
	}

	return rc;
}

/*
 *  Register the attributes for all of the kobjects.
 */
static int __init ibft_register_attributes(struct list_head *kobject_list,
					    struct list_head *attr_list)
{
	int rc = 0, i = 0;
	struct ibft_kobject *data = NULL;
	struct ibft_attribute *attr = NULL, *m;

	list_for_each_entry(data, kobject_list, node) {
		switch (data->hdr->id) {
		case id_nic:
			for (i = 0; i < ibft_eth_end_marker && !rc; i++)
				if (ibft_check_nic_for(data->nic, i))
					rc = ibft_create_attribute(data, i,
						ibft_eth_properties[i],
						ibft_attr_show_nic, attr_list);
			break;
		case id_target:
			for (i = 0; i < ibft_tgt_end_marker && !rc; i++)
				if (ibft_check_tgt_for(data->tgt, i))
					rc = ibft_create_attribute(data, i,
						ibft_tgt_properties[i],
						ibft_attr_show_target,
						attr_list);
			break;
		case id_initiator:
			for (i = 0; i < ibft_init_end_marker && !rc; i++)
				if (ibft_check_initiator_for(
					data->initiator, i))
					rc = ibft_create_attribute(data, i,
						ibft_initiator_properties[i],
						ibft_attr_show_initiator,
						attr_list);
			break;
		default:
			break;
		}
		if (rc)
			break;
	}
	list_for_each_entry_safe(attr, m, attr_list, node) {
		rc = sysfs_create_file(attr->kobj, &attr->attr);
		if (rc) {
			list_del(&attr->node);
			kfree(attr);
			break;
		}
	}

	return rc;
}

/*
 * ibft_init() - creates sysfs tree entries for the iBFT data.
 */
static int __init ibft_init(void)
{
	int rc = 0;

	ibft_kset = kset_create_and_add("ibft", NULL, firmware_kobj);
	if (!ibft_kset)
		return -ENOMEM;

	if (ibft_addr) {
		printk(KERN_INFO "iBFT detected at 0x%llx.\n",
		       (u64)isa_virt_to_bus(ibft_addr));

		rc = ibft_check_device();
		if (rc)
			goto out_firmware_unregister;

		/* Scan the IBFT for data and register the kobjects. */
		rc = ibft_register_kobjects(ibft_addr, &ibft_kobject_list);
		if (rc)
			goto out_free;

		/* Register the attributes */
		rc = ibft_register_attributes(&ibft_kobject_list,
					      &ibft_attr_list);
		if (rc)
			goto out_free;
	} else
		printk(KERN_INFO "No iBFT detected.\n");

	return 0;

out_free:
	ibft_unregister(&ibft_attr_list, &ibft_kobject_list);
out_firmware_unregister:
	kset_unregister(ibft_kset);
	return rc;
}

static void __exit ibft_exit(void)
{
	ibft_unregister(&ibft_attr_list, &ibft_kobject_list);
	kset_unregister(ibft_kset);
}

module_init(ibft_init);
module_exit(ibft_exit);<|MERGE_RESOLUTION|>--- conflicted
+++ resolved
@@ -380,12 +380,8 @@
 	struct ibft_nic *nic = entry->nic;
 	void *ibft_loc = entry->header;
 	char *str = buf;
-<<<<<<< HEAD
 	char *mac;
 	__be32 val;
-=======
-	int val;
->>>>>>> 655ffee2
 
 	if (!nic)
 		return 0;
