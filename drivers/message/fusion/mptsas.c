/*
 *  linux/drivers/message/fusion/mptsas.c
 *      For use with LSI PCI chip/adapter(s)
 *      running LSI Fusion MPT (Message Passing Technology) firmware.
 *
 *  Copyright (c) 1999-2008 LSI Corporation
 *  (mailto:DL-MPTFusionLinux@lsi.com)
 */
/*=-=-=-=-=-=-=-=-=-=-=-=-=-=-=-=-=-=-=-=-=-=-=-=-=-=-=-=-=-=-=-=-=-=-=-=-=-=*/
/*
    This program is free software; you can redistribute it and/or modify
    it under the terms of the GNU General Public License as published by
    the Free Software Foundation; version 2 of the License.

    This program is distributed in the hope that it will be useful,
    but WITHOUT ANY WARRANTY; without even the implied warranty of
    MERCHANTABILITY or FITNESS FOR A PARTICULAR PURPOSE.  See the
    GNU General Public License for more details.

    NO WARRANTY
    THE PROGRAM IS PROVIDED ON AN "AS IS" BASIS, WITHOUT WARRANTIES OR
    CONDITIONS OF ANY KIND, EITHER EXPRESS OR IMPLIED INCLUDING, WITHOUT
    LIMITATION, ANY WARRANTIES OR CONDITIONS OF TITLE, NON-INFRINGEMENT,
    MERCHANTABILITY OR FITNESS FOR A PARTICULAR PURPOSE. Each Recipient is
    solely responsible for determining the appropriateness of using and
    distributing the Program and assumes all risks associated with its
    exercise of rights under this Agreement, including but not limited to
    the risks and costs of program errors, damage to or loss of data,
    programs or equipment, and unavailability or interruption of operations.

    DISCLAIMER OF LIABILITY
    NEITHER RECIPIENT NOR ANY CONTRIBUTORS SHALL HAVE ANY LIABILITY FOR ANY
    DIRECT, INDIRECT, INCIDENTAL, SPECIAL, EXEMPLARY, OR CONSEQUENTIAL
    DAMAGES (INCLUDING WITHOUT LIMITATION LOST PROFITS), HOWEVER CAUSED AND
    ON ANY THEORY OF LIABILITY, WHETHER IN CONTRACT, STRICT LIABILITY, OR
    TORT (INCLUDING NEGLIGENCE OR OTHERWISE) ARISING IN ANY WAY OUT OF THE
    USE OR DISTRIBUTION OF THE PROGRAM OR THE EXERCISE OF ANY RIGHTS GRANTED
    HEREUNDER, EVEN IF ADVISED OF THE POSSIBILITY OF SUCH DAMAGES

    You should have received a copy of the GNU General Public License
    along with this program; if not, write to the Free Software
    Foundation, Inc., 59 Temple Place, Suite 330, Boston, MA  02111-1307  USA
*/
/*=-=-=-=-=-=-=-=-=-=-=-=-=-=-=-=-=-=-=-=-=-=-=-=-=-=-=-=-=-=-=-=-=-=-=-=-=-=*/

#include <linux/module.h>
#include <linux/kernel.h>
#include <linux/init.h>
#include <linux/errno.h>
#include <linux/jiffies.h>
#include <linux/workqueue.h>
#include <linux/delay.h>	/* for mdelay */

#include <scsi/scsi.h>
#include <scsi/scsi_cmnd.h>
#include <scsi/scsi_device.h>
#include <scsi/scsi_host.h>
#include <scsi/scsi_transport_sas.h>
#include <scsi/scsi_dbg.h>

#include "mptbase.h"
#include "mptscsih.h"
#include "mptsas.h"


#define my_NAME		"Fusion MPT SAS Host driver"
#define my_VERSION	MPT_LINUX_VERSION_COMMON
#define MYNAM		"mptsas"

/*
 * Reserved channel for integrated raid
 */
#define MPTSAS_RAID_CHANNEL	1

MODULE_AUTHOR(MODULEAUTHOR);
MODULE_DESCRIPTION(my_NAME);
MODULE_LICENSE("GPL");
MODULE_VERSION(my_VERSION);

static int mpt_pt_clear;
module_param(mpt_pt_clear, int, 0);
MODULE_PARM_DESC(mpt_pt_clear,
		" Clear persistency table: enable=1  "
		"(default=MPTSCSIH_PT_CLEAR=0)");

/* scsi-mid layer global parmeter is max_report_luns, which is 511 */
#define MPTSAS_MAX_LUN (16895)
static int max_lun = MPTSAS_MAX_LUN;
module_param(max_lun, int, 0);
MODULE_PARM_DESC(max_lun, " max lun, default=16895 ");

static u8	mptsasDoneCtx = MPT_MAX_PROTOCOL_DRIVERS;
static u8	mptsasTaskCtx = MPT_MAX_PROTOCOL_DRIVERS;
static u8	mptsasInternalCtx = MPT_MAX_PROTOCOL_DRIVERS; /* Used only for internal commands */
static u8	mptsasMgmtCtx = MPT_MAX_PROTOCOL_DRIVERS;
static u8	mptsasDeviceResetCtx = MPT_MAX_PROTOCOL_DRIVERS;

static void mptsas_firmware_event_work(struct work_struct *work);
static void mptsas_send_sas_event(struct fw_event_work *fw_event);
static void mptsas_send_raid_event(struct fw_event_work *fw_event);
static void mptsas_send_ir2_event(struct fw_event_work *fw_event);
static void mptsas_parse_device_info(struct sas_identify *identify,
		struct mptsas_devinfo *device_info);
static inline void mptsas_set_rphy(MPT_ADAPTER *ioc,
		struct mptsas_phyinfo *phy_info, struct sas_rphy *rphy);
static struct mptsas_phyinfo	*mptsas_find_phyinfo_by_sas_address
		(MPT_ADAPTER *ioc, u64 sas_address);
static int mptsas_sas_device_pg0(MPT_ADAPTER *ioc,
	struct mptsas_devinfo *device_info, u32 form, u32 form_specific);
static int mptsas_sas_enclosure_pg0(MPT_ADAPTER *ioc,
	struct mptsas_enclosure *enclosure, u32 form, u32 form_specific);
static int mptsas_add_end_device(MPT_ADAPTER *ioc,
	struct mptsas_phyinfo *phy_info);
static void mptsas_del_end_device(MPT_ADAPTER *ioc,
	struct mptsas_phyinfo *phy_info);
static void mptsas_send_link_status_event(struct fw_event_work *fw_event);
static struct mptsas_portinfo	*mptsas_find_portinfo_by_sas_address
		(MPT_ADAPTER *ioc, u64 sas_address);
static void mptsas_expander_delete(MPT_ADAPTER *ioc,
		struct mptsas_portinfo *port_info, u8 force);
static void mptsas_send_expander_event(struct fw_event_work *fw_event);
static void mptsas_not_responding_devices(MPT_ADAPTER *ioc);
static void mptsas_scan_sas_topology(MPT_ADAPTER *ioc);
static void mptsas_broadcast_primative_work(struct fw_event_work *fw_event);
static void mptsas_handle_queue_full_event(struct fw_event_work *fw_event);
static void mptsas_volume_delete(MPT_ADAPTER *ioc, u8 id);

static void mptsas_print_phy_data(MPT_ADAPTER *ioc,
					MPI_SAS_IO_UNIT0_PHY_DATA *phy_data)
{
	dsasprintk(ioc, printk(MYIOC_s_DEBUG_FMT
	    "---- IO UNIT PAGE 0 ------------\n", ioc->name));
	dsasprintk(ioc, printk(MYIOC_s_DEBUG_FMT "Handle=0x%X\n",
	    ioc->name, le16_to_cpu(phy_data->AttachedDeviceHandle)));
	dsasprintk(ioc, printk(MYIOC_s_DEBUG_FMT "Controller Handle=0x%X\n",
	    ioc->name, le16_to_cpu(phy_data->ControllerDevHandle)));
	dsasprintk(ioc, printk(MYIOC_s_DEBUG_FMT "Port=0x%X\n",
	    ioc->name, phy_data->Port));
	dsasprintk(ioc, printk(MYIOC_s_DEBUG_FMT "Port Flags=0x%X\n",
	    ioc->name, phy_data->PortFlags));
	dsasprintk(ioc, printk(MYIOC_s_DEBUG_FMT "PHY Flags=0x%X\n",
	    ioc->name, phy_data->PhyFlags));
	dsasprintk(ioc, printk(MYIOC_s_DEBUG_FMT "Negotiated Link Rate=0x%X\n",
	    ioc->name, phy_data->NegotiatedLinkRate));
	dsasprintk(ioc, printk(MYIOC_s_DEBUG_FMT
	    "Controller PHY Device Info=0x%X\n", ioc->name,
	    le32_to_cpu(phy_data->ControllerPhyDeviceInfo)));
	dsasprintk(ioc, printk(MYIOC_s_DEBUG_FMT "DiscoveryStatus=0x%X\n\n",
	    ioc->name, le32_to_cpu(phy_data->DiscoveryStatus)));
}

static void mptsas_print_phy_pg0(MPT_ADAPTER *ioc, SasPhyPage0_t *pg0)
{
	__le64 sas_address;

	memcpy(&sas_address, &pg0->SASAddress, sizeof(__le64));

	dsasprintk(ioc, printk(MYIOC_s_DEBUG_FMT
	    "---- SAS PHY PAGE 0 ------------\n", ioc->name));
	dsasprintk(ioc, printk(MYIOC_s_DEBUG_FMT
	    "Attached Device Handle=0x%X\n", ioc->name,
	    le16_to_cpu(pg0->AttachedDevHandle)));
	dsasprintk(ioc, printk(MYIOC_s_DEBUG_FMT "SAS Address=0x%llX\n",
	    ioc->name, (unsigned long long)le64_to_cpu(sas_address)));
	dsasprintk(ioc, printk(MYIOC_s_DEBUG_FMT
	    "Attached PHY Identifier=0x%X\n", ioc->name,
	    pg0->AttachedPhyIdentifier));
	dsasprintk(ioc, printk(MYIOC_s_DEBUG_FMT "Attached Device Info=0x%X\n",
	    ioc->name, le32_to_cpu(pg0->AttachedDeviceInfo)));
	dsasprintk(ioc, printk(MYIOC_s_DEBUG_FMT "Programmed Link Rate=0x%X\n",
	    ioc->name,  pg0->ProgrammedLinkRate));
	dsasprintk(ioc, printk(MYIOC_s_DEBUG_FMT "Change Count=0x%X\n",
	    ioc->name, pg0->ChangeCount));
	dsasprintk(ioc, printk(MYIOC_s_DEBUG_FMT "PHY Info=0x%X\n\n",
	    ioc->name, le32_to_cpu(pg0->PhyInfo)));
}

static void mptsas_print_phy_pg1(MPT_ADAPTER *ioc, SasPhyPage1_t *pg1)
{
	dsasprintk(ioc, printk(MYIOC_s_DEBUG_FMT
	    "---- SAS PHY PAGE 1 ------------\n", ioc->name));
	dsasprintk(ioc, printk(MYIOC_s_DEBUG_FMT "Invalid Dword Count=0x%x\n",
	    ioc->name,  pg1->InvalidDwordCount));
	dsasprintk(ioc, printk(MYIOC_s_DEBUG_FMT
	    "Running Disparity Error Count=0x%x\n", ioc->name,
	    pg1->RunningDisparityErrorCount));
	dsasprintk(ioc, printk(MYIOC_s_DEBUG_FMT
	    "Loss Dword Synch Count=0x%x\n", ioc->name,
	    pg1->LossDwordSynchCount));
	dsasprintk(ioc, printk(MYIOC_s_DEBUG_FMT
	    "PHY Reset Problem Count=0x%x\n\n", ioc->name,
	    pg1->PhyResetProblemCount));
}

static void mptsas_print_device_pg0(MPT_ADAPTER *ioc, SasDevicePage0_t *pg0)
{
	__le64 sas_address;

	memcpy(&sas_address, &pg0->SASAddress, sizeof(__le64));

	dsasprintk(ioc, printk(MYIOC_s_DEBUG_FMT
	    "---- SAS DEVICE PAGE 0 ---------\n", ioc->name));
	dsasprintk(ioc, printk(MYIOC_s_DEBUG_FMT "Handle=0x%X\n",
	    ioc->name, le16_to_cpu(pg0->DevHandle)));
	dsasprintk(ioc, printk(MYIOC_s_DEBUG_FMT "Parent Handle=0x%X\n",
	    ioc->name, le16_to_cpu(pg0->ParentDevHandle)));
	dsasprintk(ioc, printk(MYIOC_s_DEBUG_FMT "Enclosure Handle=0x%X\n",
	    ioc->name, le16_to_cpu(pg0->EnclosureHandle)));
	dsasprintk(ioc, printk(MYIOC_s_DEBUG_FMT "Slot=0x%X\n",
	    ioc->name, le16_to_cpu(pg0->Slot)));
	dsasprintk(ioc, printk(MYIOC_s_DEBUG_FMT "SAS Address=0x%llX\n",
	    ioc->name, (unsigned long long)le64_to_cpu(sas_address)));
	dsasprintk(ioc, printk(MYIOC_s_DEBUG_FMT "Target ID=0x%X\n",
	    ioc->name, pg0->TargetID));
	dsasprintk(ioc, printk(MYIOC_s_DEBUG_FMT "Bus=0x%X\n",
	    ioc->name, pg0->Bus));
	dsasprintk(ioc, printk(MYIOC_s_DEBUG_FMT "Parent Phy Num=0x%X\n",
	    ioc->name, pg0->PhyNum));
	dsasprintk(ioc, printk(MYIOC_s_DEBUG_FMT "Access Status=0x%X\n",
	    ioc->name, le16_to_cpu(pg0->AccessStatus)));
	dsasprintk(ioc, printk(MYIOC_s_DEBUG_FMT "Device Info=0x%X\n",
	    ioc->name, le32_to_cpu(pg0->DeviceInfo)));
	dsasprintk(ioc, printk(MYIOC_s_DEBUG_FMT "Flags=0x%X\n",
	    ioc->name, le16_to_cpu(pg0->Flags)));
	dsasprintk(ioc, printk(MYIOC_s_DEBUG_FMT "Physical Port=0x%X\n\n",
	    ioc->name, pg0->PhysicalPort));
}

static void mptsas_print_expander_pg1(MPT_ADAPTER *ioc, SasExpanderPage1_t *pg1)
{
	dsasprintk(ioc, printk(MYIOC_s_DEBUG_FMT
	    "---- SAS EXPANDER PAGE 1 ------------\n", ioc->name));
	dsasprintk(ioc, printk(MYIOC_s_DEBUG_FMT "Physical Port=0x%X\n",
	    ioc->name, pg1->PhysicalPort));
	dsasprintk(ioc, printk(MYIOC_s_DEBUG_FMT "PHY Identifier=0x%X\n",
	    ioc->name, pg1->PhyIdentifier));
	dsasprintk(ioc, printk(MYIOC_s_DEBUG_FMT "Negotiated Link Rate=0x%X\n",
	    ioc->name, pg1->NegotiatedLinkRate));
	dsasprintk(ioc, printk(MYIOC_s_DEBUG_FMT "Programmed Link Rate=0x%X\n",
	    ioc->name, pg1->ProgrammedLinkRate));
	dsasprintk(ioc, printk(MYIOC_s_DEBUG_FMT "Hardware Link Rate=0x%X\n",
	    ioc->name, pg1->HwLinkRate));
	dsasprintk(ioc, printk(MYIOC_s_DEBUG_FMT "Owner Device Handle=0x%X\n",
	    ioc->name, le16_to_cpu(pg1->OwnerDevHandle)));
	dsasprintk(ioc, printk(MYIOC_s_DEBUG_FMT
	    "Attached Device Handle=0x%X\n\n", ioc->name,
	    le16_to_cpu(pg1->AttachedDevHandle)));
}

/* inhibit sas firmware event handling */
static void
mptsas_fw_event_off(MPT_ADAPTER *ioc)
{
	unsigned long flags;

	spin_lock_irqsave(&ioc->fw_event_lock, flags);
	ioc->fw_events_off = 1;
	ioc->sas_discovery_quiesce_io = 0;
	spin_unlock_irqrestore(&ioc->fw_event_lock, flags);

}

/* enable sas firmware event handling */
static void
mptsas_fw_event_on(MPT_ADAPTER *ioc)
{
	unsigned long flags;

	spin_lock_irqsave(&ioc->fw_event_lock, flags);
	ioc->fw_events_off = 0;
	spin_unlock_irqrestore(&ioc->fw_event_lock, flags);
}

/* queue a sas firmware event */
static void
mptsas_add_fw_event(MPT_ADAPTER *ioc, struct fw_event_work *fw_event,
    unsigned long delay)
{
	unsigned long flags;

	spin_lock_irqsave(&ioc->fw_event_lock, flags);
	list_add_tail(&fw_event->list, &ioc->fw_event_list);
	INIT_DELAYED_WORK(&fw_event->work, mptsas_firmware_event_work);
	devtprintk(ioc, printk(MYIOC_s_DEBUG_FMT "%s: add (fw_event=0x%p)\n",
	    ioc->name, __func__, fw_event));
	queue_delayed_work(ioc->fw_event_q, &fw_event->work,
	    delay);
	spin_unlock_irqrestore(&ioc->fw_event_lock, flags);
}

/* requeue a sas firmware event */
static void
mptsas_requeue_fw_event(MPT_ADAPTER *ioc, struct fw_event_work *fw_event,
    unsigned long delay)
{
	unsigned long flags;
	spin_lock_irqsave(&ioc->fw_event_lock, flags);
	devtprintk(ioc, printk(MYIOC_s_DEBUG_FMT "%s: reschedule task "
	    "(fw_event=0x%p)\n", ioc->name, __func__, fw_event));
	fw_event->retries++;
	queue_delayed_work(ioc->fw_event_q, &fw_event->work,
	    msecs_to_jiffies(delay));
	spin_unlock_irqrestore(&ioc->fw_event_lock, flags);
}

/* free memory assoicated to a sas firmware event */
static void
mptsas_free_fw_event(MPT_ADAPTER *ioc, struct fw_event_work *fw_event)
{
	unsigned long flags;

	spin_lock_irqsave(&ioc->fw_event_lock, flags);
	devtprintk(ioc, printk(MYIOC_s_DEBUG_FMT "%s: kfree (fw_event=0x%p)\n",
	    ioc->name, __func__, fw_event));
	list_del(&fw_event->list);
	kfree(fw_event);
	spin_unlock_irqrestore(&ioc->fw_event_lock, flags);
}

/* walk the firmware event queue, and either stop or wait for
 * outstanding events to complete */
static void
mptsas_cleanup_fw_event_q(MPT_ADAPTER *ioc)
{
	struct fw_event_work *fw_event, *next;
	struct mptsas_target_reset_event *target_reset_list, *n;
	u8	flush_q;
	MPT_SCSI_HOST	*hd = shost_priv(ioc->sh);

	/* flush the target_reset_list */
	if (!list_empty(&hd->target_reset_list)) {
		list_for_each_entry_safe(target_reset_list, n,
		    &hd->target_reset_list, list) {
			dtmprintk(ioc, printk(MYIOC_s_DEBUG_FMT
			    "%s: removing target reset for id=%d\n",
			    ioc->name, __func__,
			   target_reset_list->sas_event_data.TargetID));
			list_del(&target_reset_list->list);
			kfree(target_reset_list);
		}
	}

	if (list_empty(&ioc->fw_event_list) ||
	     !ioc->fw_event_q || in_interrupt())
		return;

	flush_q = 0;
	list_for_each_entry_safe(fw_event, next, &ioc->fw_event_list, list) {
		if (cancel_delayed_work(&fw_event->work))
			mptsas_free_fw_event(ioc, fw_event);
		else
			flush_q = 1;
	}
	if (flush_q)
		flush_workqueue(ioc->fw_event_q);
}


static inline MPT_ADAPTER *phy_to_ioc(struct sas_phy *phy)
{
	struct Scsi_Host *shost = dev_to_shost(phy->dev.parent);
	return ((MPT_SCSI_HOST *)shost->hostdata)->ioc;
}

static inline MPT_ADAPTER *rphy_to_ioc(struct sas_rphy *rphy)
{
	struct Scsi_Host *shost = dev_to_shost(rphy->dev.parent->parent);
	return ((MPT_SCSI_HOST *)shost->hostdata)->ioc;
}

/*
 * mptsas_find_portinfo_by_handle
 *
 * This function should be called with the sas_topology_mutex already held
 */
static struct mptsas_portinfo *
mptsas_find_portinfo_by_handle(MPT_ADAPTER *ioc, u16 handle)
{
	struct mptsas_portinfo *port_info, *rc=NULL;
	int i;

	list_for_each_entry(port_info, &ioc->sas_topology, list)
		for (i = 0; i < port_info->num_phys; i++)
			if (port_info->phy_info[i].identify.handle == handle) {
				rc = port_info;
				goto out;
			}
 out:
	return rc;
}

/**
 *	mptsas_find_portinfo_by_sas_address -
 *	@ioc: Pointer to MPT_ADAPTER structure
 *	@handle:
 *
 *	This function should be called with the sas_topology_mutex already held
 *
 **/
static struct mptsas_portinfo *
mptsas_find_portinfo_by_sas_address(MPT_ADAPTER *ioc, u64 sas_address)
{
	struct mptsas_portinfo *port_info, *rc = NULL;
	int i;

	if (sas_address >= ioc->hba_port_sas_addr &&
	    sas_address < (ioc->hba_port_sas_addr +
	    ioc->hba_port_num_phy))
		return ioc->hba_port_info;

	mutex_lock(&ioc->sas_topology_mutex);
	list_for_each_entry(port_info, &ioc->sas_topology, list)
		for (i = 0; i < port_info->num_phys; i++)
			if (port_info->phy_info[i].identify.sas_address ==
			    sas_address) {
				rc = port_info;
				goto out;
			}
 out:
	mutex_unlock(&ioc->sas_topology_mutex);
	return rc;
}

/*
 * Returns true if there is a scsi end device
 */
static inline int
mptsas_is_end_device(struct mptsas_devinfo * attached)
{
	if ((attached->sas_address) &&
	    (attached->device_info &
	    MPI_SAS_DEVICE_INFO_END_DEVICE) &&
	    ((attached->device_info &
	    MPI_SAS_DEVICE_INFO_SSP_TARGET) |
	    (attached->device_info &
	    MPI_SAS_DEVICE_INFO_STP_TARGET) |
	    (attached->device_info &
	    MPI_SAS_DEVICE_INFO_SATA_DEVICE)))
		return 1;
	else
		return 0;
}

/* no mutex */
static void
mptsas_port_delete(MPT_ADAPTER *ioc, struct mptsas_portinfo_details * port_details)
{
	struct mptsas_portinfo *port_info;
	struct mptsas_phyinfo *phy_info;
	u8	i;

	if (!port_details)
		return;

	port_info = port_details->port_info;
	phy_info = port_info->phy_info;

	dsaswideprintk(ioc, printk(MYIOC_s_DEBUG_FMT "%s: [%p]: num_phys=%02d "
	    "bitmask=0x%016llX\n", ioc->name, __func__, port_details,
	    port_details->num_phys, (unsigned long long)
	    port_details->phy_bitmask));

	for (i = 0; i < port_info->num_phys; i++, phy_info++) {
		if(phy_info->port_details != port_details)
			continue;
		memset(&phy_info->attached, 0, sizeof(struct mptsas_devinfo));
		mptsas_set_rphy(ioc, phy_info, NULL);
		phy_info->port_details = NULL;
	}
	kfree(port_details);
}

static inline struct sas_rphy *
mptsas_get_rphy(struct mptsas_phyinfo *phy_info)
{
	if (phy_info->port_details)
		return phy_info->port_details->rphy;
	else
		return NULL;
}

static inline void
mptsas_set_rphy(MPT_ADAPTER *ioc, struct mptsas_phyinfo *phy_info, struct sas_rphy *rphy)
{
	if (phy_info->port_details) {
		phy_info->port_details->rphy = rphy;
		dsaswideprintk(ioc, printk(MYIOC_s_DEBUG_FMT "sas_rphy_add: rphy=%p\n",
		    ioc->name, rphy));
	}

	if (rphy) {
		dsaswideprintk(ioc, dev_printk(KERN_DEBUG,
		    &rphy->dev, MYIOC_s_FMT "add:", ioc->name));
		dsaswideprintk(ioc, printk(MYIOC_s_DEBUG_FMT "rphy=%p release=%p\n",
		    ioc->name, rphy, rphy->dev.release));
	}
}

static inline struct sas_port *
mptsas_get_port(struct mptsas_phyinfo *phy_info)
{
	if (phy_info->port_details)
		return phy_info->port_details->port;
	else
		return NULL;
}

static inline void
mptsas_set_port(MPT_ADAPTER *ioc, struct mptsas_phyinfo *phy_info, struct sas_port *port)
{
	if (phy_info->port_details)
		phy_info->port_details->port = port;

	if (port) {
		dsaswideprintk(ioc, dev_printk(KERN_DEBUG,
		    &port->dev, MYIOC_s_FMT "add:", ioc->name));
		dsaswideprintk(ioc, printk(MYIOC_s_DEBUG_FMT "port=%p release=%p\n",
		    ioc->name, port, port->dev.release));
	}
}

static inline struct scsi_target *
mptsas_get_starget(struct mptsas_phyinfo *phy_info)
{
	if (phy_info->port_details)
		return phy_info->port_details->starget;
	else
		return NULL;
}

static inline void
mptsas_set_starget(struct mptsas_phyinfo *phy_info, struct scsi_target *
starget)
{
	if (phy_info->port_details)
		phy_info->port_details->starget = starget;
}

/**
 *	mptsas_add_device_component -
 *	@ioc: Pointer to MPT_ADAPTER structure
 *	@channel: fw mapped id's
 *	@id:
 *	@sas_address:
 *	@device_info:
 *
 **/
static void
mptsas_add_device_component(MPT_ADAPTER *ioc, u8 channel, u8 id,
	u64 sas_address, u32 device_info, u16 slot, u64 enclosure_logical_id)
{
	struct mptsas_device_info	*sas_info, *next;
	struct scsi_device	*sdev;
	struct scsi_target	*starget;
	struct sas_rphy	*rphy;

	/*
	 * Delete all matching devices out of the list
	 */
	mutex_lock(&ioc->sas_device_info_mutex);
	list_for_each_entry_safe(sas_info, next, &ioc->sas_device_info_list,
	    list) {
		if (!sas_info->is_logical_volume &&
		    (sas_info->sas_address == sas_address ||
		    (sas_info->fw.channel == channel &&
		     sas_info->fw.id == id))) {
			list_del(&sas_info->list);
			kfree(sas_info);
		}
	}

	sas_info = kzalloc(sizeof(struct mptsas_device_info), GFP_KERNEL);
	if (!sas_info)
		goto out;

	/*
	 * Set Firmware mapping
	 */
	sas_info->fw.id = id;
	sas_info->fw.channel = channel;

	sas_info->sas_address = sas_address;
	sas_info->device_info = device_info;
	sas_info->slot = slot;
	sas_info->enclosure_logical_id = enclosure_logical_id;
	INIT_LIST_HEAD(&sas_info->list);
	list_add_tail(&sas_info->list, &ioc->sas_device_info_list);

	/*
	 * Set OS mapping
	 */
	shost_for_each_device(sdev, ioc->sh) {
		starget = scsi_target(sdev);
		rphy = dev_to_rphy(starget->dev.parent);
		if (rphy->identify.sas_address == sas_address) {
			sas_info->os.id = starget->id;
			sas_info->os.channel = starget->channel;
		}
	}

 out:
	mutex_unlock(&ioc->sas_device_info_mutex);
	return;
}

/**
 *	mptsas_add_device_component_by_fw -
 *	@ioc: Pointer to MPT_ADAPTER structure
 *	@channel:  fw mapped id's
 *	@id:
 *
 **/
static void
mptsas_add_device_component_by_fw(MPT_ADAPTER *ioc, u8 channel, u8 id)
{
	struct mptsas_devinfo sas_device;
	struct mptsas_enclosure enclosure_info;
	int rc;

	rc = mptsas_sas_device_pg0(ioc, &sas_device,
	    (MPI_SAS_DEVICE_PGAD_FORM_BUS_TARGET_ID <<
	     MPI_SAS_DEVICE_PGAD_FORM_SHIFT),
	    (channel << 8) + id);
	if (rc)
		return;

	memset(&enclosure_info, 0, sizeof(struct mptsas_enclosure));
	mptsas_sas_enclosure_pg0(ioc, &enclosure_info,
	    (MPI_SAS_ENCLOS_PGAD_FORM_HANDLE <<
	     MPI_SAS_ENCLOS_PGAD_FORM_SHIFT),
	     sas_device.handle_enclosure);

	mptsas_add_device_component(ioc, sas_device.channel,
	    sas_device.id, sas_device.sas_address, sas_device.device_info,
	    sas_device.slot, enclosure_info.enclosure_logical_id);
}

/**
 *	mptsas_add_device_component_starget_ir - Handle Integrated RAID, adding each individual device to list
 *	@ioc: Pointer to MPT_ADAPTER structure
 *	@channel: fw mapped id's
 *	@id:
 *
 **/
static void
mptsas_add_device_component_starget_ir(MPT_ADAPTER *ioc,
		struct scsi_target *starget)
{
	CONFIGPARMS			cfg;
	ConfigPageHeader_t		hdr;
	dma_addr_t			dma_handle;
	pRaidVolumePage0_t		buffer = NULL;
	int				i;
	RaidPhysDiskPage0_t 		phys_disk;
	struct mptsas_device_info	*sas_info, *next;

	memset(&cfg, 0 , sizeof(CONFIGPARMS));
	memset(&hdr, 0 , sizeof(ConfigPageHeader_t));
	hdr.PageType = MPI_CONFIG_PAGETYPE_RAID_VOLUME;
	/* assumption that all volumes on channel = 0 */
	cfg.pageAddr = starget->id;
	cfg.cfghdr.hdr = &hdr;
	cfg.action = MPI_CONFIG_ACTION_PAGE_HEADER;
	cfg.timeout = 10;

	if (mpt_config(ioc, &cfg) != 0)
		goto out;

	if (!hdr.PageLength)
		goto out;

	buffer = pci_alloc_consistent(ioc->pcidev, hdr.PageLength * 4,
	    &dma_handle);

	if (!buffer)
		goto out;

	cfg.physAddr = dma_handle;
	cfg.action = MPI_CONFIG_ACTION_PAGE_READ_CURRENT;

	if (mpt_config(ioc, &cfg) != 0)
		goto out;

	if (!buffer->NumPhysDisks)
		goto out;

	/*
	 * Adding entry for hidden components
	 */
	for (i = 0; i < buffer->NumPhysDisks; i++) {

		if (mpt_raid_phys_disk_pg0(ioc,
		    buffer->PhysDisk[i].PhysDiskNum, &phys_disk) != 0)
			continue;

		mptsas_add_device_component_by_fw(ioc, phys_disk.PhysDiskBus,
		    phys_disk.PhysDiskID);

		mutex_lock(&ioc->sas_device_info_mutex);
		list_for_each_entry(sas_info, &ioc->sas_device_info_list,
		    list) {
			if (!sas_info->is_logical_volume &&
			    (sas_info->fw.channel == phys_disk.PhysDiskBus &&
			    sas_info->fw.id == phys_disk.PhysDiskID)) {
				sas_info->is_hidden_raid_component = 1;
				sas_info->volume_id = starget->id;
			}
		}
		mutex_unlock(&ioc->sas_device_info_mutex);

	}

	/*
	 * Delete all matching devices out of the list
	 */
	mutex_lock(&ioc->sas_device_info_mutex);
	list_for_each_entry_safe(sas_info, next, &ioc->sas_device_info_list,
	    list) {
		if (sas_info->is_logical_volume && sas_info->fw.id ==
		    starget->id) {
			list_del(&sas_info->list);
			kfree(sas_info);
		}
	}

	sas_info = kzalloc(sizeof(struct mptsas_device_info), GFP_KERNEL);
	if (sas_info) {
		sas_info->fw.id = starget->id;
		sas_info->os.id = starget->id;
		sas_info->os.channel = starget->channel;
		sas_info->is_logical_volume = 1;
		INIT_LIST_HEAD(&sas_info->list);
		list_add_tail(&sas_info->list, &ioc->sas_device_info_list);
	}
	mutex_unlock(&ioc->sas_device_info_mutex);

 out:
	if (buffer)
		pci_free_consistent(ioc->pcidev, hdr.PageLength * 4, buffer,
		    dma_handle);
}

/**
 *	mptsas_add_device_component_starget -
 *	@ioc: Pointer to MPT_ADAPTER structure
 *	@starget:
 *
 **/
static void
mptsas_add_device_component_starget(MPT_ADAPTER *ioc,
	struct scsi_target *starget)
{
	VirtTarget	*vtarget;
	struct sas_rphy	*rphy;
	struct mptsas_phyinfo	*phy_info = NULL;
	struct mptsas_enclosure	enclosure_info;

	rphy = dev_to_rphy(starget->dev.parent);
	vtarget = starget->hostdata;
	phy_info = mptsas_find_phyinfo_by_sas_address(ioc,
			rphy->identify.sas_address);
	if (!phy_info)
		return;

	memset(&enclosure_info, 0, sizeof(struct mptsas_enclosure));
	mptsas_sas_enclosure_pg0(ioc, &enclosure_info,
		(MPI_SAS_ENCLOS_PGAD_FORM_HANDLE <<
		MPI_SAS_ENCLOS_PGAD_FORM_SHIFT),
		phy_info->attached.handle_enclosure);

	mptsas_add_device_component(ioc, phy_info->attached.channel,
		phy_info->attached.id, phy_info->attached.sas_address,
		phy_info->attached.device_info,
		phy_info->attached.slot, enclosure_info.enclosure_logical_id);
}

/**
 *	mptsas_del_device_component_by_os - Once a device has been removed, we mark the entry in the list as being cached
 *	@ioc: Pointer to MPT_ADAPTER structure
 *	@channel: os mapped id's
 *	@id:
 *
 **/
static void
mptsas_del_device_component_by_os(MPT_ADAPTER *ioc, u8 channel, u8 id)
{
	struct mptsas_device_info	*sas_info, *next;

	/*
	 * Set is_cached flag
	 */
	list_for_each_entry_safe(sas_info, next, &ioc->sas_device_info_list,
		list) {
		if (sas_info->os.channel == channel && sas_info->os.id == id)
			sas_info->is_cached = 1;
	}
}

/**
 *	mptsas_del_device_components - Cleaning the list
 *	@ioc: Pointer to MPT_ADAPTER structure
 *
 **/
static void
mptsas_del_device_components(MPT_ADAPTER *ioc)
{
	struct mptsas_device_info	*sas_info, *next;

	mutex_lock(&ioc->sas_device_info_mutex);
	list_for_each_entry_safe(sas_info, next, &ioc->sas_device_info_list,
		list) {
		list_del(&sas_info->list);
		kfree(sas_info);
	}
	mutex_unlock(&ioc->sas_device_info_mutex);
}


/*
 * mptsas_setup_wide_ports
 *
 * Updates for new and existing narrow/wide port configuration
 * in the sas_topology
 */
static void
mptsas_setup_wide_ports(MPT_ADAPTER *ioc, struct mptsas_portinfo *port_info)
{
	struct mptsas_portinfo_details * port_details;
	struct mptsas_phyinfo *phy_info, *phy_info_cmp;
	u64	sas_address;
	int	i, j;

	mutex_lock(&ioc->sas_topology_mutex);

	phy_info = port_info->phy_info;
	for (i = 0 ; i < port_info->num_phys ; i++, phy_info++) {
		if (phy_info->attached.handle)
			continue;
		port_details = phy_info->port_details;
		if (!port_details)
			continue;
		if (port_details->num_phys < 2)
			continue;
		/*
		 * Removing a phy from a port, letting the last
		 * phy be removed by firmware events.
		 */
		dsaswideprintk(ioc, printk(MYIOC_s_DEBUG_FMT
		    "%s: [%p]: deleting phy = %d\n",
		    ioc->name, __func__, port_details, i));
		port_details->num_phys--;
		port_details->phy_bitmask &= ~ (1 << phy_info->phy_id);
		memset(&phy_info->attached, 0, sizeof(struct mptsas_devinfo));
		sas_port_delete_phy(port_details->port, phy_info->phy);
		phy_info->port_details = NULL;
	}

	/*
	 * Populate and refresh the tree
	 */
	phy_info = port_info->phy_info;
	for (i = 0 ; i < port_info->num_phys ; i++, phy_info++) {
		sas_address = phy_info->attached.sas_address;
		dsaswideprintk(ioc, printk(MYIOC_s_DEBUG_FMT "phy_id=%d sas_address=0x%018llX\n",
		    ioc->name, i, (unsigned long long)sas_address));
		if (!sas_address)
			continue;
		port_details = phy_info->port_details;
		/*
		 * Forming a port
		 */
		if (!port_details) {
			port_details = kzalloc(sizeof(struct
				mptsas_portinfo_details), GFP_KERNEL);
			if (!port_details)
				goto out;
			port_details->num_phys = 1;
			port_details->port_info = port_info;
			if (phy_info->phy_id < 64 )
				port_details->phy_bitmask |=
				    (1 << phy_info->phy_id);
			phy_info->sas_port_add_phy=1;
			dsaswideprintk(ioc, printk(MYIOC_s_DEBUG_FMT "\t\tForming port\n\t\t"
			    "phy_id=%d sas_address=0x%018llX\n",
			    ioc->name, i, (unsigned long long)sas_address));
			phy_info->port_details = port_details;
		}

		if (i == port_info->num_phys - 1)
			continue;
		phy_info_cmp = &port_info->phy_info[i + 1];
		for (j = i + 1 ; j < port_info->num_phys ; j++,
		    phy_info_cmp++) {
			if (!phy_info_cmp->attached.sas_address)
				continue;
			if (sas_address != phy_info_cmp->attached.sas_address)
				continue;
			if (phy_info_cmp->port_details == port_details )
				continue;
			dsaswideprintk(ioc, printk(MYIOC_s_DEBUG_FMT
			    "\t\tphy_id=%d sas_address=0x%018llX\n",
			    ioc->name, j, (unsigned long long)
			    phy_info_cmp->attached.sas_address));
			if (phy_info_cmp->port_details) {
				port_details->rphy =
				    mptsas_get_rphy(phy_info_cmp);
				port_details->port =
				    mptsas_get_port(phy_info_cmp);
				port_details->starget =
				    mptsas_get_starget(phy_info_cmp);
				port_details->num_phys =
					phy_info_cmp->port_details->num_phys;
				if (!phy_info_cmp->port_details->num_phys)
					kfree(phy_info_cmp->port_details);
			} else
				phy_info_cmp->sas_port_add_phy=1;
			/*
			 * Adding a phy to a port
			 */
			phy_info_cmp->port_details = port_details;
			if (phy_info_cmp->phy_id < 64 )
				port_details->phy_bitmask |=
				(1 << phy_info_cmp->phy_id);
			port_details->num_phys++;
		}
	}

 out:

	for (i = 0; i < port_info->num_phys; i++) {
		port_details = port_info->phy_info[i].port_details;
		if (!port_details)
			continue;
		dsaswideprintk(ioc, printk(MYIOC_s_DEBUG_FMT
		    "%s: [%p]: phy_id=%02d num_phys=%02d "
		    "bitmask=0x%016llX\n", ioc->name, __func__,
		    port_details, i, port_details->num_phys,
		    (unsigned long long)port_details->phy_bitmask));
		dsaswideprintk(ioc, printk(MYIOC_s_DEBUG_FMT "\t\tport = %p rphy=%p\n",
		    ioc->name, port_details->port, port_details->rphy));
	}
	dsaswideprintk(ioc, printk("\n"));
	mutex_unlock(&ioc->sas_topology_mutex);
}

/**
 * csmisas_find_vtarget
 *
 * @ioc
 * @volume_id
 * @volume_bus
 *
 **/
static VirtTarget *
mptsas_find_vtarget(MPT_ADAPTER *ioc, u8 channel, u8 id)
{
	struct scsi_device 		*sdev;
	VirtDevice			*vdevice;
	VirtTarget 			*vtarget = NULL;

	shost_for_each_device(sdev, ioc->sh) {
		vdevice = sdev->hostdata;
		if ((vdevice == NULL) ||
			(vdevice->vtarget == NULL))
			continue;
		if ((vdevice->vtarget->tflags &
		    MPT_TARGET_FLAGS_RAID_COMPONENT ||
		    vdevice->vtarget->raidVolume))
			continue;
		if (vdevice->vtarget->id == id &&
			vdevice->vtarget->channel == channel)
			vtarget = vdevice->vtarget;
	}
	return vtarget;
}

static void
mptsas_queue_device_delete(MPT_ADAPTER *ioc,
	MpiEventDataSasDeviceStatusChange_t *sas_event_data)
{
	struct fw_event_work *fw_event;
	int sz;

	sz = offsetof(struct fw_event_work, event_data) +
	    sizeof(MpiEventDataSasDeviceStatusChange_t);
	fw_event = kzalloc(sz, GFP_ATOMIC);
	if (!fw_event) {
		printk(MYIOC_s_WARN_FMT "%s: failed at (line=%d)\n",
		    ioc->name, __func__, __LINE__);
		return;
	}
	memcpy(fw_event->event_data, sas_event_data,
	    sizeof(MpiEventDataSasDeviceStatusChange_t));
	fw_event->event = MPI_EVENT_SAS_DEVICE_STATUS_CHANGE;
	fw_event->ioc = ioc;
	mptsas_add_fw_event(ioc, fw_event, msecs_to_jiffies(1));
}

static void
mptsas_queue_rescan(MPT_ADAPTER *ioc)
{
	struct fw_event_work *fw_event;
	int sz;

	sz = offsetof(struct fw_event_work, event_data);
	fw_event = kzalloc(sz, GFP_ATOMIC);
	if (!fw_event) {
		printk(MYIOC_s_WARN_FMT "%s: failed at (line=%d)\n",
		    ioc->name, __func__, __LINE__);
		return;
	}
	fw_event->event = -1;
	fw_event->ioc = ioc;
	mptsas_add_fw_event(ioc, fw_event, msecs_to_jiffies(1));
}


/**
 * mptsas_target_reset
 *
 * Issues TARGET_RESET to end device using handshaking method
 *
 * @ioc
 * @channel
 * @id
 *
 * Returns (1) success
 *         (0) failure
 *
 **/
static int
mptsas_target_reset(MPT_ADAPTER *ioc, u8 channel, u8 id)
{
	MPT_FRAME_HDR	*mf;
	SCSITaskMgmt_t	*pScsiTm;
	if (mpt_set_taskmgmt_in_progress_flag(ioc) != 0)
		return 0;


	mf = mpt_get_msg_frame(mptsasDeviceResetCtx, ioc);
	if (mf == NULL) {
		dfailprintk(ioc, printk(MYIOC_s_WARN_FMT
			"%s, no msg frames @%d!!\n", ioc->name,
			__func__, __LINE__));
		goto out_fail;
	}

	dtmprintk(ioc, printk(MYIOC_s_DEBUG_FMT "TaskMgmt request (mf=%p)\n",
		ioc->name, mf));

	/* Format the Request
	 */
	pScsiTm = (SCSITaskMgmt_t *) mf;
	memset (pScsiTm, 0, sizeof(SCSITaskMgmt_t));
	pScsiTm->TargetID = id;
	pScsiTm->Bus = channel;
	pScsiTm->Function = MPI_FUNCTION_SCSI_TASK_MGMT;
	pScsiTm->TaskType = MPI_SCSITASKMGMT_TASKTYPE_TARGET_RESET;
	pScsiTm->MsgFlags = MPI_SCSITASKMGMT_MSGFLAGS_LIPRESET_RESET_OPTION;

	DBG_DUMP_TM_REQUEST_FRAME(ioc, (u32 *)mf);

	dtmprintk(ioc, printk(MYIOC_s_DEBUG_FMT
	   "TaskMgmt type=%d (sas device delete) fw_channel = %d fw_id = %d)\n",
	   ioc->name, MPI_SCSITASKMGMT_TASKTYPE_TARGET_RESET, channel, id));

	mpt_put_msg_frame_hi_pri(mptsasDeviceResetCtx, ioc, mf);

	return 1;

 out_fail:

	mpt_clear_taskmgmt_in_progress_flag(ioc);
	return 0;
}

/**
 * mptsas_target_reset_queue
 *
 * Receive request for TARGET_RESET after recieving an firmware
 * event NOT_RESPONDING_EVENT, then put command in link list
 * and queue if task_queue already in use.
 *
 * @ioc
 * @sas_event_data
 *
 **/
static void
mptsas_target_reset_queue(MPT_ADAPTER *ioc,
    EVENT_DATA_SAS_DEVICE_STATUS_CHANGE *sas_event_data)
{
	MPT_SCSI_HOST	*hd = shost_priv(ioc->sh);
	VirtTarget *vtarget = NULL;
	struct mptsas_target_reset_event *target_reset_list;
	u8		id, channel;

	id = sas_event_data->TargetID;
	channel = sas_event_data->Bus;

	if (!(vtarget = mptsas_find_vtarget(ioc, channel, id)))
		return;

	vtarget->deleted = 1; /* block IO */

	target_reset_list = kzalloc(sizeof(struct mptsas_target_reset_event),
	    GFP_ATOMIC);
	if (!target_reset_list) {
		dfailprintk(ioc, printk(MYIOC_s_WARN_FMT
			"%s, failed to allocate mem @%d..!!\n",
			ioc->name, __func__, __LINE__));
		return;
	}

	memcpy(&target_reset_list->sas_event_data, sas_event_data,
		sizeof(*sas_event_data));
	list_add_tail(&target_reset_list->list, &hd->target_reset_list);

	target_reset_list->time_count = jiffies;

	if (mptsas_target_reset(ioc, channel, id)) {
		target_reset_list->target_reset_issued = 1;
	}
}

/**
 *	mptsas_taskmgmt_complete - complete SAS task management function
 *	@ioc: Pointer to MPT_ADAPTER structure
 *
 *	Completion for TARGET_RESET after NOT_RESPONDING_EVENT, enable work
 *	queue to finish off removing device from upper layers. then send next
 *	TARGET_RESET in the queue.
 **/
static int
mptsas_taskmgmt_complete(MPT_ADAPTER *ioc, MPT_FRAME_HDR *mf, MPT_FRAME_HDR *mr)
{
	MPT_SCSI_HOST	*hd = shost_priv(ioc->sh);
        struct list_head *head = &hd->target_reset_list;
	u8		id, channel;
	struct mptsas_target_reset_event	*target_reset_list;
	SCSITaskMgmtReply_t *pScsiTmReply;

	dtmprintk(ioc, printk(MYIOC_s_DEBUG_FMT "TaskMgmt completed: "
	    "(mf = %p, mr = %p)\n", ioc->name, mf, mr));

	pScsiTmReply = (SCSITaskMgmtReply_t *)mr;
	if (pScsiTmReply) {
		dtmprintk(ioc, printk(MYIOC_s_DEBUG_FMT
		    "\tTaskMgmt completed: fw_channel = %d, fw_id = %d,\n"
		    "\ttask_type = 0x%02X, iocstatus = 0x%04X "
		    "loginfo = 0x%08X,\n\tresponse_code = 0x%02X, "
		    "term_cmnds = %d\n", ioc->name,
		    pScsiTmReply->Bus, pScsiTmReply->TargetID,
		    pScsiTmReply->TaskType,
		    le16_to_cpu(pScsiTmReply->IOCStatus),
		    le32_to_cpu(pScsiTmReply->IOCLogInfo),
		    pScsiTmReply->ResponseCode,
		    le32_to_cpu(pScsiTmReply->TerminationCount)));

		if (pScsiTmReply->ResponseCode)
			mptscsih_taskmgmt_response_code(ioc,
			pScsiTmReply->ResponseCode);
	}

	if (pScsiTmReply && (pScsiTmReply->TaskType ==
	    MPI_SCSITASKMGMT_TASKTYPE_QUERY_TASK || pScsiTmReply->TaskType ==
	     MPI_SCSITASKMGMT_TASKTYPE_ABRT_TASK_SET)) {
		ioc->taskmgmt_cmds.status |= MPT_MGMT_STATUS_COMMAND_GOOD;
		ioc->taskmgmt_cmds.status |= MPT_MGMT_STATUS_RF_VALID;
		memcpy(ioc->taskmgmt_cmds.reply, mr,
		    min(MPT_DEFAULT_FRAME_SIZE, 4 * mr->u.reply.MsgLength));
		if (ioc->taskmgmt_cmds.status & MPT_MGMT_STATUS_PENDING) {
			ioc->taskmgmt_cmds.status &= ~MPT_MGMT_STATUS_PENDING;
			complete(&ioc->taskmgmt_cmds.done);
			return 1;
		}
		return 0;
	}

	mpt_clear_taskmgmt_in_progress_flag(ioc);

	if (list_empty(head))
		return 1;

	target_reset_list = list_entry(head->next,
	    struct mptsas_target_reset_event, list);

	dtmprintk(ioc, printk(MYIOC_s_DEBUG_FMT
	    "TaskMgmt: completed (%d seconds)\n",
	    ioc->name, jiffies_to_msecs(jiffies -
	    target_reset_list->time_count)/1000));

	id = pScsiTmReply->TargetID;
	channel = pScsiTmReply->Bus;
	target_reset_list->time_count = jiffies;

	/*
	 * retry target reset
	 */
	if (!target_reset_list->target_reset_issued) {
		if (mptsas_target_reset(ioc, channel, id))
			target_reset_list->target_reset_issued = 1;
		return 1;
	}

	/*
	 * enable work queue to remove device from upper layers
	 */
	list_del(&target_reset_list->list);
	if ((mptsas_find_vtarget(ioc, channel, id)) && !ioc->fw_events_off)
		mptsas_queue_device_delete(ioc,
			&target_reset_list->sas_event_data);


	/*
	 * issue target reset to next device in the queue
	 */

	head = &hd->target_reset_list;
	if (list_empty(head))
		return 1;

	target_reset_list = list_entry(head->next, struct mptsas_target_reset_event,
	    list);

	id = target_reset_list->sas_event_data.TargetID;
	channel = target_reset_list->sas_event_data.Bus;
	target_reset_list->time_count = jiffies;

	if (mptsas_target_reset(ioc, channel, id))
		target_reset_list->target_reset_issued = 1;

	return 1;
}

/**
 * mptscsih_ioc_reset
 *
 * @ioc
 * @reset_phase
 *
 **/
static int
mptsas_ioc_reset(MPT_ADAPTER *ioc, int reset_phase)
{
	MPT_SCSI_HOST	*hd;
	int rc;

	rc = mptscsih_ioc_reset(ioc, reset_phase);
	if ((ioc->bus_type != SAS) || (!rc))
		return rc;

	hd = shost_priv(ioc->sh);
	if (!hd->ioc)
		goto out;

	switch (reset_phase) {
	case MPT_IOC_SETUP_RESET:
		dtmprintk(ioc, printk(MYIOC_s_DEBUG_FMT
		    "%s: MPT_IOC_SETUP_RESET\n", ioc->name, __func__));
		mptsas_fw_event_off(ioc);
		break;
	case MPT_IOC_PRE_RESET:
		dtmprintk(ioc, printk(MYIOC_s_DEBUG_FMT
		    "%s: MPT_IOC_PRE_RESET\n", ioc->name, __func__));
		break;
	case MPT_IOC_POST_RESET:
		dtmprintk(ioc, printk(MYIOC_s_DEBUG_FMT
		    "%s: MPT_IOC_POST_RESET\n", ioc->name, __func__));
		if (ioc->sas_mgmt.status & MPT_MGMT_STATUS_PENDING) {
			ioc->sas_mgmt.status |= MPT_MGMT_STATUS_DID_IOCRESET;
			complete(&ioc->sas_mgmt.done);
		}
		mptsas_cleanup_fw_event_q(ioc);
		mptsas_queue_rescan(ioc);
		mptsas_fw_event_on(ioc);
		break;
	default:
		break;
	}

 out:
	return rc;
}


/**
 * enum device_state -
 * @DEVICE_RETRY: need to retry the TUR
 * @DEVICE_ERROR: TUR return error, don't add device
 * @DEVICE_READY: device can be added
 *
 */
enum device_state{
	DEVICE_RETRY,
	DEVICE_ERROR,
	DEVICE_READY,
};

static int
mptsas_sas_enclosure_pg0(MPT_ADAPTER *ioc, struct mptsas_enclosure *enclosure,
		u32 form, u32 form_specific)
{
	ConfigExtendedPageHeader_t hdr;
	CONFIGPARMS cfg;
	SasEnclosurePage0_t *buffer;
	dma_addr_t dma_handle;
	int error;
	__le64 le_identifier;

	memset(&hdr, 0, sizeof(hdr));
	hdr.PageVersion = MPI_SASENCLOSURE0_PAGEVERSION;
	hdr.PageNumber = 0;
	hdr.PageType = MPI_CONFIG_PAGETYPE_EXTENDED;
	hdr.ExtPageType = MPI_CONFIG_EXTPAGETYPE_ENCLOSURE;

	cfg.cfghdr.ehdr = &hdr;
	cfg.physAddr = -1;
	cfg.pageAddr = form + form_specific;
	cfg.action = MPI_CONFIG_ACTION_PAGE_HEADER;
	cfg.dir = 0;	/* read */
	cfg.timeout = 10;

	error = mpt_config(ioc, &cfg);
	if (error)
		goto out;
	if (!hdr.ExtPageLength) {
		error = -ENXIO;
		goto out;
	}

	buffer = pci_alloc_consistent(ioc->pcidev, hdr.ExtPageLength * 4,
			&dma_handle);
	if (!buffer) {
		error = -ENOMEM;
		goto out;
	}

	cfg.physAddr = dma_handle;
	cfg.action = MPI_CONFIG_ACTION_PAGE_READ_CURRENT;

	error = mpt_config(ioc, &cfg);
	if (error)
		goto out_free_consistent;

	/* save config data */
	memcpy(&le_identifier, &buffer->EnclosureLogicalID, sizeof(__le64));
	enclosure->enclosure_logical_id = le64_to_cpu(le_identifier);
	enclosure->enclosure_handle = le16_to_cpu(buffer->EnclosureHandle);
	enclosure->flags = le16_to_cpu(buffer->Flags);
	enclosure->num_slot = le16_to_cpu(buffer->NumSlots);
	enclosure->start_slot = le16_to_cpu(buffer->StartSlot);
	enclosure->start_id = buffer->StartTargetID;
	enclosure->start_channel = buffer->StartBus;
	enclosure->sep_id = buffer->SEPTargetID;
	enclosure->sep_channel = buffer->SEPBus;

 out_free_consistent:
	pci_free_consistent(ioc->pcidev, hdr.ExtPageLength * 4,
			    buffer, dma_handle);
 out:
	return error;
}

/**
 *	mptsas_add_end_device - report a new end device to sas transport layer
 *	@ioc: Pointer to MPT_ADAPTER structure
 *	@phy_info: decribes attached device
 *
 *	return (0) success (1) failure
 *
 **/
static int
mptsas_add_end_device(MPT_ADAPTER *ioc, struct mptsas_phyinfo *phy_info)
{
	struct sas_rphy *rphy;
	struct sas_port *port;
	struct sas_identify identify;
	char *ds = NULL;
	u8 fw_id;

	if (!phy_info) {
		dfailprintk(ioc, printk(MYIOC_s_ERR_FMT
			"%s: exit at line=%d\n", ioc->name,
			 __func__, __LINE__));
		return 1;
	}

	fw_id = phy_info->attached.id;

	if (mptsas_get_rphy(phy_info)) {
		dfailprintk(ioc, printk(MYIOC_s_ERR_FMT
			"%s: fw_id=%d exit at line=%d\n", ioc->name,
			 __func__, fw_id, __LINE__));
		return 2;
	}

	port = mptsas_get_port(phy_info);
	if (!port) {
		dfailprintk(ioc, printk(MYIOC_s_ERR_FMT
			"%s: fw_id=%d exit at line=%d\n", ioc->name,
			 __func__, fw_id, __LINE__));
		return 3;
	}

	if (phy_info->attached.device_info &
	    MPI_SAS_DEVICE_INFO_SSP_TARGET)
		ds = "ssp";
	if (phy_info->attached.device_info &
	    MPI_SAS_DEVICE_INFO_STP_TARGET)
		ds = "stp";
	if (phy_info->attached.device_info &
	    MPI_SAS_DEVICE_INFO_SATA_DEVICE)
		ds = "sata";

	printk(MYIOC_s_INFO_FMT "attaching %s device: fw_channel %d, fw_id %d,"
	    " phy %d, sas_addr 0x%llx\n", ioc->name, ds,
	    phy_info->attached.channel, phy_info->attached.id,
	    phy_info->attached.phy_id, (unsigned long long)
	    phy_info->attached.sas_address);

	mptsas_parse_device_info(&identify, &phy_info->attached);
	rphy = sas_end_device_alloc(port);
	if (!rphy) {
		dfailprintk(ioc, printk(MYIOC_s_ERR_FMT
			"%s: fw_id=%d exit at line=%d\n", ioc->name,
			 __func__, fw_id, __LINE__));
		return 5; /* non-fatal: an rphy can be added later */
	}

	rphy->identify = identify;
	if (sas_rphy_add(rphy)) {
		dfailprintk(ioc, printk(MYIOC_s_ERR_FMT
			"%s: fw_id=%d exit at line=%d\n", ioc->name,
			 __func__, fw_id, __LINE__));
		sas_rphy_free(rphy);
		return 6;
	}
	mptsas_set_rphy(ioc, phy_info, rphy);
	return 0;
}

/**
 *	mptsas_del_end_device - report a deleted end device to sas transport layer
 *	@ioc: Pointer to MPT_ADAPTER structure
 *	@phy_info: decribes attached device
 *
 **/
static void
mptsas_del_end_device(MPT_ADAPTER *ioc, struct mptsas_phyinfo *phy_info)
{
	struct sas_rphy *rphy;
	struct sas_port *port;
	struct mptsas_portinfo *port_info;
	struct mptsas_phyinfo *phy_info_parent;
	int i;
	char *ds = NULL;
	u8 fw_id;
	u64 sas_address;

	if (!phy_info)
		return;

	fw_id = phy_info->attached.id;
	sas_address = phy_info->attached.sas_address;

	if (!phy_info->port_details) {
		dfailprintk(ioc, printk(MYIOC_s_ERR_FMT
			"%s: fw_id=%d exit at line=%d\n", ioc->name,
			 __func__, fw_id, __LINE__));
		return;
	}
	rphy = mptsas_get_rphy(phy_info);
	if (!rphy) {
		dfailprintk(ioc, printk(MYIOC_s_ERR_FMT
			"%s: fw_id=%d exit at line=%d\n", ioc->name,
			 __func__, fw_id, __LINE__));
		return;
	}

	if (phy_info->attached.device_info & MPI_SAS_DEVICE_INFO_SSP_INITIATOR
		|| phy_info->attached.device_info
			& MPI_SAS_DEVICE_INFO_SMP_INITIATOR
		|| phy_info->attached.device_info
			& MPI_SAS_DEVICE_INFO_STP_INITIATOR)
		ds = "initiator";
	if (phy_info->attached.device_info &
	    MPI_SAS_DEVICE_INFO_SSP_TARGET)
		ds = "ssp";
	if (phy_info->attached.device_info &
	    MPI_SAS_DEVICE_INFO_STP_TARGET)
		ds = "stp";
	if (phy_info->attached.device_info &
	    MPI_SAS_DEVICE_INFO_SATA_DEVICE)
		ds = "sata";

	dev_printk(KERN_DEBUG, &rphy->dev, MYIOC_s_FMT
	    "removing %s device: fw_channel %d, fw_id %d, phy %d,"
	    "sas_addr 0x%llx\n", ioc->name, ds, phy_info->attached.channel,
	    phy_info->attached.id, phy_info->attached.phy_id,
	    (unsigned long long) sas_address);

	port = mptsas_get_port(phy_info);
	if (!port) {
		dfailprintk(ioc, printk(MYIOC_s_ERR_FMT
			"%s: fw_id=%d exit at line=%d\n", ioc->name,
			 __func__, fw_id, __LINE__));
		return;
	}
	port_info = phy_info->portinfo;
	phy_info_parent = port_info->phy_info;
	for (i = 0; i < port_info->num_phys; i++, phy_info_parent++) {
		if (!phy_info_parent->phy)
			continue;
		if (phy_info_parent->attached.sas_address !=
		    sas_address)
			continue;
		dev_printk(KERN_DEBUG, &phy_info_parent->phy->dev,
		    MYIOC_s_FMT "delete phy %d, phy-obj (0x%p)\n",
		    ioc->name, phy_info_parent->phy_id,
		    phy_info_parent->phy);
		sas_port_delete_phy(port, phy_info_parent->phy);
	}

	dev_printk(KERN_DEBUG, &port->dev, MYIOC_s_FMT
	    "delete port %d, sas_addr (0x%llx)\n", ioc->name,
	     port->port_identifier, (unsigned long long)sas_address);
	sas_port_delete(port);
	mptsas_set_port(ioc, phy_info, NULL);
	mptsas_port_delete(ioc, phy_info->port_details);
}

struct mptsas_phyinfo *
mptsas_refreshing_device_handles(MPT_ADAPTER *ioc,
	struct mptsas_devinfo *sas_device)
{
	struct mptsas_phyinfo *phy_info;
	struct mptsas_portinfo *port_info;
	int i;

	phy_info = mptsas_find_phyinfo_by_sas_address(ioc,
	    sas_device->sas_address);
	if (!phy_info)
		goto out;
	port_info = phy_info->portinfo;
	if (!port_info)
		goto out;
	mutex_lock(&ioc->sas_topology_mutex);
	for (i = 0; i < port_info->num_phys; i++) {
		if (port_info->phy_info[i].attached.sas_address !=
			sas_device->sas_address)
			continue;
		port_info->phy_info[i].attached.channel = sas_device->channel;
		port_info->phy_info[i].attached.id = sas_device->id;
		port_info->phy_info[i].attached.sas_address =
		    sas_device->sas_address;
		port_info->phy_info[i].attached.handle = sas_device->handle;
		port_info->phy_info[i].attached.handle_parent =
		    sas_device->handle_parent;
		port_info->phy_info[i].attached.handle_enclosure =
		    sas_device->handle_enclosure;
	}
	mutex_unlock(&ioc->sas_topology_mutex);
 out:
	return phy_info;
}

/**
 * mptsas_firmware_event_work - work thread for processing fw events
 * @work: work queue payload containing info describing the event
 * Context: user
 *
 */
static void
mptsas_firmware_event_work(struct work_struct *work)
{
	struct fw_event_work *fw_event =
		container_of(work, struct fw_event_work, work.work);
	MPT_ADAPTER *ioc = fw_event->ioc;

	/* special rescan topology handling */
	if (fw_event->event == -1) {
		if (ioc->in_rescan) {
			devtprintk(ioc, printk(MYIOC_s_DEBUG_FMT
				"%s: rescan ignored as it is in progress\n",
				ioc->name, __func__));
			return;
		}
		devtprintk(ioc, printk(MYIOC_s_DEBUG_FMT "%s: rescan after "
		    "reset\n", ioc->name, __func__));
		ioc->in_rescan = 1;
		mptsas_not_responding_devices(ioc);
		mptsas_scan_sas_topology(ioc);
		ioc->in_rescan = 0;
		mptsas_free_fw_event(ioc, fw_event);
		return;
	}

	/* events handling turned off during host reset */
	if (ioc->fw_events_off) {
		mptsas_free_fw_event(ioc, fw_event);
		return;
	}

	devtprintk(ioc, printk(MYIOC_s_DEBUG_FMT "%s: fw_event=(0x%p), "
	    "event = (0x%02x)\n", ioc->name, __func__, fw_event,
	    (fw_event->event & 0xFF)));

	switch (fw_event->event) {
	case MPI_EVENT_SAS_DEVICE_STATUS_CHANGE:
		mptsas_send_sas_event(fw_event);
		break;
	case MPI_EVENT_INTEGRATED_RAID:
		mptsas_send_raid_event(fw_event);
		break;
	case MPI_EVENT_IR2:
		mptsas_send_ir2_event(fw_event);
		break;
	case MPI_EVENT_PERSISTENT_TABLE_FULL:
		mptbase_sas_persist_operation(ioc,
		    MPI_SAS_OP_CLEAR_NOT_PRESENT);
		mptsas_free_fw_event(ioc, fw_event);
		break;
	case MPI_EVENT_SAS_BROADCAST_PRIMITIVE:
		mptsas_broadcast_primative_work(fw_event);
		break;
	case MPI_EVENT_SAS_EXPANDER_STATUS_CHANGE:
		mptsas_send_expander_event(fw_event);
		break;
	case MPI_EVENT_SAS_PHY_LINK_STATUS:
		mptsas_send_link_status_event(fw_event);
		break;
	case MPI_EVENT_QUEUE_FULL:
		mptsas_handle_queue_full_event(fw_event);
		break;
	}
}



static int
mptsas_slave_configure(struct scsi_device *sdev)
{
	struct Scsi_Host	*host = sdev->host;
	MPT_SCSI_HOST	*hd = shost_priv(host);
	MPT_ADAPTER	*ioc = hd->ioc;
	VirtDevice	*vdevice = sdev->hostdata;

	if (vdevice->vtarget->deleted) {
		sdev_printk(KERN_INFO, sdev, "clearing deleted flag\n");
		vdevice->vtarget->deleted = 0;
	}

	/*
	 * RAID volumes placed beyond the last expected port.
	 * Ignore sending sas mode pages in that case..
	 */
	if (sdev->channel == MPTSAS_RAID_CHANNEL) {
		mptsas_add_device_component_starget_ir(ioc, scsi_target(sdev));
		goto out;
	}

	sas_read_port_mode_page(sdev);

	mptsas_add_device_component_starget(ioc, scsi_target(sdev));

 out:
	return mptscsih_slave_configure(sdev);
}

static int
mptsas_target_alloc(struct scsi_target *starget)
{
	struct Scsi_Host *host = dev_to_shost(&starget->dev);
	MPT_SCSI_HOST		*hd = shost_priv(host);
	VirtTarget		*vtarget;
	u8			id, channel;
	struct sas_rphy		*rphy;
	struct mptsas_portinfo	*p;
	int 			 i;
	MPT_ADAPTER		*ioc = hd->ioc;

	vtarget = kzalloc(sizeof(VirtTarget), GFP_KERNEL);
	if (!vtarget)
		return -ENOMEM;

	vtarget->starget = starget;
	vtarget->ioc_id = ioc->id;
	vtarget->tflags = MPT_TARGET_FLAGS_Q_YES;
	id = starget->id;
	channel = 0;

	/*
	 * RAID volumes placed beyond the last expected port.
	 */
	if (starget->channel == MPTSAS_RAID_CHANNEL) {
		if (!ioc->raid_data.pIocPg2) {
			kfree(vtarget);
			return -ENXIO;
		}
		for (i = 0; i < ioc->raid_data.pIocPg2->NumActiveVolumes; i++) {
			if (id == ioc->raid_data.pIocPg2->
					RaidVolume[i].VolumeID) {
				channel = ioc->raid_data.pIocPg2->
					RaidVolume[i].VolumeBus;
			}
		}
		vtarget->raidVolume = 1;
		goto out;
	}

	rphy = dev_to_rphy(starget->dev.parent);
	mutex_lock(&ioc->sas_topology_mutex);
	list_for_each_entry(p, &ioc->sas_topology, list) {
		for (i = 0; i < p->num_phys; i++) {
			if (p->phy_info[i].attached.sas_address !=
					rphy->identify.sas_address)
				continue;
			id = p->phy_info[i].attached.id;
			channel = p->phy_info[i].attached.channel;
			mptsas_set_starget(&p->phy_info[i], starget);

			/*
			 * Exposing hidden raid components
			 */
			if (mptscsih_is_phys_disk(ioc, channel, id)) {
				id = mptscsih_raid_id_to_num(ioc,
						channel, id);
				vtarget->tflags |=
				    MPT_TARGET_FLAGS_RAID_COMPONENT;
				p->phy_info[i].attached.phys_disk_num = id;
			}
			mutex_unlock(&ioc->sas_topology_mutex);
			goto out;
		}
	}
	mutex_unlock(&ioc->sas_topology_mutex);

	kfree(vtarget);
	return -ENXIO;

 out:
	vtarget->id = id;
	vtarget->channel = channel;
	starget->hostdata = vtarget;
	return 0;
}

static void
mptsas_target_destroy(struct scsi_target *starget)
{
	struct Scsi_Host *host = dev_to_shost(&starget->dev);
	MPT_SCSI_HOST		*hd = shost_priv(host);
	struct sas_rphy		*rphy;
	struct mptsas_portinfo	*p;
	int 			 i;
	MPT_ADAPTER	*ioc = hd->ioc;
	VirtTarget	*vtarget;

	if (!starget->hostdata)
		return;

	vtarget = starget->hostdata;

	mptsas_del_device_component_by_os(ioc, starget->channel,
	    starget->id);


	if (starget->channel == MPTSAS_RAID_CHANNEL)
		goto out;

	rphy = dev_to_rphy(starget->dev.parent);
	list_for_each_entry(p, &ioc->sas_topology, list) {
		for (i = 0; i < p->num_phys; i++) {
			if (p->phy_info[i].attached.sas_address !=
					rphy->identify.sas_address)
				continue;

			starget_printk(KERN_INFO, starget, MYIOC_s_FMT
			"delete device: fw_channel %d, fw_id %d, phy %d, "
			"sas_addr 0x%llx\n", ioc->name,
			p->phy_info[i].attached.channel,
			p->phy_info[i].attached.id,
			p->phy_info[i].attached.phy_id, (unsigned long long)
			p->phy_info[i].attached.sas_address);

			mptsas_set_starget(&p->phy_info[i], NULL);
		}
	}

 out:
	vtarget->starget = NULL;
	kfree(starget->hostdata);
	starget->hostdata = NULL;
}


static int
mptsas_slave_alloc(struct scsi_device *sdev)
{
	struct Scsi_Host	*host = sdev->host;
	MPT_SCSI_HOST		*hd = shost_priv(host);
	struct sas_rphy		*rphy;
	struct mptsas_portinfo	*p;
	VirtDevice		*vdevice;
	struct scsi_target 	*starget;
	int 			i;
	MPT_ADAPTER *ioc = hd->ioc;

	vdevice = kzalloc(sizeof(VirtDevice), GFP_KERNEL);
	if (!vdevice) {
		printk(MYIOC_s_ERR_FMT "slave_alloc kzalloc(%zd) FAILED!\n",
				ioc->name, sizeof(VirtDevice));
		return -ENOMEM;
	}
	starget = scsi_target(sdev);
	vdevice->vtarget = starget->hostdata;

	if (sdev->channel == MPTSAS_RAID_CHANNEL)
		goto out;

	rphy = dev_to_rphy(sdev->sdev_target->dev.parent);
	mutex_lock(&ioc->sas_topology_mutex);
	list_for_each_entry(p, &ioc->sas_topology, list) {
		for (i = 0; i < p->num_phys; i++) {
			if (p->phy_info[i].attached.sas_address !=
					rphy->identify.sas_address)
				continue;
			vdevice->lun = sdev->lun;
			/*
			 * Exposing hidden raid components
			 */
			if (mptscsih_is_phys_disk(ioc,
			    p->phy_info[i].attached.channel,
			    p->phy_info[i].attached.id))
				sdev->no_uld_attach = 1;
			mutex_unlock(&ioc->sas_topology_mutex);
			goto out;
		}
	}
	mutex_unlock(&ioc->sas_topology_mutex);

	kfree(vdevice);
	return -ENXIO;

 out:
	vdevice->vtarget->num_luns++;
	sdev->hostdata = vdevice;
	return 0;
}

static int
mptsas_qcmd(struct scsi_cmnd *SCpnt, void (*done)(struct scsi_cmnd *))
{
	MPT_SCSI_HOST	*hd;
	MPT_ADAPTER	*ioc;
	VirtDevice	*vdevice = SCpnt->device->hostdata;

	if (!vdevice || !vdevice->vtarget || vdevice->vtarget->deleted) {
		SCpnt->result = DID_NO_CONNECT << 16;
		done(SCpnt);
		return 0;
	}

	hd = shost_priv(SCpnt->device->host);
	ioc = hd->ioc;

	if (ioc->sas_discovery_quiesce_io)
		return SCSI_MLQUEUE_HOST_BUSY;

//	scsi_print_command(SCpnt);

	return mptscsih_qcmd(SCpnt,done);
}


static struct scsi_host_template mptsas_driver_template = {
	.module				= THIS_MODULE,
	.proc_name			= "mptsas",
	.proc_info			= mptscsih_proc_info,
	.name				= "MPT SPI Host",
	.info				= mptscsih_info,
	.queuecommand			= mptsas_qcmd,
	.target_alloc			= mptsas_target_alloc,
	.slave_alloc			= mptsas_slave_alloc,
	.slave_configure		= mptsas_slave_configure,
	.target_destroy			= mptsas_target_destroy,
	.slave_destroy			= mptscsih_slave_destroy,
	.change_queue_depth 		= mptscsih_change_queue_depth,
	.eh_abort_handler		= mptscsih_abort,
	.eh_device_reset_handler	= mptscsih_dev_reset,
	.eh_bus_reset_handler		= mptscsih_bus_reset,
	.eh_host_reset_handler		= mptscsih_host_reset,
	.bios_param			= mptscsih_bios_param,
	.can_queue			= MPT_FC_CAN_QUEUE,
	.this_id			= -1,
	.sg_tablesize			= MPT_SCSI_SG_DEPTH,
	.max_sectors			= 8192,
	.cmd_per_lun			= 7,
	.use_clustering			= ENABLE_CLUSTERING,
	.shost_attrs			= mptscsih_host_attrs,
};

static int mptsas_get_linkerrors(struct sas_phy *phy)
{
	MPT_ADAPTER *ioc = phy_to_ioc(phy);
	ConfigExtendedPageHeader_t hdr;
	CONFIGPARMS cfg;
	SasPhyPage1_t *buffer;
	dma_addr_t dma_handle;
	int error;

	/* FIXME: only have link errors on local phys */
	if (!scsi_is_sas_phy_local(phy))
		return -EINVAL;

	hdr.PageVersion = MPI_SASPHY1_PAGEVERSION;
	hdr.ExtPageLength = 0;
	hdr.PageNumber = 1 /* page number 1*/;
	hdr.Reserved1 = 0;
	hdr.Reserved2 = 0;
	hdr.PageType = MPI_CONFIG_PAGETYPE_EXTENDED;
	hdr.ExtPageType = MPI_CONFIG_EXTPAGETYPE_SAS_PHY;

	cfg.cfghdr.ehdr = &hdr;
	cfg.physAddr = -1;
	cfg.pageAddr = phy->identify.phy_identifier;
	cfg.action = MPI_CONFIG_ACTION_PAGE_HEADER;
	cfg.dir = 0;    /* read */
	cfg.timeout = 10;

	error = mpt_config(ioc, &cfg);
	if (error)
		return error;
	if (!hdr.ExtPageLength)
		return -ENXIO;

	buffer = pci_alloc_consistent(ioc->pcidev, hdr.ExtPageLength * 4,
				      &dma_handle);
	if (!buffer)
		return -ENOMEM;

	cfg.physAddr = dma_handle;
	cfg.action = MPI_CONFIG_ACTION_PAGE_READ_CURRENT;

	error = mpt_config(ioc, &cfg);
	if (error)
		goto out_free_consistent;

	mptsas_print_phy_pg1(ioc, buffer);

	phy->invalid_dword_count = le32_to_cpu(buffer->InvalidDwordCount);
	phy->running_disparity_error_count =
		le32_to_cpu(buffer->RunningDisparityErrorCount);
	phy->loss_of_dword_sync_count =
		le32_to_cpu(buffer->LossDwordSynchCount);
	phy->phy_reset_problem_count =
		le32_to_cpu(buffer->PhyResetProblemCount);

 out_free_consistent:
	pci_free_consistent(ioc->pcidev, hdr.ExtPageLength * 4,
			    buffer, dma_handle);
	return error;
}

static int mptsas_mgmt_done(MPT_ADAPTER *ioc, MPT_FRAME_HDR *req,
		MPT_FRAME_HDR *reply)
{
	ioc->sas_mgmt.status |= MPT_MGMT_STATUS_COMMAND_GOOD;
	if (reply != NULL) {
		ioc->sas_mgmt.status |= MPT_MGMT_STATUS_RF_VALID;
		memcpy(ioc->sas_mgmt.reply, reply,
		    min(ioc->reply_sz, 4 * reply->u.reply.MsgLength));
	}

	if (ioc->sas_mgmt.status & MPT_MGMT_STATUS_PENDING) {
		ioc->sas_mgmt.status &= ~MPT_MGMT_STATUS_PENDING;
		complete(&ioc->sas_mgmt.done);
		return 1;
	}
	return 0;
}

static int mptsas_phy_reset(struct sas_phy *phy, int hard_reset)
{
	MPT_ADAPTER *ioc = phy_to_ioc(phy);
	SasIoUnitControlRequest_t *req;
	SasIoUnitControlReply_t *reply;
	MPT_FRAME_HDR *mf;
	MPIHeader_t *hdr;
	unsigned long timeleft;
	int error = -ERESTARTSYS;

	/* FIXME: fusion doesn't allow non-local phy reset */
	if (!scsi_is_sas_phy_local(phy))
		return -EINVAL;

	/* not implemented for expanders */
	if (phy->identify.target_port_protocols & SAS_PROTOCOL_SMP)
		return -ENXIO;

	if (mutex_lock_interruptible(&ioc->sas_mgmt.mutex))
		goto out;

	mf = mpt_get_msg_frame(mptsasMgmtCtx, ioc);
	if (!mf) {
		error = -ENOMEM;
		goto out_unlock;
	}

	hdr = (MPIHeader_t *) mf;
	req = (SasIoUnitControlRequest_t *)mf;
	memset(req, 0, sizeof(SasIoUnitControlRequest_t));
	req->Function = MPI_FUNCTION_SAS_IO_UNIT_CONTROL;
	req->MsgContext = hdr->MsgContext;
	req->Operation = hard_reset ?
		MPI_SAS_OP_PHY_HARD_RESET : MPI_SAS_OP_PHY_LINK_RESET;
	req->PhyNum = phy->identify.phy_identifier;

	INITIALIZE_MGMT_STATUS(ioc->sas_mgmt.status)
	mpt_put_msg_frame(mptsasMgmtCtx, ioc, mf);

	timeleft = wait_for_completion_timeout(&ioc->sas_mgmt.done,
			10 * HZ);
	if (!timeleft) {
		/* On timeout reset the board */
		mpt_free_msg_frame(ioc, mf);
		mpt_HardResetHandler(ioc, CAN_SLEEP);
		error = -ETIMEDOUT;
		goto out_unlock;
	}

	/* a reply frame is expected */
	if ((ioc->sas_mgmt.status &
	    MPT_MGMT_STATUS_RF_VALID) == 0) {
		error = -ENXIO;
		goto out_unlock;
	}

	/* process the completed Reply Message Frame */
	reply = (SasIoUnitControlReply_t *)ioc->sas_mgmt.reply;
	if (reply->IOCStatus != MPI_IOCSTATUS_SUCCESS) {
		printk(MYIOC_s_INFO_FMT "%s: IOCStatus=0x%X IOCLogInfo=0x%X\n",
		    ioc->name, __func__, reply->IOCStatus, reply->IOCLogInfo);
		error = -ENXIO;
		goto out_unlock;
	}

	error = 0;

 out_unlock:
	CLEAR_MGMT_STATUS(ioc->sas_mgmt.status)
	mutex_unlock(&ioc->sas_mgmt.mutex);
 out:
	return error;
}

static int
mptsas_get_enclosure_identifier(struct sas_rphy *rphy, u64 *identifier)
{
	MPT_ADAPTER *ioc = rphy_to_ioc(rphy);
	int i, error;
	struct mptsas_portinfo *p;
	struct mptsas_enclosure enclosure_info;
	u64 enclosure_handle;

	mutex_lock(&ioc->sas_topology_mutex);
	list_for_each_entry(p, &ioc->sas_topology, list) {
		for (i = 0; i < p->num_phys; i++) {
			if (p->phy_info[i].attached.sas_address ==
			    rphy->identify.sas_address) {
				enclosure_handle = p->phy_info[i].
					attached.handle_enclosure;
				goto found_info;
			}
		}
	}
	mutex_unlock(&ioc->sas_topology_mutex);
	return -ENXIO;

 found_info:
	mutex_unlock(&ioc->sas_topology_mutex);
	memset(&enclosure_info, 0, sizeof(struct mptsas_enclosure));
	error = mptsas_sas_enclosure_pg0(ioc, &enclosure_info,
			(MPI_SAS_ENCLOS_PGAD_FORM_HANDLE <<
			 MPI_SAS_ENCLOS_PGAD_FORM_SHIFT), enclosure_handle);
	if (!error)
		*identifier = enclosure_info.enclosure_logical_id;
	return error;
}

static int
mptsas_get_bay_identifier(struct sas_rphy *rphy)
{
	MPT_ADAPTER *ioc = rphy_to_ioc(rphy);
	struct mptsas_portinfo *p;
	int i, rc;

	mutex_lock(&ioc->sas_topology_mutex);
	list_for_each_entry(p, &ioc->sas_topology, list) {
		for (i = 0; i < p->num_phys; i++) {
			if (p->phy_info[i].attached.sas_address ==
			    rphy->identify.sas_address) {
				rc = p->phy_info[i].attached.slot;
				goto out;
			}
		}
	}
	rc = -ENXIO;
 out:
	mutex_unlock(&ioc->sas_topology_mutex);
	return rc;
}

static int mptsas_smp_handler(struct Scsi_Host *shost, struct sas_rphy *rphy,
			      struct request *req)
{
	MPT_ADAPTER *ioc = ((MPT_SCSI_HOST *) shost->hostdata)->ioc;
	MPT_FRAME_HDR *mf;
	SmpPassthroughRequest_t *smpreq;
	struct request *rsp = req->next_rq;
	int ret;
	int flagsLength;
	unsigned long timeleft;
	char *psge;
	dma_addr_t dma_addr_in = 0;
	dma_addr_t dma_addr_out = 0;
	u64 sas_address = 0;

	if (!rsp) {
		printk(MYIOC_s_ERR_FMT "%s: the smp response space is missing\n",
		    ioc->name, __func__);
		return -EINVAL;
	}

	/* do we need to support multiple segments? */
	if (req->bio->bi_vcnt > 1 || rsp->bio->bi_vcnt > 1) {
		printk(MYIOC_s_ERR_FMT "%s: multiple segments req %u %u, rsp %u %u\n",
		    ioc->name, __func__, req->bio->bi_vcnt, blk_rq_bytes(req),
		    rsp->bio->bi_vcnt, blk_rq_bytes(rsp));
		return -EINVAL;
	}

	ret = mutex_lock_interruptible(&ioc->sas_mgmt.mutex);
	if (ret)
		goto out;

	mf = mpt_get_msg_frame(mptsasMgmtCtx, ioc);
	if (!mf) {
		ret = -ENOMEM;
		goto out_unlock;
	}

	smpreq = (SmpPassthroughRequest_t *)mf;
	memset(smpreq, 0, sizeof(*smpreq));

	smpreq->RequestDataLength = cpu_to_le16(blk_rq_bytes(req) - 4);
	smpreq->Function = MPI_FUNCTION_SMP_PASSTHROUGH;

	if (rphy)
		sas_address = rphy->identify.sas_address;
	else {
		struct mptsas_portinfo *port_info;

		mutex_lock(&ioc->sas_topology_mutex);
		port_info = ioc->hba_port_info;
		if (port_info && port_info->phy_info)
			sas_address =
				port_info->phy_info[0].phy->identify.sas_address;
		mutex_unlock(&ioc->sas_topology_mutex);
	}

	*((u64 *)&smpreq->SASAddress) = cpu_to_le64(sas_address);

	psge = (char *)
		(((int *) mf) + (offsetof(SmpPassthroughRequest_t, SGL) / 4));

	/* request */
	flagsLength = (MPI_SGE_FLAGS_SIMPLE_ELEMENT |
		       MPI_SGE_FLAGS_END_OF_BUFFER |
<<<<<<< HEAD
		       MPI_SGE_FLAGS_DIRECTION |
		       mpt_addr_size()) << MPI_SGE_FLAGS_SHIFT;
	flagsLength |= (blk_rq_bytes(req) - 4);
=======
		       MPI_SGE_FLAGS_DIRECTION)
		       << MPI_SGE_FLAGS_SHIFT;
	flagsLength |= (req->data_len - 4);
>>>>>>> 3860c97b

	dma_addr_out = pci_map_single(ioc->pcidev, bio_data(req->bio),
				      blk_rq_bytes(req), PCI_DMA_BIDIRECTIONAL);
	if (!dma_addr_out)
		goto put_mf;
	ioc->add_sge(psge, flagsLength, dma_addr_out);
	psge += ioc->SGE_size;

	/* response */
<<<<<<< HEAD
	flagsLength = MPT_SGE_FLAGS_SSIMPLE_READ;
	flagsLength |= blk_rq_bytes(rsp) + 4;
=======
	flagsLength = MPI_SGE_FLAGS_SIMPLE_ELEMENT |
		MPI_SGE_FLAGS_SYSTEM_ADDRESS |
		MPI_SGE_FLAGS_IOC_TO_HOST |
		MPI_SGE_FLAGS_END_OF_BUFFER;

	flagsLength = flagsLength << MPI_SGE_FLAGS_SHIFT;
	flagsLength |= rsp->data_len + 4;
>>>>>>> 3860c97b
	dma_addr_in =  pci_map_single(ioc->pcidev, bio_data(rsp->bio),
				      blk_rq_bytes(rsp), PCI_DMA_BIDIRECTIONAL);
	if (!dma_addr_in)
		goto unmap;
	ioc->add_sge(psge, flagsLength, dma_addr_in);

	INITIALIZE_MGMT_STATUS(ioc->sas_mgmt.status)
	mpt_put_msg_frame(mptsasMgmtCtx, ioc, mf);

	timeleft = wait_for_completion_timeout(&ioc->sas_mgmt.done, 10 * HZ);
	if (!timeleft) {
		printk(MYIOC_s_ERR_FMT "%s: smp timeout!\n", ioc->name, __func__);
		/* On timeout reset the board */
		mpt_HardResetHandler(ioc, CAN_SLEEP);
		ret = -ETIMEDOUT;
		goto unmap;
	}
	mf = NULL;

	if (ioc->sas_mgmt.status & MPT_MGMT_STATUS_RF_VALID) {
		SmpPassthroughReply_t *smprep;

		smprep = (SmpPassthroughReply_t *)ioc->sas_mgmt.reply;
		memcpy(req->sense, smprep, sizeof(*smprep));
		req->sense_len = sizeof(*smprep);
		req->resid_len = 0;
		rsp->resid_len -= smprep->ResponseDataLength;
	} else {
		printk(MYIOC_s_ERR_FMT
		    "%s: smp passthru reply failed to be returned\n",
		    ioc->name, __func__);
		ret = -ENXIO;
	}
unmap:
	if (dma_addr_out)
		pci_unmap_single(ioc->pcidev, dma_addr_out, blk_rq_bytes(req),
				 PCI_DMA_BIDIRECTIONAL);
	if (dma_addr_in)
		pci_unmap_single(ioc->pcidev, dma_addr_in, blk_rq_bytes(rsp),
				 PCI_DMA_BIDIRECTIONAL);
put_mf:
	if (mf)
		mpt_free_msg_frame(ioc, mf);
out_unlock:
	CLEAR_MGMT_STATUS(ioc->sas_mgmt.status)
	mutex_unlock(&ioc->sas_mgmt.mutex);
out:
	return ret;
}

static struct sas_function_template mptsas_transport_functions = {
	.get_linkerrors		= mptsas_get_linkerrors,
	.get_enclosure_identifier = mptsas_get_enclosure_identifier,
	.get_bay_identifier	= mptsas_get_bay_identifier,
	.phy_reset		= mptsas_phy_reset,
	.smp_handler		= mptsas_smp_handler,
};

static struct scsi_transport_template *mptsas_transport_template;

static int
mptsas_sas_io_unit_pg0(MPT_ADAPTER *ioc, struct mptsas_portinfo *port_info)
{
	ConfigExtendedPageHeader_t hdr;
	CONFIGPARMS cfg;
	SasIOUnitPage0_t *buffer;
	dma_addr_t dma_handle;
	int error, i;

	hdr.PageVersion = MPI_SASIOUNITPAGE0_PAGEVERSION;
	hdr.ExtPageLength = 0;
	hdr.PageNumber = 0;
	hdr.Reserved1 = 0;
	hdr.Reserved2 = 0;
	hdr.PageType = MPI_CONFIG_PAGETYPE_EXTENDED;
	hdr.ExtPageType = MPI_CONFIG_EXTPAGETYPE_SAS_IO_UNIT;

	cfg.cfghdr.ehdr = &hdr;
	cfg.physAddr = -1;
	cfg.pageAddr = 0;
	cfg.action = MPI_CONFIG_ACTION_PAGE_HEADER;
	cfg.dir = 0;	/* read */
	cfg.timeout = 10;

	error = mpt_config(ioc, &cfg);
	if (error)
		goto out;
	if (!hdr.ExtPageLength) {
		error = -ENXIO;
		goto out;
	}

	buffer = pci_alloc_consistent(ioc->pcidev, hdr.ExtPageLength * 4,
					    &dma_handle);
	if (!buffer) {
		error = -ENOMEM;
		goto out;
	}

	cfg.physAddr = dma_handle;
	cfg.action = MPI_CONFIG_ACTION_PAGE_READ_CURRENT;

	error = mpt_config(ioc, &cfg);
	if (error)
		goto out_free_consistent;

	port_info->num_phys = buffer->NumPhys;
	port_info->phy_info = kcalloc(port_info->num_phys,
		sizeof(struct mptsas_phyinfo), GFP_KERNEL);
	if (!port_info->phy_info) {
		error = -ENOMEM;
		goto out_free_consistent;
	}

	ioc->nvdata_version_persistent =
	    le16_to_cpu(buffer->NvdataVersionPersistent);
	ioc->nvdata_version_default =
	    le16_to_cpu(buffer->NvdataVersionDefault);

	for (i = 0; i < port_info->num_phys; i++) {
		mptsas_print_phy_data(ioc, &buffer->PhyData[i]);
		port_info->phy_info[i].phy_id = i;
		port_info->phy_info[i].port_id =
		    buffer->PhyData[i].Port;
		port_info->phy_info[i].negotiated_link_rate =
		    buffer->PhyData[i].NegotiatedLinkRate;
		port_info->phy_info[i].portinfo = port_info;
		port_info->phy_info[i].handle =
		    le16_to_cpu(buffer->PhyData[i].ControllerDevHandle);
	}

 out_free_consistent:
	pci_free_consistent(ioc->pcidev, hdr.ExtPageLength * 4,
			    buffer, dma_handle);
 out:
	return error;
}

static int
mptsas_sas_io_unit_pg1(MPT_ADAPTER *ioc)
{
	ConfigExtendedPageHeader_t hdr;
	CONFIGPARMS cfg;
	SasIOUnitPage1_t *buffer;
	dma_addr_t dma_handle;
	int error;
	u16 device_missing_delay;

	memset(&hdr, 0, sizeof(ConfigExtendedPageHeader_t));
	memset(&cfg, 0, sizeof(CONFIGPARMS));

	cfg.cfghdr.ehdr = &hdr;
	cfg.action = MPI_CONFIG_ACTION_PAGE_HEADER;
	cfg.timeout = 10;
	cfg.cfghdr.ehdr->PageType = MPI_CONFIG_PAGETYPE_EXTENDED;
	cfg.cfghdr.ehdr->ExtPageType = MPI_CONFIG_EXTPAGETYPE_SAS_IO_UNIT;
	cfg.cfghdr.ehdr->PageVersion = MPI_SASIOUNITPAGE1_PAGEVERSION;
	cfg.cfghdr.ehdr->PageNumber = 1;

	error = mpt_config(ioc, &cfg);
	if (error)
		goto out;
	if (!hdr.ExtPageLength) {
		error = -ENXIO;
		goto out;
	}

	buffer = pci_alloc_consistent(ioc->pcidev, hdr.ExtPageLength * 4,
					    &dma_handle);
	if (!buffer) {
		error = -ENOMEM;
		goto out;
	}

	cfg.physAddr = dma_handle;
	cfg.action = MPI_CONFIG_ACTION_PAGE_READ_CURRENT;

	error = mpt_config(ioc, &cfg);
	if (error)
		goto out_free_consistent;

	ioc->io_missing_delay  =
	    le16_to_cpu(buffer->IODeviceMissingDelay);
	device_missing_delay = le16_to_cpu(buffer->ReportDeviceMissingDelay);
	ioc->device_missing_delay = (device_missing_delay & MPI_SAS_IOUNIT1_REPORT_MISSING_UNIT_16) ?
	    (device_missing_delay & MPI_SAS_IOUNIT1_REPORT_MISSING_TIMEOUT_MASK) * 16 :
	    device_missing_delay & MPI_SAS_IOUNIT1_REPORT_MISSING_TIMEOUT_MASK;

 out_free_consistent:
	pci_free_consistent(ioc->pcidev, hdr.ExtPageLength * 4,
			    buffer, dma_handle);
 out:
	return error;
}

static int
mptsas_sas_phy_pg0(MPT_ADAPTER *ioc, struct mptsas_phyinfo *phy_info,
		u32 form, u32 form_specific)
{
	ConfigExtendedPageHeader_t hdr;
	CONFIGPARMS cfg;
	SasPhyPage0_t *buffer;
	dma_addr_t dma_handle;
	int error;

	hdr.PageVersion = MPI_SASPHY0_PAGEVERSION;
	hdr.ExtPageLength = 0;
	hdr.PageNumber = 0;
	hdr.Reserved1 = 0;
	hdr.Reserved2 = 0;
	hdr.PageType = MPI_CONFIG_PAGETYPE_EXTENDED;
	hdr.ExtPageType = MPI_CONFIG_EXTPAGETYPE_SAS_PHY;

	cfg.cfghdr.ehdr = &hdr;
	cfg.dir = 0;	/* read */
	cfg.timeout = 10;

	/* Get Phy Pg 0 for each Phy. */
	cfg.physAddr = -1;
	cfg.pageAddr = form + form_specific;
	cfg.action = MPI_CONFIG_ACTION_PAGE_HEADER;

	error = mpt_config(ioc, &cfg);
	if (error)
		goto out;

	if (!hdr.ExtPageLength) {
		error = -ENXIO;
		goto out;
	}

	buffer = pci_alloc_consistent(ioc->pcidev, hdr.ExtPageLength * 4,
				      &dma_handle);
	if (!buffer) {
		error = -ENOMEM;
		goto out;
	}

	cfg.physAddr = dma_handle;
	cfg.action = MPI_CONFIG_ACTION_PAGE_READ_CURRENT;

	error = mpt_config(ioc, &cfg);
	if (error)
		goto out_free_consistent;

	mptsas_print_phy_pg0(ioc, buffer);

	phy_info->hw_link_rate = buffer->HwLinkRate;
	phy_info->programmed_link_rate = buffer->ProgrammedLinkRate;
	phy_info->identify.handle = le16_to_cpu(buffer->OwnerDevHandle);
	phy_info->attached.handle = le16_to_cpu(buffer->AttachedDevHandle);

 out_free_consistent:
	pci_free_consistent(ioc->pcidev, hdr.ExtPageLength * 4,
			    buffer, dma_handle);
 out:
	return error;
}

static int
mptsas_sas_device_pg0(MPT_ADAPTER *ioc, struct mptsas_devinfo *device_info,
		u32 form, u32 form_specific)
{
	ConfigExtendedPageHeader_t hdr;
	CONFIGPARMS cfg;
	SasDevicePage0_t *buffer;
	dma_addr_t dma_handle;
	__le64 sas_address;
	int error=0;

	hdr.PageVersion = MPI_SASDEVICE0_PAGEVERSION;
	hdr.ExtPageLength = 0;
	hdr.PageNumber = 0;
	hdr.Reserved1 = 0;
	hdr.Reserved2 = 0;
	hdr.PageType = MPI_CONFIG_PAGETYPE_EXTENDED;
	hdr.ExtPageType = MPI_CONFIG_EXTPAGETYPE_SAS_DEVICE;

	cfg.cfghdr.ehdr = &hdr;
	cfg.pageAddr = form + form_specific;
	cfg.physAddr = -1;
	cfg.action = MPI_CONFIG_ACTION_PAGE_HEADER;
	cfg.dir = 0;	/* read */
	cfg.timeout = 10;

	memset(device_info, 0, sizeof(struct mptsas_devinfo));
	error = mpt_config(ioc, &cfg);
	if (error)
		goto out;
	if (!hdr.ExtPageLength) {
		error = -ENXIO;
		goto out;
	}

	buffer = pci_alloc_consistent(ioc->pcidev, hdr.ExtPageLength * 4,
				      &dma_handle);
	if (!buffer) {
		error = -ENOMEM;
		goto out;
	}

	cfg.physAddr = dma_handle;
	cfg.action = MPI_CONFIG_ACTION_PAGE_READ_CURRENT;

	error = mpt_config(ioc, &cfg);
	if (error)
		goto out_free_consistent;

	mptsas_print_device_pg0(ioc, buffer);

	memset(device_info, 0, sizeof(struct mptsas_devinfo));
	device_info->handle = le16_to_cpu(buffer->DevHandle);
	device_info->handle_parent = le16_to_cpu(buffer->ParentDevHandle);
	device_info->handle_enclosure =
	    le16_to_cpu(buffer->EnclosureHandle);
	device_info->slot = le16_to_cpu(buffer->Slot);
	device_info->phy_id = buffer->PhyNum;
	device_info->port_id = buffer->PhysicalPort;
	device_info->id = buffer->TargetID;
	device_info->phys_disk_num = ~0;
	device_info->channel = buffer->Bus;
	memcpy(&sas_address, &buffer->SASAddress, sizeof(__le64));
	device_info->sas_address = le64_to_cpu(sas_address);
	device_info->device_info =
	    le32_to_cpu(buffer->DeviceInfo);

 out_free_consistent:
	pci_free_consistent(ioc->pcidev, hdr.ExtPageLength * 4,
			    buffer, dma_handle);
 out:
	return error;
}

static int
mptsas_sas_expander_pg0(MPT_ADAPTER *ioc, struct mptsas_portinfo *port_info,
		u32 form, u32 form_specific)
{
	ConfigExtendedPageHeader_t hdr;
	CONFIGPARMS cfg;
	SasExpanderPage0_t *buffer;
	dma_addr_t dma_handle;
	int i, error;
	__le64 sas_address;

	memset(port_info, 0, sizeof(struct mptsas_portinfo));
	hdr.PageVersion = MPI_SASEXPANDER0_PAGEVERSION;
	hdr.ExtPageLength = 0;
	hdr.PageNumber = 0;
	hdr.Reserved1 = 0;
	hdr.Reserved2 = 0;
	hdr.PageType = MPI_CONFIG_PAGETYPE_EXTENDED;
	hdr.ExtPageType = MPI_CONFIG_EXTPAGETYPE_SAS_EXPANDER;

	cfg.cfghdr.ehdr = &hdr;
	cfg.physAddr = -1;
	cfg.pageAddr = form + form_specific;
	cfg.action = MPI_CONFIG_ACTION_PAGE_HEADER;
	cfg.dir = 0;	/* read */
	cfg.timeout = 10;

	memset(port_info, 0, sizeof(struct mptsas_portinfo));
	error = mpt_config(ioc, &cfg);
	if (error)
		goto out;

	if (!hdr.ExtPageLength) {
		error = -ENXIO;
		goto out;
	}

	buffer = pci_alloc_consistent(ioc->pcidev, hdr.ExtPageLength * 4,
				      &dma_handle);
	if (!buffer) {
		error = -ENOMEM;
		goto out;
	}

	cfg.physAddr = dma_handle;
	cfg.action = MPI_CONFIG_ACTION_PAGE_READ_CURRENT;

	error = mpt_config(ioc, &cfg);
	if (error)
		goto out_free_consistent;

	if (!buffer->NumPhys) {
		error = -ENODEV;
		goto out_free_consistent;
	}

	/* save config data */
	port_info->num_phys = (buffer->NumPhys) ? buffer->NumPhys : 1;
	port_info->phy_info = kcalloc(port_info->num_phys,
		sizeof(struct mptsas_phyinfo), GFP_KERNEL);
	if (!port_info->phy_info) {
		error = -ENOMEM;
		goto out_free_consistent;
	}

	memcpy(&sas_address, &buffer->SASAddress, sizeof(__le64));
	for (i = 0; i < port_info->num_phys; i++) {
		port_info->phy_info[i].portinfo = port_info;
		port_info->phy_info[i].handle =
		    le16_to_cpu(buffer->DevHandle);
		port_info->phy_info[i].identify.sas_address =
		    le64_to_cpu(sas_address);
		port_info->phy_info[i].identify.handle_parent =
		    le16_to_cpu(buffer->ParentDevHandle);
	}

 out_free_consistent:
	pci_free_consistent(ioc->pcidev, hdr.ExtPageLength * 4,
			    buffer, dma_handle);
 out:
	return error;
}

static int
mptsas_sas_expander_pg1(MPT_ADAPTER *ioc, struct mptsas_phyinfo *phy_info,
		u32 form, u32 form_specific)
{
	ConfigExtendedPageHeader_t hdr;
	CONFIGPARMS cfg;
	SasExpanderPage1_t *buffer;
	dma_addr_t dma_handle;
	int error=0;

	hdr.PageVersion = MPI_SASEXPANDER1_PAGEVERSION;
	hdr.ExtPageLength = 0;
	hdr.PageNumber = 1;
	hdr.Reserved1 = 0;
	hdr.Reserved2 = 0;
	hdr.PageType = MPI_CONFIG_PAGETYPE_EXTENDED;
	hdr.ExtPageType = MPI_CONFIG_EXTPAGETYPE_SAS_EXPANDER;

	cfg.cfghdr.ehdr = &hdr;
	cfg.physAddr = -1;
	cfg.pageAddr = form + form_specific;
	cfg.action = MPI_CONFIG_ACTION_PAGE_HEADER;
	cfg.dir = 0;	/* read */
	cfg.timeout = 10;

	error = mpt_config(ioc, &cfg);
	if (error)
		goto out;

	if (!hdr.ExtPageLength) {
		error = -ENXIO;
		goto out;
	}

	buffer = pci_alloc_consistent(ioc->pcidev, hdr.ExtPageLength * 4,
				      &dma_handle);
	if (!buffer) {
		error = -ENOMEM;
		goto out;
	}

	cfg.physAddr = dma_handle;
	cfg.action = MPI_CONFIG_ACTION_PAGE_READ_CURRENT;

	error = mpt_config(ioc, &cfg);

	if (error == MPI_IOCSTATUS_CONFIG_INVALID_PAGE) {
		error = -ENODEV;
		goto out;
	}

	if (error)
		goto out_free_consistent;


	mptsas_print_expander_pg1(ioc, buffer);

	/* save config data */
	phy_info->phy_id = buffer->PhyIdentifier;
	phy_info->port_id = buffer->PhysicalPort;
	phy_info->negotiated_link_rate = buffer->NegotiatedLinkRate;
	phy_info->programmed_link_rate = buffer->ProgrammedLinkRate;
	phy_info->hw_link_rate = buffer->HwLinkRate;
	phy_info->identify.handle = le16_to_cpu(buffer->OwnerDevHandle);
	phy_info->attached.handle = le16_to_cpu(buffer->AttachedDevHandle);

 out_free_consistent:
	pci_free_consistent(ioc->pcidev, hdr.ExtPageLength * 4,
			    buffer, dma_handle);
 out:
	return error;
}

static void
mptsas_parse_device_info(struct sas_identify *identify,
		struct mptsas_devinfo *device_info)
{
	u16 protocols;

	identify->sas_address = device_info->sas_address;
	identify->phy_identifier = device_info->phy_id;

	/*
	 * Fill in Phy Initiator Port Protocol.
	 * Bits 6:3, more than one bit can be set, fall through cases.
	 */
	protocols = device_info->device_info & 0x78;
	identify->initiator_port_protocols = 0;
	if (protocols & MPI_SAS_DEVICE_INFO_SSP_INITIATOR)
		identify->initiator_port_protocols |= SAS_PROTOCOL_SSP;
	if (protocols & MPI_SAS_DEVICE_INFO_STP_INITIATOR)
		identify->initiator_port_protocols |= SAS_PROTOCOL_STP;
	if (protocols & MPI_SAS_DEVICE_INFO_SMP_INITIATOR)
		identify->initiator_port_protocols |= SAS_PROTOCOL_SMP;
	if (protocols & MPI_SAS_DEVICE_INFO_SATA_HOST)
		identify->initiator_port_protocols |= SAS_PROTOCOL_SATA;

	/*
	 * Fill in Phy Target Port Protocol.
	 * Bits 10:7, more than one bit can be set, fall through cases.
	 */
	protocols = device_info->device_info & 0x780;
	identify->target_port_protocols = 0;
	if (protocols & MPI_SAS_DEVICE_INFO_SSP_TARGET)
		identify->target_port_protocols |= SAS_PROTOCOL_SSP;
	if (protocols & MPI_SAS_DEVICE_INFO_STP_TARGET)
		identify->target_port_protocols |= SAS_PROTOCOL_STP;
	if (protocols & MPI_SAS_DEVICE_INFO_SMP_TARGET)
		identify->target_port_protocols |= SAS_PROTOCOL_SMP;
	if (protocols & MPI_SAS_DEVICE_INFO_SATA_DEVICE)
		identify->target_port_protocols |= SAS_PROTOCOL_SATA;

	/*
	 * Fill in Attached device type.
	 */
	switch (device_info->device_info &
			MPI_SAS_DEVICE_INFO_MASK_DEVICE_TYPE) {
	case MPI_SAS_DEVICE_INFO_NO_DEVICE:
		identify->device_type = SAS_PHY_UNUSED;
		break;
	case MPI_SAS_DEVICE_INFO_END_DEVICE:
		identify->device_type = SAS_END_DEVICE;
		break;
	case MPI_SAS_DEVICE_INFO_EDGE_EXPANDER:
		identify->device_type = SAS_EDGE_EXPANDER_DEVICE;
		break;
	case MPI_SAS_DEVICE_INFO_FANOUT_EXPANDER:
		identify->device_type = SAS_FANOUT_EXPANDER_DEVICE;
		break;
	}
}

static int mptsas_probe_one_phy(struct device *dev,
		struct mptsas_phyinfo *phy_info, int index, int local)
{
	MPT_ADAPTER *ioc;
	struct sas_phy *phy;
	struct sas_port *port;
	int error = 0;

	if (!dev) {
		error = -ENODEV;
		goto out;
	}

	if (!phy_info->phy) {
		phy = sas_phy_alloc(dev, index);
		if (!phy) {
			error = -ENOMEM;
			goto out;
		}
	} else
		phy = phy_info->phy;

	mptsas_parse_device_info(&phy->identify, &phy_info->identify);

	/*
	 * Set Negotiated link rate.
	 */
	switch (phy_info->negotiated_link_rate) {
	case MPI_SAS_IOUNIT0_RATE_PHY_DISABLED:
		phy->negotiated_linkrate = SAS_PHY_DISABLED;
		break;
	case MPI_SAS_IOUNIT0_RATE_FAILED_SPEED_NEGOTIATION:
		phy->negotiated_linkrate = SAS_LINK_RATE_FAILED;
		break;
	case MPI_SAS_IOUNIT0_RATE_1_5:
		phy->negotiated_linkrate = SAS_LINK_RATE_1_5_GBPS;
		break;
	case MPI_SAS_IOUNIT0_RATE_3_0:
		phy->negotiated_linkrate = SAS_LINK_RATE_3_0_GBPS;
		break;
	case MPI_SAS_IOUNIT0_RATE_SATA_OOB_COMPLETE:
	case MPI_SAS_IOUNIT0_RATE_UNKNOWN:
	default:
		phy->negotiated_linkrate = SAS_LINK_RATE_UNKNOWN;
		break;
	}

	/*
	 * Set Max hardware link rate.
	 */
	switch (phy_info->hw_link_rate & MPI_SAS_PHY0_PRATE_MAX_RATE_MASK) {
	case MPI_SAS_PHY0_HWRATE_MAX_RATE_1_5:
		phy->maximum_linkrate_hw = SAS_LINK_RATE_1_5_GBPS;
		break;
	case MPI_SAS_PHY0_PRATE_MAX_RATE_3_0:
		phy->maximum_linkrate_hw = SAS_LINK_RATE_3_0_GBPS;
		break;
	default:
		break;
	}

	/*
	 * Set Max programmed link rate.
	 */
	switch (phy_info->programmed_link_rate &
			MPI_SAS_PHY0_PRATE_MAX_RATE_MASK) {
	case MPI_SAS_PHY0_PRATE_MAX_RATE_1_5:
		phy->maximum_linkrate = SAS_LINK_RATE_1_5_GBPS;
		break;
	case MPI_SAS_PHY0_PRATE_MAX_RATE_3_0:
		phy->maximum_linkrate = SAS_LINK_RATE_3_0_GBPS;
		break;
	default:
		break;
	}

	/*
	 * Set Min hardware link rate.
	 */
	switch (phy_info->hw_link_rate & MPI_SAS_PHY0_HWRATE_MIN_RATE_MASK) {
	case MPI_SAS_PHY0_HWRATE_MIN_RATE_1_5:
		phy->minimum_linkrate_hw = SAS_LINK_RATE_1_5_GBPS;
		break;
	case MPI_SAS_PHY0_PRATE_MIN_RATE_3_0:
		phy->minimum_linkrate_hw = SAS_LINK_RATE_3_0_GBPS;
		break;
	default:
		break;
	}

	/*
	 * Set Min programmed link rate.
	 */
	switch (phy_info->programmed_link_rate &
			MPI_SAS_PHY0_PRATE_MIN_RATE_MASK) {
	case MPI_SAS_PHY0_PRATE_MIN_RATE_1_5:
		phy->minimum_linkrate = SAS_LINK_RATE_1_5_GBPS;
		break;
	case MPI_SAS_PHY0_PRATE_MIN_RATE_3_0:
		phy->minimum_linkrate = SAS_LINK_RATE_3_0_GBPS;
		break;
	default:
		break;
	}

	if (!phy_info->phy) {

		error = sas_phy_add(phy);
		if (error) {
			sas_phy_free(phy);
			goto out;
		}
		phy_info->phy = phy;
	}

	if (!phy_info->attached.handle ||
			!phy_info->port_details)
		goto out;

	port = mptsas_get_port(phy_info);
	ioc = phy_to_ioc(phy_info->phy);

	if (phy_info->sas_port_add_phy) {

		if (!port) {
			port = sas_port_alloc_num(dev);
			if (!port) {
				error = -ENOMEM;
				goto out;
			}
			error = sas_port_add(port);
			if (error) {
				dfailprintk(ioc, printk(MYIOC_s_ERR_FMT
					"%s: exit at line=%d\n", ioc->name,
					__func__, __LINE__));
				goto out;
			}
			mptsas_set_port(ioc, phy_info, port);
			devtprintk(ioc, dev_printk(KERN_DEBUG, &port->dev,
			    MYIOC_s_FMT "add port %d, sas_addr (0x%llx)\n",
			    ioc->name, port->port_identifier,
			    (unsigned long long)phy_info->
			    attached.sas_address));
		}
		dsaswideprintk(ioc, printk(MYIOC_s_DEBUG_FMT
			"sas_port_add_phy: phy_id=%d\n",
			ioc->name, phy_info->phy_id));
		sas_port_add_phy(port, phy_info->phy);
		phy_info->sas_port_add_phy = 0;
		devtprintk(ioc, dev_printk(KERN_DEBUG, &phy_info->phy->dev,
		    MYIOC_s_FMT "add phy %d, phy-obj (0x%p)\n", ioc->name,
		     phy_info->phy_id, phy_info->phy));
	}
	if (!mptsas_get_rphy(phy_info) && port && !port->rphy) {

		struct sas_rphy *rphy;
		struct device *parent;
		struct sas_identify identify;

		parent = dev->parent->parent;
		/*
		 * Let the hotplug_work thread handle processing
		 * the adding/removing of devices that occur
		 * after start of day.
		 */
		if (mptsas_is_end_device(&phy_info->attached) &&
		    phy_info->attached.handle_parent) {
			goto out;
		}

		mptsas_parse_device_info(&identify, &phy_info->attached);
		if (scsi_is_host_device(parent)) {
			struct mptsas_portinfo *port_info;
			int i;

			port_info = ioc->hba_port_info;

			for (i = 0; i < port_info->num_phys; i++)
				if (port_info->phy_info[i].identify.sas_address ==
				    identify.sas_address) {
					sas_port_mark_backlink(port);
					goto out;
				}

		} else if (scsi_is_sas_rphy(parent)) {
			struct sas_rphy *parent_rphy = dev_to_rphy(parent);
			if (identify.sas_address ==
			    parent_rphy->identify.sas_address) {
				sas_port_mark_backlink(port);
				goto out;
			}
		}

		switch (identify.device_type) {
		case SAS_END_DEVICE:
			rphy = sas_end_device_alloc(port);
			break;
		case SAS_EDGE_EXPANDER_DEVICE:
		case SAS_FANOUT_EXPANDER_DEVICE:
			rphy = sas_expander_alloc(port, identify.device_type);
			break;
		default:
			rphy = NULL;
			break;
		}
		if (!rphy) {
			dfailprintk(ioc, printk(MYIOC_s_ERR_FMT
				"%s: exit at line=%d\n", ioc->name,
				__func__, __LINE__));
			goto out;
		}

		rphy->identify = identify;
		error = sas_rphy_add(rphy);
		if (error) {
			dfailprintk(ioc, printk(MYIOC_s_ERR_FMT
				"%s: exit at line=%d\n", ioc->name,
				__func__, __LINE__));
			sas_rphy_free(rphy);
			goto out;
		}
		mptsas_set_rphy(ioc, phy_info, rphy);
	}

 out:
	return error;
}

static int
mptsas_probe_hba_phys(MPT_ADAPTER *ioc)
{
	struct mptsas_portinfo *port_info, *hba;
	int error = -ENOMEM, i;

	hba = kzalloc(sizeof(struct mptsas_portinfo), GFP_KERNEL);
	if (! hba)
		goto out;

	error = mptsas_sas_io_unit_pg0(ioc, hba);
	if (error)
		goto out_free_port_info;

	mptsas_sas_io_unit_pg1(ioc);
	mutex_lock(&ioc->sas_topology_mutex);
	port_info = ioc->hba_port_info;
	if (!port_info) {
		ioc->hba_port_info = port_info = hba;
		ioc->hba_port_num_phy = port_info->num_phys;
		list_add_tail(&port_info->list, &ioc->sas_topology);
	} else {
		for (i = 0; i < hba->num_phys; i++) {
			port_info->phy_info[i].negotiated_link_rate =
				hba->phy_info[i].negotiated_link_rate;
			port_info->phy_info[i].handle =
				hba->phy_info[i].handle;
			port_info->phy_info[i].port_id =
				hba->phy_info[i].port_id;
		}
		kfree(hba->phy_info);
		kfree(hba);
		hba = NULL;
	}
	mutex_unlock(&ioc->sas_topology_mutex);
#if defined(CPQ_CIM)
	ioc->num_ports = port_info->num_phys;
#endif
	for (i = 0; i < port_info->num_phys; i++) {
		mptsas_sas_phy_pg0(ioc, &port_info->phy_info[i],
			(MPI_SAS_PHY_PGAD_FORM_PHY_NUMBER <<
			 MPI_SAS_PHY_PGAD_FORM_SHIFT), i);
		port_info->phy_info[i].identify.handle =
		    port_info->phy_info[i].handle;
		mptsas_sas_device_pg0(ioc, &port_info->phy_info[i].identify,
			(MPI_SAS_DEVICE_PGAD_FORM_HANDLE <<
			 MPI_SAS_DEVICE_PGAD_FORM_SHIFT),
			 port_info->phy_info[i].identify.handle);
		if (!ioc->hba_port_sas_addr)
			ioc->hba_port_sas_addr =
			    port_info->phy_info[i].identify.sas_address;
		port_info->phy_info[i].identify.phy_id =
		    port_info->phy_info[i].phy_id = i;
		if (port_info->phy_info[i].attached.handle)
			mptsas_sas_device_pg0(ioc,
				&port_info->phy_info[i].attached,
				(MPI_SAS_DEVICE_PGAD_FORM_HANDLE <<
				 MPI_SAS_DEVICE_PGAD_FORM_SHIFT),
				port_info->phy_info[i].attached.handle);
	}

	mptsas_setup_wide_ports(ioc, port_info);

	for (i = 0; i < port_info->num_phys; i++, ioc->sas_index++)
		mptsas_probe_one_phy(&ioc->sh->shost_gendev,
		    &port_info->phy_info[i], ioc->sas_index, 1);

	return 0;

 out_free_port_info:
	kfree(hba);
 out:
	return error;
}

static void
mptsas_expander_refresh(MPT_ADAPTER *ioc, struct mptsas_portinfo *port_info)
{
	struct mptsas_portinfo *parent;
	struct device *parent_dev;
	struct sas_rphy	*rphy;
	int		i;
	u64		sas_address; /* expander sas address */
	u32		handle;

	handle = port_info->phy_info[0].handle;
	sas_address = port_info->phy_info[0].identify.sas_address;
	for (i = 0; i < port_info->num_phys; i++) {
		mptsas_sas_expander_pg1(ioc, &port_info->phy_info[i],
		    (MPI_SAS_EXPAND_PGAD_FORM_HANDLE_PHY_NUM <<
		    MPI_SAS_EXPAND_PGAD_FORM_SHIFT), (i << 16) + handle);

		mptsas_sas_device_pg0(ioc,
		    &port_info->phy_info[i].identify,
		    (MPI_SAS_DEVICE_PGAD_FORM_HANDLE <<
		    MPI_SAS_DEVICE_PGAD_FORM_SHIFT),
		    port_info->phy_info[i].identify.handle);
		port_info->phy_info[i].identify.phy_id =
		    port_info->phy_info[i].phy_id;

		if (port_info->phy_info[i].attached.handle) {
			mptsas_sas_device_pg0(ioc,
			    &port_info->phy_info[i].attached,
			    (MPI_SAS_DEVICE_PGAD_FORM_HANDLE <<
			     MPI_SAS_DEVICE_PGAD_FORM_SHIFT),
			    port_info->phy_info[i].attached.handle);
			port_info->phy_info[i].attached.phy_id =
			    port_info->phy_info[i].phy_id;
		}
	}

	mutex_lock(&ioc->sas_topology_mutex);
	parent = mptsas_find_portinfo_by_handle(ioc,
	    port_info->phy_info[0].identify.handle_parent);
	if (!parent) {
		mutex_unlock(&ioc->sas_topology_mutex);
		return;
	}
	for (i = 0, parent_dev = NULL; i < parent->num_phys && !parent_dev;
	    i++) {
		if (parent->phy_info[i].attached.sas_address == sas_address) {
			rphy = mptsas_get_rphy(&parent->phy_info[i]);
			parent_dev = &rphy->dev;
		}
	}
	mutex_unlock(&ioc->sas_topology_mutex);

	mptsas_setup_wide_ports(ioc, port_info);
	for (i = 0; i < port_info->num_phys; i++, ioc->sas_index++)
		mptsas_probe_one_phy(parent_dev, &port_info->phy_info[i],
		    ioc->sas_index, 0);
}

static void
mptsas_expander_event_add(MPT_ADAPTER *ioc,
    MpiEventDataSasExpanderStatusChange_t *expander_data)
{
	struct mptsas_portinfo *port_info;
	int i;
	__le64 sas_address;

	port_info = kzalloc(sizeof(struct mptsas_portinfo), GFP_KERNEL);
	if (!port_info)
		BUG();
	port_info->num_phys = (expander_data->NumPhys) ?
	    expander_data->NumPhys : 1;
	port_info->phy_info = kcalloc(port_info->num_phys,
	    sizeof(struct mptsas_phyinfo), GFP_KERNEL);
	if (!port_info->phy_info)
		BUG();
	memcpy(&sas_address, &expander_data->SASAddress, sizeof(__le64));
	for (i = 0; i < port_info->num_phys; i++) {
		port_info->phy_info[i].portinfo = port_info;
		port_info->phy_info[i].handle =
		    le16_to_cpu(expander_data->DevHandle);
		port_info->phy_info[i].identify.sas_address =
		    le64_to_cpu(sas_address);
		port_info->phy_info[i].identify.handle_parent =
		    le16_to_cpu(expander_data->ParentDevHandle);
	}

	mutex_lock(&ioc->sas_topology_mutex);
	list_add_tail(&port_info->list, &ioc->sas_topology);
	mutex_unlock(&ioc->sas_topology_mutex);

	printk(MYIOC_s_INFO_FMT "add expander: num_phys %d, "
	    "sas_addr (0x%llx)\n", ioc->name, port_info->num_phys,
	    (unsigned long long)sas_address);

	mptsas_expander_refresh(ioc, port_info);
}

/**
 * mptsas_delete_expander_siblings - remove siblings attached to expander
 * @ioc: Pointer to MPT_ADAPTER structure
 * @parent: the parent port_info object
 * @expander: the expander port_info object
 **/
static void
mptsas_delete_expander_siblings(MPT_ADAPTER *ioc, struct mptsas_portinfo
    *parent, struct mptsas_portinfo *expander)
{
	struct mptsas_phyinfo *phy_info;
	struct mptsas_portinfo *port_info;
	struct sas_rphy *rphy;
	int i;

	phy_info = expander->phy_info;
	for (i = 0; i < expander->num_phys; i++, phy_info++) {
		rphy = mptsas_get_rphy(phy_info);
		if (!rphy)
			continue;
		if (rphy->identify.device_type == SAS_END_DEVICE)
			mptsas_del_end_device(ioc, phy_info);
	}

	phy_info = expander->phy_info;
	for (i = 0; i < expander->num_phys; i++, phy_info++) {
		rphy = mptsas_get_rphy(phy_info);
		if (!rphy)
			continue;
		if (rphy->identify.device_type ==
		    MPI_SAS_DEVICE_INFO_EDGE_EXPANDER ||
		    rphy->identify.device_type ==
		    MPI_SAS_DEVICE_INFO_FANOUT_EXPANDER) {
			port_info = mptsas_find_portinfo_by_sas_address(ioc,
			    rphy->identify.sas_address);
			if (!port_info)
				continue;
			if (port_info == parent) /* backlink rphy */
				continue;
			/*
			Delete this expander even if the expdevpage is exists
			because the parent expander is already deleted
			*/
			mptsas_expander_delete(ioc, port_info, 1);
		}
	}
}


/**
 *	mptsas_expander_delete - remove this expander
 *	@ioc: Pointer to MPT_ADAPTER structure
 *	@port_info: expander port_info struct
 *	@force: Flag to forcefully delete the expander
 *
 **/

static void mptsas_expander_delete(MPT_ADAPTER *ioc,
		struct mptsas_portinfo *port_info, u8 force)
{

	struct mptsas_portinfo *parent;
	int		i;
	u64		expander_sas_address;
	struct mptsas_phyinfo *phy_info;
	struct mptsas_portinfo buffer;
	struct mptsas_portinfo_details *port_details;
	struct sas_port *port;

	if (!port_info)
		return;

	/* see if expander is still there before deleting */
	mptsas_sas_expander_pg0(ioc, &buffer,
	    (MPI_SAS_EXPAND_PGAD_FORM_HANDLE <<
	    MPI_SAS_EXPAND_PGAD_FORM_SHIFT),
	    port_info->phy_info[0].identify.handle);

	if (buffer.num_phys) {
		kfree(buffer.phy_info);
		if (!force)
			return;
	}


	/*
	 * Obtain the port_info instance to the parent port
	 */
	port_details = NULL;
	expander_sas_address =
	    port_info->phy_info[0].identify.sas_address;
	parent = mptsas_find_portinfo_by_handle(ioc,
	    port_info->phy_info[0].identify.handle_parent);
	mptsas_delete_expander_siblings(ioc, parent, port_info);
	if (!parent)
		goto out;

	/*
	 * Delete rphys in the parent that point
	 * to this expander.
	 */
	phy_info = parent->phy_info;
	port = NULL;
	for (i = 0; i < parent->num_phys; i++, phy_info++) {
		if (!phy_info->phy)
			continue;
		if (phy_info->attached.sas_address !=
		    expander_sas_address)
			continue;
		if (!port) {
			port = mptsas_get_port(phy_info);
			port_details = phy_info->port_details;
		}
		dev_printk(KERN_DEBUG, &phy_info->phy->dev,
		    MYIOC_s_FMT "delete phy %d, phy-obj (0x%p)\n", ioc->name,
		    phy_info->phy_id, phy_info->phy);
		sas_port_delete_phy(port, phy_info->phy);
	}
	if (port) {
		dev_printk(KERN_DEBUG, &port->dev,
		    MYIOC_s_FMT "delete port %d, sas_addr (0x%llx)\n",
		    ioc->name, port->port_identifier,
		    (unsigned long long)expander_sas_address);
		sas_port_delete(port);
		mptsas_port_delete(ioc, port_details);
	}
 out:

	printk(MYIOC_s_INFO_FMT "delete expander: num_phys %d, "
	    "sas_addr (0x%llx)\n",  ioc->name, port_info->num_phys,
	    (unsigned long long)expander_sas_address);

	/*
	 * free link
	 */
	list_del(&port_info->list);
	kfree(port_info->phy_info);
	kfree(port_info);
}


/**
 * mptsas_send_expander_event - expanders events
 * @ioc: Pointer to MPT_ADAPTER structure
 * @expander_data: event data
 *
 *
 * This function handles adding, removing, and refreshing
 * device handles within the expander objects.
 */
static void
mptsas_send_expander_event(struct fw_event_work *fw_event)
{
	MPT_ADAPTER *ioc;
	MpiEventDataSasExpanderStatusChange_t *expander_data;
	struct mptsas_portinfo *port_info;
	__le64 sas_address;
	int i;

	ioc = fw_event->ioc;
	expander_data = (MpiEventDataSasExpanderStatusChange_t *)
	    fw_event->event_data;
	memcpy(&sas_address, &expander_data->SASAddress, sizeof(__le64));
	port_info = mptsas_find_portinfo_by_sas_address(ioc, sas_address);

	if (expander_data->ReasonCode == MPI_EVENT_SAS_EXP_RC_ADDED) {
		if (port_info) {
			for (i = 0; i < port_info->num_phys; i++) {
				port_info->phy_info[i].portinfo = port_info;
				port_info->phy_info[i].handle =
				    le16_to_cpu(expander_data->DevHandle);
				port_info->phy_info[i].identify.sas_address =
				    le64_to_cpu(sas_address);
				port_info->phy_info[i].identify.handle_parent =
				    le16_to_cpu(expander_data->ParentDevHandle);
			}
			mptsas_expander_refresh(ioc, port_info);
		} else if (!port_info && expander_data->NumPhys)
			mptsas_expander_event_add(ioc, expander_data);
	} else if (expander_data->ReasonCode ==
	    MPI_EVENT_SAS_EXP_RC_NOT_RESPONDING)
		mptsas_expander_delete(ioc, port_info, 0);

	mptsas_free_fw_event(ioc, fw_event);
}


/**
 * mptsas_expander_add -
 * @ioc: Pointer to MPT_ADAPTER structure
 * @handle:
 *
 */
struct mptsas_portinfo *
mptsas_expander_add(MPT_ADAPTER *ioc, u16 handle)
{
	struct mptsas_portinfo buffer, *port_info;
	int i;

	if ((mptsas_sas_expander_pg0(ioc, &buffer,
	    (MPI_SAS_EXPAND_PGAD_FORM_HANDLE <<
	    MPI_SAS_EXPAND_PGAD_FORM_SHIFT), handle)))
		return NULL;

	port_info = kzalloc(sizeof(struct mptsas_portinfo), GFP_ATOMIC);
	if (!port_info) {
		dfailprintk(ioc, printk(MYIOC_s_ERR_FMT
		"%s: exit at line=%d\n", ioc->name,
		__func__, __LINE__));
		return NULL;
	}
	port_info->num_phys = buffer.num_phys;
	port_info->phy_info = buffer.phy_info;
	for (i = 0; i < port_info->num_phys; i++)
		port_info->phy_info[i].portinfo = port_info;
	mutex_lock(&ioc->sas_topology_mutex);
	list_add_tail(&port_info->list, &ioc->sas_topology);
	mutex_unlock(&ioc->sas_topology_mutex);
	printk(MYIOC_s_INFO_FMT "add expander: num_phys %d, "
	    "sas_addr (0x%llx)\n", ioc->name, port_info->num_phys,
	    (unsigned long long)buffer.phy_info[0].identify.sas_address);
	mptsas_expander_refresh(ioc, port_info);
	return port_info;
}

static void
mptsas_send_link_status_event(struct fw_event_work *fw_event)
{
	MPT_ADAPTER *ioc;
	MpiEventDataSasPhyLinkStatus_t *link_data;
	struct mptsas_portinfo *port_info;
	struct mptsas_phyinfo *phy_info = NULL;
	__le64 sas_address;
	u8 phy_num;
	u8 link_rate;

	ioc = fw_event->ioc;
	link_data = (MpiEventDataSasPhyLinkStatus_t *)fw_event->event_data;

	memcpy(&sas_address, &link_data->SASAddress, sizeof(__le64));
	sas_address = le64_to_cpu(sas_address);
	link_rate = link_data->LinkRates >> 4;
	phy_num = link_data->PhyNum;

	port_info = mptsas_find_portinfo_by_sas_address(ioc, sas_address);
	if (port_info) {
		phy_info = &port_info->phy_info[phy_num];
		if (phy_info)
			phy_info->negotiated_link_rate = link_rate;
	}

	if (link_rate == MPI_SAS_IOUNIT0_RATE_1_5 ||
	    link_rate == MPI_SAS_IOUNIT0_RATE_3_0) {

		if (!port_info) {
			if (ioc->old_sas_discovery_protocal) {
				port_info = mptsas_expander_add(ioc,
					le16_to_cpu(link_data->DevHandle));
				if (port_info)
					goto out;
			}
			goto out;
		}

		if (port_info == ioc->hba_port_info)
			mptsas_probe_hba_phys(ioc);
		else
			mptsas_expander_refresh(ioc, port_info);
	} else if (phy_info && phy_info->phy) {
		if (link_rate ==  MPI_SAS_IOUNIT0_RATE_PHY_DISABLED)
			phy_info->phy->negotiated_linkrate =
			    SAS_PHY_DISABLED;
		else if (link_rate ==
		    MPI_SAS_IOUNIT0_RATE_FAILED_SPEED_NEGOTIATION)
			phy_info->phy->negotiated_linkrate =
			    SAS_LINK_RATE_FAILED;
		else
			phy_info->phy->negotiated_linkrate =
			    SAS_LINK_RATE_UNKNOWN;
	}
 out:
	mptsas_free_fw_event(ioc, fw_event);
}

static void
mptsas_not_responding_devices(MPT_ADAPTER *ioc)
{
	struct mptsas_portinfo buffer, *port_info;
	struct mptsas_device_info	*sas_info;
	struct mptsas_devinfo sas_device;
	u32	handle;
	VirtTarget *vtarget = NULL;
	struct mptsas_phyinfo *phy_info;
	u8 found_expander;
	int retval, retry_count;
	unsigned long flags;

	mpt_findImVolumes(ioc);

	spin_lock_irqsave(&ioc->taskmgmt_lock, flags);
	if (ioc->ioc_reset_in_progress) {
		dfailprintk(ioc, printk(MYIOC_s_DEBUG_FMT
		   "%s: exiting due to a parallel reset \n", ioc->name,
		    __func__));
		spin_unlock_irqrestore(&ioc->taskmgmt_lock, flags);
		return;
	}
	spin_unlock_irqrestore(&ioc->taskmgmt_lock, flags);

	/* devices, logical volumes */
	mutex_lock(&ioc->sas_device_info_mutex);
 redo_device_scan:
	list_for_each_entry(sas_info, &ioc->sas_device_info_list, list) {
		if (sas_info->is_cached)
			continue;
		if (!sas_info->is_logical_volume) {
			sas_device.handle = 0;
			retry_count = 0;
retry_page:
			retval = mptsas_sas_device_pg0(ioc, &sas_device,
				(MPI_SAS_DEVICE_PGAD_FORM_BUS_TARGET_ID
				<< MPI_SAS_DEVICE_PGAD_FORM_SHIFT),
				(sas_info->fw.channel << 8) +
				sas_info->fw.id);

			if (sas_device.handle)
				continue;
			if (retval == -EBUSY) {
				spin_lock_irqsave(&ioc->taskmgmt_lock, flags);
				if (ioc->ioc_reset_in_progress) {
					dfailprintk(ioc,
					printk(MYIOC_s_DEBUG_FMT
					"%s: exiting due to reset\n",
					ioc->name, __func__));
					spin_unlock_irqrestore
					(&ioc->taskmgmt_lock, flags);
					mutex_unlock(&ioc->
					sas_device_info_mutex);
					return;
				}
				spin_unlock_irqrestore(&ioc->taskmgmt_lock,
				flags);
			}

			if (retval && (retval != -ENODEV)) {
				if (retry_count < 10) {
					retry_count++;
					goto retry_page;
				} else {
					devtprintk(ioc, printk(MYIOC_s_DEBUG_FMT
					"%s: Config page retry exceeded retry "
					"count deleting device 0x%llx\n",
					ioc->name, __func__,
					sas_info->sas_address));
				}
			}

			/* delete device */
			vtarget = mptsas_find_vtarget(ioc,
				sas_info->fw.channel, sas_info->fw.id);

			if (vtarget)
				vtarget->deleted = 1;

			phy_info = mptsas_find_phyinfo_by_sas_address(ioc,
					sas_info->sas_address);

			if (phy_info) {
				mptsas_del_end_device(ioc, phy_info);
				goto redo_device_scan;
			}
		} else
			mptsas_volume_delete(ioc, sas_info->fw.id);
	}
	mutex_lock(&ioc->sas_device_info_mutex);

	/* expanders */
	mutex_lock(&ioc->sas_topology_mutex);
 redo_expander_scan:
	list_for_each_entry(port_info, &ioc->sas_topology, list) {

		if (port_info->phy_info &&
		    (!(port_info->phy_info[0].identify.device_info &
		    MPI_SAS_DEVICE_INFO_SMP_TARGET)))
			continue;
		found_expander = 0;
		handle = 0xFFFF;
		while (!mptsas_sas_expander_pg0(ioc, &buffer,
		    (MPI_SAS_EXPAND_PGAD_FORM_GET_NEXT_HANDLE <<
		     MPI_SAS_EXPAND_PGAD_FORM_SHIFT), handle) &&
		    !found_expander) {

			handle = buffer.phy_info[0].handle;
			if (buffer.phy_info[0].identify.sas_address ==
			    port_info->phy_info[0].identify.sas_address) {
				found_expander = 1;
			}
			kfree(buffer.phy_info);
		}

		if (!found_expander) {
			mptsas_expander_delete(ioc, port_info, 0);
			goto redo_expander_scan;
		}
	}
	mutex_lock(&ioc->sas_topology_mutex);
}

/**
 *	mptsas_probe_expanders - adding expanders
 *	@ioc: Pointer to MPT_ADAPTER structure
 *
 **/
static void
mptsas_probe_expanders(MPT_ADAPTER *ioc)
{
	struct mptsas_portinfo buffer, *port_info;
	u32 			handle;
	int i;

	handle = 0xFFFF;
	while (!mptsas_sas_expander_pg0(ioc, &buffer,
	    (MPI_SAS_EXPAND_PGAD_FORM_GET_NEXT_HANDLE <<
	     MPI_SAS_EXPAND_PGAD_FORM_SHIFT), handle)) {

		handle = buffer.phy_info[0].handle;
		port_info = mptsas_find_portinfo_by_sas_address(ioc,
		    buffer.phy_info[0].identify.sas_address);

		if (port_info) {
			/* refreshing handles */
			for (i = 0; i < buffer.num_phys; i++) {
				port_info->phy_info[i].handle = handle;
				port_info->phy_info[i].identify.handle_parent =
				    buffer.phy_info[0].identify.handle_parent;
			}
			mptsas_expander_refresh(ioc, port_info);
			kfree(buffer.phy_info);
			continue;
		}

		port_info = kzalloc(sizeof(struct mptsas_portinfo), GFP_KERNEL);
		if (!port_info) {
			dfailprintk(ioc, printk(MYIOC_s_ERR_FMT
			"%s: exit at line=%d\n", ioc->name,
			__func__, __LINE__));
			return;
		}
		port_info->num_phys = buffer.num_phys;
		port_info->phy_info = buffer.phy_info;
		for (i = 0; i < port_info->num_phys; i++)
			port_info->phy_info[i].portinfo = port_info;
		mutex_lock(&ioc->sas_topology_mutex);
		list_add_tail(&port_info->list, &ioc->sas_topology);
		mutex_unlock(&ioc->sas_topology_mutex);
		printk(MYIOC_s_INFO_FMT "add expander: num_phys %d, "
		    "sas_addr (0x%llx)\n", ioc->name, port_info->num_phys,
	    (unsigned long long)buffer.phy_info[0].identify.sas_address);
		mptsas_expander_refresh(ioc, port_info);
	}
}

static void
mptsas_probe_devices(MPT_ADAPTER *ioc)
{
	u16 handle;
	struct mptsas_devinfo sas_device;
	struct mptsas_phyinfo *phy_info;

	handle = 0xFFFF;
	while (!(mptsas_sas_device_pg0(ioc, &sas_device,
	    MPI_SAS_DEVICE_PGAD_FORM_GET_NEXT_HANDLE, handle))) {

		handle = sas_device.handle;

		if ((sas_device.device_info &
		     (MPI_SAS_DEVICE_INFO_SSP_TARGET |
		      MPI_SAS_DEVICE_INFO_STP_TARGET |
		      MPI_SAS_DEVICE_INFO_SATA_DEVICE)) == 0)
			continue;

		phy_info = mptsas_refreshing_device_handles(ioc, &sas_device);
		if (!phy_info)
			continue;

		if (mptsas_get_rphy(phy_info))
			continue;

		mptsas_add_end_device(ioc, phy_info);
	}
}

/**
 *	mptsas_scan_sas_topology -
 *	@ioc: Pointer to MPT_ADAPTER structure
 *	@sas_address:
 *
 **/
static void
mptsas_scan_sas_topology(MPT_ADAPTER *ioc)
{
	struct scsi_device *sdev;
	int i;

	mptsas_probe_hba_phys(ioc);
	mptsas_probe_expanders(ioc);
	mptsas_probe_devices(ioc);

	/*
	  Reporting RAID volumes.
	*/
	if (!ioc->ir_firmware || !ioc->raid_data.pIocPg2 ||
	    !ioc->raid_data.pIocPg2->NumActiveVolumes)
		return;
	for (i = 0; i < ioc->raid_data.pIocPg2->NumActiveVolumes; i++) {
		sdev = scsi_device_lookup(ioc->sh, MPTSAS_RAID_CHANNEL,
		    ioc->raid_data.pIocPg2->RaidVolume[i].VolumeID, 0);
		if (sdev) {
			scsi_device_put(sdev);
			continue;
		}
		printk(MYIOC_s_INFO_FMT "attaching raid volume, channel %d, "
		    "id %d\n", ioc->name, MPTSAS_RAID_CHANNEL,
		    ioc->raid_data.pIocPg2->RaidVolume[i].VolumeID);
		scsi_add_device(ioc->sh, MPTSAS_RAID_CHANNEL,
		    ioc->raid_data.pIocPg2->RaidVolume[i].VolumeID, 0);
	}
}


static void
mptsas_handle_queue_full_event(struct fw_event_work *fw_event)
{
	MPT_ADAPTER *ioc;
	EventDataQueueFull_t *qfull_data;
	struct mptsas_device_info *sas_info;
	struct scsi_device	*sdev;
	int depth;
	int id = -1;
	int channel = -1;
	int fw_id, fw_channel;
	u16 current_depth;


	ioc = fw_event->ioc;
	qfull_data = (EventDataQueueFull_t *)fw_event->event_data;
	fw_id = qfull_data->TargetID;
	fw_channel = qfull_data->Bus;
	current_depth = le16_to_cpu(qfull_data->CurrentDepth);

	/* if hidden raid component, look for the volume id */
	mutex_lock(&ioc->sas_device_info_mutex);
	if (mptscsih_is_phys_disk(ioc, fw_channel, fw_id)) {
		list_for_each_entry(sas_info, &ioc->sas_device_info_list,
		    list) {
			if (sas_info->is_cached ||
			    sas_info->is_logical_volume)
				continue;
			if (sas_info->is_hidden_raid_component &&
			    (sas_info->fw.channel == fw_channel &&
			    sas_info->fw.id == fw_id)) {
				id = sas_info->volume_id;
				channel = MPTSAS_RAID_CHANNEL;
				goto out;
			}
		}
	} else {
		list_for_each_entry(sas_info, &ioc->sas_device_info_list,
		    list) {
			if (sas_info->is_cached ||
			    sas_info->is_hidden_raid_component ||
			    sas_info->is_logical_volume)
				continue;
			if (sas_info->fw.channel == fw_channel &&
			    sas_info->fw.id == fw_id) {
				id = sas_info->os.id;
				channel = sas_info->os.channel;
				goto out;
			}
		}

	}

 out:
	mutex_unlock(&ioc->sas_device_info_mutex);

	if (id != -1) {
		shost_for_each_device(sdev, ioc->sh) {
			if (sdev->id == id && sdev->channel == channel) {
				if (current_depth > sdev->queue_depth) {
					sdev_printk(KERN_INFO, sdev,
					    "strange observation, the queue "
					    "depth is (%d) meanwhile fw queue "
					    "depth (%d)\n", sdev->queue_depth,
					    current_depth);
					continue;
				}
				depth = scsi_track_queue_full(sdev,
				    current_depth - 1);
				if (depth > 0)
					sdev_printk(KERN_INFO, sdev,
					"Queue depth reduced to (%d)\n",
					   depth);
				else if (depth < 0)
					sdev_printk(KERN_INFO, sdev,
					"Tagged Command Queueing is being "
					"disabled\n");
				else if (depth == 0)
					sdev_printk(KERN_INFO, sdev,
					"Queue depth not changed yet\n");
			}
		}
	}

	mptsas_free_fw_event(ioc, fw_event);
}


static struct mptsas_phyinfo *
mptsas_find_phyinfo_by_sas_address(MPT_ADAPTER *ioc, u64 sas_address)
{
	struct mptsas_portinfo *port_info;
	struct mptsas_phyinfo *phy_info = NULL;
	int i;

	mutex_lock(&ioc->sas_topology_mutex);
	list_for_each_entry(port_info, &ioc->sas_topology, list) {
		for (i = 0; i < port_info->num_phys; i++) {
			if (!mptsas_is_end_device(
				&port_info->phy_info[i].attached))
				continue;
			if (port_info->phy_info[i].attached.sas_address
			    != sas_address)
				continue;
			phy_info = &port_info->phy_info[i];
			break;
		}
	}
	mutex_unlock(&ioc->sas_topology_mutex);
	return phy_info;
}

/**
 *	mptsas_find_phyinfo_by_phys_disk_num -
 *	@ioc: Pointer to MPT_ADAPTER structure
 *	@phys_disk_num:
 *	@channel:
 *	@id:
 *
 **/
static struct mptsas_phyinfo *
mptsas_find_phyinfo_by_phys_disk_num(MPT_ADAPTER *ioc, u8 phys_disk_num,
	u8 channel, u8 id)
{
	struct mptsas_phyinfo *phy_info = NULL;
	struct mptsas_portinfo *port_info;
	RaidPhysDiskPage1_t *phys_disk = NULL;
	int num_paths;
	u64 sas_address = 0;
	int i;

	phy_info = NULL;
	if (!ioc->raid_data.pIocPg3)
		return NULL;
	/* dual port support */
	num_paths = mpt_raid_phys_disk_get_num_paths(ioc, phys_disk_num);
	if (!num_paths)
		goto out;
	phys_disk = kzalloc(offsetof(RaidPhysDiskPage1_t, Path) +
	   (num_paths * sizeof(RAID_PHYS_DISK1_PATH)), GFP_KERNEL);
	if (!phys_disk)
		goto out;
	mpt_raid_phys_disk_pg1(ioc, phys_disk_num, phys_disk);
	for (i = 0; i < num_paths; i++) {
		if ((phys_disk->Path[i].Flags & 1) != 0)
			/* entry no longer valid */
			continue;
		if ((id == phys_disk->Path[i].PhysDiskID) &&
		    (channel == phys_disk->Path[i].PhysDiskBus)) {
			memcpy(&sas_address, &phys_disk->Path[i].WWID,
				sizeof(u64));
			phy_info = mptsas_find_phyinfo_by_sas_address(ioc,
					sas_address);
			goto out;
		}
	}

 out:
	kfree(phys_disk);
	if (phy_info)
		return phy_info;

	/*
	 * Extra code to handle RAID0 case, where the sas_address is not updated
	 * in phys_disk_page_1 when hotswapped
	 */
	mutex_lock(&ioc->sas_topology_mutex);
	list_for_each_entry(port_info, &ioc->sas_topology, list) {
		for (i = 0; i < port_info->num_phys && !phy_info; i++) {
			if (!mptsas_is_end_device(
				&port_info->phy_info[i].attached))
				continue;
			if (port_info->phy_info[i].attached.phys_disk_num == ~0)
				continue;
			if ((port_info->phy_info[i].attached.phys_disk_num ==
			    phys_disk_num) &&
			    (port_info->phy_info[i].attached.id == id) &&
			    (port_info->phy_info[i].attached.channel ==
			     channel))
				phy_info = &port_info->phy_info[i];
		}
	}
	mutex_unlock(&ioc->sas_topology_mutex);
	return phy_info;
}

static void
mptsas_reprobe_lun(struct scsi_device *sdev, void *data)
{
	int rc;

	sdev->no_uld_attach = data ? 1 : 0;
	rc = scsi_device_reprobe(sdev);
}

static void
mptsas_reprobe_target(struct scsi_target *starget, int uld_attach)
{
	starget_for_each_device(starget, uld_attach ? (void *)1 : NULL,
			mptsas_reprobe_lun);
}

static void
mptsas_adding_inactive_raid_components(MPT_ADAPTER *ioc, u8 channel, u8 id)
{
	CONFIGPARMS			cfg;
	ConfigPageHeader_t		hdr;
	dma_addr_t			dma_handle;
	pRaidVolumePage0_t		buffer = NULL;
	RaidPhysDiskPage0_t 		phys_disk;
	int				i;
	struct mptsas_phyinfo	*phy_info;
	struct mptsas_devinfo		sas_device;

	memset(&cfg, 0 , sizeof(CONFIGPARMS));
	memset(&hdr, 0 , sizeof(ConfigPageHeader_t));
	hdr.PageType = MPI_CONFIG_PAGETYPE_RAID_VOLUME;
	cfg.pageAddr = (channel << 8) + id;
	cfg.cfghdr.hdr = &hdr;
	cfg.action = MPI_CONFIG_ACTION_PAGE_HEADER;

	if (mpt_config(ioc, &cfg) != 0)
		goto out;

	if (!hdr.PageLength)
		goto out;

	buffer = pci_alloc_consistent(ioc->pcidev, hdr.PageLength * 4,
	    &dma_handle);

	if (!buffer)
		goto out;

	cfg.physAddr = dma_handle;
	cfg.action = MPI_CONFIG_ACTION_PAGE_READ_CURRENT;

	if (mpt_config(ioc, &cfg) != 0)
		goto out;

	if (!(buffer->VolumeStatus.Flags &
	    MPI_RAIDVOL0_STATUS_FLAG_VOLUME_INACTIVE))
		goto out;

	if (!buffer->NumPhysDisks)
		goto out;

	for (i = 0; i < buffer->NumPhysDisks; i++) {

		if (mpt_raid_phys_disk_pg0(ioc,
		    buffer->PhysDisk[i].PhysDiskNum, &phys_disk) != 0)
			continue;

		if (mptsas_sas_device_pg0(ioc, &sas_device,
		    (MPI_SAS_DEVICE_PGAD_FORM_BUS_TARGET_ID <<
		     MPI_SAS_DEVICE_PGAD_FORM_SHIFT),
			(phys_disk.PhysDiskBus << 8) +
			phys_disk.PhysDiskID))
			continue;

		phy_info = mptsas_find_phyinfo_by_sas_address(ioc,
		    sas_device.sas_address);
		mptsas_add_end_device(ioc, phy_info);
	}

 out:
	if (buffer)
		pci_free_consistent(ioc->pcidev, hdr.PageLength * 4, buffer,
		    dma_handle);
}
/*
 * Work queue thread to handle SAS hotplug events
 */
static void
mptsas_hotplug_work(MPT_ADAPTER *ioc, struct fw_event_work *fw_event,
    struct mptsas_hotplug_event *hot_plug_info)
{
	struct mptsas_phyinfo *phy_info;
	struct scsi_target * starget;
	struct mptsas_devinfo sas_device;
	VirtTarget *vtarget;
	int i;

	switch (hot_plug_info->event_type) {

	case MPTSAS_ADD_PHYSDISK:

		if (!ioc->raid_data.pIocPg2)
			break;

		for (i = 0; i < ioc->raid_data.pIocPg2->NumActiveVolumes; i++) {
			if (ioc->raid_data.pIocPg2->RaidVolume[i].VolumeID ==
			    hot_plug_info->id) {
				printk(MYIOC_s_WARN_FMT "firmware bug: unable "
				    "to add hidden disk - target_id matchs "
				    "volume_id\n", ioc->name);
				mptsas_free_fw_event(ioc, fw_event);
				return;
			}
		}
		mpt_findImVolumes(ioc);

	case MPTSAS_ADD_DEVICE:
		memset(&sas_device, 0, sizeof(struct mptsas_devinfo));
		mptsas_sas_device_pg0(ioc, &sas_device,
		    (MPI_SAS_DEVICE_PGAD_FORM_BUS_TARGET_ID <<
		    MPI_SAS_DEVICE_PGAD_FORM_SHIFT),
		    (hot_plug_info->channel << 8) +
		    hot_plug_info->id);

		if (!sas_device.handle)
			return;

		phy_info = mptsas_refreshing_device_handles(ioc, &sas_device);
		if (!phy_info)
			break;

		if (mptsas_get_rphy(phy_info))
			break;

		mptsas_add_end_device(ioc, phy_info);
		break;

	case MPTSAS_DEL_DEVICE:
		phy_info = mptsas_find_phyinfo_by_sas_address(ioc,
		    hot_plug_info->sas_address);
		mptsas_del_end_device(ioc, phy_info);
		break;

	case MPTSAS_DEL_PHYSDISK:

		mpt_findImVolumes(ioc);

		phy_info = mptsas_find_phyinfo_by_phys_disk_num(
				ioc, hot_plug_info->phys_disk_num,
				hot_plug_info->channel,
				hot_plug_info->id);
		mptsas_del_end_device(ioc, phy_info);
		break;

	case MPTSAS_ADD_PHYSDISK_REPROBE:

		if (mptsas_sas_device_pg0(ioc, &sas_device,
		    (MPI_SAS_DEVICE_PGAD_FORM_BUS_TARGET_ID <<
		     MPI_SAS_DEVICE_PGAD_FORM_SHIFT),
		    (hot_plug_info->channel << 8) + hot_plug_info->id)) {
			dfailprintk(ioc, printk(MYIOC_s_ERR_FMT
			"%s: fw_id=%d exit at line=%d\n", ioc->name,
				 __func__, hot_plug_info->id, __LINE__));
			break;
		}

		phy_info = mptsas_find_phyinfo_by_sas_address(
		    ioc, sas_device.sas_address);

		if (!phy_info) {
			dfailprintk(ioc, printk(MYIOC_s_ERR_FMT
				"%s: fw_id=%d exit at line=%d\n", ioc->name,
				 __func__, hot_plug_info->id, __LINE__));
			break;
		}

		starget = mptsas_get_starget(phy_info);
		if (!starget) {
			dfailprintk(ioc, printk(MYIOC_s_ERR_FMT
				"%s: fw_id=%d exit at line=%d\n", ioc->name,
				 __func__, hot_plug_info->id, __LINE__));
			break;
		}

		vtarget = starget->hostdata;
		if (!vtarget) {
			dfailprintk(ioc, printk(MYIOC_s_ERR_FMT
				"%s: fw_id=%d exit at line=%d\n", ioc->name,
				 __func__, hot_plug_info->id, __LINE__));
			break;
		}

		mpt_findImVolumes(ioc);

		starget_printk(KERN_INFO, starget, MYIOC_s_FMT "RAID Hidding: "
		    "fw_channel=%d, fw_id=%d, physdsk %d, sas_addr 0x%llx\n",
		    ioc->name, hot_plug_info->channel, hot_plug_info->id,
		    hot_plug_info->phys_disk_num, (unsigned long long)
		    sas_device.sas_address);

		vtarget->id = hot_plug_info->phys_disk_num;
		vtarget->tflags |= MPT_TARGET_FLAGS_RAID_COMPONENT;
		phy_info->attached.phys_disk_num = hot_plug_info->phys_disk_num;
		mptsas_reprobe_target(starget, 1);
		break;

	case MPTSAS_DEL_PHYSDISK_REPROBE:

		if (mptsas_sas_device_pg0(ioc, &sas_device,
		    (MPI_SAS_DEVICE_PGAD_FORM_BUS_TARGET_ID <<
		     MPI_SAS_DEVICE_PGAD_FORM_SHIFT),
			(hot_plug_info->channel << 8) + hot_plug_info->id)) {
				dfailprintk(ioc, printk(MYIOC_s_ERR_FMT
				    "%s: fw_id=%d exit at line=%d\n",
				    ioc->name, __func__,
				    hot_plug_info->id, __LINE__));
			break;
		}

		phy_info = mptsas_find_phyinfo_by_sas_address(ioc,
				sas_device.sas_address);
		if (!phy_info) {
			dfailprintk(ioc, printk(MYIOC_s_ERR_FMT
			    "%s: fw_id=%d exit at line=%d\n", ioc->name,
			 __func__, hot_plug_info->id, __LINE__));
			break;
		}

		starget = mptsas_get_starget(phy_info);
		if (!starget) {
			dfailprintk(ioc, printk(MYIOC_s_ERR_FMT
			    "%s: fw_id=%d exit at line=%d\n", ioc->name,
			 __func__, hot_plug_info->id, __LINE__));
			break;
		}

		vtarget = starget->hostdata;
		if (!vtarget) {
			dfailprintk(ioc, printk(MYIOC_s_ERR_FMT
			    "%s: fw_id=%d exit at line=%d\n", ioc->name,
			 __func__, hot_plug_info->id, __LINE__));
			break;
		}

		if (!(vtarget->tflags & MPT_TARGET_FLAGS_RAID_COMPONENT)) {
			dfailprintk(ioc, printk(MYIOC_s_ERR_FMT
			    "%s: fw_id=%d exit at line=%d\n", ioc->name,
			 __func__, hot_plug_info->id, __LINE__));
			break;
		}

		mpt_findImVolumes(ioc);

		starget_printk(KERN_INFO, starget, MYIOC_s_FMT "RAID Exposing:"
		    " fw_channel=%d, fw_id=%d, physdsk %d, sas_addr 0x%llx\n",
		    ioc->name, hot_plug_info->channel, hot_plug_info->id,
		    hot_plug_info->phys_disk_num, (unsigned long long)
		    sas_device.sas_address);

		vtarget->tflags &= ~MPT_TARGET_FLAGS_RAID_COMPONENT;
		vtarget->id = hot_plug_info->id;
		phy_info->attached.phys_disk_num = ~0;
		mptsas_reprobe_target(starget, 0);
		mptsas_add_device_component_by_fw(ioc,
		    hot_plug_info->channel, hot_plug_info->id);
		break;

	case MPTSAS_ADD_RAID:

		mpt_findImVolumes(ioc);
		printk(MYIOC_s_INFO_FMT "attaching raid volume, channel %d, "
		    "id %d\n", ioc->name, MPTSAS_RAID_CHANNEL,
		    hot_plug_info->id);
		scsi_add_device(ioc->sh, MPTSAS_RAID_CHANNEL,
		    hot_plug_info->id, 0);
		break;

	case MPTSAS_DEL_RAID:

		mpt_findImVolumes(ioc);
		printk(MYIOC_s_INFO_FMT "removing raid volume, channel %d, "
		    "id %d\n", ioc->name, MPTSAS_RAID_CHANNEL,
		    hot_plug_info->id);
		scsi_remove_device(hot_plug_info->sdev);
		scsi_device_put(hot_plug_info->sdev);
		break;

	case MPTSAS_ADD_INACTIVE_VOLUME:

		mpt_findImVolumes(ioc);
		mptsas_adding_inactive_raid_components(ioc,
		    hot_plug_info->channel, hot_plug_info->id);
		break;

	default:
		break;
	}

	mptsas_free_fw_event(ioc, fw_event);
}

static void
mptsas_send_sas_event(struct fw_event_work *fw_event)
{
	MPT_ADAPTER *ioc;
	struct mptsas_hotplug_event hot_plug_info;
	EVENT_DATA_SAS_DEVICE_STATUS_CHANGE *sas_event_data;
	u32 device_info;
	u64 sas_address;

	ioc = fw_event->ioc;
	sas_event_data = (EVENT_DATA_SAS_DEVICE_STATUS_CHANGE *)
	    fw_event->event_data;
	device_info = le32_to_cpu(sas_event_data->DeviceInfo);

	if ((device_info &
		(MPI_SAS_DEVICE_INFO_SSP_TARGET |
		MPI_SAS_DEVICE_INFO_STP_TARGET |
		MPI_SAS_DEVICE_INFO_SATA_DEVICE)) == 0) {
		mptsas_free_fw_event(ioc, fw_event);
		return;
	}

	if (sas_event_data->ReasonCode ==
		MPI_EVENT_SAS_DEV_STAT_RC_NO_PERSIST_ADDED) {
		mptbase_sas_persist_operation(ioc,
		MPI_SAS_OP_CLEAR_NOT_PRESENT);
		mptsas_free_fw_event(ioc, fw_event);
		return;
	}

	switch (sas_event_data->ReasonCode) {
	case MPI_EVENT_SAS_DEV_STAT_RC_NOT_RESPONDING:
	case MPI_EVENT_SAS_DEV_STAT_RC_ADDED:
		memset(&hot_plug_info, 0, sizeof(struct mptsas_hotplug_event));
		hot_plug_info.handle = le16_to_cpu(sas_event_data->DevHandle);
		hot_plug_info.channel = sas_event_data->Bus;
		hot_plug_info.id = sas_event_data->TargetID;
		hot_plug_info.phy_id = sas_event_data->PhyNum;
		memcpy(&sas_address, &sas_event_data->SASAddress,
		    sizeof(u64));
		hot_plug_info.sas_address = le64_to_cpu(sas_address);
		hot_plug_info.device_info = device_info;
		if (sas_event_data->ReasonCode &
		    MPI_EVENT_SAS_DEV_STAT_RC_ADDED)
			hot_plug_info.event_type = MPTSAS_ADD_DEVICE;
		else
			hot_plug_info.event_type = MPTSAS_DEL_DEVICE;
		mptsas_hotplug_work(ioc, fw_event, &hot_plug_info);
		break;

	case MPI_EVENT_SAS_DEV_STAT_RC_NO_PERSIST_ADDED:
		mptbase_sas_persist_operation(ioc,
		    MPI_SAS_OP_CLEAR_NOT_PRESENT);
		mptsas_free_fw_event(ioc, fw_event);
		break;

	case MPI_EVENT_SAS_DEV_STAT_RC_SMART_DATA:
	/* TODO */
	case MPI_EVENT_SAS_DEV_STAT_RC_INTERNAL_DEVICE_RESET:
	/* TODO */
	default:
		mptsas_free_fw_event(ioc, fw_event);
		break;
	}
}

static void
mptsas_send_raid_event(struct fw_event_work *fw_event)
{
	MPT_ADAPTER *ioc;
	EVENT_DATA_RAID *raid_event_data;
	struct mptsas_hotplug_event hot_plug_info;
	int status;
	int state;
	struct scsi_device *sdev = NULL;
	VirtDevice *vdevice = NULL;
	RaidPhysDiskPage0_t phys_disk;

	ioc = fw_event->ioc;
	raid_event_data = (EVENT_DATA_RAID *)fw_event->event_data;
	status = le32_to_cpu(raid_event_data->SettingsStatus);
	state = (status >> 8) & 0xff;

	memset(&hot_plug_info, 0, sizeof(struct mptsas_hotplug_event));
	hot_plug_info.id = raid_event_data->VolumeID;
	hot_plug_info.channel = raid_event_data->VolumeBus;
	hot_plug_info.phys_disk_num = raid_event_data->PhysDiskNum;

	if (raid_event_data->ReasonCode == MPI_EVENT_RAID_RC_VOLUME_DELETED ||
	    raid_event_data->ReasonCode == MPI_EVENT_RAID_RC_VOLUME_CREATED ||
	    raid_event_data->ReasonCode ==
	    MPI_EVENT_RAID_RC_VOLUME_STATUS_CHANGED) {
		sdev = scsi_device_lookup(ioc->sh, MPTSAS_RAID_CHANNEL,
		    hot_plug_info.id, 0);
		hot_plug_info.sdev = sdev;
		if (sdev)
			vdevice = sdev->hostdata;
	}

	devtprintk(ioc, printk(MYIOC_s_DEBUG_FMT "Entering %s: "
	    "ReasonCode=%02x\n", ioc->name, __func__,
	    raid_event_data->ReasonCode));

	switch (raid_event_data->ReasonCode) {
	case MPI_EVENT_RAID_RC_PHYSDISK_DELETED:
		hot_plug_info.event_type = MPTSAS_DEL_PHYSDISK_REPROBE;
		break;
	case MPI_EVENT_RAID_RC_PHYSDISK_CREATED:
		hot_plug_info.event_type = MPTSAS_ADD_PHYSDISK_REPROBE;
		break;
	case MPI_EVENT_RAID_RC_PHYSDISK_STATUS_CHANGED:
		switch (state) {
		case MPI_PD_STATE_ONLINE:
		case MPI_PD_STATE_NOT_COMPATIBLE:
			mpt_raid_phys_disk_pg0(ioc,
			    raid_event_data->PhysDiskNum, &phys_disk);
			hot_plug_info.id = phys_disk.PhysDiskID;
			hot_plug_info.channel = phys_disk.PhysDiskBus;
			hot_plug_info.event_type = MPTSAS_ADD_PHYSDISK;
			break;
		case MPI_PD_STATE_FAILED:
		case MPI_PD_STATE_MISSING:
		case MPI_PD_STATE_OFFLINE_AT_HOST_REQUEST:
		case MPI_PD_STATE_FAILED_AT_HOST_REQUEST:
		case MPI_PD_STATE_OFFLINE_FOR_ANOTHER_REASON:
			hot_plug_info.event_type = MPTSAS_DEL_PHYSDISK;
			break;
		default:
			break;
		}
		break;
	case MPI_EVENT_RAID_RC_VOLUME_DELETED:
		if (!sdev)
			break;
		vdevice->vtarget->deleted = 1; /* block IO */
		hot_plug_info.event_type = MPTSAS_DEL_RAID;
		break;
	case MPI_EVENT_RAID_RC_VOLUME_CREATED:
		if (sdev) {
			scsi_device_put(sdev);
			break;
		}
		hot_plug_info.event_type = MPTSAS_ADD_RAID;
		break;
	case MPI_EVENT_RAID_RC_VOLUME_STATUS_CHANGED:
		if (!(status & MPI_RAIDVOL0_STATUS_FLAG_ENABLED)) {
			if (!sdev)
				break;
			vdevice->vtarget->deleted = 1; /* block IO */
			hot_plug_info.event_type = MPTSAS_DEL_RAID;
			break;
		}
		switch (state) {
		case MPI_RAIDVOL0_STATUS_STATE_FAILED:
		case MPI_RAIDVOL0_STATUS_STATE_MISSING:
			if (!sdev)
				break;
			vdevice->vtarget->deleted = 1; /* block IO */
			hot_plug_info.event_type = MPTSAS_DEL_RAID;
			break;
		case MPI_RAIDVOL0_STATUS_STATE_OPTIMAL:
		case MPI_RAIDVOL0_STATUS_STATE_DEGRADED:
			if (sdev) {
				scsi_device_put(sdev);
				break;
			}
			hot_plug_info.event_type = MPTSAS_ADD_RAID;
			break;
		default:
			break;
		}
		break;
	default:
		break;
	}

	if (hot_plug_info.event_type != MPTSAS_IGNORE_EVENT)
		mptsas_hotplug_work(ioc, fw_event, &hot_plug_info);
	else
		mptsas_free_fw_event(ioc, fw_event);
}

/**
 *	mptsas_issue_tm - send mptsas internal tm request
 *	@ioc: Pointer to MPT_ADAPTER structure
 *	@type: Task Management type
 *	@channel: channel number for task management
 *	@id: Logical Target ID for reset (if appropriate)
 *	@lun: Logical unit for reset (if appropriate)
 *	@task_context: Context for the task to be aborted
 *	@timeout: timeout for task management control
 *
 *	return 0 on success and -1 on failure:
 *
 */
static int
mptsas_issue_tm(MPT_ADAPTER *ioc, u8 type, u8 channel, u8 id, u64 lun,
	int task_context, ulong timeout, u8 *issue_reset)
{
	MPT_FRAME_HDR	*mf;
	SCSITaskMgmt_t	*pScsiTm;
	int		 retval;
	unsigned long	 timeleft;

	*issue_reset = 0;
	mf = mpt_get_msg_frame(mptsasDeviceResetCtx, ioc);
	if (mf == NULL) {
		retval = -1; /* return failure */
		dtmprintk(ioc, printk(MYIOC_s_WARN_FMT "TaskMgmt request: no "
		    "msg frames!!\n", ioc->name));
		goto out;
	}

	dtmprintk(ioc, printk(MYIOC_s_DEBUG_FMT "TaskMgmt request: mr = %p, "
	    "task_type = 0x%02X,\n\t timeout = %ld, fw_channel = %d, "
	    "fw_id = %d, lun = %lld,\n\t task_context = 0x%x\n", ioc->name, mf,
	     type, timeout, channel, id, (unsigned long long)lun,
	     task_context));

	pScsiTm = (SCSITaskMgmt_t *) mf;
	memset(pScsiTm, 0, sizeof(SCSITaskMgmt_t));
	pScsiTm->Function = MPI_FUNCTION_SCSI_TASK_MGMT;
	pScsiTm->TaskType = type;
	pScsiTm->MsgFlags = 0;
	pScsiTm->TargetID = id;
	pScsiTm->Bus = channel;
	pScsiTm->ChainOffset = 0;
	pScsiTm->Reserved = 0;
	pScsiTm->Reserved1 = 0;
	pScsiTm->TaskMsgContext = task_context;
	int_to_scsilun(lun, (struct scsi_lun *)pScsiTm->LUN);

	INITIALIZE_MGMT_STATUS(ioc->taskmgmt_cmds.status)
	CLEAR_MGMT_STATUS(ioc->internal_cmds.status)
	retval = 0;
	mpt_put_msg_frame_hi_pri(mptsasDeviceResetCtx, ioc, mf);

	/* Now wait for the command to complete */
	timeleft = wait_for_completion_timeout(&ioc->taskmgmt_cmds.done,
	    timeout*HZ);
	if (!(ioc->taskmgmt_cmds.status & MPT_MGMT_STATUS_COMMAND_GOOD)) {
		retval = -1; /* return failure */
		dtmprintk(ioc, printk(MYIOC_s_ERR_FMT
		    "TaskMgmt request: TIMED OUT!(mr=%p)\n", ioc->name, mf));
		mpt_free_msg_frame(ioc, mf);
		if (ioc->taskmgmt_cmds.status & MPT_MGMT_STATUS_DID_IOCRESET)
			goto out;
		*issue_reset = 1;
		goto out;
	}

	if (!(ioc->taskmgmt_cmds.status & MPT_MGMT_STATUS_RF_VALID)) {
		retval = -1; /* return failure */
		dtmprintk(ioc, printk(MYIOC_s_DEBUG_FMT
		    "TaskMgmt request: failed with no reply\n", ioc->name));
		goto out;
	}

 out:
	CLEAR_MGMT_STATUS(ioc->taskmgmt_cmds.status)
	return retval;
}

/**
 *	mptsas_broadcast_primative_work - Handle broadcast primitives
 *	@work: work queue payload containing info describing the event
 *
 *	this will be handled in workqueue context.
 */
static void
mptsas_broadcast_primative_work(struct fw_event_work *fw_event)
{
	MPT_ADAPTER *ioc = fw_event->ioc;
	MPT_FRAME_HDR	*mf;
	VirtDevice	*vdevice;
	int			ii;
	struct scsi_cmnd	*sc;
	SCSITaskMgmtReply_t	*pScsiTmReply;
	u8			issue_reset;
	int			task_context;
	u8			channel, id;
	int			 lun;
	u32			 termination_count;
	u32			 query_count;

	dtmprintk(ioc, printk(MYIOC_s_DEBUG_FMT
	    "%s - enter\n", ioc->name, __func__));

	mutex_lock(&ioc->taskmgmt_cmds.mutex);
	if (mpt_set_taskmgmt_in_progress_flag(ioc) != 0) {
		mutex_unlock(&ioc->taskmgmt_cmds.mutex);
		mptsas_requeue_fw_event(ioc, fw_event, 1000);
		return;
	}

	issue_reset = 0;
	termination_count = 0;
	query_count = 0;
	mpt_findImVolumes(ioc);
	pScsiTmReply = (SCSITaskMgmtReply_t *) ioc->taskmgmt_cmds.reply;

	for (ii = 0; ii < ioc->req_depth; ii++) {
		if (ioc->fw_events_off)
			goto out;
		sc = mptscsih_get_scsi_lookup(ioc, ii);
		if (!sc)
			continue;
		mf = MPT_INDEX_2_MFPTR(ioc, ii);
		if (!mf)
			continue;
		task_context = mf->u.frame.hwhdr.msgctxu.MsgContext;
		vdevice = sc->device->hostdata;
		if (!vdevice || !vdevice->vtarget)
			continue;
		if (vdevice->vtarget->tflags & MPT_TARGET_FLAGS_RAID_COMPONENT)
			continue; /* skip hidden raid components */
		if (vdevice->vtarget->raidVolume)
			continue; /* skip hidden raid components */
		channel = vdevice->vtarget->channel;
		id = vdevice->vtarget->id;
		lun = vdevice->lun;
		if (mptsas_issue_tm(ioc, MPI_SCSITASKMGMT_TASKTYPE_QUERY_TASK,
		    channel, id, (u64)lun, task_context, 30, &issue_reset))
			goto out;
		query_count++;
		termination_count +=
		    le32_to_cpu(pScsiTmReply->TerminationCount);
		if ((pScsiTmReply->IOCStatus == MPI_IOCSTATUS_SUCCESS) &&
		    (pScsiTmReply->ResponseCode ==
		    MPI_SCSITASKMGMT_RSP_TM_SUCCEEDED ||
		    pScsiTmReply->ResponseCode ==
		    MPI_SCSITASKMGMT_RSP_IO_QUEUED_ON_IOC))
			continue;
		if (mptsas_issue_tm(ioc,
		    MPI_SCSITASKMGMT_TASKTYPE_ABRT_TASK_SET,
		    channel, id, (u64)lun, 0, 30, &issue_reset))
			goto out;
		termination_count +=
		    le32_to_cpu(pScsiTmReply->TerminationCount);
	}

 out:
	dtmprintk(ioc, printk(MYIOC_s_DEBUG_FMT
	    "%s - exit, query_count = %d termination_count = %d\n",
	    ioc->name, __func__, query_count, termination_count));

	ioc->broadcast_aen_busy = 0;
	mpt_clear_taskmgmt_in_progress_flag(ioc);
	mutex_unlock(&ioc->taskmgmt_cmds.mutex);

	if (issue_reset) {
		printk(MYIOC_s_WARN_FMT "Issuing Reset from %s!!\n",
		    ioc->name, __func__);
		mpt_HardResetHandler(ioc, CAN_SLEEP);
	}
	mptsas_free_fw_event(ioc, fw_event);
}

/*
 * mptsas_send_ir2_event - handle exposing hidden disk when
 * an inactive raid volume is added
 *
 * @ioc: Pointer to MPT_ADAPTER structure
 * @ir2_data
 *
 */
static void
mptsas_send_ir2_event(struct fw_event_work *fw_event)
{
	MPT_ADAPTER	*ioc;
	struct mptsas_hotplug_event hot_plug_info;
	MPI_EVENT_DATA_IR2	*ir2_data;
	u8 reasonCode;
	RaidPhysDiskPage0_t phys_disk;

	ioc = fw_event->ioc;
	ir2_data = (MPI_EVENT_DATA_IR2 *)fw_event->event_data;
	reasonCode = ir2_data->ReasonCode;

	devtprintk(ioc, printk(MYIOC_s_DEBUG_FMT "Entering %s: "
	    "ReasonCode=%02x\n", ioc->name, __func__, reasonCode));

	memset(&hot_plug_info, 0, sizeof(struct mptsas_hotplug_event));
	hot_plug_info.id = ir2_data->TargetID;
	hot_plug_info.channel = ir2_data->Bus;
	switch (reasonCode) {
	case MPI_EVENT_IR2_RC_FOREIGN_CFG_DETECTED:
		hot_plug_info.event_type = MPTSAS_ADD_INACTIVE_VOLUME;
		break;
	case MPI_EVENT_IR2_RC_DUAL_PORT_REMOVED:
		hot_plug_info.phys_disk_num = ir2_data->PhysDiskNum;
		hot_plug_info.event_type = MPTSAS_DEL_PHYSDISK;
		break;
	case MPI_EVENT_IR2_RC_DUAL_PORT_ADDED:
		hot_plug_info.phys_disk_num = ir2_data->PhysDiskNum;
		mpt_raid_phys_disk_pg0(ioc,
		    ir2_data->PhysDiskNum, &phys_disk);
		hot_plug_info.id = phys_disk.PhysDiskID;
		hot_plug_info.event_type = MPTSAS_ADD_PHYSDISK;
		break;
	default:
		mptsas_free_fw_event(ioc, fw_event);
		return;
	}
	mptsas_hotplug_work(ioc, fw_event, &hot_plug_info);
}

static int
mptsas_event_process(MPT_ADAPTER *ioc, EventNotificationReply_t *reply)
{
	u32 event = le32_to_cpu(reply->Event);
	int sz, event_data_sz;
	struct fw_event_work *fw_event;
	unsigned long delay;

	/* events turned off due to host reset or driver unloading */
	if (ioc->fw_events_off)
		return 0;

	delay = msecs_to_jiffies(1);
	switch (event) {
	case MPI_EVENT_SAS_BROADCAST_PRIMITIVE:
	{
		EVENT_DATA_SAS_BROADCAST_PRIMITIVE *broadcast_event_data =
		    (EVENT_DATA_SAS_BROADCAST_PRIMITIVE *)reply->Data;
		if (broadcast_event_data->Primitive !=
		    MPI_EVENT_PRIMITIVE_ASYNCHRONOUS_EVENT)
			return 0;
		if (ioc->broadcast_aen_busy)
			return 0;
		ioc->broadcast_aen_busy = 1;
		break;
	}
	case MPI_EVENT_SAS_DEVICE_STATUS_CHANGE:
	{
		EVENT_DATA_SAS_DEVICE_STATUS_CHANGE *sas_event_data =
		    (EVENT_DATA_SAS_DEVICE_STATUS_CHANGE *)reply->Data;

		if (sas_event_data->ReasonCode ==
		    MPI_EVENT_SAS_DEV_STAT_RC_NOT_RESPONDING) {
			mptsas_target_reset_queue(ioc, sas_event_data);
			return 0;
		}
		break;
	}
	case MPI_EVENT_SAS_EXPANDER_STATUS_CHANGE:
	{
		MpiEventDataSasExpanderStatusChange_t *expander_data =
		    (MpiEventDataSasExpanderStatusChange_t *)reply->Data;

		if (ioc->old_sas_discovery_protocal)
			return 0;

		if (expander_data->ReasonCode ==
		    MPI_EVENT_SAS_EXP_RC_NOT_RESPONDING &&
		    ioc->device_missing_delay)
			delay = HZ * ioc->device_missing_delay;
		break;
	}
	case MPI_EVENT_SAS_DISCOVERY:
	{
		u32 discovery_status;
		EventDataSasDiscovery_t *discovery_data =
		    (EventDataSasDiscovery_t *)reply->Data;

		discovery_status = le32_to_cpu(discovery_data->DiscoveryStatus);
		ioc->sas_discovery_quiesce_io = discovery_status ? 1 : 0;
		if (ioc->old_sas_discovery_protocal && !discovery_status)
			mptsas_queue_rescan(ioc);
		return 0;
	}
	case MPI_EVENT_INTEGRATED_RAID:
	case MPI_EVENT_PERSISTENT_TABLE_FULL:
	case MPI_EVENT_IR2:
	case MPI_EVENT_SAS_PHY_LINK_STATUS:
	case MPI_EVENT_QUEUE_FULL:
		break;
	default:
		return 0;
	}

	event_data_sz = ((reply->MsgLength * 4) -
	    offsetof(EventNotificationReply_t, Data));
	sz = offsetof(struct fw_event_work, event_data) + event_data_sz;
	fw_event = kzalloc(sz, GFP_ATOMIC);
	if (!fw_event) {
		printk(MYIOC_s_WARN_FMT "%s: failed at (line=%d)\n", ioc->name,
		 __func__, __LINE__);
		return 0;
	}
	memcpy(fw_event->event_data, reply->Data, event_data_sz);
	fw_event->event = event;
	fw_event->ioc = ioc;
	mptsas_add_fw_event(ioc, fw_event, delay);
	return 0;
}

/* Delete a volume when no longer listed in ioc pg2
 */
static void mptsas_volume_delete(MPT_ADAPTER *ioc, u8 id)
{
	struct scsi_device *sdev;
	int i;

	sdev = scsi_device_lookup(ioc->sh, MPTSAS_RAID_CHANNEL, id, 0);
	if (!sdev)
		return;
	if (!ioc->raid_data.pIocPg2)
		goto out;
	if (!ioc->raid_data.pIocPg2->NumActiveVolumes)
		goto out;
	for (i = 0; i < ioc->raid_data.pIocPg2->NumActiveVolumes; i++)
		if (ioc->raid_data.pIocPg2->RaidVolume[i].VolumeID == id)
			goto release_sdev;
 out:
	printk(MYIOC_s_INFO_FMT "removing raid volume, channel %d, "
	    "id %d\n", ioc->name, MPTSAS_RAID_CHANNEL, id);
	scsi_remove_device(sdev);
 release_sdev:
	scsi_device_put(sdev);
}

static int
mptsas_probe(struct pci_dev *pdev, const struct pci_device_id *id)
{
	struct Scsi_Host	*sh;
	MPT_SCSI_HOST		*hd;
	MPT_ADAPTER 		*ioc;
	unsigned long		 flags;
	int			 ii;
	int			 numSGE = 0;
	int			 scale;
	int			 ioc_cap;
	int			error=0;
	int			r;

	r = mpt_attach(pdev,id);
	if (r)
		return r;

	ioc = pci_get_drvdata(pdev);
	mptsas_fw_event_off(ioc);
	ioc->DoneCtx = mptsasDoneCtx;
	ioc->TaskCtx = mptsasTaskCtx;
	ioc->InternalCtx = mptsasInternalCtx;

	/*  Added sanity check on readiness of the MPT adapter.
	 */
	if (ioc->last_state != MPI_IOC_STATE_OPERATIONAL) {
		printk(MYIOC_s_WARN_FMT
		  "Skipping because it's not operational!\n",
		  ioc->name);
		error = -ENODEV;
		goto out_mptsas_probe;
	}

	if (!ioc->active) {
		printk(MYIOC_s_WARN_FMT "Skipping because it's disabled!\n",
		  ioc->name);
		error = -ENODEV;
		goto out_mptsas_probe;
	}

	/*  Sanity check - ensure at least 1 port is INITIATOR capable
	 */
	ioc_cap = 0;
	for (ii = 0; ii < ioc->facts.NumberOfPorts; ii++) {
		if (ioc->pfacts[ii].ProtocolFlags &
				MPI_PORTFACTS_PROTOCOL_INITIATOR)
			ioc_cap++;
	}

	if (!ioc_cap) {
		printk(MYIOC_s_WARN_FMT
			"Skipping ioc=%p because SCSI Initiator mode "
			"is NOT enabled!\n", ioc->name, ioc);
		return 0;
	}

	sh = scsi_host_alloc(&mptsas_driver_template, sizeof(MPT_SCSI_HOST));
	if (!sh) {
		printk(MYIOC_s_WARN_FMT
			"Unable to register controller with SCSI subsystem\n",
			ioc->name);
		error = -1;
		goto out_mptsas_probe;
        }

	spin_lock_irqsave(&ioc->FreeQlock, flags);

	/* Attach the SCSI Host to the IOC structure
	 */
	ioc->sh = sh;

	sh->io_port = 0;
	sh->n_io_port = 0;
	sh->irq = 0;

	/* set 16 byte cdb's */
	sh->max_cmd_len = 16;

	sh->max_id = ioc->pfacts[0].PortSCSIID;
	sh->max_lun = max_lun;

	sh->transportt = mptsas_transport_template;

	/* Required entry.
	 */
	sh->unique_id = ioc->id;

	INIT_LIST_HEAD(&ioc->sas_topology);
	mutex_init(&ioc->sas_topology_mutex);
	mutex_init(&ioc->sas_discovery_mutex);
	mutex_init(&ioc->sas_mgmt.mutex);
	init_completion(&ioc->sas_mgmt.done);

	/* Verify that we won't exceed the maximum
	 * number of chain buffers
	 * We can optimize:  ZZ = req_sz/sizeof(SGE)
	 * For 32bit SGE's:
	 *  numSGE = 1 + (ZZ-1)*(maxChain -1) + ZZ
	 *               + (req_sz - 64)/sizeof(SGE)
	 * A slightly different algorithm is required for
	 * 64bit SGEs.
	 */
	scale = ioc->req_sz/ioc->SGE_size;
	if (ioc->sg_addr_size == sizeof(u64)) {
		numSGE = (scale - 1) *
		  (ioc->facts.MaxChainDepth-1) + scale +
		  (ioc->req_sz - 60) / ioc->SGE_size;
	} else {
		numSGE = 1 + (scale - 1) *
		  (ioc->facts.MaxChainDepth-1) + scale +
		  (ioc->req_sz - 64) / ioc->SGE_size;
	}

	if (numSGE < sh->sg_tablesize) {
		/* Reset this value */
		dprintk(ioc, printk(MYIOC_s_DEBUG_FMT
		  "Resetting sg_tablesize to %d from %d\n",
		  ioc->name, numSGE, sh->sg_tablesize));
		sh->sg_tablesize = numSGE;
	}

	hd = shost_priv(sh);
	hd->ioc = ioc;

	/* SCSI needs scsi_cmnd lookup table!
	 * (with size equal to req_depth*PtrSz!)
	 */
	ioc->ScsiLookup = kcalloc(ioc->req_depth, sizeof(void *), GFP_ATOMIC);
	if (!ioc->ScsiLookup) {
		error = -ENOMEM;
		spin_unlock_irqrestore(&ioc->FreeQlock, flags);
		goto out_mptsas_probe;
	}
	spin_lock_init(&ioc->scsi_lookup_lock);

	dprintk(ioc, printk(MYIOC_s_DEBUG_FMT "ScsiLookup @ %p\n",
		 ioc->name, ioc->ScsiLookup));

	/* Clear the TM flags
	 */
	hd->abortSCpnt = NULL;

	/* Clear the pointer used to store
	 * single-threaded commands, i.e., those
	 * issued during a bus scan, dv and
	 * configuration pages.
	 */
	hd->cmdPtr = NULL;

	/* Initialize this SCSI Hosts' timers
	 * To use, set the timer expires field
	 * and add_timer
	 */
	init_timer(&hd->timer);
	hd->timer.data = (unsigned long) hd;
	hd->timer.function = mptscsih_timer_expired;

	ioc->sas_data.ptClear = mpt_pt_clear;

	hd->last_queue_full = 0;
	INIT_LIST_HEAD(&hd->target_reset_list);
	INIT_LIST_HEAD(&ioc->sas_device_info_list);
	mutex_init(&ioc->sas_device_info_mutex);

	spin_unlock_irqrestore(&ioc->FreeQlock, flags);

	if (ioc->sas_data.ptClear==1) {
		mptbase_sas_persist_operation(
		    ioc, MPI_SAS_OP_CLEAR_ALL_PERSISTENT);
	}

	error = scsi_add_host(sh, &ioc->pcidev->dev);
	if (error) {
		dprintk(ioc, printk(MYIOC_s_ERR_FMT
		  "scsi_add_host failed\n", ioc->name));
		goto out_mptsas_probe;
	}

	/* older firmware doesn't support expander events */
	if ((ioc->facts.HeaderVersion >> 8) < 0xE)
		ioc->old_sas_discovery_protocal = 1;
	mptsas_scan_sas_topology(ioc);
	mptsas_fw_event_on(ioc);
	return 0;

 out_mptsas_probe:

	mptscsih_remove(pdev);
	return error;
}

void
mptsas_shutdown(struct pci_dev *pdev)
{
	MPT_ADAPTER *ioc = pci_get_drvdata(pdev);

	mptsas_fw_event_off(ioc);
	mptsas_cleanup_fw_event_q(ioc);
}

static void __devexit mptsas_remove(struct pci_dev *pdev)
{
	MPT_ADAPTER *ioc = pci_get_drvdata(pdev);
	struct mptsas_portinfo *p, *n;
	int i;

	mptsas_shutdown(pdev);

	mptsas_del_device_components(ioc);

	ioc->sas_discovery_ignore_events = 1;
	sas_remove_host(ioc->sh);

	mutex_lock(&ioc->sas_topology_mutex);
	list_for_each_entry_safe(p, n, &ioc->sas_topology, list) {
		list_del(&p->list);
		for (i = 0 ; i < p->num_phys ; i++)
			mptsas_port_delete(ioc, p->phy_info[i].port_details);

		kfree(p->phy_info);
		kfree(p);
	}
	mutex_unlock(&ioc->sas_topology_mutex);
	ioc->hba_port_info = NULL;
	mptscsih_remove(pdev);
}

static struct pci_device_id mptsas_pci_table[] = {
	{ PCI_VENDOR_ID_LSI_LOGIC, MPI_MANUFACTPAGE_DEVID_SAS1064,
		PCI_ANY_ID, PCI_ANY_ID },
	{ PCI_VENDOR_ID_LSI_LOGIC, MPI_MANUFACTPAGE_DEVID_SAS1068,
		PCI_ANY_ID, PCI_ANY_ID },
	{ PCI_VENDOR_ID_LSI_LOGIC, MPI_MANUFACTPAGE_DEVID_SAS1064E,
		PCI_ANY_ID, PCI_ANY_ID },
	{ PCI_VENDOR_ID_LSI_LOGIC, MPI_MANUFACTPAGE_DEVID_SAS1068E,
		PCI_ANY_ID, PCI_ANY_ID },
	{ PCI_VENDOR_ID_LSI_LOGIC, MPI_MANUFACTPAGE_DEVID_SAS1078,
		PCI_ANY_ID, PCI_ANY_ID },
	{0}	/* Terminating entry */
};
MODULE_DEVICE_TABLE(pci, mptsas_pci_table);


static struct pci_driver mptsas_driver = {
	.name		= "mptsas",
	.id_table	= mptsas_pci_table,
	.probe		= mptsas_probe,
	.remove		= __devexit_p(mptsas_remove),
	.shutdown	= mptsas_shutdown,
#ifdef CONFIG_PM
	.suspend	= mptscsih_suspend,
	.resume		= mptscsih_resume,
#endif
};

static int __init
mptsas_init(void)
{
	int error;

	show_mptmod_ver(my_NAME, my_VERSION);

	mptsas_transport_template =
	    sas_attach_transport(&mptsas_transport_functions);
	if (!mptsas_transport_template)
		return -ENODEV;

	mptsasDoneCtx = mpt_register(mptscsih_io_done, MPTSAS_DRIVER);
	mptsasTaskCtx = mpt_register(mptscsih_taskmgmt_complete, MPTSAS_DRIVER);
	mptsasInternalCtx =
		mpt_register(mptscsih_scandv_complete, MPTSAS_DRIVER);
	mptsasMgmtCtx = mpt_register(mptsas_mgmt_done, MPTSAS_DRIVER);
	mptsasDeviceResetCtx =
		mpt_register(mptsas_taskmgmt_complete, MPTSAS_DRIVER);

	mpt_event_register(mptsasDoneCtx, mptsas_event_process);
	mpt_reset_register(mptsasDoneCtx, mptsas_ioc_reset);

	error = pci_register_driver(&mptsas_driver);
	if (error)
		sas_release_transport(mptsas_transport_template);

	return error;
}

static void __exit
mptsas_exit(void)
{
	pci_unregister_driver(&mptsas_driver);
	sas_release_transport(mptsas_transport_template);

	mpt_reset_deregister(mptsasDoneCtx);
	mpt_event_deregister(mptsasDoneCtx);

	mpt_deregister(mptsasMgmtCtx);
	mpt_deregister(mptsasInternalCtx);
	mpt_deregister(mptsasTaskCtx);
	mpt_deregister(mptsasDoneCtx);
	mpt_deregister(mptsasDeviceResetCtx);
}

module_init(mptsas_init);
module_exit(mptsas_exit);<|MERGE_RESOLUTION|>--- conflicted
+++ resolved
@@ -2177,15 +2177,9 @@
 	/* request */
 	flagsLength = (MPI_SGE_FLAGS_SIMPLE_ELEMENT |
 		       MPI_SGE_FLAGS_END_OF_BUFFER |
-<<<<<<< HEAD
-		       MPI_SGE_FLAGS_DIRECTION |
-		       mpt_addr_size()) << MPI_SGE_FLAGS_SHIFT;
-	flagsLength |= (blk_rq_bytes(req) - 4);
-=======
 		       MPI_SGE_FLAGS_DIRECTION)
 		       << MPI_SGE_FLAGS_SHIFT;
-	flagsLength |= (req->data_len - 4);
->>>>>>> 3860c97b
+	flagsLength |= (blk_rq_bytes(req) - 4);
 
 	dma_addr_out = pci_map_single(ioc->pcidev, bio_data(req->bio),
 				      blk_rq_bytes(req), PCI_DMA_BIDIRECTIONAL);
@@ -2195,18 +2189,13 @@
 	psge += ioc->SGE_size;
 
 	/* response */
-<<<<<<< HEAD
-	flagsLength = MPT_SGE_FLAGS_SSIMPLE_READ;
-	flagsLength |= blk_rq_bytes(rsp) + 4;
-=======
 	flagsLength = MPI_SGE_FLAGS_SIMPLE_ELEMENT |
 		MPI_SGE_FLAGS_SYSTEM_ADDRESS |
 		MPI_SGE_FLAGS_IOC_TO_HOST |
 		MPI_SGE_FLAGS_END_OF_BUFFER;
 
 	flagsLength = flagsLength << MPI_SGE_FLAGS_SHIFT;
-	flagsLength |= rsp->data_len + 4;
->>>>>>> 3860c97b
+	flagsLength |= blk_rq_bytes(rsp) + 4;
 	dma_addr_in =  pci_map_single(ioc->pcidev, bio_data(rsp->bio),
 				      blk_rq_bytes(rsp), PCI_DMA_BIDIRECTIONAL);
 	if (!dma_addr_in)
