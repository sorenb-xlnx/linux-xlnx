/*
 * coretemp.c - Linux kernel module for hardware monitoring
 *
 * Copyright (C) 2007 Rudolf Marek <r.marek@assembler.cz>
 *
 * Inspired from many hwmon drivers
 *
 * This program is free software; you can redistribute it and/or modify
 * it under the terms of the GNU General Public License as published by
 * the Free Software Foundation; version 2 of the License.
 *
 * This program is distributed in the hope that it will be useful,
 * but WITHOUT ANY WARRANTY; without even the implied warranty of
 * MERCHANTABILITY or FITNESS FOR A PARTICULAR PURPOSE.  See the
 * GNU General Public License for more details.
 *
 * You should have received a copy of the GNU General Public License
 * along with this program; if not, write to the Free Software
 * Foundation, Inc., 51 Franklin Street, Fifth Floor, Boston, MA
 * 02110-1301 USA.
 */

#include <linux/module.h>
#include <linux/delay.h>
#include <linux/init.h>
#include <linux/slab.h>
#include <linux/jiffies.h>
#include <linux/hwmon.h>
#include <linux/sysfs.h>
#include <linux/hwmon-sysfs.h>
#include <linux/err.h>
#include <linux/mutex.h>
#include <linux/list.h>
#include <linux/platform_device.h>
#include <linux/cpu.h>
#include <asm/msr.h>
#include <asm/processor.h>

#define DRVNAME	"coretemp"

typedef enum { SHOW_TEMP, SHOW_TJMAX, SHOW_TTARGET, SHOW_LABEL,
		SHOW_NAME } SHOW;

/*
 * Functions declaration
 */

static struct coretemp_data *coretemp_update_device(struct device *dev);

struct coretemp_data {
	struct device *hwmon_dev;
	struct mutex update_lock;
	const char *name;
	u32 id;
	char valid;		/* zero until following fields are valid */
	unsigned long last_updated;	/* in jiffies */
	int temp;
	int tjmax;
	int ttarget;
	u8 alarm;
};

/*
 * Sysfs stuff
 */

static ssize_t show_name(struct device *dev, struct device_attribute
			  *devattr, char *buf)
{
	int ret;
	struct sensor_device_attribute *attr = to_sensor_dev_attr(devattr);
	struct coretemp_data *data = dev_get_drvdata(dev);

	if (attr->index == SHOW_NAME)
		ret = sprintf(buf, "%s\n", data->name);
	else	/* show label */
		ret = sprintf(buf, "Core %d\n", data->id);
	return ret;
}

static ssize_t show_alarm(struct device *dev, struct device_attribute
			  *devattr, char *buf)
{
	struct coretemp_data *data = coretemp_update_device(dev);
	/* read the Out-of-spec log, never clear */
	return sprintf(buf, "%d\n", data->alarm);
}

static ssize_t show_temp(struct device *dev,
			 struct device_attribute *devattr, char *buf)
{
	struct sensor_device_attribute *attr = to_sensor_dev_attr(devattr);
	struct coretemp_data *data = coretemp_update_device(dev);
	int err;

	if (attr->index == SHOW_TEMP)
		err = data->valid ? sprintf(buf, "%d\n", data->temp) : -EAGAIN;
	else if (attr->index == SHOW_TJMAX)
		err = sprintf(buf, "%d\n", data->tjmax);
	else
		err = sprintf(buf, "%d\n", data->ttarget);
	return err;
}

static SENSOR_DEVICE_ATTR(temp1_input, S_IRUGO, show_temp, NULL,
			  SHOW_TEMP);
static SENSOR_DEVICE_ATTR(temp1_crit, S_IRUGO, show_temp, NULL,
			  SHOW_TJMAX);
static SENSOR_DEVICE_ATTR(temp1_max, S_IRUGO, show_temp, NULL,
			  SHOW_TTARGET);
static DEVICE_ATTR(temp1_crit_alarm, S_IRUGO, show_alarm, NULL);
static SENSOR_DEVICE_ATTR(temp1_label, S_IRUGO, show_name, NULL, SHOW_LABEL);
static SENSOR_DEVICE_ATTR(name, S_IRUGO, show_name, NULL, SHOW_NAME);

static struct attribute *coretemp_attributes[] = {
	&sensor_dev_attr_name.dev_attr.attr,
	&sensor_dev_attr_temp1_label.dev_attr.attr,
	&dev_attr_temp1_crit_alarm.attr,
	&sensor_dev_attr_temp1_input.dev_attr.attr,
	&sensor_dev_attr_temp1_crit.dev_attr.attr,
	NULL
};

static const struct attribute_group coretemp_group = {
	.attrs = coretemp_attributes,
};

static struct coretemp_data *coretemp_update_device(struct device *dev)
{
	struct coretemp_data *data = dev_get_drvdata(dev);

	mutex_lock(&data->update_lock);

	if (!data->valid || time_after(jiffies, data->last_updated + HZ)) {
		u32 eax, edx;

		data->valid = 0;
		rdmsr_on_cpu(data->id, MSR_IA32_THERM_STATUS, &eax, &edx);
		data->alarm = (eax >> 5) & 1;
		/* update only if data has been valid */
		if (eax & 0x80000000) {
			data->temp = data->tjmax - (((eax >> 16)
							& 0x7f) * 1000);
			data->valid = 1;
		} else {
			dev_dbg(dev, "Temperature data invalid (0x%x)\n", eax);
		}
		data->last_updated = jiffies;
	}

	mutex_unlock(&data->update_lock);
	return data;
}

static int __devinit adjust_tjmax(struct cpuinfo_x86 *c, u32 id, struct device *dev)
{
	/* The 100C is default for both mobile and non mobile CPUs */

	int tjmax = 100000;
	int usemsr_ee = 1;
	int err;
	u32 eax, edx;

	/* Early chips have no MSR for TjMax */

	if ((c->x86_model == 0xf) && (c->x86_mask < 4)) {
		usemsr_ee = 0;
	}

	/* Atoms seems to have TjMax at 90C */

	if (c->x86_model == 0x1c) {
		usemsr_ee = 0;
		tjmax = 90000;
	}

	if ((c->x86_model > 0xe) && (usemsr_ee)) {

		/* Now we can detect the mobile CPU using Intel provided table
		   http://softwarecommunity.intel.com/Wiki/Mobility/720.htm
		   For Core2 cores, check MSR 0x17, bit 28 1 = Mobile CPU
		*/

		err = rdmsr_safe_on_cpu(id, 0x17, &eax, &edx);
		if (err) {
			dev_warn(dev,
				 "Unable to access MSR 0x17, assuming desktop"
				 " CPU\n");
			usemsr_ee = 0;
		} else if (!(eax & 0x10000000)) {
			usemsr_ee = 0;
		}
	}

<<<<<<< HEAD
	if (ismobile || c->x86_model == 0x1c) {
=======
	if (usemsr_ee) {
>>>>>>> af663ff4

		err = rdmsr_safe_on_cpu(id, 0xee, &eax, &edx);
		if (err) {
			dev_warn(dev,
				 "Unable to access MSR 0xEE, for Tjmax, left"
				 " at default");
		} else if (eax & 0x40000000) {
			tjmax = 85000;
		}
	/* if we dont use msr EE it means we are desktop CPU (with exeception
	   of Atom) */
	} else if (tjmax == 100000) {
		dev_warn(dev, "Using relative temperature scale!\n");
	}

	return tjmax;
}

static int __devinit coretemp_probe(struct platform_device *pdev)
{
	struct coretemp_data *data;
	struct cpuinfo_x86 *c = &cpu_data(pdev->id);
	int err;
	u32 eax, edx;

	if (!(data = kzalloc(sizeof(struct coretemp_data), GFP_KERNEL))) {
		err = -ENOMEM;
		dev_err(&pdev->dev, "Out of memory\n");
		goto exit;
	}

	data->id = pdev->id;
	data->name = "coretemp";
	mutex_init(&data->update_lock);

	/* test if we can access the THERM_STATUS MSR */
	err = rdmsr_safe_on_cpu(data->id, MSR_IA32_THERM_STATUS, &eax, &edx);
	if (err) {
		dev_err(&pdev->dev,
			"Unable to access THERM_STATUS MSR, giving up\n");
		goto exit_free;
	}

	/* Check if we have problem with errata AE18 of Core processors:
	   Readings might stop update when processor visited too deep sleep,
	   fixed for stepping D0 (6EC).
	*/

	if ((c->x86_model == 0xe) && (c->x86_mask < 0xc)) {
		/* check for microcode update */
		rdmsr_on_cpu(data->id, MSR_IA32_UCODE_REV, &eax, &edx);
		if (edx < 0x39) {
			err = -ENODEV;
			dev_err(&pdev->dev,
				"Errata AE18 not fixed, update BIOS or "
				"microcode of the CPU!\n");
			goto exit_free;
		}
	}

	data->tjmax = adjust_tjmax(c, data->id, &pdev->dev);
	platform_set_drvdata(pdev, data);

	/* read the still undocumented IA32_TEMPERATURE_TARGET it exists
	   on older CPUs but not in this register, Atoms don't have it either */

	if ((c->x86_model > 0xe) && (c->x86_model != 0x1c)) {
		err = rdmsr_safe_on_cpu(data->id, 0x1a2, &eax, &edx);
		if (err) {
			dev_warn(&pdev->dev, "Unable to read"
					" IA32_TEMPERATURE_TARGET MSR\n");
		} else {
			data->ttarget = data->tjmax -
					(((eax >> 8) & 0xff) * 1000);
			err = device_create_file(&pdev->dev,
					&sensor_dev_attr_temp1_max.dev_attr);
			if (err)
				goto exit_free;
		}
	}

	if ((err = sysfs_create_group(&pdev->dev.kobj, &coretemp_group)))
		goto exit_dev;

	data->hwmon_dev = hwmon_device_register(&pdev->dev);
	if (IS_ERR(data->hwmon_dev)) {
		err = PTR_ERR(data->hwmon_dev);
		dev_err(&pdev->dev, "Class registration failed (%d)\n",
			err);
		goto exit_class;
	}

	return 0;

exit_class:
	sysfs_remove_group(&pdev->dev.kobj, &coretemp_group);
exit_dev:
	device_remove_file(&pdev->dev, &sensor_dev_attr_temp1_max.dev_attr);
exit_free:
	kfree(data);
exit:
	return err;
}

static int __devexit coretemp_remove(struct platform_device *pdev)
{
	struct coretemp_data *data = platform_get_drvdata(pdev);

	hwmon_device_unregister(data->hwmon_dev);
	sysfs_remove_group(&pdev->dev.kobj, &coretemp_group);
	device_remove_file(&pdev->dev, &sensor_dev_attr_temp1_max.dev_attr);
	platform_set_drvdata(pdev, NULL);
	kfree(data);
	return 0;
}

static struct platform_driver coretemp_driver = {
	.driver = {
		.owner = THIS_MODULE,
		.name = DRVNAME,
	},
	.probe = coretemp_probe,
	.remove = __devexit_p(coretemp_remove),
};

struct pdev_entry {
	struct list_head list;
	struct platform_device *pdev;
	unsigned int cpu;
};

static LIST_HEAD(pdev_list);
static DEFINE_MUTEX(pdev_list_mutex);

static int __cpuinit coretemp_device_add(unsigned int cpu)
{
	int err;
	struct platform_device *pdev;
	struct pdev_entry *pdev_entry;

	pdev = platform_device_alloc(DRVNAME, cpu);
	if (!pdev) {
		err = -ENOMEM;
		printk(KERN_ERR DRVNAME ": Device allocation failed\n");
		goto exit;
	}

	pdev_entry = kzalloc(sizeof(struct pdev_entry), GFP_KERNEL);
	if (!pdev_entry) {
		err = -ENOMEM;
		goto exit_device_put;
	}

	err = platform_device_add(pdev);
	if (err) {
		printk(KERN_ERR DRVNAME ": Device addition failed (%d)\n",
		       err);
		goto exit_device_free;
	}

	pdev_entry->pdev = pdev;
	pdev_entry->cpu = cpu;
	mutex_lock(&pdev_list_mutex);
	list_add_tail(&pdev_entry->list, &pdev_list);
	mutex_unlock(&pdev_list_mutex);

	return 0;

exit_device_free:
	kfree(pdev_entry);
exit_device_put:
	platform_device_put(pdev);
exit:
	return err;
}

#ifdef CONFIG_HOTPLUG_CPU
static void coretemp_device_remove(unsigned int cpu)
{
	struct pdev_entry *p, *n;
	mutex_lock(&pdev_list_mutex);
	list_for_each_entry_safe(p, n, &pdev_list, list) {
		if (p->cpu == cpu) {
			platform_device_unregister(p->pdev);
			list_del(&p->list);
			kfree(p);
		}
	}
	mutex_unlock(&pdev_list_mutex);
}

static int __cpuinit coretemp_cpu_callback(struct notifier_block *nfb,
				 unsigned long action, void *hcpu)
{
	unsigned int cpu = (unsigned long) hcpu;

	switch (action) {
	case CPU_ONLINE:
	case CPU_DOWN_FAILED:
		coretemp_device_add(cpu);
		break;
	case CPU_DOWN_PREPARE:
		coretemp_device_remove(cpu);
		break;
	}
	return NOTIFY_OK;
}

static struct notifier_block coretemp_cpu_notifier __refdata = {
	.notifier_call = coretemp_cpu_callback,
};
#endif				/* !CONFIG_HOTPLUG_CPU */

static int __init coretemp_init(void)
{
	int i, err = -ENODEV;
	struct pdev_entry *p, *n;

	/* quick check if we run Intel */
	if (cpu_data(0).x86_vendor != X86_VENDOR_INTEL)
		goto exit;

	err = platform_driver_register(&coretemp_driver);
	if (err)
		goto exit;

	for_each_online_cpu(i) {
		struct cpuinfo_x86 *c = &cpu_data(i);

		/* check if family 6, models 0xe, 0xf, 0x16, 0x17, 0x1A, 0x1c */
		if ((c->cpuid_level < 0) || (c->x86 != 0x6) ||
		    !((c->x86_model == 0xe) || (c->x86_model == 0xf) ||
			(c->x86_model == 0x16) || (c->x86_model == 0x17) ||
			(c->x86_model == 0x1A) || (c->x86_model == 0x1c))) {

			/* supported CPU not found, but report the unknown
			   family 6 CPU */
			if ((c->x86 == 0x6) && (c->x86_model > 0xf))
				printk(KERN_WARNING DRVNAME ": Unknown CPU "
					"model %x\n", c->x86_model);
			continue;
		}

		err = coretemp_device_add(i);
		if (err)
			goto exit_devices_unreg;
	}
	if (list_empty(&pdev_list)) {
		err = -ENODEV;
		goto exit_driver_unreg;
	}

#ifdef CONFIG_HOTPLUG_CPU
	register_hotcpu_notifier(&coretemp_cpu_notifier);
#endif
	return 0;

exit_devices_unreg:
	mutex_lock(&pdev_list_mutex);
	list_for_each_entry_safe(p, n, &pdev_list, list) {
		platform_device_unregister(p->pdev);
		list_del(&p->list);
		kfree(p);
	}
	mutex_unlock(&pdev_list_mutex);
exit_driver_unreg:
	platform_driver_unregister(&coretemp_driver);
exit:
	return err;
}

static void __exit coretemp_exit(void)
{
	struct pdev_entry *p, *n;
#ifdef CONFIG_HOTPLUG_CPU
	unregister_hotcpu_notifier(&coretemp_cpu_notifier);
#endif
	mutex_lock(&pdev_list_mutex);
	list_for_each_entry_safe(p, n, &pdev_list, list) {
		platform_device_unregister(p->pdev);
		list_del(&p->list);
		kfree(p);
	}
	mutex_unlock(&pdev_list_mutex);
	platform_driver_unregister(&coretemp_driver);
}

MODULE_AUTHOR("Rudolf Marek <r.marek@assembler.cz>");
MODULE_DESCRIPTION("Intel Core temperature monitor");
MODULE_LICENSE("GPL");

module_init(coretemp_init)
module_exit(coretemp_exit)<|MERGE_RESOLUTION|>--- conflicted
+++ resolved
@@ -192,11 +192,7 @@
 		}
 	}
 
-<<<<<<< HEAD
-	if (ismobile || c->x86_model == 0x1c) {
-=======
 	if (usemsr_ee) {
->>>>>>> af663ff4
 
 		err = rdmsr_safe_on_cpu(id, 0xee, &eax, &edx);
 		if (err) {
