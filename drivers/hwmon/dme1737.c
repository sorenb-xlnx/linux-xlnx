--- conflicted
+++ resolved
@@ -2499,16 +2499,10 @@
 	dme1737_sio_outb(sio_cip, 0x07, 0x0a);
 
 	/* Get the base address of the runtime registers */
-<<<<<<< HEAD
 	base_addr = (dme1737_sio_inb(sio_cip, 0x60) << 8) |
 		     dme1737_sio_inb(sio_cip, 0x61);
 	if (!base_addr) {
-		printk(KERN_ERR "dme1737: Base address not set.\n");
-=======
-	if (!(base_addr = (dme1737_sio_inb(sio_cip, 0x60) << 8) |
-			   dme1737_sio_inb(sio_cip, 0x61))) {
 		pr_err("Base address not set\n");
->>>>>>> 60994698
 		err = -ENODEV;
 		goto exit;
 	}
@@ -2536,39 +2530,22 @@
 	if (err)
 		goto exit;
 
-<<<<<<< HEAD
 	pdev = platform_device_alloc("dme1737", addr);
 	if (!pdev) {
-		printk(KERN_ERR "dme1737: Failed to allocate device.\n");
-=======
-	if (!(pdev = platform_device_alloc("dme1737", addr))) {
 		pr_err("Failed to allocate device\n");
->>>>>>> 60994698
 		err = -ENOMEM;
 		goto exit;
 	}
 
-<<<<<<< HEAD
 	err = platform_device_add_resources(pdev, &res, 1);
 	if (err) {
-		printk(KERN_ERR "dme1737: Failed to add device resource "
-		       "(err = %d).\n", err);
+		pr_err("Failed to add device resource (err = %d)\n", err);
 		goto exit_device_put;
 	}
 
 	err = platform_device_add(pdev);
 	if (err) {
-		printk(KERN_ERR "dme1737: Failed to add device (err = %d).\n",
-		       err);
-=======
-	if ((err = platform_device_add_resources(pdev, &res, 1))) {
-		pr_err("Failed to add device resource (err = %d)\n", err);
-		goto exit_device_put;
-	}
-
-	if ((err = platform_device_add(pdev))) {
 		pr_err("Failed to add device (err = %d)\n", err);
->>>>>>> 60994698
 		goto exit_device_put;
 	}
 
