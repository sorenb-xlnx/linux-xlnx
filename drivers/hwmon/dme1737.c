/*
 * dme1737.c - Driver for the SMSC DME1737, Asus A8000, SMSC SCH311x, SCH5027,
 *             and SCH5127 Super-I/O chips integrated hardware monitoring
 *             features.
 * Copyright (c) 2007, 2008, 2009, 2010 Juerg Haefliger <juergh@gmail.com>
 *
 * This driver is an I2C/ISA hybrid, meaning that it uses the I2C bus to access
 * the chip registers if a DME1737, A8000, or SCH5027 is found and the ISA bus
 * if a SCH311x or SCH5127 chip is found. Both types of chips have very
 * similar hardware monitoring capabilities but differ in the way they can be
 * accessed.
 *
 * This program is free software; you can redistribute it and/or modify
 * it under the terms of the GNU General Public License as published by
 * the Free Software Foundation; either version 2 of the License, or
 * (at your option) any later version.
 *
 * This program is distributed in the hope that it will be useful,
 * but WITHOUT ANY WARRANTY; without even the implied warranty of
 * MERCHANTABILITY or FITNESS FOR A PARTICULAR PURPOSE.  See the
 * GNU General Public License for more details.
 *
 * You should have received a copy of the GNU General Public License
 * along with this program; if not, write to the Free Software
 * Foundation, Inc., 675 Mass Ave, Cambridge, MA 02139, USA.
 */

#define pr_fmt(fmt) KBUILD_MODNAME ": " fmt

#include <linux/module.h>
#include <linux/init.h>
#include <linux/slab.h>
#include <linux/jiffies.h>
#include <linux/i2c.h>
#include <linux/platform_device.h>
#include <linux/hwmon.h>
#include <linux/hwmon-sysfs.h>
#include <linux/hwmon-vid.h>
#include <linux/err.h>
#include <linux/mutex.h>
#include <linux/acpi.h>
#include <linux/io.h>

/* ISA device, if found */
static struct platform_device *pdev;

/* Module load parameters */
static int force_start;
module_param(force_start, bool, 0);
MODULE_PARM_DESC(force_start, "Force the chip to start monitoring inputs");

static unsigned short force_id;
module_param(force_id, ushort, 0);
MODULE_PARM_DESC(force_id, "Override the detected device ID");

static int probe_all_addr;
module_param(probe_all_addr, bool, 0);
MODULE_PARM_DESC(probe_all_addr, "Include probing of non-standard LPC "
		 "addresses");

/* Addresses to scan */
static const unsigned short normal_i2c[] = {0x2c, 0x2d, 0x2e, I2C_CLIENT_END};

enum chips { dme1737, sch5027, sch311x, sch5127 };

/* ---------------------------------------------------------------------
 * Registers
 *
 * The sensors are defined as follows:
 *
 * Voltages                          Temperatures
 * --------                          ------------
 * in0   +5VTR (+5V stdby)           temp1   Remote diode 1
 * in1   Vccp  (proc core)           temp2   Internal temp
 * in2   VCC   (internal +3.3V)      temp3   Remote diode 2
 * in3   +5V
 * in4   +12V
 * in5   VTR   (+3.3V stby)
 * in6   Vbat
 * in7   Vtrip (sch5127 only)
 *
 * --------------------------------------------------------------------- */

/* Voltages (in) numbered 0-7 (ix) */
#define	DME1737_REG_IN(ix)		((ix) < 5 ? 0x20 + (ix) : \
					 (ix) < 7 ? 0x94 + (ix) : \
						    0x1f)
#define	DME1737_REG_IN_MIN(ix)		((ix) < 5 ? 0x44 + (ix) * 2 \
						  : 0x91 + (ix) * 2)
#define	DME1737_REG_IN_MAX(ix)		((ix) < 5 ? 0x45 + (ix) * 2 \
						  : 0x92 + (ix) * 2)

/* Temperatures (temp) numbered 0-2 (ix) */
#define DME1737_REG_TEMP(ix)		(0x25 + (ix))
#define DME1737_REG_TEMP_MIN(ix)	(0x4e + (ix) * 2)
#define DME1737_REG_TEMP_MAX(ix)	(0x4f + (ix) * 2)
#define DME1737_REG_TEMP_OFFSET(ix)	((ix) == 0 ? 0x1f \
						   : 0x1c + (ix))

/* Voltage and temperature LSBs
 * The LSBs (4 bits each) are stored in 5 registers with the following layouts:
 *    IN_TEMP_LSB(0) = [in5, in6]
 *    IN_TEMP_LSB(1) = [temp3, temp1]
 *    IN_TEMP_LSB(2) = [in4, temp2]
 *    IN_TEMP_LSB(3) = [in3, in0]
 *    IN_TEMP_LSB(4) = [in2, in1]
 *    IN_TEMP_LSB(5) = [res, in7] */
#define DME1737_REG_IN_TEMP_LSB(ix)	(0x84 + (ix))
static const u8 DME1737_REG_IN_LSB[] = {3, 4, 4, 3, 2, 0, 0, 5};
static const u8 DME1737_REG_IN_LSB_SHL[] = {4, 4, 0, 0, 0, 0, 4, 4};
static const u8 DME1737_REG_TEMP_LSB[] = {1, 2, 1};
static const u8 DME1737_REG_TEMP_LSB_SHL[] = {4, 4, 0};

/* Fans numbered 0-5 (ix) */
#define DME1737_REG_FAN(ix)		((ix) < 4 ? 0x28 + (ix) * 2 \
						  : 0xa1 + (ix) * 2)
#define DME1737_REG_FAN_MIN(ix)		((ix) < 4 ? 0x54 + (ix) * 2 \
						  : 0xa5 + (ix) * 2)
#define DME1737_REG_FAN_OPT(ix)		((ix) < 4 ? 0x90 + (ix) \
						  : 0xb2 + (ix))
#define DME1737_REG_FAN_MAX(ix)		(0xb4 + (ix)) /* only for fan[4-5] */

/* PWMs numbered 0-2, 4-5 (ix) */
#define DME1737_REG_PWM(ix)		((ix) < 3 ? 0x30 + (ix) \
						  : 0xa1 + (ix))
#define DME1737_REG_PWM_CONFIG(ix)	(0x5c + (ix)) /* only for pwm[0-2] */
#define DME1737_REG_PWM_MIN(ix)		(0x64 + (ix)) /* only for pwm[0-2] */
#define DME1737_REG_PWM_FREQ(ix)	((ix) < 3 ? 0x5f + (ix) \
						  : 0xa3 + (ix))
/* The layout of the ramp rate registers is different from the other pwm
 * registers. The bits for the 3 PWMs are stored in 2 registers:
 *    PWM_RR(0) = [OFF3, OFF2,  OFF1,  RES,   RR1E, RR1-2, RR1-1, RR1-0]
 *    PWM_RR(1) = [RR2E, RR2-2, RR2-1, RR2-0, RR3E, RR3-2, RR3-1, RR3-0] */
#define DME1737_REG_PWM_RR(ix)		(0x62 + (ix)) /* only for pwm[0-2] */

/* Thermal zones 0-2 */
#define DME1737_REG_ZONE_LOW(ix)	(0x67 + (ix))
#define DME1737_REG_ZONE_ABS(ix)	(0x6a + (ix))
/* The layout of the hysteresis registers is different from the other zone
 * registers. The bits for the 3 zones are stored in 2 registers:
 *    ZONE_HYST(0) = [H1-3,  H1-2,  H1-1, H1-0, H2-3, H2-2, H2-1, H2-0]
 *    ZONE_HYST(1) = [H3-3,  H3-2,  H3-1, H3-0, RES,  RES,  RES,  RES] */
#define DME1737_REG_ZONE_HYST(ix)	(0x6d + (ix))

/* Alarm registers and bit mapping
 * The 3 8-bit alarm registers will be concatenated to a single 32-bit
 * alarm value [0, ALARM3, ALARM2, ALARM1]. */
#define DME1737_REG_ALARM1		0x41
#define DME1737_REG_ALARM2		0x42
#define DME1737_REG_ALARM3		0x83
static const u8 DME1737_BIT_ALARM_IN[] = {0, 1, 2, 3, 8, 16, 17, 18};
static const u8 DME1737_BIT_ALARM_TEMP[] = {4, 5, 6};
static const u8 DME1737_BIT_ALARM_FAN[] = {10, 11, 12, 13, 22, 23};

/* Miscellaneous registers */
#define DME1737_REG_DEVICE		0x3d
#define DME1737_REG_COMPANY		0x3e
#define DME1737_REG_VERSTEP		0x3f
#define DME1737_REG_CONFIG		0x40
#define DME1737_REG_CONFIG2		0x7f
#define DME1737_REG_VID			0x43
#define DME1737_REG_TACH_PWM		0x81

/* ---------------------------------------------------------------------
 * Misc defines
 * --------------------------------------------------------------------- */

/* Chip identification */
#define DME1737_COMPANY_SMSC	0x5c
#define DME1737_VERSTEP		0x88
#define DME1737_VERSTEP_MASK	0xf8
#define SCH311X_DEVICE		0x8c
#define SCH5027_VERSTEP		0x69
#define SCH5127_DEVICE		0x8e

/* Device ID values (global configuration register index 0x20) */
#define DME1737_ID_1	0x77
#define DME1737_ID_2	0x78
#define SCH3112_ID	0x7c
#define SCH3114_ID	0x7d
#define SCH3116_ID	0x7f
#define SCH5027_ID	0x89
#define SCH5127_ID	0x86

/* Length of ISA address segment */
#define DME1737_EXTENT	2

/* chip-dependent features */
#define HAS_TEMP_OFFSET		(1 << 0)		/* bit 0 */
#define HAS_VID			(1 << 1)		/* bit 1 */
#define HAS_ZONE3		(1 << 2)		/* bit 2 */
#define HAS_ZONE_HYST		(1 << 3)		/* bit 3 */
#define HAS_PWM_MIN		(1 << 4)		/* bit 4 */
#define HAS_FAN(ix)		(1 << ((ix) + 5))	/* bits 5-10 */
#define HAS_PWM(ix)		(1 << ((ix) + 11))	/* bits 11-16 */
#define HAS_IN7			(1 << 17)		/* bit 17 */

/* ---------------------------------------------------------------------
 * Data structures and manipulation thereof
 * --------------------------------------------------------------------- */

struct dme1737_data {
	struct i2c_client *client;	/* for I2C devices only */
	struct device *hwmon_dev;
	const char *name;
	unsigned int addr;		/* for ISA devices only */

	struct mutex update_lock;
	int valid;			/* !=0 if following fields are valid */
	unsigned long last_update;	/* in jiffies */
	unsigned long last_vbat;	/* in jiffies */
	enum chips type;
	const int *in_nominal;		/* pointer to IN_NOMINAL array */

	u8 vid;
	u8 pwm_rr_en;
	u32 has_features;

	/* Register values */
	u16 in[8];
	u8  in_min[8];
	u8  in_max[8];
	s16 temp[3];
	s8  temp_min[3];
	s8  temp_max[3];
	s8  temp_offset[3];
	u8  config;
	u8  config2;
	u8  vrm;
	u16 fan[6];
	u16 fan_min[6];
	u8  fan_max[2];
	u8  fan_opt[6];
	u8  pwm[6];
	u8  pwm_min[3];
	u8  pwm_config[3];
	u8  pwm_acz[3];
	u8  pwm_freq[6];
	u8  pwm_rr[2];
	u8  zone_low[3];
	u8  zone_abs[3];
	u8  zone_hyst[2];
	u32 alarms;
};

/* Nominal voltage values */
static const int IN_NOMINAL_DME1737[] = {5000, 2250, 3300, 5000, 12000, 3300,
					 3300};
static const int IN_NOMINAL_SCH311x[] = {2500, 1500, 3300, 5000, 12000, 3300,
					 3300};
static const int IN_NOMINAL_SCH5027[] = {5000, 2250, 3300, 1125, 1125, 3300,
					 3300};
static const int IN_NOMINAL_SCH5127[] = {2500, 2250, 3300, 1125, 1125, 3300,
					 3300, 1500};
#define IN_NOMINAL(type)	((type) == sch311x ? IN_NOMINAL_SCH311x : \
				 (type) == sch5027 ? IN_NOMINAL_SCH5027 : \
				 (type) == sch5127 ? IN_NOMINAL_SCH5127 : \
				 IN_NOMINAL_DME1737)

/* Voltage input
 * Voltage inputs have 16 bits resolution, limit values have 8 bits
 * resolution. */
static inline int IN_FROM_REG(int reg, int nominal, int res)
{
	return (reg * nominal + (3 << (res - 3))) / (3 << (res - 2));
}

static inline int IN_TO_REG(int val, int nominal)
{
	return SENSORS_LIMIT((val * 192 + nominal / 2) / nominal, 0, 255);
}

/* Temperature input
 * The register values represent temperatures in 2's complement notation from
 * -127 degrees C to +127 degrees C. Temp inputs have 16 bits resolution, limit
 * values have 8 bits resolution. */
static inline int TEMP_FROM_REG(int reg, int res)
{
	return (reg * 1000) >> (res - 8);
}

static inline int TEMP_TO_REG(int val)
{
	return SENSORS_LIMIT((val < 0 ? val - 500 : val + 500) / 1000,
			     -128, 127);
}

/* Temperature range */
static const int TEMP_RANGE[] = {2000, 2500, 3333, 4000, 5000, 6666, 8000,
				 10000, 13333, 16000, 20000, 26666, 32000,
				 40000, 53333, 80000};

static inline int TEMP_RANGE_FROM_REG(int reg)
{
	return TEMP_RANGE[(reg >> 4) & 0x0f];
}

static int TEMP_RANGE_TO_REG(int val, int reg)
{
	int i;

	for (i = 15; i > 0; i--) {
		if (val > (TEMP_RANGE[i] + TEMP_RANGE[i - 1] + 1) / 2) {
			break;
		}
	}

	return (reg & 0x0f) | (i << 4);
}

/* Temperature hysteresis
 * Register layout:
 *    reg[0] = [H1-3, H1-2, H1-1, H1-0, H2-3, H2-2, H2-1, H2-0]
 *    reg[1] = [H3-3, H3-2, H3-1, H3-0, xxxx, xxxx, xxxx, xxxx] */
static inline int TEMP_HYST_FROM_REG(int reg, int ix)
{
	return (((ix == 1) ? reg : reg >> 4) & 0x0f) * 1000;
}

static inline int TEMP_HYST_TO_REG(int val, int ix, int reg)
{
	int hyst = SENSORS_LIMIT((val + 500) / 1000, 0, 15);

	return (ix == 1) ? (reg & 0xf0) | hyst : (reg & 0x0f) | (hyst << 4);
}

/* Fan input RPM */
static inline int FAN_FROM_REG(int reg, int tpc)
{
	if (tpc) {
		return tpc * reg;
	} else {
		return (reg == 0 || reg == 0xffff) ? 0 : 90000 * 60 / reg;
	}
}

static inline int FAN_TO_REG(int val, int tpc)
{
	if (tpc) {
		return SENSORS_LIMIT(val / tpc, 0, 0xffff);
	} else {
		return (val <= 0) ? 0xffff :
			SENSORS_LIMIT(90000 * 60 / val, 0, 0xfffe);
	}
}

/* Fan TPC (tach pulse count)
 * Converts a register value to a TPC multiplier or returns 0 if the tachometer
 * is configured in legacy (non-tpc) mode */
static inline int FAN_TPC_FROM_REG(int reg)
{
	return (reg & 0x20) ? 0 : 60 >> (reg & 0x03);
}

/* Fan type
 * The type of a fan is expressed in number of pulses-per-revolution that it
 * emits */
static inline int FAN_TYPE_FROM_REG(int reg)
{
	int edge = (reg >> 1) & 0x03;

	return (edge > 0) ? 1 << (edge - 1) : 0;
}

static inline int FAN_TYPE_TO_REG(int val, int reg)
{
	int edge = (val == 4) ? 3 : val;

	return (reg & 0xf9) | (edge << 1);
}

/* Fan max RPM */
static const int FAN_MAX[] = {0x54, 0x38, 0x2a, 0x21, 0x1c, 0x18, 0x15, 0x12,
			      0x11, 0x0f, 0x0e};

static int FAN_MAX_FROM_REG(int reg)
{
	int i;

	for (i = 10; i > 0; i--) {
		if (reg == FAN_MAX[i]) {
			break;
		}
	}

	return 1000 + i * 500;
}

static int FAN_MAX_TO_REG(int val)
{
	int i;

	for (i = 10; i > 0; i--) {
		if (val > (1000 + (i - 1) * 500)) {
			break;
		}
	}

	return FAN_MAX[i];
}

/* PWM enable
 * Register to enable mapping:
 * 000:  2  fan on zone 1 auto
 * 001:  2  fan on zone 2 auto
 * 010:  2  fan on zone 3 auto
 * 011:  0  fan full on
 * 100: -1  fan disabled
 * 101:  2  fan on hottest of zones 2,3 auto
 * 110:  2  fan on hottest of zones 1,2,3 auto
 * 111:  1  fan in manual mode */
static inline int PWM_EN_FROM_REG(int reg)
{
	static const int en[] = {2, 2, 2, 0, -1, 2, 2, 1};

	return en[(reg >> 5) & 0x07];
}

static inline int PWM_EN_TO_REG(int val, int reg)
{
	int en = (val == 1) ? 7 : 3;

	return (reg & 0x1f) | ((en & 0x07) << 5);
}

/* PWM auto channels zone
 * Register to auto channels zone mapping (ACZ is a bitfield with bit x
 * corresponding to zone x+1):
 * 000: 001  fan on zone 1 auto
 * 001: 010  fan on zone 2 auto
 * 010: 100  fan on zone 3 auto
 * 011: 000  fan full on
 * 100: 000  fan disabled
 * 101: 110  fan on hottest of zones 2,3 auto
 * 110: 111  fan on hottest of zones 1,2,3 auto
 * 111: 000  fan in manual mode */
static inline int PWM_ACZ_FROM_REG(int reg)
{
	static const int acz[] = {1, 2, 4, 0, 0, 6, 7, 0};

	return acz[(reg >> 5) & 0x07];
}

static inline int PWM_ACZ_TO_REG(int val, int reg)
{
	int acz = (val == 4) ? 2 : val - 1;

	return (reg & 0x1f) | ((acz & 0x07) << 5);
}

/* PWM frequency */
static const int PWM_FREQ[] = {11, 15, 22, 29, 35, 44, 59, 88,
			       15000, 20000, 30000, 25000, 0, 0, 0, 0};

static inline int PWM_FREQ_FROM_REG(int reg)
{
	return PWM_FREQ[reg & 0x0f];
}

static int PWM_FREQ_TO_REG(int val, int reg)
{
	int i;

	/* the first two cases are special - stupid chip design! */
	if (val > 27500) {
		i = 10;
	} else if (val > 22500) {
		i = 11;
	} else {
		for (i = 9; i > 0; i--) {
			if (val > (PWM_FREQ[i] + PWM_FREQ[i - 1] + 1) / 2) {
				break;
			}
		}
	}

	return (reg & 0xf0) | i;
}

/* PWM ramp rate
 * Register layout:
 *    reg[0] = [OFF3,  OFF2,  OFF1,  RES,   RR1-E, RR1-2, RR1-1, RR1-0]
 *    reg[1] = [RR2-E, RR2-2, RR2-1, RR2-0, RR3-E, RR3-2, RR3-1, RR3-0] */
static const u8 PWM_RR[] = {206, 104, 69, 41, 26, 18, 10, 5};

static inline int PWM_RR_FROM_REG(int reg, int ix)
{
	int rr = (ix == 1) ? reg >> 4 : reg;

	return (rr & 0x08) ? PWM_RR[rr & 0x07] : 0;
}

static int PWM_RR_TO_REG(int val, int ix, int reg)
{
	int i;

	for (i = 0; i < 7; i++) {
		if (val > (PWM_RR[i] + PWM_RR[i + 1] + 1) / 2) {
			break;
		}
	}

	return (ix == 1) ? (reg & 0x8f) | (i << 4) : (reg & 0xf8) | i;
}

/* PWM ramp rate enable */
static inline int PWM_RR_EN_FROM_REG(int reg, int ix)
{
	return PWM_RR_FROM_REG(reg, ix) ? 1 : 0;
}

static inline int PWM_RR_EN_TO_REG(int val, int ix, int reg)
{
	int en = (ix == 1) ? 0x80 : 0x08;

	return val ? reg | en : reg & ~en;
}

/* PWM min/off
 * The PWM min/off bits are part of the PMW ramp rate register 0 (see above for
 * the register layout). */
static inline int PWM_OFF_FROM_REG(int reg, int ix)
{
	return (reg >> (ix + 5)) & 0x01;
}

static inline int PWM_OFF_TO_REG(int val, int ix, int reg)
{
	return (reg & ~(1 << (ix + 5))) | ((val & 0x01) << (ix + 5));
}

/* ---------------------------------------------------------------------
 * Device I/O access
 *
 * ISA access is performed through an index/data register pair and needs to
 * be protected by a mutex during runtime (not required for initialization).
 * We use data->update_lock for this and need to ensure that we acquire it
 * before calling dme1737_read or dme1737_write.
 * --------------------------------------------------------------------- */

static u8 dme1737_read(const struct dme1737_data *data, u8 reg)
{
	struct i2c_client *client = data->client;
	s32 val;

	if (client) { /* I2C device */
		val = i2c_smbus_read_byte_data(client, reg);

		if (val < 0) {
			dev_warn(&client->dev, "Read from register "
				 "0x%02x failed! Please report to the driver "
				 "maintainer.\n", reg);
		}
	} else { /* ISA device */
		outb(reg, data->addr);
		val = inb(data->addr + 1);
	}

	return val;
}

static s32 dme1737_write(const struct dme1737_data *data, u8 reg, u8 val)
{
	struct i2c_client *client = data->client;
	s32 res = 0;

	if (client) { /* I2C device */
		res = i2c_smbus_write_byte_data(client, reg, val);

		if (res < 0) {
			dev_warn(&client->dev, "Write to register "
				 "0x%02x failed! Please report to the driver "
				 "maintainer.\n", reg);
		}
	} else { /* ISA device */
		outb(reg, data->addr);
		outb(val, data->addr + 1);
	}

	return res;
}

static struct dme1737_data *dme1737_update_device(struct device *dev)
{
	struct dme1737_data *data = dev_get_drvdata(dev);
	int ix;
	u8 lsb[6];

	mutex_lock(&data->update_lock);

	/* Enable a Vbat monitoring cycle every 10 mins */
	if (time_after(jiffies, data->last_vbat + 600 * HZ) || !data->valid) {
		dme1737_write(data, DME1737_REG_CONFIG, dme1737_read(data,
						DME1737_REG_CONFIG) | 0x10);
		data->last_vbat = jiffies;
	}

	/* Sample register contents every 1 sec */
	if (time_after(jiffies, data->last_update + HZ) || !data->valid) {
		if (data->has_features & HAS_VID) {
			data->vid = dme1737_read(data, DME1737_REG_VID) &
				0x3f;
		}

		/* In (voltage) registers */
		for (ix = 0; ix < ARRAY_SIZE(data->in); ix++) {
			/* Voltage inputs are stored as 16 bit values even
			 * though they have only 12 bits resolution. This is
			 * to make it consistent with the temp inputs. */
			if (ix == 7 && !(data->has_features & HAS_IN7)) {
				continue;
			}
			data->in[ix] = dme1737_read(data,
					DME1737_REG_IN(ix)) << 8;
			data->in_min[ix] = dme1737_read(data,
					DME1737_REG_IN_MIN(ix));
			data->in_max[ix] = dme1737_read(data,
					DME1737_REG_IN_MAX(ix));
		}

		/* Temp registers */
		for (ix = 0; ix < ARRAY_SIZE(data->temp); ix++) {
			/* Temp inputs are stored as 16 bit values even
			 * though they have only 12 bits resolution. This is
			 * to take advantage of implicit conversions between
			 * register values (2's complement) and temp values
			 * (signed decimal). */
			data->temp[ix] = dme1737_read(data,
					DME1737_REG_TEMP(ix)) << 8;
			data->temp_min[ix] = dme1737_read(data,
					DME1737_REG_TEMP_MIN(ix));
			data->temp_max[ix] = dme1737_read(data,
					DME1737_REG_TEMP_MAX(ix));
			if (data->has_features & HAS_TEMP_OFFSET) {
				data->temp_offset[ix] = dme1737_read(data,
						DME1737_REG_TEMP_OFFSET(ix));
			}
		}

		/* In and temp LSB registers
		 * The LSBs are latched when the MSBs are read, so the order in
		 * which the registers are read (MSB first, then LSB) is
		 * important! */
		for (ix = 0; ix < ARRAY_SIZE(lsb); ix++) {
			if (ix == 5 && !(data->has_features & HAS_IN7)) {
				continue;
			}
			lsb[ix] = dme1737_read(data,
					DME1737_REG_IN_TEMP_LSB(ix));
		}
		for (ix = 0; ix < ARRAY_SIZE(data->in); ix++) {
			if (ix == 7 && !(data->has_features & HAS_IN7)) {
				continue;
			}
			data->in[ix] |= (lsb[DME1737_REG_IN_LSB[ix]] <<
					DME1737_REG_IN_LSB_SHL[ix]) & 0xf0;
		}
		for (ix = 0; ix < ARRAY_SIZE(data->temp); ix++) {
			data->temp[ix] |= (lsb[DME1737_REG_TEMP_LSB[ix]] <<
					DME1737_REG_TEMP_LSB_SHL[ix]) & 0xf0;
		}

		/* Fan registers */
		for (ix = 0; ix < ARRAY_SIZE(data->fan); ix++) {
			/* Skip reading registers if optional fans are not
			 * present */
			if (!(data->has_features & HAS_FAN(ix))) {
				continue;
			}
			data->fan[ix] = dme1737_read(data,
					DME1737_REG_FAN(ix));
			data->fan[ix] |= dme1737_read(data,
					DME1737_REG_FAN(ix) + 1) << 8;
			data->fan_min[ix] = dme1737_read(data,
					DME1737_REG_FAN_MIN(ix));
			data->fan_min[ix] |= dme1737_read(data,
					DME1737_REG_FAN_MIN(ix) + 1) << 8;
			data->fan_opt[ix] = dme1737_read(data,
					DME1737_REG_FAN_OPT(ix));
			/* fan_max exists only for fan[5-6] */
			if (ix > 3) {
				data->fan_max[ix - 4] = dme1737_read(data,
					DME1737_REG_FAN_MAX(ix));
			}
		}

		/* PWM registers */
		for (ix = 0; ix < ARRAY_SIZE(data->pwm); ix++) {
			/* Skip reading registers if optional PWMs are not
			 * present */
			if (!(data->has_features & HAS_PWM(ix))) {
				continue;
			}
			data->pwm[ix] = dme1737_read(data,
					DME1737_REG_PWM(ix));
			data->pwm_freq[ix] = dme1737_read(data,
					DME1737_REG_PWM_FREQ(ix));
			/* pwm_config and pwm_min exist only for pwm[1-3] */
			if (ix < 3) {
				data->pwm_config[ix] = dme1737_read(data,
						DME1737_REG_PWM_CONFIG(ix));
				data->pwm_min[ix] = dme1737_read(data,
						DME1737_REG_PWM_MIN(ix));
			}
		}
		for (ix = 0; ix < ARRAY_SIZE(data->pwm_rr); ix++) {
			data->pwm_rr[ix] = dme1737_read(data,
						DME1737_REG_PWM_RR(ix));
		}

		/* Thermal zone registers */
		for (ix = 0; ix < ARRAY_SIZE(data->zone_low); ix++) {
			/* Skip reading registers if zone3 is not present */
			if ((ix == 2) && !(data->has_features & HAS_ZONE3)) {
				continue;
			}
			/* sch5127 zone2 registers are special */
			if ((ix == 1) && (data->type == sch5127)) {
				data->zone_low[1] = dme1737_read(data,
						DME1737_REG_ZONE_LOW(2));
				data->zone_abs[1] = dme1737_read(data,
						DME1737_REG_ZONE_ABS(2));
			} else {
				data->zone_low[ix] = dme1737_read(data,
						DME1737_REG_ZONE_LOW(ix));
				data->zone_abs[ix] = dme1737_read(data,
						DME1737_REG_ZONE_ABS(ix));
			}
		}
		if (data->has_features & HAS_ZONE_HYST) {
			for (ix = 0; ix < ARRAY_SIZE(data->zone_hyst); ix++) {
				data->zone_hyst[ix] = dme1737_read(data,
						DME1737_REG_ZONE_HYST(ix));
			}
		}

		/* Alarm registers */
		data->alarms = dme1737_read(data,
						DME1737_REG_ALARM1);
		/* Bit 7 tells us if the other alarm registers are non-zero and
		 * therefore also need to be read */
		if (data->alarms & 0x80) {
			data->alarms |= dme1737_read(data,
						DME1737_REG_ALARM2) << 8;
			data->alarms |= dme1737_read(data,
						DME1737_REG_ALARM3) << 16;
		}

		/* The ISA chips require explicit clearing of alarm bits.
		 * Don't worry, an alarm will come back if the condition
		 * that causes it still exists */
		if (!data->client) {
			if (data->alarms & 0xff0000) {
				dme1737_write(data, DME1737_REG_ALARM3,
					      0xff);
			}
			if (data->alarms & 0xff00) {
				dme1737_write(data, DME1737_REG_ALARM2,
					      0xff);
			}
			if (data->alarms & 0xff) {
				dme1737_write(data, DME1737_REG_ALARM1,
					      0xff);
			}
		}

		data->last_update = jiffies;
		data->valid = 1;
	}

	mutex_unlock(&data->update_lock);

	return data;
}

/* ---------------------------------------------------------------------
 * Voltage sysfs attributes
 * ix = [0-7]
 * --------------------------------------------------------------------- */

#define SYS_IN_INPUT	0
#define SYS_IN_MIN	1
#define SYS_IN_MAX	2
#define SYS_IN_ALARM	3

static ssize_t show_in(struct device *dev, struct device_attribute *attr,
		       char *buf)
{
	struct dme1737_data *data = dme1737_update_device(dev);
	struct sensor_device_attribute_2
		*sensor_attr_2 = to_sensor_dev_attr_2(attr);
	int ix = sensor_attr_2->index;
	int fn = sensor_attr_2->nr;
	int res;

	switch (fn) {
	case SYS_IN_INPUT:
		res = IN_FROM_REG(data->in[ix], data->in_nominal[ix], 16);
		break;
	case SYS_IN_MIN:
		res = IN_FROM_REG(data->in_min[ix], data->in_nominal[ix], 8);
		break;
	case SYS_IN_MAX:
		res = IN_FROM_REG(data->in_max[ix], data->in_nominal[ix], 8);
		break;
	case SYS_IN_ALARM:
		res = (data->alarms >> DME1737_BIT_ALARM_IN[ix]) & 0x01;
		break;
	default:
		res = 0;
		dev_dbg(dev, "Unknown function %d.\n", fn);
	}

	return sprintf(buf, "%d\n", res);
}

static ssize_t set_in(struct device *dev, struct device_attribute *attr,
		      const char *buf, size_t count)
{
	struct dme1737_data *data = dev_get_drvdata(dev);
	struct sensor_device_attribute_2
		*sensor_attr_2 = to_sensor_dev_attr_2(attr);
	int ix = sensor_attr_2->index;
	int fn = sensor_attr_2->nr;
	long val = simple_strtol(buf, NULL, 10);

	mutex_lock(&data->update_lock);
	switch (fn) {
	case SYS_IN_MIN:
		data->in_min[ix] = IN_TO_REG(val, data->in_nominal[ix]);
		dme1737_write(data, DME1737_REG_IN_MIN(ix),
			      data->in_min[ix]);
		break;
	case SYS_IN_MAX:
		data->in_max[ix] = IN_TO_REG(val, data->in_nominal[ix]);
		dme1737_write(data, DME1737_REG_IN_MAX(ix),
			      data->in_max[ix]);
		break;
	default:
		dev_dbg(dev, "Unknown function %d.\n", fn);
	}
	mutex_unlock(&data->update_lock);

	return count;
}

/* ---------------------------------------------------------------------
 * Temperature sysfs attributes
 * ix = [0-2]
 * --------------------------------------------------------------------- */

#define SYS_TEMP_INPUT			0
#define SYS_TEMP_MIN			1
#define SYS_TEMP_MAX			2
#define SYS_TEMP_OFFSET			3
#define SYS_TEMP_ALARM			4
#define SYS_TEMP_FAULT			5

static ssize_t show_temp(struct device *dev, struct device_attribute *attr,
			 char *buf)
{
	struct dme1737_data *data = dme1737_update_device(dev);
	struct sensor_device_attribute_2
		*sensor_attr_2 = to_sensor_dev_attr_2(attr);
	int ix = sensor_attr_2->index;
	int fn = sensor_attr_2->nr;
	int res;

	switch (fn) {
	case SYS_TEMP_INPUT:
		res = TEMP_FROM_REG(data->temp[ix], 16);
		break;
	case SYS_TEMP_MIN:
		res = TEMP_FROM_REG(data->temp_min[ix], 8);
		break;
	case SYS_TEMP_MAX:
		res = TEMP_FROM_REG(data->temp_max[ix], 8);
		break;
	case SYS_TEMP_OFFSET:
		res = TEMP_FROM_REG(data->temp_offset[ix], 8);
		break;
	case SYS_TEMP_ALARM:
		res = (data->alarms >> DME1737_BIT_ALARM_TEMP[ix]) & 0x01;
		break;
	case SYS_TEMP_FAULT:
		res = (((u16)data->temp[ix] & 0xff00) == 0x8000);
		break;
	default:
		res = 0;
		dev_dbg(dev, "Unknown function %d.\n", fn);
	}

	return sprintf(buf, "%d\n", res);
}

static ssize_t set_temp(struct device *dev, struct device_attribute *attr,
			const char *buf, size_t count)
{
	struct dme1737_data *data = dev_get_drvdata(dev);
	struct sensor_device_attribute_2
		*sensor_attr_2 = to_sensor_dev_attr_2(attr);
	int ix = sensor_attr_2->index;
	int fn = sensor_attr_2->nr;
	long val = simple_strtol(buf, NULL, 10);

	mutex_lock(&data->update_lock);
	switch (fn) {
	case SYS_TEMP_MIN:
		data->temp_min[ix] = TEMP_TO_REG(val);
		dme1737_write(data, DME1737_REG_TEMP_MIN(ix),
			      data->temp_min[ix]);
		break;
	case SYS_TEMP_MAX:
		data->temp_max[ix] = TEMP_TO_REG(val);
		dme1737_write(data, DME1737_REG_TEMP_MAX(ix),
			      data->temp_max[ix]);
		break;
	case SYS_TEMP_OFFSET:
		data->temp_offset[ix] = TEMP_TO_REG(val);
		dme1737_write(data, DME1737_REG_TEMP_OFFSET(ix),
			      data->temp_offset[ix]);
		break;
	default:
		dev_dbg(dev, "Unknown function %d.\n", fn);
	}
	mutex_unlock(&data->update_lock);

	return count;
}

/* ---------------------------------------------------------------------
 * Zone sysfs attributes
 * ix = [0-2]
 * --------------------------------------------------------------------- */

#define SYS_ZONE_AUTO_CHANNELS_TEMP	0
#define SYS_ZONE_AUTO_POINT1_TEMP_HYST	1
#define SYS_ZONE_AUTO_POINT1_TEMP	2
#define SYS_ZONE_AUTO_POINT2_TEMP	3
#define SYS_ZONE_AUTO_POINT3_TEMP	4

static ssize_t show_zone(struct device *dev, struct device_attribute *attr,
			 char *buf)
{
	struct dme1737_data *data = dme1737_update_device(dev);
	struct sensor_device_attribute_2
		*sensor_attr_2 = to_sensor_dev_attr_2(attr);
	int ix = sensor_attr_2->index;
	int fn = sensor_attr_2->nr;
	int res;

	switch (fn) {
	case SYS_ZONE_AUTO_CHANNELS_TEMP:
		/* check config2 for non-standard temp-to-zone mapping */
		if ((ix == 1) && (data->config2 & 0x02)) {
			res = 4;
		} else {
			res = 1 << ix;
		}
		break;
	case SYS_ZONE_AUTO_POINT1_TEMP_HYST:
		res = TEMP_FROM_REG(data->zone_low[ix], 8) -
		      TEMP_HYST_FROM_REG(data->zone_hyst[ix == 2], ix);
		break;
	case SYS_ZONE_AUTO_POINT1_TEMP:
		res = TEMP_FROM_REG(data->zone_low[ix], 8);
		break;
	case SYS_ZONE_AUTO_POINT2_TEMP:
		/* pwm_freq holds the temp range bits in the upper nibble */
		res = TEMP_FROM_REG(data->zone_low[ix], 8) +
		      TEMP_RANGE_FROM_REG(data->pwm_freq[ix]);
		break;
	case SYS_ZONE_AUTO_POINT3_TEMP:
		res = TEMP_FROM_REG(data->zone_abs[ix], 8);
		break;
	default:
		res = 0;
		dev_dbg(dev, "Unknown function %d.\n", fn);
	}

	return sprintf(buf, "%d\n", res);
}

static ssize_t set_zone(struct device *dev, struct device_attribute *attr,
			const char *buf, size_t count)
{
	struct dme1737_data *data = dev_get_drvdata(dev);
	struct sensor_device_attribute_2
		*sensor_attr_2 = to_sensor_dev_attr_2(attr);
	int ix = sensor_attr_2->index;
	int fn = sensor_attr_2->nr;
	long val = simple_strtol(buf, NULL, 10);

	mutex_lock(&data->update_lock);
	switch (fn) {
	case SYS_ZONE_AUTO_POINT1_TEMP_HYST:
		/* Refresh the cache */
		data->zone_low[ix] = dme1737_read(data,
						  DME1737_REG_ZONE_LOW(ix));
		/* Modify the temp hyst value */
		data->zone_hyst[ix == 2] = TEMP_HYST_TO_REG(
					TEMP_FROM_REG(data->zone_low[ix], 8) -
					val, ix, dme1737_read(data,
					DME1737_REG_ZONE_HYST(ix == 2)));
		dme1737_write(data, DME1737_REG_ZONE_HYST(ix == 2),
			      data->zone_hyst[ix == 2]);
		break;
	case SYS_ZONE_AUTO_POINT1_TEMP:
		data->zone_low[ix] = TEMP_TO_REG(val);
		dme1737_write(data, DME1737_REG_ZONE_LOW(ix),
			      data->zone_low[ix]);
		break;
	case SYS_ZONE_AUTO_POINT2_TEMP:
		/* Refresh the cache */
		data->zone_low[ix] = dme1737_read(data,
						  DME1737_REG_ZONE_LOW(ix));
		/* Modify the temp range value (which is stored in the upper
		 * nibble of the pwm_freq register) */
		data->pwm_freq[ix] = TEMP_RANGE_TO_REG(val -
					TEMP_FROM_REG(data->zone_low[ix], 8),
					dme1737_read(data,
					DME1737_REG_PWM_FREQ(ix)));
		dme1737_write(data, DME1737_REG_PWM_FREQ(ix),
			      data->pwm_freq[ix]);
		break;
	case SYS_ZONE_AUTO_POINT3_TEMP:
		data->zone_abs[ix] = TEMP_TO_REG(val);
		dme1737_write(data, DME1737_REG_ZONE_ABS(ix),
			      data->zone_abs[ix]);
		break;
	default:
		dev_dbg(dev, "Unknown function %d.\n", fn);
	}
	mutex_unlock(&data->update_lock);

	return count;
}

/* ---------------------------------------------------------------------
 * Fan sysfs attributes
 * ix = [0-5]
 * --------------------------------------------------------------------- */

#define SYS_FAN_INPUT	0
#define SYS_FAN_MIN	1
#define SYS_FAN_MAX	2
#define SYS_FAN_ALARM	3
#define SYS_FAN_TYPE	4

static ssize_t show_fan(struct device *dev, struct device_attribute *attr,
			char *buf)
{
	struct dme1737_data *data = dme1737_update_device(dev);
	struct sensor_device_attribute_2
		*sensor_attr_2 = to_sensor_dev_attr_2(attr);
	int ix = sensor_attr_2->index;
	int fn = sensor_attr_2->nr;
	int res;

	switch (fn) {
	case SYS_FAN_INPUT:
		res = FAN_FROM_REG(data->fan[ix],
				   ix < 4 ? 0 :
				   FAN_TPC_FROM_REG(data->fan_opt[ix]));
		break;
	case SYS_FAN_MIN:
		res = FAN_FROM_REG(data->fan_min[ix],
				   ix < 4 ? 0 :
				   FAN_TPC_FROM_REG(data->fan_opt[ix]));
		break;
	case SYS_FAN_MAX:
		/* only valid for fan[5-6] */
		res = FAN_MAX_FROM_REG(data->fan_max[ix - 4]);
		break;
	case SYS_FAN_ALARM:
		res = (data->alarms >> DME1737_BIT_ALARM_FAN[ix]) & 0x01;
		break;
	case SYS_FAN_TYPE:
		/* only valid for fan[1-4] */
		res = FAN_TYPE_FROM_REG(data->fan_opt[ix]);
		break;
	default:
		res = 0;
		dev_dbg(dev, "Unknown function %d.\n", fn);
	}

	return sprintf(buf, "%d\n", res);
}

static ssize_t set_fan(struct device *dev, struct device_attribute *attr,
		       const char *buf, size_t count)
{
	struct dme1737_data *data = dev_get_drvdata(dev);
	struct sensor_device_attribute_2
		*sensor_attr_2 = to_sensor_dev_attr_2(attr);
	int ix = sensor_attr_2->index;
	int fn = sensor_attr_2->nr;
	long val = simple_strtol(buf, NULL, 10);

	mutex_lock(&data->update_lock);
	switch (fn) {
	case SYS_FAN_MIN:
		if (ix < 4) {
			data->fan_min[ix] = FAN_TO_REG(val, 0);
		} else {
			/* Refresh the cache */
			data->fan_opt[ix] = dme1737_read(data,
						DME1737_REG_FAN_OPT(ix));
			/* Modify the fan min value */
			data->fan_min[ix] = FAN_TO_REG(val,
					FAN_TPC_FROM_REG(data->fan_opt[ix]));
		}
		dme1737_write(data, DME1737_REG_FAN_MIN(ix),
			      data->fan_min[ix] & 0xff);
		dme1737_write(data, DME1737_REG_FAN_MIN(ix) + 1,
			      data->fan_min[ix] >> 8);
		break;
	case SYS_FAN_MAX:
		/* Only valid for fan[5-6] */
		data->fan_max[ix - 4] = FAN_MAX_TO_REG(val);
		dme1737_write(data, DME1737_REG_FAN_MAX(ix),
			      data->fan_max[ix - 4]);
		break;
	case SYS_FAN_TYPE:
		/* Only valid for fan[1-4] */
		if (!(val == 1 || val == 2 || val == 4)) {
			count = -EINVAL;
			dev_warn(dev, "Fan type value %ld not "
				 "supported. Choose one of 1, 2, or 4.\n",
				 val);
			goto exit;
		}
		data->fan_opt[ix] = FAN_TYPE_TO_REG(val, dme1737_read(data,
					DME1737_REG_FAN_OPT(ix)));
		dme1737_write(data, DME1737_REG_FAN_OPT(ix),
			      data->fan_opt[ix]);
		break;
	default:
		dev_dbg(dev, "Unknown function %d.\n", fn);
	}
exit:
	mutex_unlock(&data->update_lock);

	return count;
}

/* ---------------------------------------------------------------------
 * PWM sysfs attributes
 * ix = [0-4]
 * --------------------------------------------------------------------- */

#define SYS_PWM				0
#define SYS_PWM_FREQ			1
#define SYS_PWM_ENABLE			2
#define SYS_PWM_RAMP_RATE		3
#define SYS_PWM_AUTO_CHANNELS_ZONE	4
#define SYS_PWM_AUTO_PWM_MIN		5
#define SYS_PWM_AUTO_POINT1_PWM		6
#define SYS_PWM_AUTO_POINT2_PWM		7

static ssize_t show_pwm(struct device *dev, struct device_attribute *attr,
			char *buf)
{
	struct dme1737_data *data = dme1737_update_device(dev);
	struct sensor_device_attribute_2
		*sensor_attr_2 = to_sensor_dev_attr_2(attr);
	int ix = sensor_attr_2->index;
	int fn = sensor_attr_2->nr;
	int res;

	switch (fn) {
	case SYS_PWM:
		if (PWM_EN_FROM_REG(data->pwm_config[ix]) == 0) {
			res = 255;
		} else {
			res = data->pwm[ix];
		}
		break;
	case SYS_PWM_FREQ:
		res = PWM_FREQ_FROM_REG(data->pwm_freq[ix]);
		break;
	case SYS_PWM_ENABLE:
		if (ix >= 3) {
			res = 1; /* pwm[5-6] hard-wired to manual mode */
		} else {
			res = PWM_EN_FROM_REG(data->pwm_config[ix]);
		}
		break;
	case SYS_PWM_RAMP_RATE:
		/* Only valid for pwm[1-3] */
		res = PWM_RR_FROM_REG(data->pwm_rr[ix > 0], ix);
		break;
	case SYS_PWM_AUTO_CHANNELS_ZONE:
		/* Only valid for pwm[1-3] */
		if (PWM_EN_FROM_REG(data->pwm_config[ix]) == 2) {
			res = PWM_ACZ_FROM_REG(data->pwm_config[ix]);
		} else {
			res = data->pwm_acz[ix];
		}
		break;
	case SYS_PWM_AUTO_PWM_MIN:
		/* Only valid for pwm[1-3] */
		if (PWM_OFF_FROM_REG(data->pwm_rr[0], ix)) {
			res = data->pwm_min[ix];
		} else {
			res = 0;
		}
		break;
	case SYS_PWM_AUTO_POINT1_PWM:
		/* Only valid for pwm[1-3] */
		res = data->pwm_min[ix];
		break;
	case SYS_PWM_AUTO_POINT2_PWM:
		/* Only valid for pwm[1-3] */
		res = 255; /* hard-wired */
		break;
	default:
		res = 0;
		dev_dbg(dev, "Unknown function %d.\n", fn);
	}

	return sprintf(buf, "%d\n", res);
}

static struct attribute *dme1737_pwm_chmod_attr[];
static void dme1737_chmod_file(struct device*, struct attribute*, mode_t);

static ssize_t set_pwm(struct device *dev, struct device_attribute *attr,
		       const char *buf, size_t count)
{
	struct dme1737_data *data = dev_get_drvdata(dev);
	struct sensor_device_attribute_2
		*sensor_attr_2 = to_sensor_dev_attr_2(attr);
	int ix = sensor_attr_2->index;
	int fn = sensor_attr_2->nr;
	long val = simple_strtol(buf, NULL, 10);

	mutex_lock(&data->update_lock);
	switch (fn) {
	case SYS_PWM:
		data->pwm[ix] = SENSORS_LIMIT(val, 0, 255);
		dme1737_write(data, DME1737_REG_PWM(ix), data->pwm[ix]);
		break;
	case SYS_PWM_FREQ:
		data->pwm_freq[ix] = PWM_FREQ_TO_REG(val, dme1737_read(data,
						DME1737_REG_PWM_FREQ(ix)));
		dme1737_write(data, DME1737_REG_PWM_FREQ(ix),
			      data->pwm_freq[ix]);
		break;
	case SYS_PWM_ENABLE:
		/* Only valid for pwm[1-3] */
		if (val < 0 || val > 2) {
			count = -EINVAL;
			dev_warn(dev, "PWM enable %ld not "
				 "supported. Choose one of 0, 1, or 2.\n",
				 val);
			goto exit;
		}
		/* Refresh the cache */
		data->pwm_config[ix] = dme1737_read(data,
						DME1737_REG_PWM_CONFIG(ix));
		if (val == PWM_EN_FROM_REG(data->pwm_config[ix])) {
			/* Bail out if no change */
			goto exit;
		}
		/* Do some housekeeping if we are currently in auto mode */
		if (PWM_EN_FROM_REG(data->pwm_config[ix]) == 2) {
			/* Save the current zone channel assignment */
			data->pwm_acz[ix] = PWM_ACZ_FROM_REG(
							data->pwm_config[ix]);
			/* Save the current ramp rate state and disable it */
			data->pwm_rr[ix > 0] = dme1737_read(data,
						DME1737_REG_PWM_RR(ix > 0));
			data->pwm_rr_en &= ~(1 << ix);
			if (PWM_RR_EN_FROM_REG(data->pwm_rr[ix > 0], ix)) {
				data->pwm_rr_en |= (1 << ix);
				data->pwm_rr[ix > 0] = PWM_RR_EN_TO_REG(0, ix,
							data->pwm_rr[ix > 0]);
				dme1737_write(data,
					      DME1737_REG_PWM_RR(ix > 0),
					      data->pwm_rr[ix > 0]);
			}
		}
		/* Set the new PWM mode */
		switch (val) {
		case 0:
			/* Change permissions of pwm[ix] to read-only */
			dme1737_chmod_file(dev, dme1737_pwm_chmod_attr[ix],
					   S_IRUGO);
			/* Turn fan fully on */
			data->pwm_config[ix] = PWM_EN_TO_REG(0,
							data->pwm_config[ix]);
			dme1737_write(data, DME1737_REG_PWM_CONFIG(ix),
				      data->pwm_config[ix]);
			break;
		case 1:
			/* Turn on manual mode */
			data->pwm_config[ix] = PWM_EN_TO_REG(1,
							data->pwm_config[ix]);
			dme1737_write(data, DME1737_REG_PWM_CONFIG(ix),
				      data->pwm_config[ix]);
			/* Change permissions of pwm[ix] to read-writeable */
			dme1737_chmod_file(dev, dme1737_pwm_chmod_attr[ix],
					   S_IRUGO | S_IWUSR);
			break;
		case 2:
			/* Change permissions of pwm[ix] to read-only */
			dme1737_chmod_file(dev, dme1737_pwm_chmod_attr[ix],
					   S_IRUGO);
			/* Turn on auto mode using the saved zone channel
			 * assignment */
			data->pwm_config[ix] = PWM_ACZ_TO_REG(
							data->pwm_acz[ix],
							data->pwm_config[ix]);
			dme1737_write(data, DME1737_REG_PWM_CONFIG(ix),
				      data->pwm_config[ix]);
			/* Enable PWM ramp rate if previously enabled */
			if (data->pwm_rr_en & (1 << ix)) {
				data->pwm_rr[ix > 0] = PWM_RR_EN_TO_REG(1, ix,
						dme1737_read(data,
						DME1737_REG_PWM_RR(ix > 0)));
				dme1737_write(data,
					      DME1737_REG_PWM_RR(ix > 0),
					      data->pwm_rr[ix > 0]);
			}
			break;
		}
		break;
	case SYS_PWM_RAMP_RATE:
		/* Only valid for pwm[1-3] */
		/* Refresh the cache */
		data->pwm_config[ix] = dme1737_read(data,
						DME1737_REG_PWM_CONFIG(ix));
		data->pwm_rr[ix > 0] = dme1737_read(data,
						DME1737_REG_PWM_RR(ix > 0));
		/* Set the ramp rate value */
		if (val > 0) {
			data->pwm_rr[ix > 0] = PWM_RR_TO_REG(val, ix,
							data->pwm_rr[ix > 0]);
		}
		/* Enable/disable the feature only if the associated PWM
		 * output is in automatic mode. */
		if (PWM_EN_FROM_REG(data->pwm_config[ix]) == 2) {
			data->pwm_rr[ix > 0] = PWM_RR_EN_TO_REG(val > 0, ix,
							data->pwm_rr[ix > 0]);
		}
		dme1737_write(data, DME1737_REG_PWM_RR(ix > 0),
			      data->pwm_rr[ix > 0]);
		break;
	case SYS_PWM_AUTO_CHANNELS_ZONE:
		/* Only valid for pwm[1-3] */
		if (!(val == 1 || val == 2 || val == 4 ||
		      val == 6 || val == 7)) {
			count = -EINVAL;
			dev_warn(dev, "PWM auto channels zone %ld "
				 "not supported. Choose one of 1, 2, 4, 6, "
				 "or 7.\n", val);
			goto exit;
		}
		/* Refresh the cache */
		data->pwm_config[ix] = dme1737_read(data,
						DME1737_REG_PWM_CONFIG(ix));
		if (PWM_EN_FROM_REG(data->pwm_config[ix]) == 2) {
			/* PWM is already in auto mode so update the temp
			 * channel assignment */
			data->pwm_config[ix] = PWM_ACZ_TO_REG(val,
						data->pwm_config[ix]);
			dme1737_write(data, DME1737_REG_PWM_CONFIG(ix),
				      data->pwm_config[ix]);
		} else {
			/* PWM is not in auto mode so we save the temp
			 * channel assignment for later use */
			data->pwm_acz[ix] = val;
		}
		break;
	case SYS_PWM_AUTO_PWM_MIN:
		/* Only valid for pwm[1-3] */
		/* Refresh the cache */
		data->pwm_min[ix] = dme1737_read(data,
						DME1737_REG_PWM_MIN(ix));
		/* There are only 2 values supported for the auto_pwm_min
		 * value: 0 or auto_point1_pwm. So if the temperature drops
		 * below the auto_point1_temp_hyst value, the fan either turns
		 * off or runs at auto_point1_pwm duty-cycle. */
		if (val > ((data->pwm_min[ix] + 1) / 2)) {
			data->pwm_rr[0] = PWM_OFF_TO_REG(1, ix,
						dme1737_read(data,
						DME1737_REG_PWM_RR(0)));
		} else {
			data->pwm_rr[0] = PWM_OFF_TO_REG(0, ix,
						dme1737_read(data,
						DME1737_REG_PWM_RR(0)));
		}
		dme1737_write(data, DME1737_REG_PWM_RR(0),
			      data->pwm_rr[0]);
		break;
	case SYS_PWM_AUTO_POINT1_PWM:
		/* Only valid for pwm[1-3] */
		data->pwm_min[ix] = SENSORS_LIMIT(val, 0, 255);
		dme1737_write(data, DME1737_REG_PWM_MIN(ix),
			      data->pwm_min[ix]);
		break;
	default:
		dev_dbg(dev, "Unknown function %d.\n", fn);
	}
exit:
	mutex_unlock(&data->update_lock);

	return count;
}

/* ---------------------------------------------------------------------
 * Miscellaneous sysfs attributes
 * --------------------------------------------------------------------- */

static ssize_t show_vrm(struct device *dev, struct device_attribute *attr,
			char *buf)
{
	struct i2c_client *client = to_i2c_client(dev);
	struct dme1737_data *data = i2c_get_clientdata(client);

	return sprintf(buf, "%d\n", data->vrm);
}

static ssize_t set_vrm(struct device *dev, struct device_attribute *attr,
		       const char *buf, size_t count)
{
	struct dme1737_data *data = dev_get_drvdata(dev);
	long val = simple_strtol(buf, NULL, 10);

	data->vrm = val;
	return count;
}

static ssize_t show_vid(struct device *dev, struct device_attribute *attr,
			char *buf)
{
	struct dme1737_data *data = dme1737_update_device(dev);

	return sprintf(buf, "%d\n", vid_from_reg(data->vid, data->vrm));
}

static ssize_t show_name(struct device *dev, struct device_attribute *attr,
			 char *buf)
{
	struct dme1737_data *data = dev_get_drvdata(dev);

	return sprintf(buf, "%s\n", data->name);
}

/* ---------------------------------------------------------------------
 * Sysfs device attribute defines and structs
 * --------------------------------------------------------------------- */

/* Voltages 0-7 */

#define SENSOR_DEVICE_ATTR_IN(ix) \
static SENSOR_DEVICE_ATTR_2(in##ix##_input, S_IRUGO, \
	show_in, NULL, SYS_IN_INPUT, ix); \
static SENSOR_DEVICE_ATTR_2(in##ix##_min, S_IRUGO | S_IWUSR, \
	show_in, set_in, SYS_IN_MIN, ix); \
static SENSOR_DEVICE_ATTR_2(in##ix##_max, S_IRUGO | S_IWUSR, \
	show_in, set_in, SYS_IN_MAX, ix); \
static SENSOR_DEVICE_ATTR_2(in##ix##_alarm, S_IRUGO, \
	show_in, NULL, SYS_IN_ALARM, ix)

SENSOR_DEVICE_ATTR_IN(0);
SENSOR_DEVICE_ATTR_IN(1);
SENSOR_DEVICE_ATTR_IN(2);
SENSOR_DEVICE_ATTR_IN(3);
SENSOR_DEVICE_ATTR_IN(4);
SENSOR_DEVICE_ATTR_IN(5);
SENSOR_DEVICE_ATTR_IN(6);
SENSOR_DEVICE_ATTR_IN(7);

/* Temperatures 1-3 */

#define SENSOR_DEVICE_ATTR_TEMP(ix) \
static SENSOR_DEVICE_ATTR_2(temp##ix##_input, S_IRUGO, \
	show_temp, NULL, SYS_TEMP_INPUT, ix-1); \
static SENSOR_DEVICE_ATTR_2(temp##ix##_min, S_IRUGO | S_IWUSR, \
	show_temp, set_temp, SYS_TEMP_MIN, ix-1); \
static SENSOR_DEVICE_ATTR_2(temp##ix##_max, S_IRUGO | S_IWUSR, \
	show_temp, set_temp, SYS_TEMP_MAX, ix-1); \
static SENSOR_DEVICE_ATTR_2(temp##ix##_offset, S_IRUGO, \
	show_temp, set_temp, SYS_TEMP_OFFSET, ix-1); \
static SENSOR_DEVICE_ATTR_2(temp##ix##_alarm, S_IRUGO, \
	show_temp, NULL, SYS_TEMP_ALARM, ix-1); \
static SENSOR_DEVICE_ATTR_2(temp##ix##_fault, S_IRUGO, \
	show_temp, NULL, SYS_TEMP_FAULT, ix-1)

SENSOR_DEVICE_ATTR_TEMP(1);
SENSOR_DEVICE_ATTR_TEMP(2);
SENSOR_DEVICE_ATTR_TEMP(3);

/* Zones 1-3 */

#define SENSOR_DEVICE_ATTR_ZONE(ix) \
static SENSOR_DEVICE_ATTR_2(zone##ix##_auto_channels_temp, S_IRUGO, \
	show_zone, NULL, SYS_ZONE_AUTO_CHANNELS_TEMP, ix-1); \
static SENSOR_DEVICE_ATTR_2(zone##ix##_auto_point1_temp_hyst, S_IRUGO, \
	show_zone, set_zone, SYS_ZONE_AUTO_POINT1_TEMP_HYST, ix-1); \
static SENSOR_DEVICE_ATTR_2(zone##ix##_auto_point1_temp, S_IRUGO, \
	show_zone, set_zone, SYS_ZONE_AUTO_POINT1_TEMP, ix-1); \
static SENSOR_DEVICE_ATTR_2(zone##ix##_auto_point2_temp, S_IRUGO, \
	show_zone, set_zone, SYS_ZONE_AUTO_POINT2_TEMP, ix-1); \
static SENSOR_DEVICE_ATTR_2(zone##ix##_auto_point3_temp, S_IRUGO, \
	show_zone, set_zone, SYS_ZONE_AUTO_POINT3_TEMP, ix-1)

SENSOR_DEVICE_ATTR_ZONE(1);
SENSOR_DEVICE_ATTR_ZONE(2);
SENSOR_DEVICE_ATTR_ZONE(3);

/* Fans 1-4 */

#define SENSOR_DEVICE_ATTR_FAN_1TO4(ix) \
static SENSOR_DEVICE_ATTR_2(fan##ix##_input, S_IRUGO, \
	show_fan, NULL, SYS_FAN_INPUT, ix-1); \
static SENSOR_DEVICE_ATTR_2(fan##ix##_min, S_IRUGO | S_IWUSR, \
	show_fan, set_fan, SYS_FAN_MIN, ix-1); \
static SENSOR_DEVICE_ATTR_2(fan##ix##_alarm, S_IRUGO, \
	show_fan, NULL, SYS_FAN_ALARM, ix-1); \
static SENSOR_DEVICE_ATTR_2(fan##ix##_type, S_IRUGO | S_IWUSR, \
	show_fan, set_fan, SYS_FAN_TYPE, ix-1)

SENSOR_DEVICE_ATTR_FAN_1TO4(1);
SENSOR_DEVICE_ATTR_FAN_1TO4(2);
SENSOR_DEVICE_ATTR_FAN_1TO4(3);
SENSOR_DEVICE_ATTR_FAN_1TO4(4);

/* Fans 5-6 */

#define SENSOR_DEVICE_ATTR_FAN_5TO6(ix) \
static SENSOR_DEVICE_ATTR_2(fan##ix##_input, S_IRUGO, \
	show_fan, NULL, SYS_FAN_INPUT, ix-1); \
static SENSOR_DEVICE_ATTR_2(fan##ix##_min, S_IRUGO | S_IWUSR, \
	show_fan, set_fan, SYS_FAN_MIN, ix-1); \
static SENSOR_DEVICE_ATTR_2(fan##ix##_alarm, S_IRUGO, \
	show_fan, NULL, SYS_FAN_ALARM, ix-1); \
static SENSOR_DEVICE_ATTR_2(fan##ix##_max, S_IRUGO | S_IWUSR, \
	show_fan, set_fan, SYS_FAN_MAX, ix-1)

SENSOR_DEVICE_ATTR_FAN_5TO6(5);
SENSOR_DEVICE_ATTR_FAN_5TO6(6);

/* PWMs 1-3 */

#define SENSOR_DEVICE_ATTR_PWM_1TO3(ix) \
static SENSOR_DEVICE_ATTR_2(pwm##ix, S_IRUGO, \
	show_pwm, set_pwm, SYS_PWM, ix-1); \
static SENSOR_DEVICE_ATTR_2(pwm##ix##_freq, S_IRUGO, \
	show_pwm, set_pwm, SYS_PWM_FREQ, ix-1); \
static SENSOR_DEVICE_ATTR_2(pwm##ix##_enable, S_IRUGO, \
	show_pwm, set_pwm, SYS_PWM_ENABLE, ix-1); \
static SENSOR_DEVICE_ATTR_2(pwm##ix##_ramp_rate, S_IRUGO, \
	show_pwm, set_pwm, SYS_PWM_RAMP_RATE, ix-1); \
static SENSOR_DEVICE_ATTR_2(pwm##ix##_auto_channels_zone, S_IRUGO, \
	show_pwm, set_pwm, SYS_PWM_AUTO_CHANNELS_ZONE, ix-1); \
static SENSOR_DEVICE_ATTR_2(pwm##ix##_auto_pwm_min, S_IRUGO, \
	show_pwm, set_pwm, SYS_PWM_AUTO_PWM_MIN, ix-1); \
static SENSOR_DEVICE_ATTR_2(pwm##ix##_auto_point1_pwm, S_IRUGO, \
	show_pwm, set_pwm, SYS_PWM_AUTO_POINT1_PWM, ix-1); \
static SENSOR_DEVICE_ATTR_2(pwm##ix##_auto_point2_pwm, S_IRUGO, \
	show_pwm, NULL, SYS_PWM_AUTO_POINT2_PWM, ix-1)

SENSOR_DEVICE_ATTR_PWM_1TO3(1);
SENSOR_DEVICE_ATTR_PWM_1TO3(2);
SENSOR_DEVICE_ATTR_PWM_1TO3(3);

/* PWMs 5-6 */

#define SENSOR_DEVICE_ATTR_PWM_5TO6(ix) \
static SENSOR_DEVICE_ATTR_2(pwm##ix, S_IRUGO, \
	show_pwm, set_pwm, SYS_PWM, ix-1); \
static SENSOR_DEVICE_ATTR_2(pwm##ix##_freq, S_IRUGO, \
	show_pwm, set_pwm, SYS_PWM_FREQ, ix-1); \
static SENSOR_DEVICE_ATTR_2(pwm##ix##_enable, S_IRUGO, \
	show_pwm, NULL, SYS_PWM_ENABLE, ix-1)

SENSOR_DEVICE_ATTR_PWM_5TO6(5);
SENSOR_DEVICE_ATTR_PWM_5TO6(6);

/* Misc */

static DEVICE_ATTR(vrm, S_IRUGO | S_IWUSR, show_vrm, set_vrm);
static DEVICE_ATTR(cpu0_vid, S_IRUGO, show_vid, NULL);
static DEVICE_ATTR(name, S_IRUGO, show_name, NULL);   /* for ISA devices */

/* This struct holds all the attributes that are always present and need to be
 * created unconditionally. The attributes that need modification of their
 * permissions are created read-only and write permissions are added or removed
 * on the fly when required */
static struct attribute *dme1737_attr[] = {
	/* Voltages */
	&sensor_dev_attr_in0_input.dev_attr.attr,
	&sensor_dev_attr_in0_min.dev_attr.attr,
	&sensor_dev_attr_in0_max.dev_attr.attr,
	&sensor_dev_attr_in0_alarm.dev_attr.attr,
	&sensor_dev_attr_in1_input.dev_attr.attr,
	&sensor_dev_attr_in1_min.dev_attr.attr,
	&sensor_dev_attr_in1_max.dev_attr.attr,
	&sensor_dev_attr_in1_alarm.dev_attr.attr,
	&sensor_dev_attr_in2_input.dev_attr.attr,
	&sensor_dev_attr_in2_min.dev_attr.attr,
	&sensor_dev_attr_in2_max.dev_attr.attr,
	&sensor_dev_attr_in2_alarm.dev_attr.attr,
	&sensor_dev_attr_in3_input.dev_attr.attr,
	&sensor_dev_attr_in3_min.dev_attr.attr,
	&sensor_dev_attr_in3_max.dev_attr.attr,
	&sensor_dev_attr_in3_alarm.dev_attr.attr,
	&sensor_dev_attr_in4_input.dev_attr.attr,
	&sensor_dev_attr_in4_min.dev_attr.attr,
	&sensor_dev_attr_in4_max.dev_attr.attr,
	&sensor_dev_attr_in4_alarm.dev_attr.attr,
	&sensor_dev_attr_in5_input.dev_attr.attr,
	&sensor_dev_attr_in5_min.dev_attr.attr,
	&sensor_dev_attr_in5_max.dev_attr.attr,
	&sensor_dev_attr_in5_alarm.dev_attr.attr,
	&sensor_dev_attr_in6_input.dev_attr.attr,
	&sensor_dev_attr_in6_min.dev_attr.attr,
	&sensor_dev_attr_in6_max.dev_attr.attr,
	&sensor_dev_attr_in6_alarm.dev_attr.attr,
	/* Temperatures */
	&sensor_dev_attr_temp1_input.dev_attr.attr,
	&sensor_dev_attr_temp1_min.dev_attr.attr,
	&sensor_dev_attr_temp1_max.dev_attr.attr,
	&sensor_dev_attr_temp1_alarm.dev_attr.attr,
	&sensor_dev_attr_temp1_fault.dev_attr.attr,
	&sensor_dev_attr_temp2_input.dev_attr.attr,
	&sensor_dev_attr_temp2_min.dev_attr.attr,
	&sensor_dev_attr_temp2_max.dev_attr.attr,
	&sensor_dev_attr_temp2_alarm.dev_attr.attr,
	&sensor_dev_attr_temp2_fault.dev_attr.attr,
	&sensor_dev_attr_temp3_input.dev_attr.attr,
	&sensor_dev_attr_temp3_min.dev_attr.attr,
	&sensor_dev_attr_temp3_max.dev_attr.attr,
	&sensor_dev_attr_temp3_alarm.dev_attr.attr,
	&sensor_dev_attr_temp3_fault.dev_attr.attr,
	/* Zones */
	&sensor_dev_attr_zone1_auto_point1_temp.dev_attr.attr,
	&sensor_dev_attr_zone1_auto_point2_temp.dev_attr.attr,
	&sensor_dev_attr_zone1_auto_point3_temp.dev_attr.attr,
	&sensor_dev_attr_zone1_auto_channels_temp.dev_attr.attr,
	&sensor_dev_attr_zone2_auto_point1_temp.dev_attr.attr,
	&sensor_dev_attr_zone2_auto_point2_temp.dev_attr.attr,
	&sensor_dev_attr_zone2_auto_point3_temp.dev_attr.attr,
	&sensor_dev_attr_zone2_auto_channels_temp.dev_attr.attr,
	NULL
};

static const struct attribute_group dme1737_group = {
	.attrs = dme1737_attr,
};

/* The following struct holds temp offset attributes, which are not available
 * in all chips. The following chips support them:
 * DME1737, SCH311x */
static struct attribute *dme1737_temp_offset_attr[] = {
	&sensor_dev_attr_temp1_offset.dev_attr.attr,
	&sensor_dev_attr_temp2_offset.dev_attr.attr,
	&sensor_dev_attr_temp3_offset.dev_attr.attr,
	NULL
};

static const struct attribute_group dme1737_temp_offset_group = {
	.attrs = dme1737_temp_offset_attr,
};

/* The following struct holds VID related attributes, which are not available
 * in all chips. The following chips support them:
 * DME1737 */
static struct attribute *dme1737_vid_attr[] = {
	&dev_attr_vrm.attr,
	&dev_attr_cpu0_vid.attr,
	NULL
};

static const struct attribute_group dme1737_vid_group = {
	.attrs = dme1737_vid_attr,
};

/* The following struct holds temp zone 3 related attributes, which are not
 * available in all chips. The following chips support them:
 * DME1737, SCH311x, SCH5027 */
static struct attribute *dme1737_zone3_attr[] = {
	&sensor_dev_attr_zone3_auto_point1_temp.dev_attr.attr,
	&sensor_dev_attr_zone3_auto_point2_temp.dev_attr.attr,
	&sensor_dev_attr_zone3_auto_point3_temp.dev_attr.attr,
	&sensor_dev_attr_zone3_auto_channels_temp.dev_attr.attr,
	NULL
};

static const struct attribute_group dme1737_zone3_group = {
	.attrs = dme1737_zone3_attr,
};


/* The following struct holds temp zone hysteresis related attributes, which
 * are not available in all chips. The following chips support them:
 * DME1737, SCH311x */
static struct attribute *dme1737_zone_hyst_attr[] = {
	&sensor_dev_attr_zone1_auto_point1_temp_hyst.dev_attr.attr,
	&sensor_dev_attr_zone2_auto_point1_temp_hyst.dev_attr.attr,
	&sensor_dev_attr_zone3_auto_point1_temp_hyst.dev_attr.attr,
	NULL
};

static const struct attribute_group dme1737_zone_hyst_group = {
	.attrs = dme1737_zone_hyst_attr,
};

/* The following struct holds voltage in7 related attributes, which
 * are not available in all chips. The following chips support them:
 * SCH5127 */
static struct attribute *dme1737_in7_attr[] = {
	&sensor_dev_attr_in7_input.dev_attr.attr,
	&sensor_dev_attr_in7_min.dev_attr.attr,
	&sensor_dev_attr_in7_max.dev_attr.attr,
	&sensor_dev_attr_in7_alarm.dev_attr.attr,
	NULL
};

static const struct attribute_group dme1737_in7_group = {
	.attrs = dme1737_in7_attr,
};

/* The following structs hold the PWM attributes, some of which are optional.
 * Their creation depends on the chip configuration which is determined during
 * module load. */
static struct attribute *dme1737_pwm1_attr[] = {
	&sensor_dev_attr_pwm1.dev_attr.attr,
	&sensor_dev_attr_pwm1_freq.dev_attr.attr,
	&sensor_dev_attr_pwm1_enable.dev_attr.attr,
	&sensor_dev_attr_pwm1_ramp_rate.dev_attr.attr,
	&sensor_dev_attr_pwm1_auto_channels_zone.dev_attr.attr,
	&sensor_dev_attr_pwm1_auto_point1_pwm.dev_attr.attr,
	&sensor_dev_attr_pwm1_auto_point2_pwm.dev_attr.attr,
	NULL
};
static struct attribute *dme1737_pwm2_attr[] = {
	&sensor_dev_attr_pwm2.dev_attr.attr,
	&sensor_dev_attr_pwm2_freq.dev_attr.attr,
	&sensor_dev_attr_pwm2_enable.dev_attr.attr,
	&sensor_dev_attr_pwm2_ramp_rate.dev_attr.attr,
	&sensor_dev_attr_pwm2_auto_channels_zone.dev_attr.attr,
	&sensor_dev_attr_pwm2_auto_point1_pwm.dev_attr.attr,
	&sensor_dev_attr_pwm2_auto_point2_pwm.dev_attr.attr,
	NULL
};
static struct attribute *dme1737_pwm3_attr[] = {
	&sensor_dev_attr_pwm3.dev_attr.attr,
	&sensor_dev_attr_pwm3_freq.dev_attr.attr,
	&sensor_dev_attr_pwm3_enable.dev_attr.attr,
	&sensor_dev_attr_pwm3_ramp_rate.dev_attr.attr,
	&sensor_dev_attr_pwm3_auto_channels_zone.dev_attr.attr,
	&sensor_dev_attr_pwm3_auto_point1_pwm.dev_attr.attr,
	&sensor_dev_attr_pwm3_auto_point2_pwm.dev_attr.attr,
	NULL
};
static struct attribute *dme1737_pwm5_attr[] = {
	&sensor_dev_attr_pwm5.dev_attr.attr,
	&sensor_dev_attr_pwm5_freq.dev_attr.attr,
	&sensor_dev_attr_pwm5_enable.dev_attr.attr,
	NULL
};
static struct attribute *dme1737_pwm6_attr[] = {
	&sensor_dev_attr_pwm6.dev_attr.attr,
	&sensor_dev_attr_pwm6_freq.dev_attr.attr,
	&sensor_dev_attr_pwm6_enable.dev_attr.attr,
	NULL
};

static const struct attribute_group dme1737_pwm_group[] = {
	{ .attrs = dme1737_pwm1_attr },
	{ .attrs = dme1737_pwm2_attr },
	{ .attrs = dme1737_pwm3_attr },
	{ .attrs = NULL },
	{ .attrs = dme1737_pwm5_attr },
	{ .attrs = dme1737_pwm6_attr },
};

/* The following struct holds auto PWM min attributes, which are not available
 * in all chips. Their creation depends on the chip type which is determined
 * during module load. */
static struct attribute *dme1737_auto_pwm_min_attr[] = {
	&sensor_dev_attr_pwm1_auto_pwm_min.dev_attr.attr,
	&sensor_dev_attr_pwm2_auto_pwm_min.dev_attr.attr,
	&sensor_dev_attr_pwm3_auto_pwm_min.dev_attr.attr,
};

/* The following structs hold the fan attributes, some of which are optional.
 * Their creation depends on the chip configuration which is determined during
 * module load. */
static struct attribute *dme1737_fan1_attr[] = {
	&sensor_dev_attr_fan1_input.dev_attr.attr,
	&sensor_dev_attr_fan1_min.dev_attr.attr,
	&sensor_dev_attr_fan1_alarm.dev_attr.attr,
	&sensor_dev_attr_fan1_type.dev_attr.attr,
	NULL
};
static struct attribute *dme1737_fan2_attr[] = {
	&sensor_dev_attr_fan2_input.dev_attr.attr,
	&sensor_dev_attr_fan2_min.dev_attr.attr,
	&sensor_dev_attr_fan2_alarm.dev_attr.attr,
	&sensor_dev_attr_fan2_type.dev_attr.attr,
	NULL
};
static struct attribute *dme1737_fan3_attr[] = {
	&sensor_dev_attr_fan3_input.dev_attr.attr,
	&sensor_dev_attr_fan3_min.dev_attr.attr,
	&sensor_dev_attr_fan3_alarm.dev_attr.attr,
	&sensor_dev_attr_fan3_type.dev_attr.attr,
	NULL
};
static struct attribute *dme1737_fan4_attr[] = {
	&sensor_dev_attr_fan4_input.dev_attr.attr,
	&sensor_dev_attr_fan4_min.dev_attr.attr,
	&sensor_dev_attr_fan4_alarm.dev_attr.attr,
	&sensor_dev_attr_fan4_type.dev_attr.attr,
	NULL
};
static struct attribute *dme1737_fan5_attr[] = {
	&sensor_dev_attr_fan5_input.dev_attr.attr,
	&sensor_dev_attr_fan5_min.dev_attr.attr,
	&sensor_dev_attr_fan5_alarm.dev_attr.attr,
	&sensor_dev_attr_fan5_max.dev_attr.attr,
	NULL
};
static struct attribute *dme1737_fan6_attr[] = {
	&sensor_dev_attr_fan6_input.dev_attr.attr,
	&sensor_dev_attr_fan6_min.dev_attr.attr,
	&sensor_dev_attr_fan6_alarm.dev_attr.attr,
	&sensor_dev_attr_fan6_max.dev_attr.attr,
	NULL
};

static const struct attribute_group dme1737_fan_group[] = {
	{ .attrs = dme1737_fan1_attr },
	{ .attrs = dme1737_fan2_attr },
	{ .attrs = dme1737_fan3_attr },
	{ .attrs = dme1737_fan4_attr },
	{ .attrs = dme1737_fan5_attr },
	{ .attrs = dme1737_fan6_attr },
};

/* The permissions of the following zone attributes are changed to read-
 * writeable if the chip is *not* locked. Otherwise they stay read-only. */
static struct attribute *dme1737_zone_chmod_attr[] = {
	&sensor_dev_attr_zone1_auto_point1_temp.dev_attr.attr,
	&sensor_dev_attr_zone1_auto_point2_temp.dev_attr.attr,
	&sensor_dev_attr_zone1_auto_point3_temp.dev_attr.attr,
	&sensor_dev_attr_zone2_auto_point1_temp.dev_attr.attr,
	&sensor_dev_attr_zone2_auto_point2_temp.dev_attr.attr,
	&sensor_dev_attr_zone2_auto_point3_temp.dev_attr.attr,
	NULL
};

static const struct attribute_group dme1737_zone_chmod_group = {
	.attrs = dme1737_zone_chmod_attr,
};


/* The permissions of the following zone 3 attributes are changed to read-
 * writeable if the chip is *not* locked. Otherwise they stay read-only. */
static struct attribute *dme1737_zone3_chmod_attr[] = {
	&sensor_dev_attr_zone3_auto_point1_temp.dev_attr.attr,
	&sensor_dev_attr_zone3_auto_point2_temp.dev_attr.attr,
	&sensor_dev_attr_zone3_auto_point3_temp.dev_attr.attr,
	NULL
};

static const struct attribute_group dme1737_zone3_chmod_group = {
	.attrs = dme1737_zone3_chmod_attr,
};

/* The permissions of the following PWM attributes are changed to read-
 * writeable if the chip is *not* locked and the respective PWM is available.
 * Otherwise they stay read-only. */
static struct attribute *dme1737_pwm1_chmod_attr[] = {
	&sensor_dev_attr_pwm1_freq.dev_attr.attr,
	&sensor_dev_attr_pwm1_enable.dev_attr.attr,
	&sensor_dev_attr_pwm1_ramp_rate.dev_attr.attr,
	&sensor_dev_attr_pwm1_auto_channels_zone.dev_attr.attr,
	&sensor_dev_attr_pwm1_auto_point1_pwm.dev_attr.attr,
	NULL
};
static struct attribute *dme1737_pwm2_chmod_attr[] = {
	&sensor_dev_attr_pwm2_freq.dev_attr.attr,
	&sensor_dev_attr_pwm2_enable.dev_attr.attr,
	&sensor_dev_attr_pwm2_ramp_rate.dev_attr.attr,
	&sensor_dev_attr_pwm2_auto_channels_zone.dev_attr.attr,
	&sensor_dev_attr_pwm2_auto_point1_pwm.dev_attr.attr,
	NULL
};
static struct attribute *dme1737_pwm3_chmod_attr[] = {
	&sensor_dev_attr_pwm3_freq.dev_attr.attr,
	&sensor_dev_attr_pwm3_enable.dev_attr.attr,
	&sensor_dev_attr_pwm3_ramp_rate.dev_attr.attr,
	&sensor_dev_attr_pwm3_auto_channels_zone.dev_attr.attr,
	&sensor_dev_attr_pwm3_auto_point1_pwm.dev_attr.attr,
	NULL
};
static struct attribute *dme1737_pwm5_chmod_attr[] = {
	&sensor_dev_attr_pwm5.dev_attr.attr,
	&sensor_dev_attr_pwm5_freq.dev_attr.attr,
	NULL
};
static struct attribute *dme1737_pwm6_chmod_attr[] = {
	&sensor_dev_attr_pwm6.dev_attr.attr,
	&sensor_dev_attr_pwm6_freq.dev_attr.attr,
	NULL
};

static const struct attribute_group dme1737_pwm_chmod_group[] = {
	{ .attrs = dme1737_pwm1_chmod_attr },
	{ .attrs = dme1737_pwm2_chmod_attr },
	{ .attrs = dme1737_pwm3_chmod_attr },
	{ .attrs = NULL },
	{ .attrs = dme1737_pwm5_chmod_attr },
	{ .attrs = dme1737_pwm6_chmod_attr },
};

/* Pwm[1-3] are read-writeable if the associated pwm is in manual mode and the
 * chip is not locked. Otherwise they are read-only. */
static struct attribute *dme1737_pwm_chmod_attr[] = {
	&sensor_dev_attr_pwm1.dev_attr.attr,
	&sensor_dev_attr_pwm2.dev_attr.attr,
	&sensor_dev_attr_pwm3.dev_attr.attr,
};

/* ---------------------------------------------------------------------
 * Super-IO functions
 * --------------------------------------------------------------------- */

static inline void dme1737_sio_enter(int sio_cip)
{
	outb(0x55, sio_cip);
}

static inline void dme1737_sio_exit(int sio_cip)
{
	outb(0xaa, sio_cip);
}

static inline int dme1737_sio_inb(int sio_cip, int reg)
{
	outb(reg, sio_cip);
	return inb(sio_cip + 1);
}

static inline void dme1737_sio_outb(int sio_cip, int reg, int val)
{
	outb(reg, sio_cip);
	outb(val, sio_cip + 1);
}

/* ---------------------------------------------------------------------
 * Device initialization
 * --------------------------------------------------------------------- */

static int dme1737_i2c_get_features(int, struct dme1737_data*);

static void dme1737_chmod_file(struct device *dev,
			       struct attribute *attr, mode_t mode)
{
	if (sysfs_chmod_file(&dev->kobj, attr, mode)) {
		dev_warn(dev, "Failed to change permissions of %s.\n",
			 attr->name);
	}
}

static void dme1737_chmod_group(struct device *dev,
				const struct attribute_group *group,
				mode_t mode)
{
	struct attribute **attr;

	for (attr = group->attrs; *attr; attr++) {
		dme1737_chmod_file(dev, *attr, mode);
	}
}

static void dme1737_remove_files(struct device *dev)
{
	struct dme1737_data *data = dev_get_drvdata(dev);
	int ix;

	for (ix = 0; ix < ARRAY_SIZE(dme1737_fan_group); ix++) {
		if (data->has_features & HAS_FAN(ix)) {
			sysfs_remove_group(&dev->kobj,
					   &dme1737_fan_group[ix]);
		}
	}

	for (ix = 0; ix < ARRAY_SIZE(dme1737_pwm_group); ix++) {
		if (data->has_features & HAS_PWM(ix)) {
			sysfs_remove_group(&dev->kobj,
					   &dme1737_pwm_group[ix]);
			if ((data->has_features & HAS_PWM_MIN) && ix < 3) {
				sysfs_remove_file(&dev->kobj,
						dme1737_auto_pwm_min_attr[ix]);
			}
		}
	}

	if (data->has_features & HAS_TEMP_OFFSET) {
		sysfs_remove_group(&dev->kobj, &dme1737_temp_offset_group);
	}
	if (data->has_features & HAS_VID) {
		sysfs_remove_group(&dev->kobj, &dme1737_vid_group);
	}
	if (data->has_features & HAS_ZONE3) {
		sysfs_remove_group(&dev->kobj, &dme1737_zone3_group);
	}
	if (data->has_features & HAS_ZONE_HYST) {
		sysfs_remove_group(&dev->kobj, &dme1737_zone_hyst_group);
	}
	if (data->has_features & HAS_IN7) {
		sysfs_remove_group(&dev->kobj, &dme1737_in7_group);
	}
	sysfs_remove_group(&dev->kobj, &dme1737_group);

	if (!data->client) {
		sysfs_remove_file(&dev->kobj, &dev_attr_name.attr);
	}
}

static int dme1737_create_files(struct device *dev)
{
	struct dme1737_data *data = dev_get_drvdata(dev);
	int err, ix;

	/* Create a name attribute for ISA devices */
	if (!data->client) {
		err = sysfs_create_file(&dev->kobj, &dev_attr_name.attr);
		if (err) {
			goto exit;
		}
	}

	/* Create standard sysfs attributes */
	err = sysfs_create_group(&dev->kobj, &dme1737_group);
	if (err) {
		goto exit_remove;
	}

	/* Create chip-dependent sysfs attributes */
	if (data->has_features & HAS_TEMP_OFFSET) {
		err = sysfs_create_group(&dev->kobj,
					 &dme1737_temp_offset_group);
		if (err) {
			goto exit_remove;
		}
	}
	if (data->has_features & HAS_VID) {
		err = sysfs_create_group(&dev->kobj, &dme1737_vid_group);
		if (err) {
			goto exit_remove;
		}
	}
	if (data->has_features & HAS_ZONE3) {
		err = sysfs_create_group(&dev->kobj, &dme1737_zone3_group);
		if (err) {
			goto exit_remove;
		}
	}
	if (data->has_features & HAS_ZONE_HYST) {
		err = sysfs_create_group(&dev->kobj, &dme1737_zone_hyst_group);
		if (err) {
			goto exit_remove;
		}
	}
	if (data->has_features & HAS_IN7) {
		err = sysfs_create_group(&dev->kobj, &dme1737_in7_group);
		if (err) {
			goto exit_remove;
		}
	}

	/* Create fan sysfs attributes */
	for (ix = 0; ix < ARRAY_SIZE(dme1737_fan_group); ix++) {
		if (data->has_features & HAS_FAN(ix)) {
			err = sysfs_create_group(&dev->kobj,
						 &dme1737_fan_group[ix]);
			if (err) {
				goto exit_remove;
			}
		}
	}

	/* Create PWM sysfs attributes */
	for (ix = 0; ix < ARRAY_SIZE(dme1737_pwm_group); ix++) {
		if (data->has_features & HAS_PWM(ix)) {
			err = sysfs_create_group(&dev->kobj,
						 &dme1737_pwm_group[ix]);
			if (err) {
				goto exit_remove;
			}
			if ((data->has_features & HAS_PWM_MIN) && (ix < 3)) {
				err = sysfs_create_file(&dev->kobj,
						dme1737_auto_pwm_min_attr[ix]);
				if (err) {
					goto exit_remove;
				}
			}
		}
	}

	/* Inform if the device is locked. Otherwise change the permissions of
	 * selected attributes from read-only to read-writeable. */
	if (data->config & 0x02) {
		dev_info(dev, "Device is locked. Some attributes "
			 "will be read-only.\n");
	} else {
		/* Change permissions of zone sysfs attributes */
		dme1737_chmod_group(dev, &dme1737_zone_chmod_group,
				    S_IRUGO | S_IWUSR);

		/* Change permissions of chip-dependent sysfs attributes */
		if (data->has_features & HAS_TEMP_OFFSET) {
			dme1737_chmod_group(dev, &dme1737_temp_offset_group,
					    S_IRUGO | S_IWUSR);
		}
		if (data->has_features & HAS_ZONE3) {
			dme1737_chmod_group(dev, &dme1737_zone3_chmod_group,
					    S_IRUGO | S_IWUSR);
		}
		if (data->has_features & HAS_ZONE_HYST) {
			dme1737_chmod_group(dev, &dme1737_zone_hyst_group,
					    S_IRUGO | S_IWUSR);
		}

		/* Change permissions of PWM sysfs attributes */
		for (ix = 0; ix < ARRAY_SIZE(dme1737_pwm_chmod_group); ix++) {
			if (data->has_features & HAS_PWM(ix)) {
				dme1737_chmod_group(dev,
						&dme1737_pwm_chmod_group[ix],
						S_IRUGO | S_IWUSR);
				if ((data->has_features & HAS_PWM_MIN) &&
				    ix < 3) {
					dme1737_chmod_file(dev,
						dme1737_auto_pwm_min_attr[ix],
						S_IRUGO | S_IWUSR);
				}
			}
		}

		/* Change permissions of pwm[1-3] if in manual mode */
		for (ix = 0; ix < 3; ix++) {
			if ((data->has_features & HAS_PWM(ix)) &&
			    (PWM_EN_FROM_REG(data->pwm_config[ix]) == 1)) {
				dme1737_chmod_file(dev,
						dme1737_pwm_chmod_attr[ix],
						S_IRUGO | S_IWUSR);
			}
		}
	}

	return 0;

exit_remove:
	dme1737_remove_files(dev);
exit:
	return err;
}

static int dme1737_init_device(struct device *dev)
{
	struct dme1737_data *data = dev_get_drvdata(dev);
	struct i2c_client *client = data->client;
	int ix;
	u8 reg;

	/* Point to the right nominal voltages array */
	data->in_nominal = IN_NOMINAL(data->type);

	data->config = dme1737_read(data, DME1737_REG_CONFIG);
	/* Inform if part is not monitoring/started */
	if (!(data->config & 0x01)) {
		if (!force_start) {
			dev_err(dev, "Device is not monitoring. "
				"Use the force_start load parameter to "
				"override.\n");
			return -EFAULT;
		}

		/* Force monitoring */
		data->config |= 0x01;
		dme1737_write(data, DME1737_REG_CONFIG, data->config);
	}
	/* Inform if part is not ready */
	if (!(data->config & 0x04)) {
		dev_err(dev, "Device is not ready.\n");
		return -EFAULT;
	}

	/* Determine which optional fan and pwm features are enabled (only
	 * valid for I2C devices) */
	if (client) {   /* I2C chip */
		data->config2 = dme1737_read(data, DME1737_REG_CONFIG2);
		/* Check if optional fan3 input is enabled */
		if (data->config2 & 0x04) {
			data->has_features |= HAS_FAN(2);
		}

		/* Fan4 and pwm3 are only available if the client's I2C address
		 * is the default 0x2e. Otherwise the I/Os associated with
		 * these functions are used for addr enable/select. */
		if (client->addr == 0x2e) {
			data->has_features |= HAS_FAN(3) | HAS_PWM(2);
		}

		/* Determine which of the optional fan[5-6] and pwm[5-6]
		 * features are enabled. For this, we need to query the runtime
		 * registers through the Super-IO LPC interface. Try both
		 * config ports 0x2e and 0x4e. */
		if (dme1737_i2c_get_features(0x2e, data) &&
		    dme1737_i2c_get_features(0x4e, data)) {
			dev_warn(dev, "Failed to query Super-IO for optional "
				 "features.\n");
		}
	}

	/* Fan[1-2] and pwm[1-2] are present in all chips */
	data->has_features |= HAS_FAN(0) | HAS_FAN(1) | HAS_PWM(0) | HAS_PWM(1);

	/* Chip-dependent features */
	switch (data->type) {
	case dme1737:
		data->has_features |= HAS_TEMP_OFFSET | HAS_VID | HAS_ZONE3 |
			HAS_ZONE_HYST | HAS_PWM_MIN;
		break;
	case sch311x:
		data->has_features |= HAS_TEMP_OFFSET | HAS_ZONE3 |
			HAS_ZONE_HYST | HAS_PWM_MIN | HAS_FAN(2) | HAS_PWM(2);
		break;
	case sch5027:
		data->has_features |= HAS_ZONE3;
		break;
	case sch5127:
		data->has_features |= HAS_FAN(2) | HAS_PWM(2) | HAS_IN7;
		break;
	default:
		break;
	}

	dev_info(dev, "Optional features: pwm3=%s, pwm5=%s, pwm6=%s, "
		 "fan3=%s, fan4=%s, fan5=%s, fan6=%s.\n",
		 (data->has_features & HAS_PWM(2)) ? "yes" : "no",
		 (data->has_features & HAS_PWM(4)) ? "yes" : "no",
		 (data->has_features & HAS_PWM(5)) ? "yes" : "no",
		 (data->has_features & HAS_FAN(2)) ? "yes" : "no",
		 (data->has_features & HAS_FAN(3)) ? "yes" : "no",
		 (data->has_features & HAS_FAN(4)) ? "yes" : "no",
		 (data->has_features & HAS_FAN(5)) ? "yes" : "no");

	reg = dme1737_read(data, DME1737_REG_TACH_PWM);
	/* Inform if fan-to-pwm mapping differs from the default */
	if (client && reg != 0xa4) {   /* I2C chip */
		dev_warn(dev, "Non-standard fan to pwm mapping: "
			 "fan1->pwm%d, fan2->pwm%d, fan3->pwm%d, "
			 "fan4->pwm%d. Please report to the driver "
			 "maintainer.\n",
			 (reg & 0x03) + 1, ((reg >> 2) & 0x03) + 1,
			 ((reg >> 4) & 0x03) + 1, ((reg >> 6) & 0x03) + 1);
	} else if (!client && reg != 0x24) {   /* ISA chip */
		dev_warn(dev, "Non-standard fan to pwm mapping: "
			 "fan1->pwm%d, fan2->pwm%d, fan3->pwm%d. "
			 "Please report to the driver maintainer.\n",
			 (reg & 0x03) + 1, ((reg >> 2) & 0x03) + 1,
			 ((reg >> 4) & 0x03) + 1);
	}

	/* Switch pwm[1-3] to manual mode if they are currently disabled and
	 * set the duty-cycles to 0% (which is identical to the PWMs being
	 * disabled). */
	if (!(data->config & 0x02)) {
		for (ix = 0; ix < 3; ix++) {
			data->pwm_config[ix] = dme1737_read(data,
						DME1737_REG_PWM_CONFIG(ix));
			if ((data->has_features & HAS_PWM(ix)) &&
			    (PWM_EN_FROM_REG(data->pwm_config[ix]) == -1)) {
				dev_info(dev, "Switching pwm%d to "
					 "manual mode.\n", ix + 1);
				data->pwm_config[ix] = PWM_EN_TO_REG(1,
							data->pwm_config[ix]);
				dme1737_write(data, DME1737_REG_PWM(ix), 0);
				dme1737_write(data,
					      DME1737_REG_PWM_CONFIG(ix),
					      data->pwm_config[ix]);
			}
		}
	}

	/* Initialize the default PWM auto channels zone (acz) assignments */
	data->pwm_acz[0] = 1;	/* pwm1 -> zone1 */
	data->pwm_acz[1] = 2;	/* pwm2 -> zone2 */
	data->pwm_acz[2] = 4;	/* pwm3 -> zone3 */

	/* Set VRM */
	if (data->has_features & HAS_VID) {
		data->vrm = vid_which_vrm();
	}

	return 0;
}

/* ---------------------------------------------------------------------
 * I2C device detection and registration
 * --------------------------------------------------------------------- */

static struct i2c_driver dme1737_i2c_driver;

static int dme1737_i2c_get_features(int sio_cip, struct dme1737_data *data)
{
	int err = 0, reg;
	u16 addr;

	dme1737_sio_enter(sio_cip);

	/* Check device ID
	 * We currently know about two kinds of DME1737 and SCH5027. */
	reg = force_id ? force_id : dme1737_sio_inb(sio_cip, 0x20);
	if (!(reg == DME1737_ID_1 || reg == DME1737_ID_2 ||
	      reg == SCH5027_ID)) {
		err = -ENODEV;
		goto exit;
	}

	/* Select logical device A (runtime registers) */
	dme1737_sio_outb(sio_cip, 0x07, 0x0a);

	/* Get the base address of the runtime registers */
	addr = (dme1737_sio_inb(sio_cip, 0x60) << 8) |
		dme1737_sio_inb(sio_cip, 0x61);
	if (!addr) {
		err = -ENODEV;
		goto exit;
	}

	/* Read the runtime registers to determine which optional features
	 * are enabled and available. Bits [3:2] of registers 0x43-0x46 are set
	 * to '10' if the respective feature is enabled. */
	if ((inb(addr + 0x43) & 0x0c) == 0x08) { /* fan6 */
		data->has_features |= HAS_FAN(5);
	}
	if ((inb(addr + 0x44) & 0x0c) == 0x08) { /* pwm6 */
		data->has_features |= HAS_PWM(5);
	}
	if ((inb(addr + 0x45) & 0x0c) == 0x08) { /* fan5 */
		data->has_features |= HAS_FAN(4);
	}
	if ((inb(addr + 0x46) & 0x0c) == 0x08) { /* pwm5 */
		data->has_features |= HAS_PWM(4);
	}

exit:
	dme1737_sio_exit(sio_cip);

	return err;
}

/* Return 0 if detection is successful, -ENODEV otherwise */
static int dme1737_i2c_detect(struct i2c_client *client,
			      struct i2c_board_info *info)
{
	struct i2c_adapter *adapter = client->adapter;
	struct device *dev = &adapter->dev;
	u8 company, verstep = 0;
	const char *name;

	if (!i2c_check_functionality(adapter, I2C_FUNC_SMBUS_BYTE_DATA)) {
		return -ENODEV;
	}

	company = i2c_smbus_read_byte_data(client, DME1737_REG_COMPANY);
	verstep = i2c_smbus_read_byte_data(client, DME1737_REG_VERSTEP);

	if (company == DME1737_COMPANY_SMSC &&
	    verstep == SCH5027_VERSTEP) {
		name = "sch5027";
	} else if (company == DME1737_COMPANY_SMSC &&
		   (verstep & DME1737_VERSTEP_MASK) == DME1737_VERSTEP) {
		name = "dme1737";
	} else {
		return -ENODEV;
	}

	dev_info(dev, "Found a %s chip at 0x%02x (rev 0x%02x).\n",
		 verstep == SCH5027_VERSTEP ? "SCH5027" : "DME1737",
		 client->addr, verstep);
	strlcpy(info->type, name, I2C_NAME_SIZE);

	return 0;
}

static int dme1737_i2c_probe(struct i2c_client *client,
			     const struct i2c_device_id *id)
{
	struct dme1737_data *data;
	struct device *dev = &client->dev;
	int err;

	data = kzalloc(sizeof(struct dme1737_data), GFP_KERNEL);
	if (!data) {
		err = -ENOMEM;
		goto exit;
	}

	i2c_set_clientdata(client, data);
	data->type = id->driver_data;
	data->client = client;
	data->name = client->name;
	mutex_init(&data->update_lock);

	/* Initialize the DME1737 chip */
	err = dme1737_init_device(dev);
	if (err) {
		dev_err(dev, "Failed to initialize device.\n");
		goto exit_kfree;
	}

	/* Create sysfs files */
	err = dme1737_create_files(dev);
	if (err) {
		dev_err(dev, "Failed to create sysfs files.\n");
		goto exit_kfree;
	}

	/* Register device */
	data->hwmon_dev = hwmon_device_register(dev);
	if (IS_ERR(data->hwmon_dev)) {
		dev_err(dev, "Failed to register device.\n");
		err = PTR_ERR(data->hwmon_dev);
		goto exit_remove;
	}

	return 0;

exit_remove:
	dme1737_remove_files(dev);
exit_kfree:
	kfree(data);
exit:
	return err;
}

static int dme1737_i2c_remove(struct i2c_client *client)
{
	struct dme1737_data *data = i2c_get_clientdata(client);

	hwmon_device_unregister(data->hwmon_dev);
	dme1737_remove_files(&client->dev);

	kfree(data);
	return 0;
}

static const struct i2c_device_id dme1737_id[] = {
	{ "dme1737", dme1737 },
	{ "sch5027", sch5027 },
	{ }
};
MODULE_DEVICE_TABLE(i2c, dme1737_id);

static struct i2c_driver dme1737_i2c_driver = {
	.class = I2C_CLASS_HWMON,
	.driver = {
		.name = "dme1737",
	},
	.probe = dme1737_i2c_probe,
	.remove = dme1737_i2c_remove,
	.id_table = dme1737_id,
	.detect = dme1737_i2c_detect,
	.address_list = normal_i2c,
};

/* ---------------------------------------------------------------------
 * ISA device detection and registration
 * --------------------------------------------------------------------- */

static int __init dme1737_isa_detect(int sio_cip, unsigned short *addr)
{
	int err = 0, reg;
	unsigned short base_addr;

	dme1737_sio_enter(sio_cip);

	/* Check device ID
	 * We currently know about SCH3112, SCH3114, SCH3116, and SCH5127 */
	reg = force_id ? force_id : dme1737_sio_inb(sio_cip, 0x20);
	if (!(reg == SCH3112_ID || reg == SCH3114_ID || reg == SCH3116_ID ||
	      reg == SCH5127_ID)) {
		err = -ENODEV;
		goto exit;
	}

	/* Select logical device A (runtime registers) */
	dme1737_sio_outb(sio_cip, 0x07, 0x0a);

	/* Get the base address of the runtime registers */
<<<<<<< HEAD
	if (!(base_addr = (dme1737_sio_inb(sio_cip, 0x60) << 8) |
			   dme1737_sio_inb(sio_cip, 0x61))) {
=======
	base_addr = (dme1737_sio_inb(sio_cip, 0x60) << 8) |
		     dme1737_sio_inb(sio_cip, 0x61);
	if (!base_addr) {
>>>>>>> 63310467
		pr_err("Base address not set\n");
		err = -ENODEV;
		goto exit;
	}

	/* Access to the hwmon registers is through an index/data register
	 * pair located at offset 0x70/0x71. */
	*addr = base_addr + 0x70;

exit:
	dme1737_sio_exit(sio_cip);
	return err;
}

static int __init dme1737_isa_device_add(unsigned short addr)
{
	struct resource res = {
		.start	= addr,
		.end	= addr + DME1737_EXTENT - 1,
		.name	= "dme1737",
		.flags	= IORESOURCE_IO,
	};
	int err;

	err = acpi_check_resource_conflict(&res);
	if (err)
		goto exit;

<<<<<<< HEAD
	if (!(pdev = platform_device_alloc("dme1737", addr))) {
=======
	pdev = platform_device_alloc("dme1737", addr);
	if (!pdev) {
>>>>>>> 63310467
		pr_err("Failed to allocate device\n");
		err = -ENOMEM;
		goto exit;
	}

<<<<<<< HEAD
	if ((err = platform_device_add_resources(pdev, &res, 1))) {
=======
	err = platform_device_add_resources(pdev, &res, 1);
	if (err) {
>>>>>>> 63310467
		pr_err("Failed to add device resource (err = %d)\n", err);
		goto exit_device_put;
	}

<<<<<<< HEAD
	if ((err = platform_device_add(pdev))) {
=======
	err = platform_device_add(pdev);
	if (err) {
>>>>>>> 63310467
		pr_err("Failed to add device (err = %d)\n", err);
		goto exit_device_put;
	}

	return 0;

exit_device_put:
	platform_device_put(pdev);
	pdev = NULL;
exit:
	return err;
}

static int __devinit dme1737_isa_probe(struct platform_device *pdev)
{
	u8 company, device;
	struct resource *res;
	struct dme1737_data *data;
	struct device *dev = &pdev->dev;
	int err;

	res = platform_get_resource(pdev, IORESOURCE_IO, 0);
	if (!request_region(res->start, DME1737_EXTENT, "dme1737")) {
		dev_err(dev, "Failed to request region 0x%04x-0x%04x.\n",
			(unsigned short)res->start,
			(unsigned short)res->start + DME1737_EXTENT - 1);
		err = -EBUSY;
		goto exit;
	}

	data = kzalloc(sizeof(struct dme1737_data), GFP_KERNEL);
	if (!data) {
		err = -ENOMEM;
		goto exit_release_region;
	}

	data->addr = res->start;
	platform_set_drvdata(pdev, data);

	/* Skip chip detection if module is loaded with force_id parameter */
	switch (force_id) {
	case SCH3112_ID:
	case SCH3114_ID:
	case SCH3116_ID:
		data->type = sch311x;
		break;
	case SCH5127_ID:
		data->type = sch5127;
		break;
	default:
		company = dme1737_read(data, DME1737_REG_COMPANY);
		device = dme1737_read(data, DME1737_REG_DEVICE);

		if ((company == DME1737_COMPANY_SMSC) &&
		    (device == SCH311X_DEVICE)) {
			data->type = sch311x;
		} else if ((company == DME1737_COMPANY_SMSC) &&
			   (device == SCH5127_DEVICE)) {
			data->type = sch5127;
		} else {
			err = -ENODEV;
			goto exit_kfree;
		}
	}

	if (data->type == sch5127) {
		data->name = "sch5127";
	} else {
		data->name = "sch311x";
	}

	/* Initialize the mutex */
	mutex_init(&data->update_lock);

	dev_info(dev, "Found a %s chip at 0x%04x\n",
		 data->type == sch5127 ? "SCH5127" : "SCH311x", data->addr);

	/* Initialize the chip */
	err = dme1737_init_device(dev);
	if (err) {
		dev_err(dev, "Failed to initialize device.\n");
		goto exit_kfree;
	}

	/* Create sysfs files */
	err = dme1737_create_files(dev);
	if (err) {
		dev_err(dev, "Failed to create sysfs files.\n");
		goto exit_kfree;
	}

	/* Register device */
	data->hwmon_dev = hwmon_device_register(dev);
	if (IS_ERR(data->hwmon_dev)) {
		dev_err(dev, "Failed to register device.\n");
		err = PTR_ERR(data->hwmon_dev);
		goto exit_remove_files;
	}

	return 0;

exit_remove_files:
	dme1737_remove_files(dev);
exit_kfree:
	platform_set_drvdata(pdev, NULL);
	kfree(data);
exit_release_region:
	release_region(res->start, DME1737_EXTENT);
exit:
	return err;
}

static int __devexit dme1737_isa_remove(struct platform_device *pdev)
{
	struct dme1737_data *data = platform_get_drvdata(pdev);

	hwmon_device_unregister(data->hwmon_dev);
	dme1737_remove_files(&pdev->dev);
	release_region(data->addr, DME1737_EXTENT);
	platform_set_drvdata(pdev, NULL);
	kfree(data);

	return 0;
}

static struct platform_driver dme1737_isa_driver = {
	.driver = {
		.owner = THIS_MODULE,
		.name = "dme1737",
	},
	.probe = dme1737_isa_probe,
	.remove = __devexit_p(dme1737_isa_remove),
};

/* ---------------------------------------------------------------------
 * Module initialization and cleanup
 * --------------------------------------------------------------------- */

static int __init dme1737_init(void)
{
	int err;
	unsigned short addr;

	err = i2c_add_driver(&dme1737_i2c_driver);
	if (err) {
		goto exit;
	}

	if (dme1737_isa_detect(0x2e, &addr) &&
	    dme1737_isa_detect(0x4e, &addr) &&
	    (!probe_all_addr ||
	     (dme1737_isa_detect(0x162e, &addr) &&
	      dme1737_isa_detect(0x164e, &addr)))) {
		/* Return 0 if we didn't find an ISA device */
		return 0;
	}

	err = platform_driver_register(&dme1737_isa_driver);
	if (err) {
		goto exit_del_i2c_driver;
	}

	/* Sets global pdev as a side effect */
	err = dme1737_isa_device_add(addr);
	if (err) {
		goto exit_del_isa_driver;
	}

	return 0;

exit_del_isa_driver:
	platform_driver_unregister(&dme1737_isa_driver);
exit_del_i2c_driver:
	i2c_del_driver(&dme1737_i2c_driver);
exit:
	return err;
}

static void __exit dme1737_exit(void)
{
	if (pdev) {
		platform_device_unregister(pdev);
		platform_driver_unregister(&dme1737_isa_driver);
	}

	i2c_del_driver(&dme1737_i2c_driver);
}

MODULE_AUTHOR("Juerg Haefliger <juergh@gmail.com>");
MODULE_DESCRIPTION("DME1737 sensors");
MODULE_LICENSE("GPL");

module_init(dme1737_init);
module_exit(dme1737_exit);<|MERGE_RESOLUTION|>--- conflicted
+++ resolved
@@ -2499,14 +2499,9 @@
 	dme1737_sio_outb(sio_cip, 0x07, 0x0a);
 
 	/* Get the base address of the runtime registers */
-<<<<<<< HEAD
-	if (!(base_addr = (dme1737_sio_inb(sio_cip, 0x60) << 8) |
-			   dme1737_sio_inb(sio_cip, 0x61))) {
-=======
 	base_addr = (dme1737_sio_inb(sio_cip, 0x60) << 8) |
 		     dme1737_sio_inb(sio_cip, 0x61);
 	if (!base_addr) {
->>>>>>> 63310467
 		pr_err("Base address not set\n");
 		err = -ENODEV;
 		goto exit;
@@ -2535,33 +2530,21 @@
 	if (err)
 		goto exit;
 
-<<<<<<< HEAD
-	if (!(pdev = platform_device_alloc("dme1737", addr))) {
-=======
 	pdev = platform_device_alloc("dme1737", addr);
 	if (!pdev) {
->>>>>>> 63310467
 		pr_err("Failed to allocate device\n");
 		err = -ENOMEM;
 		goto exit;
 	}
 
-<<<<<<< HEAD
-	if ((err = platform_device_add_resources(pdev, &res, 1))) {
-=======
 	err = platform_device_add_resources(pdev, &res, 1);
 	if (err) {
->>>>>>> 63310467
 		pr_err("Failed to add device resource (err = %d)\n", err);
 		goto exit_device_put;
 	}
 
-<<<<<<< HEAD
-	if ((err = platform_device_add(pdev))) {
-=======
 	err = platform_device_add(pdev);
 	if (err) {
->>>>>>> 63310467
 		pr_err("Failed to add device (err = %d)\n", err);
 		goto exit_device_put;
 	}
