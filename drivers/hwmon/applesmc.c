/*
 * drivers/hwmon/applesmc.c - driver for Apple's SMC (accelerometer, temperature
 * sensors, fan control, keyboard backlight control) used in Intel-based Apple
 * computers.
 *
 * Copyright (C) 2007 Nicolas Boichat <nicolas@boichat.ch>
 *
 * Based on hdaps.c driver:
 * Copyright (C) 2005 Robert Love <rml@novell.com>
 * Copyright (C) 2005 Jesper Juhl <jesper.juhl@gmail.com>
 *
 * Fan control based on smcFanControl:
 * Copyright (C) 2006 Hendrik Holtmann <holtmann@mac.com>
 *
 * This program is free software; you can redistribute it and/or modify it
 * under the terms of the GNU General Public License v2 as published by the
 * Free Software Foundation.
 *
 * This program is distributed in the hope that it will be useful, but WITHOUT
 * ANY WARRANTY; without even the implied warranty of MERCHANTABILITY or
 * FITNESS FOR A PARTICULAR PURPOSE.  See the GNU General Public License for
 * more details.
 *
 * You should have received a copy of the GNU General Public License along with
 * this program; if not, write to the Free Software Foundation, Inc.,
 * 51 Franklin Street, Fifth Floor, Boston, MA  02110-1301, USA
 */

#include <linux/delay.h>
#include <linux/platform_device.h>
#include <linux/input-polldev.h>
#include <linux/kernel.h>
#include <linux/module.h>
#include <linux/timer.h>
#include <linux/dmi.h>
#include <linux/mutex.h>
#include <linux/hwmon-sysfs.h>
#include <asm/io.h>
#include <linux/leds.h>
#include <linux/hwmon.h>
#include <linux/workqueue.h>

/* data port used by Apple SMC */
#define APPLESMC_DATA_PORT	0x300
/* command/status port used by Apple SMC */
#define APPLESMC_CMD_PORT	0x304

#define APPLESMC_NR_PORTS	32 /* 0x300-0x31f */

#define APPLESMC_MAX_DATA_LENGTH 32

#define APPLESMC_MIN_WAIT	0x0040
#define APPLESMC_MAX_WAIT	0x8000

#define APPLESMC_STATUS_MASK	0x0f
#define APPLESMC_READ_CMD	0x10
#define APPLESMC_WRITE_CMD	0x11
#define APPLESMC_GET_KEY_BY_INDEX_CMD	0x12
#define APPLESMC_GET_KEY_TYPE_CMD	0x13

#define KEY_COUNT_KEY		"#KEY" /* r-o ui32 */

#define LIGHT_SENSOR_LEFT_KEY	"ALV0" /* r-o {alv (6-10 bytes) */
#define LIGHT_SENSOR_RIGHT_KEY	"ALV1" /* r-o {alv (6-10 bytes) */
#define BACKLIGHT_KEY		"LKSB" /* w-o {lkb (2 bytes) */

#define CLAMSHELL_KEY		"MSLD" /* r-o ui8 (unused) */

#define MOTION_SENSOR_X_KEY	"MO_X" /* r-o sp78 (2 bytes) */
#define MOTION_SENSOR_Y_KEY	"MO_Y" /* r-o sp78 (2 bytes) */
#define MOTION_SENSOR_Z_KEY	"MO_Z" /* r-o sp78 (2 bytes) */
#define MOTION_SENSOR_KEY	"MOCN" /* r/w ui16 */

#define FANS_COUNT		"FNum" /* r-o ui8 */
#define FANS_MANUAL		"FS! " /* r-w ui16 */
#define FAN_ACTUAL_SPEED	"F0Ac" /* r-o fpe2 (2 bytes) */
#define FAN_MIN_SPEED		"F0Mn" /* r-o fpe2 (2 bytes) */
#define FAN_MAX_SPEED		"F0Mx" /* r-o fpe2 (2 bytes) */
#define FAN_SAFE_SPEED		"F0Sf" /* r-o fpe2 (2 bytes) */
#define FAN_TARGET_SPEED	"F0Tg" /* r-w fpe2 (2 bytes) */
#define FAN_POSITION		"F0ID" /* r-o char[16] */

/*
 * Temperature sensors keys (sp78 - 2 bytes).
 */
static const char* temperature_sensors_sets[][36] = {
/* Set 0: Macbook Pro */
	{ "TA0P", "TB0T", "TC0D", "TC0P", "TG0H", "TG0P", "TG0T", "Th0H",
	  "Th1H", "Tm0P", "Ts0P", "Ts1P", NULL },
/* Set 1: Macbook2 set */
	{ "TB0T", "TC0D", "TC0P", "TM0P", "TN0P", "TN1P", "TTF0", "Th0H",
	  "Th0S", "Th1H", NULL },
/* Set 2: Macbook set */
	{ "TB0T", "TC0D", "TC0P", "TM0P", "TN0P", "TN1P", "Th0H", "Th0S",
	  "Th1H", "Ts0P", NULL },
/* Set 3: Macmini set */
	{ "TC0D", "TC0P", NULL },
/* Set 4: Mac Pro (2 x Quad-Core) */
	{ "TA0P", "TCAG", "TCAH", "TCBG", "TCBH", "TC0C", "TC0D", "TC0P",
	  "TC1C", "TC1D", "TC2C", "TC2D", "TC3C", "TC3D", "THTG", "TH0P",
	  "TH1P", "TH2P", "TH3P", "TMAP", "TMAS", "TMBS", "TM0P", "TM0S",
	  "TM1P", "TM1S", "TM2P", "TM2S", "TM3S", "TM8P", "TM8S", "TM9P",
	  "TM9S", "TN0H", "TS0C", NULL },
/* Set 5: iMac */
	{ "TC0D", "TA0P", "TG0P", "TG0D", "TG0H", "TH0P", "Tm0P", "TO0P",
	  "Tp0C", NULL },
/* Set 6: Macbook3 set */
	{ "TB0T", "TC0D", "TC0P", "TM0P", "TN0P", "TTF0", "TW0P", "Th0H",
	  "Th0S", "Th1H", NULL },
/* Set 7: Macbook Air */
	{ "TB0T", "TB1S", "TB1T", "TB2S", "TB2T", "TC0D", "TC0P", "TCFP",
	  "TTF0", "TW0P", "Th0H", "Tp0P", "TpFP", "Ts0P", "Ts0S", NULL },
/* Set 8: Macbook Pro 4,1 (Penryn) */
	{ "TB0T", "TC0D", "TC0P", "TG0D", "TG0H", "TTF0", "TW0P", "Th0H",
	  "Th1H", "Th2H", "Tm0P", "Ts0P", NULL },
/* Set 9: Macbook Pro 3,1 (Santa Rosa) */
	{ "TALP", "TB0T", "TC0D", "TC0P", "TG0D", "TG0H", "TTF0", "TW0P",
	  "Th0H", "Th1H", "Th2H", "Tm0P", "Ts0P", NULL },
/* Set 10: iMac 5,1 */
	{ "TA0P", "TC0D", "TC0P", "TG0D", "TH0P", "TO0P", "Tm0P", NULL },
/* Set 11: Macbook 5,1 */
	{ "TB0T", "TB1T", "TB2T", "TB3T", "TC0D", "TC0P", "TN0D", "TN0P",
	  "TTF0", "Th0H", "Th1H", "ThFH", "Ts0P", "Ts0S", NULL },
/* Set 12: Macbook Pro 5,1 */
	{ "TB0T", "TB1T", "TB2T", "TB3T", "TC0D", "TC0F", "TC0P", "TG0D",
	  "TG0F", "TG0H", "TG0P", "TG0T", "TG1H", "TN0D", "TN0P", "TTF0",
	  "Th2H", "Tm0P", "Ts0P", "Ts0S", NULL },
/* Set 13: iMac 8,1 */
	{ "TA0P", "TC0D", "TC0H", "TC0P", "TG0D", "TG0H", "TG0P", "TH0P",
	  "TL0P", "TO0P", "TW0P", "Tm0P", "Tp0P", NULL },
};

/* List of keys used to read/write fan speeds */
static const char* fan_speed_keys[] = {
	FAN_ACTUAL_SPEED,
	FAN_MIN_SPEED,
	FAN_MAX_SPEED,
	FAN_SAFE_SPEED,
	FAN_TARGET_SPEED
};

#define INIT_TIMEOUT_MSECS	5000	/* wait up to 5s for device init ... */
#define INIT_WAIT_MSECS		50	/* ... in 50ms increments */

#define APPLESMC_POLL_INTERVAL	50	/* msecs */
#define APPLESMC_INPUT_FUZZ	4	/* input event threshold */
#define APPLESMC_INPUT_FLAT	4

#define SENSOR_X 0
#define SENSOR_Y 1
#define SENSOR_Z 2

/* Structure to be passed to DMI_MATCH function */
struct dmi_match_data {
/* Indicates whether this computer has an accelerometer. */
	int accelerometer;
/* Indicates whether this computer has light sensors and keyboard backlight. */
	int light;
/* Indicates which temperature sensors set to use. */
	int temperature_set;
};

static const int debug;
static struct platform_device *pdev;
static s16 rest_x;
static s16 rest_y;
static struct device *hwmon_dev;
static struct input_polled_dev *applesmc_idev;

/* Indicates whether this computer has an accelerometer. */
static unsigned int applesmc_accelerometer;

/* Indicates whether this computer has light sensors and keyboard backlight. */
static unsigned int applesmc_light;

/* Indicates which temperature sensors set to use. */
static unsigned int applesmc_temperature_set;

static DEFINE_MUTEX(applesmc_lock);

/*
 * Last index written to key_at_index sysfs file, and value to use for all other
 * key_at_index_* sysfs files.
 */
static unsigned int key_at_index;

static struct workqueue_struct *applesmc_led_wq;

/*
 * __wait_status - Wait up to 32ms for the status port to get a certain value
 * (masked with 0x0f), returning zero if the value is obtained.  Callers must
 * hold applesmc_lock.
 */
static int __wait_status(u8 val)
{
	int us;

	val = val & APPLESMC_STATUS_MASK;

	for (us = APPLESMC_MIN_WAIT; us < APPLESMC_MAX_WAIT; us <<= 1) {
		udelay(us);
		if ((inb(APPLESMC_CMD_PORT) & APPLESMC_STATUS_MASK) == val) {
			if (debug)
				printk(KERN_DEBUG
					"Waited %d us for status %x\n",
					2 * us - APPLESMC_MIN_WAIT, val);
			return 0;
		}
	}

	printk(KERN_WARNING "applesmc: wait status failed: %x != %x\n",
						val, inb(APPLESMC_CMD_PORT));

	return -EIO;
}

/*
 * special treatment of command port - on newer macbooks, it seems necessary
 * to resend the command byte before polling the status again. Callers must
 * hold applesmc_lock.
 */
static int send_command(u8 cmd)
{
	int us;
	for (us = APPLESMC_MIN_WAIT; us < APPLESMC_MAX_WAIT; us <<= 1) {
		outb(cmd, APPLESMC_CMD_PORT);
		udelay(us);
		if ((inb(APPLESMC_CMD_PORT) & APPLESMC_STATUS_MASK) == 0x0c)
			return 0;
	}
	printk(KERN_WARNING "applesmc: command failed: %x -> %x\n",
		cmd, inb(APPLESMC_CMD_PORT));
	return -EIO;
}

/*
 * applesmc_read_key - reads len bytes from a given key, and put them in buffer.
 * Returns zero on success or a negative error on failure. Callers must
 * hold applesmc_lock.
 */
static int applesmc_read_key(const char* key, u8* buffer, u8 len)
{
	int i;

	if (len > APPLESMC_MAX_DATA_LENGTH) {
		printk(KERN_ERR	"applesmc_read_key: cannot read more than "
					"%d bytes\n", APPLESMC_MAX_DATA_LENGTH);
		return -EINVAL;
	}

	if (send_command(APPLESMC_READ_CMD))
		return -EIO;

	for (i = 0; i < 4; i++) {
		outb(key[i], APPLESMC_DATA_PORT);
		if (__wait_status(0x04))
			return -EIO;
	}
	if (debug)
		printk(KERN_DEBUG "<%s", key);

	outb(len, APPLESMC_DATA_PORT);
	if (debug)
		printk(KERN_DEBUG ">%x", len);

	for (i = 0; i < len; i++) {
		if (__wait_status(0x05))
			return -EIO;
		buffer[i] = inb(APPLESMC_DATA_PORT);
		if (debug)
			printk(KERN_DEBUG "<%x", buffer[i]);
	}
	if (debug)
		printk(KERN_DEBUG "\n");

	return 0;
}

/*
 * applesmc_write_key - writes len bytes from buffer to a given key.
 * Returns zero on success or a negative error on failure. Callers must
 * hold applesmc_lock.
 */
static int applesmc_write_key(const char* key, u8* buffer, u8 len)
{
	int i;

	if (len > APPLESMC_MAX_DATA_LENGTH) {
		printk(KERN_ERR	"applesmc_write_key: cannot write more than "
					"%d bytes\n", APPLESMC_MAX_DATA_LENGTH);
		return -EINVAL;
	}

	if (send_command(APPLESMC_WRITE_CMD))
		return -EIO;

	for (i = 0; i < 4; i++) {
		outb(key[i], APPLESMC_DATA_PORT);
		if (__wait_status(0x04))
			return -EIO;
	}

	outb(len, APPLESMC_DATA_PORT);

	for (i = 0; i < len; i++) {
		if (__wait_status(0x04))
			return -EIO;
		outb(buffer[i], APPLESMC_DATA_PORT);
	}

	return 0;
}

/*
 * applesmc_get_key_at_index - get key at index, and put the result in key
 * (char[6]). Returns zero on success or a negative error on failure. Callers
 * must hold applesmc_lock.
 */
static int applesmc_get_key_at_index(int index, char* key)
{
	int i;
	u8 readkey[4];
	readkey[0] = index >> 24;
	readkey[1] = index >> 16;
	readkey[2] = index >> 8;
	readkey[3] = index;

	if (send_command(APPLESMC_GET_KEY_BY_INDEX_CMD))
		return -EIO;

	for (i = 0; i < 4; i++) {
		outb(readkey[i], APPLESMC_DATA_PORT);
		if (__wait_status(0x04))
			return -EIO;
	}

	outb(4, APPLESMC_DATA_PORT);

	for (i = 0; i < 4; i++) {
		if (__wait_status(0x05))
			return -EIO;
		key[i] = inb(APPLESMC_DATA_PORT);
	}
	key[4] = 0;

	return 0;
}

/*
 * applesmc_get_key_type - get key type, and put the result in type (char[6]).
 * Returns zero on success or a negative error on failure. Callers must
 * hold applesmc_lock.
 */
static int applesmc_get_key_type(char* key, char* type)
{
	int i;

	if (send_command(APPLESMC_GET_KEY_TYPE_CMD))
		return -EIO;

	for (i = 0; i < 4; i++) {
		outb(key[i], APPLESMC_DATA_PORT);
		if (__wait_status(0x04))
			return -EIO;
	}

	outb(6, APPLESMC_DATA_PORT);

	for (i = 0; i < 6; i++) {
		if (__wait_status(0x05))
			return -EIO;
		type[i] = inb(APPLESMC_DATA_PORT);
	}
	type[5] = 0;

	return 0;
}

/*
 * applesmc_read_motion_sensor - Read motion sensor (X, Y or Z). Callers must
 * hold applesmc_lock.
 */
static int applesmc_read_motion_sensor(int index, s16* value)
{
	u8 buffer[2];
	int ret;

	switch (index) {
	case SENSOR_X:
		ret = applesmc_read_key(MOTION_SENSOR_X_KEY, buffer, 2);
		break;
	case SENSOR_Y:
		ret = applesmc_read_key(MOTION_SENSOR_Y_KEY, buffer, 2);
		break;
	case SENSOR_Z:
		ret = applesmc_read_key(MOTION_SENSOR_Z_KEY, buffer, 2);
		break;
	default:
		ret = -EINVAL;
	}

	*value = ((s16)buffer[0] << 8) | buffer[1];

	return ret;
}

/*
 * applesmc_device_init - initialize the accelerometer.  Returns zero on success
 * and negative error code on failure.  Can sleep.
 */
static int applesmc_device_init(void)
{
	int total, ret = -ENXIO;
	u8 buffer[2];

	if (!applesmc_accelerometer)
		return 0;

	mutex_lock(&applesmc_lock);

	for (total = INIT_TIMEOUT_MSECS; total > 0; total -= INIT_WAIT_MSECS) {
		if (debug)
			printk(KERN_DEBUG "applesmc try %d\n", total);
		if (!applesmc_read_key(MOTION_SENSOR_KEY, buffer, 2) &&
				(buffer[0] != 0x00 || buffer[1] != 0x00)) {
			if (total == INIT_TIMEOUT_MSECS) {
				printk(KERN_DEBUG "applesmc: device has"
						" already been initialized"
						" (0x%02x, 0x%02x).\n",
						buffer[0], buffer[1]);
			} else {
				printk(KERN_DEBUG "applesmc: device"
						" successfully initialized"
						" (0x%02x, 0x%02x).\n",
						buffer[0], buffer[1]);
			}
			ret = 0;
			goto out;
		}
		buffer[0] = 0xe0;
		buffer[1] = 0x00;
		applesmc_write_key(MOTION_SENSOR_KEY, buffer, 2);
		msleep(INIT_WAIT_MSECS);
	}

	printk(KERN_WARNING "applesmc: failed to init the device\n");

out:
	mutex_unlock(&applesmc_lock);
	return ret;
}

/*
 * applesmc_get_fan_count - get the number of fans. Callers must NOT hold
 * applesmc_lock.
 */
static int applesmc_get_fan_count(void)
{
	int ret;
	u8 buffer[1];

	mutex_lock(&applesmc_lock);

	ret = applesmc_read_key(FANS_COUNT, buffer, 1);

	mutex_unlock(&applesmc_lock);
	if (ret)
		return ret;
	else
		return buffer[0];
}

/* Device model stuff */
static int applesmc_probe(struct platform_device *dev)
{
	int ret;

	ret = applesmc_device_init();
	if (ret)
		return ret;

	printk(KERN_INFO "applesmc: device successfully initialized.\n");
	return 0;
}

static int applesmc_resume(struct platform_device *dev)
{
	return applesmc_device_init();
}

static struct platform_driver applesmc_driver = {
	.probe = applesmc_probe,
	.resume = applesmc_resume,
	.driver	= {
		.name = "applesmc",
		.owner = THIS_MODULE,
	},
};

/*
 * applesmc_calibrate - Set our "resting" values.  Callers must
 * hold applesmc_lock.
 */
static void applesmc_calibrate(void)
{
	applesmc_read_motion_sensor(SENSOR_X, &rest_x);
	applesmc_read_motion_sensor(SENSOR_Y, &rest_y);
	rest_x = -rest_x;
}

static void applesmc_idev_poll(struct input_polled_dev *dev)
{
	struct input_dev *idev = dev->input;
	s16 x, y;

	mutex_lock(&applesmc_lock);

	if (applesmc_read_motion_sensor(SENSOR_X, &x))
		goto out;
	if (applesmc_read_motion_sensor(SENSOR_Y, &y))
		goto out;

	x = -x;
	input_report_abs(idev, ABS_X, x - rest_x);
	input_report_abs(idev, ABS_Y, y - rest_y);
	input_sync(idev);

out:
	mutex_unlock(&applesmc_lock);
}

/* Sysfs Files */

static ssize_t applesmc_name_show(struct device *dev,
				   struct device_attribute *attr, char *buf)
{
	return snprintf(buf, PAGE_SIZE, "applesmc\n");
}

static ssize_t applesmc_position_show(struct device *dev,
				   struct device_attribute *attr, char *buf)
{
	int ret;
	s16 x, y, z;

	mutex_lock(&applesmc_lock);

	ret = applesmc_read_motion_sensor(SENSOR_X, &x);
	if (ret)
		goto out;
	ret = applesmc_read_motion_sensor(SENSOR_Y, &y);
	if (ret)
		goto out;
	ret = applesmc_read_motion_sensor(SENSOR_Z, &z);
	if (ret)
		goto out;

out:
	mutex_unlock(&applesmc_lock);
	if (ret)
		return ret;
	else
		return snprintf(buf, PAGE_SIZE, "(%d,%d,%d)\n", x, y, z);
}

static ssize_t applesmc_light_show(struct device *dev,
				struct device_attribute *attr, char *sysfsbuf)
{
	static int data_length;
	int ret;
	u8 left = 0, right = 0;
	u8 buffer[10], query[6];

	mutex_lock(&applesmc_lock);

	if (!data_length) {
		ret = applesmc_get_key_type(LIGHT_SENSOR_LEFT_KEY, query);
		if (ret)
			goto out;
		data_length = clamp_val(query[0], 0, 10);
		printk(KERN_INFO "applesmc: light sensor data length set to "
			"%d\n", data_length);
	}

	ret = applesmc_read_key(LIGHT_SENSOR_LEFT_KEY, buffer, data_length);
	left = buffer[2];
	if (ret)
		goto out;
	ret = applesmc_read_key(LIGHT_SENSOR_RIGHT_KEY, buffer, data_length);
	right = buffer[2];

out:
	mutex_unlock(&applesmc_lock);
	if (ret)
		return ret;
	else
		return snprintf(sysfsbuf, PAGE_SIZE, "(%d,%d)\n", left, right);
}

/* Displays degree Celsius * 1000 */
static ssize_t applesmc_show_temperature(struct device *dev,
			struct device_attribute *devattr, char *sysfsbuf)
{
	int ret;
	u8 buffer[2];
	unsigned int temp;
	struct sensor_device_attribute *attr = to_sensor_dev_attr(devattr);
	const char* key =
		temperature_sensors_sets[applesmc_temperature_set][attr->index];

	mutex_lock(&applesmc_lock);

	ret = applesmc_read_key(key, buffer, 2);
	temp = buffer[0]*1000;
	temp += (buffer[1] >> 6) * 250;

	mutex_unlock(&applesmc_lock);

	if (ret)
		return ret;
	else
		return snprintf(sysfsbuf, PAGE_SIZE, "%u\n", temp);
}

static ssize_t applesmc_show_fan_speed(struct device *dev,
				struct device_attribute *attr, char *sysfsbuf)
{
	int ret;
	unsigned int speed = 0;
	char newkey[5];
	u8 buffer[2];
	struct sensor_device_attribute_2 *sensor_attr =
						to_sensor_dev_attr_2(attr);

	newkey[0] = fan_speed_keys[sensor_attr->nr][0];
	newkey[1] = '0' + sensor_attr->index;
	newkey[2] = fan_speed_keys[sensor_attr->nr][2];
	newkey[3] = fan_speed_keys[sensor_attr->nr][3];
	newkey[4] = 0;

	mutex_lock(&applesmc_lock);

	ret = applesmc_read_key(newkey, buffer, 2);
	speed = ((buffer[0] << 8 | buffer[1]) >> 2);

	mutex_unlock(&applesmc_lock);
	if (ret)
		return ret;
	else
		return snprintf(sysfsbuf, PAGE_SIZE, "%u\n", speed);
}

static ssize_t applesmc_store_fan_speed(struct device *dev,
					struct device_attribute *attr,
					const char *sysfsbuf, size_t count)
{
	int ret;
	u32 speed;
	char newkey[5];
	u8 buffer[2];
	struct sensor_device_attribute_2 *sensor_attr =
						to_sensor_dev_attr_2(attr);

	speed = simple_strtoul(sysfsbuf, NULL, 10);

	if (speed > 0x4000) /* Bigger than a 14-bit value */
		return -EINVAL;

	newkey[0] = fan_speed_keys[sensor_attr->nr][0];
	newkey[1] = '0' + sensor_attr->index;
	newkey[2] = fan_speed_keys[sensor_attr->nr][2];
	newkey[3] = fan_speed_keys[sensor_attr->nr][3];
	newkey[4] = 0;

	mutex_lock(&applesmc_lock);

	buffer[0] = (speed >> 6) & 0xff;
	buffer[1] = (speed << 2) & 0xff;
	ret = applesmc_write_key(newkey, buffer, 2);

	mutex_unlock(&applesmc_lock);
	if (ret)
		return ret;
	else
		return count;
}

static ssize_t applesmc_show_fan_manual(struct device *dev,
			struct device_attribute *devattr, char *sysfsbuf)
{
	int ret;
	u16 manual = 0;
	u8 buffer[2];
	struct sensor_device_attribute *attr = to_sensor_dev_attr(devattr);

	mutex_lock(&applesmc_lock);

	ret = applesmc_read_key(FANS_MANUAL, buffer, 2);
	manual = ((buffer[0] << 8 | buffer[1]) >> attr->index) & 0x01;

	mutex_unlock(&applesmc_lock);
	if (ret)
		return ret;
	else
		return snprintf(sysfsbuf, PAGE_SIZE, "%d\n", manual);
}

static ssize_t applesmc_store_fan_manual(struct device *dev,
					 struct device_attribute *devattr,
					 const char *sysfsbuf, size_t count)
{
	int ret;
	u8 buffer[2];
	u32 input;
	u16 val;
	struct sensor_device_attribute *attr = to_sensor_dev_attr(devattr);

	input = simple_strtoul(sysfsbuf, NULL, 10);

	mutex_lock(&applesmc_lock);

	ret = applesmc_read_key(FANS_MANUAL, buffer, 2);
	val = (buffer[0] << 8 | buffer[1]);
	if (ret)
		goto out;

	if (input)
		val = val | (0x01 << attr->index);
	else
		val = val & ~(0x01 << attr->index);

	buffer[0] = (val >> 8) & 0xFF;
	buffer[1] = val & 0xFF;

	ret = applesmc_write_key(FANS_MANUAL, buffer, 2);

out:
	mutex_unlock(&applesmc_lock);
	if (ret)
		return ret;
	else
		return count;
}

static ssize_t applesmc_show_fan_position(struct device *dev,
				struct device_attribute *attr, char *sysfsbuf)
{
	int ret;
	char newkey[5];
	u8 buffer[17];
	struct sensor_device_attribute_2 *sensor_attr =
						to_sensor_dev_attr_2(attr);

	newkey[0] = FAN_POSITION[0];
	newkey[1] = '0' + sensor_attr->index;
	newkey[2] = FAN_POSITION[2];
	newkey[3] = FAN_POSITION[3];
	newkey[4] = 0;

	mutex_lock(&applesmc_lock);

	ret = applesmc_read_key(newkey, buffer, 16);
	buffer[16] = 0;

	mutex_unlock(&applesmc_lock);
	if (ret)
		return ret;
	else
		return snprintf(sysfsbuf, PAGE_SIZE, "%s\n", buffer+4);
}

static ssize_t applesmc_calibrate_show(struct device *dev,
				struct device_attribute *attr, char *sysfsbuf)
{
	return snprintf(sysfsbuf, PAGE_SIZE, "(%d,%d)\n", rest_x, rest_y);
}

static ssize_t applesmc_calibrate_store(struct device *dev,
	struct device_attribute *attr, const char *sysfsbuf, size_t count)
{
	mutex_lock(&applesmc_lock);
	applesmc_calibrate();
	mutex_unlock(&applesmc_lock);

	return count;
}

/* Store the next backlight value to be written by the work */
static unsigned int backlight_value;

static void applesmc_backlight_set(struct work_struct *work)
{
	u8 buffer[2];

	mutex_lock(&applesmc_lock);
	buffer[0] = backlight_value;
	buffer[1] = 0x00;
	applesmc_write_key(BACKLIGHT_KEY, buffer, 2);
	mutex_unlock(&applesmc_lock);
}
static DECLARE_WORK(backlight_work, &applesmc_backlight_set);

static void applesmc_brightness_set(struct led_classdev *led_cdev,
						enum led_brightness value)
{
	int ret;

	backlight_value = value;
	ret = queue_work(applesmc_led_wq, &backlight_work);

	if (debug && (!ret))
		printk(KERN_DEBUG "applesmc: work was already on the queue.\n");
}

static ssize_t applesmc_key_count_show(struct device *dev,
				struct device_attribute *attr, char *sysfsbuf)
{
	int ret;
	u8 buffer[4];
	u32 count;

	mutex_lock(&applesmc_lock);

	ret = applesmc_read_key(KEY_COUNT_KEY, buffer, 4);
	count = ((u32)buffer[0]<<24) + ((u32)buffer[1]<<16) +
						((u32)buffer[2]<<8) + buffer[3];

	mutex_unlock(&applesmc_lock);
	if (ret)
		return ret;
	else
		return snprintf(sysfsbuf, PAGE_SIZE, "%d\n", count);
}

static ssize_t applesmc_key_at_index_read_show(struct device *dev,
				struct device_attribute *attr, char *sysfsbuf)
{
	char key[5];
	char info[6];
	int ret;

	mutex_lock(&applesmc_lock);

	ret = applesmc_get_key_at_index(key_at_index, key);

	if (ret || !key[0]) {
		mutex_unlock(&applesmc_lock);

		return -EINVAL;
	}

	ret = applesmc_get_key_type(key, info);

	if (ret) {
		mutex_unlock(&applesmc_lock);

		return ret;
	}

	/*
	 * info[0] maximum value (APPLESMC_MAX_DATA_LENGTH) is much lower than
	 * PAGE_SIZE, so we don't need any checks before writing to sysfsbuf.
	 */
	ret = applesmc_read_key(key, sysfsbuf, info[0]);

	mutex_unlock(&applesmc_lock);

	if (!ret) {
		return info[0];
	} else {
		return ret;
	}
}

static ssize_t applesmc_key_at_index_data_length_show(struct device *dev,
				struct device_attribute *attr, char *sysfsbuf)
{
	char key[5];
	char info[6];
	int ret;

	mutex_lock(&applesmc_lock);

	ret = applesmc_get_key_at_index(key_at_index, key);

	if (ret || !key[0]) {
		mutex_unlock(&applesmc_lock);

		return -EINVAL;
	}

	ret = applesmc_get_key_type(key, info);

	mutex_unlock(&applesmc_lock);

	if (!ret)
		return snprintf(sysfsbuf, PAGE_SIZE, "%d\n", info[0]);
	else
		return ret;
}

static ssize_t applesmc_key_at_index_type_show(struct device *dev,
				struct device_attribute *attr, char *sysfsbuf)
{
	char key[5];
	char info[6];
	int ret;

	mutex_lock(&applesmc_lock);

	ret = applesmc_get_key_at_index(key_at_index, key);

	if (ret || !key[0]) {
		mutex_unlock(&applesmc_lock);

		return -EINVAL;
	}

	ret = applesmc_get_key_type(key, info);

	mutex_unlock(&applesmc_lock);

	if (!ret)
		return snprintf(sysfsbuf, PAGE_SIZE, "%s\n", info+1);
	else
		return ret;
}

static ssize_t applesmc_key_at_index_name_show(struct device *dev,
				struct device_attribute *attr, char *sysfsbuf)
{
	char key[5];
	int ret;

	mutex_lock(&applesmc_lock);

	ret = applesmc_get_key_at_index(key_at_index, key);

	mutex_unlock(&applesmc_lock);

	if (!ret && key[0])
		return snprintf(sysfsbuf, PAGE_SIZE, "%s\n", key);
	else
		return -EINVAL;
}

static ssize_t applesmc_key_at_index_show(struct device *dev,
				struct device_attribute *attr, char *sysfsbuf)
{
	return snprintf(sysfsbuf, PAGE_SIZE, "%d\n", key_at_index);
}

static ssize_t applesmc_key_at_index_store(struct device *dev,
	struct device_attribute *attr, const char *sysfsbuf, size_t count)
{
	mutex_lock(&applesmc_lock);

	key_at_index = simple_strtoul(sysfsbuf, NULL, 10);

	mutex_unlock(&applesmc_lock);

	return count;
}

static struct led_classdev applesmc_backlight = {
	.name			= "smc::kbd_backlight",
	.default_trigger	= "nand-disk",
	.brightness_set		= applesmc_brightness_set,
};

static DEVICE_ATTR(name, 0444, applesmc_name_show, NULL);

static DEVICE_ATTR(position, 0444, applesmc_position_show, NULL);
static DEVICE_ATTR(calibrate, 0644,
			applesmc_calibrate_show, applesmc_calibrate_store);

static struct attribute *accelerometer_attributes[] = {
	&dev_attr_position.attr,
	&dev_attr_calibrate.attr,
	NULL
};

static const struct attribute_group accelerometer_attributes_group =
	{ .attrs = accelerometer_attributes };

static DEVICE_ATTR(light, 0444, applesmc_light_show, NULL);

static DEVICE_ATTR(key_count, 0444, applesmc_key_count_show, NULL);
static DEVICE_ATTR(key_at_index, 0644,
		applesmc_key_at_index_show, applesmc_key_at_index_store);
static DEVICE_ATTR(key_at_index_name, 0444,
					applesmc_key_at_index_name_show, NULL);
static DEVICE_ATTR(key_at_index_type, 0444,
					applesmc_key_at_index_type_show, NULL);
static DEVICE_ATTR(key_at_index_data_length, 0444,
				applesmc_key_at_index_data_length_show, NULL);
static DEVICE_ATTR(key_at_index_data, 0444,
				applesmc_key_at_index_read_show, NULL);

static struct attribute *key_enumeration_attributes[] = {
	&dev_attr_key_count.attr,
	&dev_attr_key_at_index.attr,
	&dev_attr_key_at_index_name.attr,
	&dev_attr_key_at_index_type.attr,
	&dev_attr_key_at_index_data_length.attr,
	&dev_attr_key_at_index_data.attr,
	NULL
};

static const struct attribute_group key_enumeration_group =
	{ .attrs = key_enumeration_attributes };

/*
 * Macro defining SENSOR_DEVICE_ATTR for a fan sysfs entries.
 *  - show actual speed
 *  - show/store minimum speed
 *  - show maximum speed
 *  - show safe speed
 *  - show/store target speed
 *  - show/store manual mode
 */
#define sysfs_fan_speeds_offset(offset) \
static SENSOR_DEVICE_ATTR_2(fan##offset##_input, S_IRUGO, \
			applesmc_show_fan_speed, NULL, 0, offset-1); \
\
static SENSOR_DEVICE_ATTR_2(fan##offset##_min, S_IRUGO | S_IWUSR, \
	applesmc_show_fan_speed, applesmc_store_fan_speed, 1, offset-1); \
\
static SENSOR_DEVICE_ATTR_2(fan##offset##_max, S_IRUGO, \
			applesmc_show_fan_speed, NULL, 2, offset-1); \
\
static SENSOR_DEVICE_ATTR_2(fan##offset##_safe, S_IRUGO, \
			applesmc_show_fan_speed, NULL, 3, offset-1); \
\
static SENSOR_DEVICE_ATTR_2(fan##offset##_output, S_IRUGO | S_IWUSR, \
	applesmc_show_fan_speed, applesmc_store_fan_speed, 4, offset-1); \
\
static SENSOR_DEVICE_ATTR(fan##offset##_manual, S_IRUGO | S_IWUSR, \
	applesmc_show_fan_manual, applesmc_store_fan_manual, offset-1); \
\
static SENSOR_DEVICE_ATTR(fan##offset##_label, S_IRUGO, \
	applesmc_show_fan_position, NULL, offset-1); \
\
static struct attribute *fan##offset##_attributes[] = { \
	&sensor_dev_attr_fan##offset##_input.dev_attr.attr, \
	&sensor_dev_attr_fan##offset##_min.dev_attr.attr, \
	&sensor_dev_attr_fan##offset##_max.dev_attr.attr, \
	&sensor_dev_attr_fan##offset##_safe.dev_attr.attr, \
	&sensor_dev_attr_fan##offset##_output.dev_attr.attr, \
	&sensor_dev_attr_fan##offset##_manual.dev_attr.attr, \
	&sensor_dev_attr_fan##offset##_label.dev_attr.attr, \
	NULL \
};

/*
 * Create the needed functions for each fan using the macro defined above
 * (4 fans are supported)
 */
sysfs_fan_speeds_offset(1);
sysfs_fan_speeds_offset(2);
sysfs_fan_speeds_offset(3);
sysfs_fan_speeds_offset(4);

static const struct attribute_group fan_attribute_groups[] = {
	{ .attrs = fan1_attributes },
	{ .attrs = fan2_attributes },
	{ .attrs = fan3_attributes },
	{ .attrs = fan4_attributes },
};

/*
 * Temperature sensors sysfs entries.
 */
static SENSOR_DEVICE_ATTR(temp1_input, S_IRUGO,
					applesmc_show_temperature, NULL, 0);
static SENSOR_DEVICE_ATTR(temp2_input, S_IRUGO,
					applesmc_show_temperature, NULL, 1);
static SENSOR_DEVICE_ATTR(temp3_input, S_IRUGO,
					applesmc_show_temperature, NULL, 2);
static SENSOR_DEVICE_ATTR(temp4_input, S_IRUGO,
					applesmc_show_temperature, NULL, 3);
static SENSOR_DEVICE_ATTR(temp5_input, S_IRUGO,
					applesmc_show_temperature, NULL, 4);
static SENSOR_DEVICE_ATTR(temp6_input, S_IRUGO,
					applesmc_show_temperature, NULL, 5);
static SENSOR_DEVICE_ATTR(temp7_input, S_IRUGO,
					applesmc_show_temperature, NULL, 6);
static SENSOR_DEVICE_ATTR(temp8_input, S_IRUGO,
					applesmc_show_temperature, NULL, 7);
static SENSOR_DEVICE_ATTR(temp9_input, S_IRUGO,
					applesmc_show_temperature, NULL, 8);
static SENSOR_DEVICE_ATTR(temp10_input, S_IRUGO,
					applesmc_show_temperature, NULL, 9);
static SENSOR_DEVICE_ATTR(temp11_input, S_IRUGO,
					applesmc_show_temperature, NULL, 10);
static SENSOR_DEVICE_ATTR(temp12_input, S_IRUGO,
					applesmc_show_temperature, NULL, 11);
static SENSOR_DEVICE_ATTR(temp13_input, S_IRUGO,
					applesmc_show_temperature, NULL, 12);
static SENSOR_DEVICE_ATTR(temp14_input, S_IRUGO,
					applesmc_show_temperature, NULL, 13);
static SENSOR_DEVICE_ATTR(temp15_input, S_IRUGO,
					applesmc_show_temperature, NULL, 14);
static SENSOR_DEVICE_ATTR(temp16_input, S_IRUGO,
					applesmc_show_temperature, NULL, 15);
static SENSOR_DEVICE_ATTR(temp17_input, S_IRUGO,
					applesmc_show_temperature, NULL, 16);
static SENSOR_DEVICE_ATTR(temp18_input, S_IRUGO,
					applesmc_show_temperature, NULL, 17);
static SENSOR_DEVICE_ATTR(temp19_input, S_IRUGO,
					applesmc_show_temperature, NULL, 18);
static SENSOR_DEVICE_ATTR(temp20_input, S_IRUGO,
					applesmc_show_temperature, NULL, 19);
static SENSOR_DEVICE_ATTR(temp21_input, S_IRUGO,
					applesmc_show_temperature, NULL, 20);
static SENSOR_DEVICE_ATTR(temp22_input, S_IRUGO,
					applesmc_show_temperature, NULL, 21);
static SENSOR_DEVICE_ATTR(temp23_input, S_IRUGO,
					applesmc_show_temperature, NULL, 22);
static SENSOR_DEVICE_ATTR(temp24_input, S_IRUGO,
					applesmc_show_temperature, NULL, 23);
static SENSOR_DEVICE_ATTR(temp25_input, S_IRUGO,
					applesmc_show_temperature, NULL, 24);
static SENSOR_DEVICE_ATTR(temp26_input, S_IRUGO,
					applesmc_show_temperature, NULL, 25);
static SENSOR_DEVICE_ATTR(temp27_input, S_IRUGO,
					applesmc_show_temperature, NULL, 26);
static SENSOR_DEVICE_ATTR(temp28_input, S_IRUGO,
					applesmc_show_temperature, NULL, 27);
static SENSOR_DEVICE_ATTR(temp29_input, S_IRUGO,
					applesmc_show_temperature, NULL, 28);
static SENSOR_DEVICE_ATTR(temp30_input, S_IRUGO,
					applesmc_show_temperature, NULL, 29);
static SENSOR_DEVICE_ATTR(temp31_input, S_IRUGO,
					applesmc_show_temperature, NULL, 30);
static SENSOR_DEVICE_ATTR(temp32_input, S_IRUGO,
					applesmc_show_temperature, NULL, 31);
static SENSOR_DEVICE_ATTR(temp33_input, S_IRUGO,
					applesmc_show_temperature, NULL, 32);
static SENSOR_DEVICE_ATTR(temp34_input, S_IRUGO,
					applesmc_show_temperature, NULL, 33);
static SENSOR_DEVICE_ATTR(temp35_input, S_IRUGO,
					applesmc_show_temperature, NULL, 34);

static struct attribute *temperature_attributes[] = {
	&sensor_dev_attr_temp1_input.dev_attr.attr,
	&sensor_dev_attr_temp2_input.dev_attr.attr,
	&sensor_dev_attr_temp3_input.dev_attr.attr,
	&sensor_dev_attr_temp4_input.dev_attr.attr,
	&sensor_dev_attr_temp5_input.dev_attr.attr,
	&sensor_dev_attr_temp6_input.dev_attr.attr,
	&sensor_dev_attr_temp7_input.dev_attr.attr,
	&sensor_dev_attr_temp8_input.dev_attr.attr,
	&sensor_dev_attr_temp9_input.dev_attr.attr,
	&sensor_dev_attr_temp10_input.dev_attr.attr,
	&sensor_dev_attr_temp11_input.dev_attr.attr,
	&sensor_dev_attr_temp12_input.dev_attr.attr,
	&sensor_dev_attr_temp13_input.dev_attr.attr,
	&sensor_dev_attr_temp14_input.dev_attr.attr,
	&sensor_dev_attr_temp15_input.dev_attr.attr,
	&sensor_dev_attr_temp16_input.dev_attr.attr,
	&sensor_dev_attr_temp17_input.dev_attr.attr,
	&sensor_dev_attr_temp18_input.dev_attr.attr,
	&sensor_dev_attr_temp19_input.dev_attr.attr,
	&sensor_dev_attr_temp20_input.dev_attr.attr,
	&sensor_dev_attr_temp21_input.dev_attr.attr,
	&sensor_dev_attr_temp22_input.dev_attr.attr,
	&sensor_dev_attr_temp23_input.dev_attr.attr,
	&sensor_dev_attr_temp24_input.dev_attr.attr,
	&sensor_dev_attr_temp25_input.dev_attr.attr,
	&sensor_dev_attr_temp26_input.dev_attr.attr,
	&sensor_dev_attr_temp27_input.dev_attr.attr,
	&sensor_dev_attr_temp28_input.dev_attr.attr,
	&sensor_dev_attr_temp29_input.dev_attr.attr,
	&sensor_dev_attr_temp30_input.dev_attr.attr,
	&sensor_dev_attr_temp31_input.dev_attr.attr,
	&sensor_dev_attr_temp32_input.dev_attr.attr,
	&sensor_dev_attr_temp33_input.dev_attr.attr,
	&sensor_dev_attr_temp34_input.dev_attr.attr,
	&sensor_dev_attr_temp35_input.dev_attr.attr,
	NULL
};

static const struct attribute_group temperature_attributes_group =
	{ .attrs = temperature_attributes };

/* Module stuff */

/*
 * applesmc_dmi_match - found a match.  return one, short-circuiting the hunt.
 */
static int applesmc_dmi_match(const struct dmi_system_id *id)
{
	int i = 0;
	struct dmi_match_data* dmi_data = id->driver_data;
	printk(KERN_INFO "applesmc: %s detected:\n", id->ident);
	applesmc_accelerometer = dmi_data->accelerometer;
	printk(KERN_INFO "applesmc:  - Model %s accelerometer\n",
				applesmc_accelerometer ? "with" : "without");
	applesmc_light = dmi_data->light;
	printk(KERN_INFO "applesmc:  - Model %s light sensors and backlight\n",
					applesmc_light ? "with" : "without");

	applesmc_temperature_set =  dmi_data->temperature_set;
	while (temperature_sensors_sets[applesmc_temperature_set][i] != NULL)
		i++;
	printk(KERN_INFO "applesmc:  - Model with %d temperature sensors\n", i);
	return 1;
}

/* Create accelerometer ressources */
static int applesmc_create_accelerometer(void)
{
	struct input_dev *idev;
	int ret;

	ret = sysfs_create_group(&pdev->dev.kobj,
					&accelerometer_attributes_group);
	if (ret)
		goto out;

	applesmc_idev = input_allocate_polled_device();
	if (!applesmc_idev) {
		ret = -ENOMEM;
		goto out_sysfs;
	}

	applesmc_idev->poll = applesmc_idev_poll;
	applesmc_idev->poll_interval = APPLESMC_POLL_INTERVAL;

	/* initial calibrate for the input device */
	applesmc_calibrate();

	/* initialize the input device */
	idev = applesmc_idev->input;
	idev->name = "applesmc";
	idev->id.bustype = BUS_HOST;
	idev->dev.parent = &pdev->dev;
	idev->evbit[0] = BIT_MASK(EV_ABS);
	input_set_abs_params(idev, ABS_X,
			-256, 256, APPLESMC_INPUT_FUZZ, APPLESMC_INPUT_FLAT);
	input_set_abs_params(idev, ABS_Y,
			-256, 256, APPLESMC_INPUT_FUZZ, APPLESMC_INPUT_FLAT);

	ret = input_register_polled_device(applesmc_idev);
	if (ret)
		goto out_idev;

	return 0;

out_idev:
	input_free_polled_device(applesmc_idev);

out_sysfs:
	sysfs_remove_group(&pdev->dev.kobj, &accelerometer_attributes_group);

out:
	printk(KERN_WARNING "applesmc: driver init failed (ret=%d)!\n", ret);
	return ret;
}

/* Release all ressources used by the accelerometer */
static void applesmc_release_accelerometer(void)
{
	input_unregister_polled_device(applesmc_idev);
	input_free_polled_device(applesmc_idev);
	sysfs_remove_group(&pdev->dev.kobj, &accelerometer_attributes_group);
}

static __initdata struct dmi_match_data applesmc_dmi_data[] = {
/* MacBook Pro: accelerometer, backlight and temperature set 0 */
	{ .accelerometer = 1, .light = 1, .temperature_set = 0 },
/* MacBook2: accelerometer and temperature set 1 */
	{ .accelerometer = 1, .light = 0, .temperature_set = 1 },
/* MacBook: accelerometer and temperature set 2 */
	{ .accelerometer = 1, .light = 0, .temperature_set = 2 },
/* MacMini: temperature set 3 */
	{ .accelerometer = 0, .light = 0, .temperature_set = 3 },
/* MacPro: temperature set 4 */
	{ .accelerometer = 0, .light = 0, .temperature_set = 4 },
/* iMac: temperature set 5 */
	{ .accelerometer = 0, .light = 0, .temperature_set = 5 },
/* MacBook3, MacBook4: accelerometer and temperature set 6 */
	{ .accelerometer = 1, .light = 0, .temperature_set = 6 },
/* MacBook Air: accelerometer, backlight and temperature set 7 */
	{ .accelerometer = 1, .light = 1, .temperature_set = 7 },
/* MacBook Pro 4: accelerometer, backlight and temperature set 8 */
	{ .accelerometer = 1, .light = 1, .temperature_set = 8 },
/* MacBook Pro 3: accelerometer, backlight and temperature set 9 */
	{ .accelerometer = 1, .light = 1, .temperature_set = 9 },
/* iMac 5: light sensor only, temperature set 10 */
	{ .accelerometer = 0, .light = 0, .temperature_set = 10 },
/* MacBook 5: accelerometer, backlight and temperature set 11 */
	{ .accelerometer = 1, .light = 1, .temperature_set = 11 },
/* MacBook Pro 5: accelerometer, backlight and temperature set 12 */
	{ .accelerometer = 1, .light = 1, .temperature_set = 12 },
/* iMac 8: light sensor only, temperature set 13 */
	{ .accelerometer = 0, .light = 0, .temperature_set = 13 },
};

/* Note that DMI_MATCH(...,"MacBook") will match "MacBookPro1,1".
 * So we need to put "Apple MacBook Pro" before "Apple MacBook". */
static __initdata struct dmi_system_id applesmc_whitelist[] = {
	{ applesmc_dmi_match, "Apple MacBook Air", {
	  DMI_MATCH(DMI_BOARD_VENDOR, "Apple"),
	  DMI_MATCH(DMI_PRODUCT_NAME, "MacBookAir") },
		&applesmc_dmi_data[7]},
	{ applesmc_dmi_match, "Apple MacBook Pro 5", {
	  DMI_MATCH(DMI_BOARD_VENDOR, "Apple"),
	  DMI_MATCH(DMI_PRODUCT_NAME, "MacBookPro5") },
		&applesmc_dmi_data[12]},
	{ applesmc_dmi_match, "Apple MacBook Pro 4", {
	  DMI_MATCH(DMI_BOARD_VENDOR, "Apple"),
	  DMI_MATCH(DMI_PRODUCT_NAME, "MacBookPro4") },
		&applesmc_dmi_data[8]},
	{ applesmc_dmi_match, "Apple MacBook Pro 3", {
	  DMI_MATCH(DMI_BOARD_VENDOR, "Apple"),
	  DMI_MATCH(DMI_PRODUCT_NAME, "MacBookPro3") },
		&applesmc_dmi_data[9]},
	{ applesmc_dmi_match, "Apple MacBook Pro", {
	  DMI_MATCH(DMI_BOARD_VENDOR,"Apple"),
	  DMI_MATCH(DMI_PRODUCT_NAME,"MacBookPro") },
		&applesmc_dmi_data[0]},
	{ applesmc_dmi_match, "Apple MacBook (v2)", {
	  DMI_MATCH(DMI_BOARD_VENDOR,"Apple"),
	  DMI_MATCH(DMI_PRODUCT_NAME,"MacBook2") },
		&applesmc_dmi_data[1]},
	{ applesmc_dmi_match, "Apple MacBook (v3)", {
	  DMI_MATCH(DMI_BOARD_VENDOR,"Apple"),
	  DMI_MATCH(DMI_PRODUCT_NAME,"MacBook3") },
		&applesmc_dmi_data[6]},
<<<<<<< HEAD
=======
	{ applesmc_dmi_match, "Apple MacBook 4", {
	  DMI_MATCH(DMI_BOARD_VENDOR, "Apple"),
	  DMI_MATCH(DMI_PRODUCT_NAME, "MacBook4") },
		&applesmc_dmi_data[6]},
>>>>>>> a39c4ad1
	{ applesmc_dmi_match, "Apple MacBook 5", {
	  DMI_MATCH(DMI_BOARD_VENDOR, "Apple"),
	  DMI_MATCH(DMI_PRODUCT_NAME, "MacBook5") },
		&applesmc_dmi_data[11]},
	{ applesmc_dmi_match, "Apple MacBook", {
	  DMI_MATCH(DMI_BOARD_VENDOR,"Apple"),
	  DMI_MATCH(DMI_PRODUCT_NAME,"MacBook") },
		&applesmc_dmi_data[2]},
	{ applesmc_dmi_match, "Apple Macmini", {
	  DMI_MATCH(DMI_BOARD_VENDOR,"Apple"),
	  DMI_MATCH(DMI_PRODUCT_NAME,"Macmini") },
		&applesmc_dmi_data[3]},
	{ applesmc_dmi_match, "Apple MacPro2", {
	  DMI_MATCH(DMI_BOARD_VENDOR,"Apple"),
	  DMI_MATCH(DMI_PRODUCT_NAME,"MacPro2") },
		&applesmc_dmi_data[4]},
	{ applesmc_dmi_match, "Apple iMac 8", {
	  DMI_MATCH(DMI_BOARD_VENDOR, "Apple"),
	  DMI_MATCH(DMI_PRODUCT_NAME, "iMac8") },
		&applesmc_dmi_data[13]},
	{ applesmc_dmi_match, "Apple iMac 5", {
	  DMI_MATCH(DMI_BOARD_VENDOR, "Apple"),
	  DMI_MATCH(DMI_PRODUCT_NAME, "iMac5") },
		&applesmc_dmi_data[10]},
	{ applesmc_dmi_match, "Apple iMac", {
	  DMI_MATCH(DMI_BOARD_VENDOR,"Apple"),
	  DMI_MATCH(DMI_PRODUCT_NAME,"iMac") },
		&applesmc_dmi_data[5]},
	{ .ident = NULL }
};

static int __init applesmc_init(void)
{
	int ret;
	int count;
	int i;

	if (!dmi_check_system(applesmc_whitelist)) {
		printk(KERN_WARNING "applesmc: supported laptop not found!\n");
		ret = -ENODEV;
		goto out;
	}

	if (!request_region(APPLESMC_DATA_PORT, APPLESMC_NR_PORTS,
								"applesmc")) {
		ret = -ENXIO;
		goto out;
	}

	ret = platform_driver_register(&applesmc_driver);
	if (ret)
		goto out_region;

	pdev = platform_device_register_simple("applesmc", APPLESMC_DATA_PORT,
					       NULL, 0);
	if (IS_ERR(pdev)) {
		ret = PTR_ERR(pdev);
		goto out_driver;
	}

	ret = sysfs_create_file(&pdev->dev.kobj, &dev_attr_name.attr);
	if (ret)
		goto out_device;

	/* Create key enumeration sysfs files */
	ret = sysfs_create_group(&pdev->dev.kobj, &key_enumeration_group);
	if (ret)
		goto out_name;

	/* create fan files */
	count = applesmc_get_fan_count();
	if (count < 0) {
		printk(KERN_ERR "applesmc: Cannot get the number of fans.\n");
	} else {
		printk(KERN_INFO "applesmc: %d fans found.\n", count);

		switch (count) {
		default:
			printk(KERN_WARNING "applesmc: More than 4 fans found,"
					" but at most 4 fans are supported"
						" by the driver.\n");
		case 4:
			ret = sysfs_create_group(&pdev->dev.kobj,
						 &fan_attribute_groups[3]);
			if (ret)
				goto out_key_enumeration;
		case 3:
			ret = sysfs_create_group(&pdev->dev.kobj,
						 &fan_attribute_groups[2]);
			if (ret)
				goto out_key_enumeration;
		case 2:
			ret = sysfs_create_group(&pdev->dev.kobj,
						 &fan_attribute_groups[1]);
			if (ret)
				goto out_key_enumeration;
		case 1:
			ret = sysfs_create_group(&pdev->dev.kobj,
						 &fan_attribute_groups[0]);
			if (ret)
				goto out_fan_1;
		case 0:
			;
		}
	}

	for (i = 0;
	     temperature_sensors_sets[applesmc_temperature_set][i] != NULL;
	     i++) {
		if (temperature_attributes[i] == NULL) {
			printk(KERN_ERR "applesmc: More temperature sensors "
				"in temperature_sensors_sets (at least %i)"
				"than available sysfs files in "
				"temperature_attributes (%i), please report "
				"this bug.\n", i, i-1);
			goto out_temperature;
		}
		ret = sysfs_create_file(&pdev->dev.kobj,
						temperature_attributes[i]);
		if (ret)
			goto out_temperature;
	}

	if (applesmc_accelerometer) {
		ret = applesmc_create_accelerometer();
		if (ret)
			goto out_temperature;
	}

	if (applesmc_light) {
		/* Add light sensor file */
		ret = sysfs_create_file(&pdev->dev.kobj, &dev_attr_light.attr);
		if (ret)
			goto out_accelerometer;

		/* Create the workqueue */
		applesmc_led_wq = create_singlethread_workqueue("applesmc-led");
		if (!applesmc_led_wq) {
			ret = -ENOMEM;
			goto out_light_sysfs;
		}

		/* register as a led device */
		ret = led_classdev_register(&pdev->dev, &applesmc_backlight);
		if (ret < 0)
			goto out_light_wq;
	}

	hwmon_dev = hwmon_device_register(&pdev->dev);
	if (IS_ERR(hwmon_dev)) {
		ret = PTR_ERR(hwmon_dev);
		goto out_light_ledclass;
	}

	printk(KERN_INFO "applesmc: driver successfully loaded.\n");

	return 0;

out_light_ledclass:
	if (applesmc_light)
		led_classdev_unregister(&applesmc_backlight);
out_light_wq:
	if (applesmc_light)
		destroy_workqueue(applesmc_led_wq);
out_light_sysfs:
	if (applesmc_light)
		sysfs_remove_file(&pdev->dev.kobj, &dev_attr_light.attr);
out_accelerometer:
	if (applesmc_accelerometer)
		applesmc_release_accelerometer();
out_temperature:
	sysfs_remove_group(&pdev->dev.kobj, &temperature_attributes_group);
	sysfs_remove_group(&pdev->dev.kobj, &fan_attribute_groups[0]);
out_fan_1:
	sysfs_remove_group(&pdev->dev.kobj, &fan_attribute_groups[1]);
out_key_enumeration:
	sysfs_remove_group(&pdev->dev.kobj, &key_enumeration_group);
out_name:
	sysfs_remove_file(&pdev->dev.kobj, &dev_attr_name.attr);
out_device:
	platform_device_unregister(pdev);
out_driver:
	platform_driver_unregister(&applesmc_driver);
out_region:
	release_region(APPLESMC_DATA_PORT, APPLESMC_NR_PORTS);
out:
	printk(KERN_WARNING "applesmc: driver init failed (ret=%d)!\n", ret);
	return ret;
}

static void __exit applesmc_exit(void)
{
	hwmon_device_unregister(hwmon_dev);
	if (applesmc_light) {
		led_classdev_unregister(&applesmc_backlight);
		destroy_workqueue(applesmc_led_wq);
		sysfs_remove_file(&pdev->dev.kobj, &dev_attr_light.attr);
	}
	if (applesmc_accelerometer)
		applesmc_release_accelerometer();
	sysfs_remove_group(&pdev->dev.kobj, &temperature_attributes_group);
	sysfs_remove_group(&pdev->dev.kobj, &fan_attribute_groups[0]);
	sysfs_remove_group(&pdev->dev.kobj, &fan_attribute_groups[1]);
	sysfs_remove_group(&pdev->dev.kobj, &key_enumeration_group);
	sysfs_remove_file(&pdev->dev.kobj, &dev_attr_name.attr);
	platform_device_unregister(pdev);
	platform_driver_unregister(&applesmc_driver);
	release_region(APPLESMC_DATA_PORT, APPLESMC_NR_PORTS);

	printk(KERN_INFO "applesmc: driver unloaded.\n");
}

module_init(applesmc_init);
module_exit(applesmc_exit);

MODULE_AUTHOR("Nicolas Boichat");
MODULE_DESCRIPTION("Apple SMC");
MODULE_LICENSE("GPL v2");<|MERGE_RESOLUTION|>--- conflicted
+++ resolved
@@ -1329,13 +1329,10 @@
 	  DMI_MATCH(DMI_BOARD_VENDOR,"Apple"),
 	  DMI_MATCH(DMI_PRODUCT_NAME,"MacBook3") },
 		&applesmc_dmi_data[6]},
-<<<<<<< HEAD
-=======
 	{ applesmc_dmi_match, "Apple MacBook 4", {
 	  DMI_MATCH(DMI_BOARD_VENDOR, "Apple"),
 	  DMI_MATCH(DMI_PRODUCT_NAME, "MacBook4") },
 		&applesmc_dmi_data[6]},
->>>>>>> a39c4ad1
 	{ applesmc_dmi_match, "Apple MacBook 5", {
 	  DMI_MATCH(DMI_BOARD_VENDOR, "Apple"),
 	  DMI_MATCH(DMI_PRODUCT_NAME, "MacBook5") },
