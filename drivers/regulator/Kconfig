menuconfig REGULATOR
	bool "Voltage and Current Regulator Support"
	default n
	help
	  Generic Voltage and Current Regulator support.

	  This framework is designed to provide a generic interface to voltage
	  and current regulators within the Linux kernel. It's intended to
	  provide voltage and current control to client or consumer drivers and
	  also provide status information to user space applications through a
	  sysfs interface.

	  The intention is to allow systems to dynamically control regulator
	  output in order to save power and prolong battery life. This applies
	  to both voltage regulators (where voltage output is controllable) and
	  current sinks (where current output is controllable).

	  This framework safely compiles out if not selected so that client
	  drivers can still be used in systems with no software controllable
	  regulators.

	  If unsure, say no.

if REGULATOR

config REGULATOR_DEBUG
	bool "Regulator debug support"
	help
	  Say yes here to enable debugging support.

config REGULATOR_FIXED_VOLTAGE
	tristate "Fixed voltage regulator support"
	default n
	help
	  This driver provides support for fixed voltage regulators,
	  useful for systems which use a combination of software
	  managed regulators and simple non-configurable regulators.

config REGULATOR_VIRTUAL_CONSUMER
	tristate "Virtual regulator consumer support"
	default n
	help
	  This driver provides a virtual consumer for the voltage and
          current regulator API which provides sysfs controls for
          configuring the supplies requested.  This is mainly useful
          for test purposes.

          If unsure, say no.

config REGULATOR_USERSPACE_CONSUMER
	tristate "Userspace regulator consumer support"
	default n
	help
	  There are some classes of devices that are controlled entirely
	  from user space. Userspace consumer driver provides ability to
	  control power supplies for such devices.

          If unsure, say no.

config REGULATOR_BQ24022
	tristate "TI bq24022 Dual Input 1-Cell Li-Ion Charger IC"
	default n
	help
	  This driver controls a TI bq24022 Charger attached via
	  GPIOs. The provided current regulator can enable/disable
	  charging select between 100 mA and 500 mA charging current
	  limit.

config REGULATOR_MAX1586
	tristate "Maxim 1586/1587 voltage regulator"
	depends on I2C
	default n
	help
	  This driver controls a Maxim 1586 or 1587 voltage output
	  regulator via I2C bus. The provided regulator is suitable
	  for PXA27x chips to control VCC_CORE and VCC_USIM voltages.

config REGULATOR_TWL4030
	bool "TI TWL4030/TWL5030/TPS695x0 PMIC"
	depends on TWL4030_CORE
	help
	  This driver supports the voltage regulators provided by
	  this family of companion chips.

config REGULATOR_WM831X
	tristate "Wolfson Microelcronics WM831x PMIC regulators"
	depends on MFD_WM831X
	help
	  Support the voltage and current regulators of the WM831x series
	  of PMIC devices.

config REGULATOR_WM8350
	tristate "Wolfson Microelectroncis WM8350 AudioPlus PMIC"
	depends on MFD_WM8350
	help
	  This driver provides support for the voltage and current regulators
          of the WM8350 AudioPlus PMIC.

config REGULATOR_WM8400
	tristate "Wolfson Microelectroncis WM8400 AudioPlus PMIC"
	depends on MFD_WM8400
	help
	  This driver provides support for the voltage regulators of the
	  WM8400 AudioPlus PMIC.

config REGULATOR_DA903X
	tristate "Support regulators on Dialog Semiconductor DA9030/DA9034 PMIC"
	depends on PMIC_DA903X
	help
	  Say y here to support the BUCKs and LDOs regulators found on
	  Dialog Semiconductor DA9030/DA9034 PMIC.

config REGULATOR_PCF50633
	tristate "PCF50633 regulator driver"
        depends on MFD_PCF50633
	help
	 Say Y here to support the voltage regulators and convertors
	 on PCF50633

config REGULATOR_LP3971
	tristate "National Semiconductors LP3971 PMIC regulator driver"
	depends on I2C
	help
	 Say Y here to support the voltage regulators and convertors
	 on National Semiconductors LP3971 PMIC

<<<<<<< HEAD
config REGULATOR_PCAP
	tristate "PCAP2 regulator driver"
	depends on EZX_PCAP
	help
	 This driver provides support for the voltage regulators of the
	 PCAP2 PMIC.

config REGULATOR_MC13783
	tristate "Support regulators on Freescale MC13783 PMIC"
	depends on MFD_MC13783
	help
	  Say y here to support the regulators found on the Freescale MC13783
	  PMIC.

config REGULATOR_AB3100
	tristate "ST-Ericsson AB3100 Regulator functions"
	depends on AB3100_CORE
	default y if AB3100_CORE
	help
	 These regulators correspond to functionality in the
	 AB3100 analog baseband dealing with power regulators
	 for the system.

endif
=======
config REGULATOR_TPS65023
	tristate "TI TPS65023 Power regulators"
	depends on I2C
	help
	  This driver supports TPS65023 voltage regulator chips. TPS65023 provides
	  three step-down converters and two general-purpose LDO voltage regulators.
	  It supports TI's software based Class-2 SmartReflex implementation.

config REGULATOR_TPS6507X
	tristate "TI TPS6507X Power regulators"
	depends on I2C
	help
	  This driver supports TPS6507X voltage regulator chips. TPS6507X provides
	  three step-down converters and two general-purpose LDO voltage regulators.
	  It supports TI's software based Class-2 SmartReflex implementation.

endif
>>>>>>> 23b0b60d
<|MERGE_RESOLUTION|>--- conflicted
+++ resolved
@@ -124,7 +124,6 @@
 	 Say Y here to support the voltage regulators and convertors
 	 on National Semiconductors LP3971 PMIC
 
-<<<<<<< HEAD
 config REGULATOR_PCAP
 	tristate "PCAP2 regulator driver"
 	depends on EZX_PCAP
@@ -148,8 +147,6 @@
 	 AB3100 analog baseband dealing with power regulators
 	 for the system.
 
-endif
-=======
 config REGULATOR_TPS65023
 	tristate "TI TPS65023 Power regulators"
 	depends on I2C
@@ -167,4 +164,3 @@
 	  It supports TI's software based Class-2 SmartReflex implementation.
 
 endif
->>>>>>> 23b0b60d
