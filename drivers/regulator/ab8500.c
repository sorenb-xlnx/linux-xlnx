--- conflicted
+++ resolved
@@ -9,11 +9,7 @@
  * AB8500 peripheral regulators
  *
  * AB8500 supports the following regulators:
-<<<<<<< HEAD
- *   VAUX1/2/3, VINTCORE, VTVOUT, VAUDIO, VAMIC1/2, VDMIC, VANA
-=======
  *   VAUX1/2/3, VINTCORE, VTVOUT, VUSB, VAUDIO, VAMIC1/2, VDMIC, VANA
->>>>>>> 105e53f8
  */
 #include <linux/init.h>
 #include <linux/kernel.h>
@@ -459,18 +455,13 @@
 			.owner		= THIS_MODULE,
 			.n_voltages	= 1,
 		},
-<<<<<<< HEAD
-=======
 		.delay			= 10000,
->>>>>>> 105e53f8
 		.fixed_uV		= 2000000,
 		.update_bank		= 0x03,
 		.update_reg		= 0x80,
 		.update_mask		= 0x82,
 		.update_val_enable	= 0x02,
 	},
-<<<<<<< HEAD
-=======
 	[AB8500_LDO_USB] = {
 		.desc = {
 			.name           = "LDO-USB",
@@ -486,7 +477,6 @@
 		.update_mask            = 0x03,
 		.update_val_enable      = 0x01,
 	},
->>>>>>> 105e53f8
 	[AB8500_LDO_AUDIO] = {
 		.desc = {
 			.name		= "LDO-AUDIO",
@@ -562,10 +552,6 @@
 		.update_mask		= 0x0c,
 		.update_val_enable	= 0x04,
 	},
-<<<<<<< HEAD
-
-
-=======
 
 
 };
@@ -748,7 +734,6 @@
 	 * 0x10, VdmicDisch
 	 */
 	REG_INIT(AB8500_REGUCTRLDISCH2,		0x04, 0x44, 0x16),
->>>>>>> 105e53f8
 };
 
 static __devinit int ab8500_regulator_probe(struct platform_device *pdev)
@@ -769,11 +754,6 @@
 
 	/* make sure the platform data has the correct size */
 	if (pdata->num_regulator != ARRAY_SIZE(ab8500_regulator_info)) {
-<<<<<<< HEAD
-		dev_err(&pdev->dev, "platform configuration error\n");
-		return -EINVAL;
-	}
-=======
 		dev_err(&pdev->dev, "Configuration error: size mismatch.\n");
 		return -EINVAL;
 	}
@@ -818,7 +798,6 @@
 			ab8500_reg_init[id].mask,
 			value);
 	}
->>>>>>> 105e53f8
 
 	/* register all regulators */
 	for (i = 0; i < ARRAY_SIZE(ab8500_regulator_info); i++) {
