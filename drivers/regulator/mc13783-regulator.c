/*
 * Regulator Driver for Freescale MC13783 PMIC
 *
 * Copyright 2010 Yong Shen <yong.shen@linaro.org>
 * Copyright (C) 2008 Sascha Hauer, Pengutronix <s.hauer@pengutronix.de>
 * Copyright 2009 Alberto Panizzo <maramaopercheseimorto@gmail.com>
 *
 * This program is free software; you can redistribute it and/or modify
 * it under the terms of the GNU General Public License version 2 as
 * published by the Free Software Foundation.
 */

#include <linux/mfd/mc13783.h>
#include <linux/regulator/machine.h>
#include <linux/regulator/driver.h>
#include <linux/platform_device.h>
#include <linux/kernel.h>
#include <linux/slab.h>
#include <linux/init.h>
#include <linux/err.h>
#include "mc13xxx.h"

#define MC13783_REG_SWITCHERS5			29
#define MC13783_REG_SWITCHERS5_SW3EN			(1 << 20)
#define MC13783_REG_SWITCHERS5_SW3VSEL			18
#define MC13783_REG_SWITCHERS5_SW3VSEL_M		(3 << 18)

#define MC13783_REG_REGULATORSETTING0		30
#define MC13783_REG_REGULATORSETTING0_VIOLOVSEL		2
#define MC13783_REG_REGULATORSETTING0_VDIGVSEL		4
#define MC13783_REG_REGULATORSETTING0_VGENVSEL		6
#define MC13783_REG_REGULATORSETTING0_VRFDIGVSEL	9
#define MC13783_REG_REGULATORSETTING0_VRFREFVSEL	11
#define MC13783_REG_REGULATORSETTING0_VRFCPVSEL		13
#define MC13783_REG_REGULATORSETTING0_VSIMVSEL		14
#define MC13783_REG_REGULATORSETTING0_VESIMVSEL		15
#define MC13783_REG_REGULATORSETTING0_VCAMVSEL		16

#define MC13783_REG_REGULATORSETTING0_VIOLOVSEL_M	(3 << 2)
#define MC13783_REG_REGULATORSETTING0_VDIGVSEL_M	(3 << 4)
#define MC13783_REG_REGULATORSETTING0_VGENVSEL_M	(7 << 6)
#define MC13783_REG_REGULATORSETTING0_VRFDIGVSEL_M	(3 << 9)
#define MC13783_REG_REGULATORSETTING0_VRFREFVSEL_M	(3 << 11)
#define MC13783_REG_REGULATORSETTING0_VRFCPVSEL_M	(1 << 13)
#define MC13783_REG_REGULATORSETTING0_VSIMVSEL_M	(1 << 14)
#define MC13783_REG_REGULATORSETTING0_VESIMVSEL_M	(1 << 15)
#define MC13783_REG_REGULATORSETTING0_VCAMVSEL_M	(7 << 16)

#define MC13783_REG_REGULATORSETTING1		31
#define MC13783_REG_REGULATORSETTING1_VVIBVSEL		0
#define MC13783_REG_REGULATORSETTING1_VRF1VSEL		2
#define MC13783_REG_REGULATORSETTING1_VRF2VSEL		4
#define MC13783_REG_REGULATORSETTING1_VMMC1VSEL		6
#define MC13783_REG_REGULATORSETTING1_VMMC2VSEL		9

#define MC13783_REG_REGULATORSETTING1_VVIBVSEL_M	(3 << 0)
#define MC13783_REG_REGULATORSETTING1_VRF1VSEL_M	(3 << 2)
#define MC13783_REG_REGULATORSETTING1_VRF2VSEL_M	(3 << 4)
#define MC13783_REG_REGULATORSETTING1_VMMC1VSEL_M	(7 << 6)
#define MC13783_REG_REGULATORSETTING1_VMMC2VSEL_M	(7 << 9)

#define MC13783_REG_REGULATORMODE0		32
#define MC13783_REG_REGULATORMODE0_VAUDIOEN		(1 << 0)
#define MC13783_REG_REGULATORMODE0_VIOHIEN		(1 << 3)
#define MC13783_REG_REGULATORMODE0_VIOLOEN		(1 << 6)
#define MC13783_REG_REGULATORMODE0_VDIGEN		(1 << 9)
#define MC13783_REG_REGULATORMODE0_VGENEN		(1 << 12)
#define MC13783_REG_REGULATORMODE0_VRFDIGEN		(1 << 15)
#define MC13783_REG_REGULATORMODE0_VRFREFEN		(1 << 18)
#define MC13783_REG_REGULATORMODE0_VRFCPEN		(1 << 21)

#define MC13783_REG_REGULATORMODE1		33
#define MC13783_REG_REGULATORMODE1_VSIMEN		(1 << 0)
#define MC13783_REG_REGULATORMODE1_VESIMEN		(1 << 3)
#define MC13783_REG_REGULATORMODE1_VCAMEN		(1 << 6)
#define MC13783_REG_REGULATORMODE1_VRFBGEN		(1 << 9)
#define MC13783_REG_REGULATORMODE1_VVIBEN		(1 << 11)
#define MC13783_REG_REGULATORMODE1_VRF1EN		(1 << 12)
#define MC13783_REG_REGULATORMODE1_VRF2EN		(1 << 15)
#define MC13783_REG_REGULATORMODE1_VMMC1EN		(1 << 18)
#define MC13783_REG_REGULATORMODE1_VMMC2EN		(1 << 21)

#define MC13783_REG_POWERMISC			34
#define MC13783_REG_POWERMISC_GPO1EN			(1 << 6)
#define MC13783_REG_POWERMISC_GPO2EN			(1 << 8)
#define MC13783_REG_POWERMISC_GPO3EN			(1 << 10)
#define MC13783_REG_POWERMISC_GPO4EN			(1 << 12)
#define MC13783_REG_POWERMISC_PWGT1SPIEN		(1 << 15)
#define MC13783_REG_POWERMISC_PWGT2SPIEN		(1 << 16)

#define MC13783_REG_POWERMISC_PWGTSPI_M			(3 << 15)


/* Voltage Values */
static const int mc13783_sw3_val[] = {
	5000000, 5000000, 5000000, 5500000,
};

static const int mc13783_vaudio_val[] = {
	2775000,
};

static const int mc13783_viohi_val[] = {
	2775000,
};

static const int mc13783_violo_val[] = {
	1200000, 1300000, 1500000, 1800000,
};

static const int mc13783_vdig_val[] = {
	1200000, 1300000, 1500000, 1800000,
};

static const int mc13783_vgen_val[] = {
	1200000, 1300000, 1500000, 1800000,
	1100000, 2000000, 2775000, 2400000,
};

static const int mc13783_vrfdig_val[] = {
	1200000, 1500000, 1800000, 1875000,
};

static const int mc13783_vrfref_val[] = {
	2475000, 2600000, 2700000, 2775000,
};

static const int mc13783_vrfcp_val[] = {
	2700000, 2775000,
};

static const int mc13783_vsim_val[] = {
	1800000, 2900000, 3000000,
};

static const int mc13783_vesim_val[] = {
	1800000, 2900000,
};

static const int mc13783_vcam_val[] = {
	1500000, 1800000, 2500000, 2550000,
	2600000, 2750000, 2800000, 3000000,
};

static const int mc13783_vrfbg_val[] = {
	1250000,
};

static const int mc13783_vvib_val[] = {
	1300000, 1800000, 2000000, 3000000,
};

static const int mc13783_vmmc_val[] = {
	1600000, 1800000, 2000000, 2600000,
	2700000, 2800000, 2900000, 3000000,
};

static const int mc13783_vrf_val[] = {
	1500000, 1875000, 2700000, 2775000,
};

static const int mc13783_gpo_val[] = {
	3100000,
};

static const int mc13783_pwgtdrv_val[] = {
	5500000,
};

static struct regulator_ops mc13783_gpo_regulator_ops;

#define MC13783_DEFINE(prefix, name, reg, vsel_reg, voltages)	\
	MC13xxx_DEFINE(MC13783_REG_, name, reg, vsel_reg, voltages, \
			mc13xxx_regulator_ops)

#define MC13783_FIXED_DEFINE(prefix, name, reg, voltages)		\
	MC13xxx_FIXED_DEFINE(MC13783_REG_, name, reg, voltages, \
			mc13xxx_fixed_regulator_ops)

#define MC13783_GPO_DEFINE(prefix, name, reg, voltages)		\
	MC13xxx_GPO_DEFINE(MC13783_REG_, name, reg, voltages, \
			mc13783_gpo_regulator_ops)

#define MC13783_DEFINE_SW(_name, _reg, _vsel_reg, _voltages)		\
	MC13783_DEFINE(REG, _name, _reg, _vsel_reg, _voltages)
#define MC13783_DEFINE_REGU(_name, _reg, _vsel_reg, _voltages)		\
	MC13783_DEFINE(REG, _name, _reg, _vsel_reg, _voltages)

static struct mc13xxx_regulator mc13783_regulators[] = {
	MC13783_DEFINE_SW(SW3, SWITCHERS5, SWITCHERS5, mc13783_sw3_val),

	MC13783_FIXED_DEFINE(REG, VAUDIO, REGULATORMODE0, mc13783_vaudio_val),
	MC13783_FIXED_DEFINE(REG, VIOHI, REGULATORMODE0, mc13783_viohi_val),
	MC13783_DEFINE_REGU(VIOLO, REGULATORMODE0, REGULATORSETTING0,	\
			    mc13783_violo_val),
	MC13783_DEFINE_REGU(VDIG, REGULATORMODE0, REGULATORSETTING0,	\
			    mc13783_vdig_val),
	MC13783_DEFINE_REGU(VGEN, REGULATORMODE0, REGULATORSETTING0,	\
			    mc13783_vgen_val),
	MC13783_DEFINE_REGU(VRFDIG, REGULATORMODE0, REGULATORSETTING0,	\
			    mc13783_vrfdig_val),
	MC13783_DEFINE_REGU(VRFREF, REGULATORMODE0, REGULATORSETTING0,	\
			    mc13783_vrfref_val),
	MC13783_DEFINE_REGU(VRFCP, REGULATORMODE0, REGULATORSETTING0,	\
			    mc13783_vrfcp_val),
	MC13783_DEFINE_REGU(VSIM, REGULATORMODE1, REGULATORSETTING0,	\
			    mc13783_vsim_val),
	MC13783_DEFINE_REGU(VESIM, REGULATORMODE1, REGULATORSETTING0,	\
			    mc13783_vesim_val),
	MC13783_DEFINE_REGU(VCAM, REGULATORMODE1, REGULATORSETTING0,	\
			    mc13783_vcam_val),
	MC13783_FIXED_DEFINE(REG, VRFBG, REGULATORMODE1, mc13783_vrfbg_val),
	MC13783_DEFINE_REGU(VVIB, REGULATORMODE1, REGULATORSETTING1,	\
			    mc13783_vvib_val),
	MC13783_DEFINE_REGU(VRF1, REGULATORMODE1, REGULATORSETTING1,	\
			    mc13783_vrf_val),
	MC13783_DEFINE_REGU(VRF2, REGULATORMODE1, REGULATORSETTING1,	\
			    mc13783_vrf_val),
	MC13783_DEFINE_REGU(VMMC1, REGULATORMODE1, REGULATORSETTING1,	\
			    mc13783_vmmc_val),
	MC13783_DEFINE_REGU(VMMC2, REGULATORMODE1, REGULATORSETTING1,	\
			    mc13783_vmmc_val),
	MC13783_GPO_DEFINE(REG, GPO1, POWERMISC, mc13783_gpo_val),
	MC13783_GPO_DEFINE(REG, GPO2, POWERMISC, mc13783_gpo_val),
	MC13783_GPO_DEFINE(REG, GPO3, POWERMISC, mc13783_gpo_val),
	MC13783_GPO_DEFINE(REG, GPO4, POWERMISC, mc13783_gpo_val),
	MC13783_GPO_DEFINE(REG, PWGT1SPI, POWERMISC, mc13783_pwgtdrv_val),
	MC13783_GPO_DEFINE(REG, PWGT2SPI, POWERMISC, mc13783_pwgtdrv_val),
};

<<<<<<< HEAD
static int mc13783_powermisc_rmw(struct mc13783_regulator_priv *priv, u32 mask,
				 u32 val)
=======
static int mc13783_powermisc_rmw(struct mc13xxx_regulator_priv *priv, u32 mask,
		u32 val)
>>>>>>> 30f60db3
{
	struct mc13xxx *mc13783 = priv->mc13xxx;
	int ret;
	u32 valread;

	BUG_ON(val & ~mask);

	ret = mc13xxx_reg_read(mc13783, MC13783_REG_POWERMISC, &valread);
	if (ret)
		return ret;

	/* Update the stored state for Power Gates. */
	priv->powermisc_pwgt_state =
				(priv->powermisc_pwgt_state & ~mask) | val;
	priv->powermisc_pwgt_state &= MC13783_REG_POWERMISC_PWGTSPI_M;

	/* Construct the new register value */
	valread = (valread & ~mask) | val;
	/* Overwrite the PWGTxEN with the stored version */
	valread = (valread & ~MC13783_REG_POWERMISC_PWGTSPI_M) |
						priv->powermisc_pwgt_state;

	return mc13xxx_reg_write(mc13783, MC13783_REG_POWERMISC, valread);
}

static int mc13783_gpo_regulator_enable(struct regulator_dev *rdev)
{
	struct mc13xxx_regulator_priv *priv = rdev_get_drvdata(rdev);
	struct mc13xxx_regulator *mc13xxx_regulators = priv->mc13xxx_regulators;
	int id = rdev_get_id(rdev);
	int ret;
	u32 en_val = mc13xxx_regulators[id].enable_bit;

	dev_dbg(rdev_get_dev(rdev), "%s id: %d\n", __func__, id);

	/* Power Gate enable value is 0 */
	if (id == MC13783_REG_PWGT1SPI ||
	    id == MC13783_REG_PWGT2SPI)
		en_val = 0;

	mc13xxx_lock(priv->mc13xxx);
	ret = mc13783_powermisc_rmw(priv, mc13xxx_regulators[id].enable_bit,
					en_val);
	mc13xxx_unlock(priv->mc13xxx);

	return ret;
}

static int mc13783_gpo_regulator_disable(struct regulator_dev *rdev)
{
	struct mc13xxx_regulator_priv *priv = rdev_get_drvdata(rdev);
	struct mc13xxx_regulator *mc13xxx_regulators = priv->mc13xxx_regulators;
	int id = rdev_get_id(rdev);
	int ret;
	u32 dis_val = 0;

	dev_dbg(rdev_get_dev(rdev), "%s id: %d\n", __func__, id);

	/* Power Gate disable value is 1 */
	if (id == MC13783_REG_PWGT1SPI ||
	    id == MC13783_REG_PWGT2SPI)
		dis_val = mc13xxx_regulators[id].enable_bit;

	mc13xxx_lock(priv->mc13xxx);
	ret = mc13783_powermisc_rmw(priv, mc13xxx_regulators[id].enable_bit,
					dis_val);
	mc13xxx_unlock(priv->mc13xxx);

	return ret;
}

static int mc13783_gpo_regulator_is_enabled(struct regulator_dev *rdev)
{
	struct mc13xxx_regulator_priv *priv = rdev_get_drvdata(rdev);
	struct mc13xxx_regulator *mc13xxx_regulators = priv->mc13xxx_regulators;
	int ret, id = rdev_get_id(rdev);
	unsigned int val;

	mc13xxx_lock(priv->mc13xxx);
	ret = mc13xxx_reg_read(priv->mc13xxx, mc13xxx_regulators[id].reg, &val);
	mc13xxx_unlock(priv->mc13xxx);

	if (ret)
		return ret;

	/* Power Gates state is stored in powermisc_pwgt_state
	 * where the meaning of bits is negated */
	val = (val & ~MC13783_REG_POWERMISC_PWGTSPI_M) |
	      (priv->powermisc_pwgt_state ^ MC13783_REG_POWERMISC_PWGTSPI_M);

	return (val & mc13xxx_regulators[id].enable_bit) != 0;
}

static struct regulator_ops mc13783_gpo_regulator_ops = {
	.enable = mc13783_gpo_regulator_enable,
	.disable = mc13783_gpo_regulator_disable,
	.is_enabled = mc13783_gpo_regulator_is_enabled,
	.list_voltage = mc13xxx_regulator_list_voltage,
	.set_voltage = mc13xxx_fixed_regulator_set_voltage,
	.get_voltage = mc13xxx_fixed_regulator_get_voltage,
};

static int __devinit mc13783_regulator_probe(struct platform_device *pdev)
{
	struct mc13xxx_regulator_priv *priv;
	struct mc13xxx *mc13783 = dev_get_drvdata(pdev->dev.parent);
	struct mc13783_regulator_platform_data *pdata =
		dev_get_platdata(&pdev->dev);
	struct mc13783_regulator_init_data *init_data;
	int i, ret;

	dev_dbg(&pdev->dev, "mc13783_regulator_probe id %d\n", pdev->id);

	priv = kzalloc(sizeof(*priv) +
			pdata->num_regulators * sizeof(priv->regulators[0]),
			GFP_KERNEL);
	if (!priv)
		return -ENOMEM;

	priv->mc13xxx_regulators = mc13783_regulators;
	priv->mc13xxx = mc13783;

	for (i = 0; i < pdata->num_regulators; i++) {
		init_data = &pdata->regulators[i];
		priv->regulators[i] = regulator_register(
				&mc13783_regulators[init_data->id].desc,
				&pdev->dev, init_data->init_data, priv);

		if (IS_ERR(priv->regulators[i])) {
			dev_err(&pdev->dev, "failed to register regulator %s\n",
				mc13783_regulators[i].desc.name);
			ret = PTR_ERR(priv->regulators[i]);
			goto err;
		}
	}

	platform_set_drvdata(pdev, priv);

	return 0;
err:
	while (--i >= 0)
		regulator_unregister(priv->regulators[i]);

	kfree(priv);

	return ret;
}

static int __devexit mc13783_regulator_remove(struct platform_device *pdev)
{
	struct mc13xxx_regulator_priv *priv = platform_get_drvdata(pdev);
	struct mc13783_regulator_platform_data *pdata =
		dev_get_platdata(&pdev->dev);
	int i;

	platform_set_drvdata(pdev, NULL);

	for (i = 0; i < pdata->num_regulators; i++)
		regulator_unregister(priv->regulators[i]);

	kfree(priv);
	return 0;
}

static struct platform_driver mc13783_regulator_driver = {
	.driver	= {
		.name	= "mc13783-regulator",
		.owner	= THIS_MODULE,
	},
	.remove		= __devexit_p(mc13783_regulator_remove),
	.probe		= mc13783_regulator_probe,
};

static int __init mc13783_regulator_init(void)
{
	return platform_driver_register(&mc13783_regulator_driver);
}
subsys_initcall(mc13783_regulator_init);

static void __exit mc13783_regulator_exit(void)
{
	platform_driver_unregister(&mc13783_regulator_driver);
}
module_exit(mc13783_regulator_exit);

MODULE_LICENSE("GPL v2");
MODULE_AUTHOR("Sascha Hauer <s.hauer@pengutronix.de>");
MODULE_DESCRIPTION("Regulator Driver for Freescale MC13783 PMIC");
MODULE_ALIAS("platform:mc13783-regulator");<|MERGE_RESOLUTION|>--- conflicted
+++ resolved
@@ -228,13 +228,8 @@
 	MC13783_GPO_DEFINE(REG, PWGT2SPI, POWERMISC, mc13783_pwgtdrv_val),
 };
 
-<<<<<<< HEAD
-static int mc13783_powermisc_rmw(struct mc13783_regulator_priv *priv, u32 mask,
-				 u32 val)
-=======
 static int mc13783_powermisc_rmw(struct mc13xxx_regulator_priv *priv, u32 mask,
 		u32 val)
->>>>>>> 30f60db3
 {
 	struct mc13xxx *mc13783 = priv->mc13xxx;
 	int ret;
