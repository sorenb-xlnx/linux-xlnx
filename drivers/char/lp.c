--- conflicted
+++ resolved
@@ -813,13 +813,8 @@
 	if (reset)
 		lp_reset(nr);
 
-<<<<<<< HEAD
-	device_create_drvdata(lp_class, port->dev, MKDEV(LP_MAJOR, nr), NULL,
-			      "lp%d", nr);
-=======
 	device_create(lp_class, port->dev, MKDEV(LP_MAJOR, nr), NULL,
 		      "lp%d", nr);
->>>>>>> 6279fb3a
 
 	printk(KERN_INFO "lp%d: using %s (%s).\n", nr, port->name, 
 	       (port->irq == PARPORT_IRQ_NONE)?"polling":"interrupt-driven");
