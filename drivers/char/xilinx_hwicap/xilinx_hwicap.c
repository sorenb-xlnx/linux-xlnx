/*****************************************************************************
 *
 *     Author: Xilinx, Inc.
 *
 *     This program is free software; you can redistribute it and/or modify it
 *     under the terms of the GNU General Public License as published by the
 *     Free Software Foundation; either version 2 of the License, or (at your
 *     option) any later version.
 *
 *     XILINX IS PROVIDING THIS DESIGN, CODE, OR INFORMATION "AS IS"
 *     AS A COURTESY TO YOU, SOLELY FOR USE IN DEVELOPING PROGRAMS AND
 *     SOLUTIONS FOR XILINX DEVICES.  BY PROVIDING THIS DESIGN, CODE,
 *     OR INFORMATION AS ONE POSSIBLE IMPLEMENTATION OF THIS FEATURE,
 *     APPLICATION OR STANDARD, XILINX IS MAKING NO REPRESENTATION
 *     THAT THIS IMPLEMENTATION IS FREE FROM ANY CLAIMS OF INFRINGEMENT,
 *     AND YOU ARE RESPONSIBLE FOR OBTAINING ANY RIGHTS YOU MAY REQUIRE
 *     FOR YOUR IMPLEMENTATION.  XILINX EXPRESSLY DISCLAIMS ANY
 *     WARRANTY WHATSOEVER WITH RESPECT TO THE ADEQUACY OF THE
 *     IMPLEMENTATION, INCLUDING BUT NOT LIMITED TO ANY WARRANTIES OR
 *     REPRESENTATIONS THAT THIS IMPLEMENTATION IS FREE FROM CLAIMS OF
 *     INFRINGEMENT, IMPLIED WARRANTIES OF MERCHANTABILITY AND FITNESS
 *     FOR A PARTICULAR PURPOSE.
 *
 *     Xilinx products are not intended for use in life support appliances,
 *     devices, or systems. Use in such applications is expressly prohibited.
 *
 *     (c) Copyright 2002 Xilinx Inc., Systems Engineering Group
 *     (c) Copyright 2004 Xilinx Inc., Systems Engineering Group
 *     (c) Copyright 2007-2008 Xilinx Inc.
 *     All rights reserved.
 *
 *     You should have received a copy of the GNU General Public License along
 *     with this program; if not, write to the Free Software Foundation, Inc.,
 *     675 Mass Ave, Cambridge, MA 02139, USA.
 *
 *****************************************************************************/

/*
 * This is the code behind /dev/icap* -- it allows a user-space
 * application to use the Xilinx ICAP subsystem.
 *
 * The following operations are possible:
 *
 * open         open the port and initialize for access.
 * release      release port
 * write        Write a bitstream to the configuration processor.
 * read         Read a data stream from the configuration processor.
 *
 * After being opened, the port is initialized and accessed to avoid a
 * corrupted first read which may occur with some hardware.  The port
 * is left in a desynched state, requiring that a synch sequence be
 * transmitted before any valid configuration data.  A user will have
 * exclusive access to the device while it remains open, and the state
 * of the ICAP cannot be guaranteed after the device is closed.  Note
 * that a complete reset of the core and the state of the ICAP cannot
 * be performed on many versions of the cores, hence users of this
 * device should avoid making inconsistent accesses to the device.  In
 * particular, accessing the read interface, without first generating
 * a write containing a readback packet can leave the ICAP in an
 * inaccessible state.
 *
 * Note that in order to use the read interface, it is first necessary
 * to write a request packet to the write interface.  i.e., it is not
 * possible to simply readback the bitstream (or any configuration
 * bits) from a device without specifically requesting them first.
 * The code to craft such packets is intended to be part of the
 * user-space application code that uses this device.  The simplest
 * way to use this interface is simply:
 *
 * cp foo.bit /dev/icap0
 *
 * Note that unless foo.bit is an appropriately constructed partial
 * bitstream, this has a high likelyhood of overwriting the design
 * currently programmed in the FPGA.
 */

#include <linux/version.h>
#include <linux/module.h>
#include <linux/kernel.h>
#include <linux/types.h>
#include <linux/ioport.h>
#include <linux/interrupt.h>
#include <linux/fcntl.h>
#include <linux/init.h>
#include <linux/poll.h>
#include <linux/proc_fs.h>
#include <linux/mutex.h>
#include <linux/smp_lock.h>
#include <linux/sysctl.h>
#include <linux/version.h>
#include <linux/fs.h>
#include <linux/cdev.h>
#include <linux/platform_device.h>

#include <asm/io.h>
#include <asm/uaccess.h>
#include <asm/system.h>

#ifdef CONFIG_OF
/* For open firmware. */
#include <linux/of_device.h>
#include <linux/of_platform.h>
#endif

#include "xilinx_hwicap.h"
#include "buffer_icap.h"
#include "fifo_icap.h"

#define DRIVER_NAME "icap"

#define HWICAP_REGS   (0x10000)

#define XHWICAP_MAJOR 259
#define XHWICAP_MINOR 0
#define HWICAP_DEVICES 1

/* An array, which is set to true when the device is registered. */
static bool probed_devices[HWICAP_DEVICES];
static struct mutex icap_sem;

static struct class *icap_class;

#define UNIMPLEMENTED 0xFFFF

static const struct config_registers v2_config_registers = {
	.CRC = 0,
	.FAR = 1,
	.FDRI = 2,
	.FDRO = 3,
	.CMD = 4,
	.CTL = 5,
	.MASK = 6,
	.STAT = 7,
	.LOUT = 8,
	.COR = 9,
	.MFWR = 10,
	.FLR = 11,
	.KEY = 12,
	.CBC = 13,
	.IDCODE = 14,
	.AXSS = UNIMPLEMENTED,
	.C0R_1 = UNIMPLEMENTED,
	.CSOB = UNIMPLEMENTED,
	.WBSTAR = UNIMPLEMENTED,
	.TIMER = UNIMPLEMENTED,
	.BOOTSTS = UNIMPLEMENTED,
	.CTL_1 = UNIMPLEMENTED,
};

static const struct config_registers v4_config_registers = {
	.CRC = 0,
	.FAR = 1,
	.FDRI = 2,
	.FDRO = 3,
	.CMD = 4,
	.CTL = 5,
	.MASK = 6,
	.STAT = 7,
	.LOUT = 8,
	.COR = 9,
	.MFWR = 10,
	.FLR = UNIMPLEMENTED,
	.KEY = UNIMPLEMENTED,
	.CBC = 11,
	.IDCODE = 12,
	.AXSS = 13,
	.C0R_1 = UNIMPLEMENTED,
	.CSOB = UNIMPLEMENTED,
	.WBSTAR = UNIMPLEMENTED,
	.TIMER = UNIMPLEMENTED,
	.BOOTSTS = UNIMPLEMENTED,
	.CTL_1 = UNIMPLEMENTED,
};
static const struct config_registers v5_config_registers = {
	.CRC = 0,
	.FAR = 1,
	.FDRI = 2,
	.FDRO = 3,
	.CMD = 4,
	.CTL = 5,
	.MASK = 6,
	.STAT = 7,
	.LOUT = 8,
	.COR = 9,
	.MFWR = 10,
	.FLR = UNIMPLEMENTED,
	.KEY = UNIMPLEMENTED,
	.CBC = 11,
	.IDCODE = 12,
	.AXSS = 13,
	.C0R_1 = 14,
	.CSOB = 15,
	.WBSTAR = 16,
	.TIMER = 17,
	.BOOTSTS = 18,
	.CTL_1 = 19,
};

/**
 * hwicap_command_desync - Send a DESYNC command to the ICAP port.
 * @drvdata: a pointer to the drvdata.
 *
 * This command desynchronizes the ICAP After this command, a
 * bitstream containing a NULL packet, followed by a SYNCH packet is
 * required before the ICAP will recognize commands.
 */
static int hwicap_command_desync(struct hwicap_drvdata *drvdata)
{
	u32 buffer[4];
	u32 index = 0;

	/*
	 * Create the data to be written to the ICAP.
	 */
	buffer[index++] = hwicap_type_1_write(drvdata->config_regs->CMD) | 1;
	buffer[index++] = XHI_CMD_DESYNCH;
	buffer[index++] = XHI_NOOP_PACKET;
	buffer[index++] = XHI_NOOP_PACKET;

	/*
	 * Write the data to the FIFO and intiate the transfer of data present
	 * in the FIFO to the ICAP device.
	 */
	return drvdata->config->set_configuration(drvdata,
			&buffer[0], index);
}

/**
 * hwicap_get_configuration_register - Query a configuration register.
 * @drvdata: a pointer to the drvdata.
 * @reg: a constant which represents the configuration
 *		register value to be returned.
 * 		Examples:  XHI_IDCODE, XHI_FLR.
 * @reg_data: returns the value of the register.
 *
 * Sends a query packet to the ICAP and then receives the response.
 * The icap is left in Synched state.
 */
static int hwicap_get_configuration_register(struct hwicap_drvdata *drvdata,
		u32 reg, u32 *reg_data)
{
	int status;
	u32 buffer[6];
	u32 index = 0;

	/*
	 * Create the data to be written to the ICAP.
	 */
	buffer[index++] = XHI_DUMMY_PACKET;
	buffer[index++] = XHI_NOOP_PACKET;
	buffer[index++] = XHI_SYNC_PACKET;
	buffer[index++] = XHI_NOOP_PACKET;
	buffer[index++] = XHI_NOOP_PACKET;

	/*
	 * Write the data to the FIFO and initiate the transfer of data present
	 * in the FIFO to the ICAP device.
	 */
	status = drvdata->config->set_configuration(drvdata,
						    &buffer[0], index);
	if (status)
		return status;

	/* If the syncword was not found, then we need to start over. */
	status = drvdata->config->get_status(drvdata);
	if ((status & XHI_SR_DALIGN_MASK) != XHI_SR_DALIGN_MASK)
		return -EIO;

	index = 0;
	buffer[index++] = hwicap_type_1_read(reg) | 1;
	buffer[index++] = XHI_NOOP_PACKET;
	buffer[index++] = XHI_NOOP_PACKET;

	/*
	 * Write the data to the FIFO and intiate the transfer of data present
	 * in the FIFO to the ICAP device.
	 */
	status = drvdata->config->set_configuration(drvdata,
			&buffer[0], index);
	if (status)
		return status;

	/*
	 * Read the configuration register
	 */
	status = drvdata->config->get_configuration(drvdata, reg_data, 1);
	if (status)
		return status;

	return 0;
}

static int hwicap_initialize_hwicap(struct hwicap_drvdata *drvdata)
{
	int status;
	u32 idcode;

	dev_dbg(drvdata->dev, "initializing\n");

	/* Abort any current transaction, to make sure we have the
	 * ICAP in a good state. */
	dev_dbg(drvdata->dev, "Reset...\n");
	drvdata->config->reset(drvdata);

	dev_dbg(drvdata->dev, "Desync...\n");
	status = hwicap_command_desync(drvdata);
	if (status)
		return status;

	/* Attempt to read the IDCODE from ICAP.  This
	 * may not be returned correctly, due to the design of the
	 * hardware.
	 */
	dev_dbg(drvdata->dev, "Reading IDCODE...\n");
	status = hwicap_get_configuration_register(
			drvdata, drvdata->config_regs->IDCODE, &idcode);
	dev_dbg(drvdata->dev, "IDCODE = %x\n", idcode);
	if (status)
		return status;

	dev_dbg(drvdata->dev, "Desync...\n");
	status = hwicap_command_desync(drvdata);
	if (status)
		return status;

	return 0;
}

static ssize_t
hwicap_read(struct file *file, char __user *buf, size_t count, loff_t *ppos)
{
	struct hwicap_drvdata *drvdata = file->private_data;
	ssize_t bytes_to_read = 0;
	u32 *kbuf;
	u32 words;
	u32 bytes_remaining;
	int status;

	status = mutex_lock_interruptible(&drvdata->sem);
	if (status)
		return status;

	if (drvdata->read_buffer_in_use) {
		/* If there are leftover bytes in the buffer, just */
		/* return them and don't try to read more from the */
		/* ICAP device. */
		bytes_to_read =
			(count < drvdata->read_buffer_in_use) ? count :
			drvdata->read_buffer_in_use;

		/* Return the data currently in the read buffer. */
		if (copy_to_user(buf, drvdata->read_buffer, bytes_to_read)) {
			status = -EFAULT;
			goto error;
		}
		drvdata->read_buffer_in_use -= bytes_to_read;
		memmove(drvdata->read_buffer,
		       drvdata->read_buffer + bytes_to_read,
		       4 - bytes_to_read);
	} else {
		/* Get new data from the ICAP, and return was was requested. */
		kbuf = (u32 *) get_zeroed_page(GFP_KERNEL);
		if (!kbuf) {
			status = -ENOMEM;
			goto error;
		}

		/* The ICAP device is only able to read complete */
		/* words.  If a number of bytes that do not correspond */
		/* to complete words is requested, then we read enough */
		/* words to get the required number of bytes, and then */
		/* save the remaining bytes for the next read. */

		/* Determine the number of words to read, rounding up */
		/* if necessary. */
		words = ((count + 3) >> 2);
		bytes_to_read = words << 2;

		if (bytes_to_read > PAGE_SIZE)
			bytes_to_read = PAGE_SIZE;

		/* Ensure we only read a complete number of words. */
		bytes_remaining = bytes_to_read & 3;
		bytes_to_read &= ~3;
		words = bytes_to_read >> 2;

		status = drvdata->config->get_configuration(drvdata,
				kbuf, words);

		/* If we didn't read correctly, then bail out. */
		if (status) {
			free_page((unsigned long)kbuf);
			goto error;
		}

		/* If we fail to return the data to the user, then bail out. */
		if (copy_to_user(buf, kbuf, bytes_to_read)) {
			free_page((unsigned long)kbuf);
			status = -EFAULT;
			goto error;
		}
		memcpy(drvdata->read_buffer,
		       kbuf,
		       bytes_remaining);
		drvdata->read_buffer_in_use = bytes_remaining;
		free_page((unsigned long)kbuf);
	}
	status = bytes_to_read;
 error:
	mutex_unlock(&drvdata->sem);
	return status;
}

static ssize_t
hwicap_write(struct file *file, const char __user *buf,
		size_t count, loff_t *ppos)
{
	struct hwicap_drvdata *drvdata = file->private_data;
	ssize_t written = 0;
	ssize_t left = count;
	u32 *kbuf;
	ssize_t len;
	ssize_t status;

	status = mutex_lock_interruptible(&drvdata->sem);
	if (status)
		return status;

	left += drvdata->write_buffer_in_use;

	/* Only write multiples of 4 bytes. */
	if (left < 4) {
		status = 0;
		goto error;
	}

	kbuf = (u32 *) __get_free_page(GFP_KERNEL);
	if (!kbuf) {
		status = -ENOMEM;
		goto error;
	}

	while (left > 3) {
		/* only write multiples of 4 bytes, so there might */
		/* be as many as 3 bytes left (at the end). */
		len = left;

		if (len > PAGE_SIZE)
			len = PAGE_SIZE;
		len &= ~3;

		if (drvdata->write_buffer_in_use) {
			memcpy(kbuf, drvdata->write_buffer,
					drvdata->write_buffer_in_use);
			if (copy_from_user(
			    (((char *)kbuf) + drvdata->write_buffer_in_use),
			    buf + written,
			    len - (drvdata->write_buffer_in_use))) {
				free_page((unsigned long)kbuf);
				status = -EFAULT;
				goto error;
			}
		} else {
			if (copy_from_user(kbuf, buf + written, len)) {
				free_page((unsigned long)kbuf);
				status = -EFAULT;
				goto error;
			}
		}

		status = drvdata->config->set_configuration(drvdata,
				kbuf, len >> 2);

		if (status) {
			free_page((unsigned long)kbuf);
			status = -EFAULT;
			goto error;
		}
		if (drvdata->write_buffer_in_use) {
			len -= drvdata->write_buffer_in_use;
			left -= drvdata->write_buffer_in_use;
			drvdata->write_buffer_in_use = 0;
		}
		written += len;
		left -= len;
	}
	if ((left > 0) && (left < 4)) {
		if (!copy_from_user(drvdata->write_buffer,
						buf + written, left)) {
			drvdata->write_buffer_in_use = left;
			written += left;
			left = 0;
		}
	}

	free_page((unsigned long)kbuf);
	status = written;
 error:
	mutex_unlock(&drvdata->sem);
	return status;
}

static int hwicap_open(struct inode *inode, struct file *file)
{
	struct hwicap_drvdata *drvdata;
	int status;

	lock_kernel();
	drvdata = container_of(inode->i_cdev, struct hwicap_drvdata, cdev);

	status = mutex_lock_interruptible(&drvdata->sem);
	if (status)
		goto out;

	if (drvdata->is_open) {
		status = -EBUSY;
		goto error;
	}

	status = hwicap_initialize_hwicap(drvdata);
	if (status) {
		dev_err(drvdata->dev, "Failed to open file");
		goto error;
	}

	file->private_data = drvdata;
	drvdata->write_buffer_in_use = 0;
	drvdata->read_buffer_in_use = 0;
	drvdata->is_open = 1;

 error:
	mutex_unlock(&drvdata->sem);
 out:
	unlock_kernel();
	return status;
}

static int hwicap_release(struct inode *inode, struct file *file)
{
	struct hwicap_drvdata *drvdata = file->private_data;
	int i;
	int status = 0;

	mutex_lock(&drvdata->sem);

	if (drvdata->write_buffer_in_use) {
		/* Flush write buffer. */
		for (i = drvdata->write_buffer_in_use; i < 4; i++)
			drvdata->write_buffer[i] = 0;

		status = drvdata->config->set_configuration(drvdata,
				(u32 *) drvdata->write_buffer, 1);
		if (status)
			goto error;
	}

	status = hwicap_command_desync(drvdata);
	if (status)
		goto error;

 error:
	drvdata->is_open = 0;
	mutex_unlock(&drvdata->sem);
	return status;
}

static struct file_operations hwicap_fops = {
	.owner = THIS_MODULE,
	.write = hwicap_write,
	.read = hwicap_read,
	.open = hwicap_open,
	.release = hwicap_release,
};

static int __devinit hwicap_setup(struct device *dev, int id,
		const struct resource *regs_res,
		const struct hwicap_driver_config *config,
		const struct config_registers *config_regs)
{
	dev_t devt;
	struct hwicap_drvdata *drvdata = NULL;
	int retval = 0;

	dev_info(dev, "Xilinx icap port driver\n");

	mutex_lock(&icap_sem);

	if (id < 0) {
		for (id = 0; id < HWICAP_DEVICES; id++)
			if (!probed_devices[id])
				break;
	}
	if (id < 0 || id >= HWICAP_DEVICES) {
		mutex_unlock(&icap_sem);
		dev_err(dev, "%s%i too large\n", DRIVER_NAME, id);
		return -EINVAL;
	}
	if (probed_devices[id]) {
		mutex_unlock(&icap_sem);
		dev_err(dev, "cannot assign to %s%i; it is already in use\n",
			DRIVER_NAME, id);
		return -EBUSY;
	}

	probed_devices[id] = 1;
	mutex_unlock(&icap_sem);

	devt = MKDEV(XHWICAP_MAJOR, XHWICAP_MINOR + id);

	drvdata = kzalloc(sizeof(struct hwicap_drvdata), GFP_KERNEL);
	if (!drvdata) {
		dev_err(dev, "Couldn't allocate device private record\n");
		retval = -ENOMEM;
		goto failed0;
	}
	dev_set_drvdata(dev, (void *)drvdata);

	if (!regs_res) {
		dev_err(dev, "Couldn't get registers resource\n");
		retval = -EFAULT;
		goto failed1;
	}

	drvdata->mem_start = regs_res->start;
	drvdata->mem_end = regs_res->end;
	drvdata->mem_size = regs_res->end - regs_res->start + 1;

	if (!request_mem_region(drvdata->mem_start,
					drvdata->mem_size, DRIVER_NAME)) {
		dev_err(dev, "Couldn't lock memory region at %Lx\n",
			regs_res->start);
		retval = -EBUSY;
		goto failed1;
	}

	drvdata->devt = devt;
	drvdata->dev = dev;
	drvdata->base_address = ioremap(drvdata->mem_start, drvdata->mem_size);
	if (!drvdata->base_address) {
		dev_err(dev, "ioremap() failed\n");
		goto failed2;
	}

	drvdata->config = config;
	drvdata->config_regs = config_regs;

	mutex_init(&drvdata->sem);
	drvdata->is_open = 0;

	dev_info(dev, "ioremap %lx to %p with size %Lx\n",
		 (unsigned long int)drvdata->mem_start,
			drvdata->base_address, drvdata->mem_size);

	cdev_init(&drvdata->cdev, &hwicap_fops);
	drvdata->cdev.owner = THIS_MODULE;
	retval = cdev_add(&drvdata->cdev, devt, 1);
	if (retval) {
		dev_err(dev, "cdev_add() failed\n");
		goto failed3;
	}

<<<<<<< HEAD
	device_create_drvdata(icap_class, dev, devt, NULL,
			      "%s%d", DRIVER_NAME, id);
=======
	device_create(icap_class, dev, devt, NULL, "%s%d", DRIVER_NAME, id);
>>>>>>> 6279fb3a
	return 0;		/* success */

 failed3:
	iounmap(drvdata->base_address);

 failed2:
	release_mem_region(regs_res->start, drvdata->mem_size);

 failed1:
	kfree(drvdata);

 failed0:
	mutex_lock(&icap_sem);
	probed_devices[id] = 0;
	mutex_unlock(&icap_sem);

	return retval;
}

static struct hwicap_driver_config buffer_icap_config = {
	.get_configuration = buffer_icap_get_configuration,
	.set_configuration = buffer_icap_set_configuration,
	.get_status = buffer_icap_get_status,
	.reset = buffer_icap_reset,
};

static struct hwicap_driver_config fifo_icap_config = {
	.get_configuration = fifo_icap_get_configuration,
	.set_configuration = fifo_icap_set_configuration,
	.get_status = fifo_icap_get_status,
	.reset = fifo_icap_reset,
};

static int __devexit hwicap_remove(struct device *dev)
{
	struct hwicap_drvdata *drvdata;

	drvdata = (struct hwicap_drvdata *)dev_get_drvdata(dev);

	if (!drvdata)
		return 0;

	device_destroy(icap_class, drvdata->devt);
	cdev_del(&drvdata->cdev);
	iounmap(drvdata->base_address);
	release_mem_region(drvdata->mem_start, drvdata->mem_size);
	kfree(drvdata);
	dev_set_drvdata(dev, NULL);

	mutex_lock(&icap_sem);
	probed_devices[MINOR(dev->devt)-XHWICAP_MINOR] = 0;
	mutex_unlock(&icap_sem);
	return 0;		/* success */
}

static int __devinit hwicap_drv_probe(struct platform_device *pdev)
{
	struct resource *res;
	const struct config_registers *regs;
	const char *family;

	res = platform_get_resource(pdev, IORESOURCE_MEM, 0);
	if (!res)
		return -ENODEV;

	/* It's most likely that we're using V4, if the family is not
	   specified */
	regs = &v4_config_registers;
	family = pdev->dev.platform_data;

	if (family) {
		if (!strcmp(family, "virtex2p")) {
			regs = &v2_config_registers;
		} else if (!strcmp(family, "virtex4")) {
			regs = &v4_config_registers;
		} else if (!strcmp(family, "virtex5")) {
			regs = &v5_config_registers;
		}
	}

	return hwicap_setup(&pdev->dev, pdev->id, res,
			&buffer_icap_config, regs);
}

static int __devexit hwicap_drv_remove(struct platform_device *pdev)
{
	return hwicap_remove(&pdev->dev);
}

static struct platform_driver hwicap_platform_driver = {
	.probe = hwicap_drv_probe,
	.remove = hwicap_drv_remove,
	.driver = {
		.owner = THIS_MODULE,
		.name = DRIVER_NAME,
	},
};

/* ---------------------------------------------------------------------
 * OF bus binding
 */

#if defined(CONFIG_OF)
static int __devinit
hwicap_of_probe(struct of_device *op, const struct of_device_id *match)
{
	struct resource res;
	const unsigned int *id;
	const char *family;
	int rc;
	const struct hwicap_driver_config *config = match->data;
	const struct config_registers *regs;

	dev_dbg(&op->dev, "hwicap_of_probe(%p, %p)\n", op, match);

	rc = of_address_to_resource(op->node, 0, &res);
	if (rc) {
		dev_err(&op->dev, "invalid address\n");
		return rc;
	}

	id = of_get_property(op->node, "port-number", NULL);

	/* It's most likely that we're using V4, if the family is not
	   specified */
	regs = &v4_config_registers;
	family = of_get_property(op->node, "xlnx,family", NULL);

	if (family) {
		if (!strcmp(family, "virtex2p")) {
			regs = &v2_config_registers;
		} else if (!strcmp(family, "virtex4")) {
			regs = &v4_config_registers;
		} else if (!strcmp(family, "virtex5")) {
			regs = &v5_config_registers;
		}
	}
	return hwicap_setup(&op->dev, id ? *id : -1, &res, config,
			regs);
}

static int __devexit hwicap_of_remove(struct of_device *op)
{
	return hwicap_remove(&op->dev);
}

/* Match table for of_platform binding */
static const struct of_device_id __devinitconst hwicap_of_match[] = {
	{ .compatible = "xlnx,opb-hwicap-1.00.b", .data = &buffer_icap_config},
	{ .compatible = "xlnx,xps-hwicap-1.00.a", .data = &fifo_icap_config},
	{},
};
MODULE_DEVICE_TABLE(of, hwicap_of_match);

static struct of_platform_driver hwicap_of_driver = {
	.owner = THIS_MODULE,
	.name = DRIVER_NAME,
	.match_table = hwicap_of_match,
	.probe = hwicap_of_probe,
	.remove = __devexit_p(hwicap_of_remove),
	.driver = {
		.name = DRIVER_NAME,
	},
};

/* Registration helpers to keep the number of #ifdefs to a minimum */
static inline int __init hwicap_of_register(void)
{
	pr_debug("hwicap: calling of_register_platform_driver()\n");
	return of_register_platform_driver(&hwicap_of_driver);
}

static inline void __exit hwicap_of_unregister(void)
{
	of_unregister_platform_driver(&hwicap_of_driver);
}
#else /* CONFIG_OF */
/* CONFIG_OF not enabled; do nothing helpers */
static inline int __init hwicap_of_register(void) { return 0; }
static inline void __exit hwicap_of_unregister(void) { }
#endif /* CONFIG_OF */

static int __init hwicap_module_init(void)
{
	dev_t devt;
	int retval;

	icap_class = class_create(THIS_MODULE, "xilinx_config");
	mutex_init(&icap_sem);

	devt = MKDEV(XHWICAP_MAJOR, XHWICAP_MINOR);
	retval = register_chrdev_region(devt,
					HWICAP_DEVICES,
					DRIVER_NAME);
	if (retval < 0)
		return retval;

	retval = platform_driver_register(&hwicap_platform_driver);

	if (retval)
		goto failed1;

	retval = hwicap_of_register();

	if (retval)
		goto failed2;

	return retval;

 failed2:
	platform_driver_unregister(&hwicap_platform_driver);

 failed1:
	unregister_chrdev_region(devt, HWICAP_DEVICES);

	return retval;
}

static void __exit hwicap_module_cleanup(void)
{
	dev_t devt = MKDEV(XHWICAP_MAJOR, XHWICAP_MINOR);

	class_destroy(icap_class);

	platform_driver_unregister(&hwicap_platform_driver);

	hwicap_of_unregister();

	unregister_chrdev_region(devt, HWICAP_DEVICES);
}

module_init(hwicap_module_init);
module_exit(hwicap_module_cleanup);

MODULE_AUTHOR("Xilinx, Inc; Xilinx Research Labs Group");
MODULE_DESCRIPTION("Xilinx ICAP Port Driver");
MODULE_LICENSE("GPL");<|MERGE_RESOLUTION|>--- conflicted
+++ resolved
@@ -659,12 +659,7 @@
 		goto failed3;
 	}
 
-<<<<<<< HEAD
-	device_create_drvdata(icap_class, dev, devt, NULL,
-			      "%s%d", DRIVER_NAME, id);
-=======
 	device_create(icap_class, dev, devt, NULL, "%s%d", DRIVER_NAME, id);
->>>>>>> 6279fb3a
 	return 0;		/* success */
 
  failed3:
