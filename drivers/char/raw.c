/*
 * linux/drivers/char/raw.c
 *
 * Front-end raw character devices.  These can be bound to any block
 * devices to provide genuine Unix raw character device semantics.
 *
 * We reserve minor number 0 for a control interface.  ioctl()s on this
 * device are used to bind the other minor numbers to block devices.
 */

#include <linux/init.h>
#include <linux/fs.h>
#include <linux/major.h>
#include <linux/blkdev.h>
#include <linux/module.h>
#include <linux/raw.h>
#include <linux/capability.h>
#include <linux/uio.h>
#include <linux/cdev.h>
#include <linux/device.h>
#include <linux/mutex.h>
#include <linux/smp_lock.h>

#include <asm/uaccess.h>

struct raw_device_data {
	struct block_device *binding;
	int inuse;
};

static struct class *raw_class;
static struct raw_device_data raw_devices[MAX_RAW_MINORS];
static DEFINE_MUTEX(raw_mutex);
static const struct file_operations raw_ctl_fops; /* forward declaration */

/*
 * Open/close code for raw IO.
 *
 * We just rewrite the i_mapping for the /dev/raw/rawN file descriptor to
 * point at the blockdev's address_space and set the file handle to use
 * O_DIRECT.
 *
 * Set the device's soft blocksize to the minimum possible.  This gives the
 * finest possible alignment and has no adverse impact on performance.
 */
static int raw_open(struct inode *inode, struct file *filp)
{
	const int minor = iminor(inode);
	struct block_device *bdev;
	int err;

	if (minor == 0) {	/* It is the control device */
		filp->f_op = &raw_ctl_fops;
		return 0;
	}

	lock_kernel();
	mutex_lock(&raw_mutex);

	/*
	 * All we need to do on open is check that the device is bound.
	 */
	bdev = raw_devices[minor].binding;
	err = -ENODEV;
	if (!bdev)
		goto out;
	igrab(bdev->bd_inode);
	err = blkdev_get(bdev, filp->f_mode, 0);
	if (err)
		goto out;
	err = bd_claim(bdev, raw_open);
	if (err)
		goto out1;
	err = set_blocksize(bdev, bdev_hardsect_size(bdev));
	if (err)
		goto out2;
	filp->f_flags |= O_DIRECT;
	filp->f_mapping = bdev->bd_inode->i_mapping;
	if (++raw_devices[minor].inuse == 1)
		filp->f_path.dentry->d_inode->i_mapping =
			bdev->bd_inode->i_mapping;
	filp->private_data = bdev;
	mutex_unlock(&raw_mutex);
	unlock_kernel();
	return 0;

out2:
	bd_release(bdev);
out1:
	blkdev_put(bdev);
out:
	mutex_unlock(&raw_mutex);
	return err;
}

/*
 * When the final fd which refers to this character-special node is closed, we
 * make its ->mapping point back at its own i_data.
 */
static int raw_release(struct inode *inode, struct file *filp)
{
	const int minor= iminor(inode);
	struct block_device *bdev;

	mutex_lock(&raw_mutex);
	bdev = raw_devices[minor].binding;
	if (--raw_devices[minor].inuse == 0) {
		/* Here  inode->i_mapping == bdev->bd_inode->i_mapping  */
		inode->i_mapping = &inode->i_data;
		inode->i_mapping->backing_dev_info = &default_backing_dev_info;
	}
	mutex_unlock(&raw_mutex);

	bd_release(bdev);
	blkdev_put(bdev);
	return 0;
}

/*
 * Forward ioctls to the underlying block device.
 */
static int
raw_ioctl(struct inode *inode, struct file *filp,
		  unsigned int command, unsigned long arg)
{
	struct block_device *bdev = filp->private_data;

	return blkdev_ioctl(bdev->bd_inode, NULL, command, arg);
}

static void bind_device(struct raw_config_request *rq)
{
	device_destroy(raw_class, MKDEV(RAW_MAJOR, rq->raw_minor));
<<<<<<< HEAD
	device_create_drvdata(raw_class, NULL, MKDEV(RAW_MAJOR, rq->raw_minor),
			      NULL, "raw%d", rq->raw_minor);
=======
	device_create(raw_class, NULL, MKDEV(RAW_MAJOR, rq->raw_minor), NULL,
		      "raw%d", rq->raw_minor);
>>>>>>> 6279fb3a
}

/*
 * Deal with ioctls against the raw-device control interface, to bind
 * and unbind other raw devices.
 */
static int raw_ctl_ioctl(struct inode *inode, struct file *filp,
			unsigned int command, unsigned long arg)
{
	struct raw_config_request rq;
	struct raw_device_data *rawdev;
	int err = 0;

	switch (command) {
	case RAW_SETBIND:
	case RAW_GETBIND:

		/* First, find out which raw minor we want */

		if (copy_from_user(&rq, (void __user *) arg, sizeof(rq))) {
			err = -EFAULT;
			goto out;
		}

		if (rq.raw_minor <= 0 || rq.raw_minor >= MAX_RAW_MINORS) {
			err = -EINVAL;
			goto out;
		}
		rawdev = &raw_devices[rq.raw_minor];

		if (command == RAW_SETBIND) {
			dev_t dev;

			/*
			 * This is like making block devices, so demand the
			 * same capability
			 */
			if (!capable(CAP_SYS_ADMIN)) {
				err = -EPERM;
				goto out;
			}

			/*
			 * For now, we don't need to check that the underlying
			 * block device is present or not: we can do that when
			 * the raw device is opened.  Just check that the
			 * major/minor numbers make sense.
			 */

			dev = MKDEV(rq.block_major, rq.block_minor);
			if ((rq.block_major == 0 && rq.block_minor != 0) ||
					MAJOR(dev) != rq.block_major ||
					MINOR(dev) != rq.block_minor) {
				err = -EINVAL;
				goto out;
			}

			mutex_lock(&raw_mutex);
			if (rawdev->inuse) {
				mutex_unlock(&raw_mutex);
				err = -EBUSY;
				goto out;
			}
			if (rawdev->binding) {
				bdput(rawdev->binding);
				module_put(THIS_MODULE);
			}
			if (rq.block_major == 0 && rq.block_minor == 0) {
				/* unbind */
				rawdev->binding = NULL;
				device_destroy(raw_class,
						MKDEV(RAW_MAJOR, rq.raw_minor));
			} else {
				rawdev->binding = bdget(dev);
				if (rawdev->binding == NULL)
					err = -ENOMEM;
				else {
					__module_get(THIS_MODULE);
					bind_device(&rq);
				}
			}
			mutex_unlock(&raw_mutex);
		} else {
			struct block_device *bdev;

			mutex_lock(&raw_mutex);
			bdev = rawdev->binding;
			if (bdev) {
				rq.block_major = MAJOR(bdev->bd_dev);
				rq.block_minor = MINOR(bdev->bd_dev);
			} else {
				rq.block_major = rq.block_minor = 0;
			}
			mutex_unlock(&raw_mutex);
			if (copy_to_user((void __user *)arg, &rq, sizeof(rq))) {
				err = -EFAULT;
				goto out;
			}
		}
		break;
	default:
		err = -EINVAL;
		break;
	}
out:
	return err;
}

static const struct file_operations raw_fops = {
	.read	=	do_sync_read,
	.aio_read = 	generic_file_aio_read,
	.write	=	do_sync_write,
	.aio_write = 	generic_file_aio_write_nolock,
	.open	=	raw_open,
	.release=	raw_release,
	.ioctl	=	raw_ioctl,
	.owner	=	THIS_MODULE,
};

static const struct file_operations raw_ctl_fops = {
	.ioctl	=	raw_ctl_ioctl,
	.open	=	raw_open,
	.owner	=	THIS_MODULE,
};

static struct cdev raw_cdev;

static int __init raw_init(void)
{
	dev_t dev = MKDEV(RAW_MAJOR, 0);
	int ret;

	ret = register_chrdev_region(dev, MAX_RAW_MINORS, "raw");
	if (ret)
		goto error;

	cdev_init(&raw_cdev, &raw_fops);
	ret = cdev_add(&raw_cdev, dev, MAX_RAW_MINORS);
	if (ret) {
		kobject_put(&raw_cdev.kobj);
		goto error_region;
	}

	raw_class = class_create(THIS_MODULE, "raw");
	if (IS_ERR(raw_class)) {
		printk(KERN_ERR "Error creating raw class.\n");
		cdev_del(&raw_cdev);
		ret = PTR_ERR(raw_class);
		goto error_region;
	}
<<<<<<< HEAD
	device_create_drvdata(raw_class, NULL, MKDEV(RAW_MAJOR, 0), NULL,
			      "rawctl");
=======
	device_create(raw_class, NULL, MKDEV(RAW_MAJOR, 0), NULL, "rawctl");
>>>>>>> 6279fb3a

	return 0;

error_region:
	unregister_chrdev_region(dev, MAX_RAW_MINORS);
error:
	return ret;
}

static void __exit raw_exit(void)
{
	device_destroy(raw_class, MKDEV(RAW_MAJOR, 0));
	class_destroy(raw_class);
	cdev_del(&raw_cdev);
	unregister_chrdev_region(MKDEV(RAW_MAJOR, 0), MAX_RAW_MINORS);
}

module_init(raw_init);
module_exit(raw_exit);
MODULE_LICENSE("GPL");<|MERGE_RESOLUTION|>--- conflicted
+++ resolved
@@ -131,13 +131,8 @@
 static void bind_device(struct raw_config_request *rq)
 {
 	device_destroy(raw_class, MKDEV(RAW_MAJOR, rq->raw_minor));
-<<<<<<< HEAD
-	device_create_drvdata(raw_class, NULL, MKDEV(RAW_MAJOR, rq->raw_minor),
-			      NULL, "raw%d", rq->raw_minor);
-=======
 	device_create(raw_class, NULL, MKDEV(RAW_MAJOR, rq->raw_minor), NULL,
 		      "raw%d", rq->raw_minor);
->>>>>>> 6279fb3a
 }
 
 /*
@@ -288,12 +283,7 @@
 		ret = PTR_ERR(raw_class);
 		goto error_region;
 	}
-<<<<<<< HEAD
-	device_create_drvdata(raw_class, NULL, MKDEV(RAW_MAJOR, 0), NULL,
-			      "rawctl");
-=======
 	device_create(raw_class, NULL, MKDEV(RAW_MAJOR, 0), NULL, "rawctl");
->>>>>>> 6279fb3a
 
 	return 0;
 
