/*
 *	Linux Magic System Request Key Hacks
 *
 *	(c) 1997 Martin Mares <mj@atrey.karlin.mff.cuni.cz>
 *	based on ideas by Pavel Machek <pavel@atrey.karlin.mff.cuni.cz>
 *
 *	(c) 2000 Crutcher Dunnavant <crutcher+kernel@datastacks.com>
 *	overhauled to use key registration
 *	based upon discusions in irc://irc.openprojects.net/#kernelnewbies
 *
 *	Copyright (c) 2010 Dmitry Torokhov
 *	Input handler conversion
 */

#define pr_fmt(fmt) KBUILD_MODNAME ": " fmt

#include <linux/sched.h>
#include <linux/interrupt.h>
#include <linux/mm.h>
#include <linux/fs.h>
#include <linux/mount.h>
#include <linux/kdev_t.h>
#include <linux/major.h>
#include <linux/reboot.h>
#include <linux/sysrq.h>
#include <linux/kbd_kern.h>
#include <linux/proc_fs.h>
#include <linux/nmi.h>
#include <linux/quotaops.h>
#include <linux/perf_event.h>
#include <linux/kernel.h>
#include <linux/module.h>
#include <linux/suspend.h>
#include <linux/writeback.h>
#include <linux/buffer_head.h>		/* for fsync_bdev() */
#include <linux/swap.h>
#include <linux/spinlock.h>
#include <linux/vt_kern.h>
#include <linux/workqueue.h>
#include <linux/hrtimer.h>
#include <linux/oom.h>
#include <linux/slab.h>
#include <linux/input.h>

#include <asm/ptrace.h>
#include <asm/irq_regs.h>

/* Whether we react on sysrq keys or just ignore them */
static int __read_mostly sysrq_enabled = 1;
static bool __read_mostly sysrq_always_enabled;

static bool sysrq_on(void)
{
	return sysrq_enabled || sysrq_always_enabled;
}

/*
 * A value of 1 means 'all', other nonzero values are an op mask:
 */
static bool sysrq_on_mask(int mask)
{
	return sysrq_always_enabled ||
	       sysrq_enabled == 1 ||
	       (sysrq_enabled & mask);
}

static int __init sysrq_always_enabled_setup(char *str)
{
	sysrq_always_enabled = true;
	pr_info("sysrq always enabled.\n");

	return 1;
}

__setup("sysrq_always_enabled", sysrq_always_enabled_setup);


static void sysrq_handle_loglevel(int key)
{
	int i;

	i = key - '0';
	console_loglevel = 7;
	printk("Loglevel set to %d\n", i);
	console_loglevel = i;
}
static struct sysrq_key_op sysrq_loglevel_op = {
	.handler	= sysrq_handle_loglevel,
	.help_msg	= "loglevel(0-9)",
	.action_msg	= "Changing Loglevel",
	.enable_mask	= SYSRQ_ENABLE_LOG,
};

#ifdef CONFIG_VT
static void sysrq_handle_SAK(int key)
{
	struct work_struct *SAK_work = &vc_cons[fg_console].SAK_work;
	schedule_work(SAK_work);
}
static struct sysrq_key_op sysrq_SAK_op = {
	.handler	= sysrq_handle_SAK,
	.help_msg	= "saK",
	.action_msg	= "SAK",
	.enable_mask	= SYSRQ_ENABLE_KEYBOARD,
};
#else
#define sysrq_SAK_op (*(struct sysrq_key_op *)NULL)
#endif

#ifdef CONFIG_VT
static void sysrq_handle_unraw(int key)
{
	struct kbd_struct *kbd = &kbd_table[fg_console];

	if (kbd)
		kbd->kbdmode = default_utf8 ? VC_UNICODE : VC_XLATE;
}
static struct sysrq_key_op sysrq_unraw_op = {
	.handler	= sysrq_handle_unraw,
	.help_msg	= "unRaw",
	.action_msg	= "Keyboard mode set to system default",
	.enable_mask	= SYSRQ_ENABLE_KEYBOARD,
};
#else
#define sysrq_unraw_op (*(struct sysrq_key_op *)NULL)
#endif /* CONFIG_VT */

static void sysrq_handle_crash(int key)
{
	char *killer = NULL;

	panic_on_oops = 1;	/* force panic */
	wmb();
	*killer = 1;
}
static struct sysrq_key_op sysrq_crash_op = {
	.handler	= sysrq_handle_crash,
	.help_msg	= "Crash",
	.action_msg	= "Trigger a crash",
	.enable_mask	= SYSRQ_ENABLE_DUMP,
};

static void sysrq_handle_reboot(int key)
{
	lockdep_off();
	local_irq_enable();
	emergency_restart();
}
static struct sysrq_key_op sysrq_reboot_op = {
	.handler	= sysrq_handle_reboot,
	.help_msg	= "reBoot",
	.action_msg	= "Resetting",
	.enable_mask	= SYSRQ_ENABLE_BOOT,
};

static void sysrq_handle_sync(int key)
{
	emergency_sync();
}
static struct sysrq_key_op sysrq_sync_op = {
	.handler	= sysrq_handle_sync,
	.help_msg	= "Sync",
	.action_msg	= "Emergency Sync",
	.enable_mask	= SYSRQ_ENABLE_SYNC,
};

static void sysrq_handle_show_timers(int key)
{
	sysrq_timer_list_show();
}

static struct sysrq_key_op sysrq_show_timers_op = {
	.handler	= sysrq_handle_show_timers,
	.help_msg	= "show-all-timers(Q)",
	.action_msg	= "Show clockevent devices & pending hrtimers (no others)",
};

static void sysrq_handle_mountro(int key)
{
	emergency_remount();
}
static struct sysrq_key_op sysrq_mountro_op = {
	.handler	= sysrq_handle_mountro,
	.help_msg	= "Unmount",
	.action_msg	= "Emergency Remount R/O",
	.enable_mask	= SYSRQ_ENABLE_REMOUNT,
};

#ifdef CONFIG_LOCKDEP
static void sysrq_handle_showlocks(int key)
{
	debug_show_all_locks();
}

static struct sysrq_key_op sysrq_showlocks_op = {
	.handler	= sysrq_handle_showlocks,
	.help_msg	= "show-all-locks(D)",
	.action_msg	= "Show Locks Held",
};
#else
#define sysrq_showlocks_op (*(struct sysrq_key_op *)NULL)
#endif

#ifdef CONFIG_SMP
static DEFINE_SPINLOCK(show_lock);

static void showacpu(void *dummy)
{
	unsigned long flags;

	/* Idle CPUs have no interesting backtrace. */
	if (idle_cpu(smp_processor_id()))
		return;

	spin_lock_irqsave(&show_lock, flags);
	printk(KERN_INFO "CPU%d:\n", smp_processor_id());
	show_stack(NULL, NULL);
	spin_unlock_irqrestore(&show_lock, flags);
}

static void sysrq_showregs_othercpus(struct work_struct *dummy)
{
	smp_call_function(showacpu, NULL, 0);
}

static DECLARE_WORK(sysrq_showallcpus, sysrq_showregs_othercpus);

static void sysrq_handle_showallcpus(int key)
{
	/*
	 * Fall back to the workqueue based printing if the
	 * backtrace printing did not succeed or the
	 * architecture has no support for it:
	 */
	if (!trigger_all_cpu_backtrace()) {
		struct pt_regs *regs = get_irq_regs();

		if (regs) {
			printk(KERN_INFO "CPU%d:\n", smp_processor_id());
			show_regs(regs);
		}
		schedule_work(&sysrq_showallcpus);
	}
}

static struct sysrq_key_op sysrq_showallcpus_op = {
	.handler	= sysrq_handle_showallcpus,
	.help_msg	= "show-backtrace-all-active-cpus(L)",
	.action_msg	= "Show backtrace of all active CPUs",
	.enable_mask	= SYSRQ_ENABLE_DUMP,
};
#endif

static void sysrq_handle_showregs(int key)
{
	struct pt_regs *regs = get_irq_regs();
	if (regs)
		show_regs(regs);
	perf_event_print_debug();
}
static struct sysrq_key_op sysrq_showregs_op = {
	.handler	= sysrq_handle_showregs,
	.help_msg	= "show-registers(P)",
	.action_msg	= "Show Regs",
	.enable_mask	= SYSRQ_ENABLE_DUMP,
};

static void sysrq_handle_showstate(int key)
{
	show_state();
}
static struct sysrq_key_op sysrq_showstate_op = {
	.handler	= sysrq_handle_showstate,
	.help_msg	= "show-task-states(T)",
	.action_msg	= "Show State",
	.enable_mask	= SYSRQ_ENABLE_DUMP,
};

static void sysrq_handle_showstate_blocked(int key)
{
	show_state_filter(TASK_UNINTERRUPTIBLE);
}
static struct sysrq_key_op sysrq_showstate_blocked_op = {
	.handler	= sysrq_handle_showstate_blocked,
	.help_msg	= "show-blocked-tasks(W)",
	.action_msg	= "Show Blocked State",
	.enable_mask	= SYSRQ_ENABLE_DUMP,
};

#ifdef CONFIG_TRACING
#include <linux/ftrace.h>

static void sysrq_ftrace_dump(int key)
{
	ftrace_dump(DUMP_ALL);
}
static struct sysrq_key_op sysrq_ftrace_dump_op = {
	.handler	= sysrq_ftrace_dump,
	.help_msg	= "dump-ftrace-buffer(Z)",
	.action_msg	= "Dump ftrace buffer",
	.enable_mask	= SYSRQ_ENABLE_DUMP,
};
#else
#define sysrq_ftrace_dump_op (*(struct sysrq_key_op *)NULL)
#endif

static void sysrq_handle_showmem(int key)
{
	show_mem();
}
static struct sysrq_key_op sysrq_showmem_op = {
	.handler	= sysrq_handle_showmem,
	.help_msg	= "show-memory-usage(M)",
	.action_msg	= "Show Memory",
	.enable_mask	= SYSRQ_ENABLE_DUMP,
};

/*
 * Signal sysrq helper function.  Sends a signal to all user processes.
 */
static void send_sig_all(int sig)
{
	struct task_struct *p;

	for_each_process(p) {
		if (p->mm && !is_global_init(p))
			/* Not swapper, init nor kernel thread */
			force_sig(sig, p);
	}
}

static void sysrq_handle_term(int key)
{
	send_sig_all(SIGTERM);
	console_loglevel = 8;
}
static struct sysrq_key_op sysrq_term_op = {
	.handler	= sysrq_handle_term,
	.help_msg	= "terminate-all-tasks(E)",
	.action_msg	= "Terminate All Tasks",
	.enable_mask	= SYSRQ_ENABLE_SIGNAL,
};

static void moom_callback(struct work_struct *ignored)
{
	out_of_memory(node_zonelist(0, GFP_KERNEL), GFP_KERNEL, 0, NULL);
}

static DECLARE_WORK(moom_work, moom_callback);

static void sysrq_handle_moom(int key)
{
	schedule_work(&moom_work);
}
static struct sysrq_key_op sysrq_moom_op = {
	.handler	= sysrq_handle_moom,
	.help_msg	= "memory-full-oom-kill(F)",
	.action_msg	= "Manual OOM execution",
	.enable_mask	= SYSRQ_ENABLE_SIGNAL,
};

#ifdef CONFIG_BLOCK
static void sysrq_handle_thaw(int key)
{
	emergency_thaw_all();
}
static struct sysrq_key_op sysrq_thaw_op = {
	.handler	= sysrq_handle_thaw,
	.help_msg	= "thaw-filesystems(J)",
	.action_msg	= "Emergency Thaw of all frozen filesystems",
	.enable_mask	= SYSRQ_ENABLE_SIGNAL,
};
#endif

static void sysrq_handle_kill(int key)
{
	send_sig_all(SIGKILL);
	console_loglevel = 8;
}
static struct sysrq_key_op sysrq_kill_op = {
	.handler	= sysrq_handle_kill,
	.help_msg	= "kill-all-tasks(I)",
	.action_msg	= "Kill All Tasks",
	.enable_mask	= SYSRQ_ENABLE_SIGNAL,
};

static void sysrq_handle_unrt(int key)
{
	normalize_rt_tasks();
}
static struct sysrq_key_op sysrq_unrt_op = {
	.handler	= sysrq_handle_unrt,
	.help_msg	= "nice-all-RT-tasks(N)",
	.action_msg	= "Nice All RT Tasks",
	.enable_mask	= SYSRQ_ENABLE_RTNICE,
};

/* Key Operations table and lock */
static DEFINE_SPINLOCK(sysrq_key_table_lock);

static struct sysrq_key_op *sysrq_key_table[36] = {
	&sysrq_loglevel_op,		/* 0 */
	&sysrq_loglevel_op,		/* 1 */
	&sysrq_loglevel_op,		/* 2 */
	&sysrq_loglevel_op,		/* 3 */
	&sysrq_loglevel_op,		/* 4 */
	&sysrq_loglevel_op,		/* 5 */
	&sysrq_loglevel_op,		/* 6 */
	&sysrq_loglevel_op,		/* 7 */
	&sysrq_loglevel_op,		/* 8 */
	&sysrq_loglevel_op,		/* 9 */

	/*
	 * a: Don't use for system provided sysrqs, it is handled specially on
	 * sparc and will never arrive.
	 */
	NULL,				/* a */
	&sysrq_reboot_op,		/* b */
	&sysrq_crash_op,		/* c & ibm_emac driver debug */
	&sysrq_showlocks_op,		/* d */
	&sysrq_term_op,			/* e */
	&sysrq_moom_op,			/* f */
	/* g: May be registered for the kernel debugger */
	NULL,				/* g */
	NULL,				/* h - reserved for help */
	&sysrq_kill_op,			/* i */
#ifdef CONFIG_BLOCK
	&sysrq_thaw_op,			/* j */
#else
	NULL,				/* j */
#endif
	&sysrq_SAK_op,			/* k */
#ifdef CONFIG_SMP
	&sysrq_showallcpus_op,		/* l */
#else
	NULL,				/* l */
#endif
	&sysrq_showmem_op,		/* m */
	&sysrq_unrt_op,			/* n */
	/* o: This will often be registered as 'Off' at init time */
	NULL,				/* o */
	&sysrq_showregs_op,		/* p */
	&sysrq_show_timers_op,		/* q */
	&sysrq_unraw_op,		/* r */
	&sysrq_sync_op,			/* s */
	&sysrq_showstate_op,		/* t */
	&sysrq_mountro_op,		/* u */
	/* v: May be registered for frame buffer console restore */
	NULL,				/* v */
	&sysrq_showstate_blocked_op,	/* w */
	/* x: May be registered on ppc/powerpc for xmon */
	NULL,				/* x */
	/* y: May be registered on sparc64 for global register dump */
	NULL,				/* y */
	&sysrq_ftrace_dump_op,		/* z */
};

/* key2index calculation, -1 on invalid index */
static int sysrq_key_table_key2index(int key)
{
	int retval;

	if ((key >= '0') && (key <= '9'))
		retval = key - '0';
	else if ((key >= 'a') && (key <= 'z'))
		retval = key + 10 - 'a';
	else
		retval = -1;
	return retval;
}

/*
 * get and put functions for the table, exposed to modules.
 */
struct sysrq_key_op *__sysrq_get_key_op(int key)
{
        struct sysrq_key_op *op_p = NULL;
        int i;

	i = sysrq_key_table_key2index(key);
	if (i != -1)
	        op_p = sysrq_key_table[i];

        return op_p;
}

static void __sysrq_put_key_op(int key, struct sysrq_key_op *op_p)
{
        int i = sysrq_key_table_key2index(key);

        if (i != -1)
                sysrq_key_table[i] = op_p;
}

void __handle_sysrq(int key, bool check_mask)
{
	struct sysrq_key_op *op_p;
	int orig_log_level;
	int i;
	unsigned long flags;

	spin_lock_irqsave(&sysrq_key_table_lock, flags);
	/*
	 * Raise the apparent loglevel to maximum so that the sysrq header
	 * is shown to provide the user with positive feedback.  We do not
	 * simply emit this at KERN_EMERG as that would change message
	 * routing in the consumers of /proc/kmsg.
	 */
	orig_log_level = console_loglevel;
	console_loglevel = 7;
	printk(KERN_INFO "SysRq : ");

        op_p = __sysrq_get_key_op(key);
        if (op_p) {
		/*
		 * Should we check for enabled operations (/proc/sysrq-trigger
		 * should not) and is the invoked operation enabled?
		 */
		if (!check_mask || sysrq_on_mask(op_p->enable_mask)) {
			printk("%s\n", op_p->action_msg);
			console_loglevel = orig_log_level;
			op_p->handler(key);
		} else {
			printk("This sysrq operation is disabled.\n");
		}
	} else {
		printk("HELP : ");
		/* Only print the help msg once per handler */
		for (i = 0; i < ARRAY_SIZE(sysrq_key_table); i++) {
			if (sysrq_key_table[i]) {
				int j;

				for (j = 0; sysrq_key_table[i] !=
						sysrq_key_table[j]; j++)
					;
				if (j != i)
					continue;
				printk("%s ", sysrq_key_table[i]->help_msg);
			}
		}
		printk("\n");
		console_loglevel = orig_log_level;
	}
	spin_unlock_irqrestore(&sysrq_key_table_lock, flags);
}

void handle_sysrq(int key)
{
	if (sysrq_on())
		__handle_sysrq(key, true);
}
EXPORT_SYMBOL(handle_sysrq);

#ifdef CONFIG_INPUT

/* Simple translation table for the SysRq keys */
static const unsigned char sysrq_xlate[KEY_MAX + 1] =
        "\000\0331234567890-=\177\t"                    /* 0x00 - 0x0f */
        "qwertyuiop[]\r\000as"                          /* 0x10 - 0x1f */
        "dfghjkl;'`\000\\zxcv"                          /* 0x20 - 0x2f */
        "bnm,./\000*\000 \000\201\202\203\204\205"      /* 0x30 - 0x3f */
        "\206\207\210\211\212\000\000789-456+1"         /* 0x40 - 0x4f */
        "230\177\000\000\213\214\000\000\000\000\000\000\000\000\000\000" /* 0x50 - 0x5f */
        "\r\000/";                                      /* 0x60 - 0x6f */

static bool sysrq_down;
static int sysrq_alt_use;
static int sysrq_alt;
<<<<<<< HEAD
static DEFINE_SPINLOCK(sysrq_event_lock);
=======
static bool sysrq_kbd_triggered;

/*
 * This function was a copy of input_pass_event but modified to allow
 * by-passing a specific filter, to allow for injected events without
 * filter recursion.
 */
static void input_pass_event_ignore(struct input_dev *dev,
			     unsigned int type, unsigned int code, int value,
			     struct input_handle *ignore_handle)
{
	struct input_handler *handler;
	struct input_handle *handle;

	rcu_read_lock();

	handle = rcu_dereference(dev->grab);
	if (handle)
		handle->handler->event(handle, type, code, value);
	else {
		bool filtered = false;

		list_for_each_entry_rcu(handle, &dev->h_list, d_node) {
			if (!handle->open || handle == ignore_handle)
				continue;
			handler = handle->handler;
			if (!handler->filter) {
				if (filtered)
					break;

				handler->event(handle, type, code, value);

			} else if (handler->filter(handle, type, code, value))
				filtered = true;
		}
	}

	rcu_read_unlock();
}

/*
 * Pass along alt-print_screen, if there was no sysrq processing by
 * sending a key press down and then passing the key up event.
 */
static void simulate_alt_sysrq(struct input_handle *handle)
{
	input_pass_event_ignore(handle->dev, EV_KEY, KEY_SYSRQ, 1, handle);
	input_pass_event_ignore(handle->dev, EV_SYN, SYN_REPORT, 0, handle);
	input_pass_event_ignore(handle->dev, EV_KEY, KEY_SYSRQ, 0, handle);
	input_pass_event_ignore(handle->dev, EV_SYN, SYN_REPORT, 0, handle);
}
>>>>>>> 5e0e3351

static bool sysrq_filter(struct input_handle *handle, unsigned int type,
		         unsigned int code, int value)
{
	bool suppress;

	/* We are called with interrupts disabled, just take the lock */
	spin_lock(&sysrq_event_lock);

	if (type != EV_KEY)
		goto out;

	switch (code) {

	case KEY_LEFTALT:
	case KEY_RIGHTALT:
		if (value)
			sysrq_alt = code;
		else {
			if (sysrq_down && code == sysrq_alt_use) {
				sysrq_down = false;
				if (!sysrq_kbd_triggered)
					simulate_alt_sysrq(handle);
			}
			sysrq_alt = 0;
		}
		break;

	case KEY_SYSRQ:
		if (value == 1 && sysrq_alt) {
			sysrq_down = true;
			sysrq_kbd_triggered = false;
			sysrq_alt_use = sysrq_alt;
		}
		break;

	default:
		if (sysrq_down && value && value != 2 && !sysrq_kbd_triggered) {
			sysrq_kbd_triggered = true;
			__handle_sysrq(sysrq_xlate[code], true);
			/* Clear handled keys from being flagged as a repeated stroke */
			__clear_bit(code, handle->dev->key);
		}
		break;
	}

out:
	suppress = sysrq_down;
	spin_unlock(&sysrq_event_lock);

	return suppress;
}

static int sysrq_connect(struct input_handler *handler,
			 struct input_dev *dev,
			 const struct input_device_id *id)
{
	struct input_handle *handle;
	int error;

	sysrq_down = false;
	sysrq_alt = 0;

	handle = kzalloc(sizeof(struct input_handle), GFP_KERNEL);
	if (!handle)
		return -ENOMEM;

	handle->dev = dev;
	handle->handler = handler;
	handle->name = "sysrq";

	error = input_register_handle(handle);
	if (error) {
		pr_err("Failed to register input sysrq handler, error %d\n",
			error);
		goto err_free;
	}

	error = input_open_device(handle);
	if (error) {
		pr_err("Failed to open input device, error %d\n", error);
		goto err_unregister;
	}

	return 0;

 err_unregister:
	input_unregister_handle(handle);
 err_free:
	kfree(handle);
	return error;
}

static void sysrq_disconnect(struct input_handle *handle)
{
	input_close_device(handle);
	input_unregister_handle(handle);
	kfree(handle);
}

/*
 * We are matching on KEY_LEFTALT instead of KEY_SYSRQ because not all
 * keyboards have SysRq key predefined and so user may add it to keymap
 * later, but we expect all such keyboards to have left alt.
 */
static const struct input_device_id sysrq_ids[] = {
	{
		.flags = INPUT_DEVICE_ID_MATCH_EVBIT |
				INPUT_DEVICE_ID_MATCH_KEYBIT,
		.evbit = { BIT_MASK(EV_KEY) },
		.keybit = { BIT_MASK(KEY_LEFTALT) },
	},
	{ },
};

static struct input_handler sysrq_handler = {
	.filter		= sysrq_filter,
	.connect	= sysrq_connect,
	.disconnect	= sysrq_disconnect,
	.name		= "sysrq",
	.id_table	= sysrq_ids,
};

static bool sysrq_handler_registered;

static inline void sysrq_register_handler(void)
{
	int error;

	error = input_register_handler(&sysrq_handler);
	if (error)
		pr_err("Failed to register input handler, error %d", error);
	else
		sysrq_handler_registered = true;
}

static inline void sysrq_unregister_handler(void)
{
	if (sysrq_handler_registered) {
		input_unregister_handler(&sysrq_handler);
		sysrq_handler_registered = false;
	}
}

#else

static inline void sysrq_register_handler(void)
{
}

static inline void sysrq_unregister_handler(void)
{
}

#endif /* CONFIG_INPUT */

int sysrq_toggle_support(int enable_mask)
{
	bool was_enabled = sysrq_on();

	sysrq_enabled = enable_mask;

	if (was_enabled != sysrq_on()) {
		if (sysrq_on())
			sysrq_register_handler();
		else
			sysrq_unregister_handler();
	}

	return 0;
}

static int __sysrq_swap_key_ops(int key, struct sysrq_key_op *insert_op_p,
                                struct sysrq_key_op *remove_op_p)
{
	int retval;
	unsigned long flags;

	spin_lock_irqsave(&sysrq_key_table_lock, flags);
	if (__sysrq_get_key_op(key) == remove_op_p) {
		__sysrq_put_key_op(key, insert_op_p);
		retval = 0;
	} else {
		retval = -1;
	}
	spin_unlock_irqrestore(&sysrq_key_table_lock, flags);
	return retval;
}

int register_sysrq_key(int key, struct sysrq_key_op *op_p)
{
	return __sysrq_swap_key_ops(key, op_p, NULL);
}
EXPORT_SYMBOL(register_sysrq_key);

int unregister_sysrq_key(int key, struct sysrq_key_op *op_p)
{
	return __sysrq_swap_key_ops(key, NULL, op_p);
}
EXPORT_SYMBOL(unregister_sysrq_key);

#ifdef CONFIG_PROC_FS
/*
 * writing 'C' to /proc/sysrq-trigger is like sysrq-C
 */
static ssize_t write_sysrq_trigger(struct file *file, const char __user *buf,
				   size_t count, loff_t *ppos)
{
	if (count) {
		char c;

		if (get_user(c, buf))
			return -EFAULT;
		__handle_sysrq(c, false);
	}

	return count;
}

static const struct file_operations proc_sysrq_trigger_operations = {
	.write		= write_sysrq_trigger,
	.llseek		= noop_llseek,
};

static void sysrq_init_procfs(void)
{
	if (!proc_create("sysrq-trigger", S_IWUSR, NULL,
			 &proc_sysrq_trigger_operations))
		pr_err("Failed to register proc interface\n");
}

#else

static inline void sysrq_init_procfs(void)
{
}

#endif /* CONFIG_PROC_FS */

static int __init sysrq_init(void)
{
	sysrq_init_procfs();

	if (sysrq_on())
		sysrq_register_handler();

	return 0;
}
module_init(sysrq_init);<|MERGE_RESOLUTION|>--- conflicted
+++ resolved
@@ -566,9 +566,7 @@
 static bool sysrq_down;
 static int sysrq_alt_use;
 static int sysrq_alt;
-<<<<<<< HEAD
 static DEFINE_SPINLOCK(sysrq_event_lock);
-=======
 static bool sysrq_kbd_triggered;
 
 /*
@@ -620,7 +618,6 @@
 	input_pass_event_ignore(handle->dev, EV_KEY, KEY_SYSRQ, 0, handle);
 	input_pass_event_ignore(handle->dev, EV_SYN, SYN_REPORT, 0, handle);
 }
->>>>>>> 5e0e3351
 
 static bool sysrq_filter(struct input_handle *handle, unsigned int type,
 		         unsigned int code, int value)
