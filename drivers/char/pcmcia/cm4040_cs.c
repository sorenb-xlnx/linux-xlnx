/*
 * A driver for the Omnikey PCMCIA smartcard reader CardMan 4040
 *
 * (c) 2000-2004 Omnikey AG (http://www.omnikey.com/)
 *
 * (C) 2005-2006 Harald Welte <laforge@gnumonks.org>
 * 	- add support for poll()
 * 	- driver cleanup
 * 	- add waitqueues
 * 	- adhere to linux kernel coding style and policies
 * 	- support 2.6.13 "new style" pcmcia interface
 * 	- add class interface for udev device creation
 *
 * The device basically is a USB CCID compliant device that has been
 * attached to an I/O-Mapped FIFO.
 *
 * All rights reserved, Dual BSD/GPL Licensed.
 */

/* #define PCMCIA_DEBUG 6 */

#include <linux/kernel.h>
#include <linux/module.h>
#include <linux/slab.h>
#include <linux/init.h>
#include <linux/fs.h>
#include <linux/delay.h>
#include <linux/poll.h>
#include <linux/smp_lock.h>
#include <linux/wait.h>
#include <asm/uaccess.h>
#include <asm/io.h>

#include <pcmcia/cs_types.h>
#include <pcmcia/cs.h>
#include <pcmcia/cistpl.h>
#include <pcmcia/cisreg.h>
#include <pcmcia/ciscode.h>
#include <pcmcia/ds.h>

#include "cm4040_cs.h"


#ifdef PCMCIA_DEBUG
#define reader_to_dev(x)	(&handle_to_dev(x->p_dev))
static int pc_debug = PCMCIA_DEBUG;
module_param(pc_debug, int, 0600);
#define DEBUGP(n, rdr, x, args...) do { 				\
	if (pc_debug >= (n)) 						\
		dev_printk(KERN_DEBUG, reader_to_dev(rdr), "%s:" x, 	\
			   __func__ , ##args); 			\
	} while (0)
#else
#define DEBUGP(n, rdr, x, args...)
#endif

static char *version =
"OMNIKEY CardMan 4040 v1.1.0gm5 - All bugs added by Harald Welte";

#define	CCID_DRIVER_BULK_DEFAULT_TIMEOUT  	(150*HZ)
#define	CCID_DRIVER_ASYNC_POWERUP_TIMEOUT 	(35*HZ)
#define	CCID_DRIVER_MINIMUM_TIMEOUT 		(3*HZ)
#define READ_WRITE_BUFFER_SIZE 512
#define POLL_LOOP_COUNT				1000

/* how often to poll for fifo status change */
#define POLL_PERIOD 				msecs_to_jiffies(10)

static void reader_release(struct pcmcia_device *link);

static int major;
static struct class *cmx_class;

#define		BS_READABLE	0x01
#define		BS_WRITABLE	0x02

struct reader_dev {
	struct pcmcia_device	*p_dev;
	dev_node_t		node;
	wait_queue_head_t	devq;
	wait_queue_head_t	poll_wait;
	wait_queue_head_t	read_wait;
	wait_queue_head_t	write_wait;
	unsigned long 	  	buffer_status;
	unsigned long     	timeout;
	unsigned char     	s_buf[READ_WRITE_BUFFER_SIZE];
	unsigned char     	r_buf[READ_WRITE_BUFFER_SIZE];
	struct timer_list 	poll_timer;
};

static struct pcmcia_device *dev_table[CM_MAX_DEV];

#ifndef PCMCIA_DEBUG
#define	xoutb	outb
#define	xinb	inb
#else
static inline void xoutb(unsigned char val, unsigned short port)
{
	if (pc_debug >= 7)
		printk(KERN_DEBUG "outb(val=%.2x,port=%.4x)\n", val, port);
	outb(val, port);
}

static inline unsigned char xinb(unsigned short port)
{
	unsigned char val;

	val = inb(port);
	if (pc_debug >= 7)
		printk(KERN_DEBUG "%.2x=inb(%.4x)\n", val, port);
	return val;
}
#endif

/* poll the device fifo status register.  not to be confused with
 * the poll syscall. */
static void cm4040_do_poll(unsigned long dummy)
{
	struct reader_dev *dev = (struct reader_dev *) dummy;
	unsigned int obs = xinb(dev->p_dev->io.BasePort1
				+ REG_OFFSET_BUFFER_STATUS);

	if ((obs & BSR_BULK_IN_FULL)) {
		set_bit(BS_READABLE, &dev->buffer_status);
		DEBUGP(4, dev, "waking up read_wait\n");
		wake_up_interruptible(&dev->read_wait);
	} else
		clear_bit(BS_READABLE, &dev->buffer_status);

	if (!(obs & BSR_BULK_OUT_FULL)) {
		set_bit(BS_WRITABLE, &dev->buffer_status);
		DEBUGP(4, dev, "waking up write_wait\n");
		wake_up_interruptible(&dev->write_wait);
	} else
		clear_bit(BS_WRITABLE, &dev->buffer_status);

	if (dev->buffer_status)
		wake_up_interruptible(&dev->poll_wait);

	mod_timer(&dev->poll_timer, jiffies + POLL_PERIOD);
}

static void cm4040_stop_poll(struct reader_dev *dev)
{
	del_timer_sync(&dev->poll_timer);
}

static int wait_for_bulk_out_ready(struct reader_dev *dev)
{
	int i, rc;
	int iobase = dev->p_dev->io.BasePort1;

	for (i = 0; i < POLL_LOOP_COUNT; i++) {
		if ((xinb(iobase + REG_OFFSET_BUFFER_STATUS)
		    & BSR_BULK_OUT_FULL) == 0) {
			DEBUGP(4, dev, "BulkOut empty (i=%d)\n", i);
			return 1;
		}
	}

	DEBUGP(4, dev, "wait_event_interruptible_timeout(timeout=%ld\n",
		dev->timeout);
	rc = wait_event_interruptible_timeout(dev->write_wait,
					      test_and_clear_bit(BS_WRITABLE,
						       &dev->buffer_status),
					      dev->timeout);

	if (rc > 0)
		DEBUGP(4, dev, "woke up: BulkOut empty\n");
	else if (rc == 0)
		DEBUGP(4, dev, "woke up: BulkOut full, returning 0 :(\n");
	else if (rc < 0)
		DEBUGP(4, dev, "woke up: signal arrived\n");

	return rc;
}

/* Write to Sync Control Register */
static int write_sync_reg(unsigned char val, struct reader_dev *dev)
{
	int iobase = dev->p_dev->io.BasePort1;
	int rc;

	rc = wait_for_bulk_out_ready(dev);
	if (rc <= 0)
		return rc;

	xoutb(val, iobase + REG_OFFSET_SYNC_CONTROL);
	rc = wait_for_bulk_out_ready(dev);
	if (rc <= 0)
		return rc;

	return 1;
}

static int wait_for_bulk_in_ready(struct reader_dev *dev)
{
	int i, rc;
	int iobase = dev->p_dev->io.BasePort1;

	for (i = 0; i < POLL_LOOP_COUNT; i++) {
		if ((xinb(iobase + REG_OFFSET_BUFFER_STATUS)
		    & BSR_BULK_IN_FULL) == BSR_BULK_IN_FULL) {
			DEBUGP(3, dev, "BulkIn full (i=%d)\n", i);
			return 1;
		}
	}

	DEBUGP(4, dev, "wait_event_interruptible_timeout(timeout=%ld\n",
		dev->timeout);
	rc = wait_event_interruptible_timeout(dev->read_wait,
					      test_and_clear_bit(BS_READABLE,
						 	&dev->buffer_status),
					      dev->timeout);
	if (rc > 0)
		DEBUGP(4, dev, "woke up: BulkIn full\n");
	else if (rc == 0)
		DEBUGP(4, dev, "woke up: BulkIn not full, returning 0 :(\n");
	else if (rc < 0)
		DEBUGP(4, dev, "woke up: signal arrived\n");

	return rc;
}

static ssize_t cm4040_read(struct file *filp, char __user *buf,
			size_t count, loff_t *ppos)
{
	struct reader_dev *dev = filp->private_data;
	int iobase = dev->p_dev->io.BasePort1;
	size_t bytes_to_read;
	unsigned long i;
	size_t min_bytes_to_read;
	int rc;
	unsigned char uc;

	DEBUGP(2, dev, "-> cm4040_read(%s,%d)\n", current->comm, current->pid);

	if (count == 0)
		return 0;

	if (count < 10)
		return -EFAULT;

	if (filp->f_flags & O_NONBLOCK) {
		DEBUGP(4, dev, "filep->f_flags O_NONBLOCK set\n");
		DEBUGP(2, dev, "<- cm4040_read (failure)\n");
		return -EAGAIN;
	}

	if (!pcmcia_dev_present(dev->p_dev))
		return -ENODEV;

	for (i = 0; i < 5; i++) {
		rc = wait_for_bulk_in_ready(dev);
		if (rc <= 0) {
			DEBUGP(5, dev, "wait_for_bulk_in_ready rc=%.2x\n", rc);
			DEBUGP(2, dev, "<- cm4040_read (failed)\n");
			if (rc == -ERESTARTSYS)
				return rc;
			return -EIO;
		}
	  	dev->r_buf[i] = xinb(iobase + REG_OFFSET_BULK_IN);
#ifdef PCMCIA_DEBUG
		if (pc_debug >= 6)
			printk(KERN_DEBUG "%lu:%2x ", i, dev->r_buf[i]);
	}
	printk("\n");
#else
	}
#endif

	bytes_to_read = 5 + le32_to_cpu(*(__le32 *)&dev->r_buf[1]);

	DEBUGP(6, dev, "BytesToRead=%lu\n", bytes_to_read);

	min_bytes_to_read = min(count, bytes_to_read + 5);
	min_bytes_to_read = min_t(size_t, min_bytes_to_read, READ_WRITE_BUFFER_SIZE);

	DEBUGP(6, dev, "Min=%lu\n", min_bytes_to_read);

	for (i = 0; i < (min_bytes_to_read-5); i++) {
		rc = wait_for_bulk_in_ready(dev);
		if (rc <= 0) {
			DEBUGP(5, dev, "wait_for_bulk_in_ready rc=%.2x\n", rc);
			DEBUGP(2, dev, "<- cm4040_read (failed)\n");
			if (rc == -ERESTARTSYS)
				return rc;
			return -EIO;
		}
		dev->r_buf[i+5] = xinb(iobase + REG_OFFSET_BULK_IN);
#ifdef PCMCIA_DEBUG
		if (pc_debug >= 6)
			printk(KERN_DEBUG "%lu:%2x ", i, dev->r_buf[i]);
	}
	printk("\n");
#else
	}
#endif

	*ppos = min_bytes_to_read;
	if (copy_to_user(buf, dev->r_buf, min_bytes_to_read))
		return -EFAULT;

	rc = wait_for_bulk_in_ready(dev);
	if (rc <= 0) {
		DEBUGP(5, dev, "wait_for_bulk_in_ready rc=%.2x\n", rc);
		DEBUGP(2, dev, "<- cm4040_read (failed)\n");
		if (rc == -ERESTARTSYS)
			return rc;
		return -EIO;
	}

	rc = write_sync_reg(SCR_READER_TO_HOST_DONE, dev);
	if (rc <= 0) {
		DEBUGP(5, dev, "write_sync_reg c=%.2x\n", rc);
		DEBUGP(2, dev, "<- cm4040_read (failed)\n");
		if (rc == -ERESTARTSYS)
			return rc;
		else
			return -EIO;
	}

	uc = xinb(iobase + REG_OFFSET_BULK_IN);

	DEBUGP(2, dev, "<- cm4040_read (successfully)\n");
	return min_bytes_to_read;
}

static ssize_t cm4040_write(struct file *filp, const char __user *buf,
			 size_t count, loff_t *ppos)
{
	struct reader_dev *dev = filp->private_data;
	int iobase = dev->p_dev->io.BasePort1;
	ssize_t rc;
	int i;
	unsigned int bytes_to_write;

	DEBUGP(2, dev, "-> cm4040_write(%s,%d)\n", current->comm, current->pid);

	if (count == 0) {
		DEBUGP(2, dev, "<- cm4040_write empty read (successfully)\n");
		return 0;
	}

	if ((count < 5) || (count > READ_WRITE_BUFFER_SIZE)) {
		DEBUGP(2, dev, "<- cm4040_write buffersize=%Zd < 5\n", count);
		return -EIO;
	}

	if (filp->f_flags & O_NONBLOCK) {
		DEBUGP(4, dev, "filep->f_flags O_NONBLOCK set\n");
		DEBUGP(4, dev, "<- cm4040_write (failure)\n");
		return -EAGAIN;
	}

	if (!pcmcia_dev_present(dev->p_dev))
		return -ENODEV;

	bytes_to_write = count;
	if (copy_from_user(dev->s_buf, buf, bytes_to_write))
		return -EFAULT;

	switch (dev->s_buf[0]) {
		case CMD_PC_TO_RDR_XFRBLOCK:
		case CMD_PC_TO_RDR_SECURE:
		case CMD_PC_TO_RDR_TEST_SECURE:
		case CMD_PC_TO_RDR_OK_SECURE:
			dev->timeout = CCID_DRIVER_BULK_DEFAULT_TIMEOUT;
			break;

		case CMD_PC_TO_RDR_ICCPOWERON:
			dev->timeout = CCID_DRIVER_ASYNC_POWERUP_TIMEOUT;
			break;

		case CMD_PC_TO_RDR_GETSLOTSTATUS:
		case CMD_PC_TO_RDR_ICCPOWEROFF:
		case CMD_PC_TO_RDR_GETPARAMETERS:
		case CMD_PC_TO_RDR_RESETPARAMETERS:
		case CMD_PC_TO_RDR_SETPARAMETERS:
		case CMD_PC_TO_RDR_ESCAPE:
		case CMD_PC_TO_RDR_ICCCLOCK:
		default:
			dev->timeout = CCID_DRIVER_MINIMUM_TIMEOUT;
			break;
	}

	rc = write_sync_reg(SCR_HOST_TO_READER_START, dev);
	if (rc <= 0) {
		DEBUGP(5, dev, "write_sync_reg c=%.2Zx\n", rc);
		DEBUGP(2, dev, "<- cm4040_write (failed)\n");
		if (rc == -ERESTARTSYS)
			return rc;
		else
			return -EIO;
	}

	DEBUGP(4, dev, "start \n");

	for (i = 0; i < bytes_to_write; i++) {
		rc = wait_for_bulk_out_ready(dev);
		if (rc <= 0) {
			DEBUGP(5, dev, "wait_for_bulk_out_ready rc=%.2Zx\n",
			       rc);
			DEBUGP(2, dev, "<- cm4040_write (failed)\n");
			if (rc == -ERESTARTSYS)
				return rc;
			else
				return -EIO;
		}

		xoutb(dev->s_buf[i],iobase + REG_OFFSET_BULK_OUT);
	}
	DEBUGP(4, dev, "end\n");

	rc = write_sync_reg(SCR_HOST_TO_READER_DONE, dev);

	if (rc <= 0) {
		DEBUGP(5, dev, "write_sync_reg c=%.2Zx\n", rc);
		DEBUGP(2, dev, "<- cm4040_write (failed)\n");
		if (rc == -ERESTARTSYS)
			return rc;
		else
			return -EIO;
	}

	DEBUGP(2, dev, "<- cm4040_write (successfully)\n");
	return count;
}

static unsigned int cm4040_poll(struct file *filp, poll_table *wait)
{
	struct reader_dev *dev = filp->private_data;
	unsigned int mask = 0;

	poll_wait(filp, &dev->poll_wait, wait);

	if (test_and_clear_bit(BS_READABLE, &dev->buffer_status))
		mask |= POLLIN | POLLRDNORM;
	if (test_and_clear_bit(BS_WRITABLE, &dev->buffer_status))
		mask |= POLLOUT | POLLWRNORM;

	DEBUGP(2, dev, "<- cm4040_poll(%u)\n", mask);

	return mask;
}

static int cm4040_open(struct inode *inode, struct file *filp)
{
	struct reader_dev *dev;
	struct pcmcia_device *link;
	int minor = iminor(inode);
	int ret;

	if (minor >= CM_MAX_DEV)
		return -ENODEV;

	lock_kernel();
	link = dev_table[minor];
	if (link == NULL || !pcmcia_dev_present(link)) {
		ret = -ENODEV;
		goto out;
	}

	if (link->open) {
		ret = -EBUSY;
		goto out;
	}

	dev = link->priv;
	filp->private_data = dev;

	if (filp->f_flags & O_NONBLOCK) {
		DEBUGP(4, dev, "filep->f_flags O_NONBLOCK set\n");
		ret = -EAGAIN;
		goto out;
	}

	link->open = 1;

	dev->poll_timer.data = (unsigned long) dev;
	mod_timer(&dev->poll_timer, jiffies + POLL_PERIOD);

	DEBUGP(2, dev, "<- cm4040_open (successfully)\n");
	ret = nonseekable_open(inode, filp);
out:
	unlock_kernel();
	return ret;
}

static int cm4040_close(struct inode *inode, struct file *filp)
{
	struct reader_dev *dev = filp->private_data;
	struct pcmcia_device *link;
	int minor = iminor(inode);

	DEBUGP(2, dev, "-> cm4040_close(maj/min=%d.%d)\n", imajor(inode),
	      iminor(inode));

	if (minor >= CM_MAX_DEV)
		return -ENODEV;

	link = dev_table[minor];
	if (link == NULL)
		return -ENODEV;

	cm4040_stop_poll(dev);

	link->open = 0;
	wake_up(&dev->devq);

	DEBUGP(2, dev, "<- cm4040_close\n");
	return 0;
}

static void cm4040_reader_release(struct pcmcia_device *link)
{
	struct reader_dev *dev = link->priv;

	DEBUGP(3, dev, "-> cm4040_reader_release\n");
	while (link->open) {
		DEBUGP(3, dev, KERN_INFO MODULE_NAME ": delaying release "
		       "until process has terminated\n");
 		wait_event(dev->devq, (link->open == 0));
	}
	DEBUGP(3, dev, "<- cm4040_reader_release\n");
	return;
}

static int reader_config(struct pcmcia_device *link, int devno)
{
	struct reader_dev *dev;
	tuple_t tuple;
	cisparse_t parse;
	u_char buf[64];
	int fail_fn, fail_rc;
	int rc;

	tuple.Attributes = 0;
	tuple.TupleData = buf;
	tuple.TupleDataMax = sizeof(buf);
 	tuple.TupleOffset = 0;

	link->io.BasePort2 = 0;
	link->io.NumPorts2 = 0;
	link->io.Attributes2 = 0;
	tuple.DesiredTuple = CISTPL_CFTABLE_ENTRY;
	for (rc = pcmcia_get_first_tuple(link, &tuple);
	     rc == CS_SUCCESS;
	     rc = pcmcia_get_next_tuple(link, &tuple)) {
		rc = pcmcia_get_tuple_data(link, &tuple);
		if (rc != CS_SUCCESS)
			continue;
		rc = pcmcia_parse_tuple(link, &tuple, &parse);
		if (rc != CS_SUCCESS)
			continue;

		link->conf.ConfigIndex = parse.cftable_entry.index;

		if (!parse.cftable_entry.io.nwin)
			continue;

		link->io.BasePort1 = parse.cftable_entry.io.win[0].base;
		link->io.NumPorts1 = parse.cftable_entry.io.win[0].len;
		link->io.Attributes1 = IO_DATA_PATH_WIDTH_AUTO;
		if (!(parse.cftable_entry.io.flags & CISTPL_IO_8BIT))
			link->io.Attributes1 = IO_DATA_PATH_WIDTH_16;
		if (!(parse.cftable_entry.io.flags & CISTPL_IO_16BIT))
			link->io.Attributes1 = IO_DATA_PATH_WIDTH_8;
		link->io.IOAddrLines = parse.cftable_entry.io.flags
						& CISTPL_IO_LINES_MASK;
		rc = pcmcia_request_io(link, &link->io);

		dev_printk(KERN_INFO, &handle_to_dev(link), "foo");
		if (rc == CS_SUCCESS)
			break;
		else
			dev_printk(KERN_INFO, &handle_to_dev(link),
				   "pcmcia_request_io failed 0x%x\n", rc);
	}
	if (rc != CS_SUCCESS)
		goto cs_release;

	link->conf.IntType = 00000002;

	if ((fail_rc = pcmcia_request_configuration(link,&link->conf))
								!=CS_SUCCESS) {
		fail_fn = RequestConfiguration;
		dev_printk(KERN_INFO, &handle_to_dev(link),
			   "pcmcia_request_configuration failed 0x%x\n",
			   fail_rc);
		goto cs_release;
	}

	dev = link->priv;
	sprintf(dev->node.dev_name, DEVICE_NAME "%d", devno);
	dev->node.major = major;
	dev->node.minor = devno;
	dev->node.next = &dev->node;

	DEBUGP(2, dev, "device " DEVICE_NAME "%d at 0x%.4x-0x%.4x\n", devno,
	      link->io.BasePort1, link->io.BasePort1+link->io.NumPorts1);
	DEBUGP(2, dev, "<- reader_config (succ)\n");

	return 0;

cs_release:
	reader_release(link);
	return -ENODEV;
}

static void reader_release(struct pcmcia_device *link)
{
	cm4040_reader_release(link);
	pcmcia_disable_device(link);
}

static int reader_probe(struct pcmcia_device *link)
{
	struct reader_dev *dev;
	int i, ret;

	for (i = 0; i < CM_MAX_DEV; i++) {
		if (dev_table[i] == NULL)
			break;
	}

	if (i == CM_MAX_DEV)
		return -ENODEV;

	dev = kzalloc(sizeof(struct reader_dev), GFP_KERNEL);
	if (dev == NULL)
		return -ENOMEM;

	dev->timeout = CCID_DRIVER_MINIMUM_TIMEOUT;
	dev->buffer_status = 0;

	link->priv = dev;
	dev->p_dev = link;

	link->conf.IntType = INT_MEMORY_AND_IO;
	dev_table[i] = link;

	init_waitqueue_head(&dev->devq);
	init_waitqueue_head(&dev->poll_wait);
	init_waitqueue_head(&dev->read_wait);
	init_waitqueue_head(&dev->write_wait);
	setup_timer(&dev->poll_timer, cm4040_do_poll, 0);

	ret = reader_config(link, i);
	if (ret) {
		dev_table[i] = NULL;
		kfree(dev);
		return ret;
	}

<<<<<<< HEAD
	device_create_drvdata(cmx_class, NULL, MKDEV(major, i), NULL,
			      "cmx%d", i);
=======
	device_create(cmx_class, NULL, MKDEV(major, i), NULL, "cmx%d", i);
>>>>>>> 6279fb3a

	return 0;
}

static void reader_detach(struct pcmcia_device *link)
{
	struct reader_dev *dev = link->priv;
	int devno;

	/* find device */
	for (devno = 0; devno < CM_MAX_DEV; devno++) {
		if (dev_table[devno] == link)
			break;
	}
	if (devno == CM_MAX_DEV)
		return;

	reader_release(link);

	dev_table[devno] = NULL;
	kfree(dev);

	device_destroy(cmx_class, MKDEV(major, devno));

	return;
}

static const struct file_operations reader_fops = {
	.owner		= THIS_MODULE,
	.read		= cm4040_read,
	.write		= cm4040_write,
	.open		= cm4040_open,
	.release	= cm4040_close,
	.poll		= cm4040_poll,
};

static struct pcmcia_device_id cm4040_ids[] = {
	PCMCIA_DEVICE_MANF_CARD(0x0223, 0x0200),
	PCMCIA_DEVICE_PROD_ID12("OMNIKEY", "CardMan 4040",
				0xE32CDD8C, 0x8F23318B),
	PCMCIA_DEVICE_NULL,
};
MODULE_DEVICE_TABLE(pcmcia, cm4040_ids);

static struct pcmcia_driver reader_driver = {
  	.owner		= THIS_MODULE,
  	.drv		= {
		.name	= "cm4040_cs",
	},
	.probe		= reader_probe,
	.remove		= reader_detach,
	.id_table	= cm4040_ids,
};

static int __init cm4040_init(void)
{
	int rc;

	printk(KERN_INFO "%s\n", version);
	cmx_class = class_create(THIS_MODULE, "cardman_4040");
	if (IS_ERR(cmx_class))
		return PTR_ERR(cmx_class);

	major = register_chrdev(0, DEVICE_NAME, &reader_fops);
	if (major < 0) {
		printk(KERN_WARNING MODULE_NAME
			": could not get major number\n");
		class_destroy(cmx_class);
		return major;
	}

	rc = pcmcia_register_driver(&reader_driver);
	if (rc < 0) {
		unregister_chrdev(major, DEVICE_NAME);
		class_destroy(cmx_class);
		return rc;
	}

	return 0;
}

static void __exit cm4040_exit(void)
{
	printk(KERN_INFO MODULE_NAME ": unloading\n");
	pcmcia_unregister_driver(&reader_driver);
	unregister_chrdev(major, DEVICE_NAME);
	class_destroy(cmx_class);
}

module_init(cm4040_init);
module_exit(cm4040_exit);
MODULE_LICENSE("Dual BSD/GPL");<|MERGE_RESOLUTION|>--- conflicted
+++ resolved
@@ -653,12 +653,7 @@
 		return ret;
 	}
 
-<<<<<<< HEAD
-	device_create_drvdata(cmx_class, NULL, MKDEV(major, i), NULL,
-			      "cmx%d", i);
-=======
 	device_create(cmx_class, NULL, MKDEV(major, i), NULL, "cmx%d", i);
->>>>>>> 6279fb3a
 
 	return 0;
 }
