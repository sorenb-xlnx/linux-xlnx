--- conflicted
+++ resolved
@@ -48,11 +48,8 @@
 			   __func__ , ## args);		\
 	} while (0)
 
-<<<<<<< HEAD
-=======
 static DEFINE_MUTEX(cm4040_mutex);
 
->>>>>>> 229aebb8
 #define	CCID_DRIVER_BULK_DEFAULT_TIMEOUT  	(150*HZ)
 #define	CCID_DRIVER_ASYNC_POWERUP_TIMEOUT 	(35*HZ)
 #define	CCID_DRIVER_MINIMUM_TIMEOUT 		(3*HZ)
