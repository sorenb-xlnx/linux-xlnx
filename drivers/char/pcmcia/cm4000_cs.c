 /*
  * A driver for the PCMCIA Smartcard Reader "Omnikey CardMan Mobile 4000"
  *
  * cm4000_cs.c support.linux@omnikey.com
  *
  * Tue Oct 23 11:32:43 GMT 2001 herp - cleaned up header files
  * Sun Jan 20 10:11:15 MET 2002 herp - added modversion header files
  * Thu Nov 14 16:34:11 GMT 2002 mh   - added PPS functionality
  * Tue Nov 19 16:36:27 GMT 2002 mh   - added SUSPEND/RESUME functionailty
  * Wed Jul 28 12:55:01 CEST 2004 mh  - kernel 2.6 adjustments
  *
  * current version: 2.4.0gm4
  *
  * (C) 2000,2001,2002,2003,2004 Omnikey AG
  *
  * (C) 2005-2006 Harald Welte <laforge@gnumonks.org>
  * 	- Adhere to Kernel CodingStyle
  * 	- Port to 2.6.13 "new" style PCMCIA
  * 	- Check for copy_{from,to}_user return values
  * 	- Use nonseekable_open()
  * 	- add class interface for udev device creation
  *
  * All rights reserved. Licensed under dual BSD/GPL license.
  */

/* #define PCMCIA_DEBUG 6 */

#include <linux/kernel.h>
#include <linux/module.h>
#include <linux/slab.h>
#include <linux/init.h>
#include <linux/fs.h>
#include <linux/delay.h>
#include <linux/bitrev.h>
#include <linux/smp_lock.h>
#include <linux/uaccess.h>
#include <linux/io.h>

#include <pcmcia/cs_types.h>
#include <pcmcia/cs.h>
#include <pcmcia/cistpl.h>
#include <pcmcia/cisreg.h>
#include <pcmcia/ciscode.h>
#include <pcmcia/ds.h>

#include <linux/cm4000_cs.h>

/* #define ATR_CSUM */

#ifdef PCMCIA_DEBUG
#define reader_to_dev(x)	(&handle_to_dev(x->p_dev))
static int pc_debug = PCMCIA_DEBUG;
module_param(pc_debug, int, 0600);
#define DEBUGP(n, rdr, x, args...) do { 				\
	if (pc_debug >= (n))						\
		dev_printk(KERN_DEBUG, reader_to_dev(rdr), "%s:" x, 	\
			   __func__ , ## args);			\
	} while (0)
#else
#define DEBUGP(n, rdr, x, args...)
#endif
static char *version = "cm4000_cs.c v2.4.0gm6 - All bugs added by Harald Welte";

#define	T_1SEC		(HZ)
#define	T_10MSEC	msecs_to_jiffies(10)
#define	T_20MSEC	msecs_to_jiffies(20)
#define	T_40MSEC	msecs_to_jiffies(40)
#define	T_50MSEC	msecs_to_jiffies(50)
#define	T_100MSEC	msecs_to_jiffies(100)
#define	T_500MSEC	msecs_to_jiffies(500)

static void cm4000_release(struct pcmcia_device *link);

static int major;		/* major number we get from the kernel */

/* note: the first state has to have number 0 always */

#define	M_FETCH_ATR	0
#define	M_TIMEOUT_WAIT	1
#define	M_READ_ATR_LEN	2
#define	M_READ_ATR	3
#define	M_ATR_PRESENT	4
#define	M_BAD_CARD	5
#define M_CARDOFF	6

#define	LOCK_IO			0
#define	LOCK_MONITOR		1

#define IS_AUTOPPS_ACT		 6
#define	IS_PROCBYTE_PRESENT	 7
#define	IS_INVREV		 8
#define IS_ANY_T0		 9
#define	IS_ANY_T1		10
#define	IS_ATR_PRESENT		11
#define	IS_ATR_VALID		12
#define	IS_CMM_ABSENT		13
#define	IS_BAD_LENGTH		14
#define	IS_BAD_CSUM		15
#define	IS_BAD_CARD		16

#define REG_FLAGS0(x)		(x + 0)
#define REG_FLAGS1(x)		(x + 1)
#define REG_NUM_BYTES(x)	(x + 2)
#define REG_BUF_ADDR(x)		(x + 3)
#define REG_BUF_DATA(x)		(x + 4)
#define REG_NUM_SEND(x)		(x + 5)
#define REG_BAUDRATE(x)		(x + 6)
#define REG_STOPBITS(x)		(x + 7)

struct cm4000_dev {
	struct pcmcia_device *p_dev;
	dev_node_t node;		/* OS node (major,minor) */

	unsigned char atr[MAX_ATR];
	unsigned char rbuf[512];
	unsigned char sbuf[512];

	wait_queue_head_t devq;		/* when removing cardman must not be
					   zeroed! */

	wait_queue_head_t ioq;		/* if IO is locked, wait on this Q */
	wait_queue_head_t atrq;		/* wait for ATR valid */
	wait_queue_head_t readq;	/* used by write to wake blk.read */

	/* warning: do not move this fields.
	 * initialising to zero depends on it - see ZERO_DEV below.  */
	unsigned char atr_csum;
	unsigned char atr_len_retry;
	unsigned short atr_len;
	unsigned short rlen;	/* bytes avail. after write */
	unsigned short rpos;	/* latest read pos. write zeroes */
	unsigned char procbyte;	/* T=0 procedure byte */
	unsigned char mstate;	/* state of card monitor */
	unsigned char cwarn;	/* slow down warning */
	unsigned char flags0;	/* cardman IO-flags 0 */
	unsigned char flags1;	/* cardman IO-flags 1 */
	unsigned int mdelay;	/* variable monitor speeds, in jiffies */

	unsigned int baudv;	/* baud value for speed */
	unsigned char ta1;
	unsigned char proto;	/* T=0, T=1, ... */
	unsigned long flags;	/* lock+flags (MONITOR,IO,ATR) * for concurrent
				   access */

	unsigned char pts[4];

	struct timer_list timer;	/* used to keep monitor running */
	int monitor_running;
};

#define	ZERO_DEV(dev)  						\
	memset(&dev->atr_csum,0,				\
		sizeof(struct cm4000_dev) - 			\
		offsetof(struct cm4000_dev, atr_csum))

static struct pcmcia_device *dev_table[CM4000_MAX_DEV];
static struct class *cmm_class;

/* This table doesn't use spaces after the comma between fields and thus
 * violates CodingStyle.  However, I don't really think wrapping it around will
 * make it any clearer to read -HW */
static unsigned char fi_di_table[10][14] = {
/*FI     00   01   02   03   04   05   06   07   08   09   10   11   12   13 */
/*DI */
/* 0 */ {0x11,0x11,0x11,0x11,0x11,0x11,0x11,0x11,0x11,0x11,0x11,0x11,0x11,0x11},
/* 1 */ {0x01,0x11,0x11,0x11,0x11,0x11,0x11,0x11,0x11,0x91,0x11,0x11,0x11,0x11},
/* 2 */ {0x02,0x12,0x22,0x32,0x11,0x11,0x11,0x11,0x11,0x92,0xA2,0xB2,0x11,0x11},
/* 3 */ {0x03,0x13,0x23,0x33,0x43,0x53,0x63,0x11,0x11,0x93,0xA3,0xB3,0xC3,0xD3},
/* 4 */ {0x04,0x14,0x24,0x34,0x44,0x54,0x64,0x11,0x11,0x94,0xA4,0xB4,0xC4,0xD4},
/* 5 */ {0x00,0x15,0x25,0x35,0x45,0x55,0x65,0x11,0x11,0x95,0xA5,0xB5,0xC5,0xD5},
/* 6 */ {0x06,0x16,0x26,0x36,0x46,0x56,0x66,0x11,0x11,0x96,0xA6,0xB6,0xC6,0xD6},
/* 7 */ {0x11,0x11,0x11,0x11,0x11,0x11,0x11,0x11,0x11,0x11,0x11,0x11,0x11,0x11},
/* 8 */ {0x08,0x11,0x28,0x38,0x48,0x58,0x68,0x11,0x11,0x98,0xA8,0xB8,0xC8,0xD8},
/* 9 */ {0x09,0x19,0x29,0x39,0x49,0x59,0x69,0x11,0x11,0x99,0xA9,0xB9,0xC9,0xD9}
};

#ifndef PCMCIA_DEBUG
#define	xoutb	outb
#define	xinb	inb
#else
static inline void xoutb(unsigned char val, unsigned short port)
{
	if (pc_debug >= 7)
		printk(KERN_DEBUG "outb(val=%.2x,port=%.4x)\n", val, port);
	outb(val, port);
}
static inline unsigned char xinb(unsigned short port)
{
	unsigned char val;

	val = inb(port);
	if (pc_debug >= 7)
		printk(KERN_DEBUG "%.2x=inb(%.4x)\n", val, port);

	return val;
}
#endif

static inline unsigned char invert_revert(unsigned char ch)
{
	return bitrev8(~ch);
}

static void str_invert_revert(unsigned char *b, int len)
{
	int i;

	for (i = 0; i < len; i++)
		b[i] = invert_revert(b[i]);
}

#define	ATRLENCK(dev,pos) \
	if (pos>=dev->atr_len || pos>=MAX_ATR) \
		goto return_0;

static unsigned int calc_baudv(unsigned char fidi)
{
	unsigned int wcrcf, wbrcf, fi_rfu, di_rfu;

	fi_rfu = 372;
	di_rfu = 1;

	/* FI */
	switch ((fidi >> 4) & 0x0F) {
	case 0x00:
		wcrcf = 372;
		break;
	case 0x01:
		wcrcf = 372;
		break;
	case 0x02:
		wcrcf = 558;
		break;
	case 0x03:
		wcrcf = 744;
		break;
	case 0x04:
		wcrcf = 1116;
		break;
	case 0x05:
		wcrcf = 1488;
		break;
	case 0x06:
		wcrcf = 1860;
		break;
	case 0x07:
		wcrcf = fi_rfu;
		break;
	case 0x08:
		wcrcf = fi_rfu;
		break;
	case 0x09:
		wcrcf = 512;
		break;
	case 0x0A:
		wcrcf = 768;
		break;
	case 0x0B:
		wcrcf = 1024;
		break;
	case 0x0C:
		wcrcf = 1536;
		break;
	case 0x0D:
		wcrcf = 2048;
		break;
	default:
		wcrcf = fi_rfu;
		break;
	}

	/* DI */
	switch (fidi & 0x0F) {
	case 0x00:
		wbrcf = di_rfu;
		break;
	case 0x01:
		wbrcf = 1;
		break;
	case 0x02:
		wbrcf = 2;
		break;
	case 0x03:
		wbrcf = 4;
		break;
	case 0x04:
		wbrcf = 8;
		break;
	case 0x05:
		wbrcf = 16;
		break;
	case 0x06:
		wbrcf = 32;
		break;
	case 0x07:
		wbrcf = di_rfu;
		break;
	case 0x08:
		wbrcf = 12;
		break;
	case 0x09:
		wbrcf = 20;
		break;
	default:
		wbrcf = di_rfu;
		break;
	}

	return (wcrcf / wbrcf);
}

static unsigned short io_read_num_rec_bytes(unsigned int iobase,
					    unsigned short *s)
{
	unsigned short tmp;

	tmp = *s = 0;
	do {
		*s = tmp;
		tmp = inb(REG_NUM_BYTES(iobase)) |
				(inb(REG_FLAGS0(iobase)) & 4 ? 0x100 : 0);
	} while (tmp != *s);

	return *s;
}

static int parse_atr(struct cm4000_dev *dev)
{
	unsigned char any_t1, any_t0;
	unsigned char ch, ifno;
	int ix, done;

	DEBUGP(3, dev, "-> parse_atr: dev->atr_len = %i\n", dev->atr_len);

	if (dev->atr_len < 3) {
		DEBUGP(5, dev, "parse_atr: atr_len < 3\n");
		return 0;
	}

	if (dev->atr[0] == 0x3f)
		set_bit(IS_INVREV, &dev->flags);
	else
		clear_bit(IS_INVREV, &dev->flags);
	ix = 1;
	ifno = 1;
	ch = dev->atr[1];
	dev->proto = 0;		/* XXX PROTO */
	any_t1 = any_t0 = done = 0;
	dev->ta1 = 0x11;	/* defaults to 9600 baud */
	do {
		if (ifno == 1 && (ch & 0x10)) {
			/* read first interface byte and TA1 is present */
			dev->ta1 = dev->atr[2];
			DEBUGP(5, dev, "Card says FiDi is 0x%.2x\n", dev->ta1);
			ifno++;
		} else if ((ifno == 2) && (ch & 0x10)) { /* TA(2) */
			dev->ta1 = 0x11;
			ifno++;
		}

		DEBUGP(5, dev, "Yi=%.2x\n", ch & 0xf0);
		ix += ((ch & 0x10) >> 4)	/* no of int.face chars */
		    +((ch & 0x20) >> 5)
		    + ((ch & 0x40) >> 6)
		    + ((ch & 0x80) >> 7);
		/* ATRLENCK(dev,ix); */
		if (ch & 0x80) {	/* TDi */
			ch = dev->atr[ix];
			if ((ch & 0x0f)) {
				any_t1 = 1;
				DEBUGP(5, dev, "card is capable of T=1\n");
			} else {
				any_t0 = 1;
				DEBUGP(5, dev, "card is capable of T=0\n");
			}
		} else
			done = 1;
	} while (!done);

	DEBUGP(5, dev, "ix=%d noHist=%d any_t1=%d\n",
	      ix, dev->atr[1] & 15, any_t1);
	if (ix + 1 + (dev->atr[1] & 0x0f) + any_t1 != dev->atr_len) {
		DEBUGP(5, dev, "length error\n");
		return 0;
	}
	if (any_t0)
		set_bit(IS_ANY_T0, &dev->flags);

	if (any_t1) {		/* compute csum */
		dev->atr_csum = 0;
#ifdef ATR_CSUM
		for (i = 1; i < dev->atr_len; i++)
			dev->atr_csum ^= dev->atr[i];
		if (dev->atr_csum) {
			set_bit(IS_BAD_CSUM, &dev->flags);
			DEBUGP(5, dev, "bad checksum\n");
			goto return_0;
		}
#endif
		if (any_t0 == 0)
			dev->proto = 1;	/* XXX PROTO */
		set_bit(IS_ANY_T1, &dev->flags);
	}

	return 1;
}

struct card_fixup {
	char atr[12];
	u_int8_t atr_len;
	u_int8_t stopbits;
};

static struct card_fixup card_fixups[] = {
	{	/* ACOS */
		.atr = { 0x3b, 0xb3, 0x11, 0x00, 0x00, 0x41, 0x01 },
		.atr_len = 7,
		.stopbits = 0x03,
	},
	{	/* Motorola */
		.atr = {0x3b, 0x76, 0x13, 0x00, 0x00, 0x80, 0x62, 0x07,
			0x41, 0x81, 0x81 },
		.atr_len = 11,
		.stopbits = 0x04,
	},
};

static void set_cardparameter(struct cm4000_dev *dev)
{
	int i;
	unsigned int iobase = dev->p_dev->io.BasePort1;
	u_int8_t stopbits = 0x02; /* ISO default */

	DEBUGP(3, dev, "-> set_cardparameter\n");

	dev->flags1 = dev->flags1 | (((dev->baudv - 1) & 0x0100) >> 8);
	xoutb(dev->flags1, REG_FLAGS1(iobase));
	DEBUGP(5, dev, "flags1 = 0x%02x\n", dev->flags1);

	/* set baudrate */
	xoutb((unsigned char)((dev->baudv - 1) & 0xFF), REG_BAUDRATE(iobase));

	DEBUGP(5, dev, "baudv = %i -> write 0x%02x\n", dev->baudv,
	      ((dev->baudv - 1) & 0xFF));

	/* set stopbits */
	for (i = 0; i < ARRAY_SIZE(card_fixups); i++) {
		if (!memcmp(dev->atr, card_fixups[i].atr,
			    card_fixups[i].atr_len))
			stopbits = card_fixups[i].stopbits;
	}
	xoutb(stopbits, REG_STOPBITS(iobase));

	DEBUGP(3, dev, "<- set_cardparameter\n");
}

static int set_protocol(struct cm4000_dev *dev, struct ptsreq *ptsreq)
{

	unsigned long tmp, i;
	unsigned short num_bytes_read;
	unsigned char pts_reply[4];
	ssize_t rc;
	unsigned int iobase = dev->p_dev->io.BasePort1;

	rc = 0;

	DEBUGP(3, dev, "-> set_protocol\n");
	DEBUGP(5, dev, "ptsreq->Protocol = 0x%.8x, ptsreq->Flags=0x%.8x, "
		 "ptsreq->pts1=0x%.2x, ptsreq->pts2=0x%.2x, "
		 "ptsreq->pts3=0x%.2x\n", (unsigned int)ptsreq->protocol,
		 (unsigned int)ptsreq->flags, ptsreq->pts1, ptsreq->pts2,
		 ptsreq->pts3);

	/* Fill PTS structure */
	dev->pts[0] = 0xff;
	dev->pts[1] = 0x00;
	tmp = ptsreq->protocol;
	while ((tmp = (tmp >> 1)) > 0)
		dev->pts[1]++;
	dev->proto = dev->pts[1];	/* Set new protocol */
	dev->pts[1] = (0x01 << 4) | (dev->pts[1]);

	/* Correct Fi/Di according to CM4000 Fi/Di table */
	DEBUGP(5, dev, "Ta(1) from ATR is 0x%.2x\n", dev->ta1);
	/* set Fi/Di according to ATR TA(1) */
	dev->pts[2] = fi_di_table[dev->ta1 & 0x0F][(dev->ta1 >> 4) & 0x0F];

	/* Calculate PCK character */
	dev->pts[3] = dev->pts[0] ^ dev->pts[1] ^ dev->pts[2];

	DEBUGP(5, dev, "pts0=%.2x, pts1=%.2x, pts2=%.2x, pts3=%.2x\n",
	       dev->pts[0], dev->pts[1], dev->pts[2], dev->pts[3]);

	/* check card convention */
	if (test_bit(IS_INVREV, &dev->flags))
		str_invert_revert(dev->pts, 4);

	/* reset SM */
	xoutb(0x80, REG_FLAGS0(iobase));

	/* Enable access to the message buffer */
	DEBUGP(5, dev, "Enable access to the messages buffer\n");
	dev->flags1 = 0x20	/* T_Active */
	    | (test_bit(IS_INVREV, &dev->flags) ? 0x02 : 0x00) /* inv parity */
	    | ((dev->baudv >> 8) & 0x01);	/* MSB-baud */
	xoutb(dev->flags1, REG_FLAGS1(iobase));

	DEBUGP(5, dev, "Enable message buffer -> flags1 = 0x%.2x\n",
	       dev->flags1);

	/* write challenge to the buffer */
	DEBUGP(5, dev, "Write challenge to buffer: ");
	for (i = 0; i < 4; i++) {
		xoutb(i, REG_BUF_ADDR(iobase));
		xoutb(dev->pts[i], REG_BUF_DATA(iobase));	/* buf data */
#ifdef PCMCIA_DEBUG
		if (pc_debug >= 5)
			printk("0x%.2x ", dev->pts[i]);
	}
	if (pc_debug >= 5)
		printk("\n");
#else
	}
#endif

	/* set number of bytes to write */
	DEBUGP(5, dev, "Set number of bytes to write\n");
	xoutb(0x04, REG_NUM_SEND(iobase));

	/* Trigger CARDMAN CONTROLLER */
	xoutb(0x50, REG_FLAGS0(iobase));

	/* Monitor progress */
	/* wait for xmit done */
	DEBUGP(5, dev, "Waiting for NumRecBytes getting valid\n");

	for (i = 0; i < 100; i++) {
		if (inb(REG_FLAGS0(iobase)) & 0x08) {
			DEBUGP(5, dev, "NumRecBytes is valid\n");
			break;
		}
		mdelay(10);
	}
	if (i == 100) {
		DEBUGP(5, dev, "Timeout waiting for NumRecBytes getting "
		       "valid\n");
		rc = -EIO;
		goto exit_setprotocol;
	}

	DEBUGP(5, dev, "Reading NumRecBytes\n");
	for (i = 0; i < 100; i++) {
		io_read_num_rec_bytes(iobase, &num_bytes_read);
		if (num_bytes_read >= 4) {
			DEBUGP(2, dev, "NumRecBytes = %i\n", num_bytes_read);
			break;
		}
		mdelay(10);
	}

	/* check whether it is a short PTS reply? */
	if (num_bytes_read == 3)
		i = 0;

	if (i == 100) {
		DEBUGP(5, dev, "Timeout reading num_bytes_read\n");
		rc = -EIO;
		goto exit_setprotocol;
	}

	DEBUGP(5, dev, "Reset the CARDMAN CONTROLLER\n");
	xoutb(0x80, REG_FLAGS0(iobase));

	/* Read PPS reply */
	DEBUGP(5, dev, "Read PPS reply\n");
	for (i = 0; i < num_bytes_read; i++) {
		xoutb(i, REG_BUF_ADDR(iobase));
		pts_reply[i] = inb(REG_BUF_DATA(iobase));
	}

#ifdef PCMCIA_DEBUG
	DEBUGP(2, dev, "PTSreply: ");
	for (i = 0; i < num_bytes_read; i++) {
		if (pc_debug >= 5)
			printk("0x%.2x ", pts_reply[i]);
	}
	printk("\n");
#endif	/* PCMCIA_DEBUG */

	DEBUGP(5, dev, "Clear Tactive in Flags1\n");
	xoutb(0x20, REG_FLAGS1(iobase));

	/* Compare ptsreq and ptsreply */
	if ((dev->pts[0] == pts_reply[0]) &&
	    (dev->pts[1] == pts_reply[1]) &&
	    (dev->pts[2] == pts_reply[2]) && (dev->pts[3] == pts_reply[3])) {
		/* setcardparameter according to PPS */
		dev->baudv = calc_baudv(dev->pts[2]);
		set_cardparameter(dev);
	} else if ((dev->pts[0] == pts_reply[0]) &&
		   ((dev->pts[1] & 0xef) == pts_reply[1]) &&
		   ((pts_reply[0] ^ pts_reply[1]) == pts_reply[2])) {
		/* short PTS reply, set card parameter to default values */
		dev->baudv = calc_baudv(0x11);
		set_cardparameter(dev);
	} else
		rc = -EIO;

exit_setprotocol:
	DEBUGP(3, dev, "<- set_protocol\n");
	return rc;
}

static int io_detect_cm4000(unsigned int iobase, struct cm4000_dev *dev)
{

	/* note: statemachine is assumed to be reset */
	if (inb(REG_FLAGS0(iobase)) & 8) {
		clear_bit(IS_ATR_VALID, &dev->flags);
		set_bit(IS_CMM_ABSENT, &dev->flags);
		return 0;	/* detect CMM = 1 -> failure */
	}
	/* xoutb(0x40, REG_FLAGS1(iobase)); detectCMM */
	xoutb(dev->flags1 | 0x40, REG_FLAGS1(iobase));
	if ((inb(REG_FLAGS0(iobase)) & 8) == 0) {
		clear_bit(IS_ATR_VALID, &dev->flags);
		set_bit(IS_CMM_ABSENT, &dev->flags);
		return 0;	/* detect CMM=0 -> failure */
	}
	/* clear detectCMM again by restoring original flags1 */
	xoutb(dev->flags1, REG_FLAGS1(iobase));
	return 1;
}

static void terminate_monitor(struct cm4000_dev *dev)
{

	/* tell the monitor to stop and wait until
	 * it terminates.
	 */
	DEBUGP(3, dev, "-> terminate_monitor\n");
	wait_event_interruptible(dev->devq,
				 test_and_set_bit(LOCK_MONITOR,
						  (void *)&dev->flags));

	/* now, LOCK_MONITOR has been set.
	 * allow a last cycle in the monitor.
	 * the monitor will indicate that it has
	 * finished by clearing this bit.
	 */
	DEBUGP(5, dev, "Now allow last cycle of monitor!\n");
	while (test_bit(LOCK_MONITOR, (void *)&dev->flags))
		msleep(25);

	DEBUGP(5, dev, "Delete timer\n");
	del_timer_sync(&dev->timer);
#ifdef PCMCIA_DEBUG
	dev->monitor_running = 0;
#endif

	DEBUGP(3, dev, "<- terminate_monitor\n");
}

/*
 * monitor the card every 50msec. as a side-effect, retrieve the
 * atr once a card is inserted. another side-effect of retrieving the
 * atr is that the card will be powered on, so there is no need to
 * power on the card explictely from the application: the driver
 * is already doing that for you.
 */

static void monitor_card(unsigned long p)
{
	struct cm4000_dev *dev = (struct cm4000_dev *) p;
	unsigned int iobase = dev->p_dev->io.BasePort1;
	unsigned short s;
	struct ptsreq ptsreq;
	int i, atrc;

	DEBUGP(7, dev, "->  monitor_card\n");

	/* if someone has set the lock for us: we're done! */
	if (test_and_set_bit(LOCK_MONITOR, &dev->flags)) {
		DEBUGP(4, dev, "About to stop monitor\n");
		/* no */
		dev->rlen =
		    dev->rpos =
		    dev->atr_csum = dev->atr_len_retry = dev->cwarn = 0;
		dev->mstate = M_FETCH_ATR;
		clear_bit(LOCK_MONITOR, &dev->flags);
		/* close et al. are sleeping on devq, so wake it */
		wake_up_interruptible(&dev->devq);
		DEBUGP(2, dev, "<- monitor_card (we are done now)\n");
		return;
	}

	/* try to lock io: if it is already locked, just add another timer */
	if (test_and_set_bit(LOCK_IO, (void *)&dev->flags)) {
		DEBUGP(4, dev, "Couldn't get IO lock\n");
		goto return_with_timer;
	}

	/* is a card/a reader inserted at all ? */
	dev->flags0 = xinb(REG_FLAGS0(iobase));
	DEBUGP(7, dev, "dev->flags0 = 0x%2x\n", dev->flags0);
	DEBUGP(7, dev, "smartcard present: %s\n",
	       dev->flags0 & 1 ? "yes" : "no");
	DEBUGP(7, dev, "cardman present: %s\n",
	       dev->flags0 == 0xff ? "no" : "yes");

	if ((dev->flags0 & 1) == 0	/* no smartcard inserted */
	    || dev->flags0 == 0xff) {	/* no cardman inserted */
		/* no */
		dev->rlen =
		    dev->rpos =
		    dev->atr_csum = dev->atr_len_retry = dev->cwarn = 0;
		dev->mstate = M_FETCH_ATR;

		dev->flags &= 0x000000ff; /* only keep IO and MONITOR locks */

		if (dev->flags0 == 0xff) {
			DEBUGP(4, dev, "set IS_CMM_ABSENT bit\n");
			set_bit(IS_CMM_ABSENT, &dev->flags);
		} else if (test_bit(IS_CMM_ABSENT, &dev->flags)) {
			DEBUGP(4, dev, "clear IS_CMM_ABSENT bit "
			       "(card is removed)\n");
			clear_bit(IS_CMM_ABSENT, &dev->flags);
		}

		goto release_io;
	} else if ((dev->flags0 & 1) && test_bit(IS_CMM_ABSENT, &dev->flags)) {
		/* cardman and card present but cardman was absent before
		 * (after suspend with inserted card) */
		DEBUGP(4, dev, "clear IS_CMM_ABSENT bit (card is inserted)\n");
		clear_bit(IS_CMM_ABSENT, &dev->flags);
	}

	if (test_bit(IS_ATR_VALID, &dev->flags) == 1) {
		DEBUGP(7, dev, "believe ATR is already valid (do nothing)\n");
		goto release_io;
	}

	switch (dev->mstate) {
		unsigned char flags0;
	case M_CARDOFF:
		DEBUGP(4, dev, "M_CARDOFF\n");
		flags0 = inb(REG_FLAGS0(iobase));
		if (flags0 & 0x02) {
			/* wait until Flags0 indicate power is off */
			dev->mdelay = T_10MSEC;
		} else {
			/* Flags0 indicate power off and no card inserted now;
			 * Reset CARDMAN CONTROLLER */
			xoutb(0x80, REG_FLAGS0(iobase));

			/* prepare for fetching ATR again: after card off ATR
			 * is read again automatically */
			dev->rlen =
			    dev->rpos =
			    dev->atr_csum =
			    dev->atr_len_retry = dev->cwarn = 0;
			dev->mstate = M_FETCH_ATR;

			/* minimal gap between CARDOFF and read ATR is 50msec */
			dev->mdelay = T_50MSEC;
		}
		break;
	case M_FETCH_ATR:
		DEBUGP(4, dev, "M_FETCH_ATR\n");
		xoutb(0x80, REG_FLAGS0(iobase));
		DEBUGP(4, dev, "Reset BAUDV to 9600\n");
		dev->baudv = 0x173;	/* 9600 */
		xoutb(0x02, REG_STOPBITS(iobase));	/* stopbits=2 */
		xoutb(0x73, REG_BAUDRATE(iobase));	/* baud value */
		xoutb(0x21, REG_FLAGS1(iobase));	/* T_Active=1, baud
							   value */
		/* warm start vs. power on: */
		xoutb(dev->flags0 & 2 ? 0x46 : 0x44, REG_FLAGS0(iobase));
		dev->mdelay = T_40MSEC;
		dev->mstate = M_TIMEOUT_WAIT;
		break;
	case M_TIMEOUT_WAIT:
		DEBUGP(4, dev, "M_TIMEOUT_WAIT\n");
		/* numRecBytes */
		io_read_num_rec_bytes(iobase, &dev->atr_len);
		dev->mdelay = T_10MSEC;
		dev->mstate = M_READ_ATR_LEN;
		break;
	case M_READ_ATR_LEN:
		DEBUGP(4, dev, "M_READ_ATR_LEN\n");
		/* infinite loop possible, since there is no timeout */

#define	MAX_ATR_LEN_RETRY	100

		if (dev->atr_len == io_read_num_rec_bytes(iobase, &s)) {
			if (dev->atr_len_retry++ >= MAX_ATR_LEN_RETRY) {					/* + XX msec */
				dev->mdelay = T_10MSEC;
				dev->mstate = M_READ_ATR;
			}
		} else {
			dev->atr_len = s;
			dev->atr_len_retry = 0;	/* set new timeout */
		}

		DEBUGP(4, dev, "Current ATR_LEN = %i\n", dev->atr_len);
		break;
	case M_READ_ATR:
		DEBUGP(4, dev, "M_READ_ATR\n");
		xoutb(0x80, REG_FLAGS0(iobase));	/* reset SM */
		for (i = 0; i < dev->atr_len; i++) {
			xoutb(i, REG_BUF_ADDR(iobase));
			dev->atr[i] = inb(REG_BUF_DATA(iobase));
		}
		/* Deactivate T_Active flags */
		DEBUGP(4, dev, "Deactivate T_Active flags\n");
		dev->flags1 = 0x01;
		xoutb(dev->flags1, REG_FLAGS1(iobase));

		/* atr is present (which doesnt mean it's valid) */
		set_bit(IS_ATR_PRESENT, &dev->flags);
		if (dev->atr[0] == 0x03)
			str_invert_revert(dev->atr, dev->atr_len);
		atrc = parse_atr(dev);
		if (atrc == 0) {	/* atr invalid */
			dev->mdelay = 0;
			dev->mstate = M_BAD_CARD;
		} else {
			dev->mdelay = T_50MSEC;
			dev->mstate = M_ATR_PRESENT;
			set_bit(IS_ATR_VALID, &dev->flags);
		}

		if (test_bit(IS_ATR_VALID, &dev->flags) == 1) {
			DEBUGP(4, dev, "monitor_card: ATR valid\n");
 			/* if ta1 == 0x11, no PPS necessary (default values) */
			/* do not do PPS with multi protocol cards */
			if ((test_bit(IS_AUTOPPS_ACT, &dev->flags) == 0) &&
			    (dev->ta1 != 0x11) &&
			    !(test_bit(IS_ANY_T0, &dev->flags) &&
			    test_bit(IS_ANY_T1, &dev->flags))) {
				DEBUGP(4, dev, "Perform AUTOPPS\n");
				set_bit(IS_AUTOPPS_ACT, &dev->flags);
				ptsreq.protocol = ptsreq.protocol =
				    (0x01 << dev->proto);
				ptsreq.flags = 0x01;
				ptsreq.pts1 = 0x00;
				ptsreq.pts2 = 0x00;
				ptsreq.pts3 = 0x00;
				if (set_protocol(dev, &ptsreq) == 0) {
					DEBUGP(4, dev, "AUTOPPS ret SUCC\n");
					clear_bit(IS_AUTOPPS_ACT, &dev->flags);
					wake_up_interruptible(&dev->atrq);
				} else {
					DEBUGP(4, dev, "AUTOPPS failed: "
					       "repower using defaults\n");
					/* prepare for repowering  */
					clear_bit(IS_ATR_PRESENT, &dev->flags);
					clear_bit(IS_ATR_VALID, &dev->flags);
					dev->rlen =
					    dev->rpos =
					    dev->atr_csum =
					    dev->atr_len_retry = dev->cwarn = 0;
					dev->mstate = M_FETCH_ATR;

					dev->mdelay = T_50MSEC;
				}
			} else {
				/* for cards which use slightly different
				 * params (extra guard time) */
				set_cardparameter(dev);
				if (test_bit(IS_AUTOPPS_ACT, &dev->flags) == 1)
					DEBUGP(4, dev, "AUTOPPS already active "
					       "2nd try:use default values\n");
				if (dev->ta1 == 0x11)
					DEBUGP(4, dev, "No AUTOPPS necessary "
					       "TA(1)==0x11\n");
				if (test_bit(IS_ANY_T0, &dev->flags)
				    && test_bit(IS_ANY_T1, &dev->flags))
					DEBUGP(4, dev, "Do NOT perform AUTOPPS "
					       "with multiprotocol cards\n");
				clear_bit(IS_AUTOPPS_ACT, &dev->flags);
				wake_up_interruptible(&dev->atrq);
			}
		} else {
			DEBUGP(4, dev, "ATR invalid\n");
			wake_up_interruptible(&dev->atrq);
		}
		break;
	case M_BAD_CARD:
		DEBUGP(4, dev, "M_BAD_CARD\n");
		/* slow down warning, but prompt immediately after insertion */
		if (dev->cwarn == 0 || dev->cwarn == 10) {
			set_bit(IS_BAD_CARD, &dev->flags);
			printk(KERN_WARNING MODULE_NAME ": device %s: ",
			       dev->node.dev_name);
			if (test_bit(IS_BAD_CSUM, &dev->flags)) {
				DEBUGP(4, dev, "ATR checksum (0x%.2x, should "
				       "be zero) failed\n", dev->atr_csum);
			}
#ifdef PCMCIA_DEBUG
			else if (test_bit(IS_BAD_LENGTH, &dev->flags)) {
				DEBUGP(4, dev, "ATR length error\n");
			} else {
				DEBUGP(4, dev, "card damaged or wrong way "
					"inserted\n");
			}
#endif
			dev->cwarn = 0;
			wake_up_interruptible(&dev->atrq);	/* wake open */
		}
		dev->cwarn++;
		dev->mdelay = T_100MSEC;
		dev->mstate = M_FETCH_ATR;
		break;
	default:
		DEBUGP(7, dev, "Unknown action\n");
		break;		/* nothing */
	}

release_io:
	DEBUGP(7, dev, "release_io\n");
	clear_bit(LOCK_IO, &dev->flags);
	wake_up_interruptible(&dev->ioq);	/* whoever needs IO */

return_with_timer:
	DEBUGP(7, dev, "<- monitor_card (returns with timer)\n");
	mod_timer(&dev->timer, jiffies + dev->mdelay);
	clear_bit(LOCK_MONITOR, &dev->flags);
}

/* Interface to userland (file_operations) */

static ssize_t cmm_read(struct file *filp, __user char *buf, size_t count,
			loff_t *ppos)
{
	struct cm4000_dev *dev = filp->private_data;
	unsigned int iobase = dev->p_dev->io.BasePort1;
	ssize_t rc;
	int i, j, k;

	DEBUGP(2, dev, "-> cmm_read(%s,%d)\n", current->comm, current->pid);

	if (count == 0)		/* according to manpage */
		return 0;

	if (!pcmcia_dev_present(dev->p_dev) || /* device removed */
	    test_bit(IS_CMM_ABSENT, &dev->flags))
		return -ENODEV;

	if (test_bit(IS_BAD_CSUM, &dev->flags))
		return -EIO;

	/* also see the note about this in cmm_write */
	if (wait_event_interruptible
	    (dev->atrq,
	     ((filp->f_flags & O_NONBLOCK)
	      || (test_bit(IS_ATR_PRESENT, (void *)&dev->flags) != 0)))) {
		if (filp->f_flags & O_NONBLOCK)
			return -EAGAIN;
		return -ERESTARTSYS;
	}

	if (test_bit(IS_ATR_VALID, &dev->flags) == 0)
		return -EIO;

	/* this one implements blocking IO */
	if (wait_event_interruptible
	    (dev->readq,
	     ((filp->f_flags & O_NONBLOCK) || (dev->rpos < dev->rlen)))) {
		if (filp->f_flags & O_NONBLOCK)
			return -EAGAIN;
		return -ERESTARTSYS;
	}

	/* lock io */
	if (wait_event_interruptible
	    (dev->ioq,
	     ((filp->f_flags & O_NONBLOCK)
	      || (test_and_set_bit(LOCK_IO, (void *)&dev->flags) == 0)))) {
		if (filp->f_flags & O_NONBLOCK)
			return -EAGAIN;
		return -ERESTARTSYS;
	}

	rc = 0;
	dev->flags0 = inb(REG_FLAGS0(iobase));
	if ((dev->flags0 & 1) == 0	/* no smartcard inserted */
	    || dev->flags0 == 0xff) {	/* no cardman inserted */
		clear_bit(IS_ATR_VALID, &dev->flags);
		if (dev->flags0 & 1) {
			set_bit(IS_CMM_ABSENT, &dev->flags);
			rc = -ENODEV;
		}
		rc = -EIO;
		goto release_io;
	}

	DEBUGP(4, dev, "begin read answer\n");
	j = min(count, (size_t)(dev->rlen - dev->rpos));
	k = dev->rpos;
	if (k + j > 255)
		j = 256 - k;
	DEBUGP(4, dev, "read1 j=%d\n", j);
	for (i = 0; i < j; i++) {
		xoutb(k++, REG_BUF_ADDR(iobase));
		dev->rbuf[i] = xinb(REG_BUF_DATA(iobase));
	}
	j = min(count, (size_t)(dev->rlen - dev->rpos));
	if (k + j > 255) {
		DEBUGP(4, dev, "read2 j=%d\n", j);
		dev->flags1 |= 0x10;	/* MSB buf addr set */
		xoutb(dev->flags1, REG_FLAGS1(iobase));
		for (; i < j; i++) {
			xoutb(k++, REG_BUF_ADDR(iobase));
			dev->rbuf[i] = xinb(REG_BUF_DATA(iobase));
		}
	}

	if (dev->proto == 0 && count > dev->rlen - dev->rpos) {
		DEBUGP(4, dev, "T=0 and count > buffer\n");
		dev->rbuf[i] = dev->rbuf[i - 1];
		dev->rbuf[i - 1] = dev->procbyte;
		j++;
	}
	count = j;

	dev->rpos = dev->rlen + 1;

	/* Clear T1Active */
	DEBUGP(4, dev, "Clear T1Active\n");
	dev->flags1 &= 0xdf;
	xoutb(dev->flags1, REG_FLAGS1(iobase));

	xoutb(0, REG_FLAGS1(iobase));	/* clear detectCMM */
	/* last check before exit */
	if (!io_detect_cm4000(iobase, dev))
		count = -ENODEV;

	if (test_bit(IS_INVREV, &dev->flags) && count > 0)
		str_invert_revert(dev->rbuf, count);

	if (copy_to_user(buf, dev->rbuf, count))
		return -EFAULT;

release_io:
	clear_bit(LOCK_IO, &dev->flags);
	wake_up_interruptible(&dev->ioq);

	DEBUGP(2, dev, "<- cmm_read returns: rc = %Zi\n",
	       (rc < 0 ? rc : count));
	return rc < 0 ? rc : count;
}

static ssize_t cmm_write(struct file *filp, const char __user *buf,
			 size_t count, loff_t *ppos)
{
	struct cm4000_dev *dev = (struct cm4000_dev *) filp->private_data;
	unsigned int iobase = dev->p_dev->io.BasePort1;
	unsigned short s;
	unsigned char tmp;
	unsigned char infolen;
	unsigned char sendT0;
	unsigned short nsend;
	unsigned short nr;
	ssize_t rc;
	int i;

	DEBUGP(2, dev, "-> cmm_write(%s,%d)\n", current->comm, current->pid);

	if (count == 0)		/* according to manpage */
		return 0;

	if (dev->proto == 0 && count < 4) {
		/* T0 must have at least 4 bytes */
		DEBUGP(4, dev, "T0 short write\n");
		return -EIO;
	}

	nr = count & 0x1ff;	/* max bytes to write */

	sendT0 = dev->proto ? 0 : nr > 5 ? 0x08 : 0;

	if (!pcmcia_dev_present(dev->p_dev) || /* device removed */
	    test_bit(IS_CMM_ABSENT, &dev->flags))
		return -ENODEV;

	if (test_bit(IS_BAD_CSUM, &dev->flags)) {
		DEBUGP(4, dev, "bad csum\n");
		return -EIO;
	}

	/*
	 * wait for atr to become valid.
	 * note: it is important to lock this code. if we dont, the monitor
	 * could be run between test_bit and the call to sleep on the
	 * atr-queue.  if *then* the monitor detects atr valid, it will wake up
	 * any process on the atr-queue, *but* since we have been interrupted,
	 * we do not yet sleep on this queue. this would result in a missed
	 * wake_up and the calling process would sleep forever (until
	 * interrupted).  also, do *not* restore_flags before sleep_on, because
	 * this could result in the same situation!
	 */
	if (wait_event_interruptible
	    (dev->atrq,
	     ((filp->f_flags & O_NONBLOCK)
	      || (test_bit(IS_ATR_PRESENT, (void *)&dev->flags) != 0)))) {
		if (filp->f_flags & O_NONBLOCK)
			return -EAGAIN;
		return -ERESTARTSYS;
	}

	if (test_bit(IS_ATR_VALID, &dev->flags) == 0) {	/* invalid atr */
		DEBUGP(4, dev, "invalid ATR\n");
		return -EIO;
	}

	/* lock io */
	if (wait_event_interruptible
	    (dev->ioq,
	     ((filp->f_flags & O_NONBLOCK)
	      || (test_and_set_bit(LOCK_IO, (void *)&dev->flags) == 0)))) {
		if (filp->f_flags & O_NONBLOCK)
			return -EAGAIN;
		return -ERESTARTSYS;
	}

	if (copy_from_user(dev->sbuf, buf, ((count > 512) ? 512 : count)))
		return -EFAULT;

	rc = 0;
	dev->flags0 = inb(REG_FLAGS0(iobase));
	if ((dev->flags0 & 1) == 0	/* no smartcard inserted */
	    || dev->flags0 == 0xff) {	/* no cardman inserted */
		clear_bit(IS_ATR_VALID, &dev->flags);
		if (dev->flags0 & 1) {
			set_bit(IS_CMM_ABSENT, &dev->flags);
			rc = -ENODEV;
		} else {
			DEBUGP(4, dev, "IO error\n");
			rc = -EIO;
		}
		goto release_io;
	}

	xoutb(0x80, REG_FLAGS0(iobase));	/* reset SM  */

	if (!io_detect_cm4000(iobase, dev)) {
		rc = -ENODEV;
		goto release_io;
	}

	/* reflect T=0 send/read mode in flags1 */
	dev->flags1 |= (sendT0);

	set_cardparameter(dev);

	/* dummy read, reset flag procedure received */
	tmp = inb(REG_FLAGS1(iobase));

	dev->flags1 = 0x20	/* T_Active */
	    | (sendT0)
	    | (test_bit(IS_INVREV, &dev->flags) ? 2 : 0)/* inverse parity  */
	    | (((dev->baudv - 1) & 0x0100) >> 8);	/* MSB-Baud */
	DEBUGP(1, dev, "set dev->flags1 = 0x%.2x\n", dev->flags1);
	xoutb(dev->flags1, REG_FLAGS1(iobase));

	/* xmit data */
	DEBUGP(4, dev, "Xmit data\n");
	for (i = 0; i < nr; i++) {
		if (i >= 256) {
			dev->flags1 = 0x20	/* T_Active */
			    | (sendT0)	/* SendT0 */
				/* inverse parity: */
			    | (test_bit(IS_INVREV, &dev->flags) ? 2 : 0)
			    | (((dev->baudv - 1) & 0x0100) >> 8) /* MSB-Baud */
			    | 0x10;	/* set address high */
			DEBUGP(4, dev, "dev->flags = 0x%.2x - set address "
			       "high\n", dev->flags1);
			xoutb(dev->flags1, REG_FLAGS1(iobase));
		}
		if (test_bit(IS_INVREV, &dev->flags)) {
			DEBUGP(4, dev, "Apply inverse convention for 0x%.2x "
				"-> 0x%.2x\n", (unsigned char)dev->sbuf[i],
			      invert_revert(dev->sbuf[i]));
			xoutb(i, REG_BUF_ADDR(iobase));
			xoutb(invert_revert(dev->sbuf[i]),
			      REG_BUF_DATA(iobase));
		} else {
			xoutb(i, REG_BUF_ADDR(iobase));
			xoutb(dev->sbuf[i], REG_BUF_DATA(iobase));
		}
	}
	DEBUGP(4, dev, "Xmit done\n");

	if (dev->proto == 0) {
		/* T=0 proto: 0 byte reply  */
		if (nr == 4) {
			DEBUGP(4, dev, "T=0 assumes 0 byte reply\n");
			xoutb(i, REG_BUF_ADDR(iobase));
			if (test_bit(IS_INVREV, &dev->flags))
				xoutb(0xff, REG_BUF_DATA(iobase));
			else
				xoutb(0x00, REG_BUF_DATA(iobase));
		}

		/* numSendBytes */
		if (sendT0)
			nsend = nr;
		else {
			if (nr == 4)
				nsend = 5;
			else {
				nsend = 5 + (unsigned char)dev->sbuf[4];
				if (dev->sbuf[4] == 0)
					nsend += 0x100;
			}
		}
	} else
		nsend = nr;

	/* T0: output procedure byte */
	if (test_bit(IS_INVREV, &dev->flags)) {
		DEBUGP(4, dev, "T=0 set Procedure byte (inverse-reverse) "
		       "0x%.2x\n", invert_revert(dev->sbuf[1]));
		xoutb(invert_revert(dev->sbuf[1]), REG_NUM_BYTES(iobase));
	} else {
		DEBUGP(4, dev, "T=0 set Procedure byte 0x%.2x\n", dev->sbuf[1]);
		xoutb(dev->sbuf[1], REG_NUM_BYTES(iobase));
	}

	DEBUGP(1, dev, "set NumSendBytes = 0x%.2x\n",
	       (unsigned char)(nsend & 0xff));
	xoutb((unsigned char)(nsend & 0xff), REG_NUM_SEND(iobase));

	DEBUGP(1, dev, "Trigger CARDMAN CONTROLLER (0x%.2x)\n",
	       0x40	/* SM_Active */
	      | (dev->flags0 & 2 ? 0 : 4)	/* power on if needed */
	      |(dev->proto ? 0x10 : 0x08)	/* T=1/T=0 */
	      |(nsend & 0x100) >> 8 /* MSB numSendBytes */ );
	xoutb(0x40		/* SM_Active */
	      | (dev->flags0 & 2 ? 0 : 4)	/* power on if needed */
	      |(dev->proto ? 0x10 : 0x08)	/* T=1/T=0 */
	      |(nsend & 0x100) >> 8,	/* MSB numSendBytes */
	      REG_FLAGS0(iobase));

	/* wait for xmit done */
	if (dev->proto == 1) {
		DEBUGP(4, dev, "Wait for xmit done\n");
		for (i = 0; i < 1000; i++) {
			if (inb(REG_FLAGS0(iobase)) & 0x08)
				break;
			msleep_interruptible(10);
		}
		if (i == 1000) {
			DEBUGP(4, dev, "timeout waiting for xmit done\n");
			rc = -EIO;
			goto release_io;
		}
	}

	/* T=1: wait for infoLen */

	infolen = 0;
	if (dev->proto) {
		/* wait until infoLen is valid */
		for (i = 0; i < 6000; i++) {	/* max waiting time of 1 min */
			io_read_num_rec_bytes(iobase, &s);
			if (s >= 3) {
				infolen = inb(REG_FLAGS1(iobase));
				DEBUGP(4, dev, "infolen=%d\n", infolen);
				break;
			}
			msleep_interruptible(10);
		}
		if (i == 6000) {
			DEBUGP(4, dev, "timeout waiting for infoLen\n");
			rc = -EIO;
			goto release_io;
		}
	} else
		clear_bit(IS_PROCBYTE_PRESENT, &dev->flags);

	/* numRecBytes | bit9 of numRecytes */
	io_read_num_rec_bytes(iobase, &dev->rlen);
	for (i = 0; i < 600; i++) {	/* max waiting time of 2 sec */
		if (dev->proto) {
			if (dev->rlen >= infolen + 4)
				break;
		}
		msleep_interruptible(10);
		/* numRecBytes | bit9 of numRecytes */
		io_read_num_rec_bytes(iobase, &s);
		if (s > dev->rlen) {
			DEBUGP(1, dev, "NumRecBytes inc (reset timeout)\n");
			i = 0;	/* reset timeout */
			dev->rlen = s;
		}
		/* T=0: we are done when numRecBytes doesn't
		 *      increment any more and NoProcedureByte
		 *      is set and numRecBytes == bytes sent + 6
		 *      (header bytes + data + 1 for sw2)
		 *      except when the card replies an error
		 *      which means, no data will be sent back.
		 */
		else if (dev->proto == 0) {
			if ((inb(REG_BUF_ADDR(iobase)) & 0x80)) {
				/* no procedure byte received since last read */
				DEBUGP(1, dev, "NoProcedure byte set\n");
				/* i=0; */
			} else {
				/* procedure byte received since last read */
				DEBUGP(1, dev, "NoProcedure byte unset "
					"(reset timeout)\n");
				dev->procbyte = inb(REG_FLAGS1(iobase));
				DEBUGP(1, dev, "Read procedure byte 0x%.2x\n",
				      dev->procbyte);
				i = 0;	/* resettimeout */
			}
			if (inb(REG_FLAGS0(iobase)) & 0x08) {
				DEBUGP(1, dev, "T0Done flag (read reply)\n");
				break;
			}
		}
		if (dev->proto)
			infolen = inb(REG_FLAGS1(iobase));
	}
	if (i == 600) {
		DEBUGP(1, dev, "timeout waiting for numRecBytes\n");
		rc = -EIO;
		goto release_io;
	} else {
		if (dev->proto == 0) {
			DEBUGP(1, dev, "Wait for T0Done bit to be  set\n");
			for (i = 0; i < 1000; i++) {
				if (inb(REG_FLAGS0(iobase)) & 0x08)
					break;
				msleep_interruptible(10);
			}
			if (i == 1000) {
				DEBUGP(1, dev, "timeout waiting for T0Done\n");
				rc = -EIO;
				goto release_io;
			}

			dev->procbyte = inb(REG_FLAGS1(iobase));
			DEBUGP(4, dev, "Read procedure byte 0x%.2x\n",
			      dev->procbyte);

			io_read_num_rec_bytes(iobase, &dev->rlen);
			DEBUGP(4, dev, "Read NumRecBytes = %i\n", dev->rlen);

		}
	}
	/* T=1: read offset=zero, T=0: read offset=after challenge */
	dev->rpos = dev->proto ? 0 : nr == 4 ? 5 : nr > dev->rlen ? 5 : nr;
	DEBUGP(4, dev, "dev->rlen = %i,  dev->rpos = %i, nr = %i\n",
	      dev->rlen, dev->rpos, nr);

release_io:
	DEBUGP(4, dev, "Reset SM\n");
	xoutb(0x80, REG_FLAGS0(iobase));	/* reset SM */

	if (rc < 0) {
		DEBUGP(4, dev, "Write failed but clear T_Active\n");
		dev->flags1 &= 0xdf;
		xoutb(dev->flags1, REG_FLAGS1(iobase));
	}

	clear_bit(LOCK_IO, &dev->flags);
	wake_up_interruptible(&dev->ioq);
	wake_up_interruptible(&dev->readq);	/* tell read we have data */

	/* ITSEC E2: clear write buffer */
	memset((char *)dev->sbuf, 0, 512);

	/* return error or actually written bytes */
	DEBUGP(2, dev, "<- cmm_write\n");
	return rc < 0 ? rc : nr;
}

static void start_monitor(struct cm4000_dev *dev)
{
	DEBUGP(3, dev, "-> start_monitor\n");
	if (!dev->monitor_running) {
		DEBUGP(5, dev, "create, init and add timer\n");
		setup_timer(&dev->timer, monitor_card, (unsigned long)dev);
		dev->monitor_running = 1;
		mod_timer(&dev->timer, jiffies);
	} else
		DEBUGP(5, dev, "monitor already running\n");
	DEBUGP(3, dev, "<- start_monitor\n");
}

static void stop_monitor(struct cm4000_dev *dev)
{
	DEBUGP(3, dev, "-> stop_monitor\n");
	if (dev->monitor_running) {
		DEBUGP(5, dev, "stopping monitor\n");
		terminate_monitor(dev);
		/* reset monitor SM */
		clear_bit(IS_ATR_VALID, &dev->flags);
		clear_bit(IS_ATR_PRESENT, &dev->flags);
	} else
		DEBUGP(5, dev, "monitor already stopped\n");
	DEBUGP(3, dev, "<- stop_monitor\n");
}

static long cmm_ioctl(struct file *filp, unsigned int cmd, unsigned long arg)
{
	struct cm4000_dev *dev = filp->private_data;
	unsigned int iobase = dev->p_dev->io.BasePort1;
	struct inode *inode = filp->f_path.dentry->d_inode;
	struct pcmcia_device *link;
	int size;
	int rc;
	void __user *argp = (void __user *)arg;
#ifdef PCMCIA_DEBUG
	char *ioctl_names[CM_IOC_MAXNR + 1] = {
		[_IOC_NR(CM_IOCGSTATUS)] "CM_IOCGSTATUS",
		[_IOC_NR(CM_IOCGATR)] "CM_IOCGATR",
		[_IOC_NR(CM_IOCARDOFF)] "CM_IOCARDOFF",
		[_IOC_NR(CM_IOCSPTS)] "CM_IOCSPTS",
		[_IOC_NR(CM_IOSDBGLVL)] "CM4000_DBGLVL",
	};
#endif
	DEBUGP(3, dev, "cmm_ioctl(device=%d.%d) %s\n", imajor(inode),
	       iminor(inode), ioctl_names[_IOC_NR(cmd)]);

	lock_kernel();
	rc = -ENODEV;
	link = dev_table[iminor(inode)];
	if (!pcmcia_dev_present(link)) {
		DEBUGP(4, dev, "DEV_OK false\n");
		goto out;
	}

	if (test_bit(IS_CMM_ABSENT, &dev->flags)) {
		DEBUGP(4, dev, "CMM_ABSENT flag set\n");
		goto out;
	}
	rc = -EINVAL;

	if (_IOC_TYPE(cmd) != CM_IOC_MAGIC) {
		DEBUGP(4, dev, "ioctype mismatch\n");
		goto out;
	}
	if (_IOC_NR(cmd) > CM_IOC_MAXNR) {
		DEBUGP(4, dev, "iocnr mismatch\n");
		goto out;
	}
	size = _IOC_SIZE(cmd);
	rc = -EFAULT;
	DEBUGP(4, dev, "iocdir=%.4x iocr=%.4x iocw=%.4x iocsize=%d cmd=%.4x\n",
	      _IOC_DIR(cmd), _IOC_READ, _IOC_WRITE, size, cmd);

	if (_IOC_DIR(cmd) & _IOC_READ) {
		if (!access_ok(VERIFY_WRITE, argp, size))
			goto out;
	}
	if (_IOC_DIR(cmd) & _IOC_WRITE) {
		if (!access_ok(VERIFY_READ, argp, size))
			goto out;
	}
	rc = 0;

	switch (cmd) {
	case CM_IOCGSTATUS:
		DEBUGP(4, dev, " ... in CM_IOCGSTATUS\n");
		{
			int status;

			/* clear other bits, but leave inserted & powered as
			 * they are */
			status = dev->flags0 & 3;
			if (test_bit(IS_ATR_PRESENT, &dev->flags))
				status |= CM_ATR_PRESENT;
			if (test_bit(IS_ATR_VALID, &dev->flags))
				status |= CM_ATR_VALID;
			if (test_bit(IS_CMM_ABSENT, &dev->flags))
				status |= CM_NO_READER;
			if (test_bit(IS_BAD_CARD, &dev->flags))
				status |= CM_BAD_CARD;
			if (copy_to_user(argp, &status, sizeof(int)))
				rc = -EFAULT;
		}
		break;
	case CM_IOCGATR:
		DEBUGP(4, dev, "... in CM_IOCGATR\n");
		{
			struct atreq __user *atreq = argp;
			int tmp;
			/* allow nonblocking io and being interrupted */
			if (wait_event_interruptible
			    (dev->atrq,
			     ((filp->f_flags & O_NONBLOCK)
			      || (test_bit(IS_ATR_PRESENT, (void *)&dev->flags)
				  != 0)))) {
				if (filp->f_flags & O_NONBLOCK)
					rc = -EAGAIN;
				else
					rc = -ERESTARTSYS;
				break;
			}

			rc = -EFAULT;
			if (test_bit(IS_ATR_VALID, &dev->flags) == 0) {
				tmp = -1;
				if (copy_to_user(&(atreq->atr_len), &tmp,
						 sizeof(int)))
					break;
			} else {
				if (copy_to_user(atreq->atr, dev->atr,
						 dev->atr_len))
					break;

				tmp = dev->atr_len;
				if (copy_to_user(&(atreq->atr_len), &tmp, sizeof(int)))
					break;
			}
			rc = 0;
			break;
		}
	case CM_IOCARDOFF:

#ifdef PCMCIA_DEBUG
		DEBUGP(4, dev, "... in CM_IOCARDOFF\n");
		if (dev->flags0 & 0x01) {
			DEBUGP(4, dev, "    Card inserted\n");
		} else {
			DEBUGP(2, dev, "    No card inserted\n");
		}
		if (dev->flags0 & 0x02) {
			DEBUGP(4, dev, "    Card powered\n");
		} else {
			DEBUGP(2, dev, "    Card not powered\n");
		}
#endif

		/* is a card inserted and powered? */
		if ((dev->flags0 & 0x01) && (dev->flags0 & 0x02)) {

			/* get IO lock */
			if (wait_event_interruptible
			    (dev->ioq,
			     ((filp->f_flags & O_NONBLOCK)
			      || (test_and_set_bit(LOCK_IO, (void *)&dev->flags)
				  == 0)))) {
				if (filp->f_flags & O_NONBLOCK)
					rc = -EAGAIN;
				else
					rc = -ERESTARTSYS;
				break;
			}
			/* Set Flags0 = 0x42 */
			DEBUGP(4, dev, "Set Flags0=0x42 \n");
			xoutb(0x42, REG_FLAGS0(iobase));
			clear_bit(IS_ATR_PRESENT, &dev->flags);
			clear_bit(IS_ATR_VALID, &dev->flags);
			dev->mstate = M_CARDOFF;
			clear_bit(LOCK_IO, &dev->flags);
			if (wait_event_interruptible
			    (dev->atrq,
			     ((filp->f_flags & O_NONBLOCK)
			      || (test_bit(IS_ATR_VALID, (void *)&dev->flags) !=
				  0)))) {
				if (filp->f_flags & O_NONBLOCK)
					rc = -EAGAIN;
				else
					rc = -ERESTARTSYS;
				break;
			}
		}
		/* release lock */
		clear_bit(LOCK_IO, &dev->flags);
		wake_up_interruptible(&dev->ioq);

		return 0;
	case CM_IOCSPTS:
		{
			struct ptsreq krnptsreq;

			if (copy_from_user(&krnptsreq, argp,
					   sizeof(struct ptsreq))) {
				rc = -EFAULT;
				break;
			}

			rc = 0;
			DEBUGP(4, dev, "... in CM_IOCSPTS\n");
			/* wait for ATR to get valid */
			if (wait_event_interruptible
			    (dev->atrq,
			     ((filp->f_flags & O_NONBLOCK)
			      || (test_bit(IS_ATR_PRESENT, (void *)&dev->flags)
				  != 0)))) {
				if (filp->f_flags & O_NONBLOCK)
					rc = -EAGAIN;
				else
					rc = -ERESTARTSYS;
				break;
			}
			/* get IO lock */
			if (wait_event_interruptible
			    (dev->ioq,
			     ((filp->f_flags & O_NONBLOCK)
			      || (test_and_set_bit(LOCK_IO, (void *)&dev->flags)
				  == 0)))) {
				if (filp->f_flags & O_NONBLOCK)
					rc = -EAGAIN;
				else
					rc = -ERESTARTSYS;
				break;
			}

			if ((rc = set_protocol(dev, &krnptsreq)) != 0) {
				/* auto power_on again */
				dev->mstate = M_FETCH_ATR;
				clear_bit(IS_ATR_VALID, &dev->flags);
			}
			/* release lock */
			clear_bit(LOCK_IO, &dev->flags);
			wake_up_interruptible(&dev->ioq);

		}
		break;
#ifdef PCMCIA_DEBUG
	case CM_IOSDBGLVL:	/* set debug log level */
		{
			int old_pc_debug = 0;

			old_pc_debug = pc_debug;
			if (copy_from_user(&pc_debug, argp, sizeof(int)))
				rc = -EFAULT;
			else if (old_pc_debug != pc_debug)
				DEBUGP(0, dev, "Changed debug log level "
				       "to %i\n", pc_debug);
		}
		break;
#endif
	default:
		DEBUGP(4, dev, "... in default (unknown IOCTL code)\n");
		rc = -ENOTTY;
	}
out:
	unlock_kernel();
	return rc;
}

static int cmm_open(struct inode *inode, struct file *filp)
{
	struct cm4000_dev *dev;
	struct pcmcia_device *link;
	int minor = iminor(inode);
	int ret;

	if (minor >= CM4000_MAX_DEV)
		return -ENODEV;

	lock_kernel();
	link = dev_table[minor];
	if (link == NULL || !pcmcia_dev_present(link)) {
		ret = -ENODEV;
		goto out;
	}

	if (link->open) {
		ret = -EBUSY;
		goto out;
	}

	dev = link->priv;
	filp->private_data = dev;

	DEBUGP(2, dev, "-> cmm_open(device=%d.%d process=%s,%d)\n",
	      imajor(inode), minor, current->comm, current->pid);

	/* init device variables, they may be "polluted" after close
	 * or, the device may never have been closed (i.e. open failed)
	 */

	ZERO_DEV(dev);

	/* opening will always block since the
	 * monitor will be started by open, which
	 * means we have to wait for ATR becoming
	 * vaild = block until valid (or card
	 * inserted)
	 */
	if (filp->f_flags & O_NONBLOCK) {
		ret = -EAGAIN;
		goto out;
	}

	dev->mdelay = T_50MSEC;

	/* start monitoring the cardstatus */
	start_monitor(dev);

	link->open = 1;		/* only one open per device */

	DEBUGP(2, dev, "<- cmm_open\n");
	ret = nonseekable_open(inode, filp);
out:
	unlock_kernel();
	return ret;
}

static int cmm_close(struct inode *inode, struct file *filp)
{
	struct cm4000_dev *dev;
	struct pcmcia_device *link;
	int minor = iminor(inode);

	if (minor >= CM4000_MAX_DEV)
		return -ENODEV;

	link = dev_table[minor];
	if (link == NULL)
		return -ENODEV;

	dev = link->priv;

	DEBUGP(2, dev, "-> cmm_close(maj/min=%d.%d)\n",
	       imajor(inode), minor);

	stop_monitor(dev);

	ZERO_DEV(dev);

	link->open = 0;		/* only one open per device */
	wake_up(&dev->devq);	/* socket removed? */

	DEBUGP(2, dev, "cmm_close\n");
	return 0;
}

static void cmm_cm4000_release(struct pcmcia_device * link)
{
	struct cm4000_dev *dev = link->priv;

	/* dont terminate the monitor, rather rely on
	 * close doing that for us.
	 */
	DEBUGP(3, dev, "-> cmm_cm4000_release\n");
	while (link->open) {
		printk(KERN_INFO MODULE_NAME ": delaying release until "
		       "process has terminated\n");
		/* note: don't interrupt us:
		 * close the applications which own
		 * the devices _first_ !
		 */
		wait_event(dev->devq, (link->open == 0));
	}
	/* dev->devq=NULL;	this cannot be zeroed earlier */
	DEBUGP(3, dev, "<- cmm_cm4000_release\n");
	return;
}

/*==== Interface to PCMCIA Layer =======================================*/

static int cm4000_config(struct pcmcia_device * link, int devno)
{
	struct cm4000_dev *dev;
	tuple_t tuple;
	cisparse_t parse;
	u_char buf[64];
	int fail_fn, fail_rc;
	int rc;

	/* read the config-tuples */
	tuple.Attributes = 0;
	tuple.TupleData = buf;
	tuple.TupleDataMax = sizeof(buf);
	tuple.TupleOffset = 0;

	link->io.BasePort2 = 0;
	link->io.NumPorts2 = 0;
	link->io.Attributes2 = 0;
	tuple.DesiredTuple = CISTPL_CFTABLE_ENTRY;
	for (rc = pcmcia_get_first_tuple(link, &tuple);
	     rc == CS_SUCCESS; rc = pcmcia_get_next_tuple(link, &tuple)) {

		rc = pcmcia_get_tuple_data(link, &tuple);
		if (rc != CS_SUCCESS)
			continue;
		rc = pcmcia_parse_tuple(link, &tuple, &parse);
		if (rc != CS_SUCCESS)
			continue;

		link->conf.ConfigIndex = parse.cftable_entry.index;

		if (!parse.cftable_entry.io.nwin)
			continue;

		/* Get the IOaddr */
		link->io.BasePort1 = parse.cftable_entry.io.win[0].base;
		link->io.NumPorts1 = parse.cftable_entry.io.win[0].len;
		link->io.Attributes1 = IO_DATA_PATH_WIDTH_AUTO;
		if (!(parse.cftable_entry.io.flags & CISTPL_IO_8BIT))
			link->io.Attributes1 = IO_DATA_PATH_WIDTH_16;
		if (!(parse.cftable_entry.io.flags & CISTPL_IO_16BIT))
			link->io.Attributes1 = IO_DATA_PATH_WIDTH_8;
		link->io.IOAddrLines = parse.cftable_entry.io.flags
		    & CISTPL_IO_LINES_MASK;

		rc = pcmcia_request_io(link, &link->io);
		if (rc == CS_SUCCESS)
			break;	/* we are done */
	}
	if (rc != CS_SUCCESS)
		goto cs_release;

	link->conf.IntType = 00000002;

	if ((fail_rc =
	     pcmcia_request_configuration(link, &link->conf)) != CS_SUCCESS) {
		fail_fn = RequestConfiguration;
		goto cs_release;
	}

	dev = link->priv;
	sprintf(dev->node.dev_name, DEVICE_NAME "%d", devno);
	dev->node.major = major;
	dev->node.minor = devno;
	dev->node.next = NULL;
	link->dev_node = &dev->node;

	return 0;

cs_release:
	cm4000_release(link);
	return -ENODEV;
}

static int cm4000_suspend(struct pcmcia_device *link)
{
	struct cm4000_dev *dev;

	dev = link->priv;
	stop_monitor(dev);

	return 0;
}

static int cm4000_resume(struct pcmcia_device *link)
{
	struct cm4000_dev *dev;

	dev = link->priv;
	if (link->open)
		start_monitor(dev);

	return 0;
}

static void cm4000_release(struct pcmcia_device *link)
{
	cmm_cm4000_release(link);	/* delay release until device closed */
	pcmcia_disable_device(link);
}

static int cm4000_probe(struct pcmcia_device *link)
{
	struct cm4000_dev *dev;
	int i, ret;

	for (i = 0; i < CM4000_MAX_DEV; i++)
		if (dev_table[i] == NULL)
			break;

	if (i == CM4000_MAX_DEV) {
		printk(KERN_NOTICE MODULE_NAME ": all devices in use\n");
		return -ENODEV;
	}

	/* create a new cm4000_cs device */
	dev = kzalloc(sizeof(struct cm4000_dev), GFP_KERNEL);
	if (dev == NULL)
		return -ENOMEM;

	dev->p_dev = link;
	link->priv = dev;
	link->conf.IntType = INT_MEMORY_AND_IO;
	dev_table[i] = link;

	init_waitqueue_head(&dev->devq);
	init_waitqueue_head(&dev->ioq);
	init_waitqueue_head(&dev->atrq);
	init_waitqueue_head(&dev->readq);

	ret = cm4000_config(link, i);
	if (ret) {
		dev_table[i] = NULL;
		kfree(dev);
		return ret;
	}

<<<<<<< HEAD
	device_create_drvdata(cmm_class, NULL, MKDEV(major, i), NULL, "cmm%d", i);
=======
	device_create(cmm_class, NULL, MKDEV(major, i), NULL, "cmm%d", i);
>>>>>>> 6279fb3a

	return 0;
}

static void cm4000_detach(struct pcmcia_device *link)
{
	struct cm4000_dev *dev = link->priv;
	int devno;

	/* find device */
	for (devno = 0; devno < CM4000_MAX_DEV; devno++)
		if (dev_table[devno] == link)
			break;
	if (devno == CM4000_MAX_DEV)
		return;

	stop_monitor(dev);

	cm4000_release(link);

	dev_table[devno] = NULL;
	kfree(dev);

	device_destroy(cmm_class, MKDEV(major, devno));

	return;
}

static const struct file_operations cm4000_fops = {
	.owner	= THIS_MODULE,
	.read	= cmm_read,
	.write	= cmm_write,
	.unlocked_ioctl	= cmm_ioctl,
	.open	= cmm_open,
	.release= cmm_close,
};

static struct pcmcia_device_id cm4000_ids[] = {
	PCMCIA_DEVICE_MANF_CARD(0x0223, 0x0002),
	PCMCIA_DEVICE_PROD_ID12("CardMan", "4000", 0x2FB368CA, 0xA2BD8C39),
	PCMCIA_DEVICE_NULL,
};
MODULE_DEVICE_TABLE(pcmcia, cm4000_ids);

static struct pcmcia_driver cm4000_driver = {
	.owner	  = THIS_MODULE,
	.drv	  = {
		.name = "cm4000_cs",
		},
	.probe    = cm4000_probe,
	.remove   = cm4000_detach,
	.suspend  = cm4000_suspend,
	.resume   = cm4000_resume,
	.id_table = cm4000_ids,
};

static int __init cmm_init(void)
{
	int rc;

	printk(KERN_INFO "%s\n", version);

	cmm_class = class_create(THIS_MODULE, "cardman_4000");
	if (IS_ERR(cmm_class))
		return PTR_ERR(cmm_class);

	major = register_chrdev(0, DEVICE_NAME, &cm4000_fops);
	if (major < 0) {
		printk(KERN_WARNING MODULE_NAME
			": could not get major number\n");
		class_destroy(cmm_class);
		return major;
	}

	rc = pcmcia_register_driver(&cm4000_driver);
	if (rc < 0) {
		unregister_chrdev(major, DEVICE_NAME);
		class_destroy(cmm_class);
		return rc;
	}

	return 0;
}

static void __exit cmm_exit(void)
{
	printk(KERN_INFO MODULE_NAME ": unloading\n");
	pcmcia_unregister_driver(&cm4000_driver);
	unregister_chrdev(major, DEVICE_NAME);
	class_destroy(cmm_class);
};

module_init(cmm_init);
module_exit(cmm_exit);
MODULE_LICENSE("Dual BSD/GPL");<|MERGE_RESOLUTION|>--- conflicted
+++ resolved
@@ -1896,11 +1896,7 @@
 		return ret;
 	}
 
-<<<<<<< HEAD
-	device_create_drvdata(cmm_class, NULL, MKDEV(major, i), NULL, "cmm%d", i);
-=======
 	device_create(cmm_class, NULL, MKDEV(major, i), NULL, "cmm%d", i);
->>>>>>> 6279fb3a
 
 	return 0;
 }
