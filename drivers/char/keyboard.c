/*
 * linux/drivers/char/keyboard.c
 *
 * Written for linux by Johan Myreen as a translation from
 * the assembly version by Linus (with diacriticals added)
 *
 * Some additional features added by Christoph Niemann (ChN), March 1993
 *
 * Loadable keymaps by Risto Kankkunen, May 1993
 *
 * Diacriticals redone & other small changes, aeb@cwi.nl, June 1993
 * Added decr/incr_console, dynamic keymaps, Unicode support,
 * dynamic function/string keys, led setting,  Sept 1994
 * `Sticky' modifier keys, 951006.
 *
 * 11-11-96: SAK should now work in the raw mode (Martin Mares)
 *
 * Modified to provide 'generic' keyboard support by Hamish Macdonald
 * Merge with the m68k keyboard driver and split-off of the PC low-level
 * parts by Geert Uytterhoeven, May 1997
 *
 * 27-05-97: Added support for the Magic SysRq Key (Martin Mares)
 * 30-07-98: Dead keys redone, aeb@cwi.nl.
 * 21-08-02: Converted to input API, major cleanup. (Vojtech Pavlik)
 */

#define pr_fmt(fmt) KBUILD_MODNAME ": " fmt

#include <linux/consolemap.h>
#include <linux/module.h>
#include <linux/sched.h>
#include <linux/tty.h>
#include <linux/tty_flip.h>
#include <linux/mm.h>
#include <linux/string.h>
#include <linux/init.h>
#include <linux/slab.h>
#include <linux/irq.h>

#include <linux/kbd_kern.h>
#include <linux/kbd_diacr.h>
#include <linux/vt_kern.h>
#include <linux/input.h>
#include <linux/reboot.h>
#include <linux/notifier.h>
#include <linux/jiffies.h>

extern void ctrl_alt_del(void);

/*
 * Exported functions/variables
 */

#define KBD_DEFMODE ((1 << VC_REPEAT) | (1 << VC_META))

/*
 * Some laptops take the 789uiojklm,. keys as number pad when NumLock is on.
 * This seems a good reason to start with NumLock off. On HIL keyboards
 * of PARISC machines however there is no NumLock key and everyone expects the keypad
 * to be used for numbers.
 */

#if defined(CONFIG_PARISC) && (defined(CONFIG_KEYBOARD_HIL) || defined(CONFIG_KEYBOARD_HIL_OLD))
#define KBD_DEFLEDS (1 << VC_NUMLOCK)
#else
#define KBD_DEFLEDS 0
#endif

#define KBD_DEFLOCK 0

void compute_shiftstate(void);

/*
 * Handler Tables.
 */

#define K_HANDLERS\
	k_self,		k_fn,		k_spec,		k_pad,\
	k_dead,		k_cons,		k_cur,		k_shift,\
	k_meta,		k_ascii,	k_lock,		k_lowercase,\
	k_slock,	k_dead2,	k_brl,		k_ignore

typedef void (k_handler_fn)(struct vc_data *vc, unsigned char value,
			    char up_flag);
static k_handler_fn K_HANDLERS;
static k_handler_fn *k_handler[16] = { K_HANDLERS };

#define FN_HANDLERS\
	fn_null,	fn_enter,	fn_show_ptregs,	fn_show_mem,\
	fn_show_state,	fn_send_intr,	fn_lastcons,	fn_caps_toggle,\
	fn_num,		fn_hold,	fn_scroll_forw,	fn_scroll_back,\
	fn_boot_it,	fn_caps_on,	fn_compose,	fn_SAK,\
	fn_dec_console, fn_inc_console, fn_spawn_con,	fn_bare_num

typedef void (fn_handler_fn)(struct vc_data *vc);
static fn_handler_fn FN_HANDLERS;
static fn_handler_fn *fn_handler[] = { FN_HANDLERS };

/*
 * Variables exported for vt_ioctl.c
 */

/* maximum values each key_handler can handle */
const int max_vals[] = {
	255, ARRAY_SIZE(func_table) - 1, ARRAY_SIZE(fn_handler) - 1, NR_PAD - 1,
	NR_DEAD - 1, 255, 3, NR_SHIFT - 1, 255, NR_ASCII - 1, NR_LOCK - 1,
	255, NR_LOCK - 1, 255, NR_BRL - 1
};

const int NR_TYPES = ARRAY_SIZE(max_vals);

struct kbd_struct kbd_table[MAX_NR_CONSOLES];
EXPORT_SYMBOL_GPL(kbd_table);
static struct kbd_struct *kbd = kbd_table;

struct vt_spawn_console vt_spawn_con = {
	.lock = __SPIN_LOCK_UNLOCKED(vt_spawn_con.lock),
	.pid  = NULL,
	.sig  = 0,
};

/*
 * Variables exported for vt.c
 */

int shift_state = 0;

/*
 * Internal Data.
 */

static struct input_handler kbd_handler;
static DEFINE_SPINLOCK(kbd_event_lock);
static unsigned long key_down[BITS_TO_LONGS(KEY_CNT)];	/* keyboard key bitmap */
static unsigned char shift_down[NR_SHIFT];		/* shift state counters.. */
static bool dead_key_next;
static int npadch = -1;					/* -1 or number assembled on pad */
static unsigned int diacr;
static char rep;					/* flag telling character repeat */

static unsigned char ledstate = 0xff;			/* undefined */
static unsigned char ledioctl;

static struct ledptr {
	unsigned int *addr;
	unsigned int mask;
	unsigned char valid:1;
} ledptrs[3];

<<<<<<< HEAD
=======
/* Simple translation table for the SysRq keys */

#ifdef CONFIG_MAGIC_SYSRQ
unsigned char kbd_sysrq_xlate[KEY_MAX + 1] =
        "\000\0331234567890-=\177\t"                    /* 0x00 - 0x0f */
        "qwertyuiop[]\r\000as"                          /* 0x10 - 0x1f */
        "dfghjkl;'`\000\\zxcv"                          /* 0x20 - 0x2f */
        "bnm,./\000*\000 \000\201\202\203\204\205"      /* 0x30 - 0x3f */
        "\206\207\210\211\212\000\000789-456+1"         /* 0x40 - 0x4f */
        "230\177\000\000\213\214\000\000\000\000\000\000\000\000\000\000" /* 0x50 - 0x5f */
        "\r\000/";                                      /* 0x60 - 0x6f */
static int sysrq_down;
static int sysrq_alt_use;
static int sysrq_sent;
#endif
static int sysrq_alt;

>>>>>>> 8fb24d3b
/*
 * Notifier list for console keyboard events
 */
static ATOMIC_NOTIFIER_HEAD(keyboard_notifier_list);

int register_keyboard_notifier(struct notifier_block *nb)
{
	return atomic_notifier_chain_register(&keyboard_notifier_list, nb);
}
EXPORT_SYMBOL_GPL(register_keyboard_notifier);

int unregister_keyboard_notifier(struct notifier_block *nb)
{
	return atomic_notifier_chain_unregister(&keyboard_notifier_list, nb);
}
EXPORT_SYMBOL_GPL(unregister_keyboard_notifier);

/*
 * Translation of scancodes to keycodes. We set them on only the first
 * keyboard in the list that accepts the scancode and keycode.
 * Explanation for not choosing the first attached keyboard anymore:
 *  USB keyboards for example have two event devices: one for all "normal"
 *  keys and one for extra function keys (like "volume up", "make coffee",
 *  etc.). So this means that scancodes for the extra function keys won't
 *  be valid for the first event device, but will be for the second.
 */

struct getset_keycode_data {
	unsigned int scancode;
	unsigned int keycode;
	int error;
};

static int getkeycode_helper(struct input_handle *handle, void *data)
{
	struct getset_keycode_data *d = data;

	d->error = input_get_keycode(handle->dev, d->scancode, &d->keycode);

	return d->error == 0; /* stop as soon as we successfully get one */
}

int getkeycode(unsigned int scancode)
{
	struct getset_keycode_data d = { scancode, 0, -ENODEV };

	input_handler_for_each_handle(&kbd_handler, &d, getkeycode_helper);

	return d.error ?: d.keycode;
}

static int setkeycode_helper(struct input_handle *handle, void *data)
{
	struct getset_keycode_data *d = data;

	d->error = input_set_keycode(handle->dev, d->scancode, d->keycode);

	return d->error == 0; /* stop as soon as we successfully set one */
}

int setkeycode(unsigned int scancode, unsigned int keycode)
{
	struct getset_keycode_data d = { scancode, keycode, -ENODEV };

	input_handler_for_each_handle(&kbd_handler, &d, setkeycode_helper);

	return d.error;
}

/*
 * Making beeps and bells. Note that we prefer beeps to bells, but when
 * shutting the sound off we do both.
 */

static int kd_sound_helper(struct input_handle *handle, void *data)
{
	unsigned int *hz = data;
	struct input_dev *dev = handle->dev;

	if (test_bit(EV_SND, dev->evbit)) {
		if (test_bit(SND_TONE, dev->sndbit)) {
			input_inject_event(handle, EV_SND, SND_TONE, *hz);
			if (*hz)
				return 0;
		}
		if (test_bit(SND_BELL, dev->sndbit))
			input_inject_event(handle, EV_SND, SND_BELL, *hz ? 1 : 0);
	}

	return 0;
}

static void kd_nosound(unsigned long ignored)
{
	static unsigned int zero;

	input_handler_for_each_handle(&kbd_handler, &zero, kd_sound_helper);
}

static DEFINE_TIMER(kd_mksound_timer, kd_nosound, 0, 0);

void kd_mksound(unsigned int hz, unsigned int ticks)
{
	del_timer_sync(&kd_mksound_timer);

	input_handler_for_each_handle(&kbd_handler, &hz, kd_sound_helper);

	if (hz && ticks)
		mod_timer(&kd_mksound_timer, jiffies + ticks);
}
EXPORT_SYMBOL(kd_mksound);

/*
 * Setting the keyboard rate.
 */

static int kbd_rate_helper(struct input_handle *handle, void *data)
{
	struct input_dev *dev = handle->dev;
	struct kbd_repeat *rep = data;

	if (test_bit(EV_REP, dev->evbit)) {

		if (rep[0].delay > 0)
			input_inject_event(handle,
					   EV_REP, REP_DELAY, rep[0].delay);
		if (rep[0].period > 0)
			input_inject_event(handle,
					   EV_REP, REP_PERIOD, rep[0].period);

		rep[1].delay = dev->rep[REP_DELAY];
		rep[1].period = dev->rep[REP_PERIOD];
	}

	return 0;
}

int kbd_rate(struct kbd_repeat *rep)
{
	struct kbd_repeat data[2] = { *rep };

	input_handler_for_each_handle(&kbd_handler, data, kbd_rate_helper);
	*rep = data[1];	/* Copy currently used settings */

	return 0;
}

/*
 * Helper Functions.
 */
static void put_queue(struct vc_data *vc, int ch)
{
	struct tty_struct *tty = vc->vc_tty;

	if (tty) {
		tty_insert_flip_char(tty, ch, 0);
		con_schedule_flip(tty);
	}
}

static void puts_queue(struct vc_data *vc, char *cp)
{
	struct tty_struct *tty = vc->vc_tty;

	if (!tty)
		return;

	while (*cp) {
		tty_insert_flip_char(tty, *cp, 0);
		cp++;
	}
	con_schedule_flip(tty);
}

static void applkey(struct vc_data *vc, int key, char mode)
{
	static char buf[] = { 0x1b, 'O', 0x00, 0x00 };

	buf[1] = (mode ? 'O' : '[');
	buf[2] = key;
	puts_queue(vc, buf);
}

/*
 * Many other routines do put_queue, but I think either
 * they produce ASCII, or they produce some user-assigned
 * string, and in both cases we might assume that it is
 * in utf-8 already.
 */
static void to_utf8(struct vc_data *vc, uint c)
{
	if (c < 0x80)
		/*  0******* */
		put_queue(vc, c);
	else if (c < 0x800) {
		/* 110***** 10****** */
		put_queue(vc, 0xc0 | (c >> 6));
		put_queue(vc, 0x80 | (c & 0x3f));
	} else if (c < 0x10000) {
		if (c >= 0xD800 && c < 0xE000)
			return;
		if (c == 0xFFFF)
			return;
		/* 1110**** 10****** 10****** */
		put_queue(vc, 0xe0 | (c >> 12));
		put_queue(vc, 0x80 | ((c >> 6) & 0x3f));
		put_queue(vc, 0x80 | (c & 0x3f));
	} else if (c < 0x110000) {
		/* 11110*** 10****** 10****** 10****** */
		put_queue(vc, 0xf0 | (c >> 18));
		put_queue(vc, 0x80 | ((c >> 12) & 0x3f));
		put_queue(vc, 0x80 | ((c >> 6) & 0x3f));
		put_queue(vc, 0x80 | (c & 0x3f));
	}
}

#ifdef CONFIG_KDB_KEYBOARD
static int kbd_clear_keys_helper(struct input_handle *handle, void *data)
{
	unsigned int *keycode = data;
	input_inject_event(handle, EV_KEY, *keycode, 0);
	return 0;
}

static void kbd_clear_keys_callback(struct work_struct *dummy)
{
	unsigned int i, j, k;

	for (i = 0; i < ARRAY_SIZE(key_down); i++) {
		if (!key_down[i])
			continue;

		k = i * BITS_PER_LONG;

		for (j = 0; j < BITS_PER_LONG; j++, k++) {
			if (!test_bit(k, key_down))
				continue;
			input_handler_for_each_handle(&kbd_handler, &k,
				      kbd_clear_keys_helper);
		}
	}
}

static DECLARE_WORK(kbd_clear_keys_work, kbd_clear_keys_callback);

/* Called to clear any key presses after resuming the kernel. */
void kbd_dbg_clear_keys(void)
{
	schedule_work(&kbd_clear_keys_work);
}
EXPORT_SYMBOL_GPL(kbd_dbg_clear_keys);
#endif /* CONFIG_KDB_KEYBOARD */

/*
 * Called after returning from RAW mode or when changing consoles - recompute
 * shift_down[] and shift_state from key_down[] maybe called when keymap is
 * undefined, so that shiftkey release is seen
 */
void compute_shiftstate(void)
{
	unsigned int i, j, k, sym, val;

	shift_state = 0;
	memset(shift_down, 0, sizeof(shift_down));

	for (i = 0; i < ARRAY_SIZE(key_down); i++) {

		if (!key_down[i])
			continue;

		k = i * BITS_PER_LONG;

		for (j = 0; j < BITS_PER_LONG; j++, k++) {

			if (!test_bit(k, key_down))
				continue;

			sym = U(key_maps[0][k]);
			if (KTYP(sym) != KT_SHIFT && KTYP(sym) != KT_SLOCK)
				continue;

			val = KVAL(sym);
			if (val == KVAL(K_CAPSSHIFT))
				val = KVAL(K_SHIFT);

			shift_down[val]++;
			shift_state |= (1 << val);
		}
	}
}

/*
 * We have a combining character DIACR here, followed by the character CH.
 * If the combination occurs in the table, return the corresponding value.
 * Otherwise, if CH is a space or equals DIACR, return DIACR.
 * Otherwise, conclude that DIACR was not combining after all,
 * queue it and return CH.
 */
static unsigned int handle_diacr(struct vc_data *vc, unsigned int ch)
{
	unsigned int d = diacr;
	unsigned int i;

	diacr = 0;

	if ((d & ~0xff) == BRL_UC_ROW) {
		if ((ch & ~0xff) == BRL_UC_ROW)
			return d | ch;
	} else {
		for (i = 0; i < accent_table_size; i++)
			if (accent_table[i].diacr == d && accent_table[i].base == ch)
				return accent_table[i].result;
	}

	if (ch == ' ' || ch == (BRL_UC_ROW|0) || ch == d)
		return d;

	if (kbd->kbdmode == VC_UNICODE)
		to_utf8(vc, d);
	else {
		int c = conv_uni_to_8bit(d);
		if (c != -1)
			put_queue(vc, c);
	}

	return ch;
}

/*
 * Special function handlers
 */
static void fn_enter(struct vc_data *vc)
{
	if (diacr) {
		if (kbd->kbdmode == VC_UNICODE)
			to_utf8(vc, diacr);
		else {
			int c = conv_uni_to_8bit(diacr);
			if (c != -1)
				put_queue(vc, c);
		}
		diacr = 0;
	}

	put_queue(vc, 13);
	if (vc_kbd_mode(kbd, VC_CRLF))
		put_queue(vc, 10);
}

static void fn_caps_toggle(struct vc_data *vc)
{
	if (rep)
		return;

	chg_vc_kbd_led(kbd, VC_CAPSLOCK);
}

static void fn_caps_on(struct vc_data *vc)
{
	if (rep)
		return;

	set_vc_kbd_led(kbd, VC_CAPSLOCK);
}

static void fn_show_ptregs(struct vc_data *vc)
{
	struct pt_regs *regs = get_irq_regs();

	if (regs)
		show_regs(regs);
}

static void fn_hold(struct vc_data *vc)
{
	struct tty_struct *tty = vc->vc_tty;

	if (rep || !tty)
		return;

	/*
	 * Note: SCROLLOCK will be set (cleared) by stop_tty (start_tty);
	 * these routines are also activated by ^S/^Q.
	 * (And SCROLLOCK can also be set by the ioctl KDSKBLED.)
	 */
	if (tty->stopped)
		start_tty(tty);
	else
		stop_tty(tty);
}

static void fn_num(struct vc_data *vc)
{
	if (vc_kbd_mode(kbd, VC_APPLIC))
		applkey(vc, 'P', 1);
	else
		fn_bare_num(vc);
}

/*
 * Bind this to Shift-NumLock if you work in application keypad mode
 * but want to be able to change the NumLock flag.
 * Bind this to NumLock if you prefer that the NumLock key always
 * changes the NumLock flag.
 */
static void fn_bare_num(struct vc_data *vc)
{
	if (!rep)
		chg_vc_kbd_led(kbd, VC_NUMLOCK);
}

static void fn_lastcons(struct vc_data *vc)
{
	/* switch to the last used console, ChN */
	set_console(last_console);
}

static void fn_dec_console(struct vc_data *vc)
{
	int i, cur = fg_console;

	/* Currently switching?  Queue this next switch relative to that. */
	if (want_console != -1)
		cur = want_console;

	for (i = cur - 1; i != cur; i--) {
		if (i == -1)
			i = MAX_NR_CONSOLES - 1;
		if (vc_cons_allocated(i))
			break;
	}
	set_console(i);
}

static void fn_inc_console(struct vc_data *vc)
{
	int i, cur = fg_console;

	/* Currently switching?  Queue this next switch relative to that. */
	if (want_console != -1)
		cur = want_console;

	for (i = cur+1; i != cur; i++) {
		if (i == MAX_NR_CONSOLES)
			i = 0;
		if (vc_cons_allocated(i))
			break;
	}
	set_console(i);
}

static void fn_send_intr(struct vc_data *vc)
{
	struct tty_struct *tty = vc->vc_tty;

	if (!tty)
		return;
	tty_insert_flip_char(tty, 0, TTY_BREAK);
	con_schedule_flip(tty);
}

static void fn_scroll_forw(struct vc_data *vc)
{
	scrollfront(vc, 0);
}

static void fn_scroll_back(struct vc_data *vc)
{
	scrollback(vc, 0);
}

static void fn_show_mem(struct vc_data *vc)
{
	show_mem();
}

static void fn_show_state(struct vc_data *vc)
{
	show_state();
}

static void fn_boot_it(struct vc_data *vc)
{
	ctrl_alt_del();
}

static void fn_compose(struct vc_data *vc)
{
	dead_key_next = true;
}

static void fn_spawn_con(struct vc_data *vc)
{
	spin_lock(&vt_spawn_con.lock);
	if (vt_spawn_con.pid)
		if (kill_pid(vt_spawn_con.pid, vt_spawn_con.sig, 1)) {
			put_pid(vt_spawn_con.pid);
			vt_spawn_con.pid = NULL;
		}
	spin_unlock(&vt_spawn_con.lock);
}

static void fn_SAK(struct vc_data *vc)
{
	struct work_struct *SAK_work = &vc_cons[fg_console].SAK_work;
	schedule_work(SAK_work);
}

static void fn_null(struct vc_data *vc)
{
	compute_shiftstate();
}

/*
 * Special key handlers
 */
static void k_ignore(struct vc_data *vc, unsigned char value, char up_flag)
{
}

static void k_spec(struct vc_data *vc, unsigned char value, char up_flag)
{
	if (up_flag)
		return;
	if (value >= ARRAY_SIZE(fn_handler))
		return;
	if ((kbd->kbdmode == VC_RAW ||
	     kbd->kbdmode == VC_MEDIUMRAW) &&
	     value != KVAL(K_SAK))
		return;		/* SAK is allowed even in raw mode */
	fn_handler[value](vc);
}

static void k_lowercase(struct vc_data *vc, unsigned char value, char up_flag)
{
	pr_err("k_lowercase was called - impossible\n");
}

static void k_unicode(struct vc_data *vc, unsigned int value, char up_flag)
{
	if (up_flag)
		return;		/* no action, if this is a key release */

	if (diacr)
		value = handle_diacr(vc, value);

	if (dead_key_next) {
		dead_key_next = false;
		diacr = value;
		return;
	}
	if (kbd->kbdmode == VC_UNICODE)
		to_utf8(vc, value);
	else {
		int c = conv_uni_to_8bit(value);
		if (c != -1)
			put_queue(vc, c);
	}
}

/*
 * Handle dead key. Note that we now may have several
 * dead keys modifying the same character. Very useful
 * for Vietnamese.
 */
static void k_deadunicode(struct vc_data *vc, unsigned int value, char up_flag)
{
	if (up_flag)
		return;

	diacr = (diacr ? handle_diacr(vc, value) : value);
}

static void k_self(struct vc_data *vc, unsigned char value, char up_flag)
{
	k_unicode(vc, conv_8bit_to_uni(value), up_flag);
}

static void k_dead2(struct vc_data *vc, unsigned char value, char up_flag)
{
	k_deadunicode(vc, value, up_flag);
}

/*
 * Obsolete - for backwards compatibility only
 */
static void k_dead(struct vc_data *vc, unsigned char value, char up_flag)
{
	static const unsigned char ret_diacr[NR_DEAD] = {'`', '\'', '^', '~', '"', ',' };

	k_deadunicode(vc, ret_diacr[value], up_flag);
}

static void k_cons(struct vc_data *vc, unsigned char value, char up_flag)
{
	if (up_flag)
		return;

	set_console(value);
}

static void k_fn(struct vc_data *vc, unsigned char value, char up_flag)
{
	if (up_flag)
		return;

	if ((unsigned)value < ARRAY_SIZE(func_table)) {
		if (func_table[value])
			puts_queue(vc, func_table[value]);
	} else
		pr_err("k_fn called with value=%d\n", value);
}

static void k_cur(struct vc_data *vc, unsigned char value, char up_flag)
{
	static const char cur_chars[] = "BDCA";

	if (up_flag)
		return;

	applkey(vc, cur_chars[value], vc_kbd_mode(kbd, VC_CKMODE));
}

static void k_pad(struct vc_data *vc, unsigned char value, char up_flag)
{
	static const char pad_chars[] = "0123456789+-*/\015,.?()#";
	static const char app_map[] = "pqrstuvwxylSRQMnnmPQS";

	if (up_flag)
		return;		/* no action, if this is a key release */

	/* kludge... shift forces cursor/number keys */
	if (vc_kbd_mode(kbd, VC_APPLIC) && !shift_down[KG_SHIFT]) {
		applkey(vc, app_map[value], 1);
		return;
	}

	if (!vc_kbd_led(kbd, VC_NUMLOCK)) {

		switch (value) {
		case KVAL(K_PCOMMA):
		case KVAL(K_PDOT):
			k_fn(vc, KVAL(K_REMOVE), 0);
			return;
		case KVAL(K_P0):
			k_fn(vc, KVAL(K_INSERT), 0);
			return;
		case KVAL(K_P1):
			k_fn(vc, KVAL(K_SELECT), 0);
			return;
		case KVAL(K_P2):
			k_cur(vc, KVAL(K_DOWN), 0);
			return;
		case KVAL(K_P3):
			k_fn(vc, KVAL(K_PGDN), 0);
			return;
		case KVAL(K_P4):
			k_cur(vc, KVAL(K_LEFT), 0);
			return;
		case KVAL(K_P6):
			k_cur(vc, KVAL(K_RIGHT), 0);
			return;
		case KVAL(K_P7):
			k_fn(vc, KVAL(K_FIND), 0);
			return;
		case KVAL(K_P8):
			k_cur(vc, KVAL(K_UP), 0);
			return;
		case KVAL(K_P9):
			k_fn(vc, KVAL(K_PGUP), 0);
			return;
		case KVAL(K_P5):
			applkey(vc, 'G', vc_kbd_mode(kbd, VC_APPLIC));
			return;
		}
	}

	put_queue(vc, pad_chars[value]);
	if (value == KVAL(K_PENTER) && vc_kbd_mode(kbd, VC_CRLF))
		put_queue(vc, 10);
}

static void k_shift(struct vc_data *vc, unsigned char value, char up_flag)
{
	int old_state = shift_state;

	if (rep)
		return;
	/*
	 * Mimic typewriter:
	 * a CapsShift key acts like Shift but undoes CapsLock
	 */
	if (value == KVAL(K_CAPSSHIFT)) {
		value = KVAL(K_SHIFT);
		if (!up_flag)
			clr_vc_kbd_led(kbd, VC_CAPSLOCK);
	}

	if (up_flag) {
		/*
		 * handle the case that two shift or control
		 * keys are depressed simultaneously
		 */
		if (shift_down[value])
			shift_down[value]--;
	} else
		shift_down[value]++;

	if (shift_down[value])
		shift_state |= (1 << value);
	else
		shift_state &= ~(1 << value);

	/* kludge */
	if (up_flag && shift_state != old_state && npadch != -1) {
		if (kbd->kbdmode == VC_UNICODE)
			to_utf8(vc, npadch);
		else
			put_queue(vc, npadch & 0xff);
		npadch = -1;
	}
}

static void k_meta(struct vc_data *vc, unsigned char value, char up_flag)
{
	if (up_flag)
		return;

	if (vc_kbd_mode(kbd, VC_META)) {
		put_queue(vc, '\033');
		put_queue(vc, value);
	} else
		put_queue(vc, value | 0x80);
}

static void k_ascii(struct vc_data *vc, unsigned char value, char up_flag)
{
	int base;

	if (up_flag)
		return;

	if (value < 10) {
		/* decimal input of code, while Alt depressed */
		base = 10;
	} else {
		/* hexadecimal input of code, while AltGr depressed */
		value -= 10;
		base = 16;
	}

	if (npadch == -1)
		npadch = value;
	else
		npadch = npadch * base + value;
}

static void k_lock(struct vc_data *vc, unsigned char value, char up_flag)
{
	if (up_flag || rep)
		return;

	chg_vc_kbd_lock(kbd, value);
}

static void k_slock(struct vc_data *vc, unsigned char value, char up_flag)
{
	k_shift(vc, value, up_flag);
	if (up_flag || rep)
		return;

	chg_vc_kbd_slock(kbd, value);
	/* try to make Alt, oops, AltGr and such work */
	if (!key_maps[kbd->lockstate ^ kbd->slockstate]) {
		kbd->slockstate = 0;
		chg_vc_kbd_slock(kbd, value);
	}
}

/* by default, 300ms interval for combination release */
static unsigned brl_timeout = 300;
MODULE_PARM_DESC(brl_timeout, "Braille keys release delay in ms (0 for commit on first key release)");
module_param(brl_timeout, uint, 0644);

static unsigned brl_nbchords = 1;
MODULE_PARM_DESC(brl_nbchords, "Number of chords that produce a braille pattern (0 for dead chords)");
module_param(brl_nbchords, uint, 0644);

static void k_brlcommit(struct vc_data *vc, unsigned int pattern, char up_flag)
{
	static unsigned long chords;
	static unsigned committed;

	if (!brl_nbchords)
		k_deadunicode(vc, BRL_UC_ROW | pattern, up_flag);
	else {
		committed |= pattern;
		chords++;
		if (chords == brl_nbchords) {
			k_unicode(vc, BRL_UC_ROW | committed, up_flag);
			chords = 0;
			committed = 0;
		}
	}
}

static void k_brl(struct vc_data *vc, unsigned char value, char up_flag)
{
	static unsigned pressed, committing;
	static unsigned long releasestart;

	if (kbd->kbdmode != VC_UNICODE) {
		if (!up_flag)
			pr_warning("keyboard mode must be unicode for braille patterns\n");
		return;
	}

	if (!value) {
		k_unicode(vc, BRL_UC_ROW, up_flag);
		return;
	}

	if (value > 8)
		return;

	if (!up_flag) {
		pressed |= 1 << (value - 1);
		if (!brl_timeout)
			committing = pressed;
	} else if (brl_timeout) {
		if (!committing ||
		    time_after(jiffies,
			       releasestart + msecs_to_jiffies(brl_timeout))) {
			committing = pressed;
			releasestart = jiffies;
		}
		pressed &= ~(1 << (value - 1));
		if (!pressed && committing) {
			k_brlcommit(vc, committing, 0);
			committing = 0;
		}
	} else {
		if (committing) {
			k_brlcommit(vc, committing, 0);
			committing = 0;
		}
		pressed &= ~(1 << (value - 1));
	}
}

/*
 * The leds display either (i) the status of NumLock, CapsLock, ScrollLock,
 * or (ii) whatever pattern of lights people want to show using KDSETLED,
 * or (iii) specified bits of specified words in kernel memory.
 */
unsigned char getledstate(void)
{
	return ledstate;
}

void setledstate(struct kbd_struct *kbd, unsigned int led)
{
	if (!(led & ~7)) {
		ledioctl = led;
		kbd->ledmode = LED_SHOW_IOCTL;
	} else
		kbd->ledmode = LED_SHOW_FLAGS;

	set_leds();
}

static inline unsigned char getleds(void)
{
	struct kbd_struct *kbd = kbd_table + fg_console;
	unsigned char leds;
	int i;

	if (kbd->ledmode == LED_SHOW_IOCTL)
		return ledioctl;

	leds = kbd->ledflagstate;

	if (kbd->ledmode == LED_SHOW_MEM) {
		for (i = 0; i < 3; i++)
			if (ledptrs[i].valid) {
				if (*ledptrs[i].addr & ledptrs[i].mask)
					leds |= (1 << i);
				else
					leds &= ~(1 << i);
			}
	}
	return leds;
}

static int kbd_update_leds_helper(struct input_handle *handle, void *data)
{
	unsigned char leds = *(unsigned char *)data;

	if (test_bit(EV_LED, handle->dev->evbit)) {
		input_inject_event(handle, EV_LED, LED_SCROLLL, !!(leds & 0x01));
		input_inject_event(handle, EV_LED, LED_NUML,    !!(leds & 0x02));
		input_inject_event(handle, EV_LED, LED_CAPSL,   !!(leds & 0x04));
		input_inject_event(handle, EV_SYN, SYN_REPORT, 0);
	}

	return 0;
}

/*
 * This is the tasklet that updates LED state on all keyboards
 * attached to the box. The reason we use tasklet is that we
 * need to handle the scenario when keyboard handler is not
 * registered yet but we already getting updates form VT to
 * update led state.
 */
static void kbd_bh(unsigned long dummy)
{
	unsigned char leds = getleds();

	if (leds != ledstate) {
		input_handler_for_each_handle(&kbd_handler, &leds,
					      kbd_update_leds_helper);
		ledstate = leds;
	}
}

DECLARE_TASKLET_DISABLED(keyboard_tasklet, kbd_bh, 0);

#if defined(CONFIG_X86) || defined(CONFIG_IA64) || defined(CONFIG_ALPHA) ||\
    defined(CONFIG_MIPS) || defined(CONFIG_PPC) || defined(CONFIG_SPARC) ||\
    defined(CONFIG_PARISC) || defined(CONFIG_SUPERH) ||\
    (defined(CONFIG_ARM) && defined(CONFIG_KEYBOARD_ATKBD) && !defined(CONFIG_ARCH_RPC)) ||\
    defined(CONFIG_AVR32)

#define HW_RAW(dev) (test_bit(EV_MSC, dev->evbit) && test_bit(MSC_RAW, dev->mscbit) &&\
			((dev)->id.bustype == BUS_I8042) && ((dev)->id.vendor == 0x0001) && ((dev)->id.product == 0x0001))

static const unsigned short x86_keycodes[256] =
	{ 0,  1,  2,  3,  4,  5,  6,  7,  8,  9, 10, 11, 12, 13, 14, 15,
	 16, 17, 18, 19, 20, 21, 22, 23, 24, 25, 26, 27, 28, 29, 30, 31,
	 32, 33, 34, 35, 36, 37, 38, 39, 40, 41, 42, 43, 44, 45, 46, 47,
	 48, 49, 50, 51, 52, 53, 54, 55, 56, 57, 58, 59, 60, 61, 62, 63,
	 64, 65, 66, 67, 68, 69, 70, 71, 72, 73, 74, 75, 76, 77, 78, 79,
	 80, 81, 82, 83, 84,118, 86, 87, 88,115,120,119,121,112,123, 92,
	284,285,309,  0,312, 91,327,328,329,331,333,335,336,337,338,339,
	367,288,302,304,350, 89,334,326,267,126,268,269,125,347,348,349,
	360,261,262,263,268,376,100,101,321,316,373,286,289,102,351,355,
	103,104,105,275,287,279,258,106,274,107,294,364,358,363,362,361,
	291,108,381,281,290,272,292,305,280, 99,112,257,306,359,113,114,
	264,117,271,374,379,265,266, 93, 94, 95, 85,259,375,260, 90,116,
	377,109,111,277,278,282,283,295,296,297,299,300,301,293,303,307,
	308,310,313,314,315,317,318,319,320,357,322,323,324,325,276,330,
	332,340,365,342,343,344,345,346,356,270,341,368,369,370,371,372 };

#ifdef CONFIG_SPARC
static int sparc_l1_a_state;
extern void sun_do_break(void);
#endif

static int emulate_raw(struct vc_data *vc, unsigned int keycode,
		       unsigned char up_flag)
{
	int code;

	switch (keycode) {

	case KEY_PAUSE:
		put_queue(vc, 0xe1);
		put_queue(vc, 0x1d | up_flag);
		put_queue(vc, 0x45 | up_flag);
		break;

	case KEY_HANGEUL:
		if (!up_flag)
			put_queue(vc, 0xf2);
		break;

	case KEY_HANJA:
		if (!up_flag)
			put_queue(vc, 0xf1);
		break;

	case KEY_SYSRQ:
		/*
		 * Real AT keyboards (that's what we're trying
		 * to emulate here emit 0xe0 0x2a 0xe0 0x37 when
		 * pressing PrtSc/SysRq alone, but simply 0x54
		 * when pressing Alt+PrtSc/SysRq.
		 */
		if (test_bit(KEY_LEFTALT, key_down) ||
		    test_bit(KEY_RIGHTALT, key_down)) {
			put_queue(vc, 0x54 | up_flag);
		} else {
			put_queue(vc, 0xe0);
			put_queue(vc, 0x2a | up_flag);
			put_queue(vc, 0xe0);
			put_queue(vc, 0x37 | up_flag);
		}
		break;

	default:
		if (keycode > 255)
			return -1;

		code = x86_keycodes[keycode];
		if (!code)
			return -1;

		if (code & 0x100)
			put_queue(vc, 0xe0);
		put_queue(vc, (code & 0x7f) | up_flag);

		break;
	}

	return 0;
}

#else

#define HW_RAW(dev)	0

static int emulate_raw(struct vc_data *vc, unsigned int keycode, unsigned char up_flag)
{
	if (keycode > 127)
		return -1;

	put_queue(vc, keycode | up_flag);
	return 0;
}
#endif

static void kbd_rawcode(unsigned char data)
{
	struct vc_data *vc = vc_cons[fg_console].d;

	kbd = kbd_table + vc->vc_num;
	if (kbd->kbdmode == VC_RAW)
		put_queue(vc, data);
}

#define emulate_raw_keycode(kc, dwn) \
	if (raw_mode && !hw_raw) \
		if (emulate_raw(vc, kc, !dwn << 7)) \
			if (keycode < BTN_MISC && printk_ratelimit()) \
				printk(KERN_WARNING "keyboard.c: can't emulate rawmode for keycode %d\n", kc)


static void kbd_keycode(unsigned int keycode, int down, int hw_raw)
{
	struct vc_data *vc = vc_cons[fg_console].d;
	unsigned short keysym, *key_map;
	unsigned char type;
	bool raw_mode;
	struct tty_struct *tty;
	int shift_final;
	struct keyboard_notifier_param param = { .vc = vc, .value = keycode, .down = down };
	int rc;

	tty = vc->vc_tty;

	if (tty && (!tty->driver_data)) {
		/* No driver data? Strange. Okay we fix it then. */
		tty->driver_data = vc;
	}

	kbd = kbd_table + vc->vc_num;

#ifdef CONFIG_SPARC
	if (keycode == KEY_STOP)
		sparc_l1_a_state = down;
#endif

	rep = (down == 2);

<<<<<<< HEAD
	raw_mode = (kbd->kbdmode == VC_RAW);
	if (raw_mode && !hw_raw)
		if (emulate_raw(vc, keycode, !down << 7))
			if (keycode < BTN_MISC && printk_ratelimit())
				pr_warning("can't emulate rawmode for keycode %d\n",
					   keycode);

=======
	raw_mode = kbd->kbdmode == VC_RAW;

#ifdef CONFIG_MAGIC_SYSRQ	       /* Handle the SysRq Hack */
	if (keycode == KEY_SYSRQ && (sysrq_down || (down == 1 && sysrq_alt))) {
		if (!sysrq_down) {
			sysrq_down = down;
			sysrq_alt_use = sysrq_alt;
			sysrq_sent = 0;
		}
		return;
	}
	if (sysrq_down && !down && keycode == sysrq_alt_use) {
		sysrq_down = 0;
		if (!sysrq_sent) {
			emulate_raw_keycode(KEY_SYSRQ, 1);
			emulate_raw_keycode(KEY_SYSRQ, 0);
		}
	}
	if (sysrq_down && !rep) {
		if (down) {
			handle_sysrq(kbd_sysrq_xlate[keycode], tty);
			sysrq_sent = keycode;
		}
		return;
	}
#endif

	emulate_raw_keycode(keycode, down);

>>>>>>> 8fb24d3b
#ifdef CONFIG_SPARC
	if (keycode == KEY_A && sparc_l1_a_state) {
		sparc_l1_a_state = false;
		sun_do_break();
	}
#endif

	if (kbd->kbdmode == VC_MEDIUMRAW) {
		/*
		 * This is extended medium raw mode, with keys above 127
		 * encoded as 0, high 7 bits, low 7 bits, with the 0 bearing
		 * the 'up' flag if needed. 0 is reserved, so this shouldn't
		 * interfere with anything else. The two bytes after 0 will
		 * always have the up flag set not to interfere with older
		 * applications. This allows for 16384 different keycodes,
		 * which should be enough.
		 */
		if (keycode < 128) {
			put_queue(vc, keycode | (!down << 7));
		} else {
			put_queue(vc, !down << 7);
			put_queue(vc, (keycode >> 7) | 0x80);
			put_queue(vc, keycode | 0x80);
		}
		raw_mode = true;
	}

	if (down)
		set_bit(keycode, key_down);
	else
		clear_bit(keycode, key_down);

	if (rep &&
	    (!vc_kbd_mode(kbd, VC_REPEAT) ||
	     (tty && !L_ECHO(tty) && tty_chars_in_buffer(tty)))) {
		/*
		 * Don't repeat a key if the input buffers are not empty and the
		 * characters get aren't echoed locally. This makes key repeat
		 * usable with slow applications and under heavy loads.
		 */
		return;
	}

	param.shift = shift_final = (shift_state | kbd->slockstate) ^ kbd->lockstate;
	param.ledstate = kbd->ledflagstate;
	key_map = key_maps[shift_final];

	rc = atomic_notifier_call_chain(&keyboard_notifier_list,
					KBD_KEYCODE, &param);
	if (rc == NOTIFY_STOP || !key_map) {
		atomic_notifier_call_chain(&keyboard_notifier_list,
					   KBD_UNBOUND_KEYCODE, &param);
		compute_shiftstate();
		kbd->slockstate = 0;
		return;
	}

	if (keycode < NR_KEYS)
		keysym = key_map[keycode];
	else if (keycode >= KEY_BRL_DOT1 && keycode <= KEY_BRL_DOT8)
		keysym = U(K(KT_BRL, keycode - KEY_BRL_DOT1 + 1));
	else
		return;

	type = KTYP(keysym);

	if (type < 0xf0) {
		param.value = keysym;
		rc = atomic_notifier_call_chain(&keyboard_notifier_list,
						KBD_UNICODE, &param);
		if (rc != NOTIFY_STOP)
			if (down && !raw_mode)
				to_utf8(vc, keysym);
		return;
	}

	type -= 0xf0;

	if (type == KT_LETTER) {
		type = KT_LATIN;
		if (vc_kbd_led(kbd, VC_CAPSLOCK)) {
			key_map = key_maps[shift_final ^ (1 << KG_SHIFT)];
			if (key_map)
				keysym = key_map[keycode];
		}
	}

	param.value = keysym;
	rc = atomic_notifier_call_chain(&keyboard_notifier_list,
					KBD_KEYSYM, &param);
	if (rc == NOTIFY_STOP)
		return;

	if (raw_mode && type != KT_SPEC && type != KT_SHIFT)
		return;

	(*k_handler[type])(vc, keysym & 0xff, !down);

	param.ledstate = kbd->ledflagstate;
	atomic_notifier_call_chain(&keyboard_notifier_list, KBD_POST_KEYSYM, &param);

	if (type != KT_SLOCK)
		kbd->slockstate = 0;
}

static void kbd_event(struct input_handle *handle, unsigned int event_type,
		      unsigned int event_code, int value)
{
	/* We are called with interrupts disabled, just take the lock */
	spin_lock(&kbd_event_lock);

	if (event_type == EV_MSC && event_code == MSC_RAW && HW_RAW(handle->dev))
		kbd_rawcode(value);
	if (event_type == EV_KEY)
		kbd_keycode(event_code, value, HW_RAW(handle->dev));

	spin_unlock(&kbd_event_lock);

	tasklet_schedule(&keyboard_tasklet);
	do_poke_blanked_console = 1;
	schedule_console_callback();
}

static bool kbd_match(struct input_handler *handler, struct input_dev *dev)
{
	int i;

	if (test_bit(EV_SND, dev->evbit))
		return true;

	if (test_bit(EV_KEY, dev->evbit))
		for (i = KEY_RESERVED; i < BTN_MISC; i++)
			if (test_bit(i, dev->keybit))
				return true;

	return false;
}

/*
 * When a keyboard (or other input device) is found, the kbd_connect
 * function is called. The function then looks at the device, and if it
 * likes it, it can open it and get events from it. In this (kbd_connect)
 * function, we should decide which VT to bind that keyboard to initially.
 */
static int kbd_connect(struct input_handler *handler, struct input_dev *dev,
			const struct input_device_id *id)
{
	struct input_handle *handle;
	int error;

	handle = kzalloc(sizeof(struct input_handle), GFP_KERNEL);
	if (!handle)
		return -ENOMEM;

	handle->dev = dev;
	handle->handler = handler;
	handle->name = "kbd";

	error = input_register_handle(handle);
	if (error)
		goto err_free_handle;

	error = input_open_device(handle);
	if (error)
		goto err_unregister_handle;

	return 0;

 err_unregister_handle:
	input_unregister_handle(handle);
 err_free_handle:
	kfree(handle);
	return error;
}

static void kbd_disconnect(struct input_handle *handle)
{
	input_close_device(handle);
	input_unregister_handle(handle);
	kfree(handle);
}

/*
 * Start keyboard handler on the new keyboard by refreshing LED state to
 * match the rest of the system.
 */
static void kbd_start(struct input_handle *handle)
{
	tasklet_disable(&keyboard_tasklet);

	if (ledstate != 0xff)
		kbd_update_leds_helper(handle, &ledstate);

	tasklet_enable(&keyboard_tasklet);
}

static const struct input_device_id kbd_ids[] = {
	{
                .flags = INPUT_DEVICE_ID_MATCH_EVBIT,
                .evbit = { BIT_MASK(EV_KEY) },
        },

	{
                .flags = INPUT_DEVICE_ID_MATCH_EVBIT,
                .evbit = { BIT_MASK(EV_SND) },
        },

	{ },    /* Terminating entry */
};

MODULE_DEVICE_TABLE(input, kbd_ids);

static struct input_handler kbd_handler = {
	.event		= kbd_event,
	.match		= kbd_match,
	.connect	= kbd_connect,
	.disconnect	= kbd_disconnect,
	.start		= kbd_start,
	.name		= "kbd",
	.id_table	= kbd_ids,
};

int __init kbd_init(void)
{
	int i;
	int error;

        for (i = 0; i < MAX_NR_CONSOLES; i++) {
		kbd_table[i].ledflagstate = KBD_DEFLEDS;
		kbd_table[i].default_ledflagstate = KBD_DEFLEDS;
		kbd_table[i].ledmode = LED_SHOW_FLAGS;
		kbd_table[i].lockstate = KBD_DEFLOCK;
		kbd_table[i].slockstate = 0;
		kbd_table[i].modeflags = KBD_DEFMODE;
		kbd_table[i].kbdmode = default_utf8 ? VC_UNICODE : VC_XLATE;
	}

	error = input_register_handler(&kbd_handler);
	if (error)
		return error;

	tasklet_enable(&keyboard_tasklet);
	tasklet_schedule(&keyboard_tasklet);

	return 0;
}<|MERGE_RESOLUTION|>--- conflicted
+++ resolved
@@ -147,26 +147,6 @@
 	unsigned char valid:1;
 } ledptrs[3];
 
-<<<<<<< HEAD
-=======
-/* Simple translation table for the SysRq keys */
-
-#ifdef CONFIG_MAGIC_SYSRQ
-unsigned char kbd_sysrq_xlate[KEY_MAX + 1] =
-        "\000\0331234567890-=\177\t"                    /* 0x00 - 0x0f */
-        "qwertyuiop[]\r\000as"                          /* 0x10 - 0x1f */
-        "dfghjkl;'`\000\\zxcv"                          /* 0x20 - 0x2f */
-        "bnm,./\000*\000 \000\201\202\203\204\205"      /* 0x30 - 0x3f */
-        "\206\207\210\211\212\000\000789-456+1"         /* 0x40 - 0x4f */
-        "230\177\000\000\213\214\000\000\000\000\000\000\000\000\000\000" /* 0x50 - 0x5f */
-        "\r\000/";                                      /* 0x60 - 0x6f */
-static int sysrq_down;
-static int sysrq_alt_use;
-static int sysrq_sent;
-#endif
-static int sysrq_alt;
-
->>>>>>> 8fb24d3b
 /*
  * Notifier list for console keyboard events
  */
@@ -1208,13 +1188,6 @@
 		put_queue(vc, data);
 }
 
-#define emulate_raw_keycode(kc, dwn) \
-	if (raw_mode && !hw_raw) \
-		if (emulate_raw(vc, kc, !dwn << 7)) \
-			if (keycode < BTN_MISC && printk_ratelimit()) \
-				printk(KERN_WARNING "keyboard.c: can't emulate rawmode for keycode %d\n", kc)
-
-
 static void kbd_keycode(unsigned int keycode, int down, int hw_raw)
 {
 	struct vc_data *vc = vc_cons[fg_console].d;
@@ -1242,7 +1215,6 @@
 
 	rep = (down == 2);
 
-<<<<<<< HEAD
 	raw_mode = (kbd->kbdmode == VC_RAW);
 	if (raw_mode && !hw_raw)
 		if (emulate_raw(vc, keycode, !down << 7))
@@ -1250,37 +1222,6 @@
 				pr_warning("can't emulate rawmode for keycode %d\n",
 					   keycode);
 
-=======
-	raw_mode = kbd->kbdmode == VC_RAW;
-
-#ifdef CONFIG_MAGIC_SYSRQ	       /* Handle the SysRq Hack */
-	if (keycode == KEY_SYSRQ && (sysrq_down || (down == 1 && sysrq_alt))) {
-		if (!sysrq_down) {
-			sysrq_down = down;
-			sysrq_alt_use = sysrq_alt;
-			sysrq_sent = 0;
-		}
-		return;
-	}
-	if (sysrq_down && !down && keycode == sysrq_alt_use) {
-		sysrq_down = 0;
-		if (!sysrq_sent) {
-			emulate_raw_keycode(KEY_SYSRQ, 1);
-			emulate_raw_keycode(KEY_SYSRQ, 0);
-		}
-	}
-	if (sysrq_down && !rep) {
-		if (down) {
-			handle_sysrq(kbd_sysrq_xlate[keycode], tty);
-			sysrq_sent = keycode;
-		}
-		return;
-	}
-#endif
-
-	emulate_raw_keycode(keycode, down);
-
->>>>>>> 8fb24d3b
 #ifdef CONFIG_SPARC
 	if (keycode == KEY_A && sparc_l1_a_state) {
 		sparc_l1_a_state = false;
