--- conflicted
+++ resolved
@@ -866,26 +866,6 @@
 
 static const struct memdev {
 	const char *name;
-<<<<<<< HEAD
-	const struct file_operations *fops;
-	struct backing_dev_info *dev_info;
-} devlist[] = {
-	[ 1] = { "mem", &mem_fops, &directly_mappable_cdev_bdi },
-#ifdef CONFIG_DEVKMEM
-	[ 2] = { "kmem", &kmem_fops, &directly_mappable_cdev_bdi },
-#endif
-	[ 3] = {"null", &null_fops, NULL },
-#ifdef CONFIG_DEVPORT
-	[ 4] = { "port", &port_fops, NULL },
-#endif
-	[ 5] = { "zero", &zero_fops, &zero_bdi },
-	[ 7] = { "full", &full_fops, NULL },
-	[ 8] = { "random", &random_fops, NULL },
-	[ 9] = { "urandom", &urandom_fops, NULL },
-	[11] = { "kmsg", &kmsg_fops, NULL },
-#ifdef CONFIG_CRASH_DUMP
-	[12] = { "oldmem", &oldmem_fops, NULL },
-=======
 	mode_t mode;
 	const struct file_operations *fops;
 	struct backing_dev_info *dev_info;
@@ -905,7 +885,6 @@
 	[11] = { "kmsg", 0, &kmsg_fops, NULL },
 #ifdef CONFIG_CRASH_DUMP
 	[12] = { "oldmem", 0, &oldmem_fops, NULL },
->>>>>>> ebc79c4f
 #endif
 };
 
@@ -964,10 +943,7 @@
 		printk("unable to get major %d for memory devs\n", MEM_MAJOR);
 
 	mem_class = class_create(THIS_MODULE, "mem");
-<<<<<<< HEAD
-=======
 	mem_class->devnode = mem_devnode;
->>>>>>> ebc79c4f
 	for (minor = 1; minor < ARRAY_SIZE(devlist); minor++) {
 		if (!devlist[minor].name)
 			continue;
