/*
 *  linux/drivers/char/mem.c
 *
 *  Copyright (C) 1991, 1992  Linus Torvalds
 *
 *  Added devfs support. 
 *    Jan-11-1998, C. Scott Ananian <cananian@alumni.princeton.edu>
 *  Shared /dev/zero mmaping support, Feb 2000, Kanoj Sarcar <kanoj@sgi.com>
 */

#include <linux/mm.h>
#include <linux/miscdevice.h>
#include <linux/slab.h>
#include <linux/vmalloc.h>
#include <linux/mman.h>
#include <linux/random.h>
#include <linux/init.h>
#include <linux/raw.h>
#include <linux/tty.h>
#include <linux/capability.h>
#include <linux/ptrace.h>
#include <linux/device.h>
#include <linux/highmem.h>
#include <linux/crash_dump.h>
#include <linux/backing-dev.h>
#include <linux/bootmem.h>
#include <linux/splice.h>
#include <linux/pfn.h>
#include <linux/smp_lock.h>

#include <asm/uaccess.h>
#include <asm/io.h>

#ifdef CONFIG_IA64
# include <linux/efi.h>
#endif

/*
 * Architectures vary in how they handle caching for addresses
 * outside of main memory.
 *
 */
static inline int uncached_access(struct file *file, unsigned long addr)
{
#if defined(CONFIG_IA64)
	/*
	 * On ia64, we ignore O_SYNC because we cannot tolerate memory attribute aliases.
	 */
	return !(efi_mem_attributes(addr) & EFI_MEMORY_WB);
#elif defined(CONFIG_MIPS)
	{
		extern int __uncached_access(struct file *file,
					     unsigned long addr);

		return __uncached_access(file, addr);
	}
#else
	/*
	 * Accessing memory above the top the kernel knows about or through a file pointer
	 * that was marked O_SYNC will be done non-cached.
	 */
	if (file->f_flags & O_SYNC)
		return 1;
	return addr >= __pa(high_memory);
#endif
}

#ifndef ARCH_HAS_VALID_PHYS_ADDR_RANGE
static inline int valid_phys_addr_range(unsigned long addr, size_t count)
{
	if (addr + count > __pa(high_memory))
		return 0;

	return 1;
}

static inline int valid_mmap_phys_addr_range(unsigned long pfn, size_t size)
{
	return 1;
}
#endif

#ifdef CONFIG_STRICT_DEVMEM
static inline int range_is_allowed(unsigned long pfn, unsigned long size)
{
	u64 from = ((u64)pfn) << PAGE_SHIFT;
	u64 to = from + size;
	u64 cursor = from;

	while (cursor < to) {
		if (!devmem_is_allowed(pfn)) {
			printk(KERN_INFO
		"Program %s tried to access /dev/mem between %Lx->%Lx.\n",
				current->comm, from, to);
			return 0;
		}
		cursor += PAGE_SIZE;
		pfn++;
	}
	return 1;
}
#else
static inline int range_is_allowed(unsigned long pfn, unsigned long size)
{
	return 1;
}
#endif

void __attribute__((weak)) unxlate_dev_mem_ptr(unsigned long phys, void *addr)
{
}

/*
 * This funcion reads the *physical* memory. The f_pos points directly to the 
 * memory location. 
 */
static ssize_t read_mem(struct file * file, char __user * buf,
			size_t count, loff_t *ppos)
{
	unsigned long p = *ppos;
	ssize_t read, sz;
	char *ptr;

	if (!valid_phys_addr_range(p, count))
		return -EFAULT;
	read = 0;
#ifdef __ARCH_HAS_NO_PAGE_ZERO_MAPPED
	/* we don't have page 0 mapped on sparc and m68k.. */
	if (p < PAGE_SIZE) {
		sz = PAGE_SIZE - p;
		if (sz > count) 
			sz = count; 
		if (sz > 0) {
			if (clear_user(buf, sz))
				return -EFAULT;
			buf += sz; 
			p += sz; 
			count -= sz; 
			read += sz; 
		}
	}
#endif

	while (count > 0) {
		/*
		 * Handle first page in case it's not aligned
		 */
		if (-p & (PAGE_SIZE - 1))
			sz = -p & (PAGE_SIZE - 1);
		else
			sz = PAGE_SIZE;

		sz = min_t(unsigned long, sz, count);

		if (!range_is_allowed(p >> PAGE_SHIFT, count))
			return -EPERM;

		/*
		 * On ia64 if a page has been mapped somewhere as
		 * uncached, then it must also be accessed uncached
		 * by the kernel or data corruption may occur
		 */
		ptr = xlate_dev_mem_ptr(p);
		if (!ptr)
			return -EFAULT;

		if (copy_to_user(buf, ptr, sz)) {
			unxlate_dev_mem_ptr(p, ptr);
			return -EFAULT;
		}

		unxlate_dev_mem_ptr(p, ptr);

		buf += sz;
		p += sz;
		count -= sz;
		read += sz;
	}

	*ppos += read;
	return read;
}

static ssize_t write_mem(struct file * file, const char __user * buf, 
			 size_t count, loff_t *ppos)
{
	unsigned long p = *ppos;
	ssize_t written, sz;
	unsigned long copied;
	void *ptr;

	if (!valid_phys_addr_range(p, count))
		return -EFAULT;

	written = 0;

#ifdef __ARCH_HAS_NO_PAGE_ZERO_MAPPED
	/* we don't have page 0 mapped on sparc and m68k.. */
	if (p < PAGE_SIZE) {
		unsigned long sz = PAGE_SIZE - p;
		if (sz > count)
			sz = count;
		/* Hmm. Do something? */
		buf += sz;
		p += sz;
		count -= sz;
		written += sz;
	}
#endif

	while (count > 0) {
		/*
		 * Handle first page in case it's not aligned
		 */
		if (-p & (PAGE_SIZE - 1))
			sz = -p & (PAGE_SIZE - 1);
		else
			sz = PAGE_SIZE;

		sz = min_t(unsigned long, sz, count);

		if (!range_is_allowed(p >> PAGE_SHIFT, sz))
			return -EPERM;

		/*
		 * On ia64 if a page has been mapped somewhere as
		 * uncached, then it must also be accessed uncached
		 * by the kernel or data corruption may occur
		 */
		ptr = xlate_dev_mem_ptr(p);
		if (!ptr) {
			if (written)
				break;
			return -EFAULT;
		}

		copied = copy_from_user(ptr, buf, sz);
		if (copied) {
			written += sz - copied;
			unxlate_dev_mem_ptr(p, ptr);
			if (written)
				break;
			return -EFAULT;
		}

		unxlate_dev_mem_ptr(p, ptr);

		buf += sz;
		p += sz;
		count -= sz;
		written += sz;
	}

	*ppos += written;
	return written;
}

int __attribute__((weak)) phys_mem_access_prot_allowed(struct file *file,
	unsigned long pfn, unsigned long size, pgprot_t *vma_prot)
{
	return 1;
}

#ifndef __HAVE_PHYS_MEM_ACCESS_PROT
static pgprot_t phys_mem_access_prot(struct file *file, unsigned long pfn,
				     unsigned long size, pgprot_t vma_prot)
{
#ifdef pgprot_noncached
	unsigned long offset = pfn << PAGE_SHIFT;

	if (uncached_access(file, offset))
		return pgprot_noncached(vma_prot);
#endif
	return vma_prot;
}
#endif

#ifndef CONFIG_MMU
static unsigned long get_unmapped_area_mem(struct file *file,
					   unsigned long addr,
					   unsigned long len,
					   unsigned long pgoff,
					   unsigned long flags)
{
	if (!valid_mmap_phys_addr_range(pgoff, len))
		return (unsigned long) -EINVAL;
	return pgoff << PAGE_SHIFT;
}

/* can't do an in-place private mapping if there's no MMU */
static inline int private_mapping_ok(struct vm_area_struct *vma)
{
	return vma->vm_flags & VM_MAYSHARE;
}
#else
#define get_unmapped_area_mem	NULL

static inline int private_mapping_ok(struct vm_area_struct *vma)
{
	return 1;
}
#endif

void __attribute__((weak))
map_devmem(unsigned long pfn, unsigned long len, pgprot_t prot)
{
	/* nothing. architectures can override. */
}

void __attribute__((weak))
unmap_devmem(unsigned long pfn, unsigned long len, pgprot_t prot)
{
	/* nothing. architectures can override. */
}

static void mmap_mem_open(struct vm_area_struct *vma)
{
	map_devmem(vma->vm_pgoff,  vma->vm_end - vma->vm_start,
			vma->vm_page_prot);
}

static void mmap_mem_close(struct vm_area_struct *vma)
{
	unmap_devmem(vma->vm_pgoff,  vma->vm_end - vma->vm_start,
			vma->vm_page_prot);
}

static struct vm_operations_struct mmap_mem_ops = {
	.open  = mmap_mem_open,
	.close = mmap_mem_close
};

static int mmap_mem(struct file * file, struct vm_area_struct * vma)
{
	size_t size = vma->vm_end - vma->vm_start;

	if (!valid_mmap_phys_addr_range(vma->vm_pgoff, size))
		return -EINVAL;

	if (!private_mapping_ok(vma))
		return -ENOSYS;

	if (!range_is_allowed(vma->vm_pgoff, size))
		return -EPERM;

	if (!phys_mem_access_prot_allowed(file, vma->vm_pgoff, size,
						&vma->vm_page_prot))
		return -EINVAL;

	vma->vm_page_prot = phys_mem_access_prot(file, vma->vm_pgoff,
						 size,
						 vma->vm_page_prot);

	vma->vm_ops = &mmap_mem_ops;

	/* Remap-pfn-range will mark the range VM_IO and VM_RESERVED */
	if (remap_pfn_range(vma,
			    vma->vm_start,
			    vma->vm_pgoff,
			    size,
			    vma->vm_page_prot)) {
		unmap_devmem(vma->vm_pgoff, size, vma->vm_page_prot);
		return -EAGAIN;
	}
	return 0;
}

#ifdef CONFIG_DEVKMEM
static int mmap_kmem(struct file * file, struct vm_area_struct * vma)
{
	unsigned long pfn;

	/* Turn a kernel-virtual address into a physical page frame */
	pfn = __pa((u64)vma->vm_pgoff << PAGE_SHIFT) >> PAGE_SHIFT;

	/*
	 * RED-PEN: on some architectures there is more mapped memory
	 * than available in mem_map which pfn_valid checks
	 * for. Perhaps should add a new macro here.
	 *
	 * RED-PEN: vmalloc is not supported right now.
	 */
	if (!pfn_valid(pfn))
		return -EIO;

	vma->vm_pgoff = pfn;
	return mmap_mem(file, vma);
}
#endif

#ifdef CONFIG_CRASH_DUMP
/*
 * Read memory corresponding to the old kernel.
 */
static ssize_t read_oldmem(struct file *file, char __user *buf,
				size_t count, loff_t *ppos)
{
	unsigned long pfn, offset;
	size_t read = 0, csize;
	int rc = 0;

	while (count) {
		pfn = *ppos / PAGE_SIZE;
		if (pfn > saved_max_pfn)
			return read;

		offset = (unsigned long)(*ppos % PAGE_SIZE);
		if (count > PAGE_SIZE - offset)
			csize = PAGE_SIZE - offset;
		else
			csize = count;

		rc = copy_oldmem_page(pfn, buf, csize, offset, 1);
		if (rc < 0)
			return rc;
		buf += csize;
		*ppos += csize;
		read += csize;
		count -= csize;
	}
	return read;
}
#endif

extern long vread(char *buf, char *addr, unsigned long count);
extern long vwrite(char *buf, char *addr, unsigned long count);

#ifdef CONFIG_DEVKMEM
/*
 * This function reads the *virtual* memory as seen by the kernel.
 */
static ssize_t read_kmem(struct file *file, char __user *buf, 
			 size_t count, loff_t *ppos)
{
	unsigned long p = *ppos;
	ssize_t low_count, read, sz;
	char * kbuf; /* k-addr because vread() takes vmlist_lock rwlock */

	read = 0;
	if (p < (unsigned long) high_memory) {
		low_count = count;
		if (count > (unsigned long) high_memory - p)
			low_count = (unsigned long) high_memory - p;

#ifdef __ARCH_HAS_NO_PAGE_ZERO_MAPPED
		/* we don't have page 0 mapped on sparc and m68k.. */
		if (p < PAGE_SIZE && low_count > 0) {
			size_t tmp = PAGE_SIZE - p;
			if (tmp > low_count) tmp = low_count;
			if (clear_user(buf, tmp))
				return -EFAULT;
			buf += tmp;
			p += tmp;
			read += tmp;
			low_count -= tmp;
			count -= tmp;
		}
#endif
		while (low_count > 0) {
			/*
			 * Handle first page in case it's not aligned
			 */
			if (-p & (PAGE_SIZE - 1))
				sz = -p & (PAGE_SIZE - 1);
			else
				sz = PAGE_SIZE;

			sz = min_t(unsigned long, sz, low_count);

			/*
			 * On ia64 if a page has been mapped somewhere as
			 * uncached, then it must also be accessed uncached
			 * by the kernel or data corruption may occur
			 */
			kbuf = xlate_dev_kmem_ptr((char *)p);

			if (copy_to_user(buf, kbuf, sz))
				return -EFAULT;
			buf += sz;
			p += sz;
			read += sz;
			low_count -= sz;
			count -= sz;
		}
	}

	if (count > 0) {
		kbuf = (char *)__get_free_page(GFP_KERNEL);
		if (!kbuf)
			return -ENOMEM;
		while (count > 0) {
			int len = count;

			if (len > PAGE_SIZE)
				len = PAGE_SIZE;
			len = vread(kbuf, (char *)p, len);
			if (!len)
				break;
			if (copy_to_user(buf, kbuf, len)) {
				free_page((unsigned long)kbuf);
				return -EFAULT;
			}
			count -= len;
			buf += len;
			read += len;
			p += len;
		}
		free_page((unsigned long)kbuf);
	}
 	*ppos = p;
 	return read;
}


static inline ssize_t
do_write_kmem(void *p, unsigned long realp, const char __user * buf,
	      size_t count, loff_t *ppos)
{
	ssize_t written, sz;
	unsigned long copied;

	written = 0;
#ifdef __ARCH_HAS_NO_PAGE_ZERO_MAPPED
	/* we don't have page 0 mapped on sparc and m68k.. */
	if (realp < PAGE_SIZE) {
		unsigned long sz = PAGE_SIZE - realp;
		if (sz > count)
			sz = count;
		/* Hmm. Do something? */
		buf += sz;
		p += sz;
		realp += sz;
		count -= sz;
		written += sz;
	}
#endif

	while (count > 0) {
		char *ptr;
		/*
		 * Handle first page in case it's not aligned
		 */
		if (-realp & (PAGE_SIZE - 1))
			sz = -realp & (PAGE_SIZE - 1);
		else
			sz = PAGE_SIZE;

		sz = min_t(unsigned long, sz, count);

		/*
		 * On ia64 if a page has been mapped somewhere as
		 * uncached, then it must also be accessed uncached
		 * by the kernel or data corruption may occur
		 */
		ptr = xlate_dev_kmem_ptr(p);

		copied = copy_from_user(ptr, buf, sz);
		if (copied) {
			written += sz - copied;
			if (written)
				break;
			return -EFAULT;
		}
		buf += sz;
		p += sz;
		realp += sz;
		count -= sz;
		written += sz;
	}

	*ppos += written;
	return written;
}


/*
 * This function writes to the *virtual* memory as seen by the kernel.
 */
static ssize_t write_kmem(struct file * file, const char __user * buf, 
			  size_t count, loff_t *ppos)
{
	unsigned long p = *ppos;
	ssize_t wrote = 0;
	ssize_t virtr = 0;
	ssize_t written;
	char * kbuf; /* k-addr because vwrite() takes vmlist_lock rwlock */

	if (p < (unsigned long) high_memory) {

		wrote = count;
		if (count > (unsigned long) high_memory - p)
			wrote = (unsigned long) high_memory - p;

		written = do_write_kmem((void*)p, p, buf, wrote, ppos);
		if (written != wrote)
			return written;
		wrote = written;
		p += wrote;
		buf += wrote;
		count -= wrote;
	}

	if (count > 0) {
		kbuf = (char *)__get_free_page(GFP_KERNEL);
		if (!kbuf)
			return wrote ? wrote : -ENOMEM;
		while (count > 0) {
			int len = count;

			if (len > PAGE_SIZE)
				len = PAGE_SIZE;
			if (len) {
				written = copy_from_user(kbuf, buf, len);
				if (written) {
					if (wrote + virtr)
						break;
					free_page((unsigned long)kbuf);
					return -EFAULT;
				}
			}
			len = vwrite(kbuf, (char *)p, len);
			count -= len;
			buf += len;
			virtr += len;
			p += len;
		}
		free_page((unsigned long)kbuf);
	}

 	*ppos = p;
 	return virtr + wrote;
}
#endif

#ifdef CONFIG_DEVPORT
static ssize_t read_port(struct file * file, char __user * buf,
			 size_t count, loff_t *ppos)
{
	unsigned long i = *ppos;
	char __user *tmp = buf;

	if (!access_ok(VERIFY_WRITE, buf, count))
		return -EFAULT; 
	while (count-- > 0 && i < 65536) {
		if (__put_user(inb(i),tmp) < 0) 
			return -EFAULT;  
		i++;
		tmp++;
	}
	*ppos = i;
	return tmp-buf;
}

static ssize_t write_port(struct file * file, const char __user * buf,
			  size_t count, loff_t *ppos)
{
	unsigned long i = *ppos;
	const char __user * tmp = buf;

	if (!access_ok(VERIFY_READ,buf,count))
		return -EFAULT;
	while (count-- > 0 && i < 65536) {
		char c;
		if (__get_user(c, tmp)) {
			if (tmp > buf)
				break;
			return -EFAULT; 
		}
		outb(c,i);
		i++;
		tmp++;
	}
	*ppos = i;
	return tmp-buf;
}
#endif

static ssize_t read_null(struct file * file, char __user * buf,
			 size_t count, loff_t *ppos)
{
	return 0;
}

static ssize_t write_null(struct file * file, const char __user * buf,
			  size_t count, loff_t *ppos)
{
	return count;
}

static int pipe_to_null(struct pipe_inode_info *info, struct pipe_buffer *buf,
			struct splice_desc *sd)
{
	return sd->len;
}

static ssize_t splice_write_null(struct pipe_inode_info *pipe,struct file *out,
				 loff_t *ppos, size_t len, unsigned int flags)
{
	return splice_from_pipe(pipe, out, ppos, len, flags, pipe_to_null);
}

static ssize_t read_zero(struct file * file, char __user * buf, 
			 size_t count, loff_t *ppos)
{
	size_t written;

	if (!count)
		return 0;

	if (!access_ok(VERIFY_WRITE, buf, count))
		return -EFAULT;

	written = 0;
	while (count) {
		unsigned long unwritten;
		size_t chunk = count;

		if (chunk > PAGE_SIZE)
			chunk = PAGE_SIZE;	/* Just for latency reasons */
		unwritten = clear_user(buf, chunk);
		written += chunk - unwritten;
		if (unwritten)
			break;
		buf += chunk;
		count -= chunk;
		cond_resched();
	}
	return written ? written : -EFAULT;
}

static int mmap_zero(struct file * file, struct vm_area_struct * vma)
{
#ifndef CONFIG_MMU
	return -ENOSYS;
#endif
	if (vma->vm_flags & VM_SHARED)
		return shmem_zero_setup(vma);
	return 0;
}

static ssize_t write_full(struct file * file, const char __user * buf,
			  size_t count, loff_t *ppos)
{
	return -ENOSPC;
}

/*
 * Special lseek() function for /dev/null and /dev/zero.  Most notably, you
 * can fopen() both devices with "a" now.  This was previously impossible.
 * -- SRB.
 */

static loff_t null_lseek(struct file * file, loff_t offset, int orig)
{
	return file->f_pos = 0;
}

/*
 * The memory devices use the full 32/64 bits of the offset, and so we cannot
 * check against negative addresses: they are ok. The return value is weird,
 * though, in that case (0).
 *
 * also note that seeking relative to the "end of file" isn't supported:
 * it has no meaning, so it returns -EINVAL.
 */
static loff_t memory_lseek(struct file * file, loff_t offset, int orig)
{
	loff_t ret;

	mutex_lock(&file->f_path.dentry->d_inode->i_mutex);
	switch (orig) {
		case 0:
			file->f_pos = offset;
			ret = file->f_pos;
			force_successful_syscall_return();
			break;
		case 1:
			file->f_pos += offset;
			ret = file->f_pos;
			force_successful_syscall_return();
			break;
		default:
			ret = -EINVAL;
	}
	mutex_unlock(&file->f_path.dentry->d_inode->i_mutex);
	return ret;
}

static int open_port(struct inode * inode, struct file * filp)
{
	return capable(CAP_SYS_RAWIO) ? 0 : -EPERM;
}

#define zero_lseek	null_lseek
#define full_lseek      null_lseek
#define write_zero	write_null
#define read_full       read_zero
#define open_mem	open_port
#define open_kmem	open_mem
#define open_oldmem	open_mem

static const struct file_operations mem_fops = {
	.llseek		= memory_lseek,
	.read		= read_mem,
	.write		= write_mem,
	.mmap		= mmap_mem,
	.open		= open_mem,
	.get_unmapped_area = get_unmapped_area_mem,
};

#ifdef CONFIG_DEVKMEM
static const struct file_operations kmem_fops = {
	.llseek		= memory_lseek,
	.read		= read_kmem,
	.write		= write_kmem,
	.mmap		= mmap_kmem,
	.open		= open_kmem,
	.get_unmapped_area = get_unmapped_area_mem,
};
#endif

static const struct file_operations null_fops = {
	.llseek		= null_lseek,
	.read		= read_null,
	.write		= write_null,
	.splice_write	= splice_write_null,
};

#ifdef CONFIG_DEVPORT
static const struct file_operations port_fops = {
	.llseek		= memory_lseek,
	.read		= read_port,
	.write		= write_port,
	.open		= open_port,
};
#endif

static const struct file_operations zero_fops = {
	.llseek		= zero_lseek,
	.read		= read_zero,
	.write		= write_zero,
	.mmap		= mmap_zero,
};

/*
 * capabilities for /dev/zero
 * - permits private mappings, "copies" are taken of the source of zeros
 */
static struct backing_dev_info zero_bdi = {
	.capabilities	= BDI_CAP_MAP_COPY,
};

static const struct file_operations full_fops = {
	.llseek		= full_lseek,
	.read		= read_full,
	.write		= write_full,
};

#ifdef CONFIG_CRASH_DUMP
static const struct file_operations oldmem_fops = {
	.read	= read_oldmem,
	.open	= open_oldmem,
};
#endif

static ssize_t kmsg_write(struct file * file, const char __user * buf,
			  size_t count, loff_t *ppos)
{
	char *tmp;
	ssize_t ret;

	tmp = kmalloc(count + 1, GFP_KERNEL);
	if (tmp == NULL)
		return -ENOMEM;
	ret = -EFAULT;
	if (!copy_from_user(tmp, buf, count)) {
		tmp[count] = 0;
		ret = printk("%s", tmp);
		if (ret > count)
			/* printk can add a prefix */
			ret = count;
	}
	kfree(tmp);
	return ret;
}

static const struct file_operations kmsg_fops = {
	.write =	kmsg_write,
};

static int memory_open(struct inode * inode, struct file * filp)
{
	int ret = 0;

	lock_kernel();
	switch (iminor(inode)) {
		case 1:
			filp->f_op = &mem_fops;
			filp->f_mapping->backing_dev_info =
				&directly_mappable_cdev_bdi;
			break;
#ifdef CONFIG_DEVKMEM
		case 2:
			filp->f_op = &kmem_fops;
			filp->f_mapping->backing_dev_info =
				&directly_mappable_cdev_bdi;
			break;
#endif
		case 3:
			filp->f_op = &null_fops;
			break;
#ifdef CONFIG_DEVPORT
		case 4:
			filp->f_op = &port_fops;
			break;
#endif
		case 5:
			filp->f_mapping->backing_dev_info = &zero_bdi;
			filp->f_op = &zero_fops;
			break;
		case 7:
			filp->f_op = &full_fops;
			break;
		case 8:
			filp->f_op = &random_fops;
			break;
		case 9:
			filp->f_op = &urandom_fops;
			break;
		case 11:
			filp->f_op = &kmsg_fops;
			break;
#ifdef CONFIG_CRASH_DUMP
		case 12:
			filp->f_op = &oldmem_fops;
			break;
#endif
		default:
			unlock_kernel();
			return -ENXIO;
	}
	if (filp->f_op && filp->f_op->open)
		ret = filp->f_op->open(inode,filp);
	unlock_kernel();
	return ret;
}

static const struct file_operations memory_fops = {
	.open		= memory_open,	/* just a selector for the real open */
};

static const struct {
	unsigned int		minor;
	char			*name;
	umode_t			mode;
	const struct file_operations	*fops;
} devlist[] = { /* list of minor devices */
	{1, "mem",     S_IRUSR | S_IWUSR | S_IRGRP, &mem_fops},
#ifdef CONFIG_DEVKMEM
	{2, "kmem",    S_IRUSR | S_IWUSR | S_IRGRP, &kmem_fops},
#endif
	{3, "null",    S_IRUGO | S_IWUGO,           &null_fops},
#ifdef CONFIG_DEVPORT
	{4, "port",    S_IRUSR | S_IWUSR | S_IRGRP, &port_fops},
#endif
	{5, "zero",    S_IRUGO | S_IWUGO,           &zero_fops},
	{7, "full",    S_IRUGO | S_IWUGO,           &full_fops},
	{8, "random",  S_IRUGO | S_IWUSR,           &random_fops},
	{9, "urandom", S_IRUGO | S_IWUSR,           &urandom_fops},
	{11,"kmsg",    S_IRUGO | S_IWUSR,           &kmsg_fops},
#ifdef CONFIG_CRASH_DUMP
	{12,"oldmem",    S_IRUSR | S_IWUSR | S_IRGRP, &oldmem_fops},
#endif
};

static struct class *mem_class;

static int __init chr_dev_init(void)
{
	int i;
	int err;

	err = bdi_init(&zero_bdi);
	if (err)
		return err;

	if (register_chrdev(MEM_MAJOR,"mem",&memory_fops))
		printk("unable to get major %d for memory devs\n", MEM_MAJOR);

	mem_class = class_create(THIS_MODULE, "mem");
	for (i = 0; i < ARRAY_SIZE(devlist); i++)
<<<<<<< HEAD
		device_create_drvdata(mem_class, NULL,
				      MKDEV(MEM_MAJOR, devlist[i].minor),
				      NULL, devlist[i].name);
=======
		device_create(mem_class, NULL,
			      MKDEV(MEM_MAJOR, devlist[i].minor), NULL,
			      devlist[i].name);
>>>>>>> 6279fb3a

	return 0;
}

fs_initcall(chr_dev_init);<|MERGE_RESOLUTION|>--- conflicted
+++ resolved
@@ -989,15 +989,9 @@
 
 	mem_class = class_create(THIS_MODULE, "mem");
 	for (i = 0; i < ARRAY_SIZE(devlist); i++)
-<<<<<<< HEAD
-		device_create_drvdata(mem_class, NULL,
-				      MKDEV(MEM_MAJOR, devlist[i].minor),
-				      NULL, devlist[i].name);
-=======
 		device_create(mem_class, NULL,
 			      MKDEV(MEM_MAJOR, devlist[i].minor), NULL,
 			      devlist[i].name);
->>>>>>> 6279fb3a
 
 	return 0;
 }
