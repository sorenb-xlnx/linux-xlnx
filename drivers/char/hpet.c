--- conflicted
+++ resolved
@@ -596,18 +596,10 @@
 		break;
 	case HPET_INFO:
 		{
-<<<<<<< HEAD
-			if (devp->hd_ireqfreq)
-				info->hi_ireqfreq =
-					hpet_time_div(hpetp, devp->hd_ireqfreq);
-			else
-				info->hi_ireqfreq = 0;
-=======
 			memset(info, 0, sizeof(*info));
 			if (devp->hd_ireqfreq)
 				info->hi_ireqfreq =
 					hpet_time_div(hpetp, devp->hd_ireqfreq);
->>>>>>> 81280572
 			info->hi_flags =
 			    readq(&timer->hpet_config) & Tn_PER_INT_CAP_MASK;
 			info->hi_hpet = hpetp->hp_which;
