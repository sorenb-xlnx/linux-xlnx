--- conflicted
+++ resolved
@@ -871,11 +871,7 @@
 	entry->dev = dev;
 
 	mutex_lock(&reg_list_mutex);
-<<<<<<< HEAD
-	device_create_drvdata(ipmi_class, device, dev, NULL, "ipmi%d", if_num);
-=======
 	device_create(ipmi_class, device, dev, NULL, "ipmi%d", if_num);
->>>>>>> 6279fb3a
 	list_add(&entry->link, &reg_list);
 	mutex_unlock(&reg_list_mutex);
 }
