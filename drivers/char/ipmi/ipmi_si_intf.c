/*
 * ipmi_si.c
 *
 * The interface to the IPMI driver for the system interfaces (KCS, SMIC,
 * BT).
 *
 * Author: MontaVista Software, Inc.
 *         Corey Minyard <minyard@mvista.com>
 *         source@mvista.com
 *
 * Copyright 2002 MontaVista Software Inc.
 * Copyright 2006 IBM Corp., Christian Krafft <krafft@de.ibm.com>
 *
 *  This program is free software; you can redistribute it and/or modify it
 *  under the terms of the GNU General Public License as published by the
 *  Free Software Foundation; either version 2 of the License, or (at your
 *  option) any later version.
 *
 *
 *  THIS SOFTWARE IS PROVIDED ``AS IS'' AND ANY EXPRESS OR IMPLIED
 *  WARRANTIES, INCLUDING, BUT NOT LIMITED TO, THE IMPLIED WARRANTIES OF
 *  MERCHANTABILITY AND FITNESS FOR A PARTICULAR PURPOSE ARE DISCLAIMED.
 *  IN NO EVENT SHALL THE AUTHOR BE LIABLE FOR ANY DIRECT, INDIRECT,
 *  INCIDENTAL, SPECIAL, EXEMPLARY, OR CONSEQUENTIAL DAMAGES (INCLUDING,
 *  BUT NOT LIMITED TO, PROCUREMENT OF SUBSTITUTE GOODS OR SERVICES; LOSS
 *  OF USE, DATA, OR PROFITS; OR BUSINESS INTERRUPTION) HOWEVER CAUSED AND
 *  ON ANY THEORY OF LIABILITY, WHETHER IN CONTRACT, STRICT LIABILITY, OR
 *  TORT (INCLUDING NEGLIGENCE OR OTHERWISE) ARISING IN ANY WAY OUT OF THE
 *  USE OF THIS SOFTWARE, EVEN IF ADVISED OF THE POSSIBILITY OF SUCH DAMAGE.
 *
 *  You should have received a copy of the GNU General Public License along
 *  with this program; if not, write to the Free Software Foundation, Inc.,
 *  675 Mass Ave, Cambridge, MA 02139, USA.
 */

/*
 * This file holds the "policy" for the interface to the SMI state
 * machine.  It does the configuration, handles timers and interrupts,
 * and drives the real SMI state machine.
 */

#include <linux/module.h>
#include <linux/moduleparam.h>
#include <asm/system.h>
#include <linux/sched.h>
#include <linux/timer.h>
#include <linux/errno.h>
#include <linux/spinlock.h>
#include <linux/slab.h>
#include <linux/delay.h>
#include <linux/list.h>
#include <linux/pci.h>
#include <linux/ioport.h>
#include <linux/notifier.h>
#include <linux/mutex.h>
#include <linux/kthread.h>
#include <asm/irq.h>
#include <linux/interrupt.h>
#include <linux/rcupdate.h>
#include <linux/ipmi_smi.h>
#include <asm/io.h>
#include "ipmi_si_sm.h"
#include <linux/init.h>
#include <linux/dmi.h>
#include <linux/string.h>
#include <linux/ctype.h>
#include <linux/pnp.h>

#ifdef CONFIG_PPC_OF
#include <linux/of_device.h>
#include <linux/of_platform.h>
#endif

#define PFX "ipmi_si: "

/* Measure times between events in the driver. */
#undef DEBUG_TIMING

/* Call every 10 ms. */
#define SI_TIMEOUT_TIME_USEC	10000
#define SI_USEC_PER_JIFFY	(1000000/HZ)
#define SI_TIMEOUT_JIFFIES	(SI_TIMEOUT_TIME_USEC/SI_USEC_PER_JIFFY)
#define SI_SHORT_TIMEOUT_USEC  250 /* .25ms when the SM request a
				      short timeout */

enum si_intf_state {
	SI_NORMAL,
	SI_GETTING_FLAGS,
	SI_GETTING_EVENTS,
	SI_CLEARING_FLAGS,
	SI_CLEARING_FLAGS_THEN_SET_IRQ,
	SI_GETTING_MESSAGES,
	SI_ENABLE_INTERRUPTS1,
	SI_ENABLE_INTERRUPTS2,
	SI_DISABLE_INTERRUPTS1,
	SI_DISABLE_INTERRUPTS2
	/* FIXME - add watchdog stuff. */
};

/* Some BT-specific defines we need here. */
#define IPMI_BT_INTMASK_REG		2
#define IPMI_BT_INTMASK_CLEAR_IRQ_BIT	2
#define IPMI_BT_INTMASK_ENABLE_IRQ_BIT	1

enum si_type {
    SI_KCS, SI_SMIC, SI_BT
};
static char *si_to_str[] = { "kcs", "smic", "bt" };

enum ipmi_addr_src {
	SI_INVALID = 0, SI_HOTMOD, SI_HARDCODED, SI_SPMI, SI_ACPI, SI_SMBIOS,
	SI_PCI,	SI_DEVICETREE, SI_DEFAULT
};
static char *ipmi_addr_src_to_str[] = { NULL, "hotmod", "hardcoded", "SPMI",
					"ACPI", "SMBIOS", "PCI",
					"device-tree", "default" };

#define DEVICE_NAME "ipmi_si"

static struct platform_driver ipmi_driver = {
	.driver = {
		.name = DEVICE_NAME,
		.bus = &platform_bus_type
	}
};


/*
 * Indexes into stats[] in smi_info below.
 */
enum si_stat_indexes {
	/*
	 * Number of times the driver requested a timer while an operation
	 * was in progress.
	 */
	SI_STAT_short_timeouts = 0,

	/*
	 * Number of times the driver requested a timer while nothing was in
	 * progress.
	 */
	SI_STAT_long_timeouts,

	/* Number of times the interface was idle while being polled. */
	SI_STAT_idles,

	/* Number of interrupts the driver handled. */
	SI_STAT_interrupts,

	/* Number of time the driver got an ATTN from the hardware. */
	SI_STAT_attentions,

	/* Number of times the driver requested flags from the hardware. */
	SI_STAT_flag_fetches,

	/* Number of times the hardware didn't follow the state machine. */
	SI_STAT_hosed_count,

	/* Number of completed messages. */
	SI_STAT_complete_transactions,

	/* Number of IPMI events received from the hardware. */
	SI_STAT_events,

	/* Number of watchdog pretimeouts. */
	SI_STAT_watchdog_pretimeouts,

	/* Number of asyncronous messages received. */
	SI_STAT_incoming_messages,


	/* This *must* remain last, add new values above this. */
	SI_NUM_STATS
};

struct smi_info {
	int                    intf_num;
	ipmi_smi_t             intf;
	struct si_sm_data      *si_sm;
	struct si_sm_handlers  *handlers;
	enum si_type           si_type;
	spinlock_t             si_lock;
	spinlock_t             msg_lock;
	struct list_head       xmit_msgs;
	struct list_head       hp_xmit_msgs;
	struct ipmi_smi_msg    *curr_msg;
	enum si_intf_state     si_state;

	/*
	 * Used to handle the various types of I/O that can occur with
	 * IPMI
	 */
	struct si_sm_io io;
	int (*io_setup)(struct smi_info *info);
	void (*io_cleanup)(struct smi_info *info);
	int (*irq_setup)(struct smi_info *info);
	void (*irq_cleanup)(struct smi_info *info);
	unsigned int io_size;
	enum ipmi_addr_src addr_source; /* ACPI, PCI, SMBIOS, hardcode, etc. */
	void (*addr_source_cleanup)(struct smi_info *info);
	void *addr_source_data;

	/*
	 * Per-OEM handler, called from handle_flags().  Returns 1
	 * when handle_flags() needs to be re-run or 0 indicating it
	 * set si_state itself.
	 */
	int (*oem_data_avail_handler)(struct smi_info *smi_info);

	/*
	 * Flags from the last GET_MSG_FLAGS command, used when an ATTN
	 * is set to hold the flags until we are done handling everything
	 * from the flags.
	 */
#define RECEIVE_MSG_AVAIL	0x01
#define EVENT_MSG_BUFFER_FULL	0x02
#define WDT_PRE_TIMEOUT_INT	0x08
#define OEM0_DATA_AVAIL     0x20
#define OEM1_DATA_AVAIL     0x40
#define OEM2_DATA_AVAIL     0x80
#define OEM_DATA_AVAIL      (OEM0_DATA_AVAIL | \
			     OEM1_DATA_AVAIL | \
			     OEM2_DATA_AVAIL)
	unsigned char       msg_flags;

	/* Does the BMC have an event buffer? */
	char		    has_event_buffer;

	/*
	 * If set to true, this will request events the next time the
	 * state machine is idle.
	 */
	atomic_t            req_events;

	/*
	 * If true, run the state machine to completion on every send
	 * call.  Generally used after a panic to make sure stuff goes
	 * out.
	 */
	int                 run_to_completion;

	/* The I/O port of an SI interface. */
	int                 port;

	/*
	 * The space between start addresses of the two ports.  For
	 * instance, if the first port is 0xca2 and the spacing is 4, then
	 * the second port is 0xca6.
	 */
	unsigned int        spacing;

	/* zero if no irq; */
	int                 irq;

	/* The timer for this si. */
	struct timer_list   si_timer;

	/* The time (in jiffies) the last timeout occurred at. */
	unsigned long       last_timeout_jiffies;

	/* Used to gracefully stop the timer without race conditions. */
	atomic_t            stop_operation;

	/*
	 * The driver will disable interrupts when it gets into a
	 * situation where it cannot handle messages due to lack of
	 * memory.  Once that situation clears up, it will re-enable
	 * interrupts.
	 */
	int interrupt_disabled;

	/* From the get device id response... */
	struct ipmi_device_id device_id;

	/* Driver model stuff. */
	struct device *dev;
	struct platform_device *pdev;

	/*
	 * True if we allocated the device, false if it came from
	 * someplace else (like PCI).
	 */
	int dev_registered;

	/* Slave address, could be reported from DMI. */
	unsigned char slave_addr;

	/* Counters and things for the proc filesystem. */
	atomic_t stats[SI_NUM_STATS];

	struct task_struct *thread;

	struct list_head link;
};

#define smi_inc_stat(smi, stat) \
	atomic_inc(&(smi)->stats[SI_STAT_ ## stat])
#define smi_get_stat(smi, stat) \
	((unsigned int) atomic_read(&(smi)->stats[SI_STAT_ ## stat]))

#define SI_MAX_PARMS 4

static int force_kipmid[SI_MAX_PARMS];
static int num_force_kipmid;
#ifdef CONFIG_PCI
static int pci_registered;
#endif
#ifdef CONFIG_ACPI
static int pnp_registered;
#endif
#ifdef CONFIG_PPC_OF
static int of_registered;
#endif

static unsigned int kipmid_max_busy_us[SI_MAX_PARMS];
static int num_max_busy_us;

static int unload_when_empty = 1;

static int add_smi(struct smi_info *smi);
static int try_smi_init(struct smi_info *smi);
static void cleanup_one_si(struct smi_info *to_clean);

static ATOMIC_NOTIFIER_HEAD(xaction_notifier_list);
static int register_xaction_notifier(struct notifier_block *nb)
{
	return atomic_notifier_chain_register(&xaction_notifier_list, nb);
}

static void deliver_recv_msg(struct smi_info *smi_info,
			     struct ipmi_smi_msg *msg)
{
	/* Deliver the message to the upper layer with the lock
	   released. */

	if (smi_info->run_to_completion) {
		ipmi_smi_msg_received(smi_info->intf, msg);
	} else {
		spin_unlock(&(smi_info->si_lock));
		ipmi_smi_msg_received(smi_info->intf, msg);
		spin_lock(&(smi_info->si_lock));
	}
}

static void return_hosed_msg(struct smi_info *smi_info, int cCode)
{
	struct ipmi_smi_msg *msg = smi_info->curr_msg;

	if (cCode < 0 || cCode > IPMI_ERR_UNSPECIFIED)
		cCode = IPMI_ERR_UNSPECIFIED;
	/* else use it as is */

	/* Make it a reponse */
	msg->rsp[0] = msg->data[0] | 4;
	msg->rsp[1] = msg->data[1];
	msg->rsp[2] = cCode;
	msg->rsp_size = 3;

	smi_info->curr_msg = NULL;
	deliver_recv_msg(smi_info, msg);
}

static enum si_sm_result start_next_msg(struct smi_info *smi_info)
{
	int              rv;
	struct list_head *entry = NULL;
#ifdef DEBUG_TIMING
	struct timeval t;
#endif

	/*
	 * No need to save flags, we aleady have interrupts off and we
	 * already hold the SMI lock.
	 */
	if (!smi_info->run_to_completion)
		spin_lock(&(smi_info->msg_lock));

	/* Pick the high priority queue first. */
	if (!list_empty(&(smi_info->hp_xmit_msgs))) {
		entry = smi_info->hp_xmit_msgs.next;
	} else if (!list_empty(&(smi_info->xmit_msgs))) {
		entry = smi_info->xmit_msgs.next;
	}

	if (!entry) {
		smi_info->curr_msg = NULL;
		rv = SI_SM_IDLE;
	} else {
		int err;

		list_del(entry);
		smi_info->curr_msg = list_entry(entry,
						struct ipmi_smi_msg,
						link);
#ifdef DEBUG_TIMING
		do_gettimeofday(&t);
		printk(KERN_DEBUG "**Start2: %d.%9.9d\n", t.tv_sec, t.tv_usec);
#endif
		err = atomic_notifier_call_chain(&xaction_notifier_list,
				0, smi_info);
		if (err & NOTIFY_STOP_MASK) {
			rv = SI_SM_CALL_WITHOUT_DELAY;
			goto out;
		}
		err = smi_info->handlers->start_transaction(
			smi_info->si_sm,
			smi_info->curr_msg->data,
			smi_info->curr_msg->data_size);
		if (err)
			return_hosed_msg(smi_info, err);

		rv = SI_SM_CALL_WITHOUT_DELAY;
	}
 out:
	if (!smi_info->run_to_completion)
		spin_unlock(&(smi_info->msg_lock));

	return rv;
}

static void start_enable_irq(struct smi_info *smi_info)
{
	unsigned char msg[2];

	/*
	 * If we are enabling interrupts, we have to tell the
	 * BMC to use them.
	 */
	msg[0] = (IPMI_NETFN_APP_REQUEST << 2);
	msg[1] = IPMI_GET_BMC_GLOBAL_ENABLES_CMD;

	smi_info->handlers->start_transaction(smi_info->si_sm, msg, 2);
	smi_info->si_state = SI_ENABLE_INTERRUPTS1;
}

static void start_disable_irq(struct smi_info *smi_info)
{
	unsigned char msg[2];

	msg[0] = (IPMI_NETFN_APP_REQUEST << 2);
	msg[1] = IPMI_GET_BMC_GLOBAL_ENABLES_CMD;

	smi_info->handlers->start_transaction(smi_info->si_sm, msg, 2);
	smi_info->si_state = SI_DISABLE_INTERRUPTS1;
}

static void start_clear_flags(struct smi_info *smi_info)
{
	unsigned char msg[3];

	/* Make sure the watchdog pre-timeout flag is not set at startup. */
	msg[0] = (IPMI_NETFN_APP_REQUEST << 2);
	msg[1] = IPMI_CLEAR_MSG_FLAGS_CMD;
	msg[2] = WDT_PRE_TIMEOUT_INT;

	smi_info->handlers->start_transaction(smi_info->si_sm, msg, 3);
	smi_info->si_state = SI_CLEARING_FLAGS;
}

/*
 * When we have a situtaion where we run out of memory and cannot
 * allocate messages, we just leave them in the BMC and run the system
 * polled until we can allocate some memory.  Once we have some
 * memory, we will re-enable the interrupt.
 */
static inline void disable_si_irq(struct smi_info *smi_info)
{
	if ((smi_info->irq) && (!smi_info->interrupt_disabled)) {
		start_disable_irq(smi_info);
		smi_info->interrupt_disabled = 1;
		if (!atomic_read(&smi_info->stop_operation))
			mod_timer(&smi_info->si_timer,
				  jiffies + SI_TIMEOUT_JIFFIES);
	}
}

static inline void enable_si_irq(struct smi_info *smi_info)
{
	if ((smi_info->irq) && (smi_info->interrupt_disabled)) {
		start_enable_irq(smi_info);
		smi_info->interrupt_disabled = 0;
	}
}

static void handle_flags(struct smi_info *smi_info)
{
 retry:
	if (smi_info->msg_flags & WDT_PRE_TIMEOUT_INT) {
		/* Watchdog pre-timeout */
		smi_inc_stat(smi_info, watchdog_pretimeouts);

		start_clear_flags(smi_info);
		smi_info->msg_flags &= ~WDT_PRE_TIMEOUT_INT;
		spin_unlock(&(smi_info->si_lock));
		ipmi_smi_watchdog_pretimeout(smi_info->intf);
		spin_lock(&(smi_info->si_lock));
	} else if (smi_info->msg_flags & RECEIVE_MSG_AVAIL) {
		/* Messages available. */
		smi_info->curr_msg = ipmi_alloc_smi_msg();
		if (!smi_info->curr_msg) {
			disable_si_irq(smi_info);
			smi_info->si_state = SI_NORMAL;
			return;
		}
		enable_si_irq(smi_info);

		smi_info->curr_msg->data[0] = (IPMI_NETFN_APP_REQUEST << 2);
		smi_info->curr_msg->data[1] = IPMI_GET_MSG_CMD;
		smi_info->curr_msg->data_size = 2;

		smi_info->handlers->start_transaction(
			smi_info->si_sm,
			smi_info->curr_msg->data,
			smi_info->curr_msg->data_size);
		smi_info->si_state = SI_GETTING_MESSAGES;
	} else if (smi_info->msg_flags & EVENT_MSG_BUFFER_FULL) {
		/* Events available. */
		smi_info->curr_msg = ipmi_alloc_smi_msg();
		if (!smi_info->curr_msg) {
			disable_si_irq(smi_info);
			smi_info->si_state = SI_NORMAL;
			return;
		}
		enable_si_irq(smi_info);

		smi_info->curr_msg->data[0] = (IPMI_NETFN_APP_REQUEST << 2);
		smi_info->curr_msg->data[1] = IPMI_READ_EVENT_MSG_BUFFER_CMD;
		smi_info->curr_msg->data_size = 2;

		smi_info->handlers->start_transaction(
			smi_info->si_sm,
			smi_info->curr_msg->data,
			smi_info->curr_msg->data_size);
		smi_info->si_state = SI_GETTING_EVENTS;
	} else if (smi_info->msg_flags & OEM_DATA_AVAIL &&
		   smi_info->oem_data_avail_handler) {
		if (smi_info->oem_data_avail_handler(smi_info))
			goto retry;
	} else
		smi_info->si_state = SI_NORMAL;
}

static void handle_transaction_done(struct smi_info *smi_info)
{
	struct ipmi_smi_msg *msg;
#ifdef DEBUG_TIMING
	struct timeval t;

	do_gettimeofday(&t);
	printk(KERN_DEBUG "**Done: %d.%9.9d\n", t.tv_sec, t.tv_usec);
#endif
	switch (smi_info->si_state) {
	case SI_NORMAL:
		if (!smi_info->curr_msg)
			break;

		smi_info->curr_msg->rsp_size
			= smi_info->handlers->get_result(
				smi_info->si_sm,
				smi_info->curr_msg->rsp,
				IPMI_MAX_MSG_LENGTH);

		/*
		 * Do this here becase deliver_recv_msg() releases the
		 * lock, and a new message can be put in during the
		 * time the lock is released.
		 */
		msg = smi_info->curr_msg;
		smi_info->curr_msg = NULL;
		deliver_recv_msg(smi_info, msg);
		break;

	case SI_GETTING_FLAGS:
	{
		unsigned char msg[4];
		unsigned int  len;

		/* We got the flags from the SMI, now handle them. */
		len = smi_info->handlers->get_result(smi_info->si_sm, msg, 4);
		if (msg[2] != 0) {
			/* Error fetching flags, just give up for now. */
			smi_info->si_state = SI_NORMAL;
		} else if (len < 4) {
			/*
			 * Hmm, no flags.  That's technically illegal, but
			 * don't use uninitialized data.
			 */
			smi_info->si_state = SI_NORMAL;
		} else {
			smi_info->msg_flags = msg[3];
			handle_flags(smi_info);
		}
		break;
	}

	case SI_CLEARING_FLAGS:
	case SI_CLEARING_FLAGS_THEN_SET_IRQ:
	{
		unsigned char msg[3];

		/* We cleared the flags. */
		smi_info->handlers->get_result(smi_info->si_sm, msg, 3);
		if (msg[2] != 0) {
			/* Error clearing flags */
			dev_warn(smi_info->dev,
				 "Error clearing flags: %2.2x\n", msg[2]);
		}
		if (smi_info->si_state == SI_CLEARING_FLAGS_THEN_SET_IRQ)
			start_enable_irq(smi_info);
		else
			smi_info->si_state = SI_NORMAL;
		break;
	}

	case SI_GETTING_EVENTS:
	{
		smi_info->curr_msg->rsp_size
			= smi_info->handlers->get_result(
				smi_info->si_sm,
				smi_info->curr_msg->rsp,
				IPMI_MAX_MSG_LENGTH);

		/*
		 * Do this here becase deliver_recv_msg() releases the
		 * lock, and a new message can be put in during the
		 * time the lock is released.
		 */
		msg = smi_info->curr_msg;
		smi_info->curr_msg = NULL;
		if (msg->rsp[2] != 0) {
			/* Error getting event, probably done. */
			msg->done(msg);

			/* Take off the event flag. */
			smi_info->msg_flags &= ~EVENT_MSG_BUFFER_FULL;
			handle_flags(smi_info);
		} else {
			smi_inc_stat(smi_info, events);

			/*
			 * Do this before we deliver the message
			 * because delivering the message releases the
			 * lock and something else can mess with the
			 * state.
			 */
			handle_flags(smi_info);

			deliver_recv_msg(smi_info, msg);
		}
		break;
	}

	case SI_GETTING_MESSAGES:
	{
		smi_info->curr_msg->rsp_size
			= smi_info->handlers->get_result(
				smi_info->si_sm,
				smi_info->curr_msg->rsp,
				IPMI_MAX_MSG_LENGTH);

		/*
		 * Do this here becase deliver_recv_msg() releases the
		 * lock, and a new message can be put in during the
		 * time the lock is released.
		 */
		msg = smi_info->curr_msg;
		smi_info->curr_msg = NULL;
		if (msg->rsp[2] != 0) {
			/* Error getting event, probably done. */
			msg->done(msg);

			/* Take off the msg flag. */
			smi_info->msg_flags &= ~RECEIVE_MSG_AVAIL;
			handle_flags(smi_info);
		} else {
			smi_inc_stat(smi_info, incoming_messages);

			/*
			 * Do this before we deliver the message
			 * because delivering the message releases the
			 * lock and something else can mess with the
			 * state.
			 */
			handle_flags(smi_info);

			deliver_recv_msg(smi_info, msg);
		}
		break;
	}

	case SI_ENABLE_INTERRUPTS1:
	{
		unsigned char msg[4];

		/* We got the flags from the SMI, now handle them. */
		smi_info->handlers->get_result(smi_info->si_sm, msg, 4);
		if (msg[2] != 0) {
			dev_warn(smi_info->dev, "Could not enable interrupts"
				 ", failed get, using polled mode.\n");
			smi_info->si_state = SI_NORMAL;
		} else {
			msg[0] = (IPMI_NETFN_APP_REQUEST << 2);
			msg[1] = IPMI_SET_BMC_GLOBAL_ENABLES_CMD;
			msg[2] = (msg[3] |
				  IPMI_BMC_RCV_MSG_INTR |
				  IPMI_BMC_EVT_MSG_INTR);
			smi_info->handlers->start_transaction(
				smi_info->si_sm, msg, 3);
			smi_info->si_state = SI_ENABLE_INTERRUPTS2;
		}
		break;
	}

	case SI_ENABLE_INTERRUPTS2:
	{
		unsigned char msg[4];

		/* We got the flags from the SMI, now handle them. */
		smi_info->handlers->get_result(smi_info->si_sm, msg, 4);
		if (msg[2] != 0)
			dev_warn(smi_info->dev, "Could not enable interrupts"
				 ", failed set, using polled mode.\n");
		else
			smi_info->interrupt_disabled = 0;
		smi_info->si_state = SI_NORMAL;
		break;
	}

	case SI_DISABLE_INTERRUPTS1:
	{
		unsigned char msg[4];

		/* We got the flags from the SMI, now handle them. */
		smi_info->handlers->get_result(smi_info->si_sm, msg, 4);
		if (msg[2] != 0) {
			dev_warn(smi_info->dev, "Could not disable interrupts"
				 ", failed get.\n");
			smi_info->si_state = SI_NORMAL;
		} else {
			msg[0] = (IPMI_NETFN_APP_REQUEST << 2);
			msg[1] = IPMI_SET_BMC_GLOBAL_ENABLES_CMD;
			msg[2] = (msg[3] &
				  ~(IPMI_BMC_RCV_MSG_INTR |
				    IPMI_BMC_EVT_MSG_INTR));
			smi_info->handlers->start_transaction(
				smi_info->si_sm, msg, 3);
			smi_info->si_state = SI_DISABLE_INTERRUPTS2;
		}
		break;
	}

	case SI_DISABLE_INTERRUPTS2:
	{
		unsigned char msg[4];

		/* We got the flags from the SMI, now handle them. */
		smi_info->handlers->get_result(smi_info->si_sm, msg, 4);
		if (msg[2] != 0) {
			dev_warn(smi_info->dev, "Could not disable interrupts"
				 ", failed set.\n");
		}
		smi_info->si_state = SI_NORMAL;
		break;
	}
	}
}

/*
 * Called on timeouts and events.  Timeouts should pass the elapsed
 * time, interrupts should pass in zero.  Must be called with
 * si_lock held and interrupts disabled.
 */
static enum si_sm_result smi_event_handler(struct smi_info *smi_info,
					   int time)
{
	enum si_sm_result si_sm_result;

 restart:
	/*
	 * There used to be a loop here that waited a little while
	 * (around 25us) before giving up.  That turned out to be
	 * pointless, the minimum delays I was seeing were in the 300us
	 * range, which is far too long to wait in an interrupt.  So
	 * we just run until the state machine tells us something
	 * happened or it needs a delay.
	 */
	si_sm_result = smi_info->handlers->event(smi_info->si_sm, time);
	time = 0;
	while (si_sm_result == SI_SM_CALL_WITHOUT_DELAY)
		si_sm_result = smi_info->handlers->event(smi_info->si_sm, 0);

	if (si_sm_result == SI_SM_TRANSACTION_COMPLETE) {
		smi_inc_stat(smi_info, complete_transactions);

		handle_transaction_done(smi_info);
		si_sm_result = smi_info->handlers->event(smi_info->si_sm, 0);
	} else if (si_sm_result == SI_SM_HOSED) {
		smi_inc_stat(smi_info, hosed_count);

		/*
		 * Do the before return_hosed_msg, because that
		 * releases the lock.
		 */
		smi_info->si_state = SI_NORMAL;
		if (smi_info->curr_msg != NULL) {
			/*
			 * If we were handling a user message, format
			 * a response to send to the upper layer to
			 * tell it about the error.
			 */
			return_hosed_msg(smi_info, IPMI_ERR_UNSPECIFIED);
		}
		si_sm_result = smi_info->handlers->event(smi_info->si_sm, 0);
	}

	/*
	 * We prefer handling attn over new messages.  But don't do
	 * this if there is not yet an upper layer to handle anything.
	 */
	if (likely(smi_info->intf) && si_sm_result == SI_SM_ATTN) {
		unsigned char msg[2];

		smi_inc_stat(smi_info, attentions);

		/*
		 * Got a attn, send down a get message flags to see
		 * what's causing it.  It would be better to handle
		 * this in the upper layer, but due to the way
		 * interrupts work with the SMI, that's not really
		 * possible.
		 */
		msg[0] = (IPMI_NETFN_APP_REQUEST << 2);
		msg[1] = IPMI_GET_MSG_FLAGS_CMD;

		smi_info->handlers->start_transaction(
			smi_info->si_sm, msg, 2);
		smi_info->si_state = SI_GETTING_FLAGS;
		goto restart;
	}

	/* If we are currently idle, try to start the next message. */
	if (si_sm_result == SI_SM_IDLE) {
		smi_inc_stat(smi_info, idles);

		si_sm_result = start_next_msg(smi_info);
		if (si_sm_result != SI_SM_IDLE)
			goto restart;
	}

	if ((si_sm_result == SI_SM_IDLE)
	    && (atomic_read(&smi_info->req_events))) {
		/*
		 * We are idle and the upper layer requested that I fetch
		 * events, so do so.
		 */
		atomic_set(&smi_info->req_events, 0);

		smi_info->curr_msg = ipmi_alloc_smi_msg();
		if (!smi_info->curr_msg)
			goto out;

		smi_info->curr_msg->data[0] = (IPMI_NETFN_APP_REQUEST << 2);
		smi_info->curr_msg->data[1] = IPMI_READ_EVENT_MSG_BUFFER_CMD;
		smi_info->curr_msg->data_size = 2;

		smi_info->handlers->start_transaction(
			smi_info->si_sm,
			smi_info->curr_msg->data,
			smi_info->curr_msg->data_size);
		smi_info->si_state = SI_GETTING_EVENTS;
		goto restart;
	}
 out:
	return si_sm_result;
}

static void sender(void                *send_info,
		   struct ipmi_smi_msg *msg,
		   int                 priority)
{
	struct smi_info   *smi_info = send_info;
	enum si_sm_result result;
	unsigned long     flags;
#ifdef DEBUG_TIMING
	struct timeval    t;
#endif

	if (atomic_read(&smi_info->stop_operation)) {
		msg->rsp[0] = msg->data[0] | 4;
		msg->rsp[1] = msg->data[1];
		msg->rsp[2] = IPMI_ERR_UNSPECIFIED;
		msg->rsp_size = 3;
		deliver_recv_msg(smi_info, msg);
		return;
	}

#ifdef DEBUG_TIMING
	do_gettimeofday(&t);
	printk("**Enqueue: %d.%9.9d\n", t.tv_sec, t.tv_usec);
#endif

	mod_timer(&smi_info->si_timer, jiffies + SI_TIMEOUT_JIFFIES);

	if (smi_info->thread)
		wake_up_process(smi_info->thread);

	if (smi_info->run_to_completion) {
		/*
		 * If we are running to completion, then throw it in
		 * the list and run transactions until everything is
		 * clear.  Priority doesn't matter here.
		 */

		/*
		 * Run to completion means we are single-threaded, no
		 * need for locks.
		 */
		list_add_tail(&(msg->link), &(smi_info->xmit_msgs));

		result = smi_event_handler(smi_info, 0);
		while (result != SI_SM_IDLE) {
			udelay(SI_SHORT_TIMEOUT_USEC);
			result = smi_event_handler(smi_info,
						   SI_SHORT_TIMEOUT_USEC);
		}
		return;
	}

	spin_lock_irqsave(&smi_info->msg_lock, flags);
	if (priority > 0)
		list_add_tail(&msg->link, &smi_info->hp_xmit_msgs);
	else
		list_add_tail(&msg->link, &smi_info->xmit_msgs);
	spin_unlock_irqrestore(&smi_info->msg_lock, flags);

	spin_lock_irqsave(&smi_info->si_lock, flags);
	if (smi_info->si_state == SI_NORMAL && smi_info->curr_msg == NULL)
		start_next_msg(smi_info);
	spin_unlock_irqrestore(&smi_info->si_lock, flags);
}

static void set_run_to_completion(void *send_info, int i_run_to_completion)
{
	struct smi_info   *smi_info = send_info;
	enum si_sm_result result;

	smi_info->run_to_completion = i_run_to_completion;
	if (i_run_to_completion) {
		result = smi_event_handler(smi_info, 0);
		while (result != SI_SM_IDLE) {
			udelay(SI_SHORT_TIMEOUT_USEC);
			result = smi_event_handler(smi_info,
						   SI_SHORT_TIMEOUT_USEC);
		}
	}
}

/*
 * Use -1 in the nsec value of the busy waiting timespec to tell that
 * we are spinning in kipmid looking for something and not delaying
 * between checks
 */
static inline void ipmi_si_set_not_busy(struct timespec *ts)
{
	ts->tv_nsec = -1;
}
static inline int ipmi_si_is_busy(struct timespec *ts)
{
	return ts->tv_nsec != -1;
}

static int ipmi_thread_busy_wait(enum si_sm_result smi_result,
				 const struct smi_info *smi_info,
				 struct timespec *busy_until)
{
	unsigned int max_busy_us = 0;

	if (smi_info->intf_num < num_max_busy_us)
		max_busy_us = kipmid_max_busy_us[smi_info->intf_num];
	if (max_busy_us == 0 || smi_result != SI_SM_CALL_WITH_DELAY)
		ipmi_si_set_not_busy(busy_until);
	else if (!ipmi_si_is_busy(busy_until)) {
		getnstimeofday(busy_until);
		timespec_add_ns(busy_until, max_busy_us*NSEC_PER_USEC);
	} else {
		struct timespec now;
		getnstimeofday(&now);
		if (unlikely(timespec_compare(&now, busy_until) > 0)) {
			ipmi_si_set_not_busy(busy_until);
			return 0;
		}
	}
	return 1;
}


/*
 * A busy-waiting loop for speeding up IPMI operation.
 *
 * Lousy hardware makes this hard.  This is only enabled for systems
 * that are not BT and do not have interrupts.  It starts spinning
 * when an operation is complete or until max_busy tells it to stop
 * (if that is enabled).  See the paragraph on kimid_max_busy_us in
 * Documentation/IPMI.txt for details.
 */
static int ipmi_thread(void *data)
{
	struct smi_info *smi_info = data;
	unsigned long flags;
	enum si_sm_result smi_result;
	struct timespec busy_until;

	ipmi_si_set_not_busy(&busy_until);
	set_user_nice(current, 19);
	while (!kthread_should_stop()) {
		int busy_wait;

		spin_lock_irqsave(&(smi_info->si_lock), flags);
		smi_result = smi_event_handler(smi_info, 0);
		spin_unlock_irqrestore(&(smi_info->si_lock), flags);
		busy_wait = ipmi_thread_busy_wait(smi_result, smi_info,
						  &busy_until);
		if (smi_result == SI_SM_CALL_WITHOUT_DELAY)
			; /* do nothing */
		else if (smi_result == SI_SM_CALL_WITH_DELAY && busy_wait)
			schedule();
		else if (smi_result == SI_SM_IDLE)
			schedule_timeout_interruptible(100);
		else
			schedule_timeout_interruptible(1);
	}
	return 0;
}


static void poll(void *send_info)
{
	struct smi_info *smi_info = send_info;
	unsigned long flags;

	/*
	 * Make sure there is some delay in the poll loop so we can
	 * drive time forward and timeout things.
	 */
	udelay(10);
	spin_lock_irqsave(&smi_info->si_lock, flags);
	smi_event_handler(smi_info, 10);
	spin_unlock_irqrestore(&smi_info->si_lock, flags);
}

static void request_events(void *send_info)
{
	struct smi_info *smi_info = send_info;

	if (atomic_read(&smi_info->stop_operation) ||
				!smi_info->has_event_buffer)
		return;

	atomic_set(&smi_info->req_events, 1);
}

static int initialized;

static void smi_timeout(unsigned long data)
{
	struct smi_info   *smi_info = (struct smi_info *) data;
	enum si_sm_result smi_result;
	unsigned long     flags;
	unsigned long     jiffies_now;
	long              time_diff;
	long		  timeout;
#ifdef DEBUG_TIMING
	struct timeval    t;
#endif

	spin_lock_irqsave(&(smi_info->si_lock), flags);
#ifdef DEBUG_TIMING
	do_gettimeofday(&t);
	printk(KERN_DEBUG "**Timer: %d.%9.9d\n", t.tv_sec, t.tv_usec);
#endif
	jiffies_now = jiffies;
	time_diff = (((long)jiffies_now - (long)smi_info->last_timeout_jiffies)
		     * SI_USEC_PER_JIFFY);
	smi_result = smi_event_handler(smi_info, time_diff);

	spin_unlock_irqrestore(&(smi_info->si_lock), flags);

	smi_info->last_timeout_jiffies = jiffies_now;

	if ((smi_info->irq) && (!smi_info->interrupt_disabled)) {
		/* Running with interrupts, only do long timeouts. */
		timeout = jiffies + SI_TIMEOUT_JIFFIES;
		smi_inc_stat(smi_info, long_timeouts);
		goto do_mod_timer;
	}

	/*
	 * If the state machine asks for a short delay, then shorten
	 * the timer timeout.
	 */
	if (smi_result == SI_SM_CALL_WITH_DELAY) {
		smi_inc_stat(smi_info, short_timeouts);
		timeout = jiffies + 1;
	} else {
		smi_inc_stat(smi_info, long_timeouts);
		timeout = jiffies + SI_TIMEOUT_JIFFIES;
	}

 do_mod_timer:
	if (smi_result != SI_SM_IDLE)
		mod_timer(&(smi_info->si_timer), timeout);
}

static irqreturn_t si_irq_handler(int irq, void *data)
{
	struct smi_info *smi_info = data;
	unsigned long   flags;
#ifdef DEBUG_TIMING
	struct timeval  t;
#endif

	spin_lock_irqsave(&(smi_info->si_lock), flags);

	smi_inc_stat(smi_info, interrupts);

#ifdef DEBUG_TIMING
	do_gettimeofday(&t);
	printk(KERN_DEBUG "**Interrupt: %d.%9.9d\n", t.tv_sec, t.tv_usec);
#endif
	smi_event_handler(smi_info, 0);
	spin_unlock_irqrestore(&(smi_info->si_lock), flags);
	return IRQ_HANDLED;
}

static irqreturn_t si_bt_irq_handler(int irq, void *data)
{
	struct smi_info *smi_info = data;
	/* We need to clear the IRQ flag for the BT interface. */
	smi_info->io.outputb(&smi_info->io, IPMI_BT_INTMASK_REG,
			     IPMI_BT_INTMASK_CLEAR_IRQ_BIT
			     | IPMI_BT_INTMASK_ENABLE_IRQ_BIT);
	return si_irq_handler(irq, data);
}

static int smi_start_processing(void       *send_info,
				ipmi_smi_t intf)
{
	struct smi_info *new_smi = send_info;
	int             enable = 0;

	new_smi->intf = intf;

	/* Try to claim any interrupts. */
	if (new_smi->irq_setup)
		new_smi->irq_setup(new_smi);

	/* Set up the timer that drives the interface. */
	setup_timer(&new_smi->si_timer, smi_timeout, (long)new_smi);
	new_smi->last_timeout_jiffies = jiffies;
	mod_timer(&new_smi->si_timer, jiffies + SI_TIMEOUT_JIFFIES);

	/*
	 * Check if the user forcefully enabled the daemon.
	 */
	if (new_smi->intf_num < num_force_kipmid)
		enable = force_kipmid[new_smi->intf_num];
	/*
	 * The BT interface is efficient enough to not need a thread,
	 * and there is no need for a thread if we have interrupts.
	 */
	else if ((new_smi->si_type != SI_BT) && (!new_smi->irq))
		enable = 1;

	if (enable) {
		new_smi->thread = kthread_run(ipmi_thread, new_smi,
					      "kipmi%d", new_smi->intf_num);
		if (IS_ERR(new_smi->thread)) {
			dev_notice(new_smi->dev, "Could not start"
				   " kernel thread due to error %ld, only using"
				   " timers to drive the interface\n",
				   PTR_ERR(new_smi->thread));
			new_smi->thread = NULL;
		}
	}

	return 0;
}

static void set_maintenance_mode(void *send_info, int enable)
{
	struct smi_info   *smi_info = send_info;

	if (!enable)
		atomic_set(&smi_info->req_events, 0);
}

static struct ipmi_smi_handlers handlers = {
	.owner                  = THIS_MODULE,
	.start_processing       = smi_start_processing,
	.sender			= sender,
	.request_events		= request_events,
	.set_maintenance_mode   = set_maintenance_mode,
	.set_run_to_completion  = set_run_to_completion,
	.poll			= poll,
};

/*
 * There can be 4 IO ports passed in (with or without IRQs), 4 addresses,
 * a default IO port, and 1 ACPI/SPMI address.  That sets SI_MAX_DRIVERS.
 */

static LIST_HEAD(smi_infos);
static DEFINE_MUTEX(smi_infos_lock);
static int smi_num; /* Used to sequence the SMIs */

#define DEFAULT_REGSPACING	1
#define DEFAULT_REGSIZE		1

static int           si_trydefaults = 1;
static char          *si_type[SI_MAX_PARMS];
#define MAX_SI_TYPE_STR 30
static char          si_type_str[MAX_SI_TYPE_STR];
static unsigned long addrs[SI_MAX_PARMS];
static unsigned int num_addrs;
static unsigned int  ports[SI_MAX_PARMS];
static unsigned int num_ports;
static int           irqs[SI_MAX_PARMS];
static unsigned int num_irqs;
static int           regspacings[SI_MAX_PARMS];
static unsigned int num_regspacings;
static int           regsizes[SI_MAX_PARMS];
static unsigned int num_regsizes;
static int           regshifts[SI_MAX_PARMS];
static unsigned int num_regshifts;
static int slave_addrs[SI_MAX_PARMS]; /* Leaving 0 chooses the default value */
static unsigned int num_slave_addrs;

#define IPMI_IO_ADDR_SPACE  0
#define IPMI_MEM_ADDR_SPACE 1
static char *addr_space_to_str[] = { "i/o", "mem" };

static int hotmod_handler(const char *val, struct kernel_param *kp);

module_param_call(hotmod, hotmod_handler, NULL, NULL, 0200);
MODULE_PARM_DESC(hotmod, "Add and remove interfaces.  See"
		 " Documentation/IPMI.txt in the kernel sources for the"
		 " gory details.");

module_param_named(trydefaults, si_trydefaults, bool, 0);
MODULE_PARM_DESC(trydefaults, "Setting this to 'false' will disable the"
		 " default scan of the KCS and SMIC interface at the standard"
		 " address");
module_param_string(type, si_type_str, MAX_SI_TYPE_STR, 0);
MODULE_PARM_DESC(type, "Defines the type of each interface, each"
		 " interface separated by commas.  The types are 'kcs',"
		 " 'smic', and 'bt'.  For example si_type=kcs,bt will set"
		 " the first interface to kcs and the second to bt");
module_param_array(addrs, ulong, &num_addrs, 0);
MODULE_PARM_DESC(addrs, "Sets the memory address of each interface, the"
		 " addresses separated by commas.  Only use if an interface"
		 " is in memory.  Otherwise, set it to zero or leave"
		 " it blank.");
module_param_array(ports, uint, &num_ports, 0);
MODULE_PARM_DESC(ports, "Sets the port address of each interface, the"
		 " addresses separated by commas.  Only use if an interface"
		 " is a port.  Otherwise, set it to zero or leave"
		 " it blank.");
module_param_array(irqs, int, &num_irqs, 0);
MODULE_PARM_DESC(irqs, "Sets the interrupt of each interface, the"
		 " addresses separated by commas.  Only use if an interface"
		 " has an interrupt.  Otherwise, set it to zero or leave"
		 " it blank.");
module_param_array(regspacings, int, &num_regspacings, 0);
MODULE_PARM_DESC(regspacings, "The number of bytes between the start address"
		 " and each successive register used by the interface.  For"
		 " instance, if the start address is 0xca2 and the spacing"
		 " is 2, then the second address is at 0xca4.  Defaults"
		 " to 1.");
module_param_array(regsizes, int, &num_regsizes, 0);
MODULE_PARM_DESC(regsizes, "The size of the specific IPMI register in bytes."
		 " This should generally be 1, 2, 4, or 8 for an 8-bit,"
		 " 16-bit, 32-bit, or 64-bit register.  Use this if you"
		 " the 8-bit IPMI register has to be read from a larger"
		 " register.");
module_param_array(regshifts, int, &num_regshifts, 0);
MODULE_PARM_DESC(regshifts, "The amount to shift the data read from the."
		 " IPMI register, in bits.  For instance, if the data"
		 " is read from a 32-bit word and the IPMI data is in"
		 " bit 8-15, then the shift would be 8");
module_param_array(slave_addrs, int, &num_slave_addrs, 0);
MODULE_PARM_DESC(slave_addrs, "Set the default IPMB slave address for"
		 " the controller.  Normally this is 0x20, but can be"
		 " overridden by this parm.  This is an array indexed"
		 " by interface number.");
module_param_array(force_kipmid, int, &num_force_kipmid, 0);
MODULE_PARM_DESC(force_kipmid, "Force the kipmi daemon to be enabled (1) or"
		 " disabled(0).  Normally the IPMI driver auto-detects"
		 " this, but the value may be overridden by this parm.");
module_param(unload_when_empty, int, 0);
MODULE_PARM_DESC(unload_when_empty, "Unload the module if no interfaces are"
		 " specified or found, default is 1.  Setting to 0"
		 " is useful for hot add of devices using hotmod.");
module_param_array(kipmid_max_busy_us, uint, &num_max_busy_us, 0644);
MODULE_PARM_DESC(kipmid_max_busy_us,
		 "Max time (in microseconds) to busy-wait for IPMI data before"
		 " sleeping. 0 (default) means to wait forever. Set to 100-500"
		 " if kipmid is using up a lot of CPU time.");


static void std_irq_cleanup(struct smi_info *info)
{
	if (info->si_type == SI_BT)
		/* Disable the interrupt in the BT interface. */
		info->io.outputb(&info->io, IPMI_BT_INTMASK_REG, 0);
	free_irq(info->irq, info);
}

static int std_irq_setup(struct smi_info *info)
{
	int rv;

	if (!info->irq)
		return 0;

	if (info->si_type == SI_BT) {
		rv = request_irq(info->irq,
				 si_bt_irq_handler,
				 IRQF_SHARED | IRQF_DISABLED,
				 DEVICE_NAME,
				 info);
		if (!rv)
			/* Enable the interrupt in the BT interface. */
			info->io.outputb(&info->io, IPMI_BT_INTMASK_REG,
					 IPMI_BT_INTMASK_ENABLE_IRQ_BIT);
	} else
		rv = request_irq(info->irq,
				 si_irq_handler,
				 IRQF_SHARED | IRQF_DISABLED,
				 DEVICE_NAME,
				 info);
	if (rv) {
		dev_warn(info->dev, "%s unable to claim interrupt %d,"
			 " running polled\n",
			 DEVICE_NAME, info->irq);
		info->irq = 0;
	} else {
		info->irq_cleanup = std_irq_cleanup;
		dev_info(info->dev, "Using irq %d\n", info->irq);
	}

	return rv;
}

static unsigned char port_inb(struct si_sm_io *io, unsigned int offset)
{
	unsigned int addr = io->addr_data;

	return inb(addr + (offset * io->regspacing));
}

static void port_outb(struct si_sm_io *io, unsigned int offset,
		      unsigned char b)
{
	unsigned int addr = io->addr_data;

	outb(b, addr + (offset * io->regspacing));
}

static unsigned char port_inw(struct si_sm_io *io, unsigned int offset)
{
	unsigned int addr = io->addr_data;

	return (inw(addr + (offset * io->regspacing)) >> io->regshift) & 0xff;
}

static void port_outw(struct si_sm_io *io, unsigned int offset,
		      unsigned char b)
{
	unsigned int addr = io->addr_data;

	outw(b << io->regshift, addr + (offset * io->regspacing));
}

static unsigned char port_inl(struct si_sm_io *io, unsigned int offset)
{
	unsigned int addr = io->addr_data;

	return (inl(addr + (offset * io->regspacing)) >> io->regshift) & 0xff;
}

static void port_outl(struct si_sm_io *io, unsigned int offset,
		      unsigned char b)
{
	unsigned int addr = io->addr_data;

	outl(b << io->regshift, addr+(offset * io->regspacing));
}

static void port_cleanup(struct smi_info *info)
{
	unsigned int addr = info->io.addr_data;
	int          idx;

	if (addr) {
		for (idx = 0; idx < info->io_size; idx++)
			release_region(addr + idx * info->io.regspacing,
				       info->io.regsize);
	}
}

static int port_setup(struct smi_info *info)
{
	unsigned int addr = info->io.addr_data;
	int          idx;

	if (!addr)
		return -ENODEV;

	info->io_cleanup = port_cleanup;

	/*
	 * Figure out the actual inb/inw/inl/etc routine to use based
	 * upon the register size.
	 */
	switch (info->io.regsize) {
	case 1:
		info->io.inputb = port_inb;
		info->io.outputb = port_outb;
		break;
	case 2:
		info->io.inputb = port_inw;
		info->io.outputb = port_outw;
		break;
	case 4:
		info->io.inputb = port_inl;
		info->io.outputb = port_outl;
		break;
	default:
		dev_warn(info->dev, "Invalid register size: %d\n",
			 info->io.regsize);
		return -EINVAL;
	}

	/*
	 * Some BIOSes reserve disjoint I/O regions in their ACPI
	 * tables.  This causes problems when trying to register the
	 * entire I/O region.  Therefore we must register each I/O
	 * port separately.
	 */
	for (idx = 0; idx < info->io_size; idx++) {
		if (request_region(addr + idx * info->io.regspacing,
				   info->io.regsize, DEVICE_NAME) == NULL) {
			/* Undo allocations */
			while (idx--) {
				release_region(addr + idx * info->io.regspacing,
					       info->io.regsize);
			}
			return -EIO;
		}
	}
	return 0;
}

static unsigned char intf_mem_inb(struct si_sm_io *io, unsigned int offset)
{
	return readb((io->addr)+(offset * io->regspacing));
}

static void intf_mem_outb(struct si_sm_io *io, unsigned int offset,
		     unsigned char b)
{
	writeb(b, (io->addr)+(offset * io->regspacing));
}

static unsigned char intf_mem_inw(struct si_sm_io *io, unsigned int offset)
{
	return (readw((io->addr)+(offset * io->regspacing)) >> io->regshift)
		& 0xff;
}

static void intf_mem_outw(struct si_sm_io *io, unsigned int offset,
		     unsigned char b)
{
	writeb(b << io->regshift, (io->addr)+(offset * io->regspacing));
}

static unsigned char intf_mem_inl(struct si_sm_io *io, unsigned int offset)
{
	return (readl((io->addr)+(offset * io->regspacing)) >> io->regshift)
		& 0xff;
}

static void intf_mem_outl(struct si_sm_io *io, unsigned int offset,
		     unsigned char b)
{
	writel(b << io->regshift, (io->addr)+(offset * io->regspacing));
}

#ifdef readq
static unsigned char mem_inq(struct si_sm_io *io, unsigned int offset)
{
	return (readq((io->addr)+(offset * io->regspacing)) >> io->regshift)
		& 0xff;
}

static void mem_outq(struct si_sm_io *io, unsigned int offset,
		     unsigned char b)
{
	writeq(b << io->regshift, (io->addr)+(offset * io->regspacing));
}
#endif

static void mem_cleanup(struct smi_info *info)
{
	unsigned long addr = info->io.addr_data;
	int           mapsize;

	if (info->io.addr) {
		iounmap(info->io.addr);

		mapsize = ((info->io_size * info->io.regspacing)
			   - (info->io.regspacing - info->io.regsize));

		release_mem_region(addr, mapsize);
	}
}

static int mem_setup(struct smi_info *info)
{
	unsigned long addr = info->io.addr_data;
	int           mapsize;

	if (!addr)
		return -ENODEV;

	info->io_cleanup = mem_cleanup;

	/*
	 * Figure out the actual readb/readw/readl/etc routine to use based
	 * upon the register size.
	 */
	switch (info->io.regsize) {
	case 1:
		info->io.inputb = intf_mem_inb;
		info->io.outputb = intf_mem_outb;
		break;
	case 2:
		info->io.inputb = intf_mem_inw;
		info->io.outputb = intf_mem_outw;
		break;
	case 4:
		info->io.inputb = intf_mem_inl;
		info->io.outputb = intf_mem_outl;
		break;
#ifdef readq
	case 8:
		info->io.inputb = mem_inq;
		info->io.outputb = mem_outq;
		break;
#endif
	default:
		dev_warn(info->dev, "Invalid register size: %d\n",
			 info->io.regsize);
		return -EINVAL;
	}

	/*
	 * Calculate the total amount of memory to claim.  This is an
	 * unusual looking calculation, but it avoids claiming any
	 * more memory than it has to.  It will claim everything
	 * between the first address to the end of the last full
	 * register.
	 */
	mapsize = ((info->io_size * info->io.regspacing)
		   - (info->io.regspacing - info->io.regsize));

	if (request_mem_region(addr, mapsize, DEVICE_NAME) == NULL)
		return -EIO;

	info->io.addr = ioremap(addr, mapsize);
	if (info->io.addr == NULL) {
		release_mem_region(addr, mapsize);
		return -EIO;
	}
	return 0;
}

/*
 * Parms come in as <op1>[:op2[:op3...]].  ops are:
 *   add|remove,kcs|bt|smic,mem|i/o,<address>[,<opt1>[,<opt2>[,...]]]
 * Options are:
 *   rsp=<regspacing>
 *   rsi=<regsize>
 *   rsh=<regshift>
 *   irq=<irq>
 *   ipmb=<ipmb addr>
 */
enum hotmod_op { HM_ADD, HM_REMOVE };
struct hotmod_vals {
	char *name;
	int  val;
};
static struct hotmod_vals hotmod_ops[] = {
	{ "add",	HM_ADD },
	{ "remove",	HM_REMOVE },
	{ NULL }
};
static struct hotmod_vals hotmod_si[] = {
	{ "kcs",	SI_KCS },
	{ "smic",	SI_SMIC },
	{ "bt",		SI_BT },
	{ NULL }
};
static struct hotmod_vals hotmod_as[] = {
	{ "mem",	IPMI_MEM_ADDR_SPACE },
	{ "i/o",	IPMI_IO_ADDR_SPACE },
	{ NULL }
};

static int parse_str(struct hotmod_vals *v, int *val, char *name, char **curr)
{
	char *s;
	int  i;

	s = strchr(*curr, ',');
	if (!s) {
		printk(KERN_WARNING PFX "No hotmod %s given.\n", name);
		return -EINVAL;
	}
	*s = '\0';
	s++;
	for (i = 0; hotmod_ops[i].name; i++) {
		if (strcmp(*curr, v[i].name) == 0) {
			*val = v[i].val;
			*curr = s;
			return 0;
		}
	}

	printk(KERN_WARNING PFX "Invalid hotmod %s '%s'\n", name, *curr);
	return -EINVAL;
}

static int check_hotmod_int_op(const char *curr, const char *option,
			       const char *name, int *val)
{
	char *n;

	if (strcmp(curr, name) == 0) {
		if (!option) {
			printk(KERN_WARNING PFX
			       "No option given for '%s'\n",
			       curr);
			return -EINVAL;
		}
		*val = simple_strtoul(option, &n, 0);
		if ((*n != '\0') || (*option == '\0')) {
			printk(KERN_WARNING PFX
			       "Bad option given for '%s'\n",
			       curr);
			return -EINVAL;
		}
		return 1;
	}
	return 0;
}

static struct smi_info *smi_info_alloc(void)
{
	struct smi_info *info = kzalloc(sizeof(*info), GFP_KERNEL);

	if (info) {
		spin_lock_init(&info->si_lock);
		spin_lock_init(&info->msg_lock);
	}
	return info;
}

static int hotmod_handler(const char *val, struct kernel_param *kp)
{
	char *str = kstrdup(val, GFP_KERNEL);
	int  rv;
	char *next, *curr, *s, *n, *o;
	enum hotmod_op op;
	enum si_type si_type;
	int  addr_space;
	unsigned long addr;
	int regspacing;
	int regsize;
	int regshift;
	int irq;
	int ipmb;
	int ival;
	int len;
	struct smi_info *info;

	if (!str)
		return -ENOMEM;

	/* Kill any trailing spaces, as we can get a "\n" from echo. */
	len = strlen(str);
	ival = len - 1;
	while ((ival >= 0) && isspace(str[ival])) {
		str[ival] = '\0';
		ival--;
	}

	for (curr = str; curr; curr = next) {
		regspacing = 1;
		regsize = 1;
		regshift = 0;
		irq = 0;
		ipmb = 0; /* Choose the default if not specified */

		next = strchr(curr, ':');
		if (next) {
			*next = '\0';
			next++;
		}

		rv = parse_str(hotmod_ops, &ival, "operation", &curr);
		if (rv)
			break;
		op = ival;

		rv = parse_str(hotmod_si, &ival, "interface type", &curr);
		if (rv)
			break;
		si_type = ival;

		rv = parse_str(hotmod_as, &addr_space, "address space", &curr);
		if (rv)
			break;

		s = strchr(curr, ',');
		if (s) {
			*s = '\0';
			s++;
		}
		addr = simple_strtoul(curr, &n, 0);
		if ((*n != '\0') || (*curr == '\0')) {
			printk(KERN_WARNING PFX "Invalid hotmod address"
			       " '%s'\n", curr);
			break;
		}

		while (s) {
			curr = s;
			s = strchr(curr, ',');
			if (s) {
				*s = '\0';
				s++;
			}
			o = strchr(curr, '=');
			if (o) {
				*o = '\0';
				o++;
			}
			rv = check_hotmod_int_op(curr, o, "rsp", &regspacing);
			if (rv < 0)
				goto out;
			else if (rv)
				continue;
			rv = check_hotmod_int_op(curr, o, "rsi", &regsize);
			if (rv < 0)
				goto out;
			else if (rv)
				continue;
			rv = check_hotmod_int_op(curr, o, "rsh", &regshift);
			if (rv < 0)
				goto out;
			else if (rv)
				continue;
			rv = check_hotmod_int_op(curr, o, "irq", &irq);
			if (rv < 0)
				goto out;
			else if (rv)
				continue;
			rv = check_hotmod_int_op(curr, o, "ipmb", &ipmb);
			if (rv < 0)
				goto out;
			else if (rv)
				continue;

			rv = -EINVAL;
			printk(KERN_WARNING PFX
			       "Invalid hotmod option '%s'\n",
			       curr);
			goto out;
		}

		if (op == HM_ADD) {
			info = smi_info_alloc();
			if (!info) {
				rv = -ENOMEM;
				goto out;
			}

			info->addr_source = SI_HOTMOD;
			info->si_type = si_type;
			info->io.addr_data = addr;
			info->io.addr_type = addr_space;
			if (addr_space == IPMI_MEM_ADDR_SPACE)
				info->io_setup = mem_setup;
			else
				info->io_setup = port_setup;

			info->io.addr = NULL;
			info->io.regspacing = regspacing;
			if (!info->io.regspacing)
				info->io.regspacing = DEFAULT_REGSPACING;
			info->io.regsize = regsize;
			if (!info->io.regsize)
				info->io.regsize = DEFAULT_REGSPACING;
			info->io.regshift = regshift;
			info->irq = irq;
			if (info->irq)
				info->irq_setup = std_irq_setup;
			info->slave_addr = ipmb;

			if (!add_smi(info)) {
				if (try_smi_init(info))
					cleanup_one_si(info);
			} else {
				kfree(info);
			}
		} else {
			/* remove */
			struct smi_info *e, *tmp_e;

			mutex_lock(&smi_infos_lock);
			list_for_each_entry_safe(e, tmp_e, &smi_infos, link) {
				if (e->io.addr_type != addr_space)
					continue;
				if (e->si_type != si_type)
					continue;
				if (e->io.addr_data == addr)
					cleanup_one_si(e);
			}
			mutex_unlock(&smi_infos_lock);
		}
	}
	rv = len;
 out:
	kfree(str);
	return rv;
}

static void __devinit hardcode_find_bmc(void)
{
	int             i;
	struct smi_info *info;

	for (i = 0; i < SI_MAX_PARMS; i++) {
		if (!ports[i] && !addrs[i])
			continue;

		info = smi_info_alloc();
		if (!info)
			return;

		info->addr_source = SI_HARDCODED;
		printk(KERN_INFO PFX "probing via hardcoded address\n");

		if (!si_type[i] || strcmp(si_type[i], "kcs") == 0) {
			info->si_type = SI_KCS;
		} else if (strcmp(si_type[i], "smic") == 0) {
			info->si_type = SI_SMIC;
		} else if (strcmp(si_type[i], "bt") == 0) {
			info->si_type = SI_BT;
		} else {
			printk(KERN_WARNING PFX "Interface type specified "
			       "for interface %d, was invalid: %s\n",
			       i, si_type[i]);
			kfree(info);
			continue;
		}

		if (ports[i]) {
			/* An I/O port */
			info->io_setup = port_setup;
			info->io.addr_data = ports[i];
			info->io.addr_type = IPMI_IO_ADDR_SPACE;
		} else if (addrs[i]) {
			/* A memory port */
			info->io_setup = mem_setup;
			info->io.addr_data = addrs[i];
			info->io.addr_type = IPMI_MEM_ADDR_SPACE;
		} else {
			printk(KERN_WARNING PFX "Interface type specified "
			       "for interface %d, but port and address were "
			       "not set or set to zero.\n", i);
			kfree(info);
			continue;
		}

		info->io.addr = NULL;
		info->io.regspacing = regspacings[i];
		if (!info->io.regspacing)
			info->io.regspacing = DEFAULT_REGSPACING;
		info->io.regsize = regsizes[i];
		if (!info->io.regsize)
			info->io.regsize = DEFAULT_REGSPACING;
		info->io.regshift = regshifts[i];
		info->irq = irqs[i];
		if (info->irq)
			info->irq_setup = std_irq_setup;
		info->slave_addr = slave_addrs[i];

		if (!add_smi(info)) {
			if (try_smi_init(info))
				cleanup_one_si(info);
		} else {
			kfree(info);
		}
	}
}

#ifdef CONFIG_ACPI

#include <linux/acpi.h>

/*
 * Once we get an ACPI failure, we don't try any more, because we go
 * through the tables sequentially.  Once we don't find a table, there
 * are no more.
 */
static int acpi_failure;

/* For GPE-type interrupts. */
static u32 ipmi_acpi_gpe(void *context)
{
	struct smi_info *smi_info = context;
	unsigned long   flags;
#ifdef DEBUG_TIMING
	struct timeval t;
#endif

	spin_lock_irqsave(&(smi_info->si_lock), flags);

	smi_inc_stat(smi_info, interrupts);

#ifdef DEBUG_TIMING
	do_gettimeofday(&t);
	printk("**ACPI_GPE: %d.%9.9d\n", t.tv_sec, t.tv_usec);
#endif
	smi_event_handler(smi_info, 0);
	spin_unlock_irqrestore(&(smi_info->si_lock), flags);

	return ACPI_INTERRUPT_HANDLED;
}

static void acpi_gpe_irq_cleanup(struct smi_info *info)
{
	if (!info->irq)
		return;

	acpi_remove_gpe_handler(NULL, info->irq, &ipmi_acpi_gpe);
}

static int acpi_gpe_irq_setup(struct smi_info *info)
{
	acpi_status status;

	if (!info->irq)
		return 0;

	/* FIXME - is level triggered right? */
	status = acpi_install_gpe_handler(NULL,
					  info->irq,
					  ACPI_GPE_LEVEL_TRIGGERED,
					  &ipmi_acpi_gpe,
					  info);
	if (status != AE_OK) {
		dev_warn(info->dev, "%s unable to claim ACPI GPE %d,"
			 " running polled\n", DEVICE_NAME, info->irq);
		info->irq = 0;
		return -EINVAL;
	} else {
		info->irq_cleanup = acpi_gpe_irq_cleanup;
		dev_info(info->dev, "Using ACPI GPE %d\n", info->irq);
		return 0;
	}
}

/*
 * Defined at
<<<<<<< HEAD
 * http://h21007.www2.hp.com/portal/download/files
 * /unprot/hpspmi.pdf
=======
 * http://h21007.www2.hp.com/portal/download/files/unprot/hpspmi.pdf
>>>>>>> 45f53cc9
 */
struct SPMITable {
	s8	Signature[4];
	u32	Length;
	u8	Revision;
	u8	Checksum;
	s8	OEMID[6];
	s8	OEMTableID[8];
	s8	OEMRevision[4];
	s8	CreatorID[4];
	s8	CreatorRevision[4];
	u8	InterfaceType;
	u8	IPMIlegacy;
	s16	SpecificationRevision;

	/*
	 * Bit 0 - SCI interrupt supported
	 * Bit 1 - I/O APIC/SAPIC
	 */
	u8	InterruptType;

	/*
	 * If bit 0 of InterruptType is set, then this is the SCI
	 * interrupt in the GPEx_STS register.
	 */
	u8	GPE;

	s16	Reserved;

	/*
	 * If bit 1 of InterruptType is set, then this is the I/O
	 * APIC/SAPIC interrupt.
	 */
	u32	GlobalSystemInterrupt;

	/* The actual register address. */
	struct acpi_generic_address addr;

	u8	UID[4];

	s8      spmi_id[1]; /* A '\0' terminated array starts here. */
};

static int __devinit try_init_spmi(struct SPMITable *spmi)
{
	struct smi_info  *info;

	if (spmi->IPMIlegacy != 1) {
		printk(KERN_INFO PFX "Bad SPMI legacy %d\n", spmi->IPMIlegacy);
		return -ENODEV;
	}

<<<<<<< HEAD
	info = kzalloc(sizeof(*info), GFP_KERNEL);
=======
	info = smi_info_alloc();
>>>>>>> 45f53cc9
	if (!info) {
		printk(KERN_ERR PFX "Could not allocate SI data (3)\n");
		return -ENOMEM;
	}

	info->addr_source = SI_SPMI;
	printk(KERN_INFO PFX "probing via SPMI\n");

	/* Figure out the interface type. */
	switch (spmi->InterfaceType) {
	case 1:	/* KCS */
		info->si_type = SI_KCS;
		break;
	case 2:	/* SMIC */
		info->si_type = SI_SMIC;
		break;
	case 3:	/* BT */
		info->si_type = SI_BT;
		break;
	default:
		printk(KERN_INFO PFX "Unknown ACPI/SPMI SI type %d\n",
		       spmi->InterfaceType);
		kfree(info);
		return -EIO;
	}

	if (spmi->InterruptType & 1) {
		/* We've got a GPE interrupt. */
		info->irq = spmi->GPE;
		info->irq_setup = acpi_gpe_irq_setup;
	} else if (spmi->InterruptType & 2) {
		/* We've got an APIC/SAPIC interrupt. */
		info->irq = spmi->GlobalSystemInterrupt;
		info->irq_setup = std_irq_setup;
	} else {
		/* Use the default interrupt setting. */
		info->irq = 0;
		info->irq_setup = NULL;
	}

	if (spmi->addr.bit_width) {
		/* A (hopefully) properly formed register bit width. */
		info->io.regspacing = spmi->addr.bit_width / 8;
	} else {
		info->io.regspacing = DEFAULT_REGSPACING;
	}
	info->io.regsize = info->io.regspacing;
	info->io.regshift = spmi->addr.bit_offset;

	if (spmi->addr.space_id == ACPI_ADR_SPACE_SYSTEM_MEMORY) {
		info->io_setup = mem_setup;
		info->io.addr_type = IPMI_MEM_ADDR_SPACE;
	} else if (spmi->addr.space_id == ACPI_ADR_SPACE_SYSTEM_IO) {
		info->io_setup = port_setup;
		info->io.addr_type = IPMI_IO_ADDR_SPACE;
	} else {
		kfree(info);
		printk(KERN_WARNING PFX "Unknown ACPI I/O Address type\n");
		return -EIO;
	}
	info->io.addr_data = spmi->addr.address;

	pr_info("ipmi_si: SPMI: %s %#lx regsize %d spacing %d irq %d\n",
		 (info->io.addr_type == IPMI_IO_ADDR_SPACE) ? "io" : "mem",
		 info->io.addr_data, info->io.regsize, info->io.regspacing,
		 info->irq);

	if (add_smi(info))
		kfree(info);

	return 0;
}

static void __devinit spmi_find_bmc(void)
{
	acpi_status      status;
	struct SPMITable *spmi;
	int              i;

	if (acpi_disabled)
		return;

	if (acpi_failure)
		return;

	for (i = 0; ; i++) {
		status = acpi_get_table(ACPI_SIG_SPMI, i+1,
					(struct acpi_table_header **)&spmi);
		if (status != AE_OK)
			return;

		try_init_spmi(spmi);
	}
}

static int __devinit ipmi_pnp_probe(struct pnp_dev *dev,
				    const struct pnp_device_id *dev_id)
{
	struct acpi_device *acpi_dev;
	struct smi_info *info;
	struct resource *res, *res_second;
	acpi_handle handle;
	acpi_status status;
	unsigned long long tmp;

	acpi_dev = pnp_acpi_device(dev);
	if (!acpi_dev)
		return -ENODEV;

	info = smi_info_alloc();
	if (!info)
		return -ENOMEM;

	info->addr_source = SI_ACPI;
	printk(KERN_INFO PFX "probing via ACPI\n");

	handle = acpi_dev->handle;

	/* _IFT tells us the interface type: KCS, BT, etc */
	status = acpi_evaluate_integer(handle, "_IFT", NULL, &tmp);
	if (ACPI_FAILURE(status))
		goto err_free;

	switch (tmp) {
	case 1:
		info->si_type = SI_KCS;
		break;
	case 2:
		info->si_type = SI_SMIC;
		break;
	case 3:
		info->si_type = SI_BT;
		break;
	default:
		dev_info(&dev->dev, "unknown IPMI type %lld\n", tmp);
		goto err_free;
	}

	res = pnp_get_resource(dev, IORESOURCE_IO, 0);
	if (res) {
		info->io_setup = port_setup;
		info->io.addr_type = IPMI_IO_ADDR_SPACE;
	} else {
		res = pnp_get_resource(dev, IORESOURCE_MEM, 0);
		if (res) {
			info->io_setup = mem_setup;
			info->io.addr_type = IPMI_MEM_ADDR_SPACE;
		}
	}
	if (!res) {
		dev_err(&dev->dev, "no I/O or memory address\n");
		goto err_free;
	}
	info->io.addr_data = res->start;

	info->io.regspacing = DEFAULT_REGSPACING;
	res_second = pnp_get_resource(dev,
			       (info->io.addr_type == IPMI_IO_ADDR_SPACE) ?
					IORESOURCE_IO : IORESOURCE_MEM,
			       1);
	if (res_second) {
		if (res_second->start > info->io.addr_data)
			info->io.regspacing = res_second->start - info->io.addr_data;
	}
	info->io.regsize = DEFAULT_REGSPACING;
	info->io.regshift = 0;

	/* If _GPE exists, use it; otherwise use standard interrupts */
	status = acpi_evaluate_integer(handle, "_GPE", NULL, &tmp);
	if (ACPI_SUCCESS(status)) {
		info->irq = tmp;
		info->irq_setup = acpi_gpe_irq_setup;
	} else if (pnp_irq_valid(dev, 0)) {
		info->irq = pnp_irq(dev, 0);
		info->irq_setup = std_irq_setup;
	}

	info->dev = &dev->dev;
	pnp_set_drvdata(dev, info);

	dev_info(info->dev, "%pR regsize %d spacing %d irq %d\n",
		 res, info->io.regsize, info->io.regspacing,
		 info->irq);

	if (add_smi(info))
		goto err_free;

	return 0;

err_free:
	kfree(info);
	return -EINVAL;
}

static void __devexit ipmi_pnp_remove(struct pnp_dev *dev)
{
	struct smi_info *info = pnp_get_drvdata(dev);

	cleanup_one_si(info);
}

static const struct pnp_device_id pnp_dev_table[] = {
	{"IPI0001", 0},
	{"", 0},
};

static struct pnp_driver ipmi_pnp_driver = {
	.name		= DEVICE_NAME,
	.probe		= ipmi_pnp_probe,
	.remove		= __devexit_p(ipmi_pnp_remove),
	.id_table	= pnp_dev_table,
};
#endif

#ifdef CONFIG_DMI
struct dmi_ipmi_data {
	u8   		type;
	u8   		addr_space;
	unsigned long	base_addr;
	u8   		irq;
	u8              offset;
	u8              slave_addr;
};

static int __devinit decode_dmi(const struct dmi_header *dm,
				struct dmi_ipmi_data *dmi)
{
	const u8	*data = (const u8 *)dm;
	unsigned long  	base_addr;
	u8		reg_spacing;
	u8              len = dm->length;

	dmi->type = data[4];

	memcpy(&base_addr, data+8, sizeof(unsigned long));
	if (len >= 0x11) {
		if (base_addr & 1) {
			/* I/O */
			base_addr &= 0xFFFE;
			dmi->addr_space = IPMI_IO_ADDR_SPACE;
		} else
			/* Memory */
			dmi->addr_space = IPMI_MEM_ADDR_SPACE;

		/* If bit 4 of byte 0x10 is set, then the lsb for the address
		   is odd. */
		dmi->base_addr = base_addr | ((data[0x10] & 0x10) >> 4);

		dmi->irq = data[0x11];

		/* The top two bits of byte 0x10 hold the register spacing. */
		reg_spacing = (data[0x10] & 0xC0) >> 6;
		switch (reg_spacing) {
		case 0x00: /* Byte boundaries */
		    dmi->offset = 1;
		    break;
		case 0x01: /* 32-bit boundaries */
		    dmi->offset = 4;
		    break;
		case 0x02: /* 16-byte boundaries */
		    dmi->offset = 16;
		    break;
		default:
		    /* Some other interface, just ignore it. */
		    return -EIO;
		}
	} else {
		/* Old DMI spec. */
		/*
		 * Note that technically, the lower bit of the base
		 * address should be 1 if the address is I/O and 0 if
		 * the address is in memory.  So many systems get that
		 * wrong (and all that I have seen are I/O) so we just
		 * ignore that bit and assume I/O.  Systems that use
		 * memory should use the newer spec, anyway.
		 */
		dmi->base_addr = base_addr & 0xfffe;
		dmi->addr_space = IPMI_IO_ADDR_SPACE;
		dmi->offset = 1;
	}

	dmi->slave_addr = data[6];

	return 0;
}

static void __devinit try_init_dmi(struct dmi_ipmi_data *ipmi_data)
{
	struct smi_info *info;

	info = smi_info_alloc();
	if (!info) {
		printk(KERN_ERR PFX "Could not allocate SI data\n");
		return;
	}

	info->addr_source = SI_SMBIOS;
	printk(KERN_INFO PFX "probing via SMBIOS\n");

	switch (ipmi_data->type) {
	case 0x01: /* KCS */
		info->si_type = SI_KCS;
		break;
	case 0x02: /* SMIC */
		info->si_type = SI_SMIC;
		break;
	case 0x03: /* BT */
		info->si_type = SI_BT;
		break;
	default:
		kfree(info);
		return;
	}

	switch (ipmi_data->addr_space) {
	case IPMI_MEM_ADDR_SPACE:
		info->io_setup = mem_setup;
		info->io.addr_type = IPMI_MEM_ADDR_SPACE;
		break;

	case IPMI_IO_ADDR_SPACE:
		info->io_setup = port_setup;
		info->io.addr_type = IPMI_IO_ADDR_SPACE;
		break;

	default:
		kfree(info);
		printk(KERN_WARNING PFX "Unknown SMBIOS I/O Address type: %d\n",
		       ipmi_data->addr_space);
		return;
	}
	info->io.addr_data = ipmi_data->base_addr;

	info->io.regspacing = ipmi_data->offset;
	if (!info->io.regspacing)
		info->io.regspacing = DEFAULT_REGSPACING;
	info->io.regsize = DEFAULT_REGSPACING;
	info->io.regshift = 0;

	info->slave_addr = ipmi_data->slave_addr;

	info->irq = ipmi_data->irq;
	if (info->irq)
		info->irq_setup = std_irq_setup;

	pr_info("ipmi_si: SMBIOS: %s %#lx regsize %d spacing %d irq %d\n",
		 (info->io.addr_type == IPMI_IO_ADDR_SPACE) ? "io" : "mem",
		 info->io.addr_data, info->io.regsize, info->io.regspacing,
		 info->irq);

	if (add_smi(info))
		kfree(info);
}

static void __devinit dmi_find_bmc(void)
{
	const struct dmi_device *dev = NULL;
	struct dmi_ipmi_data data;
	int                  rv;

	while ((dev = dmi_find_device(DMI_DEV_TYPE_IPMI, NULL, dev))) {
		memset(&data, 0, sizeof(data));
		rv = decode_dmi((const struct dmi_header *) dev->device_data,
				&data);
		if (!rv)
			try_init_dmi(&data);
	}
}
#endif /* CONFIG_DMI */

#ifdef CONFIG_PCI

#define PCI_ERMC_CLASSCODE		0x0C0700
#define PCI_ERMC_CLASSCODE_MASK		0xffffff00
#define PCI_ERMC_CLASSCODE_TYPE_MASK	0xff
#define PCI_ERMC_CLASSCODE_TYPE_SMIC	0x00
#define PCI_ERMC_CLASSCODE_TYPE_KCS	0x01
#define PCI_ERMC_CLASSCODE_TYPE_BT	0x02

#define PCI_HP_VENDOR_ID    0x103C
#define PCI_MMC_DEVICE_ID   0x121A
#define PCI_MMC_ADDR_CW     0x10

static void ipmi_pci_cleanup(struct smi_info *info)
{
	struct pci_dev *pdev = info->addr_source_data;

	pci_disable_device(pdev);
}

static int __devinit ipmi_pci_probe(struct pci_dev *pdev,
				    const struct pci_device_id *ent)
{
	int rv;
	int class_type = pdev->class & PCI_ERMC_CLASSCODE_TYPE_MASK;
	struct smi_info *info;

	info = smi_info_alloc();
	if (!info)
		return -ENOMEM;

	info->addr_source = SI_PCI;
	dev_info(&pdev->dev, "probing via PCI");

	switch (class_type) {
	case PCI_ERMC_CLASSCODE_TYPE_SMIC:
		info->si_type = SI_SMIC;
		break;

	case PCI_ERMC_CLASSCODE_TYPE_KCS:
		info->si_type = SI_KCS;
		break;

	case PCI_ERMC_CLASSCODE_TYPE_BT:
		info->si_type = SI_BT;
		break;

	default:
		kfree(info);
		dev_info(&pdev->dev, "Unknown IPMI type: %d\n", class_type);
		return -ENOMEM;
	}

	rv = pci_enable_device(pdev);
	if (rv) {
		dev_err(&pdev->dev, "couldn't enable PCI device\n");
		kfree(info);
		return rv;
	}

	info->addr_source_cleanup = ipmi_pci_cleanup;
	info->addr_source_data = pdev;

	if (pci_resource_flags(pdev, 0) & IORESOURCE_IO) {
		info->io_setup = port_setup;
		info->io.addr_type = IPMI_IO_ADDR_SPACE;
	} else {
		info->io_setup = mem_setup;
		info->io.addr_type = IPMI_MEM_ADDR_SPACE;
	}
	info->io.addr_data = pci_resource_start(pdev, 0);

	info->io.regspacing = DEFAULT_REGSPACING;
	info->io.regsize = DEFAULT_REGSPACING;
	info->io.regshift = 0;

	info->irq = pdev->irq;
	if (info->irq)
		info->irq_setup = std_irq_setup;

	info->dev = &pdev->dev;
	pci_set_drvdata(pdev, info);

	dev_info(&pdev->dev, "%pR regsize %d spacing %d irq %d\n",
		&pdev->resource[0], info->io.regsize, info->io.regspacing,
		info->irq);

	if (add_smi(info))
		kfree(info);

	return 0;
}

static void __devexit ipmi_pci_remove(struct pci_dev *pdev)
{
	struct smi_info *info = pci_get_drvdata(pdev);
	cleanup_one_si(info);
}

#ifdef CONFIG_PM
static int ipmi_pci_suspend(struct pci_dev *pdev, pm_message_t state)
{
	return 0;
}

static int ipmi_pci_resume(struct pci_dev *pdev)
{
	return 0;
}
#endif

static struct pci_device_id ipmi_pci_devices[] = {
	{ PCI_DEVICE(PCI_HP_VENDOR_ID, PCI_MMC_DEVICE_ID) },
	{ PCI_DEVICE_CLASS(PCI_ERMC_CLASSCODE, PCI_ERMC_CLASSCODE_MASK) },
	{ 0, }
};
MODULE_DEVICE_TABLE(pci, ipmi_pci_devices);

static struct pci_driver ipmi_pci_driver = {
	.name =         DEVICE_NAME,
	.id_table =     ipmi_pci_devices,
	.probe =        ipmi_pci_probe,
	.remove =       __devexit_p(ipmi_pci_remove),
#ifdef CONFIG_PM
	.suspend =      ipmi_pci_suspend,
	.resume =       ipmi_pci_resume,
#endif
};
#endif /* CONFIG_PCI */


#ifdef CONFIG_PPC_OF
static int __devinit ipmi_of_probe(struct platform_device *dev,
			 const struct of_device_id *match)
{
	struct smi_info *info;
	struct resource resource;
	const int *regsize, *regspacing, *regshift;
	struct device_node *np = dev->dev.of_node;
	int ret;
	int proplen;

	dev_info(&dev->dev, "probing via device tree\n");

	ret = of_address_to_resource(np, 0, &resource);
	if (ret) {
		dev_warn(&dev->dev, PFX "invalid address from OF\n");
		return ret;
	}

	regsize = of_get_property(np, "reg-size", &proplen);
	if (regsize && proplen != 4) {
		dev_warn(&dev->dev, PFX "invalid regsize from OF\n");
		return -EINVAL;
	}

	regspacing = of_get_property(np, "reg-spacing", &proplen);
	if (regspacing && proplen != 4) {
		dev_warn(&dev->dev, PFX "invalid regspacing from OF\n");
		return -EINVAL;
	}

	regshift = of_get_property(np, "reg-shift", &proplen);
	if (regshift && proplen != 4) {
		dev_warn(&dev->dev, PFX "invalid regshift from OF\n");
		return -EINVAL;
	}

	info = smi_info_alloc();

	if (!info) {
		dev_err(&dev->dev,
			"could not allocate memory for OF probe\n");
		return -ENOMEM;
	}

	info->si_type		= (enum si_type) match->data;
	info->addr_source	= SI_DEVICETREE;
	info->irq_setup		= std_irq_setup;

	if (resource.flags & IORESOURCE_IO) {
		info->io_setup		= port_setup;
		info->io.addr_type	= IPMI_IO_ADDR_SPACE;
	} else {
		info->io_setup		= mem_setup;
		info->io.addr_type	= IPMI_MEM_ADDR_SPACE;
	}

	info->io.addr_data	= resource.start;

	info->io.regsize	= regsize ? *regsize : DEFAULT_REGSIZE;
	info->io.regspacing	= regspacing ? *regspacing : DEFAULT_REGSPACING;
	info->io.regshift	= regshift ? *regshift : 0;

	info->irq		= irq_of_parse_and_map(dev->dev.of_node, 0);
	info->dev		= &dev->dev;

	dev_dbg(&dev->dev, "addr 0x%lx regsize %d spacing %d irq %d\n",
		info->io.addr_data, info->io.regsize, info->io.regspacing,
		info->irq);

	dev_set_drvdata(&dev->dev, info);

	if (add_smi(info)) {
		kfree(info);
		return -EBUSY;
	}

	return 0;
}

static int __devexit ipmi_of_remove(struct platform_device *dev)
{
	cleanup_one_si(dev_get_drvdata(&dev->dev));
	return 0;
}

static struct of_device_id ipmi_match[] =
{
	{ .type = "ipmi", .compatible = "ipmi-kcs",
	  .data = (void *)(unsigned long) SI_KCS },
	{ .type = "ipmi", .compatible = "ipmi-smic",
	  .data = (void *)(unsigned long) SI_SMIC },
	{ .type = "ipmi", .compatible = "ipmi-bt",
	  .data = (void *)(unsigned long) SI_BT },
	{},
};

static struct of_platform_driver ipmi_of_platform_driver = {
	.driver = {
		.name = "ipmi",
		.owner = THIS_MODULE,
		.of_match_table = ipmi_match,
	},
	.probe		= ipmi_of_probe,
	.remove		= __devexit_p(ipmi_of_remove),
};
#endif /* CONFIG_PPC_OF */

static int wait_for_msg_done(struct smi_info *smi_info)
{
	enum si_sm_result     smi_result;

	smi_result = smi_info->handlers->event(smi_info->si_sm, 0);
	for (;;) {
		if (smi_result == SI_SM_CALL_WITH_DELAY ||
		    smi_result == SI_SM_CALL_WITH_TICK_DELAY) {
			schedule_timeout_uninterruptible(1);
			smi_result = smi_info->handlers->event(
				smi_info->si_sm, 100);
		} else if (smi_result == SI_SM_CALL_WITHOUT_DELAY) {
			smi_result = smi_info->handlers->event(
				smi_info->si_sm, 0);
		} else
			break;
	}
	if (smi_result == SI_SM_HOSED)
		/*
		 * We couldn't get the state machine to run, so whatever's at
		 * the port is probably not an IPMI SMI interface.
		 */
		return -ENODEV;

	return 0;
}

static int try_get_dev_id(struct smi_info *smi_info)
{
	unsigned char         msg[2];
	unsigned char         *resp;
	unsigned long         resp_len;
	int                   rv = 0;

	resp = kmalloc(IPMI_MAX_MSG_LENGTH, GFP_KERNEL);
	if (!resp)
		return -ENOMEM;

	/*
	 * Do a Get Device ID command, since it comes back with some
	 * useful info.
	 */
	msg[0] = IPMI_NETFN_APP_REQUEST << 2;
	msg[1] = IPMI_GET_DEVICE_ID_CMD;
	smi_info->handlers->start_transaction(smi_info->si_sm, msg, 2);

	rv = wait_for_msg_done(smi_info);
	if (rv)
		goto out;

	resp_len = smi_info->handlers->get_result(smi_info->si_sm,
						  resp, IPMI_MAX_MSG_LENGTH);

	/* Check and record info from the get device id, in case we need it. */
	rv = ipmi_demangle_device_id(resp, resp_len, &smi_info->device_id);

 out:
	kfree(resp);
	return rv;
}

static int try_enable_event_buffer(struct smi_info *smi_info)
{
	unsigned char         msg[3];
	unsigned char         *resp;
	unsigned long         resp_len;
	int                   rv = 0;

	resp = kmalloc(IPMI_MAX_MSG_LENGTH, GFP_KERNEL);
	if (!resp)
		return -ENOMEM;

	msg[0] = IPMI_NETFN_APP_REQUEST << 2;
	msg[1] = IPMI_GET_BMC_GLOBAL_ENABLES_CMD;
	smi_info->handlers->start_transaction(smi_info->si_sm, msg, 2);

	rv = wait_for_msg_done(smi_info);
	if (rv) {
		printk(KERN_WARNING PFX "Error getting response from get"
		       " global enables command, the event buffer is not"
		       " enabled.\n");
		goto out;
	}

	resp_len = smi_info->handlers->get_result(smi_info->si_sm,
						  resp, IPMI_MAX_MSG_LENGTH);

	if (resp_len < 4 ||
			resp[0] != (IPMI_NETFN_APP_REQUEST | 1) << 2 ||
			resp[1] != IPMI_GET_BMC_GLOBAL_ENABLES_CMD   ||
			resp[2] != 0) {
		printk(KERN_WARNING PFX "Invalid return from get global"
		       " enables command, cannot enable the event buffer.\n");
		rv = -EINVAL;
		goto out;
	}

	if (resp[3] & IPMI_BMC_EVT_MSG_BUFF)
		/* buffer is already enabled, nothing to do. */
		goto out;

	msg[0] = IPMI_NETFN_APP_REQUEST << 2;
	msg[1] = IPMI_SET_BMC_GLOBAL_ENABLES_CMD;
	msg[2] = resp[3] | IPMI_BMC_EVT_MSG_BUFF;
	smi_info->handlers->start_transaction(smi_info->si_sm, msg, 3);

	rv = wait_for_msg_done(smi_info);
	if (rv) {
		printk(KERN_WARNING PFX "Error getting response from set"
		       " global, enables command, the event buffer is not"
		       " enabled.\n");
		goto out;
	}

	resp_len = smi_info->handlers->get_result(smi_info->si_sm,
						  resp, IPMI_MAX_MSG_LENGTH);

	if (resp_len < 3 ||
			resp[0] != (IPMI_NETFN_APP_REQUEST | 1) << 2 ||
			resp[1] != IPMI_SET_BMC_GLOBAL_ENABLES_CMD) {
		printk(KERN_WARNING PFX "Invalid return from get global,"
		       "enables command, not enable the event buffer.\n");
		rv = -EINVAL;
		goto out;
	}

	if (resp[2] != 0)
		/*
		 * An error when setting the event buffer bit means
		 * that the event buffer is not supported.
		 */
		rv = -ENOENT;
 out:
	kfree(resp);
	return rv;
}

static int type_file_read_proc(char *page, char **start, off_t off,
			       int count, int *eof, void *data)
{
	struct smi_info *smi = data;

	return sprintf(page, "%s\n", si_to_str[smi->si_type]);
}

static int stat_file_read_proc(char *page, char **start, off_t off,
			       int count, int *eof, void *data)
{
	char            *out = (char *) page;
	struct smi_info *smi = data;

	out += sprintf(out, "interrupts_enabled:    %d\n",
		       smi->irq && !smi->interrupt_disabled);
	out += sprintf(out, "short_timeouts:        %u\n",
		       smi_get_stat(smi, short_timeouts));
	out += sprintf(out, "long_timeouts:         %u\n",
		       smi_get_stat(smi, long_timeouts));
	out += sprintf(out, "idles:                 %u\n",
		       smi_get_stat(smi, idles));
	out += sprintf(out, "interrupts:            %u\n",
		       smi_get_stat(smi, interrupts));
	out += sprintf(out, "attentions:            %u\n",
		       smi_get_stat(smi, attentions));
	out += sprintf(out, "flag_fetches:          %u\n",
		       smi_get_stat(smi, flag_fetches));
	out += sprintf(out, "hosed_count:           %u\n",
		       smi_get_stat(smi, hosed_count));
	out += sprintf(out, "complete_transactions: %u\n",
		       smi_get_stat(smi, complete_transactions));
	out += sprintf(out, "events:                %u\n",
		       smi_get_stat(smi, events));
	out += sprintf(out, "watchdog_pretimeouts:  %u\n",
		       smi_get_stat(smi, watchdog_pretimeouts));
	out += sprintf(out, "incoming_messages:     %u\n",
		       smi_get_stat(smi, incoming_messages));

	return out - page;
}

static int param_read_proc(char *page, char **start, off_t off,
			   int count, int *eof, void *data)
{
	struct smi_info *smi = data;

	return sprintf(page,
		       "%s,%s,0x%lx,rsp=%d,rsi=%d,rsh=%d,irq=%d,ipmb=%d\n",
		       si_to_str[smi->si_type],
		       addr_space_to_str[smi->io.addr_type],
		       smi->io.addr_data,
		       smi->io.regspacing,
		       smi->io.regsize,
		       smi->io.regshift,
		       smi->irq,
		       smi->slave_addr);
}

/*
 * oem_data_avail_to_receive_msg_avail
 * @info - smi_info structure with msg_flags set
 *
 * Converts flags from OEM_DATA_AVAIL to RECEIVE_MSG_AVAIL
 * Returns 1 indicating need to re-run handle_flags().
 */
static int oem_data_avail_to_receive_msg_avail(struct smi_info *smi_info)
{
	smi_info->msg_flags = ((smi_info->msg_flags & ~OEM_DATA_AVAIL) |
			       RECEIVE_MSG_AVAIL);
	return 1;
}

/*
 * setup_dell_poweredge_oem_data_handler
 * @info - smi_info.device_id must be populated
 *
 * Systems that match, but have firmware version < 1.40 may assert
 * OEM0_DATA_AVAIL on their own, without being told via Set Flags that
 * it's safe to do so.  Such systems will de-assert OEM1_DATA_AVAIL
 * upon receipt of IPMI_GET_MSG_CMD, so we should treat these flags
 * as RECEIVE_MSG_AVAIL instead.
 *
 * As Dell has no plans to release IPMI 1.5 firmware that *ever*
 * assert the OEM[012] bits, and if it did, the driver would have to
 * change to handle that properly, we don't actually check for the
 * firmware version.
 * Device ID = 0x20                BMC on PowerEdge 8G servers
 * Device Revision = 0x80
 * Firmware Revision1 = 0x01       BMC version 1.40
 * Firmware Revision2 = 0x40       BCD encoded
 * IPMI Version = 0x51             IPMI 1.5
 * Manufacturer ID = A2 02 00      Dell IANA
 *
 * Additionally, PowerEdge systems with IPMI < 1.5 may also assert
 * OEM0_DATA_AVAIL and needs to be treated as RECEIVE_MSG_AVAIL.
 *
 */
#define DELL_POWEREDGE_8G_BMC_DEVICE_ID  0x20
#define DELL_POWEREDGE_8G_BMC_DEVICE_REV 0x80
#define DELL_POWEREDGE_8G_BMC_IPMI_VERSION 0x51
#define DELL_IANA_MFR_ID 0x0002a2
static void setup_dell_poweredge_oem_data_handler(struct smi_info *smi_info)
{
	struct ipmi_device_id *id = &smi_info->device_id;
	if (id->manufacturer_id == DELL_IANA_MFR_ID) {
		if (id->device_id       == DELL_POWEREDGE_8G_BMC_DEVICE_ID  &&
		    id->device_revision == DELL_POWEREDGE_8G_BMC_DEVICE_REV &&
		    id->ipmi_version   == DELL_POWEREDGE_8G_BMC_IPMI_VERSION) {
			smi_info->oem_data_avail_handler =
				oem_data_avail_to_receive_msg_avail;
		} else if (ipmi_version_major(id) < 1 ||
			   (ipmi_version_major(id) == 1 &&
			    ipmi_version_minor(id) < 5)) {
			smi_info->oem_data_avail_handler =
				oem_data_avail_to_receive_msg_avail;
		}
	}
}

#define CANNOT_RETURN_REQUESTED_LENGTH 0xCA
static void return_hosed_msg_badsize(struct smi_info *smi_info)
{
	struct ipmi_smi_msg *msg = smi_info->curr_msg;

	/* Make it a reponse */
	msg->rsp[0] = msg->data[0] | 4;
	msg->rsp[1] = msg->data[1];
	msg->rsp[2] = CANNOT_RETURN_REQUESTED_LENGTH;
	msg->rsp_size = 3;
	smi_info->curr_msg = NULL;
	deliver_recv_msg(smi_info, msg);
}

/*
 * dell_poweredge_bt_xaction_handler
 * @info - smi_info.device_id must be populated
 *
 * Dell PowerEdge servers with the BT interface (x6xx and 1750) will
 * not respond to a Get SDR command if the length of the data
 * requested is exactly 0x3A, which leads to command timeouts and no
 * data returned.  This intercepts such commands, and causes userspace
 * callers to try again with a different-sized buffer, which succeeds.
 */

#define STORAGE_NETFN 0x0A
#define STORAGE_CMD_GET_SDR 0x23
static int dell_poweredge_bt_xaction_handler(struct notifier_block *self,
					     unsigned long unused,
					     void *in)
{
	struct smi_info *smi_info = in;
	unsigned char *data = smi_info->curr_msg->data;
	unsigned int size   = smi_info->curr_msg->data_size;
	if (size >= 8 &&
	    (data[0]>>2) == STORAGE_NETFN &&
	    data[1] == STORAGE_CMD_GET_SDR &&
	    data[7] == 0x3A) {
		return_hosed_msg_badsize(smi_info);
		return NOTIFY_STOP;
	}
	return NOTIFY_DONE;
}

static struct notifier_block dell_poweredge_bt_xaction_notifier = {
	.notifier_call	= dell_poweredge_bt_xaction_handler,
};

/*
 * setup_dell_poweredge_bt_xaction_handler
 * @info - smi_info.device_id must be filled in already
 *
 * Fills in smi_info.device_id.start_transaction_pre_hook
 * when we know what function to use there.
 */
static void
setup_dell_poweredge_bt_xaction_handler(struct smi_info *smi_info)
{
	struct ipmi_device_id *id = &smi_info->device_id;
	if (id->manufacturer_id == DELL_IANA_MFR_ID &&
	    smi_info->si_type == SI_BT)
		register_xaction_notifier(&dell_poweredge_bt_xaction_notifier);
}

/*
 * setup_oem_data_handler
 * @info - smi_info.device_id must be filled in already
 *
 * Fills in smi_info.device_id.oem_data_available_handler
 * when we know what function to use there.
 */

static void setup_oem_data_handler(struct smi_info *smi_info)
{
	setup_dell_poweredge_oem_data_handler(smi_info);
}

static void setup_xaction_handlers(struct smi_info *smi_info)
{
	setup_dell_poweredge_bt_xaction_handler(smi_info);
}

static inline void wait_for_timer_and_thread(struct smi_info *smi_info)
{
	if (smi_info->intf) {
		/*
		 * The timer and thread are only running if the
		 * interface has been started up and registered.
		 */
		if (smi_info->thread != NULL)
			kthread_stop(smi_info->thread);
		del_timer_sync(&smi_info->si_timer);
	}
}

static __devinitdata struct ipmi_default_vals
{
	int type;
	int port;
} ipmi_defaults[] =
{
	{ .type = SI_KCS, .port = 0xca2 },
	{ .type = SI_SMIC, .port = 0xca9 },
	{ .type = SI_BT, .port = 0xe4 },
	{ .port = 0 }
};

static void __devinit default_find_bmc(void)
{
	struct smi_info *info;
	int             i;

	for (i = 0; ; i++) {
		if (!ipmi_defaults[i].port)
			break;
#ifdef CONFIG_PPC
		if (check_legacy_ioport(ipmi_defaults[i].port))
			continue;
#endif
		info = smi_info_alloc();
		if (!info)
			return;

		info->addr_source = SI_DEFAULT;

		info->si_type = ipmi_defaults[i].type;
		info->io_setup = port_setup;
		info->io.addr_data = ipmi_defaults[i].port;
		info->io.addr_type = IPMI_IO_ADDR_SPACE;

		info->io.addr = NULL;
		info->io.regspacing = DEFAULT_REGSPACING;
		info->io.regsize = DEFAULT_REGSPACING;
		info->io.regshift = 0;

		if (add_smi(info) == 0) {
			if ((try_smi_init(info)) == 0) {
				/* Found one... */
				printk(KERN_INFO PFX "Found default %s"
				" state machine at %s address 0x%lx\n",
				si_to_str[info->si_type],
				addr_space_to_str[info->io.addr_type],
				info->io.addr_data);
			} else
				cleanup_one_si(info);
		} else {
			kfree(info);
		}
	}
}

static int is_new_interface(struct smi_info *info)
{
	struct smi_info *e;

	list_for_each_entry(e, &smi_infos, link) {
		if (e->io.addr_type != info->io.addr_type)
			continue;
		if (e->io.addr_data == info->io.addr_data)
			return 0;
	}

	return 1;
}

static int add_smi(struct smi_info *new_smi)
{
	int rv = 0;

	printk(KERN_INFO PFX "Adding %s-specified %s state machine",
			ipmi_addr_src_to_str[new_smi->addr_source],
			si_to_str[new_smi->si_type]);
	mutex_lock(&smi_infos_lock);
	if (!is_new_interface(new_smi)) {
		printk(KERN_CONT " duplicate interface\n");
		rv = -EBUSY;
		goto out_err;
	}

	printk(KERN_CONT "\n");

	/* So we know not to free it unless we have allocated one. */
	new_smi->intf = NULL;
	new_smi->si_sm = NULL;
	new_smi->handlers = NULL;

	list_add_tail(&new_smi->link, &smi_infos);

out_err:
	mutex_unlock(&smi_infos_lock);
	return rv;
}

static int try_smi_init(struct smi_info *new_smi)
{
	int rv = 0;
	int i;

	printk(KERN_INFO PFX "Trying %s-specified %s state"
	       " machine at %s address 0x%lx, slave address 0x%x,"
	       " irq %d\n",
	       ipmi_addr_src_to_str[new_smi->addr_source],
	       si_to_str[new_smi->si_type],
	       addr_space_to_str[new_smi->io.addr_type],
	       new_smi->io.addr_data,
	       new_smi->slave_addr, new_smi->irq);

	switch (new_smi->si_type) {
	case SI_KCS:
		new_smi->handlers = &kcs_smi_handlers;
		break;

	case SI_SMIC:
		new_smi->handlers = &smic_smi_handlers;
		break;

	case SI_BT:
		new_smi->handlers = &bt_smi_handlers;
		break;

	default:
		/* No support for anything else yet. */
		rv = -EIO;
		goto out_err;
	}

	/* Allocate the state machine's data and initialize it. */
	new_smi->si_sm = kmalloc(new_smi->handlers->size(), GFP_KERNEL);
	if (!new_smi->si_sm) {
		printk(KERN_ERR PFX
		       "Could not allocate state machine memory\n");
		rv = -ENOMEM;
		goto out_err;
	}
	new_smi->io_size = new_smi->handlers->init_data(new_smi->si_sm,
							&new_smi->io);

	/* Now that we know the I/O size, we can set up the I/O. */
	rv = new_smi->io_setup(new_smi);
	if (rv) {
		printk(KERN_ERR PFX "Could not set up I/O space\n");
		goto out_err;
	}

	/* Do low-level detection first. */
	if (new_smi->handlers->detect(new_smi->si_sm)) {
		if (new_smi->addr_source)
			printk(KERN_INFO PFX "Interface detection failed\n");
		rv = -ENODEV;
		goto out_err;
	}

	/*
	 * Attempt a get device id command.  If it fails, we probably
	 * don't have a BMC here.
	 */
	rv = try_get_dev_id(new_smi);
	if (rv) {
		if (new_smi->addr_source)
			printk(KERN_INFO PFX "There appears to be no BMC"
			       " at this location\n");
		goto out_err;
	}

	setup_oem_data_handler(new_smi);
	setup_xaction_handlers(new_smi);

	INIT_LIST_HEAD(&(new_smi->xmit_msgs));
	INIT_LIST_HEAD(&(new_smi->hp_xmit_msgs));
	new_smi->curr_msg = NULL;
	atomic_set(&new_smi->req_events, 0);
	new_smi->run_to_completion = 0;
	for (i = 0; i < SI_NUM_STATS; i++)
		atomic_set(&new_smi->stats[i], 0);

	new_smi->interrupt_disabled = 1;
	atomic_set(&new_smi->stop_operation, 0);
	new_smi->intf_num = smi_num;
	smi_num++;

	rv = try_enable_event_buffer(new_smi);
	if (rv == 0)
		new_smi->has_event_buffer = 1;

	/*
	 * Start clearing the flags before we enable interrupts or the
	 * timer to avoid racing with the timer.
	 */
	start_clear_flags(new_smi);
	/* IRQ is defined to be set when non-zero. */
	if (new_smi->irq)
		new_smi->si_state = SI_CLEARING_FLAGS_THEN_SET_IRQ;

	if (!new_smi->dev) {
		/*
		 * If we don't already have a device from something
		 * else (like PCI), then register a new one.
		 */
		new_smi->pdev = platform_device_alloc("ipmi_si",
						      new_smi->intf_num);
		if (!new_smi->pdev) {
			printk(KERN_ERR PFX
			       "Unable to allocate platform device\n");
			goto out_err;
		}
		new_smi->dev = &new_smi->pdev->dev;
		new_smi->dev->driver = &ipmi_driver.driver;

		rv = platform_device_add(new_smi->pdev);
		if (rv) {
			printk(KERN_ERR PFX
			       "Unable to register system interface device:"
			       " %d\n",
			       rv);
			goto out_err;
		}
		new_smi->dev_registered = 1;
	}

	rv = ipmi_register_smi(&handlers,
			       new_smi,
			       &new_smi->device_id,
			       new_smi->dev,
			       "bmc",
			       new_smi->slave_addr);
	if (rv) {
		dev_err(new_smi->dev, "Unable to register device: error %d\n",
			rv);
		goto out_err_stop_timer;
	}

	rv = ipmi_smi_add_proc_entry(new_smi->intf, "type",
				     type_file_read_proc,
				     new_smi);
	if (rv) {
		dev_err(new_smi->dev, "Unable to create proc entry: %d\n", rv);
		goto out_err_stop_timer;
	}

	rv = ipmi_smi_add_proc_entry(new_smi->intf, "si_stats",
				     stat_file_read_proc,
				     new_smi);
	if (rv) {
		dev_err(new_smi->dev, "Unable to create proc entry: %d\n", rv);
		goto out_err_stop_timer;
	}

	rv = ipmi_smi_add_proc_entry(new_smi->intf, "params",
				     param_read_proc,
				     new_smi);
	if (rv) {
		dev_err(new_smi->dev, "Unable to create proc entry: %d\n", rv);
		goto out_err_stop_timer;
	}

	dev_info(new_smi->dev, "IPMI %s interface initialized\n",
		 si_to_str[new_smi->si_type]);

	return 0;

 out_err_stop_timer:
	atomic_inc(&new_smi->stop_operation);
	wait_for_timer_and_thread(new_smi);

 out_err:
	new_smi->interrupt_disabled = 1;

	if (new_smi->intf) {
		ipmi_unregister_smi(new_smi->intf);
		new_smi->intf = NULL;
	}

	if (new_smi->irq_cleanup) {
		new_smi->irq_cleanup(new_smi);
		new_smi->irq_cleanup = NULL;
	}

	/*
	 * Wait until we know that we are out of any interrupt
	 * handlers might have been running before we freed the
	 * interrupt.
	 */
	synchronize_sched();

	if (new_smi->si_sm) {
		if (new_smi->handlers)
			new_smi->handlers->cleanup(new_smi->si_sm);
		kfree(new_smi->si_sm);
		new_smi->si_sm = NULL;
	}
	if (new_smi->addr_source_cleanup) {
		new_smi->addr_source_cleanup(new_smi);
		new_smi->addr_source_cleanup = NULL;
	}
	if (new_smi->io_cleanup) {
		new_smi->io_cleanup(new_smi);
		new_smi->io_cleanup = NULL;
	}

	if (new_smi->dev_registered) {
		platform_device_unregister(new_smi->pdev);
		new_smi->dev_registered = 0;
	}

	return rv;
}

static int __devinit init_ipmi_si(void)
{
	int  i;
	char *str;
	int  rv;
	struct smi_info *e;
	enum ipmi_addr_src type = SI_INVALID;

	if (initialized)
		return 0;
	initialized = 1;

	/* Register the device drivers. */
	rv = driver_register(&ipmi_driver.driver);
	if (rv) {
		printk(KERN_ERR PFX "Unable to register driver: %d\n", rv);
		return rv;
	}


	/* Parse out the si_type string into its components. */
	str = si_type_str;
	if (*str != '\0') {
		for (i = 0; (i < SI_MAX_PARMS) && (*str != '\0'); i++) {
			si_type[i] = str;
			str = strchr(str, ',');
			if (str) {
				*str = '\0';
				str++;
			} else {
				break;
			}
		}
	}

	printk(KERN_INFO "IPMI System Interface driver.\n");

	hardcode_find_bmc();

	/* If the user gave us a device, they presumably want us to use it */
	mutex_lock(&smi_infos_lock);
	if (!list_empty(&smi_infos)) {
		mutex_unlock(&smi_infos_lock);
		return 0;
	}
	mutex_unlock(&smi_infos_lock);

#ifdef CONFIG_PCI
	rv = pci_register_driver(&ipmi_pci_driver);
	if (rv)
		printk(KERN_ERR PFX "Unable to register PCI driver: %d\n", rv);
	else
		pci_registered = 1;
#endif

#ifdef CONFIG_ACPI
	pnp_register_driver(&ipmi_pnp_driver);
	pnp_registered = 1;
#endif

#ifdef CONFIG_DMI
	dmi_find_bmc();
#endif

#ifdef CONFIG_ACPI
	spmi_find_bmc();
#endif

#ifdef CONFIG_PPC_OF
	of_register_platform_driver(&ipmi_of_platform_driver);
	of_registered = 1;
#endif

	/* We prefer devices with interrupts, but in the case of a machine
	   with multiple BMCs we assume that there will be several instances
	   of a given type so if we succeed in registering a type then also
	   try to register everything else of the same type */

	mutex_lock(&smi_infos_lock);
	list_for_each_entry(e, &smi_infos, link) {
		/* Try to register a device if it has an IRQ and we either
		   haven't successfully registered a device yet or this
		   device has the same type as one we successfully registered */
		if (e->irq && (!type || e->addr_source == type)) {
			if (!try_smi_init(e)) {
				type = e->addr_source;
			}
		}
	}

	/* type will only have been set if we successfully registered an si */
	if (type) {
		mutex_unlock(&smi_infos_lock);
		return 0;
	}

	/* Fall back to the preferred device */

	list_for_each_entry(e, &smi_infos, link) {
		if (!e->irq && (!type || e->addr_source == type)) {
			if (!try_smi_init(e)) {
				type = e->addr_source;
			}
		}
	}
	mutex_unlock(&smi_infos_lock);

	if (type)
		return 0;

	if (si_trydefaults) {
		mutex_lock(&smi_infos_lock);
		if (list_empty(&smi_infos)) {
			/* No BMC was found, try defaults. */
			mutex_unlock(&smi_infos_lock);
			default_find_bmc();
		} else
			mutex_unlock(&smi_infos_lock);
	}

	mutex_lock(&smi_infos_lock);
	if (unload_when_empty && list_empty(&smi_infos)) {
		mutex_unlock(&smi_infos_lock);
#ifdef CONFIG_PCI
		if (pci_registered)
			pci_unregister_driver(&ipmi_pci_driver);
#endif

#ifdef CONFIG_PPC_OF
		if (of_registered)
			of_unregister_platform_driver(&ipmi_of_platform_driver);
#endif
		driver_unregister(&ipmi_driver.driver);
		printk(KERN_WARNING PFX
		       "Unable to find any System Interface(s)\n");
		return -ENODEV;
	} else {
		mutex_unlock(&smi_infos_lock);
		return 0;
	}
}
module_init(init_ipmi_si);

static void cleanup_one_si(struct smi_info *to_clean)
{
	int           rv = 0;
	unsigned long flags;

	if (!to_clean)
		return;

	list_del(&to_clean->link);

	/* Tell the driver that we are shutting down. */
	atomic_inc(&to_clean->stop_operation);

	/*
	 * Make sure the timer and thread are stopped and will not run
	 * again.
	 */
	wait_for_timer_and_thread(to_clean);

	/*
	 * Timeouts are stopped, now make sure the interrupts are off
	 * for the device.  A little tricky with locks to make sure
	 * there are no races.
	 */
	spin_lock_irqsave(&to_clean->si_lock, flags);
	while (to_clean->curr_msg || (to_clean->si_state != SI_NORMAL)) {
		spin_unlock_irqrestore(&to_clean->si_lock, flags);
		poll(to_clean);
		schedule_timeout_uninterruptible(1);
		spin_lock_irqsave(&to_clean->si_lock, flags);
	}
	disable_si_irq(to_clean);
	spin_unlock_irqrestore(&to_clean->si_lock, flags);
	while (to_clean->curr_msg || (to_clean->si_state != SI_NORMAL)) {
		poll(to_clean);
		schedule_timeout_uninterruptible(1);
	}

	/* Clean up interrupts and make sure that everything is done. */
	if (to_clean->irq_cleanup)
		to_clean->irq_cleanup(to_clean);
	while (to_clean->curr_msg || (to_clean->si_state != SI_NORMAL)) {
		poll(to_clean);
		schedule_timeout_uninterruptible(1);
	}

	if (to_clean->intf)
		rv = ipmi_unregister_smi(to_clean->intf);

	if (rv) {
		printk(KERN_ERR PFX "Unable to unregister device: errno=%d\n",
		       rv);
	}

	if (to_clean->handlers)
		to_clean->handlers->cleanup(to_clean->si_sm);

	kfree(to_clean->si_sm);

	if (to_clean->addr_source_cleanup)
		to_clean->addr_source_cleanup(to_clean);
	if (to_clean->io_cleanup)
		to_clean->io_cleanup(to_clean);

	if (to_clean->dev_registered)
		platform_device_unregister(to_clean->pdev);

	kfree(to_clean);
}

static void __exit cleanup_ipmi_si(void)
{
	struct smi_info *e, *tmp_e;

	if (!initialized)
		return;

#ifdef CONFIG_PCI
	if (pci_registered)
		pci_unregister_driver(&ipmi_pci_driver);
#endif
#ifdef CONFIG_ACPI
	if (pnp_registered)
		pnp_unregister_driver(&ipmi_pnp_driver);
#endif

#ifdef CONFIG_PPC_OF
	if (of_registered)
		of_unregister_platform_driver(&ipmi_of_platform_driver);
#endif

	mutex_lock(&smi_infos_lock);
	list_for_each_entry_safe(e, tmp_e, &smi_infos, link)
		cleanup_one_si(e);
	mutex_unlock(&smi_infos_lock);

	driver_unregister(&ipmi_driver.driver);
}
module_exit(cleanup_ipmi_si);

MODULE_LICENSE("GPL");
MODULE_AUTHOR("Corey Minyard <minyard@mvista.com>");
MODULE_DESCRIPTION("Interface to the IPMI driver for the KCS, SMIC, and BT"
		   " system interfaces.");<|MERGE_RESOLUTION|>--- conflicted
+++ resolved
@@ -1985,12 +1985,7 @@
 
 /*
  * Defined at
-<<<<<<< HEAD
- * http://h21007.www2.hp.com/portal/download/files
- * /unprot/hpspmi.pdf
-=======
  * http://h21007.www2.hp.com/portal/download/files/unprot/hpspmi.pdf
->>>>>>> 45f53cc9
  */
 struct SPMITable {
 	s8	Signature[4];
@@ -2043,11 +2038,7 @@
 		return -ENODEV;
 	}
 
-<<<<<<< HEAD
-	info = kzalloc(sizeof(*info), GFP_KERNEL);
-=======
 	info = smi_info_alloc();
->>>>>>> 45f53cc9
 	if (!info) {
 		printk(KERN_ERR PFX "Could not allocate SI data (3)\n");
 		return -ENOMEM;
