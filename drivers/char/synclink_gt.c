--- conflicted
+++ resolved
@@ -1229,11 +1229,8 @@
 	case MGSL_IOCSGPIO:
 	case MGSL_IOCGGPIO:
 	case MGSL_IOCWAITGPIO:
-<<<<<<< HEAD
-=======
 	case MGSL_IOCGXSYNC:
 	case MGSL_IOCGXCTRL:
->>>>>>> 81280572
 	case MGSL_IOCSTXIDLE:
 	case MGSL_IOCTXENABLE:
 	case MGSL_IOCRXENABLE:
