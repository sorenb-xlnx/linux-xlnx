--- conflicted
+++ resolved
@@ -4599,14 +4599,9 @@
 
 	istallion_class = class_create(THIS_MODULE, "staliomem");
 	for (i = 0; i < 4; i++)
-<<<<<<< HEAD
-		device_create_drvdata(istallion_class, NULL,
+		device_create(istallion_class, NULL,
 				      MKDEV(STL_SIOMEMMAJOR, i),
 				      NULL, "staliomem%d", i);
-=======
-		device_create(istallion_class, NULL, MKDEV(STL_SIOMEMMAJOR, i),
-			      NULL, "staliomem%d", i);
->>>>>>> 6279fb3a
 
 	return 0;
 err_deinit:
