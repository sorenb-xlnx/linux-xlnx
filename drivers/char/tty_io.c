/*
 *  linux/drivers/char/tty_io.c
 *
 *  Copyright (C) 1991, 1992  Linus Torvalds
 */

/*
 * 'tty_io.c' gives an orthogonal feeling to tty's, be they consoles
 * or rs-channels. It also implements echoing, cooked mode etc.
 *
 * Kill-line thanks to John T Kohl, who also corrected VMIN = VTIME = 0.
 *
 * Modified by Theodore Ts'o, 9/14/92, to dynamically allocate the
 * tty_struct and tty_queue structures.  Previously there was an array
 * of 256 tty_struct's which was statically allocated, and the
 * tty_queue structures were allocated at boot time.  Both are now
 * dynamically allocated only when the tty is open.
 *
 * Also restructured routines so that there is more of a separation
 * between the high-level tty routines (tty_io.c and tty_ioctl.c) and
 * the low-level tty routines (serial.c, pty.c, console.c).  This
 * makes for cleaner and more compact code.  -TYT, 9/17/92
 *
 * Modified by Fred N. van Kempen, 01/29/93, to add line disciplines
 * which can be dynamically activated and de-activated by the line
 * discipline handling modules (like SLIP).
 *
 * NOTE: pay no attention to the line discipline code (yet); its
 * interface is still subject to change in this version...
 * -- TYT, 1/31/92
 *
 * Added functionality to the OPOST tty handling.  No delays, but all
 * other bits should be there.
 *	-- Nick Holloway <alfie@dcs.warwick.ac.uk>, 27th May 1993.
 *
 * Rewrote canonical mode and added more termios flags.
 * 	-- julian@uhunix.uhcc.hawaii.edu (J. Cowley), 13Jan94
 *
 * Reorganized FASYNC support so mouse code can share it.
 *	-- ctm@ardi.com, 9Sep95
 *
 * New TIOCLINUX variants added.
 *	-- mj@k332.feld.cvut.cz, 19-Nov-95
 *
 * Restrict vt switching via ioctl()
 *      -- grif@cs.ucr.edu, 5-Dec-95
 *
 * Move console and virtual terminal code to more appropriate files,
 * implement CONFIG_VT and generalize console device interface.
 *	-- Marko Kohtala <Marko.Kohtala@hut.fi>, March 97
 *
 * Rewrote init_dev and release_dev to eliminate races.
 *	-- Bill Hawes <whawes@star.net>, June 97
 *
 * Added devfs support.
 *      -- C. Scott Ananian <cananian@alumni.princeton.edu>, 13-Jan-1998
 *
 * Added support for a Unix98-style ptmx device.
 *      -- C. Scott Ananian <cananian@alumni.princeton.edu>, 14-Jan-1998
 *
 * Reduced memory usage for older ARM systems
 *      -- Russell King <rmk@arm.linux.org.uk>
 *
 * Move do_SAK() into process context.  Less stack use in devfs functions.
 * alloc_tty_struct() always uses kmalloc()
 *			 -- Andrew Morton <andrewm@uow.edu.eu> 17Mar01
 */

#include <linux/types.h>
#include <linux/major.h>
#include <linux/errno.h>
#include <linux/signal.h>
#include <linux/fcntl.h>
#include <linux/sched.h>
#include <linux/interrupt.h>
#include <linux/tty.h>
#include <linux/tty_driver.h>
#include <linux/tty_flip.h>
#include <linux/devpts_fs.h>
#include <linux/file.h>
#include <linux/fdtable.h>
#include <linux/console.h>
#include <linux/timer.h>
#include <linux/ctype.h>
#include <linux/kd.h>
#include <linux/mm.h>
#include <linux/string.h>
#include <linux/slab.h>
#include <linux/poll.h>
#include <linux/proc_fs.h>
#include <linux/init.h>
#include <linux/module.h>
#include <linux/smp_lock.h>
#include <linux/device.h>
#include <linux/wait.h>
#include <linux/bitops.h>
#include <linux/delay.h>
#include <linux/seq_file.h>

#include <linux/uaccess.h>
#include <asm/system.h>

#include <linux/kbd_kern.h>
#include <linux/vt_kern.h>
#include <linux/selection.h>

#include <linux/kmod.h>
#include <linux/nsproxy.h>

#undef TTY_DEBUG_HANGUP

#define TTY_PARANOIA_CHECK 1
#define CHECK_TTY_COUNT 1

struct ktermios tty_std_termios = {	/* for the benefit of tty drivers  */
	.c_iflag = ICRNL | IXON,
	.c_oflag = OPOST | ONLCR,
	.c_cflag = B38400 | CS8 | CREAD | HUPCL,
	.c_lflag = ISIG | ICANON | ECHO | ECHOE | ECHOK |
		   ECHOCTL | ECHOKE | IEXTEN,
	.c_cc = INIT_C_CC,
	.c_ispeed = 38400,
	.c_ospeed = 38400
};

EXPORT_SYMBOL(tty_std_termios);

/* This list gets poked at by procfs and various bits of boot up code. This
   could do with some rationalisation such as pulling the tty proc function
   into this file */

LIST_HEAD(tty_drivers);			/* linked list of tty drivers */

/* Mutex to protect creating and releasing a tty. This is shared with
   vt.c for deeply disgusting hack reasons */
DEFINE_MUTEX(tty_mutex);
EXPORT_SYMBOL(tty_mutex);

#ifdef CONFIG_UNIX98_PTYS
extern struct tty_driver *ptm_driver;	/* Unix98 pty masters; for /dev/ptmx */
static int ptmx_open(struct inode *, struct file *);
#endif

static void initialize_tty_struct(struct tty_struct *tty);

static ssize_t tty_read(struct file *, char __user *, size_t, loff_t *);
static ssize_t tty_write(struct file *, const char __user *, size_t, loff_t *);
ssize_t redirected_tty_write(struct file *, const char __user *,
							size_t, loff_t *);
static unsigned int tty_poll(struct file *, poll_table *);
static int tty_open(struct inode *, struct file *);
static int tty_release(struct inode *, struct file *);
long tty_ioctl(struct file *file, unsigned int cmd, unsigned long arg);
#ifdef CONFIG_COMPAT
static long tty_compat_ioctl(struct file *file, unsigned int cmd,
				unsigned long arg);
#else
#define tty_compat_ioctl NULL
#endif
static int tty_fasync(int fd, struct file *filp, int on);
static void release_tty(struct tty_struct *tty, int idx);
static void __proc_set_tty(struct task_struct *tsk, struct tty_struct *tty);
static void proc_set_tty(struct task_struct *tsk, struct tty_struct *tty);

/**
 *	alloc_tty_struct	-	allocate a tty object
 *
 *	Return a new empty tty structure. The data fields have not
 *	been initialized in any way but has been zeroed
 *
 *	Locking: none
 */

static struct tty_struct *alloc_tty_struct(void)
{
	return kzalloc(sizeof(struct tty_struct), GFP_KERNEL);
}

/**
 *	free_tty_struct		-	free a disused tty
 *	@tty: tty struct to free
 *
 *	Free the write buffers, tty queue and tty memory itself.
 *
 *	Locking: none. Must be called after tty is definitely unused
 */

static inline void free_tty_struct(struct tty_struct *tty)
{
	kfree(tty->write_buf);
	tty_buffer_free_all(tty);
	kfree(tty);
}

#define TTY_NUMBER(tty) ((tty)->index + (tty)->driver->name_base)

/**
 *	tty_name	-	return tty naming
 *	@tty: tty structure
 *	@buf: buffer for output
 *
 *	Convert a tty structure into a name. The name reflects the kernel
 *	naming policy and if udev is in use may not reflect user space
 *
 *	Locking: none
 */

char *tty_name(struct tty_struct *tty, char *buf)
{
	if (!tty) /* Hmm.  NULL pointer.  That's fun. */
		strcpy(buf, "NULL tty");
	else
		strcpy(buf, tty->name);
	return buf;
}

EXPORT_SYMBOL(tty_name);

int tty_paranoia_check(struct tty_struct *tty, struct inode *inode,
			      const char *routine)
{
#ifdef TTY_PARANOIA_CHECK
	if (!tty) {
		printk(KERN_WARNING
			"null TTY for (%d:%d) in %s\n",
			imajor(inode), iminor(inode), routine);
		return 1;
	}
	if (tty->magic != TTY_MAGIC) {
		printk(KERN_WARNING
			"bad magic number for tty struct (%d:%d) in %s\n",
			imajor(inode), iminor(inode), routine);
		return 1;
	}
#endif
	return 0;
}

static int check_tty_count(struct tty_struct *tty, const char *routine)
{
#ifdef CHECK_TTY_COUNT
	struct list_head *p;
	int count = 0;

	file_list_lock();
	list_for_each(p, &tty->tty_files) {
		count++;
	}
	file_list_unlock();
	if (tty->driver->type == TTY_DRIVER_TYPE_PTY &&
	    tty->driver->subtype == PTY_TYPE_SLAVE &&
	    tty->link && tty->link->count)
		count++;
	if (tty->count != count) {
		printk(KERN_WARNING "Warning: dev (%s) tty->count(%d) "
				    "!= #fd's(%d) in %s\n",
		       tty->name, tty->count, count, routine);
		return count;
	}
#endif
	return 0;
}

/**
 *	get_tty_driver		-	find device of a tty
 *	@dev_t: device identifier
 *	@index: returns the index of the tty
 *
 *	This routine returns a tty driver structure, given a device number
 *	and also passes back the index number.
 *
 *	Locking: caller must hold tty_mutex
 */

static struct tty_driver *get_tty_driver(dev_t device, int *index)
{
	struct tty_driver *p;

	list_for_each_entry(p, &tty_drivers, tty_drivers) {
		dev_t base = MKDEV(p->major, p->minor_start);
		if (device < base || device >= base + p->num)
			continue;
		*index = device - base;
		return p;
	}
	return NULL;
}

#ifdef CONFIG_CONSOLE_POLL

/**
 *	tty_find_polling_driver	-	find device of a polled tty
 *	@name: name string to match
 *	@line: pointer to resulting tty line nr
 *
 *	This routine returns a tty driver structure, given a name
 *	and the condition that the tty driver is capable of polled
 *	operation.
 */
struct tty_driver *tty_find_polling_driver(char *name, int *line)
{
	struct tty_driver *p, *res = NULL;
	int tty_line = 0;
	char *str;

	mutex_lock(&tty_mutex);
	/* Search through the tty devices to look for a match */
	list_for_each_entry(p, &tty_drivers, tty_drivers) {
		str = name + strlen(p->name);
		tty_line = simple_strtoul(str, &str, 10);
		if (*str == ',')
			str++;
		if (*str == '\0')
			str = NULL;

		if (tty_line >= 0 && tty_line <= p->num && p->ops &&
		    p->ops->poll_init && !p->ops->poll_init(p, tty_line, str)) {
			res = p;
			*line = tty_line;
			break;
		}
	}
	mutex_unlock(&tty_mutex);

	return res;
}
EXPORT_SYMBOL_GPL(tty_find_polling_driver);
#endif

/**
 *	tty_check_change	-	check for POSIX terminal changes
 *	@tty: tty to check
 *
 *	If we try to write to, or set the state of, a terminal and we're
 *	not in the foreground, send a SIGTTOU.  If the signal is blocked or
 *	ignored, go ahead and perform the operation.  (POSIX 7.2)
 *
 *	Locking: ctrl_lock
 */

int tty_check_change(struct tty_struct *tty)
{
	unsigned long flags;
	int ret = 0;

	if (current->signal->tty != tty)
		return 0;

	spin_lock_irqsave(&tty->ctrl_lock, flags);

	if (!tty->pgrp) {
		printk(KERN_WARNING "tty_check_change: tty->pgrp == NULL!\n");
		goto out_unlock;
	}
	if (task_pgrp(current) == tty->pgrp)
		goto out_unlock;
	spin_unlock_irqrestore(&tty->ctrl_lock, flags);
	if (is_ignored(SIGTTOU))
		goto out;
	if (is_current_pgrp_orphaned()) {
		ret = -EIO;
		goto out;
	}
	kill_pgrp(task_pgrp(current), SIGTTOU, 1);
	set_thread_flag(TIF_SIGPENDING);
	ret = -ERESTARTSYS;
out:
	return ret;
out_unlock:
	spin_unlock_irqrestore(&tty->ctrl_lock, flags);
	return ret;
}

EXPORT_SYMBOL(tty_check_change);

static ssize_t hung_up_tty_read(struct file *file, char __user *buf,
				size_t count, loff_t *ppos)
{
	return 0;
}

static ssize_t hung_up_tty_write(struct file *file, const char __user *buf,
				 size_t count, loff_t *ppos)
{
	return -EIO;
}

/* No kernel lock held - none needed ;) */
static unsigned int hung_up_tty_poll(struct file *filp, poll_table *wait)
{
	return POLLIN | POLLOUT | POLLERR | POLLHUP | POLLRDNORM | POLLWRNORM;
}

static long hung_up_tty_ioctl(struct file *file, unsigned int cmd,
		unsigned long arg)
{
	return cmd == TIOCSPGRP ? -ENOTTY : -EIO;
}

static long hung_up_tty_compat_ioctl(struct file *file,
				     unsigned int cmd, unsigned long arg)
{
	return cmd == TIOCSPGRP ? -ENOTTY : -EIO;
}

static const struct file_operations tty_fops = {
	.llseek		= no_llseek,
	.read		= tty_read,
	.write		= tty_write,
	.poll		= tty_poll,
	.unlocked_ioctl	= tty_ioctl,
	.compat_ioctl	= tty_compat_ioctl,
	.open		= tty_open,
	.release	= tty_release,
	.fasync		= tty_fasync,
};

#ifdef CONFIG_UNIX98_PTYS
static const struct file_operations ptmx_fops = {
	.llseek		= no_llseek,
	.read		= tty_read,
	.write		= tty_write,
	.poll		= tty_poll,
	.unlocked_ioctl	= tty_ioctl,
	.compat_ioctl	= tty_compat_ioctl,
	.open		= ptmx_open,
	.release	= tty_release,
	.fasync		= tty_fasync,
};
#endif

static const struct file_operations console_fops = {
	.llseek		= no_llseek,
	.read		= tty_read,
	.write		= redirected_tty_write,
	.poll		= tty_poll,
	.unlocked_ioctl	= tty_ioctl,
	.compat_ioctl	= tty_compat_ioctl,
	.open		= tty_open,
	.release	= tty_release,
	.fasync		= tty_fasync,
};

static const struct file_operations hung_up_tty_fops = {
	.llseek		= no_llseek,
	.read		= hung_up_tty_read,
	.write		= hung_up_tty_write,
	.poll		= hung_up_tty_poll,
	.unlocked_ioctl	= hung_up_tty_ioctl,
	.compat_ioctl	= hung_up_tty_compat_ioctl,
	.release	= tty_release,
};

static DEFINE_SPINLOCK(redirect_lock);
static struct file *redirect;

/**
 *	tty_wakeup	-	request more data
 *	@tty: terminal
 *
 *	Internal and external helper for wakeups of tty. This function
 *	informs the line discipline if present that the driver is ready
 *	to receive more output data.
 */

void tty_wakeup(struct tty_struct *tty)
{
	struct tty_ldisc *ld;

	if (test_bit(TTY_DO_WRITE_WAKEUP, &tty->flags)) {
		ld = tty_ldisc_ref(tty);
		if (ld) {
			if (ld->ops->write_wakeup)
				ld->ops->write_wakeup(tty);
			tty_ldisc_deref(ld);
		}
	}
	wake_up_interruptible(&tty->write_wait);
}

EXPORT_SYMBOL_GPL(tty_wakeup);

/**
 *	tty_ldisc_flush	-	flush line discipline queue
 *	@tty: tty
 *
 *	Flush the line discipline queue (if any) for this tty. If there
 *	is no line discipline active this is a no-op.
 */

void tty_ldisc_flush(struct tty_struct *tty)
{
	struct tty_ldisc *ld = tty_ldisc_ref(tty);
	if (ld) {
		if (ld->ops->flush_buffer)
			ld->ops->flush_buffer(tty);
		tty_ldisc_deref(ld);
	}
	tty_buffer_flush(tty);
}

EXPORT_SYMBOL_GPL(tty_ldisc_flush);

/**
 *	tty_reset_termios	-	reset terminal state
 *	@tty: tty to reset
 *
 *	Restore a terminal to the driver default state
 */

static void tty_reset_termios(struct tty_struct *tty)
{
	mutex_lock(&tty->termios_mutex);
	*tty->termios = tty->driver->init_termios;
	tty->termios->c_ispeed = tty_termios_input_baud_rate(tty->termios);
	tty->termios->c_ospeed = tty_termios_baud_rate(tty->termios);
	mutex_unlock(&tty->termios_mutex);
}

/**
 *	do_tty_hangup		-	actual handler for hangup events
 *	@work: tty device
 *
 *	This can be called by the "eventd" kernel thread.  That is process
 *	synchronous but doesn't hold any locks, so we need to make sure we
 *	have the appropriate locks for what we're doing.
 *
 *	The hangup event clears any pending redirections onto the hung up
 *	device. It ensures future writes will error and it does the needed
 *	line discipline hangup and signal delivery. The tty object itself
 *	remains intact.
 *
 *	Locking:
 *		BKL
 *		  redirect lock for undoing redirection
 *		  file list lock for manipulating list of ttys
 *		  tty_ldisc_lock from called functions
 *		  termios_mutex resetting termios data
 *		  tasklist_lock to walk task list for hangup event
 *		    ->siglock to protect ->signal/->sighand
 */
static void do_tty_hangup(struct work_struct *work)
{
	struct tty_struct *tty =
		container_of(work, struct tty_struct, hangup_work);
	struct file *cons_filp = NULL;
	struct file *filp, *f = NULL;
	struct task_struct *p;
	struct tty_ldisc *ld;
	int    closecount = 0, n;
	unsigned long flags;
	int refs = 0;

	if (!tty)
		return;

	/* inuse_filps is protected by the single kernel lock */
	lock_kernel();

	spin_lock(&redirect_lock);
	if (redirect && redirect->private_data == tty) {
		f = redirect;
		redirect = NULL;
	}
	spin_unlock(&redirect_lock);

	check_tty_count(tty, "do_tty_hangup");
	file_list_lock();
	/* This breaks for file handles being sent over AF_UNIX sockets ? */
	list_for_each_entry(filp, &tty->tty_files, f_u.fu_list) {
		if (filp->f_op->write == redirected_tty_write)
			cons_filp = filp;
		if (filp->f_op->write != tty_write)
			continue;
		closecount++;
		tty_fasync(-1, filp, 0);	/* can't block */
		filp->f_op = &hung_up_tty_fops;
	}
	file_list_unlock();
	/*
	 * FIXME! What are the locking issues here? This may me overdoing
	 * things... This question is especially important now that we've
	 * removed the irqlock.
	 */
	ld = tty_ldisc_ref(tty);
	if (ld != NULL) {
		/* We may have no line discipline at this point */
		if (ld->ops->flush_buffer)
			ld->ops->flush_buffer(tty);
		tty_driver_flush_buffer(tty);
		if ((test_bit(TTY_DO_WRITE_WAKEUP, &tty->flags)) &&
		    ld->ops->write_wakeup)
			ld->ops->write_wakeup(tty);
		if (ld->ops->hangup)
			ld->ops->hangup(tty);
	}
	/*
	 * FIXME: Once we trust the LDISC code better we can wait here for
	 * ldisc completion and fix the driver call race
	 */
	wake_up_interruptible(&tty->write_wait);
	wake_up_interruptible(&tty->read_wait);
	/*
	 * Shutdown the current line discipline, and reset it to
	 * N_TTY.
	 */
	if (tty->driver->flags & TTY_DRIVER_RESET_TERMIOS)
		tty_reset_termios(tty);
	/* Defer ldisc switch */
	/* tty_deferred_ldisc_switch(N_TTY);

	  This should get done automatically when the port closes and
	  tty_release is called */

	read_lock(&tasklist_lock);
	if (tty->session) {
		do_each_pid_task(tty->session, PIDTYPE_SID, p) {
			spin_lock_irq(&p->sighand->siglock);
			if (p->signal->tty == tty) {
				p->signal->tty = NULL;
				/* We defer the dereferences outside fo
				   the tasklist lock */
				refs++;
			}
			if (!p->signal->leader) {
				spin_unlock_irq(&p->sighand->siglock);
				continue;
			}
			__group_send_sig_info(SIGHUP, SEND_SIG_PRIV, p);
			__group_send_sig_info(SIGCONT, SEND_SIG_PRIV, p);
			put_pid(p->signal->tty_old_pgrp);  /* A noop */
			spin_lock_irqsave(&tty->ctrl_lock, flags);
			if (tty->pgrp)
				p->signal->tty_old_pgrp = get_pid(tty->pgrp);
			spin_unlock_irqrestore(&tty->ctrl_lock, flags);
			spin_unlock_irq(&p->sighand->siglock);
		} while_each_pid_task(tty->session, PIDTYPE_SID, p);
	}
	read_unlock(&tasklist_lock);

	spin_lock_irqsave(&tty->ctrl_lock, flags);
	tty->flags = 0;
	put_pid(tty->session);
	put_pid(tty->pgrp);
	tty->session = NULL;
	tty->pgrp = NULL;
	tty->ctrl_status = 0;
	spin_unlock_irqrestore(&tty->ctrl_lock, flags);

	/* Account for the p->signal references we killed */
	while (refs--)
		tty_kref_put(tty);

	/*
	 * If one of the devices matches a console pointer, we
	 * cannot just call hangup() because that will cause
	 * tty->count and state->count to go out of sync.
	 * So we just call close() the right number of times.
	 */
	if (cons_filp) {
		if (tty->ops->close)
			for (n = 0; n < closecount; n++)
				tty->ops->close(tty, cons_filp);
	} else if (tty->ops->hangup)
		(tty->ops->hangup)(tty);
	/*
	 * We don't want to have driver/ldisc interactions beyond
	 * the ones we did here. The driver layer expects no
	 * calls after ->hangup() from the ldisc side. However we
	 * can't yet guarantee all that.
	 */
	set_bit(TTY_HUPPED, &tty->flags);
	if (ld) {
		tty_ldisc_enable(tty);
		tty_ldisc_deref(ld);
	}
	unlock_kernel();
	if (f)
		fput(f);
}

/**
 *	tty_hangup		-	trigger a hangup event
 *	@tty: tty to hangup
 *
 *	A carrier loss (virtual or otherwise) has occurred on this like
 *	schedule a hangup sequence to run after this event.
 */

void tty_hangup(struct tty_struct *tty)
{
#ifdef TTY_DEBUG_HANGUP
	char	buf[64];
	printk(KERN_DEBUG "%s hangup...\n", tty_name(tty, buf));
#endif
	schedule_work(&tty->hangup_work);
}

EXPORT_SYMBOL(tty_hangup);

/**
 *	tty_vhangup		-	process vhangup
 *	@tty: tty to hangup
 *
 *	The user has asked via system call for the terminal to be hung up.
 *	We do this synchronously so that when the syscall returns the process
 *	is complete. That guarantee is necessary for security reasons.
 */

void tty_vhangup(struct tty_struct *tty)
{
#ifdef TTY_DEBUG_HANGUP
	char	buf[64];

	printk(KERN_DEBUG "%s vhangup...\n", tty_name(tty, buf));
#endif
	do_tty_hangup(&tty->hangup_work);
}

EXPORT_SYMBOL(tty_vhangup);

/**
 *	tty_vhangup_self	-	process vhangup for own ctty
 *
 *	Perform a vhangup on the current controlling tty
 */

void tty_vhangup_self(void)
{
	struct tty_struct *tty;

	tty = get_current_tty();
	if (tty) {
		tty_vhangup(tty);
		tty_kref_put(tty);
	}
}

/**
 *	tty_hung_up_p		-	was tty hung up
 *	@filp: file pointer of tty
 *
 *	Return true if the tty has been subject to a vhangup or a carrier
 *	loss
 */

int tty_hung_up_p(struct file *filp)
{
	return (filp->f_op == &hung_up_tty_fops);
}

EXPORT_SYMBOL(tty_hung_up_p);

static void session_clear_tty(struct pid *session)
{
	struct task_struct *p;
	do_each_pid_task(session, PIDTYPE_SID, p) {
		proc_clear_tty(p);
	} while_each_pid_task(session, PIDTYPE_SID, p);
}

/**
 *	disassociate_ctty	-	disconnect controlling tty
 *	@on_exit: true if exiting so need to "hang up" the session
 *
 *	This function is typically called only by the session leader, when
 *	it wants to disassociate itself from its controlling tty.
 *
 *	It performs the following functions:
 * 	(1)  Sends a SIGHUP and SIGCONT to the foreground process group
 * 	(2)  Clears the tty from being controlling the session
 * 	(3)  Clears the controlling tty for all processes in the
 * 		session group.
 *
 *	The argument on_exit is set to 1 if called when a process is
 *	exiting; it is 0 if called by the ioctl TIOCNOTTY.
 *
 *	Locking:
 *		BKL is taken for hysterical raisins
 *		  tty_mutex is taken to protect tty
 *		  ->siglock is taken to protect ->signal/->sighand
 *		  tasklist_lock is taken to walk process list for sessions
 *		    ->siglock is taken to protect ->signal/->sighand
 */

void disassociate_ctty(int on_exit)
{
	struct tty_struct *tty;
	struct pid *tty_pgrp = NULL;


	tty = get_current_tty();
	if (tty) {
		tty_pgrp = get_pid(tty->pgrp);
		lock_kernel();
		if (on_exit && tty->driver->type != TTY_DRIVER_TYPE_PTY)
			tty_vhangup(tty);
		unlock_kernel();
		tty_kref_put(tty);
	} else if (on_exit) {
		struct pid *old_pgrp;
		spin_lock_irq(&current->sighand->siglock);
		old_pgrp = current->signal->tty_old_pgrp;
		current->signal->tty_old_pgrp = NULL;
		spin_unlock_irq(&current->sighand->siglock);
		if (old_pgrp) {
			kill_pgrp(old_pgrp, SIGHUP, on_exit);
			kill_pgrp(old_pgrp, SIGCONT, on_exit);
			put_pid(old_pgrp);
		}
		return;
	}
	if (tty_pgrp) {
		kill_pgrp(tty_pgrp, SIGHUP, on_exit);
		if (!on_exit)
			kill_pgrp(tty_pgrp, SIGCONT, on_exit);
		put_pid(tty_pgrp);
	}

	spin_lock_irq(&current->sighand->siglock);
	put_pid(current->signal->tty_old_pgrp);
	current->signal->tty_old_pgrp = NULL;
	spin_unlock_irq(&current->sighand->siglock);

	tty = get_current_tty();
	if (tty) {
		unsigned long flags;
		spin_lock_irqsave(&tty->ctrl_lock, flags);
		put_pid(tty->session);
		put_pid(tty->pgrp);
		tty->session = NULL;
		tty->pgrp = NULL;
		spin_unlock_irqrestore(&tty->ctrl_lock, flags);
		tty_kref_put(tty);
	} else {
#ifdef TTY_DEBUG_HANGUP
		printk(KERN_DEBUG "error attempted to write to tty [0x%p]"
		       " = NULL", tty);
#endif
	}

	/* Now clear signal->tty under the lock */
	read_lock(&tasklist_lock);
	session_clear_tty(task_session(current));
	read_unlock(&tasklist_lock);
}

/**
 *
 *	no_tty	- Ensure the current process does not have a controlling tty
 */
void no_tty(void)
{
	struct task_struct *tsk = current;
	lock_kernel();
	if (tsk->signal->leader)
		disassociate_ctty(0);
	unlock_kernel();
	proc_clear_tty(tsk);
}


/**
 *	stop_tty	-	propagate flow control
 *	@tty: tty to stop
 *
 *	Perform flow control to the driver. For PTY/TTY pairs we
 *	must also propagate the TIOCKPKT status. May be called
 *	on an already stopped device and will not re-call the driver
 *	method.
 *
 *	This functionality is used by both the line disciplines for
 *	halting incoming flow and by the driver. It may therefore be
 *	called from any context, may be under the tty atomic_write_lock
 *	but not always.
 *
 *	Locking:
 *		Uses the tty control lock internally
 */

void stop_tty(struct tty_struct *tty)
{
	unsigned long flags;
	spin_lock_irqsave(&tty->ctrl_lock, flags);
	if (tty->stopped) {
		spin_unlock_irqrestore(&tty->ctrl_lock, flags);
		return;
	}
	tty->stopped = 1;
	if (tty->link && tty->link->packet) {
		tty->ctrl_status &= ~TIOCPKT_START;
		tty->ctrl_status |= TIOCPKT_STOP;
		wake_up_interruptible(&tty->link->read_wait);
	}
	spin_unlock_irqrestore(&tty->ctrl_lock, flags);
	if (tty->ops->stop)
		(tty->ops->stop)(tty);
}

EXPORT_SYMBOL(stop_tty);

/**
 *	start_tty	-	propagate flow control
 *	@tty: tty to start
 *
 *	Start a tty that has been stopped if at all possible. Perform
 *	any necessary wakeups and propagate the TIOCPKT status. If this
 *	is the tty was previous stopped and is being started then the
 *	driver start method is invoked and the line discipline woken.
 *
 *	Locking:
 *		ctrl_lock
 */

void start_tty(struct tty_struct *tty)
{
	unsigned long flags;
	spin_lock_irqsave(&tty->ctrl_lock, flags);
	if (!tty->stopped || tty->flow_stopped) {
		spin_unlock_irqrestore(&tty->ctrl_lock, flags);
		return;
	}
	tty->stopped = 0;
	if (tty->link && tty->link->packet) {
		tty->ctrl_status &= ~TIOCPKT_STOP;
		tty->ctrl_status |= TIOCPKT_START;
		wake_up_interruptible(&tty->link->read_wait);
	}
	spin_unlock_irqrestore(&tty->ctrl_lock, flags);
	if (tty->ops->start)
		(tty->ops->start)(tty);
	/* If we have a running line discipline it may need kicking */
	tty_wakeup(tty);
}

EXPORT_SYMBOL(start_tty);

/**
 *	tty_read	-	read method for tty device files
 *	@file: pointer to tty file
 *	@buf: user buffer
 *	@count: size of user buffer
 *	@ppos: unused
 *
 *	Perform the read system call function on this terminal device. Checks
 *	for hung up devices before calling the line discipline method.
 *
 *	Locking:
 *		Locks the line discipline internally while needed. Multiple
 *	read calls may be outstanding in parallel.
 */

static ssize_t tty_read(struct file *file, char __user *buf, size_t count,
			loff_t *ppos)
{
	int i;
	struct tty_struct *tty;
	struct inode *inode;
	struct tty_ldisc *ld;

	tty = (struct tty_struct *)file->private_data;
	inode = file->f_path.dentry->d_inode;
	if (tty_paranoia_check(tty, inode, "tty_read"))
		return -EIO;
	if (!tty || (test_bit(TTY_IO_ERROR, &tty->flags)))
		return -EIO;

	/* We want to wait for the line discipline to sort out in this
	   situation */
	ld = tty_ldisc_ref_wait(tty);
	if (ld->ops->read)
		i = (ld->ops->read)(tty, file, buf, count);
	else
		i = -EIO;
	tty_ldisc_deref(ld);
	if (i > 0)
		inode->i_atime = current_fs_time(inode->i_sb);
	return i;
}

void tty_write_unlock(struct tty_struct *tty)
{
	mutex_unlock(&tty->atomic_write_lock);
	wake_up_interruptible(&tty->write_wait);
}

int tty_write_lock(struct tty_struct *tty, int ndelay)
{
	if (!mutex_trylock(&tty->atomic_write_lock)) {
		if (ndelay)
			return -EAGAIN;
		if (mutex_lock_interruptible(&tty->atomic_write_lock))
			return -ERESTARTSYS;
	}
	return 0;
}

/*
 * Split writes up in sane blocksizes to avoid
 * denial-of-service type attacks
 */
static inline ssize_t do_tty_write(
	ssize_t (*write)(struct tty_struct *, struct file *, const unsigned char *, size_t),
	struct tty_struct *tty,
	struct file *file,
	const char __user *buf,
	size_t count)
{
	ssize_t ret, written = 0;
	unsigned int chunk;

	ret = tty_write_lock(tty, file->f_flags & O_NDELAY);
	if (ret < 0)
		return ret;

	/*
	 * We chunk up writes into a temporary buffer. This
	 * simplifies low-level drivers immensely, since they
	 * don't have locking issues and user mode accesses.
	 *
	 * But if TTY_NO_WRITE_SPLIT is set, we should use a
	 * big chunk-size..
	 *
	 * The default chunk-size is 2kB, because the NTTY
	 * layer has problems with bigger chunks. It will
	 * claim to be able to handle more characters than
	 * it actually does.
	 *
	 * FIXME: This can probably go away now except that 64K chunks
	 * are too likely to fail unless switched to vmalloc...
	 */
	chunk = 2048;
	if (test_bit(TTY_NO_WRITE_SPLIT, &tty->flags))
		chunk = 65536;
	if (count < chunk)
		chunk = count;

	/* write_buf/write_cnt is protected by the atomic_write_lock mutex */
	if (tty->write_cnt < chunk) {
		unsigned char *buf;

		if (chunk < 1024)
			chunk = 1024;

		buf = kmalloc(chunk, GFP_KERNEL);
		if (!buf) {
			ret = -ENOMEM;
			goto out;
		}
		kfree(tty->write_buf);
		tty->write_cnt = chunk;
		tty->write_buf = buf;
	}

	/* Do the write .. */
	for (;;) {
		size_t size = count;
		if (size > chunk)
			size = chunk;
		ret = -EFAULT;
		if (copy_from_user(tty->write_buf, buf, size))
			break;
		ret = write(tty, file, tty->write_buf, size);
		if (ret <= 0)
			break;
		written += ret;
		buf += ret;
		count -= ret;
		if (!count)
			break;
		ret = -ERESTARTSYS;
		if (signal_pending(current))
			break;
		cond_resched();
	}
	if (written) {
		struct inode *inode = file->f_path.dentry->d_inode;
		inode->i_mtime = current_fs_time(inode->i_sb);
		ret = written;
	}
out:
	tty_write_unlock(tty);
	return ret;
}

/**
 * tty_write_message - write a message to a certain tty, not just the console.
 * @tty: the destination tty_struct
 * @msg: the message to write
 *
 * This is used for messages that need to be redirected to a specific tty.
 * We don't put it into the syslog queue right now maybe in the future if
 * really needed.
 *
 * We must still hold the BKL and test the CLOSING flag for the moment.
 */

void tty_write_message(struct tty_struct *tty, char *msg)
{
	lock_kernel();
	if (tty) {
		mutex_lock(&tty->atomic_write_lock);
		if (tty->ops->write && !test_bit(TTY_CLOSING, &tty->flags))
			tty->ops->write(tty, msg, strlen(msg));
		tty_write_unlock(tty);
	}
	unlock_kernel();
	return;
}


/**
 *	tty_write		-	write method for tty device file
 *	@file: tty file pointer
 *	@buf: user data to write
 *	@count: bytes to write
 *	@ppos: unused
 *
 *	Write data to a tty device via the line discipline.
 *
 *	Locking:
 *		Locks the line discipline as required
 *		Writes to the tty driver are serialized by the atomic_write_lock
 *	and are then processed in chunks to the device. The line discipline
 *	write method will not be involked in parallel for each device
 *		The line discipline write method is called under the big
 *	kernel lock for historical reasons. New code should not rely on this.
 */

static ssize_t tty_write(struct file *file, const char __user *buf,
						size_t count, loff_t *ppos)
{
	struct tty_struct *tty;
	struct inode *inode = file->f_path.dentry->d_inode;
	ssize_t ret;
	struct tty_ldisc *ld;

	tty = (struct tty_struct *)file->private_data;
	if (tty_paranoia_check(tty, inode, "tty_write"))
		return -EIO;
	if (!tty || !tty->ops->write ||
		(test_bit(TTY_IO_ERROR, &tty->flags)))
			return -EIO;
	/* Short term debug to catch buggy drivers */
	if (tty->ops->write_room == NULL)
		printk(KERN_ERR "tty driver %s lacks a write_room method.\n",
			tty->driver->name);
	ld = tty_ldisc_ref_wait(tty);
	if (!ld->ops->write)
		ret = -EIO;
	else
		ret = do_tty_write(ld->ops->write, tty, file, buf, count);
	tty_ldisc_deref(ld);
	return ret;
}

ssize_t redirected_tty_write(struct file *file, const char __user *buf,
						size_t count, loff_t *ppos)
{
	struct file *p = NULL;

	spin_lock(&redirect_lock);
	if (redirect) {
		get_file(redirect);
		p = redirect;
	}
	spin_unlock(&redirect_lock);

	if (p) {
		ssize_t res;
		res = vfs_write(p, buf, count, &p->f_pos);
		fput(p);
		return res;
	}
	return tty_write(file, buf, count, ppos);
}

static char ptychar[] = "pqrstuvwxyzabcde";

/**
 *	pty_line_name	-	generate name for a pty
 *	@driver: the tty driver in use
 *	@index: the minor number
 *	@p: output buffer of at least 6 bytes
 *
 *	Generate a name from a driver reference and write it to the output
 *	buffer.
 *
 *	Locking: None
 */
static void pty_line_name(struct tty_driver *driver, int index, char *p)
{
	int i = index + driver->name_base;
	/* ->name is initialized to "ttyp", but "tty" is expected */
	sprintf(p, "%s%c%x",
		driver->subtype == PTY_TYPE_SLAVE ? "tty" : driver->name,
		ptychar[i >> 4 & 0xf], i & 0xf);
}

/**
 *	pty_line_name	-	generate name for a tty
 *	@driver: the tty driver in use
 *	@index: the minor number
 *	@p: output buffer of at least 7 bytes
 *
 *	Generate a name from a driver reference and write it to the output
 *	buffer.
 *
 *	Locking: None
 */
static void tty_line_name(struct tty_driver *driver, int index, char *p)
{
	sprintf(p, "%s%d", driver->name, index + driver->name_base);
}

/**
 *	init_dev		-	initialise a tty device
 *	@driver: tty driver we are opening a device on
 *	@idx: device index
 *	@tty: returned tty structure
 *
 *	Prepare a tty device. This may not be a "new" clean device but
 *	could also be an active device. The pty drivers require special
 *	handling because of this.
 *
 *	Locking:
 *		The function is called under the tty_mutex, which
 *	protects us from the tty struct or driver itself going away.
 *
 *	On exit the tty device has the line discipline attached and
 *	a reference count of 1. If a pair was created for pty/tty use
 *	and the other was a pty master then it too has a reference count of 1.
 *
 * WSH 06/09/97: Rewritten to remove races and properly clean up after a
 * failed open.  The new code protects the open with a mutex, so it's
 * really quite straightforward.  The mutex locking can probably be
 * relaxed for the (most common) case of reopening a tty.
 */

static int init_dev(struct tty_driver *driver, int idx,
	struct tty_struct **ret_tty)
{
	struct tty_struct *tty, *o_tty;
	struct ktermios *tp, **tp_loc, *o_tp, **o_tp_loc;
	struct ktermios *ltp, **ltp_loc, *o_ltp, **o_ltp_loc;
	int retval = 0;

	/* check whether we're reopening an existing tty */
	if (driver->flags & TTY_DRIVER_DEVPTS_MEM) {
		tty = devpts_get_tty(idx);
		/*
		 * If we don't have a tty here on a slave open, it's because
		 * the master already started the close process and there's
		 * no relation between devpts file and tty anymore.
		 */
		if (!tty && driver->subtype == PTY_TYPE_SLAVE) {
			retval = -EIO;
			goto end_init;
		}
		/*
		 * It's safe from now on because init_dev() is called with
		 * tty_mutex held and release_dev() won't change tty->count
		 * or tty->flags without having to grab tty_mutex
		 */
		if (tty && driver->subtype == PTY_TYPE_MASTER)
			tty = tty->link;
	} else {
		tty = driver->ttys[idx];
	}
	if (tty) goto fast_track;

	/*
	 * First time open is complex, especially for PTY devices.
	 * This code guarantees that either everything succeeds and the
	 * TTY is ready for operation, or else the table slots are vacated
	 * and the allocated memory released.  (Except that the termios
	 * and locked termios may be retained.)
	 */

	if (!try_module_get(driver->owner)) {
		retval = -ENODEV;
		goto end_init;
	}

	o_tty = NULL;
	tp = o_tp = NULL;
	ltp = o_ltp = NULL;

	tty = alloc_tty_struct();
	if (!tty)
		goto fail_no_mem;
	initialize_tty_struct(tty);
	tty->driver = driver;
	tty->ops = driver->ops;
	tty->index = idx;
	tty_line_name(driver, idx, tty->name);

	if (driver->flags & TTY_DRIVER_DEVPTS_MEM) {
		tp_loc = &tty->termios;
		ltp_loc = &tty->termios_locked;
	} else {
		tp_loc = &driver->termios[idx];
		ltp_loc = &driver->termios_locked[idx];
	}

	if (!*tp_loc) {
		tp = kmalloc(sizeof(struct ktermios), GFP_KERNEL);
		if (!tp)
			goto free_mem_out;
		*tp = driver->init_termios;
	}

	if (!*ltp_loc) {
		ltp = kzalloc(sizeof(struct ktermios), GFP_KERNEL);
		if (!ltp)
			goto free_mem_out;
	}

	if (driver->type == TTY_DRIVER_TYPE_PTY) {
		o_tty = alloc_tty_struct();
		if (!o_tty)
			goto free_mem_out;
		if (!try_module_get(driver->other->owner)) {
			/* This cannot in fact currently happen */
			free_tty_struct(o_tty);
			o_tty = NULL;
			goto free_mem_out;
		}
		initialize_tty_struct(o_tty);
		o_tty->driver = driver->other;
		o_tty->ops = driver->ops;
		o_tty->index = idx;
		tty_line_name(driver->other, idx, o_tty->name);

		if (driver->flags & TTY_DRIVER_DEVPTS_MEM) {
			o_tp_loc = &o_tty->termios;
			o_ltp_loc = &o_tty->termios_locked;
		} else {
			o_tp_loc = &driver->other->termios[idx];
			o_ltp_loc = &driver->other->termios_locked[idx];
		}

		if (!*o_tp_loc) {
			o_tp = kmalloc(sizeof(struct ktermios), GFP_KERNEL);
			if (!o_tp)
				goto free_mem_out;
			*o_tp = driver->other->init_termios;
		}

		if (!*o_ltp_loc) {
			o_ltp = kzalloc(sizeof(struct ktermios), GFP_KERNEL);
			if (!o_ltp)
				goto free_mem_out;
		}

		/*
		 * Everything allocated ... set up the o_tty structure.
		 */
		if (!(driver->other->flags & TTY_DRIVER_DEVPTS_MEM))
			driver->other->ttys[idx] = o_tty;
		if (!*o_tp_loc)
			*o_tp_loc = o_tp;
		if (!*o_ltp_loc)
			*o_ltp_loc = o_ltp;
		o_tty->termios = *o_tp_loc;
		o_tty->termios_locked = *o_ltp_loc;
		driver->other->refcount++;
		if (driver->subtype == PTY_TYPE_MASTER)
			o_tty->count++;

		/* Establish the links in both directions */
		tty->link   = o_tty;
		o_tty->link = tty;
	}

	/*
	 * All structures have been allocated, so now we install them.
	 * Failures after this point use release_tty to clean up, so
	 * there's no need to null out the local pointers.
	 */
	if (!(driver->flags & TTY_DRIVER_DEVPTS_MEM))
		driver->ttys[idx] = tty;

	if (!*tp_loc)
		*tp_loc = tp;
	if (!*ltp_loc)
		*ltp_loc = ltp;
	tty->termios = *tp_loc;
	tty->termios_locked = *ltp_loc;
	/* Compatibility until drivers always set this */
	tty->termios->c_ispeed = tty_termios_input_baud_rate(tty->termios);
	tty->termios->c_ospeed = tty_termios_baud_rate(tty->termios);
	driver->refcount++;
	tty->count++;

	/*
	 * Structures all installed ... call the ldisc open routines.
	 * If we fail here just call release_tty to clean up.  No need
	 * to decrement the use counts, as release_tty doesn't care.
	 */

	retval = tty_ldisc_setup(tty, o_tty);

	if (retval)
		goto release_mem_out;
	 goto success;

	/*
	 * This fast open can be used if the tty is already open.
	 * No memory is allocated, and the only failures are from
	 * attempting to open a closing tty or attempting multiple
	 * opens on a pty master.
	 */
fast_track:
	if (test_bit(TTY_CLOSING, &tty->flags)) {
		retval = -EIO;
		goto end_init;
	}
	if (driver->type == TTY_DRIVER_TYPE_PTY &&
	    driver->subtype == PTY_TYPE_MASTER) {
		/*
		 * special case for PTY masters: only one open permitted,
		 * and the slave side open count is incremented as well.
		 */
		if (tty->count) {
			retval = -EIO;
			goto end_init;
		}
		tty->link->count++;
	}
	tty->count++;
	tty->driver = driver; /* N.B. why do this every time?? */

	/* FIXME */
	if (!test_bit(TTY_LDISC, &tty->flags))
		printk(KERN_ERR "init_dev but no ldisc\n");
success:
	*ret_tty = tty;

	/* All paths come through here to release the mutex */
end_init:
	return retval;

	/* Release locally allocated memory ... nothing placed in slots */
free_mem_out:
	kfree(o_tp);
	if (o_tty) {
		module_put(o_tty->driver->owner);
		free_tty_struct(o_tty);
	}
	kfree(ltp);
	kfree(tp);
	free_tty_struct(tty);

fail_no_mem:
	module_put(driver->owner);
	retval = -ENOMEM;
	goto end_init;

	/* call the tty release_tty routine to clean out this slot */
release_mem_out:
	if (printk_ratelimit())
		printk(KERN_INFO "init_dev: ldisc open failed, "
				 "clearing slot %d\n", idx);
	release_tty(tty, idx);
	goto end_init;
}

/**
 *	release_one_tty		-	release tty structure memory
 *	@kref: kref of tty we are obliterating
 *
 *	Releases memory associated with a tty structure, and clears out the
 *	driver table slots. This function is called when a device is no longer
 *	in use. It also gets called when setup of a device fails.
 *
 *	Locking:
 *		tty_mutex - sometimes only
 *		takes the file list lock internally when working on the list
 *	of ttys that the driver keeps.
 */
static void release_one_tty(struct kref *kref)
{
	struct tty_struct *tty = container_of(kref, struct tty_struct, kref);
	struct tty_driver *driver = tty->driver;
	int devpts = tty->driver->flags & TTY_DRIVER_DEVPTS_MEM;
	struct ktermios *tp;
	int idx = tty->index;

	if (!devpts)
		tty->driver->ttys[idx] = NULL;

	if (tty->driver->flags & TTY_DRIVER_RESET_TERMIOS) {
		/* FIXME: Locking on ->termios array */
		tp = tty->termios;
		if (!devpts)
			tty->driver->termios[idx] = NULL;
		kfree(tp);

		tp = tty->termios_locked;
		if (!devpts)
			tty->driver->termios_locked[idx] = NULL;
		kfree(tp);
	}


	tty->magic = 0;
	/* FIXME: locking on tty->driver->refcount */
	tty->driver->refcount--;
	module_put(driver->owner);

	file_list_lock();
	list_del_init(&tty->tty_files);
	file_list_unlock();

	free_tty_struct(tty);
}

/**
 *	tty_kref_put		-	release a tty kref
 *	@tty: tty device
 *
 *	Release a reference to a tty device and if need be let the kref
 *	layer destruct the object for us
 */

void tty_kref_put(struct tty_struct *tty)
{
	if (tty)
		kref_put(&tty->kref, release_one_tty);
}
EXPORT_SYMBOL(tty_kref_put);

/**
 *	release_tty		-	release tty structure memory
 *
 *	Release both @tty and a possible linked partner (think pty pair),
 *	and decrement the refcount of the backing module.
 *
 *	Locking:
 *		tty_mutex - sometimes only
 *		takes the file list lock internally when working on the list
 *	of ttys that the driver keeps.
 *		FIXME: should we require tty_mutex is held here ??
 *
 */
static void release_tty(struct tty_struct *tty, int idx)
{
	/* This should always be true but check for the moment */
	WARN_ON(tty->index != idx);

	if (tty->link)
		tty_kref_put(tty->link);
	tty_kref_put(tty);
}

/*
 * Even releasing the tty structures is a tricky business.. We have
 * to be very careful that the structures are all released at the
 * same time, as interrupts might otherwise get the wrong pointers.
 *
 * WSH 09/09/97: rewritten to avoid some nasty race conditions that could
 * lead to double frees or releasing memory still in use.
 */
static void release_dev(struct file *filp)
{
	struct tty_struct *tty, *o_tty;
	int	pty_master, tty_closing, o_tty_closing, do_sleep;
	int	devpts;
	int	idx;
	char	buf[64];

	tty = (struct tty_struct *)filp->private_data;
	if (tty_paranoia_check(tty, filp->f_path.dentry->d_inode,
							"release_dev"))
		return;

	check_tty_count(tty, "release_dev");

	tty_fasync(-1, filp, 0);

	idx = tty->index;
	pty_master = (tty->driver->type == TTY_DRIVER_TYPE_PTY &&
		      tty->driver->subtype == PTY_TYPE_MASTER);
	devpts = (tty->driver->flags & TTY_DRIVER_DEVPTS_MEM) != 0;
	o_tty = tty->link;

#ifdef TTY_PARANOIA_CHECK
	if (idx < 0 || idx >= tty->driver->num) {
		printk(KERN_DEBUG "release_dev: bad idx when trying to "
				  "free (%s)\n", tty->name);
		return;
	}
	if (!(tty->driver->flags & TTY_DRIVER_DEVPTS_MEM)) {
		if (tty != tty->driver->ttys[idx]) {
			printk(KERN_DEBUG "release_dev: driver.table[%d] not tty "
			       "for (%s)\n", idx, tty->name);
			return;
		}
		if (tty->termios != tty->driver->termios[idx]) {
			printk(KERN_DEBUG "release_dev: driver.termios[%d] not termios "
			       "for (%s)\n",
			       idx, tty->name);
			return;
		}
		if (tty->termios_locked != tty->driver->termios_locked[idx]) {
			printk(KERN_DEBUG "release_dev: driver.termios_locked[%d] not "
			       "termios_locked for (%s)\n",
			       idx, tty->name);
			return;
		}
	}
#endif

#ifdef TTY_DEBUG_HANGUP
	printk(KERN_DEBUG "release_dev of %s (tty count=%d)...",
	       tty_name(tty, buf), tty->count);
#endif

#ifdef TTY_PARANOIA_CHECK
	if (tty->driver->other &&
	     !(tty->driver->flags & TTY_DRIVER_DEVPTS_MEM)) {
		if (o_tty != tty->driver->other->ttys[idx]) {
			printk(KERN_DEBUG "release_dev: other->table[%d] "
					  "not o_tty for (%s)\n",
			       idx, tty->name);
			return;
		}
		if (o_tty->termios != tty->driver->other->termios[idx]) {
			printk(KERN_DEBUG "release_dev: other->termios[%d] "
					  "not o_termios for (%s)\n",
			       idx, tty->name);
			return;
		}
		if (o_tty->termios_locked !=
		      tty->driver->other->termios_locked[idx]) {
			printk(KERN_DEBUG "release_dev: other->termios_locked["
					  "%d] not o_termios_locked for (%s)\n",
			       idx, tty->name);
			return;
		}
		if (o_tty->link != tty) {
			printk(KERN_DEBUG "release_dev: bad pty pointers\n");
			return;
		}
	}
#endif
	if (tty->ops->close)
		tty->ops->close(tty, filp);

	/*
	 * Sanity check: if tty->count is going to zero, there shouldn't be
	 * any waiters on tty->read_wait or tty->write_wait.  We test the
	 * wait queues and kick everyone out _before_ actually starting to
	 * close.  This ensures that we won't block while releasing the tty
	 * structure.
	 *
	 * The test for the o_tty closing is necessary, since the master and
	 * slave sides may close in any order.  If the slave side closes out
	 * first, its count will be one, since the master side holds an open.
	 * Thus this test wouldn't be triggered at the time the slave closes,
	 * so we do it now.
	 *
	 * Note that it's possible for the tty to be opened again while we're
	 * flushing out waiters.  By recalculating the closing flags before
	 * each iteration we avoid any problems.
	 */
	while (1) {
		/* Guard against races with tty->count changes elsewhere and
		   opens on /dev/tty */

		mutex_lock(&tty_mutex);
		tty_closing = tty->count <= 1;
		o_tty_closing = o_tty &&
			(o_tty->count <= (pty_master ? 1 : 0));
		do_sleep = 0;

		if (tty_closing) {
			if (waitqueue_active(&tty->read_wait)) {
				wake_up(&tty->read_wait);
				do_sleep++;
			}
			if (waitqueue_active(&tty->write_wait)) {
				wake_up(&tty->write_wait);
				do_sleep++;
			}
		}
		if (o_tty_closing) {
			if (waitqueue_active(&o_tty->read_wait)) {
				wake_up(&o_tty->read_wait);
				do_sleep++;
			}
			if (waitqueue_active(&o_tty->write_wait)) {
				wake_up(&o_tty->write_wait);
				do_sleep++;
			}
		}
		if (!do_sleep)
			break;

		printk(KERN_WARNING "release_dev: %s: read/write wait queue "
				    "active!\n", tty_name(tty, buf));
		mutex_unlock(&tty_mutex);
		schedule();
	}

	/*
	 * The closing flags are now consistent with the open counts on
	 * both sides, and we've completed the last operation that could
	 * block, so it's safe to proceed with closing.
	 */
	if (pty_master) {
		if (--o_tty->count < 0) {
			printk(KERN_WARNING "release_dev: bad pty slave count "
					    "(%d) for %s\n",
			       o_tty->count, tty_name(o_tty, buf));
			o_tty->count = 0;
		}
	}
	if (--tty->count < 0) {
		printk(KERN_WARNING "release_dev: bad tty->count (%d) for %s\n",
		       tty->count, tty_name(tty, buf));
		tty->count = 0;
	}

	/*
	 * We've decremented tty->count, so we need to remove this file
	 * descriptor off the tty->tty_files list; this serves two
	 * purposes:
	 *  - check_tty_count sees the correct number of file descriptors
	 *    associated with this tty.
	 *  - do_tty_hangup no longer sees this file descriptor as
	 *    something that needs to be handled for hangups.
	 */
	file_kill(filp);
	filp->private_data = NULL;

	/*
	 * Perform some housekeeping before deciding whether to return.
	 *
	 * Set the TTY_CLOSING flag if this was the last open.  In the
	 * case of a pty we may have to wait around for the other side
	 * to close, and TTY_CLOSING makes sure we can't be reopened.
	 */
	if (tty_closing)
		set_bit(TTY_CLOSING, &tty->flags);
	if (o_tty_closing)
		set_bit(TTY_CLOSING, &o_tty->flags);

	/*
	 * If _either_ side is closing, make sure there aren't any
	 * processes that still think tty or o_tty is their controlling
	 * tty.
	 */
	if (tty_closing || o_tty_closing) {
		read_lock(&tasklist_lock);
		session_clear_tty(tty->session);
		if (o_tty)
			session_clear_tty(o_tty->session);
		read_unlock(&tasklist_lock);
	}

	mutex_unlock(&tty_mutex);

	/* check whether both sides are closing ... */
	if (!tty_closing || (o_tty && !o_tty_closing))
		return;

#ifdef TTY_DEBUG_HANGUP
	printk(KERN_DEBUG "freeing tty structure...");
#endif
	/*
	 * Ask the line discipline code to release its structures
	 */
	tty_ldisc_release(tty, o_tty);
	/*
	 * The release_tty function takes care of the details of clearing
	 * the slots and preserving the termios structure.
	 */
	release_tty(tty, idx);

	/* Make this pty number available for reallocation */
	if (devpts)
		devpts_kill_index(idx);
}

/**
 *	tty_open		-	open a tty device
 *	@inode: inode of device file
 *	@filp: file pointer to tty
 *
 *	tty_open and tty_release keep up the tty count that contains the
 *	number of opens done on a tty. We cannot use the inode-count, as
 *	different inodes might point to the same tty.
 *
 *	Open-counting is needed for pty masters, as well as for keeping
 *	track of serial lines: DTR is dropped when the last close happens.
 *	(This is not done solely through tty->count, now.  - Ted 1/27/92)
 *
 *	The termios state of a pty is reset on first open so that
 *	settings don't persist across reuse.
 *
 *	Locking: tty_mutex protects tty, get_tty_driver and init_dev work.
 *		 tty->count should protect the rest.
 *		 ->siglock protects ->signal/->sighand
 */

static int __tty_open(struct inode *inode, struct file *filp)
{
	struct tty_struct *tty;
	int noctty, retval;
	struct tty_driver *driver;
	int index;
	dev_t device = inode->i_rdev;
	unsigned short saved_flags = filp->f_flags;

	nonseekable_open(inode, filp);

retry_open:
	noctty = filp->f_flags & O_NOCTTY;
	index  = -1;
	retval = 0;

	mutex_lock(&tty_mutex);

	if (device == MKDEV(TTYAUX_MAJOR, 0)) {
		tty = get_current_tty();
		if (!tty) {
			mutex_unlock(&tty_mutex);
			return -ENXIO;
		}
		driver = tty->driver;
		index = tty->index;
		filp->f_flags |= O_NONBLOCK; /* Don't let /dev/tty block */
		/* noctty = 1; */
		/* FIXME: Should we take a driver reference ? */
		tty_kref_put(tty);
		goto got_driver;
	}
#ifdef CONFIG_VT
	if (device == MKDEV(TTY_MAJOR, 0)) {
		extern struct tty_driver *console_driver;
		driver = console_driver;
		index = fg_console;
		noctty = 1;
		goto got_driver;
	}
#endif
	if (device == MKDEV(TTYAUX_MAJOR, 1)) {
		driver = console_device(&index);
		if (driver) {
			/* Don't let /dev/console block */
			filp->f_flags |= O_NONBLOCK;
			noctty = 1;
			goto got_driver;
		}
		mutex_unlock(&tty_mutex);
		return -ENODEV;
	}

	driver = get_tty_driver(device, &index);
	if (!driver) {
		mutex_unlock(&tty_mutex);
		return -ENODEV;
	}
got_driver:
	retval = init_dev(driver, index, &tty);
	mutex_unlock(&tty_mutex);
	if (retval)
		return retval;

	filp->private_data = tty;
	file_move(filp, &tty->tty_files);
	check_tty_count(tty, "tty_open");
	if (tty->driver->type == TTY_DRIVER_TYPE_PTY &&
	    tty->driver->subtype == PTY_TYPE_MASTER)
		noctty = 1;
#ifdef TTY_DEBUG_HANGUP
	printk(KERN_DEBUG "opening %s...", tty->name);
#endif
	if (!retval) {
		if (tty->ops->open)
			retval = tty->ops->open(tty, filp);
		else
			retval = -ENODEV;
	}
	filp->f_flags = saved_flags;

	if (!retval && test_bit(TTY_EXCLUSIVE, &tty->flags) &&
						!capable(CAP_SYS_ADMIN))
		retval = -EBUSY;

	if (retval) {
#ifdef TTY_DEBUG_HANGUP
		printk(KERN_DEBUG "error %d in opening %s...", retval,
		       tty->name);
#endif
		release_dev(filp);
		if (retval != -ERESTARTSYS)
			return retval;
		if (signal_pending(current))
			return retval;
		schedule();
		/*
		 * Need to reset f_op in case a hangup happened.
		 */
		if (filp->f_op == &hung_up_tty_fops)
			filp->f_op = &tty_fops;
		goto retry_open;
	}

	mutex_lock(&tty_mutex);
	spin_lock_irq(&current->sighand->siglock);
	if (!noctty &&
	    current->signal->leader &&
	    !current->signal->tty &&
	    tty->session == NULL)
		__proc_set_tty(current, tty);
	spin_unlock_irq(&current->sighand->siglock);
	mutex_unlock(&tty_mutex);
	return 0;
}

/* BKL pushdown: scary code avoidance wrapper */
static int tty_open(struct inode *inode, struct file *filp)
{
	int ret;

	lock_kernel();
	ret = __tty_open(inode, filp);
	unlock_kernel();
	return ret;
}



#ifdef CONFIG_UNIX98_PTYS
/**
 *	ptmx_open		-	open a unix 98 pty master
 *	@inode: inode of device file
 *	@filp: file pointer to tty
 *
 *	Allocate a unix98 pty master device from the ptmx driver.
 *
 *	Locking: tty_mutex protects theinit_dev work. tty->count should
 * 		protect the rest.
 *		allocated_ptys_lock handles the list of free pty numbers
 */

static int __ptmx_open(struct inode *inode, struct file *filp)
{
	struct tty_struct *tty;
	int retval;
	int index;

	nonseekable_open(inode, filp);

	/* find a device that is not in use. */
	index = devpts_new_index();
	if (index < 0)
		return index;

	mutex_lock(&tty_mutex);
	retval = init_dev(ptm_driver, index, &tty);
	mutex_unlock(&tty_mutex);

	if (retval)
		goto out;

	set_bit(TTY_PTY_LOCK, &tty->flags); /* LOCK THE SLAVE */
	filp->private_data = tty;
	file_move(filp, &tty->tty_files);

	retval = devpts_pty_new(tty->link);
	if (retval)
		goto out1;

	check_tty_count(tty, "ptmx_open");
	retval = ptm_driver->ops->open(tty, filp);
	if (!retval)
		return 0;
out1:
	release_dev(filp);
	return retval;
out:
	devpts_kill_index(index);
	return retval;
}

static int ptmx_open(struct inode *inode, struct file *filp)
{
	int ret;

	lock_kernel();
	ret = __ptmx_open(inode, filp);
	unlock_kernel();
	return ret;
}
#endif

/**
 *	tty_release		-	vfs callback for close
 *	@inode: inode of tty
 *	@filp: file pointer for handle to tty
 *
 *	Called the last time each file handle is closed that references
 *	this tty. There may however be several such references.
 *
 *	Locking:
 *		Takes bkl. See release_dev
 */

static int tty_release(struct inode *inode, struct file *filp)
{
	lock_kernel();
	release_dev(filp);
	unlock_kernel();
	return 0;
}

/**
 *	tty_poll	-	check tty status
 *	@filp: file being polled
 *	@wait: poll wait structures to update
 *
 *	Call the line discipline polling method to obtain the poll
 *	status of the device.
 *
 *	Locking: locks called line discipline but ldisc poll method
 *	may be re-entered freely by other callers.
 */

static unsigned int tty_poll(struct file *filp, poll_table *wait)
{
	struct tty_struct *tty;
	struct tty_ldisc *ld;
	int ret = 0;

	tty = (struct tty_struct *)filp->private_data;
	if (tty_paranoia_check(tty, filp->f_path.dentry->d_inode, "tty_poll"))
		return 0;

	ld = tty_ldisc_ref_wait(tty);
	if (ld->ops->poll)
		ret = (ld->ops->poll)(tty, filp, wait);
	tty_ldisc_deref(ld);
	return ret;
}

static int tty_fasync(int fd, struct file *filp, int on)
{
	struct tty_struct *tty;
	unsigned long flags;
	int retval = 0;

	lock_kernel();
	tty = (struct tty_struct *)filp->private_data;
	if (tty_paranoia_check(tty, filp->f_path.dentry->d_inode, "tty_fasync"))
		goto out;

	retval = fasync_helper(fd, filp, on, &tty->fasync);
	if (retval <= 0)
		goto out;

	if (on) {
		enum pid_type type;
		struct pid *pid;
		if (!waitqueue_active(&tty->read_wait))
			tty->minimum_to_wake = 1;
		spin_lock_irqsave(&tty->ctrl_lock, flags);
		if (tty->pgrp) {
			pid = tty->pgrp;
			type = PIDTYPE_PGID;
		} else {
			pid = task_pid(current);
			type = PIDTYPE_PID;
		}
		spin_unlock_irqrestore(&tty->ctrl_lock, flags);
		retval = __f_setown(filp, pid, type, 0);
		if (retval)
			goto out;
	} else {
		if (!tty->fasync && !waitqueue_active(&tty->read_wait))
			tty->minimum_to_wake = N_TTY_BUF_SIZE;
	}
	retval = 0;
out:
	unlock_kernel();
	return retval;
}

/**
 *	tiocsti			-	fake input character
 *	@tty: tty to fake input into
 *	@p: pointer to character
 *
 *	Fake input to a tty device. Does the necessary locking and
 *	input management.
 *
 *	FIXME: does not honour flow control ??
 *
 *	Locking:
 *		Called functions take tty_ldisc_lock
 *		current->signal->tty check is safe without locks
 *
 *	FIXME: may race normal receive processing
 */

static int tiocsti(struct tty_struct *tty, char __user *p)
{
	char ch, mbz = 0;
	struct tty_ldisc *ld;

	if ((current->signal->tty != tty) && !capable(CAP_SYS_ADMIN))
		return -EPERM;
	if (get_user(ch, p))
		return -EFAULT;
	ld = tty_ldisc_ref_wait(tty);
	ld->ops->receive_buf(tty, &ch, &mbz, 1);
	tty_ldisc_deref(ld);
	return 0;
}

/**
 *	tiocgwinsz		-	implement window query ioctl
 *	@tty; tty
 *	@arg: user buffer for result
 *
 *	Copies the kernel idea of the window size into the user buffer.
 *
 *	Locking: tty->termios_mutex is taken to ensure the winsize data
 *		is consistent.
 */

static int tiocgwinsz(struct tty_struct *tty, struct winsize __user *arg)
{
	int err;

	mutex_lock(&tty->termios_mutex);
	err = copy_to_user(arg, &tty->winsize, sizeof(*arg));
	mutex_unlock(&tty->termios_mutex);

	return err ? -EFAULT: 0;
}

/**
 *	tty_do_resize		-	resize event
 *	@tty: tty being resized
<<<<<<< HEAD
 *	@real_tty: real tty (if using a pty/tty pair)
=======
 *	@real_tty: real tty (not the same as tty if using a pty/tty pair)
>>>>>>> 37a8d3fe
 *	@rows: rows (character)
 *	@cols: cols (character)
 *
 *	Update the termios variables and send the neccessary signals to
 *	peform a terminal resize correctly
 */

int tty_do_resize(struct tty_struct *tty, struct tty_struct *real_tty,
					struct winsize *ws)
{
	struct pid *pgrp, *rpgrp;
	unsigned long flags;

	mutex_lock(&tty->termios_mutex);
	if (!memcmp(ws, &tty->winsize, sizeof(*ws)))
		goto done;
<<<<<<< HEAD
=======

	/* If a pty/tty pair is updated we will have a real_tty defined
	   which doesn't match the tty. In this case as we will update
	   both of the tty termios sets. We can lock both mutex safely here
	   as in this case real_tty is the tty, tty is the pty side and we
	   have lock ordering */
	if (real_tty != tty)
		mutex_lock(&real_tty->termios_mutex);
>>>>>>> 37a8d3fe
	/* Get the PID values and reference them so we can
	   avoid holding the tty ctrl lock while sending signals */
	spin_lock_irqsave(&tty->ctrl_lock, flags);
	pgrp = get_pid(tty->pgrp);
	rpgrp = get_pid(real_tty->pgrp);
	spin_unlock_irqrestore(&tty->ctrl_lock, flags);

	if (pgrp)
		kill_pgrp(pgrp, SIGWINCH, 1);
	if (rpgrp != pgrp && rpgrp)
		kill_pgrp(rpgrp, SIGWINCH, 1);

	put_pid(pgrp);
	put_pid(rpgrp);

	tty->winsize = *ws;
	real_tty->winsize = *ws;
<<<<<<< HEAD
=======
	if (real_tty != tty)
		mutex_unlock(&real_tty->termios_mutex);
>>>>>>> 37a8d3fe
done:
	mutex_unlock(&tty->termios_mutex);
	return 0;
}

/**
 *	tiocswinsz		-	implement window size set ioctl
 *	@tty; tty
 *	@arg: user buffer for result
 *
 *	Copies the user idea of the window size to the kernel. Traditionally
 *	this is just advisory information but for the Linux console it
 *	actually has driver level meaning and triggers a VC resize.
 *
 *	Locking:
 *		Driver dependant. The default do_resize method takes the
 *	tty termios mutex and ctrl_lock. The console takes its own lock
 *	then calls into the default method.
 */

static int tiocswinsz(struct tty_struct *tty, struct tty_struct *real_tty,
	struct winsize __user *arg)
{
	struct winsize tmp_ws;
	if (copy_from_user(&tmp_ws, arg, sizeof(*arg)))
		return -EFAULT;

	if (tty->ops->resize)
		return tty->ops->resize(tty, real_tty, &tmp_ws);
	else
		return tty_do_resize(tty, real_tty, &tmp_ws);
}

/**
 *	tioccons	-	allow admin to move logical console
 *	@file: the file to become console
 *
 *	Allow the adminstrator to move the redirected console device
 *
 *	Locking: uses redirect_lock to guard the redirect information
 */

static int tioccons(struct file *file)
{
	if (!capable(CAP_SYS_ADMIN))
		return -EPERM;
	if (file->f_op->write == redirected_tty_write) {
		struct file *f;
		spin_lock(&redirect_lock);
		f = redirect;
		redirect = NULL;
		spin_unlock(&redirect_lock);
		if (f)
			fput(f);
		return 0;
	}
	spin_lock(&redirect_lock);
	if (redirect) {
		spin_unlock(&redirect_lock);
		return -EBUSY;
	}
	get_file(file);
	redirect = file;
	spin_unlock(&redirect_lock);
	return 0;
}

/**
 *	fionbio		-	non blocking ioctl
 *	@file: file to set blocking value
 *	@p: user parameter
 *
 *	Historical tty interfaces had a blocking control ioctl before
 *	the generic functionality existed. This piece of history is preserved
 *	in the expected tty API of posix OS's.
 *
 *	Locking: none, the open fle handle ensures it won't go away.
 */

static int fionbio(struct file *file, int __user *p)
{
	int nonblock;

	if (get_user(nonblock, p))
		return -EFAULT;

	/* file->f_flags is still BKL protected in the fs layer - vomit */
	lock_kernel();
	if (nonblock)
		file->f_flags |= O_NONBLOCK;
	else
		file->f_flags &= ~O_NONBLOCK;
	unlock_kernel();
	return 0;
}

/**
 *	tiocsctty	-	set controlling tty
 *	@tty: tty structure
 *	@arg: user argument
 *
 *	This ioctl is used to manage job control. It permits a session
 *	leader to set this tty as the controlling tty for the session.
 *
 *	Locking:
 *		Takes tty_mutex() to protect tty instance
 *		Takes tasklist_lock internally to walk sessions
 *		Takes ->siglock() when updating signal->tty
 */

static int tiocsctty(struct tty_struct *tty, int arg)
{
	int ret = 0;
	if (current->signal->leader && (task_session(current) == tty->session))
		return ret;

	mutex_lock(&tty_mutex);
	/*
	 * The process must be a session leader and
	 * not have a controlling tty already.
	 */
	if (!current->signal->leader || current->signal->tty) {
		ret = -EPERM;
		goto unlock;
	}

	if (tty->session) {
		/*
		 * This tty is already the controlling
		 * tty for another session group!
		 */
		if (arg == 1 && capable(CAP_SYS_ADMIN)) {
			/*
			 * Steal it away
			 */
			read_lock(&tasklist_lock);
			session_clear_tty(tty->session);
			read_unlock(&tasklist_lock);
		} else {
			ret = -EPERM;
			goto unlock;
		}
	}
	proc_set_tty(current, tty);
unlock:
	mutex_unlock(&tty_mutex);
	return ret;
}

/**
 *	tty_get_pgrp	-	return a ref counted pgrp pid
 *	@tty: tty to read
 *
 *	Returns a refcounted instance of the pid struct for the process
 *	group controlling the tty.
 */

struct pid *tty_get_pgrp(struct tty_struct *tty)
{
	unsigned long flags;
	struct pid *pgrp;

	spin_lock_irqsave(&tty->ctrl_lock, flags);
	pgrp = get_pid(tty->pgrp);
	spin_unlock_irqrestore(&tty->ctrl_lock, flags);

	return pgrp;
}
EXPORT_SYMBOL_GPL(tty_get_pgrp);

/**
 *	tiocgpgrp		-	get process group
 *	@tty: tty passed by user
 *	@real_tty: tty side of the tty pased by the user if a pty else the tty
 *	@p: returned pid
 *
 *	Obtain the process group of the tty. If there is no process group
 *	return an error.
 *
 *	Locking: none. Reference to current->signal->tty is safe.
 */

static int tiocgpgrp(struct tty_struct *tty, struct tty_struct *real_tty, pid_t __user *p)
{
	struct pid *pid;
	int ret;
	/*
	 * (tty == real_tty) is a cheap way of
	 * testing if the tty is NOT a master pty.
	 */
	if (tty == real_tty && current->signal->tty != real_tty)
		return -ENOTTY;
	pid = tty_get_pgrp(real_tty);
	ret =  put_user(pid_vnr(pid), p);
	put_pid(pid);
	return ret;
}

/**
 *	tiocspgrp		-	attempt to set process group
 *	@tty: tty passed by user
 *	@real_tty: tty side device matching tty passed by user
 *	@p: pid pointer
 *
 *	Set the process group of the tty to the session passed. Only
 *	permitted where the tty session is our session.
 *
 *	Locking: RCU, ctrl lock
 */

static int tiocspgrp(struct tty_struct *tty, struct tty_struct *real_tty, pid_t __user *p)
{
	struct pid *pgrp;
	pid_t pgrp_nr;
	int retval = tty_check_change(real_tty);
	unsigned long flags;

	if (retval == -EIO)
		return -ENOTTY;
	if (retval)
		return retval;
	if (!current->signal->tty ||
	    (current->signal->tty != real_tty) ||
	    (real_tty->session != task_session(current)))
		return -ENOTTY;
	if (get_user(pgrp_nr, p))
		return -EFAULT;
	if (pgrp_nr < 0)
		return -EINVAL;
	rcu_read_lock();
	pgrp = find_vpid(pgrp_nr);
	retval = -ESRCH;
	if (!pgrp)
		goto out_unlock;
	retval = -EPERM;
	if (session_of_pgrp(pgrp) != task_session(current))
		goto out_unlock;
	retval = 0;
	spin_lock_irqsave(&tty->ctrl_lock, flags);
	put_pid(real_tty->pgrp);
	real_tty->pgrp = get_pid(pgrp);
	spin_unlock_irqrestore(&tty->ctrl_lock, flags);
out_unlock:
	rcu_read_unlock();
	return retval;
}

/**
 *	tiocgsid		-	get session id
 *	@tty: tty passed by user
 *	@real_tty: tty side of the tty pased by the user if a pty else the tty
 *	@p: pointer to returned session id
 *
 *	Obtain the session id of the tty. If there is no session
 *	return an error.
 *
 *	Locking: none. Reference to current->signal->tty is safe.
 */

static int tiocgsid(struct tty_struct *tty, struct tty_struct *real_tty, pid_t __user *p)
{
	/*
	 * (tty == real_tty) is a cheap way of
	 * testing if the tty is NOT a master pty.
	*/
	if (tty == real_tty && current->signal->tty != real_tty)
		return -ENOTTY;
	if (!real_tty->session)
		return -ENOTTY;
	return put_user(pid_vnr(real_tty->session), p);
}

/**
 *	tiocsetd	-	set line discipline
 *	@tty: tty device
 *	@p: pointer to user data
 *
 *	Set the line discipline according to user request.
 *
 *	Locking: see tty_set_ldisc, this function is just a helper
 */

static int tiocsetd(struct tty_struct *tty, int __user *p)
{
	int ldisc;
	int ret;

	if (get_user(ldisc, p))
		return -EFAULT;

	lock_kernel();
	ret = tty_set_ldisc(tty, ldisc);
	unlock_kernel();

	return ret;
}

/**
 *	send_break	-	performed time break
 *	@tty: device to break on
 *	@duration: timeout in mS
 *
 *	Perform a timed break on hardware that lacks its own driver level
 *	timed break functionality.
 *
 *	Locking:
 *		atomic_write_lock serializes
 *
 */

static int send_break(struct tty_struct *tty, unsigned int duration)
{
	int retval;

	if (tty->ops->break_ctl == NULL)
		return 0;

	if (tty->driver->flags & TTY_DRIVER_HARDWARE_BREAK)
		retval = tty->ops->break_ctl(tty, duration);
	else {
		/* Do the work ourselves */
		if (tty_write_lock(tty, 0) < 0)
			return -EINTR;
		retval = tty->ops->break_ctl(tty, -1);
		if (retval)
			goto out;
		if (!signal_pending(current))
			msleep_interruptible(duration);
		retval = tty->ops->break_ctl(tty, 0);
out:
		tty_write_unlock(tty);
		if (signal_pending(current))
			retval = -EINTR;
	}
	return retval;
}

/**
 *	tty_tiocmget		-	get modem status
 *	@tty: tty device
 *	@file: user file pointer
 *	@p: pointer to result
 *
 *	Obtain the modem status bits from the tty driver if the feature
 *	is supported. Return -EINVAL if it is not available.
 *
 *	Locking: none (up to the driver)
 */

static int tty_tiocmget(struct tty_struct *tty, struct file *file, int __user *p)
{
	int retval = -EINVAL;

	if (tty->ops->tiocmget) {
		retval = tty->ops->tiocmget(tty, file);

		if (retval >= 0)
			retval = put_user(retval, p);
	}
	return retval;
}

/**
 *	tty_tiocmset		-	set modem status
 *	@tty: tty device
 *	@file: user file pointer
 *	@cmd: command - clear bits, set bits or set all
 *	@p: pointer to desired bits
 *
 *	Set the modem status bits from the tty driver if the feature
 *	is supported. Return -EINVAL if it is not available.
 *
 *	Locking: none (up to the driver)
 */

static int tty_tiocmset(struct tty_struct *tty, struct file *file, unsigned int cmd,
	     unsigned __user *p)
{
	int retval;
	unsigned int set, clear, val;

	if (tty->ops->tiocmset == NULL)
		return -EINVAL;

	retval = get_user(val, p);
	if (retval)
		return retval;
	set = clear = 0;
	switch (cmd) {
	case TIOCMBIS:
		set = val;
		break;
	case TIOCMBIC:
		clear = val;
		break;
	case TIOCMSET:
		set = val;
		clear = ~val;
		break;
	}
	set &= TIOCM_DTR|TIOCM_RTS|TIOCM_OUT1|TIOCM_OUT2|TIOCM_LOOP;
	clear &= TIOCM_DTR|TIOCM_RTS|TIOCM_OUT1|TIOCM_OUT2|TIOCM_LOOP;
	return tty->ops->tiocmset(tty, file, set, clear);
}

/*
 * Split this up, as gcc can choke on it otherwise..
 */
long tty_ioctl(struct file *file, unsigned int cmd, unsigned long arg)
{
	struct tty_struct *tty, *real_tty;
	void __user *p = (void __user *)arg;
	int retval;
	struct tty_ldisc *ld;
	struct inode *inode = file->f_dentry->d_inode;

	tty = (struct tty_struct *)file->private_data;
	if (tty_paranoia_check(tty, inode, "tty_ioctl"))
		return -EINVAL;

	real_tty = tty;
	if (tty->driver->type == TTY_DRIVER_TYPE_PTY &&
	    tty->driver->subtype == PTY_TYPE_MASTER)
		real_tty = tty->link;


	/*
	 * Factor out some common prep work
	 */
	switch (cmd) {
	case TIOCSETD:
	case TIOCSBRK:
	case TIOCCBRK:
	case TCSBRK:
	case TCSBRKP:
		retval = tty_check_change(tty);
		if (retval)
			return retval;
		if (cmd != TIOCCBRK) {
			tty_wait_until_sent(tty, 0);
			if (signal_pending(current))
				return -EINTR;
		}
		break;
	}

	/*
	 *	Now do the stuff.
	 */
	switch (cmd) {
	case TIOCSTI:
		return tiocsti(tty, p);
	case TIOCGWINSZ:
		return tiocgwinsz(tty, p);
	case TIOCSWINSZ:
		return tiocswinsz(tty, real_tty, p);
	case TIOCCONS:
		return real_tty != tty ? -EINVAL : tioccons(file);
	case FIONBIO:
		return fionbio(file, p);
	case TIOCEXCL:
		set_bit(TTY_EXCLUSIVE, &tty->flags);
		return 0;
	case TIOCNXCL:
		clear_bit(TTY_EXCLUSIVE, &tty->flags);
		return 0;
	case TIOCNOTTY:
		if (current->signal->tty != tty)
			return -ENOTTY;
		no_tty();
		return 0;
	case TIOCSCTTY:
		return tiocsctty(tty, arg);
	case TIOCGPGRP:
		return tiocgpgrp(tty, real_tty, p);
	case TIOCSPGRP:
		return tiocspgrp(tty, real_tty, p);
	case TIOCGSID:
		return tiocgsid(tty, real_tty, p);
	case TIOCGETD:
		return put_user(tty->ldisc.ops->num, (int __user *)p);
	case TIOCSETD:
		return tiocsetd(tty, p);
	/*
	 * Break handling
	 */
	case TIOCSBRK:	/* Turn break on, unconditionally */
		if (tty->ops->break_ctl)
			return tty->ops->break_ctl(tty, -1);
		return 0;
	case TIOCCBRK:	/* Turn break off, unconditionally */
		if (tty->ops->break_ctl)
			return tty->ops->break_ctl(tty, 0);
		return 0;
	case TCSBRK:   /* SVID version: non-zero arg --> no break */
		/* non-zero arg means wait for all output data
		 * to be sent (performed above) but don't send break.
		 * This is used by the tcdrain() termios function.
		 */
		if (!arg)
			return send_break(tty, 250);
		return 0;
	case TCSBRKP:	/* support for POSIX tcsendbreak() */
		return send_break(tty, arg ? arg*100 : 250);

	case TIOCMGET:
		return tty_tiocmget(tty, file, p);
	case TIOCMSET:
	case TIOCMBIC:
	case TIOCMBIS:
		return tty_tiocmset(tty, file, cmd, p);
	case TCFLSH:
		switch (arg) {
		case TCIFLUSH:
		case TCIOFLUSH:
		/* flush tty buffer and allow ldisc to process ioctl */
			tty_buffer_flush(tty);
			break;
		}
		break;
	}
	if (tty->ops->ioctl) {
		retval = (tty->ops->ioctl)(tty, file, cmd, arg);
		if (retval != -ENOIOCTLCMD)
			return retval;
	}
	ld = tty_ldisc_ref_wait(tty);
	retval = -EINVAL;
	if (ld->ops->ioctl) {
		retval = ld->ops->ioctl(tty, file, cmd, arg);
		if (retval == -ENOIOCTLCMD)
			retval = -EINVAL;
	}
	tty_ldisc_deref(ld);
	return retval;
}

#ifdef CONFIG_COMPAT
static long tty_compat_ioctl(struct file *file, unsigned int cmd,
				unsigned long arg)
{
	struct inode *inode = file->f_dentry->d_inode;
	struct tty_struct *tty = file->private_data;
	struct tty_ldisc *ld;
	int retval = -ENOIOCTLCMD;

	if (tty_paranoia_check(tty, inode, "tty_ioctl"))
		return -EINVAL;

	if (tty->ops->compat_ioctl) {
		retval = (tty->ops->compat_ioctl)(tty, file, cmd, arg);
		if (retval != -ENOIOCTLCMD)
			return retval;
	}

	ld = tty_ldisc_ref_wait(tty);
	if (ld->ops->compat_ioctl)
		retval = ld->ops->compat_ioctl(tty, file, cmd, arg);
	tty_ldisc_deref(ld);

	return retval;
}
#endif

/*
 * This implements the "Secure Attention Key" ---  the idea is to
 * prevent trojan horses by killing all processes associated with this
 * tty when the user hits the "Secure Attention Key".  Required for
 * super-paranoid applications --- see the Orange Book for more details.
 *
 * This code could be nicer; ideally it should send a HUP, wait a few
 * seconds, then send a INT, and then a KILL signal.  But you then
 * have to coordinate with the init process, since all processes associated
 * with the current tty must be dead before the new getty is allowed
 * to spawn.
 *
 * Now, if it would be correct ;-/ The current code has a nasty hole -
 * it doesn't catch files in flight. We may send the descriptor to ourselves
 * via AF_UNIX socket, close it and later fetch from socket. FIXME.
 *
 * Nasty bug: do_SAK is being called in interrupt context.  This can
 * deadlock.  We punt it up to process context.  AKPM - 16Mar2001
 */
void __do_SAK(struct tty_struct *tty)
{
#ifdef TTY_SOFT_SAK
	tty_hangup(tty);
#else
	struct task_struct *g, *p;
	struct pid *session;
	int		i;
	struct file	*filp;
	struct fdtable *fdt;

	if (!tty)
		return;
	session = tty->session;

	tty_ldisc_flush(tty);

	tty_driver_flush_buffer(tty);

	read_lock(&tasklist_lock);
	/* Kill the entire session */
	do_each_pid_task(session, PIDTYPE_SID, p) {
		printk(KERN_NOTICE "SAK: killed process %d"
			" (%s): task_session_nr(p)==tty->session\n",
			task_pid_nr(p), p->comm);
		send_sig(SIGKILL, p, 1);
	} while_each_pid_task(session, PIDTYPE_SID, p);
	/* Now kill any processes that happen to have the
	 * tty open.
	 */
	do_each_thread(g, p) {
		if (p->signal->tty == tty) {
			printk(KERN_NOTICE "SAK: killed process %d"
			    " (%s): task_session_nr(p)==tty->session\n",
			    task_pid_nr(p), p->comm);
			send_sig(SIGKILL, p, 1);
			continue;
		}
		task_lock(p);
		if (p->files) {
			/*
			 * We don't take a ref to the file, so we must
			 * hold ->file_lock instead.
			 */
			spin_lock(&p->files->file_lock);
			fdt = files_fdtable(p->files);
			for (i = 0; i < fdt->max_fds; i++) {
				filp = fcheck_files(p->files, i);
				if (!filp)
					continue;
				if (filp->f_op->read == tty_read &&
				    filp->private_data == tty) {
					printk(KERN_NOTICE "SAK: killed process %d"
					    " (%s): fd#%d opened to the tty\n",
					    task_pid_nr(p), p->comm, i);
					force_sig(SIGKILL, p);
					break;
				}
			}
			spin_unlock(&p->files->file_lock);
		}
		task_unlock(p);
	} while_each_thread(g, p);
	read_unlock(&tasklist_lock);
#endif
}

static void do_SAK_work(struct work_struct *work)
{
	struct tty_struct *tty =
		container_of(work, struct tty_struct, SAK_work);
	__do_SAK(tty);
}

/*
 * The tq handling here is a little racy - tty->SAK_work may already be queued.
 * Fortunately we don't need to worry, because if ->SAK_work is already queued,
 * the values which we write to it will be identical to the values which it
 * already has. --akpm
 */
void do_SAK(struct tty_struct *tty)
{
	if (!tty)
		return;
	schedule_work(&tty->SAK_work);
}

EXPORT_SYMBOL(do_SAK);

/**
 *	initialize_tty_struct
 *	@tty: tty to initialize
 *
 *	This subroutine initializes a tty structure that has been newly
 *	allocated.
 *
 *	Locking: none - tty in question must not be exposed at this point
 */

static void initialize_tty_struct(struct tty_struct *tty)
{
	memset(tty, 0, sizeof(struct tty_struct));
	kref_init(&tty->kref);
	tty->magic = TTY_MAGIC;
	tty_ldisc_init(tty);
	tty->session = NULL;
	tty->pgrp = NULL;
	tty->overrun_time = jiffies;
	tty->buf.head = tty->buf.tail = NULL;
	tty_buffer_init(tty);
	mutex_init(&tty->termios_mutex);
	init_waitqueue_head(&tty->write_wait);
	init_waitqueue_head(&tty->read_wait);
	INIT_WORK(&tty->hangup_work, do_tty_hangup);
	mutex_init(&tty->atomic_read_lock);
	mutex_init(&tty->atomic_write_lock);
	spin_lock_init(&tty->read_lock);
	spin_lock_init(&tty->ctrl_lock);
	INIT_LIST_HEAD(&tty->tty_files);
	INIT_WORK(&tty->SAK_work, do_SAK_work);
}

/**
 *	tty_put_char	-	write one character to a tty
 *	@tty: tty
 *	@ch: character
 *
 *	Write one byte to the tty using the provided put_char method
 *	if present. Returns the number of characters successfully output.
 *
 *	Note: the specific put_char operation in the driver layer may go
 *	away soon. Don't call it directly, use this method
 */

int tty_put_char(struct tty_struct *tty, unsigned char ch)
{
	if (tty->ops->put_char)
		return tty->ops->put_char(tty, ch);
	return tty->ops->write(tty, &ch, 1);
}

EXPORT_SYMBOL_GPL(tty_put_char);

static struct class *tty_class;

/**
 *	tty_register_device - register a tty device
 *	@driver: the tty driver that describes the tty device
 *	@index: the index in the tty driver for this tty device
 *	@device: a struct device that is associated with this tty device.
 *		This field is optional, if there is no known struct device
 *		for this tty device it can be set to NULL safely.
 *
 *	Returns a pointer to the struct device for this tty device
 *	(or ERR_PTR(-EFOO) on error).
 *
 *	This call is required to be made to register an individual tty device
 *	if the tty driver's flags have the TTY_DRIVER_DYNAMIC_DEV bit set.  If
 *	that bit is not set, this function should not be called by a tty
 *	driver.
 *
 *	Locking: ??
 */

struct device *tty_register_device(struct tty_driver *driver, unsigned index,
				   struct device *device)
{
	char name[64];
	dev_t dev = MKDEV(driver->major, driver->minor_start) + index;

	if (index >= driver->num) {
		printk(KERN_ERR "Attempt to register invalid tty line number "
		       " (%d).\n", index);
		return ERR_PTR(-EINVAL);
	}

	if (driver->type == TTY_DRIVER_TYPE_PTY)
		pty_line_name(driver, index, name);
	else
		tty_line_name(driver, index, name);

	return device_create(tty_class, device, dev, NULL, name);
}

/**
 * 	tty_unregister_device - unregister a tty device
 * 	@driver: the tty driver that describes the tty device
 * 	@index: the index in the tty driver for this tty device
 *
 * 	If a tty device is registered with a call to tty_register_device() then
 *	this function must be called when the tty device is gone.
 *
 *	Locking: ??
 */

void tty_unregister_device(struct tty_driver *driver, unsigned index)
{
	device_destroy(tty_class,
		MKDEV(driver->major, driver->minor_start) + index);
}

EXPORT_SYMBOL(tty_register_device);
EXPORT_SYMBOL(tty_unregister_device);

struct tty_driver *alloc_tty_driver(int lines)
{
	struct tty_driver *driver;

	driver = kzalloc(sizeof(struct tty_driver), GFP_KERNEL);
	if (driver) {
		driver->magic = TTY_DRIVER_MAGIC;
		driver->num = lines;
		/* later we'll move allocation of tables here */
	}
	return driver;
}

void put_tty_driver(struct tty_driver *driver)
{
	kfree(driver);
}

void tty_set_operations(struct tty_driver *driver,
			const struct tty_operations *op)
{
	driver->ops = op;
};

EXPORT_SYMBOL(alloc_tty_driver);
EXPORT_SYMBOL(put_tty_driver);
EXPORT_SYMBOL(tty_set_operations);

/*
 * Called by a tty driver to register itself.
 */
int tty_register_driver(struct tty_driver *driver)
{
	int error;
	int i;
	dev_t dev;
	void **p = NULL;

	if (driver->flags & TTY_DRIVER_INSTALLED)
		return 0;

	if (!(driver->flags & TTY_DRIVER_DEVPTS_MEM) && driver->num) {
		p = kzalloc(driver->num * 3 * sizeof(void *), GFP_KERNEL);
		if (!p)
			return -ENOMEM;
	}

	if (!driver->major) {
		error = alloc_chrdev_region(&dev, driver->minor_start,
						driver->num, driver->name);
		if (!error) {
			driver->major = MAJOR(dev);
			driver->minor_start = MINOR(dev);
		}
	} else {
		dev = MKDEV(driver->major, driver->minor_start);
		error = register_chrdev_region(dev, driver->num, driver->name);
	}
	if (error < 0) {
		kfree(p);
		return error;
	}

	if (p) {
		driver->ttys = (struct tty_struct **)p;
		driver->termios = (struct ktermios **)(p + driver->num);
		driver->termios_locked = (struct ktermios **)
							(p + driver->num * 2);
	} else {
		driver->ttys = NULL;
		driver->termios = NULL;
		driver->termios_locked = NULL;
	}

	cdev_init(&driver->cdev, &tty_fops);
	driver->cdev.owner = driver->owner;
	error = cdev_add(&driver->cdev, dev, driver->num);
	if (error) {
		unregister_chrdev_region(dev, driver->num);
		driver->ttys = NULL;
		driver->termios = driver->termios_locked = NULL;
		kfree(p);
		return error;
	}

	mutex_lock(&tty_mutex);
	list_add(&driver->tty_drivers, &tty_drivers);
	mutex_unlock(&tty_mutex);

	if (!(driver->flags & TTY_DRIVER_DYNAMIC_DEV)) {
		for (i = 0; i < driver->num; i++)
		    tty_register_device(driver, i, NULL);
	}
	proc_tty_register_driver(driver);
	return 0;
}

EXPORT_SYMBOL(tty_register_driver);

/*
 * Called by a tty driver to unregister itself.
 */
int tty_unregister_driver(struct tty_driver *driver)
{
	int i;
	struct ktermios *tp;
	void *p;

	if (driver->refcount)
		return -EBUSY;

	unregister_chrdev_region(MKDEV(driver->major, driver->minor_start),
				driver->num);
	mutex_lock(&tty_mutex);
	list_del(&driver->tty_drivers);
	mutex_unlock(&tty_mutex);

	/*
	 * Free the termios and termios_locked structures because
	 * we don't want to get memory leaks when modular tty
	 * drivers are removed from the kernel.
	 */
	for (i = 0; i < driver->num; i++) {
		tp = driver->termios[i];
		if (tp) {
			driver->termios[i] = NULL;
			kfree(tp);
		}
		tp = driver->termios_locked[i];
		if (tp) {
			driver->termios_locked[i] = NULL;
			kfree(tp);
		}
		if (!(driver->flags & TTY_DRIVER_DYNAMIC_DEV))
			tty_unregister_device(driver, i);
	}
	p = driver->ttys;
	proc_tty_unregister_driver(driver);
	driver->ttys = NULL;
	driver->termios = driver->termios_locked = NULL;
	kfree(p);
	cdev_del(&driver->cdev);
	return 0;
}
EXPORT_SYMBOL(tty_unregister_driver);

dev_t tty_devnum(struct tty_struct *tty)
{
	return MKDEV(tty->driver->major, tty->driver->minor_start) + tty->index;
}
EXPORT_SYMBOL(tty_devnum);

void proc_clear_tty(struct task_struct *p)
{
	struct tty_struct *tty;
	spin_lock_irq(&p->sighand->siglock);
	tty = p->signal->tty;
	p->signal->tty = NULL;
	spin_unlock_irq(&p->sighand->siglock);
	tty_kref_put(tty);
}

/* Called under the sighand lock */

static void __proc_set_tty(struct task_struct *tsk, struct tty_struct *tty)
{
	if (tty) {
		unsigned long flags;
		/* We should not have a session or pgrp to put here but.... */
		spin_lock_irqsave(&tty->ctrl_lock, flags);
		put_pid(tty->session);
		put_pid(tty->pgrp);
		tty->pgrp = get_pid(task_pgrp(tsk));
		spin_unlock_irqrestore(&tty->ctrl_lock, flags);
		tty->session = get_pid(task_session(tsk));
		if (tsk->signal->tty) {
			printk(KERN_DEBUG "tty not NULL!!\n");
			tty_kref_put(tsk->signal->tty);
		}
	}
	put_pid(tsk->signal->tty_old_pgrp);
	tsk->signal->tty = tty_kref_get(tty);
	tsk->signal->tty_old_pgrp = NULL;
}

static void proc_set_tty(struct task_struct *tsk, struct tty_struct *tty)
{
	spin_lock_irq(&tsk->sighand->siglock);
	__proc_set_tty(tsk, tty);
	spin_unlock_irq(&tsk->sighand->siglock);
}

struct tty_struct *get_current_tty(void)
{
	struct tty_struct *tty;
	unsigned long flags;

	spin_lock_irqsave(&current->sighand->siglock, flags);
	tty = tty_kref_get(current->signal->tty);
	spin_unlock_irqrestore(&current->sighand->siglock, flags);
	return tty;
}
EXPORT_SYMBOL_GPL(get_current_tty);

/*
 * Initialize the console device. This is called *early*, so
 * we can't necessarily depend on lots of kernel help here.
 * Just do some early initializations, and do the complex setup
 * later.
 */
void __init console_init(void)
{
	initcall_t *call;

	/* Setup the default TTY line discipline. */
	tty_ldisc_begin();

	/*
	 * set up the console device so that later boot sequences can
	 * inform about problems etc..
	 */
	call = __con_initcall_start;
	while (call < __con_initcall_end) {
		(*call)();
		call++;
	}
}

static int __init tty_class_init(void)
{
	tty_class = class_create(THIS_MODULE, "tty");
	if (IS_ERR(tty_class))
		return PTR_ERR(tty_class);
	return 0;
}

postcore_initcall(tty_class_init);

/* 3/2004 jmc: why do these devices exist? */

static struct cdev tty_cdev, console_cdev;
#ifdef CONFIG_UNIX98_PTYS
static struct cdev ptmx_cdev;
#endif
#ifdef CONFIG_VT
static struct cdev vc0_cdev;
#endif

/*
 * Ok, now we can initialize the rest of the tty devices and can count
 * on memory allocations, interrupts etc..
 */
static int __init tty_init(void)
{
	cdev_init(&tty_cdev, &tty_fops);
	if (cdev_add(&tty_cdev, MKDEV(TTYAUX_MAJOR, 0), 1) ||
	    register_chrdev_region(MKDEV(TTYAUX_MAJOR, 0), 1, "/dev/tty") < 0)
		panic("Couldn't register /dev/tty driver\n");
	device_create(tty_class, NULL, MKDEV(TTYAUX_MAJOR, 0), NULL, "tty");

	cdev_init(&console_cdev, &console_fops);
	if (cdev_add(&console_cdev, MKDEV(TTYAUX_MAJOR, 1), 1) ||
	    register_chrdev_region(MKDEV(TTYAUX_MAJOR, 1), 1, "/dev/console") < 0)
		panic("Couldn't register /dev/console driver\n");
	device_create(tty_class, NULL, MKDEV(TTYAUX_MAJOR, 1), NULL, "console");

#ifdef CONFIG_UNIX98_PTYS
	cdev_init(&ptmx_cdev, &ptmx_fops);
	if (cdev_add(&ptmx_cdev, MKDEV(TTYAUX_MAJOR, 2), 1) ||
	    register_chrdev_region(MKDEV(TTYAUX_MAJOR, 2), 1, "/dev/ptmx") < 0)
		panic("Couldn't register /dev/ptmx driver\n");
	device_create(tty_class, NULL, MKDEV(TTYAUX_MAJOR, 2), NULL, "ptmx");
#endif

#ifdef CONFIG_VT
	cdev_init(&vc0_cdev, &console_fops);
	if (cdev_add(&vc0_cdev, MKDEV(TTY_MAJOR, 0), 1) ||
	    register_chrdev_region(MKDEV(TTY_MAJOR, 0), 1, "/dev/vc/0") < 0)
		panic("Couldn't register /dev/tty0 driver\n");
	device_create(tty_class, NULL, MKDEV(TTY_MAJOR, 0), NULL, "tty0");

	vty_init();
#endif
	return 0;
}
module_init(tty_init);<|MERGE_RESOLUTION|>--- conflicted
+++ resolved
@@ -2146,11 +2146,7 @@
 /**
  *	tty_do_resize		-	resize event
  *	@tty: tty being resized
-<<<<<<< HEAD
- *	@real_tty: real tty (if using a pty/tty pair)
-=======
  *	@real_tty: real tty (not the same as tty if using a pty/tty pair)
->>>>>>> 37a8d3fe
  *	@rows: rows (character)
  *	@cols: cols (character)
  *
@@ -2167,8 +2163,6 @@
 	mutex_lock(&tty->termios_mutex);
 	if (!memcmp(ws, &tty->winsize, sizeof(*ws)))
 		goto done;
-<<<<<<< HEAD
-=======
 
 	/* If a pty/tty pair is updated we will have a real_tty defined
 	   which doesn't match the tty. In this case as we will update
@@ -2177,7 +2171,6 @@
 	   have lock ordering */
 	if (real_tty != tty)
 		mutex_lock(&real_tty->termios_mutex);
->>>>>>> 37a8d3fe
 	/* Get the PID values and reference them so we can
 	   avoid holding the tty ctrl lock while sending signals */
 	spin_lock_irqsave(&tty->ctrl_lock, flags);
@@ -2195,11 +2188,8 @@
 
 	tty->winsize = *ws;
 	real_tty->winsize = *ws;
-<<<<<<< HEAD
-=======
 	if (real_tty != tty)
 		mutex_unlock(&real_tty->termios_mutex);
->>>>>>> 37a8d3fe
 done:
 	mutex_unlock(&tty->termios_mutex);
 	return 0;
