/*
 *  linux/drivers/char/tty_io.c
 *
 *  Copyright (C) 1991, 1992  Linus Torvalds
 */

/*
 * 'tty_io.c' gives an orthogonal feeling to tty's, be they consoles
 * or rs-channels. It also implements echoing, cooked mode etc.
 *
 * Kill-line thanks to John T Kohl, who also corrected VMIN = VTIME = 0.
 *
 * Modified by Theodore Ts'o, 9/14/92, to dynamically allocate the
 * tty_struct and tty_queue structures.  Previously there was an array
 * of 256 tty_struct's which was statically allocated, and the
 * tty_queue structures were allocated at boot time.  Both are now
 * dynamically allocated only when the tty is open.
 *
 * Also restructured routines so that there is more of a separation
 * between the high-level tty routines (tty_io.c and tty_ioctl.c) and
 * the low-level tty routines (serial.c, pty.c, console.c).  This
 * makes for cleaner and more compact code.  -TYT, 9/17/92
 *
 * Modified by Fred N. van Kempen, 01/29/93, to add line disciplines
 * which can be dynamically activated and de-activated by the line
 * discipline handling modules (like SLIP).
 *
 * NOTE: pay no attention to the line discipline code (yet); its
 * interface is still subject to change in this version...
 * -- TYT, 1/31/92
 *
 * Added functionality to the OPOST tty handling.  No delays, but all
 * other bits should be there.
 *	-- Nick Holloway <alfie@dcs.warwick.ac.uk>, 27th May 1993.
 *
 * Rewrote canonical mode and added more termios flags.
 * 	-- julian@uhunix.uhcc.hawaii.edu (J. Cowley), 13Jan94
 *
 * Reorganized FASYNC support so mouse code can share it.
 *	-- ctm@ardi.com, 9Sep95
 *
 * New TIOCLINUX variants added.
 *	-- mj@k332.feld.cvut.cz, 19-Nov-95
 *
 * Restrict vt switching via ioctl()
 *      -- grif@cs.ucr.edu, 5-Dec-95
 *
 * Move console and virtual terminal code to more appropriate files,
 * implement CONFIG_VT and generalize console device interface.
 *	-- Marko Kohtala <Marko.Kohtala@hut.fi>, March 97
 *
 * Rewrote init_dev and release_dev to eliminate races.
 *	-- Bill Hawes <whawes@star.net>, June 97
 *
 * Added devfs support.
 *      -- C. Scott Ananian <cananian@alumni.princeton.edu>, 13-Jan-1998
 *
 * Added support for a Unix98-style ptmx device.
 *      -- C. Scott Ananian <cananian@alumni.princeton.edu>, 14-Jan-1998
 *
 * Reduced memory usage for older ARM systems
 *      -- Russell King <rmk@arm.linux.org.uk>
 *
 * Move do_SAK() into process context.  Less stack use in devfs functions.
 * alloc_tty_struct() always uses kmalloc()
 *			 -- Andrew Morton <andrewm@uow.edu.eu> 17Mar01
 */

#include <linux/types.h>
#include <linux/major.h>
#include <linux/errno.h>
#include <linux/signal.h>
#include <linux/fcntl.h>
#include <linux/sched.h>
#include <linux/interrupt.h>
#include <linux/tty.h>
#include <linux/tty_driver.h>
#include <linux/tty_flip.h>
#include <linux/devpts_fs.h>
#include <linux/file.h>
#include <linux/fdtable.h>
#include <linux/console.h>
#include <linux/timer.h>
#include <linux/ctype.h>
#include <linux/kd.h>
#include <linux/mm.h>
#include <linux/string.h>
#include <linux/slab.h>
#include <linux/poll.h>
#include <linux/proc_fs.h>
#include <linux/init.h>
#include <linux/module.h>
#include <linux/smp_lock.h>
#include <linux/device.h>
#include <linux/wait.h>
#include <linux/bitops.h>
#include <linux/delay.h>
#include <linux/seq_file.h>

#include <linux/uaccess.h>
#include <asm/system.h>

#include <linux/kbd_kern.h>
#include <linux/vt_kern.h>
#include <linux/selection.h>

#include <linux/kmod.h>
#include <linux/nsproxy.h>

#undef TTY_DEBUG_HANGUP

#define TTY_PARANOIA_CHECK 1
#define CHECK_TTY_COUNT 1

struct ktermios tty_std_termios = {	/* for the benefit of tty drivers  */
	.c_iflag = ICRNL | IXON,
	.c_oflag = OPOST | ONLCR,
	.c_cflag = B38400 | CS8 | CREAD | HUPCL,
	.c_lflag = ISIG | ICANON | ECHO | ECHOE | ECHOK |
		   ECHOCTL | ECHOKE | IEXTEN,
	.c_cc = INIT_C_CC,
	.c_ispeed = 38400,
	.c_ospeed = 38400
};

EXPORT_SYMBOL(tty_std_termios);

/* This list gets poked at by procfs and various bits of boot up code. This
   could do with some rationalisation such as pulling the tty proc function
   into this file */

LIST_HEAD(tty_drivers);			/* linked list of tty drivers */

/* Mutex to protect creating and releasing a tty. This is shared with
   vt.c for deeply disgusting hack reasons */
DEFINE_MUTEX(tty_mutex);
EXPORT_SYMBOL(tty_mutex);

#ifdef CONFIG_UNIX98_PTYS
extern struct tty_driver *ptm_driver;	/* Unix98 pty masters; for /dev/ptmx */
static int ptmx_open(struct inode *, struct file *);
#endif

static void initialize_tty_struct(struct tty_struct *tty);

static ssize_t tty_read(struct file *, char __user *, size_t, loff_t *);
static ssize_t tty_write(struct file *, const char __user *, size_t, loff_t *);
ssize_t redirected_tty_write(struct file *, const char __user *,
							size_t, loff_t *);
static unsigned int tty_poll(struct file *, poll_table *);
static int tty_open(struct inode *, struct file *);
static int tty_release(struct inode *, struct file *);
long tty_ioctl(struct file *file, unsigned int cmd, unsigned long arg);
#ifdef CONFIG_COMPAT
static long tty_compat_ioctl(struct file *file, unsigned int cmd,
				unsigned long arg);
#else
#define tty_compat_ioctl NULL
#endif
static int tty_fasync(int fd, struct file *filp, int on);
static void release_tty(struct tty_struct *tty, int idx);
static void __proc_set_tty(struct task_struct *tsk, struct tty_struct *tty);
static void proc_set_tty(struct task_struct *tsk, struct tty_struct *tty);

/**
 *	alloc_tty_struct	-	allocate a tty object
 *
 *	Return a new empty tty structure. The data fields have not
 *	been initialized in any way but has been zeroed
 *
 *	Locking: none
 */

static struct tty_struct *alloc_tty_struct(void)
{
	return kzalloc(sizeof(struct tty_struct), GFP_KERNEL);
}

static void tty_buffer_free_all(struct tty_struct *);

/**
 *	free_tty_struct		-	free a disused tty
 *	@tty: tty struct to free
 *
 *	Free the write buffers, tty queue and tty memory itself.
 *
 *	Locking: none. Must be called after tty is definitely unused
 */

static inline void free_tty_struct(struct tty_struct *tty)
{
	kfree(tty->write_buf);
	tty_buffer_free_all(tty);
	kfree(tty);
}

#define TTY_NUMBER(tty) ((tty)->index + (tty)->driver->name_base)

/**
 *	tty_name	-	return tty naming
 *	@tty: tty structure
 *	@buf: buffer for output
 *
 *	Convert a tty structure into a name. The name reflects the kernel
 *	naming policy and if udev is in use may not reflect user space
 *
 *	Locking: none
 */

char *tty_name(struct tty_struct *tty, char *buf)
{
	if (!tty) /* Hmm.  NULL pointer.  That's fun. */
		strcpy(buf, "NULL tty");
	else
		strcpy(buf, tty->name);
	return buf;
}

EXPORT_SYMBOL(tty_name);

int tty_paranoia_check(struct tty_struct *tty, struct inode *inode,
			      const char *routine)
{
#ifdef TTY_PARANOIA_CHECK
	if (!tty) {
		printk(KERN_WARNING
			"null TTY for (%d:%d) in %s\n",
			imajor(inode), iminor(inode), routine);
		return 1;
	}
	if (tty->magic != TTY_MAGIC) {
		printk(KERN_WARNING
			"bad magic number for tty struct (%d:%d) in %s\n",
			imajor(inode), iminor(inode), routine);
		return 1;
	}
#endif
	return 0;
}

static int check_tty_count(struct tty_struct *tty, const char *routine)
{
#ifdef CHECK_TTY_COUNT
	struct list_head *p;
	int count = 0;

	file_list_lock();
	list_for_each(p, &tty->tty_files) {
		count++;
	}
	file_list_unlock();
	if (tty->driver->type == TTY_DRIVER_TYPE_PTY &&
	    tty->driver->subtype == PTY_TYPE_SLAVE &&
	    tty->link && tty->link->count)
		count++;
	if (tty->count != count) {
		printk(KERN_WARNING "Warning: dev (%s) tty->count(%d) "
				    "!= #fd's(%d) in %s\n",
		       tty->name, tty->count, count, routine);
		return count;
	}
#endif
	return 0;
}

/*
 * Tty buffer allocation management
 */

/**
 *	tty_buffer_free_all		-	free buffers used by a tty
 *	@tty: tty to free from
 *
 *	Remove all the buffers pending on a tty whether queued with data
 *	or in the free ring. Must be called when the tty is no longer in use
 *
 *	Locking: none
 */

static void tty_buffer_free_all(struct tty_struct *tty)
{
	struct tty_buffer *thead;
	while ((thead = tty->buf.head) != NULL) {
		tty->buf.head = thead->next;
		kfree(thead);
	}
	while ((thead = tty->buf.free) != NULL) {
		tty->buf.free = thead->next;
		kfree(thead);
	}
	tty->buf.tail = NULL;
	tty->buf.memory_used = 0;
}

/**
 *	tty_buffer_init		-	prepare a tty buffer structure
 *	@tty: tty to initialise
 *
 *	Set up the initial state of the buffer management for a tty device.
 *	Must be called before the other tty buffer functions are used.
 *
 *	Locking: none
 */

static void tty_buffer_init(struct tty_struct *tty)
{
	spin_lock_init(&tty->buf.lock);
	tty->buf.head = NULL;
	tty->buf.tail = NULL;
	tty->buf.free = NULL;
	tty->buf.memory_used = 0;
}

/**
 *	tty_buffer_alloc	-	allocate a tty buffer
 *	@tty: tty device
 *	@size: desired size (characters)
 *
 *	Allocate a new tty buffer to hold the desired number of characters.
 *	Return NULL if out of memory or the allocation would exceed the
 *	per device queue
 *
 *	Locking: Caller must hold tty->buf.lock
 */

static struct tty_buffer *tty_buffer_alloc(struct tty_struct *tty, size_t size)
{
	struct tty_buffer *p;

	if (tty->buf.memory_used + size > 65536)
		return NULL;
	p = kmalloc(sizeof(struct tty_buffer) + 2 * size, GFP_ATOMIC);
	if (p == NULL)
		return NULL;
	p->used = 0;
	p->size = size;
	p->next = NULL;
	p->commit = 0;
	p->read = 0;
	p->char_buf_ptr = (char *)(p->data);
	p->flag_buf_ptr = (unsigned char *)p->char_buf_ptr + size;
	tty->buf.memory_used += size;
	return p;
}

/**
 *	tty_buffer_free		-	free a tty buffer
 *	@tty: tty owning the buffer
 *	@b: the buffer to free
 *
 *	Free a tty buffer, or add it to the free list according to our
 *	internal strategy
 *
 *	Locking: Caller must hold tty->buf.lock
 */

static void tty_buffer_free(struct tty_struct *tty, struct tty_buffer *b)
{
	/* Dumb strategy for now - should keep some stats */
	tty->buf.memory_used -= b->size;
	WARN_ON(tty->buf.memory_used < 0);

	if (b->size >= 512)
		kfree(b);
	else {
		b->next = tty->buf.free;
		tty->buf.free = b;
	}
}

/**
 *	__tty_buffer_flush		-	flush full tty buffers
 *	@tty: tty to flush
 *
 *	flush all the buffers containing receive data. Caller must
 *	hold the buffer lock and must have ensured no parallel flush to
 *	ldisc is running.
 *
 *	Locking: Caller must hold tty->buf.lock
 */

static void __tty_buffer_flush(struct tty_struct *tty)
{
	struct tty_buffer *thead;

	while ((thead = tty->buf.head) != NULL) {
		tty->buf.head = thead->next;
		tty_buffer_free(tty, thead);
	}
	tty->buf.tail = NULL;
}

/**
 *	tty_buffer_flush		-	flush full tty buffers
 *	@tty: tty to flush
 *
 *	flush all the buffers containing receive data. If the buffer is
 *	being processed by flush_to_ldisc then we defer the processing
 *	to that function
 *
 *	Locking: none
 */

static void tty_buffer_flush(struct tty_struct *tty)
{
	unsigned long flags;
	spin_lock_irqsave(&tty->buf.lock, flags);

	/* If the data is being pushed to the tty layer then we can't
	   process it here. Instead set a flag and the flush_to_ldisc
	   path will process the flush request before it exits */
	if (test_bit(TTY_FLUSHING, &tty->flags)) {
		set_bit(TTY_FLUSHPENDING, &tty->flags);
		spin_unlock_irqrestore(&tty->buf.lock, flags);
		wait_event(tty->read_wait,
				test_bit(TTY_FLUSHPENDING, &tty->flags) == 0);
		return;
	} else
		__tty_buffer_flush(tty);
	spin_unlock_irqrestore(&tty->buf.lock, flags);
}

/**
 *	tty_buffer_find		-	find a free tty buffer
 *	@tty: tty owning the buffer
 *	@size: characters wanted
 *
 *	Locate an existing suitable tty buffer or if we are lacking one then
 *	allocate a new one. We round our buffers off in 256 character chunks
 *	to get better allocation behaviour.
 *
 *	Locking: Caller must hold tty->buf.lock
 */

static struct tty_buffer *tty_buffer_find(struct tty_struct *tty, size_t size)
{
	struct tty_buffer **tbh = &tty->buf.free;
	while ((*tbh) != NULL) {
		struct tty_buffer *t = *tbh;
		if (t->size >= size) {
			*tbh = t->next;
			t->next = NULL;
			t->used = 0;
			t->commit = 0;
			t->read = 0;
			tty->buf.memory_used += t->size;
			return t;
		}
		tbh = &((*tbh)->next);
	}
	/* Round the buffer size out */
	size = (size + 0xFF) & ~0xFF;
	return tty_buffer_alloc(tty, size);
	/* Should possibly check if this fails for the largest buffer we
	   have queued and recycle that ? */
}

/**
 *	tty_buffer_request_room		-	grow tty buffer if needed
 *	@tty: tty structure
 *	@size: size desired
 *
 *	Make at least size bytes of linear space available for the tty
 *	buffer. If we fail return the size we managed to find.
 *
 *	Locking: Takes tty->buf.lock
 */
int tty_buffer_request_room(struct tty_struct *tty, size_t size)
{
	struct tty_buffer *b, *n;
	int left;
	unsigned long flags;

	spin_lock_irqsave(&tty->buf.lock, flags);

	/* OPTIMISATION: We could keep a per tty "zero" sized buffer to
	   remove this conditional if its worth it. This would be invisible
	   to the callers */
	if ((b = tty->buf.tail) != NULL)
		left = b->size - b->used;
	else
		left = 0;

	if (left < size) {
		/* This is the slow path - looking for new buffers to use */
		if ((n = tty_buffer_find(tty, size)) != NULL) {
			if (b != NULL) {
				b->next = n;
				b->commit = b->used;
			} else
				tty->buf.head = n;
			tty->buf.tail = n;
		} else
			size = left;
	}

	spin_unlock_irqrestore(&tty->buf.lock, flags);
	return size;
}
EXPORT_SYMBOL_GPL(tty_buffer_request_room);

/**
 *	tty_insert_flip_string	-	Add characters to the tty buffer
 *	@tty: tty structure
 *	@chars: characters
 *	@size: size
 *
 *	Queue a series of bytes to the tty buffering. All the characters
 *	passed are marked as without error. Returns the number added.
 *
 *	Locking: Called functions may take tty->buf.lock
 */

int tty_insert_flip_string(struct tty_struct *tty, const unsigned char *chars,
				size_t size)
{
	int copied = 0;
	do {
		int space = tty_buffer_request_room(tty, size - copied);
		struct tty_buffer *tb = tty->buf.tail;
		/* If there is no space then tb may be NULL */
		if (unlikely(space == 0))
			break;
		memcpy(tb->char_buf_ptr + tb->used, chars, space);
		memset(tb->flag_buf_ptr + tb->used, TTY_NORMAL, space);
		tb->used += space;
		copied += space;
		chars += space;
		/* There is a small chance that we need to split the data over
		   several buffers. If this is the case we must loop */
	} while (unlikely(size > copied));
	return copied;
}
EXPORT_SYMBOL(tty_insert_flip_string);

/**
 *	tty_insert_flip_string_flags	-	Add characters to the tty buffer
 *	@tty: tty structure
 *	@chars: characters
 *	@flags: flag bytes
 *	@size: size
 *
 *	Queue a series of bytes to the tty buffering. For each character
 *	the flags array indicates the status of the character. Returns the
 *	number added.
 *
 *	Locking: Called functions may take tty->buf.lock
 */

int tty_insert_flip_string_flags(struct tty_struct *tty,
		const unsigned char *chars, const char *flags, size_t size)
{
	int copied = 0;
	do {
		int space = tty_buffer_request_room(tty, size - copied);
		struct tty_buffer *tb = tty->buf.tail;
		/* If there is no space then tb may be NULL */
		if (unlikely(space == 0))
			break;
		memcpy(tb->char_buf_ptr + tb->used, chars, space);
		memcpy(tb->flag_buf_ptr + tb->used, flags, space);
		tb->used += space;
		copied += space;
		chars += space;
		flags += space;
		/* There is a small chance that we need to split the data over
		   several buffers. If this is the case we must loop */
	} while (unlikely(size > copied));
	return copied;
}
EXPORT_SYMBOL(tty_insert_flip_string_flags);

/**
 *	tty_schedule_flip	-	push characters to ldisc
 *	@tty: tty to push from
 *
 *	Takes any pending buffers and transfers their ownership to the
 *	ldisc side of the queue. It then schedules those characters for
 *	processing by the line discipline.
 *
 *	Locking: Takes tty->buf.lock
 */

void tty_schedule_flip(struct tty_struct *tty)
{
	unsigned long flags;
	spin_lock_irqsave(&tty->buf.lock, flags);
	if (tty->buf.tail != NULL)
		tty->buf.tail->commit = tty->buf.tail->used;
	spin_unlock_irqrestore(&tty->buf.lock, flags);
	schedule_delayed_work(&tty->buf.work, 1);
}
EXPORT_SYMBOL(tty_schedule_flip);

/**
 *	tty_prepare_flip_string		-	make room for characters
 *	@tty: tty
 *	@chars: return pointer for character write area
 *	@size: desired size
 *
 *	Prepare a block of space in the buffer for data. Returns the length
 *	available and buffer pointer to the space which is now allocated and
 *	accounted for as ready for normal characters. This is used for drivers
 *	that need their own block copy routines into the buffer. There is no
 *	guarantee the buffer is a DMA target!
 *
 *	Locking: May call functions taking tty->buf.lock
 */

int tty_prepare_flip_string(struct tty_struct *tty, unsigned char **chars,
								size_t size)
{
	int space = tty_buffer_request_room(tty, size);
	if (likely(space)) {
		struct tty_buffer *tb = tty->buf.tail;
		*chars = tb->char_buf_ptr + tb->used;
		memset(tb->flag_buf_ptr + tb->used, TTY_NORMAL, space);
		tb->used += space;
	}
	return space;
}

EXPORT_SYMBOL_GPL(tty_prepare_flip_string);

/**
 *	tty_prepare_flip_string_flags	-	make room for characters
 *	@tty: tty
 *	@chars: return pointer for character write area
 *	@flags: return pointer for status flag write area
 *	@size: desired size
 *
 *	Prepare a block of space in the buffer for data. Returns the length
 *	available and buffer pointer to the space which is now allocated and
 *	accounted for as ready for characters. This is used for drivers
 *	that need their own block copy routines into the buffer. There is no
 *	guarantee the buffer is a DMA target!
 *
 *	Locking: May call functions taking tty->buf.lock
 */

int tty_prepare_flip_string_flags(struct tty_struct *tty,
			unsigned char **chars, char **flags, size_t size)
{
	int space = tty_buffer_request_room(tty, size);
	if (likely(space)) {
		struct tty_buffer *tb = tty->buf.tail;
		*chars = tb->char_buf_ptr + tb->used;
		*flags = tb->flag_buf_ptr + tb->used;
		tb->used += space;
	}
	return space;
}

EXPORT_SYMBOL_GPL(tty_prepare_flip_string_flags);



/**
 *	get_tty_driver		-	find device of a tty
 *	@dev_t: device identifier
 *	@index: returns the index of the tty
 *
 *	This routine returns a tty driver structure, given a device number
 *	and also passes back the index number.
 *
 *	Locking: caller must hold tty_mutex
 */

static struct tty_driver *get_tty_driver(dev_t device, int *index)
{
	struct tty_driver *p;

	list_for_each_entry(p, &tty_drivers, tty_drivers) {
		dev_t base = MKDEV(p->major, p->minor_start);
		if (device < base || device >= base + p->num)
			continue;
		*index = device - base;
		return p;
	}
	return NULL;
}

#ifdef CONFIG_CONSOLE_POLL

/**
 *	tty_find_polling_driver	-	find device of a polled tty
 *	@name: name string to match
 *	@line: pointer to resulting tty line nr
 *
 *	This routine returns a tty driver structure, given a name
 *	and the condition that the tty driver is capable of polled
 *	operation.
 */
struct tty_driver *tty_find_polling_driver(char *name, int *line)
{
	struct tty_driver *p, *res = NULL;
	int tty_line = 0;
	char *str;

	mutex_lock(&tty_mutex);
	/* Search through the tty devices to look for a match */
	list_for_each_entry(p, &tty_drivers, tty_drivers) {
		str = name + strlen(p->name);
		tty_line = simple_strtoul(str, &str, 10);
		if (*str == ',')
			str++;
		if (*str == '\0')
			str = NULL;

		if (tty_line >= 0 && tty_line <= p->num && p->ops &&
		    p->ops->poll_init && !p->ops->poll_init(p, tty_line, str)) {
			res = p;
			*line = tty_line;
			break;
		}
	}
	mutex_unlock(&tty_mutex);

	return res;
}
EXPORT_SYMBOL_GPL(tty_find_polling_driver);
#endif

/**
 *	tty_check_change	-	check for POSIX terminal changes
 *	@tty: tty to check
 *
 *	If we try to write to, or set the state of, a terminal and we're
 *	not in the foreground, send a SIGTTOU.  If the signal is blocked or
 *	ignored, go ahead and perform the operation.  (POSIX 7.2)
 *
 *	Locking: ctrl_lock
 */

int tty_check_change(struct tty_struct *tty)
{
	unsigned long flags;
	int ret = 0;

	if (current->signal->tty != tty)
		return 0;

	spin_lock_irqsave(&tty->ctrl_lock, flags);

	if (!tty->pgrp) {
		printk(KERN_WARNING "tty_check_change: tty->pgrp == NULL!\n");
		goto out_unlock;
	}
	if (task_pgrp(current) == tty->pgrp)
		goto out_unlock;
	spin_unlock_irqrestore(&tty->ctrl_lock, flags);
	if (is_ignored(SIGTTOU))
		goto out;
	if (is_current_pgrp_orphaned()) {
		ret = -EIO;
		goto out;
	}
	kill_pgrp(task_pgrp(current), SIGTTOU, 1);
	set_thread_flag(TIF_SIGPENDING);
	ret = -ERESTARTSYS;
out:
	return ret;
out_unlock:
	spin_unlock_irqrestore(&tty->ctrl_lock, flags);
	return ret;
}

EXPORT_SYMBOL(tty_check_change);

static ssize_t hung_up_tty_read(struct file *file, char __user *buf,
				size_t count, loff_t *ppos)
{
	return 0;
}

static ssize_t hung_up_tty_write(struct file *file, const char __user *buf,
				 size_t count, loff_t *ppos)
{
	return -EIO;
}

/* No kernel lock held - none needed ;) */
static unsigned int hung_up_tty_poll(struct file *filp, poll_table *wait)
{
	return POLLIN | POLLOUT | POLLERR | POLLHUP | POLLRDNORM | POLLWRNORM;
}

static long hung_up_tty_ioctl(struct file *file, unsigned int cmd,
		unsigned long arg)
{
	return cmd == TIOCSPGRP ? -ENOTTY : -EIO;
}

static long hung_up_tty_compat_ioctl(struct file *file,
				     unsigned int cmd, unsigned long arg)
{
	return cmd == TIOCSPGRP ? -ENOTTY : -EIO;
}

static const struct file_operations tty_fops = {
	.llseek		= no_llseek,
	.read		= tty_read,
	.write		= tty_write,
	.poll		= tty_poll,
	.unlocked_ioctl	= tty_ioctl,
	.compat_ioctl	= tty_compat_ioctl,
	.open		= tty_open,
	.release	= tty_release,
	.fasync		= tty_fasync,
};

#ifdef CONFIG_UNIX98_PTYS
static const struct file_operations ptmx_fops = {
	.llseek		= no_llseek,
	.read		= tty_read,
	.write		= tty_write,
	.poll		= tty_poll,
	.unlocked_ioctl	= tty_ioctl,
	.compat_ioctl	= tty_compat_ioctl,
	.open		= ptmx_open,
	.release	= tty_release,
	.fasync		= tty_fasync,
};
#endif

static const struct file_operations console_fops = {
	.llseek		= no_llseek,
	.read		= tty_read,
	.write		= redirected_tty_write,
	.poll		= tty_poll,
	.unlocked_ioctl	= tty_ioctl,
	.compat_ioctl	= tty_compat_ioctl,
	.open		= tty_open,
	.release	= tty_release,
	.fasync		= tty_fasync,
};

static const struct file_operations hung_up_tty_fops = {
	.llseek		= no_llseek,
	.read		= hung_up_tty_read,
	.write		= hung_up_tty_write,
	.poll		= hung_up_tty_poll,
	.unlocked_ioctl	= hung_up_tty_ioctl,
	.compat_ioctl	= hung_up_tty_compat_ioctl,
	.release	= tty_release,
};

static DEFINE_SPINLOCK(redirect_lock);
static struct file *redirect;

/**
 *	tty_wakeup	-	request more data
 *	@tty: terminal
 *
 *	Internal and external helper for wakeups of tty. This function
 *	informs the line discipline if present that the driver is ready
 *	to receive more output data.
 */

void tty_wakeup(struct tty_struct *tty)
{
	struct tty_ldisc *ld;

	if (test_bit(TTY_DO_WRITE_WAKEUP, &tty->flags)) {
		ld = tty_ldisc_ref(tty);
		if (ld) {
			if (ld->ops->write_wakeup)
				ld->ops->write_wakeup(tty);
			tty_ldisc_deref(ld);
		}
	}
	wake_up_interruptible(&tty->write_wait);
}

EXPORT_SYMBOL_GPL(tty_wakeup);

/**
 *	tty_ldisc_flush	-	flush line discipline queue
 *	@tty: tty
 *
 *	Flush the line discipline queue (if any) for this tty. If there
 *	is no line discipline active this is a no-op.
 */

void tty_ldisc_flush(struct tty_struct *tty)
{
	struct tty_ldisc *ld = tty_ldisc_ref(tty);
	if (ld) {
		if (ld->ops->flush_buffer)
			ld->ops->flush_buffer(tty);
		tty_ldisc_deref(ld);
	}
	tty_buffer_flush(tty);
}

EXPORT_SYMBOL_GPL(tty_ldisc_flush);

/**
 *	tty_reset_termios	-	reset terminal state
 *	@tty: tty to reset
 *
 *	Restore a terminal to the driver default state
 */

static void tty_reset_termios(struct tty_struct *tty)
{
	mutex_lock(&tty->termios_mutex);
	*tty->termios = tty->driver->init_termios;
	tty->termios->c_ispeed = tty_termios_input_baud_rate(tty->termios);
	tty->termios->c_ospeed = tty_termios_baud_rate(tty->termios);
	mutex_unlock(&tty->termios_mutex);
}

/**
 *	do_tty_hangup		-	actual handler for hangup events
 *	@work: tty device
 *
k *	This can be called by the "eventd" kernel thread.  That is process
 *	synchronous but doesn't hold any locks, so we need to make sure we
 *	have the appropriate locks for what we're doing.
 *
 *	The hangup event clears any pending redirections onto the hung up
 *	device. It ensures future writes will error and it does the needed
 *	line discipline hangup and signal delivery. The tty object itself
 *	remains intact.
 *
 *	Locking:
 *		BKL
 *		  redirect lock for undoing redirection
 *		  file list lock for manipulating list of ttys
 *		  tty_ldisc_lock from called functions
 *		  termios_mutex resetting termios data
 *		  tasklist_lock to walk task list for hangup event
 *		    ->siglock to protect ->signal/->sighand
 */
static void do_tty_hangup(struct work_struct *work)
{
	struct tty_struct *tty =
		container_of(work, struct tty_struct, hangup_work);
	struct file *cons_filp = NULL;
	struct file *filp, *f = NULL;
	struct task_struct *p;
	struct tty_ldisc *ld;
	int    closecount = 0, n;
	unsigned long flags;

	if (!tty)
		return;

	/* inuse_filps is protected by the single kernel lock */
	lock_kernel();

	spin_lock(&redirect_lock);
	if (redirect && redirect->private_data == tty) {
		f = redirect;
		redirect = NULL;
	}
	spin_unlock(&redirect_lock);

	check_tty_count(tty, "do_tty_hangup");
	file_list_lock();
	/* This breaks for file handles being sent over AF_UNIX sockets ? */
	list_for_each_entry(filp, &tty->tty_files, f_u.fu_list) {
		if (filp->f_op->write == redirected_tty_write)
			cons_filp = filp;
		if (filp->f_op->write != tty_write)
			continue;
		closecount++;
		tty_fasync(-1, filp, 0);	/* can't block */
		filp->f_op = &hung_up_tty_fops;
	}
	file_list_unlock();
	/*
	 * FIXME! What are the locking issues here? This may me overdoing
	 * things... This question is especially important now that we've
	 * removed the irqlock.
	 */
	ld = tty_ldisc_ref(tty);
	if (ld != NULL) {
		/* We may have no line discipline at this point */
		if (ld->ops->flush_buffer)
			ld->ops->flush_buffer(tty);
		tty_driver_flush_buffer(tty);
		if ((test_bit(TTY_DO_WRITE_WAKEUP, &tty->flags)) &&
		    ld->ops->write_wakeup)
			ld->ops->write_wakeup(tty);
		if (ld->ops->hangup)
			ld->ops->hangup(tty);
	}
	/*
	 * FIXME: Once we trust the LDISC code better we can wait here for
	 * ldisc completion and fix the driver call race
	 */
	wake_up_interruptible(&tty->write_wait);
	wake_up_interruptible(&tty->read_wait);
	/*
	 * Shutdown the current line discipline, and reset it to
	 * N_TTY.
	 */
	if (tty->driver->flags & TTY_DRIVER_RESET_TERMIOS)
		tty_reset_termios(tty);
	/* Defer ldisc switch */
	/* tty_deferred_ldisc_switch(N_TTY);

	  This should get done automatically when the port closes and
	  tty_release is called */

	read_lock(&tasklist_lock);
	if (tty->session) {
		do_each_pid_task(tty->session, PIDTYPE_SID, p) {
			spin_lock_irq(&p->sighand->siglock);
			if (p->signal->tty == tty)
				p->signal->tty = NULL;
			if (!p->signal->leader) {
				spin_unlock_irq(&p->sighand->siglock);
				continue;
			}
			__group_send_sig_info(SIGHUP, SEND_SIG_PRIV, p);
			__group_send_sig_info(SIGCONT, SEND_SIG_PRIV, p);
			put_pid(p->signal->tty_old_pgrp);  /* A noop */
			spin_lock_irqsave(&tty->ctrl_lock, flags);
			if (tty->pgrp)
				p->signal->tty_old_pgrp = get_pid(tty->pgrp);
			spin_unlock_irqrestore(&tty->ctrl_lock, flags);
			spin_unlock_irq(&p->sighand->siglock);
		} while_each_pid_task(tty->session, PIDTYPE_SID, p);
	}
	read_unlock(&tasklist_lock);

	spin_lock_irqsave(&tty->ctrl_lock, flags);
	tty->flags = 0;
	put_pid(tty->session);
	put_pid(tty->pgrp);
	tty->session = NULL;
	tty->pgrp = NULL;
	tty->ctrl_status = 0;
	spin_unlock_irqrestore(&tty->ctrl_lock, flags);

	/*
	 * If one of the devices matches a console pointer, we
	 * cannot just call hangup() because that will cause
	 * tty->count and state->count to go out of sync.
	 * So we just call close() the right number of times.
	 */
	if (cons_filp) {
		if (tty->ops->close)
			for (n = 0; n < closecount; n++)
				tty->ops->close(tty, cons_filp);
	} else if (tty->ops->hangup)
		(tty->ops->hangup)(tty);
	/*
	 * We don't want to have driver/ldisc interactions beyond
	 * the ones we did here. The driver layer expects no
	 * calls after ->hangup() from the ldisc side. However we
	 * can't yet guarantee all that.
	 */
	set_bit(TTY_HUPPED, &tty->flags);
	if (ld) {
		tty_ldisc_enable(tty);
		tty_ldisc_deref(ld);
	}
	unlock_kernel();
	if (f)
		fput(f);
}

/**
 *	tty_hangup		-	trigger a hangup event
 *	@tty: tty to hangup
 *
 *	A carrier loss (virtual or otherwise) has occurred on this like
 *	schedule a hangup sequence to run after this event.
 */

void tty_hangup(struct tty_struct *tty)
{
#ifdef TTY_DEBUG_HANGUP
	char	buf[64];
	printk(KERN_DEBUG "%s hangup...\n", tty_name(tty, buf));
#endif
	schedule_work(&tty->hangup_work);
}

EXPORT_SYMBOL(tty_hangup);

/**
 *	tty_vhangup		-	process vhangup
 *	@tty: tty to hangup
 *
 *	The user has asked via system call for the terminal to be hung up.
 *	We do this synchronously so that when the syscall returns the process
 *	is complete. That guarantee is necessary for security reasons.
 */

void tty_vhangup(struct tty_struct *tty)
{
#ifdef TTY_DEBUG_HANGUP
	char	buf[64];

	printk(KERN_DEBUG "%s vhangup...\n", tty_name(tty, buf));
#endif
	do_tty_hangup(&tty->hangup_work);
}

EXPORT_SYMBOL(tty_vhangup);

/**
 *	tty_hung_up_p		-	was tty hung up
 *	@filp: file pointer of tty
 *
 *	Return true if the tty has been subject to a vhangup or a carrier
 *	loss
 */

int tty_hung_up_p(struct file *filp)
{
	return (filp->f_op == &hung_up_tty_fops);
}

EXPORT_SYMBOL(tty_hung_up_p);

/**
 *	is_tty	-	checker whether file is a TTY
 *	@filp:		file handle that may be a tty
 *
 *	Check if the file handle is a tty handle.
 */

int is_tty(struct file *filp)
{
	return filp->f_op->read == tty_read
		|| filp->f_op->read == hung_up_tty_read;
}

static void session_clear_tty(struct pid *session)
{
	struct task_struct *p;
	do_each_pid_task(session, PIDTYPE_SID, p) {
		proc_clear_tty(p);
	} while_each_pid_task(session, PIDTYPE_SID, p);
}

/**
 *	disassociate_ctty	-	disconnect controlling tty
 *	@on_exit: true if exiting so need to "hang up" the session
 *
 *	This function is typically called only by the session leader, when
 *	it wants to disassociate itself from its controlling tty.
 *
 *	It performs the following functions:
 * 	(1)  Sends a SIGHUP and SIGCONT to the foreground process group
 * 	(2)  Clears the tty from being controlling the session
 * 	(3)  Clears the controlling tty for all processes in the
 * 		session group.
 *
 *	The argument on_exit is set to 1 if called when a process is
 *	exiting; it is 0 if called by the ioctl TIOCNOTTY.
 *
 *	Locking:
 *		BKL is taken for hysterical raisins
 *		  tty_mutex is taken to protect tty
 *		  ->siglock is taken to protect ->signal/->sighand
 *		  tasklist_lock is taken to walk process list for sessions
 *		    ->siglock is taken to protect ->signal/->sighand
 */

void disassociate_ctty(int on_exit)
{
	struct tty_struct *tty;
	struct pid *tty_pgrp = NULL;


	mutex_lock(&tty_mutex);
	tty = get_current_tty();
	if (tty) {
		tty_pgrp = get_pid(tty->pgrp);
		mutex_unlock(&tty_mutex);
		lock_kernel();
		/* XXX: here we race, there is nothing protecting tty */
		if (on_exit && tty->driver->type != TTY_DRIVER_TYPE_PTY)
			tty_vhangup(tty);
		unlock_kernel();
	} else if (on_exit) {
		struct pid *old_pgrp;
		spin_lock_irq(&current->sighand->siglock);
		old_pgrp = current->signal->tty_old_pgrp;
		current->signal->tty_old_pgrp = NULL;
		spin_unlock_irq(&current->sighand->siglock);
		if (old_pgrp) {
			kill_pgrp(old_pgrp, SIGHUP, on_exit);
			kill_pgrp(old_pgrp, SIGCONT, on_exit);
			put_pid(old_pgrp);
		}
		mutex_unlock(&tty_mutex);
		return;
	}
	if (tty_pgrp) {
		kill_pgrp(tty_pgrp, SIGHUP, on_exit);
		if (!on_exit)
			kill_pgrp(tty_pgrp, SIGCONT, on_exit);
		put_pid(tty_pgrp);
	}

	spin_lock_irq(&current->sighand->siglock);
	put_pid(current->signal->tty_old_pgrp);
	current->signal->tty_old_pgrp = NULL;
	spin_unlock_irq(&current->sighand->siglock);

	mutex_lock(&tty_mutex);
	/* It is possible that do_tty_hangup has free'd this tty */
	tty = get_current_tty();
	if (tty) {
		unsigned long flags;
		spin_lock_irqsave(&tty->ctrl_lock, flags);
		put_pid(tty->session);
		put_pid(tty->pgrp);
		tty->session = NULL;
		tty->pgrp = NULL;
		spin_unlock_irqrestore(&tty->ctrl_lock, flags);
	} else {
#ifdef TTY_DEBUG_HANGUP
		printk(KERN_DEBUG "error attempted to write to tty [0x%p]"
		       " = NULL", tty);
#endif
	}
	mutex_unlock(&tty_mutex);

	/* Now clear signal->tty under the lock */
	read_lock(&tasklist_lock);
	session_clear_tty(task_session(current));
	read_unlock(&tasklist_lock);
}

/**
 *
 *	no_tty	- Ensure the current process does not have a controlling tty
 */
void no_tty(void)
{
	struct task_struct *tsk = current;
	lock_kernel();
	if (tsk->signal->leader)
		disassociate_ctty(0);
	unlock_kernel();
	proc_clear_tty(tsk);
}


/**
 *	stop_tty	-	propagate flow control
 *	@tty: tty to stop
 *
 *	Perform flow control to the driver. For PTY/TTY pairs we
 *	must also propagate the TIOCKPKT status. May be called
 *	on an already stopped device and will not re-call the driver
 *	method.
 *
 *	This functionality is used by both the line disciplines for
 *	halting incoming flow and by the driver. It may therefore be
 *	called from any context, may be under the tty atomic_write_lock
 *	but not always.
 *
 *	Locking:
 *		Uses the tty control lock internally
 */

void stop_tty(struct tty_struct *tty)
{
	unsigned long flags;
	spin_lock_irqsave(&tty->ctrl_lock, flags);
	if (tty->stopped) {
		spin_unlock_irqrestore(&tty->ctrl_lock, flags);
		return;
	}
	tty->stopped = 1;
	if (tty->link && tty->link->packet) {
		tty->ctrl_status &= ~TIOCPKT_START;
		tty->ctrl_status |= TIOCPKT_STOP;
		wake_up_interruptible(&tty->link->read_wait);
	}
	spin_unlock_irqrestore(&tty->ctrl_lock, flags);
	if (tty->ops->stop)
		(tty->ops->stop)(tty);
}

EXPORT_SYMBOL(stop_tty);

/**
 *	start_tty	-	propagate flow control
 *	@tty: tty to start
 *
 *	Start a tty that has been stopped if at all possible. Perform
 *	any necessary wakeups and propagate the TIOCPKT status. If this
 *	is the tty was previous stopped and is being started then the
 *	driver start method is invoked and the line discipline woken.
 *
 *	Locking:
 *		ctrl_lock
 */

void start_tty(struct tty_struct *tty)
{
	unsigned long flags;
	spin_lock_irqsave(&tty->ctrl_lock, flags);
	if (!tty->stopped || tty->flow_stopped) {
		spin_unlock_irqrestore(&tty->ctrl_lock, flags);
		return;
	}
	tty->stopped = 0;
	if (tty->link && tty->link->packet) {
		tty->ctrl_status &= ~TIOCPKT_STOP;
		tty->ctrl_status |= TIOCPKT_START;
		wake_up_interruptible(&tty->link->read_wait);
	}
	spin_unlock_irqrestore(&tty->ctrl_lock, flags);
	if (tty->ops->start)
		(tty->ops->start)(tty);
	/* If we have a running line discipline it may need kicking */
	tty_wakeup(tty);
}

EXPORT_SYMBOL(start_tty);

/**
 *	tty_read	-	read method for tty device files
 *	@file: pointer to tty file
 *	@buf: user buffer
 *	@count: size of user buffer
 *	@ppos: unused
 *
 *	Perform the read system call function on this terminal device. Checks
 *	for hung up devices before calling the line discipline method.
 *
 *	Locking:
 *		Locks the line discipline internally while needed. Multiple
 *	read calls may be outstanding in parallel.
 */

static ssize_t tty_read(struct file *file, char __user *buf, size_t count,
			loff_t *ppos)
{
	int i;
	struct tty_struct *tty;
	struct inode *inode;
	struct tty_ldisc *ld;

	tty = (struct tty_struct *)file->private_data;
	inode = file->f_path.dentry->d_inode;
	if (tty_paranoia_check(tty, inode, "tty_read"))
		return -EIO;
	if (!tty || (test_bit(TTY_IO_ERROR, &tty->flags)))
		return -EIO;

	/* We want to wait for the line discipline to sort out in this
	   situation */
	ld = tty_ldisc_ref_wait(tty);
	if (ld->ops->read)
		i = (ld->ops->read)(tty, file, buf, count);
	else
		i = -EIO;
	tty_ldisc_deref(ld);
	if (i > 0)
		inode->i_atime = current_fs_time(inode->i_sb);
	return i;
}

void tty_write_unlock(struct tty_struct *tty)
{
	mutex_unlock(&tty->atomic_write_lock);
	wake_up_interruptible(&tty->write_wait);
}

int tty_write_lock(struct tty_struct *tty, int ndelay)
{
	if (!mutex_trylock(&tty->atomic_write_lock)) {
		if (ndelay)
			return -EAGAIN;
		if (mutex_lock_interruptible(&tty->atomic_write_lock))
			return -ERESTARTSYS;
	}
	return 0;
}

/*
 * Split writes up in sane blocksizes to avoid
 * denial-of-service type attacks
 */
static inline ssize_t do_tty_write(
	ssize_t (*write)(struct tty_struct *, struct file *, const unsigned char *, size_t),
	struct tty_struct *tty,
	struct file *file,
	const char __user *buf,
	size_t count)
{
	ssize_t ret, written = 0;
	unsigned int chunk;

	ret = tty_write_lock(tty, file->f_flags & O_NDELAY);
	if (ret < 0)
		return ret;

	/*
	 * We chunk up writes into a temporary buffer. This
	 * simplifies low-level drivers immensely, since they
	 * don't have locking issues and user mode accesses.
	 *
	 * But if TTY_NO_WRITE_SPLIT is set, we should use a
	 * big chunk-size..
	 *
	 * The default chunk-size is 2kB, because the NTTY
	 * layer has problems with bigger chunks. It will
	 * claim to be able to handle more characters than
	 * it actually does.
	 *
	 * FIXME: This can probably go away now except that 64K chunks
	 * are too likely to fail unless switched to vmalloc...
	 */
	chunk = 2048;
	if (test_bit(TTY_NO_WRITE_SPLIT, &tty->flags))
		chunk = 65536;
	if (count < chunk)
		chunk = count;

	/* write_buf/write_cnt is protected by the atomic_write_lock mutex */
	if (tty->write_cnt < chunk) {
		unsigned char *buf;

		if (chunk < 1024)
			chunk = 1024;

		buf = kmalloc(chunk, GFP_KERNEL);
		if (!buf) {
			ret = -ENOMEM;
			goto out;
		}
		kfree(tty->write_buf);
		tty->write_cnt = chunk;
		tty->write_buf = buf;
	}

	/* Do the write .. */
	for (;;) {
		size_t size = count;
		if (size > chunk)
			size = chunk;
		ret = -EFAULT;
		if (copy_from_user(tty->write_buf, buf, size))
			break;
		ret = write(tty, file, tty->write_buf, size);
		if (ret <= 0)
			break;
		written += ret;
		buf += ret;
		count -= ret;
		if (!count)
			break;
		ret = -ERESTARTSYS;
		if (signal_pending(current))
			break;
		cond_resched();
	}
	if (written) {
		struct inode *inode = file->f_path.dentry->d_inode;
		inode->i_mtime = current_fs_time(inode->i_sb);
		ret = written;
	}
out:
	tty_write_unlock(tty);
	return ret;
}


/**
 *	tty_write		-	write method for tty device file
 *	@file: tty file pointer
 *	@buf: user data to write
 *	@count: bytes to write
 *	@ppos: unused
 *
 *	Write data to a tty device via the line discipline.
 *
 *	Locking:
 *		Locks the line discipline as required
 *		Writes to the tty driver are serialized by the atomic_write_lock
 *	and are then processed in chunks to the device. The line discipline
 *	write method will not be involked in parallel for each device
 *		The line discipline write method is called under the big
 *	kernel lock for historical reasons. New code should not rely on this.
 */

static ssize_t tty_write(struct file *file, const char __user *buf,
						size_t count, loff_t *ppos)
{
	struct tty_struct *tty;
	struct inode *inode = file->f_path.dentry->d_inode;
	ssize_t ret;
	struct tty_ldisc *ld;

	tty = (struct tty_struct *)file->private_data;
	if (tty_paranoia_check(tty, inode, "tty_write"))
		return -EIO;
	if (!tty || !tty->ops->write ||
		(test_bit(TTY_IO_ERROR, &tty->flags)))
			return -EIO;
	/* Short term debug to catch buggy drivers */
	if (tty->ops->write_room == NULL)
		printk(KERN_ERR "tty driver %s lacks a write_room method.\n",
			tty->driver->name);
	ld = tty_ldisc_ref_wait(tty);
	if (!ld->ops->write)
		ret = -EIO;
	else
		ret = do_tty_write(ld->ops->write, tty, file, buf, count);
	tty_ldisc_deref(ld);
	return ret;
}

ssize_t redirected_tty_write(struct file *file, const char __user *buf,
						size_t count, loff_t *ppos)
{
	struct file *p = NULL;

	spin_lock(&redirect_lock);
	if (redirect) {
		get_file(redirect);
		p = redirect;
	}
	spin_unlock(&redirect_lock);

	if (p) {
		ssize_t res;
		res = vfs_write(p, buf, count, &p->f_pos);
		fput(p);
		return res;
	}
	return tty_write(file, buf, count, ppos);
}

void tty_port_init(struct tty_port *port)
{
	memset(port, 0, sizeof(*port));
	init_waitqueue_head(&port->open_wait);
	init_waitqueue_head(&port->close_wait);
	mutex_init(&port->mutex);
	port->close_delay = (50 * HZ) / 100;
	port->closing_wait = (3000 * HZ) / 100;
}
EXPORT_SYMBOL(tty_port_init);

int tty_port_alloc_xmit_buf(struct tty_port *port)
{
	/* We may sleep in get_zeroed_page() */
	mutex_lock(&port->mutex);
	if (port->xmit_buf == NULL)
		port->xmit_buf = (unsigned char *)get_zeroed_page(GFP_KERNEL);
	mutex_unlock(&port->mutex);
	if (port->xmit_buf == NULL)
		return -ENOMEM;
	return 0;
}
EXPORT_SYMBOL(tty_port_alloc_xmit_buf);

void tty_port_free_xmit_buf(struct tty_port *port)
{
	mutex_lock(&port->mutex);
	if (port->xmit_buf != NULL) {
		free_page((unsigned long)port->xmit_buf);
		port->xmit_buf = NULL;
	}
	mutex_unlock(&port->mutex);
}
EXPORT_SYMBOL(tty_port_free_xmit_buf);


static char ptychar[] = "pqrstuvwxyzabcde";

/**
 *	pty_line_name	-	generate name for a pty
 *	@driver: the tty driver in use
 *	@index: the minor number
 *	@p: output buffer of at least 6 bytes
 *
 *	Generate a name from a driver reference and write it to the output
 *	buffer.
 *
 *	Locking: None
 */
static void pty_line_name(struct tty_driver *driver, int index, char *p)
{
	int i = index + driver->name_base;
	/* ->name is initialized to "ttyp", but "tty" is expected */
	sprintf(p, "%s%c%x",
		driver->subtype == PTY_TYPE_SLAVE ? "tty" : driver->name,
		ptychar[i >> 4 & 0xf], i & 0xf);
}

/**
 *	pty_line_name	-	generate name for a tty
 *	@driver: the tty driver in use
 *	@index: the minor number
 *	@p: output buffer of at least 7 bytes
 *
 *	Generate a name from a driver reference and write it to the output
 *	buffer.
 *
 *	Locking: None
 */
static void tty_line_name(struct tty_driver *driver, int index, char *p)
{
	sprintf(p, "%s%d", driver->name, index + driver->name_base);
}

/**
 *	init_dev		-	initialise a tty device
 *	@driver: tty driver we are opening a device on
 *	@idx: device index
 *	@tty: returned tty structure
 *
 *	Prepare a tty device. This may not be a "new" clean device but
 *	could also be an active device. The pty drivers require special
 *	handling because of this.
 *
 *	Locking:
 *		The function is called under the tty_mutex, which
 *	protects us from the tty struct or driver itself going away.
 *
 *	On exit the tty device has the line discipline attached and
 *	a reference count of 1. If a pair was created for pty/tty use
 *	and the other was a pty master then it too has a reference count of 1.
 *
 * WSH 06/09/97: Rewritten to remove races and properly clean up after a
 * failed open.  The new code protects the open with a mutex, so it's
 * really quite straightforward.  The mutex locking can probably be
 * relaxed for the (most common) case of reopening a tty.
 */

static int init_dev(struct tty_driver *driver, int idx,
	struct tty_struct **ret_tty)
{
	struct tty_struct *tty, *o_tty;
	struct ktermios *tp, **tp_loc, *o_tp, **o_tp_loc;
	struct ktermios *ltp, **ltp_loc, *o_ltp, **o_ltp_loc;
	int retval = 0;

	/* check whether we're reopening an existing tty */
	if (driver->flags & TTY_DRIVER_DEVPTS_MEM) {
		tty = devpts_get_tty(idx);
		/*
		 * If we don't have a tty here on a slave open, it's because
		 * the master already started the close process and there's
		 * no relation between devpts file and tty anymore.
		 */
		if (!tty && driver->subtype == PTY_TYPE_SLAVE) {
			retval = -EIO;
			goto end_init;
		}
		/*
		 * It's safe from now on because init_dev() is called with
		 * tty_mutex held and release_dev() won't change tty->count
		 * or tty->flags without having to grab tty_mutex
		 */
		if (tty && driver->subtype == PTY_TYPE_MASTER)
			tty = tty->link;
	} else {
		tty = driver->ttys[idx];
	}
	if (tty) goto fast_track;

	/*
	 * First time open is complex, especially for PTY devices.
	 * This code guarantees that either everything succeeds and the
	 * TTY is ready for operation, or else the table slots are vacated
	 * and the allocated memory released.  (Except that the termios
	 * and locked termios may be retained.)
	 */

	if (!try_module_get(driver->owner)) {
		retval = -ENODEV;
		goto end_init;
	}

	o_tty = NULL;
	tp = o_tp = NULL;
	ltp = o_ltp = NULL;

	tty = alloc_tty_struct();
	if (!tty)
		goto fail_no_mem;
	initialize_tty_struct(tty);
	tty->driver = driver;
	tty->ops = driver->ops;
	tty->index = idx;
	tty_line_name(driver, idx, tty->name);

	if (driver->flags & TTY_DRIVER_DEVPTS_MEM) {
		tp_loc = &tty->termios;
		ltp_loc = &tty->termios_locked;
	} else {
		tp_loc = &driver->termios[idx];
		ltp_loc = &driver->termios_locked[idx];
	}

	if (!*tp_loc) {
		tp = kmalloc(sizeof(struct ktermios), GFP_KERNEL);
		if (!tp)
			goto free_mem_out;
		*tp = driver->init_termios;
	}

	if (!*ltp_loc) {
		ltp = kzalloc(sizeof(struct ktermios), GFP_KERNEL);
		if (!ltp)
			goto free_mem_out;
	}

	if (driver->type == TTY_DRIVER_TYPE_PTY) {
		o_tty = alloc_tty_struct();
		if (!o_tty)
			goto free_mem_out;
		initialize_tty_struct(o_tty);
		o_tty->driver = driver->other;
		o_tty->ops = driver->ops;
		o_tty->index = idx;
		tty_line_name(driver->other, idx, o_tty->name);

		if (driver->flags & TTY_DRIVER_DEVPTS_MEM) {
			o_tp_loc = &o_tty->termios;
			o_ltp_loc = &o_tty->termios_locked;
		} else {
			o_tp_loc = &driver->other->termios[idx];
			o_ltp_loc = &driver->other->termios_locked[idx];
		}

		if (!*o_tp_loc) {
			o_tp = kmalloc(sizeof(struct ktermios), GFP_KERNEL);
			if (!o_tp)
				goto free_mem_out;
			*o_tp = driver->other->init_termios;
		}

		if (!*o_ltp_loc) {
			o_ltp = kzalloc(sizeof(struct ktermios), GFP_KERNEL);
			if (!o_ltp)
				goto free_mem_out;
		}

		/*
		 * Everything allocated ... set up the o_tty structure.
		 */
		if (!(driver->other->flags & TTY_DRIVER_DEVPTS_MEM))
			driver->other->ttys[idx] = o_tty;
		if (!*o_tp_loc)
			*o_tp_loc = o_tp;
		if (!*o_ltp_loc)
			*o_ltp_loc = o_ltp;
		o_tty->termios = *o_tp_loc;
		o_tty->termios_locked = *o_ltp_loc;
		driver->other->refcount++;
		if (driver->subtype == PTY_TYPE_MASTER)
			o_tty->count++;

		/* Establish the links in both directions */
		tty->link   = o_tty;
		o_tty->link = tty;
	}

	/*
	 * All structures have been allocated, so now we install them.
	 * Failures after this point use release_tty to clean up, so
	 * there's no need to null out the local pointers.
	 */
	if (!(driver->flags & TTY_DRIVER_DEVPTS_MEM))
		driver->ttys[idx] = tty;

	if (!*tp_loc)
		*tp_loc = tp;
	if (!*ltp_loc)
		*ltp_loc = ltp;
	tty->termios = *tp_loc;
	tty->termios_locked = *ltp_loc;
	/* Compatibility until drivers always set this */
	tty->termios->c_ispeed = tty_termios_input_baud_rate(tty->termios);
	tty->termios->c_ospeed = tty_termios_baud_rate(tty->termios);
	driver->refcount++;
	tty->count++;

	/*
	 * Structures all installed ... call the ldisc open routines.
	 * If we fail here just call release_tty to clean up.  No need
	 * to decrement the use counts, as release_tty doesn't care.
	 */

	retval = tty_ldisc_setup(tty, o_tty);

	if (retval)
		goto release_mem_out;
	 goto success;

	/*
	 * This fast open can be used if the tty is already open.
	 * No memory is allocated, and the only failures are from
	 * attempting to open a closing tty or attempting multiple
	 * opens on a pty master.
	 */
fast_track:
	if (test_bit(TTY_CLOSING, &tty->flags)) {
		retval = -EIO;
		goto end_init;
	}
	if (driver->type == TTY_DRIVER_TYPE_PTY &&
	    driver->subtype == PTY_TYPE_MASTER) {
		/*
		 * special case for PTY masters: only one open permitted,
		 * and the slave side open count is incremented as well.
		 */
		if (tty->count) {
			retval = -EIO;
			goto end_init;
		}
		tty->link->count++;
	}
	tty->count++;
	tty->driver = driver; /* N.B. why do this every time?? */

	/* FIXME */
	if (!test_bit(TTY_LDISC, &tty->flags))
		printk(KERN_ERR "init_dev but no ldisc\n");
success:
	*ret_tty = tty;

	/* All paths come through here to release the mutex */
end_init:
	return retval;

	/* Release locally allocated memory ... nothing placed in slots */
free_mem_out:
	kfree(o_tp);
	if (o_tty)
		free_tty_struct(o_tty);
	kfree(ltp);
	kfree(tp);
	free_tty_struct(tty);

fail_no_mem:
	module_put(driver->owner);
	retval = -ENOMEM;
	goto end_init;

	/* call the tty release_tty routine to clean out this slot */
release_mem_out:
	if (printk_ratelimit())
		printk(KERN_INFO "init_dev: ldisc open failed, "
				 "clearing slot %d\n", idx);
	release_tty(tty, idx);
	goto end_init;
}

/**
 *	release_one_tty		-	release tty structure memory
 *
 *	Releases memory associated with a tty structure, and clears out the
 *	driver table slots. This function is called when a device is no longer
 *	in use. It also gets called when setup of a device fails.
 *
 *	Locking:
 *		tty_mutex - sometimes only
 *		takes the file list lock internally when working on the list
 *	of ttys that the driver keeps.
 *		FIXME: should we require tty_mutex is held here ??
 */
static void release_one_tty(struct tty_struct *tty, int idx)
{
	int devpts = tty->driver->flags & TTY_DRIVER_DEVPTS_MEM;
	struct ktermios *tp;

	if (!devpts)
		tty->driver->ttys[idx] = NULL;

	if (tty->driver->flags & TTY_DRIVER_RESET_TERMIOS) {
		tp = tty->termios;
		if (!devpts)
			tty->driver->termios[idx] = NULL;
		kfree(tp);

		tp = tty->termios_locked;
		if (!devpts)
			tty->driver->termios_locked[idx] = NULL;
		kfree(tp);
	}


	tty->magic = 0;
	tty->driver->refcount--;

	file_list_lock();
	list_del_init(&tty->tty_files);
	file_list_unlock();

	free_tty_struct(tty);
}

/**
 *	release_tty		-	release tty structure memory
 *
 *	Release both @tty and a possible linked partner (think pty pair),
 *	and decrement the refcount of the backing module.
 *
 *	Locking:
 *		tty_mutex - sometimes only
 *		takes the file list lock internally when working on the list
 *	of ttys that the driver keeps.
 *		FIXME: should we require tty_mutex is held here ??
 */
static void release_tty(struct tty_struct *tty, int idx)
{
	struct tty_driver *driver = tty->driver;

	if (tty->link)
		release_one_tty(tty->link, idx);
	release_one_tty(tty, idx);
	module_put(driver->owner);
}

/*
 * Even releasing the tty structures is a tricky business.. We have
 * to be very careful that the structures are all released at the
 * same time, as interrupts might otherwise get the wrong pointers.
 *
 * WSH 09/09/97: rewritten to avoid some nasty race conditions that could
 * lead to double frees or releasing memory still in use.
 */
static void release_dev(struct file *filp)
{
	struct tty_struct *tty, *o_tty;
	int	pty_master, tty_closing, o_tty_closing, do_sleep;
	int	devpts;
	int	idx;
	char	buf[64];

	tty = (struct tty_struct *)filp->private_data;
	if (tty_paranoia_check(tty, filp->f_path.dentry->d_inode,
							"release_dev"))
		return;

	check_tty_count(tty, "release_dev");

	tty_fasync(-1, filp, 0);

	idx = tty->index;
	pty_master = (tty->driver->type == TTY_DRIVER_TYPE_PTY &&
		      tty->driver->subtype == PTY_TYPE_MASTER);
	devpts = (tty->driver->flags & TTY_DRIVER_DEVPTS_MEM) != 0;
	o_tty = tty->link;

#ifdef TTY_PARANOIA_CHECK
	if (idx < 0 || idx >= tty->driver->num) {
		printk(KERN_DEBUG "release_dev: bad idx when trying to "
				  "free (%s)\n", tty->name);
		return;
	}
	if (!(tty->driver->flags & TTY_DRIVER_DEVPTS_MEM)) {
		if (tty != tty->driver->ttys[idx]) {
			printk(KERN_DEBUG "release_dev: driver.table[%d] not tty "
			       "for (%s)\n", idx, tty->name);
			return;
		}
		if (tty->termios != tty->driver->termios[idx]) {
			printk(KERN_DEBUG "release_dev: driver.termios[%d] not termios "
			       "for (%s)\n",
			       idx, tty->name);
			return;
		}
		if (tty->termios_locked != tty->driver->termios_locked[idx]) {
			printk(KERN_DEBUG "release_dev: driver.termios_locked[%d] not "
			       "termios_locked for (%s)\n",
			       idx, tty->name);
			return;
		}
	}
#endif

#ifdef TTY_DEBUG_HANGUP
	printk(KERN_DEBUG "release_dev of %s (tty count=%d)...",
	       tty_name(tty, buf), tty->count);
#endif

#ifdef TTY_PARANOIA_CHECK
	if (tty->driver->other &&
	     !(tty->driver->flags & TTY_DRIVER_DEVPTS_MEM)) {
		if (o_tty != tty->driver->other->ttys[idx]) {
			printk(KERN_DEBUG "release_dev: other->table[%d] "
					  "not o_tty for (%s)\n",
			       idx, tty->name);
			return;
		}
		if (o_tty->termios != tty->driver->other->termios[idx]) {
			printk(KERN_DEBUG "release_dev: other->termios[%d] "
					  "not o_termios for (%s)\n",
			       idx, tty->name);
			return;
		}
		if (o_tty->termios_locked !=
		      tty->driver->other->termios_locked[idx]) {
			printk(KERN_DEBUG "release_dev: other->termios_locked["
					  "%d] not o_termios_locked for (%s)\n",
			       idx, tty->name);
			return;
		}
		if (o_tty->link != tty) {
			printk(KERN_DEBUG "release_dev: bad pty pointers\n");
			return;
		}
	}
#endif
	if (tty->ops->close)
		tty->ops->close(tty, filp);

	/*
	 * Sanity check: if tty->count is going to zero, there shouldn't be
	 * any waiters on tty->read_wait or tty->write_wait.  We test the
	 * wait queues and kick everyone out _before_ actually starting to
	 * close.  This ensures that we won't block while releasing the tty
	 * structure.
	 *
	 * The test for the o_tty closing is necessary, since the master and
	 * slave sides may close in any order.  If the slave side closes out
	 * first, its count will be one, since the master side holds an open.
	 * Thus this test wouldn't be triggered at the time the slave closes,
	 * so we do it now.
	 *
	 * Note that it's possible for the tty to be opened again while we're
	 * flushing out waiters.  By recalculating the closing flags before
	 * each iteration we avoid any problems.
	 */
	while (1) {
		/* Guard against races with tty->count changes elsewhere and
		   opens on /dev/tty */

		mutex_lock(&tty_mutex);
		tty_closing = tty->count <= 1;
		o_tty_closing = o_tty &&
			(o_tty->count <= (pty_master ? 1 : 0));
		do_sleep = 0;

		if (tty_closing) {
			if (waitqueue_active(&tty->read_wait)) {
				wake_up(&tty->read_wait);
				do_sleep++;
			}
			if (waitqueue_active(&tty->write_wait)) {
				wake_up(&tty->write_wait);
				do_sleep++;
			}
		}
		if (o_tty_closing) {
			if (waitqueue_active(&o_tty->read_wait)) {
				wake_up(&o_tty->read_wait);
				do_sleep++;
			}
			if (waitqueue_active(&o_tty->write_wait)) {
				wake_up(&o_tty->write_wait);
				do_sleep++;
			}
		}
		if (!do_sleep)
			break;

		printk(KERN_WARNING "release_dev: %s: read/write wait queue "
				    "active!\n", tty_name(tty, buf));
		mutex_unlock(&tty_mutex);
		schedule();
	}

	/*
	 * The closing flags are now consistent with the open counts on
	 * both sides, and we've completed the last operation that could
	 * block, so it's safe to proceed with closing.
	 */
	if (pty_master) {
		if (--o_tty->count < 0) {
			printk(KERN_WARNING "release_dev: bad pty slave count "
					    "(%d) for %s\n",
			       o_tty->count, tty_name(o_tty, buf));
			o_tty->count = 0;
		}
	}
	if (--tty->count < 0) {
		printk(KERN_WARNING "release_dev: bad tty->count (%d) for %s\n",
		       tty->count, tty_name(tty, buf));
		tty->count = 0;
	}

	/*
	 * We've decremented tty->count, so we need to remove this file
	 * descriptor off the tty->tty_files list; this serves two
	 * purposes:
	 *  - check_tty_count sees the correct number of file descriptors
	 *    associated with this tty.
	 *  - do_tty_hangup no longer sees this file descriptor as
	 *    something that needs to be handled for hangups.
	 */
	file_kill(filp);
	filp->private_data = NULL;

	/*
	 * Perform some housekeeping before deciding whether to return.
	 *
	 * Set the TTY_CLOSING flag if this was the last open.  In the
	 * case of a pty we may have to wait around for the other side
	 * to close, and TTY_CLOSING makes sure we can't be reopened.
	 */
	if (tty_closing)
		set_bit(TTY_CLOSING, &tty->flags);
	if (o_tty_closing)
		set_bit(TTY_CLOSING, &o_tty->flags);

	/*
	 * If _either_ side is closing, make sure there aren't any
	 * processes that still think tty or o_tty is their controlling
	 * tty.
	 */
	if (tty_closing || o_tty_closing) {
		read_lock(&tasklist_lock);
		session_clear_tty(tty->session);
		if (o_tty)
			session_clear_tty(o_tty->session);
		read_unlock(&tasklist_lock);
	}

	mutex_unlock(&tty_mutex);

	/* check whether both sides are closing ... */
	if (!tty_closing || (o_tty && !o_tty_closing))
		return;

#ifdef TTY_DEBUG_HANGUP
	printk(KERN_DEBUG "freeing tty structure...");
#endif
	/*
	 * Ask the line discipline code to release its structures
	 */
	tty_ldisc_release(tty, o_tty);
	/*
	 * The release_tty function takes care of the details of clearing
	 * the slots and preserving the termios structure.
	 */
	release_tty(tty, idx);

	/* Make this pty number available for reallocation */
	if (devpts)
		devpts_kill_index(idx);
}

/**
 *	tty_open		-	open a tty device
 *	@inode: inode of device file
 *	@filp: file pointer to tty
 *
 *	tty_open and tty_release keep up the tty count that contains the
 *	number of opens done on a tty. We cannot use the inode-count, as
 *	different inodes might point to the same tty.
 *
 *	Open-counting is needed for pty masters, as well as for keeping
 *	track of serial lines: DTR is dropped when the last close happens.
 *	(This is not done solely through tty->count, now.  - Ted 1/27/92)
 *
 *	The termios state of a pty is reset on first open so that
 *	settings don't persist across reuse.
 *
 *	Locking: tty_mutex protects tty, get_tty_driver and init_dev work.
 *		 tty->count should protect the rest.
 *		 ->siglock protects ->signal/->sighand
 */

static int __tty_open(struct inode *inode, struct file *filp)
{
	struct tty_struct *tty;
	int noctty, retval;
	struct tty_driver *driver;
	int index;
	dev_t device = inode->i_rdev;
	unsigned short saved_flags = filp->f_flags;

	nonseekable_open(inode, filp);

retry_open:
	noctty = filp->f_flags & O_NOCTTY;
	index  = -1;
	retval = 0;

	mutex_lock(&tty_mutex);

	if (device == MKDEV(TTYAUX_MAJOR, 0)) {
		tty = get_current_tty();
		if (!tty) {
			mutex_unlock(&tty_mutex);
			return -ENXIO;
		}
		driver = tty->driver;
		index = tty->index;
		filp->f_flags |= O_NONBLOCK; /* Don't let /dev/tty block */
		/* noctty = 1; */
		goto got_driver;
	}
#ifdef CONFIG_VT
	if (device == MKDEV(TTY_MAJOR, 0)) {
		extern struct tty_driver *console_driver;
		driver = console_driver;
		index = fg_console;
		noctty = 1;
		goto got_driver;
	}
#endif
	if (device == MKDEV(TTYAUX_MAJOR, 1)) {
		driver = console_device(&index);
		if (driver) {
			/* Don't let /dev/console block */
			filp->f_flags |= O_NONBLOCK;
			noctty = 1;
			goto got_driver;
		}
		mutex_unlock(&tty_mutex);
		return -ENODEV;
	}

	driver = get_tty_driver(device, &index);
	if (!driver) {
		mutex_unlock(&tty_mutex);
		return -ENODEV;
	}
got_driver:
	retval = init_dev(driver, index, &tty);
	mutex_unlock(&tty_mutex);
	if (retval)
		return retval;

	filp->private_data = tty;
	file_move(filp, &tty->tty_files);
	check_tty_count(tty, "tty_open");
	if (tty->driver->type == TTY_DRIVER_TYPE_PTY &&
	    tty->driver->subtype == PTY_TYPE_MASTER)
		noctty = 1;
#ifdef TTY_DEBUG_HANGUP
	printk(KERN_DEBUG "opening %s...", tty->name);
#endif
	if (!retval) {
		if (tty->ops->open)
			retval = tty->ops->open(tty, filp);
		else
			retval = -ENODEV;
	}
	filp->f_flags = saved_flags;

	if (!retval && test_bit(TTY_EXCLUSIVE, &tty->flags) &&
						!capable(CAP_SYS_ADMIN))
		retval = -EBUSY;

	if (retval) {
#ifdef TTY_DEBUG_HANGUP
		printk(KERN_DEBUG "error %d in opening %s...", retval,
		       tty->name);
#endif
		release_dev(filp);
		if (retval != -ERESTARTSYS)
			return retval;
		if (signal_pending(current))
			return retval;
		schedule();
		/*
		 * Need to reset f_op in case a hangup happened.
		 */
		if (filp->f_op == &hung_up_tty_fops)
			filp->f_op = &tty_fops;
		goto retry_open;
	}

	mutex_lock(&tty_mutex);
	spin_lock_irq(&current->sighand->siglock);
	if (!noctty &&
	    current->signal->leader &&
	    !current->signal->tty &&
	    tty->session == NULL)
		__proc_set_tty(current, tty);
	spin_unlock_irq(&current->sighand->siglock);
	mutex_unlock(&tty_mutex);
	return 0;
}

/* BKL pushdown: scary code avoidance wrapper */
static int tty_open(struct inode *inode, struct file *filp)
{
	int ret;

	lock_kernel();
	ret = __tty_open(inode, filp);
	unlock_kernel();
	return ret;
}



#ifdef CONFIG_UNIX98_PTYS
/**
 *	ptmx_open		-	open a unix 98 pty master
 *	@inode: inode of device file
 *	@filp: file pointer to tty
 *
 *	Allocate a unix98 pty master device from the ptmx driver.
 *
 *	Locking: tty_mutex protects theinit_dev work. tty->count should
 * 		protect the rest.
 *		allocated_ptys_lock handles the list of free pty numbers
 */

static int __ptmx_open(struct inode *inode, struct file *filp)
{
	struct tty_struct *tty;
	int retval;
	int index;

	nonseekable_open(inode, filp);

	/* find a device that is not in use. */
	index = devpts_new_index();
	if (index < 0)
		return index;

	mutex_lock(&tty_mutex);
	retval = init_dev(ptm_driver, index, &tty);
	mutex_unlock(&tty_mutex);

	if (retval)
		goto out;

	set_bit(TTY_PTY_LOCK, &tty->flags); /* LOCK THE SLAVE */
	filp->private_data = tty;
	file_move(filp, &tty->tty_files);

	retval = devpts_pty_new(tty->link);
	if (retval)
		goto out1;

	check_tty_count(tty, "ptmx_open");
	retval = ptm_driver->ops->open(tty, filp);
	if (!retval)
		return 0;
out1:
	release_dev(filp);
	return retval;
out:
	devpts_kill_index(index);
	return retval;
}

static int ptmx_open(struct inode *inode, struct file *filp)
{
	int ret;

	lock_kernel();
	ret = __ptmx_open(inode, filp);
	unlock_kernel();
	return ret;
}
#endif

/**
 *	tty_release		-	vfs callback for close
 *	@inode: inode of tty
 *	@filp: file pointer for handle to tty
 *
 *	Called the last time each file handle is closed that references
 *	this tty. There may however be several such references.
 *
 *	Locking:
 *		Takes bkl. See release_dev
 */

static int tty_release(struct inode *inode, struct file *filp)
{
	lock_kernel();
	release_dev(filp);
	unlock_kernel();
	return 0;
}

/**
 *	tty_poll	-	check tty status
 *	@filp: file being polled
 *	@wait: poll wait structures to update
 *
 *	Call the line discipline polling method to obtain the poll
 *	status of the device.
 *
 *	Locking: locks called line discipline but ldisc poll method
 *	may be re-entered freely by other callers.
 */

static unsigned int tty_poll(struct file *filp, poll_table *wait)
{
	struct tty_struct *tty;
	struct tty_ldisc *ld;
	int ret = 0;

	tty = (struct tty_struct *)filp->private_data;
	if (tty_paranoia_check(tty, filp->f_path.dentry->d_inode, "tty_poll"))
		return 0;

	ld = tty_ldisc_ref_wait(tty);
	if (ld->ops->poll)
		ret = (ld->ops->poll)(tty, filp, wait);
	tty_ldisc_deref(ld);
	return ret;
}

static int tty_fasync(int fd, struct file *filp, int on)
{
	struct tty_struct *tty;
	unsigned long flags;
	int retval = 0;

	lock_kernel();
	tty = (struct tty_struct *)filp->private_data;
	if (tty_paranoia_check(tty, filp->f_path.dentry->d_inode, "tty_fasync"))
		goto out;

	retval = fasync_helper(fd, filp, on, &tty->fasync);
	if (retval <= 0)
		goto out;

	if (on) {
		enum pid_type type;
		struct pid *pid;
		if (!waitqueue_active(&tty->read_wait))
			tty->minimum_to_wake = 1;
		spin_lock_irqsave(&tty->ctrl_lock, flags);
		if (tty->pgrp) {
			pid = tty->pgrp;
			type = PIDTYPE_PGID;
		} else {
			pid = task_pid(current);
			type = PIDTYPE_PID;
		}
		spin_unlock_irqrestore(&tty->ctrl_lock, flags);
		retval = __f_setown(filp, pid, type, 0);
		if (retval)
			goto out;
	} else {
		if (!tty->fasync && !waitqueue_active(&tty->read_wait))
			tty->minimum_to_wake = N_TTY_BUF_SIZE;
	}
	retval = 0;
out:
	unlock_kernel();
	return retval;
}

/**
 *	tiocsti			-	fake input character
 *	@tty: tty to fake input into
 *	@p: pointer to character
 *
 *	Fake input to a tty device. Does the necessary locking and
 *	input management.
 *
 *	FIXME: does not honour flow control ??
 *
 *	Locking:
 *		Called functions take tty_ldisc_lock
 *		current->signal->tty check is safe without locks
 *
 *	FIXME: may race normal receive processing
 */

static int tiocsti(struct tty_struct *tty, char __user *p)
{
	char ch, mbz = 0;
	struct tty_ldisc *ld;

	if ((current->signal->tty != tty) && !capable(CAP_SYS_ADMIN))
		return -EPERM;
	if (get_user(ch, p))
		return -EFAULT;
	ld = tty_ldisc_ref_wait(tty);
	ld->ops->receive_buf(tty, &ch, &mbz, 1);
	tty_ldisc_deref(ld);
	return 0;
}

/**
 *	tiocgwinsz		-	implement window query ioctl
 *	@tty; tty
 *	@arg: user buffer for result
 *
 *	Copies the kernel idea of the window size into the user buffer.
 *
 *	Locking: tty->termios_mutex is taken to ensure the winsize data
 *		is consistent.
 */

static int tiocgwinsz(struct tty_struct *tty, struct winsize __user *arg)
{
	int err;

	mutex_lock(&tty->termios_mutex);
	err = copy_to_user(arg, &tty->winsize, sizeof(*arg));
	mutex_unlock(&tty->termios_mutex);

	return err ? -EFAULT: 0;
}

/**
 *	tiocswinsz		-	implement window size set ioctl
 *	@tty; tty
 *	@arg: user buffer for result
 *
 *	Copies the user idea of the window size to the kernel. Traditionally
 *	this is just advisory information but for the Linux console it
 *	actually has driver level meaning and triggers a VC resize.
 *
 *	Locking:
 *		Called function use the console_sem is used to ensure we do
 *	not try and resize the console twice at once.
 *		The tty->termios_mutex is used to ensure we don't double
 *	resize and get confused. Lock order - tty->termios_mutex before
 *	console sem
 */

static int tiocswinsz(struct tty_struct *tty, struct tty_struct *real_tty,
	struct winsize __user *arg)
{
	struct winsize tmp_ws;
	struct pid *pgrp, *rpgrp;
	unsigned long flags;

	if (copy_from_user(&tmp_ws, arg, sizeof(*arg)))
		return -EFAULT;

	mutex_lock(&tty->termios_mutex);
	if (!memcmp(&tmp_ws, &tty->winsize, sizeof(*arg)))
		goto done;

#ifdef CONFIG_VT
	if (tty->driver->type == TTY_DRIVER_TYPE_CONSOLE) {
		if (vc_lock_resize(tty->driver_data, tmp_ws.ws_col,
					tmp_ws.ws_row)) {
			mutex_unlock(&tty->termios_mutex);
			return -ENXIO;
		}
	}
#endif
	/* Get the PID values and reference them so we can
	   avoid holding the tty ctrl lock while sending signals */
	spin_lock_irqsave(&tty->ctrl_lock, flags);
	pgrp = get_pid(tty->pgrp);
	rpgrp = get_pid(real_tty->pgrp);
	spin_unlock_irqrestore(&tty->ctrl_lock, flags);

	if (pgrp)
		kill_pgrp(pgrp, SIGWINCH, 1);
	if (rpgrp != pgrp && rpgrp)
		kill_pgrp(rpgrp, SIGWINCH, 1);

	put_pid(pgrp);
	put_pid(rpgrp);

	tty->winsize = tmp_ws;
	real_tty->winsize = tmp_ws;
done:
	mutex_unlock(&tty->termios_mutex);
	return 0;
}

/**
 *	tioccons	-	allow admin to move logical console
 *	@file: the file to become console
 *
 *	Allow the adminstrator to move the redirected console device
 *
 *	Locking: uses redirect_lock to guard the redirect information
 */

static int tioccons(struct file *file)
{
	if (!capable(CAP_SYS_ADMIN))
		return -EPERM;
	if (file->f_op->write == redirected_tty_write) {
		struct file *f;
		spin_lock(&redirect_lock);
		f = redirect;
		redirect = NULL;
		spin_unlock(&redirect_lock);
		if (f)
			fput(f);
		return 0;
	}
	spin_lock(&redirect_lock);
	if (redirect) {
		spin_unlock(&redirect_lock);
		return -EBUSY;
	}
	get_file(file);
	redirect = file;
	spin_unlock(&redirect_lock);
	return 0;
}

/**
 *	fionbio		-	non blocking ioctl
 *	@file: file to set blocking value
 *	@p: user parameter
 *
 *	Historical tty interfaces had a blocking control ioctl before
 *	the generic functionality existed. This piece of history is preserved
 *	in the expected tty API of posix OS's.
 *
 *	Locking: none, the open fle handle ensures it won't go away.
 */

static int fionbio(struct file *file, int __user *p)
{
	int nonblock;

	if (get_user(nonblock, p))
		return -EFAULT;

	/* file->f_flags is still BKL protected in the fs layer - vomit */
	lock_kernel();
	if (nonblock)
		file->f_flags |= O_NONBLOCK;
	else
		file->f_flags &= ~O_NONBLOCK;
	unlock_kernel();
	return 0;
}

/**
 *	tiocsctty	-	set controlling tty
 *	@tty: tty structure
 *	@arg: user argument
 *
 *	This ioctl is used to manage job control. It permits a session
 *	leader to set this tty as the controlling tty for the session.
 *
 *	Locking:
 *		Takes tty_mutex() to protect tty instance
 *		Takes tasklist_lock internally to walk sessions
 *		Takes ->siglock() when updating signal->tty
 */

static int tiocsctty(struct tty_struct *tty, int arg)
{
	int ret = 0;
	if (current->signal->leader && (task_session(current) == tty->session))
		return ret;

	mutex_lock(&tty_mutex);
	/*
	 * The process must be a session leader and
	 * not have a controlling tty already.
	 */
	if (!current->signal->leader || current->signal->tty) {
		ret = -EPERM;
		goto unlock;
	}

	if (tty->session) {
		/*
		 * This tty is already the controlling
		 * tty for another session group!
		 */
		if (arg == 1 && capable(CAP_SYS_ADMIN)) {
			/*
			 * Steal it away
			 */
			read_lock(&tasklist_lock);
			session_clear_tty(tty->session);
			read_unlock(&tasklist_lock);
		} else {
			ret = -EPERM;
			goto unlock;
		}
	}
	proc_set_tty(current, tty);
unlock:
	mutex_unlock(&tty_mutex);
	return ret;
}

/**
 *	tty_get_pgrp	-	return a ref counted pgrp pid
 *	@tty: tty to read
 *
 *	Returns a refcounted instance of the pid struct for the process
 *	group controlling the tty.
 */

struct pid *tty_get_pgrp(struct tty_struct *tty)
{
	unsigned long flags;
	struct pid *pgrp;

	spin_lock_irqsave(&tty->ctrl_lock, flags);
	pgrp = get_pid(tty->pgrp);
	spin_unlock_irqrestore(&tty->ctrl_lock, flags);

	return pgrp;
}
EXPORT_SYMBOL_GPL(tty_get_pgrp);

/**
 *	tiocgpgrp		-	get process group
 *	@tty: tty passed by user
 *	@real_tty: tty side of the tty pased by the user if a pty else the tty
 *	@p: returned pid
 *
 *	Obtain the process group of the tty. If there is no process group
 *	return an error.
 *
 *	Locking: none. Reference to current->signal->tty is safe.
 */

static int tiocgpgrp(struct tty_struct *tty, struct tty_struct *real_tty, pid_t __user *p)
{
	struct pid *pid;
	int ret;
	/*
	 * (tty == real_tty) is a cheap way of
	 * testing if the tty is NOT a master pty.
	 */
	if (tty == real_tty && current->signal->tty != real_tty)
		return -ENOTTY;
	pid = tty_get_pgrp(real_tty);
	ret =  put_user(pid_vnr(pid), p);
	put_pid(pid);
	return ret;
}

/**
 *	tiocspgrp		-	attempt to set process group
 *	@tty: tty passed by user
 *	@real_tty: tty side device matching tty passed by user
 *	@p: pid pointer
 *
 *	Set the process group of the tty to the session passed. Only
 *	permitted where the tty session is our session.
 *
 *	Locking: RCU, ctrl lock
 */

static int tiocspgrp(struct tty_struct *tty, struct tty_struct *real_tty, pid_t __user *p)
{
	struct pid *pgrp;
	pid_t pgrp_nr;
	int retval = tty_check_change(real_tty);
	unsigned long flags;

	if (retval == -EIO)
		return -ENOTTY;
	if (retval)
		return retval;
	if (!current->signal->tty ||
	    (current->signal->tty != real_tty) ||
	    (real_tty->session != task_session(current)))
		return -ENOTTY;
	if (get_user(pgrp_nr, p))
		return -EFAULT;
	if (pgrp_nr < 0)
		return -EINVAL;
	rcu_read_lock();
	pgrp = find_vpid(pgrp_nr);
	retval = -ESRCH;
	if (!pgrp)
		goto out_unlock;
	retval = -EPERM;
	if (session_of_pgrp(pgrp) != task_session(current))
		goto out_unlock;
	retval = 0;
	spin_lock_irqsave(&tty->ctrl_lock, flags);
	put_pid(real_tty->pgrp);
	real_tty->pgrp = get_pid(pgrp);
	spin_unlock_irqrestore(&tty->ctrl_lock, flags);
out_unlock:
	rcu_read_unlock();
	return retval;
}

/**
 *	tiocgsid		-	get session id
 *	@tty: tty passed by user
 *	@real_tty: tty side of the tty pased by the user if a pty else the tty
 *	@p: pointer to returned session id
 *
 *	Obtain the session id of the tty. If there is no session
 *	return an error.
 *
 *	Locking: none. Reference to current->signal->tty is safe.
 */

static int tiocgsid(struct tty_struct *tty, struct tty_struct *real_tty, pid_t __user *p)
{
	/*
	 * (tty == real_tty) is a cheap way of
	 * testing if the tty is NOT a master pty.
	*/
	if (tty == real_tty && current->signal->tty != real_tty)
		return -ENOTTY;
	if (!real_tty->session)
		return -ENOTTY;
	return put_user(pid_vnr(real_tty->session), p);
}

/**
 *	tiocsetd	-	set line discipline
 *	@tty: tty device
 *	@p: pointer to user data
 *
 *	Set the line discipline according to user request.
 *
 *	Locking: see tty_set_ldisc, this function is just a helper
 */

static int tiocsetd(struct tty_struct *tty, int __user *p)
{
	int ldisc;
	int ret;

	if (get_user(ldisc, p))
		return -EFAULT;

	lock_kernel();
	ret = tty_set_ldisc(tty, ldisc);
	unlock_kernel();

	return ret;
}

/**
 *	send_break	-	performed time break
 *	@tty: device to break on
 *	@duration: timeout in mS
 *
 *	Perform a timed break on hardware that lacks its own driver level
 *	timed break functionality.
 *
 *	Locking:
 *		atomic_write_lock serializes
 *
 */

static int send_break(struct tty_struct *tty, unsigned int duration)
{
	int retval;

	if (tty->ops->break_ctl == NULL)
		return 0;

	if (tty->driver->flags & TTY_DRIVER_HARDWARE_BREAK)
		retval = tty->ops->break_ctl(tty, duration);
	else {
		/* Do the work ourselves */
		if (tty_write_lock(tty, 0) < 0)
			return -EINTR;
		retval = tty->ops->break_ctl(tty, -1);
		if (retval)
			goto out;
		if (!signal_pending(current))
			msleep_interruptible(duration);
		retval = tty->ops->break_ctl(tty, 0);
out:
		tty_write_unlock(tty);
		if (signal_pending(current))
			retval = -EINTR;
	}
	return retval;
}

/**
 *	tty_tiocmget		-	get modem status
 *	@tty: tty device
 *	@file: user file pointer
 *	@p: pointer to result
 *
 *	Obtain the modem status bits from the tty driver if the feature
 *	is supported. Return -EINVAL if it is not available.
 *
 *	Locking: none (up to the driver)
 */

static int tty_tiocmget(struct tty_struct *tty, struct file *file, int __user *p)
{
	int retval = -EINVAL;

	if (tty->ops->tiocmget) {
		retval = tty->ops->tiocmget(tty, file);

		if (retval >= 0)
			retval = put_user(retval, p);
	}
	return retval;
}

/**
 *	tty_tiocmset		-	set modem status
 *	@tty: tty device
 *	@file: user file pointer
 *	@cmd: command - clear bits, set bits or set all
 *	@p: pointer to desired bits
 *
 *	Set the modem status bits from the tty driver if the feature
 *	is supported. Return -EINVAL if it is not available.
 *
 *	Locking: none (up to the driver)
 */

static int tty_tiocmset(struct tty_struct *tty, struct file *file, unsigned int cmd,
	     unsigned __user *p)
{
	int retval;
	unsigned int set, clear, val;

	if (tty->ops->tiocmset == NULL)
		return -EINVAL;

	retval = get_user(val, p);
	if (retval)
		return retval;
	set = clear = 0;
	switch (cmd) {
	case TIOCMBIS:
		set = val;
		break;
	case TIOCMBIC:
		clear = val;
		break;
	case TIOCMSET:
		set = val;
		clear = ~val;
		break;
	}
	set &= TIOCM_DTR|TIOCM_RTS|TIOCM_OUT1|TIOCM_OUT2|TIOCM_LOOP;
	clear &= TIOCM_DTR|TIOCM_RTS|TIOCM_OUT1|TIOCM_OUT2|TIOCM_LOOP;
	return tty->ops->tiocmset(tty, file, set, clear);
}

/*
 * Split this up, as gcc can choke on it otherwise..
 */
long tty_ioctl(struct file *file, unsigned int cmd, unsigned long arg)
{
	struct tty_struct *tty, *real_tty;
	void __user *p = (void __user *)arg;
	int retval;
	struct tty_ldisc *ld;
	struct inode *inode = file->f_dentry->d_inode;

	tty = (struct tty_struct *)file->private_data;
	if (tty_paranoia_check(tty, inode, "tty_ioctl"))
		return -EINVAL;

	real_tty = tty;
	if (tty->driver->type == TTY_DRIVER_TYPE_PTY &&
	    tty->driver->subtype == PTY_TYPE_MASTER)
		real_tty = tty->link;


	/*
	 * Factor out some common prep work
	 */
	switch (cmd) {
	case TIOCSETD:
	case TIOCSBRK:
	case TIOCCBRK:
	case TCSBRK:
	case TCSBRKP:
		retval = tty_check_change(tty);
		if (retval)
			return retval;
		if (cmd != TIOCCBRK) {
			tty_wait_until_sent(tty, 0);
			if (signal_pending(current))
				return -EINTR;
		}
		break;
	}

	/*
	 *	Now do the stuff.
	 */
	switch (cmd) {
	case TIOCSTI:
		return tiocsti(tty, p);
	case TIOCGWINSZ:
		return tiocgwinsz(tty, p);
	case TIOCSWINSZ:
		return tiocswinsz(tty, real_tty, p);
	case TIOCCONS:
		return real_tty != tty ? -EINVAL : tioccons(file);
	case FIONBIO:
		return fionbio(file, p);
	case TIOCEXCL:
		set_bit(TTY_EXCLUSIVE, &tty->flags);
		return 0;
	case TIOCNXCL:
		clear_bit(TTY_EXCLUSIVE, &tty->flags);
		return 0;
	case TIOCNOTTY:
		if (current->signal->tty != tty)
			return -ENOTTY;
		no_tty();
		return 0;
	case TIOCSCTTY:
		return tiocsctty(tty, arg);
	case TIOCGPGRP:
		return tiocgpgrp(tty, real_tty, p);
	case TIOCSPGRP:
		return tiocspgrp(tty, real_tty, p);
	case TIOCGSID:
		return tiocgsid(tty, real_tty, p);
	case TIOCGETD:
		return put_user(tty->ldisc.ops->num, (int __user *)p);
	case TIOCSETD:
		return tiocsetd(tty, p);
#ifdef CONFIG_VT
	case TIOCLINUX:
		return tioclinux(tty, arg);
#endif
	/*
	 * Break handling
	 */
	case TIOCSBRK:	/* Turn break on, unconditionally */
		if (tty->ops->break_ctl)
			return tty->ops->break_ctl(tty, -1);
		return 0;
	case TIOCCBRK:	/* Turn break off, unconditionally */
		if (tty->ops->break_ctl)
			return tty->ops->break_ctl(tty, 0);
		return 0;
	case TCSBRK:   /* SVID version: non-zero arg --> no break */
		/* non-zero arg means wait for all output data
		 * to be sent (performed above) but don't send break.
		 * This is used by the tcdrain() termios function.
		 */
		if (!arg)
			return send_break(tty, 250);
		return 0;
	case TCSBRKP:	/* support for POSIX tcsendbreak() */
		return send_break(tty, arg ? arg*100 : 250);

	case TIOCMGET:
		return tty_tiocmget(tty, file, p);
	case TIOCMSET:
	case TIOCMBIC:
	case TIOCMBIS:
		return tty_tiocmset(tty, file, cmd, p);
	case TCFLSH:
		switch (arg) {
		case TCIFLUSH:
		case TCIOFLUSH:
		/* flush tty buffer and allow ldisc to process ioctl */
			tty_buffer_flush(tty);
			break;
		}
		break;
	}
	if (tty->ops->ioctl) {
		retval = (tty->ops->ioctl)(tty, file, cmd, arg);
		if (retval != -ENOIOCTLCMD)
			return retval;
	}
	ld = tty_ldisc_ref_wait(tty);
	retval = -EINVAL;
	if (ld->ops->ioctl) {
		retval = ld->ops->ioctl(tty, file, cmd, arg);
		if (retval == -ENOIOCTLCMD)
			retval = -EINVAL;
	}
	tty_ldisc_deref(ld);
	return retval;
}

#ifdef CONFIG_COMPAT
static long tty_compat_ioctl(struct file *file, unsigned int cmd,
				unsigned long arg)
{
	struct inode *inode = file->f_dentry->d_inode;
	struct tty_struct *tty = file->private_data;
	struct tty_ldisc *ld;
	int retval = -ENOIOCTLCMD;

	if (tty_paranoia_check(tty, inode, "tty_ioctl"))
		return -EINVAL;

	if (tty->ops->compat_ioctl) {
		retval = (tty->ops->compat_ioctl)(tty, file, cmd, arg);
		if (retval != -ENOIOCTLCMD)
			return retval;
	}

	ld = tty_ldisc_ref_wait(tty);
	if (ld->ops->compat_ioctl)
		retval = ld->ops->compat_ioctl(tty, file, cmd, arg);
	tty_ldisc_deref(ld);

	return retval;
}
#endif

/*
 * This implements the "Secure Attention Key" ---  the idea is to
 * prevent trojan horses by killing all processes associated with this
 * tty when the user hits the "Secure Attention Key".  Required for
 * super-paranoid applications --- see the Orange Book for more details.
 *
 * This code could be nicer; ideally it should send a HUP, wait a few
 * seconds, then send a INT, and then a KILL signal.  But you then
 * have to coordinate with the init process, since all processes associated
 * with the current tty must be dead before the new getty is allowed
 * to spawn.
 *
 * Now, if it would be correct ;-/ The current code has a nasty hole -
 * it doesn't catch files in flight. We may send the descriptor to ourselves
 * via AF_UNIX socket, close it and later fetch from socket. FIXME.
 *
 * Nasty bug: do_SAK is being called in interrupt context.  This can
 * deadlock.  We punt it up to process context.  AKPM - 16Mar2001
 */
void __do_SAK(struct tty_struct *tty)
{
#ifdef TTY_SOFT_SAK
	tty_hangup(tty);
#else
	struct task_struct *g, *p;
	struct pid *session;
	int		i;
	struct file	*filp;
	struct fdtable *fdt;

	if (!tty)
		return;
	session = tty->session;

	tty_ldisc_flush(tty);

	tty_driver_flush_buffer(tty);

	read_lock(&tasklist_lock);
	/* Kill the entire session */
	do_each_pid_task(session, PIDTYPE_SID, p) {
		printk(KERN_NOTICE "SAK: killed process %d"
			" (%s): task_session_nr(p)==tty->session\n",
			task_pid_nr(p), p->comm);
		send_sig(SIGKILL, p, 1);
	} while_each_pid_task(session, PIDTYPE_SID, p);
	/* Now kill any processes that happen to have the
	 * tty open.
	 */
	do_each_thread(g, p) {
		if (p->signal->tty == tty) {
			printk(KERN_NOTICE "SAK: killed process %d"
			    " (%s): task_session_nr(p)==tty->session\n",
			    task_pid_nr(p), p->comm);
			send_sig(SIGKILL, p, 1);
			continue;
		}
		task_lock(p);
		if (p->files) {
			/*
			 * We don't take a ref to the file, so we must
			 * hold ->file_lock instead.
			 */
			spin_lock(&p->files->file_lock);
			fdt = files_fdtable(p->files);
			for (i = 0; i < fdt->max_fds; i++) {
				filp = fcheck_files(p->files, i);
				if (!filp)
					continue;
				if (filp->f_op->read == tty_read &&
				    filp->private_data == tty) {
					printk(KERN_NOTICE "SAK: killed process %d"
					    " (%s): fd#%d opened to the tty\n",
					    task_pid_nr(p), p->comm, i);
					force_sig(SIGKILL, p);
					break;
				}
			}
			spin_unlock(&p->files->file_lock);
		}
		task_unlock(p);
	} while_each_thread(g, p);
	read_unlock(&tasklist_lock);
#endif
}

static void do_SAK_work(struct work_struct *work)
{
	struct tty_struct *tty =
		container_of(work, struct tty_struct, SAK_work);
	__do_SAK(tty);
}

/*
 * The tq handling here is a little racy - tty->SAK_work may already be queued.
 * Fortunately we don't need to worry, because if ->SAK_work is already queued,
 * the values which we write to it will be identical to the values which it
 * already has. --akpm
 */
void do_SAK(struct tty_struct *tty)
{
	if (!tty)
		return;
	schedule_work(&tty->SAK_work);
}

EXPORT_SYMBOL(do_SAK);

/**
 *	flush_to_ldisc
 *	@work: tty structure passed from work queue.
 *
 *	This routine is called out of the software interrupt to flush data
 *	from the buffer chain to the line discipline.
 *
 *	Locking: holds tty->buf.lock to guard buffer list. Drops the lock
 *	while invoking the line discipline receive_buf method. The
 *	receive_buf method is single threaded for each tty instance.
 */

static void flush_to_ldisc(struct work_struct *work)
{
	struct tty_struct *tty =
		container_of(work, struct tty_struct, buf.work.work);
	unsigned long 	flags;
	struct tty_ldisc *disc;
	struct tty_buffer *tbuf, *head;
	char *char_buf;
	unsigned char *flag_buf;

	disc = tty_ldisc_ref(tty);
	if (disc == NULL)	/*  !TTY_LDISC */
		return;

	spin_lock_irqsave(&tty->buf.lock, flags);
	/* So we know a flush is running */
	set_bit(TTY_FLUSHING, &tty->flags);
	head = tty->buf.head;
	if (head != NULL) {
		tty->buf.head = NULL;
		for (;;) {
			int count = head->commit - head->read;
			if (!count) {
				if (head->next == NULL)
					break;
				tbuf = head;
				head = head->next;
				tty_buffer_free(tty, tbuf);
				continue;
			}
			/* Ldisc or user is trying to flush the buffers
			   we are feeding to the ldisc, stop feeding the
			   line discipline as we want to empty the queue */
			if (test_bit(TTY_FLUSHPENDING, &tty->flags))
				break;
			if (!tty->receive_room) {
				schedule_delayed_work(&tty->buf.work, 1);
				break;
			}
			if (count > tty->receive_room)
				count = tty->receive_room;
			char_buf = head->char_buf_ptr + head->read;
			flag_buf = head->flag_buf_ptr + head->read;
			head->read += count;
			spin_unlock_irqrestore(&tty->buf.lock, flags);
			disc->ops->receive_buf(tty, char_buf,
							flag_buf, count);
			spin_lock_irqsave(&tty->buf.lock, flags);
		}
		/* Restore the queue head */
		tty->buf.head = head;
	}
	/* We may have a deferred request to flush the input buffer,
	   if so pull the chain under the lock and empty the queue */
	if (test_bit(TTY_FLUSHPENDING, &tty->flags)) {
		__tty_buffer_flush(tty);
		clear_bit(TTY_FLUSHPENDING, &tty->flags);
		wake_up(&tty->read_wait);
	}
	clear_bit(TTY_FLUSHING, &tty->flags);
	spin_unlock_irqrestore(&tty->buf.lock, flags);

	tty_ldisc_deref(disc);
}

/**
 *	tty_flip_buffer_push	-	terminal
 *	@tty: tty to push
 *
 *	Queue a push of the terminal flip buffers to the line discipline. This
 *	function must not be called from IRQ context if tty->low_latency is set.
 *
 *	In the event of the queue being busy for flipping the work will be
 *	held off and retried later.
 *
 *	Locking: tty buffer lock. Driver locks in low latency mode.
 */

void tty_flip_buffer_push(struct tty_struct *tty)
{
	unsigned long flags;
	spin_lock_irqsave(&tty->buf.lock, flags);
	if (tty->buf.tail != NULL)
		tty->buf.tail->commit = tty->buf.tail->used;
	spin_unlock_irqrestore(&tty->buf.lock, flags);

	if (tty->low_latency)
		flush_to_ldisc(&tty->buf.work.work);
	else
		schedule_delayed_work(&tty->buf.work, 1);
}

EXPORT_SYMBOL(tty_flip_buffer_push);


/**
 *	initialize_tty_struct
 *	@tty: tty to initialize
 *
 *	This subroutine initializes a tty structure that has been newly
 *	allocated.
 *
 *	Locking: none - tty in question must not be exposed at this point
 */

static void initialize_tty_struct(struct tty_struct *tty)
{
	memset(tty, 0, sizeof(struct tty_struct));
	tty->magic = TTY_MAGIC;
	tty_ldisc_init(tty);
	tty->session = NULL;
	tty->pgrp = NULL;
	tty->overrun_time = jiffies;
	tty->buf.head = tty->buf.tail = NULL;
	tty_buffer_init(tty);
	INIT_DELAYED_WORK(&tty->buf.work, flush_to_ldisc);
	mutex_init(&tty->termios_mutex);
	init_waitqueue_head(&tty->write_wait);
	init_waitqueue_head(&tty->read_wait);
	INIT_WORK(&tty->hangup_work, do_tty_hangup);
	mutex_init(&tty->atomic_read_lock);
	mutex_init(&tty->atomic_write_lock);
	spin_lock_init(&tty->read_lock);
	spin_lock_init(&tty->ctrl_lock);
	INIT_LIST_HEAD(&tty->tty_files);
	INIT_WORK(&tty->SAK_work, do_SAK_work);
}

/**
 *	tty_put_char	-	write one character to a tty
 *	@tty: tty
 *	@ch: character
 *
 *	Write one byte to the tty using the provided put_char method
 *	if present. Returns the number of characters successfully output.
 *
 *	Note: the specific put_char operation in the driver layer may go
 *	away soon. Don't call it directly, use this method
 */

int tty_put_char(struct tty_struct *tty, unsigned char ch)
{
	if (tty->ops->put_char)
		return tty->ops->put_char(tty, ch);
	return tty->ops->write(tty, &ch, 1);
}

EXPORT_SYMBOL_GPL(tty_put_char);

static struct class *tty_class;

/**
 *	tty_register_device - register a tty device
 *	@driver: the tty driver that describes the tty device
 *	@index: the index in the tty driver for this tty device
 *	@device: a struct device that is associated with this tty device.
 *		This field is optional, if there is no known struct device
 *		for this tty device it can be set to NULL safely.
 *
 *	Returns a pointer to the struct device for this tty device
 *	(or ERR_PTR(-EFOO) on error).
 *
 *	This call is required to be made to register an individual tty device
 *	if the tty driver's flags have the TTY_DRIVER_DYNAMIC_DEV bit set.  If
 *	that bit is not set, this function should not be called by a tty
 *	driver.
 *
 *	Locking: ??
 */

struct device *tty_register_device(struct tty_driver *driver, unsigned index,
				   struct device *device)
{
	char name[64];
	dev_t dev = MKDEV(driver->major, driver->minor_start) + index;

	if (index >= driver->num) {
		printk(KERN_ERR "Attempt to register invalid tty line number "
		       " (%d).\n", index);
		return ERR_PTR(-EINVAL);
	}

	if (driver->type == TTY_DRIVER_TYPE_PTY)
		pty_line_name(driver, index, name);
	else
		tty_line_name(driver, index, name);

<<<<<<< HEAD
	return device_create_drvdata(tty_class, device, dev, NULL, name);
=======
	return device_create(tty_class, device, dev, NULL, name);
>>>>>>> 6279fb3a
}

/**
 * 	tty_unregister_device - unregister a tty device
 * 	@driver: the tty driver that describes the tty device
 * 	@index: the index in the tty driver for this tty device
 *
 * 	If a tty device is registered with a call to tty_register_device() then
 *	this function must be called when the tty device is gone.
 *
 *	Locking: ??
 */

void tty_unregister_device(struct tty_driver *driver, unsigned index)
{
	device_destroy(tty_class,
		MKDEV(driver->major, driver->minor_start) + index);
}

EXPORT_SYMBOL(tty_register_device);
EXPORT_SYMBOL(tty_unregister_device);

struct tty_driver *alloc_tty_driver(int lines)
{
	struct tty_driver *driver;

	driver = kzalloc(sizeof(struct tty_driver), GFP_KERNEL);
	if (driver) {
		driver->magic = TTY_DRIVER_MAGIC;
		driver->num = lines;
		/* later we'll move allocation of tables here */
	}
	return driver;
}

void put_tty_driver(struct tty_driver *driver)
{
	kfree(driver);
}

void tty_set_operations(struct tty_driver *driver,
			const struct tty_operations *op)
{
	driver->ops = op;
};

EXPORT_SYMBOL(alloc_tty_driver);
EXPORT_SYMBOL(put_tty_driver);
EXPORT_SYMBOL(tty_set_operations);

/*
 * Called by a tty driver to register itself.
 */
int tty_register_driver(struct tty_driver *driver)
{
	int error;
	int i;
	dev_t dev;
	void **p = NULL;

	if (driver->flags & TTY_DRIVER_INSTALLED)
		return 0;

	if (!(driver->flags & TTY_DRIVER_DEVPTS_MEM) && driver->num) {
		p = kzalloc(driver->num * 3 * sizeof(void *), GFP_KERNEL);
		if (!p)
			return -ENOMEM;
	}

	if (!driver->major) {
		error = alloc_chrdev_region(&dev, driver->minor_start,
						driver->num, driver->name);
		if (!error) {
			driver->major = MAJOR(dev);
			driver->minor_start = MINOR(dev);
		}
	} else {
		dev = MKDEV(driver->major, driver->minor_start);
		error = register_chrdev_region(dev, driver->num, driver->name);
	}
	if (error < 0) {
		kfree(p);
		return error;
	}

	if (p) {
		driver->ttys = (struct tty_struct **)p;
		driver->termios = (struct ktermios **)(p + driver->num);
		driver->termios_locked = (struct ktermios **)
							(p + driver->num * 2);
	} else {
		driver->ttys = NULL;
		driver->termios = NULL;
		driver->termios_locked = NULL;
	}

	cdev_init(&driver->cdev, &tty_fops);
	driver->cdev.owner = driver->owner;
	error = cdev_add(&driver->cdev, dev, driver->num);
	if (error) {
		unregister_chrdev_region(dev, driver->num);
		driver->ttys = NULL;
		driver->termios = driver->termios_locked = NULL;
		kfree(p);
		return error;
	}

	mutex_lock(&tty_mutex);
	list_add(&driver->tty_drivers, &tty_drivers);
	mutex_unlock(&tty_mutex);

	if (!(driver->flags & TTY_DRIVER_DYNAMIC_DEV)) {
		for (i = 0; i < driver->num; i++)
		    tty_register_device(driver, i, NULL);
	}
	proc_tty_register_driver(driver);
	return 0;
}

EXPORT_SYMBOL(tty_register_driver);

/*
 * Called by a tty driver to unregister itself.
 */
int tty_unregister_driver(struct tty_driver *driver)
{
	int i;
	struct ktermios *tp;
	void *p;

	if (driver->refcount)
		return -EBUSY;

	unregister_chrdev_region(MKDEV(driver->major, driver->minor_start),
				driver->num);
	mutex_lock(&tty_mutex);
	list_del(&driver->tty_drivers);
	mutex_unlock(&tty_mutex);

	/*
	 * Free the termios and termios_locked structures because
	 * we don't want to get memory leaks when modular tty
	 * drivers are removed from the kernel.
	 */
	for (i = 0; i < driver->num; i++) {
		tp = driver->termios[i];
		if (tp) {
			driver->termios[i] = NULL;
			kfree(tp);
		}
		tp = driver->termios_locked[i];
		if (tp) {
			driver->termios_locked[i] = NULL;
			kfree(tp);
		}
		if (!(driver->flags & TTY_DRIVER_DYNAMIC_DEV))
			tty_unregister_device(driver, i);
	}
	p = driver->ttys;
	proc_tty_unregister_driver(driver);
	driver->ttys = NULL;
	driver->termios = driver->termios_locked = NULL;
	kfree(p);
	cdev_del(&driver->cdev);
	return 0;
}
EXPORT_SYMBOL(tty_unregister_driver);

dev_t tty_devnum(struct tty_struct *tty)
{
	return MKDEV(tty->driver->major, tty->driver->minor_start) + tty->index;
}
EXPORT_SYMBOL(tty_devnum);

void proc_clear_tty(struct task_struct *p)
{
	spin_lock_irq(&p->sighand->siglock);
	p->signal->tty = NULL;
	spin_unlock_irq(&p->sighand->siglock);
}
EXPORT_SYMBOL(proc_clear_tty);

/* Called under the sighand lock */

static void __proc_set_tty(struct task_struct *tsk, struct tty_struct *tty)
{
	if (tty) {
		unsigned long flags;
		/* We should not have a session or pgrp to put here but.... */
		spin_lock_irqsave(&tty->ctrl_lock, flags);
		put_pid(tty->session);
		put_pid(tty->pgrp);
		tty->pgrp = get_pid(task_pgrp(tsk));
		spin_unlock_irqrestore(&tty->ctrl_lock, flags);
		tty->session = get_pid(task_session(tsk));
	}
	put_pid(tsk->signal->tty_old_pgrp);
	tsk->signal->tty = tty;
	tsk->signal->tty_old_pgrp = NULL;
}

static void proc_set_tty(struct task_struct *tsk, struct tty_struct *tty)
{
	spin_lock_irq(&tsk->sighand->siglock);
	__proc_set_tty(tsk, tty);
	spin_unlock_irq(&tsk->sighand->siglock);
}

struct tty_struct *get_current_tty(void)
{
	struct tty_struct *tty;
	WARN_ON_ONCE(!mutex_is_locked(&tty_mutex));
	tty = current->signal->tty;
	/*
	 * session->tty can be changed/cleared from under us, make sure we
	 * issue the load. The obtained pointer, when not NULL, is valid as
	 * long as we hold tty_mutex.
	 */
	barrier();
	return tty;
}
EXPORT_SYMBOL_GPL(get_current_tty);

/*
 * Initialize the console device. This is called *early*, so
 * we can't necessarily depend on lots of kernel help here.
 * Just do some early initializations, and do the complex setup
 * later.
 */
void __init console_init(void)
{
	initcall_t *call;

	/* Setup the default TTY line discipline. */
	tty_ldisc_begin();

	/*
	 * set up the console device so that later boot sequences can
	 * inform about problems etc..
	 */
	call = __con_initcall_start;
	while (call < __con_initcall_end) {
		(*call)();
		call++;
	}
}

static int __init tty_class_init(void)
{
	tty_class = class_create(THIS_MODULE, "tty");
	if (IS_ERR(tty_class))
		return PTR_ERR(tty_class);
	return 0;
}

postcore_initcall(tty_class_init);

/* 3/2004 jmc: why do these devices exist? */

static struct cdev tty_cdev, console_cdev;
#ifdef CONFIG_UNIX98_PTYS
static struct cdev ptmx_cdev;
#endif
#ifdef CONFIG_VT
static struct cdev vc0_cdev;
#endif

/*
 * Ok, now we can initialize the rest of the tty devices and can count
 * on memory allocations, interrupts etc..
 */
static int __init tty_init(void)
{
	cdev_init(&tty_cdev, &tty_fops);
	if (cdev_add(&tty_cdev, MKDEV(TTYAUX_MAJOR, 0), 1) ||
	    register_chrdev_region(MKDEV(TTYAUX_MAJOR, 0), 1, "/dev/tty") < 0)
		panic("Couldn't register /dev/tty driver\n");
<<<<<<< HEAD
	device_create_drvdata(tty_class, NULL, MKDEV(TTYAUX_MAJOR, 0), NULL,
			      "tty");
=======
	device_create(tty_class, NULL, MKDEV(TTYAUX_MAJOR, 0), NULL, "tty");
>>>>>>> 6279fb3a

	cdev_init(&console_cdev, &console_fops);
	if (cdev_add(&console_cdev, MKDEV(TTYAUX_MAJOR, 1), 1) ||
	    register_chrdev_region(MKDEV(TTYAUX_MAJOR, 1), 1, "/dev/console") < 0)
		panic("Couldn't register /dev/console driver\n");
<<<<<<< HEAD
	device_create_drvdata(tty_class, NULL, MKDEV(TTYAUX_MAJOR, 1), NULL,
			      "console");
=======
	device_create(tty_class, NULL, MKDEV(TTYAUX_MAJOR, 1), NULL, "console");
>>>>>>> 6279fb3a

#ifdef CONFIG_UNIX98_PTYS
	cdev_init(&ptmx_cdev, &ptmx_fops);
	if (cdev_add(&ptmx_cdev, MKDEV(TTYAUX_MAJOR, 2), 1) ||
	    register_chrdev_region(MKDEV(TTYAUX_MAJOR, 2), 1, "/dev/ptmx") < 0)
		panic("Couldn't register /dev/ptmx driver\n");
<<<<<<< HEAD
	device_create_drvdata(tty_class, NULL, MKDEV(TTYAUX_MAJOR, 2), NULL, "ptmx");
=======
	device_create(tty_class, NULL, MKDEV(TTYAUX_MAJOR, 2), NULL, "ptmx");
>>>>>>> 6279fb3a
#endif

#ifdef CONFIG_VT
	cdev_init(&vc0_cdev, &console_fops);
	if (cdev_add(&vc0_cdev, MKDEV(TTY_MAJOR, 0), 1) ||
	    register_chrdev_region(MKDEV(TTY_MAJOR, 0), 1, "/dev/vc/0") < 0)
		panic("Couldn't register /dev/tty0 driver\n");
<<<<<<< HEAD
	device_create_drvdata(tty_class, NULL, MKDEV(TTY_MAJOR, 0), NULL, "tty0");
=======
	device_create(tty_class, NULL, MKDEV(TTY_MAJOR, 0), NULL, "tty0");
>>>>>>> 6279fb3a

	vty_init();
#endif
	return 0;
}
module_init(tty_init);<|MERGE_RESOLUTION|>--- conflicted
+++ resolved
@@ -3412,11 +3412,7 @@
 	else
 		tty_line_name(driver, index, name);
 
-<<<<<<< HEAD
-	return device_create_drvdata(tty_class, device, dev, NULL, name);
-=======
 	return device_create(tty_class, device, dev, NULL, name);
->>>>>>> 6279fb3a
 }
 
 /**
@@ -3694,34 +3690,22 @@
 	if (cdev_add(&tty_cdev, MKDEV(TTYAUX_MAJOR, 0), 1) ||
 	    register_chrdev_region(MKDEV(TTYAUX_MAJOR, 0), 1, "/dev/tty") < 0)
 		panic("Couldn't register /dev/tty driver\n");
-<<<<<<< HEAD
-	device_create_drvdata(tty_class, NULL, MKDEV(TTYAUX_MAJOR, 0), NULL,
+	device_create(tty_class, NULL, MKDEV(TTYAUX_MAJOR, 0), NULL,
 			      "tty");
-=======
-	device_create(tty_class, NULL, MKDEV(TTYAUX_MAJOR, 0), NULL, "tty");
->>>>>>> 6279fb3a
 
 	cdev_init(&console_cdev, &console_fops);
 	if (cdev_add(&console_cdev, MKDEV(TTYAUX_MAJOR, 1), 1) ||
 	    register_chrdev_region(MKDEV(TTYAUX_MAJOR, 1), 1, "/dev/console") < 0)
 		panic("Couldn't register /dev/console driver\n");
-<<<<<<< HEAD
-	device_create_drvdata(tty_class, NULL, MKDEV(TTYAUX_MAJOR, 1), NULL,
+	device_create(tty_class, NULL, MKDEV(TTYAUX_MAJOR, 1), NULL,
 			      "console");
-=======
-	device_create(tty_class, NULL, MKDEV(TTYAUX_MAJOR, 1), NULL, "console");
->>>>>>> 6279fb3a
 
 #ifdef CONFIG_UNIX98_PTYS
 	cdev_init(&ptmx_cdev, &ptmx_fops);
 	if (cdev_add(&ptmx_cdev, MKDEV(TTYAUX_MAJOR, 2), 1) ||
 	    register_chrdev_region(MKDEV(TTYAUX_MAJOR, 2), 1, "/dev/ptmx") < 0)
 		panic("Couldn't register /dev/ptmx driver\n");
-<<<<<<< HEAD
-	device_create_drvdata(tty_class, NULL, MKDEV(TTYAUX_MAJOR, 2), NULL, "ptmx");
-=======
 	device_create(tty_class, NULL, MKDEV(TTYAUX_MAJOR, 2), NULL, "ptmx");
->>>>>>> 6279fb3a
 #endif
 
 #ifdef CONFIG_VT
@@ -3729,11 +3713,7 @@
 	if (cdev_add(&vc0_cdev, MKDEV(TTY_MAJOR, 0), 1) ||
 	    register_chrdev_region(MKDEV(TTY_MAJOR, 0), 1, "/dev/vc/0") < 0)
 		panic("Couldn't register /dev/tty0 driver\n");
-<<<<<<< HEAD
-	device_create_drvdata(tty_class, NULL, MKDEV(TTY_MAJOR, 0), NULL, "tty0");
-=======
 	device_create(tty_class, NULL, MKDEV(TTY_MAJOR, 0), NULL, "tty0");
->>>>>>> 6279fb3a
 
 	vty_init();
 #endif
