/*
 *  linux/drivers/char/tty_io.c
 *
 *  Copyright (C) 1991, 1992  Linus Torvalds
 */

/*
 * 'tty_io.c' gives an orthogonal feeling to tty's, be they consoles
 * or rs-channels. It also implements echoing, cooked mode etc.
 *
 * Kill-line thanks to John T Kohl, who also corrected VMIN = VTIME = 0.
 *
 * Modified by Theodore Ts'o, 9/14/92, to dynamically allocate the
 * tty_struct and tty_queue structures.  Previously there was an array
 * of 256 tty_struct's which was statically allocated, and the
 * tty_queue structures were allocated at boot time.  Both are now
 * dynamically allocated only when the tty is open.
 *
 * Also restructured routines so that there is more of a separation
 * between the high-level tty routines (tty_io.c and tty_ioctl.c) and
 * the low-level tty routines (serial.c, pty.c, console.c).  This
 * makes for cleaner and more compact code.  -TYT, 9/17/92
 *
 * Modified by Fred N. van Kempen, 01/29/93, to add line disciplines
 * which can be dynamically activated and de-activated by the line
 * discipline handling modules (like SLIP).
 *
 * NOTE: pay no attention to the line discipline code (yet); its
 * interface is still subject to change in this version...
 * -- TYT, 1/31/92
 *
 * Added functionality to the OPOST tty handling.  No delays, but all
 * other bits should be there.
 *	-- Nick Holloway <alfie@dcs.warwick.ac.uk>, 27th May 1993.
 *
 * Rewrote canonical mode and added more termios flags.
 * 	-- julian@uhunix.uhcc.hawaii.edu (J. Cowley), 13Jan94
 *
 * Reorganized FASYNC support so mouse code can share it.
 *	-- ctm@ardi.com, 9Sep95
 *
 * New TIOCLINUX variants added.
 *	-- mj@k332.feld.cvut.cz, 19-Nov-95
 *
 * Restrict vt switching via ioctl()
 *      -- grif@cs.ucr.edu, 5-Dec-95
 *
 * Move console and virtual terminal code to more appropriate files,
 * implement CONFIG_VT and generalize console device interface.
 *	-- Marko Kohtala <Marko.Kohtala@hut.fi>, March 97
 *
 * Rewrote init_dev and release_dev to eliminate races.
 *	-- Bill Hawes <whawes@star.net>, June 97
 *
 * Added devfs support.
 *      -- C. Scott Ananian <cananian@alumni.princeton.edu>, 13-Jan-1998
 *
 * Added support for a Unix98-style ptmx device.
 *      -- C. Scott Ananian <cananian@alumni.princeton.edu>, 14-Jan-1998
 *
 * Reduced memory usage for older ARM systems
 *      -- Russell King <rmk@arm.linux.org.uk>
 *
 * Move do_SAK() into process context.  Less stack use in devfs functions.
 * alloc_tty_struct() always uses kmalloc()
 *			 -- Andrew Morton <andrewm@uow.edu.eu> 17Mar01
 */

#include <linux/types.h>
#include <linux/major.h>
#include <linux/errno.h>
#include <linux/signal.h>
#include <linux/fcntl.h>
#include <linux/sched.h>
#include <linux/interrupt.h>
#include <linux/tty.h>
#include <linux/tty_driver.h>
#include <linux/tty_flip.h>
#include <linux/devpts_fs.h>
#include <linux/file.h>
#include <linux/fdtable.h>
#include <linux/console.h>
#include <linux/timer.h>
#include <linux/ctype.h>
#include <linux/kd.h>
#include <linux/mm.h>
#include <linux/string.h>
#include <linux/slab.h>
#include <linux/poll.h>
#include <linux/proc_fs.h>
#include <linux/init.h>
#include <linux/module.h>
#include <linux/smp_lock.h>
#include <linux/device.h>
#include <linux/wait.h>
#include <linux/bitops.h>
#include <linux/delay.h>
#include <linux/seq_file.h>

#include <linux/uaccess.h>
#include <asm/system.h>

#include <linux/kbd_kern.h>
#include <linux/vt_kern.h>
#include <linux/selection.h>

#include <linux/kmod.h>
#include <linux/nsproxy.h>

#undef TTY_DEBUG_HANGUP

#define TTY_PARANOIA_CHECK 1
#define CHECK_TTY_COUNT 1

struct ktermios tty_std_termios = {	/* for the benefit of tty drivers  */
	.c_iflag = ICRNL | IXON,
	.c_oflag = OPOST | ONLCR,
	.c_cflag = B38400 | CS8 | CREAD | HUPCL,
	.c_lflag = ISIG | ICANON | ECHO | ECHOE | ECHOK |
		   ECHOCTL | ECHOKE | IEXTEN,
	.c_cc = INIT_C_CC,
	.c_ispeed = 38400,
	.c_ospeed = 38400
};

EXPORT_SYMBOL(tty_std_termios);

/* This list gets poked at by procfs and various bits of boot up code. This
   could do with some rationalisation such as pulling the tty proc function
   into this file */

LIST_HEAD(tty_drivers);			/* linked list of tty drivers */

/* Mutex to protect creating and releasing a tty. This is shared with
   vt.c for deeply disgusting hack reasons */
DEFINE_MUTEX(tty_mutex);
EXPORT_SYMBOL(tty_mutex);

#ifdef CONFIG_UNIX98_PTYS
extern struct tty_driver *ptm_driver;	/* Unix98 pty masters; for /dev/ptmx */
static int ptmx_open(struct inode *, struct file *);
#endif

static void initialize_tty_struct(struct tty_struct *tty);

static ssize_t tty_read(struct file *, char __user *, size_t, loff_t *);
static ssize_t tty_write(struct file *, const char __user *, size_t, loff_t *);
ssize_t redirected_tty_write(struct file *, const char __user *,
							size_t, loff_t *);
static unsigned int tty_poll(struct file *, poll_table *);
static int tty_open(struct inode *, struct file *);
static int tty_release(struct inode *, struct file *);
long tty_ioctl(struct file *file, unsigned int cmd, unsigned long arg);
#ifdef CONFIG_COMPAT
static long tty_compat_ioctl(struct file *file, unsigned int cmd,
				unsigned long arg);
#else
#define tty_compat_ioctl NULL
#endif
static int tty_fasync(int fd, struct file *filp, int on);
static void release_tty(struct tty_struct *tty, int idx);
static void __proc_set_tty(struct task_struct *tsk, struct tty_struct *tty);
static void proc_set_tty(struct task_struct *tsk, struct tty_struct *tty);

/**
 *	alloc_tty_struct	-	allocate a tty object
 *
 *	Return a new empty tty structure. The data fields have not
 *	been initialized in any way but has been zeroed
 *
 *	Locking: none
 */

static struct tty_struct *alloc_tty_struct(void)
{
	return kzalloc(sizeof(struct tty_struct), GFP_KERNEL);
}

/**
 *	free_tty_struct		-	free a disused tty
 *	@tty: tty struct to free
 *
 *	Free the write buffers, tty queue and tty memory itself.
 *
 *	Locking: none. Must be called after tty is definitely unused
 */

static inline void free_tty_struct(struct tty_struct *tty)
{
	kfree(tty->write_buf);
	tty_buffer_free_all(tty);
	kfree(tty);
}

#define TTY_NUMBER(tty) ((tty)->index + (tty)->driver->name_base)

/**
 *	tty_name	-	return tty naming
 *	@tty: tty structure
 *	@buf: buffer for output
 *
 *	Convert a tty structure into a name. The name reflects the kernel
 *	naming policy and if udev is in use may not reflect user space
 *
 *	Locking: none
 */

char *tty_name(struct tty_struct *tty, char *buf)
{
	if (!tty) /* Hmm.  NULL pointer.  That's fun. */
		strcpy(buf, "NULL tty");
	else
		strcpy(buf, tty->name);
	return buf;
}

EXPORT_SYMBOL(tty_name);

int tty_paranoia_check(struct tty_struct *tty, struct inode *inode,
			      const char *routine)
{
#ifdef TTY_PARANOIA_CHECK
	if (!tty) {
		printk(KERN_WARNING
			"null TTY for (%d:%d) in %s\n",
			imajor(inode), iminor(inode), routine);
		return 1;
	}
	if (tty->magic != TTY_MAGIC) {
		printk(KERN_WARNING
			"bad magic number for tty struct (%d:%d) in %s\n",
			imajor(inode), iminor(inode), routine);
		return 1;
	}
#endif
	return 0;
}

static int check_tty_count(struct tty_struct *tty, const char *routine)
{
#ifdef CHECK_TTY_COUNT
	struct list_head *p;
	int count = 0;

	file_list_lock();
	list_for_each(p, &tty->tty_files) {
		count++;
	}
	file_list_unlock();
	if (tty->driver->type == TTY_DRIVER_TYPE_PTY &&
	    tty->driver->subtype == PTY_TYPE_SLAVE &&
	    tty->link && tty->link->count)
		count++;
	if (tty->count != count) {
		printk(KERN_WARNING "Warning: dev (%s) tty->count(%d) "
				    "!= #fd's(%d) in %s\n",
		       tty->name, tty->count, count, routine);
		return count;
	}
#endif
	return 0;
}

/**
 *	get_tty_driver		-	find device of a tty
 *	@dev_t: device identifier
 *	@index: returns the index of the tty
 *
 *	This routine returns a tty driver structure, given a device number
 *	and also passes back the index number.
 *
 *	Locking: caller must hold tty_mutex
 */

static struct tty_driver *get_tty_driver(dev_t device, int *index)
{
	struct tty_driver *p;

	list_for_each_entry(p, &tty_drivers, tty_drivers) {
		dev_t base = MKDEV(p->major, p->minor_start);
		if (device < base || device >= base + p->num)
			continue;
		*index = device - base;
		return p;
	}
	return NULL;
}

#ifdef CONFIG_CONSOLE_POLL

/**
 *	tty_find_polling_driver	-	find device of a polled tty
 *	@name: name string to match
 *	@line: pointer to resulting tty line nr
 *
 *	This routine returns a tty driver structure, given a name
 *	and the condition that the tty driver is capable of polled
 *	operation.
 */
struct tty_driver *tty_find_polling_driver(char *name, int *line)
{
	struct tty_driver *p, *res = NULL;
	int tty_line = 0;
	char *str;

	mutex_lock(&tty_mutex);
	/* Search through the tty devices to look for a match */
	list_for_each_entry(p, &tty_drivers, tty_drivers) {
		str = name + strlen(p->name);
		tty_line = simple_strtoul(str, &str, 10);
		if (*str == ',')
			str++;
		if (*str == '\0')
			str = NULL;

		if (tty_line >= 0 && tty_line <= p->num && p->ops &&
		    p->ops->poll_init && !p->ops->poll_init(p, tty_line, str)) {
			res = p;
			*line = tty_line;
			break;
		}
	}
	mutex_unlock(&tty_mutex);

	return res;
}
EXPORT_SYMBOL_GPL(tty_find_polling_driver);
#endif

/**
 *	tty_check_change	-	check for POSIX terminal changes
 *	@tty: tty to check
 *
 *	If we try to write to, or set the state of, a terminal and we're
 *	not in the foreground, send a SIGTTOU.  If the signal is blocked or
 *	ignored, go ahead and perform the operation.  (POSIX 7.2)
 *
 *	Locking: ctrl_lock
 */

int tty_check_change(struct tty_struct *tty)
{
	unsigned long flags;
	int ret = 0;

	if (current->signal->tty != tty)
		return 0;

	spin_lock_irqsave(&tty->ctrl_lock, flags);

	if (!tty->pgrp) {
		printk(KERN_WARNING "tty_check_change: tty->pgrp == NULL!\n");
		goto out_unlock;
	}
	if (task_pgrp(current) == tty->pgrp)
		goto out_unlock;
	spin_unlock_irqrestore(&tty->ctrl_lock, flags);
	if (is_ignored(SIGTTOU))
		goto out;
	if (is_current_pgrp_orphaned()) {
		ret = -EIO;
		goto out;
	}
	kill_pgrp(task_pgrp(current), SIGTTOU, 1);
	set_thread_flag(TIF_SIGPENDING);
	ret = -ERESTARTSYS;
out:
	return ret;
out_unlock:
	spin_unlock_irqrestore(&tty->ctrl_lock, flags);
	return ret;
}

EXPORT_SYMBOL(tty_check_change);

static ssize_t hung_up_tty_read(struct file *file, char __user *buf,
				size_t count, loff_t *ppos)
{
	return 0;
}

static ssize_t hung_up_tty_write(struct file *file, const char __user *buf,
				 size_t count, loff_t *ppos)
{
	return -EIO;
}

/* No kernel lock held - none needed ;) */
static unsigned int hung_up_tty_poll(struct file *filp, poll_table *wait)
{
	return POLLIN | POLLOUT | POLLERR | POLLHUP | POLLRDNORM | POLLWRNORM;
}

static long hung_up_tty_ioctl(struct file *file, unsigned int cmd,
		unsigned long arg)
{
	return cmd == TIOCSPGRP ? -ENOTTY : -EIO;
}

static long hung_up_tty_compat_ioctl(struct file *file,
				     unsigned int cmd, unsigned long arg)
{
	return cmd == TIOCSPGRP ? -ENOTTY : -EIO;
}

static const struct file_operations tty_fops = {
	.llseek		= no_llseek,
	.read		= tty_read,
	.write		= tty_write,
	.poll		= tty_poll,
	.unlocked_ioctl	= tty_ioctl,
	.compat_ioctl	= tty_compat_ioctl,
	.open		= tty_open,
	.release	= tty_release,
	.fasync		= tty_fasync,
};

#ifdef CONFIG_UNIX98_PTYS
static const struct file_operations ptmx_fops = {
	.llseek		= no_llseek,
	.read		= tty_read,
	.write		= tty_write,
	.poll		= tty_poll,
	.unlocked_ioctl	= tty_ioctl,
	.compat_ioctl	= tty_compat_ioctl,
	.open		= ptmx_open,
	.release	= tty_release,
	.fasync		= tty_fasync,
};
#endif

static const struct file_operations console_fops = {
	.llseek		= no_llseek,
	.read		= tty_read,
	.write		= redirected_tty_write,
	.poll		= tty_poll,
	.unlocked_ioctl	= tty_ioctl,
	.compat_ioctl	= tty_compat_ioctl,
	.open		= tty_open,
	.release	= tty_release,
	.fasync		= tty_fasync,
};

static const struct file_operations hung_up_tty_fops = {
	.llseek		= no_llseek,
	.read		= hung_up_tty_read,
	.write		= hung_up_tty_write,
	.poll		= hung_up_tty_poll,
	.unlocked_ioctl	= hung_up_tty_ioctl,
	.compat_ioctl	= hung_up_tty_compat_ioctl,
	.release	= tty_release,
};

static DEFINE_SPINLOCK(redirect_lock);
static struct file *redirect;

/**
 *	tty_wakeup	-	request more data
 *	@tty: terminal
 *
 *	Internal and external helper for wakeups of tty. This function
 *	informs the line discipline if present that the driver is ready
 *	to receive more output data.
 */

void tty_wakeup(struct tty_struct *tty)
{
	struct tty_ldisc *ld;

	if (test_bit(TTY_DO_WRITE_WAKEUP, &tty->flags)) {
		ld = tty_ldisc_ref(tty);
		if (ld) {
			if (ld->ops->write_wakeup)
				ld->ops->write_wakeup(tty);
			tty_ldisc_deref(ld);
		}
	}
	wake_up_interruptible(&tty->write_wait);
}

EXPORT_SYMBOL_GPL(tty_wakeup);

/**
 *	tty_ldisc_flush	-	flush line discipline queue
 *	@tty: tty
 *
 *	Flush the line discipline queue (if any) for this tty. If there
 *	is no line discipline active this is a no-op.
 */

void tty_ldisc_flush(struct tty_struct *tty)
{
	struct tty_ldisc *ld = tty_ldisc_ref(tty);
	if (ld) {
		if (ld->ops->flush_buffer)
			ld->ops->flush_buffer(tty);
		tty_ldisc_deref(ld);
	}
	tty_buffer_flush(tty);
}

EXPORT_SYMBOL_GPL(tty_ldisc_flush);

/**
 *	tty_reset_termios	-	reset terminal state
 *	@tty: tty to reset
 *
 *	Restore a terminal to the driver default state
 */

static void tty_reset_termios(struct tty_struct *tty)
{
	mutex_lock(&tty->termios_mutex);
	*tty->termios = tty->driver->init_termios;
	tty->termios->c_ispeed = tty_termios_input_baud_rate(tty->termios);
	tty->termios->c_ospeed = tty_termios_baud_rate(tty->termios);
	mutex_unlock(&tty->termios_mutex);
}

/**
 *	do_tty_hangup		-	actual handler for hangup events
 *	@work: tty device
 *
 *	This can be called by the "eventd" kernel thread.  That is process
 *	synchronous but doesn't hold any locks, so we need to make sure we
 *	have the appropriate locks for what we're doing.
 *
 *	The hangup event clears any pending redirections onto the hung up
 *	device. It ensures future writes will error and it does the needed
 *	line discipline hangup and signal delivery. The tty object itself
 *	remains intact.
 *
 *	Locking:
 *		BKL
 *		  redirect lock for undoing redirection
 *		  file list lock for manipulating list of ttys
 *		  tty_ldisc_lock from called functions
 *		  termios_mutex resetting termios data
 *		  tasklist_lock to walk task list for hangup event
 *		    ->siglock to protect ->signal/->sighand
 */
static void do_tty_hangup(struct work_struct *work)
{
	struct tty_struct *tty =
		container_of(work, struct tty_struct, hangup_work);
	struct file *cons_filp = NULL;
	struct file *filp, *f = NULL;
	struct task_struct *p;
	struct tty_ldisc *ld;
	int    closecount = 0, n;
	unsigned long flags;
	int refs = 0;

	if (!tty)
		return;

	/* inuse_filps is protected by the single kernel lock */
	lock_kernel();

	spin_lock(&redirect_lock);
	if (redirect && redirect->private_data == tty) {
		f = redirect;
		redirect = NULL;
	}
	spin_unlock(&redirect_lock);

	check_tty_count(tty, "do_tty_hangup");
	file_list_lock();
	/* This breaks for file handles being sent over AF_UNIX sockets ? */
	list_for_each_entry(filp, &tty->tty_files, f_u.fu_list) {
		if (filp->f_op->write == redirected_tty_write)
			cons_filp = filp;
		if (filp->f_op->write != tty_write)
			continue;
		closecount++;
		tty_fasync(-1, filp, 0);	/* can't block */
		filp->f_op = &hung_up_tty_fops;
	}
	file_list_unlock();
	/*
	 * FIXME! What are the locking issues here? This may me overdoing
	 * things... This question is especially important now that we've
	 * removed the irqlock.
	 */
	ld = tty_ldisc_ref(tty);
	if (ld != NULL) {
		/* We may have no line discipline at this point */
		if (ld->ops->flush_buffer)
			ld->ops->flush_buffer(tty);
		tty_driver_flush_buffer(tty);
		if ((test_bit(TTY_DO_WRITE_WAKEUP, &tty->flags)) &&
		    ld->ops->write_wakeup)
			ld->ops->write_wakeup(tty);
		if (ld->ops->hangup)
			ld->ops->hangup(tty);
	}
	/*
	 * FIXME: Once we trust the LDISC code better we can wait here for
	 * ldisc completion and fix the driver call race
	 */
	wake_up_interruptible(&tty->write_wait);
	wake_up_interruptible(&tty->read_wait);
	/*
	 * Shutdown the current line discipline, and reset it to
	 * N_TTY.
	 */
	if (tty->driver->flags & TTY_DRIVER_RESET_TERMIOS)
		tty_reset_termios(tty);
	/* Defer ldisc switch */
	/* tty_deferred_ldisc_switch(N_TTY);

	  This should get done automatically when the port closes and
	  tty_release is called */

	read_lock(&tasklist_lock);
	if (tty->session) {
		do_each_pid_task(tty->session, PIDTYPE_SID, p) {
			spin_lock_irq(&p->sighand->siglock);
			if (p->signal->tty == tty) {
				p->signal->tty = NULL;
				/* We defer the dereferences outside fo
				   the tasklist lock */
				refs++;
			}
			if (!p->signal->leader) {
				spin_unlock_irq(&p->sighand->siglock);
				continue;
			}
			__group_send_sig_info(SIGHUP, SEND_SIG_PRIV, p);
			__group_send_sig_info(SIGCONT, SEND_SIG_PRIV, p);
			put_pid(p->signal->tty_old_pgrp);  /* A noop */
			spin_lock_irqsave(&tty->ctrl_lock, flags);
			if (tty->pgrp)
				p->signal->tty_old_pgrp = get_pid(tty->pgrp);
			spin_unlock_irqrestore(&tty->ctrl_lock, flags);
			spin_unlock_irq(&p->sighand->siglock);
		} while_each_pid_task(tty->session, PIDTYPE_SID, p);
	}
	read_unlock(&tasklist_lock);

	spin_lock_irqsave(&tty->ctrl_lock, flags);
	tty->flags = 0;
	put_pid(tty->session);
	put_pid(tty->pgrp);
	tty->session = NULL;
	tty->pgrp = NULL;
	tty->ctrl_status = 0;
	spin_unlock_irqrestore(&tty->ctrl_lock, flags);

	/* Account for the p->signal references we killed */
	while (refs--)
		tty_kref_put(tty);

	/*
	 * If one of the devices matches a console pointer, we
	 * cannot just call hangup() because that will cause
	 * tty->count and state->count to go out of sync.
	 * So we just call close() the right number of times.
	 */
	if (cons_filp) {
		if (tty->ops->close)
			for (n = 0; n < closecount; n++)
				tty->ops->close(tty, cons_filp);
	} else if (tty->ops->hangup)
		(tty->ops->hangup)(tty);
	/*
	 * We don't want to have driver/ldisc interactions beyond
	 * the ones we did here. The driver layer expects no
	 * calls after ->hangup() from the ldisc side. However we
	 * can't yet guarantee all that.
	 */
	set_bit(TTY_HUPPED, &tty->flags);
	if (ld) {
		tty_ldisc_enable(tty);
		tty_ldisc_deref(ld);
	}
	unlock_kernel();
	if (f)
		fput(f);
}

/**
 *	tty_hangup		-	trigger a hangup event
 *	@tty: tty to hangup
 *
 *	A carrier loss (virtual or otherwise) has occurred on this like
 *	schedule a hangup sequence to run after this event.
 */

void tty_hangup(struct tty_struct *tty)
{
#ifdef TTY_DEBUG_HANGUP
	char	buf[64];
	printk(KERN_DEBUG "%s hangup...\n", tty_name(tty, buf));
#endif
	schedule_work(&tty->hangup_work);
}

EXPORT_SYMBOL(tty_hangup);

/**
 *	tty_vhangup		-	process vhangup
 *	@tty: tty to hangup
 *
 *	The user has asked via system call for the terminal to be hung up.
 *	We do this synchronously so that when the syscall returns the process
 *	is complete. That guarantee is necessary for security reasons.
 */

void tty_vhangup(struct tty_struct *tty)
{
#ifdef TTY_DEBUG_HANGUP
	char	buf[64];

	printk(KERN_DEBUG "%s vhangup...\n", tty_name(tty, buf));
#endif
	do_tty_hangup(&tty->hangup_work);
}

EXPORT_SYMBOL(tty_vhangup);

/**
 *	tty_hung_up_p		-	was tty hung up
 *	@filp: file pointer of tty
 *
 *	Return true if the tty has been subject to a vhangup or a carrier
 *	loss
 */

int tty_hung_up_p(struct file *filp)
{
	return (filp->f_op == &hung_up_tty_fops);
}

EXPORT_SYMBOL(tty_hung_up_p);

static void session_clear_tty(struct pid *session)
{
	struct task_struct *p;
	do_each_pid_task(session, PIDTYPE_SID, p) {
		proc_clear_tty(p);
	} while_each_pid_task(session, PIDTYPE_SID, p);
}

/**
 *	disassociate_ctty	-	disconnect controlling tty
 *	@on_exit: true if exiting so need to "hang up" the session
 *
 *	This function is typically called only by the session leader, when
 *	it wants to disassociate itself from its controlling tty.
 *
 *	It performs the following functions:
 * 	(1)  Sends a SIGHUP and SIGCONT to the foreground process group
 * 	(2)  Clears the tty from being controlling the session
 * 	(3)  Clears the controlling tty for all processes in the
 * 		session group.
 *
 *	The argument on_exit is set to 1 if called when a process is
 *	exiting; it is 0 if called by the ioctl TIOCNOTTY.
 *
 *	Locking:
 *		BKL is taken for hysterical raisins
 *		  tty_mutex is taken to protect tty
 *		  ->siglock is taken to protect ->signal/->sighand
 *		  tasklist_lock is taken to walk process list for sessions
 *		    ->siglock is taken to protect ->signal/->sighand
 */

void disassociate_ctty(int on_exit)
{
	struct tty_struct *tty;
	struct pid *tty_pgrp = NULL;


	mutex_lock(&tty_mutex);
	tty = get_current_tty();
	if (tty) {
		tty_pgrp = get_pid(tty->pgrp);
		lock_kernel();
<<<<<<< HEAD
		mutex_unlock(&tty_mutex);
		/* XXX: here we race, there is nothing protecting tty */
=======
>>>>>>> 9cf8b497
		if (on_exit && tty->driver->type != TTY_DRIVER_TYPE_PTY)
			tty_vhangup(tty);
		unlock_kernel();
		tty_kref_put(tty);
	} else if (on_exit) {
		struct pid *old_pgrp;
		spin_lock_irq(&current->sighand->siglock);
		old_pgrp = current->signal->tty_old_pgrp;
		current->signal->tty_old_pgrp = NULL;
		spin_unlock_irq(&current->sighand->siglock);
		if (old_pgrp) {
			kill_pgrp(old_pgrp, SIGHUP, on_exit);
			kill_pgrp(old_pgrp, SIGCONT, on_exit);
			put_pid(old_pgrp);
		}
		mutex_unlock(&tty_mutex);
		return;
	}
	if (tty_pgrp) {
		kill_pgrp(tty_pgrp, SIGHUP, on_exit);
		if (!on_exit)
			kill_pgrp(tty_pgrp, SIGCONT, on_exit);
		put_pid(tty_pgrp);
	}

	spin_lock_irq(&current->sighand->siglock);
	put_pid(current->signal->tty_old_pgrp);
	current->signal->tty_old_pgrp = NULL;
	spin_unlock_irq(&current->sighand->siglock);

	mutex_lock(&tty_mutex);
	tty = get_current_tty();
	if (tty) {
		unsigned long flags;
		spin_lock_irqsave(&tty->ctrl_lock, flags);
		put_pid(tty->session);
		put_pid(tty->pgrp);
		tty->session = NULL;
		tty->pgrp = NULL;
		spin_unlock_irqrestore(&tty->ctrl_lock, flags);
		tty_kref_put(tty);
	} else {
#ifdef TTY_DEBUG_HANGUP
		printk(KERN_DEBUG "error attempted to write to tty [0x%p]"
		       " = NULL", tty);
#endif
	}
	mutex_unlock(&tty_mutex);

	/* Now clear signal->tty under the lock */
	read_lock(&tasklist_lock);
	session_clear_tty(task_session(current));
	read_unlock(&tasklist_lock);
}

/**
 *
 *	no_tty	- Ensure the current process does not have a controlling tty
 */
void no_tty(void)
{
	struct task_struct *tsk = current;
	lock_kernel();
	if (tsk->signal->leader)
		disassociate_ctty(0);
	unlock_kernel();
	proc_clear_tty(tsk);
}


/**
 *	stop_tty	-	propagate flow control
 *	@tty: tty to stop
 *
 *	Perform flow control to the driver. For PTY/TTY pairs we
 *	must also propagate the TIOCKPKT status. May be called
 *	on an already stopped device and will not re-call the driver
 *	method.
 *
 *	This functionality is used by both the line disciplines for
 *	halting incoming flow and by the driver. It may therefore be
 *	called from any context, may be under the tty atomic_write_lock
 *	but not always.
 *
 *	Locking:
 *		Uses the tty control lock internally
 */

void stop_tty(struct tty_struct *tty)
{
	unsigned long flags;
	spin_lock_irqsave(&tty->ctrl_lock, flags);
	if (tty->stopped) {
		spin_unlock_irqrestore(&tty->ctrl_lock, flags);
		return;
	}
	tty->stopped = 1;
	if (tty->link && tty->link->packet) {
		tty->ctrl_status &= ~TIOCPKT_START;
		tty->ctrl_status |= TIOCPKT_STOP;
		wake_up_interruptible(&tty->link->read_wait);
	}
	spin_unlock_irqrestore(&tty->ctrl_lock, flags);
	if (tty->ops->stop)
		(tty->ops->stop)(tty);
}

EXPORT_SYMBOL(stop_tty);

/**
 *	start_tty	-	propagate flow control
 *	@tty: tty to start
 *
 *	Start a tty that has been stopped if at all possible. Perform
 *	any necessary wakeups and propagate the TIOCPKT status. If this
 *	is the tty was previous stopped and is being started then the
 *	driver start method is invoked and the line discipline woken.
 *
 *	Locking:
 *		ctrl_lock
 */

void start_tty(struct tty_struct *tty)
{
	unsigned long flags;
	spin_lock_irqsave(&tty->ctrl_lock, flags);
	if (!tty->stopped || tty->flow_stopped) {
		spin_unlock_irqrestore(&tty->ctrl_lock, flags);
		return;
	}
	tty->stopped = 0;
	if (tty->link && tty->link->packet) {
		tty->ctrl_status &= ~TIOCPKT_STOP;
		tty->ctrl_status |= TIOCPKT_START;
		wake_up_interruptible(&tty->link->read_wait);
	}
	spin_unlock_irqrestore(&tty->ctrl_lock, flags);
	if (tty->ops->start)
		(tty->ops->start)(tty);
	/* If we have a running line discipline it may need kicking */
	tty_wakeup(tty);
}

EXPORT_SYMBOL(start_tty);

/**
 *	tty_read	-	read method for tty device files
 *	@file: pointer to tty file
 *	@buf: user buffer
 *	@count: size of user buffer
 *	@ppos: unused
 *
 *	Perform the read system call function on this terminal device. Checks
 *	for hung up devices before calling the line discipline method.
 *
 *	Locking:
 *		Locks the line discipline internally while needed. Multiple
 *	read calls may be outstanding in parallel.
 */

static ssize_t tty_read(struct file *file, char __user *buf, size_t count,
			loff_t *ppos)
{
	int i;
	struct tty_struct *tty;
	struct inode *inode;
	struct tty_ldisc *ld;

	tty = (struct tty_struct *)file->private_data;
	inode = file->f_path.dentry->d_inode;
	if (tty_paranoia_check(tty, inode, "tty_read"))
		return -EIO;
	if (!tty || (test_bit(TTY_IO_ERROR, &tty->flags)))
		return -EIO;

	/* We want to wait for the line discipline to sort out in this
	   situation */
	ld = tty_ldisc_ref_wait(tty);
	if (ld->ops->read)
		i = (ld->ops->read)(tty, file, buf, count);
	else
		i = -EIO;
	tty_ldisc_deref(ld);
	if (i > 0)
		inode->i_atime = current_fs_time(inode->i_sb);
	return i;
}

void tty_write_unlock(struct tty_struct *tty)
{
	mutex_unlock(&tty->atomic_write_lock);
	wake_up_interruptible(&tty->write_wait);
}

int tty_write_lock(struct tty_struct *tty, int ndelay)
{
	if (!mutex_trylock(&tty->atomic_write_lock)) {
		if (ndelay)
			return -EAGAIN;
		if (mutex_lock_interruptible(&tty->atomic_write_lock))
			return -ERESTARTSYS;
	}
	return 0;
}

/*
 * Split writes up in sane blocksizes to avoid
 * denial-of-service type attacks
 */
static inline ssize_t do_tty_write(
	ssize_t (*write)(struct tty_struct *, struct file *, const unsigned char *, size_t),
	struct tty_struct *tty,
	struct file *file,
	const char __user *buf,
	size_t count)
{
	ssize_t ret, written = 0;
	unsigned int chunk;

	ret = tty_write_lock(tty, file->f_flags & O_NDELAY);
	if (ret < 0)
		return ret;

	/*
	 * We chunk up writes into a temporary buffer. This
	 * simplifies low-level drivers immensely, since they
	 * don't have locking issues and user mode accesses.
	 *
	 * But if TTY_NO_WRITE_SPLIT is set, we should use a
	 * big chunk-size..
	 *
	 * The default chunk-size is 2kB, because the NTTY
	 * layer has problems with bigger chunks. It will
	 * claim to be able to handle more characters than
	 * it actually does.
	 *
	 * FIXME: This can probably go away now except that 64K chunks
	 * are too likely to fail unless switched to vmalloc...
	 */
	chunk = 2048;
	if (test_bit(TTY_NO_WRITE_SPLIT, &tty->flags))
		chunk = 65536;
	if (count < chunk)
		chunk = count;

	/* write_buf/write_cnt is protected by the atomic_write_lock mutex */
	if (tty->write_cnt < chunk) {
		unsigned char *buf;

		if (chunk < 1024)
			chunk = 1024;

		buf = kmalloc(chunk, GFP_KERNEL);
		if (!buf) {
			ret = -ENOMEM;
			goto out;
		}
		kfree(tty->write_buf);
		tty->write_cnt = chunk;
		tty->write_buf = buf;
	}

	/* Do the write .. */
	for (;;) {
		size_t size = count;
		if (size > chunk)
			size = chunk;
		ret = -EFAULT;
		if (copy_from_user(tty->write_buf, buf, size))
			break;
		ret = write(tty, file, tty->write_buf, size);
		if (ret <= 0)
			break;
		written += ret;
		buf += ret;
		count -= ret;
		if (!count)
			break;
		ret = -ERESTARTSYS;
		if (signal_pending(current))
			break;
		cond_resched();
	}
	if (written) {
		struct inode *inode = file->f_path.dentry->d_inode;
		inode->i_mtime = current_fs_time(inode->i_sb);
		ret = written;
	}
out:
	tty_write_unlock(tty);
	return ret;
}

/**
 * tty_write_message - write a message to a certain tty, not just the console.
 * @tty: the destination tty_struct
 * @msg: the message to write
 *
 * This is used for messages that need to be redirected to a specific tty.
 * We don't put it into the syslog queue right now maybe in the future if
 * really needed.
 *
 * We must still hold the BKL and test the CLOSING flag for the moment.
 */

void tty_write_message(struct tty_struct *tty, char *msg)
{
	lock_kernel();
	if (tty) {
		mutex_lock(&tty->atomic_write_lock);
		if (tty->ops->write && !test_bit(TTY_CLOSING, &tty->flags))
			tty->ops->write(tty, msg, strlen(msg));
		tty_write_unlock(tty);
	}
	unlock_kernel();
	return;
}


/**
 *	tty_write		-	write method for tty device file
 *	@file: tty file pointer
 *	@buf: user data to write
 *	@count: bytes to write
 *	@ppos: unused
 *
 *	Write data to a tty device via the line discipline.
 *
 *	Locking:
 *		Locks the line discipline as required
 *		Writes to the tty driver are serialized by the atomic_write_lock
 *	and are then processed in chunks to the device. The line discipline
 *	write method will not be involked in parallel for each device
 *		The line discipline write method is called under the big
 *	kernel lock for historical reasons. New code should not rely on this.
 */

static ssize_t tty_write(struct file *file, const char __user *buf,
						size_t count, loff_t *ppos)
{
	struct tty_struct *tty;
	struct inode *inode = file->f_path.dentry->d_inode;
	ssize_t ret;
	struct tty_ldisc *ld;

	tty = (struct tty_struct *)file->private_data;
	if (tty_paranoia_check(tty, inode, "tty_write"))
		return -EIO;
	if (!tty || !tty->ops->write ||
		(test_bit(TTY_IO_ERROR, &tty->flags)))
			return -EIO;
	/* Short term debug to catch buggy drivers */
	if (tty->ops->write_room == NULL)
		printk(KERN_ERR "tty driver %s lacks a write_room method.\n",
			tty->driver->name);
	ld = tty_ldisc_ref_wait(tty);
	if (!ld->ops->write)
		ret = -EIO;
	else
		ret = do_tty_write(ld->ops->write, tty, file, buf, count);
	tty_ldisc_deref(ld);
	return ret;
}

ssize_t redirected_tty_write(struct file *file, const char __user *buf,
						size_t count, loff_t *ppos)
{
	struct file *p = NULL;

	spin_lock(&redirect_lock);
	if (redirect) {
		get_file(redirect);
		p = redirect;
	}
	spin_unlock(&redirect_lock);

	if (p) {
		ssize_t res;
		res = vfs_write(p, buf, count, &p->f_pos);
		fput(p);
		return res;
	}
	return tty_write(file, buf, count, ppos);
}

static char ptychar[] = "pqrstuvwxyzabcde";

/**
 *	pty_line_name	-	generate name for a pty
 *	@driver: the tty driver in use
 *	@index: the minor number
 *	@p: output buffer of at least 6 bytes
 *
 *	Generate a name from a driver reference and write it to the output
 *	buffer.
 *
 *	Locking: None
 */
static void pty_line_name(struct tty_driver *driver, int index, char *p)
{
	int i = index + driver->name_base;
	/* ->name is initialized to "ttyp", but "tty" is expected */
	sprintf(p, "%s%c%x",
		driver->subtype == PTY_TYPE_SLAVE ? "tty" : driver->name,
		ptychar[i >> 4 & 0xf], i & 0xf);
}

/**
 *	pty_line_name	-	generate name for a tty
 *	@driver: the tty driver in use
 *	@index: the minor number
 *	@p: output buffer of at least 7 bytes
 *
 *	Generate a name from a driver reference and write it to the output
 *	buffer.
 *
 *	Locking: None
 */
static void tty_line_name(struct tty_driver *driver, int index, char *p)
{
	sprintf(p, "%s%d", driver->name, index + driver->name_base);
}

/**
 *	init_dev		-	initialise a tty device
 *	@driver: tty driver we are opening a device on
 *	@idx: device index
 *	@tty: returned tty structure
 *
 *	Prepare a tty device. This may not be a "new" clean device but
 *	could also be an active device. The pty drivers require special
 *	handling because of this.
 *
 *	Locking:
 *		The function is called under the tty_mutex, which
 *	protects us from the tty struct or driver itself going away.
 *
 *	On exit the tty device has the line discipline attached and
 *	a reference count of 1. If a pair was created for pty/tty use
 *	and the other was a pty master then it too has a reference count of 1.
 *
 * WSH 06/09/97: Rewritten to remove races and properly clean up after a
 * failed open.  The new code protects the open with a mutex, so it's
 * really quite straightforward.  The mutex locking can probably be
 * relaxed for the (most common) case of reopening a tty.
 */

static int init_dev(struct tty_driver *driver, int idx,
	struct tty_struct **ret_tty)
{
	struct tty_struct *tty, *o_tty;
	struct ktermios *tp, **tp_loc, *o_tp, **o_tp_loc;
	struct ktermios *ltp, **ltp_loc, *o_ltp, **o_ltp_loc;
	int retval = 0;

	/* check whether we're reopening an existing tty */
	if (driver->flags & TTY_DRIVER_DEVPTS_MEM) {
		tty = devpts_get_tty(idx);
		/*
		 * If we don't have a tty here on a slave open, it's because
		 * the master already started the close process and there's
		 * no relation between devpts file and tty anymore.
		 */
		if (!tty && driver->subtype == PTY_TYPE_SLAVE) {
			retval = -EIO;
			goto end_init;
		}
		/*
		 * It's safe from now on because init_dev() is called with
		 * tty_mutex held and release_dev() won't change tty->count
		 * or tty->flags without having to grab tty_mutex
		 */
		if (tty && driver->subtype == PTY_TYPE_MASTER)
			tty = tty->link;
	} else {
		tty = driver->ttys[idx];
	}
	if (tty) goto fast_track;

	/*
	 * First time open is complex, especially for PTY devices.
	 * This code guarantees that either everything succeeds and the
	 * TTY is ready for operation, or else the table slots are vacated
	 * and the allocated memory released.  (Except that the termios
	 * and locked termios may be retained.)
	 */

	if (!try_module_get(driver->owner)) {
		retval = -ENODEV;
		goto end_init;
	}

	o_tty = NULL;
	tp = o_tp = NULL;
	ltp = o_ltp = NULL;

	tty = alloc_tty_struct();
	if (!tty)
		goto fail_no_mem;
	initialize_tty_struct(tty);
	tty->driver = driver;
	tty->ops = driver->ops;
	tty->index = idx;
	tty_line_name(driver, idx, tty->name);

	if (driver->flags & TTY_DRIVER_DEVPTS_MEM) {
		tp_loc = &tty->termios;
		ltp_loc = &tty->termios_locked;
	} else {
		tp_loc = &driver->termios[idx];
		ltp_loc = &driver->termios_locked[idx];
	}

	if (!*tp_loc) {
		tp = kmalloc(sizeof(struct ktermios), GFP_KERNEL);
		if (!tp)
			goto free_mem_out;
		*tp = driver->init_termios;
	}

	if (!*ltp_loc) {
		ltp = kzalloc(sizeof(struct ktermios), GFP_KERNEL);
		if (!ltp)
			goto free_mem_out;
	}

	if (driver->type == TTY_DRIVER_TYPE_PTY) {
		o_tty = alloc_tty_struct();
		if (!o_tty)
			goto free_mem_out;
		if (!try_module_get(driver->other->owner)) {
			/* This cannot in fact currently happen */
			free_tty_struct(o_tty);
			o_tty = NULL;
			goto free_mem_out;
		}
		initialize_tty_struct(o_tty);
		o_tty->driver = driver->other;
		o_tty->ops = driver->ops;
		o_tty->index = idx;
		tty_line_name(driver->other, idx, o_tty->name);

		if (driver->flags & TTY_DRIVER_DEVPTS_MEM) {
			o_tp_loc = &o_tty->termios;
			o_ltp_loc = &o_tty->termios_locked;
		} else {
			o_tp_loc = &driver->other->termios[idx];
			o_ltp_loc = &driver->other->termios_locked[idx];
		}

		if (!*o_tp_loc) {
			o_tp = kmalloc(sizeof(struct ktermios), GFP_KERNEL);
			if (!o_tp)
				goto free_mem_out;
			*o_tp = driver->other->init_termios;
		}

		if (!*o_ltp_loc) {
			o_ltp = kzalloc(sizeof(struct ktermios), GFP_KERNEL);
			if (!o_ltp)
				goto free_mem_out;
		}

		/*
		 * Everything allocated ... set up the o_tty structure.
		 */
		if (!(driver->other->flags & TTY_DRIVER_DEVPTS_MEM))
			driver->other->ttys[idx] = o_tty;
		if (!*o_tp_loc)
			*o_tp_loc = o_tp;
		if (!*o_ltp_loc)
			*o_ltp_loc = o_ltp;
		o_tty->termios = *o_tp_loc;
		o_tty->termios_locked = *o_ltp_loc;
		driver->other->refcount++;
		if (driver->subtype == PTY_TYPE_MASTER)
			o_tty->count++;

		/* Establish the links in both directions */
		tty->link   = o_tty;
		o_tty->link = tty;
	}

	/*
	 * All structures have been allocated, so now we install them.
	 * Failures after this point use release_tty to clean up, so
	 * there's no need to null out the local pointers.
	 */
	if (!(driver->flags & TTY_DRIVER_DEVPTS_MEM))
		driver->ttys[idx] = tty;

	if (!*tp_loc)
		*tp_loc = tp;
	if (!*ltp_loc)
		*ltp_loc = ltp;
	tty->termios = *tp_loc;
	tty->termios_locked = *ltp_loc;
	/* Compatibility until drivers always set this */
	tty->termios->c_ispeed = tty_termios_input_baud_rate(tty->termios);
	tty->termios->c_ospeed = tty_termios_baud_rate(tty->termios);
	driver->refcount++;
	tty->count++;

	/*
	 * Structures all installed ... call the ldisc open routines.
	 * If we fail here just call release_tty to clean up.  No need
	 * to decrement the use counts, as release_tty doesn't care.
	 */

	retval = tty_ldisc_setup(tty, o_tty);

	if (retval)
		goto release_mem_out;
	 goto success;

	/*
	 * This fast open can be used if the tty is already open.
	 * No memory is allocated, and the only failures are from
	 * attempting to open a closing tty or attempting multiple
	 * opens on a pty master.
	 */
fast_track:
	if (test_bit(TTY_CLOSING, &tty->flags)) {
		retval = -EIO;
		goto end_init;
	}
	if (driver->type == TTY_DRIVER_TYPE_PTY &&
	    driver->subtype == PTY_TYPE_MASTER) {
		/*
		 * special case for PTY masters: only one open permitted,
		 * and the slave side open count is incremented as well.
		 */
		if (tty->count) {
			retval = -EIO;
			goto end_init;
		}
		tty->link->count++;
	}
	tty->count++;
	tty->driver = driver; /* N.B. why do this every time?? */

	/* FIXME */
	if (!test_bit(TTY_LDISC, &tty->flags))
		printk(KERN_ERR "init_dev but no ldisc\n");
success:
	*ret_tty = tty;

	/* All paths come through here to release the mutex */
end_init:
	return retval;

	/* Release locally allocated memory ... nothing placed in slots */
free_mem_out:
	kfree(o_tp);
	if (o_tty) {
		module_put(o_tty->driver->owner);
		free_tty_struct(o_tty);
	}
	kfree(ltp);
	kfree(tp);
	free_tty_struct(tty);

fail_no_mem:
	module_put(driver->owner);
	retval = -ENOMEM;
	goto end_init;

	/* call the tty release_tty routine to clean out this slot */
release_mem_out:
	if (printk_ratelimit())
		printk(KERN_INFO "init_dev: ldisc open failed, "
				 "clearing slot %d\n", idx);
	release_tty(tty, idx);
	goto end_init;
}

/**
 *	release_one_tty		-	release tty structure memory
 *	@kref: kref of tty we are obliterating
 *
 *	Releases memory associated with a tty structure, and clears out the
 *	driver table slots. This function is called when a device is no longer
 *	in use. It also gets called when setup of a device fails.
 *
 *	Locking:
 *		tty_mutex - sometimes only
 *		takes the file list lock internally when working on the list
 *	of ttys that the driver keeps.
 */
static void release_one_tty(struct kref *kref)
{
	struct tty_struct *tty = container_of(kref, struct tty_struct, kref);
	struct tty_driver *driver = tty->driver;
	int devpts = tty->driver->flags & TTY_DRIVER_DEVPTS_MEM;
	struct ktermios *tp;
	int idx = tty->index;

	if (!devpts)
		tty->driver->ttys[idx] = NULL;

	if (tty->driver->flags & TTY_DRIVER_RESET_TERMIOS) {
		/* FIXME: Locking on ->termios array */
		tp = tty->termios;
		if (!devpts)
			tty->driver->termios[idx] = NULL;
		kfree(tp);

		tp = tty->termios_locked;
		if (!devpts)
			tty->driver->termios_locked[idx] = NULL;
		kfree(tp);
	}


	tty->magic = 0;
	/* FIXME: locking on tty->driver->refcount */
	tty->driver->refcount--;
	module_put(driver->owner);

	file_list_lock();
	list_del_init(&tty->tty_files);
	file_list_unlock();

	free_tty_struct(tty);
}

/**
 *	tty_kref_put		-	release a tty kref
 *	@tty: tty device
 *
 *	Release a reference to a tty device and if need be let the kref
 *	layer destruct the object for us
 */

void tty_kref_put(struct tty_struct *tty)
{
	if (tty)
		kref_put(&tty->kref, release_one_tty);
}
EXPORT_SYMBOL(tty_kref_put);

/**
 *	release_tty		-	release tty structure memory
 *
 *	Release both @tty and a possible linked partner (think pty pair),
 *	and decrement the refcount of the backing module.
 *
 *	Locking:
 *		tty_mutex - sometimes only
 *		takes the file list lock internally when working on the list
 *	of ttys that the driver keeps.
 *		FIXME: should we require tty_mutex is held here ??
 *
 */
static void release_tty(struct tty_struct *tty, int idx)
{
	/* This should always be true but check for the moment */
	WARN_ON(tty->index != idx);

	if (tty->link)
		tty_kref_put(tty->link);
	tty_kref_put(tty);
}

/*
 * Even releasing the tty structures is a tricky business.. We have
 * to be very careful that the structures are all released at the
 * same time, as interrupts might otherwise get the wrong pointers.
 *
 * WSH 09/09/97: rewritten to avoid some nasty race conditions that could
 * lead to double frees or releasing memory still in use.
 */
static void release_dev(struct file *filp)
{
	struct tty_struct *tty, *o_tty;
	int	pty_master, tty_closing, o_tty_closing, do_sleep;
	int	devpts;
	int	idx;
	char	buf[64];

	tty = (struct tty_struct *)filp->private_data;
	if (tty_paranoia_check(tty, filp->f_path.dentry->d_inode,
							"release_dev"))
		return;

	check_tty_count(tty, "release_dev");

	tty_fasync(-1, filp, 0);

	idx = tty->index;
	pty_master = (tty->driver->type == TTY_DRIVER_TYPE_PTY &&
		      tty->driver->subtype == PTY_TYPE_MASTER);
	devpts = (tty->driver->flags & TTY_DRIVER_DEVPTS_MEM) != 0;
	o_tty = tty->link;

#ifdef TTY_PARANOIA_CHECK
	if (idx < 0 || idx >= tty->driver->num) {
		printk(KERN_DEBUG "release_dev: bad idx when trying to "
				  "free (%s)\n", tty->name);
		return;
	}
	if (!(tty->driver->flags & TTY_DRIVER_DEVPTS_MEM)) {
		if (tty != tty->driver->ttys[idx]) {
			printk(KERN_DEBUG "release_dev: driver.table[%d] not tty "
			       "for (%s)\n", idx, tty->name);
			return;
		}
		if (tty->termios != tty->driver->termios[idx]) {
			printk(KERN_DEBUG "release_dev: driver.termios[%d] not termios "
			       "for (%s)\n",
			       idx, tty->name);
			return;
		}
		if (tty->termios_locked != tty->driver->termios_locked[idx]) {
			printk(KERN_DEBUG "release_dev: driver.termios_locked[%d] not "
			       "termios_locked for (%s)\n",
			       idx, tty->name);
			return;
		}
	}
#endif

#ifdef TTY_DEBUG_HANGUP
	printk(KERN_DEBUG "release_dev of %s (tty count=%d)...",
	       tty_name(tty, buf), tty->count);
#endif

#ifdef TTY_PARANOIA_CHECK
	if (tty->driver->other &&
	     !(tty->driver->flags & TTY_DRIVER_DEVPTS_MEM)) {
		if (o_tty != tty->driver->other->ttys[idx]) {
			printk(KERN_DEBUG "release_dev: other->table[%d] "
					  "not o_tty for (%s)\n",
			       idx, tty->name);
			return;
		}
		if (o_tty->termios != tty->driver->other->termios[idx]) {
			printk(KERN_DEBUG "release_dev: other->termios[%d] "
					  "not o_termios for (%s)\n",
			       idx, tty->name);
			return;
		}
		if (o_tty->termios_locked !=
		      tty->driver->other->termios_locked[idx]) {
			printk(KERN_DEBUG "release_dev: other->termios_locked["
					  "%d] not o_termios_locked for (%s)\n",
			       idx, tty->name);
			return;
		}
		if (o_tty->link != tty) {
			printk(KERN_DEBUG "release_dev: bad pty pointers\n");
			return;
		}
	}
#endif
	if (tty->ops->close)
		tty->ops->close(tty, filp);

	/*
	 * Sanity check: if tty->count is going to zero, there shouldn't be
	 * any waiters on tty->read_wait or tty->write_wait.  We test the
	 * wait queues and kick everyone out _before_ actually starting to
	 * close.  This ensures that we won't block while releasing the tty
	 * structure.
	 *
	 * The test for the o_tty closing is necessary, since the master and
	 * slave sides may close in any order.  If the slave side closes out
	 * first, its count will be one, since the master side holds an open.
	 * Thus this test wouldn't be triggered at the time the slave closes,
	 * so we do it now.
	 *
	 * Note that it's possible for the tty to be opened again while we're
	 * flushing out waiters.  By recalculating the closing flags before
	 * each iteration we avoid any problems.
	 */
	while (1) {
		/* Guard against races with tty->count changes elsewhere and
		   opens on /dev/tty */

		mutex_lock(&tty_mutex);
		tty_closing = tty->count <= 1;
		o_tty_closing = o_tty &&
			(o_tty->count <= (pty_master ? 1 : 0));
		do_sleep = 0;

		if (tty_closing) {
			if (waitqueue_active(&tty->read_wait)) {
				wake_up(&tty->read_wait);
				do_sleep++;
			}
			if (waitqueue_active(&tty->write_wait)) {
				wake_up(&tty->write_wait);
				do_sleep++;
			}
		}
		if (o_tty_closing) {
			if (waitqueue_active(&o_tty->read_wait)) {
				wake_up(&o_tty->read_wait);
				do_sleep++;
			}
			if (waitqueue_active(&o_tty->write_wait)) {
				wake_up(&o_tty->write_wait);
				do_sleep++;
			}
		}
		if (!do_sleep)
			break;

		printk(KERN_WARNING "release_dev: %s: read/write wait queue "
				    "active!\n", tty_name(tty, buf));
		mutex_unlock(&tty_mutex);
		schedule();
	}

	/*
	 * The closing flags are now consistent with the open counts on
	 * both sides, and we've completed the last operation that could
	 * block, so it's safe to proceed with closing.
	 */
	if (pty_master) {
		if (--o_tty->count < 0) {
			printk(KERN_WARNING "release_dev: bad pty slave count "
					    "(%d) for %s\n",
			       o_tty->count, tty_name(o_tty, buf));
			o_tty->count = 0;
		}
	}
	if (--tty->count < 0) {
		printk(KERN_WARNING "release_dev: bad tty->count (%d) for %s\n",
		       tty->count, tty_name(tty, buf));
		tty->count = 0;
	}

	/*
	 * We've decremented tty->count, so we need to remove this file
	 * descriptor off the tty->tty_files list; this serves two
	 * purposes:
	 *  - check_tty_count sees the correct number of file descriptors
	 *    associated with this tty.
	 *  - do_tty_hangup no longer sees this file descriptor as
	 *    something that needs to be handled for hangups.
	 */
	file_kill(filp);
	filp->private_data = NULL;

	/*
	 * Perform some housekeeping before deciding whether to return.
	 *
	 * Set the TTY_CLOSING flag if this was the last open.  In the
	 * case of a pty we may have to wait around for the other side
	 * to close, and TTY_CLOSING makes sure we can't be reopened.
	 */
	if (tty_closing)
		set_bit(TTY_CLOSING, &tty->flags);
	if (o_tty_closing)
		set_bit(TTY_CLOSING, &o_tty->flags);

	/*
	 * If _either_ side is closing, make sure there aren't any
	 * processes that still think tty or o_tty is their controlling
	 * tty.
	 */
	if (tty_closing || o_tty_closing) {
		read_lock(&tasklist_lock);
		session_clear_tty(tty->session);
		if (o_tty)
			session_clear_tty(o_tty->session);
		read_unlock(&tasklist_lock);
	}

	mutex_unlock(&tty_mutex);

	/* check whether both sides are closing ... */
	if (!tty_closing || (o_tty && !o_tty_closing))
		return;

#ifdef TTY_DEBUG_HANGUP
	printk(KERN_DEBUG "freeing tty structure...");
#endif
	/*
	 * Ask the line discipline code to release its structures
	 */
	tty_ldisc_release(tty, o_tty);
	/*
	 * The release_tty function takes care of the details of clearing
	 * the slots and preserving the termios structure.
	 */
	release_tty(tty, idx);

	/* Make this pty number available for reallocation */
	if (devpts)
		devpts_kill_index(idx);
}

/**
 *	tty_open		-	open a tty device
 *	@inode: inode of device file
 *	@filp: file pointer to tty
 *
 *	tty_open and tty_release keep up the tty count that contains the
 *	number of opens done on a tty. We cannot use the inode-count, as
 *	different inodes might point to the same tty.
 *
 *	Open-counting is needed for pty masters, as well as for keeping
 *	track of serial lines: DTR is dropped when the last close happens.
 *	(This is not done solely through tty->count, now.  - Ted 1/27/92)
 *
 *	The termios state of a pty is reset on first open so that
 *	settings don't persist across reuse.
 *
 *	Locking: tty_mutex protects tty, get_tty_driver and init_dev work.
 *		 tty->count should protect the rest.
 *		 ->siglock protects ->signal/->sighand
 */

static int __tty_open(struct inode *inode, struct file *filp)
{
	struct tty_struct *tty;
	int noctty, retval;
	struct tty_driver *driver;
	int index;
	dev_t device = inode->i_rdev;
	unsigned short saved_flags = filp->f_flags;

	nonseekable_open(inode, filp);

retry_open:
	noctty = filp->f_flags & O_NOCTTY;
	index  = -1;
	retval = 0;

	mutex_lock(&tty_mutex);

	if (device == MKDEV(TTYAUX_MAJOR, 0)) {
		tty = get_current_tty();
		if (!tty) {
			mutex_unlock(&tty_mutex);
			return -ENXIO;
		}
		driver = tty->driver;
		index = tty->index;
		filp->f_flags |= O_NONBLOCK; /* Don't let /dev/tty block */
		/* noctty = 1; */
		/* FIXME: Should we take a driver reference ? */
		tty_kref_put(tty);
		goto got_driver;
	}
#ifdef CONFIG_VT
	if (device == MKDEV(TTY_MAJOR, 0)) {
		extern struct tty_driver *console_driver;
		driver = console_driver;
		index = fg_console;
		noctty = 1;
		goto got_driver;
	}
#endif
	if (device == MKDEV(TTYAUX_MAJOR, 1)) {
		driver = console_device(&index);
		if (driver) {
			/* Don't let /dev/console block */
			filp->f_flags |= O_NONBLOCK;
			noctty = 1;
			goto got_driver;
		}
		mutex_unlock(&tty_mutex);
		return -ENODEV;
	}

	driver = get_tty_driver(device, &index);
	if (!driver) {
		mutex_unlock(&tty_mutex);
		return -ENODEV;
	}
got_driver:
	retval = init_dev(driver, index, &tty);
	mutex_unlock(&tty_mutex);
	if (retval)
		return retval;

	filp->private_data = tty;
	file_move(filp, &tty->tty_files);
	check_tty_count(tty, "tty_open");
	if (tty->driver->type == TTY_DRIVER_TYPE_PTY &&
	    tty->driver->subtype == PTY_TYPE_MASTER)
		noctty = 1;
#ifdef TTY_DEBUG_HANGUP
	printk(KERN_DEBUG "opening %s...", tty->name);
#endif
	if (!retval) {
		if (tty->ops->open)
			retval = tty->ops->open(tty, filp);
		else
			retval = -ENODEV;
	}
	filp->f_flags = saved_flags;

	if (!retval && test_bit(TTY_EXCLUSIVE, &tty->flags) &&
						!capable(CAP_SYS_ADMIN))
		retval = -EBUSY;

	if (retval) {
#ifdef TTY_DEBUG_HANGUP
		printk(KERN_DEBUG "error %d in opening %s...", retval,
		       tty->name);
#endif
		release_dev(filp);
		if (retval != -ERESTARTSYS)
			return retval;
		if (signal_pending(current))
			return retval;
		schedule();
		/*
		 * Need to reset f_op in case a hangup happened.
		 */
		if (filp->f_op == &hung_up_tty_fops)
			filp->f_op = &tty_fops;
		goto retry_open;
	}

	mutex_lock(&tty_mutex);
	spin_lock_irq(&current->sighand->siglock);
	if (!noctty &&
	    current->signal->leader &&
	    !current->signal->tty &&
	    tty->session == NULL)
		__proc_set_tty(current, tty);
	spin_unlock_irq(&current->sighand->siglock);
	mutex_unlock(&tty_mutex);
	return 0;
}

/* BKL pushdown: scary code avoidance wrapper */
static int tty_open(struct inode *inode, struct file *filp)
{
	int ret;

	lock_kernel();
	ret = __tty_open(inode, filp);
	unlock_kernel();
	return ret;
}



#ifdef CONFIG_UNIX98_PTYS
/**
 *	ptmx_open		-	open a unix 98 pty master
 *	@inode: inode of device file
 *	@filp: file pointer to tty
 *
 *	Allocate a unix98 pty master device from the ptmx driver.
 *
 *	Locking: tty_mutex protects theinit_dev work. tty->count should
 * 		protect the rest.
 *		allocated_ptys_lock handles the list of free pty numbers
 */

static int __ptmx_open(struct inode *inode, struct file *filp)
{
	struct tty_struct *tty;
	int retval;
	int index;

	nonseekable_open(inode, filp);

	/* find a device that is not in use. */
	index = devpts_new_index();
	if (index < 0)
		return index;

	mutex_lock(&tty_mutex);
	retval = init_dev(ptm_driver, index, &tty);
	mutex_unlock(&tty_mutex);

	if (retval)
		goto out;

	set_bit(TTY_PTY_LOCK, &tty->flags); /* LOCK THE SLAVE */
	filp->private_data = tty;
	file_move(filp, &tty->tty_files);

	retval = devpts_pty_new(tty->link);
	if (retval)
		goto out1;

	check_tty_count(tty, "ptmx_open");
	retval = ptm_driver->ops->open(tty, filp);
	if (!retval)
		return 0;
out1:
	release_dev(filp);
	return retval;
out:
	devpts_kill_index(index);
	return retval;
}

static int ptmx_open(struct inode *inode, struct file *filp)
{
	int ret;

	lock_kernel();
	ret = __ptmx_open(inode, filp);
	unlock_kernel();
	return ret;
}
#endif

/**
 *	tty_release		-	vfs callback for close
 *	@inode: inode of tty
 *	@filp: file pointer for handle to tty
 *
 *	Called the last time each file handle is closed that references
 *	this tty. There may however be several such references.
 *
 *	Locking:
 *		Takes bkl. See release_dev
 */

static int tty_release(struct inode *inode, struct file *filp)
{
	lock_kernel();
	release_dev(filp);
	unlock_kernel();
	return 0;
}

/**
 *	tty_poll	-	check tty status
 *	@filp: file being polled
 *	@wait: poll wait structures to update
 *
 *	Call the line discipline polling method to obtain the poll
 *	status of the device.
 *
 *	Locking: locks called line discipline but ldisc poll method
 *	may be re-entered freely by other callers.
 */

static unsigned int tty_poll(struct file *filp, poll_table *wait)
{
	struct tty_struct *tty;
	struct tty_ldisc *ld;
	int ret = 0;

	tty = (struct tty_struct *)filp->private_data;
	if (tty_paranoia_check(tty, filp->f_path.dentry->d_inode, "tty_poll"))
		return 0;

	ld = tty_ldisc_ref_wait(tty);
	if (ld->ops->poll)
		ret = (ld->ops->poll)(tty, filp, wait);
	tty_ldisc_deref(ld);
	return ret;
}

static int tty_fasync(int fd, struct file *filp, int on)
{
	struct tty_struct *tty;
	unsigned long flags;
	int retval = 0;

	lock_kernel();
	tty = (struct tty_struct *)filp->private_data;
	if (tty_paranoia_check(tty, filp->f_path.dentry->d_inode, "tty_fasync"))
		goto out;

	retval = fasync_helper(fd, filp, on, &tty->fasync);
	if (retval <= 0)
		goto out;

	if (on) {
		enum pid_type type;
		struct pid *pid;
		if (!waitqueue_active(&tty->read_wait))
			tty->minimum_to_wake = 1;
		spin_lock_irqsave(&tty->ctrl_lock, flags);
		if (tty->pgrp) {
			pid = tty->pgrp;
			type = PIDTYPE_PGID;
		} else {
			pid = task_pid(current);
			type = PIDTYPE_PID;
		}
		spin_unlock_irqrestore(&tty->ctrl_lock, flags);
		retval = __f_setown(filp, pid, type, 0);
		if (retval)
			goto out;
	} else {
		if (!tty->fasync && !waitqueue_active(&tty->read_wait))
			tty->minimum_to_wake = N_TTY_BUF_SIZE;
	}
	retval = 0;
out:
	unlock_kernel();
	return retval;
}

/**
 *	tiocsti			-	fake input character
 *	@tty: tty to fake input into
 *	@p: pointer to character
 *
 *	Fake input to a tty device. Does the necessary locking and
 *	input management.
 *
 *	FIXME: does not honour flow control ??
 *
 *	Locking:
 *		Called functions take tty_ldisc_lock
 *		current->signal->tty check is safe without locks
 *
 *	FIXME: may race normal receive processing
 */

static int tiocsti(struct tty_struct *tty, char __user *p)
{
	char ch, mbz = 0;
	struct tty_ldisc *ld;

	if ((current->signal->tty != tty) && !capable(CAP_SYS_ADMIN))
		return -EPERM;
	if (get_user(ch, p))
		return -EFAULT;
	ld = tty_ldisc_ref_wait(tty);
	ld->ops->receive_buf(tty, &ch, &mbz, 1);
	tty_ldisc_deref(ld);
	return 0;
}

/**
 *	tiocgwinsz		-	implement window query ioctl
 *	@tty; tty
 *	@arg: user buffer for result
 *
 *	Copies the kernel idea of the window size into the user buffer.
 *
 *	Locking: tty->termios_mutex is taken to ensure the winsize data
 *		is consistent.
 */

static int tiocgwinsz(struct tty_struct *tty, struct winsize __user *arg)
{
	int err;

	mutex_lock(&tty->termios_mutex);
	err = copy_to_user(arg, &tty->winsize, sizeof(*arg));
	mutex_unlock(&tty->termios_mutex);

	return err ? -EFAULT: 0;
}

/**
 *	tty_do_resize		-	resize event
 *	@tty: tty being resized
 *	@real_tty: real tty (not the same as tty if using a pty/tty pair)
 *	@rows: rows (character)
 *	@cols: cols (character)
 *
 *	Update the termios variables and send the neccessary signals to
 *	peform a terminal resize correctly
 */

int tty_do_resize(struct tty_struct *tty, struct tty_struct *real_tty,
					struct winsize *ws)
{
	struct pid *pgrp, *rpgrp;
	unsigned long flags;

	mutex_lock(&tty->termios_mutex);
	if (!memcmp(ws, &tty->winsize, sizeof(*ws)))
		goto done;

	/* If a pty/tty pair is updated we will have a real_tty defined
	   which doesn't match the tty. In this case as we will update
	   both of the tty termios sets. We can lock both mutex safely here
	   as in this case real_tty is the tty, tty is the pty side and we
	   have lock ordering */
	if (real_tty != tty)
		mutex_lock(&real_tty->termios_mutex);
	/* Get the PID values and reference them so we can
	   avoid holding the tty ctrl lock while sending signals */
	spin_lock_irqsave(&tty->ctrl_lock, flags);
	pgrp = get_pid(tty->pgrp);
	rpgrp = get_pid(real_tty->pgrp);
	spin_unlock_irqrestore(&tty->ctrl_lock, flags);

	if (pgrp)
		kill_pgrp(pgrp, SIGWINCH, 1);
	if (rpgrp != pgrp && rpgrp)
		kill_pgrp(rpgrp, SIGWINCH, 1);

	put_pid(pgrp);
	put_pid(rpgrp);

	tty->winsize = *ws;
	real_tty->winsize = *ws;
	if (real_tty != tty)
		mutex_unlock(&real_tty->termios_mutex);
done:
	mutex_unlock(&tty->termios_mutex);
	return 0;
}

/**
 *	tiocswinsz		-	implement window size set ioctl
 *	@tty; tty
 *	@arg: user buffer for result
 *
 *	Copies the user idea of the window size to the kernel. Traditionally
 *	this is just advisory information but for the Linux console it
 *	actually has driver level meaning and triggers a VC resize.
 *
 *	Locking:
 *		Driver dependant. The default do_resize method takes the
 *	tty termios mutex and ctrl_lock. The console takes its own lock
 *	then calls into the default method.
 */

static int tiocswinsz(struct tty_struct *tty, struct tty_struct *real_tty,
	struct winsize __user *arg)
{
	struct winsize tmp_ws;
	if (copy_from_user(&tmp_ws, arg, sizeof(*arg)))
		return -EFAULT;

	if (tty->ops->resize)
		return tty->ops->resize(tty, real_tty, &tmp_ws);
	else
		return tty_do_resize(tty, real_tty, &tmp_ws);
}

/**
 *	tioccons	-	allow admin to move logical console
 *	@file: the file to become console
 *
 *	Allow the adminstrator to move the redirected console device
 *
 *	Locking: uses redirect_lock to guard the redirect information
 */

static int tioccons(struct file *file)
{
	if (!capable(CAP_SYS_ADMIN))
		return -EPERM;
	if (file->f_op->write == redirected_tty_write) {
		struct file *f;
		spin_lock(&redirect_lock);
		f = redirect;
		redirect = NULL;
		spin_unlock(&redirect_lock);
		if (f)
			fput(f);
		return 0;
	}
	spin_lock(&redirect_lock);
	if (redirect) {
		spin_unlock(&redirect_lock);
		return -EBUSY;
	}
	get_file(file);
	redirect = file;
	spin_unlock(&redirect_lock);
	return 0;
}

/**
 *	fionbio		-	non blocking ioctl
 *	@file: file to set blocking value
 *	@p: user parameter
 *
 *	Historical tty interfaces had a blocking control ioctl before
 *	the generic functionality existed. This piece of history is preserved
 *	in the expected tty API of posix OS's.
 *
 *	Locking: none, the open fle handle ensures it won't go away.
 */

static int fionbio(struct file *file, int __user *p)
{
	int nonblock;

	if (get_user(nonblock, p))
		return -EFAULT;

	/* file->f_flags is still BKL protected in the fs layer - vomit */
	lock_kernel();
	if (nonblock)
		file->f_flags |= O_NONBLOCK;
	else
		file->f_flags &= ~O_NONBLOCK;
	unlock_kernel();
	return 0;
}

/**
 *	tiocsctty	-	set controlling tty
 *	@tty: tty structure
 *	@arg: user argument
 *
 *	This ioctl is used to manage job control. It permits a session
 *	leader to set this tty as the controlling tty for the session.
 *
 *	Locking:
 *		Takes tty_mutex() to protect tty instance
 *		Takes tasklist_lock internally to walk sessions
 *		Takes ->siglock() when updating signal->tty
 */

static int tiocsctty(struct tty_struct *tty, int arg)
{
	int ret = 0;
	if (current->signal->leader && (task_session(current) == tty->session))
		return ret;

	mutex_lock(&tty_mutex);
	/*
	 * The process must be a session leader and
	 * not have a controlling tty already.
	 */
	if (!current->signal->leader || current->signal->tty) {
		ret = -EPERM;
		goto unlock;
	}

	if (tty->session) {
		/*
		 * This tty is already the controlling
		 * tty for another session group!
		 */
		if (arg == 1 && capable(CAP_SYS_ADMIN)) {
			/*
			 * Steal it away
			 */
			read_lock(&tasklist_lock);
			session_clear_tty(tty->session);
			read_unlock(&tasklist_lock);
		} else {
			ret = -EPERM;
			goto unlock;
		}
	}
	proc_set_tty(current, tty);
unlock:
	mutex_unlock(&tty_mutex);
	return ret;
}

/**
 *	tty_get_pgrp	-	return a ref counted pgrp pid
 *	@tty: tty to read
 *
 *	Returns a refcounted instance of the pid struct for the process
 *	group controlling the tty.
 */

struct pid *tty_get_pgrp(struct tty_struct *tty)
{
	unsigned long flags;
	struct pid *pgrp;

	spin_lock_irqsave(&tty->ctrl_lock, flags);
	pgrp = get_pid(tty->pgrp);
	spin_unlock_irqrestore(&tty->ctrl_lock, flags);

	return pgrp;
}
EXPORT_SYMBOL_GPL(tty_get_pgrp);

/**
 *	tiocgpgrp		-	get process group
 *	@tty: tty passed by user
 *	@real_tty: tty side of the tty pased by the user if a pty else the tty
 *	@p: returned pid
 *
 *	Obtain the process group of the tty. If there is no process group
 *	return an error.
 *
 *	Locking: none. Reference to current->signal->tty is safe.
 */

static int tiocgpgrp(struct tty_struct *tty, struct tty_struct *real_tty, pid_t __user *p)
{
	struct pid *pid;
	int ret;
	/*
	 * (tty == real_tty) is a cheap way of
	 * testing if the tty is NOT a master pty.
	 */
	if (tty == real_tty && current->signal->tty != real_tty)
		return -ENOTTY;
	pid = tty_get_pgrp(real_tty);
	ret =  put_user(pid_vnr(pid), p);
	put_pid(pid);
	return ret;
}

/**
 *	tiocspgrp		-	attempt to set process group
 *	@tty: tty passed by user
 *	@real_tty: tty side device matching tty passed by user
 *	@p: pid pointer
 *
 *	Set the process group of the tty to the session passed. Only
 *	permitted where the tty session is our session.
 *
 *	Locking: RCU, ctrl lock
 */

static int tiocspgrp(struct tty_struct *tty, struct tty_struct *real_tty, pid_t __user *p)
{
	struct pid *pgrp;
	pid_t pgrp_nr;
	int retval = tty_check_change(real_tty);
	unsigned long flags;

	if (retval == -EIO)
		return -ENOTTY;
	if (retval)
		return retval;
	if (!current->signal->tty ||
	    (current->signal->tty != real_tty) ||
	    (real_tty->session != task_session(current)))
		return -ENOTTY;
	if (get_user(pgrp_nr, p))
		return -EFAULT;
	if (pgrp_nr < 0)
		return -EINVAL;
	rcu_read_lock();
	pgrp = find_vpid(pgrp_nr);
	retval = -ESRCH;
	if (!pgrp)
		goto out_unlock;
	retval = -EPERM;
	if (session_of_pgrp(pgrp) != task_session(current))
		goto out_unlock;
	retval = 0;
	spin_lock_irqsave(&tty->ctrl_lock, flags);
	put_pid(real_tty->pgrp);
	real_tty->pgrp = get_pid(pgrp);
	spin_unlock_irqrestore(&tty->ctrl_lock, flags);
out_unlock:
	rcu_read_unlock();
	return retval;
}

/**
 *	tiocgsid		-	get session id
 *	@tty: tty passed by user
 *	@real_tty: tty side of the tty pased by the user if a pty else the tty
 *	@p: pointer to returned session id
 *
 *	Obtain the session id of the tty. If there is no session
 *	return an error.
 *
 *	Locking: none. Reference to current->signal->tty is safe.
 */

static int tiocgsid(struct tty_struct *tty, struct tty_struct *real_tty, pid_t __user *p)
{
	/*
	 * (tty == real_tty) is a cheap way of
	 * testing if the tty is NOT a master pty.
	*/
	if (tty == real_tty && current->signal->tty != real_tty)
		return -ENOTTY;
	if (!real_tty->session)
		return -ENOTTY;
	return put_user(pid_vnr(real_tty->session), p);
}

/**
 *	tiocsetd	-	set line discipline
 *	@tty: tty device
 *	@p: pointer to user data
 *
 *	Set the line discipline according to user request.
 *
 *	Locking: see tty_set_ldisc, this function is just a helper
 */

static int tiocsetd(struct tty_struct *tty, int __user *p)
{
	int ldisc;
	int ret;

	if (get_user(ldisc, p))
		return -EFAULT;

	lock_kernel();
	ret = tty_set_ldisc(tty, ldisc);
	unlock_kernel();

	return ret;
}

/**
 *	send_break	-	performed time break
 *	@tty: device to break on
 *	@duration: timeout in mS
 *
 *	Perform a timed break on hardware that lacks its own driver level
 *	timed break functionality.
 *
 *	Locking:
 *		atomic_write_lock serializes
 *
 */

static int send_break(struct tty_struct *tty, unsigned int duration)
{
	int retval;

	if (tty->ops->break_ctl == NULL)
		return 0;

	if (tty->driver->flags & TTY_DRIVER_HARDWARE_BREAK)
		retval = tty->ops->break_ctl(tty, duration);
	else {
		/* Do the work ourselves */
		if (tty_write_lock(tty, 0) < 0)
			return -EINTR;
		retval = tty->ops->break_ctl(tty, -1);
		if (retval)
			goto out;
		if (!signal_pending(current))
			msleep_interruptible(duration);
		retval = tty->ops->break_ctl(tty, 0);
out:
		tty_write_unlock(tty);
		if (signal_pending(current))
			retval = -EINTR;
	}
	return retval;
}

/**
 *	tty_tiocmget		-	get modem status
 *	@tty: tty device
 *	@file: user file pointer
 *	@p: pointer to result
 *
 *	Obtain the modem status bits from the tty driver if the feature
 *	is supported. Return -EINVAL if it is not available.
 *
 *	Locking: none (up to the driver)
 */

static int tty_tiocmget(struct tty_struct *tty, struct file *file, int __user *p)
{
	int retval = -EINVAL;

	if (tty->ops->tiocmget) {
		retval = tty->ops->tiocmget(tty, file);

		if (retval >= 0)
			retval = put_user(retval, p);
	}
	return retval;
}

/**
 *	tty_tiocmset		-	set modem status
 *	@tty: tty device
 *	@file: user file pointer
 *	@cmd: command - clear bits, set bits or set all
 *	@p: pointer to desired bits
 *
 *	Set the modem status bits from the tty driver if the feature
 *	is supported. Return -EINVAL if it is not available.
 *
 *	Locking: none (up to the driver)
 */

static int tty_tiocmset(struct tty_struct *tty, struct file *file, unsigned int cmd,
	     unsigned __user *p)
{
	int retval;
	unsigned int set, clear, val;

	if (tty->ops->tiocmset == NULL)
		return -EINVAL;

	retval = get_user(val, p);
	if (retval)
		return retval;
	set = clear = 0;
	switch (cmd) {
	case TIOCMBIS:
		set = val;
		break;
	case TIOCMBIC:
		clear = val;
		break;
	case TIOCMSET:
		set = val;
		clear = ~val;
		break;
	}
	set &= TIOCM_DTR|TIOCM_RTS|TIOCM_OUT1|TIOCM_OUT2|TIOCM_LOOP;
	clear &= TIOCM_DTR|TIOCM_RTS|TIOCM_OUT1|TIOCM_OUT2|TIOCM_LOOP;
	return tty->ops->tiocmset(tty, file, set, clear);
}

/*
 * Split this up, as gcc can choke on it otherwise..
 */
long tty_ioctl(struct file *file, unsigned int cmd, unsigned long arg)
{
	struct tty_struct *tty, *real_tty;
	void __user *p = (void __user *)arg;
	int retval;
	struct tty_ldisc *ld;
	struct inode *inode = file->f_dentry->d_inode;

	tty = (struct tty_struct *)file->private_data;
	if (tty_paranoia_check(tty, inode, "tty_ioctl"))
		return -EINVAL;

	real_tty = tty;
	if (tty->driver->type == TTY_DRIVER_TYPE_PTY &&
	    tty->driver->subtype == PTY_TYPE_MASTER)
		real_tty = tty->link;


	/*
	 * Factor out some common prep work
	 */
	switch (cmd) {
	case TIOCSETD:
	case TIOCSBRK:
	case TIOCCBRK:
	case TCSBRK:
	case TCSBRKP:
		retval = tty_check_change(tty);
		if (retval)
			return retval;
		if (cmd != TIOCCBRK) {
			tty_wait_until_sent(tty, 0);
			if (signal_pending(current))
				return -EINTR;
		}
		break;
	}

	/*
	 *	Now do the stuff.
	 */
	switch (cmd) {
	case TIOCSTI:
		return tiocsti(tty, p);
	case TIOCGWINSZ:
		return tiocgwinsz(tty, p);
	case TIOCSWINSZ:
		return tiocswinsz(tty, real_tty, p);
	case TIOCCONS:
		return real_tty != tty ? -EINVAL : tioccons(file);
	case FIONBIO:
		return fionbio(file, p);
	case TIOCEXCL:
		set_bit(TTY_EXCLUSIVE, &tty->flags);
		return 0;
	case TIOCNXCL:
		clear_bit(TTY_EXCLUSIVE, &tty->flags);
		return 0;
	case TIOCNOTTY:
		if (current->signal->tty != tty)
			return -ENOTTY;
		no_tty();
		return 0;
	case TIOCSCTTY:
		return tiocsctty(tty, arg);
	case TIOCGPGRP:
		return tiocgpgrp(tty, real_tty, p);
	case TIOCSPGRP:
		return tiocspgrp(tty, real_tty, p);
	case TIOCGSID:
		return tiocgsid(tty, real_tty, p);
	case TIOCGETD:
		return put_user(tty->ldisc.ops->num, (int __user *)p);
	case TIOCSETD:
		return tiocsetd(tty, p);
	/*
	 * Break handling
	 */
	case TIOCSBRK:	/* Turn break on, unconditionally */
		if (tty->ops->break_ctl)
			return tty->ops->break_ctl(tty, -1);
		return 0;
	case TIOCCBRK:	/* Turn break off, unconditionally */
		if (tty->ops->break_ctl)
			return tty->ops->break_ctl(tty, 0);
		return 0;
	case TCSBRK:   /* SVID version: non-zero arg --> no break */
		/* non-zero arg means wait for all output data
		 * to be sent (performed above) but don't send break.
		 * This is used by the tcdrain() termios function.
		 */
		if (!arg)
			return send_break(tty, 250);
		return 0;
	case TCSBRKP:	/* support for POSIX tcsendbreak() */
		return send_break(tty, arg ? arg*100 : 250);

	case TIOCMGET:
		return tty_tiocmget(tty, file, p);
	case TIOCMSET:
	case TIOCMBIC:
	case TIOCMBIS:
		return tty_tiocmset(tty, file, cmd, p);
	case TCFLSH:
		switch (arg) {
		case TCIFLUSH:
		case TCIOFLUSH:
		/* flush tty buffer and allow ldisc to process ioctl */
			tty_buffer_flush(tty);
			break;
		}
		break;
	}
	if (tty->ops->ioctl) {
		retval = (tty->ops->ioctl)(tty, file, cmd, arg);
		if (retval != -ENOIOCTLCMD)
			return retval;
	}
	ld = tty_ldisc_ref_wait(tty);
	retval = -EINVAL;
	if (ld->ops->ioctl) {
		retval = ld->ops->ioctl(tty, file, cmd, arg);
		if (retval == -ENOIOCTLCMD)
			retval = -EINVAL;
	}
	tty_ldisc_deref(ld);
	return retval;
}

#ifdef CONFIG_COMPAT
static long tty_compat_ioctl(struct file *file, unsigned int cmd,
				unsigned long arg)
{
	struct inode *inode = file->f_dentry->d_inode;
	struct tty_struct *tty = file->private_data;
	struct tty_ldisc *ld;
	int retval = -ENOIOCTLCMD;

	if (tty_paranoia_check(tty, inode, "tty_ioctl"))
		return -EINVAL;

	if (tty->ops->compat_ioctl) {
		retval = (tty->ops->compat_ioctl)(tty, file, cmd, arg);
		if (retval != -ENOIOCTLCMD)
			return retval;
	}

	ld = tty_ldisc_ref_wait(tty);
	if (ld->ops->compat_ioctl)
		retval = ld->ops->compat_ioctl(tty, file, cmd, arg);
	tty_ldisc_deref(ld);

	return retval;
}
#endif

/*
 * This implements the "Secure Attention Key" ---  the idea is to
 * prevent trojan horses by killing all processes associated with this
 * tty when the user hits the "Secure Attention Key".  Required for
 * super-paranoid applications --- see the Orange Book for more details.
 *
 * This code could be nicer; ideally it should send a HUP, wait a few
 * seconds, then send a INT, and then a KILL signal.  But you then
 * have to coordinate with the init process, since all processes associated
 * with the current tty must be dead before the new getty is allowed
 * to spawn.
 *
 * Now, if it would be correct ;-/ The current code has a nasty hole -
 * it doesn't catch files in flight. We may send the descriptor to ourselves
 * via AF_UNIX socket, close it and later fetch from socket. FIXME.
 *
 * Nasty bug: do_SAK is being called in interrupt context.  This can
 * deadlock.  We punt it up to process context.  AKPM - 16Mar2001
 */
void __do_SAK(struct tty_struct *tty)
{
#ifdef TTY_SOFT_SAK
	tty_hangup(tty);
#else
	struct task_struct *g, *p;
	struct pid *session;
	int		i;
	struct file	*filp;
	struct fdtable *fdt;

	if (!tty)
		return;
	session = tty->session;

	tty_ldisc_flush(tty);

	tty_driver_flush_buffer(tty);

	read_lock(&tasklist_lock);
	/* Kill the entire session */
	do_each_pid_task(session, PIDTYPE_SID, p) {
		printk(KERN_NOTICE "SAK: killed process %d"
			" (%s): task_session_nr(p)==tty->session\n",
			task_pid_nr(p), p->comm);
		send_sig(SIGKILL, p, 1);
	} while_each_pid_task(session, PIDTYPE_SID, p);
	/* Now kill any processes that happen to have the
	 * tty open.
	 */
	do_each_thread(g, p) {
		if (p->signal->tty == tty) {
			printk(KERN_NOTICE "SAK: killed process %d"
			    " (%s): task_session_nr(p)==tty->session\n",
			    task_pid_nr(p), p->comm);
			send_sig(SIGKILL, p, 1);
			continue;
		}
		task_lock(p);
		if (p->files) {
			/*
			 * We don't take a ref to the file, so we must
			 * hold ->file_lock instead.
			 */
			spin_lock(&p->files->file_lock);
			fdt = files_fdtable(p->files);
			for (i = 0; i < fdt->max_fds; i++) {
				filp = fcheck_files(p->files, i);
				if (!filp)
					continue;
				if (filp->f_op->read == tty_read &&
				    filp->private_data == tty) {
					printk(KERN_NOTICE "SAK: killed process %d"
					    " (%s): fd#%d opened to the tty\n",
					    task_pid_nr(p), p->comm, i);
					force_sig(SIGKILL, p);
					break;
				}
			}
			spin_unlock(&p->files->file_lock);
		}
		task_unlock(p);
	} while_each_thread(g, p);
	read_unlock(&tasklist_lock);
#endif
}

static void do_SAK_work(struct work_struct *work)
{
	struct tty_struct *tty =
		container_of(work, struct tty_struct, SAK_work);
	__do_SAK(tty);
}

/*
 * The tq handling here is a little racy - tty->SAK_work may already be queued.
 * Fortunately we don't need to worry, because if ->SAK_work is already queued,
 * the values which we write to it will be identical to the values which it
 * already has. --akpm
 */
void do_SAK(struct tty_struct *tty)
{
	if (!tty)
		return;
	schedule_work(&tty->SAK_work);
}

EXPORT_SYMBOL(do_SAK);

/**
 *	initialize_tty_struct
 *	@tty: tty to initialize
 *
 *	This subroutine initializes a tty structure that has been newly
 *	allocated.
 *
 *	Locking: none - tty in question must not be exposed at this point
 */

static void initialize_tty_struct(struct tty_struct *tty)
{
	memset(tty, 0, sizeof(struct tty_struct));
	kref_init(&tty->kref);
	tty->magic = TTY_MAGIC;
	tty_ldisc_init(tty);
	tty->session = NULL;
	tty->pgrp = NULL;
	tty->overrun_time = jiffies;
	tty->buf.head = tty->buf.tail = NULL;
	tty_buffer_init(tty);
	mutex_init(&tty->termios_mutex);
	init_waitqueue_head(&tty->write_wait);
	init_waitqueue_head(&tty->read_wait);
	INIT_WORK(&tty->hangup_work, do_tty_hangup);
	mutex_init(&tty->atomic_read_lock);
	mutex_init(&tty->atomic_write_lock);
	spin_lock_init(&tty->read_lock);
	spin_lock_init(&tty->ctrl_lock);
	INIT_LIST_HEAD(&tty->tty_files);
	INIT_WORK(&tty->SAK_work, do_SAK_work);
}

/**
 *	tty_put_char	-	write one character to a tty
 *	@tty: tty
 *	@ch: character
 *
 *	Write one byte to the tty using the provided put_char method
 *	if present. Returns the number of characters successfully output.
 *
 *	Note: the specific put_char operation in the driver layer may go
 *	away soon. Don't call it directly, use this method
 */

int tty_put_char(struct tty_struct *tty, unsigned char ch)
{
	if (tty->ops->put_char)
		return tty->ops->put_char(tty, ch);
	return tty->ops->write(tty, &ch, 1);
}

EXPORT_SYMBOL_GPL(tty_put_char);

static struct class *tty_class;

/**
 *	tty_register_device - register a tty device
 *	@driver: the tty driver that describes the tty device
 *	@index: the index in the tty driver for this tty device
 *	@device: a struct device that is associated with this tty device.
 *		This field is optional, if there is no known struct device
 *		for this tty device it can be set to NULL safely.
 *
 *	Returns a pointer to the struct device for this tty device
 *	(or ERR_PTR(-EFOO) on error).
 *
 *	This call is required to be made to register an individual tty device
 *	if the tty driver's flags have the TTY_DRIVER_DYNAMIC_DEV bit set.  If
 *	that bit is not set, this function should not be called by a tty
 *	driver.
 *
 *	Locking: ??
 */

struct device *tty_register_device(struct tty_driver *driver, unsigned index,
				   struct device *device)
{
	char name[64];
	dev_t dev = MKDEV(driver->major, driver->minor_start) + index;

	if (index >= driver->num) {
		printk(KERN_ERR "Attempt to register invalid tty line number "
		       " (%d).\n", index);
		return ERR_PTR(-EINVAL);
	}

	if (driver->type == TTY_DRIVER_TYPE_PTY)
		pty_line_name(driver, index, name);
	else
		tty_line_name(driver, index, name);

	return device_create(tty_class, device, dev, NULL, name);
}

/**
 * 	tty_unregister_device - unregister a tty device
 * 	@driver: the tty driver that describes the tty device
 * 	@index: the index in the tty driver for this tty device
 *
 * 	If a tty device is registered with a call to tty_register_device() then
 *	this function must be called when the tty device is gone.
 *
 *	Locking: ??
 */

void tty_unregister_device(struct tty_driver *driver, unsigned index)
{
	device_destroy(tty_class,
		MKDEV(driver->major, driver->minor_start) + index);
}

EXPORT_SYMBOL(tty_register_device);
EXPORT_SYMBOL(tty_unregister_device);

struct tty_driver *alloc_tty_driver(int lines)
{
	struct tty_driver *driver;

	driver = kzalloc(sizeof(struct tty_driver), GFP_KERNEL);
	if (driver) {
		driver->magic = TTY_DRIVER_MAGIC;
		driver->num = lines;
		/* later we'll move allocation of tables here */
	}
	return driver;
}

void put_tty_driver(struct tty_driver *driver)
{
	kfree(driver);
}

void tty_set_operations(struct tty_driver *driver,
			const struct tty_operations *op)
{
	driver->ops = op;
};

EXPORT_SYMBOL(alloc_tty_driver);
EXPORT_SYMBOL(put_tty_driver);
EXPORT_SYMBOL(tty_set_operations);

/*
 * Called by a tty driver to register itself.
 */
int tty_register_driver(struct tty_driver *driver)
{
	int error;
	int i;
	dev_t dev;
	void **p = NULL;

	if (driver->flags & TTY_DRIVER_INSTALLED)
		return 0;

	if (!(driver->flags & TTY_DRIVER_DEVPTS_MEM) && driver->num) {
		p = kzalloc(driver->num * 3 * sizeof(void *), GFP_KERNEL);
		if (!p)
			return -ENOMEM;
	}

	if (!driver->major) {
		error = alloc_chrdev_region(&dev, driver->minor_start,
						driver->num, driver->name);
		if (!error) {
			driver->major = MAJOR(dev);
			driver->minor_start = MINOR(dev);
		}
	} else {
		dev = MKDEV(driver->major, driver->minor_start);
		error = register_chrdev_region(dev, driver->num, driver->name);
	}
	if (error < 0) {
		kfree(p);
		return error;
	}

	if (p) {
		driver->ttys = (struct tty_struct **)p;
		driver->termios = (struct ktermios **)(p + driver->num);
		driver->termios_locked = (struct ktermios **)
							(p + driver->num * 2);
	} else {
		driver->ttys = NULL;
		driver->termios = NULL;
		driver->termios_locked = NULL;
	}

	cdev_init(&driver->cdev, &tty_fops);
	driver->cdev.owner = driver->owner;
	error = cdev_add(&driver->cdev, dev, driver->num);
	if (error) {
		unregister_chrdev_region(dev, driver->num);
		driver->ttys = NULL;
		driver->termios = driver->termios_locked = NULL;
		kfree(p);
		return error;
	}

	mutex_lock(&tty_mutex);
	list_add(&driver->tty_drivers, &tty_drivers);
	mutex_unlock(&tty_mutex);

	if (!(driver->flags & TTY_DRIVER_DYNAMIC_DEV)) {
		for (i = 0; i < driver->num; i++)
		    tty_register_device(driver, i, NULL);
	}
	proc_tty_register_driver(driver);
	return 0;
}

EXPORT_SYMBOL(tty_register_driver);

/*
 * Called by a tty driver to unregister itself.
 */
int tty_unregister_driver(struct tty_driver *driver)
{
	int i;
	struct ktermios *tp;
	void *p;

	if (driver->refcount)
		return -EBUSY;

	unregister_chrdev_region(MKDEV(driver->major, driver->minor_start),
				driver->num);
	mutex_lock(&tty_mutex);
	list_del(&driver->tty_drivers);
	mutex_unlock(&tty_mutex);

	/*
	 * Free the termios and termios_locked structures because
	 * we don't want to get memory leaks when modular tty
	 * drivers are removed from the kernel.
	 */
	for (i = 0; i < driver->num; i++) {
		tp = driver->termios[i];
		if (tp) {
			driver->termios[i] = NULL;
			kfree(tp);
		}
		tp = driver->termios_locked[i];
		if (tp) {
			driver->termios_locked[i] = NULL;
			kfree(tp);
		}
		if (!(driver->flags & TTY_DRIVER_DYNAMIC_DEV))
			tty_unregister_device(driver, i);
	}
	p = driver->ttys;
	proc_tty_unregister_driver(driver);
	driver->ttys = NULL;
	driver->termios = driver->termios_locked = NULL;
	kfree(p);
	cdev_del(&driver->cdev);
	return 0;
}
EXPORT_SYMBOL(tty_unregister_driver);

dev_t tty_devnum(struct tty_struct *tty)
{
	return MKDEV(tty->driver->major, tty->driver->minor_start) + tty->index;
}
EXPORT_SYMBOL(tty_devnum);

void proc_clear_tty(struct task_struct *p)
{
	struct tty_struct *tty;
	spin_lock_irq(&p->sighand->siglock);
	tty = p->signal->tty;
	p->signal->tty = NULL;
	spin_unlock_irq(&p->sighand->siglock);
	tty_kref_put(tty);
}

/* Called under the sighand lock */

static void __proc_set_tty(struct task_struct *tsk, struct tty_struct *tty)
{
	if (tty) {
		unsigned long flags;
		/* We should not have a session or pgrp to put here but.... */
		spin_lock_irqsave(&tty->ctrl_lock, flags);
		put_pid(tty->session);
		put_pid(tty->pgrp);
		tty->pgrp = get_pid(task_pgrp(tsk));
		spin_unlock_irqrestore(&tty->ctrl_lock, flags);
		tty->session = get_pid(task_session(tsk));
	}
	put_pid(tsk->signal->tty_old_pgrp);
	tsk->signal->tty = tty_kref_get(tty);
	tsk->signal->tty_old_pgrp = NULL;
}

static void proc_set_tty(struct task_struct *tsk, struct tty_struct *tty)
{
	spin_lock_irq(&tsk->sighand->siglock);
	__proc_set_tty(tsk, tty);
	spin_unlock_irq(&tsk->sighand->siglock);
}

struct tty_struct *get_current_tty(void)
{
	struct tty_struct *tty;
	WARN_ON_ONCE(!mutex_is_locked(&tty_mutex));
	tty = tty_kref_get(current->signal->tty);
	/*
	 * session->tty can be changed/cleared from under us, make sure we
	 * issue the load. The obtained pointer, when not NULL, is valid as
	 * long as we hold tty_mutex.
	 */
	barrier();
	return tty;
}
EXPORT_SYMBOL_GPL(get_current_tty);

/*
 * Initialize the console device. This is called *early*, so
 * we can't necessarily depend on lots of kernel help here.
 * Just do some early initializations, and do the complex setup
 * later.
 */
void __init console_init(void)
{
	initcall_t *call;

	/* Setup the default TTY line discipline. */
	tty_ldisc_begin();

	/*
	 * set up the console device so that later boot sequences can
	 * inform about problems etc..
	 */
	call = __con_initcall_start;
	while (call < __con_initcall_end) {
		(*call)();
		call++;
	}
}

static int __init tty_class_init(void)
{
	tty_class = class_create(THIS_MODULE, "tty");
	if (IS_ERR(tty_class))
		return PTR_ERR(tty_class);
	return 0;
}

postcore_initcall(tty_class_init);

/* 3/2004 jmc: why do these devices exist? */

static struct cdev tty_cdev, console_cdev;
#ifdef CONFIG_UNIX98_PTYS
static struct cdev ptmx_cdev;
#endif
#ifdef CONFIG_VT
static struct cdev vc0_cdev;
#endif

/*
 * Ok, now we can initialize the rest of the tty devices and can count
 * on memory allocations, interrupts etc..
 */
static int __init tty_init(void)
{
	cdev_init(&tty_cdev, &tty_fops);
	if (cdev_add(&tty_cdev, MKDEV(TTYAUX_MAJOR, 0), 1) ||
	    register_chrdev_region(MKDEV(TTYAUX_MAJOR, 0), 1, "/dev/tty") < 0)
		panic("Couldn't register /dev/tty driver\n");
	device_create(tty_class, NULL, MKDEV(TTYAUX_MAJOR, 0), NULL, "tty");

	cdev_init(&console_cdev, &console_fops);
	if (cdev_add(&console_cdev, MKDEV(TTYAUX_MAJOR, 1), 1) ||
	    register_chrdev_region(MKDEV(TTYAUX_MAJOR, 1), 1, "/dev/console") < 0)
		panic("Couldn't register /dev/console driver\n");
	device_create(tty_class, NULL, MKDEV(TTYAUX_MAJOR, 1), NULL, "console");

#ifdef CONFIG_UNIX98_PTYS
	cdev_init(&ptmx_cdev, &ptmx_fops);
	if (cdev_add(&ptmx_cdev, MKDEV(TTYAUX_MAJOR, 2), 1) ||
	    register_chrdev_region(MKDEV(TTYAUX_MAJOR, 2), 1, "/dev/ptmx") < 0)
		panic("Couldn't register /dev/ptmx driver\n");
	device_create(tty_class, NULL, MKDEV(TTYAUX_MAJOR, 2), NULL, "ptmx");
#endif

#ifdef CONFIG_VT
	cdev_init(&vc0_cdev, &console_fops);
	if (cdev_add(&vc0_cdev, MKDEV(TTY_MAJOR, 0), 1) ||
	    register_chrdev_region(MKDEV(TTY_MAJOR, 0), 1, "/dev/vc/0") < 0)
		panic("Couldn't register /dev/tty0 driver\n");
	device_create(tty_class, NULL, MKDEV(TTY_MAJOR, 0), NULL, "tty0");

	vty_init();
#endif
	return 0;
}
module_init(tty_init);<|MERGE_RESOLUTION|>--- conflicted
+++ resolved
@@ -777,11 +777,7 @@
 	if (tty) {
 		tty_pgrp = get_pid(tty->pgrp);
 		lock_kernel();
-<<<<<<< HEAD
 		mutex_unlock(&tty_mutex);
-		/* XXX: here we race, there is nothing protecting tty */
-=======
->>>>>>> 9cf8b497
 		if (on_exit && tty->driver->type != TTY_DRIVER_TYPE_PTY)
 			tty_vhangup(tty);
 		unlock_kernel();
