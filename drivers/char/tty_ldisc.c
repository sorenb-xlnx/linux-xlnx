#include <linux/types.h>
#include <linux/major.h>
#include <linux/errno.h>
#include <linux/signal.h>
#include <linux/fcntl.h>
#include <linux/sched.h>
#include <linux/interrupt.h>
#include <linux/tty.h>
#include <linux/tty_driver.h>
#include <linux/tty_flip.h>
#include <linux/devpts_fs.h>
#include <linux/file.h>
#include <linux/console.h>
#include <linux/timer.h>
#include <linux/ctype.h>
#include <linux/kd.h>
#include <linux/mm.h>
#include <linux/string.h>
#include <linux/slab.h>
#include <linux/poll.h>
#include <linux/proc_fs.h>
#include <linux/init.h>
#include <linux/module.h>
#include <linux/device.h>
#include <linux/wait.h>
#include <linux/bitops.h>
#include <linux/delay.h>
#include <linux/seq_file.h>

#include <linux/uaccess.h>
#include <asm/system.h>

#include <linux/kbd_kern.h>
#include <linux/vt_kern.h>
#include <linux/selection.h>

#include <linux/kmod.h>
#include <linux/nsproxy.h>

/*
 *	This guards the refcounted line discipline lists. The lock
 *	must be taken with irqs off because there are hangup path
 *	callers who will do ldisc lookups and cannot sleep.
 */

static DEFINE_SPINLOCK(tty_ldisc_lock);
static DECLARE_WAIT_QUEUE_HEAD(tty_ldisc_wait);
/* Line disc dispatch table */
static struct tty_ldisc_ops *tty_ldiscs[NR_LDISCS];

static inline struct tty_ldisc *get_ldisc(struct tty_ldisc *ld)
{
	if (ld)
		atomic_inc(&ld->users);
	return ld;
}

static void put_ldisc(struct tty_ldisc *ld)
{
	unsigned long flags;

	if (WARN_ON_ONCE(!ld))
		return;

	/*
	 * If this is the last user, free the ldisc, and
	 * release the ldisc ops.
	 *
	 * We really want an "atomic_dec_and_lock_irqsave()",
	 * but we don't have it, so this does it by hand.
	 */
	local_irq_save(flags);
	if (atomic_dec_and_lock(&ld->users, &tty_ldisc_lock)) {
		struct tty_ldisc_ops *ldo = ld->ops;

		ldo->refcount--;
		module_put(ldo->owner);
		spin_unlock_irqrestore(&tty_ldisc_lock, flags);

		kfree(ld);
		return;
	}
	local_irq_restore(flags);
}

/**
 *	tty_register_ldisc	-	install a line discipline
 *	@disc: ldisc number
 *	@new_ldisc: pointer to the ldisc object
 *
 *	Installs a new line discipline into the kernel. The discipline
 *	is set up as unreferenced and then made available to the kernel
 *	from this point onwards.
 *
 *	Locking:
 *		takes tty_ldisc_lock to guard against ldisc races
 */

int tty_register_ldisc(int disc, struct tty_ldisc_ops *new_ldisc)
{
	unsigned long flags;
	int ret = 0;

	if (disc < N_TTY || disc >= NR_LDISCS)
		return -EINVAL;

	spin_lock_irqsave(&tty_ldisc_lock, flags);
	tty_ldiscs[disc] = new_ldisc;
	new_ldisc->num = disc;
	new_ldisc->refcount = 0;
	spin_unlock_irqrestore(&tty_ldisc_lock, flags);

	return ret;
}
EXPORT_SYMBOL(tty_register_ldisc);

/**
 *	tty_unregister_ldisc	-	unload a line discipline
 *	@disc: ldisc number
 *	@new_ldisc: pointer to the ldisc object
 *
 *	Remove a line discipline from the kernel providing it is not
 *	currently in use.
 *
 *	Locking:
 *		takes tty_ldisc_lock to guard against ldisc races
 */

int tty_unregister_ldisc(int disc)
{
	unsigned long flags;
	int ret = 0;

	if (disc < N_TTY || disc >= NR_LDISCS)
		return -EINVAL;

	spin_lock_irqsave(&tty_ldisc_lock, flags);
	if (tty_ldiscs[disc]->refcount)
		ret = -EBUSY;
	else
		tty_ldiscs[disc] = NULL;
	spin_unlock_irqrestore(&tty_ldisc_lock, flags);

	return ret;
}
EXPORT_SYMBOL(tty_unregister_ldisc);

static struct tty_ldisc_ops *get_ldops(int disc)
{
	unsigned long flags;
	struct tty_ldisc_ops *ldops, *ret;

	spin_lock_irqsave(&tty_ldisc_lock, flags);
	ret = ERR_PTR(-EINVAL);
	ldops = tty_ldiscs[disc];
	if (ldops) {
		ret = ERR_PTR(-EAGAIN);
		if (try_module_get(ldops->owner)) {
			ldops->refcount++;
<<<<<<< HEAD
			ld->ops = ldops;
			atomic_set(&ld->users, 1);
			err = 0;
=======
			ret = ldops;
>>>>>>> a063ff77
		}
	}
	spin_unlock_irqrestore(&tty_ldisc_lock, flags);
	return ret;
}

static void put_ldops(struct tty_ldisc_ops *ldops)
{
	unsigned long flags;

	spin_lock_irqsave(&tty_ldisc_lock, flags);
	ldops->refcount--;
	module_put(ldops->owner);
	spin_unlock_irqrestore(&tty_ldisc_lock, flags);
}

/**
 *	tty_ldisc_get		-	take a reference to an ldisc
 *	@disc: ldisc number
 *
 *	Takes a reference to a line discipline. Deals with refcounts and
 *	module locking counts. Returns NULL if the discipline is not available.
 *	Returns a pointer to the discipline and bumps the ref count if it is
 *	available
 *
 *	Locking:
 *		takes tty_ldisc_lock to guard against ldisc races
 */

static struct tty_ldisc *tty_ldisc_get(int disc)
{
	struct tty_ldisc *ld;
	struct tty_ldisc_ops *ldops;

	if (disc < N_TTY || disc >= NR_LDISCS)
		return ERR_PTR(-EINVAL);

	/*
	 * Get the ldisc ops - we may need to request them to be loaded
	 * dynamically and try again.
	 */
	ldops = get_ldops(disc);
	if (IS_ERR(ldops)) {
		request_module("tty-ldisc-%d", disc);
		ldops = get_ldops(disc);
		if (IS_ERR(ldops))
			return ERR_CAST(ldops);
	}
<<<<<<< HEAD
=======

	ld = kmalloc(sizeof(struct tty_ldisc), GFP_KERNEL);
	if (ld == NULL) {
		put_ldops(ldops);
		return ERR_PTR(-ENOMEM);
	}

	ld->ops = ldops;
	atomic_set(&ld->users, 1);
>>>>>>> a063ff77
	return ld;
}

static void *tty_ldiscs_seq_start(struct seq_file *m, loff_t *pos)
{
	return (*pos < NR_LDISCS) ? pos : NULL;
}

static void *tty_ldiscs_seq_next(struct seq_file *m, void *v, loff_t *pos)
{
	(*pos)++;
	return (*pos < NR_LDISCS) ? pos : NULL;
}

static void tty_ldiscs_seq_stop(struct seq_file *m, void *v)
{
}

static int tty_ldiscs_seq_show(struct seq_file *m, void *v)
{
	int i = *(loff_t *)v;
	struct tty_ldisc_ops *ldops;

	ldops = get_ldops(i);
	if (IS_ERR(ldops))
		return 0;
<<<<<<< HEAD
	seq_printf(m, "%-10s %2d\n", ld->ops->name ? ld->ops->name : "???", i);
	put_ldisc(ld);
=======
	seq_printf(m, "%-10s %2d\n", ldops->name ? ldops->name : "???", i);
	put_ldops(ldops);
>>>>>>> a063ff77
	return 0;
}

static const struct seq_operations tty_ldiscs_seq_ops = {
	.start	= tty_ldiscs_seq_start,
	.next	= tty_ldiscs_seq_next,
	.stop	= tty_ldiscs_seq_stop,
	.show	= tty_ldiscs_seq_show,
};

static int proc_tty_ldiscs_open(struct inode *inode, struct file *file)
{
	return seq_open(file, &tty_ldiscs_seq_ops);
}

const struct file_operations tty_ldiscs_proc_fops = {
	.owner		= THIS_MODULE,
	.open		= proc_tty_ldiscs_open,
	.read		= seq_read,
	.llseek		= seq_lseek,
	.release	= seq_release,
};

/**
 *	tty_ldisc_assign	-	set ldisc on a tty
 *	@tty: tty to assign
 *	@ld: line discipline
 *
 *	Install an instance of a line discipline into a tty structure. The
 *	ldisc must have a reference count above zero to ensure it remains.
 *	The tty instance refcount starts at zero.
 *
 *	Locking:
 *		Caller must hold references
 */

static void tty_ldisc_assign(struct tty_struct *tty, struct tty_ldisc *ld)
{
	tty->ldisc = ld;
}

/**
 *	tty_ldisc_try		-	internal helper
 *	@tty: the tty
 *
 *	Make a single attempt to grab and bump the refcount on
 *	the tty ldisc. Return 0 on failure or 1 on success. This is
 *	used to implement both the waiting and non waiting versions
 *	of tty_ldisc_ref
 *
 *	Locking: takes tty_ldisc_lock
 */

static struct tty_ldisc *tty_ldisc_try(struct tty_struct *tty)
{
	unsigned long flags;
	struct tty_ldisc *ld;

	spin_lock_irqsave(&tty_ldisc_lock, flags);
	ld = NULL;
	if (test_bit(TTY_LDISC, &tty->flags))
		ld = get_ldisc(tty->ldisc);
	spin_unlock_irqrestore(&tty_ldisc_lock, flags);
	return ld;
}

/**
 *	tty_ldisc_ref_wait	-	wait for the tty ldisc
 *	@tty: tty device
 *
 *	Dereference the line discipline for the terminal and take a
 *	reference to it. If the line discipline is in flux then
 *	wait patiently until it changes.
 *
 *	Note: Must not be called from an IRQ/timer context. The caller
 *	must also be careful not to hold other locks that will deadlock
 *	against a discipline change, such as an existing ldisc reference
 *	(which we check for)
 *
 *	Locking: call functions take tty_ldisc_lock
 */

struct tty_ldisc *tty_ldisc_ref_wait(struct tty_struct *tty)
{
	struct tty_ldisc *ld;

	/* wait_event is a macro */
	wait_event(tty_ldisc_wait, (ld = tty_ldisc_try(tty)) != NULL);
	return ld;
}
EXPORT_SYMBOL_GPL(tty_ldisc_ref_wait);

/**
 *	tty_ldisc_ref		-	get the tty ldisc
 *	@tty: tty device
 *
 *	Dereference the line discipline for the terminal and take a
 *	reference to it. If the line discipline is in flux then
 *	return NULL. Can be called from IRQ and timer functions.
 *
 *	Locking: called functions take tty_ldisc_lock
 */

struct tty_ldisc *tty_ldisc_ref(struct tty_struct *tty)
{
	return tty_ldisc_try(tty);
}
EXPORT_SYMBOL_GPL(tty_ldisc_ref);

/**
 *	tty_ldisc_deref		-	free a tty ldisc reference
 *	@ld: reference to free up
 *
 *	Undoes the effect of tty_ldisc_ref or tty_ldisc_ref_wait. May
 *	be called in IRQ context.
 *
 *	Locking: takes tty_ldisc_lock
 */

void tty_ldisc_deref(struct tty_ldisc *ld)
{
	put_ldisc(ld);
}
EXPORT_SYMBOL_GPL(tty_ldisc_deref);

static inline void tty_ldisc_put(struct tty_ldisc *ld)
{
	put_ldisc(ld);
}

/**
 *	tty_ldisc_enable	-	allow ldisc use
 *	@tty: terminal to activate ldisc on
 *
 *	Set the TTY_LDISC flag when the line discipline can be called
 *	again. Do necessary wakeups for existing sleepers. Clear the LDISC
 *	changing flag to indicate any ldisc change is now over.
 *
 *	Note: nobody should set the TTY_LDISC bit except via this function.
 *	Clearing directly is allowed.
 */

void tty_ldisc_enable(struct tty_struct *tty)
{
	set_bit(TTY_LDISC, &tty->flags);
	clear_bit(TTY_LDISC_CHANGING, &tty->flags);
	wake_up(&tty_ldisc_wait);
}

/**
 *	tty_ldisc_flush	-	flush line discipline queue
 *	@tty: tty
 *
 *	Flush the line discipline queue (if any) for this tty. If there
 *	is no line discipline active this is a no-op.
 */

void tty_ldisc_flush(struct tty_struct *tty)
{
	struct tty_ldisc *ld = tty_ldisc_ref(tty);
	if (ld) {
		if (ld->ops->flush_buffer)
			ld->ops->flush_buffer(tty);
		tty_ldisc_deref(ld);
	}
	tty_buffer_flush(tty);
}
EXPORT_SYMBOL_GPL(tty_ldisc_flush);

/**
 *	tty_set_termios_ldisc		-	set ldisc field
 *	@tty: tty structure
 *	@num: line discipline number
 *
 *	This is probably overkill for real world processors but
 *	they are not on hot paths so a little discipline won't do
 *	any harm.
 *
 *	Locking: takes termios_mutex
 */

static void tty_set_termios_ldisc(struct tty_struct *tty, int num)
{
	mutex_lock(&tty->termios_mutex);
	tty->termios->c_line = num;
	mutex_unlock(&tty->termios_mutex);
}

/**
 *	tty_ldisc_open		-	open a line discipline
 *	@tty: tty we are opening the ldisc on
 *	@ld: discipline to open
 *
 *	A helper opening method. Also a convenient debugging and check
 *	point.
 */

static int tty_ldisc_open(struct tty_struct *tty, struct tty_ldisc *ld)
{
	WARN_ON(test_and_set_bit(TTY_LDISC_OPEN, &tty->flags));
	if (ld->ops->open)
		return ld->ops->open(tty);
	return 0;
}

/**
 *	tty_ldisc_close		-	close a line discipline
 *	@tty: tty we are opening the ldisc on
 *	@ld: discipline to close
 *
 *	A helper close method. Also a convenient debugging and check
 *	point.
 */

static void tty_ldisc_close(struct tty_struct *tty, struct tty_ldisc *ld)
{
	WARN_ON(!test_bit(TTY_LDISC_OPEN, &tty->flags));
	clear_bit(TTY_LDISC_OPEN, &tty->flags);
	if (ld->ops->close)
		ld->ops->close(tty);
}

/**
 *	tty_ldisc_restore	-	helper for tty ldisc change
 *	@tty: tty to recover
 *	@old: previous ldisc
 *
 *	Restore the previous line discipline or N_TTY when a line discipline
 *	change fails due to an open error
 */

static void tty_ldisc_restore(struct tty_struct *tty, struct tty_ldisc *old)
{
	char buf[64];
	struct tty_ldisc *new_ldisc;
	int r;

	/* There is an outstanding reference here so this is safe */
	old = tty_ldisc_get(old->ops->num);
	WARN_ON(IS_ERR(old));
	tty_ldisc_assign(tty, old);
	tty_set_termios_ldisc(tty, old->ops->num);
	if (tty_ldisc_open(tty, old) < 0) {
		tty_ldisc_put(old);
		/* This driver is always present */
		new_ldisc = tty_ldisc_get(N_TTY);
		if (IS_ERR(new_ldisc))
			panic("n_tty: get");
		tty_ldisc_assign(tty, new_ldisc);
		tty_set_termios_ldisc(tty, N_TTY);
		r = tty_ldisc_open(tty, new_ldisc);
		if (r < 0)
			panic("Couldn't open N_TTY ldisc for "
			      "%s --- error %d.",
			      tty_name(tty, buf), r);
	}
}

/**
 *	tty_ldisc_halt		-	shut down the line discipline
 *	@tty: tty device
 *
 *	Shut down the line discipline and work queue for this tty device.
 *	The TTY_LDISC flag being cleared ensures no further references can
 *	be obtained while the delayed work queue halt ensures that no more
 *	data is fed to the ldisc.
 *
 *	In order to wait for any existing references to complete see
 *	tty_ldisc_wait_idle.
 */

static int tty_ldisc_halt(struct tty_struct *tty)
{
	clear_bit(TTY_LDISC, &tty->flags);
	return cancel_delayed_work(&tty->buf.work);
}

/**
 *	tty_set_ldisc		-	set line discipline
 *	@tty: the terminal to set
 *	@ldisc: the line discipline
 *
 *	Set the discipline of a tty line. Must be called from a process
 *	context. The ldisc change logic has to protect itself against any
 *	overlapping ldisc change (including on the other end of pty pairs),
 *	the close of one side of a tty/pty pair, and eventually hangup.
 *
 *	Locking: takes tty_ldisc_lock, termios_mutex
 */

int tty_set_ldisc(struct tty_struct *tty, int ldisc)
{
	int retval;
	struct tty_ldisc *o_ldisc, *new_ldisc;
	int work, o_work = 0;
	struct tty_struct *o_tty;

	new_ldisc = tty_ldisc_get(ldisc);
	if (IS_ERR(new_ldisc))
		return PTR_ERR(new_ldisc);

	/*
	 *	We need to look at the tty locking here for pty/tty pairs
	 *	when both sides try to change in parallel.
	 */

	o_tty = tty->link;	/* o_tty is the pty side or NULL */


	/*
	 *	Check the no-op case
	 */

	if (tty->ldisc->ops->num == ldisc) {
		tty_ldisc_put(new_ldisc);
		return 0;
	}

	/*
	 *	Problem: What do we do if this blocks ?
	 *	We could deadlock here
	 */

	tty_wait_until_sent(tty, 0);

	mutex_lock(&tty->ldisc_mutex);

	/*
	 *	We could be midstream of another ldisc change which has
	 *	dropped the lock during processing. If so we need to wait.
	 */

	while (test_bit(TTY_LDISC_CHANGING, &tty->flags)) {
		mutex_unlock(&tty->ldisc_mutex);
		wait_event(tty_ldisc_wait,
			test_bit(TTY_LDISC_CHANGING, &tty->flags) == 0);
		mutex_lock(&tty->ldisc_mutex);
	}
	set_bit(TTY_LDISC_CHANGING, &tty->flags);

	/*
	 *	No more input please, we are switching. The new ldisc
	 *	will update this value in the ldisc open function
	 */

	tty->receive_room = 0;

	o_ldisc = tty->ldisc;
	/*
	 *	Make sure we don't change while someone holds a
	 *	reference to the line discipline. The TTY_LDISC bit
	 *	prevents anyone taking a reference once it is clear.
	 *	We need the lock to avoid racing reference takers.
	 *
	 *	We must clear the TTY_LDISC bit here to avoid a livelock
	 *	with a userspace app continually trying to use the tty in
	 *	parallel to the change and re-referencing the tty.
	 */

	work = tty_ldisc_halt(tty);
	if (o_tty)
		o_work = tty_ldisc_halt(o_tty);

	/*
	 * Wait for ->hangup_work and ->buf.work handlers to terminate.
	 * We must drop the mutex here in case a hangup is also in process.
	 */

	mutex_unlock(&tty->ldisc_mutex);

	flush_scheduled_work();

	mutex_lock(&tty->ldisc_mutex);
	if (test_bit(TTY_HUPPED, &tty->flags)) {
		/* We were raced by the hangup method. It will have stomped
		   the ldisc data and closed the ldisc down */
		clear_bit(TTY_LDISC_CHANGING, &tty->flags);
		mutex_unlock(&tty->ldisc_mutex);
		tty_ldisc_put(new_ldisc);
		return -EIO;
	}

	/* Shutdown the current discipline. */
	tty_ldisc_close(tty, o_ldisc);

	/* Now set up the new line discipline. */
	tty_ldisc_assign(tty, new_ldisc);
	tty_set_termios_ldisc(tty, ldisc);

	retval = tty_ldisc_open(tty, new_ldisc);
	if (retval < 0) {
		/* Back to the old one or N_TTY if we can't */
		tty_ldisc_put(new_ldisc);
		tty_ldisc_restore(tty, o_ldisc);
	}

	/* At this point we hold a reference to the new ldisc and a
	   a reference to the old ldisc. If we ended up flipping back
	   to the existing ldisc we have two references to it */

	if (tty->ldisc->ops->num != o_ldisc->ops->num && tty->ops->set_ldisc)
		tty->ops->set_ldisc(tty);

	tty_ldisc_put(o_ldisc);

	/*
	 *	Allow ldisc referencing to occur again
	 */

	tty_ldisc_enable(tty);
	if (o_tty)
		tty_ldisc_enable(o_tty);

	/* Restart the work queue in case no characters kick it off. Safe if
	   already running */
	if (work)
		schedule_delayed_work(&tty->buf.work, 1);
	if (o_work)
		schedule_delayed_work(&o_tty->buf.work, 1);
	mutex_unlock(&tty->ldisc_mutex);
	return retval;
}

/**
 *	tty_reset_termios	-	reset terminal state
 *	@tty: tty to reset
 *
 *	Restore a terminal to the driver default state.
 */

static void tty_reset_termios(struct tty_struct *tty)
{
	mutex_lock(&tty->termios_mutex);
	*tty->termios = tty->driver->init_termios;
	tty->termios->c_ispeed = tty_termios_input_baud_rate(tty->termios);
	tty->termios->c_ospeed = tty_termios_baud_rate(tty->termios);
	mutex_unlock(&tty->termios_mutex);
}


/**
 *	tty_ldisc_reinit	-	reinitialise the tty ldisc
 *	@tty: tty to reinit
 *
 *	Switch the tty back to N_TTY line discipline and leave the
 *	ldisc state closed
 */

static void tty_ldisc_reinit(struct tty_struct *tty)
{
	struct tty_ldisc *ld;

	tty_ldisc_close(tty, tty->ldisc);
	tty_ldisc_put(tty->ldisc);
	tty->ldisc = NULL;
	/*
	 *	Switch the line discipline back
	 */
	ld = tty_ldisc_get(N_TTY);
	BUG_ON(IS_ERR(ld));
	tty_ldisc_assign(tty, ld);
	tty_set_termios_ldisc(tty, N_TTY);
}

/**
 *	tty_ldisc_hangup		-	hangup ldisc reset
 *	@tty: tty being hung up
 *
 *	Some tty devices reset their termios when they receive a hangup
 *	event. In that situation we must also switch back to N_TTY properly
 *	before we reset the termios data.
 *
 *	Locking: We can take the ldisc mutex as the rest of the code is
 *	careful to allow for this.
 *
 *	In the pty pair case this occurs in the close() path of the
 *	tty itself so we must be careful about locking rules.
 */

void tty_ldisc_hangup(struct tty_struct *tty)
{
	struct tty_ldisc *ld;

	/*
	 * FIXME! What are the locking issues here? This may me overdoing
	 * things... This question is especially important now that we've
	 * removed the irqlock.
	 */
	ld = tty_ldisc_ref(tty);
	if (ld != NULL) {
		/* We may have no line discipline at this point */
		if (ld->ops->flush_buffer)
			ld->ops->flush_buffer(tty);
		tty_driver_flush_buffer(tty);
		if ((test_bit(TTY_DO_WRITE_WAKEUP, &tty->flags)) &&
		    ld->ops->write_wakeup)
			ld->ops->write_wakeup(tty);
		if (ld->ops->hangup)
			ld->ops->hangup(tty);
		tty_ldisc_deref(ld);
	}
	/*
	 * FIXME: Once we trust the LDISC code better we can wait here for
	 * ldisc completion and fix the driver call race
	 */
	wake_up_interruptible_poll(&tty->write_wait, POLLOUT);
	wake_up_interruptible_poll(&tty->read_wait, POLLIN);
	/*
	 * Shutdown the current line discipline, and reset it to
	 * N_TTY.
	 */
	if (tty->driver->flags & TTY_DRIVER_RESET_TERMIOS) {
		/* Avoid racing set_ldisc or tty_ldisc_release */
		mutex_lock(&tty->ldisc_mutex);
		if (tty->ldisc) {	/* Not yet closed */
			/* Switch back to N_TTY */
			tty_ldisc_halt(tty);
			tty_ldisc_reinit(tty);
			/* At this point we have a closed ldisc and we want to
			   reopen it. We could defer this to the next open but
			   it means auditing a lot of other paths so this is
			   a FIXME */
			WARN_ON(tty_ldisc_open(tty, tty->ldisc));
			tty_ldisc_enable(tty);
		}
		mutex_unlock(&tty->ldisc_mutex);
		tty_reset_termios(tty);
	}
}

/**
 *	tty_ldisc_setup			-	open line discipline
 *	@tty: tty being shut down
 *	@o_tty: pair tty for pty/tty pairs
 *
 *	Called during the initial open of a tty/pty pair in order to set up the
 *	line disciplines and bind them to the tty. This has no locking issues
 *	as the device isn't yet active.
 */

int tty_ldisc_setup(struct tty_struct *tty, struct tty_struct *o_tty)
{
	struct tty_ldisc *ld = tty->ldisc;
	int retval;

	retval = tty_ldisc_open(tty, ld);
	if (retval)
		return retval;

	if (o_tty) {
		retval = tty_ldisc_open(o_tty, o_tty->ldisc);
		if (retval) {
			tty_ldisc_close(tty, ld);
			return retval;
		}
		tty_ldisc_enable(o_tty);
	}
	tty_ldisc_enable(tty);
	return 0;
}
/**
 *	tty_ldisc_release		-	release line discipline
 *	@tty: tty being shut down
 *	@o_tty: pair tty for pty/tty pairs
 *
 *	Called during the final close of a tty/pty pair in order to shut down
 *	the line discpline layer. On exit the ldisc assigned is N_TTY and the
 *	ldisc has not been opened.
 */

void tty_ldisc_release(struct tty_struct *tty, struct tty_struct *o_tty)
{
	/*
	 * Prevent flush_to_ldisc() from rescheduling the work for later.  Then
	 * kill any delayed work. As this is the final close it does not
	 * race with the set_ldisc code path.
	 */

	tty_ldisc_halt(tty);
	flush_scheduled_work();

	mutex_lock(&tty->ldisc_mutex);
	/*
	 * Now kill off the ldisc
	 */
	tty_ldisc_close(tty, tty->ldisc);
	tty_ldisc_put(tty->ldisc);
	/* Force an oops if we mess this up */
	tty->ldisc = NULL;

	/* Ensure the next open requests the N_TTY ldisc */
	tty_set_termios_ldisc(tty, N_TTY);
	mutex_unlock(&tty->ldisc_mutex);

	/* This will need doing differently if we need to lock */
	if (o_tty)
		tty_ldisc_release(o_tty, NULL);

	/* And the memory resources remaining (buffers, termios) will be
	   disposed of when the kref hits zero */
}

/**
 *	tty_ldisc_init		-	ldisc setup for new tty
 *	@tty: tty being allocated
 *
 *	Set up the line discipline objects for a newly allocated tty. Note that
 *	the tty structure is not completely set up when this call is made.
 */

void tty_ldisc_init(struct tty_struct *tty)
{
	struct tty_ldisc *ld = tty_ldisc_get(N_TTY);
	if (IS_ERR(ld))
		panic("n_tty: init_tty");
	tty_ldisc_assign(tty, ld);
}

void tty_ldisc_begin(void)
{
	/* Setup the default TTY line discipline. */
	(void) tty_register_ldisc(N_TTY, &tty_ldisc_N_TTY);
}<|MERGE_RESOLUTION|>--- conflicted
+++ resolved
@@ -157,13 +157,7 @@
 		ret = ERR_PTR(-EAGAIN);
 		if (try_module_get(ldops->owner)) {
 			ldops->refcount++;
-<<<<<<< HEAD
-			ld->ops = ldops;
-			atomic_set(&ld->users, 1);
-			err = 0;
-=======
 			ret = ldops;
->>>>>>> a063ff77
 		}
 	}
 	spin_unlock_irqrestore(&tty_ldisc_lock, flags);
@@ -212,8 +206,6 @@
 		if (IS_ERR(ldops))
 			return ERR_CAST(ldops);
 	}
-<<<<<<< HEAD
-=======
 
 	ld = kmalloc(sizeof(struct tty_ldisc), GFP_KERNEL);
 	if (ld == NULL) {
@@ -223,7 +215,6 @@
 
 	ld->ops = ldops;
 	atomic_set(&ld->users, 1);
->>>>>>> a063ff77
 	return ld;
 }
 
@@ -250,13 +241,8 @@
 	ldops = get_ldops(i);
 	if (IS_ERR(ldops))
 		return 0;
-<<<<<<< HEAD
-	seq_printf(m, "%-10s %2d\n", ld->ops->name ? ld->ops->name : "???", i);
-	put_ldisc(ld);
-=======
 	seq_printf(m, "%-10s %2d\n", ldops->name ? ldops->name : "???", i);
 	put_ldops(ldops);
->>>>>>> a063ff77
 	return 0;
 }
 
