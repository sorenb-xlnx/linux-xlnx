/*
 * Copyright (C) 2006, 2007, 2009 Rusty Russell, IBM Corporation
 * Copyright (C) 2009, 2010 Red Hat, Inc.
 *
 * This program is free software; you can redistribute it and/or modify
 * it under the terms of the GNU General Public License as published by
 * the Free Software Foundation; either version 2 of the License, or
 * (at your option) any later version.
 *
 * This program is distributed in the hope that it will be useful,
 * but WITHOUT ANY WARRANTY; without even the implied warranty of
 * MERCHANTABILITY or FITNESS FOR A PARTICULAR PURPOSE.  See the
 * GNU General Public License for more details.
 *
 * You should have received a copy of the GNU General Public License
 * along with this program; if not, write to the Free Software
 * Foundation, Inc., 59 Temple Place, Suite 330, Boston, MA  02111-1307  USA
 */
#include <linux/cdev.h>
#include <linux/debugfs.h>
#include <linux/device.h>
#include <linux/err.h>
#include <linux/fs.h>
#include <linux/init.h>
#include <linux/list.h>
#include <linux/poll.h>
#include <linux/sched.h>
#include <linux/slab.h>
#include <linux/spinlock.h>
#include <linux/virtio.h>
#include <linux/virtio_console.h>
#include <linux/wait.h>
#include <linux/workqueue.h>
#include "hvc_console.h"

/*
 * This is a global struct for storing common data for all the devices
 * this driver handles.
 *
 * Mainly, it has a linked list for all the consoles in one place so
 * that callbacks from hvc for get_chars(), put_chars() work properly
 * across multiple devices and multiple ports per device.
 */
struct ports_driver_data {
	/* Used for registering chardevs */
	struct class *class;

	/* Used for exporting per-port information to debugfs */
	struct dentry *debugfs_dir;

	/* List of all the devices we're handling */
	struct list_head portdevs;

	/* Number of devices this driver is handling */
	unsigned int index;

	/*
	 * This is used to keep track of the number of hvc consoles
	 * spawned by this driver.  This number is given as the first
	 * argument to hvc_alloc().  To correctly map an initial
	 * console spawned via hvc_instantiate to the console being
	 * hooked up via hvc_alloc, we need to pass the same vtermno.
	 *
	 * We also just assume the first console being initialised was
	 * the first one that got used as the initial console.
	 */
	unsigned int next_vtermno;

	/* All the console devices handled by this driver */
	struct list_head consoles;
};
static struct ports_driver_data pdrvdata;

DEFINE_SPINLOCK(pdrvdata_lock);

/* This struct holds information that's relevant only for console ports */
struct console {
	/* We'll place all consoles in a list in the pdrvdata struct */
	struct list_head list;

	/* The hvc device associated with this console port */
	struct hvc_struct *hvc;

	/* The size of the console */
	struct winsize ws;

	/*
	 * This number identifies the number that we used to register
	 * with hvc in hvc_instantiate() and hvc_alloc(); this is the
	 * number passed on by the hvc callbacks to us to
	 * differentiate between the other console ports handled by
	 * this driver
	 */
	u32 vtermno;
};

struct port_buffer {
	char *buf;

	/* size of the buffer in *buf above */
	size_t size;

	/* used length of the buffer */
	size_t len;
	/* offset in the buf from which to consume data */
	size_t offset;
};

/*
 * This is a per-device struct that stores data common to all the
 * ports for that device (vdev->priv).
 */
struct ports_device {
	/* Next portdev in the list, head is in the pdrvdata struct */
	struct list_head list;

	/*
	 * Workqueue handlers where we process deferred work after
	 * notification
	 */
	struct work_struct control_work;

	struct list_head ports;

	/* To protect the list of ports */
	spinlock_t ports_lock;

	/* To protect the vq operations for the control channel */
	spinlock_t cvq_lock;

	/* The current config space is stored here */
	struct virtio_console_config config;

	/* The virtio device we're associated with */
	struct virtio_device *vdev;

	/*
	 * A couple of virtqueues for the control channel: one for
	 * guest->host transfers, one for host->guest transfers
	 */
	struct virtqueue *c_ivq, *c_ovq;

	/* Array of per-port IO virtqueues */
	struct virtqueue **in_vqs, **out_vqs;

	/* Used for numbering devices for sysfs and debugfs */
	unsigned int drv_index;

	/* Major number for this device.  Ports will be created as minors. */
	int chr_major;
};

/* This struct holds the per-port data */
struct port {
	/* Next port in the list, head is in the ports_device */
	struct list_head list;

	/* Pointer to the parent virtio_console device */
	struct ports_device *portdev;

	/* The current buffer from which data has to be fed to readers */
	struct port_buffer *inbuf;

	/*
	 * To protect the operations on the in_vq associated with this
	 * port.  Has to be a spinlock because it can be called from
	 * interrupt context (get_char()).
	 */
	spinlock_t inbuf_lock;

	/* Protect the operations on the out_vq. */
	spinlock_t outvq_lock;

	/* The IO vqs for this port */
	struct virtqueue *in_vq, *out_vq;

	/* File in the debugfs directory that exposes this port's information */
	struct dentry *debugfs_file;

	/*
	 * The entries in this struct will be valid if this port is
	 * hooked up to an hvc console
	 */
	struct console cons;

	/* Each port associates with a separate char device */
	struct cdev *cdev;
	struct device *dev;

	/* Reference-counting to handle port hot-unplugs and file operations */
	struct kref kref;

	/* A waitqueue for poll() or blocking read operations */
	wait_queue_head_t waitqueue;

	/* The 'name' of the port that we expose via sysfs properties */
	char *name;

	/* We can notify apps of host connect / disconnect events via SIGIO */
	struct fasync_struct *async_queue;

	/* The 'id' to identify the port with the Host */
	u32 id;

	bool outvq_full;

	/* Is the host device open */
	bool host_connected;

	/* We should allow only one process to open a port */
	bool guest_connected;
};

/* This is the very early arch-specified put chars function. */
static int (*early_put_chars)(u32, const char *, int);

static struct port *find_port_by_vtermno(u32 vtermno)
{
	struct port *port;
	struct console *cons;
	unsigned long flags;

	spin_lock_irqsave(&pdrvdata_lock, flags);
	list_for_each_entry(cons, &pdrvdata.consoles, list) {
		if (cons->vtermno == vtermno) {
			port = container_of(cons, struct port, cons);
			goto out;
		}
	}
	port = NULL;
out:
	spin_unlock_irqrestore(&pdrvdata_lock, flags);
	return port;
}

static struct port *find_port_by_devt_in_portdev(struct ports_device *portdev,
						 dev_t dev)
{
	struct port *port;
	unsigned long flags;

	spin_lock_irqsave(&portdev->ports_lock, flags);
	list_for_each_entry(port, &portdev->ports, list)
		if (port->cdev->dev == dev)
			goto out;
	port = NULL;
out:
	spin_unlock_irqrestore(&portdev->ports_lock, flags);

	return port;
}

static struct port *find_port_by_devt(dev_t dev)
{
	struct ports_device *portdev;
	struct port *port;
	unsigned long flags;

	spin_lock_irqsave(&pdrvdata_lock, flags);
	list_for_each_entry(portdev, &pdrvdata.portdevs, list) {
		port = find_port_by_devt_in_portdev(portdev, dev);
		if (port)
			goto out;
	}
	port = NULL;
out:
	spin_unlock_irqrestore(&pdrvdata_lock, flags);
	return port;
}

static struct port *find_port_by_id(struct ports_device *portdev, u32 id)
{
	struct port *port;
	unsigned long flags;

	spin_lock_irqsave(&portdev->ports_lock, flags);
	list_for_each_entry(port, &portdev->ports, list)
		if (port->id == id)
			goto out;
	port = NULL;
out:
	spin_unlock_irqrestore(&portdev->ports_lock, flags);

	return port;
}

static struct port *find_port_by_vq(struct ports_device *portdev,
				    struct virtqueue *vq)
{
	struct port *port;
	unsigned long flags;

	spin_lock_irqsave(&portdev->ports_lock, flags);
	list_for_each_entry(port, &portdev->ports, list)
		if (port->in_vq == vq || port->out_vq == vq)
			goto out;
	port = NULL;
out:
	spin_unlock_irqrestore(&portdev->ports_lock, flags);
	return port;
}

static bool is_console_port(struct port *port)
{
	if (port->cons.hvc)
		return true;
	return false;
}

static inline bool use_multiport(struct ports_device *portdev)
{
	/*
	 * This condition can be true when put_chars is called from
	 * early_init
	 */
	if (!portdev->vdev)
		return 0;
	return portdev->vdev->features[0] & (1 << VIRTIO_CONSOLE_F_MULTIPORT);
}

static void free_buf(struct port_buffer *buf)
{
	kfree(buf->buf);
	kfree(buf);
}

static struct port_buffer *alloc_buf(size_t buf_size)
{
	struct port_buffer *buf;

	buf = kmalloc(sizeof(*buf), GFP_KERNEL);
	if (!buf)
		goto fail;
	buf->buf = kzalloc(buf_size, GFP_KERNEL);
	if (!buf->buf)
		goto free_buf;
	buf->len = 0;
	buf->offset = 0;
	buf->size = buf_size;
	return buf;

free_buf:
	kfree(buf);
fail:
	return NULL;
}

/* Callers should take appropriate locks */
static void *get_inbuf(struct port *port)
{
	struct port_buffer *buf;
	struct virtqueue *vq;
	unsigned int len;

	vq = port->in_vq;
	buf = virtqueue_get_buf(vq, &len);
	if (buf) {
		buf->len = len;
		buf->offset = 0;
	}
	return buf;
}

/*
 * Create a scatter-gather list representing our input buffer and put
 * it in the queue.
 *
 * Callers should take appropriate locks.
 */
static int add_inbuf(struct virtqueue *vq, struct port_buffer *buf)
{
	struct scatterlist sg[1];
	int ret;

	sg_init_one(sg, buf->buf, buf->size);

	ret = virtqueue_add_buf(vq, sg, 0, 1, buf);
	virtqueue_kick(vq);
	return ret;
}

/* Discard any unread data this port has. Callers lockers. */
static void discard_port_data(struct port *port)
{
	struct port_buffer *buf;
	struct virtqueue *vq;
	unsigned int len;
	int ret;

	vq = port->in_vq;
	if (port->inbuf)
		buf = port->inbuf;
	else
		buf = virtqueue_get_buf(vq, &len);

	ret = 0;
	while (buf) {
		if (add_inbuf(vq, buf) < 0) {
			ret++;
			free_buf(buf);
		}
		buf = virtqueue_get_buf(vq, &len);
	}
	port->inbuf = NULL;
	if (ret)
		dev_warn(port->dev, "Errors adding %d buffers back to vq\n",
			 ret);
}

static bool port_has_data(struct port *port)
{
	unsigned long flags;
	bool ret;

	spin_lock_irqsave(&port->inbuf_lock, flags);
	if (port->inbuf) {
		ret = true;
		goto out;
	}
	port->inbuf = get_inbuf(port);
	if (port->inbuf) {
		ret = true;
		goto out;
	}
	ret = false;
out:
	spin_unlock_irqrestore(&port->inbuf_lock, flags);
	return ret;
}

static ssize_t __send_control_msg(struct ports_device *portdev, u32 port_id,
				  unsigned int event, unsigned int value)
{
	struct scatterlist sg[1];
	struct virtio_console_control cpkt;
	struct virtqueue *vq;
	unsigned int len;

	if (!use_multiport(portdev))
		return 0;

	cpkt.id = port_id;
	cpkt.event = event;
	cpkt.value = value;

	vq = portdev->c_ovq;

	sg_init_one(sg, &cpkt, sizeof(cpkt));
	if (virtqueue_add_buf(vq, sg, 1, 0, &cpkt) >= 0) {
		virtqueue_kick(vq);
		while (!virtqueue_get_buf(vq, &len))
			cpu_relax();
	}
	return 0;
}

static ssize_t send_control_msg(struct port *port, unsigned int event,
				unsigned int value)
{
	/* Did the port get unplugged before userspace closed it? */
	if (port->portdev)
		return __send_control_msg(port->portdev, port->id, event, value);
	return 0;
}

/* Callers must take the port->outvq_lock */
static void reclaim_consumed_buffers(struct port *port)
{
	void *buf;
	unsigned int len;

	while ((buf = virtqueue_get_buf(port->out_vq, &len))) {
		kfree(buf);
		port->outvq_full = false;
	}
}

static ssize_t send_buf(struct port *port, void *in_buf, size_t in_count,
			bool nonblock)
{
	struct scatterlist sg[1];
	struct virtqueue *out_vq;
	ssize_t ret;
	unsigned long flags;
	unsigned int len;

	out_vq = port->out_vq;

	spin_lock_irqsave(&port->outvq_lock, flags);

	reclaim_consumed_buffers(port);

	sg_init_one(sg, in_buf, in_count);
	ret = virtqueue_add_buf(out_vq, sg, 1, 0, in_buf);

	/* Tell Host to go! */
	virtqueue_kick(out_vq);

	if (ret < 0) {
		in_count = 0;
		goto done;
	}

	if (ret == 0)
		port->outvq_full = true;

	if (nonblock)
		goto done;

	/*
	 * Wait till the host acknowledges it pushed out the data we
	 * sent.  This is done for ports in blocking mode or for data
	 * from the hvc_console; the tty operations are performed with
	 * spinlocks held so we can't sleep here.
	 */
	while (!virtqueue_get_buf(out_vq, &len))
		cpu_relax();
done:
	spin_unlock_irqrestore(&port->outvq_lock, flags);
	/*
	 * We're expected to return the amount of data we wrote -- all
	 * of it
	 */
	return in_count;
}

/*
 * Give out the data that's requested from the buffer that we have
 * queued up.
 */
static ssize_t fill_readbuf(struct port *port, char *out_buf, size_t out_count,
			    bool to_user)
{
	struct port_buffer *buf;
	unsigned long flags;

	if (!out_count || !port_has_data(port))
		return 0;

	buf = port->inbuf;
	out_count = min(out_count, buf->len - buf->offset);

	if (to_user) {
		ssize_t ret;

		ret = copy_to_user(out_buf, buf->buf + buf->offset, out_count);
		if (ret)
			return -EFAULT;
	} else {
		memcpy(out_buf, buf->buf + buf->offset, out_count);
	}

	buf->offset += out_count;

	if (buf->offset == buf->len) {
		/*
		 * We're done using all the data in this buffer.
		 * Re-queue so that the Host can send us more data.
		 */
		spin_lock_irqsave(&port->inbuf_lock, flags);
		port->inbuf = NULL;

		if (add_inbuf(port->in_vq, buf) < 0)
			dev_warn(port->dev, "failed add_buf\n");

		spin_unlock_irqrestore(&port->inbuf_lock, flags);
	}
	/* Return the number of bytes actually copied */
	return out_count;
}

/* The condition that must be true for polling to end */
static bool will_read_block(struct port *port)
{
	if (!port->guest_connected) {
		/* Port got hot-unplugged. Let's exit. */
		return false;
	}
	return !port_has_data(port) && port->host_connected;
}

static bool will_write_block(struct port *port)
{
	bool ret;

	if (!port->guest_connected) {
		/* Port got hot-unplugged. Let's exit. */
		return false;
	}
	if (!port->host_connected)
		return true;

	spin_lock_irq(&port->outvq_lock);
	/*
	 * Check if the Host has consumed any buffers since we last
	 * sent data (this is only applicable for nonblocking ports).
	 */
	reclaim_consumed_buffers(port);
	ret = port->outvq_full;
	spin_unlock_irq(&port->outvq_lock);

	return ret;
}

static ssize_t port_fops_read(struct file *filp, char __user *ubuf,
			      size_t count, loff_t *offp)
{
	struct port *port;
	ssize_t ret;

	port = filp->private_data;

	if (!port_has_data(port)) {
		/*
		 * If nothing's connected on the host just return 0 in
		 * case of list_empty; this tells the userspace app
		 * that there's no connection
		 */
		if (!port->host_connected)
			return 0;
		if (filp->f_flags & O_NONBLOCK)
			return -EAGAIN;

		ret = wait_event_interruptible(port->waitqueue,
					       !will_read_block(port));
		if (ret < 0)
			return ret;
	}
	/* Port got hot-unplugged. */
	if (!port->guest_connected)
		return -ENODEV;
	/*
	 * We could've received a disconnection message while we were
	 * waiting for more data.
	 *
	 * This check is not clubbed in the if() statement above as we
	 * might receive some data as well as the host could get
	 * disconnected after we got woken up from our wait.  So we
	 * really want to give off whatever data we have and only then
	 * check for host_connected.
	 */
	if (!port_has_data(port) && !port->host_connected)
		return 0;

	return fill_readbuf(port, ubuf, count, true);
}

static ssize_t port_fops_write(struct file *filp, const char __user *ubuf,
			       size_t count, loff_t *offp)
{
	struct port *port;
	char *buf;
	ssize_t ret;
	bool nonblock;

	port = filp->private_data;

	nonblock = filp->f_flags & O_NONBLOCK;

	if (will_write_block(port)) {
		if (nonblock)
			return -EAGAIN;

		ret = wait_event_interruptible(port->waitqueue,
					       !will_write_block(port));
		if (ret < 0)
			return ret;
	}
	/* Port got hot-unplugged. */
	if (!port->guest_connected)
		return -ENODEV;

	count = min((size_t)(32 * 1024), count);

	buf = kmalloc(count, GFP_KERNEL);
	if (!buf)
		return -ENOMEM;

	ret = copy_from_user(buf, ubuf, count);
	if (ret) {
		ret = -EFAULT;
		goto free_buf;
	}

	ret = send_buf(port, buf, count, nonblock);

	if (nonblock && ret > 0)
		goto out;

free_buf:
	kfree(buf);
out:
	return ret;
}

static unsigned int port_fops_poll(struct file *filp, poll_table *wait)
{
	struct port *port;
	unsigned int ret;

	port = filp->private_data;
	poll_wait(filp, &port->waitqueue, wait);

	if (!port->guest_connected) {
		/* Port got unplugged */
		return POLLHUP;
	}
	ret = 0;
	if (port->inbuf)
		ret |= POLLIN | POLLRDNORM;
	if (!will_write_block(port))
		ret |= POLLOUT;
	if (!port->host_connected)
		ret |= POLLHUP;

	return ret;
}

static void remove_port(struct kref *kref);

static int port_fops_release(struct inode *inode, struct file *filp)
{
	struct port *port;

	port = filp->private_data;

	/* Notify host of port being closed */
	send_control_msg(port, VIRTIO_CONSOLE_PORT_OPEN, 0);

	spin_lock_irq(&port->inbuf_lock);
	port->guest_connected = false;

	discard_port_data(port);

	spin_unlock_irq(&port->inbuf_lock);

	spin_lock_irq(&port->outvq_lock);
	reclaim_consumed_buffers(port);
	spin_unlock_irq(&port->outvq_lock);

	/*
	 * Locks aren't necessary here as a port can't be opened after
	 * unplug, and if a port isn't unplugged, a kref would already
	 * exist for the port.  Plus, taking ports_lock here would
	 * create a dependency on other locks taken by functions
	 * inside remove_port if we're the last holder of the port,
	 * creating many problems.
	 */
	kref_put(&port->kref, remove_port);

	return 0;
}

static int port_fops_open(struct inode *inode, struct file *filp)
{
	struct cdev *cdev = inode->i_cdev;
	struct port *port;
	int ret;

	port = find_port_by_devt(cdev->dev);
	filp->private_data = port;

	/* Prevent against a port getting hot-unplugged at the same time */
	spin_lock_irq(&port->portdev->ports_lock);
	kref_get(&port->kref);
	spin_unlock_irq(&port->portdev->ports_lock);

	/*
	 * Don't allow opening of console port devices -- that's done
	 * via /dev/hvc
	 */
	if (is_console_port(port)) {
		ret = -ENXIO;
		goto out;
	}

	/* Allow only one process to open a particular port at a time */
	spin_lock_irq(&port->inbuf_lock);
	if (port->guest_connected) {
		spin_unlock_irq(&port->inbuf_lock);
		ret = -EMFILE;
		goto out;
	}

	port->guest_connected = true;
	spin_unlock_irq(&port->inbuf_lock);

	spin_lock_irq(&port->outvq_lock);
	/*
	 * There might be a chance that we missed reclaiming a few
	 * buffers in the window of the port getting previously closed
	 * and opening now.
	 */
	reclaim_consumed_buffers(port);
	spin_unlock_irq(&port->outvq_lock);

	/* Notify host of port being opened */
	send_control_msg(filp->private_data, VIRTIO_CONSOLE_PORT_OPEN, 1);

	return 0;
out:
	kref_put(&port->kref, remove_port);
	return ret;
}

static int port_fops_fasync(int fd, struct file *filp, int mode)
{
	struct port *port;

	port = filp->private_data;
	return fasync_helper(fd, filp, mode, &port->async_queue);
}

/*
 * The file operations that we support: programs in the guest can open
 * a console device, read from it, write to it, poll for data and
 * close it.  The devices are at
 *   /dev/vport<device number>p<port number>
 */
static const struct file_operations port_fops = {
	.owner = THIS_MODULE,
	.open  = port_fops_open,
	.read  = port_fops_read,
	.write = port_fops_write,
	.poll  = port_fops_poll,
	.release = port_fops_release,
<<<<<<< HEAD
	.fasync = port_fops_fasync,
=======
	.llseek = noop_llseek,/* read and write both use no f_pos */
>>>>>>> dd06ed72
};

/*
 * The put_chars() callback is pretty straightforward.
 *
 * We turn the characters into a scatter-gather list, add it to the
 * output queue and then kick the Host.  Then we sit here waiting for
 * it to finish: inefficient in theory, but in practice
 * implementations will do it immediately (lguest's Launcher does).
 */
static int put_chars(u32 vtermno, const char *buf, int count)
{
	struct port *port;

	if (unlikely(early_put_chars))
		return early_put_chars(vtermno, buf, count);

	port = find_port_by_vtermno(vtermno);
	if (!port)
		return -EPIPE;

	return send_buf(port, (void *)buf, count, false);
}

/*
 * get_chars() is the callback from the hvc_console infrastructure
 * when an interrupt is received.
 *
 * We call out to fill_readbuf that gets us the required data from the
 * buffers that are queued up.
 */
static int get_chars(u32 vtermno, char *buf, int count)
{
	struct port *port;

	/* If we've not set up the port yet, we have no input to give. */
	if (unlikely(early_put_chars))
		return 0;

	port = find_port_by_vtermno(vtermno);
	if (!port)
		return -EPIPE;

	/* If we don't have an input queue yet, we can't get input. */
	BUG_ON(!port->in_vq);

	return fill_readbuf(port, buf, count, false);
}

static void resize_console(struct port *port)
{
	struct virtio_device *vdev;

	/* The port could have been hot-unplugged */
	if (!port || !is_console_port(port))
		return;

	vdev = port->portdev->vdev;
	if (virtio_has_feature(vdev, VIRTIO_CONSOLE_F_SIZE))
		hvc_resize(port->cons.hvc, port->cons.ws);
}

/* We set the configuration at this point, since we now have a tty */
static int notifier_add_vio(struct hvc_struct *hp, int data)
{
	struct port *port;

	port = find_port_by_vtermno(hp->vtermno);
	if (!port)
		return -EINVAL;

	hp->irq_requested = 1;
	resize_console(port);

	return 0;
}

static void notifier_del_vio(struct hvc_struct *hp, int data)
{
	hp->irq_requested = 0;
}

/* The operations for console ports. */
static const struct hv_ops hv_ops = {
	.get_chars = get_chars,
	.put_chars = put_chars,
	.notifier_add = notifier_add_vio,
	.notifier_del = notifier_del_vio,
	.notifier_hangup = notifier_del_vio,
};

/*
 * Console drivers are initialized very early so boot messages can go
 * out, so we do things slightly differently from the generic virtio
 * initialization of the net and block drivers.
 *
 * At this stage, the console is output-only.  It's too early to set
 * up a virtqueue, so we let the drivers do some boutique early-output
 * thing.
 */
int __init virtio_cons_early_init(int (*put_chars)(u32, const char *, int))
{
	early_put_chars = put_chars;
	return hvc_instantiate(0, 0, &hv_ops);
}

int init_port_console(struct port *port)
{
	int ret;

	/*
	 * The Host's telling us this port is a console port.  Hook it
	 * up with an hvc console.
	 *
	 * To set up and manage our virtual console, we call
	 * hvc_alloc().
	 *
	 * The first argument of hvc_alloc() is the virtual console
	 * number.  The second argument is the parameter for the
	 * notification mechanism (like irq number).  We currently
	 * leave this as zero, virtqueues have implicit notifications.
	 *
	 * The third argument is a "struct hv_ops" containing the
	 * put_chars() get_chars(), notifier_add() and notifier_del()
	 * pointers.  The final argument is the output buffer size: we
	 * can do any size, so we put PAGE_SIZE here.
	 */
	port->cons.vtermno = pdrvdata.next_vtermno;

	port->cons.hvc = hvc_alloc(port->cons.vtermno, 0, &hv_ops, PAGE_SIZE);
	if (IS_ERR(port->cons.hvc)) {
		ret = PTR_ERR(port->cons.hvc);
		dev_err(port->dev,
			"error %d allocating hvc for port\n", ret);
		port->cons.hvc = NULL;
		return ret;
	}
	spin_lock_irq(&pdrvdata_lock);
	pdrvdata.next_vtermno++;
	list_add_tail(&port->cons.list, &pdrvdata.consoles);
	spin_unlock_irq(&pdrvdata_lock);
	port->guest_connected = true;

	/*
	 * Start using the new console output if this is the first
	 * console to come up.
	 */
	if (early_put_chars)
		early_put_chars = NULL;

	/* Notify host of port being opened */
	send_control_msg(port, VIRTIO_CONSOLE_PORT_OPEN, 1);

	return 0;
}

static ssize_t show_port_name(struct device *dev,
			      struct device_attribute *attr, char *buffer)
{
	struct port *port;

	port = dev_get_drvdata(dev);

	return sprintf(buffer, "%s\n", port->name);
}

static DEVICE_ATTR(name, S_IRUGO, show_port_name, NULL);

static struct attribute *port_sysfs_entries[] = {
	&dev_attr_name.attr,
	NULL
};

static struct attribute_group port_attribute_group = {
	.name = NULL,		/* put in device directory */
	.attrs = port_sysfs_entries,
};

static int debugfs_open(struct inode *inode, struct file *filp)
{
	filp->private_data = inode->i_private;
	return 0;
}

static ssize_t debugfs_read(struct file *filp, char __user *ubuf,
			    size_t count, loff_t *offp)
{
	struct port *port;
	char *buf;
	ssize_t ret, out_offset, out_count;

	out_count = 1024;
	buf = kmalloc(out_count, GFP_KERNEL);
	if (!buf)
		return -ENOMEM;

	port = filp->private_data;
	out_offset = 0;
	out_offset += snprintf(buf + out_offset, out_count,
			       "name: %s\n", port->name ? port->name : "");
	out_offset += snprintf(buf + out_offset, out_count - out_offset,
			       "guest_connected: %d\n", port->guest_connected);
	out_offset += snprintf(buf + out_offset, out_count - out_offset,
			       "host_connected: %d\n", port->host_connected);
	out_offset += snprintf(buf + out_offset, out_count - out_offset,
			       "outvq_full: %d\n", port->outvq_full);
	out_offset += snprintf(buf + out_offset, out_count - out_offset,
			       "is_console: %s\n",
			       is_console_port(port) ? "yes" : "no");
	out_offset += snprintf(buf + out_offset, out_count - out_offset,
			       "console_vtermno: %u\n", port->cons.vtermno);

	ret = simple_read_from_buffer(ubuf, count, offp, buf, out_offset);
	kfree(buf);
	return ret;
}

static const struct file_operations port_debugfs_ops = {
	.owner = THIS_MODULE,
	.open  = debugfs_open,
	.read  = debugfs_read,
	.llseek = default_llseek,/* read accesses f_pos */
};

static void set_console_size(struct port *port, u16 rows, u16 cols)
{
	if (!port || !is_console_port(port))
		return;

	port->cons.ws.ws_row = rows;
	port->cons.ws.ws_col = cols;
}

static unsigned int fill_queue(struct virtqueue *vq, spinlock_t *lock)
{
	struct port_buffer *buf;
	unsigned int nr_added_bufs;
	int ret;

	nr_added_bufs = 0;
	do {
		buf = alloc_buf(PAGE_SIZE);
		if (!buf)
			break;

		spin_lock_irq(lock);
		ret = add_inbuf(vq, buf);
		if (ret < 0) {
			spin_unlock_irq(lock);
			free_buf(buf);
			break;
		}
		nr_added_bufs++;
		spin_unlock_irq(lock);
	} while (ret > 0);

	return nr_added_bufs;
}

static void send_sigio_to_port(struct port *port)
{
	if (port->async_queue && port->guest_connected)
		kill_fasync(&port->async_queue, SIGIO, POLL_OUT);
}

static int add_port(struct ports_device *portdev, u32 id)
{
	char debugfs_name[16];
	struct port *port;
	struct port_buffer *buf;
	dev_t devt;
	unsigned int nr_added_bufs;
	int err;

	port = kmalloc(sizeof(*port), GFP_KERNEL);
	if (!port) {
		err = -ENOMEM;
		goto fail;
	}
	kref_init(&port->kref);

	port->portdev = portdev;
	port->id = id;

	port->name = NULL;
	port->inbuf = NULL;
	port->cons.hvc = NULL;
	port->async_queue = NULL;

	port->cons.ws.ws_row = port->cons.ws.ws_col = 0;

	port->host_connected = port->guest_connected = false;

	port->outvq_full = false;

	port->in_vq = portdev->in_vqs[port->id];
	port->out_vq = portdev->out_vqs[port->id];

	port->cdev = cdev_alloc();
	if (!port->cdev) {
		dev_err(&port->portdev->vdev->dev, "Error allocating cdev\n");
		err = -ENOMEM;
		goto free_port;
	}
	port->cdev->ops = &port_fops;

	devt = MKDEV(portdev->chr_major, id);
	err = cdev_add(port->cdev, devt, 1);
	if (err < 0) {
		dev_err(&port->portdev->vdev->dev,
			"Error %d adding cdev for port %u\n", err, id);
		goto free_cdev;
	}
	port->dev = device_create(pdrvdata.class, &port->portdev->vdev->dev,
				  devt, port, "vport%up%u",
				  port->portdev->drv_index, id);
	if (IS_ERR(port->dev)) {
		err = PTR_ERR(port->dev);
		dev_err(&port->portdev->vdev->dev,
			"Error %d creating device for port %u\n",
			err, id);
		goto free_cdev;
	}

	spin_lock_init(&port->inbuf_lock);
	spin_lock_init(&port->outvq_lock);
	init_waitqueue_head(&port->waitqueue);

	/* Fill the in_vq with buffers so the host can send us data. */
	nr_added_bufs = fill_queue(port->in_vq, &port->inbuf_lock);
	if (!nr_added_bufs) {
		dev_err(port->dev, "Error allocating inbufs\n");
		err = -ENOMEM;
		goto free_device;
	}

	/*
	 * If we're not using multiport support, this has to be a console port
	 */
	if (!use_multiport(port->portdev)) {
		err = init_port_console(port);
		if (err)
			goto free_inbufs;
	}

	spin_lock_irq(&portdev->ports_lock);
	list_add_tail(&port->list, &port->portdev->ports);
	spin_unlock_irq(&portdev->ports_lock);

	/*
	 * Tell the Host we're set so that it can send us various
	 * configuration parameters for this port (eg, port name,
	 * caching, whether this is a console port, etc.)
	 */
	send_control_msg(port, VIRTIO_CONSOLE_PORT_READY, 1);

	if (pdrvdata.debugfs_dir) {
		/*
		 * Finally, create the debugfs file that we can use to
		 * inspect a port's state at any time
		 */
		sprintf(debugfs_name, "vport%up%u",
			port->portdev->drv_index, id);
		port->debugfs_file = debugfs_create_file(debugfs_name, 0444,
							 pdrvdata.debugfs_dir,
							 port,
							 &port_debugfs_ops);
	}
	return 0;

free_inbufs:
	while ((buf = virtqueue_detach_unused_buf(port->in_vq)))
		free_buf(buf);
free_device:
	device_destroy(pdrvdata.class, port->dev->devt);
free_cdev:
	cdev_del(port->cdev);
free_port:
	kfree(port);
fail:
	/* The host might want to notify management sw about port add failure */
	__send_control_msg(portdev, id, VIRTIO_CONSOLE_PORT_READY, 0);
	return err;
}

/* No users remain, remove all port-specific data. */
static void remove_port(struct kref *kref)
{
	struct port *port;

	port = container_of(kref, struct port, kref);

	sysfs_remove_group(&port->dev->kobj, &port_attribute_group);
	device_destroy(pdrvdata.class, port->dev->devt);
	cdev_del(port->cdev);

	kfree(port->name);

	debugfs_remove(port->debugfs_file);

	kfree(port);
}

/*
 * Port got unplugged.  Remove port from portdev's list and drop the
 * kref reference.  If no userspace has this port opened, it will
 * result in immediate removal the port.
 */
static void unplug_port(struct port *port)
{
	struct port_buffer *buf;

	spin_lock_irq(&port->portdev->ports_lock);
	list_del(&port->list);
	spin_unlock_irq(&port->portdev->ports_lock);

	if (port->guest_connected) {
		port->guest_connected = false;
		port->host_connected = false;
		wake_up_interruptible(&port->waitqueue);

		/* Let the app know the port is going down. */
		send_sigio_to_port(port);
	}

	if (is_console_port(port)) {
		spin_lock_irq(&pdrvdata_lock);
		list_del(&port->cons.list);
		spin_unlock_irq(&pdrvdata_lock);
#if 0
		/*
		 * hvc_remove() not called as removing one hvc port
		 * results in other hvc ports getting frozen.
		 *
		 * Once this is resolved in hvc, this functionality
		 * will be enabled.  Till that is done, the -EPIPE
		 * return from get_chars() above will help
		 * hvc_console.c to clean up on ports we remove here.
		 */
		hvc_remove(port->cons.hvc);
#endif
	}

	/* Remove unused data this port might have received. */
	discard_port_data(port);

	reclaim_consumed_buffers(port);

	/* Remove buffers we queued up for the Host to send us data in. */
	while ((buf = virtqueue_detach_unused_buf(port->in_vq)))
		free_buf(buf);

	/*
	 * We should just assume the device itself has gone off --
	 * else a close on an open port later will try to send out a
	 * control message.
	 */
	port->portdev = NULL;

	/*
	 * Locks around here are not necessary - a port can't be
	 * opened after we removed the port struct from ports_list
	 * above.
	 */
	kref_put(&port->kref, remove_port);
}

/* Any private messages that the Host and Guest want to share */
static void handle_control_message(struct ports_device *portdev,
				   struct port_buffer *buf)
{
	struct virtio_console_control *cpkt;
	struct port *port;
	size_t name_size;
	int err;

	cpkt = (struct virtio_console_control *)(buf->buf + buf->offset);

	port = find_port_by_id(portdev, cpkt->id);
	if (!port && cpkt->event != VIRTIO_CONSOLE_PORT_ADD) {
		/* No valid header at start of buffer.  Drop it. */
		dev_dbg(&portdev->vdev->dev,
			"Invalid index %u in control packet\n", cpkt->id);
		return;
	}

	switch (cpkt->event) {
	case VIRTIO_CONSOLE_PORT_ADD:
		if (port) {
			dev_dbg(&portdev->vdev->dev,
				"Port %u already added\n", port->id);
			send_control_msg(port, VIRTIO_CONSOLE_PORT_READY, 1);
			break;
		}
		if (cpkt->id >= portdev->config.max_nr_ports) {
			dev_warn(&portdev->vdev->dev,
				"Request for adding port with out-of-bound id %u, max. supported id: %u\n",
				cpkt->id, portdev->config.max_nr_ports - 1);
			break;
		}
		add_port(portdev, cpkt->id);
		break;
	case VIRTIO_CONSOLE_PORT_REMOVE:
		unplug_port(port);
		break;
	case VIRTIO_CONSOLE_CONSOLE_PORT:
		if (!cpkt->value)
			break;
		if (is_console_port(port))
			break;

		init_port_console(port);
		/*
		 * Could remove the port here in case init fails - but
		 * have to notify the host first.
		 */
		break;
	case VIRTIO_CONSOLE_RESIZE: {
		struct {
			__u16 rows;
			__u16 cols;
		} size;

		if (!is_console_port(port))
			break;

		memcpy(&size, buf->buf + buf->offset + sizeof(*cpkt),
		       sizeof(size));
		set_console_size(port, size.rows, size.cols);

		port->cons.hvc->irq_requested = 1;
		resize_console(port);
		break;
	}
	case VIRTIO_CONSOLE_PORT_OPEN:
		port->host_connected = cpkt->value;
		wake_up_interruptible(&port->waitqueue);
		/*
		 * If the host port got closed and the host had any
		 * unconsumed buffers, we'll be able to reclaim them
		 * now.
		 */
		spin_lock_irq(&port->outvq_lock);
		reclaim_consumed_buffers(port);
		spin_unlock_irq(&port->outvq_lock);

		/*
		 * If the guest is connected, it'll be interested in
		 * knowing the host connection state changed.
		 */
		send_sigio_to_port(port);
		break;
	case VIRTIO_CONSOLE_PORT_NAME:
		/*
		 * Skip the size of the header and the cpkt to get the size
		 * of the name that was sent
		 */
		name_size = buf->len - buf->offset - sizeof(*cpkt) + 1;

		port->name = kmalloc(name_size, GFP_KERNEL);
		if (!port->name) {
			dev_err(port->dev,
				"Not enough space to store port name\n");
			break;
		}
		strncpy(port->name, buf->buf + buf->offset + sizeof(*cpkt),
			name_size - 1);
		port->name[name_size - 1] = 0;

		/*
		 * Since we only have one sysfs attribute, 'name',
		 * create it only if we have a name for the port.
		 */
		err = sysfs_create_group(&port->dev->kobj,
					 &port_attribute_group);
		if (err) {
			dev_err(port->dev,
				"Error %d creating sysfs device attributes\n",
				err);
		} else {
			/*
			 * Generate a udev event so that appropriate
			 * symlinks can be created based on udev
			 * rules.
			 */
			kobject_uevent(&port->dev->kobj, KOBJ_CHANGE);
		}
		break;
	}
}

static void control_work_handler(struct work_struct *work)
{
	struct ports_device *portdev;
	struct virtqueue *vq;
	struct port_buffer *buf;
	unsigned int len;

	portdev = container_of(work, struct ports_device, control_work);
	vq = portdev->c_ivq;

	spin_lock(&portdev->cvq_lock);
	while ((buf = virtqueue_get_buf(vq, &len))) {
		spin_unlock(&portdev->cvq_lock);

		buf->len = len;
		buf->offset = 0;

		handle_control_message(portdev, buf);

		spin_lock(&portdev->cvq_lock);
		if (add_inbuf(portdev->c_ivq, buf) < 0) {
			dev_warn(&portdev->vdev->dev,
				 "Error adding buffer to queue\n");
			free_buf(buf);
		}
	}
	spin_unlock(&portdev->cvq_lock);
}

static void in_intr(struct virtqueue *vq)
{
	struct port *port;
	unsigned long flags;

	port = find_port_by_vq(vq->vdev->priv, vq);
	if (!port)
		return;

	spin_lock_irqsave(&port->inbuf_lock, flags);
	if (!port->inbuf)
		port->inbuf = get_inbuf(port);

	/*
	 * Don't queue up data when port is closed.  This condition
	 * can be reached when a console port is not yet connected (no
	 * tty is spawned) and the host sends out data to console
	 * ports.  For generic serial ports, the host won't
	 * (shouldn't) send data till the guest is connected.
	 */
	if (!port->guest_connected)
		discard_port_data(port);

	spin_unlock_irqrestore(&port->inbuf_lock, flags);

	wake_up_interruptible(&port->waitqueue);

	/* Send a SIGIO indicating new data in case the process asked for it */
	send_sigio_to_port(port);

	if (is_console_port(port) && hvc_poll(port->cons.hvc))
		hvc_kick();
}

static void control_intr(struct virtqueue *vq)
{
	struct ports_device *portdev;

	portdev = vq->vdev->priv;
	schedule_work(&portdev->control_work);
}

static void config_intr(struct virtio_device *vdev)
{
	struct ports_device *portdev;

	portdev = vdev->priv;

	if (!use_multiport(portdev)) {
		struct port *port;
		u16 rows, cols;

		vdev->config->get(vdev,
				  offsetof(struct virtio_console_config, cols),
				  &cols, sizeof(u16));
		vdev->config->get(vdev,
				  offsetof(struct virtio_console_config, rows),
				  &rows, sizeof(u16));

		port = find_port_by_id(portdev, 0);
		set_console_size(port, rows, cols);

		/*
		 * We'll use this way of resizing only for legacy
		 * support.  For newer userspace
		 * (VIRTIO_CONSOLE_F_MULTPORT+), use control messages
		 * to indicate console size changes so that it can be
		 * done per-port.
		 */
		resize_console(port);
	}
}

static int init_vqs(struct ports_device *portdev)
{
	vq_callback_t **io_callbacks;
	char **io_names;
	struct virtqueue **vqs;
	u32 i, j, nr_ports, nr_queues;
	int err;

	nr_ports = portdev->config.max_nr_ports;
	nr_queues = use_multiport(portdev) ? (nr_ports + 1) * 2 : 2;

	vqs = kmalloc(nr_queues * sizeof(struct virtqueue *), GFP_KERNEL);
	if (!vqs) {
		err = -ENOMEM;
		goto fail;
	}
	io_callbacks = kmalloc(nr_queues * sizeof(vq_callback_t *), GFP_KERNEL);
	if (!io_callbacks) {
		err = -ENOMEM;
		goto free_vqs;
	}
	io_names = kmalloc(nr_queues * sizeof(char *), GFP_KERNEL);
	if (!io_names) {
		err = -ENOMEM;
		goto free_callbacks;
	}
	portdev->in_vqs = kmalloc(nr_ports * sizeof(struct virtqueue *),
				  GFP_KERNEL);
	if (!portdev->in_vqs) {
		err = -ENOMEM;
		goto free_names;
	}
	portdev->out_vqs = kmalloc(nr_ports * sizeof(struct virtqueue *),
				   GFP_KERNEL);
	if (!portdev->out_vqs) {
		err = -ENOMEM;
		goto free_invqs;
	}

	/*
	 * For backward compat (newer host but older guest), the host
	 * spawns a console port first and also inits the vqs for port
	 * 0 before others.
	 */
	j = 0;
	io_callbacks[j] = in_intr;
	io_callbacks[j + 1] = NULL;
	io_names[j] = "input";
	io_names[j + 1] = "output";
	j += 2;

	if (use_multiport(portdev)) {
		io_callbacks[j] = control_intr;
		io_callbacks[j + 1] = NULL;
		io_names[j] = "control-i";
		io_names[j + 1] = "control-o";

		for (i = 1; i < nr_ports; i++) {
			j += 2;
			io_callbacks[j] = in_intr;
			io_callbacks[j + 1] = NULL;
			io_names[j] = "input";
			io_names[j + 1] = "output";
		}
	}
	/* Find the queues. */
	err = portdev->vdev->config->find_vqs(portdev->vdev, nr_queues, vqs,
					      io_callbacks,
					      (const char **)io_names);
	if (err)
		goto free_outvqs;

	j = 0;
	portdev->in_vqs[0] = vqs[0];
	portdev->out_vqs[0] = vqs[1];
	j += 2;
	if (use_multiport(portdev)) {
		portdev->c_ivq = vqs[j];
		portdev->c_ovq = vqs[j + 1];

		for (i = 1; i < nr_ports; i++) {
			j += 2;
			portdev->in_vqs[i] = vqs[j];
			portdev->out_vqs[i] = vqs[j + 1];
		}
	}
	kfree(io_callbacks);
	kfree(io_names);
	kfree(vqs);

	return 0;

free_names:
	kfree(io_names);
free_callbacks:
	kfree(io_callbacks);
free_outvqs:
	kfree(portdev->out_vqs);
free_invqs:
	kfree(portdev->in_vqs);
free_vqs:
	kfree(vqs);
fail:
	return err;
}

static const struct file_operations portdev_fops = {
	.owner = THIS_MODULE,
	.llseek = noop_llseek,/* no read or write fn */
};

/*
 * Once we're further in boot, we get probed like any other virtio
 * device.
 *
 * If the host also supports multiple console ports, we check the
 * config space to see how many ports the host has spawned.  We
 * initialize each port found.
 */
static int __devinit virtcons_probe(struct virtio_device *vdev)
{
	struct ports_device *portdev;
	int err;
	bool multiport;

	portdev = kmalloc(sizeof(*portdev), GFP_KERNEL);
	if (!portdev) {
		err = -ENOMEM;
		goto fail;
	}

	/* Attach this portdev to this virtio_device, and vice-versa. */
	portdev->vdev = vdev;
	vdev->priv = portdev;

	spin_lock_irq(&pdrvdata_lock);
	portdev->drv_index = pdrvdata.index++;
	spin_unlock_irq(&pdrvdata_lock);

	portdev->chr_major = register_chrdev(0, "virtio-portsdev",
					     &portdev_fops);
	if (portdev->chr_major < 0) {
		dev_err(&vdev->dev,
			"Error %d registering chrdev for device %u\n",
			portdev->chr_major, portdev->drv_index);
		err = portdev->chr_major;
		goto free;
	}

	multiport = false;
	portdev->config.max_nr_ports = 1;
	if (virtio_has_feature(vdev, VIRTIO_CONSOLE_F_MULTIPORT)) {
		multiport = true;
		vdev->features[0] |= 1 << VIRTIO_CONSOLE_F_MULTIPORT;

		vdev->config->get(vdev, offsetof(struct virtio_console_config,
						 max_nr_ports),
				  &portdev->config.max_nr_ports,
				  sizeof(portdev->config.max_nr_ports));
	}

	/* Let the Host know we support multiple ports.*/
	vdev->config->finalize_features(vdev);

	err = init_vqs(portdev);
	if (err < 0) {
		dev_err(&vdev->dev, "Error %d initializing vqs\n", err);
		goto free_chrdev;
	}

	spin_lock_init(&portdev->ports_lock);
	INIT_LIST_HEAD(&portdev->ports);

	if (multiport) {
		unsigned int nr_added_bufs;

		spin_lock_init(&portdev->cvq_lock);
		INIT_WORK(&portdev->control_work, &control_work_handler);

		nr_added_bufs = fill_queue(portdev->c_ivq, &portdev->cvq_lock);
		if (!nr_added_bufs) {
			dev_err(&vdev->dev,
				"Error allocating buffers for control queue\n");
			err = -ENOMEM;
			goto free_vqs;
		}
	} else {
		/*
		 * For backward compatibility: Create a console port
		 * if we're running on older host.
		 */
		add_port(portdev, 0);
	}

	spin_lock_irq(&pdrvdata_lock);
	list_add_tail(&portdev->list, &pdrvdata.portdevs);
	spin_unlock_irq(&pdrvdata_lock);

	__send_control_msg(portdev, VIRTIO_CONSOLE_BAD_ID,
			   VIRTIO_CONSOLE_DEVICE_READY, 1);
	return 0;

free_vqs:
	/* The host might want to notify mgmt sw about device add failure */
	__send_control_msg(portdev, VIRTIO_CONSOLE_BAD_ID,
			   VIRTIO_CONSOLE_DEVICE_READY, 0);
	vdev->config->del_vqs(vdev);
	kfree(portdev->in_vqs);
	kfree(portdev->out_vqs);
free_chrdev:
	unregister_chrdev(portdev->chr_major, "virtio-portsdev");
free:
	kfree(portdev);
fail:
	return err;
}

static void virtcons_remove(struct virtio_device *vdev)
{
	struct ports_device *portdev;
	struct port *port, *port2;

	portdev = vdev->priv;

	spin_lock_irq(&pdrvdata_lock);
	list_del(&portdev->list);
	spin_unlock_irq(&pdrvdata_lock);

	/* Disable interrupts for vqs */
	vdev->config->reset(vdev);
	/* Finish up work that's lined up */
	cancel_work_sync(&portdev->control_work);

	list_for_each_entry_safe(port, port2, &portdev->ports, list)
		unplug_port(port);

	unregister_chrdev(portdev->chr_major, "virtio-portsdev");

	/*
	 * When yanking out a device, we immediately lose the
	 * (device-side) queues.  So there's no point in keeping the
	 * guest side around till we drop our final reference.  This
	 * also means that any ports which are in an open state will
	 * have to just stop using the port, as the vqs are going
	 * away.
	 */
	if (use_multiport(portdev)) {
		struct port_buffer *buf;
		unsigned int len;

		while ((buf = virtqueue_get_buf(portdev->c_ivq, &len)))
			free_buf(buf);

		while ((buf = virtqueue_detach_unused_buf(portdev->c_ivq)))
			free_buf(buf);
	}

	vdev->config->del_vqs(vdev);
	kfree(portdev->in_vqs);
	kfree(portdev->out_vqs);

	kfree(portdev);
}

static struct virtio_device_id id_table[] = {
	{ VIRTIO_ID_CONSOLE, VIRTIO_DEV_ANY_ID },
	{ 0 },
};

static unsigned int features[] = {
	VIRTIO_CONSOLE_F_SIZE,
	VIRTIO_CONSOLE_F_MULTIPORT,
};

static struct virtio_driver virtio_console = {
	.feature_table = features,
	.feature_table_size = ARRAY_SIZE(features),
	.driver.name =	KBUILD_MODNAME,
	.driver.owner =	THIS_MODULE,
	.id_table =	id_table,
	.probe =	virtcons_probe,
	.remove =	virtcons_remove,
	.config_changed = config_intr,
};

static int __init init(void)
{
	int err;

	pdrvdata.class = class_create(THIS_MODULE, "virtio-ports");
	if (IS_ERR(pdrvdata.class)) {
		err = PTR_ERR(pdrvdata.class);
		pr_err("Error %d creating virtio-ports class\n", err);
		return err;
	}

	pdrvdata.debugfs_dir = debugfs_create_dir("virtio-ports", NULL);
	if (!pdrvdata.debugfs_dir) {
		pr_warning("Error %ld creating debugfs dir for virtio-ports\n",
			   PTR_ERR(pdrvdata.debugfs_dir));
	}
	INIT_LIST_HEAD(&pdrvdata.consoles);
	INIT_LIST_HEAD(&pdrvdata.portdevs);

	return register_virtio_driver(&virtio_console);
}

static void __exit fini(void)
{
	unregister_virtio_driver(&virtio_console);

	class_destroy(pdrvdata.class);
	if (pdrvdata.debugfs_dir)
		debugfs_remove_recursive(pdrvdata.debugfs_dir);
}
module_init(init);
module_exit(fini);

MODULE_DEVICE_TABLE(virtio, id_table);
MODULE_DESCRIPTION("Virtio console driver");
MODULE_LICENSE("GPL");<|MERGE_RESOLUTION|>--- conflicted
+++ resolved
@@ -824,11 +824,8 @@
 	.write = port_fops_write,
 	.poll  = port_fops_poll,
 	.release = port_fops_release,
-<<<<<<< HEAD
 	.fasync = port_fops_fasync,
-=======
 	.llseek = noop_llseek,/* read and write both use no f_pos */
->>>>>>> dd06ed72
 };
 
 /*
