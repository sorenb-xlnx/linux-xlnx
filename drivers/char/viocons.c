--- conflicted
+++ resolved
@@ -706,11 +706,7 @@
 		return 0;
 	/* No call to TIOCLINUX is needed in this driver */
 	}
-<<<<<<< HEAD
 	return -ENOIOCTLCMD;
-=======
-	return ret;
->>>>>>> a7575d71
 }
 
 /*
