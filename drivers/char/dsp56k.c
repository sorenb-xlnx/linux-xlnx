--- conflicted
+++ resolved
@@ -500,13 +500,8 @@
 		err = PTR_ERR(dsp56k_class);
 		goto out_chrdev;
 	}
-<<<<<<< HEAD
-	device_create_drvdata(dsp56k_class, NULL, MKDEV(DSP56K_MAJOR, 0),
-			      NULL, "dsp56k");
-=======
 	device_create(dsp56k_class, NULL, MKDEV(DSP56K_MAJOR, 0), NULL,
 		      "dsp56k");
->>>>>>> 6279fb3a
 
 	printk(banner);
 	goto out;
