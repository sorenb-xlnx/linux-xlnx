/*
 * Creating audit events from TTY input.
 *
 * Copyright (C) 2007 Red Hat, Inc.  All rights reserved.  This copyrighted
 * material is made available to anyone wishing to use, modify, copy, or
 * redistribute it subject to the terms and conditions of the GNU General
 * Public License v.2.
 *
 * Authors: Miloslav Trmac <mitr@redhat.com>
 */

#include <linux/audit.h>
#include <linux/file.h>
#include <linux/fdtable.h>
#include <linux/tty.h>

struct tty_audit_buf {
	atomic_t count;
	struct mutex mutex;	/* Protects all data below */
	int major, minor;	/* The TTY which the data is from */
	unsigned icanon:1;
	size_t valid;
	unsigned char *data;	/* Allocated size N_TTY_BUF_SIZE */
};

static struct tty_audit_buf *tty_audit_buf_alloc(int major, int minor,
						 int icanon)
{
	struct tty_audit_buf *buf;

	buf = kmalloc(sizeof(*buf), GFP_KERNEL);
	if (!buf)
		goto err;
	if (PAGE_SIZE != N_TTY_BUF_SIZE)
		buf->data = kmalloc(N_TTY_BUF_SIZE, GFP_KERNEL);
	else
		buf->data = (unsigned char *)__get_free_page(GFP_KERNEL);
	if (!buf->data)
		goto err_buf;
	atomic_set(&buf->count, 1);
	mutex_init(&buf->mutex);
	buf->major = major;
	buf->minor = minor;
	buf->icanon = icanon;
	buf->valid = 0;
	return buf;

err_buf:
	kfree(buf);
err:
	return NULL;
}

static void tty_audit_buf_free(struct tty_audit_buf *buf)
{
	WARN_ON(buf->valid != 0);
	if (PAGE_SIZE != N_TTY_BUF_SIZE)
		kfree(buf->data);
	else
		free_page((unsigned long)buf->data);
	kfree(buf);
}

static void tty_audit_buf_put(struct tty_audit_buf *buf)
{
	if (atomic_dec_and_test(&buf->count))
		tty_audit_buf_free(buf);
}

static void tty_audit_log(const char *description, struct task_struct *tsk,
			  uid_t loginuid, unsigned sessionid, int major,
			  int minor, unsigned char *data, size_t size)
{
	struct audit_buffer *ab;

	ab = audit_log_start(NULL, GFP_KERNEL, AUDIT_TTY);
	if (ab) {
		char name[sizeof(tsk->comm)];

		audit_log_format(ab, "%s pid=%u uid=%u auid=%u ses=%u "
				 "major=%d minor=%d comm=", description,
				 tsk->pid, tsk->uid, loginuid, sessionid,
				 major, minor);
		get_task_comm(name, tsk);
		audit_log_untrustedstring(ab, name);
		audit_log_format(ab, " data=");
		audit_log_n_hex(ab, data, size);
		audit_log_end(ab);
	}
}

/**
 *	tty_audit_buf_push	-	Push buffered data out
 *
 *	Generate an audit message from the contents of @buf, which is owned by
 *	@tsk with @loginuid.  @buf->mutex must be locked.
 */
static void tty_audit_buf_push(struct task_struct *tsk, uid_t loginuid,
			       unsigned int sessionid,
			       struct tty_audit_buf *buf)
{
	if (buf->valid == 0)
		return;
	if (audit_enabled == 0)
		return;
<<<<<<< HEAD
	tty_audit_log("tty", tsk, loginuid, sessionid, buf->major, buf->minor,
		      buf->data, buf->valid);
=======
	ab = audit_log_start(NULL, GFP_KERNEL, AUDIT_TTY);
	if (ab) {
		char name[sizeof(tsk->comm)];
		uid_t uid = task_uid(tsk);

		audit_log_format(ab, "tty pid=%u uid=%u auid=%u ses=%u "
				 "major=%d minor=%d comm=",
				 tsk->pid, uid, loginuid, sessionid,
				 buf->major, buf->minor);
		get_task_comm(name, tsk);
		audit_log_untrustedstring(ab, name);
		audit_log_format(ab, " data=");
		audit_log_n_hex(ab, buf->data, buf->valid);
		audit_log_end(ab);
	}
>>>>>>> 94d6a5f7
	buf->valid = 0;
}

/**
 *	tty_audit_buf_push_current	-	Push buffered data out
 *
 *	Generate an audit message from the contents of @buf, which is owned by
 *	the current task.  @buf->mutex must be locked.
 */
static void tty_audit_buf_push_current(struct tty_audit_buf *buf)
{
	uid_t auid = audit_get_loginuid(current);
	unsigned int sessionid = audit_get_sessionid(current);
	tty_audit_buf_push(current, auid, sessionid, buf);
}

/**
 *	tty_audit_exit	-	Handle a task exit
 *
 *	Make sure all buffered data is written out and deallocate the buffer.
 *	Only needs to be called if current->signal->tty_audit_buf != %NULL.
 */
void tty_audit_exit(void)
{
	struct tty_audit_buf *buf;

	spin_lock_irq(&current->sighand->siglock);
	buf = current->signal->tty_audit_buf;
	current->signal->tty_audit_buf = NULL;
	spin_unlock_irq(&current->sighand->siglock);
	if (!buf)
		return;

	mutex_lock(&buf->mutex);
	tty_audit_buf_push_current(buf);
	mutex_unlock(&buf->mutex);

	tty_audit_buf_put(buf);
}

/**
 *	tty_audit_fork	-	Copy TTY audit state for a new task
 *
 *	Set up TTY audit state in @sig from current.  @sig needs no locking.
 */
void tty_audit_fork(struct signal_struct *sig)
{
	spin_lock_irq(&current->sighand->siglock);
	sig->audit_tty = current->signal->audit_tty;
	spin_unlock_irq(&current->sighand->siglock);
	sig->tty_audit_buf = NULL;
}

/**
 *	tty_audit_tiocsti	-	Log TIOCSTI
 */
void tty_audit_tiocsti(struct tty_struct *tty, char ch)
{
	struct tty_audit_buf *buf;
	int major, minor, should_audit;

	spin_lock_irq(&current->sighand->siglock);
	should_audit = current->signal->audit_tty;
	buf = current->signal->tty_audit_buf;
	if (buf)
		atomic_inc(&buf->count);
	spin_unlock_irq(&current->sighand->siglock);

	major = tty->driver->major;
	minor = tty->driver->minor_start + tty->index;
	if (buf) {
		mutex_lock(&buf->mutex);
		if (buf->major == major && buf->minor == minor)
			tty_audit_buf_push_current(buf);
		mutex_unlock(&buf->mutex);
		tty_audit_buf_put(buf);
	}

	if (should_audit && audit_enabled) {
		uid_t auid;
		unsigned int sessionid;

		auid = audit_get_loginuid(current);
		sessionid = audit_get_sessionid(current);
		tty_audit_log("ioctl=TIOCSTI", current, auid, sessionid, major,
			      minor, &ch, 1);
	}
}

/**
 *	tty_audit_push_task	-	Flush task's pending audit data
 */
void tty_audit_push_task(struct task_struct *tsk, uid_t loginuid, u32 sessionid)
{
	struct tty_audit_buf *buf;

	spin_lock_irq(&tsk->sighand->siglock);
	buf = tsk->signal->tty_audit_buf;
	if (buf)
		atomic_inc(&buf->count);
	spin_unlock_irq(&tsk->sighand->siglock);
	if (!buf)
		return;

	mutex_lock(&buf->mutex);
	tty_audit_buf_push(tsk, loginuid, sessionid, buf);
	mutex_unlock(&buf->mutex);

	tty_audit_buf_put(buf);
}

/**
 *	tty_audit_buf_get	-	Get an audit buffer.
 *
 *	Get an audit buffer for @tty, allocate it if necessary.  Return %NULL
 *	if TTY auditing is disabled or out of memory.  Otherwise, return a new
 *	reference to the buffer.
 */
static struct tty_audit_buf *tty_audit_buf_get(struct tty_struct *tty)
{
	struct tty_audit_buf *buf, *buf2;

	buf = NULL;
	buf2 = NULL;
	spin_lock_irq(&current->sighand->siglock);
	if (likely(!current->signal->audit_tty))
		goto out;
	buf = current->signal->tty_audit_buf;
	if (buf) {
		atomic_inc(&buf->count);
		goto out;
	}
	spin_unlock_irq(&current->sighand->siglock);

	buf2 = tty_audit_buf_alloc(tty->driver->major,
				   tty->driver->minor_start + tty->index,
				   tty->icanon);
	if (buf2 == NULL) {
		audit_log_lost("out of memory in TTY auditing");
		return NULL;
	}

	spin_lock_irq(&current->sighand->siglock);
	if (!current->signal->audit_tty)
		goto out;
	buf = current->signal->tty_audit_buf;
	if (!buf) {
		current->signal->tty_audit_buf = buf2;
		buf = buf2;
		buf2 = NULL;
	}
	atomic_inc(&buf->count);
	/* Fall through */
 out:
	spin_unlock_irq(&current->sighand->siglock);
	if (buf2)
		tty_audit_buf_free(buf2);
	return buf;
}

/**
 *	tty_audit_add_data	-	Add data for TTY auditing.
 *
 *	Audit @data of @size from @tty, if necessary.
 */
void tty_audit_add_data(struct tty_struct *tty, unsigned char *data,
			size_t size)
{
	struct tty_audit_buf *buf;
	int major, minor;

	if (unlikely(size == 0))
		return;

	if (tty->driver->type == TTY_DRIVER_TYPE_PTY
	    && tty->driver->subtype == PTY_TYPE_MASTER)
		return;

	buf = tty_audit_buf_get(tty);
	if (!buf)
		return;

	mutex_lock(&buf->mutex);
	major = tty->driver->major;
	minor = tty->driver->minor_start + tty->index;
	if (buf->major != major || buf->minor != minor
	    || buf->icanon != tty->icanon) {
		tty_audit_buf_push_current(buf);
		buf->major = major;
		buf->minor = minor;
		buf->icanon = tty->icanon;
	}
	do {
		size_t run;

		run = N_TTY_BUF_SIZE - buf->valid;
		if (run > size)
			run = size;
		memcpy(buf->data + buf->valid, data, run);
		buf->valid += run;
		data += run;
		size -= run;
		if (buf->valid == N_TTY_BUF_SIZE)
			tty_audit_buf_push_current(buf);
	} while (size != 0);
	mutex_unlock(&buf->mutex);
	tty_audit_buf_put(buf);
}

/**
 *	tty_audit_push	-	Push buffered data out
 *
 *	Make sure no audit data is pending for @tty on the current process.
 */
void tty_audit_push(struct tty_struct *tty)
{
	struct tty_audit_buf *buf;

	spin_lock_irq(&current->sighand->siglock);
	if (likely(!current->signal->audit_tty)) {
		spin_unlock_irq(&current->sighand->siglock);
		return;
	}
	buf = current->signal->tty_audit_buf;
	if (buf)
		atomic_inc(&buf->count);
	spin_unlock_irq(&current->sighand->siglock);

	if (buf) {
		int major, minor;

		major = tty->driver->major;
		minor = tty->driver->minor_start + tty->index;
		mutex_lock(&buf->mutex);
		if (buf->major == major && buf->minor == minor)
			tty_audit_buf_push_current(buf);
		mutex_unlock(&buf->mutex);
		tty_audit_buf_put(buf);
	}
}<|MERGE_RESOLUTION|>--- conflicted
+++ resolved
@@ -76,10 +76,11 @@
 	ab = audit_log_start(NULL, GFP_KERNEL, AUDIT_TTY);
 	if (ab) {
 		char name[sizeof(tsk->comm)];
+		uid_t uid = task_uid(tsk);
 
 		audit_log_format(ab, "%s pid=%u uid=%u auid=%u ses=%u "
 				 "major=%d minor=%d comm=", description,
-				 tsk->pid, tsk->uid, loginuid, sessionid,
+				 tsk->pid, uid, loginuid, sessionid,
 				 major, minor);
 		get_task_comm(name, tsk);
 		audit_log_untrustedstring(ab, name);
@@ -103,26 +104,8 @@
 		return;
 	if (audit_enabled == 0)
 		return;
-<<<<<<< HEAD
 	tty_audit_log("tty", tsk, loginuid, sessionid, buf->major, buf->minor,
 		      buf->data, buf->valid);
-=======
-	ab = audit_log_start(NULL, GFP_KERNEL, AUDIT_TTY);
-	if (ab) {
-		char name[sizeof(tsk->comm)];
-		uid_t uid = task_uid(tsk);
-
-		audit_log_format(ab, "tty pid=%u uid=%u auid=%u ses=%u "
-				 "major=%d minor=%d comm=",
-				 tsk->pid, uid, loginuid, sessionid,
-				 buf->major, buf->minor);
-		get_task_comm(name, tsk);
-		audit_log_untrustedstring(ab, name);
-		audit_log_format(ab, " data=");
-		audit_log_n_hex(ab, buf->data, buf->valid);
-		audit_log_end(ab);
-	}
->>>>>>> 94d6a5f7
 	buf->valid = 0;
 }
 
