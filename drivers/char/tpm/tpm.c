--- conflicted
+++ resolved
@@ -587,18 +587,10 @@
 }
 EXPORT_SYMBOL_GPL(tpm_continue_selftest);
 
-<<<<<<< HEAD
-/*
- * tpm_show_enabled - determine the permanent disabled state
- */
-ssize_t tpm_show_enabled(struct device *dev, struct device_attribute *attr,
-			 char *buf)
-=======
 #define  TPM_INTERNAL_RESULT_SIZE 200
 
 ssize_t tpm_show_enabled(struct device * dev, struct device_attribute * attr,
 			char *buf)
->>>>>>> 6e86841d
 {
 	u8 *data;
 	ssize_t rc;
@@ -615,16 +607,10 @@
 	data[TPM_CAP_IDX] = TPM_CAP_FLAG;
 	data[TPM_CAP_SUBCAP_IDX] = TPM_CAP_FLAG_PERM;
 
-<<<<<<< HEAD
-	rc = transmit_cmd(chip, data, sizeof(data),
-			  "attemtping to determine the permanent state");
-	if (rc)
-=======
 	rc = transmit_cmd(chip, data, TPM_INTERNAL_RESULT_SIZE,
 			"attemtping to determine the permanent enabled state");
 	if (rc) {
 		kfree(data);
->>>>>>> 6e86841d
 		return 0;
 	}
 
@@ -656,16 +642,10 @@
 	data[TPM_CAP_IDX] = TPM_CAP_FLAG;
 	data[TPM_CAP_SUBCAP_IDX] = TPM_CAP_FLAG_PERM;
 
-<<<<<<< HEAD
-	rc = transmit_cmd(chip, data, sizeof(data),
-			  "attemtping to determine the permanent state");
-	if (rc)
-=======
 	rc = transmit_cmd(chip, data, TPM_INTERNAL_RESULT_SIZE,
 			"attemtping to determine the permanent active state");
 	if (rc) {
 		kfree(data);
->>>>>>> 6e86841d
 		return 0;
 	}
 
@@ -697,16 +677,10 @@
 	data[TPM_CAP_IDX] = TPM_CAP_PROP;
 	data[TPM_CAP_SUBCAP_IDX] = TPM_CAP_PROP_OWNER;
 
-<<<<<<< HEAD
-	rc = transmit_cmd(chip, data, sizeof(data),
-			  "attempting to determine the owner state");
-	if (rc)
-=======
 	rc = transmit_cmd(chip, data, TPM_INTERNAL_RESULT_SIZE,
 			"attempting to determine the owner state");
 	if (rc) {
 		kfree(data);
->>>>>>> 6e86841d
 		return 0;
 	}
 
@@ -738,16 +712,10 @@
 	data[TPM_CAP_IDX] = TPM_CAP_FLAG;
 	data[TPM_CAP_SUBCAP_IDX] = TPM_CAP_FLAG_VOL;
 
-<<<<<<< HEAD
-	rc = transmit_cmd(chip, data, sizeof(data),
-			  "attempting to determine the temporary state");
-	if (rc)
-=======
 	rc = transmit_cmd(chip, data, TPM_INTERNAL_RESULT_SIZE,
 			"attempting to determine the temporary state");
 	if (rc) {
 		kfree(data);
->>>>>>> 6e86841d
 		return 0;
 	}
 
@@ -769,12 +737,7 @@
 ssize_t tpm_show_pcrs(struct device *dev, struct device_attribute *attr,
 		      char *buf)
 {
-<<<<<<< HEAD
-	u8 data[max_t(int, max(ARRAY_SIZE(tpm_cap), ARRAY_SIZE(pcrread)),
-		      READ_PCR_RESULT_SIZE)];
-=======
 	u8 *data;
->>>>>>> 6e86841d
 	ssize_t rc;
 	int i, j, num_pcrs;
 	__be32 index;
@@ -792,16 +755,10 @@
 	data[TPM_CAP_IDX] = TPM_CAP_PROP;
 	data[TPM_CAP_SUBCAP_IDX] = TPM_CAP_PROP_PCR;
 
-<<<<<<< HEAD
-	rc = transmit_cmd(chip, data, sizeof(data),
-			  "attempting to determine the number of PCRS");
-	if (rc)
-=======
 	rc = transmit_cmd(chip, data, TPM_INTERNAL_RESULT_SIZE,
 			"attempting to determine the number of PCRS");
 	if (rc) {
 		kfree(data);
->>>>>>> 6e86841d
 		return 0;
 	}
 
@@ -810,13 +767,8 @@
 		memcpy(data, pcrread, sizeof(pcrread));
 		index = cpu_to_be32(i);
 		memcpy(data + 10, &index, 4);
-<<<<<<< HEAD
-		rc = transmit_cmd(chip, data, sizeof(data),
-				  "attempting to read a PCR");
-=======
 		rc = transmit_cmd(chip, data, TPM_INTERNAL_RESULT_SIZE,
 				"attempting to read a PCR");
->>>>>>> 6e86841d
 		if (rc)
 			goto out;
 		str += sprintf(str, "PCR-%02d: ", i);
@@ -1010,12 +962,7 @@
 ssize_t tpm_show_caps(struct device *dev, struct device_attribute *attr,
 		      char *buf)
 {
-<<<<<<< HEAD
-	u8 data[max_t(int, max(ARRAY_SIZE(tpm_cap),
-			       ARRAY_SIZE(cap_version)), 30)];
-=======
 	u8 *data;
->>>>>>> 6e86841d
 	ssize_t rc;
 	char *str = buf;
 
@@ -1031,16 +978,10 @@
 	data[TPM_CAP_IDX] = TPM_CAP_PROP;
 	data[TPM_CAP_SUBCAP_IDX] = TPM_CAP_PROP_MANUFACTURER;
 
-<<<<<<< HEAD
-	rc = transmit_cmd(chip, data, sizeof(data),
-			  "attempting to determine the manufacturer");
-	if (rc)
-=======
 	rc = transmit_cmd(chip, data, TPM_INTERNAL_RESULT_SIZE,
 			"attempting to determine the manufacturer");
 	if (rc) {
 		kfree(data);
->>>>>>> 6e86841d
 		return 0;
 	}
 
@@ -1050,13 +991,8 @@
 
 	memcpy(data, cap_version, sizeof(cap_version));
 	data[CAP_VERSION_IDX] = CAP_VERSION_1_1;
-<<<<<<< HEAD
-	rc = transmit_cmd(chip, data, sizeof(data),
-			  "attempting to determine the 1.1 version");
-=======
 	rc = transmit_cmd(chip, data, TPM_INTERNAL_RESULT_SIZE,
 			"attempting to determine the 1.1 version");
->>>>>>> 6e86841d
 	if (rc)
 		goto out;
 
@@ -1077,12 +1013,7 @@
 ssize_t tpm_show_caps_1_2(struct device *dev,
 			  struct device_attribute *attr, char *buf)
 {
-<<<<<<< HEAD
-	u8 data[max_t
-		(int, max(ARRAY_SIZE(tpm_cap), ARRAY_SIZE(cap_version)), 30)];
-=======
 	u8 *data;
->>>>>>> 6e86841d
 	ssize_t len;
 	char *str = buf;
 
@@ -1098,11 +1029,7 @@
 	data[TPM_CAP_IDX] = TPM_CAP_PROP;
 	data[TPM_CAP_SUBCAP_IDX] = TPM_CAP_PROP_MANUFACTURER;
 
-<<<<<<< HEAD
-	len = tpm_transmit(chip, data, sizeof(data));
-=======
 	len = tpm_transmit(chip, data, TPM_INTERNAL_RESULT_SIZE);
->>>>>>> 6e86841d
 	if (len <= TPM_ERROR_SIZE) {
 		dev_dbg(chip->dev, "A TPM error (%d) occurred "
 			"attempting to determine the manufacturer\n",
@@ -1118,11 +1045,7 @@
 	memcpy(data, cap_version, sizeof(cap_version));
 	data[CAP_VERSION_IDX] = CAP_VERSION_1_2;
 
-<<<<<<< HEAD
-	len = tpm_transmit(chip, data, sizeof(data));
-=======
 	len = tpm_transmit(chip, data, TPM_INTERNAL_RESULT_SIZE);
->>>>>>> 6e86841d
 	if (len <= TPM_ERROR_SIZE) {
 		dev_err(chip->dev, "A TPM error (%d) occurred "
 			"attempting to determine the 1.2 version\n",
