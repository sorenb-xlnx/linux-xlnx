/*
 * SN Platform system controller communication support
 *
 * This file is subject to the terms and conditions of the GNU General Public
 * License.  See the file "COPYING" in the main directory of this archive
 * for more details.
 *
 * Copyright (C) 2004, 2006 Silicon Graphics, Inc. All rights reserved.
 */

/*
 * System controller communication driver
 *
 * This driver allows a user process to communicate with the system
 * controller (a.k.a. "IRouter") network in an SGI SN system.
 */

#include <linux/interrupt.h>
#include <linux/sched.h>
#include <linux/device.h>
#include <linux/poll.h>
#include <linux/module.h>
#include <linux/slab.h>
#include <linux/smp_lock.h>
#include <asm/sn/io.h>
#include <asm/sn/sn_sal.h>
#include <asm/sn/module.h>
#include <asm/sn/geo.h>
#include <asm/sn/nodepda.h>
#include "snsc.h"

#define SYSCTL_BASENAME	"snsc"

#define SCDRV_BUFSZ	2048
#define SCDRV_TIMEOUT	1000

static irqreturn_t
scdrv_interrupt(int irq, void *subch_data)
{
	struct subch_data_s *sd = subch_data;
	unsigned long flags;
	int status;

	spin_lock_irqsave(&sd->sd_rlock, flags);
	spin_lock(&sd->sd_wlock);
	status = ia64_sn_irtr_intr(sd->sd_nasid, sd->sd_subch);

	if (status > 0) {
		if (status & SAL_IROUTER_INTR_RECV) {
			wake_up(&sd->sd_rq);
		}
		if (status & SAL_IROUTER_INTR_XMIT) {
			ia64_sn_irtr_intr_disable
			    (sd->sd_nasid, sd->sd_subch,
			     SAL_IROUTER_INTR_XMIT);
			wake_up(&sd->sd_wq);
		}
	}
	spin_unlock(&sd->sd_wlock);
	spin_unlock_irqrestore(&sd->sd_rlock, flags);
	return IRQ_HANDLED;
}

/*
 * scdrv_open
 *
 * Reserve a subchannel for system controller communication.
 */

static int
scdrv_open(struct inode *inode, struct file *file)
{
	struct sysctl_data_s *scd;
	struct subch_data_s *sd;
	int rv;

	/* look up device info for this device file */
	scd = container_of(inode->i_cdev, struct sysctl_data_s, scd_cdev);

	/* allocate memory for subchannel data */
	sd = kzalloc(sizeof (struct subch_data_s), GFP_KERNEL);
	if (sd == NULL) {
		printk("%s: couldn't allocate subchannel data\n",
		       __func__);
		return -ENOMEM;
	}

	/* initialize subch_data_s fields */
	sd->sd_nasid = scd->scd_nasid;
	sd->sd_subch = ia64_sn_irtr_open(scd->scd_nasid);

	if (sd->sd_subch < 0) {
		kfree(sd);
		printk("%s: couldn't allocate subchannel\n", __func__);
		return -EBUSY;
	}

	spin_lock_init(&sd->sd_rlock);
	spin_lock_init(&sd->sd_wlock);
	init_waitqueue_head(&sd->sd_rq);
	init_waitqueue_head(&sd->sd_wq);
	sema_init(&sd->sd_rbs, 1);
	sema_init(&sd->sd_wbs, 1);

	file->private_data = sd;

	/* hook this subchannel up to the system controller interrupt */
	lock_kernel();
	rv = request_irq(SGI_UART_VECTOR, scdrv_interrupt,
			 IRQF_SHARED | IRQF_DISABLED,
			 SYSCTL_BASENAME, sd);
	if (rv) {
		ia64_sn_irtr_close(sd->sd_nasid, sd->sd_subch);
		kfree(sd);
		printk("%s: irq request failed (%d)\n", __func__, rv);
		unlock_kernel();
		return -EBUSY;
	}
	unlock_kernel();
	return 0;
}

/*
 * scdrv_release
 *
 * Release a previously-reserved subchannel.
 */

static int
scdrv_release(struct inode *inode, struct file *file)
{
	struct subch_data_s *sd = (struct subch_data_s *) file->private_data;
	int rv;

	/* free the interrupt */
	free_irq(SGI_UART_VECTOR, sd);

	/* ask SAL to close the subchannel */
	rv = ia64_sn_irtr_close(sd->sd_nasid, sd->sd_subch);

	kfree(sd);
	return rv;
}

/*
 * scdrv_read
 *
 * Called to read bytes from the open IRouter pipe.
 *
 */

static inline int
read_status_check(struct subch_data_s *sd, int *len)
{
	return ia64_sn_irtr_recv(sd->sd_nasid, sd->sd_subch, sd->sd_rb, len);
}

static ssize_t
scdrv_read(struct file *file, char __user *buf, size_t count, loff_t *f_pos)
{
	int status;
	int len;
	unsigned long flags;
	struct subch_data_s *sd = (struct subch_data_s *) file->private_data;

	/* try to get control of the read buffer */
	if (down_trylock(&sd->sd_rbs)) {
		/* somebody else has it now;
		 * if we're non-blocking, then exit...
		 */
		if (file->f_flags & O_NONBLOCK) {
			return -EAGAIN;
		}
		/* ...or if we want to block, then do so here */
		if (down_interruptible(&sd->sd_rbs)) {
			/* something went wrong with wait */
			return -ERESTARTSYS;
		}
	}

	/* anything to read? */
	len = CHUNKSIZE;
	spin_lock_irqsave(&sd->sd_rlock, flags);
	status = read_status_check(sd, &len);

	/* if not, and we're blocking I/O, loop */
	while (status < 0) {
		DECLARE_WAITQUEUE(wait, current);

		if (file->f_flags & O_NONBLOCK) {
			spin_unlock_irqrestore(&sd->sd_rlock, flags);
			up(&sd->sd_rbs);
			return -EAGAIN;
		}

		len = CHUNKSIZE;
		set_current_state(TASK_INTERRUPTIBLE);
		add_wait_queue(&sd->sd_rq, &wait);
		spin_unlock_irqrestore(&sd->sd_rlock, flags);

		schedule_timeout(SCDRV_TIMEOUT);

		remove_wait_queue(&sd->sd_rq, &wait);
		if (signal_pending(current)) {
			/* wait was interrupted */
			up(&sd->sd_rbs);
			return -ERESTARTSYS;
		}

		spin_lock_irqsave(&sd->sd_rlock, flags);
		status = read_status_check(sd, &len);
	}
	spin_unlock_irqrestore(&sd->sd_rlock, flags);

	if (len > 0) {
		/* we read something in the last read_status_check(); copy
		 * it out to user space
		 */
		if (count < len) {
			pr_debug("%s: only accepting %d of %d bytes\n",
				 __func__, (int) count, len);
		}
		len = min((int) count, len);
		if (copy_to_user(buf, sd->sd_rb, len))
			len = -EFAULT;
	}

	/* release the read buffer and wake anyone who might be
	 * waiting for it
	 */
	up(&sd->sd_rbs);

	/* return the number of characters read in */
	return len;
}

/*
 * scdrv_write
 *
 * Writes a chunk of an IRouter packet (or other system controller data)
 * to the system controller.
 *
 */
static inline int
write_status_check(struct subch_data_s *sd, int count)
{
	return ia64_sn_irtr_send(sd->sd_nasid, sd->sd_subch, sd->sd_wb, count);
}

static ssize_t
scdrv_write(struct file *file, const char __user *buf,
	    size_t count, loff_t *f_pos)
{
	unsigned long flags;
	int status;
	struct subch_data_s *sd = (struct subch_data_s *) file->private_data;

	/* try to get control of the write buffer */
	if (down_trylock(&sd->sd_wbs)) {
		/* somebody else has it now;
		 * if we're non-blocking, then exit...
		 */
		if (file->f_flags & O_NONBLOCK) {
			return -EAGAIN;
		}
		/* ...or if we want to block, then do so here */
		if (down_interruptible(&sd->sd_wbs)) {
			/* something went wrong with wait */
			return -ERESTARTSYS;
		}
	}

	count = min((int) count, CHUNKSIZE);
	if (copy_from_user(sd->sd_wb, buf, count)) {
		up(&sd->sd_wbs);
		return -EFAULT;
	}

	/* try to send the buffer */
	spin_lock_irqsave(&sd->sd_wlock, flags);
	status = write_status_check(sd, count);

	/* if we failed, and we want to block, then loop */
	while (status <= 0) {
		DECLARE_WAITQUEUE(wait, current);

		if (file->f_flags & O_NONBLOCK) {
			spin_unlock(&sd->sd_wlock);
			up(&sd->sd_wbs);
			return -EAGAIN;
		}

		set_current_state(TASK_INTERRUPTIBLE);
		add_wait_queue(&sd->sd_wq, &wait);
		spin_unlock_irqrestore(&sd->sd_wlock, flags);

		schedule_timeout(SCDRV_TIMEOUT);

		remove_wait_queue(&sd->sd_wq, &wait);
		if (signal_pending(current)) {
			/* wait was interrupted */
			up(&sd->sd_wbs);
			return -ERESTARTSYS;
		}

		spin_lock_irqsave(&sd->sd_wlock, flags);
		status = write_status_check(sd, count);
	}
	spin_unlock_irqrestore(&sd->sd_wlock, flags);

	/* release the write buffer and wake anyone who's waiting for it */
	up(&sd->sd_wbs);

	/* return the number of characters accepted (should be the complete
	 * "chunk" as requested)
	 */
	if ((status >= 0) && (status < count)) {
		pr_debug("Didn't accept the full chunk; %d of %d\n",
			 status, (int) count);
	}
	return status;
}

static unsigned int
scdrv_poll(struct file *file, struct poll_table_struct *wait)
{
	unsigned int mask = 0;
	int status = 0;
	struct subch_data_s *sd = (struct subch_data_s *) file->private_data;
	unsigned long flags;

	poll_wait(file, &sd->sd_rq, wait);
	poll_wait(file, &sd->sd_wq, wait);

	spin_lock_irqsave(&sd->sd_rlock, flags);
	spin_lock(&sd->sd_wlock);
	status = ia64_sn_irtr_intr(sd->sd_nasid, sd->sd_subch);
	spin_unlock(&sd->sd_wlock);
	spin_unlock_irqrestore(&sd->sd_rlock, flags);

	if (status > 0) {
		if (status & SAL_IROUTER_INTR_RECV) {
			mask |= POLLIN | POLLRDNORM;
		}
		if (status & SAL_IROUTER_INTR_XMIT) {
			mask |= POLLOUT | POLLWRNORM;
		}
	}

	return mask;
}

static const struct file_operations scdrv_fops = {
	.owner =	THIS_MODULE,
	.read =		scdrv_read,
	.write =	scdrv_write,
	.poll =		scdrv_poll,
	.open =		scdrv_open,
	.release =	scdrv_release,
};

static struct class *snsc_class;

/*
 * scdrv_init
 *
 * Called at boot time to initialize the system controller communication
 * facility.
 */
int __init
scdrv_init(void)
{
	geoid_t geoid;
	cnodeid_t cnode;
	char devname[32];
	char *devnamep;
	struct sysctl_data_s *scd;
	void *salbuf;
	dev_t first_dev, dev;
	nasid_t event_nasid;

	if (!ia64_platform_is("sn2"))
		return -ENODEV;

	event_nasid = ia64_sn_get_console_nasid();

	if (alloc_chrdev_region(&first_dev, 0, num_cnodes,
				SYSCTL_BASENAME) < 0) {
		printk("%s: failed to register SN system controller device\n",
		       __func__);
		return -ENODEV;
	}
	snsc_class = class_create(THIS_MODULE, SYSCTL_BASENAME);

	for (cnode = 0; cnode < num_cnodes; cnode++) {
			geoid = cnodeid_get_geoid(cnode);
			devnamep = devname;
			format_module_id(devnamep, geo_module(geoid),
					 MODULE_FORMAT_BRIEF);
			devnamep = devname + strlen(devname);
			sprintf(devnamep, "^%d#%d", geo_slot(geoid),
				geo_slab(geoid));

			/* allocate sysctl device data */
			scd = kzalloc(sizeof (struct sysctl_data_s),
				      GFP_KERNEL);
			if (!scd) {
				printk("%s: failed to allocate device info"
				       "for %s/%s\n", __func__,
				       SYSCTL_BASENAME, devname);
				continue;
			}

			/* initialize sysctl device data fields */
			scd->scd_nasid = cnodeid_to_nasid(cnode);
			if (!(salbuf = kmalloc(SCDRV_BUFSZ, GFP_KERNEL))) {
				printk("%s: failed to allocate driver buffer"
				       "(%s%s)\n", __func__,
				       SYSCTL_BASENAME, devname);
				kfree(scd);
				continue;
			}

			if (ia64_sn_irtr_init(scd->scd_nasid, salbuf,
					      SCDRV_BUFSZ) < 0) {
				printk
				    ("%s: failed to initialize SAL for"
				     " system controller communication"
				     " (%s/%s): outdated PROM?\n",
				     __func__, SYSCTL_BASENAME, devname);
				kfree(scd);
				kfree(salbuf);
				continue;
			}

			dev = first_dev + cnode;
			cdev_init(&scd->scd_cdev, &scdrv_fops);
			if (cdev_add(&scd->scd_cdev, dev, 1)) {
				printk("%s: failed to register system"
				       " controller device (%s%s)\n",
				       __func__, SYSCTL_BASENAME, devname);
				kfree(scd);
				kfree(salbuf);
				continue;
			}

<<<<<<< HEAD
			device_create_drvdata(snsc_class, NULL, dev, NULL,
					      "%s", devname);
=======
			device_create(snsc_class, NULL, dev, NULL,
				      "%s", devname);
>>>>>>> 6279fb3a

			ia64_sn_irtr_intr_enable(scd->scd_nasid,
						 0 /*ignored */ ,
						 SAL_IROUTER_INTR_RECV);

                        /* on the console nasid, prepare to receive
                         * system controller environmental events
                         */
                        if(scd->scd_nasid == event_nasid) {
                                scdrv_event_init(scd);
                        }
	}
	return 0;
}

module_init(scdrv_init);<|MERGE_RESOLUTION|>--- conflicted
+++ resolved
@@ -444,13 +444,8 @@
 				continue;
 			}
 
-<<<<<<< HEAD
-			device_create_drvdata(snsc_class, NULL, dev, NULL,
-					      "%s", devname);
-=======
 			device_create(snsc_class, NULL, dev, NULL,
 				      "%s", devname);
->>>>>>> 6279fb3a
 
 			ia64_sn_irtr_intr_enable(scd->scd_nasid,
 						 0 /*ignored */ ,
