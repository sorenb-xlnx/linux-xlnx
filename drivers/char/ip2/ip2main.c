/*
*
*   (c) 1999 by Computone Corporation
*
********************************************************************************
*
*   PACKAGE:     Linux tty Device Driver for IntelliPort family of multiport
*                serial I/O controllers.
*
*   DESCRIPTION: Mainline code for the device driver
*
*******************************************************************************/
// ToDo:
//
// Fix the immediate DSS_NOW problem.
// Work over the channel stats return logic in ip2_ipl_ioctl so they
//	make sense for all 256 possible channels and so the user space
//	utilities will compile and work properly.
//
// Done:
//
// 1.2.14	/\/\|=mhw=|\/\/
// Added bounds checking to ip2_ipl_ioctl to avoid potential terroristic acts.
// Changed the definition of ip2trace to be more consistent with kernel style
//	Thanks to Andreas Dilger <adilger@turbolabs.com> for these updates
//
// 1.2.13	/\/\|=mhw=|\/\/
// DEVFS: Renamed ttf/{n} to tts/F{n} and cuf/{n} to cua/F{n} to conform
//	to agreed devfs serial device naming convention.
//
// 1.2.12	/\/\|=mhw=|\/\/
// Cleaned up some remove queue cut and paste errors
//
// 1.2.11	/\/\|=mhw=|\/\/
// Clean up potential NULL pointer dereferences
// Clean up devfs registration
// Add kernel command line parsing for io and irq
//	Compile defaults for io and irq are now set in ip2.c not ip2.h!
// Reworked poll_only hack for explicit parameter setting
//	You must now EXPLICITLY set poll_only = 1 or set all irqs to 0
// Merged ip2_loadmain and old_ip2_init
// Converted all instances of interruptible_sleep_on into queue calls
//	Most of these had no race conditions but better to clean up now
//
// 1.2.10	/\/\|=mhw=|\/\/
// Fixed the bottom half interrupt handler and enabled USE_IQI
//	to split the interrupt handler into a formal top-half / bottom-half
// Fixed timing window on high speed processors that queued messages to
// 	the outbound mail fifo faster than the board could handle.
//
// 1.2.9
// Four box EX was barfing on >128k kmalloc, made structure smaller by
// reducing output buffer size
//
// 1.2.8
// Device file system support (MHW)
//
// 1.2.7 
// Fixed
// Reload of ip2 without unloading ip2main hangs system on cat of /proc/modules
//
// 1.2.6
//Fixes DCD problems
//	DCD was not reported when CLOCAL was set on call to TIOCMGET
//
//Enhancements:
//	TIOCMGET requests and waits for status return
//	No DSS interrupts enabled except for DCD when needed
//
// For internal use only
//
//#define IP2DEBUG_INIT
//#define IP2DEBUG_OPEN
//#define IP2DEBUG_WRITE
//#define IP2DEBUG_READ
//#define IP2DEBUG_IOCTL
//#define IP2DEBUG_IPL

//#define IP2DEBUG_TRACE
//#define DEBUG_FIFO

/************/
/* Includes */
/************/

#include <linux/ctype.h>
#include <linux/string.h>
#include <linux/fcntl.h>
#include <linux/errno.h>
#include <linux/module.h>
#include <linux/signal.h>
#include <linux/sched.h>
#include <linux/timer.h>
#include <linux/interrupt.h>
#include <linux/pci.h>
#include <linux/mm.h>
#include <linux/slab.h>
#include <linux/major.h>
#include <linux/wait.h>
#include <linux/device.h>
#include <linux/smp_lock.h>
#include <linux/firmware.h>
#include <linux/platform_device.h>

#include <linux/tty.h>
#include <linux/tty_flip.h>
#include <linux/termios.h>
#include <linux/tty_driver.h>
#include <linux/serial.h>
#include <linux/ptrace.h>
#include <linux/ioport.h>

#include <linux/cdk.h>
#include <linux/comstats.h>
#include <linux/delay.h>
#include <linux/bitops.h>

#include <asm/system.h>
#include <asm/io.h>
#include <asm/irq.h>

#include <linux/vmalloc.h>
#include <linux/init.h>

#include <asm/uaccess.h>

#include "ip2types.h"
#include "ip2trace.h"
#include "ip2ioctl.h"
#include "ip2.h"
#include "i2ellis.h"
#include "i2lib.h"

/*****************
 * /proc/ip2mem  *
 *****************/

#include <linux/proc_fs.h>
#include <linux/seq_file.h>

static const struct file_operations ip2mem_proc_fops;
static int ip2_read_proc(char *, char **, off_t, int, int *, void * );

/********************/
/* Type Definitions */
/********************/

/*************/
/* Constants */
/*************/

/* String constants to identify ourselves */
static const char pcName[] = "Computone IntelliPort Plus multiport driver";
static const char pcVersion[] = "1.2.14";

/* String constants for port names */
static const char pcDriver_name[] = "ip2";
static const char pcIpl[] = "ip2ipl";

/***********************/
/* Function Prototypes */
/***********************/

/* Global module entry functions */

/* Private (static) functions */
static int  ip2_open(PTTY, struct file *);
static void ip2_close(PTTY, struct file *);
static int  ip2_write(PTTY, const unsigned char *, int);
static int  ip2_putchar(PTTY, unsigned char);
static void ip2_flush_chars(PTTY);
static int  ip2_write_room(PTTY);
static int  ip2_chars_in_buf(PTTY);
static void ip2_flush_buffer(PTTY);
static int  ip2_ioctl(PTTY, struct file *, UINT, ULONG);
static void ip2_set_termios(PTTY, struct ktermios *);
static void ip2_set_line_discipline(PTTY);
static void ip2_throttle(PTTY);
static void ip2_unthrottle(PTTY);
static void ip2_stop(PTTY);
static void ip2_start(PTTY);
static void ip2_hangup(PTTY);
static int  ip2_tiocmget(struct tty_struct *tty, struct file *file);
static int  ip2_tiocmset(struct tty_struct *tty, struct file *file,
			 unsigned int set, unsigned int clear);

static void set_irq(int, int);
static void ip2_interrupt_bh(struct work_struct *work);
static irqreturn_t ip2_interrupt(int irq, void *dev_id);
static void ip2_poll(unsigned long arg);
static inline void service_all_boards(void);
static void do_input(struct work_struct *);
static void do_status(struct work_struct *);

static void ip2_wait_until_sent(PTTY,int);

static void set_params (i2ChanStrPtr, struct ktermios *);
static int get_serial_info(i2ChanStrPtr, struct serial_struct __user *);
static int set_serial_info(i2ChanStrPtr, struct serial_struct __user *);

static ssize_t ip2_ipl_read(struct file *, char __user *, size_t, loff_t *);
static ssize_t ip2_ipl_write(struct file *, const char __user *, size_t, loff_t *);
static long ip2_ipl_ioctl(struct file *, UINT, ULONG);
static int ip2_ipl_open(struct inode *, struct file *);

static int DumpTraceBuffer(char __user *, int);
static int DumpFifoBuffer( char __user *, int);

static void ip2_init_board(int, const struct firmware *);
static unsigned short find_eisa_board(int);

/***************/
/* Static Data */
/***************/

static struct tty_driver *ip2_tty_driver;

/* Here, then is a table of board pointers which the interrupt routine should
 * scan through to determine who it must service.
 */
static unsigned short i2nBoards; // Number of boards here

static i2eBordStrPtr i2BoardPtrTable[IP2_MAX_BOARDS];

static i2ChanStrPtr  DevTable[IP2_MAX_PORTS];
//DevTableMem just used to save addresses for kfree
static void  *DevTableMem[IP2_MAX_BOARDS];

/* This is the driver descriptor for the ip2ipl device, which is used to
 * download the loadware to the boards.
 */
static const struct file_operations ip2_ipl = {
	.owner		= THIS_MODULE,
	.read		= ip2_ipl_read,
	.write		= ip2_ipl_write,
	.unlocked_ioctl	= ip2_ipl_ioctl,
	.open		= ip2_ipl_open,
}; 

static unsigned long irq_counter;
static unsigned long bh_counter;

// Use immediate queue to service interrupts
#define USE_IQI
//#define USE_IQ	// PCI&2.2 needs work

/* The timer_list entry for our poll routine. If interrupt operation is not
 * selected, the board is serviced periodically to see if anything needs doing.
 */
#define  POLL_TIMEOUT   (jiffies + 1)
static DEFINE_TIMER(PollTimer, ip2_poll, 0, 0);

#ifdef IP2DEBUG_TRACE
/* Trace (debug) buffer data */
#define TRACEMAX  1000
static unsigned long tracebuf[TRACEMAX];
static int tracestuff;
static int tracestrip;
static int tracewrap;
#endif

/**********/
/* Macros */
/**********/

#if defined(MODULE) && defined(IP2DEBUG_OPEN)
#define DBG_CNT(s) printk(KERN_DEBUG "(%s): [%x] ttyc=%d, modc=%x -> %s\n", \
		    tty->name,(pCh->flags), \
		    tty->count,/*GET_USE_COUNT(module)*/0,s)
#else
#define DBG_CNT(s)
#endif

/********/
/* Code */
/********/

#include "i2ellis.c"    /* Extremely low-level interface services */
#include "i2cmd.c"      /* Standard loadware command definitions */
#include "i2lib.c"      /* High level interface services */

/* Configuration area for modprobe */

MODULE_AUTHOR("Doug McNash");
MODULE_DESCRIPTION("Computone IntelliPort Plus Driver");
MODULE_LICENSE("GPL");

static int poll_only;

static int Eisa_irq;
static int Eisa_slot;

static int iindx;
static char rirqs[IP2_MAX_BOARDS];
static int Valid_Irqs[] = { 3, 4, 5, 7, 10, 11, 12, 15, 0};

/* Note: Add compiled in defaults to these arrays, not to the structure
	in ip2.h any longer.  That structure WILL get overridden
	by these values, or command line values, or insmod values!!!  =mhw=
*/
static int io[IP2_MAX_BOARDS];
static int irq[IP2_MAX_BOARDS] = { -1, -1, -1, -1 };

MODULE_AUTHOR("Doug McNash");
MODULE_DESCRIPTION("Computone IntelliPort Plus Driver");
module_param_array(irq, int, NULL, 0);
MODULE_PARM_DESC(irq, "Interrupts for IntelliPort Cards");
module_param_array(io, int, NULL, 0);
MODULE_PARM_DESC(io, "I/O ports for IntelliPort Cards");
module_param(poll_only, bool, 0);
MODULE_PARM_DESC(poll_only, "Do not use card interrupts");

/* for sysfs class support */
static struct class *ip2_class;

/* Some functions to keep track of what irqs we have */

static int __init is_valid_irq(int irq)
{
	int *i = Valid_Irqs;
	
	while (*i != 0 && *i != irq)
		i++;

	return *i;
}

static void __init mark_requested_irq(char irq)
{
	rirqs[iindx++] = irq;
}

static int __exit clear_requested_irq(char irq)
{
	int i;
	for (i = 0; i < IP2_MAX_BOARDS; ++i) {
		if (rirqs[i] == irq) {
			rirqs[i] = 0;
			return 1;
		}
	}
	return 0;
}

static int have_requested_irq(char irq)
{
	/* array init to zeros so 0 irq will not be requested as a side
	 * effect */
	int i;
	for (i = 0; i < IP2_MAX_BOARDS; ++i)
		if (rirqs[i] == irq)
			return 1;
	return 0;
}

/******************************************************************************/
/* Function:   cleanup_module()                                               */
/* Parameters: None                                                           */
/* Returns:    Nothing                                                        */
/*                                                                            */
/* Description:                                                               */
/* This is a required entry point for an installable module. It has to return */
/* the device and the driver to a passive state. It should not be necessary   */
/* to reset the board fully, especially as the loadware is downloaded         */
/* externally rather than in the driver. We just want to disable the board    */
/* and clear the loadware to a reset state. To allow this there has to be a   */
/* way to detect whether the board has the loadware running at init time to   */
/* handle subsequent installations of the driver. All memory allocated by the */
/* driver should be returned since it may be unloaded from memory.            */
/******************************************************************************/
static void __exit ip2_cleanup_module(void)
{
	int err;
	int i;

	del_timer_sync(&PollTimer);

	/* Reset the boards we have. */
	for (i = 0; i < IP2_MAX_BOARDS; i++)
		if (i2BoardPtrTable[i])
			iiReset(i2BoardPtrTable[i]);

	/* The following is done at most once, if any boards were installed. */
	for (i = 0; i < IP2_MAX_BOARDS; i++) {
		if (i2BoardPtrTable[i]) {
			iiResetDelay(i2BoardPtrTable[i]);
			/* free io addresses and Tibet */
			release_region(ip2config.addr[i], 8);
			device_destroy(ip2_class, MKDEV(IP2_IPL_MAJOR, 4 * i));
			device_destroy(ip2_class, MKDEV(IP2_IPL_MAJOR,
						4 * i + 1));
		}
		/* Disable and remove interrupt handler. */
		if (ip2config.irq[i] > 0 &&
				have_requested_irq(ip2config.irq[i])) {
			free_irq(ip2config.irq[i], (void *)&pcName);
			clear_requested_irq(ip2config.irq[i]);
		}
	}
	class_destroy(ip2_class);
	err = tty_unregister_driver(ip2_tty_driver);
	if (err)
		printk(KERN_ERR "IP2: failed to unregister tty driver (%d)\n",
				err);
	put_tty_driver(ip2_tty_driver);
	unregister_chrdev(IP2_IPL_MAJOR, pcIpl);
	remove_proc_entry("ip2mem", NULL);

	/* free memory */
	for (i = 0; i < IP2_MAX_BOARDS; i++) {
		void *pB;
#ifdef CONFIG_PCI
		if (ip2config.type[i] == PCI && ip2config.pci_dev[i]) {
			pci_disable_device(ip2config.pci_dev[i]);
			pci_dev_put(ip2config.pci_dev[i]);
			ip2config.pci_dev[i] = NULL;
		}
#endif
		pB = i2BoardPtrTable[i];
		if (pB != NULL) {
			kfree(pB);
			i2BoardPtrTable[i] = NULL;
		}
		if (DevTableMem[i] != NULL) {
			kfree(DevTableMem[i]);
			DevTableMem[i] = NULL;
		}
	}
}
module_exit(ip2_cleanup_module);

static const struct tty_operations ip2_ops = {
	.open            = ip2_open,
	.close           = ip2_close,
	.write           = ip2_write,
	.put_char        = ip2_putchar,
	.flush_chars     = ip2_flush_chars,
	.write_room      = ip2_write_room,
	.chars_in_buffer = ip2_chars_in_buf,
	.flush_buffer    = ip2_flush_buffer,
	.ioctl           = ip2_ioctl,
	.throttle        = ip2_throttle,
	.unthrottle      = ip2_unthrottle,
	.set_termios     = ip2_set_termios,
	.set_ldisc       = ip2_set_line_discipline,
	.stop            = ip2_stop,
	.start           = ip2_start,
	.hangup          = ip2_hangup,
	.read_proc       = ip2_read_proc,
	.tiocmget	 = ip2_tiocmget,
	.tiocmset	 = ip2_tiocmset,
};

/******************************************************************************/
/* Function:   ip2_loadmain()                                                 */
/* Parameters: irq, io from command line of insmod et. al.                    */
/*		pointer to fip firmware and firmware size for boards	      */
/* Returns:    Success (0)                                                    */
/*                                                                            */
/* Description:                                                               */
/* This was the required entry point for all drivers (now in ip2.c)           */
/* It performs all                                                            */
/* initialisation of the devices and driver structures, and registers itself  */
/* with the relevant kernel modules.                                          */
/******************************************************************************/
/* IRQF_DISABLED - if set blocks all interrupts else only this line */
/* IRQF_SHARED    - for shared irq PCI or maybe EISA only */
/* SA_RANDOM   - can be source for cert. random number generators */
#define IP2_SA_FLAGS	0


static const struct firmware *ip2_request_firmware(void)
{
	struct platform_device *pdev;
	const struct firmware *fw;

	pdev = platform_device_register_simple("ip2", 0, NULL, 0);
	if (IS_ERR(pdev)) {
		printk(KERN_ERR "Failed to register platform device for ip2\n");
		return NULL;
	}
	if (request_firmware(&fw, "intelliport2.bin", &pdev->dev)) {
		printk(KERN_ERR "Failed to load firmware 'intelliport2.bin'\n");
		fw = NULL;
	}
	platform_device_unregister(pdev);
	return fw;
}

#ifndef MODULE
/******************************************************************************
 *	ip2_setup:
 *		str: kernel command line string
 *
 *	Can't autoprobe the boards so user must specify configuration on
 *	kernel command line.  Sane people build it modular but the others
 *	come here.
 *
 *	Alternating pairs of io,irq for up to 4 boards.
 *		ip2=io0,irq0,io1,irq1,io2,irq2,io3,irq3
 *
 *		io=0 => No board
 *		io=1 => PCI
 *		io=2 => EISA
 *		else => ISA I/O address
 *
 *		irq=0 or invalid for ISA will revert to polling mode
 *
 *		Any value = -1, do not overwrite compiled in value.
 *
 ******************************************************************************/
static int __init ip2_setup(char *str)
{
	int j, ints[10];	/* 4 boards, 2 parameters + 2 */
	unsigned int i;

	str = get_options(str, ARRAY_SIZE(ints), ints);

	for (i = 0, j = 1; i < 4; i++) {
		if (j > ints[0])
			break;
		if (ints[j] >= 0)
			io[i] = ints[j];
		j++;
		if (j > ints[0])
			break;
		if (ints[j] >= 0)
			irq[i] = ints[j];
		j++;
	}
	return 1;
}
__setup("ip2=", ip2_setup);
#endif /* !MODULE */

static int __init ip2_loadmain(void)
{
	int i, j, box;
	int err = 0;
	i2eBordStrPtr pB = NULL;
	int rc = -1;
	struct pci_dev *pdev = NULL;
	const struct firmware *fw = NULL;

	if (poll_only) {
		/* Hard lock the interrupts to zero */
		irq[0] = irq[1] = irq[2] = irq[3] = poll_only = 0;
	}

	ip2trace(ITRC_NO_PORT, ITRC_INIT, ITRC_ENTER, 0);

	/* process command line arguments to modprobe or
		insmod i.e. iop & irqp */
	/* irqp and iop should ALWAYS be specified now...  But we check
		them individually just to be sure, anyways... */
	for (i = 0; i < IP2_MAX_BOARDS; ++i) {
		ip2config.addr[i] = io[i];
		if (irq[i] >= 0)
			ip2config.irq[i] = irq[i];
		else
			ip2config.irq[i] = 0;
	/* This is a little bit of a hack.  If poll_only=1 on command
	   line back in ip2.c OR all IRQs on all specified boards are
	   explicitly set to 0, then drop to poll only mode and override
	   PCI or EISA interrupts.  This superceeds the old hack of
	   triggering if all interrupts were zero (like da default).
	   Still a hack but less prone to random acts of terrorism.

	   What we really should do, now that the IRQ default is set
	   to -1, is to use 0 as a hard coded, do not probe.

		/\/\|=mhw=|\/\/
	*/
		poll_only |= irq[i];
	}
	poll_only = !poll_only;

	/* Announce our presence */
	printk(KERN_INFO "%s version %s\n", pcName, pcVersion);

	ip2_tty_driver = alloc_tty_driver(IP2_MAX_PORTS);
	if (!ip2_tty_driver)
		return -ENOMEM;

	/* Initialise all the boards we can find (up to the maximum). */
	for (i = 0; i < IP2_MAX_BOARDS; ++i) {
		switch (ip2config.addr[i]) {
		case 0:	/* skip this slot even if card is present */
			break;
		default: /* ISA */
		   /* ISA address must be specified */
			if (ip2config.addr[i] < 0x100 ||
					ip2config.addr[i] > 0x3f8) {
				printk(KERN_ERR "IP2: Bad ISA board %d "
						"address %x\n", i,
						ip2config.addr[i]);
				ip2config.addr[i] = 0;
				break;
			}
			ip2config.type[i] = ISA;

			/* Check for valid irq argument, set for polling if
			 * invalid */
			if (ip2config.irq[i] &&
					!is_valid_irq(ip2config.irq[i])) {
				printk(KERN_ERR "IP2: Bad IRQ(%d) specified\n",
						ip2config.irq[i]);
				/* 0 is polling and is valid in that sense */
				ip2config.irq[i] = 0;
			}
			break;
		case PCI:
#ifdef CONFIG_PCI
		{
			u32 addr;
			int status;

			pdev = pci_get_device(PCI_VENDOR_ID_COMPUTONE,
					PCI_DEVICE_ID_COMPUTONE_IP2EX, pdev);
			if (pdev == NULL) {
				ip2config.addr[i] = 0;
				printk(KERN_ERR "IP2: PCI board %d not "
						"found\n", i);
				break;
			}

			if (pci_enable_device(pdev)) {
				dev_err(&pdev->dev, "can't enable device\n");
				break;
			}
			ip2config.type[i] = PCI;
			ip2config.pci_dev[i] = pci_dev_get(pdev);
			status = pci_read_config_dword(pdev, PCI_BASE_ADDRESS_1,
					&addr);
			if (addr & 1)
				ip2config.addr[i] = (USHORT)(addr & 0xfffe);
			else
				dev_err(&pdev->dev, "I/O address error\n");

			ip2config.irq[i] = pdev->irq;
		}
#else
			printk(KERN_ERR "IP2: PCI card specified but PCI "
					"support not enabled.\n");
			printk(KERN_ERR "IP2: Recompile kernel with CONFIG_PCI "
					"defined!\n");
#endif /* CONFIG_PCI */
			break;
		case EISA:
			ip2config.addr[i] = find_eisa_board(Eisa_slot + 1);
			if (ip2config.addr[i] != 0) {
				/* Eisa_irq set as side effect, boo */
				ip2config.type[i] = EISA;
			} 
			ip2config.irq[i] = Eisa_irq;
			break;
		}	/* switch */
	}	/* for */
	pci_dev_put(pdev);

	for (i = 0; i < IP2_MAX_BOARDS; ++i) {
		if (ip2config.addr[i]) {
			pB = kzalloc(sizeof(i2eBordStr), GFP_KERNEL);
			if (pB) {
				i2BoardPtrTable[i] = pB;
				iiSetAddress(pB, ip2config.addr[i],
						ii2DelayTimer);
				iiReset(pB);
			} else
				printk(KERN_ERR "IP2: board memory allocation "
						"error\n");
		}
	}
	for (i = 0; i < IP2_MAX_BOARDS; ++i) {
		pB = i2BoardPtrTable[i];
		if (pB != NULL) {
			iiResetDelay(pB);
			break;
		}
	}
	for (i = 0; i < IP2_MAX_BOARDS; ++i) {
		/* We don't want to request the firmware unless we have at
		   least one board */
		if (i2BoardPtrTable[i] != NULL) {
			if (!fw)
				fw = ip2_request_firmware();
			if (!fw)
				break;
			ip2_init_board(i, fw);
		}
	}
	if (fw)
		release_firmware(fw);

	ip2trace(ITRC_NO_PORT, ITRC_INIT, 2, 0);

	ip2_tty_driver->owner		    = THIS_MODULE;
	ip2_tty_driver->name                 = "ttyF";
	ip2_tty_driver->driver_name          = pcDriver_name;
	ip2_tty_driver->major                = IP2_TTY_MAJOR;
	ip2_tty_driver->minor_start          = 0;
	ip2_tty_driver->type                 = TTY_DRIVER_TYPE_SERIAL;
	ip2_tty_driver->subtype              = SERIAL_TYPE_NORMAL;
	ip2_tty_driver->init_termios         = tty_std_termios;
	ip2_tty_driver->init_termios.c_cflag = B9600|CS8|CREAD|HUPCL|CLOCAL;
	ip2_tty_driver->flags                = TTY_DRIVER_REAL_RAW |
		TTY_DRIVER_DYNAMIC_DEV;
	tty_set_operations(ip2_tty_driver, &ip2_ops);

	ip2trace(ITRC_NO_PORT, ITRC_INIT, 3, 0);

	err = tty_register_driver(ip2_tty_driver);
	if (err) {
		printk(KERN_ERR "IP2: failed to register tty driver\n");
		put_tty_driver(ip2_tty_driver);
		return err; /* leaking resources */
	}

	err = register_chrdev(IP2_IPL_MAJOR, pcIpl, &ip2_ipl);
	if (err) {
		printk(KERN_ERR "IP2: failed to register IPL device (%d)\n",
				err);
	} else {
		/* create the sysfs class */
		ip2_class = class_create(THIS_MODULE, "ip2");
		if (IS_ERR(ip2_class)) {
			err = PTR_ERR(ip2_class);
			goto out_chrdev;	
		}
	}
	/* Register the read_procmem thing */
	if (!proc_create("ip2mem",0,NULL,&ip2mem_proc_fops)) {
		printk(KERN_ERR "IP2: failed to register read_procmem\n");
		return -EIO; /* leaking resources */
	}

	ip2trace(ITRC_NO_PORT, ITRC_INIT, 4, 0);
	/* Register the interrupt handler or poll handler, depending upon the
	 * specified interrupt.
	 */

	for (i = 0; i < IP2_MAX_BOARDS; ++i) {
		if (ip2config.addr[i] == 0)
			continue;

<<<<<<< HEAD
			if ( NULL != ( pB = i2BoardPtrTable[i] ) ) {
				device_create(ip2_class, NULL,
					      MKDEV(IP2_IPL_MAJOR, 4 * i),
					      NULL, "ipl%d", i);
				device_create(ip2_class, NULL,
					      MKDEV(IP2_IPL_MAJOR, 4 * i + 1),
					      NULL, "stat%d", i);

			    for ( box = 0; box < ABS_MAX_BOXES; ++box )
			    {
			        for ( j = 0; j < ABS_BIGGEST_BOX; ++j )
			        {
				    if ( pB->i2eChannelMap[box] & (1 << j) )
				    {
				        tty_register_device(ip2_tty_driver,
					    j + ABS_BIGGEST_BOX *
						    (box+i*ABS_MAX_BOXES), NULL);
			    	    }
			        }
			    }
			}
=======
		pB = i2BoardPtrTable[i];
		if (pB != NULL) {
			device_create_drvdata(ip2_class, NULL,
					      MKDEV(IP2_IPL_MAJOR, 4 * i),
					      NULL, "ipl%d", i);
			device_create_drvdata(ip2_class, NULL,
					      MKDEV(IP2_IPL_MAJOR, 4 * i + 1),
					      NULL, "stat%d", i);

			for (box = 0; box < ABS_MAX_BOXES; box++)
				for (j = 0; j < ABS_BIGGEST_BOX; j++)
					if (pB->i2eChannelMap[box] & (1 << j))
						tty_register_device(
							ip2_tty_driver,
							j + ABS_BIGGEST_BOX *
							(box+i*ABS_MAX_BOXES),
							NULL);
		}
>>>>>>> 6ebf1e44

		if (poll_only) {
			/* Poll only forces driver to only use polling and
			   to ignore the probed PCI or EISA interrupts. */
			ip2config.irq[i] = CIR_POLL;
		}
		if (ip2config.irq[i] == CIR_POLL) {
retry:
			if (!timer_pending(&PollTimer)) {
				mod_timer(&PollTimer, POLL_TIMEOUT);
				printk(KERN_INFO "IP2: polling\n");
			}
		} else {
			if (have_requested_irq(ip2config.irq[i]))
				continue;
			rc = request_irq(ip2config.irq[i], ip2_interrupt,
				IP2_SA_FLAGS |
				(ip2config.type[i] == PCI ? IRQF_SHARED : 0),
				pcName, i2BoardPtrTable[i]);
			if (rc) {
				printk(KERN_ERR "IP2: request_irq failed: "
						"error %d\n", rc);
				ip2config.irq[i] = CIR_POLL;
				printk(KERN_INFO "IP2: Polling %ld/sec.\n",
						(POLL_TIMEOUT - jiffies));
				goto retry;
			}
			mark_requested_irq(ip2config.irq[i]);
			/* Initialise the interrupt handler bottom half
			 * (aka slih). */
		}
	}

	for (i = 0; i < IP2_MAX_BOARDS; ++i) {
		if (i2BoardPtrTable[i]) {
			/* set and enable board interrupt */
			set_irq(i, ip2config.irq[i]);
		}
	}

	ip2trace(ITRC_NO_PORT, ITRC_INIT, ITRC_RETURN, 0);

	return 0;

out_chrdev:
	unregister_chrdev(IP2_IPL_MAJOR, "ip2");
	/* unregister and put tty here */
	return err;
}
module_init(ip2_loadmain);

/******************************************************************************/
/* Function:   ip2_init_board()                                               */
/* Parameters: Index of board in configuration structure                      */
/* Returns:    Success (0)                                                    */
/*                                                                            */
/* Description:                                                               */
/* This function initializes the specified board. The loadware is copied to   */
/* the board, the channel structures are initialized, and the board details   */
/* are reported on the console.                                               */
/******************************************************************************/
static void
ip2_init_board(int boardnum, const struct firmware *fw)
{
	int i;
	int nports = 0, nboxes = 0;
	i2ChanStrPtr pCh;
	i2eBordStrPtr pB = i2BoardPtrTable[boardnum];

	if ( !iiInitialize ( pB ) ) {
		printk ( KERN_ERR "IP2: Failed to initialize board at 0x%x, error %d\n",
			 pB->i2eBase, pB->i2eError );
		goto err_initialize;
	}
	printk(KERN_INFO "IP2: Board %d: addr=0x%x irq=%d\n", boardnum + 1,
	       ip2config.addr[boardnum], ip2config.irq[boardnum] );

	if (!request_region( ip2config.addr[boardnum], 8, pcName )) {
		printk(KERN_ERR "IP2: bad addr=0x%x\n", ip2config.addr[boardnum]);
		goto err_initialize;
	}

	if ( iiDownloadAll ( pB, (loadHdrStrPtr)fw->data, 1, fw->size )
	    != II_DOWN_GOOD ) {
		printk ( KERN_ERR "IP2: failed to download loadware\n" );
		goto err_release_region;
	} else {
		printk ( KERN_INFO "IP2: fv=%d.%d.%d lv=%d.%d.%d\n",
			 pB->i2ePom.e.porVersion,
			 pB->i2ePom.e.porRevision,
			 pB->i2ePom.e.porSubRev, pB->i2eLVersion,
			 pB->i2eLRevision, pB->i2eLSub );
	}

	switch ( pB->i2ePom.e.porID & ~POR_ID_RESERVED ) {

	default:
		printk( KERN_ERR "IP2: Unknown board type, ID = %x\n",
				pB->i2ePom.e.porID );
		nports = 0;
		goto err_release_region;
		break;

	case POR_ID_II_4: /* IntelliPort-II, ISA-4 (4xRJ45) */
		printk ( KERN_INFO "IP2: ISA-4\n" );
		nports = 4;
		break;

	case POR_ID_II_8: /* IntelliPort-II, 8-port using standard brick. */
		printk ( KERN_INFO "IP2: ISA-8 std\n" );
		nports = 8;
		break;

	case POR_ID_II_8R: /* IntelliPort-II, 8-port using RJ11's (no CTS) */
		printk ( KERN_INFO "IP2: ISA-8 RJ11\n" );
		nports = 8;
		break;

	case POR_ID_FIIEX: /* IntelliPort IIEX */
	{
		int portnum = IP2_PORTS_PER_BOARD * boardnum;
		int            box;

		for( box = 0; box < ABS_MAX_BOXES; ++box ) {
			if ( pB->i2eChannelMap[box] != 0 ) {
				++nboxes;
			}
			for( i = 0; i < ABS_BIGGEST_BOX; ++i ) {
				if ( pB->i2eChannelMap[box] & 1<< i ) {
					++nports;
				}
			}
		}
		DevTableMem[boardnum] = pCh =
			kmalloc( sizeof(i2ChanStr) * nports, GFP_KERNEL );
		if ( !pCh ) {
			printk ( KERN_ERR "IP2: (i2_init_channel:) Out of memory.\n");
			goto err_release_region;
		}
		if ( !i2InitChannels( pB, nports, pCh ) ) {
			printk(KERN_ERR "IP2: i2InitChannels failed: %d\n",pB->i2eError);
			kfree ( pCh );
			goto err_release_region;
		}
		pB->i2eChannelPtr = &DevTable[portnum];
		pB->i2eChannelCnt = ABS_MOST_PORTS;

		for( box = 0; box < ABS_MAX_BOXES; ++box, portnum += ABS_BIGGEST_BOX ) {
			for( i = 0; i < ABS_BIGGEST_BOX; ++i ) {
				if ( pB->i2eChannelMap[box] & (1 << i) ) {
					DevTable[portnum + i] = pCh;
					pCh->port_index = portnum + i;
					pCh++;
				}
			}
		}
		printk(KERN_INFO "IP2: EX box=%d ports=%d %d bit\n",
			nboxes, nports, pB->i2eDataWidth16 ? 16 : 8 );
		}
		goto ex_exit;
	}
	DevTableMem[boardnum] = pCh =
		kmalloc ( sizeof (i2ChanStr) * nports, GFP_KERNEL );
	if ( !pCh ) {
		printk ( KERN_ERR "IP2: (i2_init_channel:) Out of memory.\n");
		goto err_release_region;
	}
	pB->i2eChannelPtr = pCh;
	pB->i2eChannelCnt = nports;
	if ( !i2InitChannels( pB, nports, pCh ) ) {
		printk(KERN_ERR "IP2: i2InitChannels failed: %d\n",pB->i2eError);
		kfree ( pCh );
		goto err_release_region;
	}
	pB->i2eChannelPtr = &DevTable[IP2_PORTS_PER_BOARD * boardnum];

	for( i = 0; i < pB->i2eChannelCnt; ++i ) {
		DevTable[IP2_PORTS_PER_BOARD * boardnum + i] = pCh;
		pCh->port_index = (IP2_PORTS_PER_BOARD * boardnum) + i;
		pCh++;
	}
ex_exit:
	INIT_WORK(&pB->tqueue_interrupt, ip2_interrupt_bh);
	return;

err_release_region:
	release_region(ip2config.addr[boardnum], 8);
err_initialize:
	kfree ( pB );
	i2BoardPtrTable[boardnum] = NULL;
	return;
}

/******************************************************************************/
/* Function:   find_eisa_board ( int start_slot )                             */
/* Parameters: First slot to check                                            */
/* Returns:    Address of EISA IntelliPort II controller                      */
/*                                                                            */
/* Description:                                                               */
/* This function searches for an EISA IntelliPort controller, starting        */
/* from the specified slot number. If the motherboard is not identified as an */
/* EISA motherboard, or no valid board ID is selected it returns 0. Otherwise */
/* it returns the base address of the controller.                             */
/******************************************************************************/
static unsigned short
find_eisa_board( int start_slot )
{
	int i, j;
	unsigned int idm = 0;
	unsigned int idp = 0;
	unsigned int base = 0;
	unsigned int value;
	int setup_address;
	int setup_irq;
	int ismine = 0;

	/*
	 * First a check for an EISA motherboard, which we do by comparing the
	 * EISA ID registers for the system board and the first couple of slots.
	 * No slot ID should match the system board ID, but on an ISA or PCI
	 * machine the odds are that an empty bus will return similar values for
	 * each slot.
	 */
	i = 0x0c80;
	value = (inb(i) << 24) + (inb(i+1) << 16) + (inb(i+2) << 8) + inb(i+3);
	for( i = 0x1c80; i <= 0x4c80; i += 0x1000 ) {
		j = (inb(i)<<24)+(inb(i+1)<<16)+(inb(i+2)<<8)+inb(i+3);
		if ( value == j )
			return 0;
	}

	/*
	 * OK, so we are inclined to believe that this is an EISA machine. Find
	 * an IntelliPort controller.
	 */
	for( i = start_slot; i < 16; i++ ) {
		base = i << 12;
		idm = (inb(base + 0xc80) << 8) | (inb(base + 0xc81) & 0xff);
		idp = (inb(base + 0xc82) << 8) | (inb(base + 0xc83) & 0xff);
		ismine = 0;
		if ( idm == 0x0e8e ) {
			if ( idp == 0x0281 || idp == 0x0218 ) {
				ismine = 1;
			} else if ( idp == 0x0282 || idp == 0x0283 ) {
				ismine = 3;	/* Can do edge-trigger */
			}
			if ( ismine ) {
				Eisa_slot = i;
				break;
			}
		}
	}
	if ( !ismine )
		return 0;

	/* It's some sort of EISA card, but at what address is it configured? */

	setup_address = base + 0xc88;
	value = inb(base + 0xc86);
	setup_irq = (value & 8) ? Valid_Irqs[value & 7] : 0;

	if ( (ismine & 2) && !(value & 0x10) ) {
		ismine = 1;	/* Could be edging, but not */
	}

	if ( Eisa_irq == 0 ) {
		Eisa_irq = setup_irq;
	} else if ( Eisa_irq != setup_irq ) {
		printk ( KERN_ERR "IP2: EISA irq mismatch between EISA controllers\n" );
	}

#ifdef IP2DEBUG_INIT
printk(KERN_DEBUG "Computone EISA board in slot %d, I.D. 0x%x%x, Address 0x%x",
	       base >> 12, idm, idp, setup_address);
	if ( Eisa_irq ) {
		printk(KERN_DEBUG ", Interrupt %d %s\n",
		       setup_irq, (ismine & 2) ? "(edge)" : "(level)");
	} else {
		printk(KERN_DEBUG ", (polled)\n");
	}
#endif
	return setup_address;
}

/******************************************************************************/
/* Function:   set_irq()                                                      */
/* Parameters: index to board in board table                                  */
/*             IRQ to use                                                     */
/* Returns:    Success (0)                                                    */
/*                                                                            */
/* Description:                                                               */
/******************************************************************************/
static void
set_irq( int boardnum, int boardIrq )
{
	unsigned char tempCommand[16];
	i2eBordStrPtr pB = i2BoardPtrTable[boardnum];
	unsigned long flags;

	/*
	 * Notify the boards they may generate interrupts. This is done by
	 * sending an in-line command to channel 0 on each board. This is why
	 * the channels have to be defined already. For each board, if the
	 * interrupt has never been defined, we must do so NOW, directly, since
	 * board will not send flow control or even give an interrupt until this
	 * is done.  If polling we must send 0 as the interrupt parameter.
	 */

	// We will get an interrupt here at the end of this function

	iiDisableMailIrq(pB);

	/* We build up the entire packet header. */
	CHANNEL_OF(tempCommand) = 0;
	PTYPE_OF(tempCommand) = PTYPE_INLINE;
	CMD_COUNT_OF(tempCommand) = 2;
	(CMD_OF(tempCommand))[0] = CMDVALUE_IRQ;
	(CMD_OF(tempCommand))[1] = boardIrq;
	/*
	 * Write to FIFO; don't bother to adjust fifo capacity for this, since
	 * board will respond almost immediately after SendMail hit.
	 */
	write_lock_irqsave(&pB->write_fifo_spinlock, flags);
	iiWriteBuf(pB, tempCommand, 4);
	write_unlock_irqrestore(&pB->write_fifo_spinlock, flags);
	pB->i2eUsingIrq = boardIrq;
	pB->i2eOutMailWaiting |= MB_OUT_STUFFED;

	/* Need to update number of boards before you enable mailbox int */
	++i2nBoards;

	CHANNEL_OF(tempCommand) = 0;
	PTYPE_OF(tempCommand) = PTYPE_BYPASS;
	CMD_COUNT_OF(tempCommand) = 6;
	(CMD_OF(tempCommand))[0] = 88;	// SILO
	(CMD_OF(tempCommand))[1] = 64;	// chars
	(CMD_OF(tempCommand))[2] = 32;	// ms

	(CMD_OF(tempCommand))[3] = 28;	// MAX_BLOCK
	(CMD_OF(tempCommand))[4] = 64;	// chars

	(CMD_OF(tempCommand))[5] = 87;	// HW_TEST
	write_lock_irqsave(&pB->write_fifo_spinlock, flags);
	iiWriteBuf(pB, tempCommand, 8);
	write_unlock_irqrestore(&pB->write_fifo_spinlock, flags);

	CHANNEL_OF(tempCommand) = 0;
	PTYPE_OF(tempCommand) = PTYPE_BYPASS;
	CMD_COUNT_OF(tempCommand) = 1;
	(CMD_OF(tempCommand))[0] = 84;	/* get BOX_IDS */
	iiWriteBuf(pB, tempCommand, 3);

#ifdef XXX
	// enable heartbeat for test porpoises
	CHANNEL_OF(tempCommand) = 0;
	PTYPE_OF(tempCommand) = PTYPE_BYPASS;
	CMD_COUNT_OF(tempCommand) = 2;
	(CMD_OF(tempCommand))[0] = 44;	/* get ping */
	(CMD_OF(tempCommand))[1] = 200;	/* 200 ms */
	write_lock_irqsave(&pB->write_fifo_spinlock, flags);
	iiWriteBuf(pB, tempCommand, 4);
	write_unlock_irqrestore(&pB->write_fifo_spinlock, flags);
#endif

	iiEnableMailIrq(pB);
	iiSendPendingMail(pB);
}

/******************************************************************************/
/* Interrupt Handler Section                                                  */
/******************************************************************************/

static inline void
service_all_boards(void)
{
	int i;
	i2eBordStrPtr  pB;

	/* Service every board on the list */
	for( i = 0; i < IP2_MAX_BOARDS; ++i ) {
		pB = i2BoardPtrTable[i];
		if ( pB ) {
			i2ServiceBoard( pB );
		}
	}
}


/******************************************************************************/
/* Function:   ip2_interrupt_bh(work)                                         */
/* Parameters: work - pointer to the board structure                          */
/* Returns:    Nothing                                                        */
/*                                                                            */
/* Description:                                                               */
/*	Service the board in a bottom half interrupt handler and then         */
/*	reenable the board's interrupts if it has an IRQ number               */
/*                                                                            */
/******************************************************************************/
static void
ip2_interrupt_bh(struct work_struct *work)
{
	i2eBordStrPtr pB = container_of(work, i2eBordStr, tqueue_interrupt);
//	pB better well be set or we have a problem!  We can only get
//	here from the IMMEDIATE queue.  Here, we process the boards.
//	Checking pB doesn't cost much and it saves us from the sanity checkers.

	bh_counter++; 

	if ( pB ) {
		i2ServiceBoard( pB );
		if( pB->i2eUsingIrq ) {
//			Re-enable his interrupts
			iiEnableMailIrq(pB);
		}
	}
}


/******************************************************************************/
/* Function:   ip2_interrupt(int irq, void *dev_id)    */
/* Parameters: irq - interrupt number                                         */
/*             pointer to optional device ID structure                        */
/* Returns:    Nothing                                                        */
/*                                                                            */
/* Description:                                                               */
/*                                                                            */
/*	Our task here is simply to identify each board which needs servicing. */
/*	If we are queuing then, queue it to be serviced, and disable its irq  */
/*	mask otherwise process the board directly.                            */
/*                                                                            */
/*	We could queue by IRQ but that just complicates things on both ends   */
/*	with very little gain in performance (how many instructions does      */
/*	it take to iterate on the immediate queue).                           */
/*                                                                            */
/*                                                                            */
/******************************************************************************/
static void
ip2_irq_work(i2eBordStrPtr pB)
{
#ifdef USE_IQI
	if (NO_MAIL_HERE != ( pB->i2eStartMail = iiGetMail(pB))) {
//		Disable his interrupt (will be enabled when serviced)
//		This is mostly to protect from reentrancy.
		iiDisableMailIrq(pB);

//		Park the board on the immediate queue for processing.
		schedule_work(&pB->tqueue_interrupt);

//		Make sure the immediate queue is flagged to fire.
	}
#else

//	We are using immediate servicing here.  This sucks and can
//	cause all sorts of havoc with ppp and others.  The failsafe
//	check on iiSendPendingMail could also throw a hairball.

	i2ServiceBoard( pB );

#endif /* USE_IQI */
}

static void
ip2_polled_interrupt(void)
{
	int i;
	i2eBordStrPtr  pB;

	ip2trace(ITRC_NO_PORT, ITRC_INTR, 99, 1, 0);

	/* Service just the boards on the list using this irq */
	for( i = 0; i < i2nBoards; ++i ) {
		pB = i2BoardPtrTable[i];

//		Only process those boards which match our IRQ.
//			IRQ = 0 for polled boards, we won't poll "IRQ" boards

		if (pB && pB->i2eUsingIrq == 0)
			ip2_irq_work(pB);
	}

	++irq_counter;

	ip2trace (ITRC_NO_PORT, ITRC_INTR, ITRC_RETURN, 0 );
}

static irqreturn_t
ip2_interrupt(int irq, void *dev_id)
{
	i2eBordStrPtr pB = dev_id;

	ip2trace (ITRC_NO_PORT, ITRC_INTR, 99, 1, pB->i2eUsingIrq );

	ip2_irq_work(pB);

	++irq_counter;

	ip2trace (ITRC_NO_PORT, ITRC_INTR, ITRC_RETURN, 0 );
	return IRQ_HANDLED;
}

/******************************************************************************/
/* Function:   ip2_poll(unsigned long arg)                                    */
/* Parameters: ?                                                              */
/* Returns:    Nothing                                                        */
/*                                                                            */
/* Description:                                                               */
/* This function calls the library routine i2ServiceBoard for each board in   */
/* the board table. This is used instead of the interrupt routine when polled */
/* mode is specified.                                                         */
/******************************************************************************/
static void
ip2_poll(unsigned long arg)
{
	ip2trace (ITRC_NO_PORT, ITRC_INTR, 100, 0 );

	// Just polled boards, IRQ = 0 will hit all non-interrupt boards.
	// It will NOT poll boards handled by hard interrupts.
	// The issue of queued BH interrupts is handled in ip2_interrupt().
	ip2_polled_interrupt();

	mod_timer(&PollTimer, POLL_TIMEOUT);

	ip2trace (ITRC_NO_PORT, ITRC_INTR, ITRC_RETURN, 0 );
}

static void do_input(struct work_struct *work)
{
	i2ChanStrPtr pCh = container_of(work, i2ChanStr, tqueue_input);
	unsigned long flags;

	ip2trace(CHANN, ITRC_INPUT, 21, 0 );

	// Data input
	if ( pCh->pTTY != NULL ) {
		read_lock_irqsave(&pCh->Ibuf_spinlock, flags);
		if (!pCh->throttled && (pCh->Ibuf_stuff != pCh->Ibuf_strip)) {
			read_unlock_irqrestore(&pCh->Ibuf_spinlock, flags);
			i2Input( pCh );
		} else
			read_unlock_irqrestore(&pCh->Ibuf_spinlock, flags);
	} else {
		ip2trace(CHANN, ITRC_INPUT, 22, 0 );

		i2InputFlush( pCh );
	}
}

// code duplicated from n_tty (ldisc)
static inline void  isig(int sig, struct tty_struct *tty, int flush)
{
	/* FIXME: This is completely bogus */
	if (tty->pgrp)
		kill_pgrp(tty->pgrp, sig, 1);
	if (flush || !L_NOFLSH(tty)) {
		if ( tty->ldisc.ops->flush_buffer )  
			tty->ldisc.ops->flush_buffer(tty);
		i2InputFlush( tty->driver_data );
	}
}

static void do_status(struct work_struct *work)
{
	i2ChanStrPtr pCh = container_of(work, i2ChanStr, tqueue_status);
	int status;

	status =  i2GetStatus( pCh, (I2_BRK|I2_PAR|I2_FRA|I2_OVR) );

	ip2trace (CHANN, ITRC_STATUS, 21, 1, status );

	if (pCh->pTTY && (status & (I2_BRK|I2_PAR|I2_FRA|I2_OVR)) ) {
		if ( (status & I2_BRK) ) {
			// code duplicated from n_tty (ldisc)
			if (I_IGNBRK(pCh->pTTY))
				goto skip_this;
			if (I_BRKINT(pCh->pTTY)) {
				isig(SIGINT, pCh->pTTY, 1);
				goto skip_this;
			}
			wake_up_interruptible(&pCh->pTTY->read_wait);
		}
#ifdef NEVER_HAPPENS_AS_SETUP_XXX
	// and can't work because we don't know the_char
	// as the_char is reported on a separate path
	// The intelligent board does this stuff as setup
	{
	char brkf = TTY_NORMAL;
	unsigned char brkc = '\0';
	unsigned char tmp;
		if ( (status & I2_BRK) ) {
			brkf = TTY_BREAK;
			brkc = '\0';
		} 
		else if (status & I2_PAR) {
			brkf = TTY_PARITY;
			brkc = the_char;
		} else if (status & I2_FRA) {
			brkf = TTY_FRAME;
			brkc = the_char;
		} else if (status & I2_OVR) {
			brkf = TTY_OVERRUN;
			brkc = the_char;
		}
		tmp = pCh->pTTY->real_raw;
		pCh->pTTY->real_raw = 0;
		pCh->pTTY->ldisc->ops.receive_buf( pCh->pTTY, &brkc, &brkf, 1 );
		pCh->pTTY->real_raw = tmp;
	}
#endif /* NEVER_HAPPENS_AS_SETUP_XXX */
	}
skip_this:

	if ( status & (I2_DDCD | I2_DDSR | I2_DCTS | I2_DRI) ) {
		wake_up_interruptible(&pCh->delta_msr_wait);

		if ( (pCh->flags & ASYNC_CHECK_CD) && (status & I2_DDCD) ) {
			if ( status & I2_DCD ) {
				if ( pCh->wopen ) {
					wake_up_interruptible ( &pCh->open_wait );
				}
			} else {
				if (pCh->pTTY &&  (!(pCh->pTTY->termios->c_cflag & CLOCAL)) ) {
					tty_hangup( pCh->pTTY );
				}
			}
		}
	}

	ip2trace (CHANN, ITRC_STATUS, 26, 0 );
}

/******************************************************************************/
/* Device Open/Close/Ioctl Entry Point Section                                */
/******************************************************************************/

/******************************************************************************/
/* Function:   open_sanity_check()                                            */
/* Parameters: Pointer to tty structure                                       */
/*             Pointer to file structure                                      */
/* Returns:    Success or failure                                             */
/*                                                                            */
/* Description:                                                               */
/* Verifies the structure magic numbers and cross links.                      */
/******************************************************************************/
#ifdef IP2DEBUG_OPEN
static void 
open_sanity_check( i2ChanStrPtr pCh, i2eBordStrPtr pBrd )
{
	if ( pBrd->i2eValid != I2E_MAGIC ) {
		printk(KERN_ERR "IP2: invalid board structure\n" );
	} else if ( pBrd != pCh->pMyBord ) {
		printk(KERN_ERR "IP2: board structure pointer mismatch (%p)\n",
			 pCh->pMyBord );
	} else if ( pBrd->i2eChannelCnt < pCh->port_index ) {
		printk(KERN_ERR "IP2: bad device index (%d)\n", pCh->port_index );
	} else if (&((i2ChanStrPtr)pBrd->i2eChannelPtr)[pCh->port_index] != pCh) {
	} else {
		printk(KERN_INFO "IP2: all pointers check out!\n" );
	}
}
#endif


/******************************************************************************/
/* Function:   ip2_open()                                                     */
/* Parameters: Pointer to tty structure                                       */
/*             Pointer to file structure                                      */
/* Returns:    Success or failure                                             */
/*                                                                            */
/* Description: (MANDATORY)                                                   */
/* A successful device open has to run a gauntlet of checks before it         */
/* completes. After some sanity checking and pointer setup, the function      */
/* blocks until all conditions are satisfied. It then initialises the port to */
/* the default characteristics and returns.                                   */
/******************************************************************************/
static int
ip2_open( PTTY tty, struct file *pFile )
{
	wait_queue_t wait;
	int rc = 0;
	int do_clocal = 0;
	i2ChanStrPtr  pCh = DevTable[tty->index];

	ip2trace (tty->index, ITRC_OPEN, ITRC_ENTER, 0 );

	if ( pCh == NULL ) {
		return -ENODEV;
	}
	/* Setup pointer links in device and tty structures */
	pCh->pTTY = tty;
	tty->driver_data = pCh;

#ifdef IP2DEBUG_OPEN
	printk(KERN_DEBUG \
			"IP2:open(tty=%p,pFile=%p):dev=%s,ch=%d,idx=%d\n",
	       tty, pFile, tty->name, pCh->infl.hd.i2sChannel, pCh->port_index);
	open_sanity_check ( pCh, pCh->pMyBord );
#endif

	i2QueueCommands(PTYPE_INLINE, pCh, 100, 3, CMD_DTRUP,CMD_RTSUP,CMD_DCD_REP);
	pCh->dataSetOut |= (I2_DTR | I2_RTS);
	serviceOutgoingFifo( pCh->pMyBord );

	/* Block here until the port is ready (per serial and istallion) */
	/*
	 * 1. If the port is in the middle of closing wait for the completion
	 *    and then return the appropriate error.
	 */
	init_waitqueue_entry(&wait, current);
	add_wait_queue(&pCh->close_wait, &wait);
	set_current_state( TASK_INTERRUPTIBLE );

	if ( tty_hung_up_p(pFile) || ( pCh->flags & ASYNC_CLOSING )) {
		if ( pCh->flags & ASYNC_CLOSING ) {
			schedule();
		}
		if ( tty_hung_up_p(pFile) ) {
			set_current_state( TASK_RUNNING );
			remove_wait_queue(&pCh->close_wait, &wait);
			return( pCh->flags & ASYNC_HUP_NOTIFY ) ? -EAGAIN : -ERESTARTSYS;
		}
	}
	set_current_state( TASK_RUNNING );
	remove_wait_queue(&pCh->close_wait, &wait);

	/*
	 * 3. Handle a non-blocking open of a normal port.
	 */
	if ( (pFile->f_flags & O_NONBLOCK) || (tty->flags & (1<<TTY_IO_ERROR) )) {
		pCh->flags |= ASYNC_NORMAL_ACTIVE;
		goto noblock;
	}
	/*
	 * 4. Now loop waiting for the port to be free and carrier present
	 *    (if required).
	 */
	if ( tty->termios->c_cflag & CLOCAL )
		do_clocal = 1;

#ifdef IP2DEBUG_OPEN
	printk(KERN_DEBUG "OpenBlock: do_clocal = %d\n", do_clocal);
#endif

	++pCh->wopen;

	init_waitqueue_entry(&wait, current);
	add_wait_queue(&pCh->open_wait, &wait);

	for(;;) {
		i2QueueCommands(PTYPE_INLINE, pCh, 100, 2, CMD_DTRUP, CMD_RTSUP);
		pCh->dataSetOut |= (I2_DTR | I2_RTS);
		set_current_state( TASK_INTERRUPTIBLE );
		serviceOutgoingFifo( pCh->pMyBord );
		if ( tty_hung_up_p(pFile) ) {
			set_current_state( TASK_RUNNING );
			remove_wait_queue(&pCh->open_wait, &wait);
			return ( pCh->flags & ASYNC_HUP_NOTIFY ) ? -EBUSY : -ERESTARTSYS;
		}
		if (!(pCh->flags & ASYNC_CLOSING) && 
				(do_clocal || (pCh->dataSetIn & I2_DCD) )) {
			rc = 0;
			break;
		}

#ifdef IP2DEBUG_OPEN
		printk(KERN_DEBUG "ASYNC_CLOSING = %s\n",
			(pCh->flags & ASYNC_CLOSING)?"True":"False");
		printk(KERN_DEBUG "OpenBlock: waiting for CD or signal\n");
#endif
		ip2trace (CHANN, ITRC_OPEN, 3, 2, 0,
				(pCh->flags & ASYNC_CLOSING) );
		/* check for signal */
		if (signal_pending(current)) {
			rc = (( pCh->flags & ASYNC_HUP_NOTIFY ) ? -EAGAIN : -ERESTARTSYS);
			break;
		}
		schedule();
	}
	set_current_state( TASK_RUNNING );
	remove_wait_queue(&pCh->open_wait, &wait);

	--pCh->wopen; //why count?

	ip2trace (CHANN, ITRC_OPEN, 4, 0 );

	if (rc != 0 ) {
		return rc;
	}
	pCh->flags |= ASYNC_NORMAL_ACTIVE;

noblock:

	/* first open - Assign termios structure to port */
	if ( tty->count == 1 ) {
		i2QueueCommands(PTYPE_INLINE, pCh, 0, 2, CMD_CTSFL_DSAB, CMD_RTSFL_DSAB);
		/* Now we must send the termios settings to the loadware */
		set_params( pCh, NULL );
	}

	/*
	 * Now set any i2lib options. These may go away if the i2lib code ends
	 * up rolled into the mainline.
	 */
	pCh->channelOptions |= CO_NBLOCK_WRITE;

#ifdef IP2DEBUG_OPEN
	printk (KERN_DEBUG "IP2: open completed\n" );
#endif
	serviceOutgoingFifo( pCh->pMyBord );

	ip2trace (CHANN, ITRC_OPEN, ITRC_RETURN, 0 );

	return 0;
}

/******************************************************************************/
/* Function:   ip2_close()                                                    */
/* Parameters: Pointer to tty structure                                       */
/*             Pointer to file structure                                      */
/* Returns:    Nothing                                                        */
/*                                                                            */
/* Description:                                                               */
/*                                                                            */
/*                                                                            */
/******************************************************************************/
static void
ip2_close( PTTY tty, struct file *pFile )
{
	i2ChanStrPtr  pCh = tty->driver_data;

	if ( !pCh ) {
		return;
	}

	ip2trace (CHANN, ITRC_CLOSE, ITRC_ENTER, 0 );

#ifdef IP2DEBUG_OPEN
	printk(KERN_DEBUG "IP2:close %s:\n",tty->name);
#endif

	if ( tty_hung_up_p ( pFile ) ) {

		ip2trace (CHANN, ITRC_CLOSE, 2, 1, 2 );

		return;
	}
	if ( tty->count > 1 ) { /* not the last close */

		ip2trace (CHANN, ITRC_CLOSE, 2, 1, 3 );

		return;
	}
	pCh->flags |= ASYNC_CLOSING;	// last close actually

	tty->closing = 1;

	if (pCh->ClosingWaitTime != ASYNC_CLOSING_WAIT_NONE) {
		/*
		 * Before we drop DTR, make sure the transmitter has completely drained.
		 * This uses an timeout, after which the close
		 * completes.
		 */
		ip2_wait_until_sent(tty, pCh->ClosingWaitTime );
	}
	/*
	 * At this point we stop accepting input. Here we flush the channel
	 * input buffer which will allow the board to send up more data. Any
	 * additional input is tossed at interrupt/poll time.
	 */
	i2InputFlush( pCh );

	/* disable DSS reporting */
	i2QueueCommands(PTYPE_INLINE, pCh, 100, 4,
				CMD_DCD_NREP, CMD_CTS_NREP, CMD_DSR_NREP, CMD_RI_NREP);
	if ( !tty || (tty->termios->c_cflag & HUPCL) ) {
		i2QueueCommands(PTYPE_INLINE, pCh, 100, 2, CMD_RTSDN, CMD_DTRDN);
		pCh->dataSetOut &= ~(I2_DTR | I2_RTS);
		i2QueueCommands( PTYPE_INLINE, pCh, 100, 1, CMD_PAUSE(25));
	}

	serviceOutgoingFifo ( pCh->pMyBord );

	tty_ldisc_flush(tty);
	tty_driver_flush_buffer(tty);
	tty->closing = 0;
	
	pCh->pTTY = NULL;

	if (pCh->wopen) {
		if (pCh->ClosingDelay) {
			msleep_interruptible(jiffies_to_msecs(pCh->ClosingDelay));
		}
		wake_up_interruptible(&pCh->open_wait);
	}

	pCh->flags &=~(ASYNC_NORMAL_ACTIVE|ASYNC_CLOSING);
	wake_up_interruptible(&pCh->close_wait);

#ifdef IP2DEBUG_OPEN
	DBG_CNT("ip2_close: after wakeups--");
#endif


	ip2trace (CHANN, ITRC_CLOSE, ITRC_RETURN, 1, 1 );

	return;
}

/******************************************************************************/
/* Function:   ip2_hangup()                                                   */
/* Parameters: Pointer to tty structure                                       */
/* Returns:    Nothing                                                        */
/*                                                                            */
/* Description:                                                               */
/*                                                                            */
/*                                                                            */
/******************************************************************************/
static void
ip2_hangup ( PTTY tty )
{
	i2ChanStrPtr  pCh = tty->driver_data;

	if( !pCh ) {
		return;
	}

	ip2trace (CHANN, ITRC_HANGUP, ITRC_ENTER, 0 );

	ip2_flush_buffer(tty);

	/* disable DSS reporting */

	i2QueueCommands(PTYPE_BYPASS, pCh, 0, 1, CMD_DCD_NREP);
	i2QueueCommands(PTYPE_INLINE, pCh, 0, 2, CMD_CTSFL_DSAB, CMD_RTSFL_DSAB);
	if ( (tty->termios->c_cflag & HUPCL) ) {
		i2QueueCommands(PTYPE_BYPASS, pCh, 0, 2, CMD_RTSDN, CMD_DTRDN);
		pCh->dataSetOut &= ~(I2_DTR | I2_RTS);
		i2QueueCommands( PTYPE_INLINE, pCh, 100, 1, CMD_PAUSE(25));
	}
	i2QueueCommands(PTYPE_INLINE, pCh, 1, 3, 
				CMD_CTS_NREP, CMD_DSR_NREP, CMD_RI_NREP);
	serviceOutgoingFifo ( pCh->pMyBord );

	wake_up_interruptible ( &pCh->delta_msr_wait );

	pCh->flags &= ~ASYNC_NORMAL_ACTIVE;
	pCh->pTTY = NULL;
	wake_up_interruptible ( &pCh->open_wait );

	ip2trace (CHANN, ITRC_HANGUP, ITRC_RETURN, 0 );
}

/******************************************************************************/
/******************************************************************************/
/* Device Output Section                                                      */
/******************************************************************************/
/******************************************************************************/

/******************************************************************************/
/* Function:   ip2_write()                                                    */
/* Parameters: Pointer to tty structure                                       */
/*             Flag denoting data is in user (1) or kernel (0) space          */
/*             Pointer to data                                                */
/*             Number of bytes to write                                       */
/* Returns:    Number of bytes actually written                               */
/*                                                                            */
/* Description: (MANDATORY)                                                   */
/*                                                                            */
/*                                                                            */
/******************************************************************************/
static int
ip2_write( PTTY tty, const unsigned char *pData, int count)
{
	i2ChanStrPtr  pCh = tty->driver_data;
	int bytesSent = 0;
	unsigned long flags;

	ip2trace (CHANN, ITRC_WRITE, ITRC_ENTER, 2, count, -1 );

	/* Flush out any buffered data left over from ip2_putchar() calls. */
	ip2_flush_chars( tty );

	/* This is the actual move bit. Make sure it does what we need!!!!! */
	write_lock_irqsave(&pCh->Pbuf_spinlock, flags);
	bytesSent = i2Output( pCh, pData, count);
	write_unlock_irqrestore(&pCh->Pbuf_spinlock, flags);

	ip2trace (CHANN, ITRC_WRITE, ITRC_RETURN, 1, bytesSent );

	return bytesSent > 0 ? bytesSent : 0;
}

/******************************************************************************/
/* Function:   ip2_putchar()                                                  */
/* Parameters: Pointer to tty structure                                       */
/*             Character to write                                             */
/* Returns:    Nothing                                                        */
/*                                                                            */
/* Description:                                                               */
/*                                                                            */
/*                                                                            */
/******************************************************************************/
static int
ip2_putchar( PTTY tty, unsigned char ch )
{
	i2ChanStrPtr  pCh = tty->driver_data;
	unsigned long flags;

//	ip2trace (CHANN, ITRC_PUTC, ITRC_ENTER, 1, ch );

	write_lock_irqsave(&pCh->Pbuf_spinlock, flags);
	pCh->Pbuf[pCh->Pbuf_stuff++] = ch;
	if ( pCh->Pbuf_stuff == sizeof pCh->Pbuf ) {
		write_unlock_irqrestore(&pCh->Pbuf_spinlock, flags);
		ip2_flush_chars( tty );
	} else
		write_unlock_irqrestore(&pCh->Pbuf_spinlock, flags);
	return 1;

//	ip2trace (CHANN, ITRC_PUTC, ITRC_RETURN, 1, ch );
}

/******************************************************************************/
/* Function:   ip2_flush_chars()                                              */
/* Parameters: Pointer to tty structure                                       */
/* Returns:    Nothing                                                        */
/*                                                                            */
/* Description:                                                               */
/*                                                                            */
/******************************************************************************/
static void
ip2_flush_chars( PTTY tty )
{
	int   strip;
	i2ChanStrPtr  pCh = tty->driver_data;
	unsigned long flags;

	write_lock_irqsave(&pCh->Pbuf_spinlock, flags);
	if ( pCh->Pbuf_stuff ) {

//		ip2trace (CHANN, ITRC_PUTC, 10, 1, strip );

		//
		// We may need to restart i2Output if it does not fullfill this request
		//
		strip = i2Output( pCh, pCh->Pbuf, pCh->Pbuf_stuff);
		if ( strip != pCh->Pbuf_stuff ) {
			memmove( pCh->Pbuf, &pCh->Pbuf[strip], pCh->Pbuf_stuff - strip );
		}
		pCh->Pbuf_stuff -= strip;
	}
	write_unlock_irqrestore(&pCh->Pbuf_spinlock, flags);
}

/******************************************************************************/
/* Function:   ip2_write_room()                                               */
/* Parameters: Pointer to tty structure                                       */
/* Returns:    Number of bytes that the driver can accept                     */
/*                                                                            */
/* Description:                                                               */
/*                                                                            */
/******************************************************************************/
static int
ip2_write_room ( PTTY tty )
{
	int bytesFree;
	i2ChanStrPtr  pCh = tty->driver_data;
	unsigned long flags;

	read_lock_irqsave(&pCh->Pbuf_spinlock, flags);
	bytesFree = i2OutputFree( pCh ) - pCh->Pbuf_stuff;
	read_unlock_irqrestore(&pCh->Pbuf_spinlock, flags);

	ip2trace (CHANN, ITRC_WRITE, 11, 1, bytesFree );

	return ((bytesFree > 0) ? bytesFree : 0);
}

/******************************************************************************/
/* Function:   ip2_chars_in_buf()                                             */
/* Parameters: Pointer to tty structure                                       */
/* Returns:    Number of bytes queued for transmission                        */
/*                                                                            */
/* Description:                                                               */
/*                                                                            */
/*                                                                            */
/******************************************************************************/
static int
ip2_chars_in_buf ( PTTY tty )
{
	i2ChanStrPtr  pCh = tty->driver_data;
	int rc;
	unsigned long flags;

	ip2trace (CHANN, ITRC_WRITE, 12, 1, pCh->Obuf_char_count + pCh->Pbuf_stuff );

#ifdef IP2DEBUG_WRITE
	printk (KERN_DEBUG "IP2: chars in buffer = %d (%d,%d)\n",
				 pCh->Obuf_char_count + pCh->Pbuf_stuff,
				 pCh->Obuf_char_count, pCh->Pbuf_stuff );
#endif
	read_lock_irqsave(&pCh->Obuf_spinlock, flags);
	rc =  pCh->Obuf_char_count;
	read_unlock_irqrestore(&pCh->Obuf_spinlock, flags);
	read_lock_irqsave(&pCh->Pbuf_spinlock, flags);
	rc +=  pCh->Pbuf_stuff;
	read_unlock_irqrestore(&pCh->Pbuf_spinlock, flags);
	return rc;
}

/******************************************************************************/
/* Function:   ip2_flush_buffer()                                             */
/* Parameters: Pointer to tty structure                                       */
/* Returns:    Nothing                                                        */
/*                                                                            */
/* Description:                                                               */
/*                                                                            */
/*                                                                            */
/******************************************************************************/
static void
ip2_flush_buffer( PTTY tty )
{
	i2ChanStrPtr  pCh = tty->driver_data;
	unsigned long flags;

	ip2trace (CHANN, ITRC_FLUSH, ITRC_ENTER, 0 );

#ifdef IP2DEBUG_WRITE
	printk (KERN_DEBUG "IP2: flush buffer\n" );
#endif
	write_lock_irqsave(&pCh->Pbuf_spinlock, flags);
	pCh->Pbuf_stuff = 0;
	write_unlock_irqrestore(&pCh->Pbuf_spinlock, flags);
	i2FlushOutput( pCh );
	ip2_owake(tty);

	ip2trace (CHANN, ITRC_FLUSH, ITRC_RETURN, 0 );

}

/******************************************************************************/
/* Function:   ip2_wait_until_sent()                                          */
/* Parameters: Pointer to tty structure                                       */
/*             Timeout for wait.                                              */
/* Returns:    Nothing                                                        */
/*                                                                            */
/* Description:                                                               */
/* This function is used in place of the normal tty_wait_until_sent, which    */
/* only waits for the driver buffers to be empty (or rather, those buffers    */
/* reported by chars_in_buffer) which doesn't work for IP2 due to the         */
/* indeterminate number of bytes buffered on the board.                       */
/******************************************************************************/
static void
ip2_wait_until_sent ( PTTY tty, int timeout )
{
	int i = jiffies;
	i2ChanStrPtr  pCh = tty->driver_data;

	tty_wait_until_sent(tty, timeout );
	if ( (i = timeout - (jiffies -i)) > 0)
		i2DrainOutput( pCh, i );
}

/******************************************************************************/
/******************************************************************************/
/* Device Input Section                                                       */
/******************************************************************************/
/******************************************************************************/

/******************************************************************************/
/* Function:   ip2_throttle()                                                 */
/* Parameters: Pointer to tty structure                                       */
/* Returns:    Nothing                                                        */
/*                                                                            */
/* Description:                                                               */
/*                                                                            */
/*                                                                            */
/******************************************************************************/
static void
ip2_throttle ( PTTY tty )
{
	i2ChanStrPtr  pCh = tty->driver_data;

#ifdef IP2DEBUG_READ
	printk (KERN_DEBUG "IP2: throttle\n" );
#endif
	/*
	 * Signal the poll/interrupt handlers not to forward incoming data to
	 * the line discipline. This will cause the buffers to fill up in the
	 * library and thus cause the library routines to send the flow control
	 * stuff.
	 */
	pCh->throttled = 1;
}

/******************************************************************************/
/* Function:   ip2_unthrottle()                                               */
/* Parameters: Pointer to tty structure                                       */
/* Returns:    Nothing                                                        */
/*                                                                            */
/* Description:                                                               */
/*                                                                            */
/*                                                                            */
/******************************************************************************/
static void
ip2_unthrottle ( PTTY tty )
{
	i2ChanStrPtr  pCh = tty->driver_data;
	unsigned long flags;

#ifdef IP2DEBUG_READ
	printk (KERN_DEBUG "IP2: unthrottle\n" );
#endif

	/* Pass incoming data up to the line discipline again. */
	pCh->throttled = 0;
 	i2QueueCommands(PTYPE_BYPASS, pCh, 0, 1, CMD_RESUME);
	serviceOutgoingFifo( pCh->pMyBord );
	read_lock_irqsave(&pCh->Ibuf_spinlock, flags);
	if ( pCh->Ibuf_stuff != pCh->Ibuf_strip ) {
		read_unlock_irqrestore(&pCh->Ibuf_spinlock, flags);
#ifdef IP2DEBUG_READ
		printk (KERN_DEBUG "i2Input called from unthrottle\n" );
#endif
		i2Input( pCh );
	} else
		read_unlock_irqrestore(&pCh->Ibuf_spinlock, flags);
}

static void
ip2_start ( PTTY tty )
{
 	i2ChanStrPtr  pCh = DevTable[tty->index];

 	i2QueueCommands(PTYPE_BYPASS, pCh, 0, 1, CMD_RESUME);
 	i2QueueCommands(PTYPE_BYPASS, pCh, 100, 1, CMD_UNSUSPEND);
 	i2QueueCommands(PTYPE_BYPASS, pCh, 100, 1, CMD_RESUME);
#ifdef IP2DEBUG_WRITE
	printk (KERN_DEBUG "IP2: start tx\n" );
#endif
}

static void
ip2_stop ( PTTY tty )
{
 	i2ChanStrPtr  pCh = DevTable[tty->index];

 	i2QueueCommands(PTYPE_BYPASS, pCh, 100, 1, CMD_SUSPEND);
#ifdef IP2DEBUG_WRITE
	printk (KERN_DEBUG "IP2: stop tx\n" );
#endif
}

/******************************************************************************/
/* Device Ioctl Section                                                       */
/******************************************************************************/

static int ip2_tiocmget(struct tty_struct *tty, struct file *file)
{
	i2ChanStrPtr pCh = DevTable[tty->index];
#ifdef	ENABLE_DSSNOW
	wait_queue_t wait;
#endif

	if (pCh == NULL)
		return -ENODEV;

/*
	FIXME - the following code is causing a NULL pointer dereference in
	2.3.51 in an interrupt handler.  It's suppose to prompt the board
	to return the DSS signal status immediately.  Why doesn't it do
	the same thing in 2.2.14?
*/

/*	This thing is still busted in the 1.2.12 driver on 2.4.x
	and even hoses the serial console so the oops can be trapped.
		/\/\|=mhw=|\/\/			*/

#ifdef	ENABLE_DSSNOW
	i2QueueCommands(PTYPE_BYPASS, pCh, 100, 1, CMD_DSS_NOW);

	init_waitqueue_entry(&wait, current);
	add_wait_queue(&pCh->dss_now_wait, &wait);
	set_current_state( TASK_INTERRUPTIBLE );

	serviceOutgoingFifo( pCh->pMyBord );

	schedule();

	set_current_state( TASK_RUNNING );
	remove_wait_queue(&pCh->dss_now_wait, &wait);

	if (signal_pending(current)) {
		return -EINTR;
	}
#endif
	return  ((pCh->dataSetOut & I2_RTS) ? TIOCM_RTS : 0)
	      | ((pCh->dataSetOut & I2_DTR) ? TIOCM_DTR : 0)
	      | ((pCh->dataSetIn  & I2_DCD) ? TIOCM_CAR : 0)
	      | ((pCh->dataSetIn  & I2_RI)  ? TIOCM_RNG : 0)
	      | ((pCh->dataSetIn  & I2_DSR) ? TIOCM_DSR : 0)
	      | ((pCh->dataSetIn  & I2_CTS) ? TIOCM_CTS : 0);
}

static int ip2_tiocmset(struct tty_struct *tty, struct file *file,
			unsigned int set, unsigned int clear)
{
	i2ChanStrPtr pCh = DevTable[tty->index];

	if (pCh == NULL)
		return -ENODEV;

	if (set & TIOCM_RTS) {
		i2QueueCommands(PTYPE_INLINE, pCh, 100, 1, CMD_RTSUP);
		pCh->dataSetOut |= I2_RTS;
	}
	if (set & TIOCM_DTR) {
		i2QueueCommands(PTYPE_INLINE, pCh, 100, 1, CMD_DTRUP);
		pCh->dataSetOut |= I2_DTR;
	}

	if (clear & TIOCM_RTS) {
		i2QueueCommands(PTYPE_INLINE, pCh, 100, 1, CMD_RTSDN);
		pCh->dataSetOut &= ~I2_RTS;
	}
	if (clear & TIOCM_DTR) {
		i2QueueCommands(PTYPE_INLINE, pCh, 100, 1, CMD_DTRDN);
		pCh->dataSetOut &= ~I2_DTR;
	}
	serviceOutgoingFifo( pCh->pMyBord );
	return 0;
}

/******************************************************************************/
/* Function:   ip2_ioctl()                                                    */
/* Parameters: Pointer to tty structure                                       */
/*             Pointer to file structure                                      */
/*             Command                                                        */
/*             Argument                                                       */
/* Returns:    Success or failure                                             */
/*                                                                            */
/* Description:                                                               */
/*                                                                            */
/*                                                                            */
/******************************************************************************/
static int
ip2_ioctl ( PTTY tty, struct file *pFile, UINT cmd, ULONG arg )
{
	wait_queue_t wait;
	i2ChanStrPtr pCh = DevTable[tty->index];
	i2eBordStrPtr pB;
	struct async_icount cprev, cnow;	/* kernel counter temps */
	struct serial_icounter_struct __user *p_cuser;
	int rc = 0;
	unsigned long flags;
	void __user *argp = (void __user *)arg;

	if ( pCh == NULL )
		return -ENODEV;

	pB = pCh->pMyBord;

	ip2trace (CHANN, ITRC_IOCTL, ITRC_ENTER, 2, cmd, arg );

#ifdef IP2DEBUG_IOCTL
	printk(KERN_DEBUG "IP2: ioctl cmd (%x), arg (%lx)\n", cmd, arg );
#endif

	switch(cmd) {
	case TIOCGSERIAL:

		ip2trace (CHANN, ITRC_IOCTL, 2, 1, rc );

		rc = get_serial_info(pCh, argp);
		if (rc)
			return rc;
		break;

	case TIOCSSERIAL:

		ip2trace (CHANN, ITRC_IOCTL, 3, 1, rc );

		rc = set_serial_info(pCh, argp);
		if (rc)
			return rc;
		break;

	case TCXONC:
		rc = tty_check_change(tty);
		if (rc)
			return rc;
		switch (arg) {
		case TCOOFF:
			//return  -ENOIOCTLCMD;
			break;
		case TCOON:
			//return  -ENOIOCTLCMD;
			break;
		case TCIOFF:
			if (STOP_CHAR(tty) != __DISABLED_CHAR) {
				i2QueueCommands( PTYPE_BYPASS, pCh, 100, 1,
						CMD_XMIT_NOW(STOP_CHAR(tty)));
			}
			break;
		case TCION:
			if (START_CHAR(tty) != __DISABLED_CHAR) {
				i2QueueCommands( PTYPE_BYPASS, pCh, 100, 1,
						CMD_XMIT_NOW(START_CHAR(tty)));
			}
			break;
		default:
			return -EINVAL;
		}
		return 0;

	case TCSBRK:   /* SVID version: non-zero arg --> no break */
		rc = tty_check_change(tty);

		ip2trace (CHANN, ITRC_IOCTL, 4, 1, rc );

		if (!rc) {
			ip2_wait_until_sent(tty,0);
			if (!arg) {
				i2QueueCommands(PTYPE_INLINE, pCh, 100, 1, CMD_SEND_BRK(250));
				serviceOutgoingFifo( pCh->pMyBord );
			}
		}
		break;

	case TCSBRKP:  /* support for POSIX tcsendbreak() */
		rc = tty_check_change(tty);

		ip2trace (CHANN, ITRC_IOCTL, 5, 1, rc );

		if (!rc) {
			ip2_wait_until_sent(tty,0);
			i2QueueCommands(PTYPE_INLINE, pCh, 100, 1,
				CMD_SEND_BRK(arg ? arg*100 : 250));
			serviceOutgoingFifo ( pCh->pMyBord );	
		}
		break;

	case TIOCGSOFTCAR:

		ip2trace (CHANN, ITRC_IOCTL, 6, 1, rc );

			rc = put_user(C_CLOCAL(tty) ? 1 : 0, (unsigned long __user *)argp);
		if (rc)	
			return rc;
	break;

	case TIOCSSOFTCAR:

		ip2trace (CHANN, ITRC_IOCTL, 7, 1, rc );

		rc = get_user(arg,(unsigned long __user *) argp);
		if (rc) 
			return rc;
		tty->termios->c_cflag = ((tty->termios->c_cflag & ~CLOCAL)
					 | (arg ? CLOCAL : 0));
		
		break;

	/*
	 * Wait for any of the 4 modem inputs (DCD,RI,DSR,CTS) to change - mask
	 * passed in arg for lines of interest (use |'ed TIOCM_RNG/DSR/CD/CTS
	 * for masking). Caller should use TIOCGICOUNT to see which one it was
	 */
	case TIOCMIWAIT:
		write_lock_irqsave(&pB->read_fifo_spinlock, flags);
		cprev = pCh->icount;	 /* note the counters on entry */
		write_unlock_irqrestore(&pB->read_fifo_spinlock, flags);
		i2QueueCommands(PTYPE_BYPASS, pCh, 100, 4, 
						CMD_DCD_REP, CMD_CTS_REP, CMD_DSR_REP, CMD_RI_REP);
		init_waitqueue_entry(&wait, current);
		add_wait_queue(&pCh->delta_msr_wait, &wait);
		set_current_state( TASK_INTERRUPTIBLE );

		serviceOutgoingFifo( pCh->pMyBord );
		for(;;) {
			ip2trace (CHANN, ITRC_IOCTL, 10, 0 );

			schedule();

			ip2trace (CHANN, ITRC_IOCTL, 11, 0 );

			/* see if a signal did it */
			if (signal_pending(current)) {
				rc = -ERESTARTSYS;
				break;
			}
			write_lock_irqsave(&pB->read_fifo_spinlock, flags);
			cnow = pCh->icount; /* atomic copy */
			write_unlock_irqrestore(&pB->read_fifo_spinlock, flags);
			if (cnow.rng == cprev.rng && cnow.dsr == cprev.dsr &&
				cnow.dcd == cprev.dcd && cnow.cts == cprev.cts) {
				rc =  -EIO; /* no change => rc */
				break;
			}
			if (((arg & TIOCM_RNG) && (cnow.rng != cprev.rng)) ||
			    ((arg & TIOCM_DSR) && (cnow.dsr != cprev.dsr)) ||
			    ((arg & TIOCM_CD)  && (cnow.dcd != cprev.dcd)) ||
			    ((arg & TIOCM_CTS) && (cnow.cts != cprev.cts)) ) {
				rc =  0;
				break;
			}
			cprev = cnow;
		}
		set_current_state( TASK_RUNNING );
		remove_wait_queue(&pCh->delta_msr_wait, &wait);

		i2QueueCommands(PTYPE_BYPASS, pCh, 100, 3, 
						 CMD_CTS_NREP, CMD_DSR_NREP, CMD_RI_NREP);
		if ( ! (pCh->flags	& ASYNC_CHECK_CD)) {
			i2QueueCommands(PTYPE_BYPASS, pCh, 100, 1, CMD_DCD_NREP);
		}
		serviceOutgoingFifo( pCh->pMyBord );
		return rc;
		break;

	/*
	 * Get counter of input serial line interrupts (DCD,RI,DSR,CTS)
	 * Return: write counters to the user passed counter struct
	 * NB: both 1->0 and 0->1 transitions are counted except for RI where
	 * only 0->1 is counted. The controller is quite capable of counting
	 * both, but this done to preserve compatibility with the standard
	 * serial driver.
	 */
	case TIOCGICOUNT:
		ip2trace (CHANN, ITRC_IOCTL, 11, 1, rc );

		write_lock_irqsave(&pB->read_fifo_spinlock, flags);
		cnow = pCh->icount;
		write_unlock_irqrestore(&pB->read_fifo_spinlock, flags);
		p_cuser = argp;
		rc = put_user(cnow.cts, &p_cuser->cts);
		rc = put_user(cnow.dsr, &p_cuser->dsr);
		rc = put_user(cnow.rng, &p_cuser->rng);
		rc = put_user(cnow.dcd, &p_cuser->dcd);
		rc = put_user(cnow.rx, &p_cuser->rx);
		rc = put_user(cnow.tx, &p_cuser->tx);
		rc = put_user(cnow.frame, &p_cuser->frame);
		rc = put_user(cnow.overrun, &p_cuser->overrun);
		rc = put_user(cnow.parity, &p_cuser->parity);
		rc = put_user(cnow.brk, &p_cuser->brk);
		rc = put_user(cnow.buf_overrun, &p_cuser->buf_overrun);
		break;

	/*
	 * The rest are not supported by this driver. By returning -ENOIOCTLCMD they
	 * will be passed to the line discipline for it to handle.
	 */
	case TIOCSERCONFIG:
	case TIOCSERGWILD:
	case TIOCSERGETLSR:
	case TIOCSERSWILD:
	case TIOCSERGSTRUCT:
	case TIOCSERGETMULTI:
	case TIOCSERSETMULTI:

	default:
		ip2trace (CHANN, ITRC_IOCTL, 12, 0 );

		rc =  -ENOIOCTLCMD;
		break;
	}

	ip2trace (CHANN, ITRC_IOCTL, ITRC_RETURN, 0 );

	return rc;
}

/******************************************************************************/
/* Function:   GetSerialInfo()                                                */
/* Parameters: Pointer to channel structure                                   */
/*             Pointer to old termios structure                               */
/* Returns:    Nothing                                                        */
/*                                                                            */
/* Description:                                                               */
/* This is to support the setserial command, and requires processing of the   */
/* standard Linux serial structure.                                           */
/******************************************************************************/
static int
get_serial_info ( i2ChanStrPtr pCh, struct serial_struct __user *retinfo )
{
	struct serial_struct tmp;

	memset ( &tmp, 0, sizeof(tmp) );
	tmp.type = pCh->pMyBord->channelBtypes.bid_value[(pCh->port_index & (IP2_PORTS_PER_BOARD-1))/16];
	if (BID_HAS_654(tmp.type)) {
		tmp.type = PORT_16650;
	} else {
		tmp.type = PORT_CIRRUS;
	}
	tmp.line = pCh->port_index;
	tmp.port = pCh->pMyBord->i2eBase;
	tmp.irq  = ip2config.irq[pCh->port_index/64];
	tmp.flags = pCh->flags;
	tmp.baud_base = pCh->BaudBase;
	tmp.close_delay = pCh->ClosingDelay;
	tmp.closing_wait = pCh->ClosingWaitTime;
	tmp.custom_divisor = pCh->BaudDivisor;
   	return copy_to_user(retinfo,&tmp,sizeof(*retinfo));
}

/******************************************************************************/
/* Function:   SetSerialInfo()                                                */
/* Parameters: Pointer to channel structure                                   */
/*             Pointer to old termios structure                               */
/* Returns:    Nothing                                                        */
/*                                                                            */
/* Description:                                                               */
/* This function provides support for setserial, which uses the TIOCSSERIAL   */
/* ioctl. Not all setserial parameters are relevant. If the user attempts to  */
/* change the IRQ, address or type of the port the ioctl fails.               */
/******************************************************************************/
static int
set_serial_info( i2ChanStrPtr pCh, struct serial_struct __user *new_info )
{
	struct serial_struct ns;
	int   old_flags, old_baud_divisor;

	if (copy_from_user(&ns, new_info, sizeof (ns)))
		return -EFAULT;

	/*
	 * We don't allow setserial to change IRQ, board address, type or baud
	 * base. Also line nunber as such is meaningless but we use it for our
	 * array index so it is fixed also.
	 */
	if ( (ns.irq  	    != ip2config.irq[pCh->port_index])
	    || ((int) ns.port      != ((int) (pCh->pMyBord->i2eBase)))
	    || (ns.baud_base != pCh->BaudBase)
	    || (ns.line      != pCh->port_index) ) {
		return -EINVAL;
	}

	old_flags = pCh->flags;
	old_baud_divisor = pCh->BaudDivisor;

	if ( !capable(CAP_SYS_ADMIN) ) {
		if ( ( ns.close_delay != pCh->ClosingDelay ) ||
		    ( (ns.flags & ~ASYNC_USR_MASK) !=
		      (pCh->flags & ~ASYNC_USR_MASK) ) ) {
			return -EPERM;
		}

		pCh->flags = (pCh->flags & ~ASYNC_USR_MASK) |
			       (ns.flags & ASYNC_USR_MASK);
		pCh->BaudDivisor = ns.custom_divisor;
	} else {
		pCh->flags = (pCh->flags & ~ASYNC_FLAGS) |
			       (ns.flags & ASYNC_FLAGS);
		pCh->BaudDivisor = ns.custom_divisor;
		pCh->ClosingDelay = ns.close_delay * HZ/100;
		pCh->ClosingWaitTime = ns.closing_wait * HZ/100;
	}

	if ( ( (old_flags & ASYNC_SPD_MASK) != (pCh->flags & ASYNC_SPD_MASK) )
	    || (old_baud_divisor != pCh->BaudDivisor) ) {
		// Invalidate speed and reset parameters
		set_params( pCh, NULL );
	}

	return 0;
}

/******************************************************************************/
/* Function:   ip2_set_termios()                                              */
/* Parameters: Pointer to tty structure                                       */
/*             Pointer to old termios structure                               */
/* Returns:    Nothing                                                        */
/*                                                                            */
/* Description:                                                               */
/*                                                                            */
/*                                                                            */
/******************************************************************************/
static void
ip2_set_termios( PTTY tty, struct ktermios *old_termios )
{
	i2ChanStrPtr pCh = (i2ChanStrPtr)tty->driver_data;

#ifdef IP2DEBUG_IOCTL
	printk (KERN_DEBUG "IP2: set termios %p\n", old_termios );
#endif

	set_params( pCh, old_termios );
}

/******************************************************************************/
/* Function:   ip2_set_line_discipline()                                      */
/* Parameters: Pointer to tty structure                                       */
/* Returns:    Nothing                                                        */
/*                                                                            */
/* Description:  Does nothing                                                 */
/*                                                                            */
/*                                                                            */
/******************************************************************************/
static void
ip2_set_line_discipline ( PTTY tty )
{
#ifdef IP2DEBUG_IOCTL
	printk (KERN_DEBUG "IP2: set line discipline\n" );
#endif

	ip2trace (((i2ChanStrPtr)tty->driver_data)->port_index, ITRC_IOCTL, 16, 0 );

}

/******************************************************************************/
/* Function:   SetLine Characteristics()                                      */
/* Parameters: Pointer to channel structure                                   */
/* Returns:    Nothing                                                        */
/*                                                                            */
/* Description:                                                               */
/* This routine is called to update the channel structure with the new line   */
/* characteristics, and send the appropriate commands to the board when they  */
/* change.                                                                    */
/******************************************************************************/
static void
set_params( i2ChanStrPtr pCh, struct ktermios *o_tios )
{
	tcflag_t cflag, iflag, lflag;
	char stop_char, start_char;
	struct ktermios dummy;

	lflag = pCh->pTTY->termios->c_lflag;
	cflag = pCh->pTTY->termios->c_cflag;
	iflag = pCh->pTTY->termios->c_iflag;

	if (o_tios == NULL) {
		dummy.c_lflag = ~lflag;
		dummy.c_cflag = ~cflag;
		dummy.c_iflag = ~iflag;
		o_tios = &dummy;
	}

	{
		switch ( cflag & CBAUD ) {
		case B0:
			i2QueueCommands( PTYPE_BYPASS, pCh, 100, 2, CMD_RTSDN, CMD_DTRDN);
			pCh->dataSetOut &= ~(I2_DTR | I2_RTS);
			i2QueueCommands( PTYPE_INLINE, pCh, 100, 1, CMD_PAUSE(25));
			pCh->pTTY->termios->c_cflag |= (CBAUD & o_tios->c_cflag);
			goto service_it;
			break;
		case B38400:
			/*
			 * This is the speed that is overloaded with all the other high
			 * speeds, depending upon the flag settings.
			 */
			if ( ( pCh->flags & ASYNC_SPD_MASK ) == ASYNC_SPD_HI ) {
				pCh->speed = CBR_57600;
			} else if ( (pCh->flags & ASYNC_SPD_MASK) == ASYNC_SPD_VHI ) {
				pCh->speed = CBR_115200;
			} else if ( (pCh->flags & ASYNC_SPD_MASK) == ASYNC_SPD_CUST ) {
				pCh->speed = CBR_C1;
			} else {
				pCh->speed = CBR_38400;
			}
			break;
		case B50:      pCh->speed = CBR_50;      break;
		case B75:      pCh->speed = CBR_75;      break;
		case B110:     pCh->speed = CBR_110;     break;
		case B134:     pCh->speed = CBR_134;     break;
		case B150:     pCh->speed = CBR_150;     break;
		case B200:     pCh->speed = CBR_200;     break;
		case B300:     pCh->speed = CBR_300;     break;
		case B600:     pCh->speed = CBR_600;     break;
		case B1200:    pCh->speed = CBR_1200;    break;
		case B1800:    pCh->speed = CBR_1800;    break;
		case B2400:    pCh->speed = CBR_2400;    break;
		case B4800:    pCh->speed = CBR_4800;    break;
		case B9600:    pCh->speed = CBR_9600;    break;
		case B19200:   pCh->speed = CBR_19200;   break;
		case B57600:   pCh->speed = CBR_57600;   break;
		case B115200:  pCh->speed = CBR_115200;  break;
		case B153600:  pCh->speed = CBR_153600;  break;
		case B230400:  pCh->speed = CBR_230400;  break;
		case B307200:  pCh->speed = CBR_307200;  break;
		case B460800:  pCh->speed = CBR_460800;  break;
		case B921600:  pCh->speed = CBR_921600;  break;
		default:       pCh->speed = CBR_9600;    break;
		}
		if ( pCh->speed == CBR_C1 ) {
			// Process the custom speed parameters.
			int bps = pCh->BaudBase / pCh->BaudDivisor;
			if ( bps == 921600 ) {
				pCh->speed = CBR_921600;
			} else {
				bps = bps/10;
				i2QueueCommands( PTYPE_INLINE, pCh, 100, 1, CMD_BAUD_DEF1(bps) );
			}
		}
		i2QueueCommands( PTYPE_INLINE, pCh, 100, 1, CMD_SETBAUD(pCh->speed));
		
		i2QueueCommands ( PTYPE_INLINE, pCh, 100, 2, CMD_DTRUP, CMD_RTSUP);
		pCh->dataSetOut |= (I2_DTR | I2_RTS);
	}
	if ( (CSTOPB & cflag) ^ (CSTOPB & o_tios->c_cflag)) 
	{
		i2QueueCommands ( PTYPE_INLINE, pCh, 100, 1, 
			CMD_SETSTOP( ( cflag & CSTOPB ) ? CST_2 : CST_1));
	}
	if (((PARENB|PARODD) & cflag) ^ ((PARENB|PARODD) & o_tios->c_cflag)) 
	{
		i2QueueCommands ( PTYPE_INLINE, pCh, 100, 1,
			CMD_SETPAR( 
				(cflag & PARENB ?  (cflag & PARODD ? CSP_OD : CSP_EV) : CSP_NP)
			)
		);
	}
	/* byte size and parity */
	if ( (CSIZE & cflag)^(CSIZE & o_tios->c_cflag)) 
	{
		int datasize;
		switch ( cflag & CSIZE ) {
		case CS5: datasize = CSZ_5; break;
		case CS6: datasize = CSZ_6; break;
		case CS7: datasize = CSZ_7; break;
		case CS8: datasize = CSZ_8; break;
		default:  datasize = CSZ_5; break;	/* as per serial.c */
		}
		i2QueueCommands ( PTYPE_INLINE, pCh, 100, 1, CMD_SETBITS(datasize) );
	}
	/* Process CTS flow control flag setting */
	if ( (cflag & CRTSCTS) ) {
		i2QueueCommands(PTYPE_INLINE, pCh, 100,
						2, CMD_CTSFL_ENAB, CMD_RTSFL_ENAB);
	} else {
		i2QueueCommands(PTYPE_INLINE, pCh, 100,
						2, CMD_CTSFL_DSAB, CMD_RTSFL_DSAB);
	}
	//
	// Process XON/XOFF flow control flags settings
	//
	stop_char = STOP_CHAR(pCh->pTTY);
	start_char = START_CHAR(pCh->pTTY);

	//////////// can't be \000
	if (stop_char == __DISABLED_CHAR ) 
	{
		stop_char = ~__DISABLED_CHAR; 
	}
	if (start_char == __DISABLED_CHAR ) 
	{
		start_char = ~__DISABLED_CHAR;
	}
	/////////////////////////////////

	if ( o_tios->c_cc[VSTART] != start_char ) 
	{
		i2QueueCommands(PTYPE_BYPASS, pCh, 100, 1, CMD_DEF_IXON(start_char));
		i2QueueCommands(PTYPE_INLINE, pCh, 100, 1, CMD_DEF_OXON(start_char));
	}
	if ( o_tios->c_cc[VSTOP] != stop_char ) 
	{
		 i2QueueCommands(PTYPE_BYPASS, pCh, 100, 1, CMD_DEF_IXOFF(stop_char));
		 i2QueueCommands(PTYPE_INLINE, pCh, 100, 1, CMD_DEF_OXOFF(stop_char));
	}
	if (stop_char == __DISABLED_CHAR ) 
	{
		stop_char = ~__DISABLED_CHAR;  //TEST123
		goto no_xoff;
	}
	if ((iflag & (IXOFF))^(o_tios->c_iflag & (IXOFF))) 
	{
		if ( iflag & IXOFF ) {	// Enable XOFF output flow control
			i2QueueCommands(PTYPE_INLINE, pCh, 100, 1, CMD_OXON_OPT(COX_XON));
		} else {	// Disable XOFF output flow control
no_xoff:
			i2QueueCommands(PTYPE_INLINE, pCh, 100, 1, CMD_OXON_OPT(COX_NONE));
		}
	}
	if (start_char == __DISABLED_CHAR ) 
	{
		goto no_xon;
	}
	if ((iflag & (IXON|IXANY)) ^ (o_tios->c_iflag & (IXON|IXANY))) 
	{
		if ( iflag & IXON ) {
			if ( iflag & IXANY ) { // Enable XON/XANY output flow control
				i2QueueCommands(PTYPE_INLINE, pCh, 100, 1, CMD_IXON_OPT(CIX_XANY));
			} else { // Enable XON output flow control
				i2QueueCommands(PTYPE_INLINE, pCh, 100, 1, CMD_IXON_OPT(CIX_XON));
			}
		} else { // Disable XON output flow control
no_xon:
			i2QueueCommands(PTYPE_INLINE, pCh, 100, 1, CMD_IXON_OPT(CIX_NONE));
		}
	}
	if ( (iflag & ISTRIP) ^ ( o_tios->c_iflag & (ISTRIP)) ) 
	{
		i2QueueCommands(PTYPE_INLINE, pCh, 100, 1, 
				CMD_ISTRIP_OPT((iflag & ISTRIP ? 1 : 0)));
	}
	if ( (iflag & INPCK) ^ ( o_tios->c_iflag & (INPCK)) ) 
	{
		i2QueueCommands(PTYPE_INLINE, pCh, 100, 1, 
				CMD_PARCHK((iflag & INPCK) ? CPK_ENAB : CPK_DSAB));
	}

	if ( (iflag & (IGNBRK|PARMRK|BRKINT|IGNPAR)) 
			^	( o_tios->c_iflag & (IGNBRK|PARMRK|BRKINT|IGNPAR)) ) 
	{
		char brkrpt = 0;
		char parrpt = 0;

		if ( iflag & IGNBRK ) { /* Ignore breaks altogether */
			/* Ignore breaks altogether */
			i2QueueCommands(PTYPE_INLINE, pCh, 100, 1, CMD_BRK_NREP);
		} else {
			if ( iflag & BRKINT ) {
				if ( iflag & PARMRK ) {
					brkrpt = 0x0a;	// exception an inline triple
				} else {
					brkrpt = 0x1a;	// exception and NULL
				}
				brkrpt |= 0x04;	// flush input
			} else {
				if ( iflag & PARMRK ) {
					brkrpt = 0x0b;	//POSIX triple \0377 \0 \0
				} else {
					brkrpt = 0x01;	// Null only
				}
			}
			i2QueueCommands(PTYPE_INLINE, pCh, 100, 1, CMD_BRK_REP(brkrpt));
		} 

		if (iflag & IGNPAR) {
			parrpt = 0x20;
													/* would be 2 for not cirrus bug */
													/* would be 0x20 cept for cirrus bug */
		} else {
			if ( iflag & PARMRK ) {
				/*
				 * Replace error characters with 3-byte sequence (\0377,\0,char)
				 */
				parrpt = 0x04 ;
				i2QueueCommands(PTYPE_INLINE, pCh, 100, 1, CMD_ISTRIP_OPT((char)0));
			} else {
				parrpt = 0x03;
			} 
		}
		i2QueueCommands(PTYPE_INLINE, pCh, 100, 1, CMD_SET_ERROR(parrpt));
	}
	if (cflag & CLOCAL) {
		// Status reporting fails for DCD if this is off
		i2QueueCommands(PTYPE_INLINE, pCh, 100, 1, CMD_DCD_NREP);
		pCh->flags &= ~ASYNC_CHECK_CD;
	} else {
		i2QueueCommands(PTYPE_INLINE, pCh, 100, 1, CMD_DCD_REP);
		pCh->flags	|= ASYNC_CHECK_CD;
	}

service_it:
	i2DrainOutput( pCh, 100 );		
}

/******************************************************************************/
/* IPL Device Section                                                         */
/******************************************************************************/

/******************************************************************************/
/* Function:   ip2_ipl_read()                                                  */
/* Parameters: Pointer to device inode                                        */
/*             Pointer to file structure                                      */
/*             Pointer to data                                                */
/*             Number of bytes to read                                        */
/* Returns:    Success or failure                                             */
/*                                                                            */
/* Description:   Ugly                                                        */
/*                                                                            */
/*                                                                            */
/******************************************************************************/

static 
ssize_t
ip2_ipl_read(struct file *pFile, char __user *pData, size_t count, loff_t *off )
{
	unsigned int minor = iminor(pFile->f_path.dentry->d_inode);
	int rc = 0;

#ifdef IP2DEBUG_IPL
	printk (KERN_DEBUG "IP2IPL: read %p, %d bytes\n", pData, count );
#endif

	switch( minor ) {
	case 0:	    // IPL device
		rc = -EINVAL;
		break;
	case 1:	    // Status dump
		rc = -EINVAL;
		break;
	case 2:	    // Ping device
		rc = -EINVAL;
		break;
	case 3:	    // Trace device
		rc = DumpTraceBuffer ( pData, count );
		break;
	case 4:	    // Trace device
		rc = DumpFifoBuffer ( pData, count );
		break;
	default:
		rc = -ENODEV;
		break;
	}
	return rc;
}

static int
DumpFifoBuffer ( char __user *pData, int count )
{
#ifdef DEBUG_FIFO
	int rc;
	rc = copy_to_user(pData, DBGBuf, count);

	printk(KERN_DEBUG "Last index %d\n", I );

	return count;
#endif	/* DEBUG_FIFO */
	return 0;
}

static int
DumpTraceBuffer ( char __user *pData, int count )
{
#ifdef IP2DEBUG_TRACE
	int rc;
	int dumpcount;
	int chunk;
	int *pIndex = (int __user *)pData;

	if ( count < (sizeof(int) * 6) ) {
		return -EIO;
	}
	rc = put_user(tracewrap, pIndex );
	rc = put_user(TRACEMAX, ++pIndex );
	rc = put_user(tracestrip, ++pIndex );
	rc = put_user(tracestuff, ++pIndex );
	pData += sizeof(int) * 6;
	count -= sizeof(int) * 6;

	dumpcount = tracestuff - tracestrip;
	if ( dumpcount < 0 ) {
		dumpcount += TRACEMAX;
	}
	if ( dumpcount > count ) {
		dumpcount = count;
	}
	chunk = TRACEMAX - tracestrip;
	if ( dumpcount > chunk ) {
		rc = copy_to_user(pData, &tracebuf[tracestrip],
			      chunk * sizeof(tracebuf[0]) );
		pData += chunk * sizeof(tracebuf[0]);
		tracestrip = 0;
		chunk = dumpcount - chunk;
	} else {
		chunk = dumpcount;
	}
	rc = copy_to_user(pData, &tracebuf[tracestrip],
		      chunk * sizeof(tracebuf[0]) );
	tracestrip += chunk;
	tracewrap = 0;

	rc = put_user(tracestrip, ++pIndex );
	rc = put_user(tracestuff, ++pIndex );

	return dumpcount;
#else
	return 0;
#endif
}

/******************************************************************************/
/* Function:   ip2_ipl_write()                                                 */
/* Parameters:                                                                */
/*             Pointer to file structure                                      */
/*             Pointer to data                                                */
/*             Number of bytes to write                                       */
/* Returns:    Success or failure                                             */
/*                                                                            */
/* Description:                                                               */
/*                                                                            */
/*                                                                            */
/******************************************************************************/
static ssize_t
ip2_ipl_write(struct file *pFile, const char __user *pData, size_t count, loff_t *off)
{
#ifdef IP2DEBUG_IPL
	printk (KERN_DEBUG "IP2IPL: write %p, %d bytes\n", pData, count );
#endif
	return 0;
}

/******************************************************************************/
/* Function:   ip2_ipl_ioctl()                                                */
/* Parameters: Pointer to device inode                                        */
/*             Pointer to file structure                                      */
/*             Command                                                        */
/*             Argument                                                       */
/* Returns:    Success or failure                                             */
/*                                                                            */
/* Description:                                                               */
/*                                                                            */
/*                                                                            */
/******************************************************************************/
static long
ip2_ipl_ioctl (struct file *pFile, UINT cmd, ULONG arg )
{
	unsigned int iplminor = iminor(pFile->f_path.dentry->d_inode);
	int rc = 0;
	void __user *argp = (void __user *)arg;
	ULONG __user *pIndex = argp;
	i2eBordStrPtr pB = i2BoardPtrTable[iplminor / 4];
	i2ChanStrPtr pCh;

#ifdef IP2DEBUG_IPL
	printk (KERN_DEBUG "IP2IPL: ioctl cmd %d, arg %ld\n", cmd, arg );
#endif

	lock_kernel();

	switch ( iplminor ) {
	case 0:	    // IPL device
		rc = -EINVAL;
		break;
	case 1:	    // Status dump
	case 5:
	case 9:
	case 13:
		switch ( cmd ) {
		case 64:	/* Driver - ip2stat */
			rc = put_user(-1, pIndex++ );
			rc = put_user(irq_counter, pIndex++  );
			rc = put_user(bh_counter, pIndex++  );
			break;

		case 65:	/* Board  - ip2stat */
			if ( pB ) {
				rc = copy_to_user(argp, pB, sizeof(i2eBordStr));
				rc = put_user(inb(pB->i2eStatus),
					(ULONG __user *)(arg + (ULONG)(&pB->i2eStatus) - (ULONG)pB ) );
			} else {
				rc = -ENODEV;
			}
			break;

		default:
			if (cmd < IP2_MAX_PORTS) {
				pCh = DevTable[cmd];
				if ( pCh )
				{
					rc = copy_to_user(argp, pCh, sizeof(i2ChanStr));
				} else {
					rc = -ENODEV;
				}
			} else {
				rc = -EINVAL;
			}
		}
		break;

	case 2:	    // Ping device
		rc = -EINVAL;
		break;
	case 3:	    // Trace device
		/*
		 * akpm: This used to write a whole bunch of function addresses
		 * to userspace, which generated lots of put_user() warnings.
		 * I killed it all.  Just return "success" and don't do
		 * anything.
		 */
		if (cmd == 1)
			rc = 0;
		else
			rc = -EINVAL;
		break;

	default:
		rc = -ENODEV;
		break;
	}
	unlock_kernel();
	return rc;
}

/******************************************************************************/
/* Function:   ip2_ipl_open()                                                 */
/* Parameters: Pointer to device inode                                        */
/*             Pointer to file structure                                      */
/* Returns:    Success or failure                                             */
/*                                                                            */
/* Description:                                                               */
/*                                                                            */
/*                                                                            */
/******************************************************************************/
static int
ip2_ipl_open( struct inode *pInode, struct file *pFile )
{

#ifdef IP2DEBUG_IPL
	printk (KERN_DEBUG "IP2IPL: open\n" );
#endif
	cycle_kernel_lock();
	return 0;
}

static int
proc_ip2mem_show(struct seq_file *m, void *v)
{
	i2eBordStrPtr  pB;
	i2ChanStrPtr  pCh;
	PTTY tty;
	int i;

#define FMTLINE	"%3d: 0x%08x 0x%08x 0%011o 0%011o\n"
#define FMTLIN2	"     0x%04x 0x%04x tx flow 0x%x\n"
#define FMTLIN3	"     0x%04x 0x%04x rc flow\n"

	seq_printf(m,"\n");

	for( i = 0; i < IP2_MAX_BOARDS; ++i ) {
		pB = i2BoardPtrTable[i];
		if ( pB ) {
			seq_printf(m,"board %d:\n",i);
			seq_printf(m,"\tFifo rem: %d mty: %x outM %x\n",
				pB->i2eFifoRemains,pB->i2eWaitingForEmptyFifo,pB->i2eOutMailWaiting);
		}
	}

	seq_printf(m,"#: tty flags, port flags,     cflags,     iflags\n");
	for (i=0; i < IP2_MAX_PORTS; i++) {
		pCh = DevTable[i];
		if (pCh) {
			tty = pCh->pTTY;
			if (tty && tty->count) {
				seq_printf(m,FMTLINE,i,(int)tty->flags,pCh->flags,
									tty->termios->c_cflag,tty->termios->c_iflag);

				seq_printf(m,FMTLIN2,
						pCh->outfl.asof,pCh->outfl.room,pCh->channelNeeds);
				seq_printf(m,FMTLIN3,pCh->infl.asof,pCh->infl.room);
			}
		}
	}
	return 0;
}

static int proc_ip2mem_open(struct inode *inode, struct file *file)
{
	return single_open(file, proc_ip2mem_show, NULL);
}

static const struct file_operations ip2mem_proc_fops = {
	.owner		= THIS_MODULE,
	.open		= proc_ip2mem_open,
	.read		= seq_read,
	.llseek		= seq_lseek,
	.release	= single_release,
};

/*
 * This is the handler for /proc/tty/driver/ip2
 *
 * This stretch of code has been largely plagerized from at least three
 * different sources including ip2mkdev.c and a couple of other drivers.
 * The bugs are all mine.  :-)	=mhw=
 */
static int ip2_read_proc(char *page, char **start, off_t off,
				int count, int *eof, void *data)
{
	int	i, j, box;
	int	len = 0;
	int	boxes = 0;
	int	ports = 0;
	int	tports = 0;
	off_t	begin = 0;
	i2eBordStrPtr  pB;

	len += sprintf(page, "ip2info: 1.0 driver: %s\n", pcVersion );
	len += sprintf(page+len, "Driver: SMajor=%d CMajor=%d IMajor=%d MaxBoards=%d MaxBoxes=%d MaxPorts=%d\n",
			IP2_TTY_MAJOR, IP2_CALLOUT_MAJOR, IP2_IPL_MAJOR,
			IP2_MAX_BOARDS, ABS_MAX_BOXES, ABS_BIGGEST_BOX);

	for( i = 0; i < IP2_MAX_BOARDS; ++i ) {
		/* This need to be reset for a board by board count... */
		boxes = 0;
		pB = i2BoardPtrTable[i];
		if( pB ) {
			switch( pB->i2ePom.e.porID & ~POR_ID_RESERVED ) 
			{
			case POR_ID_FIIEX:
				len += sprintf( page+len, "Board %d: EX ports=", i );
				for( box = 0; box < ABS_MAX_BOXES; ++box )
				{
					ports = 0;

					if( pB->i2eChannelMap[box] != 0 ) ++boxes;
					for( j = 0; j < ABS_BIGGEST_BOX; ++j ) 
					{
						if( pB->i2eChannelMap[box] & 1<< j ) {
							++ports;
						}
					}
					len += sprintf( page+len, "%d,", ports );
					tports += ports;
				}

				--len;	/* Backup over that last comma */

				len += sprintf( page+len, " boxes=%d width=%d", boxes, pB->i2eDataWidth16 ? 16 : 8 );
				break;

			case POR_ID_II_4:
				len += sprintf(page+len, "Board %d: ISA-4 ports=4 boxes=1", i );
				tports = ports = 4;
				break;

			case POR_ID_II_8:
				len += sprintf(page+len, "Board %d: ISA-8-std ports=8 boxes=1", i );
				tports = ports = 8;
				break;

			case POR_ID_II_8R:
				len += sprintf(page+len, "Board %d: ISA-8-RJ11 ports=8 boxes=1", i );
				tports = ports = 8;
				break;

			default:
				len += sprintf(page+len, "Board %d: unknown", i );
				/* Don't try and probe for minor numbers */
				tports = ports = 0;
			}

		} else {
			/* Don't try and probe for minor numbers */
			len += sprintf(page+len, "Board %d: vacant", i );
			tports = ports = 0;
		}

		if( tports ) {
			len += sprintf(page+len, " minors=" );

			for ( box = 0; box < ABS_MAX_BOXES; ++box )
			{
				for ( j = 0; j < ABS_BIGGEST_BOX; ++j )
				{
					if ( pB->i2eChannelMap[box] & (1 << j) )
					{
						len += sprintf (page+len,"%d,",
							j + ABS_BIGGEST_BOX *
							(box+i*ABS_MAX_BOXES));
					}
				}
			}

			page[ len - 1 ] = '\n';	/* Overwrite that last comma */
		} else {
			len += sprintf (page+len,"\n" );
		}

		if (len+begin > off+count)
			break;
		if (len+begin < off) {
			begin += len;
			len = 0;
		}
	}

	if (i >= IP2_MAX_BOARDS)
		*eof = 1;
	if (off >= len+begin)
		return 0;

	*start = page + (off-begin);
	return ((count < begin+len-off) ? count : begin+len-off);
 }
 
/******************************************************************************/
/* Function:   ip2trace()                                                     */
/* Parameters: Value to add to trace buffer                                   */
/* Returns:    Nothing                                                        */
/*                                                                            */
/* Description:                                                               */
/*                                                                            */
/*                                                                            */
/******************************************************************************/
#ifdef IP2DEBUG_TRACE
void
ip2trace (unsigned short pn, unsigned char cat, unsigned char label, unsigned long codes, ...)
{
	long flags;
	unsigned long *pCode = &codes;
	union ip2breadcrumb bc;
	i2ChanStrPtr  pCh;


	tracebuf[tracestuff++] = jiffies;
	if ( tracestuff == TRACEMAX ) {
		tracestuff = 0;
	}
	if ( tracestuff == tracestrip ) {
		if ( ++tracestrip == TRACEMAX ) {
			tracestrip = 0;
		}
		++tracewrap;
	}

	bc.hdr.port  = 0xff & pn;
	bc.hdr.cat   = cat;
	bc.hdr.codes = (unsigned char)( codes & 0xff );
	bc.hdr.label = label;
	tracebuf[tracestuff++] = bc.value;

	for (;;) {
		if ( tracestuff == TRACEMAX ) {
			tracestuff = 0;
		}
		if ( tracestuff == tracestrip ) {
			if ( ++tracestrip == TRACEMAX ) {
				tracestrip = 0;
			}
			++tracewrap;
		}

		if ( !codes-- )
			break;

		tracebuf[tracestuff++] = *++pCode;
	}
}
#endif


MODULE_LICENSE("GPL");

static struct pci_device_id ip2main_pci_tbl[] __devinitdata = {
	{ PCI_DEVICE(PCI_VENDOR_ID_COMPUTONE, PCI_DEVICE_ID_COMPUTONE_IP2EX) },
	{ }
};

MODULE_DEVICE_TABLE(pci, ip2main_pci_tbl);<|MERGE_RESOLUTION|>--- conflicted
+++ resolved
@@ -743,35 +743,12 @@
 		if (ip2config.addr[i] == 0)
 			continue;
 
-<<<<<<< HEAD
-			if ( NULL != ( pB = i2BoardPtrTable[i] ) ) {
-				device_create(ip2_class, NULL,
+		pB = i2BoardPtrTable[i];
+		if (pB != NULL) {
+			device_create(ip2_class, NULL,
 					      MKDEV(IP2_IPL_MAJOR, 4 * i),
 					      NULL, "ipl%d", i);
-				device_create(ip2_class, NULL,
-					      MKDEV(IP2_IPL_MAJOR, 4 * i + 1),
-					      NULL, "stat%d", i);
-
-			    for ( box = 0; box < ABS_MAX_BOXES; ++box )
-			    {
-			        for ( j = 0; j < ABS_BIGGEST_BOX; ++j )
-			        {
-				    if ( pB->i2eChannelMap[box] & (1 << j) )
-				    {
-				        tty_register_device(ip2_tty_driver,
-					    j + ABS_BIGGEST_BOX *
-						    (box+i*ABS_MAX_BOXES), NULL);
-			    	    }
-			        }
-			    }
-			}
-=======
-		pB = i2BoardPtrTable[i];
-		if (pB != NULL) {
-			device_create_drvdata(ip2_class, NULL,
-					      MKDEV(IP2_IPL_MAJOR, 4 * i),
-					      NULL, "ipl%d", i);
-			device_create_drvdata(ip2_class, NULL,
+			device_create(ip2_class, NULL,
 					      MKDEV(IP2_IPL_MAJOR, 4 * i + 1),
 					      NULL, "stat%d", i);
 
@@ -784,7 +761,6 @@
 							(box+i*ABS_MAX_BOXES),
 							NULL);
 		}
->>>>>>> 6ebf1e44
 
 		if (poll_only) {
 			/* Poll only forces driver to only use polling and
