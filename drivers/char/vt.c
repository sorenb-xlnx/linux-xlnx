/*
 *  linux/drivers/char/vt.c
 *
 *  Copyright (C) 1991, 1992  Linus Torvalds
 */

/*
 * Hopefully this will be a rather complete VT102 implementation.
 *
 * Beeping thanks to John T Kohl.
 *
 * Virtual Consoles, Screen Blanking, Screen Dumping, Color, Graphics
 *   Chars, and VT100 enhancements by Peter MacDonald.
 *
 * Copy and paste function by Andrew Haylett,
 *   some enhancements by Alessandro Rubini.
 *
 * Code to check for different video-cards mostly by Galen Hunt,
 * <g-hunt@ee.utah.edu>
 *
 * Rudimentary ISO 10646/Unicode/UTF-8 character set support by
 * Markus Kuhn, <mskuhn@immd4.informatik.uni-erlangen.de>.
 *
 * Dynamic allocation of consoles, aeb@cwi.nl, May 1994
 * Resizing of consoles, aeb, 940926
 *
 * Code for xterm like mouse click reporting by Peter Orbaek 20-Jul-94
 * <poe@daimi.aau.dk>
 *
 * User-defined bell sound, new setterm control sequences and printk
 * redirection by Martin Mares <mj@k332.feld.cvut.cz> 19-Nov-95
 *
 * APM screenblank bug fixed Takashi Manabe <manabe@roy.dsl.tutics.tut.jp>
 *
 * Merge with the abstract console driver by Geert Uytterhoeven
 * <geert@linux-m68k.org>, Jan 1997.
 *
 *   Original m68k console driver modifications by
 *
 *     - Arno Griffioen <arno@usn.nl>
 *     - David Carter <carter@cs.bris.ac.uk>
 * 
 *   The abstract console driver provides a generic interface for a text
 *   console. It supports VGA text mode, frame buffer based graphical consoles
 *   and special graphics processors that are only accessible through some
 *   registers (e.g. a TMS340x0 GSP).
 *
 *   The interface to the hardware is specified using a special structure
 *   (struct consw) which contains function pointers to console operations
 *   (see <linux/console.h> for more information).
 *
 * Support for changeable cursor shape
 * by Pavel Machek <pavel@atrey.karlin.mff.cuni.cz>, August 1997
 *
 * Ported to i386 and con_scrolldelta fixed
 * by Emmanuel Marty <core@ggi-project.org>, April 1998
 *
 * Resurrected character buffers in videoram plus lots of other trickery
 * by Martin Mares <mj@atrey.karlin.mff.cuni.cz>, July 1998
 *
 * Removed old-style timers, introduced console_timer, made timer
 * deletion SMP-safe.  17Jun00, Andrew Morton <andrewm@uow.edu.au>
 *
 * Removed console_lock, enabled interrupts across all console operations
 * 13 March 2001, Andrew Morton
 *
 * Fixed UTF-8 mode so alternate charset modes always work according
 * to control sequences interpreted in do_con_trol function
 * preserving backward VT100 semigraphics compatibility,
 * malformed UTF sequences represented as sequences of replacement glyphs,
 * original codes or '?' as a last resort if replacement glyph is undefined
 * by Adam Tla/lka <atlka@pg.gda.pl>, Aug 2006
 */

#include <linux/module.h>
#include <linux/types.h>
#include <linux/sched.h>
#include <linux/tty.h>
#include <linux/tty_flip.h>
#include <linux/kernel.h>
#include <linux/string.h>
#include <linux/errno.h>
#include <linux/kd.h>
#include <linux/slab.h>
#include <linux/major.h>
#include <linux/mm.h>
#include <linux/console.h>
#include <linux/init.h>
#include <linux/mutex.h>
#include <linux/vt_kern.h>
#include <linux/selection.h>
#include <linux/tiocl.h>
#include <linux/kbd_kern.h>
#include <linux/consolemap.h>
#include <linux/timer.h>
#include <linux/interrupt.h>
#include <linux/workqueue.h>
#include <linux/bootmem.h>
#include <linux/pm.h>
#include <linux/font.h>
#include <linux/bitops.h>
#include <linux/notifier.h>
#include <linux/device.h>
#include <linux/io.h>
#include <asm/system.h>
#include <linux/uaccess.h>

#define MAX_NR_CON_DRIVER 16

#define CON_DRIVER_FLAG_MODULE 1
#define CON_DRIVER_FLAG_INIT   2
#define CON_DRIVER_FLAG_ATTR   4

struct con_driver {
	const struct consw *con;
	const char *desc;
	struct device *dev;
	int node;
	int first;
	int last;
	int flag;
};

static struct con_driver registered_con_driver[MAX_NR_CON_DRIVER];
const struct consw *conswitchp;

/* A bitmap for codes <32. A bit of 1 indicates that the code
 * corresponding to that bit number invokes some special action
 * (such as cursor movement) and should not be displayed as a
 * glyph unless the disp_ctrl mode is explicitly enabled.
 */
#define CTRL_ACTION 0x0d00ff81
#define CTRL_ALWAYS 0x0800f501	/* Cannot be overridden by disp_ctrl */

/*
 * Here is the default bell parameters: 750HZ, 1/8th of a second
 */
#define DEFAULT_BELL_PITCH	750
#define DEFAULT_BELL_DURATION	(HZ/8)

struct vc vc_cons [MAX_NR_CONSOLES];

#ifndef VT_SINGLE_DRIVER
static const struct consw *con_driver_map[MAX_NR_CONSOLES];
#endif

static int con_open(struct tty_struct *, struct file *);
static void vc_init(struct vc_data *vc, unsigned int rows,
		    unsigned int cols, int do_clear);
static void gotoxy(struct vc_data *vc, int new_x, int new_y);
static void save_cur(struct vc_data *vc);
static void reset_terminal(struct vc_data *vc, int do_clear);
static void con_flush_chars(struct tty_struct *tty);
static int set_vesa_blanking(char __user *p);
static void set_cursor(struct vc_data *vc);
static void hide_cursor(struct vc_data *vc);
static void console_callback(struct work_struct *ignored);
static void blank_screen_t(unsigned long dummy);
static void set_palette(struct vc_data *vc);

static int printable;		/* Is console ready for printing? */
int default_utf8 = true;
module_param(default_utf8, int, S_IRUGO | S_IWUSR);

/*
 * ignore_poke: don't unblank the screen when things are typed.  This is
 * mainly for the privacy of braille terminal users.
 */
static int ignore_poke;

int do_poke_blanked_console;
int console_blanked;

static int vesa_blank_mode; /* 0:none 1:suspendV 2:suspendH 3:powerdown */
static int blankinterval = 10*60*HZ;
static int vesa_off_interval;

static DECLARE_WORK(console_work, console_callback);

/*
 * fg_console is the current virtual console,
 * last_console is the last used one,
 * want_console is the console we want to switch to,
 * kmsg_redirect is the console for kernel messages,
 */
int fg_console;
int last_console;
int want_console = -1;
int kmsg_redirect;

/*
 * For each existing display, we have a pointer to console currently visible
 * on that display, allowing consoles other than fg_console to be refreshed
 * appropriately. Unless the low-level driver supplies its own display_fg
 * variable, we use this one for the "master display".
 */
static struct vc_data *master_display_fg;

/*
 * Unfortunately, we need to delay tty echo when we're currently writing to the
 * console since the code is (and always was) not re-entrant, so we schedule
 * all flip requests to process context with schedule-task() and run it from
 * console_callback().
 */

/*
 * For the same reason, we defer scrollback to the console callback.
 */
static int scrollback_delta;

/*
 * Hook so that the power management routines can (un)blank
 * the console on our behalf.
 */
int (*console_blank_hook)(int);

static DEFINE_TIMER(console_timer, blank_screen_t, 0, 0);
static int blank_state;
static int blank_timer_expired;
enum {
	blank_off = 0,
	blank_normal_wait,
	blank_vesa_wait,
};

/*
 * Notifier list for console events.
 */
static ATOMIC_NOTIFIER_HEAD(vt_notifier_list);

int register_vt_notifier(struct notifier_block *nb)
{
	return atomic_notifier_chain_register(&vt_notifier_list, nb);
}
EXPORT_SYMBOL_GPL(register_vt_notifier);

int unregister_vt_notifier(struct notifier_block *nb)
{
	return atomic_notifier_chain_unregister(&vt_notifier_list, nb);
}
EXPORT_SYMBOL_GPL(unregister_vt_notifier);

static void notify_write(struct vc_data *vc, unsigned int unicode)
{
	struct vt_notifier_param param = { .vc = vc, unicode = unicode };
	atomic_notifier_call_chain(&vt_notifier_list, VT_WRITE, &param);
}

static void notify_update(struct vc_data *vc)
{
	struct vt_notifier_param param = { .vc = vc };
	atomic_notifier_call_chain(&vt_notifier_list, VT_UPDATE, &param);
}

/*
 *	Low-Level Functions
 */

#define IS_FG(vc)	((vc)->vc_num == fg_console)

#ifdef VT_BUF_VRAM_ONLY
#define DO_UPDATE(vc)	0
#else
#define DO_UPDATE(vc)	(CON_IS_VISIBLE(vc) && !console_blanked)
#endif

static inline unsigned short *screenpos(struct vc_data *vc, int offset, int viewed)
{
	unsigned short *p;
	
	if (!viewed)
		p = (unsigned short *)(vc->vc_origin + offset);
	else if (!vc->vc_sw->con_screen_pos)
		p = (unsigned short *)(vc->vc_visible_origin + offset);
	else
		p = vc->vc_sw->con_screen_pos(vc, offset);
	return p;
}

static inline void scrolldelta(int lines)
{
	scrollback_delta += lines;
	schedule_console_callback();
}

void schedule_console_callback(void)
{
	schedule_work(&console_work);
}

static void scrup(struct vc_data *vc, unsigned int t, unsigned int b, int nr)
{
	unsigned short *d, *s;

	if (t+nr >= b)
		nr = b - t - 1;
	if (b > vc->vc_rows || t >= b || nr < 1)
		return;
	if (CON_IS_VISIBLE(vc) && vc->vc_sw->con_scroll(vc, t, b, SM_UP, nr))
		return;
	d = (unsigned short *)(vc->vc_origin + vc->vc_size_row * t);
	s = (unsigned short *)(vc->vc_origin + vc->vc_size_row * (t + nr));
	scr_memmovew(d, s, (b - t - nr) * vc->vc_size_row);
	scr_memsetw(d + (b - t - nr) * vc->vc_cols, vc->vc_scrl_erase_char,
		    vc->vc_size_row * nr);
}

static void scrdown(struct vc_data *vc, unsigned int t, unsigned int b, int nr)
{
	unsigned short *s;
	unsigned int step;

	if (t+nr >= b)
		nr = b - t - 1;
	if (b > vc->vc_rows || t >= b || nr < 1)
		return;
	if (CON_IS_VISIBLE(vc) && vc->vc_sw->con_scroll(vc, t, b, SM_DOWN, nr))
		return;
	s = (unsigned short *)(vc->vc_origin + vc->vc_size_row * t);
	step = vc->vc_cols * nr;
	scr_memmovew(s + step, s, (b - t - nr) * vc->vc_size_row);
	scr_memsetw(s, vc->vc_scrl_erase_char, 2 * step);
}

static void do_update_region(struct vc_data *vc, unsigned long start, int count)
{
#ifndef VT_BUF_VRAM_ONLY
	unsigned int xx, yy, offset;
	u16 *p;

	p = (u16 *) start;
	if (!vc->vc_sw->con_getxy) {
		offset = (start - vc->vc_origin) / 2;
		xx = offset % vc->vc_cols;
		yy = offset / vc->vc_cols;
	} else {
		int nxx, nyy;
		start = vc->vc_sw->con_getxy(vc, start, &nxx, &nyy);
		xx = nxx; yy = nyy;
	}
	for(;;) {
		u16 attrib = scr_readw(p) & 0xff00;
		int startx = xx;
		u16 *q = p;
		while (xx < vc->vc_cols && count) {
			if (attrib != (scr_readw(p) & 0xff00)) {
				if (p > q)
					vc->vc_sw->con_putcs(vc, q, p-q, yy, startx);
				startx = xx;
				q = p;
				attrib = scr_readw(p) & 0xff00;
			}
			p++;
			xx++;
			count--;
		}
		if (p > q)
			vc->vc_sw->con_putcs(vc, q, p-q, yy, startx);
		if (!count)
			break;
		xx = 0;
		yy++;
		if (vc->vc_sw->con_getxy) {
			p = (u16 *)start;
			start = vc->vc_sw->con_getxy(vc, start, NULL, NULL);
		}
	}
#endif
}

void update_region(struct vc_data *vc, unsigned long start, int count)
{
	WARN_CONSOLE_UNLOCKED();

	if (DO_UPDATE(vc)) {
		hide_cursor(vc);
		do_update_region(vc, start, count);
		set_cursor(vc);
	}
}

/* Structure of attributes is hardware-dependent */

static u8 build_attr(struct vc_data *vc, u8 _color, u8 _intensity, u8 _blink,
    u8 _underline, u8 _reverse, u8 _italic)
{
	if (vc->vc_sw->con_build_attr)
		return vc->vc_sw->con_build_attr(vc, _color, _intensity,
		       _blink, _underline, _reverse, _italic);

#ifndef VT_BUF_VRAM_ONLY
/*
 * ++roman: I completely changed the attribute format for monochrome
 * mode (!can_do_color). The formerly used MDA (monochrome display
 * adapter) format didn't allow the combination of certain effects.
 * Now the attribute is just a bit vector:
 *  Bit 0..1: intensity (0..2)
 *  Bit 2   : underline
 *  Bit 3   : reverse
 *  Bit 7   : blink
 */
	{
	u8 a = _color;
	if (!vc->vc_can_do_color)
		return _intensity |
		       (_italic ? 2 : 0) |
		       (_underline ? 4 : 0) |
		       (_reverse ? 8 : 0) |
		       (_blink ? 0x80 : 0);
	if (_italic)
		a = (a & 0xF0) | vc->vc_itcolor;
	else if (_underline)
		a = (a & 0xf0) | vc->vc_ulcolor;
	else if (_intensity == 0)
		a = (a & 0xf0) | vc->vc_ulcolor;
	if (_reverse)
		a = ((a) & 0x88) | ((((a) >> 4) | ((a) << 4)) & 0x77);
	if (_blink)
		a ^= 0x80;
	if (_intensity == 2)
		a ^= 0x08;
	if (vc->vc_hi_font_mask == 0x100)
		a <<= 1;
	return a;
	}
#else
	return 0;
#endif
}

static void update_attr(struct vc_data *vc)
{
	vc->vc_attr = build_attr(vc, vc->vc_color, vc->vc_intensity,
	              vc->vc_blink, vc->vc_underline,
	              vc->vc_reverse ^ vc->vc_decscnm, vc->vc_italic);
	vc->vc_video_erase_char = (build_attr(vc, vc->vc_color, 1, vc->vc_blink, 0, vc->vc_decscnm, 0) << 8) | ' ';
	vc->vc_scrl_erase_char = (build_attr(vc, vc->vc_def_color, 1, false, false, vc->vc_decscnm, false) << 8) | ' ';
}

/* Note: inverting the screen twice should revert to the original state */
void invert_screen(struct vc_data *vc, int offset, int count, int viewed)
{
	unsigned short *p;

	WARN_CONSOLE_UNLOCKED();

	count /= 2;
	p = screenpos(vc, offset, viewed);
	if (vc->vc_sw->con_invert_region)
		vc->vc_sw->con_invert_region(vc, p, count);
#ifndef VT_BUF_VRAM_ONLY
	else {
		u16 *q = p;
		int cnt = count;
		u16 a;

		if (!vc->vc_can_do_color) {
			while (cnt--) {
			    a = scr_readw(q);
			    a ^= 0x0800;
			    scr_writew(a, q);
			    q++;
			}
		} else if (vc->vc_hi_font_mask == 0x100) {
			while (cnt--) {
				a = scr_readw(q);
				a = ((a) & 0x11ff) | (((a) & 0xe000) >> 4) | (((a) & 0x0e00) << 4);
				scr_writew(a, q);
				q++;
			}
		} else {
			while (cnt--) {
				a = scr_readw(q);
				a = ((a) & 0x88ff) | (((a) & 0x7000) >> 4) | (((a) & 0x0700) << 4);
				scr_writew(a, q);
				q++;
			}
		}
	}
#endif
	if (DO_UPDATE(vc))
		do_update_region(vc, (unsigned long) p, count);
}

/* used by selection: complement pointer position */
void complement_pos(struct vc_data *vc, int offset)
{
	static int old_offset = -1;
	static unsigned short old;
	static unsigned short oldx, oldy;

	WARN_CONSOLE_UNLOCKED();

	if (old_offset != -1 && old_offset >= 0 &&
	    old_offset < vc->vc_screenbuf_size) {
		scr_writew(old, screenpos(vc, old_offset, 1));
		if (DO_UPDATE(vc))
			vc->vc_sw->con_putc(vc, old, oldy, oldx);
	}

	old_offset = offset;

	if (offset != -1 && offset >= 0 &&
	    offset < vc->vc_screenbuf_size) {
		unsigned short new;
		unsigned short *p;
		p = screenpos(vc, offset, 1);
		old = scr_readw(p);
		new = old ^ vc->vc_complement_mask;
		scr_writew(new, p);
		if (DO_UPDATE(vc)) {
			oldx = (offset >> 1) % vc->vc_cols;
			oldy = (offset >> 1) / vc->vc_cols;
			vc->vc_sw->con_putc(vc, new, oldy, oldx);
		}
	}

}

static void insert_char(struct vc_data *vc, unsigned int nr)
{
	unsigned short *p, *q = (unsigned short *)vc->vc_pos;

	p = q + vc->vc_cols - nr - vc->vc_x;
	while (--p >= q)
		scr_writew(scr_readw(p), p + nr);
	scr_memsetw(q, vc->vc_video_erase_char, nr * 2);
	vc->vc_need_wrap = 0;
	if (DO_UPDATE(vc)) {
		unsigned short oldattr = vc->vc_attr;
		vc->vc_sw->con_bmove(vc, vc->vc_y, vc->vc_x, vc->vc_y, vc->vc_x + nr, 1,
				     vc->vc_cols - vc->vc_x - nr);
		vc->vc_attr = vc->vc_video_erase_char >> 8;
		while (nr--)
			vc->vc_sw->con_putc(vc, vc->vc_video_erase_char, vc->vc_y, vc->vc_x + nr);
		vc->vc_attr = oldattr;
	}
}

static void delete_char(struct vc_data *vc, unsigned int nr)
{
	unsigned int i = vc->vc_x;
	unsigned short *p = (unsigned short *)vc->vc_pos;

	while (++i <= vc->vc_cols - nr) {
		scr_writew(scr_readw(p+nr), p);
		p++;
	}
	scr_memsetw(p, vc->vc_video_erase_char, nr * 2);
	vc->vc_need_wrap = 0;
	if (DO_UPDATE(vc)) {
		unsigned short oldattr = vc->vc_attr;
		vc->vc_sw->con_bmove(vc, vc->vc_y, vc->vc_x + nr, vc->vc_y, vc->vc_x, 1,
				     vc->vc_cols - vc->vc_x - nr);
		vc->vc_attr = vc->vc_video_erase_char >> 8;
		while (nr--)
			vc->vc_sw->con_putc(vc, vc->vc_video_erase_char, vc->vc_y,
				     vc->vc_cols - 1 - nr);
		vc->vc_attr = oldattr;
	}
}

static int softcursor_original;

static void add_softcursor(struct vc_data *vc)
{
	int i = scr_readw((u16 *) vc->vc_pos);
	u32 type = vc->vc_cursor_type;

	if (! (type & 0x10)) return;
	if (softcursor_original != -1) return;
	softcursor_original = i;
	i |= ((type >> 8) & 0xff00 );
	i ^= ((type) & 0xff00 );
	if ((type & 0x20) && ((softcursor_original & 0x7000) == (i & 0x7000))) i ^= 0x7000;
	if ((type & 0x40) && ((i & 0x700) == ((i & 0x7000) >> 4))) i ^= 0x0700;
	scr_writew(i, (u16 *) vc->vc_pos);
	if (DO_UPDATE(vc))
		vc->vc_sw->con_putc(vc, i, vc->vc_y, vc->vc_x);
}

static void hide_softcursor(struct vc_data *vc)
{
	if (softcursor_original != -1) {
		scr_writew(softcursor_original, (u16 *)vc->vc_pos);
		if (DO_UPDATE(vc))
			vc->vc_sw->con_putc(vc, softcursor_original,
					vc->vc_y, vc->vc_x);
		softcursor_original = -1;
	}
}

static void hide_cursor(struct vc_data *vc)
{
	if (vc == sel_cons)
		clear_selection();
	vc->vc_sw->con_cursor(vc, CM_ERASE);
	hide_softcursor(vc);
}

static void set_cursor(struct vc_data *vc)
{
	if (!IS_FG(vc) || console_blanked ||
	    vc->vc_mode == KD_GRAPHICS)
		return;
	if (vc->vc_deccm) {
		if (vc == sel_cons)
			clear_selection();
		add_softcursor(vc);
		if ((vc->vc_cursor_type & 0x0f) != 1)
			vc->vc_sw->con_cursor(vc, CM_DRAW);
	} else
		hide_cursor(vc);
}

static void set_origin(struct vc_data *vc)
{
	WARN_CONSOLE_UNLOCKED();

	if (!CON_IS_VISIBLE(vc) ||
	    !vc->vc_sw->con_set_origin ||
	    !vc->vc_sw->con_set_origin(vc))
		vc->vc_origin = (unsigned long)vc->vc_screenbuf;
	vc->vc_visible_origin = vc->vc_origin;
	vc->vc_scr_end = vc->vc_origin + vc->vc_screenbuf_size;
	vc->vc_pos = vc->vc_origin + vc->vc_size_row * vc->vc_y + 2 * vc->vc_x;
}

static inline void save_screen(struct vc_data *vc)
{
	WARN_CONSOLE_UNLOCKED();

	if (vc->vc_sw->con_save_screen)
		vc->vc_sw->con_save_screen(vc);
}

/*
 *	Redrawing of screen
 */

static void clear_buffer_attributes(struct vc_data *vc)
{
	unsigned short *p = (unsigned short *)vc->vc_origin;
	int count = vc->vc_screenbuf_size / 2;
	int mask = vc->vc_hi_font_mask | 0xff;

	for (; count > 0; count--, p++) {
		scr_writew((scr_readw(p)&mask) | (vc->vc_video_erase_char & ~mask), p);
	}
}

void redraw_screen(struct vc_data *vc, int is_switch)
{
	int redraw = 0;

	WARN_CONSOLE_UNLOCKED();

	if (!vc) {
		/* strange ... */
		/* printk("redraw_screen: tty %d not allocated ??\n", new_console+1); */
		return;
	}

	if (is_switch) {
		struct vc_data *old_vc = vc_cons[fg_console].d;
		if (old_vc == vc)
			return;
		if (!CON_IS_VISIBLE(vc))
			redraw = 1;
		*vc->vc_display_fg = vc;
		fg_console = vc->vc_num;
		hide_cursor(old_vc);
		if (!CON_IS_VISIBLE(old_vc)) {
			save_screen(old_vc);
			set_origin(old_vc);
		}
	} else {
		hide_cursor(vc);
		redraw = 1;
	}

	if (redraw) {
		int update;
		int old_was_color = vc->vc_can_do_color;

		set_origin(vc);
		update = vc->vc_sw->con_switch(vc);
		set_palette(vc);
		/*
		 * If console changed from mono<->color, the best we can do
		 * is to clear the buffer attributes. As it currently stands,
		 * rebuilding new attributes from the old buffer is not doable
		 * without overly complex code.
		 */
		if (old_was_color != vc->vc_can_do_color) {
			update_attr(vc);
			clear_buffer_attributes(vc);
		}
		if (update && vc->vc_mode != KD_GRAPHICS)
			do_update_region(vc, vc->vc_origin, vc->vc_screenbuf_size / 2);
	}
	set_cursor(vc);
	if (is_switch) {
		set_leds();
		compute_shiftstate();
		notify_update(vc);
	}
}

/*
 *	Allocation, freeing and resizing of VTs.
 */

int vc_cons_allocated(unsigned int i)
{
	return (i < MAX_NR_CONSOLES && vc_cons[i].d);
}

static void visual_init(struct vc_data *vc, int num, int init)
{
	/* ++Geert: vc->vc_sw->con_init determines console size */
	if (vc->vc_sw)
		module_put(vc->vc_sw->owner);
	vc->vc_sw = conswitchp;
#ifndef VT_SINGLE_DRIVER
	if (con_driver_map[num])
		vc->vc_sw = con_driver_map[num];
#endif
	__module_get(vc->vc_sw->owner);
	vc->vc_num = num;
	vc->vc_display_fg = &master_display_fg;
	vc->vc_uni_pagedir_loc = &vc->vc_uni_pagedir;
	vc->vc_uni_pagedir = 0;
	vc->vc_hi_font_mask = 0;
	vc->vc_complement_mask = 0;
	vc->vc_can_do_color = 0;
	vc->vc_sw->con_init(vc, init);
	if (!vc->vc_complement_mask)
		vc->vc_complement_mask = vc->vc_can_do_color ? 0x7700 : 0x0800;
	vc->vc_s_complement_mask = vc->vc_complement_mask;
	vc->vc_size_row = vc->vc_cols << 1;
	vc->vc_screenbuf_size = vc->vc_rows * vc->vc_size_row;
}

int vc_allocate(unsigned int currcons)	/* return 0 on success */
{
	WARN_CONSOLE_UNLOCKED();

	if (currcons >= MAX_NR_CONSOLES)
		return -ENXIO;
	if (!vc_cons[currcons].d) {
	    struct vc_data *vc;
	    struct vt_notifier_param param;

	    /* prevent users from taking too much memory */
	    if (currcons >= MAX_NR_USER_CONSOLES && !capable(CAP_SYS_RESOURCE))
	      return -EPERM;

	    /* due to the granularity of kmalloc, we waste some memory here */
	    /* the alloc is done in two steps, to optimize the common situation
	       of a 25x80 console (structsize=216, screenbuf_size=4000) */
	    /* although the numbers above are not valid since long ago, the
	       point is still up-to-date and the comment still has its value
	       even if only as a historical artifact.  --mj, July 1998 */
	    param.vc = vc = kzalloc(sizeof(struct vc_data), GFP_KERNEL);
	    if (!vc)
		return -ENOMEM;
	    vc_cons[currcons].d = vc;
	    INIT_WORK(&vc_cons[currcons].SAK_work, vc_SAK);
	    visual_init(vc, currcons, 1);
	    if (!*vc->vc_uni_pagedir_loc)
		con_set_default_unimap(vc);
	    if (!vc->vc_kmalloced)
		vc->vc_screenbuf = kmalloc(vc->vc_screenbuf_size, GFP_KERNEL);
	    if (!vc->vc_screenbuf) {
		kfree(vc);
		vc_cons[currcons].d = NULL;
		return -ENOMEM;
	    }
	    vc->vc_kmalloced = 1;
	    vc_init(vc, vc->vc_rows, vc->vc_cols, 1);
	    atomic_notifier_call_chain(&vt_notifier_list, VT_ALLOCATE, &param);
	}
	return 0;
}

static inline int resize_screen(struct vc_data *vc, int width, int height,
				int user)
{
	/* Resizes the resolution of the display adapater */
	int err = 0;

	if (vc->vc_mode != KD_GRAPHICS && vc->vc_sw->con_resize)
		err = vc->vc_sw->con_resize(vc, width, height, user);

	return err;
}

/*
 * Change # of rows and columns (0 means unchanged/the size of fg_console)
 * [this is to be used together with some user program
 * like resize that changes the hardware videomode]
 */
#define VC_RESIZE_MAXCOL (32767)
#define VC_RESIZE_MAXROW (32767)

/**
 *	vc_do_resize	-	resizing method for the tty
 *	@tty: tty being resized
 *	@real_tty: real tty (different to tty if a pty/tty pair)
 *	@vc: virtual console private data
 *	@cols: columns
 *	@lines: lines
 *
 *	Resize a virtual console, clipping according to the actual constraints.
 *	If the caller passes a tty structure then update the termios winsize
 *	information and perform any neccessary signal handling.
 *
 *	Caller must hold the console semaphore. Takes the termios mutex and
 *	ctrl_lock of the tty IFF a tty is passed.
 */

static int vc_do_resize(struct tty_struct *tty, struct tty_struct *real_tty,
		struct vc_data *vc, unsigned int cols, unsigned int lines)
{
	unsigned long old_origin, new_origin, new_scr_end, rlth, rrem, err = 0;
	unsigned int old_cols, old_rows, old_row_size, old_screen_size;
	unsigned int new_cols, new_rows, new_row_size, new_screen_size;
	unsigned int end, user;
	unsigned short *newscreen;

	WARN_CONSOLE_UNLOCKED();

	if (!vc)
		return -ENXIO;

	user = vc->vc_resize_user;
	vc->vc_resize_user = 0;

	if (cols > VC_RESIZE_MAXCOL || lines > VC_RESIZE_MAXROW)
		return -EINVAL;

	new_cols = (cols ? cols : vc->vc_cols);
	new_rows = (lines ? lines : vc->vc_rows);
	new_row_size = new_cols << 1;
	new_screen_size = new_row_size * new_rows;

	if (new_cols == vc->vc_cols && new_rows == vc->vc_rows)
		return 0;

	newscreen = kmalloc(new_screen_size, GFP_USER);
	if (!newscreen)
		return -ENOMEM;

	old_rows = vc->vc_rows;
	old_cols = vc->vc_cols;
	old_row_size = vc->vc_size_row;
	old_screen_size = vc->vc_screenbuf_size;

	err = resize_screen(vc, new_cols, new_rows, user);
	if (err) {
		kfree(newscreen);
		return err;
	}

	vc->vc_rows = new_rows;
	vc->vc_cols = new_cols;
	vc->vc_size_row = new_row_size;
	vc->vc_screenbuf_size = new_screen_size;

	rlth = min(old_row_size, new_row_size);
	rrem = new_row_size - rlth;
	old_origin = vc->vc_origin;
	new_origin = (long) newscreen;
	new_scr_end = new_origin + new_screen_size;

	if (vc->vc_y > new_rows) {
		if (old_rows - vc->vc_y < new_rows) {
			/*
			 * Cursor near the bottom, copy contents from the
			 * bottom of buffer
			 */
			old_origin += (old_rows - new_rows) * old_row_size;
			end = vc->vc_scr_end;
		} else {
			/*
			 * Cursor is in no man's land, copy 1/2 screenful
			 * from the top and bottom of cursor position
			 */
			old_origin += (vc->vc_y - new_rows/2) * old_row_size;
			end = old_origin + (old_row_size * new_rows);
		}
	} else
		/*
		 * Cursor near the top, copy contents from the top of buffer
		 */
		end = (old_rows > new_rows) ? old_origin +
			(old_row_size * new_rows) :
			vc->vc_scr_end;

	update_attr(vc);

	while (old_origin < end) {
		scr_memcpyw((unsigned short *) new_origin,
			    (unsigned short *) old_origin, rlth);
		if (rrem)
			scr_memsetw((void *)(new_origin + rlth),
				    vc->vc_video_erase_char, rrem);
		old_origin += old_row_size;
		new_origin += new_row_size;
	}
	if (new_scr_end > new_origin)
		scr_memsetw((void *)new_origin, vc->vc_video_erase_char,
			    new_scr_end - new_origin);
	if (vc->vc_kmalloced)
		kfree(vc->vc_screenbuf);
	vc->vc_screenbuf = newscreen;
	vc->vc_kmalloced = 1;
	vc->vc_screenbuf_size = new_screen_size;
	set_origin(vc);

	/* do part of a reset_terminal() */
	vc->vc_top = 0;
	vc->vc_bottom = vc->vc_rows;
	gotoxy(vc, vc->vc_x, vc->vc_y);
	save_cur(vc);

	if (tty) {
		/* Rewrite the requested winsize data with the actual
		   resulting sizes */
		struct winsize ws;
		memset(&ws, 0, sizeof(ws));
		ws.ws_row = vc->vc_rows;
		ws.ws_col = vc->vc_cols;
		ws.ws_ypixel = vc->vc_scan_lines;
		tty_do_resize(tty, real_tty, &ws);
	}

	if (CON_IS_VISIBLE(vc))
		update_screen(vc);
	return err;
}

/**
 *	vc_resize		-	resize a VT
 *	@vc: virtual console
 *	@cols: columns
 *	@rows: rows
 *
 *	Resize a virtual console as seen from the console end of things. We
 *	use the common vc_do_resize methods to update the structures. The
 *	caller must hold the console sem to protect console internals and
 *	vc->vc_tty
 */

int vc_resize(struct vc_data *vc, unsigned int cols, unsigned int rows)
{
	return vc_do_resize(vc->vc_tty, vc->vc_tty, vc, cols, rows);
}

/**
 *	vt_resize		-	resize a VT
 *	@tty: tty to resize
 *	@real_tty: tty if a pty/tty pair
 *	@ws: winsize attributes
 *
 *	Resize a virtual terminal. This is called by the tty layer as we
 *	register our own handler for resizing. The mutual helper does all
 *	the actual work.
 *
 *	Takes the console sem and the called methods then take the tty
 *	termios_mutex and the tty ctrl_lock in that order.
 */

int vt_resize(struct tty_struct *tty, struct tty_struct *real_tty,
	struct winsize *ws)
{
	struct vc_data *vc = tty->driver_data;
	int ret;

	acquire_console_sem();
	ret = vc_do_resize(tty, real_tty, vc, ws->ws_col, ws->ws_row);
	release_console_sem();
	return ret;
}

void vc_deallocate(unsigned int currcons)
{
	WARN_CONSOLE_UNLOCKED();

	if (vc_cons_allocated(currcons)) {
		struct vc_data *vc = vc_cons[currcons].d;
		struct vt_notifier_param param = { .vc = vc };
		atomic_notifier_call_chain(&vt_notifier_list, VT_DEALLOCATE, &param);
		vc->vc_sw->con_deinit(vc);
		put_pid(vc->vt_pid);
		module_put(vc->vc_sw->owner);
		if (vc->vc_kmalloced)
			kfree(vc->vc_screenbuf);
		if (currcons >= MIN_NR_CONSOLES)
			kfree(vc);
		vc_cons[currcons].d = NULL;
	}
}

/*
 *	VT102 emulator
 */

#define set_kbd(vc, x)	set_vc_kbd_mode(kbd_table + (vc)->vc_num, (x))
#define clr_kbd(vc, x)	clr_vc_kbd_mode(kbd_table + (vc)->vc_num, (x))
#define is_kbd(vc, x)	vc_kbd_mode(kbd_table + (vc)->vc_num, (x))

#define decarm		VC_REPEAT
#define decckm		VC_CKMODE
#define kbdapplic	VC_APPLIC
#define lnm		VC_CRLF

/*
 * this is what the terminal answers to a ESC-Z or csi0c query.
 */
#define VT100ID "\033[?1;2c"
#define VT102ID "\033[?6c"

unsigned char color_table[] = { 0, 4, 2, 6, 1, 5, 3, 7,
				       8,12,10,14, 9,13,11,15 };

/* the default colour table, for VGA+ colour systems */
int default_red[] = {0x00,0xaa,0x00,0xaa,0x00,0xaa,0x00,0xaa,
    0x55,0xff,0x55,0xff,0x55,0xff,0x55,0xff};
int default_grn[] = {0x00,0x00,0xaa,0x55,0x00,0x00,0xaa,0xaa,
    0x55,0x55,0xff,0xff,0x55,0x55,0xff,0xff};
int default_blu[] = {0x00,0x00,0x00,0x00,0xaa,0xaa,0xaa,0xaa,
    0x55,0x55,0x55,0x55,0xff,0xff,0xff,0xff};

module_param_array(default_red, int, NULL, S_IRUGO | S_IWUSR);
module_param_array(default_grn, int, NULL, S_IRUGO | S_IWUSR);
module_param_array(default_blu, int, NULL, S_IRUGO | S_IWUSR);

/*
 * gotoxy() must verify all boundaries, because the arguments
 * might also be negative. If the given position is out of
 * bounds, the cursor is placed at the nearest margin.
 */
static void gotoxy(struct vc_data *vc, int new_x, int new_y)
{
	int min_y, max_y;

	if (new_x < 0)
		vc->vc_x = 0;
	else {
		if (new_x >= vc->vc_cols)
			vc->vc_x = vc->vc_cols - 1;
		else
			vc->vc_x = new_x;
	}

 	if (vc->vc_decom) {
		min_y = vc->vc_top;
		max_y = vc->vc_bottom;
	} else {
		min_y = 0;
		max_y = vc->vc_rows;
	}
	if (new_y < min_y)
		vc->vc_y = min_y;
	else if (new_y >= max_y)
		vc->vc_y = max_y - 1;
	else
		vc->vc_y = new_y;
	vc->vc_pos = vc->vc_origin + vc->vc_y * vc->vc_size_row + (vc->vc_x<<1);
	vc->vc_need_wrap = 0;
}

/* for absolute user moves, when decom is set */
static void gotoxay(struct vc_data *vc, int new_x, int new_y)
{
	gotoxy(vc, new_x, vc->vc_decom ? (vc->vc_top + new_y) : new_y);
}

void scrollback(struct vc_data *vc, int lines)
{
	if (!lines)
		lines = vc->vc_rows / 2;
	scrolldelta(-lines);
}

void scrollfront(struct vc_data *vc, int lines)
{
	if (!lines)
		lines = vc->vc_rows / 2;
	scrolldelta(lines);
}

static void lf(struct vc_data *vc)
{
    	/* don't scroll if above bottom of scrolling region, or
	 * if below scrolling region
	 */
    	if (vc->vc_y + 1 == vc->vc_bottom)
		scrup(vc, vc->vc_top, vc->vc_bottom, 1);
	else if (vc->vc_y < vc->vc_rows - 1) {
	    	vc->vc_y++;
		vc->vc_pos += vc->vc_size_row;
	}
	vc->vc_need_wrap = 0;
	notify_write(vc, '\n');
}

static void ri(struct vc_data *vc)
{
    	/* don't scroll if below top of scrolling region, or
	 * if above scrolling region
	 */
	if (vc->vc_y == vc->vc_top)
		scrdown(vc, vc->vc_top, vc->vc_bottom, 1);
	else if (vc->vc_y > 0) {
		vc->vc_y--;
		vc->vc_pos -= vc->vc_size_row;
	}
	vc->vc_need_wrap = 0;
}

static inline void cr(struct vc_data *vc)
{
	vc->vc_pos -= vc->vc_x << 1;
	vc->vc_need_wrap = vc->vc_x = 0;
	notify_write(vc, '\r');
}

static inline void bs(struct vc_data *vc)
{
	if (vc->vc_x) {
		vc->vc_pos -= 2;
		vc->vc_x--;
		vc->vc_need_wrap = 0;
		notify_write(vc, '\b');
	}
}

static inline void del(struct vc_data *vc)
{
	/* ignored */
}

static void csi_J(struct vc_data *vc, int vpar)
{
	unsigned int count;
	unsigned short * start;

	switch (vpar) {
		case 0:	/* erase from cursor to end of display */
			count = (vc->vc_scr_end - vc->vc_pos) >> 1;
			start = (unsigned short *)vc->vc_pos;
			if (DO_UPDATE(vc)) {
				/* do in two stages */
				vc->vc_sw->con_clear(vc, vc->vc_y, vc->vc_x, 1,
					      vc->vc_cols - vc->vc_x);
				vc->vc_sw->con_clear(vc, vc->vc_y + 1, 0,
					      vc->vc_rows - vc->vc_y - 1,
					      vc->vc_cols);
			}
			break;
		case 1:	/* erase from start to cursor */
			count = ((vc->vc_pos - vc->vc_origin) >> 1) + 1;
			start = (unsigned short *)vc->vc_origin;
			if (DO_UPDATE(vc)) {
				/* do in two stages */
				vc->vc_sw->con_clear(vc, 0, 0, vc->vc_y,
					      vc->vc_cols);
				vc->vc_sw->con_clear(vc, vc->vc_y, 0, 1,
					      vc->vc_x + 1);
			}
			break;
		case 2: /* erase whole display */
			count = vc->vc_cols * vc->vc_rows;
			start = (unsigned short *)vc->vc_origin;
			if (DO_UPDATE(vc))
				vc->vc_sw->con_clear(vc, 0, 0,
					      vc->vc_rows,
					      vc->vc_cols);
			break;
		default:
			return;
	}
	scr_memsetw(start, vc->vc_video_erase_char, 2 * count);
	vc->vc_need_wrap = 0;
}

static void csi_K(struct vc_data *vc, int vpar)
{
	unsigned int count;
	unsigned short * start;

	switch (vpar) {
		case 0:	/* erase from cursor to end of line */
			count = vc->vc_cols - vc->vc_x;
			start = (unsigned short *)vc->vc_pos;
			if (DO_UPDATE(vc))
				vc->vc_sw->con_clear(vc, vc->vc_y, vc->vc_x, 1,
						     vc->vc_cols - vc->vc_x);
			break;
		case 1:	/* erase from start of line to cursor */
			start = (unsigned short *)(vc->vc_pos - (vc->vc_x << 1));
			count = vc->vc_x + 1;
			if (DO_UPDATE(vc))
				vc->vc_sw->con_clear(vc, vc->vc_y, 0, 1,
						     vc->vc_x + 1);
			break;
		case 2: /* erase whole line */
			start = (unsigned short *)(vc->vc_pos - (vc->vc_x << 1));
			count = vc->vc_cols;
			if (DO_UPDATE(vc))
				vc->vc_sw->con_clear(vc, vc->vc_y, 0, 1,
					      vc->vc_cols);
			break;
		default:
			return;
	}
	scr_memsetw(start, vc->vc_video_erase_char, 2 * count);
	vc->vc_need_wrap = 0;
}

static void csi_X(struct vc_data *vc, int vpar) /* erase the following vpar positions */
{					  /* not vt100? */
	int count;

	if (!vpar)
		vpar++;
	count = (vpar > vc->vc_cols - vc->vc_x) ? (vc->vc_cols - vc->vc_x) : vpar;

	scr_memsetw((unsigned short *)vc->vc_pos, vc->vc_video_erase_char, 2 * count);
	if (DO_UPDATE(vc))
		vc->vc_sw->con_clear(vc, vc->vc_y, vc->vc_x, 1, count);
	vc->vc_need_wrap = 0;
}

static void default_attr(struct vc_data *vc)
{
	vc->vc_intensity = 1;
	vc->vc_italic = 0;
	vc->vc_underline = 0;
	vc->vc_reverse = 0;
	vc->vc_blink = 0;
	vc->vc_color = vc->vc_def_color;
}

/* console_sem is held */
static void csi_m(struct vc_data *vc)
{
	int i;

	for (i = 0; i <= vc->vc_npar; i++)
		switch (vc->vc_par[i]) {
			case 0:	/* all attributes off */
				default_attr(vc);
				break;
			case 1:
				vc->vc_intensity = 2;
				break;
			case 2:
				vc->vc_intensity = 0;
				break;
			case 3:
				vc->vc_italic = 1;
				break;
			case 4:
				vc->vc_underline = 1;
				break;
			case 5:
				vc->vc_blink = 1;
				break;
			case 7:
				vc->vc_reverse = 1;
				break;
			case 10: /* ANSI X3.64-1979 (SCO-ish?)
				  * Select primary font, don't display
				  * control chars if defined, don't set
				  * bit 8 on output.
				  */
				vc->vc_translate = set_translate(vc->vc_charset == 0
						? vc->vc_G0_charset
						: vc->vc_G1_charset, vc);
				vc->vc_disp_ctrl = 0;
				vc->vc_toggle_meta = 0;
				break;
			case 11: /* ANSI X3.64-1979 (SCO-ish?)
				  * Select first alternate font, lets
				  * chars < 32 be displayed as ROM chars.
				  */
				vc->vc_translate = set_translate(IBMPC_MAP, vc);
				vc->vc_disp_ctrl = 1;
				vc->vc_toggle_meta = 0;
				break;
			case 12: /* ANSI X3.64-1979 (SCO-ish?)
				  * Select second alternate font, toggle
				  * high bit before displaying as ROM char.
				  */
				vc->vc_translate = set_translate(IBMPC_MAP, vc);
				vc->vc_disp_ctrl = 1;
				vc->vc_toggle_meta = 1;
				break;
			case 21:
			case 22:
				vc->vc_intensity = 1;
				break;
			case 23:
				vc->vc_italic = 0;
				break;
			case 24:
				vc->vc_underline = 0;
				break;
			case 25:
				vc->vc_blink = 0;
				break;
			case 27:
				vc->vc_reverse = 0;
				break;
			case 38: /* ANSI X3.64-1979 (SCO-ish?)
				  * Enables underscore, white foreground
				  * with white underscore (Linux - use
				  * default foreground).
				  */
				vc->vc_color = (vc->vc_def_color & 0x0f) | (vc->vc_color & 0xf0);
				vc->vc_underline = 1;
				break;
			case 39: /* ANSI X3.64-1979 (SCO-ish?)
				  * Disable underline option.
				  * Reset colour to default? It did this
				  * before...
				  */
				vc->vc_color = (vc->vc_def_color & 0x0f) | (vc->vc_color & 0xf0);
				vc->vc_underline = 0;
				break;
			case 49:
				vc->vc_color = (vc->vc_def_color & 0xf0) | (vc->vc_color & 0x0f);
				break;
			default:
				if (vc->vc_par[i] >= 30 && vc->vc_par[i] <= 37)
					vc->vc_color = color_table[vc->vc_par[i] - 30]
						| (vc->vc_color & 0xf0);
				else if (vc->vc_par[i] >= 40 && vc->vc_par[i] <= 47)
					vc->vc_color = (color_table[vc->vc_par[i] - 40] << 4)
						| (vc->vc_color & 0x0f);
				break;
		}
	update_attr(vc);
}

static void respond_string(const char *p, struct tty_struct *tty)
{
	while (*p) {
		tty_insert_flip_char(tty, *p, 0);
		p++;
	}
	con_schedule_flip(tty);
}

static void cursor_report(struct vc_data *vc, struct tty_struct *tty)
{
	char buf[40];

	sprintf(buf, "\033[%d;%dR", vc->vc_y + (vc->vc_decom ? vc->vc_top + 1 : 1), vc->vc_x + 1);
	respond_string(buf, tty);
}

static inline void status_report(struct tty_struct *tty)
{
	respond_string("\033[0n", tty);	/* Terminal ok */
}

static inline void respond_ID(struct tty_struct * tty)
{
	respond_string(VT102ID, tty);
}

void mouse_report(struct tty_struct *tty, int butt, int mrx, int mry)
{
	char buf[8];

	sprintf(buf, "\033[M%c%c%c", (char)(' ' + butt), (char)('!' + mrx),
		(char)('!' + mry));
	respond_string(buf, tty);
}

/* invoked via ioctl(TIOCLINUX) and through set_selection */
int mouse_reporting(void)
{
	return vc_cons[fg_console].d->vc_report_mouse;
}

/* console_sem is held */
static void set_mode(struct vc_data *vc, int on_off)
{
	int i;

	for (i = 0; i <= vc->vc_npar; i++)
		if (vc->vc_ques) {
			switch(vc->vc_par[i]) {	/* DEC private modes set/reset */
			case 1:			/* Cursor keys send ^[Ox/^[[x */
				if (on_off)
					set_kbd(vc, decckm);
				else
					clr_kbd(vc, decckm);
				break;
			case 3:	/* 80/132 mode switch unimplemented */
				vc->vc_deccolm = on_off;
#if 0
				vc_resize(deccolm ? 132 : 80, vc->vc_rows);
				/* this alone does not suffice; some user mode
				   utility has to change the hardware regs */
#endif
				break;
			case 5:			/* Inverted screen on/off */
				if (vc->vc_decscnm != on_off) {
					vc->vc_decscnm = on_off;
					invert_screen(vc, 0, vc->vc_screenbuf_size, 0);
					update_attr(vc);
				}
				break;
			case 6:			/* Origin relative/absolute */
				vc->vc_decom = on_off;
				gotoxay(vc, 0, 0);
				break;
			case 7:			/* Autowrap on/off */
				vc->vc_decawm = on_off;
				break;
			case 8:			/* Autorepeat on/off */
				if (on_off)
					set_kbd(vc, decarm);
				else
					clr_kbd(vc, decarm);
				break;
			case 9:
				vc->vc_report_mouse = on_off ? 1 : 0;
				break;
			case 25:		/* Cursor on/off */
				vc->vc_deccm = on_off;
				break;
			case 1000:
				vc->vc_report_mouse = on_off ? 2 : 0;
				break;
			}
		} else {
			switch(vc->vc_par[i]) {	/* ANSI modes set/reset */
			case 3:			/* Monitor (display ctrls) */
				vc->vc_disp_ctrl = on_off;
				break;
			case 4:			/* Insert Mode on/off */
				vc->vc_decim = on_off;
				break;
			case 20:		/* Lf, Enter == CrLf/Lf */
				if (on_off)
					set_kbd(vc, lnm);
				else
					clr_kbd(vc, lnm);
				break;
			}
		}
}

/* console_sem is held */
static void setterm_command(struct vc_data *vc)
{
	switch(vc->vc_par[0]) {
		case 1:	/* set color for underline mode */
			if (vc->vc_can_do_color &&
					vc->vc_par[1] < 16) {
				vc->vc_ulcolor = color_table[vc->vc_par[1]];
				if (vc->vc_underline)
					update_attr(vc);
			}
			break;
		case 2:	/* set color for half intensity mode */
			if (vc->vc_can_do_color &&
					vc->vc_par[1] < 16) {
				vc->vc_halfcolor = color_table[vc->vc_par[1]];
				if (vc->vc_intensity == 0)
					update_attr(vc);
			}
			break;
		case 8:	/* store colors as defaults */
			vc->vc_def_color = vc->vc_attr;
			if (vc->vc_hi_font_mask == 0x100)
				vc->vc_def_color >>= 1;
			default_attr(vc);
			update_attr(vc);
			break;
		case 9:	/* set blanking interval */
			blankinterval = ((vc->vc_par[1] < 60) ? vc->vc_par[1] : 60) * 60 * HZ;
			poke_blanked_console();
			break;
		case 10: /* set bell frequency in Hz */
			if (vc->vc_npar >= 1)
				vc->vc_bell_pitch = vc->vc_par[1];
			else
				vc->vc_bell_pitch = DEFAULT_BELL_PITCH;
			break;
		case 11: /* set bell duration in msec */
			if (vc->vc_npar >= 1)
				vc->vc_bell_duration = (vc->vc_par[1] < 2000) ?
					vc->vc_par[1] * HZ / 1000 : 0;
			else
				vc->vc_bell_duration = DEFAULT_BELL_DURATION;
			break;
		case 12: /* bring specified console to the front */
			if (vc->vc_par[1] >= 1 && vc_cons_allocated(vc->vc_par[1] - 1))
				set_console(vc->vc_par[1] - 1);
			break;
		case 13: /* unblank the screen */
			poke_blanked_console();
			break;
		case 14: /* set vesa powerdown interval */
			vesa_off_interval = ((vc->vc_par[1] < 60) ? vc->vc_par[1] : 60) * 60 * HZ;
			break;
		case 15: /* activate the previous console */
			set_console(last_console);
			break;
	}
}

/* console_sem is held */
static void csi_at(struct vc_data *vc, unsigned int nr)
{
	if (nr > vc->vc_cols - vc->vc_x)
		nr = vc->vc_cols - vc->vc_x;
	else if (!nr)
		nr = 1;
	insert_char(vc, nr);
}

/* console_sem is held */
static void csi_L(struct vc_data *vc, unsigned int nr)
{
	if (nr > vc->vc_rows - vc->vc_y)
		nr = vc->vc_rows - vc->vc_y;
	else if (!nr)
		nr = 1;
	scrdown(vc, vc->vc_y, vc->vc_bottom, nr);
	vc->vc_need_wrap = 0;
}

/* console_sem is held */
static void csi_P(struct vc_data *vc, unsigned int nr)
{
	if (nr > vc->vc_cols - vc->vc_x)
		nr = vc->vc_cols - vc->vc_x;
	else if (!nr)
		nr = 1;
	delete_char(vc, nr);
}

/* console_sem is held */
static void csi_M(struct vc_data *vc, unsigned int nr)
{
	if (nr > vc->vc_rows - vc->vc_y)
		nr = vc->vc_rows - vc->vc_y;
	else if (!nr)
		nr=1;
	scrup(vc, vc->vc_y, vc->vc_bottom, nr);
	vc->vc_need_wrap = 0;
}

/* console_sem is held (except via vc_init->reset_terminal */
static void save_cur(struct vc_data *vc)
{
	vc->vc_saved_x		= vc->vc_x;
	vc->vc_saved_y		= vc->vc_y;
	vc->vc_s_intensity	= vc->vc_intensity;
	vc->vc_s_italic         = vc->vc_italic;
	vc->vc_s_underline	= vc->vc_underline;
	vc->vc_s_blink		= vc->vc_blink;
	vc->vc_s_reverse	= vc->vc_reverse;
	vc->vc_s_charset	= vc->vc_charset;
	vc->vc_s_color		= vc->vc_color;
	vc->vc_saved_G0		= vc->vc_G0_charset;
	vc->vc_saved_G1		= vc->vc_G1_charset;
}

/* console_sem is held */
static void restore_cur(struct vc_data *vc)
{
	gotoxy(vc, vc->vc_saved_x, vc->vc_saved_y);
	vc->vc_intensity	= vc->vc_s_intensity;
	vc->vc_italic		= vc->vc_s_italic;
	vc->vc_underline	= vc->vc_s_underline;
	vc->vc_blink		= vc->vc_s_blink;
	vc->vc_reverse		= vc->vc_s_reverse;
	vc->vc_charset		= vc->vc_s_charset;
	vc->vc_color		= vc->vc_s_color;
	vc->vc_G0_charset	= vc->vc_saved_G0;
	vc->vc_G1_charset	= vc->vc_saved_G1;
	vc->vc_translate	= set_translate(vc->vc_charset ? vc->vc_G1_charset : vc->vc_G0_charset, vc);
	update_attr(vc);
	vc->vc_need_wrap = 0;
}

enum { ESnormal, ESesc, ESsquare, ESgetpars, ESgotpars, ESfunckey,
	EShash, ESsetG0, ESsetG1, ESpercent, ESignore, ESnonstd,
	ESpalette };

/* console_sem is held (except via vc_init()) */
static void reset_terminal(struct vc_data *vc, int do_clear)
{
	vc->vc_top		= 0;
	vc->vc_bottom		= vc->vc_rows;
	vc->vc_state		= ESnormal;
	vc->vc_ques		= 0;
	vc->vc_translate	= set_translate(LAT1_MAP, vc);
	vc->vc_G0_charset	= LAT1_MAP;
	vc->vc_G1_charset	= GRAF_MAP;
	vc->vc_charset		= 0;
	vc->vc_need_wrap	= 0;
	vc->vc_report_mouse	= 0;
	vc->vc_utf              = default_utf8;
	vc->vc_utf_count	= 0;

	vc->vc_disp_ctrl	= 0;
	vc->vc_toggle_meta	= 0;

	vc->vc_decscnm		= 0;
	vc->vc_decom		= 0;
	vc->vc_decawm		= 1;
	vc->vc_deccm		= 1;
	vc->vc_decim		= 0;

	set_kbd(vc, decarm);
	clr_kbd(vc, decckm);
	clr_kbd(vc, kbdapplic);
	clr_kbd(vc, lnm);
	kbd_table[vc->vc_num].lockstate = 0;
	kbd_table[vc->vc_num].slockstate = 0;
	kbd_table[vc->vc_num].ledmode = LED_SHOW_FLAGS;
	kbd_table[vc->vc_num].ledflagstate = kbd_table[vc->vc_num].default_ledflagstate;
	/* do not do set_leds here because this causes an endless tasklet loop
	   when the keyboard hasn't been initialized yet */

	vc->vc_cursor_type = CUR_DEFAULT;
	vc->vc_complement_mask = vc->vc_s_complement_mask;

	default_attr(vc);
	update_attr(vc);

	vc->vc_tab_stop[0]	= 0x01010100;
	vc->vc_tab_stop[1]	=
	vc->vc_tab_stop[2]	=
	vc->vc_tab_stop[3]	=
	vc->vc_tab_stop[4]	= 0x01010101;

	vc->vc_bell_pitch = DEFAULT_BELL_PITCH;
	vc->vc_bell_duration = DEFAULT_BELL_DURATION;

	gotoxy(vc, 0, 0);
	save_cur(vc);
	if (do_clear)
	    csi_J(vc, 2);
}

/* console_sem is held */
static void do_con_trol(struct tty_struct *tty, struct vc_data *vc, int c)
{
	/*
	 *  Control characters can be used in the _middle_
	 *  of an escape sequence.
	 */
	switch (c) {
	case 0:
		return;
	case 7:
		if (vc->vc_bell_duration)
			kd_mksound(vc->vc_bell_pitch, vc->vc_bell_duration);
		return;
	case 8:
		bs(vc);
		return;
	case 9:
		vc->vc_pos -= (vc->vc_x << 1);
		while (vc->vc_x < vc->vc_cols - 1) {
			vc->vc_x++;
			if (vc->vc_tab_stop[vc->vc_x >> 5] & (1 << (vc->vc_x & 31)))
				break;
		}
		vc->vc_pos += (vc->vc_x << 1);
		notify_write(vc, '\t');
		return;
	case 10: case 11: case 12:
		lf(vc);
		if (!is_kbd(vc, lnm))
			return;
	case 13:
		cr(vc);
		return;
	case 14:
		vc->vc_charset = 1;
		vc->vc_translate = set_translate(vc->vc_G1_charset, vc);
		vc->vc_disp_ctrl = 1;
		return;
	case 15:
		vc->vc_charset = 0;
		vc->vc_translate = set_translate(vc->vc_G0_charset, vc);
		vc->vc_disp_ctrl = 0;
		return;
	case 24: case 26:
		vc->vc_state = ESnormal;
		return;
	case 27:
		vc->vc_state = ESesc;
		return;
	case 127:
		del(vc);
		return;
	case 128+27:
		vc->vc_state = ESsquare;
		return;
	}
	switch(vc->vc_state) {
	case ESesc:
		vc->vc_state = ESnormal;
		switch (c) {
		case '[':
			vc->vc_state = ESsquare;
			return;
		case ']':
			vc->vc_state = ESnonstd;
			return;
		case '%':
			vc->vc_state = ESpercent;
			return;
		case 'E':
			cr(vc);
			lf(vc);
			return;
		case 'M':
			ri(vc);
			return;
		case 'D':
			lf(vc);
			return;
		case 'H':
			vc->vc_tab_stop[vc->vc_x >> 5] |= (1 << (vc->vc_x & 31));
			return;
		case 'Z':
			respond_ID(tty);
			return;
		case '7':
			save_cur(vc);
			return;
		case '8':
			restore_cur(vc);
			return;
		case '(':
			vc->vc_state = ESsetG0;
			return;
		case ')':
			vc->vc_state = ESsetG1;
			return;
		case '#':
			vc->vc_state = EShash;
			return;
		case 'c':
			reset_terminal(vc, 1);
			return;
		case '>':  /* Numeric keypad */
			clr_kbd(vc, kbdapplic);
			return;
		case '=':  /* Appl. keypad */
			set_kbd(vc, kbdapplic);
			return;
		}
		return;
	case ESnonstd:
		if (c=='P') {   /* palette escape sequence */
			for (vc->vc_npar = 0; vc->vc_npar < NPAR; vc->vc_npar++)
				vc->vc_par[vc->vc_npar] = 0;
			vc->vc_npar = 0;
			vc->vc_state = ESpalette;
			return;
		} else if (c=='R') {   /* reset palette */
			reset_palette(vc);
			vc->vc_state = ESnormal;
		} else
			vc->vc_state = ESnormal;
		return;
	case ESpalette:
		if ( (c>='0'&&c<='9') || (c>='A'&&c<='F') || (c>='a'&&c<='f') ) {
			vc->vc_par[vc->vc_npar++] = (c > '9' ? (c & 0xDF) - 'A' + 10 : c - '0');
			if (vc->vc_npar == 7) {
				int i = vc->vc_par[0] * 3, j = 1;
				vc->vc_palette[i] = 16 * vc->vc_par[j++];
				vc->vc_palette[i++] += vc->vc_par[j++];
				vc->vc_palette[i] = 16 * vc->vc_par[j++];
				vc->vc_palette[i++] += vc->vc_par[j++];
				vc->vc_palette[i] = 16 * vc->vc_par[j++];
				vc->vc_palette[i] += vc->vc_par[j];
				set_palette(vc);
				vc->vc_state = ESnormal;
			}
		} else
			vc->vc_state = ESnormal;
		return;
	case ESsquare:
		for (vc->vc_npar = 0; vc->vc_npar < NPAR; vc->vc_npar++)
			vc->vc_par[vc->vc_npar] = 0;
		vc->vc_npar = 0;
		vc->vc_state = ESgetpars;
		if (c == '[') { /* Function key */
			vc->vc_state=ESfunckey;
			return;
		}
		vc->vc_ques = (c == '?');
		if (vc->vc_ques)
			return;
	case ESgetpars:
		if (c == ';' && vc->vc_npar < NPAR - 1) {
			vc->vc_npar++;
			return;
		} else if (c>='0' && c<='9') {
			vc->vc_par[vc->vc_npar] *= 10;
			vc->vc_par[vc->vc_npar] += c - '0';
			return;
		} else
			vc->vc_state = ESgotpars;
	case ESgotpars:
		vc->vc_state = ESnormal;
		switch(c) {
		case 'h':
			set_mode(vc, 1);
			return;
		case 'l':
			set_mode(vc, 0);
			return;
		case 'c':
			if (vc->vc_ques) {
				if (vc->vc_par[0])
					vc->vc_cursor_type = vc->vc_par[0] | (vc->vc_par[1] << 8) | (vc->vc_par[2] << 16);
				else
					vc->vc_cursor_type = CUR_DEFAULT;
				return;
			}
			break;
		case 'm':
			if (vc->vc_ques) {
				clear_selection();
				if (vc->vc_par[0])
					vc->vc_complement_mask = vc->vc_par[0] << 8 | vc->vc_par[1];
				else
					vc->vc_complement_mask = vc->vc_s_complement_mask;
				return;
			}
			break;
		case 'n':
			if (!vc->vc_ques) {
				if (vc->vc_par[0] == 5)
					status_report(tty);
				else if (vc->vc_par[0] == 6)
					cursor_report(vc, tty);
			}
			return;
		}
		if (vc->vc_ques) {
			vc->vc_ques = 0;
			return;
		}
		switch(c) {
		case 'G': case '`':
			if (vc->vc_par[0])
				vc->vc_par[0]--;
			gotoxy(vc, vc->vc_par[0], vc->vc_y);
			return;
		case 'A':
			if (!vc->vc_par[0])
				vc->vc_par[0]++;
			gotoxy(vc, vc->vc_x, vc->vc_y - vc->vc_par[0]);
			return;
		case 'B': case 'e':
			if (!vc->vc_par[0])
				vc->vc_par[0]++;
			gotoxy(vc, vc->vc_x, vc->vc_y + vc->vc_par[0]);
			return;
		case 'C': case 'a':
			if (!vc->vc_par[0])
				vc->vc_par[0]++;
			gotoxy(vc, vc->vc_x + vc->vc_par[0], vc->vc_y);
			return;
		case 'D':
			if (!vc->vc_par[0])
				vc->vc_par[0]++;
			gotoxy(vc, vc->vc_x - vc->vc_par[0], vc->vc_y);
			return;
		case 'E':
			if (!vc->vc_par[0])
				vc->vc_par[0]++;
			gotoxy(vc, 0, vc->vc_y + vc->vc_par[0]);
			return;
		case 'F':
			if (!vc->vc_par[0])
				vc->vc_par[0]++;
			gotoxy(vc, 0, vc->vc_y - vc->vc_par[0]);
			return;
		case 'd':
			if (vc->vc_par[0])
				vc->vc_par[0]--;
			gotoxay(vc, vc->vc_x ,vc->vc_par[0]);
			return;
		case 'H': case 'f':
			if (vc->vc_par[0])
				vc->vc_par[0]--;
			if (vc->vc_par[1])
				vc->vc_par[1]--;
			gotoxay(vc, vc->vc_par[1], vc->vc_par[0]);
			return;
		case 'J':
			csi_J(vc, vc->vc_par[0]);
			return;
		case 'K':
			csi_K(vc, vc->vc_par[0]);
			return;
		case 'L':
			csi_L(vc, vc->vc_par[0]);
			return;
		case 'M':
			csi_M(vc, vc->vc_par[0]);
			return;
		case 'P':
			csi_P(vc, vc->vc_par[0]);
			return;
		case 'c':
			if (!vc->vc_par[0])
				respond_ID(tty);
			return;
		case 'g':
			if (!vc->vc_par[0])
				vc->vc_tab_stop[vc->vc_x >> 5] &= ~(1 << (vc->vc_x & 31));
			else if (vc->vc_par[0] == 3) {
				vc->vc_tab_stop[0] =
					vc->vc_tab_stop[1] =
					vc->vc_tab_stop[2] =
					vc->vc_tab_stop[3] =
					vc->vc_tab_stop[4] = 0;
			}
			return;
		case 'm':
			csi_m(vc);
			return;
		case 'q': /* DECLL - but only 3 leds */
			/* map 0,1,2,3 to 0,1,2,4 */
			if (vc->vc_par[0] < 4)
				setledstate(kbd_table + vc->vc_num,
					    (vc->vc_par[0] < 3) ? vc->vc_par[0] : 4);
			return;
		case 'r':
			if (!vc->vc_par[0])
				vc->vc_par[0]++;
			if (!vc->vc_par[1])
				vc->vc_par[1] = vc->vc_rows;
			/* Minimum allowed region is 2 lines */
			if (vc->vc_par[0] < vc->vc_par[1] &&
			    vc->vc_par[1] <= vc->vc_rows) {
				vc->vc_top = vc->vc_par[0] - 1;
				vc->vc_bottom = vc->vc_par[1];
				gotoxay(vc, 0, 0);
			}
			return;
		case 's':
			save_cur(vc);
			return;
		case 'u':
			restore_cur(vc);
			return;
		case 'X':
			csi_X(vc, vc->vc_par[0]);
			return;
		case '@':
			csi_at(vc, vc->vc_par[0]);
			return;
		case ']': /* setterm functions */
			setterm_command(vc);
			return;
		}
		return;
	case ESpercent:
		vc->vc_state = ESnormal;
		switch (c) {
		case '@':  /* defined in ISO 2022 */
			vc->vc_utf = 0;
			return;
		case 'G':  /* prelim official escape code */
		case '8':  /* retained for compatibility */
			vc->vc_utf = 1;
			return;
		}
		return;
	case ESfunckey:
		vc->vc_state = ESnormal;
		return;
	case EShash:
		vc->vc_state = ESnormal;
		if (c == '8') {
			/* DEC screen alignment test. kludge :-) */
			vc->vc_video_erase_char =
				(vc->vc_video_erase_char & 0xff00) | 'E';
			csi_J(vc, 2);
			vc->vc_video_erase_char =
				(vc->vc_video_erase_char & 0xff00) | ' ';
			do_update_region(vc, vc->vc_origin, vc->vc_screenbuf_size / 2);
		}
		return;
	case ESsetG0:
		if (c == '0')
			vc->vc_G0_charset = GRAF_MAP;
		else if (c == 'B')
			vc->vc_G0_charset = LAT1_MAP;
		else if (c == 'U')
			vc->vc_G0_charset = IBMPC_MAP;
		else if (c == 'K')
			vc->vc_G0_charset = USER_MAP;
		if (vc->vc_charset == 0)
			vc->vc_translate = set_translate(vc->vc_G0_charset, vc);
		vc->vc_state = ESnormal;
		return;
	case ESsetG1:
		if (c == '0')
			vc->vc_G1_charset = GRAF_MAP;
		else if (c == 'B')
			vc->vc_G1_charset = LAT1_MAP;
		else if (c == 'U')
			vc->vc_G1_charset = IBMPC_MAP;
		else if (c == 'K')
			vc->vc_G1_charset = USER_MAP;
		if (vc->vc_charset == 1)
			vc->vc_translate = set_translate(vc->vc_G1_charset, vc);
		vc->vc_state = ESnormal;
		return;
	default:
		vc->vc_state = ESnormal;
	}
}

/* This is a temporary buffer used to prepare a tty console write
 * so that we can easily avoid touching user space while holding the
 * console spinlock.  It is allocated in con_init and is shared by
 * this code and the vc_screen read/write tty calls.
 *
 * We have to allocate this statically in the kernel data section
 * since console_init (and thus con_init) are called before any
 * kernel memory allocation is available.
 */
char con_buf[CON_BUF_SIZE];
DEFINE_MUTEX(con_buf_mtx);

/* is_double_width() is based on the wcwidth() implementation by
 * Markus Kuhn -- 2007-05-26 (Unicode 5.0)
 * Latest version: http://www.cl.cam.ac.uk/~mgk25/ucs/wcwidth.c
 */
struct interval {
	uint32_t first;
	uint32_t last;
};

static int bisearch(uint32_t ucs, const struct interval *table, int max)
{
	int min = 0;
	int mid;

	if (ucs < table[0].first || ucs > table[max].last)
		return 0;
	while (max >= min) {
		mid = (min + max) / 2;
		if (ucs > table[mid].last)
			min = mid + 1;
		else if (ucs < table[mid].first)
			max = mid - 1;
		else
			return 1;
	}
	return 0;
}

static int is_double_width(uint32_t ucs)
{
	static const struct interval double_width[] = {
		{ 0x1100, 0x115F }, { 0x2329, 0x232A }, { 0x2E80, 0x303E },
		{ 0x3040, 0xA4CF }, { 0xAC00, 0xD7A3 }, { 0xF900, 0xFAFF },
		{ 0xFE10, 0xFE19 }, { 0xFE30, 0xFE6F }, { 0xFF00, 0xFF60 },
		{ 0xFFE0, 0xFFE6 }, { 0x20000, 0x2FFFD }, { 0x30000, 0x3FFFD }
	};
	return bisearch(ucs, double_width, ARRAY_SIZE(double_width) - 1);
}

/* acquires console_sem */
static int do_con_write(struct tty_struct *tty, const unsigned char *buf, int count)
{
#ifdef VT_BUF_VRAM_ONLY
#define FLUSH do { } while(0);
#else
#define FLUSH if (draw_x >= 0) { \
	vc->vc_sw->con_putcs(vc, (u16 *)draw_from, (u16 *)draw_to - (u16 *)draw_from, vc->vc_y, draw_x); \
	draw_x = -1; \
	}
#endif

	int c, tc, ok, n = 0, draw_x = -1;
	unsigned int currcons;
	unsigned long draw_from = 0, draw_to = 0;
	struct vc_data *vc;
	unsigned char vc_attr;
	struct vt_notifier_param param;
	uint8_t rescan;
	uint8_t inverse;
	uint8_t width;
	u16 himask, charmask;
	const unsigned char *orig_buf = NULL;
	int orig_count;

	if (in_interrupt())
		return count;

	might_sleep();

	acquire_console_sem();
	vc = tty->driver_data;
	if (vc == NULL) {
		printk(KERN_ERR "vt: argh, driver_data is NULL !\n");
		release_console_sem();
		return 0;
	}

	currcons = vc->vc_num;
	if (!vc_cons_allocated(currcons)) {
	    /* could this happen? */
	    static int error = 0;
	    if (!error) {
		error = 1;
		printk("con_write: tty %d not allocated\n", currcons+1);
	    }
	    release_console_sem();
	    return 0;
	}
	orig_buf = buf;
	orig_count = count;

	himask = vc->vc_hi_font_mask;
	charmask = himask ? 0x1ff : 0xff;

	/* undraw cursor first */
	if (IS_FG(vc))
		hide_cursor(vc);

	param.vc = vc;

	while (!tty->stopped && count) {
		int orig = *buf;
		c = orig;
		buf++;
		n++;
		count--;
		rescan = 0;
		inverse = 0;
		width = 1;

		/* Do no translation at all in control states */
		if (vc->vc_state != ESnormal) {
			tc = c;
		} else if (vc->vc_utf && !vc->vc_disp_ctrl) {
		    /* Combine UTF-8 into Unicode in vc_utf_char.
		     * vc_utf_count is the number of continuation bytes still
		     * expected to arrive.
		     * vc_npar is the number of continuation bytes arrived so
		     * far
		     */
rescan_last_byte:
		    if ((c & 0xc0) == 0x80) {
			/* Continuation byte received */
			static const uint32_t utf8_length_changes[] = { 0x0000007f, 0x000007ff, 0x0000ffff, 0x001fffff, 0x03ffffff, 0x7fffffff };
			if (vc->vc_utf_count) {
			    vc->vc_utf_char = (vc->vc_utf_char << 6) | (c & 0x3f);
			    vc->vc_npar++;
			    if (--vc->vc_utf_count) {
				/* Still need some bytes */
				continue;
			    }
			    /* Got a whole character */
			    c = vc->vc_utf_char;
			    /* Reject overlong sequences */
			    if (c <= utf8_length_changes[vc->vc_npar - 1] ||
					c > utf8_length_changes[vc->vc_npar])
				c = 0xfffd;
			} else {
			    /* Unexpected continuation byte */
			    vc->vc_utf_count = 0;
			    c = 0xfffd;
			}
		    } else {
			/* Single ASCII byte or first byte of a sequence received */
			if (vc->vc_utf_count) {
			    /* Continuation byte expected */
			    rescan = 1;
			    vc->vc_utf_count = 0;
			    c = 0xfffd;
			} else if (c > 0x7f) {
			    /* First byte of a multibyte sequence received */
			    vc->vc_npar = 0;
			    if ((c & 0xe0) == 0xc0) {
				vc->vc_utf_count = 1;
				vc->vc_utf_char = (c & 0x1f);
			    } else if ((c & 0xf0) == 0xe0) {
				vc->vc_utf_count = 2;
				vc->vc_utf_char = (c & 0x0f);
			    } else if ((c & 0xf8) == 0xf0) {
				vc->vc_utf_count = 3;
				vc->vc_utf_char = (c & 0x07);
			    } else if ((c & 0xfc) == 0xf8) {
				vc->vc_utf_count = 4;
				vc->vc_utf_char = (c & 0x03);
			    } else if ((c & 0xfe) == 0xfc) {
				vc->vc_utf_count = 5;
				vc->vc_utf_char = (c & 0x01);
			    } else {
				/* 254 and 255 are invalid */
				c = 0xfffd;
			    }
			    if (vc->vc_utf_count) {
				/* Still need some bytes */
				continue;
			    }
			}
			/* Nothing to do if an ASCII byte was received */
		    }
		    /* End of UTF-8 decoding. */
		    /* c is the received character, or U+FFFD for invalid sequences. */
		    /* Replace invalid Unicode code points with U+FFFD too */
		    if ((c >= 0xd800 && c <= 0xdfff) || c == 0xfffe || c == 0xffff)
			c = 0xfffd;
		    tc = c;
		} else {	/* no utf or alternate charset mode */
		    tc = vc_translate(vc, c);
		}

		param.c = tc;
		if (atomic_notifier_call_chain(&vt_notifier_list, VT_PREWRITE,
					&param) == NOTIFY_STOP)
			continue;

                /* If the original code was a control character we
                 * only allow a glyph to be displayed if the code is
                 * not normally used (such as for cursor movement) or
                 * if the disp_ctrl mode has been explicitly enabled.
                 * Certain characters (as given by the CTRL_ALWAYS
                 * bitmap) are always displayed as control characters,
                 * as the console would be pretty useless without
                 * them; to display an arbitrary font position use the
                 * direct-to-font zone in UTF-8 mode.
                 */
                ok = tc && (c >= 32 ||
			    !(vc->vc_disp_ctrl ? (CTRL_ALWAYS >> c) & 1 :
				  vc->vc_utf || ((CTRL_ACTION >> c) & 1)))
			&& (c != 127 || vc->vc_disp_ctrl)
			&& (c != 128+27);

		if (vc->vc_state == ESnormal && ok) {
			if (vc->vc_utf && !vc->vc_disp_ctrl) {
				if (is_double_width(c))
					width = 2;
			}
			/* Now try to find out how to display it */
			tc = conv_uni_to_pc(vc, tc);
			if (tc & ~charmask) {
				if (tc == -1 || tc == -2) {
				    continue; /* nothing to display */
				}
				/* Glyph not found */
				if ((!(vc->vc_utf && !vc->vc_disp_ctrl) || c < 128) && !(c & ~charmask)) {
				    /* In legacy mode use the glyph we get by a 1:1 mapping.
				       This would make absolutely no sense with Unicode in mind,
				       but do this for ASCII characters since a font may lack
				       Unicode mapping info and we don't want to end up with
				       having question marks only. */
				    tc = c;
				} else {
				    /* Display U+FFFD. If it's not found, display an inverse question mark. */
				    tc = conv_uni_to_pc(vc, 0xfffd);
				    if (tc < 0) {
					inverse = 1;
					tc = conv_uni_to_pc(vc, '?');
					if (tc < 0) tc = '?';
				    }
				}
			}

			if (!inverse) {
				vc_attr = vc->vc_attr;
			} else {
				/* invert vc_attr */
				if (!vc->vc_can_do_color) {
					vc_attr = (vc->vc_attr) ^ 0x08;
				} else if (vc->vc_hi_font_mask == 0x100) {
					vc_attr = ((vc->vc_attr) & 0x11) | (((vc->vc_attr) & 0xe0) >> 4) | (((vc->vc_attr) & 0x0e) << 4);
				} else {
					vc_attr = ((vc->vc_attr) & 0x88) | (((vc->vc_attr) & 0x70) >> 4) | (((vc->vc_attr) & 0x07) << 4);
				}
				FLUSH
			}

			while (1) {
				if (vc->vc_need_wrap || vc->vc_decim)
					FLUSH
				if (vc->vc_need_wrap) {
					cr(vc);
					lf(vc);
				}
				if (vc->vc_decim)
					insert_char(vc, 1);
				scr_writew(himask ?
					     ((vc_attr << 8) & ~himask) + ((tc & 0x100) ? himask : 0) + (tc & 0xff) :
					     (vc_attr << 8) + tc,
					   (u16 *) vc->vc_pos);
				if (DO_UPDATE(vc) && draw_x < 0) {
					draw_x = vc->vc_x;
					draw_from = vc->vc_pos;
				}
				if (vc->vc_x == vc->vc_cols - 1) {
					vc->vc_need_wrap = vc->vc_decawm;
					draw_to = vc->vc_pos + 2;
				} else {
					vc->vc_x++;
					draw_to = (vc->vc_pos += 2);
				}

				if (!--width) break;

				tc = conv_uni_to_pc(vc, ' '); /* A space is printed in the second column */
				if (tc < 0) tc = ' ';
			}
			notify_write(vc, c);

			if (inverse) {
				FLUSH
			}

			if (rescan) {
				rescan = 0;
				inverse = 0;
				width = 1;
				c = orig;
				goto rescan_last_byte;
			}
			continue;
		}
		FLUSH
		do_con_trol(tty, vc, orig);
	}
	FLUSH
	console_conditional_schedule();
	release_console_sem();
	notify_update(vc);
	return n;
#undef FLUSH
}

/*
 * This is the console switching callback.
 *
 * Doing console switching in a process context allows
 * us to do the switches asynchronously (needed when we want
 * to switch due to a keyboard interrupt).  Synchronization
 * with other console code and prevention of re-entrancy is
 * ensured with console_sem.
 */
static void console_callback(struct work_struct *ignored)
{
	acquire_console_sem();

	if (want_console >= 0) {
		if (want_console != fg_console &&
		    vc_cons_allocated(want_console)) {
			hide_cursor(vc_cons[fg_console].d);
			change_console(vc_cons[want_console].d);
			/* we only changed when the console had already
			   been allocated - a new console is not created
			   in an interrupt routine */
		}
		want_console = -1;
	}
	if (do_poke_blanked_console) { /* do not unblank for a LED change */
		do_poke_blanked_console = 0;
		poke_blanked_console();
	}
	if (scrollback_delta) {
		struct vc_data *vc = vc_cons[fg_console].d;
		clear_selection();
		if (vc->vc_mode == KD_TEXT)
			vc->vc_sw->con_scrolldelta(vc, scrollback_delta);
		scrollback_delta = 0;
	}
	if (blank_timer_expired) {
		do_blank_screen(0);
		blank_timer_expired = 0;
	}
	notify_update(vc_cons[fg_console].d);

	release_console_sem();
}

int set_console(int nr)
{
	struct vc_data *vc = vc_cons[fg_console].d;

	if (!vc_cons_allocated(nr) || vt_dont_switch ||
		(vc->vt_mode.mode == VT_AUTO && vc->vc_mode == KD_GRAPHICS)) {

		/*
		 * Console switch will fail in console_callback() or
		 * change_console() so there is no point scheduling
		 * the callback
		 *
		 * Existing set_console() users don't check the return
		 * value so this shouldn't break anything
		 */
		return -EINVAL;
	}

	want_console = nr;
	schedule_console_callback();

	return 0;
}

struct tty_driver *console_driver;

#ifdef CONFIG_VT_CONSOLE

/*
 *	Console on virtual terminal
 *
 * The console must be locked when we get here.
 */

static void vt_console_print(struct console *co, const char *b, unsigned count)
{
	struct vc_data *vc = vc_cons[fg_console].d;
	unsigned char c;
	static DEFINE_SPINLOCK(printing_lock);
	const ushort *start;
	ushort cnt = 0;
	ushort myx;

	/* console busy or not yet initialized */
	if (!printable)
		return;
	if (!spin_trylock(&printing_lock))
		return;

	if (kmsg_redirect && vc_cons_allocated(kmsg_redirect - 1))
		vc = vc_cons[kmsg_redirect - 1].d;

	/* read `x' only after setting currcons properly (otherwise
	   the `x' macro will read the x of the foreground console). */
	myx = vc->vc_x;

	if (!vc_cons_allocated(fg_console)) {
		/* impossible */
		/* printk("vt_console_print: tty %d not allocated ??\n", currcons+1); */
		goto quit;
	}

	if (vc->vc_mode != KD_TEXT)
		goto quit;

	/* undraw cursor first */
	if (IS_FG(vc))
		hide_cursor(vc);

	start = (ushort *)vc->vc_pos;

	/* Contrived structure to try to emulate original need_wrap behaviour
	 * Problems caused when we have need_wrap set on '\n' character */
	while (count--) {
		c = *b++;
		if (c == 10 || c == 13 || c == 8 || vc->vc_need_wrap) {
			if (cnt > 0) {
				if (CON_IS_VISIBLE(vc))
					vc->vc_sw->con_putcs(vc, start, cnt, vc->vc_y, vc->vc_x);
				vc->vc_x += cnt;
				if (vc->vc_need_wrap)
					vc->vc_x--;
				cnt = 0;
			}
			if (c == 8) {		/* backspace */
				bs(vc);
				start = (ushort *)vc->vc_pos;
				myx = vc->vc_x;
				continue;
			}
			if (c != 13)
				lf(vc);
			cr(vc);
			start = (ushort *)vc->vc_pos;
			myx = vc->vc_x;
			if (c == 10 || c == 13)
				continue;
		}
		scr_writew((vc->vc_attr << 8) + c, (unsigned short *)vc->vc_pos);
		notify_write(vc, c);
		cnt++;
		if (myx == vc->vc_cols - 1) {
			vc->vc_need_wrap = 1;
			continue;
		}
		vc->vc_pos += 2;
		myx++;
	}
	if (cnt > 0) {
		if (CON_IS_VISIBLE(vc))
			vc->vc_sw->con_putcs(vc, start, cnt, vc->vc_y, vc->vc_x);
		vc->vc_x += cnt;
		if (vc->vc_x == vc->vc_cols) {
			vc->vc_x--;
			vc->vc_need_wrap = 1;
		}
	}
	set_cursor(vc);
	notify_update(vc);

quit:
	spin_unlock(&printing_lock);
}

static struct tty_driver *vt_console_device(struct console *c, int *index)
{
	*index = c->index ? c->index-1 : fg_console;
	return console_driver;
}

static struct console vt_console_driver = {
	.name		= "tty",
	.write		= vt_console_print,
	.device		= vt_console_device,
	.unblank	= unblank_screen,
	.flags		= CON_PRINTBUFFER,
	.index		= -1,
};
#endif

/*
 *	Handling of Linux-specific VC ioctls
 */

/*
 * Generally a bit racy with respect to console_sem().
 *
 * There are some functions which don't need it.
 *
 * There are some functions which can sleep for arbitrary periods
 * (paste_selection) but we don't need the lock there anyway.
 *
 * set_selection has locking, and definitely needs it
 */

int tioclinux(struct tty_struct *tty, unsigned long arg)
{
	char type, data;
	char __user *p = (char __user *)arg;
	int lines;
	int ret;

	if (current->signal->tty != tty && !capable(CAP_SYS_ADMIN))
		return -EPERM;
	if (get_user(type, p))
		return -EFAULT;
	ret = 0;

	lock_kernel();

	switch (type)
	{
		case TIOCL_SETSEL:
			acquire_console_sem();
			ret = set_selection((struct tiocl_selection __user *)(p+1), tty);
			release_console_sem();
			break;
		case TIOCL_PASTESEL:
			ret = paste_selection(tty);
			break;
		case TIOCL_UNBLANKSCREEN:
			acquire_console_sem();
			unblank_screen();
			release_console_sem();
			break;
		case TIOCL_SELLOADLUT:
			ret = sel_loadlut(p);
			break;
		case TIOCL_GETSHIFTSTATE:

	/*
	 * Make it possible to react to Shift+Mousebutton.
	 * Note that 'shift_state' is an undocumented
	 * kernel-internal variable; programs not closely
	 * related to the kernel should not use this.
	 */
	 		data = shift_state;
			ret = __put_user(data, p);
			break;
		case TIOCL_GETMOUSEREPORTING:
			data = mouse_reporting();
			ret = __put_user(data, p);
			break;
		case TIOCL_SETVESABLANK:
			ret = set_vesa_blanking(p);
			break;
		case TIOCL_GETKMSGREDIRECT:
			data = kmsg_redirect;
			ret = __put_user(data, p);
			break;
		case TIOCL_SETKMSGREDIRECT:
			if (!capable(CAP_SYS_ADMIN)) {
				ret = -EPERM;
			} else {
				if (get_user(data, p+1))
					ret = -EFAULT;
				else
					kmsg_redirect = data;
			}
			break;
		case TIOCL_GETFGCONSOLE:
			ret = fg_console;
			break;
		case TIOCL_SCROLLCONSOLE:
			if (get_user(lines, (s32 __user *)(p+4))) {
				ret = -EFAULT;
			} else {
				scrollfront(vc_cons[fg_console].d, lines);
				ret = 0;
			}
			break;
		case TIOCL_BLANKSCREEN:	/* until explicitly unblanked, not only poked */
			acquire_console_sem();
			ignore_poke = 1;
			do_blank_screen(0);
			release_console_sem();
			break;
		case TIOCL_BLANKEDSCREEN:
			ret = console_blanked;
			break;
		default:
			ret = -EINVAL;
			break;
	}
	unlock_kernel();
	return ret;
}

/*
 * /dev/ttyN handling
 */

static int con_write(struct tty_struct *tty, const unsigned char *buf, int count)
{
	int	retval;

	retval = do_con_write(tty, buf, count);
	con_flush_chars(tty);

	return retval;
}

static int con_put_char(struct tty_struct *tty, unsigned char ch)
{
	if (in_interrupt())
		return 0;	/* n_r3964 calls put_char() from interrupt context */
	return do_con_write(tty, &ch, 1);
}

static int con_write_room(struct tty_struct *tty)
{
	if (tty->stopped)
		return 0;
	return 4096;		/* No limit, really; we're not buffering */
}

static int con_chars_in_buffer(struct tty_struct *tty)
{
	return 0;		/* we're not buffering */
}

/*
 * con_throttle and con_unthrottle are only used for
 * paste_selection(), which has to stuff in a large number of
 * characters...
 */
static void con_throttle(struct tty_struct *tty)
{
}

static void con_unthrottle(struct tty_struct *tty)
{
	struct vc_data *vc = tty->driver_data;

	wake_up_interruptible(&vc->paste_wait);
}

/*
 * Turn the Scroll-Lock LED on when the tty is stopped
 */
static void con_stop(struct tty_struct *tty)
{
	int console_num;
	if (!tty)
		return;
	console_num = tty->index;
	if (!vc_cons_allocated(console_num))
		return;
	set_vc_kbd_led(kbd_table + console_num, VC_SCROLLOCK);
	set_leds();
}

/*
 * Turn the Scroll-Lock LED off when the console is started
 */
static void con_start(struct tty_struct *tty)
{
	int console_num;
	if (!tty)
		return;
	console_num = tty->index;
	if (!vc_cons_allocated(console_num))
		return;
	clr_vc_kbd_led(kbd_table + console_num, VC_SCROLLOCK);
	set_leds();
}

static void con_flush_chars(struct tty_struct *tty)
{
	struct vc_data *vc;

	if (in_interrupt())	/* from flush_to_ldisc */
		return;

	/* if we race with con_close(), vt may be null */
	acquire_console_sem();
	vc = tty->driver_data;
	if (vc)
		set_cursor(vc);
	release_console_sem();
}

/*
 * Allocate the console screen memory.
 */
static int con_open(struct tty_struct *tty, struct file *filp)
{
	unsigned int currcons = tty->index;
	int ret = 0;

	acquire_console_sem();
	if (tty->driver_data == NULL) {
		ret = vc_allocate(currcons);
		if (ret == 0) {
			struct vc_data *vc = vc_cons[currcons].d;

			/* Still being freed */
			if (vc->vc_tty) {
				release_console_sem();
				return -ERESTARTSYS;
			}
			tty->driver_data = vc;
			vc->vc_tty = tty;

			if (!tty->winsize.ws_row && !tty->winsize.ws_col) {
				tty->winsize.ws_row = vc_cons[currcons].d->vc_rows;
				tty->winsize.ws_col = vc_cons[currcons].d->vc_cols;
			}
			if (vc->vc_utf)
				tty->termios->c_iflag |= IUTF8;
			else
				tty->termios->c_iflag &= ~IUTF8;
			vcs_make_sysfs(tty);
			release_console_sem();
			return ret;
		}
	}
	release_console_sem();
	return ret;
}

static void con_close(struct tty_struct *tty, struct file *filp)
{
	/* Nothing to do - we defer to shutdown */
}

static void con_shutdown(struct tty_struct *tty)
{
	struct vc_data *vc = tty->driver_data;
	BUG_ON(vc == NULL);
	acquire_console_sem();
	vc->vc_tty = NULL;
	vcs_remove_sysfs(tty);
	release_console_sem();
	tty_shutdown(tty);
}

static int default_italic_color    = 2; // green (ASCII)
static int default_underline_color = 3; // cyan (ASCII)
module_param_named(italic, default_italic_color, int, S_IRUGO | S_IWUSR);
module_param_named(underline, default_underline_color, int, S_IRUGO | S_IWUSR);

static void vc_init(struct vc_data *vc, unsigned int rows,
		    unsigned int cols, int do_clear)
{
	int j, k ;

	vc->vc_cols = cols;
	vc->vc_rows = rows;
	vc->vc_size_row = cols << 1;
	vc->vc_screenbuf_size = vc->vc_rows * vc->vc_size_row;

	set_origin(vc);
	vc->vc_pos = vc->vc_origin;
	reset_vc(vc);
	for (j=k=0; j<16; j++) {
		vc->vc_palette[k++] = default_red[j] ;
		vc->vc_palette[k++] = default_grn[j] ;
		vc->vc_palette[k++] = default_blu[j] ;
	}
	vc->vc_def_color       = 0x07;   /* white */
	vc->vc_ulcolor         = default_underline_color;
	vc->vc_itcolor         = default_italic_color;
	vc->vc_halfcolor       = 0x08;   /* grey */
	init_waitqueue_head(&vc->paste_wait);
	reset_terminal(vc, do_clear);
}

/*
 * This routine initializes console interrupts, and does nothing
 * else. If you want the screen to clear, call tty_write with
 * the appropriate escape-sequence.
 */

static int __init con_init(void)
{
	const char *display_desc = NULL;
	struct vc_data *vc;
	unsigned int currcons = 0, i;

	acquire_console_sem();

	if (conswitchp)
		display_desc = conswitchp->con_startup();
	if (!display_desc) {
		fg_console = 0;
		release_console_sem();
		return 0;
	}

	for (i = 0; i < MAX_NR_CON_DRIVER; i++) {
		struct con_driver *con_driver = &registered_con_driver[i];

		if (con_driver->con == NULL) {
			con_driver->con = conswitchp;
			con_driver->desc = display_desc;
			con_driver->flag = CON_DRIVER_FLAG_INIT;
			con_driver->first = 0;
			con_driver->last = MAX_NR_CONSOLES - 1;
			break;
		}
	}

	for (i = 0; i < MAX_NR_CONSOLES; i++)
		con_driver_map[i] = conswitchp;

	if (blankinterval) {
		blank_state = blank_normal_wait;
		mod_timer(&console_timer, jiffies + blankinterval);
	}

	/*
	 * kmalloc is not running yet - we use the bootmem allocator.
	 */
	for (currcons = 0; currcons < MIN_NR_CONSOLES; currcons++) {
		vc_cons[currcons].d = vc = alloc_bootmem(sizeof(struct vc_data));
		INIT_WORK(&vc_cons[currcons].SAK_work, vc_SAK);
		visual_init(vc, currcons, 1);
		vc->vc_screenbuf = (unsigned short *)alloc_bootmem(vc->vc_screenbuf_size);
		vc->vc_kmalloced = 0;
		vc_init(vc, vc->vc_rows, vc->vc_cols,
			currcons || !vc->vc_sw->con_save_screen);
	}
	currcons = fg_console = 0;
	master_display_fg = vc = vc_cons[currcons].d;
	set_origin(vc);
	save_screen(vc);
	gotoxy(vc, vc->vc_x, vc->vc_y);
	csi_J(vc, 0);
	update_screen(vc);
	printk("Console: %s %s %dx%d",
		vc->vc_can_do_color ? "colour" : "mono",
		display_desc, vc->vc_cols, vc->vc_rows);
	printable = 1;
	printk("\n");

	release_console_sem();

#ifdef CONFIG_VT_CONSOLE
	register_console(&vt_console_driver);
#endif
	return 0;
}
console_initcall(con_init);

static const struct tty_operations con_ops = {
	.open = con_open,
	.close = con_close,
	.write = con_write,
	.write_room = con_write_room,
	.put_char = con_put_char,
	.flush_chars = con_flush_chars,
	.chars_in_buffer = con_chars_in_buffer,
	.ioctl = vt_ioctl,
	.stop = con_stop,
	.start = con_start,
	.throttle = con_throttle,
	.unthrottle = con_unthrottle,
	.resize = vt_resize,
	.shutdown = con_shutdown
};

static struct cdev vc0_cdev;

int __init vty_init(const struct file_operations *console_fops)
{
	cdev_init(&vc0_cdev, console_fops);
	if (cdev_add(&vc0_cdev, MKDEV(TTY_MAJOR, 0), 1) ||
	    register_chrdev_region(MKDEV(TTY_MAJOR, 0), 1, "/dev/vc/0") < 0)
		panic("Couldn't register /dev/tty0 driver\n");
	device_create(tty_class, NULL, MKDEV(TTY_MAJOR, 0), NULL, "tty0");

	vcs_init();

	console_driver = alloc_tty_driver(MAX_NR_CONSOLES);
	if (!console_driver)
		panic("Couldn't allocate console driver\n");
	console_driver->owner = THIS_MODULE;
	console_driver->name = "tty";
	console_driver->name_base = 1;
	console_driver->major = TTY_MAJOR;
	console_driver->minor_start = 1;
	console_driver->type = TTY_DRIVER_TYPE_CONSOLE;
	console_driver->init_termios = tty_std_termios;
	if (default_utf8)
		console_driver->init_termios.c_iflag |= IUTF8;
	console_driver->flags = TTY_DRIVER_REAL_RAW | TTY_DRIVER_RESET_TERMIOS;
	tty_set_operations(console_driver, &con_ops);
	if (tty_register_driver(console_driver))
		panic("Couldn't register console driver\n");
	kbd_init();
	console_map_init();
#ifdef CONFIG_PROM_CONSOLE
	prom_con_init();
#endif
#ifdef CONFIG_MDA_CONSOLE
	mda_console_init();
#endif
	return 0;
}

#ifndef VT_SINGLE_DRIVER
#include <linux/device.h>

static struct class *vtconsole_class;

static int bind_con_driver(const struct consw *csw, int first, int last,
			   int deflt)
{
	struct module *owner = csw->owner;
	const char *desc = NULL;
	struct con_driver *con_driver;
	int i, j = -1, k = -1, retval = -ENODEV;

	if (!try_module_get(owner))
		return -ENODEV;

	acquire_console_sem();

	/* check if driver is registered */
	for (i = 0; i < MAX_NR_CON_DRIVER; i++) {
		con_driver = &registered_con_driver[i];

		if (con_driver->con == csw) {
			desc = con_driver->desc;
			retval = 0;
			break;
		}
	}

	if (retval)
		goto err;

	if (!(con_driver->flag & CON_DRIVER_FLAG_INIT)) {
		csw->con_startup();
		con_driver->flag |= CON_DRIVER_FLAG_INIT;
	}

	if (deflt) {
		if (conswitchp)
			module_put(conswitchp->owner);

		__module_get(owner);
		conswitchp = csw;
	}

	first = max(first, con_driver->first);
	last = min(last, con_driver->last);

	for (i = first; i <= last; i++) {
		int old_was_color;
		struct vc_data *vc = vc_cons[i].d;

		if (con_driver_map[i])
			module_put(con_driver_map[i]->owner);
		__module_get(owner);
		con_driver_map[i] = csw;

		if (!vc || !vc->vc_sw)
			continue;

		j = i;

		if (CON_IS_VISIBLE(vc)) {
			k = i;
			save_screen(vc);
		}

		old_was_color = vc->vc_can_do_color;
		vc->vc_sw->con_deinit(vc);
		vc->vc_origin = (unsigned long)vc->vc_screenbuf;
		visual_init(vc, i, 0);
		set_origin(vc);
		update_attr(vc);

		/* If the console changed between mono <-> color, then
		 * the attributes in the screenbuf will be wrong.  The
		 * following resets all attributes to something sane.
		 */
		if (old_was_color != vc->vc_can_do_color)
			clear_buffer_attributes(vc);
	}

	printk("Console: switching ");
	if (!deflt)
		printk("consoles %d-%d ", first+1, last+1);
	if (j >= 0) {
		struct vc_data *vc = vc_cons[j].d;

		printk("to %s %s %dx%d\n",
		       vc->vc_can_do_color ? "colour" : "mono",
		       desc, vc->vc_cols, vc->vc_rows);

		if (k >= 0) {
			vc = vc_cons[k].d;
			update_screen(vc);
		}
	} else
		printk("to %s\n", desc);

	retval = 0;
err:
	release_console_sem();
	module_put(owner);
	return retval;
};

#ifdef CONFIG_VT_HW_CONSOLE_BINDING
static int con_is_graphics(const struct consw *csw, int first, int last)
{
	int i, retval = 0;

	for (i = first; i <= last; i++) {
		struct vc_data *vc = vc_cons[i].d;

		if (vc && vc->vc_mode == KD_GRAPHICS) {
			retval = 1;
			break;
		}
	}

	return retval;
}

/**
 * unbind_con_driver - unbind a console driver
 * @csw: pointer to console driver to unregister
 * @first: first in range of consoles that @csw should be unbound from
 * @last: last in range of consoles that @csw should be unbound from
 * @deflt: should next bound console driver be default after @csw is unbound?
 *
 * To unbind a driver from all possible consoles, pass 0 as @first and
 * %MAX_NR_CONSOLES as @last.
 *
 * @deflt controls whether the console that ends up replacing @csw should be
 * the default console.
 *
 * RETURNS:
 * -ENODEV if @csw isn't a registered console driver or can't be unregistered
 * or 0 on success.
 */
int unbind_con_driver(const struct consw *csw, int first, int last, int deflt)
{
	struct module *owner = csw->owner;
	const struct consw *defcsw = NULL;
	struct con_driver *con_driver = NULL, *con_back = NULL;
	int i, retval = -ENODEV;

	if (!try_module_get(owner))
		return -ENODEV;

	acquire_console_sem();

	/* check if driver is registered and if it is unbindable */
	for (i = 0; i < MAX_NR_CON_DRIVER; i++) {
		con_driver = &registered_con_driver[i];

		if (con_driver->con == csw &&
		    con_driver->flag & CON_DRIVER_FLAG_MODULE) {
			retval = 0;
			break;
		}
	}

	if (retval) {
		release_console_sem();
		goto err;
	}

	retval = -ENODEV;

	/* check if backup driver exists */
	for (i = 0; i < MAX_NR_CON_DRIVER; i++) {
		con_back = &registered_con_driver[i];

		if (con_back->con &&
		    !(con_back->flag & CON_DRIVER_FLAG_MODULE)) {
			defcsw = con_back->con;
			retval = 0;
			break;
		}
	}

	if (retval) {
		release_console_sem();
		goto err;
	}

	if (!con_is_bound(csw)) {
		release_console_sem();
		goto err;
	}

	first = max(first, con_driver->first);
	last = min(last, con_driver->last);

	for (i = first; i <= last; i++) {
		if (con_driver_map[i] == csw) {
			module_put(csw->owner);
			con_driver_map[i] = NULL;
		}
	}

	if (!con_is_bound(defcsw)) {
		const struct consw *defconsw = conswitchp;

		defcsw->con_startup();
		con_back->flag |= CON_DRIVER_FLAG_INIT;
		/*
		 * vgacon may change the default driver to point
		 * to dummycon, we restore it here...
		 */
		conswitchp = defconsw;
	}

	if (!con_is_bound(csw))
		con_driver->flag &= ~CON_DRIVER_FLAG_INIT;

	release_console_sem();
	/* ignore return value, binding should not fail */
	bind_con_driver(defcsw, first, last, deflt);
err:
	module_put(owner);
	return retval;

}
EXPORT_SYMBOL(unbind_con_driver);

static int vt_bind(struct con_driver *con)
{
	const struct consw *defcsw = NULL, *csw = NULL;
	int i, more = 1, first = -1, last = -1, deflt = 0;

 	if (!con->con || !(con->flag & CON_DRIVER_FLAG_MODULE) ||
	    con_is_graphics(con->con, con->first, con->last))
		goto err;

	csw = con->con;

	for (i = 0; i < MAX_NR_CON_DRIVER; i++) {
		struct con_driver *con = &registered_con_driver[i];

		if (con->con && !(con->flag & CON_DRIVER_FLAG_MODULE)) {
			defcsw = con->con;
			break;
		}
	}

	if (!defcsw)
		goto err;

	while (more) {
		more = 0;

		for (i = con->first; i <= con->last; i++) {
			if (con_driver_map[i] == defcsw) {
				if (first == -1)
					first = i;
				last = i;
				more = 1;
			} else if (first != -1)
				break;
		}

		if (first == 0 && last == MAX_NR_CONSOLES -1)
			deflt = 1;

		if (first != -1)
			bind_con_driver(csw, first, last, deflt);

		first = -1;
		last = -1;
		deflt = 0;
	}

err:
	return 0;
}

static int vt_unbind(struct con_driver *con)
{
	const struct consw *csw = NULL;
	int i, more = 1, first = -1, last = -1, deflt = 0;

 	if (!con->con || !(con->flag & CON_DRIVER_FLAG_MODULE) ||
	    con_is_graphics(con->con, con->first, con->last))
		goto err;

	csw = con->con;

	while (more) {
		more = 0;

		for (i = con->first; i <= con->last; i++) {
			if (con_driver_map[i] == csw) {
				if (first == -1)
					first = i;
				last = i;
				more = 1;
			} else if (first != -1)
				break;
		}

		if (first == 0 && last == MAX_NR_CONSOLES -1)
			deflt = 1;

		if (first != -1)
			unbind_con_driver(csw, first, last, deflt);

		first = -1;
		last = -1;
		deflt = 0;
	}

err:
	return 0;
}
#else
static inline int vt_bind(struct con_driver *con)
{
	return 0;
}
static inline int vt_unbind(struct con_driver *con)
{
	return 0;
}
#endif /* CONFIG_VT_HW_CONSOLE_BINDING */

static ssize_t store_bind(struct device *dev, struct device_attribute *attr,
			  const char *buf, size_t count)
{
	struct con_driver *con = dev_get_drvdata(dev);
	int bind = simple_strtoul(buf, NULL, 0);

	if (bind)
		vt_bind(con);
	else
		vt_unbind(con);

	return count;
}

static ssize_t show_bind(struct device *dev, struct device_attribute *attr,
			 char *buf)
{
	struct con_driver *con = dev_get_drvdata(dev);
	int bind = con_is_bound(con->con);

	return snprintf(buf, PAGE_SIZE, "%i\n", bind);
}

static ssize_t show_name(struct device *dev, struct device_attribute *attr,
			 char *buf)
{
	struct con_driver *con = dev_get_drvdata(dev);

	return snprintf(buf, PAGE_SIZE, "%s %s\n",
			(con->flag & CON_DRIVER_FLAG_MODULE) ? "(M)" : "(S)",
			 con->desc);

}

static struct device_attribute device_attrs[] = {
	__ATTR(bind, S_IRUGO|S_IWUSR, show_bind, store_bind),
	__ATTR(name, S_IRUGO, show_name, NULL),
};

static int vtconsole_init_device(struct con_driver *con)
{
	int i;
	int error = 0;

	con->flag |= CON_DRIVER_FLAG_ATTR;
	dev_set_drvdata(con->dev, con);
	for (i = 0; i < ARRAY_SIZE(device_attrs); i++) {
		error = device_create_file(con->dev, &device_attrs[i]);
		if (error)
			break;
	}

	if (error) {
		while (--i >= 0)
			device_remove_file(con->dev, &device_attrs[i]);
		con->flag &= ~CON_DRIVER_FLAG_ATTR;
	}

	return error;
}

static void vtconsole_deinit_device(struct con_driver *con)
{
	int i;

	if (con->flag & CON_DRIVER_FLAG_ATTR) {
		for (i = 0; i < ARRAY_SIZE(device_attrs); i++)
			device_remove_file(con->dev, &device_attrs[i]);
		con->flag &= ~CON_DRIVER_FLAG_ATTR;
	}
}

/**
 * con_is_bound - checks if driver is bound to the console
 * @csw: console driver
 *
 * RETURNS: zero if unbound, nonzero if bound
 *
 * Drivers can call this and if zero, they should release
 * all resources allocated on con_startup()
 */
int con_is_bound(const struct consw *csw)
{
	int i, bound = 0;

	for (i = 0; i < MAX_NR_CONSOLES; i++) {
		if (con_driver_map[i] == csw) {
			bound = 1;
			break;
		}
	}

	return bound;
}
EXPORT_SYMBOL(con_is_bound);

/**
 * register_con_driver - register console driver to console layer
 * @csw: console driver
 * @first: the first console to take over, minimum value is 0
 * @last: the last console to take over, maximum value is MAX_NR_CONSOLES -1
 *
 * DESCRIPTION: This function registers a console driver which can later
 * bind to a range of consoles specified by @first and @last. It will
 * also initialize the console driver by calling con_startup().
 */
int register_con_driver(const struct consw *csw, int first, int last)
{
	struct module *owner = csw->owner;
	struct con_driver *con_driver;
	const char *desc;
	int i, retval = 0;

	if (!try_module_get(owner))
		return -ENODEV;

	acquire_console_sem();

	for (i = 0; i < MAX_NR_CON_DRIVER; i++) {
		con_driver = &registered_con_driver[i];

		/* already registered */
		if (con_driver->con == csw)
			retval = -EINVAL;
	}

	if (retval)
		goto err;

	desc = csw->con_startup();

	if (!desc)
		goto err;

	retval = -EINVAL;

	for (i = 0; i < MAX_NR_CON_DRIVER; i++) {
		con_driver = &registered_con_driver[i];

		if (con_driver->con == NULL) {
			con_driver->con = csw;
			con_driver->desc = desc;
			con_driver->node = i;
			con_driver->flag = CON_DRIVER_FLAG_MODULE |
			                   CON_DRIVER_FLAG_INIT;
			con_driver->first = first;
			con_driver->last = last;
			retval = 0;
			break;
		}
	}

	if (retval)
		goto err;

	con_driver->dev = device_create(vtconsole_class, NULL,
<<<<<<< HEAD
					MKDEV(0, con_driver->node),
					NULL, "vtcon%i", con_driver->node);
=======
						MKDEV(0, con_driver->node),
						NULL, "vtcon%i",
						con_driver->node);
>>>>>>> 6ebf1e44

	if (IS_ERR(con_driver->dev)) {
		printk(KERN_WARNING "Unable to create device for %s; "
		       "errno = %ld\n", con_driver->desc,
		       PTR_ERR(con_driver->dev));
		con_driver->dev = NULL;
	} else {
		vtconsole_init_device(con_driver);
	}

err:
	release_console_sem();
	module_put(owner);
	return retval;
}
EXPORT_SYMBOL(register_con_driver);

/**
 * unregister_con_driver - unregister console driver from console layer
 * @csw: console driver
 *
 * DESCRIPTION: All drivers that registers to the console layer must
 * call this function upon exit, or if the console driver is in a state
 * where it won't be able to handle console services, such as the
 * framebuffer console without loaded framebuffer drivers.
 *
 * The driver must unbind first prior to unregistration.
 */
int unregister_con_driver(const struct consw *csw)
{
	int i, retval = -ENODEV;

	acquire_console_sem();

	/* cannot unregister a bound driver */
	if (con_is_bound(csw))
		goto err;

	for (i = 0; i < MAX_NR_CON_DRIVER; i++) {
		struct con_driver *con_driver = &registered_con_driver[i];

		if (con_driver->con == csw &&
		    con_driver->flag & CON_DRIVER_FLAG_MODULE) {
			vtconsole_deinit_device(con_driver);
			device_destroy(vtconsole_class,
				       MKDEV(0, con_driver->node));
			con_driver->con = NULL;
			con_driver->desc = NULL;
			con_driver->dev = NULL;
			con_driver->node = 0;
			con_driver->flag = 0;
			con_driver->first = 0;
			con_driver->last = 0;
			retval = 0;
			break;
		}
	}
err:
	release_console_sem();
	return retval;
}
EXPORT_SYMBOL(unregister_con_driver);

/*
 *	If we support more console drivers, this function is used
 *	when a driver wants to take over some existing consoles
 *	and become default driver for newly opened ones.
 *
 *      take_over_console is basically a register followed by unbind
 */
int take_over_console(const struct consw *csw, int first, int last, int deflt)
{
	int err;

	err = register_con_driver(csw, first, last);

	if (!err)
		bind_con_driver(csw, first, last, deflt);

	return err;
}

/*
 * give_up_console is a wrapper to unregister_con_driver. It will only
 * work if driver is fully unbound.
 */
void give_up_console(const struct consw *csw)
{
	unregister_con_driver(csw);
}

static int __init vtconsole_class_init(void)
{
	int i;

	vtconsole_class = class_create(THIS_MODULE, "vtconsole");
	if (IS_ERR(vtconsole_class)) {
		printk(KERN_WARNING "Unable to create vt console class; "
		       "errno = %ld\n", PTR_ERR(vtconsole_class));
		vtconsole_class = NULL;
	}

	/* Add system drivers to sysfs */
	for (i = 0; i < MAX_NR_CON_DRIVER; i++) {
		struct con_driver *con = &registered_con_driver[i];

		if (con->con && !con->dev) {
			con->dev = device_create(vtconsole_class, NULL,
<<<<<<< HEAD
						 MKDEV(0, con->node), NULL,
						 "vtcon%i", con->node);
=======
							 MKDEV(0, con->node),
							 NULL, "vtcon%i",
							 con->node);
>>>>>>> 6ebf1e44

			if (IS_ERR(con->dev)) {
				printk(KERN_WARNING "Unable to create "
				       "device for %s; errno = %ld\n",
				       con->desc, PTR_ERR(con->dev));
				con->dev = NULL;
			} else {
				vtconsole_init_device(con);
			}
		}
	}

	return 0;
}
postcore_initcall(vtconsole_class_init);

#endif

/*
 *	Screen blanking
 */

static int set_vesa_blanking(char __user *p)
{
	unsigned int mode;

	if (get_user(mode, p + 1))
		return -EFAULT;

	vesa_blank_mode = (mode < 4) ? mode : 0;
	return 0;
}

void do_blank_screen(int entering_gfx)
{
	struct vc_data *vc = vc_cons[fg_console].d;
	int i;

	WARN_CONSOLE_UNLOCKED();

	if (console_blanked) {
		if (blank_state == blank_vesa_wait) {
			blank_state = blank_off;
			vc->vc_sw->con_blank(vc, vesa_blank_mode + 1, 0);
		}
		return;
	}

	/* entering graphics mode? */
	if (entering_gfx) {
		hide_cursor(vc);
		save_screen(vc);
		vc->vc_sw->con_blank(vc, -1, 1);
		console_blanked = fg_console + 1;
		blank_state = blank_off;
		set_origin(vc);
		return;
	}

	if (blank_state != blank_normal_wait)
		return;
	blank_state = blank_off;

	/* don't blank graphics */
	if (vc->vc_mode != KD_TEXT) {
		console_blanked = fg_console + 1;
		return;
	}

	hide_cursor(vc);
	del_timer_sync(&console_timer);
	blank_timer_expired = 0;

	save_screen(vc);
	/* In case we need to reset origin, blanking hook returns 1 */
	i = vc->vc_sw->con_blank(vc, vesa_off_interval ? 1 : (vesa_blank_mode + 1), 0);
	console_blanked = fg_console + 1;
	if (i)
		set_origin(vc);

	if (console_blank_hook && console_blank_hook(1))
		return;

	if (vesa_off_interval && vesa_blank_mode) {
		blank_state = blank_vesa_wait;
		mod_timer(&console_timer, jiffies + vesa_off_interval);
	}
}
EXPORT_SYMBOL(do_blank_screen);

/*
 * Called by timer as well as from vt_console_driver
 */
void do_unblank_screen(int leaving_gfx)
{
	struct vc_data *vc;

	/* This should now always be called from a "sane" (read: can schedule)
	 * context for the sake of the low level drivers, except in the special
	 * case of oops_in_progress
	 */
	if (!oops_in_progress)
		might_sleep();

	WARN_CONSOLE_UNLOCKED();

	ignore_poke = 0;
	if (!console_blanked)
		return;
	if (!vc_cons_allocated(fg_console)) {
		/* impossible */
		printk("unblank_screen: tty %d not allocated ??\n", fg_console+1);
		return;
	}
	vc = vc_cons[fg_console].d;
	if (vc->vc_mode != KD_TEXT)
		return; /* but leave console_blanked != 0 */

	if (blankinterval) {
		mod_timer(&console_timer, jiffies + blankinterval);
		blank_state = blank_normal_wait;
	}

	console_blanked = 0;
	if (vc->vc_sw->con_blank(vc, 0, leaving_gfx))
		/* Low-level driver cannot restore -> do it ourselves */
		update_screen(vc);
	if (console_blank_hook)
		console_blank_hook(0);
	set_palette(vc);
	set_cursor(vc);
}
EXPORT_SYMBOL(do_unblank_screen);

/*
 * This is called by the outside world to cause a forced unblank, mostly for
 * oopses. Currently, I just call do_unblank_screen(0), but we could eventually
 * call it with 1 as an argument and so force a mode restore... that may kill
 * X or at least garbage the screen but would also make the Oops visible...
 */
void unblank_screen(void)
{
	do_unblank_screen(0);
}

/*
 * We defer the timer blanking to work queue so it can take the console mutex
 * (console operations can still happen at irq time, but only from printk which
 * has the console mutex. Not perfect yet, but better than no locking
 */
static void blank_screen_t(unsigned long dummy)
{
	if (unlikely(!keventd_up())) {
		mod_timer(&console_timer, jiffies + blankinterval);
		return;
	}
	blank_timer_expired = 1;
	schedule_work(&console_work);
}

void poke_blanked_console(void)
{
	WARN_CONSOLE_UNLOCKED();

	/* Add this so we quickly catch whoever might call us in a non
	 * safe context. Nowadays, unblank_screen() isn't to be called in
	 * atomic contexts and is allowed to schedule (with the special case
	 * of oops_in_progress, but that isn't of any concern for this
	 * function. --BenH.
	 */
	might_sleep();

	/* This isn't perfectly race free, but a race here would be mostly harmless,
	 * at worse, we'll do a spurrious blank and it's unlikely
	 */
	del_timer(&console_timer);
	blank_timer_expired = 0;

	if (ignore_poke || !vc_cons[fg_console].d || vc_cons[fg_console].d->vc_mode == KD_GRAPHICS)
		return;
	if (console_blanked)
		unblank_screen();
	else if (blankinterval) {
		mod_timer(&console_timer, jiffies + blankinterval);
		blank_state = blank_normal_wait;
	}
}

/*
 *	Palettes
 */

static void set_palette(struct vc_data *vc)
{
	WARN_CONSOLE_UNLOCKED();

	if (vc->vc_mode != KD_GRAPHICS)
		vc->vc_sw->con_set_palette(vc, color_table);
}

static int set_get_cmap(unsigned char __user *arg, int set)
{
    int i, j, k;

    WARN_CONSOLE_UNLOCKED();

    for (i = 0; i < 16; i++)
	if (set) {
	    get_user(default_red[i], arg++);
	    get_user(default_grn[i], arg++);
	    get_user(default_blu[i], arg++);
	} else {
	    put_user(default_red[i], arg++);
	    put_user(default_grn[i], arg++);
	    put_user(default_blu[i], arg++);
	}
    if (set) {
	for (i = 0; i < MAX_NR_CONSOLES; i++)
	    if (vc_cons_allocated(i)) {
		for (j = k = 0; j < 16; j++) {
		    vc_cons[i].d->vc_palette[k++] = default_red[j];
		    vc_cons[i].d->vc_palette[k++] = default_grn[j];
		    vc_cons[i].d->vc_palette[k++] = default_blu[j];
		}
		set_palette(vc_cons[i].d);
	    }
    }
    return 0;
}

/*
 * Load palette into the DAC registers. arg points to a colour
 * map, 3 bytes per colour, 16 colours, range from 0 to 255.
 */

int con_set_cmap(unsigned char __user *arg)
{
	int rc;

	acquire_console_sem();
	rc = set_get_cmap (arg,1);
	release_console_sem();

	return rc;
}

int con_get_cmap(unsigned char __user *arg)
{
	int rc;

	acquire_console_sem();
	rc = set_get_cmap (arg,0);
	release_console_sem();

	return rc;
}

void reset_palette(struct vc_data *vc)
{
	int j, k;
	for (j=k=0; j<16; j++) {
		vc->vc_palette[k++] = default_red[j];
		vc->vc_palette[k++] = default_grn[j];
		vc->vc_palette[k++] = default_blu[j];
	}
	set_palette(vc);
}

/*
 *  Font switching
 *
 *  Currently we only support fonts up to 32 pixels wide, at a maximum height
 *  of 32 pixels. Userspace fontdata is stored with 32 bytes (shorts/ints, 
 *  depending on width) reserved for each character which is kinda wasty, but 
 *  this is done in order to maintain compatibility with the EGA/VGA fonts. It 
 *  is upto the actual low-level console-driver convert data into its favorite
 *  format (maybe we should add a `fontoffset' field to the `display'
 *  structure so we won't have to convert the fontdata all the time.
 *  /Jes
 */

#define max_font_size 65536

static int con_font_get(struct vc_data *vc, struct console_font_op *op)
{
	struct console_font font;
	int rc = -EINVAL;
	int c;

	if (vc->vc_mode != KD_TEXT)
		return -EINVAL;

	if (op->data) {
		font.data = kmalloc(max_font_size, GFP_KERNEL);
		if (!font.data)
			return -ENOMEM;
	} else
		font.data = NULL;

	acquire_console_sem();
	if (vc->vc_sw->con_font_get)
		rc = vc->vc_sw->con_font_get(vc, &font);
	else
		rc = -ENOSYS;
	release_console_sem();

	if (rc)
		goto out;

	c = (font.width+7)/8 * 32 * font.charcount;

	if (op->data && font.charcount > op->charcount)
		rc = -ENOSPC;
	if (!(op->flags & KD_FONT_FLAG_OLD)) {
		if (font.width > op->width || font.height > op->height) 
			rc = -ENOSPC;
	} else {
		if (font.width != 8)
			rc = -EIO;
		else if ((op->height && font.height > op->height) ||
			 font.height > 32)
			rc = -ENOSPC;
	}
	if (rc)
		goto out;

	op->height = font.height;
	op->width = font.width;
	op->charcount = font.charcount;

	if (op->data && copy_to_user(op->data, font.data, c))
		rc = -EFAULT;

out:
	kfree(font.data);
	return rc;
}

static int con_font_set(struct vc_data *vc, struct console_font_op *op)
{
	struct console_font font;
	int rc = -EINVAL;
	int size;

	if (vc->vc_mode != KD_TEXT)
		return -EINVAL;
	if (!op->data)
		return -EINVAL;
	if (op->charcount > 512)
		return -EINVAL;
	if (!op->height) {		/* Need to guess font height [compat] */
		int h, i;
		u8 __user *charmap = op->data;
		u8 tmp;
		
		/* If from KDFONTOP ioctl, don't allow things which can be done in userland,
		   so that we can get rid of this soon */
		if (!(op->flags & KD_FONT_FLAG_OLD))
			return -EINVAL;
		for (h = 32; h > 0; h--)
			for (i = 0; i < op->charcount; i++) {
				if (get_user(tmp, &charmap[32*i+h-1]))
					return -EFAULT;
				if (tmp)
					goto nonzero;
			}
		return -EINVAL;
	nonzero:
		op->height = h;
	}
	if (op->width <= 0 || op->width > 32 || op->height > 32)
		return -EINVAL;
	size = (op->width+7)/8 * 32 * op->charcount;
	if (size > max_font_size)
		return -ENOSPC;
	font.charcount = op->charcount;
	font.height = op->height;
	font.width = op->width;
	font.data = kmalloc(size, GFP_KERNEL);
	if (!font.data)
		return -ENOMEM;
	if (copy_from_user(font.data, op->data, size)) {
		kfree(font.data);
		return -EFAULT;
	}
	acquire_console_sem();
	if (vc->vc_sw->con_font_set)
		rc = vc->vc_sw->con_font_set(vc, &font, op->flags);
	else
		rc = -ENOSYS;
	release_console_sem();
	kfree(font.data);
	return rc;
}

static int con_font_default(struct vc_data *vc, struct console_font_op *op)
{
	struct console_font font = {.width = op->width, .height = op->height};
	char name[MAX_FONT_NAME];
	char *s = name;
	int rc;

	if (vc->vc_mode != KD_TEXT)
		return -EINVAL;

	if (!op->data)
		s = NULL;
	else if (strncpy_from_user(name, op->data, MAX_FONT_NAME - 1) < 0)
		return -EFAULT;
	else
		name[MAX_FONT_NAME - 1] = 0;

	acquire_console_sem();
	if (vc->vc_sw->con_font_default)
		rc = vc->vc_sw->con_font_default(vc, &font, s);
	else
		rc = -ENOSYS;
	release_console_sem();
	if (!rc) {
		op->width = font.width;
		op->height = font.height;
	}
	return rc;
}

static int con_font_copy(struct vc_data *vc, struct console_font_op *op)
{
	int con = op->height;
	int rc;

	if (vc->vc_mode != KD_TEXT)
		return -EINVAL;

	acquire_console_sem();
	if (!vc->vc_sw->con_font_copy)
		rc = -ENOSYS;
	else if (con < 0 || !vc_cons_allocated(con))
		rc = -ENOTTY;
	else if (con == vc->vc_num)	/* nothing to do */
		rc = 0;
	else
		rc = vc->vc_sw->con_font_copy(vc, con);
	release_console_sem();
	return rc;
}

int con_font_op(struct vc_data *vc, struct console_font_op *op)
{
	switch (op->op) {
	case KD_FONT_OP_SET:
		return con_font_set(vc, op);
	case KD_FONT_OP_GET:
		return con_font_get(vc, op);
	case KD_FONT_OP_SET_DEFAULT:
		return con_font_default(vc, op);
	case KD_FONT_OP_COPY:
		return con_font_copy(vc, op);
	}
	return -ENOSYS;
}

/*
 *	Interface exported to selection and vcs.
 */

/* used by selection */
u16 screen_glyph(struct vc_data *vc, int offset)
{
	u16 w = scr_readw(screenpos(vc, offset, 1));
	u16 c = w & 0xff;

	if (w & vc->vc_hi_font_mask)
		c |= 0x100;
	return c;
}
EXPORT_SYMBOL_GPL(screen_glyph);

/* used by vcs - note the word offset */
unsigned short *screen_pos(struct vc_data *vc, int w_offset, int viewed)
{
	return screenpos(vc, 2 * w_offset, viewed);
}

void getconsxy(struct vc_data *vc, unsigned char *p)
{
	p[0] = vc->vc_x;
	p[1] = vc->vc_y;
}

void putconsxy(struct vc_data *vc, unsigned char *p)
{
	hide_cursor(vc);
	gotoxy(vc, p[0], p[1]);
	set_cursor(vc);
}

u16 vcs_scr_readw(struct vc_data *vc, const u16 *org)
{
	if ((unsigned long)org == vc->vc_pos && softcursor_original != -1)
		return softcursor_original;
	return scr_readw(org);
}

void vcs_scr_writew(struct vc_data *vc, u16 val, u16 *org)
{
	scr_writew(val, org);
	if ((unsigned long)org == vc->vc_pos) {
		softcursor_original = -1;
		add_softcursor(vc);
	}
}

/*
 *	Visible symbols for modules
 */

EXPORT_SYMBOL(color_table);
EXPORT_SYMBOL(default_red);
EXPORT_SYMBOL(default_grn);
EXPORT_SYMBOL(default_blu);
EXPORT_SYMBOL(update_region);
EXPORT_SYMBOL(redraw_screen);
EXPORT_SYMBOL(vc_resize);
EXPORT_SYMBOL(fg_console);
EXPORT_SYMBOL(console_blank_hook);
EXPORT_SYMBOL(console_blanked);
EXPORT_SYMBOL(vc_cons);
#ifndef VT_SINGLE_DRIVER
EXPORT_SYMBOL(take_over_console);
EXPORT_SYMBOL(give_up_console);
#endif<|MERGE_RESOLUTION|>--- conflicted
+++ resolved
@@ -3445,14 +3445,8 @@
 		goto err;
 
 	con_driver->dev = device_create(vtconsole_class, NULL,
-<<<<<<< HEAD
 					MKDEV(0, con_driver->node),
 					NULL, "vtcon%i", con_driver->node);
-=======
-						MKDEV(0, con_driver->node),
-						NULL, "vtcon%i",
-						con_driver->node);
->>>>>>> 6ebf1e44
 
 	if (IS_ERR(con_driver->dev)) {
 		printk(KERN_WARNING "Unable to create device for %s; "
@@ -3561,14 +3555,8 @@
 
 		if (con->con && !con->dev) {
 			con->dev = device_create(vtconsole_class, NULL,
-<<<<<<< HEAD
 						 MKDEV(0, con->node), NULL,
 						 "vtcon%i", con->node);
-=======
-							 MKDEV(0, con->node),
-							 NULL, "vtcon%i",
-							 con->node);
->>>>>>> 6ebf1e44
 
 			if (IS_ERR(con->dev)) {
 				printk(KERN_WARNING "Unable to create "
