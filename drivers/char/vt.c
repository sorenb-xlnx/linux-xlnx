/*
 *  linux/drivers/char/vt.c
 *
 *  Copyright (C) 1991, 1992  Linus Torvalds
 */

/*
 * Hopefully this will be a rather complete VT102 implementation.
 *
 * Beeping thanks to John T Kohl.
 *
 * Virtual Consoles, Screen Blanking, Screen Dumping, Color, Graphics
 *   Chars, and VT100 enhancements by Peter MacDonald.
 *
 * Copy and paste function by Andrew Haylett,
 *   some enhancements by Alessandro Rubini.
 *
 * Code to check for different video-cards mostly by Galen Hunt,
 * <g-hunt@ee.utah.edu>
 *
 * Rudimentary ISO 10646/Unicode/UTF-8 character set support by
 * Markus Kuhn, <mskuhn@immd4.informatik.uni-erlangen.de>.
 *
 * Dynamic allocation of consoles, aeb@cwi.nl, May 1994
 * Resizing of consoles, aeb, 940926
 *
 * Code for xterm like mouse click reporting by Peter Orbaek 20-Jul-94
 * <poe@daimi.aau.dk>
 *
 * User-defined bell sound, new setterm control sequences and printk
 * redirection by Martin Mares <mj@k332.feld.cvut.cz> 19-Nov-95
 *
 * APM screenblank bug fixed Takashi Manabe <manabe@roy.dsl.tutics.tut.jp>
 *
 * Merge with the abstract console driver by Geert Uytterhoeven
 * <geert@linux-m68k.org>, Jan 1997.
 *
 *   Original m68k console driver modifications by
 *
 *     - Arno Griffioen <arno@usn.nl>
 *     - David Carter <carter@cs.bris.ac.uk>
 * 
 *   The abstract console driver provides a generic interface for a text
 *   console. It supports VGA text mode, frame buffer based graphical consoles
 *   and special graphics processors that are only accessible through some
 *   registers (e.g. a TMS340x0 GSP).
 *
 *   The interface to the hardware is specified using a special structure
 *   (struct consw) which contains function pointers to console operations
 *   (see <linux/console.h> for more information).
 *
 * Support for changeable cursor shape
 * by Pavel Machek <pavel@atrey.karlin.mff.cuni.cz>, August 1997
 *
 * Ported to i386 and con_scrolldelta fixed
 * by Emmanuel Marty <core@ggi-project.org>, April 1998
 *
 * Resurrected character buffers in videoram plus lots of other trickery
 * by Martin Mares <mj@atrey.karlin.mff.cuni.cz>, July 1998
 *
 * Removed old-style timers, introduced console_timer, made timer
 * deletion SMP-safe.  17Jun00, Andrew Morton <andrewm@uow.edu.au>
 *
 * Removed console_lock, enabled interrupts across all console operations
 * 13 March 2001, Andrew Morton
 *
 * Fixed UTF-8 mode so alternate charset modes always work according
 * to control sequences interpreted in do_con_trol function
 * preserving backward VT100 semigraphics compatibility,
 * malformed UTF sequences represented as sequences of replacement glyphs,
 * original codes or '?' as a last resort if replacement glyph is undefined
 * by Adam Tla/lka <atlka@pg.gda.pl>, Aug 2006
 */

#include <linux/module.h>
#include <linux/types.h>
#include <linux/sched.h>
#include <linux/tty.h>
#include <linux/tty_flip.h>
#include <linux/kernel.h>
#include <linux/string.h>
#include <linux/errno.h>
#include <linux/kd.h>
#include <linux/slab.h>
#include <linux/major.h>
#include <linux/mm.h>
#include <linux/console.h>
#include <linux/init.h>
#include <linux/mutex.h>
#include <linux/vt_kern.h>
#include <linux/selection.h>
#include <linux/tiocl.h>
#include <linux/kbd_kern.h>
#include <linux/consolemap.h>
#include <linux/timer.h>
#include <linux/interrupt.h>
#include <linux/workqueue.h>
#include <linux/bootmem.h>
#include <linux/pm.h>
#include <linux/font.h>
#include <linux/bitops.h>
#include <linux/notifier.h>

#include <asm/io.h>
#include <asm/system.h>
#include <asm/uaccess.h>

#define MAX_NR_CON_DRIVER 16

#define CON_DRIVER_FLAG_MODULE 1
#define CON_DRIVER_FLAG_INIT   2
#define CON_DRIVER_FLAG_ATTR   4

struct con_driver {
	const struct consw *con;
	const char *desc;
	struct device *dev;
	int node;
	int first;
	int last;
	int flag;
};

static struct con_driver registered_con_driver[MAX_NR_CON_DRIVER];
const struct consw *conswitchp;

/* A bitmap for codes <32. A bit of 1 indicates that the code
 * corresponding to that bit number invokes some special action
 * (such as cursor movement) and should not be displayed as a
 * glyph unless the disp_ctrl mode is explicitly enabled.
 */
#define CTRL_ACTION 0x0d00ff81
#define CTRL_ALWAYS 0x0800f501	/* Cannot be overridden by disp_ctrl */

/*
 * Here is the default bell parameters: 750HZ, 1/8th of a second
 */
#define DEFAULT_BELL_PITCH	750
#define DEFAULT_BELL_DURATION	(HZ/8)

struct vc vc_cons [MAX_NR_CONSOLES];

#ifndef VT_SINGLE_DRIVER
static const struct consw *con_driver_map[MAX_NR_CONSOLES];
#endif

static int con_open(struct tty_struct *, struct file *);
static void vc_init(struct vc_data *vc, unsigned int rows,
		    unsigned int cols, int do_clear);
static void gotoxy(struct vc_data *vc, int new_x, int new_y);
static void save_cur(struct vc_data *vc);
static void reset_terminal(struct vc_data *vc, int do_clear);
static void con_flush_chars(struct tty_struct *tty);
static int set_vesa_blanking(char __user *p);
static void set_cursor(struct vc_data *vc);
static void hide_cursor(struct vc_data *vc);
static void console_callback(struct work_struct *ignored);
static void blank_screen_t(unsigned long dummy);
static void set_palette(struct vc_data *vc);

static int printable;		/* Is console ready for printing? */
int default_utf8 = true;
module_param(default_utf8, int, S_IRUGO | S_IWUSR);

/*
 * ignore_poke: don't unblank the screen when things are typed.  This is
 * mainly for the privacy of braille terminal users.
 */
static int ignore_poke;

int do_poke_blanked_console;
int console_blanked;

static int vesa_blank_mode; /* 0:none 1:suspendV 2:suspendH 3:powerdown */
static int blankinterval = 10*60*HZ;
static int vesa_off_interval;

static DECLARE_WORK(console_work, console_callback);

/*
 * fg_console is the current virtual console,
 * last_console is the last used one,
 * want_console is the console we want to switch to,
 * kmsg_redirect is the console for kernel messages,
 */
int fg_console;
int last_console;
int want_console = -1;
int kmsg_redirect;

/*
 * For each existing display, we have a pointer to console currently visible
 * on that display, allowing consoles other than fg_console to be refreshed
 * appropriately. Unless the low-level driver supplies its own display_fg
 * variable, we use this one for the "master display".
 */
static struct vc_data *master_display_fg;

/*
 * Unfortunately, we need to delay tty echo when we're currently writing to the
 * console since the code is (and always was) not re-entrant, so we schedule
 * all flip requests to process context with schedule-task() and run it from
 * console_callback().
 */

/*
 * For the same reason, we defer scrollback to the console callback.
 */
static int scrollback_delta;

/*
 * Hook so that the power management routines can (un)blank
 * the console on our behalf.
 */
int (*console_blank_hook)(int);

static DEFINE_TIMER(console_timer, blank_screen_t, 0, 0);
static int blank_state;
static int blank_timer_expired;
enum {
	blank_off = 0,
	blank_normal_wait,
	blank_vesa_wait,
};

/*
 * Notifier list for console events.
 */
static ATOMIC_NOTIFIER_HEAD(vt_notifier_list);

int register_vt_notifier(struct notifier_block *nb)
{
	return atomic_notifier_chain_register(&vt_notifier_list, nb);
}
EXPORT_SYMBOL_GPL(register_vt_notifier);

int unregister_vt_notifier(struct notifier_block *nb)
{
	return atomic_notifier_chain_unregister(&vt_notifier_list, nb);
}
EXPORT_SYMBOL_GPL(unregister_vt_notifier);

static void notify_write(struct vc_data *vc, unsigned int unicode)
{
	struct vt_notifier_param param = { .vc = vc, unicode = unicode };
	atomic_notifier_call_chain(&vt_notifier_list, VT_WRITE, &param);
}

static void notify_update(struct vc_data *vc)
{
	struct vt_notifier_param param = { .vc = vc };
	atomic_notifier_call_chain(&vt_notifier_list, VT_UPDATE, &param);
}

/*
 *	Low-Level Functions
 */

#define IS_FG(vc)	((vc)->vc_num == fg_console)

#ifdef VT_BUF_VRAM_ONLY
#define DO_UPDATE(vc)	0
#else
#define DO_UPDATE(vc)	(CON_IS_VISIBLE(vc) && !console_blanked)
#endif

static inline unsigned short *screenpos(struct vc_data *vc, int offset, int viewed)
{
	unsigned short *p;
	
	if (!viewed)
		p = (unsigned short *)(vc->vc_origin + offset);
	else if (!vc->vc_sw->con_screen_pos)
		p = (unsigned short *)(vc->vc_visible_origin + offset);
	else
		p = vc->vc_sw->con_screen_pos(vc, offset);
	return p;
}

static inline void scrolldelta(int lines)
{
	scrollback_delta += lines;
	schedule_console_callback();
}

void schedule_console_callback(void)
{
	schedule_work(&console_work);
}

static void scrup(struct vc_data *vc, unsigned int t, unsigned int b, int nr)
{
	unsigned short *d, *s;

	if (t+nr >= b)
		nr = b - t - 1;
	if (b > vc->vc_rows || t >= b || nr < 1)
		return;
	if (CON_IS_VISIBLE(vc) && vc->vc_sw->con_scroll(vc, t, b, SM_UP, nr))
		return;
	d = (unsigned short *)(vc->vc_origin + vc->vc_size_row * t);
	s = (unsigned short *)(vc->vc_origin + vc->vc_size_row * (t + nr));
	scr_memmovew(d, s, (b - t - nr) * vc->vc_size_row);
	scr_memsetw(d + (b - t - nr) * vc->vc_cols, vc->vc_scrl_erase_char,
		    vc->vc_size_row * nr);
}

static void scrdown(struct vc_data *vc, unsigned int t, unsigned int b, int nr)
{
	unsigned short *s;
	unsigned int step;

	if (t+nr >= b)
		nr = b - t - 1;
	if (b > vc->vc_rows || t >= b || nr < 1)
		return;
	if (CON_IS_VISIBLE(vc) && vc->vc_sw->con_scroll(vc, t, b, SM_DOWN, nr))
		return;
	s = (unsigned short *)(vc->vc_origin + vc->vc_size_row * t);
	step = vc->vc_cols * nr;
	scr_memmovew(s + step, s, (b - t - nr) * vc->vc_size_row);
	scr_memsetw(s, vc->vc_scrl_erase_char, 2 * step);
}

static void do_update_region(struct vc_data *vc, unsigned long start, int count)
{
#ifndef VT_BUF_VRAM_ONLY
	unsigned int xx, yy, offset;
	u16 *p;

	p = (u16 *) start;
	if (!vc->vc_sw->con_getxy) {
		offset = (start - vc->vc_origin) / 2;
		xx = offset % vc->vc_cols;
		yy = offset / vc->vc_cols;
	} else {
		int nxx, nyy;
		start = vc->vc_sw->con_getxy(vc, start, &nxx, &nyy);
		xx = nxx; yy = nyy;
	}
	for(;;) {
		u16 attrib = scr_readw(p) & 0xff00;
		int startx = xx;
		u16 *q = p;
		while (xx < vc->vc_cols && count) {
			if (attrib != (scr_readw(p) & 0xff00)) {
				if (p > q)
					vc->vc_sw->con_putcs(vc, q, p-q, yy, startx);
				startx = xx;
				q = p;
				attrib = scr_readw(p) & 0xff00;
			}
			p++;
			xx++;
			count--;
		}
		if (p > q)
			vc->vc_sw->con_putcs(vc, q, p-q, yy, startx);
		if (!count)
			break;
		xx = 0;
		yy++;
		if (vc->vc_sw->con_getxy) {
			p = (u16 *)start;
			start = vc->vc_sw->con_getxy(vc, start, NULL, NULL);
		}
	}
#endif
}

void update_region(struct vc_data *vc, unsigned long start, int count)
{
	WARN_CONSOLE_UNLOCKED();

	if (DO_UPDATE(vc)) {
		hide_cursor(vc);
		do_update_region(vc, start, count);
		set_cursor(vc);
	}
}

/* Structure of attributes is hardware-dependent */

static u8 build_attr(struct vc_data *vc, u8 _color, u8 _intensity, u8 _blink,
    u8 _underline, u8 _reverse, u8 _italic)
{
	if (vc->vc_sw->con_build_attr)
		return vc->vc_sw->con_build_attr(vc, _color, _intensity,
		       _blink, _underline, _reverse, _italic);

#ifndef VT_BUF_VRAM_ONLY
/*
 * ++roman: I completely changed the attribute format for monochrome
 * mode (!can_do_color). The formerly used MDA (monochrome display
 * adapter) format didn't allow the combination of certain effects.
 * Now the attribute is just a bit vector:
 *  Bit 0..1: intensity (0..2)
 *  Bit 2   : underline
 *  Bit 3   : reverse
 *  Bit 7   : blink
 */
	{
	u8 a = _color;
	if (!vc->vc_can_do_color)
		return _intensity |
		       (_italic ? 2 : 0) |
		       (_underline ? 4 : 0) |
		       (_reverse ? 8 : 0) |
		       (_blink ? 0x80 : 0);
	if (_italic)
		a = (a & 0xF0) | vc->vc_itcolor;
	else if (_underline)
		a = (a & 0xf0) | vc->vc_ulcolor;
	else if (_intensity == 0)
		a = (a & 0xf0) | vc->vc_ulcolor;
	if (_reverse)
		a = ((a) & 0x88) | ((((a) >> 4) | ((a) << 4)) & 0x77);
	if (_blink)
		a ^= 0x80;
	if (_intensity == 2)
		a ^= 0x08;
	if (vc->vc_hi_font_mask == 0x100)
		a <<= 1;
	return a;
	}
#else
	return 0;
#endif
}

static void update_attr(struct vc_data *vc)
{
	vc->vc_attr = build_attr(vc, vc->vc_color, vc->vc_intensity,
	              vc->vc_blink, vc->vc_underline,
	              vc->vc_reverse ^ vc->vc_decscnm, vc->vc_italic);
	vc->vc_video_erase_char = (build_attr(vc, vc->vc_color, 1, vc->vc_blink, 0, vc->vc_decscnm, 0) << 8) | ' ';
	vc->vc_scrl_erase_char = (build_attr(vc, vc->vc_def_color, 1, false, false, vc->vc_decscnm, false) << 8) | ' ';
}

/* Note: inverting the screen twice should revert to the original state */
void invert_screen(struct vc_data *vc, int offset, int count, int viewed)
{
	unsigned short *p;

	WARN_CONSOLE_UNLOCKED();

	count /= 2;
	p = screenpos(vc, offset, viewed);
	if (vc->vc_sw->con_invert_region)
		vc->vc_sw->con_invert_region(vc, p, count);
#ifndef VT_BUF_VRAM_ONLY
	else {
		u16 *q = p;
		int cnt = count;
		u16 a;

		if (!vc->vc_can_do_color) {
			while (cnt--) {
			    a = scr_readw(q);
			    a ^= 0x0800;
			    scr_writew(a, q);
			    q++;
			}
		} else if (vc->vc_hi_font_mask == 0x100) {
			while (cnt--) {
				a = scr_readw(q);
				a = ((a) & 0x11ff) | (((a) & 0xe000) >> 4) | (((a) & 0x0e00) << 4);
				scr_writew(a, q);
				q++;
			}
		} else {
			while (cnt--) {
				a = scr_readw(q);
				a = ((a) & 0x88ff) | (((a) & 0x7000) >> 4) | (((a) & 0x0700) << 4);
				scr_writew(a, q);
				q++;
			}
		}
	}
#endif
	if (DO_UPDATE(vc))
		do_update_region(vc, (unsigned long) p, count);
}

/* used by selection: complement pointer position */
void complement_pos(struct vc_data *vc, int offset)
{
	static int old_offset = -1;
	static unsigned short old;
	static unsigned short oldx, oldy;

	WARN_CONSOLE_UNLOCKED();

	if (old_offset != -1 && old_offset >= 0 &&
	    old_offset < vc->vc_screenbuf_size) {
		scr_writew(old, screenpos(vc, old_offset, 1));
		if (DO_UPDATE(vc))
			vc->vc_sw->con_putc(vc, old, oldy, oldx);
	}

	old_offset = offset;

	if (offset != -1 && offset >= 0 &&
	    offset < vc->vc_screenbuf_size) {
		unsigned short new;
		unsigned short *p;
		p = screenpos(vc, offset, 1);
		old = scr_readw(p);
		new = old ^ vc->vc_complement_mask;
		scr_writew(new, p);
		if (DO_UPDATE(vc)) {
			oldx = (offset >> 1) % vc->vc_cols;
			oldy = (offset >> 1) / vc->vc_cols;
			vc->vc_sw->con_putc(vc, new, oldy, oldx);
		}
	}

}

static void insert_char(struct vc_data *vc, unsigned int nr)
{
	unsigned short *p, *q = (unsigned short *)vc->vc_pos;

	p = q + vc->vc_cols - nr - vc->vc_x;
	while (--p >= q)
		scr_writew(scr_readw(p), p + nr);
	scr_memsetw(q, vc->vc_video_erase_char, nr * 2);
	vc->vc_need_wrap = 0;
	if (DO_UPDATE(vc)) {
		unsigned short oldattr = vc->vc_attr;
		vc->vc_sw->con_bmove(vc, vc->vc_y, vc->vc_x, vc->vc_y, vc->vc_x + nr, 1,
				     vc->vc_cols - vc->vc_x - nr);
		vc->vc_attr = vc->vc_video_erase_char >> 8;
		while (nr--)
			vc->vc_sw->con_putc(vc, vc->vc_video_erase_char, vc->vc_y, vc->vc_x + nr);
		vc->vc_attr = oldattr;
	}
}

static void delete_char(struct vc_data *vc, unsigned int nr)
{
	unsigned int i = vc->vc_x;
	unsigned short *p = (unsigned short *)vc->vc_pos;

	while (++i <= vc->vc_cols - nr) {
		scr_writew(scr_readw(p+nr), p);
		p++;
	}
	scr_memsetw(p, vc->vc_video_erase_char, nr * 2);
	vc->vc_need_wrap = 0;
	if (DO_UPDATE(vc)) {
		unsigned short oldattr = vc->vc_attr;
		vc->vc_sw->con_bmove(vc, vc->vc_y, vc->vc_x + nr, vc->vc_y, vc->vc_x, 1,
				     vc->vc_cols - vc->vc_x - nr);
		vc->vc_attr = vc->vc_video_erase_char >> 8;
		while (nr--)
			vc->vc_sw->con_putc(vc, vc->vc_video_erase_char, vc->vc_y,
				     vc->vc_cols - 1 - nr);
		vc->vc_attr = oldattr;
	}
}

static int softcursor_original;

static void add_softcursor(struct vc_data *vc)
{
	int i = scr_readw((u16 *) vc->vc_pos);
	u32 type = vc->vc_cursor_type;

	if (! (type & 0x10)) return;
	if (softcursor_original != -1) return;
	softcursor_original = i;
	i |= ((type >> 8) & 0xff00 );
	i ^= ((type) & 0xff00 );
	if ((type & 0x20) && ((softcursor_original & 0x7000) == (i & 0x7000))) i ^= 0x7000;
	if ((type & 0x40) && ((i & 0x700) == ((i & 0x7000) >> 4))) i ^= 0x0700;
	scr_writew(i, (u16 *) vc->vc_pos);
	if (DO_UPDATE(vc))
		vc->vc_sw->con_putc(vc, i, vc->vc_y, vc->vc_x);
}

static void hide_softcursor(struct vc_data *vc)
{
	if (softcursor_original != -1) {
		scr_writew(softcursor_original, (u16 *)vc->vc_pos);
		if (DO_UPDATE(vc))
			vc->vc_sw->con_putc(vc, softcursor_original,
					vc->vc_y, vc->vc_x);
		softcursor_original = -1;
	}
}

static void hide_cursor(struct vc_data *vc)
{
	if (vc == sel_cons)
		clear_selection();
	vc->vc_sw->con_cursor(vc, CM_ERASE);
	hide_softcursor(vc);
}

static void set_cursor(struct vc_data *vc)
{
	if (!IS_FG(vc) || console_blanked ||
	    vc->vc_mode == KD_GRAPHICS)
		return;
	if (vc->vc_deccm) {
		if (vc == sel_cons)
			clear_selection();
		add_softcursor(vc);
		if ((vc->vc_cursor_type & 0x0f) != 1)
			vc->vc_sw->con_cursor(vc, CM_DRAW);
	} else
		hide_cursor(vc);
}

static void set_origin(struct vc_data *vc)
{
	WARN_CONSOLE_UNLOCKED();

	if (!CON_IS_VISIBLE(vc) ||
	    !vc->vc_sw->con_set_origin ||
	    !vc->vc_sw->con_set_origin(vc))
		vc->vc_origin = (unsigned long)vc->vc_screenbuf;
	vc->vc_visible_origin = vc->vc_origin;
	vc->vc_scr_end = vc->vc_origin + vc->vc_screenbuf_size;
	vc->vc_pos = vc->vc_origin + vc->vc_size_row * vc->vc_y + 2 * vc->vc_x;
}

static inline void save_screen(struct vc_data *vc)
{
	WARN_CONSOLE_UNLOCKED();

	if (vc->vc_sw->con_save_screen)
		vc->vc_sw->con_save_screen(vc);
}

/*
 *	Redrawing of screen
 */

static void clear_buffer_attributes(struct vc_data *vc)
{
	unsigned short *p = (unsigned short *)vc->vc_origin;
	int count = vc->vc_screenbuf_size / 2;
	int mask = vc->vc_hi_font_mask | 0xff;

	for (; count > 0; count--, p++) {
		scr_writew((scr_readw(p)&mask) | (vc->vc_video_erase_char & ~mask), p);
	}
}

void redraw_screen(struct vc_data *vc, int is_switch)
{
	int redraw = 0;

	WARN_CONSOLE_UNLOCKED();

	if (!vc) {
		/* strange ... */
		/* printk("redraw_screen: tty %d not allocated ??\n", new_console+1); */
		return;
	}

	if (is_switch) {
		struct vc_data *old_vc = vc_cons[fg_console].d;
		if (old_vc == vc)
			return;
		if (!CON_IS_VISIBLE(vc))
			redraw = 1;
		*vc->vc_display_fg = vc;
		fg_console = vc->vc_num;
		hide_cursor(old_vc);
		if (!CON_IS_VISIBLE(old_vc)) {
			save_screen(old_vc);
			set_origin(old_vc);
		}
	} else {
		hide_cursor(vc);
		redraw = 1;
	}

	if (redraw) {
		int update;
		int old_was_color = vc->vc_can_do_color;

		set_origin(vc);
		update = vc->vc_sw->con_switch(vc);
		set_palette(vc);
		/*
		 * If console changed from mono<->color, the best we can do
		 * is to clear the buffer attributes. As it currently stands,
		 * rebuilding new attributes from the old buffer is not doable
		 * without overly complex code.
		 */
		if (old_was_color != vc->vc_can_do_color) {
			update_attr(vc);
			clear_buffer_attributes(vc);
		}
		if (update && vc->vc_mode != KD_GRAPHICS)
			do_update_region(vc, vc->vc_origin, vc->vc_screenbuf_size / 2);
	}
	set_cursor(vc);
	if (is_switch) {
		set_leds();
		compute_shiftstate();
		notify_update(vc);
	}
}

/*
 *	Allocation, freeing and resizing of VTs.
 */

int vc_cons_allocated(unsigned int i)
{
	return (i < MAX_NR_CONSOLES && vc_cons[i].d);
}

static void visual_init(struct vc_data *vc, int num, int init)
{
	/* ++Geert: vc->vc_sw->con_init determines console size */
	if (vc->vc_sw)
		module_put(vc->vc_sw->owner);
	vc->vc_sw = conswitchp;
#ifndef VT_SINGLE_DRIVER
	if (con_driver_map[num])
		vc->vc_sw = con_driver_map[num];
#endif
	__module_get(vc->vc_sw->owner);
	vc->vc_num = num;
	vc->vc_display_fg = &master_display_fg;
	vc->vc_uni_pagedir_loc = &vc->vc_uni_pagedir;
	vc->vc_uni_pagedir = 0;
	vc->vc_hi_font_mask = 0;
	vc->vc_complement_mask = 0;
	vc->vc_can_do_color = 0;
	vc->vc_sw->con_init(vc, init);
	if (!vc->vc_complement_mask)
		vc->vc_complement_mask = vc->vc_can_do_color ? 0x7700 : 0x0800;
	vc->vc_s_complement_mask = vc->vc_complement_mask;
	vc->vc_size_row = vc->vc_cols << 1;
	vc->vc_screenbuf_size = vc->vc_rows * vc->vc_size_row;
}

int vc_allocate(unsigned int currcons)	/* return 0 on success */
{
	WARN_CONSOLE_UNLOCKED();

	if (currcons >= MAX_NR_CONSOLES)
		return -ENXIO;
	if (!vc_cons[currcons].d) {
	    struct vc_data *vc;
	    struct vt_notifier_param param;

	    /* prevent users from taking too much memory */
	    if (currcons >= MAX_NR_USER_CONSOLES && !capable(CAP_SYS_RESOURCE))
	      return -EPERM;

	    /* due to the granularity of kmalloc, we waste some memory here */
	    /* the alloc is done in two steps, to optimize the common situation
	       of a 25x80 console (structsize=216, screenbuf_size=4000) */
	    /* although the numbers above are not valid since long ago, the
	       point is still up-to-date and the comment still has its value
	       even if only as a historical artifact.  --mj, July 1998 */
	    param.vc = vc = kzalloc(sizeof(struct vc_data), GFP_KERNEL);
	    if (!vc)
		return -ENOMEM;
	    vc_cons[currcons].d = vc;
	    INIT_WORK(&vc_cons[currcons].SAK_work, vc_SAK);
	    visual_init(vc, currcons, 1);
	    if (!*vc->vc_uni_pagedir_loc)
		con_set_default_unimap(vc);
	    if (!vc->vc_kmalloced)
		vc->vc_screenbuf = kmalloc(vc->vc_screenbuf_size, GFP_KERNEL);
	    if (!vc->vc_screenbuf) {
		kfree(vc);
		vc_cons[currcons].d = NULL;
		return -ENOMEM;
	    }
	    vc->vc_kmalloced = 1;
	    vc_init(vc, vc->vc_rows, vc->vc_cols, 1);
	    atomic_notifier_call_chain(&vt_notifier_list, VT_ALLOCATE, &param);
	}
	return 0;
}

static inline int resize_screen(struct vc_data *vc, int width, int height,
				int user)
{
	/* Resizes the resolution of the display adapater */
	int err = 0;

	if (vc->vc_mode != KD_GRAPHICS && vc->vc_sw->con_resize)
		err = vc->vc_sw->con_resize(vc, width, height, user);

	return err;
}

/*
 * Change # of rows and columns (0 means unchanged/the size of fg_console)
 * [this is to be used together with some user program
 * like resize that changes the hardware videomode]
 */
#define VC_RESIZE_MAXCOL (32767)
#define VC_RESIZE_MAXROW (32767)

/**
 *	vc_do_resize	-	resizing method for the tty
 *	@tty: tty being resized
 *	@real_tty: real tty (different to tty if a pty/tty pair)
 *	@vc: virtual console private data
 *	@cols: columns
 *	@lines: lines
 *
 *	Resize a virtual console, clipping according to the actual constraints.
 *	If the caller passes a tty structure then update the termios winsize
 *	information and perform any neccessary signal handling.
 *
 *	Caller must hold the console semaphore. Takes the termios mutex and
 *	ctrl_lock of the tty IFF a tty is passed.
 */

static int vc_do_resize(struct tty_struct *tty, struct tty_struct *real_tty,
		struct vc_data *vc, unsigned int cols, unsigned int lines)
{
	unsigned long old_origin, new_origin, new_scr_end, rlth, rrem, err = 0;
	unsigned int old_cols, old_rows, old_row_size, old_screen_size;
	unsigned int new_cols, new_rows, new_row_size, new_screen_size;
	unsigned int end, user;
	unsigned short *newscreen;

	WARN_CONSOLE_UNLOCKED();

	if (!vc)
		return -ENXIO;

	user = vc->vc_resize_user;
	vc->vc_resize_user = 0;

	if (cols > VC_RESIZE_MAXCOL || lines > VC_RESIZE_MAXROW)
		return -EINVAL;

	new_cols = (cols ? cols : vc->vc_cols);
	new_rows = (lines ? lines : vc->vc_rows);
	new_row_size = new_cols << 1;
	new_screen_size = new_row_size * new_rows;

	if (new_cols == vc->vc_cols && new_rows == vc->vc_rows)
		return 0;

	newscreen = kmalloc(new_screen_size, GFP_USER);
	if (!newscreen)
		return -ENOMEM;

	old_rows = vc->vc_rows;
	old_cols = vc->vc_cols;
	old_row_size = vc->vc_size_row;
	old_screen_size = vc->vc_screenbuf_size;

	err = resize_screen(vc, new_cols, new_rows, user);
	if (err) {
		kfree(newscreen);
		return err;
	}

	vc->vc_rows = new_rows;
	vc->vc_cols = new_cols;
	vc->vc_size_row = new_row_size;
	vc->vc_screenbuf_size = new_screen_size;

	rlth = min(old_row_size, new_row_size);
	rrem = new_row_size - rlth;
	old_origin = vc->vc_origin;
	new_origin = (long) newscreen;
	new_scr_end = new_origin + new_screen_size;

	if (vc->vc_y > new_rows) {
		if (old_rows - vc->vc_y < new_rows) {
			/*
			 * Cursor near the bottom, copy contents from the
			 * bottom of buffer
			 */
			old_origin += (old_rows - new_rows) * old_row_size;
			end = vc->vc_scr_end;
		} else {
			/*
			 * Cursor is in no man's land, copy 1/2 screenful
			 * from the top and bottom of cursor position
			 */
			old_origin += (vc->vc_y - new_rows/2) * old_row_size;
			end = old_origin + (old_row_size * new_rows);
		}
	} else
		/*
		 * Cursor near the top, copy contents from the top of buffer
		 */
		end = (old_rows > new_rows) ? old_origin +
			(old_row_size * new_rows) :
			vc->vc_scr_end;

	update_attr(vc);

	while (old_origin < end) {
		scr_memcpyw((unsigned short *) new_origin,
			    (unsigned short *) old_origin, rlth);
		if (rrem)
			scr_memsetw((void *)(new_origin + rlth),
				    vc->vc_video_erase_char, rrem);
		old_origin += old_row_size;
		new_origin += new_row_size;
	}
	if (new_scr_end > new_origin)
		scr_memsetw((void *)new_origin, vc->vc_video_erase_char,
			    new_scr_end - new_origin);
	if (vc->vc_kmalloced)
		kfree(vc->vc_screenbuf);
	vc->vc_screenbuf = newscreen;
	vc->vc_kmalloced = 1;
	vc->vc_screenbuf_size = new_screen_size;
	set_origin(vc);

	/* do part of a reset_terminal() */
	vc->vc_top = 0;
	vc->vc_bottom = vc->vc_rows;
	gotoxy(vc, vc->vc_x, vc->vc_y);
	save_cur(vc);

	if (tty) {
		/* Rewrite the requested winsize data with the actual
		   resulting sizes */
		struct winsize ws;
		memset(&ws, 0, sizeof(ws));
		ws.ws_row = vc->vc_rows;
		ws.ws_col = vc->vc_cols;
		ws.ws_ypixel = vc->vc_scan_lines;
		tty_do_resize(tty, real_tty, &ws);
	}

	if (CON_IS_VISIBLE(vc))
		update_screen(vc);
	return err;
}

/**
 *	vc_resize		-	resize a VT
 *	@vc: virtual console
 *	@cols: columns
 *	@rows: rows
 *
 *	Resize a virtual console as seen from the console end of things. We
 *	use the common vc_do_resize methods to update the structures. The
 *	caller must hold the console sem to protect console internals and
 *	vc->vc_tty
 */

int vc_resize(struct vc_data *vc, unsigned int cols, unsigned int rows)
<<<<<<< HEAD
{
	return vc_do_resize(vc->vc_tty, vc->vc_tty, vc, cols, rows);
}

/**
 *	vt_resize		-	resize a VT
 *	@tty: tty to resize
 *	@real_tty: tty if a pty/tty pair
 *	@ws: winsize attributes
 *
 *	Resize a virtual terminal. This is called by the tty layer as we
 *	register our own handler for resizing. The mutual helper does all
 *	the actual work.
 *
 *	Takes the console sem and the called methods then take the tty
 *	termios_mutex and the tty ctrl_lock in that order.
 */

int vt_resize(struct tty_struct *tty, struct tty_struct *real_tty,
	struct winsize *ws)
{
=======
{
	return vc_do_resize(vc->vc_tty, vc->vc_tty, vc, cols, rows);
}

/**
 *	vt_resize		-	resize a VT
 *	@tty: tty to resize
 *	@real_tty: tty if a pty/tty pair
 *	@ws: winsize attributes
 *
 *	Resize a virtual terminal. This is called by the tty layer as we
 *	register our own handler for resizing. The mutual helper does all
 *	the actual work.
 *
 *	Takes the console sem and the called methods then take the tty
 *	termios_mutex and the tty ctrl_lock in that order.
 */

int vt_resize(struct tty_struct *tty, struct tty_struct *real_tty,
	struct winsize *ws)
{
>>>>>>> 37a8d3fe
	struct vc_data *vc = tty->driver_data;
	int ret;

	acquire_console_sem();
	ret = vc_do_resize(tty, real_tty, vc, ws->ws_col, ws->ws_row);
	release_console_sem();
	return ret;
}

void vc_deallocate(unsigned int currcons)
{
	WARN_CONSOLE_UNLOCKED();

	if (vc_cons_allocated(currcons)) {
		struct vc_data *vc = vc_cons[currcons].d;
		struct vt_notifier_param param = { .vc = vc };
		atomic_notifier_call_chain(&vt_notifier_list, VT_DEALLOCATE, &param);
		vc->vc_sw->con_deinit(vc);
		put_pid(vc->vt_pid);
		module_put(vc->vc_sw->owner);
		if (vc->vc_kmalloced)
			kfree(vc->vc_screenbuf);
		if (currcons >= MIN_NR_CONSOLES)
			kfree(vc);
		vc_cons[currcons].d = NULL;
	}
}

/*
 *	VT102 emulator
 */

#define set_kbd(vc, x)	set_vc_kbd_mode(kbd_table + (vc)->vc_num, (x))
#define clr_kbd(vc, x)	clr_vc_kbd_mode(kbd_table + (vc)->vc_num, (x))
#define is_kbd(vc, x)	vc_kbd_mode(kbd_table + (vc)->vc_num, (x))

#define decarm		VC_REPEAT
#define decckm		VC_CKMODE
#define kbdapplic	VC_APPLIC
#define lnm		VC_CRLF

/*
 * this is what the terminal answers to a ESC-Z or csi0c query.
 */
#define VT100ID "\033[?1;2c"
#define VT102ID "\033[?6c"

unsigned char color_table[] = { 0, 4, 2, 6, 1, 5, 3, 7,
				       8,12,10,14, 9,13,11,15 };

/* the default colour table, for VGA+ colour systems */
int default_red[] = {0x00,0xaa,0x00,0xaa,0x00,0xaa,0x00,0xaa,
    0x55,0xff,0x55,0xff,0x55,0xff,0x55,0xff};
int default_grn[] = {0x00,0x00,0xaa,0x55,0x00,0x00,0xaa,0xaa,
    0x55,0x55,0xff,0xff,0x55,0x55,0xff,0xff};
int default_blu[] = {0x00,0x00,0x00,0x00,0xaa,0xaa,0xaa,0xaa,
    0x55,0x55,0x55,0x55,0xff,0xff,0xff,0xff};

module_param_array(default_red, int, NULL, S_IRUGO | S_IWUSR);
module_param_array(default_grn, int, NULL, S_IRUGO | S_IWUSR);
module_param_array(default_blu, int, NULL, S_IRUGO | S_IWUSR);

/*
 * gotoxy() must verify all boundaries, because the arguments
 * might also be negative. If the given position is out of
 * bounds, the cursor is placed at the nearest margin.
 */
static void gotoxy(struct vc_data *vc, int new_x, int new_y)
{
	int min_y, max_y;

	if (new_x < 0)
		vc->vc_x = 0;
	else {
		if (new_x >= vc->vc_cols)
			vc->vc_x = vc->vc_cols - 1;
		else
			vc->vc_x = new_x;
	}

 	if (vc->vc_decom) {
		min_y = vc->vc_top;
		max_y = vc->vc_bottom;
	} else {
		min_y = 0;
		max_y = vc->vc_rows;
	}
	if (new_y < min_y)
		vc->vc_y = min_y;
	else if (new_y >= max_y)
		vc->vc_y = max_y - 1;
	else
		vc->vc_y = new_y;
	vc->vc_pos = vc->vc_origin + vc->vc_y * vc->vc_size_row + (vc->vc_x<<1);
	vc->vc_need_wrap = 0;
}

/* for absolute user moves, when decom is set */
static void gotoxay(struct vc_data *vc, int new_x, int new_y)
{
	gotoxy(vc, new_x, vc->vc_decom ? (vc->vc_top + new_y) : new_y);
}

void scrollback(struct vc_data *vc, int lines)
{
	if (!lines)
		lines = vc->vc_rows / 2;
	scrolldelta(-lines);
}

void scrollfront(struct vc_data *vc, int lines)
{
	if (!lines)
		lines = vc->vc_rows / 2;
	scrolldelta(lines);
}

static void lf(struct vc_data *vc)
{
    	/* don't scroll if above bottom of scrolling region, or
	 * if below scrolling region
	 */
    	if (vc->vc_y + 1 == vc->vc_bottom)
		scrup(vc, vc->vc_top, vc->vc_bottom, 1);
	else if (vc->vc_y < vc->vc_rows - 1) {
	    	vc->vc_y++;
		vc->vc_pos += vc->vc_size_row;
	}
	vc->vc_need_wrap = 0;
	notify_write(vc, '\n');
}

static void ri(struct vc_data *vc)
{
    	/* don't scroll if below top of scrolling region, or
	 * if above scrolling region
	 */
	if (vc->vc_y == vc->vc_top)
		scrdown(vc, vc->vc_top, vc->vc_bottom, 1);
	else if (vc->vc_y > 0) {
		vc->vc_y--;
		vc->vc_pos -= vc->vc_size_row;
	}
	vc->vc_need_wrap = 0;
}

static inline void cr(struct vc_data *vc)
{
	vc->vc_pos -= vc->vc_x << 1;
	vc->vc_need_wrap = vc->vc_x = 0;
	notify_write(vc, '\r');
}

static inline void bs(struct vc_data *vc)
{
	if (vc->vc_x) {
		vc->vc_pos -= 2;
		vc->vc_x--;
		vc->vc_need_wrap = 0;
		notify_write(vc, '\b');
	}
}

static inline void del(struct vc_data *vc)
{
	/* ignored */
}

static void csi_J(struct vc_data *vc, int vpar)
{
	unsigned int count;
	unsigned short * start;

	switch (vpar) {
		case 0:	/* erase from cursor to end of display */
			count = (vc->vc_scr_end - vc->vc_pos) >> 1;
			start = (unsigned short *)vc->vc_pos;
			if (DO_UPDATE(vc)) {
				/* do in two stages */
				vc->vc_sw->con_clear(vc, vc->vc_y, vc->vc_x, 1,
					      vc->vc_cols - vc->vc_x);
				vc->vc_sw->con_clear(vc, vc->vc_y + 1, 0,
					      vc->vc_rows - vc->vc_y - 1,
					      vc->vc_cols);
			}
			break;
		case 1:	/* erase from start to cursor */
			count = ((vc->vc_pos - vc->vc_origin) >> 1) + 1;
			start = (unsigned short *)vc->vc_origin;
			if (DO_UPDATE(vc)) {
				/* do in two stages */
				vc->vc_sw->con_clear(vc, 0, 0, vc->vc_y,
					      vc->vc_cols);
				vc->vc_sw->con_clear(vc, vc->vc_y, 0, 1,
					      vc->vc_x + 1);
			}
			break;
		case 2: /* erase whole display */
			count = vc->vc_cols * vc->vc_rows;
			start = (unsigned short *)vc->vc_origin;
			if (DO_UPDATE(vc))
				vc->vc_sw->con_clear(vc, 0, 0,
					      vc->vc_rows,
					      vc->vc_cols);
			break;
		default:
			return;
	}
	scr_memsetw(start, vc->vc_video_erase_char, 2 * count);
	vc->vc_need_wrap = 0;
}

static void csi_K(struct vc_data *vc, int vpar)
{
	unsigned int count;
	unsigned short * start;

	switch (vpar) {
		case 0:	/* erase from cursor to end of line */
			count = vc->vc_cols - vc->vc_x;
			start = (unsigned short *)vc->vc_pos;
			if (DO_UPDATE(vc))
				vc->vc_sw->con_clear(vc, vc->vc_y, vc->vc_x, 1,
						     vc->vc_cols - vc->vc_x);
			break;
		case 1:	/* erase from start of line to cursor */
			start = (unsigned short *)(vc->vc_pos - (vc->vc_x << 1));
			count = vc->vc_x + 1;
			if (DO_UPDATE(vc))
				vc->vc_sw->con_clear(vc, vc->vc_y, 0, 1,
						     vc->vc_x + 1);
			break;
		case 2: /* erase whole line */
			start = (unsigned short *)(vc->vc_pos - (vc->vc_x << 1));
			count = vc->vc_cols;
			if (DO_UPDATE(vc))
				vc->vc_sw->con_clear(vc, vc->vc_y, 0, 1,
					      vc->vc_cols);
			break;
		default:
			return;
	}
	scr_memsetw(start, vc->vc_video_erase_char, 2 * count);
	vc->vc_need_wrap = 0;
}

static void csi_X(struct vc_data *vc, int vpar) /* erase the following vpar positions */
{					  /* not vt100? */
	int count;

	if (!vpar)
		vpar++;
	count = (vpar > vc->vc_cols - vc->vc_x) ? (vc->vc_cols - vc->vc_x) : vpar;

	scr_memsetw((unsigned short *)vc->vc_pos, vc->vc_video_erase_char, 2 * count);
	if (DO_UPDATE(vc))
		vc->vc_sw->con_clear(vc, vc->vc_y, vc->vc_x, 1, count);
	vc->vc_need_wrap = 0;
}

static void default_attr(struct vc_data *vc)
{
	vc->vc_intensity = 1;
	vc->vc_italic = 0;
	vc->vc_underline = 0;
	vc->vc_reverse = 0;
	vc->vc_blink = 0;
	vc->vc_color = vc->vc_def_color;
}

/* console_sem is held */
static void csi_m(struct vc_data *vc)
{
	int i;

	for (i = 0; i <= vc->vc_npar; i++)
		switch (vc->vc_par[i]) {
			case 0:	/* all attributes off */
				default_attr(vc);
				break;
			case 1:
				vc->vc_intensity = 2;
				break;
			case 2:
				vc->vc_intensity = 0;
				break;
			case 3:
				vc->vc_italic = 1;
				break;
			case 4:
				vc->vc_underline = 1;
				break;
			case 5:
				vc->vc_blink = 1;
				break;
			case 7:
				vc->vc_reverse = 1;
				break;
			case 10: /* ANSI X3.64-1979 (SCO-ish?)
				  * Select primary font, don't display
				  * control chars if defined, don't set
				  * bit 8 on output.
				  */
				vc->vc_translate = set_translate(vc->vc_charset == 0
						? vc->vc_G0_charset
						: vc->vc_G1_charset, vc);
				vc->vc_disp_ctrl = 0;
				vc->vc_toggle_meta = 0;
				break;
			case 11: /* ANSI X3.64-1979 (SCO-ish?)
				  * Select first alternate font, lets
				  * chars < 32 be displayed as ROM chars.
				  */
				vc->vc_translate = set_translate(IBMPC_MAP, vc);
				vc->vc_disp_ctrl = 1;
				vc->vc_toggle_meta = 0;
				break;
			case 12: /* ANSI X3.64-1979 (SCO-ish?)
				  * Select second alternate font, toggle
				  * high bit before displaying as ROM char.
				  */
				vc->vc_translate = set_translate(IBMPC_MAP, vc);
				vc->vc_disp_ctrl = 1;
				vc->vc_toggle_meta = 1;
				break;
			case 21:
			case 22:
				vc->vc_intensity = 1;
				break;
			case 23:
				vc->vc_italic = 0;
				break;
			case 24:
				vc->vc_underline = 0;
				break;
			case 25:
				vc->vc_blink = 0;
				break;
			case 27:
				vc->vc_reverse = 0;
				break;
			case 38: /* ANSI X3.64-1979 (SCO-ish?)
				  * Enables underscore, white foreground
				  * with white underscore (Linux - use
				  * default foreground).
				  */
				vc->vc_color = (vc->vc_def_color & 0x0f) | (vc->vc_color & 0xf0);
				vc->vc_underline = 1;
				break;
			case 39: /* ANSI X3.64-1979 (SCO-ish?)
				  * Disable underline option.
				  * Reset colour to default? It did this
				  * before...
				  */
				vc->vc_color = (vc->vc_def_color & 0x0f) | (vc->vc_color & 0xf0);
				vc->vc_underline = 0;
				break;
			case 49:
				vc->vc_color = (vc->vc_def_color & 0xf0) | (vc->vc_color & 0x0f);
				break;
			default:
				if (vc->vc_par[i] >= 30 && vc->vc_par[i] <= 37)
					vc->vc_color = color_table[vc->vc_par[i] - 30]
						| (vc->vc_color & 0xf0);
				else if (vc->vc_par[i] >= 40 && vc->vc_par[i] <= 47)
					vc->vc_color = (color_table[vc->vc_par[i] - 40] << 4)
						| (vc->vc_color & 0x0f);
				break;
		}
	update_attr(vc);
}

static void respond_string(const char *p, struct tty_struct *tty)
{
	while (*p) {
		tty_insert_flip_char(tty, *p, 0);
		p++;
	}
	con_schedule_flip(tty);
}

static void cursor_report(struct vc_data *vc, struct tty_struct *tty)
{
	char buf[40];

	sprintf(buf, "\033[%d;%dR", vc->vc_y + (vc->vc_decom ? vc->vc_top + 1 : 1), vc->vc_x + 1);
	respond_string(buf, tty);
}

static inline void status_report(struct tty_struct *tty)
{
	respond_string("\033[0n", tty);	/* Terminal ok */
}

static inline void respond_ID(struct tty_struct * tty)
{
	respond_string(VT102ID, tty);
}

void mouse_report(struct tty_struct *tty, int butt, int mrx, int mry)
{
	char buf[8];

	sprintf(buf, "\033[M%c%c%c", (char)(' ' + butt), (char)('!' + mrx),
		(char)('!' + mry));
	respond_string(buf, tty);
}

/* invoked via ioctl(TIOCLINUX) and through set_selection */
int mouse_reporting(void)
{
	return vc_cons[fg_console].d->vc_report_mouse;
}

/* console_sem is held */
static void set_mode(struct vc_data *vc, int on_off)
{
	int i;

	for (i = 0; i <= vc->vc_npar; i++)
		if (vc->vc_ques) {
			switch(vc->vc_par[i]) {	/* DEC private modes set/reset */
			case 1:			/* Cursor keys send ^[Ox/^[[x */
				if (on_off)
					set_kbd(vc, decckm);
				else
					clr_kbd(vc, decckm);
				break;
			case 3:	/* 80/132 mode switch unimplemented */
				vc->vc_deccolm = on_off;
#if 0
				vc_resize(deccolm ? 132 : 80, vc->vc_rows);
				/* this alone does not suffice; some user mode
				   utility has to change the hardware regs */
#endif
				break;
			case 5:			/* Inverted screen on/off */
				if (vc->vc_decscnm != on_off) {
					vc->vc_decscnm = on_off;
					invert_screen(vc, 0, vc->vc_screenbuf_size, 0);
					update_attr(vc);
				}
				break;
			case 6:			/* Origin relative/absolute */
				vc->vc_decom = on_off;
				gotoxay(vc, 0, 0);
				break;
			case 7:			/* Autowrap on/off */
				vc->vc_decawm = on_off;
				break;
			case 8:			/* Autorepeat on/off */
				if (on_off)
					set_kbd(vc, decarm);
				else
					clr_kbd(vc, decarm);
				break;
			case 9:
				vc->vc_report_mouse = on_off ? 1 : 0;
				break;
			case 25:		/* Cursor on/off */
				vc->vc_deccm = on_off;
				break;
			case 1000:
				vc->vc_report_mouse = on_off ? 2 : 0;
				break;
			}
		} else {
			switch(vc->vc_par[i]) {	/* ANSI modes set/reset */
			case 3:			/* Monitor (display ctrls) */
				vc->vc_disp_ctrl = on_off;
				break;
			case 4:			/* Insert Mode on/off */
				vc->vc_decim = on_off;
				break;
			case 20:		/* Lf, Enter == CrLf/Lf */
				if (on_off)
					set_kbd(vc, lnm);
				else
					clr_kbd(vc, lnm);
				break;
			}
		}
}

/* console_sem is held */
static void setterm_command(struct vc_data *vc)
{
	switch(vc->vc_par[0]) {
		case 1:	/* set color for underline mode */
			if (vc->vc_can_do_color &&
					vc->vc_par[1] < 16) {
				vc->vc_ulcolor = color_table[vc->vc_par[1]];
				if (vc->vc_underline)
					update_attr(vc);
			}
			break;
		case 2:	/* set color for half intensity mode */
			if (vc->vc_can_do_color &&
					vc->vc_par[1] < 16) {
				vc->vc_halfcolor = color_table[vc->vc_par[1]];
				if (vc->vc_intensity == 0)
					update_attr(vc);
			}
			break;
		case 8:	/* store colors as defaults */
			vc->vc_def_color = vc->vc_attr;
			if (vc->vc_hi_font_mask == 0x100)
				vc->vc_def_color >>= 1;
			default_attr(vc);
			update_attr(vc);
			break;
		case 9:	/* set blanking interval */
			blankinterval = ((vc->vc_par[1] < 60) ? vc->vc_par[1] : 60) * 60 * HZ;
			poke_blanked_console();
			break;
		case 10: /* set bell frequency in Hz */
			if (vc->vc_npar >= 1)
				vc->vc_bell_pitch = vc->vc_par[1];
			else
				vc->vc_bell_pitch = DEFAULT_BELL_PITCH;
			break;
		case 11: /* set bell duration in msec */
			if (vc->vc_npar >= 1)
				vc->vc_bell_duration = (vc->vc_par[1] < 2000) ?
					vc->vc_par[1] * HZ / 1000 : 0;
			else
				vc->vc_bell_duration = DEFAULT_BELL_DURATION;
			break;
		case 12: /* bring specified console to the front */
			if (vc->vc_par[1] >= 1 && vc_cons_allocated(vc->vc_par[1] - 1))
				set_console(vc->vc_par[1] - 1);
			break;
		case 13: /* unblank the screen */
			poke_blanked_console();
			break;
		case 14: /* set vesa powerdown interval */
			vesa_off_interval = ((vc->vc_par[1] < 60) ? vc->vc_par[1] : 60) * 60 * HZ;
			break;
		case 15: /* activate the previous console */
			set_console(last_console);
			break;
	}
}

/* console_sem is held */
static void csi_at(struct vc_data *vc, unsigned int nr)
{
	if (nr > vc->vc_cols - vc->vc_x)
		nr = vc->vc_cols - vc->vc_x;
	else if (!nr)
		nr = 1;
	insert_char(vc, nr);
}

/* console_sem is held */
static void csi_L(struct vc_data *vc, unsigned int nr)
{
	if (nr > vc->vc_rows - vc->vc_y)
		nr = vc->vc_rows - vc->vc_y;
	else if (!nr)
		nr = 1;
	scrdown(vc, vc->vc_y, vc->vc_bottom, nr);
	vc->vc_need_wrap = 0;
}

/* console_sem is held */
static void csi_P(struct vc_data *vc, unsigned int nr)
{
	if (nr > vc->vc_cols - vc->vc_x)
		nr = vc->vc_cols - vc->vc_x;
	else if (!nr)
		nr = 1;
	delete_char(vc, nr);
}

/* console_sem is held */
static void csi_M(struct vc_data *vc, unsigned int nr)
{
	if (nr > vc->vc_rows - vc->vc_y)
		nr = vc->vc_rows - vc->vc_y;
	else if (!nr)
		nr=1;
	scrup(vc, vc->vc_y, vc->vc_bottom, nr);
	vc->vc_need_wrap = 0;
}

/* console_sem is held (except via vc_init->reset_terminal */
static void save_cur(struct vc_data *vc)
{
	vc->vc_saved_x		= vc->vc_x;
	vc->vc_saved_y		= vc->vc_y;
	vc->vc_s_intensity	= vc->vc_intensity;
	vc->vc_s_italic         = vc->vc_italic;
	vc->vc_s_underline	= vc->vc_underline;
	vc->vc_s_blink		= vc->vc_blink;
	vc->vc_s_reverse	= vc->vc_reverse;
	vc->vc_s_charset	= vc->vc_charset;
	vc->vc_s_color		= vc->vc_color;
	vc->vc_saved_G0		= vc->vc_G0_charset;
	vc->vc_saved_G1		= vc->vc_G1_charset;
}

/* console_sem is held */
static void restore_cur(struct vc_data *vc)
{
	gotoxy(vc, vc->vc_saved_x, vc->vc_saved_y);
	vc->vc_intensity	= vc->vc_s_intensity;
	vc->vc_italic		= vc->vc_s_italic;
	vc->vc_underline	= vc->vc_s_underline;
	vc->vc_blink		= vc->vc_s_blink;
	vc->vc_reverse		= vc->vc_s_reverse;
	vc->vc_charset		= vc->vc_s_charset;
	vc->vc_color		= vc->vc_s_color;
	vc->vc_G0_charset	= vc->vc_saved_G0;
	vc->vc_G1_charset	= vc->vc_saved_G1;
	vc->vc_translate	= set_translate(vc->vc_charset ? vc->vc_G1_charset : vc->vc_G0_charset, vc);
	update_attr(vc);
	vc->vc_need_wrap = 0;
}

enum { ESnormal, ESesc, ESsquare, ESgetpars, ESgotpars, ESfunckey,
	EShash, ESsetG0, ESsetG1, ESpercent, ESignore, ESnonstd,
	ESpalette };

/* console_sem is held (except via vc_init()) */
static void reset_terminal(struct vc_data *vc, int do_clear)
{
	vc->vc_top		= 0;
	vc->vc_bottom		= vc->vc_rows;
	vc->vc_state		= ESnormal;
	vc->vc_ques		= 0;
	vc->vc_translate	= set_translate(LAT1_MAP, vc);
	vc->vc_G0_charset	= LAT1_MAP;
	vc->vc_G1_charset	= GRAF_MAP;
	vc->vc_charset		= 0;
	vc->vc_need_wrap	= 0;
	vc->vc_report_mouse	= 0;
	vc->vc_utf              = default_utf8;
	vc->vc_utf_count	= 0;

	vc->vc_disp_ctrl	= 0;
	vc->vc_toggle_meta	= 0;

	vc->vc_decscnm		= 0;
	vc->vc_decom		= 0;
	vc->vc_decawm		= 1;
	vc->vc_deccm		= 1;
	vc->vc_decim		= 0;

	set_kbd(vc, decarm);
	clr_kbd(vc, decckm);
	clr_kbd(vc, kbdapplic);
	clr_kbd(vc, lnm);
	kbd_table[vc->vc_num].lockstate = 0;
	kbd_table[vc->vc_num].slockstate = 0;
	kbd_table[vc->vc_num].ledmode = LED_SHOW_FLAGS;
	kbd_table[vc->vc_num].ledflagstate = kbd_table[vc->vc_num].default_ledflagstate;
	/* do not do set_leds here because this causes an endless tasklet loop
	   when the keyboard hasn't been initialized yet */

	vc->vc_cursor_type = CUR_DEFAULT;
	vc->vc_complement_mask = vc->vc_s_complement_mask;

	default_attr(vc);
	update_attr(vc);

	vc->vc_tab_stop[0]	= 0x01010100;
	vc->vc_tab_stop[1]	=
	vc->vc_tab_stop[2]	=
	vc->vc_tab_stop[3]	=
	vc->vc_tab_stop[4]	= 0x01010101;

	vc->vc_bell_pitch = DEFAULT_BELL_PITCH;
	vc->vc_bell_duration = DEFAULT_BELL_DURATION;

	gotoxy(vc, 0, 0);
	save_cur(vc);
	if (do_clear)
	    csi_J(vc, 2);
}

/* console_sem is held */
static void do_con_trol(struct tty_struct *tty, struct vc_data *vc, int c)
{
	/*
	 *  Control characters can be used in the _middle_
	 *  of an escape sequence.
	 */
	switch (c) {
	case 0:
		return;
	case 7:
		if (vc->vc_bell_duration)
			kd_mksound(vc->vc_bell_pitch, vc->vc_bell_duration);
		return;
	case 8:
		bs(vc);
		return;
	case 9:
		vc->vc_pos -= (vc->vc_x << 1);
		while (vc->vc_x < vc->vc_cols - 1) {
			vc->vc_x++;
			if (vc->vc_tab_stop[vc->vc_x >> 5] & (1 << (vc->vc_x & 31)))
				break;
		}
		vc->vc_pos += (vc->vc_x << 1);
		notify_write(vc, '\t');
		return;
	case 10: case 11: case 12:
		lf(vc);
		if (!is_kbd(vc, lnm))
			return;
	case 13:
		cr(vc);
		return;
	case 14:
		vc->vc_charset = 1;
		vc->vc_translate = set_translate(vc->vc_G1_charset, vc);
		vc->vc_disp_ctrl = 1;
		return;
	case 15:
		vc->vc_charset = 0;
		vc->vc_translate = set_translate(vc->vc_G0_charset, vc);
		vc->vc_disp_ctrl = 0;
		return;
	case 24: case 26:
		vc->vc_state = ESnormal;
		return;
	case 27:
		vc->vc_state = ESesc;
		return;
	case 127:
		del(vc);
		return;
	case 128+27:
		vc->vc_state = ESsquare;
		return;
	}
	switch(vc->vc_state) {
	case ESesc:
		vc->vc_state = ESnormal;
		switch (c) {
		case '[':
			vc->vc_state = ESsquare;
			return;
		case ']':
			vc->vc_state = ESnonstd;
			return;
		case '%':
			vc->vc_state = ESpercent;
			return;
		case 'E':
			cr(vc);
			lf(vc);
			return;
		case 'M':
			ri(vc);
			return;
		case 'D':
			lf(vc);
			return;
		case 'H':
			vc->vc_tab_stop[vc->vc_x >> 5] |= (1 << (vc->vc_x & 31));
			return;
		case 'Z':
			respond_ID(tty);
			return;
		case '7':
			save_cur(vc);
			return;
		case '8':
			restore_cur(vc);
			return;
		case '(':
			vc->vc_state = ESsetG0;
			return;
		case ')':
			vc->vc_state = ESsetG1;
			return;
		case '#':
			vc->vc_state = EShash;
			return;
		case 'c':
			reset_terminal(vc, 1);
			return;
		case '>':  /* Numeric keypad */
			clr_kbd(vc, kbdapplic);
			return;
		case '=':  /* Appl. keypad */
			set_kbd(vc, kbdapplic);
			return;
		}
		return;
	case ESnonstd:
		if (c=='P') {   /* palette escape sequence */
			for (vc->vc_npar = 0; vc->vc_npar < NPAR; vc->vc_npar++)
				vc->vc_par[vc->vc_npar] = 0;
			vc->vc_npar = 0;
			vc->vc_state = ESpalette;
			return;
		} else if (c=='R') {   /* reset palette */
			reset_palette(vc);
			vc->vc_state = ESnormal;
		} else
			vc->vc_state = ESnormal;
		return;
	case ESpalette:
		if ( (c>='0'&&c<='9') || (c>='A'&&c<='F') || (c>='a'&&c<='f') ) {
			vc->vc_par[vc->vc_npar++] = (c > '9' ? (c & 0xDF) - 'A' + 10 : c - '0');
			if (vc->vc_npar == 7) {
				int i = vc->vc_par[0] * 3, j = 1;
				vc->vc_palette[i] = 16 * vc->vc_par[j++];
				vc->vc_palette[i++] += vc->vc_par[j++];
				vc->vc_palette[i] = 16 * vc->vc_par[j++];
				vc->vc_palette[i++] += vc->vc_par[j++];
				vc->vc_palette[i] = 16 * vc->vc_par[j++];
				vc->vc_palette[i] += vc->vc_par[j];
				set_palette(vc);
				vc->vc_state = ESnormal;
			}
		} else
			vc->vc_state = ESnormal;
		return;
	case ESsquare:
		for (vc->vc_npar = 0; vc->vc_npar < NPAR; vc->vc_npar++)
			vc->vc_par[vc->vc_npar] = 0;
		vc->vc_npar = 0;
		vc->vc_state = ESgetpars;
		if (c == '[') { /* Function key */
			vc->vc_state=ESfunckey;
			return;
		}
		vc->vc_ques = (c == '?');
		if (vc->vc_ques)
			return;
	case ESgetpars:
		if (c == ';' && vc->vc_npar < NPAR - 1) {
			vc->vc_npar++;
			return;
		} else if (c>='0' && c<='9') {
			vc->vc_par[vc->vc_npar] *= 10;
			vc->vc_par[vc->vc_npar] += c - '0';
			return;
		} else
			vc->vc_state = ESgotpars;
	case ESgotpars:
		vc->vc_state = ESnormal;
		switch(c) {
		case 'h':
			set_mode(vc, 1);
			return;
		case 'l':
			set_mode(vc, 0);
			return;
		case 'c':
			if (vc->vc_ques) {
				if (vc->vc_par[0])
					vc->vc_cursor_type = vc->vc_par[0] | (vc->vc_par[1] << 8) | (vc->vc_par[2] << 16);
				else
					vc->vc_cursor_type = CUR_DEFAULT;
				return;
			}
			break;
		case 'm':
			if (vc->vc_ques) {
				clear_selection();
				if (vc->vc_par[0])
					vc->vc_complement_mask = vc->vc_par[0] << 8 | vc->vc_par[1];
				else
					vc->vc_complement_mask = vc->vc_s_complement_mask;
				return;
			}
			break;
		case 'n':
			if (!vc->vc_ques) {
				if (vc->vc_par[0] == 5)
					status_report(tty);
				else if (vc->vc_par[0] == 6)
					cursor_report(vc, tty);
			}
			return;
		}
		if (vc->vc_ques) {
			vc->vc_ques = 0;
			return;
		}
		switch(c) {
		case 'G': case '`':
			if (vc->vc_par[0])
				vc->vc_par[0]--;
			gotoxy(vc, vc->vc_par[0], vc->vc_y);
			return;
		case 'A':
			if (!vc->vc_par[0])
				vc->vc_par[0]++;
			gotoxy(vc, vc->vc_x, vc->vc_y - vc->vc_par[0]);
			return;
		case 'B': case 'e':
			if (!vc->vc_par[0])
				vc->vc_par[0]++;
			gotoxy(vc, vc->vc_x, vc->vc_y + vc->vc_par[0]);
			return;
		case 'C': case 'a':
			if (!vc->vc_par[0])
				vc->vc_par[0]++;
			gotoxy(vc, vc->vc_x + vc->vc_par[0], vc->vc_y);
			return;
		case 'D':
			if (!vc->vc_par[0])
				vc->vc_par[0]++;
			gotoxy(vc, vc->vc_x - vc->vc_par[0], vc->vc_y);
			return;
		case 'E':
			if (!vc->vc_par[0])
				vc->vc_par[0]++;
			gotoxy(vc, 0, vc->vc_y + vc->vc_par[0]);
			return;
		case 'F':
			if (!vc->vc_par[0])
				vc->vc_par[0]++;
			gotoxy(vc, 0, vc->vc_y - vc->vc_par[0]);
			return;
		case 'd':
			if (vc->vc_par[0])
				vc->vc_par[0]--;
			gotoxay(vc, vc->vc_x ,vc->vc_par[0]);
			return;
		case 'H': case 'f':
			if (vc->vc_par[0])
				vc->vc_par[0]--;
			if (vc->vc_par[1])
				vc->vc_par[1]--;
			gotoxay(vc, vc->vc_par[1], vc->vc_par[0]);
			return;
		case 'J':
			csi_J(vc, vc->vc_par[0]);
			return;
		case 'K':
			csi_K(vc, vc->vc_par[0]);
			return;
		case 'L':
			csi_L(vc, vc->vc_par[0]);
			return;
		case 'M':
			csi_M(vc, vc->vc_par[0]);
			return;
		case 'P':
			csi_P(vc, vc->vc_par[0]);
			return;
		case 'c':
			if (!vc->vc_par[0])
				respond_ID(tty);
			return;
		case 'g':
			if (!vc->vc_par[0])
				vc->vc_tab_stop[vc->vc_x >> 5] &= ~(1 << (vc->vc_x & 31));
			else if (vc->vc_par[0] == 3) {
				vc->vc_tab_stop[0] =
					vc->vc_tab_stop[1] =
					vc->vc_tab_stop[2] =
					vc->vc_tab_stop[3] =
					vc->vc_tab_stop[4] = 0;
			}
			return;
		case 'm':
			csi_m(vc);
			return;
		case 'q': /* DECLL - but only 3 leds */
			/* map 0,1,2,3 to 0,1,2,4 */
			if (vc->vc_par[0] < 4)
				setledstate(kbd_table + vc->vc_num,
					    (vc->vc_par[0] < 3) ? vc->vc_par[0] : 4);
			return;
		case 'r':
			if (!vc->vc_par[0])
				vc->vc_par[0]++;
			if (!vc->vc_par[1])
				vc->vc_par[1] = vc->vc_rows;
			/* Minimum allowed region is 2 lines */
			if (vc->vc_par[0] < vc->vc_par[1] &&
			    vc->vc_par[1] <= vc->vc_rows) {
				vc->vc_top = vc->vc_par[0] - 1;
				vc->vc_bottom = vc->vc_par[1];
				gotoxay(vc, 0, 0);
			}
			return;
		case 's':
			save_cur(vc);
			return;
		case 'u':
			restore_cur(vc);
			return;
		case 'X':
			csi_X(vc, vc->vc_par[0]);
			return;
		case '@':
			csi_at(vc, vc->vc_par[0]);
			return;
		case ']': /* setterm functions */
			setterm_command(vc);
			return;
		}
		return;
	case ESpercent:
		vc->vc_state = ESnormal;
		switch (c) {
		case '@':  /* defined in ISO 2022 */
			vc->vc_utf = 0;
			return;
		case 'G':  /* prelim official escape code */
		case '8':  /* retained for compatibility */
			vc->vc_utf = 1;
			return;
		}
		return;
	case ESfunckey:
		vc->vc_state = ESnormal;
		return;
	case EShash:
		vc->vc_state = ESnormal;
		if (c == '8') {
			/* DEC screen alignment test. kludge :-) */
			vc->vc_video_erase_char =
				(vc->vc_video_erase_char & 0xff00) | 'E';
			csi_J(vc, 2);
			vc->vc_video_erase_char =
				(vc->vc_video_erase_char & 0xff00) | ' ';
			do_update_region(vc, vc->vc_origin, vc->vc_screenbuf_size / 2);
		}
		return;
	case ESsetG0:
		if (c == '0')
			vc->vc_G0_charset = GRAF_MAP;
		else if (c == 'B')
			vc->vc_G0_charset = LAT1_MAP;
		else if (c == 'U')
			vc->vc_G0_charset = IBMPC_MAP;
		else if (c == 'K')
			vc->vc_G0_charset = USER_MAP;
		if (vc->vc_charset == 0)
			vc->vc_translate = set_translate(vc->vc_G0_charset, vc);
		vc->vc_state = ESnormal;
		return;
	case ESsetG1:
		if (c == '0')
			vc->vc_G1_charset = GRAF_MAP;
		else if (c == 'B')
			vc->vc_G1_charset = LAT1_MAP;
		else if (c == 'U')
			vc->vc_G1_charset = IBMPC_MAP;
		else if (c == 'K')
			vc->vc_G1_charset = USER_MAP;
		if (vc->vc_charset == 1)
			vc->vc_translate = set_translate(vc->vc_G1_charset, vc);
		vc->vc_state = ESnormal;
		return;
	default:
		vc->vc_state = ESnormal;
	}
}

/* This is a temporary buffer used to prepare a tty console write
 * so that we can easily avoid touching user space while holding the
 * console spinlock.  It is allocated in con_init and is shared by
 * this code and the vc_screen read/write tty calls.
 *
 * We have to allocate this statically in the kernel data section
 * since console_init (and thus con_init) are called before any
 * kernel memory allocation is available.
 */
char con_buf[CON_BUF_SIZE];
DEFINE_MUTEX(con_buf_mtx);

/* is_double_width() is based on the wcwidth() implementation by
 * Markus Kuhn -- 2007-05-26 (Unicode 5.0)
 * Latest version: http://www.cl.cam.ac.uk/~mgk25/ucs/wcwidth.c
 */
struct interval {
	uint32_t first;
	uint32_t last;
};

static int bisearch(uint32_t ucs, const struct interval *table, int max)
{
	int min = 0;
	int mid;

	if (ucs < table[0].first || ucs > table[max].last)
		return 0;
	while (max >= min) {
		mid = (min + max) / 2;
		if (ucs > table[mid].last)
			min = mid + 1;
		else if (ucs < table[mid].first)
			max = mid - 1;
		else
			return 1;
	}
	return 0;
}

static int is_double_width(uint32_t ucs)
{
	static const struct interval double_width[] = {
		{ 0x1100, 0x115F }, { 0x2329, 0x232A }, { 0x2E80, 0x303E },
		{ 0x3040, 0xA4CF }, { 0xAC00, 0xD7A3 }, { 0xF900, 0xFAFF },
		{ 0xFE10, 0xFE19 }, { 0xFE30, 0xFE6F }, { 0xFF00, 0xFF60 },
		{ 0xFFE0, 0xFFE6 }, { 0x20000, 0x2FFFD }, { 0x30000, 0x3FFFD }
	};
	return bisearch(ucs, double_width, ARRAY_SIZE(double_width) - 1);
}

/* acquires console_sem */
static int do_con_write(struct tty_struct *tty, const unsigned char *buf, int count)
{
#ifdef VT_BUF_VRAM_ONLY
#define FLUSH do { } while(0);
#else
#define FLUSH if (draw_x >= 0) { \
	vc->vc_sw->con_putcs(vc, (u16 *)draw_from, (u16 *)draw_to - (u16 *)draw_from, vc->vc_y, draw_x); \
	draw_x = -1; \
	}
#endif

	int c, tc, ok, n = 0, draw_x = -1;
	unsigned int currcons;
	unsigned long draw_from = 0, draw_to = 0;
	struct vc_data *vc;
	unsigned char vc_attr;
	struct vt_notifier_param param;
	uint8_t rescan;
	uint8_t inverse;
	uint8_t width;
	u16 himask, charmask;
	const unsigned char *orig_buf = NULL;
	int orig_count;

	if (in_interrupt())
		return count;

	might_sleep();

	acquire_console_sem();
	vc = tty->driver_data;
	if (vc == NULL) {
		printk(KERN_ERR "vt: argh, driver_data is NULL !\n");
		release_console_sem();
		return 0;
	}

	currcons = vc->vc_num;
	if (!vc_cons_allocated(currcons)) {
	    /* could this happen? */
	    static int error = 0;
	    if (!error) {
		error = 1;
		printk("con_write: tty %d not allocated\n", currcons+1);
	    }
	    release_console_sem();
	    return 0;
	}
	release_console_sem();

	orig_buf = buf;
	orig_count = count;

	/* At this point 'buf' is guaranteed to be a kernel buffer
	 * and therefore no access to userspace (and therefore sleeping)
	 * will be needed.  The con_buf_mtx serializes all tty based
	 * console rendering and vcs write/read operations.  We hold
	 * the console spinlock during the entire write.
	 */

	acquire_console_sem();

	vc = tty->driver_data;
	if (vc == NULL) {
		printk(KERN_ERR "vt: argh, driver_data _became_ NULL !\n");
		release_console_sem();
		goto out;
	}

	himask = vc->vc_hi_font_mask;
	charmask = himask ? 0x1ff : 0xff;

	/* undraw cursor first */
	if (IS_FG(vc))
		hide_cursor(vc);

	param.vc = vc;

	while (!tty->stopped && count) {
		int orig = *buf;
		c = orig;
		buf++;
		n++;
		count--;
		rescan = 0;
		inverse = 0;
		width = 1;

		/* Do no translation at all in control states */
		if (vc->vc_state != ESnormal) {
			tc = c;
		} else if (vc->vc_utf && !vc->vc_disp_ctrl) {
		    /* Combine UTF-8 into Unicode in vc_utf_char.
		     * vc_utf_count is the number of continuation bytes still
		     * expected to arrive.
		     * vc_npar is the number of continuation bytes arrived so
		     * far
		     */
rescan_last_byte:
		    if ((c & 0xc0) == 0x80) {
			/* Continuation byte received */
			static const uint32_t utf8_length_changes[] = { 0x0000007f, 0x000007ff, 0x0000ffff, 0x001fffff, 0x03ffffff, 0x7fffffff };
			if (vc->vc_utf_count) {
			    vc->vc_utf_char = (vc->vc_utf_char << 6) | (c & 0x3f);
			    vc->vc_npar++;
			    if (--vc->vc_utf_count) {
				/* Still need some bytes */
				continue;
			    }
			    /* Got a whole character */
			    c = vc->vc_utf_char;
			    /* Reject overlong sequences */
			    if (c <= utf8_length_changes[vc->vc_npar - 1] ||
					c > utf8_length_changes[vc->vc_npar])
				c = 0xfffd;
			} else {
			    /* Unexpected continuation byte */
			    vc->vc_utf_count = 0;
			    c = 0xfffd;
			}
		    } else {
			/* Single ASCII byte or first byte of a sequence received */
			if (vc->vc_utf_count) {
			    /* Continuation byte expected */
			    rescan = 1;
			    vc->vc_utf_count = 0;
			    c = 0xfffd;
			} else if (c > 0x7f) {
			    /* First byte of a multibyte sequence received */
			    vc->vc_npar = 0;
			    if ((c & 0xe0) == 0xc0) {
				vc->vc_utf_count = 1;
				vc->vc_utf_char = (c & 0x1f);
			    } else if ((c & 0xf0) == 0xe0) {
				vc->vc_utf_count = 2;
				vc->vc_utf_char = (c & 0x0f);
			    } else if ((c & 0xf8) == 0xf0) {
				vc->vc_utf_count = 3;
				vc->vc_utf_char = (c & 0x07);
			    } else if ((c & 0xfc) == 0xf8) {
				vc->vc_utf_count = 4;
				vc->vc_utf_char = (c & 0x03);
			    } else if ((c & 0xfe) == 0xfc) {
				vc->vc_utf_count = 5;
				vc->vc_utf_char = (c & 0x01);
			    } else {
				/* 254 and 255 are invalid */
				c = 0xfffd;
			    }
			    if (vc->vc_utf_count) {
				/* Still need some bytes */
				continue;
			    }
			}
			/* Nothing to do if an ASCII byte was received */
		    }
		    /* End of UTF-8 decoding. */
		    /* c is the received character, or U+FFFD for invalid sequences. */
		    /* Replace invalid Unicode code points with U+FFFD too */
		    if ((c >= 0xd800 && c <= 0xdfff) || c == 0xfffe || c == 0xffff)
			c = 0xfffd;
		    tc = c;
		} else {	/* no utf or alternate charset mode */
		    tc = vc_translate(vc, c);
		}

		param.c = tc;
		if (atomic_notifier_call_chain(&vt_notifier_list, VT_PREWRITE,
					&param) == NOTIFY_STOP)
			continue;

                /* If the original code was a control character we
                 * only allow a glyph to be displayed if the code is
                 * not normally used (such as for cursor movement) or
                 * if the disp_ctrl mode has been explicitly enabled.
                 * Certain characters (as given by the CTRL_ALWAYS
                 * bitmap) are always displayed as control characters,
                 * as the console would be pretty useless without
                 * them; to display an arbitrary font position use the
                 * direct-to-font zone in UTF-8 mode.
                 */
                ok = tc && (c >= 32 ||
			    !(vc->vc_disp_ctrl ? (CTRL_ALWAYS >> c) & 1 :
				  vc->vc_utf || ((CTRL_ACTION >> c) & 1)))
			&& (c != 127 || vc->vc_disp_ctrl)
			&& (c != 128+27);

		if (vc->vc_state == ESnormal && ok) {
			if (vc->vc_utf && !vc->vc_disp_ctrl) {
				if (is_double_width(c))
					width = 2;
			}
			/* Now try to find out how to display it */
			tc = conv_uni_to_pc(vc, tc);
			if (tc & ~charmask) {
				if (tc == -1 || tc == -2) {
				    continue; /* nothing to display */
				}
				/* Glyph not found */
				if ((!(vc->vc_utf && !vc->vc_disp_ctrl) || c < 128) && !(c & ~charmask)) {
				    /* In legacy mode use the glyph we get by a 1:1 mapping.
				       This would make absolutely no sense with Unicode in mind,
				       but do this for ASCII characters since a font may lack
				       Unicode mapping info and we don't want to end up with
				       having question marks only. */
				    tc = c;
				} else {
				    /* Display U+FFFD. If it's not found, display an inverse question mark. */
				    tc = conv_uni_to_pc(vc, 0xfffd);
				    if (tc < 0) {
					inverse = 1;
					tc = conv_uni_to_pc(vc, '?');
					if (tc < 0) tc = '?';
				    }
				}
			}

			if (!inverse) {
				vc_attr = vc->vc_attr;
			} else {
				/* invert vc_attr */
				if (!vc->vc_can_do_color) {
					vc_attr = (vc->vc_attr) ^ 0x08;
				} else if (vc->vc_hi_font_mask == 0x100) {
					vc_attr = ((vc->vc_attr) & 0x11) | (((vc->vc_attr) & 0xe0) >> 4) | (((vc->vc_attr) & 0x0e) << 4);
				} else {
					vc_attr = ((vc->vc_attr) & 0x88) | (((vc->vc_attr) & 0x70) >> 4) | (((vc->vc_attr) & 0x07) << 4);
				}
				FLUSH
			}

			while (1) {
				if (vc->vc_need_wrap || vc->vc_decim)
					FLUSH
				if (vc->vc_need_wrap) {
					cr(vc);
					lf(vc);
				}
				if (vc->vc_decim)
					insert_char(vc, 1);
				scr_writew(himask ?
					     ((vc_attr << 8) & ~himask) + ((tc & 0x100) ? himask : 0) + (tc & 0xff) :
					     (vc_attr << 8) + tc,
					   (u16 *) vc->vc_pos);
				if (DO_UPDATE(vc) && draw_x < 0) {
					draw_x = vc->vc_x;
					draw_from = vc->vc_pos;
				}
				if (vc->vc_x == vc->vc_cols - 1) {
					vc->vc_need_wrap = vc->vc_decawm;
					draw_to = vc->vc_pos + 2;
				} else {
					vc->vc_x++;
					draw_to = (vc->vc_pos += 2);
				}

				if (!--width) break;

				tc = conv_uni_to_pc(vc, ' '); /* A space is printed in the second column */
				if (tc < 0) tc = ' ';
			}
			notify_write(vc, c);

			if (inverse) {
				FLUSH
			}

			if (rescan) {
				rescan = 0;
				inverse = 0;
				width = 1;
				c = orig;
				goto rescan_last_byte;
			}
			continue;
		}
		FLUSH
		do_con_trol(tty, vc, orig);
	}
	FLUSH
	console_conditional_schedule();
	release_console_sem();

out:
	notify_update(vc);
	return n;
#undef FLUSH
}

/*
 * This is the console switching callback.
 *
 * Doing console switching in a process context allows
 * us to do the switches asynchronously (needed when we want
 * to switch due to a keyboard interrupt).  Synchronization
 * with other console code and prevention of re-entrancy is
 * ensured with console_sem.
 */
static void console_callback(struct work_struct *ignored)
{
	acquire_console_sem();

	if (want_console >= 0) {
		if (want_console != fg_console &&
		    vc_cons_allocated(want_console)) {
			hide_cursor(vc_cons[fg_console].d);
			change_console(vc_cons[want_console].d);
			/* we only changed when the console had already
			   been allocated - a new console is not created
			   in an interrupt routine */
		}
		want_console = -1;
	}
	if (do_poke_blanked_console) { /* do not unblank for a LED change */
		do_poke_blanked_console = 0;
		poke_blanked_console();
	}
	if (scrollback_delta) {
		struct vc_data *vc = vc_cons[fg_console].d;
		clear_selection();
		if (vc->vc_mode == KD_TEXT)
			vc->vc_sw->con_scrolldelta(vc, scrollback_delta);
		scrollback_delta = 0;
	}
	if (blank_timer_expired) {
		do_blank_screen(0);
		blank_timer_expired = 0;
	}
	notify_update(vc_cons[fg_console].d);

	release_console_sem();
}

int set_console(int nr)
{
	struct vc_data *vc = vc_cons[fg_console].d;

	if (!vc_cons_allocated(nr) || vt_dont_switch ||
		(vc->vt_mode.mode == VT_AUTO && vc->vc_mode == KD_GRAPHICS)) {

		/*
		 * Console switch will fail in console_callback() or
		 * change_console() so there is no point scheduling
		 * the callback
		 *
		 * Existing set_console() users don't check the return
		 * value so this shouldn't break anything
		 */
		return -EINVAL;
	}

	want_console = nr;
	schedule_console_callback();

	return 0;
}

struct tty_driver *console_driver;

#ifdef CONFIG_VT_CONSOLE

/*
 *	Console on virtual terminal
 *
 * The console must be locked when we get here.
 */

static void vt_console_print(struct console *co, const char *b, unsigned count)
{
	struct vc_data *vc = vc_cons[fg_console].d;
	unsigned char c;
	static DEFINE_SPINLOCK(printing_lock);
	const ushort *start;
	ushort cnt = 0;
	ushort myx;

	/* console busy or not yet initialized */
	if (!printable)
		return;
	if (!spin_trylock(&printing_lock))
		return;

	if (kmsg_redirect && vc_cons_allocated(kmsg_redirect - 1))
		vc = vc_cons[kmsg_redirect - 1].d;

	/* read `x' only after setting currcons properly (otherwise
	   the `x' macro will read the x of the foreground console). */
	myx = vc->vc_x;

	if (!vc_cons_allocated(fg_console)) {
		/* impossible */
		/* printk("vt_console_print: tty %d not allocated ??\n", currcons+1); */
		goto quit;
	}

	if (vc->vc_mode != KD_TEXT)
		goto quit;

	/* undraw cursor first */
	if (IS_FG(vc))
		hide_cursor(vc);

	start = (ushort *)vc->vc_pos;

	/* Contrived structure to try to emulate original need_wrap behaviour
	 * Problems caused when we have need_wrap set on '\n' character */
	while (count--) {
		c = *b++;
		if (c == 10 || c == 13 || c == 8 || vc->vc_need_wrap) {
			if (cnt > 0) {
				if (CON_IS_VISIBLE(vc))
					vc->vc_sw->con_putcs(vc, start, cnt, vc->vc_y, vc->vc_x);
				vc->vc_x += cnt;
				if (vc->vc_need_wrap)
					vc->vc_x--;
				cnt = 0;
			}
			if (c == 8) {		/* backspace */
				bs(vc);
				start = (ushort *)vc->vc_pos;
				myx = vc->vc_x;
				continue;
			}
			if (c != 13)
				lf(vc);
			cr(vc);
			start = (ushort *)vc->vc_pos;
			myx = vc->vc_x;
			if (c == 10 || c == 13)
				continue;
		}
		scr_writew((vc->vc_attr << 8) + c, (unsigned short *)vc->vc_pos);
		notify_write(vc, c);
		cnt++;
		if (myx == vc->vc_cols - 1) {
			vc->vc_need_wrap = 1;
			continue;
		}
		vc->vc_pos += 2;
		myx++;
	}
	if (cnt > 0) {
		if (CON_IS_VISIBLE(vc))
			vc->vc_sw->con_putcs(vc, start, cnt, vc->vc_y, vc->vc_x);
		vc->vc_x += cnt;
		if (vc->vc_x == vc->vc_cols) {
			vc->vc_x--;
			vc->vc_need_wrap = 1;
		}
	}
	set_cursor(vc);
	notify_update(vc);

quit:
	spin_unlock(&printing_lock);
}

static struct tty_driver *vt_console_device(struct console *c, int *index)
{
	*index = c->index ? c->index-1 : fg_console;
	return console_driver;
}

static struct console vt_console_driver = {
	.name		= "tty",
	.write		= vt_console_print,
	.device		= vt_console_device,
	.unblank	= unblank_screen,
	.flags		= CON_PRINTBUFFER,
	.index		= -1,
};
#endif

/*
 *	Handling of Linux-specific VC ioctls
 */

/*
 * Generally a bit racy with respect to console_sem().
 *
 * There are some functions which don't need it.
 *
 * There are some functions which can sleep for arbitrary periods
 * (paste_selection) but we don't need the lock there anyway.
 *
 * set_selection has locking, and definitely needs it
 */

int tioclinux(struct tty_struct *tty, unsigned long arg)
{
	char type, data;
	char __user *p = (char __user *)arg;
	int lines;
	int ret;

	if (current->signal->tty != tty && !capable(CAP_SYS_ADMIN))
		return -EPERM;
	if (get_user(type, p))
		return -EFAULT;
	ret = 0;

	lock_kernel();

	switch (type)
	{
		case TIOCL_SETSEL:
			acquire_console_sem();
			ret = set_selection((struct tiocl_selection __user *)(p+1), tty);
			release_console_sem();
			break;
		case TIOCL_PASTESEL:
			ret = paste_selection(tty);
			break;
		case TIOCL_UNBLANKSCREEN:
			acquire_console_sem();
			unblank_screen();
			release_console_sem();
			break;
		case TIOCL_SELLOADLUT:
			ret = sel_loadlut(p);
			break;
		case TIOCL_GETSHIFTSTATE:

	/*
	 * Make it possible to react to Shift+Mousebutton.
	 * Note that 'shift_state' is an undocumented
	 * kernel-internal variable; programs not closely
	 * related to the kernel should not use this.
	 */
	 		data = shift_state;
			ret = __put_user(data, p);
			break;
		case TIOCL_GETMOUSEREPORTING:
			data = mouse_reporting();
			ret = __put_user(data, p);
			break;
		case TIOCL_SETVESABLANK:
			ret = set_vesa_blanking(p);
			break;
		case TIOCL_GETKMSGREDIRECT:
			data = kmsg_redirect;
			ret = __put_user(data, p);
			break;
		case TIOCL_SETKMSGREDIRECT:
			if (!capable(CAP_SYS_ADMIN)) {
				ret = -EPERM;
			} else {
				if (get_user(data, p+1))
					ret = -EFAULT;
				else
					kmsg_redirect = data;
			}
			break;
		case TIOCL_GETFGCONSOLE:
			ret = fg_console;
			break;
		case TIOCL_SCROLLCONSOLE:
			if (get_user(lines, (s32 __user *)(p+4))) {
				ret = -EFAULT;
			} else {
				scrollfront(vc_cons[fg_console].d, lines);
				ret = 0;
			}
			break;
		case TIOCL_BLANKSCREEN:	/* until explicitly unblanked, not only poked */
			acquire_console_sem();
			ignore_poke = 1;
			do_blank_screen(0);
			release_console_sem();
			break;
		case TIOCL_BLANKEDSCREEN:
			ret = console_blanked;
			break;
		default:
			ret = -EINVAL;
			break;
	}
	unlock_kernel();
	return ret;
}

/*
 * /dev/ttyN handling
 */

static int con_write(struct tty_struct *tty, const unsigned char *buf, int count)
{
	int	retval;

	retval = do_con_write(tty, buf, count);
	con_flush_chars(tty);

	return retval;
}

static int con_put_char(struct tty_struct *tty, unsigned char ch)
{
	if (in_interrupt())
		return 0;	/* n_r3964 calls put_char() from interrupt context */
	return do_con_write(tty, &ch, 1);
}

static int con_write_room(struct tty_struct *tty)
{
	if (tty->stopped)
		return 0;
	return 4096;		/* No limit, really; we're not buffering */
}

static int con_chars_in_buffer(struct tty_struct *tty)
{
	return 0;		/* we're not buffering */
}

/*
 * con_throttle and con_unthrottle are only used for
 * paste_selection(), which has to stuff in a large number of
 * characters...
 */
static void con_throttle(struct tty_struct *tty)
{
}

static void con_unthrottle(struct tty_struct *tty)
{
	struct vc_data *vc = tty->driver_data;

	wake_up_interruptible(&vc->paste_wait);
}

/*
 * Turn the Scroll-Lock LED on when the tty is stopped
 */
static void con_stop(struct tty_struct *tty)
{
	int console_num;
	if (!tty)
		return;
	console_num = tty->index;
	if (!vc_cons_allocated(console_num))
		return;
	set_vc_kbd_led(kbd_table + console_num, VC_SCROLLOCK);
	set_leds();
}

/*
 * Turn the Scroll-Lock LED off when the console is started
 */
static void con_start(struct tty_struct *tty)
{
	int console_num;
	if (!tty)
		return;
	console_num = tty->index;
	if (!vc_cons_allocated(console_num))
		return;
	clr_vc_kbd_led(kbd_table + console_num, VC_SCROLLOCK);
	set_leds();
}

static void con_flush_chars(struct tty_struct *tty)
{
	struct vc_data *vc;

	if (in_interrupt())	/* from flush_to_ldisc */
		return;

	/* if we race with con_close(), vt may be null */
	acquire_console_sem();
	vc = tty->driver_data;
	if (vc)
		set_cursor(vc);
	release_console_sem();
}

/*
 * Allocate the console screen memory.
 */
static int con_open(struct tty_struct *tty, struct file *filp)
{
	unsigned int currcons = tty->index;
	int ret = 0;

	acquire_console_sem();
	if (tty->driver_data == NULL) {
		ret = vc_allocate(currcons);
		if (ret == 0) {
			struct vc_data *vc = vc_cons[currcons].d;
			tty->driver_data = vc;
			vc->vc_tty = tty;

			if (!tty->winsize.ws_row && !tty->winsize.ws_col) {
				tty->winsize.ws_row = vc_cons[currcons].d->vc_rows;
				tty->winsize.ws_col = vc_cons[currcons].d->vc_cols;
			}
			if (vc->vc_utf)
				tty->termios->c_iflag |= IUTF8;
			else
				tty->termios->c_iflag &= ~IUTF8;
			vcs_make_sysfs(tty);
			release_console_sem();
			return ret;
		}
	}
	release_console_sem();
	return ret;
}

/*
 * We take tty_mutex in here to prevent another thread from coming in via init_dev
 * and taking a ref against the tty while we're in the process of forgetting
 * about it and cleaning things up.
 *
 * This is because vcs_remove_sysfs() can sleep and will drop the BKL.
 */
static void con_close(struct tty_struct *tty, struct file *filp)
{
	mutex_lock(&tty_mutex);
	acquire_console_sem();
	if (tty && tty->count == 1) {
		struct vc_data *vc = tty->driver_data;

		if (vc)
			vc->vc_tty = NULL;
		tty->driver_data = NULL;
		vcs_remove_sysfs(tty);
		release_console_sem();
		mutex_unlock(&tty_mutex);
		/*
		 * tty_mutex is released, but we still hold BKL, so there is
		 * still exclusion against init_dev()
		 */
		return;
	}
	release_console_sem();
	mutex_unlock(&tty_mutex);
}

static int default_italic_color    = 2; // green (ASCII)
static int default_underline_color = 3; // cyan (ASCII)
module_param_named(italic, default_italic_color, int, S_IRUGO | S_IWUSR);
module_param_named(underline, default_underline_color, int, S_IRUGO | S_IWUSR);

static void vc_init(struct vc_data *vc, unsigned int rows,
		    unsigned int cols, int do_clear)
{
	int j, k ;

	vc->vc_cols = cols;
	vc->vc_rows = rows;
	vc->vc_size_row = cols << 1;
	vc->vc_screenbuf_size = vc->vc_rows * vc->vc_size_row;

	set_origin(vc);
	vc->vc_pos = vc->vc_origin;
	reset_vc(vc);
	for (j=k=0; j<16; j++) {
		vc->vc_palette[k++] = default_red[j] ;
		vc->vc_palette[k++] = default_grn[j] ;
		vc->vc_palette[k++] = default_blu[j] ;
	}
	vc->vc_def_color       = 0x07;   /* white */
	vc->vc_ulcolor         = default_underline_color;
	vc->vc_itcolor         = default_italic_color;
	vc->vc_halfcolor       = 0x08;   /* grey */
	init_waitqueue_head(&vc->paste_wait);
	reset_terminal(vc, do_clear);
}

/*
 * This routine initializes console interrupts, and does nothing
 * else. If you want the screen to clear, call tty_write with
 * the appropriate escape-sequence.
 */

static int __init con_init(void)
{
	const char *display_desc = NULL;
	struct vc_data *vc;
	unsigned int currcons = 0, i;

	acquire_console_sem();

	if (conswitchp)
		display_desc = conswitchp->con_startup();
	if (!display_desc) {
		fg_console = 0;
		release_console_sem();
		return 0;
	}

	for (i = 0; i < MAX_NR_CON_DRIVER; i++) {
		struct con_driver *con_driver = &registered_con_driver[i];

		if (con_driver->con == NULL) {
			con_driver->con = conswitchp;
			con_driver->desc = display_desc;
			con_driver->flag = CON_DRIVER_FLAG_INIT;
			con_driver->first = 0;
			con_driver->last = MAX_NR_CONSOLES - 1;
			break;
		}
	}

	for (i = 0; i < MAX_NR_CONSOLES; i++)
		con_driver_map[i] = conswitchp;

	if (blankinterval) {
		blank_state = blank_normal_wait;
		mod_timer(&console_timer, jiffies + blankinterval);
	}

	/*
	 * kmalloc is not running yet - we use the bootmem allocator.
	 */
	for (currcons = 0; currcons < MIN_NR_CONSOLES; currcons++) {
		vc_cons[currcons].d = vc = alloc_bootmem(sizeof(struct vc_data));
		INIT_WORK(&vc_cons[currcons].SAK_work, vc_SAK);
		visual_init(vc, currcons, 1);
		vc->vc_screenbuf = (unsigned short *)alloc_bootmem(vc->vc_screenbuf_size);
		vc->vc_kmalloced = 0;
		vc_init(vc, vc->vc_rows, vc->vc_cols,
			currcons || !vc->vc_sw->con_save_screen);
	}
	currcons = fg_console = 0;
	master_display_fg = vc = vc_cons[currcons].d;
	set_origin(vc);
	save_screen(vc);
	gotoxy(vc, vc->vc_x, vc->vc_y);
	csi_J(vc, 0);
	update_screen(vc);
	printk("Console: %s %s %dx%d",
		vc->vc_can_do_color ? "colour" : "mono",
		display_desc, vc->vc_cols, vc->vc_rows);
	printable = 1;
	printk("\n");

	release_console_sem();

#ifdef CONFIG_VT_CONSOLE
	register_console(&vt_console_driver);
#endif
	return 0;
}
console_initcall(con_init);

static const struct tty_operations con_ops = {
	.open = con_open,
	.close = con_close,
	.write = con_write,
	.write_room = con_write_room,
	.put_char = con_put_char,
	.flush_chars = con_flush_chars,
	.chars_in_buffer = con_chars_in_buffer,
	.ioctl = vt_ioctl,
	.stop = con_stop,
	.start = con_start,
	.throttle = con_throttle,
	.unthrottle = con_unthrottle,
	.resize = vt_resize,
};

int __init vty_init(void)
{
	vcs_init();

	console_driver = alloc_tty_driver(MAX_NR_CONSOLES);
	if (!console_driver)
		panic("Couldn't allocate console driver\n");
	console_driver->owner = THIS_MODULE;
	console_driver->name = "tty";
	console_driver->name_base = 1;
	console_driver->major = TTY_MAJOR;
	console_driver->minor_start = 1;
	console_driver->type = TTY_DRIVER_TYPE_CONSOLE;
	console_driver->init_termios = tty_std_termios;
	if (default_utf8)
		console_driver->init_termios.c_iflag |= IUTF8;
	console_driver->flags = TTY_DRIVER_REAL_RAW | TTY_DRIVER_RESET_TERMIOS;
	tty_set_operations(console_driver, &con_ops);
	if (tty_register_driver(console_driver))
		panic("Couldn't register console driver\n");

	kbd_init();
	console_map_init();
#ifdef CONFIG_PROM_CONSOLE
	prom_con_init();
#endif
#ifdef CONFIG_MDA_CONSOLE
	mda_console_init();
#endif
	return 0;
}

#ifndef VT_SINGLE_DRIVER
#include <linux/device.h>

static struct class *vtconsole_class;

static int bind_con_driver(const struct consw *csw, int first, int last,
			   int deflt)
{
	struct module *owner = csw->owner;
	const char *desc = NULL;
	struct con_driver *con_driver;
	int i, j = -1, k = -1, retval = -ENODEV;

	if (!try_module_get(owner))
		return -ENODEV;

	acquire_console_sem();

	/* check if driver is registered */
	for (i = 0; i < MAX_NR_CON_DRIVER; i++) {
		con_driver = &registered_con_driver[i];

		if (con_driver->con == csw) {
			desc = con_driver->desc;
			retval = 0;
			break;
		}
	}

	if (retval)
		goto err;

	if (!(con_driver->flag & CON_DRIVER_FLAG_INIT)) {
		csw->con_startup();
		con_driver->flag |= CON_DRIVER_FLAG_INIT;
	}

	if (deflt) {
		if (conswitchp)
			module_put(conswitchp->owner);

		__module_get(owner);
		conswitchp = csw;
	}

	first = max(first, con_driver->first);
	last = min(last, con_driver->last);

	for (i = first; i <= last; i++) {
		int old_was_color;
		struct vc_data *vc = vc_cons[i].d;

		if (con_driver_map[i])
			module_put(con_driver_map[i]->owner);
		__module_get(owner);
		con_driver_map[i] = csw;

		if (!vc || !vc->vc_sw)
			continue;

		j = i;

		if (CON_IS_VISIBLE(vc)) {
			k = i;
			save_screen(vc);
		}

		old_was_color = vc->vc_can_do_color;
		vc->vc_sw->con_deinit(vc);
		vc->vc_origin = (unsigned long)vc->vc_screenbuf;
		visual_init(vc, i, 0);
		set_origin(vc);
		update_attr(vc);

		/* If the console changed between mono <-> color, then
		 * the attributes in the screenbuf will be wrong.  The
		 * following resets all attributes to something sane.
		 */
		if (old_was_color != vc->vc_can_do_color)
			clear_buffer_attributes(vc);
	}

	printk("Console: switching ");
	if (!deflt)
		printk("consoles %d-%d ", first+1, last+1);
	if (j >= 0) {
		struct vc_data *vc = vc_cons[j].d;

		printk("to %s %s %dx%d\n",
		       vc->vc_can_do_color ? "colour" : "mono",
		       desc, vc->vc_cols, vc->vc_rows);

		if (k >= 0) {
			vc = vc_cons[k].d;
			update_screen(vc);
		}
	} else
		printk("to %s\n", desc);

	retval = 0;
err:
	release_console_sem();
	module_put(owner);
	return retval;
};

#ifdef CONFIG_VT_HW_CONSOLE_BINDING
static int con_is_graphics(const struct consw *csw, int first, int last)
{
	int i, retval = 0;

	for (i = first; i <= last; i++) {
		struct vc_data *vc = vc_cons[i].d;

		if (vc && vc->vc_mode == KD_GRAPHICS) {
			retval = 1;
			break;
		}
	}

	return retval;
}

/**
 * unbind_con_driver - unbind a console driver
 * @csw: pointer to console driver to unregister
 * @first: first in range of consoles that @csw should be unbound from
 * @last: last in range of consoles that @csw should be unbound from
 * @deflt: should next bound console driver be default after @csw is unbound?
 *
 * To unbind a driver from all possible consoles, pass 0 as @first and
 * %MAX_NR_CONSOLES as @last.
 *
 * @deflt controls whether the console that ends up replacing @csw should be
 * the default console.
 *
 * RETURNS:
 * -ENODEV if @csw isn't a registered console driver or can't be unregistered
 * or 0 on success.
 */
int unbind_con_driver(const struct consw *csw, int first, int last, int deflt)
{
	struct module *owner = csw->owner;
	const struct consw *defcsw = NULL;
	struct con_driver *con_driver = NULL, *con_back = NULL;
	int i, retval = -ENODEV;

	if (!try_module_get(owner))
		return -ENODEV;

	acquire_console_sem();

	/* check if driver is registered and if it is unbindable */
	for (i = 0; i < MAX_NR_CON_DRIVER; i++) {
		con_driver = &registered_con_driver[i];

		if (con_driver->con == csw &&
		    con_driver->flag & CON_DRIVER_FLAG_MODULE) {
			retval = 0;
			break;
		}
	}

	if (retval) {
		release_console_sem();
		goto err;
	}

	retval = -ENODEV;

	/* check if backup driver exists */
	for (i = 0; i < MAX_NR_CON_DRIVER; i++) {
		con_back = &registered_con_driver[i];

		if (con_back->con &&
		    !(con_back->flag & CON_DRIVER_FLAG_MODULE)) {
			defcsw = con_back->con;
			retval = 0;
			break;
		}
	}

	if (retval) {
		release_console_sem();
		goto err;
	}

	if (!con_is_bound(csw)) {
		release_console_sem();
		goto err;
	}

	first = max(first, con_driver->first);
	last = min(last, con_driver->last);

	for (i = first; i <= last; i++) {
		if (con_driver_map[i] == csw) {
			module_put(csw->owner);
			con_driver_map[i] = NULL;
		}
	}

	if (!con_is_bound(defcsw)) {
		const struct consw *defconsw = conswitchp;

		defcsw->con_startup();
		con_back->flag |= CON_DRIVER_FLAG_INIT;
		/*
		 * vgacon may change the default driver to point
		 * to dummycon, we restore it here...
		 */
		conswitchp = defconsw;
	}

	if (!con_is_bound(csw))
		con_driver->flag &= ~CON_DRIVER_FLAG_INIT;

	release_console_sem();
	/* ignore return value, binding should not fail */
	bind_con_driver(defcsw, first, last, deflt);
err:
	module_put(owner);
	return retval;

}
EXPORT_SYMBOL(unbind_con_driver);

static int vt_bind(struct con_driver *con)
{
	const struct consw *defcsw = NULL, *csw = NULL;
	int i, more = 1, first = -1, last = -1, deflt = 0;

 	if (!con->con || !(con->flag & CON_DRIVER_FLAG_MODULE) ||
	    con_is_graphics(con->con, con->first, con->last))
		goto err;

	csw = con->con;

	for (i = 0; i < MAX_NR_CON_DRIVER; i++) {
		struct con_driver *con = &registered_con_driver[i];

		if (con->con && !(con->flag & CON_DRIVER_FLAG_MODULE)) {
			defcsw = con->con;
			break;
		}
	}

	if (!defcsw)
		goto err;

	while (more) {
		more = 0;

		for (i = con->first; i <= con->last; i++) {
			if (con_driver_map[i] == defcsw) {
				if (first == -1)
					first = i;
				last = i;
				more = 1;
			} else if (first != -1)
				break;
		}

		if (first == 0 && last == MAX_NR_CONSOLES -1)
			deflt = 1;

		if (first != -1)
			bind_con_driver(csw, first, last, deflt);

		first = -1;
		last = -1;
		deflt = 0;
	}

err:
	return 0;
}

static int vt_unbind(struct con_driver *con)
{
	const struct consw *csw = NULL;
	int i, more = 1, first = -1, last = -1, deflt = 0;

 	if (!con->con || !(con->flag & CON_DRIVER_FLAG_MODULE) ||
	    con_is_graphics(con->con, con->first, con->last))
		goto err;

	csw = con->con;

	while (more) {
		more = 0;

		for (i = con->first; i <= con->last; i++) {
			if (con_driver_map[i] == csw) {
				if (first == -1)
					first = i;
				last = i;
				more = 1;
			} else if (first != -1)
				break;
		}

		if (first == 0 && last == MAX_NR_CONSOLES -1)
			deflt = 1;

		if (first != -1)
			unbind_con_driver(csw, first, last, deflt);

		first = -1;
		last = -1;
		deflt = 0;
	}

err:
	return 0;
}
#else
static inline int vt_bind(struct con_driver *con)
{
	return 0;
}
static inline int vt_unbind(struct con_driver *con)
{
	return 0;
}
#endif /* CONFIG_VT_HW_CONSOLE_BINDING */

static ssize_t store_bind(struct device *dev, struct device_attribute *attr,
			  const char *buf, size_t count)
{
	struct con_driver *con = dev_get_drvdata(dev);
	int bind = simple_strtoul(buf, NULL, 0);

	if (bind)
		vt_bind(con);
	else
		vt_unbind(con);

	return count;
}

static ssize_t show_bind(struct device *dev, struct device_attribute *attr,
			 char *buf)
{
	struct con_driver *con = dev_get_drvdata(dev);
	int bind = con_is_bound(con->con);

	return snprintf(buf, PAGE_SIZE, "%i\n", bind);
}

static ssize_t show_name(struct device *dev, struct device_attribute *attr,
			 char *buf)
{
	struct con_driver *con = dev_get_drvdata(dev);

	return snprintf(buf, PAGE_SIZE, "%s %s\n",
			(con->flag & CON_DRIVER_FLAG_MODULE) ? "(M)" : "(S)",
			 con->desc);

}

static struct device_attribute device_attrs[] = {
	__ATTR(bind, S_IRUGO|S_IWUSR, show_bind, store_bind),
	__ATTR(name, S_IRUGO, show_name, NULL),
};

static int vtconsole_init_device(struct con_driver *con)
{
	int i;
	int error = 0;

	con->flag |= CON_DRIVER_FLAG_ATTR;
	dev_set_drvdata(con->dev, con);
	for (i = 0; i < ARRAY_SIZE(device_attrs); i++) {
		error = device_create_file(con->dev, &device_attrs[i]);
		if (error)
			break;
	}

	if (error) {
		while (--i >= 0)
			device_remove_file(con->dev, &device_attrs[i]);
		con->flag &= ~CON_DRIVER_FLAG_ATTR;
	}

	return error;
}

static void vtconsole_deinit_device(struct con_driver *con)
{
	int i;

	if (con->flag & CON_DRIVER_FLAG_ATTR) {
		for (i = 0; i < ARRAY_SIZE(device_attrs); i++)
			device_remove_file(con->dev, &device_attrs[i]);
		con->flag &= ~CON_DRIVER_FLAG_ATTR;
	}
}

/**
 * con_is_bound - checks if driver is bound to the console
 * @csw: console driver
 *
 * RETURNS: zero if unbound, nonzero if bound
 *
 * Drivers can call this and if zero, they should release
 * all resources allocated on con_startup()
 */
int con_is_bound(const struct consw *csw)
{
	int i, bound = 0;

	for (i = 0; i < MAX_NR_CONSOLES; i++) {
		if (con_driver_map[i] == csw) {
			bound = 1;
			break;
		}
	}

	return bound;
}
EXPORT_SYMBOL(con_is_bound);

/**
 * register_con_driver - register console driver to console layer
 * @csw: console driver
 * @first: the first console to take over, minimum value is 0
 * @last: the last console to take over, maximum value is MAX_NR_CONSOLES -1
 *
 * DESCRIPTION: This function registers a console driver which can later
 * bind to a range of consoles specified by @first and @last. It will
 * also initialize the console driver by calling con_startup().
 */
int register_con_driver(const struct consw *csw, int first, int last)
{
	struct module *owner = csw->owner;
	struct con_driver *con_driver;
	const char *desc;
	int i, retval = 0;

	if (!try_module_get(owner))
		return -ENODEV;

	acquire_console_sem();

	for (i = 0; i < MAX_NR_CON_DRIVER; i++) {
		con_driver = &registered_con_driver[i];

		/* already registered */
		if (con_driver->con == csw)
			retval = -EINVAL;
	}

	if (retval)
		goto err;

	desc = csw->con_startup();

	if (!desc)
		goto err;

	retval = -EINVAL;

	for (i = 0; i < MAX_NR_CON_DRIVER; i++) {
		con_driver = &registered_con_driver[i];

		if (con_driver->con == NULL) {
			con_driver->con = csw;
			con_driver->desc = desc;
			con_driver->node = i;
			con_driver->flag = CON_DRIVER_FLAG_MODULE |
			                   CON_DRIVER_FLAG_INIT;
			con_driver->first = first;
			con_driver->last = last;
			retval = 0;
			break;
		}
	}

	if (retval)
		goto err;

	con_driver->dev = device_create(vtconsole_class, NULL,
					MKDEV(0, con_driver->node),
					NULL, "vtcon%i", con_driver->node);

	if (IS_ERR(con_driver->dev)) {
		printk(KERN_WARNING "Unable to create device for %s; "
		       "errno = %ld\n", con_driver->desc,
		       PTR_ERR(con_driver->dev));
		con_driver->dev = NULL;
	} else {
		vtconsole_init_device(con_driver);
	}

err:
	release_console_sem();
	module_put(owner);
	return retval;
}
EXPORT_SYMBOL(register_con_driver);

/**
 * unregister_con_driver - unregister console driver from console layer
 * @csw: console driver
 *
 * DESCRIPTION: All drivers that registers to the console layer must
 * call this function upon exit, or if the console driver is in a state
 * where it won't be able to handle console services, such as the
 * framebuffer console without loaded framebuffer drivers.
 *
 * The driver must unbind first prior to unregistration.
 */
int unregister_con_driver(const struct consw *csw)
{
	int i, retval = -ENODEV;

	acquire_console_sem();

	/* cannot unregister a bound driver */
	if (con_is_bound(csw))
		goto err;

	for (i = 0; i < MAX_NR_CON_DRIVER; i++) {
		struct con_driver *con_driver = &registered_con_driver[i];

		if (con_driver->con == csw &&
		    con_driver->flag & CON_DRIVER_FLAG_MODULE) {
			vtconsole_deinit_device(con_driver);
			device_destroy(vtconsole_class,
				       MKDEV(0, con_driver->node));
			con_driver->con = NULL;
			con_driver->desc = NULL;
			con_driver->dev = NULL;
			con_driver->node = 0;
			con_driver->flag = 0;
			con_driver->first = 0;
			con_driver->last = 0;
			retval = 0;
			break;
		}
	}
err:
	release_console_sem();
	return retval;
}
EXPORT_SYMBOL(unregister_con_driver);

/*
 *	If we support more console drivers, this function is used
 *	when a driver wants to take over some existing consoles
 *	and become default driver for newly opened ones.
 *
 *      take_over_console is basically a register followed by unbind
 */
int take_over_console(const struct consw *csw, int first, int last, int deflt)
{
	int err;

	err = register_con_driver(csw, first, last);

	if (!err)
		bind_con_driver(csw, first, last, deflt);

	return err;
}

/*
 * give_up_console is a wrapper to unregister_con_driver. It will only
 * work if driver is fully unbound.
 */
void give_up_console(const struct consw *csw)
{
	unregister_con_driver(csw);
}

static int __init vtconsole_class_init(void)
{
	int i;

	vtconsole_class = class_create(THIS_MODULE, "vtconsole");
	if (IS_ERR(vtconsole_class)) {
		printk(KERN_WARNING "Unable to create vt console class; "
		       "errno = %ld\n", PTR_ERR(vtconsole_class));
		vtconsole_class = NULL;
	}

	/* Add system drivers to sysfs */
	for (i = 0; i < MAX_NR_CON_DRIVER; i++) {
		struct con_driver *con = &registered_con_driver[i];

		if (con->con && !con->dev) {
			con->dev = device_create(vtconsole_class, NULL,
						 MKDEV(0, con->node), NULL,
						 "vtcon%i", con->node);

			if (IS_ERR(con->dev)) {
				printk(KERN_WARNING "Unable to create "
				       "device for %s; errno = %ld\n",
				       con->desc, PTR_ERR(con->dev));
				con->dev = NULL;
			} else {
				vtconsole_init_device(con);
			}
		}
	}

	return 0;
}
postcore_initcall(vtconsole_class_init);

#endif

/*
 *	Screen blanking
 */

static int set_vesa_blanking(char __user *p)
{
	unsigned int mode;

	if (get_user(mode, p + 1))
		return -EFAULT;

	vesa_blank_mode = (mode < 4) ? mode : 0;
	return 0;
}

void do_blank_screen(int entering_gfx)
{
	struct vc_data *vc = vc_cons[fg_console].d;
	int i;

	WARN_CONSOLE_UNLOCKED();

	if (console_blanked) {
		if (blank_state == blank_vesa_wait) {
			blank_state = blank_off;
			vc->vc_sw->con_blank(vc, vesa_blank_mode + 1, 0);
		}
		return;
	}

	/* entering graphics mode? */
	if (entering_gfx) {
		hide_cursor(vc);
		save_screen(vc);
		vc->vc_sw->con_blank(vc, -1, 1);
		console_blanked = fg_console + 1;
		blank_state = blank_off;
		set_origin(vc);
		return;
	}

	if (blank_state != blank_normal_wait)
		return;
	blank_state = blank_off;

	/* don't blank graphics */
	if (vc->vc_mode != KD_TEXT) {
		console_blanked = fg_console + 1;
		return;
	}

	hide_cursor(vc);
	del_timer_sync(&console_timer);
	blank_timer_expired = 0;

	save_screen(vc);
	/* In case we need to reset origin, blanking hook returns 1 */
	i = vc->vc_sw->con_blank(vc, vesa_off_interval ? 1 : (vesa_blank_mode + 1), 0);
	console_blanked = fg_console + 1;
	if (i)
		set_origin(vc);

	if (console_blank_hook && console_blank_hook(1))
		return;

	if (vesa_off_interval && vesa_blank_mode) {
		blank_state = blank_vesa_wait;
		mod_timer(&console_timer, jiffies + vesa_off_interval);
	}
}
EXPORT_SYMBOL(do_blank_screen);

/*
 * Called by timer as well as from vt_console_driver
 */
void do_unblank_screen(int leaving_gfx)
{
	struct vc_data *vc;

	/* This should now always be called from a "sane" (read: can schedule)
	 * context for the sake of the low level drivers, except in the special
	 * case of oops_in_progress
	 */
	if (!oops_in_progress)
		might_sleep();

	WARN_CONSOLE_UNLOCKED();

	ignore_poke = 0;
	if (!console_blanked)
		return;
	if (!vc_cons_allocated(fg_console)) {
		/* impossible */
		printk("unblank_screen: tty %d not allocated ??\n", fg_console+1);
		return;
	}
	vc = vc_cons[fg_console].d;
	if (vc->vc_mode != KD_TEXT)
		return; /* but leave console_blanked != 0 */

	if (blankinterval) {
		mod_timer(&console_timer, jiffies + blankinterval);
		blank_state = blank_normal_wait;
	}

	console_blanked = 0;
	if (vc->vc_sw->con_blank(vc, 0, leaving_gfx))
		/* Low-level driver cannot restore -> do it ourselves */
		update_screen(vc);
	if (console_blank_hook)
		console_blank_hook(0);
	set_palette(vc);
	set_cursor(vc);
}
EXPORT_SYMBOL(do_unblank_screen);

/*
 * This is called by the outside world to cause a forced unblank, mostly for
 * oopses. Currently, I just call do_unblank_screen(0), but we could eventually
 * call it with 1 as an argument and so force a mode restore... that may kill
 * X or at least garbage the screen but would also make the Oops visible...
 */
void unblank_screen(void)
{
	do_unblank_screen(0);
}

/*
 * We defer the timer blanking to work queue so it can take the console mutex
 * (console operations can still happen at irq time, but only from printk which
 * has the console mutex. Not perfect yet, but better than no locking
 */
static void blank_screen_t(unsigned long dummy)
{
	if (unlikely(!keventd_up())) {
		mod_timer(&console_timer, jiffies + blankinterval);
		return;
	}
	blank_timer_expired = 1;
	schedule_work(&console_work);
}

void poke_blanked_console(void)
{
	WARN_CONSOLE_UNLOCKED();

	/* Add this so we quickly catch whoever might call us in a non
	 * safe context. Nowadays, unblank_screen() isn't to be called in
	 * atomic contexts and is allowed to schedule (with the special case
	 * of oops_in_progress, but that isn't of any concern for this
	 * function. --BenH.
	 */
	might_sleep();

	/* This isn't perfectly race free, but a race here would be mostly harmless,
	 * at worse, we'll do a spurrious blank and it's unlikely
	 */
	del_timer(&console_timer);
	blank_timer_expired = 0;

	if (ignore_poke || !vc_cons[fg_console].d || vc_cons[fg_console].d->vc_mode == KD_GRAPHICS)
		return;
	if (console_blanked)
		unblank_screen();
	else if (blankinterval) {
		mod_timer(&console_timer, jiffies + blankinterval);
		blank_state = blank_normal_wait;
	}
}

/*
 *	Palettes
 */

static void set_palette(struct vc_data *vc)
{
	WARN_CONSOLE_UNLOCKED();

	if (vc->vc_mode != KD_GRAPHICS)
		vc->vc_sw->con_set_palette(vc, color_table);
}

static int set_get_cmap(unsigned char __user *arg, int set)
{
    int i, j, k;

    WARN_CONSOLE_UNLOCKED();

    for (i = 0; i < 16; i++)
	if (set) {
	    get_user(default_red[i], arg++);
	    get_user(default_grn[i], arg++);
	    get_user(default_blu[i], arg++);
	} else {
	    put_user(default_red[i], arg++);
	    put_user(default_grn[i], arg++);
	    put_user(default_blu[i], arg++);
	}
    if (set) {
	for (i = 0; i < MAX_NR_CONSOLES; i++)
	    if (vc_cons_allocated(i)) {
		for (j = k = 0; j < 16; j++) {
		    vc_cons[i].d->vc_palette[k++] = default_red[j];
		    vc_cons[i].d->vc_palette[k++] = default_grn[j];
		    vc_cons[i].d->vc_palette[k++] = default_blu[j];
		}
		set_palette(vc_cons[i].d);
	    }
    }
    return 0;
}

/*
 * Load palette into the DAC registers. arg points to a colour
 * map, 3 bytes per colour, 16 colours, range from 0 to 255.
 */

int con_set_cmap(unsigned char __user *arg)
{
	int rc;

	acquire_console_sem();
	rc = set_get_cmap (arg,1);
	release_console_sem();

	return rc;
}

int con_get_cmap(unsigned char __user *arg)
{
	int rc;

	acquire_console_sem();
	rc = set_get_cmap (arg,0);
	release_console_sem();

	return rc;
}

void reset_palette(struct vc_data *vc)
{
	int j, k;
	for (j=k=0; j<16; j++) {
		vc->vc_palette[k++] = default_red[j];
		vc->vc_palette[k++] = default_grn[j];
		vc->vc_palette[k++] = default_blu[j];
	}
	set_palette(vc);
}

/*
 *  Font switching
 *
 *  Currently we only support fonts up to 32 pixels wide, at a maximum height
 *  of 32 pixels. Userspace fontdata is stored with 32 bytes (shorts/ints, 
 *  depending on width) reserved for each character which is kinda wasty, but 
 *  this is done in order to maintain compatibility with the EGA/VGA fonts. It 
 *  is upto the actual low-level console-driver convert data into its favorite
 *  format (maybe we should add a `fontoffset' field to the `display'
 *  structure so we won't have to convert the fontdata all the time.
 *  /Jes
 */

#define max_font_size 65536

static int con_font_get(struct vc_data *vc, struct console_font_op *op)
{
	struct console_font font;
	int rc = -EINVAL;
	int c;

	if (vc->vc_mode != KD_TEXT)
		return -EINVAL;

	if (op->data) {
		font.data = kmalloc(max_font_size, GFP_KERNEL);
		if (!font.data)
			return -ENOMEM;
	} else
		font.data = NULL;

	acquire_console_sem();
	if (vc->vc_sw->con_font_get)
		rc = vc->vc_sw->con_font_get(vc, &font);
	else
		rc = -ENOSYS;
	release_console_sem();

	if (rc)
		goto out;

	c = (font.width+7)/8 * 32 * font.charcount;

	if (op->data && font.charcount > op->charcount)
		rc = -ENOSPC;
	if (!(op->flags & KD_FONT_FLAG_OLD)) {
		if (font.width > op->width || font.height > op->height) 
			rc = -ENOSPC;
	} else {
		if (font.width != 8)
			rc = -EIO;
		else if ((op->height && font.height > op->height) ||
			 font.height > 32)
			rc = -ENOSPC;
	}
	if (rc)
		goto out;

	op->height = font.height;
	op->width = font.width;
	op->charcount = font.charcount;

	if (op->data && copy_to_user(op->data, font.data, c))
		rc = -EFAULT;

out:
	kfree(font.data);
	return rc;
}

static int con_font_set(struct vc_data *vc, struct console_font_op *op)
{
	struct console_font font;
	int rc = -EINVAL;
	int size;

	if (vc->vc_mode != KD_TEXT)
		return -EINVAL;
	if (!op->data)
		return -EINVAL;
	if (op->charcount > 512)
		return -EINVAL;
	if (!op->height) {		/* Need to guess font height [compat] */
		int h, i;
		u8 __user *charmap = op->data;
		u8 tmp;
		
		/* If from KDFONTOP ioctl, don't allow things which can be done in userland,
		   so that we can get rid of this soon */
		if (!(op->flags & KD_FONT_FLAG_OLD))
			return -EINVAL;
		for (h = 32; h > 0; h--)
			for (i = 0; i < op->charcount; i++) {
				if (get_user(tmp, &charmap[32*i+h-1]))
					return -EFAULT;
				if (tmp)
					goto nonzero;
			}
		return -EINVAL;
	nonzero:
		op->height = h;
	}
	if (op->width <= 0 || op->width > 32 || op->height > 32)
		return -EINVAL;
	size = (op->width+7)/8 * 32 * op->charcount;
	if (size > max_font_size)
		return -ENOSPC;
	font.charcount = op->charcount;
	font.height = op->height;
	font.width = op->width;
	font.data = kmalloc(size, GFP_KERNEL);
	if (!font.data)
		return -ENOMEM;
	if (copy_from_user(font.data, op->data, size)) {
		kfree(font.data);
		return -EFAULT;
	}
	acquire_console_sem();
	if (vc->vc_sw->con_font_set)
		rc = vc->vc_sw->con_font_set(vc, &font, op->flags);
	else
		rc = -ENOSYS;
	release_console_sem();
	kfree(font.data);
	return rc;
}

static int con_font_default(struct vc_data *vc, struct console_font_op *op)
{
	struct console_font font = {.width = op->width, .height = op->height};
	char name[MAX_FONT_NAME];
	char *s = name;
	int rc;

	if (vc->vc_mode != KD_TEXT)
		return -EINVAL;

	if (!op->data)
		s = NULL;
	else if (strncpy_from_user(name, op->data, MAX_FONT_NAME - 1) < 0)
		return -EFAULT;
	else
		name[MAX_FONT_NAME - 1] = 0;

	acquire_console_sem();
	if (vc->vc_sw->con_font_default)
		rc = vc->vc_sw->con_font_default(vc, &font, s);
	else
		rc = -ENOSYS;
	release_console_sem();
	if (!rc) {
		op->width = font.width;
		op->height = font.height;
	}
	return rc;
}

static int con_font_copy(struct vc_data *vc, struct console_font_op *op)
{
	int con = op->height;
	int rc;

	if (vc->vc_mode != KD_TEXT)
		return -EINVAL;

	acquire_console_sem();
	if (!vc->vc_sw->con_font_copy)
		rc = -ENOSYS;
	else if (con < 0 || !vc_cons_allocated(con))
		rc = -ENOTTY;
	else if (con == vc->vc_num)	/* nothing to do */
		rc = 0;
	else
		rc = vc->vc_sw->con_font_copy(vc, con);
	release_console_sem();
	return rc;
}

int con_font_op(struct vc_data *vc, struct console_font_op *op)
{
	switch (op->op) {
	case KD_FONT_OP_SET:
		return con_font_set(vc, op);
	case KD_FONT_OP_GET:
		return con_font_get(vc, op);
	case KD_FONT_OP_SET_DEFAULT:
		return con_font_default(vc, op);
	case KD_FONT_OP_COPY:
		return con_font_copy(vc, op);
	}
	return -ENOSYS;
}

/*
 *	Interface exported to selection and vcs.
 */

/* used by selection */
u16 screen_glyph(struct vc_data *vc, int offset)
{
	u16 w = scr_readw(screenpos(vc, offset, 1));
	u16 c = w & 0xff;

	if (w & vc->vc_hi_font_mask)
		c |= 0x100;
	return c;
}
EXPORT_SYMBOL_GPL(screen_glyph);

/* used by vcs - note the word offset */
unsigned short *screen_pos(struct vc_data *vc, int w_offset, int viewed)
{
	return screenpos(vc, 2 * w_offset, viewed);
}

void getconsxy(struct vc_data *vc, unsigned char *p)
{
	p[0] = vc->vc_x;
	p[1] = vc->vc_y;
}

void putconsxy(struct vc_data *vc, unsigned char *p)
{
	hide_cursor(vc);
	gotoxy(vc, p[0], p[1]);
	set_cursor(vc);
}

u16 vcs_scr_readw(struct vc_data *vc, const u16 *org)
{
	if ((unsigned long)org == vc->vc_pos && softcursor_original != -1)
		return softcursor_original;
	return scr_readw(org);
}

void vcs_scr_writew(struct vc_data *vc, u16 val, u16 *org)
{
	scr_writew(val, org);
	if ((unsigned long)org == vc->vc_pos) {
		softcursor_original = -1;
		add_softcursor(vc);
	}
}

/*
 *	Visible symbols for modules
 */

EXPORT_SYMBOL(color_table);
EXPORT_SYMBOL(default_red);
EXPORT_SYMBOL(default_grn);
EXPORT_SYMBOL(default_blu);
EXPORT_SYMBOL(update_region);
EXPORT_SYMBOL(redraw_screen);
EXPORT_SYMBOL(vc_resize);
EXPORT_SYMBOL(fg_console);
EXPORT_SYMBOL(console_blank_hook);
EXPORT_SYMBOL(console_blanked);
EXPORT_SYMBOL(vc_cons);
#ifndef VT_SINGLE_DRIVER
EXPORT_SYMBOL(take_over_console);
EXPORT_SYMBOL(give_up_console);
#endif<|MERGE_RESOLUTION|>--- conflicted
+++ resolved
@@ -954,7 +954,6 @@
  */
 
 int vc_resize(struct vc_data *vc, unsigned int cols, unsigned int rows)
-<<<<<<< HEAD
 {
 	return vc_do_resize(vc->vc_tty, vc->vc_tty, vc, cols, rows);
 }
@@ -976,29 +975,6 @@
 int vt_resize(struct tty_struct *tty, struct tty_struct *real_tty,
 	struct winsize *ws)
 {
-=======
-{
-	return vc_do_resize(vc->vc_tty, vc->vc_tty, vc, cols, rows);
-}
-
-/**
- *	vt_resize		-	resize a VT
- *	@tty: tty to resize
- *	@real_tty: tty if a pty/tty pair
- *	@ws: winsize attributes
- *
- *	Resize a virtual terminal. This is called by the tty layer as we
- *	register our own handler for resizing. The mutual helper does all
- *	the actual work.
- *
- *	Takes the console sem and the called methods then take the tty
- *	termios_mutex and the tty ctrl_lock in that order.
- */
-
-int vt_resize(struct tty_struct *tty, struct tty_struct *real_tty,
-	struct winsize *ws)
-{
->>>>>>> 37a8d3fe
 	struct vc_data *vc = tty->driver_data;
 	int ret;
 
