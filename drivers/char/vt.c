/*
 *  linux/drivers/char/vt.c
 *
 *  Copyright (C) 1991, 1992  Linus Torvalds
 */

/*
 * Hopefully this will be a rather complete VT102 implementation.
 *
 * Beeping thanks to John T Kohl.
 *
 * Virtual Consoles, Screen Blanking, Screen Dumping, Color, Graphics
 *   Chars, and VT100 enhancements by Peter MacDonald.
 *
 * Copy and paste function by Andrew Haylett,
 *   some enhancements by Alessandro Rubini.
 *
 * Code to check for different video-cards mostly by Galen Hunt,
 * <g-hunt@ee.utah.edu>
 *
 * Rudimentary ISO 10646/Unicode/UTF-8 character set support by
 * Markus Kuhn, <mskuhn@immd4.informatik.uni-erlangen.de>.
 *
 * Dynamic allocation of consoles, aeb@cwi.nl, May 1994
 * Resizing of consoles, aeb, 940926
 *
 * Code for xterm like mouse click reporting by Peter Orbaek 20-Jul-94
 * <poe@daimi.aau.dk>
 *
 * User-defined bell sound, new setterm control sequences and printk
 * redirection by Martin Mares <mj@k332.feld.cvut.cz> 19-Nov-95
 *
 * APM screenblank bug fixed Takashi Manabe <manabe@roy.dsl.tutics.tut.jp>
 *
 * Merge with the abstract console driver by Geert Uytterhoeven
 * <geert@linux-m68k.org>, Jan 1997.
 *
 *   Original m68k console driver modifications by
 *
 *     - Arno Griffioen <arno@usn.nl>
 *     - David Carter <carter@cs.bris.ac.uk>
 * 
 *   The abstract console driver provides a generic interface for a text
 *   console. It supports VGA text mode, frame buffer based graphical consoles
 *   and special graphics processors that are only accessible through some
 *   registers (e.g. a TMS340x0 GSP).
 *
 *   The interface to the hardware is specified using a special structure
 *   (struct consw) which contains function pointers to console operations
 *   (see <linux/console.h> for more information).
 *
 * Support for changeable cursor shape
 * by Pavel Machek <pavel@atrey.karlin.mff.cuni.cz>, August 1997
 *
 * Ported to i386 and con_scrolldelta fixed
 * by Emmanuel Marty <core@ggi-project.org>, April 1998
 *
 * Resurrected character buffers in videoram plus lots of other trickery
 * by Martin Mares <mj@atrey.karlin.mff.cuni.cz>, July 1998
 *
 * Removed old-style timers, introduced console_timer, made timer
 * deletion SMP-safe.  17Jun00, Andrew Morton <andrewm@uow.edu.au>
 *
 * Removed console_lock, enabled interrupts across all console operations
 * 13 March 2001, Andrew Morton
 *
 * Fixed UTF-8 mode so alternate charset modes always work according
 * to control sequences interpreted in do_con_trol function
 * preserving backward VT100 semigraphics compatibility,
 * malformed UTF sequences represented as sequences of replacement glyphs,
 * original codes or '?' as a last resort if replacement glyph is undefined
 * by Adam Tla/lka <atlka@pg.gda.pl>, Aug 2006
 */

#include <linux/module.h>
#include <linux/types.h>
#include <linux/sched.h>
#include <linux/tty.h>
#include <linux/tty_flip.h>
#include <linux/kernel.h>
#include <linux/string.h>
#include <linux/errno.h>
#include <linux/kd.h>
#include <linux/slab.h>
#include <linux/major.h>
#include <linux/mm.h>
#include <linux/console.h>
#include <linux/init.h>
#include <linux/mutex.h>
#include <linux/vt_kern.h>
#include <linux/selection.h>
#include <linux/tiocl.h>
#include <linux/kbd_kern.h>
#include <linux/consolemap.h>
#include <linux/timer.h>
#include <linux/interrupt.h>
#include <linux/workqueue.h>
#include <linux/bootmem.h>
#include <linux/pm.h>
#include <linux/font.h>
#include <linux/bitops.h>
#include <linux/notifier.h>

#include <asm/io.h>
#include <asm/system.h>
#include <asm/uaccess.h>

#define MAX_NR_CON_DRIVER 16

#define CON_DRIVER_FLAG_MODULE 1
#define CON_DRIVER_FLAG_INIT   2
#define CON_DRIVER_FLAG_ATTR   4

struct con_driver {
	const struct consw *con;
	const char *desc;
	struct device *dev;
	int node;
	int first;
	int last;
	int flag;
};

static struct con_driver registered_con_driver[MAX_NR_CON_DRIVER];
const struct consw *conswitchp;

/* A bitmap for codes <32. A bit of 1 indicates that the code
 * corresponding to that bit number invokes some special action
 * (such as cursor movement) and should not be displayed as a
 * glyph unless the disp_ctrl mode is explicitly enabled.
 */
#define CTRL_ACTION 0x0d00ff81
#define CTRL_ALWAYS 0x0800f501	/* Cannot be overridden by disp_ctrl */

/*
 * Here is the default bell parameters: 750HZ, 1/8th of a second
 */
#define DEFAULT_BELL_PITCH	750
#define DEFAULT_BELL_DURATION	(HZ/8)

struct vc vc_cons [MAX_NR_CONSOLES];

#ifndef VT_SINGLE_DRIVER
static const struct consw *con_driver_map[MAX_NR_CONSOLES];
#endif

static int con_open(struct tty_struct *, struct file *);
static void vc_init(struct vc_data *vc, unsigned int rows,
		    unsigned int cols, int do_clear);
static void gotoxy(struct vc_data *vc, int new_x, int new_y);
static void save_cur(struct vc_data *vc);
static void reset_terminal(struct vc_data *vc, int do_clear);
static void con_flush_chars(struct tty_struct *tty);
static int set_vesa_blanking(char __user *p);
static void set_cursor(struct vc_data *vc);
static void hide_cursor(struct vc_data *vc);
static void console_callback(struct work_struct *ignored);
static void blank_screen_t(unsigned long dummy);
static void set_palette(struct vc_data *vc);

static int printable;		/* Is console ready for printing? */
int default_utf8 = true;
module_param(default_utf8, int, S_IRUGO | S_IWUSR);

/*
 * ignore_poke: don't unblank the screen when things are typed.  This is
 * mainly for the privacy of braille terminal users.
 */
static int ignore_poke;

int do_poke_blanked_console;
int console_blanked;

static int vesa_blank_mode; /* 0:none 1:suspendV 2:suspendH 3:powerdown */
static int blankinterval = 10*60*HZ;
static int vesa_off_interval;

static DECLARE_WORK(console_work, console_callback);

/*
 * fg_console is the current virtual console,
 * last_console is the last used one,
 * want_console is the console we want to switch to,
 * kmsg_redirect is the console for kernel messages,
 */
int fg_console;
int last_console;
int want_console = -1;
int kmsg_redirect;

/*
 * For each existing display, we have a pointer to console currently visible
 * on that display, allowing consoles other than fg_console to be refreshed
 * appropriately. Unless the low-level driver supplies its own display_fg
 * variable, we use this one for the "master display".
 */
static struct vc_data *master_display_fg;

/*
 * Unfortunately, we need to delay tty echo when we're currently writing to the
 * console since the code is (and always was) not re-entrant, so we schedule
 * all flip requests to process context with schedule-task() and run it from
 * console_callback().
 */

/*
 * For the same reason, we defer scrollback to the console callback.
 */
static int scrollback_delta;

/*
 * Hook so that the power management routines can (un)blank
 * the console on our behalf.
 */
int (*console_blank_hook)(int);

static DEFINE_TIMER(console_timer, blank_screen_t, 0, 0);
static int blank_state;
static int blank_timer_expired;
enum {
	blank_off = 0,
	blank_normal_wait,
	blank_vesa_wait,
};

/*
 * Notifier list for console events.
 */
static ATOMIC_NOTIFIER_HEAD(vt_notifier_list);

int register_vt_notifier(struct notifier_block *nb)
{
	return atomic_notifier_chain_register(&vt_notifier_list, nb);
}
EXPORT_SYMBOL_GPL(register_vt_notifier);

int unregister_vt_notifier(struct notifier_block *nb)
{
	return atomic_notifier_chain_unregister(&vt_notifier_list, nb);
}
EXPORT_SYMBOL_GPL(unregister_vt_notifier);

static void notify_write(struct vc_data *vc, unsigned int unicode)
{
	struct vt_notifier_param param = { .vc = vc, unicode = unicode };
	atomic_notifier_call_chain(&vt_notifier_list, VT_WRITE, &param);
}

static void notify_update(struct vc_data *vc)
{
	struct vt_notifier_param param = { .vc = vc };
	atomic_notifier_call_chain(&vt_notifier_list, VT_UPDATE, &param);
}

/*
 *	Low-Level Functions
 */

#define IS_FG(vc)	((vc)->vc_num == fg_console)

#ifdef VT_BUF_VRAM_ONLY
#define DO_UPDATE(vc)	0
#else
#define DO_UPDATE(vc)	CON_IS_VISIBLE(vc)
#endif

static inline unsigned short *screenpos(struct vc_data *vc, int offset, int viewed)
{
	unsigned short *p;
	
	if (!viewed)
		p = (unsigned short *)(vc->vc_origin + offset);
	else if (!vc->vc_sw->con_screen_pos)
		p = (unsigned short *)(vc->vc_visible_origin + offset);
	else
		p = vc->vc_sw->con_screen_pos(vc, offset);
	return p;
}

static inline void scrolldelta(int lines)
{
	scrollback_delta += lines;
	schedule_console_callback();
}

void schedule_console_callback(void)
{
	schedule_work(&console_work);
}

static void scrup(struct vc_data *vc, unsigned int t, unsigned int b, int nr)
{
	unsigned short *d, *s;

	if (t+nr >= b)
		nr = b - t - 1;
	if (b > vc->vc_rows || t >= b || nr < 1)
		return;
	if (CON_IS_VISIBLE(vc) && vc->vc_sw->con_scroll(vc, t, b, SM_UP, nr))
		return;
	d = (unsigned short *)(vc->vc_origin + vc->vc_size_row * t);
	s = (unsigned short *)(vc->vc_origin + vc->vc_size_row * (t + nr));
	scr_memmovew(d, s, (b - t - nr) * vc->vc_size_row);
	scr_memsetw(d + (b - t - nr) * vc->vc_cols, vc->vc_scrl_erase_char,
		    vc->vc_size_row * nr);
}

static void scrdown(struct vc_data *vc, unsigned int t, unsigned int b, int nr)
{
	unsigned short *s;
	unsigned int step;

	if (t+nr >= b)
		nr = b - t - 1;
	if (b > vc->vc_rows || t >= b || nr < 1)
		return;
	if (CON_IS_VISIBLE(vc) && vc->vc_sw->con_scroll(vc, t, b, SM_DOWN, nr))
		return;
	s = (unsigned short *)(vc->vc_origin + vc->vc_size_row * t);
	step = vc->vc_cols * nr;
	scr_memmovew(s + step, s, (b - t - nr) * vc->vc_size_row);
	scr_memsetw(s, vc->vc_scrl_erase_char, 2 * step);
}

static void do_update_region(struct vc_data *vc, unsigned long start, int count)
{
#ifndef VT_BUF_VRAM_ONLY
	unsigned int xx, yy, offset;
	u16 *p;

	p = (u16 *) start;
	if (!vc->vc_sw->con_getxy) {
		offset = (start - vc->vc_origin) / 2;
		xx = offset % vc->vc_cols;
		yy = offset / vc->vc_cols;
	} else {
		int nxx, nyy;
		start = vc->vc_sw->con_getxy(vc, start, &nxx, &nyy);
		xx = nxx; yy = nyy;
	}
	for(;;) {
		u16 attrib = scr_readw(p) & 0xff00;
		int startx = xx;
		u16 *q = p;
		while (xx < vc->vc_cols && count) {
			if (attrib != (scr_readw(p) & 0xff00)) {
				if (p > q)
					vc->vc_sw->con_putcs(vc, q, p-q, yy, startx);
				startx = xx;
				q = p;
				attrib = scr_readw(p) & 0xff00;
			}
			p++;
			xx++;
			count--;
		}
		if (p > q)
			vc->vc_sw->con_putcs(vc, q, p-q, yy, startx);
		if (!count)
			break;
		xx = 0;
		yy++;
		if (vc->vc_sw->con_getxy) {
			p = (u16 *)start;
			start = vc->vc_sw->con_getxy(vc, start, NULL, NULL);
		}
	}
#endif
}

void update_region(struct vc_data *vc, unsigned long start, int count)
{
	WARN_CONSOLE_UNLOCKED();

	if (DO_UPDATE(vc)) {
		hide_cursor(vc);
		do_update_region(vc, start, count);
		set_cursor(vc);
	}
}

/* Structure of attributes is hardware-dependent */

static u8 build_attr(struct vc_data *vc, u8 _color, u8 _intensity, u8 _blink,
    u8 _underline, u8 _reverse, u8 _italic)
{
	if (vc->vc_sw->con_build_attr)
		return vc->vc_sw->con_build_attr(vc, _color, _intensity,
		       _blink, _underline, _reverse, _italic);

#ifndef VT_BUF_VRAM_ONLY
/*
 * ++roman: I completely changed the attribute format for monochrome
 * mode (!can_do_color). The formerly used MDA (monochrome display
 * adapter) format didn't allow the combination of certain effects.
 * Now the attribute is just a bit vector:
 *  Bit 0..1: intensity (0..2)
 *  Bit 2   : underline
 *  Bit 3   : reverse
 *  Bit 7   : blink
 */
	{
	u8 a = _color;
	if (!vc->vc_can_do_color)
		return _intensity |
		       (_italic ? 2 : 0) |
		       (_underline ? 4 : 0) |
		       (_reverse ? 8 : 0) |
		       (_blink ? 0x80 : 0);
	if (_italic)
		a = (a & 0xF0) | vc->vc_itcolor;
	else if (_underline)
		a = (a & 0xf0) | vc->vc_ulcolor;
	else if (_intensity == 0)
		a = (a & 0xf0) | vc->vc_ulcolor;
	if (_reverse)
		a = ((a) & 0x88) | ((((a) >> 4) | ((a) << 4)) & 0x77);
	if (_blink)
		a ^= 0x80;
	if (_intensity == 2)
		a ^= 0x08;
	if (vc->vc_hi_font_mask == 0x100)
		a <<= 1;
	return a;
	}
#else
	return 0;
#endif
}

static void update_attr(struct vc_data *vc)
{
	vc->vc_attr = build_attr(vc, vc->vc_color, vc->vc_intensity,
	              vc->vc_blink, vc->vc_underline,
	              vc->vc_reverse ^ vc->vc_decscnm, vc->vc_italic);
	vc->vc_video_erase_char = (build_attr(vc, vc->vc_color, 1, vc->vc_blink, 0, vc->vc_decscnm, 0) << 8) | ' ';
	vc->vc_scrl_erase_char = (build_attr(vc, vc->vc_def_color, 1, false, false, vc->vc_decscnm, false) << 8) | ' ';
}

/* Note: inverting the screen twice should revert to the original state */
void invert_screen(struct vc_data *vc, int offset, int count, int viewed)
{
	unsigned short *p;

	WARN_CONSOLE_UNLOCKED();

	count /= 2;
	p = screenpos(vc, offset, viewed);
	if (vc->vc_sw->con_invert_region)
		vc->vc_sw->con_invert_region(vc, p, count);
#ifndef VT_BUF_VRAM_ONLY
	else {
		u16 *q = p;
		int cnt = count;
		u16 a;

		if (!vc->vc_can_do_color) {
			while (cnt--) {
			    a = scr_readw(q);
			    a ^= 0x0800;
			    scr_writew(a, q);
			    q++;
			}
		} else if (vc->vc_hi_font_mask == 0x100) {
			while (cnt--) {
				a = scr_readw(q);
				a = ((a) & 0x11ff) | (((a) & 0xe000) >> 4) | (((a) & 0x0e00) << 4);
				scr_writew(a, q);
				q++;
			}
		} else {
			while (cnt--) {
				a = scr_readw(q);
				a = ((a) & 0x88ff) | (((a) & 0x7000) >> 4) | (((a) & 0x0700) << 4);
				scr_writew(a, q);
				q++;
			}
		}
	}
#endif
	if (DO_UPDATE(vc))
		do_update_region(vc, (unsigned long) p, count);
}

/* used by selection: complement pointer position */
void complement_pos(struct vc_data *vc, int offset)
{
	static int old_offset = -1;
	static unsigned short old;
	static unsigned short oldx, oldy;

	WARN_CONSOLE_UNLOCKED();

	if (old_offset != -1 && old_offset >= 0 &&
	    old_offset < vc->vc_screenbuf_size) {
		scr_writew(old, screenpos(vc, old_offset, 1));
		if (DO_UPDATE(vc))
			vc->vc_sw->con_putc(vc, old, oldy, oldx);
	}

	old_offset = offset;

	if (offset != -1 && offset >= 0 &&
	    offset < vc->vc_screenbuf_size) {
		unsigned short new;
		unsigned short *p;
		p = screenpos(vc, offset, 1);
		old = scr_readw(p);
		new = old ^ vc->vc_complement_mask;
		scr_writew(new, p);
		if (DO_UPDATE(vc)) {
			oldx = (offset >> 1) % vc->vc_cols;
			oldy = (offset >> 1) / vc->vc_cols;
			vc->vc_sw->con_putc(vc, new, oldy, oldx);
		}
	}

}

static void insert_char(struct vc_data *vc, unsigned int nr)
{
	unsigned short *p, *q = (unsigned short *)vc->vc_pos;

	p = q + vc->vc_cols - nr - vc->vc_x;
	while (--p >= q)
		scr_writew(scr_readw(p), p + nr);
	scr_memsetw(q, vc->vc_video_erase_char, nr * 2);
	vc->vc_need_wrap = 0;
	if (DO_UPDATE(vc)) {
		unsigned short oldattr = vc->vc_attr;
		vc->vc_sw->con_bmove(vc, vc->vc_y, vc->vc_x, vc->vc_y, vc->vc_x + nr, 1,
				     vc->vc_cols - vc->vc_x - nr);
		vc->vc_attr = vc->vc_video_erase_char >> 8;
		while (nr--)
			vc->vc_sw->con_putc(vc, vc->vc_video_erase_char, vc->vc_y, vc->vc_x + nr);
		vc->vc_attr = oldattr;
	}
}

static void delete_char(struct vc_data *vc, unsigned int nr)
{
	unsigned int i = vc->vc_x;
	unsigned short *p = (unsigned short *)vc->vc_pos;

	while (++i <= vc->vc_cols - nr) {
		scr_writew(scr_readw(p+nr), p);
		p++;
	}
	scr_memsetw(p, vc->vc_video_erase_char, nr * 2);
	vc->vc_need_wrap = 0;
	if (DO_UPDATE(vc)) {
		unsigned short oldattr = vc->vc_attr;
		vc->vc_sw->con_bmove(vc, vc->vc_y, vc->vc_x + nr, vc->vc_y, vc->vc_x, 1,
				     vc->vc_cols - vc->vc_x - nr);
		vc->vc_attr = vc->vc_video_erase_char >> 8;
		while (nr--)
			vc->vc_sw->con_putc(vc, vc->vc_video_erase_char, vc->vc_y,
				     vc->vc_cols - 1 - nr);
		vc->vc_attr = oldattr;
	}
}

static int softcursor_original;

static void add_softcursor(struct vc_data *vc)
{
	int i = scr_readw((u16 *) vc->vc_pos);
	u32 type = vc->vc_cursor_type;

	if (! (type & 0x10)) return;
	if (softcursor_original != -1) return;
	softcursor_original = i;
	i |= ((type >> 8) & 0xff00 );
	i ^= ((type) & 0xff00 );
	if ((type & 0x20) && ((softcursor_original & 0x7000) == (i & 0x7000))) i ^= 0x7000;
	if ((type & 0x40) && ((i & 0x700) == ((i & 0x7000) >> 4))) i ^= 0x0700;
	scr_writew(i, (u16 *) vc->vc_pos);
	if (DO_UPDATE(vc))
		vc->vc_sw->con_putc(vc, i, vc->vc_y, vc->vc_x);
}

static void hide_softcursor(struct vc_data *vc)
{
	if (softcursor_original != -1) {
		scr_writew(softcursor_original, (u16 *)vc->vc_pos);
		if (DO_UPDATE(vc))
			vc->vc_sw->con_putc(vc, softcursor_original,
					vc->vc_y, vc->vc_x);
		softcursor_original = -1;
	}
}

static void hide_cursor(struct vc_data *vc)
{
	if (vc == sel_cons)
		clear_selection();
	vc->vc_sw->con_cursor(vc, CM_ERASE);
	hide_softcursor(vc);
}

static void set_cursor(struct vc_data *vc)
{
	if (!IS_FG(vc) || console_blanked ||
	    vc->vc_mode == KD_GRAPHICS)
		return;
	if (vc->vc_deccm) {
		if (vc == sel_cons)
			clear_selection();
		add_softcursor(vc);
		if ((vc->vc_cursor_type & 0x0f) != 1)
			vc->vc_sw->con_cursor(vc, CM_DRAW);
	} else
		hide_cursor(vc);
}

static void set_origin(struct vc_data *vc)
{
	WARN_CONSOLE_UNLOCKED();

	if (!CON_IS_VISIBLE(vc) ||
	    !vc->vc_sw->con_set_origin ||
	    !vc->vc_sw->con_set_origin(vc))
		vc->vc_origin = (unsigned long)vc->vc_screenbuf;
	vc->vc_visible_origin = vc->vc_origin;
	vc->vc_scr_end = vc->vc_origin + vc->vc_screenbuf_size;
	vc->vc_pos = vc->vc_origin + vc->vc_size_row * vc->vc_y + 2 * vc->vc_x;
}

static inline void save_screen(struct vc_data *vc)
{
	WARN_CONSOLE_UNLOCKED();

	if (vc->vc_sw->con_save_screen)
		vc->vc_sw->con_save_screen(vc);
}

/*
 *	Redrawing of screen
 */

static void clear_buffer_attributes(struct vc_data *vc)
{
	unsigned short *p = (unsigned short *)vc->vc_origin;
	int count = vc->vc_screenbuf_size / 2;
	int mask = vc->vc_hi_font_mask | 0xff;

	for (; count > 0; count--, p++) {
		scr_writew((scr_readw(p)&mask) | (vc->vc_video_erase_char & ~mask), p);
	}
}

void redraw_screen(struct vc_data *vc, int is_switch)
{
	int redraw = 0;

	WARN_CONSOLE_UNLOCKED();

	if (!vc) {
		/* strange ... */
		/* printk("redraw_screen: tty %d not allocated ??\n", new_console+1); */
		return;
	}

	if (is_switch) {
		struct vc_data *old_vc = vc_cons[fg_console].d;
		if (old_vc == vc)
			return;
		if (!CON_IS_VISIBLE(vc))
			redraw = 1;
		*vc->vc_display_fg = vc;
		fg_console = vc->vc_num;
		hide_cursor(old_vc);
		if (!CON_IS_VISIBLE(old_vc)) {
			save_screen(old_vc);
			set_origin(old_vc);
		}
	} else {
		hide_cursor(vc);
		redraw = 1;
	}

	if (redraw) {
		int update;
		int old_was_color = vc->vc_can_do_color;

		set_origin(vc);
		update = vc->vc_sw->con_switch(vc);
		set_palette(vc);
		/*
		 * If console changed from mono<->color, the best we can do
		 * is to clear the buffer attributes. As it currently stands,
		 * rebuilding new attributes from the old buffer is not doable
		 * without overly complex code.
		 */
		if (old_was_color != vc->vc_can_do_color) {
			update_attr(vc);
			clear_buffer_attributes(vc);
		}
		if (update && vc->vc_mode != KD_GRAPHICS)
			do_update_region(vc, vc->vc_origin, vc->vc_screenbuf_size / 2);
	}
	set_cursor(vc);
	if (is_switch) {
		set_leds();
		compute_shiftstate();
		notify_update(vc);
	}
}

/*
 *	Allocation, freeing and resizing of VTs.
 */

int vc_cons_allocated(unsigned int i)
{
	return (i < MAX_NR_CONSOLES && vc_cons[i].d);
}

static void visual_init(struct vc_data *vc, int num, int init)
{
	/* ++Geert: vc->vc_sw->con_init determines console size */
	if (vc->vc_sw)
		module_put(vc->vc_sw->owner);
	vc->vc_sw = conswitchp;
#ifndef VT_SINGLE_DRIVER
	if (con_driver_map[num])
		vc->vc_sw = con_driver_map[num];
#endif
	__module_get(vc->vc_sw->owner);
	vc->vc_num = num;
	vc->vc_display_fg = &master_display_fg;
	vc->vc_uni_pagedir_loc = &vc->vc_uni_pagedir;
	vc->vc_uni_pagedir = 0;
	vc->vc_hi_font_mask = 0;
	vc->vc_complement_mask = 0;
	vc->vc_can_do_color = 0;
	vc->vc_sw->con_init(vc, init);
	if (!vc->vc_complement_mask)
		vc->vc_complement_mask = vc->vc_can_do_color ? 0x7700 : 0x0800;
	vc->vc_s_complement_mask = vc->vc_complement_mask;
	vc->vc_size_row = vc->vc_cols << 1;
	vc->vc_screenbuf_size = vc->vc_rows * vc->vc_size_row;
}

int vc_allocate(unsigned int currcons)	/* return 0 on success */
{
	WARN_CONSOLE_UNLOCKED();

	if (currcons >= MAX_NR_CONSOLES)
		return -ENXIO;
	if (!vc_cons[currcons].d) {
	    struct vc_data *vc;
	    struct vt_notifier_param param;

	    /* prevent users from taking too much memory */
	    if (currcons >= MAX_NR_USER_CONSOLES && !capable(CAP_SYS_RESOURCE))
	      return -EPERM;

	    /* due to the granularity of kmalloc, we waste some memory here */
	    /* the alloc is done in two steps, to optimize the common situation
	       of a 25x80 console (structsize=216, screenbuf_size=4000) */
	    /* although the numbers above are not valid since long ago, the
	       point is still up-to-date and the comment still has its value
	       even if only as a historical artifact.  --mj, July 1998 */
	    param.vc = vc = kzalloc(sizeof(struct vc_data), GFP_KERNEL);
	    if (!vc)
		return -ENOMEM;
	    vc_cons[currcons].d = vc;
	    INIT_WORK(&vc_cons[currcons].SAK_work, vc_SAK);
	    visual_init(vc, currcons, 1);
	    if (!*vc->vc_uni_pagedir_loc)
		con_set_default_unimap(vc);
	    if (!vc->vc_kmalloced)
		vc->vc_screenbuf = kmalloc(vc->vc_screenbuf_size, GFP_KERNEL);
	    if (!vc->vc_screenbuf) {
		kfree(vc);
		vc_cons[currcons].d = NULL;
		return -ENOMEM;
	    }
	    vc->vc_kmalloced = 1;
	    vc_init(vc, vc->vc_rows, vc->vc_cols, 1);
	    atomic_notifier_call_chain(&vt_notifier_list, VT_ALLOCATE, &param);
	}
	return 0;
}

static inline int resize_screen(struct vc_data *vc, int width, int height,
				int user)
{
	/* Resizes the resolution of the display adapater */
	int err = 0;

	if (vc->vc_mode != KD_GRAPHICS && vc->vc_sw->con_resize)
		err = vc->vc_sw->con_resize(vc, width, height, user);

	return err;
}

/*
 * Change # of rows and columns (0 means unchanged/the size of fg_console)
 * [this is to be used together with some user program
 * like resize that changes the hardware videomode]
 */
#define VC_RESIZE_MAXCOL (32767)
#define VC_RESIZE_MAXROW (32767)
int vc_resize(struct vc_data *vc, unsigned int cols, unsigned int lines)
{
	unsigned long old_origin, new_origin, new_scr_end, rlth, rrem, err = 0;
	unsigned int old_cols, old_rows, old_row_size, old_screen_size;
	unsigned int new_cols, new_rows, new_row_size, new_screen_size;
	unsigned int end, user;
	unsigned short *newscreen;

	WARN_CONSOLE_UNLOCKED();

	if (!vc)
		return -ENXIO;

	user = vc->vc_resize_user;
	vc->vc_resize_user = 0;

	if (cols > VC_RESIZE_MAXCOL || lines > VC_RESIZE_MAXROW)
		return -EINVAL;

	new_cols = (cols ? cols : vc->vc_cols);
	new_rows = (lines ? lines : vc->vc_rows);
	new_row_size = new_cols << 1;
	new_screen_size = new_row_size * new_rows;

	if (new_cols == vc->vc_cols && new_rows == vc->vc_rows)
		return 0;

	newscreen = kmalloc(new_screen_size, GFP_USER);
	if (!newscreen)
		return -ENOMEM;

	old_rows = vc->vc_rows;
	old_cols = vc->vc_cols;
	old_row_size = vc->vc_size_row;
	old_screen_size = vc->vc_screenbuf_size;

	err = resize_screen(vc, new_cols, new_rows, user);
	if (err) {
		kfree(newscreen);
		return err;
	}

	vc->vc_rows = new_rows;
	vc->vc_cols = new_cols;
	vc->vc_size_row = new_row_size;
	vc->vc_screenbuf_size = new_screen_size;

	rlth = min(old_row_size, new_row_size);
	rrem = new_row_size - rlth;
	old_origin = vc->vc_origin;
	new_origin = (long) newscreen;
	new_scr_end = new_origin + new_screen_size;

	if (vc->vc_y > new_rows) {
		if (old_rows - vc->vc_y < new_rows) {
			/*
			 * Cursor near the bottom, copy contents from the
			 * bottom of buffer
			 */
			old_origin += (old_rows - new_rows) * old_row_size;
			end = vc->vc_scr_end;
		} else {
			/*
			 * Cursor is in no man's land, copy 1/2 screenful
			 * from the top and bottom of cursor position
			 */
			old_origin += (vc->vc_y - new_rows/2) * old_row_size;
			end = old_origin + (old_row_size * new_rows);
		}
	} else
		/*
		 * Cursor near the top, copy contents from the top of buffer
		 */
		end = (old_rows > new_rows) ? old_origin +
			(old_row_size * new_rows) :
			vc->vc_scr_end;

	update_attr(vc);

	while (old_origin < end) {
		scr_memcpyw((unsigned short *) new_origin,
			    (unsigned short *) old_origin, rlth);
		if (rrem)
			scr_memsetw((void *)(new_origin + rlth),
				    vc->vc_video_erase_char, rrem);
		old_origin += old_row_size;
		new_origin += new_row_size;
	}
	if (new_scr_end > new_origin)
		scr_memsetw((void *)new_origin, vc->vc_video_erase_char,
			    new_scr_end - new_origin);
	if (vc->vc_kmalloced)
		kfree(vc->vc_screenbuf);
	vc->vc_screenbuf = newscreen;
	vc->vc_kmalloced = 1;
	vc->vc_screenbuf_size = new_screen_size;
	set_origin(vc);

	/* do part of a reset_terminal() */
	vc->vc_top = 0;
	vc->vc_bottom = vc->vc_rows;
	gotoxy(vc, vc->vc_x, vc->vc_y);
	save_cur(vc);

	if (vc->vc_tty) {
		struct winsize ws, *cws = &vc->vc_tty->winsize;
		struct pid *pgrp = NULL;

		memset(&ws, 0, sizeof(ws));
		ws.ws_row = vc->vc_rows;
		ws.ws_col = vc->vc_cols;
		ws.ws_ypixel = vc->vc_scan_lines;

		mutex_lock(&vc->vc_tty->termios_mutex);
		spin_lock_irq(&vc->vc_tty->ctrl_lock);
		if ((ws.ws_row != cws->ws_row || ws.ws_col != cws->ws_col))
			pgrp = get_pid(vc->vc_tty->pgrp);
		spin_unlock_irq(&vc->vc_tty->ctrl_lock);
		if (pgrp) {
			kill_pgrp(vc->vc_tty->pgrp, SIGWINCH, 1);
			put_pid(pgrp);
		}
		*cws = ws;
		mutex_unlock(&vc->vc_tty->termios_mutex);
	}

	if (CON_IS_VISIBLE(vc))
		update_screen(vc);
	return err;
}

int vc_lock_resize(struct vc_data *vc, unsigned int cols, unsigned int lines)
{
	int rc;

	acquire_console_sem();
	rc = vc_resize(vc, cols, lines);
	release_console_sem();
	return rc;
}

void vc_deallocate(unsigned int currcons)
{
	WARN_CONSOLE_UNLOCKED();

	if (vc_cons_allocated(currcons)) {
		struct vc_data *vc = vc_cons[currcons].d;
		struct vt_notifier_param param = { .vc = vc };
		atomic_notifier_call_chain(&vt_notifier_list, VT_DEALLOCATE, &param);
		vc->vc_sw->con_deinit(vc);
		put_pid(vc->vt_pid);
		module_put(vc->vc_sw->owner);
		if (vc->vc_kmalloced)
			kfree(vc->vc_screenbuf);
		if (currcons >= MIN_NR_CONSOLES)
			kfree(vc);
		vc_cons[currcons].d = NULL;
	}
}

/*
 *	VT102 emulator
 */

#define set_kbd(vc, x)	set_vc_kbd_mode(kbd_table + (vc)->vc_num, (x))
#define clr_kbd(vc, x)	clr_vc_kbd_mode(kbd_table + (vc)->vc_num, (x))
#define is_kbd(vc, x)	vc_kbd_mode(kbd_table + (vc)->vc_num, (x))

#define decarm		VC_REPEAT
#define decckm		VC_CKMODE
#define kbdapplic	VC_APPLIC
#define lnm		VC_CRLF

/*
 * this is what the terminal answers to a ESC-Z or csi0c query.
 */
#define VT100ID "\033[?1;2c"
#define VT102ID "\033[?6c"

unsigned char color_table[] = { 0, 4, 2, 6, 1, 5, 3, 7,
				       8,12,10,14, 9,13,11,15 };

/* the default colour table, for VGA+ colour systems */
int default_red[] = {0x00,0xaa,0x00,0xaa,0x00,0xaa,0x00,0xaa,
    0x55,0xff,0x55,0xff,0x55,0xff,0x55,0xff};
int default_grn[] = {0x00,0x00,0xaa,0x55,0x00,0x00,0xaa,0xaa,
    0x55,0x55,0xff,0xff,0x55,0x55,0xff,0xff};
int default_blu[] = {0x00,0x00,0x00,0x00,0xaa,0xaa,0xaa,0xaa,
    0x55,0x55,0x55,0x55,0xff,0xff,0xff,0xff};

module_param_array(default_red, int, NULL, S_IRUGO | S_IWUSR);
module_param_array(default_grn, int, NULL, S_IRUGO | S_IWUSR);
module_param_array(default_blu, int, NULL, S_IRUGO | S_IWUSR);

/*
 * gotoxy() must verify all boundaries, because the arguments
 * might also be negative. If the given position is out of
 * bounds, the cursor is placed at the nearest margin.
 */
static void gotoxy(struct vc_data *vc, int new_x, int new_y)
{
	int min_y, max_y;

	if (new_x < 0)
		vc->vc_x = 0;
	else {
		if (new_x >= vc->vc_cols)
			vc->vc_x = vc->vc_cols - 1;
		else
			vc->vc_x = new_x;
	}

 	if (vc->vc_decom) {
		min_y = vc->vc_top;
		max_y = vc->vc_bottom;
	} else {
		min_y = 0;
		max_y = vc->vc_rows;
	}
	if (new_y < min_y)
		vc->vc_y = min_y;
	else if (new_y >= max_y)
		vc->vc_y = max_y - 1;
	else
		vc->vc_y = new_y;
	vc->vc_pos = vc->vc_origin + vc->vc_y * vc->vc_size_row + (vc->vc_x<<1);
	vc->vc_need_wrap = 0;
}

/* for absolute user moves, when decom is set */
static void gotoxay(struct vc_data *vc, int new_x, int new_y)
{
	gotoxy(vc, new_x, vc->vc_decom ? (vc->vc_top + new_y) : new_y);
}

void scrollback(struct vc_data *vc, int lines)
{
	if (!lines)
		lines = vc->vc_rows / 2;
	scrolldelta(-lines);
}

void scrollfront(struct vc_data *vc, int lines)
{
	if (!lines)
		lines = vc->vc_rows / 2;
	scrolldelta(lines);
}

static void lf(struct vc_data *vc)
{
    	/* don't scroll if above bottom of scrolling region, or
	 * if below scrolling region
	 */
    	if (vc->vc_y + 1 == vc->vc_bottom)
		scrup(vc, vc->vc_top, vc->vc_bottom, 1);
	else if (vc->vc_y < vc->vc_rows - 1) {
	    	vc->vc_y++;
		vc->vc_pos += vc->vc_size_row;
	}
	vc->vc_need_wrap = 0;
	notify_write(vc, '\n');
}

static void ri(struct vc_data *vc)
{
    	/* don't scroll if below top of scrolling region, or
	 * if above scrolling region
	 */
	if (vc->vc_y == vc->vc_top)
		scrdown(vc, vc->vc_top, vc->vc_bottom, 1);
	else if (vc->vc_y > 0) {
		vc->vc_y--;
		vc->vc_pos -= vc->vc_size_row;
	}
	vc->vc_need_wrap = 0;
}

static inline void cr(struct vc_data *vc)
{
	vc->vc_pos -= vc->vc_x << 1;
	vc->vc_need_wrap = vc->vc_x = 0;
	notify_write(vc, '\r');
}

static inline void bs(struct vc_data *vc)
{
	if (vc->vc_x) {
		vc->vc_pos -= 2;
		vc->vc_x--;
		vc->vc_need_wrap = 0;
		notify_write(vc, '\b');
	}
}

static inline void del(struct vc_data *vc)
{
	/* ignored */
}

static void csi_J(struct vc_data *vc, int vpar)
{
	unsigned int count;
	unsigned short * start;

	switch (vpar) {
		case 0:	/* erase from cursor to end of display */
			count = (vc->vc_scr_end - vc->vc_pos) >> 1;
			start = (unsigned short *)vc->vc_pos;
			if (DO_UPDATE(vc)) {
				/* do in two stages */
				vc->vc_sw->con_clear(vc, vc->vc_y, vc->vc_x, 1,
					      vc->vc_cols - vc->vc_x);
				vc->vc_sw->con_clear(vc, vc->vc_y + 1, 0,
					      vc->vc_rows - vc->vc_y - 1,
					      vc->vc_cols);
			}
			break;
		case 1:	/* erase from start to cursor */
			count = ((vc->vc_pos - vc->vc_origin) >> 1) + 1;
			start = (unsigned short *)vc->vc_origin;
			if (DO_UPDATE(vc)) {
				/* do in two stages */
				vc->vc_sw->con_clear(vc, 0, 0, vc->vc_y,
					      vc->vc_cols);
				vc->vc_sw->con_clear(vc, vc->vc_y, 0, 1,
					      vc->vc_x + 1);
			}
			break;
		case 2: /* erase whole display */
			count = vc->vc_cols * vc->vc_rows;
			start = (unsigned short *)vc->vc_origin;
			if (DO_UPDATE(vc))
				vc->vc_sw->con_clear(vc, 0, 0,
					      vc->vc_rows,
					      vc->vc_cols);
			break;
		default:
			return;
	}
	scr_memsetw(start, vc->vc_video_erase_char, 2 * count);
	vc->vc_need_wrap = 0;
}

static void csi_K(struct vc_data *vc, int vpar)
{
	unsigned int count;
	unsigned short * start;

	switch (vpar) {
		case 0:	/* erase from cursor to end of line */
			count = vc->vc_cols - vc->vc_x;
			start = (unsigned short *)vc->vc_pos;
			if (DO_UPDATE(vc))
				vc->vc_sw->con_clear(vc, vc->vc_y, vc->vc_x, 1,
						     vc->vc_cols - vc->vc_x);
			break;
		case 1:	/* erase from start of line to cursor */
			start = (unsigned short *)(vc->vc_pos - (vc->vc_x << 1));
			count = vc->vc_x + 1;
			if (DO_UPDATE(vc))
				vc->vc_sw->con_clear(vc, vc->vc_y, 0, 1,
						     vc->vc_x + 1);
			break;
		case 2: /* erase whole line */
			start = (unsigned short *)(vc->vc_pos - (vc->vc_x << 1));
			count = vc->vc_cols;
			if (DO_UPDATE(vc))
				vc->vc_sw->con_clear(vc, vc->vc_y, 0, 1,
					      vc->vc_cols);
			break;
		default:
			return;
	}
	scr_memsetw(start, vc->vc_video_erase_char, 2 * count);
	vc->vc_need_wrap = 0;
}

static void csi_X(struct vc_data *vc, int vpar) /* erase the following vpar positions */
{					  /* not vt100? */
	int count;

	if (!vpar)
		vpar++;
	count = (vpar > vc->vc_cols - vc->vc_x) ? (vc->vc_cols - vc->vc_x) : vpar;

	scr_memsetw((unsigned short *)vc->vc_pos, vc->vc_video_erase_char, 2 * count);
	if (DO_UPDATE(vc))
		vc->vc_sw->con_clear(vc, vc->vc_y, vc->vc_x, 1, count);
	vc->vc_need_wrap = 0;
}

static void default_attr(struct vc_data *vc)
{
	vc->vc_intensity = 1;
	vc->vc_italic = 0;
	vc->vc_underline = 0;
	vc->vc_reverse = 0;
	vc->vc_blink = 0;
	vc->vc_color = vc->vc_def_color;
}

/* console_sem is held */
static void csi_m(struct vc_data *vc)
{
	int i;

	for (i = 0; i <= vc->vc_npar; i++)
		switch (vc->vc_par[i]) {
			case 0:	/* all attributes off */
				default_attr(vc);
				break;
			case 1:
				vc->vc_intensity = 2;
				break;
			case 2:
				vc->vc_intensity = 0;
				break;
			case 3:
				vc->vc_italic = 1;
				break;
			case 4:
				vc->vc_underline = 1;
				break;
			case 5:
				vc->vc_blink = 1;
				break;
			case 7:
				vc->vc_reverse = 1;
				break;
			case 10: /* ANSI X3.64-1979 (SCO-ish?)
				  * Select primary font, don't display
				  * control chars if defined, don't set
				  * bit 8 on output.
				  */
				vc->vc_translate = set_translate(vc->vc_charset == 0
						? vc->vc_G0_charset
						: vc->vc_G1_charset, vc);
				vc->vc_disp_ctrl = 0;
				vc->vc_toggle_meta = 0;
				break;
			case 11: /* ANSI X3.64-1979 (SCO-ish?)
				  * Select first alternate font, lets
				  * chars < 32 be displayed as ROM chars.
				  */
				vc->vc_translate = set_translate(IBMPC_MAP, vc);
				vc->vc_disp_ctrl = 1;
				vc->vc_toggle_meta = 0;
				break;
			case 12: /* ANSI X3.64-1979 (SCO-ish?)
				  * Select second alternate font, toggle
				  * high bit before displaying as ROM char.
				  */
				vc->vc_translate = set_translate(IBMPC_MAP, vc);
				vc->vc_disp_ctrl = 1;
				vc->vc_toggle_meta = 1;
				break;
			case 21:
			case 22:
				vc->vc_intensity = 1;
				break;
			case 23:
				vc->vc_italic = 0;
				break;
			case 24:
				vc->vc_underline = 0;
				break;
			case 25:
				vc->vc_blink = 0;
				break;
			case 27:
				vc->vc_reverse = 0;
				break;
			case 38: /* ANSI X3.64-1979 (SCO-ish?)
				  * Enables underscore, white foreground
				  * with white underscore (Linux - use
				  * default foreground).
				  */
				vc->vc_color = (vc->vc_def_color & 0x0f) | (vc->vc_color & 0xf0);
				vc->vc_underline = 1;
				break;
			case 39: /* ANSI X3.64-1979 (SCO-ish?)
				  * Disable underline option.
				  * Reset colour to default? It did this
				  * before...
				  */
				vc->vc_color = (vc->vc_def_color & 0x0f) | (vc->vc_color & 0xf0);
				vc->vc_underline = 0;
				break;
			case 49:
				vc->vc_color = (vc->vc_def_color & 0xf0) | (vc->vc_color & 0x0f);
				break;
			default:
				if (vc->vc_par[i] >= 30 && vc->vc_par[i] <= 37)
					vc->vc_color = color_table[vc->vc_par[i] - 30]
						| (vc->vc_color & 0xf0);
				else if (vc->vc_par[i] >= 40 && vc->vc_par[i] <= 47)
					vc->vc_color = (color_table[vc->vc_par[i] - 40] << 4)
						| (vc->vc_color & 0x0f);
				break;
		}
	update_attr(vc);
}

static void respond_string(const char *p, struct tty_struct *tty)
{
	while (*p) {
		tty_insert_flip_char(tty, *p, 0);
		p++;
	}
	con_schedule_flip(tty);
}

static void cursor_report(struct vc_data *vc, struct tty_struct *tty)
{
	char buf[40];

	sprintf(buf, "\033[%d;%dR", vc->vc_y + (vc->vc_decom ? vc->vc_top + 1 : 1), vc->vc_x + 1);
	respond_string(buf, tty);
}

static inline void status_report(struct tty_struct *tty)
{
	respond_string("\033[0n", tty);	/* Terminal ok */
}

static inline void respond_ID(struct tty_struct * tty)
{
	respond_string(VT102ID, tty);
}

void mouse_report(struct tty_struct *tty, int butt, int mrx, int mry)
{
	char buf[8];

	sprintf(buf, "\033[M%c%c%c", (char)(' ' + butt), (char)('!' + mrx),
		(char)('!' + mry));
	respond_string(buf, tty);
}

/* invoked via ioctl(TIOCLINUX) and through set_selection */
int mouse_reporting(void)
{
	return vc_cons[fg_console].d->vc_report_mouse;
}

/* console_sem is held */
static void set_mode(struct vc_data *vc, int on_off)
{
	int i;

	for (i = 0; i <= vc->vc_npar; i++)
		if (vc->vc_ques) {
			switch(vc->vc_par[i]) {	/* DEC private modes set/reset */
			case 1:			/* Cursor keys send ^[Ox/^[[x */
				if (on_off)
					set_kbd(vc, decckm);
				else
					clr_kbd(vc, decckm);
				break;
			case 3:	/* 80/132 mode switch unimplemented */
				vc->vc_deccolm = on_off;
#if 0
				vc_resize(deccolm ? 132 : 80, vc->vc_rows);
				/* this alone does not suffice; some user mode
				   utility has to change the hardware regs */
#endif
				break;
			case 5:			/* Inverted screen on/off */
				if (vc->vc_decscnm != on_off) {
					vc->vc_decscnm = on_off;
					invert_screen(vc, 0, vc->vc_screenbuf_size, 0);
					update_attr(vc);
				}
				break;
			case 6:			/* Origin relative/absolute */
				vc->vc_decom = on_off;
				gotoxay(vc, 0, 0);
				break;
			case 7:			/* Autowrap on/off */
				vc->vc_decawm = on_off;
				break;
			case 8:			/* Autorepeat on/off */
				if (on_off)
					set_kbd(vc, decarm);
				else
					clr_kbd(vc, decarm);
				break;
			case 9:
				vc->vc_report_mouse = on_off ? 1 : 0;
				break;
			case 25:		/* Cursor on/off */
				vc->vc_deccm = on_off;
				break;
			case 1000:
				vc->vc_report_mouse = on_off ? 2 : 0;
				break;
			}
		} else {
			switch(vc->vc_par[i]) {	/* ANSI modes set/reset */
			case 3:			/* Monitor (display ctrls) */
				vc->vc_disp_ctrl = on_off;
				break;
			case 4:			/* Insert Mode on/off */
				vc->vc_decim = on_off;
				break;
			case 20:		/* Lf, Enter == CrLf/Lf */
				if (on_off)
					set_kbd(vc, lnm);
				else
					clr_kbd(vc, lnm);
				break;
			}
		}
}

/* console_sem is held */
static void setterm_command(struct vc_data *vc)
{
	switch(vc->vc_par[0]) {
		case 1:	/* set color for underline mode */
			if (vc->vc_can_do_color &&
					vc->vc_par[1] < 16) {
				vc->vc_ulcolor = color_table[vc->vc_par[1]];
				if (vc->vc_underline)
					update_attr(vc);
			}
			break;
		case 2:	/* set color for half intensity mode */
			if (vc->vc_can_do_color &&
					vc->vc_par[1] < 16) {
				vc->vc_halfcolor = color_table[vc->vc_par[1]];
				if (vc->vc_intensity == 0)
					update_attr(vc);
			}
			break;
		case 8:	/* store colors as defaults */
			vc->vc_def_color = vc->vc_attr;
			if (vc->vc_hi_font_mask == 0x100)
				vc->vc_def_color >>= 1;
			default_attr(vc);
			update_attr(vc);
			break;
		case 9:	/* set blanking interval */
			blankinterval = ((vc->vc_par[1] < 60) ? vc->vc_par[1] : 60) * 60 * HZ;
			poke_blanked_console();
			break;
		case 10: /* set bell frequency in Hz */
			if (vc->vc_npar >= 1)
				vc->vc_bell_pitch = vc->vc_par[1];
			else
				vc->vc_bell_pitch = DEFAULT_BELL_PITCH;
			break;
		case 11: /* set bell duration in msec */
			if (vc->vc_npar >= 1)
				vc->vc_bell_duration = (vc->vc_par[1] < 2000) ?
					vc->vc_par[1] * HZ / 1000 : 0;
			else
				vc->vc_bell_duration = DEFAULT_BELL_DURATION;
			break;
		case 12: /* bring specified console to the front */
			if (vc->vc_par[1] >= 1 && vc_cons_allocated(vc->vc_par[1] - 1))
				set_console(vc->vc_par[1] - 1);
			break;
		case 13: /* unblank the screen */
			poke_blanked_console();
			break;
		case 14: /* set vesa powerdown interval */
			vesa_off_interval = ((vc->vc_par[1] < 60) ? vc->vc_par[1] : 60) * 60 * HZ;
			break;
		case 15: /* activate the previous console */
			set_console(last_console);
			break;
	}
}

/* console_sem is held */
static void csi_at(struct vc_data *vc, unsigned int nr)
{
	if (nr > vc->vc_cols - vc->vc_x)
		nr = vc->vc_cols - vc->vc_x;
	else if (!nr)
		nr = 1;
	insert_char(vc, nr);
}

/* console_sem is held */
static void csi_L(struct vc_data *vc, unsigned int nr)
{
	if (nr > vc->vc_rows - vc->vc_y)
		nr = vc->vc_rows - vc->vc_y;
	else if (!nr)
		nr = 1;
	scrdown(vc, vc->vc_y, vc->vc_bottom, nr);
	vc->vc_need_wrap = 0;
}

/* console_sem is held */
static void csi_P(struct vc_data *vc, unsigned int nr)
{
	if (nr > vc->vc_cols - vc->vc_x)
		nr = vc->vc_cols - vc->vc_x;
	else if (!nr)
		nr = 1;
	delete_char(vc, nr);
}

/* console_sem is held */
static void csi_M(struct vc_data *vc, unsigned int nr)
{
	if (nr > vc->vc_rows - vc->vc_y)
		nr = vc->vc_rows - vc->vc_y;
	else if (!nr)
		nr=1;
	scrup(vc, vc->vc_y, vc->vc_bottom, nr);
	vc->vc_need_wrap = 0;
}

/* console_sem is held (except via vc_init->reset_terminal */
static void save_cur(struct vc_data *vc)
{
	vc->vc_saved_x		= vc->vc_x;
	vc->vc_saved_y		= vc->vc_y;
	vc->vc_s_intensity	= vc->vc_intensity;
	vc->vc_s_italic         = vc->vc_italic;
	vc->vc_s_underline	= vc->vc_underline;
	vc->vc_s_blink		= vc->vc_blink;
	vc->vc_s_reverse	= vc->vc_reverse;
	vc->vc_s_charset	= vc->vc_charset;
	vc->vc_s_color		= vc->vc_color;
	vc->vc_saved_G0		= vc->vc_G0_charset;
	vc->vc_saved_G1		= vc->vc_G1_charset;
}

/* console_sem is held */
static void restore_cur(struct vc_data *vc)
{
	gotoxy(vc, vc->vc_saved_x, vc->vc_saved_y);
	vc->vc_intensity	= vc->vc_s_intensity;
	vc->vc_italic		= vc->vc_s_italic;
	vc->vc_underline	= vc->vc_s_underline;
	vc->vc_blink		= vc->vc_s_blink;
	vc->vc_reverse		= vc->vc_s_reverse;
	vc->vc_charset		= vc->vc_s_charset;
	vc->vc_color		= vc->vc_s_color;
	vc->vc_G0_charset	= vc->vc_saved_G0;
	vc->vc_G1_charset	= vc->vc_saved_G1;
	vc->vc_translate	= set_translate(vc->vc_charset ? vc->vc_G1_charset : vc->vc_G0_charset, vc);
	update_attr(vc);
	vc->vc_need_wrap = 0;
}

enum { ESnormal, ESesc, ESsquare, ESgetpars, ESgotpars, ESfunckey,
	EShash, ESsetG0, ESsetG1, ESpercent, ESignore, ESnonstd,
	ESpalette };

/* console_sem is held (except via vc_init()) */
static void reset_terminal(struct vc_data *vc, int do_clear)
{
	vc->vc_top		= 0;
	vc->vc_bottom		= vc->vc_rows;
	vc->vc_state		= ESnormal;
	vc->vc_ques		= 0;
	vc->vc_translate	= set_translate(LAT1_MAP, vc);
	vc->vc_G0_charset	= LAT1_MAP;
	vc->vc_G1_charset	= GRAF_MAP;
	vc->vc_charset		= 0;
	vc->vc_need_wrap	= 0;
	vc->vc_report_mouse	= 0;
	vc->vc_utf              = default_utf8;
	vc->vc_utf_count	= 0;

	vc->vc_disp_ctrl	= 0;
	vc->vc_toggle_meta	= 0;

	vc->vc_decscnm		= 0;
	vc->vc_decom		= 0;
	vc->vc_decawm		= 1;
	vc->vc_deccm		= 1;
	vc->vc_decim		= 0;

	set_kbd(vc, decarm);
	clr_kbd(vc, decckm);
	clr_kbd(vc, kbdapplic);
	clr_kbd(vc, lnm);
	kbd_table[vc->vc_num].lockstate = 0;
	kbd_table[vc->vc_num].slockstate = 0;
	kbd_table[vc->vc_num].ledmode = LED_SHOW_FLAGS;
	kbd_table[vc->vc_num].ledflagstate = kbd_table[vc->vc_num].default_ledflagstate;
	/* do not do set_leds here because this causes an endless tasklet loop
	   when the keyboard hasn't been initialized yet */

	vc->vc_cursor_type = CUR_DEFAULT;
	vc->vc_complement_mask = vc->vc_s_complement_mask;

	default_attr(vc);
	update_attr(vc);

	vc->vc_tab_stop[0]	= 0x01010100;
	vc->vc_tab_stop[1]	=
	vc->vc_tab_stop[2]	=
	vc->vc_tab_stop[3]	=
	vc->vc_tab_stop[4]	= 0x01010101;

	vc->vc_bell_pitch = DEFAULT_BELL_PITCH;
	vc->vc_bell_duration = DEFAULT_BELL_DURATION;

	gotoxy(vc, 0, 0);
	save_cur(vc);
	if (do_clear)
	    csi_J(vc, 2);
}

/* console_sem is held */
static void do_con_trol(struct tty_struct *tty, struct vc_data *vc, int c)
{
	/*
	 *  Control characters can be used in the _middle_
	 *  of an escape sequence.
	 */
	switch (c) {
	case 0:
		return;
	case 7:
		if (vc->vc_bell_duration)
			kd_mksound(vc->vc_bell_pitch, vc->vc_bell_duration);
		return;
	case 8:
		bs(vc);
		return;
	case 9:
		vc->vc_pos -= (vc->vc_x << 1);
		while (vc->vc_x < vc->vc_cols - 1) {
			vc->vc_x++;
			if (vc->vc_tab_stop[vc->vc_x >> 5] & (1 << (vc->vc_x & 31)))
				break;
		}
		vc->vc_pos += (vc->vc_x << 1);
		notify_write(vc, '\t');
		return;
	case 10: case 11: case 12:
		lf(vc);
		if (!is_kbd(vc, lnm))
			return;
	case 13:
		cr(vc);
		return;
	case 14:
		vc->vc_charset = 1;
		vc->vc_translate = set_translate(vc->vc_G1_charset, vc);
		vc->vc_disp_ctrl = 1;
		return;
	case 15:
		vc->vc_charset = 0;
		vc->vc_translate = set_translate(vc->vc_G0_charset, vc);
		vc->vc_disp_ctrl = 0;
		return;
	case 24: case 26:
		vc->vc_state = ESnormal;
		return;
	case 27:
		vc->vc_state = ESesc;
		return;
	case 127:
		del(vc);
		return;
	case 128+27:
		vc->vc_state = ESsquare;
		return;
	}
	switch(vc->vc_state) {
	case ESesc:
		vc->vc_state = ESnormal;
		switch (c) {
		case '[':
			vc->vc_state = ESsquare;
			return;
		case ']':
			vc->vc_state = ESnonstd;
			return;
		case '%':
			vc->vc_state = ESpercent;
			return;
		case 'E':
			cr(vc);
			lf(vc);
			return;
		case 'M':
			ri(vc);
			return;
		case 'D':
			lf(vc);
			return;
		case 'H':
			vc->vc_tab_stop[vc->vc_x >> 5] |= (1 << (vc->vc_x & 31));
			return;
		case 'Z':
			respond_ID(tty);
			return;
		case '7':
			save_cur(vc);
			return;
		case '8':
			restore_cur(vc);
			return;
		case '(':
			vc->vc_state = ESsetG0;
			return;
		case ')':
			vc->vc_state = ESsetG1;
			return;
		case '#':
			vc->vc_state = EShash;
			return;
		case 'c':
			reset_terminal(vc, 1);
			return;
		case '>':  /* Numeric keypad */
			clr_kbd(vc, kbdapplic);
			return;
		case '=':  /* Appl. keypad */
			set_kbd(vc, kbdapplic);
			return;
		}
		return;
	case ESnonstd:
		if (c=='P') {   /* palette escape sequence */
			for (vc->vc_npar = 0; vc->vc_npar < NPAR; vc->vc_npar++)
				vc->vc_par[vc->vc_npar] = 0;
			vc->vc_npar = 0;
			vc->vc_state = ESpalette;
			return;
		} else if (c=='R') {   /* reset palette */
			reset_palette(vc);
			vc->vc_state = ESnormal;
		} else
			vc->vc_state = ESnormal;
		return;
	case ESpalette:
		if ( (c>='0'&&c<='9') || (c>='A'&&c<='F') || (c>='a'&&c<='f') ) {
			vc->vc_par[vc->vc_npar++] = (c > '9' ? (c & 0xDF) - 'A' + 10 : c - '0');
			if (vc->vc_npar == 7) {
				int i = vc->vc_par[0] * 3, j = 1;
				vc->vc_palette[i] = 16 * vc->vc_par[j++];
				vc->vc_palette[i++] += vc->vc_par[j++];
				vc->vc_palette[i] = 16 * vc->vc_par[j++];
				vc->vc_palette[i++] += vc->vc_par[j++];
				vc->vc_palette[i] = 16 * vc->vc_par[j++];
				vc->vc_palette[i] += vc->vc_par[j];
				set_palette(vc);
				vc->vc_state = ESnormal;
			}
		} else
			vc->vc_state = ESnormal;
		return;
	case ESsquare:
		for (vc->vc_npar = 0; vc->vc_npar < NPAR; vc->vc_npar++)
			vc->vc_par[vc->vc_npar] = 0;
		vc->vc_npar = 0;
		vc->vc_state = ESgetpars;
		if (c == '[') { /* Function key */
			vc->vc_state=ESfunckey;
			return;
		}
		vc->vc_ques = (c == '?');
		if (vc->vc_ques)
			return;
	case ESgetpars:
		if (c == ';' && vc->vc_npar < NPAR - 1) {
			vc->vc_npar++;
			return;
		} else if (c>='0' && c<='9') {
			vc->vc_par[vc->vc_npar] *= 10;
			vc->vc_par[vc->vc_npar] += c - '0';
			return;
		} else
			vc->vc_state = ESgotpars;
	case ESgotpars:
		vc->vc_state = ESnormal;
		switch(c) {
		case 'h':
			set_mode(vc, 1);
			return;
		case 'l':
			set_mode(vc, 0);
			return;
		case 'c':
			if (vc->vc_ques) {
				if (vc->vc_par[0])
					vc->vc_cursor_type = vc->vc_par[0] | (vc->vc_par[1] << 8) | (vc->vc_par[2] << 16);
				else
					vc->vc_cursor_type = CUR_DEFAULT;
				return;
			}
			break;
		case 'm':
			if (vc->vc_ques) {
				clear_selection();
				if (vc->vc_par[0])
					vc->vc_complement_mask = vc->vc_par[0] << 8 | vc->vc_par[1];
				else
					vc->vc_complement_mask = vc->vc_s_complement_mask;
				return;
			}
			break;
		case 'n':
			if (!vc->vc_ques) {
				if (vc->vc_par[0] == 5)
					status_report(tty);
				else if (vc->vc_par[0] == 6)
					cursor_report(vc, tty);
			}
			return;
		}
		if (vc->vc_ques) {
			vc->vc_ques = 0;
			return;
		}
		switch(c) {
		case 'G': case '`':
			if (vc->vc_par[0])
				vc->vc_par[0]--;
			gotoxy(vc, vc->vc_par[0], vc->vc_y);
			return;
		case 'A':
			if (!vc->vc_par[0])
				vc->vc_par[0]++;
			gotoxy(vc, vc->vc_x, vc->vc_y - vc->vc_par[0]);
			return;
		case 'B': case 'e':
			if (!vc->vc_par[0])
				vc->vc_par[0]++;
			gotoxy(vc, vc->vc_x, vc->vc_y + vc->vc_par[0]);
			return;
		case 'C': case 'a':
			if (!vc->vc_par[0])
				vc->vc_par[0]++;
			gotoxy(vc, vc->vc_x + vc->vc_par[0], vc->vc_y);
			return;
		case 'D':
			if (!vc->vc_par[0])
				vc->vc_par[0]++;
			gotoxy(vc, vc->vc_x - vc->vc_par[0], vc->vc_y);
			return;
		case 'E':
			if (!vc->vc_par[0])
				vc->vc_par[0]++;
			gotoxy(vc, 0, vc->vc_y + vc->vc_par[0]);
			return;
		case 'F':
			if (!vc->vc_par[0])
				vc->vc_par[0]++;
			gotoxy(vc, 0, vc->vc_y - vc->vc_par[0]);
			return;
		case 'd':
			if (vc->vc_par[0])
				vc->vc_par[0]--;
			gotoxay(vc, vc->vc_x ,vc->vc_par[0]);
			return;
		case 'H': case 'f':
			if (vc->vc_par[0])
				vc->vc_par[0]--;
			if (vc->vc_par[1])
				vc->vc_par[1]--;
			gotoxay(vc, vc->vc_par[1], vc->vc_par[0]);
			return;
		case 'J':
			csi_J(vc, vc->vc_par[0]);
			return;
		case 'K':
			csi_K(vc, vc->vc_par[0]);
			return;
		case 'L':
			csi_L(vc, vc->vc_par[0]);
			return;
		case 'M':
			csi_M(vc, vc->vc_par[0]);
			return;
		case 'P':
			csi_P(vc, vc->vc_par[0]);
			return;
		case 'c':
			if (!vc->vc_par[0])
				respond_ID(tty);
			return;
		case 'g':
			if (!vc->vc_par[0])
				vc->vc_tab_stop[vc->vc_x >> 5] &= ~(1 << (vc->vc_x & 31));
			else if (vc->vc_par[0] == 3) {
				vc->vc_tab_stop[0] =
					vc->vc_tab_stop[1] =
					vc->vc_tab_stop[2] =
					vc->vc_tab_stop[3] =
					vc->vc_tab_stop[4] = 0;
			}
			return;
		case 'm':
			csi_m(vc);
			return;
		case 'q': /* DECLL - but only 3 leds */
			/* map 0,1,2,3 to 0,1,2,4 */
			if (vc->vc_par[0] < 4)
				setledstate(kbd_table + vc->vc_num,
					    (vc->vc_par[0] < 3) ? vc->vc_par[0] : 4);
			return;
		case 'r':
			if (!vc->vc_par[0])
				vc->vc_par[0]++;
			if (!vc->vc_par[1])
				vc->vc_par[1] = vc->vc_rows;
			/* Minimum allowed region is 2 lines */
			if (vc->vc_par[0] < vc->vc_par[1] &&
			    vc->vc_par[1] <= vc->vc_rows) {
				vc->vc_top = vc->vc_par[0] - 1;
				vc->vc_bottom = vc->vc_par[1];
				gotoxay(vc, 0, 0);
			}
			return;
		case 's':
			save_cur(vc);
			return;
		case 'u':
			restore_cur(vc);
			return;
		case 'X':
			csi_X(vc, vc->vc_par[0]);
			return;
		case '@':
			csi_at(vc, vc->vc_par[0]);
			return;
		case ']': /* setterm functions */
			setterm_command(vc);
			return;
		}
		return;
	case ESpercent:
		vc->vc_state = ESnormal;
		switch (c) {
		case '@':  /* defined in ISO 2022 */
			vc->vc_utf = 0;
			return;
		case 'G':  /* prelim official escape code */
		case '8':  /* retained for compatibility */
			vc->vc_utf = 1;
			return;
		}
		return;
	case ESfunckey:
		vc->vc_state = ESnormal;
		return;
	case EShash:
		vc->vc_state = ESnormal;
		if (c == '8') {
			/* DEC screen alignment test. kludge :-) */
			vc->vc_video_erase_char =
				(vc->vc_video_erase_char & 0xff00) | 'E';
			csi_J(vc, 2);
			vc->vc_video_erase_char =
				(vc->vc_video_erase_char & 0xff00) | ' ';
			do_update_region(vc, vc->vc_origin, vc->vc_screenbuf_size / 2);
		}
		return;
	case ESsetG0:
		if (c == '0')
			vc->vc_G0_charset = GRAF_MAP;
		else if (c == 'B')
			vc->vc_G0_charset = LAT1_MAP;
		else if (c == 'U')
			vc->vc_G0_charset = IBMPC_MAP;
		else if (c == 'K')
			vc->vc_G0_charset = USER_MAP;
		if (vc->vc_charset == 0)
			vc->vc_translate = set_translate(vc->vc_G0_charset, vc);
		vc->vc_state = ESnormal;
		return;
	case ESsetG1:
		if (c == '0')
			vc->vc_G1_charset = GRAF_MAP;
		else if (c == 'B')
			vc->vc_G1_charset = LAT1_MAP;
		else if (c == 'U')
			vc->vc_G1_charset = IBMPC_MAP;
		else if (c == 'K')
			vc->vc_G1_charset = USER_MAP;
		if (vc->vc_charset == 1)
			vc->vc_translate = set_translate(vc->vc_G1_charset, vc);
		vc->vc_state = ESnormal;
		return;
	default:
		vc->vc_state = ESnormal;
	}
}

/* This is a temporary buffer used to prepare a tty console write
 * so that we can easily avoid touching user space while holding the
 * console spinlock.  It is allocated in con_init and is shared by
 * this code and the vc_screen read/write tty calls.
 *
 * We have to allocate this statically in the kernel data section
 * since console_init (and thus con_init) are called before any
 * kernel memory allocation is available.
 */
char con_buf[CON_BUF_SIZE];
DEFINE_MUTEX(con_buf_mtx);

/* is_double_width() is based on the wcwidth() implementation by
 * Markus Kuhn -- 2007-05-26 (Unicode 5.0)
 * Latest version: http://www.cl.cam.ac.uk/~mgk25/ucs/wcwidth.c
 */
struct interval {
	uint32_t first;
	uint32_t last;
};

static int bisearch(uint32_t ucs, const struct interval *table, int max)
{
	int min = 0;
	int mid;

	if (ucs < table[0].first || ucs > table[max].last)
		return 0;
	while (max >= min) {
		mid = (min + max) / 2;
		if (ucs > table[mid].last)
			min = mid + 1;
		else if (ucs < table[mid].first)
			max = mid - 1;
		else
			return 1;
	}
	return 0;
}

static int is_double_width(uint32_t ucs)
{
	static const struct interval double_width[] = {
		{ 0x1100, 0x115F }, { 0x2329, 0x232A }, { 0x2E80, 0x303E },
		{ 0x3040, 0xA4CF }, { 0xAC00, 0xD7A3 }, { 0xF900, 0xFAFF },
		{ 0xFE10, 0xFE19 }, { 0xFE30, 0xFE6F }, { 0xFF00, 0xFF60 },
		{ 0xFFE0, 0xFFE6 }, { 0x20000, 0x2FFFD }, { 0x30000, 0x3FFFD }
	};
	return bisearch(ucs, double_width, ARRAY_SIZE(double_width) - 1);
}

/* acquires console_sem */
static int do_con_write(struct tty_struct *tty, const unsigned char *buf, int count)
{
#ifdef VT_BUF_VRAM_ONLY
#define FLUSH do { } while(0);
#else
#define FLUSH if (draw_x >= 0) { \
	vc->vc_sw->con_putcs(vc, (u16 *)draw_from, (u16 *)draw_to - (u16 *)draw_from, vc->vc_y, draw_x); \
	draw_x = -1; \
	}
#endif

	int c, tc, ok, n = 0, draw_x = -1;
	unsigned int currcons;
	unsigned long draw_from = 0, draw_to = 0;
	struct vc_data *vc;
	unsigned char vc_attr;
	struct vt_notifier_param param;
	uint8_t rescan;
	uint8_t inverse;
	uint8_t width;
	u16 himask, charmask;
	const unsigned char *orig_buf = NULL;
	int orig_count;

	if (in_interrupt())
		return count;

	might_sleep();

	acquire_console_sem();
	vc = tty->driver_data;
	if (vc == NULL) {
		printk(KERN_ERR "vt: argh, driver_data is NULL !\n");
		release_console_sem();
		return 0;
	}

	currcons = vc->vc_num;
	if (!vc_cons_allocated(currcons)) {
	    /* could this happen? */
	    static int error = 0;
	    if (!error) {
		error = 1;
		printk("con_write: tty %d not allocated\n", currcons+1);
	    }
	    release_console_sem();
	    return 0;
	}
	release_console_sem();

	orig_buf = buf;
	orig_count = count;

	/* At this point 'buf' is guaranteed to be a kernel buffer
	 * and therefore no access to userspace (and therefore sleeping)
	 * will be needed.  The con_buf_mtx serializes all tty based
	 * console rendering and vcs write/read operations.  We hold
	 * the console spinlock during the entire write.
	 */

	acquire_console_sem();

	vc = tty->driver_data;
	if (vc == NULL) {
		printk(KERN_ERR "vt: argh, driver_data _became_ NULL !\n");
		release_console_sem();
		goto out;
	}

	himask = vc->vc_hi_font_mask;
	charmask = himask ? 0x1ff : 0xff;

	/* undraw cursor first */
	if (IS_FG(vc))
		hide_cursor(vc);

	param.vc = vc;

	while (!tty->stopped && count) {
		int orig = *buf;
		c = orig;
		buf++;
		n++;
		count--;
		rescan = 0;
		inverse = 0;
		width = 1;

		/* Do no translation at all in control states */
		if (vc->vc_state != ESnormal) {
			tc = c;
		} else if (vc->vc_utf && !vc->vc_disp_ctrl) {
		    /* Combine UTF-8 into Unicode in vc_utf_char.
		     * vc_utf_count is the number of continuation bytes still
		     * expected to arrive.
		     * vc_npar is the number of continuation bytes arrived so
		     * far
		     */
rescan_last_byte:
		    if ((c & 0xc0) == 0x80) {
			/* Continuation byte received */
			static const uint32_t utf8_length_changes[] = { 0x0000007f, 0x000007ff, 0x0000ffff, 0x001fffff, 0x03ffffff, 0x7fffffff };
			if (vc->vc_utf_count) {
			    vc->vc_utf_char = (vc->vc_utf_char << 6) | (c & 0x3f);
			    vc->vc_npar++;
			    if (--vc->vc_utf_count) {
				/* Still need some bytes */
				continue;
			    }
			    /* Got a whole character */
			    c = vc->vc_utf_char;
			    /* Reject overlong sequences */
			    if (c <= utf8_length_changes[vc->vc_npar - 1] ||
					c > utf8_length_changes[vc->vc_npar])
				c = 0xfffd;
			} else {
			    /* Unexpected continuation byte */
			    vc->vc_utf_count = 0;
			    c = 0xfffd;
			}
		    } else {
			/* Single ASCII byte or first byte of a sequence received */
			if (vc->vc_utf_count) {
			    /* Continuation byte expected */
			    rescan = 1;
			    vc->vc_utf_count = 0;
			    c = 0xfffd;
			} else if (c > 0x7f) {
			    /* First byte of a multibyte sequence received */
			    vc->vc_npar = 0;
			    if ((c & 0xe0) == 0xc0) {
				vc->vc_utf_count = 1;
				vc->vc_utf_char = (c & 0x1f);
			    } else if ((c & 0xf0) == 0xe0) {
				vc->vc_utf_count = 2;
				vc->vc_utf_char = (c & 0x0f);
			    } else if ((c & 0xf8) == 0xf0) {
				vc->vc_utf_count = 3;
				vc->vc_utf_char = (c & 0x07);
			    } else if ((c & 0xfc) == 0xf8) {
				vc->vc_utf_count = 4;
				vc->vc_utf_char = (c & 0x03);
			    } else if ((c & 0xfe) == 0xfc) {
				vc->vc_utf_count = 5;
				vc->vc_utf_char = (c & 0x01);
			    } else {
				/* 254 and 255 are invalid */
				c = 0xfffd;
			    }
			    if (vc->vc_utf_count) {
				/* Still need some bytes */
				continue;
			    }
			}
			/* Nothing to do if an ASCII byte was received */
		    }
		    /* End of UTF-8 decoding. */
		    /* c is the received character, or U+FFFD for invalid sequences. */
		    /* Replace invalid Unicode code points with U+FFFD too */
		    if ((c >= 0xd800 && c <= 0xdfff) || c == 0xfffe || c == 0xffff)
			c = 0xfffd;
		    tc = c;
		} else {	/* no utf or alternate charset mode */
		    tc = vc->vc_translate[vc->vc_toggle_meta ? (c | 0x80) : c];
		}

		param.c = tc;
		if (atomic_notifier_call_chain(&vt_notifier_list, VT_PREWRITE,
					&param) == NOTIFY_STOP)
			continue;

                /* If the original code was a control character we
                 * only allow a glyph to be displayed if the code is
                 * not normally used (such as for cursor movement) or
                 * if the disp_ctrl mode has been explicitly enabled.
                 * Certain characters (as given by the CTRL_ALWAYS
                 * bitmap) are always displayed as control characters,
                 * as the console would be pretty useless without
                 * them; to display an arbitrary font position use the
                 * direct-to-font zone in UTF-8 mode.
                 */
                ok = tc && (c >= 32 ||
			    !(vc->vc_disp_ctrl ? (CTRL_ALWAYS >> c) & 1 :
				  vc->vc_utf || ((CTRL_ACTION >> c) & 1)))
			&& (c != 127 || vc->vc_disp_ctrl)
			&& (c != 128+27);

		if (vc->vc_state == ESnormal && ok) {
			if (vc->vc_utf && !vc->vc_disp_ctrl) {
				if (is_double_width(c))
					width = 2;
			}
			/* Now try to find out how to display it */
			tc = conv_uni_to_pc(vc, tc);
			if (tc & ~charmask) {
				if (tc == -1 || tc == -2) {
				    continue; /* nothing to display */
				}
				/* Glyph not found */
				if ((!(vc->vc_utf && !vc->vc_disp_ctrl) || c < 128) && !(c & ~charmask)) {
				    /* In legacy mode use the glyph we get by a 1:1 mapping.
				       This would make absolutely no sense with Unicode in mind,
				       but do this for ASCII characters since a font may lack
				       Unicode mapping info and we don't want to end up with
				       having question marks only. */
				    tc = c;
				} else {
				    /* Display U+FFFD. If it's not found, display an inverse question mark. */
				    tc = conv_uni_to_pc(vc, 0xfffd);
				    if (tc < 0) {
					inverse = 1;
					tc = conv_uni_to_pc(vc, '?');
					if (tc < 0) tc = '?';
				    }
				}
			}

			if (!inverse) {
				vc_attr = vc->vc_attr;
			} else {
				/* invert vc_attr */
				if (!vc->vc_can_do_color) {
					vc_attr = (vc->vc_attr) ^ 0x08;
				} else if (vc->vc_hi_font_mask == 0x100) {
					vc_attr = ((vc->vc_attr) & 0x11) | (((vc->vc_attr) & 0xe0) >> 4) | (((vc->vc_attr) & 0x0e) << 4);
				} else {
					vc_attr = ((vc->vc_attr) & 0x88) | (((vc->vc_attr) & 0x70) >> 4) | (((vc->vc_attr) & 0x07) << 4);
				}
				FLUSH
			}

			while (1) {
				if (vc->vc_need_wrap || vc->vc_decim)
					FLUSH
				if (vc->vc_need_wrap) {
					cr(vc);
					lf(vc);
				}
				if (vc->vc_decim)
					insert_char(vc, 1);
				scr_writew(himask ?
					     ((vc_attr << 8) & ~himask) + ((tc & 0x100) ? himask : 0) + (tc & 0xff) :
					     (vc_attr << 8) + tc,
					   (u16 *) vc->vc_pos);
				if (DO_UPDATE(vc) && draw_x < 0) {
					draw_x = vc->vc_x;
					draw_from = vc->vc_pos;
				}
				if (vc->vc_x == vc->vc_cols - 1) {
					vc->vc_need_wrap = vc->vc_decawm;
					draw_to = vc->vc_pos + 2;
				} else {
					vc->vc_x++;
					draw_to = (vc->vc_pos += 2);
				}

				if (!--width) break;

				tc = conv_uni_to_pc(vc, ' '); /* A space is printed in the second column */
				if (tc < 0) tc = ' ';
			}
			notify_write(vc, c);

			if (inverse) {
				FLUSH
			}

			if (rescan) {
				rescan = 0;
				inverse = 0;
				width = 1;
				c = orig;
				goto rescan_last_byte;
			}
			continue;
		}
		FLUSH
		do_con_trol(tty, vc, orig);
	}
	FLUSH
	console_conditional_schedule();
	release_console_sem();

out:
	notify_update(vc);
	return n;
#undef FLUSH
}

/*
 * This is the console switching callback.
 *
 * Doing console switching in a process context allows
 * us to do the switches asynchronously (needed when we want
 * to switch due to a keyboard interrupt).  Synchronization
 * with other console code and prevention of re-entrancy is
 * ensured with console_sem.
 */
static void console_callback(struct work_struct *ignored)
{
	acquire_console_sem();

	if (want_console >= 0) {
		if (want_console != fg_console &&
		    vc_cons_allocated(want_console)) {
			hide_cursor(vc_cons[fg_console].d);
			change_console(vc_cons[want_console].d);
			/* we only changed when the console had already
			   been allocated - a new console is not created
			   in an interrupt routine */
		}
		want_console = -1;
	}
	if (do_poke_blanked_console) { /* do not unblank for a LED change */
		do_poke_blanked_console = 0;
		poke_blanked_console();
	}
	if (scrollback_delta) {
		struct vc_data *vc = vc_cons[fg_console].d;
		clear_selection();
		if (vc->vc_mode == KD_TEXT)
			vc->vc_sw->con_scrolldelta(vc, scrollback_delta);
		scrollback_delta = 0;
	}
	if (blank_timer_expired) {
		do_blank_screen(0);
		blank_timer_expired = 0;
	}
	notify_update(vc_cons[fg_console].d);

	release_console_sem();
}

int set_console(int nr)
{
	struct vc_data *vc = vc_cons[fg_console].d;

	if (!vc_cons_allocated(nr) || vt_dont_switch ||
		(vc->vt_mode.mode == VT_AUTO && vc->vc_mode == KD_GRAPHICS)) {

		/*
		 * Console switch will fail in console_callback() or
		 * change_console() so there is no point scheduling
		 * the callback
		 *
		 * Existing set_console() users don't check the return
		 * value so this shouldn't break anything
		 */
		return -EINVAL;
	}

	want_console = nr;
	schedule_console_callback();

	return 0;
}

struct tty_driver *console_driver;

#ifdef CONFIG_VT_CONSOLE

/*
 *	Console on virtual terminal
 *
 * The console must be locked when we get here.
 */

static void vt_console_print(struct console *co, const char *b, unsigned count)
{
	struct vc_data *vc = vc_cons[fg_console].d;
	unsigned char c;
	static DEFINE_SPINLOCK(printing_lock);
	const ushort *start;
	ushort cnt = 0;
	ushort myx;

	/* console busy or not yet initialized */
	if (!printable)
		return;
	if (!spin_trylock(&printing_lock))
		return;

	if (kmsg_redirect && vc_cons_allocated(kmsg_redirect - 1))
		vc = vc_cons[kmsg_redirect - 1].d;

	/* read `x' only after setting currcons properly (otherwise
	   the `x' macro will read the x of the foreground console). */
	myx = vc->vc_x;

	if (!vc_cons_allocated(fg_console)) {
		/* impossible */
		/* printk("vt_console_print: tty %d not allocated ??\n", currcons+1); */
		goto quit;
	}

	if (vc->vc_mode != KD_TEXT)
		goto quit;

	/* undraw cursor first */
	if (IS_FG(vc))
		hide_cursor(vc);

	start = (ushort *)vc->vc_pos;

	/* Contrived structure to try to emulate original need_wrap behaviour
	 * Problems caused when we have need_wrap set on '\n' character */
	while (count--) {
		c = *b++;
		if (c == 10 || c == 13 || c == 8 || vc->vc_need_wrap) {
			if (cnt > 0) {
				if (CON_IS_VISIBLE(vc))
					vc->vc_sw->con_putcs(vc, start, cnt, vc->vc_y, vc->vc_x);
				vc->vc_x += cnt;
				if (vc->vc_need_wrap)
					vc->vc_x--;
				cnt = 0;
			}
			if (c == 8) {		/* backspace */
				bs(vc);
				start = (ushort *)vc->vc_pos;
				myx = vc->vc_x;
				continue;
			}
			if (c != 13)
				lf(vc);
			cr(vc);
			start = (ushort *)vc->vc_pos;
			myx = vc->vc_x;
			if (c == 10 || c == 13)
				continue;
		}
		scr_writew((vc->vc_attr << 8) + c, (unsigned short *)vc->vc_pos);
		notify_write(vc, c);
		cnt++;
		if (myx == vc->vc_cols - 1) {
			vc->vc_need_wrap = 1;
			continue;
		}
		vc->vc_pos += 2;
		myx++;
	}
	if (cnt > 0) {
		if (CON_IS_VISIBLE(vc))
			vc->vc_sw->con_putcs(vc, start, cnt, vc->vc_y, vc->vc_x);
		vc->vc_x += cnt;
		if (vc->vc_x == vc->vc_cols) {
			vc->vc_x--;
			vc->vc_need_wrap = 1;
		}
	}
	set_cursor(vc);
	notify_update(vc);

quit:
	spin_unlock(&printing_lock);
}

static struct tty_driver *vt_console_device(struct console *c, int *index)
{
	*index = c->index ? c->index-1 : fg_console;
	return console_driver;
}

static struct console vt_console_driver = {
	.name		= "tty",
	.write		= vt_console_print,
	.device		= vt_console_device,
	.unblank	= unblank_screen,
	.flags		= CON_PRINTBUFFER,
	.index		= -1,
};
#endif

/*
 *	Handling of Linux-specific VC ioctls
 */

/*
 * Generally a bit racy with respect to console_sem().
 *
 * There are some functions which don't need it.
 *
 * There are some functions which can sleep for arbitrary periods
 * (paste_selection) but we don't need the lock there anyway.
 *
 * set_selection has locking, and definitely needs it
 */

int tioclinux(struct tty_struct *tty, unsigned long arg)
{
	char type, data;
	char __user *p = (char __user *)arg;
	int lines;
	int ret;

	if (tty->driver->type != TTY_DRIVER_TYPE_CONSOLE)
		return -EINVAL;
	if (current->signal->tty != tty && !capable(CAP_SYS_ADMIN))
		return -EPERM;
	if (get_user(type, p))
		return -EFAULT;
	ret = 0;

	lock_kernel();

	switch (type)
	{
		case TIOCL_SETSEL:
			acquire_console_sem();
			ret = set_selection((struct tiocl_selection __user *)(p+1), tty);
			release_console_sem();
			break;
		case TIOCL_PASTESEL:
			ret = paste_selection(tty);
			break;
		case TIOCL_UNBLANKSCREEN:
			acquire_console_sem();
			unblank_screen();
			release_console_sem();
			break;
		case TIOCL_SELLOADLUT:
			ret = sel_loadlut(p);
			break;
		case TIOCL_GETSHIFTSTATE:

	/*
	 * Make it possible to react to Shift+Mousebutton.
	 * Note that 'shift_state' is an undocumented
	 * kernel-internal variable; programs not closely
	 * related to the kernel should not use this.
	 */
	 		data = shift_state;
			ret = __put_user(data, p);
			break;
		case TIOCL_GETMOUSEREPORTING:
			data = mouse_reporting();
			ret = __put_user(data, p);
			break;
		case TIOCL_SETVESABLANK:
			ret = set_vesa_blanking(p);
			break;
		case TIOCL_GETKMSGREDIRECT:
			data = kmsg_redirect;
			ret = __put_user(data, p);
			break;
		case TIOCL_SETKMSGREDIRECT:
			if (!capable(CAP_SYS_ADMIN)) {
				ret = -EPERM;
			} else {
				if (get_user(data, p+1))
					ret = -EFAULT;
				else
					kmsg_redirect = data;
			}
			break;
		case TIOCL_GETFGCONSOLE:
			ret = fg_console;
			break;
		case TIOCL_SCROLLCONSOLE:
			if (get_user(lines, (s32 __user *)(p+4))) {
				ret = -EFAULT;
			} else {
				scrollfront(vc_cons[fg_console].d, lines);
				ret = 0;
			}
			break;
		case TIOCL_BLANKSCREEN:	/* until explicitly unblanked, not only poked */
			acquire_console_sem();
			ignore_poke = 1;
			do_blank_screen(0);
			release_console_sem();
			break;
		case TIOCL_BLANKEDSCREEN:
			ret = console_blanked;
			break;
		default:
			ret = -EINVAL;
			break;
	}
	unlock_kernel();
	return ret;
}

/*
 * /dev/ttyN handling
 */

static int con_write(struct tty_struct *tty, const unsigned char *buf, int count)
{
	int	retval;

	retval = do_con_write(tty, buf, count);
	con_flush_chars(tty);

	return retval;
}

static int con_put_char(struct tty_struct *tty, unsigned char ch)
{
	if (in_interrupt())
		return 0;	/* n_r3964 calls put_char() from interrupt context */
	return do_con_write(tty, &ch, 1);
}

static int con_write_room(struct tty_struct *tty)
{
	if (tty->stopped)
		return 0;
	return 4096;		/* No limit, really; we're not buffering */
}

static int con_chars_in_buffer(struct tty_struct *tty)
{
	return 0;		/* we're not buffering */
}

/*
 * con_throttle and con_unthrottle are only used for
 * paste_selection(), which has to stuff in a large number of
 * characters...
 */
static void con_throttle(struct tty_struct *tty)
{
}

static void con_unthrottle(struct tty_struct *tty)
{
	struct vc_data *vc = tty->driver_data;

	wake_up_interruptible(&vc->paste_wait);
}

/*
 * Turn the Scroll-Lock LED on when the tty is stopped
 */
static void con_stop(struct tty_struct *tty)
{
	int console_num;
	if (!tty)
		return;
	console_num = tty->index;
	if (!vc_cons_allocated(console_num))
		return;
	set_vc_kbd_led(kbd_table + console_num, VC_SCROLLOCK);
	set_leds();
}

/*
 * Turn the Scroll-Lock LED off when the console is started
 */
static void con_start(struct tty_struct *tty)
{
	int console_num;
	if (!tty)
		return;
	console_num = tty->index;
	if (!vc_cons_allocated(console_num))
		return;
	clr_vc_kbd_led(kbd_table + console_num, VC_SCROLLOCK);
	set_leds();
}

static void con_flush_chars(struct tty_struct *tty)
{
	struct vc_data *vc;

	if (in_interrupt())	/* from flush_to_ldisc */
		return;

	/* if we race with con_close(), vt may be null */
	acquire_console_sem();
	vc = tty->driver_data;
	if (vc)
		set_cursor(vc);
	release_console_sem();
}

/*
 * Allocate the console screen memory.
 */
static int con_open(struct tty_struct *tty, struct file *filp)
{
	unsigned int currcons = tty->index;
	int ret = 0;

	acquire_console_sem();
	if (tty->driver_data == NULL) {
		ret = vc_allocate(currcons);
		if (ret == 0) {
			struct vc_data *vc = vc_cons[currcons].d;
			tty->driver_data = vc;
			vc->vc_tty = tty;

			if (!tty->winsize.ws_row && !tty->winsize.ws_col) {
				tty->winsize.ws_row = vc_cons[currcons].d->vc_rows;
				tty->winsize.ws_col = vc_cons[currcons].d->vc_cols;
			}
			if (vc->vc_utf)
				tty->termios->c_iflag |= IUTF8;
			else
				tty->termios->c_iflag &= ~IUTF8;
			release_console_sem();
			vcs_make_sysfs(tty);
			return ret;
		}
	}
	release_console_sem();
	return ret;
}

/*
 * We take tty_mutex in here to prevent another thread from coming in via init_dev
 * and taking a ref against the tty while we're in the process of forgetting
 * about it and cleaning things up.
 *
 * This is because vcs_remove_sysfs() can sleep and will drop the BKL.
 */
static void con_close(struct tty_struct *tty, struct file *filp)
{
	mutex_lock(&tty_mutex);
	acquire_console_sem();
	if (tty && tty->count == 1) {
		struct vc_data *vc = tty->driver_data;

		if (vc)
			vc->vc_tty = NULL;
		tty->driver_data = NULL;
		release_console_sem();
		vcs_remove_sysfs(tty);
		mutex_unlock(&tty_mutex);
		/*
		 * tty_mutex is released, but we still hold BKL, so there is
		 * still exclusion against init_dev()
		 */
		return;
	}
	release_console_sem();
	mutex_unlock(&tty_mutex);
}

static int default_italic_color    = 2; // green (ASCII)
static int default_underline_color = 3; // cyan (ASCII)
module_param_named(italic, default_italic_color, int, S_IRUGO | S_IWUSR);
module_param_named(underline, default_underline_color, int, S_IRUGO | S_IWUSR);

static void vc_init(struct vc_data *vc, unsigned int rows,
		    unsigned int cols, int do_clear)
{
	int j, k ;

	vc->vc_cols = cols;
	vc->vc_rows = rows;
	vc->vc_size_row = cols << 1;
	vc->vc_screenbuf_size = vc->vc_rows * vc->vc_size_row;

	set_origin(vc);
	vc->vc_pos = vc->vc_origin;
	reset_vc(vc);
	for (j=k=0; j<16; j++) {
		vc->vc_palette[k++] = default_red[j] ;
		vc->vc_palette[k++] = default_grn[j] ;
		vc->vc_palette[k++] = default_blu[j] ;
	}
	vc->vc_def_color       = 0x07;   /* white */
	vc->vc_ulcolor         = default_underline_color;
	vc->vc_itcolor         = default_italic_color;
	vc->vc_halfcolor       = 0x08;   /* grey */
	init_waitqueue_head(&vc->paste_wait);
	reset_terminal(vc, do_clear);
}

/*
 * This routine initializes console interrupts, and does nothing
 * else. If you want the screen to clear, call tty_write with
 * the appropriate escape-sequence.
 */

static int __init con_init(void)
{
	const char *display_desc = NULL;
	struct vc_data *vc;
	unsigned int currcons = 0, i;

	acquire_console_sem();

	if (conswitchp)
		display_desc = conswitchp->con_startup();
	if (!display_desc) {
		fg_console = 0;
		release_console_sem();
		return 0;
	}

	for (i = 0; i < MAX_NR_CON_DRIVER; i++) {
		struct con_driver *con_driver = &registered_con_driver[i];

		if (con_driver->con == NULL) {
			con_driver->con = conswitchp;
			con_driver->desc = display_desc;
			con_driver->flag = CON_DRIVER_FLAG_INIT;
			con_driver->first = 0;
			con_driver->last = MAX_NR_CONSOLES - 1;
			break;
		}
	}

	for (i = 0; i < MAX_NR_CONSOLES; i++)
		con_driver_map[i] = conswitchp;

	if (blankinterval) {
		blank_state = blank_normal_wait;
		mod_timer(&console_timer, jiffies + blankinterval);
	}

	/*
	 * kmalloc is not running yet - we use the bootmem allocator.
	 */
	for (currcons = 0; currcons < MIN_NR_CONSOLES; currcons++) {
		vc_cons[currcons].d = vc = alloc_bootmem(sizeof(struct vc_data));
		INIT_WORK(&vc_cons[currcons].SAK_work, vc_SAK);
		visual_init(vc, currcons, 1);
		vc->vc_screenbuf = (unsigned short *)alloc_bootmem(vc->vc_screenbuf_size);
		vc->vc_kmalloced = 0;
		vc_init(vc, vc->vc_rows, vc->vc_cols,
			currcons || !vc->vc_sw->con_save_screen);
	}
	currcons = fg_console = 0;
	master_display_fg = vc = vc_cons[currcons].d;
	set_origin(vc);
	save_screen(vc);
	gotoxy(vc, vc->vc_x, vc->vc_y);
	csi_J(vc, 0);
	update_screen(vc);
	printk("Console: %s %s %dx%d",
		vc->vc_can_do_color ? "colour" : "mono",
		display_desc, vc->vc_cols, vc->vc_rows);
	printable = 1;
	printk("\n");

	release_console_sem();

#ifdef CONFIG_VT_CONSOLE
	register_console(&vt_console_driver);
#endif
	return 0;
}
console_initcall(con_init);

static const struct tty_operations con_ops = {
	.open = con_open,
	.close = con_close,
	.write = con_write,
	.write_room = con_write_room,
	.put_char = con_put_char,
	.flush_chars = con_flush_chars,
	.chars_in_buffer = con_chars_in_buffer,
	.ioctl = vt_ioctl,
	.stop = con_stop,
	.start = con_start,
	.throttle = con_throttle,
	.unthrottle = con_unthrottle,
};

int __init vty_init(void)
{
	vcs_init();

	console_driver = alloc_tty_driver(MAX_NR_CONSOLES);
	if (!console_driver)
		panic("Couldn't allocate console driver\n");
	console_driver->owner = THIS_MODULE;
	console_driver->name = "tty";
	console_driver->name_base = 1;
	console_driver->major = TTY_MAJOR;
	console_driver->minor_start = 1;
	console_driver->type = TTY_DRIVER_TYPE_CONSOLE;
	console_driver->init_termios = tty_std_termios;
	if (default_utf8)
		console_driver->init_termios.c_iflag |= IUTF8;
	console_driver->flags = TTY_DRIVER_REAL_RAW | TTY_DRIVER_RESET_TERMIOS;
	tty_set_operations(console_driver, &con_ops);
	if (tty_register_driver(console_driver))
		panic("Couldn't register console driver\n");

	kbd_init();
	console_map_init();
#ifdef CONFIG_PROM_CONSOLE
	prom_con_init();
#endif
#ifdef CONFIG_MDA_CONSOLE
	mda_console_init();
#endif
	return 0;
}

#ifndef VT_SINGLE_DRIVER
#include <linux/device.h>

static struct class *vtconsole_class;

static int bind_con_driver(const struct consw *csw, int first, int last,
			   int deflt)
{
	struct module *owner = csw->owner;
	const char *desc = NULL;
	struct con_driver *con_driver;
	int i, j = -1, k = -1, retval = -ENODEV;

	if (!try_module_get(owner))
		return -ENODEV;

	acquire_console_sem();

	/* check if driver is registered */
	for (i = 0; i < MAX_NR_CON_DRIVER; i++) {
		con_driver = &registered_con_driver[i];

		if (con_driver->con == csw) {
			desc = con_driver->desc;
			retval = 0;
			break;
		}
	}

	if (retval)
		goto err;

	if (!(con_driver->flag & CON_DRIVER_FLAG_INIT)) {
		csw->con_startup();
		con_driver->flag |= CON_DRIVER_FLAG_INIT;
	}

	if (deflt) {
		if (conswitchp)
			module_put(conswitchp->owner);

		__module_get(owner);
		conswitchp = csw;
	}

	first = max(first, con_driver->first);
	last = min(last, con_driver->last);

	for (i = first; i <= last; i++) {
		int old_was_color;
		struct vc_data *vc = vc_cons[i].d;

		if (con_driver_map[i])
			module_put(con_driver_map[i]->owner);
		__module_get(owner);
		con_driver_map[i] = csw;

		if (!vc || !vc->vc_sw)
			continue;

		j = i;

		if (CON_IS_VISIBLE(vc)) {
			k = i;
			save_screen(vc);
		}

		old_was_color = vc->vc_can_do_color;
		vc->vc_sw->con_deinit(vc);
		vc->vc_origin = (unsigned long)vc->vc_screenbuf;
		visual_init(vc, i, 0);
		set_origin(vc);
		update_attr(vc);

		/* If the console changed between mono <-> color, then
		 * the attributes in the screenbuf will be wrong.  The
		 * following resets all attributes to something sane.
		 */
		if (old_was_color != vc->vc_can_do_color)
			clear_buffer_attributes(vc);
	}

	printk("Console: switching ");
	if (!deflt)
		printk("consoles %d-%d ", first+1, last+1);
	if (j >= 0) {
		struct vc_data *vc = vc_cons[j].d;

		printk("to %s %s %dx%d\n",
		       vc->vc_can_do_color ? "colour" : "mono",
		       desc, vc->vc_cols, vc->vc_rows);

		if (k >= 0) {
			vc = vc_cons[k].d;
			update_screen(vc);
		}
	} else
		printk("to %s\n", desc);

	retval = 0;
err:
	release_console_sem();
	module_put(owner);
	return retval;
};

#ifdef CONFIG_VT_HW_CONSOLE_BINDING
static int con_is_graphics(const struct consw *csw, int first, int last)
{
	int i, retval = 0;

	for (i = first; i <= last; i++) {
		struct vc_data *vc = vc_cons[i].d;

		if (vc && vc->vc_mode == KD_GRAPHICS) {
			retval = 1;
			break;
		}
	}

	return retval;
}

/**
 * unbind_con_driver - unbind a console driver
 * @csw: pointer to console driver to unregister
 * @first: first in range of consoles that @csw should be unbound from
 * @last: last in range of consoles that @csw should be unbound from
 * @deflt: should next bound console driver be default after @csw is unbound?
 *
 * To unbind a driver from all possible consoles, pass 0 as @first and
 * %MAX_NR_CONSOLES as @last.
 *
 * @deflt controls whether the console that ends up replacing @csw should be
 * the default console.
 *
 * RETURNS:
 * -ENODEV if @csw isn't a registered console driver or can't be unregistered
 * or 0 on success.
 */
int unbind_con_driver(const struct consw *csw, int first, int last, int deflt)
{
	struct module *owner = csw->owner;
	const struct consw *defcsw = NULL;
	struct con_driver *con_driver = NULL, *con_back = NULL;
	int i, retval = -ENODEV;

	if (!try_module_get(owner))
		return -ENODEV;

	acquire_console_sem();

	/* check if driver is registered and if it is unbindable */
	for (i = 0; i < MAX_NR_CON_DRIVER; i++) {
		con_driver = &registered_con_driver[i];

		if (con_driver->con == csw &&
		    con_driver->flag & CON_DRIVER_FLAG_MODULE) {
			retval = 0;
			break;
		}
	}

	if (retval) {
		release_console_sem();
		goto err;
	}

	retval = -ENODEV;

	/* check if backup driver exists */
	for (i = 0; i < MAX_NR_CON_DRIVER; i++) {
		con_back = &registered_con_driver[i];

		if (con_back->con &&
		    !(con_back->flag & CON_DRIVER_FLAG_MODULE)) {
			defcsw = con_back->con;
			retval = 0;
			break;
		}
	}

	if (retval) {
		release_console_sem();
		goto err;
	}

	if (!con_is_bound(csw)) {
		release_console_sem();
		goto err;
	}

	first = max(first, con_driver->first);
	last = min(last, con_driver->last);

	for (i = first; i <= last; i++) {
		if (con_driver_map[i] == csw) {
			module_put(csw->owner);
			con_driver_map[i] = NULL;
		}
	}

	if (!con_is_bound(defcsw)) {
		const struct consw *defconsw = conswitchp;

		defcsw->con_startup();
		con_back->flag |= CON_DRIVER_FLAG_INIT;
		/*
		 * vgacon may change the default driver to point
		 * to dummycon, we restore it here...
		 */
		conswitchp = defconsw;
	}

	if (!con_is_bound(csw))
		con_driver->flag &= ~CON_DRIVER_FLAG_INIT;

	release_console_sem();
	/* ignore return value, binding should not fail */
	bind_con_driver(defcsw, first, last, deflt);
err:
	module_put(owner);
	return retval;

}
EXPORT_SYMBOL(unbind_con_driver);

static int vt_bind(struct con_driver *con)
{
	const struct consw *defcsw = NULL, *csw = NULL;
	int i, more = 1, first = -1, last = -1, deflt = 0;

 	if (!con->con || !(con->flag & CON_DRIVER_FLAG_MODULE) ||
	    con_is_graphics(con->con, con->first, con->last))
		goto err;

	csw = con->con;

	for (i = 0; i < MAX_NR_CON_DRIVER; i++) {
		struct con_driver *con = &registered_con_driver[i];

		if (con->con && !(con->flag & CON_DRIVER_FLAG_MODULE)) {
			defcsw = con->con;
			break;
		}
	}

	if (!defcsw)
		goto err;

	while (more) {
		more = 0;

		for (i = con->first; i <= con->last; i++) {
			if (con_driver_map[i] == defcsw) {
				if (first == -1)
					first = i;
				last = i;
				more = 1;
			} else if (first != -1)
				break;
		}

		if (first == 0 && last == MAX_NR_CONSOLES -1)
			deflt = 1;

		if (first != -1)
			bind_con_driver(csw, first, last, deflt);

		first = -1;
		last = -1;
		deflt = 0;
	}

err:
	return 0;
}

static int vt_unbind(struct con_driver *con)
{
	const struct consw *csw = NULL;
	int i, more = 1, first = -1, last = -1, deflt = 0;

 	if (!con->con || !(con->flag & CON_DRIVER_FLAG_MODULE) ||
	    con_is_graphics(con->con, con->first, con->last))
		goto err;

	csw = con->con;

	while (more) {
		more = 0;

		for (i = con->first; i <= con->last; i++) {
			if (con_driver_map[i] == csw) {
				if (first == -1)
					first = i;
				last = i;
				more = 1;
			} else if (first != -1)
				break;
		}

		if (first == 0 && last == MAX_NR_CONSOLES -1)
			deflt = 1;

		if (first != -1)
			unbind_con_driver(csw, first, last, deflt);

		first = -1;
		last = -1;
		deflt = 0;
	}

err:
	return 0;
}
#else
static inline int vt_bind(struct con_driver *con)
{
	return 0;
}
static inline int vt_unbind(struct con_driver *con)
{
	return 0;
}
#endif /* CONFIG_VT_HW_CONSOLE_BINDING */

static ssize_t store_bind(struct device *dev, struct device_attribute *attr,
			  const char *buf, size_t count)
{
	struct con_driver *con = dev_get_drvdata(dev);
	int bind = simple_strtoul(buf, NULL, 0);

	if (bind)
		vt_bind(con);
	else
		vt_unbind(con);

	return count;
}

static ssize_t show_bind(struct device *dev, struct device_attribute *attr,
			 char *buf)
{
	struct con_driver *con = dev_get_drvdata(dev);
	int bind = con_is_bound(con->con);

	return snprintf(buf, PAGE_SIZE, "%i\n", bind);
}

static ssize_t show_name(struct device *dev, struct device_attribute *attr,
			 char *buf)
{
	struct con_driver *con = dev_get_drvdata(dev);

	return snprintf(buf, PAGE_SIZE, "%s %s\n",
			(con->flag & CON_DRIVER_FLAG_MODULE) ? "(M)" : "(S)",
			 con->desc);

}

static struct device_attribute device_attrs[] = {
	__ATTR(bind, S_IRUGO|S_IWUSR, show_bind, store_bind),
	__ATTR(name, S_IRUGO, show_name, NULL),
};

static int vtconsole_init_device(struct con_driver *con)
{
	int i;
	int error = 0;

	con->flag |= CON_DRIVER_FLAG_ATTR;
	dev_set_drvdata(con->dev, con);
	for (i = 0; i < ARRAY_SIZE(device_attrs); i++) {
		error = device_create_file(con->dev, &device_attrs[i]);
		if (error)
			break;
	}

	if (error) {
		while (--i >= 0)
			device_remove_file(con->dev, &device_attrs[i]);
		con->flag &= ~CON_DRIVER_FLAG_ATTR;
	}

	return error;
}

static void vtconsole_deinit_device(struct con_driver *con)
{
	int i;

	if (con->flag & CON_DRIVER_FLAG_ATTR) {
		for (i = 0; i < ARRAY_SIZE(device_attrs); i++)
			device_remove_file(con->dev, &device_attrs[i]);
		con->flag &= ~CON_DRIVER_FLAG_ATTR;
	}
}

/**
 * con_is_bound - checks if driver is bound to the console
 * @csw: console driver
 *
 * RETURNS: zero if unbound, nonzero if bound
 *
 * Drivers can call this and if zero, they should release
 * all resources allocated on con_startup()
 */
int con_is_bound(const struct consw *csw)
{
	int i, bound = 0;

	for (i = 0; i < MAX_NR_CONSOLES; i++) {
		if (con_driver_map[i] == csw) {
			bound = 1;
			break;
		}
	}

	return bound;
}
EXPORT_SYMBOL(con_is_bound);

/**
 * register_con_driver - register console driver to console layer
 * @csw: console driver
 * @first: the first console to take over, minimum value is 0
 * @last: the last console to take over, maximum value is MAX_NR_CONSOLES -1
 *
 * DESCRIPTION: This function registers a console driver which can later
 * bind to a range of consoles specified by @first and @last. It will
 * also initialize the console driver by calling con_startup().
 */
int register_con_driver(const struct consw *csw, int first, int last)
{
	struct module *owner = csw->owner;
	struct con_driver *con_driver;
	const char *desc;
	int i, retval = 0;

	if (!try_module_get(owner))
		return -ENODEV;

	acquire_console_sem();

	for (i = 0; i < MAX_NR_CON_DRIVER; i++) {
		con_driver = &registered_con_driver[i];

		/* already registered */
		if (con_driver->con == csw)
			retval = -EINVAL;
	}

	if (retval)
		goto err;

	desc = csw->con_startup();

	if (!desc)
		goto err;

	retval = -EINVAL;

	for (i = 0; i < MAX_NR_CON_DRIVER; i++) {
		con_driver = &registered_con_driver[i];

		if (con_driver->con == NULL) {
			con_driver->con = csw;
			con_driver->desc = desc;
			con_driver->node = i;
			con_driver->flag = CON_DRIVER_FLAG_MODULE |
			                   CON_DRIVER_FLAG_INIT;
			con_driver->first = first;
			con_driver->last = last;
			retval = 0;
			break;
		}
	}

	if (retval)
		goto err;

<<<<<<< HEAD
	con_driver->dev = device_create_drvdata(vtconsole_class, NULL,
						MKDEV(0, con_driver->node),
						NULL, "vtcon%i",
						con_driver->node);
=======
	con_driver->dev = device_create(vtconsole_class, NULL,
					MKDEV(0, con_driver->node),
					NULL, "vtcon%i", con_driver->node);
>>>>>>> 6279fb3a

	if (IS_ERR(con_driver->dev)) {
		printk(KERN_WARNING "Unable to create device for %s; "
		       "errno = %ld\n", con_driver->desc,
		       PTR_ERR(con_driver->dev));
		con_driver->dev = NULL;
	} else {
		vtconsole_init_device(con_driver);
	}

err:
	release_console_sem();
	module_put(owner);
	return retval;
}
EXPORT_SYMBOL(register_con_driver);

/**
 * unregister_con_driver - unregister console driver from console layer
 * @csw: console driver
 *
 * DESCRIPTION: All drivers that registers to the console layer must
 * call this function upon exit, or if the console driver is in a state
 * where it won't be able to handle console services, such as the
 * framebuffer console without loaded framebuffer drivers.
 *
 * The driver must unbind first prior to unregistration.
 */
int unregister_con_driver(const struct consw *csw)
{
	int i, retval = -ENODEV;

	acquire_console_sem();

	/* cannot unregister a bound driver */
	if (con_is_bound(csw))
		goto err;

	for (i = 0; i < MAX_NR_CON_DRIVER; i++) {
		struct con_driver *con_driver = &registered_con_driver[i];

		if (con_driver->con == csw &&
		    con_driver->flag & CON_DRIVER_FLAG_MODULE) {
			vtconsole_deinit_device(con_driver);
			device_destroy(vtconsole_class,
				       MKDEV(0, con_driver->node));
			con_driver->con = NULL;
			con_driver->desc = NULL;
			con_driver->dev = NULL;
			con_driver->node = 0;
			con_driver->flag = 0;
			con_driver->first = 0;
			con_driver->last = 0;
			retval = 0;
			break;
		}
	}
err:
	release_console_sem();
	return retval;
}
EXPORT_SYMBOL(unregister_con_driver);

/*
 *	If we support more console drivers, this function is used
 *	when a driver wants to take over some existing consoles
 *	and become default driver for newly opened ones.
 *
 *      take_over_console is basically a register followed by unbind
 */
int take_over_console(const struct consw *csw, int first, int last, int deflt)
{
	int err;

	err = register_con_driver(csw, first, last);

	if (!err)
		bind_con_driver(csw, first, last, deflt);

	return err;
}

/*
 * give_up_console is a wrapper to unregister_con_driver. It will only
 * work if driver is fully unbound.
 */
void give_up_console(const struct consw *csw)
{
	unregister_con_driver(csw);
}

static int __init vtconsole_class_init(void)
{
	int i;

	vtconsole_class = class_create(THIS_MODULE, "vtconsole");
	if (IS_ERR(vtconsole_class)) {
		printk(KERN_WARNING "Unable to create vt console class; "
		       "errno = %ld\n", PTR_ERR(vtconsole_class));
		vtconsole_class = NULL;
	}

	/* Add system drivers to sysfs */
	for (i = 0; i < MAX_NR_CON_DRIVER; i++) {
		struct con_driver *con = &registered_con_driver[i];

		if (con->con && !con->dev) {
<<<<<<< HEAD
			con->dev = device_create_drvdata(vtconsole_class, NULL,
							 MKDEV(0, con->node),
							 NULL, "vtcon%i",
							 con->node);
=======
			con->dev = device_create(vtconsole_class, NULL,
						 MKDEV(0, con->node), NULL,
						 "vtcon%i", con->node);
>>>>>>> 6279fb3a

			if (IS_ERR(con->dev)) {
				printk(KERN_WARNING "Unable to create "
				       "device for %s; errno = %ld\n",
				       con->desc, PTR_ERR(con->dev));
				con->dev = NULL;
			} else {
				vtconsole_init_device(con);
			}
		}
	}

	return 0;
}
postcore_initcall(vtconsole_class_init);

#endif

/*
 *	Screen blanking
 */

static int set_vesa_blanking(char __user *p)
{
	unsigned int mode;

	if (get_user(mode, p + 1))
		return -EFAULT;

	vesa_blank_mode = (mode < 4) ? mode : 0;
	return 0;
}

void do_blank_screen(int entering_gfx)
{
	struct vc_data *vc = vc_cons[fg_console].d;
	int i;

	WARN_CONSOLE_UNLOCKED();

	if (console_blanked) {
		if (blank_state == blank_vesa_wait) {
			blank_state = blank_off;
			vc->vc_sw->con_blank(vc, vesa_blank_mode + 1, 0);
		}
		return;
	}

	/* entering graphics mode? */
	if (entering_gfx) {
		hide_cursor(vc);
		save_screen(vc);
		vc->vc_sw->con_blank(vc, -1, 1);
		console_blanked = fg_console + 1;
		blank_state = blank_off;
		set_origin(vc);
		return;
	}

	if (blank_state != blank_normal_wait)
		return;
	blank_state = blank_off;

	/* don't blank graphics */
	if (vc->vc_mode != KD_TEXT) {
		console_blanked = fg_console + 1;
		return;
	}

	hide_cursor(vc);
	del_timer_sync(&console_timer);
	blank_timer_expired = 0;

	save_screen(vc);
	/* In case we need to reset origin, blanking hook returns 1 */
	i = vc->vc_sw->con_blank(vc, vesa_off_interval ? 1 : (vesa_blank_mode + 1), 0);
	console_blanked = fg_console + 1;
	if (i)
		set_origin(vc);

	if (console_blank_hook && console_blank_hook(1))
		return;

	if (vesa_off_interval && vesa_blank_mode) {
		blank_state = blank_vesa_wait;
		mod_timer(&console_timer, jiffies + vesa_off_interval);
	}
}
EXPORT_SYMBOL(do_blank_screen);

/*
 * Called by timer as well as from vt_console_driver
 */
void do_unblank_screen(int leaving_gfx)
{
	struct vc_data *vc;

	/* This should now always be called from a "sane" (read: can schedule)
	 * context for the sake of the low level drivers, except in the special
	 * case of oops_in_progress
	 */
	if (!oops_in_progress)
		might_sleep();

	WARN_CONSOLE_UNLOCKED();

	ignore_poke = 0;
	if (!console_blanked)
		return;
	if (!vc_cons_allocated(fg_console)) {
		/* impossible */
		printk("unblank_screen: tty %d not allocated ??\n", fg_console+1);
		return;
	}
	vc = vc_cons[fg_console].d;
	if (vc->vc_mode != KD_TEXT)
		return; /* but leave console_blanked != 0 */

	if (blankinterval) {
		mod_timer(&console_timer, jiffies + blankinterval);
		blank_state = blank_normal_wait;
	}

	console_blanked = 0;
	if (vc->vc_sw->con_blank(vc, 0, leaving_gfx))
		/* Low-level driver cannot restore -> do it ourselves */
		update_screen(vc);
	if (console_blank_hook)
		console_blank_hook(0);
	set_palette(vc);
	set_cursor(vc);
}
EXPORT_SYMBOL(do_unblank_screen);

/*
 * This is called by the outside world to cause a forced unblank, mostly for
 * oopses. Currently, I just call do_unblank_screen(0), but we could eventually
 * call it with 1 as an argument and so force a mode restore... that may kill
 * X or at least garbage the screen but would also make the Oops visible...
 */
void unblank_screen(void)
{
	do_unblank_screen(0);
}

/*
 * We defer the timer blanking to work queue so it can take the console mutex
 * (console operations can still happen at irq time, but only from printk which
 * has the console mutex. Not perfect yet, but better than no locking
 */
static void blank_screen_t(unsigned long dummy)
{
	if (unlikely(!keventd_up())) {
		mod_timer(&console_timer, jiffies + blankinterval);
		return;
	}
	blank_timer_expired = 1;
	schedule_work(&console_work);
}

void poke_blanked_console(void)
{
	WARN_CONSOLE_UNLOCKED();

	/* Add this so we quickly catch whoever might call us in a non
	 * safe context. Nowadays, unblank_screen() isn't to be called in
	 * atomic contexts and is allowed to schedule (with the special case
	 * of oops_in_progress, but that isn't of any concern for this
	 * function. --BenH.
	 */
	might_sleep();

	/* This isn't perfectly race free, but a race here would be mostly harmless,
	 * at worse, we'll do a spurrious blank and it's unlikely
	 */
	del_timer(&console_timer);
	blank_timer_expired = 0;

	if (ignore_poke || !vc_cons[fg_console].d || vc_cons[fg_console].d->vc_mode == KD_GRAPHICS)
		return;
	if (console_blanked)
		unblank_screen();
	else if (blankinterval) {
		mod_timer(&console_timer, jiffies + blankinterval);
		blank_state = blank_normal_wait;
	}
}

/*
 *	Palettes
 */

static void set_palette(struct vc_data *vc)
{
	WARN_CONSOLE_UNLOCKED();

	if (vc->vc_mode != KD_GRAPHICS)
		vc->vc_sw->con_set_palette(vc, color_table);
}

static int set_get_cmap(unsigned char __user *arg, int set)
{
    int i, j, k;

    WARN_CONSOLE_UNLOCKED();

    for (i = 0; i < 16; i++)
	if (set) {
	    get_user(default_red[i], arg++);
	    get_user(default_grn[i], arg++);
	    get_user(default_blu[i], arg++);
	} else {
	    put_user(default_red[i], arg++);
	    put_user(default_grn[i], arg++);
	    put_user(default_blu[i], arg++);
	}
    if (set) {
	for (i = 0; i < MAX_NR_CONSOLES; i++)
	    if (vc_cons_allocated(i)) {
		for (j = k = 0; j < 16; j++) {
		    vc_cons[i].d->vc_palette[k++] = default_red[j];
		    vc_cons[i].d->vc_palette[k++] = default_grn[j];
		    vc_cons[i].d->vc_palette[k++] = default_blu[j];
		}
		set_palette(vc_cons[i].d);
	    }
    }
    return 0;
}

/*
 * Load palette into the DAC registers. arg points to a colour
 * map, 3 bytes per colour, 16 colours, range from 0 to 255.
 */

int con_set_cmap(unsigned char __user *arg)
{
	int rc;

	acquire_console_sem();
	rc = set_get_cmap (arg,1);
	release_console_sem();

	return rc;
}

int con_get_cmap(unsigned char __user *arg)
{
	int rc;

	acquire_console_sem();
	rc = set_get_cmap (arg,0);
	release_console_sem();

	return rc;
}

void reset_palette(struct vc_data *vc)
{
	int j, k;
	for (j=k=0; j<16; j++) {
		vc->vc_palette[k++] = default_red[j];
		vc->vc_palette[k++] = default_grn[j];
		vc->vc_palette[k++] = default_blu[j];
	}
	set_palette(vc);
}

/*
 *  Font switching
 *
 *  Currently we only support fonts up to 32 pixels wide, at a maximum height
 *  of 32 pixels. Userspace fontdata is stored with 32 bytes (shorts/ints, 
 *  depending on width) reserved for each character which is kinda wasty, but 
 *  this is done in order to maintain compatibility with the EGA/VGA fonts. It 
 *  is upto the actual low-level console-driver convert data into its favorite
 *  format (maybe we should add a `fontoffset' field to the `display'
 *  structure so we won't have to convert the fontdata all the time.
 *  /Jes
 */

#define max_font_size 65536

static int con_font_get(struct vc_data *vc, struct console_font_op *op)
{
	struct console_font font;
	int rc = -EINVAL;
	int c;

	if (vc->vc_mode != KD_TEXT)
		return -EINVAL;

	if (op->data) {
		font.data = kmalloc(max_font_size, GFP_KERNEL);
		if (!font.data)
			return -ENOMEM;
	} else
		font.data = NULL;

	acquire_console_sem();
	if (vc->vc_sw->con_font_get)
		rc = vc->vc_sw->con_font_get(vc, &font);
	else
		rc = -ENOSYS;
	release_console_sem();

	if (rc)
		goto out;

	c = (font.width+7)/8 * 32 * font.charcount;

	if (op->data && font.charcount > op->charcount)
		rc = -ENOSPC;
	if (!(op->flags & KD_FONT_FLAG_OLD)) {
		if (font.width > op->width || font.height > op->height) 
			rc = -ENOSPC;
	} else {
		if (font.width != 8)
			rc = -EIO;
		else if ((op->height && font.height > op->height) ||
			 font.height > 32)
			rc = -ENOSPC;
	}
	if (rc)
		goto out;

	op->height = font.height;
	op->width = font.width;
	op->charcount = font.charcount;

	if (op->data && copy_to_user(op->data, font.data, c))
		rc = -EFAULT;

out:
	kfree(font.data);
	return rc;
}

static int con_font_set(struct vc_data *vc, struct console_font_op *op)
{
	struct console_font font;
	int rc = -EINVAL;
	int size;

	if (vc->vc_mode != KD_TEXT)
		return -EINVAL;
	if (!op->data)
		return -EINVAL;
	if (op->charcount > 512)
		return -EINVAL;
	if (!op->height) {		/* Need to guess font height [compat] */
		int h, i;
		u8 __user *charmap = op->data;
		u8 tmp;
		
		/* If from KDFONTOP ioctl, don't allow things which can be done in userland,
		   so that we can get rid of this soon */
		if (!(op->flags & KD_FONT_FLAG_OLD))
			return -EINVAL;
		for (h = 32; h > 0; h--)
			for (i = 0; i < op->charcount; i++) {
				if (get_user(tmp, &charmap[32*i+h-1]))
					return -EFAULT;
				if (tmp)
					goto nonzero;
			}
		return -EINVAL;
	nonzero:
		op->height = h;
	}
	if (op->width <= 0 || op->width > 32 || op->height > 32)
		return -EINVAL;
	size = (op->width+7)/8 * 32 * op->charcount;
	if (size > max_font_size)
		return -ENOSPC;
	font.charcount = op->charcount;
	font.height = op->height;
	font.width = op->width;
	font.data = kmalloc(size, GFP_KERNEL);
	if (!font.data)
		return -ENOMEM;
	if (copy_from_user(font.data, op->data, size)) {
		kfree(font.data);
		return -EFAULT;
	}
	acquire_console_sem();
	if (vc->vc_sw->con_font_set)
		rc = vc->vc_sw->con_font_set(vc, &font, op->flags);
	else
		rc = -ENOSYS;
	release_console_sem();
	kfree(font.data);
	return rc;
}

static int con_font_default(struct vc_data *vc, struct console_font_op *op)
{
	struct console_font font = {.width = op->width, .height = op->height};
	char name[MAX_FONT_NAME];
	char *s = name;
	int rc;

	if (vc->vc_mode != KD_TEXT)
		return -EINVAL;

	if (!op->data)
		s = NULL;
	else if (strncpy_from_user(name, op->data, MAX_FONT_NAME - 1) < 0)
		return -EFAULT;
	else
		name[MAX_FONT_NAME - 1] = 0;

	acquire_console_sem();
	if (vc->vc_sw->con_font_default)
		rc = vc->vc_sw->con_font_default(vc, &font, s);
	else
		rc = -ENOSYS;
	release_console_sem();
	if (!rc) {
		op->width = font.width;
		op->height = font.height;
	}
	return rc;
}

static int con_font_copy(struct vc_data *vc, struct console_font_op *op)
{
	int con = op->height;
	int rc;

	if (vc->vc_mode != KD_TEXT)
		return -EINVAL;

	acquire_console_sem();
	if (!vc->vc_sw->con_font_copy)
		rc = -ENOSYS;
	else if (con < 0 || !vc_cons_allocated(con))
		rc = -ENOTTY;
	else if (con == vc->vc_num)	/* nothing to do */
		rc = 0;
	else
		rc = vc->vc_sw->con_font_copy(vc, con);
	release_console_sem();
	return rc;
}

int con_font_op(struct vc_data *vc, struct console_font_op *op)
{
	switch (op->op) {
	case KD_FONT_OP_SET:
		return con_font_set(vc, op);
	case KD_FONT_OP_GET:
		return con_font_get(vc, op);
	case KD_FONT_OP_SET_DEFAULT:
		return con_font_default(vc, op);
	case KD_FONT_OP_COPY:
		return con_font_copy(vc, op);
	}
	return -ENOSYS;
}

/*
 *	Interface exported to selection and vcs.
 */

/* used by selection */
u16 screen_glyph(struct vc_data *vc, int offset)
{
	u16 w = scr_readw(screenpos(vc, offset, 1));
	u16 c = w & 0xff;

	if (w & vc->vc_hi_font_mask)
		c |= 0x100;
	return c;
}
EXPORT_SYMBOL_GPL(screen_glyph);

/* used by vcs - note the word offset */
unsigned short *screen_pos(struct vc_data *vc, int w_offset, int viewed)
{
	return screenpos(vc, 2 * w_offset, viewed);
}

void getconsxy(struct vc_data *vc, unsigned char *p)
{
	p[0] = vc->vc_x;
	p[1] = vc->vc_y;
}

void putconsxy(struct vc_data *vc, unsigned char *p)
{
	hide_cursor(vc);
	gotoxy(vc, p[0], p[1]);
	set_cursor(vc);
}

u16 vcs_scr_readw(struct vc_data *vc, const u16 *org)
{
	if ((unsigned long)org == vc->vc_pos && softcursor_original != -1)
		return softcursor_original;
	return scr_readw(org);
}

void vcs_scr_writew(struct vc_data *vc, u16 val, u16 *org)
{
	scr_writew(val, org);
	if ((unsigned long)org == vc->vc_pos) {
		softcursor_original = -1;
		add_softcursor(vc);
	}
}

/*
 *	Visible symbols for modules
 */

EXPORT_SYMBOL(color_table);
EXPORT_SYMBOL(default_red);
EXPORT_SYMBOL(default_grn);
EXPORT_SYMBOL(default_blu);
EXPORT_SYMBOL(update_region);
EXPORT_SYMBOL(redraw_screen);
EXPORT_SYMBOL(vc_resize);
EXPORT_SYMBOL(vc_lock_resize);
EXPORT_SYMBOL(fg_console);
EXPORT_SYMBOL(console_blank_hook);
EXPORT_SYMBOL(console_blanked);
EXPORT_SYMBOL(vc_cons);
#ifndef VT_SINGLE_DRIVER
EXPORT_SYMBOL(take_over_console);
EXPORT_SYMBOL(give_up_console);
#endif<|MERGE_RESOLUTION|>--- conflicted
+++ resolved
@@ -3425,16 +3425,9 @@
 	if (retval)
 		goto err;
 
-<<<<<<< HEAD
-	con_driver->dev = device_create_drvdata(vtconsole_class, NULL,
-						MKDEV(0, con_driver->node),
-						NULL, "vtcon%i",
-						con_driver->node);
-=======
 	con_driver->dev = device_create(vtconsole_class, NULL,
 					MKDEV(0, con_driver->node),
 					NULL, "vtcon%i", con_driver->node);
->>>>>>> 6279fb3a
 
 	if (IS_ERR(con_driver->dev)) {
 		printk(KERN_WARNING "Unable to create device for %s; "
@@ -3542,16 +3535,9 @@
 		struct con_driver *con = &registered_con_driver[i];
 
 		if (con->con && !con->dev) {
-<<<<<<< HEAD
-			con->dev = device_create_drvdata(vtconsole_class, NULL,
-							 MKDEV(0, con->node),
-							 NULL, "vtcon%i",
-							 con->node);
-=======
 			con->dev = device_create(vtconsole_class, NULL,
 						 MKDEV(0, con->node), NULL,
 						 "vtcon%i", con->node);
->>>>>>> 6279fb3a
 
 			if (IS_ERR(con->dev)) {
 				printk(KERN_WARNING "Unable to create "
