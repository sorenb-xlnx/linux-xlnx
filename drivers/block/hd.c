/*
 *  Copyright (C) 1991, 1992  Linus Torvalds
 *
 * This is the low-level hd interrupt support. It traverses the
 * request-list, using interrupts to jump between functions. As
 * all the functions are called within interrupts, we may not
 * sleep. Special care is recommended.
 *
 *  modified by Drew Eckhardt to check nr of hd's from the CMOS.
 *
 *  Thanks to Branko Lankester, lankeste@fwi.uva.nl, who found a bug
 *  in the early extended-partition checks and added DM partitions
 *
 *  IRQ-unmask, drive-id, multiple-mode, support for ">16 heads",
 *  and general streamlining by Mark Lord.
 *
 *  Removed 99% of above. Use Mark's ide driver for those options.
 *  This is now a lightweight ST-506 driver. (Paul Gortmaker)
 *
 *  Modified 1995 Russell King for ARM processor.
 *
 *  Bugfix: max_sectors must be <= 255 or the wheels tend to come
 *  off in a hurry once you queue things up - Paul G. 02/2001
 */

/* Uncomment the following if you want verbose error reports. */
/* #define VERBOSE_ERRORS */

#include <linux/blkdev.h>
#include <linux/errno.h>
#include <linux/signal.h>
#include <linux/interrupt.h>
#include <linux/timer.h>
#include <linux/fs.h>
#include <linux/kernel.h>
#include <linux/genhd.h>
#include <linux/slab.h>
#include <linux/string.h>
#include <linux/ioport.h>
#include <linux/init.h>
#include <linux/blkpg.h>
#include <linux/ata.h>
#include <linux/hdreg.h>

#define HD_IRQ 14

#define REALLY_SLOW_IO
#include <asm/system.h>
#include <asm/io.h>
#include <asm/uaccess.h>

#ifdef __arm__
#undef  HD_IRQ
#endif
#include <asm/irq.h>
#ifdef __arm__
#define HD_IRQ IRQ_HARDDISK
#endif

/* Hd controller regster ports */

#define HD_DATA		0x1f0		/* _CTL when writing */
#define HD_ERROR	0x1f1		/* see err-bits */
#define HD_NSECTOR	0x1f2		/* nr of sectors to read/write */
#define HD_SECTOR	0x1f3		/* starting sector */
#define HD_LCYL		0x1f4		/* starting cylinder */
#define HD_HCYL		0x1f5		/* high byte of starting cyl */
#define HD_CURRENT	0x1f6		/* 101dhhhh , d=drive, hhhh=head */
#define HD_STATUS	0x1f7		/* see status-bits */
#define HD_FEATURE	HD_ERROR	/* same io address, read=error, write=feature */
#define HD_PRECOMP	HD_FEATURE	/* obsolete use of this port - predates IDE */
#define HD_COMMAND	HD_STATUS	/* same io address, read=status, write=cmd */

#define HD_CMD		0x3f6		/* used for resets */
#define HD_ALTSTATUS	0x3f6		/* same as HD_STATUS but doesn't clear irq */

/* Bits of HD_STATUS */
#define ERR_STAT		0x01
#define INDEX_STAT		0x02
#define ECC_STAT		0x04	/* Corrected error */
#define DRQ_STAT		0x08
#define SEEK_STAT		0x10
#define SERVICE_STAT		SEEK_STAT
#define WRERR_STAT		0x20
#define READY_STAT		0x40
#define BUSY_STAT		0x80

/* Bits for HD_ERROR */
#define MARK_ERR		0x01	/* Bad address mark */
#define TRK0_ERR		0x02	/* couldn't find track 0 */
#define ABRT_ERR		0x04	/* Command aborted */
#define MCR_ERR			0x08	/* media change request */
#define ID_ERR			0x10	/* ID field not found */
#define MC_ERR			0x20	/* media changed */
#define ECC_ERR			0x40	/* Uncorrectable ECC error */
#define BBD_ERR			0x80	/* pre-EIDE meaning:  block marked bad */
#define ICRC_ERR		0x80	/* new meaning:  CRC error during transfer */

static DEFINE_SPINLOCK(hd_lock);
static struct request_queue *hd_queue;

#define MAJOR_NR HD_MAJOR
#define QUEUE (hd_queue)
#define CURRENT elv_next_request(hd_queue)

#define TIMEOUT_VALUE	(6*HZ)
#define	HD_DELAY	0

#define MAX_ERRORS     16	/* Max read/write errors/sector */
#define RESET_FREQ      8	/* Reset controller every 8th retry */
#define RECAL_FREQ      4	/* Recalibrate every 4th retry */
#define MAX_HD		2

#define STAT_OK		(READY_STAT|SEEK_STAT)
#define OK_STATUS(s)	(((s)&(STAT_OK|(BUSY_STAT|WRERR_STAT|ERR_STAT)))==STAT_OK)

static void recal_intr(void);
static void bad_rw_intr(void);

static int reset;
static int hd_error;

/*
 *  This struct defines the HD's and their types.
 */
struct hd_i_struct {
	unsigned int head, sect, cyl, wpcom, lzone, ctl;
	int unit;
	int recalibrate;
	int special_op;
};

#ifdef HD_TYPE
static struct hd_i_struct hd_info[] = { HD_TYPE };
static int NR_HD = ARRAY_SIZE(hd_info);
#else
static struct hd_i_struct hd_info[MAX_HD];
static int NR_HD;
#endif

static struct gendisk *hd_gendisk[MAX_HD];

static struct timer_list device_timer;

#define TIMEOUT_VALUE (6*HZ)

#define SET_TIMER							\
	do {								\
		mod_timer(&device_timer, jiffies + TIMEOUT_VALUE);	\
	} while (0)

static void (*do_hd)(void) = NULL;
#define SET_HANDLER(x) \
if ((do_hd = (x)) != NULL) \
	SET_TIMER; \
else \
	del_timer(&device_timer);


#if (HD_DELAY > 0)

#include <asm/i8253.h>

unsigned long last_req;

unsigned long read_timer(void)
{
	unsigned long t, flags;
	int i;

	spin_lock_irqsave(&i8253_lock, flags);
	t = jiffies * 11932;
	outb_p(0, 0x43);
	i = inb_p(0x40);
	i |= inb(0x40) << 8;
	spin_unlock_irqrestore(&i8253_lock, flags);
	return(t - i);
}
#endif

static void __init hd_setup(char *str, int *ints)
{
	int hdind = 0;

	if (ints[0] != 3)
		return;
	if (hd_info[0].head != 0)
		hdind = 1;
	hd_info[hdind].head = ints[2];
	hd_info[hdind].sect = ints[3];
	hd_info[hdind].cyl = ints[1];
	hd_info[hdind].wpcom = 0;
	hd_info[hdind].lzone = ints[1];
	hd_info[hdind].ctl = (ints[2] > 8 ? 8 : 0);
	NR_HD = hdind+1;
}

static void dump_status(const char *msg, unsigned int stat)
{
	char *name = "hd?";
	if (CURRENT)
		name = CURRENT->rq_disk->disk_name;

#ifdef VERBOSE_ERRORS
	printk("%s: %s: status=0x%02x { ", name, msg, stat & 0xff);
	if (stat & BUSY_STAT)	printk("Busy ");
	if (stat & READY_STAT)	printk("DriveReady ");
	if (stat & WRERR_STAT)	printk("WriteFault ");
	if (stat & SEEK_STAT)	printk("SeekComplete ");
	if (stat & DRQ_STAT)	printk("DataRequest ");
	if (stat & ECC_STAT)	printk("CorrectedError ");
	if (stat & INDEX_STAT)	printk("Index ");
	if (stat & ERR_STAT)	printk("Error ");
	printk("}\n");
	if ((stat & ERR_STAT) == 0) {
		hd_error = 0;
	} else {
		hd_error = inb(HD_ERROR);
		printk("%s: %s: error=0x%02x { ", name, msg, hd_error & 0xff);
		if (hd_error & BBD_ERR)		printk("BadSector ");
		if (hd_error & ECC_ERR)		printk("UncorrectableError ");
		if (hd_error & ID_ERR)		printk("SectorIdNotFound ");
		if (hd_error & ABRT_ERR)	printk("DriveStatusError ");
		if (hd_error & TRK0_ERR)	printk("TrackZeroNotFound ");
		if (hd_error & MARK_ERR)	printk("AddrMarkNotFound ");
		printk("}");
		if (hd_error & (BBD_ERR|ECC_ERR|ID_ERR|MARK_ERR)) {
			printk(", CHS=%d/%d/%d", (inb(HD_HCYL)<<8) + inb(HD_LCYL),
				inb(HD_CURRENT) & 0xf, inb(HD_SECTOR));
			if (CURRENT)
				printk(", sector=%ld", CURRENT->sector);
		}
		printk("\n");
	}
#else
	printk("%s: %s: status=0x%02x.\n", name, msg, stat & 0xff);
	if ((stat & ERR_STAT) == 0) {
		hd_error = 0;
	} else {
		hd_error = inb(HD_ERROR);
		printk("%s: %s: error=0x%02x.\n", name, msg, hd_error & 0xff);
	}
#endif
}

static void check_status(void)
{
	int i = inb_p(HD_STATUS);

	if (!OK_STATUS(i)) {
		dump_status("check_status", i);
		bad_rw_intr();
	}
}

static int controller_busy(void)
{
	int retries = 100000;
	unsigned char status;

	do {
		status = inb_p(HD_STATUS);
	} while ((status & BUSY_STAT) && --retries);
	return status;
}

static int status_ok(void)
{
	unsigned char status = inb_p(HD_STATUS);

	if (status & BUSY_STAT)
		return 1;	/* Ancient, but does it make sense??? */
	if (status & WRERR_STAT)
		return 0;
	if (!(status & READY_STAT))
		return 0;
	if (!(status & SEEK_STAT))
		return 0;
	return 1;
}

static int controller_ready(unsigned int drive, unsigned int head)
{
	int retry = 100;

	do {
		if (controller_busy() & BUSY_STAT)
			return 0;
		outb_p(0xA0 | (drive<<4) | head, HD_CURRENT);
		if (status_ok())
			return 1;
	} while (--retry);
	return 0;
}

static void hd_out(struct hd_i_struct *disk,
		   unsigned int nsect,
		   unsigned int sect,
		   unsigned int head,
		   unsigned int cyl,
		   unsigned int cmd,
		   void (*intr_addr)(void))
{
	unsigned short port;

#if (HD_DELAY > 0)
	while (read_timer() - last_req < HD_DELAY)
		/* nothing */;
#endif
	if (reset)
		return;
	if (!controller_ready(disk->unit, head)) {
		reset = 1;
		return;
	}
	SET_HANDLER(intr_addr);
	outb_p(disk->ctl, HD_CMD);
	port = HD_DATA;
	outb_p(disk->wpcom >> 2, ++port);
	outb_p(nsect, ++port);
	outb_p(sect, ++port);
	outb_p(cyl, ++port);
	outb_p(cyl >> 8, ++port);
	outb_p(0xA0 | (disk->unit << 4) | head, ++port);
	outb_p(cmd, ++port);
}

static void hd_request (void);

static int drive_busy(void)
{
	unsigned int i;
	unsigned char c;

	for (i = 0; i < 500000 ; i++) {
		c = inb_p(HD_STATUS);
		if ((c & (BUSY_STAT | READY_STAT | SEEK_STAT)) == STAT_OK)
			return 0;
	}
	dump_status("reset timed out", c);
	return 1;
}

static void reset_controller(void)
{
	int	i;

	outb_p(4, HD_CMD);
	for (i = 0; i < 1000; i++) barrier();
	outb_p(hd_info[0].ctl & 0x0f, HD_CMD);
	for (i = 0; i < 1000; i++) barrier();
	if (drive_busy())
		printk("hd: controller still busy\n");
	else if ((hd_error = inb(HD_ERROR)) != 1)
		printk("hd: controller reset failed: %02x\n", hd_error);
}

static void reset_hd(void)
{
	static int i;

repeat:
	if (reset) {
		reset = 0;
		i = -1;
		reset_controller();
	} else {
		check_status();
		if (reset)
			goto repeat;
	}
	if (++i < NR_HD) {
		struct hd_i_struct *disk = &hd_info[i];
		disk->special_op = disk->recalibrate = 1;
		hd_out(disk, disk->sect, disk->sect, disk->head-1,
			disk->cyl, ATA_CMD_INIT_DEV_PARAMS, &reset_hd);
		if (reset)
			goto repeat;
	} else
		hd_request();
}

/*
 * Ok, don't know what to do with the unexpected interrupts: on some machines
 * doing a reset and a retry seems to result in an eternal loop. Right now I
 * ignore it, and just set the timeout.
 *
 * On laptops (and "green" PCs), an unexpected interrupt occurs whenever the
 * drive enters "idle", "standby", or "sleep" mode, so if the status looks
 * "good", we just ignore the interrupt completely.
 */
static void unexpected_hd_interrupt(void)
{
	unsigned int stat = inb_p(HD_STATUS);

	if (stat & (BUSY_STAT|DRQ_STAT|ECC_STAT|ERR_STAT)) {
		dump_status("unexpected interrupt", stat);
		SET_TIMER;
	}
}

/*
 * bad_rw_intr() now tries to be a bit smarter and does things
 * according to the error returned by the controller.
 * -Mika Liljeberg (liljeber@cs.Helsinki.FI)
 */
static void bad_rw_intr(void)
{
	struct request *req = CURRENT;
	if (req != NULL) {
		struct hd_i_struct *disk = req->rq_disk->private_data;
		if (++req->errors >= MAX_ERRORS || (hd_error & BBD_ERR)) {
			__blk_end_request_cur(req, -EIO);
			disk->special_op = disk->recalibrate = 1;
		} else if (req->errors % RESET_FREQ == 0)
			reset = 1;
		else if ((hd_error & TRK0_ERR) || req->errors % RECAL_FREQ == 0)
			disk->special_op = disk->recalibrate = 1;
		/* Otherwise just retry */
	}
}

static inline int wait_DRQ(void)
{
	int retries;
	int stat;

	for (retries = 0; retries < 100000; retries++) {
		stat = inb_p(HD_STATUS);
		if (stat & DRQ_STAT)
			return 0;
	}
	dump_status("wait_DRQ", stat);
	return -1;
}

static void read_intr(void)
{
	struct request *req;
	int i, retries = 100000;

	do {
		i = (unsigned) inb_p(HD_STATUS);
		if (i & BUSY_STAT)
			continue;
		if (!OK_STATUS(i))
			break;
		if (i & DRQ_STAT)
			goto ok_to_read;
	} while (--retries > 0);
	dump_status("read_intr", i);
	bad_rw_intr();
	hd_request();
	return;

ok_to_read:
	req = CURRENT;
	insw(HD_DATA, req->buffer, 256);
#ifdef DEBUG
	printk("%s: read: sector %ld, remaining = %ld, buffer=%p\n",
		req->rq_disk->disk_name, req->sector + 1, req->nr_sectors - 1,
		req->buffer+512);
#endif
	if (__blk_end_request(req, 0, 512)) {
		SET_HANDLER(&read_intr);
		return;
	}

	(void) inb_p(HD_STATUS);
#if (HD_DELAY > 0)
	last_req = read_timer();
#endif
	hd_request();
}

static void write_intr(void)
{
	struct request *req = CURRENT;
	int i;
	int retries = 100000;

	do {
		i = (unsigned) inb_p(HD_STATUS);
		if (i & BUSY_STAT)
			continue;
		if (!OK_STATUS(i))
			break;
		if ((req->nr_sectors <= 1) || (i & DRQ_STAT))
			goto ok_to_write;
	} while (--retries > 0);
	dump_status("write_intr", i);
	bad_rw_intr();
	hd_request();
	return;

ok_to_write:
	if (__blk_end_request(req, 0, 512)) {
		SET_HANDLER(&write_intr);
		outsw(HD_DATA, req->buffer, 256);
<<<<<<< HEAD
	} else {
=======
		return;
	}

>>>>>>> f68adec3
#if (HD_DELAY > 0)
	last_req = read_timer();
#endif
	hd_request();
}

static void recal_intr(void)
{
	check_status();
#if (HD_DELAY > 0)
	last_req = read_timer();
#endif
	hd_request();
}

/*
 * This is another of the error-routines I don't know what to do with. The
 * best idea seems to just set reset, and start all over again.
 */
static void hd_times_out(unsigned long dummy)
{
	char *name;

	do_hd = NULL;

	if (!CURRENT)
		return;

	spin_lock_irq(hd_queue->queue_lock);
	reset = 1;
	name = CURRENT->rq_disk->disk_name;
	printk("%s: timeout\n", name);
	if (++CURRENT->errors >= MAX_ERRORS) {
#ifdef DEBUG
		printk("%s: too many errors\n", name);
#endif
		__blk_end_request_cur(CURRENT, -EIO);
	}
	hd_request();
	spin_unlock_irq(hd_queue->queue_lock);
}

static int do_special_op(struct hd_i_struct *disk, struct request *req)
{
	if (disk->recalibrate) {
		disk->recalibrate = 0;
		hd_out(disk, disk->sect, 0, 0, 0, ATA_CMD_RESTORE, &recal_intr);
		return reset;
	}
	if (disk->head > 16) {
		printk("%s: cannot handle device with more than 16 heads - giving up\n", req->rq_disk->disk_name);
		__blk_end_request_cur(req, -EIO);
	}
	disk->special_op = 0;
	return 1;
}

/*
 * The driver enables interrupts as much as possible.  In order to do this,
 * (a) the device-interrupt is disabled before entering hd_request(),
 * and (b) the timeout-interrupt is disabled before the sti().
 *
 * Interrupts are still masked (by default) whenever we are exchanging
 * data/cmds with a drive, because some drives seem to have very poor
 * tolerance for latency during I/O. The IDE driver has support to unmask
 * interrupts for non-broken hardware, so use that driver if required.
 */
static void hd_request(void)
{
	unsigned int block, nsect, sec, track, head, cyl;
	struct hd_i_struct *disk;
	struct request *req;

	if (do_hd)
		return;
repeat:
	del_timer(&device_timer);

	req = CURRENT;
	if (!req) {
		do_hd = NULL;
		return;
	}

	if (reset) {
		reset_hd();
		return;
	}
	disk = req->rq_disk->private_data;
	block = req->sector;
	nsect = req->nr_sectors;
	if (block >= get_capacity(req->rq_disk) ||
	    ((block+nsect) > get_capacity(req->rq_disk))) {
		printk("%s: bad access: block=%d, count=%d\n",
			req->rq_disk->disk_name, block, nsect);
		__blk_end_request_cur(req, -EIO);
		goto repeat;
	}

	if (disk->special_op) {
		if (do_special_op(disk, req))
			goto repeat;
		return;
	}
	sec   = block % disk->sect + 1;
	track = block / disk->sect;
	head  = track % disk->head;
	cyl   = track / disk->head;
#ifdef DEBUG
	printk("%s: %sing: CHS=%d/%d/%d, sectors=%d, buffer=%p\n",
		req->rq_disk->disk_name,
		req_data_dir(req) == READ ? "read" : "writ",
		cyl, head, sec, nsect, req->buffer);
#endif
	if (blk_fs_request(req)) {
		switch (rq_data_dir(req)) {
		case READ:
			hd_out(disk, nsect, sec, head, cyl, ATA_CMD_PIO_READ,
				&read_intr);
			if (reset)
				goto repeat;
			break;
		case WRITE:
			hd_out(disk, nsect, sec, head, cyl, ATA_CMD_PIO_WRITE,
				&write_intr);
			if (reset)
				goto repeat;
			if (wait_DRQ()) {
				bad_rw_intr();
				goto repeat;
			}
			outsw(HD_DATA, req->buffer, 256);
			break;
		default:
			printk("unknown hd-command\n");
			__blk_end_request_cur(req, -EIO);
			break;
		}
	}
}

static void do_hd_request(struct request_queue *q)
{
	hd_request();
}

static int hd_getgeo(struct block_device *bdev, struct hd_geometry *geo)
{
	struct hd_i_struct *disk = bdev->bd_disk->private_data;

	geo->heads = disk->head;
	geo->sectors = disk->sect;
	geo->cylinders = disk->cyl;
	return 0;
}

/*
 * Releasing a block device means we sync() it, so that it can safely
 * be forgotten about...
 */

static irqreturn_t hd_interrupt(int irq, void *dev_id)
{
	void (*handler)(void) = do_hd;

	spin_lock(hd_queue->queue_lock);

	do_hd = NULL;
	del_timer(&device_timer);
	if (!handler)
		handler = unexpected_hd_interrupt;
	handler();

	spin_unlock(hd_queue->queue_lock);

	return IRQ_HANDLED;
}

static struct block_device_operations hd_fops = {
	.getgeo =	hd_getgeo,
};

/*
 * This is the hard disk IRQ description. The IRQF_DISABLED in sa_flags
 * means we run the IRQ-handler with interrupts disabled:  this is bad for
 * interrupt latency, but anything else has led to problems on some
 * machines.
 *
 * We enable interrupts in some of the routines after making sure it's
 * safe.
 */

static int __init hd_init(void)
{
	int drive;

	if (register_blkdev(MAJOR_NR, "hd"))
		return -1;

	hd_queue = blk_init_queue(do_hd_request, &hd_lock);
	if (!hd_queue) {
		unregister_blkdev(MAJOR_NR, "hd");
		return -ENOMEM;
	}

	blk_queue_max_sectors(hd_queue, 255);
	init_timer(&device_timer);
	device_timer.function = hd_times_out;
	blk_queue_hardsect_size(hd_queue, 512);

	if (!NR_HD) {
		/*
		 * We don't know anything about the drive.  This means
		 * that you *MUST* specify the drive parameters to the
		 * kernel yourself.
		 *
		 * If we were on an i386, we used to read this info from
		 * the BIOS or CMOS.  This doesn't work all that well,
		 * since this assumes that this is a primary or secondary
		 * drive, and if we're using this legacy driver, it's
		 * probably an auxilliary controller added to recover
		 * legacy data off an ST-506 drive.  Either way, it's
		 * definitely safest to have the user explicitly specify
		 * the information.
		 */
		printk("hd: no drives specified - use hd=cyl,head,sectors"
			" on kernel command line\n");
		goto out;
	}

	for (drive = 0 ; drive < NR_HD ; drive++) {
		struct gendisk *disk = alloc_disk(64);
		struct hd_i_struct *p = &hd_info[drive];
		if (!disk)
			goto Enomem;
		disk->major = MAJOR_NR;
		disk->first_minor = drive << 6;
		disk->fops = &hd_fops;
		sprintf(disk->disk_name, "hd%c", 'a'+drive);
		disk->private_data = p;
		set_capacity(disk, p->head * p->sect * p->cyl);
		disk->queue = hd_queue;
		p->unit = drive;
		hd_gendisk[drive] = disk;
		printk("%s: %luMB, CHS=%d/%d/%d\n",
			disk->disk_name, (unsigned long)get_capacity(disk)/2048,
			p->cyl, p->head, p->sect);
	}

	if (request_irq(HD_IRQ, hd_interrupt, IRQF_DISABLED, "hd", NULL)) {
		printk("hd: unable to get IRQ%d for the hard disk driver\n",
			HD_IRQ);
		goto out1;
	}
	if (!request_region(HD_DATA, 8, "hd")) {
		printk(KERN_WARNING "hd: port 0x%x busy\n", HD_DATA);
		goto out2;
	}
	if (!request_region(HD_CMD, 1, "hd(cmd)")) {
		printk(KERN_WARNING "hd: port 0x%x busy\n", HD_CMD);
		goto out3;
	}

	/* Let them fly */
	for (drive = 0; drive < NR_HD; drive++)
		add_disk(hd_gendisk[drive]);

	return 0;

out3:
	release_region(HD_DATA, 8);
out2:
	free_irq(HD_IRQ, NULL);
out1:
	for (drive = 0; drive < NR_HD; drive++)
		put_disk(hd_gendisk[drive]);
	NR_HD = 0;
out:
	del_timer(&device_timer);
	unregister_blkdev(MAJOR_NR, "hd");
	blk_cleanup_queue(hd_queue);
	return -1;
Enomem:
	while (drive--)
		put_disk(hd_gendisk[drive]);
	goto out;
}

static int __init parse_hd_setup(char *line)
{
	int ints[6];

	(void) get_options(line, ARRAY_SIZE(ints), ints);
	hd_setup(NULL, ints);

	return 1;
}
__setup("hd=", parse_hd_setup);

late_initcall(hd_init);<|MERGE_RESOLUTION|>--- conflicted
+++ resolved
@@ -497,13 +497,9 @@
 	if (__blk_end_request(req, 0, 512)) {
 		SET_HANDLER(&write_intr);
 		outsw(HD_DATA, req->buffer, 256);
-<<<<<<< HEAD
-	} else {
-=======
-		return;
-	}
-
->>>>>>> f68adec3
+		return;
+	}
+
 #if (HD_DELAY > 0)
 	last_req = read_timer();
 #endif
