/*
 *  Copyright (C) 1991, 1992  Linus Torvalds
 *
 * This is the low-level hd interrupt support. It traverses the
 * request-list, using interrupts to jump between functions. As
 * all the functions are called within interrupts, we may not
 * sleep. Special care is recommended.
 *
 *  modified by Drew Eckhardt to check nr of hd's from the CMOS.
 *
 *  Thanks to Branko Lankester, lankeste@fwi.uva.nl, who found a bug
 *  in the early extended-partition checks and added DM partitions
 *
 *  IRQ-unmask, drive-id, multiple-mode, support for ">16 heads",
 *  and general streamlining by Mark Lord.
 *
 *  Removed 99% of above. Use Mark's ide driver for those options.
 *  This is now a lightweight ST-506 driver. (Paul Gortmaker)
 *
 *  Modified 1995 Russell King for ARM processor.
 *
 *  Bugfix: max_sectors must be <= 255 or the wheels tend to come
 *  off in a hurry once you queue things up - Paul G. 02/2001
 */

/* Uncomment the following if you want verbose error reports. */
/* #define VERBOSE_ERRORS */

#include <linux/blkdev.h>
#include <linux/errno.h>
#include <linux/signal.h>
#include <linux/interrupt.h>
#include <linux/timer.h>
#include <linux/fs.h>
#include <linux/kernel.h>
#include <linux/genhd.h>
#include <linux/slab.h>
#include <linux/string.h>
#include <linux/ioport.h>
#include <linux/init.h>
#include <linux/blkpg.h>
#include <linux/ata.h>
#include <linux/hdreg.h>

#define HD_IRQ 14

#define REALLY_SLOW_IO
#include <asm/system.h>
#include <asm/io.h>
#include <asm/uaccess.h>

#ifdef __arm__
#undef  HD_IRQ
#endif
#include <asm/irq.h>
#ifdef __arm__
#define HD_IRQ IRQ_HARDDISK
#endif

/* Hd controller regster ports */

#define HD_DATA		0x1f0		/* _CTL when writing */
#define HD_ERROR	0x1f1		/* see err-bits */
#define HD_NSECTOR	0x1f2		/* nr of sectors to read/write */
#define HD_SECTOR	0x1f3		/* starting sector */
#define HD_LCYL		0x1f4		/* starting cylinder */
#define HD_HCYL		0x1f5		/* high byte of starting cyl */
#define HD_CURRENT	0x1f6		/* 101dhhhh , d=drive, hhhh=head */
#define HD_STATUS	0x1f7		/* see status-bits */
#define HD_FEATURE	HD_ERROR	/* same io address, read=error, write=feature */
#define HD_PRECOMP	HD_FEATURE	/* obsolete use of this port - predates IDE */
#define HD_COMMAND	HD_STATUS	/* same io address, read=status, write=cmd */

#define HD_CMD		0x3f6		/* used for resets */
#define HD_ALTSTATUS	0x3f6		/* same as HD_STATUS but doesn't clear irq */

/* Bits of HD_STATUS */
#define ERR_STAT		0x01
#define INDEX_STAT		0x02
#define ECC_STAT		0x04	/* Corrected error */
#define DRQ_STAT		0x08
#define SEEK_STAT		0x10
#define SERVICE_STAT		SEEK_STAT
#define WRERR_STAT		0x20
#define READY_STAT		0x40
#define BUSY_STAT		0x80

/* Bits for HD_ERROR */
#define MARK_ERR		0x01	/* Bad address mark */
#define TRK0_ERR		0x02	/* couldn't find track 0 */
#define ABRT_ERR		0x04	/* Command aborted */
#define MCR_ERR			0x08	/* media change request */
#define ID_ERR			0x10	/* ID field not found */
#define MC_ERR			0x20	/* media changed */
#define ECC_ERR			0x40	/* Uncorrectable ECC error */
#define BBD_ERR			0x80	/* pre-EIDE meaning:  block marked bad */
#define ICRC_ERR		0x80	/* new meaning:  CRC error during transfer */

static DEFINE_SPINLOCK(hd_lock);
static struct request_queue *hd_queue;
static struct request *hd_req;

#define MAJOR_NR HD_MAJOR

#define TIMEOUT_VALUE	(6*HZ)
#define	HD_DELAY	0

#define MAX_ERRORS     16	/* Max read/write errors/sector */
#define RESET_FREQ      8	/* Reset controller every 8th retry */
#define RECAL_FREQ      4	/* Recalibrate every 4th retry */
#define MAX_HD		2

#define STAT_OK		(READY_STAT|SEEK_STAT)
#define OK_STATUS(s)	(((s)&(STAT_OK|(BUSY_STAT|WRERR_STAT|ERR_STAT)))==STAT_OK)

static void recal_intr(void);
static void bad_rw_intr(void);

static int reset;
static int hd_error;

/*
 *  This struct defines the HD's and their types.
 */
struct hd_i_struct {
	unsigned int head, sect, cyl, wpcom, lzone, ctl;
	int unit;
	int recalibrate;
	int special_op;
};

#ifdef HD_TYPE
static struct hd_i_struct hd_info[] = { HD_TYPE };
static int NR_HD = ARRAY_SIZE(hd_info);
#else
static struct hd_i_struct hd_info[MAX_HD];
static int NR_HD;
#endif

static struct gendisk *hd_gendisk[MAX_HD];

static struct timer_list device_timer;

#define TIMEOUT_VALUE (6*HZ)

#define SET_TIMER							\
	do {								\
		mod_timer(&device_timer, jiffies + TIMEOUT_VALUE);	\
	} while (0)

static void (*do_hd)(void) = NULL;
#define SET_HANDLER(x) \
if ((do_hd = (x)) != NULL) \
	SET_TIMER; \
else \
	del_timer(&device_timer);


#if (HD_DELAY > 0)

#include <asm/i8253.h>

unsigned long last_req;

unsigned long read_timer(void)
{
	unsigned long t, flags;
	int i;

	spin_lock_irqsave(&i8253_lock, flags);
	t = jiffies * 11932;
	outb_p(0, 0x43);
	i = inb_p(0x40);
	i |= inb(0x40) << 8;
	spin_unlock_irqrestore(&i8253_lock, flags);
	return(t - i);
}
#endif

static void __init hd_setup(char *str, int *ints)
{
	int hdind = 0;

	if (ints[0] != 3)
		return;
	if (hd_info[0].head != 0)
		hdind = 1;
	hd_info[hdind].head = ints[2];
	hd_info[hdind].sect = ints[3];
	hd_info[hdind].cyl = ints[1];
	hd_info[hdind].wpcom = 0;
	hd_info[hdind].lzone = ints[1];
	hd_info[hdind].ctl = (ints[2] > 8 ? 8 : 0);
	NR_HD = hdind+1;
}

static bool hd_end_request(int err, unsigned int bytes)
{
	if (__blk_end_request(hd_req, err, bytes))
		return true;
	hd_req = NULL;
	return false;
}

static bool hd_end_request_cur(int err)
{
	return hd_end_request(err, blk_rq_cur_bytes(hd_req));
}

static void dump_status(const char *msg, unsigned int stat)
{
	char *name = "hd?";
	if (hd_req)
		name = hd_req->rq_disk->disk_name;

#ifdef VERBOSE_ERRORS
	printk("%s: %s: status=0x%02x { ", name, msg, stat & 0xff);
	if (stat & BUSY_STAT)	printk("Busy ");
	if (stat & READY_STAT)	printk("DriveReady ");
	if (stat & WRERR_STAT)	printk("WriteFault ");
	if (stat & SEEK_STAT)	printk("SeekComplete ");
	if (stat & DRQ_STAT)	printk("DataRequest ");
	if (stat & ECC_STAT)	printk("CorrectedError ");
	if (stat & INDEX_STAT)	printk("Index ");
	if (stat & ERR_STAT)	printk("Error ");
	printk("}\n");
	if ((stat & ERR_STAT) == 0) {
		hd_error = 0;
	} else {
		hd_error = inb(HD_ERROR);
		printk("%s: %s: error=0x%02x { ", name, msg, hd_error & 0xff);
		if (hd_error & BBD_ERR)		printk("BadSector ");
		if (hd_error & ECC_ERR)		printk("UncorrectableError ");
		if (hd_error & ID_ERR)		printk("SectorIdNotFound ");
		if (hd_error & ABRT_ERR)	printk("DriveStatusError ");
		if (hd_error & TRK0_ERR)	printk("TrackZeroNotFound ");
		if (hd_error & MARK_ERR)	printk("AddrMarkNotFound ");
		printk("}");
		if (hd_error & (BBD_ERR|ECC_ERR|ID_ERR|MARK_ERR)) {
			printk(", CHS=%d/%d/%d", (inb(HD_HCYL)<<8) + inb(HD_LCYL),
				inb(HD_CURRENT) & 0xf, inb(HD_SECTOR));
			if (hd_req)
				printk(", sector=%ld", blk_rq_pos(hd_req));
		}
		printk("\n");
	}
#else
	printk("%s: %s: status=0x%02x.\n", name, msg, stat & 0xff);
	if ((stat & ERR_STAT) == 0) {
		hd_error = 0;
	} else {
		hd_error = inb(HD_ERROR);
		printk("%s: %s: error=0x%02x.\n", name, msg, hd_error & 0xff);
	}
#endif
}

static void check_status(void)
{
	int i = inb_p(HD_STATUS);

	if (!OK_STATUS(i)) {
		dump_status("check_status", i);
		bad_rw_intr();
	}
}

static int controller_busy(void)
{
	int retries = 100000;
	unsigned char status;

	do {
		status = inb_p(HD_STATUS);
	} while ((status & BUSY_STAT) && --retries);
	return status;
}

static int status_ok(void)
{
	unsigned char status = inb_p(HD_STATUS);

	if (status & BUSY_STAT)
		return 1;	/* Ancient, but does it make sense??? */
	if (status & WRERR_STAT)
		return 0;
	if (!(status & READY_STAT))
		return 0;
	if (!(status & SEEK_STAT))
		return 0;
	return 1;
}

static int controller_ready(unsigned int drive, unsigned int head)
{
	int retry = 100;

	do {
		if (controller_busy() & BUSY_STAT)
			return 0;
		outb_p(0xA0 | (drive<<4) | head, HD_CURRENT);
		if (status_ok())
			return 1;
	} while (--retry);
	return 0;
}

static void hd_out(struct hd_i_struct *disk,
		   unsigned int nsect,
		   unsigned int sect,
		   unsigned int head,
		   unsigned int cyl,
		   unsigned int cmd,
		   void (*intr_addr)(void))
{
	unsigned short port;

#if (HD_DELAY > 0)
	while (read_timer() - last_req < HD_DELAY)
		/* nothing */;
#endif
	if (reset)
		return;
	if (!controller_ready(disk->unit, head)) {
		reset = 1;
		return;
	}
	SET_HANDLER(intr_addr);
	outb_p(disk->ctl, HD_CMD);
	port = HD_DATA;
	outb_p(disk->wpcom >> 2, ++port);
	outb_p(nsect, ++port);
	outb_p(sect, ++port);
	outb_p(cyl, ++port);
	outb_p(cyl >> 8, ++port);
	outb_p(0xA0 | (disk->unit << 4) | head, ++port);
	outb_p(cmd, ++port);
}

static void hd_request (void);

static int drive_busy(void)
{
	unsigned int i;
	unsigned char c;

	for (i = 0; i < 500000 ; i++) {
		c = inb_p(HD_STATUS);
		if ((c & (BUSY_STAT | READY_STAT | SEEK_STAT)) == STAT_OK)
			return 0;
	}
	dump_status("reset timed out", c);
	return 1;
}

static void reset_controller(void)
{
	int	i;

	outb_p(4, HD_CMD);
	for (i = 0; i < 1000; i++) barrier();
	outb_p(hd_info[0].ctl & 0x0f, HD_CMD);
	for (i = 0; i < 1000; i++) barrier();
	if (drive_busy())
		printk("hd: controller still busy\n");
	else if ((hd_error = inb(HD_ERROR)) != 1)
		printk("hd: controller reset failed: %02x\n", hd_error);
}

static void reset_hd(void)
{
	static int i;

repeat:
	if (reset) {
		reset = 0;
		i = -1;
		reset_controller();
	} else {
		check_status();
		if (reset)
			goto repeat;
	}
	if (++i < NR_HD) {
		struct hd_i_struct *disk = &hd_info[i];
		disk->special_op = disk->recalibrate = 1;
		hd_out(disk, disk->sect, disk->sect, disk->head-1,
			disk->cyl, ATA_CMD_INIT_DEV_PARAMS, &reset_hd);
		if (reset)
			goto repeat;
	} else
		hd_request();
}

/*
 * Ok, don't know what to do with the unexpected interrupts: on some machines
 * doing a reset and a retry seems to result in an eternal loop. Right now I
 * ignore it, and just set the timeout.
 *
 * On laptops (and "green" PCs), an unexpected interrupt occurs whenever the
 * drive enters "idle", "standby", or "sleep" mode, so if the status looks
 * "good", we just ignore the interrupt completely.
 */
static void unexpected_hd_interrupt(void)
{
	unsigned int stat = inb_p(HD_STATUS);

	if (stat & (BUSY_STAT|DRQ_STAT|ECC_STAT|ERR_STAT)) {
		dump_status("unexpected interrupt", stat);
		SET_TIMER;
	}
}

/*
 * bad_rw_intr() now tries to be a bit smarter and does things
 * according to the error returned by the controller.
 * -Mika Liljeberg (liljeber@cs.Helsinki.FI)
 */
static void bad_rw_intr(void)
{
	struct request *req = hd_req;

	if (req != NULL) {
		struct hd_i_struct *disk = req->rq_disk->private_data;
		if (++req->errors >= MAX_ERRORS || (hd_error & BBD_ERR)) {
			hd_end_request_cur(-EIO);
			disk->special_op = disk->recalibrate = 1;
		} else if (req->errors % RESET_FREQ == 0)
			reset = 1;
		else if ((hd_error & TRK0_ERR) || req->errors % RECAL_FREQ == 0)
			disk->special_op = disk->recalibrate = 1;
		/* Otherwise just retry */
	}
}

static inline int wait_DRQ(void)
{
	int retries;
	int stat;

	for (retries = 0; retries < 100000; retries++) {
		stat = inb_p(HD_STATUS);
		if (stat & DRQ_STAT)
			return 0;
	}
	dump_status("wait_DRQ", stat);
	return -1;
}

static void read_intr(void)
{
	struct request *req;
	int i, retries = 100000;

	do {
		i = (unsigned) inb_p(HD_STATUS);
		if (i & BUSY_STAT)
			continue;
		if (!OK_STATUS(i))
			break;
		if (i & DRQ_STAT)
			goto ok_to_read;
	} while (--retries > 0);
	dump_status("read_intr", i);
	bad_rw_intr();
	hd_request();
	return;

ok_to_read:
	req = hd_req;
	insw(HD_DATA, req->buffer, 256);
#ifdef DEBUG
	printk("%s: read: sector %ld, remaining = %u, buffer=%p\n",
	       req->rq_disk->disk_name, blk_rq_pos(req) + 1,
	       blk_rq_sectors(req) - 1, req->buffer+512);
#endif
	if (hd_end_request(0, 512)) {
		SET_HANDLER(&read_intr);
		return;
	}

	(void) inb_p(HD_STATUS);
#if (HD_DELAY > 0)
	last_req = read_timer();
#endif
	hd_request();
}

static void write_intr(void)
{
	struct request *req = hd_req;
	int i;
	int retries = 100000;

	do {
		i = (unsigned) inb_p(HD_STATUS);
		if (i & BUSY_STAT)
			continue;
		if (!OK_STATUS(i))
			break;
		if ((blk_rq_sectors(req) <= 1) || (i & DRQ_STAT))
			goto ok_to_write;
	} while (--retries > 0);
	dump_status("write_intr", i);
	bad_rw_intr();
	hd_request();
	return;

ok_to_write:
	if (hd_end_request(0, 512)) {
		SET_HANDLER(&write_intr);
		outsw(HD_DATA, req->buffer, 256);
<<<<<<< HEAD
	} else {
=======
		return;
	}

>>>>>>> ac36552a
#if (HD_DELAY > 0)
	last_req = read_timer();
#endif
	hd_request();
}

static void recal_intr(void)
{
	check_status();
#if (HD_DELAY > 0)
	last_req = read_timer();
#endif
	hd_request();
}

/*
 * This is another of the error-routines I don't know what to do with. The
 * best idea seems to just set reset, and start all over again.
 */
static void hd_times_out(unsigned long dummy)
{
	char *name;

	do_hd = NULL;

	if (!hd_req)
		return;

	spin_lock_irq(hd_queue->queue_lock);
	reset = 1;
	name = hd_req->rq_disk->disk_name;
	printk("%s: timeout\n", name);
	if (++hd_req->errors >= MAX_ERRORS) {
#ifdef DEBUG
		printk("%s: too many errors\n", name);
#endif
		hd_end_request_cur(-EIO);
	}
	hd_request();
	spin_unlock_irq(hd_queue->queue_lock);
}

static int do_special_op(struct hd_i_struct *disk, struct request *req)
{
	if (disk->recalibrate) {
		disk->recalibrate = 0;
		hd_out(disk, disk->sect, 0, 0, 0, ATA_CMD_RESTORE, &recal_intr);
		return reset;
	}
	if (disk->head > 16) {
		printk("%s: cannot handle device with more than 16 heads - giving up\n", req->rq_disk->disk_name);
		hd_end_request_cur(-EIO);
	}
	disk->special_op = 0;
	return 1;
}

/*
 * The driver enables interrupts as much as possible.  In order to do this,
 * (a) the device-interrupt is disabled before entering hd_request(),
 * and (b) the timeout-interrupt is disabled before the sti().
 *
 * Interrupts are still masked (by default) whenever we are exchanging
 * data/cmds with a drive, because some drives seem to have very poor
 * tolerance for latency during I/O. The IDE driver has support to unmask
 * interrupts for non-broken hardware, so use that driver if required.
 */
static void hd_request(void)
{
	unsigned int block, nsect, sec, track, head, cyl;
	struct hd_i_struct *disk;
	struct request *req;

	if (do_hd)
		return;
repeat:
	del_timer(&device_timer);

	if (!hd_req) {
		hd_req = blk_fetch_request(hd_queue);
		if (!hd_req) {
			do_hd = NULL;
			return;
		}
	}
	req = hd_req;

	if (reset) {
		reset_hd();
		return;
	}
	disk = req->rq_disk->private_data;
	block = blk_rq_pos(req);
	nsect = blk_rq_sectors(req);
	if (block >= get_capacity(req->rq_disk) ||
	    ((block+nsect) > get_capacity(req->rq_disk))) {
		printk("%s: bad access: block=%d, count=%d\n",
			req->rq_disk->disk_name, block, nsect);
		hd_end_request_cur(-EIO);
		goto repeat;
	}

	if (disk->special_op) {
		if (do_special_op(disk, req))
			goto repeat;
		return;
	}
	sec   = block % disk->sect + 1;
	track = block / disk->sect;
	head  = track % disk->head;
	cyl   = track / disk->head;
#ifdef DEBUG
	printk("%s: %sing: CHS=%d/%d/%d, sectors=%d, buffer=%p\n",
		req->rq_disk->disk_name,
		req_data_dir(req) == READ ? "read" : "writ",
		cyl, head, sec, nsect, req->buffer);
#endif
	if (blk_fs_request(req)) {
		switch (rq_data_dir(req)) {
		case READ:
			hd_out(disk, nsect, sec, head, cyl, ATA_CMD_PIO_READ,
				&read_intr);
			if (reset)
				goto repeat;
			break;
		case WRITE:
			hd_out(disk, nsect, sec, head, cyl, ATA_CMD_PIO_WRITE,
				&write_intr);
			if (reset)
				goto repeat;
			if (wait_DRQ()) {
				bad_rw_intr();
				goto repeat;
			}
			outsw(HD_DATA, req->buffer, 256);
			break;
		default:
			printk("unknown hd-command\n");
			hd_end_request_cur(-EIO);
			break;
		}
	}
}

static void do_hd_request(struct request_queue *q)
{
	hd_request();
}

static int hd_getgeo(struct block_device *bdev, struct hd_geometry *geo)
{
	struct hd_i_struct *disk = bdev->bd_disk->private_data;

	geo->heads = disk->head;
	geo->sectors = disk->sect;
	geo->cylinders = disk->cyl;
	return 0;
}

/*
 * Releasing a block device means we sync() it, so that it can safely
 * be forgotten about...
 */

static irqreturn_t hd_interrupt(int irq, void *dev_id)
{
	void (*handler)(void) = do_hd;

	spin_lock(hd_queue->queue_lock);

	do_hd = NULL;
	del_timer(&device_timer);
	if (!handler)
		handler = unexpected_hd_interrupt;
	handler();

	spin_unlock(hd_queue->queue_lock);

	return IRQ_HANDLED;
}

static struct block_device_operations hd_fops = {
	.getgeo =	hd_getgeo,
};

/*
 * This is the hard disk IRQ description. The IRQF_DISABLED in sa_flags
 * means we run the IRQ-handler with interrupts disabled:  this is bad for
 * interrupt latency, but anything else has led to problems on some
 * machines.
 *
 * We enable interrupts in some of the routines after making sure it's
 * safe.
 */

static int __init hd_init(void)
{
	int drive;

	if (register_blkdev(MAJOR_NR, "hd"))
		return -1;

	hd_queue = blk_init_queue(do_hd_request, &hd_lock);
	if (!hd_queue) {
		unregister_blkdev(MAJOR_NR, "hd");
		return -ENOMEM;
	}

	blk_queue_max_sectors(hd_queue, 255);
	init_timer(&device_timer);
	device_timer.function = hd_times_out;
	blk_queue_hardsect_size(hd_queue, 512);

	if (!NR_HD) {
		/*
		 * We don't know anything about the drive.  This means
		 * that you *MUST* specify the drive parameters to the
		 * kernel yourself.
		 *
		 * If we were on an i386, we used to read this info from
		 * the BIOS or CMOS.  This doesn't work all that well,
		 * since this assumes that this is a primary or secondary
		 * drive, and if we're using this legacy driver, it's
		 * probably an auxilliary controller added to recover
		 * legacy data off an ST-506 drive.  Either way, it's
		 * definitely safest to have the user explicitly specify
		 * the information.
		 */
		printk("hd: no drives specified - use hd=cyl,head,sectors"
			" on kernel command line\n");
		goto out;
	}

	for (drive = 0 ; drive < NR_HD ; drive++) {
		struct gendisk *disk = alloc_disk(64);
		struct hd_i_struct *p = &hd_info[drive];
		if (!disk)
			goto Enomem;
		disk->major = MAJOR_NR;
		disk->first_minor = drive << 6;
		disk->fops = &hd_fops;
		sprintf(disk->disk_name, "hd%c", 'a'+drive);
		disk->private_data = p;
		set_capacity(disk, p->head * p->sect * p->cyl);
		disk->queue = hd_queue;
		p->unit = drive;
		hd_gendisk[drive] = disk;
		printk("%s: %luMB, CHS=%d/%d/%d\n",
			disk->disk_name, (unsigned long)get_capacity(disk)/2048,
			p->cyl, p->head, p->sect);
	}

	if (request_irq(HD_IRQ, hd_interrupt, IRQF_DISABLED, "hd", NULL)) {
		printk("hd: unable to get IRQ%d for the hard disk driver\n",
			HD_IRQ);
		goto out1;
	}
	if (!request_region(HD_DATA, 8, "hd")) {
		printk(KERN_WARNING "hd: port 0x%x busy\n", HD_DATA);
		goto out2;
	}
	if (!request_region(HD_CMD, 1, "hd(cmd)")) {
		printk(KERN_WARNING "hd: port 0x%x busy\n", HD_CMD);
		goto out3;
	}

	/* Let them fly */
	for (drive = 0; drive < NR_HD; drive++)
		add_disk(hd_gendisk[drive]);

	return 0;

out3:
	release_region(HD_DATA, 8);
out2:
	free_irq(HD_IRQ, NULL);
out1:
	for (drive = 0; drive < NR_HD; drive++)
		put_disk(hd_gendisk[drive]);
	NR_HD = 0;
out:
	del_timer(&device_timer);
	unregister_blkdev(MAJOR_NR, "hd");
	blk_cleanup_queue(hd_queue);
	return -1;
Enomem:
	while (drive--)
		put_disk(hd_gendisk[drive]);
	goto out;
}

static int __init parse_hd_setup(char *line)
{
	int ints[6];

	(void) get_options(line, ARRAY_SIZE(ints), ints);
	hd_setup(NULL, ints);

	return 1;
}
__setup("hd=", parse_hd_setup);

late_initcall(hd_init);<|MERGE_RESOLUTION|>--- conflicted
+++ resolved
@@ -510,13 +510,9 @@
 	if (hd_end_request(0, 512)) {
 		SET_HANDLER(&write_intr);
 		outsw(HD_DATA, req->buffer, 256);
-<<<<<<< HEAD
-	} else {
-=======
 		return;
 	}
 
->>>>>>> ac36552a
 #if (HD_DELAY > 0)
 	last_req = read_timer();
 #endif
