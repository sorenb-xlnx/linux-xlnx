--- conflicted
+++ resolved
@@ -686,14 +686,8 @@
 	for (unit = 0; unit < PG_UNITS; unit++) {
 		struct pg *dev = &devices[unit];
 		if (dev->present)
-<<<<<<< HEAD
-			device_create_drvdata(pg_class, NULL,
-					      MKDEV(major, unit), NULL,
-					      "pg%u", unit);
-=======
 			device_create(pg_class, NULL, MKDEV(major, unit), NULL,
 				      "pg%u", unit);
->>>>>>> 6279fb3a
 	}
 	err = 0;
 	goto out;
