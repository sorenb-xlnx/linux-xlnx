/* 
        pt.c    (c) 1998  Grant R. Guenther <grant@torque.net>
                          Under the terms of the GNU General Public License.

        This is the high-level driver for parallel port ATAPI tape
        drives based on chips supported by the paride module.

	The driver implements both rewinding and non-rewinding
	devices, filemarks, and the rewind ioctl.  It allocates
	a small internal "bounce buffer" for each open device, but
        otherwise expects buffering and blocking to be done at the
        user level.  As with most block-structured tapes, short
	writes are padded to full tape blocks, so reading back a file
        may return more data than was actually written.

        By default, the driver will autoprobe for a single parallel
        port ATAPI tape drive, but if their individual parameters are
        specified, the driver can handle up to 4 drives.

	The rewinding devices are named /dev/pt0, /dev/pt1, ...
	while the non-rewinding devices are /dev/npt0, /dev/npt1, etc.

        The behaviour of the pt driver can be altered by setting
        some parameters from the insmod command line.  The following
        parameters are adjustable:

            drive0      These four arguments can be arrays of       
            drive1      1-6 integers as follows:
            drive2
            drive3      <prt>,<pro>,<uni>,<mod>,<slv>,<dly>

                        Where,

                <prt>   is the base of the parallel port address for
                        the corresponding drive.  (required)

                <pro>   is the protocol number for the adapter that
                        supports this drive.  These numbers are
                        logged by 'paride' when the protocol modules
                        are initialised.  (0 if not given)

                <uni>   for those adapters that support chained
                        devices, this is the unit selector for the
                        chain of devices on the given port.  It should
                        be zero for devices that don't support chaining.
                        (0 if not given)

                <mod>   this can be -1 to choose the best mode, or one
                        of the mode numbers supported by the adapter.
                        (-1 if not given)

                <slv>   ATAPI devices can be jumpered to master or slave.
                        Set this to 0 to choose the master drive, 1 to
                        choose the slave, -1 (the default) to choose the
                        first drive found.

                <dly>   some parallel ports require the driver to 
                        go more slowly.  -1 sets a default value that
                        should work with the chosen protocol.  Otherwise,
                        set this to a small integer, the larger it is
                        the slower the port i/o.  In some cases, setting
                        this to zero will speed up the device. (default -1)

	    major	You may use this parameter to overide the
			default major number (96) that this driver
			will use.  Be sure to change the device
			name as well.

	    name	This parameter is a character string that
			contains the name the kernel will use for this
			device (in /proc output, for instance).
			(default "pt").

            verbose     This parameter controls the amount of logging
                        that the driver will do.  Set it to 0 for
                        normal operation, 1 to see autoprobe progress
                        messages, or 2 to see additional debugging
                        output.  (default 0)
 
        If this driver is built into the kernel, you can use 
        the following command line parameters, with the same values
        as the corresponding module parameters listed above:

            pt.drive0
            pt.drive1
            pt.drive2
            pt.drive3

        In addition, you can use the parameter pt.disable to disable
        the driver entirely.

*/

/*   Changes:

	1.01	GRG 1998.05.06	Round up transfer size, fix ready_wait,
			        loosed interpretation of ATAPI standard
				for clearing error status.
				Eliminate sti();
	1.02    GRG 1998.06.16  Eliminate an Ugh.
	1.03    GRG 1998.08.15  Adjusted PT_TMO, use HZ in loop timing,
				extra debugging
	1.04    GRG 1998.09.24  Repair minor coding error, added jumbo support
	
*/

#define PT_VERSION      "1.04"
#define PT_MAJOR	96
#define PT_NAME		"pt"
#define PT_UNITS	4

/* Here are things one can override from the insmod command.
   Most are autoprobed by paride unless set here.  Verbose is on
   by default.

*/

static int verbose = 0;
static int major = PT_MAJOR;
static char *name = PT_NAME;
static int disable = 0;

static int drive0[6] = { 0, 0, 0, -1, -1, -1 };
static int drive1[6] = { 0, 0, 0, -1, -1, -1 };
static int drive2[6] = { 0, 0, 0, -1, -1, -1 };
static int drive3[6] = { 0, 0, 0, -1, -1, -1 };

static int (*drives[4])[6] = {&drive0, &drive1, &drive2, &drive3};

#define D_PRT   0
#define D_PRO   1
#define D_UNI   2
#define D_MOD   3
#define D_SLV   4
#define D_DLY   5

#define DU              (*drives[unit])

/* end of parameters */

#include <linux/module.h>
#include <linux/init.h>
#include <linux/fs.h>
#include <linux/delay.h>
#include <linux/slab.h>
#include <linux/mtio.h>
#include <linux/device.h>
#include <linux/sched.h>	/* current, TASK_*, schedule_timeout() */
#include <linux/smp_lock.h>

#include <asm/uaccess.h>

module_param(verbose, bool, 0);
module_param(major, int, 0);
module_param(name, charp, 0);
module_param_array(drive0, int, NULL, 0);
module_param_array(drive1, int, NULL, 0);
module_param_array(drive2, int, NULL, 0);
module_param_array(drive3, int, NULL, 0);

#include "paride.h"

#define PT_MAX_RETRIES  5
#define PT_TMO          3000	/* interrupt timeout in jiffies */
#define PT_SPIN_DEL     50	/* spin delay in micro-seconds  */
#define PT_RESET_TMO    30	/* 30 seconds */
#define PT_READY_TMO	60	/* 60 seconds */
#define PT_REWIND_TMO	1200	/* 20 minutes */

#define PT_SPIN         ((1000000/(HZ*PT_SPIN_DEL))*PT_TMO)

#define STAT_ERR        0x00001
#define STAT_INDEX      0x00002
#define STAT_ECC        0x00004
#define STAT_DRQ        0x00008
#define STAT_SEEK       0x00010
#define STAT_WRERR      0x00020
#define STAT_READY      0x00040
#define STAT_BUSY       0x00080
#define STAT_SENSE	0x1f000

#define ATAPI_TEST_READY	0x00
#define ATAPI_REWIND		0x01
#define ATAPI_REQ_SENSE		0x03
#define ATAPI_READ_6		0x08
#define ATAPI_WRITE_6		0x0a
#define ATAPI_WFM		0x10
#define ATAPI_IDENTIFY		0x12
#define ATAPI_MODE_SENSE	0x1a
#define ATAPI_LOG_SENSE		0x4d

static int pt_open(struct inode *inode, struct file *file);
static long pt_ioctl(struct file *file, unsigned int cmd, unsigned long arg);
static int pt_release(struct inode *inode, struct file *file);
static ssize_t pt_read(struct file *filp, char __user *buf,
		       size_t count, loff_t * ppos);
static ssize_t pt_write(struct file *filp, const char __user *buf,
			size_t count, loff_t * ppos);
static int pt_detect(void);

/* bits in tape->flags */

#define PT_MEDIA	1
#define PT_WRITE_OK	2
#define PT_REWIND	4
#define PT_WRITING      8
#define PT_READING     16
#define PT_EOF	       32

#define PT_NAMELEN      8
#define PT_BUFSIZE  16384

struct pt_unit {
	struct pi_adapter pia;	/* interface to paride layer */
	struct pi_adapter *pi;
	int flags;		/* various state flags */
	int last_sense;		/* result of last request sense */
	int drive;		/* drive */
	atomic_t available;	/* 1 if access is available 0 otherwise */
	int bs;			/* block size */
	int capacity;		/* Size of tape in KB */
	int present;		/* device present ? */
	char *bufptr;
	char name[PT_NAMELEN];	/* pf0, pf1, ... */
};

static int pt_identify(struct pt_unit *tape);

static struct pt_unit pt[PT_UNITS];

static char pt_scratch[512];	/* scratch block buffer */

/* kernel glue structures */

static const struct file_operations pt_fops = {
	.owner = THIS_MODULE,
	.read = pt_read,
	.write = pt_write,
	.unlocked_ioctl = pt_ioctl,
	.open = pt_open,
	.release = pt_release,
};

/* sysfs class support */
static struct class *pt_class;

static inline int status_reg(struct pi_adapter *pi)
{
	return pi_read_regr(pi, 1, 6);
}

static inline int read_reg(struct pi_adapter *pi, int reg)
{
	return pi_read_regr(pi, 0, reg);
}

static inline void write_reg(struct pi_adapter *pi, int reg, int val)
{
	pi_write_regr(pi, 0, reg, val);
}

static inline u8 DRIVE(struct pt_unit *tape)
{
	return 0xa0+0x10*tape->drive;
}

static int pt_wait(struct pt_unit *tape, int go, int stop, char *fun, char *msg)
{
	int j, r, e, s, p;
	struct pi_adapter *pi = tape->pi;

	j = 0;
	while ((((r = status_reg(pi)) & go) || (stop && (!(r & stop))))
	       && (j++ < PT_SPIN))
		udelay(PT_SPIN_DEL);

	if ((r & (STAT_ERR & stop)) || (j >= PT_SPIN)) {
		s = read_reg(pi, 7);
		e = read_reg(pi, 1);
		p = read_reg(pi, 2);
		if (j >= PT_SPIN)
			e |= 0x100;
		if (fun)
			printk("%s: %s %s: alt=0x%x stat=0x%x err=0x%x"
			       " loop=%d phase=%d\n",
			       tape->name, fun, msg, r, s, e, j, p);
		return (e << 8) + s;
	}
	return 0;
}

static int pt_command(struct pt_unit *tape, char *cmd, int dlen, char *fun)
{
	struct pi_adapter *pi = tape->pi;
	pi_connect(pi);

	write_reg(pi, 6, DRIVE(tape));

	if (pt_wait(tape, STAT_BUSY | STAT_DRQ, 0, fun, "before command")) {
		pi_disconnect(pi);
		return -1;
	}

	write_reg(pi, 4, dlen % 256);
	write_reg(pi, 5, dlen / 256);
	write_reg(pi, 7, 0xa0);	/* ATAPI packet command */

	if (pt_wait(tape, STAT_BUSY, STAT_DRQ, fun, "command DRQ")) {
		pi_disconnect(pi);
		return -1;
	}

	if (read_reg(pi, 2) != 1) {
		printk("%s: %s: command phase error\n", tape->name, fun);
		pi_disconnect(pi);
		return -1;
	}

	pi_write_block(pi, cmd, 12);

	return 0;
}

static int pt_completion(struct pt_unit *tape, char *buf, char *fun)
{
	struct pi_adapter *pi = tape->pi;
	int r, s, n, p;

	r = pt_wait(tape, STAT_BUSY, STAT_DRQ | STAT_READY | STAT_ERR,
		    fun, "completion");

	if (read_reg(pi, 7) & STAT_DRQ) {
		n = (((read_reg(pi, 4) + 256 * read_reg(pi, 5)) +
		      3) & 0xfffc);
		p = read_reg(pi, 2) & 3;
		if (p == 0)
			pi_write_block(pi, buf, n);
		if (p == 2)
			pi_read_block(pi, buf, n);
	}

	s = pt_wait(tape, STAT_BUSY, STAT_READY | STAT_ERR, fun, "data done");

	pi_disconnect(pi);

	return (r ? r : s);
}

static void pt_req_sense(struct pt_unit *tape, int quiet)
{
	char rs_cmd[12] = { ATAPI_REQ_SENSE, 0, 0, 0, 16, 0, 0, 0, 0, 0, 0, 0 };
	char buf[16];
	int r;

	r = pt_command(tape, rs_cmd, 16, "Request sense");
	mdelay(1);
	if (!r)
		pt_completion(tape, buf, "Request sense");

	tape->last_sense = -1;
	if (!r) {
		if (!quiet)
			printk("%s: Sense key: %x, ASC: %x, ASQ: %x\n",
			       tape->name, buf[2] & 0xf, buf[12], buf[13]);
		tape->last_sense = (buf[2] & 0xf) | ((buf[12] & 0xff) << 8)
		    | ((buf[13] & 0xff) << 16);
	}
}

static int pt_atapi(struct pt_unit *tape, char *cmd, int dlen, char *buf, char *fun)
{
	int r;

	r = pt_command(tape, cmd, dlen, fun);
	mdelay(1);
	if (!r)
		r = pt_completion(tape, buf, fun);
	if (r)
		pt_req_sense(tape, !fun);

	return r;
}

static void pt_sleep(int cs)
{
	schedule_timeout_interruptible(cs);
}

static int pt_poll_dsc(struct pt_unit *tape, int pause, int tmo, char *msg)
{
	struct pi_adapter *pi = tape->pi;
	int k, e, s;

	k = 0;
	e = 0;
	s = 0;
	while (k < tmo) {
		pt_sleep(pause);
		k++;
		pi_connect(pi);
		write_reg(pi, 6, DRIVE(tape));
		s = read_reg(pi, 7);
		e = read_reg(pi, 1);
		pi_disconnect(pi);
		if (s & (STAT_ERR | STAT_SEEK))
			break;
	}
	if ((k >= tmo) || (s & STAT_ERR)) {
		if (k >= tmo)
			printk("%s: %s DSC timeout\n", tape->name, msg);
		else
			printk("%s: %s stat=0x%x err=0x%x\n", tape->name, msg, s,
			       e);
		pt_req_sense(tape, 0);
		return 0;
	}
	return 1;
}

static void pt_media_access_cmd(struct pt_unit *tape, int tmo, char *cmd, char *fun)
{
	if (pt_command(tape, cmd, 0, fun)) {
		pt_req_sense(tape, 0);
		return;
	}
	pi_disconnect(tape->pi);
	pt_poll_dsc(tape, HZ, tmo, fun);
}

static void pt_rewind(struct pt_unit *tape)
{
	char rw_cmd[12] = { ATAPI_REWIND, 0, 0, 0, 0, 0, 0, 0, 0, 0, 0, 0 };

	pt_media_access_cmd(tape, PT_REWIND_TMO, rw_cmd, "rewind");
}

static void pt_write_fm(struct pt_unit *tape)
{
	char wm_cmd[12] = { ATAPI_WFM, 0, 0, 0, 1, 0, 0, 0, 0, 0, 0, 0 };

	pt_media_access_cmd(tape, PT_TMO, wm_cmd, "write filemark");
}

#define DBMSG(msg)      ((verbose>1)?(msg):NULL)

static int pt_reset(struct pt_unit *tape)
{
	struct pi_adapter *pi = tape->pi;
	int i, k, flg;
	int expect[5] = { 1, 1, 1, 0x14, 0xeb };

	pi_connect(pi);
	write_reg(pi, 6, DRIVE(tape));
	write_reg(pi, 7, 8);

	pt_sleep(20 * HZ / 1000);

	k = 0;
	while ((k++ < PT_RESET_TMO) && (status_reg(pi) & STAT_BUSY))
		pt_sleep(HZ / 10);

	flg = 1;
	for (i = 0; i < 5; i++)
		flg &= (read_reg(pi, i + 1) == expect[i]);

	if (verbose) {
		printk("%s: Reset (%d) signature = ", tape->name, k);
		for (i = 0; i < 5; i++)
			printk("%3x", read_reg(pi, i + 1));
		if (!flg)
			printk(" (incorrect)");
		printk("\n");
	}

	pi_disconnect(pi);
	return flg - 1;
}

static int pt_ready_wait(struct pt_unit *tape, int tmo)
{
	char tr_cmd[12] = { ATAPI_TEST_READY, 0, 0, 0, 0, 0, 0, 0, 0, 0, 0, 0 };
	int k, p;

	k = 0;
	while (k < tmo) {
		tape->last_sense = 0;
		pt_atapi(tape, tr_cmd, 0, NULL, DBMSG("test unit ready"));
		p = tape->last_sense;
		if (!p)
			return 0;
		if (!(((p & 0xffff) == 0x0402) || ((p & 0xff) == 6)))
			return p;
		k++;
		pt_sleep(HZ);
	}
	return 0x000020;	/* timeout */
}

static void xs(char *buf, char *targ, int offs, int len)
{
	int j, k, l;

	j = 0;
	l = 0;
	for (k = 0; k < len; k++)
		if ((buf[k + offs] != 0x20) || (buf[k + offs] != l))
			l = targ[j++] = buf[k + offs];
	if (l == 0x20)
		j--;
	targ[j] = 0;
}

static int xn(char *buf, int offs, int size)
{
	int v, k;

	v = 0;
	for (k = 0; k < size; k++)
		v = v * 256 + (buf[k + offs] & 0xff);
	return v;
}

static int pt_identify(struct pt_unit *tape)
{
	int dt, s;
	char *ms[2] = { "master", "slave" };
	char mf[10], id[18];
	char id_cmd[12] = { ATAPI_IDENTIFY, 0, 0, 0, 36, 0, 0, 0, 0, 0, 0, 0 };
	char ms_cmd[12] =
	    { ATAPI_MODE_SENSE, 0, 0x2a, 0, 36, 0, 0, 0, 0, 0, 0, 0 };
	char ls_cmd[12] =
	    { ATAPI_LOG_SENSE, 0, 0x71, 0, 0, 0, 0, 0, 36, 0, 0, 0 };
	char buf[36];

	s = pt_atapi(tape, id_cmd, 36, buf, "identify");
	if (s)
		return -1;

	dt = buf[0] & 0x1f;
	if (dt != 1) {
		if (verbose)
			printk("%s: Drive %d, unsupported type %d\n",
			       tape->name, tape->drive, dt);
		return -1;
	}

	xs(buf, mf, 8, 8);
	xs(buf, id, 16, 16);

	tape->flags = 0;
	tape->capacity = 0;
	tape->bs = 0;

	if (!pt_ready_wait(tape, PT_READY_TMO))
		tape->flags |= PT_MEDIA;

	if (!pt_atapi(tape, ms_cmd, 36, buf, "mode sense")) {
		if (!(buf[2] & 0x80))
			tape->flags |= PT_WRITE_OK;
		tape->bs = xn(buf, 10, 2);
	}

	if (!pt_atapi(tape, ls_cmd, 36, buf, "log sense"))
		tape->capacity = xn(buf, 24, 4);

	printk("%s: %s %s, %s", tape->name, mf, id, ms[tape->drive]);
	if (!(tape->flags & PT_MEDIA))
		printk(", no media\n");
	else {
		if (!(tape->flags & PT_WRITE_OK))
			printk(", RO");
		printk(", blocksize %d, %d MB\n", tape->bs, tape->capacity / 1024);
	}

	return 0;
}


/*
 * returns  0, with id set if drive is detected
 *	   -1, if drive detection failed
 */
static int pt_probe(struct pt_unit *tape)
{
	if (tape->drive == -1) {
		for (tape->drive = 0; tape->drive <= 1; tape->drive++)
			if (!pt_reset(tape))
				return pt_identify(tape);
	} else {
		if (!pt_reset(tape))
			return pt_identify(tape);
	}
	return -1;
}

static int pt_detect(void)
{
	struct pt_unit *tape;
	int specified = 0, found = 0;
	int unit;

	printk("%s: %s version %s, major %d\n", name, name, PT_VERSION, major);

	specified = 0;
	for (unit = 0; unit < PT_UNITS; unit++) {
		struct pt_unit *tape = &pt[unit];
		tape->pi = &tape->pia;
		atomic_set(&tape->available, 1);
		tape->flags = 0;
		tape->last_sense = 0;
		tape->present = 0;
		tape->bufptr = NULL;
		tape->drive = DU[D_SLV];
		snprintf(tape->name, PT_NAMELEN, "%s%d", name, unit);
		if (!DU[D_PRT])
			continue;
		specified++;
		if (pi_init(tape->pi, 0, DU[D_PRT], DU[D_MOD], DU[D_UNI],
		     DU[D_PRO], DU[D_DLY], pt_scratch, PI_PT,
		     verbose, tape->name)) {
			if (!pt_probe(tape)) {
				tape->present = 1;
				found++;
			} else
				pi_release(tape->pi);
		}
	}
	if (specified == 0) {
		tape = pt;
		if (pi_init(tape->pi, 1, -1, -1, -1, -1, -1, pt_scratch,
			    PI_PT, verbose, tape->name)) {
			if (!pt_probe(tape)) {
				tape->present = 1;
				found++;
			} else
				pi_release(tape->pi);
		}

	}
	if (found)
		return 0;

	printk("%s: No ATAPI tape drive detected\n", name);
	return -1;
}

static int pt_open(struct inode *inode, struct file *file)
{
	int unit = iminor(inode) & 0x7F;
	struct pt_unit *tape = pt + unit;
	int err;

	lock_kernel();
	if (unit >= PT_UNITS || (!tape->present)) {
		unlock_kernel();
		return -ENODEV;
	}

	err = -EBUSY;
	if (!atomic_dec_and_test(&tape->available))
		goto out;

	pt_identify(tape);

	err = -ENODEV;
	if (!(tape->flags & PT_MEDIA))
		goto out;

	err = -EROFS;
	if ((!(tape->flags & PT_WRITE_OK)) && (file->f_mode & 2))
		goto out;

	if (!(iminor(inode) & 128))
		tape->flags |= PT_REWIND;

	err = -ENOMEM;
	tape->bufptr = kmalloc(PT_BUFSIZE, GFP_KERNEL);
	if (tape->bufptr == NULL) {
		printk("%s: buffer allocation failed\n", tape->name);
		goto out;
	}

	file->private_data = tape;
	unlock_kernel();
	return 0;

out:
	atomic_inc(&tape->available);
	unlock_kernel();
	return err;
}

static long pt_ioctl(struct file *file, unsigned int cmd, unsigned long arg)
{
	struct pt_unit *tape = file->private_data;
	struct mtop __user *p = (void __user *)arg;
	struct mtop mtop;

	switch (cmd) {
	case MTIOCTOP:
		if (copy_from_user(&mtop, p, sizeof(struct mtop)))
			return -EFAULT;

		switch (mtop.mt_op) {

		case MTREW:
			lock_kernel();
			pt_rewind(tape);
			unlock_kernel();
			return 0;

		case MTWEOF:
			lock_kernel();
			pt_write_fm(tape);
			unlock_kernel();
			return 0;

		default:
			/* FIXME: rate limit ?? */
			printk(KERN_DEBUG "%s: Unimplemented mt_op %d\n", tape->name,
			       mtop.mt_op);
			return -EINVAL;
		}

	default:
		return -ENOTTY;
	}
}

static int
pt_release(struct inode *inode, struct file *file)
{
	struct pt_unit *tape = file->private_data;

	if (atomic_read(&tape->available) > 1)
		return -EINVAL;

	if (tape->flags & PT_WRITING)
		pt_write_fm(tape);

	if (tape->flags & PT_REWIND)
		pt_rewind(tape);

	kfree(tape->bufptr);
	tape->bufptr = NULL;

	atomic_inc(&tape->available);

	return 0;

}

static ssize_t pt_read(struct file *filp, char __user *buf, size_t count, loff_t * ppos)
{
	struct pt_unit *tape = filp->private_data;
	struct pi_adapter *pi = tape->pi;
	char rd_cmd[12] = { ATAPI_READ_6, 1, 0, 0, 0, 0, 0, 0, 0, 0, 0, 0 };
	int k, n, r, p, s, t, b;

	if (!(tape->flags & (PT_READING | PT_WRITING))) {
		tape->flags |= PT_READING;
		if (pt_atapi(tape, rd_cmd, 0, NULL, "start read-ahead"))
			return -EIO;
	} else if (tape->flags & PT_WRITING)
		return -EIO;

	if (tape->flags & PT_EOF)
		return 0;

	t = 0;

	while (count > 0) {

		if (!pt_poll_dsc(tape, HZ / 100, PT_TMO, "read"))
			return -EIO;

		n = count;
		if (n > 32768)
			n = 32768;	/* max per command */
		b = (n - 1 + tape->bs) / tape->bs;
		n = b * tape->bs;	/* rounded up to even block */

		rd_cmd[4] = b;

		r = pt_command(tape, rd_cmd, n, "read");

		mdelay(1);

		if (r) {
			pt_req_sense(tape, 0);
			return -EIO;
		}

		while (1) {

			r = pt_wait(tape, STAT_BUSY,
				    STAT_DRQ | STAT_ERR | STAT_READY,
				    DBMSG("read DRQ"), "");

			if (r & STAT_SENSE) {
				pi_disconnect(pi);
				pt_req_sense(tape, 0);
				return -EIO;
			}

			if (r)
				tape->flags |= PT_EOF;

			s = read_reg(pi, 7);

			if (!(s & STAT_DRQ))
				break;

			n = (read_reg(pi, 4) + 256 * read_reg(pi, 5));
			p = (read_reg(pi, 2) & 3);
			if (p != 2) {
				pi_disconnect(pi);
				printk("%s: Phase error on read: %d\n", tape->name,
				       p);
				return -EIO;
			}

			while (n > 0) {
				k = n;
				if (k > PT_BUFSIZE)
					k = PT_BUFSIZE;
				pi_read_block(pi, tape->bufptr, k);
				n -= k;
				b = k;
				if (b > count)
					b = count;
				if (copy_to_user(buf + t, tape->bufptr, b)) {
					pi_disconnect(pi);
					return -EFAULT;
				}
				t += b;
				count -= b;
			}

		}
		pi_disconnect(pi);
		if (tape->flags & PT_EOF)
			break;
	}

	return t;

}

static ssize_t pt_write(struct file *filp, const char __user *buf, size_t count, loff_t * ppos)
{
	struct pt_unit *tape = filp->private_data;
	struct pi_adapter *pi = tape->pi;
	char wr_cmd[12] = { ATAPI_WRITE_6, 1, 0, 0, 0, 0, 0, 0, 0, 0, 0, 0 };
	int k, n, r, p, s, t, b;

	if (!(tape->flags & PT_WRITE_OK))
		return -EROFS;

	if (!(tape->flags & (PT_READING | PT_WRITING))) {
		tape->flags |= PT_WRITING;
		if (pt_atapi
		    (tape, wr_cmd, 0, NULL, "start buffer-available mode"))
			return -EIO;
	} else if (tape->flags & PT_READING)
		return -EIO;

	if (tape->flags & PT_EOF)
		return -ENOSPC;

	t = 0;

	while (count > 0) {

		if (!pt_poll_dsc(tape, HZ / 100, PT_TMO, "write"))
			return -EIO;

		n = count;
		if (n > 32768)
			n = 32768;	/* max per command */
		b = (n - 1 + tape->bs) / tape->bs;
		n = b * tape->bs;	/* rounded up to even block */

		wr_cmd[4] = b;

		r = pt_command(tape, wr_cmd, n, "write");

		mdelay(1);

		if (r) {	/* error delivering command only */
			pt_req_sense(tape, 0);
			return -EIO;
		}

		while (1) {

			r = pt_wait(tape, STAT_BUSY,
				    STAT_DRQ | STAT_ERR | STAT_READY,
				    DBMSG("write DRQ"), NULL);

			if (r & STAT_SENSE) {
				pi_disconnect(pi);
				pt_req_sense(tape, 0);
				return -EIO;
			}

			if (r)
				tape->flags |= PT_EOF;

			s = read_reg(pi, 7);

			if (!(s & STAT_DRQ))
				break;

			n = (read_reg(pi, 4) + 256 * read_reg(pi, 5));
			p = (read_reg(pi, 2) & 3);
			if (p != 0) {
				pi_disconnect(pi);
				printk("%s: Phase error on write: %d \n",
				       tape->name, p);
				return -EIO;
			}

			while (n > 0) {
				k = n;
				if (k > PT_BUFSIZE)
					k = PT_BUFSIZE;
				b = k;
				if (b > count)
					b = count;
				if (copy_from_user(tape->bufptr, buf + t, b)) {
					pi_disconnect(pi);
					return -EFAULT;
				}
				pi_write_block(pi, tape->bufptr, k);
				t += b;
				count -= b;
				n -= k;
			}

		}
		pi_disconnect(pi);
		if (tape->flags & PT_EOF)
			break;
	}

	return t;
}

static int __init pt_init(void)
{
	int unit;
	int err;

	if (disable) {
		err = -EINVAL;
		goto out;
	}

	if (pt_detect()) {
		err = -ENODEV;
		goto out;
	}

	err = register_chrdev(major, name, &pt_fops);
	if (err < 0) {
		printk("pt_init: unable to get major number %d\n", major);
		for (unit = 0; unit < PT_UNITS; unit++)
			if (pt[unit].present)
				pi_release(pt[unit].pi);
		goto out;
	}
	major = err;
	pt_class = class_create(THIS_MODULE, "pt");
	if (IS_ERR(pt_class)) {
		err = PTR_ERR(pt_class);
		goto out_chrdev;
	}

	for (unit = 0; unit < PT_UNITS; unit++)
		if (pt[unit].present) {
<<<<<<< HEAD
			device_create_drvdata(pt_class, NULL,
					      MKDEV(major, unit), NULL,
					      "pt%d", unit);
			device_create_drvdata(pt_class, NULL,
					      MKDEV(major, unit + 128), NULL,
					      "pt%dn", unit);
=======
			device_create(pt_class, NULL, MKDEV(major, unit), NULL,
				      "pt%d", unit);
			device_create(pt_class, NULL, MKDEV(major, unit + 128),
				      NULL, "pt%dn", unit);
>>>>>>> 6279fb3a
		}
	goto out;

out_chrdev:
	unregister_chrdev(major, "pt");
out:
	return err;
}

static void __exit pt_exit(void)
{
	int unit;
	for (unit = 0; unit < PT_UNITS; unit++)
		if (pt[unit].present) {
			device_destroy(pt_class, MKDEV(major, unit));
			device_destroy(pt_class, MKDEV(major, unit + 128));
		}
	class_destroy(pt_class);
	unregister_chrdev(major, name);
	for (unit = 0; unit < PT_UNITS; unit++)
		if (pt[unit].present)
			pi_release(pt[unit].pi);
}

MODULE_LICENSE("GPL");
module_init(pt_init)
module_exit(pt_exit)<|MERGE_RESOLUTION|>--- conflicted
+++ resolved
@@ -979,19 +979,10 @@
 
 	for (unit = 0; unit < PT_UNITS; unit++)
 		if (pt[unit].present) {
-<<<<<<< HEAD
-			device_create_drvdata(pt_class, NULL,
-					      MKDEV(major, unit), NULL,
-					      "pt%d", unit);
-			device_create_drvdata(pt_class, NULL,
-					      MKDEV(major, unit + 128), NULL,
-					      "pt%dn", unit);
-=======
 			device_create(pt_class, NULL, MKDEV(major, unit), NULL,
 				      "pt%d", unit);
 			device_create(pt_class, NULL, MKDEV(major, unit + 128),
 				      NULL, "pt%dn", unit);
->>>>>>> 6279fb3a
 		}
 	goto out;
 
