/*
 *  linux/drivers/block/loop.c
 *
 *  Written by Theodore Ts'o, 3/29/93
 *
 * Copyright 1993 by Theodore Ts'o.  Redistribution of this file is
 * permitted under the GNU General Public License.
 *
 * DES encryption plus some minor changes by Werner Almesberger, 30-MAY-1993
 * more DES encryption plus IDEA encryption by Nicholas J. Leon, June 20, 1996
 *
 * Modularized and updated for 1.1.16 kernel - Mitch Dsouza 28th May 1994
 * Adapted for 1.3.59 kernel - Andries Brouwer, 1 Feb 1996
 *
 * Fixed do_loop_request() re-entrancy - Vincent.Renardias@waw.com Mar 20, 1997
 *
 * Added devfs support - Richard Gooch <rgooch@atnf.csiro.au> 16-Jan-1998
 *
 * Handle sparse backing files correctly - Kenn Humborg, Jun 28, 1998
 *
 * Loadable modules and other fixes by AK, 1998
 *
 * Make real block number available to downstream transfer functions, enables
 * CBC (and relatives) mode encryption requiring unique IVs per data block.
 * Reed H. Petty, rhp@draper.net
 *
 * Maximum number of loop devices now dynamic via max_loop module parameter.
 * Russell Kroll <rkroll@exploits.org> 19990701
 *
 * Maximum number of loop devices when compiled-in now selectable by passing
 * max_loop=<1-255> to the kernel on boot.
 * Erik I. Bolsø, <eriki@himolde.no>, Oct 31, 1999
 *
 * Completely rewrite request handling to be make_request_fn style and
 * non blocking, pushing work to a helper thread. Lots of fixes from
 * Al Viro too.
 * Jens Axboe <axboe@suse.de>, Nov 2000
 *
 * Support up to 256 loop devices
 * Heinz Mauelshagen <mge@sistina.com>, Feb 2002
 *
 * Support for falling back on the write file operation when the address space
 * operations write_begin is not available on the backing filesystem.
 * Anton Altaparmakov, 16 Feb 2005
 *
 * Still To Fix:
 * - Advisory locking is ignored here.
 * - Should use an own CAP_* category instead of CAP_SYS_ADMIN
 *
 */

#include <linux/module.h>
#include <linux/moduleparam.h>
#include <linux/sched.h>
#include <linux/fs.h>
#include <linux/file.h>
#include <linux/stat.h>
#include <linux/errno.h>
#include <linux/major.h>
#include <linux/wait.h>
#include <linux/blkdev.h>
#include <linux/blkpg.h>
#include <linux/init.h>
#include <linux/swap.h>
#include <linux/slab.h>
#include <linux/loop.h>
#include <linux/compat.h>
#include <linux/suspend.h>
#include <linux/freezer.h>
#include <linux/mutex.h>
#include <linux/writeback.h>
#include <linux/buffer_head.h>		/* for invalidate_bdev() */
#include <linux/completion.h>
#include <linux/highmem.h>
#include <linux/kthread.h>
#include <linux/splice.h>
#include <linux/sysfs.h>

#include <asm/uaccess.h>

static DEFINE_MUTEX(loop_mutex);
static LIST_HEAD(loop_devices);
static DEFINE_MUTEX(loop_devices_mutex);

static int max_part;
static int part_shift;

/*
 * Transfer functions
 */
static int transfer_none(struct loop_device *lo, int cmd,
			 struct page *raw_page, unsigned raw_off,
			 struct page *loop_page, unsigned loop_off,
			 int size, sector_t real_block)
{
	char *raw_buf = kmap_atomic(raw_page, KM_USER0) + raw_off;
	char *loop_buf = kmap_atomic(loop_page, KM_USER1) + loop_off;

	if (cmd == READ)
		memcpy(loop_buf, raw_buf, size);
	else
		memcpy(raw_buf, loop_buf, size);

	kunmap_atomic(raw_buf, KM_USER0);
	kunmap_atomic(loop_buf, KM_USER1);
	cond_resched();
	return 0;
}

static int transfer_xor(struct loop_device *lo, int cmd,
			struct page *raw_page, unsigned raw_off,
			struct page *loop_page, unsigned loop_off,
			int size, sector_t real_block)
{
	char *raw_buf = kmap_atomic(raw_page, KM_USER0) + raw_off;
	char *loop_buf = kmap_atomic(loop_page, KM_USER1) + loop_off;
	char *in, *out, *key;
	int i, keysize;

	if (cmd == READ) {
		in = raw_buf;
		out = loop_buf;
	} else {
		in = loop_buf;
		out = raw_buf;
	}

	key = lo->lo_encrypt_key;
	keysize = lo->lo_encrypt_key_size;
	for (i = 0; i < size; i++)
		*out++ = *in++ ^ key[(i & 511) % keysize];

	kunmap_atomic(raw_buf, KM_USER0);
	kunmap_atomic(loop_buf, KM_USER1);
	cond_resched();
	return 0;
}

static int xor_init(struct loop_device *lo, const struct loop_info64 *info)
{
	if (unlikely(info->lo_encrypt_key_size <= 0))
		return -EINVAL;
	return 0;
}

static struct loop_func_table none_funcs = {
	.number = LO_CRYPT_NONE,
	.transfer = transfer_none,
}; 	

static struct loop_func_table xor_funcs = {
	.number = LO_CRYPT_XOR,
	.transfer = transfer_xor,
	.init = xor_init
}; 	

/* xfer_funcs[0] is special - its release function is never called */
static struct loop_func_table *xfer_funcs[MAX_LO_CRYPT] = {
	&none_funcs,
	&xor_funcs
};

static loff_t get_loop_size(struct loop_device *lo, struct file *file)
{
	loff_t size, offset, loopsize;

	/* Compute loopsize in bytes */
	size = i_size_read(file->f_mapping->host);
	offset = lo->lo_offset;
	loopsize = size - offset;
	if (lo->lo_sizelimit > 0 && lo->lo_sizelimit < loopsize)
		loopsize = lo->lo_sizelimit;

	/*
	 * Unfortunately, if we want to do I/O on the device,
	 * the number of 512-byte sectors has to fit into a sector_t.
	 */
	return loopsize >> 9;
}

static int
figure_loop_size(struct loop_device *lo)
{
	loff_t size = get_loop_size(lo, lo->lo_backing_file);
	sector_t x = (sector_t)size;

	if (unlikely((loff_t)x != size))
		return -EFBIG;

	set_capacity(lo->lo_disk, x);
	return 0;					
}

static inline int
lo_do_transfer(struct loop_device *lo, int cmd,
	       struct page *rpage, unsigned roffs,
	       struct page *lpage, unsigned loffs,
	       int size, sector_t rblock)
{
	if (unlikely(!lo->transfer))
		return 0;

	return lo->transfer(lo, cmd, rpage, roffs, lpage, loffs, size, rblock);
}

/**
 * do_lo_send_aops - helper for writing data to a loop device
 *
 * This is the fast version for backing filesystems which implement the address
 * space operations write_begin and write_end.
 */
static int do_lo_send_aops(struct loop_device *lo, struct bio_vec *bvec,
		loff_t pos, struct page *unused)
{
	struct file *file = lo->lo_backing_file; /* kudos to NFsckingS */
	struct address_space *mapping = file->f_mapping;
	pgoff_t index;
	unsigned offset, bv_offs;
	int len, ret;

	mutex_lock(&mapping->host->i_mutex);
	index = pos >> PAGE_CACHE_SHIFT;
	offset = pos & ((pgoff_t)PAGE_CACHE_SIZE - 1);
	bv_offs = bvec->bv_offset;
	len = bvec->bv_len;
	while (len > 0) {
		sector_t IV;
		unsigned size, copied;
		int transfer_result;
		struct page *page;
		void *fsdata;

		IV = ((sector_t)index << (PAGE_CACHE_SHIFT - 9))+(offset >> 9);
		size = PAGE_CACHE_SIZE - offset;
		if (size > len)
			size = len;

		ret = pagecache_write_begin(file, mapping, pos, size, 0,
							&page, &fsdata);
		if (ret)
			goto fail;

		file_update_time(file);

		transfer_result = lo_do_transfer(lo, WRITE, page, offset,
				bvec->bv_page, bv_offs, size, IV);
		copied = size;
		if (unlikely(transfer_result))
			copied = 0;

		ret = pagecache_write_end(file, mapping, pos, size, copied,
							page, fsdata);
		if (ret < 0 || ret != copied)
			goto fail;

		if (unlikely(transfer_result))
			goto fail;

		bv_offs += copied;
		len -= copied;
		offset = 0;
		index++;
		pos += copied;
	}
	ret = 0;
out:
	mutex_unlock(&mapping->host->i_mutex);
	return ret;
fail:
	ret = -1;
	goto out;
}

/**
 * __do_lo_send_write - helper for writing data to a loop device
 *
 * This helper just factors out common code between do_lo_send_direct_write()
 * and do_lo_send_write().
 */
static int __do_lo_send_write(struct file *file,
		u8 *buf, const int len, loff_t pos)
{
	ssize_t bw;
	mm_segment_t old_fs = get_fs();

	set_fs(get_ds());
	bw = file->f_op->write(file, buf, len, &pos);
	set_fs(old_fs);
	if (likely(bw == len))
		return 0;
	printk(KERN_ERR "loop: Write error at byte offset %llu, length %i.\n",
			(unsigned long long)pos, len);
	if (bw >= 0)
		bw = -EIO;
	return bw;
}

/**
 * do_lo_send_direct_write - helper for writing data to a loop device
 *
 * This is the fast, non-transforming version for backing filesystems which do
 * not implement the address space operations write_begin and write_end.
 * It uses the write file operation which should be present on all writeable
 * filesystems.
 */
static int do_lo_send_direct_write(struct loop_device *lo,
		struct bio_vec *bvec, loff_t pos, struct page *page)
{
	ssize_t bw = __do_lo_send_write(lo->lo_backing_file,
			kmap(bvec->bv_page) + bvec->bv_offset,
			bvec->bv_len, pos);
	kunmap(bvec->bv_page);
	cond_resched();
	return bw;
}

/**
 * do_lo_send_write - helper for writing data to a loop device
 *
 * This is the slow, transforming version for filesystems which do not
 * implement the address space operations write_begin and write_end.  It
 * uses the write file operation which should be present on all writeable
 * filesystems.
 *
 * Using fops->write is slower than using aops->{prepare,commit}_write in the
 * transforming case because we need to double buffer the data as we cannot do
 * the transformations in place as we do not have direct access to the
 * destination pages of the backing file.
 */
static int do_lo_send_write(struct loop_device *lo, struct bio_vec *bvec,
		loff_t pos, struct page *page)
{
	int ret = lo_do_transfer(lo, WRITE, page, 0, bvec->bv_page,
			bvec->bv_offset, bvec->bv_len, pos >> 9);
	if (likely(!ret))
		return __do_lo_send_write(lo->lo_backing_file,
				page_address(page), bvec->bv_len,
				pos);
	printk(KERN_ERR "loop: Transfer error at byte offset %llu, "
			"length %i.\n", (unsigned long long)pos, bvec->bv_len);
	if (ret > 0)
		ret = -EIO;
	return ret;
}

static int lo_send(struct loop_device *lo, struct bio *bio, loff_t pos)
{
	int (*do_lo_send)(struct loop_device *, struct bio_vec *, loff_t,
			struct page *page);
	struct bio_vec *bvec;
	struct page *page = NULL;
	int i, ret = 0;

	do_lo_send = do_lo_send_aops;
	if (!(lo->lo_flags & LO_FLAGS_USE_AOPS)) {
		do_lo_send = do_lo_send_direct_write;
		if (lo->transfer != transfer_none) {
			page = alloc_page(GFP_NOIO | __GFP_HIGHMEM);
			if (unlikely(!page))
				goto fail;
			kmap(page);
			do_lo_send = do_lo_send_write;
		}
	}
	bio_for_each_segment(bvec, bio, i) {
		ret = do_lo_send(lo, bvec, pos, page);
		if (ret < 0)
			break;
		pos += bvec->bv_len;
	}
	if (page) {
		kunmap(page);
		__free_page(page);
	}
out:
	return ret;
fail:
	printk(KERN_ERR "loop: Failed to allocate temporary page for write.\n");
	ret = -ENOMEM;
	goto out;
}

struct lo_read_data {
	struct loop_device *lo;
	struct page *page;
	unsigned offset;
	int bsize;
};

static int
lo_splice_actor(struct pipe_inode_info *pipe, struct pipe_buffer *buf,
		struct splice_desc *sd)
{
	struct lo_read_data *p = sd->u.data;
	struct loop_device *lo = p->lo;
	struct page *page = buf->page;
	sector_t IV;
	int size, ret;

	ret = buf->ops->confirm(pipe, buf);
	if (unlikely(ret))
		return ret;

	IV = ((sector_t) page->index << (PAGE_CACHE_SHIFT - 9)) +
							(buf->offset >> 9);
	size = sd->len;
	if (size > p->bsize)
		size = p->bsize;

	if (lo_do_transfer(lo, READ, page, buf->offset, p->page, p->offset, size, IV)) {
		printk(KERN_ERR "loop: transfer error block %ld\n",
		       page->index);
		size = -EINVAL;
	}

	flush_dcache_page(p->page);

	if (size > 0)
		p->offset += size;

	return size;
}

static int
lo_direct_splice_actor(struct pipe_inode_info *pipe, struct splice_desc *sd)
{
	return __splice_from_pipe(pipe, sd, lo_splice_actor);
}

static int
do_lo_receive(struct loop_device *lo,
	      struct bio_vec *bvec, int bsize, loff_t pos)
{
	struct lo_read_data cookie;
	struct splice_desc sd;
	struct file *file;
	long retval;

	cookie.lo = lo;
	cookie.page = bvec->bv_page;
	cookie.offset = bvec->bv_offset;
	cookie.bsize = bsize;

	sd.len = 0;
	sd.total_len = bvec->bv_len;
	sd.flags = 0;
	sd.pos = pos;
	sd.u.data = &cookie;

	file = lo->lo_backing_file;
	retval = splice_direct_to_actor(file, &sd, lo_direct_splice_actor);

	if (retval < 0)
		return retval;

	return 0;
}

static int
lo_receive(struct loop_device *lo, struct bio *bio, int bsize, loff_t pos)
{
	struct bio_vec *bvec;
	int i, ret = 0;

	bio_for_each_segment(bvec, bio, i) {
		ret = do_lo_receive(lo, bvec, bsize, pos);
		if (ret < 0)
			break;
		pos += bvec->bv_len;
	}
	return ret;
}

static int do_bio_filebacked(struct loop_device *lo, struct bio *bio)
{
	loff_t pos;
	int ret;

	pos = ((loff_t) bio->bi_sector << 9) + lo->lo_offset;

	if (bio_rw(bio) == WRITE) {
<<<<<<< HEAD
		bool barrier = !!(bio->bi_rw & REQ_HARDBARRIER);
=======
>>>>>>> 229aebb8
		struct file *file = lo->lo_backing_file;

		/* REQ_HARDBARRIER is deprecated */
		if (bio->bi_rw & REQ_HARDBARRIER) {
			ret = -EOPNOTSUPP;
			goto out;
		}

		if (bio->bi_rw & REQ_FLUSH) {
			ret = vfs_fsync(file, 0);
			if (unlikely(ret && ret != -EINVAL)) {
				ret = -EIO;
				goto out;
			}
		}

		ret = lo_send(lo, bio, pos);

		if ((bio->bi_rw & REQ_FUA) && !ret) {
			ret = vfs_fsync(file, 0);
			if (unlikely(ret && ret != -EINVAL))
				ret = -EIO;
		}
	} else
		ret = lo_receive(lo, bio, lo->lo_blocksize, pos);

out:
	return ret;
}

/*
 * Add bio to back of pending list
 */
static void loop_add_bio(struct loop_device *lo, struct bio *bio)
{
	bio_list_add(&lo->lo_bio_list, bio);
}

/*
 * Grab first pending buffer
 */
static struct bio *loop_get_bio(struct loop_device *lo)
{
	return bio_list_pop(&lo->lo_bio_list);
}

static int loop_make_request(struct request_queue *q, struct bio *old_bio)
{
	struct loop_device *lo = q->queuedata;
	int rw = bio_rw(old_bio);

	if (rw == READA)
		rw = READ;

	BUG_ON(!lo || (rw != READ && rw != WRITE));

	spin_lock_irq(&lo->lo_lock);
	if (lo->lo_state != Lo_bound)
		goto out;
	if (unlikely(rw == WRITE && (lo->lo_flags & LO_FLAGS_READ_ONLY)))
		goto out;
	loop_add_bio(lo, old_bio);
	wake_up(&lo->lo_event);
	spin_unlock_irq(&lo->lo_lock);
	return 0;

out:
	spin_unlock_irq(&lo->lo_lock);
	bio_io_error(old_bio);
	return 0;
}

/*
 * kick off io on the underlying address space
 */
static void loop_unplug(struct request_queue *q)
{
	struct loop_device *lo = q->queuedata;

	queue_flag_clear_unlocked(QUEUE_FLAG_PLUGGED, q);
	blk_run_address_space(lo->lo_backing_file->f_mapping);
}

struct switch_request {
	struct file *file;
	struct completion wait;
};

static void do_loop_switch(struct loop_device *, struct switch_request *);

static inline void loop_handle_bio(struct loop_device *lo, struct bio *bio)
{
	if (unlikely(!bio->bi_bdev)) {
		do_loop_switch(lo, bio->bi_private);
		bio_put(bio);
	} else {
		int ret = do_bio_filebacked(lo, bio);
		bio_endio(bio, ret);
	}
}

/*
 * worker thread that handles reads/writes to file backed loop devices,
 * to avoid blocking in our make_request_fn. it also does loop decrypting
 * on reads for block backed loop, as that is too heavy to do from
 * b_end_io context where irqs may be disabled.
 *
 * Loop explanation:  loop_clr_fd() sets lo_state to Lo_rundown before
 * calling kthread_stop().  Therefore once kthread_should_stop() is
 * true, make_request will not place any more requests.  Therefore
 * once kthread_should_stop() is true and lo_bio is NULL, we are
 * done with the loop.
 */
static int loop_thread(void *data)
{
	struct loop_device *lo = data;
	struct bio *bio;

	set_user_nice(current, -20);

	while (!kthread_should_stop() || !bio_list_empty(&lo->lo_bio_list)) {

		wait_event_interruptible(lo->lo_event,
				!bio_list_empty(&lo->lo_bio_list) ||
				kthread_should_stop());

		if (bio_list_empty(&lo->lo_bio_list))
			continue;
		spin_lock_irq(&lo->lo_lock);
		bio = loop_get_bio(lo);
		spin_unlock_irq(&lo->lo_lock);

		BUG_ON(!bio);
		loop_handle_bio(lo, bio);
	}

	return 0;
}

/*
 * loop_switch performs the hard work of switching a backing store.
 * First it needs to flush existing IO, it does this by sending a magic
 * BIO down the pipe. The completion of this BIO does the actual switch.
 */
static int loop_switch(struct loop_device *lo, struct file *file)
{
	struct switch_request w;
	struct bio *bio = bio_alloc(GFP_KERNEL, 0);
	if (!bio)
		return -ENOMEM;
	init_completion(&w.wait);
	w.file = file;
	bio->bi_private = &w;
	bio->bi_bdev = NULL;
	loop_make_request(lo->lo_queue, bio);
	wait_for_completion(&w.wait);
	return 0;
}

/*
 * Helper to flush the IOs in loop, but keeping loop thread running
 */
static int loop_flush(struct loop_device *lo)
{
	/* loop not yet configured, no running thread, nothing to flush */
	if (!lo->lo_thread)
		return 0;

	return loop_switch(lo, NULL);
}

/*
 * Do the actual switch; called from the BIO completion routine
 */
static void do_loop_switch(struct loop_device *lo, struct switch_request *p)
{
	struct file *file = p->file;
	struct file *old_file = lo->lo_backing_file;
	struct address_space *mapping;

	/* if no new file, only flush of queued bios requested */
	if (!file)
		goto out;

	mapping = file->f_mapping;
	mapping_set_gfp_mask(old_file->f_mapping, lo->old_gfp_mask);
	lo->lo_backing_file = file;
	lo->lo_blocksize = S_ISBLK(mapping->host->i_mode) ?
		mapping->host->i_bdev->bd_block_size : PAGE_SIZE;
	lo->old_gfp_mask = mapping_gfp_mask(mapping);
	mapping_set_gfp_mask(mapping, lo->old_gfp_mask & ~(__GFP_IO|__GFP_FS));
out:
	complete(&p->wait);
}


/*
 * loop_change_fd switched the backing store of a loopback device to
 * a new file. This is useful for operating system installers to free up
 * the original file and in High Availability environments to switch to
 * an alternative location for the content in case of server meltdown.
 * This can only work if the loop device is used read-only, and if the
 * new backing store is the same size and type as the old backing store.
 */
static int loop_change_fd(struct loop_device *lo, struct block_device *bdev,
			  unsigned int arg)
{
	struct file	*file, *old_file;
	struct inode	*inode;
	int		error;

	error = -ENXIO;
	if (lo->lo_state != Lo_bound)
		goto out;

	/* the loop device has to be read-only */
	error = -EINVAL;
	if (!(lo->lo_flags & LO_FLAGS_READ_ONLY))
		goto out;

	error = -EBADF;
	file = fget(arg);
	if (!file)
		goto out;

	inode = file->f_mapping->host;
	old_file = lo->lo_backing_file;

	error = -EINVAL;

	if (!S_ISREG(inode->i_mode) && !S_ISBLK(inode->i_mode))
		goto out_putf;

	/* size of the new backing store needs to be the same */
	if (get_loop_size(lo, file) != get_loop_size(lo, old_file))
		goto out_putf;

	/* and ... switch */
	error = loop_switch(lo, file);
	if (error)
		goto out_putf;

	fput(old_file);
	if (max_part > 0)
		ioctl_by_bdev(bdev, BLKRRPART, 0);
	return 0;

 out_putf:
	fput(file);
 out:
	return error;
}

static inline int is_loop_device(struct file *file)
{
	struct inode *i = file->f_mapping->host;

	return i && S_ISBLK(i->i_mode) && MAJOR(i->i_rdev) == LOOP_MAJOR;
}

/* loop sysfs attributes */

static ssize_t loop_attr_show(struct device *dev, char *page,
			      ssize_t (*callback)(struct loop_device *, char *))
{
	struct loop_device *l, *lo = NULL;

	mutex_lock(&loop_devices_mutex);
	list_for_each_entry(l, &loop_devices, lo_list)
		if (disk_to_dev(l->lo_disk) == dev) {
			lo = l;
			break;
		}
	mutex_unlock(&loop_devices_mutex);

	return lo ? callback(lo, page) : -EIO;
}

#define LOOP_ATTR_RO(_name)						\
static ssize_t loop_attr_##_name##_show(struct loop_device *, char *);	\
static ssize_t loop_attr_do_show_##_name(struct device *d,		\
				struct device_attribute *attr, char *b)	\
{									\
	return loop_attr_show(d, b, loop_attr_##_name##_show);		\
}									\
static struct device_attribute loop_attr_##_name =			\
	__ATTR(_name, S_IRUGO, loop_attr_do_show_##_name, NULL);

static ssize_t loop_attr_backing_file_show(struct loop_device *lo, char *buf)
{
	ssize_t ret;
	char *p = NULL;

	mutex_lock(&lo->lo_ctl_mutex);
	if (lo->lo_backing_file)
		p = d_path(&lo->lo_backing_file->f_path, buf, PAGE_SIZE - 1);
	mutex_unlock(&lo->lo_ctl_mutex);

	if (IS_ERR_OR_NULL(p))
		ret = PTR_ERR(p);
	else {
		ret = strlen(p);
		memmove(buf, p, ret);
		buf[ret++] = '\n';
		buf[ret] = 0;
	}

	return ret;
}

static ssize_t loop_attr_offset_show(struct loop_device *lo, char *buf)
{
	return sprintf(buf, "%llu\n", (unsigned long long)lo->lo_offset);
}

static ssize_t loop_attr_sizelimit_show(struct loop_device *lo, char *buf)
{
	return sprintf(buf, "%llu\n", (unsigned long long)lo->lo_sizelimit);
}

static ssize_t loop_attr_autoclear_show(struct loop_device *lo, char *buf)
{
	int autoclear = (lo->lo_flags & LO_FLAGS_AUTOCLEAR);

	return sprintf(buf, "%s\n", autoclear ? "1" : "0");
}

LOOP_ATTR_RO(backing_file);
LOOP_ATTR_RO(offset);
LOOP_ATTR_RO(sizelimit);
LOOP_ATTR_RO(autoclear);

static struct attribute *loop_attrs[] = {
	&loop_attr_backing_file.attr,
	&loop_attr_offset.attr,
	&loop_attr_sizelimit.attr,
	&loop_attr_autoclear.attr,
	NULL,
};

static struct attribute_group loop_attribute_group = {
	.name = "loop",
	.attrs= loop_attrs,
};

static int loop_sysfs_init(struct loop_device *lo)
{
	return sysfs_create_group(&disk_to_dev(lo->lo_disk)->kobj,
				  &loop_attribute_group);
}

static void loop_sysfs_exit(struct loop_device *lo)
{
	sysfs_remove_group(&disk_to_dev(lo->lo_disk)->kobj,
			   &loop_attribute_group);
}

static int loop_set_fd(struct loop_device *lo, fmode_t mode,
		       struct block_device *bdev, unsigned int arg)
{
	struct file	*file, *f;
	struct inode	*inode;
	struct address_space *mapping;
	unsigned lo_blocksize;
	int		lo_flags = 0;
	int		error;
	loff_t		size;

	/* This is safe, since we have a reference from open(). */
	__module_get(THIS_MODULE);

	error = -EBADF;
	file = fget(arg);
	if (!file)
		goto out;

	error = -EBUSY;
	if (lo->lo_state != Lo_unbound)
		goto out_putf;

	/* Avoid recursion */
	f = file;
	while (is_loop_device(f)) {
		struct loop_device *l;

		if (f->f_mapping->host->i_bdev == bdev)
			goto out_putf;

		l = f->f_mapping->host->i_bdev->bd_disk->private_data;
		if (l->lo_state == Lo_unbound) {
			error = -EINVAL;
			goto out_putf;
		}
		f = l->lo_backing_file;
	}

	mapping = file->f_mapping;
	inode = mapping->host;

	if (!(file->f_mode & FMODE_WRITE))
		lo_flags |= LO_FLAGS_READ_ONLY;

	error = -EINVAL;
	if (S_ISREG(inode->i_mode) || S_ISBLK(inode->i_mode)) {
		const struct address_space_operations *aops = mapping->a_ops;

		if (aops->write_begin)
			lo_flags |= LO_FLAGS_USE_AOPS;
		if (!(lo_flags & LO_FLAGS_USE_AOPS) && !file->f_op->write)
			lo_flags |= LO_FLAGS_READ_ONLY;

		lo_blocksize = S_ISBLK(inode->i_mode) ?
			inode->i_bdev->bd_block_size : PAGE_SIZE;

		error = 0;
	} else {
		goto out_putf;
	}

	size = get_loop_size(lo, file);

	if ((loff_t)(sector_t)size != size) {
		error = -EFBIG;
		goto out_putf;
	}

	if (!(mode & FMODE_WRITE))
		lo_flags |= LO_FLAGS_READ_ONLY;

	set_device_ro(bdev, (lo_flags & LO_FLAGS_READ_ONLY) != 0);

	lo->lo_blocksize = lo_blocksize;
	lo->lo_device = bdev;
	lo->lo_flags = lo_flags;
	lo->lo_backing_file = file;
	lo->transfer = transfer_none;
	lo->ioctl = NULL;
	lo->lo_sizelimit = 0;
	lo->old_gfp_mask = mapping_gfp_mask(mapping);
	mapping_set_gfp_mask(mapping, lo->old_gfp_mask & ~(__GFP_IO|__GFP_FS));

	bio_list_init(&lo->lo_bio_list);

	/*
	 * set queue make_request_fn, and add limits based on lower level
	 * device
	 */
	blk_queue_make_request(lo->lo_queue, loop_make_request);
	lo->lo_queue->queuedata = lo;
	lo->lo_queue->unplug_fn = loop_unplug;

	if (!(lo_flags & LO_FLAGS_READ_ONLY) && file->f_op->fsync)
		blk_queue_flush(lo->lo_queue, REQ_FLUSH);

	set_capacity(lo->lo_disk, size);
	bd_set_size(bdev, size << 9);
	loop_sysfs_init(lo);
	/* let user-space know about the new size */
	kobject_uevent(&disk_to_dev(bdev->bd_disk)->kobj, KOBJ_CHANGE);

	set_blocksize(bdev, lo_blocksize);

	lo->lo_thread = kthread_create(loop_thread, lo, "loop%d",
						lo->lo_number);
	if (IS_ERR(lo->lo_thread)) {
		error = PTR_ERR(lo->lo_thread);
		goto out_clr;
	}
	lo->lo_state = Lo_bound;
	wake_up_process(lo->lo_thread);
	if (max_part > 0)
		ioctl_by_bdev(bdev, BLKRRPART, 0);
	return 0;

out_clr:
	loop_sysfs_exit(lo);
	lo->lo_thread = NULL;
	lo->lo_device = NULL;
	lo->lo_backing_file = NULL;
	lo->lo_flags = 0;
	set_capacity(lo->lo_disk, 0);
	invalidate_bdev(bdev);
	bd_set_size(bdev, 0);
	kobject_uevent(&disk_to_dev(bdev->bd_disk)->kobj, KOBJ_CHANGE);
	mapping_set_gfp_mask(mapping, lo->old_gfp_mask);
	lo->lo_state = Lo_unbound;
 out_putf:
	fput(file);
 out:
	/* This is safe: open() is still holding a reference. */
	module_put(THIS_MODULE);
	return error;
}

static int
loop_release_xfer(struct loop_device *lo)
{
	int err = 0;
	struct loop_func_table *xfer = lo->lo_encryption;

	if (xfer) {
		if (xfer->release)
			err = xfer->release(lo);
		lo->transfer = NULL;
		lo->lo_encryption = NULL;
		module_put(xfer->owner);
	}
	return err;
}

static int
loop_init_xfer(struct loop_device *lo, struct loop_func_table *xfer,
	       const struct loop_info64 *i)
{
	int err = 0;

	if (xfer) {
		struct module *owner = xfer->owner;

		if (!try_module_get(owner))
			return -EINVAL;
		if (xfer->init)
			err = xfer->init(lo, i);
		if (err)
			module_put(owner);
		else
			lo->lo_encryption = xfer;
	}
	return err;
}

static int loop_clr_fd(struct loop_device *lo, struct block_device *bdev)
{
	struct file *filp = lo->lo_backing_file;
	gfp_t gfp = lo->old_gfp_mask;

	if (lo->lo_state != Lo_bound)
		return -ENXIO;

	if (lo->lo_refcnt > 1)	/* we needed one fd for the ioctl */
		return -EBUSY;

	if (filp == NULL)
		return -EINVAL;

	spin_lock_irq(&lo->lo_lock);
	lo->lo_state = Lo_rundown;
	spin_unlock_irq(&lo->lo_lock);

	kthread_stop(lo->lo_thread);

	lo->lo_queue->unplug_fn = NULL;
	lo->lo_backing_file = NULL;

	loop_release_xfer(lo);
	lo->transfer = NULL;
	lo->ioctl = NULL;
	lo->lo_device = NULL;
	lo->lo_encryption = NULL;
	lo->lo_offset = 0;
	lo->lo_sizelimit = 0;
	lo->lo_encrypt_key_size = 0;
	lo->lo_flags = 0;
	lo->lo_thread = NULL;
	memset(lo->lo_encrypt_key, 0, LO_KEY_SIZE);
	memset(lo->lo_crypt_name, 0, LO_NAME_SIZE);
	memset(lo->lo_file_name, 0, LO_NAME_SIZE);
	if (bdev)
		invalidate_bdev(bdev);
	set_capacity(lo->lo_disk, 0);
	if (bdev) {
		bd_set_size(bdev, 0);
		loop_sysfs_exit(lo);
		/* let user-space know about this change */
		kobject_uevent(&disk_to_dev(bdev->bd_disk)->kobj, KOBJ_CHANGE);
	}
	mapping_set_gfp_mask(filp->f_mapping, gfp);
	lo->lo_state = Lo_unbound;
	/* This is safe: open() is still holding a reference. */
	module_put(THIS_MODULE);
	if (max_part > 0 && bdev)
		ioctl_by_bdev(bdev, BLKRRPART, 0);
	mutex_unlock(&lo->lo_ctl_mutex);
	/*
	 * Need not hold lo_ctl_mutex to fput backing file.
	 * Calling fput holding lo_ctl_mutex triggers a circular
	 * lock dependency possibility warning as fput can take
	 * bd_mutex which is usually taken before lo_ctl_mutex.
	 */
	fput(filp);
	return 0;
}

static int
loop_set_status(struct loop_device *lo, const struct loop_info64 *info)
{
	int err;
	struct loop_func_table *xfer;
	uid_t uid = current_uid();

	if (lo->lo_encrypt_key_size &&
	    lo->lo_key_owner != uid &&
	    !capable(CAP_SYS_ADMIN))
		return -EPERM;
	if (lo->lo_state != Lo_bound)
		return -ENXIO;
	if ((unsigned int) info->lo_encrypt_key_size > LO_KEY_SIZE)
		return -EINVAL;

	err = loop_release_xfer(lo);
	if (err)
		return err;

	if (info->lo_encrypt_type) {
		unsigned int type = info->lo_encrypt_type;

		if (type >= MAX_LO_CRYPT)
			return -EINVAL;
		xfer = xfer_funcs[type];
		if (xfer == NULL)
			return -EINVAL;
	} else
		xfer = NULL;

	err = loop_init_xfer(lo, xfer, info);
	if (err)
		return err;

	if (lo->lo_offset != info->lo_offset ||
	    lo->lo_sizelimit != info->lo_sizelimit) {
		lo->lo_offset = info->lo_offset;
		lo->lo_sizelimit = info->lo_sizelimit;
		if (figure_loop_size(lo))
			return -EFBIG;
	}

	memcpy(lo->lo_file_name, info->lo_file_name, LO_NAME_SIZE);
	memcpy(lo->lo_crypt_name, info->lo_crypt_name, LO_NAME_SIZE);
	lo->lo_file_name[LO_NAME_SIZE-1] = 0;
	lo->lo_crypt_name[LO_NAME_SIZE-1] = 0;

	if (!xfer)
		xfer = &none_funcs;
	lo->transfer = xfer->transfer;
	lo->ioctl = xfer->ioctl;

	if ((lo->lo_flags & LO_FLAGS_AUTOCLEAR) !=
	     (info->lo_flags & LO_FLAGS_AUTOCLEAR))
		lo->lo_flags ^= LO_FLAGS_AUTOCLEAR;

	lo->lo_encrypt_key_size = info->lo_encrypt_key_size;
	lo->lo_init[0] = info->lo_init[0];
	lo->lo_init[1] = info->lo_init[1];
	if (info->lo_encrypt_key_size) {
		memcpy(lo->lo_encrypt_key, info->lo_encrypt_key,
		       info->lo_encrypt_key_size);
		lo->lo_key_owner = uid;
	}	

	return 0;
}

static int
loop_get_status(struct loop_device *lo, struct loop_info64 *info)
{
	struct file *file = lo->lo_backing_file;
	struct kstat stat;
	int error;

	if (lo->lo_state != Lo_bound)
		return -ENXIO;
	error = vfs_getattr(file->f_path.mnt, file->f_path.dentry, &stat);
	if (error)
		return error;
	memset(info, 0, sizeof(*info));
	info->lo_number = lo->lo_number;
	info->lo_device = huge_encode_dev(stat.dev);
	info->lo_inode = stat.ino;
	info->lo_rdevice = huge_encode_dev(lo->lo_device ? stat.rdev : stat.dev);
	info->lo_offset = lo->lo_offset;
	info->lo_sizelimit = lo->lo_sizelimit;
	info->lo_flags = lo->lo_flags;
	memcpy(info->lo_file_name, lo->lo_file_name, LO_NAME_SIZE);
	memcpy(info->lo_crypt_name, lo->lo_crypt_name, LO_NAME_SIZE);
	info->lo_encrypt_type =
		lo->lo_encryption ? lo->lo_encryption->number : 0;
	if (lo->lo_encrypt_key_size && capable(CAP_SYS_ADMIN)) {
		info->lo_encrypt_key_size = lo->lo_encrypt_key_size;
		memcpy(info->lo_encrypt_key, lo->lo_encrypt_key,
		       lo->lo_encrypt_key_size);
	}
	return 0;
}

static void
loop_info64_from_old(const struct loop_info *info, struct loop_info64 *info64)
{
	memset(info64, 0, sizeof(*info64));
	info64->lo_number = info->lo_number;
	info64->lo_device = info->lo_device;
	info64->lo_inode = info->lo_inode;
	info64->lo_rdevice = info->lo_rdevice;
	info64->lo_offset = info->lo_offset;
	info64->lo_sizelimit = 0;
	info64->lo_encrypt_type = info->lo_encrypt_type;
	info64->lo_encrypt_key_size = info->lo_encrypt_key_size;
	info64->lo_flags = info->lo_flags;
	info64->lo_init[0] = info->lo_init[0];
	info64->lo_init[1] = info->lo_init[1];
	if (info->lo_encrypt_type == LO_CRYPT_CRYPTOAPI)
		memcpy(info64->lo_crypt_name, info->lo_name, LO_NAME_SIZE);
	else
		memcpy(info64->lo_file_name, info->lo_name, LO_NAME_SIZE);
	memcpy(info64->lo_encrypt_key, info->lo_encrypt_key, LO_KEY_SIZE);
}

static int
loop_info64_to_old(const struct loop_info64 *info64, struct loop_info *info)
{
	memset(info, 0, sizeof(*info));
	info->lo_number = info64->lo_number;
	info->lo_device = info64->lo_device;
	info->lo_inode = info64->lo_inode;
	info->lo_rdevice = info64->lo_rdevice;
	info->lo_offset = info64->lo_offset;
	info->lo_encrypt_type = info64->lo_encrypt_type;
	info->lo_encrypt_key_size = info64->lo_encrypt_key_size;
	info->lo_flags = info64->lo_flags;
	info->lo_init[0] = info64->lo_init[0];
	info->lo_init[1] = info64->lo_init[1];
	if (info->lo_encrypt_type == LO_CRYPT_CRYPTOAPI)
		memcpy(info->lo_name, info64->lo_crypt_name, LO_NAME_SIZE);
	else
		memcpy(info->lo_name, info64->lo_file_name, LO_NAME_SIZE);
	memcpy(info->lo_encrypt_key, info64->lo_encrypt_key, LO_KEY_SIZE);

	/* error in case values were truncated */
	if (info->lo_device != info64->lo_device ||
	    info->lo_rdevice != info64->lo_rdevice ||
	    info->lo_inode != info64->lo_inode ||
	    info->lo_offset != info64->lo_offset)
		return -EOVERFLOW;

	return 0;
}

static int
loop_set_status_old(struct loop_device *lo, const struct loop_info __user *arg)
{
	struct loop_info info;
	struct loop_info64 info64;

	if (copy_from_user(&info, arg, sizeof (struct loop_info)))
		return -EFAULT;
	loop_info64_from_old(&info, &info64);
	return loop_set_status(lo, &info64);
}

static int
loop_set_status64(struct loop_device *lo, const struct loop_info64 __user *arg)
{
	struct loop_info64 info64;

	if (copy_from_user(&info64, arg, sizeof (struct loop_info64)))
		return -EFAULT;
	return loop_set_status(lo, &info64);
}

static int
loop_get_status_old(struct loop_device *lo, struct loop_info __user *arg) {
	struct loop_info info;
	struct loop_info64 info64;
	int err = 0;

	if (!arg)
		err = -EINVAL;
	if (!err)
		err = loop_get_status(lo, &info64);
	if (!err)
		err = loop_info64_to_old(&info64, &info);
	if (!err && copy_to_user(arg, &info, sizeof(info)))
		err = -EFAULT;

	return err;
}

static int
loop_get_status64(struct loop_device *lo, struct loop_info64 __user *arg) {
	struct loop_info64 info64;
	int err = 0;

	if (!arg)
		err = -EINVAL;
	if (!err)
		err = loop_get_status(lo, &info64);
	if (!err && copy_to_user(arg, &info64, sizeof(info64)))
		err = -EFAULT;

	return err;
}

static int loop_set_capacity(struct loop_device *lo, struct block_device *bdev)
{
	int err;
	sector_t sec;
	loff_t sz;

	err = -ENXIO;
	if (unlikely(lo->lo_state != Lo_bound))
		goto out;
	err = figure_loop_size(lo);
	if (unlikely(err))
		goto out;
	sec = get_capacity(lo->lo_disk);
	/* the width of sector_t may be narrow for bit-shift */
	sz = sec;
	sz <<= 9;
	mutex_lock(&bdev->bd_mutex);
	bd_set_size(bdev, sz);
	/* let user-space know about the new size */
	kobject_uevent(&disk_to_dev(bdev->bd_disk)->kobj, KOBJ_CHANGE);
	mutex_unlock(&bdev->bd_mutex);

 out:
	return err;
}

static int lo_ioctl(struct block_device *bdev, fmode_t mode,
	unsigned int cmd, unsigned long arg)
{
	struct loop_device *lo = bdev->bd_disk->private_data;
	int err;

	mutex_lock_nested(&lo->lo_ctl_mutex, 1);
	switch (cmd) {
	case LOOP_SET_FD:
		err = loop_set_fd(lo, mode, bdev, arg);
		break;
	case LOOP_CHANGE_FD:
		err = loop_change_fd(lo, bdev, arg);
		break;
	case LOOP_CLR_FD:
		/* loop_clr_fd would have unlocked lo_ctl_mutex on success */
		err = loop_clr_fd(lo, bdev);
		if (!err)
			goto out_unlocked;
		break;
	case LOOP_SET_STATUS:
		err = loop_set_status_old(lo, (struct loop_info __user *) arg);
		break;
	case LOOP_GET_STATUS:
		err = loop_get_status_old(lo, (struct loop_info __user *) arg);
		break;
	case LOOP_SET_STATUS64:
		err = loop_set_status64(lo, (struct loop_info64 __user *) arg);
		break;
	case LOOP_GET_STATUS64:
		err = loop_get_status64(lo, (struct loop_info64 __user *) arg);
		break;
	case LOOP_SET_CAPACITY:
		err = -EPERM;
		if ((mode & FMODE_WRITE) || capable(CAP_SYS_ADMIN))
			err = loop_set_capacity(lo, bdev);
		break;
	default:
		err = lo->ioctl ? lo->ioctl(lo, cmd, arg) : -EINVAL;
	}
	mutex_unlock(&lo->lo_ctl_mutex);

out_unlocked:
	return err;
}

#ifdef CONFIG_COMPAT
struct compat_loop_info {
	compat_int_t	lo_number;      /* ioctl r/o */
	compat_dev_t	lo_device;      /* ioctl r/o */
	compat_ulong_t	lo_inode;       /* ioctl r/o */
	compat_dev_t	lo_rdevice;     /* ioctl r/o */
	compat_int_t	lo_offset;
	compat_int_t	lo_encrypt_type;
	compat_int_t	lo_encrypt_key_size;    /* ioctl w/o */
	compat_int_t	lo_flags;       /* ioctl r/o */
	char		lo_name[LO_NAME_SIZE];
	unsigned char	lo_encrypt_key[LO_KEY_SIZE]; /* ioctl w/o */
	compat_ulong_t	lo_init[2];
	char		reserved[4];
};

/*
 * Transfer 32-bit compatibility structure in userspace to 64-bit loop info
 * - noinlined to reduce stack space usage in main part of driver
 */
static noinline int
loop_info64_from_compat(const struct compat_loop_info __user *arg,
			struct loop_info64 *info64)
{
	struct compat_loop_info info;

	if (copy_from_user(&info, arg, sizeof(info)))
		return -EFAULT;

	memset(info64, 0, sizeof(*info64));
	info64->lo_number = info.lo_number;
	info64->lo_device = info.lo_device;
	info64->lo_inode = info.lo_inode;
	info64->lo_rdevice = info.lo_rdevice;
	info64->lo_offset = info.lo_offset;
	info64->lo_sizelimit = 0;
	info64->lo_encrypt_type = info.lo_encrypt_type;
	info64->lo_encrypt_key_size = info.lo_encrypt_key_size;
	info64->lo_flags = info.lo_flags;
	info64->lo_init[0] = info.lo_init[0];
	info64->lo_init[1] = info.lo_init[1];
	if (info.lo_encrypt_type == LO_CRYPT_CRYPTOAPI)
		memcpy(info64->lo_crypt_name, info.lo_name, LO_NAME_SIZE);
	else
		memcpy(info64->lo_file_name, info.lo_name, LO_NAME_SIZE);
	memcpy(info64->lo_encrypt_key, info.lo_encrypt_key, LO_KEY_SIZE);
	return 0;
}

/*
 * Transfer 64-bit loop info to 32-bit compatibility structure in userspace
 * - noinlined to reduce stack space usage in main part of driver
 */
static noinline int
loop_info64_to_compat(const struct loop_info64 *info64,
		      struct compat_loop_info __user *arg)
{
	struct compat_loop_info info;

	memset(&info, 0, sizeof(info));
	info.lo_number = info64->lo_number;
	info.lo_device = info64->lo_device;
	info.lo_inode = info64->lo_inode;
	info.lo_rdevice = info64->lo_rdevice;
	info.lo_offset = info64->lo_offset;
	info.lo_encrypt_type = info64->lo_encrypt_type;
	info.lo_encrypt_key_size = info64->lo_encrypt_key_size;
	info.lo_flags = info64->lo_flags;
	info.lo_init[0] = info64->lo_init[0];
	info.lo_init[1] = info64->lo_init[1];
	if (info.lo_encrypt_type == LO_CRYPT_CRYPTOAPI)
		memcpy(info.lo_name, info64->lo_crypt_name, LO_NAME_SIZE);
	else
		memcpy(info.lo_name, info64->lo_file_name, LO_NAME_SIZE);
	memcpy(info.lo_encrypt_key, info64->lo_encrypt_key, LO_KEY_SIZE);

	/* error in case values were truncated */
	if (info.lo_device != info64->lo_device ||
	    info.lo_rdevice != info64->lo_rdevice ||
	    info.lo_inode != info64->lo_inode ||
	    info.lo_offset != info64->lo_offset ||
	    info.lo_init[0] != info64->lo_init[0] ||
	    info.lo_init[1] != info64->lo_init[1])
		return -EOVERFLOW;

	if (copy_to_user(arg, &info, sizeof(info)))
		return -EFAULT;
	return 0;
}

static int
loop_set_status_compat(struct loop_device *lo,
		       const struct compat_loop_info __user *arg)
{
	struct loop_info64 info64;
	int ret;

	ret = loop_info64_from_compat(arg, &info64);
	if (ret < 0)
		return ret;
	return loop_set_status(lo, &info64);
}

static int
loop_get_status_compat(struct loop_device *lo,
		       struct compat_loop_info __user *arg)
{
	struct loop_info64 info64;
	int err = 0;

	if (!arg)
		err = -EINVAL;
	if (!err)
		err = loop_get_status(lo, &info64);
	if (!err)
		err = loop_info64_to_compat(&info64, arg);
	return err;
}

static int lo_compat_ioctl(struct block_device *bdev, fmode_t mode,
			   unsigned int cmd, unsigned long arg)
{
	struct loop_device *lo = bdev->bd_disk->private_data;
	int err;

	switch(cmd) {
	case LOOP_SET_STATUS:
		mutex_lock(&lo->lo_ctl_mutex);
		err = loop_set_status_compat(
			lo, (const struct compat_loop_info __user *) arg);
		mutex_unlock(&lo->lo_ctl_mutex);
		break;
	case LOOP_GET_STATUS:
		mutex_lock(&lo->lo_ctl_mutex);
		err = loop_get_status_compat(
			lo, (struct compat_loop_info __user *) arg);
		mutex_unlock(&lo->lo_ctl_mutex);
		break;
	case LOOP_SET_CAPACITY:
	case LOOP_CLR_FD:
	case LOOP_GET_STATUS64:
	case LOOP_SET_STATUS64:
		arg = (unsigned long) compat_ptr(arg);
	case LOOP_SET_FD:
	case LOOP_CHANGE_FD:
		err = lo_ioctl(bdev, mode, cmd, arg);
		break;
	default:
		err = -ENOIOCTLCMD;
		break;
	}
	return err;
}
#endif

static int lo_open(struct block_device *bdev, fmode_t mode)
{
	struct loop_device *lo = bdev->bd_disk->private_data;

	mutex_lock(&loop_mutex);
	mutex_lock(&lo->lo_ctl_mutex);
	lo->lo_refcnt++;
	mutex_unlock(&lo->lo_ctl_mutex);
	mutex_unlock(&loop_mutex);

	return 0;
}

static int lo_release(struct gendisk *disk, fmode_t mode)
{
	struct loop_device *lo = disk->private_data;
	int err;

	mutex_lock(&loop_mutex);
	mutex_lock(&lo->lo_ctl_mutex);

	if (--lo->lo_refcnt)
		goto out;

	if (lo->lo_flags & LO_FLAGS_AUTOCLEAR) {
		/*
		 * In autoclear mode, stop the loop thread
		 * and remove configuration after last close.
		 */
		err = loop_clr_fd(lo, NULL);
		if (!err)
			goto out_unlocked;
	} else {
		/*
		 * Otherwise keep thread (if running) and config,
		 * but flush possible ongoing bios in thread.
		 */
		loop_flush(lo);
	}

out:
	mutex_unlock(&lo->lo_ctl_mutex);
out_unlocked:
	mutex_unlock(&loop_mutex);
	return 0;
}

static const struct block_device_operations lo_fops = {
	.owner =	THIS_MODULE,
	.open =		lo_open,
	.release =	lo_release,
	.ioctl =	lo_ioctl,
#ifdef CONFIG_COMPAT
	.compat_ioctl =	lo_compat_ioctl,
#endif
};

/*
 * And now the modules code and kernel interface.
 */
static int max_loop;
module_param(max_loop, int, 0);
MODULE_PARM_DESC(max_loop, "Maximum number of loop devices");
module_param(max_part, int, 0);
MODULE_PARM_DESC(max_part, "Maximum number of partitions per loop device");
MODULE_LICENSE("GPL");
MODULE_ALIAS_BLOCKDEV_MAJOR(LOOP_MAJOR);

int loop_register_transfer(struct loop_func_table *funcs)
{
	unsigned int n = funcs->number;

	if (n >= MAX_LO_CRYPT || xfer_funcs[n])
		return -EINVAL;
	xfer_funcs[n] = funcs;
	return 0;
}

int loop_unregister_transfer(int number)
{
	unsigned int n = number;
	struct loop_device *lo;
	struct loop_func_table *xfer;

	if (n == 0 || n >= MAX_LO_CRYPT || (xfer = xfer_funcs[n]) == NULL)
		return -EINVAL;

	xfer_funcs[n] = NULL;

	list_for_each_entry(lo, &loop_devices, lo_list) {
		mutex_lock(&lo->lo_ctl_mutex);

		if (lo->lo_encryption == xfer)
			loop_release_xfer(lo);

		mutex_unlock(&lo->lo_ctl_mutex);
	}

	return 0;
}

EXPORT_SYMBOL(loop_register_transfer);
EXPORT_SYMBOL(loop_unregister_transfer);

static struct loop_device *loop_alloc(int i)
{
	struct loop_device *lo;
	struct gendisk *disk;

	lo = kzalloc(sizeof(*lo), GFP_KERNEL);
	if (!lo)
		goto out;

	lo->lo_queue = blk_alloc_queue(GFP_KERNEL);
	if (!lo->lo_queue)
		goto out_free_dev;

	disk = lo->lo_disk = alloc_disk(1 << part_shift);
	if (!disk)
		goto out_free_queue;

	mutex_init(&lo->lo_ctl_mutex);
	lo->lo_number		= i;
	lo->lo_thread		= NULL;
	init_waitqueue_head(&lo->lo_event);
	spin_lock_init(&lo->lo_lock);
	disk->major		= LOOP_MAJOR;
	disk->first_minor	= i << part_shift;
	disk->fops		= &lo_fops;
	disk->private_data	= lo;
	disk->queue		= lo->lo_queue;
	sprintf(disk->disk_name, "loop%d", i);
	return lo;

out_free_queue:
	blk_cleanup_queue(lo->lo_queue);
out_free_dev:
	kfree(lo);
out:
	return NULL;
}

static void loop_free(struct loop_device *lo)
{
	blk_cleanup_queue(lo->lo_queue);
	put_disk(lo->lo_disk);
	list_del(&lo->lo_list);
	kfree(lo);
}

static struct loop_device *loop_init_one(int i)
{
	struct loop_device *lo;

	list_for_each_entry(lo, &loop_devices, lo_list) {
		if (lo->lo_number == i)
			return lo;
	}

	lo = loop_alloc(i);
	if (lo) {
		add_disk(lo->lo_disk);
		list_add_tail(&lo->lo_list, &loop_devices);
	}
	return lo;
}

static void loop_del_one(struct loop_device *lo)
{
	del_gendisk(lo->lo_disk);
	loop_free(lo);
}

static struct kobject *loop_probe(dev_t dev, int *part, void *data)
{
	struct loop_device *lo;
	struct kobject *kobj;

	mutex_lock(&loop_devices_mutex);
	lo = loop_init_one(dev & MINORMASK);
	kobj = lo ? get_disk(lo->lo_disk) : ERR_PTR(-ENOMEM);
	mutex_unlock(&loop_devices_mutex);

	*part = 0;
	return kobj;
}

static int __init loop_init(void)
{
	int i, nr;
	unsigned long range;
	struct loop_device *lo, *next;

	/*
	 * loop module now has a feature to instantiate underlying device
	 * structure on-demand, provided that there is an access dev node.
	 * However, this will not work well with user space tool that doesn't
	 * know about such "feature".  In order to not break any existing
	 * tool, we do the following:
	 *
	 * (1) if max_loop is specified, create that many upfront, and this
	 *     also becomes a hard limit.
	 * (2) if max_loop is not specified, create 8 loop device on module
	 *     load, user can further extend loop device by create dev node
	 *     themselves and have kernel automatically instantiate actual
	 *     device on-demand.
	 */

	part_shift = 0;
	if (max_part > 0)
		part_shift = fls(max_part);

	if (max_loop > 1UL << (MINORBITS - part_shift))
		return -EINVAL;

	if (max_loop) {
		nr = max_loop;
		range = max_loop;
	} else {
		nr = 8;
		range = 1UL << (MINORBITS - part_shift);
	}

	if (register_blkdev(LOOP_MAJOR, "loop"))
		return -EIO;

	for (i = 0; i < nr; i++) {
		lo = loop_alloc(i);
		if (!lo)
			goto Enomem;
		list_add_tail(&lo->lo_list, &loop_devices);
	}

	/* point of no return */

	list_for_each_entry(lo, &loop_devices, lo_list)
		add_disk(lo->lo_disk);

	blk_register_region(MKDEV(LOOP_MAJOR, 0), range,
				  THIS_MODULE, loop_probe, NULL, NULL);

	printk(KERN_INFO "loop: module loaded\n");
	return 0;

Enomem:
	printk(KERN_INFO "loop: out of memory\n");

	list_for_each_entry_safe(lo, next, &loop_devices, lo_list)
		loop_free(lo);

	unregister_blkdev(LOOP_MAJOR, "loop");
	return -ENOMEM;
}

static void __exit loop_exit(void)
{
	unsigned long range;
	struct loop_device *lo, *next;

	range = max_loop ? max_loop :  1UL << (MINORBITS - part_shift);

	list_for_each_entry_safe(lo, next, &loop_devices, lo_list)
		loop_del_one(lo);

	blk_unregister_region(MKDEV(LOOP_MAJOR, 0), range);
	unregister_blkdev(LOOP_MAJOR, "loop");
}

module_init(loop_init);
module_exit(loop_exit);

#ifndef MODULE
static int __init max_loop_setup(char *str)
{
	max_loop = simple_strtol(str, NULL, 0);
	return 1;
}

__setup("max_loop=", max_loop_setup);
#endif<|MERGE_RESOLUTION|>--- conflicted
+++ resolved
@@ -479,10 +479,6 @@
 	pos = ((loff_t) bio->bi_sector << 9) + lo->lo_offset;
 
 	if (bio_rw(bio) == WRITE) {
-<<<<<<< HEAD
-		bool barrier = !!(bio->bi_rw & REQ_HARDBARRIER);
-=======
->>>>>>> 229aebb8
 		struct file *file = lo->lo_backing_file;
 
 		/* REQ_HARDBARRIER is deprecated */
