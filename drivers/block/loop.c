--- conflicted
+++ resolved
@@ -477,10 +477,6 @@
 	pos = ((loff_t) bio->bi_sector << 9) + lo->lo_offset;
 
 	if (bio_rw(bio) == WRITE) {
-<<<<<<< HEAD
-		bool barrier = !!(bio->bi_rw & REQ_HARDBARRIER);
-=======
->>>>>>> 8786fb70
 		struct file *file = lo->lo_backing_file;
 
 		/* REQ_HARDBARRIER is deprecated */
