--- conflicted
+++ resolved
@@ -264,16 +264,11 @@
 		goto err_disk;
 	}
 
-<<<<<<< HEAD
 	d->blkq = blk_alloc_queue(GFP_KERNEL);
 	if (!d->blkq)
-=======
-	blk_queue_make_request(&d->blkq, aoeblk_make_request);
-	d->blkq.backing_dev_info.name = "aoe";
-	if (bdi_init(&d->blkq.backing_dev_info))
->>>>>>> 1ff246d1
 		goto err_mempool;
 	blk_queue_make_request(d->blkq, aoeblk_make_request);
+	d->blkq->backing_dev_info.name = "aoe";
 	if (bdi_init(&d->blkq->backing_dev_info))
 		goto err_blkq;
 	spin_lock_irqsave(&d->lock, flags);
