/* Copyright (c) 2007 Coraid, Inc.  See COPYING for GPL terms. */
/*
 * aoechr.c
 * AoE character device driver
 */

#include <linux/hdreg.h>
#include <linux/blkdev.h>
#include <linux/delay.h>
#include <linux/smp_lock.h>
#include "aoe.h"

enum {
	//MINOR_STAT = 1, (moved to sysfs)
	MINOR_ERR = 2,
	MINOR_DISCOVER,
	MINOR_INTERFACES,
	MINOR_REVALIDATE,
	MINOR_FLUSH,
	MSGSZ = 2048,
	NMSG = 100,		/* message backlog to retain */
};

struct aoe_chardev {
	ulong minor;
	char name[32];
};

enum { EMFL_VALID = 1 };

struct ErrMsg {
	short flags;
	short len;
	char *msg;
};

static struct ErrMsg emsgs[NMSG];
static int emsgs_head_idx, emsgs_tail_idx;
static struct semaphore emsgs_sema;
static spinlock_t emsgs_lock;
static int nblocked_emsgs_readers;
static struct class *aoe_class;
static struct aoe_chardev chardevs[] = {
	{ MINOR_ERR, "err" },
	{ MINOR_DISCOVER, "discover" },
	{ MINOR_INTERFACES, "interfaces" },
	{ MINOR_REVALIDATE, "revalidate" },
	{ MINOR_FLUSH, "flush" },
};

static int
discover(void)
{
	aoecmd_cfg(0xffff, 0xff);
	return 0;
}

static int
interfaces(const char __user *str, size_t size)
{
	if (set_aoe_iflist(str, size)) {
		printk(KERN_ERR
			"aoe: could not set interface list: too many interfaces\n");
		return -EINVAL;
	}
	return 0;
}

static int
revalidate(const char __user *str, size_t size)
{
	int major, minor, n;
	ulong flags;
	struct aoedev *d;
	struct sk_buff *skb;
	char buf[16];

	if (size >= sizeof buf)
		return -EINVAL;
	buf[sizeof buf - 1] = '\0';
	if (copy_from_user(buf, str, size))
		return -EFAULT;

	/* should be e%d.%d format */
	n = sscanf(buf, "e%d.%d", &major, &minor);
	if (n != 2) {
		printk(KERN_ERR "aoe: invalid device specification\n");
		return -EINVAL;
	}
	d = aoedev_by_aoeaddr(major, minor);
	if (!d)
		return -EINVAL;
	spin_lock_irqsave(&d->lock, flags);
	aoecmd_cleanslate(d);
loop:
	skb = aoecmd_ata_id(d);
	spin_unlock_irqrestore(&d->lock, flags);
	/* try again if we are able to sleep a bit,
	 * otherwise give up this revalidation
	 */
	if (!skb && !msleep_interruptible(200)) {
		spin_lock_irqsave(&d->lock, flags);
		goto loop;
	}
	aoenet_xmit(skb);
	aoecmd_cfg(major, minor);
	return 0;
}

void
aoechr_error(char *msg)
{
	struct ErrMsg *em;
	char *mp;
	ulong flags, n;

	n = strlen(msg);

	spin_lock_irqsave(&emsgs_lock, flags);

	em = emsgs + emsgs_tail_idx;
	if ((em->flags & EMFL_VALID)) {
bail:		spin_unlock_irqrestore(&emsgs_lock, flags);
		return;
	}

	mp = kmalloc(n, GFP_ATOMIC);
	if (mp == NULL) {
		printk(KERN_ERR "aoe: allocation failure, len=%ld\n", n);
		goto bail;
	}

	memcpy(mp, msg, n);
	em->msg = mp;
	em->flags |= EMFL_VALID;
	em->len = n;

	emsgs_tail_idx++;
	emsgs_tail_idx %= ARRAY_SIZE(emsgs);

	spin_unlock_irqrestore(&emsgs_lock, flags);

	if (nblocked_emsgs_readers)
		up(&emsgs_sema);
}

static ssize_t
aoechr_write(struct file *filp, const char __user *buf, size_t cnt, loff_t *offp)
{
	int ret = -EINVAL;

	switch ((unsigned long) filp->private_data) {
	default:
		printk(KERN_INFO "aoe: can't write to that file.\n");
		break;
	case MINOR_DISCOVER:
		ret = discover();
		break;
	case MINOR_INTERFACES:
		ret = interfaces(buf, cnt);
		break;
	case MINOR_REVALIDATE:
		ret = revalidate(buf, cnt);
		break;
	case MINOR_FLUSH:
		ret = aoedev_flush(buf, cnt);
	}
	if (ret == 0)
		ret = cnt;
	return ret;
}

static int
aoechr_open(struct inode *inode, struct file *filp)
{
	int n, i;

	lock_kernel();
	n = iminor(inode);
	filp->private_data = (void *) (unsigned long) n;

	for (i = 0; i < ARRAY_SIZE(chardevs); ++i)
		if (chardevs[i].minor == n) {
			unlock_kernel();
			return 0;
		}
	unlock_kernel();
	return -EINVAL;
}

static int
aoechr_rel(struct inode *inode, struct file *filp)
{
	return 0;
}

static ssize_t
aoechr_read(struct file *filp, char __user *buf, size_t cnt, loff_t *off)
{
	unsigned long n;
	char *mp;
	struct ErrMsg *em;
	ssize_t len;
	ulong flags;

	n = (unsigned long) filp->private_data;
	if (n != MINOR_ERR)
		return -EFAULT;

	spin_lock_irqsave(&emsgs_lock, flags);

	for (;;) {
		em = emsgs + emsgs_head_idx;
		if ((em->flags & EMFL_VALID) != 0)
			break;
		if (filp->f_flags & O_NDELAY) {
			spin_unlock_irqrestore(&emsgs_lock, flags);
			return -EAGAIN;
		}
		nblocked_emsgs_readers++;

		spin_unlock_irqrestore(&emsgs_lock, flags);

		n = down_interruptible(&emsgs_sema);

		spin_lock_irqsave(&emsgs_lock, flags);

		nblocked_emsgs_readers--;

		if (n) {
			spin_unlock_irqrestore(&emsgs_lock, flags);
			return -ERESTARTSYS;
		}
	}
	if (em->len > cnt) {
		spin_unlock_irqrestore(&emsgs_lock, flags);
		return -EAGAIN;
	}
	mp = em->msg;
	len = em->len;
	em->msg = NULL;
	em->flags &= ~EMFL_VALID;

	emsgs_head_idx++;
	emsgs_head_idx %= ARRAY_SIZE(emsgs);

	spin_unlock_irqrestore(&emsgs_lock, flags);

	n = copy_to_user(buf, mp, len);
	kfree(mp);
	return n == 0 ? len : -EFAULT;
}

static const struct file_operations aoe_fops = {
	.write = aoechr_write,
	.read = aoechr_read,
	.open = aoechr_open,
	.release = aoechr_rel,
	.owner = THIS_MODULE,
};

int __init
aoechr_init(void)
{
	int n, i;

	n = register_chrdev(AOE_MAJOR, "aoechr", &aoe_fops);
	if (n < 0) { 
		printk(KERN_ERR "aoe: can't register char device\n");
		return n;
	}
	sema_init(&emsgs_sema, 0);
	spin_lock_init(&emsgs_lock);
	aoe_class = class_create(THIS_MODULE, "aoe");
	if (IS_ERR(aoe_class)) {
		unregister_chrdev(AOE_MAJOR, "aoechr");
		return PTR_ERR(aoe_class);
	}
	for (i = 0; i < ARRAY_SIZE(chardevs); ++i)
<<<<<<< HEAD
		device_create_drvdata(aoe_class, NULL,
				      MKDEV(AOE_MAJOR, chardevs[i].minor),
				      NULL, chardevs[i].name);
=======
		device_create(aoe_class, NULL,
			      MKDEV(AOE_MAJOR, chardevs[i].minor), NULL,
			      chardevs[i].name);
>>>>>>> 6279fb3a

	return 0;
}

void
aoechr_exit(void)
{
	int i;

	for (i = 0; i < ARRAY_SIZE(chardevs); ++i)
		device_destroy(aoe_class, MKDEV(AOE_MAJOR, chardevs[i].minor));
	class_destroy(aoe_class);
	unregister_chrdev(AOE_MAJOR, "aoechr");
}
<|MERGE_RESOLUTION|>--- conflicted
+++ resolved
@@ -277,15 +277,9 @@
 		return PTR_ERR(aoe_class);
 	}
 	for (i = 0; i < ARRAY_SIZE(chardevs); ++i)
-<<<<<<< HEAD
-		device_create_drvdata(aoe_class, NULL,
-				      MKDEV(AOE_MAJOR, chardevs[i].minor),
-				      NULL, chardevs[i].name);
-=======
 		device_create(aoe_class, NULL,
 			      MKDEV(AOE_MAJOR, chardevs[i].minor), NULL,
 			      chardevs[i].name);
->>>>>>> 6279fb3a
 
 	return 0;
 }
