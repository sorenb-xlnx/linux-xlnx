/*
 * blkfront.c
 *
 * XenLinux virtual block device driver.
 *
 * Copyright (c) 2003-2004, Keir Fraser & Steve Hand
 * Modifications by Mark A. Williamson are (c) Intel Research Cambridge
 * Copyright (c) 2004, Christian Limpach
 * Copyright (c) 2004, Andrew Warfield
 * Copyright (c) 2005, Christopher Clark
 * Copyright (c) 2005, XenSource Ltd
 *
 * This program is free software; you can redistribute it and/or
 * modify it under the terms of the GNU General Public License version 2
 * as published by the Free Software Foundation; or, when distributed
 * separately from the Linux kernel or incorporated into other
 * software packages, subject to the following license:
 *
 * Permission is hereby granted, free of charge, to any person obtaining a copy
 * of this source file (the "Software"), to deal in the Software without
 * restriction, including without limitation the rights to use, copy, modify,
 * merge, publish, distribute, sublicense, and/or sell copies of the Software,
 * and to permit persons to whom the Software is furnished to do so, subject to
 * the following conditions:
 *
 * The above copyright notice and this permission notice shall be included in
 * all copies or substantial portions of the Software.
 *
 * THE SOFTWARE IS PROVIDED "AS IS", WITHOUT WARRANTY OF ANY KIND, EXPRESS OR
 * IMPLIED, INCLUDING BUT NOT LIMITED TO THE WARRANTIES OF MERCHANTABILITY,
 * FITNESS FOR A PARTICULAR PURPOSE AND NONINFRINGEMENT. IN NO EVENT SHALL THE
 * AUTHORS OR COPYRIGHT HOLDERS BE LIABLE FOR ANY CLAIM, DAMAGES OR OTHER
 * LIABILITY, WHETHER IN AN ACTION OF CONTRACT, TORT OR OTHERWISE, ARISING
 * FROM, OUT OF OR IN CONNECTION WITH THE SOFTWARE OR THE USE OR OTHER DEALINGS
 * IN THE SOFTWARE.
 */

#include <linux/interrupt.h>
#include <linux/blkdev.h>
#include <linux/hdreg.h>
#include <linux/cdrom.h>
#include <linux/module.h>

#include <xen/xenbus.h>
#include <xen/grant_table.h>
#include <xen/events.h>
#include <xen/page.h>

#include <xen/interface/grant_table.h>
#include <xen/interface/io/blkif.h>
#include <xen/interface/io/protocols.h>

#include <asm/xen/hypervisor.h>

enum blkif_state {
	BLKIF_STATE_DISCONNECTED,
	BLKIF_STATE_CONNECTED,
	BLKIF_STATE_SUSPENDED,
};

struct blk_shadow {
	struct blkif_request req;
	unsigned long request;
	unsigned long frame[BLKIF_MAX_SEGMENTS_PER_REQUEST];
};

static struct block_device_operations xlvbd_block_fops;

#define BLK_RING_SIZE __RING_SIZE((struct blkif_sring *)0, PAGE_SIZE)

/*
 * We have one of these per vbd, whether ide, scsi or 'other'.  They
 * hang in private_data off the gendisk structure. We may end up
 * putting all kinds of interesting stuff here :-)
 */
struct blkfront_info
{
	struct xenbus_device *xbdev;
	struct gendisk *gd;
	int vdevice;
	blkif_vdev_t handle;
	enum blkif_state connected;
	int ring_ref;
	struct blkif_front_ring ring;
	unsigned int evtchn, irq;
	struct request_queue *rq;
	struct work_struct work;
	struct gnttab_free_callback callback;
	struct blk_shadow shadow[BLK_RING_SIZE];
	unsigned long shadow_free;
	int feature_barrier;
	int is_ready;

	/**
	 * The number of people holding this device open.  We won't allow a
	 * hot-unplug unless this is 0.
	 */
	int users;
};

static DEFINE_SPINLOCK(blkif_io_lock);

#define MAXIMUM_OUTSTANDING_BLOCK_REQS \
	(BLKIF_MAX_SEGMENTS_PER_REQUEST * BLK_RING_SIZE)
#define GRANT_INVALID_REF	0

#define PARTS_PER_DISK		16
#define PARTS_PER_EXT_DISK      256

#define BLKIF_MAJOR(dev) ((dev)>>8)
#define BLKIF_MINOR(dev) ((dev) & 0xff)

#define EXT_SHIFT 28
#define EXTENDED (1<<EXT_SHIFT)
#define VDEV_IS_EXTENDED(dev) ((dev)&(EXTENDED))
#define BLKIF_MINOR_EXT(dev) ((dev)&(~EXTENDED))

#define DEV_NAME	"xvd"	/* name in /dev */

static int get_id_from_freelist(struct blkfront_info *info)
{
	unsigned long free = info->shadow_free;
	BUG_ON(free > BLK_RING_SIZE);
	info->shadow_free = info->shadow[free].req.id;
	info->shadow[free].req.id = 0x0fffffee; /* debug */
	return free;
}

static void add_id_to_freelist(struct blkfront_info *info,
			       unsigned long id)
{
	info->shadow[id].req.id  = info->shadow_free;
	info->shadow[id].request = 0;
	info->shadow_free = id;
}

static void blkif_restart_queue_callback(void *arg)
{
	struct blkfront_info *info = (struct blkfront_info *)arg;
	schedule_work(&info->work);
}

static int blkif_getgeo(struct block_device *bd, struct hd_geometry *hg)
{
	/* We don't have real geometry info, but let's at least return
	   values consistent with the size of the device */
	sector_t nsect = get_capacity(bd->bd_disk);
	sector_t cylinders = nsect;

	hg->heads = 0xff;
	hg->sectors = 0x3f;
	sector_div(cylinders, hg->heads * hg->sectors);
	hg->cylinders = cylinders;
	if ((sector_t)(hg->cylinders + 1) * hg->heads * hg->sectors < nsect)
		hg->cylinders = 0xffff;
	return 0;
}

static int blkif_ioctl(struct block_device *bdev, fmode_t mode,
		       unsigned command, unsigned long argument)
{
	struct blkfront_info *info = bdev->bd_disk->private_data;
	int i;

	dev_dbg(&info->xbdev->dev, "command: 0x%x, argument: 0x%lx\n",
		command, (long)argument);

	switch (command) {
	case CDROMMULTISESSION:
		dev_dbg(&info->xbdev->dev, "FIXME: support multisession CDs later\n");
		for (i = 0; i < sizeof(struct cdrom_multisession); i++)
			if (put_user(0, (char __user *)(argument + i)))
				return -EFAULT;
		return 0;

	case CDROM_GET_CAPABILITY: {
		struct gendisk *gd = info->gd;
		if (gd->flags & GENHD_FL_CD)
			return 0;
		return -EINVAL;
	}

	default:
		/*printk(KERN_ALERT "ioctl %08x not supported by Xen blkdev\n",
		  command);*/
		return -EINVAL; /* same return as native Linux */
	}

	return 0;
}

/*
 * blkif_queue_request
 *
 * request block io
 *
 * id: for guest use only.
 * operation: BLKIF_OP_{READ,WRITE,PROBE}
 * buffer: buffer to read/write into. this should be a
 *   virtual address in the guest os.
 */
static int blkif_queue_request(struct request *req)
{
	struct blkfront_info *info = req->rq_disk->private_data;
	unsigned long buffer_mfn;
	struct blkif_request *ring_req;
	struct req_iterator iter;
	struct bio_vec *bvec;
	unsigned long id;
	unsigned int fsect, lsect;
	int ref;
	grant_ref_t gref_head;

	if (unlikely(info->connected != BLKIF_STATE_CONNECTED))
		return 1;

	if (gnttab_alloc_grant_references(
		BLKIF_MAX_SEGMENTS_PER_REQUEST, &gref_head) < 0) {
		gnttab_request_free_callback(
			&info->callback,
			blkif_restart_queue_callback,
			info,
			BLKIF_MAX_SEGMENTS_PER_REQUEST);
		return 1;
	}

	/* Fill out a communications ring structure. */
	ring_req = RING_GET_REQUEST(&info->ring, info->ring.req_prod_pvt);
	id = get_id_from_freelist(info);
	info->shadow[id].request = (unsigned long)req;

	ring_req->id = id;
	ring_req->sector_number = (blkif_sector_t)req->sector;
	ring_req->handle = info->handle;

	ring_req->operation = rq_data_dir(req) ?
		BLKIF_OP_WRITE : BLKIF_OP_READ;
	if (blk_barrier_rq(req))
		ring_req->operation = BLKIF_OP_WRITE_BARRIER;

	ring_req->nr_segments = 0;
	rq_for_each_segment(bvec, req, iter) {
		BUG_ON(ring_req->nr_segments == BLKIF_MAX_SEGMENTS_PER_REQUEST);
		buffer_mfn = pfn_to_mfn(page_to_pfn(bvec->bv_page));
		fsect = bvec->bv_offset >> 9;
		lsect = fsect + (bvec->bv_len >> 9) - 1;
		/* install a grant reference. */
		ref = gnttab_claim_grant_reference(&gref_head);
		BUG_ON(ref == -ENOSPC);

		gnttab_grant_foreign_access_ref(
				ref,
				info->xbdev->otherend_id,
				buffer_mfn,
				rq_data_dir(req) );

		info->shadow[id].frame[ring_req->nr_segments] =
				mfn_to_pfn(buffer_mfn);

		ring_req->seg[ring_req->nr_segments] =
				(struct blkif_request_segment) {
					.gref       = ref,
					.first_sect = fsect,
					.last_sect  = lsect };

		ring_req->nr_segments++;
	}

	info->ring.req_prod_pvt++;

	/* Keep a private copy so we can reissue requests when recovering. */
	info->shadow[id].req = *ring_req;

	gnttab_free_grant_references(gref_head);

	return 0;
}


static inline void flush_requests(struct blkfront_info *info)
{
	int notify;

	RING_PUSH_REQUESTS_AND_CHECK_NOTIFY(&info->ring, notify);

	if (notify)
		notify_remote_via_irq(info->irq);
}

/*
 * do_blkif_request
 *  read a block; request is in a request queue
 */
static void do_blkif_request(struct request_queue *rq)
{
	struct blkfront_info *info = NULL;
	struct request *req;
	int queued;

	pr_debug("Entered do_blkif_request\n");

	queued = 0;

	while ((req = elv_next_request(rq)) != NULL) {
		info = req->rq_disk->private_data;
		if (!blk_fs_request(req)) {
			end_request(req, 0);
			continue;
		}

		if (RING_FULL(&info->ring))
			goto wait;

		pr_debug("do_blk_req %p: cmd %p, sec %lx, "
			 "(%u/%li) buffer:%p [%s]\n",
			 req, req->cmd, (unsigned long)req->sector,
			 req->current_nr_sectors,
			 req->nr_sectors, req->buffer,
			 rq_data_dir(req) ? "write" : "read");


		blkdev_dequeue_request(req);
		if (blkif_queue_request(req)) {
			blk_requeue_request(rq, req);
wait:
			/* Avoid pointless unplugs. */
			blk_stop_queue(rq);
			break;
		}

		queued++;
	}

	if (queued != 0)
		flush_requests(info);
}

static int xlvbd_init_blk_queue(struct gendisk *gd, u16 sector_size)
{
	struct request_queue *rq;
	elevator_t *old_e;

	rq = blk_init_queue(do_blkif_request, &blkif_io_lock);
	if (rq == NULL)
		return -1;

<<<<<<< HEAD
	old_e = rq->elevator;
	if (IS_ERR_VALUE(elevator_init(rq, "noop")))
		printk(KERN_WARNING
			"blkfront: Switch elevator failed, use default\n");
	else
		elevator_exit(old_e);
=======
	queue_flag_set_unlocked(QUEUE_FLAG_VIRT, rq);
>>>>>>> ad238c6e

	/* Hard sector size and max sectors impersonate the equiv. hardware. */
	blk_queue_hardsect_size(rq, sector_size);
	blk_queue_max_sectors(rq, 512);

	/* Each segment in a request is up to an aligned page in size. */
	blk_queue_segment_boundary(rq, PAGE_SIZE - 1);
	blk_queue_max_segment_size(rq, PAGE_SIZE);

	/* Ensure a merged request will fit in a single I/O ring slot. */
	blk_queue_max_phys_segments(rq, BLKIF_MAX_SEGMENTS_PER_REQUEST);
	blk_queue_max_hw_segments(rq, BLKIF_MAX_SEGMENTS_PER_REQUEST);

	/* Make sure buffer addresses are sector-aligned. */
	blk_queue_dma_alignment(rq, 511);

	/* Make sure we don't use bounce buffers. */
	blk_queue_bounce_limit(rq, BLK_BOUNCE_ANY);

	gd->queue = rq;

	return 0;
}


static int xlvbd_barrier(struct blkfront_info *info)
{
	int err;

	err = blk_queue_ordered(info->rq,
				info->feature_barrier ? QUEUE_ORDERED_DRAIN : QUEUE_ORDERED_NONE,
				NULL);

	if (err)
		return err;

	printk(KERN_INFO "blkfront: %s: barriers %s\n",
	       info->gd->disk_name,
	       info->feature_barrier ? "enabled" : "disabled");
	return 0;
}


static int xlvbd_alloc_gendisk(blkif_sector_t capacity,
			       struct blkfront_info *info,
			       u16 vdisk_info, u16 sector_size)
{
	struct gendisk *gd;
	int nr_minors = 1;
	int err = -ENODEV;
	unsigned int offset;
	int minor;
	int nr_parts;

	BUG_ON(info->gd != NULL);
	BUG_ON(info->rq != NULL);

	if ((info->vdevice>>EXT_SHIFT) > 1) {
		/* this is above the extended range; something is wrong */
		printk(KERN_WARNING "blkfront: vdevice 0x%x is above the extended range; ignoring\n", info->vdevice);
		return -ENODEV;
	}

	if (!VDEV_IS_EXTENDED(info->vdevice)) {
		minor = BLKIF_MINOR(info->vdevice);
		nr_parts = PARTS_PER_DISK;
	} else {
		minor = BLKIF_MINOR_EXT(info->vdevice);
		nr_parts = PARTS_PER_EXT_DISK;
	}

	if ((minor % nr_parts) == 0)
		nr_minors = nr_parts;

	gd = alloc_disk(nr_minors);
	if (gd == NULL)
		goto out;

	offset = minor / nr_parts;

	if (nr_minors > 1) {
		if (offset < 26)
			sprintf(gd->disk_name, "%s%c", DEV_NAME, 'a' + offset);
		else
			sprintf(gd->disk_name, "%s%c%c", DEV_NAME,
				'a' + ((offset / 26)-1), 'a' + (offset % 26));
	} else {
		if (offset < 26)
			sprintf(gd->disk_name, "%s%c%d", DEV_NAME,
				'a' + offset,
				minor & (nr_parts - 1));
		else
			sprintf(gd->disk_name, "%s%c%c%d", DEV_NAME,
				'a' + ((offset / 26) - 1),
				'a' + (offset % 26),
				minor & (nr_parts - 1));
	}

	gd->major = XENVBD_MAJOR;
	gd->first_minor = minor;
	gd->fops = &xlvbd_block_fops;
	gd->private_data = info;
	gd->driverfs_dev = &(info->xbdev->dev);
	set_capacity(gd, capacity);

	if (xlvbd_init_blk_queue(gd, sector_size)) {
		del_gendisk(gd);
		goto out;
	}

	info->rq = gd->queue;
	info->gd = gd;

	if (info->feature_barrier)
		xlvbd_barrier(info);

	if (vdisk_info & VDISK_READONLY)
		set_disk_ro(gd, 1);

	if (vdisk_info & VDISK_REMOVABLE)
		gd->flags |= GENHD_FL_REMOVABLE;

	if (vdisk_info & VDISK_CDROM)
		gd->flags |= GENHD_FL_CD;

	return 0;

 out:
	return err;
}

static void kick_pending_request_queues(struct blkfront_info *info)
{
	if (!RING_FULL(&info->ring)) {
		/* Re-enable calldowns. */
		blk_start_queue(info->rq);
		/* Kick things off immediately. */
		do_blkif_request(info->rq);
	}
}

static void blkif_restart_queue(struct work_struct *work)
{
	struct blkfront_info *info = container_of(work, struct blkfront_info, work);

	spin_lock_irq(&blkif_io_lock);
	if (info->connected == BLKIF_STATE_CONNECTED)
		kick_pending_request_queues(info);
	spin_unlock_irq(&blkif_io_lock);
}

static void blkif_free(struct blkfront_info *info, int suspend)
{
	/* Prevent new requests being issued until we fix things up. */
	spin_lock_irq(&blkif_io_lock);
	info->connected = suspend ?
		BLKIF_STATE_SUSPENDED : BLKIF_STATE_DISCONNECTED;
	/* No more blkif_request(). */
	if (info->rq)
		blk_stop_queue(info->rq);
	/* No more gnttab callback work. */
	gnttab_cancel_free_callback(&info->callback);
	spin_unlock_irq(&blkif_io_lock);

	/* Flush gnttab callback work. Must be done with no locks held. */
	flush_scheduled_work();

	/* Free resources associated with old device channel. */
	if (info->ring_ref != GRANT_INVALID_REF) {
		gnttab_end_foreign_access(info->ring_ref, 0,
					  (unsigned long)info->ring.sring);
		info->ring_ref = GRANT_INVALID_REF;
		info->ring.sring = NULL;
	}
	if (info->irq)
		unbind_from_irqhandler(info->irq, info);
	info->evtchn = info->irq = 0;

}

static void blkif_completion(struct blk_shadow *s)
{
	int i;
	for (i = 0; i < s->req.nr_segments; i++)
		gnttab_end_foreign_access(s->req.seg[i].gref, 0, 0UL);
}

static irqreturn_t blkif_interrupt(int irq, void *dev_id)
{
	struct request *req;
	struct blkif_response *bret;
	RING_IDX i, rp;
	unsigned long flags;
	struct blkfront_info *info = (struct blkfront_info *)dev_id;
	int error;

	spin_lock_irqsave(&blkif_io_lock, flags);

	if (unlikely(info->connected != BLKIF_STATE_CONNECTED)) {
		spin_unlock_irqrestore(&blkif_io_lock, flags);
		return IRQ_HANDLED;
	}

 again:
	rp = info->ring.sring->rsp_prod;
	rmb(); /* Ensure we see queued responses up to 'rp'. */

	for (i = info->ring.rsp_cons; i != rp; i++) {
		unsigned long id;
		int ret;

		bret = RING_GET_RESPONSE(&info->ring, i);
		id   = bret->id;
		req  = (struct request *)info->shadow[id].request;

		blkif_completion(&info->shadow[id]);

		add_id_to_freelist(info, id);

		error = (bret->status == BLKIF_RSP_OKAY) ? 0 : -EIO;
		switch (bret->operation) {
		case BLKIF_OP_WRITE_BARRIER:
			if (unlikely(bret->status == BLKIF_RSP_EOPNOTSUPP)) {
				printk(KERN_WARNING "blkfront: %s: write barrier op failed\n",
				       info->gd->disk_name);
				error = -EOPNOTSUPP;
				info->feature_barrier = 0;
				xlvbd_barrier(info);
			}
			/* fall through */
		case BLKIF_OP_READ:
		case BLKIF_OP_WRITE:
			if (unlikely(bret->status != BLKIF_RSP_OKAY))
				dev_dbg(&info->xbdev->dev, "Bad return from blkdev data "
					"request: %x\n", bret->status);

			ret = __blk_end_request(req, error, blk_rq_bytes(req));
			BUG_ON(ret);
			break;
		default:
			BUG();
		}
	}

	info->ring.rsp_cons = i;

	if (i != info->ring.req_prod_pvt) {
		int more_to_do;
		RING_FINAL_CHECK_FOR_RESPONSES(&info->ring, more_to_do);
		if (more_to_do)
			goto again;
	} else
		info->ring.sring->rsp_event = i + 1;

	kick_pending_request_queues(info);

	spin_unlock_irqrestore(&blkif_io_lock, flags);

	return IRQ_HANDLED;
}


static int setup_blkring(struct xenbus_device *dev,
			 struct blkfront_info *info)
{
	struct blkif_sring *sring;
	int err;

	info->ring_ref = GRANT_INVALID_REF;

	sring = (struct blkif_sring *)__get_free_page(GFP_NOIO | __GFP_HIGH);
	if (!sring) {
		xenbus_dev_fatal(dev, -ENOMEM, "allocating shared ring");
		return -ENOMEM;
	}
	SHARED_RING_INIT(sring);
	FRONT_RING_INIT(&info->ring, sring, PAGE_SIZE);

	err = xenbus_grant_ring(dev, virt_to_mfn(info->ring.sring));
	if (err < 0) {
		free_page((unsigned long)sring);
		info->ring.sring = NULL;
		goto fail;
	}
	info->ring_ref = err;

	err = xenbus_alloc_evtchn(dev, &info->evtchn);
	if (err)
		goto fail;

	err = bind_evtchn_to_irqhandler(info->evtchn,
					blkif_interrupt,
					IRQF_SAMPLE_RANDOM, "blkif", info);
	if (err <= 0) {
		xenbus_dev_fatal(dev, err,
				 "bind_evtchn_to_irqhandler failed");
		goto fail;
	}
	info->irq = err;

	return 0;
fail:
	blkif_free(info, 0);
	return err;
}


/* Common code used when first setting up, and when resuming. */
static int talk_to_backend(struct xenbus_device *dev,
			   struct blkfront_info *info)
{
	const char *message = NULL;
	struct xenbus_transaction xbt;
	int err;

	/* Create shared ring, alloc event channel. */
	err = setup_blkring(dev, info);
	if (err)
		goto out;

again:
	err = xenbus_transaction_start(&xbt);
	if (err) {
		xenbus_dev_fatal(dev, err, "starting transaction");
		goto destroy_blkring;
	}

	err = xenbus_printf(xbt, dev->nodename,
			    "ring-ref", "%u", info->ring_ref);
	if (err) {
		message = "writing ring-ref";
		goto abort_transaction;
	}
	err = xenbus_printf(xbt, dev->nodename,
			    "event-channel", "%u", info->evtchn);
	if (err) {
		message = "writing event-channel";
		goto abort_transaction;
	}
	err = xenbus_printf(xbt, dev->nodename, "protocol", "%s",
			    XEN_IO_PROTO_ABI_NATIVE);
	if (err) {
		message = "writing protocol";
		goto abort_transaction;
	}

	err = xenbus_transaction_end(xbt, 0);
	if (err) {
		if (err == -EAGAIN)
			goto again;
		xenbus_dev_fatal(dev, err, "completing transaction");
		goto destroy_blkring;
	}

	xenbus_switch_state(dev, XenbusStateInitialised);

	return 0;

 abort_transaction:
	xenbus_transaction_end(xbt, 1);
	if (message)
		xenbus_dev_fatal(dev, err, "%s", message);
 destroy_blkring:
	blkif_free(info, 0);
 out:
	return err;
}


/**
 * Entry point to this code when a new device is created.  Allocate the basic
 * structures and the ring buffer for communication with the backend, and
 * inform the backend of the appropriate details for those.  Switch to
 * Initialised state.
 */
static int blkfront_probe(struct xenbus_device *dev,
			  const struct xenbus_device_id *id)
{
	int err, vdevice, i;
	struct blkfront_info *info;

	/* FIXME: Use dynamic device id if this is not set. */
	err = xenbus_scanf(XBT_NIL, dev->nodename,
			   "virtual-device", "%i", &vdevice);
	if (err != 1) {
		/* go looking in the extended area instead */
		err = xenbus_scanf(XBT_NIL, dev->nodename, "virtual-device-ext",
				   "%i", &vdevice);
		if (err != 1) {
			xenbus_dev_fatal(dev, err, "reading virtual-device");
			return err;
		}
	}

	info = kzalloc(sizeof(*info), GFP_KERNEL);
	if (!info) {
		xenbus_dev_fatal(dev, -ENOMEM, "allocating info structure");
		return -ENOMEM;
	}

	info->xbdev = dev;
	info->vdevice = vdevice;
	info->connected = BLKIF_STATE_DISCONNECTED;
	INIT_WORK(&info->work, blkif_restart_queue);

	for (i = 0; i < BLK_RING_SIZE; i++)
		info->shadow[i].req.id = i+1;
	info->shadow[BLK_RING_SIZE-1].req.id = 0x0fffffff;

	/* Front end dir is a number, which is used as the id. */
	info->handle = simple_strtoul(strrchr(dev->nodename, '/')+1, NULL, 0);
	dev->dev.driver_data = info;

	err = talk_to_backend(dev, info);
	if (err) {
		kfree(info);
		dev->dev.driver_data = NULL;
		return err;
	}

	return 0;
}


static int blkif_recover(struct blkfront_info *info)
{
	int i;
	struct blkif_request *req;
	struct blk_shadow *copy;
	int j;

	/* Stage 1: Make a safe copy of the shadow state. */
	copy = kmalloc(sizeof(info->shadow),
		       GFP_NOIO | __GFP_REPEAT | __GFP_HIGH);
	if (!copy)
		return -ENOMEM;
	memcpy(copy, info->shadow, sizeof(info->shadow));

	/* Stage 2: Set up free list. */
	memset(&info->shadow, 0, sizeof(info->shadow));
	for (i = 0; i < BLK_RING_SIZE; i++)
		info->shadow[i].req.id = i+1;
	info->shadow_free = info->ring.req_prod_pvt;
	info->shadow[BLK_RING_SIZE-1].req.id = 0x0fffffff;

	/* Stage 3: Find pending requests and requeue them. */
	for (i = 0; i < BLK_RING_SIZE; i++) {
		/* Not in use? */
		if (copy[i].request == 0)
			continue;

		/* Grab a request slot and copy shadow state into it. */
		req = RING_GET_REQUEST(&info->ring, info->ring.req_prod_pvt);
		*req = copy[i].req;

		/* We get a new request id, and must reset the shadow state. */
		req->id = get_id_from_freelist(info);
		memcpy(&info->shadow[req->id], &copy[i], sizeof(copy[i]));

		/* Rewrite any grant references invalidated by susp/resume. */
		for (j = 0; j < req->nr_segments; j++)
			gnttab_grant_foreign_access_ref(
				req->seg[j].gref,
				info->xbdev->otherend_id,
				pfn_to_mfn(info->shadow[req->id].frame[j]),
				rq_data_dir(
					(struct request *)
					info->shadow[req->id].request));
		info->shadow[req->id].req = *req;

		info->ring.req_prod_pvt++;
	}

	kfree(copy);

	xenbus_switch_state(info->xbdev, XenbusStateConnected);

	spin_lock_irq(&blkif_io_lock);

	/* Now safe for us to use the shared ring */
	info->connected = BLKIF_STATE_CONNECTED;

	/* Send off requeued requests */
	flush_requests(info);

	/* Kick any other new requests queued since we resumed */
	kick_pending_request_queues(info);

	spin_unlock_irq(&blkif_io_lock);

	return 0;
}

/**
 * We are reconnecting to the backend, due to a suspend/resume, or a backend
 * driver restart.  We tear down our blkif structure and recreate it, but
 * leave the device-layer structures intact so that this is transparent to the
 * rest of the kernel.
 */
static int blkfront_resume(struct xenbus_device *dev)
{
	struct blkfront_info *info = dev->dev.driver_data;
	int err;

	dev_dbg(&dev->dev, "blkfront_resume: %s\n", dev->nodename);

	blkif_free(info, info->connected == BLKIF_STATE_CONNECTED);

	err = talk_to_backend(dev, info);
	if (info->connected == BLKIF_STATE_SUSPENDED && !err)
		err = blkif_recover(info);

	return err;
}


/*
 * Invoked when the backend is finally 'ready' (and has told produced
 * the details about the physical device - #sectors, size, etc).
 */
static void blkfront_connect(struct blkfront_info *info)
{
	unsigned long long sectors;
	unsigned long sector_size;
	unsigned int binfo;
	int err;

	if ((info->connected == BLKIF_STATE_CONNECTED) ||
	    (info->connected == BLKIF_STATE_SUSPENDED) )
		return;

	dev_dbg(&info->xbdev->dev, "%s:%s.\n",
		__func__, info->xbdev->otherend);

	err = xenbus_gather(XBT_NIL, info->xbdev->otherend,
			    "sectors", "%llu", &sectors,
			    "info", "%u", &binfo,
			    "sector-size", "%lu", &sector_size,
			    NULL);
	if (err) {
		xenbus_dev_fatal(info->xbdev, err,
				 "reading backend fields at %s",
				 info->xbdev->otherend);
		return;
	}

	err = xenbus_gather(XBT_NIL, info->xbdev->otherend,
			    "feature-barrier", "%lu", &info->feature_barrier,
			    NULL);
	if (err)
		info->feature_barrier = 0;

	err = xlvbd_alloc_gendisk(sectors, info, binfo, sector_size);
	if (err) {
		xenbus_dev_fatal(info->xbdev, err, "xlvbd_add at %s",
				 info->xbdev->otherend);
		return;
	}

	xenbus_switch_state(info->xbdev, XenbusStateConnected);

	/* Kick pending requests. */
	spin_lock_irq(&blkif_io_lock);
	info->connected = BLKIF_STATE_CONNECTED;
	kick_pending_request_queues(info);
	spin_unlock_irq(&blkif_io_lock);

	add_disk(info->gd);

	info->is_ready = 1;
}

/**
 * Handle the change of state of the backend to Closing.  We must delete our
 * device-layer structures now, to ensure that writes are flushed through to
 * the backend.  Once is this done, we can switch to Closed in
 * acknowledgement.
 */
static void blkfront_closing(struct xenbus_device *dev)
{
	struct blkfront_info *info = dev->dev.driver_data;
	unsigned long flags;

	dev_dbg(&dev->dev, "blkfront_closing: %s removed\n", dev->nodename);

	if (info->rq == NULL)
		goto out;

	spin_lock_irqsave(&blkif_io_lock, flags);

	del_gendisk(info->gd);

	/* No more blkif_request(). */
	blk_stop_queue(info->rq);

	/* No more gnttab callback work. */
	gnttab_cancel_free_callback(&info->callback);
	spin_unlock_irqrestore(&blkif_io_lock, flags);

	/* Flush gnttab callback work. Must be done with no locks held. */
	flush_scheduled_work();

	blk_cleanup_queue(info->rq);
	info->rq = NULL;

 out:
	xenbus_frontend_closed(dev);
}

/**
 * Callback received when the backend's state changes.
 */
static void backend_changed(struct xenbus_device *dev,
			    enum xenbus_state backend_state)
{
	struct blkfront_info *info = dev->dev.driver_data;
	struct block_device *bd;

	dev_dbg(&dev->dev, "blkfront:backend_changed.\n");

	switch (backend_state) {
	case XenbusStateInitialising:
	case XenbusStateInitWait:
	case XenbusStateInitialised:
	case XenbusStateUnknown:
	case XenbusStateClosed:
		break;

	case XenbusStateConnected:
		blkfront_connect(info);
		break;

	case XenbusStateClosing:
		bd = bdget_disk(info->gd, 0);
		if (bd == NULL)
			xenbus_dev_fatal(dev, -ENODEV, "bdget failed");

		mutex_lock(&bd->bd_mutex);
		if (info->users > 0)
			xenbus_dev_error(dev, -EBUSY,
					 "Device in use; refusing to close");
		else
			blkfront_closing(dev);
		mutex_unlock(&bd->bd_mutex);
		bdput(bd);
		break;
	}
}

static int blkfront_remove(struct xenbus_device *dev)
{
	struct blkfront_info *info = dev->dev.driver_data;

	dev_dbg(&dev->dev, "blkfront_remove: %s removed\n", dev->nodename);

	blkif_free(info, 0);

	kfree(info);

	return 0;
}

static int blkfront_is_ready(struct xenbus_device *dev)
{
	struct blkfront_info *info = dev->dev.driver_data;

	return info->is_ready;
}

static int blkif_open(struct block_device *bdev, fmode_t mode)
{
	struct blkfront_info *info = bdev->bd_disk->private_data;
	info->users++;
	return 0;
}

static int blkif_release(struct gendisk *disk, fmode_t mode)
{
	struct blkfront_info *info = disk->private_data;
	info->users--;
	if (info->users == 0) {
		/* Check whether we have been instructed to close.  We will
		   have ignored this request initially, as the device was
		   still mounted. */
		struct xenbus_device *dev = info->xbdev;
		enum xenbus_state state = xenbus_read_driver_state(dev->otherend);

		if (state == XenbusStateClosing && info->is_ready)
			blkfront_closing(dev);
	}
	return 0;
}

static struct block_device_operations xlvbd_block_fops =
{
	.owner = THIS_MODULE,
	.open = blkif_open,
	.release = blkif_release,
	.getgeo = blkif_getgeo,
	.locked_ioctl = blkif_ioctl,
};


static struct xenbus_device_id blkfront_ids[] = {
	{ "vbd" },
	{ "" }
};

static struct xenbus_driver blkfront = {
	.name = "vbd",
	.owner = THIS_MODULE,
	.ids = blkfront_ids,
	.probe = blkfront_probe,
	.remove = blkfront_remove,
	.resume = blkfront_resume,
	.otherend_changed = backend_changed,
	.is_ready = blkfront_is_ready,
};

static int __init xlblk_init(void)
{
	if (!xen_domain())
		return -ENODEV;

	if (register_blkdev(XENVBD_MAJOR, DEV_NAME)) {
		printk(KERN_WARNING "xen_blk: can't get major %d with name %s\n",
		       XENVBD_MAJOR, DEV_NAME);
		return -ENODEV;
	}

	return xenbus_register_frontend(&blkfront);
}
module_init(xlblk_init);


static void __exit xlblk_exit(void)
{
	return xenbus_unregister_driver(&blkfront);
}
module_exit(xlblk_exit);

MODULE_DESCRIPTION("Xen virtual block device frontend");
MODULE_LICENSE("GPL");
MODULE_ALIAS_BLOCKDEV_MAJOR(XENVBD_MAJOR);
MODULE_ALIAS("xen:vbd");
MODULE_ALIAS("xenblk");<|MERGE_RESOLUTION|>--- conflicted
+++ resolved
@@ -338,22 +338,12 @@
 static int xlvbd_init_blk_queue(struct gendisk *gd, u16 sector_size)
 {
 	struct request_queue *rq;
-	elevator_t *old_e;
 
 	rq = blk_init_queue(do_blkif_request, &blkif_io_lock);
 	if (rq == NULL)
 		return -1;
 
-<<<<<<< HEAD
-	old_e = rq->elevator;
-	if (IS_ERR_VALUE(elevator_init(rq, "noop")))
-		printk(KERN_WARNING
-			"blkfront: Switch elevator failed, use default\n");
-	else
-		elevator_exit(old_e);
-=======
 	queue_flag_set_unlocked(QUEUE_FLAG_VIRT, rq);
->>>>>>> ad238c6e
 
 	/* Hard sector size and max sectors impersonate the equiv. hardware. */
 	blk_queue_hardsect_size(rq, sector_size);
