/*
 * blkfront.c
 *
 * XenLinux virtual block device driver.
 *
 * Copyright (c) 2003-2004, Keir Fraser & Steve Hand
 * Modifications by Mark A. Williamson are (c) Intel Research Cambridge
 * Copyright (c) 2004, Christian Limpach
 * Copyright (c) 2004, Andrew Warfield
 * Copyright (c) 2005, Christopher Clark
 * Copyright (c) 2005, XenSource Ltd
 *
 * This program is free software; you can redistribute it and/or
 * modify it under the terms of the GNU General Public License version 2
 * as published by the Free Software Foundation; or, when distributed
 * separately from the Linux kernel or incorporated into other
 * software packages, subject to the following license:
 *
 * Permission is hereby granted, free of charge, to any person obtaining a copy
 * of this source file (the "Software"), to deal in the Software without
 * restriction, including without limitation the rights to use, copy, modify,
 * merge, publish, distribute, sublicense, and/or sell copies of the Software,
 * and to permit persons to whom the Software is furnished to do so, subject to
 * the following conditions:
 *
 * The above copyright notice and this permission notice shall be included in
 * all copies or substantial portions of the Software.
 *
 * THE SOFTWARE IS PROVIDED "AS IS", WITHOUT WARRANTY OF ANY KIND, EXPRESS OR
 * IMPLIED, INCLUDING BUT NOT LIMITED TO THE WARRANTIES OF MERCHANTABILITY,
 * FITNESS FOR A PARTICULAR PURPOSE AND NONINFRINGEMENT. IN NO EVENT SHALL THE
 * AUTHORS OR COPYRIGHT HOLDERS BE LIABLE FOR ANY CLAIM, DAMAGES OR OTHER
 * LIABILITY, WHETHER IN AN ACTION OF CONTRACT, TORT OR OTHERWISE, ARISING
 * FROM, OUT OF OR IN CONNECTION WITH THE SOFTWARE OR THE USE OR OTHER DEALINGS
 * IN THE SOFTWARE.
 */

#include <linux/interrupt.h>
#include <linux/blkdev.h>
#include <linux/hdreg.h>
#include <linux/cdrom.h>
#include <linux/module.h>
#include <linux/slab.h>
#include <linux/smp_lock.h>
#include <linux/scatterlist.h>

#include <xen/xen.h>
#include <xen/xenbus.h>
#include <xen/grant_table.h>
#include <xen/events.h>
#include <xen/page.h>
#include <xen/platform_pci.h>

#include <xen/interface/grant_table.h>
#include <xen/interface/io/blkif.h>
#include <xen/interface/io/protocols.h>

#include <asm/xen/hypervisor.h>

enum blkif_state {
	BLKIF_STATE_DISCONNECTED,
	BLKIF_STATE_CONNECTED,
	BLKIF_STATE_SUSPENDED,
};

struct blk_shadow {
	struct blkif_request req;
	unsigned long request;
	unsigned long frame[BLKIF_MAX_SEGMENTS_PER_REQUEST];
};

static const struct block_device_operations xlvbd_block_fops;

#define BLK_RING_SIZE __RING_SIZE((struct blkif_sring *)0, PAGE_SIZE)

/*
 * We have one of these per vbd, whether ide, scsi or 'other'.  They
 * hang in private_data off the gendisk structure. We may end up
 * putting all kinds of interesting stuff here :-)
 */
struct blkfront_info
{
	struct mutex mutex;
	struct xenbus_device *xbdev;
	struct gendisk *gd;
	int vdevice;
	blkif_vdev_t handle;
	enum blkif_state connected;
	int ring_ref;
	struct blkif_front_ring ring;
	struct scatterlist sg[BLKIF_MAX_SEGMENTS_PER_REQUEST];
	unsigned int evtchn, irq;
	struct request_queue *rq;
	struct work_struct work;
	struct gnttab_free_callback callback;
	struct blk_shadow shadow[BLK_RING_SIZE];
	unsigned long shadow_free;
	int feature_barrier;
	int is_ready;
};

static DEFINE_SPINLOCK(blkif_io_lock);

static unsigned int nr_minors;
static unsigned long *minors;
static DEFINE_SPINLOCK(minor_lock);

#define MAXIMUM_OUTSTANDING_BLOCK_REQS \
	(BLKIF_MAX_SEGMENTS_PER_REQUEST * BLK_RING_SIZE)
#define GRANT_INVALID_REF	0

#define PARTS_PER_DISK		16
#define PARTS_PER_EXT_DISK      256

#define BLKIF_MAJOR(dev) ((dev)>>8)
#define BLKIF_MINOR(dev) ((dev) & 0xff)

#define EXT_SHIFT 28
#define EXTENDED (1<<EXT_SHIFT)
#define VDEV_IS_EXTENDED(dev) ((dev)&(EXTENDED))
#define BLKIF_MINOR_EXT(dev) ((dev)&(~EXTENDED))

#define DEV_NAME	"xvd"	/* name in /dev */

static int get_id_from_freelist(struct blkfront_info *info)
{
	unsigned long free = info->shadow_free;
	BUG_ON(free >= BLK_RING_SIZE);
	info->shadow_free = info->shadow[free].req.id;
	info->shadow[free].req.id = 0x0fffffee; /* debug */
	return free;
}

static void add_id_to_freelist(struct blkfront_info *info,
			       unsigned long id)
{
	info->shadow[id].req.id  = info->shadow_free;
	info->shadow[id].request = 0;
	info->shadow_free = id;
}

static int xlbd_reserve_minors(unsigned int minor, unsigned int nr)
{
	unsigned int end = minor + nr;
	int rc;

	if (end > nr_minors) {
		unsigned long *bitmap, *old;

		bitmap = kzalloc(BITS_TO_LONGS(end) * sizeof(*bitmap),
				 GFP_KERNEL);
		if (bitmap == NULL)
			return -ENOMEM;

		spin_lock(&minor_lock);
		if (end > nr_minors) {
			old = minors;
			memcpy(bitmap, minors,
			       BITS_TO_LONGS(nr_minors) * sizeof(*bitmap));
			minors = bitmap;
			nr_minors = BITS_TO_LONGS(end) * BITS_PER_LONG;
		} else
			old = bitmap;
		spin_unlock(&minor_lock);
		kfree(old);
	}

	spin_lock(&minor_lock);
	if (find_next_bit(minors, end, minor) >= end) {
		for (; minor < end; ++minor)
			__set_bit(minor, minors);
		rc = 0;
	} else
		rc = -EBUSY;
	spin_unlock(&minor_lock);

	return rc;
}

static void xlbd_release_minors(unsigned int minor, unsigned int nr)
{
	unsigned int end = minor + nr;

	BUG_ON(end > nr_minors);
	spin_lock(&minor_lock);
	for (; minor < end; ++minor)
		__clear_bit(minor, minors);
	spin_unlock(&minor_lock);
}

static void blkif_restart_queue_callback(void *arg)
{
	struct blkfront_info *info = (struct blkfront_info *)arg;
	schedule_work(&info->work);
}

static int blkif_getgeo(struct block_device *bd, struct hd_geometry *hg)
{
	/* We don't have real geometry info, but let's at least return
	   values consistent with the size of the device */
	sector_t nsect = get_capacity(bd->bd_disk);
	sector_t cylinders = nsect;

	hg->heads = 0xff;
	hg->sectors = 0x3f;
	sector_div(cylinders, hg->heads * hg->sectors);
	hg->cylinders = cylinders;
	if ((sector_t)(hg->cylinders + 1) * hg->heads * hg->sectors < nsect)
		hg->cylinders = 0xffff;
	return 0;
}

static int blkif_ioctl(struct block_device *bdev, fmode_t mode,
		       unsigned command, unsigned long argument)
{
	struct blkfront_info *info = bdev->bd_disk->private_data;
	int i;

	dev_dbg(&info->xbdev->dev, "command: 0x%x, argument: 0x%lx\n",
		command, (long)argument);

	switch (command) {
	case CDROMMULTISESSION:
		dev_dbg(&info->xbdev->dev, "FIXME: support multisession CDs later\n");
		for (i = 0; i < sizeof(struct cdrom_multisession); i++)
			if (put_user(0, (char __user *)(argument + i)))
				return -EFAULT;
		return 0;

	case CDROM_GET_CAPABILITY: {
		struct gendisk *gd = info->gd;
		if (gd->flags & GENHD_FL_CD)
			return 0;
		return -EINVAL;
	}

	default:
		/*printk(KERN_ALERT "ioctl %08x not supported by Xen blkdev\n",
		  command);*/
		return -EINVAL; /* same return as native Linux */
	}

	return 0;
}

/*
 * blkif_queue_request
 *
 * request block io
 *
 * id: for guest use only.
 * operation: BLKIF_OP_{READ,WRITE,PROBE}
 * buffer: buffer to read/write into. this should be a
 *   virtual address in the guest os.
 */
static int blkif_queue_request(struct request *req)
{
	struct blkfront_info *info = req->rq_disk->private_data;
	unsigned long buffer_mfn;
	struct blkif_request *ring_req;
	unsigned long id;
	unsigned int fsect, lsect;
	int i, ref;
	grant_ref_t gref_head;
	struct scatterlist *sg;

	if (unlikely(info->connected != BLKIF_STATE_CONNECTED))
		return 1;

	if (gnttab_alloc_grant_references(
		BLKIF_MAX_SEGMENTS_PER_REQUEST, &gref_head) < 0) {
		gnttab_request_free_callback(
			&info->callback,
			blkif_restart_queue_callback,
			info,
			BLKIF_MAX_SEGMENTS_PER_REQUEST);
		return 1;
	}

	/* Fill out a communications ring structure. */
	ring_req = RING_GET_REQUEST(&info->ring, info->ring.req_prod_pvt);
	id = get_id_from_freelist(info);
	info->shadow[id].request = (unsigned long)req;

	ring_req->id = id;
	ring_req->sector_number = (blkif_sector_t)blk_rq_pos(req);
	ring_req->handle = info->handle;

	ring_req->operation = rq_data_dir(req) ?
		BLKIF_OP_WRITE : BLKIF_OP_READ;
	if (req->cmd_flags & REQ_HARDBARRIER)
		ring_req->operation = BLKIF_OP_WRITE_BARRIER;

	ring_req->nr_segments = blk_rq_map_sg(req->q, req, info->sg);
	BUG_ON(ring_req->nr_segments > BLKIF_MAX_SEGMENTS_PER_REQUEST);

	for_each_sg(info->sg, sg, ring_req->nr_segments, i) {
		buffer_mfn = pfn_to_mfn(page_to_pfn(sg_page(sg)));
		fsect = sg->offset >> 9;
		lsect = fsect + (sg->length >> 9) - 1;
		/* install a grant reference. */
		ref = gnttab_claim_grant_reference(&gref_head);
		BUG_ON(ref == -ENOSPC);

		gnttab_grant_foreign_access_ref(
				ref,
				info->xbdev->otherend_id,
				buffer_mfn,
				rq_data_dir(req) );

		info->shadow[id].frame[i] = mfn_to_pfn(buffer_mfn);
		ring_req->seg[i] =
				(struct blkif_request_segment) {
					.gref       = ref,
					.first_sect = fsect,
					.last_sect  = lsect };
	}

	info->ring.req_prod_pvt++;

	/* Keep a private copy so we can reissue requests when recovering. */
	info->shadow[id].req = *ring_req;

	gnttab_free_grant_references(gref_head);

	return 0;
}


static inline void flush_requests(struct blkfront_info *info)
{
	int notify;

	RING_PUSH_REQUESTS_AND_CHECK_NOTIFY(&info->ring, notify);

	if (notify)
		notify_remote_via_irq(info->irq);
}

/*
 * do_blkif_request
 *  read a block; request is in a request queue
 */
static void do_blkif_request(struct request_queue *rq)
{
	struct blkfront_info *info = NULL;
	struct request *req;
	int queued;

	pr_debug("Entered do_blkif_request\n");

	queued = 0;

	while ((req = blk_peek_request(rq)) != NULL) {
		info = req->rq_disk->private_data;

		if (RING_FULL(&info->ring))
			goto wait;

		blk_start_request(req);

		if (req->cmd_type != REQ_TYPE_FS) {
			__blk_end_request_all(req, -EIO);
			continue;
		}

		pr_debug("do_blk_req %p: cmd %p, sec %lx, "
			 "(%u/%u) buffer:%p [%s]\n",
			 req, req->cmd, (unsigned long)blk_rq_pos(req),
			 blk_rq_cur_sectors(req), blk_rq_sectors(req),
			 req->buffer, rq_data_dir(req) ? "write" : "read");

		if (blkif_queue_request(req)) {
			blk_requeue_request(rq, req);
wait:
			/* Avoid pointless unplugs. */
			blk_stop_queue(rq);
			break;
		}

		queued++;
	}

	if (queued != 0)
		flush_requests(info);
}

static int xlvbd_init_blk_queue(struct gendisk *gd, u16 sector_size)
{
	struct request_queue *rq;

	rq = blk_init_queue(do_blkif_request, &blkif_io_lock);
	if (rq == NULL)
		return -1;

	queue_flag_set_unlocked(QUEUE_FLAG_VIRT, rq);

	/* Hard sector size and max sectors impersonate the equiv. hardware. */
	blk_queue_logical_block_size(rq, sector_size);
	blk_queue_max_hw_sectors(rq, 512);

	/* Each segment in a request is up to an aligned page in size. */
	blk_queue_segment_boundary(rq, PAGE_SIZE - 1);
	blk_queue_max_segment_size(rq, PAGE_SIZE);

	/* Ensure a merged request will fit in a single I/O ring slot. */
	blk_queue_max_segments(rq, BLKIF_MAX_SEGMENTS_PER_REQUEST);

	/* Make sure buffer addresses are sector-aligned. */
	blk_queue_dma_alignment(rq, 511);

	/* Make sure we don't use bounce buffers. */
	blk_queue_bounce_limit(rq, BLK_BOUNCE_ANY);

	gd->queue = rq;

	return 0;
}


static int xlvbd_barrier(struct blkfront_info *info)
{
	int err;
	unsigned ordered = QUEUE_ORDERED_NONE;

	/*
	 * If we don't have barrier support, then there's really no
	 * way to guarantee write ordering, so we really just have to
	 * send writes to the backend and hope for the best.  If
	 * barriers are supported then we can treat them as proper
	 * ordering tags.
	 */
	if (info->feature_barrier)
		ordered = QUEUE_ORDERED_TAG;

<<<<<<< HEAD
	err = blk_queue_ordered(info->rq,
				info->feature_barrier ? QUEUE_ORDERED_DRAIN : QUEUE_ORDERED_NONE);
=======
	err = blk_queue_ordered(info->rq, ordered);
>>>>>>> a4cf4943

	if (err)
		return err;

	printk(KERN_INFO "blkfront: %s: barriers %s\n",
	       info->gd->disk_name,
	       info->feature_barrier ? "enabled" : "disabled");
	return 0;
}


static int xlvbd_alloc_gendisk(blkif_sector_t capacity,
			       struct blkfront_info *info,
			       u16 vdisk_info, u16 sector_size)
{
	struct gendisk *gd;
	int nr_minors = 1;
	int err = -ENODEV;
	unsigned int offset;
	int minor;
	int nr_parts;

	BUG_ON(info->gd != NULL);
	BUG_ON(info->rq != NULL);

	if ((info->vdevice>>EXT_SHIFT) > 1) {
		/* this is above the extended range; something is wrong */
		printk(KERN_WARNING "blkfront: vdevice 0x%x is above the extended range; ignoring\n", info->vdevice);
		return -ENODEV;
	}

	if (!VDEV_IS_EXTENDED(info->vdevice)) {
		minor = BLKIF_MINOR(info->vdevice);
		nr_parts = PARTS_PER_DISK;
	} else {
		minor = BLKIF_MINOR_EXT(info->vdevice);
		nr_parts = PARTS_PER_EXT_DISK;
	}

	if ((minor % nr_parts) == 0)
		nr_minors = nr_parts;

	err = xlbd_reserve_minors(minor, nr_minors);
	if (err)
		goto out;
	err = -ENODEV;

	gd = alloc_disk(nr_minors);
	if (gd == NULL)
		goto release;

	offset = minor / nr_parts;

	if (nr_minors > 1) {
		if (offset < 26)
			sprintf(gd->disk_name, "%s%c", DEV_NAME, 'a' + offset);
		else
			sprintf(gd->disk_name, "%s%c%c", DEV_NAME,
				'a' + ((offset / 26)-1), 'a' + (offset % 26));
	} else {
		if (offset < 26)
			sprintf(gd->disk_name, "%s%c%d", DEV_NAME,
				'a' + offset,
				minor & (nr_parts - 1));
		else
			sprintf(gd->disk_name, "%s%c%c%d", DEV_NAME,
				'a' + ((offset / 26) - 1),
				'a' + (offset % 26),
				minor & (nr_parts - 1));
	}

	gd->major = XENVBD_MAJOR;
	gd->first_minor = minor;
	gd->fops = &xlvbd_block_fops;
	gd->private_data = info;
	gd->driverfs_dev = &(info->xbdev->dev);
	set_capacity(gd, capacity);

	if (xlvbd_init_blk_queue(gd, sector_size)) {
		del_gendisk(gd);
		goto release;
	}

	info->rq = gd->queue;
	info->gd = gd;

	xlvbd_barrier(info);

	if (vdisk_info & VDISK_READONLY)
		set_disk_ro(gd, 1);

	if (vdisk_info & VDISK_REMOVABLE)
		gd->flags |= GENHD_FL_REMOVABLE;

	if (vdisk_info & VDISK_CDROM)
		gd->flags |= GENHD_FL_CD;

	return 0;

 release:
	xlbd_release_minors(minor, nr_minors);
 out:
	return err;
}

static void xlvbd_release_gendisk(struct blkfront_info *info)
{
	unsigned int minor, nr_minors;
	unsigned long flags;

	if (info->rq == NULL)
		return;

	spin_lock_irqsave(&blkif_io_lock, flags);

	/* No more blkif_request(). */
	blk_stop_queue(info->rq);

	/* No more gnttab callback work. */
	gnttab_cancel_free_callback(&info->callback);
	spin_unlock_irqrestore(&blkif_io_lock, flags);

	/* Flush gnttab callback work. Must be done with no locks held. */
	flush_scheduled_work();

	del_gendisk(info->gd);

	minor = info->gd->first_minor;
	nr_minors = info->gd->minors;
	xlbd_release_minors(minor, nr_minors);

	blk_cleanup_queue(info->rq);
	info->rq = NULL;

	put_disk(info->gd);
	info->gd = NULL;
}

static void kick_pending_request_queues(struct blkfront_info *info)
{
	if (!RING_FULL(&info->ring)) {
		/* Re-enable calldowns. */
		blk_start_queue(info->rq);
		/* Kick things off immediately. */
		do_blkif_request(info->rq);
	}
}

static void blkif_restart_queue(struct work_struct *work)
{
	struct blkfront_info *info = container_of(work, struct blkfront_info, work);

	spin_lock_irq(&blkif_io_lock);
	if (info->connected == BLKIF_STATE_CONNECTED)
		kick_pending_request_queues(info);
	spin_unlock_irq(&blkif_io_lock);
}

static void blkif_free(struct blkfront_info *info, int suspend)
{
	/* Prevent new requests being issued until we fix things up. */
	spin_lock_irq(&blkif_io_lock);
	info->connected = suspend ?
		BLKIF_STATE_SUSPENDED : BLKIF_STATE_DISCONNECTED;
	/* No more blkif_request(). */
	if (info->rq)
		blk_stop_queue(info->rq);
	/* No more gnttab callback work. */
	gnttab_cancel_free_callback(&info->callback);
	spin_unlock_irq(&blkif_io_lock);

	/* Flush gnttab callback work. Must be done with no locks held. */
	flush_scheduled_work();

	/* Free resources associated with old device channel. */
	if (info->ring_ref != GRANT_INVALID_REF) {
		gnttab_end_foreign_access(info->ring_ref, 0,
					  (unsigned long)info->ring.sring);
		info->ring_ref = GRANT_INVALID_REF;
		info->ring.sring = NULL;
	}
	if (info->irq)
		unbind_from_irqhandler(info->irq, info);
	info->evtchn = info->irq = 0;

}

static void blkif_completion(struct blk_shadow *s)
{
	int i;
	for (i = 0; i < s->req.nr_segments; i++)
		gnttab_end_foreign_access(s->req.seg[i].gref, 0, 0UL);
}

static irqreturn_t blkif_interrupt(int irq, void *dev_id)
{
	struct request *req;
	struct blkif_response *bret;
	RING_IDX i, rp;
	unsigned long flags;
	struct blkfront_info *info = (struct blkfront_info *)dev_id;
	int error;

	spin_lock_irqsave(&blkif_io_lock, flags);

	if (unlikely(info->connected != BLKIF_STATE_CONNECTED)) {
		spin_unlock_irqrestore(&blkif_io_lock, flags);
		return IRQ_HANDLED;
	}

 again:
	rp = info->ring.sring->rsp_prod;
	rmb(); /* Ensure we see queued responses up to 'rp'. */

	for (i = info->ring.rsp_cons; i != rp; i++) {
		unsigned long id;

		bret = RING_GET_RESPONSE(&info->ring, i);
		id   = bret->id;
		req  = (struct request *)info->shadow[id].request;

		blkif_completion(&info->shadow[id]);

		add_id_to_freelist(info, id);

		error = (bret->status == BLKIF_RSP_OKAY) ? 0 : -EIO;
		switch (bret->operation) {
		case BLKIF_OP_WRITE_BARRIER:
			if (unlikely(bret->status == BLKIF_RSP_EOPNOTSUPP)) {
				printk(KERN_WARNING "blkfront: %s: write barrier op failed\n",
				       info->gd->disk_name);
				error = -EOPNOTSUPP;
				info->feature_barrier = 0;
				xlvbd_barrier(info);
			}
			/* fall through */
		case BLKIF_OP_READ:
		case BLKIF_OP_WRITE:
			if (unlikely(bret->status != BLKIF_RSP_OKAY))
				dev_dbg(&info->xbdev->dev, "Bad return from blkdev data "
					"request: %x\n", bret->status);

			__blk_end_request_all(req, error);
			break;
		default:
			BUG();
		}
	}

	info->ring.rsp_cons = i;

	if (i != info->ring.req_prod_pvt) {
		int more_to_do;
		RING_FINAL_CHECK_FOR_RESPONSES(&info->ring, more_to_do);
		if (more_to_do)
			goto again;
	} else
		info->ring.sring->rsp_event = i + 1;

	kick_pending_request_queues(info);

	spin_unlock_irqrestore(&blkif_io_lock, flags);

	return IRQ_HANDLED;
}


static int setup_blkring(struct xenbus_device *dev,
			 struct blkfront_info *info)
{
	struct blkif_sring *sring;
	int err;

	info->ring_ref = GRANT_INVALID_REF;

	sring = (struct blkif_sring *)__get_free_page(GFP_NOIO | __GFP_HIGH);
	if (!sring) {
		xenbus_dev_fatal(dev, -ENOMEM, "allocating shared ring");
		return -ENOMEM;
	}
	SHARED_RING_INIT(sring);
	FRONT_RING_INIT(&info->ring, sring, PAGE_SIZE);

	sg_init_table(info->sg, BLKIF_MAX_SEGMENTS_PER_REQUEST);

	err = xenbus_grant_ring(dev, virt_to_mfn(info->ring.sring));
	if (err < 0) {
		free_page((unsigned long)sring);
		info->ring.sring = NULL;
		goto fail;
	}
	info->ring_ref = err;

	err = xenbus_alloc_evtchn(dev, &info->evtchn);
	if (err)
		goto fail;

	err = bind_evtchn_to_irqhandler(info->evtchn,
					blkif_interrupt,
					IRQF_SAMPLE_RANDOM, "blkif", info);
	if (err <= 0) {
		xenbus_dev_fatal(dev, err,
				 "bind_evtchn_to_irqhandler failed");
		goto fail;
	}
	info->irq = err;

	return 0;
fail:
	blkif_free(info, 0);
	return err;
}


/* Common code used when first setting up, and when resuming. */
static int talk_to_blkback(struct xenbus_device *dev,
			   struct blkfront_info *info)
{
	const char *message = NULL;
	struct xenbus_transaction xbt;
	int err;

	/* Create shared ring, alloc event channel. */
	err = setup_blkring(dev, info);
	if (err)
		goto out;

again:
	err = xenbus_transaction_start(&xbt);
	if (err) {
		xenbus_dev_fatal(dev, err, "starting transaction");
		goto destroy_blkring;
	}

	err = xenbus_printf(xbt, dev->nodename,
			    "ring-ref", "%u", info->ring_ref);
	if (err) {
		message = "writing ring-ref";
		goto abort_transaction;
	}
	err = xenbus_printf(xbt, dev->nodename,
			    "event-channel", "%u", info->evtchn);
	if (err) {
		message = "writing event-channel";
		goto abort_transaction;
	}
	err = xenbus_printf(xbt, dev->nodename, "protocol", "%s",
			    XEN_IO_PROTO_ABI_NATIVE);
	if (err) {
		message = "writing protocol";
		goto abort_transaction;
	}

	err = xenbus_transaction_end(xbt, 0);
	if (err) {
		if (err == -EAGAIN)
			goto again;
		xenbus_dev_fatal(dev, err, "completing transaction");
		goto destroy_blkring;
	}

	xenbus_switch_state(dev, XenbusStateInitialised);

	return 0;

 abort_transaction:
	xenbus_transaction_end(xbt, 1);
	if (message)
		xenbus_dev_fatal(dev, err, "%s", message);
 destroy_blkring:
	blkif_free(info, 0);
 out:
	return err;
}

/**
 * Entry point to this code when a new device is created.  Allocate the basic
 * structures and the ring buffer for communication with the backend, and
 * inform the backend of the appropriate details for those.  Switch to
 * Initialised state.
 */
static int blkfront_probe(struct xenbus_device *dev,
			  const struct xenbus_device_id *id)
{
	int err, vdevice, i;
	struct blkfront_info *info;

	/* FIXME: Use dynamic device id if this is not set. */
	err = xenbus_scanf(XBT_NIL, dev->nodename,
			   "virtual-device", "%i", &vdevice);
	if (err != 1) {
		/* go looking in the extended area instead */
		err = xenbus_scanf(XBT_NIL, dev->nodename, "virtual-device-ext",
				   "%i", &vdevice);
		if (err != 1) {
			xenbus_dev_fatal(dev, err, "reading virtual-device");
			return err;
		}
	}

	if (xen_hvm_domain()) {
		char *type;
		int len;
		/* no unplug has been done: do not hook devices != xen vbds */
		if (xen_platform_pci_unplug & XEN_UNPLUG_IGNORE) {
			int major;

			if (!VDEV_IS_EXTENDED(vdevice))
				major = BLKIF_MAJOR(vdevice);
			else
				major = XENVBD_MAJOR;

			if (major != XENVBD_MAJOR) {
				printk(KERN_INFO
						"%s: HVM does not support vbd %d as xen block device\n",
						__FUNCTION__, vdevice);
				return -ENODEV;
			}
		}
		/* do not create a PV cdrom device if we are an HVM guest */
		type = xenbus_read(XBT_NIL, dev->nodename, "device-type", &len);
		if (IS_ERR(type))
			return -ENODEV;
		if (strncmp(type, "cdrom", 5) == 0) {
			kfree(type);
			return -ENODEV;
		}
		kfree(type);
	}
	info = kzalloc(sizeof(*info), GFP_KERNEL);
	if (!info) {
		xenbus_dev_fatal(dev, -ENOMEM, "allocating info structure");
		return -ENOMEM;
	}

	mutex_init(&info->mutex);
	info->xbdev = dev;
	info->vdevice = vdevice;
	info->connected = BLKIF_STATE_DISCONNECTED;
	INIT_WORK(&info->work, blkif_restart_queue);

	for (i = 0; i < BLK_RING_SIZE; i++)
		info->shadow[i].req.id = i+1;
	info->shadow[BLK_RING_SIZE-1].req.id = 0x0fffffff;

	/* Front end dir is a number, which is used as the id. */
	info->handle = simple_strtoul(strrchr(dev->nodename, '/')+1, NULL, 0);
	dev_set_drvdata(&dev->dev, info);

	err = talk_to_blkback(dev, info);
	if (err) {
		kfree(info);
		dev_set_drvdata(&dev->dev, NULL);
		return err;
	}

	return 0;
}


static int blkif_recover(struct blkfront_info *info)
{
	int i;
	struct blkif_request *req;
	struct blk_shadow *copy;
	int j;

	/* Stage 1: Make a safe copy of the shadow state. */
	copy = kmalloc(sizeof(info->shadow),
		       GFP_NOIO | __GFP_REPEAT | __GFP_HIGH);
	if (!copy)
		return -ENOMEM;
	memcpy(copy, info->shadow, sizeof(info->shadow));

	/* Stage 2: Set up free list. */
	memset(&info->shadow, 0, sizeof(info->shadow));
	for (i = 0; i < BLK_RING_SIZE; i++)
		info->shadow[i].req.id = i+1;
	info->shadow_free = info->ring.req_prod_pvt;
	info->shadow[BLK_RING_SIZE-1].req.id = 0x0fffffff;

	/* Stage 3: Find pending requests and requeue them. */
	for (i = 0; i < BLK_RING_SIZE; i++) {
		/* Not in use? */
		if (copy[i].request == 0)
			continue;

		/* Grab a request slot and copy shadow state into it. */
		req = RING_GET_REQUEST(&info->ring, info->ring.req_prod_pvt);
		*req = copy[i].req;

		/* We get a new request id, and must reset the shadow state. */
		req->id = get_id_from_freelist(info);
		memcpy(&info->shadow[req->id], &copy[i], sizeof(copy[i]));

		/* Rewrite any grant references invalidated by susp/resume. */
		for (j = 0; j < req->nr_segments; j++)
			gnttab_grant_foreign_access_ref(
				req->seg[j].gref,
				info->xbdev->otherend_id,
				pfn_to_mfn(info->shadow[req->id].frame[j]),
				rq_data_dir(
					(struct request *)
					info->shadow[req->id].request));
		info->shadow[req->id].req = *req;

		info->ring.req_prod_pvt++;
	}

	kfree(copy);

	xenbus_switch_state(info->xbdev, XenbusStateConnected);

	spin_lock_irq(&blkif_io_lock);

	/* Now safe for us to use the shared ring */
	info->connected = BLKIF_STATE_CONNECTED;

	/* Send off requeued requests */
	flush_requests(info);

	/* Kick any other new requests queued since we resumed */
	kick_pending_request_queues(info);

	spin_unlock_irq(&blkif_io_lock);

	return 0;
}

/**
 * We are reconnecting to the backend, due to a suspend/resume, or a backend
 * driver restart.  We tear down our blkif structure and recreate it, but
 * leave the device-layer structures intact so that this is transparent to the
 * rest of the kernel.
 */
static int blkfront_resume(struct xenbus_device *dev)
{
	struct blkfront_info *info = dev_get_drvdata(&dev->dev);
	int err;

	dev_dbg(&dev->dev, "blkfront_resume: %s\n", dev->nodename);

	blkif_free(info, info->connected == BLKIF_STATE_CONNECTED);

	err = talk_to_blkback(dev, info);
	if (info->connected == BLKIF_STATE_SUSPENDED && !err)
		err = blkif_recover(info);

	return err;
}

static void
blkfront_closing(struct blkfront_info *info)
{
	struct xenbus_device *xbdev = info->xbdev;
	struct block_device *bdev = NULL;

	mutex_lock(&info->mutex);

	if (xbdev->state == XenbusStateClosing) {
		mutex_unlock(&info->mutex);
		return;
	}

	if (info->gd)
		bdev = bdget_disk(info->gd, 0);

	mutex_unlock(&info->mutex);

	if (!bdev) {
		xenbus_frontend_closed(xbdev);
		return;
	}

	mutex_lock(&bdev->bd_mutex);

	if (bdev->bd_openers) {
		xenbus_dev_error(xbdev, -EBUSY,
				 "Device in use; refusing to close");
		xenbus_switch_state(xbdev, XenbusStateClosing);
	} else {
		xlvbd_release_gendisk(info);
		xenbus_frontend_closed(xbdev);
	}

	mutex_unlock(&bdev->bd_mutex);
	bdput(bdev);
}

/*
 * Invoked when the backend is finally 'ready' (and has told produced
 * the details about the physical device - #sectors, size, etc).
 */
static void blkfront_connect(struct blkfront_info *info)
{
	unsigned long long sectors;
	unsigned long sector_size;
	unsigned int binfo;
	int err;

	switch (info->connected) {
	case BLKIF_STATE_CONNECTED:
		/*
		 * Potentially, the back-end may be signalling
		 * a capacity change; update the capacity.
		 */
		err = xenbus_scanf(XBT_NIL, info->xbdev->otherend,
				   "sectors", "%Lu", &sectors);
		if (XENBUS_EXIST_ERR(err))
			return;
		printk(KERN_INFO "Setting capacity to %Lu\n",
		       sectors);
		set_capacity(info->gd, sectors);
		revalidate_disk(info->gd);

		/* fall through */
	case BLKIF_STATE_SUSPENDED:
		return;

	default:
		break;
	}

	dev_dbg(&info->xbdev->dev, "%s:%s.\n",
		__func__, info->xbdev->otherend);

	err = xenbus_gather(XBT_NIL, info->xbdev->otherend,
			    "sectors", "%llu", &sectors,
			    "info", "%u", &binfo,
			    "sector-size", "%lu", &sector_size,
			    NULL);
	if (err) {
		xenbus_dev_fatal(info->xbdev, err,
				 "reading backend fields at %s",
				 info->xbdev->otherend);
		return;
	}

	err = xenbus_gather(XBT_NIL, info->xbdev->otherend,
			    "feature-barrier", "%lu", &info->feature_barrier,
			    NULL);
	if (err)
		info->feature_barrier = 0;

	err = xlvbd_alloc_gendisk(sectors, info, binfo, sector_size);
	if (err) {
		xenbus_dev_fatal(info->xbdev, err, "xlvbd_add at %s",
				 info->xbdev->otherend);
		return;
	}

	xenbus_switch_state(info->xbdev, XenbusStateConnected);

	/* Kick pending requests. */
	spin_lock_irq(&blkif_io_lock);
	info->connected = BLKIF_STATE_CONNECTED;
	kick_pending_request_queues(info);
	spin_unlock_irq(&blkif_io_lock);

	add_disk(info->gd);

	info->is_ready = 1;
}

/**
 * Callback received when the backend's state changes.
 */
static void blkback_changed(struct xenbus_device *dev,
			    enum xenbus_state backend_state)
{
	struct blkfront_info *info = dev_get_drvdata(&dev->dev);

	dev_dbg(&dev->dev, "blkfront:blkback_changed to state %d.\n", backend_state);

	switch (backend_state) {
	case XenbusStateInitialising:
	case XenbusStateInitWait:
	case XenbusStateInitialised:
	case XenbusStateUnknown:
	case XenbusStateClosed:
		break;

	case XenbusStateConnected:
		blkfront_connect(info);
		break;

	case XenbusStateClosing:
		blkfront_closing(info);
		break;
	}
}

static int blkfront_remove(struct xenbus_device *xbdev)
{
	struct blkfront_info *info = dev_get_drvdata(&xbdev->dev);
	struct block_device *bdev = NULL;
	struct gendisk *disk;

	dev_dbg(&xbdev->dev, "%s removed", xbdev->nodename);

	blkif_free(info, 0);

	mutex_lock(&info->mutex);

	disk = info->gd;
	if (disk)
		bdev = bdget_disk(disk, 0);

	info->xbdev = NULL;
	mutex_unlock(&info->mutex);

	if (!bdev) {
		kfree(info);
		return 0;
	}

	/*
	 * The xbdev was removed before we reached the Closed
	 * state. See if it's safe to remove the disk. If the bdev
	 * isn't closed yet, we let release take care of it.
	 */

	mutex_lock(&bdev->bd_mutex);
	info = disk->private_data;

	dev_warn(disk_to_dev(disk),
		 "%s was hot-unplugged, %d stale handles\n",
		 xbdev->nodename, bdev->bd_openers);

	if (info && !bdev->bd_openers) {
		xlvbd_release_gendisk(info);
		disk->private_data = NULL;
		kfree(info);
	}

	mutex_unlock(&bdev->bd_mutex);
	bdput(bdev);

	return 0;
}

static int blkfront_is_ready(struct xenbus_device *dev)
{
	struct blkfront_info *info = dev_get_drvdata(&dev->dev);

	return info->is_ready && info->xbdev;
}

static int blkif_open(struct block_device *bdev, fmode_t mode)
{
<<<<<<< HEAD
	struct blkfront_info *info = bdev->bd_disk->private_data;

	lock_kernel();
	info->users++;
	unlock_kernel();

	return 0;
=======
	struct gendisk *disk = bdev->bd_disk;
	struct blkfront_info *info;
	int err = 0;

	info = disk->private_data;
	if (!info)
		/* xbdev gone */
		return -ERESTARTSYS;

	mutex_lock(&info->mutex);

	if (!info->gd)
		/* xbdev is closed */
		err = -ERESTARTSYS;

	mutex_unlock(&info->mutex);

	return err;
>>>>>>> a4cf4943
}

static int blkif_release(struct gendisk *disk, fmode_t mode)
{
	struct blkfront_info *info = disk->private_data;
<<<<<<< HEAD
	lock_kernel();
	info->users--;
	if (info->users == 0) {
		/* Check whether we have been instructed to close.  We will
		   have ignored this request initially, as the device was
		   still mounted. */
		struct xenbus_device *dev = info->xbdev;
		enum xenbus_state state = xenbus_read_driver_state(dev->otherend);

		if (state == XenbusStateClosing && info->is_ready)
			blkfront_closing(dev);
	}
	unlock_kernel();
=======
	struct block_device *bdev;
	struct xenbus_device *xbdev;

	bdev = bdget_disk(disk, 0);
	bdput(bdev);

	if (bdev->bd_openers)
		return 0;

	/*
	 * Check if we have been instructed to close. We will have
	 * deferred this request, because the bdev was still open.
	 */

	mutex_lock(&info->mutex);
	xbdev = info->xbdev;

	if (xbdev && xbdev->state == XenbusStateClosing) {
		/* pending switch to state closed */
		dev_info(disk_to_dev(bdev->bd_disk), "releasing disk\n");
		xlvbd_release_gendisk(info);
		xenbus_frontend_closed(info->xbdev);
	}

	mutex_unlock(&info->mutex);

	if (!xbdev) {
		/* sudden device removal */
		dev_info(disk_to_dev(bdev->bd_disk), "releasing disk\n");
		xlvbd_release_gendisk(info);
		disk->private_data = NULL;
		kfree(info);
	}

>>>>>>> a4cf4943
	return 0;
}

static const struct block_device_operations xlvbd_block_fops =
{
	.owner = THIS_MODULE,
	.open = blkif_open,
	.release = blkif_release,
	.getgeo = blkif_getgeo,
	.ioctl = blkif_ioctl,
};


static const struct xenbus_device_id blkfront_ids[] = {
	{ "vbd" },
	{ "" }
};

static struct xenbus_driver blkfront = {
	.name = "vbd",
	.owner = THIS_MODULE,
	.ids = blkfront_ids,
	.probe = blkfront_probe,
	.remove = blkfront_remove,
	.resume = blkfront_resume,
	.otherend_changed = blkback_changed,
	.is_ready = blkfront_is_ready,
};

static int __init xlblk_init(void)
{
	if (!xen_domain())
		return -ENODEV;

	if (register_blkdev(XENVBD_MAJOR, DEV_NAME)) {
		printk(KERN_WARNING "xen_blk: can't get major %d with name %s\n",
		       XENVBD_MAJOR, DEV_NAME);
		return -ENODEV;
	}

	return xenbus_register_frontend(&blkfront);
}
module_init(xlblk_init);


static void __exit xlblk_exit(void)
{
	return xenbus_unregister_driver(&blkfront);
}
module_exit(xlblk_exit);

MODULE_DESCRIPTION("Xen virtual block device frontend");
MODULE_LICENSE("GPL");
MODULE_ALIAS_BLOCKDEV_MAJOR(XENVBD_MAJOR);
MODULE_ALIAS("xen:vbd");
MODULE_ALIAS("xenblk");<|MERGE_RESOLUTION|>--- conflicted
+++ resolved
@@ -433,12 +433,7 @@
 	if (info->feature_barrier)
 		ordered = QUEUE_ORDERED_TAG;
 
-<<<<<<< HEAD
-	err = blk_queue_ordered(info->rq,
-				info->feature_barrier ? QUEUE_ORDERED_DRAIN : QUEUE_ORDERED_NONE);
-=======
 	err = blk_queue_ordered(info->rq, ordered);
->>>>>>> a4cf4943
 
 	if (err)
 		return err;
@@ -1189,15 +1184,6 @@
 
 static int blkif_open(struct block_device *bdev, fmode_t mode)
 {
-<<<<<<< HEAD
-	struct blkfront_info *info = bdev->bd_disk->private_data;
-
-	lock_kernel();
-	info->users++;
-	unlock_kernel();
-
-	return 0;
-=======
 	struct gendisk *disk = bdev->bd_disk;
 	struct blkfront_info *info;
 	int err = 0;
@@ -1216,27 +1202,11 @@
 	mutex_unlock(&info->mutex);
 
 	return err;
->>>>>>> a4cf4943
 }
 
 static int blkif_release(struct gendisk *disk, fmode_t mode)
 {
 	struct blkfront_info *info = disk->private_data;
-<<<<<<< HEAD
-	lock_kernel();
-	info->users--;
-	if (info->users == 0) {
-		/* Check whether we have been instructed to close.  We will
-		   have ignored this request initially, as the device was
-		   still mounted. */
-		struct xenbus_device *dev = info->xbdev;
-		enum xenbus_state state = xenbus_read_driver_state(dev->otherend);
-
-		if (state == XenbusStateClosing && info->is_ready)
-			blkfront_closing(dev);
-	}
-	unlock_kernel();
-=======
 	struct block_device *bdev;
 	struct xenbus_device *xbdev;
 
@@ -1271,7 +1241,6 @@
 		kfree(info);
 	}
 
->>>>>>> a4cf4943
 	return 0;
 }
 
