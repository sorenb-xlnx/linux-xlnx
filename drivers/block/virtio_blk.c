--- conflicted
+++ resolved
@@ -203,16 +203,6 @@
 			 unsigned cmd, unsigned long data)
 {
 	struct gendisk *disk = bdev->bd_disk;
-<<<<<<< HEAD
-	void __user *argp = (void __user *)data;
-
-	switch (cmd) {
-	case HDIO_GET_IDENTITY:
-		return virtblk_identify(disk, argp);
-	default:
-		return scsi_cmd_ioctl(disk->queue, disk, mode, cmd, argp);
-	}
-=======
 	struct virtio_blk *vblk = disk->private_data;
 	void __user *argp = (void __user *)data;
 
@@ -226,7 +216,6 @@
 		return -ENOIOCTLCMD;
 
 	return scsi_cmd_ioctl(disk->queue, disk, mode, cmd, argp);
->>>>>>> 1d589bb1
 }
 
 /* We provide getgeo only to please some old bootloader/partitioning tools */
@@ -432,11 +421,7 @@
 static unsigned int features[] = {
 	VIRTIO_BLK_F_BARRIER, VIRTIO_BLK_F_SEG_MAX, VIRTIO_BLK_F_SIZE_MAX,
 	VIRTIO_BLK_F_GEOMETRY, VIRTIO_BLK_F_RO, VIRTIO_BLK_F_BLK_SIZE,
-<<<<<<< HEAD
-	VIRTIO_BLK_F_IDENTIFY
-=======
 	VIRTIO_BLK_F_SCSI, VIRTIO_BLK_F_IDENTIFY
->>>>>>> 1d589bb1
 };
 
 static struct virtio_driver virtio_blk = {
