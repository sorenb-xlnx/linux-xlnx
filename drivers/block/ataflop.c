--- conflicted
+++ resolved
@@ -79,11 +79,7 @@
 
 #undef DEBUG
 
-<<<<<<< HEAD
-=======
 static DEFINE_MUTEX(ataflop_mutex);
-static struct request_queue *floppy_queue;
->>>>>>> 2a48fc0a
 static struct request *fd_request;
 static int fdc_queue;
 
