--- conflicted
+++ resolved
@@ -637,20 +637,13 @@
 
 /* ------------------------------------------------------------------------- */
 
-<<<<<<< HEAD
-static int attach_device(struct device *dev, void *data)
-=======
 static int __attach_adapter(struct device *dev, void *data)
->>>>>>> cefb0519
 {
 	struct i2c_adapter *adapter = to_i2c_adapter(dev);
 	struct i2c_driver *driver = data;
 
 	driver->attach_adapter(adapter);
-<<<<<<< HEAD
-=======
-
->>>>>>> cefb0519
+
 	return 0;
 }
 
@@ -695,11 +688,7 @@
 
 	/* legacy drivers scan i2c busses directly */
 	if (driver->attach_adapter)
-<<<<<<< HEAD
-		class_for_each_device(&i2c_adapter_class, NULL,
-				     (void *)driver, attach_device);
-=======
-		class_for_each_device(&i2c_adapter_class, driver,
+		class_for_each_device(&i2c_adapter_class, NULL, driver,
 				      __attach_adapter);
 
 	mutex_unlock(&core_lock);
@@ -736,45 +725,7 @@
 					client->name, client->addr);
 		}
 	}
->>>>>>> cefb0519
-
-	return 0;
-}
-
-static int detach_device(struct device *dev, void *data)
-{
-	struct i2c_adapter *adapter = to_i2c_adapter(dev);
-	struct i2c_driver *driver = data;
-	struct list_head *item2;
-	struct list_head *_n;
-	struct i2c_client *client;
-
-	/* Have a look at each adapter, if clients of this driver are still
-	 * attached. If so, detach them to be able to kill the driver
-	 * afterwards.
-	 */
-	if (driver->detach_adapter) {
-		if (driver->detach_adapter(adapter)) {
-			dev_err(&adapter->dev, "detach_adapter failed "
-				"for driver [%s]\n",
-				driver->driver.name);
-		}
-	} else {
-		list_for_each_safe(item2, _n, &adapter->clients) {
-			client = list_entry(item2, struct i2c_client, list);
-			if (client->driver != driver)
-				continue;
-			dev_dbg(&adapter->dev, "detaching client [%s] "
-				"at 0x%02x\n", client->name,
-				client->addr);
-			if (driver->detach_client(client)) {
-				dev_err(&adapter->dev, "detach_client "
-					"failed for client [%s] at "
-					"0x%02x\n", client->name,
-					client->addr);
-			}
-		}
-	}
+
 	return 0;
 }
 
@@ -787,20 +738,10 @@
 {
 	mutex_lock(&core_lock);
 
-<<<<<<< HEAD
-	/* new-style driver? */
-	if (is_newstyle_driver(driver))
-		goto unregister;
-
-	/* old-style driver, do it by hand */
-	class_for_each_device(&i2c_adapter_class, NULL, (void *)driver,
-			      detach_device);
-=======
 	/* legacy driver? */
 	if (!is_newstyle_driver(driver))
-		class_for_each_device(&i2c_adapter_class, driver,
+		class_for_each_device(&i2c_adapter_class, NULL, driver,
 				      __detach_adapter);
->>>>>>> cefb0519
 
 	driver_unregister(&driver->driver);
 	pr_debug("i2c-core: driver [%s] unregistered\n", driver->driver.name);
