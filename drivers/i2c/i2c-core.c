/* i2c-core.c - a device driver for the iic-bus interface		     */
/* ------------------------------------------------------------------------- */
/*   Copyright (C) 1995-99 Simon G. Vogl

    This program is free software; you can redistribute it and/or modify
    it under the terms of the GNU General Public License as published by
    the Free Software Foundation; either version 2 of the License, or
    (at your option) any later version.

    This program is distributed in the hope that it will be useful,
    but WITHOUT ANY WARRANTY; without even the implied warranty of
    MERCHANTABILITY or FITNESS FOR A PARTICULAR PURPOSE.  See the
    GNU General Public License for more details.

    You should have received a copy of the GNU General Public License
    along with this program; if not, write to the Free Software
    Foundation, Inc., 675 Mass Ave, Cambridge, MA 02139, USA.		     */
/* ------------------------------------------------------------------------- */

/* With some changes from Kyösti Mälkki <kmalkki@cc.hut.fi>.
   All SMBus-related things are written by Frodo Looijaard <frodol@dds.nl>
   SMBus 2.0 support by Mark Studebaker <mdsxyz123@yahoo.com> and
   Jean Delvare <khali@linux-fr.org> */

#include <linux/module.h>
#include <linux/kernel.h>
#include <linux/errno.h>
#include <linux/slab.h>
#include <linux/i2c.h>
#include <linux/init.h>
#include <linux/idr.h>
#include <linux/platform_device.h>
#include <linux/mutex.h>
#include <linux/completion.h>
#include <linux/hardirq.h>
#include <linux/irqflags.h>
#include <asm/uaccess.h>

#include "i2c-core.h"


static DEFINE_MUTEX(core_lock);
static DEFINE_IDR(i2c_adapter_idr);

#define is_newstyle_driver(d) ((d)->probe || (d)->remove || (d)->detect)

static int i2c_detect(struct i2c_adapter *adapter, struct i2c_driver *driver);

/* ------------------------------------------------------------------------- */

static const struct i2c_device_id *i2c_match_id(const struct i2c_device_id *id,
						const struct i2c_client *client)
{
	while (id->name[0]) {
		if (strcmp(client->name, id->name) == 0)
			return id;
		id++;
	}
	return NULL;
}

static int i2c_device_match(struct device *dev, struct device_driver *drv)
{
	struct i2c_client	*client = to_i2c_client(dev);
	struct i2c_driver	*driver = to_i2c_driver(drv);

	/* make legacy i2c drivers bypass driver model probing entirely;
	 * such drivers scan each i2c adapter/bus themselves.
	 */
	if (!is_newstyle_driver(driver))
		return 0;

	/* match on an id table if there is one */
	if (driver->id_table)
		return i2c_match_id(driver->id_table, client) != NULL;

	return 0;
}

#ifdef	CONFIG_HOTPLUG

/* uevent helps with hotplug: modprobe -q $(MODALIAS) */
static int i2c_device_uevent(struct device *dev, struct kobj_uevent_env *env)
{
	struct i2c_client	*client = to_i2c_client(dev);

	/* by definition, legacy drivers can't hotplug */
	if (dev->driver)
		return 0;

	if (add_uevent_var(env, "MODALIAS=%s%s",
			   I2C_MODULE_PREFIX, client->name))
		return -ENOMEM;
	dev_dbg(dev, "uevent\n");
	return 0;
}

#else
#define i2c_device_uevent	NULL
#endif	/* CONFIG_HOTPLUG */

static int i2c_device_probe(struct device *dev)
{
	struct i2c_client	*client = to_i2c_client(dev);
	struct i2c_driver	*driver = to_i2c_driver(dev->driver);
	int status;

	if (!driver->probe || !driver->id_table)
		return -ENODEV;
	client->driver = driver;
	dev_dbg(dev, "probe\n");

	status = driver->probe(client, i2c_match_id(driver->id_table, client));
	if (status)
		client->driver = NULL;
	return status;
}

static int i2c_device_remove(struct device *dev)
{
	struct i2c_client	*client = to_i2c_client(dev);
	struct i2c_driver	*driver;
	int			status;

	if (!dev->driver)
		return 0;

	driver = to_i2c_driver(dev->driver);
	if (driver->remove) {
		dev_dbg(dev, "remove\n");
		status = driver->remove(client);
	} else {
		dev->driver = NULL;
		status = 0;
	}
	if (status == 0)
		client->driver = NULL;
	return status;
}

static void i2c_device_shutdown(struct device *dev)
{
	struct i2c_driver *driver;

	if (!dev->driver)
		return;
	driver = to_i2c_driver(dev->driver);
	if (driver->shutdown)
		driver->shutdown(to_i2c_client(dev));
}

static int i2c_device_suspend(struct device * dev, pm_message_t mesg)
{
	struct i2c_driver *driver;

	if (!dev->driver)
		return 0;
	driver = to_i2c_driver(dev->driver);
	if (!driver->suspend)
		return 0;
	return driver->suspend(to_i2c_client(dev), mesg);
}

static int i2c_device_resume(struct device * dev)
{
	struct i2c_driver *driver;

	if (!dev->driver)
		return 0;
	driver = to_i2c_driver(dev->driver);
	if (!driver->resume)
		return 0;
	return driver->resume(to_i2c_client(dev));
}

static void i2c_client_release(struct device *dev)
{
	struct i2c_client *client = to_i2c_client(dev);
	complete(&client->released);
}

static void i2c_client_dev_release(struct device *dev)
{
	kfree(to_i2c_client(dev));
}

static ssize_t show_client_name(struct device *dev, struct device_attribute *attr, char *buf)
{
	struct i2c_client *client = to_i2c_client(dev);
	return sprintf(buf, "%s\n", client->name);
}

static ssize_t show_modalias(struct device *dev, struct device_attribute *attr, char *buf)
{
	struct i2c_client *client = to_i2c_client(dev);
	return sprintf(buf, "%s%s\n", I2C_MODULE_PREFIX, client->name);
}

static struct device_attribute i2c_dev_attrs[] = {
	__ATTR(name, S_IRUGO, show_client_name, NULL),
	/* modalias helps coldplug:  modprobe $(cat .../modalias) */
	__ATTR(modalias, S_IRUGO, show_modalias, NULL),
	{ },
};

static struct bus_type i2c_bus_type = {
	.name		= "i2c",
	.dev_attrs	= i2c_dev_attrs,
	.match		= i2c_device_match,
	.uevent		= i2c_device_uevent,
	.probe		= i2c_device_probe,
	.remove		= i2c_device_remove,
	.shutdown	= i2c_device_shutdown,
	.suspend	= i2c_device_suspend,
	.resume		= i2c_device_resume,
};


/**
 * i2c_verify_client - return parameter as i2c_client, or NULL
 * @dev: device, probably from some driver model iterator
 *
 * When traversing the driver model tree, perhaps using driver model
 * iterators like @device_for_each_child(), you can't assume very much
 * about the nodes you find.  Use this function to avoid oopses caused
 * by wrongly treating some non-I2C device as an i2c_client.
 */
struct i2c_client *i2c_verify_client(struct device *dev)
{
	return (dev->bus == &i2c_bus_type)
			? to_i2c_client(dev)
			: NULL;
}
EXPORT_SYMBOL(i2c_verify_client);


/**
 * i2c_new_device - instantiate an i2c device for use with a new style driver
 * @adap: the adapter managing the device
 * @info: describes one I2C device; bus_num is ignored
 * Context: can sleep
 *
 * Create a device to work with a new style i2c driver, where binding is
 * handled through driver model probe()/remove() methods.  This call is not
 * appropriate for use by mainboad initialization logic, which usually runs
 * during an arch_initcall() long before any i2c_adapter could exist.
 *
 * This returns the new i2c client, which may be saved for later use with
 * i2c_unregister_device(); or NULL to indicate an error.
 */
struct i2c_client *
i2c_new_device(struct i2c_adapter *adap, struct i2c_board_info const *info)
{
	struct i2c_client	*client;
	int			status;

	client = kzalloc(sizeof *client, GFP_KERNEL);
	if (!client)
		return NULL;

	client->adapter = adap;

	client->dev.platform_data = info->platform_data;
	device_init_wakeup(&client->dev, info->flags & I2C_CLIENT_WAKE);

	client->flags = info->flags & ~I2C_CLIENT_WAKE;
	client->addr = info->addr;
	client->irq = info->irq;

	strlcpy(client->name, info->type, sizeof(client->name));

	/* a new style driver may be bound to this device when we
	 * return from this function, or any later moment (e.g. maybe
	 * hotplugging will load the driver module).  and the device
	 * refcount model is the standard driver model one.
	 */
	status = i2c_attach_client(client);
	if (status < 0) {
		kfree(client);
		client = NULL;
	}
	return client;
}
EXPORT_SYMBOL_GPL(i2c_new_device);


/**
 * i2c_unregister_device - reverse effect of i2c_new_device()
 * @client: value returned from i2c_new_device()
 * Context: can sleep
 */
void i2c_unregister_device(struct i2c_client *client)
{
	struct i2c_adapter	*adapter = client->adapter;
	struct i2c_driver	*driver = client->driver;

	if (driver && !is_newstyle_driver(driver)) {
		dev_err(&client->dev, "can't unregister devices "
			"with legacy drivers\n");
		WARN_ON(1);
		return;
	}

	mutex_lock(&adapter->clist_lock);
	list_del(&client->list);
	mutex_unlock(&adapter->clist_lock);

	device_unregister(&client->dev);
}
EXPORT_SYMBOL_GPL(i2c_unregister_device);


static const struct i2c_device_id dummy_id[] = {
	{ "dummy", 0 },
	{ },
};

static int dummy_probe(struct i2c_client *client,
		       const struct i2c_device_id *id)
{
	return 0;
}

static int dummy_remove(struct i2c_client *client)
{
	return 0;
}

static struct i2c_driver dummy_driver = {
	.driver.name	= "dummy",
	.probe		= dummy_probe,
	.remove		= dummy_remove,
	.id_table	= dummy_id,
};

/**
 * i2c_new_dummy - return a new i2c device bound to a dummy driver
 * @adapter: the adapter managing the device
 * @address: seven bit address to be used
 * Context: can sleep
 *
 * This returns an I2C client bound to the "dummy" driver, intended for use
 * with devices that consume multiple addresses.  Examples of such chips
 * include various EEPROMS (like 24c04 and 24c08 models).
 *
 * These dummy devices have two main uses.  First, most I2C and SMBus calls
 * except i2c_transfer() need a client handle; the dummy will be that handle.
 * And second, this prevents the specified address from being bound to a
 * different driver.
 *
 * This returns the new i2c client, which should be saved for later use with
 * i2c_unregister_device(); or NULL to indicate an error.
 */
struct i2c_client *
i2c_new_dummy(struct i2c_adapter *adapter, u16 address)
{
	struct i2c_board_info info = {
		I2C_BOARD_INFO("dummy", address),
	};

	return i2c_new_device(adapter, &info);
}
EXPORT_SYMBOL_GPL(i2c_new_dummy);

/* ------------------------------------------------------------------------- */

/* I2C bus adapters -- one roots each I2C or SMBUS segment */

static void i2c_adapter_dev_release(struct device *dev)
{
	struct i2c_adapter *adap = to_i2c_adapter(dev);
	complete(&adap->dev_released);
}

static ssize_t
show_adapter_name(struct device *dev, struct device_attribute *attr, char *buf)
{
	struct i2c_adapter *adap = to_i2c_adapter(dev);
	return sprintf(buf, "%s\n", adap->name);
}

static struct device_attribute i2c_adapter_attrs[] = {
	__ATTR(name, S_IRUGO, show_adapter_name, NULL),
	{ },
};

static struct class i2c_adapter_class = {
	.owner			= THIS_MODULE,
	.name			= "i2c-adapter",
	.dev_attrs		= i2c_adapter_attrs,
};

static void i2c_scan_static_board_info(struct i2c_adapter *adapter)
{
	struct i2c_devinfo	*devinfo;

	mutex_lock(&__i2c_board_lock);
	list_for_each_entry(devinfo, &__i2c_board_list, list) {
		if (devinfo->busnum == adapter->nr
				&& !i2c_new_device(adapter,
						&devinfo->board_info))
			printk(KERN_ERR "i2c-core: can't create i2c%d-%04x\n",
				i2c_adapter_id(adapter),
				devinfo->board_info.addr);
	}
	mutex_unlock(&__i2c_board_lock);
}

static int i2c_do_add_adapter(struct device_driver *d, void *data)
{
	struct i2c_driver *driver = to_i2c_driver(d);
	struct i2c_adapter *adap = data;

	/* Detect supported devices on that bus, and instantiate them */
	i2c_detect(adap, driver);

	/* Let legacy drivers scan this bus for matching devices */
	if (driver->attach_adapter) {
		/* We ignore the return code; if it fails, too bad */
		driver->attach_adapter(adap);
	}
	return 0;
}

static int i2c_register_adapter(struct i2c_adapter *adap)
{
	int res = 0, dummy;

	mutex_init(&adap->bus_lock);
	mutex_init(&adap->clist_lock);
	INIT_LIST_HEAD(&adap->clients);

	mutex_lock(&core_lock);

	/* Add the adapter to the driver core.
	 * If the parent pointer is not set up,
	 * we add this adapter to the host bus.
	 */
	if (adap->dev.parent == NULL) {
		adap->dev.parent = &platform_bus;
		pr_debug("I2C adapter driver [%s] forgot to specify "
			 "physical device\n", adap->name);
	}
	sprintf(adap->dev.bus_id, "i2c-%d", adap->nr);
	adap->dev.release = &i2c_adapter_dev_release;
	adap->dev.class = &i2c_adapter_class;
	res = device_register(&adap->dev);
	if (res)
		goto out_list;

	dev_dbg(&adap->dev, "adapter [%s] registered\n", adap->name);

	/* create pre-declared device nodes for new-style drivers */
	if (adap->nr < __i2c_first_dynamic_bus_num)
		i2c_scan_static_board_info(adap);

	/* Notify drivers */
	dummy = bus_for_each_drv(&i2c_bus_type, NULL, adap,
				 i2c_do_add_adapter);

out_unlock:
	mutex_unlock(&core_lock);
	return res;

out_list:
	idr_remove(&i2c_adapter_idr, adap->nr);
	goto out_unlock;
}

/**
 * i2c_add_adapter - declare i2c adapter, use dynamic bus number
 * @adapter: the adapter to add
 * Context: can sleep
 *
 * This routine is used to declare an I2C adapter when its bus number
 * doesn't matter.  Examples: for I2C adapters dynamically added by
 * USB links or PCI plugin cards.
 *
 * When this returns zero, a new bus number was allocated and stored
 * in adap->nr, and the specified adapter became available for clients.
 * Otherwise, a negative errno value is returned.
 */
int i2c_add_adapter(struct i2c_adapter *adapter)
{
	int	id, res = 0;

retry:
	if (idr_pre_get(&i2c_adapter_idr, GFP_KERNEL) == 0)
		return -ENOMEM;

	mutex_lock(&core_lock);
	/* "above" here means "above or equal to", sigh */
	res = idr_get_new_above(&i2c_adapter_idr, adapter,
				__i2c_first_dynamic_bus_num, &id);
	mutex_unlock(&core_lock);

	if (res < 0) {
		if (res == -EAGAIN)
			goto retry;
		return res;
	}

	adapter->nr = id;
	return i2c_register_adapter(adapter);
}
EXPORT_SYMBOL(i2c_add_adapter);

/**
 * i2c_add_numbered_adapter - declare i2c adapter, use static bus number
 * @adap: the adapter to register (with adap->nr initialized)
 * Context: can sleep
 *
 * This routine is used to declare an I2C adapter when its bus number
 * matters.  For example, use it for I2C adapters from system-on-chip CPUs,
 * or otherwise built in to the system's mainboard, and where i2c_board_info
 * is used to properly configure I2C devices.
 *
 * If no devices have pre-been declared for this bus, then be sure to
 * register the adapter before any dynamically allocated ones.  Otherwise
 * the required bus ID may not be available.
 *
 * When this returns zero, the specified adapter became available for
 * clients using the bus number provided in adap->nr.  Also, the table
 * of I2C devices pre-declared using i2c_register_board_info() is scanned,
 * and the appropriate driver model device nodes are created.  Otherwise, a
 * negative errno value is returned.
 */
int i2c_add_numbered_adapter(struct i2c_adapter *adap)
{
	int	id;
	int	status;

	if (adap->nr & ~MAX_ID_MASK)
		return -EINVAL;

retry:
	if (idr_pre_get(&i2c_adapter_idr, GFP_KERNEL) == 0)
		return -ENOMEM;

	mutex_lock(&core_lock);
	/* "above" here means "above or equal to", sigh;
	 * we need the "equal to" result to force the result
	 */
	status = idr_get_new_above(&i2c_adapter_idr, adap, adap->nr, &id);
	if (status == 0 && id != adap->nr) {
		status = -EBUSY;
		idr_remove(&i2c_adapter_idr, id);
	}
	mutex_unlock(&core_lock);
	if (status == -EAGAIN)
		goto retry;

	if (status == 0)
		status = i2c_register_adapter(adap);
	return status;
}
EXPORT_SYMBOL_GPL(i2c_add_numbered_adapter);

static int i2c_do_del_adapter(struct device_driver *d, void *data)
{
	struct i2c_driver *driver = to_i2c_driver(d);
	struct i2c_adapter *adapter = data;
	struct i2c_client *client, *_n;
	int res;

	/* Remove the devices we created ourselves */
	list_for_each_entry_safe(client, _n, &driver->clients, detected) {
		if (client->adapter == adapter) {
			dev_dbg(&adapter->dev, "Removing %s at 0x%x\n",
				client->name, client->addr);
			list_del(&client->detected);
			i2c_unregister_device(client);
		}
	}

	if (!driver->detach_adapter)
		return 0;
	res = driver->detach_adapter(adapter);
	if (res)
		dev_err(&adapter->dev, "detach_adapter failed (%d) "
			"for driver [%s]\n", res, driver->driver.name);
	return res;
}

/**
 * i2c_del_adapter - unregister I2C adapter
 * @adap: the adapter being unregistered
 * Context: can sleep
 *
 * This unregisters an I2C adapter which was previously registered
 * by @i2c_add_adapter or @i2c_add_numbered_adapter.
 */
int i2c_del_adapter(struct i2c_adapter *adap)
{
	struct i2c_client *client, *_n;
	int res = 0;

	mutex_lock(&core_lock);

	/* First make sure that this adapter was ever added */
	if (idr_find(&i2c_adapter_idr, adap->nr) != adap) {
		pr_debug("i2c-core: attempting to delete unregistered "
			 "adapter [%s]\n", adap->name);
		res = -EINVAL;
		goto out_unlock;
	}

	/* Tell drivers about this removal */
	res = bus_for_each_drv(&i2c_bus_type, NULL, adap,
			       i2c_do_del_adapter);
	if (res)
		goto out_unlock;

	/* detach any active clients. This must be done first, because
	 * it can fail; in which case we give up. */
	list_for_each_entry_safe(client, _n, &adap->clients, list) {
		struct i2c_driver	*driver;

		driver = client->driver;

		/* new style, follow standard driver model */
		if (!driver || is_newstyle_driver(driver)) {
			i2c_unregister_device(client);
			continue;
		}

		/* legacy drivers create and remove clients themselves */
		if ((res = driver->detach_client(client))) {
			dev_err(&adap->dev, "detach_client failed for client "
				"[%s] at address 0x%02x\n", client->name,
				client->addr);
			goto out_unlock;
		}
	}

	/* clean up the sysfs representation */
	init_completion(&adap->dev_released);
	device_unregister(&adap->dev);

	/* wait for sysfs to drop all references */
	wait_for_completion(&adap->dev_released);

	/* free bus id */
	idr_remove(&i2c_adapter_idr, adap->nr);

	dev_dbg(&adap->dev, "adapter [%s] unregistered\n", adap->name);

 out_unlock:
	mutex_unlock(&core_lock);
	return res;
}
EXPORT_SYMBOL(i2c_del_adapter);


/* ------------------------------------------------------------------------- */

<<<<<<< HEAD
static int attach_device(struct device *dev, void *data)
=======
static int __attach_adapter(struct device *dev, void *data)
>>>>>>> 67f182fa
{
	struct i2c_adapter *adapter = to_i2c_adapter(dev);
	struct i2c_driver *driver = data;

<<<<<<< HEAD
	driver->attach_adapter(adapter);
=======
	i2c_detect(adapter, driver);

	/* Legacy drivers scan i2c busses directly */
	if (driver->attach_adapter)
		driver->attach_adapter(adapter);

>>>>>>> 67f182fa
	return 0;
}

/*
 * An i2c_driver is used with one or more i2c_client (device) nodes to access
 * i2c slave chips, on a bus instance associated with some i2c_adapter.  There
 * are two models for binding the driver to its device:  "new style" drivers
 * follow the standard Linux driver model and just respond to probe() calls
 * issued if the driver core sees they match(); "legacy" drivers create device
 * nodes themselves.
 */

int i2c_register_driver(struct module *owner, struct i2c_driver *driver)
{
	int res;

	/* new style driver methods can't mix with legacy ones */
	if (is_newstyle_driver(driver)) {
		if (driver->attach_adapter || driver->detach_adapter
				|| driver->detach_client) {
			printk(KERN_WARNING
					"i2c-core: driver [%s] is confused\n",
					driver->driver.name);
			return -EINVAL;
		}
	}

	/* add the driver to the list of i2c drivers in the driver core */
	driver->driver.owner = owner;
	driver->driver.bus = &i2c_bus_type;

	/* for new style drivers, when registration returns the driver core
	 * will have called probe() for all matching-but-unbound devices.
	 */
	res = driver_register(&driver->driver);
	if (res)
		return res;

	mutex_lock(&core_lock);

	pr_debug("i2c-core: driver [%s] registered\n", driver->driver.name);

<<<<<<< HEAD
	/* legacy drivers scan i2c busses directly */
	if (driver->attach_adapter)
		class_for_each_device(&i2c_adapter_class, NULL,
				     (void *)driver, attach_device);
=======
	INIT_LIST_HEAD(&driver->clients);
	/* Walk the adapters that are already present */
	class_for_each_device(&i2c_adapter_class, driver, __attach_adapter);
>>>>>>> 67f182fa

	mutex_unlock(&core_lock);
	return 0;
}
EXPORT_SYMBOL(i2c_register_driver);

<<<<<<< HEAD
static int detach_device(struct device *dev, void *data)
{
	struct i2c_adapter *adapter = to_i2c_adapter(dev);
	struct i2c_driver *driver = data;
	struct list_head *item2;
	struct list_head *_n;
	struct i2c_client *client;

	/* Have a look at each adapter, if clients of this driver are still
	 * attached. If so, detach them to be able to kill the driver
	 * afterwards.
	 */
	if (driver->detach_adapter) {
		if (driver->detach_adapter(adapter)) {
			dev_err(&adapter->dev, "detach_adapter failed "
				"for driver [%s]\n",
				driver->driver.name);
		}
	} else {
		list_for_each_safe(item2, _n, &adapter->clients) {
			client = list_entry(item2, struct i2c_client, list);
			if (client->driver != driver)
				continue;
			dev_dbg(&adapter->dev, "detaching client [%s] "
				"at 0x%02x\n", client->name,
				client->addr);
			if (driver->detach_client(client)) {
				dev_err(&adapter->dev, "detach_client "
					"failed for client [%s] at "
					"0x%02x\n", client->name,
					client->addr);
			}
		}
	}
	return 0;
}

/**
 * i2c_del_driver - unregister I2C driver
 * @driver: the driver being unregistered
 * Context: can sleep
 */
void i2c_del_driver(struct i2c_driver *driver)
{
	mutex_lock(&core_lock);
=======
static int __detach_adapter(struct device *dev, void *data)
{
	struct i2c_adapter *adapter = to_i2c_adapter(dev);
	struct i2c_driver *driver = data;
	struct i2c_client *client, *_n;

	list_for_each_entry_safe(client, _n, &driver->clients, detected) {
		dev_dbg(&adapter->dev, "Removing %s at 0x%x\n",
			client->name, client->addr);
		list_del(&client->detected);
		i2c_unregister_device(client);
	}
>>>>>>> 67f182fa

	if (is_newstyle_driver(driver))
		return 0;

<<<<<<< HEAD
	/* old-style driver, do it by hand */
	class_for_each_device(&i2c_adapter_class, NULL, (void *)driver,
			      detach_device);
=======
	/* Have a look at each adapter, if clients of this driver are still
	 * attached. If so, detach them to be able to kill the driver
	 * afterwards.
	 */
	if (driver->detach_adapter) {
		if (driver->detach_adapter(adapter))
			dev_err(&adapter->dev,
				"detach_adapter failed for driver [%s]\n",
				driver->driver.name);
	} else {
		struct i2c_client *client, *_n;

		list_for_each_entry_safe(client, _n, &adapter->clients, list) {
			if (client->driver != driver)
				continue;
			dev_dbg(&adapter->dev,
				"detaching client [%s] at 0x%02x\n",
				client->name, client->addr);
			if (driver->detach_client(client))
				dev_err(&adapter->dev, "detach_client "
					"failed for client [%s] at 0x%02x\n",
					client->name, client->addr);
		}
	}
>>>>>>> 67f182fa

	return 0;
}

/**
 * i2c_del_driver - unregister I2C driver
 * @driver: the driver being unregistered
 * Context: can sleep
 */
void i2c_del_driver(struct i2c_driver *driver)
{
	mutex_lock(&core_lock);

	class_for_each_device(&i2c_adapter_class, driver, __detach_adapter);

	driver_unregister(&driver->driver);
	pr_debug("i2c-core: driver [%s] unregistered\n", driver->driver.name);

	mutex_unlock(&core_lock);
}
EXPORT_SYMBOL(i2c_del_driver);

/* ------------------------------------------------------------------------- */

static int __i2c_check_addr(struct device *dev, void *addrp)
{
	struct i2c_client	*client = i2c_verify_client(dev);
	int			addr = *(int *)addrp;

	if (client && client->addr == addr)
		return -EBUSY;
	return 0;
}

static int i2c_check_addr(struct i2c_adapter *adapter, int addr)
{
	return device_for_each_child(&adapter->dev, &addr, __i2c_check_addr);
}

int i2c_attach_client(struct i2c_client *client)
{
	struct i2c_adapter *adapter = client->adapter;
	int res = 0;

	client->dev.parent = &client->adapter->dev;
	client->dev.bus = &i2c_bus_type;

	if (client->driver)
		client->dev.driver = &client->driver->driver;

	if (client->driver && !is_newstyle_driver(client->driver)) {
		client->dev.release = i2c_client_release;
		client->dev.uevent_suppress = 1;
	} else
		client->dev.release = i2c_client_dev_release;

	snprintf(&client->dev.bus_id[0], sizeof(client->dev.bus_id),
		"%d-%04x", i2c_adapter_id(adapter), client->addr);
	res = device_register(&client->dev);
	if (res)
		goto out_err;

	mutex_lock(&adapter->clist_lock);
	list_add_tail(&client->list, &adapter->clients);
	mutex_unlock(&adapter->clist_lock);

	dev_dbg(&adapter->dev, "client [%s] registered with bus id %s\n",
		client->name, client->dev.bus_id);

	if (adapter->client_register)  {
		if (adapter->client_register(client)) {
			dev_dbg(&adapter->dev, "client_register "
				"failed for client [%s] at 0x%02x\n",
				client->name, client->addr);
		}
	}

	return 0;

out_err:
	dev_err(&adapter->dev, "Failed to attach i2c client %s at 0x%02x "
		"(%d)\n", client->name, client->addr, res);
	return res;
}
EXPORT_SYMBOL(i2c_attach_client);

int i2c_detach_client(struct i2c_client *client)
{
	struct i2c_adapter *adapter = client->adapter;
	int res = 0;

	if (adapter->client_unregister)  {
		res = adapter->client_unregister(client);
		if (res) {
			dev_err(&client->dev,
				"client_unregister [%s] failed, "
				"client not detached\n", client->name);
			goto out;
		}
	}

	mutex_lock(&adapter->clist_lock);
	list_del(&client->list);
	mutex_unlock(&adapter->clist_lock);

	init_completion(&client->released);
	device_unregister(&client->dev);
	wait_for_completion(&client->released);

 out:
	return res;
}
EXPORT_SYMBOL(i2c_detach_client);

/**
 * i2c_use_client - increments the reference count of the i2c client structure
 * @client: the client being referenced
 *
 * Each live reference to a client should be refcounted. The driver model does
 * that automatically as part of driver binding, so that most drivers don't
 * need to do this explicitly: they hold a reference until they're unbound
 * from the device.
 *
 * A pointer to the client with the incremented reference counter is returned.
 */
struct i2c_client *i2c_use_client(struct i2c_client *client)
{
	if (client && get_device(&client->dev))
		return client;
	return NULL;
}
EXPORT_SYMBOL(i2c_use_client);

/**
 * i2c_release_client - release a use of the i2c client structure
 * @client: the client being no longer referenced
 *
 * Must be called when a user of a client is finished with it.
 */
void i2c_release_client(struct i2c_client *client)
{
	if (client)
		put_device(&client->dev);
}
EXPORT_SYMBOL(i2c_release_client);

struct i2c_cmd_arg {
	unsigned	cmd;
	void		*arg;
};

static int i2c_cmd(struct device *dev, void *_arg)
{
	struct i2c_client	*client = i2c_verify_client(dev);
	struct i2c_cmd_arg	*arg = _arg;

	if (client && client->driver && client->driver->command)
		client->driver->command(client, arg->cmd, arg->arg);
	return 0;
}

void i2c_clients_command(struct i2c_adapter *adap, unsigned int cmd, void *arg)
{
	struct i2c_cmd_arg	cmd_arg;

	cmd_arg.cmd = cmd;
	cmd_arg.arg = arg;
	device_for_each_child(&adap->dev, &cmd_arg, i2c_cmd);
}
EXPORT_SYMBOL(i2c_clients_command);

static int __init i2c_init(void)
{
	int retval;

	retval = bus_register(&i2c_bus_type);
	if (retval)
		return retval;
	retval = class_register(&i2c_adapter_class);
	if (retval)
		goto bus_err;
	retval = i2c_add_driver(&dummy_driver);
	if (retval)
		goto class_err;
	return 0;

class_err:
	class_unregister(&i2c_adapter_class);
bus_err:
	bus_unregister(&i2c_bus_type);
	return retval;
}

static void __exit i2c_exit(void)
{
	i2c_del_driver(&dummy_driver);
	class_unregister(&i2c_adapter_class);
	bus_unregister(&i2c_bus_type);
}

subsys_initcall(i2c_init);
module_exit(i2c_exit);

/* ----------------------------------------------------
 * the functional interface to the i2c busses.
 * ----------------------------------------------------
 */

/**
 * i2c_transfer - execute a single or combined I2C message
 * @adap: Handle to I2C bus
 * @msgs: One or more messages to execute before STOP is issued to
 *	terminate the operation; each message begins with a START.
 * @num: Number of messages to be executed.
 *
 * Returns negative errno, else the number of messages executed.
 *
 * Note that there is no requirement that each message be sent to
 * the same slave address, although that is the most common model.
 */
int i2c_transfer(struct i2c_adapter * adap, struct i2c_msg *msgs, int num)
{
	int ret;

	/* REVISIT the fault reporting model here is weak:
	 *
	 *  - When we get an error after receiving N bytes from a slave,
	 *    there is no way to report "N".
	 *
	 *  - When we get a NAK after transmitting N bytes to a slave,
	 *    there is no way to report "N" ... or to let the master
	 *    continue executing the rest of this combined message, if
	 *    that's the appropriate response.
	 *
	 *  - When for example "num" is two and we successfully complete
	 *    the first message but get an error part way through the
	 *    second, it's unclear whether that should be reported as
	 *    one (discarding status on the second message) or errno
	 *    (discarding status on the first one).
	 */

	if (adap->algo->master_xfer) {
#ifdef DEBUG
		for (ret = 0; ret < num; ret++) {
			dev_dbg(&adap->dev, "master_xfer[%d] %c, addr=0x%02x, "
				"len=%d%s\n", ret, (msgs[ret].flags & I2C_M_RD)
				? 'R' : 'W', msgs[ret].addr, msgs[ret].len,
				(msgs[ret].flags & I2C_M_RECV_LEN) ? "+" : "");
		}
#endif

		if (in_atomic() || irqs_disabled()) {
			ret = mutex_trylock(&adap->bus_lock);
			if (!ret)
				/* I2C activity is ongoing. */
				return -EAGAIN;
		} else {
			mutex_lock_nested(&adap->bus_lock, adap->level);
		}

		ret = adap->algo->master_xfer(adap,msgs,num);
		mutex_unlock(&adap->bus_lock);

		return ret;
	} else {
		dev_dbg(&adap->dev, "I2C level transfers not supported\n");
		return -EOPNOTSUPP;
	}
}
EXPORT_SYMBOL(i2c_transfer);

/**
 * i2c_master_send - issue a single I2C message in master transmit mode
 * @client: Handle to slave device
 * @buf: Data that will be written to the slave
 * @count: How many bytes to write
 *
 * Returns negative errno, or else the number of bytes written.
 */
int i2c_master_send(struct i2c_client *client,const char *buf ,int count)
{
	int ret;
	struct i2c_adapter *adap=client->adapter;
	struct i2c_msg msg;

	msg.addr = client->addr;
	msg.flags = client->flags & I2C_M_TEN;
	msg.len = count;
	msg.buf = (char *)buf;

	ret = i2c_transfer(adap, &msg, 1);

	/* If everything went ok (i.e. 1 msg transmitted), return #bytes
	   transmitted, else error code. */
	return (ret == 1) ? count : ret;
}
EXPORT_SYMBOL(i2c_master_send);

/**
 * i2c_master_recv - issue a single I2C message in master receive mode
 * @client: Handle to slave device
 * @buf: Where to store data read from slave
 * @count: How many bytes to read
 *
 * Returns negative errno, or else the number of bytes read.
 */
int i2c_master_recv(struct i2c_client *client, char *buf ,int count)
{
	struct i2c_adapter *adap=client->adapter;
	struct i2c_msg msg;
	int ret;

	msg.addr = client->addr;
	msg.flags = client->flags & I2C_M_TEN;
	msg.flags |= I2C_M_RD;
	msg.len = count;
	msg.buf = buf;

	ret = i2c_transfer(adap, &msg, 1);

	/* If everything went ok (i.e. 1 msg transmitted), return #bytes
	   transmitted, else error code. */
	return (ret == 1) ? count : ret;
}
EXPORT_SYMBOL(i2c_master_recv);

/* ----------------------------------------------------
 * the i2c address scanning function
 * Will not work for 10-bit addresses!
 * ----------------------------------------------------
 */
static int i2c_probe_address(struct i2c_adapter *adapter, int addr, int kind,
			     int (*found_proc) (struct i2c_adapter *, int, int))
{
	int err;

	/* Make sure the address is valid */
	if (addr < 0x03 || addr > 0x77) {
		dev_warn(&adapter->dev, "Invalid probe address 0x%02x\n",
			 addr);
		return -EINVAL;
	}

	/* Skip if already in use */
	if (i2c_check_addr(adapter, addr))
		return 0;

	/* Make sure there is something at this address, unless forced */
	if (kind < 0) {
		if (i2c_smbus_xfer(adapter, addr, 0, 0, 0,
				   I2C_SMBUS_QUICK, NULL) < 0)
			return 0;

		/* prevent 24RF08 corruption */
		if ((addr & ~0x0f) == 0x50)
			i2c_smbus_xfer(adapter, addr, 0, 0, 0,
				       I2C_SMBUS_QUICK, NULL);
	}

	/* Finally call the custom detection function */
	err = found_proc(adapter, addr, kind);
	/* -ENODEV can be returned if there is a chip at the given address
	   but it isn't supported by this chip driver. We catch it here as
	   this isn't an error. */
	if (err == -ENODEV)
		err = 0;

	if (err)
		dev_warn(&adapter->dev, "Client creation failed at 0x%x (%d)\n",
			 addr, err);
	return err;
}

int i2c_probe(struct i2c_adapter *adapter,
	      const struct i2c_client_address_data *address_data,
	      int (*found_proc) (struct i2c_adapter *, int, int))
{
	int i, err;
	int adap_id = i2c_adapter_id(adapter);

	/* Force entries are done first, and are not affected by ignore
	   entries */
	if (address_data->forces) {
		const unsigned short * const *forces = address_data->forces;
		int kind;

		for (kind = 0; forces[kind]; kind++) {
			for (i = 0; forces[kind][i] != I2C_CLIENT_END;
			     i += 2) {
				if (forces[kind][i] == adap_id
				 || forces[kind][i] == ANY_I2C_BUS) {
					dev_dbg(&adapter->dev, "found force "
						"parameter for adapter %d, "
						"addr 0x%02x, kind %d\n",
						adap_id, forces[kind][i + 1],
						kind);
					err = i2c_probe_address(adapter,
						forces[kind][i + 1],
						kind, found_proc);
					if (err)
						return err;
				}
			}
		}
	}

	/* Stop here if we can't use SMBUS_QUICK */
	if (!i2c_check_functionality(adapter, I2C_FUNC_SMBUS_QUICK)) {
		if (address_data->probe[0] == I2C_CLIENT_END
		 && address_data->normal_i2c[0] == I2C_CLIENT_END)
			return 0;

		dev_warn(&adapter->dev, "SMBus Quick command not supported, "
			 "can't probe for chips\n");
		return -EOPNOTSUPP;
	}

	/* Probe entries are done second, and are not affected by ignore
	   entries either */
	for (i = 0; address_data->probe[i] != I2C_CLIENT_END; i += 2) {
		if (address_data->probe[i] == adap_id
		 || address_data->probe[i] == ANY_I2C_BUS) {
			dev_dbg(&adapter->dev, "found probe parameter for "
				"adapter %d, addr 0x%02x\n", adap_id,
				address_data->probe[i + 1]);
			err = i2c_probe_address(adapter,
						address_data->probe[i + 1],
						-1, found_proc);
			if (err)
				return err;
		}
	}

	/* Normal entries are done last, unless shadowed by an ignore entry */
	for (i = 0; address_data->normal_i2c[i] != I2C_CLIENT_END; i += 1) {
		int j, ignore;

		ignore = 0;
		for (j = 0; address_data->ignore[j] != I2C_CLIENT_END;
		     j += 2) {
			if ((address_data->ignore[j] == adap_id ||
			     address_data->ignore[j] == ANY_I2C_BUS)
			 && address_data->ignore[j + 1]
			    == address_data->normal_i2c[i]) {
				dev_dbg(&adapter->dev, "found ignore "
					"parameter for adapter %d, "
					"addr 0x%02x\n", adap_id,
					address_data->ignore[j + 1]);
				ignore = 1;
				break;
			}
		}
		if (ignore)
			continue;

		dev_dbg(&adapter->dev, "found normal entry for adapter %d, "
			"addr 0x%02x\n", adap_id,
			address_data->normal_i2c[i]);
		err = i2c_probe_address(adapter, address_data->normal_i2c[i],
					-1, found_proc);
		if (err)
			return err;
	}

	return 0;
}
EXPORT_SYMBOL(i2c_probe);

/* Separate detection function for new-style drivers */
static int i2c_detect_address(struct i2c_client *temp_client, int kind,
			      struct i2c_driver *driver)
{
	struct i2c_board_info info;
	struct i2c_adapter *adapter = temp_client->adapter;
	int addr = temp_client->addr;
	int err;

	/* Make sure the address is valid */
	if (addr < 0x03 || addr > 0x77) {
		dev_warn(&adapter->dev, "Invalid probe address 0x%02x\n",
			 addr);
		return -EINVAL;
	}

	/* Skip if already in use */
	if (i2c_check_addr(adapter, addr))
		return 0;

	/* Make sure there is something at this address, unless forced */
	if (kind < 0) {
		if (i2c_smbus_xfer(adapter, addr, 0, 0, 0,
				   I2C_SMBUS_QUICK, NULL) < 0)
			return 0;

		/* prevent 24RF08 corruption */
		if ((addr & ~0x0f) == 0x50)
			i2c_smbus_xfer(adapter, addr, 0, 0, 0,
				       I2C_SMBUS_QUICK, NULL);
	}

	/* Finally call the custom detection function */
	memset(&info, 0, sizeof(struct i2c_board_info));
	info.addr = addr;
	err = driver->detect(temp_client, kind, &info);
	if (err) {
		/* -ENODEV is returned if the detection fails. We catch it
		   here as this isn't an error. */
		return err == -ENODEV ? 0 : err;
	}

	/* Consistency check */
	if (info.type[0] == '\0') {
		dev_err(&adapter->dev, "Detection function returned "
			"inconsistent data for 0x%x\n", addr);
	} else {
		struct i2c_client *client;

		/* Detection succeeded, instantiate the device */
		dev_dbg(&adapter->dev, "Creating %s at 0x%02x\n",
			info.type, info.addr);
		client = i2c_new_device(adapter, &info);
		if (client)
			list_add_tail(&client->detected, &driver->clients);
		else
			dev_err(&adapter->dev, "Failed creating %s at 0x%02x\n",
				info.type, info.addr);
	}
	return 0;
}

static int i2c_detect(struct i2c_adapter *adapter, struct i2c_driver *driver)
{
	const struct i2c_client_address_data *address_data;
	struct i2c_client *temp_client;
	int i, err = 0;
	int adap_id = i2c_adapter_id(adapter);

	address_data = driver->address_data;
	if (!driver->detect || !address_data)
		return 0;

	/* Set up a temporary client to help detect callback */
	temp_client = kzalloc(sizeof(struct i2c_client), GFP_KERNEL);
	if (!temp_client)
		return -ENOMEM;
	temp_client->adapter = adapter;

	/* Force entries are done first, and are not affected by ignore
	   entries */
	if (address_data->forces) {
		const unsigned short * const *forces = address_data->forces;
		int kind;

		for (kind = 0; forces[kind]; kind++) {
			for (i = 0; forces[kind][i] != I2C_CLIENT_END;
			     i += 2) {
				if (forces[kind][i] == adap_id
				 || forces[kind][i] == ANY_I2C_BUS) {
					dev_dbg(&adapter->dev, "found force "
						"parameter for adapter %d, "
						"addr 0x%02x, kind %d\n",
						adap_id, forces[kind][i + 1],
						kind);
					temp_client->addr = forces[kind][i + 1];
					err = i2c_detect_address(temp_client,
						kind, driver);
					if (err)
						goto exit_free;
				}
			}
		}
	}

	/* Stop here if we can't use SMBUS_QUICK */
	if (!i2c_check_functionality(adapter, I2C_FUNC_SMBUS_QUICK)) {
		if (address_data->probe[0] == I2C_CLIENT_END
		 && address_data->normal_i2c[0] == I2C_CLIENT_END)
			goto exit_free;

		dev_warn(&adapter->dev, "SMBus Quick command not supported, "
			 "can't probe for chips\n");
		err = -EOPNOTSUPP;
		goto exit_free;
	}

	/* Stop here if the classes do not match */
	if (!(adapter->class & driver->class))
		goto exit_free;

	/* Probe entries are done second, and are not affected by ignore
	   entries either */
	for (i = 0; address_data->probe[i] != I2C_CLIENT_END; i += 2) {
		if (address_data->probe[i] == adap_id
		 || address_data->probe[i] == ANY_I2C_BUS) {
			dev_dbg(&adapter->dev, "found probe parameter for "
				"adapter %d, addr 0x%02x\n", adap_id,
				address_data->probe[i + 1]);
			temp_client->addr = address_data->probe[i + 1];
			err = i2c_detect_address(temp_client, -1, driver);
			if (err)
				goto exit_free;
		}
	}

	/* Normal entries are done last, unless shadowed by an ignore entry */
	for (i = 0; address_data->normal_i2c[i] != I2C_CLIENT_END; i += 1) {
		int j, ignore;

		ignore = 0;
		for (j = 0; address_data->ignore[j] != I2C_CLIENT_END;
		     j += 2) {
			if ((address_data->ignore[j] == adap_id ||
			     address_data->ignore[j] == ANY_I2C_BUS)
			 && address_data->ignore[j + 1]
			    == address_data->normal_i2c[i]) {
				dev_dbg(&adapter->dev, "found ignore "
					"parameter for adapter %d, "
					"addr 0x%02x\n", adap_id,
					address_data->ignore[j + 1]);
				ignore = 1;
				break;
			}
		}
		if (ignore)
			continue;

		dev_dbg(&adapter->dev, "found normal entry for adapter %d, "
			"addr 0x%02x\n", adap_id,
			address_data->normal_i2c[i]);
		temp_client->addr = address_data->normal_i2c[i];
		err = i2c_detect_address(temp_client, -1, driver);
		if (err)
			goto exit_free;
	}

 exit_free:
	kfree(temp_client);
	return err;
}

struct i2c_client *
i2c_new_probed_device(struct i2c_adapter *adap,
		      struct i2c_board_info *info,
		      unsigned short const *addr_list)
{
	int i;

	/* Stop here if the bus doesn't support probing */
	if (!i2c_check_functionality(adap, I2C_FUNC_SMBUS_READ_BYTE)) {
		dev_err(&adap->dev, "Probing not supported\n");
		return NULL;
	}

	for (i = 0; addr_list[i] != I2C_CLIENT_END; i++) {
		/* Check address validity */
		if (addr_list[i] < 0x03 || addr_list[i] > 0x77) {
			dev_warn(&adap->dev, "Invalid 7-bit address "
				 "0x%02x\n", addr_list[i]);
			continue;
		}

		/* Check address availability */
		if (i2c_check_addr(adap, addr_list[i])) {
			dev_dbg(&adap->dev, "Address 0x%02x already in "
				"use, not probing\n", addr_list[i]);
			continue;
		}

		/* Test address responsiveness
		   The default probe method is a quick write, but it is known
		   to corrupt the 24RF08 EEPROMs due to a state machine bug,
		   and could also irreversibly write-protect some EEPROMs, so
		   for address ranges 0x30-0x37 and 0x50-0x5f, we use a byte
		   read instead. Also, some bus drivers don't implement
		   quick write, so we fallback to a byte read it that case
		   too. */
		if ((addr_list[i] & ~0x07) == 0x30
		 || (addr_list[i] & ~0x0f) == 0x50
		 || !i2c_check_functionality(adap, I2C_FUNC_SMBUS_QUICK)) {
			if (i2c_smbus_xfer(adap, addr_list[i], 0,
					   I2C_SMBUS_READ, 0,
					   I2C_SMBUS_BYTE, NULL) >= 0)
				break;
		} else {
			if (i2c_smbus_xfer(adap, addr_list[i], 0,
					   I2C_SMBUS_WRITE, 0,
					   I2C_SMBUS_QUICK, NULL) >= 0)
				break;
		}
	}

	if (addr_list[i] == I2C_CLIENT_END) {
		dev_dbg(&adap->dev, "Probing failed, no device found\n");
		return NULL;
	}

	info->addr = addr_list[i];
	return i2c_new_device(adap, info);
}
EXPORT_SYMBOL_GPL(i2c_new_probed_device);

struct i2c_adapter* i2c_get_adapter(int id)
{
	struct i2c_adapter *adapter;

	mutex_lock(&core_lock);
	adapter = (struct i2c_adapter *)idr_find(&i2c_adapter_idr, id);
	if (adapter && !try_module_get(adapter->owner))
		adapter = NULL;

	mutex_unlock(&core_lock);
	return adapter;
}
EXPORT_SYMBOL(i2c_get_adapter);

void i2c_put_adapter(struct i2c_adapter *adap)
{
	module_put(adap->owner);
}
EXPORT_SYMBOL(i2c_put_adapter);

/* The SMBus parts */

#define POLY    (0x1070U << 3)
static u8
crc8(u16 data)
{
	int i;

	for(i = 0; i < 8; i++) {
		if (data & 0x8000)
			data = data ^ POLY;
		data = data << 1;
	}
	return (u8)(data >> 8);
}

/* Incremental CRC8 over count bytes in the array pointed to by p */
static u8 i2c_smbus_pec(u8 crc, u8 *p, size_t count)
{
	int i;

	for(i = 0; i < count; i++)
		crc = crc8((crc ^ p[i]) << 8);
	return crc;
}

/* Assume a 7-bit address, which is reasonable for SMBus */
static u8 i2c_smbus_msg_pec(u8 pec, struct i2c_msg *msg)
{
	/* The address will be sent first */
	u8 addr = (msg->addr << 1) | !!(msg->flags & I2C_M_RD);
	pec = i2c_smbus_pec(pec, &addr, 1);

	/* The data buffer follows */
	return i2c_smbus_pec(pec, msg->buf, msg->len);
}

/* Used for write only transactions */
static inline void i2c_smbus_add_pec(struct i2c_msg *msg)
{
	msg->buf[msg->len] = i2c_smbus_msg_pec(0, msg);
	msg->len++;
}

/* Return <0 on CRC error
   If there was a write before this read (most cases) we need to take the
   partial CRC from the write part into account.
   Note that this function does modify the message (we need to decrease the
   message length to hide the CRC byte from the caller). */
static int i2c_smbus_check_pec(u8 cpec, struct i2c_msg *msg)
{
	u8 rpec = msg->buf[--msg->len];
	cpec = i2c_smbus_msg_pec(cpec, msg);

	if (rpec != cpec) {
		pr_debug("i2c-core: Bad PEC 0x%02x vs. 0x%02x\n",
			rpec, cpec);
		return -EBADMSG;
	}
	return 0;
}

/**
 * i2c_smbus_read_byte - SMBus "receive byte" protocol
 * @client: Handle to slave device
 *
 * This executes the SMBus "receive byte" protocol, returning negative errno
 * else the byte received from the device.
 */
s32 i2c_smbus_read_byte(struct i2c_client *client)
{
	union i2c_smbus_data data;
	int status;

	status = i2c_smbus_xfer(client->adapter, client->addr, client->flags,
				I2C_SMBUS_READ, 0,
				I2C_SMBUS_BYTE, &data);
	return (status < 0) ? status : data.byte;
}
EXPORT_SYMBOL(i2c_smbus_read_byte);

/**
 * i2c_smbus_write_byte - SMBus "send byte" protocol
 * @client: Handle to slave device
 * @value: Byte to be sent
 *
 * This executes the SMBus "send byte" protocol, returning negative errno
 * else zero on success.
 */
s32 i2c_smbus_write_byte(struct i2c_client *client, u8 value)
{
	return i2c_smbus_xfer(client->adapter,client->addr,client->flags,
	                      I2C_SMBUS_WRITE, value, I2C_SMBUS_BYTE, NULL);
}
EXPORT_SYMBOL(i2c_smbus_write_byte);

/**
 * i2c_smbus_read_byte_data - SMBus "read byte" protocol
 * @client: Handle to slave device
 * @command: Byte interpreted by slave
 *
 * This executes the SMBus "read byte" protocol, returning negative errno
 * else a data byte received from the device.
 */
s32 i2c_smbus_read_byte_data(struct i2c_client *client, u8 command)
{
	union i2c_smbus_data data;
	int status;

	status = i2c_smbus_xfer(client->adapter, client->addr, client->flags,
				I2C_SMBUS_READ, command,
				I2C_SMBUS_BYTE_DATA, &data);
	return (status < 0) ? status : data.byte;
}
EXPORT_SYMBOL(i2c_smbus_read_byte_data);

/**
 * i2c_smbus_write_byte_data - SMBus "write byte" protocol
 * @client: Handle to slave device
 * @command: Byte interpreted by slave
 * @value: Byte being written
 *
 * This executes the SMBus "write byte" protocol, returning negative errno
 * else zero on success.
 */
s32 i2c_smbus_write_byte_data(struct i2c_client *client, u8 command, u8 value)
{
	union i2c_smbus_data data;
	data.byte = value;
	return i2c_smbus_xfer(client->adapter,client->addr,client->flags,
	                      I2C_SMBUS_WRITE,command,
	                      I2C_SMBUS_BYTE_DATA,&data);
}
EXPORT_SYMBOL(i2c_smbus_write_byte_data);

/**
 * i2c_smbus_read_word_data - SMBus "read word" protocol
 * @client: Handle to slave device
 * @command: Byte interpreted by slave
 *
 * This executes the SMBus "read word" protocol, returning negative errno
 * else a 16-bit unsigned "word" received from the device.
 */
s32 i2c_smbus_read_word_data(struct i2c_client *client, u8 command)
{
	union i2c_smbus_data data;
	int status;

	status = i2c_smbus_xfer(client->adapter, client->addr, client->flags,
				I2C_SMBUS_READ, command,
				I2C_SMBUS_WORD_DATA, &data);
	return (status < 0) ? status : data.word;
}
EXPORT_SYMBOL(i2c_smbus_read_word_data);

/**
 * i2c_smbus_write_word_data - SMBus "write word" protocol
 * @client: Handle to slave device
 * @command: Byte interpreted by slave
 * @value: 16-bit "word" being written
 *
 * This executes the SMBus "write word" protocol, returning negative errno
 * else zero on success.
 */
s32 i2c_smbus_write_word_data(struct i2c_client *client, u8 command, u16 value)
{
	union i2c_smbus_data data;
	data.word = value;
	return i2c_smbus_xfer(client->adapter,client->addr,client->flags,
	                      I2C_SMBUS_WRITE,command,
	                      I2C_SMBUS_WORD_DATA,&data);
}
EXPORT_SYMBOL(i2c_smbus_write_word_data);

/**
 * i2c_smbus_read_block_data - SMBus "block read" protocol
 * @client: Handle to slave device
 * @command: Byte interpreted by slave
 * @values: Byte array into which data will be read; big enough to hold
 *	the data returned by the slave.  SMBus allows at most 32 bytes.
 *
 * This executes the SMBus "block read" protocol, returning negative errno
 * else the number of data bytes in the slave's response.
 *
 * Note that using this function requires that the client's adapter support
 * the I2C_FUNC_SMBUS_READ_BLOCK_DATA functionality.  Not all adapter drivers
 * support this; its emulation through I2C messaging relies on a specific
 * mechanism (I2C_M_RECV_LEN) which may not be implemented.
 */
s32 i2c_smbus_read_block_data(struct i2c_client *client, u8 command,
			      u8 *values)
{
	union i2c_smbus_data data;
	int status;

	status = i2c_smbus_xfer(client->adapter, client->addr, client->flags,
				I2C_SMBUS_READ, command,
				I2C_SMBUS_BLOCK_DATA, &data);
	if (status)
		return status;

	memcpy(values, &data.block[1], data.block[0]);
	return data.block[0];
}
EXPORT_SYMBOL(i2c_smbus_read_block_data);

/**
 * i2c_smbus_write_block_data - SMBus "block write" protocol
 * @client: Handle to slave device
 * @command: Byte interpreted by slave
 * @length: Size of data block; SMBus allows at most 32 bytes
 * @values: Byte array which will be written.
 *
 * This executes the SMBus "block write" protocol, returning negative errno
 * else zero on success.
 */
s32 i2c_smbus_write_block_data(struct i2c_client *client, u8 command,
			       u8 length, const u8 *values)
{
	union i2c_smbus_data data;

	if (length > I2C_SMBUS_BLOCK_MAX)
		length = I2C_SMBUS_BLOCK_MAX;
	data.block[0] = length;
	memcpy(&data.block[1], values, length);
	return i2c_smbus_xfer(client->adapter,client->addr,client->flags,
			      I2C_SMBUS_WRITE,command,
			      I2C_SMBUS_BLOCK_DATA,&data);
}
EXPORT_SYMBOL(i2c_smbus_write_block_data);

/* Returns the number of read bytes */
s32 i2c_smbus_read_i2c_block_data(struct i2c_client *client, u8 command,
				  u8 length, u8 *values)
{
	union i2c_smbus_data data;
	int status;

	if (length > I2C_SMBUS_BLOCK_MAX)
		length = I2C_SMBUS_BLOCK_MAX;
	data.block[0] = length;
	status = i2c_smbus_xfer(client->adapter, client->addr, client->flags,
				I2C_SMBUS_READ, command,
				I2C_SMBUS_I2C_BLOCK_DATA, &data);
	if (status < 0)
		return status;

	memcpy(values, &data.block[1], data.block[0]);
	return data.block[0];
}
EXPORT_SYMBOL(i2c_smbus_read_i2c_block_data);

s32 i2c_smbus_write_i2c_block_data(struct i2c_client *client, u8 command,
				   u8 length, const u8 *values)
{
	union i2c_smbus_data data;

	if (length > I2C_SMBUS_BLOCK_MAX)
		length = I2C_SMBUS_BLOCK_MAX;
	data.block[0] = length;
	memcpy(data.block + 1, values, length);
	return i2c_smbus_xfer(client->adapter, client->addr, client->flags,
			      I2C_SMBUS_WRITE, command,
			      I2C_SMBUS_I2C_BLOCK_DATA, &data);
}
EXPORT_SYMBOL(i2c_smbus_write_i2c_block_data);

/* Simulate a SMBus command using the i2c protocol
   No checking of parameters is done!  */
static s32 i2c_smbus_xfer_emulated(struct i2c_adapter * adapter, u16 addr,
                                   unsigned short flags,
                                   char read_write, u8 command, int size,
                                   union i2c_smbus_data * data)
{
	/* So we need to generate a series of msgs. In the case of writing, we
	  need to use only one message; when reading, we need two. We initialize
	  most things with sane defaults, to keep the code below somewhat
	  simpler. */
	unsigned char msgbuf0[I2C_SMBUS_BLOCK_MAX+3];
	unsigned char msgbuf1[I2C_SMBUS_BLOCK_MAX+2];
	int num = read_write == I2C_SMBUS_READ?2:1;
	struct i2c_msg msg[2] = { { addr, flags, 1, msgbuf0 },
	                          { addr, flags | I2C_M_RD, 0, msgbuf1 }
	                        };
	int i;
	u8 partial_pec = 0;
	int status;

	msgbuf0[0] = command;
	switch(size) {
	case I2C_SMBUS_QUICK:
		msg[0].len = 0;
		/* Special case: The read/write field is used as data */
		msg[0].flags = flags | (read_write==I2C_SMBUS_READ)?I2C_M_RD:0;
		num = 1;
		break;
	case I2C_SMBUS_BYTE:
		if (read_write == I2C_SMBUS_READ) {
			/* Special case: only a read! */
			msg[0].flags = I2C_M_RD | flags;
			num = 1;
		}
		break;
	case I2C_SMBUS_BYTE_DATA:
		if (read_write == I2C_SMBUS_READ)
			msg[1].len = 1;
		else {
			msg[0].len = 2;
			msgbuf0[1] = data->byte;
		}
		break;
	case I2C_SMBUS_WORD_DATA:
		if (read_write == I2C_SMBUS_READ)
			msg[1].len = 2;
		else {
			msg[0].len=3;
			msgbuf0[1] = data->word & 0xff;
			msgbuf0[2] = data->word >> 8;
		}
		break;
	case I2C_SMBUS_PROC_CALL:
		num = 2; /* Special case */
		read_write = I2C_SMBUS_READ;
		msg[0].len = 3;
		msg[1].len = 2;
		msgbuf0[1] = data->word & 0xff;
		msgbuf0[2] = data->word >> 8;
		break;
	case I2C_SMBUS_BLOCK_DATA:
		if (read_write == I2C_SMBUS_READ) {
			msg[1].flags |= I2C_M_RECV_LEN;
			msg[1].len = 1; /* block length will be added by
					   the underlying bus driver */
		} else {
			msg[0].len = data->block[0] + 2;
			if (msg[0].len > I2C_SMBUS_BLOCK_MAX + 2) {
				dev_err(&adapter->dev,
					"Invalid block write size %d\n",
					data->block[0]);
				return -EINVAL;
			}
			for (i = 1; i < msg[0].len; i++)
				msgbuf0[i] = data->block[i-1];
		}
		break;
	case I2C_SMBUS_BLOCK_PROC_CALL:
		num = 2; /* Another special case */
		read_write = I2C_SMBUS_READ;
		if (data->block[0] > I2C_SMBUS_BLOCK_MAX) {
			dev_err(&adapter->dev,
				"Invalid block write size %d\n",
				data->block[0]);
			return -EINVAL;
		}
		msg[0].len = data->block[0] + 2;
		for (i = 1; i < msg[0].len; i++)
			msgbuf0[i] = data->block[i-1];
		msg[1].flags |= I2C_M_RECV_LEN;
		msg[1].len = 1; /* block length will be added by
				   the underlying bus driver */
		break;
	case I2C_SMBUS_I2C_BLOCK_DATA:
		if (read_write == I2C_SMBUS_READ) {
			msg[1].len = data->block[0];
		} else {
			msg[0].len = data->block[0] + 1;
			if (msg[0].len > I2C_SMBUS_BLOCK_MAX + 1) {
				dev_err(&adapter->dev,
					"Invalid block write size %d\n",
					data->block[0]);
				return -EINVAL;
			}
			for (i = 1; i <= data->block[0]; i++)
				msgbuf0[i] = data->block[i];
		}
		break;
	default:
		dev_err(&adapter->dev, "Unsupported transaction %d\n", size);
		return -EOPNOTSUPP;
	}

	i = ((flags & I2C_CLIENT_PEC) && size != I2C_SMBUS_QUICK
				      && size != I2C_SMBUS_I2C_BLOCK_DATA);
	if (i) {
		/* Compute PEC if first message is a write */
		if (!(msg[0].flags & I2C_M_RD)) {
			if (num == 1) /* Write only */
				i2c_smbus_add_pec(&msg[0]);
			else /* Write followed by read */
				partial_pec = i2c_smbus_msg_pec(0, &msg[0]);
		}
		/* Ask for PEC if last message is a read */
		if (msg[num-1].flags & I2C_M_RD)
			msg[num-1].len++;
	}

	status = i2c_transfer(adapter, msg, num);
	if (status < 0)
		return status;

	/* Check PEC if last message is a read */
	if (i && (msg[num-1].flags & I2C_M_RD)) {
		status = i2c_smbus_check_pec(partial_pec, &msg[num-1]);
		if (status < 0)
			return status;
	}

	if (read_write == I2C_SMBUS_READ)
		switch(size) {
			case I2C_SMBUS_BYTE:
				data->byte = msgbuf0[0];
				break;
			case I2C_SMBUS_BYTE_DATA:
				data->byte = msgbuf1[0];
				break;
			case I2C_SMBUS_WORD_DATA:
			case I2C_SMBUS_PROC_CALL:
				data->word = msgbuf1[0] | (msgbuf1[1] << 8);
				break;
			case I2C_SMBUS_I2C_BLOCK_DATA:
				for (i = 0; i < data->block[0]; i++)
					data->block[i+1] = msgbuf1[i];
				break;
			case I2C_SMBUS_BLOCK_DATA:
			case I2C_SMBUS_BLOCK_PROC_CALL:
				for (i = 0; i < msgbuf1[0] + 1; i++)
					data->block[i] = msgbuf1[i];
				break;
		}
	return 0;
}

/**
 * i2c_smbus_xfer - execute SMBus protocol operations
 * @adapter: Handle to I2C bus
 * @addr: Address of SMBus slave on that bus
 * @flags: I2C_CLIENT_* flags (usually zero or I2C_CLIENT_PEC)
 * @read_write: I2C_SMBUS_READ or I2C_SMBUS_WRITE
 * @command: Byte interpreted by slave, for protocols which use such bytes
 * @protocol: SMBus protocol operation to execute, such as I2C_SMBUS_PROC_CALL
 * @data: Data to be read or written
 *
 * This executes an SMBus protocol operation, and returns a negative
 * errno code else zero on success.
 */
s32 i2c_smbus_xfer(struct i2c_adapter * adapter, u16 addr, unsigned short flags,
		   char read_write, u8 command, int protocol,
                   union i2c_smbus_data * data)
{
	s32 res;

	flags &= I2C_M_TEN | I2C_CLIENT_PEC;

	if (adapter->algo->smbus_xfer) {
		mutex_lock(&adapter->bus_lock);
		res = adapter->algo->smbus_xfer(adapter,addr,flags,read_write,
						command, protocol, data);
		mutex_unlock(&adapter->bus_lock);
	} else
		res = i2c_smbus_xfer_emulated(adapter,addr,flags,read_write,
					      command, protocol, data);

	return res;
}
EXPORT_SYMBOL(i2c_smbus_xfer);

MODULE_AUTHOR("Simon G. Vogl <simon@tk.uni-linz.ac.at>");
MODULE_DESCRIPTION("I2C-Bus main module");
MODULE_LICENSE("GPL");<|MERGE_RESOLUTION|>--- conflicted
+++ resolved
@@ -654,25 +654,17 @@
 
 /* ------------------------------------------------------------------------- */
 
-<<<<<<< HEAD
-static int attach_device(struct device *dev, void *data)
-=======
 static int __attach_adapter(struct device *dev, void *data)
->>>>>>> 67f182fa
 {
 	struct i2c_adapter *adapter = to_i2c_adapter(dev);
 	struct i2c_driver *driver = data;
 
-<<<<<<< HEAD
-	driver->attach_adapter(adapter);
-=======
 	i2c_detect(adapter, driver);
 
 	/* Legacy drivers scan i2c busses directly */
 	if (driver->attach_adapter)
 		driver->attach_adapter(adapter);
 
->>>>>>> 67f182fa
 	return 0;
 }
 
@@ -715,69 +707,16 @@
 
 	pr_debug("i2c-core: driver [%s] registered\n", driver->driver.name);
 
-<<<<<<< HEAD
-	/* legacy drivers scan i2c busses directly */
-	if (driver->attach_adapter)
-		class_for_each_device(&i2c_adapter_class, NULL,
-				     (void *)driver, attach_device);
-=======
 	INIT_LIST_HEAD(&driver->clients);
 	/* Walk the adapters that are already present */
-	class_for_each_device(&i2c_adapter_class, driver, __attach_adapter);
->>>>>>> 67f182fa
+	class_for_each_device(&i2c_adapter_class, NULL, driver,
+				__attach_adapter);
 
 	mutex_unlock(&core_lock);
 	return 0;
 }
 EXPORT_SYMBOL(i2c_register_driver);
 
-<<<<<<< HEAD
-static int detach_device(struct device *dev, void *data)
-{
-	struct i2c_adapter *adapter = to_i2c_adapter(dev);
-	struct i2c_driver *driver = data;
-	struct list_head *item2;
-	struct list_head *_n;
-	struct i2c_client *client;
-
-	/* Have a look at each adapter, if clients of this driver are still
-	 * attached. If so, detach them to be able to kill the driver
-	 * afterwards.
-	 */
-	if (driver->detach_adapter) {
-		if (driver->detach_adapter(adapter)) {
-			dev_err(&adapter->dev, "detach_adapter failed "
-				"for driver [%s]\n",
-				driver->driver.name);
-		}
-	} else {
-		list_for_each_safe(item2, _n, &adapter->clients) {
-			client = list_entry(item2, struct i2c_client, list);
-			if (client->driver != driver)
-				continue;
-			dev_dbg(&adapter->dev, "detaching client [%s] "
-				"at 0x%02x\n", client->name,
-				client->addr);
-			if (driver->detach_client(client)) {
-				dev_err(&adapter->dev, "detach_client "
-					"failed for client [%s] at "
-					"0x%02x\n", client->name,
-					client->addr);
-			}
-		}
-	}
-	return 0;
-}
-
-/**
- * i2c_del_driver - unregister I2C driver
- * @driver: the driver being unregistered
- * Context: can sleep
- */
-void i2c_del_driver(struct i2c_driver *driver)
-{
-	mutex_lock(&core_lock);
-=======
 static int __detach_adapter(struct device *dev, void *data)
 {
 	struct i2c_adapter *adapter = to_i2c_adapter(dev);
@@ -790,16 +729,10 @@
 		list_del(&client->detected);
 		i2c_unregister_device(client);
 	}
->>>>>>> 67f182fa
 
 	if (is_newstyle_driver(driver))
 		return 0;
 
-<<<<<<< HEAD
-	/* old-style driver, do it by hand */
-	class_for_each_device(&i2c_adapter_class, NULL, (void *)driver,
-			      detach_device);
-=======
 	/* Have a look at each adapter, if clients of this driver are still
 	 * attached. If so, detach them to be able to kill the driver
 	 * afterwards.
@@ -824,7 +757,6 @@
 					client->name, client->addr);
 		}
 	}
->>>>>>> 67f182fa
 
 	return 0;
 }
@@ -838,7 +770,8 @@
 {
 	mutex_lock(&core_lock);
 
-	class_for_each_device(&i2c_adapter_class, driver, __detach_adapter);
+	class_for_each_device(&i2c_adapter_class, NULL, driver,
+				__detach_adapter);
 
 	driver_unregister(&driver->driver);
 	pr_debug("i2c-core: driver [%s] unregistered\n", driver->driver.name);
