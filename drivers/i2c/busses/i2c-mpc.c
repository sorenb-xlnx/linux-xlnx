--- conflicted
+++ resolved
@@ -115,13 +115,8 @@
 		writeb(0, i2c->base + MPC_I2C_SR);
 	} else {
 		/* Interrupt mode */
-<<<<<<< HEAD
 		result = wait_event_timeout(i2c->queue,
-			(i2c->interrupt & CSR_MIF), timeout * HZ);
-=======
-		result = wait_event_interruptible_timeout(i2c->queue,
 			(i2c->interrupt & CSR_MIF), timeout);
->>>>>>> 6e16065f
 
 		if (unlikely(!(i2c->interrupt & CSR_MIF))) {
 			pr_debug("I2C: wait timeout\n");
