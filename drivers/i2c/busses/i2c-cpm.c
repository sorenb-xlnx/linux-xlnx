--- conflicted
+++ resolved
@@ -440,13 +440,8 @@
 
 	init_waitqueue_head(&cpm->i2c_wait);
 
-<<<<<<< HEAD
-	cpm->irq = of_irq_to_resource(ofdev->node, 0, NULL);
+	cpm->irq = of_irq_to_resource(ofdev->dev.of_node, 0, NULL);
 	if (!cpm->irq)
-=======
-	cpm->irq = of_irq_to_resource(ofdev->dev.of_node, 0, NULL);
-	if (cpm->irq == NO_IRQ)
->>>>>>> ce02010e
 		return -EINVAL;
 
 	/* Install interrupt handler. */
