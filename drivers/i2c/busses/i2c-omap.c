--- conflicted
+++ resolved
@@ -268,7 +268,6 @@
 {
 	struct platform_device *pdev;
 	struct omap_i2c_bus_platform_data *pdata;
-<<<<<<< HEAD
 
 	WARN_ON(!dev->idle);
 
@@ -277,16 +276,6 @@
 
 	pm_runtime_get_sync(&pdev->dev);
 
-=======
-
-	WARN_ON(!dev->idle);
-
-	pdev = to_platform_device(dev->dev);
-	pdata = pdev->dev.platform_data;
-
-	pm_runtime_get_sync(&pdev->dev);
-
->>>>>>> 63310467
 	if (cpu_is_omap34xx()) {
 		omap_i2c_write_reg(dev, OMAP_I2C_CON_REG, 0);
 		omap_i2c_write_reg(dev, OMAP_I2C_PSC_REG, dev->pscstate);
