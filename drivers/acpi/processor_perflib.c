/*
 * processor_perflib.c - ACPI Processor P-States Library ($Revision: 71 $)
 *
 *  Copyright (C) 2001, 2002 Andy Grover <andrew.grover@intel.com>
 *  Copyright (C) 2001, 2002 Paul Diefenbaugh <paul.s.diefenbaugh@intel.com>
 *  Copyright (C) 2004       Dominik Brodowski <linux@brodo.de>
 *  Copyright (C) 2004  Anil S Keshavamurthy <anil.s.keshavamurthy@intel.com>
 *  			- Added processor hotplug support
 *
 *
 * ~~~~~~~~~~~~~~~~~~~~~~~~~~~~~~~~~~~~~~~~~~~~~~~~~~~~~~~~~~~~~~~~~~~~~~~~~~
 *
 *  This program is free software; you can redistribute it and/or modify
 *  it under the terms of the GNU General Public License as published by
 *  the Free Software Foundation; either version 2 of the License, or (at
 *  your option) any later version.
 *
 *  This program is distributed in the hope that it will be useful, but
 *  WITHOUT ANY WARRANTY; without even the implied warranty of
 *  MERCHANTABILITY or FITNESS FOR A PARTICULAR PURPOSE.  See the GNU
 *  General Public License for more details.
 *
 *  You should have received a copy of the GNU General Public License along
 *  with this program; if not, write to the Free Software Foundation, Inc.,
 *  59 Temple Place, Suite 330, Boston, MA 02111-1307 USA.
 *
 */

#include <linux/kernel.h>
#include <linux/module.h>
#include <linux/init.h>
#include <linux/cpufreq.h>

#ifdef CONFIG_X86_ACPI_CPUFREQ_PROC_INTF
#include <linux/proc_fs.h>
#include <linux/seq_file.h>
#include <linux/mutex.h>

#include <asm/uaccess.h>
#endif

#include <acpi/acpi_bus.h>
#include <acpi/processor.h>

#define ACPI_PROCESSOR_COMPONENT	0x01000000
#define ACPI_PROCESSOR_CLASS		"processor"
#define ACPI_PROCESSOR_FILE_PERFORMANCE	"performance"
#define _COMPONENT		ACPI_PROCESSOR_COMPONENT
ACPI_MODULE_NAME("processor_perflib");

static DEFINE_MUTEX(performance_mutex);

/* Use cpufreq debug layer for _PPC changes. */
#define cpufreq_printk(msg...) cpufreq_debug_printk(CPUFREQ_DEBUG_CORE, \
						"cpufreq-core", msg)

/*
 * _PPC support is implemented as a CPUfreq policy notifier:
 * This means each time a CPUfreq driver registered also with
 * the ACPI core is asked to change the speed policy, the maximum
 * value is adjusted so that it is within the platform limit.
 *
 * Also, when a new platform limit value is detected, the CPUfreq
 * policy is adjusted accordingly.
 */

/* ignore_ppc:
 * -1 -> cpufreq low level drivers not initialized -> _PSS, etc. not called yet
 *       ignore _PPC
 *  0 -> cpufreq low level drivers initialized -> consider _PPC values
 *  1 -> ignore _PPC totally -> forced by user through boot param
 */
static int ignore_ppc = -1;
<<<<<<< HEAD
module_param(ignore_ppc, uint, 0644);
=======
module_param(ignore_ppc, int, 0644);
>>>>>>> bb5e9ac2
MODULE_PARM_DESC(ignore_ppc, "If the frequency of your machine gets wrongly" \
		 "limited by BIOS, this should help");

#define PPC_REGISTERED   1
#define PPC_IN_USE       2

static int acpi_processor_ppc_status;

static int acpi_processor_ppc_notifier(struct notifier_block *nb,
				       unsigned long event, void *data)
{
	struct cpufreq_policy *policy = data;
	struct acpi_processor *pr;
	unsigned int ppc = 0;

	if (event == CPUFREQ_START && ignore_ppc <= 0) {
		ignore_ppc = 0;
		return 0;
	}

	if (ignore_ppc)
		return 0;

	if (event != CPUFREQ_INCOMPATIBLE)
		return 0;

	mutex_lock(&performance_mutex);

	pr = per_cpu(processors, policy->cpu);
	if (!pr || !pr->performance)
		goto out;

	ppc = (unsigned int)pr->performance_platform_limit;

	if (ppc >= pr->performance->state_count)
		goto out;

	cpufreq_verify_within_limits(policy, 0,
				     pr->performance->states[ppc].
				     core_frequency * 1000);

      out:
	mutex_unlock(&performance_mutex);

	return 0;
}

static struct notifier_block acpi_ppc_notifier_block = {
	.notifier_call = acpi_processor_ppc_notifier,
};

static int acpi_processor_get_platform_limit(struct acpi_processor *pr)
{
	acpi_status status = 0;
	unsigned long ppc = 0;


	if (!pr)
		return -EINVAL;

	/*
	 * _PPC indicates the maximum state currently supported by the platform
	 * (e.g. 0 = states 0..n; 1 = states 1..n; etc.
	 */
	status = acpi_evaluate_integer(pr->handle, "_PPC", NULL, &ppc);

	if (status != AE_NOT_FOUND)
		acpi_processor_ppc_status |= PPC_IN_USE;

	if (ACPI_FAILURE(status) && status != AE_NOT_FOUND) {
		ACPI_EXCEPTION((AE_INFO, status, "Evaluating _PPC"));
		return -ENODEV;
	}

	cpufreq_printk("CPU %d: _PPC is %d - frequency %s limited\n", pr->id,
		       (int)ppc, ppc ? "" : "not");

	pr->performance_platform_limit = (int)ppc;

	return 0;
}

int acpi_processor_ppc_has_changed(struct acpi_processor *pr)
{
	int ret;

	if (ignore_ppc)
		return 0;

	ret = acpi_processor_get_platform_limit(pr);

	if (ret < 0)
		return (ret);
	else
		return cpufreq_update_policy(pr->id);
}

void acpi_processor_ppc_init(void)
{
	if (!cpufreq_register_notifier
	    (&acpi_ppc_notifier_block, CPUFREQ_POLICY_NOTIFIER))
		acpi_processor_ppc_status |= PPC_REGISTERED;
	else
		printk(KERN_DEBUG
		       "Warning: Processor Platform Limit not supported.\n");
}

void acpi_processor_ppc_exit(void)
{
	if (acpi_processor_ppc_status & PPC_REGISTERED)
		cpufreq_unregister_notifier(&acpi_ppc_notifier_block,
					    CPUFREQ_POLICY_NOTIFIER);

	acpi_processor_ppc_status &= ~PPC_REGISTERED;
}

static int acpi_processor_get_performance_control(struct acpi_processor *pr)
{
	int result = 0;
	acpi_status status = 0;
	struct acpi_buffer buffer = { ACPI_ALLOCATE_BUFFER, NULL };
	union acpi_object *pct = NULL;
	union acpi_object obj = { 0 };


	status = acpi_evaluate_object(pr->handle, "_PCT", NULL, &buffer);
	if (ACPI_FAILURE(status)) {
		ACPI_EXCEPTION((AE_INFO, status, "Evaluating _PCT"));
		return -ENODEV;
	}

	pct = (union acpi_object *)buffer.pointer;
	if (!pct || (pct->type != ACPI_TYPE_PACKAGE)
	    || (pct->package.count != 2)) {
		printk(KERN_ERR PREFIX "Invalid _PCT data\n");
		result = -EFAULT;
		goto end;
	}

	/*
	 * control_register
	 */

	obj = pct->package.elements[0];

	if ((obj.type != ACPI_TYPE_BUFFER)
	    || (obj.buffer.length < sizeof(struct acpi_pct_register))
	    || (obj.buffer.pointer == NULL)) {
		printk(KERN_ERR PREFIX "Invalid _PCT data (control_register)\n");
		result = -EFAULT;
		goto end;
	}
	memcpy(&pr->performance->control_register, obj.buffer.pointer,
	       sizeof(struct acpi_pct_register));

	/*
	 * status_register
	 */

	obj = pct->package.elements[1];

	if ((obj.type != ACPI_TYPE_BUFFER)
	    || (obj.buffer.length < sizeof(struct acpi_pct_register))
	    || (obj.buffer.pointer == NULL)) {
		printk(KERN_ERR PREFIX "Invalid _PCT data (status_register)\n");
		result = -EFAULT;
		goto end;
	}

	memcpy(&pr->performance->status_register, obj.buffer.pointer,
	       sizeof(struct acpi_pct_register));

      end:
	kfree(buffer.pointer);

	return result;
}

static int acpi_processor_get_performance_states(struct acpi_processor *pr)
{
	int result = 0;
	acpi_status status = AE_OK;
	struct acpi_buffer buffer = { ACPI_ALLOCATE_BUFFER, NULL };
	struct acpi_buffer format = { sizeof("NNNNNN"), "NNNNNN" };
	struct acpi_buffer state = { 0, NULL };
	union acpi_object *pss = NULL;
	int i;


	status = acpi_evaluate_object(pr->handle, "_PSS", NULL, &buffer);
	if (ACPI_FAILURE(status)) {
		ACPI_EXCEPTION((AE_INFO, status, "Evaluating _PSS"));
		return -ENODEV;
	}

	pss = buffer.pointer;
	if (!pss || (pss->type != ACPI_TYPE_PACKAGE)) {
		printk(KERN_ERR PREFIX "Invalid _PSS data\n");
		result = -EFAULT;
		goto end;
	}

	ACPI_DEBUG_PRINT((ACPI_DB_INFO, "Found %d performance states\n",
			  pss->package.count));

	pr->performance->state_count = pss->package.count;
	pr->performance->states =
	    kmalloc(sizeof(struct acpi_processor_px) * pss->package.count,
		    GFP_KERNEL);
	if (!pr->performance->states) {
		result = -ENOMEM;
		goto end;
	}

	for (i = 0; i < pr->performance->state_count; i++) {

		struct acpi_processor_px *px = &(pr->performance->states[i]);

		state.length = sizeof(struct acpi_processor_px);
		state.pointer = px;

		ACPI_DEBUG_PRINT((ACPI_DB_INFO, "Extracting state %d\n", i));

		status = acpi_extract_package(&(pss->package.elements[i]),
					      &format, &state);
		if (ACPI_FAILURE(status)) {
			ACPI_EXCEPTION((AE_INFO, status, "Invalid _PSS data"));
			result = -EFAULT;
			kfree(pr->performance->states);
			goto end;
		}

		ACPI_DEBUG_PRINT((ACPI_DB_INFO,
				  "State [%d]: core_frequency[%d] power[%d] transition_latency[%d] bus_master_latency[%d] control[0x%x] status[0x%x]\n",
				  i,
				  (u32) px->core_frequency,
				  (u32) px->power,
				  (u32) px->transition_latency,
				  (u32) px->bus_master_latency,
				  (u32) px->control, (u32) px->status));

		if (!px->core_frequency) {
			printk(KERN_ERR PREFIX
				    "Invalid _PSS data: freq is zero\n");
			result = -EFAULT;
			kfree(pr->performance->states);
			goto end;
		}
	}

      end:
	kfree(buffer.pointer);

	return result;
}

static int acpi_processor_get_performance_info(struct acpi_processor *pr)
{
	int result = 0;
	acpi_status status = AE_OK;
	acpi_handle handle = NULL;


	if (!pr || !pr->performance || !pr->handle)
		return -EINVAL;

	status = acpi_get_handle(pr->handle, "_PCT", &handle);
	if (ACPI_FAILURE(status)) {
		ACPI_DEBUG_PRINT((ACPI_DB_INFO,
				  "ACPI-based processor performance control unavailable\n"));
		return -ENODEV;
	}

	result = acpi_processor_get_performance_control(pr);
	if (result)
		return result;

	result = acpi_processor_get_performance_states(pr);
	if (result)
		return result;

	return 0;
}

int acpi_processor_notify_smm(struct module *calling_module)
{
	acpi_status status;
	static int is_done = 0;


	if (!(acpi_processor_ppc_status & PPC_REGISTERED))
		return -EBUSY;

	if (!try_module_get(calling_module))
		return -EINVAL;

	/* is_done is set to negative if an error occured,
	 * and to postitive if _no_ error occured, but SMM
	 * was already notified. This avoids double notification
	 * which might lead to unexpected results...
	 */
	if (is_done > 0) {
		module_put(calling_module);
		return 0;
	} else if (is_done < 0) {
		module_put(calling_module);
		return is_done;
	}

	is_done = -EIO;

	/* Can't write pstate_control to smi_command if either value is zero */
	if ((!acpi_gbl_FADT.smi_command) || (!acpi_gbl_FADT.pstate_control)) {
		ACPI_DEBUG_PRINT((ACPI_DB_INFO, "No SMI port or pstate_control\n"));
		module_put(calling_module);
		return 0;
	}

	ACPI_DEBUG_PRINT((ACPI_DB_INFO,
			  "Writing pstate_control [0x%x] to smi_command [0x%x]\n",
			  acpi_gbl_FADT.pstate_control, acpi_gbl_FADT.smi_command));

	status = acpi_os_write_port(acpi_gbl_FADT.smi_command,
				    (u32) acpi_gbl_FADT.pstate_control, 8);
	if (ACPI_FAILURE(status)) {
		ACPI_EXCEPTION((AE_INFO, status,
				"Failed to write pstate_control [0x%x] to "
				"smi_command [0x%x]", acpi_gbl_FADT.pstate_control,
				acpi_gbl_FADT.smi_command));
		module_put(calling_module);
		return status;
	}

	/* Success. If there's no _PPC, we need to fear nothing, so
	 * we can allow the cpufreq driver to be rmmod'ed. */
	is_done = 1;

	if (!(acpi_processor_ppc_status & PPC_IN_USE))
		module_put(calling_module);

	return 0;
}

EXPORT_SYMBOL(acpi_processor_notify_smm);

#ifdef CONFIG_X86_ACPI_CPUFREQ_PROC_INTF
/* /proc/acpi/processor/../performance interface (DEPRECATED) */

static int acpi_processor_perf_open_fs(struct inode *inode, struct file *file);
static struct file_operations acpi_processor_perf_fops = {
	.owner = THIS_MODULE,
	.open = acpi_processor_perf_open_fs,
	.read = seq_read,
	.llseek = seq_lseek,
	.release = single_release,
};

static int acpi_processor_perf_seq_show(struct seq_file *seq, void *offset)
{
	struct acpi_processor *pr = seq->private;
	int i;


	if (!pr)
		goto end;

	if (!pr->performance) {
		seq_puts(seq, "<not supported>\n");
		goto end;
	}

	seq_printf(seq, "state count:             %d\n"
		   "active state:            P%d\n",
		   pr->performance->state_count, pr->performance->state);

	seq_puts(seq, "states:\n");
	for (i = 0; i < pr->performance->state_count; i++)
		seq_printf(seq,
			   "   %cP%d:                  %d MHz, %d mW, %d uS\n",
			   (i == pr->performance->state ? '*' : ' '), i,
			   (u32) pr->performance->states[i].core_frequency,
			   (u32) pr->performance->states[i].power,
			   (u32) pr->performance->states[i].transition_latency);

      end:
	return 0;
}

static int acpi_processor_perf_open_fs(struct inode *inode, struct file *file)
{
	return single_open(file, acpi_processor_perf_seq_show,
			   PDE(inode)->data);
}

static void acpi_cpufreq_add_file(struct acpi_processor *pr)
{
	struct acpi_device *device = NULL;


	if (acpi_bus_get_device(pr->handle, &device))
		return;

	/* add file 'performance' [R/W] */
	proc_create_data(ACPI_PROCESSOR_FILE_PERFORMANCE, S_IFREG | S_IRUGO,
			 acpi_device_dir(device),
			 &acpi_processor_perf_fops, acpi_driver_data(device));
	return;
}

static void acpi_cpufreq_remove_file(struct acpi_processor *pr)
{
	struct acpi_device *device = NULL;


	if (acpi_bus_get_device(pr->handle, &device))
		return;

	/* remove file 'performance' */
	remove_proc_entry(ACPI_PROCESSOR_FILE_PERFORMANCE,
			  acpi_device_dir(device));

	return;
}

#else
static void acpi_cpufreq_add_file(struct acpi_processor *pr)
{
	return;
}
static void acpi_cpufreq_remove_file(struct acpi_processor *pr)
{
	return;
}
#endif				/* CONFIG_X86_ACPI_CPUFREQ_PROC_INTF */

static int acpi_processor_get_psd(struct acpi_processor	*pr)
{
	int result = 0;
	acpi_status status = AE_OK;
	struct acpi_buffer buffer = {ACPI_ALLOCATE_BUFFER, NULL};
	struct acpi_buffer format = {sizeof("NNNNN"), "NNNNN"};
	struct acpi_buffer state = {0, NULL};
	union acpi_object  *psd = NULL;
	struct acpi_psd_package *pdomain;

	status = acpi_evaluate_object(pr->handle, "_PSD", NULL, &buffer);
	if (ACPI_FAILURE(status)) {
		return -ENODEV;
	}

	psd = buffer.pointer;
	if (!psd || (psd->type != ACPI_TYPE_PACKAGE)) {
		ACPI_DEBUG_PRINT((ACPI_DB_ERROR, "Invalid _PSD data\n"));
		result = -EFAULT;
		goto end;
	}

	if (psd->package.count != 1) {
		ACPI_DEBUG_PRINT((ACPI_DB_ERROR, "Invalid _PSD data\n"));
		result = -EFAULT;
		goto end;
	}

	pdomain = &(pr->performance->domain_info);

	state.length = sizeof(struct acpi_psd_package);
	state.pointer = pdomain;

	status = acpi_extract_package(&(psd->package.elements[0]),
		&format, &state);
	if (ACPI_FAILURE(status)) {
		ACPI_DEBUG_PRINT((ACPI_DB_ERROR, "Invalid _PSD data\n"));
		result = -EFAULT;
		goto end;
	}

	if (pdomain->num_entries != ACPI_PSD_REV0_ENTRIES) {
		ACPI_DEBUG_PRINT((ACPI_DB_ERROR, "Unknown _PSD:num_entries\n"));
		result = -EFAULT;
		goto end;
	}

	if (pdomain->revision != ACPI_PSD_REV0_REVISION) {
		ACPI_DEBUG_PRINT((ACPI_DB_ERROR, "Unknown _PSD:revision\n"));
		result = -EFAULT;
		goto end;
	}

end:
	kfree(buffer.pointer);
	return result;
}

int acpi_processor_preregister_performance(
		struct acpi_processor_performance *performance)
{
	int count, count_target;
	int retval = 0;
	unsigned int i, j;
	cpumask_t covered_cpus;
	struct acpi_processor *pr;
	struct acpi_psd_package *pdomain;
	struct acpi_processor *match_pr;
	struct acpi_psd_package *match_pdomain;

	mutex_lock(&performance_mutex);

	retval = 0;

	/* Call _PSD for all CPUs */
	for_each_possible_cpu(i) {
		pr = per_cpu(processors, i);
		if (!pr) {
			/* Look only at processors in ACPI namespace */
			continue;
		}

		if (pr->performance) {
			retval = -EBUSY;
			continue;
		}

		if (!performance || !percpu_ptr(performance, i)) {
			retval = -EINVAL;
			continue;
		}

		pr->performance = percpu_ptr(performance, i);
		cpu_set(i, pr->performance->shared_cpu_map);
		if (acpi_processor_get_psd(pr)) {
			retval = -EINVAL;
			continue;
		}
	}
	if (retval)
		goto err_ret;

	/*
	 * Now that we have _PSD data from all CPUs, lets setup P-state 
	 * domain info.
	 */
	for_each_possible_cpu(i) {
		pr = per_cpu(processors, i);
		if (!pr)
			continue;

		/* Basic validity check for domain info */
		pdomain = &(pr->performance->domain_info);
		if ((pdomain->revision != ACPI_PSD_REV0_REVISION) ||
		    (pdomain->num_entries != ACPI_PSD_REV0_ENTRIES)) {
			retval = -EINVAL;
			goto err_ret;
		}
		if (pdomain->coord_type != DOMAIN_COORD_TYPE_SW_ALL &&
		    pdomain->coord_type != DOMAIN_COORD_TYPE_SW_ANY &&
		    pdomain->coord_type != DOMAIN_COORD_TYPE_HW_ALL) {
			retval = -EINVAL;
			goto err_ret;
		}
	}

	cpus_clear(covered_cpus);
	for_each_possible_cpu(i) {
		pr = per_cpu(processors, i);
		if (!pr)
			continue;

		if (cpu_isset(i, covered_cpus))
			continue;

		pdomain = &(pr->performance->domain_info);
		cpu_set(i, pr->performance->shared_cpu_map);
		cpu_set(i, covered_cpus);
		if (pdomain->num_processors <= 1)
			continue;

		/* Validate the Domain info */
		count_target = pdomain->num_processors;
		count = 1;
		if (pdomain->coord_type == DOMAIN_COORD_TYPE_SW_ALL)
			pr->performance->shared_type = CPUFREQ_SHARED_TYPE_ALL;
		else if (pdomain->coord_type == DOMAIN_COORD_TYPE_HW_ALL)
			pr->performance->shared_type = CPUFREQ_SHARED_TYPE_HW;
		else if (pdomain->coord_type == DOMAIN_COORD_TYPE_SW_ANY)
			pr->performance->shared_type = CPUFREQ_SHARED_TYPE_ANY;

		for_each_possible_cpu(j) {
			if (i == j)
				continue;

			match_pr = per_cpu(processors, j);
			if (!match_pr)
				continue;

			match_pdomain = &(match_pr->performance->domain_info);
			if (match_pdomain->domain != pdomain->domain)
				continue;

			/* Here i and j are in the same domain */

			if (match_pdomain->num_processors != count_target) {
				retval = -EINVAL;
				goto err_ret;
			}

			if (pdomain->coord_type != match_pdomain->coord_type) {
				retval = -EINVAL;
				goto err_ret;
			}

			cpu_set(j, covered_cpus);
			cpu_set(j, pr->performance->shared_cpu_map);
			count++;
		}

		for_each_possible_cpu(j) {
			if (i == j)
				continue;

			match_pr = per_cpu(processors, j);
			if (!match_pr)
				continue;

			match_pdomain = &(match_pr->performance->domain_info);
			if (match_pdomain->domain != pdomain->domain)
				continue;

			match_pr->performance->shared_type = 
					pr->performance->shared_type;
			match_pr->performance->shared_cpu_map =
				pr->performance->shared_cpu_map;
		}
	}

err_ret:
	for_each_possible_cpu(i) {
		pr = per_cpu(processors, i);
		if (!pr || !pr->performance)
			continue;

		/* Assume no coordination on any error parsing domain info */
		if (retval) {
			cpus_clear(pr->performance->shared_cpu_map);
			cpu_set(i, pr->performance->shared_cpu_map);
			pr->performance->shared_type = CPUFREQ_SHARED_TYPE_ALL;
		}
		pr->performance = NULL; /* Will be set for real in register */
	}

	mutex_unlock(&performance_mutex);
	return retval;
}
EXPORT_SYMBOL(acpi_processor_preregister_performance);


int
acpi_processor_register_performance(struct acpi_processor_performance
				    *performance, unsigned int cpu)
{
	struct acpi_processor *pr;


	if (!(acpi_processor_ppc_status & PPC_REGISTERED))
		return -EINVAL;

	mutex_lock(&performance_mutex);

	pr = per_cpu(processors, cpu);
	if (!pr) {
		mutex_unlock(&performance_mutex);
		return -ENODEV;
	}

	if (pr->performance) {
		mutex_unlock(&performance_mutex);
		return -EBUSY;
	}

	WARN_ON(!performance);

	pr->performance = performance;

	if (acpi_processor_get_performance_info(pr)) {
		pr->performance = NULL;
		mutex_unlock(&performance_mutex);
		return -EIO;
	}

	acpi_cpufreq_add_file(pr);

	mutex_unlock(&performance_mutex);
	return 0;
}

EXPORT_SYMBOL(acpi_processor_register_performance);

void
acpi_processor_unregister_performance(struct acpi_processor_performance
				      *performance, unsigned int cpu)
{
	struct acpi_processor *pr;


	mutex_lock(&performance_mutex);

	pr = per_cpu(processors, cpu);
	if (!pr) {
		mutex_unlock(&performance_mutex);
		return;
	}

	if (pr->performance)
		kfree(pr->performance->states);
	pr->performance = NULL;

	acpi_cpufreq_remove_file(pr);

	mutex_unlock(&performance_mutex);

	return;
}

EXPORT_SYMBOL(acpi_processor_unregister_performance);<|MERGE_RESOLUTION|>--- conflicted
+++ resolved
@@ -71,11 +71,7 @@
  *  1 -> ignore _PPC totally -> forced by user through boot param
  */
 static int ignore_ppc = -1;
-<<<<<<< HEAD
-module_param(ignore_ppc, uint, 0644);
-=======
 module_param(ignore_ppc, int, 0644);
->>>>>>> bb5e9ac2
 MODULE_PARM_DESC(ignore_ppc, "If the frequency of your machine gets wrongly" \
 		 "limited by BIOS, this should help");
 
