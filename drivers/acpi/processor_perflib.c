--- conflicted
+++ resolved
@@ -72,11 +72,7 @@
  *  1 -> ignore _PPC totally -> forced by user through boot param
  */
 static int ignore_ppc = -1;
-<<<<<<< HEAD
-module_param(ignore_ppc, uint, 0644);
-=======
 module_param(ignore_ppc, int, 0644);
->>>>>>> 9029ddfc
 MODULE_PARM_DESC(ignore_ppc, "If the frequency of your machine gets wrongly" \
 		 "limited by BIOS, this should help");
 
