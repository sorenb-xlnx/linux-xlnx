/*
 * scan.c - support for transforming the ACPI namespace into individual objects
 */

#include <linux/module.h>
#include <linux/init.h>
#include <linux/kernel.h>
#include <linux/acpi.h>
#include <linux/signal.h>
#include <linux/kthread.h>

#include <acpi/acpi_drivers.h>
#include <acpi/acinterp.h>	/* for acpi_ex_eisa_id_to_string() */

#define _COMPONENT		ACPI_BUS_COMPONENT
ACPI_MODULE_NAME("scan");
#define STRUCT_TO_INT(s)	(*((int*)&s))
extern struct acpi_device *acpi_root;

#define ACPI_BUS_CLASS			"system_bus"
#define ACPI_BUS_HID			"LNXSYBUS"
#define ACPI_BUS_DEVICE_NAME		"System Bus"

static LIST_HEAD(acpi_device_list);
static LIST_HEAD(acpi_bus_id_list);
DEFINE_SPINLOCK(acpi_device_lock);
LIST_HEAD(acpi_wakeup_device_list);

struct acpi_device_bus_id{
	char bus_id[15];
	unsigned int instance_no;
	struct list_head node;
};

/*
 * Creates hid/cid(s) string needed for modalias and uevent
 * e.g. on a device with hid:IBM0001 and cid:ACPI0001 you get:
 * char *modalias: "acpi:IBM0001:ACPI0001"
*/
static int create_modalias(struct acpi_device *acpi_dev, char *modalias,
			   int size)
{
	int len;
	int count;

	if (!acpi_dev->flags.hardware_id && !acpi_dev->flags.compatible_ids)
		return -ENODEV;

	len = snprintf(modalias, size, "acpi:");
	size -= len;

	if (acpi_dev->flags.hardware_id) {
		count = snprintf(&modalias[len], size, "%s:",
				 acpi_dev->pnp.hardware_id);
		if (count < 0 || count >= size)
			return -EINVAL;
		len += count;
		size -= count;
	}

	if (acpi_dev->flags.compatible_ids) {
		struct acpi_compatible_id_list *cid_list;
		int i;

		cid_list = acpi_dev->pnp.cid_list;
		for (i = 0; i < cid_list->count; i++) {
			count = snprintf(&modalias[len], size, "%s:",
					 cid_list->id[i].value);
			if (count < 0 || count >= size) {
				printk(KERN_ERR PREFIX "%s cid[%i] exceeds event buffer size",
				       acpi_dev->pnp.device_name, i);
				break;
			}
			len += count;
			size -= count;
		}
	}

	modalias[len] = '\0';
	return len;
}

static ssize_t
acpi_device_modalias_show(struct device *dev, struct device_attribute *attr, char *buf) {
	struct acpi_device *acpi_dev = to_acpi_device(dev);
	int len;

	/* Device has no HID and no CID or string is >1024 */
	len = create_modalias(acpi_dev, buf, 1024);
	if (len <= 0)
		return 0;
	buf[len++] = '\n';
	return len;
}
static DEVICE_ATTR(modalias, 0444, acpi_device_modalias_show, NULL);

static int acpi_bus_hot_remove_device(void *context)
{
	struct acpi_device *device;
	acpi_handle handle = context;
	struct acpi_object_list arg_list;
	union acpi_object arg;
	acpi_status status = AE_OK;

	if (acpi_bus_get_device(handle, &device))
		return 0;

	if (!device)
		return 0;

	ACPI_DEBUG_PRINT((ACPI_DB_INFO,
		"Hot-removing device %s...\n", device->dev.bus_id));


	if (acpi_bus_trim(device, 1)) {
		printk(KERN_ERR "Removing device [%s] failed\n",
		       acpi_device_bid(device));
		return -1;
	}

	/* power off device */
	status = acpi_evaluate_object(handle, "_PS3", NULL, NULL);
	if (ACPI_FAILURE(status) && status != AE_NOT_FOUND)
		ACPI_EXCEPTION((AE_INFO, status,
				"Power-off device failed"));

	if (device->flags.lockable) {
		arg_list.count = 1;
		arg_list.pointer = &arg;
		arg.type = ACPI_TYPE_INTEGER;
		arg.integer.value = 0;
		acpi_evaluate_object(handle, "_LCK", &arg_list, NULL);
	}

	arg_list.count = 1;
	arg_list.pointer = &arg;
	arg.type = ACPI_TYPE_INTEGER;
	arg.integer.value = 1;

	/*
	 * TBD: _EJD support.
	 */
	status = acpi_evaluate_object(handle, "_EJ0", &arg_list, NULL);
	if (ACPI_FAILURE(status))
		return -ENODEV;

	return 0;
}

static ssize_t
acpi_eject_store(struct device *d, struct device_attribute *attr,
		const char *buf, size_t count)
{
	int ret = count;
	acpi_status status;
	acpi_object_type type = 0;
	struct acpi_device *acpi_device = to_acpi_device(d);
	struct task_struct *task;

	if ((!count) || (buf[0] != '1')) {
		return -EINVAL;
	}
#ifndef FORCE_EJECT
	if (acpi_device->driver == NULL) {
		ret = -ENODEV;
		goto err;
	}
#endif
	status = acpi_get_type(acpi_device->handle, &type);
	if (ACPI_FAILURE(status) || (!acpi_device->flags.ejectable)) {
		ret = -ENODEV;
		goto err;
	}

	/* remove the device in another thread to fix the deadlock issue */
	task = kthread_run(acpi_bus_hot_remove_device,
				acpi_device->handle, "acpi_hot_remove_device");
	if (IS_ERR(task))
		ret = PTR_ERR(task);
err:
	return ret;
}

static DEVICE_ATTR(eject, 0200, NULL, acpi_eject_store);

static ssize_t
acpi_device_hid_show(struct device *dev, struct device_attribute *attr, char *buf) {
	struct acpi_device *acpi_dev = to_acpi_device(dev);

	return sprintf(buf, "%s\n", acpi_dev->pnp.hardware_id);
}
static DEVICE_ATTR(hid, 0444, acpi_device_hid_show, NULL);

static ssize_t
acpi_device_path_show(struct device *dev, struct device_attribute *attr, char *buf) {
	struct acpi_device *acpi_dev = to_acpi_device(dev);
	struct acpi_buffer path = {ACPI_ALLOCATE_BUFFER, NULL};
	int result;

	result = acpi_get_name(acpi_dev->handle, ACPI_FULL_PATHNAME, &path);
	if(result)
		goto end;

	result = sprintf(buf, "%s\n", (char*)path.pointer);
	kfree(path.pointer);
  end:
	return result;
}
static DEVICE_ATTR(path, 0444, acpi_device_path_show, NULL);

static int acpi_device_setup_files(struct acpi_device *dev)
{
	acpi_status status;
	acpi_handle temp;
	int result = 0;

	/*
	 * Devices gotten from FADT don't have a "path" attribute
	 */
	if(dev->handle) {
		result = device_create_file(&dev->dev, &dev_attr_path);
		if(result)
			goto end;
	}

	if(dev->flags.hardware_id) {
		result = device_create_file(&dev->dev, &dev_attr_hid);
		if(result)
			goto end;
	}

	if (dev->flags.hardware_id || dev->flags.compatible_ids){
		result = device_create_file(&dev->dev, &dev_attr_modalias);
		if(result)
			goto end;
	}

        /*
         * If device has _EJ0, 'eject' file is created that is used to trigger
         * hot-removal function from userland.
         */
	status = acpi_get_handle(dev->handle, "_EJ0", &temp);
	if (ACPI_SUCCESS(status))
		result = device_create_file(&dev->dev, &dev_attr_eject);
  end:
	return result;
}

static void acpi_device_remove_files(struct acpi_device *dev)
{
	acpi_status status;
	acpi_handle temp;

	/*
	 * If device has _EJ0, 'eject' file is created that is used to trigger
	 * hot-removal function from userland.
	 */
	status = acpi_get_handle(dev->handle, "_EJ0", &temp);
	if (ACPI_SUCCESS(status))
		device_remove_file(&dev->dev, &dev_attr_eject);

	if (dev->flags.hardware_id || dev->flags.compatible_ids)
		device_remove_file(&dev->dev, &dev_attr_modalias);

	if(dev->flags.hardware_id)
		device_remove_file(&dev->dev, &dev_attr_hid);
	if(dev->handle)
		device_remove_file(&dev->dev, &dev_attr_path);
}
/* --------------------------------------------------------------------------
			ACPI Bus operations
   -------------------------------------------------------------------------- */

int acpi_match_device_ids(struct acpi_device *device,
			  const struct acpi_device_id *ids)
{
	const struct acpi_device_id *id;

	/*
	 * If the device is not present, it is unnecessary to load device
	 * driver for it.
	 */
	if (!device->status.present)
		return -ENODEV;

	if (device->flags.hardware_id) {
		for (id = ids; id->id[0]; id++) {
			if (!strcmp((char*)id->id, device->pnp.hardware_id))
				return 0;
		}
	}

	if (device->flags.compatible_ids) {
		struct acpi_compatible_id_list *cid_list = device->pnp.cid_list;
		int i;

		for (id = ids; id->id[0]; id++) {
			/* compare multiple _CID entries against driver ids */
			for (i = 0; i < cid_list->count; i++) {
				if (!strcmp((char*)id->id,
					    cid_list->id[i].value))
					return 0;
			}
		}
	}

	return -ENOENT;
}
EXPORT_SYMBOL(acpi_match_device_ids);

static void acpi_device_release(struct device *dev)
{
	struct acpi_device *acpi_dev = to_acpi_device(dev);

	kfree(acpi_dev->pnp.cid_list);
	kfree(acpi_dev);
}

static int acpi_device_suspend(struct device *dev, pm_message_t state)
{
	struct acpi_device *acpi_dev = to_acpi_device(dev);
	struct acpi_driver *acpi_drv = acpi_dev->driver;

	if (acpi_drv && acpi_drv->ops.suspend)
		return acpi_drv->ops.suspend(acpi_dev, state);
	return 0;
}

static int acpi_device_resume(struct device *dev)
{
	struct acpi_device *acpi_dev = to_acpi_device(dev);
	struct acpi_driver *acpi_drv = acpi_dev->driver;

	if (acpi_drv && acpi_drv->ops.resume)
		return acpi_drv->ops.resume(acpi_dev);
	return 0;
}

static int acpi_bus_match(struct device *dev, struct device_driver *drv)
{
	struct acpi_device *acpi_dev = to_acpi_device(dev);
	struct acpi_driver *acpi_drv = to_acpi_driver(drv);

	return !acpi_match_device_ids(acpi_dev, acpi_drv->ids);
}

static int acpi_device_uevent(struct device *dev, struct kobj_uevent_env *env)
{
	struct acpi_device *acpi_dev = to_acpi_device(dev);
	int len;

	if (add_uevent_var(env, "MODALIAS="))
		return -ENOMEM;
	len = create_modalias(acpi_dev, &env->buf[env->buflen - 1],
			      sizeof(env->buf) - env->buflen);
	if (len >= (sizeof(env->buf) - env->buflen))
		return -ENOMEM;
	env->buflen += len;
	return 0;
}

static int acpi_bus_driver_init(struct acpi_device *, struct acpi_driver *);
static int acpi_start_single_object(struct acpi_device *);
static int acpi_device_probe(struct device * dev)
{
	struct acpi_device *acpi_dev = to_acpi_device(dev);
	struct acpi_driver *acpi_drv = to_acpi_driver(dev->driver);
	int ret;

	ret = acpi_bus_driver_init(acpi_dev, acpi_drv);
	if (!ret) {
		if (acpi_dev->bus_ops.acpi_op_start)
			acpi_start_single_object(acpi_dev);
		ACPI_DEBUG_PRINT((ACPI_DB_INFO,
			"Found driver [%s] for device [%s]\n",
			acpi_drv->name, acpi_dev->pnp.bus_id));
		get_device(dev);
	}
	return ret;
}

static int acpi_device_remove(struct device * dev)
{
	struct acpi_device *acpi_dev = to_acpi_device(dev);
	struct acpi_driver *acpi_drv = acpi_dev->driver;

	if (acpi_drv) {
		if (acpi_drv->ops.stop)
			acpi_drv->ops.stop(acpi_dev, acpi_dev->removal_type);
		if (acpi_drv->ops.remove)
			acpi_drv->ops.remove(acpi_dev, acpi_dev->removal_type);
	}
	acpi_dev->driver = NULL;
<<<<<<< HEAD
	acpi_driver_data(acpi_dev) = NULL;
=======
	acpi_dev->driver_data = NULL;
>>>>>>> 9a142ff0

	put_device(dev);
	return 0;
}

static void acpi_device_shutdown(struct device *dev)
{
	struct acpi_device *acpi_dev = to_acpi_device(dev);
	struct acpi_driver *acpi_drv = acpi_dev->driver;

	if (acpi_drv && acpi_drv->ops.shutdown)
		acpi_drv->ops.shutdown(acpi_dev);

	return ;
}

struct bus_type acpi_bus_type = {
	.name		= "acpi",
	.suspend	= acpi_device_suspend,
	.resume		= acpi_device_resume,
	.shutdown	= acpi_device_shutdown,
	.match		= acpi_bus_match,
	.probe		= acpi_device_probe,
	.remove		= acpi_device_remove,
	.uevent		= acpi_device_uevent,
};

static int acpi_device_register(struct acpi_device *device,
				 struct acpi_device *parent)
{
	int result;
	struct acpi_device_bus_id *acpi_device_bus_id, *new_bus_id;
	int found = 0;
	/*
	 * Linkage
	 * -------
	 * Link this device to its parent and siblings.
	 */
	INIT_LIST_HEAD(&device->children);
	INIT_LIST_HEAD(&device->node);
	INIT_LIST_HEAD(&device->g_list);
	INIT_LIST_HEAD(&device->wakeup_list);

	new_bus_id = kzalloc(sizeof(struct acpi_device_bus_id), GFP_KERNEL);
	if (!new_bus_id) {
		printk(KERN_ERR PREFIX "Memory allocation error\n");
		return -ENOMEM;
	}

	spin_lock(&acpi_device_lock);
	/*
	 * Find suitable bus_id and instance number in acpi_bus_id_list
	 * If failed, create one and link it into acpi_bus_id_list
	 */
	list_for_each_entry(acpi_device_bus_id, &acpi_bus_id_list, node) {
		if(!strcmp(acpi_device_bus_id->bus_id, device->flags.hardware_id? device->pnp.hardware_id : "device")) {
			acpi_device_bus_id->instance_no ++;
			found = 1;
			kfree(new_bus_id);
			break;
		}
	}
	if(!found) {
		acpi_device_bus_id = new_bus_id;
		strcpy(acpi_device_bus_id->bus_id, device->flags.hardware_id ? device->pnp.hardware_id : "device");
		acpi_device_bus_id->instance_no = 0;
		list_add_tail(&acpi_device_bus_id->node, &acpi_bus_id_list);
	}
	sprintf(device->dev.bus_id, "%s:%02x", acpi_device_bus_id->bus_id, acpi_device_bus_id->instance_no);

	if (device->parent) {
		list_add_tail(&device->node, &device->parent->children);
		list_add_tail(&device->g_list, &device->parent->g_list);
	} else
		list_add_tail(&device->g_list, &acpi_device_list);
	if (device->wakeup.flags.valid)
		list_add_tail(&device->wakeup_list, &acpi_wakeup_device_list);
	spin_unlock(&acpi_device_lock);

	if (device->parent)
		device->dev.parent = &parent->dev;
	device->dev.bus = &acpi_bus_type;
	device_initialize(&device->dev);
	device->dev.release = &acpi_device_release;
	result = device_add(&device->dev);
	if(result) {
		dev_err(&device->dev, "Error adding device\n");
		goto end;
	}

	result = acpi_device_setup_files(device);
	if(result)
		printk(KERN_ERR "Error creating sysfs interface for device"
		       " %s [%d]\n", device->dev.bus_id, result);

	device->removal_type = ACPI_BUS_REMOVAL_NORMAL;
	return 0;
  end:
	spin_lock(&acpi_device_lock);
	if (device->parent) {
		list_del(&device->node);
		list_del(&device->g_list);
	} else
		list_del(&device->g_list);
	list_del(&device->wakeup_list);
	spin_unlock(&acpi_device_lock);
	return result;
}

static void acpi_device_unregister(struct acpi_device *device, int type)
{
	spin_lock(&acpi_device_lock);
	if (device->parent) {
		list_del(&device->node);
		list_del(&device->g_list);
	} else
		list_del(&device->g_list);

	list_del(&device->wakeup_list);
	spin_unlock(&acpi_device_lock);

	acpi_detach_data(device->handle, acpi_bus_data_handler);

	acpi_device_remove_files(device);
	device_unregister(&device->dev);
}

/* --------------------------------------------------------------------------
                                 Driver Management
   -------------------------------------------------------------------------- */
/**
 * acpi_bus_driver_init - add a device to a driver
 * @device: the device to add and initialize
 * @driver: driver for the device
 *
 * Used to initialize a device via its device driver.  Called whenever a 
 * driver is bound to a device.  Invokes the driver's add() ops.
 */
static int
acpi_bus_driver_init(struct acpi_device *device, struct acpi_driver *driver)
{
	int result = 0;


	if (!device || !driver)
		return -EINVAL;

	if (!driver->ops.add)
		return -ENOSYS;

	result = driver->ops.add(device);
	if (result) {
		device->driver = NULL;
		device->driver_data = NULL;
		return result;
	}

	device->driver = driver;

	/*
	 * TBD - Configuration Management: Assign resources to device based
	 * upon possible configuration and currently allocated resources.
	 */

	ACPI_DEBUG_PRINT((ACPI_DB_INFO,
			  "Driver successfully bound to device\n"));
	return 0;
}

static int acpi_start_single_object(struct acpi_device *device)
{
	int result = 0;
	struct acpi_driver *driver;


	if (!(driver = device->driver))
		return 0;

	if (driver->ops.start) {
		result = driver->ops.start(device);
		if (result && driver->ops.remove)
			driver->ops.remove(device, ACPI_BUS_REMOVAL_NORMAL);
	}

	return result;
}

/**
 * acpi_bus_register_driver - register a driver with the ACPI bus
 * @driver: driver being registered
 *
 * Registers a driver with the ACPI bus.  Searches the namespace for all
 * devices that match the driver's criteria and binds.  Returns zero for
 * success or a negative error status for failure.
 */
int acpi_bus_register_driver(struct acpi_driver *driver)
{
	int ret;

	if (acpi_disabled)
		return -ENODEV;
	driver->drv.name = driver->name;
	driver->drv.bus = &acpi_bus_type;
	driver->drv.owner = driver->owner;

	ret = driver_register(&driver->drv);
	return ret;
}

EXPORT_SYMBOL(acpi_bus_register_driver);

/**
 * acpi_bus_unregister_driver - unregisters a driver with the APIC bus
 * @driver: driver to unregister
 *
 * Unregisters a driver with the ACPI bus.  Searches the namespace for all
 * devices that match the driver's criteria and unbinds.
 */
void acpi_bus_unregister_driver(struct acpi_driver *driver)
{
	driver_unregister(&driver->drv);
}

EXPORT_SYMBOL(acpi_bus_unregister_driver);

/* --------------------------------------------------------------------------
                                 Device Enumeration
   -------------------------------------------------------------------------- */
acpi_status
acpi_bus_get_ejd(acpi_handle handle, acpi_handle *ejd)
{
	acpi_status status;
	acpi_handle tmp;
	struct acpi_buffer buffer = {ACPI_ALLOCATE_BUFFER, NULL};
	union acpi_object *obj;

	status = acpi_get_handle(handle, "_EJD", &tmp);
	if (ACPI_FAILURE(status))
		return status;

	status = acpi_evaluate_object(handle, "_EJD", NULL, &buffer);
	if (ACPI_SUCCESS(status)) {
		obj = buffer.pointer;
		status = acpi_get_handle(ACPI_ROOT_OBJECT, obj->string.pointer,
					 ejd);
		kfree(buffer.pointer);
	}
	return status;
}
EXPORT_SYMBOL_GPL(acpi_bus_get_ejd);

void acpi_bus_data_handler(acpi_handle handle, u32 function, void *context)
{

	/* TBD */

	return;
}

static int acpi_bus_get_perf_flags(struct acpi_device *device)
{
	device->performance.state = ACPI_STATE_UNKNOWN;
	return 0;
}

static acpi_status
acpi_bus_extract_wakeup_device_power_package(struct acpi_device *device,
					     union acpi_object *package)
{
	int i = 0;
	union acpi_object *element = NULL;

	if (!device || !package || (package->package.count < 2))
		return AE_BAD_PARAMETER;

	element = &(package->package.elements[0]);
	if (!element)
		return AE_BAD_PARAMETER;
	if (element->type == ACPI_TYPE_PACKAGE) {
		if ((element->package.count < 2) ||
		    (element->package.elements[0].type !=
		     ACPI_TYPE_LOCAL_REFERENCE)
		    || (element->package.elements[1].type != ACPI_TYPE_INTEGER))
			return AE_BAD_DATA;
		device->wakeup.gpe_device =
		    element->package.elements[0].reference.handle;
		device->wakeup.gpe_number =
		    (u32) element->package.elements[1].integer.value;
	} else if (element->type == ACPI_TYPE_INTEGER) {
		device->wakeup.gpe_number = element->integer.value;
	} else
		return AE_BAD_DATA;

	element = &(package->package.elements[1]);
	if (element->type != ACPI_TYPE_INTEGER) {
		return AE_BAD_DATA;
	}
	device->wakeup.sleep_state = element->integer.value;

	if ((package->package.count - 2) > ACPI_MAX_HANDLES) {
		return AE_NO_MEMORY;
	}
	device->wakeup.resources.count = package->package.count - 2;
	for (i = 0; i < device->wakeup.resources.count; i++) {
		element = &(package->package.elements[i + 2]);
		if (element->type != ACPI_TYPE_LOCAL_REFERENCE)
			return AE_BAD_DATA;

		device->wakeup.resources.handles[i] = element->reference.handle;
	}

	return AE_OK;
}

static int acpi_bus_get_wakeup_device_flags(struct acpi_device *device)
{
	acpi_status status = 0;
	struct acpi_buffer buffer = { ACPI_ALLOCATE_BUFFER, NULL };
	union acpi_object *package = NULL;
	int psw_error;

	struct acpi_device_id button_device_ids[] = {
		{"PNP0C0D", 0},
		{"PNP0C0C", 0},
		{"PNP0C0E", 0},
		{"", 0},
	};

	/* _PRW */
	status = acpi_evaluate_object(device->handle, "_PRW", NULL, &buffer);
	if (ACPI_FAILURE(status)) {
		ACPI_EXCEPTION((AE_INFO, status, "Evaluating _PRW"));
		goto end;
	}

	package = (union acpi_object *)buffer.pointer;
	status = acpi_bus_extract_wakeup_device_power_package(device, package);
	if (ACPI_FAILURE(status)) {
		ACPI_EXCEPTION((AE_INFO, status, "Extracting _PRW package"));
		goto end;
	}

	kfree(buffer.pointer);

	device->wakeup.flags.valid = 1;
	/* Call _PSW/_DSW object to disable its ability to wake the sleeping
	 * system for the ACPI device with the _PRW object.
	 * The _PSW object is depreciated in ACPI 3.0 and is replaced by _DSW.
	 * So it is necessary to call _DSW object first. Only when it is not
	 * present will the _PSW object used.
	 */
	psw_error = acpi_device_sleep_wake(device, 0, 0, 0);
	if (psw_error)
		ACPI_DEBUG_PRINT((ACPI_DB_INFO,
				"error in _DSW or _PSW evaluation\n"));

	/* Power button, Lid switch always enable wakeup */
	if (!acpi_match_device_ids(device, button_device_ids))
		device->wakeup.flags.run_wake = 1;

	/*
	 * Don't set Power button GPE as run_wake
	 * if Fixed Power button is used
	 */
	if (!strcmp(device->pnp.hardware_id, "PNP0C0C") &&
		!(acpi_gbl_FADT.flags & ACPI_FADT_POWER_BUTTON)) {
		device->wakeup.flags.run_wake = 0;
		device->wakeup.flags.valid = 0;
	}

      end:
	if (ACPI_FAILURE(status))
		device->flags.wake_capable = 0;
	return 0;
}

static int acpi_bus_get_power_flags(struct acpi_device *device)
{
	acpi_status status = 0;
	acpi_handle handle = NULL;
	u32 i = 0;


	/*
	 * Power Management Flags
	 */
	status = acpi_get_handle(device->handle, "_PSC", &handle);
	if (ACPI_SUCCESS(status))
		device->power.flags.explicit_get = 1;
	status = acpi_get_handle(device->handle, "_IRC", &handle);
	if (ACPI_SUCCESS(status))
		device->power.flags.inrush_current = 1;

	/*
	 * Enumerate supported power management states
	 */
	for (i = ACPI_STATE_D0; i <= ACPI_STATE_D3; i++) {
		struct acpi_device_power_state *ps = &device->power.states[i];
		char object_name[5] = { '_', 'P', 'R', '0' + i, '\0' };

		/* Evaluate "_PRx" to se if power resources are referenced */
		acpi_evaluate_reference(device->handle, object_name, NULL,
					&ps->resources);
		if (ps->resources.count) {
			device->power.flags.power_resources = 1;
			ps->flags.valid = 1;
		}

		/* Evaluate "_PSx" to see if we can do explicit sets */
		object_name[2] = 'S';
		status = acpi_get_handle(device->handle, object_name, &handle);
		if (ACPI_SUCCESS(status)) {
			ps->flags.explicit_set = 1;
			ps->flags.valid = 1;
		}

		/* State is valid if we have some power control */
		if (ps->resources.count || ps->flags.explicit_set)
			ps->flags.valid = 1;

		ps->power = -1;	/* Unknown - driver assigned */
		ps->latency = -1;	/* Unknown - driver assigned */
	}

	/* Set defaults for D0 and D3 states (always valid) */
	device->power.states[ACPI_STATE_D0].flags.valid = 1;
	device->power.states[ACPI_STATE_D0].power = 100;
	device->power.states[ACPI_STATE_D3].flags.valid = 1;
	device->power.states[ACPI_STATE_D3].power = 0;

	/* TBD: System wake support and resource requirements. */

	device->power.state = ACPI_STATE_UNKNOWN;
	acpi_bus_get_power(device->handle, &(device->power.state));

	return 0;
}

static int acpi_bus_get_flags(struct acpi_device *device)
{
	acpi_status status = AE_OK;
	acpi_handle temp = NULL;


	/* Presence of _STA indicates 'dynamic_status' */
	status = acpi_get_handle(device->handle, "_STA", &temp);
	if (ACPI_SUCCESS(status))
		device->flags.dynamic_status = 1;

	/* Presence of _CID indicates 'compatible_ids' */
	status = acpi_get_handle(device->handle, "_CID", &temp);
	if (ACPI_SUCCESS(status))
		device->flags.compatible_ids = 1;

	/* Presence of _RMV indicates 'removable' */
	status = acpi_get_handle(device->handle, "_RMV", &temp);
	if (ACPI_SUCCESS(status))
		device->flags.removable = 1;

	/* Presence of _EJD|_EJ0 indicates 'ejectable' */
	status = acpi_get_handle(device->handle, "_EJD", &temp);
	if (ACPI_SUCCESS(status))
		device->flags.ejectable = 1;
	else {
		status = acpi_get_handle(device->handle, "_EJ0", &temp);
		if (ACPI_SUCCESS(status))
			device->flags.ejectable = 1;
	}

	/* Presence of _LCK indicates 'lockable' */
	status = acpi_get_handle(device->handle, "_LCK", &temp);
	if (ACPI_SUCCESS(status))
		device->flags.lockable = 1;

	/* Presence of _PS0|_PR0 indicates 'power manageable' */
	status = acpi_get_handle(device->handle, "_PS0", &temp);
	if (ACPI_FAILURE(status))
		status = acpi_get_handle(device->handle, "_PR0", &temp);
	if (ACPI_SUCCESS(status))
		device->flags.power_manageable = 1;

	/* Presence of _PRW indicates wake capable */
	status = acpi_get_handle(device->handle, "_PRW", &temp);
	if (ACPI_SUCCESS(status))
		device->flags.wake_capable = 1;

	/* TBD: Performance management */

	return 0;
}

static void acpi_device_get_busid(struct acpi_device *device,
				  acpi_handle handle, int type)
{
	char bus_id[5] = { '?', 0 };
	struct acpi_buffer buffer = { sizeof(bus_id), bus_id };
	int i = 0;

	/*
	 * Bus ID
	 * ------
	 * The device's Bus ID is simply the object name.
	 * TBD: Shouldn't this value be unique (within the ACPI namespace)?
	 */
	switch (type) {
	case ACPI_BUS_TYPE_SYSTEM:
		strcpy(device->pnp.bus_id, "ACPI");
		break;
	case ACPI_BUS_TYPE_POWER_BUTTON:
		strcpy(device->pnp.bus_id, "PWRF");
		break;
	case ACPI_BUS_TYPE_SLEEP_BUTTON:
		strcpy(device->pnp.bus_id, "SLPF");
		break;
	default:
		acpi_get_name(handle, ACPI_SINGLE_NAME, &buffer);
		/* Clean up trailing underscores (if any) */
		for (i = 3; i > 1; i--) {
			if (bus_id[i] == '_')
				bus_id[i] = '\0';
			else
				break;
		}
		strcpy(device->pnp.bus_id, bus_id);
		break;
	}
}

static int
acpi_video_bus_match(struct acpi_device *device)
{
	acpi_handle h_dummy;

	if (!device)
		return -EINVAL;

	/* Since there is no HID, CID for ACPI Video drivers, we have
	 * to check well known required nodes for each feature we support.
	 */

	/* Does this device able to support video switching ? */
	if (ACPI_SUCCESS(acpi_get_handle(device->handle, "_DOD", &h_dummy)) &&
	    ACPI_SUCCESS(acpi_get_handle(device->handle, "_DOS", &h_dummy)))
		return 0;

	/* Does this device able to retrieve a video ROM ? */
	if (ACPI_SUCCESS(acpi_get_handle(device->handle, "_ROM", &h_dummy)))
		return 0;

	/* Does this device able to configure which video head to be POSTed ? */
	if (ACPI_SUCCESS(acpi_get_handle(device->handle, "_VPO", &h_dummy)) &&
	    ACPI_SUCCESS(acpi_get_handle(device->handle, "_GPD", &h_dummy)) &&
	    ACPI_SUCCESS(acpi_get_handle(device->handle, "_SPD", &h_dummy)))
		return 0;

	return -ENODEV;
}

/*
 * acpi_bay_match - see if a device is an ejectable driver bay
 *
 * If an acpi object is ejectable and has one of the ACPI ATA methods defined,
 * then we can safely call it an ejectable drive bay
 */
static int acpi_bay_match(struct acpi_device *device){
	acpi_status status;
	acpi_handle handle;
	acpi_handle tmp;
	acpi_handle phandle;

	handle = device->handle;

	status = acpi_get_handle(handle, "_EJ0", &tmp);
	if (ACPI_FAILURE(status))
		return -ENODEV;

	if ((ACPI_SUCCESS(acpi_get_handle(handle, "_GTF", &tmp))) ||
		(ACPI_SUCCESS(acpi_get_handle(handle, "_GTM", &tmp))) ||
		(ACPI_SUCCESS(acpi_get_handle(handle, "_STM", &tmp))) ||
		(ACPI_SUCCESS(acpi_get_handle(handle, "_SDD", &tmp))))
		return 0;

	if (acpi_get_parent(handle, &phandle))
		return -ENODEV;

        if ((ACPI_SUCCESS(acpi_get_handle(phandle, "_GTF", &tmp))) ||
                (ACPI_SUCCESS(acpi_get_handle(phandle, "_GTM", &tmp))) ||
                (ACPI_SUCCESS(acpi_get_handle(phandle, "_STM", &tmp))) ||
                (ACPI_SUCCESS(acpi_get_handle(phandle, "_SDD", &tmp))))
                return 0;

	return -ENODEV;
}

/*
 * acpi_dock_match - see if a device has a _DCK method
 */
static int acpi_dock_match(struct acpi_device *device)
{
	acpi_handle tmp;
	return acpi_get_handle(device->handle, "_DCK", &tmp);
}

static void acpi_device_set_id(struct acpi_device *device,
			       struct acpi_device *parent, acpi_handle handle,
			       int type)
{
	struct acpi_device_info *info;
	struct acpi_buffer buffer = { ACPI_ALLOCATE_BUFFER, NULL };
	char *hid = NULL;
	char *uid = NULL;
	struct acpi_compatible_id_list *cid_list = NULL;
	const char *cid_add = NULL;
	acpi_status status;

	switch (type) {
	case ACPI_BUS_TYPE_DEVICE:
		status = acpi_get_object_info(handle, &buffer);
		if (ACPI_FAILURE(status)) {
			printk(KERN_ERR PREFIX "%s: Error reading device info\n", __func__);
			return;
		}

		info = buffer.pointer;
		if (info->valid & ACPI_VALID_HID)
			hid = info->hardware_id.value;
		if (info->valid & ACPI_VALID_UID)
			uid = info->unique_id.value;
		if (info->valid & ACPI_VALID_CID)
			cid_list = &info->compatibility_id;
		if (info->valid & ACPI_VALID_ADR) {
			device->pnp.bus_address = info->address;
			device->flags.bus_address = 1;
		}

		/* If we have a video/bay/dock device, add our selfdefined
		   HID to the CID list. Like that the video/bay/dock drivers
		   will get autoloaded and the device might still match
		   against another driver.
		*/
		if (ACPI_SUCCESS(acpi_video_bus_match(device)))
			cid_add = ACPI_VIDEO_HID;
		else if (ACPI_SUCCESS(acpi_bay_match(device)))
			cid_add = ACPI_BAY_HID;
		else if (ACPI_SUCCESS(acpi_dock_match(device)))
			cid_add = ACPI_DOCK_HID;

		break;
	case ACPI_BUS_TYPE_POWER:
		hid = ACPI_POWER_HID;
		break;
	case ACPI_BUS_TYPE_PROCESSOR:
		hid = ACPI_PROCESSOR_HID;
		break;
	case ACPI_BUS_TYPE_SYSTEM:
		hid = ACPI_SYSTEM_HID;
		break;
	case ACPI_BUS_TYPE_THERMAL:
		hid = ACPI_THERMAL_HID;
		break;
	case ACPI_BUS_TYPE_POWER_BUTTON:
		hid = ACPI_BUTTON_HID_POWERF;
		break;
	case ACPI_BUS_TYPE_SLEEP_BUTTON:
		hid = ACPI_BUTTON_HID_SLEEPF;
		break;
	}

	/* 
	 * \_SB
	 * ----
	 * Fix for the system root bus device -- the only root-level device.
	 */
	if (((acpi_handle)parent == ACPI_ROOT_OBJECT) && (type == ACPI_BUS_TYPE_DEVICE)) {
		hid = ACPI_BUS_HID;
		strcpy(device->pnp.device_name, ACPI_BUS_DEVICE_NAME);
		strcpy(device->pnp.device_class, ACPI_BUS_CLASS);
	}

	if (hid) {
		strcpy(device->pnp.hardware_id, hid);
		device->flags.hardware_id = 1;
	}
	if (uid) {
		strcpy(device->pnp.unique_id, uid);
		device->flags.unique_id = 1;
	}
	if (cid_list || cid_add) {
		struct  acpi_compatible_id_list *list;
		int size = 0;
		int count = 0;

		if (cid_list) {
			size = cid_list->size;
		} else if (cid_add) {
			size = sizeof(struct acpi_compatible_id_list);
			cid_list = ACPI_ALLOCATE_ZEROED((acpi_size) size);
			if (!cid_list) {
				printk(KERN_ERR "Memory allocation error\n");
				kfree(buffer.pointer);
				return;
			} else {
				cid_list->count = 0;
				cid_list->size = size;
			}
		}
		if (cid_add)
			size += sizeof(struct acpi_compatible_id);
		list = kmalloc(size, GFP_KERNEL);

		if (list) {
			if (cid_list) {
				memcpy(list, cid_list, cid_list->size);
				count = cid_list->count;
			}
			if (cid_add) {
				strncpy(list->id[count].value, cid_add,
					ACPI_MAX_CID_LENGTH);
				count++;
				device->flags.compatible_ids = 1;
			}
			list->size = size;
			list->count = count;
			device->pnp.cid_list = list;
		} else
			printk(KERN_ERR PREFIX "Memory allocation error\n");
	}

	kfree(buffer.pointer);
}

static int acpi_device_set_context(struct acpi_device *device, int type)
{
	acpi_status status = AE_OK;
	int result = 0;
	/*
	 * Context
	 * -------
	 * Attach this 'struct acpi_device' to the ACPI object.  This makes
	 * resolutions from handle->device very efficient.  Note that we need
	 * to be careful with fixed-feature devices as they all attach to the
	 * root object.
	 */
	if (type != ACPI_BUS_TYPE_POWER_BUTTON &&
	    type != ACPI_BUS_TYPE_SLEEP_BUTTON) {
		status = acpi_attach_data(device->handle,
					  acpi_bus_data_handler, device);

		if (ACPI_FAILURE(status)) {
			printk(KERN_ERR PREFIX "Error attaching device data\n");
			result = -ENODEV;
		}
	}
	return result;
}

static int acpi_bus_remove(struct acpi_device *dev, int rmdevice)
{
	if (!dev)
		return -EINVAL;

	dev->removal_type = ACPI_BUS_REMOVAL_EJECT;
	device_release_driver(&dev->dev);

	if (!rmdevice)
		return 0;

	/*
	 * unbind _ADR-Based Devices when hot removal
	 */
	if (dev->flags.bus_address) {
		if ((dev->parent) && (dev->parent->ops.unbind))
			dev->parent->ops.unbind(dev);
	}
	acpi_device_unregister(dev, ACPI_BUS_REMOVAL_EJECT);

	return 0;
}

static int
acpi_add_single_object(struct acpi_device **child,
		       struct acpi_device *parent, acpi_handle handle, int type,
			struct acpi_bus_ops *ops)
{
	int result = 0;
	struct acpi_device *device = NULL;


	if (!child)
		return -EINVAL;

	device = kzalloc(sizeof(struct acpi_device), GFP_KERNEL);
	if (!device) {
		printk(KERN_ERR PREFIX "Memory allocation error\n");
		return -ENOMEM;
	}

	device->handle = handle;
	device->parent = parent;
	device->bus_ops = *ops; /* workround for not call .start */


	acpi_device_get_busid(device, handle, type);

	/*
	 * Flags
	 * -----
	 * Get prior to calling acpi_bus_get_status() so we know whether
	 * or not _STA is present.  Note that we only look for object
	 * handles -- cannot evaluate objects until we know the device is
	 * present and properly initialized.
	 */
	result = acpi_bus_get_flags(device);
	if (result)
		goto end;

	/*
	 * Status
	 * ------
	 * See if the device is present.  We always assume that non-Device
	 * and non-Processor objects (e.g. thermal zones, power resources,
	 * etc.) are present, functioning, etc. (at least when parent object
	 * is present).  Note that _STA has a different meaning for some
	 * objects (e.g. power resources) so we need to be careful how we use
	 * it.
	 */
	switch (type) {
	case ACPI_BUS_TYPE_PROCESSOR:
	case ACPI_BUS_TYPE_DEVICE:
		result = acpi_bus_get_status(device);
		if (ACPI_FAILURE(result)) {
			result = -ENODEV;
			goto end;
		}
		/*
		 * When the device is neither present nor functional, the
		 * device should not be added to Linux ACPI device tree.
		 * When the status of the device is not present but functinal,
		 * it should be added to Linux ACPI tree. For example : bay
		 * device , dock device.
		 * In such conditions it is unncessary to check whether it is
		 * bay device or dock device.
		 */
		if (!device->status.present && !device->status.functional) {
			result = -ENODEV;
			goto end;
		}
		break;
	default:
		STRUCT_TO_INT(device->status) =
		    ACPI_STA_DEVICE_PRESENT | ACPI_STA_DEVICE_ENABLED |
		    ACPI_STA_DEVICE_UI      | ACPI_STA_DEVICE_FUNCTIONING;
		break;
	}

	/*
	 * Initialize Device
	 * -----------------
	 * TBD: Synch with Core's enumeration/initialization process.
	 */

	/*
	 * Hardware ID, Unique ID, & Bus Address
	 * -------------------------------------
	 */
	acpi_device_set_id(device, parent, handle, type);

	/*
	 * The ACPI device is attached to acpi handle before getting
	 * the power/wakeup/peformance flags. Otherwise OS can't get
	 * the corresponding ACPI device by the acpi handle in the course
	 * of getting the power/wakeup/performance flags.
	 */
	result = acpi_device_set_context(device, type);
	if (result)
		goto end;

	/*
	 * Power Management
	 * ----------------
	 */
	if (device->flags.power_manageable) {
		result = acpi_bus_get_power_flags(device);
		if (result)
			goto end;
	}

	/*
	 * Wakeup device management
	 *-----------------------
	 */
	if (device->flags.wake_capable) {
		result = acpi_bus_get_wakeup_device_flags(device);
		if (result)
			goto end;
	}

	/*
	 * Performance Management
	 * ----------------------
	 */
	if (device->flags.performance_manageable) {
		result = acpi_bus_get_perf_flags(device);
		if (result)
			goto end;
	}


	result = acpi_device_register(device, parent);

	/*
	 * Bind _ADR-Based Devices when hot add
	 */
	if (device->flags.bus_address) {
		if (device->parent && device->parent->ops.bind)
			device->parent->ops.bind(device);
	}

      end:
	if (!result)
		*child = device;
	else {
		kfree(device->pnp.cid_list);
		kfree(device);
	}

	return result;
}

static int acpi_bus_scan(struct acpi_device *start, struct acpi_bus_ops *ops)
{
	acpi_status status = AE_OK;
	struct acpi_device *parent = NULL;
	struct acpi_device *child = NULL;
	acpi_handle phandle = NULL;
	acpi_handle chandle = NULL;
	acpi_object_type type = 0;
	u32 level = 1;


	if (!start)
		return -EINVAL;

	parent = start;
	phandle = start->handle;

	/*
	 * Parse through the ACPI namespace, identify all 'devices', and
	 * create a new 'struct acpi_device' for each.
	 */
	while ((level > 0) && parent) {

		status = acpi_get_next_object(ACPI_TYPE_ANY, phandle,
					      chandle, &chandle);

		/*
		 * If this scope is exhausted then move our way back up.
		 */
		if (ACPI_FAILURE(status)) {
			level--;
			chandle = phandle;
			acpi_get_parent(phandle, &phandle);
			if (parent->parent)
				parent = parent->parent;
			continue;
		}

		status = acpi_get_type(chandle, &type);
		if (ACPI_FAILURE(status))
			continue;

		/*
		 * If this is a scope object then parse it (depth-first).
		 */
		if (type == ACPI_TYPE_LOCAL_SCOPE) {
			level++;
			phandle = chandle;
			chandle = NULL;
			continue;
		}

		/*
		 * We're only interested in objects that we consider 'devices'.
		 */
		switch (type) {
		case ACPI_TYPE_DEVICE:
			type = ACPI_BUS_TYPE_DEVICE;
			break;
		case ACPI_TYPE_PROCESSOR:
			type = ACPI_BUS_TYPE_PROCESSOR;
			break;
		case ACPI_TYPE_THERMAL:
			type = ACPI_BUS_TYPE_THERMAL;
			break;
		case ACPI_TYPE_POWER:
			type = ACPI_BUS_TYPE_POWER;
			break;
		default:
			continue;
		}

		if (ops->acpi_op_add)
			status = acpi_add_single_object(&child, parent,
				chandle, type, ops);
		else
			status = acpi_bus_get_device(chandle, &child);

		if (ACPI_FAILURE(status))
			continue;

		if (ops->acpi_op_start && !(ops->acpi_op_add)) {
			status = acpi_start_single_object(child);
			if (ACPI_FAILURE(status))
				continue;
		}

		/*
		 * If the device is present, enabled, and functioning then
		 * parse its scope (depth-first).  Note that we need to
		 * represent absent devices to facilitate PnP notifications
		 * -- but only the subtree head (not all of its children,
		 * which will be enumerated when the parent is inserted).
		 *
		 * TBD: Need notifications and other detection mechanisms
		 *      in place before we can fully implement this.
		 */
		 /*
		 * When the device is not present but functional, it is also
		 * necessary to scan the children of this device.
		 */
		if (child->status.present || (!child->status.present &&
					child->status.functional)) {
			status = acpi_get_next_object(ACPI_TYPE_ANY, chandle,
						      NULL, NULL);
			if (ACPI_SUCCESS(status)) {
				level++;
				phandle = chandle;
				chandle = NULL;
				parent = child;
			}
		}
	}

	return 0;
}

int
acpi_bus_add(struct acpi_device **child,
	     struct acpi_device *parent, acpi_handle handle, int type)
{
	int result;
	struct acpi_bus_ops ops;

	memset(&ops, 0, sizeof(ops));
	ops.acpi_op_add = 1;

	result = acpi_add_single_object(child, parent, handle, type, &ops);
	if (!result)
		result = acpi_bus_scan(*child, &ops);

	return result;
}

EXPORT_SYMBOL(acpi_bus_add);

int acpi_bus_start(struct acpi_device *device)
{
	int result;
	struct acpi_bus_ops ops;


	if (!device)
		return -EINVAL;

	result = acpi_start_single_object(device);
	if (!result) {
		memset(&ops, 0, sizeof(ops));
		ops.acpi_op_start = 1;
		result = acpi_bus_scan(device, &ops);
	}
	return result;
}

EXPORT_SYMBOL(acpi_bus_start);

int acpi_bus_trim(struct acpi_device *start, int rmdevice)
{
	acpi_status status;
	struct acpi_device *parent, *child;
	acpi_handle phandle, chandle;
	acpi_object_type type;
	u32 level = 1;
	int err = 0;

	parent = start;
	phandle = start->handle;
	child = chandle = NULL;

	while ((level > 0) && parent && (!err)) {
		status = acpi_get_next_object(ACPI_TYPE_ANY, phandle,
					      chandle, &chandle);

		/*
		 * If this scope is exhausted then move our way back up.
		 */
		if (ACPI_FAILURE(status)) {
			level--;
			chandle = phandle;
			acpi_get_parent(phandle, &phandle);
			child = parent;
			parent = parent->parent;

			if (level == 0)
				err = acpi_bus_remove(child, rmdevice);
			else
				err = acpi_bus_remove(child, 1);

			continue;
		}

		status = acpi_get_type(chandle, &type);
		if (ACPI_FAILURE(status)) {
			continue;
		}
		/*
		 * If there is a device corresponding to chandle then
		 * parse it (depth-first).
		 */
		if (acpi_bus_get_device(chandle, &child) == 0) {
			level++;
			phandle = chandle;
			chandle = NULL;
			parent = child;
		}
		continue;
	}
	return err;
}
EXPORT_SYMBOL_GPL(acpi_bus_trim);


static int acpi_bus_scan_fixed(struct acpi_device *root)
{
	int result = 0;
	struct acpi_device *device = NULL;
	struct acpi_bus_ops ops;

	if (!root)
		return -ENODEV;

	memset(&ops, 0, sizeof(ops));
	ops.acpi_op_add = 1;
	ops.acpi_op_start = 1;

	/*
	 * Enumerate all fixed-feature devices.
	 */
	if ((acpi_gbl_FADT.flags & ACPI_FADT_POWER_BUTTON) == 0) {
		result = acpi_add_single_object(&device, acpi_root,
						NULL,
						ACPI_BUS_TYPE_POWER_BUTTON,
						&ops);
	}

	if ((acpi_gbl_FADT.flags & ACPI_FADT_SLEEP_BUTTON) == 0) {
		result = acpi_add_single_object(&device, acpi_root,
						NULL,
						ACPI_BUS_TYPE_SLEEP_BUTTON,
						&ops);
	}

	return result;
}


static int __init acpi_scan_init(void)
{
	int result;
	struct acpi_bus_ops ops;


	if (acpi_disabled)
		return 0;

	memset(&ops, 0, sizeof(ops));
	ops.acpi_op_add = 1;
	ops.acpi_op_start = 1;

	result = bus_register(&acpi_bus_type);
	if (result) {
		/* We don't want to quit even if we failed to add suspend/resume */
		printk(KERN_ERR PREFIX "Could not register bus type\n");
	}

	/*
	 * Create the root device in the bus's device tree
	 */
	result = acpi_add_single_object(&acpi_root, NULL, ACPI_ROOT_OBJECT,
					ACPI_BUS_TYPE_SYSTEM, &ops);
	if (result)
		goto Done;

	/*
	 * Enumerate devices in the ACPI namespace.
	 */
	result = acpi_bus_scan_fixed(acpi_root);

	if (!result)
		result = acpi_bus_scan(acpi_root, &ops);

	if (result)
		acpi_device_unregister(acpi_root, ACPI_BUS_REMOVAL_NORMAL);

      Done:
	return result;
}

subsys_initcall(acpi_scan_init);<|MERGE_RESOLUTION|>--- conflicted
+++ resolved
@@ -391,11 +391,7 @@
 			acpi_drv->ops.remove(acpi_dev, acpi_dev->removal_type);
 	}
 	acpi_dev->driver = NULL;
-<<<<<<< HEAD
-	acpi_driver_data(acpi_dev) = NULL;
-=======
 	acpi_dev->driver_data = NULL;
->>>>>>> 9a142ff0
 
 	put_device(dev);
 	return 0;
