/*
 * scan.c - support for transforming the ACPI namespace into individual objects
 */

#include <linux/module.h>
#include <linux/init.h>
#include <linux/kernel.h>
#include <linux/acpi.h>
#include <linux/signal.h>
#include <linux/kthread.h>

#include <acpi/acpi_drivers.h>
#include <acpi/acinterp.h>	/* for acpi_ex_eisa_id_to_string() */

#define _COMPONENT		ACPI_BUS_COMPONENT
ACPI_MODULE_NAME("scan");
#define STRUCT_TO_INT(s)	(*((int*)&s))
extern struct acpi_device *acpi_root;

#define ACPI_BUS_CLASS			"system_bus"
#define ACPI_BUS_HID			"LNXSYBUS"
#define ACPI_BUS_DEVICE_NAME		"System Bus"

static LIST_HEAD(acpi_device_list);
static LIST_HEAD(acpi_bus_id_list);
DEFINE_SPINLOCK(acpi_device_lock);
LIST_HEAD(acpi_wakeup_device_list);

struct acpi_device_bus_id{
	char bus_id[15];
	unsigned int instance_no;
	struct list_head node;
};

/*
 * Creates hid/cid(s) string needed for modalias and uevent
 * e.g. on a device with hid:IBM0001 and cid:ACPI0001 you get:
 * char *modalias: "acpi:IBM0001:ACPI0001"
*/
static int create_modalias(struct acpi_device *acpi_dev, char *modalias,
			   int size)
{
	int len;
	int count;

	if (!acpi_dev->flags.hardware_id && !acpi_dev->flags.compatible_ids)
		return -ENODEV;

	len = snprintf(modalias, size, "acpi:");
	size -= len;

	if (acpi_dev->flags.hardware_id) {
		count = snprintf(&modalias[len], size, "%s:",
				 acpi_dev->pnp.hardware_id);
		if (count < 0 || count >= size)
			return -EINVAL;
		len += count;
		size -= count;
	}

	if (acpi_dev->flags.compatible_ids) {
		struct acpi_compatible_id_list *cid_list;
		int i;

		cid_list = acpi_dev->pnp.cid_list;
		for (i = 0; i < cid_list->count; i++) {
			count = snprintf(&modalias[len], size, "%s:",
					 cid_list->id[i].value);
			if (count < 0 || count >= size) {
				printk(KERN_ERR PREFIX "%s cid[%i] exceeds event buffer size",
				       acpi_dev->pnp.device_name, i);
				break;
			}
			len += count;
			size -= count;
		}
	}

	modalias[len] = '\0';
	return len;
}

static ssize_t
acpi_device_modalias_show(struct device *dev, struct device_attribute *attr, char *buf) {
	struct acpi_device *acpi_dev = to_acpi_device(dev);
	int len;

	/* Device has no HID and no CID or string is >1024 */
	len = create_modalias(acpi_dev, buf, 1024);
	if (len <= 0)
		return 0;
	buf[len++] = '\n';
	return len;
}
static DEVICE_ATTR(modalias, 0444, acpi_device_modalias_show, NULL);

static int acpi_bus_hot_remove_device(void *context)
{
	struct acpi_device *device;
	acpi_handle handle = context;
	struct acpi_object_list arg_list;
	union acpi_object arg;
	acpi_status status = AE_OK;

	if (acpi_bus_get_device(handle, &device))
		return 0;

	if (!device)
		return 0;

	ACPI_DEBUG_PRINT((ACPI_DB_INFO,
		"Hot-removing device %s...\n", dev_name(&device->dev)));

	if (acpi_bus_trim(device, 1)) {
		printk(KERN_ERR PREFIX
				"Removing device failed\n");
		return -1;
	}

	/* power off device */
	status = acpi_evaluate_object(handle, "_PS3", NULL, NULL);
	if (ACPI_FAILURE(status) && status != AE_NOT_FOUND)
		printk(KERN_WARNING PREFIX
				"Power-off device failed\n");

	if (device->flags.lockable) {
		arg_list.count = 1;
		arg_list.pointer = &arg;
		arg.type = ACPI_TYPE_INTEGER;
		arg.integer.value = 0;
		acpi_evaluate_object(handle, "_LCK", &arg_list, NULL);
	}

	arg_list.count = 1;
	arg_list.pointer = &arg;
	arg.type = ACPI_TYPE_INTEGER;
	arg.integer.value = 1;

	/*
	 * TBD: _EJD support.
	 */
	status = acpi_evaluate_object(handle, "_EJ0", &arg_list, NULL);
	if (ACPI_FAILURE(status))
		return -ENODEV;

	return 0;
}

static ssize_t
acpi_eject_store(struct device *d, struct device_attribute *attr,
		const char *buf, size_t count)
{
	int ret = count;
	acpi_status status;
	acpi_object_type type = 0;
	struct acpi_device *acpi_device = to_acpi_device(d);
	struct task_struct *task;

	if ((!count) || (buf[0] != '1')) {
		return -EINVAL;
	}
#ifndef FORCE_EJECT
	if (acpi_device->driver == NULL) {
		ret = -ENODEV;
		goto err;
	}
#endif
	status = acpi_get_type(acpi_device->handle, &type);
	if (ACPI_FAILURE(status) || (!acpi_device->flags.ejectable)) {
		ret = -ENODEV;
		goto err;
	}

	/* remove the device in another thread to fix the deadlock issue */
	task = kthread_run(acpi_bus_hot_remove_device,
				acpi_device->handle, "acpi_hot_remove_device");
	if (IS_ERR(task))
		ret = PTR_ERR(task);
err:
	return ret;
}

static DEVICE_ATTR(eject, 0200, NULL, acpi_eject_store);

static ssize_t
acpi_device_hid_show(struct device *dev, struct device_attribute *attr, char *buf) {
	struct acpi_device *acpi_dev = to_acpi_device(dev);

	return sprintf(buf, "%s\n", acpi_dev->pnp.hardware_id);
}
static DEVICE_ATTR(hid, 0444, acpi_device_hid_show, NULL);

static ssize_t
acpi_device_path_show(struct device *dev, struct device_attribute *attr, char *buf) {
	struct acpi_device *acpi_dev = to_acpi_device(dev);
	struct acpi_buffer path = {ACPI_ALLOCATE_BUFFER, NULL};
	int result;

	result = acpi_get_name(acpi_dev->handle, ACPI_FULL_PATHNAME, &path);
	if(result)
		goto end;

	result = sprintf(buf, "%s\n", (char*)path.pointer);
	kfree(path.pointer);
  end:
	return result;
}
static DEVICE_ATTR(path, 0444, acpi_device_path_show, NULL);

static int acpi_device_setup_files(struct acpi_device *dev)
{
	acpi_status status;
	acpi_handle temp;
	int result = 0;

	/*
	 * Devices gotten from FADT don't have a "path" attribute
	 */
	if(dev->handle) {
		result = device_create_file(&dev->dev, &dev_attr_path);
		if(result)
			goto end;
	}

	if(dev->flags.hardware_id) {
		result = device_create_file(&dev->dev, &dev_attr_hid);
		if(result)
			goto end;
	}

	if (dev->flags.hardware_id || dev->flags.compatible_ids){
		result = device_create_file(&dev->dev, &dev_attr_modalias);
		if(result)
			goto end;
	}

        /*
         * If device has _EJ0, 'eject' file is created that is used to trigger
         * hot-removal function from userland.
         */
	status = acpi_get_handle(dev->handle, "_EJ0", &temp);
	if (ACPI_SUCCESS(status))
		result = device_create_file(&dev->dev, &dev_attr_eject);
  end:
	return result;
}

static void acpi_device_remove_files(struct acpi_device *dev)
{
	acpi_status status;
	acpi_handle temp;

	/*
	 * If device has _EJ0, 'eject' file is created that is used to trigger
	 * hot-removal function from userland.
	 */
	status = acpi_get_handle(dev->handle, "_EJ0", &temp);
	if (ACPI_SUCCESS(status))
		device_remove_file(&dev->dev, &dev_attr_eject);

	if (dev->flags.hardware_id || dev->flags.compatible_ids)
		device_remove_file(&dev->dev, &dev_attr_modalias);

	if(dev->flags.hardware_id)
		device_remove_file(&dev->dev, &dev_attr_hid);
	if(dev->handle)
		device_remove_file(&dev->dev, &dev_attr_path);
}
/* --------------------------------------------------------------------------
			ACPI Bus operations
   -------------------------------------------------------------------------- */

int acpi_match_device_ids(struct acpi_device *device,
			  const struct acpi_device_id *ids)
{
	const struct acpi_device_id *id;

	/*
	 * If the device is not present, it is unnecessary to load device
	 * driver for it.
	 */
	if (!device->status.present)
		return -ENODEV;

	if (device->flags.hardware_id) {
		for (id = ids; id->id[0]; id++) {
			if (!strcmp((char*)id->id, device->pnp.hardware_id))
				return 0;
		}
	}

	if (device->flags.compatible_ids) {
		struct acpi_compatible_id_list *cid_list = device->pnp.cid_list;
		int i;

		for (id = ids; id->id[0]; id++) {
			/* compare multiple _CID entries against driver ids */
			for (i = 0; i < cid_list->count; i++) {
				if (!strcmp((char*)id->id,
					    cid_list->id[i].value))
					return 0;
			}
		}
	}

	return -ENOENT;
}
EXPORT_SYMBOL(acpi_match_device_ids);

static void acpi_device_release(struct device *dev)
{
	struct acpi_device *acpi_dev = to_acpi_device(dev);

	kfree(acpi_dev->pnp.cid_list);
	kfree(acpi_dev);
}

static int acpi_device_suspend(struct device *dev, pm_message_t state)
{
	struct acpi_device *acpi_dev = to_acpi_device(dev);
	struct acpi_driver *acpi_drv = acpi_dev->driver;

	if (acpi_drv && acpi_drv->ops.suspend)
		return acpi_drv->ops.suspend(acpi_dev, state);
	return 0;
}

static int acpi_device_resume(struct device *dev)
{
	struct acpi_device *acpi_dev = to_acpi_device(dev);
	struct acpi_driver *acpi_drv = acpi_dev->driver;

	if (acpi_drv && acpi_drv->ops.resume)
		return acpi_drv->ops.resume(acpi_dev);
	return 0;
}

static int acpi_bus_match(struct device *dev, struct device_driver *drv)
{
	struct acpi_device *acpi_dev = to_acpi_device(dev);
	struct acpi_driver *acpi_drv = to_acpi_driver(drv);

	return !acpi_match_device_ids(acpi_dev, acpi_drv->ids);
}

static int acpi_device_uevent(struct device *dev, struct kobj_uevent_env *env)
{
	struct acpi_device *acpi_dev = to_acpi_device(dev);
	int len;

	if (add_uevent_var(env, "MODALIAS="))
		return -ENOMEM;
	len = create_modalias(acpi_dev, &env->buf[env->buflen - 1],
			      sizeof(env->buf) - env->buflen);
	if (len >= (sizeof(env->buf) - env->buflen))
		return -ENOMEM;
	env->buflen += len;
	return 0;
}

static int acpi_bus_driver_init(struct acpi_device *, struct acpi_driver *);
static int acpi_start_single_object(struct acpi_device *);
static int acpi_device_probe(struct device * dev)
{
	struct acpi_device *acpi_dev = to_acpi_device(dev);
	struct acpi_driver *acpi_drv = to_acpi_driver(dev->driver);
	int ret;

	ret = acpi_bus_driver_init(acpi_dev, acpi_drv);
	if (!ret) {
		if (acpi_dev->bus_ops.acpi_op_start)
			acpi_start_single_object(acpi_dev);
		ACPI_DEBUG_PRINT((ACPI_DB_INFO,
			"Found driver [%s] for device [%s]\n",
			acpi_drv->name, acpi_dev->pnp.bus_id));
		get_device(dev);
	}
	return ret;
}

static int acpi_device_remove(struct device * dev)
{
	struct acpi_device *acpi_dev = to_acpi_device(dev);
	struct acpi_driver *acpi_drv = acpi_dev->driver;

	if (acpi_drv) {
		if (acpi_drv->ops.stop)
			acpi_drv->ops.stop(acpi_dev, acpi_dev->removal_type);
		if (acpi_drv->ops.remove)
			acpi_drv->ops.remove(acpi_dev, acpi_dev->removal_type);
	}
	acpi_dev->driver = NULL;
	acpi_dev->driver_data = NULL;

	put_device(dev);
	return 0;
}

static void acpi_device_shutdown(struct device *dev)
{
	struct acpi_device *acpi_dev = to_acpi_device(dev);
	struct acpi_driver *acpi_drv = acpi_dev->driver;

	if (acpi_drv && acpi_drv->ops.shutdown)
		acpi_drv->ops.shutdown(acpi_dev);

	return ;
}

struct bus_type acpi_bus_type = {
	.name		= "acpi",
	.suspend	= acpi_device_suspend,
	.resume		= acpi_device_resume,
	.shutdown	= acpi_device_shutdown,
	.match		= acpi_bus_match,
	.probe		= acpi_device_probe,
	.remove		= acpi_device_remove,
	.uevent		= acpi_device_uevent,
};

static int acpi_device_register(struct acpi_device *device,
				 struct acpi_device *parent)
{
	int result;
	struct acpi_device_bus_id *acpi_device_bus_id, *new_bus_id;
	int found = 0;
	/*
	 * Linkage
	 * -------
	 * Link this device to its parent and siblings.
	 */
	INIT_LIST_HEAD(&device->children);
	INIT_LIST_HEAD(&device->node);
	INIT_LIST_HEAD(&device->g_list);
	INIT_LIST_HEAD(&device->wakeup_list);

	new_bus_id = kzalloc(sizeof(struct acpi_device_bus_id), GFP_KERNEL);
	if (!new_bus_id) {
		printk(KERN_ERR PREFIX "Memory allocation error\n");
		return -ENOMEM;
	}

	spin_lock(&acpi_device_lock);
	/*
	 * Find suitable bus_id and instance number in acpi_bus_id_list
	 * If failed, create one and link it into acpi_bus_id_list
	 */
	list_for_each_entry(acpi_device_bus_id, &acpi_bus_id_list, node) {
		if(!strcmp(acpi_device_bus_id->bus_id, device->flags.hardware_id? device->pnp.hardware_id : "device")) {
			acpi_device_bus_id->instance_no ++;
			found = 1;
			kfree(new_bus_id);
			break;
		}
	}
	if(!found) {
		acpi_device_bus_id = new_bus_id;
		strcpy(acpi_device_bus_id->bus_id, device->flags.hardware_id ? device->pnp.hardware_id : "device");
		acpi_device_bus_id->instance_no = 0;
		list_add_tail(&acpi_device_bus_id->node, &acpi_bus_id_list);
	}
	dev_set_name(&device->dev, "%s:%02x", acpi_device_bus_id->bus_id, acpi_device_bus_id->instance_no);

	if (device->parent) {
		list_add_tail(&device->node, &device->parent->children);
		list_add_tail(&device->g_list, &device->parent->g_list);
	} else
		list_add_tail(&device->g_list, &acpi_device_list);
	if (device->wakeup.flags.valid)
		list_add_tail(&device->wakeup_list, &acpi_wakeup_device_list);
	spin_unlock(&acpi_device_lock);

	if (device->parent)
		device->dev.parent = &parent->dev;
	device->dev.bus = &acpi_bus_type;
	device_initialize(&device->dev);
	device->dev.release = &acpi_device_release;
	result = device_add(&device->dev);
	if(result) {
		dev_err(&device->dev, "Error adding device\n");
		goto end;
	}

	result = acpi_device_setup_files(device);
	if(result)
<<<<<<< HEAD
		printk(KERN_ERR PREFIX "Error creating sysfs interface for device %s\n", device->dev.bus_id);
=======
		printk(KERN_ERR PREFIX "Error creating sysfs interface for device %s\n",
		       dev_name(&device->dev));
>>>>>>> a39c4ad1

	device->removal_type = ACPI_BUS_REMOVAL_NORMAL;
	return 0;
  end:
	spin_lock(&acpi_device_lock);
	if (device->parent) {
		list_del(&device->node);
		list_del(&device->g_list);
	} else
		list_del(&device->g_list);
	list_del(&device->wakeup_list);
	spin_unlock(&acpi_device_lock);
	return result;
}

static void acpi_device_unregister(struct acpi_device *device, int type)
{
	spin_lock(&acpi_device_lock);
	if (device->parent) {
		list_del(&device->node);
		list_del(&device->g_list);
	} else
		list_del(&device->g_list);

	list_del(&device->wakeup_list);
	spin_unlock(&acpi_device_lock);

	acpi_detach_data(device->handle, acpi_bus_data_handler);

	acpi_device_remove_files(device);
	device_unregister(&device->dev);
}

/* --------------------------------------------------------------------------
                                 Driver Management
   -------------------------------------------------------------------------- */
/**
 * acpi_bus_driver_init - add a device to a driver
 * @device: the device to add and initialize
 * @driver: driver for the device
 *
 * Used to initialize a device via its device driver.  Called whenever a 
 * driver is bound to a device.  Invokes the driver's add() ops.
 */
static int
acpi_bus_driver_init(struct acpi_device *device, struct acpi_driver *driver)
{
	int result = 0;


	if (!device || !driver)
		return -EINVAL;

	if (!driver->ops.add)
		return -ENOSYS;

	result = driver->ops.add(device);
	if (result) {
		device->driver = NULL;
		device->driver_data = NULL;
		return result;
	}

	device->driver = driver;

	/*
	 * TBD - Configuration Management: Assign resources to device based
	 * upon possible configuration and currently allocated resources.
	 */

	ACPI_DEBUG_PRINT((ACPI_DB_INFO,
			  "Driver successfully bound to device\n"));
	return 0;
}

static int acpi_start_single_object(struct acpi_device *device)
{
	int result = 0;
	struct acpi_driver *driver;


	if (!(driver = device->driver))
		return 0;

	if (driver->ops.start) {
		result = driver->ops.start(device);
		if (result && driver->ops.remove)
			driver->ops.remove(device, ACPI_BUS_REMOVAL_NORMAL);
	}

	return result;
}

/**
 * acpi_bus_register_driver - register a driver with the ACPI bus
 * @driver: driver being registered
 *
 * Registers a driver with the ACPI bus.  Searches the namespace for all
 * devices that match the driver's criteria and binds.  Returns zero for
 * success or a negative error status for failure.
 */
int acpi_bus_register_driver(struct acpi_driver *driver)
{
	int ret;

	if (acpi_disabled)
		return -ENODEV;
	driver->drv.name = driver->name;
	driver->drv.bus = &acpi_bus_type;
	driver->drv.owner = driver->owner;

	ret = driver_register(&driver->drv);
	return ret;
}

EXPORT_SYMBOL(acpi_bus_register_driver);

/**
 * acpi_bus_unregister_driver - unregisters a driver with the APIC bus
 * @driver: driver to unregister
 *
 * Unregisters a driver with the ACPI bus.  Searches the namespace for all
 * devices that match the driver's criteria and unbinds.
 */
void acpi_bus_unregister_driver(struct acpi_driver *driver)
{
	driver_unregister(&driver->drv);
}

EXPORT_SYMBOL(acpi_bus_unregister_driver);

/* --------------------------------------------------------------------------
                                 Device Enumeration
   -------------------------------------------------------------------------- */
acpi_status
acpi_bus_get_ejd(acpi_handle handle, acpi_handle *ejd)
{
	acpi_status status;
	acpi_handle tmp;
	struct acpi_buffer buffer = {ACPI_ALLOCATE_BUFFER, NULL};
	union acpi_object *obj;

	status = acpi_get_handle(handle, "_EJD", &tmp);
	if (ACPI_FAILURE(status))
		return status;

	status = acpi_evaluate_object(handle, "_EJD", NULL, &buffer);
	if (ACPI_SUCCESS(status)) {
		obj = buffer.pointer;
		status = acpi_get_handle(ACPI_ROOT_OBJECT, obj->string.pointer,
					 ejd);
		kfree(buffer.pointer);
	}
	return status;
}
EXPORT_SYMBOL_GPL(acpi_bus_get_ejd);

void acpi_bus_data_handler(acpi_handle handle, u32 function, void *context)
{

	/* TBD */

	return;
}

static int acpi_bus_get_perf_flags(struct acpi_device *device)
{
	device->performance.state = ACPI_STATE_UNKNOWN;
	return 0;
}

static acpi_status
acpi_bus_extract_wakeup_device_power_package(struct acpi_device *device,
					     union acpi_object *package)
{
	int i = 0;
	union acpi_object *element = NULL;

	if (!device || !package || (package->package.count < 2))
		return AE_BAD_PARAMETER;

	element = &(package->package.elements[0]);
	if (!element)
		return AE_BAD_PARAMETER;
	if (element->type == ACPI_TYPE_PACKAGE) {
		if ((element->package.count < 2) ||
		    (element->package.elements[0].type !=
		     ACPI_TYPE_LOCAL_REFERENCE)
		    || (element->package.elements[1].type != ACPI_TYPE_INTEGER))
			return AE_BAD_DATA;
		device->wakeup.gpe_device =
		    element->package.elements[0].reference.handle;
		device->wakeup.gpe_number =
		    (u32) element->package.elements[1].integer.value;
	} else if (element->type == ACPI_TYPE_INTEGER) {
		device->wakeup.gpe_number = element->integer.value;
	} else
		return AE_BAD_DATA;

	element = &(package->package.elements[1]);
	if (element->type != ACPI_TYPE_INTEGER) {
		return AE_BAD_DATA;
	}
	device->wakeup.sleep_state = element->integer.value;

	if ((package->package.count - 2) > ACPI_MAX_HANDLES) {
		return AE_NO_MEMORY;
	}
	device->wakeup.resources.count = package->package.count - 2;
	for (i = 0; i < device->wakeup.resources.count; i++) {
		element = &(package->package.elements[i + 2]);
		if (element->type != ACPI_TYPE_LOCAL_REFERENCE)
			return AE_BAD_DATA;

		device->wakeup.resources.handles[i] = element->reference.handle;
	}

	return AE_OK;
}

static int acpi_bus_get_wakeup_device_flags(struct acpi_device *device)
{
	acpi_status status = 0;
	struct acpi_buffer buffer = { ACPI_ALLOCATE_BUFFER, NULL };
	union acpi_object *package = NULL;
	int psw_error;

	struct acpi_device_id button_device_ids[] = {
		{"PNP0C0D", 0},
		{"PNP0C0C", 0},
		{"PNP0C0E", 0},
		{"", 0},
	};

	/* _PRW */
	status = acpi_evaluate_object(device->handle, "_PRW", NULL, &buffer);
	if (ACPI_FAILURE(status)) {
		ACPI_EXCEPTION((AE_INFO, status, "Evaluating _PRW"));
		goto end;
	}

	package = (union acpi_object *)buffer.pointer;
	status = acpi_bus_extract_wakeup_device_power_package(device, package);
	if (ACPI_FAILURE(status)) {
		ACPI_EXCEPTION((AE_INFO, status, "Extracting _PRW package"));
		goto end;
	}

	kfree(buffer.pointer);

	device->wakeup.flags.valid = 1;
	/* Call _PSW/_DSW object to disable its ability to wake the sleeping
	 * system for the ACPI device with the _PRW object.
	 * The _PSW object is depreciated in ACPI 3.0 and is replaced by _DSW.
	 * So it is necessary to call _DSW object first. Only when it is not
	 * present will the _PSW object used.
	 */
	psw_error = acpi_device_sleep_wake(device, 0, 0, 0);
	if (psw_error)
		ACPI_DEBUG_PRINT((ACPI_DB_INFO,
				"error in _DSW or _PSW evaluation\n"));

	/* Power button, Lid switch always enable wakeup */
	if (!acpi_match_device_ids(device, button_device_ids))
		device->wakeup.flags.run_wake = 1;

	/*
	 * Don't set Power button GPE as run_wake
	 * if Fixed Power button is used
	 */
	if (!strcmp(device->pnp.hardware_id, "PNP0C0C") &&
		!(acpi_gbl_FADT.flags & ACPI_FADT_POWER_BUTTON)) {
		device->wakeup.flags.run_wake = 0;
		device->wakeup.flags.valid = 0;
	}

      end:
	if (ACPI_FAILURE(status))
		device->flags.wake_capable = 0;
	return 0;
}

static int acpi_bus_get_power_flags(struct acpi_device *device)
{
	acpi_status status = 0;
	acpi_handle handle = NULL;
	u32 i = 0;


	/*
	 * Power Management Flags
	 */
	status = acpi_get_handle(device->handle, "_PSC", &handle);
	if (ACPI_SUCCESS(status))
		device->power.flags.explicit_get = 1;
	status = acpi_get_handle(device->handle, "_IRC", &handle);
	if (ACPI_SUCCESS(status))
		device->power.flags.inrush_current = 1;

	/*
	 * Enumerate supported power management states
	 */
	for (i = ACPI_STATE_D0; i <= ACPI_STATE_D3; i++) {
		struct acpi_device_power_state *ps = &device->power.states[i];
		char object_name[5] = { '_', 'P', 'R', '0' + i, '\0' };

		/* Evaluate "_PRx" to se if power resources are referenced */
		acpi_evaluate_reference(device->handle, object_name, NULL,
					&ps->resources);
		if (ps->resources.count) {
			device->power.flags.power_resources = 1;
			ps->flags.valid = 1;
		}

		/* Evaluate "_PSx" to see if we can do explicit sets */
		object_name[2] = 'S';
		status = acpi_get_handle(device->handle, object_name, &handle);
		if (ACPI_SUCCESS(status)) {
			ps->flags.explicit_set = 1;
			ps->flags.valid = 1;
		}

		/* State is valid if we have some power control */
		if (ps->resources.count || ps->flags.explicit_set)
			ps->flags.valid = 1;

		ps->power = -1;	/* Unknown - driver assigned */
		ps->latency = -1;	/* Unknown - driver assigned */
	}

	/* Set defaults for D0 and D3 states (always valid) */
	device->power.states[ACPI_STATE_D0].flags.valid = 1;
	device->power.states[ACPI_STATE_D0].power = 100;
	device->power.states[ACPI_STATE_D3].flags.valid = 1;
	device->power.states[ACPI_STATE_D3].power = 0;

	/* TBD: System wake support and resource requirements. */

	device->power.state = ACPI_STATE_UNKNOWN;
	acpi_bus_get_power(device->handle, &(device->power.state));

	return 0;
}

static int acpi_bus_get_flags(struct acpi_device *device)
{
	acpi_status status = AE_OK;
	acpi_handle temp = NULL;


	/* Presence of _STA indicates 'dynamic_status' */
	status = acpi_get_handle(device->handle, "_STA", &temp);
	if (ACPI_SUCCESS(status))
		device->flags.dynamic_status = 1;

	/* Presence of _CID indicates 'compatible_ids' */
	status = acpi_get_handle(device->handle, "_CID", &temp);
	if (ACPI_SUCCESS(status))
		device->flags.compatible_ids = 1;

	/* Presence of _RMV indicates 'removable' */
	status = acpi_get_handle(device->handle, "_RMV", &temp);
	if (ACPI_SUCCESS(status))
		device->flags.removable = 1;

	/* Presence of _EJD|_EJ0 indicates 'ejectable' */
	status = acpi_get_handle(device->handle, "_EJD", &temp);
	if (ACPI_SUCCESS(status))
		device->flags.ejectable = 1;
	else {
		status = acpi_get_handle(device->handle, "_EJ0", &temp);
		if (ACPI_SUCCESS(status))
			device->flags.ejectable = 1;
	}

	/* Presence of _LCK indicates 'lockable' */
	status = acpi_get_handle(device->handle, "_LCK", &temp);
	if (ACPI_SUCCESS(status))
		device->flags.lockable = 1;

	/* Presence of _PS0|_PR0 indicates 'power manageable' */
	status = acpi_get_handle(device->handle, "_PS0", &temp);
	if (ACPI_FAILURE(status))
		status = acpi_get_handle(device->handle, "_PR0", &temp);
	if (ACPI_SUCCESS(status))
		device->flags.power_manageable = 1;

	/* Presence of _PRW indicates wake capable */
	status = acpi_get_handle(device->handle, "_PRW", &temp);
	if (ACPI_SUCCESS(status))
		device->flags.wake_capable = 1;

	/* TBD: Performance management */

	return 0;
}

static void acpi_device_get_busid(struct acpi_device *device,
				  acpi_handle handle, int type)
{
	char bus_id[5] = { '?', 0 };
	struct acpi_buffer buffer = { sizeof(bus_id), bus_id };
	int i = 0;

	/*
	 * Bus ID
	 * ------
	 * The device's Bus ID is simply the object name.
	 * TBD: Shouldn't this value be unique (within the ACPI namespace)?
	 */
	switch (type) {
	case ACPI_BUS_TYPE_SYSTEM:
		strcpy(device->pnp.bus_id, "ACPI");
		break;
	case ACPI_BUS_TYPE_POWER_BUTTON:
		strcpy(device->pnp.bus_id, "PWRF");
		break;
	case ACPI_BUS_TYPE_SLEEP_BUTTON:
		strcpy(device->pnp.bus_id, "SLPF");
		break;
	default:
		acpi_get_name(handle, ACPI_SINGLE_NAME, &buffer);
		/* Clean up trailing underscores (if any) */
		for (i = 3; i > 1; i--) {
			if (bus_id[i] == '_')
				bus_id[i] = '\0';
			else
				break;
		}
		strcpy(device->pnp.bus_id, bus_id);
		break;
	}
}

/*
 * acpi_bay_match - see if a device is an ejectable driver bay
 *
 * If an acpi object is ejectable and has one of the ACPI ATA methods defined,
 * then we can safely call it an ejectable drive bay
 */
static int acpi_bay_match(struct acpi_device *device){
	acpi_status status;
	acpi_handle handle;
	acpi_handle tmp;
	acpi_handle phandle;

	handle = device->handle;

	status = acpi_get_handle(handle, "_EJ0", &tmp);
	if (ACPI_FAILURE(status))
		return -ENODEV;

	if ((ACPI_SUCCESS(acpi_get_handle(handle, "_GTF", &tmp))) ||
		(ACPI_SUCCESS(acpi_get_handle(handle, "_GTM", &tmp))) ||
		(ACPI_SUCCESS(acpi_get_handle(handle, "_STM", &tmp))) ||
		(ACPI_SUCCESS(acpi_get_handle(handle, "_SDD", &tmp))))
		return 0;

	if (acpi_get_parent(handle, &phandle))
		return -ENODEV;

        if ((ACPI_SUCCESS(acpi_get_handle(phandle, "_GTF", &tmp))) ||
                (ACPI_SUCCESS(acpi_get_handle(phandle, "_GTM", &tmp))) ||
                (ACPI_SUCCESS(acpi_get_handle(phandle, "_STM", &tmp))) ||
                (ACPI_SUCCESS(acpi_get_handle(phandle, "_SDD", &tmp))))
                return 0;

	return -ENODEV;
}

/*
 * acpi_dock_match - see if a device has a _DCK method
 */
static int acpi_dock_match(struct acpi_device *device)
{
	acpi_handle tmp;
	return acpi_get_handle(device->handle, "_DCK", &tmp);
}

static void acpi_device_set_id(struct acpi_device *device,
			       struct acpi_device *parent, acpi_handle handle,
			       int type)
{
	struct acpi_device_info *info;
	struct acpi_buffer buffer = { ACPI_ALLOCATE_BUFFER, NULL };
	char *hid = NULL;
	char *uid = NULL;
	struct acpi_compatible_id_list *cid_list = NULL;
	const char *cid_add = NULL;
	acpi_status status;

	switch (type) {
	case ACPI_BUS_TYPE_DEVICE:
		status = acpi_get_object_info(handle, &buffer);
		if (ACPI_FAILURE(status)) {
			printk(KERN_ERR PREFIX "%s: Error reading device info\n", __func__);
			return;
		}

		info = buffer.pointer;
		if (info->valid & ACPI_VALID_HID)
			hid = info->hardware_id.value;
		if (info->valid & ACPI_VALID_UID)
			uid = info->unique_id.value;
		if (info->valid & ACPI_VALID_CID)
			cid_list = &info->compatibility_id;
		if (info->valid & ACPI_VALID_ADR) {
			device->pnp.bus_address = info->address;
			device->flags.bus_address = 1;
		}

		/* If we have a video/bay/dock device, add our selfdefined
		   HID to the CID list. Like that the video/bay/dock drivers
		   will get autoloaded and the device might still match
		   against another driver.
		*/
		if (acpi_is_video_device(device))
			cid_add = ACPI_VIDEO_HID;
		else if (ACPI_SUCCESS(acpi_bay_match(device)))
			cid_add = ACPI_BAY_HID;
		else if (ACPI_SUCCESS(acpi_dock_match(device)))
			cid_add = ACPI_DOCK_HID;

		break;
	case ACPI_BUS_TYPE_POWER:
		hid = ACPI_POWER_HID;
		break;
	case ACPI_BUS_TYPE_PROCESSOR:
		hid = ACPI_PROCESSOR_OBJECT_HID;
		break;
	case ACPI_BUS_TYPE_SYSTEM:
		hid = ACPI_SYSTEM_HID;
		break;
	case ACPI_BUS_TYPE_THERMAL:
		hid = ACPI_THERMAL_HID;
		break;
	case ACPI_BUS_TYPE_POWER_BUTTON:
		hid = ACPI_BUTTON_HID_POWERF;
		break;
	case ACPI_BUS_TYPE_SLEEP_BUTTON:
		hid = ACPI_BUTTON_HID_SLEEPF;
		break;
	}

	/* 
	 * \_SB
	 * ----
	 * Fix for the system root bus device -- the only root-level device.
	 */
	if (((acpi_handle)parent == ACPI_ROOT_OBJECT) && (type == ACPI_BUS_TYPE_DEVICE)) {
		hid = ACPI_BUS_HID;
		strcpy(device->pnp.device_name, ACPI_BUS_DEVICE_NAME);
		strcpy(device->pnp.device_class, ACPI_BUS_CLASS);
	}

	if (hid) {
		strcpy(device->pnp.hardware_id, hid);
		device->flags.hardware_id = 1;
	}
	if (uid) {
		strcpy(device->pnp.unique_id, uid);
		device->flags.unique_id = 1;
	}
	if (cid_list || cid_add) {
		struct  acpi_compatible_id_list *list;
		int size = 0;
		int count = 0;

		if (cid_list) {
			size = cid_list->size;
		} else if (cid_add) {
			size = sizeof(struct acpi_compatible_id_list);
			cid_list = ACPI_ALLOCATE_ZEROED((acpi_size) size);
			if (!cid_list) {
				printk(KERN_ERR "Memory allocation error\n");
				kfree(buffer.pointer);
				return;
			} else {
				cid_list->count = 0;
				cid_list->size = size;
			}
		}
		if (cid_add)
			size += sizeof(struct acpi_compatible_id);
		list = kmalloc(size, GFP_KERNEL);

		if (list) {
			if (cid_list) {
				memcpy(list, cid_list, cid_list->size);
				count = cid_list->count;
			}
			if (cid_add) {
				strncpy(list->id[count].value, cid_add,
					ACPI_MAX_CID_LENGTH);
				count++;
				device->flags.compatible_ids = 1;
			}
			list->size = size;
			list->count = count;
			device->pnp.cid_list = list;
		} else
			printk(KERN_ERR PREFIX "Memory allocation error\n");
	}

	kfree(buffer.pointer);
}

static int acpi_device_set_context(struct acpi_device *device, int type)
{
	acpi_status status = AE_OK;
	int result = 0;
	/*
	 * Context
	 * -------
	 * Attach this 'struct acpi_device' to the ACPI object.  This makes
	 * resolutions from handle->device very efficient.  Note that we need
	 * to be careful with fixed-feature devices as they all attach to the
	 * root object.
	 */
	if (type != ACPI_BUS_TYPE_POWER_BUTTON &&
	    type != ACPI_BUS_TYPE_SLEEP_BUTTON) {
		status = acpi_attach_data(device->handle,
					  acpi_bus_data_handler, device);

		if (ACPI_FAILURE(status)) {
			printk(KERN_ERR PREFIX "Error attaching device data\n");
			result = -ENODEV;
		}
	}
	return result;
}

static int acpi_bus_remove(struct acpi_device *dev, int rmdevice)
{
	if (!dev)
		return -EINVAL;

	dev->removal_type = ACPI_BUS_REMOVAL_EJECT;
	device_release_driver(&dev->dev);

	if (!rmdevice)
		return 0;

	/*
	 * unbind _ADR-Based Devices when hot removal
	 */
	if (dev->flags.bus_address) {
		if ((dev->parent) && (dev->parent->ops.unbind))
			dev->parent->ops.unbind(dev);
	}
	acpi_device_unregister(dev, ACPI_BUS_REMOVAL_EJECT);

	return 0;
}

static int
acpi_add_single_object(struct acpi_device **child,
		       struct acpi_device *parent, acpi_handle handle, int type,
			struct acpi_bus_ops *ops)
{
	int result = 0;
	struct acpi_device *device = NULL;


	if (!child)
		return -EINVAL;

	device = kzalloc(sizeof(struct acpi_device), GFP_KERNEL);
	if (!device) {
		printk(KERN_ERR PREFIX "Memory allocation error\n");
		return -ENOMEM;
	}

	device->handle = handle;
	device->parent = parent;
	device->bus_ops = *ops; /* workround for not call .start */


	acpi_device_get_busid(device, handle, type);

	/*
	 * Flags
	 * -----
	 * Get prior to calling acpi_bus_get_status() so we know whether
	 * or not _STA is present.  Note that we only look for object
	 * handles -- cannot evaluate objects until we know the device is
	 * present and properly initialized.
	 */
	result = acpi_bus_get_flags(device);
	if (result)
		goto end;

	/*
	 * Status
	 * ------
	 * See if the device is present.  We always assume that non-Device
	 * and non-Processor objects (e.g. thermal zones, power resources,
	 * etc.) are present, functioning, etc. (at least when parent object
	 * is present).  Note that _STA has a different meaning for some
	 * objects (e.g. power resources) so we need to be careful how we use
	 * it.
	 */
	switch (type) {
	case ACPI_BUS_TYPE_PROCESSOR:
	case ACPI_BUS_TYPE_DEVICE:
		result = acpi_bus_get_status(device);
		if (ACPI_FAILURE(result)) {
			result = -ENODEV;
			goto end;
		}
		/*
		 * When the device is neither present nor functional, the
		 * device should not be added to Linux ACPI device tree.
		 * When the status of the device is not present but functinal,
		 * it should be added to Linux ACPI tree. For example : bay
		 * device , dock device.
		 * In such conditions it is unncessary to check whether it is
		 * bay device or dock device.
		 */
		if (!device->status.present && !device->status.functional) {
			result = -ENODEV;
			goto end;
		}
		break;
	default:
		STRUCT_TO_INT(device->status) =
		    ACPI_STA_DEVICE_PRESENT | ACPI_STA_DEVICE_ENABLED |
		    ACPI_STA_DEVICE_UI      | ACPI_STA_DEVICE_FUNCTIONING;
		break;
	}

	/*
	 * Initialize Device
	 * -----------------
	 * TBD: Synch with Core's enumeration/initialization process.
	 */

	/*
	 * Hardware ID, Unique ID, & Bus Address
	 * -------------------------------------
	 */
	acpi_device_set_id(device, parent, handle, type);

	/*
	 * The ACPI device is attached to acpi handle before getting
	 * the power/wakeup/peformance flags. Otherwise OS can't get
	 * the corresponding ACPI device by the acpi handle in the course
	 * of getting the power/wakeup/performance flags.
	 */
	result = acpi_device_set_context(device, type);
	if (result)
		goto end;

	/*
	 * Power Management
	 * ----------------
	 */
	if (device->flags.power_manageable) {
		result = acpi_bus_get_power_flags(device);
		if (result)
			goto end;
	}

	/*
	 * Wakeup device management
	 *-----------------------
	 */
	if (device->flags.wake_capable) {
		result = acpi_bus_get_wakeup_device_flags(device);
		if (result)
			goto end;
	}

	/*
	 * Performance Management
	 * ----------------------
	 */
	if (device->flags.performance_manageable) {
		result = acpi_bus_get_perf_flags(device);
		if (result)
			goto end;
	}


	result = acpi_device_register(device, parent);

	/*
	 * Bind _ADR-Based Devices when hot add
	 */
	if (device->flags.bus_address) {
		if (device->parent && device->parent->ops.bind)
			device->parent->ops.bind(device);
	}

      end:
	if (!result)
		*child = device;
	else {
		kfree(device->pnp.cid_list);
		kfree(device);
	}

	return result;
}

static int acpi_bus_scan(struct acpi_device *start, struct acpi_bus_ops *ops)
{
	acpi_status status = AE_OK;
	struct acpi_device *parent = NULL;
	struct acpi_device *child = NULL;
	acpi_handle phandle = NULL;
	acpi_handle chandle = NULL;
	acpi_object_type type = 0;
	u32 level = 1;


	if (!start)
		return -EINVAL;

	parent = start;
	phandle = start->handle;

	/*
	 * Parse through the ACPI namespace, identify all 'devices', and
	 * create a new 'struct acpi_device' for each.
	 */
	while ((level > 0) && parent) {

		status = acpi_get_next_object(ACPI_TYPE_ANY, phandle,
					      chandle, &chandle);

		/*
		 * If this scope is exhausted then move our way back up.
		 */
		if (ACPI_FAILURE(status)) {
			level--;
			chandle = phandle;
			acpi_get_parent(phandle, &phandle);
			if (parent->parent)
				parent = parent->parent;
			continue;
		}

		status = acpi_get_type(chandle, &type);
		if (ACPI_FAILURE(status))
			continue;

		/*
		 * If this is a scope object then parse it (depth-first).
		 */
		if (type == ACPI_TYPE_LOCAL_SCOPE) {
			level++;
			phandle = chandle;
			chandle = NULL;
			continue;
		}

		/*
		 * We're only interested in objects that we consider 'devices'.
		 */
		switch (type) {
		case ACPI_TYPE_DEVICE:
			type = ACPI_BUS_TYPE_DEVICE;
			break;
		case ACPI_TYPE_PROCESSOR:
			type = ACPI_BUS_TYPE_PROCESSOR;
			break;
		case ACPI_TYPE_THERMAL:
			type = ACPI_BUS_TYPE_THERMAL;
			break;
		case ACPI_TYPE_POWER:
			type = ACPI_BUS_TYPE_POWER;
			break;
		default:
			continue;
		}

		if (ops->acpi_op_add)
			status = acpi_add_single_object(&child, parent,
				chandle, type, ops);
		else
			status = acpi_bus_get_device(chandle, &child);

		if (ACPI_FAILURE(status))
			continue;

		if (ops->acpi_op_start && !(ops->acpi_op_add)) {
			status = acpi_start_single_object(child);
			if (ACPI_FAILURE(status))
				continue;
		}

		/*
		 * If the device is present, enabled, and functioning then
		 * parse its scope (depth-first).  Note that we need to
		 * represent absent devices to facilitate PnP notifications
		 * -- but only the subtree head (not all of its children,
		 * which will be enumerated when the parent is inserted).
		 *
		 * TBD: Need notifications and other detection mechanisms
		 *      in place before we can fully implement this.
		 */
		 /*
		 * When the device is not present but functional, it is also
		 * necessary to scan the children of this device.
		 */
		if (child->status.present || (!child->status.present &&
					child->status.functional)) {
			status = acpi_get_next_object(ACPI_TYPE_ANY, chandle,
						      NULL, NULL);
			if (ACPI_SUCCESS(status)) {
				level++;
				phandle = chandle;
				chandle = NULL;
				parent = child;
			}
		}
	}

	return 0;
}

int
acpi_bus_add(struct acpi_device **child,
	     struct acpi_device *parent, acpi_handle handle, int type)
{
	int result;
	struct acpi_bus_ops ops;

	memset(&ops, 0, sizeof(ops));
	ops.acpi_op_add = 1;

	result = acpi_add_single_object(child, parent, handle, type, &ops);
	if (!result)
		result = acpi_bus_scan(*child, &ops);

	return result;
}

EXPORT_SYMBOL(acpi_bus_add);

int acpi_bus_start(struct acpi_device *device)
{
	int result;
	struct acpi_bus_ops ops;


	if (!device)
		return -EINVAL;

	result = acpi_start_single_object(device);
	if (!result) {
		memset(&ops, 0, sizeof(ops));
		ops.acpi_op_start = 1;
		result = acpi_bus_scan(device, &ops);
	}
	return result;
}

EXPORT_SYMBOL(acpi_bus_start);

int acpi_bus_trim(struct acpi_device *start, int rmdevice)
{
	acpi_status status;
	struct acpi_device *parent, *child;
	acpi_handle phandle, chandle;
	acpi_object_type type;
	u32 level = 1;
	int err = 0;

	parent = start;
	phandle = start->handle;
	child = chandle = NULL;

	while ((level > 0) && parent && (!err)) {
		status = acpi_get_next_object(ACPI_TYPE_ANY, phandle,
					      chandle, &chandle);

		/*
		 * If this scope is exhausted then move our way back up.
		 */
		if (ACPI_FAILURE(status)) {
			level--;
			chandle = phandle;
			acpi_get_parent(phandle, &phandle);
			child = parent;
			parent = parent->parent;

			if (level == 0)
				err = acpi_bus_remove(child, rmdevice);
			else
				err = acpi_bus_remove(child, 1);

			continue;
		}

		status = acpi_get_type(chandle, &type);
		if (ACPI_FAILURE(status)) {
			continue;
		}
		/*
		 * If there is a device corresponding to chandle then
		 * parse it (depth-first).
		 */
		if (acpi_bus_get_device(chandle, &child) == 0) {
			level++;
			phandle = chandle;
			chandle = NULL;
			parent = child;
		}
		continue;
	}
	return err;
}
EXPORT_SYMBOL_GPL(acpi_bus_trim);


static int acpi_bus_scan_fixed(struct acpi_device *root)
{
	int result = 0;
	struct acpi_device *device = NULL;
	struct acpi_bus_ops ops;

	if (!root)
		return -ENODEV;

	memset(&ops, 0, sizeof(ops));
	ops.acpi_op_add = 1;
	ops.acpi_op_start = 1;

	/*
	 * Enumerate all fixed-feature devices.
	 */
	if ((acpi_gbl_FADT.flags & ACPI_FADT_POWER_BUTTON) == 0) {
		result = acpi_add_single_object(&device, acpi_root,
						NULL,
						ACPI_BUS_TYPE_POWER_BUTTON,
						&ops);
	}

	if ((acpi_gbl_FADT.flags & ACPI_FADT_SLEEP_BUTTON) == 0) {
		result = acpi_add_single_object(&device, acpi_root,
						NULL,
						ACPI_BUS_TYPE_SLEEP_BUTTON,
						&ops);
	}

	return result;
}


static int __init acpi_scan_init(void)
{
	int result;
	struct acpi_bus_ops ops;


	if (acpi_disabled)
		return 0;

	memset(&ops, 0, sizeof(ops));
	ops.acpi_op_add = 1;
	ops.acpi_op_start = 1;

	result = bus_register(&acpi_bus_type);
	if (result) {
		/* We don't want to quit even if we failed to add suspend/resume */
		printk(KERN_ERR PREFIX "Could not register bus type\n");
	}

	/*
	 * Create the root device in the bus's device tree
	 */
	result = acpi_add_single_object(&acpi_root, NULL, ACPI_ROOT_OBJECT,
					ACPI_BUS_TYPE_SYSTEM, &ops);
	if (result)
		goto Done;

	/*
	 * Enumerate devices in the ACPI namespace.
	 */
	result = acpi_bus_scan_fixed(acpi_root);

	if (!result)
		result = acpi_bus_scan(acpi_root, &ops);

	if (result)
		acpi_device_unregister(acpi_root, ACPI_BUS_REMOVAL_NORMAL);

      Done:
	return result;
}

subsys_initcall(acpi_scan_init);<|MERGE_RESOLUTION|>--- conflicted
+++ resolved
@@ -483,12 +483,8 @@
 
 	result = acpi_device_setup_files(device);
 	if(result)
-<<<<<<< HEAD
-		printk(KERN_ERR PREFIX "Error creating sysfs interface for device %s\n", device->dev.bus_id);
-=======
 		printk(KERN_ERR PREFIX "Error creating sysfs interface for device %s\n",
 		       dev_name(&device->dev));
->>>>>>> a39c4ad1
 
 	device->removal_type = ACPI_BUS_REMOVAL_NORMAL;
 	return 0;
