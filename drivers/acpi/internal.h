--- conflicted
+++ resolved
@@ -14,11 +14,7 @@
  * more details.
  *
  * You should have received a copy of the GNU General Public License along with
-<<<<<<< HEAD
- * this program; if not, write to the Free Software Foundation, Inc., 
-=======
  * this program; if not, write to the Free Software Foundation, Inc.,
->>>>>>> dd0954bc
  * 51 Franklin St - Fifth Floor, Boston, MA 02110-1301 USA.
  */
 
