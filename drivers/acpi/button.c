/*
 *  button.c - ACPI Button Driver
 *
 *  Copyright (C) 2001, 2002 Andy Grover <andrew.grover@intel.com>
 *  Copyright (C) 2001, 2002 Paul Diefenbaugh <paul.s.diefenbaugh@intel.com>
 *
 * ~~~~~~~~~~~~~~~~~~~~~~~~~~~~~~~~~~~~~~~~~~~~~~~~~~~~~~~~~~~~~~~~~~~~~~~~~~
 *
 *  This program is free software; you can redistribute it and/or modify
 *  it under the terms of the GNU General Public License as published by
 *  the Free Software Foundation; either version 2 of the License, or (at
 *  your option) any later version.
 *
 *  This program is distributed in the hope that it will be useful, but
 *  WITHOUT ANY WARRANTY; without even the implied warranty of
 *  MERCHANTABILITY or FITNESS FOR A PARTICULAR PURPOSE.  See the GNU
 *  General Public License for more details.
 *
 *  You should have received a copy of the GNU General Public License along
 *  with this program; if not, write to the Free Software Foundation, Inc.,
 *  59 Temple Place, Suite 330, Boston, MA 02111-1307 USA.
 *
 * ~~~~~~~~~~~~~~~~~~~~~~~~~~~~~~~~~~~~~~~~~~~~~~~~~~~~~~~~~~~~~~~~~~~~~~~~~~
 */

#include <linux/kernel.h>
#include <linux/module.h>
#include <linux/init.h>
#include <linux/types.h>
#include <linux/proc_fs.h>
#include <linux/seq_file.h>
#include <linux/input.h>
#include <linux/slab.h>
#include <acpi/acpi_bus.h>
#include <acpi/acpi_drivers.h>

#define PREFIX "ACPI: "

#define ACPI_BUTTON_CLASS		"button"
#define ACPI_BUTTON_FILE_INFO		"info"
#define ACPI_BUTTON_FILE_STATE		"state"
#define ACPI_BUTTON_TYPE_UNKNOWN	0x00
#define ACPI_BUTTON_NOTIFY_STATUS	0x80

#define ACPI_BUTTON_SUBCLASS_POWER	"power"
#define ACPI_BUTTON_HID_POWER		"PNP0C0C"
#define ACPI_BUTTON_DEVICE_NAME_POWER	"Power Button"
#define ACPI_BUTTON_TYPE_POWER		0x01

#define ACPI_BUTTON_SUBCLASS_SLEEP	"sleep"
#define ACPI_BUTTON_HID_SLEEP		"PNP0C0E"
#define ACPI_BUTTON_DEVICE_NAME_SLEEP	"Sleep Button"
#define ACPI_BUTTON_TYPE_SLEEP		0x03

#define ACPI_BUTTON_SUBCLASS_LID	"lid"
#define ACPI_BUTTON_HID_LID		"PNP0C0D"
#define ACPI_BUTTON_DEVICE_NAME_LID	"Lid Switch"
#define ACPI_BUTTON_TYPE_LID		0x05

#define _COMPONENT		ACPI_BUTTON_COMPONENT
ACPI_MODULE_NAME("button");

MODULE_AUTHOR("Paul Diefenbaugh");
MODULE_DESCRIPTION("ACPI Button Driver");
MODULE_LICENSE("GPL");

static const struct acpi_device_id button_device_ids[] = {
	{ACPI_BUTTON_HID_LID,    0},
	{ACPI_BUTTON_HID_SLEEP,  0},
	{ACPI_BUTTON_HID_SLEEPF, 0},
	{ACPI_BUTTON_HID_POWER,  0},
	{ACPI_BUTTON_HID_POWERF, 0},
	{"", 0},
};
MODULE_DEVICE_TABLE(acpi, button_device_ids);

static int acpi_button_add(struct acpi_device *device);
static int acpi_button_remove(struct acpi_device *device, int type);
static int acpi_button_resume(struct acpi_device *device);
static void acpi_button_notify(struct acpi_device *device, u32 event);
static int acpi_button_info_open_fs(struct inode *inode, struct file *file);
static int acpi_button_state_open_fs(struct inode *inode, struct file *file);

static struct acpi_driver acpi_button_driver = {
	.name = "button",
	.class = ACPI_BUTTON_CLASS,
	.ids = button_device_ids,
	.ops = {
		.add = acpi_button_add,
		.resume = acpi_button_resume,
		.remove = acpi_button_remove,
		.notify = acpi_button_notify,
	},
};

struct acpi_button {
	unsigned int type;
	struct input_dev *input;
	char phys[32];			/* for input device */
	unsigned long pushed;
};

static const struct file_operations acpi_button_info_fops = {
	.owner = THIS_MODULE,
	.open = acpi_button_info_open_fs,
	.read = seq_read,
	.llseek = seq_lseek,
	.release = single_release,
};

static const struct file_operations acpi_button_state_fops = {
	.owner = THIS_MODULE,
	.open = acpi_button_state_open_fs,
	.read = seq_read,
	.llseek = seq_lseek,
	.release = single_release,
};

static BLOCKING_NOTIFIER_HEAD(acpi_lid_notifier);
static struct acpi_device *lid_device;

/* --------------------------------------------------------------------------
                              FS Interface (/proc)
   -------------------------------------------------------------------------- */

static struct proc_dir_entry *acpi_button_dir;

static int acpi_button_info_seq_show(struct seq_file *seq, void *offset)
{
	struct acpi_device *device = seq->private;

	seq_printf(seq, "type:                    %s\n",
		   acpi_device_name(device));
	return 0;
}

static int acpi_button_info_open_fs(struct inode *inode, struct file *file)
{
	return single_open(file, acpi_button_info_seq_show, PDE(inode)->data);
}

static int acpi_button_state_seq_show(struct seq_file *seq, void *offset)
{
	struct acpi_device *device = seq->private;
	acpi_status status;
	unsigned long long state;

	status = acpi_evaluate_integer(device->handle, "_LID", NULL, &state);
	seq_printf(seq, "state:      %s\n",
		   ACPI_FAILURE(status) ? "unsupported" :
			(state ? "open" : "closed"));
	return 0;
}

static int acpi_button_state_open_fs(struct inode *inode, struct file *file)
{
	return single_open(file, acpi_button_state_seq_show, PDE(inode)->data);
}

static struct proc_dir_entry *acpi_power_dir;
static struct proc_dir_entry *acpi_sleep_dir;
static struct proc_dir_entry *acpi_lid_dir;

static int acpi_button_add_fs(struct acpi_device *device)
{
	struct acpi_button *button = acpi_driver_data(device);
	struct proc_dir_entry *entry = NULL;

	switch (button->type) {
	case ACPI_BUTTON_TYPE_POWER:
		if (!acpi_power_dir)
			acpi_power_dir = proc_mkdir(ACPI_BUTTON_SUBCLASS_POWER,
						    acpi_button_dir);
		entry = acpi_power_dir;
		break;
	case ACPI_BUTTON_TYPE_SLEEP:
		if (!acpi_sleep_dir)
			acpi_sleep_dir = proc_mkdir(ACPI_BUTTON_SUBCLASS_SLEEP,
						    acpi_button_dir);
		entry = acpi_sleep_dir;
		break;
	case ACPI_BUTTON_TYPE_LID:
		if (!acpi_lid_dir)
			acpi_lid_dir = proc_mkdir(ACPI_BUTTON_SUBCLASS_LID,
						  acpi_button_dir);
		entry = acpi_lid_dir;
		break;
	}

	if (!entry)
		return -ENODEV;

	acpi_device_dir(device) = proc_mkdir(acpi_device_bid(device), entry);
	if (!acpi_device_dir(device))
		return -ENODEV;

	/* 'info' [R] */
	entry = proc_create_data(ACPI_BUTTON_FILE_INFO,
				 S_IRUGO, acpi_device_dir(device),
				 &acpi_button_info_fops, device);
	if (!entry)
		return -ENODEV;

	/* show lid state [R] */
	if (button->type == ACPI_BUTTON_TYPE_LID) {
		entry = proc_create_data(ACPI_BUTTON_FILE_STATE,
					 S_IRUGO, acpi_device_dir(device),
					 &acpi_button_state_fops, device);
		if (!entry)
			return -ENODEV;
	}

	return 0;
}

static int acpi_button_remove_fs(struct acpi_device *device)
{
	struct acpi_button *button = acpi_driver_data(device);

	if (acpi_device_dir(device)) {
		if (button->type == ACPI_BUTTON_TYPE_LID)
			remove_proc_entry(ACPI_BUTTON_FILE_STATE,
					  acpi_device_dir(device));
		remove_proc_entry(ACPI_BUTTON_FILE_INFO,
				  acpi_device_dir(device));

		remove_proc_entry(acpi_device_bid(device),
				  acpi_device_dir(device)->parent);
		acpi_device_dir(device) = NULL;
	}

	return 0;
}

/* --------------------------------------------------------------------------
                                Driver Interface
   -------------------------------------------------------------------------- */
int acpi_lid_notifier_register(struct notifier_block *nb)
{
	return blocking_notifier_chain_register(&acpi_lid_notifier, nb);
}
EXPORT_SYMBOL(acpi_lid_notifier_register);

int acpi_lid_notifier_unregister(struct notifier_block *nb)
{
	return blocking_notifier_chain_unregister(&acpi_lid_notifier, nb);
}
EXPORT_SYMBOL(acpi_lid_notifier_unregister);

int acpi_lid_open(void)
{
	acpi_status status;
	unsigned long long state;

	if (!lid_device)
		return -ENODEV;

	status = acpi_evaluate_integer(lid_device->handle, "_LID", NULL,
				       &state);
	if (ACPI_FAILURE(status))
		return -ENODEV;

	return !!state;
}
EXPORT_SYMBOL(acpi_lid_open);

static int acpi_lid_send_state(struct acpi_device *device)
{
	struct acpi_button *button = acpi_driver_data(device);
	unsigned long long state;
	acpi_status status;
	int ret;

	status = acpi_evaluate_integer(device->handle, "_LID", NULL, &state);
	if (ACPI_FAILURE(status))
		return -ENODEV;

	/* input layer checks if event is redundant */
	input_report_switch(button->input, SW_LID, !state);
	input_sync(button->input);

	if (state)
		pm_wakeup_event(&device->dev, 0);

	ret = blocking_notifier_call_chain(&acpi_lid_notifier, state, device);
	if (ret == NOTIFY_DONE)
		ret = blocking_notifier_call_chain(&acpi_lid_notifier, state,
						   device);
	if (ret == NOTIFY_DONE || ret == NOTIFY_OK) {
		/*
		 * It is also regarded as success if the notifier_chain
		 * returns NOTIFY_OK or NOTIFY_DONE.
		 */
		ret = 0;
	}
	return ret;
}

static void acpi_button_notify(struct acpi_device *device, u32 event)
{
	struct acpi_button *button = acpi_driver_data(device);
	struct input_dev *input;

	switch (event) {
	case ACPI_FIXED_HARDWARE_EVENT:
		event = ACPI_BUTTON_NOTIFY_STATUS;
		/* fall through */
	case ACPI_BUTTON_NOTIFY_STATUS:
		input = button->input;
		if (button->type == ACPI_BUTTON_TYPE_LID) {
			acpi_lid_send_state(device);
		} else {
			int keycode = test_bit(KEY_SLEEP, input->keybit) ?
						KEY_SLEEP : KEY_POWER;

			input_report_key(input, keycode, 1);
			input_sync(input);
			input_report_key(input, keycode, 0);
			input_sync(input);

			pm_wakeup_event(&device->dev, 0);
		}

		acpi_bus_generate_proc_event(device, event, ++button->pushed);
		break;
	default:
		ACPI_DEBUG_PRINT((ACPI_DB_INFO,
				  "Unsupported event [0x%x]\n", event));
		break;
	}
}

static int acpi_button_resume(struct acpi_device *device)
{
	struct acpi_button *button = acpi_driver_data(device);

	if (button->type == ACPI_BUTTON_TYPE_LID)
		return acpi_lid_send_state(device);
	return 0;
}

static int acpi_button_add(struct acpi_device *device)
{
	struct acpi_button *button;
	struct input_dev *input;
	const char *hid = acpi_device_hid(device);
	char *name, *class;
	int error;

	button = kzalloc(sizeof(struct acpi_button), GFP_KERNEL);
	if (!button)
		return -ENOMEM;

	device->driver_data = button;

	button->input = input = input_allocate_device();
	if (!input) {
		error = -ENOMEM;
		goto err_free_button;
	}

	name = acpi_device_name(device);
	class = acpi_device_class(device);

	if (!strcmp(hid, ACPI_BUTTON_HID_POWER) ||
	    !strcmp(hid, ACPI_BUTTON_HID_POWERF)) {
		button->type = ACPI_BUTTON_TYPE_POWER;
		strcpy(name, ACPI_BUTTON_DEVICE_NAME_POWER);
		sprintf(class, "%s/%s",
			ACPI_BUTTON_CLASS, ACPI_BUTTON_SUBCLASS_POWER);
	} else if (!strcmp(hid, ACPI_BUTTON_HID_SLEEP) ||
		   !strcmp(hid, ACPI_BUTTON_HID_SLEEPF)) {
		button->type = ACPI_BUTTON_TYPE_SLEEP;
		strcpy(name, ACPI_BUTTON_DEVICE_NAME_SLEEP);
		sprintf(class, "%s/%s",
			ACPI_BUTTON_CLASS, ACPI_BUTTON_SUBCLASS_SLEEP);
	} else if (!strcmp(hid, ACPI_BUTTON_HID_LID)) {
		button->type = ACPI_BUTTON_TYPE_LID;
		strcpy(name, ACPI_BUTTON_DEVICE_NAME_LID);
		sprintf(class, "%s/%s",
			ACPI_BUTTON_CLASS, ACPI_BUTTON_SUBCLASS_LID);
	} else {
		printk(KERN_ERR PREFIX "Unsupported hid [%s]\n", hid);
		error = -ENODEV;
		goto err_free_input;
	}

	error = acpi_button_add_fs(device);
	if (error)
		goto err_free_input;

	snprintf(button->phys, sizeof(button->phys), "%s/button/input0", hid);

	input->name = name;
	input->phys = button->phys;
	input->id.bustype = BUS_HOST;
	input->id.product = button->type;
	input->dev.parent = &device->dev;

	switch (button->type) {
	case ACPI_BUTTON_TYPE_POWER:
		input->evbit[0] = BIT_MASK(EV_KEY);
		set_bit(KEY_POWER, input->keybit);
		break;

	case ACPI_BUTTON_TYPE_SLEEP:
		input->evbit[0] = BIT_MASK(EV_KEY);
		set_bit(KEY_SLEEP, input->keybit);
		break;

	case ACPI_BUTTON_TYPE_LID:
		input->evbit[0] = BIT_MASK(EV_SW);
		set_bit(SW_LID, input->swbit);
		break;
	}

	error = input_register_device(input);
	if (error)
		goto err_remove_fs;
	if (button->type == ACPI_BUTTON_TYPE_LID) {
		acpi_lid_send_state(device);
		/*
		 * This assumes there's only one lid device, or if there are
		 * more we only care about the last one...
		 */
		lid_device = device;
	}

	if (device->wakeup.flags.valid) {
		/* Button's GPE is run-wake GPE */
		acpi_enable_gpe(device->wakeup.gpe_device,
				device->wakeup.gpe_number);
		device->wakeup.run_wake_count++;
<<<<<<< HEAD
		device->wakeup.state.enabled = 1;
=======
		device_set_wakeup_enable(&device->dev, true);
>>>>>>> 3cbea436
	}

	printk(KERN_INFO PREFIX "%s [%s]\n", name, acpi_device_bid(device));
	return 0;

 err_remove_fs:
	acpi_button_remove_fs(device);
 err_free_input:
	input_free_device(input);
 err_free_button:
	kfree(button);
	return error;
}

static int acpi_button_remove(struct acpi_device *device, int type)
{
	struct acpi_button *button = acpi_driver_data(device);

	if (device->wakeup.flags.valid) {
		acpi_disable_gpe(device->wakeup.gpe_device,
				device->wakeup.gpe_number);
		device->wakeup.run_wake_count--;
<<<<<<< HEAD
		device->wakeup.state.enabled = 0;
=======
		device_set_wakeup_enable(&device->dev, false);
>>>>>>> 3cbea436
	}

	acpi_button_remove_fs(device);
	input_unregister_device(button->input);
	kfree(button);
	return 0;
}

static int __init acpi_button_init(void)
{
	int result;

	acpi_button_dir = proc_mkdir(ACPI_BUTTON_CLASS, acpi_root_dir);
	if (!acpi_button_dir)
		return -ENODEV;

	result = acpi_bus_register_driver(&acpi_button_driver);
	if (result < 0) {
		remove_proc_entry(ACPI_BUTTON_CLASS, acpi_root_dir);
		return -ENODEV;
	}

	return 0;
}

static void __exit acpi_button_exit(void)
{
	acpi_bus_unregister_driver(&acpi_button_driver);

	if (acpi_power_dir)
		remove_proc_entry(ACPI_BUTTON_SUBCLASS_POWER, acpi_button_dir);
	if (acpi_sleep_dir)
		remove_proc_entry(ACPI_BUTTON_SUBCLASS_SLEEP, acpi_button_dir);
	if (acpi_lid_dir)
		remove_proc_entry(ACPI_BUTTON_SUBCLASS_LID, acpi_button_dir);
	remove_proc_entry(ACPI_BUTTON_CLASS, acpi_root_dir);
}

module_init(acpi_button_init);
module_exit(acpi_button_exit);<|MERGE_RESOLUTION|>--- conflicted
+++ resolved
@@ -431,11 +431,7 @@
 		acpi_enable_gpe(device->wakeup.gpe_device,
 				device->wakeup.gpe_number);
 		device->wakeup.run_wake_count++;
-<<<<<<< HEAD
-		device->wakeup.state.enabled = 1;
-=======
 		device_set_wakeup_enable(&device->dev, true);
->>>>>>> 3cbea436
 	}
 
 	printk(KERN_INFO PREFIX "%s [%s]\n", name, acpi_device_bid(device));
@@ -458,11 +454,7 @@
 		acpi_disable_gpe(device->wakeup.gpe_device,
 				device->wakeup.gpe_number);
 		device->wakeup.run_wake_count--;
-<<<<<<< HEAD
-		device->wakeup.state.enabled = 0;
-=======
 		device_set_wakeup_enable(&device->dev, false);
->>>>>>> 3cbea436
 	}
 
 	acpi_button_remove_fs(device);
