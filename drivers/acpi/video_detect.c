--- conflicted
+++ resolved
@@ -83,13 +83,8 @@
 	if (!device)
 		return 0;
 
-<<<<<<< HEAD
-	/* Does this device able to support video switching ? */
+	/* Is this device able to support video switching ? */
 	if (ACPI_SUCCESS(acpi_get_handle(device->handle, "_DOD", &h_dummy)) ||
-=======
-	/* Is this device able to support video switching ? */
-	if (ACPI_SUCCESS(acpi_get_handle(device->handle, "_DOD", &h_dummy)) &&
->>>>>>> 7d99e55f
 	    ACPI_SUCCESS(acpi_get_handle(device->handle, "_DOS", &h_dummy)))
 		video_caps |= ACPI_VIDEO_OUTPUT_SWITCHING;
 
