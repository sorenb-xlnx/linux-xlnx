/*
 *  acpi_power.c - ACPI Bus Power Management ($Revision: 39 $)
 *
 *  Copyright (C) 2001, 2002 Andy Grover <andrew.grover@intel.com>
 *  Copyright (C) 2001, 2002 Paul Diefenbaugh <paul.s.diefenbaugh@intel.com>
 *
 * ~~~~~~~~~~~~~~~~~~~~~~~~~~~~~~~~~~~~~~~~~~~~~~~~~~~~~~~~~~~~~~~~~~~~~~~~~~
 *
 *  This program is free software; you can redistribute it and/or modify
 *  it under the terms of the GNU General Public License as published by
 *  the Free Software Foundation; either version 2 of the License, or (at
 *  your option) any later version.
 *
 *  This program is distributed in the hope that it will be useful, but
 *  WITHOUT ANY WARRANTY; without even the implied warranty of
 *  MERCHANTABILITY or FITNESS FOR A PARTICULAR PURPOSE.  See the GNU
 *  General Public License for more details.
 *
 *  You should have received a copy of the GNU General Public License along
 *  with this program; if not, write to the Free Software Foundation, Inc.,
 *  59 Temple Place, Suite 330, Boston, MA 02111-1307 USA.
 *
 * ~~~~~~~~~~~~~~~~~~~~~~~~~~~~~~~~~~~~~~~~~~~~~~~~~~~~~~~~~~~~~~~~~~~~~~~~~~
 */

/*
 * ACPI power-managed devices may be controlled in two ways:
 * 1. via "Device Specific (D-State) Control"
 * 2. via "Power Resource Control".
 * This module is used to manage devices relying on Power Resource Control.
 * 
 * An ACPI "power resource object" describes a software controllable power
 * plane, clock plane, or other resource used by a power managed device.
 * A device may rely on multiple power resources, and a power resource
 * may be shared by multiple devices.
 */

#include <linux/kernel.h>
#include <linux/module.h>
#include <linux/init.h>
#include <linux/types.h>
#include <linux/proc_fs.h>
#include <linux/seq_file.h>
#include <acpi/acpi_bus.h>
#include <acpi/acpi_drivers.h>

<<<<<<< HEAD
#include "sleep.h"
=======
#define PREFIX "ACPI: "
>>>>>>> 90cebe35

#define _COMPONENT			ACPI_POWER_COMPONENT
ACPI_MODULE_NAME("power");
#define ACPI_POWER_CLASS		"power_resource"
#define ACPI_POWER_DEVICE_NAME		"Power Resource"
#define ACPI_POWER_FILE_INFO		"info"
#define ACPI_POWER_FILE_STATUS		"state"
#define ACPI_POWER_RESOURCE_STATE_OFF	0x00
#define ACPI_POWER_RESOURCE_STATE_ON	0x01
#define ACPI_POWER_RESOURCE_STATE_UNKNOWN 0xFF

int acpi_power_nocheck;
module_param_named(power_nocheck, acpi_power_nocheck, bool, 000);

static int acpi_power_add(struct acpi_device *device);
static int acpi_power_remove(struct acpi_device *device, int type);
static int acpi_power_resume(struct acpi_device *device);
static int acpi_power_open_fs(struct inode *inode, struct file *file);

static struct acpi_device_id power_device_ids[] = {
	{ACPI_POWER_HID, 0},
	{"", 0},
};
MODULE_DEVICE_TABLE(acpi, power_device_ids);

static struct acpi_driver acpi_power_driver = {
	.name = "power",
	.class = ACPI_POWER_CLASS,
	.ids = power_device_ids,
	.ops = {
		.add = acpi_power_add,
		.remove = acpi_power_remove,
		.resume = acpi_power_resume,
		},
};

struct acpi_power_reference {
	struct list_head node;
	struct acpi_device *device;
};

struct acpi_power_resource {
	struct acpi_device * device;
	acpi_bus_id name;
	u32 system_level;
	u32 order;
	struct mutex resource_lock;
	struct list_head reference;
};

static struct list_head acpi_power_resource_list;

static const struct file_operations acpi_power_fops = {
	.owner = THIS_MODULE,
	.open = acpi_power_open_fs,
	.read = seq_read,
	.llseek = seq_lseek,
	.release = single_release,
};

/* --------------------------------------------------------------------------
                             Power Resource Management
   -------------------------------------------------------------------------- */

static int
acpi_power_get_context(acpi_handle handle,
		       struct acpi_power_resource **resource)
{
	int result = 0;
	struct acpi_device *device = NULL;


	if (!resource)
		return -ENODEV;

	result = acpi_bus_get_device(handle, &device);
	if (result) {
		printk(KERN_WARNING PREFIX "Getting context [%p]\n", handle);
		return result;
	}

	*resource = acpi_driver_data(device);
	if (!*resource)
		return -ENODEV;

	return 0;
}

static int acpi_power_get_state(acpi_handle handle, int *state)
{
	acpi_status status = AE_OK;
	unsigned long long sta = 0;
	char node_name[5];
	struct acpi_buffer buffer = { sizeof(node_name), node_name };


	if (!handle || !state)
		return -EINVAL;

	status = acpi_evaluate_integer(handle, "_STA", NULL, &sta);
	if (ACPI_FAILURE(status))
		return -ENODEV;

	*state = (sta & 0x01)?ACPI_POWER_RESOURCE_STATE_ON:
			      ACPI_POWER_RESOURCE_STATE_OFF;

	acpi_get_name(handle, ACPI_SINGLE_NAME, &buffer);

	ACPI_DEBUG_PRINT((ACPI_DB_INFO, "Resource [%s] is %s\n",
			  node_name,
				*state ? "on" : "off"));

	return 0;
}

static int acpi_power_get_list_state(struct acpi_handle_list *list, int *state)
{
	int result = 0, state1;
	u32 i = 0;


	if (!list || !state)
		return -EINVAL;

	/* The state of the list is 'on' IFF all resources are 'on'. */
	/* */

	for (i = 0; i < list->count; i++) {
		/*
		 * The state of the power resource can be obtained by
		 * using the ACPI handle. In such case it is unnecessary to
		 * get the Power resource first and then get its state again.
		 */
		result = acpi_power_get_state(list->handles[i], &state1);
		if (result)
			return result;

		*state = state1;

		if (*state != ACPI_POWER_RESOURCE_STATE_ON)
			break;
	}

	ACPI_DEBUG_PRINT((ACPI_DB_INFO, "Resource list is %s\n",
			  *state ? "on" : "off"));

	return result;
}

static int acpi_power_on(acpi_handle handle, struct acpi_device *dev)
{
	int result = 0;
	int found = 0;
	acpi_status status = AE_OK;
	struct acpi_power_resource *resource = NULL;
	struct list_head *node, *next;
	struct acpi_power_reference *ref;


	result = acpi_power_get_context(handle, &resource);
	if (result)
		return result;

	mutex_lock(&resource->resource_lock);
	list_for_each_safe(node, next, &resource->reference) {
		ref = container_of(node, struct acpi_power_reference, node);
		if (dev->handle == ref->device->handle) {
			ACPI_DEBUG_PRINT((ACPI_DB_INFO, "Device [%s] already referenced by resource [%s]\n",
				  dev->pnp.bus_id, resource->name));
			found = 1;
			break;
		}
	}

	if (!found) {
		ref = kmalloc(sizeof (struct acpi_power_reference),
		    irqs_disabled() ? GFP_ATOMIC : GFP_KERNEL);
		if (!ref) {
			ACPI_DEBUG_PRINT((ACPI_DB_INFO, "kmalloc() failed\n"));
			mutex_unlock(&resource->resource_lock);
			return -ENOMEM;
		}
		list_add_tail(&ref->node, &resource->reference);
		ref->device = dev;
		ACPI_DEBUG_PRINT((ACPI_DB_INFO, "Device [%s] added to resource [%s] references\n",
			  dev->pnp.bus_id, resource->name));
	}
	mutex_unlock(&resource->resource_lock);

	status = acpi_evaluate_object(resource->device->handle, "_ON", NULL, NULL);
	if (ACPI_FAILURE(status))
		return -ENODEV;

	/* Update the power resource's _device_ power state */
	resource->device->power.state = ACPI_STATE_D0;

	ACPI_DEBUG_PRINT((ACPI_DB_INFO, "Resource [%s] turned on\n",
			  resource->name));
	return 0;
}

static int acpi_power_off_device(acpi_handle handle, struct acpi_device *dev)
{
	int result = 0;
	acpi_status status = AE_OK;
	struct acpi_power_resource *resource = NULL;
	struct list_head *node, *next;
	struct acpi_power_reference *ref;


	result = acpi_power_get_context(handle, &resource);
	if (result)
		return result;

	mutex_lock(&resource->resource_lock);
	list_for_each_safe(node, next, &resource->reference) {
		ref = container_of(node, struct acpi_power_reference, node);
		if (dev->handle == ref->device->handle) {
			list_del(&ref->node);
			kfree(ref);
			ACPI_DEBUG_PRINT((ACPI_DB_INFO, "Device [%s] removed from resource [%s] references\n",
			    dev->pnp.bus_id, resource->name));
			break;
		}
	}

	if (!list_empty(&resource->reference)) {
		ACPI_DEBUG_PRINT((ACPI_DB_INFO, "Cannot turn resource [%s] off - resource is in use\n",
		    resource->name));
		mutex_unlock(&resource->resource_lock);
		return 0;
	}
	mutex_unlock(&resource->resource_lock);

	status = acpi_evaluate_object(resource->device->handle, "_OFF", NULL, NULL);
	if (ACPI_FAILURE(status))
		return -ENODEV;

	/* Update the power resource's _device_ power state */
	resource->device->power.state = ACPI_STATE_D3;

	ACPI_DEBUG_PRINT((ACPI_DB_INFO, "Resource [%s] turned off\n",
			  resource->name));

	return 0;
}

/**
 * acpi_device_sleep_wake - execute _DSW (Device Sleep Wake) or (deprecated in
 *                          ACPI 3.0) _PSW (Power State Wake)
 * @dev: Device to handle.
 * @enable: 0 - disable, 1 - enable the wake capabilities of the device.
 * @sleep_state: Target sleep state of the system.
 * @dev_state: Target power state of the device.
 *
 * Execute _DSW (Device Sleep Wake) or (deprecated in ACPI 3.0) _PSW (Power
 * State Wake) for the device, if present.  On failure reset the device's
 * wakeup.flags.valid flag.
 *
 * RETURN VALUE:
 * 0 if either _DSW or _PSW has been successfully executed
 * 0 if neither _DSW nor _PSW has been found
 * -ENODEV if the execution of either _DSW or _PSW has failed
 */
int acpi_device_sleep_wake(struct acpi_device *dev,
                           int enable, int sleep_state, int dev_state)
{
	union acpi_object in_arg[3];
	struct acpi_object_list arg_list = { 3, in_arg };
	acpi_status status = AE_OK;

	/*
	 * Try to execute _DSW first.
	 *
	 * Three agruments are needed for the _DSW object:
	 * Argument 0: enable/disable the wake capabilities
	 * Argument 1: target system state
	 * Argument 2: target device state
	 * When _DSW object is called to disable the wake capabilities, maybe
	 * the first argument is filled. The values of the other two agruments
	 * are meaningless.
	 */
	in_arg[0].type = ACPI_TYPE_INTEGER;
	in_arg[0].integer.value = enable;
	in_arg[1].type = ACPI_TYPE_INTEGER;
	in_arg[1].integer.value = sleep_state;
	in_arg[2].type = ACPI_TYPE_INTEGER;
	in_arg[2].integer.value = dev_state;
	status = acpi_evaluate_object(dev->handle, "_DSW", &arg_list, NULL);
	if (ACPI_SUCCESS(status)) {
		return 0;
	} else if (status != AE_NOT_FOUND) {
		printk(KERN_ERR PREFIX "_DSW execution failed\n");
		dev->wakeup.flags.valid = 0;
		return -ENODEV;
	}

	/* Execute _PSW */
	arg_list.count = 1;
	in_arg[0].integer.value = enable;
	status = acpi_evaluate_object(dev->handle, "_PSW", &arg_list, NULL);
	if (ACPI_FAILURE(status) && (status != AE_NOT_FOUND)) {
		printk(KERN_ERR PREFIX "_PSW execution failed\n");
		dev->wakeup.flags.valid = 0;
		return -ENODEV;
	}

	return 0;
}

/*
 * Prepare a wakeup device, two steps (Ref ACPI 2.0:P229):
 * 1. Power on the power resources required for the wakeup device 
 * 2. Execute _DSW (Device Sleep Wake) or (deprecated in ACPI 3.0) _PSW (Power
 *    State Wake) for the device, if present
 */
int acpi_enable_wakeup_device_power(struct acpi_device *dev, int sleep_state)
{
	int i, err = 0;

	if (!dev || !dev->wakeup.flags.valid)
		return -EINVAL;

	mutex_lock(&acpi_device_lock);

	if (dev->wakeup.prepare_count++)
		goto out;

	/* Open power resource */
	for (i = 0; i < dev->wakeup.resources.count; i++) {
		int ret = acpi_power_on(dev->wakeup.resources.handles[i], dev);
		if (ret) {
			printk(KERN_ERR PREFIX "Transition power state\n");
			dev->wakeup.flags.valid = 0;
			err = -ENODEV;
			goto err_out;
		}
	}

	/*
	 * Passing 3 as the third argument below means the device may be placed
	 * in arbitrary power state afterwards.
	 */
	err = acpi_device_sleep_wake(dev, 1, sleep_state, 3);

 err_out:
	if (err)
		dev->wakeup.prepare_count = 0;

 out:
	mutex_unlock(&acpi_device_lock);
	return err;
}

/*
 * Shutdown a wakeup device, counterpart of above method
 * 1. Execute _DSW (Device Sleep Wake) or (deprecated in ACPI 3.0) _PSW (Power
 *    State Wake) for the device, if present
 * 2. Shutdown down the power resources
 */
int acpi_disable_wakeup_device_power(struct acpi_device *dev)
{
	int i, err = 0;

	if (!dev || !dev->wakeup.flags.valid)
		return -EINVAL;

	mutex_lock(&acpi_device_lock);

	if (--dev->wakeup.prepare_count > 0)
		goto out;

	/*
	 * Executing the code below even if prepare_count is already zero when
	 * the function is called may be useful, for example for initialisation.
	 */
	if (dev->wakeup.prepare_count < 0)
		dev->wakeup.prepare_count = 0;

	err = acpi_device_sleep_wake(dev, 0, 0, 0);
	if (err)
		goto out;

	/* Close power resource */
	for (i = 0; i < dev->wakeup.resources.count; i++) {
		int ret = acpi_power_off_device(
				dev->wakeup.resources.handles[i], dev);
		if (ret) {
			printk(KERN_ERR PREFIX "Transition power state\n");
			dev->wakeup.flags.valid = 0;
			err = -ENODEV;
			goto out;
		}
	}

 out:
	mutex_unlock(&acpi_device_lock);
	return err;
}

/* --------------------------------------------------------------------------
                             Device Power Management
   -------------------------------------------------------------------------- */

int acpi_power_get_inferred_state(struct acpi_device *device)
{
	int result = 0;
	struct acpi_handle_list *list = NULL;
	int list_state = 0;
	int i = 0;


	if (!device)
		return -EINVAL;

	device->power.state = ACPI_STATE_UNKNOWN;

	/*
	 * We know a device's inferred power state when all the resources
	 * required for a given D-state are 'on'.
	 */
	for (i = ACPI_STATE_D0; i < ACPI_STATE_D3; i++) {
		list = &device->power.states[i].resources;
		if (list->count < 1)
			continue;

		result = acpi_power_get_list_state(list, &list_state);
		if (result)
			return result;

		if (list_state == ACPI_POWER_RESOURCE_STATE_ON) {
			device->power.state = i;
			return 0;
		}
	}

	device->power.state = ACPI_STATE_D3;

	return 0;
}

int acpi_power_transition(struct acpi_device *device, int state)
{
	int result = 0;
	struct acpi_handle_list *cl = NULL;	/* Current Resources */
	struct acpi_handle_list *tl = NULL;	/* Target Resources */
	int i = 0;


	if (!device || (state < ACPI_STATE_D0) || (state > ACPI_STATE_D3))
		return -EINVAL;

	if ((device->power.state < ACPI_STATE_D0)
	    || (device->power.state > ACPI_STATE_D3))
		return -ENODEV;

	cl = &device->power.states[device->power.state].resources;
	tl = &device->power.states[state].resources;

	/* TBD: Resources must be ordered. */

	/*
	 * First we reference all power resources required in the target list
	 * (e.g. so the device doesn't lose power while transitioning).
	 */
	for (i = 0; i < tl->count; i++) {
		result = acpi_power_on(tl->handles[i], device);
		if (result)
			goto end;
	}

	if (device->power.state == state) {
		goto end;
	}

	/*
	 * Then we dereference all power resources used in the current list.
	 */
	for (i = 0; i < cl->count; i++) {
		result = acpi_power_off_device(cl->handles[i], device);
		if (result)
			goto end;
	}

     end:
	if (result)
		device->power.state = ACPI_STATE_UNKNOWN;
	else {
	/* We shouldn't change the state till all above operations succeed */
		device->power.state = state;
	}

	return result;
}

/* --------------------------------------------------------------------------
                              FS Interface (/proc)
   -------------------------------------------------------------------------- */

static struct proc_dir_entry *acpi_power_dir;

static int acpi_power_seq_show(struct seq_file *seq, void *offset)
{
	int count = 0;
	int result = 0, state;
	struct acpi_power_resource *resource = NULL;
	struct list_head *node, *next;
	struct acpi_power_reference *ref;


	resource = seq->private;

	if (!resource)
		goto end;

	result = acpi_power_get_state(resource->device->handle, &state);
	if (result)
		goto end;

	seq_puts(seq, "state:                   ");
	switch (state) {
	case ACPI_POWER_RESOURCE_STATE_ON:
		seq_puts(seq, "on\n");
		break;
	case ACPI_POWER_RESOURCE_STATE_OFF:
		seq_puts(seq, "off\n");
		break;
	default:
		seq_puts(seq, "unknown\n");
		break;
	}

	mutex_lock(&resource->resource_lock);
	list_for_each_safe(node, next, &resource->reference) {
		ref = container_of(node, struct acpi_power_reference, node);
		count++;
	}
	mutex_unlock(&resource->resource_lock);

	seq_printf(seq, "system level:            S%d\n"
		   "order:                   %d\n"
		   "reference count:         %d\n",
		   resource->system_level,
		   resource->order, count);

      end:
	return 0;
}

static int acpi_power_open_fs(struct inode *inode, struct file *file)
{
	return single_open(file, acpi_power_seq_show, PDE(inode)->data);
}

static int acpi_power_add_fs(struct acpi_device *device)
{
	struct proc_dir_entry *entry = NULL;


	if (!device)
		return -EINVAL;

	if (!acpi_device_dir(device)) {
		acpi_device_dir(device) = proc_mkdir(acpi_device_bid(device),
						     acpi_power_dir);
		if (!acpi_device_dir(device))
			return -ENODEV;
	}

	/* 'status' [R] */
	entry = proc_create_data(ACPI_POWER_FILE_STATUS,
				 S_IRUGO, acpi_device_dir(device),
				 &acpi_power_fops, acpi_driver_data(device));
	if (!entry)
		return -EIO;
	return 0;
}

static int acpi_power_remove_fs(struct acpi_device *device)
{

	if (acpi_device_dir(device)) {
		remove_proc_entry(ACPI_POWER_FILE_STATUS,
				  acpi_device_dir(device));
		remove_proc_entry(acpi_device_bid(device), acpi_power_dir);
		acpi_device_dir(device) = NULL;
	}

	return 0;
}

/* --------------------------------------------------------------------------
                                Driver Interface
   -------------------------------------------------------------------------- */

static int acpi_power_add(struct acpi_device *device)
{
	int result = 0, state;
	acpi_status status = AE_OK;
	struct acpi_power_resource *resource = NULL;
	union acpi_object acpi_object;
	struct acpi_buffer buffer = { sizeof(acpi_object), &acpi_object };


	if (!device)
		return -EINVAL;

	resource = kzalloc(sizeof(struct acpi_power_resource), GFP_KERNEL);
	if (!resource)
		return -ENOMEM;

	resource->device = device;
	mutex_init(&resource->resource_lock);
	INIT_LIST_HEAD(&resource->reference);
	strcpy(resource->name, device->pnp.bus_id);
	strcpy(acpi_device_name(device), ACPI_POWER_DEVICE_NAME);
	strcpy(acpi_device_class(device), ACPI_POWER_CLASS);
	device->driver_data = resource;

	/* Evalute the object to get the system level and resource order. */
	status = acpi_evaluate_object(device->handle, NULL, NULL, &buffer);
	if (ACPI_FAILURE(status)) {
		result = -ENODEV;
		goto end;
	}
	resource->system_level = acpi_object.power_resource.system_level;
	resource->order = acpi_object.power_resource.resource_order;

	result = acpi_power_get_state(device->handle, &state);
	if (result)
		goto end;

	switch (state) {
	case ACPI_POWER_RESOURCE_STATE_ON:
		device->power.state = ACPI_STATE_D0;
		break;
	case ACPI_POWER_RESOURCE_STATE_OFF:
		device->power.state = ACPI_STATE_D3;
		break;
	default:
		device->power.state = ACPI_STATE_UNKNOWN;
		break;
	}

	result = acpi_power_add_fs(device);
	if (result)
		goto end;

	printk(KERN_INFO PREFIX "%s [%s] (%s)\n", acpi_device_name(device),
	       acpi_device_bid(device), state ? "on" : "off");

      end:
	if (result)
		kfree(resource);

	return result;
}

static int acpi_power_remove(struct acpi_device *device, int type)
{
	struct acpi_power_resource *resource = NULL;
	struct list_head *node, *next;


	if (!device || !acpi_driver_data(device))
		return -EINVAL;

	resource = acpi_driver_data(device);

	acpi_power_remove_fs(device);

	mutex_lock(&resource->resource_lock);
	list_for_each_safe(node, next, &resource->reference) {
		struct acpi_power_reference *ref = container_of(node, struct acpi_power_reference, node);
		list_del(&ref->node);
		kfree(ref);
	}
	mutex_unlock(&resource->resource_lock);

	kfree(resource);

	return 0;
}

static int acpi_power_resume(struct acpi_device *device)
{
	int result = 0, state;
	struct acpi_power_resource *resource = NULL;
	struct acpi_power_reference *ref;

	if (!device || !acpi_driver_data(device))
		return -EINVAL;

	resource = acpi_driver_data(device);

	result = acpi_power_get_state(device->handle, &state);
	if (result)
		return result;

	mutex_lock(&resource->resource_lock);
	if (state == ACPI_POWER_RESOURCE_STATE_OFF &&
	    !list_empty(&resource->reference)) {
		ref = container_of(resource->reference.next, struct acpi_power_reference, node);
		mutex_unlock(&resource->resource_lock);
		result = acpi_power_on(device->handle, ref->device);
		return result;
	}

	mutex_unlock(&resource->resource_lock);
	return 0;
}

int __init acpi_power_init(void)
{
	int result = 0;

	INIT_LIST_HEAD(&acpi_power_resource_list);

	acpi_power_dir = proc_mkdir(ACPI_POWER_CLASS, acpi_root_dir);
	if (!acpi_power_dir)
		return -ENODEV;

	result = acpi_bus_register_driver(&acpi_power_driver);
	if (result < 0) {
		remove_proc_entry(ACPI_POWER_CLASS, acpi_root_dir);
		return -ENODEV;
	}

	return 0;
}<|MERGE_RESOLUTION|>--- conflicted
+++ resolved
@@ -44,11 +44,9 @@
 #include <acpi/acpi_bus.h>
 #include <acpi/acpi_drivers.h>
 
-<<<<<<< HEAD
 #include "sleep.h"
-=======
+
 #define PREFIX "ACPI: "
->>>>>>> 90cebe35
 
 #define _COMPONENT			ACPI_POWER_COMPONENT
 ACPI_MODULE_NAME("power");
