/*
 * sleep.c - ACPI sleep support.
 *
 * Copyright (c) 2005 Alexey Starikovskiy <alexey.y.starikovskiy@intel.com>
 * Copyright (c) 2004 David Shaohua Li <shaohua.li@intel.com>
 * Copyright (c) 2000-2003 Patrick Mochel
 * Copyright (c) 2003 Open Source Development Lab
 *
 * This file is released under the GPLv2.
 *
 */

#include <linux/delay.h>
#include <linux/irq.h>
#include <linux/dmi.h>
#include <linux/device.h>
#include <linux/suspend.h>
#include <linux/reboot.h>

#include <asm/io.h>

#include <acpi/acpi_bus.h>
#include <acpi/acpi_drivers.h>
#include "sleep.h"

u8 sleep_states[ACPI_S_STATE_COUNT];

static void acpi_sleep_tts_switch(u32 acpi_state)
{
	union acpi_object in_arg = { ACPI_TYPE_INTEGER };
	struct acpi_object_list arg_list = { 1, &in_arg };
	acpi_status status = AE_OK;

	in_arg.integer.value = acpi_state;
	status = acpi_evaluate_object(NULL, "\\_TTS", &arg_list, NULL);
	if (ACPI_FAILURE(status) && status != AE_NOT_FOUND) {
		/*
		 * OS can't evaluate the _TTS object correctly. Some warning
		 * message will be printed. But it won't break anything.
		 */
		printk(KERN_NOTICE "Failure in evaluating _TTS object\n");
	}
}

static int tts_notify_reboot(struct notifier_block *this,
			unsigned long code, void *x)
{
	acpi_sleep_tts_switch(ACPI_STATE_S5);
	return NOTIFY_DONE;
}

static struct notifier_block tts_notifier = {
	.notifier_call	= tts_notify_reboot,
	.next		= NULL,
	.priority	= 0,
};

static int acpi_sleep_prepare(u32 acpi_state)
{
#ifdef CONFIG_ACPI_SLEEP
	/* do we have a wakeup address for S2 and S3? */
	if (acpi_state == ACPI_STATE_S3) {
		if (!acpi_wakeup_address) {
			return -EFAULT;
		}
		acpi_set_firmware_waking_vector(
				(acpi_physical_address)acpi_wakeup_address);

	}
	ACPI_FLUSH_CPU_CACHE();
	acpi_enable_wakeup_device_prep(acpi_state);
#endif
	printk(KERN_INFO PREFIX "Preparing to enter system sleep state S%d\n",
		acpi_state);
	acpi_enter_sleep_state_prep(acpi_state);
	return 0;
}

#ifdef CONFIG_ACPI_SLEEP
static u32 acpi_target_sleep_state = ACPI_STATE_S0;
/*
 * ACPI 1.0 wants us to execute _PTS before suspending devices, so we allow the
 * user to request that behavior by using the 'acpi_old_suspend_ordering'
 * kernel command line option that causes the following variable to be set.
 */
static bool old_suspend_ordering;

void __init acpi_old_suspend_ordering(void)
{
	old_suspend_ordering = true;
}

/*
<<<<<<< HEAD
 * According to the ACPI specification the BIOS should make sure that ACPI is
 * enabled and SCI_EN bit is set on wake-up from S1 - S3 sleep states.  Still,
 * some BIOSes don't do that and therefore we use acpi_enable() to enable ACPI
 * on such systems during resume.  Unfortunately that doesn't help in
 * particularly pathological cases in which SCI_EN has to be set directly on
 * resume, although the specification states very clearly that this flag is
 * owned by the hardware.  The set_sci_en_on_resume variable will be set in such
 * cases.
 */
static bool set_sci_en_on_resume;
=======
 * The ACPI specification wants us to save NVS memory regions during hibernation
 * and to restore them during the subsequent resume.  However, it is not certain
 * if this mechanism is going to work on all machines, so we allow the user to
 * disable this mechanism using the 'acpi_sleep=s4_nonvs' kernel command line
 * option.
 */
static bool s4_no_nvs;

void __init acpi_s4_no_nvs(void)
{
	s4_no_nvs = true;
}
>>>>>>> d352c4e3

/**
 *	acpi_pm_disable_gpes - Disable the GPEs.
 */
static int acpi_pm_disable_gpes(void)
{
	acpi_hw_disable_all_gpes();
	return 0;
}

/**
 *	__acpi_pm_prepare - Prepare the platform to enter the target state.
 *
 *	If necessary, set the firmware waking vector and do arch-specific
 *	nastiness to get the wakeup code to the waking vector.
 */
static int __acpi_pm_prepare(void)
{
	int error = acpi_sleep_prepare(acpi_target_sleep_state);

	if (error)
		acpi_target_sleep_state = ACPI_STATE_S0;
	return error;
}

/**
 *	acpi_pm_prepare - Prepare the platform to enter the target sleep
 *		state and disable the GPEs.
 */
static int acpi_pm_prepare(void)
{
	int error = __acpi_pm_prepare();

	if (!error)
		acpi_hw_disable_all_gpes();
	return error;
}

/**
 *	acpi_pm_finish - Instruct the platform to leave a sleep state.
 *
 *	This is called after we wake back up (or if entering the sleep state
 *	failed).
 */
static void acpi_pm_finish(void)
{
	u32 acpi_state = acpi_target_sleep_state;

	if (acpi_state == ACPI_STATE_S0)
		return;

	printk(KERN_INFO PREFIX "Waking up from system sleep state S%d\n",
		acpi_state);
	acpi_disable_wakeup_device(acpi_state);
	acpi_leave_sleep_state(acpi_state);

	/* reset firmware waking vector */
	acpi_set_firmware_waking_vector((acpi_physical_address) 0);

	acpi_target_sleep_state = ACPI_STATE_S0;
}

/**
 *	acpi_pm_end - Finish up suspend sequence.
 */
static void acpi_pm_end(void)
{
	/*
	 * This is necessary in case acpi_pm_finish() is not called during a
	 * failing transition to a sleep state.
	 */
	acpi_target_sleep_state = ACPI_STATE_S0;
	acpi_sleep_tts_switch(acpi_target_sleep_state);
}
#else /* !CONFIG_ACPI_SLEEP */
#define acpi_target_sleep_state	ACPI_STATE_S0
#endif /* CONFIG_ACPI_SLEEP */

#ifdef CONFIG_SUSPEND
extern void do_suspend_lowlevel(void);

static u32 acpi_suspend_states[] = {
	[PM_SUSPEND_ON] = ACPI_STATE_S0,
	[PM_SUSPEND_STANDBY] = ACPI_STATE_S1,
	[PM_SUSPEND_MEM] = ACPI_STATE_S3,
	[PM_SUSPEND_MAX] = ACPI_STATE_S5
};

/**
 *	acpi_suspend_begin - Set the target system sleep state to the state
 *		associated with given @pm_state, if supported.
 */
static int acpi_suspend_begin(suspend_state_t pm_state)
{
	u32 acpi_state = acpi_suspend_states[pm_state];
	int error = 0;

	if (sleep_states[acpi_state]) {
		acpi_target_sleep_state = acpi_state;
		acpi_sleep_tts_switch(acpi_target_sleep_state);
	} else {
		printk(KERN_ERR "ACPI does not support this state: %d\n",
			pm_state);
		error = -ENOSYS;
	}
	return error;
}

/**
 *	acpi_suspend_enter - Actually enter a sleep state.
 *	@pm_state: ignored
 *
 *	Flush caches and go to sleep. For STR we have to call arch-specific
 *	assembly, which in turn call acpi_enter_sleep_state().
 *	It's unfortunate, but it works. Please fix if you're feeling frisky.
 */
static int acpi_suspend_enter(suspend_state_t pm_state)
{
	acpi_status status = AE_OK;
	unsigned long flags = 0;
	u32 acpi_state = acpi_target_sleep_state;

	ACPI_FLUSH_CPU_CACHE();

	/* Do arch specific saving of state. */
	if (acpi_state == ACPI_STATE_S3) {
		int error = acpi_save_state_mem();

		if (error)
			return error;
	}

	local_irq_save(flags);
	acpi_enable_wakeup_device(acpi_state);
	switch (acpi_state) {
	case ACPI_STATE_S1:
		barrier();
		status = acpi_enter_sleep_state(acpi_state);
		break;

	case ACPI_STATE_S3:
		do_suspend_lowlevel();
		break;
	}

	/* If ACPI is not enabled by the BIOS, we need to enable it here. */
	if (set_sci_en_on_resume)
		acpi_set_register(ACPI_BITREG_SCI_ENABLE, 1);
	else
		acpi_enable();

	/* Reprogram control registers and execute _BFS */
	acpi_leave_sleep_state_prep(acpi_state);

	/* ACPI 3.0 specs (P62) says that it's the responsibility
	 * of the OSPM to clear the status bit [ implying that the
	 * POWER_BUTTON event should not reach userspace ]
	 */
	if (ACPI_SUCCESS(status) && (acpi_state == ACPI_STATE_S3))
		acpi_clear_event(ACPI_EVENT_POWER_BUTTON);

	/*
	 * Disable and clear GPE status before interrupt is enabled. Some GPEs
	 * (like wakeup GPE) haven't handler, this can avoid such GPE misfire.
	 * acpi_leave_sleep_state will reenable specific GPEs later
	 */
	acpi_hw_disable_all_gpes();

	local_irq_restore(flags);
	printk(KERN_DEBUG "Back to C!\n");

	/* restore processor state */
	if (acpi_state == ACPI_STATE_S3)
		acpi_restore_state_mem();

	return ACPI_SUCCESS(status) ? 0 : -EFAULT;
}

static int acpi_suspend_state_valid(suspend_state_t pm_state)
{
	u32 acpi_state;

	switch (pm_state) {
	case PM_SUSPEND_ON:
	case PM_SUSPEND_STANDBY:
	case PM_SUSPEND_MEM:
		acpi_state = acpi_suspend_states[pm_state];

		return sleep_states[acpi_state];
	default:
		return 0;
	}
}

static struct platform_suspend_ops acpi_suspend_ops = {
	.valid = acpi_suspend_state_valid,
	.begin = acpi_suspend_begin,
	.prepare = acpi_pm_prepare,
	.enter = acpi_suspend_enter,
	.finish = acpi_pm_finish,
	.end = acpi_pm_end,
};

/**
 *	acpi_suspend_begin_old - Set the target system sleep state to the
 *		state associated with given @pm_state, if supported, and
 *		execute the _PTS control method.  This function is used if the
 *		pre-ACPI 2.0 suspend ordering has been requested.
 */
static int acpi_suspend_begin_old(suspend_state_t pm_state)
{
	int error = acpi_suspend_begin(pm_state);

	if (!error)
		error = __acpi_pm_prepare();
	return error;
}

/*
 * The following callbacks are used if the pre-ACPI 2.0 suspend ordering has
 * been requested.
 */
static struct platform_suspend_ops acpi_suspend_ops_old = {
	.valid = acpi_suspend_state_valid,
	.begin = acpi_suspend_begin_old,
	.prepare = acpi_pm_disable_gpes,
	.enter = acpi_suspend_enter,
	.finish = acpi_pm_finish,
	.end = acpi_pm_end,
	.recover = acpi_pm_finish,
};

static int __init init_old_suspend_ordering(const struct dmi_system_id *d)
{
	old_suspend_ordering = true;
	return 0;
}

static int __init init_set_sci_en_on_resume(const struct dmi_system_id *d)
{
	set_sci_en_on_resume = true;
	return 0;
}

static struct dmi_system_id __initdata acpisleep_dmi_table[] = {
	{
	.callback = init_old_suspend_ordering,
	.ident = "Abit KN9 (nForce4 variant)",
	.matches = {
		DMI_MATCH(DMI_BOARD_VENDOR, "http://www.abit.com.tw/"),
		DMI_MATCH(DMI_BOARD_NAME, "KN9 Series(NF-CK804)"),
		},
	},
	{
	.callback = init_old_suspend_ordering,
	.ident = "HP xw4600 Workstation",
	.matches = {
		DMI_MATCH(DMI_SYS_VENDOR, "Hewlett-Packard"),
		DMI_MATCH(DMI_PRODUCT_NAME, "HP xw4600 Workstation"),
		},
	},
	{
	.callback = init_set_sci_en_on_resume,
	.ident = "Apple MacBook 1,1",
	.matches = {
		DMI_MATCH(DMI_SYS_VENDOR, "Apple Computer, Inc."),
		DMI_MATCH(DMI_PRODUCT_NAME, "MacBook1,1"),
		},
	},
	{
	.callback = init_set_sci_en_on_resume,
	.ident = "Apple MacMini 1,1",
	.matches = {
		DMI_MATCH(DMI_SYS_VENDOR, "Apple Computer, Inc."),
		DMI_MATCH(DMI_PRODUCT_NAME, "Macmini1,1"),
		},
	},
	{},
};
#endif /* CONFIG_SUSPEND */

#ifdef CONFIG_HIBERNATION
static unsigned long s4_hardware_signature;
static struct acpi_table_facs *facs;
static bool nosigcheck;

void __init acpi_no_s4_hw_signature(void)
{
	nosigcheck = true;
}

static int acpi_hibernation_begin(void)
{
	int error;

	error = s4_no_nvs ? 0 : hibernate_nvs_alloc();
	if (!error) {
		acpi_target_sleep_state = ACPI_STATE_S4;
		acpi_sleep_tts_switch(acpi_target_sleep_state);
	}

	return error;
}

static int acpi_hibernation_pre_snapshot(void)
{
	int error = acpi_pm_prepare();

	if (!error)
		hibernate_nvs_save();

	return error;
}

static int acpi_hibernation_enter(void)
{
	acpi_status status = AE_OK;
	unsigned long flags = 0;

	ACPI_FLUSH_CPU_CACHE();

	local_irq_save(flags);
	acpi_enable_wakeup_device(ACPI_STATE_S4);
	/* This shouldn't return.  If it returns, we have a problem */
	status = acpi_enter_sleep_state(ACPI_STATE_S4);
	/* Reprogram control registers and execute _BFS */
	acpi_leave_sleep_state_prep(ACPI_STATE_S4);
	local_irq_restore(flags);

	return ACPI_SUCCESS(status) ? 0 : -EFAULT;
}

static void acpi_hibernation_finish(void)
{
	hibernate_nvs_free();
	acpi_pm_finish();
}

static void acpi_hibernation_leave(void)
{
	/*
	 * If ACPI is not enabled by the BIOS and the boot kernel, we need to
	 * enable it here.
	 */
	acpi_enable();
	/* Reprogram control registers and execute _BFS */
	acpi_leave_sleep_state_prep(ACPI_STATE_S4);
	/* Check the hardware signature */
	if (facs && s4_hardware_signature != facs->hardware_signature) {
		printk(KERN_EMERG "ACPI: Hardware changed while hibernated, "
			"cannot resume!\n");
		panic("ACPI S4 hardware signature mismatch");
	}
	/* Restore the NVS memory area */
	hibernate_nvs_restore();
}

static void acpi_pm_enable_gpes(void)
{
	acpi_hw_enable_all_runtime_gpes();
}

static struct platform_hibernation_ops acpi_hibernation_ops = {
	.begin = acpi_hibernation_begin,
	.end = acpi_pm_end,
	.pre_snapshot = acpi_hibernation_pre_snapshot,
	.finish = acpi_hibernation_finish,
	.prepare = acpi_pm_prepare,
	.enter = acpi_hibernation_enter,
	.leave = acpi_hibernation_leave,
	.pre_restore = acpi_pm_disable_gpes,
	.restore_cleanup = acpi_pm_enable_gpes,
};

/**
 *	acpi_hibernation_begin_old - Set the target system sleep state to
 *		ACPI_STATE_S4 and execute the _PTS control method.  This
 *		function is used if the pre-ACPI 2.0 suspend ordering has been
 *		requested.
 */
static int acpi_hibernation_begin_old(void)
{
	int error;
	/*
	 * The _TTS object should always be evaluated before the _PTS object.
	 * When the old_suspended_ordering is true, the _PTS object is
	 * evaluated in the acpi_sleep_prepare.
	 */
	acpi_sleep_tts_switch(ACPI_STATE_S4);

	error = acpi_sleep_prepare(ACPI_STATE_S4);

	if (!error) {
		if (!s4_no_nvs)
			error = hibernate_nvs_alloc();
		if (!error)
			acpi_target_sleep_state = ACPI_STATE_S4;
	}
	return error;
}

static int acpi_hibernation_pre_snapshot_old(void)
{
	int error = acpi_pm_disable_gpes();

	if (!error)
		hibernate_nvs_save();

	return error;
}

/*
 * The following callbacks are used if the pre-ACPI 2.0 suspend ordering has
 * been requested.
 */
static struct platform_hibernation_ops acpi_hibernation_ops_old = {
	.begin = acpi_hibernation_begin_old,
	.end = acpi_pm_end,
	.pre_snapshot = acpi_hibernation_pre_snapshot_old,
	.finish = acpi_hibernation_finish,
	.prepare = acpi_pm_disable_gpes,
	.enter = acpi_hibernation_enter,
	.leave = acpi_hibernation_leave,
	.pre_restore = acpi_pm_disable_gpes,
	.restore_cleanup = acpi_pm_enable_gpes,
	.recover = acpi_pm_finish,
};
#endif /* CONFIG_HIBERNATION */

int acpi_suspend(u32 acpi_state)
{
	suspend_state_t states[] = {
		[1] = PM_SUSPEND_STANDBY,
		[3] = PM_SUSPEND_MEM,
		[5] = PM_SUSPEND_MAX
	};

	if (acpi_state < 6 && states[acpi_state])
		return pm_suspend(states[acpi_state]);
	if (acpi_state == 4)
		return hibernate();
	return -EINVAL;
}

#ifdef CONFIG_PM_SLEEP
/**
 *	acpi_pm_device_sleep_state - return preferred power state of ACPI device
 *		in the system sleep state given by %acpi_target_sleep_state
 *	@dev: device to examine; its driver model wakeup flags control
 *		whether it should be able to wake up the system
 *	@d_min_p: used to store the upper limit of allowed states range
 *	Return value: preferred power state of the device on success, -ENODEV on
 *		failure (ie. if there's no 'struct acpi_device' for @dev)
 *
 *	Find the lowest power (highest number) ACPI device power state that
 *	device @dev can be in while the system is in the sleep state represented
 *	by %acpi_target_sleep_state.  If @wake is nonzero, the device should be
 *	able to wake up the system from this sleep state.  If @d_min_p is set,
 *	the highest power (lowest number) device power state of @dev allowed
 *	in this system sleep state is stored at the location pointed to by it.
 *
 *	The caller must ensure that @dev is valid before using this function.
 *	The caller is also responsible for figuring out if the device is
 *	supposed to be able to wake up the system and passing this information
 *	via @wake.
 */

int acpi_pm_device_sleep_state(struct device *dev, int *d_min_p)
{
	acpi_handle handle = DEVICE_ACPI_HANDLE(dev);
	struct acpi_device *adev;
	char acpi_method[] = "_SxD";
	unsigned long long d_min, d_max;

	if (!handle || ACPI_FAILURE(acpi_bus_get_device(handle, &adev))) {
		printk(KERN_DEBUG "ACPI handle has no context!\n");
		return -ENODEV;
	}

	acpi_method[2] = '0' + acpi_target_sleep_state;
	/*
	 * If the sleep state is S0, we will return D3, but if the device has
	 * _S0W, we will use the value from _S0W
	 */
	d_min = ACPI_STATE_D0;
	d_max = ACPI_STATE_D3;

	/*
	 * If present, _SxD methods return the minimum D-state (highest power
	 * state) we can use for the corresponding S-states.  Otherwise, the
	 * minimum D-state is D0 (ACPI 3.x).
	 *
	 * NOTE: We rely on acpi_evaluate_integer() not clobbering the integer
	 * provided -- that's our fault recovery, we ignore retval.
	 */
	if (acpi_target_sleep_state > ACPI_STATE_S0)
		acpi_evaluate_integer(handle, acpi_method, NULL, &d_min);

	/*
	 * If _PRW says we can wake up the system from the target sleep state,
	 * the D-state returned by _SxD is sufficient for that (we assume a
	 * wakeup-aware driver if wake is set).  Still, if _SxW exists
	 * (ACPI 3.x), it should return the maximum (lowest power) D-state that
	 * can wake the system.  _S0W may be valid, too.
	 */
	if (acpi_target_sleep_state == ACPI_STATE_S0 ||
	    (device_may_wakeup(dev) && adev->wakeup.state.enabled &&
	     adev->wakeup.sleep_state <= acpi_target_sleep_state)) {
		acpi_status status;

		acpi_method[3] = 'W';
		status = acpi_evaluate_integer(handle, acpi_method, NULL,
						&d_max);
		if (ACPI_FAILURE(status)) {
			d_max = d_min;
		} else if (d_max < d_min) {
			/* Warn the user of the broken DSDT */
			printk(KERN_WARNING "ACPI: Wrong value from %s\n",
				acpi_method);
			/* Sanitize it */
			d_min = d_max;
		}
	}

	if (d_min_p)
		*d_min_p = d_min;
	return d_max;
}

/**
 *	acpi_pm_device_sleep_wake - enable or disable the system wake-up
 *                                  capability of given device
 *	@dev: device to handle
 *	@enable: 'true' - enable, 'false' - disable the wake-up capability
 */
int acpi_pm_device_sleep_wake(struct device *dev, bool enable)
{
	acpi_handle handle;
	struct acpi_device *adev;

	if (!device_may_wakeup(dev))
		return -EINVAL;

	handle = DEVICE_ACPI_HANDLE(dev);
	if (!handle || ACPI_FAILURE(acpi_bus_get_device(handle, &adev))) {
		printk(KERN_DEBUG "ACPI handle has no context!\n");
		return -ENODEV;
	}

	return enable ?
		acpi_enable_wakeup_device_power(adev, acpi_target_sleep_state) :
		acpi_disable_wakeup_device_power(adev);
}
#endif

static void acpi_power_off_prepare(void)
{
	/* Prepare to power off the system */
	acpi_sleep_prepare(ACPI_STATE_S5);
	acpi_hw_disable_all_gpes();
}

static void acpi_power_off(void)
{
	/* acpi_sleep_prepare(ACPI_STATE_S5) should have already been called */
	printk("%s called\n", __func__);
	local_irq_disable();
	acpi_enable_wakeup_device(ACPI_STATE_S5);
	acpi_enter_sleep_state(ACPI_STATE_S5);
}

int __init acpi_sleep_init(void)
{
	acpi_status status;
	u8 type_a, type_b;
#ifdef CONFIG_SUSPEND
	int i = 0;

	dmi_check_system(acpisleep_dmi_table);
#endif

	if (acpi_disabled)
		return 0;

	sleep_states[ACPI_STATE_S0] = 1;
	printk(KERN_INFO PREFIX "(supports S0");

#ifdef CONFIG_SUSPEND
	for (i = ACPI_STATE_S1; i < ACPI_STATE_S4; i++) {
		status = acpi_get_sleep_type_data(i, &type_a, &type_b);
		if (ACPI_SUCCESS(status)) {
			sleep_states[i] = 1;
			printk(" S%d", i);
		}
	}

	suspend_set_ops(old_suspend_ordering ?
		&acpi_suspend_ops_old : &acpi_suspend_ops);
#endif

#ifdef CONFIG_HIBERNATION
	status = acpi_get_sleep_type_data(ACPI_STATE_S4, &type_a, &type_b);
	if (ACPI_SUCCESS(status)) {
		hibernation_set_ops(old_suspend_ordering ?
			&acpi_hibernation_ops_old : &acpi_hibernation_ops);
		sleep_states[ACPI_STATE_S4] = 1;
		printk(" S4");
		if (!nosigcheck) {
			acpi_get_table_by_index(ACPI_TABLE_INDEX_FACS,
				(struct acpi_table_header **)&facs);
			if (facs)
				s4_hardware_signature =
					facs->hardware_signature;
		}
	}
#endif
	status = acpi_get_sleep_type_data(ACPI_STATE_S5, &type_a, &type_b);
	if (ACPI_SUCCESS(status)) {
		sleep_states[ACPI_STATE_S5] = 1;
		printk(" S5");
		pm_power_off_prepare = acpi_power_off_prepare;
		pm_power_off = acpi_power_off;
	}
	printk(")\n");
	/*
	 * Register the tts_notifier to reboot notifier list so that the _TTS
	 * object can also be evaluated when the system enters S5.
	 */
	register_reboot_notifier(&tts_notifier);
	return 0;
}<|MERGE_RESOLUTION|>--- conflicted
+++ resolved
@@ -91,7 +91,6 @@
 }
 
 /*
-<<<<<<< HEAD
  * According to the ACPI specification the BIOS should make sure that ACPI is
  * enabled and SCI_EN bit is set on wake-up from S1 - S3 sleep states.  Still,
  * some BIOSes don't do that and therefore we use acpi_enable() to enable ACPI
@@ -102,7 +101,8 @@
  * cases.
  */
 static bool set_sci_en_on_resume;
-=======
+
+/*
  * The ACPI specification wants us to save NVS memory regions during hibernation
  * and to restore them during the subsequent resume.  However, it is not certain
  * if this mechanism is going to work on all machines, so we allow the user to
@@ -115,7 +115,6 @@
 {
 	s4_no_nvs = true;
 }
->>>>>>> d352c4e3
 
 /**
  *	acpi_pm_disable_gpes - Disable the GPEs.
