--- conflicted
+++ resolved
@@ -281,11 +281,7 @@
 	acpi_size tbl_size;
 
 	if (acpi_disabled)
-<<<<<<< HEAD
-		return 1;
-=======
 		return -ENODEV;
->>>>>>> dd0954bc
 
 	if (!handler)
 		return -EINVAL;
