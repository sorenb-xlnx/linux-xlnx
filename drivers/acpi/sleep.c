--- conflicted
+++ resolved
@@ -382,97 +382,6 @@
 		},
 	},
 	{
-<<<<<<< HEAD
-	.callback = init_set_sci_en_on_resume,
-	.ident = "Toshiba Satellite L300",
-	.matches = {
-		DMI_MATCH(DMI_SYS_VENDOR, "TOSHIBA"),
-		DMI_MATCH(DMI_PRODUCT_NAME, "Satellite L300"),
-		},
-	},
-	{
-	.callback = init_set_sci_en_on_resume,
-	.ident = "Hewlett-Packard HP G7000 Notebook PC",
-	.matches = {
-		DMI_MATCH(DMI_SYS_VENDOR, "Hewlett-Packard"),
-		DMI_MATCH(DMI_PRODUCT_NAME, "HP G7000 Notebook PC"),
-		},
-	},
-	{
-	.callback = init_set_sci_en_on_resume,
-	.ident = "Hewlett-Packard HP Pavilion dv3 Notebook PC",
-	.matches = {
-		DMI_MATCH(DMI_SYS_VENDOR, "Hewlett-Packard"),
-		DMI_MATCH(DMI_PRODUCT_NAME, "HP Pavilion dv3 Notebook PC"),
-		},
-	},
-	{
-	.callback = init_set_sci_en_on_resume,
-	.ident = "Hewlett-Packard Pavilion dv4",
-	.matches = {
-		DMI_MATCH(DMI_SYS_VENDOR, "Hewlett-Packard"),
-		DMI_MATCH(DMI_PRODUCT_NAME, "HP Pavilion dv4"),
-		},
-	},
-	{
-	.callback = init_set_sci_en_on_resume,
-	.ident = "Hewlett-Packard Pavilion dv7",
-	.matches = {
-		DMI_MATCH(DMI_SYS_VENDOR, "Hewlett-Packard"),
-		DMI_MATCH(DMI_PRODUCT_NAME, "HP Pavilion dv7"),
-		},
-	},
-	{
-	.callback = init_set_sci_en_on_resume,
-	.ident = "Hewlett-Packard Compaq Presario C700 Notebook PC",
-	.matches = {
-		DMI_MATCH(DMI_SYS_VENDOR, "Hewlett-Packard"),
-		DMI_MATCH(DMI_PRODUCT_NAME, "Compaq Presario C700 Notebook PC"),
-		},
-	},
-	{
-	.callback = init_set_sci_en_on_resume,
-	.ident = "Hewlett-Packard Compaq Presario CQ40 Notebook PC",
-	.matches = {
-		DMI_MATCH(DMI_SYS_VENDOR, "Hewlett-Packard"),
-		DMI_MATCH(DMI_PRODUCT_NAME, "Compaq Presario CQ40 Notebook PC"),
-		},
-	},
-	{
-	.callback = init_set_sci_en_on_resume,
-	.ident = "Lenovo ThinkPad T410",
-	.matches = {
-		DMI_MATCH(DMI_SYS_VENDOR, "LENOVO"),
-		DMI_MATCH(DMI_PRODUCT_VERSION, "ThinkPad T410"),
-		},
-	},
-	{
-	.callback = init_set_sci_en_on_resume,
-	.ident = "Lenovo ThinkPad T510",
-	.matches = {
-		DMI_MATCH(DMI_SYS_VENDOR, "LENOVO"),
-		DMI_MATCH(DMI_PRODUCT_VERSION, "ThinkPad T510"),
-		},
-	},
-	{
-	.callback = init_set_sci_en_on_resume,
-	.ident = "Lenovo ThinkPad W510",
-	.matches = {
-		DMI_MATCH(DMI_SYS_VENDOR, "LENOVO"),
-		DMI_MATCH(DMI_PRODUCT_VERSION, "ThinkPad W510"),
-		},
-	},
-	{
-	.callback = init_set_sci_en_on_resume,
-	.ident = "Lenovo ThinkPad X201[s]",
-	.matches = {
-		DMI_MATCH(DMI_SYS_VENDOR, "LENOVO"),
-		DMI_MATCH(DMI_PRODUCT_VERSION, "ThinkPad X201"),
-		},
-	},
-	{
-=======
->>>>>>> 9a38220a
 	.callback = init_old_suspend_ordering,
 	.ident = "Panasonic CF51-2L",
 	.matches = {
