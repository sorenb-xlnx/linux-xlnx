/*
 *  blacklist.c
 *
 *  Check to see if the given machine has a known bad ACPI BIOS
 *  or if the BIOS is too old.
 *  Check given machine against acpi_osi_dmi_table[].
 *
 *  Copyright (C) 2004 Len Brown <len.brown@intel.com>
 *  Copyright (C) 2002 Andy Grover <andrew.grover@intel.com>
 *
 * ~~~~~~~~~~~~~~~~~~~~~~~~~~~~~~~~~~~~~~~~~~~~~~~~~~~~~~~~~~~~~~~~~~~~~~~~~~
 *
 *  This program is free software; you can redistribute it and/or modify
 *  it under the terms of the GNU General Public License as published by
 *  the Free Software Foundation; either version 2 of the License, or (at
 *  your option) any later version.
 *
 *  This program is distributed in the hope that it will be useful, but
 *  WITHOUT ANY WARRANTY; without even the implied warranty of
 *  MERCHANTABILITY or FITNESS FOR A PARTICULAR PURPOSE.  See the GNU
 *  General Public License for more details.
 *
 *  You should have received a copy of the GNU General Public License along
 *  with this program; if not, write to the Free Software Foundation, Inc.,
 *  59 Temple Place, Suite 330, Boston, MA 02111-1307 USA.
 *
 * ~~~~~~~~~~~~~~~~~~~~~~~~~~~~~~~~~~~~~~~~~~~~~~~~~~~~~~~~~~~~~~~~~~~~~~~~~~
 */

#include <linux/kernel.h>
#include <linux/module.h>
#include <linux/init.h>
#include <linux/acpi.h>
#include <acpi/acpi_bus.h>
#include <linux/dmi.h>

#include "internal.h"

enum acpi_blacklist_predicates {
	all_versions,
	less_than_or_equal,
	equal,
	greater_than_or_equal,
};

struct acpi_blacklist_item {
	char oem_id[7];
	char oem_table_id[9];
	u32 oem_revision;
	char *table;
	enum acpi_blacklist_predicates oem_revision_predicate;
	char *reason;
	u32 is_critical_error;
};

static struct dmi_system_id acpi_osi_dmi_table[] __initdata;

/*
 * POLICY: If *anything* doesn't work, put it on the blacklist.
 *	   If they are critical errors, mark it critical, and abort driver load.
 */
static struct acpi_blacklist_item acpi_blacklist[] __initdata = {
	/* Compaq Presario 1700 */
	{"PTLTD ", "  DSDT  ", 0x06040000, ACPI_SIG_DSDT, less_than_or_equal,
	 "Multiple problems", 1},
	/* Sony FX120, FX140, FX150? */
	{"SONY  ", "U0      ", 0x20010313, ACPI_SIG_DSDT, less_than_or_equal,
	 "ACPI driver problem", 1},
	/* Compaq Presario 800, Insyde BIOS */
	{"INT440", "SYSFexxx", 0x00001001, ACPI_SIG_DSDT, less_than_or_equal,
	 "Does not use _REG to protect EC OpRegions", 1},
	/* IBM 600E - _ADR should return 7, but it returns 1 */
	{"IBM   ", "TP600E  ", 0x00000105, ACPI_SIG_DSDT, less_than_or_equal,
	 "Incorrect _ADR", 1},

	{""}
};

#if	CONFIG_ACPI_BLACKLIST_YEAR

static int __init blacklist_by_year(void)
{
	int year;

	/* Doesn't exist? Likely an old system */
	if (!dmi_get_date(DMI_BIOS_DATE, &year, NULL, NULL)) {
		printk(KERN_ERR PREFIX "no DMI BIOS year, "
			"acpi=force is required to enable ACPI\n" );
		return 1;
	}
	/* 0? Likely a buggy new BIOS */
	if (year == 0) {
		printk(KERN_ERR PREFIX "DMI BIOS year==0, "
			"assuming ACPI-capable machine\n" );
		return 0;
	}
	if (year < CONFIG_ACPI_BLACKLIST_YEAR) {
		printk(KERN_ERR PREFIX "BIOS age (%d) fails cutoff (%d), "
		       "acpi=force is required to enable ACPI\n",
		       year, CONFIG_ACPI_BLACKLIST_YEAR);
		return 1;
	}
	return 0;
}
#else
static inline int blacklist_by_year(void)
{
	return 0;
}
#endif

int __init acpi_blacklisted(void)
{
	int i = 0;
	int blacklisted = 0;
	struct acpi_table_header table_header;

	while (acpi_blacklist[i].oem_id[0] != '\0') {
		if (acpi_get_table_header(acpi_blacklist[i].table, 0, &table_header)) {
			i++;
			continue;
		}

		if (strncmp(acpi_blacklist[i].oem_id, table_header.oem_id, 6)) {
			i++;
			continue;
		}

		if (strncmp
		    (acpi_blacklist[i].oem_table_id, table_header.oem_table_id,
		     8)) {
			i++;
			continue;
		}

		if ((acpi_blacklist[i].oem_revision_predicate == all_versions)
		    || (acpi_blacklist[i].oem_revision_predicate ==
			less_than_or_equal
			&& table_header.oem_revision <=
			acpi_blacklist[i].oem_revision)
		    || (acpi_blacklist[i].oem_revision_predicate ==
			greater_than_or_equal
			&& table_header.oem_revision >=
			acpi_blacklist[i].oem_revision)
		    || (acpi_blacklist[i].oem_revision_predicate == equal
			&& table_header.oem_revision ==
			acpi_blacklist[i].oem_revision)) {

			printk(KERN_ERR PREFIX
			       "Vendor \"%6.6s\" System \"%8.8s\" "
			       "Revision 0x%x has a known ACPI BIOS problem.\n",
			       acpi_blacklist[i].oem_id,
			       acpi_blacklist[i].oem_table_id,
			       acpi_blacklist[i].oem_revision);

			printk(KERN_ERR PREFIX
			       "Reason: %s. This is a %s error\n",
			       acpi_blacklist[i].reason,
			       (acpi_blacklist[i].
				is_critical_error ? "non-recoverable" :
				"recoverable"));

			blacklisted = acpi_blacklist[i].is_critical_error;
			break;
		} else {
			i++;
		}
	}

	blacklisted += blacklist_by_year();

	dmi_check_system(acpi_osi_dmi_table);

	return blacklisted;
}
#ifdef CONFIG_DMI
static int __init dmi_enable_osi_linux(const struct dmi_system_id *d)
{
	acpi_dmi_osi_linux(1, d);	/* enable */
	return 0;
}
static int __init dmi_disable_osi_vista(const struct dmi_system_id *d)
{
	printk(KERN_NOTICE PREFIX "DMI detected: %s\n", d->ident);
	acpi_osi_setup("!Windows 2006");
	acpi_osi_setup("!Windows 2006 SP1");
	acpi_osi_setup("!Windows 2006 SP2");
	return 0;
}
static int __init dmi_disable_osi_win7(const struct dmi_system_id *d)
{
	printk(KERN_NOTICE PREFIX "DMI detected: %s\n", d->ident);
	acpi_osi_setup("!Windows 2009");
	return 0;
}

static struct dmi_system_id acpi_osi_dmi_table[] __initdata = {
	{
	.callback = dmi_disable_osi_vista,
	.ident = "Fujitsu Siemens",
	.matches = {
		     DMI_MATCH(DMI_SYS_VENDOR, "FUJITSU SIEMENS"),
		     DMI_MATCH(DMI_PRODUCT_NAME, "ESPRIMO Mobile V5505"),
		},
	},
	{
	.callback = dmi_disable_osi_vista,
	.ident = "Sony VGN-NS10J_S",
	.matches = {
		     DMI_MATCH(DMI_SYS_VENDOR, "Sony Corporation"),
		     DMI_MATCH(DMI_PRODUCT_NAME, "VGN-NS10J_S"),
		},
	},
	{
	.callback = dmi_disable_osi_vista,
	.ident = "Sony VGN-SR290J",
	.matches = {
		     DMI_MATCH(DMI_SYS_VENDOR, "Sony Corporation"),
		     DMI_MATCH(DMI_PRODUCT_NAME, "VGN-SR290J"),
		},
	},
	{
	.callback = dmi_disable_osi_vista,
	.ident = "VGN-NS50B_L",
	.matches = {
		     DMI_MATCH(DMI_SYS_VENDOR, "Sony Corporation"),
		     DMI_MATCH(DMI_PRODUCT_NAME, "VGN-NS50B_L"),
		},
	},
	{
<<<<<<< HEAD
	.callback = dmi_disable_osi_vista,
	.ident = "Toshiba Satellite L355",
	.matches = {
		     DMI_MATCH(DMI_SYS_VENDOR, "TOSHIBA"),
		     DMI_MATCH(DMI_PRODUCT_VERSION, "Satellite L355"),
=======
	/*
	 * There have a NVIF method in MSI GX723 DSDT need call by Nvidia
	 * driver (e.g. nouveau) when user press brightness hotkey.
	 * Currently, nouveau driver didn't do the job and it causes there
	 * have a infinite while loop in DSDT when user press hotkey.
	 * We add MSI GX723's dmi information to this table for workaround
	 * this issue.
	 * Will remove MSI GX723 from the table after nouveau grows support.
	 */
	.callback = dmi_disable_osi_vista,
	.ident = "MSI GX723",
	.matches = {
		     DMI_MATCH(DMI_SYS_VENDOR, "Micro-Star International"),
		     DMI_MATCH(DMI_PRODUCT_NAME, "GX723"),
>>>>>>> 5e7a763b
		},
	},
	{
	.callback = dmi_disable_osi_win7,
	.ident = "ASUS K50IJ",
	.matches = {
		     DMI_MATCH(DMI_SYS_VENDOR, "ASUSTeK Computer Inc."),
		     DMI_MATCH(DMI_PRODUCT_NAME, "K50IJ"),
		},
	},
	{
	.callback = dmi_disable_osi_vista,
	.ident = "Toshiba P305D",
	.matches = {
		     DMI_MATCH(DMI_SYS_VENDOR, "TOSHIBA"),
		     DMI_MATCH(DMI_PRODUCT_NAME, "Satellite P305D"),
		},
	},

	/*
	 * BIOS invocation of _OSI(Linux) is almost always a BIOS bug.
	 * Linux ignores it, except for the machines enumerated below.
	 */

	/*
	 * Lenovo has a mix of systems OSI(Linux) situations
	 * and thus we can not wildcard the vendor.
	 *
	 * _OSI(Linux) helps sound
	 * DMI_MATCH(DMI_PRODUCT_VERSION, "ThinkPad R61"),
	 * DMI_MATCH(DMI_PRODUCT_VERSION, "ThinkPad T61"),
	 * T400, T500
	 * _OSI(Linux) has Linux specific hooks
	 * DMI_MATCH(DMI_PRODUCT_VERSION, "ThinkPad X61"),
	 * _OSI(Linux) is a NOP:
	 * DMI_MATCH(DMI_PRODUCT_VERSION, "3000 N100"),
	 * DMI_MATCH(DMI_PRODUCT_VERSION, "LENOVO3000 V100"),
	 */
	{
	.callback = dmi_enable_osi_linux,
	.ident = "Lenovo ThinkPad R61",
	.matches = {
		     DMI_MATCH(DMI_SYS_VENDOR, "LENOVO"),
		     DMI_MATCH(DMI_PRODUCT_VERSION, "ThinkPad R61"),
		},
	},
	{
	.callback = dmi_enable_osi_linux,
	.ident = "Lenovo ThinkPad T61",
	.matches = {
		     DMI_MATCH(DMI_SYS_VENDOR, "LENOVO"),
		     DMI_MATCH(DMI_PRODUCT_VERSION, "ThinkPad T61"),
		},
	},
	{
	.callback = dmi_enable_osi_linux,
	.ident = "Lenovo ThinkPad X61",
	.matches = {
		     DMI_MATCH(DMI_SYS_VENDOR, "LENOVO"),
		     DMI_MATCH(DMI_PRODUCT_VERSION, "ThinkPad X61"),
		},
	},
	{
	.callback = dmi_enable_osi_linux,
	.ident = "Lenovo ThinkPad T400",
	.matches = {
		     DMI_MATCH(DMI_SYS_VENDOR, "LENOVO"),
		     DMI_MATCH(DMI_PRODUCT_VERSION, "ThinkPad T400"),
		},
	},
	{
	.callback = dmi_enable_osi_linux,
	.ident = "Lenovo ThinkPad T500",
	.matches = {
		     DMI_MATCH(DMI_SYS_VENDOR, "LENOVO"),
		     DMI_MATCH(DMI_PRODUCT_VERSION, "ThinkPad T500"),
		},
	},
	{}
};

#endif /* CONFIG_DMI */<|MERGE_RESOLUTION|>--- conflicted
+++ resolved
@@ -228,13 +228,13 @@
 		},
 	},
 	{
-<<<<<<< HEAD
 	.callback = dmi_disable_osi_vista,
 	.ident = "Toshiba Satellite L355",
 	.matches = {
 		     DMI_MATCH(DMI_SYS_VENDOR, "TOSHIBA"),
 		     DMI_MATCH(DMI_PRODUCT_VERSION, "Satellite L355"),
-=======
+		},
+	},
 	/*
 	 * There have a NVIF method in MSI GX723 DSDT need call by Nvidia
 	 * driver (e.g. nouveau) when user press brightness hotkey.
@@ -244,12 +244,12 @@
 	 * this issue.
 	 * Will remove MSI GX723 from the table after nouveau grows support.
 	 */
+	{
 	.callback = dmi_disable_osi_vista,
 	.ident = "MSI GX723",
 	.matches = {
 		     DMI_MATCH(DMI_SYS_VENDOR, "Micro-Star International"),
 		     DMI_MATCH(DMI_PRODUCT_NAME, "GX723"),
->>>>>>> 5e7a763b
 		},
 	},
 	{
