--- conflicted
+++ resolved
@@ -38,10 +38,6 @@
 #include <linux/usb.h>
 #include <linux/usb/serial.h>
 
-<<<<<<< HEAD
-=======
-
->>>>>>> 2fd559b1
 /* the mode to be set when the port ist opened */
 static int initial_mode = 1;
 
