/*
 * Silicon Laboratories CP2101/CP2102 USB to RS232 serial adaptor driver
 *
 * Copyright (C) 2005 Craig Shelley (craig@microtron.org.uk)
 *
 *	This program is free software; you can redistribute it and/or
 *	modify it under the terms of the GNU General Public License version
 *	2 as published by the Free Software Foundation.
 *
 * Support to set flow control line levels using TIOCMGET and TIOCMSET
 * thanks to Karl Hiramoto karl@hiramoto.org. RTSCTS hardware flow
 * control thanks to Munir Nassar nassarmu@real-time.com
 *
 * Outstanding Issues:
 *  Buffers are not flushed when the port is opened.
 *  Multiple calls to write() may fail with "Resource temporarily unavailable"
 *
 */

#include <linux/kernel.h>
#include <linux/errno.h>
#include <linux/slab.h>
#include <linux/tty.h>
#include <linux/tty_flip.h>
#include <linux/module.h>
#include <linux/moduleparam.h>
#include <linux/usb.h>
#include <linux/uaccess.h>
#include <linux/usb/serial.h>

/*
 * Version Information
 */
#define DRIVER_VERSION "v0.07"
#define DRIVER_DESC "Silicon Labs CP2101/CP2102 RS232 serial adaptor driver"

/*
 * Function Prototypes
 */
static int cp2101_open(struct tty_struct *, struct usb_serial_port *,
							struct file *);
static void cp2101_cleanup(struct usb_serial_port *);
static void cp2101_close(struct tty_struct *, struct usb_serial_port *,
							struct file*);
static void cp2101_get_termios(struct tty_struct *);
static void cp2101_set_termios(struct tty_struct *, struct usb_serial_port *,
							struct ktermios*);
static int cp2101_tiocmget(struct tty_struct *, struct file *);
static int cp2101_tiocmset(struct tty_struct *, struct file *,
		unsigned int, unsigned int);
static void cp2101_break_ctl(struct tty_struct *, int);
static int cp2101_startup(struct usb_serial *);
static void cp2101_shutdown(struct usb_serial *);


static int debug;

static struct usb_device_id id_table [] = {
	{ USB_DEVICE(0x0489, 0xE000) }, /* Pirelli Broadband S.p.A, DP-L10 SIP/GSM Mobile */
	{ USB_DEVICE(0x08e6, 0x5501) }, /* Gemalto Prox-PU/CU contactless smartcard reader */
	{ USB_DEVICE(0x0FCF, 0x1003) }, /* Dynastream ANT development board */
	{ USB_DEVICE(0x0FCF, 0x1004) }, /* Dynastream ANT2USB */
	{ USB_DEVICE(0x0FCF, 0x1006) }, /* Dynastream ANT development board */
	{ USB_DEVICE(0x10A6, 0xAA26) }, /* Knock-off DCU-11 cable */
	{ USB_DEVICE(0x10AB, 0x10C5) }, /* Siemens MC60 Cable */
	{ USB_DEVICE(0x10B5, 0xAC70) }, /* Nokia CA-42 USB */
	{ USB_DEVICE(0x10C4, 0x800A) }, /* SPORTident BSM7-D-USB main station */
	{ USB_DEVICE(0x10C4, 0x803B) }, /* Pololu USB-serial converter */
	{ USB_DEVICE(0x10C4, 0x8053) }, /* Enfora EDG1228 */
	{ USB_DEVICE(0x10C4, 0x8066) }, /* Argussoft In-System Programmer */
	{ USB_DEVICE(0x10C4, 0x807A) }, /* Crumb128 board */
	{ USB_DEVICE(0x10C4, 0x80CA) }, /* Degree Controls Inc */
	{ USB_DEVICE(0x10C4, 0x80DD) }, /* Tracient RFID */
	{ USB_DEVICE(0x10C4, 0x80F6) }, /* Suunto sports instrument */
	{ USB_DEVICE(0x10C4, 0x813D) }, /* Burnside Telecom Deskmobile */
	{ USB_DEVICE(0x10C4, 0x814A) }, /* West Mountain Radio RIGblaster P&P */
	{ USB_DEVICE(0x10C4, 0x814B) }, /* West Mountain Radio RIGtalk */
	{ USB_DEVICE(0x10C4, 0x815E) }, /* Helicomm IP-Link 1220-DVM */
	{ USB_DEVICE(0x10C4, 0x81A6) }, /* ThinkOptics WavIt */
	{ USB_DEVICE(0x10C4, 0x81AC) }, /* MSD Dash Hawk */
	{ USB_DEVICE(0x10C4, 0x81C8) }, /* Lipowsky Industrie Elektronik GmbH, Baby-JTAG */
	{ USB_DEVICE(0x10C4, 0x81E2) }, /* Lipowsky Industrie Elektronik GmbH, Baby-LIN */
	{ USB_DEVICE(0x10C4, 0x81E7) }, /* Aerocomm Radio */
	{ USB_DEVICE(0x10C4, 0x8218) }, /* Lipowsky Industrie Elektronik GmbH, HARP-1 */
	{ USB_DEVICE(0x10c4, 0x8293) }, /* Telegesys ETRX2USB */
	{ USB_DEVICE(0x10C4, 0xEA60) }, /* Silicon Labs factory default */
	{ USB_DEVICE(0x10C4, 0xEA61) }, /* Silicon Labs factory default */
	{ USB_DEVICE(0x10C4, 0xF001) }, /* Elan Digital Systems USBscope50 */
	{ USB_DEVICE(0x10C4, 0xF002) }, /* Elan Digital Systems USBwave12 */
	{ USB_DEVICE(0x10C4, 0xF003) }, /* Elan Digital Systems USBpulse100 */
	{ USB_DEVICE(0x10C4, 0xF004) }, /* Elan Digital Systems USBcount50 */
	{ USB_DEVICE(0x10C5, 0xEA61) }, /* Silicon Labs MobiData GPRS USB Modem */
	{ USB_DEVICE(0x13AD, 0x9999) }, /* Baltech card reader */
	{ USB_DEVICE(0x166A, 0x0303) }, /* Clipsal 5500PCU C-Bus USB interface */
	{ USB_DEVICE(0x16D6, 0x0001) }, /* Jablotron serial interface */
	{ } /* Terminating Entry */
};

MODULE_DEVICE_TABLE(usb, id_table);

static struct usb_driver cp2101_driver = {
	.name		= "cp2101",
	.probe		= usb_serial_probe,
	.disconnect	= usb_serial_disconnect,
	.id_table	= id_table,
	.no_dynamic_id	= 	1,
};

static struct usb_serial_driver cp2101_device = {
	.driver = {
		.owner =	THIS_MODULE,
		.name = 	"cp2101",
	},
	.usb_driver		= &cp2101_driver,
	.id_table		= id_table,
	.num_ports		= 1,
	.open			= cp2101_open,
	.close			= cp2101_close,
	.break_ctl		= cp2101_break_ctl,
	.set_termios		= cp2101_set_termios,
	.tiocmget 		= cp2101_tiocmget,
	.tiocmset		= cp2101_tiocmset,
	.attach			= cp2101_startup,
	.shutdown		= cp2101_shutdown,
};

/* Config request types */
#define REQTYPE_HOST_TO_DEVICE	0x41
#define REQTYPE_DEVICE_TO_HOST	0xc1

/* Config SET requests. To GET, add 1 to the request number */
#define CP2101_UART 		0x00	/* Enable / Disable */
#define CP2101_BAUDRATE		0x01	/* (BAUD_RATE_GEN_FREQ / baudrate) */
#define CP2101_BITS		0x03	/* 0x(0)(databits)(parity)(stopbits) */
#define CP2101_BREAK		0x05	/* On / Off */
#define CP2101_CONTROL		0x07	/* Flow control line states */
#define CP2101_MODEMCTL		0x13	/* Modem controls */
#define CP2101_CONFIG_6		0x19	/* 6 bytes of config data ??? */

/* CP2101_UART */
#define UART_ENABLE		0x0001
#define UART_DISABLE		0x0000

/* CP2101_BAUDRATE */
#define BAUD_RATE_GEN_FREQ	0x384000

/* CP2101_BITS */
#define BITS_DATA_MASK		0X0f00
#define BITS_DATA_5		0X0500
#define BITS_DATA_6		0X0600
#define BITS_DATA_7		0X0700
#define BITS_DATA_8		0X0800
#define BITS_DATA_9		0X0900

#define BITS_PARITY_MASK	0x00f0
#define BITS_PARITY_NONE	0x0000
#define BITS_PARITY_ODD		0x0010
#define BITS_PARITY_EVEN	0x0020
#define BITS_PARITY_MARK	0x0030
#define BITS_PARITY_SPACE	0x0040

#define BITS_STOP_MASK		0x000f
#define BITS_STOP_1		0x0000
#define BITS_STOP_1_5		0x0001
#define BITS_STOP_2		0x0002

/* CP2101_BREAK */
#define BREAK_ON		0x0000
#define BREAK_OFF		0x0001

/* CP2101_CONTROL */
#define CONTROL_DTR		0x0001
#define CONTROL_RTS		0x0002
#define CONTROL_CTS		0x0010
#define CONTROL_DSR		0x0020
#define CONTROL_RING		0x0040
#define CONTROL_DCD		0x0080
#define CONTROL_WRITE_DTR	0x0100
#define CONTROL_WRITE_RTS	0x0200

/*
 * cp2101_get_config
 * Reads from the CP2101 configuration registers
 * 'size' is specified in bytes.
 * 'data' is a pointer to a pre-allocated array of integers large
 * enough to hold 'size' bytes (with 4 bytes to each integer)
 */
static int cp2101_get_config(struct usb_serial_port *port, u8 request,
		unsigned int *data, int size)
{
	struct usb_serial *serial = port->serial;
	__le32 *buf;
	int result, i, length;

	/* Number of integers required to contain the array */
	length = (((size - 1) | 3) + 1)/4;

	buf = kcalloc(length, sizeof(__le32), GFP_KERNEL);
	if (!buf) {
		dev_err(&port->dev, "%s - out of memory.\n", __func__);
		return -ENOMEM;
	}

	/* For get requests, the request number must be incremented */
	request++;

	/* Issue the request, attempting to read 'size' bytes */
	result = usb_control_msg(serial->dev, usb_rcvctrlpipe(serial->dev, 0),
				request, REQTYPE_DEVICE_TO_HOST, 0x0000,
				0, buf, size, 300);

	/* Convert data into an array of integers */
	for (i = 0; i < length; i++)
		data[i] = le32_to_cpu(buf[i]);

	kfree(buf);

	if (result != size) {
		dev_err(&port->dev, "%s - Unable to send config request, "
				"request=0x%x size=%d result=%d\n",
				__func__, request, size, result);
		return -EPROTO;
	}

	return 0;
}

/*
 * cp2101_set_config
 * Writes to the CP2101 configuration registers
 * Values less than 16 bits wide are sent directly
 * 'size' is specified in bytes.
 */
static int cp2101_set_config(struct usb_serial_port *port, u8 request,
		unsigned int *data, int size)
{
	struct usb_serial *serial = port->serial;
	__le32 *buf;
	int result, i, length;

	/* Number of integers required to contain the array */
	length = (((size - 1) | 3) + 1)/4;

	buf = kmalloc(length * sizeof(__le32), GFP_KERNEL);
	if (!buf) {
		dev_err(&port->dev, "%s - out of memory.\n",
				__func__);
		return -ENOMEM;
	}

	/* Array of integers into bytes */
	for (i = 0; i < length; i++)
		buf[i] = cpu_to_le32(data[i]);

	if (size > 2) {
		result = usb_control_msg(serial->dev,
				usb_sndctrlpipe(serial->dev, 0),
				request, REQTYPE_HOST_TO_DEVICE, 0x0000,
				0, buf, size, 300);
	} else {
		result = usb_control_msg(serial->dev,
				usb_sndctrlpipe(serial->dev, 0),
				request, REQTYPE_HOST_TO_DEVICE, data[0],
				0, NULL, 0, 300);
	}

	kfree(buf);

	if ((size > 2 && result != size) || result < 0) {
		dev_err(&port->dev, "%s - Unable to send request, "
				"request=0x%x size=%d result=%d\n",
				__func__, request, size, result);
		return -EPROTO;
	}

	/* Single data value */
	result = usb_control_msg(serial->dev,
			usb_sndctrlpipe(serial->dev, 0),
			request, REQTYPE_HOST_TO_DEVICE, data[0],
			0, NULL, 0, 300);
	return 0;
}

/*
 * cp2101_set_config_single
 * Convenience function for calling cp2101_set_config on single data values
 * without requiring an integer pointer
 */
static inline int cp2101_set_config_single(struct usb_serial_port *port,
		u8 request, unsigned int data)
{
	return cp2101_set_config(port, request, &data, 2);
}

static int cp2101_open(struct tty_struct *tty, struct usb_serial_port *port,
				struct file *filp)
{
	struct usb_serial *serial = port->serial;
	int result;

	dbg("%s - port %d", __func__, port->number);

	if (cp2101_set_config_single(port, CP2101_UART, UART_ENABLE)) {
		dev_err(&port->dev, "%s - Unable to enable UART\n",
				__func__);
		return -EPROTO;
	}

	/* Start reading from the device */
	usb_fill_bulk_urb(port->read_urb, serial->dev,
			usb_rcvbulkpipe(serial->dev,
			port->bulk_in_endpointAddress),
			port->read_urb->transfer_buffer,
			port->read_urb->transfer_buffer_length,
			serial->type->read_bulk_callback,
			port);
	result = usb_submit_urb(port->read_urb, GFP_KERNEL);
	if (result) {
		dev_err(&port->dev, "%s - failed resubmitting read urb, "
				"error %d\n", __func__, result);
		return result;
	}

	/* Configure the termios structure */
	cp2101_get_termios(tty);

	/* Set the DTR and RTS pins low */
	cp2101_tiocmset(tty, NULL, TIOCM_DTR | TIOCM_RTS, 0);

	return 0;
}

static void cp2101_cleanup(struct usb_serial_port *port)
{
	struct usb_serial *serial = port->serial;

	dbg("%s - port %d", __func__, port->number);

	if (serial->dev) {
		/* shutdown any bulk reads that might be going on */
		if (serial->num_bulk_out)
			usb_kill_urb(port->write_urb);
		if (serial->num_bulk_in)
			usb_kill_urb(port->read_urb);
	}
}

static void cp2101_close(struct tty_struct *tty, struct usb_serial_port *port,
					struct file *filp)
{
	dbg("%s - port %d", __func__, port->number);

	/* shutdown our urbs */
	dbg("%s - shutting down urbs", __func__);
	usb_kill_urb(port->write_urb);
	usb_kill_urb(port->read_urb);

	mutex_lock(&port->serial->disc_mutex);
	if (!port->serial->disconnected)
		cp2101_set_config_single(port, CP2101_UART, UART_DISABLE);
	mutex_unlock(&port->serial->disc_mutex);
}

/*
 * cp2101_get_termios
 * Reads the baud rate, data bits, parity, stop bits and flow control mode
 * from the device, corrects any unsupported values, and configures the
 * termios structure to reflect the state of the device
 */
static void cp2101_get_termios (struct tty_struct *tty)
{
	struct usb_serial_port *port = tty->driver_data;
	unsigned int cflag, modem_ctl[4];
	unsigned int baud;
	unsigned int bits;

	dbg("%s - port %d", __func__, port->number);

	cp2101_get_config(port, CP2101_BAUDRATE, &baud, 2);
	/* Convert to baudrate */
	if (baud)
		baud = BAUD_RATE_GEN_FREQ / baud;

	dbg("%s - baud rate = %d", __func__, baud);

	tty_encode_baud_rate(tty, baud, baud);
	cflag = tty->termios->c_cflag;

	cp2101_get_config(port, CP2101_BITS, &bits, 2);
	cflag &= ~CSIZE;
	switch (bits & BITS_DATA_MASK) {
	case BITS_DATA_5:
		dbg("%s - data bits = 5", __func__);
		cflag |= CS5;
		break;
	case BITS_DATA_6:
		dbg("%s - data bits = 6", __func__);
		cflag |= CS6;
		break;
	case BITS_DATA_7:
		dbg("%s - data bits = 7", __func__);
		cflag |= CS7;
		break;
	case BITS_DATA_8:
		dbg("%s - data bits = 8", __func__);
		cflag |= CS8;
		break;
	case BITS_DATA_9:
		dbg("%s - data bits = 9 (not supported, using 8 data bits)",
								__func__);
		cflag |= CS8;
		bits &= ~BITS_DATA_MASK;
		bits |= BITS_DATA_8;
		cp2101_set_config(port, CP2101_BITS, &bits, 2);
		break;
	default:
		dbg("%s - Unknown number of data bits, using 8", __func__);
		cflag |= CS8;
		bits &= ~BITS_DATA_MASK;
		bits |= BITS_DATA_8;
		cp2101_set_config(port, CP2101_BITS, &bits, 2);
		break;
	}

	switch (bits & BITS_PARITY_MASK) {
	case BITS_PARITY_NONE:
		dbg("%s - parity = NONE", __func__);
		cflag &= ~PARENB;
		break;
	case BITS_PARITY_ODD:
		dbg("%s - parity = ODD", __func__);
		cflag |= (PARENB|PARODD);
		break;
	case BITS_PARITY_EVEN:
		dbg("%s - parity = EVEN", __func__);
		cflag &= ~PARODD;
		cflag |= PARENB;
		break;
	case BITS_PARITY_MARK:
		dbg("%s - parity = MARK (not supported, disabling parity)",
				__func__);
		cflag &= ~PARENB;
		bits &= ~BITS_PARITY_MASK;
		cp2101_set_config(port, CP2101_BITS, &bits, 2);
		break;
	case BITS_PARITY_SPACE:
		dbg("%s - parity = SPACE (not supported, disabling parity)",
				__func__);
		cflag &= ~PARENB;
		bits &= ~BITS_PARITY_MASK;
		cp2101_set_config(port, CP2101_BITS, &bits, 2);
		break;
	default:
		dbg("%s - Unknown parity mode, disabling parity", __func__);
		cflag &= ~PARENB;
		bits &= ~BITS_PARITY_MASK;
		cp2101_set_config(port, CP2101_BITS, &bits, 2);
		break;
	}

	cflag &= ~CSTOPB;
	switch (bits & BITS_STOP_MASK) {
	case BITS_STOP_1:
		dbg("%s - stop bits = 1", __func__);
		break;
	case BITS_STOP_1_5:
		dbg("%s - stop bits = 1.5 (not supported, using 1 stop bit)",
								__func__);
		bits &= ~BITS_STOP_MASK;
		cp2101_set_config(port, CP2101_BITS, &bits, 2);
		break;
	case BITS_STOP_2:
		dbg("%s - stop bits = 2", __func__);
		cflag |= CSTOPB;
		break;
	default:
		dbg("%s - Unknown number of stop bits, using 1 stop bit",
								__func__);
		bits &= ~BITS_STOP_MASK;
		cp2101_set_config(port, CP2101_BITS, &bits, 2);
		break;
	}

	cp2101_get_config(port, CP2101_MODEMCTL, modem_ctl, 16);
	if (modem_ctl[0] & 0x0008) {
		dbg("%s - flow control = CRTSCTS", __func__);
		cflag |= CRTSCTS;
	} else {
		dbg("%s - flow control = NONE", __func__);
		cflag &= ~CRTSCTS;
	}

	tty->termios->c_cflag = cflag;
}

static void cp2101_set_termios(struct tty_struct *tty,
		struct usb_serial_port *port, struct ktermios *old_termios)
{
	unsigned int cflag, old_cflag;
	unsigned int baud = 0, bits;
	unsigned int modem_ctl[4];

	dbg("%s - port %d", __func__, port->number);

	if (!tty)
		return;

	tty->termios->c_cflag &= ~CMSPAR;
	cflag = tty->termios->c_cflag;
	old_cflag = old_termios->c_cflag;
	baud = tty_get_baud_rate(tty);

	/* If the baud rate is to be updated*/
	if (baud != tty_termios_baud_rate(old_termios)) {
		switch (baud) {
		case 0:
		case 600:
		case 1200:
		case 1800:
		case 2400:
		case 4800:
		case 7200:
		case 9600:
		case 14400:
		case 19200:
		case 28800:
		case 38400:
		case 55854:
		case 57600:
		case 115200:
		case 127117:
		case 230400:
		case 460800:
		case 921600:
		case 3686400:
			break;
		default:
			baud = 9600;
			break;
		}

		if (baud) {
			dbg("%s - Setting baud rate to %d baud", __func__,
					baud);
			if (cp2101_set_config_single(port, CP2101_BAUDRATE,
						(BAUD_RATE_GEN_FREQ / baud))) {
				dev_err(&port->dev, "Baud rate requested not "
						"supported by device\n");
				baud = tty_termios_baud_rate(old_termios);
			}
		}
	}
	/* Report back the resulting baud rate */
	tty_encode_baud_rate(tty, baud, baud);

	/* If the number of data bits is to be updated */
	if ((cflag & CSIZE) != (old_cflag & CSIZE)) {
		cp2101_get_config(port, CP2101_BITS, &bits, 2);
		bits &= ~BITS_DATA_MASK;
		switch (cflag & CSIZE) {
		case CS5:
			bits |= BITS_DATA_5;
			dbg("%s - data bits = 5", __func__);
			break;
		case CS6:
			bits |= BITS_DATA_6;
			dbg("%s - data bits = 6", __func__);
			break;
		case CS7:
			bits |= BITS_DATA_7;
			dbg("%s - data bits = 7", __func__);
			break;
		case CS8:
			bits |= BITS_DATA_8;
			dbg("%s - data bits = 8", __func__);
			break;
		/*case CS9:
			bits |= BITS_DATA_9;
			dbg("%s - data bits = 9", __func__);
			break;*/
		default:
			dev_err(&port->dev, "cp2101 driver does not "
					"support the number of bits requested,"
					" using 8 bit mode\n");
				bits |= BITS_DATA_8;
				break;
		}
		if (cp2101_set_config(port, CP2101_BITS, &bits, 2))
			dev_err(&port->dev, "Number of data bits requested "
					"not supported by device\n");
	}

	if ((cflag & (PARENB|PARODD)) != (old_cflag & (PARENB|PARODD))) {
		cp2101_get_config(port, CP2101_BITS, &bits, 2);
		bits &= ~BITS_PARITY_MASK;
		if (cflag & PARENB) {
			if (cflag & PARODD) {
				bits |= BITS_PARITY_ODD;
				dbg("%s - parity = ODD", __func__);
			} else {
				bits |= BITS_PARITY_EVEN;
				dbg("%s - parity = EVEN", __func__);
			}
		}
		if (cp2101_set_config(port, CP2101_BITS, &bits, 2))
			dev_err(&port->dev, "Parity mode not supported "
					"by device\n");
	}

	if ((cflag & CSTOPB) != (old_cflag & CSTOPB)) {
		cp2101_get_config(port, CP2101_BITS, &bits, 2);
		bits &= ~BITS_STOP_MASK;
		if (cflag & CSTOPB) {
			bits |= BITS_STOP_2;
			dbg("%s - stop bits = 2", __func__);
		} else {
			bits |= BITS_STOP_1;
			dbg("%s - stop bits = 1", __func__);
		}
		if (cp2101_set_config(port, CP2101_BITS, &bits, 2))
			dev_err(&port->dev, "Number of stop bits requested "
					"not supported by device\n");
	}

	if ((cflag & CRTSCTS) != (old_cflag & CRTSCTS)) {
		cp2101_get_config(port, CP2101_MODEMCTL, modem_ctl, 16);
		dbg("%s - read modem controls = 0x%.4x 0x%.4x 0x%.4x 0x%.4x",
				__func__, modem_ctl[0], modem_ctl[1],
				modem_ctl[2], modem_ctl[3]);

		if (cflag & CRTSCTS) {
			modem_ctl[0] &= ~0x7B;
			modem_ctl[0] |= 0x09;
			modem_ctl[1] = 0x80;
			dbg("%s - flow control = CRTSCTS", __func__);
		} else {
			modem_ctl[0] &= ~0x7B;
			modem_ctl[0] |= 0x01;
			modem_ctl[1] |= 0x40;
			dbg("%s - flow control = NONE", __func__);
		}

		dbg("%s - write modem controls = 0x%.4x 0x%.4x 0x%.4x 0x%.4x",
				__func__, modem_ctl[0], modem_ctl[1],
				modem_ctl[2], modem_ctl[3]);
		cp2101_set_config(port, CP2101_MODEMCTL, modem_ctl, 16);
	}

}

static int cp2101_tiocmset (struct tty_struct *tty, struct file *file,
		unsigned int set, unsigned int clear)
{
<<<<<<< HEAD
	unsigned int control = 0;
=======
	struct usb_serial_port *port = tty->driver_data;
	int control = 0;
>>>>>>> 90f88701

	dbg("%s - port %d", __func__, port->number);

	if (set & TIOCM_RTS) {
		control |= CONTROL_RTS;
		control |= CONTROL_WRITE_RTS;
	}
	if (set & TIOCM_DTR) {
		control |= CONTROL_DTR;
		control |= CONTROL_WRITE_DTR;
	}
	if (clear & TIOCM_RTS) {
		control &= ~CONTROL_RTS;
		control |= CONTROL_WRITE_RTS;
	}
	if (clear & TIOCM_DTR) {
		control &= ~CONTROL_DTR;
		control |= CONTROL_WRITE_DTR;
	}

	dbg("%s - control = 0x%.4x", __func__, control);

	return cp2101_set_config(port, CP2101_CONTROL, &control, 2);

}

static int cp2101_tiocmget (struct tty_struct *tty, struct file *file)
{
<<<<<<< HEAD
	unsigned int control;
	int result;
=======
	struct usb_serial_port *port = tty->driver_data;
	int control, result;
>>>>>>> 90f88701

	dbg("%s - port %d", __func__, port->number);

	cp2101_get_config(port, CP2101_CONTROL, &control, 1);

	result = ((control & CONTROL_DTR) ? TIOCM_DTR : 0)
		|((control & CONTROL_RTS) ? TIOCM_RTS : 0)
		|((control & CONTROL_CTS) ? TIOCM_CTS : 0)
		|((control & CONTROL_DSR) ? TIOCM_DSR : 0)
		|((control & CONTROL_RING)? TIOCM_RI  : 0)
		|((control & CONTROL_DCD) ? TIOCM_CD  : 0);

	dbg("%s - control = 0x%.2x", __func__, control);

	return result;
}

static void cp2101_break_ctl (struct tty_struct *tty, int break_state)
{
<<<<<<< HEAD
	unsigned int state;
=======
	struct usb_serial_port *port = tty->driver_data;
	int state;
>>>>>>> 90f88701

	dbg("%s - port %d", __func__, port->number);
	if (break_state == 0)
		state = BREAK_OFF;
	else
		state = BREAK_ON;
	dbg("%s - turning break %s", __func__,
			state == BREAK_OFF ? "off" : "on");
	cp2101_set_config(port, CP2101_BREAK, &state, 2);
}

static int cp2101_startup(struct usb_serial *serial)
{
	/* CP2101 buffers behave strangely unless device is reset */
	usb_reset_device(serial->dev);
	return 0;
}

static void cp2101_shutdown(struct usb_serial *serial)
{
	int i;

	dbg("%s", __func__);

	/* Stop reads and writes on all ports */
	for (i = 0; i < serial->num_ports; ++i)
		cp2101_cleanup(serial->port[i]);
}

static int __init cp2101_init(void)
{
	int retval;

	retval = usb_serial_register(&cp2101_device);
	if (retval)
		return retval; /* Failed to register */

	retval = usb_register(&cp2101_driver);
	if (retval) {
		/* Failed to register */
		usb_serial_deregister(&cp2101_device);
		return retval;
	}

	/* Success */
	info(DRIVER_DESC " " DRIVER_VERSION);
	return 0;
}

static void __exit cp2101_exit(void)
{
	usb_deregister(&cp2101_driver);
	usb_serial_deregister(&cp2101_device);
}

module_init(cp2101_init);
module_exit(cp2101_exit);

MODULE_DESCRIPTION(DRIVER_DESC);
MODULE_VERSION(DRIVER_VERSION);
MODULE_LICENSE("GPL");

module_param(debug, bool, S_IRUGO | S_IWUSR);
MODULE_PARM_DESC(debug, "Enable verbose debugging messages");<|MERGE_RESOLUTION|>--- conflicted
+++ resolved
@@ -651,12 +651,8 @@
 static int cp2101_tiocmset (struct tty_struct *tty, struct file *file,
 		unsigned int set, unsigned int clear)
 {
-<<<<<<< HEAD
+	struct usb_serial_port *port = tty->driver_data;
 	unsigned int control = 0;
-=======
-	struct usb_serial_port *port = tty->driver_data;
-	int control = 0;
->>>>>>> 90f88701
 
 	dbg("%s - port %d", __func__, port->number);
 
@@ -685,13 +681,9 @@
 
 static int cp2101_tiocmget (struct tty_struct *tty, struct file *file)
 {
-<<<<<<< HEAD
+	struct usb_serial_port *port = tty->driver_data;
 	unsigned int control;
 	int result;
-=======
-	struct usb_serial_port *port = tty->driver_data;
-	int control, result;
->>>>>>> 90f88701
 
 	dbg("%s - port %d", __func__, port->number);
 
@@ -711,12 +703,8 @@
 
 static void cp2101_break_ctl (struct tty_struct *tty, int break_state)
 {
-<<<<<<< HEAD
+	struct usb_serial_port *port = tty->driver_data;
 	unsigned int state;
-=======
-	struct usb_serial_port *port = tty->driver_data;
-	int state;
->>>>>>> 90f88701
 
 	dbg("%s - port %d", __func__, port->number);
 	if (break_state == 0)
