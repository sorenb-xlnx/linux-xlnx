--- conflicted
+++ resolved
@@ -262,16 +262,11 @@
 exit:
 	retval = usb_submit_urb(urb, GFP_ATOMIC);
 	if (retval)
-<<<<<<< HEAD
 		dev_err(&port->dev,
 			"%s - usb_submit_urb failed with result %d\n",
 			__func__, retval);
-=======
-		err("%s - usb_submit_urb failed with result %d",
-		     __func__, retval);
 out:
 	tty_kref_put(tty);		     
->>>>>>> 52652234
 }
 
 
