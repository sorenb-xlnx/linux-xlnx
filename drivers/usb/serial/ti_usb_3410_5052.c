--- conflicted
+++ resolved
@@ -1735,11 +1735,7 @@
 		return -ENOENT;
 	}
 	if (fw_p->size > TI_FIRMWARE_BUF_SIZE) {
-<<<<<<< HEAD
-		dev_err(&dev->dev, "%s - firmware too large %d \n", __func__, fw_p->size);
-=======
 		dev_err(&dev->dev, "%s - firmware too large %zu\n", __func__, fw_p->size);
->>>>>>> 3b610e93
 		return -ENOENT;
 	}
 
