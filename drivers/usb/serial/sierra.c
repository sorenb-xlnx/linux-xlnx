/*
  USB Driver for Sierra Wireless

  Copyright (C) 2006, 2007, 2008  Kevin Lloyd <klloyd@sierrawireless.com>,

  Copyright (C) 2008, 2009  Elina Pasheva, Matthew Safar, Rory Filer
			<linux@sierrawireless.com>

  IMPORTANT DISCLAIMER: This driver is not commercially supported by
  Sierra Wireless. Use at your own risk.

  This driver is free software; you can redistribute it and/or modify
  it under the terms of Version 2 of the GNU General Public License as
  published by the Free Software Foundation.

  Portions based on the option driver by Matthias Urlichs <smurf@smurf.noris.de>
  Whom based his on the Keyspan driver by Hugh Blemings <hugh@blemings.org>
*/

#define DRIVER_VERSION "v.1.3.7"
#define DRIVER_AUTHOR "Kevin Lloyd, Elina Pasheva, Matthew Safar, Rory Filer"
#define DRIVER_DESC "USB Driver for Sierra Wireless USB modems"

#include <linux/kernel.h>
#include <linux/jiffies.h>
#include <linux/errno.h>
#include <linux/tty.h>
#include <linux/tty_flip.h>
#include <linux/module.h>
#include <linux/usb.h>
#include <linux/usb/serial.h>

#define SWIMS_USB_REQUEST_SetPower	0x00
#define SWIMS_USB_REQUEST_SetNmea	0x07

#define N_IN_URB	8
#define N_OUT_URB	64
#define IN_BUFLEN	4096

#define MAX_TRANSFER		(PAGE_SIZE - 512)
/* MAX_TRANSFER is chosen so that the VM is not stressed by
   allocations > PAGE_SIZE and the number of packets in a page
   is an integer 512 is the largest possible packet on EHCI */

static int debug;
static int nmea;

static int sierra_set_power_state(struct usb_device *udev, __u16 swiState)
{
	int result;
	dev_dbg(&udev->dev, "%s\n", __func__);
	result = usb_control_msg(udev, usb_sndctrlpipe(udev, 0),
			SWIMS_USB_REQUEST_SetPower,	/* __u8 request      */
			USB_TYPE_VENDOR,		/* __u8 request type */
			swiState,			/* __u16 value       */
			0,				/* __u16 index       */
			NULL,				/* void *data        */
			0,				/* __u16 size 	     */
			USB_CTRL_SET_TIMEOUT);		/* int timeout 	     */
	return result;
}

static int sierra_vsc_set_nmea(struct usb_device *udev, __u16 enable)
{
	int result;
	dev_dbg(&udev->dev, "%s\n", __func__);
	result = usb_control_msg(udev, usb_sndctrlpipe(udev, 0),
			SWIMS_USB_REQUEST_SetNmea,	/* __u8 request      */
			USB_TYPE_VENDOR,		/* __u8 request type */
			enable,				/* __u16 value       */
			0x0000,				/* __u16 index       */
			NULL,				/* void *data        */
			0,				/* __u16 size 	     */
			USB_CTRL_SET_TIMEOUT);		/* int timeout       */
	return result;
}

static int sierra_calc_num_ports(struct usb_serial *serial)
{
	int num_ports = 0;
	u8 ifnum, numendpoints;

	dev_dbg(&serial->dev->dev, "%s\n", __func__);

	ifnum = serial->interface->cur_altsetting->desc.bInterfaceNumber;
	numendpoints = serial->interface->cur_altsetting->desc.bNumEndpoints;

	/* Dummy interface present on some SKUs should be ignored */
	if (ifnum == 0x99)
		num_ports = 0;
	else if (numendpoints <= 3)
		num_ports = 1;
	else
		num_ports = (numendpoints-1)/2;
	return num_ports;
}

static int sierra_calc_interface(struct usb_serial *serial)
{
	int interface;
	struct usb_interface *p_interface;
	struct usb_host_interface *p_host_interface;
	dev_dbg(&serial->dev->dev, "%s\n", __func__);

	/* Get the interface structure pointer from the serial struct */
	p_interface = serial->interface;

	/* Get a pointer to the host interface structure */
	p_host_interface = p_interface->cur_altsetting;

	/* read the interface descriptor for this active altsetting
	 * to find out the interface number we are on
	*/
	interface = p_host_interface->desc.bInterfaceNumber;

	return interface;
}

static int sierra_probe(struct usb_serial *serial,
			const struct usb_device_id *id)
{
	int result = 0;
	struct usb_device *udev;
	u8 ifnum;

	udev = serial->dev;
	dev_dbg(&udev->dev, "%s\n", __func__);

	ifnum = sierra_calc_interface(serial);
	/*
	 * If this interface supports more than 1 alternate
	 * select the 2nd one
	 */
	if (serial->interface->num_altsetting == 2) {
		dev_dbg(&udev->dev, "Selecting alt setting for interface %d\n",
			ifnum);
		/* We know the alternate setting is 1 for the MC8785 */
		usb_set_interface(udev, ifnum, 1);
	}

	return result;
}

static struct usb_device_id id_table [] = {
	{ USB_DEVICE(0x1199, 0x0017) },	/* Sierra Wireless EM5625 */
	{ USB_DEVICE(0x1199, 0x0018) },	/* Sierra Wireless MC5720 */
	{ USB_DEVICE(0x1199, 0x0218) },	/* Sierra Wireless MC5720 */
	{ USB_DEVICE(0x03f0, 0x1b1d) }, /* HP ev2200 a.k.a MC5720 */
	{ USB_DEVICE(0x1199, 0x0020) },	/* Sierra Wireless MC5725 */
	{ USB_DEVICE(0x1199, 0x0024) },	/* Sierra Wireless MC5727 */
	{ USB_DEVICE(0x1199, 0x0220) },	/* Sierra Wireless MC5725 */
	{ USB_DEVICE(0x1199, 0x0019) },	/* Sierra Wireless AirCard 595 */
	{ USB_DEVICE(0x1199, 0x0021) },	/* Sierra Wireless AirCard 597E */
	{ USB_DEVICE(0x1199, 0x0120) },	/* Sierra Wireless USB Dongle 595U */
	 /* Sierra Wireless C597 */
	{ USB_DEVICE_AND_INTERFACE_INFO(0x1199, 0x0023, 0xFF, 0xFF, 0xFF) },
	 /* Sierra Wireless Device */
	{ USB_DEVICE_AND_INTERFACE_INFO(0x1199, 0x0025, 0xFF, 0xFF, 0xFF) },
	{ USB_DEVICE(0x1199, 0x0026) }, /* Sierra Wireless Device */
	{ USB_DEVICE(0x1199, 0x0027) }, /* Sierra Wireless Device */
	{ USB_DEVICE(0x1199, 0x0028) }, /* Sierra Wireless Device */

	{ USB_DEVICE(0x1199, 0x6802) },	/* Sierra Wireless MC8755 */
	{ USB_DEVICE(0x1199, 0x6804) },	/* Sierra Wireless MC8755 */
	{ USB_DEVICE(0x1199, 0x6803) },	/* Sierra Wireless MC8765 */
	{ USB_DEVICE(0x1199, 0x6812) },	/* Sierra Wireless MC8775 & AC 875U */
	{ USB_DEVICE(0x1199, 0x6813) },	/* Sierra Wireless MC8775 (Lenovo) */
	{ USB_DEVICE(0x1199, 0x6815) },	/* Sierra Wireless MC8775 */
	{ USB_DEVICE(0x03f0, 0x1e1d) },	/* HP hs2300 a.k.a MC8775 */
	{ USB_DEVICE(0x1199, 0x6820) },	/* Sierra Wireless AirCard 875 */
	{ USB_DEVICE(0x1199, 0x6821) },	/* Sierra Wireless AirCard 875U */
	{ USB_DEVICE(0x1199, 0x6832) },	/* Sierra Wireless MC8780 */
	{ USB_DEVICE(0x1199, 0x6833) },	/* Sierra Wireless MC8781 */
	{ USB_DEVICE(0x1199, 0x683A) },	/* Sierra Wireless MC8785 */
	{ USB_DEVICE(0x1199, 0x683B) },	/* Sierra Wireless MC8785 Composite */
	{ USB_DEVICE(0x1199, 0x683C) },	/* Sierra Wireless MC8790 */
	{ USB_DEVICE(0x1199, 0x683D) },	/* Sierra Wireless MC8790 */
	{ USB_DEVICE(0x1199, 0x683E) },	/* Sierra Wireless MC8790 */
	{ USB_DEVICE(0x1199, 0x6850) },	/* Sierra Wireless AirCard 880 */
	{ USB_DEVICE(0x1199, 0x6851) },	/* Sierra Wireless AirCard 881 */
	{ USB_DEVICE(0x1199, 0x6852) },	/* Sierra Wireless AirCard 880 E */
	{ USB_DEVICE(0x1199, 0x6853) },	/* Sierra Wireless AirCard 881 E */
	{ USB_DEVICE(0x1199, 0x6855) },	/* Sierra Wireless AirCard 880 U */
	{ USB_DEVICE(0x1199, 0x6856) },	/* Sierra Wireless AirCard 881 U */
	{ USB_DEVICE(0x1199, 0x6859) },	/* Sierra Wireless AirCard 885 E */
	{ USB_DEVICE(0x1199, 0x685A) },	/* Sierra Wireless AirCard 885 E */
	/* Sierra Wireless C885 */
	{ USB_DEVICE_AND_INTERFACE_INFO(0x1199, 0x6880, 0xFF, 0xFF, 0xFF)},
	/* Sierra Wireless Device */
	{ USB_DEVICE_AND_INTERFACE_INFO(0x1199, 0x6890, 0xFF, 0xFF, 0xFF)},
	/* Sierra Wireless Device */
	{ USB_DEVICE_AND_INTERFACE_INFO(0x1199, 0x6891, 0xFF, 0xFF, 0xFF)},
	/* Sierra Wireless Device */
	{ USB_DEVICE_AND_INTERFACE_INFO(0x1199, 0x6892, 0xFF, 0xFF, 0xFF)},

	{ USB_DEVICE(0x1199, 0x0112) }, /* Sierra Wireless AirCard 580 */
	{ USB_DEVICE(0x0F3D, 0x0112) }, /* Airprime/Sierra PC 5220 */

	{ }
};
MODULE_DEVICE_TABLE(usb, id_table);

static struct usb_driver sierra_driver = {
	.name       = "sierra",
	.probe      = usb_serial_probe,
	.disconnect = usb_serial_disconnect,
	.id_table   = id_table,
	.no_dynamic_id = 	1,
};

struct sierra_port_private {
	spinlock_t lock;	/* lock the structure */
	int outstanding_urbs;	/* number of out urbs in flight */

	/* Input endpoints and buffers for this port */
	struct urb *in_urbs[N_IN_URB];
	char *in_buffer[N_IN_URB];

	/* Settings for the port */
	int rts_state;	/* Handshaking pins (outputs) */
	int dtr_state;
	int cts_state;	/* Handshaking pins (inputs) */
	int dsr_state;
	int dcd_state;
	int ri_state;
};

static int sierra_send_setup(struct usb_serial_port *port)
{
	struct usb_serial *serial = port->serial;
	struct sierra_port_private *portdata;
	__u16 interface = 0;
	int val = 0;

	dev_dbg(&port->dev, "%s\n", __func__);

	portdata = usb_get_serial_port_data(port);

	if (portdata->dtr_state)
		val |= 0x01;
	if (portdata->rts_state)
		val |= 0x02;

	/* If composite device then properly report interface */
	if (serial->num_ports == 1)
		interface = sierra_calc_interface(serial);

	/* Otherwise the need to do non-composite mapping */
	else {
		if (port->bulk_out_endpointAddress == 2)
			interface = 0;
		else if (port->bulk_out_endpointAddress == 4)
			interface = 1;
		else if (port->bulk_out_endpointAddress == 5)
			interface = 2;
	}
	return usb_control_msg(serial->dev,
			usb_rcvctrlpipe(serial->dev, 0),
			0x22, 0x21, val, interface,
			NULL, 0, USB_CTRL_SET_TIMEOUT);
	return 0;
}

static void sierra_set_termios(struct tty_struct *tty,
		struct usb_serial_port *port, struct ktermios *old_termios)
{
	dev_dbg(&port->dev, "%s\n", __func__);
	tty_termios_copy_hw(tty->termios, old_termios);
	sierra_send_setup(port);
}

static int sierra_tiocmget(struct tty_struct *tty, struct file *file)
{
	struct usb_serial_port *port = tty->driver_data;
	unsigned int value;
	struct sierra_port_private *portdata;

	dev_dbg(&port->dev, "%s\n", __func__);
	portdata = usb_get_serial_port_data(port);

	value = ((portdata->rts_state) ? TIOCM_RTS : 0) |
		((portdata->dtr_state) ? TIOCM_DTR : 0) |
		((portdata->cts_state) ? TIOCM_CTS : 0) |
		((portdata->dsr_state) ? TIOCM_DSR : 0) |
		((portdata->dcd_state) ? TIOCM_CAR : 0) |
		((portdata->ri_state) ? TIOCM_RNG : 0);

	return value;
}

static int sierra_tiocmset(struct tty_struct *tty, struct file *file,
			unsigned int set, unsigned int clear)
{
	struct usb_serial_port *port = tty->driver_data;
	struct sierra_port_private *portdata;

	portdata = usb_get_serial_port_data(port);

	if (set & TIOCM_RTS)
		portdata->rts_state = 1;
	if (set & TIOCM_DTR)
		portdata->dtr_state = 1;

	if (clear & TIOCM_RTS)
		portdata->rts_state = 0;
	if (clear & TIOCM_DTR)
		portdata->dtr_state = 0;
	return sierra_send_setup(port);
}

static void sierra_release_urb(struct urb *urb)
{
	struct usb_serial_port *port;
	if (urb) {
		port =  urb->context;
		dev_dbg(&port->dev, "%s: %p\n", __func__, urb);
		kfree(urb->transfer_buffer);
		usb_free_urb(urb);
	}
}

static void sierra_outdat_callback(struct urb *urb)
{
	struct usb_serial_port *port = urb->context;
	struct sierra_port_private *portdata = usb_get_serial_port_data(port);
	int status = urb->status;
	unsigned long flags;

	dev_dbg(&port->dev, "%s - port %d\n", __func__, port->number);

	/* free up the transfer buffer, as usb_free_urb() does not do this */
	kfree(urb->transfer_buffer);

	if (status)
		dev_dbg(&port->dev, "%s - nonzero write bulk status "
		    "received: %d\n", __func__, status);

	spin_lock_irqsave(&portdata->lock, flags);
	--portdata->outstanding_urbs;
	spin_unlock_irqrestore(&portdata->lock, flags);

	usb_serial_port_softint(port);
}

/* Write */
static int sierra_write(struct tty_struct *tty, struct usb_serial_port *port,
					const unsigned char *buf, int count)
{
	struct sierra_port_private *portdata = usb_get_serial_port_data(port);
	struct usb_serial *serial = port->serial;
	unsigned long flags;
	unsigned char *buffer;
	struct urb *urb;
	size_t writesize = min((size_t)count, (size_t)MAX_TRANSFER);
	int retval = 0;

	/* verify that we actually have some data to write */
	if (count == 0)
		return 0;

	portdata = usb_get_serial_port_data(port);

	dev_dbg(&port->dev, "%s: write (%zd bytes)\n", __func__, writesize);

	spin_lock_irqsave(&portdata->lock, flags);
	dev_dbg(&port->dev, "%s - outstanding_urbs: %d\n", __func__,
		portdata->outstanding_urbs);
	if (portdata->outstanding_urbs > N_OUT_URB) {
		spin_unlock_irqrestore(&portdata->lock, flags);
		dev_dbg(&port->dev, "%s - write limit hit\n", __func__);
		return 0;
	}
	portdata->outstanding_urbs++;
	dev_dbg(&port->dev, "%s - 1, outstanding_urbs: %d\n", __func__,
		portdata->outstanding_urbs);
	spin_unlock_irqrestore(&portdata->lock, flags);

	buffer = kmalloc(writesize, GFP_ATOMIC);
	if (!buffer) {
		dev_err(&port->dev, "out of memory\n");
		retval = -ENOMEM;
		goto error_no_buffer;
	}

	urb = usb_alloc_urb(0, GFP_ATOMIC);
	if (!urb) {
		dev_err(&port->dev, "no more free urbs\n");
		retval = -ENOMEM;
		goto error_no_urb;
	}

	memcpy(buffer, buf, writesize);

	usb_serial_debug_data(debug, &port->dev, __func__, writesize, buffer);

	usb_fill_bulk_urb(urb, serial->dev,
			  usb_sndbulkpipe(serial->dev,
					  port->bulk_out_endpointAddress),
			  buffer, writesize, sierra_outdat_callback, port);

	/* Handle the need to send a zero length packet */
	urb->transfer_flags |= URB_ZERO_PACKET;

	/* send it down the pipe */
	retval = usb_submit_urb(urb, GFP_ATOMIC);
	if (retval) {
		dev_err(&port->dev, "%s - usb_submit_urb(write bulk) failed "
			"with status = %d\n", __func__, retval);
		goto error;
	}

	/* we are done with this urb, so let the host driver
	 * really free it when it is finished with it */
	usb_free_urb(urb);

	return writesize;
error:
	usb_free_urb(urb);
error_no_urb:
	kfree(buffer);
error_no_buffer:
	spin_lock_irqsave(&portdata->lock, flags);
	--portdata->outstanding_urbs;
	dev_dbg(&port->dev, "%s - 2. outstanding_urbs: %d\n", __func__,
		portdata->outstanding_urbs);
	spin_unlock_irqrestore(&portdata->lock, flags);
	return retval;
}

static void sierra_indat_callback(struct urb *urb)
{
	int err;
	int endpoint;
	struct usb_serial_port *port;
	struct tty_struct *tty;
	unsigned char *data = urb->transfer_buffer;
	int status = urb->status;

	endpoint = usb_pipeendpoint(urb->pipe);
	port =  urb->context;

	dev_dbg(&port->dev, "%s: %p\n", __func__, urb);

	if (status) {
		dev_dbg(&port->dev, "%s: nonzero status: %d on"
			" endpoint %02x\n", __func__, status, endpoint);
	} else {
		if (urb->actual_length) {
			tty = tty_port_tty_get(&port->port);

			tty_buffer_request_room(tty, urb->actual_length);
			tty_insert_flip_string(tty, data, urb->actual_length);
			tty_flip_buffer_push(tty);

			tty_kref_put(tty);
			usb_serial_debug_data(debug, &port->dev, __func__,
				urb->actual_length, data);
		} else {
			dev_dbg(&port->dev, "%s: empty read urb"
				" received\n", __func__);
		}
	}

	/* Resubmit urb so we continue receiving */
	if (port->port.count && status != -ESHUTDOWN && status != -ENOENT) {
		err = usb_submit_urb(urb, GFP_ATOMIC);
		if (err)
			dev_err(&port->dev, "resubmit read urb failed."
				"(%d)\n", err);
	}

	return;
}

static void sierra_instat_callback(struct urb *urb)
{
	int err;
	int status = urb->status;
	struct usb_serial_port *port =  urb->context;
	struct sierra_port_private *portdata = usb_get_serial_port_data(port);
	struct usb_serial *serial = port->serial;

	dev_dbg(&port->dev, "%s: urb %p port %p has data %p\n", __func__,
		urb, port, portdata);

	if (status == 0) {
		struct usb_ctrlrequest *req_pkt =
				(struct usb_ctrlrequest *)urb->transfer_buffer;

		if (!req_pkt) {
			dev_dbg(&port->dev, "%s: NULL req_pkt\n",
				__func__);
			return;
		}
		if ((req_pkt->bRequestType == 0xA1) &&
				(req_pkt->bRequest == 0x20)) {
			int old_dcd_state;
			unsigned char signals = *((unsigned char *)
					urb->transfer_buffer +
					sizeof(struct usb_ctrlrequest));
			struct tty_struct *tty;

			dev_dbg(&port->dev, "%s: signal x%x\n", __func__,
				signals);

			old_dcd_state = portdata->dcd_state;
			portdata->cts_state = 1;
			portdata->dcd_state = ((signals & 0x01) ? 1 : 0);
			portdata->dsr_state = ((signals & 0x02) ? 1 : 0);
			portdata->ri_state = ((signals & 0x08) ? 1 : 0);

			tty = tty_port_tty_get(&port->port);
			if (tty && !C_CLOCAL(tty) &&
					old_dcd_state && !portdata->dcd_state)
				tty_hangup(tty);
			tty_kref_put(tty);
		} else {
			dev_dbg(&port->dev, "%s: type %x req %x\n",
				__func__, req_pkt->bRequestType,
				req_pkt->bRequest);
		}
	} else
		dev_dbg(&port->dev, "%s: error %d\n", __func__, status);

	/* Resubmit urb so we continue receiving IRQ data */
	if (port->port.count && status != -ESHUTDOWN && status != -ENOENT) {
		urb->dev = serial->dev;
		err = usb_submit_urb(urb, GFP_ATOMIC);
		if (err)
			dev_err(&port->dev, "%s: resubmit intr urb "
				"failed. (%d)\n", __func__, err);
	}
}

static int sierra_write_room(struct tty_struct *tty)
{
	struct usb_serial_port *port = tty->driver_data;
	struct sierra_port_private *portdata = usb_get_serial_port_data(port);
	unsigned long flags;

	dev_dbg(&port->dev, "%s - port %d\n", __func__, port->number);

	/* try to give a good number back based on if we have any free urbs at
	 * this point in time */
	spin_lock_irqsave(&portdata->lock, flags);
	if (portdata->outstanding_urbs > N_OUT_URB * 2 / 3) {
		spin_unlock_irqrestore(&portdata->lock, flags);
		dev_dbg(&port->dev, "%s - write limit hit\n", __func__);
		return 0;
	}
	spin_unlock_irqrestore(&portdata->lock, flags);

	return 2048;
}

static void sierra_stop_rx_urbs(struct usb_serial_port *port)
{
	int i;
	struct sierra_port_private *portdata = usb_get_serial_port_data(port);

	for (i = 0; i < ARRAY_SIZE(portdata->in_urbs); i++)
		usb_kill_urb(portdata->in_urbs[i]);

	usb_kill_urb(port->interrupt_in_urb);
}

static int sierra_submit_rx_urbs(struct usb_serial_port *port, gfp_t mem_flags)
{
	int ok_cnt;
	int err = -EINVAL;
	int i;
	struct urb *urb;
	struct sierra_port_private *portdata = usb_get_serial_port_data(port);

	ok_cnt = 0;
	for (i = 0; i < ARRAY_SIZE(portdata->in_urbs); i++) {
		urb = portdata->in_urbs[i];
		if (!urb)
			continue;
		err = usb_submit_urb(urb, mem_flags);
		if (err) {
			dev_err(&port->dev, "%s: submit urb failed: %d\n",
				__func__, err);
		} else {
			ok_cnt++;
		}
	}

	if (ok_cnt && port->interrupt_in_urb) {
		err = usb_submit_urb(port->interrupt_in_urb, mem_flags);
		if (err) {
			dev_err(&port->dev, "%s: submit intr urb failed: %d\n",
				__func__, err);
		}
	}

	if (ok_cnt > 0) /* at least one rx urb submitted */
		return 0;
	else
		return err;
}

static struct urb *sierra_setup_urb(struct usb_serial *serial, int endpoint,
					int dir, void *ctx, int len,
					gfp_t mem_flags,
					usb_complete_t callback)
{
	struct urb	*urb;
	u8		*buf;

	if (endpoint == -1)
		return NULL;

	urb = usb_alloc_urb(0, mem_flags);
	if (urb == NULL) {
		dev_dbg(&serial->dev->dev, "%s: alloc for endpoint %d failed\n",
			__func__, endpoint);
		return NULL;
	}

	buf = kmalloc(len, mem_flags);
	if (buf) {
		/* Fill URB using supplied data */
		usb_fill_bulk_urb(urb, serial->dev,
			usb_sndbulkpipe(serial->dev, endpoint) | dir,
			buf, len, callback, ctx);

		/* debug */
		dev_dbg(&serial->dev->dev, "%s %c u : %p d:%p\n", __func__,
				dir == USB_DIR_IN ? 'i' : 'o', urb, buf);
	} else {
		dev_dbg(&serial->dev->dev, "%s %c u:%p d:%p\n", __func__,
				dir == USB_DIR_IN ? 'i' : 'o', urb, buf);

		sierra_release_urb(urb);
		urb = NULL;
	}

	return urb;
}

static int sierra_open(struct tty_struct *tty,
			struct usb_serial_port *port, struct file *filp)
{
	struct sierra_port_private *portdata;
	struct usb_serial *serial = port->serial;
	int i;
	struct urb *urb;
	int result;

	portdata = usb_get_serial_port_data(port);

	dev_dbg(&port->dev, "%s\n", __func__);

	/* Set some sane defaults */
	portdata->rts_state = 1;
	portdata->dtr_state = 1;

	/* Reset low level data toggle and start reading from endpoints */
	for (i = 0; i < N_IN_URB; i++) {
		urb = portdata->in_urbs[i];
		if (!urb)
			continue;
		if (urb->dev != serial->dev) {
			dev_dbg(&port->dev, "%s: dev %p != %p\n",
				 __func__, urb->dev, serial->dev);
			continue;
		}

		/*
		 * make sure endpoint data toggle is synchronized with the
		 * device
		 */
		usb_clear_halt(urb->dev, urb->pipe);

		result = usb_submit_urb(urb, GFP_KERNEL);
		if (result) {
			dev_err(&port->dev, "submit urb %d failed (%d) %d\n",
				i, result, urb->transfer_buffer_length);
		}
	}

	sierra_send_setup(port);

	/* start up the interrupt endpoint if we have one */
	if (port->interrupt_in_urb) {
		result = usb_submit_urb(port->interrupt_in_urb, GFP_KERNEL);
		if (result)
			dev_err(&port->dev, "submit irq_in urb failed %d\n",
				result);
	}
	return 0;
}

static void sierra_dtr_rts(struct usb_serial_port *port, int on)
{
	struct usb_serial *serial = port->serial;
	struct sierra_port_private *portdata;

<<<<<<< HEAD
=======
	dev_dbg(&port->dev, "%s\n", __func__);
>>>>>>> cec26b33
	portdata = usb_get_serial_port_data(port);
	portdata->rts_state = on;
	portdata->dtr_state = on;

	if (serial->dev) {
		mutex_lock(&serial->disc_mutex);
		if (!serial->disconnected)
			sierra_send_setup(port);
		mutex_unlock(&serial->disc_mutex);
	}
}

static void sierra_close(struct usb_serial_port *port)
{
	int i;
	struct usb_serial *serial = port->serial;
	struct sierra_port_private *portdata;

	dev_dbg(&port->dev, "%s", __func__);
	portdata = usb_get_serial_port_data(port);

	if (serial->dev) {
		/* Stop reading/writing urbs */
		for (i = 0; i < N_IN_URB; i++)
			usb_kill_urb(portdata->in_urbs[i]);
	}
	usb_kill_urb(port->interrupt_in_urb);
}

static int sierra_startup(struct usb_serial *serial)
{
	struct usb_serial_port *port;
	struct sierra_port_private *portdata;
	struct urb *urb;
	int i;
	int j;

	dev_dbg(&serial->dev->dev, "%s\n", __func__);

	/* Set Device mode to D0 */
	sierra_set_power_state(serial->dev, 0x0000);

	/* Check NMEA and set */
	if (nmea)
		sierra_vsc_set_nmea(serial->dev, 1);

	/* Now setup per port private data */
	for (i = 0; i < serial->num_ports; i++) {
		port = serial->port[i];
		portdata = kzalloc(sizeof(*portdata), GFP_KERNEL);
		if (!portdata) {
			dev_dbg(&port->dev, "%s: kmalloc for "
				"sierra_port_private (%d) failed!\n",
				__func__, i);
			return -ENOMEM;
		}
		spin_lock_init(&portdata->lock);
		for (j = 0; j < N_IN_URB; j++) {
			portdata->in_buffer[j] = kmalloc(IN_BUFLEN, GFP_KERNEL);
			if (!portdata->in_buffer[j]) {
				for (--j; j >= 0; j--)
					kfree(portdata->in_buffer[j]);
				kfree(portdata);
				return -ENOMEM;
			}
		}

		usb_set_serial_port_data(port, portdata);

		/* initialize the in urbs */
		for (j = 0; j < N_IN_URB; ++j) {
			urb = usb_alloc_urb(0, GFP_KERNEL);
			if (urb == NULL) {
				dev_dbg(&port->dev, "%s: alloc for in "
					"port failed.\n", __func__);
				continue;
			}
			/* Fill URB using supplied data. */
			usb_fill_bulk_urb(urb, serial->dev,
					  usb_rcvbulkpipe(serial->dev,
						port->bulk_in_endpointAddress),
					  portdata->in_buffer[j], IN_BUFLEN,
					  sierra_indat_callback, port);
			portdata->in_urbs[j] = urb;
		}
	}

	return 0;
}

static void sierra_disconnect(struct usb_serial *serial)
{
	int i, j;
	struct usb_serial_port *port;
	struct sierra_port_private *portdata;

	dev_dbg(&serial->dev->dev, "%s\n", __func__);

	for (i = 0; i < serial->num_ports; ++i) {
		port = serial->port[i];
		if (!port)
			continue;
		portdata = usb_get_serial_port_data(port);
		if (!portdata)
			continue;

		for (j = 0; j < N_IN_URB; j++) {
			usb_kill_urb(portdata->in_urbs[j]);
			usb_free_urb(portdata->in_urbs[j]);
		}
	}
}

static void sierra_release(struct usb_serial *serial)
{
	int i, j;
	struct usb_serial_port *port;
	struct sierra_port_private *portdata;

	dev_dbg(&serial->dev->dev, "%s\n", __func__);

	for (i = 0; i < serial->num_ports; ++i) {
		port = serial->port[i];
		if (!port)
			continue;
		portdata = usb_get_serial_port_data(port);
		if (!portdata)
			continue;

		for (j = 0; j < N_IN_URB; j++)
			kfree(portdata->in_buffer[j]);
		kfree(portdata);
	}
}

static struct usb_serial_driver sierra_device = {
	.driver = {
		.owner =	THIS_MODULE,
		.name =		"sierra",
	},
	.description       = "Sierra USB modem",
	.id_table          = id_table,
	.usb_driver        = &sierra_driver,
	.calc_num_ports	   = sierra_calc_num_ports,
	.probe		   = sierra_probe,
	.open              = sierra_open,
	.close             = sierra_close,
	.dtr_rts	   = sierra_dtr_rts,
	.write             = sierra_write,
	.write_room        = sierra_write_room,
	.set_termios       = sierra_set_termios,
	.tiocmget          = sierra_tiocmget,
	.tiocmset          = sierra_tiocmset,
	.attach            = sierra_startup,
	.disconnect        = sierra_disconnect,
	.release           = sierra_release,
	.read_int_callback = sierra_instat_callback,
};

/* Functions used by new usb-serial code. */
static int __init sierra_init(void)
{
	int retval;
	retval = usb_serial_register(&sierra_device);
	if (retval)
		goto failed_device_register;


	retval = usb_register(&sierra_driver);
	if (retval)
		goto failed_driver_register;

	printk(KERN_INFO KBUILD_MODNAME ": " DRIVER_VERSION ":"
	       DRIVER_DESC "\n");

	return 0;

failed_driver_register:
	usb_serial_deregister(&sierra_device);
failed_device_register:
	return retval;
}

static void __exit sierra_exit(void)
{
	usb_deregister(&sierra_driver);
	usb_serial_deregister(&sierra_device);
}

module_init(sierra_init);
module_exit(sierra_exit);

MODULE_AUTHOR(DRIVER_AUTHOR);
MODULE_DESCRIPTION(DRIVER_DESC);
MODULE_VERSION(DRIVER_VERSION);
MODULE_LICENSE("GPL");

module_param(nmea, bool, S_IRUGO | S_IWUSR);
MODULE_PARM_DESC(nmea, "NMEA streaming");

module_param(debug, bool, S_IRUGO | S_IWUSR);
MODULE_PARM_DESC(debug, "Debug messages");<|MERGE_RESOLUTION|>--- conflicted
+++ resolved
@@ -697,10 +697,6 @@
 	struct usb_serial *serial = port->serial;
 	struct sierra_port_private *portdata;
 
-<<<<<<< HEAD
-=======
-	dev_dbg(&port->dev, "%s\n", __func__);
->>>>>>> cec26b33
 	portdata = usb_get_serial_port_data(port);
 	portdata->rts_state = on;
 	portdata->dtr_state = on;
@@ -719,7 +715,7 @@
 	struct usb_serial *serial = port->serial;
 	struct sierra_port_private *portdata;
 
-	dev_dbg(&port->dev, "%s", __func__);
+	dev_dbg(&port->dev, "%s\n", __func__);
 	portdata = usb_get_serial_port_data(port);
 
 	if (serial->dev) {
