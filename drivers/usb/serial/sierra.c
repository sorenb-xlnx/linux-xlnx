--- conflicted
+++ resolved
@@ -33,13 +33,8 @@
 #define SWIMS_USB_REQUEST_SetPower	0x00
 #define SWIMS_USB_REQUEST_SetNmea	0x07
 
-<<<<<<< HEAD
-#define N_IN_URB	4
-#define N_OUT_URB	4
-=======
 #define N_IN_URB	8
 #define N_OUT_URB	64
->>>>>>> 7ebf771e
 #define IN_BUFLEN	4096
 
 #define MAX_TRANSFER		(PAGE_SIZE - 512)
@@ -49,12 +44,6 @@
 
 static int debug;
 static int nmea;
-
-/* Used in interface blacklisting */
-struct sierra_iface_info {
-	const u32 infolen;	/* number of interface numbers on blacklist */
-	const u8  *ifaceinfo;	/* pointer to the array holding the numbers */
-};
 
 static int sierra_set_power_state(struct usb_device *udev, __u16 swiState)
 {
@@ -106,23 +95,6 @@
 	return num_ports;
 }
 
-static int is_blacklisted(const u8 ifnum,
-				const struct sierra_iface_info *blacklist)
-{
-	const u8  *info;
-	int i;
-
-	if (blacklist) {
-		info = blacklist->ifaceinfo;
-
-		for (i = 0; i < blacklist->infolen; i++) {
-			if (info[i] == ifnum)
-				return 1;
-		}
-	}
-	return 0;
-}
-
 static int sierra_calc_interface(struct usb_serial *serial)
 {
 	int interface;
@@ -166,41 +138,8 @@
 		usb_set_interface(udev, ifnum, 1);
 	}
 
-<<<<<<< HEAD
-	/* Dummy interface present on some SKUs should be ignored */
-	if (ifnum == 0x99)
-		*num_ports = 0;
-	else if (numendpoints <= 3)
-		*num_ports = 1;
-	else
-		*num_ports = (numendpoints-1)/2;
-
-	/*
-	 * save off our num_ports info so that we can use it in the
-	 * calc_num_ports callback
-	 */
-	usb_set_serial_data(serial, (void *)num_ports);
-
-	/* ifnum could have changed - by calling usb_set_interface */
-	ifnum = sierra_calc_interface(serial);
-
-	if (is_blacklisted(ifnum,
-				(struct sierra_iface_info *)id->driver_info)) {
-		dev_dbg(&serial->dev->dev,
-			"Ignoring blacklisted interface #%d\n", ifnum);
-		return -ENODEV;
-	}
-
-=======
->>>>>>> 7ebf771e
 	return result;
 }
-
-static const u8 direct_ip_non_serial_ifaces[] = { 7, 8, 9, 10, 11 };
-static const struct sierra_iface_info direct_ip_interface_blacklist = {
-	.infolen = ARRAY_SIZE(direct_ip_non_serial_ifaces),
-	.ifaceinfo = direct_ip_non_serial_ifaces,
-};
 
 static struct usb_device_id id_table [] = {
 	{ USB_DEVICE(0x1199, 0x0017) },	/* Sierra Wireless EM5625 */
@@ -234,11 +173,9 @@
 	{ USB_DEVICE(0x1199, 0x6833) },	/* Sierra Wireless MC8781 */
 	{ USB_DEVICE(0x1199, 0x683A) },	/* Sierra Wireless MC8785 */
 	{ USB_DEVICE(0x1199, 0x683B) },	/* Sierra Wireless MC8785 Composite */
-	/* Sierra Wireless MC8790, MC8791, MC8792 Composite */
-	{ USB_DEVICE(0x1199, 0x683C) },
-	{ USB_DEVICE(0x1199, 0x683D) },	/* Sierra Wireless MC8791 Composite */
-	/* Sierra Wireless MC8790, MC8791, MC8792 */
-	{ USB_DEVICE(0x1199, 0x683E) },
+	{ USB_DEVICE(0x1199, 0x683C) },	/* Sierra Wireless MC8790 */
+	{ USB_DEVICE(0x1199, 0x683D) },	/* Sierra Wireless MC8790 */
+	{ USB_DEVICE(0x1199, 0x683E) },	/* Sierra Wireless MC8790 */
 	{ USB_DEVICE(0x1199, 0x6850) },	/* Sierra Wireless AirCard 880 */
 	{ USB_DEVICE(0x1199, 0x6851) },	/* Sierra Wireless AirCard 881 */
 	{ USB_DEVICE(0x1199, 0x6852) },	/* Sierra Wireless AirCard 880 E */
@@ -259,10 +196,6 @@
 	{ USB_DEVICE(0x1199, 0x0112) }, /* Sierra Wireless AirCard 580 */
 	{ USB_DEVICE(0x0F3D, 0x0112) }, /* Airprime/Sierra PC 5220 */
 
-	{ USB_DEVICE(0x1199, 0x68A3), 	/* Sierra Wireless Direct IP modems */
-	  .driver_info = (kernel_ulong_t)&direct_ip_interface_blacklist
-	},
-
 	{ }
 };
 MODULE_DEVICE_TABLE(usb, id_table);
@@ -281,6 +214,7 @@
 
 	/* Input endpoints and buffers for this port */
 	struct urb *in_urbs[N_IN_URB];
+	char *in_buffer[N_IN_URB];
 
 	/* Settings for the port */
 	int rts_state;	/* Handshaking pins (outputs) */
@@ -291,50 +225,57 @@
 	int ri_state;
 };
 
-static int sierra_send_setup(struct usb_serial_port *port)
+static int sierra_send_setup(struct tty_struct *tty,
+						struct usb_serial_port *port)
 {
 	struct usb_serial *serial = port->serial;
 	struct sierra_port_private *portdata;
 	__u16 interface = 0;
-	int val = 0;
 
 	dev_dbg(&port->dev, "%s\n", __func__);
 
 	portdata = usb_get_serial_port_data(port);
 
-	if (portdata->dtr_state)
-		val |= 0x01;
-	if (portdata->rts_state)
-		val |= 0x02;
-
-	/* If composite device then properly report interface */
-	if (serial->num_ports == 1) {
-		interface = sierra_calc_interface(serial);
-		/* Control message is sent only to interfaces with
-		 * interrupt_in endpoints
-		 */
-		if (port->interrupt_in_urb) {
-			/* send control message */
+	if (tty) {
+		int val = 0;
+		if (portdata->dtr_state)
+			val |= 0x01;
+		if (portdata->rts_state)
+			val |= 0x02;
+
+		/* If composite device then properly report interface */
+		if (serial->num_ports == 1) {
+			interface = sierra_calc_interface(serial);
+
+			/* Control message is sent only to interfaces with
+			 * interrupt_in endpoints
+			 */
+			if (port->interrupt_in_urb) {
+				/* send control message */
+				return usb_control_msg(serial->dev,
+					usb_rcvctrlpipe(serial->dev, 0),
+					0x22, 0x21, val, interface,
+					NULL, 0, USB_CTRL_SET_TIMEOUT);
+			}
+		}
+
+		/* Otherwise the need to do non-composite mapping */
+		else {
+			if (port->bulk_out_endpointAddress == 2)
+				interface = 0;
+			else if (port->bulk_out_endpointAddress == 4)
+				interface = 1;
+			else if (port->bulk_out_endpointAddress == 5)
+				interface = 2;
+
 			return usb_control_msg(serial->dev,
 				usb_rcvctrlpipe(serial->dev, 0),
 				0x22, 0x21, val, interface,
 				NULL, 0, USB_CTRL_SET_TIMEOUT);
-		}
-	}
-
-	/* Otherwise the need to do non-composite mapping */
-	else {
-		if (port->bulk_out_endpointAddress == 2)
-			interface = 0;
-		else if (port->bulk_out_endpointAddress == 4)
-			interface = 1;
-		else if (port->bulk_out_endpointAddress == 5)
-			interface = 2;
-		return usb_control_msg(serial->dev,
-			usb_rcvctrlpipe(serial->dev, 0),
-			0x22, 0x21, val, interface,
-			NULL, 0, USB_CTRL_SET_TIMEOUT);
-	}
+
+		}
+	}
+
 	return 0;
 }
 
@@ -343,7 +284,7 @@
 {
 	dev_dbg(&port->dev, "%s\n", __func__);
 	tty_termios_copy_hw(tty->termios, old_termios);
-	sierra_send_setup(port);
+	sierra_send_setup(tty, port);
 }
 
 static int sierra_tiocmget(struct tty_struct *tty, struct file *file)
@@ -382,18 +323,7 @@
 		portdata->rts_state = 0;
 	if (clear & TIOCM_DTR)
 		portdata->dtr_state = 0;
-	return sierra_send_setup(port);
-}
-
-static void sierra_release_urb(struct urb *urb)
-{
-	struct usb_serial_port *port;
-	if (urb) {
-		port =  urb->context;
-		dev_dbg(&port->dev, "%s: %p\n", __func__, urb);
-		kfree(urb->transfer_buffer);
-		usb_free_urb(urb);
-	}
+	return sierra_send_setup(tty, port);
 }
 
 static void sierra_release_urb(struct urb *urb)
@@ -545,18 +475,7 @@
 				urb->actual_length, data);
 		} else {
 			dev_dbg(&port->dev, "%s: empty read urb"
-<<<<<<< HEAD
-				" received", __func__);
-
-		/* Resubmit urb so we continue receiving */
-		if (port->port.count && status != -ESHUTDOWN && status != -EPERM) {
-			err = usb_submit_urb(urb, GFP_ATOMIC);
-			if (err)
-				dev_err(&port->dev, "resubmit read urb failed."
-					"(%d)\n", err);
-=======
 				" received\n", __func__);
->>>>>>> 7ebf771e
 		}
 	}
 
@@ -653,8 +572,6 @@
 }
 
 static void sierra_stop_rx_urbs(struct usb_serial_port *port)
-<<<<<<< HEAD
-=======
 {
 	int i;
 	struct sierra_port_private *portdata = usb_get_serial_port_data(port);
@@ -742,104 +659,59 @@
 
 static int sierra_open(struct tty_struct *tty,
 			struct usb_serial_port *port, struct file *filp)
->>>>>>> 7ebf771e
-{
-	int i;
-	struct sierra_port_private *portdata = usb_get_serial_port_data(port);
-
-	for (i = 0; i < ARRAY_SIZE(portdata->in_urbs); i++)
-		usb_kill_urb(portdata->in_urbs[i]);
-
-<<<<<<< HEAD
-	usb_kill_urb(port->interrupt_in_urb);
-}
-=======
-	dev_dbg(&port->dev, "%s\n", __func__);
->>>>>>> 7ebf771e
-
-static int sierra_submit_rx_urbs(struct usb_serial_port *port, gfp_t mem_flags)
-{
-	int ok_cnt;
-	int err = -EINVAL;
+{
+	struct sierra_port_private *portdata;
+	struct usb_serial *serial = port->serial;
 	int i;
 	struct urb *urb;
-	struct sierra_port_private *portdata = usb_get_serial_port_data(port);
-
-	ok_cnt = 0;
-	for (i = 0; i < ARRAY_SIZE(portdata->in_urbs); i++) {
+	int result;
+
+	portdata = usb_get_serial_port_data(port);
+
+	dev_dbg(&port->dev, "%s\n", __func__);
+
+	/* Set some sane defaults */
+	portdata->rts_state = 1;
+	portdata->dtr_state = 1;
+
+	/* Reset low level data toggle and start reading from endpoints */
+	for (i = 0; i < N_IN_URB; i++) {
 		urb = portdata->in_urbs[i];
 		if (!urb)
 			continue;
-<<<<<<< HEAD
-		err = usb_submit_urb(urb, mem_flags);
-		if (err) {
-			dev_err(&port->dev, "%s: submit urb failed: %d\n",
-				__func__, err);
-		} else {
-			ok_cnt++;
-=======
 		if (urb->dev != serial->dev) {
 			dev_dbg(&port->dev, "%s: dev %p != %p\n",
 				 __func__, urb->dev, serial->dev);
 			continue;
->>>>>>> 7ebf771e
-		}
-	}
-
-	if (ok_cnt && port->interrupt_in_urb) {
-		err = usb_submit_urb(port->interrupt_in_urb, mem_flags);
-		if (err) {
-			dev_err(&port->dev, "%s: submit intr urb failed: %d\n",
-				__func__, err);
-		}
-	}
-
-	if (ok_cnt > 0) /* at least one rx urb submitted */
-		return 0;
-	else
-		return err;
-}
-
-static struct urb *sierra_setup_urb(struct usb_serial *serial, int endpoint,
-					int dir, void *ctx, int len,
-					gfp_t mem_flags,
-					usb_complete_t callback)
-{
-	struct urb	*urb;
-	u8		*buf;
-
-	if (endpoint == -1)
-		return NULL;
-
-	urb = usb_alloc_urb(0, mem_flags);
-	if (urb == NULL) {
-		dev_dbg(&serial->dev->dev, "%s: alloc for endpoint %d failed\n",
-			__func__, endpoint);
-		return NULL;
-	}
-
-	buf = kmalloc(len, mem_flags);
-	if (buf) {
-		/* Fill URB using supplied data */
-		usb_fill_bulk_urb(urb, serial->dev,
-			usb_sndbulkpipe(serial->dev, endpoint) | dir,
-			buf, len, callback, ctx);
-
-		/* debug */
-		dev_dbg(&serial->dev->dev, "%s %c u : %p d:%p\n", __func__,
-				dir == USB_DIR_IN ? 'i' : 'o', urb, buf);
-	} else {
-		dev_dbg(&serial->dev->dev, "%s %c u:%p d:%p\n", __func__,
-				dir == USB_DIR_IN ? 'i' : 'o', urb, buf);
-
-		sierra_release_urb(urb);
-		urb = NULL;
-	}
-
-	return urb;
-}
-
-static void sierra_close(struct usb_serial_port *port)
+		}
+
+		/*
+		 * make sure endpoint data toggle is synchronized with the
+		 * device
+		 */
+		usb_clear_halt(urb->dev, urb->pipe);
+
+		result = usb_submit_urb(urb, GFP_KERNEL);
+		if (result) {
+			dev_err(&port->dev, "submit urb %d failed (%d) %d\n",
+				i, result, urb->transfer_buffer_length);
+		}
+	}
+
+	sierra_send_setup(tty, port);
+
+	/* start up the interrupt endpoint if we have one */
+	if (port->interrupt_in_urb) {
+		result = usb_submit_urb(port->interrupt_in_urb, GFP_KERNEL);
+		if (result)
+			dev_err(&port->dev, "submit irq_in urb failed %d\n",
+				result);
+	}
+	return 0;
+}
+
+static void sierra_close(struct tty_struct *tty,
+			struct usb_serial_port *port, struct file *filp)
 {
 	int i;
 	struct usb_serial *serial = port->serial;
@@ -854,83 +726,25 @@
 	if (serial->dev) {
 		mutex_lock(&serial->disc_mutex);
 		if (!serial->disconnected)
-			sierra_send_setup(port);
+			sierra_send_setup(tty, port);
 		mutex_unlock(&serial->disc_mutex);
 
-		/* Stop reading urbs */
-		sierra_stop_rx_urbs(port);
-		/* .. and release them */
-		for (i = 0; i < N_IN_URB; i++) {
-			sierra_release_urb(portdata->in_urbs[i]);
-			portdata->in_urbs[i] = NULL;
-		}
-	}
-}
-
-static int sierra_open(struct tty_struct *tty,
-			struct usb_serial_port *port, struct file *filp)
-{
-	struct sierra_port_private *portdata;
-	struct usb_serial *serial = port->serial;
-	int i;
-	int err;
-	int endpoint;
-	struct urb *urb;
-
-	portdata = usb_get_serial_port_data(port);
-
-	dev_dbg(&port->dev, "%s", __func__);
-
-	/* Set some sane defaults */
-	portdata->rts_state = 1;
-	portdata->dtr_state = 1;
-
-
-	endpoint = port->bulk_in_endpointAddress;
-	for (i = 0; i < ARRAY_SIZE(portdata->in_urbs); i++) {
-		urb = sierra_setup_urb(serial, endpoint, USB_DIR_IN, port,
-					IN_BUFLEN, GFP_KERNEL,
-					sierra_indat_callback);
-		portdata->in_urbs[i] = urb;
-	}
-	/* clear halt condition */
-	usb_clear_halt(serial->dev,
-			usb_sndbulkpipe(serial->dev, endpoint) | USB_DIR_IN);
-
-	err = sierra_submit_rx_urbs(port, GFP_KERNEL);
-	if (err) {
-		/* get rid of everything as in close */
-		sierra_close(port);
-		return err;
-	}
-	sierra_send_setup(port);
-
-	return 0;
-}
-
-
-static void sierra_dtr_rts(struct usb_serial_port *port, int on)
-{
-	struct usb_serial *serial = port->serial;
-	struct sierra_port_private *portdata;
-
-	portdata = usb_get_serial_port_data(port);
-	portdata->rts_state = on;
-	portdata->dtr_state = on;
-
-	if (serial->dev) {
-		mutex_lock(&serial->disc_mutex);
-		if (!serial->disconnected)
-			sierra_send_setup(port);
-		mutex_unlock(&serial->disc_mutex);
-	}
+		/* Stop reading/writing urbs */
+		for (i = 0; i < N_IN_URB; i++)
+			usb_kill_urb(portdata->in_urbs[i]);
+	}
+
+	usb_kill_urb(port->interrupt_in_urb);
+	tty_port_tty_set(&port->port, NULL);
 }
 
 static int sierra_startup(struct usb_serial *serial)
 {
 	struct usb_serial_port *port;
 	struct sierra_port_private *portdata;
+	struct urb *urb;
 	int i;
+	int j;
 
 	dev_dbg(&serial->dev->dev, "%s\n", __func__);
 
@@ -952,10 +766,17 @@
 			return -ENOMEM;
 		}
 		spin_lock_init(&portdata->lock);
-		/* Set the port private data pointer */
+		for (j = 0; j < N_IN_URB; j++) {
+			portdata->in_buffer[j] = kmalloc(IN_BUFLEN, GFP_KERNEL);
+			if (!portdata->in_buffer[j]) {
+				for (--j; j >= 0; j--)
+					kfree(portdata->in_buffer[j]);
+				kfree(portdata);
+				return -ENOMEM;
+			}
+		}
+
 		usb_set_serial_port_data(port, portdata);
-<<<<<<< HEAD
-=======
 
 		/* initialize the in urbs */
 		for (j = 0; j < N_IN_URB; ++j) {
@@ -973,7 +794,6 @@
 					  sierra_indat_callback, port);
 			portdata->in_urbs[j] = urb;
 		}
->>>>>>> 7ebf771e
 	}
 
 	return 0;
@@ -981,7 +801,7 @@
 
 static void sierra_disconnect(struct usb_serial *serial)
 {
-	int i;
+	int i, j;
 	struct usb_serial_port *port;
 	struct sierra_port_private *portdata;
 
@@ -994,8 +814,6 @@
 		portdata = usb_get_serial_port_data(port);
 		if (!portdata)
 			continue;
-<<<<<<< HEAD
-=======
 
 		for (j = 0; j < N_IN_URB; j++) {
 			usb_kill_urb(portdata->in_urbs[j]);
@@ -1022,7 +840,6 @@
 
 		for (j = 0; j < N_IN_URB; j++)
 			kfree(portdata->in_buffer[j]);
->>>>>>> 7ebf771e
 		kfree(portdata);
 	}
 }
@@ -1039,7 +856,6 @@
 	.probe		   = sierra_probe,
 	.open              = sierra_open,
 	.close             = sierra_close,
-	.dtr_rts	   = sierra_dtr_rts,
 	.write             = sierra_write,
 	.write_room        = sierra_write_room,
 	.set_termios       = sierra_set_termios,
