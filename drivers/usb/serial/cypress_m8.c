/*
 * USB Cypress M8 driver
 *
 * 	Copyright (C) 2004
 * 	    Lonnie Mendez (dignome@gmail.com)
 *	Copyright (C) 2003,2004
 *	    Neil Whelchel (koyama@firstlight.net)
 *
 * 	This program is free software; you can redistribute it and/or modify
 * 	it under the terms of the GNU General Public License as published by
 * 	the Free Software Foundation; either version 2 of the License, or
 * 	(at your option) any later version.
 *
 * See Documentation/usb/usb-serial.txt for more information on using this
 * driver
 *
 * See http://geocities.com/i0xox0i for information on this driver and the
 * earthmate usb device.
 *
 *  Lonnie Mendez <dignome@gmail.com>
 *  4-29-2005
 *	Fixed problem where setting or retreiving the serial config would fail
 *	with EPIPE.  Removed CRTS toggling so the driver behaves more like
 *	other usbserial adapters.  Issued new interval of 1ms instead of the
 *	default 10ms.  As a result, transfer speed has been substantially
 *	increased from avg. 850bps to avg. 3300bps.  initial termios has also
 *	been modified.  Cleaned up code and formatting issues so it is more
 *	readable.  Replaced the C++ style comments.
 *
 *  Lonnie Mendez <dignome@gmail.com>
 *  12-15-2004
 *	Incorporated write buffering from pl2303 driver.  Fixed bug with line
 *	handling so both lines are raised in cypress_open. (was dropping rts)
 *      Various code cleanups made as well along with other misc bug fixes.
 *
 *  Lonnie Mendez <dignome@gmail.com>
 *  04-10-2004
 *	Driver modified to support dynamic line settings.  Various improvments
 *      and features.
 *
 *  Neil Whelchel
 *  10-2003
 *	Driver first released.
 *
 */

/* Thanks to Neil Whelchel for writing the first cypress m8 implementation
   for linux. */
/* Thanks to cypress for providing references for the hid reports. */
/* Thanks to Jiang Zhang for providing links and for general help. */
/* Code originates and was built up from ftdi_sio, belkin, pl2303 and others.*/


#include <linux/kernel.h>
#include <linux/errno.h>
#include <linux/init.h>
#include <linux/slab.h>
#include <linux/tty.h>
#include <linux/tty_driver.h>
#include <linux/tty_flip.h>
#include <linux/module.h>
#include <linux/moduleparam.h>
#include <linux/spinlock.h>
#include <linux/usb.h>
#include <linux/usb/serial.h>
#include <linux/serial.h>
#include <linux/delay.h>
#include <linux/uaccess.h>

#include "cypress_m8.h"


#ifdef CONFIG_USB_SERIAL_DEBUG
	static int debug = 1;
#else
	static int debug;
#endif
static int stats;
static int interval;

/*
 * Version Information
 */
#define DRIVER_VERSION "v1.09"
#define DRIVER_AUTHOR "Lonnie Mendez <dignome@gmail.com>, Neil Whelchel <koyama@firstlight.net>"
#define DRIVER_DESC "Cypress USB to Serial Driver"

/* write buffer size defines */
#define CYPRESS_BUF_SIZE	1024
#define CYPRESS_CLOSING_WAIT	(30*HZ)

static struct usb_device_id id_table_earthmate [] = {
	{ USB_DEVICE(VENDOR_ID_DELORME, PRODUCT_ID_EARTHMATEUSB) },
	{ USB_DEVICE(VENDOR_ID_DELORME, PRODUCT_ID_EARTHMATEUSB_LT20) },
	{ }						/* Terminating entry */
};

static struct usb_device_id id_table_cyphidcomrs232 [] = {
	{ USB_DEVICE(VENDOR_ID_CYPRESS, PRODUCT_ID_CYPHIDCOM) },
	{ USB_DEVICE(VENDOR_ID_POWERCOM, PRODUCT_ID_UPS) },
	{ }						/* Terminating entry */
};

static struct usb_device_id id_table_nokiaca42v2 [] = {
	{ USB_DEVICE(VENDOR_ID_DAZZLE, PRODUCT_ID_CA42) },
	{ }						/* Terminating entry */
};

static struct usb_device_id id_table_combined [] = {
	{ USB_DEVICE(VENDOR_ID_DELORME, PRODUCT_ID_EARTHMATEUSB) },
	{ USB_DEVICE(VENDOR_ID_DELORME, PRODUCT_ID_EARTHMATEUSB_LT20) },
	{ USB_DEVICE(VENDOR_ID_CYPRESS, PRODUCT_ID_CYPHIDCOM) },
	{ USB_DEVICE(VENDOR_ID_POWERCOM, PRODUCT_ID_UPS) },
	{ USB_DEVICE(VENDOR_ID_DAZZLE, PRODUCT_ID_CA42) },
	{ }						/* Terminating entry */
};

MODULE_DEVICE_TABLE(usb, id_table_combined);

static struct usb_driver cypress_driver = {
	.name =		"cypress",
	.probe =	usb_serial_probe,
	.disconnect =	usb_serial_disconnect,
	.id_table =	id_table_combined,
	.no_dynamic_id = 	1,
};

enum packet_format {
	packet_format_1,  /* b0:status, b1:payload count */
	packet_format_2   /* b0[7:3]:status, b0[2:0]:payload count */
};

struct cypress_private {
	spinlock_t lock;		   /* private lock */
	int chiptype;			   /* identifier of device, for quirks/etc */
	int bytes_in;			   /* used for statistics */
	int bytes_out;			   /* used for statistics */
	int cmd_count;			   /* used for statistics */
	int cmd_ctrl;			   /* always set this to 1 before issuing a command */
	struct cypress_buf *buf;	   /* write buffer */
	int write_urb_in_use;		   /* write urb in use indicator */
	int write_urb_interval;            /* interval to use for write urb */
	int read_urb_interval;             /* interval to use for read urb */
	int comm_is_ok;                    /* true if communication is (still) ok */
	int termios_initialized;
	__u8 line_control;	   	   /* holds dtr / rts value */
	__u8 current_status;	   	   /* received from last read - info on dsr,cts,cd,ri,etc */
	__u8 current_config;	   	   /* stores the current configuration byte */
	__u8 rx_flags;			   /* throttling - used from whiteheat/ftdi_sio */
	enum packet_format pkt_fmt;	   /* format to use for packet send / receive */
	int get_cfg_unsafe;		   /* If true, the CYPRESS_GET_CONFIG is unsafe */
	int baud_rate;			   /* stores current baud rate in
					      integer form */
	int isthrottled;		   /* if throttled, discard reads */
	wait_queue_head_t delta_msr_wait;  /* used for TIOCMIWAIT */
	char prev_status, diff_status;	   /* used for TIOCMIWAIT */
	/* we pass a pointer to this as the arguement sent to
	   cypress_set_termios old_termios */
	struct ktermios tmp_termios; 	   /* stores the old termios settings */
};

/* write buffer structure */
struct cypress_buf {
	unsigned int	buf_size;
	char		*buf_buf;
	char		*buf_get;
	char		*buf_put;
};

/* function prototypes for the Cypress USB to serial device */
static int  cypress_earthmate_startup(struct usb_serial *serial);
static int  cypress_hidcom_startup(struct usb_serial *serial);
static int  cypress_ca42v2_startup(struct usb_serial *serial);
static void cypress_shutdown(struct usb_serial *serial);
static int  cypress_open(struct tty_struct *tty,
			struct usb_serial_port *port, struct file *filp);
static void cypress_close(struct usb_serial_port *port);
static void cypress_dtr_rts(struct usb_serial_port *port, int on);
static int  cypress_write(struct tty_struct *tty, struct usb_serial_port *port,
			const unsigned char *buf, int count);
static void cypress_send(struct usb_serial_port *port);
static int  cypress_write_room(struct tty_struct *tty);
static int  cypress_ioctl(struct tty_struct *tty, struct file *file,
			unsigned int cmd, unsigned long arg);
static void cypress_set_termios(struct tty_struct *tty,
			struct usb_serial_port *port, struct ktermios *old);
static int  cypress_tiocmget(struct tty_struct *tty, struct file *file);
static int  cypress_tiocmset(struct tty_struct *tty, struct file *file,
			unsigned int set, unsigned int clear);
static int  cypress_chars_in_buffer(struct tty_struct *tty);
static void cypress_throttle(struct tty_struct *tty);
static void cypress_unthrottle(struct tty_struct *tty);
static void cypress_set_dead(struct usb_serial_port *port);
static void cypress_read_int_callback(struct urb *urb);
static void cypress_write_int_callback(struct urb *urb);
/* write buffer functions */
static struct cypress_buf *cypress_buf_alloc(unsigned int size);
static void cypress_buf_free(struct cypress_buf *cb);
static void cypress_buf_clear(struct cypress_buf *cb);
static unsigned int cypress_buf_data_avail(struct cypress_buf *cb);
static unsigned int cypress_buf_space_avail(struct cypress_buf *cb);
static unsigned int cypress_buf_put(struct cypress_buf *cb,
					const char *buf, unsigned int count);
static unsigned int cypress_buf_get(struct cypress_buf *cb,
					char *buf, unsigned int count);


static struct usb_serial_driver cypress_earthmate_device = {
	.driver = {
		.owner =		THIS_MODULE,
		.name =			"earthmate",
	},
	.description =			"DeLorme Earthmate USB",
	.usb_driver = 			&cypress_driver,
	.id_table =			id_table_earthmate,
	.num_ports =			1,
	.attach =			cypress_earthmate_startup,
	.shutdown =			cypress_shutdown,
	.open =				cypress_open,
	.close =			cypress_close,
	.dtr_rts =			cypress_dtr_rts,
	.write =			cypress_write,
	.write_room =			cypress_write_room,
	.ioctl =			cypress_ioctl,
	.set_termios =			cypress_set_termios,
	.tiocmget =			cypress_tiocmget,
	.tiocmset =			cypress_tiocmset,
	.chars_in_buffer =		cypress_chars_in_buffer,
	.throttle =		 	cypress_throttle,
	.unthrottle =			cypress_unthrottle,
	.read_int_callback =		cypress_read_int_callback,
	.write_int_callback =		cypress_write_int_callback,
};

static struct usb_serial_driver cypress_hidcom_device = {
	.driver = {
		.owner =		THIS_MODULE,
		.name =			"cyphidcom",
	},
	.description =			"HID->COM RS232 Adapter",
	.usb_driver = 			&cypress_driver,
	.id_table =			id_table_cyphidcomrs232,
	.num_ports =			1,
	.attach =			cypress_hidcom_startup,
	.shutdown =			cypress_shutdown,
	.open =				cypress_open,
	.close =			cypress_close,
	.dtr_rts =			cypress_dtr_rts,
	.write =			cypress_write,
	.write_room =			cypress_write_room,
	.ioctl =			cypress_ioctl,
	.set_termios =			cypress_set_termios,
	.tiocmget =			cypress_tiocmget,
	.tiocmset =			cypress_tiocmset,
	.chars_in_buffer =		cypress_chars_in_buffer,
	.throttle =			cypress_throttle,
	.unthrottle =			cypress_unthrottle,
	.read_int_callback =		cypress_read_int_callback,
	.write_int_callback =		cypress_write_int_callback,
};

static struct usb_serial_driver cypress_ca42v2_device = {
	.driver = {
		.owner =		THIS_MODULE,
		.name =			"nokiaca42v2",
	},
	.description =			"Nokia CA-42 V2 Adapter",
	.usb_driver = 			&cypress_driver,
	.id_table =			id_table_nokiaca42v2,
	.num_ports =			1,
	.attach =			cypress_ca42v2_startup,
	.shutdown =			cypress_shutdown,
	.open =				cypress_open,
	.close =			cypress_close,
	.dtr_rts =			cypress_dtr_rts,
	.write =			cypress_write,
	.write_room =			cypress_write_room,
	.ioctl =			cypress_ioctl,
	.set_termios =			cypress_set_termios,
	.tiocmget =			cypress_tiocmget,
	.tiocmset =			cypress_tiocmset,
	.chars_in_buffer =		cypress_chars_in_buffer,
	.throttle =			cypress_throttle,
	.unthrottle =			cypress_unthrottle,
	.read_int_callback =		cypress_read_int_callback,
	.write_int_callback =		cypress_write_int_callback,
};

/*****************************************************************************
 * Cypress serial helper functions
 *****************************************************************************/


static int analyze_baud_rate(struct usb_serial_port *port, speed_t new_rate)
{
	struct cypress_private *priv;
	priv = usb_get_serial_port_data(port);

	/*
	 * The general purpose firmware for the Cypress M8 allows for
	 * a maximum speed of 57600bps (I have no idea whether DeLorme
	 * chose to use the general purpose firmware or not), if you
	 * need to modify this speed setting for your own project
	 * please add your own chiptype and modify the code likewise.
	 * The Cypress HID->COM device will work successfully up to
	 * 115200bps (but the actual throughput is around 3kBps).
	 */
	if (port->serial->dev->speed == USB_SPEED_LOW) {
		/*
		 * Mike Isely <isely@pobox.com> 2-Feb-2008: The
		 * Cypress app note that describes this mechanism
		 * states the the low-speed part can't handle more
		 * than 800 bytes/sec, in which case 4800 baud is the
		 * safest speed for a part like that.
		 */
		if (new_rate > 4800) {
			dbg("%s - failed setting baud rate, device incapable "
			    "speed %d", __func__, new_rate);
			return -1;
		}
	}
	switch (priv->chiptype) {
	case CT_EARTHMATE:
		if (new_rate <= 600) {
			/* 300 and 600 baud rates are supported under
			 * the generic firmware, but are not used with
			 * NMEA and SiRF protocols */
			dbg("%s - failed setting baud rate, unsupported speed "
			    "of %d on Earthmate GPS", __func__, new_rate);
			return -1;
		}
		break;
	default:
		break;
	}
	return new_rate;
}


/* This function can either set or retrieve the current serial line settings */
static int cypress_serial_control(struct tty_struct *tty,
	struct usb_serial_port *port, speed_t baud_rate, int data_bits,
	int stop_bits, int parity_enable, int parity_type, int reset,
	int cypress_request_type)
{
	int new_baudrate = 0, retval = 0, tries = 0;
	struct cypress_private *priv;
	__u8 feature_buffer[5];
	unsigned long flags;

	dbg("%s", __func__);

	priv = usb_get_serial_port_data(port);

	if (!priv->comm_is_ok)
		return -ENODEV;

	switch (cypress_request_type) {
	case CYPRESS_SET_CONFIG:
		new_baudrate = priv->baud_rate;
		/* 0 means 'Hang up' so doesn't change the true bit rate */
		if (baud_rate == 0)
			new_baudrate = priv->baud_rate;
		/* Change of speed ? */
		else if (baud_rate != priv->baud_rate) {
			dbg("%s - baud rate is changing", __func__);
			retval = analyze_baud_rate(port, baud_rate);
			if (retval >=  0) {
				new_baudrate = retval;
				dbg("%s - New baud rate set to %d",
				    __func__, new_baudrate);
			}
		}
		dbg("%s - baud rate is being sent as %d",
					__func__, new_baudrate);

		memset(feature_buffer, 0, sizeof(feature_buffer));
		/* fill the feature_buffer with new configuration */
		*((u_int32_t *)feature_buffer) = new_baudrate;
		feature_buffer[4] |= data_bits;   /* assign data bits in 2 bit space ( max 3 ) */
		/* 1 bit gap */
		feature_buffer[4] |= (stop_bits << 3);   /* assign stop bits in 1 bit space */
		feature_buffer[4] |= (parity_enable << 4);   /* assign parity flag in 1 bit space */
		feature_buffer[4] |= (parity_type << 5);   /* assign parity type in 1 bit space */
		/* 1 bit gap */
		feature_buffer[4] |= (reset << 7);   /* assign reset at end of byte, 1 bit space */

		dbg("%s - device is being sent this feature report:",
								__func__);
		dbg("%s - %02X - %02X - %02X - %02X - %02X", __func__,
			feature_buffer[0], feature_buffer[1],
			feature_buffer[2], feature_buffer[3],
			feature_buffer[4]);

		do {
			retval = usb_control_msg(port->serial->dev,
					usb_sndctrlpipe(port->serial->dev, 0),
					HID_REQ_SET_REPORT,
					USB_DIR_OUT | USB_RECIP_INTERFACE | USB_TYPE_CLASS,
					0x0300, 0, feature_buffer,
					sizeof(feature_buffer), 500);

			if (tries++ >= 3)
				break;

		} while (retval != sizeof(feature_buffer) &&
			 retval != -ENODEV);

		if (retval != sizeof(feature_buffer)) {
			dev_err(&port->dev, "%s - failed sending serial "
				"line settings - %d\n", __func__, retval);
			cypress_set_dead(port);
		} else {
			spin_lock_irqsave(&priv->lock, flags);
			priv->baud_rate = new_baudrate;
			priv->current_config = feature_buffer[4];
			spin_unlock_irqrestore(&priv->lock, flags);
			/* If we asked for a speed change encode it */
			if (baud_rate)
				tty_encode_baud_rate(tty,
					new_baudrate, new_baudrate);
		}
	break;
	case CYPRESS_GET_CONFIG:
		if (priv->get_cfg_unsafe) {
			/* Not implemented for this device,
			   and if we try to do it we're likely
			   to crash the hardware. */
			return -ENOTTY;
		}
		dbg("%s - retreiving serial line settings", __func__);
		/* set initial values in feature buffer */
		memset(feature_buffer, 0, sizeof(feature_buffer));

		do {
			retval = usb_control_msg(port->serial->dev,
					usb_rcvctrlpipe(port->serial->dev, 0),
					HID_REQ_GET_REPORT,
					USB_DIR_IN | USB_RECIP_INTERFACE | USB_TYPE_CLASS,
					0x0300, 0, feature_buffer,
					sizeof(feature_buffer), 500);

			if (tries++ >= 3)
				break;
		} while (retval != sizeof(feature_buffer)
						&& retval != -ENODEV);

		if (retval != sizeof(feature_buffer)) {
			dev_err(&port->dev, "%s - failed to retrieve serial "
				"line settings - %d\n", __func__, retval);
			cypress_set_dead(port);
			return retval;
		} else {
			spin_lock_irqsave(&priv->lock, flags);
			/* store the config in one byte, and later
			   use bit masks to check values */
			priv->current_config = feature_buffer[4];
			priv->baud_rate = *((u_int32_t *)feature_buffer);
			spin_unlock_irqrestore(&priv->lock, flags);
		}
	}
	spin_lock_irqsave(&priv->lock, flags);
	++priv->cmd_count;
	spin_unlock_irqrestore(&priv->lock, flags);

	return retval;
} /* cypress_serial_control */


static void cypress_set_dead(struct usb_serial_port *port)
{
	struct cypress_private *priv = usb_get_serial_port_data(port);
	unsigned long flags;

	spin_lock_irqsave(&priv->lock, flags);
	if (!priv->comm_is_ok) {
		spin_unlock_irqrestore(&priv->lock, flags);
		return;
	}
	priv->comm_is_ok = 0;
	spin_unlock_irqrestore(&priv->lock, flags);

	dev_err(&port->dev, "cypress_m8 suspending failing port %d - "
		"interval might be too short\n", port->number);
}


/*****************************************************************************
 * Cypress serial driver functions
 *****************************************************************************/


static int generic_startup(struct usb_serial *serial)
{
	struct cypress_private *priv;
	struct usb_serial_port *port = serial->port[0];

	dbg("%s - port %d", __func__, port->number);

	priv = kzalloc(sizeof(struct cypress_private), GFP_KERNEL);
	if (!priv)
		return -ENOMEM;

	priv->comm_is_ok = !0;
	spin_lock_init(&priv->lock);
	priv->buf = cypress_buf_alloc(CYPRESS_BUF_SIZE);
	if (priv->buf == NULL) {
		kfree(priv);
		return -ENOMEM;
	}
	init_waitqueue_head(&priv->delta_msr_wait);

	usb_reset_configuration(serial->dev);

	priv->cmd_ctrl = 0;
	priv->line_control = 0;
	priv->termios_initialized = 0;
	priv->rx_flags = 0;
	/* Default packet format setting is determined by packet size.
	   Anything with a size larger then 9 must have a separate
	   count field since the 3 bit count field is otherwise too
	   small.  Otherwise we can use the slightly more compact
	   format.  This is in accordance with the cypress_m8 serial
	   converter app note. */
	if (port->interrupt_out_size > 9)
		priv->pkt_fmt = packet_format_1;
	else
		priv->pkt_fmt = packet_format_2;

	if (interval > 0) {
		priv->write_urb_interval = interval;
		priv->read_urb_interval = interval;
		dbg("%s - port %d read & write intervals forced to %d",
		    __func__, port->number, interval);
	} else {
		priv->write_urb_interval = port->interrupt_out_urb->interval;
		priv->read_urb_interval = port->interrupt_in_urb->interval;
		dbg("%s - port %d intervals: read=%d write=%d",
		    __func__, port->number,
		    priv->read_urb_interval, priv->write_urb_interval);
	}
	usb_set_serial_port_data(port, priv);

	return 0;
}


static int cypress_earthmate_startup(struct usb_serial *serial)
{
	struct cypress_private *priv;
	struct usb_serial_port *port = serial->port[0];

	dbg("%s", __func__);

	if (generic_startup(serial)) {
		dbg("%s - Failed setting up port %d", __func__,
				port->number);
		return 1;
	}

	priv = usb_get_serial_port_data(port);
	priv->chiptype = CT_EARTHMATE;
	/* All Earthmate devices use the separated-count packet
	   format!  Idiotic. */
	priv->pkt_fmt = packet_format_1;
	if (serial->dev->descriptor.idProduct !=
				cpu_to_le16(PRODUCT_ID_EARTHMATEUSB)) {
		/* The old original USB Earthmate seemed able to
		   handle GET_CONFIG requests; everything they've
		   produced since that time crashes if this command is
		   attempted :-( */
		dbg("%s - Marking this device as unsafe for GET_CONFIG "
		    "commands", __func__);
		priv->get_cfg_unsafe = !0;
	}

	return 0;
} /* cypress_earthmate_startup */


static int cypress_hidcom_startup(struct usb_serial *serial)
{
	struct cypress_private *priv;

	dbg("%s", __func__);

	if (generic_startup(serial)) {
		dbg("%s - Failed setting up port %d", __func__,
				serial->port[0]->number);
		return 1;
	}

	priv = usb_get_serial_port_data(serial->port[0]);
	priv->chiptype = CT_CYPHIDCOM;

	return 0;
} /* cypress_hidcom_startup */


static int cypress_ca42v2_startup(struct usb_serial *serial)
{
	struct cypress_private *priv;

	dbg("%s", __func__);

	if (generic_startup(serial)) {
		dbg("%s - Failed setting up port %d", __func__,
				serial->port[0]->number);
		return 1;
	}

	priv = usb_get_serial_port_data(serial->port[0]);
	priv->chiptype = CT_CA42V2;

	return 0;
} /* cypress_ca42v2_startup */


static void cypress_shutdown(struct usb_serial *serial)
{
	struct cypress_private *priv;

	dbg("%s - port %d", __func__, serial->port[0]->number);

	/* all open ports are closed at this point */

	priv = usb_get_serial_port_data(serial->port[0]);

	if (priv) {
		cypress_buf_free(priv->buf);
		kfree(priv);
		usb_set_serial_port_data(serial->port[0], NULL);
	}
}


static int cypress_open(struct tty_struct *tty,
			struct usb_serial_port *port, struct file *filp)
{
	struct cypress_private *priv = usb_get_serial_port_data(port);
	struct usb_serial *serial = port->serial;
	unsigned long flags;
	int result = 0;

	dbg("%s - port %d", __func__, port->number);

	if (!priv->comm_is_ok)
		return -EIO;

	/* clear halts before open */
	usb_clear_halt(serial->dev, 0x81);
	usb_clear_halt(serial->dev, 0x02);

	spin_lock_irqsave(&priv->lock, flags);
	/* reset read/write statistics */
	priv->bytes_in = 0;
	priv->bytes_out = 0;
	priv->cmd_count = 0;
	priv->rx_flags = 0;
	spin_unlock_irqrestore(&priv->lock, flags);

<<<<<<< HEAD
	/* raise both lines and set termios */
	spin_lock_irqsave(&priv->lock, flags);
	priv->line_control = CONTROL_DTR | CONTROL_RTS;
	priv->cmd_ctrl = 1;
	spin_unlock_irqrestore(&priv->lock, flags);
=======
	/* Set termios */
>>>>>>> e4156ede
	result = cypress_write(tty, port, NULL, 0);

	if (result) {
		dev_err(&port->dev,
			"%s - failed setting the control lines - error %d\n",
							__func__, result);
		return result;
	} else
		dbg("%s - success setting the control lines", __func__);

	if (tty)
		cypress_set_termios(tty, port, &priv->tmp_termios);

	/* setup the port and start reading from the device */
	if (!port->interrupt_in_urb) {
		dev_err(&port->dev, "%s - interrupt_in_urb is empty!\n",
			__func__);
		return -1;
	}

	usb_fill_int_urb(port->interrupt_in_urb, serial->dev,
		usb_rcvintpipe(serial->dev, port->interrupt_in_endpointAddress),
		port->interrupt_in_urb->transfer_buffer,
		port->interrupt_in_urb->transfer_buffer_length,
		cypress_read_int_callback, port, priv->read_urb_interval);
	result = usb_submit_urb(port->interrupt_in_urb, GFP_KERNEL);

	if (result) {
		dev_err(&port->dev,
			"%s - failed submitting read urb, error %d\n",
							__func__, result);
		cypress_set_dead(port);
	}
	port->port.drain_delay = 256;
	return result;
} /* cypress_open */

static void cypress_dtr_rts(struct usb_serial_port *port, int on)
{
	struct cypress_private *priv = usb_get_serial_port_data(port);
	/* drop dtr and rts */
	priv = usb_get_serial_port_data(port);
	spin_lock_irq(&priv->lock);
	if (on == 0)
		priv->line_control = 0;
	else 
		priv->line_control = CONTROL_DTR | CONTROL_RTS;
	priv->cmd_ctrl = 1;
	spin_unlock_irq(&priv->lock);
	cypress_write(NULL, port, NULL, 0);
}

static void cypress_close(struct usb_serial_port *port)
{
	struct cypress_private *priv = usb_get_serial_port_data(port);

	dbg("%s - port %d", __func__, port->number);

	/* writing is potentially harmful, lock must be taken */
	mutex_lock(&port->serial->disc_mutex);
	if (port->serial->disconnected) {
		mutex_unlock(&port->serial->disc_mutex);
		return;
	}
	cypress_buf_clear(priv->buf);
	dbg("%s - stopping urbs", __func__);
	usb_kill_urb(port->interrupt_in_urb);
	usb_kill_urb(port->interrupt_out_urb);


	if (stats)
		dev_info(&port->dev, "Statistics: %d Bytes In | %d Bytes Out | %d Commands Issued\n",
			priv->bytes_in, priv->bytes_out, priv->cmd_count);
	mutex_unlock(&port->serial->disc_mutex);
} /* cypress_close */


static int cypress_write(struct tty_struct *tty, struct usb_serial_port *port,
					const unsigned char *buf, int count)
{
	struct cypress_private *priv = usb_get_serial_port_data(port);
	unsigned long flags;

	dbg("%s - port %d, %d bytes", __func__, port->number, count);

	/* line control commands, which need to be executed immediately,
	   are not put into the buffer for obvious reasons.
	 */
	if (priv->cmd_ctrl) {
		count = 0;
		goto finish;
	}

	if (!count)
		return count;

	spin_lock_irqsave(&priv->lock, flags);
	count = cypress_buf_put(priv->buf, buf, count);
	spin_unlock_irqrestore(&priv->lock, flags);

finish:
	cypress_send(port);

	return count;
} /* cypress_write */


static void cypress_send(struct usb_serial_port *port)
{
	int count = 0, result, offset, actual_size;
	struct cypress_private *priv = usb_get_serial_port_data(port);
	unsigned long flags;

	if (!priv->comm_is_ok)
		return;

	dbg("%s - port %d", __func__, port->number);
	dbg("%s - interrupt out size is %d", __func__,
						port->interrupt_out_size);

	spin_lock_irqsave(&priv->lock, flags);
	if (priv->write_urb_in_use) {
		dbg("%s - can't write, urb in use", __func__);
		spin_unlock_irqrestore(&priv->lock, flags);
		return;
	}
	spin_unlock_irqrestore(&priv->lock, flags);

	/* clear buffer */
	memset(port->interrupt_out_urb->transfer_buffer, 0,
						port->interrupt_out_size);

	spin_lock_irqsave(&priv->lock, flags);
	switch (priv->pkt_fmt) {
	default:
	case packet_format_1:
		/* this is for the CY7C64013... */
		offset = 2;
		port->interrupt_out_buffer[0] = priv->line_control;
		break;
	case packet_format_2:
		/* this is for the CY7C63743... */
		offset = 1;
		port->interrupt_out_buffer[0] = priv->line_control;
		break;
	}

	if (priv->line_control & CONTROL_RESET)
		priv->line_control &= ~CONTROL_RESET;

	if (priv->cmd_ctrl) {
		priv->cmd_count++;
		dbg("%s - line control command being issued", __func__);
		spin_unlock_irqrestore(&priv->lock, flags);
		goto send;
	} else
		spin_unlock_irqrestore(&priv->lock, flags);

	count = cypress_buf_get(priv->buf, &port->interrupt_out_buffer[offset],
				port->interrupt_out_size-offset);

	if (count == 0)
		return;

	switch (priv->pkt_fmt) {
	default:
	case packet_format_1:
		port->interrupt_out_buffer[1] = count;
		break;
	case packet_format_2:
		port->interrupt_out_buffer[0] |= count;
	}

	dbg("%s - count is %d", __func__, count);

send:
	spin_lock_irqsave(&priv->lock, flags);
	priv->write_urb_in_use = 1;
	spin_unlock_irqrestore(&priv->lock, flags);

	if (priv->cmd_ctrl)
		actual_size = 1;
	else
		actual_size = count +
			      (priv->pkt_fmt == packet_format_1 ? 2 : 1);

	usb_serial_debug_data(debug, &port->dev, __func__,
		port->interrupt_out_size,
		port->interrupt_out_urb->transfer_buffer);

	usb_fill_int_urb(port->interrupt_out_urb, port->serial->dev,
		usb_sndintpipe(port->serial->dev, port->interrupt_out_endpointAddress),
		port->interrupt_out_buffer, port->interrupt_out_size,
		cypress_write_int_callback, port, priv->write_urb_interval);
	result = usb_submit_urb(port->interrupt_out_urb, GFP_ATOMIC);
	if (result) {
		dev_err(&port->dev,
				"%s - failed submitting write urb, error %d\n",
							__func__, result);
		priv->write_urb_in_use = 0;
		cypress_set_dead(port);
	}

	spin_lock_irqsave(&priv->lock, flags);
	if (priv->cmd_ctrl)
		priv->cmd_ctrl = 0;

	/* do not count the line control and size bytes */
	priv->bytes_out += count;
	spin_unlock_irqrestore(&priv->lock, flags);

	usb_serial_port_softint(port);
} /* cypress_send */


/* returns how much space is available in the soft buffer */
static int cypress_write_room(struct tty_struct *tty)
{
	struct usb_serial_port *port = tty->driver_data;
	struct cypress_private *priv = usb_get_serial_port_data(port);
	int room = 0;
	unsigned long flags;

	dbg("%s - port %d", __func__, port->number);

	spin_lock_irqsave(&priv->lock, flags);
	room = cypress_buf_space_avail(priv->buf);
	spin_unlock_irqrestore(&priv->lock, flags);

	dbg("%s - returns %d", __func__, room);
	return room;
}


static int cypress_tiocmget(struct tty_struct *tty, struct file *file)
{
	struct usb_serial_port *port = tty->driver_data;
	struct cypress_private *priv = usb_get_serial_port_data(port);
	__u8 status, control;
	unsigned int result = 0;
	unsigned long flags;

	dbg("%s - port %d", __func__, port->number);

	spin_lock_irqsave(&priv->lock, flags);
	control = priv->line_control;
	status = priv->current_status;
	spin_unlock_irqrestore(&priv->lock, flags);

	result = ((control & CONTROL_DTR)        ? TIOCM_DTR : 0)
		| ((control & CONTROL_RTS)       ? TIOCM_RTS : 0)
		| ((status & UART_CTS)        ? TIOCM_CTS : 0)
		| ((status & UART_DSR)        ? TIOCM_DSR : 0)
		| ((status & UART_RI)         ? TIOCM_RI  : 0)
		| ((status & UART_CD)         ? TIOCM_CD  : 0);

	dbg("%s - result = %x", __func__, result);

	return result;
}


static int cypress_tiocmset(struct tty_struct *tty, struct file *file,
			       unsigned int set, unsigned int clear)
{
	struct usb_serial_port *port = tty->driver_data;
	struct cypress_private *priv = usb_get_serial_port_data(port);
	unsigned long flags;

	dbg("%s - port %d", __func__, port->number);

	spin_lock_irqsave(&priv->lock, flags);
	if (set & TIOCM_RTS)
		priv->line_control |= CONTROL_RTS;
	if (set & TIOCM_DTR)
		priv->line_control |= CONTROL_DTR;
	if (clear & TIOCM_RTS)
		priv->line_control &= ~CONTROL_RTS;
	if (clear & TIOCM_DTR)
		priv->line_control &= ~CONTROL_DTR;
	priv->cmd_ctrl = 1;
	spin_unlock_irqrestore(&priv->lock, flags);

	return cypress_write(tty, port, NULL, 0);
}


static int cypress_ioctl(struct tty_struct *tty, struct file *file,
					unsigned int cmd, unsigned long arg)
{
	struct usb_serial_port *port = tty->driver_data;
	struct cypress_private *priv = usb_get_serial_port_data(port);

	dbg("%s - port %d, cmd 0x%.4x", __func__, port->number, cmd);

	switch (cmd) {
	/* This code comes from drivers/char/serial.c and ftdi_sio.c */
	case TIOCMIWAIT:
		while (priv != NULL) {
			interruptible_sleep_on(&priv->delta_msr_wait);
			/* see if a signal did it */
			if (signal_pending(current))
				return -ERESTARTSYS;
			else {
				char diff = priv->diff_status;
				if (diff == 0)
					return -EIO; /* no change => error */

				/* consume all events */
				priv->diff_status = 0;

				/* return 0 if caller wanted to know about
				   these bits */
				if (((arg & TIOCM_RNG) && (diff & UART_RI)) ||
				    ((arg & TIOCM_DSR) && (diff & UART_DSR)) ||
				    ((arg & TIOCM_CD) && (diff & UART_CD)) ||
				    ((arg & TIOCM_CTS) && (diff & UART_CTS)))
					return 0;
				/* otherwise caller can't care less about what
				 * happened, and so we continue to wait for
				 * more events.
				 */
			}
		}
		return 0;
	default:
		break;
	}
	dbg("%s - arg not supported - it was 0x%04x - check include/asm/ioctls.h", __func__, cmd);
	return -ENOIOCTLCMD;
} /* cypress_ioctl */


static void cypress_set_termios(struct tty_struct *tty,
	struct usb_serial_port *port, struct ktermios *old_termios)
{
	struct cypress_private *priv = usb_get_serial_port_data(port);
	int data_bits, stop_bits, parity_type, parity_enable;
	unsigned cflag, iflag;
	unsigned long flags;
	__u8 oldlines;
	int linechange = 0;

	dbg("%s - port %d", __func__, port->number);

	spin_lock_irqsave(&priv->lock, flags);
	if (!priv->termios_initialized) {
		if (priv->chiptype == CT_EARTHMATE) {
			*(tty->termios) = tty_std_termios;
			tty->termios->c_cflag = B4800 | CS8 | CREAD | HUPCL |
				CLOCAL;
			tty->termios->c_ispeed = 4800;
			tty->termios->c_ospeed = 4800;
		} else if (priv->chiptype == CT_CYPHIDCOM) {
			*(tty->termios) = tty_std_termios;
			tty->termios->c_cflag = B9600 | CS8 | CREAD | HUPCL |
				CLOCAL;
			tty->termios->c_ispeed = 9600;
			tty->termios->c_ospeed = 9600;
		} else if (priv->chiptype == CT_CA42V2) {
			*(tty->termios) = tty_std_termios;
			tty->termios->c_cflag = B9600 | CS8 | CREAD | HUPCL |
				CLOCAL;
			tty->termios->c_ispeed = 9600;
			tty->termios->c_ospeed = 9600;
		}
		priv->termios_initialized = 1;
	}
	spin_unlock_irqrestore(&priv->lock, flags);

	/* Unsupported features need clearing */
	tty->termios->c_cflag &= ~(CMSPAR|CRTSCTS);

	cflag = tty->termios->c_cflag;
	iflag = tty->termios->c_iflag;

	/* check if there are new settings */
	if (old_termios) {
		spin_lock_irqsave(&priv->lock, flags);
		priv->tmp_termios = *(tty->termios);
		spin_unlock_irqrestore(&priv->lock, flags);
	}

	/* set number of data bits, parity, stop bits */
	/* when parity is disabled the parity type bit is ignored */

	/* 1 means 2 stop bits, 0 means 1 stop bit */
	stop_bits = cflag & CSTOPB ? 1 : 0;

	if (cflag & PARENB) {
		parity_enable = 1;
		/* 1 means odd parity, 0 means even parity */
		parity_type = cflag & PARODD ? 1 : 0;
	} else
		parity_enable = parity_type = 0;

	switch (cflag & CSIZE) {
	case CS5:
		data_bits = 0;
		break;
	case CS6:
		data_bits = 1;
		break;
	case CS7:
		data_bits = 2;
		break;
	case CS8:
		data_bits = 3;
		break;
	default:
		dev_err(&port->dev, "%s - CSIZE was set, but not CS5-CS8\n",
			__func__);
		data_bits = 3;
	}
	spin_lock_irqsave(&priv->lock, flags);
	oldlines = priv->line_control;
	if ((cflag & CBAUD) == B0) {
		/* drop dtr and rts */
		dbg("%s - dropping the lines, baud rate 0bps", __func__);
		priv->line_control &= ~(CONTROL_DTR | CONTROL_RTS);
	} else
		priv->line_control = (CONTROL_DTR | CONTROL_RTS);
	spin_unlock_irqrestore(&priv->lock, flags);

	dbg("%s - sending %d stop_bits, %d parity_enable, %d parity_type, "
			"%d data_bits (+5)", __func__, stop_bits,
			parity_enable, parity_type, data_bits);

	cypress_serial_control(tty, port, tty_get_baud_rate(tty),
			data_bits, stop_bits,
			parity_enable, parity_type,
			0, CYPRESS_SET_CONFIG);

	/* we perform a CYPRESS_GET_CONFIG so that the current settings are
	 * filled into the private structure this should confirm that all is
	 * working if it returns what we just set */
	cypress_serial_control(tty, port, 0, 0, 0, 0, 0, 0, CYPRESS_GET_CONFIG);

	/* Here we can define custom tty settings for devices; the main tty
	 * termios flag base comes from empeg.c */

	spin_lock_irqsave(&priv->lock, flags);
	if (priv->chiptype == CT_EARTHMATE && priv->baud_rate == 4800) {
		dbg("Using custom termios settings for a baud rate of "
				"4800bps.");
		/* define custom termios settings for NMEA protocol */

		tty->termios->c_iflag /* input modes - */
			&= ~(IGNBRK  /* disable ignore break */
			| BRKINT     /* disable break causes interrupt */
			| PARMRK     /* disable mark parity errors */
			| ISTRIP     /* disable clear high bit of input char */
			| INLCR      /* disable translate NL to CR */
			| IGNCR      /* disable ignore CR */
			| ICRNL      /* disable translate CR to NL */
			| IXON);     /* disable enable XON/XOFF flow control */

		tty->termios->c_oflag /* output modes */
			&= ~OPOST;    /* disable postprocess output char */

		tty->termios->c_lflag /* line discipline modes */
			&= ~(ECHO     /* disable echo input characters */
			| ECHONL      /* disable echo new line */
			| ICANON      /* disable erase, kill, werase, and rprnt
					 special characters */
			| ISIG        /* disable interrupt, quit, and suspend
					 special characters */
			| IEXTEN);    /* disable non-POSIX special characters */
	} /* CT_CYPHIDCOM: Application should handle this for device */

	linechange = (priv->line_control != oldlines);
	spin_unlock_irqrestore(&priv->lock, flags);

	/* if necessary, set lines */
	if (linechange) {
		priv->cmd_ctrl = 1;
		cypress_write(tty, port, NULL, 0);
	}
} /* cypress_set_termios */


/* returns amount of data still left in soft buffer */
static int cypress_chars_in_buffer(struct tty_struct *tty)
{
	struct usb_serial_port *port = tty->driver_data;
	struct cypress_private *priv = usb_get_serial_port_data(port);
	int chars = 0;
	unsigned long flags;

	dbg("%s - port %d", __func__, port->number);

	spin_lock_irqsave(&priv->lock, flags);
	chars = cypress_buf_data_avail(priv->buf);
	spin_unlock_irqrestore(&priv->lock, flags);

	dbg("%s - returns %d", __func__, chars);
	return chars;
}


static void cypress_throttle(struct tty_struct *tty)
{
	struct usb_serial_port *port = tty->driver_data;
	struct cypress_private *priv = usb_get_serial_port_data(port);
	unsigned long flags;

	dbg("%s - port %d", __func__, port->number);

	spin_lock_irqsave(&priv->lock, flags);
	priv->rx_flags = THROTTLED;
	spin_unlock_irqrestore(&priv->lock, flags);
}


static void cypress_unthrottle(struct tty_struct *tty)
{
	struct usb_serial_port *port = tty->driver_data;
	struct cypress_private *priv = usb_get_serial_port_data(port);
	int actually_throttled, result;
	unsigned long flags;

	dbg("%s - port %d", __func__, port->number);

	spin_lock_irqsave(&priv->lock, flags);
	actually_throttled = priv->rx_flags & ACTUALLY_THROTTLED;
	priv->rx_flags = 0;
	spin_unlock_irqrestore(&priv->lock, flags);

	if (!priv->comm_is_ok)
		return;

	if (actually_throttled) {
		port->interrupt_in_urb->dev = port->serial->dev;

		result = usb_submit_urb(port->interrupt_in_urb, GFP_ATOMIC);
		if (result) {
			dev_err(&port->dev, "%s - failed submitting read urb, "
					"error %d\n", __func__, result);
			cypress_set_dead(port);
		}
	}
}


static void cypress_read_int_callback(struct urb *urb)
{
	struct usb_serial_port *port = urb->context;
	struct cypress_private *priv = usb_get_serial_port_data(port);
	struct tty_struct *tty;
	unsigned char *data = urb->transfer_buffer;
	unsigned long flags;
	char tty_flag = TTY_NORMAL;
	int havedata = 0;
	int bytes = 0;
	int result;
	int i = 0;
	int status = urb->status;

	dbg("%s - port %d", __func__, port->number);

	switch (status) {
	case 0: /* success */
		break;
	case -ECONNRESET:
	case -ENOENT:
	case -ESHUTDOWN:
		/* precursor to disconnect so just go away */
		return;
	case -EPIPE:
		usb_clear_halt(port->serial->dev, 0x81);
		break;
	default:
		/* something ugly is going on... */
		dev_err(&urb->dev->dev,
			"%s - unexpected nonzero read status received: %d\n",
							__func__, status);
		cypress_set_dead(port);
		return;
	}

	spin_lock_irqsave(&priv->lock, flags);
	if (priv->rx_flags & THROTTLED) {
		dbg("%s - now throttling", __func__);
		priv->rx_flags |= ACTUALLY_THROTTLED;
		spin_unlock_irqrestore(&priv->lock, flags);
		return;
	}
	spin_unlock_irqrestore(&priv->lock, flags);

	tty = tty_port_tty_get(&port->port);
	if (!tty) {
		dbg("%s - bad tty pointer - exiting", __func__);
		return;
	}

	spin_lock_irqsave(&priv->lock, flags);
	result = urb->actual_length;
	switch (priv->pkt_fmt) {
	default:
	case packet_format_1:
		/* This is for the CY7C64013... */
		priv->current_status = data[0] & 0xF8;
		bytes = data[1] + 2;
		i = 2;
		if (bytes > 2)
			havedata = 1;
		break;
	case packet_format_2:
		/* This is for the CY7C63743... */
		priv->current_status = data[0] & 0xF8;
		bytes = (data[0] & 0x07) + 1;
		i = 1;
		if (bytes > 1)
			havedata = 1;
		break;
	}
	spin_unlock_irqrestore(&priv->lock, flags);
	if (result < bytes) {
		dbg("%s - wrong packet size - received %d bytes but packet "
		    "said %d bytes", __func__, result, bytes);
		goto continue_read;
	}

	usb_serial_debug_data(debug, &port->dev, __func__,
						urb->actual_length, data);

	spin_lock_irqsave(&priv->lock, flags);
	/* check to see if status has changed */
	if (priv->current_status != priv->prev_status) {
		priv->diff_status |= priv->current_status ^
			priv->prev_status;
		wake_up_interruptible(&priv->delta_msr_wait);
		priv->prev_status = priv->current_status;
	}
	spin_unlock_irqrestore(&priv->lock, flags);

	/* hangup, as defined in acm.c... this might be a bad place for it
	 * though */
	if (tty && !(tty->termios->c_cflag & CLOCAL) &&
			!(priv->current_status & UART_CD)) {
		dbg("%s - calling hangup", __func__);
		tty_hangup(tty);
		goto continue_read;
	}

	/* There is one error bit... I'm assuming it is a parity error
	 * indicator as the generic firmware will set this bit to 1 if a
	 * parity error occurs.
	 * I can not find reference to any other error events. */
	spin_lock_irqsave(&priv->lock, flags);
	if (priv->current_status & CYP_ERROR) {
		spin_unlock_irqrestore(&priv->lock, flags);
		tty_flag = TTY_PARITY;
		dbg("%s - Parity Error detected", __func__);
	} else
		spin_unlock_irqrestore(&priv->lock, flags);

	/* process read if there is data other than line status */
	if (tty && (bytes > i)) {
		bytes = tty_buffer_request_room(tty, bytes);
		for (; i < bytes ; ++i) {
			dbg("pushing byte number %d - %d - %c", i, data[i],
					data[i]);
			tty_insert_flip_char(tty, data[i], tty_flag);
		}
		tty_flip_buffer_push(tty);
	}

	spin_lock_irqsave(&priv->lock, flags);
	/* control and status byte(s) are also counted */
	priv->bytes_in += bytes;
	spin_unlock_irqrestore(&priv->lock, flags);

continue_read:
	tty_kref_put(tty);

	/* Continue trying to always read... unless the port has closed. */

	if (port->port.count > 0 && priv->comm_is_ok) {
		usb_fill_int_urb(port->interrupt_in_urb, port->serial->dev,
				usb_rcvintpipe(port->serial->dev,
					port->interrupt_in_endpointAddress),
				port->interrupt_in_urb->transfer_buffer,
				port->interrupt_in_urb->transfer_buffer_length,
				cypress_read_int_callback, port,
				priv->read_urb_interval);
		result = usb_submit_urb(port->interrupt_in_urb, GFP_ATOMIC);
		if (result) {
			dev_err(&urb->dev->dev, "%s - failed resubmitting "
					"read urb, error %d\n", __func__,
					result);
			cypress_set_dead(port);
		}
	}

	return;
} /* cypress_read_int_callback */


static void cypress_write_int_callback(struct urb *urb)
{
	struct usb_serial_port *port = urb->context;
	struct cypress_private *priv = usb_get_serial_port_data(port);
	int result;
	int status = urb->status;

	dbg("%s - port %d", __func__, port->number);

	switch (status) {
	case 0:
		/* success */
		break;
	case -ECONNRESET:
	case -ENOENT:
	case -ESHUTDOWN:
		/* this urb is terminated, clean up */
		dbg("%s - urb shutting down with status: %d",
						__func__, status);
		priv->write_urb_in_use = 0;
		return;
	case -EPIPE: /* no break needed; clear halt and resubmit */
		if (!priv->comm_is_ok)
			break;
		usb_clear_halt(port->serial->dev, 0x02);
		/* error in the urb, so we have to resubmit it */
		dbg("%s - nonzero write bulk status received: %d",
			__func__, status);
		port->interrupt_out_urb->transfer_buffer_length = 1;
		port->interrupt_out_urb->dev = port->serial->dev;
		result = usb_submit_urb(port->interrupt_out_urb, GFP_ATOMIC);
		if (!result)
			return;
		dev_err(&urb->dev->dev,
			"%s - failed resubmitting write urb, error %d\n",
							__func__, result);
		cypress_set_dead(port);
		break;
	default:
		dev_err(&urb->dev->dev,
			 "%s - unexpected nonzero write status received: %d\n",
							__func__, status);
		cypress_set_dead(port);
		break;
	}
	priv->write_urb_in_use = 0;

	/* send any buffered data */
	cypress_send(port);
}


/*****************************************************************************
 * Write buffer functions - buffering code from pl2303 used
 *****************************************************************************/

/*
 * cypress_buf_alloc
 *
 * Allocate a circular buffer and all associated memory.
 */

static struct cypress_buf *cypress_buf_alloc(unsigned int size)
{

	struct cypress_buf *cb;


	if (size == 0)
		return NULL;

	cb = kmalloc(sizeof(struct cypress_buf), GFP_KERNEL);
	if (cb == NULL)
		return NULL;

	cb->buf_buf = kmalloc(size, GFP_KERNEL);
	if (cb->buf_buf == NULL) {
		kfree(cb);
		return NULL;
	}

	cb->buf_size = size;
	cb->buf_get = cb->buf_put = cb->buf_buf;

	return cb;

}


/*
 * cypress_buf_free
 *
 * Free the buffer and all associated memory.
 */

static void cypress_buf_free(struct cypress_buf *cb)
{
	if (cb) {
		kfree(cb->buf_buf);
		kfree(cb);
	}
}


/*
 * cypress_buf_clear
 *
 * Clear out all data in the circular buffer.
 */

static void cypress_buf_clear(struct cypress_buf *cb)
{
	if (cb != NULL)
		cb->buf_get = cb->buf_put;
		/* equivalent to a get of all data available */
}


/*
 * cypress_buf_data_avail
 *
 * Return the number of bytes of data available in the circular
 * buffer.
 */

static unsigned int cypress_buf_data_avail(struct cypress_buf *cb)
{
	if (cb != NULL)
		return (cb->buf_size + cb->buf_put - cb->buf_get)
							% cb->buf_size;
	else
		return 0;
}


/*
 * cypress_buf_space_avail
 *
 * Return the number of bytes of space available in the circular
 * buffer.
 */

static unsigned int cypress_buf_space_avail(struct cypress_buf *cb)
{
	if (cb != NULL)
		return (cb->buf_size + cb->buf_get - cb->buf_put - 1)
							% cb->buf_size;
	else
		return 0;
}


/*
 * cypress_buf_put
 *
 * Copy data data from a user buffer and put it into the circular buffer.
 * Restrict to the amount of space available.
 *
 * Return the number of bytes copied.
 */

static unsigned int cypress_buf_put(struct cypress_buf *cb, const char *buf,
	unsigned int count)
{

	unsigned int len;


	if (cb == NULL)
		return 0;

	len  = cypress_buf_space_avail(cb);
	if (count > len)
		count = len;

	if (count == 0)
		return 0;

	len = cb->buf_buf + cb->buf_size - cb->buf_put;
	if (count > len) {
		memcpy(cb->buf_put, buf, len);
		memcpy(cb->buf_buf, buf+len, count - len);
		cb->buf_put = cb->buf_buf + count - len;
	} else {
		memcpy(cb->buf_put, buf, count);
		if (count < len)
			cb->buf_put += count;
		else /* count == len */
			cb->buf_put = cb->buf_buf;
	}

	return count;

}


/*
 * cypress_buf_get
 *
 * Get data from the circular buffer and copy to the given buffer.
 * Restrict to the amount of data available.
 *
 * Return the number of bytes copied.
 */

static unsigned int cypress_buf_get(struct cypress_buf *cb, char *buf,
	unsigned int count)
{

	unsigned int len;


	if (cb == NULL)
		return 0;

	len = cypress_buf_data_avail(cb);
	if (count > len)
		count = len;

	if (count == 0)
		return 0;

	len = cb->buf_buf + cb->buf_size - cb->buf_get;
	if (count > len) {
		memcpy(buf, cb->buf_get, len);
		memcpy(buf+len, cb->buf_buf, count - len);
		cb->buf_get = cb->buf_buf + count - len;
	} else {
		memcpy(buf, cb->buf_get, count);
		if (count < len)
			cb->buf_get += count;
		else /* count == len */
			cb->buf_get = cb->buf_buf;
	}

	return count;

}

/*****************************************************************************
 * Module functions
 *****************************************************************************/

static int __init cypress_init(void)
{
	int retval;

	dbg("%s", __func__);

	retval = usb_serial_register(&cypress_earthmate_device);
	if (retval)
		goto failed_em_register;
	retval = usb_serial_register(&cypress_hidcom_device);
	if (retval)
		goto failed_hidcom_register;
	retval = usb_serial_register(&cypress_ca42v2_device);
	if (retval)
		goto failed_ca42v2_register;
	retval = usb_register(&cypress_driver);
	if (retval)
		goto failed_usb_register;

	printk(KERN_INFO KBUILD_MODNAME ": " DRIVER_VERSION ":"
	       DRIVER_DESC "\n");
	return 0;

failed_usb_register:
	usb_serial_deregister(&cypress_ca42v2_device);
failed_ca42v2_register:
	usb_serial_deregister(&cypress_hidcom_device);
failed_hidcom_register:
	usb_serial_deregister(&cypress_earthmate_device);
failed_em_register:
	return retval;
}


static void __exit cypress_exit(void)
{
	dbg("%s", __func__);

	usb_deregister(&cypress_driver);
	usb_serial_deregister(&cypress_earthmate_device);
	usb_serial_deregister(&cypress_hidcom_device);
	usb_serial_deregister(&cypress_ca42v2_device);
}


module_init(cypress_init);
module_exit(cypress_exit);

MODULE_AUTHOR(DRIVER_AUTHOR);
MODULE_DESCRIPTION(DRIVER_DESC);
MODULE_VERSION(DRIVER_VERSION);
MODULE_LICENSE("GPL");

module_param(debug, bool, S_IRUGO | S_IWUSR);
MODULE_PARM_DESC(debug, "Debug enabled or not");
module_param(stats, bool, S_IRUGO | S_IWUSR);
MODULE_PARM_DESC(stats, "Enable statistics or not");
module_param(interval, int, S_IRUGO | S_IWUSR);
MODULE_PARM_DESC(interval, "Overrides interrupt interval");<|MERGE_RESOLUTION|>--- conflicted
+++ resolved
@@ -659,15 +659,7 @@
 	priv->rx_flags = 0;
 	spin_unlock_irqrestore(&priv->lock, flags);
 
-<<<<<<< HEAD
-	/* raise both lines and set termios */
-	spin_lock_irqsave(&priv->lock, flags);
-	priv->line_control = CONTROL_DTR | CONTROL_RTS;
-	priv->cmd_ctrl = 1;
-	spin_unlock_irqrestore(&priv->lock, flags);
-=======
 	/* Set termios */
->>>>>>> e4156ede
 	result = cypress_write(tty, port, NULL, 0);
 
 	if (result) {
