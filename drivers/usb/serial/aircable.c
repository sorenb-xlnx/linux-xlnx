--- conflicted
+++ resolved
@@ -287,15 +287,9 @@
 
 	tty_prepare_flip_string(tty, &data, count);
 	if (!data) {
-<<<<<<< HEAD
 		dev_err(&port->dev, "%s- kzalloc(%d) failed.\n",
 			__func__, count);
-		return;
-=======
-		dev_err(&port->dev, "%s- kzalloc(%d) failed.",
-							__func__, count);
 		goto out;
->>>>>>> 6ebf1e44
 	}
 
 	serial_buf_get(priv->rx_buf, data, count);
