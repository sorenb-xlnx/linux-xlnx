--- conflicted
+++ resolved
@@ -934,11 +934,7 @@
 				usb_pipeout(urb->pipe), 0); */
 	}
 
-<<<<<<< HEAD
-	option_send_setup(tty, port);
-=======
 	option_send_setup(port);
->>>>>>> e4156ede
 
 	return 0;
 }
