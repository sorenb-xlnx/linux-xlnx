--- conflicted
+++ resolved
@@ -541,15 +541,6 @@
 	  To compile this driver as a module, choose M here: the
 	  module will be called ti_usb_3410_5052.
 
-<<<<<<< HEAD
-config USB_SERIAL_TI_FIRMWARE
-	bool "USB TI 3410/5052 Firmware"
-	depends on USB_SERIAL_TI
-	help
-	  say Y to include the firmware into the kernel for compatibility
-	  with older setups. Say N if you have the firmware files installed
-	  in /etc/firmware.
-=======
 config USB_SERIAL_TI_3410_FIRMWARE
 	bool "Include USB TI 3410 firmware in kernel"
 	depends on USB_SERIAL_TI
@@ -565,7 +556,6 @@
 	  This option allows you to build the required firmware for the
 	  USB TI 5052 devices into the kernel. Say 'N' and let it
 	  get loaded by udev instead.
->>>>>>> da5df426
 
 config USB_SERIAL_CYBERJACK
 	tristate "USB REINER SCT cyberJack pinpad/e-com chipcard reader"
