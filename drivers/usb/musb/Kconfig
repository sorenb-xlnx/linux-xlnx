--- conflicted
+++ resolved
@@ -9,11 +9,7 @@
 # (M)HDRC = (Multipoint) Highspeed Dual-Role Controller
 config USB_MUSB_HDRC
 	depends on (USB || USB_GADGET)
-<<<<<<< HEAD
-	depends on !SUPERH
-=======
 	depends on (ARM || BLACKFIN)
->>>>>>> 964fe080
 	select NOP_USB_XCEIV if ARCH_DAVINCI
 	select TWL4030_USB if MACH_OMAP_3430SDP
 	select NOP_USB_XCEIV if MACH_OMAP3EVM
