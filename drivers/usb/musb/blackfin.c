--- conflicted
+++ resolved
@@ -324,11 +324,7 @@
 	return -EIO;
 }
 
-<<<<<<< HEAD
 static void musb_platform_reg_init(struct musb *musb)
-=======
-int __init musb_platform_init(struct musb *musb)
->>>>>>> fe4bfb30
 {
 	if (ANOMALY_05000346) {
 		bfin_write_USB_APHY_CALIB(ANOMALY_05000346_value);
@@ -366,7 +362,7 @@
 	SSYNC();
 }
 
-int __init musb_platform_init(struct musb *musb, void *board_data)
+int __init musb_platform_init(struct musb *musb)
 {
 
 	/*
