--- conflicted
+++ resolved
@@ -42,11 +42,7 @@
 #include "musb_core.h"
 
 #ifdef CONFIG_MACH_DAVINCI_EVM
-<<<<<<< HEAD
-#define GPIO_nVBUS_DRV		120
-=======
 #define GPIO_nVBUS_DRV		144
->>>>>>> 7a184223
 #endif
 
 #include "davinci.h"
