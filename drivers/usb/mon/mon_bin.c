--- conflicted
+++ resolved
@@ -1162,15 +1162,9 @@
 	if (minor >= MON_BIN_MAX_MINOR)
 		return 0;
 
-<<<<<<< HEAD
-	dev = device_create_drvdata(mon_bin_class, ubus? ubus->controller: NULL,
-				    MKDEV(MAJOR(mon_bin_dev0), minor), NULL,
-				    "usbmon%d", minor);
-=======
 	dev = device_create(mon_bin_class, ubus ? ubus->controller : NULL,
 			    MKDEV(MAJOR(mon_bin_dev0), minor), NULL,
 			    "usbmon%d", minor);
->>>>>>> 6279fb3a
 	if (IS_ERR(dev))
 		return 0;
 
