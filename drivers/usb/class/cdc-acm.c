/*
 * cdc-acm.c
 *
 * Copyright (c) 1999 Armin Fuerst	<fuerst@in.tum.de>
 * Copyright (c) 1999 Pavel Machek	<pavel@suse.cz>
 * Copyright (c) 1999 Johannes Erdfelt	<johannes@erdfelt.com>
 * Copyright (c) 2000 Vojtech Pavlik	<vojtech@suse.cz>
 * Copyright (c) 2004 Oliver Neukum	<oliver@neukum.name>
 * Copyright (c) 2005 David Kubicek	<dave@awk.cz>
 *
 * USB Abstract Control Model driver for USB modems and ISDN adapters
 *
 * Sponsored by SuSE
 *
 * ChangeLog:
 *	v0.9  - thorough cleaning, URBification, almost a rewrite
 *	v0.10 - some more cleanups
 *	v0.11 - fixed flow control, read error doesn't stop reads
 *	v0.12 - added TIOCM ioctls, added break handling, made struct acm
 *		kmalloced
 *	v0.13 - added termios, added hangup
 *	v0.14 - sized down struct acm
 *	v0.15 - fixed flow control again - characters could be lost
 *	v0.16 - added code for modems with swapped data and control interfaces
 *	v0.17 - added new style probing
 *	v0.18 - fixed new style probing for devices with more configurations
 *	v0.19 - fixed CLOCAL handling (thanks to Richard Shih-Ping Chan)
 *	v0.20 - switched to probing on interface (rather than device) class
 *	v0.21 - revert to probing on device for devices with multiple configs
 *	v0.22 - probe only the control interface. if usbcore doesn't choose the
 *		config we want, sysadmin changes bConfigurationValue in sysfs.
 *	v0.23 - use softirq for rx processing, as needed by tty layer
 *	v0.24 - change probe method to evaluate CDC union descriptor
 *	v0.25 - downstream tasks paralelized to maximize throughput
 *	v0.26 - multiple write urbs, writesize increased
 */

/*
 * This program is free software; you can redistribute it and/or modify
 * it under the terms of the GNU General Public License as published by
 * the Free Software Foundation; either version 2 of the License, or
 * (at your option) any later version.
 *
 * This program is distributed in the hope that it will be useful,
 * but WITHOUT ANY WARRANTY; without even the implied warranty of
 * MERCHANTABILITY or FITNESS FOR A PARTICULAR PURPOSE.  See the
 * GNU General Public License for more details.
 *
 * You should have received a copy of the GNU General Public License
 * along with this program; if not, write to the Free Software
 * Foundation, Inc., 59 Temple Place, Suite 330, Boston, MA 02111-1307 USA
 */

#undef DEBUG
#undef VERBOSE_DEBUG

#include <linux/kernel.h>
#include <linux/errno.h>
#include <linux/init.h>
#include <linux/slab.h>
#include <linux/tty.h>
#include <linux/tty_driver.h>
#include <linux/tty_flip.h>
#include <linux/module.h>
#include <linux/mutex.h>
#include <linux/uaccess.h>
#include <linux/usb.h>
#include <linux/usb/cdc.h>
#include <asm/byteorder.h>
#include <asm/unaligned.h>
#include <linux/list.h>

#include "cdc-acm.h"


#define ACM_CLOSE_TIMEOUT	15	/* seconds to let writes drain */

/*
 * Version Information
 */
#define DRIVER_VERSION "v0.26"
#define DRIVER_AUTHOR "Armin Fuerst, Pavel Machek, Johannes Erdfelt, Vojtech Pavlik, David Kubicek"
#define DRIVER_DESC "USB Abstract Control Model driver for USB modems and ISDN adapters"

static struct usb_driver acm_driver;
static struct tty_driver *acm_tty_driver;
static struct acm *acm_table[ACM_TTY_MINORS];

static DEFINE_MUTEX(open_mutex);

#define ACM_READY(acm)	(acm && acm->dev && acm->port.count)

static const struct tty_port_operations acm_port_ops = {
};

#ifdef VERBOSE_DEBUG
#define verbose	1
#else
#define verbose	0
#endif

/*
 * Functions for ACM control messages.
 */

static int acm_ctrl_msg(struct acm *acm, int request, int value,
							void *buf, int len)
{
	int retval = usb_control_msg(acm->dev, usb_sndctrlpipe(acm->dev, 0),
		request, USB_RT_ACM, value,
		acm->control->altsetting[0].desc.bInterfaceNumber,
		buf, len, 5000);
	dbg("acm_control_msg: rq: 0x%02x val: %#x len: %#x result: %d",
						request, value, len, retval);
	return retval < 0 ? retval : 0;
}

/* devices aren't required to support these requests.
 * the cdc acm descriptor tells whether they do...
 */
#define acm_set_control(acm, control) \
	acm_ctrl_msg(acm, USB_CDC_REQ_SET_CONTROL_LINE_STATE, control, NULL, 0)
#define acm_set_line(acm, line) \
	acm_ctrl_msg(acm, USB_CDC_REQ_SET_LINE_CODING, 0, line, sizeof *(line))
#define acm_send_break(acm, ms) \
	acm_ctrl_msg(acm, USB_CDC_REQ_SEND_BREAK, ms, NULL, 0)

/*
 * Write buffer management.
 * All of these assume proper locks taken by the caller.
 */

static int acm_wb_alloc(struct acm *acm)
{
	int i, wbn;
	struct acm_wb *wb;

	wbn = 0;
	i = 0;
	for (;;) {
		wb = &acm->wb[wbn];
		if (!wb->use) {
			wb->use = 1;
			return wbn;
		}
		wbn = (wbn + 1) % ACM_NW;
		if (++i >= ACM_NW)
			return -1;
	}
}

static int acm_wb_is_avail(struct acm *acm)
{
	int i, n;
	unsigned long flags;

	n = ACM_NW;
	spin_lock_irqsave(&acm->write_lock, flags);
	for (i = 0; i < ACM_NW; i++)
		n -= acm->wb[i].use;
	spin_unlock_irqrestore(&acm->write_lock, flags);
	return n;
}

/*
 * Finish write. Caller must hold acm->write_lock
 */
static void acm_write_done(struct acm *acm, struct acm_wb *wb)
{
	wb->use = 0;
	acm->transmitting--;
}

/*
 * Poke write.
 *
 * the caller is responsible for locking
 */

static int acm_start_wb(struct acm *acm, struct acm_wb *wb)
{
	int rc;

	acm->transmitting++;

	wb->urb->transfer_buffer = wb->buf;
	wb->urb->transfer_dma = wb->dmah;
	wb->urb->transfer_buffer_length = wb->len;
	wb->urb->dev = acm->dev;

	rc = usb_submit_urb(wb->urb, GFP_ATOMIC);
	if (rc < 0) {
		dbg("usb_submit_urb(write bulk) failed: %d", rc);
		acm_write_done(acm, wb);
	}
	return rc;
}

static int acm_write_start(struct acm *acm, int wbn)
{
	unsigned long flags;
	struct acm_wb *wb = &acm->wb[wbn];
	int rc;

	spin_lock_irqsave(&acm->write_lock, flags);
	if (!acm->dev) {
		wb->use = 0;
		spin_unlock_irqrestore(&acm->write_lock, flags);
		return -ENODEV;
	}

	dbg("%s susp_count: %d", __func__, acm->susp_count);
	if (acm->susp_count) {
		acm->delayed_wb = wb;
		schedule_work(&acm->waker);
		spin_unlock_irqrestore(&acm->write_lock, flags);
		return 0;	/* A white lie */
	}
	usb_mark_last_busy(acm->dev);

	rc = acm_start_wb(acm, wb);
	spin_unlock_irqrestore(&acm->write_lock, flags);

	return rc;

}
/*
 * attributes exported through sysfs
 */
static ssize_t show_caps
(struct device *dev, struct device_attribute *attr, char *buf)
{
	struct usb_interface *intf = to_usb_interface(dev);
	struct acm *acm = usb_get_intfdata(intf);

	return sprintf(buf, "%d", acm->ctrl_caps);
}
static DEVICE_ATTR(bmCapabilities, S_IRUGO, show_caps, NULL);

static ssize_t show_country_codes
(struct device *dev, struct device_attribute *attr, char *buf)
{
	struct usb_interface *intf = to_usb_interface(dev);
	struct acm *acm = usb_get_intfdata(intf);

	memcpy(buf, acm->country_codes, acm->country_code_size);
	return acm->country_code_size;
}

static DEVICE_ATTR(wCountryCodes, S_IRUGO, show_country_codes, NULL);

static ssize_t show_country_rel_date
(struct device *dev, struct device_attribute *attr, char *buf)
{
	struct usb_interface *intf = to_usb_interface(dev);
	struct acm *acm = usb_get_intfdata(intf);

	return sprintf(buf, "%d", acm->country_rel_date);
}

static DEVICE_ATTR(iCountryCodeRelDate, S_IRUGO, show_country_rel_date, NULL);
/*
 * Interrupt handlers for various ACM device responses
 */

/* control interface reports status changes with "interrupt" transfers */
static void acm_ctrl_irq(struct urb *urb)
{
	struct acm *acm = urb->context;
	struct usb_cdc_notification *dr = urb->transfer_buffer;
	struct tty_struct *tty;
	unsigned char *data;
	int newctrl;
	int retval;
	int status = urb->status;

	switch (status) {
	case 0:
		/* success */
		break;
	case -ECONNRESET:
	case -ENOENT:
	case -ESHUTDOWN:
		/* this urb is terminated, clean up */
		dbg("%s - urb shutting down with status: %d", __func__, status);
		return;
	default:
		dbg("%s - nonzero urb status received: %d", __func__, status);
		goto exit;
	}

	if (!ACM_READY(acm))
		goto exit;

	data = (unsigned char *)(dr + 1);
	switch (dr->bNotificationType) {
	case USB_CDC_NOTIFY_NETWORK_CONNECTION:
		dbg("%s network", dr->wValue ?
					"connected to" : "disconnected from");
		break;

	case USB_CDC_NOTIFY_SERIAL_STATE:
		tty = tty_port_tty_get(&acm->port);
		newctrl = get_unaligned_le16(data);

		if (tty) {
			if (!acm->clocal &&
				(acm->ctrlin & ~newctrl & ACM_CTRL_DCD)) {
				dbg("calling hangup");
				tty_hangup(tty);
			}
			tty_kref_put(tty);
		}

		acm->ctrlin = newctrl;

		dbg("input control lines: dcd%c dsr%c break%c ring%c framing%c parity%c overrun%c",
			acm->ctrlin & ACM_CTRL_DCD ? '+' : '-',
			acm->ctrlin & ACM_CTRL_DSR ? '+' : '-',
			acm->ctrlin & ACM_CTRL_BRK ? '+' : '-',
			acm->ctrlin & ACM_CTRL_RI  ? '+' : '-',
			acm->ctrlin & ACM_CTRL_FRAMING ? '+' : '-',
			acm->ctrlin & ACM_CTRL_PARITY ? '+' : '-',
			acm->ctrlin & ACM_CTRL_OVERRUN ? '+' : '-');
			break;

	default:
		dbg("unknown notification %d received: index %d len %d data0 %d data1 %d",
			dr->bNotificationType, dr->wIndex,
			dr->wLength, data[0], data[1]);
		break;
	}
exit:
	usb_mark_last_busy(acm->dev);
	retval = usb_submit_urb(urb, GFP_ATOMIC);
	if (retval)
		dev_err(&urb->dev->dev, "%s - usb_submit_urb failed with "
			"result %d", __func__, retval);
}

/* data interface returns incoming bytes, or we got unthrottled */
static void acm_read_bulk(struct urb *urb)
{
	struct acm_rb *buf;
	struct acm_ru *rcv = urb->context;
	struct acm *acm = rcv->instance;
	int status = urb->status;

	dbg("Entering acm_read_bulk with status %d", status);

	if (!ACM_READY(acm)) {
		dev_dbg(&acm->data->dev, "Aborting, acm not ready");
		return;
	}
	usb_mark_last_busy(acm->dev);

	if (status)
		dev_dbg(&acm->data->dev, "bulk rx status %d\n", status);

	buf = rcv->buffer;
	buf->size = urb->actual_length;

	if (likely(status == 0)) {
		spin_lock(&acm->read_lock);
		acm->processing++;
		list_add_tail(&rcv->list, &acm->spare_read_urbs);
		list_add_tail(&buf->list, &acm->filled_read_bufs);
		spin_unlock(&acm->read_lock);
	} else {
		/* we drop the buffer due to an error */
		spin_lock(&acm->read_lock);
		list_add_tail(&rcv->list, &acm->spare_read_urbs);
		list_add(&buf->list, &acm->spare_read_bufs);
		spin_unlock(&acm->read_lock);
		/* nevertheless the tasklet must be kicked unconditionally
		so the queue cannot dry up */
	}
	if (likely(!acm->susp_count))
		tasklet_schedule(&acm->urb_task);
}

static void acm_rx_tasklet(unsigned long _acm)
{
	struct acm *acm = (void *)_acm;
	struct acm_rb *buf;
	struct tty_struct *tty;
	struct acm_ru *rcv;
	unsigned long flags;
	unsigned char throttled;
	struct usb_host_endpoint *ep;

	dbg("Entering acm_rx_tasklet");

	if (!ACM_READY(acm)) {
		dbg("acm_rx_tasklet: ACM not ready");
		return;
	}

	spin_lock_irqsave(&acm->throttle_lock, flags);
	throttled = acm->throttle;
	spin_unlock_irqrestore(&acm->throttle_lock, flags);
	if (throttled) {
		dbg("acm_rx_tasklet: throttled");
		return;
	}

	tty = tty_port_tty_get(&acm->port);

next_buffer:
	spin_lock_irqsave(&acm->read_lock, flags);
	if (list_empty(&acm->filled_read_bufs)) {
		spin_unlock_irqrestore(&acm->read_lock, flags);
		goto urbs;
	}
	buf = list_entry(acm->filled_read_bufs.next,
			 struct acm_rb, list);
	list_del(&buf->list);
	spin_unlock_irqrestore(&acm->read_lock, flags);

	dbg("acm_rx_tasklet: procesing buf 0x%p, size = %d", buf, buf->size);

	if (tty) {
		spin_lock_irqsave(&acm->throttle_lock, flags);
		throttled = acm->throttle;
		spin_unlock_irqrestore(&acm->throttle_lock, flags);
		if (!throttled) {
			tty_buffer_request_room(tty, buf->size);
			tty_insert_flip_string(tty, buf->base, buf->size);
			tty_flip_buffer_push(tty);
		} else {
			tty_kref_put(tty);
			dbg("Throttling noticed");
			spin_lock_irqsave(&acm->read_lock, flags);
			list_add(&buf->list, &acm->filled_read_bufs);
			spin_unlock_irqrestore(&acm->read_lock, flags);
			return;
		}
	}

	spin_lock_irqsave(&acm->read_lock, flags);
	list_add(&buf->list, &acm->spare_read_bufs);
	spin_unlock_irqrestore(&acm->read_lock, flags);
	goto next_buffer;

urbs:
	tty_kref_put(tty);

	while (!list_empty(&acm->spare_read_bufs)) {
		spin_lock_irqsave(&acm->read_lock, flags);
		if (list_empty(&acm->spare_read_urbs)) {
			acm->processing = 0;
			spin_unlock_irqrestore(&acm->read_lock, flags);
			return;
		}
		rcv = list_entry(acm->spare_read_urbs.next,
				 struct acm_ru, list);
		list_del(&rcv->list);
		spin_unlock_irqrestore(&acm->read_lock, flags);

		buf = list_entry(acm->spare_read_bufs.next,
				 struct acm_rb, list);
		list_del(&buf->list);

		rcv->buffer = buf;

<<<<<<< HEAD
		ep = (usb_pipein(acm->rx_endpoint) ? acm->dev->ep_in : acm->dev->ep_out)
				[usb_pipeendpoint(acm->rx_endpoint)];
		if (usb_endpoint_xfer_int(&ep->desc))
=======
		if (acm->is_int_ep)
>>>>>>> 18dd0aa5
			usb_fill_int_urb(rcv->urb, acm->dev,
					 acm->rx_endpoint,
					 buf->base,
					 acm->readsize,
<<<<<<< HEAD
					 acm_read_bulk, rcv, ep->desc.bInterval);
=======
					 acm_read_bulk, rcv, acm->bInterval);
>>>>>>> 18dd0aa5
		else
			usb_fill_bulk_urb(rcv->urb, acm->dev,
					  acm->rx_endpoint,
					  buf->base,
					  acm->readsize,
					  acm_read_bulk, rcv);
		rcv->urb->transfer_dma = buf->dma;
		rcv->urb->transfer_flags |= URB_NO_TRANSFER_DMA_MAP;

		/* This shouldn't kill the driver as unsuccessful URBs are
		   returned to the free-urbs-pool and resubmited ASAP */
		spin_lock_irqsave(&acm->read_lock, flags);
		if (acm->susp_count ||
				usb_submit_urb(rcv->urb, GFP_ATOMIC) < 0) {
			list_add(&buf->list, &acm->spare_read_bufs);
			list_add(&rcv->list, &acm->spare_read_urbs);
			acm->processing = 0;
			spin_unlock_irqrestore(&acm->read_lock, flags);
			return;
		} else {
			spin_unlock_irqrestore(&acm->read_lock, flags);
			dbg("acm_rx_tasklet: sending urb 0x%p, rcv 0x%p, buf 0x%p", rcv->urb, rcv, buf);
		}
	}
	spin_lock_irqsave(&acm->read_lock, flags);
	acm->processing = 0;
	spin_unlock_irqrestore(&acm->read_lock, flags);
}

/* data interface wrote those outgoing bytes */
static void acm_write_bulk(struct urb *urb)
{
	struct acm_wb *wb = urb->context;
	struct acm *acm = wb->instance;
	unsigned long flags;

	if (verbose || urb->status
			|| (urb->actual_length != urb->transfer_buffer_length))
		dev_dbg(&acm->data->dev, "tx %d/%d bytes -- > %d\n",
			urb->actual_length,
			urb->transfer_buffer_length,
			urb->status);

	spin_lock_irqsave(&acm->write_lock, flags);
	acm_write_done(acm, wb);
	spin_unlock_irqrestore(&acm->write_lock, flags);
	if (ACM_READY(acm))
		schedule_work(&acm->work);
	else
		wake_up_interruptible(&acm->drain_wait);
}

static void acm_softint(struct work_struct *work)
{
	struct acm *acm = container_of(work, struct acm, work);
	struct tty_struct *tty;

	dev_vdbg(&acm->data->dev, "tx work\n");
	if (!ACM_READY(acm))
		return;
	tty = tty_port_tty_get(&acm->port);
	tty_wakeup(tty);
	tty_kref_put(tty);
}

static void acm_waker(struct work_struct *waker)
{
	struct acm *acm = container_of(waker, struct acm, waker);
	int rv;

	rv = usb_autopm_get_interface(acm->control);
	if (rv < 0) {
		dev_err(&acm->dev->dev, "Autopm failure in %s\n", __func__);
		return;
	}
	if (acm->delayed_wb) {
		acm_start_wb(acm, acm->delayed_wb);
		acm->delayed_wb = NULL;
	}
	usb_autopm_put_interface(acm->control);
}

/*
 * TTY handlers
 */

static int acm_tty_open(struct tty_struct *tty, struct file *filp)
{
	struct acm *acm;
	int rv = -ENODEV;
	int i;
	dbg("Entering acm_tty_open.");

	mutex_lock(&open_mutex);

	acm = acm_table[tty->index];
	if (!acm || !acm->dev)
		goto err_out;
	else
		rv = 0;

	set_bit(TTY_NO_WRITE_SPLIT, &tty->flags);

	tty->driver_data = acm;
	tty_port_tty_set(&acm->port, tty);

	if (usb_autopm_get_interface(acm->control) < 0)
		goto early_bail;
	else
		acm->control->needs_remote_wakeup = 1;

	mutex_lock(&acm->mutex);
	if (acm->port.count++) {
		usb_autopm_put_interface(acm->control);
		goto done;
	}

	acm->ctrlurb->dev = acm->dev;
	if (usb_submit_urb(acm->ctrlurb, GFP_KERNEL)) {
		dbg("usb_submit_urb(ctrl irq) failed");
		goto bail_out;
	}

	if (0 > acm_set_control(acm, acm->ctrlout = ACM_CTRL_DTR | ACM_CTRL_RTS) &&
	    (acm->ctrl_caps & USB_CDC_CAP_LINE))
		goto full_bailout;

	usb_autopm_put_interface(acm->control);

	INIT_LIST_HEAD(&acm->spare_read_urbs);
	INIT_LIST_HEAD(&acm->spare_read_bufs);
	INIT_LIST_HEAD(&acm->filled_read_bufs);

	for (i = 0; i < acm->rx_buflimit; i++)
		list_add(&(acm->ru[i].list), &acm->spare_read_urbs);
	for (i = 0; i < acm->rx_buflimit; i++)
		list_add(&(acm->rb[i].list), &acm->spare_read_bufs);

	acm->throttle = 0;

	tasklet_schedule(&acm->urb_task);
	rv = tty_port_block_til_ready(&acm->port, tty, filp);
done:
	mutex_unlock(&acm->mutex);
err_out:
	mutex_unlock(&open_mutex);
	return rv;

full_bailout:
	usb_kill_urb(acm->ctrlurb);
bail_out:
	usb_autopm_put_interface(acm->control);
	acm->port.count--;
	mutex_unlock(&acm->mutex);
early_bail:
	mutex_unlock(&open_mutex);
	tty_port_tty_set(&acm->port, NULL);
	return -EIO;
}

static void acm_tty_unregister(struct acm *acm)
{
	int i, nr;

	nr = acm->rx_buflimit;
	tty_unregister_device(acm_tty_driver, acm->minor);
	usb_put_intf(acm->control);
	acm_table[acm->minor] = NULL;
	usb_free_urb(acm->ctrlurb);
	for (i = 0; i < ACM_NW; i++)
		usb_free_urb(acm->wb[i].urb);
	for (i = 0; i < nr; i++)
		usb_free_urb(acm->ru[i].urb);
	kfree(acm->country_codes);
	kfree(acm);
}

static int acm_tty_chars_in_buffer(struct tty_struct *tty);

static void acm_port_down(struct acm *acm, int drain)
{
	int i, nr = acm->rx_buflimit;
	mutex_lock(&open_mutex);
	if (acm->dev) {
		usb_autopm_get_interface(acm->control);
		acm_set_control(acm, acm->ctrlout = 0);
		/* try letting the last writes drain naturally */
		if (drain) {
			wait_event_interruptible_timeout(acm->drain_wait,
				(ACM_NW == acm_wb_is_avail(acm)) || !acm->dev,
					ACM_CLOSE_TIMEOUT * HZ);
		}
		usb_kill_urb(acm->ctrlurb);
		for (i = 0; i < ACM_NW; i++)
			usb_kill_urb(acm->wb[i].urb);
		for (i = 0; i < nr; i++)
			usb_kill_urb(acm->ru[i].urb);
		acm->control->needs_remote_wakeup = 0;
		usb_autopm_put_interface(acm->control);
	}
	mutex_unlock(&open_mutex);
}

static void acm_tty_hangup(struct tty_struct *tty)
{
	struct acm *acm = tty->driver_data;
	tty_port_hangup(&acm->port);
	acm_port_down(acm, 0);
}

static void acm_tty_close(struct tty_struct *tty, struct file *filp)
{
	struct acm *acm = tty->driver_data;

	/* Perform the closing process and see if we need to do the hardware
	   shutdown */
	if (!acm || tty_port_close_start(&acm->port, tty, filp) == 0)
		return;
	acm_port_down(acm, 0);
	tty_port_close_end(&acm->port, tty);
	mutex_lock(&open_mutex);
	tty_port_tty_set(&acm->port, NULL);
	if (!acm->dev)
		acm_tty_unregister(acm);
	mutex_unlock(&open_mutex);
}

static int acm_tty_write(struct tty_struct *tty,
					const unsigned char *buf, int count)
{
	struct acm *acm = tty->driver_data;
	int stat;
	unsigned long flags;
	int wbn;
	struct acm_wb *wb;

	dbg("Entering acm_tty_write to write %d bytes,", count);

	if (!ACM_READY(acm))
		return -EINVAL;
	if (!count)
		return 0;

	spin_lock_irqsave(&acm->write_lock, flags);
	wbn = acm_wb_alloc(acm);
	if (wbn < 0) {
		spin_unlock_irqrestore(&acm->write_lock, flags);
		return 0;
	}
	wb = &acm->wb[wbn];

	count = (count > acm->writesize) ? acm->writesize : count;
	dbg("Get %d bytes...", count);
	memcpy(wb->buf, buf, count);
	wb->len = count;
	spin_unlock_irqrestore(&acm->write_lock, flags);

	stat = acm_write_start(acm, wbn);
	if (stat < 0)
		return stat;
	return count;
}

static int acm_tty_write_room(struct tty_struct *tty)
{
	struct acm *acm = tty->driver_data;
	if (!ACM_READY(acm))
		return -EINVAL;
	/*
	 * Do not let the line discipline to know that we have a reserve,
	 * or it might get too enthusiastic.
	 */
	return acm_wb_is_avail(acm) ? acm->writesize : 0;
}

static int acm_tty_chars_in_buffer(struct tty_struct *tty)
{
	struct acm *acm = tty->driver_data;
	if (!ACM_READY(acm))
		return 0;
	/*
	 * This is inaccurate (overcounts), but it works.
	 */
	return (ACM_NW - acm_wb_is_avail(acm)) * acm->writesize;
}

static void acm_tty_throttle(struct tty_struct *tty)
{
	struct acm *acm = tty->driver_data;
	if (!ACM_READY(acm))
		return;
	spin_lock_bh(&acm->throttle_lock);
	acm->throttle = 1;
	spin_unlock_bh(&acm->throttle_lock);
}

static void acm_tty_unthrottle(struct tty_struct *tty)
{
	struct acm *acm = tty->driver_data;
	if (!ACM_READY(acm))
		return;
	spin_lock_bh(&acm->throttle_lock);
	acm->throttle = 0;
	spin_unlock_bh(&acm->throttle_lock);
	tasklet_schedule(&acm->urb_task);
}

static int acm_tty_break_ctl(struct tty_struct *tty, int state)
{
	struct acm *acm = tty->driver_data;
	int retval;
	if (!ACM_READY(acm))
		return -EINVAL;
	retval = acm_send_break(acm, state ? 0xffff : 0);
	if (retval < 0)
		dbg("send break failed");
	return retval;
}

static int acm_tty_tiocmget(struct tty_struct *tty, struct file *file)
{
	struct acm *acm = tty->driver_data;

	if (!ACM_READY(acm))
		return -EINVAL;

	return (acm->ctrlout & ACM_CTRL_DTR ? TIOCM_DTR : 0) |
	       (acm->ctrlout & ACM_CTRL_RTS ? TIOCM_RTS : 0) |
	       (acm->ctrlin  & ACM_CTRL_DSR ? TIOCM_DSR : 0) |
	       (acm->ctrlin  & ACM_CTRL_RI  ? TIOCM_RI  : 0) |
	       (acm->ctrlin  & ACM_CTRL_DCD ? TIOCM_CD  : 0) |
	       TIOCM_CTS;
}

static int acm_tty_tiocmset(struct tty_struct *tty, struct file *file,
			    unsigned int set, unsigned int clear)
{
	struct acm *acm = tty->driver_data;
	unsigned int newctrl;

	if (!ACM_READY(acm))
		return -EINVAL;

	newctrl = acm->ctrlout;
	set = (set & TIOCM_DTR ? ACM_CTRL_DTR : 0) |
					(set & TIOCM_RTS ? ACM_CTRL_RTS : 0);
	clear = (clear & TIOCM_DTR ? ACM_CTRL_DTR : 0) |
					(clear & TIOCM_RTS ? ACM_CTRL_RTS : 0);

	newctrl = (newctrl & ~clear) | set;

	if (acm->ctrlout == newctrl)
		return 0;
	return acm_set_control(acm, acm->ctrlout = newctrl);
}

static int acm_tty_ioctl(struct tty_struct *tty, struct file *file,
					unsigned int cmd, unsigned long arg)
{
	struct acm *acm = tty->driver_data;

	if (!ACM_READY(acm))
		return -EINVAL;

	return -ENOIOCTLCMD;
}

static const __u32 acm_tty_speed[] = {
	0, 50, 75, 110, 134, 150, 200, 300, 600,
	1200, 1800, 2400, 4800, 9600, 19200, 38400,
	57600, 115200, 230400, 460800, 500000, 576000,
	921600, 1000000, 1152000, 1500000, 2000000,
	2500000, 3000000, 3500000, 4000000
};

static const __u8 acm_tty_size[] = {
	5, 6, 7, 8
};

static void acm_tty_set_termios(struct tty_struct *tty,
						struct ktermios *termios_old)
{
	struct acm *acm = tty->driver_data;
	struct ktermios *termios = tty->termios;
	struct usb_cdc_line_coding newline;
	int newctrl = acm->ctrlout;

	if (!ACM_READY(acm))
		return;

	/* FIXME: Needs to support the tty_baud interface */
	/* FIXME: Broken on sparc */
	newline.dwDTERate = cpu_to_le32p(acm_tty_speed +
		(termios->c_cflag & CBAUD & ~CBAUDEX) + (termios->c_cflag & CBAUDEX ? 15 : 0));
	newline.bCharFormat = termios->c_cflag & CSTOPB ? 2 : 0;
	newline.bParityType = termios->c_cflag & PARENB ?
				(termios->c_cflag & PARODD ? 1 : 2) +
				(termios->c_cflag & CMSPAR ? 2 : 0) : 0;
	newline.bDataBits = acm_tty_size[(termios->c_cflag & CSIZE) >> 4];
	/* FIXME: Needs to clear unsupported bits in the termios */
	acm->clocal = ((termios->c_cflag & CLOCAL) != 0);

	if (!newline.dwDTERate) {
		newline.dwDTERate = acm->line.dwDTERate;
		newctrl &= ~ACM_CTRL_DTR;
	} else
		newctrl |=  ACM_CTRL_DTR;

	if (newctrl != acm->ctrlout)
		acm_set_control(acm, acm->ctrlout = newctrl);

	if (memcmp(&acm->line, &newline, sizeof newline)) {
		memcpy(&acm->line, &newline, sizeof newline);
		dbg("set line: %d %d %d %d", le32_to_cpu(newline.dwDTERate),
			newline.bCharFormat, newline.bParityType,
			newline.bDataBits);
		acm_set_line(acm, &acm->line);
	}
}

/*
 * USB probe and disconnect routines.
 */

/* Little helpers: write/read buffers free */
static void acm_write_buffers_free(struct acm *acm)
{
	int i;
	struct acm_wb *wb;
	struct usb_device *usb_dev = interface_to_usbdev(acm->control);

	for (wb = &acm->wb[0], i = 0; i < ACM_NW; i++, wb++)
		usb_buffer_free(usb_dev, acm->writesize, wb->buf, wb->dmah);
}

static void acm_read_buffers_free(struct acm *acm)
{
	struct usb_device *usb_dev = interface_to_usbdev(acm->control);
	int i, n = acm->rx_buflimit;

	for (i = 0; i < n; i++)
		usb_buffer_free(usb_dev, acm->readsize,
					acm->rb[i].base, acm->rb[i].dma);
}

/* Little helper: write buffers allocate */
static int acm_write_buffers_alloc(struct acm *acm)
{
	int i;
	struct acm_wb *wb;

	for (wb = &acm->wb[0], i = 0; i < ACM_NW; i++, wb++) {
		wb->buf = usb_buffer_alloc(acm->dev, acm->writesize, GFP_KERNEL,
		    &wb->dmah);
		if (!wb->buf) {
			while (i != 0) {
				--i;
				--wb;
				usb_buffer_free(acm->dev, acm->writesize,
				    wb->buf, wb->dmah);
			}
			return -ENOMEM;
		}
	}
	return 0;
}

static int acm_probe(struct usb_interface *intf,
		     const struct usb_device_id *id)
{
	struct usb_cdc_union_desc *union_header = NULL;
	struct usb_cdc_country_functional_desc *cfd = NULL;
	unsigned char *buffer = intf->altsetting->extra;
	int buflen = intf->altsetting->extralen;
	struct usb_interface *control_interface;
	struct usb_interface *data_interface;
	struct usb_endpoint_descriptor *epctrl = NULL;
	struct usb_endpoint_descriptor *epread = NULL;
	struct usb_endpoint_descriptor *epwrite = NULL;
	struct usb_device *usb_dev = interface_to_usbdev(intf);
	struct acm *acm;
	int minor;
	int ctrlsize, readsize;
	u8 *buf;
	u8 ac_management_function = 0;
	u8 call_management_function = 0;
	int call_interface_num = -1;
	int data_interface_num;
	unsigned long quirks;
	int num_rx_buf;
	int i;
	int combined_interfaces = 0;

	/* normal quirks */
	quirks = (unsigned long)id->driver_info;
	num_rx_buf = (quirks == SINGLE_RX_URB) ? 1 : ACM_NR;

	/* handle quirks deadly to normal probing*/
	if (quirks == NO_UNION_NORMAL) {
		data_interface = usb_ifnum_to_if(usb_dev, 1);
		control_interface = usb_ifnum_to_if(usb_dev, 0);
		goto skip_normal_probe;
	}

	/* normal probing*/
	if (!buffer) {
		dev_err(&intf->dev, "Weird descriptor references\n");
		return -EINVAL;
	}

	if (!buflen) {
		if (intf->cur_altsetting->endpoint->extralen &&
				intf->cur_altsetting->endpoint->extra) {
			dev_dbg(&intf->dev,
				"Seeking extra descriptors on endpoint\n");
			buflen = intf->cur_altsetting->endpoint->extralen;
			buffer = intf->cur_altsetting->endpoint->extra;
		} else {
			dev_err(&intf->dev,
				"Zero length descriptor references\n");
			return -EINVAL;
		}
	}

	while (buflen > 0) {
		if (buffer[1] != USB_DT_CS_INTERFACE) {
			dev_err(&intf->dev, "skipping garbage\n");
			goto next_desc;
		}

		switch (buffer[2]) {
		case USB_CDC_UNION_TYPE: /* we've found it */
			if (union_header) {
				dev_err(&intf->dev, "More than one "
					"union descriptor, skipping ...\n");
				goto next_desc;
			}
			union_header = (struct usb_cdc_union_desc *)buffer;
			break;
		case USB_CDC_COUNTRY_TYPE: /* export through sysfs*/
			cfd = (struct usb_cdc_country_functional_desc *)buffer;
			break;
		case USB_CDC_HEADER_TYPE: /* maybe check version */
			break; /* for now we ignore it */
		case USB_CDC_ACM_TYPE:
			ac_management_function = buffer[3];
			break;
		case USB_CDC_CALL_MANAGEMENT_TYPE:
			call_management_function = buffer[3];
			call_interface_num = buffer[4];
			if ((call_management_function & 3) != 3)
				dev_err(&intf->dev, "This device cannot do calls on its own. It is not a modem.\n");
			break;
		default:
			/* there are LOTS more CDC descriptors that
			 * could legitimately be found here.
			 */
			dev_dbg(&intf->dev, "Ignoring descriptor: "
					"type %02x, length %d\n",
					buffer[2], buffer[0]);
			break;
		}
next_desc:
		buflen -= buffer[0];
		buffer += buffer[0];
	}

	if (!union_header) {
		if (call_interface_num > 0) {
			dev_dbg(&intf->dev, "No union descriptor, using call management descriptor\n");
			data_interface = usb_ifnum_to_if(usb_dev, (data_interface_num = call_interface_num));
			control_interface = intf;
		} else {
			if (intf->cur_altsetting->desc.bNumEndpoints != 3) {
				dev_dbg(&intf->dev,"No union descriptor, giving up\n");
				return -ENODEV;
			} else {
				dev_warn(&intf->dev,"No union descriptor, testing for castrated device\n");
				combined_interfaces = 1;
				control_interface = data_interface = intf;
				goto look_for_collapsed_interface;
			}
		}
	} else {
		control_interface = usb_ifnum_to_if(usb_dev, union_header->bMasterInterface0);
		data_interface = usb_ifnum_to_if(usb_dev, (data_interface_num = union_header->bSlaveInterface0));
		if (!control_interface || !data_interface) {
			dev_dbg(&intf->dev, "no interfaces\n");
			return -ENODEV;
		}
	}

	if (data_interface_num != call_interface_num)
		dev_dbg(&intf->dev, "Separate call control interface. That is not fully supported.\n");

	if (control_interface == data_interface) {
		/* some broken devices designed for windows work this way */
		dev_warn(&intf->dev,"Control and data interfaces are not separated!\n");
		combined_interfaces = 1;
		/* a popular other OS doesn't use it */
		quirks |= NO_CAP_LINE;
		if (data_interface->cur_altsetting->desc.bNumEndpoints != 3) {
			dev_err(&intf->dev, "This needs exactly 3 endpoints\n");
			return -EINVAL;
		}
look_for_collapsed_interface:
		for (i = 0; i < 3; i++) {
			struct usb_endpoint_descriptor *ep;
			ep = &data_interface->cur_altsetting->endpoint[i].desc;

			if (usb_endpoint_is_int_in(ep))
				epctrl = ep;
			else if (usb_endpoint_is_bulk_out(ep))
				epwrite = ep;
			else if (usb_endpoint_is_bulk_in(ep))
				epread = ep;
			else
				return -EINVAL;
		}
		if (!epctrl || !epread || !epwrite)
			return -ENODEV;
		else
			goto made_compressed_probe;
	}

skip_normal_probe:

	/*workaround for switched interfaces */
	if (data_interface->cur_altsetting->desc.bInterfaceClass
						!= CDC_DATA_INTERFACE_TYPE) {
		if (control_interface->cur_altsetting->desc.bInterfaceClass
						== CDC_DATA_INTERFACE_TYPE) {
			struct usb_interface *t;
			dev_dbg(&intf->dev,
				"Your device has switched interfaces.\n");
			t = control_interface;
			control_interface = data_interface;
			data_interface = t;
		} else {
			return -EINVAL;
		}
	}

	/* Accept probe requests only for the control interface */
	if (!combined_interfaces && intf != control_interface)
		return -ENODEV;

	if (!combined_interfaces && usb_interface_claimed(data_interface)) {
		/* valid in this context */
		dev_dbg(&intf->dev, "The data interface isn't available\n");
		return -EBUSY;
	}


	if (data_interface->cur_altsetting->desc.bNumEndpoints < 2)
		return -EINVAL;

	epctrl = &control_interface->cur_altsetting->endpoint[0].desc;
	epread = &data_interface->cur_altsetting->endpoint[0].desc;
	epwrite = &data_interface->cur_altsetting->endpoint[1].desc;


	/* workaround for switched endpoints */
	if (!usb_endpoint_dir_in(epread)) {
		/* descriptors are swapped */
		struct usb_endpoint_descriptor *t;
		dev_dbg(&intf->dev,
			"The data interface has switched endpoints\n");
		t = epread;
		epread = epwrite;
		epwrite = t;
	}
made_compressed_probe:
	dbg("interfaces are valid");
	for (minor = 0; minor < ACM_TTY_MINORS && acm_table[minor]; minor++);

	if (minor == ACM_TTY_MINORS) {
		dev_err(&intf->dev, "no more free acm devices\n");
		return -ENODEV;
	}

	acm = kzalloc(sizeof(struct acm), GFP_KERNEL);
	if (acm == NULL) {
		dev_dbg(&intf->dev, "out of memory (acm kzalloc)\n");
		goto alloc_fail;
	}

	ctrlsize = le16_to_cpu(epctrl->wMaxPacketSize);
	readsize = le16_to_cpu(epread->wMaxPacketSize) *
				(quirks == SINGLE_RX_URB ? 1 : 2);
	acm->combined_interfaces = combined_interfaces;
	acm->writesize = le16_to_cpu(epwrite->wMaxPacketSize) * 20;
	acm->control = control_interface;
	acm->data = data_interface;
	acm->minor = minor;
	acm->dev = usb_dev;
	acm->ctrl_caps = ac_management_function;
	if (quirks & NO_CAP_LINE)
		acm->ctrl_caps &= ~USB_CDC_CAP_LINE;
	acm->ctrlsize = ctrlsize;
	acm->readsize = readsize;
	acm->rx_buflimit = num_rx_buf;
	acm->urb_task.func = acm_rx_tasklet;
	acm->urb_task.data = (unsigned long) acm;
	INIT_WORK(&acm->work, acm_softint);
	INIT_WORK(&acm->waker, acm_waker);
	init_waitqueue_head(&acm->drain_wait);
	spin_lock_init(&acm->throttle_lock);
	spin_lock_init(&acm->write_lock);
	spin_lock_init(&acm->read_lock);
	mutex_init(&acm->mutex);
	acm->rx_endpoint = usb_rcvbulkpipe(usb_dev, epread->bEndpointAddress);
	acm->is_int_ep = usb_endpoint_xfer_int(epread);
	if (acm->is_int_ep)
		acm->bInterval = epread->bInterval;
	tty_port_init(&acm->port);
	acm->port.ops = &acm_port_ops;

	buf = usb_buffer_alloc(usb_dev, ctrlsize, GFP_KERNEL, &acm->ctrl_dma);
	if (!buf) {
		dev_dbg(&intf->dev, "out of memory (ctrl buffer alloc)\n");
		goto alloc_fail2;
	}
	acm->ctrl_buffer = buf;

	if (acm_write_buffers_alloc(acm) < 0) {
		dev_dbg(&intf->dev, "out of memory (write buffer alloc)\n");
		goto alloc_fail4;
	}

	acm->ctrlurb = usb_alloc_urb(0, GFP_KERNEL);
	if (!acm->ctrlurb) {
		dev_dbg(&intf->dev, "out of memory (ctrlurb kmalloc)\n");
		goto alloc_fail5;
	}
	for (i = 0; i < num_rx_buf; i++) {
		struct acm_ru *rcv = &(acm->ru[i]);

		rcv->urb = usb_alloc_urb(0, GFP_KERNEL);
		if (rcv->urb == NULL) {
			dev_dbg(&intf->dev,
				"out of memory (read urbs usb_alloc_urb)\n");
			goto alloc_fail7;
		}

		rcv->urb->transfer_flags |= URB_NO_TRANSFER_DMA_MAP;
		rcv->instance = acm;
	}
	for (i = 0; i < num_rx_buf; i++) {
		struct acm_rb *rb = &(acm->rb[i]);

		rb->base = usb_buffer_alloc(acm->dev, readsize,
				GFP_KERNEL, &rb->dma);
		if (!rb->base) {
			dev_dbg(&intf->dev,
				"out of memory (read bufs usb_buffer_alloc)\n");
			goto alloc_fail7;
		}
	}
	for (i = 0; i < ACM_NW; i++) {
		struct acm_wb *snd = &(acm->wb[i]);

		snd->urb = usb_alloc_urb(0, GFP_KERNEL);
		if (snd->urb == NULL) {
			dev_dbg(&intf->dev,
				"out of memory (write urbs usb_alloc_urb)");
			goto alloc_fail7;
		}

		if (usb_endpoint_xfer_int(epwrite))
			usb_fill_int_urb(snd->urb, usb_dev,
				usb_sndbulkpipe(usb_dev, epwrite->bEndpointAddress),
				NULL, acm->writesize, acm_write_bulk, snd, epwrite->bInterval);
		else
			usb_fill_bulk_urb(snd->urb, usb_dev,
				usb_sndbulkpipe(usb_dev, epwrite->bEndpointAddress),
				NULL, acm->writesize, acm_write_bulk, snd);
		snd->urb->transfer_flags |= URB_NO_TRANSFER_DMA_MAP;
		snd->instance = acm;
	}

	usb_set_intfdata(intf, acm);

	i = device_create_file(&intf->dev, &dev_attr_bmCapabilities);
	if (i < 0)
		goto alloc_fail8;

	if (cfd) { /* export the country data */
		acm->country_codes = kmalloc(cfd->bLength - 4, GFP_KERNEL);
		if (!acm->country_codes)
			goto skip_countries;
		acm->country_code_size = cfd->bLength - 4;
		memcpy(acm->country_codes, (u8 *)&cfd->wCountyCode0,
							cfd->bLength - 4);
		acm->country_rel_date = cfd->iCountryCodeRelDate;

		i = device_create_file(&intf->dev, &dev_attr_wCountryCodes);
		if (i < 0) {
			kfree(acm->country_codes);
			goto skip_countries;
		}

		i = device_create_file(&intf->dev,
						&dev_attr_iCountryCodeRelDate);
		if (i < 0) {
			kfree(acm->country_codes);
			goto skip_countries;
		}
	}

skip_countries:
	usb_fill_int_urb(acm->ctrlurb, usb_dev,
			 usb_rcvintpipe(usb_dev, epctrl->bEndpointAddress),
			 acm->ctrl_buffer, ctrlsize, acm_ctrl_irq, acm,
			 /* works around buggy devices */
			 epctrl->bInterval ? epctrl->bInterval : 0xff);
	acm->ctrlurb->transfer_flags |= URB_NO_TRANSFER_DMA_MAP;
	acm->ctrlurb->transfer_dma = acm->ctrl_dma;

	dev_info(&intf->dev, "ttyACM%d: USB ACM device\n", minor);

	acm_set_control(acm, acm->ctrlout);

	acm->line.dwDTERate = cpu_to_le32(9600);
	acm->line.bDataBits = 8;
	acm_set_line(acm, &acm->line);

	usb_driver_claim_interface(&acm_driver, data_interface, acm);
	usb_set_intfdata(data_interface, acm);

	usb_get_intf(control_interface);
	tty_register_device(acm_tty_driver, minor, &control_interface->dev);

	acm_table[minor] = acm;

	return 0;
alloc_fail8:
	for (i = 0; i < ACM_NW; i++)
		usb_free_urb(acm->wb[i].urb);
alloc_fail7:
	acm_read_buffers_free(acm);
	for (i = 0; i < num_rx_buf; i++)
		usb_free_urb(acm->ru[i].urb);
	usb_free_urb(acm->ctrlurb);
alloc_fail5:
	acm_write_buffers_free(acm);
alloc_fail4:
	usb_buffer_free(usb_dev, ctrlsize, acm->ctrl_buffer, acm->ctrl_dma);
alloc_fail2:
	kfree(acm);
alloc_fail:
	return -ENOMEM;
}

static void stop_data_traffic(struct acm *acm)
{
	int i;
	dbg("Entering stop_data_traffic");

	tasklet_disable(&acm->urb_task);

	usb_kill_urb(acm->ctrlurb);
	for (i = 0; i < ACM_NW; i++)
		usb_kill_urb(acm->wb[i].urb);
	for (i = 0; i < acm->rx_buflimit; i++)
		usb_kill_urb(acm->ru[i].urb);

	tasklet_enable(&acm->urb_task);

	cancel_work_sync(&acm->work);
	cancel_work_sync(&acm->waker);
}

static void acm_disconnect(struct usb_interface *intf)
{
	struct acm *acm = usb_get_intfdata(intf);
	struct usb_device *usb_dev = interface_to_usbdev(intf);
	struct tty_struct *tty;

	/* sibling interface is already cleaning up */
	if (!acm)
		return;

	mutex_lock(&open_mutex);
	if (acm->country_codes) {
		device_remove_file(&acm->control->dev,
				&dev_attr_wCountryCodes);
		device_remove_file(&acm->control->dev,
				&dev_attr_iCountryCodeRelDate);
	}
	device_remove_file(&acm->control->dev, &dev_attr_bmCapabilities);
	acm->dev = NULL;
	usb_set_intfdata(acm->control, NULL);
	usb_set_intfdata(acm->data, NULL);

	stop_data_traffic(acm);

	acm_write_buffers_free(acm);
	usb_buffer_free(usb_dev, acm->ctrlsize, acm->ctrl_buffer,
								acm->ctrl_dma);
	acm_read_buffers_free(acm);

	if (!acm->combined_interfaces)
		usb_driver_release_interface(&acm_driver, intf == acm->control ?
					acm->data : acm->control);

	if (acm->port.count == 0) {
		acm_tty_unregister(acm);
		mutex_unlock(&open_mutex);
		return;
	}

	mutex_unlock(&open_mutex);
	tty = tty_port_tty_get(&acm->port);
	if (tty) {
		tty_hangup(tty);
		tty_kref_put(tty);
	}
}

#ifdef CONFIG_PM
static int acm_suspend(struct usb_interface *intf, pm_message_t message)
{
	struct acm *acm = usb_get_intfdata(intf);
	int cnt;

	if (message.event & PM_EVENT_AUTO) {
		int b;

		spin_lock_irq(&acm->read_lock);
		spin_lock(&acm->write_lock);
		b = acm->processing + acm->transmitting;
		spin_unlock(&acm->write_lock);
		spin_unlock_irq(&acm->read_lock);
		if (b)
			return -EBUSY;
	}

	spin_lock_irq(&acm->read_lock);
	spin_lock(&acm->write_lock);
	cnt = acm->susp_count++;
	spin_unlock(&acm->write_lock);
	spin_unlock_irq(&acm->read_lock);

	if (cnt)
		return 0;
	/*
	we treat opened interfaces differently,
	we must guard against open
	*/
	mutex_lock(&acm->mutex);

	if (acm->port.count)
		stop_data_traffic(acm);

	mutex_unlock(&acm->mutex);
	return 0;
}

static int acm_resume(struct usb_interface *intf)
{
	struct acm *acm = usb_get_intfdata(intf);
	int rv = 0;
	int cnt;

	spin_lock_irq(&acm->read_lock);
	acm->susp_count -= 1;
	cnt = acm->susp_count;
	spin_unlock_irq(&acm->read_lock);

	if (cnt)
		return 0;

	mutex_lock(&acm->mutex);
	if (acm->port.count) {
		rv = usb_submit_urb(acm->ctrlurb, GFP_NOIO);
		if (rv < 0)
			goto err_out;

		tasklet_schedule(&acm->urb_task);
	}

err_out:
	mutex_unlock(&acm->mutex);
	return rv;
}

#endif /* CONFIG_PM */
/*
 * USB driver structure.
 */

static struct usb_device_id acm_ids[] = {
	/* quirky and broken devices */
	{ USB_DEVICE(0x0870, 0x0001), /* Metricom GS Modem */
	.driver_info = NO_UNION_NORMAL, /* has no union descriptor */
	},
	{ USB_DEVICE(0x0e8d, 0x0003), /* FIREFLY, MediaTek Inc; andrey.arapov@gmail.com */
	.driver_info = NO_UNION_NORMAL, /* has no union descriptor */
	},
	{ USB_DEVICE(0x0e8d, 0x3329), /* MediaTek Inc GPS */
	.driver_info = NO_UNION_NORMAL, /* has no union descriptor */
	},
	{ USB_DEVICE(0x0482, 0x0203), /* KYOCERA AH-K3001V */
	.driver_info = NO_UNION_NORMAL, /* has no union descriptor */
	},
	{ USB_DEVICE(0x079b, 0x000f), /* BT On-Air USB MODEM */
	.driver_info = NO_UNION_NORMAL, /* has no union descriptor */
	},
	{ USB_DEVICE(0x0ace, 0x1602), /* ZyDAS 56K USB MODEM */
	.driver_info = SINGLE_RX_URB,
	},
	{ USB_DEVICE(0x0ace, 0x1608), /* ZyDAS 56K USB MODEM */
	.driver_info = SINGLE_RX_URB, /* firmware bug */
	},
	{ USB_DEVICE(0x0ace, 0x1611), /* ZyDAS 56K USB MODEM - new version */
	.driver_info = SINGLE_RX_URB, /* firmware bug */
	},
	{ USB_DEVICE(0x22b8, 0x7000), /* Motorola Q Phone */
	.driver_info = NO_UNION_NORMAL, /* has no union descriptor */
	},
	{ USB_DEVICE(0x0803, 0x3095), /* Zoom Telephonics Model 3095F USB MODEM */
	.driver_info = NO_UNION_NORMAL, /* has no union descriptor */
	},
	{ USB_DEVICE(0x0572, 0x1321), /* Conexant USB MODEM CX93010 */
	.driver_info = NO_UNION_NORMAL, /* has no union descriptor */
	},
	{ USB_DEVICE(0x0572, 0x1324), /* Conexant USB MODEM RD02-D400 */
	.driver_info = NO_UNION_NORMAL, /* has no union descriptor */
	},
	{ USB_DEVICE(0x0572, 0x1328), /* Shiro / Aztech USB MODEM UM-3100 */
	.driver_info = NO_UNION_NORMAL, /* has no union descriptor */
	},
	{ USB_DEVICE(0x22b8, 0x6425), /* Motorola MOTOMAGX phones */
	},
	{ USB_DEVICE(0x0572, 0x1329), /* Hummingbird huc56s (Conexant) */
	.driver_info = NO_UNION_NORMAL, /* union descriptor misplaced on
					   data interface instead of
					   communications interface.
					   Maybe we should define a new
					   quirk for this. */
	},
	{ USB_DEVICE(0x1bbb, 0x0003), /* Alcatel OT-I650 */
	.driver_info = NO_UNION_NORMAL, /* reports zero length descriptor */
	},

	/* control interfaces with various AT-command sets */
	{ USB_INTERFACE_INFO(USB_CLASS_COMM, USB_CDC_SUBCLASS_ACM,
		USB_CDC_ACM_PROTO_AT_V25TER) },
	{ USB_INTERFACE_INFO(USB_CLASS_COMM, USB_CDC_SUBCLASS_ACM,
		USB_CDC_ACM_PROTO_AT_PCCA101) },
	{ USB_INTERFACE_INFO(USB_CLASS_COMM, USB_CDC_SUBCLASS_ACM,
		USB_CDC_ACM_PROTO_AT_PCCA101_WAKE) },
	{ USB_INTERFACE_INFO(USB_CLASS_COMM, USB_CDC_SUBCLASS_ACM,
		USB_CDC_ACM_PROTO_AT_GSM) },
	{ USB_INTERFACE_INFO(USB_CLASS_COMM, USB_CDC_SUBCLASS_ACM,
		USB_CDC_ACM_PROTO_AT_3G) },
	{ USB_INTERFACE_INFO(USB_CLASS_COMM, USB_CDC_SUBCLASS_ACM,
		USB_CDC_ACM_PROTO_AT_CDMA) },

	/* NOTE:  COMM/ACM/0xff is likely MSFT RNDIS ... NOT a modem!! */
	{ }
};

MODULE_DEVICE_TABLE(usb, acm_ids);

static struct usb_driver acm_driver = {
	.name =		"cdc_acm",
	.probe =	acm_probe,
	.disconnect =	acm_disconnect,
#ifdef CONFIG_PM
	.suspend =	acm_suspend,
	.resume =	acm_resume,
#endif
	.id_table =	acm_ids,
#ifdef CONFIG_PM
	.supports_autosuspend = 1,
#endif
};

/*
 * TTY driver structures.
 */

static const struct tty_operations acm_ops = {
	.open =			acm_tty_open,
	.close =		acm_tty_close,
	.hangup =		acm_tty_hangup,
	.write =		acm_tty_write,
	.write_room =		acm_tty_write_room,
	.ioctl =		acm_tty_ioctl,
	.throttle =		acm_tty_throttle,
	.unthrottle =		acm_tty_unthrottle,
	.chars_in_buffer =	acm_tty_chars_in_buffer,
	.break_ctl =		acm_tty_break_ctl,
	.set_termios =		acm_tty_set_termios,
	.tiocmget =		acm_tty_tiocmget,
	.tiocmset =		acm_tty_tiocmset,
};

/*
 * Init / exit.
 */

static int __init acm_init(void)
{
	int retval;
	acm_tty_driver = alloc_tty_driver(ACM_TTY_MINORS);
	if (!acm_tty_driver)
		return -ENOMEM;
	acm_tty_driver->owner = THIS_MODULE,
	acm_tty_driver->driver_name = "acm",
	acm_tty_driver->name = "ttyACM",
	acm_tty_driver->major = ACM_TTY_MAJOR,
	acm_tty_driver->minor_start = 0,
	acm_tty_driver->type = TTY_DRIVER_TYPE_SERIAL,
	acm_tty_driver->subtype = SERIAL_TYPE_NORMAL,
	acm_tty_driver->flags = TTY_DRIVER_REAL_RAW | TTY_DRIVER_DYNAMIC_DEV;
	acm_tty_driver->init_termios = tty_std_termios;
	acm_tty_driver->init_termios.c_cflag = B9600 | CS8 | CREAD |
								HUPCL | CLOCAL;
	tty_set_operations(acm_tty_driver, &acm_ops);

	retval = tty_register_driver(acm_tty_driver);
	if (retval) {
		put_tty_driver(acm_tty_driver);
		return retval;
	}

	retval = usb_register(&acm_driver);
	if (retval) {
		tty_unregister_driver(acm_tty_driver);
		put_tty_driver(acm_tty_driver);
		return retval;
	}

	printk(KERN_INFO KBUILD_MODNAME ": " DRIVER_VERSION ":"
	       DRIVER_DESC "\n");

	return 0;
}

static void __exit acm_exit(void)
{
	usb_deregister(&acm_driver);
	tty_unregister_driver(acm_tty_driver);
	put_tty_driver(acm_tty_driver);
}

module_init(acm_init);
module_exit(acm_exit);

MODULE_AUTHOR(DRIVER_AUTHOR);
MODULE_DESCRIPTION(DRIVER_DESC);
MODULE_LICENSE("GPL");
MODULE_ALIAS_CHARDEV_MAJOR(ACM_TTY_MAJOR);<|MERGE_RESOLUTION|>--- conflicted
+++ resolved
@@ -387,7 +387,6 @@
 	struct acm_ru *rcv;
 	unsigned long flags;
 	unsigned char throttled;
-	struct usb_host_endpoint *ep;
 
 	dbg("Entering acm_rx_tasklet");
 
@@ -463,22 +462,12 @@
 
 		rcv->buffer = buf;
 
-<<<<<<< HEAD
-		ep = (usb_pipein(acm->rx_endpoint) ? acm->dev->ep_in : acm->dev->ep_out)
-				[usb_pipeendpoint(acm->rx_endpoint)];
-		if (usb_endpoint_xfer_int(&ep->desc))
-=======
 		if (acm->is_int_ep)
->>>>>>> 18dd0aa5
 			usb_fill_int_urb(rcv->urb, acm->dev,
 					 acm->rx_endpoint,
 					 buf->base,
 					 acm->readsize,
-<<<<<<< HEAD
-					 acm_read_bulk, rcv, ep->desc.bInterval);
-=======
 					 acm_read_bulk, rcv, acm->bInterval);
->>>>>>> 18dd0aa5
 		else
 			usb_fill_bulk_urb(rcv->urb, acm->dev,
 					  acm->rx_endpoint,
