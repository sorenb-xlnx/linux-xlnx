--- conflicted
+++ resolved
@@ -1117,11 +1117,7 @@
 
 #ifdef CONFIG_ARCH_OMAP34XX
 #include "ehci-omap.c"
-<<<<<<< HEAD
 #define	PLATFORM_DRIVER		ehci_hcd_omap_driver
-=======
-#define        PLATFORM_DRIVER         ehci_hcd_omap_driver
->>>>>>> 9d474496
 #endif
 
 #ifdef CONFIG_PPC_PS3
