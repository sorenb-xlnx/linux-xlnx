#
# USB Host Controller Drivers
#
comment "USB Host Controller Drivers"
	depends on USB

config USB_EHCI_HCD
	tristate "EHCI HCD (USB 2.0) support"
	depends on USB && USB_ARCH_HAS_EHCI
	---help---
	  The Enhanced Host Controller Interface (EHCI) is standard for USB 2.0
	  "high speed" (480 Mbit/sec, 60 Mbyte/sec) host controller hardware.
	  If your USB host controller supports USB 2.0, you will likely want to
	  configure this Host Controller Driver.  At the time of this writing, 
	  the primary implementation of EHCI is a chip from NEC, widely available
	  in add-on PCI cards, but implementations are in the works from other 
	  vendors including Intel and Philips.  Motherboard support is appearing.

	  EHCI controllers are packaged with "companion" host controllers (OHCI
	  or UHCI) to handle USB 1.1 devices connected to root hub ports.  Ports
	  will connect to EHCI if the device is high speed, otherwise they
	  connect to a companion controller.  If you configure EHCI, you should
	  probably configure the OHCI (for NEC and some other vendors) USB Host
	  Controller Driver or UHCI (for Via motherboards) Host Controller
	  Driver too.

	  You may want to read <file:Documentation/usb/ehci.txt>.

	  To compile this driver as a module, choose M here: the
	  module will be called ehci-hcd.

config USB_EHCI_ROOT_HUB_TT
	bool "Root Hub Transaction Translators"
	depends on USB_EHCI_HCD
	---help---
	  Some EHCI chips have vendor-specific extensions to integrate
	  transaction translators, so that no OHCI or UHCI companion
	  controller is needed.  It's safe to say "y" even if your
	  controller doesn't support this feature.

	  This supports the EHCI implementation that's originally
	  from ARC, and has since changed hands a few times.

config USB_EHCI_TT_NEWSCHED
	bool "Improved Transaction Translator scheduling (EXPERIMENTAL)"
	depends on USB_EHCI_HCD && EXPERIMENTAL
	---help---
	  This changes the periodic scheduling code to fill more of the low
	  and full speed bandwidth available from the Transaction Translator
	  (TT) in USB 2.0 hubs.  Without this, only one transfer will be
	  issued in each microframe, significantly reducing the number of
	  periodic low/fullspeed transfers possible.

	  If you have multiple periodic low/fullspeed devices connected to a
	  highspeed USB hub which is connected to a highspeed USB Host
	  Controller, and some of those devices will not work correctly
	  (possibly due to "ENOSPC" or "-28" errors), say Y.

	  If unsure, say N.

config USB_EHCI_BIG_ENDIAN_MMIO
	bool
	depends on USB_EHCI_HCD && (PPC_CELLEB || PPC_PS3 || 440EPX || ARCH_IXP4XX)
	default y

config USB_EHCI_BIG_ENDIAN_DESC
	bool
	depends on USB_EHCI_HCD && (440EPX || ARCH_IXP4XX)
	default y

config USB_EHCI_FSL
	bool "Support for Freescale on-chip EHCI USB controller"
	depends on USB_EHCI_HCD && FSL_SOC
	select USB_EHCI_ROOT_HUB_TT
	---help---
	  Variation of ARC USB block used in some Freescale chips.

config USB_EHCI_HCD_PPC_OF
	bool "EHCI support for PPC USB controller on OF platform bus"
	depends on USB_EHCI_HCD && PPC_OF
	default y
	---help---
	  Enables support for the USB controller present on the PowerPC
	  OpenFirmware platform bus.

config USB_ISP116X_HCD
	tristate "ISP116X HCD support"
	depends on USB
	---help---
	  The ISP1160 and ISP1161 chips are USB host controllers. Enable this
	  option if your board has this chip. If unsure, say N.

	  This driver does not support isochronous transfers.

	  To compile this driver as a module, choose M here: the
	  module will be called isp116x-hcd.

config USB_OHCI_HCD
	tristate "OHCI HCD support"
	depends on USB && USB_ARCH_HAS_OHCI
	select ISP1301_OMAP if MACH_OMAP_H2 || MACH_OMAP_H3
	select I2C if ARCH_PNX4008
	---help---
	  The Open Host Controller Interface (OHCI) is a standard for accessing
	  USB 1.1 host controller hardware.  It does more in hardware than Intel's
	  UHCI specification.  If your USB host controller follows the OHCI spec,
	  say Y.  On most non-x86 systems, and on x86 hardware that's not using a
	  USB controller from Intel or VIA, this is appropriate.  If your host
	  controller doesn't use PCI, this is probably appropriate.  For a PCI
	  based system where you're not sure, the "lspci -v" entry will list the
	  right "prog-if" for your USB controller(s):  EHCI, OHCI, or UHCI.

	  To compile this driver as a module, choose M here: the
	  module will be called ohci-hcd.

config USB_OHCI_HCD_PPC_SOC
	bool "OHCI support for on-chip PPC USB controller"
	depends on USB_OHCI_HCD && (STB03xxx || PPC_MPC52xx)
	default y
	select USB_OHCI_BIG_ENDIAN_DESC
	select USB_OHCI_BIG_ENDIAN_MMIO
	---help---
	  Enables support for the USB controller on the MPC52xx or
	  STB03xxx processor chip.  If unsure, say Y.

config USB_OHCI_HCD_PPC_OF
	bool "OHCI support for PPC USB controller on OF platform bus"
	depends on USB_OHCI_HCD && PPC_OF
	default y
	---help---
	  Enables support for the USB controller PowerPC present on the
	  OpenFirmware platform bus.

config USB_OHCI_HCD_PPC_OF_BE
	bool "Support big endian HC"
	depends on USB_OHCI_HCD_PPC_OF
	default y
	select USB_OHCI_BIG_ENDIAN_DESC
	select USB_OHCI_BIG_ENDIAN_MMIO

config USB_OHCI_HCD_PPC_OF_LE
	bool "Support little endian HC"
	depends on USB_OHCI_HCD_PPC_OF
	default n
	select USB_OHCI_LITTLE_ENDIAN

config USB_OHCI_HCD_PCI
	bool "OHCI support for PCI-bus USB controllers"
	depends on USB_OHCI_HCD && PCI && (STB03xxx || PPC_MPC52xx || USB_OHCI_HCD_PPC_OF)
	default y
	select USB_OHCI_LITTLE_ENDIAN
	---help---
	  Enables support for PCI-bus plug-in USB controller cards.
	  If unsure, say Y.

config USB_OHCI_HCD_SSB
	bool "OHCI support for Broadcom SSB OHCI core"
	depends on USB_OHCI_HCD && (SSB = y || SSB = USB_OHCI_HCD) && EXPERIMENTAL
	default n
	---help---
	  Support for the Sonics Silicon Backplane (SSB) attached
	  Broadcom USB OHCI core.

	  This device is present in some embedded devices with
	  Broadcom based SSB bus.

	  If unsure, say N.

config USB_OHCI_BIG_ENDIAN_DESC
	bool
	depends on USB_OHCI_HCD
	default n

config USB_OHCI_BIG_ENDIAN_MMIO
	bool
	depends on USB_OHCI_HCD
	default n

config USB_OHCI_LITTLE_ENDIAN
	bool
	depends on USB_OHCI_HCD
	default n if STB03xxx || PPC_MPC52xx
	default y

config USB_UHCI_HCD
	tristate "UHCI HCD (most Intel and VIA) support"
	depends on USB && PCI
	---help---
	  The Universal Host Controller Interface is a standard by Intel for
	  accessing the USB hardware in the PC (which is also called the USB
	  host controller). If your USB host controller conforms to this
	  standard, you may want to say Y, but see below. All recent boards
	  with Intel PCI chipsets (like intel 430TX, 440FX, 440LX, 440BX,
	  i810, i820) conform to this standard. Also all VIA PCI chipsets
	  (like VIA VP2, VP3, MVP3, Apollo Pro, Apollo Pro II or Apollo Pro
	  133). If unsure, say Y.

	  To compile this driver as a module, choose M here: the
	  module will be called uhci-hcd.

config USB_U132_HCD
	tristate "Elan U132 Adapter Host Controller"
	depends on USB && USB_FTDI_ELAN
	default M
	help
	  The U132 adapter is a USB to CardBus adapter specifically designed
	  for PC cards that contain an OHCI host controller. Typical PC cards
	  are the Orange Mobile 3G Option GlobeTrotter Fusion card. The U132
	  adapter will *NOT* work with PC cards that do not contain an OHCI
	  controller.

	  For those PC cards that contain multiple OHCI controllers only the
	  first one is used.

	  The driver consists of two modules, the "ftdi-elan" module is a
	  USB client driver that interfaces to the FTDI chip within ELAN's
	  USB-to-PCMCIA adapter, and this "u132-hcd" module is a USB host
	  controller driver that talks to the OHCI controller within the
	  CardBus cards that are inserted in the U132 adapter.

	  This driver has been tested with a CardBus OHCI USB adapter, and
	  worked with a USB PEN Drive inserted into the first USB port of
	  the PCCARD. A rather pointless thing to do, but useful for testing.

	  It is safe to say M here.

	  See also <http://www.elandigitalsystems.com/support/ufaq/u132linux.php>

config USB_SL811_HCD
	tristate "SL811HS HCD support"
	depends on USB
	help
	  The SL811HS is a single-port USB controller that supports either
	  host side or peripheral side roles.  Enable this option if your
	  board has this chip, and you want to use it as a host controller. 
	  If unsure, say N.

	  To compile this driver as a module, choose M here: the
	  module will be called sl811-hcd.

config USB_SL811_CS
	tristate "CF/PCMCIA support for SL811HS HCD"
	depends on USB_SL811_HCD && PCMCIA
	help
	  Wraps a PCMCIA driver around the SL811HS HCD, supporting the RATOC
	  REX-CFU1U CF card (often used with PDAs).  If unsure, say N.

	  To compile this driver as a module, choose M here: the
	  module will be called "sl811_cs".

config USB_R8A66597_HCD
	tristate "R8A66597 HCD support"
	depends on USB
	help
	  The R8A66597 is a USB 2.0 host and peripheral controller.

	  Enable this option if your board has this chip, and you want
	  to use it as a host controller.  If unsure, say N.

	  To compile this driver as a module, choose M here: the
	  module will be called r8a66597-hcd.

config SUPERH_ON_CHIP_R8A66597
	boolean "Enable SuperH on-chip USB like the R8A66597"
	depends on USB_R8A66597_HCD && CPU_SUBTYPE_SH7366
	help
	   Renesas SuperH processor has USB like the R8A66597.
<<<<<<< HEAD
	   This driver supported processor is SH7366.
=======
	   This driver supported processor is SH7366.

config USB_HWA_HCD
	tristate "Wireless USB host controller driver for WUSB-compliant USB dongles (HWA)"
	depends on USB
	select USB_WUSB
	select UWB_HWA
	help
	  This driver enables you to connect Wireless USB devices to
	  your system using a Host Wire Adaptor USB dongle. This is an
	  UWB Radio Controller and WUSB Host Controller connected to
	  your machine via USB (specified in WUSB1.0).

	  To compile this driver select Y (built in) or M (module). It
	  is safe to select any even if you don't have the hardware.
>>>>>>> 7e91b751
<|MERGE_RESOLUTION|>--- conflicted
+++ resolved
@@ -265,9 +265,6 @@
 	depends on USB_R8A66597_HCD && CPU_SUBTYPE_SH7366
 	help
 	   Renesas SuperH processor has USB like the R8A66597.
-<<<<<<< HEAD
-	   This driver supported processor is SH7366.
-=======
 	   This driver supported processor is SH7366.
 
 config USB_HWA_HCD
@@ -283,4 +280,3 @@
 
 	  To compile this driver select Y (built in) or M (module). It
 	  is safe to select any even if you don't have the hardware.
->>>>>>> 7e91b751
