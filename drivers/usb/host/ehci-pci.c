/*
 * EHCI HCD (Host Controller Driver) PCI Bus Glue.
 *
 * Copyright (c) 2000-2004 by David Brownell
 *
 * This program is free software; you can redistribute it and/or modify it
 * under the terms of the GNU General Public License as published by the
 * Free Software Foundation; either version 2 of the License, or (at your
 * option) any later version.
 *
 * This program is distributed in the hope that it will be useful, but
 * WITHOUT ANY WARRANTY; without even the implied warranty of MERCHANTABILITY
 * or FITNESS FOR A PARTICULAR PURPOSE.  See the GNU General Public License
 * for more details.
 *
 * You should have received a copy of the GNU General Public License
 * along with this program; if not, write to the Free Software Foundation,
 * Inc., 675 Mass Ave, Cambridge, MA 02139, USA.
 */

#ifndef CONFIG_PCI
#error "This file is PCI bus glue.  CONFIG_PCI must be defined."
#endif

/*-------------------------------------------------------------------------*/

/* called after powerup, by probe or system-pm "wakeup" */
static int ehci_pci_reinit(struct ehci_hcd *ehci, struct pci_dev *pdev)
{
	u32			temp;
	int			retval;

	/* optional debug port, normally in the first BAR */
	temp = pci_find_capability(pdev, 0x0a);
	if (temp) {
		pci_read_config_dword(pdev, temp, &temp);
		temp >>= 16;
		if ((temp & (3 << 13)) == (1 << 13)) {
			temp &= 0x1fff;
			ehci->debug = ehci_to_hcd(ehci)->regs + temp;
			temp = ehci_readl(ehci, &ehci->debug->control);
			ehci_info(ehci, "debug port %d%s\n",
				HCS_DEBUG_PORT(ehci->hcs_params),
				(temp & DBGP_ENABLED)
					? " IN USE"
					: "");
			if (!(temp & DBGP_ENABLED))
				ehci->debug = NULL;
		}
	}

	/* we expect static quirk code to handle the "extended capabilities"
	 * (currently just BIOS handoff) allowed starting with EHCI 0.96
	 */

	/* PCI Memory-Write-Invalidate cycle support is optional (uncommon) */
	retval = pci_set_mwi(pdev);
	if (!retval)
		ehci_dbg(ehci, "MWI active\n");

	return 0;
}

/* called during probe() after chip reset completes */
static int ehci_pci_setup(struct usb_hcd *hcd)
{
	struct ehci_hcd		*ehci = hcd_to_ehci(hcd);
	struct pci_dev		*pdev = to_pci_dev(hcd->self.controller);
	struct pci_dev		*p_smbus;
	u8			rev;
	u32			temp;
	int			retval;

	switch (pdev->vendor) {
	case PCI_VENDOR_ID_TOSHIBA_2:
		/* celleb's companion chip */
		if (pdev->device == 0x01b5) {
#ifdef CONFIG_USB_EHCI_BIG_ENDIAN_MMIO
			ehci->big_endian_mmio = 1;
#else
			ehci_warn(ehci,
				  "unsupported big endian Toshiba quirk\n");
#endif
		}
		break;
	}

	ehci->caps = hcd->regs;
	ehci->regs = hcd->regs +
		HC_LENGTH(ehci_readl(ehci, &ehci->caps->hc_capbase));

	dbg_hcs_params(ehci, "reset");
	dbg_hcc_params(ehci, "reset");

        /* ehci_init() causes memory for DMA transfers to be
         * allocated.  Thus, any vendor-specific workarounds based on
         * limiting the type of memory used for DMA transfers must
         * happen before ehci_init() is called. */
	switch (pdev->vendor) {
	case PCI_VENDOR_ID_NVIDIA:
		/* NVidia reports that certain chips don't handle
		 * QH, ITD, or SITD addresses above 2GB.  (But TD,
		 * data buffer, and periodic schedule are normal.)
		 */
		switch (pdev->device) {
		case 0x003c:	/* MCP04 */
		case 0x005b:	/* CK804 */
		case 0x00d8:	/* CK8 */
		case 0x00e8:	/* CK8S */
			if (pci_set_consistent_dma_mask(pdev,
						DMA_31BIT_MASK) < 0)
				ehci_warn(ehci, "can't enable NVidia "
					"workaround for >2GB RAM\n");
			break;
		}
		break;
	}

	/* cache this readonly data; minimize chip reads */
	ehci->hcs_params = ehci_readl(ehci, &ehci->caps->hcs_params);

	retval = ehci_halt(ehci);
	if (retval)
		return retval;

	/* data structure init */
	retval = ehci_init(hcd);
	if (retval)
		return retval;

	switch (pdev->vendor) {
	case PCI_VENDOR_ID_TDI:
		if (pdev->device == PCI_DEVICE_ID_TDI_EHCI) {
			hcd->has_tt = 1;
			tdi_reset(ehci);
		}
		break;
	case PCI_VENDOR_ID_AMD:
		/* AMD8111 EHCI doesn't work, according to AMD errata */
		if (pdev->device == 0x7463) {
			ehci_info(ehci, "ignoring AMD8111 (errata)\n");
			retval = -EIO;
			goto done;
		}
		break;
	case PCI_VENDOR_ID_NVIDIA:
		switch (pdev->device) {
		/* Some NForce2 chips have problems with selective suspend;
		 * fixed in newer silicon.
		 */
		case 0x0068:
			if (pdev->revision < 0xa4)
				ehci->no_selective_suspend = 1;
			break;
		}
		break;
	case PCI_VENDOR_ID_VIA:
		if (pdev->device == 0x3104 && (pdev->revision & 0xf0) == 0x60) {
			u8 tmp;

			/* The VT6212 defaults to a 1 usec EHCI sleep time which
			 * hogs the PCI bus *badly*. Setting bit 5 of 0x4B makes
			 * that sleep time use the conventional 10 usec.
			 */
			pci_read_config_byte(pdev, 0x4b, &tmp);
			if (tmp & 0x20)
				break;
			pci_write_config_byte(pdev, 0x4b, tmp | 0x20);
		}
		break;
	case PCI_VENDOR_ID_ATI:
<<<<<<< HEAD
		/* SB700 old version has a bug in EHCI controller,
		 * which causes usb devices lose response in some cases.
		 */
		if (pdev->device == 0x4396) {
=======
		/* SB600 and old version of SB700 have a bug in EHCI controller,
		 * which causes usb devices lose response in some cases.
		 */
		if ((pdev->device == 0x4386) || (pdev->device == 0x4396)) {
>>>>>>> 2caf6a1f
			p_smbus = pci_get_device(PCI_VENDOR_ID_ATI,
						 PCI_DEVICE_ID_ATI_SBX00_SMBUS,
						 NULL);
			if (!p_smbus)
				break;
			rev = p_smbus->revision;
<<<<<<< HEAD
			if ((rev == 0x3a) || (rev == 0x3b)) {
				u8 tmp;
=======
			if ((pdev->device == 0x4386) || (rev == 0x3a)
			    || (rev == 0x3b)) {
				u8 tmp;
				ehci_info(ehci, "applying AMD SB600/SB700 USB "
					"freeze workaround\n");
>>>>>>> 2caf6a1f
				pci_read_config_byte(pdev, 0x53, &tmp);
				pci_write_config_byte(pdev, 0x53, tmp | (1<<3));
			}
			pci_dev_put(p_smbus);
		}
		break;
	}

	ehci_reset(ehci);

	/* at least the Genesys GL880S needs fixup here */
	temp = HCS_N_CC(ehci->hcs_params) * HCS_N_PCC(ehci->hcs_params);
	temp &= 0x0f;
	if (temp && HCS_N_PORTS(ehci->hcs_params) > temp) {
		ehci_dbg(ehci, "bogus port configuration: "
			"cc=%d x pcc=%d < ports=%d\n",
			HCS_N_CC(ehci->hcs_params),
			HCS_N_PCC(ehci->hcs_params),
			HCS_N_PORTS(ehci->hcs_params));

		switch (pdev->vendor) {
		case 0x17a0:		/* GENESYS */
			/* GL880S: should be PORTS=2 */
			temp |= (ehci->hcs_params & ~0xf);
			ehci->hcs_params = temp;
			break;
		case PCI_VENDOR_ID_NVIDIA:
			/* NF4: should be PCC=10 */
			break;
		}
	}

	/* Serial Bus Release Number is at PCI 0x60 offset */
	pci_read_config_byte(pdev, 0x60, &ehci->sbrn);

	/* Workaround current PCI init glitch:  wakeup bits aren't
	 * being set from PCI PM capability.
	 */
	if (!device_can_wakeup(&pdev->dev)) {
		u16	port_wake;

		pci_read_config_word(pdev, 0x62, &port_wake);
		if (port_wake & 0x0001)
			device_init_wakeup(&pdev->dev, 1);
	}

#ifdef	CONFIG_USB_SUSPEND
	/* REVISIT: the controller works fine for wakeup iff the root hub
	 * itself is "globally" suspended, but usbcore currently doesn't
	 * understand such things.
	 *
	 * System suspend currently expects to be able to suspend the entire
	 * device tree, device-at-a-time.  If we failed selective suspend
	 * reports, system suspend would fail; so the root hub code must claim
	 * success.  That's lying to usbcore, and it matters for for runtime
	 * PM scenarios with selective suspend and remote wakeup...
	 */
	if (ehci->no_selective_suspend && device_can_wakeup(&pdev->dev))
		ehci_warn(ehci, "selective suspend/wakeup unavailable\n");
#endif

	ehci_port_power(ehci, 1);
	retval = ehci_pci_reinit(ehci, pdev);
done:
	return retval;
}

/*-------------------------------------------------------------------------*/

#ifdef	CONFIG_PM

/* suspend/resume, section 4.3 */

/* These routines rely on the PCI bus glue
 * to handle powerdown and wakeup, and currently also on
 * transceivers that don't need any software attention to set up
 * the right sort of wakeup.
 * Also they depend on separate root hub suspend/resume.
 */

static int ehci_pci_suspend(struct usb_hcd *hcd, pm_message_t message)
{
	struct ehci_hcd		*ehci = hcd_to_ehci(hcd);
	unsigned long		flags;
	int			rc = 0;

	if (time_before(jiffies, ehci->next_statechange))
		msleep(10);

	/* Root hub was already suspended. Disable irq emission and
	 * mark HW unaccessible, bail out if RH has been resumed. Use
	 * the spinlock to properly synchronize with possible pending
	 * RH suspend or resume activity.
	 *
	 * This is still racy as hcd->state is manipulated outside of
	 * any locks =P But that will be a different fix.
	 */
	spin_lock_irqsave (&ehci->lock, flags);
	if (hcd->state != HC_STATE_SUSPENDED) {
		rc = -EINVAL;
		goto bail;
	}
	ehci_writel(ehci, 0, &ehci->regs->intr_enable);
	(void)ehci_readl(ehci, &ehci->regs->intr_enable);

	/* make sure snapshot being resumed re-enumerates everything */
	if (message.event == PM_EVENT_PRETHAW) {
		ehci_halt(ehci);
		ehci_reset(ehci);
	}

	clear_bit(HCD_FLAG_HW_ACCESSIBLE, &hcd->flags);
 bail:
	spin_unlock_irqrestore (&ehci->lock, flags);

	// could save FLADJ in case of Vaux power loss
	// ... we'd only use it to handle clock skew

	return rc;
}

static int ehci_pci_resume(struct usb_hcd *hcd)
{
	struct ehci_hcd		*ehci = hcd_to_ehci(hcd);
	struct pci_dev		*pdev = to_pci_dev(hcd->self.controller);

	// maybe restore FLADJ

	if (time_before(jiffies, ehci->next_statechange))
		msleep(100);

	/* Mark hardware accessible again as we are out of D3 state by now */
	set_bit(HCD_FLAG_HW_ACCESSIBLE, &hcd->flags);

	/* If CF is still set, we maintained PCI Vaux power.
	 * Just undo the effect of ehci_pci_suspend().
	 */
	if (ehci_readl(ehci, &ehci->regs->configured_flag) == FLAG_CF) {
		int	mask = INTR_MASK;

		if (!hcd->self.root_hub->do_remote_wakeup)
			mask &= ~STS_PCD;
		ehci_writel(ehci, mask, &ehci->regs->intr_enable);
		ehci_readl(ehci, &ehci->regs->intr_enable);
		return 0;
	}

	ehci_dbg(ehci, "lost power, restarting\n");
	usb_root_hub_lost_power(hcd->self.root_hub);

	/* Else reset, to cope with power loss or flush-to-storage
	 * style "resume" having let BIOS kick in during reboot.
	 */
	(void) ehci_halt(ehci);
	(void) ehci_reset(ehci);
	(void) ehci_pci_reinit(ehci, pdev);

	/* emptying the schedule aborts any urbs */
	spin_lock_irq(&ehci->lock);
	if (ehci->reclaim)
		end_unlink_async(ehci);
	ehci_work(ehci);
	spin_unlock_irq(&ehci->lock);

	ehci_writel(ehci, ehci->command, &ehci->regs->command);
	ehci_writel(ehci, FLAG_CF, &ehci->regs->configured_flag);
	ehci_readl(ehci, &ehci->regs->command);	/* unblock posted writes */

	/* here we "know" root ports should always stay powered */
	ehci_port_power(ehci, 1);

	hcd->state = HC_STATE_SUSPENDED;
	return 0;
}
#endif

static const struct hc_driver ehci_pci_hc_driver = {
	.description =		hcd_name,
	.product_desc =		"EHCI Host Controller",
	.hcd_priv_size =	sizeof(struct ehci_hcd),

	/*
	 * generic hardware linkage
	 */
	.irq =			ehci_irq,
	.flags =		HCD_MEMORY | HCD_USB2,

	/*
	 * basic lifecycle operations
	 */
	.reset =		ehci_pci_setup,
	.start =		ehci_run,
#ifdef	CONFIG_PM
	.pci_suspend =		ehci_pci_suspend,
	.pci_resume =		ehci_pci_resume,
#endif
	.stop =			ehci_stop,
	.shutdown =		ehci_shutdown,

	/*
	 * managing i/o requests and associated device resources
	 */
	.urb_enqueue =		ehci_urb_enqueue,
	.urb_dequeue =		ehci_urb_dequeue,
	.endpoint_disable =	ehci_endpoint_disable,

	/*
	 * scheduling support
	 */
	.get_frame_number =	ehci_get_frame,

	/*
	 * root hub support
	 */
	.hub_status_data =	ehci_hub_status_data,
	.hub_control =		ehci_hub_control,
	.bus_suspend =		ehci_bus_suspend,
	.bus_resume =		ehci_bus_resume,
	.relinquish_port =	ehci_relinquish_port,
	.port_handed_over =	ehci_port_handed_over,
};

/*-------------------------------------------------------------------------*/

/* PCI driver selection metadata; PCI hotplugging uses this */
static const struct pci_device_id pci_ids [] = { {
	/* handle any USB 2.0 EHCI controller */
	PCI_DEVICE_CLASS(PCI_CLASS_SERIAL_USB_EHCI, ~0),
	.driver_data =	(unsigned long) &ehci_pci_hc_driver,
	},
	{ /* end: all zeroes */ }
};
MODULE_DEVICE_TABLE(pci, pci_ids);

/* pci driver glue; this is a "new style" PCI driver module */
static struct pci_driver ehci_pci_driver = {
	.name =		(char *) hcd_name,
	.id_table =	pci_ids,

	.probe =	usb_hcd_pci_probe,
	.remove =	usb_hcd_pci_remove,

#ifdef	CONFIG_PM
	.suspend =	usb_hcd_pci_suspend,
	.resume =	usb_hcd_pci_resume,
#endif
	.shutdown = 	usb_hcd_pci_shutdown,
};<|MERGE_RESOLUTION|>--- conflicted
+++ resolved
@@ -169,33 +169,21 @@
 		}
 		break;
 	case PCI_VENDOR_ID_ATI:
-<<<<<<< HEAD
-		/* SB700 old version has a bug in EHCI controller,
-		 * which causes usb devices lose response in some cases.
-		 */
-		if (pdev->device == 0x4396) {
-=======
 		/* SB600 and old version of SB700 have a bug in EHCI controller,
 		 * which causes usb devices lose response in some cases.
 		 */
 		if ((pdev->device == 0x4386) || (pdev->device == 0x4396)) {
->>>>>>> 2caf6a1f
 			p_smbus = pci_get_device(PCI_VENDOR_ID_ATI,
 						 PCI_DEVICE_ID_ATI_SBX00_SMBUS,
 						 NULL);
 			if (!p_smbus)
 				break;
 			rev = p_smbus->revision;
-<<<<<<< HEAD
-			if ((rev == 0x3a) || (rev == 0x3b)) {
-				u8 tmp;
-=======
 			if ((pdev->device == 0x4386) || (rev == 0x3a)
 			    || (rev == 0x3b)) {
 				u8 tmp;
 				ehci_info(ehci, "applying AMD SB600/SB700 USB "
 					"freeze workaround\n");
->>>>>>> 2caf6a1f
 				pci_read_config_byte(pdev, 0x53, &tmp);
 				pci_write_config_byte(pdev, 0x53, tmp | (1<<3));
 			}
