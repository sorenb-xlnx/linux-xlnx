--- conflicted
+++ resolved
@@ -44,45 +44,6 @@
 	return 0;
 }
 
-<<<<<<< HEAD
-static int ehci_quirk_amd_hudson(struct ehci_hcd *ehci)
-{
-	struct pci_dev *amd_smbus_dev;
-	u8 rev = 0;
-
-	amd_smbus_dev = pci_get_device(PCI_VENDOR_ID_ATI, 0x4385, NULL);
-	if (amd_smbus_dev) {
-		pci_read_config_byte(amd_smbus_dev, PCI_REVISION_ID, &rev);
-		if (rev < 0x40) {
-			pci_dev_put(amd_smbus_dev);
-			amd_smbus_dev = NULL;
-			return 0;
-		}
-	} else {
-		amd_smbus_dev = pci_get_device(PCI_VENDOR_ID_AMD, 0x780b, NULL);
-		if (!amd_smbus_dev)
-			return 0;
-		pci_read_config_byte(amd_smbus_dev, PCI_REVISION_ID, &rev);
-		if (rev < 0x11 || rev > 0x18) {
-			pci_dev_put(amd_smbus_dev);
-			amd_smbus_dev = NULL;
-			return 0;
-		}
-	}
-
-	if (!amd_nb_dev)
-		amd_nb_dev = pci_get_device(PCI_VENDOR_ID_AMD, 0x1510, NULL);
-
-	ehci_info(ehci, "QUIRK: Enable exception for AMD Hudson ASPM\n");
-
-	pci_dev_put(amd_smbus_dev);
-	amd_smbus_dev = NULL;
-
-	return 1;
-}
-
-=======
->>>>>>> ce1fd358
 /* called during probe() after chip reset completes */
 static int ehci_pci_setup(struct usb_hcd *hcd)
 {
@@ -141,12 +102,6 @@
 	/* cache this readonly data; minimize chip reads */
 	ehci->hcs_params = ehci_readl(ehci, &ehci->caps->hcs_params);
 
-<<<<<<< HEAD
-	if (ehci_quirk_amd_hudson(ehci))
-		ehci->amd_l1_fix = 1;
-
-=======
->>>>>>> ce1fd358
 	retval = ehci_halt(ehci);
 	if (retval)
 		return retval;
