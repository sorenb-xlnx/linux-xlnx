/*****************************************************************************/

/*
 *      devio.c  --  User space communication with USB devices.
 *
 *      Copyright (C) 1999-2000  Thomas Sailer (sailer@ife.ee.ethz.ch)
 *
 *      This program is free software; you can redistribute it and/or modify
 *      it under the terms of the GNU General Public License as published by
 *      the Free Software Foundation; either version 2 of the License, or
 *      (at your option) any later version.
 *
 *      This program is distributed in the hope that it will be useful,
 *      but WITHOUT ANY WARRANTY; without even the implied warranty of
 *      MERCHANTABILITY or FITNESS FOR A PARTICULAR PURPOSE.  See the
 *      GNU General Public License for more details.
 *
 *      You should have received a copy of the GNU General Public License
 *      along with this program; if not, write to the Free Software
 *      Foundation, Inc., 675 Mass Ave, Cambridge, MA 02139, USA.
 *
 *  This file implements the usbfs/x/y files, where
 *  x is the bus number and y the device number.
 *
 *  It allows user space programs/"drivers" to communicate directly
 *  with USB devices without intervening kernel driver.
 *
 *  Revision history
 *    22.12.1999   0.1   Initial release (split from proc_usb.c)
 *    04.01.2000   0.2   Turned into its own filesystem
 *    30.09.2005   0.3   Fix user-triggerable oops in async URB delivery
 *    			 (CAN-2005-3055)
 */

/*****************************************************************************/

#include <linux/fs.h>
#include <linux/mm.h>
#include <linux/slab.h>
#include <linux/smp_lock.h>
#include <linux/signal.h>
#include <linux/poll.h>
#include <linux/module.h>
#include <linux/usb.h>
#include <linux/usbdevice_fs.h>
#include <linux/cdev.h>
#include <linux/notifier.h>
#include <linux/security.h>
#include <asm/uaccess.h>
#include <asm/byteorder.h>
#include <linux/moduleparam.h>

#include "hcd.h"	/* for usbcore internals */
#include "usb.h"

#define USB_MAXBUS			64
#define USB_DEVICE_MAX			USB_MAXBUS * 128

/* Mutual exclusion for removal, open, and release */
DEFINE_MUTEX(usbfs_mutex);

struct dev_state {
	struct list_head list;      /* state list */
	struct usb_device *dev;
	struct file *file;
	spinlock_t lock;            /* protects the async urb lists */
	struct list_head async_pending;
	struct list_head async_completed;
	wait_queue_head_t wait;     /* wake up if a request completed */
	unsigned int discsignr;
	struct pid *disc_pid;
	uid_t disc_uid, disc_euid;
	void __user *disccontext;
	unsigned long ifclaimed;
	u32 secid;
};

struct async {
	struct list_head asynclist;
	struct dev_state *ps;
	struct pid *pid;
	uid_t uid, euid;
	unsigned int signr;
	unsigned int ifnum;
	void __user *userbuffer;
	void __user *userurb;
	struct urb *urb;
	int status;
	u32 secid;
};

static int usbfs_snoop;
module_param(usbfs_snoop, bool, S_IRUGO | S_IWUSR);
MODULE_PARM_DESC(usbfs_snoop, "true to log all usbfs traffic");

#define snoop(dev, format, arg...)				\
	do {							\
		if (usbfs_snoop)				\
			dev_info(dev , format , ## arg);	\
	} while (0)

#define USB_DEVICE_DEV		MKDEV(USB_DEVICE_MAJOR, 0)


#define	MAX_USBFS_BUFFER_SIZE	16384

static inline int connected(struct dev_state *ps)
{
	return (!list_empty(&ps->list) &&
			ps->dev->state != USB_STATE_NOTATTACHED);
}

static loff_t usbdev_lseek(struct file *file, loff_t offset, int orig)
{
	loff_t ret;

	lock_kernel();

	switch (orig) {
	case 0:
		file->f_pos = offset;
		ret = file->f_pos;
		break;
	case 1:
		file->f_pos += offset;
		ret = file->f_pos;
		break;
	case 2:
	default:
		ret = -EINVAL;
	}

	unlock_kernel();
	return ret;
}

static ssize_t usbdev_read(struct file *file, char __user *buf, size_t nbytes,
			   loff_t *ppos)
{
	struct dev_state *ps = file->private_data;
	struct usb_device *dev = ps->dev;
	ssize_t ret = 0;
	unsigned len;
	loff_t pos;
	int i;

	pos = *ppos;
	usb_lock_device(dev);
	if (!connected(ps)) {
		ret = -ENODEV;
		goto err;
	} else if (pos < 0) {
		ret = -EINVAL;
		goto err;
	}

	if (pos < sizeof(struct usb_device_descriptor)) {
		/* 18 bytes - fits on the stack */
		struct usb_device_descriptor temp_desc;

		memcpy(&temp_desc, &dev->descriptor, sizeof(dev->descriptor));
		le16_to_cpus(&temp_desc.bcdUSB);
		le16_to_cpus(&temp_desc.idVendor);
		le16_to_cpus(&temp_desc.idProduct);
		le16_to_cpus(&temp_desc.bcdDevice);

		len = sizeof(struct usb_device_descriptor) - pos;
		if (len > nbytes)
			len = nbytes;
		if (copy_to_user(buf, ((char *)&temp_desc) + pos, len)) {
			ret = -EFAULT;
			goto err;
		}

		*ppos += len;
		buf += len;
		nbytes -= len;
		ret += len;
	}

	pos = sizeof(struct usb_device_descriptor);
	for (i = 0; nbytes && i < dev->descriptor.bNumConfigurations; i++) {
		struct usb_config_descriptor *config =
			(struct usb_config_descriptor *)dev->rawdescriptors[i];
		unsigned int length = le16_to_cpu(config->wTotalLength);

		if (*ppos < pos + length) {

			/* The descriptor may claim to be longer than it
			 * really is.  Here is the actual allocated length. */
			unsigned alloclen =
				le16_to_cpu(dev->config[i].desc.wTotalLength);

			len = length - (*ppos - pos);
			if (len > nbytes)
				len = nbytes;

			/* Simply don't write (skip over) unallocated parts */
			if (alloclen > (*ppos - pos)) {
				alloclen -= (*ppos - pos);
				if (copy_to_user(buf,
				    dev->rawdescriptors[i] + (*ppos - pos),
				    min(len, alloclen))) {
					ret = -EFAULT;
					goto err;
				}
			}

			*ppos += len;
			buf += len;
			nbytes -= len;
			ret += len;
		}

		pos += length;
	}

err:
	usb_unlock_device(dev);
	return ret;
}

/*
 * async list handling
 */

static struct async *alloc_async(unsigned int numisoframes)
{
	struct async *as;

	as = kzalloc(sizeof(struct async), GFP_KERNEL);
	if (!as)
		return NULL;
	as->urb = usb_alloc_urb(numisoframes, GFP_KERNEL);
	if (!as->urb) {
		kfree(as);
		return NULL;
	}
	return as;
}

static void free_async(struct async *as)
{
	put_pid(as->pid);
	kfree(as->urb->transfer_buffer);
	kfree(as->urb->setup_packet);
	usb_free_urb(as->urb);
	kfree(as);
}

static inline void async_newpending(struct async *as)
{
	struct dev_state *ps = as->ps;
	unsigned long flags;

	spin_lock_irqsave(&ps->lock, flags);
	list_add_tail(&as->asynclist, &ps->async_pending);
	spin_unlock_irqrestore(&ps->lock, flags);
}

static inline void async_removepending(struct async *as)
{
	struct dev_state *ps = as->ps;
	unsigned long flags;

	spin_lock_irqsave(&ps->lock, flags);
	list_del_init(&as->asynclist);
	spin_unlock_irqrestore(&ps->lock, flags);
}

static inline struct async *async_getcompleted(struct dev_state *ps)
{
	unsigned long flags;
	struct async *as = NULL;

	spin_lock_irqsave(&ps->lock, flags);
	if (!list_empty(&ps->async_completed)) {
		as = list_entry(ps->async_completed.next, struct async,
				asynclist);
		list_del_init(&as->asynclist);
	}
	spin_unlock_irqrestore(&ps->lock, flags);
	return as;
}

static inline struct async *async_getpending(struct dev_state *ps,
					     void __user *userurb)
{
	unsigned long flags;
	struct async *as;

	spin_lock_irqsave(&ps->lock, flags);
	list_for_each_entry(as, &ps->async_pending, asynclist)
		if (as->userurb == userurb) {
			list_del_init(&as->asynclist);
			spin_unlock_irqrestore(&ps->lock, flags);
			return as;
		}
	spin_unlock_irqrestore(&ps->lock, flags);
	return NULL;
}

static void snoop_urb(struct urb *urb, void __user *userurb)
{
	int j;
	unsigned char *data = urb->transfer_buffer;

	if (!usbfs_snoop)
		return;

	dev_info(&urb->dev->dev, "direction=%s\n",
			usb_urb_dir_in(urb) ? "IN" : "OUT");
	dev_info(&urb->dev->dev, "userurb=%p\n", userurb);
	dev_info(&urb->dev->dev, "transfer_buffer_length=%d\n",
		 urb->transfer_buffer_length);
	dev_info(&urb->dev->dev, "actual_length=%d\n", urb->actual_length);
	dev_info(&urb->dev->dev, "data: ");
	for (j = 0; j < urb->transfer_buffer_length; ++j)
		printk("%02x ", data[j]);
	printk("\n");
}

static void async_completed(struct urb *urb)
{
	struct async *as = urb->context;
	struct dev_state *ps = as->ps;
	struct siginfo sinfo;

	spin_lock(&ps->lock);
	list_move_tail(&as->asynclist, &ps->async_completed);
	spin_unlock(&ps->lock);
	as->status = urb->status;
	if (as->signr) {
		sinfo.si_signo = as->signr;
		sinfo.si_errno = as->status;
		sinfo.si_code = SI_ASYNCIO;
		sinfo.si_addr = as->userurb;
		kill_pid_info_as_uid(as->signr, &sinfo, as->pid, as->uid,
				      as->euid, as->secid);
	}
	snoop(&urb->dev->dev, "urb complete\n");
	snoop_urb(urb, as->userurb);
	wake_up(&ps->wait);
}

static void destroy_async(struct dev_state *ps, struct list_head *list)
{
	struct async *as;
	unsigned long flags;

	spin_lock_irqsave(&ps->lock, flags);
	while (!list_empty(list)) {
		as = list_entry(list->next, struct async, asynclist);
		list_del_init(&as->asynclist);

		/* drop the spinlock so the completion handler can run */
		spin_unlock_irqrestore(&ps->lock, flags);
		usb_kill_urb(as->urb);
		spin_lock_irqsave(&ps->lock, flags);
	}
	spin_unlock_irqrestore(&ps->lock, flags);
	as = async_getcompleted(ps);
	while (as) {
		free_async(as);
		as = async_getcompleted(ps);
	}
}

static void destroy_async_on_interface(struct dev_state *ps,
				       unsigned int ifnum)
{
	struct list_head *p, *q, hitlist;
	unsigned long flags;

	INIT_LIST_HEAD(&hitlist);
	spin_lock_irqsave(&ps->lock, flags);
	list_for_each_safe(p, q, &ps->async_pending)
		if (ifnum == list_entry(p, struct async, asynclist)->ifnum)
			list_move_tail(p, &hitlist);
	spin_unlock_irqrestore(&ps->lock, flags);
	destroy_async(ps, &hitlist);
}

static inline void destroy_all_async(struct dev_state *ps)
{
	destroy_async(ps, &ps->async_pending);
}

/*
 * interface claims are made only at the request of user level code,
 * which can also release them (explicitly or by closing files).
 * they're also undone when devices disconnect.
 */

static int driver_probe(struct usb_interface *intf,
			const struct usb_device_id *id)
{
	return -ENODEV;
}

static void driver_disconnect(struct usb_interface *intf)
{
	struct dev_state *ps = usb_get_intfdata(intf);
	unsigned int ifnum = intf->altsetting->desc.bInterfaceNumber;

	if (!ps)
		return;

	/* NOTE:  this relies on usbcore having canceled and completed
	 * all pending I/O requests; 2.6 does that.
	 */

	if (likely(ifnum < 8*sizeof(ps->ifclaimed)))
		clear_bit(ifnum, &ps->ifclaimed);
	else
		warn("interface number %u out of range", ifnum);

	usb_set_intfdata(intf, NULL);

	/* force async requests to complete */
	destroy_async_on_interface(ps, ifnum);
}

/* The following routines are merely placeholders.  There is no way
 * to inform a user task about suspend or resumes.
 */
static int driver_suspend(struct usb_interface *intf, pm_message_t msg)
{
	return 0;
}

static int driver_resume(struct usb_interface *intf)
{
	return 0;
}

struct usb_driver usbfs_driver = {
	.name =		"usbfs",
	.probe =	driver_probe,
	.disconnect =	driver_disconnect,
	.suspend =	driver_suspend,
	.resume =	driver_resume,
};

static int claimintf(struct dev_state *ps, unsigned int ifnum)
{
	struct usb_device *dev = ps->dev;
	struct usb_interface *intf;
	int err;

	if (ifnum >= 8*sizeof(ps->ifclaimed))
		return -EINVAL;
	/* already claimed */
	if (test_bit(ifnum, &ps->ifclaimed))
		return 0;

	intf = usb_ifnum_to_if(dev, ifnum);
	if (!intf)
		err = -ENOENT;
	else
		err = usb_driver_claim_interface(&usbfs_driver, intf, ps);
	if (err == 0)
		set_bit(ifnum, &ps->ifclaimed);
	return err;
}

static int releaseintf(struct dev_state *ps, unsigned int ifnum)
{
	struct usb_device *dev;
	struct usb_interface *intf;
	int err;

	err = -EINVAL;
	if (ifnum >= 8*sizeof(ps->ifclaimed))
		return err;
	dev = ps->dev;
	intf = usb_ifnum_to_if(dev, ifnum);
	if (!intf)
		err = -ENOENT;
	else if (test_and_clear_bit(ifnum, &ps->ifclaimed)) {
		usb_driver_release_interface(&usbfs_driver, intf);
		err = 0;
	}
	return err;
}

static int checkintf(struct dev_state *ps, unsigned int ifnum)
{
	if (ps->dev->state != USB_STATE_CONFIGURED)
		return -EHOSTUNREACH;
	if (ifnum >= 8*sizeof(ps->ifclaimed))
		return -EINVAL;
	if (test_bit(ifnum, &ps->ifclaimed))
		return 0;
	/* if not yet claimed, claim it for the driver */
	dev_warn(&ps->dev->dev, "usbfs: process %d (%s) did not claim "
		 "interface %u before use\n", task_pid_nr(current),
		 current->comm, ifnum);
	return claimintf(ps, ifnum);
}

static int findintfep(struct usb_device *dev, unsigned int ep)
{
	unsigned int i, j, e;
	struct usb_interface *intf;
	struct usb_host_interface *alts;
	struct usb_endpoint_descriptor *endpt;

	if (ep & ~(USB_DIR_IN|0xf))
		return -EINVAL;
	if (!dev->actconfig)
		return -ESRCH;
	for (i = 0; i < dev->actconfig->desc.bNumInterfaces; i++) {
		intf = dev->actconfig->interface[i];
		for (j = 0; j < intf->num_altsetting; j++) {
			alts = &intf->altsetting[j];
			for (e = 0; e < alts->desc.bNumEndpoints; e++) {
				endpt = &alts->endpoint[e].desc;
				if (endpt->bEndpointAddress == ep)
					return alts->desc.bInterfaceNumber;
			}
		}
	}
	return -ENOENT;
}

static int check_ctrlrecip(struct dev_state *ps, unsigned int requesttype,
			   unsigned int index)
{
	int ret = 0;

	if (ps->dev->state != USB_STATE_ADDRESS
	 && ps->dev->state != USB_STATE_CONFIGURED)
		return -EHOSTUNREACH;
	if (USB_TYPE_VENDOR == (USB_TYPE_MASK & requesttype))
		return 0;

	index &= 0xff;
	switch (requesttype & USB_RECIP_MASK) {
	case USB_RECIP_ENDPOINT:
		ret = findintfep(ps->dev, index);
		if (ret >= 0)
			ret = checkintf(ps, ret);
		break;

	case USB_RECIP_INTERFACE:
		ret = checkintf(ps, index);
		break;
	}
	return ret;
}

static int match_devt(struct device *dev, void *data)
{
	return dev->devt == (dev_t) (unsigned long) data;
}

static struct usb_device *usbdev_lookup_by_devt(dev_t devt)
{
	struct device *dev;

	dev = bus_find_device(&usb_bus_type, NULL,
			      (void *) (unsigned long) devt, match_devt);
	if (!dev)
		return NULL;
	return container_of(dev, struct usb_device, dev);
}

/*
 * file operations
 */
static int usbdev_open(struct inode *inode, struct file *file)
{
	struct usb_device *dev = NULL;
	struct dev_state *ps;
	int ret;

	lock_kernel();
	/* Protect against simultaneous removal or release */
	mutex_lock(&usbfs_mutex);

	ret = -ENOMEM;
	ps = kmalloc(sizeof(struct dev_state), GFP_KERNEL);
	if (!ps)
		goto out;

	ret = -ENOENT;

	/* usbdev device-node */
	if (imajor(inode) == USB_DEVICE_MAJOR)
		dev = usbdev_lookup_by_devt(inode->i_rdev);
#ifdef CONFIG_USB_DEVICEFS
	/* procfs file */
	if (!dev) {
		dev = inode->i_private;
		if (dev && dev->usbfs_dentry &&
					dev->usbfs_dentry->d_inode == inode)
			usb_get_dev(dev);
		else
			dev = NULL;
	}
#endif
	if (!dev || dev->state == USB_STATE_NOTATTACHED)
		goto out;
	ret = usb_autoresume_device(dev);
	if (ret)
		goto out;

	ret = 0;
	ps->dev = dev;
	ps->file = file;
	spin_lock_init(&ps->lock);
	INIT_LIST_HEAD(&ps->list);
	INIT_LIST_HEAD(&ps->async_pending);
	INIT_LIST_HEAD(&ps->async_completed);
	init_waitqueue_head(&ps->wait);
	ps->discsignr = 0;
	ps->disc_pid = get_pid(task_pid(current));
	ps->disc_uid = current->uid;
	ps->disc_euid = current->euid;
	ps->disccontext = NULL;
	ps->ifclaimed = 0;
	security_task_getsecid(current, &ps->secid);
	smp_wmb();
	list_add_tail(&ps->list, &dev->filelist);
	file->private_data = ps;
 out:
	if (ret) {
		kfree(ps);
		usb_put_dev(dev);
	}
	mutex_unlock(&usbfs_mutex);
	unlock_kernel();
	return ret;
}

static int usbdev_release(struct inode *inode, struct file *file)
{
	struct dev_state *ps = file->private_data;
	struct usb_device *dev = ps->dev;
	unsigned int ifnum;

	usb_lock_device(dev);

	/* Protect against simultaneous open */
	mutex_lock(&usbfs_mutex);
	list_del_init(&ps->list);
	mutex_unlock(&usbfs_mutex);

	for (ifnum = 0; ps->ifclaimed && ifnum < 8*sizeof(ps->ifclaimed);
			ifnum++) {
		if (test_bit(ifnum, &ps->ifclaimed))
			releaseintf(ps, ifnum);
	}
	destroy_all_async(ps);
	usb_autosuspend_device(dev);
	usb_unlock_device(dev);
	usb_put_dev(dev);
	put_pid(ps->disc_pid);
	kfree(ps);
	return 0;
}

static int proc_control(struct dev_state *ps, void __user *arg)
{
	struct usb_device *dev = ps->dev;
	struct usbdevfs_ctrltransfer ctrl;
	unsigned int tmo;
	unsigned char *tbuf;
	unsigned wLength;
	int i, j, ret;

	if (copy_from_user(&ctrl, arg, sizeof(ctrl)))
		return -EFAULT;
	ret = check_ctrlrecip(ps, ctrl.bRequestType, ctrl.wIndex);
	if (ret)
		return ret;
	wLength = ctrl.wLength;		/* To suppress 64k PAGE_SIZE warning */
	if (wLength > PAGE_SIZE)
		return -EINVAL;
	tbuf = (unsigned char *)__get_free_page(GFP_KERNEL);
	if (!tbuf)
		return -ENOMEM;
	tmo = ctrl.timeout;
	if (ctrl.bRequestType & 0x80) {
		if (ctrl.wLength && !access_ok(VERIFY_WRITE, ctrl.data,
					       ctrl.wLength)) {
			free_page((unsigned long)tbuf);
			return -EINVAL;
		}
		snoop(&dev->dev, "control read: bRequest=%02x "
				"bRrequestType=%02x wValue=%04x "
				"wIndex=%04x wLength=%04x\n",
			ctrl.bRequest, ctrl.bRequestType, ctrl.wValue,
				ctrl.wIndex, ctrl.wLength);

		usb_unlock_device(dev);
		i = usb_control_msg(dev, usb_rcvctrlpipe(dev, 0), ctrl.bRequest,
				    ctrl.bRequestType, ctrl.wValue, ctrl.wIndex,
				    tbuf, ctrl.wLength, tmo);
		usb_lock_device(dev);
		if ((i > 0) && ctrl.wLength) {
			if (usbfs_snoop) {
				dev_info(&dev->dev, "control read: data ");
				for (j = 0; j < i; ++j)
					printk("%02x ", (u8)(tbuf)[j]);
				printk("\n");
			}
			if (copy_to_user(ctrl.data, tbuf, i)) {
				free_page((unsigned long)tbuf);
				return -EFAULT;
			}
		}
	} else {
		if (ctrl.wLength) {
			if (copy_from_user(tbuf, ctrl.data, ctrl.wLength)) {
				free_page((unsigned long)tbuf);
				return -EFAULT;
			}
		}
		snoop(&dev->dev, "control write: bRequest=%02x "
				"bRrequestType=%02x wValue=%04x "
				"wIndex=%04x wLength=%04x\n",
			ctrl.bRequest, ctrl.bRequestType, ctrl.wValue,
				ctrl.wIndex, ctrl.wLength);
		if (usbfs_snoop) {
			dev_info(&dev->dev, "control write: data: ");
			for (j = 0; j < ctrl.wLength; ++j)
				printk("%02x ", (unsigned char)(tbuf)[j]);
			printk("\n");
		}
		usb_unlock_device(dev);
		i = usb_control_msg(dev, usb_sndctrlpipe(dev, 0), ctrl.bRequest,
				    ctrl.bRequestType, ctrl.wValue, ctrl.wIndex,
				    tbuf, ctrl.wLength, tmo);
		usb_lock_device(dev);
	}
	free_page((unsigned long)tbuf);
	if (i < 0 && i != -EPIPE) {
		dev_printk(KERN_DEBUG, &dev->dev, "usbfs: USBDEVFS_CONTROL "
			   "failed cmd %s rqt %u rq %u len %u ret %d\n",
			   current->comm, ctrl.bRequestType, ctrl.bRequest,
			   ctrl.wLength, i);
	}
	return i;
}

static int proc_bulk(struct dev_state *ps, void __user *arg)
{
	struct usb_device *dev = ps->dev;
	struct usbdevfs_bulktransfer bulk;
	unsigned int tmo, len1, pipe;
	int len2;
	unsigned char *tbuf;
	int i, j, ret;

	if (copy_from_user(&bulk, arg, sizeof(bulk)))
		return -EFAULT;
	ret = findintfep(ps->dev, bulk.ep);
	if (ret < 0)
		return ret;
	ret = checkintf(ps, ret);
	if (ret)
		return ret;
	if (bulk.ep & USB_DIR_IN)
		pipe = usb_rcvbulkpipe(dev, bulk.ep & 0x7f);
	else
		pipe = usb_sndbulkpipe(dev, bulk.ep & 0x7f);
	if (!usb_maxpacket(dev, pipe, !(bulk.ep & USB_DIR_IN)))
		return -EINVAL;
	len1 = bulk.len;
	if (len1 > MAX_USBFS_BUFFER_SIZE)
		return -EINVAL;
	if (!(tbuf = kmalloc(len1, GFP_KERNEL)))
		return -ENOMEM;
	tmo = bulk.timeout;
	if (bulk.ep & 0x80) {
		if (len1 && !access_ok(VERIFY_WRITE, bulk.data, len1)) {
			kfree(tbuf);
			return -EINVAL;
		}
		snoop(&dev->dev, "bulk read: len=0x%02x timeout=%04d\n",
			bulk.len, bulk.timeout);
		usb_unlock_device(dev);
		i = usb_bulk_msg(dev, pipe, tbuf, len1, &len2, tmo);
		usb_lock_device(dev);
		if (!i && len2) {
			if (usbfs_snoop) {
				dev_info(&dev->dev, "bulk read: data ");
				for (j = 0; j < len2; ++j)
					printk("%02x ", (u8)(tbuf)[j]);
				printk("\n");
			}
			if (copy_to_user(bulk.data, tbuf, len2)) {
				kfree(tbuf);
				return -EFAULT;
			}
		}
	} else {
		if (len1) {
			if (copy_from_user(tbuf, bulk.data, len1)) {
				kfree(tbuf);
				return -EFAULT;
			}
		}
		snoop(&dev->dev, "bulk write: len=0x%02x timeout=%04d\n",
			bulk.len, bulk.timeout);
		if (usbfs_snoop) {
			dev_info(&dev->dev, "bulk write: data: ");
			for (j = 0; j < len1; ++j)
				printk("%02x ", (unsigned char)(tbuf)[j]);
			printk("\n");
		}
		usb_unlock_device(dev);
		i = usb_bulk_msg(dev, pipe, tbuf, len1, &len2, tmo);
		usb_lock_device(dev);
	}
	kfree(tbuf);
	if (i < 0)
		return i;
	return len2;
}

static int proc_resetep(struct dev_state *ps, void __user *arg)
{
	unsigned int ep;
	int ret;

	if (get_user(ep, (unsigned int __user *)arg))
		return -EFAULT;
	ret = findintfep(ps->dev, ep);
	if (ret < 0)
		return ret;
	ret = checkintf(ps, ret);
	if (ret)
		return ret;
	usb_settoggle(ps->dev, ep & 0xf, !(ep & USB_DIR_IN), 0);
	return 0;
}

static int proc_clearhalt(struct dev_state *ps, void __user *arg)
{
	unsigned int ep;
	int pipe;
	int ret;

	if (get_user(ep, (unsigned int __user *)arg))
		return -EFAULT;
	ret = findintfep(ps->dev, ep);
	if (ret < 0)
		return ret;
	ret = checkintf(ps, ret);
	if (ret)
		return ret;
	if (ep & USB_DIR_IN)
		pipe = usb_rcvbulkpipe(ps->dev, ep & 0x7f);
	else
		pipe = usb_sndbulkpipe(ps->dev, ep & 0x7f);

	return usb_clear_halt(ps->dev, pipe);
}

static int proc_getdriver(struct dev_state *ps, void __user *arg)
{
	struct usbdevfs_getdriver gd;
	struct usb_interface *intf;
	int ret;

	if (copy_from_user(&gd, arg, sizeof(gd)))
		return -EFAULT;
	intf = usb_ifnum_to_if(ps->dev, gd.interface);
	if (!intf || !intf->dev.driver)
		ret = -ENODATA;
	else {
		strncpy(gd.driver, intf->dev.driver->name,
				sizeof(gd.driver));
		ret = (copy_to_user(arg, &gd, sizeof(gd)) ? -EFAULT : 0);
	}
	return ret;
}

static int proc_connectinfo(struct dev_state *ps, void __user *arg)
{
	struct usbdevfs_connectinfo ci;

	ci.devnum = ps->dev->devnum;
	ci.slow = ps->dev->speed == USB_SPEED_LOW;
	if (copy_to_user(arg, &ci, sizeof(ci)))
		return -EFAULT;
	return 0;
}

static int proc_resetdevice(struct dev_state *ps)
{
	return usb_reset_device(ps->dev);
}

static int proc_setintf(struct dev_state *ps, void __user *arg)
{
	struct usbdevfs_setinterface setintf;
	int ret;

	if (copy_from_user(&setintf, arg, sizeof(setintf)))
		return -EFAULT;
	if ((ret = checkintf(ps, setintf.interface)))
		return ret;
	return usb_set_interface(ps->dev, setintf.interface,
			setintf.altsetting);
}

static int proc_setconfig(struct dev_state *ps, void __user *arg)
{
	int u;
	int status = 0;
	struct usb_host_config *actconfig;

	if (get_user(u, (int __user *)arg))
		return -EFAULT;

	actconfig = ps->dev->actconfig;

	/* Don't touch the device if any interfaces are claimed.
	 * It could interfere with other drivers' operations, and if
	 * an interface is claimed by usbfs it could easily deadlock.
	 */
	if (actconfig) {
		int i;

		for (i = 0; i < actconfig->desc.bNumInterfaces; ++i) {
			if (usb_interface_claimed(actconfig->interface[i])) {
				dev_warn(&ps->dev->dev,
					"usbfs: interface %d claimed by %s "
					"while '%s' sets config #%d\n",
					actconfig->interface[i]
						->cur_altsetting
						->desc.bInterfaceNumber,
					actconfig->interface[i]
						->dev.driver->name,
					current->comm, u);
				status = -EBUSY;
				break;
			}
		}
	}

	/* SET_CONFIGURATION is often abused as a "cheap" driver reset,
	 * so avoid usb_set_configuration()'s kick to sysfs
	 */
	if (status == 0) {
		if (actconfig && actconfig->desc.bConfigurationValue == u)
			status = usb_reset_configuration(ps->dev);
		else
			status = usb_set_configuration(ps->dev, u);
	}

	return status;
}

static int proc_do_submiturb(struct dev_state *ps, struct usbdevfs_urb *uurb,
			struct usbdevfs_iso_packet_desc __user *iso_frame_desc,
			void __user *arg)
{
	struct usbdevfs_iso_packet_desc *isopkt = NULL;
	struct usb_host_endpoint *ep;
	struct async *as;
	struct usb_ctrlrequest *dr = NULL;
	unsigned int u, totlen, isofrmlen;
	int ret, ifnum = -1;
	int is_in;

	if (uurb->flags & ~(USBDEVFS_URB_ISO_ASAP |
				USBDEVFS_URB_SHORT_NOT_OK |
				USBDEVFS_URB_NO_FSBR |
				USBDEVFS_URB_ZERO_PACKET |
				USBDEVFS_URB_NO_INTERRUPT))
		return -EINVAL;
	if (!uurb->buffer)
		return -EINVAL;
	if (uurb->signr != 0 && (uurb->signr < SIGRTMIN ||
				 uurb->signr > SIGRTMAX))
		return -EINVAL;
	if (!(uurb->type == USBDEVFS_URB_TYPE_CONTROL &&
	    (uurb->endpoint & ~USB_ENDPOINT_DIR_MASK) == 0)) {
		ifnum = findintfep(ps->dev, uurb->endpoint);
		if (ifnum < 0)
			return ifnum;
		ret = checkintf(ps, ifnum);
		if (ret)
			return ret;
	}
	if ((uurb->endpoint & USB_ENDPOINT_DIR_MASK) != 0) {
		is_in = 1;
		ep = ps->dev->ep_in[uurb->endpoint & USB_ENDPOINT_NUMBER_MASK];
	} else {
		is_in = 0;
		ep = ps->dev->ep_out[uurb->endpoint & USB_ENDPOINT_NUMBER_MASK];
	}
	if (!ep)
		return -ENOENT;
	switch(uurb->type) {
	case USBDEVFS_URB_TYPE_CONTROL:
		if (!usb_endpoint_xfer_control(&ep->desc))
			return -EINVAL;
		/* min 8 byte setup packet,
		 * max 8 byte setup plus an arbitrary data stage */
		if (uurb->buffer_length < 8 ||
		    uurb->buffer_length > (8 + MAX_USBFS_BUFFER_SIZE))
			return -EINVAL;
		dr = kmalloc(sizeof(struct usb_ctrlrequest), GFP_KERNEL);
		if (!dr)
			return -ENOMEM;
		if (copy_from_user(dr, uurb->buffer, 8)) {
			kfree(dr);
			return -EFAULT;
		}
		if (uurb->buffer_length < (le16_to_cpup(&dr->wLength) + 8)) {
			kfree(dr);
			return -EINVAL;
		}
		ret = check_ctrlrecip(ps, dr->bRequestType,
				      le16_to_cpup(&dr->wIndex));
		if (ret) {
			kfree(dr);
			return ret;
		}
		uurb->number_of_packets = 0;
		uurb->buffer_length = le16_to_cpup(&dr->wLength);
		uurb->buffer += 8;
		if ((dr->bRequestType & USB_DIR_IN) && uurb->buffer_length) {
			is_in = 1;
			uurb->endpoint |= USB_DIR_IN;
		} else {
			is_in = 0;
			uurb->endpoint &= ~USB_DIR_IN;
		}
		if (!access_ok(is_in ? VERIFY_WRITE : VERIFY_READ,
				uurb->buffer, uurb->buffer_length)) {
			kfree(dr);
			return -EFAULT;
		}
		snoop(&ps->dev->dev, "control urb: bRequest=%02x "
			"bRrequestType=%02x wValue=%04x "
			"wIndex=%04x wLength=%04x\n",
			dr->bRequest, dr->bRequestType,
			__le16_to_cpup(&dr->wValue),
			__le16_to_cpup(&dr->wIndex),
			__le16_to_cpup(&dr->wLength));
		break;

	case USBDEVFS_URB_TYPE_BULK:
		switch (usb_endpoint_type(&ep->desc)) {
		case USB_ENDPOINT_XFER_CONTROL:
		case USB_ENDPOINT_XFER_ISOC:
			return -EINVAL;
		/* allow single-shot interrupt transfers, at bogus rates */
		}
		uurb->number_of_packets = 0;
		if (uurb->buffer_length > MAX_USBFS_BUFFER_SIZE)
			return -EINVAL;
		if (!access_ok(is_in ? VERIFY_WRITE : VERIFY_READ,
				uurb->buffer, uurb->buffer_length))
			return -EFAULT;
		snoop(&ps->dev->dev, "bulk urb\n");
		break;

	case USBDEVFS_URB_TYPE_ISO:
		/* arbitrary limit */
		if (uurb->number_of_packets < 1 ||
		    uurb->number_of_packets > 128)
			return -EINVAL;
		if (!usb_endpoint_xfer_isoc(&ep->desc))
			return -EINVAL;
		isofrmlen = sizeof(struct usbdevfs_iso_packet_desc) *
				   uurb->number_of_packets;
		if (!(isopkt = kmalloc(isofrmlen, GFP_KERNEL)))
			return -ENOMEM;
		if (copy_from_user(isopkt, iso_frame_desc, isofrmlen)) {
			kfree(isopkt);
			return -EFAULT;
		}
		for (totlen = u = 0; u < uurb->number_of_packets; u++) {
			/* arbitrary limit,
			 * sufficient for USB 2.0 high-bandwidth iso */
			if (isopkt[u].length > 8192) {
				kfree(isopkt);
				return -EINVAL;
			}
			totlen += isopkt[u].length;
		}
		if (totlen > 32768) {
			kfree(isopkt);
			return -EINVAL;
		}
		uurb->buffer_length = totlen;
		snoop(&ps->dev->dev, "iso urb\n");
		break;

	case USBDEVFS_URB_TYPE_INTERRUPT:
		uurb->number_of_packets = 0;
		if (!usb_endpoint_xfer_int(&ep->desc))
			return -EINVAL;
		if (uurb->buffer_length > MAX_USBFS_BUFFER_SIZE)
			return -EINVAL;
		if (!access_ok(is_in ? VERIFY_WRITE : VERIFY_READ,
				uurb->buffer, uurb->buffer_length))
			return -EFAULT;
		snoop(&ps->dev->dev, "interrupt urb\n");
		break;

	default:
		return -EINVAL;
	}
	as = alloc_async(uurb->number_of_packets);
	if (!as) {
		kfree(isopkt);
		kfree(dr);
		return -ENOMEM;
	}
	as->urb->transfer_buffer = kmalloc(uurb->buffer_length, GFP_KERNEL);
	if (!as->urb->transfer_buffer) {
		kfree(isopkt);
		kfree(dr);
		free_async(as);
		return -ENOMEM;
	}
	as->urb->dev = ps->dev;
	as->urb->pipe = (uurb->type << 30) |
			__create_pipe(ps->dev, uurb->endpoint & 0xf) |
			(uurb->endpoint & USB_DIR_IN);

	/* This tedious sequence is necessary because the URB_* flags
	 * are internal to the kernel and subject to change, whereas
	 * the USBDEVFS_URB_* flags are a user API and must not be changed.
	 */
	u = (is_in ? URB_DIR_IN : URB_DIR_OUT);
	if (uurb->flags & USBDEVFS_URB_ISO_ASAP)
		u |= URB_ISO_ASAP;
	if (uurb->flags & USBDEVFS_URB_SHORT_NOT_OK)
		u |= URB_SHORT_NOT_OK;
	if (uurb->flags & USBDEVFS_URB_NO_FSBR)
		u |= URB_NO_FSBR;
	if (uurb->flags & USBDEVFS_URB_ZERO_PACKET)
		u |= URB_ZERO_PACKET;
	if (uurb->flags & USBDEVFS_URB_NO_INTERRUPT)
		u |= URB_NO_INTERRUPT;
	as->urb->transfer_flags = u;

	as->urb->transfer_buffer_length = uurb->buffer_length;
	as->urb->setup_packet = (unsigned char *)dr;
	as->urb->start_frame = uurb->start_frame;
	as->urb->number_of_packets = uurb->number_of_packets;
	if (uurb->type == USBDEVFS_URB_TYPE_ISO ||
			ps->dev->speed == USB_SPEED_HIGH)
		as->urb->interval = 1 << min(15, ep->desc.bInterval - 1);
	else
		as->urb->interval = ep->desc.bInterval;
	as->urb->context = as;
	as->urb->complete = async_completed;
	for (totlen = u = 0; u < uurb->number_of_packets; u++) {
		as->urb->iso_frame_desc[u].offset = totlen;
		as->urb->iso_frame_desc[u].length = isopkt[u].length;
		totlen += isopkt[u].length;
	}
	kfree(isopkt);
	as->ps = ps;
	as->userurb = arg;
	if (uurb->endpoint & USB_DIR_IN)
		as->userbuffer = uurb->buffer;
	else
		as->userbuffer = NULL;
	as->signr = uurb->signr;
	as->ifnum = ifnum;
	as->pid = get_pid(task_pid(current));
	as->uid = current->uid;
	as->euid = current->euid;
	security_task_getsecid(current, &as->secid);
	if (!is_in) {
		if (copy_from_user(as->urb->transfer_buffer, uurb->buffer,
				as->urb->transfer_buffer_length)) {
			free_async(as);
			return -EFAULT;
		}
	}
	snoop_urb(as->urb, as->userurb);
	async_newpending(as);
	if ((ret = usb_submit_urb(as->urb, GFP_KERNEL))) {
		dev_printk(KERN_DEBUG, &ps->dev->dev,
			   "usbfs: usb_submit_urb returned %d\n", ret);
		async_removepending(as);
		free_async(as);
		return ret;
	}
	return 0;
}

static int proc_submiturb(struct dev_state *ps, void __user *arg)
{
	struct usbdevfs_urb uurb;

	if (copy_from_user(&uurb, arg, sizeof(uurb)))
		return -EFAULT;

	return proc_do_submiturb(ps, &uurb,
			(((struct usbdevfs_urb __user *)arg)->iso_frame_desc),
			arg);
}

static int proc_unlinkurb(struct dev_state *ps, void __user *arg)
{
	struct async *as;

	as = async_getpending(ps, arg);
	if (!as)
		return -EINVAL;
	usb_kill_urb(as->urb);
	return 0;
}

static int processcompl(struct async *as, void __user * __user *arg)
{
	struct urb *urb = as->urb;
	struct usbdevfs_urb __user *userurb = as->userurb;
	void __user *addr = as->userurb;
	unsigned int i;

	if (as->userbuffer)
		if (copy_to_user(as->userbuffer, urb->transfer_buffer,
				 urb->transfer_buffer_length))
			return -EFAULT;
	if (put_user(as->status, &userurb->status))
		return -EFAULT;
	if (put_user(urb->actual_length, &userurb->actual_length))
		return -EFAULT;
	if (put_user(urb->error_count, &userurb->error_count))
		return -EFAULT;

	if (usb_endpoint_xfer_isoc(&urb->ep->desc)) {
		for (i = 0; i < urb->number_of_packets; i++) {
			if (put_user(urb->iso_frame_desc[i].actual_length,
				     &userurb->iso_frame_desc[i].actual_length))
				return -EFAULT;
			if (put_user(urb->iso_frame_desc[i].status,
				     &userurb->iso_frame_desc[i].status))
				return -EFAULT;
		}
	}

	free_async(as);

	if (put_user(addr, (void __user * __user *)arg))
		return -EFAULT;
	return 0;
}

static struct async *reap_as(struct dev_state *ps)
{
	DECLARE_WAITQUEUE(wait, current);
	struct async *as = NULL;
	struct usb_device *dev = ps->dev;

	add_wait_queue(&ps->wait, &wait);
	for (;;) {
		__set_current_state(TASK_INTERRUPTIBLE);
		as = async_getcompleted(ps);
		if (as)
			break;
		if (signal_pending(current))
			break;
		usb_unlock_device(dev);
		schedule();
		usb_lock_device(dev);
	}
	remove_wait_queue(&ps->wait, &wait);
	set_current_state(TASK_RUNNING);
	return as;
}

static int proc_reapurb(struct dev_state *ps, void __user *arg)
{
	struct async *as = reap_as(ps);
	if (as)
		return processcompl(as, (void __user * __user *)arg);
	if (signal_pending(current))
		return -EINTR;
	return -EIO;
}

static int proc_reapurbnonblock(struct dev_state *ps, void __user *arg)
{
	struct async *as;

	if (!(as = async_getcompleted(ps)))
		return -EAGAIN;
	return processcompl(as, (void __user * __user *)arg);
}

#ifdef CONFIG_COMPAT

static int get_urb32(struct usbdevfs_urb *kurb,
		     struct usbdevfs_urb32 __user *uurb)
{
	__u32  uptr;
	if (get_user(kurb->type, &uurb->type) ||
	    __get_user(kurb->endpoint, &uurb->endpoint) ||
	    __get_user(kurb->status, &uurb->status) ||
	    __get_user(kurb->flags, &uurb->flags) ||
	    __get_user(kurb->buffer_length, &uurb->buffer_length) ||
	    __get_user(kurb->actual_length, &uurb->actual_length) ||
	    __get_user(kurb->start_frame, &uurb->start_frame) ||
	    __get_user(kurb->number_of_packets, &uurb->number_of_packets) ||
	    __get_user(kurb->error_count, &uurb->error_count) ||
	    __get_user(kurb->signr, &uurb->signr))
		return -EFAULT;

	if (__get_user(uptr, &uurb->buffer))
		return -EFAULT;
	kurb->buffer = compat_ptr(uptr);
	if (__get_user(uptr, &uurb->buffer))
		return -EFAULT;
	kurb->usercontext = compat_ptr(uptr);

	return 0;
}

static int proc_submiturb_compat(struct dev_state *ps, void __user *arg)
{
	struct usbdevfs_urb uurb;

	if (get_urb32(&uurb, (struct usbdevfs_urb32 __user *)arg))
		return -EFAULT;

	return proc_do_submiturb(ps, &uurb,
			((struct usbdevfs_urb32 __user *)arg)->iso_frame_desc,
			arg);
}

static int processcompl_compat(struct async *as, void __user * __user *arg)
{
	struct urb *urb = as->urb;
	struct usbdevfs_urb32 __user *userurb = as->userurb;
	void __user *addr = as->userurb;
	unsigned int i;

	if (as->userbuffer)
		if (copy_to_user(as->userbuffer, urb->transfer_buffer,
				 urb->transfer_buffer_length))
			return -EFAULT;
	if (put_user(as->status, &userurb->status))
		return -EFAULT;
	if (put_user(urb->actual_length, &userurb->actual_length))
		return -EFAULT;
	if (put_user(urb->error_count, &userurb->error_count))
		return -EFAULT;

	if (usb_endpoint_xfer_isoc(&urb->ep->desc)) {
		for (i = 0; i < urb->number_of_packets; i++) {
			if (put_user(urb->iso_frame_desc[i].actual_length,
				     &userurb->iso_frame_desc[i].actual_length))
				return -EFAULT;
			if (put_user(urb->iso_frame_desc[i].status,
				     &userurb->iso_frame_desc[i].status))
				return -EFAULT;
		}
	}

	free_async(as);
	if (put_user(ptr_to_compat(addr), (u32 __user *)arg))
		return -EFAULT;
	return 0;
}

static int proc_reapurb_compat(struct dev_state *ps, void __user *arg)
{
	struct async *as = reap_as(ps);
	if (as)
		return processcompl_compat(as, (void __user * __user *)arg);
	if (signal_pending(current))
		return -EINTR;
	return -EIO;
}

static int proc_reapurbnonblock_compat(struct dev_state *ps, void __user *arg)
{
	struct async *as;

	if (!(as = async_getcompleted(ps)))
		return -EAGAIN;
	return processcompl_compat(as, (void __user * __user *)arg);
}

#endif

static int proc_disconnectsignal(struct dev_state *ps, void __user *arg)
{
	struct usbdevfs_disconnectsignal ds;

	if (copy_from_user(&ds, arg, sizeof(ds)))
		return -EFAULT;
	if (ds.signr != 0 && (ds.signr < SIGRTMIN || ds.signr > SIGRTMAX))
		return -EINVAL;
	ps->discsignr = ds.signr;
	ps->disccontext = ds.context;
	return 0;
}

static int proc_claiminterface(struct dev_state *ps, void __user *arg)
{
	unsigned int ifnum;

	if (get_user(ifnum, (unsigned int __user *)arg))
		return -EFAULT;
	return claimintf(ps, ifnum);
}

static int proc_releaseinterface(struct dev_state *ps, void __user *arg)
{
	unsigned int ifnum;
	int ret;

	if (get_user(ifnum, (unsigned int __user *)arg))
		return -EFAULT;
	if ((ret = releaseintf(ps, ifnum)) < 0)
		return ret;
	destroy_async_on_interface (ps, ifnum);
	return 0;
}

static int proc_ioctl(struct dev_state *ps, struct usbdevfs_ioctl *ctl)
{
	int			size;
	void			*buf = NULL;
	int			retval = 0;
	struct usb_interface    *intf = NULL;
	struct usb_driver       *driver = NULL;

	/* alloc buffer */
	if ((size = _IOC_SIZE(ctl->ioctl_code)) > 0) {
		if ((buf = kmalloc(size, GFP_KERNEL)) == NULL)
			return -ENOMEM;
		if ((_IOC_DIR(ctl->ioctl_code) & _IOC_WRITE)) {
			if (copy_from_user(buf, ctl->data, size)) {
				kfree(buf);
				return -EFAULT;
			}
		} else {
			memset(buf, 0, size);
		}
	}

	if (!connected(ps)) {
		kfree(buf);
		return -ENODEV;
	}

	if (ps->dev->state != USB_STATE_CONFIGURED)
		retval = -EHOSTUNREACH;
	else if (!(intf = usb_ifnum_to_if(ps->dev, ctl->ifno)))
		retval = -EINVAL;
	else switch (ctl->ioctl_code) {

	/* disconnect kernel driver from interface */
	case USBDEVFS_DISCONNECT:
		if (intf->dev.driver) {
			driver = to_usb_driver(intf->dev.driver);
			dev_dbg(&intf->dev, "disconnect by usbfs\n");
			usb_driver_release_interface(driver, intf);
		} else
			retval = -ENODATA;
		break;

	/* let kernel drivers try to (re)bind to the interface */
	case USBDEVFS_CONNECT:
		if (!intf->dev.driver)
			retval = device_attach(&intf->dev);
		else
			retval = -EBUSY;
		break;

	/* talk directly to the interface's driver */
	default:
		if (intf->dev.driver)
			driver = to_usb_driver(intf->dev.driver);
		if (driver == NULL || driver->ioctl == NULL) {
			retval = -ENOTTY;
		} else {
			retval = driver->ioctl(intf, ctl->ioctl_code, buf);
			if (retval == -ENOIOCTLCMD)
				retval = -ENOTTY;
		}
	}

	/* cleanup and return */
	if (retval >= 0
			&& (_IOC_DIR(ctl->ioctl_code) & _IOC_READ) != 0
			&& size > 0
			&& copy_to_user(ctl->data, buf, size) != 0)
		retval = -EFAULT;

	kfree(buf);
	return retval;
}

static int proc_ioctl_default(struct dev_state *ps, void __user *arg)
{
	struct usbdevfs_ioctl	ctrl;

	if (copy_from_user(&ctrl, arg, sizeof(ctrl)))
		return -EFAULT;
	return proc_ioctl(ps, &ctrl);
}

#ifdef CONFIG_COMPAT
static int proc_ioctl_compat(struct dev_state *ps, compat_uptr_t arg)
{
	struct usbdevfs_ioctl32 __user *uioc;
	struct usbdevfs_ioctl ctrl;
	u32 udata;

	uioc = compat_ptr((long)arg);
	if (get_user(ctrl.ifno, &uioc->ifno) ||
	    get_user(ctrl.ioctl_code, &uioc->ioctl_code) ||
	    __get_user(udata, &uioc->data))
		return -EFAULT;
	ctrl.data = compat_ptr(udata);

	return proc_ioctl(ps, &ctrl);
}
#endif

/*
 * NOTE:  All requests here that have interface numbers as parameters
 * are assuming that somehow the configuration has been prevented from
 * changing.  But there's no mechanism to ensure that...
 */
static int usbdev_ioctl(struct inode *inode, struct file *file,
			unsigned int cmd, unsigned long arg)
{
	struct dev_state *ps = file->private_data;
	struct usb_device *dev = ps->dev;
	void __user *p = (void __user *)arg;
	int ret = -ENOTTY;

	if (!(file->f_mode & FMODE_WRITE))
		return -EPERM;
	usb_lock_device(dev);
	if (!connected(ps)) {
		usb_unlock_device(dev);
		return -ENODEV;
	}

	switch (cmd) {
	case USBDEVFS_CONTROL:
		snoop(&dev->dev, "%s: CONTROL\n", __func__);
		ret = proc_control(ps, p);
		if (ret >= 0)
			inode->i_mtime = CURRENT_TIME;
		break;

	case USBDEVFS_BULK:
		snoop(&dev->dev, "%s: BULK\n", __func__);
		ret = proc_bulk(ps, p);
		if (ret >= 0)
			inode->i_mtime = CURRENT_TIME;
		break;

	case USBDEVFS_RESETEP:
		snoop(&dev->dev, "%s: RESETEP\n", __func__);
		ret = proc_resetep(ps, p);
		if (ret >= 0)
			inode->i_mtime = CURRENT_TIME;
		break;

	case USBDEVFS_RESET:
		snoop(&dev->dev, "%s: RESET\n", __func__);
		ret = proc_resetdevice(ps);
		break;

	case USBDEVFS_CLEAR_HALT:
		snoop(&dev->dev, "%s: CLEAR_HALT\n", __func__);
		ret = proc_clearhalt(ps, p);
		if (ret >= 0)
			inode->i_mtime = CURRENT_TIME;
		break;

	case USBDEVFS_GETDRIVER:
		snoop(&dev->dev, "%s: GETDRIVER\n", __func__);
		ret = proc_getdriver(ps, p);
		break;

	case USBDEVFS_CONNECTINFO:
		snoop(&dev->dev, "%s: CONNECTINFO\n", __func__);
		ret = proc_connectinfo(ps, p);
		break;

	case USBDEVFS_SETINTERFACE:
		snoop(&dev->dev, "%s: SETINTERFACE\n", __func__);
		ret = proc_setintf(ps, p);
		break;

	case USBDEVFS_SETCONFIGURATION:
		snoop(&dev->dev, "%s: SETCONFIGURATION\n", __func__);
		ret = proc_setconfig(ps, p);
		break;

	case USBDEVFS_SUBMITURB:
		snoop(&dev->dev, "%s: SUBMITURB\n", __func__);
		ret = proc_submiturb(ps, p);
		if (ret >= 0)
			inode->i_mtime = CURRENT_TIME;
		break;

#ifdef CONFIG_COMPAT

	case USBDEVFS_SUBMITURB32:
		snoop(&dev->dev, "%s: SUBMITURB32\n", __func__);
		ret = proc_submiturb_compat(ps, p);
		if (ret >= 0)
			inode->i_mtime = CURRENT_TIME;
		break;

	case USBDEVFS_REAPURB32:
		snoop(&dev->dev, "%s: REAPURB32\n", __func__);
		ret = proc_reapurb_compat(ps, p);
		break;

	case USBDEVFS_REAPURBNDELAY32:
		snoop(&dev->dev, "%s: REAPURBDELAY32\n", __func__);
		ret = proc_reapurbnonblock_compat(ps, p);
		break;

	case USBDEVFS_IOCTL32:
		snoop(&dev->dev, "%s: IOCTL\n", __func__);
		ret = proc_ioctl_compat(ps, ptr_to_compat(p));
		break;
#endif

	case USBDEVFS_DISCARDURB:
		snoop(&dev->dev, "%s: DISCARDURB\n", __func__);
		ret = proc_unlinkurb(ps, p);
		break;

	case USBDEVFS_REAPURB:
		snoop(&dev->dev, "%s: REAPURB\n", __func__);
		ret = proc_reapurb(ps, p);
		break;

	case USBDEVFS_REAPURBNDELAY:
		snoop(&dev->dev, "%s: REAPURBDELAY\n", __func__);
		ret = proc_reapurbnonblock(ps, p);
		break;

	case USBDEVFS_DISCSIGNAL:
		snoop(&dev->dev, "%s: DISCSIGNAL\n", __func__);
		ret = proc_disconnectsignal(ps, p);
		break;

	case USBDEVFS_CLAIMINTERFACE:
		snoop(&dev->dev, "%s: CLAIMINTERFACE\n", __func__);
		ret = proc_claiminterface(ps, p);
		break;

	case USBDEVFS_RELEASEINTERFACE:
		snoop(&dev->dev, "%s: RELEASEINTERFACE\n", __func__);
		ret = proc_releaseinterface(ps, p);
		break;

	case USBDEVFS_IOCTL:
		snoop(&dev->dev, "%s: IOCTL\n", __func__);
		ret = proc_ioctl_default(ps, p);
		break;
	}
	usb_unlock_device(dev);
	if (ret >= 0)
		inode->i_atime = CURRENT_TIME;
	return ret;
}

/* No kernel lock - fine */
static unsigned int usbdev_poll(struct file *file,
				struct poll_table_struct *wait)
{
	struct dev_state *ps = file->private_data;
	unsigned int mask = 0;

	poll_wait(file, &ps->wait, wait);
	if (file->f_mode & FMODE_WRITE && !list_empty(&ps->async_completed))
		mask |= POLLOUT | POLLWRNORM;
	if (!connected(ps))
		mask |= POLLERR | POLLHUP;
	return mask;
}

const struct file_operations usbdev_file_operations = {
	.owner = 	THIS_MODULE,
	.llseek =	usbdev_lseek,
	.read =		usbdev_read,
	.poll =		usbdev_poll,
	.ioctl =	usbdev_ioctl,
	.open =		usbdev_open,
	.release =	usbdev_release,
};

void usb_fs_classdev_common_remove(struct usb_device *udev)
{
	struct dev_state *ps;
	struct siginfo sinfo;

	while (!list_empty(&udev->filelist)) {
		ps = list_entry(udev->filelist.next, struct dev_state, list);
		destroy_all_async(ps);
		wake_up_all(&ps->wait);
		list_del_init(&ps->list);
		if (ps->discsignr) {
			sinfo.si_signo = ps->discsignr;
			sinfo.si_errno = EPIPE;
			sinfo.si_code = SI_ASYNCIO;
			sinfo.si_addr = ps->disccontext;
			kill_pid_info_as_uid(ps->discsignr, &sinfo,
					ps->disc_pid, ps->disc_uid,
					ps->disc_euid, ps->secid);
		}
	}
}

#ifdef CONFIG_USB_DEVICE_CLASS
static struct class *usb_classdev_class;

static int usb_classdev_add(struct usb_device *dev)
{
<<<<<<< HEAD
	struct device *cldev;

	cldev = device_create(usb_classdev_class, &dev->dev, dev->dev.devt,
			      "usbdev%d.%d", dev->bus->busnum,
			      dev->devnum);
	if (IS_ERR(cldev))
		return PTR_ERR(cldev);
	dev->usb_classdev = cldev;
=======
	int minor = ((dev->bus->busnum-1) * 128) + (dev->devnum-1);

	dev->usb_classdev = device_create(usb_classdev_class, &dev->dev,
					  MKDEV(USB_DEVICE_MAJOR, minor), NULL,
					  "usbdev%d.%d", dev->bus->busnum,
					  dev->devnum);
	if (IS_ERR(dev->usb_classdev))
		return PTR_ERR(dev->usb_classdev);

>>>>>>> c3cd47a1
	return 0;
}

static void usb_classdev_remove(struct usb_device *dev)
{
	if (dev->usb_classdev)
		device_unregister(dev->usb_classdev);
	usb_fs_classdev_common_remove(dev);
}

static int usb_classdev_notify(struct notifier_block *self,
			       unsigned long action, void *dev)
{
	switch (action) {
	case USB_DEVICE_ADD:
		if (usb_classdev_add(dev))
			return NOTIFY_BAD;
		break;
	case USB_DEVICE_REMOVE:
		usb_classdev_remove(dev);
		break;
	}
	return NOTIFY_OK;
}

static struct notifier_block usbdev_nb = {
	.notifier_call = 	usb_classdev_notify,
};
#endif

static struct cdev usb_device_cdev;

int __init usb_devio_init(void)
{
	int retval;

	retval = register_chrdev_region(USB_DEVICE_DEV, USB_DEVICE_MAX,
					"usb_device");
	if (retval) {
		err("unable to register minors for usb_device");
		goto out;
	}
	cdev_init(&usb_device_cdev, &usbdev_file_operations);
	retval = cdev_add(&usb_device_cdev, USB_DEVICE_DEV, USB_DEVICE_MAX);
	if (retval) {
		err("unable to get usb_device major %d", USB_DEVICE_MAJOR);
		goto error_cdev;
	}
#ifdef CONFIG_USB_DEVICE_CLASS
	usb_classdev_class = class_create(THIS_MODULE, "usb_device");
	if (IS_ERR(usb_classdev_class)) {
		err("unable to register usb_device class");
		retval = PTR_ERR(usb_classdev_class);
		cdev_del(&usb_device_cdev);
		usb_classdev_class = NULL;
		goto out;
	}
	/* devices of this class shadow the major:minor of their parent
	 * device, so clear ->dev_kobj to prevent adding duplicate entries
	 * to /sys/dev
	 */
	usb_classdev_class->dev_kobj = NULL;

	usb_register_notify(&usbdev_nb);
#endif
out:
	return retval;

error_cdev:
	unregister_chrdev_region(USB_DEVICE_DEV, USB_DEVICE_MAX);
	goto out;
}

void usb_devio_cleanup(void)
{
#ifdef CONFIG_USB_DEVICE_CLASS
	usb_unregister_notify(&usbdev_nb);
	class_destroy(usb_classdev_class);
#endif
	cdev_del(&usb_device_cdev);
	unregister_chrdev_region(USB_DEVICE_DEV, USB_DEVICE_MAX);
}<|MERGE_RESOLUTION|>--- conflicted
+++ resolved
@@ -1727,26 +1727,14 @@
 
 static int usb_classdev_add(struct usb_device *dev)
 {
-<<<<<<< HEAD
 	struct device *cldev;
 
 	cldev = device_create(usb_classdev_class, &dev->dev, dev->dev.devt,
-			      "usbdev%d.%d", dev->bus->busnum,
+			      NULL, "usbdev%d.%d", dev->bus->busnum,
 			      dev->devnum);
 	if (IS_ERR(cldev))
 		return PTR_ERR(cldev);
 	dev->usb_classdev = cldev;
-=======
-	int minor = ((dev->bus->busnum-1) * 128) + (dev->devnum-1);
-
-	dev->usb_classdev = device_create(usb_classdev_class, &dev->dev,
-					  MKDEV(USB_DEVICE_MAJOR, minor), NULL,
-					  "usbdev%d.%d", dev->bus->busnum,
-					  dev->devnum);
-	if (IS_ERR(dev->usb_classdev))
-		return PTR_ERR(dev->usb_classdev);
-
->>>>>>> c3cd47a1
 	return 0;
 }
 
