/*****************************************************************************/

/*
 *      devio.c  --  User space communication with USB devices.
 *
 *      Copyright (C) 1999-2000  Thomas Sailer (sailer@ife.ee.ethz.ch)
 *
 *      This program is free software; you can redistribute it and/or modify
 *      it under the terms of the GNU General Public License as published by
 *      the Free Software Foundation; either version 2 of the License, or
 *      (at your option) any later version.
 *
 *      This program is distributed in the hope that it will be useful,
 *      but WITHOUT ANY WARRANTY; without even the implied warranty of
 *      MERCHANTABILITY or FITNESS FOR A PARTICULAR PURPOSE.  See the
 *      GNU General Public License for more details.
 *
 *      You should have received a copy of the GNU General Public License
 *      along with this program; if not, write to the Free Software
 *      Foundation, Inc., 675 Mass Ave, Cambridge, MA 02139, USA.
 *
 *  This file implements the usbfs/x/y files, where
 *  x is the bus number and y the device number.
 *
 *  It allows user space programs/"drivers" to communicate directly
 *  with USB devices without intervening kernel driver.
 *
 *  Revision history
 *    22.12.1999   0.1   Initial release (split from proc_usb.c)
 *    04.01.2000   0.2   Turned into its own filesystem
 *    30.09.2005   0.3   Fix user-triggerable oops in async URB delivery
 *    			 (CAN-2005-3055)
 */

/*****************************************************************************/

#include <linux/fs.h>
#include <linux/mm.h>
#include <linux/slab.h>
#include <linux/smp_lock.h>
#include <linux/signal.h>
#include <linux/poll.h>
#include <linux/module.h>
#include <linux/usb.h>
#include <linux/usbdevice_fs.h>
#include <linux/cdev.h>
#include <linux/notifier.h>
#include <linux/security.h>
#include <asm/uaccess.h>
#include <asm/byteorder.h>
#include <linux/moduleparam.h>

#include "hcd.h"	/* for usbcore internals */
#include "usb.h"

#define USB_MAXBUS			64
#define USB_DEVICE_MAX			USB_MAXBUS * 128

/* Mutual exclusion for removal, open, and release */
DEFINE_MUTEX(usbfs_mutex);

struct dev_state {
	struct list_head list;      /* state list */
	struct usb_device *dev;
	struct file *file;
	spinlock_t lock;            /* protects the async urb lists */
	struct list_head async_pending;
	struct list_head async_completed;
	wait_queue_head_t wait;     /* wake up if a request completed */
	unsigned int discsignr;
	struct pid *disc_pid;
	uid_t disc_uid, disc_euid;
	void __user *disccontext;
	unsigned long ifclaimed;
	u32 secid;
};

struct async {
	struct list_head asynclist;
	struct dev_state *ps;
	struct pid *pid;
	uid_t uid, euid;
	unsigned int signr;
	unsigned int ifnum;
	void __user *userbuffer;
	void __user *userurb;
	struct urb *urb;
	int status;
	u32 secid;
};

static int usbfs_snoop;
module_param(usbfs_snoop, bool, S_IRUGO | S_IWUSR);
MODULE_PARM_DESC(usbfs_snoop, "true to log all usbfs traffic");

#define snoop(dev, format, arg...)				\
	do {							\
		if (usbfs_snoop)				\
			dev_info(dev , format , ## arg);	\
	} while (0)

#define USB_DEVICE_DEV		MKDEV(USB_DEVICE_MAJOR, 0)


#define	MAX_USBFS_BUFFER_SIZE	16384

static inline int connected(struct dev_state *ps)
{
	return (!list_empty(&ps->list) &&
			ps->dev->state != USB_STATE_NOTATTACHED);
}

static loff_t usbdev_lseek(struct file *file, loff_t offset, int orig)
{
	loff_t ret;

	lock_kernel();

	switch (orig) {
	case 0:
		file->f_pos = offset;
		ret = file->f_pos;
		break;
	case 1:
		file->f_pos += offset;
		ret = file->f_pos;
		break;
	case 2:
	default:
		ret = -EINVAL;
	}

	unlock_kernel();
	return ret;
}

static ssize_t usbdev_read(struct file *file, char __user *buf, size_t nbytes,
			   loff_t *ppos)
{
	struct dev_state *ps = file->private_data;
	struct usb_device *dev = ps->dev;
	ssize_t ret = 0;
	unsigned len;
	loff_t pos;
	int i;

	pos = *ppos;
	usb_lock_device(dev);
	if (!connected(ps)) {
		ret = -ENODEV;
		goto err;
	} else if (pos < 0) {
		ret = -EINVAL;
		goto err;
	}

	if (pos < sizeof(struct usb_device_descriptor)) {
		/* 18 bytes - fits on the stack */
		struct usb_device_descriptor temp_desc;

		memcpy(&temp_desc, &dev->descriptor, sizeof(dev->descriptor));
		le16_to_cpus(&temp_desc.bcdUSB);
		le16_to_cpus(&temp_desc.idVendor);
		le16_to_cpus(&temp_desc.idProduct);
		le16_to_cpus(&temp_desc.bcdDevice);

		len = sizeof(struct usb_device_descriptor) - pos;
		if (len > nbytes)
			len = nbytes;
		if (copy_to_user(buf, ((char *)&temp_desc) + pos, len)) {
			ret = -EFAULT;
			goto err;
		}

		*ppos += len;
		buf += len;
		nbytes -= len;
		ret += len;
	}

	pos = sizeof(struct usb_device_descriptor);
	for (i = 0; nbytes && i < dev->descriptor.bNumConfigurations; i++) {
		struct usb_config_descriptor *config =
			(struct usb_config_descriptor *)dev->rawdescriptors[i];
		unsigned int length = le16_to_cpu(config->wTotalLength);

		if (*ppos < pos + length) {

			/* The descriptor may claim to be longer than it
			 * really is.  Here is the actual allocated length. */
			unsigned alloclen =
				le16_to_cpu(dev->config[i].desc.wTotalLength);

			len = length - (*ppos - pos);
			if (len > nbytes)
				len = nbytes;

			/* Simply don't write (skip over) unallocated parts */
			if (alloclen > (*ppos - pos)) {
				alloclen -= (*ppos - pos);
				if (copy_to_user(buf,
				    dev->rawdescriptors[i] + (*ppos - pos),
				    min(len, alloclen))) {
					ret = -EFAULT;
					goto err;
				}
			}

			*ppos += len;
			buf += len;
			nbytes -= len;
			ret += len;
		}

		pos += length;
	}

err:
	usb_unlock_device(dev);
	return ret;
}

/*
 * async list handling
 */

static struct async *alloc_async(unsigned int numisoframes)
{
	struct async *as;

	as = kzalloc(sizeof(struct async), GFP_KERNEL);
	if (!as)
		return NULL;
	as->urb = usb_alloc_urb(numisoframes, GFP_KERNEL);
	if (!as->urb) {
		kfree(as);
		return NULL;
	}
	return as;
}

static void free_async(struct async *as)
{
	put_pid(as->pid);
	kfree(as->urb->transfer_buffer);
	kfree(as->urb->setup_packet);
	usb_free_urb(as->urb);
	kfree(as);
}

static inline void async_newpending(struct async *as)
{
	struct dev_state *ps = as->ps;
	unsigned long flags;

	spin_lock_irqsave(&ps->lock, flags);
	list_add_tail(&as->asynclist, &ps->async_pending);
	spin_unlock_irqrestore(&ps->lock, flags);
}

static inline void async_removepending(struct async *as)
{
	struct dev_state *ps = as->ps;
	unsigned long flags;

	spin_lock_irqsave(&ps->lock, flags);
	list_del_init(&as->asynclist);
	spin_unlock_irqrestore(&ps->lock, flags);
}

static inline struct async *async_getcompleted(struct dev_state *ps)
{
	unsigned long flags;
	struct async *as = NULL;

	spin_lock_irqsave(&ps->lock, flags);
	if (!list_empty(&ps->async_completed)) {
		as = list_entry(ps->async_completed.next, struct async,
				asynclist);
		list_del_init(&as->asynclist);
	}
	spin_unlock_irqrestore(&ps->lock, flags);
	return as;
}

static inline struct async *async_getpending(struct dev_state *ps,
					     void __user *userurb)
{
	unsigned long flags;
	struct async *as;

	spin_lock_irqsave(&ps->lock, flags);
	list_for_each_entry(as, &ps->async_pending, asynclist)
		if (as->userurb == userurb) {
			list_del_init(&as->asynclist);
			spin_unlock_irqrestore(&ps->lock, flags);
			return as;
		}
	spin_unlock_irqrestore(&ps->lock, flags);
	return NULL;
}

static void snoop_urb(struct urb *urb, void __user *userurb)
{
	int j;
	unsigned char *data = urb->transfer_buffer;

	if (!usbfs_snoop)
		return;

	dev_info(&urb->dev->dev, "direction=%s\n",
			usb_urb_dir_in(urb) ? "IN" : "OUT");
	dev_info(&urb->dev->dev, "userurb=%p\n", userurb);
	dev_info(&urb->dev->dev, "transfer_buffer_length=%d\n",
		 urb->transfer_buffer_length);
	dev_info(&urb->dev->dev, "actual_length=%d\n", urb->actual_length);
	dev_info(&urb->dev->dev, "data: ");
	for (j = 0; j < urb->transfer_buffer_length; ++j)
		printk("%02x ", data[j]);
	printk("\n");
}

static void async_completed(struct urb *urb)
{
	struct async *as = urb->context;
	struct dev_state *ps = as->ps;
	struct siginfo sinfo;

	spin_lock(&ps->lock);
	list_move_tail(&as->asynclist, &ps->async_completed);
	spin_unlock(&ps->lock);
	as->status = urb->status;
	if (as->signr) {
		sinfo.si_signo = as->signr;
		sinfo.si_errno = as->status;
		sinfo.si_code = SI_ASYNCIO;
		sinfo.si_addr = as->userurb;
		kill_pid_info_as_uid(as->signr, &sinfo, as->pid, as->uid,
				      as->euid, as->secid);
	}
	snoop(&urb->dev->dev, "urb complete\n");
	snoop_urb(urb, as->userurb);
	wake_up(&ps->wait);
}

static void destroy_async(struct dev_state *ps, struct list_head *list)
{
	struct async *as;
	unsigned long flags;

	spin_lock_irqsave(&ps->lock, flags);
	while (!list_empty(list)) {
		as = list_entry(list->next, struct async, asynclist);
		list_del_init(&as->asynclist);

		/* drop the spinlock so the completion handler can run */
		spin_unlock_irqrestore(&ps->lock, flags);
		usb_kill_urb(as->urb);
		spin_lock_irqsave(&ps->lock, flags);
	}
	spin_unlock_irqrestore(&ps->lock, flags);
	as = async_getcompleted(ps);
	while (as) {
		free_async(as);
		as = async_getcompleted(ps);
	}
}

static void destroy_async_on_interface(struct dev_state *ps,
				       unsigned int ifnum)
{
	struct list_head *p, *q, hitlist;
	unsigned long flags;

	INIT_LIST_HEAD(&hitlist);
	spin_lock_irqsave(&ps->lock, flags);
	list_for_each_safe(p, q, &ps->async_pending)
		if (ifnum == list_entry(p, struct async, asynclist)->ifnum)
			list_move_tail(p, &hitlist);
	spin_unlock_irqrestore(&ps->lock, flags);
	destroy_async(ps, &hitlist);
}

static inline void destroy_all_async(struct dev_state *ps)
{
	destroy_async(ps, &ps->async_pending);
}

/*
 * interface claims are made only at the request of user level code,
 * which can also release them (explicitly or by closing files).
 * they're also undone when devices disconnect.
 */

static int driver_probe(struct usb_interface *intf,
			const struct usb_device_id *id)
{
	return -ENODEV;
}

static void driver_disconnect(struct usb_interface *intf)
{
	struct dev_state *ps = usb_get_intfdata(intf);
	unsigned int ifnum = intf->altsetting->desc.bInterfaceNumber;

	if (!ps)
		return;

	/* NOTE:  this relies on usbcore having canceled and completed
	 * all pending I/O requests; 2.6 does that.
	 */

	if (likely(ifnum < 8*sizeof(ps->ifclaimed)))
		clear_bit(ifnum, &ps->ifclaimed);
	else
		warn("interface number %u out of range", ifnum);

	usb_set_intfdata(intf, NULL);

	/* force async requests to complete */
	destroy_async_on_interface(ps, ifnum);
}

/* The following routines are merely placeholders.  There is no way
 * to inform a user task about suspend or resumes.
 */
static int driver_suspend(struct usb_interface *intf, pm_message_t msg)
{
	return 0;
}

static int driver_resume(struct usb_interface *intf)
{
	return 0;
}

struct usb_driver usbfs_driver = {
	.name =		"usbfs",
	.probe =	driver_probe,
	.disconnect =	driver_disconnect,
	.suspend =	driver_suspend,
	.resume =	driver_resume,
};

static int claimintf(struct dev_state *ps, unsigned int ifnum)
{
	struct usb_device *dev = ps->dev;
	struct usb_interface *intf;
	int err;

	if (ifnum >= 8*sizeof(ps->ifclaimed))
		return -EINVAL;
	/* already claimed */
	if (test_bit(ifnum, &ps->ifclaimed))
		return 0;

	intf = usb_ifnum_to_if(dev, ifnum);
	if (!intf)
		err = -ENOENT;
	else
		err = usb_driver_claim_interface(&usbfs_driver, intf, ps);
	if (err == 0)
		set_bit(ifnum, &ps->ifclaimed);
	return err;
}

static int releaseintf(struct dev_state *ps, unsigned int ifnum)
{
	struct usb_device *dev;
	struct usb_interface *intf;
	int err;

	err = -EINVAL;
	if (ifnum >= 8*sizeof(ps->ifclaimed))
		return err;
	dev = ps->dev;
	intf = usb_ifnum_to_if(dev, ifnum);
	if (!intf)
		err = -ENOENT;
	else if (test_and_clear_bit(ifnum, &ps->ifclaimed)) {
		usb_driver_release_interface(&usbfs_driver, intf);
		err = 0;
	}
	return err;
}

static int checkintf(struct dev_state *ps, unsigned int ifnum)
{
	if (ps->dev->state != USB_STATE_CONFIGURED)
		return -EHOSTUNREACH;
	if (ifnum >= 8*sizeof(ps->ifclaimed))
		return -EINVAL;
	if (test_bit(ifnum, &ps->ifclaimed))
		return 0;
	/* if not yet claimed, claim it for the driver */
	dev_warn(&ps->dev->dev, "usbfs: process %d (%s) did not claim "
		 "interface %u before use\n", task_pid_nr(current),
		 current->comm, ifnum);
	return claimintf(ps, ifnum);
}

static int findintfep(struct usb_device *dev, unsigned int ep)
{
	unsigned int i, j, e;
	struct usb_interface *intf;
	struct usb_host_interface *alts;
	struct usb_endpoint_descriptor *endpt;

	if (ep & ~(USB_DIR_IN|0xf))
		return -EINVAL;
	if (!dev->actconfig)
		return -ESRCH;
	for (i = 0; i < dev->actconfig->desc.bNumInterfaces; i++) {
		intf = dev->actconfig->interface[i];
		for (j = 0; j < intf->num_altsetting; j++) {
			alts = &intf->altsetting[j];
			for (e = 0; e < alts->desc.bNumEndpoints; e++) {
				endpt = &alts->endpoint[e].desc;
				if (endpt->bEndpointAddress == ep)
					return alts->desc.bInterfaceNumber;
			}
		}
	}
	return -ENOENT;
}

static int check_ctrlrecip(struct dev_state *ps, unsigned int requesttype,
			   unsigned int index)
{
	int ret = 0;

	if (ps->dev->state != USB_STATE_ADDRESS
	 && ps->dev->state != USB_STATE_CONFIGURED)
		return -EHOSTUNREACH;
	if (USB_TYPE_VENDOR == (USB_TYPE_MASK & requesttype))
		return 0;

	index &= 0xff;
	switch (requesttype & USB_RECIP_MASK) {
	case USB_RECIP_ENDPOINT:
		ret = findintfep(ps->dev, index);
		if (ret >= 0)
			ret = checkintf(ps, ret);
		break;

	case USB_RECIP_INTERFACE:
		ret = checkintf(ps, index);
		break;
	}
	return ret;
}

static int match_devt(struct device *dev, void *data)
{
	return dev->devt == (dev_t) (unsigned long) data;
}

static struct usb_device *usbdev_lookup_by_devt(dev_t devt)
{
	struct device *dev;

	dev = bus_find_device(&usb_bus_type, NULL,
			      (void *) (unsigned long) devt, match_devt);
	if (!dev)
		return NULL;
	return container_of(dev, struct usb_device, dev);
}

/*
 * file operations
 */
static int usbdev_open(struct inode *inode, struct file *file)
{
	struct usb_device *dev = NULL;
	struct dev_state *ps;
	int ret;

	lock_kernel();
	/* Protect against simultaneous removal or release */
	mutex_lock(&usbfs_mutex);

	ret = -ENOMEM;
	ps = kmalloc(sizeof(struct dev_state), GFP_KERNEL);
	if (!ps)
		goto out;

	ret = -ENOENT;

	/* usbdev device-node */
	if (imajor(inode) == USB_DEVICE_MAJOR)
		dev = usbdev_lookup_by_devt(inode->i_rdev);
#ifdef CONFIG_USB_DEVICEFS
	/* procfs file */
	if (!dev) {
		dev = inode->i_private;
		if (dev && dev->usbfs_dentry &&
					dev->usbfs_dentry->d_inode == inode)
			usb_get_dev(dev);
		else
			dev = NULL;
	}
#endif
	if (!dev || dev->state == USB_STATE_NOTATTACHED)
		goto out;
	ret = usb_autoresume_device(dev);
	if (ret)
		goto out;

	ret = 0;
	ps->dev = dev;
	ps->file = file;
	spin_lock_init(&ps->lock);
	INIT_LIST_HEAD(&ps->list);
	INIT_LIST_HEAD(&ps->async_pending);
	INIT_LIST_HEAD(&ps->async_completed);
	init_waitqueue_head(&ps->wait);
	ps->discsignr = 0;
	ps->disc_pid = get_pid(task_pid(current));
	ps->disc_uid = current->uid;
	ps->disc_euid = current->euid;
	ps->disccontext = NULL;
	ps->ifclaimed = 0;
	security_task_getsecid(current, &ps->secid);
	smp_wmb();
	list_add_tail(&ps->list, &dev->filelist);
	file->private_data = ps;
 out:
	if (ret) {
		kfree(ps);
		usb_put_dev(dev);
	}
	mutex_unlock(&usbfs_mutex);
	unlock_kernel();
	return ret;
}

static int usbdev_release(struct inode *inode, struct file *file)
{
	struct dev_state *ps = file->private_data;
	struct usb_device *dev = ps->dev;
	unsigned int ifnum;

	usb_lock_device(dev);

	/* Protect against simultaneous open */
	mutex_lock(&usbfs_mutex);
	list_del_init(&ps->list);
	mutex_unlock(&usbfs_mutex);

	for (ifnum = 0; ps->ifclaimed && ifnum < 8*sizeof(ps->ifclaimed);
			ifnum++) {
		if (test_bit(ifnum, &ps->ifclaimed))
			releaseintf(ps, ifnum);
	}
	destroy_all_async(ps);
	usb_autosuspend_device(dev);
	usb_unlock_device(dev);
	usb_put_dev(dev);
	put_pid(ps->disc_pid);
	kfree(ps);
	return 0;
}

static int proc_control(struct dev_state *ps, void __user *arg)
{
	struct usb_device *dev = ps->dev;
	struct usbdevfs_ctrltransfer ctrl;
	unsigned int tmo;
	unsigned char *tbuf;
	unsigned wLength;
	int i, j, ret;

	if (copy_from_user(&ctrl, arg, sizeof(ctrl)))
		return -EFAULT;
	ret = check_ctrlrecip(ps, ctrl.bRequestType, ctrl.wIndex);
	if (ret)
		return ret;
	wLength = ctrl.wLength;		/* To suppress 64k PAGE_SIZE warning */
	if (wLength > PAGE_SIZE)
		return -EINVAL;
	tbuf = (unsigned char *)__get_free_page(GFP_KERNEL);
	if (!tbuf)
		return -ENOMEM;
	tmo = ctrl.timeout;
	if (ctrl.bRequestType & 0x80) {
		if (ctrl.wLength && !access_ok(VERIFY_WRITE, ctrl.data,
					       ctrl.wLength)) {
			free_page((unsigned long)tbuf);
			return -EINVAL;
		}
		snoop(&dev->dev, "control read: bRequest=%02x "
				"bRrequestType=%02x wValue=%04x "
				"wIndex=%04x wLength=%04x\n",
			ctrl.bRequest, ctrl.bRequestType, ctrl.wValue,
				ctrl.wIndex, ctrl.wLength);

		usb_unlock_device(dev);
		i = usb_control_msg(dev, usb_rcvctrlpipe(dev, 0), ctrl.bRequest,
				    ctrl.bRequestType, ctrl.wValue, ctrl.wIndex,
				    tbuf, ctrl.wLength, tmo);
		usb_lock_device(dev);
		if ((i > 0) && ctrl.wLength) {
			if (usbfs_snoop) {
				dev_info(&dev->dev, "control read: data ");
				for (j = 0; j < i; ++j)
					printk("%02x ", (u8)(tbuf)[j]);
				printk("\n");
			}
			if (copy_to_user(ctrl.data, tbuf, i)) {
				free_page((unsigned long)tbuf);
				return -EFAULT;
			}
		}
	} else {
		if (ctrl.wLength) {
			if (copy_from_user(tbuf, ctrl.data, ctrl.wLength)) {
				free_page((unsigned long)tbuf);
				return -EFAULT;
			}
		}
		snoop(&dev->dev, "control write: bRequest=%02x "
				"bRrequestType=%02x wValue=%04x "
				"wIndex=%04x wLength=%04x\n",
			ctrl.bRequest, ctrl.bRequestType, ctrl.wValue,
				ctrl.wIndex, ctrl.wLength);
		if (usbfs_snoop) {
			dev_info(&dev->dev, "control write: data: ");
			for (j = 0; j < ctrl.wLength; ++j)
				printk("%02x ", (unsigned char)(tbuf)[j]);
			printk("\n");
		}
		usb_unlock_device(dev);
		i = usb_control_msg(dev, usb_sndctrlpipe(dev, 0), ctrl.bRequest,
				    ctrl.bRequestType, ctrl.wValue, ctrl.wIndex,
				    tbuf, ctrl.wLength, tmo);
		usb_lock_device(dev);
	}
	free_page((unsigned long)tbuf);
	if (i < 0 && i != -EPIPE) {
		dev_printk(KERN_DEBUG, &dev->dev, "usbfs: USBDEVFS_CONTROL "
			   "failed cmd %s rqt %u rq %u len %u ret %d\n",
			   current->comm, ctrl.bRequestType, ctrl.bRequest,
			   ctrl.wLength, i);
	}
	return i;
}

static int proc_bulk(struct dev_state *ps, void __user *arg)
{
	struct usb_device *dev = ps->dev;
	struct usbdevfs_bulktransfer bulk;
	unsigned int tmo, len1, pipe;
	int len2;
	unsigned char *tbuf;
	int i, j, ret;

	if (copy_from_user(&bulk, arg, sizeof(bulk)))
		return -EFAULT;
	ret = findintfep(ps->dev, bulk.ep);
	if (ret < 0)
		return ret;
	ret = checkintf(ps, ret);
	if (ret)
		return ret;
	if (bulk.ep & USB_DIR_IN)
		pipe = usb_rcvbulkpipe(dev, bulk.ep & 0x7f);
	else
		pipe = usb_sndbulkpipe(dev, bulk.ep & 0x7f);
	if (!usb_maxpacket(dev, pipe, !(bulk.ep & USB_DIR_IN)))
		return -EINVAL;
	len1 = bulk.len;
	if (len1 > MAX_USBFS_BUFFER_SIZE)
		return -EINVAL;
	if (!(tbuf = kmalloc(len1, GFP_KERNEL)))
		return -ENOMEM;
	tmo = bulk.timeout;
	if (bulk.ep & 0x80) {
		if (len1 && !access_ok(VERIFY_WRITE, bulk.data, len1)) {
			kfree(tbuf);
			return -EINVAL;
		}
		snoop(&dev->dev, "bulk read: len=0x%02x timeout=%04d\n",
			bulk.len, bulk.timeout);
		usb_unlock_device(dev);
		i = usb_bulk_msg(dev, pipe, tbuf, len1, &len2, tmo);
		usb_lock_device(dev);
		if (!i && len2) {
			if (usbfs_snoop) {
				dev_info(&dev->dev, "bulk read: data ");
				for (j = 0; j < len2; ++j)
					printk("%02x ", (u8)(tbuf)[j]);
				printk("\n");
			}
			if (copy_to_user(bulk.data, tbuf, len2)) {
				kfree(tbuf);
				return -EFAULT;
			}
		}
	} else {
		if (len1) {
			if (copy_from_user(tbuf, bulk.data, len1)) {
				kfree(tbuf);
				return -EFAULT;
			}
		}
		snoop(&dev->dev, "bulk write: len=0x%02x timeout=%04d\n",
			bulk.len, bulk.timeout);
		if (usbfs_snoop) {
			dev_info(&dev->dev, "bulk write: data: ");
			for (j = 0; j < len1; ++j)
				printk("%02x ", (unsigned char)(tbuf)[j]);
			printk("\n");
		}
		usb_unlock_device(dev);
		i = usb_bulk_msg(dev, pipe, tbuf, len1, &len2, tmo);
		usb_lock_device(dev);
	}
	kfree(tbuf);
	if (i < 0)
		return i;
	return len2;
}

static int proc_resetep(struct dev_state *ps, void __user *arg)
{
	unsigned int ep;
	int ret;

	if (get_user(ep, (unsigned int __user *)arg))
		return -EFAULT;
	ret = findintfep(ps->dev, ep);
	if (ret < 0)
		return ret;
	ret = checkintf(ps, ret);
	if (ret)
		return ret;
	usb_settoggle(ps->dev, ep & 0xf, !(ep & USB_DIR_IN), 0);
	return 0;
}

static int proc_clearhalt(struct dev_state *ps, void __user *arg)
{
	unsigned int ep;
	int pipe;
	int ret;

	if (get_user(ep, (unsigned int __user *)arg))
		return -EFAULT;
	ret = findintfep(ps->dev, ep);
	if (ret < 0)
		return ret;
	ret = checkintf(ps, ret);
	if (ret)
		return ret;
	if (ep & USB_DIR_IN)
		pipe = usb_rcvbulkpipe(ps->dev, ep & 0x7f);
	else
		pipe = usb_sndbulkpipe(ps->dev, ep & 0x7f);

	return usb_clear_halt(ps->dev, pipe);
}

static int proc_getdriver(struct dev_state *ps, void __user *arg)
{
	struct usbdevfs_getdriver gd;
	struct usb_interface *intf;
	int ret;

	if (copy_from_user(&gd, arg, sizeof(gd)))
		return -EFAULT;
	intf = usb_ifnum_to_if(ps->dev, gd.interface);
	if (!intf || !intf->dev.driver)
		ret = -ENODATA;
	else {
		strncpy(gd.driver, intf->dev.driver->name,
				sizeof(gd.driver));
		ret = (copy_to_user(arg, &gd, sizeof(gd)) ? -EFAULT : 0);
	}
	return ret;
}

static int proc_connectinfo(struct dev_state *ps, void __user *arg)
{
	struct usbdevfs_connectinfo ci;

	ci.devnum = ps->dev->devnum;
	ci.slow = ps->dev->speed == USB_SPEED_LOW;
	if (copy_to_user(arg, &ci, sizeof(ci)))
		return -EFAULT;
	return 0;
}

static int proc_resetdevice(struct dev_state *ps)
{
	return usb_reset_device(ps->dev);
}

static int proc_setintf(struct dev_state *ps, void __user *arg)
{
	struct usbdevfs_setinterface setintf;
	int ret;

	if (copy_from_user(&setintf, arg, sizeof(setintf)))
		return -EFAULT;
	if ((ret = checkintf(ps, setintf.interface)))
		return ret;
	return usb_set_interface(ps->dev, setintf.interface,
			setintf.altsetting);
}

static int proc_setconfig(struct dev_state *ps, void __user *arg)
{
	int u;
	int status = 0;
	struct usb_host_config *actconfig;

	if (get_user(u, (int __user *)arg))
		return -EFAULT;

	actconfig = ps->dev->actconfig;

	/* Don't touch the device if any interfaces are claimed.
	 * It could interfere with other drivers' operations, and if
	 * an interface is claimed by usbfs it could easily deadlock.
	 */
	if (actconfig) {
		int i;

		for (i = 0; i < actconfig->desc.bNumInterfaces; ++i) {
			if (usb_interface_claimed(actconfig->interface[i])) {
				dev_warn(&ps->dev->dev,
					"usbfs: interface %d claimed by %s "
					"while '%s' sets config #%d\n",
					actconfig->interface[i]
						->cur_altsetting
						->desc.bInterfaceNumber,
					actconfig->interface[i]
						->dev.driver->name,
					current->comm, u);
				status = -EBUSY;
				break;
			}
		}
	}

	/* SET_CONFIGURATION is often abused as a "cheap" driver reset,
	 * so avoid usb_set_configuration()'s kick to sysfs
	 */
	if (status == 0) {
		if (actconfig && actconfig->desc.bConfigurationValue == u)
			status = usb_reset_configuration(ps->dev);
		else
			status = usb_set_configuration(ps->dev, u);
	}

	return status;
}

static int proc_do_submiturb(struct dev_state *ps, struct usbdevfs_urb *uurb,
			struct usbdevfs_iso_packet_desc __user *iso_frame_desc,
			void __user *arg)
{
	struct usbdevfs_iso_packet_desc *isopkt = NULL;
	struct usb_host_endpoint *ep;
	struct async *as;
	struct usb_ctrlrequest *dr = NULL;
	unsigned int u, totlen, isofrmlen;
	int ret, ifnum = -1;
	int is_in;

	if (uurb->flags & ~(USBDEVFS_URB_ISO_ASAP |
				USBDEVFS_URB_SHORT_NOT_OK |
				USBDEVFS_URB_NO_FSBR |
				USBDEVFS_URB_ZERO_PACKET |
				USBDEVFS_URB_NO_INTERRUPT))
		return -EINVAL;
	if (!uurb->buffer)
		return -EINVAL;
	if (uurb->signr != 0 && (uurb->signr < SIGRTMIN ||
				 uurb->signr > SIGRTMAX))
		return -EINVAL;
	if (!(uurb->type == USBDEVFS_URB_TYPE_CONTROL &&
	    (uurb->endpoint & ~USB_ENDPOINT_DIR_MASK) == 0)) {
		ifnum = findintfep(ps->dev, uurb->endpoint);
		if (ifnum < 0)
			return ifnum;
		ret = checkintf(ps, ifnum);
		if (ret)
			return ret;
	}
	if ((uurb->endpoint & USB_ENDPOINT_DIR_MASK) != 0) {
		is_in = 1;
		ep = ps->dev->ep_in[uurb->endpoint & USB_ENDPOINT_NUMBER_MASK];
	} else {
		is_in = 0;
		ep = ps->dev->ep_out[uurb->endpoint & USB_ENDPOINT_NUMBER_MASK];
	}
	if (!ep)
		return -ENOENT;
	switch(uurb->type) {
	case USBDEVFS_URB_TYPE_CONTROL:
		if (!usb_endpoint_xfer_control(&ep->desc))
			return -EINVAL;
		/* min 8 byte setup packet,
		 * max 8 byte setup plus an arbitrary data stage */
		if (uurb->buffer_length < 8 ||
		    uurb->buffer_length > (8 + MAX_USBFS_BUFFER_SIZE))
			return -EINVAL;
		dr = kmalloc(sizeof(struct usb_ctrlrequest), GFP_KERNEL);
		if (!dr)
			return -ENOMEM;
		if (copy_from_user(dr, uurb->buffer, 8)) {
			kfree(dr);
			return -EFAULT;
		}
		if (uurb->buffer_length < (le16_to_cpup(&dr->wLength) + 8)) {
			kfree(dr);
			return -EINVAL;
		}
		ret = check_ctrlrecip(ps, dr->bRequestType,
				      le16_to_cpup(&dr->wIndex));
		if (ret) {
			kfree(dr);
			return ret;
		}
		uurb->number_of_packets = 0;
		uurb->buffer_length = le16_to_cpup(&dr->wLength);
		uurb->buffer += 8;
		if ((dr->bRequestType & USB_DIR_IN) && uurb->buffer_length) {
			is_in = 1;
			uurb->endpoint |= USB_DIR_IN;
		} else {
			is_in = 0;
			uurb->endpoint &= ~USB_DIR_IN;
		}
		if (!access_ok(is_in ? VERIFY_WRITE : VERIFY_READ,
				uurb->buffer, uurb->buffer_length)) {
			kfree(dr);
			return -EFAULT;
		}
		snoop(&ps->dev->dev, "control urb: bRequest=%02x "
			"bRrequestType=%02x wValue=%04x "
			"wIndex=%04x wLength=%04x\n",
			dr->bRequest, dr->bRequestType,
			__le16_to_cpup(&dr->wValue),
			__le16_to_cpup(&dr->wIndex),
			__le16_to_cpup(&dr->wLength));
		break;

	case USBDEVFS_URB_TYPE_BULK:
		switch (usb_endpoint_type(&ep->desc)) {
		case USB_ENDPOINT_XFER_CONTROL:
		case USB_ENDPOINT_XFER_ISOC:
			return -EINVAL;
		/* allow single-shot interrupt transfers, at bogus rates */
		}
		uurb->number_of_packets = 0;
		if (uurb->buffer_length > MAX_USBFS_BUFFER_SIZE)
			return -EINVAL;
		if (!access_ok(is_in ? VERIFY_WRITE : VERIFY_READ,
				uurb->buffer, uurb->buffer_length))
			return -EFAULT;
		snoop(&ps->dev->dev, "bulk urb\n");
		break;

	case USBDEVFS_URB_TYPE_ISO:
		/* arbitrary limit */
		if (uurb->number_of_packets < 1 ||
		    uurb->number_of_packets > 128)
			return -EINVAL;
		if (!usb_endpoint_xfer_isoc(&ep->desc))
			return -EINVAL;
		isofrmlen = sizeof(struct usbdevfs_iso_packet_desc) *
				   uurb->number_of_packets;
		if (!(isopkt = kmalloc(isofrmlen, GFP_KERNEL)))
			return -ENOMEM;
		if (copy_from_user(isopkt, iso_frame_desc, isofrmlen)) {
			kfree(isopkt);
			return -EFAULT;
		}
		for (totlen = u = 0; u < uurb->number_of_packets; u++) {
			/* arbitrary limit,
			 * sufficient for USB 2.0 high-bandwidth iso */
			if (isopkt[u].length > 8192) {
				kfree(isopkt);
				return -EINVAL;
			}
			totlen += isopkt[u].length;
		}
		if (totlen > 32768) {
			kfree(isopkt);
			return -EINVAL;
		}
		uurb->buffer_length = totlen;
		snoop(&ps->dev->dev, "iso urb\n");
		break;

	case USBDEVFS_URB_TYPE_INTERRUPT:
		uurb->number_of_packets = 0;
		if (!usb_endpoint_xfer_int(&ep->desc))
			return -EINVAL;
		if (uurb->buffer_length > MAX_USBFS_BUFFER_SIZE)
			return -EINVAL;
		if (!access_ok(is_in ? VERIFY_WRITE : VERIFY_READ,
				uurb->buffer, uurb->buffer_length))
			return -EFAULT;
		snoop(&ps->dev->dev, "interrupt urb\n");
		break;

	default:
		return -EINVAL;
	}
	as = alloc_async(uurb->number_of_packets);
	if (!as) {
		kfree(isopkt);
		kfree(dr);
		return -ENOMEM;
	}
	as->urb->transfer_buffer = kmalloc(uurb->buffer_length, GFP_KERNEL);
	if (!as->urb->transfer_buffer) {
		kfree(isopkt);
		kfree(dr);
		free_async(as);
		return -ENOMEM;
	}
	as->urb->dev = ps->dev;
	as->urb->pipe = (uurb->type << 30) |
			__create_pipe(ps->dev, uurb->endpoint & 0xf) |
			(uurb->endpoint & USB_DIR_IN);

	/* This tedious sequence is necessary because the URB_* flags
	 * are internal to the kernel and subject to change, whereas
	 * the USBDEVFS_URB_* flags are a user API and must not be changed.
	 */
	u = (is_in ? URB_DIR_IN : URB_DIR_OUT);
	if (uurb->flags & USBDEVFS_URB_ISO_ASAP)
		u |= URB_ISO_ASAP;
	if (uurb->flags & USBDEVFS_URB_SHORT_NOT_OK)
		u |= URB_SHORT_NOT_OK;
	if (uurb->flags & USBDEVFS_URB_NO_FSBR)
		u |= URB_NO_FSBR;
	if (uurb->flags & USBDEVFS_URB_ZERO_PACKET)
		u |= URB_ZERO_PACKET;
	if (uurb->flags & USBDEVFS_URB_NO_INTERRUPT)
		u |= URB_NO_INTERRUPT;
	as->urb->transfer_flags = u;

	as->urb->transfer_buffer_length = uurb->buffer_length;
	as->urb->setup_packet = (unsigned char *)dr;
	as->urb->start_frame = uurb->start_frame;
	as->urb->number_of_packets = uurb->number_of_packets;
	if (uurb->type == USBDEVFS_URB_TYPE_ISO ||
			ps->dev->speed == USB_SPEED_HIGH)
		as->urb->interval = 1 << min(15, ep->desc.bInterval - 1);
	else
		as->urb->interval = ep->desc.bInterval;
	as->urb->context = as;
	as->urb->complete = async_completed;
	for (totlen = u = 0; u < uurb->number_of_packets; u++) {
		as->urb->iso_frame_desc[u].offset = totlen;
		as->urb->iso_frame_desc[u].length = isopkt[u].length;
		totlen += isopkt[u].length;
	}
	kfree(isopkt);
	as->ps = ps;
	as->userurb = arg;
	if (uurb->endpoint & USB_DIR_IN)
		as->userbuffer = uurb->buffer;
	else
		as->userbuffer = NULL;
	as->signr = uurb->signr;
	as->ifnum = ifnum;
	as->pid = get_pid(task_pid(current));
	as->uid = current->uid;
	as->euid = current->euid;
	security_task_getsecid(current, &as->secid);
	if (!is_in) {
		if (copy_from_user(as->urb->transfer_buffer, uurb->buffer,
				as->urb->transfer_buffer_length)) {
			free_async(as);
			return -EFAULT;
		}
	}
	snoop_urb(as->urb, as->userurb);
	async_newpending(as);
	if ((ret = usb_submit_urb(as->urb, GFP_KERNEL))) {
		dev_printk(KERN_DEBUG, &ps->dev->dev,
			   "usbfs: usb_submit_urb returned %d\n", ret);
		async_removepending(as);
		free_async(as);
		return ret;
	}
	return 0;
}

static int proc_submiturb(struct dev_state *ps, void __user *arg)
{
	struct usbdevfs_urb uurb;

	if (copy_from_user(&uurb, arg, sizeof(uurb)))
		return -EFAULT;

	return proc_do_submiturb(ps, &uurb,
			(((struct usbdevfs_urb __user *)arg)->iso_frame_desc),
			arg);
}

static int proc_unlinkurb(struct dev_state *ps, void __user *arg)
{
	struct async *as;

	as = async_getpending(ps, arg);
	if (!as)
		return -EINVAL;
	usb_kill_urb(as->urb);
	return 0;
}

static int processcompl(struct async *as, void __user * __user *arg)
{
	struct urb *urb = as->urb;
	struct usbdevfs_urb __user *userurb = as->userurb;
	void __user *addr = as->userurb;
	unsigned int i;

	if (as->userbuffer)
		if (copy_to_user(as->userbuffer, urb->transfer_buffer,
				 urb->transfer_buffer_length))
			return -EFAULT;
	if (put_user(as->status, &userurb->status))
		return -EFAULT;
	if (put_user(urb->actual_length, &userurb->actual_length))
		return -EFAULT;
	if (put_user(urb->error_count, &userurb->error_count))
		return -EFAULT;

	if (usb_endpoint_xfer_isoc(&urb->ep->desc)) {
		for (i = 0; i < urb->number_of_packets; i++) {
			if (put_user(urb->iso_frame_desc[i].actual_length,
				     &userurb->iso_frame_desc[i].actual_length))
				return -EFAULT;
			if (put_user(urb->iso_frame_desc[i].status,
				     &userurb->iso_frame_desc[i].status))
				return -EFAULT;
		}
	}

	free_async(as);

	if (put_user(addr, (void __user * __user *)arg))
		return -EFAULT;
	return 0;
}

static struct async *reap_as(struct dev_state *ps)
{
	DECLARE_WAITQUEUE(wait, current);
	struct async *as = NULL;
	struct usb_device *dev = ps->dev;

	add_wait_queue(&ps->wait, &wait);
	for (;;) {
		__set_current_state(TASK_INTERRUPTIBLE);
		as = async_getcompleted(ps);
		if (as)
			break;
		if (signal_pending(current))
			break;
		usb_unlock_device(dev);
		schedule();
		usb_lock_device(dev);
	}
	remove_wait_queue(&ps->wait, &wait);
	set_current_state(TASK_RUNNING);
	return as;
}

static int proc_reapurb(struct dev_state *ps, void __user *arg)
{
	struct async *as = reap_as(ps);
	if (as)
		return processcompl(as, (void __user * __user *)arg);
	if (signal_pending(current))
		return -EINTR;
	return -EIO;
}

static int proc_reapurbnonblock(struct dev_state *ps, void __user *arg)
{
	struct async *as;

	if (!(as = async_getcompleted(ps)))
		return -EAGAIN;
	return processcompl(as, (void __user * __user *)arg);
}

#ifdef CONFIG_COMPAT

static int get_urb32(struct usbdevfs_urb *kurb,
		     struct usbdevfs_urb32 __user *uurb)
{
	__u32  uptr;
	if (get_user(kurb->type, &uurb->type) ||
	    __get_user(kurb->endpoint, &uurb->endpoint) ||
	    __get_user(kurb->status, &uurb->status) ||
	    __get_user(kurb->flags, &uurb->flags) ||
	    __get_user(kurb->buffer_length, &uurb->buffer_length) ||
	    __get_user(kurb->actual_length, &uurb->actual_length) ||
	    __get_user(kurb->start_frame, &uurb->start_frame) ||
	    __get_user(kurb->number_of_packets, &uurb->number_of_packets) ||
	    __get_user(kurb->error_count, &uurb->error_count) ||
	    __get_user(kurb->signr, &uurb->signr))
		return -EFAULT;

	if (__get_user(uptr, &uurb->buffer))
		return -EFAULT;
	kurb->buffer = compat_ptr(uptr);
	if (__get_user(uptr, &uurb->buffer))
		return -EFAULT;
	kurb->usercontext = compat_ptr(uptr);

	return 0;
}

static int proc_submiturb_compat(struct dev_state *ps, void __user *arg)
{
	struct usbdevfs_urb uurb;

	if (get_urb32(&uurb, (struct usbdevfs_urb32 __user *)arg))
		return -EFAULT;

	return proc_do_submiturb(ps, &uurb,
			((struct usbdevfs_urb32 __user *)arg)->iso_frame_desc,
			arg);
}

static int processcompl_compat(struct async *as, void __user * __user *arg)
{
	struct urb *urb = as->urb;
	struct usbdevfs_urb32 __user *userurb = as->userurb;
	void __user *addr = as->userurb;
	unsigned int i;

	if (as->userbuffer)
		if (copy_to_user(as->userbuffer, urb->transfer_buffer,
				 urb->transfer_buffer_length))
			return -EFAULT;
	if (put_user(as->status, &userurb->status))
		return -EFAULT;
	if (put_user(urb->actual_length, &userurb->actual_length))
		return -EFAULT;
	if (put_user(urb->error_count, &userurb->error_count))
		return -EFAULT;

	if (usb_endpoint_xfer_isoc(&urb->ep->desc)) {
		for (i = 0; i < urb->number_of_packets; i++) {
			if (put_user(urb->iso_frame_desc[i].actual_length,
				     &userurb->iso_frame_desc[i].actual_length))
				return -EFAULT;
			if (put_user(urb->iso_frame_desc[i].status,
				     &userurb->iso_frame_desc[i].status))
				return -EFAULT;
		}
	}

	free_async(as);
	if (put_user(ptr_to_compat(addr), (u32 __user *)arg))
		return -EFAULT;
	return 0;
}

static int proc_reapurb_compat(struct dev_state *ps, void __user *arg)
{
	struct async *as = reap_as(ps);
	if (as)
		return processcompl_compat(as, (void __user * __user *)arg);
	if (signal_pending(current))
		return -EINTR;
	return -EIO;
}

static int proc_reapurbnonblock_compat(struct dev_state *ps, void __user *arg)
{
	struct async *as;

	if (!(as = async_getcompleted(ps)))
		return -EAGAIN;
	return processcompl_compat(as, (void __user * __user *)arg);
}

#endif

static int proc_disconnectsignal(struct dev_state *ps, void __user *arg)
{
	struct usbdevfs_disconnectsignal ds;

	if (copy_from_user(&ds, arg, sizeof(ds)))
		return -EFAULT;
	if (ds.signr != 0 && (ds.signr < SIGRTMIN || ds.signr > SIGRTMAX))
		return -EINVAL;
	ps->discsignr = ds.signr;
	ps->disccontext = ds.context;
	return 0;
}

static int proc_claiminterface(struct dev_state *ps, void __user *arg)
{
	unsigned int ifnum;

	if (get_user(ifnum, (unsigned int __user *)arg))
		return -EFAULT;
	return claimintf(ps, ifnum);
}

static int proc_releaseinterface(struct dev_state *ps, void __user *arg)
{
	unsigned int ifnum;
	int ret;

	if (get_user(ifnum, (unsigned int __user *)arg))
		return -EFAULT;
	if ((ret = releaseintf(ps, ifnum)) < 0)
		return ret;
	destroy_async_on_interface (ps, ifnum);
	return 0;
}

static int proc_ioctl(struct dev_state *ps, struct usbdevfs_ioctl *ctl)
{
	int			size;
	void			*buf = NULL;
	int			retval = 0;
	struct usb_interface    *intf = NULL;
	struct usb_driver       *driver = NULL;

	/* alloc buffer */
	if ((size = _IOC_SIZE(ctl->ioctl_code)) > 0) {
		if ((buf = kmalloc(size, GFP_KERNEL)) == NULL)
			return -ENOMEM;
		if ((_IOC_DIR(ctl->ioctl_code) & _IOC_WRITE)) {
			if (copy_from_user(buf, ctl->data, size)) {
				kfree(buf);
				return -EFAULT;
			}
		} else {
			memset(buf, 0, size);
		}
	}

	if (!connected(ps)) {
		kfree(buf);
		return -ENODEV;
	}

	if (ps->dev->state != USB_STATE_CONFIGURED)
		retval = -EHOSTUNREACH;
	else if (!(intf = usb_ifnum_to_if(ps->dev, ctl->ifno)))
		retval = -EINVAL;
	else switch (ctl->ioctl_code) {

	/* disconnect kernel driver from interface */
	case USBDEVFS_DISCONNECT:
		if (intf->dev.driver) {
			driver = to_usb_driver(intf->dev.driver);
			dev_dbg(&intf->dev, "disconnect by usbfs\n");
			usb_driver_release_interface(driver, intf);
		} else
			retval = -ENODATA;
		break;

	/* let kernel drivers try to (re)bind to the interface */
	case USBDEVFS_CONNECT:
		if (!intf->dev.driver)
			retval = device_attach(&intf->dev);
		else
			retval = -EBUSY;
		break;

	/* talk directly to the interface's driver */
	default:
		if (intf->dev.driver)
			driver = to_usb_driver(intf->dev.driver);
		if (driver == NULL || driver->ioctl == NULL) {
			retval = -ENOTTY;
		} else {
			retval = driver->ioctl(intf, ctl->ioctl_code, buf);
			if (retval == -ENOIOCTLCMD)
				retval = -ENOTTY;
		}
	}

	/* cleanup and return */
	if (retval >= 0
			&& (_IOC_DIR(ctl->ioctl_code) & _IOC_READ) != 0
			&& size > 0
			&& copy_to_user(ctl->data, buf, size) != 0)
		retval = -EFAULT;

	kfree(buf);
	return retval;
}

static int proc_ioctl_default(struct dev_state *ps, void __user *arg)
{
	struct usbdevfs_ioctl	ctrl;

	if (copy_from_user(&ctrl, arg, sizeof(ctrl)))
		return -EFAULT;
	return proc_ioctl(ps, &ctrl);
}

#ifdef CONFIG_COMPAT
static int proc_ioctl_compat(struct dev_state *ps, compat_uptr_t arg)
{
	struct usbdevfs_ioctl32 __user *uioc;
	struct usbdevfs_ioctl ctrl;
	u32 udata;

	uioc = compat_ptr((long)arg);
	if (get_user(ctrl.ifno, &uioc->ifno) ||
	    get_user(ctrl.ioctl_code, &uioc->ioctl_code) ||
	    __get_user(udata, &uioc->data))
		return -EFAULT;
	ctrl.data = compat_ptr(udata);

	return proc_ioctl(ps, &ctrl);
}
#endif

/*
 * NOTE:  All requests here that have interface numbers as parameters
 * are assuming that somehow the configuration has been prevented from
 * changing.  But there's no mechanism to ensure that...
 */
static int usbdev_ioctl(struct inode *inode, struct file *file,
			unsigned int cmd, unsigned long arg)
{
	struct dev_state *ps = file->private_data;
	struct usb_device *dev = ps->dev;
	void __user *p = (void __user *)arg;
	int ret = -ENOTTY;

	if (!(file->f_mode & FMODE_WRITE))
		return -EPERM;
	usb_lock_device(dev);
	if (!connected(ps)) {
		usb_unlock_device(dev);
		return -ENODEV;
	}

	switch (cmd) {
	case USBDEVFS_CONTROL:
		snoop(&dev->dev, "%s: CONTROL\n", __func__);
		ret = proc_control(ps, p);
		if (ret >= 0)
			inode->i_mtime = CURRENT_TIME;
		break;

	case USBDEVFS_BULK:
		snoop(&dev->dev, "%s: BULK\n", __func__);
		ret = proc_bulk(ps, p);
		if (ret >= 0)
			inode->i_mtime = CURRENT_TIME;
		break;

	case USBDEVFS_RESETEP:
		snoop(&dev->dev, "%s: RESETEP\n", __func__);
		ret = proc_resetep(ps, p);
		if (ret >= 0)
			inode->i_mtime = CURRENT_TIME;
		break;

	case USBDEVFS_RESET:
		snoop(&dev->dev, "%s: RESET\n", __func__);
		ret = proc_resetdevice(ps);
		break;

	case USBDEVFS_CLEAR_HALT:
		snoop(&dev->dev, "%s: CLEAR_HALT\n", __func__);
		ret = proc_clearhalt(ps, p);
		if (ret >= 0)
			inode->i_mtime = CURRENT_TIME;
		break;

	case USBDEVFS_GETDRIVER:
		snoop(&dev->dev, "%s: GETDRIVER\n", __func__);
		ret = proc_getdriver(ps, p);
		break;

	case USBDEVFS_CONNECTINFO:
		snoop(&dev->dev, "%s: CONNECTINFO\n", __func__);
		ret = proc_connectinfo(ps, p);
		break;

	case USBDEVFS_SETINTERFACE:
		snoop(&dev->dev, "%s: SETINTERFACE\n", __func__);
		ret = proc_setintf(ps, p);
		break;

	case USBDEVFS_SETCONFIGURATION:
		snoop(&dev->dev, "%s: SETCONFIGURATION\n", __func__);
		ret = proc_setconfig(ps, p);
		break;

	case USBDEVFS_SUBMITURB:
		snoop(&dev->dev, "%s: SUBMITURB\n", __func__);
		ret = proc_submiturb(ps, p);
		if (ret >= 0)
			inode->i_mtime = CURRENT_TIME;
		break;

#ifdef CONFIG_COMPAT

	case USBDEVFS_SUBMITURB32:
		snoop(&dev->dev, "%s: SUBMITURB32\n", __func__);
		ret = proc_submiturb_compat(ps, p);
		if (ret >= 0)
			inode->i_mtime = CURRENT_TIME;
		break;

	case USBDEVFS_REAPURB32:
		snoop(&dev->dev, "%s: REAPURB32\n", __func__);
		ret = proc_reapurb_compat(ps, p);
		break;

	case USBDEVFS_REAPURBNDELAY32:
		snoop(&dev->dev, "%s: REAPURBDELAY32\n", __func__);
		ret = proc_reapurbnonblock_compat(ps, p);
		break;

	case USBDEVFS_IOCTL32:
		snoop(&dev->dev, "%s: IOCTL\n", __func__);
		ret = proc_ioctl_compat(ps, ptr_to_compat(p));
		break;
#endif

	case USBDEVFS_DISCARDURB:
		snoop(&dev->dev, "%s: DISCARDURB\n", __func__);
		ret = proc_unlinkurb(ps, p);
		break;

	case USBDEVFS_REAPURB:
		snoop(&dev->dev, "%s: REAPURB\n", __func__);
		ret = proc_reapurb(ps, p);
		break;

	case USBDEVFS_REAPURBNDELAY:
		snoop(&dev->dev, "%s: REAPURBDELAY\n", __func__);
		ret = proc_reapurbnonblock(ps, p);
		break;

	case USBDEVFS_DISCSIGNAL:
		snoop(&dev->dev, "%s: DISCSIGNAL\n", __func__);
		ret = proc_disconnectsignal(ps, p);
		break;

	case USBDEVFS_CLAIMINTERFACE:
		snoop(&dev->dev, "%s: CLAIMINTERFACE\n", __func__);
		ret = proc_claiminterface(ps, p);
		break;

	case USBDEVFS_RELEASEINTERFACE:
		snoop(&dev->dev, "%s: RELEASEINTERFACE\n", __func__);
		ret = proc_releaseinterface(ps, p);
		break;

	case USBDEVFS_IOCTL:
		snoop(&dev->dev, "%s: IOCTL\n", __func__);
		ret = proc_ioctl_default(ps, p);
		break;
	}
	usb_unlock_device(dev);
	if (ret >= 0)
		inode->i_atime = CURRENT_TIME;
	return ret;
}

/* No kernel lock - fine */
static unsigned int usbdev_poll(struct file *file,
				struct poll_table_struct *wait)
{
	struct dev_state *ps = file->private_data;
	unsigned int mask = 0;

	poll_wait(file, &ps->wait, wait);
	if (file->f_mode & FMODE_WRITE && !list_empty(&ps->async_completed))
		mask |= POLLOUT | POLLWRNORM;
	if (!connected(ps))
		mask |= POLLERR | POLLHUP;
	return mask;
}

const struct file_operations usbdev_file_operations = {
	.owner = 	THIS_MODULE,
	.llseek =	usbdev_lseek,
	.read =		usbdev_read,
	.poll =		usbdev_poll,
	.ioctl =	usbdev_ioctl,
	.open =		usbdev_open,
	.release =	usbdev_release,
};

void usb_fs_classdev_common_remove(struct usb_device *udev)
{
	struct dev_state *ps;
	struct siginfo sinfo;

	while (!list_empty(&udev->filelist)) {
		ps = list_entry(udev->filelist.next, struct dev_state, list);
		destroy_all_async(ps);
		wake_up_all(&ps->wait);
		list_del_init(&ps->list);
		if (ps->discsignr) {
			sinfo.si_signo = ps->discsignr;
			sinfo.si_errno = EPIPE;
			sinfo.si_code = SI_ASYNCIO;
			sinfo.si_addr = ps->disccontext;
			kill_pid_info_as_uid(ps->discsignr, &sinfo,
					ps->disc_pid, ps->disc_uid,
					ps->disc_euid, ps->secid);
		}
	}
}

#ifdef CONFIG_USB_DEVICE_CLASS
static struct class *usb_classdev_class;

static int usb_classdev_add(struct usb_device *dev)
{
	struct device *cldev;

<<<<<<< HEAD
	cldev = device_create_drvdata(usb_classdev_class, &dev->dev,
				      dev->dev.devt, NULL, "usbdev%d.%d",
				      dev->bus->busnum, dev->devnum);
=======
	cldev = device_create(usb_classdev_class, &dev->dev, dev->dev.devt,
			      NULL, "usbdev%d.%d", dev->bus->busnum,
			      dev->devnum);
>>>>>>> 6279fb3a
	if (IS_ERR(cldev))
		return PTR_ERR(cldev);
	dev->usb_classdev = cldev;
	return 0;
}

static void usb_classdev_remove(struct usb_device *dev)
{
	if (dev->usb_classdev)
		device_unregister(dev->usb_classdev);
	usb_fs_classdev_common_remove(dev);
}

static int usb_classdev_notify(struct notifier_block *self,
			       unsigned long action, void *dev)
{
	switch (action) {
	case USB_DEVICE_ADD:
		if (usb_classdev_add(dev))
			return NOTIFY_BAD;
		break;
	case USB_DEVICE_REMOVE:
		usb_classdev_remove(dev);
		break;
	}
	return NOTIFY_OK;
}

static struct notifier_block usbdev_nb = {
	.notifier_call = 	usb_classdev_notify,
};
#endif

static struct cdev usb_device_cdev;

int __init usb_devio_init(void)
{
	int retval;

	retval = register_chrdev_region(USB_DEVICE_DEV, USB_DEVICE_MAX,
					"usb_device");
	if (retval) {
		err("unable to register minors for usb_device");
		goto out;
	}
	cdev_init(&usb_device_cdev, &usbdev_file_operations);
	retval = cdev_add(&usb_device_cdev, USB_DEVICE_DEV, USB_DEVICE_MAX);
	if (retval) {
		err("unable to get usb_device major %d", USB_DEVICE_MAJOR);
		goto error_cdev;
	}
#ifdef CONFIG_USB_DEVICE_CLASS
	usb_classdev_class = class_create(THIS_MODULE, "usb_device");
	if (IS_ERR(usb_classdev_class)) {
		err("unable to register usb_device class");
		retval = PTR_ERR(usb_classdev_class);
		cdev_del(&usb_device_cdev);
		usb_classdev_class = NULL;
		goto out;
	}
	/* devices of this class shadow the major:minor of their parent
	 * device, so clear ->dev_kobj to prevent adding duplicate entries
	 * to /sys/dev
	 */
	usb_classdev_class->dev_kobj = NULL;

	usb_register_notify(&usbdev_nb);
#endif
out:
	return retval;

error_cdev:
	unregister_chrdev_region(USB_DEVICE_DEV, USB_DEVICE_MAX);
	goto out;
}

void usb_devio_cleanup(void)
{
#ifdef CONFIG_USB_DEVICE_CLASS
	usb_unregister_notify(&usbdev_nb);
	class_destroy(usb_classdev_class);
#endif
	cdev_del(&usb_device_cdev);
	unregister_chrdev_region(USB_DEVICE_DEV, USB_DEVICE_MAX);
}<|MERGE_RESOLUTION|>--- conflicted
+++ resolved
@@ -1729,15 +1729,9 @@
 {
 	struct device *cldev;
 
-<<<<<<< HEAD
-	cldev = device_create_drvdata(usb_classdev_class, &dev->dev,
-				      dev->dev.devt, NULL, "usbdev%d.%d",
-				      dev->bus->busnum, dev->devnum);
-=======
 	cldev = device_create(usb_classdev_class, &dev->dev, dev->dev.devt,
 			      NULL, "usbdev%d.%d", dev->bus->busnum,
 			      dev->devnum);
->>>>>>> 6279fb3a
 	if (IS_ERR(cldev))
 		return PTR_ERR(cldev);
 	dev->usb_classdev = cldev;
