/*
 * drivers/usb/core/file.c
 *
 * (C) Copyright Linus Torvalds 1999
 * (C) Copyright Johannes Erdfelt 1999-2001
 * (C) Copyright Andreas Gal 1999
 * (C) Copyright Gregory P. Smith 1999
 * (C) Copyright Deti Fliegl 1999 (new USB architecture)
 * (C) Copyright Randy Dunlap 2000
 * (C) Copyright David Brownell 2000-2001 (kernel hotplug, usb_device_id,
 	more docs, etc)
 * (C) Copyright Yggdrasil Computing, Inc. 2000
 *     (usb_device_id matching changes by Adam J. Richter)
 * (C) Copyright Greg Kroah-Hartman 2002-2003
 *
 */

#include <linux/module.h>
#include <linux/errno.h>
#include <linux/rwsem.h>
#include <linux/smp_lock.h>
#include <linux/usb.h>

#include "usb.h"

#define MAX_USB_MINORS	256
static const struct file_operations *usb_minors[MAX_USB_MINORS];
static DECLARE_RWSEM(minor_rwsem);

static int usb_open(struct inode * inode, struct file * file)
{
	int minor = iminor(inode);
	const struct file_operations *c;
	int err = -ENODEV;
	const struct file_operations *old_fops, *new_fops = NULL;

	lock_kernel();
	down_read(&minor_rwsem);
	c = usb_minors[minor];

	if (!c || !(new_fops = fops_get(c)))
		goto done;

	old_fops = file->f_op;
	file->f_op = new_fops;
	/* Curiouser and curiouser... NULL ->open() as "no device" ? */
	if (file->f_op->open)
		err = file->f_op->open(inode,file);
	if (err) {
		fops_put(file->f_op);
		file->f_op = fops_get(old_fops);
	}
	fops_put(old_fops);
 done:
	up_read(&minor_rwsem);
	unlock_kernel();
	return err;
}

static const struct file_operations usb_fops = {
	.owner =	THIS_MODULE,
	.open =		usb_open,
};

static struct usb_class {
	struct kref kref;
	struct class *class;
} *usb_class;

static int init_usb_class(void)
{
	int result = 0;

	if (usb_class != NULL) {
		kref_get(&usb_class->kref);
		goto exit;
	}

	usb_class = kmalloc(sizeof(*usb_class), GFP_KERNEL);
	if (!usb_class) {
		result = -ENOMEM;
		goto exit;
	}

	kref_init(&usb_class->kref);
	usb_class->class = class_create(THIS_MODULE, "usb");
	if (IS_ERR(usb_class->class)) {
		result = IS_ERR(usb_class->class);
		err("class_create failed for usb devices");
		kfree(usb_class);
		usb_class = NULL;
	}

exit:
	return result;
}

static void release_usb_class(struct kref *kref)
{
	/* Ok, we cheat as we know we only have one usb_class */
	class_destroy(usb_class->class);
	kfree(usb_class);
	usb_class = NULL;
}

static void destroy_usb_class(void)
{
	if (usb_class)
		kref_put(&usb_class->kref, release_usb_class);
}

int usb_major_init(void)
{
	int error;

	error = register_chrdev(USB_MAJOR, "usb", &usb_fops);
	if (error)
		err("unable to get major %d for usb devices", USB_MAJOR);

	return error;
}

void usb_major_cleanup(void)
{
	unregister_chrdev(USB_MAJOR, "usb");
}

/**
 * usb_register_dev - register a USB device, and ask for a minor number
 * @intf: pointer to the usb_interface that is being registered
 * @class_driver: pointer to the usb_class_driver for this device
 *
 * This should be called by all USB drivers that use the USB major number.
 * If CONFIG_USB_DYNAMIC_MINORS is enabled, the minor number will be
 * dynamically allocated out of the list of available ones.  If it is not
 * enabled, the minor number will be based on the next available free minor,
 * starting at the class_driver->minor_base.
 *
 * This function also creates a usb class device in the sysfs tree.
 *
 * usb_deregister_dev() must be called when the driver is done with
 * the minor numbers given out by this function.
 *
 * Returns -EINVAL if something bad happens with trying to register a
 * device, and 0 on success.
 */
int usb_register_dev(struct usb_interface *intf,
		     struct usb_class_driver *class_driver)
{
	int retval = -EINVAL;
	int minor_base = class_driver->minor_base;
	int minor = 0;
	char name[20];
	char *temp;

#ifdef CONFIG_USB_DYNAMIC_MINORS
	/* 
	 * We don't care what the device tries to start at, we want to start
	 * at zero to pack the devices into the smallest available space with
	 * no holes in the minor range.
	 */
	minor_base = 0;
#endif
	intf->minor = -1;

	dbg ("looking for a minor, starting at %d", minor_base);

	if (class_driver->fops == NULL)
		goto exit;

	down_write(&minor_rwsem);
	for (minor = minor_base; minor < MAX_USB_MINORS; ++minor) {
		if (usb_minors[minor])
			continue;

		usb_minors[minor] = class_driver->fops;

		retval = 0;
		break;
	}
	up_write(&minor_rwsem);

	if (retval)
		goto exit;

	retval = init_usb_class();
	if (retval)
		goto exit;

	intf->minor = minor;

	/* create a usb class device for this usb interface */
	snprintf(name, sizeof(name), class_driver->name, minor - minor_base);
	temp = strrchr(name, '/');
	if (temp && (temp[1] != '\0'))
		++temp;
	else
		temp = name;
<<<<<<< HEAD
	intf->usb_dev = device_create_drvdata(usb_class->class, &intf->dev,
					      MKDEV(USB_MAJOR, minor), NULL,
					      "%s", temp);
=======
	intf->usb_dev = device_create(usb_class->class, &intf->dev,
				      MKDEV(USB_MAJOR, minor), NULL,
				      "%s", temp);
>>>>>>> 6279fb3a
	if (IS_ERR(intf->usb_dev)) {
		down_write(&minor_rwsem);
		usb_minors[intf->minor] = NULL;
		up_write(&minor_rwsem);
		retval = PTR_ERR(intf->usb_dev);
	}
exit:
	return retval;
}
EXPORT_SYMBOL_GPL(usb_register_dev);

/**
 * usb_deregister_dev - deregister a USB device's dynamic minor.
 * @intf: pointer to the usb_interface that is being deregistered
 * @class_driver: pointer to the usb_class_driver for this device
 *
 * Used in conjunction with usb_register_dev().  This function is called
 * when the USB driver is finished with the minor numbers gotten from a
 * call to usb_register_dev() (usually when the device is disconnected
 * from the system.)
 *
 * This function also removes the usb class device from the sysfs tree.
 *
 * This should be called by all drivers that use the USB major number.
 */
void usb_deregister_dev(struct usb_interface *intf,
			struct usb_class_driver *class_driver)
{
	int minor_base = class_driver->minor_base;
	char name[20];

#ifdef CONFIG_USB_DYNAMIC_MINORS
	minor_base = 0;
#endif

	if (intf->minor == -1)
		return;

	dbg ("removing %d minor", intf->minor);

	down_write(&minor_rwsem);
	usb_minors[intf->minor] = NULL;
	up_write(&minor_rwsem);

	snprintf(name, sizeof(name), class_driver->name, intf->minor - minor_base);
	device_destroy(usb_class->class, MKDEV(USB_MAJOR, intf->minor));
	intf->usb_dev = NULL;
	intf->minor = -1;
	destroy_usb_class();
}
EXPORT_SYMBOL_GPL(usb_deregister_dev);<|MERGE_RESOLUTION|>--- conflicted
+++ resolved
@@ -196,15 +196,9 @@
 		++temp;
 	else
 		temp = name;
-<<<<<<< HEAD
-	intf->usb_dev = device_create_drvdata(usb_class->class, &intf->dev,
-					      MKDEV(USB_MAJOR, minor), NULL,
-					      "%s", temp);
-=======
 	intf->usb_dev = device_create(usb_class->class, &intf->dev,
 				      MKDEV(USB_MAJOR, minor), NULL,
 				      "%s", temp);
->>>>>>> 6279fb3a
 	if (IS_ERR(intf->usb_dev)) {
 		down_write(&minor_rwsem);
 		usb_minors[intf->minor] = NULL;
