--- conflicted
+++ resolved
@@ -3052,19 +3052,11 @@
 	unsigned	old_length;
 	int		length;
 	char		*buf;
-<<<<<<< HEAD
 
 	if (memcmp(&udev->descriptor, old_device_descriptor,
 			sizeof(*old_device_descriptor)) != 0)
 		return 1;
 
-=======
-
-	if (memcmp(&udev->descriptor, old_device_descriptor,
-			sizeof(*old_device_descriptor)) != 0)
-		return 1;
-
->>>>>>> 7e91b751
 	/* Since the idVendor, idProduct, and bcdDevice values in the
 	 * device descriptor haven't changed, we will assume the
 	 * Manufacturer and Product strings haven't changed either.
