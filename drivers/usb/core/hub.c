--- conflicted
+++ resolved
@@ -3080,16 +3080,11 @@
 			}
 		}
 
-<<<<<<< HEAD
-		hub->activating = 0;
-
 		/* If this is a root hub, tell the HCD it's okay to
 		 * re-enable port-change interrupts now. */
 		if (!hdev->parent && !hub->busy_bits[0])
 			usb_enable_root_hub_irq(hdev->bus);
 
-=======
->>>>>>> c7b855ab
 loop_autopm:
 		/* Allow autosuspend if we're not going to run again */
 		if (list_empty(&hub->event_list))
