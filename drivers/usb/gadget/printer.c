/*
 * printer.c -- Printer gadget driver
 *
 * Copyright (C) 2003-2005 David Brownell
 * Copyright (C) 2006 Craig W. Nadler
 *
 * This program is free software; you can redistribute it and/or modify
 * it under the terms of the GNU General Public License as published by
 * the Free Software Foundation; either version 2 of the License, or
 * (at your option) any later version.
 *
 * This program is distributed in the hope that it will be useful,
 * but WITHOUT ANY WARRANTY; without even the implied warranty of
 * MERCHANTABILITY or FITNESS FOR A PARTICULAR PURPOSE.  See the
 * GNU General Public License for more details.
 *
 * You should have received a copy of the GNU General Public License
 * along with this program; if not, write to the Free Software
 * Foundation, Inc., 59 Temple Place, Suite 330, Boston, MA  02111-1307  USA
 */

#include <linux/module.h>
#include <linux/kernel.h>
#include <linux/delay.h>
#include <linux/ioport.h>
#include <linux/sched.h>
#include <linux/slab.h>
#include <linux/smp_lock.h>
#include <linux/errno.h>
#include <linux/init.h>
#include <linux/timer.h>
#include <linux/list.h>
#include <linux/interrupt.h>
#include <linux/utsname.h>
#include <linux/device.h>
#include <linux/moduleparam.h>
#include <linux/fs.h>
#include <linux/poll.h>
#include <linux/types.h>
#include <linux/ctype.h>
#include <linux/cdev.h>

#include <asm/byteorder.h>
#include <linux/io.h>
#include <linux/irq.h>
#include <asm/system.h>
#include <linux/uaccess.h>
#include <asm/unaligned.h>

#include <linux/usb/ch9.h>
#include <linux/usb/gadget.h>
#include <linux/usb/g_printer.h>

#include "gadget_chips.h"

#define DRIVER_DESC		"Printer Gadget"
#define DRIVER_VERSION		"2007 OCT 06"

static const char shortname [] = "printer";
static const char driver_desc [] = DRIVER_DESC;

static dev_t g_printer_devno;

static struct class *usb_gadget_class;

/*-------------------------------------------------------------------------*/

struct printer_dev {
	spinlock_t		lock;		/* lock this structure */
	/* lock buffer lists during read/write calls */
	spinlock_t		lock_printer_io;
	struct usb_gadget	*gadget;
	struct usb_request	*req;		/* for control responses */
	u8			config;
	s8			interface;
	struct usb_ep		*in_ep, *out_ep;
	const struct usb_endpoint_descriptor
				*in, *out;
	struct list_head	rx_reqs;	/* List of free RX structs */
	struct list_head	rx_reqs_active;	/* List of Active RX xfers */
	struct list_head	rx_buffers;	/* List of completed xfers */
	/* wait until there is data to be read. */
	wait_queue_head_t	rx_wait;
	struct list_head	tx_reqs;	/* List of free TX structs */
	struct list_head	tx_reqs_active; /* List of Active TX xfers */
	/* Wait until there are write buffers available to use. */
	wait_queue_head_t	tx_wait;
	/* Wait until all write buffers have been sent. */
	wait_queue_head_t	tx_flush_wait;
	struct usb_request	*current_rx_req;
	size_t			current_rx_bytes;
	u8			*current_rx_buf;
	u8			printer_status;
	u8			reset_printer;
	struct cdev		printer_cdev;
	struct device		*pdev;
	u8			printer_cdev_open;
	wait_queue_head_t	wait;
};

static struct printer_dev usb_printer_gadget;

/*-------------------------------------------------------------------------*/

/* DO NOT REUSE THESE IDs with a protocol-incompatible driver!!  Ever!!
 * Instead:  allocate your own, using normal USB-IF procedures.
 */

/* Thanks to NetChip Technologies for donating this product ID.
 */
#define PRINTER_VENDOR_NUM	0x0525		/* NetChip */
#define PRINTER_PRODUCT_NUM	0xa4a8		/* Linux-USB Printer Gadget */

/* Some systems will want different product identifers published in the
 * device descriptor, either numbers or strings or both.  These string
 * parameters are in UTF-8 (superset of ASCII's 7 bit characters).
 */

static ushort __initdata idVendor;
module_param(idVendor, ushort, S_IRUGO);
MODULE_PARM_DESC(idVendor, "USB Vendor ID");

static ushort __initdata idProduct;
module_param(idProduct, ushort, S_IRUGO);
MODULE_PARM_DESC(idProduct, "USB Product ID");

static ushort __initdata bcdDevice;
module_param(bcdDevice, ushort, S_IRUGO);
MODULE_PARM_DESC(bcdDevice, "USB Device version (BCD)");

static char *__initdata iManufacturer;
module_param(iManufacturer, charp, S_IRUGO);
MODULE_PARM_DESC(iManufacturer, "USB Manufacturer string");

static char *__initdata iProduct;
module_param(iProduct, charp, S_IRUGO);
MODULE_PARM_DESC(iProduct, "USB Product string");

static char *__initdata iSerialNum;
module_param(iSerialNum, charp, S_IRUGO);
MODULE_PARM_DESC(iSerialNum, "1");

static char *__initdata iPNPstring;
module_param(iPNPstring, charp, S_IRUGO);
MODULE_PARM_DESC(iPNPstring, "MFG:linux;MDL:g_printer;CLS:PRINTER;SN:1;");

/* Number of requests to allocate per endpoint, not used for ep0. */
static unsigned qlen = 10;
module_param(qlen, uint, S_IRUGO|S_IWUSR);

#define QLEN	qlen

#ifdef CONFIG_USB_GADGET_DUALSPEED
#define DEVSPEED	USB_SPEED_HIGH
#else   /* full speed (low speed doesn't do bulk) */
#define DEVSPEED        USB_SPEED_FULL
#endif

/*-------------------------------------------------------------------------*/

#define xprintk(d, level, fmt, args...) \
	printk(level "%s: " fmt, DRIVER_DESC, ## args)

#ifdef DEBUG
#define DBG(dev, fmt, args...) \
	xprintk(dev, KERN_DEBUG, fmt, ## args)
#else
#define DBG(dev, fmt, args...) \
	do { } while (0)
#endif /* DEBUG */

#ifdef VERBOSE
#define VDBG(dev, fmt, args...) \
	xprintk(dev, KERN_DEBUG, fmt, ## args)
#else
#define VDBG(dev, fmt, args...) \
	do { } while (0)
#endif /* VERBOSE */

#define ERROR(dev, fmt, args...) \
	xprintk(dev, KERN_ERR, fmt, ## args)
#define WARN(dev, fmt, args...) \
	xprintk(dev, KERN_WARNING, fmt, ## args)
#define INFO(dev, fmt, args...) \
	xprintk(dev, KERN_INFO, fmt, ## args)

/*-------------------------------------------------------------------------*/

/* USB DRIVER HOOKUP (to the hardware driver, below us), mostly
 * ep0 implementation:  descriptors, config management, setup().
 * also optional class-specific notification interrupt transfer.
 */

/*
 * DESCRIPTORS ... most are static, but strings and (full) configuration
 * descriptors are built on demand.
 */

#define STRING_MANUFACTURER		1
#define STRING_PRODUCT			2
#define STRING_SERIALNUM		3

/* holds our biggest descriptor */
#define USB_DESC_BUFSIZE		256
#define USB_BUFSIZE			8192

/* This device advertises one configuration. */
#define DEV_CONFIG_VALUE		1
#define	PRINTER_INTERFACE		0

static struct usb_device_descriptor device_desc = {
	.bLength =		sizeof device_desc,
	.bDescriptorType =	USB_DT_DEVICE,
	.bcdUSB =		__constant_cpu_to_le16(0x0200),
	.bDeviceClass =		USB_CLASS_PER_INTERFACE,
	.bDeviceSubClass =	0,
	.bDeviceProtocol =	0,
	.idVendor =		__constant_cpu_to_le16(PRINTER_VENDOR_NUM),
	.idProduct =		__constant_cpu_to_le16(PRINTER_PRODUCT_NUM),
	.iManufacturer =	STRING_MANUFACTURER,
	.iProduct =		STRING_PRODUCT,
	.iSerialNumber =	STRING_SERIALNUM,
	.bNumConfigurations =	1
};

static struct usb_otg_descriptor otg_desc = {
	.bLength =		sizeof otg_desc,
	.bDescriptorType =	USB_DT_OTG,
	.bmAttributes =		USB_OTG_SRP
};

static struct usb_config_descriptor config_desc = {
	.bLength =		sizeof config_desc,
	.bDescriptorType =	USB_DT_CONFIG,

	/* compute wTotalLength on the fly */
	.bNumInterfaces =	1,
	.bConfigurationValue =	DEV_CONFIG_VALUE,
	.iConfiguration =	0,
	.bmAttributes =		USB_CONFIG_ATT_ONE | USB_CONFIG_ATT_SELFPOWER,
	.bMaxPower =		1	/* Self-Powered */
};

static struct usb_interface_descriptor intf_desc = {
	.bLength =		sizeof intf_desc,
	.bDescriptorType =	USB_DT_INTERFACE,
	.bInterfaceNumber =	PRINTER_INTERFACE,
	.bNumEndpoints =	2,
	.bInterfaceClass =	USB_CLASS_PRINTER,
	.bInterfaceSubClass =	1,	/* Printer Sub-Class */
	.bInterfaceProtocol =	2,	/* Bi-Directional */
	.iInterface =		0
};

static struct usb_endpoint_descriptor fs_ep_in_desc = {
	.bLength =		USB_DT_ENDPOINT_SIZE,
	.bDescriptorType =	USB_DT_ENDPOINT,
	.bEndpointAddress =	USB_DIR_IN,
	.bmAttributes =		USB_ENDPOINT_XFER_BULK
};

static struct usb_endpoint_descriptor fs_ep_out_desc = {
	.bLength =		USB_DT_ENDPOINT_SIZE,
	.bDescriptorType =	USB_DT_ENDPOINT,
	.bEndpointAddress =	USB_DIR_OUT,
	.bmAttributes =		USB_ENDPOINT_XFER_BULK
};

static const struct usb_descriptor_header *fs_printer_function [11] = {
	(struct usb_descriptor_header *) &otg_desc,
	(struct usb_descriptor_header *) &intf_desc,
	(struct usb_descriptor_header *) &fs_ep_in_desc,
	(struct usb_descriptor_header *) &fs_ep_out_desc,
	NULL
};

#ifdef	CONFIG_USB_GADGET_DUALSPEED

/*
 * usb 2.0 devices need to expose both high speed and full speed
 * descriptors, unless they only run at full speed.
 */

static struct usb_endpoint_descriptor hs_ep_in_desc = {
	.bLength =		USB_DT_ENDPOINT_SIZE,
	.bDescriptorType =	USB_DT_ENDPOINT,
	.bmAttributes =		USB_ENDPOINT_XFER_BULK,
	.wMaxPacketSize =	__constant_cpu_to_le16(512)
};

static struct usb_endpoint_descriptor hs_ep_out_desc = {
	.bLength =		USB_DT_ENDPOINT_SIZE,
	.bDescriptorType =	USB_DT_ENDPOINT,
	.bmAttributes =		USB_ENDPOINT_XFER_BULK,
	.wMaxPacketSize =	__constant_cpu_to_le16(512)
};

static struct usb_qualifier_descriptor dev_qualifier = {
	.bLength =		sizeof dev_qualifier,
	.bDescriptorType =	USB_DT_DEVICE_QUALIFIER,
	.bcdUSB =		__constant_cpu_to_le16(0x0200),
	.bDeviceClass =		USB_CLASS_PRINTER,
	.bNumConfigurations =	1
};

static const struct usb_descriptor_header *hs_printer_function [11] = {
	(struct usb_descriptor_header *) &otg_desc,
	(struct usb_descriptor_header *) &intf_desc,
	(struct usb_descriptor_header *) &hs_ep_in_desc,
	(struct usb_descriptor_header *) &hs_ep_out_desc,
	NULL
};

/* maxpacket and other transfer characteristics vary by speed. */
#define ep_desc(g, hs, fs) (((g)->speed == USB_SPEED_HIGH)?(hs):(fs))

#else

/* if there's no high speed support, maxpacket doesn't change. */
#define ep_desc(g, hs, fs) (((void)(g)), (fs))

#endif	/* !CONFIG_USB_GADGET_DUALSPEED */

/*-------------------------------------------------------------------------*/

/* descriptors that are built on-demand */

static char				manufacturer [50];
static char				product_desc [40] = DRIVER_DESC;
static char				serial_num [40] = "1";
static char				pnp_string [1024] =
	"XXMFG:linux;MDL:g_printer;CLS:PRINTER;SN:1;";

/* static strings, in UTF-8 */
static struct usb_string		strings [] = {
	{ STRING_MANUFACTURER,	manufacturer, },
	{ STRING_PRODUCT,	product_desc, },
	{ STRING_SERIALNUM,	serial_num, },
	{  }		/* end of list */
};

static struct usb_gadget_strings	stringtab = {
	.language	= 0x0409,	/* en-us */
	.strings	= strings,
};

/*-------------------------------------------------------------------------*/

static struct usb_request *
printer_req_alloc(struct usb_ep *ep, unsigned len, gfp_t gfp_flags)
{
	struct usb_request	*req;

	req = usb_ep_alloc_request(ep, gfp_flags);

	if (req != NULL) {
		req->length = len;
		req->buf = kmalloc(len, gfp_flags);
		if (req->buf == NULL) {
			usb_ep_free_request(ep, req);
			return NULL;
		}
	}

	return req;
}

static void
printer_req_free(struct usb_ep *ep, struct usb_request *req)
{
	if (ep != NULL && req != NULL) {
		kfree(req->buf);
		usb_ep_free_request(ep, req);
	}
}

/*-------------------------------------------------------------------------*/

static void rx_complete(struct usb_ep *ep, struct usb_request *req)
{
	struct printer_dev	*dev = ep->driver_data;
	int			status = req->status;
	unsigned long		flags;

	spin_lock_irqsave(&dev->lock, flags);

	list_del_init(&req->list);	/* Remode from Active List */

	switch (status) {

	/* normal completion */
	case 0:
		if (req->actual > 0) {
			list_add_tail(&req->list, &dev->rx_buffers);
			DBG(dev, "G_Printer : rx length %d\n", req->actual);
		} else {
			list_add(&req->list, &dev->rx_reqs);
		}
		break;

	/* software-driven interface shutdown */
	case -ECONNRESET:		/* unlink */
	case -ESHUTDOWN:		/* disconnect etc */
		VDBG(dev, "rx shutdown, code %d\n", status);
		list_add(&req->list, &dev->rx_reqs);
		break;

	/* for hardware automagic (such as pxa) */
	case -ECONNABORTED:		/* endpoint reset */
		DBG(dev, "rx %s reset\n", ep->name);
		list_add(&req->list, &dev->rx_reqs);
		break;

	/* data overrun */
	case -EOVERFLOW:
		/* FALLTHROUGH */

	default:
		DBG(dev, "rx status %d\n", status);
		list_add(&req->list, &dev->rx_reqs);
		break;
	}

	wake_up_interruptible(&dev->rx_wait);
	spin_unlock_irqrestore(&dev->lock, flags);
}

static void tx_complete(struct usb_ep *ep, struct usb_request *req)
{
	struct printer_dev	*dev = ep->driver_data;

	switch (req->status) {
	default:
		VDBG(dev, "tx err %d\n", req->status);
		/* FALLTHROUGH */
	case -ECONNRESET:		/* unlink */
	case -ESHUTDOWN:		/* disconnect etc */
		break;
	case 0:
		break;
	}

	spin_lock(&dev->lock);
	/* Take the request struct off the active list and put it on the
	 * free list.
	 */
	list_del_init(&req->list);
	list_add(&req->list, &dev->tx_reqs);
	wake_up_interruptible(&dev->tx_wait);
	if (likely(list_empty(&dev->tx_reqs_active)))
		wake_up_interruptible(&dev->tx_flush_wait);

	spin_unlock(&dev->lock);
}

/*-------------------------------------------------------------------------*/

static int
printer_open(struct inode *inode, struct file *fd)
{
	struct printer_dev	*dev;
	unsigned long		flags;
	int			ret = -EBUSY;

	lock_kernel();
	dev = container_of(inode->i_cdev, struct printer_dev, printer_cdev);

	spin_lock_irqsave(&dev->lock, flags);

	if (!dev->printer_cdev_open) {
		dev->printer_cdev_open = 1;
		fd->private_data = dev;
		ret = 0;
		/* Change the printer status to show that it's on-line. */
		dev->printer_status |= PRINTER_SELECTED;
	}

	spin_unlock_irqrestore(&dev->lock, flags);

	DBG(dev, "printer_open returned %x\n", ret);
	unlock_kernel();
	return ret;
}

static int
printer_close(struct inode *inode, struct file *fd)
{
	struct printer_dev	*dev = fd->private_data;
	unsigned long		flags;

	spin_lock_irqsave(&dev->lock, flags);
	dev->printer_cdev_open = 0;
	fd->private_data = NULL;
	/* Change printer status to show that the printer is off-line. */
	dev->printer_status &= ~PRINTER_SELECTED;
	spin_unlock_irqrestore(&dev->lock, flags);

	DBG(dev, "printer_close\n");

	return 0;
}

/* This function must be called with interrupts turned off. */
static void
setup_rx_reqs(struct printer_dev *dev)
{
	struct usb_request              *req;

	while (likely(!list_empty(&dev->rx_reqs))) {
		int error;

		req = container_of(dev->rx_reqs.next,
				struct usb_request, list);
		list_del_init(&req->list);

		/* The USB Host sends us whatever amount of data it wants to
		 * so we always set the length field to the full USB_BUFSIZE.
		 * If the amount of data is more than the read() caller asked
		 * for it will be stored in the request buffer until it is
		 * asked for by read().
		 */
		req->length = USB_BUFSIZE;
		req->complete = rx_complete;

		error = usb_ep_queue(dev->out_ep, req, GFP_ATOMIC);
		if (error) {
			DBG(dev, "rx submit --> %d\n", error);
			list_add(&req->list, &dev->rx_reqs);
			break;
		} else {
			list_add(&req->list, &dev->rx_reqs_active);
		}
	}
}

static ssize_t
printer_read(struct file *fd, char __user *buf, size_t len, loff_t *ptr)
{
	struct printer_dev		*dev = fd->private_data;
	unsigned long			flags;
	size_t				size;
	size_t				bytes_copied;
	struct usb_request		*req;
	/* This is a pointer to the current USB rx request. */
	struct usb_request		*current_rx_req;
	/* This is the number of bytes in the current rx buffer. */
	size_t				current_rx_bytes;
	/* This is a pointer to the current rx buffer. */
	u8				*current_rx_buf;

	if (len == 0)
		return -EINVAL;

	DBG(dev, "printer_read trying to read %d bytes\n", (int)len);

	spin_lock(&dev->lock_printer_io);
	spin_lock_irqsave(&dev->lock, flags);

	/* We will use this flag later to check if a printer reset happened
	 * after we turn interrupts back on.
	 */
	dev->reset_printer = 0;

	setup_rx_reqs(dev);

	bytes_copied = 0;
	current_rx_req = dev->current_rx_req;
	current_rx_bytes = dev->current_rx_bytes;
	current_rx_buf = dev->current_rx_buf;
	dev->current_rx_req = NULL;
	dev->current_rx_bytes = 0;
	dev->current_rx_buf = NULL;

	/* Check if there is any data in the read buffers. Please note that
	 * current_rx_bytes is the number of bytes in the current rx buffer.
	 * If it is zero then check if there are any other rx_buffers that
	 * are on the completed list. We are only out of data if all rx
	 * buffers are empty.
	 */
	if ((current_rx_bytes == 0) &&
			(likely(list_empty(&dev->rx_buffers)))) {
		/* Turn interrupts back on before sleeping. */
		spin_unlock_irqrestore(&dev->lock, flags);

		/*
		 * If no data is available check if this is a NON-Blocking
		 * call or not.
		 */
		if (fd->f_flags & (O_NONBLOCK|O_NDELAY)) {
			spin_unlock(&dev->lock_printer_io);
			return -EAGAIN;
		}

		/* Sleep until data is available */
		wait_event_interruptible(dev->rx_wait,
				(likely(!list_empty(&dev->rx_buffers))));
		spin_lock_irqsave(&dev->lock, flags);
	}

	/* We have data to return then copy it to the caller's buffer.*/
	while ((current_rx_bytes || likely(!list_empty(&dev->rx_buffers)))
			&& len) {
		if (current_rx_bytes == 0) {
			req = container_of(dev->rx_buffers.next,
					struct usb_request, list);
			list_del_init(&req->list);

			if (req->actual && req->buf) {
				current_rx_req = req;
				current_rx_bytes = req->actual;
				current_rx_buf = req->buf;
			} else {
				list_add(&req->list, &dev->rx_reqs);
				continue;
			}
		}

		/* Don't leave irqs off while doing memory copies */
		spin_unlock_irqrestore(&dev->lock, flags);

		if (len > current_rx_bytes)
			size = current_rx_bytes;
		else
			size = len;

		size -= copy_to_user(buf, current_rx_buf, size);
		bytes_copied += size;
		len -= size;
		buf += size;

		spin_lock_irqsave(&dev->lock, flags);

		/* We've disconnected or reset so return. */
		if (dev->reset_printer) {
			list_add(&current_rx_req->list, &dev->rx_reqs);
			spin_unlock_irqrestore(&dev->lock, flags);
			spin_unlock(&dev->lock_printer_io);
			return -EAGAIN;
		}

		/* If we not returning all the data left in this RX request
		 * buffer then adjust the amount of data left in the buffer.
		 * Othewise if we are done with this RX request buffer then
		 * requeue it to get any incoming data from the USB host.
		 */
		if (size < current_rx_bytes) {
			current_rx_bytes -= size;
			current_rx_buf += size;
		} else {
			list_add(&current_rx_req->list, &dev->rx_reqs);
			current_rx_bytes = 0;
			current_rx_buf = NULL;
			current_rx_req = NULL;
		}
	}

	dev->current_rx_req = current_rx_req;
	dev->current_rx_bytes = current_rx_bytes;
	dev->current_rx_buf = current_rx_buf;

	spin_unlock_irqrestore(&dev->lock, flags);
	spin_unlock(&dev->lock_printer_io);

	DBG(dev, "printer_read returned %d bytes\n", (int)bytes_copied);

	if (bytes_copied)
		return bytes_copied;
	else
		return -EAGAIN;
}

static ssize_t
printer_write(struct file *fd, const char __user *buf, size_t len, loff_t *ptr)
{
	struct printer_dev	*dev = fd->private_data;
	unsigned long		flags;
	size_t			size;	/* Amount of data in a TX request. */
	size_t			bytes_copied = 0;
	struct usb_request	*req;

	DBG(dev, "printer_write trying to send %d bytes\n", (int)len);

	if (len == 0)
		return -EINVAL;

	spin_lock(&dev->lock_printer_io);
	spin_lock_irqsave(&dev->lock, flags);

	/* Check if a printer reset happens while we have interrupts on */
	dev->reset_printer = 0;

	/* Check if there is any available write buffers */
	if (likely(list_empty(&dev->tx_reqs))) {
		/* Turn interrupts back on before sleeping. */
		spin_unlock_irqrestore(&dev->lock, flags);

		/*
		 * If write buffers are available check if this is
		 * a NON-Blocking call or not.
		 */
		if (fd->f_flags & (O_NONBLOCK|O_NDELAY)) {
			spin_unlock(&dev->lock_printer_io);
			return -EAGAIN;
		}

		/* Sleep until a write buffer is available */
		wait_event_interruptible(dev->tx_wait,
				(likely(!list_empty(&dev->tx_reqs))));
		spin_lock_irqsave(&dev->lock, flags);
	}

	while (likely(!list_empty(&dev->tx_reqs)) && len) {

		if (len > USB_BUFSIZE)
			size = USB_BUFSIZE;
		else
			size = len;

		req = container_of(dev->tx_reqs.next, struct usb_request,
				list);
		list_del_init(&req->list);

		req->complete = tx_complete;
		req->length = size;

		/* Check if we need to send a zero length packet. */
		if (len > size)
			/* They will be more TX requests so no yet. */
			req->zero = 0;
		else
			/* If the data amount is not a multple of the
			 * maxpacket size then send a zero length packet.
			 */
			req->zero = ((len % dev->in_ep->maxpacket) == 0);

		/* Don't leave irqs off while doing memory copies */
		spin_unlock_irqrestore(&dev->lock, flags);

		if (copy_from_user(req->buf, buf, size)) {
			list_add(&req->list, &dev->tx_reqs);
			spin_unlock(&dev->lock_printer_io);
			return bytes_copied;
		}

		bytes_copied += size;
		len -= size;
		buf += size;

		spin_lock_irqsave(&dev->lock, flags);

		/* We've disconnected or reset so free the req and buffer */
		if (dev->reset_printer) {
			list_add(&req->list, &dev->tx_reqs);
			spin_unlock_irqrestore(&dev->lock, flags);
			spin_unlock(&dev->lock_printer_io);
			return -EAGAIN;
		}

		if (usb_ep_queue(dev->in_ep, req, GFP_ATOMIC)) {
			list_add(&req->list, &dev->tx_reqs);
			spin_unlock_irqrestore(&dev->lock, flags);
			spin_unlock(&dev->lock_printer_io);
			return -EAGAIN;
		}

		list_add(&req->list, &dev->tx_reqs_active);

	}

	spin_unlock_irqrestore(&dev->lock, flags);
	spin_unlock(&dev->lock_printer_io);

	DBG(dev, "printer_write sent %d bytes\n", (int)bytes_copied);

	if (bytes_copied) {
		return bytes_copied;
	} else {
		return -EAGAIN;
	}
}

static int
printer_fsync(struct file *fd, struct dentry *dentry, int datasync)
{
	struct printer_dev	*dev = fd->private_data;
	unsigned long		flags;
	int			tx_list_empty;

	spin_lock_irqsave(&dev->lock, flags);
	tx_list_empty = (likely(list_empty(&dev->tx_reqs)));
	spin_unlock_irqrestore(&dev->lock, flags);

	if (!tx_list_empty) {
		/* Sleep until all data has been sent */
		wait_event_interruptible(dev->tx_flush_wait,
				(likely(list_empty(&dev->tx_reqs_active))));
	}

	return 0;
}

static unsigned int
printer_poll(struct file *fd, poll_table *wait)
{
	struct printer_dev	*dev = fd->private_data;
	unsigned long		flags;
	int			status = 0;

	spin_lock(&dev->lock_printer_io);
	spin_lock_irqsave(&dev->lock, flags);
	setup_rx_reqs(dev);
	spin_unlock_irqrestore(&dev->lock, flags);
	spin_unlock(&dev->lock_printer_io);

	poll_wait(fd, &dev->rx_wait, wait);
	poll_wait(fd, &dev->tx_wait, wait);

	spin_lock_irqsave(&dev->lock, flags);
	if (likely(!list_empty(&dev->tx_reqs)))
		status |= POLLOUT | POLLWRNORM;

	if (likely(dev->current_rx_bytes) ||
			likely(!list_empty(&dev->rx_buffers)))
		status |= POLLIN | POLLRDNORM;

	spin_unlock_irqrestore(&dev->lock, flags);

	return status;
}

static long
printer_ioctl(struct file *fd, unsigned int code, unsigned long arg)
{
	struct printer_dev	*dev = fd->private_data;
	unsigned long		flags;
	int			status = 0;

	DBG(dev, "printer_ioctl: cmd=0x%4.4x, arg=%lu\n", code, arg);

	/* handle ioctls */

	spin_lock_irqsave(&dev->lock, flags);

	switch (code) {
	case GADGET_GET_PRINTER_STATUS:
		status = (int)dev->printer_status;
		break;
	case GADGET_SET_PRINTER_STATUS:
		dev->printer_status = (u8)arg;
		break;
	default:
		/* could not handle ioctl */
		DBG(dev, "printer_ioctl: ERROR cmd=0x%4.4xis not supported\n",
				code);
		status = -ENOTTY;
	}

	spin_unlock_irqrestore(&dev->lock, flags);

	return status;
}

/* used after endpoint configuration */
static struct file_operations printer_io_operations = {
	.owner =	THIS_MODULE,
	.open =		printer_open,
	.read =		printer_read,
	.write =	printer_write,
	.fsync =	printer_fsync,
	.poll =		printer_poll,
	.unlocked_ioctl = printer_ioctl,
	.release =	printer_close
};

/*-------------------------------------------------------------------------*/

static int
set_printer_interface(struct printer_dev *dev)
{
	int			result = 0;

	dev->in = ep_desc(dev->gadget, &hs_ep_in_desc, &fs_ep_in_desc);
	dev->in_ep->driver_data = dev;

	dev->out = ep_desc(dev->gadget, &hs_ep_out_desc, &fs_ep_out_desc);
	dev->out_ep->driver_data = dev;

	result = usb_ep_enable(dev->in_ep, dev->in);
	if (result != 0) {
		DBG(dev, "enable %s --> %d\n", dev->in_ep->name, result);
		goto done;
	}

	result = usb_ep_enable(dev->out_ep, dev->out);
	if (result != 0) {
		DBG(dev, "enable %s --> %d\n", dev->in_ep->name, result);
		goto done;
	}

done:
	/* on error, disable any endpoints  */
	if (result != 0) {
		(void) usb_ep_disable(dev->in_ep);
		(void) usb_ep_disable(dev->out_ep);
		dev->in = NULL;
		dev->out = NULL;
	}

	/* caller is responsible for cleanup on error */
	return result;
}

static void printer_reset_interface(struct printer_dev *dev)
{
	if (dev->interface < 0)
		return;

	DBG(dev, "%s\n", __func__);

	if (dev->in)
		usb_ep_disable(dev->in_ep);

	if (dev->out)
		usb_ep_disable(dev->out_ep);

	dev->interface = -1;
}

/* change our operational config.  must agree with the code
 * that returns config descriptors, and altsetting code.
 */
static int
printer_set_config(struct printer_dev *dev, unsigned number)
{
	int			result = 0;
	struct usb_gadget	*gadget = dev->gadget;

	if (gadget_is_sa1100(gadget) && dev->config) {
		/* tx fifo is full, but we can't clear it...*/
		INFO(dev, "can't change configurations\n");
		return -ESPIPE;
	}

	switch (number) {
	case DEV_CONFIG_VALUE:
		result = 0;
		break;
	default:
		result = -EINVAL;
		/* FALL THROUGH */
	case 0:
		break;
	}

	if (result) {
		usb_gadget_vbus_draw(dev->gadget,
				dev->gadget->is_otg ? 8 : 100);
	} else {
		char *speed;
		unsigned power;

		power = 2 * config_desc.bMaxPower;
		usb_gadget_vbus_draw(dev->gadget, power);

		switch (gadget->speed) {
		case USB_SPEED_FULL:	speed = "full"; break;
#ifdef CONFIG_USB_GADGET_DUALSPEED
		case USB_SPEED_HIGH:	speed = "high"; break;
#endif
		default:		speed = "?"; break;
		}

		dev->config = number;
		INFO(dev, "%s speed config #%d: %d mA, %s\n",
				speed, number, power, driver_desc);
	}
	return result;
}

static int
config_buf(enum usb_device_speed speed, u8 *buf, u8 type, unsigned index,
		int is_otg)
{
	int					len;
	const struct usb_descriptor_header	**function;
#ifdef CONFIG_USB_GADGET_DUALSPEED
	int					hs = (speed == USB_SPEED_HIGH);

	if (type == USB_DT_OTHER_SPEED_CONFIG)
		hs = !hs;

	if (hs) {
		function = hs_printer_function;
	} else {
		function = fs_printer_function;
	}
#else
	function = fs_printer_function;
#endif

	if (index >= device_desc.bNumConfigurations)
		return -EINVAL;

	/* for now, don't advertise srp-only devices */
	if (!is_otg)
		function++;

	len = usb_gadget_config_buf(&config_desc, buf, USB_DESC_BUFSIZE,
			function);
	if (len < 0)
		return len;
	((struct usb_config_descriptor *) buf)->bDescriptorType = type;
	return len;
}

/* Change our operational Interface. */
static int
set_interface(struct printer_dev *dev, unsigned number)
{
	int			result = 0;

	if (gadget_is_sa1100(dev->gadget) && dev->interface < 0) {
		/* tx fifo is full, but we can't clear it...*/
		INFO(dev, "can't change interfaces\n");
		return -ESPIPE;
	}

	/* Free the current interface */
	switch (dev->interface) {
	case PRINTER_INTERFACE:
		printer_reset_interface(dev);
		break;
	}

	switch (number) {
	case PRINTER_INTERFACE:
		result = set_printer_interface(dev);
		if (result) {
			printer_reset_interface(dev);
		} else {
			dev->interface = PRINTER_INTERFACE;
		}
		break;
	default:
		result = -EINVAL;
		/* FALL THROUGH */
	}

	if (!result)
		INFO(dev, "Using interface %x\n", number);

	return result;
}

static void printer_setup_complete(struct usb_ep *ep, struct usb_request *req)
{
	if (req->status || req->actual != req->length)
		DBG((struct printer_dev *) ep->driver_data,
				"setup complete --> %d, %d/%d\n",
				req->status, req->actual, req->length);
}

static void printer_soft_reset(struct printer_dev *dev)
{
	struct usb_request	*req;

	INFO(dev, "Received Printer Reset Request\n");

	if (usb_ep_disable(dev->in_ep))
		DBG(dev, "Failed to disable USB in_ep\n");
	if (usb_ep_disable(dev->out_ep))
		DBG(dev, "Failed to disable USB out_ep\n");

	if (dev->current_rx_req != NULL) {
		list_add(&dev->current_rx_req->list, &dev->rx_reqs);
		dev->current_rx_req = NULL;
	}
	dev->current_rx_bytes = 0;
	dev->current_rx_buf = NULL;
	dev->reset_printer = 1;

	while (likely(!(list_empty(&dev->rx_buffers)))) {
		req = container_of(dev->rx_buffers.next, struct usb_request,
				list);
		list_del_init(&req->list);
		list_add(&req->list, &dev->rx_reqs);
	}

	while (likely(!(list_empty(&dev->rx_reqs_active)))) {
		req = container_of(dev->rx_buffers.next, struct usb_request,
				list);
		list_del_init(&req->list);
		list_add(&req->list, &dev->rx_reqs);
	}

	while (likely(!(list_empty(&dev->tx_reqs_active)))) {
		req = container_of(dev->tx_reqs_active.next,
				struct usb_request, list);
		list_del_init(&req->list);
		list_add(&req->list, &dev->tx_reqs);
	}

	if (usb_ep_enable(dev->in_ep, dev->in))
		DBG(dev, "Failed to enable USB in_ep\n");
	if (usb_ep_enable(dev->out_ep, dev->out))
		DBG(dev, "Failed to enable USB out_ep\n");

	wake_up_interruptible(&dev->rx_wait);
	wake_up_interruptible(&dev->tx_wait);
	wake_up_interruptible(&dev->tx_flush_wait);
}

/*-------------------------------------------------------------------------*/

/*
 * The setup() callback implements all the ep0 functionality that's not
 * handled lower down.
 */
static int
printer_setup(struct usb_gadget *gadget, const struct usb_ctrlrequest *ctrl)
{
	struct printer_dev	*dev = get_gadget_data(gadget);
	struct usb_request	*req = dev->req;
	int			value = -EOPNOTSUPP;
	u16			wIndex = le16_to_cpu(ctrl->wIndex);
	u16			wValue = le16_to_cpu(ctrl->wValue);
	u16			wLength = le16_to_cpu(ctrl->wLength);

	DBG(dev, "ctrl req%02x.%02x v%04x i%04x l%d\n",
		ctrl->bRequestType, ctrl->bRequest, wValue, wIndex, wLength);

	req->complete = printer_setup_complete;

	switch (ctrl->bRequestType&USB_TYPE_MASK) {

	case USB_TYPE_STANDARD:
		switch (ctrl->bRequest) {

		case USB_REQ_GET_DESCRIPTOR:
			if (ctrl->bRequestType != USB_DIR_IN)
				break;
			switch (wValue >> 8) {

			case USB_DT_DEVICE:
				value = min(wLength, (u16) sizeof device_desc);
				memcpy(req->buf, &device_desc, value);
				break;
#ifdef CONFIG_USB_GADGET_DUALSPEED
			case USB_DT_DEVICE_QUALIFIER:
				if (!gadget->is_dualspeed)
					break;
				value = min(wLength,
						(u16) sizeof dev_qualifier);
				memcpy(req->buf, &dev_qualifier, value);
				break;

			case USB_DT_OTHER_SPEED_CONFIG:
				if (!gadget->is_dualspeed)
					break;
				/* FALLTHROUGH */
#endif /* CONFIG_USB_GADGET_DUALSPEED */
			case USB_DT_CONFIG:
				value = config_buf(gadget->speed, req->buf,
						wValue >> 8,
						wValue & 0xff,
						gadget->is_otg);
				if (value >= 0)
					value = min(wLength, (u16) value);
				break;

			case USB_DT_STRING:
				value = usb_gadget_get_string(&stringtab,
						wValue & 0xff, req->buf);
				if (value >= 0)
					value = min(wLength, (u16) value);
				break;
			}
			break;

		case USB_REQ_SET_CONFIGURATION:
			if (ctrl->bRequestType != 0)
				break;
			if (gadget->a_hnp_support)
				DBG(dev, "HNP available\n");
			else if (gadget->a_alt_hnp_support)
				DBG(dev, "HNP needs a different root port\n");
			value = printer_set_config(dev, wValue);
			break;
		case USB_REQ_GET_CONFIGURATION:
			if (ctrl->bRequestType != USB_DIR_IN)
				break;
			*(u8 *)req->buf = dev->config;
			value = min(wLength, (u16) 1);
			break;

		case USB_REQ_SET_INTERFACE:
			if (ctrl->bRequestType != USB_RECIP_INTERFACE ||
					!dev->config)
				break;

			value = set_interface(dev, PRINTER_INTERFACE);
			break;
		case USB_REQ_GET_INTERFACE:
			if (ctrl->bRequestType !=
					(USB_DIR_IN|USB_RECIP_INTERFACE)
					|| !dev->config)
				break;

			*(u8 *)req->buf = dev->interface;
			value = min(wLength, (u16) 1);
			break;

		default:
			goto unknown;
		}
		break;

	case USB_TYPE_CLASS:
		switch (ctrl->bRequest) {
		case 0: /* Get the IEEE-1284 PNP String */
			/* Only one printer interface is supported. */
			if ((wIndex>>8) != PRINTER_INTERFACE)
				break;

			value = (pnp_string[0]<<8)|pnp_string[1];
			memcpy(req->buf, pnp_string, value);
			DBG(dev, "1284 PNP String: %x %s\n", value,
					&pnp_string[2]);
			break;

		case 1: /* Get Port Status */
			/* Only one printer interface is supported. */
			if (wIndex != PRINTER_INTERFACE)
				break;

			*(u8 *)req->buf = dev->printer_status;
			value = min(wLength, (u16) 1);
			break;

		case 2: /* Soft Reset */
			/* Only one printer interface is supported. */
			if (wIndex != PRINTER_INTERFACE)
				break;

			printer_soft_reset(dev);

			value = 0;
			break;

		default:
			goto unknown;
		}
		break;

	default:
unknown:
		VDBG(dev,
			"unknown ctrl req%02x.%02x v%04x i%04x l%d\n",
			ctrl->bRequestType, ctrl->bRequest,
			wValue, wIndex, wLength);
		break;
	}

	/* respond with data transfer before status phase? */
	if (value >= 0) {
		req->length = value;
		req->zero = value < wLength
				&& (value % gadget->ep0->maxpacket) == 0;
		value = usb_ep_queue(gadget->ep0, req, GFP_ATOMIC);
		if (value < 0) {
			DBG(dev, "ep_queue --> %d\n", value);
			req->status = 0;
			printer_setup_complete(gadget->ep0, req);
		}
	}

	/* host either stalls (value < 0) or reports success */
	return value;
}

static void
printer_disconnect(struct usb_gadget *gadget)
{
	struct printer_dev	*dev = get_gadget_data(gadget);
	unsigned long		flags;

	DBG(dev, "%s\n", __func__);

	spin_lock_irqsave(&dev->lock, flags);

	printer_reset_interface(dev);

	spin_unlock_irqrestore(&dev->lock, flags);
}

static void
printer_unbind(struct usb_gadget *gadget)
{
	struct printer_dev	*dev = get_gadget_data(gadget);
	struct usb_request	*req;


	DBG(dev, "%s\n", __func__);

	/* Remove sysfs files */
	device_destroy(usb_gadget_class, g_printer_devno);

	/* Remove Character Device */
	cdev_del(&dev->printer_cdev);

	/* we must already have been disconnected ... no i/o may be active */
	WARN_ON(!list_empty(&dev->tx_reqs_active));
	WARN_ON(!list_empty(&dev->rx_reqs_active));

	/* Free all memory for this driver. */
	while (!list_empty(&dev->tx_reqs)) {
		req = container_of(dev->tx_reqs.next, struct usb_request,
				list);
		list_del(&req->list);
		printer_req_free(dev->in_ep, req);
	}

	if (dev->current_rx_req != NULL)
		printer_req_free(dev->out_ep, dev->current_rx_req);

	while (!list_empty(&dev->rx_reqs)) {
		req = container_of(dev->rx_reqs.next,
				struct usb_request, list);
		list_del(&req->list);
		printer_req_free(dev->out_ep, req);
	}

	while (!list_empty(&dev->rx_buffers)) {
		req = container_of(dev->rx_buffers.next,
				struct usb_request, list);
		list_del(&req->list);
		printer_req_free(dev->out_ep, req);
	}

	if (dev->req) {
		printer_req_free(gadget->ep0, dev->req);
		dev->req = NULL;
	}

	set_gadget_data(gadget, NULL);
}

static int __init
printer_bind(struct usb_gadget *gadget)
{
	struct printer_dev	*dev;
	struct usb_ep		*in_ep, *out_ep;
	int			status = -ENOMEM;
	int			gcnum;
	size_t			len;
	u32			i;
	struct usb_request	*req;

	dev = &usb_printer_gadget;


	/* Setup the sysfs files for the printer gadget. */
<<<<<<< HEAD
	dev->pdev = device_create_drvdata(usb_gadget_class, NULL,
					  g_printer_devno, NULL, "g_printer");
=======
	dev->pdev = device_create(usb_gadget_class, NULL, g_printer_devno,
				  NULL, "g_printer");
>>>>>>> 6279fb3a
	if (IS_ERR(dev->pdev)) {
		ERROR(dev, "Failed to create device: g_printer\n");
		goto fail;
	}

	/*
	 * Register a character device as an interface to a user mode
	 * program that handles the printer specific functionality.
	 */
	cdev_init(&dev->printer_cdev, &printer_io_operations);
	dev->printer_cdev.owner = THIS_MODULE;
	status = cdev_add(&dev->printer_cdev, g_printer_devno, 1);
	if (status) {
		ERROR(dev, "Failed to open char device\n");
		goto fail;
	}

	if (gadget_is_sa1100(gadget)) {
		/* hardware can't write zero length packets. */
		ERROR(dev, "SA1100 controller is unsupport by this driver\n");
		goto fail;
	}

	gcnum = usb_gadget_controller_number(gadget);
	if (gcnum >= 0) {
		device_desc.bcdDevice = cpu_to_le16(0x0200 + gcnum);
	} else {
		dev_warn(&gadget->dev, "controller '%s' not recognized\n",
			gadget->name);
		/* unrecognized, but safe unless bulk is REALLY quirky */
		device_desc.bcdDevice =
			__constant_cpu_to_le16(0xFFFF);
	}
	snprintf(manufacturer, sizeof(manufacturer), "%s %s with %s",
		init_utsname()->sysname, init_utsname()->release,
		gadget->name);

	device_desc.idVendor =
		__constant_cpu_to_le16(PRINTER_VENDOR_NUM);
	device_desc.idProduct =
		__constant_cpu_to_le16(PRINTER_PRODUCT_NUM);

	/* support optional vendor/distro customization */
	if (idVendor) {
		if (!idProduct) {
			dev_err(&gadget->dev, "idVendor needs idProduct!\n");
			return -ENODEV;
		}
		device_desc.idVendor = cpu_to_le16(idVendor);
		device_desc.idProduct = cpu_to_le16(idProduct);
		if (bcdDevice)
			device_desc.bcdDevice = cpu_to_le16(bcdDevice);
	}

	if (iManufacturer)
		strlcpy(manufacturer, iManufacturer, sizeof manufacturer);

	if (iProduct)
		strlcpy(product_desc, iProduct, sizeof product_desc);

	if (iSerialNum)
		strlcpy(serial_num, iSerialNum, sizeof serial_num);

	if (iPNPstring)
		strlcpy(&pnp_string[2], iPNPstring, (sizeof pnp_string)-2);

	len = strlen(pnp_string);
	pnp_string[0] = (len >> 8) & 0xFF;
	pnp_string[1] = len & 0xFF;

	/* all we really need is bulk IN/OUT */
	usb_ep_autoconfig_reset(gadget);
	in_ep = usb_ep_autoconfig(gadget, &fs_ep_in_desc);
	if (!in_ep) {
autoconf_fail:
		dev_err(&gadget->dev, "can't autoconfigure on %s\n",
			gadget->name);
		return -ENODEV;
	}
	in_ep->driver_data = in_ep;	/* claim */

	out_ep = usb_ep_autoconfig(gadget, &fs_ep_out_desc);
	if (!out_ep)
		goto autoconf_fail;
	out_ep->driver_data = out_ep;	/* claim */

#ifdef	CONFIG_USB_GADGET_DUALSPEED
	/* assumes ep0 uses the same value for both speeds ... */
	dev_qualifier.bMaxPacketSize0 = device_desc.bMaxPacketSize0;

	/* and that all endpoints are dual-speed */
	hs_ep_in_desc.bEndpointAddress = fs_ep_in_desc.bEndpointAddress;
	hs_ep_out_desc.bEndpointAddress = fs_ep_out_desc.bEndpointAddress;
#endif	/* DUALSPEED */

	device_desc.bMaxPacketSize0 = gadget->ep0->maxpacket;
	usb_gadget_set_selfpowered(gadget);

	if (gadget->is_otg) {
		otg_desc.bmAttributes |= USB_OTG_HNP,
		config_desc.bmAttributes |= USB_CONFIG_ATT_WAKEUP;
		config_desc.bMaxPower = 4;
	}

	spin_lock_init(&dev->lock);
	spin_lock_init(&dev->lock_printer_io);
	INIT_LIST_HEAD(&dev->tx_reqs);
	INIT_LIST_HEAD(&dev->tx_reqs_active);
	INIT_LIST_HEAD(&dev->rx_reqs);
	INIT_LIST_HEAD(&dev->rx_reqs_active);
	INIT_LIST_HEAD(&dev->rx_buffers);
	init_waitqueue_head(&dev->rx_wait);
	init_waitqueue_head(&dev->tx_wait);
	init_waitqueue_head(&dev->tx_flush_wait);

	dev->config = 0;
	dev->interface = -1;
	dev->printer_cdev_open = 0;
	dev->printer_status = PRINTER_NOT_ERROR;
	dev->current_rx_req = NULL;
	dev->current_rx_bytes = 0;
	dev->current_rx_buf = NULL;

	dev->in_ep = in_ep;
	dev->out_ep = out_ep;

	/* preallocate control message data and buffer */
	dev->req = printer_req_alloc(gadget->ep0, USB_DESC_BUFSIZE,
			GFP_KERNEL);
	if (!dev->req) {
		status = -ENOMEM;
		goto fail;
	}

	for (i = 0; i < QLEN; i++) {
		req = printer_req_alloc(dev->in_ep, USB_BUFSIZE, GFP_KERNEL);
		if (!req) {
			while (!list_empty(&dev->tx_reqs)) {
				req = container_of(dev->tx_reqs.next,
						struct usb_request, list);
				list_del(&req->list);
				printer_req_free(dev->in_ep, req);
			}
			return -ENOMEM;
		}
		list_add(&req->list, &dev->tx_reqs);
	}

	for (i = 0; i < QLEN; i++) {
		req = printer_req_alloc(dev->out_ep, USB_BUFSIZE, GFP_KERNEL);
		if (!req) {
			while (!list_empty(&dev->rx_reqs)) {
				req = container_of(dev->rx_reqs.next,
						struct usb_request, list);
				list_del(&req->list);
				printer_req_free(dev->out_ep, req);
			}
			return -ENOMEM;
		}
		list_add(&req->list, &dev->rx_reqs);
	}

	dev->req->complete = printer_setup_complete;

	/* finish hookup to lower layer ... */
	dev->gadget = gadget;
	set_gadget_data(gadget, dev);
	gadget->ep0->driver_data = dev;

	INFO(dev, "%s, version: " DRIVER_VERSION "\n", driver_desc);
	INFO(dev, "using %s, OUT %s IN %s\n", gadget->name, out_ep->name,
			in_ep->name);

	return 0;

fail:
	printer_unbind(gadget);
	return status;
}

/*-------------------------------------------------------------------------*/

static struct usb_gadget_driver printer_driver = {
	.speed		= DEVSPEED,

	.function	= (char *) driver_desc,
	.bind		= printer_bind,
	.unbind		= printer_unbind,

	.setup		= printer_setup,
	.disconnect	= printer_disconnect,

	.driver		= {
		.name		= (char *) shortname,
		.owner		= THIS_MODULE,
	},
};

MODULE_DESCRIPTION(DRIVER_DESC);
MODULE_AUTHOR("Craig Nadler");
MODULE_LICENSE("GPL");

static int __init
init(void)
{
	int status;

	usb_gadget_class = class_create(THIS_MODULE, "usb_printer_gadget");
	if (IS_ERR(usb_gadget_class)) {
		status = PTR_ERR(usb_gadget_class);
		ERROR(dev, "unable to create usb_gadget class %d\n", status);
		return status;
	}

	status = alloc_chrdev_region(&g_printer_devno, 0, 1,
			"USB printer gadget");
	if (status) {
		ERROR(dev, "alloc_chrdev_region %d\n", status);
		class_destroy(usb_gadget_class);
		return status;
	}

	status = usb_gadget_register_driver(&printer_driver);
	if (status) {
		class_destroy(usb_gadget_class);
		unregister_chrdev_region(g_printer_devno, 1);
		DBG(dev, "usb_gadget_register_driver %x\n", status);
	}

	return status;
}
module_init(init);

static void __exit
cleanup(void)
{
	int status;

	spin_lock(&usb_printer_gadget.lock_printer_io);
	class_destroy(usb_gadget_class);
	unregister_chrdev_region(g_printer_devno, 2);

	status = usb_gadget_unregister_driver(&printer_driver);
	if (status)
		ERROR(dev, "usb_gadget_unregister_driver %x\n", status);

	spin_unlock(&usb_printer_gadget.lock_printer_io);
}
module_exit(cleanup);<|MERGE_RESOLUTION|>--- conflicted
+++ resolved
@@ -1360,13 +1360,8 @@
 
 
 	/* Setup the sysfs files for the printer gadget. */
-<<<<<<< HEAD
-	dev->pdev = device_create_drvdata(usb_gadget_class, NULL,
-					  g_printer_devno, NULL, "g_printer");
-=======
 	dev->pdev = device_create(usb_gadget_class, NULL, g_printer_devno,
 				  NULL, "g_printer");
->>>>>>> 6279fb3a
 	if (IS_ERR(dev->pdev)) {
 		ERROR(dev, "Failed to create device: g_printer\n");
 		goto fail;
