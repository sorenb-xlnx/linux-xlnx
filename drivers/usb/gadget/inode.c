/*
 * inode.c -- user mode filesystem api for usb gadget controllers
 *
 * Copyright (C) 2003-2004 David Brownell
 * Copyright (C) 2003 Agilent Technologies
 *
 * This program is free software; you can redistribute it and/or modify
 * it under the terms of the GNU General Public License as published by
 * the Free Software Foundation; either version 2 of the License, or
 * (at your option) any later version.
 *
 * This program is distributed in the hope that it will be useful,
 * but WITHOUT ANY WARRANTY; without even the implied warranty of
 * MERCHANTABILITY or FITNESS FOR A PARTICULAR PURPOSE.  See the
 * GNU General Public License for more details.
 *
 * You should have received a copy of the GNU General Public License
 * along with this program; if not, write to the Free Software
 * Foundation, Inc., 59 Temple Place, Suite 330, Boston, MA  02111-1307  USA
 */


/* #define VERBOSE_DEBUG */

#include <linux/init.h>
#include <linux/module.h>
#include <linux/fs.h>
#include <linux/pagemap.h>
#include <linux/uts.h>
#include <linux/wait.h>
#include <linux/compiler.h>
#include <asm/uaccess.h>
#include <linux/sched.h>
#include <linux/slab.h>
#include <linux/poll.h>
#include <linux/smp_lock.h>

#include <linux/device.h>
#include <linux/moduleparam.h>

#include <linux/usb/gadgetfs.h>
#include <linux/usb/gadget.h>


/*
 * The gadgetfs API maps each endpoint to a file descriptor so that you
 * can use standard synchronous read/write calls for I/O.  There's some
 * O_NONBLOCK and O_ASYNC/FASYNC style i/o support.  Example usermode
 * drivers show how this works in practice.  You can also use AIO to
 * eliminate I/O gaps between requests, to help when streaming data.
 *
 * Key parts that must be USB-specific are protocols defining how the
 * read/write operations relate to the hardware state machines.  There
 * are two types of files.  One type is for the device, implementing ep0.
 * The other type is for each IN or OUT endpoint.  In both cases, the
 * user mode driver must configure the hardware before using it.
 *
 * - First, dev_config() is called when /dev/gadget/$CHIP is configured
 *   (by writing configuration and device descriptors).  Afterwards it
 *   may serve as a source of device events, used to handle all control
 *   requests other than basic enumeration.
 *
 * - Then, after a SET_CONFIGURATION control request, ep_config() is
 *   called when each /dev/gadget/ep* file is configured (by writing
 *   endpoint descriptors).  Afterwards these files are used to write()
 *   IN data or to read() OUT data.  To halt the endpoint, a "wrong
 *   direction" request is issued (like reading an IN endpoint).
 *
 * Unlike "usbfs" the only ioctl()s are for things that are rare, and maybe
 * not possible on all hardware.  For example, precise fault handling with
 * respect to data left in endpoint fifos after aborted operations; or
 * selective clearing of endpoint halts, to implement SET_INTERFACE.
 */

#define	DRIVER_DESC	"USB Gadget filesystem"
#define	DRIVER_VERSION	"24 Aug 2004"

static const char driver_desc [] = DRIVER_DESC;
static const char shortname [] = "gadgetfs";

MODULE_DESCRIPTION (DRIVER_DESC);
MODULE_AUTHOR ("David Brownell");
MODULE_LICENSE ("GPL");


/*----------------------------------------------------------------------*/

#define GADGETFS_MAGIC		0xaee71ee7
#define DMA_ADDR_INVALID	(~(dma_addr_t)0)

/* /dev/gadget/$CHIP represents ep0 and the whole device */
enum ep0_state {
	/* DISBLED is the initial state.
	 */
	STATE_DEV_DISABLED = 0,

	/* Only one open() of /dev/gadget/$CHIP; only one file tracks
	 * ep0/device i/o modes and binding to the controller.  Driver
	 * must always write descriptors to initialize the device, then
	 * the device becomes UNCONNECTED until enumeration.
	 */
	STATE_DEV_OPENED,

	/* From then on, ep0 fd is in either of two basic modes:
	 * - (UN)CONNECTED: read usb_gadgetfs_event(s) from it
	 * - SETUP: read/write will transfer control data and succeed;
	 *   or if "wrong direction", performs protocol stall
	 */
	STATE_DEV_UNCONNECTED,
	STATE_DEV_CONNECTED,
	STATE_DEV_SETUP,

	/* UNBOUND means the driver closed ep0, so the device won't be
	 * accessible again (DEV_DISABLED) until all fds are closed.
	 */
	STATE_DEV_UNBOUND,
};

/* enough for the whole queue: most events invalidate others */
#define	N_EVENT			5

struct dev_data {
	spinlock_t			lock;
	atomic_t			count;
	enum ep0_state			state;		/* P: lock */
	struct usb_gadgetfs_event	event [N_EVENT];
	unsigned			ev_next;
	struct fasync_struct		*fasync;
	u8				current_config;

	/* drivers reading ep0 MUST handle control requests (SETUP)
	 * reported that way; else the host will time out.
	 */
	unsigned			usermode_setup : 1,
					setup_in : 1,
					setup_can_stall : 1,
					setup_out_ready : 1,
					setup_out_error : 1,
					setup_abort : 1;
	unsigned			setup_wLength;

	/* the rest is basically write-once */
	struct usb_config_descriptor	*config, *hs_config;
	struct usb_device_descriptor	*dev;
	struct usb_request		*req;
	struct usb_gadget		*gadget;
	struct list_head		epfiles;
	void				*buf;
	wait_queue_head_t		wait;
	struct super_block		*sb;
	struct dentry			*dentry;

	/* except this scratch i/o buffer for ep0 */
	u8				rbuf [256];
};

static inline void get_dev (struct dev_data *data)
{
	atomic_inc (&data->count);
}

static void put_dev (struct dev_data *data)
{
	if (likely (!atomic_dec_and_test (&data->count)))
		return;
	/* needs no more cleanup */
	BUG_ON (waitqueue_active (&data->wait));
	kfree (data);
}

static struct dev_data *dev_new (void)
{
	struct dev_data		*dev;

	dev = kzalloc(sizeof(*dev), GFP_KERNEL);
	if (!dev)
		return NULL;
	dev->state = STATE_DEV_DISABLED;
	atomic_set (&dev->count, 1);
	spin_lock_init (&dev->lock);
	INIT_LIST_HEAD (&dev->epfiles);
	init_waitqueue_head (&dev->wait);
	return dev;
}

/*----------------------------------------------------------------------*/

/* other /dev/gadget/$ENDPOINT files represent endpoints */
enum ep_state {
	STATE_EP_DISABLED = 0,
	STATE_EP_READY,
	STATE_EP_ENABLED,
	STATE_EP_UNBOUND,
};

struct ep_data {
	struct mutex			lock;
	enum ep_state			state;
	atomic_t			count;
	struct dev_data			*dev;
	/* must hold dev->lock before accessing ep or req */
	struct usb_ep			*ep;
	struct usb_request		*req;
	ssize_t				status;
	char				name [16];
	struct usb_endpoint_descriptor	desc, hs_desc;
	struct list_head		epfiles;
	wait_queue_head_t		wait;
	struct dentry			*dentry;
	struct inode			*inode;
};

static inline void get_ep (struct ep_data *data)
{
	atomic_inc (&data->count);
}

static void put_ep (struct ep_data *data)
{
	if (likely (!atomic_dec_and_test (&data->count)))
		return;
	put_dev (data->dev);
	/* needs no more cleanup */
	BUG_ON (!list_empty (&data->epfiles));
	BUG_ON (waitqueue_active (&data->wait));
	kfree (data);
}

/*----------------------------------------------------------------------*/

/* most "how to use the hardware" policy choices are in userspace:
 * mapping endpoint roles (which the driver needs) to the capabilities
 * which the usb controller has.  most of those capabilities are exposed
 * implicitly, starting with the driver name and then endpoint names.
 */

static const char *CHIP;

/*----------------------------------------------------------------------*/

/* NOTE:  don't use dev_printk calls before binding to the gadget
 * at the end of ep0 configuration, or after unbind.
 */

/* too wordy: dev_printk(level , &(d)->gadget->dev , fmt , ## args) */
#define xprintk(d,level,fmt,args...) \
	printk(level "%s: " fmt , shortname , ## args)

#ifdef DEBUG
#define DBG(dev,fmt,args...) \
	xprintk(dev , KERN_DEBUG , fmt , ## args)
#else
#define DBG(dev,fmt,args...) \
	do { } while (0)
#endif /* DEBUG */

#ifdef VERBOSE_DEBUG
#define VDEBUG	DBG
#else
#define VDEBUG(dev,fmt,args...) \
	do { } while (0)
#endif /* DEBUG */

#define ERROR(dev,fmt,args...) \
	xprintk(dev , KERN_ERR , fmt , ## args)
#define INFO(dev,fmt,args...) \
	xprintk(dev , KERN_INFO , fmt , ## args)


/*----------------------------------------------------------------------*/

/* SYNCHRONOUS ENDPOINT OPERATIONS (bulk/intr/iso)
 *
 * After opening, configure non-control endpoints.  Then use normal
 * stream read() and write() requests; and maybe ioctl() to get more
 * precise FIFO status when recovering from cancellation.
 */

static void epio_complete (struct usb_ep *ep, struct usb_request *req)
{
	struct ep_data	*epdata = ep->driver_data;

	if (!req->context)
		return;
	if (req->status)
		epdata->status = req->status;
	else
		epdata->status = req->actual;
	complete ((struct completion *)req->context);
}

/* tasklock endpoint, returning when it's connected.
 * still need dev->lock to use epdata->ep.
 */
static int
get_ready_ep (unsigned f_flags, struct ep_data *epdata)
{
	int	val;

	if (f_flags & O_NONBLOCK) {
		if (!mutex_trylock(&epdata->lock))
			goto nonblock;
		if (epdata->state != STATE_EP_ENABLED) {
			mutex_unlock(&epdata->lock);
nonblock:
			val = -EAGAIN;
		} else
			val = 0;
		return val;
	}

	val = mutex_lock_interruptible(&epdata->lock);
	if (val < 0)
		return val;

	switch (epdata->state) {
	case STATE_EP_ENABLED:
		break;
	// case STATE_EP_DISABLED:		/* "can't happen" */
	// case STATE_EP_READY:			/* "can't happen" */
	default:				/* error! */
		pr_debug ("%s: ep %p not available, state %d\n",
				shortname, epdata, epdata->state);
		// FALLTHROUGH
	case STATE_EP_UNBOUND:			/* clean disconnect */
		val = -ENODEV;
		mutex_unlock(&epdata->lock);
	}
	return val;
}

static ssize_t
ep_io (struct ep_data *epdata, void *buf, unsigned len)
{
	DECLARE_COMPLETION_ONSTACK (done);
	int value;

	spin_lock_irq (&epdata->dev->lock);
	if (likely (epdata->ep != NULL)) {
		struct usb_request	*req = epdata->req;

		req->context = &done;
		req->complete = epio_complete;
		req->buf = buf;
		req->length = len;
		value = usb_ep_queue (epdata->ep, req, GFP_ATOMIC);
	} else
		value = -ENODEV;
	spin_unlock_irq (&epdata->dev->lock);

	if (likely (value == 0)) {
		value = wait_event_interruptible (done.wait, done.done);
		if (value != 0) {
			spin_lock_irq (&epdata->dev->lock);
			if (likely (epdata->ep != NULL)) {
				DBG (epdata->dev, "%s i/o interrupted\n",
						epdata->name);
				usb_ep_dequeue (epdata->ep, epdata->req);
				spin_unlock_irq (&epdata->dev->lock);

				wait_event (done.wait, done.done);
				if (epdata->status == -ECONNRESET)
					epdata->status = -EINTR;
			} else {
				spin_unlock_irq (&epdata->dev->lock);

				DBG (epdata->dev, "endpoint gone\n");
				epdata->status = -ENODEV;
			}
		}
		return epdata->status;
	}
	return value;
}


/* handle a synchronous OUT bulk/intr/iso transfer */
static ssize_t
ep_read (struct file *fd, char __user *buf, size_t len, loff_t *ptr)
{
	struct ep_data		*data = fd->private_data;
	void			*kbuf;
	ssize_t			value;

	if ((value = get_ready_ep (fd->f_flags, data)) < 0)
		return value;

	/* halt any endpoint by doing a "wrong direction" i/o call */
	if (usb_endpoint_dir_in(&data->desc)) {
		if (usb_endpoint_xfer_isoc(&data->desc))
			return -EINVAL;
		DBG (data->dev, "%s halt\n", data->name);
		spin_lock_irq (&data->dev->lock);
		if (likely (data->ep != NULL))
			usb_ep_set_halt (data->ep);
		spin_unlock_irq (&data->dev->lock);
		mutex_unlock(&data->lock);
		return -EBADMSG;
	}

	/* FIXME readahead for O_NONBLOCK and poll(); careful with ZLPs */

	value = -ENOMEM;
	kbuf = kmalloc (len, GFP_KERNEL);
	if (unlikely (!kbuf))
		goto free1;

	value = ep_io (data, kbuf, len);
	VDEBUG (data->dev, "%s read %zu OUT, status %d\n",
		data->name, len, (int) value);
	if (value >= 0 && copy_to_user (buf, kbuf, value))
		value = -EFAULT;

free1:
	mutex_unlock(&data->lock);
	kfree (kbuf);
	return value;
}

/* handle a synchronous IN bulk/intr/iso transfer */
static ssize_t
ep_write (struct file *fd, const char __user *buf, size_t len, loff_t *ptr)
{
	struct ep_data		*data = fd->private_data;
	void			*kbuf;
	ssize_t			value;

	if ((value = get_ready_ep (fd->f_flags, data)) < 0)
		return value;

	/* halt any endpoint by doing a "wrong direction" i/o call */
	if (!usb_endpoint_dir_in(&data->desc)) {
		if (usb_endpoint_xfer_isoc(&data->desc))
			return -EINVAL;
		DBG (data->dev, "%s halt\n", data->name);
		spin_lock_irq (&data->dev->lock);
		if (likely (data->ep != NULL))
			usb_ep_set_halt (data->ep);
		spin_unlock_irq (&data->dev->lock);
		mutex_unlock(&data->lock);
		return -EBADMSG;
	}

	/* FIXME writebehind for O_NONBLOCK and poll(), qlen = 1 */

	value = -ENOMEM;
	kbuf = kmalloc (len, GFP_KERNEL);
	if (!kbuf)
		goto free1;
	if (copy_from_user (kbuf, buf, len)) {
		value = -EFAULT;
		goto free1;
	}

	value = ep_io (data, kbuf, len);
	VDEBUG (data->dev, "%s write %zu IN, status %d\n",
		data->name, len, (int) value);
free1:
	mutex_unlock(&data->lock);
	kfree (kbuf);
	return value;
}

static int
ep_release (struct inode *inode, struct file *fd)
{
	struct ep_data		*data = fd->private_data;
	int value;

	value = mutex_lock_interruptible(&data->lock);
	if (value < 0)
		return value;

	/* clean up if this can be reopened */
	if (data->state != STATE_EP_UNBOUND) {
		data->state = STATE_EP_DISABLED;
		data->desc.bDescriptorType = 0;
		data->hs_desc.bDescriptorType = 0;
		usb_ep_disable(data->ep);
	}
	mutex_unlock(&data->lock);
	put_ep (data);
	return 0;
}

static long ep_ioctl(struct file *fd, unsigned code, unsigned long value)
{
	struct ep_data		*data = fd->private_data;
	int			status;

	if ((status = get_ready_ep (fd->f_flags, data)) < 0)
		return status;

	spin_lock_irq (&data->dev->lock);
	if (likely (data->ep != NULL)) {
		switch (code) {
		case GADGETFS_FIFO_STATUS:
			status = usb_ep_fifo_status (data->ep);
			break;
		case GADGETFS_FIFO_FLUSH:
			usb_ep_fifo_flush (data->ep);
			break;
		case GADGETFS_CLEAR_HALT:
			status = usb_ep_clear_halt (data->ep);
			break;
		default:
			status = -ENOTTY;
		}
	} else
		status = -ENODEV;
	spin_unlock_irq (&data->dev->lock);
	mutex_unlock(&data->lock);
	return status;
}

/*----------------------------------------------------------------------*/

/* ASYNCHRONOUS ENDPOINT I/O OPERATIONS (bulk/intr/iso) */

struct kiocb_priv {
	struct usb_request	*req;
	struct ep_data		*epdata;
	void			*buf;
	const struct iovec	*iv;
	unsigned long		nr_segs;
	unsigned		actual;
};

static int ep_aio_cancel(struct kiocb *iocb, struct io_event *e)
{
	struct kiocb_priv	*priv = iocb->private;
	struct ep_data		*epdata;
	int			value;

	local_irq_disable();
	epdata = priv->epdata;
	// spin_lock(&epdata->dev->lock);
	kiocbSetCancelled(iocb);
	if (likely(epdata && epdata->ep && priv->req))
		value = usb_ep_dequeue (epdata->ep, priv->req);
	else
		value = -EINVAL;
	// spin_unlock(&epdata->dev->lock);
	local_irq_enable();

	aio_put_req(iocb);
	return value;
}

static ssize_t ep_aio_read_retry(struct kiocb *iocb)
{
	struct kiocb_priv	*priv = iocb->private;
	ssize_t			len, total;
	void			*to_copy;
	int			i;

	/* we "retry" to get the right mm context for this: */

	/* copy stuff into user buffers */
	total = priv->actual;
	len = 0;
	to_copy = priv->buf;
	for (i=0; i < priv->nr_segs; i++) {
		ssize_t this = min((ssize_t)(priv->iv[i].iov_len), total);

		if (copy_to_user(priv->iv[i].iov_base, to_copy, this)) {
			if (len == 0)
				len = -EFAULT;
			break;
		}

		total -= this;
		len += this;
		to_copy += this;
		if (total == 0)
			break;
	}
	kfree(priv->buf);
	kfree(priv);
	return len;
}

static void ep_aio_complete(struct usb_ep *ep, struct usb_request *req)
{
	struct kiocb		*iocb = req->context;
	struct kiocb_priv	*priv = iocb->private;
	struct ep_data		*epdata = priv->epdata;

	/* lock against disconnect (and ideally, cancel) */
	spin_lock(&epdata->dev->lock);
	priv->req = NULL;
	priv->epdata = NULL;

	/* if this was a write or a read returning no data then we
	 * don't need to copy anything to userspace, so we can
	 * complete the aio request immediately.
	 */
	if (priv->iv == NULL || unlikely(req->actual == 0)) {
		kfree(req->buf);
		kfree(priv);
		iocb->private = NULL;
		/* aio_complete() reports bytes-transferred _and_ faults */
		aio_complete(iocb, req->actual ? req->actual : req->status,
				req->status);
	} else {
		/* retry() won't report both; so we hide some faults */
		if (unlikely(0 != req->status))
			DBG(epdata->dev, "%s fault %d len %d\n",
				ep->name, req->status, req->actual);

		priv->buf = req->buf;
		priv->actual = req->actual;
		kick_iocb(iocb);
	}
	spin_unlock(&epdata->dev->lock);

	usb_ep_free_request(ep, req);
	put_ep(epdata);
}

static ssize_t
ep_aio_rwtail(
	struct kiocb	*iocb,
	char		*buf,
	size_t		len,
	struct ep_data	*epdata,
	const struct iovec *iv,
	unsigned long	nr_segs
)
{
	struct kiocb_priv	*priv;
	struct usb_request	*req;
	ssize_t			value;

	priv = kmalloc(sizeof *priv, GFP_KERNEL);
	if (!priv) {
		value = -ENOMEM;
fail:
		kfree(buf);
		return value;
	}
	iocb->private = priv;
	priv->iv = iv;
	priv->nr_segs = nr_segs;

	value = get_ready_ep(iocb->ki_filp->f_flags, epdata);
	if (unlikely(value < 0)) {
		kfree(priv);
		goto fail;
	}

	iocb->ki_cancel = ep_aio_cancel;
	get_ep(epdata);
	priv->epdata = epdata;
	priv->actual = 0;

	/* each kiocb is coupled to one usb_request, but we can't
	 * allocate or submit those if the host disconnected.
	 */
	spin_lock_irq(&epdata->dev->lock);
	if (likely(epdata->ep)) {
		req = usb_ep_alloc_request(epdata->ep, GFP_ATOMIC);
		if (likely(req)) {
			priv->req = req;
			req->buf = buf;
			req->length = len;
			req->complete = ep_aio_complete;
			req->context = iocb;
			value = usb_ep_queue(epdata->ep, req, GFP_ATOMIC);
			if (unlikely(0 != value))
				usb_ep_free_request(epdata->ep, req);
		} else
			value = -EAGAIN;
	} else
		value = -ENODEV;
	spin_unlock_irq(&epdata->dev->lock);

	mutex_unlock(&epdata->lock);

	if (unlikely(value)) {
		kfree(priv);
		put_ep(epdata);
	} else
		value = (iv ? -EIOCBRETRY : -EIOCBQUEUED);
	return value;
}

static ssize_t
ep_aio_read(struct kiocb *iocb, const struct iovec *iov,
		unsigned long nr_segs, loff_t o)
{
	struct ep_data		*epdata = iocb->ki_filp->private_data;
	char			*buf;

	if (unlikely(usb_endpoint_dir_in(&epdata->desc)))
		return -EINVAL;

	buf = kmalloc(iocb->ki_left, GFP_KERNEL);
	if (unlikely(!buf))
		return -ENOMEM;

	iocb->ki_retry = ep_aio_read_retry;
	return ep_aio_rwtail(iocb, buf, iocb->ki_left, epdata, iov, nr_segs);
}

static ssize_t
ep_aio_write(struct kiocb *iocb, const struct iovec *iov,
		unsigned long nr_segs, loff_t o)
{
	struct ep_data		*epdata = iocb->ki_filp->private_data;
	char			*buf;
	size_t			len = 0;
	int			i = 0;

	if (unlikely(!usb_endpoint_dir_in(&epdata->desc)))
		return -EINVAL;

	buf = kmalloc(iocb->ki_left, GFP_KERNEL);
	if (unlikely(!buf))
		return -ENOMEM;

	for (i=0; i < nr_segs; i++) {
		if (unlikely(copy_from_user(&buf[len], iov[i].iov_base,
				iov[i].iov_len) != 0)) {
			kfree(buf);
			return -EFAULT;
		}
		len += iov[i].iov_len;
	}
	return ep_aio_rwtail(iocb, buf, len, epdata, NULL, 0);
}

/*----------------------------------------------------------------------*/

/* used after endpoint configuration */
static const struct file_operations ep_io_operations = {
	.owner =	THIS_MODULE,
	.llseek =	no_llseek,

	.read =		ep_read,
	.write =	ep_write,
	.unlocked_ioctl = ep_ioctl,
	.release =	ep_release,

	.aio_read =	ep_aio_read,
	.aio_write =	ep_aio_write,
};

/* ENDPOINT INITIALIZATION
 *
 *     fd = open ("/dev/gadget/$ENDPOINT", O_RDWR)
 *     status = write (fd, descriptors, sizeof descriptors)
 *
 * That write establishes the endpoint configuration, configuring
 * the controller to process bulk, interrupt, or isochronous transfers
 * at the right maxpacket size, and so on.
 *
 * The descriptors are message type 1, identified by a host order u32
 * at the beginning of what's written.  Descriptor order is: full/low
 * speed descriptor, then optional high speed descriptor.
 */
static ssize_t
ep_config (struct file *fd, const char __user *buf, size_t len, loff_t *ptr)
{
	struct ep_data		*data = fd->private_data;
	struct usb_ep		*ep;
	u32			tag;
	int			value, length = len;

	value = mutex_lock_interruptible(&data->lock);
	if (value < 0)
		return value;

	if (data->state != STATE_EP_READY) {
		value = -EL2HLT;
		goto fail;
	}

	value = len;
	if (len < USB_DT_ENDPOINT_SIZE + 4)
		goto fail0;

	/* we might need to change message format someday */
	if (copy_from_user (&tag, buf, 4)) {
		goto fail1;
	}
	if (tag != 1) {
		DBG(data->dev, "config %s, bad tag %d\n", data->name, tag);
		goto fail0;
	}
	buf += 4;
	len -= 4;

	/* NOTE:  audio endpoint extensions not accepted here;
	 * just don't include the extra bytes.
	 */

	/* full/low speed descriptor, then high speed */
	if (copy_from_user (&data->desc, buf, USB_DT_ENDPOINT_SIZE)) {
		goto fail1;
	}
	if (data->desc.bLength != USB_DT_ENDPOINT_SIZE
			|| data->desc.bDescriptorType != USB_DT_ENDPOINT)
		goto fail0;
	if (len != USB_DT_ENDPOINT_SIZE) {
		if (len != 2 * USB_DT_ENDPOINT_SIZE)
			goto fail0;
		if (copy_from_user (&data->hs_desc, buf + USB_DT_ENDPOINT_SIZE,
					USB_DT_ENDPOINT_SIZE)) {
			goto fail1;
		}
		if (data->hs_desc.bLength != USB_DT_ENDPOINT_SIZE
				|| data->hs_desc.bDescriptorType
					!= USB_DT_ENDPOINT) {
			DBG(data->dev, "config %s, bad hs length or type\n",
					data->name);
			goto fail0;
		}
	}

	spin_lock_irq (&data->dev->lock);
	if (data->dev->state == STATE_DEV_UNBOUND) {
		value = -ENOENT;
		goto gone;
	} else if ((ep = data->ep) == NULL) {
		value = -ENODEV;
		goto gone;
	}
	switch (data->dev->gadget->speed) {
	case USB_SPEED_LOW:
	case USB_SPEED_FULL:
		value = usb_ep_enable (ep, &data->desc);
		if (value == 0)
			data->state = STATE_EP_ENABLED;
		break;
#ifdef	CONFIG_USB_GADGET_DUALSPEED
	case USB_SPEED_HIGH:
		/* fails if caller didn't provide that descriptor... */
		value = usb_ep_enable (ep, &data->hs_desc);
		if (value == 0)
			data->state = STATE_EP_ENABLED;
		break;
#endif
	default:
		DBG(data->dev, "unconnected, %s init abandoned\n",
				data->name);
		value = -EINVAL;
	}
	if (value == 0) {
		fd->f_op = &ep_io_operations;
		value = length;
	}
gone:
	spin_unlock_irq (&data->dev->lock);
	if (value < 0) {
fail:
		data->desc.bDescriptorType = 0;
		data->hs_desc.bDescriptorType = 0;
	}
	mutex_unlock(&data->lock);
	return value;
fail0:
	value = -EINVAL;
	goto fail;
fail1:
	value = -EFAULT;
	goto fail;
}

static int
ep_open (struct inode *inode, struct file *fd)
{
	struct ep_data		*data = inode->i_private;
	int			value = -EBUSY;

	if (mutex_lock_interruptible(&data->lock) != 0)
		return -EINTR;
	spin_lock_irq (&data->dev->lock);
	if (data->dev->state == STATE_DEV_UNBOUND)
		value = -ENOENT;
	else if (data->state == STATE_EP_DISABLED) {
		value = 0;
		data->state = STATE_EP_READY;
		get_ep (data);
		fd->private_data = data;
		VDEBUG (data->dev, "%s ready\n", data->name);
	} else
		DBG (data->dev, "%s state %d\n",
			data->name, data->state);
	spin_unlock_irq (&data->dev->lock);
	mutex_unlock(&data->lock);
	return value;
}

/* used before endpoint configuration */
static const struct file_operations ep_config_operations = {
	.owner =	THIS_MODULE,
	.llseek =	no_llseek,

	.open =		ep_open,
	.write =	ep_config,
	.release =	ep_release,
};

/*----------------------------------------------------------------------*/

/* EP0 IMPLEMENTATION can be partly in userspace.
 *
 * Drivers that use this facility receive various events, including
 * control requests the kernel doesn't handle.  Drivers that don't
 * use this facility may be too simple-minded for real applications.
 */

static inline void ep0_readable (struct dev_data *dev)
{
	wake_up (&dev->wait);
	kill_fasync (&dev->fasync, SIGIO, POLL_IN);
}

static void clean_req (struct usb_ep *ep, struct usb_request *req)
{
	struct dev_data		*dev = ep->driver_data;

	if (req->buf != dev->rbuf) {
		kfree(req->buf);
		req->buf = dev->rbuf;
		req->dma = DMA_ADDR_INVALID;
	}
	req->complete = epio_complete;
	dev->setup_out_ready = 0;
}

static void ep0_complete (struct usb_ep *ep, struct usb_request *req)
{
	struct dev_data		*dev = ep->driver_data;
	unsigned long		flags;
	int			free = 1;

	/* for control OUT, data must still get to userspace */
	spin_lock_irqsave(&dev->lock, flags);
	if (!dev->setup_in) {
		dev->setup_out_error = (req->status != 0);
		if (!dev->setup_out_error)
			free = 0;
		dev->setup_out_ready = 1;
		ep0_readable (dev);
	}

	/* clean up as appropriate */
	if (free && req->buf != &dev->rbuf)
		clean_req (ep, req);
	req->complete = epio_complete;
	spin_unlock_irqrestore(&dev->lock, flags);
}

static int setup_req (struct usb_ep *ep, struct usb_request *req, u16 len)
{
	struct dev_data	*dev = ep->driver_data;

	if (dev->setup_out_ready) {
		DBG (dev, "ep0 request busy!\n");
		return -EBUSY;
	}
	if (len > sizeof (dev->rbuf))
		req->buf = kmalloc(len, GFP_ATOMIC);
	if (req->buf == NULL) {
		req->buf = dev->rbuf;
		return -ENOMEM;
	}
	req->complete = ep0_complete;
	req->length = len;
	req->zero = 0;
	return 0;
}

static ssize_t
ep0_read (struct file *fd, char __user *buf, size_t len, loff_t *ptr)
{
	struct dev_data			*dev = fd->private_data;
	ssize_t				retval;
	enum ep0_state			state;

	spin_lock_irq (&dev->lock);

	/* report fd mode change before acting on it */
	if (dev->setup_abort) {
		dev->setup_abort = 0;
		retval = -EIDRM;
		goto done;
	}

	/* control DATA stage */
	if ((state = dev->state) == STATE_DEV_SETUP) {

		if (dev->setup_in) {		/* stall IN */
			VDEBUG(dev, "ep0in stall\n");
			(void) usb_ep_set_halt (dev->gadget->ep0);
			retval = -EL2HLT;
			dev->state = STATE_DEV_CONNECTED;

		} else if (len == 0) {		/* ack SET_CONFIGURATION etc */
			struct usb_ep		*ep = dev->gadget->ep0;
			struct usb_request	*req = dev->req;

			if ((retval = setup_req (ep, req, 0)) == 0)
				retval = usb_ep_queue (ep, req, GFP_ATOMIC);
			dev->state = STATE_DEV_CONNECTED;

			/* assume that was SET_CONFIGURATION */
			if (dev->current_config) {
				unsigned power;

				if (gadget_is_dualspeed(dev->gadget)
						&& (dev->gadget->speed
							== USB_SPEED_HIGH))
					power = dev->hs_config->bMaxPower;
				else
					power = dev->config->bMaxPower;
				usb_gadget_vbus_draw(dev->gadget, 2 * power);
			}

		} else {			/* collect OUT data */
			if ((fd->f_flags & O_NONBLOCK) != 0
					&& !dev->setup_out_ready) {
				retval = -EAGAIN;
				goto done;
			}
			spin_unlock_irq (&dev->lock);
			retval = wait_event_interruptible (dev->wait,
					dev->setup_out_ready != 0);

			/* FIXME state could change from under us */
			spin_lock_irq (&dev->lock);
			if (retval)
				goto done;

			if (dev->state != STATE_DEV_SETUP) {
				retval = -ECANCELED;
				goto done;
			}
			dev->state = STATE_DEV_CONNECTED;

			if (dev->setup_out_error)
				retval = -EIO;
			else {
				len = min (len, (size_t)dev->req->actual);
// FIXME don't call this with the spinlock held ...
				if (copy_to_user (buf, dev->req->buf, len))
					retval = -EFAULT;
				clean_req (dev->gadget->ep0, dev->req);
				/* NOTE userspace can't yet choose to stall */
			}
		}
		goto done;
	}

	/* else normal: return event data */
	if (len < sizeof dev->event [0]) {
		retval = -EINVAL;
		goto done;
	}
	len -= len % sizeof (struct usb_gadgetfs_event);
	dev->usermode_setup = 1;

scan:
	/* return queued events right away */
	if (dev->ev_next != 0) {
		unsigned		i, n;

		n = len / sizeof (struct usb_gadgetfs_event);
		if (dev->ev_next < n)
			n = dev->ev_next;

		/* ep0 i/o has special semantics during STATE_DEV_SETUP */
		for (i = 0; i < n; i++) {
			if (dev->event [i].type == GADGETFS_SETUP) {
				dev->state = STATE_DEV_SETUP;
				n = i + 1;
				break;
			}
		}
		spin_unlock_irq (&dev->lock);
		len = n * sizeof (struct usb_gadgetfs_event);
		if (copy_to_user (buf, &dev->event, len))
			retval = -EFAULT;
		else
			retval = len;
		if (len > 0) {
			/* NOTE this doesn't guard against broken drivers;
			 * concurrent ep0 readers may lose events.
			 */
			spin_lock_irq (&dev->lock);
			if (dev->ev_next > n) {
				memmove(&dev->event[0], &dev->event[n],
					sizeof (struct usb_gadgetfs_event)
						* (dev->ev_next - n));
			}
			dev->ev_next -= n;
			spin_unlock_irq (&dev->lock);
		}
		return retval;
	}
	if (fd->f_flags & O_NONBLOCK) {
		retval = -EAGAIN;
		goto done;
	}

	switch (state) {
	default:
		DBG (dev, "fail %s, state %d\n", __func__, state);
		retval = -ESRCH;
		break;
	case STATE_DEV_UNCONNECTED:
	case STATE_DEV_CONNECTED:
		spin_unlock_irq (&dev->lock);
		DBG (dev, "%s wait\n", __func__);

		/* wait for events */
		retval = wait_event_interruptible (dev->wait,
				dev->ev_next != 0);
		if (retval < 0)
			return retval;
		spin_lock_irq (&dev->lock);
		goto scan;
	}

done:
	spin_unlock_irq (&dev->lock);
	return retval;
}

static struct usb_gadgetfs_event *
next_event (struct dev_data *dev, enum usb_gadgetfs_event_type type)
{
	struct usb_gadgetfs_event	*event;
	unsigned			i;

	switch (type) {
	/* these events purge the queue */
	case GADGETFS_DISCONNECT:
		if (dev->state == STATE_DEV_SETUP)
			dev->setup_abort = 1;
		// FALL THROUGH
	case GADGETFS_CONNECT:
		dev->ev_next = 0;
		break;
	case GADGETFS_SETUP:		/* previous request timed out */
	case GADGETFS_SUSPEND:		/* same effect */
		/* these events can't be repeated */
		for (i = 0; i != dev->ev_next; i++) {
			if (dev->event [i].type != type)
				continue;
			DBG(dev, "discard old event[%d] %d\n", i, type);
			dev->ev_next--;
			if (i == dev->ev_next)
				break;
			/* indices start at zero, for simplicity */
			memmove (&dev->event [i], &dev->event [i + 1],
				sizeof (struct usb_gadgetfs_event)
					* (dev->ev_next - i));
		}
		break;
	default:
		BUG ();
	}
	VDEBUG(dev, "event[%d] = %d\n", dev->ev_next, type);
	event = &dev->event [dev->ev_next++];
	BUG_ON (dev->ev_next > N_EVENT);
	memset (event, 0, sizeof *event);
	event->type = type;
	return event;
}

static ssize_t
ep0_write (struct file *fd, const char __user *buf, size_t len, loff_t *ptr)
{
	struct dev_data		*dev = fd->private_data;
	ssize_t			retval = -ESRCH;

	spin_lock_irq (&dev->lock);

	/* report fd mode change before acting on it */
	if (dev->setup_abort) {
		dev->setup_abort = 0;
		retval = -EIDRM;

	/* data and/or status stage for control request */
	} else if (dev->state == STATE_DEV_SETUP) {

		/* IN DATA+STATUS caller makes len <= wLength */
		if (dev->setup_in) {
			retval = setup_req (dev->gadget->ep0, dev->req, len);
			if (retval == 0) {
				dev->state = STATE_DEV_CONNECTED;
				spin_unlock_irq (&dev->lock);
				if (copy_from_user (dev->req->buf, buf, len))
					retval = -EFAULT;
				else {
					if (len < dev->setup_wLength)
						dev->req->zero = 1;
					retval = usb_ep_queue (
						dev->gadget->ep0, dev->req,
						GFP_KERNEL);
				}
				if (retval < 0) {
					spin_lock_irq (&dev->lock);
					clean_req (dev->gadget->ep0, dev->req);
					spin_unlock_irq (&dev->lock);
				} else
					retval = len;

				return retval;
			}

		/* can stall some OUT transfers */
		} else if (dev->setup_can_stall) {
			VDEBUG(dev, "ep0out stall\n");
			(void) usb_ep_set_halt (dev->gadget->ep0);
			retval = -EL2HLT;
			dev->state = STATE_DEV_CONNECTED;
		} else {
			DBG(dev, "bogus ep0out stall!\n");
		}
	} else
		DBG (dev, "fail %s, state %d\n", __func__, dev->state);

	spin_unlock_irq (&dev->lock);
	return retval;
}

static int
ep0_fasync (int f, struct file *fd, int on)
{
	struct dev_data		*dev = fd->private_data;
	// caller must F_SETOWN before signal delivery happens
	VDEBUG (dev, "%s %s\n", __func__, on ? "on" : "off");
	return fasync_helper (f, fd, on, &dev->fasync);
}

static struct usb_gadget_driver gadgetfs_driver;

static int
dev_release (struct inode *inode, struct file *fd)
{
	struct dev_data		*dev = fd->private_data;

	/* closing ep0 === shutdown all */

	usb_gadget_unregister_driver (&gadgetfs_driver);

	/* at this point "good" hardware has disconnected the
	 * device from USB; the host won't see it any more.
	 * alternatively, all host requests will time out.
	 */

	kfree (dev->buf);
	dev->buf = NULL;
	put_dev (dev);

	/* other endpoints were all decoupled from this device */
	spin_lock_irq(&dev->lock);
	dev->state = STATE_DEV_DISABLED;
	spin_unlock_irq(&dev->lock);
	return 0;
}

static unsigned int
ep0_poll (struct file *fd, poll_table *wait)
{
       struct dev_data         *dev = fd->private_data;
       int                     mask = 0;

       poll_wait(fd, &dev->wait, wait);

       spin_lock_irq (&dev->lock);

       /* report fd mode change before acting on it */
       if (dev->setup_abort) {
               dev->setup_abort = 0;
               mask = POLLHUP;
               goto out;
       }

       if (dev->state == STATE_DEV_SETUP) {
               if (dev->setup_in || dev->setup_can_stall)
                       mask = POLLOUT;
       } else {
               if (dev->ev_next != 0)
                       mask = POLLIN;
       }
out:
       spin_unlock_irq(&dev->lock);
       return mask;
}

static long dev_ioctl (struct file *fd, unsigned code, unsigned long value)
{
	struct dev_data		*dev = fd->private_data;
	struct usb_gadget	*gadget = dev->gadget;
	long ret = -ENOTTY;

	if (gadget->ops->ioctl)
		ret = gadget->ops->ioctl (gadget, code, value);

	return ret;
}

/* used after device configuration */
static const struct file_operations ep0_io_operations = {
	.owner =	THIS_MODULE,
	.llseek =	no_llseek,

	.read =		ep0_read,
	.write =	ep0_write,
	.fasync =	ep0_fasync,
	.poll =		ep0_poll,
	.unlocked_ioctl =	dev_ioctl,
	.release =	dev_release,
};

/*----------------------------------------------------------------------*/

/* The in-kernel gadget driver handles most ep0 issues, in particular
 * enumerating the single configuration (as provided from user space).
 *
 * Unrecognized ep0 requests may be handled in user space.
 */

#ifdef	CONFIG_USB_GADGET_DUALSPEED
static void make_qualifier (struct dev_data *dev)
{
	struct usb_qualifier_descriptor		qual;
	struct usb_device_descriptor		*desc;

	qual.bLength = sizeof qual;
	qual.bDescriptorType = USB_DT_DEVICE_QUALIFIER;
	qual.bcdUSB = cpu_to_le16 (0x0200);

	desc = dev->dev;
	qual.bDeviceClass = desc->bDeviceClass;
	qual.bDeviceSubClass = desc->bDeviceSubClass;
	qual.bDeviceProtocol = desc->bDeviceProtocol;

	/* assumes ep0 uses the same value for both speeds ... */
	qual.bMaxPacketSize0 = desc->bMaxPacketSize0;

	qual.bNumConfigurations = 1;
	qual.bRESERVED = 0;

	memcpy (dev->rbuf, &qual, sizeof qual);
}
#endif

static int
config_buf (struct dev_data *dev, u8 type, unsigned index)
{
	int		len;
	int		hs = 0;

	/* only one configuration */
	if (index > 0)
		return -EINVAL;

	if (gadget_is_dualspeed(dev->gadget)) {
		hs = (dev->gadget->speed == USB_SPEED_HIGH);
		if (type == USB_DT_OTHER_SPEED_CONFIG)
			hs = !hs;
	}
	if (hs) {
		dev->req->buf = dev->hs_config;
		len = le16_to_cpu(dev->hs_config->wTotalLength);
	} else {
		dev->req->buf = dev->config;
		len = le16_to_cpu(dev->config->wTotalLength);
	}
	((u8 *)dev->req->buf) [1] = type;
	return len;
}

static int
gadgetfs_setup (struct usb_gadget *gadget, const struct usb_ctrlrequest *ctrl)
{
	struct dev_data			*dev = get_gadget_data (gadget);
	struct usb_request		*req = dev->req;
	int				value = -EOPNOTSUPP;
	struct usb_gadgetfs_event	*event;
	u16				w_value = le16_to_cpu(ctrl->wValue);
	u16				w_length = le16_to_cpu(ctrl->wLength);

	spin_lock (&dev->lock);
	dev->setup_abort = 0;
	if (dev->state == STATE_DEV_UNCONNECTED) {
		if (gadget_is_dualspeed(gadget)
				&& gadget->speed == USB_SPEED_HIGH
				&& dev->hs_config == NULL) {
			spin_unlock(&dev->lock);
			ERROR (dev, "no high speed config??\n");
			return -EINVAL;
		}

		dev->state = STATE_DEV_CONNECTED;
		dev->dev->bMaxPacketSize0 = gadget->ep0->maxpacket;

		INFO (dev, "connected\n");
		event = next_event (dev, GADGETFS_CONNECT);
		event->u.speed = gadget->speed;
		ep0_readable (dev);

	/* host may have given up waiting for response.  we can miss control
	 * requests handled lower down (device/endpoint status and features);
	 * then ep0_{read,write} will report the wrong status. controller
	 * driver will have aborted pending i/o.
	 */
	} else if (dev->state == STATE_DEV_SETUP)
		dev->setup_abort = 1;

	req->buf = dev->rbuf;
	req->dma = DMA_ADDR_INVALID;
	req->context = NULL;
	value = -EOPNOTSUPP;
	switch (ctrl->bRequest) {

	case USB_REQ_GET_DESCRIPTOR:
		if (ctrl->bRequestType != USB_DIR_IN)
			goto unrecognized;
		switch (w_value >> 8) {

		case USB_DT_DEVICE:
			value = min (w_length, (u16) sizeof *dev->dev);
			req->buf = dev->dev;
			break;
#ifdef	CONFIG_USB_GADGET_DUALSPEED
		case USB_DT_DEVICE_QUALIFIER:
			if (!dev->hs_config)
				break;
			value = min (w_length, (u16)
				sizeof (struct usb_qualifier_descriptor));
			make_qualifier (dev);
			break;
		case USB_DT_OTHER_SPEED_CONFIG:
			// FALLTHROUGH
#endif
		case USB_DT_CONFIG:
			value = config_buf (dev,
					w_value >> 8,
					w_value & 0xff);
			if (value >= 0)
				value = min (w_length, (u16) value);
			break;
		case USB_DT_STRING:
			goto unrecognized;

		default:		// all others are errors
			break;
		}
		break;

	/* currently one config, two speeds */
	case USB_REQ_SET_CONFIGURATION:
		if (ctrl->bRequestType != 0)
			goto unrecognized;
		if (0 == (u8) w_value) {
			value = 0;
			dev->current_config = 0;
			usb_gadget_vbus_draw(gadget, 8 /* mA */ );
			// user mode expected to disable endpoints
		} else {
			u8	config, power;

			if (gadget_is_dualspeed(gadget)
					&& gadget->speed == USB_SPEED_HIGH) {
				config = dev->hs_config->bConfigurationValue;
				power = dev->hs_config->bMaxPower;
			} else {
				config = dev->config->bConfigurationValue;
				power = dev->config->bMaxPower;
			}

			if (config == (u8) w_value) {
				value = 0;
				dev->current_config = config;
				usb_gadget_vbus_draw(gadget, 2 * power);
			}
		}

		/* report SET_CONFIGURATION like any other control request,
		 * except that usermode may not stall this.  the next
		 * request mustn't be allowed start until this finishes:
		 * endpoints and threads set up, etc.
		 *
		 * NOTE:  older PXA hardware (before PXA 255: without UDCCFR)
		 * has bad/racey automagic that prevents synchronizing here.
		 * even kernel mode drivers often miss them.
		 */
		if (value == 0) {
			INFO (dev, "configuration #%d\n", dev->current_config);
			if (dev->usermode_setup) {
				dev->setup_can_stall = 0;
				goto delegate;
			}
		}
		break;

#ifndef	CONFIG_USB_GADGET_PXA25X
	/* PXA automagically handles this request too */
	case USB_REQ_GET_CONFIGURATION:
		if (ctrl->bRequestType != 0x80)
			goto unrecognized;
		*(u8 *)req->buf = dev->current_config;
		value = min (w_length, (u16) 1);
		break;
#endif

	default:
unrecognized:
		VDEBUG (dev, "%s req%02x.%02x v%04x i%04x l%d\n",
			dev->usermode_setup ? "delegate" : "fail",
			ctrl->bRequestType, ctrl->bRequest,
			w_value, le16_to_cpu(ctrl->wIndex), w_length);

		/* if there's an ep0 reader, don't stall */
		if (dev->usermode_setup) {
			dev->setup_can_stall = 1;
delegate:
			dev->setup_in = (ctrl->bRequestType & USB_DIR_IN)
						? 1 : 0;
			dev->setup_wLength = w_length;
			dev->setup_out_ready = 0;
			dev->setup_out_error = 0;
			value = 0;

			/* read DATA stage for OUT right away */
			if (unlikely (!dev->setup_in && w_length)) {
				value = setup_req (gadget->ep0, dev->req,
							w_length);
				if (value < 0)
					break;
				value = usb_ep_queue (gadget->ep0, dev->req,
							GFP_ATOMIC);
				if (value < 0) {
					clean_req (gadget->ep0, dev->req);
					break;
				}

				/* we can't currently stall these */
				dev->setup_can_stall = 0;
			}

			/* state changes when reader collects event */
			event = next_event (dev, GADGETFS_SETUP);
			event->u.setup = *ctrl;
			ep0_readable (dev);
			spin_unlock (&dev->lock);
			return 0;
		}
	}

	/* proceed with data transfer and status phases? */
	if (value >= 0 && dev->state != STATE_DEV_SETUP) {
		req->length = value;
		req->zero = value < w_length;
		value = usb_ep_queue (gadget->ep0, req, GFP_ATOMIC);
		if (value < 0) {
			DBG (dev, "ep_queue --> %d\n", value);
			req->status = 0;
		}
	}

	/* device stalls when value < 0 */
	spin_unlock (&dev->lock);
	return value;
}

static void destroy_ep_files (struct dev_data *dev)
{
	struct list_head	*entry, *tmp;

	DBG (dev, "%s %d\n", __func__, dev->state);

	/* dev->state must prevent interference */
restart:
	spin_lock_irq (&dev->lock);
	list_for_each_safe (entry, tmp, &dev->epfiles) {
		struct ep_data	*ep;
		struct inode	*parent;
		struct dentry	*dentry;

		/* break link to FS */
		ep = list_entry (entry, struct ep_data, epfiles);
		list_del_init (&ep->epfiles);
		dentry = ep->dentry;
		ep->dentry = NULL;
		parent = dentry->d_parent->d_inode;

		/* break link to controller */
		if (ep->state == STATE_EP_ENABLED)
			(void) usb_ep_disable (ep->ep);
		ep->state = STATE_EP_UNBOUND;
		usb_ep_free_request (ep->ep, ep->req);
		ep->ep = NULL;
		wake_up (&ep->wait);
		put_ep (ep);

		spin_unlock_irq (&dev->lock);

		/* break link to dcache */
		mutex_lock (&parent->i_mutex);
		d_delete (dentry);
		dput (dentry);
		mutex_unlock (&parent->i_mutex);

		/* fds may still be open */
		goto restart;
	}
	spin_unlock_irq (&dev->lock);
}


static struct inode *
gadgetfs_create_file (struct super_block *sb, char const *name,
		void *data, const struct file_operations *fops,
		struct dentry **dentry_p);

static int activate_ep_files (struct dev_data *dev)
{
	struct usb_ep	*ep;
	struct ep_data	*data;

	gadget_for_each_ep (ep, dev->gadget) {

		data = kzalloc(sizeof(*data), GFP_KERNEL);
		if (!data)
			goto enomem0;
		data->state = STATE_EP_DISABLED;
		mutex_init(&data->lock);
		init_waitqueue_head (&data->wait);

		strncpy (data->name, ep->name, sizeof (data->name) - 1);
		atomic_set (&data->count, 1);
		data->dev = dev;
		get_dev (dev);

		data->ep = ep;
		ep->driver_data = data;

		data->req = usb_ep_alloc_request (ep, GFP_KERNEL);
		if (!data->req)
			goto enomem1;

		data->inode = gadgetfs_create_file (dev->sb, data->name,
				data, &ep_config_operations,
				&data->dentry);
		if (!data->inode)
			goto enomem2;
		list_add_tail (&data->epfiles, &dev->epfiles);
	}
	return 0;

enomem2:
	usb_ep_free_request (ep, data->req);
enomem1:
	put_dev (dev);
	kfree (data);
enomem0:
	DBG (dev, "%s enomem\n", __func__);
	destroy_ep_files (dev);
	return -ENOMEM;
}

static void
gadgetfs_unbind (struct usb_gadget *gadget)
{
	struct dev_data		*dev = get_gadget_data (gadget);

	DBG (dev, "%s\n", __func__);

	spin_lock_irq (&dev->lock);
	dev->state = STATE_DEV_UNBOUND;
	spin_unlock_irq (&dev->lock);

	destroy_ep_files (dev);
	gadget->ep0->driver_data = NULL;
	set_gadget_data (gadget, NULL);

	/* we've already been disconnected ... no i/o is active */
	if (dev->req)
		usb_ep_free_request (gadget->ep0, dev->req);
	DBG (dev, "%s done\n", __func__);
	put_dev (dev);
}

static struct dev_data		*the_device;

static int
gadgetfs_bind (struct usb_gadget *gadget)
{
	struct dev_data		*dev = the_device;

	if (!dev)
		return -ESRCH;
	if (0 != strcmp (CHIP, gadget->name)) {
		pr_err("%s expected %s controller not %s\n",
			shortname, CHIP, gadget->name);
		return -ENODEV;
	}

	set_gadget_data (gadget, dev);
	dev->gadget = gadget;
	gadget->ep0->driver_data = dev;
	dev->dev->bMaxPacketSize0 = gadget->ep0->maxpacket;

	/* preallocate control response and buffer */
	dev->req = usb_ep_alloc_request (gadget->ep0, GFP_KERNEL);
	if (!dev->req)
		goto enomem;
	dev->req->context = NULL;
	dev->req->complete = epio_complete;

	if (activate_ep_files (dev) < 0)
		goto enomem;

	INFO (dev, "bound to %s driver\n", gadget->name);
	spin_lock_irq(&dev->lock);
	dev->state = STATE_DEV_UNCONNECTED;
	spin_unlock_irq(&dev->lock);
	get_dev (dev);
	return 0;

enomem:
	gadgetfs_unbind (gadget);
	return -ENOMEM;
}

static void
gadgetfs_disconnect (struct usb_gadget *gadget)
{
	struct dev_data		*dev = get_gadget_data (gadget);

	spin_lock (&dev->lock);
	if (dev->state == STATE_DEV_UNCONNECTED)
		goto exit;
	dev->state = STATE_DEV_UNCONNECTED;

	INFO (dev, "disconnected\n");
	next_event (dev, GADGETFS_DISCONNECT);
	ep0_readable (dev);
exit:
	spin_unlock (&dev->lock);
}

static void
gadgetfs_suspend (struct usb_gadget *gadget)
{
	struct dev_data		*dev = get_gadget_data (gadget);

	INFO (dev, "suspended from state %d\n", dev->state);
	spin_lock (&dev->lock);
	switch (dev->state) {
	case STATE_DEV_SETUP:		// VERY odd... host died??
	case STATE_DEV_CONNECTED:
	case STATE_DEV_UNCONNECTED:
		next_event (dev, GADGETFS_SUSPEND);
		ep0_readable (dev);
		/* FALLTHROUGH */
	default:
		break;
	}
	spin_unlock (&dev->lock);
}

static struct usb_gadget_driver gadgetfs_driver = {
#ifdef	CONFIG_USB_GADGET_DUALSPEED
	.speed		= USB_SPEED_HIGH,
#else
	.speed		= USB_SPEED_FULL,
#endif
	.function	= (char *) driver_desc,
	.unbind		= gadgetfs_unbind,
	.setup		= gadgetfs_setup,
	.disconnect	= gadgetfs_disconnect,
	.suspend	= gadgetfs_suspend,

	.driver	= {
		.name		= (char *) shortname,
	},
};

/*----------------------------------------------------------------------*/

static void gadgetfs_nop(struct usb_gadget *arg) { }

static int gadgetfs_probe (struct usb_gadget *gadget)
{
	CHIP = gadget->name;
	return -EISNAM;
}

static struct usb_gadget_driver probe_driver = {
	.speed		= USB_SPEED_HIGH,
	.unbind		= gadgetfs_nop,
	.setup		= (void *)gadgetfs_nop,
	.disconnect	= gadgetfs_nop,
	.driver	= {
		.name		= "nop",
	},
};


/* DEVICE INITIALIZATION
 *
 *     fd = open ("/dev/gadget/$CHIP", O_RDWR)
 *     status = write (fd, descriptors, sizeof descriptors)
 *
 * That write establishes the device configuration, so the kernel can
 * bind to the controller ... guaranteeing it can handle enumeration
 * at all necessary speeds.  Descriptor order is:
 *
 * . message tag (u32, host order) ... for now, must be zero; it
 *	would change to support features like multi-config devices
 * . full/low speed config ... all wTotalLength bytes (with interface,
 *	class, altsetting, endpoint, and other descriptors)
 * . high speed config ... all descriptors, for high speed operation;
 *	this one's optional except for high-speed hardware
 * . device descriptor
 *
 * Endpoints are not yet enabled. Drivers must wait until device
 * configuration and interface altsetting changes create
 * the need to configure (or unconfigure) them.
 *
 * After initialization, the device stays active for as long as that
 * $CHIP file is open.  Events must then be read from that descriptor,
 * such as configuration notifications.
 */

static int is_valid_config (struct usb_config_descriptor *config)
{
	return config->bDescriptorType == USB_DT_CONFIG
		&& config->bLength == USB_DT_CONFIG_SIZE
		&& config->bConfigurationValue != 0
		&& (config->bmAttributes & USB_CONFIG_ATT_ONE) != 0
		&& (config->bmAttributes & USB_CONFIG_ATT_WAKEUP) == 0;
	/* FIXME if gadget->is_otg, _must_ include an otg descriptor */
	/* FIXME check lengths: walk to end */
}

static ssize_t
dev_config (struct file *fd, const char __user *buf, size_t len, loff_t *ptr)
{
	struct dev_data		*dev = fd->private_data;
	ssize_t			value = len, length = len;
	unsigned		total;
	u32			tag;
	char			*kbuf;

	if (len < (USB_DT_CONFIG_SIZE + USB_DT_DEVICE_SIZE + 4))
		return -EINVAL;

	/* we might need to change message format someday */
	if (copy_from_user (&tag, buf, 4))
		return -EFAULT;
	if (tag != 0)
		return -EINVAL;
	buf += 4;
	length -= 4;

	kbuf = memdup_user(buf, length);
	if (IS_ERR(kbuf))
		return PTR_ERR(kbuf);

	spin_lock_irq (&dev->lock);
	value = -EINVAL;
	if (dev->buf)
		goto fail;
	dev->buf = kbuf;

	/* full or low speed config */
	dev->config = (void *) kbuf;
	total = le16_to_cpu(dev->config->wTotalLength);
	if (!is_valid_config (dev->config) || total >= length)
		goto fail;
	kbuf += total;
	length -= total;

	/* optional high speed config */
	if (kbuf [1] == USB_DT_CONFIG) {
		dev->hs_config = (void *) kbuf;
		total = le16_to_cpu(dev->hs_config->wTotalLength);
		if (!is_valid_config (dev->hs_config) || total >= length)
			goto fail;
		kbuf += total;
		length -= total;
	}

	/* could support multiple configs, using another encoding! */

	/* device descriptor (tweaked for paranoia) */
	if (length != USB_DT_DEVICE_SIZE)
		goto fail;
	dev->dev = (void *)kbuf;
	if (dev->dev->bLength != USB_DT_DEVICE_SIZE
			|| dev->dev->bDescriptorType != USB_DT_DEVICE
			|| dev->dev->bNumConfigurations != 1)
		goto fail;
	dev->dev->bNumConfigurations = 1;
	dev->dev->bcdUSB = cpu_to_le16 (0x0200);

	/* triggers gadgetfs_bind(); then we can enumerate. */
	spin_unlock_irq (&dev->lock);
	value = usb_gadget_probe_driver(&gadgetfs_driver, gadgetfs_bind);
	if (value != 0) {
		kfree (dev->buf);
		dev->buf = NULL;
	} else {
		/* at this point "good" hardware has for the first time
		 * let the USB the host see us.  alternatively, if users
		 * unplug/replug that will clear all the error state.
		 *
		 * note:  everything running before here was guaranteed
		 * to choke driver model style diagnostics.  from here
		 * on, they can work ... except in cleanup paths that
		 * kick in after the ep0 descriptor is closed.
		 */
		fd->f_op = &ep0_io_operations;
		value = len;
	}
	return value;

fail:
	spin_unlock_irq (&dev->lock);
	pr_debug ("%s: %s fail %Zd, %p\n", shortname, __func__, value, dev);
	kfree (dev->buf);
	dev->buf = NULL;
	return value;
}

static int
dev_open (struct inode *inode, struct file *fd)
{
	struct dev_data		*dev = inode->i_private;
	int			value = -EBUSY;

	spin_lock_irq(&dev->lock);
	if (dev->state == STATE_DEV_DISABLED) {
		dev->ev_next = 0;
		dev->state = STATE_DEV_OPENED;
		fd->private_data = dev;
		get_dev (dev);
		value = 0;
	}
	spin_unlock_irq(&dev->lock);
	return value;
}

static const struct file_operations dev_init_operations = {
	.owner =	THIS_MODULE,
	.llseek =	no_llseek,

	.open =		dev_open,
	.write =	dev_config,
	.fasync =	ep0_fasync,
	.unlocked_ioctl = dev_ioctl,
	.release =	dev_release,
};

/*----------------------------------------------------------------------*/

/* FILESYSTEM AND SUPERBLOCK OPERATIONS
 *
 * Mounting the filesystem creates a controller file, used first for
 * device configuration then later for event monitoring.
 */


/* FIXME PAM etc could set this security policy without mount options
 * if epfiles inherited ownership and permissons from ep0 ...
 */

static unsigned default_uid;
static unsigned default_gid;
static unsigned default_perm = S_IRUSR | S_IWUSR;

module_param (default_uid, uint, 0644);
module_param (default_gid, uint, 0644);
module_param (default_perm, uint, 0644);


static struct inode *
gadgetfs_make_inode (struct super_block *sb,
		void *data, const struct file_operations *fops,
		int mode)
{
	struct inode *inode = new_inode (sb);

	if (inode) {
		inode->i_mode = mode;
		inode->i_uid = default_uid;
		inode->i_gid = default_gid;
		inode->i_atime = inode->i_mtime = inode->i_ctime
				= CURRENT_TIME;
		inode->i_private = data;
		inode->i_fop = fops;
	}
	return inode;
}

/* creates in fs root directory, so non-renamable and non-linkable.
 * so inode and dentry are paired, until device reconfig.
 */
static struct inode *
gadgetfs_create_file (struct super_block *sb, char const *name,
		void *data, const struct file_operations *fops,
		struct dentry **dentry_p)
{
	struct dentry	*dentry;
	struct inode	*inode;

	dentry = d_alloc_name(sb->s_root, name);
	if (!dentry)
		return NULL;

	inode = gadgetfs_make_inode (sb, data, fops,
			S_IFREG | (default_perm & S_IRWXUGO));
	if (!inode) {
		dput(dentry);
		return NULL;
	}
	d_add (dentry, inode);
	*dentry_p = dentry;
	return inode;
}

static const struct super_operations gadget_fs_operations = {
	.statfs =	simple_statfs,
	.drop_inode =	generic_delete_inode,
};

static int
gadgetfs_fill_super (struct super_block *sb, void *opts, int silent)
{
	struct inode	*inode;
	struct dentry	*d;
	struct dev_data	*dev;

	lock_kernel();

	if (the_device) {
		unlock_kernel();
		return -ESRCH;
	}

	/* fake probe to determine $CHIP */
<<<<<<< HEAD
	(void) usb_gadget_probe_driver(&probe_driver, gadgetfs_probe);
	if (!CHIP)
=======
	(void) usb_gadget_register_driver (&probe_driver);
	if (!CHIP) {
		unlock_kernel();
>>>>>>> 114b57cb
		return -ENODEV;
	}

	/* superblock */
	sb->s_blocksize = PAGE_CACHE_SIZE;
	sb->s_blocksize_bits = PAGE_CACHE_SHIFT;
	sb->s_magic = GADGETFS_MAGIC;
	sb->s_op = &gadget_fs_operations;
	sb->s_time_gran = 1;

	/* root inode */
	inode = gadgetfs_make_inode (sb,
			NULL, &simple_dir_operations,
			S_IFDIR | S_IRUGO | S_IXUGO);
	if (!inode)
		goto enomem0;
	inode->i_op = &simple_dir_inode_operations;
	if (!(d = d_alloc_root (inode)))
		goto enomem1;
	sb->s_root = d;

	/* the ep0 file is named after the controller we expect;
	 * user mode code can use it for sanity checks, like we do.
	 */
	dev = dev_new ();
	if (!dev)
		goto enomem2;

	dev->sb = sb;
	if (!gadgetfs_create_file (sb, CHIP,
				dev, &dev_init_operations,
				&dev->dentry))
		goto enomem3;

	/* other endpoint files are available after hardware setup,
	 * from binding to a controller.
	 */
	the_device = dev;
	unlock_kernel();
	return 0;

enomem3:
	put_dev (dev);
enomem2:
	dput (d);
enomem1:
	iput (inode);
enomem0:
	unlock_kernel();
	return -ENOMEM;
}

/* "mount -t gadgetfs path /dev/gadget" ends up here */
static int
gadgetfs_get_sb (struct file_system_type *t, int flags,
		const char *path, void *opts, struct vfsmount *mnt)
{
	return get_sb_single (t, flags, opts, gadgetfs_fill_super, mnt);
}

static void
gadgetfs_kill_sb (struct super_block *sb)
{
	kill_litter_super (sb);
	if (the_device) {
		put_dev (the_device);
		the_device = NULL;
	}
}

/*----------------------------------------------------------------------*/

static struct file_system_type gadgetfs_type = {
	.owner		= THIS_MODULE,
	.name		= shortname,
	.get_sb		= gadgetfs_get_sb,
	.kill_sb	= gadgetfs_kill_sb,
};

/*----------------------------------------------------------------------*/

static int __init init (void)
{
	int status;

	status = register_filesystem (&gadgetfs_type);
	if (status == 0)
		pr_info ("%s: %s, version " DRIVER_VERSION "\n",
			shortname, driver_desc);
	return status;
}
module_init (init);

static void __exit cleanup (void)
{
	pr_debug ("unregister %s\n", shortname);
	unregister_filesystem (&gadgetfs_type);
}
module_exit (cleanup);
<|MERGE_RESOLUTION|>--- conflicted
+++ resolved
@@ -2049,14 +2049,9 @@
 	}
 
 	/* fake probe to determine $CHIP */
-<<<<<<< HEAD
 	(void) usb_gadget_probe_driver(&probe_driver, gadgetfs_probe);
-	if (!CHIP)
-=======
-	(void) usb_gadget_register_driver (&probe_driver);
 	if (!CHIP) {
 		unlock_kernel();
->>>>>>> 114b57cb
 		return -ENODEV;
 	}
 
