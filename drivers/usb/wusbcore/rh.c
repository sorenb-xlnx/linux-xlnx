--- conflicted
+++ resolved
@@ -326,12 +326,7 @@
 static int wusbhc_rh_get_port_status(struct wusbhc *wusbhc, u16 port_idx,
 				     u32 *_buf, u16 wLength)
 {
-<<<<<<< HEAD
-	int result = -EINVAL;
 	__le16 *buf = (__le16 *)_buf;
-=======
-	u16 *buf = (u16 *) _buf;
->>>>>>> 3af37302
 
 	if (port_idx > wusbhc->ports_max)
 		return -EINVAL;
