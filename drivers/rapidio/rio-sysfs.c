/*
 * RapidIO sysfs attributes and support
 *
 * Copyright 2005 MontaVista Software, Inc.
 * Matt Porter <mporter@kernel.crashing.org>
 *
 * This program is free software; you can redistribute  it and/or modify it
 * under  the terms of  the GNU General  Public License as published by the
 * Free Software Foundation;  either version 2 of the  License, or (at your
 * option) any later version.
 */

#include <linux/kernel.h>
#include <linux/rio.h>
#include <linux/rio_drv.h>
#include <linux/stat.h>
#include <linux/capability.h>

#include "rio.h"

/* Sysfs support */
#define rio_config_attr(field, format_string)					\
static ssize_t								\
field##_show(struct device *dev, struct device_attribute *attr, char *buf)			\
{									\
	struct rio_dev *rdev = to_rio_dev(dev);				\
									\
	return sprintf(buf, format_string, rdev->field);		\
}									\

rio_config_attr(did, "0x%04x\n");
rio_config_attr(vid, "0x%04x\n");
rio_config_attr(device_rev, "0x%08x\n");
rio_config_attr(asm_did, "0x%04x\n");
rio_config_attr(asm_vid, "0x%04x\n");
rio_config_attr(asm_rev, "0x%04x\n");
rio_config_attr(destid, "0x%04x\n");
rio_config_attr(hopcount, "0x%02x\n");

static ssize_t routes_show(struct device *dev, struct device_attribute *attr, char *buf)
{
	struct rio_dev *rdev = to_rio_dev(dev);
	char *str = buf;
	int i;

	for (i = 0; i < RIO_MAX_ROUTE_ENTRIES(rdev->net->hport->sys_size);
			i++) {
		if (rdev->rswitch->route_table[i] == RIO_INVALID_ROUTE)
			continue;
		str +=
		    sprintf(str, "%04x %02x\n", i,
			    rdev->rswitch->route_table[i]);
	}

	return (str - buf);
}

static ssize_t lprev_show(struct device *dev,
			  struct device_attribute *attr, char *buf)
{
	struct rio_dev *rdev = to_rio_dev(dev);

	return sprintf(buf, "%s\n",
			(rdev->prev) ? rio_name(rdev->prev) : "root");
}

static ssize_t lnext_show(struct device *dev,
			  struct device_attribute *attr, char *buf)
{
	struct rio_dev *rdev = to_rio_dev(dev);
	char *str = buf;
	int i;

	if (rdev->pef & RIO_PEF_SWITCH) {
		for (i = 0; i < RIO_GET_TOTAL_PORTS(rdev->swpinfo); i++) {
			if (rdev->rswitch->nextdev[i])
				str += sprintf(str, "%s\n",
					rio_name(rdev->rswitch->nextdev[i]));
			else
				str += sprintf(str, "null\n");
		}
	}

	return str - buf;
}

struct device_attribute rio_dev_attrs[] = {
	__ATTR_RO(did),
	__ATTR_RO(vid),
	__ATTR_RO(device_rev),
	__ATTR_RO(asm_did),
	__ATTR_RO(asm_vid),
	__ATTR_RO(asm_rev),
	__ATTR_RO(lprev),
	__ATTR_RO(destid),
	__ATTR_NULL,
};

static DEVICE_ATTR(routes, S_IRUGO, routes_show, NULL);
static DEVICE_ATTR(lnext, S_IRUGO, lnext_show, NULL);
static DEVICE_ATTR(hopcount, S_IRUGO, hopcount_show, NULL);

static ssize_t
rio_read_config(struct file *filp, struct kobject *kobj,
		struct bin_attribute *bin_attr,
		char *buf, loff_t off, size_t count)
{
	struct rio_dev *dev =
	    to_rio_dev(container_of(kobj, struct device, kobj));
	unsigned int size = 0x100;
	loff_t init_off = off;
	u8 *data = (u8 *) buf;

	/* Several chips lock up trying to read undefined config space */
	if (capable(CAP_SYS_ADMIN))
		size = RIO_MAINT_SPACE_SZ;

	if (off >= size)
		return 0;
	if (off + count > size) {
		size -= off;
		count = size;
	} else {
		size = count;
	}

	if ((off & 1) && size) {
		u8 val;
		rio_read_config_8(dev, off, &val);
		data[off - init_off] = val;
		off++;
		size--;
	}

	if ((off & 3) && size > 2) {
		u16 val;
		rio_read_config_16(dev, off, &val);
		data[off - init_off] = (val >> 8) & 0xff;
		data[off - init_off + 1] = val & 0xff;
		off += 2;
		size -= 2;
	}

	while (size > 3) {
		u32 val;
		rio_read_config_32(dev, off, &val);
		data[off - init_off] = (val >> 24) & 0xff;
		data[off - init_off + 1] = (val >> 16) & 0xff;
		data[off - init_off + 2] = (val >> 8) & 0xff;
		data[off - init_off + 3] = val & 0xff;
		off += 4;
		size -= 4;
	}

	if (size >= 2) {
		u16 val;
		rio_read_config_16(dev, off, &val);
		data[off - init_off] = (val >> 8) & 0xff;
		data[off - init_off + 1] = val & 0xff;
		off += 2;
		size -= 2;
	}

	if (size > 0) {
		u8 val;
		rio_read_config_8(dev, off, &val);
		data[off - init_off] = val;
		off++;
		--size;
	}

	return count;
}

static ssize_t
rio_write_config(struct file *filp, struct kobject *kobj,
		 struct bin_attribute *bin_attr,
		 char *buf, loff_t off, size_t count)
{
	struct rio_dev *dev =
	    to_rio_dev(container_of(kobj, struct device, kobj));
	unsigned int size = count;
	loff_t init_off = off;
	u8 *data = (u8 *) buf;

	if (off >= RIO_MAINT_SPACE_SZ)
		return 0;
	if (off + count > RIO_MAINT_SPACE_SZ) {
		size = RIO_MAINT_SPACE_SZ - off;
		count = size;
	}

	if ((off & 1) && size) {
		rio_write_config_8(dev, off, data[off - init_off]);
		off++;
		size--;
	}

	if ((off & 3) && (size > 2)) {
		u16 val = data[off - init_off + 1];
		val |= (u16) data[off - init_off] << 8;
		rio_write_config_16(dev, off, val);
		off += 2;
		size -= 2;
	}

	while (size > 3) {
		u32 val = data[off - init_off + 3];
		val |= (u32) data[off - init_off + 2] << 8;
		val |= (u32) data[off - init_off + 1] << 16;
		val |= (u32) data[off - init_off] << 24;
		rio_write_config_32(dev, off, val);
		off += 4;
		size -= 4;
	}

	if (size >= 2) {
		u16 val = data[off - init_off + 1];
		val |= (u16) data[off - init_off] << 8;
		rio_write_config_16(dev, off, val);
		off += 2;
		size -= 2;
	}

	if (size) {
		rio_write_config_8(dev, off, data[off - init_off]);
		off++;
		--size;
	}

	return count;
}

static struct bin_attribute rio_config_attr = {
	.attr = {
		 .name = "config",
		 .mode = S_IRUGO | S_IWUSR,
		 },
	.size = RIO_MAINT_SPACE_SZ,
	.read = rio_read_config,
	.write = rio_write_config,
};

/**
 * rio_create_sysfs_dev_files - create RIO specific sysfs files
 * @rdev: device whose entries should be created
 *
 * Create files when @rdev is added to sysfs.
 */
int rio_create_sysfs_dev_files(struct rio_dev *rdev)
{
	int err = 0;

	err = device_create_bin_file(&rdev->dev, &rio_config_attr);

	if (!err && (rdev->pef & RIO_PEF_SWITCH)) {
<<<<<<< HEAD
		err = device_create_file(&rdev->dev, &dev_attr_routes);
=======
		err |= device_create_file(&rdev->dev, &dev_attr_routes);
		err |= device_create_file(&rdev->dev, &dev_attr_lnext);
		err |= device_create_file(&rdev->dev, &dev_attr_hopcount);
>>>>>>> 105e53f8
		if (!err && rdev->rswitch->sw_sysfs)
			err = rdev->rswitch->sw_sysfs(rdev, RIO_SW_SYSFS_CREATE);
	}

	if (err)
		pr_warning("RIO: Failed to create attribute file(s) for %s\n",
			   rio_name(rdev));

	return err;
}

/**
 * rio_remove_sysfs_dev_files - cleanup RIO specific sysfs files
 * @rdev: device whose entries we should free
 *
 * Cleanup when @rdev is removed from sysfs.
 */
void rio_remove_sysfs_dev_files(struct rio_dev *rdev)
{
	device_remove_bin_file(&rdev->dev, &rio_config_attr);
	if (rdev->pef & RIO_PEF_SWITCH) {
		device_remove_file(&rdev->dev, &dev_attr_routes);
		device_remove_file(&rdev->dev, &dev_attr_lnext);
		device_remove_file(&rdev->dev, &dev_attr_hopcount);
		if (rdev->rswitch->sw_sysfs)
			rdev->rswitch->sw_sysfs(rdev, RIO_SW_SYSFS_REMOVE);
	}
}<|MERGE_RESOLUTION|>--- conflicted
+++ resolved
@@ -254,13 +254,9 @@
 	err = device_create_bin_file(&rdev->dev, &rio_config_attr);
 
 	if (!err && (rdev->pef & RIO_PEF_SWITCH)) {
-<<<<<<< HEAD
-		err = device_create_file(&rdev->dev, &dev_attr_routes);
-=======
 		err |= device_create_file(&rdev->dev, &dev_attr_routes);
 		err |= device_create_file(&rdev->dev, &dev_attr_lnext);
 		err |= device_create_file(&rdev->dev, &dev_attr_hopcount);
->>>>>>> 105e53f8
 		if (!err && rdev->rswitch->sw_sysfs)
 			err = rdev->rswitch->sw_sysfs(rdev, RIO_SW_SYSFS_CREATE);
 	}
