--- conflicted
+++ resolved
@@ -41,11 +41,6 @@
 #include <mach/gpio.h>
 #include <mach/pm.h>
 
-<<<<<<< HEAD
-#include <linux/dma-mapping.h>
-#include <asm/dma-mapping.h>
-=======
->>>>>>> 8b1fae4e
 #include <mach/dma.h>
 
 #include <mach/board.h>
@@ -154,7 +149,7 @@
 
 		INIT_COMPLETION(c->irq_done);
 		if (c->gpio_irq) {
-			result = gpio_get_value(c->gpio_irq);
+			result = omap_get_gpio_datain(c->gpio_irq);
 			if (result == -1) {
 				ctrl = read_reg(c, ONENAND_REG_CTRL_STATUS);
 				intr = read_reg(c, ONENAND_REG_INTERRUPT);
@@ -639,9 +634,9 @@
 				"OneNAND\n", c->gpio_irq);
 			goto err_iounmap;
 	}
-	gpio_direction_input(c->gpio_irq);
-
-	if ((r = request_irq(gpio_to_irq(c->gpio_irq),
+	omap_set_gpio_direction(c->gpio_irq, 1);
+
+	if ((r = request_irq(OMAP_GPIO_IRQ(c->gpio_irq),
 			     omap2_onenand_interrupt, IRQF_TRIGGER_RISING,
 			     pdev->dev.driver->name, c)) < 0)
 		goto err_release_gpio;
@@ -728,7 +723,7 @@
 	if (c->dma_channel != -1)
 		omap_free_dma(c->dma_channel);
 	if (c->gpio_irq)
-		free_irq(gpio_to_irq(c->gpio_irq), c);
+		free_irq(OMAP_GPIO_IRQ(c->gpio_irq), c);
 err_release_gpio:
 	if (c->gpio_irq)
 		omap_free_gpio(c->gpio_irq);
@@ -765,7 +760,7 @@
 	omap2_onenand_shutdown(pdev);
 	platform_set_drvdata(pdev, NULL);
 	if (c->gpio_irq) {
-		free_irq(gpio_to_irq(c->gpio_irq), c);
+		free_irq(OMAP_GPIO_IRQ(c->gpio_irq), c);
 		omap_free_gpio(c->gpio_irq);
 	}
 	iounmap(c->onenand.base);
