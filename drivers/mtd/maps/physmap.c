--- conflicted
+++ resolved
@@ -105,17 +105,10 @@
 		       (unsigned long long)(dev->resource[i].end - dev->resource[i].start + 1),
 		       (unsigned long long)dev->resource[i].start);
 
-<<<<<<< HEAD
-		info->res = request_mem_region(dev->resource[i].start,
-					       dev->resource[i].end - dev->resource[i].start + 1,
-					       dev_name(&dev->dev));
-		if (info->res == NULL) {
-=======
 		if (!devm_request_mem_region(&dev->dev,
 			dev->resource[i].start,
 			dev->resource[i].end - dev->resource[i].start + 1,
-			dev->dev.bus_id)) {
->>>>>>> e93f1be5
+			dev_name(&dev->dev))) {
 			dev_err(&dev->dev, "Could not reserve memory region\n");
 			err = -ENOMEM;
 			goto err_out;
