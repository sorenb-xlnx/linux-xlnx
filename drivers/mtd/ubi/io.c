--- conflicted
+++ resolved
@@ -1345,11 +1345,7 @@
 	if (!(ubi_chk_flags & UBI_CHK_IO))
 		return 0;
 
-<<<<<<< HEAD
-	buf1 = __vmalloc(len, GFP_KERNEL | GFP_NOFS, PAGE_KERNEL);
-=======
 	buf1 = __vmalloc(len, GFP_NOFS, PAGE_KERNEL);
->>>>>>> 8eca7a00
 	if (!buf1) {
 		ubi_err("cannot allocate memory to check writes");
 		return 0;
@@ -1413,11 +1409,7 @@
 	if (!(ubi_chk_flags & UBI_CHK_IO))
 		return 0;
 
-<<<<<<< HEAD
-	buf = __vmalloc(len, GFP_KERNEL | GFP_NOFS, PAGE_KERNEL);
-=======
 	buf = __vmalloc(len, GFP_NOFS, PAGE_KERNEL);
->>>>>>> 8eca7a00
 	if (!buf) {
 		ubi_err("cannot allocate memory to check for 0xFFs");
 		return 0;
