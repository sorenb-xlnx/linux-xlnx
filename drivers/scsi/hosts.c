--- conflicted
+++ resolved
@@ -466,14 +466,9 @@
 	struct device *cdev;
 	struct Scsi_Host *shost = ERR_PTR(-ENXIO);
 
-<<<<<<< HEAD
-	cdev = class_find_device(&shost_class, &hostnum, __scsi_host_match);
-	if (cdev) {
-=======
 	cdev = class_find_device(&shost_class, NULL, &hostnum,
 				 __scsi_host_match);
-	if (cdev)
->>>>>>> d6c63679
+	if (cdev) {
 		shost = scsi_host_get(class_to_shost(cdev));
 		put_device(cdev);
 	}
