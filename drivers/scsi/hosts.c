/*
 *  hosts.c Copyright (C) 1992 Drew Eckhardt
 *          Copyright (C) 1993, 1994, 1995 Eric Youngdale
 *          Copyright (C) 2002-2003 Christoph Hellwig
 *
 *  mid to lowlevel SCSI driver interface
 *      Initial versions: Drew Eckhardt
 *      Subsequent revisions: Eric Youngdale
 *
 *  <drew@colorado.edu>
 *
 *  Jiffies wrap fixes (host->resetting), 3 Dec 1998 Andrea Arcangeli
 *  Added QLOGIC QLA1280 SCSI controller kernel host support. 
 *     August 4, 1999 Fred Lewis, Intel DuPont
 *
 *  Updated to reflect the new initialization scheme for the higher 
 *  level of scsi drivers (sd/sr/st)
 *  September 17, 2000 Torben Mathiasen <tmm@image.dk>
 *
 *  Restructured scsi_host lists and associated functions.
 *  September 04, 2002 Mike Anderson (andmike@us.ibm.com)
 */

#include <linux/module.h>
#include <linux/blkdev.h>
#include <linux/kernel.h>
#include <linux/kthread.h>
#include <linux/string.h>
#include <linux/mm.h>
#include <linux/init.h>
#include <linux/completion.h>
#include <linux/transport_class.h>
#include <linux/platform_device.h>

#include <scsi/scsi_device.h>
#include <scsi/scsi_host.h>
#include <scsi/scsi_transport.h>

#include "scsi_priv.h"
#include "scsi_logging.h"


static int scsi_host_next_hn;		/* host_no for next new host */


static void scsi_host_cls_release(struct device *dev)
{
	put_device(&class_to_shost(dev)->shost_gendev);
}

static struct class shost_class = {
	.name		= "scsi_host",
	.dev_release	= scsi_host_cls_release,
};

/**
 *	scsi_host_set_state - Take the given host through the host state model.
 *	@shost:	scsi host to change the state of.
 *	@state:	state to change to.
 *
 *	Returns zero if unsuccessful or an error if the requested
 *	transition is illegal.
 **/
int scsi_host_set_state(struct Scsi_Host *shost, enum scsi_host_state state)
{
	enum scsi_host_state oldstate = shost->shost_state;

	if (state == oldstate)
		return 0;

	switch (state) {
	case SHOST_CREATED:
		/* There are no legal states that come back to
		 * created.  This is the manually initialised start
		 * state */
		goto illegal;

	case SHOST_RUNNING:
		switch (oldstate) {
		case SHOST_CREATED:
		case SHOST_RECOVERY:
			break;
		default:
			goto illegal;
		}
		break;

	case SHOST_RECOVERY:
		switch (oldstate) {
		case SHOST_RUNNING:
			break;
		default:
			goto illegal;
		}
		break;

	case SHOST_CANCEL:
		switch (oldstate) {
		case SHOST_CREATED:
		case SHOST_RUNNING:
		case SHOST_CANCEL_RECOVERY:
			break;
		default:
			goto illegal;
		}
		break;

	case SHOST_DEL:
		switch (oldstate) {
		case SHOST_CANCEL:
		case SHOST_DEL_RECOVERY:
			break;
		default:
			goto illegal;
		}
		break;

	case SHOST_CANCEL_RECOVERY:
		switch (oldstate) {
		case SHOST_CANCEL:
		case SHOST_RECOVERY:
			break;
		default:
			goto illegal;
		}
		break;

	case SHOST_DEL_RECOVERY:
		switch (oldstate) {
		case SHOST_CANCEL_RECOVERY:
			break;
		default:
			goto illegal;
		}
		break;
	}
	shost->shost_state = state;
	return 0;

 illegal:
	SCSI_LOG_ERROR_RECOVERY(1,
				shost_printk(KERN_ERR, shost,
					     "Illegal host state transition"
					     "%s->%s\n",
					     scsi_host_state_name(oldstate),
					     scsi_host_state_name(state)));
	return -EINVAL;
}
EXPORT_SYMBOL(scsi_host_set_state);

/**
 * scsi_remove_host - remove a scsi host
 * @shost:	a pointer to a scsi host to remove
 **/
void scsi_remove_host(struct Scsi_Host *shost)
{
	unsigned long flags;
	mutex_lock(&shost->scan_mutex);
	spin_lock_irqsave(shost->host_lock, flags);
	if (scsi_host_set_state(shost, SHOST_CANCEL))
		if (scsi_host_set_state(shost, SHOST_CANCEL_RECOVERY)) {
			spin_unlock_irqrestore(shost->host_lock, flags);
			mutex_unlock(&shost->scan_mutex);
			return;
		}
	spin_unlock_irqrestore(shost->host_lock, flags);
	mutex_unlock(&shost->scan_mutex);
	scsi_forget_host(shost);
	scsi_proc_host_rm(shost);

	spin_lock_irqsave(shost->host_lock, flags);
	if (scsi_host_set_state(shost, SHOST_DEL))
		BUG_ON(scsi_host_set_state(shost, SHOST_DEL_RECOVERY));
	spin_unlock_irqrestore(shost->host_lock, flags);

	transport_unregister_device(&shost->shost_gendev);
	device_unregister(&shost->shost_dev);
	device_del(&shost->shost_gendev);
	scsi_proc_hostdir_rm(shost->hostt);
}
EXPORT_SYMBOL(scsi_remove_host);

/**
 * scsi_add_host - add a scsi host
 * @shost:	scsi host pointer to add
 * @dev:	a struct device of type scsi class
 *
 * Return value: 
 * 	0 on success / != 0 for error
 **/
int scsi_add_host(struct Scsi_Host *shost, struct device *dev)
{
	struct scsi_host_template *sht = shost->hostt;
	int error = -EINVAL;

	printk(KERN_INFO "scsi%d : %s\n", shost->host_no,
			sht->info ? sht->info(shost) : sht->name);

	if (!shost->can_queue) {
		printk(KERN_ERR "%s: can_queue = 0 no longer supported\n",
				sht->name);
		goto fail;
	}

	error = scsi_setup_command_freelist(shost);
	if (error)
		goto fail;

	if (!shost->shost_gendev.parent)
		shost->shost_gendev.parent = dev ? dev : &platform_bus;

	error = device_add(&shost->shost_gendev);
	if (error)
		goto out;

	scsi_host_set_state(shost, SHOST_RUNNING);
	get_device(shost->shost_gendev.parent);

	error = device_add(&shost->shost_dev);
	if (error)
		goto out_del_gendev;

	get_device(&shost->shost_gendev);

	if (shost->transportt->host_size) {
		shost->shost_data = kzalloc(shost->transportt->host_size,
					 GFP_KERNEL);
		if (shost->shost_data == NULL) {
			error = -ENOMEM;
			goto out_del_dev;
		}
	}

	if (shost->transportt->create_work_queue) {
		snprintf(shost->work_q_name, sizeof(shost->work_q_name),
			 "scsi_wq_%d", shost->host_no);
		shost->work_q = create_singlethread_workqueue(
					shost->work_q_name);
		if (!shost->work_q) {
			error = -EINVAL;
			goto out_free_shost_data;
		}
	}

	error = scsi_sysfs_add_host(shost);
	if (error)
		goto out_destroy_host;

	scsi_proc_host_add(shost);
	return error;

 out_destroy_host:
	if (shost->work_q)
		destroy_workqueue(shost->work_q);
 out_free_shost_data:
	kfree(shost->shost_data);
 out_del_dev:
	device_del(&shost->shost_dev);
 out_del_gendev:
	device_del(&shost->shost_gendev);
 out:
	scsi_destroy_command_freelist(shost);
 fail:
	return error;
}
EXPORT_SYMBOL(scsi_add_host);

static void scsi_host_dev_release(struct device *dev)
{
	struct Scsi_Host *shost = dev_to_shost(dev);
	struct device *parent = dev->parent;

	if (shost->ehandler)
		kthread_stop(shost->ehandler);
	if (shost->work_q)
		destroy_workqueue(shost->work_q);
	if (shost->uspace_req_q) {
		kfree(shost->uspace_req_q->queuedata);
		scsi_free_queue(shost->uspace_req_q);
	}

	scsi_destroy_command_freelist(shost);
	if (shost->bqt)
		blk_free_tags(shost->bqt);

	kfree(shost->shost_data);

	if (parent)
		put_device(parent);
	kfree(shost);
}

static struct device_type scsi_host_type = {
	.name =		"scsi_host",
	.release =	scsi_host_dev_release,
};

/**
 * scsi_host_alloc - register a scsi host adapter instance.
 * @sht:	pointer to scsi host template
 * @privsize:	extra bytes to allocate for driver
 *
 * Note:
 * 	Allocate a new Scsi_Host and perform basic initialization.
 * 	The host is not published to the scsi midlayer until scsi_add_host
 * 	is called.
 *
 * Return value:
 * 	Pointer to a new Scsi_Host
 **/
struct Scsi_Host *scsi_host_alloc(struct scsi_host_template *sht, int privsize)
{
	struct Scsi_Host *shost;
	gfp_t gfp_mask = GFP_KERNEL;
	int rval;

	if (sht->unchecked_isa_dma && privsize)
		gfp_mask |= __GFP_DMA;

	shost = kzalloc(sizeof(struct Scsi_Host) + privsize, gfp_mask);
	if (!shost)
		return NULL;

	shost->host_lock = &shost->default_lock;
	spin_lock_init(shost->host_lock);
	shost->shost_state = SHOST_CREATED;
	INIT_LIST_HEAD(&shost->__devices);
	INIT_LIST_HEAD(&shost->__targets);
	INIT_LIST_HEAD(&shost->eh_cmd_q);
	INIT_LIST_HEAD(&shost->starved_list);
	init_waitqueue_head(&shost->host_wait);

	mutex_init(&shost->scan_mutex);

	shost->host_no = scsi_host_next_hn++; /* XXX(hch): still racy */
	shost->dma_channel = 0xff;

	/* These three are default values which can be overridden */
	shost->max_channel = 0;
	shost->max_id = 8;
	shost->max_lun = 8;

	/* Give each shost a default transportt */
	shost->transportt = &blank_transport_template;

	/*
	 * All drivers right now should be able to handle 12 byte
	 * commands.  Every so often there are requests for 16 byte
	 * commands, but individual low-level drivers need to certify that
	 * they actually do something sensible with such commands.
	 */
	shost->max_cmd_len = 12;
	shost->hostt = sht;
	shost->this_id = sht->this_id;
	shost->can_queue = sht->can_queue;
	shost->sg_tablesize = sht->sg_tablesize;
	shost->cmd_per_lun = sht->cmd_per_lun;
	shost->unchecked_isa_dma = sht->unchecked_isa_dma;
	shost->use_clustering = sht->use_clustering;
	shost->ordered_tag = sht->ordered_tag;

	if (sht->supported_mode == MODE_UNKNOWN)
		/* means we didn't set it ... default to INITIATOR */
		shost->active_mode = MODE_INITIATOR;
	else
		shost->active_mode = sht->supported_mode;

	if (sht->max_host_blocked)
		shost->max_host_blocked = sht->max_host_blocked;
	else
		shost->max_host_blocked = SCSI_DEFAULT_HOST_BLOCKED;

	/*
	 * If the driver imposes no hard sector transfer limit, start at
	 * machine infinity initially.
	 */
	if (sht->max_sectors)
		shost->max_sectors = sht->max_sectors;
	else
		shost->max_sectors = SCSI_DEFAULT_MAX_SECTORS;

	/*
	 * assume a 4GB boundary, if not set
	 */
	if (sht->dma_boundary)
		shost->dma_boundary = sht->dma_boundary;
	else
		shost->dma_boundary = 0xffffffff;

	device_initialize(&shost->shost_gendev);
	snprintf(shost->shost_gendev.bus_id, BUS_ID_SIZE, "host%d",
		shost->host_no);
#ifndef CONFIG_SYSFS_DEPRECATED
	shost->shost_gendev.bus = &scsi_bus_type;
#endif
	shost->shost_gendev.type = &scsi_host_type;

	device_initialize(&shost->shost_dev);
	shost->shost_dev.parent = &shost->shost_gendev;
	shost->shost_dev.class = &shost_class;
	snprintf(shost->shost_dev.bus_id, BUS_ID_SIZE, "host%d",
		 shost->host_no);
	shost->shost_dev.groups = scsi_sysfs_shost_attr_groups;

	shost->ehandler = kthread_run(scsi_error_handler, shost,
			"scsi_eh_%d", shost->host_no);
	if (IS_ERR(shost->ehandler)) {
		rval = PTR_ERR(shost->ehandler);
		goto fail_kfree;
	}

	scsi_proc_hostdir_add(shost->hostt);
	return shost;

 fail_kfree:
	kfree(shost);
	return NULL;
}
EXPORT_SYMBOL(scsi_host_alloc);

struct Scsi_Host *scsi_register(struct scsi_host_template *sht, int privsize)
{
	struct Scsi_Host *shost = scsi_host_alloc(sht, privsize);

	if (!sht->detect) {
		printk(KERN_WARNING "scsi_register() called on new-style "
				    "template for driver %s\n", sht->name);
		dump_stack();
	}

	if (shost)
		list_add_tail(&shost->sht_legacy_list, &sht->legacy_hosts);
	return shost;
}
EXPORT_SYMBOL(scsi_register);

void scsi_unregister(struct Scsi_Host *shost)
{
	list_del(&shost->sht_legacy_list);
	scsi_host_put(shost);
}
EXPORT_SYMBOL(scsi_unregister);

static int __scsi_host_match(struct device *dev, void *data)
{
	struct Scsi_Host *p;
	unsigned short *hostnum = (unsigned short *)data;

	p = class_to_shost(dev);
	return p->host_no == *hostnum;
}

/**
 * scsi_host_lookup - get a reference to a Scsi_Host by host no
 * @hostnum:	host number to locate
 *
 * Return value:
 *	A pointer to located Scsi_Host or NULL.
 *
 *	The caller must do a scsi_host_put() to drop the reference
 *	that scsi_host_get() took. The put_device() below dropped
 *	the reference from class_find_device().
 **/
struct Scsi_Host *scsi_host_lookup(unsigned short hostnum)
{
	struct device *cdev;
	struct Scsi_Host *shost = ERR_PTR(-ENXIO);

<<<<<<< HEAD
	cdev = class_find_device(&shost_class, &hostnum, __scsi_host_match);
=======
	cdev = class_find_device(&shost_class, NULL, &hostnum,
				 __scsi_host_match);
>>>>>>> 0967d61e
	if (cdev) {
		shost = scsi_host_get(class_to_shost(cdev));
		put_device(cdev);
	}
	return shost;
}
EXPORT_SYMBOL(scsi_host_lookup);

/**
 * scsi_host_get - inc a Scsi_Host ref count
 * @shost:	Pointer to Scsi_Host to inc.
 **/
struct Scsi_Host *scsi_host_get(struct Scsi_Host *shost)
{
	if ((shost->shost_state == SHOST_DEL) ||
		!get_device(&shost->shost_gendev))
		return NULL;
	return shost;
}
EXPORT_SYMBOL(scsi_host_get);

/**
 * scsi_host_put - dec a Scsi_Host ref count
 * @shost:	Pointer to Scsi_Host to dec.
 **/
void scsi_host_put(struct Scsi_Host *shost)
{
	put_device(&shost->shost_gendev);
}
EXPORT_SYMBOL(scsi_host_put);

int scsi_init_hosts(void)
{
	return class_register(&shost_class);
}

void scsi_exit_hosts(void)
{
	class_unregister(&shost_class);
}

int scsi_is_host_device(const struct device *dev)
{
	return dev->type == &scsi_host_type;
}
EXPORT_SYMBOL(scsi_is_host_device);

/**
 * scsi_queue_work - Queue work to the Scsi_Host workqueue.
 * @shost:	Pointer to Scsi_Host.
 * @work:	Work to queue for execution.
 *
 * Return value:
 * 	1 - work queued for execution
 *	0 - work is already queued
 *	-EINVAL - work queue doesn't exist
 **/
int scsi_queue_work(struct Scsi_Host *shost, struct work_struct *work)
{
	if (unlikely(!shost->work_q)) {
		printk(KERN_ERR
			"ERROR: Scsi host '%s' attempted to queue scsi-work, "
			"when no workqueue created.\n", shost->hostt->name);
		dump_stack();

		return -EINVAL;
	}

	return queue_work(shost->work_q, work);
}
EXPORT_SYMBOL_GPL(scsi_queue_work);

/**
 * scsi_flush_work - Flush a Scsi_Host's workqueue.
 * @shost:	Pointer to Scsi_Host.
 **/
void scsi_flush_work(struct Scsi_Host *shost)
{
	if (!shost->work_q) {
		printk(KERN_ERR
			"ERROR: Scsi host '%s' attempted to flush scsi-work, "
			"when no workqueue created.\n", shost->hostt->name);
		dump_stack();
		return;
	}

	flush_workqueue(shost->work_q);
}
EXPORT_SYMBOL_GPL(scsi_flush_work);<|MERGE_RESOLUTION|>--- conflicted
+++ resolved
@@ -466,12 +466,8 @@
 	struct device *cdev;
 	struct Scsi_Host *shost = ERR_PTR(-ENXIO);
 
-<<<<<<< HEAD
-	cdev = class_find_device(&shost_class, &hostnum, __scsi_host_match);
-=======
 	cdev = class_find_device(&shost_class, NULL, &hostnum,
 				 __scsi_host_match);
->>>>>>> 0967d61e
 	if (cdev) {
 		shost = scsi_host_get(class_to_shost(cdev));
 		put_device(cdev);
