--- conflicted
+++ resolved
@@ -69,11 +69,7 @@
 #define MPT2SAS_DRIVER_NAME		"mpt2sas"
 #define MPT2SAS_AUTHOR	"LSI Corporation <DL-MPTFusionLinux@lsi.com>"
 #define MPT2SAS_DESCRIPTION	"LSI MPT Fusion SAS 2.0 Device Driver"
-<<<<<<< HEAD
-#define MPT2SAS_DRIVER_VERSION		"01.100.02.00"
-=======
 #define MPT2SAS_DRIVER_VERSION		"01.100.03.00"
->>>>>>> a3666955
 #define MPT2SAS_MAJOR_VERSION		01
 #define MPT2SAS_MINOR_VERSION		100
 #define MPT2SAS_BUILD_VERSION		03
