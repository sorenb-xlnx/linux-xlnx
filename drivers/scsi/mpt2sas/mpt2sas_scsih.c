/*
 * Scsi Host Layer for MPT (Message Passing Technology) based controllers
 *
 * This code is based on drivers/scsi/mpt2sas/mpt2_scsih.c
 * Copyright (C) 2007-2008  LSI Corporation
 *  (mailto:DL-MPTFusionLinux@lsi.com)
 *
 * This program is free software; you can redistribute it and/or
 * modify it under the terms of the GNU General Public License
 * as published by the Free Software Foundation; either version 2
 * of the License, or (at your option) any later version.
 *
 * This program is distributed in the hope that it will be useful,
 * but WITHOUT ANY WARRANTY; without even the implied warranty of
 * MERCHANTABILITY or FITNESS FOR A PARTICULAR PURPOSE.  See the
 * GNU General Public License for more details.
 *
 * NO WARRANTY
 * THE PROGRAM IS PROVIDED ON AN "AS IS" BASIS, WITHOUT WARRANTIES OR
 * CONDITIONS OF ANY KIND, EITHER EXPRESS OR IMPLIED INCLUDING, WITHOUT
 * LIMITATION, ANY WARRANTIES OR CONDITIONS OF TITLE, NON-INFRINGEMENT,
 * MERCHANTABILITY OR FITNESS FOR A PARTICULAR PURPOSE. Each Recipient is
 * solely responsible for determining the appropriateness of using and
 * distributing the Program and assumes all risks associated with its
 * exercise of rights under this Agreement, including but not limited to
 * the risks and costs of program errors, damage to or loss of data,
 * programs or equipment, and unavailability or interruption of operations.

 * DISCLAIMER OF LIABILITY
 * NEITHER RECIPIENT NOR ANY CONTRIBUTORS SHALL HAVE ANY LIABILITY FOR ANY
 * DIRECT, INDIRECT, INCIDENTAL, SPECIAL, EXEMPLARY, OR CONSEQUENTIAL
 * DAMAGES (INCLUDING WITHOUT LIMITATION LOST PROFITS), HOWEVER CAUSED AND
 * ON ANY THEORY OF LIABILITY, WHETHER IN CONTRACT, STRICT LIABILITY, OR
 * TORT (INCLUDING NEGLIGENCE OR OTHERWISE) ARISING IN ANY WAY OUT OF THE
 * USE OR DISTRIBUTION OF THE PROGRAM OR THE EXERCISE OF ANY RIGHTS GRANTED
 * HEREUNDER, EVEN IF ADVISED OF THE POSSIBILITY OF SUCH DAMAGES

 * You should have received a copy of the GNU General Public License
 * along with this program; if not, write to the Free Software
 * Foundation, Inc., 51 Franklin Street, Fifth Floor, Boston, MA  02110-1301,
 * USA.
 */

#include <linux/version.h>
#include <linux/module.h>
#include <linux/kernel.h>
#include <linux/init.h>
#include <linux/errno.h>
#include <linux/blkdev.h>
#include <linux/sched.h>
#include <linux/workqueue.h>
#include <linux/delay.h>
#include <linux/pci.h>
#include <linux/interrupt.h>

#include "mpt2sas_base.h"

MODULE_AUTHOR(MPT2SAS_AUTHOR);
MODULE_DESCRIPTION(MPT2SAS_DESCRIPTION);
MODULE_LICENSE("GPL");
MODULE_VERSION(MPT2SAS_DRIVER_VERSION);

#define RAID_CHANNEL 1

/* forward proto's */
static void _scsih_expander_node_remove(struct MPT2SAS_ADAPTER *ioc,
    struct _sas_node *sas_expander);
static void _firmware_event_work(struct work_struct *work);

/* global parameters */
LIST_HEAD(mpt2sas_ioc_list);

/* local parameters */
static u8 scsi_io_cb_idx = -1;
static u8 tm_cb_idx = -1;
static u8 ctl_cb_idx = -1;
static u8 base_cb_idx = -1;
static u8 transport_cb_idx = -1;
static u8 config_cb_idx = -1;
static int mpt_ids;

/* command line options */
static u32 logging_level;
MODULE_PARM_DESC(logging_level, " bits for enabling additional logging info "
    "(default=0)");

/* scsi-mid layer global parmeter is max_report_luns, which is 511 */
#define MPT2SAS_MAX_LUN (16895)
static int max_lun = MPT2SAS_MAX_LUN;
module_param(max_lun, int, 0);
MODULE_PARM_DESC(max_lun, " max lun, default=16895 ");

/**
 * struct sense_info - common structure for obtaining sense keys
 * @skey: sense key
 * @asc: additional sense code
 * @ascq: additional sense code qualifier
 */
struct sense_info {
	u8 skey;
	u8 asc;
	u8 ascq;
};


/**
 * struct fw_event_work - firmware event struct
 * @list: link list framework
 * @work: work object (ioc->fault_reset_work_q)
 * @ioc: per adapter object
 * @VF_ID: virtual function id
 * @host_reset_handling: handling events during host reset
 * @ignore: flag meaning this event has been marked to ignore
 * @event: firmware event MPI2_EVENT_XXX defined in mpt2_ioc.h
 * @event_data: reply event data payload follows
 *
 * This object stored on ioc->fw_event_list.
 */
struct fw_event_work {
	struct list_head 	list;
	struct work_struct	work;
	struct MPT2SAS_ADAPTER *ioc;
	u8			VF_ID;
	u8			host_reset_handling;
	u8			ignore;
	u16			event;
	void			*event_data;
};

/**
 * struct _scsi_io_transfer - scsi io transfer
 * @handle: sas device handle (assigned by firmware)
 * @is_raid: flag set for hidden raid components
 * @dir: DMA_TO_DEVICE, DMA_FROM_DEVICE,
 * @data_length: data transfer length
 * @data_dma: dma pointer to data
 * @sense: sense data
 * @lun: lun number
 * @cdb_length: cdb length
 * @cdb: cdb contents
 * @valid_reply: flag set for reply message
 * @timeout: timeout for this command
 * @sense_length: sense length
 * @ioc_status: ioc status
 * @scsi_state: scsi state
 * @scsi_status: scsi staus
 * @log_info: log information
 * @transfer_length: data length transfer when there is a reply message
 *
 * Used for sending internal scsi commands to devices within this module.
 * Refer to _scsi_send_scsi_io().
 */
struct _scsi_io_transfer {
	u16	handle;
	u8	is_raid;
	enum dma_data_direction dir;
	u32	data_length;
	dma_addr_t data_dma;
	u8 	sense[SCSI_SENSE_BUFFERSIZE];
	u32	lun;
	u8	cdb_length;
	u8	cdb[32];
	u8	timeout;
	u8	valid_reply;
  /* the following bits are only valid when 'valid_reply = 1' */
	u32	sense_length;
	u16	ioc_status;
	u8	scsi_state;
	u8	scsi_status;
	u32	log_info;
	u32	transfer_length;
};

/*
 * The pci device ids are defined in mpi/mpi2_cnfg.h.
 */
static struct pci_device_id scsih_pci_table[] = {
	{ MPI2_MFGPAGE_VENDORID_LSI, MPI2_MFGPAGE_DEVID_SAS2004,
		PCI_ANY_ID, PCI_ANY_ID },
	/* Falcon ~ 2008*/
	{ MPI2_MFGPAGE_VENDORID_LSI, MPI2_MFGPAGE_DEVID_SAS2008,
		PCI_ANY_ID, PCI_ANY_ID },
	/* Liberator ~ 2108 */
	{ MPI2_MFGPAGE_VENDORID_LSI, MPI2_MFGPAGE_DEVID_SAS2108_1,
		PCI_ANY_ID, PCI_ANY_ID },
	{ MPI2_MFGPAGE_VENDORID_LSI, MPI2_MFGPAGE_DEVID_SAS2108_2,
		PCI_ANY_ID, PCI_ANY_ID },
	{ MPI2_MFGPAGE_VENDORID_LSI, MPI2_MFGPAGE_DEVID_SAS2108_3,
		PCI_ANY_ID, PCI_ANY_ID },
	{ MPI2_MFGPAGE_VENDORID_LSI, MPI2_MFGPAGE_DEVID_SAS2116_1,
		PCI_ANY_ID, PCI_ANY_ID },
	{ MPI2_MFGPAGE_VENDORID_LSI, MPI2_MFGPAGE_DEVID_SAS2116_2,
		PCI_ANY_ID, PCI_ANY_ID },
	{0}	/* Terminating entry */
};
MODULE_DEVICE_TABLE(pci, scsih_pci_table);

/**
 * _scsih_set_debug_level - global setting of ioc->logging_level.
 *
 * Note: The logging levels are defined in mpt2sas_debug.h.
 */
static int
_scsih_set_debug_level(const char *val, struct kernel_param *kp)
{
	int ret = param_set_int(val, kp);
	struct MPT2SAS_ADAPTER *ioc;

	if (ret)
		return ret;

	printk(KERN_INFO "setting logging_level(0x%08x)\n", logging_level);
	list_for_each_entry(ioc, &mpt2sas_ioc_list, list)
		ioc->logging_level = logging_level;
	return 0;
}
module_param_call(logging_level, _scsih_set_debug_level, param_get_int,
    &logging_level, 0644);

/**
 * _scsih_srch_boot_sas_address - search based on sas_address
 * @sas_address: sas address
 * @boot_device: boot device object from bios page 2
 *
 * Returns 1 when there's a match, 0 means no match.
 */
static inline int
_scsih_srch_boot_sas_address(u64 sas_address,
    Mpi2BootDeviceSasWwid_t *boot_device)
{
	return (sas_address == le64_to_cpu(boot_device->SASAddress)) ?  1 : 0;
}

/**
 * _scsih_srch_boot_device_name - search based on device name
 * @device_name: device name specified in INDENTIFY fram
 * @boot_device: boot device object from bios page 2
 *
 * Returns 1 when there's a match, 0 means no match.
 */
static inline int
_scsih_srch_boot_device_name(u64 device_name,
    Mpi2BootDeviceDeviceName_t *boot_device)
{
	return (device_name == le64_to_cpu(boot_device->DeviceName)) ? 1 : 0;
}

/**
 * _scsih_srch_boot_encl_slot - search based on enclosure_logical_id/slot
 * @enclosure_logical_id: enclosure logical id
 * @slot_number: slot number
 * @boot_device: boot device object from bios page 2
 *
 * Returns 1 when there's a match, 0 means no match.
 */
static inline int
_scsih_srch_boot_encl_slot(u64 enclosure_logical_id, u16 slot_number,
    Mpi2BootDeviceEnclosureSlot_t *boot_device)
{
	return (enclosure_logical_id == le64_to_cpu(boot_device->
	    EnclosureLogicalID) && slot_number == le16_to_cpu(boot_device->
	    SlotNumber)) ? 1 : 0;
}

/**
 * _scsih_is_boot_device - search for matching boot device.
 * @sas_address: sas address
 * @device_name: device name specified in INDENTIFY fram
 * @enclosure_logical_id: enclosure logical id
 * @slot_number: slot number
 * @form: specifies boot device form
 * @boot_device: boot device object from bios page 2
 *
 * Returns 1 when there's a match, 0 means no match.
 */
static int
_scsih_is_boot_device(u64 sas_address, u64 device_name,
    u64 enclosure_logical_id, u16 slot, u8 form,
    Mpi2BiosPage2BootDevice_t *boot_device)
{
	int rc = 0;

	switch (form) {
	case MPI2_BIOSPAGE2_FORM_SAS_WWID:
		if (!sas_address)
			break;
		rc = _scsih_srch_boot_sas_address(
		    sas_address, &boot_device->SasWwid);
		break;
	case MPI2_BIOSPAGE2_FORM_ENCLOSURE_SLOT:
		if (!enclosure_logical_id)
			break;
		rc = _scsih_srch_boot_encl_slot(
		    enclosure_logical_id,
		    slot, &boot_device->EnclosureSlot);
		break;
	case MPI2_BIOSPAGE2_FORM_DEVICE_NAME:
		if (!device_name)
			break;
		rc = _scsih_srch_boot_device_name(
		    device_name, &boot_device->DeviceName);
		break;
	case MPI2_BIOSPAGE2_FORM_NO_DEVICE_SPECIFIED:
		break;
	}

	return rc;
}

/**
 * _scsih_determine_boot_device - determine boot device.
 * @ioc: per adapter object
 * @device: either sas_device or raid_device object
 * @is_raid: [flag] 1 = raid object, 0 = sas object
 *
 * Determines whether this device should be first reported device to
 * to scsi-ml or sas transport, this purpose is for persistant boot device.
 * There are primary, alternate, and current entries in bios page 2. The order
 * priority is primary, alternate, then current.  This routine saves
 * the corresponding device object and is_raid flag in the ioc object.
 * The saved data to be used later in _scsih_probe_boot_devices().
 */
static void
_scsih_determine_boot_device(struct MPT2SAS_ADAPTER *ioc,
    void *device, u8 is_raid)
{
	struct _sas_device *sas_device;
	struct _raid_device *raid_device;
	u64 sas_address;
	u64 device_name;
	u64 enclosure_logical_id;
	u16 slot;

	 /* only process this function when driver loads */
	if (!ioc->wait_for_port_enable_to_complete)
		return;

	if (!is_raid) {
		sas_device = device;
		sas_address = sas_device->sas_address;
		device_name = sas_device->device_name;
		enclosure_logical_id = sas_device->enclosure_logical_id;
		slot = sas_device->slot;
	} else {
		raid_device = device;
		sas_address = raid_device->wwid;
		device_name = 0;
		enclosure_logical_id = 0;
		slot = 0;
	}

	if (!ioc->req_boot_device.device) {
		if (_scsih_is_boot_device(sas_address, device_name,
		    enclosure_logical_id, slot,
		    (ioc->bios_pg2.ReqBootDeviceForm &
		    MPI2_BIOSPAGE2_FORM_MASK),
		    &ioc->bios_pg2.RequestedBootDevice)) {
			dinitprintk(ioc, printk(MPT2SAS_DEBUG_FMT
			   "%s: req_boot_device(0x%016llx)\n",
			    ioc->name, __func__,
			    (unsigned long long)sas_address));
			ioc->req_boot_device.device = device;
			ioc->req_boot_device.is_raid = is_raid;
		}
	}

	if (!ioc->req_alt_boot_device.device) {
		if (_scsih_is_boot_device(sas_address, device_name,
		    enclosure_logical_id, slot,
		    (ioc->bios_pg2.ReqAltBootDeviceForm &
		    MPI2_BIOSPAGE2_FORM_MASK),
		    &ioc->bios_pg2.RequestedAltBootDevice)) {
			dinitprintk(ioc, printk(MPT2SAS_DEBUG_FMT
			   "%s: req_alt_boot_device(0x%016llx)\n",
			    ioc->name, __func__,
			    (unsigned long long)sas_address));
			ioc->req_alt_boot_device.device = device;
			ioc->req_alt_boot_device.is_raid = is_raid;
		}
	}

	if (!ioc->current_boot_device.device) {
		if (_scsih_is_boot_device(sas_address, device_name,
		    enclosure_logical_id, slot,
		    (ioc->bios_pg2.CurrentBootDeviceForm &
		    MPI2_BIOSPAGE2_FORM_MASK),
		    &ioc->bios_pg2.CurrentBootDevice)) {
			dinitprintk(ioc, printk(MPT2SAS_DEBUG_FMT
			   "%s: current_boot_device(0x%016llx)\n",
			    ioc->name, __func__,
			    (unsigned long long)sas_address));
			ioc->current_boot_device.device = device;
			ioc->current_boot_device.is_raid = is_raid;
		}
	}
}

/**
 * mpt2sas_scsih_sas_device_find_by_sas_address - sas device search
 * @ioc: per adapter object
 * @sas_address: sas address
 * Context: Calling function should acquire ioc->sas_device_lock
 *
 * This searches for sas_device based on sas_address, then return sas_device
 * object.
 */
struct _sas_device *
mpt2sas_scsih_sas_device_find_by_sas_address(struct MPT2SAS_ADAPTER *ioc,
    u64 sas_address)
{
	struct _sas_device *sas_device, *r;

	r = NULL;
	/* check the sas_device_init_list */
	list_for_each_entry(sas_device, &ioc->sas_device_init_list,
	    list) {
		if (sas_device->sas_address != sas_address)
			continue;
		r = sas_device;
		goto out;
	}

	/* then check the sas_device_list */
	list_for_each_entry(sas_device, &ioc->sas_device_list, list) {
		if (sas_device->sas_address != sas_address)
			continue;
		r = sas_device;
		goto out;
	}
 out:
	return r;
}

/**
 * _scsih_sas_device_find_by_handle - sas device search
 * @ioc: per adapter object
 * @handle: sas device handle (assigned by firmware)
 * Context: Calling function should acquire ioc->sas_device_lock
 *
 * This searches for sas_device based on sas_address, then return sas_device
 * object.
 */
static struct _sas_device *
_scsih_sas_device_find_by_handle(struct MPT2SAS_ADAPTER *ioc, u16 handle)
{
	struct _sas_device *sas_device, *r;

	r = NULL;
	if (ioc->wait_for_port_enable_to_complete) {
		list_for_each_entry(sas_device, &ioc->sas_device_init_list,
		    list) {
			if (sas_device->handle != handle)
				continue;
			r = sas_device;
			goto out;
		}
	} else {
		list_for_each_entry(sas_device, &ioc->sas_device_list, list) {
			if (sas_device->handle != handle)
				continue;
			r = sas_device;
			goto out;
		}
	}

 out:
	return r;
}

/**
 * _scsih_sas_device_remove - remove sas_device from list.
 * @ioc: per adapter object
 * @sas_device: the sas_device object
 * Context: This function will acquire ioc->sas_device_lock.
 *
 * Removing object and freeing associated memory from the ioc->sas_device_list.
 */
static void
_scsih_sas_device_remove(struct MPT2SAS_ADAPTER *ioc,
    struct _sas_device *sas_device)
{
	unsigned long flags;

	spin_lock_irqsave(&ioc->sas_device_lock, flags);
	list_del(&sas_device->list);
	memset(sas_device, 0, sizeof(struct _sas_device));
	kfree(sas_device);
	spin_unlock_irqrestore(&ioc->sas_device_lock, flags);
}

/**
 * _scsih_sas_device_add - insert sas_device to the list.
 * @ioc: per adapter object
 * @sas_device: the sas_device object
 * Context: This function will acquire ioc->sas_device_lock.
 *
 * Adding new object to the ioc->sas_device_list.
 */
static void
_scsih_sas_device_add(struct MPT2SAS_ADAPTER *ioc,
    struct _sas_device *sas_device)
{
	unsigned long flags;
	u16 handle, parent_handle;
	u64 sas_address;

	dewtprintk(ioc, printk(MPT2SAS_DEBUG_FMT "%s: handle"
	    "(0x%04x), sas_addr(0x%016llx)\n", ioc->name, __func__,
	    sas_device->handle, (unsigned long long)sas_device->sas_address));

	spin_lock_irqsave(&ioc->sas_device_lock, flags);
	list_add_tail(&sas_device->list, &ioc->sas_device_list);
	spin_unlock_irqrestore(&ioc->sas_device_lock, flags);

	handle = sas_device->handle;
	parent_handle = sas_device->parent_handle;
	sas_address = sas_device->sas_address;
	if (!mpt2sas_transport_port_add(ioc, handle, parent_handle))
		_scsih_sas_device_remove(ioc, sas_device);
}

/**
 * _scsih_sas_device_init_add - insert sas_device to the list.
 * @ioc: per adapter object
 * @sas_device: the sas_device object
 * Context: This function will acquire ioc->sas_device_lock.
 *
 * Adding new object at driver load time to the ioc->sas_device_init_list.
 */
static void
_scsih_sas_device_init_add(struct MPT2SAS_ADAPTER *ioc,
    struct _sas_device *sas_device)
{
	unsigned long flags;

	dewtprintk(ioc, printk(MPT2SAS_DEBUG_FMT "%s: handle"
	    "(0x%04x), sas_addr(0x%016llx)\n", ioc->name, __func__,
	    sas_device->handle, (unsigned long long)sas_device->sas_address));

	spin_lock_irqsave(&ioc->sas_device_lock, flags);
	list_add_tail(&sas_device->list, &ioc->sas_device_init_list);
	spin_unlock_irqrestore(&ioc->sas_device_lock, flags);
	_scsih_determine_boot_device(ioc, sas_device, 0);
}

/**
 * mpt2sas_scsih_expander_find_by_handle - expander device search
 * @ioc: per adapter object
 * @handle: expander handle (assigned by firmware)
 * Context: Calling function should acquire ioc->sas_device_lock
 *
 * This searches for expander device based on handle, then returns the
 * sas_node object.
 */
struct _sas_node *
mpt2sas_scsih_expander_find_by_handle(struct MPT2SAS_ADAPTER *ioc, u16 handle)
{
	struct _sas_node *sas_expander, *r;

	r = NULL;
	list_for_each_entry(sas_expander, &ioc->sas_expander_list, list) {
		if (sas_expander->handle != handle)
			continue;
		r = sas_expander;
		goto out;
	}
 out:
	return r;
}

/**
 * _scsih_raid_device_find_by_id - raid device search
 * @ioc: per adapter object
 * @id: sas device target id
 * @channel: sas device channel
 * Context: Calling function should acquire ioc->raid_device_lock
 *
 * This searches for raid_device based on target id, then return raid_device
 * object.
 */
static struct _raid_device *
_scsih_raid_device_find_by_id(struct MPT2SAS_ADAPTER *ioc, int id, int channel)
{
	struct _raid_device *raid_device, *r;

	r = NULL;
	list_for_each_entry(raid_device, &ioc->raid_device_list, list) {
		if (raid_device->id == id && raid_device->channel == channel) {
			r = raid_device;
			goto out;
		}
	}

 out:
	return r;
}

/**
 * _scsih_raid_device_find_by_handle - raid device search
 * @ioc: per adapter object
 * @handle: sas device handle (assigned by firmware)
 * Context: Calling function should acquire ioc->raid_device_lock
 *
 * This searches for raid_device based on handle, then return raid_device
 * object.
 */
static struct _raid_device *
_scsih_raid_device_find_by_handle(struct MPT2SAS_ADAPTER *ioc, u16 handle)
{
	struct _raid_device *raid_device, *r;

	r = NULL;
	list_for_each_entry(raid_device, &ioc->raid_device_list, list) {
		if (raid_device->handle != handle)
			continue;
		r = raid_device;
		goto out;
	}

 out:
	return r;
}

/**
 * _scsih_raid_device_find_by_wwid - raid device search
 * @ioc: per adapter object
 * @handle: sas device handle (assigned by firmware)
 * Context: Calling function should acquire ioc->raid_device_lock
 *
 * This searches for raid_device based on wwid, then return raid_device
 * object.
 */
static struct _raid_device *
_scsih_raid_device_find_by_wwid(struct MPT2SAS_ADAPTER *ioc, u64 wwid)
{
	struct _raid_device *raid_device, *r;

	r = NULL;
	list_for_each_entry(raid_device, &ioc->raid_device_list, list) {
		if (raid_device->wwid != wwid)
			continue;
		r = raid_device;
		goto out;
	}

 out:
	return r;
}

/**
 * _scsih_raid_device_add - add raid_device object
 * @ioc: per adapter object
 * @raid_device: raid_device object
 *
 * This is added to the raid_device_list link list.
 */
static void
_scsih_raid_device_add(struct MPT2SAS_ADAPTER *ioc,
    struct _raid_device *raid_device)
{
	unsigned long flags;

	dewtprintk(ioc, printk(MPT2SAS_DEBUG_FMT "%s: handle"
	    "(0x%04x), wwid(0x%016llx)\n", ioc->name, __func__,
	    raid_device->handle, (unsigned long long)raid_device->wwid));

	spin_lock_irqsave(&ioc->raid_device_lock, flags);
	list_add_tail(&raid_device->list, &ioc->raid_device_list);
	spin_unlock_irqrestore(&ioc->raid_device_lock, flags);
}

/**
 * _scsih_raid_device_remove - delete raid_device object
 * @ioc: per adapter object
 * @raid_device: raid_device object
 *
 * This is removed from the raid_device_list link list.
 */
static void
_scsih_raid_device_remove(struct MPT2SAS_ADAPTER *ioc,
    struct _raid_device *raid_device)
{
	unsigned long flags;

	spin_lock_irqsave(&ioc->raid_device_lock, flags);
	list_del(&raid_device->list);
	memset(raid_device, 0, sizeof(struct _raid_device));
	kfree(raid_device);
	spin_unlock_irqrestore(&ioc->raid_device_lock, flags);
}

/**
 * mpt2sas_scsih_expander_find_by_sas_address - expander device search
 * @ioc: per adapter object
 * @sas_address: sas address
 * Context: Calling function should acquire ioc->sas_node_lock.
 *
 * This searches for expander device based on sas_address, then returns the
 * sas_node object.
 */
struct _sas_node *
mpt2sas_scsih_expander_find_by_sas_address(struct MPT2SAS_ADAPTER *ioc,
    u64 sas_address)
{
	struct _sas_node *sas_expander, *r;

	r = NULL;
	list_for_each_entry(sas_expander, &ioc->sas_expander_list, list) {
		if (sas_expander->sas_address != sas_address)
			continue;
		r = sas_expander;
		goto out;
	}
 out:
	return r;
}

/**
 * _scsih_expander_node_add - insert expander device to the list.
 * @ioc: per adapter object
 * @sas_expander: the sas_device object
 * Context: This function will acquire ioc->sas_node_lock.
 *
 * Adding new object to the ioc->sas_expander_list.
 *
 * Return nothing.
 */
static void
_scsih_expander_node_add(struct MPT2SAS_ADAPTER *ioc,
    struct _sas_node *sas_expander)
{
	unsigned long flags;

	spin_lock_irqsave(&ioc->sas_node_lock, flags);
	list_add_tail(&sas_expander->list, &ioc->sas_expander_list);
	spin_unlock_irqrestore(&ioc->sas_node_lock, flags);
}

/**
 * _scsih_is_end_device - determines if device is an end device
 * @device_info: bitfield providing information about the device.
 * Context: none
 *
 * Returns 1 if end device.
 */
static int
_scsih_is_end_device(u32 device_info)
{
	if (device_info & MPI2_SAS_DEVICE_INFO_END_DEVICE &&
		((device_info & MPI2_SAS_DEVICE_INFO_SSP_TARGET) |
		(device_info & MPI2_SAS_DEVICE_INFO_STP_TARGET) |
		(device_info & MPI2_SAS_DEVICE_INFO_SATA_DEVICE)))
		return 1;
	else
		return 0;
}

/**
 * _scsih_scsi_lookup_get - returns scmd entry
 * @ioc: per adapter object
 * @smid: system request message index
 * Context: This function will acquire ioc->scsi_lookup_lock.
 *
 * Returns the smid stored scmd pointer.
 */
static struct scsi_cmnd *
_scsih_scsi_lookup_get(struct MPT2SAS_ADAPTER *ioc, u16 smid)
{
	unsigned long	flags;
	struct scsi_cmnd *scmd;

	spin_lock_irqsave(&ioc->scsi_lookup_lock, flags);
	scmd = ioc->scsi_lookup[smid - 1].scmd;
	spin_unlock_irqrestore(&ioc->scsi_lookup_lock, flags);
	return scmd;
}

/**
 * mptscsih_getclear_scsi_lookup - returns scmd entry
 * @ioc: per adapter object
 * @smid: system request message index
 * Context: This function will acquire ioc->scsi_lookup_lock.
 *
 * Returns the smid stored scmd pointer, as well as clearing the scmd pointer.
 */
static struct scsi_cmnd *
_scsih_scsi_lookup_getclear(struct MPT2SAS_ADAPTER *ioc, u16 smid)
{
	unsigned long	flags;
	struct scsi_cmnd *scmd;

	spin_lock_irqsave(&ioc->scsi_lookup_lock, flags);
	scmd = ioc->scsi_lookup[smid - 1].scmd;
	ioc->scsi_lookup[smid - 1].scmd = NULL;
	spin_unlock_irqrestore(&ioc->scsi_lookup_lock, flags);
	return scmd;
}

/**
 * _scsih_scsi_lookup_set - updates scmd entry in lookup
 * @ioc: per adapter object
 * @smid: system request message index
 * @scmd: pointer to scsi command object
 * Context: This function will acquire ioc->scsi_lookup_lock.
 *
 * This will save scmd pointer in the scsi_lookup array.
 *
 * Return nothing.
 */
static void
_scsih_scsi_lookup_set(struct MPT2SAS_ADAPTER *ioc, u16 smid,
    struct scsi_cmnd *scmd)
{
	unsigned long	flags;

	spin_lock_irqsave(&ioc->scsi_lookup_lock, flags);
	ioc->scsi_lookup[smid - 1].scmd = scmd;
	spin_unlock_irqrestore(&ioc->scsi_lookup_lock, flags);
}

/**
 * _scsih_scsi_lookup_find_by_scmd - scmd lookup
 * @ioc: per adapter object
 * @smid: system request message index
 * @scmd: pointer to scsi command object
 * Context: This function will acquire ioc->scsi_lookup_lock.
 *
 * This will search for a scmd pointer in the scsi_lookup array,
 * returning the revelent smid.  A returned value of zero means invalid.
 */
static u16
_scsih_scsi_lookup_find_by_scmd(struct MPT2SAS_ADAPTER *ioc, struct scsi_cmnd
    *scmd)
{
	u16 smid;
	unsigned long	flags;
	int i;

	spin_lock_irqsave(&ioc->scsi_lookup_lock, flags);
	smid = 0;
	for (i = 0; i < ioc->request_depth; i++) {
		if (ioc->scsi_lookup[i].scmd == scmd) {
			smid = i + 1;
			goto out;
		}
	}
 out:
	spin_unlock_irqrestore(&ioc->scsi_lookup_lock, flags);
	return smid;
}

/**
 * _scsih_scsi_lookup_find_by_target - search for matching channel:id
 * @ioc: per adapter object
 * @id: target id
 * @channel: channel
 * Context: This function will acquire ioc->scsi_lookup_lock.
 *
 * This will search for a matching channel:id in the scsi_lookup array,
 * returning 1 if found.
 */
static u8
_scsih_scsi_lookup_find_by_target(struct MPT2SAS_ADAPTER *ioc, int id,
    int channel)
{
	u8 found;
	unsigned long	flags;
	int i;

	spin_lock_irqsave(&ioc->scsi_lookup_lock, flags);
	found = 0;
	for (i = 0 ; i < ioc->request_depth; i++) {
		if (ioc->scsi_lookup[i].scmd &&
		    (ioc->scsi_lookup[i].scmd->device->id == id &&
		    ioc->scsi_lookup[i].scmd->device->channel == channel)) {
			found = 1;
			goto out;
		}
	}
 out:
	spin_unlock_irqrestore(&ioc->scsi_lookup_lock, flags);
	return found;
}

/**
 * _scsih_scsi_lookup_find_by_lun - search for matching channel:id:lun
 * @ioc: per adapter object
 * @id: target id
 * @lun: lun number
 * @channel: channel
 * Context: This function will acquire ioc->scsi_lookup_lock.
 *
 * This will search for a matching channel:id:lun in the scsi_lookup array,
 * returning 1 if found.
 */
static u8
_scsih_scsi_lookup_find_by_lun(struct MPT2SAS_ADAPTER *ioc, int id,
    unsigned int lun, int channel)
{
	u8 found;
	unsigned long	flags;
	int i;

	spin_lock_irqsave(&ioc->scsi_lookup_lock, flags);
	found = 0;
	for (i = 0 ; i < ioc->request_depth; i++) {
		if (ioc->scsi_lookup[i].scmd &&
		    (ioc->scsi_lookup[i].scmd->device->id == id &&
		    ioc->scsi_lookup[i].scmd->device->channel == channel &&
		    ioc->scsi_lookup[i].scmd->device->lun == lun)) {
			found = 1;
			goto out;
		}
	}
 out:
	spin_unlock_irqrestore(&ioc->scsi_lookup_lock, flags);
	return found;
}

/**
 * _scsih_get_chain_buffer_dma - obtain block of chains (dma address)
 * @ioc: per adapter object
 * @smid: system request message index
 *
 * Returns phys pointer to chain buffer.
 */
static dma_addr_t
_scsih_get_chain_buffer_dma(struct MPT2SAS_ADAPTER *ioc, u16 smid)
{
	return ioc->chain_dma + ((smid - 1) * (ioc->request_sz *
	    ioc->chains_needed_per_io));
}

/**
 * _scsih_get_chain_buffer - obtain block of chains assigned to a mf request
 * @ioc: per adapter object
 * @smid: system request message index
 *
 * Returns virt pointer to chain buffer.
 */
static void *
_scsih_get_chain_buffer(struct MPT2SAS_ADAPTER *ioc, u16 smid)
{
	return (void *)(ioc->chain + ((smid - 1) * (ioc->request_sz *
	    ioc->chains_needed_per_io)));
}

/**
 * _scsih_build_scatter_gather - main sg creation routine
 * @ioc: per adapter object
 * @scmd: scsi command
 * @smid: system request message index
 * Context: none.
 *
 * The main routine that builds scatter gather table from a given
 * scsi request sent via the .queuecommand main handler.
 *
 * Returns 0 success, anything else error
 */
static int
_scsih_build_scatter_gather(struct MPT2SAS_ADAPTER *ioc,
    struct scsi_cmnd *scmd, u16 smid)
{
	Mpi2SCSIIORequest_t *mpi_request;
	dma_addr_t chain_dma;
	struct scatterlist *sg_scmd;
	void *sg_local, *chain;
	u32 chain_offset;
	u32 chain_length;
	u32 chain_flags;
	u32 sges_left;
	u32 sges_in_segment;
	u32 sgl_flags;
	u32 sgl_flags_last_element;
	u32 sgl_flags_end_buffer;

	mpi_request = mpt2sas_base_get_msg_frame(ioc, smid);

	/* init scatter gather flags */
	sgl_flags = MPI2_SGE_FLAGS_SIMPLE_ELEMENT;
	if (scmd->sc_data_direction == DMA_TO_DEVICE)
		sgl_flags |= MPI2_SGE_FLAGS_HOST_TO_IOC;
	sgl_flags_last_element = (sgl_flags | MPI2_SGE_FLAGS_LAST_ELEMENT)
	    << MPI2_SGE_FLAGS_SHIFT;
	sgl_flags_end_buffer = (sgl_flags | MPI2_SGE_FLAGS_LAST_ELEMENT |
	    MPI2_SGE_FLAGS_END_OF_BUFFER | MPI2_SGE_FLAGS_END_OF_LIST)
	    << MPI2_SGE_FLAGS_SHIFT;
	sgl_flags = sgl_flags << MPI2_SGE_FLAGS_SHIFT;

	sg_scmd = scsi_sglist(scmd);
	sges_left = scsi_dma_map(scmd);
	if (!sges_left) {
		sdev_printk(KERN_ERR, scmd->device, "pci_map_sg"
		" failed: request for %d bytes!\n", scsi_bufflen(scmd));
		return -ENOMEM;
	}

	sg_local = &mpi_request->SGL;
	sges_in_segment = ioc->max_sges_in_main_message;
	if (sges_left <= sges_in_segment)
		goto fill_in_last_segment;

	mpi_request->ChainOffset = (offsetof(Mpi2SCSIIORequest_t, SGL) +
	    (sges_in_segment * ioc->sge_size))/4;

	/* fill in main message segment when there is a chain following */
	while (sges_in_segment) {
		if (sges_in_segment == 1)
			ioc->base_add_sg_single(sg_local,
			    sgl_flags_last_element | sg_dma_len(sg_scmd),
			    sg_dma_address(sg_scmd));
		else
			ioc->base_add_sg_single(sg_local, sgl_flags |
			    sg_dma_len(sg_scmd), sg_dma_address(sg_scmd));
		sg_scmd = sg_next(sg_scmd);
		sg_local += ioc->sge_size;
		sges_left--;
		sges_in_segment--;
	}

	/* initializing the chain flags and pointers */
	chain_flags = MPI2_SGE_FLAGS_CHAIN_ELEMENT << MPI2_SGE_FLAGS_SHIFT;
	chain = _scsih_get_chain_buffer(ioc, smid);
	chain_dma = _scsih_get_chain_buffer_dma(ioc, smid);
	do {
		sges_in_segment = (sges_left <=
		    ioc->max_sges_in_chain_message) ? sges_left :
		    ioc->max_sges_in_chain_message;
		chain_offset = (sges_left == sges_in_segment) ?
		    0 : (sges_in_segment * ioc->sge_size)/4;
		chain_length = sges_in_segment * ioc->sge_size;
		if (chain_offset) {
			chain_offset = chain_offset <<
			    MPI2_SGE_CHAIN_OFFSET_SHIFT;
			chain_length += ioc->sge_size;
		}
		ioc->base_add_sg_single(sg_local, chain_flags | chain_offset |
		    chain_length, chain_dma);
		sg_local = chain;
		if (!chain_offset)
			goto fill_in_last_segment;

		/* fill in chain segments */
		while (sges_in_segment) {
			if (sges_in_segment == 1)
				ioc->base_add_sg_single(sg_local,
				    sgl_flags_last_element |
				    sg_dma_len(sg_scmd),
				    sg_dma_address(sg_scmd));
			else
				ioc->base_add_sg_single(sg_local, sgl_flags |
				    sg_dma_len(sg_scmd),
				    sg_dma_address(sg_scmd));
			sg_scmd = sg_next(sg_scmd);
			sg_local += ioc->sge_size;
			sges_left--;
			sges_in_segment--;
		}

		chain_dma += ioc->request_sz;
		chain += ioc->request_sz;
	} while (1);


 fill_in_last_segment:

	/* fill the last segment */
	while (sges_left) {
		if (sges_left == 1)
			ioc->base_add_sg_single(sg_local, sgl_flags_end_buffer |
			    sg_dma_len(sg_scmd), sg_dma_address(sg_scmd));
		else
			ioc->base_add_sg_single(sg_local, sgl_flags |
			    sg_dma_len(sg_scmd), sg_dma_address(sg_scmd));
		sg_scmd = sg_next(sg_scmd);
		sg_local += ioc->sge_size;
		sges_left--;
	}

	return 0;
}

/**
 * _scsih_change_queue_depth - setting device queue depth
 * @sdev: scsi device struct
 * @qdepth: requested queue depth
 *
 * Returns queue depth.
 */
static int
_scsih_change_queue_depth(struct scsi_device *sdev, int qdepth)
{
	struct Scsi_Host *shost = sdev->host;
	int max_depth;
	int tag_type;

	max_depth = shost->can_queue;
	if (!sdev->tagged_supported)
		max_depth = 1;
	if (qdepth > max_depth)
		qdepth = max_depth;
	tag_type = (qdepth == 1) ? 0 : MSG_SIMPLE_TAG;
	scsi_adjust_queue_depth(sdev, tag_type, qdepth);

	if (sdev->inquiry_len > 7)
		sdev_printk(KERN_INFO, sdev, "qdepth(%d), tagged(%d), "
		"simple(%d), ordered(%d), scsi_level(%d), cmd_que(%d)\n",
		sdev->queue_depth, sdev->tagged_supported, sdev->simple_tags,
		sdev->ordered_tags, sdev->scsi_level,
		(sdev->inquiry[7] & 2) >> 1);

	return sdev->queue_depth;
}

/**
 * _scsih_change_queue_depth - changing device queue tag type
 * @sdev: scsi device struct
 * @tag_type: requested tag type
 *
 * Returns queue tag type.
 */
static int
_scsih_change_queue_type(struct scsi_device *sdev, int tag_type)
{
	if (sdev->tagged_supported) {
		scsi_set_tag_type(sdev, tag_type);
		if (tag_type)
			scsi_activate_tcq(sdev, sdev->queue_depth);
		else
			scsi_deactivate_tcq(sdev, sdev->queue_depth);
	} else
		tag_type = 0;

	return tag_type;
}

/**
 * _scsih_target_alloc - target add routine
 * @starget: scsi target struct
 *
 * Returns 0 if ok. Any other return is assumed to be an error and
 * the device is ignored.
 */
static int
_scsih_target_alloc(struct scsi_target *starget)
{
	struct Scsi_Host *shost = dev_to_shost(&starget->dev);
	struct MPT2SAS_ADAPTER *ioc = shost_priv(shost);
	struct MPT2SAS_TARGET *sas_target_priv_data;
	struct _sas_device *sas_device;
	struct _raid_device *raid_device;
	unsigned long flags;
	struct sas_rphy *rphy;

	sas_target_priv_data = kzalloc(sizeof(struct scsi_target), GFP_KERNEL);
	if (!sas_target_priv_data)
		return -ENOMEM;

	starget->hostdata = sas_target_priv_data;
	sas_target_priv_data->starget = starget;
	sas_target_priv_data->handle = MPT2SAS_INVALID_DEVICE_HANDLE;

	/* RAID volumes */
	if (starget->channel == RAID_CHANNEL) {
		spin_lock_irqsave(&ioc->raid_device_lock, flags);
		raid_device = _scsih_raid_device_find_by_id(ioc, starget->id,
		    starget->channel);
		if (raid_device) {
			sas_target_priv_data->handle = raid_device->handle;
			sas_target_priv_data->sas_address = raid_device->wwid;
			sas_target_priv_data->flags |= MPT_TARGET_FLAGS_VOLUME;
			raid_device->starget = starget;
		}
		spin_unlock_irqrestore(&ioc->raid_device_lock, flags);
		return 0;
	}

	/* sas/sata devices */
	spin_lock_irqsave(&ioc->sas_device_lock, flags);
	rphy = dev_to_rphy(starget->dev.parent);
	sas_device = mpt2sas_scsih_sas_device_find_by_sas_address(ioc,
	   rphy->identify.sas_address);

	if (sas_device) {
		sas_target_priv_data->handle = sas_device->handle;
		sas_target_priv_data->sas_address = sas_device->sas_address;
		sas_device->starget = starget;
		sas_device->id = starget->id;
		sas_device->channel = starget->channel;
		if (sas_device->hidden_raid_component)
			sas_target_priv_data->flags |=
			    MPT_TARGET_FLAGS_RAID_COMPONENT;
	}
	spin_unlock_irqrestore(&ioc->sas_device_lock, flags);

	return 0;
}

/**
 * _scsih_target_destroy - target destroy routine
 * @starget: scsi target struct
 *
 * Returns nothing.
 */
static void
_scsih_target_destroy(struct scsi_target *starget)
{
	struct Scsi_Host *shost = dev_to_shost(&starget->dev);
	struct MPT2SAS_ADAPTER *ioc = shost_priv(shost);
	struct MPT2SAS_TARGET *sas_target_priv_data;
	struct _sas_device *sas_device;
	struct _raid_device *raid_device;
	unsigned long flags;
	struct sas_rphy *rphy;

	sas_target_priv_data = starget->hostdata;
	if (!sas_target_priv_data)
		return;

	if (starget->channel == RAID_CHANNEL) {
		spin_lock_irqsave(&ioc->raid_device_lock, flags);
		raid_device = _scsih_raid_device_find_by_id(ioc, starget->id,
		    starget->channel);
		if (raid_device) {
			raid_device->starget = NULL;
			raid_device->sdev = NULL;
		}
		spin_unlock_irqrestore(&ioc->raid_device_lock, flags);
		goto out;
	}

	spin_lock_irqsave(&ioc->sas_device_lock, flags);
	rphy = dev_to_rphy(starget->dev.parent);
	sas_device = mpt2sas_scsih_sas_device_find_by_sas_address(ioc,
	   rphy->identify.sas_address);
	if (sas_device && (sas_device->starget == starget) &&
	    (sas_device->id == starget->id) &&
	    (sas_device->channel == starget->channel))
		sas_device->starget = NULL;

	spin_unlock_irqrestore(&ioc->sas_device_lock, flags);

 out:
	kfree(sas_target_priv_data);
	starget->hostdata = NULL;
}

/**
 * _scsih_slave_alloc - device add routine
 * @sdev: scsi device struct
 *
 * Returns 0 if ok. Any other return is assumed to be an error and
 * the device is ignored.
 */
static int
_scsih_slave_alloc(struct scsi_device *sdev)
{
	struct Scsi_Host *shost;
	struct MPT2SAS_ADAPTER *ioc;
	struct MPT2SAS_TARGET *sas_target_priv_data;
	struct MPT2SAS_DEVICE *sas_device_priv_data;
	struct scsi_target *starget;
	struct _raid_device *raid_device;
	struct _sas_device *sas_device;
	unsigned long flags;

	sas_device_priv_data = kzalloc(sizeof(struct scsi_device), GFP_KERNEL);
	if (!sas_device_priv_data)
		return -ENOMEM;

	sas_device_priv_data->lun = sdev->lun;
	sas_device_priv_data->flags = MPT_DEVICE_FLAGS_INIT;

	starget = scsi_target(sdev);
	sas_target_priv_data = starget->hostdata;
	sas_target_priv_data->num_luns++;
	sas_device_priv_data->sas_target = sas_target_priv_data;
	sdev->hostdata = sas_device_priv_data;
	if ((sas_target_priv_data->flags & MPT_TARGET_FLAGS_RAID_COMPONENT))
		sdev->no_uld_attach = 1;

	shost = dev_to_shost(&starget->dev);
	ioc = shost_priv(shost);
	if (starget->channel == RAID_CHANNEL) {
		spin_lock_irqsave(&ioc->raid_device_lock, flags);
		raid_device = _scsih_raid_device_find_by_id(ioc,
		    starget->id, starget->channel);
		if (raid_device)
			raid_device->sdev = sdev; /* raid is single lun */
		spin_unlock_irqrestore(&ioc->raid_device_lock, flags);
	} else {
		/* set TLR bit for SSP devices */
		if (!(ioc->facts.IOCCapabilities &
		     MPI2_IOCFACTS_CAPABILITY_TLR))
			goto out;
		spin_lock_irqsave(&ioc->sas_device_lock, flags);
		sas_device = mpt2sas_scsih_sas_device_find_by_sas_address(ioc,
		   sas_device_priv_data->sas_target->sas_address);
		spin_unlock_irqrestore(&ioc->sas_device_lock, flags);
		if (sas_device && sas_device->device_info &
		    MPI2_SAS_DEVICE_INFO_SSP_TARGET)
			sas_device_priv_data->flags |= MPT_DEVICE_TLR_ON;
	}

 out:
	return 0;
}

/**
 * _scsih_slave_destroy - device destroy routine
 * @sdev: scsi device struct
 *
 * Returns nothing.
 */
static void
_scsih_slave_destroy(struct scsi_device *sdev)
{
	struct MPT2SAS_TARGET *sas_target_priv_data;
	struct scsi_target *starget;

	if (!sdev->hostdata)
		return;

	starget = scsi_target(sdev);
	sas_target_priv_data = starget->hostdata;
	sas_target_priv_data->num_luns--;
	kfree(sdev->hostdata);
	sdev->hostdata = NULL;
}

/**
 * _scsih_display_sata_capabilities - sata capabilities
 * @ioc: per adapter object
 * @sas_device: the sas_device object
 * @sdev: scsi device struct
 */
static void
_scsih_display_sata_capabilities(struct MPT2SAS_ADAPTER *ioc,
    struct _sas_device *sas_device, struct scsi_device *sdev)
{
	Mpi2ConfigReply_t mpi_reply;
	Mpi2SasDevicePage0_t sas_device_pg0;
	u32 ioc_status;
	u16 flags;
	u32 device_info;

	if ((mpt2sas_config_get_sas_device_pg0(ioc, &mpi_reply, &sas_device_pg0,
	    MPI2_SAS_DEVICE_PGAD_FORM_HANDLE, sas_device->handle))) {
		printk(MPT2SAS_ERR_FMT "failure at %s:%d/%s()!\n",
		    ioc->name, __FILE__, __LINE__, __func__);
		return;
	}

	ioc_status = le16_to_cpu(mpi_reply.IOCStatus) &
	    MPI2_IOCSTATUS_MASK;
	if (ioc_status != MPI2_IOCSTATUS_SUCCESS) {
		printk(MPT2SAS_ERR_FMT "failure at %s:%d/%s()!\n",
		    ioc->name, __FILE__, __LINE__, __func__);
		return;
	}

	flags = le16_to_cpu(sas_device_pg0.Flags);
	device_info = le16_to_cpu(sas_device_pg0.DeviceInfo);

	sdev_printk(KERN_INFO, sdev,
	    "atapi(%s), ncq(%s), asyn_notify(%s), smart(%s), fua(%s), "
	    "sw_preserve(%s)\n",
	    (device_info & MPI2_SAS_DEVICE_INFO_ATAPI_DEVICE) ? "y" : "n",
	    (flags & MPI2_SAS_DEVICE0_FLAGS_SATA_NCQ_SUPPORTED) ? "y" : "n",
	    (flags & MPI2_SAS_DEVICE0_FLAGS_SATA_ASYNCHRONOUS_NOTIFY) ? "y" :
	    "n",
	    (flags & MPI2_SAS_DEVICE0_FLAGS_SATA_SMART_SUPPORTED) ? "y" : "n",
	    (flags & MPI2_SAS_DEVICE0_FLAGS_SATA_FUA_SUPPORTED) ? "y" : "n",
	    (flags & MPI2_SAS_DEVICE0_FLAGS_SATA_SW_PRESERVE) ? "y" : "n");
}

/**
 * _scsih_get_volume_capabilities - volume capabilities
 * @ioc: per adapter object
 * @sas_device: the raid_device object
 */
static void
_scsih_get_volume_capabilities(struct MPT2SAS_ADAPTER *ioc,
    struct _raid_device *raid_device)
{
	Mpi2RaidVolPage0_t *vol_pg0;
	Mpi2RaidPhysDiskPage0_t pd_pg0;
	Mpi2SasDevicePage0_t sas_device_pg0;
	Mpi2ConfigReply_t mpi_reply;
	u16 sz;
	u8 num_pds;

	if ((mpt2sas_config_get_number_pds(ioc, raid_device->handle,
	    &num_pds)) || !num_pds) {
		printk(MPT2SAS_ERR_FMT "failure at %s:%d/%s()!\n",
		    ioc->name, __FILE__, __LINE__, __func__);
		return;
	}

	raid_device->num_pds = num_pds;
	sz = offsetof(Mpi2RaidVolPage0_t, PhysDisk) + (num_pds *
	    sizeof(Mpi2RaidVol0PhysDisk_t));
	vol_pg0 = kzalloc(sz, GFP_KERNEL);
	if (!vol_pg0) {
		printk(MPT2SAS_ERR_FMT "failure at %s:%d/%s()!\n",
		    ioc->name, __FILE__, __LINE__, __func__);
		return;
	}

	if ((mpt2sas_config_get_raid_volume_pg0(ioc, &mpi_reply, vol_pg0,
	     MPI2_RAID_VOLUME_PGAD_FORM_HANDLE, raid_device->handle, sz))) {
		printk(MPT2SAS_ERR_FMT "failure at %s:%d/%s()!\n",
		    ioc->name, __FILE__, __LINE__, __func__);
		kfree(vol_pg0);
		return;
	}

	raid_device->volume_type = vol_pg0->VolumeType;

	/* figure out what the underlying devices are by
	 * obtaining the device_info bits for the 1st device
	 */
	if (!(mpt2sas_config_get_phys_disk_pg0(ioc, &mpi_reply,
	    &pd_pg0, MPI2_PHYSDISK_PGAD_FORM_PHYSDISKNUM,
	    vol_pg0->PhysDisk[0].PhysDiskNum))) {
		if (!(mpt2sas_config_get_sas_device_pg0(ioc, &mpi_reply,
		    &sas_device_pg0, MPI2_SAS_DEVICE_PGAD_FORM_HANDLE,
		    le16_to_cpu(pd_pg0.DevHandle)))) {
			raid_device->device_info =
			    le32_to_cpu(sas_device_pg0.DeviceInfo);
		}
	}

	kfree(vol_pg0);
}

/**
 * _scsih_slave_configure - device configure routine.
 * @sdev: scsi device struct
 *
 * Returns 0 if ok. Any other return is assumed to be an error and
 * the device is ignored.
 */
static int
_scsih_slave_configure(struct scsi_device *sdev)
{
	struct Scsi_Host *shost = sdev->host;
	struct MPT2SAS_ADAPTER *ioc = shost_priv(shost);
	struct MPT2SAS_DEVICE *sas_device_priv_data;
	struct MPT2SAS_TARGET *sas_target_priv_data;
	struct _sas_device *sas_device;
	struct _raid_device *raid_device;
	unsigned long flags;
	int qdepth;
	u8 ssp_target = 0;
	char *ds = "";
	char *r_level = "";

	qdepth = 1;
	sas_device_priv_data = sdev->hostdata;
	sas_device_priv_data->configured_lun = 1;
	sas_device_priv_data->flags &= ~MPT_DEVICE_FLAGS_INIT;
	sas_target_priv_data = sas_device_priv_data->sas_target;

	/* raid volume handling */
	if (sas_target_priv_data->flags & MPT_TARGET_FLAGS_VOLUME) {

		spin_lock_irqsave(&ioc->raid_device_lock, flags);
		raid_device = _scsih_raid_device_find_by_handle(ioc,
		     sas_target_priv_data->handle);
		spin_unlock_irqrestore(&ioc->raid_device_lock, flags);
		if (!raid_device) {
			printk(MPT2SAS_ERR_FMT "failure at %s:%d/%s()!\n",
			    ioc->name, __FILE__, __LINE__, __func__);
			return 0;
		}

		_scsih_get_volume_capabilities(ioc, raid_device);

		/* RAID Queue Depth Support
		 * IS volume = underlying qdepth of drive type, either
		 *    MPT2SAS_SAS_QUEUE_DEPTH or MPT2SAS_SATA_QUEUE_DEPTH
		 * IM/IME/R10 = 128 (MPT2SAS_RAID_QUEUE_DEPTH)
		 */
		if (raid_device->device_info &
		    MPI2_SAS_DEVICE_INFO_SSP_TARGET) {
			qdepth = MPT2SAS_SAS_QUEUE_DEPTH;
			ds = "SSP";
		} else {
			qdepth = MPT2SAS_SATA_QUEUE_DEPTH;
			 if (raid_device->device_info &
			    MPI2_SAS_DEVICE_INFO_SATA_DEVICE)
				ds = "SATA";
			else
				ds = "STP";
		}

		switch (raid_device->volume_type) {
		case MPI2_RAID_VOL_TYPE_RAID0:
			r_level = "RAID0";
			break;
		case MPI2_RAID_VOL_TYPE_RAID1E:
			qdepth = MPT2SAS_RAID_QUEUE_DEPTH;
			if (ioc->manu_pg10.OEMIdentifier &&
			    (ioc->manu_pg10.GenericFlags0 &
			    MFG10_GF0_R10_DISPLAY) &&
			    !(raid_device->num_pds % 2))
				r_level = "RAID10";
			else
				r_level = "RAID1E";
			break;
		case MPI2_RAID_VOL_TYPE_RAID1:
			qdepth = MPT2SAS_RAID_QUEUE_DEPTH;
			r_level = "RAID1";
			break;
		case MPI2_RAID_VOL_TYPE_RAID10:
			qdepth = MPT2SAS_RAID_QUEUE_DEPTH;
			r_level = "RAID10";
			break;
		case MPI2_RAID_VOL_TYPE_UNKNOWN:
		default:
			qdepth = MPT2SAS_RAID_QUEUE_DEPTH;
			r_level = "RAIDX";
			break;
		}

		sdev_printk(KERN_INFO, sdev, "%s: "
		    "handle(0x%04x), wwid(0x%016llx), pd_count(%d), type(%s)\n",
		    r_level, raid_device->handle,
		    (unsigned long long)raid_device->wwid,
		    raid_device->num_pds, ds);
		_scsih_change_queue_depth(sdev, qdepth);
		return 0;
	}

	/* non-raid handling */
	spin_lock_irqsave(&ioc->sas_device_lock, flags);
	sas_device = mpt2sas_scsih_sas_device_find_by_sas_address(ioc,
	   sas_device_priv_data->sas_target->sas_address);
	spin_unlock_irqrestore(&ioc->sas_device_lock, flags);
	if (sas_device) {
		if (sas_target_priv_data->flags &
		    MPT_TARGET_FLAGS_RAID_COMPONENT) {
			mpt2sas_config_get_volume_handle(ioc,
			    sas_device->handle, &sas_device->volume_handle);
			mpt2sas_config_get_volume_wwid(ioc,
			    sas_device->volume_handle,
			    &sas_device->volume_wwid);
		}
		if (sas_device->device_info & MPI2_SAS_DEVICE_INFO_SSP_TARGET) {
			qdepth = MPT2SAS_SAS_QUEUE_DEPTH;
			ssp_target = 1;
			ds = "SSP";
		} else {
			qdepth = MPT2SAS_SATA_QUEUE_DEPTH;
			if (sas_device->device_info &
			    MPI2_SAS_DEVICE_INFO_STP_TARGET)
				ds = "STP";
			else if (sas_device->device_info &
			    MPI2_SAS_DEVICE_INFO_SATA_DEVICE)
				ds = "SATA";
		}

		sdev_printk(KERN_INFO, sdev, "%s: handle(0x%04x), "
		    "sas_addr(0x%016llx), device_name(0x%016llx)\n",
		    ds, sas_device->handle,
		    (unsigned long long)sas_device->sas_address,
		    (unsigned long long)sas_device->device_name);
		sdev_printk(KERN_INFO, sdev, "%s: "
		    "enclosure_logical_id(0x%016llx), slot(%d)\n", ds,
		    (unsigned long long) sas_device->enclosure_logical_id,
		    sas_device->slot);

		if (!ssp_target)
			_scsih_display_sata_capabilities(ioc, sas_device, sdev);
	}

	_scsih_change_queue_depth(sdev, qdepth);

	if (ssp_target)
		sas_read_port_mode_page(sdev);
	return 0;
}

/**
 * _scsih_bios_param - fetch head, sector, cylinder info for a disk
 * @sdev: scsi device struct
 * @bdev: pointer to block device context
 * @capacity: device size (in 512 byte sectors)
 * @params: three element array to place output:
 *              params[0] number of heads (max 255)
 *              params[1] number of sectors (max 63)
 *              params[2] number of cylinders
 *
 * Return nothing.
 */
static int
_scsih_bios_param(struct scsi_device *sdev, struct block_device *bdev,
    sector_t capacity, int params[])
{
	int		heads;
	int		sectors;
	sector_t	cylinders;
	ulong 		dummy;

	heads = 64;
	sectors = 32;

	dummy = heads * sectors;
	cylinders = capacity;
	sector_div(cylinders, dummy);

	/*
	 * Handle extended translation size for logical drives
	 * > 1Gb
	 */
	if ((ulong)capacity >= 0x200000) {
		heads = 255;
		sectors = 63;
		dummy = heads * sectors;
		cylinders = capacity;
		sector_div(cylinders, dummy);
	}

	/* return result */
	params[0] = heads;
	params[1] = sectors;
	params[2] = cylinders;

	return 0;
}

/**
 * _scsih_response_code - translation of device response code
 * @ioc: per adapter object
 * @response_code: response code returned by the device
 *
 * Return nothing.
 */
static void
_scsih_response_code(struct MPT2SAS_ADAPTER *ioc, u8 response_code)
{
	char *desc;

	switch (response_code) {
	case MPI2_SCSITASKMGMT_RSP_TM_COMPLETE:
		desc = "task management request completed";
		break;
	case MPI2_SCSITASKMGMT_RSP_INVALID_FRAME:
		desc = "invalid frame";
		break;
	case MPI2_SCSITASKMGMT_RSP_TM_NOT_SUPPORTED:
		desc = "task management request not supported";
		break;
	case MPI2_SCSITASKMGMT_RSP_TM_FAILED:
		desc = "task management request failed";
		break;
	case MPI2_SCSITASKMGMT_RSP_TM_SUCCEEDED:
		desc = "task management request succeeded";
		break;
	case MPI2_SCSITASKMGMT_RSP_TM_INVALID_LUN:
		desc = "invalid lun";
		break;
	case 0xA:
		desc = "overlapped tag attempted";
		break;
	case MPI2_SCSITASKMGMT_RSP_IO_QUEUED_ON_IOC:
		desc = "task queued, however not sent to target";
		break;
	default:
		desc = "unknown";
		break;
	}
	printk(MPT2SAS_WARN_FMT "response_code(0x%01x): %s\n",
		ioc->name, response_code, desc);
}

/**
 * _scsih_tm_done - tm completion routine
 * @ioc: per adapter object
 * @smid: system request message index
 * @VF_ID: virtual function id
 * @reply: reply message frame(lower 32bit addr)
 * Context: none.
 *
 * The callback handler when using scsih_issue_tm.
 *
 * Return nothing.
 */
static void
_scsih_tm_done(struct MPT2SAS_ADAPTER *ioc, u16 smid, u8 VF_ID, u32 reply)
{
	MPI2DefaultReply_t *mpi_reply;

	if (ioc->tm_cmds.status == MPT2_CMD_NOT_USED)
		return;
	if (ioc->tm_cmds.smid != smid)
		return;
	ioc->tm_cmds.status |= MPT2_CMD_COMPLETE;
	mpi_reply =  mpt2sas_base_get_reply_virt_addr(ioc, reply);
	if (mpi_reply) {
		memcpy(ioc->tm_cmds.reply, mpi_reply, mpi_reply->MsgLength*4);
		ioc->tm_cmds.status |= MPT2_CMD_REPLY_VALID;
	}
	ioc->tm_cmds.status &= ~MPT2_CMD_PENDING;
	complete(&ioc->tm_cmds.done);
}

/**
 * mpt2sas_scsih_set_tm_flag - set per target tm_busy
 * @ioc: per adapter object
 * @handle: device handle
 *
 * During taskmangement request, we need to freeze the device queue.
 */
void
mpt2sas_scsih_set_tm_flag(struct MPT2SAS_ADAPTER *ioc, u16 handle)
{
	struct MPT2SAS_DEVICE *sas_device_priv_data;
	struct scsi_device *sdev;
	u8 skip = 0;

	shost_for_each_device(sdev, ioc->shost) {
		if (skip)
			continue;
		sas_device_priv_data = sdev->hostdata;
		if (!sas_device_priv_data)
			continue;
		if (sas_device_priv_data->sas_target->handle == handle) {
			sas_device_priv_data->sas_target->tm_busy = 1;
			skip = 1;
			ioc->ignore_loginfos = 1;
		}
	}
}

/**
 * mpt2sas_scsih_clear_tm_flag - clear per target tm_busy
 * @ioc: per adapter object
 * @handle: device handle
 *
 * During taskmangement request, we need to freeze the device queue.
 */
void
mpt2sas_scsih_clear_tm_flag(struct MPT2SAS_ADAPTER *ioc, u16 handle)
{
	struct MPT2SAS_DEVICE *sas_device_priv_data;
	struct scsi_device *sdev;
	u8 skip = 0;

	shost_for_each_device(sdev, ioc->shost) {
		if (skip)
			continue;
		sas_device_priv_data = sdev->hostdata;
		if (!sas_device_priv_data)
			continue;
		if (sas_device_priv_data->sas_target->handle == handle) {
			sas_device_priv_data->sas_target->tm_busy = 0;
			skip = 1;
			ioc->ignore_loginfos = 0;
		}
	}
}

/**
 * mpt2sas_scsih_issue_tm - main routine for sending tm requests
 * @ioc: per adapter struct
 * @device_handle: device handle
 * @lun: lun number
 * @type: MPI2_SCSITASKMGMT_TASKTYPE__XXX (defined in mpi2_init.h)
 * @smid_task: smid assigned to the task
 * @timeout: timeout in seconds
 * Context: The calling function needs to acquire the tm_cmds.mutex
 *
 * A generic API for sending task management requests to firmware.
 *
 * The ioc->tm_cmds.status flag should be MPT2_CMD_NOT_USED before calling
 * this API.
 *
 * The callback index is set inside `ioc->tm_cb_idx`.
 *
 * Return nothing.
 */
void
mpt2sas_scsih_issue_tm(struct MPT2SAS_ADAPTER *ioc, u16 handle, uint lun,
    u8 type, u16 smid_task, ulong timeout)
{
	Mpi2SCSITaskManagementRequest_t *mpi_request;
	Mpi2SCSITaskManagementReply_t *mpi_reply;
	u16 smid = 0;
	u32 ioc_state;
	unsigned long timeleft;
	u8 VF_ID = 0;

	if (ioc->tm_cmds.status != MPT2_CMD_NOT_USED) {
		printk(MPT2SAS_INFO_FMT "%s: tm_cmd busy!!!\n",
		    __func__, ioc->name);
		return;
	}

	if (ioc->shost_recovery) {
		printk(MPT2SAS_INFO_FMT "%s: host reset in progress!\n",
		    __func__, ioc->name);
		return;
	}

	ioc_state = mpt2sas_base_get_iocstate(ioc, 0);
	if (ioc_state & MPI2_DOORBELL_USED) {
		dhsprintk(ioc, printk(MPT2SAS_DEBUG_FMT "unexpected doorbell "
		    "active!\n", ioc->name));
		goto issue_host_reset;
	}

	if ((ioc_state & MPI2_IOC_STATE_MASK) == MPI2_IOC_STATE_FAULT) {
		mpt2sas_base_fault_info(ioc, ioc_state &
		    MPI2_DOORBELL_DATA_MASK);
		goto issue_host_reset;
	}

	smid = mpt2sas_base_get_smid(ioc, ioc->tm_cb_idx);
	if (!smid) {
		printk(MPT2SAS_ERR_FMT "%s: failed obtaining a smid\n",
		    ioc->name, __func__);
		return;
	}

	dtmprintk(ioc, printk(MPT2SAS_INFO_FMT "sending tm: handle(0x%04x),"
	    " task_type(0x%02x), smid(%d)\n", ioc->name, handle, type, smid));
	ioc->tm_cmds.status = MPT2_CMD_PENDING;
	mpi_request = mpt2sas_base_get_msg_frame(ioc, smid);
	ioc->tm_cmds.smid = smid;
	memset(mpi_request, 0, sizeof(Mpi2SCSITaskManagementRequest_t));
	mpi_request->Function = MPI2_FUNCTION_SCSI_TASK_MGMT;
	mpi_request->DevHandle = cpu_to_le16(handle);
	mpi_request->TaskType = type;
	mpi_request->TaskMID = cpu_to_le16(smid_task);
	int_to_scsilun(lun, (struct scsi_lun *)mpi_request->LUN);
	mpt2sas_scsih_set_tm_flag(ioc, handle);
	init_completion(&ioc->tm_cmds.done);
	mpt2sas_base_put_smid_hi_priority(ioc, smid, VF_ID);
	timeleft = wait_for_completion_timeout(&ioc->tm_cmds.done, timeout*HZ);
	mpt2sas_scsih_clear_tm_flag(ioc, handle);
	if (!(ioc->tm_cmds.status & MPT2_CMD_COMPLETE)) {
		printk(MPT2SAS_ERR_FMT "%s: timeout\n",
		    ioc->name, __func__);
		_debug_dump_mf(mpi_request,
		    sizeof(Mpi2SCSITaskManagementRequest_t)/4);
		if (!(ioc->tm_cmds.status & MPT2_CMD_RESET))
			goto issue_host_reset;
	}

	if (ioc->tm_cmds.status & MPT2_CMD_REPLY_VALID) {
		mpi_reply = ioc->tm_cmds.reply;
		dtmprintk(ioc, printk(MPT2SAS_INFO_FMT "complete tm: "
		    "ioc_status(0x%04x), loginfo(0x%08x), term_count(0x%08x)\n",
		    ioc->name, le16_to_cpu(mpi_reply->IOCStatus),
		    le32_to_cpu(mpi_reply->IOCLogInfo),
		    le32_to_cpu(mpi_reply->TerminationCount)));
		if (ioc->logging_level & MPT_DEBUG_TM)
			_scsih_response_code(ioc, mpi_reply->ResponseCode);
	}
	return;
 issue_host_reset:
	mpt2sas_base_hard_reset_handler(ioc, CAN_SLEEP, FORCE_BIG_HAMMER);
}

/**
 * _scsih_abort - eh threads main abort routine
 * @sdev: scsi device struct
 *
 * Returns SUCCESS if command aborted else FAILED
 */
static int
_scsih_abort(struct scsi_cmnd *scmd)
{
	struct MPT2SAS_ADAPTER *ioc = shost_priv(scmd->device->host);
	struct MPT2SAS_DEVICE *sas_device_priv_data;
	u16 smid;
	u16 handle;
	int r;
	struct scsi_cmnd *scmd_lookup;

	printk(MPT2SAS_INFO_FMT "attempting task abort! scmd(%p)\n",
	    ioc->name, scmd);
	scsi_print_command(scmd);

	sas_device_priv_data = scmd->device->hostdata;
	if (!sas_device_priv_data || !sas_device_priv_data->sas_target) {
		printk(MPT2SAS_INFO_FMT "device been deleted! scmd(%p)\n",
		    ioc->name, scmd);
		scmd->result = DID_NO_CONNECT << 16;
		scmd->scsi_done(scmd);
		r = SUCCESS;
		goto out;
	}

	/* search for the command */
	smid = _scsih_scsi_lookup_find_by_scmd(ioc, scmd);
	if (!smid) {
		scmd->result = DID_RESET << 16;
		r = SUCCESS;
		goto out;
	}

	/* for hidden raid components and volumes this is not supported */
	if (sas_device_priv_data->sas_target->flags &
	    MPT_TARGET_FLAGS_RAID_COMPONENT ||
	    sas_device_priv_data->sas_target->flags & MPT_TARGET_FLAGS_VOLUME) {
		scmd->result = DID_RESET << 16;
		r = FAILED;
		goto out;
	}

	mutex_lock(&ioc->tm_cmds.mutex);
	handle = sas_device_priv_data->sas_target->handle;
	mpt2sas_scsih_issue_tm(ioc, handle, sas_device_priv_data->lun,
	    MPI2_SCSITASKMGMT_TASKTYPE_ABORT_TASK, smid, 30);

	/* sanity check - see whether command actually completed */
	scmd_lookup = _scsih_scsi_lookup_get(ioc, smid);
	if (scmd_lookup && (scmd_lookup->serial_number == scmd->serial_number))
		r = FAILED;
	else
		r = SUCCESS;
	ioc->tm_cmds.status = MPT2_CMD_NOT_USED;
	mutex_unlock(&ioc->tm_cmds.mutex);

 out:
	printk(MPT2SAS_INFO_FMT "task abort: %s scmd(%p)\n",
	    ioc->name, ((r == SUCCESS) ? "SUCCESS" : "FAILED"), scmd);
	return r;
}

/**
 * _scsih_dev_reset - eh threads main device reset routine
 * @sdev: scsi device struct
 *
 * Returns SUCCESS if command aborted else FAILED
 */
static int
_scsih_dev_reset(struct scsi_cmnd *scmd)
{
	struct MPT2SAS_ADAPTER *ioc = shost_priv(scmd->device->host);
	struct MPT2SAS_DEVICE *sas_device_priv_data;
	struct _sas_device *sas_device;
	unsigned long flags;
	u16	handle;
	int r;

	printk(MPT2SAS_INFO_FMT "attempting device reset! scmd(%p)\n",
	    ioc->name, scmd);
	scsi_print_command(scmd);

	sas_device_priv_data = scmd->device->hostdata;
	if (!sas_device_priv_data || !sas_device_priv_data->sas_target) {
		printk(MPT2SAS_INFO_FMT "device been deleted! scmd(%p)\n",
		    ioc->name, scmd);
		scmd->result = DID_NO_CONNECT << 16;
		scmd->scsi_done(scmd);
		r = SUCCESS;
		goto out;
	}

	/* for hidden raid components obtain the volume_handle */
	handle = 0;
	if (sas_device_priv_data->sas_target->flags &
	    MPT_TARGET_FLAGS_RAID_COMPONENT) {
		spin_lock_irqsave(&ioc->sas_device_lock, flags);
		sas_device = _scsih_sas_device_find_by_handle(ioc,
		   sas_device_priv_data->sas_target->handle);
		if (sas_device)
			handle = sas_device->volume_handle;
		spin_unlock_irqrestore(&ioc->sas_device_lock, flags);
	} else
		handle = sas_device_priv_data->sas_target->handle;

	if (!handle) {
		scmd->result = DID_RESET << 16;
		r = FAILED;
		goto out;
	}

	mutex_lock(&ioc->tm_cmds.mutex);
	mpt2sas_scsih_issue_tm(ioc, handle, 0,
	    MPI2_SCSITASKMGMT_TASKTYPE_LOGICAL_UNIT_RESET, scmd->device->lun,
	    30);

	/*
	 *  sanity check see whether all commands to this device been
	 *  completed
	 */
	if (_scsih_scsi_lookup_find_by_lun(ioc, scmd->device->id,
	    scmd->device->lun, scmd->device->channel))
		r = FAILED;
	else
		r = SUCCESS;
	ioc->tm_cmds.status = MPT2_CMD_NOT_USED;
	mutex_unlock(&ioc->tm_cmds.mutex);

 out:
	printk(MPT2SAS_INFO_FMT "device reset: %s scmd(%p)\n",
	    ioc->name, ((r == SUCCESS) ? "SUCCESS" : "FAILED"), scmd);
	return r;
}

/**
 * _scsih_target_reset - eh threads main target reset routine
 * @sdev: scsi device struct
 *
 * Returns SUCCESS if command aborted else FAILED
 */
static int
_scsih_target_reset(struct scsi_cmnd *scmd)
{
	struct MPT2SAS_ADAPTER *ioc = shost_priv(scmd->device->host);
	struct MPT2SAS_DEVICE *sas_device_priv_data;
	struct _sas_device *sas_device;
	unsigned long flags;
	u16	handle;
	int r;

	printk(MPT2SAS_INFO_FMT "attempting target reset! scmd(%p)\n",
	    ioc->name, scmd);
	scsi_print_command(scmd);

	sas_device_priv_data = scmd->device->hostdata;
	if (!sas_device_priv_data || !sas_device_priv_data->sas_target) {
		printk(MPT2SAS_INFO_FMT "target been deleted! scmd(%p)\n",
		    ioc->name, scmd);
		scmd->result = DID_NO_CONNECT << 16;
		scmd->scsi_done(scmd);
		r = SUCCESS;
		goto out;
	}

	/* for hidden raid components obtain the volume_handle */
	handle = 0;
	if (sas_device_priv_data->sas_target->flags &
	    MPT_TARGET_FLAGS_RAID_COMPONENT) {
		spin_lock_irqsave(&ioc->sas_device_lock, flags);
		sas_device = _scsih_sas_device_find_by_handle(ioc,
		   sas_device_priv_data->sas_target->handle);
		if (sas_device)
			handle = sas_device->volume_handle;
		spin_unlock_irqrestore(&ioc->sas_device_lock, flags);
	} else
		handle = sas_device_priv_data->sas_target->handle;

	if (!handle) {
		scmd->result = DID_RESET << 16;
		r = FAILED;
		goto out;
	}

	mutex_lock(&ioc->tm_cmds.mutex);
	mpt2sas_scsih_issue_tm(ioc, handle, 0,
	    MPI2_SCSITASKMGMT_TASKTYPE_TARGET_RESET, 0, 30);

	/*
	 *  sanity check see whether all commands to this target been
	 *  completed
	 */
	if (_scsih_scsi_lookup_find_by_target(ioc, scmd->device->id,
	    scmd->device->channel))
		r = FAILED;
	else
		r = SUCCESS;
	ioc->tm_cmds.status = MPT2_CMD_NOT_USED;
	mutex_unlock(&ioc->tm_cmds.mutex);

 out:
	printk(MPT2SAS_INFO_FMT "target reset: %s scmd(%p)\n",
	    ioc->name, ((r == SUCCESS) ? "SUCCESS" : "FAILED"), scmd);
	return r;
}

/**
 * _scsih_abort - eh threads main host reset routine
 * @sdev: scsi device struct
 *
 * Returns SUCCESS if command aborted else FAILED
 */
static int
_scsih_host_reset(struct scsi_cmnd *scmd)
{
	struct MPT2SAS_ADAPTER *ioc = shost_priv(scmd->device->host);
	int r, retval;

	printk(MPT2SAS_INFO_FMT "attempting host reset! scmd(%p)\n",
	    ioc->name, scmd);
	scsi_print_command(scmd);

	retval = mpt2sas_base_hard_reset_handler(ioc, CAN_SLEEP,
	    FORCE_BIG_HAMMER);
	r = (retval < 0) ? FAILED : SUCCESS;
	printk(MPT2SAS_INFO_FMT "host reset: %s scmd(%p)\n",
	    ioc->name, ((r == SUCCESS) ? "SUCCESS" : "FAILED"), scmd);

	return r;
}

/**
 * _scsih_fw_event_add - insert and queue up fw_event
 * @ioc: per adapter object
 * @fw_event: object describing the event
 * Context: This function will acquire ioc->fw_event_lock.
 *
 * This adds the firmware event object into link list, then queues it up to
 * be processed from user context.
 *
 * Return nothing.
 */
static void
_scsih_fw_event_add(struct MPT2SAS_ADAPTER *ioc, struct fw_event_work *fw_event)
{
	unsigned long flags;

	if (ioc->firmware_event_thread == NULL)
		return;

	spin_lock_irqsave(&ioc->fw_event_lock, flags);
	list_add_tail(&fw_event->list, &ioc->fw_event_list);
	INIT_WORK(&fw_event->work, _firmware_event_work);
	queue_work(ioc->firmware_event_thread, &fw_event->work);
	spin_unlock_irqrestore(&ioc->fw_event_lock, flags);
}

/**
 * _scsih_fw_event_free - delete fw_event
 * @ioc: per adapter object
 * @fw_event: object describing the event
 * Context: This function will acquire ioc->fw_event_lock.
 *
 * This removes firmware event object from link list, frees associated memory.
 *
 * Return nothing.
 */
static void
_scsih_fw_event_free(struct MPT2SAS_ADAPTER *ioc, struct fw_event_work
    *fw_event)
{
	unsigned long flags;

	spin_lock_irqsave(&ioc->fw_event_lock, flags);
	list_del(&fw_event->list);
	kfree(fw_event->event_data);
	kfree(fw_event);
	spin_unlock_irqrestore(&ioc->fw_event_lock, flags);
}

/**
 * _scsih_fw_event_add - requeue an event
 * @ioc: per adapter object
 * @fw_event: object describing the event
 * Context: This function will acquire ioc->fw_event_lock.
 *
 * Return nothing.
 */
static void
_scsih_fw_event_requeue(struct MPT2SAS_ADAPTER *ioc, struct fw_event_work
    *fw_event, unsigned long delay)
{
	unsigned long flags;
	if (ioc->firmware_event_thread == NULL)
		return;

	spin_lock_irqsave(&ioc->fw_event_lock, flags);
	queue_work(ioc->firmware_event_thread, &fw_event->work);
	spin_unlock_irqrestore(&ioc->fw_event_lock, flags);
}

/**
 * _scsih_fw_event_off - turn flag off preventing event handling
 * @ioc: per adapter object
 *
 * Used to prevent handling of firmware events during adapter reset
 * driver unload.
 *
 * Return nothing.
 */
static void
_scsih_fw_event_off(struct MPT2SAS_ADAPTER *ioc)
{
	unsigned long flags;

	spin_lock_irqsave(&ioc->fw_event_lock, flags);
	ioc->fw_events_off = 1;
	spin_unlock_irqrestore(&ioc->fw_event_lock, flags);

}

/**
 * _scsih_fw_event_on - turn flag on allowing firmware event handling
 * @ioc: per adapter object
 *
 * Returns nothing.
 */
static void
_scsih_fw_event_on(struct MPT2SAS_ADAPTER *ioc)
{
	unsigned long flags;

	spin_lock_irqsave(&ioc->fw_event_lock, flags);
	ioc->fw_events_off = 0;
	spin_unlock_irqrestore(&ioc->fw_event_lock, flags);
}

/**
 * _scsih_ublock_io_device - set the device state to SDEV_RUNNING
 * @ioc: per adapter object
 * @handle: device handle
 *
 * During device pull we need to appropiately set the sdev state.
 */
static void
_scsih_ublock_io_device(struct MPT2SAS_ADAPTER *ioc, u16 handle)
{
	struct MPT2SAS_DEVICE *sas_device_priv_data;
	struct scsi_device *sdev;

	shost_for_each_device(sdev, ioc->shost) {
		sas_device_priv_data = sdev->hostdata;
		if (!sas_device_priv_data)
			continue;
		if (!sas_device_priv_data->block)
			continue;
		if (sas_device_priv_data->sas_target->handle == handle) {
			dewtprintk(ioc, sdev_printk(KERN_INFO, sdev,
			    MPT2SAS_INFO_FMT "SDEV_RUNNING: "
			    "handle(0x%04x)\n", ioc->name, handle));
			sas_device_priv_data->block = 0;
			scsi_internal_device_unblock(sdev);
		}
	}
}

/**
 * _scsih_block_io_device - set the device state to SDEV_BLOCK
 * @ioc: per adapter object
 * @handle: device handle
 *
 * During device pull we need to appropiately set the sdev state.
 */
static void
_scsih_block_io_device(struct MPT2SAS_ADAPTER *ioc, u16 handle)
{
	struct MPT2SAS_DEVICE *sas_device_priv_data;
	struct scsi_device *sdev;

	shost_for_each_device(sdev, ioc->shost) {
		sas_device_priv_data = sdev->hostdata;
		if (!sas_device_priv_data)
			continue;
		if (sas_device_priv_data->block)
			continue;
		if (sas_device_priv_data->sas_target->handle == handle) {
			dewtprintk(ioc, sdev_printk(KERN_INFO, sdev,
			    MPT2SAS_INFO_FMT "SDEV_BLOCK: "
			    "handle(0x%04x)\n", ioc->name, handle));
			sas_device_priv_data->block = 1;
			scsi_internal_device_block(sdev);
		}
	}
}

/**
 * _scsih_block_io_to_children_attached_to_ex
 * @ioc: per adapter object
 * @sas_expander: the sas_device object
 *
 * This routine set sdev state to SDEV_BLOCK for all devices
 * attached to this expander. This function called when expander is
 * pulled.
 */
static void
_scsih_block_io_to_children_attached_to_ex(struct MPT2SAS_ADAPTER *ioc,
    struct _sas_node *sas_expander)
{
	struct _sas_port *mpt2sas_port;
	struct _sas_device *sas_device;
	struct _sas_node *expander_sibling;
	unsigned long flags;

	if (!sas_expander)
		return;

	list_for_each_entry(mpt2sas_port,
	   &sas_expander->sas_port_list, port_list) {
		if (mpt2sas_port->remote_identify.device_type ==
		    SAS_END_DEVICE) {
			spin_lock_irqsave(&ioc->sas_device_lock, flags);
			sas_device =
			    mpt2sas_scsih_sas_device_find_by_sas_address(ioc,
			   mpt2sas_port->remote_identify.sas_address);
			spin_unlock_irqrestore(&ioc->sas_device_lock, flags);
			if (!sas_device)
				continue;
			_scsih_block_io_device(ioc, sas_device->handle);
		}
	}

	list_for_each_entry(mpt2sas_port,
	   &sas_expander->sas_port_list, port_list) {

		if (mpt2sas_port->remote_identify.device_type ==
		    MPI2_SAS_DEVICE_INFO_EDGE_EXPANDER ||
		    mpt2sas_port->remote_identify.device_type ==
		    MPI2_SAS_DEVICE_INFO_FANOUT_EXPANDER) {

			spin_lock_irqsave(&ioc->sas_node_lock, flags);
			expander_sibling =
			    mpt2sas_scsih_expander_find_by_sas_address(
			    ioc, mpt2sas_port->remote_identify.sas_address);
			spin_unlock_irqrestore(&ioc->sas_node_lock, flags);
			_scsih_block_io_to_children_attached_to_ex(ioc,
			    expander_sibling);
		}
	}
}

/**
 * _scsih_block_io_to_children_attached_directly
 * @ioc: per adapter object
 * @event_data: topology change event data
 *
 * This routine set sdev state to SDEV_BLOCK for all devices
 * direct attached during device pull.
 */
static void
_scsih_block_io_to_children_attached_directly(struct MPT2SAS_ADAPTER *ioc,
    Mpi2EventDataSasTopologyChangeList_t *event_data)
{
	int i;
	u16 handle;
	u16 reason_code;
	u8 phy_number;
	u8 link_rate;

	for (i = 0; i < event_data->NumEntries; i++) {
		handle = le16_to_cpu(event_data->PHY[i].AttachedDevHandle);
		if (!handle)
			continue;
		phy_number = event_data->StartPhyNum + i;
		reason_code = event_data->PHY[i].PhyStatus &
		    MPI2_EVENT_SAS_TOPO_RC_MASK;
		if (reason_code == MPI2_EVENT_SAS_TOPO_RC_DELAY_NOT_RESPONDING)
			_scsih_block_io_device(ioc, handle);
		if (reason_code == MPI2_EVENT_SAS_TOPO_RC_PHY_CHANGED) {
			link_rate = event_data->PHY[i].LinkRate >> 4;
			if (link_rate >= MPI2_SAS_NEG_LINK_RATE_1_5)
				_scsih_ublock_io_device(ioc, handle);
		}
	}
}

/**
 * _scsih_check_topo_delete_events - sanity check on topo events
 * @ioc: per adapter object
 * @event_data: the event data payload
 *
 * This routine added to better handle cable breaker.
 *
 * This handles the case where driver recieves multiple expander
 * add and delete events in a single shot.  When there is a delete event
 * the routine will void any pending add events waiting in the event queue.
 *
 * Return nothing.
 */
static void
_scsih_check_topo_delete_events(struct MPT2SAS_ADAPTER *ioc,
    Mpi2EventDataSasTopologyChangeList_t *event_data)
{
	struct fw_event_work *fw_event;
	Mpi2EventDataSasTopologyChangeList_t *local_event_data;
	u16 expander_handle;
	struct _sas_node *sas_expander;
	unsigned long flags;

	expander_handle = le16_to_cpu(event_data->ExpanderDevHandle);
	if (expander_handle < ioc->sas_hba.num_phys) {
		_scsih_block_io_to_children_attached_directly(ioc, event_data);
		return;
	}

	if (event_data->ExpStatus == MPI2_EVENT_SAS_TOPO_ES_DELAY_NOT_RESPONDING
	 || event_data->ExpStatus == MPI2_EVENT_SAS_TOPO_ES_NOT_RESPONDING) {
		spin_lock_irqsave(&ioc->sas_node_lock, flags);
		sas_expander = mpt2sas_scsih_expander_find_by_handle(ioc,
		    expander_handle);
		spin_unlock_irqrestore(&ioc->sas_node_lock, flags);
		_scsih_block_io_to_children_attached_to_ex(ioc, sas_expander);
	} else if (event_data->ExpStatus == MPI2_EVENT_SAS_TOPO_ES_RESPONDING)
		_scsih_block_io_to_children_attached_directly(ioc, event_data);

	if (event_data->ExpStatus != MPI2_EVENT_SAS_TOPO_ES_NOT_RESPONDING)
		return;

	/* mark ignore flag for pending events */
	spin_lock_irqsave(&ioc->fw_event_lock, flags);
	list_for_each_entry(fw_event, &ioc->fw_event_list, list) {
		if (fw_event->event != MPI2_EVENT_SAS_TOPOLOGY_CHANGE_LIST ||
		    fw_event->ignore)
			continue;
		local_event_data = fw_event->event_data;
		if (local_event_data->ExpStatus ==
		    MPI2_EVENT_SAS_TOPO_ES_ADDED ||
		    local_event_data->ExpStatus ==
		    MPI2_EVENT_SAS_TOPO_ES_RESPONDING) {
			if (le16_to_cpu(local_event_data->ExpanderDevHandle) ==
			    expander_handle) {
				dewtprintk(ioc, printk(MPT2SAS_DEBUG_FMT
				    "setting ignoring flag\n", ioc->name));
				fw_event->ignore = 1;
			}
		}
	}
	spin_unlock_irqrestore(&ioc->fw_event_lock, flags);
}

/**
 * _scsih_flush_running_cmds - completing outstanding commands.
 * @ioc: per adapter object
 *
 * The flushing out of all pending scmd commands following host reset,
 * where all IO is dropped to the floor.
 *
 * Return nothing.
 */
static void
_scsih_flush_running_cmds(struct MPT2SAS_ADAPTER *ioc)
{
	struct scsi_cmnd *scmd;
	u16 smid;
	u16 count = 0;

	for (smid = 1; smid <= ioc->request_depth; smid++) {
		scmd = _scsih_scsi_lookup_getclear(ioc, smid);
		if (!scmd)
			continue;
		count++;
		mpt2sas_base_free_smid(ioc, smid);
		scsi_dma_unmap(scmd);
		scmd->result = DID_RESET << 16;
		scmd->scsi_done(scmd);
	}
	dtmprintk(ioc, printk(MPT2SAS_INFO_FMT "completing %d cmds\n",
	    ioc->name, count));
}

/**
 * _scsih_setup_eedp - setup MPI request for EEDP transfer
 * @scmd: pointer to scsi command object
 * @mpi_request: pointer to the SCSI_IO reqest message frame
 *
 * Supporting protection 1 and 3.
 *
 * Returns nothing
 */
static void
_scsih_setup_eedp(struct scsi_cmnd *scmd, Mpi2SCSIIORequest_t *mpi_request)
{
	u16 eedp_flags;
	unsigned char prot_op = scsi_get_prot_op(scmd);
	unsigned char prot_type = scsi_get_prot_type(scmd);

	if (prot_type == SCSI_PROT_DIF_TYPE0 ||
	   prot_type == SCSI_PROT_DIF_TYPE2 ||
	   prot_op == SCSI_PROT_NORMAL)
		return;

	if (prot_op ==  SCSI_PROT_READ_STRIP)
		eedp_flags = MPI2_SCSIIO_EEDPFLAGS_CHECK_REMOVE_OP;
	else if (prot_op ==  SCSI_PROT_WRITE_INSERT)
		eedp_flags = MPI2_SCSIIO_EEDPFLAGS_INSERT_OP;
	else
		return;

	mpi_request->EEDPBlockSize = scmd->device->sector_size;

	switch (prot_type) {
	case SCSI_PROT_DIF_TYPE1:

		/*
		* enable ref/guard checking
		* auto increment ref tag
		*/
		mpi_request->EEDPFlags = eedp_flags |
		    MPI2_SCSIIO_EEDPFLAGS_INC_PRI_REFTAG |
		    MPI2_SCSIIO_EEDPFLAGS_CHECK_REFTAG |
		    MPI2_SCSIIO_EEDPFLAGS_CHECK_GUARD;
		mpi_request->CDB.EEDP32.PrimaryReferenceTag =
		    cpu_to_be32(scsi_get_lba(scmd));

		break;

	case SCSI_PROT_DIF_TYPE3:

		/*
		* enable guard checking
		*/
		mpi_request->EEDPFlags = eedp_flags |
		    MPI2_SCSIIO_EEDPFLAGS_CHECK_GUARD;

		break;
	}
}

/**
 * _scsih_eedp_error_handling - return sense code for EEDP errors
 * @scmd: pointer to scsi command object
 * @ioc_status: ioc status
 *
 * Returns nothing
 */
static void
_scsih_eedp_error_handling(struct scsi_cmnd *scmd, u16 ioc_status)
{
	u8 ascq;
	u8 sk;
	u8 host_byte;

	switch (ioc_status) {
	case MPI2_IOCSTATUS_EEDP_GUARD_ERROR:
		ascq = 0x01;
		break;
	case MPI2_IOCSTATUS_EEDP_APP_TAG_ERROR:
		ascq = 0x02;
		break;
	case MPI2_IOCSTATUS_EEDP_REF_TAG_ERROR:
		ascq = 0x03;
		break;
	default:
		ascq = 0x00;
		break;
	}

	if (scmd->sc_data_direction == DMA_TO_DEVICE) {
		sk = ILLEGAL_REQUEST;
		host_byte = DID_ABORT;
	} else {
		sk = ABORTED_COMMAND;
		host_byte = DID_OK;
	}

	scsi_build_sense_buffer(0, scmd->sense_buffer, sk, 0x10, ascq);
	scmd->result = DRIVER_SENSE << 24 | (host_byte << 16) |
	    SAM_STAT_CHECK_CONDITION;
}

/**
 * _scsih_qcmd - main scsi request entry point
 * @scmd: pointer to scsi command object
 * @done: function pointer to be invoked on completion
 *
 * The callback index is set inside `ioc->scsi_io_cb_idx`.
 *
 * Returns 0 on success.  If there's a failure, return either:
 * SCSI_MLQUEUE_DEVICE_BUSY if the device queue is full, or
 * SCSI_MLQUEUE_HOST_BUSY if the entire host queue is full
 */
static int
_scsih_qcmd(struct scsi_cmnd *scmd, void (*done)(struct scsi_cmnd *))
{
	struct MPT2SAS_ADAPTER *ioc = shost_priv(scmd->device->host);
	struct MPT2SAS_DEVICE *sas_device_priv_data;
	struct MPT2SAS_TARGET *sas_target_priv_data;
	Mpi2SCSIIORequest_t *mpi_request;
	u32 mpi_control;
	u16 smid;

	scmd->scsi_done = done;
	sas_device_priv_data = scmd->device->hostdata;
	if (!sas_device_priv_data) {
		scmd->result = DID_NO_CONNECT << 16;
		scmd->scsi_done(scmd);
		return 0;
	}

	sas_target_priv_data = sas_device_priv_data->sas_target;
	if (!sas_target_priv_data || sas_target_priv_data->handle ==
	    MPT2SAS_INVALID_DEVICE_HANDLE || sas_target_priv_data->deleted) {
		scmd->result = DID_NO_CONNECT << 16;
		scmd->scsi_done(scmd);
		return 0;
	}

<<<<<<< HEAD
	/* see if we are busy with task managment stuff */
	if (sas_target_priv_data->tm_busy)
		return SCSI_MLQUEUE_DEVICE_BUSY;
	else if (ioc->shost_recovery || ioc->ioc_link_reset_in_progress)
=======
	/* see if we are busy with task management stuff */
	spin_lock_irqsave(&ioc->ioc_reset_in_progress_lock, flags);
	if (sas_target_priv_data->tm_busy ||
	    ioc->shost_recovery || ioc->ioc_link_reset_in_progress) {
		spin_unlock_irqrestore(&ioc->ioc_reset_in_progress_lock, flags);
>>>>>>> 96f0f03b
		return SCSI_MLQUEUE_HOST_BUSY;

	if (scmd->sc_data_direction == DMA_FROM_DEVICE)
		mpi_control = MPI2_SCSIIO_CONTROL_READ;
	else if (scmd->sc_data_direction == DMA_TO_DEVICE)
		mpi_control = MPI2_SCSIIO_CONTROL_WRITE;
	else
		mpi_control = MPI2_SCSIIO_CONTROL_NODATATRANSFER;

	/* set tags */
	if (!(sas_device_priv_data->flags & MPT_DEVICE_FLAGS_INIT)) {
		if (scmd->device->tagged_supported) {
			if (scmd->device->ordered_tags)
				mpi_control |= MPI2_SCSIIO_CONTROL_ORDEREDQ;
			else
				mpi_control |= MPI2_SCSIIO_CONTROL_SIMPLEQ;
		} else
/* MPI Revision I (UNIT = 0xA) - removed MPI2_SCSIIO_CONTROL_UNTAGGED */
/*			mpi_control |= MPI2_SCSIIO_CONTROL_UNTAGGED;
 */
			mpi_control |= (0x500);

	} else
		mpi_control |= MPI2_SCSIIO_CONTROL_SIMPLEQ;

	if ((sas_device_priv_data->flags & MPT_DEVICE_TLR_ON))
		mpi_control |= MPI2_SCSIIO_CONTROL_TLR_ON;

	smid = mpt2sas_base_get_smid(ioc, ioc->scsi_io_cb_idx);
	if (!smid) {
		printk(MPT2SAS_ERR_FMT "%s: failed obtaining a smid\n",
		    ioc->name, __func__);
		goto out;
	}
	mpi_request = mpt2sas_base_get_msg_frame(ioc, smid);
	memset(mpi_request, 0, sizeof(Mpi2SCSIIORequest_t));
	_scsih_setup_eedp(scmd, mpi_request);
	mpi_request->Function = MPI2_FUNCTION_SCSI_IO_REQUEST;
	if (sas_device_priv_data->sas_target->flags &
	    MPT_TARGET_FLAGS_RAID_COMPONENT)
		mpi_request->Function = MPI2_FUNCTION_RAID_SCSI_IO_PASSTHROUGH;
	else
		mpi_request->Function = MPI2_FUNCTION_SCSI_IO_REQUEST;
	mpi_request->DevHandle =
	    cpu_to_le16(sas_device_priv_data->sas_target->handle);
	mpi_request->DataLength = cpu_to_le32(scsi_bufflen(scmd));
	mpi_request->Control = cpu_to_le32(mpi_control);
	mpi_request->IoFlags = cpu_to_le16(scmd->cmd_len);
	mpi_request->MsgFlags = MPI2_SCSIIO_MSGFLAGS_SYSTEM_SENSE_ADDR;
	mpi_request->SenseBufferLength = SCSI_SENSE_BUFFERSIZE;
	mpi_request->SenseBufferLowAddress =
	    (u32)mpt2sas_base_get_sense_buffer_dma(ioc, smid);
	mpi_request->SGLOffset0 = offsetof(Mpi2SCSIIORequest_t, SGL) / 4;
	mpi_request->SGLFlags = cpu_to_le16(MPI2_SCSIIO_SGLFLAGS_TYPE_MPI +
	    MPI2_SCSIIO_SGLFLAGS_SYSTEM_ADDR);

	int_to_scsilun(sas_device_priv_data->lun, (struct scsi_lun *)
	    mpi_request->LUN);
	memcpy(mpi_request->CDB.CDB32, scmd->cmnd, scmd->cmd_len);

	if (!mpi_request->DataLength) {
		mpt2sas_base_build_zero_len_sge(ioc, &mpi_request->SGL);
	} else {
		if (_scsih_build_scatter_gather(ioc, scmd, smid)) {
			mpt2sas_base_free_smid(ioc, smid);
			goto out;
		}
	}

	_scsih_scsi_lookup_set(ioc, smid, scmd);
	mpt2sas_base_put_smid_scsi_io(ioc, smid, 0,
	    sas_device_priv_data->sas_target->handle);
	return 0;

 out:
	return SCSI_MLQUEUE_HOST_BUSY;
}

/**
 * _scsih_normalize_sense - normalize descriptor and fixed format sense data
 * @sense_buffer: sense data returned by target
 * @data: normalized skey/asc/ascq
 *
 * Return nothing.
 */
static void
_scsih_normalize_sense(char *sense_buffer, struct sense_info *data)
{
	if ((sense_buffer[0] & 0x7F) >= 0x72) {
		/* descriptor format */
		data->skey = sense_buffer[1] & 0x0F;
		data->asc = sense_buffer[2];
		data->ascq = sense_buffer[3];
	} else {
		/* fixed format */
		data->skey = sense_buffer[2] & 0x0F;
		data->asc = sense_buffer[12];
		data->ascq = sense_buffer[13];
	}
}

#ifdef CONFIG_SCSI_MPT2SAS_LOGGING
/**
 * _scsih_scsi_ioc_info - translated non-succesfull SCSI_IO request
 * @ioc: per adapter object
 * @scmd: pointer to scsi command object
 * @mpi_reply: reply mf payload returned from firmware
 *
 * scsi_status - SCSI Status code returned from target device
 * scsi_state - state info associated with SCSI_IO determined by ioc
 * ioc_status - ioc supplied status info
 *
 * Return nothing.
 */
static void
_scsih_scsi_ioc_info(struct MPT2SAS_ADAPTER *ioc, struct scsi_cmnd *scmd,
    Mpi2SCSIIOReply_t *mpi_reply, u16 smid)
{
	u32 response_info;
	u8 *response_bytes;
	u16 ioc_status = le16_to_cpu(mpi_reply->IOCStatus) &
	    MPI2_IOCSTATUS_MASK;
	u8 scsi_state = mpi_reply->SCSIState;
	u8 scsi_status = mpi_reply->SCSIStatus;
	char *desc_ioc_state = NULL;
	char *desc_scsi_status = NULL;
	char *desc_scsi_state = ioc->tmp_string;
	u32 log_info = le32_to_cpu(mpi_reply->IOCLogInfo);

	if (log_info == 0x31170000)
		return;

	switch (ioc_status) {
	case MPI2_IOCSTATUS_SUCCESS:
		desc_ioc_state = "success";
		break;
	case MPI2_IOCSTATUS_INVALID_FUNCTION:
		desc_ioc_state = "invalid function";
		break;
	case MPI2_IOCSTATUS_SCSI_RECOVERED_ERROR:
		desc_ioc_state = "scsi recovered error";
		break;
	case MPI2_IOCSTATUS_SCSI_INVALID_DEVHANDLE:
		desc_ioc_state = "scsi invalid dev handle";
		break;
	case MPI2_IOCSTATUS_SCSI_DEVICE_NOT_THERE:
		desc_ioc_state = "scsi device not there";
		break;
	case MPI2_IOCSTATUS_SCSI_DATA_OVERRUN:
		desc_ioc_state = "scsi data overrun";
		break;
	case MPI2_IOCSTATUS_SCSI_DATA_UNDERRUN:
		desc_ioc_state = "scsi data underrun";
		break;
	case MPI2_IOCSTATUS_SCSI_IO_DATA_ERROR:
		desc_ioc_state = "scsi io data error";
		break;
	case MPI2_IOCSTATUS_SCSI_PROTOCOL_ERROR:
		desc_ioc_state = "scsi protocol error";
		break;
	case MPI2_IOCSTATUS_SCSI_TASK_TERMINATED:
		desc_ioc_state = "scsi task terminated";
		break;
	case MPI2_IOCSTATUS_SCSI_RESIDUAL_MISMATCH:
		desc_ioc_state = "scsi residual mismatch";
		break;
	case MPI2_IOCSTATUS_SCSI_TASK_MGMT_FAILED:
		desc_ioc_state = "scsi task mgmt failed";
		break;
	case MPI2_IOCSTATUS_SCSI_IOC_TERMINATED:
		desc_ioc_state = "scsi ioc terminated";
		break;
	case MPI2_IOCSTATUS_SCSI_EXT_TERMINATED:
		desc_ioc_state = "scsi ext terminated";
		break;
	case MPI2_IOCSTATUS_EEDP_GUARD_ERROR:
		desc_ioc_state = "eedp guard error";
		break;
	case MPI2_IOCSTATUS_EEDP_REF_TAG_ERROR:
		desc_ioc_state = "eedp ref tag error";
		break;
	case MPI2_IOCSTATUS_EEDP_APP_TAG_ERROR:
		desc_ioc_state = "eedp app tag error";
		break;
	default:
		desc_ioc_state = "unknown";
		break;
	}

	switch (scsi_status) {
	case MPI2_SCSI_STATUS_GOOD:
		desc_scsi_status = "good";
		break;
	case MPI2_SCSI_STATUS_CHECK_CONDITION:
		desc_scsi_status = "check condition";
		break;
	case MPI2_SCSI_STATUS_CONDITION_MET:
		desc_scsi_status = "condition met";
		break;
	case MPI2_SCSI_STATUS_BUSY:
		desc_scsi_status = "busy";
		break;
	case MPI2_SCSI_STATUS_INTERMEDIATE:
		desc_scsi_status = "intermediate";
		break;
	case MPI2_SCSI_STATUS_INTERMEDIATE_CONDMET:
		desc_scsi_status = "intermediate condmet";
		break;
	case MPI2_SCSI_STATUS_RESERVATION_CONFLICT:
		desc_scsi_status = "reservation conflict";
		break;
	case MPI2_SCSI_STATUS_COMMAND_TERMINATED:
		desc_scsi_status = "command terminated";
		break;
	case MPI2_SCSI_STATUS_TASK_SET_FULL:
		desc_scsi_status = "task set full";
		break;
	case MPI2_SCSI_STATUS_ACA_ACTIVE:
		desc_scsi_status = "aca active";
		break;
	case MPI2_SCSI_STATUS_TASK_ABORTED:
		desc_scsi_status = "task aborted";
		break;
	default:
		desc_scsi_status = "unknown";
		break;
	}

	desc_scsi_state[0] = '\0';
	if (!scsi_state)
		desc_scsi_state = " ";
	if (scsi_state & MPI2_SCSI_STATE_RESPONSE_INFO_VALID)
		strcat(desc_scsi_state, "response info ");
	if (scsi_state & MPI2_SCSI_STATE_TERMINATED)
		strcat(desc_scsi_state, "state terminated ");
	if (scsi_state & MPI2_SCSI_STATE_NO_SCSI_STATUS)
		strcat(desc_scsi_state, "no status ");
	if (scsi_state & MPI2_SCSI_STATE_AUTOSENSE_FAILED)
		strcat(desc_scsi_state, "autosense failed ");
	if (scsi_state & MPI2_SCSI_STATE_AUTOSENSE_VALID)
		strcat(desc_scsi_state, "autosense valid ");

	scsi_print_command(scmd);
	printk(MPT2SAS_WARN_FMT "\tdev handle(0x%04x), "
	    "ioc_status(%s)(0x%04x), smid(%d)\n", ioc->name,
	    le16_to_cpu(mpi_reply->DevHandle), desc_ioc_state,
		ioc_status, smid);
	printk(MPT2SAS_WARN_FMT "\trequest_len(%d), underflow(%d), "
	    "resid(%d)\n", ioc->name, scsi_bufflen(scmd), scmd->underflow,
	    scsi_get_resid(scmd));
	printk(MPT2SAS_WARN_FMT "\ttag(%d), transfer_count(%d), "
	    "sc->result(0x%08x)\n", ioc->name, le16_to_cpu(mpi_reply->TaskTag),
	    le32_to_cpu(mpi_reply->TransferCount), scmd->result);
	printk(MPT2SAS_WARN_FMT "\tscsi_status(%s)(0x%02x), "
	    "scsi_state(%s)(0x%02x)\n", ioc->name, desc_scsi_status,
	    scsi_status, desc_scsi_state, scsi_state);

	if (scsi_state & MPI2_SCSI_STATE_AUTOSENSE_VALID) {
		struct sense_info data;
		_scsih_normalize_sense(scmd->sense_buffer, &data);
		printk(MPT2SAS_WARN_FMT "\t[sense_key,asc,ascq]: "
		    "[0x%02x,0x%02x,0x%02x]\n", ioc->name, data.skey,
		    data.asc, data.ascq);
	}

	if (scsi_state & MPI2_SCSI_STATE_RESPONSE_INFO_VALID) {
		response_info = le32_to_cpu(mpi_reply->ResponseInfo);
		response_bytes = (u8 *)&response_info;
		_scsih_response_code(ioc, response_bytes[3]);
	}
}
#endif

/**
 * _scsih_smart_predicted_fault - illuminate Fault LED
 * @ioc: per adapter object
 * @handle: device handle
 *
 * Return nothing.
 */
static void
_scsih_smart_predicted_fault(struct MPT2SAS_ADAPTER *ioc, u16 handle)
{
	Mpi2SepReply_t mpi_reply;
	Mpi2SepRequest_t mpi_request;
	struct scsi_target *starget;
	struct MPT2SAS_TARGET *sas_target_priv_data;
	Mpi2EventNotificationReply_t *event_reply;
	Mpi2EventDataSasDeviceStatusChange_t *event_data;
	struct _sas_device *sas_device;
	ssize_t sz;
	unsigned long flags;

	/* only handle non-raid devices */
	spin_lock_irqsave(&ioc->sas_device_lock, flags);
	sas_device = _scsih_sas_device_find_by_handle(ioc, handle);
	if (!sas_device) {
		spin_unlock_irqrestore(&ioc->sas_device_lock, flags);
		return;
	}
	starget = sas_device->starget;
	sas_target_priv_data = starget->hostdata;

	if ((sas_target_priv_data->flags & MPT_TARGET_FLAGS_RAID_COMPONENT) ||
	   ((sas_target_priv_data->flags & MPT_TARGET_FLAGS_VOLUME))) {
		spin_unlock_irqrestore(&ioc->sas_device_lock, flags);
		return;
	}
	starget_printk(KERN_WARNING, starget, "predicted fault\n");
	spin_unlock_irqrestore(&ioc->sas_device_lock, flags);

	if (ioc->pdev->subsystem_vendor == PCI_VENDOR_ID_IBM) {
		memset(&mpi_request, 0, sizeof(Mpi2SepRequest_t));
		mpi_request.Function = MPI2_FUNCTION_SCSI_ENCLOSURE_PROCESSOR;
		mpi_request.Action = MPI2_SEP_REQ_ACTION_WRITE_STATUS;
		mpi_request.SlotStatus =
		    MPI2_SEP_REQ_SLOTSTATUS_PREDICTED_FAULT;
		mpi_request.DevHandle = cpu_to_le16(handle);
		mpi_request.Flags = MPI2_SEP_REQ_FLAGS_DEVHANDLE_ADDRESS;
		if ((mpt2sas_base_scsi_enclosure_processor(ioc, &mpi_reply,
		    &mpi_request)) != 0) {
			printk(MPT2SAS_ERR_FMT "failure at %s:%d/%s()!\n",
			    ioc->name, __FILE__, __LINE__, __func__);
			return;
		}

		if (mpi_reply.IOCStatus || mpi_reply.IOCLogInfo) {
			dewtprintk(ioc, printk(MPT2SAS_INFO_FMT
			    "enclosure_processor: ioc_status (0x%04x), "
			    "loginfo(0x%08x)\n", ioc->name,
			    le16_to_cpu(mpi_reply.IOCStatus),
			    le32_to_cpu(mpi_reply.IOCLogInfo)));
			return;
		}
	}

	/* insert into event log */
	sz = offsetof(Mpi2EventNotificationReply_t, EventData) +
	     sizeof(Mpi2EventDataSasDeviceStatusChange_t);
	event_reply = kzalloc(sz, GFP_KERNEL);
	if (!event_reply) {
		printk(MPT2SAS_ERR_FMT "failure at %s:%d/%s()!\n",
		    ioc->name, __FILE__, __LINE__, __func__);
		return;
	}

	event_reply->Function = MPI2_FUNCTION_EVENT_NOTIFICATION;
	event_reply->Event =
	    cpu_to_le16(MPI2_EVENT_SAS_DEVICE_STATUS_CHANGE);
	event_reply->MsgLength = sz/4;
	event_reply->EventDataLength =
	    cpu_to_le16(sizeof(Mpi2EventDataSasDeviceStatusChange_t)/4);
	event_data = (Mpi2EventDataSasDeviceStatusChange_t *)
	    event_reply->EventData;
	event_data->ReasonCode = MPI2_EVENT_SAS_DEV_STAT_RC_SMART_DATA;
	event_data->ASC = 0x5D;
	event_data->DevHandle = cpu_to_le16(handle);
	event_data->SASAddress = cpu_to_le64(sas_target_priv_data->sas_address);
	mpt2sas_ctl_add_to_event_log(ioc, event_reply);
	kfree(event_reply);
}

/**
 * _scsih_io_done - scsi request callback
 * @ioc: per adapter object
 * @smid: system request message index
 * @VF_ID: virtual function id
 * @reply: reply message frame(lower 32bit addr)
 *
 * Callback handler when using scsih_qcmd.
 *
 * Return nothing.
 */
static void
_scsih_io_done(struct MPT2SAS_ADAPTER *ioc, u16 smid, u8 VF_ID, u32 reply)
{
	Mpi2SCSIIORequest_t *mpi_request;
	Mpi2SCSIIOReply_t *mpi_reply;
	struct scsi_cmnd *scmd;
	u16 ioc_status;
	u32 xfer_cnt;
	u8 scsi_state;
	u8 scsi_status;
	u32 log_info;
	struct MPT2SAS_DEVICE *sas_device_priv_data;
	u32 response_code;

	mpi_reply = mpt2sas_base_get_reply_virt_addr(ioc, reply);
	scmd = _scsih_scsi_lookup_getclear(ioc, smid);
	if (scmd == NULL)
		return;

	mpi_request = mpt2sas_base_get_msg_frame(ioc, smid);

	if (mpi_reply == NULL) {
		scmd->result = DID_OK << 16;
		goto out;
	}

	sas_device_priv_data = scmd->device->hostdata;
	if (!sas_device_priv_data || !sas_device_priv_data->sas_target ||
	     sas_device_priv_data->sas_target->deleted) {
		scmd->result = DID_NO_CONNECT << 16;
		goto out;
	}

	/* turning off TLR */
	if (!sas_device_priv_data->tlr_snoop_check) {
		sas_device_priv_data->tlr_snoop_check++;
		if (sas_device_priv_data->flags & MPT_DEVICE_TLR_ON) {
			response_code = (le32_to_cpu(mpi_reply->ResponseInfo)
			    >> 24);
			if (response_code ==
			    MPI2_SCSITASKMGMT_RSP_INVALID_FRAME)
				sas_device_priv_data->flags &=
				    ~MPT_DEVICE_TLR_ON;
		}
	}

	xfer_cnt = le32_to_cpu(mpi_reply->TransferCount);
	scsi_set_resid(scmd, scsi_bufflen(scmd) - xfer_cnt);
	ioc_status = le16_to_cpu(mpi_reply->IOCStatus);
	if (ioc_status & MPI2_IOCSTATUS_FLAG_LOG_INFO_AVAILABLE)
		log_info =  le32_to_cpu(mpi_reply->IOCLogInfo);
	else
		log_info = 0;
	ioc_status &= MPI2_IOCSTATUS_MASK;
	scsi_state = mpi_reply->SCSIState;
	scsi_status = mpi_reply->SCSIStatus;

	if (ioc_status == MPI2_IOCSTATUS_SCSI_DATA_UNDERRUN && xfer_cnt == 0 &&
	    (scsi_status == MPI2_SCSI_STATUS_BUSY ||
	     scsi_status == MPI2_SCSI_STATUS_RESERVATION_CONFLICT ||
	     scsi_status == MPI2_SCSI_STATUS_TASK_SET_FULL)) {
		ioc_status = MPI2_IOCSTATUS_SUCCESS;
	}

	if (scsi_state & MPI2_SCSI_STATE_AUTOSENSE_VALID) {
		struct sense_info data;
		const void *sense_data = mpt2sas_base_get_sense_buffer(ioc,
		    smid);
		u32 sz = min_t(u32, SCSI_SENSE_BUFFERSIZE,
		    le32_to_cpu(mpi_reply->SenseCount));
		memcpy(scmd->sense_buffer, sense_data, sz);
		_scsih_normalize_sense(scmd->sense_buffer, &data);
		/* failure prediction threshold exceeded */
		if (data.asc == 0x5D)
			_scsih_smart_predicted_fault(ioc,
			    le16_to_cpu(mpi_reply->DevHandle));
	}

	switch (ioc_status) {
	case MPI2_IOCSTATUS_BUSY:
	case MPI2_IOCSTATUS_INSUFFICIENT_RESOURCES:
		scmd->result = SAM_STAT_BUSY;
		break;

	case MPI2_IOCSTATUS_SCSI_DEVICE_NOT_THERE:
		scmd->result = DID_NO_CONNECT << 16;
		break;

	case MPI2_IOCSTATUS_SCSI_IOC_TERMINATED:
		if (sas_device_priv_data->block) {
			scmd->result = (DID_BUS_BUSY << 16);
			break;
		}

	case MPI2_IOCSTATUS_SCSI_TASK_TERMINATED:
	case MPI2_IOCSTATUS_SCSI_EXT_TERMINATED:
		scmd->result = DID_RESET << 16;
		break;

	case MPI2_IOCSTATUS_SCSI_RESIDUAL_MISMATCH:
		if ((xfer_cnt == 0) || (scmd->underflow > xfer_cnt))
			scmd->result = DID_SOFT_ERROR << 16;
		else
			scmd->result = (DID_OK << 16) | scsi_status;
		break;

	case MPI2_IOCSTATUS_SCSI_DATA_UNDERRUN:
		scmd->result = (DID_OK << 16) | scsi_status;

		if ((scsi_state & MPI2_SCSI_STATE_AUTOSENSE_VALID))
			break;

		if (xfer_cnt < scmd->underflow) {
			if (scsi_status == SAM_STAT_BUSY)
				scmd->result = SAM_STAT_BUSY;
			else
				scmd->result = DID_SOFT_ERROR << 16;
		} else if (scsi_state & (MPI2_SCSI_STATE_AUTOSENSE_FAILED |
		     MPI2_SCSI_STATE_NO_SCSI_STATUS))
			scmd->result = DID_SOFT_ERROR << 16;
		else if (scsi_state & MPI2_SCSI_STATE_TERMINATED)
			scmd->result = DID_RESET << 16;
		else if (!xfer_cnt && scmd->cmnd[0] == REPORT_LUNS) {
			mpi_reply->SCSIState = MPI2_SCSI_STATE_AUTOSENSE_VALID;
			mpi_reply->SCSIStatus = SAM_STAT_CHECK_CONDITION;
			scmd->result = (DRIVER_SENSE << 24) |
			    SAM_STAT_CHECK_CONDITION;
			scmd->sense_buffer[0] = 0x70;
			scmd->sense_buffer[2] = ILLEGAL_REQUEST;
			scmd->sense_buffer[12] = 0x20;
			scmd->sense_buffer[13] = 0;
		}
		break;

	case MPI2_IOCSTATUS_SCSI_DATA_OVERRUN:
		scsi_set_resid(scmd, 0);
	case MPI2_IOCSTATUS_SCSI_RECOVERED_ERROR:
	case MPI2_IOCSTATUS_SUCCESS:
		scmd->result = (DID_OK << 16) | scsi_status;
		if (scsi_state & (MPI2_SCSI_STATE_AUTOSENSE_FAILED |
		     MPI2_SCSI_STATE_NO_SCSI_STATUS))
			scmd->result = DID_SOFT_ERROR << 16;
		else if (scsi_state & MPI2_SCSI_STATE_TERMINATED)
			scmd->result = DID_RESET << 16;
		break;

	case MPI2_IOCSTATUS_EEDP_GUARD_ERROR:
	case MPI2_IOCSTATUS_EEDP_REF_TAG_ERROR:
	case MPI2_IOCSTATUS_EEDP_APP_TAG_ERROR:
		_scsih_eedp_error_handling(scmd, ioc_status);
		break;
	case MPI2_IOCSTATUS_SCSI_PROTOCOL_ERROR:
	case MPI2_IOCSTATUS_INVALID_FUNCTION:
	case MPI2_IOCSTATUS_INVALID_SGL:
	case MPI2_IOCSTATUS_INTERNAL_ERROR:
	case MPI2_IOCSTATUS_INVALID_FIELD:
	case MPI2_IOCSTATUS_INVALID_STATE:
	case MPI2_IOCSTATUS_SCSI_IO_DATA_ERROR:
	case MPI2_IOCSTATUS_SCSI_TASK_MGMT_FAILED:
	default:
		scmd->result = DID_SOFT_ERROR << 16;
		break;

	}

#ifdef CONFIG_SCSI_MPT2SAS_LOGGING
	if (scmd->result && (ioc->logging_level & MPT_DEBUG_REPLY))
		_scsih_scsi_ioc_info(ioc , scmd, mpi_reply, smid);
#endif

 out:
	scsi_dma_unmap(scmd);
	scmd->scsi_done(scmd);
}

/**
 * _scsih_sas_host_refresh - refreshing sas host object contents
 * @ioc: per adapter object
 * @update: update link information
 * Context: user
 *
 * During port enable, fw will send topology events for every device. Its
 * possible that the handles may change from the previous setting, so this
 * code keeping handles updating if changed.
 *
 * Return nothing.
 */
static void
_scsih_sas_host_refresh(struct MPT2SAS_ADAPTER *ioc, u8 update)
{
	u16 sz;
	u16 ioc_status;
	int i;
	Mpi2ConfigReply_t mpi_reply;
	Mpi2SasIOUnitPage0_t *sas_iounit_pg0 = NULL;

	dtmprintk(ioc, printk(MPT2SAS_INFO_FMT
	    "updating handles for sas_host(0x%016llx)\n",
	    ioc->name, (unsigned long long)ioc->sas_hba.sas_address));

	sz = offsetof(Mpi2SasIOUnitPage0_t, PhyData) + (ioc->sas_hba.num_phys
	    * sizeof(Mpi2SasIOUnit0PhyData_t));
	sas_iounit_pg0 = kzalloc(sz, GFP_KERNEL);
	if (!sas_iounit_pg0) {
		printk(MPT2SAS_ERR_FMT "failure at %s:%d/%s()!\n",
		    ioc->name, __FILE__, __LINE__, __func__);
		return;
	}
	if (!(mpt2sas_config_get_sas_iounit_pg0(ioc, &mpi_reply,
	    sas_iounit_pg0, sz))) {
		ioc_status = le16_to_cpu(mpi_reply.IOCStatus) &
		    MPI2_IOCSTATUS_MASK;
		if (ioc_status != MPI2_IOCSTATUS_SUCCESS)
			goto out;
		for (i = 0; i < ioc->sas_hba.num_phys ; i++) {
			ioc->sas_hba.phy[i].handle =
			    le16_to_cpu(sas_iounit_pg0->PhyData[i].
				ControllerDevHandle);
			if (update)
				mpt2sas_transport_update_links(
				    ioc,
				    ioc->sas_hba.phy[i].handle,
				    le16_to_cpu(sas_iounit_pg0->PhyData[i].
				    AttachedDevHandle), i,
				    sas_iounit_pg0->PhyData[i].
				    NegotiatedLinkRate >> 4);
		}
	}

 out:
	kfree(sas_iounit_pg0);
}

/**
 * _scsih_sas_host_add - create sas host object
 * @ioc: per adapter object
 *
 * Creating host side data object, stored in ioc->sas_hba
 *
 * Return nothing.
 */
static void
_scsih_sas_host_add(struct MPT2SAS_ADAPTER *ioc)
{
	int i;
	Mpi2ConfigReply_t mpi_reply;
	Mpi2SasIOUnitPage0_t *sas_iounit_pg0 = NULL;
	Mpi2SasIOUnitPage1_t *sas_iounit_pg1 = NULL;
	Mpi2SasPhyPage0_t phy_pg0;
	Mpi2SasDevicePage0_t sas_device_pg0;
	Mpi2SasEnclosurePage0_t enclosure_pg0;
	u16 ioc_status;
	u16 sz;
	u16 device_missing_delay;

	mpt2sas_config_get_number_hba_phys(ioc, &ioc->sas_hba.num_phys);
	if (!ioc->sas_hba.num_phys) {
		printk(MPT2SAS_ERR_FMT "failure at %s:%d/%s()!\n",
		    ioc->name, __FILE__, __LINE__, __func__);
		return;
	}

	/* sas_iounit page 0 */
	sz = offsetof(Mpi2SasIOUnitPage0_t, PhyData) + (ioc->sas_hba.num_phys *
	    sizeof(Mpi2SasIOUnit0PhyData_t));
	sas_iounit_pg0 = kzalloc(sz, GFP_KERNEL);
	if (!sas_iounit_pg0) {
		printk(MPT2SAS_ERR_FMT "failure at %s:%d/%s()!\n",
		    ioc->name, __FILE__, __LINE__, __func__);
		return;
	}
	if ((mpt2sas_config_get_sas_iounit_pg0(ioc, &mpi_reply,
	    sas_iounit_pg0, sz))) {
		printk(MPT2SAS_ERR_FMT "failure at %s:%d/%s()!\n",
		    ioc->name, __FILE__, __LINE__, __func__);
		goto out;
	}
	ioc_status = le16_to_cpu(mpi_reply.IOCStatus) &
	    MPI2_IOCSTATUS_MASK;
	if (ioc_status != MPI2_IOCSTATUS_SUCCESS) {
		printk(MPT2SAS_ERR_FMT "failure at %s:%d/%s()!\n",
		    ioc->name, __FILE__, __LINE__, __func__);
		goto out;
	}

	/* sas_iounit page 1 */
	sz = offsetof(Mpi2SasIOUnitPage1_t, PhyData) + (ioc->sas_hba.num_phys *
	    sizeof(Mpi2SasIOUnit1PhyData_t));
	sas_iounit_pg1 = kzalloc(sz, GFP_KERNEL);
	if (!sas_iounit_pg1) {
		printk(MPT2SAS_ERR_FMT "failure at %s:%d/%s()!\n",
		    ioc->name, __FILE__, __LINE__, __func__);
		goto out;
	}
	if ((mpt2sas_config_get_sas_iounit_pg1(ioc, &mpi_reply,
	    sas_iounit_pg1, sz))) {
		printk(MPT2SAS_ERR_FMT "failure at %s:%d/%s()!\n",
		    ioc->name, __FILE__, __LINE__, __func__);
		goto out;
	}
	ioc_status = le16_to_cpu(mpi_reply.IOCStatus) &
	    MPI2_IOCSTATUS_MASK;
	if (ioc_status != MPI2_IOCSTATUS_SUCCESS) {
		printk(MPT2SAS_ERR_FMT "failure at %s:%d/%s()!\n",
		    ioc->name, __FILE__, __LINE__, __func__);
		goto out;
	}

	ioc->io_missing_delay =
	    le16_to_cpu(sas_iounit_pg1->IODeviceMissingDelay);
	device_missing_delay =
	    le16_to_cpu(sas_iounit_pg1->ReportDeviceMissingDelay);
	if (device_missing_delay & MPI2_SASIOUNIT1_REPORT_MISSING_UNIT_16)
		ioc->device_missing_delay = (device_missing_delay &
		    MPI2_SASIOUNIT1_REPORT_MISSING_TIMEOUT_MASK) * 16;
	else
		ioc->device_missing_delay = device_missing_delay &
		    MPI2_SASIOUNIT1_REPORT_MISSING_TIMEOUT_MASK;

	ioc->sas_hba.parent_dev = &ioc->shost->shost_gendev;
	ioc->sas_hba.phy = kcalloc(ioc->sas_hba.num_phys,
	    sizeof(struct _sas_phy), GFP_KERNEL);
	if (!ioc->sas_hba.phy) {
		printk(MPT2SAS_ERR_FMT "failure at %s:%d/%s()!\n",
		    ioc->name, __FILE__, __LINE__, __func__);
		goto out;
	}
	for (i = 0; i < ioc->sas_hba.num_phys ; i++) {
		if ((mpt2sas_config_get_phy_pg0(ioc, &mpi_reply, &phy_pg0,
		    i))) {
			printk(MPT2SAS_ERR_FMT "failure at %s:%d/%s()!\n",
			    ioc->name, __FILE__, __LINE__, __func__);
			goto out;
		}
		ioc_status = le16_to_cpu(mpi_reply.IOCStatus) &
		    MPI2_IOCSTATUS_MASK;
		if (ioc_status != MPI2_IOCSTATUS_SUCCESS) {
			printk(MPT2SAS_ERR_FMT "failure at %s:%d/%s()!\n",
			    ioc->name, __FILE__, __LINE__, __func__);
			goto out;
		}
		ioc->sas_hba.phy[i].handle =
		    le16_to_cpu(sas_iounit_pg0->PhyData[i].ControllerDevHandle);
		ioc->sas_hba.phy[i].phy_id = i;
		mpt2sas_transport_add_host_phy(ioc, &ioc->sas_hba.phy[i],
		    phy_pg0, ioc->sas_hba.parent_dev);
	}
	if ((mpt2sas_config_get_sas_device_pg0(ioc, &mpi_reply, &sas_device_pg0,
	    MPI2_SAS_DEVICE_PGAD_FORM_HANDLE, ioc->sas_hba.phy[0].handle))) {
		printk(MPT2SAS_ERR_FMT "failure at %s:%d/%s()!\n",
		    ioc->name, __FILE__, __LINE__, __func__);
		goto out;
	}
	ioc->sas_hba.handle = le16_to_cpu(sas_device_pg0.DevHandle);
	ioc->sas_hba.enclosure_handle =
	    le16_to_cpu(sas_device_pg0.EnclosureHandle);
	ioc->sas_hba.sas_address = le64_to_cpu(sas_device_pg0.SASAddress);
	printk(MPT2SAS_INFO_FMT "host_add: handle(0x%04x), "
	    "sas_addr(0x%016llx), phys(%d)\n", ioc->name, ioc->sas_hba.handle,
	    (unsigned long long) ioc->sas_hba.sas_address,
	    ioc->sas_hba.num_phys) ;

	if (ioc->sas_hba.enclosure_handle) {
		if (!(mpt2sas_config_get_enclosure_pg0(ioc, &mpi_reply,
		    &enclosure_pg0,
		   MPI2_SAS_ENCLOS_PGAD_FORM_HANDLE,
		   ioc->sas_hba.enclosure_handle))) {
			ioc->sas_hba.enclosure_logical_id =
			    le64_to_cpu(enclosure_pg0.EnclosureLogicalID);
		}
	}

 out:
	kfree(sas_iounit_pg1);
	kfree(sas_iounit_pg0);
}

/**
 * _scsih_expander_add -  creating expander object
 * @ioc: per adapter object
 * @handle: expander handle
 *
 * Creating expander object, stored in ioc->sas_expander_list.
 *
 * Return 0 for success, else error.
 */
static int
_scsih_expander_add(struct MPT2SAS_ADAPTER *ioc, u16 handle)
{
	struct _sas_node *sas_expander;
	Mpi2ConfigReply_t mpi_reply;
	Mpi2ExpanderPage0_t expander_pg0;
	Mpi2ExpanderPage1_t expander_pg1;
	Mpi2SasEnclosurePage0_t enclosure_pg0;
	u32 ioc_status;
	u16 parent_handle;
	__le64 sas_address;
	int i;
	unsigned long flags;
	struct _sas_port *mpt2sas_port = NULL;
	int rc = 0;

	if (!handle)
		return -1;

	if (ioc->shost_recovery)
		return -1;

	if ((mpt2sas_config_get_expander_pg0(ioc, &mpi_reply, &expander_pg0,
	    MPI2_SAS_EXPAND_PGAD_FORM_HNDL, handle))) {
		printk(MPT2SAS_ERR_FMT "failure at %s:%d/%s()!\n",
		    ioc->name, __FILE__, __LINE__, __func__);
		return -1;
	}

	ioc_status = le16_to_cpu(mpi_reply.IOCStatus) &
	    MPI2_IOCSTATUS_MASK;
	if (ioc_status != MPI2_IOCSTATUS_SUCCESS) {
		printk(MPT2SAS_ERR_FMT "failure at %s:%d/%s()!\n",
		    ioc->name, __FILE__, __LINE__, __func__);
		return -1;
	}

	/* handle out of order topology events */
	parent_handle = le16_to_cpu(expander_pg0.ParentDevHandle);
	if (parent_handle >= ioc->sas_hba.num_phys) {
		spin_lock_irqsave(&ioc->sas_node_lock, flags);
		sas_expander = mpt2sas_scsih_expander_find_by_handle(ioc,
		    parent_handle);
		spin_unlock_irqrestore(&ioc->sas_node_lock, flags);
		if (!sas_expander) {
			rc = _scsih_expander_add(ioc, parent_handle);
			if (rc != 0)
				return rc;
		}
	}

	sas_address = le64_to_cpu(expander_pg0.SASAddress);

	spin_lock_irqsave(&ioc->sas_node_lock, flags);
	sas_expander = mpt2sas_scsih_expander_find_by_sas_address(ioc,
	    sas_address);
	spin_unlock_irqrestore(&ioc->sas_node_lock, flags);

	if (sas_expander)
		return 0;

	sas_expander = kzalloc(sizeof(struct _sas_node),
	    GFP_KERNEL);
	if (!sas_expander) {
		printk(MPT2SAS_ERR_FMT "failure at %s:%d/%s()!\n",
		    ioc->name, __FILE__, __LINE__, __func__);
		return -1;
	}

	sas_expander->handle = handle;
	sas_expander->num_phys = expander_pg0.NumPhys;
	sas_expander->parent_handle = parent_handle;
	sas_expander->enclosure_handle =
	    le16_to_cpu(expander_pg0.EnclosureHandle);
	sas_expander->sas_address = sas_address;

	printk(MPT2SAS_INFO_FMT "expander_add: handle(0x%04x),"
	    " parent(0x%04x), sas_addr(0x%016llx), phys(%d)\n", ioc->name,
	    handle, sas_expander->parent_handle, (unsigned long long)
	    sas_expander->sas_address, sas_expander->num_phys);

	if (!sas_expander->num_phys)
		goto out_fail;
	sas_expander->phy = kcalloc(sas_expander->num_phys,
	    sizeof(struct _sas_phy), GFP_KERNEL);
	if (!sas_expander->phy) {
		printk(MPT2SAS_ERR_FMT "failure at %s:%d/%s()!\n",
		    ioc->name, __FILE__, __LINE__, __func__);
		rc = -1;
		goto out_fail;
	}

	INIT_LIST_HEAD(&sas_expander->sas_port_list);
	mpt2sas_port = mpt2sas_transport_port_add(ioc, handle,
	    sas_expander->parent_handle);
	if (!mpt2sas_port) {
		printk(MPT2SAS_ERR_FMT "failure at %s:%d/%s()!\n",
		    ioc->name, __FILE__, __LINE__, __func__);
		rc = -1;
		goto out_fail;
	}
	sas_expander->parent_dev = &mpt2sas_port->rphy->dev;

	for (i = 0 ; i < sas_expander->num_phys ; i++) {
		if ((mpt2sas_config_get_expander_pg1(ioc, &mpi_reply,
		    &expander_pg1, i, handle))) {
			printk(MPT2SAS_ERR_FMT "failure at %s:%d/%s()!\n",
			    ioc->name, __FILE__, __LINE__, __func__);
			rc = -1;
			goto out_fail;
		}
		sas_expander->phy[i].handle = handle;
		sas_expander->phy[i].phy_id = i;

		if ((mpt2sas_transport_add_expander_phy(ioc,
		    &sas_expander->phy[i], expander_pg1,
		    sas_expander->parent_dev))) {
			printk(MPT2SAS_ERR_FMT "failure at %s:%d/%s()!\n",
			    ioc->name, __FILE__, __LINE__, __func__);
			rc = -1;
			goto out_fail;
		}
	}

	if (sas_expander->enclosure_handle) {
		if (!(mpt2sas_config_get_enclosure_pg0(ioc, &mpi_reply,
		    &enclosure_pg0, MPI2_SAS_ENCLOS_PGAD_FORM_HANDLE,
		   sas_expander->enclosure_handle))) {
			sas_expander->enclosure_logical_id =
			    le64_to_cpu(enclosure_pg0.EnclosureLogicalID);
		}
	}

	_scsih_expander_node_add(ioc, sas_expander);
	 return 0;

 out_fail:

	if (mpt2sas_port)
		mpt2sas_transport_port_remove(ioc, sas_expander->sas_address,
		    sas_expander->parent_handle);
	kfree(sas_expander);
	return rc;
}

/**
 * _scsih_expander_remove - removing expander object
 * @ioc: per adapter object
 * @handle: expander handle
 *
 * Return nothing.
 */
static void
_scsih_expander_remove(struct MPT2SAS_ADAPTER *ioc, u16 handle)
{
	struct _sas_node *sas_expander;
	unsigned long flags;

	if (ioc->shost_recovery)
		return;

	spin_lock_irqsave(&ioc->sas_node_lock, flags);
	sas_expander = mpt2sas_scsih_expander_find_by_handle(ioc, handle);
	spin_unlock_irqrestore(&ioc->sas_node_lock, flags);
	_scsih_expander_node_remove(ioc, sas_expander);
}

/**
 * _scsih_add_device -  creating sas device object
 * @ioc: per adapter object
 * @handle: sas device handle
 * @phy_num: phy number end device attached to
 * @is_pd: is this hidden raid component
 *
 * Creating end device object, stored in ioc->sas_device_list.
 *
 * Returns 0 for success, non-zero for failure.
 */
static int
_scsih_add_device(struct MPT2SAS_ADAPTER *ioc, u16 handle, u8 phy_num, u8 is_pd)
{
	Mpi2ConfigReply_t mpi_reply;
	Mpi2SasDevicePage0_t sas_device_pg0;
	Mpi2SasEnclosurePage0_t enclosure_pg0;
	struct _sas_device *sas_device;
	u32 ioc_status;
	__le64 sas_address;
	u32 device_info;
	unsigned long flags;

	if ((mpt2sas_config_get_sas_device_pg0(ioc, &mpi_reply, &sas_device_pg0,
	    MPI2_SAS_DEVICE_PGAD_FORM_HANDLE, handle))) {
		printk(MPT2SAS_ERR_FMT "failure at %s:%d/%s()!\n",
		    ioc->name, __FILE__, __LINE__, __func__);
		return -1;
	}

	ioc_status = le16_to_cpu(mpi_reply.IOCStatus) &
	    MPI2_IOCSTATUS_MASK;
	if (ioc_status != MPI2_IOCSTATUS_SUCCESS) {
		printk(MPT2SAS_ERR_FMT "failure at %s:%d/%s()!\n",
		    ioc->name, __FILE__, __LINE__, __func__);
		return -1;
	}

	/* check if device is present */
	if (!(le16_to_cpu(sas_device_pg0.Flags) &
	    MPI2_SAS_DEVICE0_FLAGS_DEVICE_PRESENT)) {
		printk(MPT2SAS_ERR_FMT "failure at %s:%d/%s()!\n",
		    ioc->name, __FILE__, __LINE__, __func__);
		printk(MPT2SAS_ERR_FMT "Flags = 0x%04x\n",
		    ioc->name, le16_to_cpu(sas_device_pg0.Flags));
		return -1;
	}

	/* check if there were any issus with discovery */
	if (sas_device_pg0.AccessStatus ==
	    MPI2_SAS_DEVICE0_ASTATUS_SATA_INIT_FAILED) {
		printk(MPT2SAS_ERR_FMT "failure at %s:%d/%s()!\n",
		    ioc->name, __FILE__, __LINE__, __func__);
		printk(MPT2SAS_ERR_FMT "AccessStatus = 0x%02x\n",
		    ioc->name, sas_device_pg0.AccessStatus);
		return -1;
	}

	/* check if this is end device */
	device_info = le32_to_cpu(sas_device_pg0.DeviceInfo);
	if (!(_scsih_is_end_device(device_info))) {
		printk(MPT2SAS_ERR_FMT "failure at %s:%d/%s()!\n",
		    ioc->name, __FILE__, __LINE__, __func__);
		return -1;
	}

	sas_address = le64_to_cpu(sas_device_pg0.SASAddress);

	spin_lock_irqsave(&ioc->sas_device_lock, flags);
	sas_device = mpt2sas_scsih_sas_device_find_by_sas_address(ioc,
	    sas_address);
	spin_unlock_irqrestore(&ioc->sas_device_lock, flags);

	if (sas_device) {
		_scsih_ublock_io_device(ioc, handle);
		return 0;
	}

	sas_device = kzalloc(sizeof(struct _sas_device),
	    GFP_KERNEL);
	if (!sas_device) {
		printk(MPT2SAS_ERR_FMT "failure at %s:%d/%s()!\n",
		    ioc->name, __FILE__, __LINE__, __func__);
		return -1;
	}

	sas_device->handle = handle;
	sas_device->parent_handle =
	    le16_to_cpu(sas_device_pg0.ParentDevHandle);
	sas_device->enclosure_handle =
	    le16_to_cpu(sas_device_pg0.EnclosureHandle);
	sas_device->slot =
	    le16_to_cpu(sas_device_pg0.Slot);
	sas_device->device_info = device_info;
	sas_device->sas_address = sas_address;
	sas_device->hidden_raid_component = is_pd;

	/* get enclosure_logical_id */
	if (sas_device->enclosure_handle && !(mpt2sas_config_get_enclosure_pg0(
	   ioc, &mpi_reply, &enclosure_pg0, MPI2_SAS_ENCLOS_PGAD_FORM_HANDLE,
	   sas_device->enclosure_handle)))
		sas_device->enclosure_logical_id =
		    le64_to_cpu(enclosure_pg0.EnclosureLogicalID);

	/* get device name */
	sas_device->device_name = le64_to_cpu(sas_device_pg0.DeviceName);

	if (ioc->wait_for_port_enable_to_complete)
		_scsih_sas_device_init_add(ioc, sas_device);
	else
		_scsih_sas_device_add(ioc, sas_device);

	return 0;
}

/**
 * _scsih_remove_device -  removing sas device object
 * @ioc: per adapter object
 * @handle: sas device handle
 *
 * Return nothing.
 */
static void
_scsih_remove_device(struct MPT2SAS_ADAPTER *ioc, u16 handle)
{
	struct MPT2SAS_TARGET *sas_target_priv_data;
	struct _sas_device *sas_device;
	unsigned long flags;
	Mpi2SasIoUnitControlReply_t mpi_reply;
	Mpi2SasIoUnitControlRequest_t mpi_request;
	u16 device_handle;

	/* lookup sas_device */
	spin_lock_irqsave(&ioc->sas_device_lock, flags);
	sas_device = _scsih_sas_device_find_by_handle(ioc, handle);
	if (!sas_device) {
		spin_unlock_irqrestore(&ioc->sas_device_lock, flags);
		return;
	}

	dewtprintk(ioc, printk(MPT2SAS_INFO_FMT "%s: enter: handle"
	    "(0x%04x)\n", ioc->name, __func__, handle));

	if (sas_device->starget && sas_device->starget->hostdata) {
		sas_target_priv_data = sas_device->starget->hostdata;
		sas_target_priv_data->deleted = 1;
	}
	spin_unlock_irqrestore(&ioc->sas_device_lock, flags);

	if (ioc->remove_host)
		goto out;

	/* Target Reset to flush out all the outstanding IO */
	device_handle = (sas_device->hidden_raid_component) ?
	    sas_device->volume_handle : handle;
	if (device_handle) {
		dewtprintk(ioc, printk(MPT2SAS_INFO_FMT "issue target reset: "
		    "handle(0x%04x)\n", ioc->name, device_handle));
		mutex_lock(&ioc->tm_cmds.mutex);
		mpt2sas_scsih_issue_tm(ioc, device_handle, 0,
		    MPI2_SCSITASKMGMT_TASKTYPE_TARGET_RESET, 0, 10);
		ioc->tm_cmds.status = MPT2_CMD_NOT_USED;
		mutex_unlock(&ioc->tm_cmds.mutex);
		dewtprintk(ioc, printk(MPT2SAS_INFO_FMT "issue target reset "
		    "done: handle(0x%04x)\n", ioc->name, device_handle));
		if (ioc->shost_recovery)
			goto out;
	}

	/* SAS_IO_UNIT_CNTR - send REMOVE_DEVICE */
	dewtprintk(ioc, printk(MPT2SAS_INFO_FMT "sas_iounit: handle"
	    "(0x%04x)\n", ioc->name, handle));
	memset(&mpi_request, 0, sizeof(Mpi2SasIoUnitControlRequest_t));
	mpi_request.Function = MPI2_FUNCTION_SAS_IO_UNIT_CONTROL;
	mpi_request.Operation = MPI2_SAS_OP_REMOVE_DEVICE;
	mpi_request.DevHandle = handle;
	mpi_request.VF_ID = 0;
	if ((mpt2sas_base_sas_iounit_control(ioc, &mpi_reply,
	    &mpi_request)) != 0) {
		printk(MPT2SAS_ERR_FMT "failure at %s:%d/%s()!\n",
		    ioc->name, __FILE__, __LINE__, __func__);
	}

	dewtprintk(ioc, printk(MPT2SAS_INFO_FMT "sas_iounit: ioc_status"
	    "(0x%04x), loginfo(0x%08x)\n", ioc->name,
	    le16_to_cpu(mpi_reply.IOCStatus),
	    le32_to_cpu(mpi_reply.IOCLogInfo)));

 out:

	_scsih_ublock_io_device(ioc, handle);

	mpt2sas_transport_port_remove(ioc, sas_device->sas_address,
	    sas_device->parent_handle);

	printk(MPT2SAS_INFO_FMT "removing handle(0x%04x), sas_addr"
	    "(0x%016llx)\n", ioc->name, sas_device->handle,
	    (unsigned long long) sas_device->sas_address);
	_scsih_sas_device_remove(ioc, sas_device);

	dewtprintk(ioc, printk(MPT2SAS_INFO_FMT "%s: exit: handle"
	    "(0x%04x)\n", ioc->name, __func__, handle));
}

#ifdef CONFIG_SCSI_MPT2SAS_LOGGING
/**
 * _scsih_sas_topology_change_event_debug - debug for topology event
 * @ioc: per adapter object
 * @event_data: event data payload
 * Context: user.
 */
static void
_scsih_sas_topology_change_event_debug(struct MPT2SAS_ADAPTER *ioc,
    Mpi2EventDataSasTopologyChangeList_t *event_data)
{
	int i;
	u16 handle;
	u16 reason_code;
	u8 phy_number;
	char *status_str = NULL;
	char link_rate[25];

	switch (event_data->ExpStatus) {
	case MPI2_EVENT_SAS_TOPO_ES_ADDED:
		status_str = "add";
		break;
	case MPI2_EVENT_SAS_TOPO_ES_NOT_RESPONDING:
		status_str = "remove";
		break;
	case MPI2_EVENT_SAS_TOPO_ES_RESPONDING:
		status_str =  "responding";
		break;
	case MPI2_EVENT_SAS_TOPO_ES_DELAY_NOT_RESPONDING:
		status_str = "remove delay";
		break;
	default:
		status_str = "unknown status";
		break;
	}
	printk(MPT2SAS_DEBUG_FMT "sas topology change: (%s)\n",
	    ioc->name, status_str);
	printk(KERN_DEBUG "\thandle(0x%04x), enclosure_handle(0x%04x) "
	    "start_phy(%02d), count(%d)\n",
	    le16_to_cpu(event_data->ExpanderDevHandle),
	    le16_to_cpu(event_data->EnclosureHandle),
	    event_data->StartPhyNum, event_data->NumEntries);
	for (i = 0; i < event_data->NumEntries; i++) {
		handle = le16_to_cpu(event_data->PHY[i].AttachedDevHandle);
		if (!handle)
			continue;
		phy_number = event_data->StartPhyNum + i;
		reason_code = event_data->PHY[i].PhyStatus &
		    MPI2_EVENT_SAS_TOPO_RC_MASK;
		switch (reason_code) {
		case MPI2_EVENT_SAS_TOPO_RC_TARG_ADDED:
			snprintf(link_rate, 25, ": add, link(0x%02x)",
			    (event_data->PHY[i].LinkRate >> 4));
			status_str = link_rate;
			break;
		case MPI2_EVENT_SAS_TOPO_RC_TARG_NOT_RESPONDING:
			status_str = ": remove";
			break;
		case MPI2_EVENT_SAS_TOPO_RC_DELAY_NOT_RESPONDING:
			status_str = ": remove_delay";
			break;
		case MPI2_EVENT_SAS_TOPO_RC_PHY_CHANGED:
			snprintf(link_rate, 25, ": link(0x%02x)",
			    (event_data->PHY[i].LinkRate >> 4));
			status_str = link_rate;
			break;
		case MPI2_EVENT_SAS_TOPO_RC_NO_CHANGE:
			status_str = ": responding";
			break;
		default:
			status_str = ": unknown";
			break;
		}
		printk(KERN_DEBUG "\tphy(%02d), attached_handle(0x%04x)%s\n",
		    phy_number, handle, status_str);
	}
}
#endif

/**
 * _scsih_sas_topology_change_event - handle topology changes
 * @ioc: per adapter object
 * @VF_ID:
 * @event_data: event data payload
 * fw_event:
 * Context: user.
 *
 */
static void
_scsih_sas_topology_change_event(struct MPT2SAS_ADAPTER *ioc, u8 VF_ID,
    Mpi2EventDataSasTopologyChangeList_t *event_data,
    struct fw_event_work *fw_event)
{
	int i;
	u16 parent_handle, handle;
	u16 reason_code;
	u8 phy_number;
	struct _sas_node *sas_expander;
	unsigned long flags;
	u8 link_rate_;

#ifdef CONFIG_SCSI_MPT2SAS_LOGGING
	if (ioc->logging_level & MPT_DEBUG_EVENT_WORK_TASK)
		_scsih_sas_topology_change_event_debug(ioc, event_data);
#endif

	if (!ioc->sas_hba.num_phys)
		_scsih_sas_host_add(ioc);
	else
		_scsih_sas_host_refresh(ioc, 0);

	if (fw_event->ignore) {
		dewtprintk(ioc, printk(MPT2SAS_DEBUG_FMT "ignoring expander "
		    "event\n", ioc->name));
		return;
	}

	parent_handle = le16_to_cpu(event_data->ExpanderDevHandle);

	/* handle expander add */
	if (event_data->ExpStatus == MPI2_EVENT_SAS_TOPO_ES_ADDED)
		if (_scsih_expander_add(ioc, parent_handle) != 0)
			return;

	/* handle siblings events */
	for (i = 0; i < event_data->NumEntries; i++) {
		if (fw_event->ignore) {
			dewtprintk(ioc, printk(MPT2SAS_DEBUG_FMT "ignoring "
			    "expander event\n", ioc->name));
			return;
		}
		if (ioc->shost_recovery)
			return;
		if (event_data->PHY[i].PhyStatus &
		    MPI2_EVENT_SAS_TOPO_PHYSTATUS_VACANT)
			continue;
		handle = le16_to_cpu(event_data->PHY[i].AttachedDevHandle);
		if (!handle)
			continue;
		phy_number = event_data->StartPhyNum + i;
		reason_code = event_data->PHY[i].PhyStatus &
		    MPI2_EVENT_SAS_TOPO_RC_MASK;
		link_rate_ = event_data->PHY[i].LinkRate >> 4;
		switch (reason_code) {
		case MPI2_EVENT_SAS_TOPO_RC_PHY_CHANGED:
		case MPI2_EVENT_SAS_TOPO_RC_TARG_ADDED:
			if (!parent_handle) {
				if (phy_number < ioc->sas_hba.num_phys)
					mpt2sas_transport_update_links(
					ioc,
					ioc->sas_hba.phy[phy_number].handle,
					handle, phy_number, link_rate_);
			} else {
				spin_lock_irqsave(&ioc->sas_node_lock, flags);
				sas_expander =
				    mpt2sas_scsih_expander_find_by_handle(ioc,
					parent_handle);
				spin_unlock_irqrestore(&ioc->sas_node_lock,
				    flags);
				if (sas_expander) {
					if (phy_number < sas_expander->num_phys)
						mpt2sas_transport_update_links(
						ioc,
						sas_expander->
						phy[phy_number].handle,
						handle, phy_number,
						link_rate_);
				}
			}
			if (reason_code == MPI2_EVENT_SAS_TOPO_RC_TARG_ADDED) {
				if (link_rate_ < MPI2_SAS_NEG_LINK_RATE_1_5)
					break;
				_scsih_add_device(ioc, handle, phy_number, 0);
			}
			break;
		case MPI2_EVENT_SAS_TOPO_RC_TARG_NOT_RESPONDING:
			_scsih_remove_device(ioc, handle);
			break;
		}
	}

	/* handle expander removal */
	if (event_data->ExpStatus == MPI2_EVENT_SAS_TOPO_ES_NOT_RESPONDING)
		_scsih_expander_remove(ioc, parent_handle);

}

#ifdef CONFIG_SCSI_MPT2SAS_LOGGING
/**
 * _scsih_sas_device_status_change_event_debug - debug for device event
 * @event_data: event data payload
 * Context: user.
 *
 * Return nothing.
 */
static void
_scsih_sas_device_status_change_event_debug(struct MPT2SAS_ADAPTER *ioc,
    Mpi2EventDataSasDeviceStatusChange_t *event_data)
{
	char *reason_str = NULL;

	switch (event_data->ReasonCode) {
	case MPI2_EVENT_SAS_DEV_STAT_RC_SMART_DATA:
		reason_str = "smart data";
		break;
	case MPI2_EVENT_SAS_DEV_STAT_RC_UNSUPPORTED:
		reason_str = "unsupported device discovered";
		break;
	case MPI2_EVENT_SAS_DEV_STAT_RC_INTERNAL_DEVICE_RESET:
		reason_str = "internal device reset";
		break;
	case MPI2_EVENT_SAS_DEV_STAT_RC_TASK_ABORT_INTERNAL:
		reason_str = "internal task abort";
		break;
	case MPI2_EVENT_SAS_DEV_STAT_RC_ABORT_TASK_SET_INTERNAL:
		reason_str = "internal task abort set";
		break;
	case MPI2_EVENT_SAS_DEV_STAT_RC_CLEAR_TASK_SET_INTERNAL:
		reason_str = "internal clear task set";
		break;
	case MPI2_EVENT_SAS_DEV_STAT_RC_QUERY_TASK_INTERNAL:
		reason_str = "internal query task";
		break;
	case MPI2_EVENT_SAS_DEV_STAT_RC_SATA_INIT_FAILURE:
		reason_str = "sata init failure";
		break;
	case MPI2_EVENT_SAS_DEV_STAT_RC_CMP_INTERNAL_DEV_RESET:
		reason_str = "internal device reset complete";
		break;
	case MPI2_EVENT_SAS_DEV_STAT_RC_CMP_TASK_ABORT_INTERNAL:
		reason_str = "internal task abort complete";
		break;
	case MPI2_EVENT_SAS_DEV_STAT_RC_ASYNC_NOTIFICATION:
		reason_str = "internal async notification";
		break;
	default:
		reason_str = "unknown reason";
		break;
	}
	printk(MPT2SAS_DEBUG_FMT "device status change: (%s)\n"
	    "\thandle(0x%04x), sas address(0x%016llx)", ioc->name,
	    reason_str, le16_to_cpu(event_data->DevHandle),
	    (unsigned long long)le64_to_cpu(event_data->SASAddress));
	if (event_data->ReasonCode == MPI2_EVENT_SAS_DEV_STAT_RC_SMART_DATA)
		printk(MPT2SAS_DEBUG_FMT ", ASC(0x%x), ASCQ(0x%x)\n", ioc->name,
		    event_data->ASC, event_data->ASCQ);
	printk(KERN_INFO "\n");
}
#endif

/**
 * _scsih_sas_device_status_change_event - handle device status change
 * @ioc: per adapter object
 * @VF_ID:
 * @event_data: event data payload
 * Context: user.
 *
 * Return nothing.
 */
static void
_scsih_sas_device_status_change_event(struct MPT2SAS_ADAPTER *ioc, u8 VF_ID,
    Mpi2EventDataSasDeviceStatusChange_t *event_data)
{
#ifdef CONFIG_SCSI_MPT2SAS_LOGGING
	if (ioc->logging_level & MPT_DEBUG_EVENT_WORK_TASK)
		_scsih_sas_device_status_change_event_debug(ioc, event_data);
#endif
}

#ifdef CONFIG_SCSI_MPT2SAS_LOGGING
/**
 * _scsih_sas_enclosure_dev_status_change_event_debug - debug for enclosure event
 * @ioc: per adapter object
 * @event_data: event data payload
 * Context: user.
 *
 * Return nothing.
 */
static void
_scsih_sas_enclosure_dev_status_change_event_debug(struct MPT2SAS_ADAPTER *ioc,
    Mpi2EventDataSasEnclDevStatusChange_t *event_data)
{
	char *reason_str = NULL;

	switch (event_data->ReasonCode) {
	case MPI2_EVENT_SAS_ENCL_RC_ADDED:
		reason_str = "enclosure add";
		break;
	case MPI2_EVENT_SAS_ENCL_RC_NOT_RESPONDING:
		reason_str = "enclosure remove";
		break;
	default:
		reason_str = "unknown reason";
		break;
	}

	printk(MPT2SAS_DEBUG_FMT "enclosure status change: (%s)\n"
	    "\thandle(0x%04x), enclosure logical id(0x%016llx)"
	    " number slots(%d)\n", ioc->name, reason_str,
	    le16_to_cpu(event_data->EnclosureHandle),
	    (unsigned long long)le64_to_cpu(event_data->EnclosureLogicalID),
	    le16_to_cpu(event_data->StartSlot));
}
#endif

/**
 * _scsih_sas_enclosure_dev_status_change_event - handle enclosure events
 * @ioc: per adapter object
 * @VF_ID:
 * @event_data: event data payload
 * Context: user.
 *
 * Return nothing.
 */
static void
_scsih_sas_enclosure_dev_status_change_event(struct MPT2SAS_ADAPTER *ioc,
    u8 VF_ID, Mpi2EventDataSasEnclDevStatusChange_t *event_data)
{
#ifdef CONFIG_SCSI_MPT2SAS_LOGGING
	if (ioc->logging_level & MPT_DEBUG_EVENT_WORK_TASK)
		_scsih_sas_enclosure_dev_status_change_event_debug(ioc,
		     event_data);
#endif
}

/**
 * _scsih_sas_broadcast_primative_event - handle broadcast events
 * @ioc: per adapter object
 * @event_data: event data payload
 * Context: user.
 *
 * Return nothing.
 */
static void
_scsih_sas_broadcast_primative_event(struct MPT2SAS_ADAPTER *ioc, u8 VF_ID,
    Mpi2EventDataSasBroadcastPrimitive_t *event_data)
{
	struct scsi_cmnd *scmd;
	u16 smid, handle;
	u32 lun;
	struct MPT2SAS_DEVICE *sas_device_priv_data;
	u32 termination_count;
	u32 query_count;
	Mpi2SCSITaskManagementReply_t *mpi_reply;

	dewtprintk(ioc, printk(MPT2SAS_DEBUG_FMT "broadcast primative: "
	    "phy number(%d), width(%d)\n", ioc->name, event_data->PhyNum,
	    event_data->PortWidth));

	dtmprintk(ioc, printk(MPT2SAS_DEBUG_FMT "%s: enter\n", ioc->name,
	    __func__));

	mutex_lock(&ioc->tm_cmds.mutex);
	termination_count = 0;
	query_count = 0;
	mpi_reply = ioc->tm_cmds.reply;
	for (smid = 1; smid <= ioc->request_depth; smid++) {
		scmd = _scsih_scsi_lookup_get(ioc, smid);
		if (!scmd)
			continue;
		sas_device_priv_data = scmd->device->hostdata;
		if (!sas_device_priv_data || !sas_device_priv_data->sas_target)
			continue;
		 /* skip hidden raid components */
		if (sas_device_priv_data->sas_target->flags &
		    MPT_TARGET_FLAGS_RAID_COMPONENT)
			continue;
		 /* skip volumes */
		if (sas_device_priv_data->sas_target->flags &
		    MPT_TARGET_FLAGS_VOLUME)
			continue;

		handle = sas_device_priv_data->sas_target->handle;
		lun = sas_device_priv_data->lun;
		query_count++;

		mpt2sas_scsih_issue_tm(ioc, handle, lun,
		    MPI2_SCSITASKMGMT_TASKTYPE_QUERY_TASK, smid, 30);
		ioc->tm_cmds.status = MPT2_CMD_NOT_USED;

		if ((mpi_reply->IOCStatus == MPI2_IOCSTATUS_SUCCESS) &&
		    (mpi_reply->ResponseCode ==
		     MPI2_SCSITASKMGMT_RSP_TM_SUCCEEDED ||
		     mpi_reply->ResponseCode ==
		     MPI2_SCSITASKMGMT_RSP_IO_QUEUED_ON_IOC))
			continue;

		mpt2sas_scsih_issue_tm(ioc, handle, lun,
		    MPI2_SCSITASKMGMT_TASKTYPE_ABRT_TASK_SET, 0, 30);
		ioc->tm_cmds.status = MPT2_CMD_NOT_USED;
		termination_count += le32_to_cpu(mpi_reply->TerminationCount);
	}
	ioc->broadcast_aen_busy = 0;
	mutex_unlock(&ioc->tm_cmds.mutex);

	dtmprintk(ioc, printk(MPT2SAS_DEBUG_FMT
	    "%s - exit, query_count = %d termination_count = %d\n",
	    ioc->name, __func__, query_count, termination_count));
}

/**
 * _scsih_sas_discovery_event - handle discovery events
 * @ioc: per adapter object
 * @event_data: event data payload
 * Context: user.
 *
 * Return nothing.
 */
static void
_scsih_sas_discovery_event(struct MPT2SAS_ADAPTER *ioc, u8 VF_ID,
    Mpi2EventDataSasDiscovery_t *event_data)
{
#ifdef CONFIG_SCSI_MPT2SAS_LOGGING
	if (ioc->logging_level & MPT_DEBUG_EVENT_WORK_TASK) {
		printk(MPT2SAS_DEBUG_FMT "discovery event: (%s)", ioc->name,
		    (event_data->ReasonCode == MPI2_EVENT_SAS_DISC_RC_STARTED) ?
		    "start" : "stop");
	if (event_data->DiscoveryStatus)
		printk(MPT2SAS_DEBUG_FMT ", discovery_status(0x%08x)",
		    ioc->name, le32_to_cpu(event_data->DiscoveryStatus));
	printk("\n");
	}
#endif

	if (event_data->ReasonCode == MPI2_EVENT_SAS_DISC_RC_STARTED &&
	    !ioc->sas_hba.num_phys)
		_scsih_sas_host_add(ioc);
}

/**
 * _scsih_reprobe_lun - reprobing lun
 * @sdev: scsi device struct
 * @no_uld_attach: sdev->no_uld_attach flag setting
 *
 **/
static void
_scsih_reprobe_lun(struct scsi_device *sdev, void *no_uld_attach)
{
	int rc;

	sdev->no_uld_attach = no_uld_attach ? 1 : 0;
	sdev_printk(KERN_INFO, sdev, "%s raid component\n",
	    sdev->no_uld_attach ? "hidding" : "exposing");
	rc = scsi_device_reprobe(sdev);
}

/**
 * _scsih_reprobe_target - reprobing target
 * @starget: scsi target struct
 * @no_uld_attach: sdev->no_uld_attach flag setting
 *
 * Note: no_uld_attach flag determines whether the disk device is attached
 * to block layer. A value of `1` means to not attach.
 **/
static void
_scsih_reprobe_target(struct scsi_target *starget, int no_uld_attach)
{
	struct MPT2SAS_TARGET *sas_target_priv_data = starget->hostdata;

	if (no_uld_attach)
		sas_target_priv_data->flags |= MPT_TARGET_FLAGS_RAID_COMPONENT;
	else
		sas_target_priv_data->flags &= ~MPT_TARGET_FLAGS_RAID_COMPONENT;

	starget_for_each_device(starget, no_uld_attach ? (void *)1 : NULL,
	    _scsih_reprobe_lun);
}
/**
 * _scsih_sas_volume_add - add new volume
 * @ioc: per adapter object
 * @element: IR config element data
 * Context: user.
 *
 * Return nothing.
 */
static void
_scsih_sas_volume_add(struct MPT2SAS_ADAPTER *ioc,
    Mpi2EventIrConfigElement_t *element)
{
	struct _raid_device *raid_device;
	unsigned long flags;
	u64 wwid;
	u16 handle = le16_to_cpu(element->VolDevHandle);
	int rc;

	mpt2sas_config_get_volume_wwid(ioc, handle, &wwid);
	if (!wwid) {
		printk(MPT2SAS_ERR_FMT
		    "failure at %s:%d/%s()!\n", ioc->name,
		    __FILE__, __LINE__, __func__);
		return;
	}

	spin_lock_irqsave(&ioc->raid_device_lock, flags);
	raid_device = _scsih_raid_device_find_by_wwid(ioc, wwid);
	spin_unlock_irqrestore(&ioc->raid_device_lock, flags);

	if (raid_device)
		return;

	raid_device = kzalloc(sizeof(struct _raid_device), GFP_KERNEL);
	if (!raid_device) {
		printk(MPT2SAS_ERR_FMT
		    "failure at %s:%d/%s()!\n", ioc->name,
		    __FILE__, __LINE__, __func__);
		return;
	}

	raid_device->id = ioc->sas_id++;
	raid_device->channel = RAID_CHANNEL;
	raid_device->handle = handle;
	raid_device->wwid = wwid;
	_scsih_raid_device_add(ioc, raid_device);
	if (!ioc->wait_for_port_enable_to_complete) {
		rc = scsi_add_device(ioc->shost, RAID_CHANNEL,
		    raid_device->id, 0);
		if (rc)
			_scsih_raid_device_remove(ioc, raid_device);
	} else
		_scsih_determine_boot_device(ioc, raid_device, 1);
}

/**
 * _scsih_sas_volume_delete - delete volume
 * @ioc: per adapter object
 * @element: IR config element data
 * Context: user.
 *
 * Return nothing.
 */
static void
_scsih_sas_volume_delete(struct MPT2SAS_ADAPTER *ioc,
    Mpi2EventIrConfigElement_t *element)
{
	struct _raid_device *raid_device;
	u16 handle = le16_to_cpu(element->VolDevHandle);
	unsigned long flags;
	struct MPT2SAS_TARGET *sas_target_priv_data;

	spin_lock_irqsave(&ioc->raid_device_lock, flags);
	raid_device = _scsih_raid_device_find_by_handle(ioc, handle);
	spin_unlock_irqrestore(&ioc->raid_device_lock, flags);
	if (!raid_device)
		return;
	if (raid_device->starget) {
		sas_target_priv_data = raid_device->starget->hostdata;
		sas_target_priv_data->deleted = 1;
		scsi_remove_target(&raid_device->starget->dev);
	}
	_scsih_raid_device_remove(ioc, raid_device);
}

/**
 * _scsih_sas_pd_expose - expose pd component to /dev/sdX
 * @ioc: per adapter object
 * @element: IR config element data
 * Context: user.
 *
 * Return nothing.
 */
static void
_scsih_sas_pd_expose(struct MPT2SAS_ADAPTER *ioc,
    Mpi2EventIrConfigElement_t *element)
{
	struct _sas_device *sas_device;
	unsigned long flags;
	u16 handle = le16_to_cpu(element->PhysDiskDevHandle);

	spin_lock_irqsave(&ioc->sas_device_lock, flags);
	sas_device = _scsih_sas_device_find_by_handle(ioc, handle);
	spin_unlock_irqrestore(&ioc->sas_device_lock, flags);
	if (!sas_device)
		return;

	/* exposing raid component */
	sas_device->volume_handle = 0;
	sas_device->volume_wwid = 0;
	sas_device->hidden_raid_component = 0;
	_scsih_reprobe_target(sas_device->starget, 0);
}

/**
 * _scsih_sas_pd_hide - hide pd component from /dev/sdX
 * @ioc: per adapter object
 * @element: IR config element data
 * Context: user.
 *
 * Return nothing.
 */
static void
_scsih_sas_pd_hide(struct MPT2SAS_ADAPTER *ioc,
    Mpi2EventIrConfigElement_t *element)
{
	struct _sas_device *sas_device;
	unsigned long flags;
	u16 handle = le16_to_cpu(element->PhysDiskDevHandle);

	spin_lock_irqsave(&ioc->sas_device_lock, flags);
	sas_device = _scsih_sas_device_find_by_handle(ioc, handle);
	spin_unlock_irqrestore(&ioc->sas_device_lock, flags);
	if (!sas_device)
		return;

	/* hiding raid component */
	mpt2sas_config_get_volume_handle(ioc, handle,
	    &sas_device->volume_handle);
	mpt2sas_config_get_volume_wwid(ioc, sas_device->volume_handle,
	    &sas_device->volume_wwid);
	sas_device->hidden_raid_component = 1;
	_scsih_reprobe_target(sas_device->starget, 1);
}

/**
 * _scsih_sas_pd_delete - delete pd component
 * @ioc: per adapter object
 * @element: IR config element data
 * Context: user.
 *
 * Return nothing.
 */
static void
_scsih_sas_pd_delete(struct MPT2SAS_ADAPTER *ioc,
    Mpi2EventIrConfigElement_t *element)
{
	struct _sas_device *sas_device;
	unsigned long flags;
	u16 handle = le16_to_cpu(element->PhysDiskDevHandle);

	spin_lock_irqsave(&ioc->sas_device_lock, flags);
	sas_device = _scsih_sas_device_find_by_handle(ioc, handle);
	spin_unlock_irqrestore(&ioc->sas_device_lock, flags);
	if (!sas_device)
		return;
	_scsih_remove_device(ioc, handle);
}

/**
 * _scsih_sas_pd_add - remove pd component
 * @ioc: per adapter object
 * @element: IR config element data
 * Context: user.
 *
 * Return nothing.
 */
static void
_scsih_sas_pd_add(struct MPT2SAS_ADAPTER *ioc,
    Mpi2EventIrConfigElement_t *element)
{
	struct _sas_device *sas_device;
	unsigned long flags;
	u16 handle = le16_to_cpu(element->PhysDiskDevHandle);
	Mpi2ConfigReply_t mpi_reply;
	Mpi2SasDevicePage0_t sas_device_pg0;
	u32 ioc_status;

	spin_lock_irqsave(&ioc->sas_device_lock, flags);
	sas_device = _scsih_sas_device_find_by_handle(ioc, handle);
	spin_unlock_irqrestore(&ioc->sas_device_lock, flags);
	if (sas_device) {
		sas_device->hidden_raid_component = 1;
		return;
	}

	if ((mpt2sas_config_get_sas_device_pg0(ioc, &mpi_reply, &sas_device_pg0,
	    MPI2_SAS_DEVICE_PGAD_FORM_HANDLE, handle))) {
		printk(MPT2SAS_ERR_FMT "failure at %s:%d/%s()!\n",
		    ioc->name, __FILE__, __LINE__, __func__);
		return;
	}

	ioc_status = le16_to_cpu(mpi_reply.IOCStatus) &
	    MPI2_IOCSTATUS_MASK;
	if (ioc_status != MPI2_IOCSTATUS_SUCCESS) {
		printk(MPT2SAS_ERR_FMT "failure at %s:%d/%s()!\n",
		    ioc->name, __FILE__, __LINE__, __func__);
		return;
	}

	mpt2sas_transport_update_links(ioc,
	    le16_to_cpu(sas_device_pg0.ParentDevHandle),
	    handle, sas_device_pg0.PhyNum, MPI2_SAS_NEG_LINK_RATE_1_5);

	_scsih_add_device(ioc, handle, 0, 1);
}

#ifdef CONFIG_SCSI_MPT2SAS_LOGGING
/**
 * _scsih_sas_ir_config_change_event_debug - debug for IR Config Change events
 * @ioc: per adapter object
 * @event_data: event data payload
 * Context: user.
 *
 * Return nothing.
 */
static void
_scsih_sas_ir_config_change_event_debug(struct MPT2SAS_ADAPTER *ioc,
    Mpi2EventDataIrConfigChangeList_t *event_data)
{
	Mpi2EventIrConfigElement_t *element;
	u8 element_type;
	int i;
	char *reason_str = NULL, *element_str = NULL;

	element = (Mpi2EventIrConfigElement_t *)&event_data->ConfigElement[0];

	printk(MPT2SAS_DEBUG_FMT "raid config change: (%s), elements(%d)\n",
	    ioc->name, (le32_to_cpu(event_data->Flags) &
	    MPI2_EVENT_IR_CHANGE_FLAGS_FOREIGN_CONFIG) ?
	    "foreign" : "native", event_data->NumElements);
	for (i = 0; i < event_data->NumElements; i++, element++) {
		switch (element->ReasonCode) {
		case MPI2_EVENT_IR_CHANGE_RC_ADDED:
			reason_str = "add";
			break;
		case MPI2_EVENT_IR_CHANGE_RC_REMOVED:
			reason_str = "remove";
			break;
		case MPI2_EVENT_IR_CHANGE_RC_NO_CHANGE:
			reason_str = "no change";
			break;
		case MPI2_EVENT_IR_CHANGE_RC_HIDE:
			reason_str = "hide";
			break;
		case MPI2_EVENT_IR_CHANGE_RC_UNHIDE:
			reason_str = "unhide";
			break;
		case MPI2_EVENT_IR_CHANGE_RC_VOLUME_CREATED:
			reason_str = "volume_created";
			break;
		case MPI2_EVENT_IR_CHANGE_RC_VOLUME_DELETED:
			reason_str = "volume_deleted";
			break;
		case MPI2_EVENT_IR_CHANGE_RC_PD_CREATED:
			reason_str = "pd_created";
			break;
		case MPI2_EVENT_IR_CHANGE_RC_PD_DELETED:
			reason_str = "pd_deleted";
			break;
		default:
			reason_str = "unknown reason";
			break;
		}
		element_type = le16_to_cpu(element->ElementFlags) &
		    MPI2_EVENT_IR_CHANGE_EFLAGS_ELEMENT_TYPE_MASK;
		switch (element_type) {
		case MPI2_EVENT_IR_CHANGE_EFLAGS_VOLUME_ELEMENT:
			element_str = "volume";
			break;
		case MPI2_EVENT_IR_CHANGE_EFLAGS_VOLPHYSDISK_ELEMENT:
			element_str = "phys disk";
			break;
		case MPI2_EVENT_IR_CHANGE_EFLAGS_HOTSPARE_ELEMENT:
			element_str = "hot spare";
			break;
		default:
			element_str = "unknown element";
			break;
		}
		printk(KERN_DEBUG "\t(%s:%s), vol handle(0x%04x), "
		    "pd handle(0x%04x), pd num(0x%02x)\n", element_str,
		    reason_str, le16_to_cpu(element->VolDevHandle),
		    le16_to_cpu(element->PhysDiskDevHandle),
		    element->PhysDiskNum);
	}
}
#endif

/**
 * _scsih_sas_ir_config_change_event - handle ir configuration change events
 * @ioc: per adapter object
 * @VF_ID:
 * @event_data: event data payload
 * Context: user.
 *
 * Return nothing.
 */
static void
_scsih_sas_ir_config_change_event(struct MPT2SAS_ADAPTER *ioc, u8 VF_ID,
    Mpi2EventDataIrConfigChangeList_t *event_data)
{
	Mpi2EventIrConfigElement_t *element;
	int i;
	u8 foreign_config;

#ifdef CONFIG_SCSI_MPT2SAS_LOGGING
	if (ioc->logging_level & MPT_DEBUG_EVENT_WORK_TASK)
		_scsih_sas_ir_config_change_event_debug(ioc, event_data);

#endif
	foreign_config = (le32_to_cpu(event_data->Flags) &
	    MPI2_EVENT_IR_CHANGE_FLAGS_FOREIGN_CONFIG) ? 1 : 0;

	element = (Mpi2EventIrConfigElement_t *)&event_data->ConfigElement[0];
	for (i = 0; i < event_data->NumElements; i++, element++) {

		switch (element->ReasonCode) {
		case MPI2_EVENT_IR_CHANGE_RC_VOLUME_CREATED:
		case MPI2_EVENT_IR_CHANGE_RC_ADDED:
			if (!foreign_config)
				_scsih_sas_volume_add(ioc, element);
			break;
		case MPI2_EVENT_IR_CHANGE_RC_VOLUME_DELETED:
		case MPI2_EVENT_IR_CHANGE_RC_REMOVED:
			if (!foreign_config)
				_scsih_sas_volume_delete(ioc, element);
			break;
		case MPI2_EVENT_IR_CHANGE_RC_PD_CREATED:
			_scsih_sas_pd_hide(ioc, element);
			break;
		case MPI2_EVENT_IR_CHANGE_RC_PD_DELETED:
			_scsih_sas_pd_expose(ioc, element);
			break;
		case MPI2_EVENT_IR_CHANGE_RC_HIDE:
			_scsih_sas_pd_add(ioc, element);
			break;
		case MPI2_EVENT_IR_CHANGE_RC_UNHIDE:
			_scsih_sas_pd_delete(ioc, element);
			break;
		}
	}
}

/**
 * _scsih_sas_ir_volume_event - IR volume event
 * @ioc: per adapter object
 * @event_data: event data payload
 * Context: user.
 *
 * Return nothing.
 */
static void
_scsih_sas_ir_volume_event(struct MPT2SAS_ADAPTER *ioc, u8 VF_ID,
    Mpi2EventDataIrVolume_t *event_data)
{
	u64 wwid;
	unsigned long flags;
	struct _raid_device *raid_device;
	u16 handle;
	u32 state;
	int rc;
	struct MPT2SAS_TARGET *sas_target_priv_data;

	if (event_data->ReasonCode != MPI2_EVENT_IR_VOLUME_RC_STATE_CHANGED)
		return;

	handle = le16_to_cpu(event_data->VolDevHandle);
	state = le32_to_cpu(event_data->NewValue);
	dewtprintk(ioc, printk(MPT2SAS_DEBUG_FMT "%s: handle(0x%04x), "
	    "old(0x%08x), new(0x%08x)\n", ioc->name, __func__,  handle,
	    le32_to_cpu(event_data->PreviousValue), state));

	spin_lock_irqsave(&ioc->raid_device_lock, flags);
	raid_device = _scsih_raid_device_find_by_handle(ioc, handle);
	spin_unlock_irqrestore(&ioc->raid_device_lock, flags);

	switch (state) {
	case MPI2_RAID_VOL_STATE_MISSING:
	case MPI2_RAID_VOL_STATE_FAILED:
		if (!raid_device)
			break;
		if (raid_device->starget) {
			sas_target_priv_data = raid_device->starget->hostdata;
			sas_target_priv_data->deleted = 1;
			scsi_remove_target(&raid_device->starget->dev);
		}
		_scsih_raid_device_remove(ioc, raid_device);
		break;

	case MPI2_RAID_VOL_STATE_ONLINE:
	case MPI2_RAID_VOL_STATE_DEGRADED:
	case MPI2_RAID_VOL_STATE_OPTIMAL:
		if (raid_device)
			break;

		mpt2sas_config_get_volume_wwid(ioc, handle, &wwid);
		if (!wwid) {
			printk(MPT2SAS_ERR_FMT
			    "failure at %s:%d/%s()!\n", ioc->name,
			    __FILE__, __LINE__, __func__);
			break;
		}

		raid_device = kzalloc(sizeof(struct _raid_device), GFP_KERNEL);
		if (!raid_device) {
			printk(MPT2SAS_ERR_FMT
			    "failure at %s:%d/%s()!\n", ioc->name,
			    __FILE__, __LINE__, __func__);
			break;
		}

		raid_device->id = ioc->sas_id++;
		raid_device->channel = RAID_CHANNEL;
		raid_device->handle = handle;
		raid_device->wwid = wwid;
		_scsih_raid_device_add(ioc, raid_device);
		rc = scsi_add_device(ioc->shost, RAID_CHANNEL,
		    raid_device->id, 0);
		if (rc)
			_scsih_raid_device_remove(ioc, raid_device);
		break;

	case MPI2_RAID_VOL_STATE_INITIALIZING:
	default:
		break;
	}
}

/**
 * _scsih_sas_ir_physical_disk_event - PD event
 * @ioc: per adapter object
 * @event_data: event data payload
 * Context: user.
 *
 * Return nothing.
 */
static void
_scsih_sas_ir_physical_disk_event(struct MPT2SAS_ADAPTER *ioc, u8 VF_ID,
   Mpi2EventDataIrPhysicalDisk_t *event_data)
{
	u16 handle;
	u32 state;
	struct _sas_device *sas_device;
	unsigned long flags;
	Mpi2ConfigReply_t mpi_reply;
	Mpi2SasDevicePage0_t sas_device_pg0;
	u32 ioc_status;

	if (event_data->ReasonCode != MPI2_EVENT_IR_PHYSDISK_RC_STATE_CHANGED)
		return;

	handle = le16_to_cpu(event_data->PhysDiskDevHandle);
	state = le32_to_cpu(event_data->NewValue);

	dewtprintk(ioc, printk(MPT2SAS_DEBUG_FMT "%s: handle(0x%04x), "
	    "old(0x%08x), new(0x%08x)\n", ioc->name, __func__,  handle,
	    le32_to_cpu(event_data->PreviousValue), state));

	spin_lock_irqsave(&ioc->sas_device_lock, flags);
	sas_device = _scsih_sas_device_find_by_handle(ioc, handle);
	spin_unlock_irqrestore(&ioc->sas_device_lock, flags);

	switch (state) {
	case MPI2_RAID_PD_STATE_ONLINE:
	case MPI2_RAID_PD_STATE_DEGRADED:
	case MPI2_RAID_PD_STATE_REBUILDING:
	case MPI2_RAID_PD_STATE_OPTIMAL:
		if (sas_device) {
			sas_device->hidden_raid_component = 1;
			return;
		}

		if ((mpt2sas_config_get_sas_device_pg0(ioc, &mpi_reply,
		    &sas_device_pg0, MPI2_SAS_DEVICE_PGAD_FORM_HANDLE,
		    handle))) {
			printk(MPT2SAS_ERR_FMT "failure at %s:%d/%s()!\n",
			    ioc->name, __FILE__, __LINE__, __func__);
			return;
		}

		ioc_status = le16_to_cpu(mpi_reply.IOCStatus) &
		    MPI2_IOCSTATUS_MASK;
		if (ioc_status != MPI2_IOCSTATUS_SUCCESS) {
			printk(MPT2SAS_ERR_FMT "failure at %s:%d/%s()!\n",
			    ioc->name, __FILE__, __LINE__, __func__);
			return;
		}

		mpt2sas_transport_update_links(ioc,
		    le16_to_cpu(sas_device_pg0.ParentDevHandle),
		    handle, sas_device_pg0.PhyNum, MPI2_SAS_NEG_LINK_RATE_1_5);

		_scsih_add_device(ioc, handle, 0, 1);

		break;

	case MPI2_RAID_PD_STATE_OFFLINE:
	case MPI2_RAID_PD_STATE_NOT_CONFIGURED:
	case MPI2_RAID_PD_STATE_NOT_COMPATIBLE:
	case MPI2_RAID_PD_STATE_HOT_SPARE:
	default:
		break;
	}
}

#ifdef CONFIG_SCSI_MPT2SAS_LOGGING
/**
 * _scsih_sas_ir_operation_status_event_debug - debug for IR op event
 * @ioc: per adapter object
 * @event_data: event data payload
 * Context: user.
 *
 * Return nothing.
 */
static void
_scsih_sas_ir_operation_status_event_debug(struct MPT2SAS_ADAPTER *ioc,
    Mpi2EventDataIrOperationStatus_t *event_data)
{
	char *reason_str = NULL;

	switch (event_data->RAIDOperation) {
	case MPI2_EVENT_IR_RAIDOP_RESYNC:
		reason_str = "resync";
		break;
	case MPI2_EVENT_IR_RAIDOP_ONLINE_CAP_EXPANSION:
		reason_str = "online capacity expansion";
		break;
	case MPI2_EVENT_IR_RAIDOP_CONSISTENCY_CHECK:
		reason_str = "consistency check";
		break;
	default:
		reason_str = "unknown reason";
		break;
	}

	printk(MPT2SAS_INFO_FMT "raid operational status: (%s)"
	    "\thandle(0x%04x), percent complete(%d)\n",
	    ioc->name, reason_str,
	    le16_to_cpu(event_data->VolDevHandle),
	    event_data->PercentComplete);
}
#endif

/**
 * _scsih_sas_ir_operation_status_event - handle RAID operation events
 * @ioc: per adapter object
 * @VF_ID:
 * @event_data: event data payload
 * Context: user.
 *
 * Return nothing.
 */
static void
_scsih_sas_ir_operation_status_event(struct MPT2SAS_ADAPTER *ioc, u8 VF_ID,
    Mpi2EventDataIrOperationStatus_t *event_data)
{
#ifdef CONFIG_SCSI_MPT2SAS_LOGGING
	if (ioc->logging_level & MPT_DEBUG_EVENT_WORK_TASK)
		_scsih_sas_ir_operation_status_event_debug(ioc, event_data);
#endif
}

/**
 * _scsih_task_set_full - handle task set full
 * @ioc: per adapter object
 * @event_data: event data payload
 * Context: user.
 *
 * Throttle back qdepth.
 */
static void
_scsih_task_set_full(struct MPT2SAS_ADAPTER *ioc, u8 VF_ID,
    Mpi2EventDataTaskSetFull_t *event_data)
{
	unsigned long flags;
	struct _sas_device *sas_device;
	static struct _raid_device *raid_device;
	struct scsi_device *sdev;
	int depth;
	u16 current_depth;
	u16 handle;
	int id, channel;
	u64 sas_address;

	current_depth = le16_to_cpu(event_data->CurrentDepth);
	handle = le16_to_cpu(event_data->DevHandle);
	spin_lock_irqsave(&ioc->sas_device_lock, flags);
	sas_device = _scsih_sas_device_find_by_handle(ioc, handle);
	if (!sas_device) {
		spin_unlock_irqrestore(&ioc->sas_device_lock, flags);
		return;
	}
	spin_unlock_irqrestore(&ioc->sas_device_lock, flags);
	id = sas_device->id;
	channel = sas_device->channel;
	sas_address = sas_device->sas_address;

	/* if hidden raid component, then change to volume characteristics */
	if (sas_device->hidden_raid_component && sas_device->volume_handle) {
		spin_lock_irqsave(&ioc->raid_device_lock, flags);
		raid_device = _scsih_raid_device_find_by_handle(
		    ioc, sas_device->volume_handle);
		spin_unlock_irqrestore(&ioc->raid_device_lock, flags);
		if (raid_device) {
			id = raid_device->id;
			channel = raid_device->channel;
			handle = raid_device->handle;
			sas_address = raid_device->wwid;
		}
	}

	if (ioc->logging_level & MPT_DEBUG_TASK_SET_FULL)
		starget_printk(KERN_DEBUG, sas_device->starget, "task set "
		    "full: handle(0x%04x), sas_addr(0x%016llx), depth(%d)\n",
		    handle, (unsigned long long)sas_address, current_depth);

	shost_for_each_device(sdev, ioc->shost) {
		if (sdev->id == id && sdev->channel == channel) {
			if (current_depth > sdev->queue_depth) {
				if (ioc->logging_level &
				    MPT_DEBUG_TASK_SET_FULL)
					sdev_printk(KERN_INFO, sdev, "strange "
					    "observation, the queue depth is"
					    " (%d) meanwhile fw queue depth "
					    "is (%d)\n", sdev->queue_depth,
					    current_depth);
				continue;
			}
			depth = scsi_track_queue_full(sdev,
			    current_depth - 1);
			if (depth > 0)
				sdev_printk(KERN_INFO, sdev, "Queue depth "
				    "reduced to (%d)\n", depth);
			else if (depth < 0)
				sdev_printk(KERN_INFO, sdev, "Tagged Command "
				    "Queueing is being disabled\n");
			else if (depth == 0)
				if (ioc->logging_level &
				     MPT_DEBUG_TASK_SET_FULL)
					sdev_printk(KERN_INFO, sdev,
					     "Queue depth not changed yet\n");
		}
	}
}

/**
 * _scsih_mark_responding_sas_device - mark a sas_devices as responding
 * @ioc: per adapter object
 * @sas_address: sas address
 * @slot: enclosure slot id
 * @handle: device handle
 *
 * After host reset, find out whether devices are still responding.
 * Used in _scsi_remove_unresponsive_sas_devices.
 *
 * Return nothing.
 */
static void
_scsih_mark_responding_sas_device(struct MPT2SAS_ADAPTER *ioc, u64 sas_address,
    u16 slot, u16 handle)
{
	struct MPT2SAS_TARGET *sas_target_priv_data;
	struct scsi_target *starget;
	struct _sas_device *sas_device;
	unsigned long flags;

	spin_lock_irqsave(&ioc->sas_device_lock, flags);
	list_for_each_entry(sas_device, &ioc->sas_device_list, list) {
		if (sas_device->sas_address == sas_address &&
		    sas_device->slot == slot && sas_device->starget) {
			sas_device->responding = 1;
			starget_printk(KERN_INFO, sas_device->starget,
			    "handle(0x%04x), sas_addr(0x%016llx), enclosure "
			    "logical id(0x%016llx), slot(%d)\n", handle,
			    (unsigned long long)sas_device->sas_address,
			    (unsigned long long)
			    sas_device->enclosure_logical_id,
			    sas_device->slot);
			if (sas_device->handle == handle)
				goto out;
			printk(KERN_INFO "\thandle changed from(0x%04x)!!!\n",
			    sas_device->handle);
			sas_device->handle = handle;
			starget = sas_device->starget;
			sas_target_priv_data = starget->hostdata;
			sas_target_priv_data->handle = handle;
			goto out;
		}
	}
 out:
	spin_unlock_irqrestore(&ioc->sas_device_lock, flags);
}

/**
 * _scsih_search_responding_sas_devices -
 * @ioc: per adapter object
 *
 * After host reset, find out whether devices are still responding.
 * If not remove.
 *
 * Return nothing.
 */
static void
_scsih_search_responding_sas_devices(struct MPT2SAS_ADAPTER *ioc)
{
	Mpi2SasDevicePage0_t sas_device_pg0;
	Mpi2ConfigReply_t mpi_reply;
	u16 ioc_status;
	__le64 sas_address;
	u16 handle;
	u32 device_info;
	u16 slot;

	printk(MPT2SAS_INFO_FMT "%s\n", ioc->name, __func__);

	if (list_empty(&ioc->sas_device_list))
		return;

	handle = 0xFFFF;
	while (!(mpt2sas_config_get_sas_device_pg0(ioc, &mpi_reply,
	    &sas_device_pg0, MPI2_SAS_DEVICE_PGAD_FORM_GET_NEXT_HANDLE,
	    handle))) {
		ioc_status = le16_to_cpu(mpi_reply.IOCStatus) &
		    MPI2_IOCSTATUS_MASK;
		if (ioc_status == MPI2_IOCSTATUS_CONFIG_INVALID_PAGE)
			break;
		handle = le16_to_cpu(sas_device_pg0.DevHandle);
		device_info = le32_to_cpu(sas_device_pg0.DeviceInfo);
		if (!(_scsih_is_end_device(device_info)))
			continue;
		sas_address = le64_to_cpu(sas_device_pg0.SASAddress);
		slot = le16_to_cpu(sas_device_pg0.Slot);
		_scsih_mark_responding_sas_device(ioc, sas_address, slot,
		    handle);
	}
}

/**
 * _scsih_mark_responding_raid_device - mark a raid_device as responding
 * @ioc: per adapter object
 * @wwid: world wide identifier for raid volume
 * @handle: device handle
 *
 * After host reset, find out whether devices are still responding.
 * Used in _scsi_remove_unresponsive_raid_devices.
 *
 * Return nothing.
 */
static void
_scsih_mark_responding_raid_device(struct MPT2SAS_ADAPTER *ioc, u64 wwid,
    u16 handle)
{
	struct MPT2SAS_TARGET *sas_target_priv_data;
	struct scsi_target *starget;
	struct _raid_device *raid_device;
	unsigned long flags;

	spin_lock_irqsave(&ioc->raid_device_lock, flags);
	list_for_each_entry(raid_device, &ioc->raid_device_list, list) {
		if (raid_device->wwid == wwid && raid_device->starget) {
			raid_device->responding = 1;
			starget_printk(KERN_INFO, raid_device->starget,
			    "handle(0x%04x), wwid(0x%016llx)\n", handle,
			    (unsigned long long)raid_device->wwid);
			if (raid_device->handle == handle)
				goto out;
			printk(KERN_INFO "\thandle changed from(0x%04x)!!!\n",
			    raid_device->handle);
			raid_device->handle = handle;
			starget = raid_device->starget;
			sas_target_priv_data = starget->hostdata;
			sas_target_priv_data->handle = handle;
			goto out;
		}
	}
 out:
	spin_unlock_irqrestore(&ioc->raid_device_lock, flags);
}

/**
 * _scsih_search_responding_raid_devices -
 * @ioc: per adapter object
 *
 * After host reset, find out whether devices are still responding.
 * If not remove.
 *
 * Return nothing.
 */
static void
_scsih_search_responding_raid_devices(struct MPT2SAS_ADAPTER *ioc)
{
	Mpi2RaidVolPage1_t volume_pg1;
	Mpi2ConfigReply_t mpi_reply;
	u16 ioc_status;
	u16 handle;

	printk(MPT2SAS_INFO_FMT "%s\n", ioc->name, __func__);

	if (list_empty(&ioc->raid_device_list))
		return;

	handle = 0xFFFF;
	while (!(mpt2sas_config_get_raid_volume_pg1(ioc, &mpi_reply,
	    &volume_pg1, MPI2_RAID_VOLUME_PGAD_FORM_GET_NEXT_HANDLE, handle))) {
		ioc_status = le16_to_cpu(mpi_reply.IOCStatus) &
		    MPI2_IOCSTATUS_MASK;
		if (ioc_status == MPI2_IOCSTATUS_CONFIG_INVALID_PAGE)
			break;
		handle = le16_to_cpu(volume_pg1.DevHandle);
		_scsih_mark_responding_raid_device(ioc,
		    le64_to_cpu(volume_pg1.WWID), handle);
	}
}

/**
 * _scsih_mark_responding_expander - mark a expander as responding
 * @ioc: per adapter object
 * @sas_address: sas address
 * @handle:
 *
 * After host reset, find out whether devices are still responding.
 * Used in _scsi_remove_unresponsive_expanders.
 *
 * Return nothing.
 */
static void
_scsih_mark_responding_expander(struct MPT2SAS_ADAPTER *ioc, u64 sas_address,
     u16 handle)
{
	struct _sas_node *sas_expander;
	unsigned long flags;

	spin_lock_irqsave(&ioc->sas_node_lock, flags);
	list_for_each_entry(sas_expander, &ioc->sas_expander_list, list) {
		if (sas_expander->sas_address == sas_address) {
			sas_expander->responding = 1;
			if (sas_expander->handle != handle) {
				printk(KERN_INFO "old handle(0x%04x)\n",
				    sas_expander->handle);
				sas_expander->handle = handle;
			}
			goto out;
		}
	}
 out:
	spin_unlock_irqrestore(&ioc->sas_node_lock, flags);
}

/**
 * _scsih_search_responding_expanders -
 * @ioc: per adapter object
 *
 * After host reset, find out whether devices are still responding.
 * If not remove.
 *
 * Return nothing.
 */
static void
_scsih_search_responding_expanders(struct MPT2SAS_ADAPTER *ioc)
{
	Mpi2ExpanderPage0_t expander_pg0;
	Mpi2ConfigReply_t mpi_reply;
	u16 ioc_status;
	__le64 sas_address;
	u16 handle;

	printk(MPT2SAS_INFO_FMT "%s\n", ioc->name, __func__);

	if (list_empty(&ioc->sas_expander_list))
		return;

	handle = 0xFFFF;
	while (!(mpt2sas_config_get_expander_pg0(ioc, &mpi_reply, &expander_pg0,
	    MPI2_SAS_EXPAND_PGAD_FORM_GET_NEXT_HNDL, handle))) {

		ioc_status = le16_to_cpu(mpi_reply.IOCStatus) &
		    MPI2_IOCSTATUS_MASK;
		if (ioc_status == MPI2_IOCSTATUS_CONFIG_INVALID_PAGE)
			break;

		handle = le16_to_cpu(expander_pg0.DevHandle);
		sas_address = le64_to_cpu(expander_pg0.SASAddress);
		printk(KERN_INFO "\texpander present: handle(0x%04x), "
		    "sas_addr(0x%016llx)\n", handle,
		    (unsigned long long)sas_address);
		_scsih_mark_responding_expander(ioc, sas_address, handle);
	}

}

/**
 * _scsih_remove_unresponding_devices - removing unresponding devices
 * @ioc: per adapter object
 *
 * Return nothing.
 */
static void
_scsih_remove_unresponding_devices(struct MPT2SAS_ADAPTER *ioc)
{
	struct _sas_device *sas_device, *sas_device_next;
	struct _sas_node *sas_expander;
	struct _raid_device *raid_device, *raid_device_next;


	list_for_each_entry_safe(sas_device, sas_device_next,
	    &ioc->sas_device_list, list) {
		if (sas_device->responding) {
			sas_device->responding = 0;
			continue;
		}
		if (sas_device->starget)
			starget_printk(KERN_INFO, sas_device->starget,
			    "removing: handle(0x%04x), sas_addr(0x%016llx), "
			    "enclosure logical id(0x%016llx), slot(%d)\n",
			    sas_device->handle,
			    (unsigned long long)sas_device->sas_address,
			    (unsigned long long)
			    sas_device->enclosure_logical_id,
			    sas_device->slot);
		_scsih_remove_device(ioc, sas_device->handle);
	}

	list_for_each_entry_safe(raid_device, raid_device_next,
	    &ioc->raid_device_list, list) {
		if (raid_device->responding) {
			raid_device->responding = 0;
			continue;
		}
		if (raid_device->starget) {
			starget_printk(KERN_INFO, raid_device->starget,
			    "removing: handle(0x%04x), wwid(0x%016llx)\n",
			      raid_device->handle,
			    (unsigned long long)raid_device->wwid);
			scsi_remove_target(&raid_device->starget->dev);
		}
		_scsih_raid_device_remove(ioc, raid_device);
	}

 retry_expander_search:
	sas_expander = NULL;
	list_for_each_entry(sas_expander, &ioc->sas_expander_list, list) {
		if (sas_expander->responding) {
			sas_expander->responding = 0;
			continue;
		}
		_scsih_expander_remove(ioc, sas_expander->handle);
		goto retry_expander_search;
	}
}

/**
 * mpt2sas_scsih_reset_handler - reset callback handler (for scsih)
 * @ioc: per adapter object
 * @reset_phase: phase
 *
 * The handler for doing any required cleanup or initialization.
 *
 * The reset phase can be MPT2_IOC_PRE_RESET, MPT2_IOC_AFTER_RESET,
 * MPT2_IOC_DONE_RESET
 *
 * Return nothing.
 */
void
mpt2sas_scsih_reset_handler(struct MPT2SAS_ADAPTER *ioc, int reset_phase)
{
	switch (reset_phase) {
	case MPT2_IOC_PRE_RESET:
		dtmprintk(ioc, printk(MPT2SAS_DEBUG_FMT "%s: "
		    "MPT2_IOC_PRE_RESET\n", ioc->name, __func__));
		_scsih_fw_event_off(ioc);
		break;
	case MPT2_IOC_AFTER_RESET:
		dtmprintk(ioc, printk(MPT2SAS_DEBUG_FMT "%s: "
		    "MPT2_IOC_AFTER_RESET\n", ioc->name, __func__));
		if (ioc->tm_cmds.status & MPT2_CMD_PENDING) {
			ioc->tm_cmds.status |= MPT2_CMD_RESET;
			mpt2sas_base_free_smid(ioc, ioc->tm_cmds.smid);
			complete(&ioc->tm_cmds.done);
		}
		_scsih_fw_event_on(ioc);
		_scsih_flush_running_cmds(ioc);
		break;
	case MPT2_IOC_DONE_RESET:
		dtmprintk(ioc, printk(MPT2SAS_DEBUG_FMT "%s: "
		    "MPT2_IOC_DONE_RESET\n", ioc->name, __func__));
		_scsih_sas_host_refresh(ioc, 0);
		_scsih_search_responding_sas_devices(ioc);
		_scsih_search_responding_raid_devices(ioc);
		_scsih_search_responding_expanders(ioc);
		break;
	case MPT2_IOC_RUNNING:
		dtmprintk(ioc, printk(MPT2SAS_DEBUG_FMT "%s: "
		    "MPT2_IOC_RUNNING\n", ioc->name, __func__));
		_scsih_remove_unresponding_devices(ioc);
		break;
	}
}

/**
 * _firmware_event_work - delayed task for processing firmware events
 * @ioc: per adapter object
 * @work: equal to the fw_event_work object
 * Context: user.
 *
 * Return nothing.
 */
static void
_firmware_event_work(struct work_struct *work)
{
	struct fw_event_work *fw_event = container_of(work,
	    struct fw_event_work, work);
	unsigned long flags;
	struct MPT2SAS_ADAPTER *ioc = fw_event->ioc;

	/* the queue is being flushed so ignore this event */
	spin_lock_irqsave(&ioc->fw_event_lock, flags);
	if (ioc->fw_events_off || ioc->remove_host) {
		spin_unlock_irqrestore(&ioc->fw_event_lock, flags);
		_scsih_fw_event_free(ioc, fw_event);
		return;
	}
	spin_unlock_irqrestore(&ioc->fw_event_lock, flags);

	if (ioc->shost_recovery) {
		_scsih_fw_event_requeue(ioc, fw_event, 1000);
		return;
	}

	switch (fw_event->event) {
	case MPI2_EVENT_SAS_TOPOLOGY_CHANGE_LIST:
		_scsih_sas_topology_change_event(ioc, fw_event->VF_ID,
		    fw_event->event_data, fw_event);
		break;
	case MPI2_EVENT_SAS_DEVICE_STATUS_CHANGE:
		_scsih_sas_device_status_change_event(ioc, fw_event->VF_ID,
		    fw_event->event_data);
		break;
	case MPI2_EVENT_SAS_DISCOVERY:
		_scsih_sas_discovery_event(ioc, fw_event->VF_ID,
		    fw_event->event_data);
		break;
	case MPI2_EVENT_SAS_BROADCAST_PRIMITIVE:
		_scsih_sas_broadcast_primative_event(ioc, fw_event->VF_ID,
		    fw_event->event_data);
		break;
	case MPI2_EVENT_SAS_ENCL_DEVICE_STATUS_CHANGE:
		_scsih_sas_enclosure_dev_status_change_event(ioc,
		    fw_event->VF_ID, fw_event->event_data);
		break;
	case MPI2_EVENT_IR_CONFIGURATION_CHANGE_LIST:
		_scsih_sas_ir_config_change_event(ioc, fw_event->VF_ID,
		    fw_event->event_data);
		break;
	case MPI2_EVENT_IR_VOLUME:
		_scsih_sas_ir_volume_event(ioc, fw_event->VF_ID,
		    fw_event->event_data);
		break;
	case MPI2_EVENT_IR_PHYSICAL_DISK:
		_scsih_sas_ir_physical_disk_event(ioc, fw_event->VF_ID,
		    fw_event->event_data);
		break;
	case MPI2_EVENT_IR_OPERATION_STATUS:
		_scsih_sas_ir_operation_status_event(ioc, fw_event->VF_ID,
		    fw_event->event_data);
		break;
	case MPI2_EVENT_TASK_SET_FULL:
		_scsih_task_set_full(ioc, fw_event->VF_ID,
		    fw_event->event_data);
		break;
	}
	_scsih_fw_event_free(ioc, fw_event);
}

/**
 * mpt2sas_scsih_event_callback - firmware event handler (called at ISR time)
 * @ioc: per adapter object
 * @VF_ID: virtual function id
 * @reply: reply message frame(lower 32bit addr)
 * Context: interrupt.
 *
 * This function merely adds a new work task into ioc->firmware_event_thread.
 * The tasks are worked from _firmware_event_work in user context.
 *
 * Return nothing.
 */
void
mpt2sas_scsih_event_callback(struct MPT2SAS_ADAPTER *ioc, u8 VF_ID, u32 reply)
{
	struct fw_event_work *fw_event;
	Mpi2EventNotificationReply_t *mpi_reply;
	unsigned long flags;
	u16 event;

	/* events turned off due to host reset or driver unloading */
	spin_lock_irqsave(&ioc->fw_event_lock, flags);
	if (ioc->fw_events_off || ioc->remove_host) {
		spin_unlock_irqrestore(&ioc->fw_event_lock, flags);
		return;
	}
	spin_unlock_irqrestore(&ioc->fw_event_lock, flags);

	mpi_reply =  mpt2sas_base_get_reply_virt_addr(ioc, reply);
	event = le16_to_cpu(mpi_reply->Event);

	switch (event) {
	/* handle these */
	case MPI2_EVENT_SAS_BROADCAST_PRIMITIVE:
	{
		Mpi2EventDataSasBroadcastPrimitive_t *baen_data =
		    (Mpi2EventDataSasBroadcastPrimitive_t *)
		    mpi_reply->EventData;

		if (baen_data->Primitive !=
		    MPI2_EVENT_PRIMITIVE_ASYNCHRONOUS_EVENT ||
		    ioc->broadcast_aen_busy)
			return;
		ioc->broadcast_aen_busy = 1;
		break;
	}

	case MPI2_EVENT_SAS_TOPOLOGY_CHANGE_LIST:
		_scsih_check_topo_delete_events(ioc,
		    (Mpi2EventDataSasTopologyChangeList_t *)
		    mpi_reply->EventData);
		break;

	case MPI2_EVENT_SAS_DEVICE_STATUS_CHANGE:
	case MPI2_EVENT_IR_OPERATION_STATUS:
	case MPI2_EVENT_SAS_DISCOVERY:
	case MPI2_EVENT_SAS_ENCL_DEVICE_STATUS_CHANGE:
	case MPI2_EVENT_IR_VOLUME:
	case MPI2_EVENT_IR_PHYSICAL_DISK:
	case MPI2_EVENT_IR_CONFIGURATION_CHANGE_LIST:
	case MPI2_EVENT_TASK_SET_FULL:
		break;

	default: /* ignore the rest */
		return;
	}

	fw_event = kzalloc(sizeof(struct fw_event_work), GFP_ATOMIC);
	if (!fw_event) {
		printk(MPT2SAS_ERR_FMT "failure at %s:%d/%s()!\n",
		    ioc->name, __FILE__, __LINE__, __func__);
		return;
	}
	fw_event->event_data =
	    kzalloc(mpi_reply->EventDataLength*4, GFP_ATOMIC);
	if (!fw_event->event_data) {
		printk(MPT2SAS_ERR_FMT "failure at %s:%d/%s()!\n",
		    ioc->name, __FILE__, __LINE__, __func__);
		kfree(fw_event);
		return;
	}

	memcpy(fw_event->event_data, mpi_reply->EventData,
	    mpi_reply->EventDataLength*4);
	fw_event->ioc = ioc;
	fw_event->VF_ID = VF_ID;
	fw_event->event = event;
	_scsih_fw_event_add(ioc, fw_event);
}

/* shost template */
static struct scsi_host_template scsih_driver_template = {
	.module				= THIS_MODULE,
	.name				= "Fusion MPT SAS Host",
	.proc_name			= MPT2SAS_DRIVER_NAME,
	.queuecommand			= _scsih_qcmd,
	.target_alloc			= _scsih_target_alloc,
	.slave_alloc			= _scsih_slave_alloc,
	.slave_configure		= _scsih_slave_configure,
	.target_destroy			= _scsih_target_destroy,
	.slave_destroy			= _scsih_slave_destroy,
	.change_queue_depth 		= _scsih_change_queue_depth,
	.change_queue_type		= _scsih_change_queue_type,
	.eh_abort_handler		= _scsih_abort,
	.eh_device_reset_handler	= _scsih_dev_reset,
	.eh_target_reset_handler	= _scsih_target_reset,
	.eh_host_reset_handler		= _scsih_host_reset,
	.bios_param			= _scsih_bios_param,
	.can_queue			= 1,
	.this_id			= -1,
	.sg_tablesize			= MPT2SAS_SG_DEPTH,
	.max_sectors			= 8192,
	.cmd_per_lun			= 7,
	.use_clustering			= ENABLE_CLUSTERING,
	.shost_attrs			= mpt2sas_host_attrs,
	.sdev_attrs			= mpt2sas_dev_attrs,
};

/**
 * _scsih_expander_node_remove - removing expander device from list.
 * @ioc: per adapter object
 * @sas_expander: the sas_device object
 * Context: Calling function should acquire ioc->sas_node_lock.
 *
 * Removing object and freeing associated memory from the
 * ioc->sas_expander_list.
 *
 * Return nothing.
 */
static void
_scsih_expander_node_remove(struct MPT2SAS_ADAPTER *ioc,
    struct _sas_node *sas_expander)
{
	struct _sas_port *mpt2sas_port;
	struct _sas_device *sas_device;
	struct _sas_node *expander_sibling;
	unsigned long flags;

	if (!sas_expander)
		return;

	/* remove sibling ports attached to this expander */
 retry_device_search:
	list_for_each_entry(mpt2sas_port,
	   &sas_expander->sas_port_list, port_list) {
		if (mpt2sas_port->remote_identify.device_type ==
		    SAS_END_DEVICE) {
			spin_lock_irqsave(&ioc->sas_device_lock, flags);
			sas_device =
			    mpt2sas_scsih_sas_device_find_by_sas_address(ioc,
			   mpt2sas_port->remote_identify.sas_address);
			spin_unlock_irqrestore(&ioc->sas_device_lock, flags);
			if (!sas_device)
				continue;
			_scsih_remove_device(ioc, sas_device->handle);
			if (ioc->shost_recovery)
				return;
			goto retry_device_search;
		}
	}

 retry_expander_search:
	list_for_each_entry(mpt2sas_port,
	   &sas_expander->sas_port_list, port_list) {

		if (mpt2sas_port->remote_identify.device_type ==
		    MPI2_SAS_DEVICE_INFO_EDGE_EXPANDER ||
		    mpt2sas_port->remote_identify.device_type ==
		    MPI2_SAS_DEVICE_INFO_FANOUT_EXPANDER) {

			spin_lock_irqsave(&ioc->sas_node_lock, flags);
			expander_sibling =
			    mpt2sas_scsih_expander_find_by_sas_address(
			    ioc, mpt2sas_port->remote_identify.sas_address);
			spin_unlock_irqrestore(&ioc->sas_node_lock, flags);
			if (!expander_sibling)
				continue;
			_scsih_expander_remove(ioc, expander_sibling->handle);
			if (ioc->shost_recovery)
				return;
			goto retry_expander_search;
		}
	}

	mpt2sas_transport_port_remove(ioc, sas_expander->sas_address,
	    sas_expander->parent_handle);

	printk(MPT2SAS_INFO_FMT "expander_remove: handle"
	   "(0x%04x), sas_addr(0x%016llx)\n", ioc->name,
	    sas_expander->handle, (unsigned long long)
	    sas_expander->sas_address);

	list_del(&sas_expander->list);
	kfree(sas_expander->phy);
	kfree(sas_expander);
}

/**
 * _scsih_remove - detach and remove add host
 * @pdev: PCI device struct
 *
 * Return nothing.
 */
static void __devexit
_scsih_remove(struct pci_dev *pdev)
{
	struct Scsi_Host *shost = pci_get_drvdata(pdev);
	struct MPT2SAS_ADAPTER *ioc = shost_priv(shost);
	struct _sas_port *mpt2sas_port;
	struct _sas_device *sas_device;
	struct _sas_node *expander_sibling;
	struct workqueue_struct	*wq;
	unsigned long flags;

	ioc->remove_host = 1;
	_scsih_fw_event_off(ioc);

	spin_lock_irqsave(&ioc->fw_event_lock, flags);
	wq = ioc->firmware_event_thread;
	ioc->firmware_event_thread = NULL;
	spin_unlock_irqrestore(&ioc->fw_event_lock, flags);
	if (wq)
		destroy_workqueue(wq);

	/* free ports attached to the sas_host */
 retry_again:
	list_for_each_entry(mpt2sas_port,
	   &ioc->sas_hba.sas_port_list, port_list) {
		if (mpt2sas_port->remote_identify.device_type ==
		    SAS_END_DEVICE) {
			sas_device =
			    mpt2sas_scsih_sas_device_find_by_sas_address(ioc,
			   mpt2sas_port->remote_identify.sas_address);
			if (sas_device) {
				_scsih_remove_device(ioc, sas_device->handle);
				goto retry_again;
			}
		} else {
			expander_sibling =
			    mpt2sas_scsih_expander_find_by_sas_address(ioc,
			    mpt2sas_port->remote_identify.sas_address);
			if (expander_sibling) {
				_scsih_expander_remove(ioc,
				    expander_sibling->handle);
				goto retry_again;
			}
		}
	}

	/* free phys attached to the sas_host */
	if (ioc->sas_hba.num_phys) {
		kfree(ioc->sas_hba.phy);
		ioc->sas_hba.phy = NULL;
		ioc->sas_hba.num_phys = 0;
	}

	sas_remove_host(shost);
	mpt2sas_base_detach(ioc);
	list_del(&ioc->list);
	scsi_remove_host(shost);
	scsi_host_put(shost);
}

/**
 * _scsih_probe_boot_devices - reports 1st device
 * @ioc: per adapter object
 *
 * If specified in bios page 2, this routine reports the 1st
 * device scsi-ml or sas transport for persistent boot device
 * purposes.  Please refer to function _scsih_determine_boot_device()
 */
static void
_scsih_probe_boot_devices(struct MPT2SAS_ADAPTER *ioc)
{
	u8 is_raid;
	void *device;
	struct _sas_device *sas_device;
	struct _raid_device *raid_device;
	u16 handle, parent_handle;
	u64 sas_address;
	unsigned long flags;
	int rc;

	device = NULL;
	if (ioc->req_boot_device.device) {
		device =  ioc->req_boot_device.device;
		is_raid = ioc->req_boot_device.is_raid;
	} else if (ioc->req_alt_boot_device.device) {
		device =  ioc->req_alt_boot_device.device;
		is_raid = ioc->req_alt_boot_device.is_raid;
	} else if (ioc->current_boot_device.device) {
		device =  ioc->current_boot_device.device;
		is_raid = ioc->current_boot_device.is_raid;
	}

	if (!device)
		return;

	if (is_raid) {
		raid_device = device;
		rc = scsi_add_device(ioc->shost, RAID_CHANNEL,
		    raid_device->id, 0);
		if (rc)
			_scsih_raid_device_remove(ioc, raid_device);
	} else {
		sas_device = device;
		handle = sas_device->handle;
		parent_handle = sas_device->parent_handle;
		sas_address = sas_device->sas_address;
		spin_lock_irqsave(&ioc->sas_device_lock, flags);
		list_move_tail(&sas_device->list, &ioc->sas_device_list);
		spin_unlock_irqrestore(&ioc->sas_device_lock, flags);
		if (!mpt2sas_transport_port_add(ioc, sas_device->handle,
		    sas_device->parent_handle)) {
			_scsih_sas_device_remove(ioc, sas_device);
		} else if (!sas_device->starget) {
			mpt2sas_transport_port_remove(ioc, sas_address,
			    parent_handle);
			_scsih_sas_device_remove(ioc, sas_device);
		}
	}
}

/**
 * _scsih_probe_raid - reporting raid volumes to scsi-ml
 * @ioc: per adapter object
 *
 * Called during initial loading of the driver.
 */
static void
_scsih_probe_raid(struct MPT2SAS_ADAPTER *ioc)
{
	struct _raid_device *raid_device, *raid_next;
	int rc;

	list_for_each_entry_safe(raid_device, raid_next,
	    &ioc->raid_device_list, list) {
		if (raid_device->starget)
			continue;
		rc = scsi_add_device(ioc->shost, RAID_CHANNEL,
		    raid_device->id, 0);
		if (rc)
			_scsih_raid_device_remove(ioc, raid_device);
	}
}

/**
 * _scsih_probe_sas - reporting raid volumes to sas transport
 * @ioc: per adapter object
 *
 * Called during initial loading of the driver.
 */
static void
_scsih_probe_sas(struct MPT2SAS_ADAPTER *ioc)
{
	struct _sas_device *sas_device, *next;
	unsigned long flags;
	u16 handle, parent_handle;
	u64 sas_address;

	/* SAS Device List */
	list_for_each_entry_safe(sas_device, next, &ioc->sas_device_init_list,
	    list) {
		spin_lock_irqsave(&ioc->sas_device_lock, flags);
		list_move_tail(&sas_device->list, &ioc->sas_device_list);
		spin_unlock_irqrestore(&ioc->sas_device_lock, flags);

		handle = sas_device->handle;
		parent_handle = sas_device->parent_handle;
		sas_address = sas_device->sas_address;
		if (!mpt2sas_transport_port_add(ioc, handle, parent_handle)) {
			_scsih_sas_device_remove(ioc, sas_device);
		} else if (!sas_device->starget) {
			mpt2sas_transport_port_remove(ioc, sas_address,
			    parent_handle);
			_scsih_sas_device_remove(ioc, sas_device);
		}
	}
}

/**
 * _scsih_probe_devices - probing for devices
 * @ioc: per adapter object
 *
 * Called during initial loading of the driver.
 */
static void
_scsih_probe_devices(struct MPT2SAS_ADAPTER *ioc)
{
	u16 volume_mapping_flags =
	    le16_to_cpu(ioc->ioc_pg8.IRVolumeMappingFlags) &
	    MPI2_IOCPAGE8_IRFLAGS_MASK_VOLUME_MAPPING_MODE;

	if (!(ioc->facts.ProtocolFlags & MPI2_IOCFACTS_PROTOCOL_SCSI_INITIATOR))
		return;  /* return when IOC doesn't support initiator mode */

	_scsih_probe_boot_devices(ioc);

	if (ioc->ir_firmware) {
		if ((volume_mapping_flags &
		     MPI2_IOCPAGE8_IRFLAGS_HIGH_VOLUME_MAPPING)) {
			_scsih_probe_sas(ioc);
			_scsih_probe_raid(ioc);
		} else {
			_scsih_probe_raid(ioc);
			_scsih_probe_sas(ioc);
		}
	} else
		_scsih_probe_sas(ioc);
}

/**
 * _scsih_probe - attach and add scsi host
 * @pdev: PCI device struct
 * @id: pci device id
 *
 * Returns 0 success, anything else error.
 */
static int
_scsih_probe(struct pci_dev *pdev, const struct pci_device_id *id)
{
	struct MPT2SAS_ADAPTER *ioc;
	struct Scsi_Host *shost;

	shost = scsi_host_alloc(&scsih_driver_template,
	    sizeof(struct MPT2SAS_ADAPTER));
	if (!shost)
		return -ENODEV;

	/* init local params */
	ioc = shost_priv(shost);
	memset(ioc, 0, sizeof(struct MPT2SAS_ADAPTER));
	INIT_LIST_HEAD(&ioc->list);
	list_add_tail(&ioc->list, &mpt2sas_ioc_list);
	ioc->shost = shost;
	ioc->id = mpt_ids++;
	sprintf(ioc->name, "%s%d", MPT2SAS_DRIVER_NAME, ioc->id);
	ioc->pdev = pdev;
	ioc->scsi_io_cb_idx = scsi_io_cb_idx;
	ioc->tm_cb_idx = tm_cb_idx;
	ioc->ctl_cb_idx = ctl_cb_idx;
	ioc->base_cb_idx = base_cb_idx;
	ioc->transport_cb_idx = transport_cb_idx;
	ioc->config_cb_idx = config_cb_idx;
	ioc->logging_level = logging_level;
	/* misc semaphores and spin locks */
	spin_lock_init(&ioc->ioc_reset_in_progress_lock);
	spin_lock_init(&ioc->scsi_lookup_lock);
	spin_lock_init(&ioc->sas_device_lock);
	spin_lock_init(&ioc->sas_node_lock);
	spin_lock_init(&ioc->fw_event_lock);
	spin_lock_init(&ioc->raid_device_lock);

	INIT_LIST_HEAD(&ioc->sas_device_list);
	INIT_LIST_HEAD(&ioc->sas_device_init_list);
	INIT_LIST_HEAD(&ioc->sas_expander_list);
	INIT_LIST_HEAD(&ioc->fw_event_list);
	INIT_LIST_HEAD(&ioc->raid_device_list);
	INIT_LIST_HEAD(&ioc->sas_hba.sas_port_list);

	/* init shost parameters */
	shost->max_cmd_len = 16;
	shost->max_lun = max_lun;
	shost->transportt = mpt2sas_transport_template;
	shost->unique_id = ioc->id;

	if ((scsi_add_host(shost, &pdev->dev))) {
		printk(MPT2SAS_ERR_FMT "failure at %s:%d/%s()!\n",
		    ioc->name, __FILE__, __LINE__, __func__);
		list_del(&ioc->list);
		goto out_add_shost_fail;
	}

	scsi_host_set_prot(shost, SHOST_DIF_TYPE1_PROTECTION
	    | SHOST_DIF_TYPE3_PROTECTION);

	/* event thread */
	snprintf(ioc->firmware_event_name, sizeof(ioc->firmware_event_name),
	    "fw_event%d", ioc->id);
	ioc->firmware_event_thread = create_singlethread_workqueue(
	    ioc->firmware_event_name);
	if (!ioc->firmware_event_thread) {
		printk(MPT2SAS_ERR_FMT "failure at %s:%d/%s()!\n",
		    ioc->name, __FILE__, __LINE__, __func__);
		goto out_thread_fail;
	}

	ioc->wait_for_port_enable_to_complete = 1;
	if ((mpt2sas_base_attach(ioc))) {
		printk(MPT2SAS_ERR_FMT "failure at %s:%d/%s()!\n",
		    ioc->name, __FILE__, __LINE__, __func__);
		goto out_attach_fail;
	}

	ioc->wait_for_port_enable_to_complete = 0;
	_scsih_probe_devices(ioc);
	return 0;

 out_attach_fail:
	destroy_workqueue(ioc->firmware_event_thread);
 out_thread_fail:
	list_del(&ioc->list);
	scsi_remove_host(shost);
 out_add_shost_fail:
	return -ENODEV;
}

#ifdef CONFIG_PM
/**
 * _scsih_suspend - power management suspend main entry point
 * @pdev: PCI device struct
 * @state: PM state change to (usually PCI_D3)
 *
 * Returns 0 success, anything else error.
 */
static int
_scsih_suspend(struct pci_dev *pdev, pm_message_t state)
{
	struct Scsi_Host *shost = pci_get_drvdata(pdev);
	struct MPT2SAS_ADAPTER *ioc = shost_priv(shost);
	u32 device_state;

	mpt2sas_base_stop_watchdog(ioc);
	flush_scheduled_work();
	scsi_block_requests(shost);
	device_state = pci_choose_state(pdev, state);
	printk(MPT2SAS_INFO_FMT "pdev=0x%p, slot=%s, entering "
	    "operating state [D%d]\n", ioc->name, pdev,
	    pci_name(pdev), device_state);

	mpt2sas_base_free_resources(ioc);
	pci_save_state(pdev);
	pci_disable_device(pdev);
	pci_set_power_state(pdev, device_state);
	return 0;
}

/**
 * _scsih_resume - power management resume main entry point
 * @pdev: PCI device struct
 *
 * Returns 0 success, anything else error.
 */
static int
_scsih_resume(struct pci_dev *pdev)
{
	struct Scsi_Host *shost = pci_get_drvdata(pdev);
	struct MPT2SAS_ADAPTER *ioc = shost_priv(shost);
	u32 device_state = pdev->current_state;
	int r;

	printk(MPT2SAS_INFO_FMT "pdev=0x%p, slot=%s, previous "
	    "operating state [D%d]\n", ioc->name, pdev,
	    pci_name(pdev), device_state);

	pci_set_power_state(pdev, PCI_D0);
	pci_enable_wake(pdev, PCI_D0, 0);
	pci_restore_state(pdev);
	ioc->pdev = pdev;
	r = mpt2sas_base_map_resources(ioc);
	if (r)
		return r;

	mpt2sas_base_hard_reset_handler(ioc, CAN_SLEEP, SOFT_RESET);
	scsi_unblock_requests(shost);
	mpt2sas_base_start_watchdog(ioc);
	return 0;
}
#endif /* CONFIG_PM */


static struct pci_driver scsih_driver = {
	.name		= MPT2SAS_DRIVER_NAME,
	.id_table	= scsih_pci_table,
	.probe		= _scsih_probe,
	.remove		= __devexit_p(_scsih_remove),
#ifdef CONFIG_PM
	.suspend	= _scsih_suspend,
	.resume		= _scsih_resume,
#endif
};


/**
 * _scsih_init - main entry point for this driver.
 *
 * Returns 0 success, anything else error.
 */
static int __init
_scsih_init(void)
{
	int error;

	mpt_ids = 0;
	printk(KERN_INFO "%s version %s loaded\n", MPT2SAS_DRIVER_NAME,
	    MPT2SAS_DRIVER_VERSION);

	mpt2sas_transport_template =
	    sas_attach_transport(&mpt2sas_transport_functions);
	if (!mpt2sas_transport_template)
		return -ENODEV;

	mpt2sas_base_initialize_callback_handler();

	 /* queuecommand callback hander */
	scsi_io_cb_idx = mpt2sas_base_register_callback_handler(_scsih_io_done);

	/* task management callback handler */
	tm_cb_idx = mpt2sas_base_register_callback_handler(_scsih_tm_done);

	/* base internal commands callback handler */
	base_cb_idx = mpt2sas_base_register_callback_handler(mpt2sas_base_done);

	/* transport internal commands callback handler */
	transport_cb_idx = mpt2sas_base_register_callback_handler(
	    mpt2sas_transport_done);

	/* configuration page API internal commands callback handler */
	config_cb_idx = mpt2sas_base_register_callback_handler(
	    mpt2sas_config_done);

	/* ctl module callback handler */
	ctl_cb_idx = mpt2sas_base_register_callback_handler(mpt2sas_ctl_done);

	mpt2sas_ctl_init();

	error = pci_register_driver(&scsih_driver);
	if (error)
		sas_release_transport(mpt2sas_transport_template);

	return error;
}

/**
 * _scsih_exit - exit point for this driver (when it is a module).
 *
 * Returns 0 success, anything else error.
 */
static void __exit
_scsih_exit(void)
{
	printk(KERN_INFO "mpt2sas version %s unloading\n",
	    MPT2SAS_DRIVER_VERSION);

	pci_unregister_driver(&scsih_driver);

	sas_release_transport(mpt2sas_transport_template);
	mpt2sas_base_release_callback_handler(scsi_io_cb_idx);
	mpt2sas_base_release_callback_handler(tm_cb_idx);
	mpt2sas_base_release_callback_handler(base_cb_idx);
	mpt2sas_base_release_callback_handler(transport_cb_idx);
	mpt2sas_base_release_callback_handler(config_cb_idx);
	mpt2sas_base_release_callback_handler(ctl_cb_idx);

	mpt2sas_ctl_exit();
}

module_init(_scsih_init);
module_exit(_scsih_exit);<|MERGE_RESOLUTION|>--- conflicted
+++ resolved
@@ -2584,18 +2584,10 @@
 		return 0;
 	}
 
-<<<<<<< HEAD
-	/* see if we are busy with task managment stuff */
+	/* see if we are busy with task management stuff */
 	if (sas_target_priv_data->tm_busy)
 		return SCSI_MLQUEUE_DEVICE_BUSY;
 	else if (ioc->shost_recovery || ioc->ioc_link_reset_in_progress)
-=======
-	/* see if we are busy with task management stuff */
-	spin_lock_irqsave(&ioc->ioc_reset_in_progress_lock, flags);
-	if (sas_target_priv_data->tm_busy ||
-	    ioc->shost_recovery || ioc->ioc_link_reset_in_progress) {
-		spin_unlock_irqrestore(&ioc->ioc_reset_in_progress_lock, flags);
->>>>>>> 96f0f03b
 		return SCSI_MLQUEUE_HOST_BUSY;
 
 	if (scmd->sc_data_direction == DMA_FROM_DEVICE)
