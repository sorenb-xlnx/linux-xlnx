--- conflicted
+++ resolved
@@ -6,11 +6,7 @@
  *          Title:  MPI IOC, Port, Event, FW Download, and FW Upload messages
  *  Creation Date:  October 11, 2006
  *
-<<<<<<< HEAD
- *  mpi2_ioc.h Version:  02.00.14
-=======
  *  mpi2_ioc.h Version:  02.00.15
->>>>>>> 3cbea436
  *
  *  Version History
  *  ---------------
@@ -105,11 +101,8 @@
  *  02-10-10  02.00.14  Added SAS Quiesce Event structure and defines.
  *                      Added PowerManagementControl Request structures and
  *                      defines.
-<<<<<<< HEAD
-=======
  *  05-12-10  02.00.15  Marked Task Set Full Event as obsolete.
  *                      Added MPI2_EVENT_SAS_TOPO_LR_UNSUPPORTED_PHY define.
->>>>>>> 3cbea436
  *  --------------------------------------------------------------------------
  */
 
