--- conflicted
+++ resolved
@@ -3873,18 +3873,12 @@
 lpfc_bsg_write_ebuf_set(struct lpfc_hba *phba, struct fc_bsg_job *job,
 			struct lpfc_dmabuf *dmabuf)
 {
-<<<<<<< HEAD
-	struct bsg_job_data *dd_data;
-	struct fc_bsg_job *job;
-	struct lpfc_mbx_nembed_cmd *nembed_sge;
-=======
 	struct lpfc_sli_config_mbox *sli_cfg_mbx;
 	struct bsg_job_data *dd_data = NULL;
 	LPFC_MBOXQ_t *pmboxq = NULL;
 	MAILBOX_t *pmb;
 	enum nemb_type nemb_tp;
 	uint8_t *pbuf;
->>>>>>> 55922c9d
 	uint32_t size;
 	uint32_t index;
 	int rc;
@@ -3902,75 +3896,6 @@
 		goto job_error;
 	}
 
-<<<<<<< HEAD
-	/* build the outgoing buffer to do an sg copy
-	 * the format is the response mailbox followed by any extended
-	 * mailbox data
-	 */
-	from = (uint8_t *)&pmboxq->u.mb;
-	to = (uint8_t *)dd_data->context_un.mbox.mb;
-	memcpy(to, from, sizeof(MAILBOX_t));
-	if (pmboxq->u.mb.mbxStatus == MBX_SUCCESS) {
-		/* copy the extended data if any, count is in words */
-		if (dd_data->context_un.mbox.outExtWLen) {
-			from = (uint8_t *)dd_data->context_un.mbox.ext;
-			to += sizeof(MAILBOX_t);
-			size = dd_data->context_un.mbox.outExtWLen *
-					sizeof(uint32_t);
-			memcpy(to, from, size);
-		} else if (pmboxq->u.mb.mbxCommand == MBX_RUN_BIU_DIAG64) {
-			from = (uint8_t *)dd_data->context_un.mbox.
-						dmp->dma.virt;
-			to += sizeof(MAILBOX_t);
-			size = dd_data->context_un.mbox.dmp->size;
-			memcpy(to, from, size);
-		} else if ((phba->sli_rev == LPFC_SLI_REV4) &&
-			(pmboxq->u.mb.mbxCommand == MBX_DUMP_MEMORY)) {
-			from = (uint8_t *)dd_data->context_un.mbox.dmp->dma.
-						virt;
-			to += sizeof(MAILBOX_t);
-			size = pmboxq->u.mb.un.varWords[5];
-			memcpy(to, from, size);
-		} else if ((phba->sli_rev == LPFC_SLI_REV4) &&
-			(pmboxq->u.mb.mbxCommand == MBX_SLI4_CONFIG)) {
-			nembed_sge = (struct lpfc_mbx_nembed_cmd *)
-					&pmboxq->u.mb.un.varWords[0];
-
-			from = (uint8_t *)dd_data->context_un.mbox.dmp->dma.
-						virt;
-			to += sizeof(MAILBOX_t);
-			size = nembed_sge->sge[0].length;
-			memcpy(to, from, size);
-		} else if (pmboxq->u.mb.mbxCommand == MBX_READ_EVENT_LOG) {
-			from = (uint8_t *)dd_data->context_un.
-						mbox.dmp->dma.virt;
-			to += sizeof(MAILBOX_t);
-			size = dd_data->context_un.mbox.dmp->size;
-			memcpy(to, from, size);
-		}
-	}
-
-	from = (uint8_t *)dd_data->context_un.mbox.mb;
-	job = dd_data->context_un.mbox.set_job;
-	if (job) {
-		size = job->reply_payload.payload_len;
-		job->reply->reply_payload_rcv_len =
-			sg_copy_from_buffer(job->reply_payload.sg_list,
-					job->reply_payload.sg_cnt,
-					from, size);
-		job->reply->result = 0;
-		/* need to hold the lock until we set job->dd_data to NULL
-		 * to hold off the timeout handler returning to the mid-layer
-		 * while we are still processing the job.
-		 */
-		job->dd_data = NULL;
-		dd_data->context_un.mbox.set_job = NULL;
-		spin_unlock_irqrestore(&phba->ct_ev_lock, flags);
-		job->job_done(job);
-	} else {
-		dd_data->context_un.mbox.set_job = NULL;
-		spin_unlock_irqrestore(&phba->ct_ev_lock, flags);
-=======
 	pbuf = (uint8_t *)dmabuf->virt;
 	size = job->request_payload.payload_len;
 	sg_copy_to_buffer(job->request_payload.sg_list,
@@ -3989,7 +3914,6 @@
 				"buffer[%d], size:%d\n",
 				phba->mbox_ext_buf_ctx.seqNum, size);
 
->>>>>>> 55922c9d
 	}
 
 	/* set up external buffer descriptor and add to external buffer list */
@@ -4196,22 +4120,11 @@
 	/* a 4k buffer to hold the mb and extended data from/to the bsg */
 	uint8_t *pmbx = NULL;
 	struct bsg_job_data *dd_data = NULL; /* bsg data tracking structure */
-<<<<<<< HEAD
-	uint32_t size;
-	struct lpfc_dmabuf *rxbmp = NULL; /* for biu diag */
-	struct lpfc_dmabufext *dmp = NULL; /* for biu diag */
-	struct ulp_bde64 *rxbpl = NULL;
-	struct dfc_mbox_req *mbox_req = (struct dfc_mbox_req *)
-		job->request->rqst_data.h_vendor.vendor_cmd;
-	struct READ_EVENT_LOG_VAR *rdEventLog;
-	uint32_t transmit_length, receive_length, mode;
-=======
 	struct lpfc_dmabuf *dmabuf = NULL;
 	struct dfc_mbox_req *mbox_req;
 	struct READ_EVENT_LOG_VAR *rdEventLog;
 	uint32_t transmit_length, receive_length, mode;
 	struct lpfc_mbx_sli4_config *sli4_config;
->>>>>>> 55922c9d
 	struct lpfc_mbx_nembed_cmd *nembed_sge;
 	struct mbox_header *header;
 	struct ulp_bde64 *bde;
@@ -4231,8 +4144,6 @@
 		goto job_done;
 	}
 
-<<<<<<< HEAD
-=======
 	/*
 	 * Don't allow mailbox commands to be sent when blocked or when in
 	 * the middle of discovery
@@ -4245,7 +4156,6 @@
 	mbox_req =
 	    (struct dfc_mbox_req *)job->request->rqst_data.h_vendor.vendor_cmd;
 
->>>>>>> 55922c9d
 	/* check if requested extended data lengths are valid */
 	if ((mbox_req->inExtWLen > BSG_MBOX_SIZE/sizeof(uint32_t)) ||
 	    (mbox_req->outExtWLen > BSG_MBOX_SIZE/sizeof(uint32_t))) {
@@ -4405,36 +4315,6 @@
 			bde->addrLow = putPaddrLow(dmabuf->phys
 						+ sizeof(MAILBOX_t));
 		} else if (pmb->mbxCommand == MBX_SLI4_CONFIG) {
-<<<<<<< HEAD
-			/* rebuild the command for sli4 using our own buffers
-			* like we do for biu diags
-			*/
-			header = (struct mbox_header *)&pmb->un.varWords[0];
-			nembed_sge = (struct lpfc_mbx_nembed_cmd *)
-				&pmb->un.varWords[0];
-			receive_length = nembed_sge->sge[0].length;
-
-			/* receive length cannot be greater than mailbox
-			 * extension size
-			 */
-			if ((receive_length == 0) ||
-				(receive_length > MAILBOX_EXT_SIZE)) {
-				rc = -ERANGE;
-				goto job_done;
-			}
-
-			rxbmp = kmalloc(sizeof(struct lpfc_dmabuf), GFP_KERNEL);
-			if (!rxbmp) {
-				rc = -ENOMEM;
-				goto job_done;
-			}
-
-			rxbmp->virt = lpfc_mbuf_alloc(phba, 0, &rxbmp->phys);
-			if (!rxbmp->virt) {
-				rc = -ENOMEM;
-				goto job_done;
-			}
-=======
 			/* Handling non-embedded SLI_CONFIG mailbox command */
 			sli4_config = &pmboxq->u.mqe.un.sli4_config;
 			if (!bf_get(lpfc_mbox_hdr_emb,
@@ -4456,7 +4336,6 @@
 					rc = -ERANGE;
 					goto job_done;
 				}
->>>>>>> 55922c9d
 
 				nembed_sge->sge[0].pa_hi =
 						putPaddrHigh(dmabuf->phys
