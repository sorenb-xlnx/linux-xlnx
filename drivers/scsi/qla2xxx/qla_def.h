--- conflicted
+++ resolved
@@ -2456,11 +2456,7 @@
 #define MBX_INTR_WAIT	2
 #define MBX_UPDATE_FLASH_ACTIVE	3
 
-<<<<<<< HEAD
 	struct mutex vport_lock;	/* Virtual port synchronization */
-=======
-	struct mutex vport_mutex;	/* Virtual port synchronization */
->>>>>>> e05c6daf
 	struct completion mbx_cmd_comp;	/* Serialize mbx access */
 	struct completion mbx_intr_comp;  /* Used for completion notification */
 
