--- conflicted
+++ resolved
@@ -2091,13 +2091,8 @@
 		break;
 
 	case BFA_IOIM_SM_ABORT:
-<<<<<<< HEAD
 		/*
-		 * IO is alraedy being cleaned up implicitly
-=======
-		/**
 		 * IO is already being cleaned up implicitly
->>>>>>> 2f55ac07
 		 */
 		ioim->io_cbfn = __bfa_cb_ioim_abort;
 		break;
