--- conflicted
+++ resolved
@@ -152,18 +152,6 @@
 
 	if (action != CNIC_ARM_CQE_FP)
 		if (cq_db->sqn[0] && cq_db->sqn[0] != 0xFFFF)
-<<<<<<< HEAD
-			return;
-
-	if (action == CNIC_ARM_CQE || action == CNIC_ARM_CQE_FP) {
-		num_active_cmds = ep->num_active_cmds;
-		if (num_active_cmds <= event_coal_min)
-			next_index = 1;
-		else
-			next_index = event_coal_min +
-				     ((num_active_cmds - event_coal_min) >>
-				     ep->ec_shift);
-=======
 			return 0;
 
 	if (action == CNIC_ARM_CQE || action == CNIC_ARM_CQE_FP) {
@@ -175,7 +163,6 @@
 			if (next_index > num_active_cmds - event_coal_min)
 				next_index = num_active_cmds - event_coal_min;
 		}
->>>>>>> b55ebc27
 		if (!next_index)
 			next_index = 1;
 		cq_index = ep->qp.cqe_exp_seq_sn + next_index - 1;
@@ -2079,11 +2066,8 @@
 			qp->cq_cons_idx++;
 		}
 	}
-<<<<<<< HEAD
-=======
 out:
 	return cqe_cnt;
->>>>>>> b55ebc27
 }
 
 /**
@@ -2112,18 +2096,12 @@
 		printk(KERN_ALERT "cid #%x - ep not bound\n", iscsi_cid);
 		return;
 	}
-<<<<<<< HEAD
-	bnx2i_process_new_cqes(bnx2i_conn);
-	bnx2i_arm_cq_event_coalescing(bnx2i_conn->ep, CNIC_ARM_CQE_FP);
-	bnx2i_process_new_cqes(bnx2i_conn);
-=======
 
 	bnx2i_process_new_cqes(bnx2i_conn);
 	nxt_idx = bnx2i_arm_cq_event_coalescing(bnx2i_conn->ep,
 						CNIC_ARM_CQE_FP);
 	if (nxt_idx && nxt_idx == bnx2i_process_new_cqes(bnx2i_conn))
 		bnx2i_arm_cq_event_coalescing(bnx2i_conn->ep, CNIC_ARM_CQE_FP);
->>>>>>> b55ebc27
 }
 
 
