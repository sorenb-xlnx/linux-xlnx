/*
 * Copyright (C) 1996-1999  Gadi Oxman <gadio@netvision.net.il>
 * Copyright (C) 2004-2005  Bartlomiej Zolnierkiewicz
 */

/*
 * Emulation of a SCSI host adapter for IDE ATAPI devices.
 *
 * With this driver, one can use the Linux SCSI drivers instead of the
 * native IDE ATAPI drivers.
 *
 * Ver 0.1   Dec  3 96   Initial version.
 * Ver 0.2   Jan 26 97   Fixed bug in cleanup_module() and added emulation
 *                        of MODE_SENSE_6/MODE_SELECT_6 for cdroms. Thanks
 *                        to Janos Farkas for pointing this out.
 *                       Avoid using bitfields in structures for m68k.
 *                       Added Scatter/Gather and DMA support.
 * Ver 0.4   Dec  7 97   Add support for ATAPI PD/CD drives.
 *                       Use variable timeout for each command.
 * Ver 0.5   Jan  2 98   Fix previous PD/CD support.
 *                       Allow disabling of SCSI-6 to SCSI-10 transformation.
 * Ver 0.6   Jan 27 98   Allow disabling of SCSI command translation layer
 *                        for access through /dev/sg.
 *                       Fix MODE_SENSE_6/MODE_SELECT_6/INQUIRY translation.
 * Ver 0.7   Dec 04 98   Ignore commands where lun != 0 to avoid multiple
 *                        detection of devices with CONFIG_SCSI_MULTI_LUN
 * Ver 0.8   Feb 05 99   Optical media need translation too. Reverse 0.7.
 * Ver 0.9   Jul 04 99   Fix a bug in SG_SET_TRANSFORM.
 * Ver 0.91  Jun 10 02   Fix "off by one" error in transforms
 * Ver 0.92  Dec 31 02   Implement new SCSI mid level API
 */

#define IDESCSI_VERSION "0.92"

#include <linux/module.h>
#include <linux/types.h>
#include <linux/string.h>
#include <linux/kernel.h>
#include <linux/mm.h>
#include <linux/ioport.h>
#include <linux/blkdev.h>
#include <linux/errno.h>
#include <linux/hdreg.h>
#include <linux/slab.h>
#include <linux/ide.h>
#include <linux/scatterlist.h>
#include <linux/delay.h>
#include <linux/mutex.h>
#include <linux/bitops.h>

#include <asm/io.h>
#include <asm/uaccess.h>

#include <scsi/scsi.h>
#include <scsi/scsi_cmnd.h>
#include <scsi/scsi_device.h>
#include <scsi/scsi_host.h>
#include <scsi/scsi_tcq.h>
#include <scsi/sg.h>

#define IDESCSI_DEBUG_LOG		0

#if IDESCSI_DEBUG_LOG
#define debug_log(fmt, args...) \
	printk(KERN_INFO "ide-scsi: " fmt, ## args)
#else
#define debug_log(fmt, args...) do {} while (0)
#endif

/*
 *	SCSI command transformation layer
 */
#define IDESCSI_SG_TRANSFORM		1	/* /dev/sg transformation */

/*
 *	Log flags
 */
#define IDESCSI_LOG_CMD			0	/* Log SCSI commands */

typedef struct ide_scsi_obj {
	ide_drive_t		*drive;
	ide_driver_t		*driver;
	struct gendisk		*disk;
	struct Scsi_Host	*host;

	struct ide_atapi_pc *pc;		/* Current packet command */
	unsigned long transform;		/* SCSI cmd translation layer */
	unsigned long log;			/* log flags */
} idescsi_scsi_t;

static DEFINE_MUTEX(idescsi_ref_mutex);
/* Set by module param to skip cd */
static int idescsi_nocd;

#define ide_scsi_g(disk) \
	container_of((disk)->private_data, struct ide_scsi_obj, driver)

static struct ide_scsi_obj *ide_scsi_get(struct gendisk *disk)
{
	struct ide_scsi_obj *scsi = NULL;

	mutex_lock(&idescsi_ref_mutex);
	scsi = ide_scsi_g(disk);
	if (scsi) {
		scsi_host_get(scsi->host);
		if (ide_device_get(scsi->drive)) {
			scsi_host_put(scsi->host);
			scsi = NULL;
		}
	}
	mutex_unlock(&idescsi_ref_mutex);
	return scsi;
}

static void ide_scsi_put(struct ide_scsi_obj *scsi)
{
	mutex_lock(&idescsi_ref_mutex);
	ide_device_put(scsi->drive);
	scsi_host_put(scsi->host);
	mutex_unlock(&idescsi_ref_mutex);
}

static inline idescsi_scsi_t *scsihost_to_idescsi(struct Scsi_Host *host)
{
	return (idescsi_scsi_t*) (&host[1]);
}

static inline idescsi_scsi_t *drive_to_idescsi(ide_drive_t *ide_drive)
{
	return scsihost_to_idescsi(ide_drive->driver_data);
}

/*
 *	PIO data transfer routine using the scatter gather table.
 */
<<<<<<< HEAD
#define IDESCSI_DRQ_INTERRUPT		0	/* DRQ interrupt device */

/*
 *	ide-scsi requests.
 */
#define IDESCSI_PC_RQ			90

/*
 *	PIO data transfer routine using the scatter gather table.
 */
=======
>>>>>>> c1779e24
static void ide_scsi_io_buffers(ide_drive_t *drive, struct ide_atapi_pc *pc,
				unsigned int bcount, int write)
{
	ide_hwif_t *hwif = drive->hwif;
<<<<<<< HEAD
	xfer_func_t *xf = write ? hwif->output_data : hwif->input_data;
=======
	const struct ide_tp_ops *tp_ops = hwif->tp_ops;
	xfer_func_t *xf = write ? tp_ops->output_data : tp_ops->input_data;
>>>>>>> c1779e24
	char *buf;
	int count;

	while (bcount) {
		count = min(pc->sg->length - pc->b_count, bcount);
		if (PageHighMem(sg_page(pc->sg))) {
			unsigned long flags;

			local_irq_save(flags);
			buf = kmap_atomic(sg_page(pc->sg), KM_IRQ0) +
					  pc->sg->offset;
			xf(drive, NULL, buf + pc->b_count, count);
			kunmap_atomic(buf - pc->sg->offset, KM_IRQ0);
			local_irq_restore(flags);
		} else {
			buf = sg_virt(pc->sg);
			xf(drive, NULL, buf + pc->b_count, count);
		}
		bcount -= count; pc->b_count += count;
		if (pc->b_count == pc->sg->length) {
			if (!--pc->sg_cnt)
				break;
			pc->sg = sg_next(pc->sg);
			pc->b_count = 0;
		}
	}

	if (bcount) {
		printk(KERN_ERR "%s: scatter gather table too small, %s\n",
				drive->name, write ? "padding with zeros"
						   : "discarding data");
		ide_pad_transfer(drive, write, bcount);
	}
}

static void ide_scsi_hex_dump(u8 *data, int len)
{
	print_hex_dump(KERN_CONT, "", DUMP_PREFIX_NONE, 16, 1, data, len, 0);
}

static int idescsi_end_request(ide_drive_t *, int, int);

static void ide_scsi_callback(ide_drive_t *drive)
{
	idescsi_scsi_t *scsi = drive_to_idescsi(drive);
	struct ide_atapi_pc *pc = scsi->pc;

	if (pc->flags & PC_FLAG_TIMEDOUT)
		debug_log("%s: got timed out packet %lu at %lu\n", __func__,
			  pc->scsi_cmd->serial_number, jiffies);
		/* end this request now - scsi should retry it*/
	else if (test_bit(IDESCSI_LOG_CMD, &scsi->log))
		printk(KERN_INFO "Packet command completed, %d bytes"
				 " transferred\n", pc->xferred);

	idescsi_end_request(drive, 1, 0);
}

static int idescsi_check_condition(ide_drive_t *drive,
		struct request *failed_cmd)
{
	idescsi_scsi_t *scsi = drive_to_idescsi(drive);
	struct ide_atapi_pc   *pc;
	struct request *rq;
	u8             *buf;

	/* stuff a sense request in front of our current request */
	pc = kzalloc(sizeof(struct ide_atapi_pc), GFP_ATOMIC);
	rq = kmalloc(sizeof(struct request), GFP_ATOMIC);
	buf = kzalloc(SCSI_SENSE_BUFFERSIZE, GFP_ATOMIC);
	if (!pc || !rq || !buf) {
		kfree(buf);
		kfree(rq);
		kfree(pc);
		return -ENOMEM;
	}
	blk_rq_init(NULL, rq);
	rq->special = (char *) pc;
	pc->rq = rq;
	pc->buf = buf;
	pc->c[0] = REQUEST_SENSE;
	pc->c[4] = pc->req_xfer = pc->buf_size = SCSI_SENSE_BUFFERSIZE;
	rq->cmd_type = REQ_TYPE_SENSE;
	rq->cmd_flags |= REQ_PREEMPT;
	pc->timeout = jiffies + WAIT_READY;
	pc->callback = ide_scsi_callback;
	/* NOTE! Save the failed packet command in "rq->buffer" */
	rq->buffer = (void *) failed_cmd->special;
	pc->scsi_cmd = ((struct ide_atapi_pc *) failed_cmd->special)->scsi_cmd;
	if (test_bit(IDESCSI_LOG_CMD, &scsi->log)) {
		printk ("ide-scsi: %s: queue cmd = ", drive->name);
		ide_scsi_hex_dump(pc->c, 6);
	}
	rq->rq_disk = scsi->disk;
<<<<<<< HEAD
=======
	memcpy(rq->cmd, pc->c, 12);
>>>>>>> c1779e24
	ide_do_drive_cmd(drive, rq);
	return 0;
}

static ide_startstop_t
idescsi_atapi_error(ide_drive_t *drive, struct request *rq, u8 stat, u8 err)
{
	ide_hwif_t *hwif = drive->hwif;

	if (hwif->tp_ops->read_status(hwif) & (BUSY_STAT | DRQ_STAT))
		/* force an abort */
<<<<<<< HEAD
		hwif->OUTBSYNC(hwif, WIN_IDLEIMMEDIATE,
			       hwif->io_ports.command_addr);
=======
		hwif->tp_ops->exec_command(hwif, WIN_IDLEIMMEDIATE);
>>>>>>> c1779e24

	rq->errors++;

	idescsi_end_request(drive, 0, 0);

	return ide_stopped;
}

<<<<<<< HEAD
static ide_startstop_t
idescsi_atapi_abort(ide_drive_t *drive, struct request *rq)
{
	debug_log("%s called for %lu\n", __func__,
		((struct ide_atapi_pc *) rq->special)->scsi_cmd->serial_number);

	rq->errors |= ERROR_MAX;

	idescsi_end_request(drive, 0, 0);

	return ide_stopped;
}

=======
>>>>>>> c1779e24
static int idescsi_end_request (ide_drive_t *drive, int uptodate, int nrsecs)
{
	idescsi_scsi_t *scsi = drive_to_idescsi(drive);
	struct request *rq = HWGROUP(drive)->rq;
	struct ide_atapi_pc *pc = (struct ide_atapi_pc *) rq->special;
	int log = test_bit(IDESCSI_LOG_CMD, &scsi->log);
	struct Scsi_Host *host;
	int errors = rq->errors;
	unsigned long flags;

	if (!blk_special_request(rq) && !blk_sense_request(rq)) {
		ide_end_request(drive, uptodate, nrsecs);
		return 0;
	}
	ide_end_drive_cmd (drive, 0, 0);
	if (blk_sense_request(rq)) {
		struct ide_atapi_pc *opc = (struct ide_atapi_pc *) rq->buffer;
		if (log) {
			printk ("ide-scsi: %s: wrap up check %lu, rst = ", drive->name, opc->scsi_cmd->serial_number);
			ide_scsi_hex_dump(pc->buf, 16);
		}
		memcpy((void *) opc->scsi_cmd->sense_buffer, pc->buf,
			SCSI_SENSE_BUFFERSIZE);
		kfree(pc->buf);
		kfree(pc);
		kfree(rq);
		pc = opc;
		rq = pc->rq;
		pc->scsi_cmd->result = (CHECK_CONDITION << 1) |
				(((pc->flags & PC_FLAG_TIMEDOUT) ?
				  DID_TIME_OUT :
				  DID_OK) << 16);
	} else if (pc->flags & PC_FLAG_TIMEDOUT) {
		if (log)
			printk (KERN_WARNING "ide-scsi: %s: timed out for %lu\n",
					drive->name, pc->scsi_cmd->serial_number);
		pc->scsi_cmd->result = DID_TIME_OUT << 16;
	} else if (errors >= ERROR_MAX) {
		pc->scsi_cmd->result = DID_ERROR << 16;
		if (log)
			printk ("ide-scsi: %s: I/O error for %lu\n", drive->name, pc->scsi_cmd->serial_number);
	} else if (errors) {
		if (log)
			printk ("ide-scsi: %s: check condition for %lu\n", drive->name, pc->scsi_cmd->serial_number);
		if (!idescsi_check_condition(drive, rq))
			/* we started a request sense, so we'll be back, exit for now */
			return 0;
		pc->scsi_cmd->result = (CHECK_CONDITION << 1) | (DID_OK << 16);
	} else {
		pc->scsi_cmd->result = DID_OK << 16;
	}
	host = pc->scsi_cmd->device->host;
	spin_lock_irqsave(host->host_lock, flags);
	pc->done(pc->scsi_cmd);
	spin_unlock_irqrestore(host->host_lock, flags);
	kfree(pc);
	kfree(rq);
	scsi->pc = NULL;
	return 0;
}

static inline unsigned long get_timeout(struct ide_atapi_pc *pc)
{
	return max_t(unsigned long, WAIT_CMD, pc->timeout - jiffies);
}

static int idescsi_expiry(ide_drive_t *drive)
{
	idescsi_scsi_t *scsi = drive_to_idescsi(drive);
	struct ide_atapi_pc   *pc   = scsi->pc;

	debug_log("%s called for %lu at %lu\n", __func__,
		  pc->scsi_cmd->serial_number, jiffies);

	pc->flags |= PC_FLAG_TIMEDOUT;

	return 0;					/* we do not want the ide subsystem to retry */
}

/*
 *	Our interrupt handler.
 */
static ide_startstop_t idescsi_pc_intr (ide_drive_t *drive)
{
	idescsi_scsi_t *scsi = drive_to_idescsi(drive);
	struct ide_atapi_pc *pc = scsi->pc;

	return ide_pc_intr(drive, pc, idescsi_pc_intr, get_timeout(pc),
			   idescsi_expiry, NULL, NULL, NULL,
			   ide_scsi_io_buffers);
}

static ide_startstop_t idescsi_transfer_pc(ide_drive_t *drive)
{
	idescsi_scsi_t *scsi = drive_to_idescsi(drive);

	return ide_transfer_pc(drive, scsi->pc, idescsi_pc_intr,
			       get_timeout(scsi->pc), idescsi_expiry);
}

static inline int idescsi_set_direction(struct ide_atapi_pc *pc)
{
	switch (pc->c[0]) {
		case READ_6: case READ_10: case READ_12:
			pc->flags &= ~PC_FLAG_WRITING;
			return 0;
		case WRITE_6: case WRITE_10: case WRITE_12:
			pc->flags |= PC_FLAG_WRITING;
			return 0;
		default:
			return 1;
	}
}

static int idescsi_map_sg(ide_drive_t *drive, struct ide_atapi_pc *pc)
{
	ide_hwif_t *hwif = drive->hwif;
	struct scatterlist *sg, *scsi_sg;
	int segments;

	if (!pc->req_xfer || pc->req_xfer % 1024)
		return 1;

	if (idescsi_set_direction(pc))
		return 1;

	sg = hwif->sg_table;
	scsi_sg = scsi_sglist(pc->scsi_cmd);
	segments = scsi_sg_count(pc->scsi_cmd);

	if (segments > hwif->sg_max_nents)
		return 1;

	hwif->sg_nents = segments;
	memcpy(sg, scsi_sg, sizeof(*sg) * segments);

	return 0;
}

static ide_startstop_t idescsi_issue_pc(ide_drive_t *drive,
		struct ide_atapi_pc *pc)
{
	idescsi_scsi_t *scsi = drive_to_idescsi(drive);

	/* Set the current packet command */
	scsi->pc = pc;

	return ide_issue_pc(drive, pc, idescsi_transfer_pc,
			    get_timeout(pc), idescsi_expiry);
}

/*
 *	idescsi_do_request is our request handling function.
 */
static ide_startstop_t idescsi_do_request (ide_drive_t *drive, struct request *rq, sector_t block)
{
	debug_log("dev: %s, cmd: %x, errors: %d\n", rq->rq_disk->disk_name,
		  rq->cmd[0], rq->errors);
	debug_log("sector: %ld, nr_sectors: %ld, current_nr_sectors: %d\n",
		  rq->sector, rq->nr_sectors, rq->current_nr_sectors);

	if (blk_sense_request(rq) || blk_special_request(rq)) {
		struct ide_atapi_pc *pc = (struct ide_atapi_pc *)rq->special;
<<<<<<< HEAD
		idescsi_scsi_t *scsi = drive_to_idescsi(drive);

		if (test_bit(IDESCSI_DRQ_INTERRUPT, &scsi->flags))
			pc->flags |= PC_FLAG_DRQ_INTERRUPT;
=======
>>>>>>> c1779e24

		if (drive->using_dma && !idescsi_map_sg(drive, pc))
			pc->flags |= PC_FLAG_DMA_OK;

		return idescsi_issue_pc(drive, pc);
	}
	blk_dump_rq_flags(rq, "ide-scsi: unsup command");
	idescsi_end_request (drive, 0, 0);
	return ide_stopped;
}

#ifdef CONFIG_IDE_PROC_FS
static void idescsi_add_settings(ide_drive_t *drive)
{
	idescsi_scsi_t *scsi = drive_to_idescsi(drive);

/*
 *			drive	setting name	read/write	data type	min	max	mul_factor	div_factor	data pointer		set function
 */
	ide_add_setting(drive,	"bios_cyl",	SETTING_RW,	TYPE_INT,	0,	1023,	1,		1,		&drive->bios_cyl,	NULL);
	ide_add_setting(drive,	"bios_head",	SETTING_RW,	TYPE_BYTE,	0,	255,	1,		1,		&drive->bios_head,	NULL);
	ide_add_setting(drive,	"bios_sect",	SETTING_RW,	TYPE_BYTE,	0,	63,	1,		1,		&drive->bios_sect,	NULL);
	ide_add_setting(drive,	"transform",	SETTING_RW,	TYPE_INT,	0,	3,	1,		1,		&scsi->transform,	NULL);
	ide_add_setting(drive,	"log",		SETTING_RW,	TYPE_INT,	0,	1,	1,		1,		&scsi->log,		NULL);
}
#else
static inline void idescsi_add_settings(ide_drive_t *drive) { ; }
#endif

/*
 *	Driver initialization.
 */
static void idescsi_setup (ide_drive_t *drive, idescsi_scsi_t *scsi)
{
	if (drive->id && (drive->id->config & 0x0060) == 0x20)
		set_bit(IDE_DFLAG_DRQ_INTERRUPT, &drive->dev_flags);
	clear_bit(IDESCSI_SG_TRANSFORM, &scsi->transform);
#if IDESCSI_DEBUG_LOG
	set_bit(IDESCSI_LOG_CMD, &scsi->log);
#endif /* IDESCSI_DEBUG_LOG */

	drive->pc_callback = ide_scsi_callback;

	idescsi_add_settings(drive);
}

static void ide_scsi_remove(ide_drive_t *drive)
{
	struct Scsi_Host *scsihost = drive->driver_data;
	struct ide_scsi_obj *scsi = scsihost_to_idescsi(scsihost);
	struct gendisk *g = scsi->disk;

	scsi_remove_host(scsihost);
	ide_proc_unregister_driver(drive, scsi->driver);

	ide_unregister_region(g);

	drive->driver_data = NULL;
	g->private_data = NULL;
	put_disk(g);

	ide_scsi_put(scsi);

	drive->scsi = 0;
}

static int ide_scsi_probe(ide_drive_t *);

#ifdef CONFIG_IDE_PROC_FS
static ide_proc_entry_t idescsi_proc[] = {
	{ "capacity", S_IFREG|S_IRUGO, proc_ide_read_capacity, NULL },
	{ NULL, 0, NULL, NULL }
};
#endif

static ide_driver_t idescsi_driver = {
	.gen_driver = {
		.owner		= THIS_MODULE,
		.name		= "ide-scsi",
		.bus		= &ide_bus_type,
	},
	.probe			= ide_scsi_probe,
	.remove			= ide_scsi_remove,
	.version		= IDESCSI_VERSION,
	.media			= ide_scsi,
	.supports_dsc_overlap	= 0,
	.do_request		= idescsi_do_request,
	.end_request		= idescsi_end_request,
	.error                  = idescsi_atapi_error,
#ifdef CONFIG_IDE_PROC_FS
	.proc			= idescsi_proc,
#endif
};

static int idescsi_ide_open(struct inode *inode, struct file *filp)
{
	struct gendisk *disk = inode->i_bdev->bd_disk;
	struct ide_scsi_obj *scsi;

	if (!(scsi = ide_scsi_get(disk)))
		return -ENXIO;

	return 0;
}

static int idescsi_ide_release(struct inode *inode, struct file *filp)
{
	struct gendisk *disk = inode->i_bdev->bd_disk;
	struct ide_scsi_obj *scsi = ide_scsi_g(disk);

	ide_scsi_put(scsi);

	return 0;
}

static int idescsi_ide_ioctl(struct inode *inode, struct file *file,
			unsigned int cmd, unsigned long arg)
{
	struct block_device *bdev = inode->i_bdev;
	struct ide_scsi_obj *scsi = ide_scsi_g(bdev->bd_disk);
	return generic_ide_ioctl(scsi->drive, file, bdev, cmd, arg);
}

static struct block_device_operations idescsi_ops = {
	.owner		= THIS_MODULE,
	.open		= idescsi_ide_open,
	.release	= idescsi_ide_release,
	.ioctl		= idescsi_ide_ioctl,
};

static int idescsi_slave_configure(struct scsi_device * sdp)
{
	/* Configure detected device */
	sdp->use_10_for_rw = 1;
	sdp->use_10_for_ms = 1;
	scsi_adjust_queue_depth(sdp, MSG_SIMPLE_TAG, sdp->host->cmd_per_lun);
	return 0;
}

static const char *idescsi_info (struct Scsi_Host *host)
{
	return "SCSI host adapter emulation for IDE ATAPI devices";
}

static int idescsi_ioctl (struct scsi_device *dev, int cmd, void __user *arg)
{
	idescsi_scsi_t *scsi = scsihost_to_idescsi(dev->host);

	if (cmd == SG_SET_TRANSFORM) {
		if (arg)
			set_bit(IDESCSI_SG_TRANSFORM, &scsi->transform);
		else
			clear_bit(IDESCSI_SG_TRANSFORM, &scsi->transform);
		return 0;
	} else if (cmd == SG_GET_TRANSFORM)
		return put_user(test_bit(IDESCSI_SG_TRANSFORM, &scsi->transform), (int __user *) arg);
	return -EINVAL;
}

static int idescsi_queue (struct scsi_cmnd *cmd,
		void (*done)(struct scsi_cmnd *))
{
	struct Scsi_Host *host = cmd->device->host;
	idescsi_scsi_t *scsi = scsihost_to_idescsi(host);
	ide_drive_t *drive = scsi->drive;
	struct request *rq = NULL;
	struct ide_atapi_pc *pc = NULL;

	if (!drive) {
		scmd_printk (KERN_ERR, cmd, "drive not present\n");
		goto abort;
	}
	scsi = drive_to_idescsi(drive);
	pc = kmalloc(sizeof(struct ide_atapi_pc), GFP_ATOMIC);
	rq = kmalloc(sizeof(struct request), GFP_ATOMIC);
	if (rq == NULL || pc == NULL) {
		printk (KERN_ERR "ide-scsi: %s: out of memory\n", drive->name);
		goto abort;
	}

	memset (pc->c, 0, 12);
	pc->flags = 0;
	if (cmd->sc_data_direction == DMA_TO_DEVICE)
		pc->flags |= PC_FLAG_WRITING;
	pc->rq = rq;
	memcpy (pc->c, cmd->cmnd, cmd->cmd_len);
	pc->buf = NULL;
	pc->sg = scsi_sglist(cmd);
	pc->sg_cnt = scsi_sg_count(cmd);
	pc->b_count = 0;
	pc->req_xfer = pc->buf_size = scsi_bufflen(cmd);
	pc->scsi_cmd = cmd;
	pc->done = done;
	pc->timeout = jiffies + cmd->timeout_per_command;
	pc->callback = ide_scsi_callback;

	if (test_bit(IDESCSI_LOG_CMD, &scsi->log)) {
		printk ("ide-scsi: %s: que %lu, cmd = ", drive->name, cmd->serial_number);
		ide_scsi_hex_dump(cmd->cmnd, cmd->cmd_len);
		if (memcmp(pc->c, cmd->cmnd, cmd->cmd_len)) {
			printk ("ide-scsi: %s: que %lu, tsl = ", drive->name, cmd->serial_number);
			ide_scsi_hex_dump(pc->c, 12);
		}
	}

	blk_rq_init(NULL, rq);
	rq->special = (char *) pc;
	rq->cmd_type = REQ_TYPE_SPECIAL;
	spin_unlock_irq(host->host_lock);
<<<<<<< HEAD
=======
	memcpy(rq->cmd, pc->c, 12);
>>>>>>> c1779e24
	blk_execute_rq_nowait(drive->queue, scsi->disk, rq, 0, NULL);
	spin_lock_irq(host->host_lock);
	return 0;
abort:
	kfree (pc);
	kfree (rq);
	cmd->result = DID_ERROR << 16;
	done(cmd);
	return 0;
}

static int idescsi_eh_abort (struct scsi_cmnd *cmd)
{
	idescsi_scsi_t *scsi  = scsihost_to_idescsi(cmd->device->host);
	ide_drive_t    *drive = scsi->drive;
	int		busy;
	int             ret   = FAILED;

	/* In idescsi_eh_abort we try to gently pry our command from the ide subsystem */

	if (test_bit(IDESCSI_LOG_CMD, &scsi->log))
		printk (KERN_WARNING "ide-scsi: abort called for %lu\n", cmd->serial_number);

	if (!drive) {
		printk (KERN_WARNING "ide-scsi: Drive not set in idescsi_eh_abort\n");
		WARN_ON(1);
		goto no_drive;
	}

	/* First give it some more time, how much is "right" is hard to say :-( */

	busy = ide_wait_not_busy(HWIF(drive), 100);	/* FIXME - uses mdelay which causes latency? */
	if (test_bit(IDESCSI_LOG_CMD, &scsi->log))
		printk (KERN_WARNING "ide-scsi: drive did%s become ready\n", busy?" not":"");

	spin_lock_irq(&ide_lock);

	/* If there is no pc running we're done (our interrupt took care of it) */
	if (!scsi->pc) {
		ret = SUCCESS;
		goto ide_unlock;
	}

	/* It's somewhere in flight. Does ide subsystem agree? */
	if (scsi->pc->scsi_cmd->serial_number == cmd->serial_number && !busy &&
	    elv_queue_empty(drive->queue) && HWGROUP(drive)->rq != scsi->pc->rq) {
		/*
		 * FIXME - not sure this condition can ever occur
		 */
		printk (KERN_ERR "ide-scsi: cmd aborted!\n");

		if (blk_sense_request(scsi->pc->rq))
			kfree(scsi->pc->buf);
		kfree(scsi->pc->rq);
		kfree(scsi->pc);
		scsi->pc = NULL;

		ret = SUCCESS;
	}

ide_unlock:
	spin_unlock_irq(&ide_lock);
no_drive:
	if (test_bit(IDESCSI_LOG_CMD, &scsi->log))
		printk (KERN_WARNING "ide-scsi: abort returns %s\n", ret == SUCCESS?"success":"failed");

	return ret;
}

static int idescsi_eh_reset (struct scsi_cmnd *cmd)
{
	struct request *req;
	idescsi_scsi_t *scsi  = scsihost_to_idescsi(cmd->device->host);
	ide_drive_t    *drive = scsi->drive;
	int             ready = 0;
	int             ret   = SUCCESS;

	/* In idescsi_eh_reset we forcefully remove the command from the ide subsystem and reset the device. */

	if (test_bit(IDESCSI_LOG_CMD, &scsi->log))
		printk (KERN_WARNING "ide-scsi: reset called for %lu\n", cmd->serial_number);

	if (!drive) {
		printk (KERN_WARNING "ide-scsi: Drive not set in idescsi_eh_reset\n");
		WARN_ON(1);
		return FAILED;
	}

	spin_lock_irq(cmd->device->host->host_lock);
	spin_lock(&ide_lock);

	if (!scsi->pc || (req = scsi->pc->rq) != HWGROUP(drive)->rq || !HWGROUP(drive)->handler) {
		printk (KERN_WARNING "ide-scsi: No active request in idescsi_eh_reset\n");
		spin_unlock(&ide_lock);
		spin_unlock_irq(cmd->device->host->host_lock);
		return FAILED;
	}

	/* kill current request */
	if (__blk_end_request(req, -EIO, 0))
		BUG();
	if (blk_sense_request(req))
		kfree(scsi->pc->buf);
	kfree(scsi->pc);
	scsi->pc = NULL;
	kfree(req);

	/* now nuke the drive queue */
	while ((req = elv_next_request(drive->queue))) {
		if (__blk_end_request(req, -EIO, 0))
			BUG();
	}

	HWGROUP(drive)->rq = NULL;
	HWGROUP(drive)->handler = NULL;
	HWGROUP(drive)->busy = 1;		/* will set this to zero when ide reset finished */
	spin_unlock(&ide_lock);

	ide_do_reset(drive);

	/* ide_do_reset starts a polling handler which restarts itself every 50ms until the reset finishes */

	do {
		spin_unlock_irq(cmd->device->host->host_lock);
		msleep(50);
		spin_lock_irq(cmd->device->host->host_lock);
	} while ( HWGROUP(drive)->handler );

	ready = drive_is_ready(drive);
	HWGROUP(drive)->busy--;
	if (!ready) {
		printk (KERN_ERR "ide-scsi: reset failed!\n");
		ret = FAILED;
	}

	spin_unlock_irq(cmd->device->host->host_lock);
	return ret;
}

static int idescsi_bios(struct scsi_device *sdev, struct block_device *bdev,
		sector_t capacity, int *parm)
{
	idescsi_scsi_t *idescsi = scsihost_to_idescsi(sdev->host);
	ide_drive_t *drive = idescsi->drive;

	if (drive->bios_cyl && drive->bios_head && drive->bios_sect) {
		parm[0] = drive->bios_head;
		parm[1] = drive->bios_sect;
		parm[2] = drive->bios_cyl;
	}
	return 0;
}

static struct scsi_host_template idescsi_template = {
	.module			= THIS_MODULE,
	.name			= "idescsi",
	.info			= idescsi_info,
	.slave_configure        = idescsi_slave_configure,
	.ioctl			= idescsi_ioctl,
	.queuecommand		= idescsi_queue,
	.eh_abort_handler	= idescsi_eh_abort,
	.eh_host_reset_handler  = idescsi_eh_reset,
	.bios_param		= idescsi_bios,
	.can_queue		= 40,
	.this_id		= -1,
	.sg_tablesize		= 256,
	.cmd_per_lun		= 5,
	.max_sectors		= 128,
	.use_clustering		= DISABLE_CLUSTERING,
	.emulated		= 1,
	.proc_name		= "ide-scsi",
};

static int ide_scsi_probe(ide_drive_t *drive)
{
	idescsi_scsi_t *idescsi;
	struct Scsi_Host *host;
	struct gendisk *g;
	static int warned;
	int err = -ENOMEM;

	if (!warned && drive->media == ide_cdrom) {
		printk(KERN_WARNING "ide-scsi is deprecated for cd burning! Use ide-cd and give dev=/dev/hdX as device\n");
		warned = 1;
	}

	if (idescsi_nocd && drive->media == ide_cdrom)
		return -ENODEV;

	if (!strstr("ide-scsi", drive->driver_req) ||
	    !drive->present ||
	    drive->media == ide_disk ||
	    !(host = scsi_host_alloc(&idescsi_template,sizeof(idescsi_scsi_t))))
		return -ENODEV;

	drive->scsi = 1;

	g = alloc_disk(1 << PARTN_BITS);
	if (!g)
		goto out_host_put;

	ide_init_disk(g, drive);

	host->max_id = 1;

	if (drive->id->last_lun)
		debug_log("%s: id->last_lun=%u\n", drive->name,
			  drive->id->last_lun);

	if ((drive->id->last_lun & 0x7) != 7)
		host->max_lun = (drive->id->last_lun & 0x7) + 1;
	else
		host->max_lun = 1;

	drive->driver_data = host;
	idescsi = scsihost_to_idescsi(host);
	idescsi->drive = drive;
	idescsi->driver = &idescsi_driver;
	idescsi->host = host;
	idescsi->disk = g;
	g->private_data = &idescsi->driver;
	ide_proc_register_driver(drive, &idescsi_driver);
	err = 0;
	idescsi_setup(drive, idescsi);
	g->fops = &idescsi_ops;
	ide_register_region(g);
	err = scsi_add_host(host, &drive->gendev);
	if (!err) {
		scsi_scan_host(host);
		return 0;
	}
	/* fall through on error */
	ide_unregister_region(g);
	ide_proc_unregister_driver(drive, &idescsi_driver);

	put_disk(g);
out_host_put:
	drive->scsi = 0;
	scsi_host_put(host);
	return err;
}

static int __init init_idescsi_module(void)
{
	return driver_register(&idescsi_driver.gen_driver);
}

static void __exit exit_idescsi_module(void)
{
	driver_unregister(&idescsi_driver.gen_driver);
}

module_param(idescsi_nocd, int, 0600);
MODULE_PARM_DESC(idescsi_nocd, "Disable handling of CD-ROMs so they may be driven by ide-cd");
module_init(init_idescsi_module);
module_exit(exit_idescsi_module);
MODULE_LICENSE("GPL");<|MERGE_RESOLUTION|>--- conflicted
+++ resolved
@@ -133,29 +133,12 @@
 /*
  *	PIO data transfer routine using the scatter gather table.
  */
-<<<<<<< HEAD
-#define IDESCSI_DRQ_INTERRUPT		0	/* DRQ interrupt device */
-
-/*
- *	ide-scsi requests.
- */
-#define IDESCSI_PC_RQ			90
-
-/*
- *	PIO data transfer routine using the scatter gather table.
- */
-=======
->>>>>>> c1779e24
 static void ide_scsi_io_buffers(ide_drive_t *drive, struct ide_atapi_pc *pc,
 				unsigned int bcount, int write)
 {
 	ide_hwif_t *hwif = drive->hwif;
-<<<<<<< HEAD
-	xfer_func_t *xf = write ? hwif->output_data : hwif->input_data;
-=======
 	const struct ide_tp_ops *tp_ops = hwif->tp_ops;
 	xfer_func_t *xf = write ? tp_ops->output_data : tp_ops->input_data;
->>>>>>> c1779e24
 	char *buf;
 	int count;
 
@@ -241,7 +224,6 @@
 	rq->cmd_type = REQ_TYPE_SENSE;
 	rq->cmd_flags |= REQ_PREEMPT;
 	pc->timeout = jiffies + WAIT_READY;
-	pc->callback = ide_scsi_callback;
 	/* NOTE! Save the failed packet command in "rq->buffer" */
 	rq->buffer = (void *) failed_cmd->special;
 	pc->scsi_cmd = ((struct ide_atapi_pc *) failed_cmd->special)->scsi_cmd;
@@ -250,10 +232,7 @@
 		ide_scsi_hex_dump(pc->c, 6);
 	}
 	rq->rq_disk = scsi->disk;
-<<<<<<< HEAD
-=======
 	memcpy(rq->cmd, pc->c, 12);
->>>>>>> c1779e24
 	ide_do_drive_cmd(drive, rq);
 	return 0;
 }
@@ -265,12 +244,7 @@
 
 	if (hwif->tp_ops->read_status(hwif) & (BUSY_STAT | DRQ_STAT))
 		/* force an abort */
-<<<<<<< HEAD
-		hwif->OUTBSYNC(hwif, WIN_IDLEIMMEDIATE,
-			       hwif->io_ports.command_addr);
-=======
 		hwif->tp_ops->exec_command(hwif, WIN_IDLEIMMEDIATE);
->>>>>>> c1779e24
 
 	rq->errors++;
 
@@ -279,22 +253,6 @@
 	return ide_stopped;
 }
 
-<<<<<<< HEAD
-static ide_startstop_t
-idescsi_atapi_abort(ide_drive_t *drive, struct request *rq)
-{
-	debug_log("%s called for %lu\n", __func__,
-		((struct ide_atapi_pc *) rq->special)->scsi_cmd->serial_number);
-
-	rq->errors |= ERROR_MAX;
-
-	idescsi_end_request(drive, 0, 0);
-
-	return ide_stopped;
-}
-
-=======
->>>>>>> c1779e24
 static int idescsi_end_request (ide_drive_t *drive, int uptodate, int nrsecs)
 {
 	idescsi_scsi_t *scsi = drive_to_idescsi(drive);
@@ -458,13 +416,6 @@
 
 	if (blk_sense_request(rq) || blk_special_request(rq)) {
 		struct ide_atapi_pc *pc = (struct ide_atapi_pc *)rq->special;
-<<<<<<< HEAD
-		idescsi_scsi_t *scsi = drive_to_idescsi(drive);
-
-		if (test_bit(IDESCSI_DRQ_INTERRUPT, &scsi->flags))
-			pc->flags |= PC_FLAG_DRQ_INTERRUPT;
-=======
->>>>>>> c1779e24
 
 		if (drive->using_dma && !idescsi_map_sg(drive, pc))
 			pc->flags |= PC_FLAG_DMA_OK;
@@ -659,7 +610,6 @@
 	pc->scsi_cmd = cmd;
 	pc->done = done;
 	pc->timeout = jiffies + cmd->timeout_per_command;
-	pc->callback = ide_scsi_callback;
 
 	if (test_bit(IDESCSI_LOG_CMD, &scsi->log)) {
 		printk ("ide-scsi: %s: que %lu, cmd = ", drive->name, cmd->serial_number);
@@ -674,10 +624,7 @@
 	rq->special = (char *) pc;
 	rq->cmd_type = REQ_TYPE_SPECIAL;
 	spin_unlock_irq(host->host_lock);
-<<<<<<< HEAD
-=======
 	memcpy(rq->cmd, pc->c, 12);
->>>>>>> c1779e24
 	blk_execute_rq_nowait(drive->queue, scsi->disk, rq, 0, NULL);
 	spin_lock_irq(host->host_lock);
 	return 0;
