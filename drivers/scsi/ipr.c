--- conflicted
+++ resolved
@@ -5156,17 +5156,6 @@
 			} while (int_reg & IPR_PCII_HRRQ_UPDATED &&
 					num_hrrq++ < IPR_MAX_HRRQ_RETRIES);
 
-<<<<<<< HEAD
-			if (int_reg & IPR_PCII_HRRQ_UPDATED) {
-				ipr_isr_eh(ioa_cfg, "Error clearing HRRQ");
-				spin_unlock_irqrestore(ioa_cfg->host->host_lock, lock_flags);
-				return IRQ_HANDLED;
-			}
-
-		} else if (rc == IRQ_NONE && irq_none == 0) {
-			int_reg = readl(ioa_cfg->regs.sense_interrupt_reg32);
-			irq_none++;
-=======
 		} else if (rc == IRQ_NONE && irq_none == 0) {
 			int_reg = readl(ioa_cfg->regs.sense_interrupt_reg32);
 			irq_none++;
@@ -5175,7 +5164,6 @@
 			ipr_isr_eh(ioa_cfg, "Error clearing HRRQ");
 			spin_unlock_irqrestore(ioa_cfg->host->host_lock, lock_flags);
 			return IRQ_HANDLED;
->>>>>>> 55922c9d
 		} else
 			break;
 	}
