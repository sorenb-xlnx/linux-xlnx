/*
 * Support for SATA devices on Serial Attached SCSI (SAS) controllers
 *
 * Copyright (C) 2006 IBM Corporation
 *
 * Written by: Darrick J. Wong <djwong@us.ibm.com>, IBM Corporation
 *
 * This program is free software; you can redistribute it and/or
 * modify it under the terms of the GNU General Public License as
 * published by the Free Software Foundation; either version 2 of the
 * License, or (at your option) any later version.
 *
 * This program is distributed in the hope that it will be useful, but
 * WITHOUT ANY WARRANTY; without even the implied warranty of
 * MERCHANTABILITY or FITNESS FOR A PARTICULAR PURPOSE.  See the GNU
 * General Public License for more details.
 *
 * You should have received a copy of the GNU General Public License
 * along with this program; if not, write to the Free Software
 * Foundation, Inc., 59 Temple Place, Suite 330, Boston, MA 02111-1307
 * USA
 */

#include <linux/scatterlist.h>
#include <linux/slab.h>

#include <scsi/sas_ata.h>
#include "sas_internal.h"
#include <scsi/scsi_host.h>
#include <scsi/scsi_device.h>
#include <scsi/scsi_tcq.h>
#include <scsi/scsi.h>
#include <scsi/scsi_transport.h>
#include <scsi/scsi_transport_sas.h>
#include "../scsi_sas_internal.h"
#include "../scsi_transport_api.h"
#include <scsi/scsi_eh.h>

static enum ata_completion_errors sas_to_ata_err(struct task_status_struct *ts)
{
	/* Cheesy attempt to translate SAS errors into ATA.  Hah! */

	/* transport error */
	if (ts->resp == SAS_TASK_UNDELIVERED)
		return AC_ERR_ATA_BUS;

	/* ts->resp == SAS_TASK_COMPLETE */
	/* task delivered, what happened afterwards? */
	switch (ts->stat) {
		case SAS_DEV_NO_RESPONSE:
			return AC_ERR_TIMEOUT;

		case SAS_INTERRUPTED:
		case SAS_PHY_DOWN:
		case SAS_NAK_R_ERR:
			return AC_ERR_ATA_BUS;


		case SAS_DATA_UNDERRUN:
			/*
			 * Some programs that use the taskfile interface
			 * (smartctl in particular) can cause underrun
			 * problems.  Ignore these errors, perhaps at our
			 * peril.
			 */
			return 0;

		case SAS_DATA_OVERRUN:
		case SAS_QUEUE_FULL:
		case SAS_DEVICE_UNKNOWN:
		case SAS_SG_ERR:
			return AC_ERR_INVALID;

		case SAS_OPEN_TO:
		case SAS_OPEN_REJECT:
			SAS_DPRINTK("%s: Saw error %d.  What to do?\n",
				    __func__, ts->stat);
			return AC_ERR_OTHER;

		case SAM_STAT_CHECK_CONDITION:
		case SAS_ABORTED_TASK:
			return AC_ERR_DEV;

		case SAS_PROTO_RESPONSE:
			/* This means the ending_fis has the error
			 * value; return 0 here to collect it */
			return 0;
		default:
			return 0;
	}
}

static void sas_ata_task_done(struct sas_task *task)
{
	struct ata_queued_cmd *qc = task->uldd_task;
	struct domain_device *dev;
	struct task_status_struct *stat = &task->task_status;
	struct ata_task_resp *resp = (struct ata_task_resp *)stat->buf;
	struct sas_ha_struct *sas_ha;
	enum ata_completion_errors ac;
	unsigned long flags;

	if (!qc)
		goto qc_already_gone;

	dev = qc->ap->private_data;
	sas_ha = dev->port->ha;

	spin_lock_irqsave(dev->sata_dev.ap->lock, flags);
	if (stat->stat == SAS_PROTO_RESPONSE || stat->stat == SAM_STAT_GOOD ||
	    ((stat->stat == SAM_STAT_CHECK_CONDITION &&
	      dev->sata_dev.command_set == ATAPI_COMMAND_SET))) {
		ata_tf_from_fis(resp->ending_fis, &dev->sata_dev.tf);
		qc->err_mask |= ac_err_mask(dev->sata_dev.tf.command);
		dev->sata_dev.sstatus = resp->sstatus;
		dev->sata_dev.serror = resp->serror;
		dev->sata_dev.scontrol = resp->scontrol;
	} else {
		ac = sas_to_ata_err(stat);
		if (ac) {
			SAS_DPRINTK("%s: SAS error %x\n", __func__,
				    stat->stat);
			/* We saw a SAS error. Send a vague error. */
			qc->err_mask = ac;
			dev->sata_dev.tf.feature = 0x04; /* status err */
			dev->sata_dev.tf.command = ATA_ERR;
		}
	}

	qc->lldd_task = NULL;
	if (qc->scsicmd)
		ASSIGN_SAS_TASK(qc->scsicmd, NULL);
	ata_qc_complete(qc);
	spin_unlock_irqrestore(dev->sata_dev.ap->lock, flags);

	/*
	 * If the sas_task has an ata qc, a scsi_cmnd and the aborted
	 * flag is set, then we must have come in via the libsas EH
	 * functions.  When we exit this function, we need to put the
	 * scsi_cmnd on the list of finished errors.  The ata_qc_complete
	 * call cleans up the libata side of things but we're protected
	 * from the scsi_cmnd going away because the scsi_cmnd is owned
	 * by the EH, making libata's call to scsi_done a NOP.
	 */
	spin_lock_irqsave(&task->task_state_lock, flags);
	if (qc->scsicmd && task->task_state_flags & SAS_TASK_STATE_ABORTED)
		scsi_eh_finish_cmd(qc->scsicmd, &sas_ha->eh_done_q);
	spin_unlock_irqrestore(&task->task_state_lock, flags);

qc_already_gone:
	list_del_init(&task->list);
	sas_free_task(task);
}

static unsigned int sas_ata_qc_issue(struct ata_queued_cmd *qc)
{
	int res;
	struct sas_task *task;
	struct domain_device *dev = qc->ap->private_data;
	struct sas_ha_struct *sas_ha = dev->port->ha;
	struct Scsi_Host *host = sas_ha->core.shost;
	struct sas_internal *i = to_sas_internal(host->transportt);
	struct scatterlist *sg;
	unsigned int xfer = 0;
	unsigned int si;

	/* If the device fell off, no sense in issuing commands */
	if (dev->gone)
		return AC_ERR_SYSTEM;

	task = sas_alloc_task(GFP_ATOMIC);
	if (!task)
		return AC_ERR_SYSTEM;
	task->dev = dev;
	task->task_proto = SAS_PROTOCOL_STP;
	task->task_done = sas_ata_task_done;

	if (qc->tf.command == ATA_CMD_FPDMA_WRITE ||
	    qc->tf.command == ATA_CMD_FPDMA_READ) {
		/* Need to zero out the tag libata assigned us */
		qc->tf.nsect = 0;
	}

	ata_tf_to_fis(&qc->tf, 1, 0, (u8*)&task->ata_task.fis);
	task->uldd_task = qc;
	if (ata_is_atapi(qc->tf.protocol)) {
		memcpy(task->ata_task.atapi_packet, qc->cdb, qc->dev->cdb_len);
		task->total_xfer_len = qc->nbytes;
		task->num_scatter = qc->n_elem;
	} else {
		for_each_sg(qc->sg, sg, qc->n_elem, si)
			xfer += sg->length;

		task->total_xfer_len = xfer;
		task->num_scatter = si;
	}

	task->data_dir = qc->dma_dir;
	task->scatter = qc->sg;
	task->ata_task.retry_count = 1;
	task->task_state_flags = SAS_TASK_STATE_PENDING;
	qc->lldd_task = task;

	switch (qc->tf.protocol) {
	case ATA_PROT_NCQ:
		task->ata_task.use_ncq = 1;
		/* fall through */
	case ATAPI_PROT_DMA:
	case ATA_PROT_DMA:
		task->ata_task.dma_xfer = 1;
		break;
	}

	if (qc->scsicmd)
		ASSIGN_SAS_TASK(qc->scsicmd, task);

	if (sas_ha->lldd_max_execute_num < 2)
		res = i->dft->lldd_execute_task(task, 1, GFP_ATOMIC);
	else
		res = sas_queue_up(task);

	/* Examine */
	if (res) {
		SAS_DPRINTK("lldd_execute_task returned: %d\n", res);

		if (qc->scsicmd)
			ASSIGN_SAS_TASK(qc->scsicmd, NULL);
		sas_free_task(task);
		return AC_ERR_SYSTEM;
	}

	return 0;
}

static bool sas_ata_qc_fill_rtf(struct ata_queued_cmd *qc)
{
	struct domain_device *dev = qc->ap->private_data;

	memcpy(&qc->result_tf, &dev->sata_dev.tf, sizeof(qc->result_tf));
	return true;
}

static int sas_ata_hard_reset(struct ata_link *link, unsigned int *class,
			       unsigned long deadline)
{
	struct ata_port *ap = link->ap;
	struct domain_device *dev = ap->private_data;
	struct sas_internal *i =
		to_sas_internal(dev->port->ha->core.shost->transportt);
	int res = TMF_RESP_FUNC_FAILED;
	int ret = 0;

	if (i->dft->lldd_I_T_nexus_reset)
		res = i->dft->lldd_I_T_nexus_reset(dev);

	if (res != TMF_RESP_FUNC_COMPLETE) {
		SAS_DPRINTK("%s: Unable to reset I T nexus?\n", __func__);
		ret = -EAGAIN;
	}

	switch (dev->sata_dev.command_set) {
		case ATA_COMMAND_SET:
			SAS_DPRINTK("%s: Found ATA device.\n", __func__);
			*class = ATA_DEV_ATA;
			break;
		case ATAPI_COMMAND_SET:
			SAS_DPRINTK("%s: Found ATAPI device.\n", __func__);
			*class = ATA_DEV_ATAPI;
			break;
		default:
			SAS_DPRINTK("%s: Unknown SATA command set: %d.\n",
				    __func__,
				    dev->sata_dev.command_set);
			*class = ATA_DEV_UNKNOWN;
			break;
	}

	ap->cbl = ATA_CBL_SATA;
	return ret;
}

static void sas_ata_post_internal(struct ata_queued_cmd *qc)
{
	if (qc->flags & ATA_QCFLAG_FAILED)
		qc->err_mask |= AC_ERR_OTHER;

	if (qc->err_mask) {
		/*
		 * Find the sas_task and kill it.  By this point,
		 * libata has decided to kill the qc, so we needn't
		 * bother with sas_ata_task_done.  But we still
		 * ought to abort the task.
		 */
		struct sas_task *task = qc->lldd_task;
		unsigned long flags;

		qc->lldd_task = NULL;
		if (task) {
			/* Should this be a AT(API) device reset? */
			spin_lock_irqsave(&task->task_state_lock, flags);
			task->task_state_flags |= SAS_TASK_NEED_DEV_RESET;
			spin_unlock_irqrestore(&task->task_state_lock, flags);

			task->uldd_task = NULL;
			__sas_task_abort(task);
		}
	}
}

static struct ata_port_operations sas_sata_ops = {
	.prereset		= ata_std_prereset,
	.softreset		= NULL,
	.hardreset		= sas_ata_hard_reset,
	.postreset		= ata_std_postreset,
	.error_handler		= ata_std_error_handler,
	.post_internal_cmd	= sas_ata_post_internal,
	.qc_defer               = ata_std_qc_defer,
	.qc_prep		= ata_noop_qc_prep,
	.qc_issue		= sas_ata_qc_issue,
	.qc_fill_rtf		= sas_ata_qc_fill_rtf,
	.port_start		= ata_sas_port_start,
	.port_stop		= ata_sas_port_stop,
};

static struct ata_port_info sata_port_info = {
	.flags = ATA_FLAG_SATA | ATA_FLAG_PIO_DMA | ATA_FLAG_NCQ,
	.pio_mask = ATA_PIO4,
	.mwdma_mask = ATA_MWDMA2,
	.udma_mask = ATA_UDMA6,
	.port_ops = &sas_sata_ops
};

int sas_ata_init_host_and_port(struct domain_device *found_dev,
			       struct scsi_target *starget)
{
	struct Scsi_Host *shost = dev_to_shost(&starget->dev);
	struct sas_ha_struct *ha = SHOST_TO_SAS_HA(shost);
	struct ata_port *ap;

	ata_host_init(&found_dev->sata_dev.ata_host,
		      ha->dev,
		      sata_port_info.flags,
		      &sas_sata_ops);
	ap = ata_sas_port_alloc(&found_dev->sata_dev.ata_host,
				&sata_port_info,
				shost);
	if (!ap) {
		SAS_DPRINTK("ata_sas_port_alloc failed.\n");
		return -ENODEV;
	}

	ap->private_data = found_dev;
	ap->cbl = ATA_CBL_SATA;
	ap->scsi_host = shost;
	found_dev->sata_dev.ap = ap;

	return 0;
}

void sas_ata_task_abort(struct sas_task *task)
{
	struct ata_queued_cmd *qc = task->uldd_task;
	struct completion *waiting;

	/* Bounce SCSI-initiated commands to the SCSI EH */
	if (qc->scsicmd) {
		struct request_queue *q = qc->scsicmd->device->request_queue;
		unsigned long flags;

		spin_lock_irqsave(q->queue_lock, flags);
		blk_abort_request(qc->scsicmd->request);
		spin_unlock_irqrestore(q->queue_lock, flags);
		scsi_schedule_eh(qc->scsicmd->device->host);
		return;
	}

	/* Internal command, fake a timeout and complete. */
	qc->flags &= ~ATA_QCFLAG_ACTIVE;
	qc->flags |= ATA_QCFLAG_FAILED;
	qc->err_mask |= AC_ERR_TIMEOUT;
	waiting = qc->private_data;
	complete(waiting);
}

static void sas_task_timedout(unsigned long _task)
{
	struct sas_task *task = (void *) _task;
	unsigned long flags;

	spin_lock_irqsave(&task->task_state_lock, flags);
	if (!(task->task_state_flags & SAS_TASK_STATE_DONE))
		task->task_state_flags |= SAS_TASK_STATE_ABORTED;
	spin_unlock_irqrestore(&task->task_state_lock, flags);

	complete(&task->completion);
}

static void sas_disc_task_done(struct sas_task *task)
{
	if (!del_timer(&task->timer))
		return;
	complete(&task->completion);
}

#define SAS_DEV_TIMEOUT 10

/**
 * sas_execute_task -- Basic task processing for discovery
 * @task: the task to be executed
 * @buffer: pointer to buffer to do I/O
 * @size: size of @buffer
 * @dma_dir: DMA direction.  DMA_xxx
 */
static int sas_execute_task(struct sas_task *task, void *buffer, int size,
			    enum dma_data_direction dma_dir)
{
	int res = 0;
	struct scatterlist *scatter = NULL;
	struct task_status_struct *ts = &task->task_status;
	int num_scatter = 0;
	int retries = 0;
	struct sas_internal *i =
		to_sas_internal(task->dev->port->ha->core.shost->transportt);

	if (dma_dir != DMA_NONE) {
		scatter = kzalloc(sizeof(*scatter), GFP_KERNEL);
		if (!scatter)
			goto out;

		sg_init_one(scatter, buffer, size);
		num_scatter = 1;
	}

	task->task_proto = task->dev->tproto;
	task->scatter = scatter;
	task->num_scatter = num_scatter;
	task->total_xfer_len = size;
	task->data_dir = dma_dir;
	task->task_done = sas_disc_task_done;
	if (dma_dir != DMA_NONE &&
	    sas_protocol_ata(task->task_proto)) {
		task->num_scatter = dma_map_sg(task->dev->port->ha->dev,
					       task->scatter,
					       task->num_scatter,
					       task->data_dir);
	}

	for (retries = 0; retries < 5; retries++) {
		task->task_state_flags = SAS_TASK_STATE_PENDING;
		init_completion(&task->completion);

		task->timer.data = (unsigned long) task;
		task->timer.function = sas_task_timedout;
		task->timer.expires = jiffies + SAS_DEV_TIMEOUT*HZ;
		add_timer(&task->timer);

		res = i->dft->lldd_execute_task(task, 1, GFP_KERNEL);
		if (res) {
			del_timer(&task->timer);
			SAS_DPRINTK("executing SAS discovery task failed:%d\n",
				    res);
			goto ex_err;
		}
		wait_for_completion(&task->completion);
		res = -ECOMM;
		if (task->task_state_flags & SAS_TASK_STATE_ABORTED) {
			int res2;
			SAS_DPRINTK("task aborted, flags:0x%x\n",
				    task->task_state_flags);
			res2 = i->dft->lldd_abort_task(task);
			SAS_DPRINTK("came back from abort task\n");
			if (!(task->task_state_flags & SAS_TASK_STATE_DONE)) {
				if (res2 == TMF_RESP_FUNC_COMPLETE)
					continue; /* Retry the task */
				else
					goto ex_err;
			}
		}
		if (task->task_status.stat == SAM_STAT_BUSY ||
			   task->task_status.stat == SAM_STAT_TASK_SET_FULL ||
			   task->task_status.stat == SAS_QUEUE_FULL) {
			SAS_DPRINTK("task: q busy, sleeping...\n");
			schedule_timeout_interruptible(HZ);
		} else if (task->task_status.stat == SAM_STAT_CHECK_CONDITION) {
			struct scsi_sense_hdr shdr;

			if (!scsi_normalize_sense(ts->buf, ts->buf_valid_size,
						  &shdr)) {
				SAS_DPRINTK("couldn't normalize sense\n");
				continue;
			}
			if ((shdr.sense_key == 6 && shdr.asc == 0x29) ||
			    (shdr.sense_key == 2 && shdr.asc == 4 &&
			     shdr.ascq == 1)) {
				SAS_DPRINTK("device %016llx LUN: %016llx "
					    "powering up or not ready yet, "
					    "sleeping...\n",
					    SAS_ADDR(task->dev->sas_addr),
					    SAS_ADDR(task->ssp_task.LUN));

				schedule_timeout_interruptible(5*HZ);
			} else if (shdr.sense_key == 1) {
				res = 0;
				break;
			} else if (shdr.sense_key == 5) {
				break;
			} else {
				SAS_DPRINTK("dev %016llx LUN: %016llx "
					    "sense key:0x%x ASC:0x%x ASCQ:0x%x"
					    "\n",
					    SAS_ADDR(task->dev->sas_addr),
					    SAS_ADDR(task->ssp_task.LUN),
					    shdr.sense_key,
					    shdr.asc, shdr.ascq);
			}
		} else if (task->task_status.resp != SAS_TASK_COMPLETE ||
			   task->task_status.stat != SAM_STAT_GOOD) {
			SAS_DPRINTK("task finished with resp:0x%x, "
				    "stat:0x%x\n",
				    task->task_status.resp,
				    task->task_status.stat);
			goto ex_err;
		} else {
			res = 0;
			break;
		}
	}
ex_err:
	if (dma_dir != DMA_NONE) {
		if (sas_protocol_ata(task->task_proto))
			dma_unmap_sg(task->dev->port->ha->dev,
				     task->scatter, task->num_scatter,
				     task->data_dir);
		kfree(scatter);
	}
out:
	return res;
}

/* ---------- SATA ---------- */

static void sas_get_ata_command_set(struct domain_device *dev)
{
	struct dev_to_host_fis *fis =
		(struct dev_to_host_fis *) dev->frame_rcvd;

	if ((fis->sector_count == 1 && /* ATA */
	     fis->lbal         == 1 &&
	     fis->lbam         == 0 &&
	     fis->lbah         == 0 &&
	     fis->device       == 0)
	    ||
	    (fis->sector_count == 0 && /* CE-ATA (mATA) */
	     fis->lbal         == 0 &&
	     fis->lbam         == 0xCE &&
	     fis->lbah         == 0xAA &&
	     (fis->device & ~0x10) == 0))

		dev->sata_dev.command_set = ATA_COMMAND_SET;

	else if ((fis->interrupt_reason == 1 &&	/* ATAPI */
		  fis->lbal             == 1 &&
		  fis->byte_count_low   == 0x14 &&
		  fis->byte_count_high  == 0xEB &&
		  (fis->device & ~0x10) == 0))

		dev->sata_dev.command_set = ATAPI_COMMAND_SET;

	else if ((fis->sector_count == 1 && /* SEMB */
		  fis->lbal         == 1 &&
		  fis->lbam         == 0x3C &&
		  fis->lbah         == 0xC3 &&
		  fis->device       == 0)
		||
		 (fis->interrupt_reason == 1 &&	/* SATA PM */
		  fis->lbal             == 1 &&
		  fis->byte_count_low   == 0x69 &&
		  fis->byte_count_high  == 0x96 &&
		  (fis->device & ~0x10) == 0))

		/* Treat it as a superset? */
		dev->sata_dev.command_set = ATAPI_COMMAND_SET;
}

/**
 * sas_issue_ata_cmd -- Basic SATA command processing for discovery
 * @dev: the device to send the command to
 * @command: the command register
 * @features: the features register
 * @buffer: pointer to buffer to do I/O
 * @size: size of @buffer
 * @dma_dir: DMA direction.  DMA_xxx
 */
static int sas_issue_ata_cmd(struct domain_device *dev, u8 command,
			     u8 features, void *buffer, int size,
			     enum dma_data_direction dma_dir)
{
	int res = 0;
	struct sas_task *task;
	struct dev_to_host_fis *d2h_fis = (struct dev_to_host_fis *)
		&dev->frame_rcvd[0];

	res = -ENOMEM;
	task = sas_alloc_task(GFP_KERNEL);
	if (!task)
		goto out;

	task->dev = dev;

	task->ata_task.fis.fis_type = 0x27;
	task->ata_task.fis.command = command;
	task->ata_task.fis.features = features;
	task->ata_task.fis.device = d2h_fis->device;
	task->ata_task.retry_count = 1;

	res = sas_execute_task(task, buffer, size, dma_dir);

	sas_free_task(task);
out:
	return res;
}

#define ATA_IDENTIFY_DEV         0xEC
#define ATA_IDENTIFY_PACKET_DEV  0xA1
#define ATA_SET_FEATURES         0xEF
#define ATA_FEATURE_PUP_STBY_SPIN_UP 0x07

/**
 * sas_discover_sata_dev -- discover a STP/SATA device (SATA_DEV)
 * @dev: STP/SATA device of interest (ATA/ATAPI)
 *
 * The LLDD has already been notified of this device, so that we can
 * send FISes to it.  Here we try to get IDENTIFY DEVICE or IDENTIFY
 * PACKET DEVICE, if ATAPI device, so that the LLDD can fine-tune its
 * performance for this device.
 */
static int sas_discover_sata_dev(struct domain_device *dev)
{
	int     res;
	__le16  *identify_x;
	u8      command;

	identify_x = kzalloc(512, GFP_KERNEL);
	if (!identify_x)
		return -ENOMEM;

	if (dev->sata_dev.command_set == ATA_COMMAND_SET) {
		dev->sata_dev.identify_device = identify_x;
		command = ATA_IDENTIFY_DEV;
	} else {
		dev->sata_dev.identify_packet_device = identify_x;
		command = ATA_IDENTIFY_PACKET_DEV;
	}

	res = sas_issue_ata_cmd(dev, command, 0, identify_x, 512,
				DMA_FROM_DEVICE);
	if (res)
		goto out_err;

	/* lives on the media? */
	if (le16_to_cpu(identify_x[0]) & 4) {
		/* incomplete response */
		SAS_DPRINTK("sending SET FEATURE/PUP_STBY_SPIN_UP to "
			    "dev %llx\n", SAS_ADDR(dev->sas_addr));
		if (!(identify_x[83] & cpu_to_le16(1<<6)))
			goto cont1;
		res = sas_issue_ata_cmd(dev, ATA_SET_FEATURES,
					ATA_FEATURE_PUP_STBY_SPIN_UP,
					NULL, 0, DMA_NONE);
		if (res)
			goto cont1;

		schedule_timeout_interruptible(5*HZ); /* More time? */
		res = sas_issue_ata_cmd(dev, command, 0, identify_x, 512,
					DMA_FROM_DEVICE);
		if (res)
			goto out_err;
	}
cont1:
	/* XXX Hint: register this SATA device with SATL.
	   When this returns, dev->sata_dev->lu is alive and
	   present.
	sas_satl_register_dev(dev);
	*/

	sas_fill_in_rphy(dev, dev->rphy);

	return 0;
out_err:
	dev->sata_dev.identify_packet_device = NULL;
	dev->sata_dev.identify_device = NULL;
	kfree(identify_x);
	return res;
}

static int sas_discover_sata_pm(struct domain_device *dev)
{
	return -ENODEV;
}

/**
 * sas_discover_sata -- discover an STP/SATA domain device
 * @dev: pointer to struct domain_device of interest
 *
 * First we notify the LLDD of this device, so we can send frames to
 * it.  Then depending on the type of device we call the appropriate
 * discover functions.  Once device discover is done, we notify the
 * LLDD so that it can fine-tune its parameters for the device, by
 * removing it and then adding it.  That is, the second time around,
 * the driver would have certain fields, that it is looking at, set.
 * Finally we initialize the kobj so that the device can be added to
 * the system at registration time.  Devices directly attached to a HA
 * port, have no parents.  All other devices do, and should have their
 * "parent" pointer set appropriately before calling this function.
 */
int sas_discover_sata(struct domain_device *dev)
{
	int res;

	sas_get_ata_command_set(dev);

	res = sas_notify_lldd_dev_found(dev);
	if (res)
		return res;

	switch (dev->dev_type) {
	case SATA_DEV:
		res = sas_discover_sata_dev(dev);
		break;
	case SATA_PM:
		res = sas_discover_sata_pm(dev);
		break;
	default:
		break;
	}
	sas_notify_lldd_dev_gone(dev);
	if (!res) {
		sas_notify_lldd_dev_found(dev);
		res = sas_rphy_add(dev->rphy);
	}

	return res;
}

void sas_ata_strategy_handler(struct Scsi_Host *shost)
{
	struct scsi_device *sdev;

	shost_for_each_device(sdev, shost) {
		struct domain_device *ddev = sdev_to_domain_dev(sdev);
		struct ata_port *ap = ddev->sata_dev.ap;

		if (!dev_is_sata(ddev))
			continue;
<<<<<<< HEAD
		
=======

>>>>>>> 76f0c37a
		ata_port_printk(ap, KERN_DEBUG, "sas eh calling libata port error handler");
		ata_scsi_port_error_handler(shost, ap);
	}
}

int sas_ata_timed_out(struct scsi_cmnd *cmd, struct sas_task *task,
		      enum blk_eh_timer_return *rtn)
{
	struct domain_device *ddev = cmd_to_domain_dev(cmd);

	if (!dev_is_sata(ddev) || task)
		return 0;

	/* we're a sata device with no task, so this must be a libata
	 * eh timeout.  Ideally should hook into libata timeout
	 * handling, but there's no point, it just wants to activate
	 * the eh thread */
	*rtn = BLK_EH_NOT_HANDLED;
	return 1;
}

int sas_ata_eh(struct Scsi_Host *shost, struct list_head *work_q,
	       struct list_head *done_q)
{
	int rtn = 0;
	struct scsi_cmnd *cmd, *n;
	struct ata_port *ap;

	do {
		LIST_HEAD(sata_q);

		ap = NULL;
<<<<<<< HEAD
		
=======

>>>>>>> 76f0c37a
		list_for_each_entry_safe(cmd, n, work_q, eh_entry) {
			struct domain_device *ddev = cmd_to_domain_dev(cmd);

			if (!dev_is_sata(ddev) || TO_SAS_TASK(cmd))
				continue;
<<<<<<< HEAD
			if(ap && ap != ddev->sata_dev.ap)
=======
			if (ap && ap != ddev->sata_dev.ap)
>>>>>>> 76f0c37a
				continue;
			ap = ddev->sata_dev.ap;
			rtn = 1;
			list_move(&cmd->eh_entry, &sata_q);
		}

		if (!list_empty(&sata_q)) {
<<<<<<< HEAD
			ata_port_printk(ap, KERN_DEBUG,"sas eh calling libata cmd error handler\n");
=======
			ata_port_printk(ap, KERN_DEBUG, "sas eh calling libata cmd error handler\n");
>>>>>>> 76f0c37a
			ata_scsi_cmd_error_handler(shost, ap, &sata_q);
		}
	} while (ap);

	return rtn;
}<|MERGE_RESOLUTION|>--- conflicted
+++ resolved
@@ -752,11 +752,7 @@
 
 		if (!dev_is_sata(ddev))
 			continue;
-<<<<<<< HEAD
-		
-=======
-
->>>>>>> 76f0c37a
+
 		ata_port_printk(ap, KERN_DEBUG, "sas eh calling libata port error handler");
 		ata_scsi_port_error_handler(shost, ap);
 	}
@@ -789,21 +785,13 @@
 		LIST_HEAD(sata_q);
 
 		ap = NULL;
-<<<<<<< HEAD
-		
-=======
-
->>>>>>> 76f0c37a
+
 		list_for_each_entry_safe(cmd, n, work_q, eh_entry) {
 			struct domain_device *ddev = cmd_to_domain_dev(cmd);
 
 			if (!dev_is_sata(ddev) || TO_SAS_TASK(cmd))
 				continue;
-<<<<<<< HEAD
-			if(ap && ap != ddev->sata_dev.ap)
-=======
 			if (ap && ap != ddev->sata_dev.ap)
->>>>>>> 76f0c37a
 				continue;
 			ap = ddev->sata_dev.ap;
 			rtn = 1;
@@ -811,11 +799,7 @@
 		}
 
 		if (!list_empty(&sata_q)) {
-<<<<<<< HEAD
-			ata_port_printk(ap, KERN_DEBUG,"sas eh calling libata cmd error handler\n");
-=======
 			ata_port_printk(ap, KERN_DEBUG, "sas eh calling libata cmd error handler\n");
->>>>>>> 76f0c37a
 			ata_scsi_cmd_error_handler(shost, ap, &sata_q);
 		}
 	} while (ap);
