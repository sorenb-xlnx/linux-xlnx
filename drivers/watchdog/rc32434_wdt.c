--- conflicted
+++ resolved
@@ -17,26 +17,6 @@
  *
  */
 
-<<<<<<< HEAD
-#include <linux/module.h>
-#include <linux/types.h>
-#include <linux/kernel.h>
-#include <linux/fs.h>
-#include <linux/mm.h>
-#include <linux/miscdevice.h>
-#include <linux/watchdog.h>
-#include <linux/reboot.h>
-#include <linux/smp_lock.h>
-#include <linux/init.h>
-#include <linux/platform_device.h>
-#include <linux/uaccess.h>
-
-#include <asm/bootinfo.h>
-#include <asm/time.h>
-#include <asm/mach-rc32434/integ.h>
-
-#define VERSION "0.4"
-=======
 #include <linux/module.h>		/* For module specific items */
 #include <linux/moduleparam.h>		/* For new moduleparam's */
 #include <linux/types.h>		/* For standard types (like size_t) */
@@ -56,7 +36,6 @@
 #define PFX KBUILD_MODNAME ": "
 
 #define VERSION "1.0"
->>>>>>> 085a41ff
 
 static struct {
 	unsigned long inuse;
@@ -81,12 +60,9 @@
 #define WATCHDOG_TIMEOUT 20
 
 static int timeout = WATCHDOG_TIMEOUT;
-<<<<<<< HEAD
-=======
 module_param(timeout, int, 0);
 MODULE_PARM_DESC(timeout, "Watchdog timeout value, in seconds (default="
 		WATCHDOG_TIMEOUT ")");
->>>>>>> 085a41ff
 
 static int nowayout = WATCHDOG_NOWAYOUT;
 module_param(nowayout, int, 0);
@@ -99,8 +75,26 @@
 
 static int rc32434_wdt_set(int new_timeout)
 {
-<<<<<<< HEAD
+	int max_to = WTCOMP2SEC((u32)-1);
+
+	if (new_timeout < 0 || new_timeout > max_to) {
+		printk(KERN_ERR PFX "timeout value must be between 0 and %d",
+			max_to);
+		return -EINVAL;
+	}
+	timeout = new_timeout;
+	spin_lock(&rc32434_wdt_device.io_lock);
+	writel(SEC2WTCOMP(timeout), &wdt_reg->wtcompare);
+	spin_unlock(&rc32434_wdt_device.io_lock);
+
+	return 0;
+}
+
+static void rc32434_wdt_start(void)
+{
 	u32 or, nand;
+
+	spin_lock(&rc32434_wdt_device.io_lock);
 
 	/* zero the counter before enabling */
 	writel(0, &wdt_reg->wtcount);
@@ -115,102 +109,35 @@
 
 	SET_BITS(wdt_reg->errcs, or, nand);
 
+	/* set the timeout (either default or based on module param) */
+	rc32434_wdt_set(timeout);
+
 	/* reset WTC timeout bit and enable WDT */
 	nand = 1 << RC32434_WTC_TO;
 	or = 1 << RC32434_WTC_EN;
 
 	SET_BITS(wdt_reg->wtc, or, nand);
+
+	spin_unlock(&rc32434_wdt_device.io_lock);
+	printk(KERN_INFO PFX "Started watchdog timer.\n");
 }
 
 static void rc32434_wdt_stop(void)
 {
+	spin_lock(&rc32434_wdt_device.io_lock);
+
 	/* Disable WDT */
 	SET_BITS(wdt_reg->wtc, 0, 1 << RC32434_WTC_EN);
-}
-
-static int rc32434_wdt_set(int new_timeout)
-{
-	int max_to = WTCOMP2SEC((u32)-1);
-
-	if (new_timeout < 0 || new_timeout > max_to) {
-		printk(KERN_ERR KBUILD_MODNAME
-			": timeout value must be between 0 and %d",
-			max_to);
-		return -EINVAL;
-	}
-	timeout = new_timeout;
-	writel(SEC2WTCOMP(timeout), &wdt_reg->wtcompare);
-
-	return 0;
-=======
-	int max_to = WTCOMP2SEC((u32)-1);
-
-	if (new_timeout < 0 || new_timeout > max_to) {
-		printk(KERN_ERR PFX "timeout value must be between 0 and %d",
-			max_to);
-		return -EINVAL;
-	}
-	timeout = new_timeout;
-	spin_lock(&rc32434_wdt_device.io_lock);
-	writel(SEC2WTCOMP(timeout), &wdt_reg->wtcompare);
-	spin_unlock(&rc32434_wdt_device.io_lock);
-
-	return 0;
-}
-
-static void rc32434_wdt_start(void)
-{
-	u32 or, nand;
-
-	spin_lock(&rc32434_wdt_device.io_lock);
-
-	/* zero the counter before enabling */
-	writel(0, &wdt_reg->wtcount);
-
-	/* don't generate a non-maskable interrupt,
-	 * do a warm reset instead */
-	nand = 1 << RC32434_ERR_WNE;
-	or = 1 << RC32434_ERR_WRE;
-
-	/* reset the ERRCS timeout bit in case it's set */
-	nand |= 1 << RC32434_ERR_WTO;
-
-	SET_BITS(wdt_reg->errcs, or, nand);
-
-	/* set the timeout (either default or based on module param) */
-	rc32434_wdt_set(timeout);
-
-	/* reset WTC timeout bit and enable WDT */
-	nand = 1 << RC32434_WTC_TO;
-	or = 1 << RC32434_WTC_EN;
-
-	SET_BITS(wdt_reg->wtc, or, nand);
-
-	spin_unlock(&rc32434_wdt_device.io_lock);
-	printk(KERN_INFO PFX "Started watchdog timer.\n");
-}
-
-static void rc32434_wdt_stop(void)
-{
-	spin_lock(&rc32434_wdt_device.io_lock);
-
-	/* Disable WDT */
-	SET_BITS(wdt_reg->wtc, 0, 1 << RC32434_WTC_EN);
 
 	spin_unlock(&rc32434_wdt_device.io_lock);
 	printk(KERN_INFO PFX "Stopped watchdog timer.\n");
->>>>>>> 085a41ff
 }
 
 static void rc32434_wdt_ping(void)
 {
-<<<<<<< HEAD
-	writel(0, &wdt_reg->wtcount);
-=======
 	spin_lock(&rc32434_wdt_device.io_lock);
 	writel(0, &wdt_reg->wtcount);
 	spin_unlock(&rc32434_wdt_device.io_lock);
->>>>>>> 085a41ff
 }
 
 static int rc32434_wdt_open(struct inode *inode, struct file *file)
@@ -233,13 +160,8 @@
 		rc32434_wdt_stop();
 		module_put(THIS_MODULE);
 	} else {
-<<<<<<< HEAD
-		printk(KERN_CRIT KBUILD_MODNAME
-			": device closed unexpectedly. WDT will not stop !\n");
-=======
 		printk(KERN_CRIT PFX
 			"device closed unexpectedly. WDT will not stop!\n");
->>>>>>> 085a41ff
 		rc32434_wdt_ping();
 	}
 	clear_bit(0, &rc32434_wdt_device.inuse);
@@ -283,14 +205,9 @@
 		.identity =		"RC32434_WDT Watchdog",
 	};
 	switch (cmd) {
-<<<<<<< HEAD
-	case WDIOC_KEEPALIVE:
-		rc32434_wdt_ping();
-=======
 	case WDIOC_GETSUPPORT:
 		if (copy_to_user(argp, &ident, sizeof(ident)))
 			return -EFAULT;
->>>>>>> 085a41ff
 		break;
 	case WDIOC_GETSTATUS:
 	case WDIOC_GETBOOTSTATUS:
@@ -345,13 +262,8 @@
 	.fops	= &rc32434_wdt_fops,
 };
 
-<<<<<<< HEAD
-static char banner[] __devinitdata = KERN_INFO KBUILD_MODNAME
-		": Watchdog Timer version " VERSION ", timer margin: %d sec\n";
-=======
 static char banner[] __devinitdata = KERN_INFO PFX
 		"Watchdog Timer version " VERSION ", timer margin: %d sec\n";
->>>>>>> 085a41ff
 
 static int __devinit rc32434_wdt_probe(struct platform_device *pdev)
 {
@@ -370,8 +282,6 @@
 		return -ENXIO;
 	}
 
-<<<<<<< HEAD
-=======
 	spin_lock_init(&rc32434_wdt_device.io_lock);
 
 	/* Make sure the watchdog is not running */
@@ -386,7 +296,6 @@
 			WTCOMP2SEC((u32)-1));
 	}
 
->>>>>>> 085a41ff
 	ret = misc_register(&rc32434_wdt_miscdev);
 	if (ret < 0) {
 		printk(KERN_ERR PFX "failed to register watchdog device\n");
@@ -409,13 +318,6 @@
 	return 0;
 }
 
-<<<<<<< HEAD
-static struct platform_driver rc32434_wdt = {
-	.probe	= rc32434_wdt_probe,
-	.remove	= __devexit_p(rc32434_wdt_remove),
-	.driver	= {
-		.name = "rc32434_wdt",
-=======
 static void rc32434_wdt_shutdown(struct platform_device *pdev)
 {
 	rc32434_wdt_stop();
@@ -427,7 +329,6 @@
 	.shutdown	= rc32434_wdt_shutdown,
 	.driver		= {
 			.name = "rc32434_wdt",
->>>>>>> 085a41ff
 	}
 };
 
