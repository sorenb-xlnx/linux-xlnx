/*
 * drivers/watchdog/orion5x_wdt.c
 *
 * Watchdog driver for Orion5x processors
 *
 * Author: Sylver Bruneau <sylver.bruneau@googlemail.com>
 *
 * This file is licensed under  the terms of the GNU General Public
 * License version 2. This program is licensed "as is" without any
 * warranty of any kind, whether express or implied.
 */

#include <linux/module.h>
#include <linux/moduleparam.h>
#include <linux/types.h>
#include <linux/kernel.h>
#include <linux/fs.h>
#include <linux/miscdevice.h>
#include <linux/platform_device.h>
#include <linux/watchdog.h>
#include <linux/init.h>
#include <linux/uaccess.h>
#include <linux/io.h>
#include <linux/spinlock.h>
#include <plat/orion5x_wdt.h>

/*
 * Watchdog timer block registers.
 */
#define TIMER_CTRL		(TIMER_VIRT_BASE + 0x0000)
#define  WDT_EN			0x0010
#define WDT_VAL			(TIMER_VIRT_BASE + 0x0024)

<<<<<<< HEAD
#define ORION5X_TCLK		166666667
#define WDT_MAX_DURATION	(0xffffffff / ORION5X_TCLK)
=======
#define WDT_MAX_CYCLE_COUNT	0xffffffff
>>>>>>> 085a41ff
#define WDT_IN_USE		0
#define WDT_OK_TO_CLOSE		1

static int nowayout = WATCHDOG_NOWAYOUT;
static int heartbeat = -1;		/* module parameter (seconds) */
static unsigned int wdt_max_duration;	/* (seconds) */
static unsigned int wdt_tclk;
static unsigned long wdt_status;
static spinlock_t wdt_lock;

static void wdt_enable(void)
{
	u32 reg;

	spin_lock(&wdt_lock);

	/* Set watchdog duration */
	writel(wdt_tclk * heartbeat, WDT_VAL);

	/* Clear watchdog timer interrupt */
	reg = readl(BRIDGE_CAUSE);
	reg &= ~WDT_INT_REQ;
	writel(reg, BRIDGE_CAUSE);

	/* Enable watchdog timer */
	reg = readl(TIMER_CTRL);
	reg |= WDT_EN;
	writel(reg, TIMER_CTRL);

	/* Enable reset on watchdog */
	reg = readl(CPU_RESET_MASK);
	reg |= WDT_RESET;
	writel(reg, CPU_RESET_MASK);

	spin_unlock(&wdt_lock);
}

static void wdt_disable(void)
{
	u32 reg;

	spin_lock(&wdt_lock);

	/* Disable reset on watchdog */
	reg = readl(CPU_RESET_MASK);
	reg &= ~WDT_RESET;
	writel(reg, CPU_RESET_MASK);

	/* Disable watchdog timer */
	reg = readl(TIMER_CTRL);
	reg &= ~WDT_EN;
	writel(reg, TIMER_CTRL);

	spin_unlock(&wdt_lock);
}

static int orion5x_wdt_get_timeleft(int *time_left)
{
	spin_lock(&wdt_lock);
	*time_left = readl(WDT_VAL) / wdt_tclk;
	spin_unlock(&wdt_lock);
	return 0;
}

static int orion5x_wdt_open(struct inode *inode, struct file *file)
{
	if (test_and_set_bit(WDT_IN_USE, &wdt_status))
		return -EBUSY;
	clear_bit(WDT_OK_TO_CLOSE, &wdt_status);
	wdt_enable();
	return nonseekable_open(inode, file);
}

static ssize_t orion5x_wdt_write(struct file *file, const char *data,
					size_t len, loff_t *ppos)
{
	if (len) {
		if (!nowayout) {
			size_t i;

			clear_bit(WDT_OK_TO_CLOSE, &wdt_status);
			for (i = 0; i != len; i++) {
				char c;

				if (get_user(c, data + i))
					return -EFAULT;
				if (c == 'V')
					set_bit(WDT_OK_TO_CLOSE, &wdt_status);
			}
		}
		wdt_enable();
	}
	return len;
}

static struct watchdog_info ident = {
	.options	= WDIOF_MAGICCLOSE | WDIOF_SETTIMEOUT |
			  WDIOF_KEEPALIVEPING,
	.identity	= "Orion5x Watchdog",
};


static long orion5x_wdt_ioctl(struct file *file, unsigned int cmd,
				unsigned long arg)
{
	int ret = -ENOTTY;
	int time;

	switch (cmd) {
	case WDIOC_GETSUPPORT:
		ret = copy_to_user((struct watchdog_info *)arg, &ident,
				   sizeof(ident)) ? -EFAULT : 0;
		break;

	case WDIOC_GETSTATUS:
	case WDIOC_GETBOOTSTATUS:
		ret = put_user(0, (int *)arg);
		break;

	case WDIOC_KEEPALIVE:
		wdt_enable();
		ret = 0;
		break;

	case WDIOC_SETTIMEOUT:
		ret = get_user(time, (int *)arg);
		if (ret)
			break;

		if (time <= 0 || time > wdt_max_duration) {
			ret = -EINVAL;
			break;
		}
		heartbeat = time;
		wdt_enable();
		/* Fall through */

	case WDIOC_GETTIMEOUT:
		ret = put_user(heartbeat, (int *)arg);
		break;

	case WDIOC_GETTIMELEFT:
		if (orion5x_wdt_get_timeleft(&time)) {
			ret = -EINVAL;
			break;
		}
		ret = put_user(time, (int *)arg);
		break;
	}
	return ret;
}

static int orion5x_wdt_release(struct inode *inode, struct file *file)
{
	if (test_bit(WDT_OK_TO_CLOSE, &wdt_status))
		wdt_disable();
	else
		printk(KERN_CRIT "WATCHDOG: Device closed unexpectedly - "
					"timer will not stop\n");
	clear_bit(WDT_IN_USE, &wdt_status);
	clear_bit(WDT_OK_TO_CLOSE, &wdt_status);

	return 0;
}


static const struct file_operations orion5x_wdt_fops = {
	.owner		= THIS_MODULE,
	.llseek		= no_llseek,
	.write		= orion5x_wdt_write,
	.unlocked_ioctl	= orion5x_wdt_ioctl,
	.open		= orion5x_wdt_open,
	.release	= orion5x_wdt_release,
};

static struct miscdevice orion5x_wdt_miscdev = {
	.minor		= WATCHDOG_MINOR,
	.name		= "watchdog",
	.fops		= &orion5x_wdt_fops,
};

static int __devinit orion5x_wdt_probe(struct platform_device *pdev)
{
	struct orion5x_wdt_platform_data *pdata = pdev->dev.platform_data;
	int ret;

	if (pdata) {
		wdt_tclk = pdata->tclk;
	} else {
		printk(KERN_ERR "Orion5x Watchdog misses platform data\n");
		return -ENODEV;
	}

	if (orion5x_wdt_miscdev.parent)
		return -EBUSY;
	orion5x_wdt_miscdev.parent = &pdev->dev;

	wdt_max_duration = WDT_MAX_CYCLE_COUNT / wdt_tclk;
	if (heartbeat <= 0 || heartbeat > wdt_max_duration)
		heartbeat = wdt_max_duration;

	ret = misc_register(&orion5x_wdt_miscdev);
	if (ret)
		return ret;

	printk(KERN_INFO "Orion5x Watchdog Timer: Initial timeout %d sec%s\n",
				heartbeat, nowayout ? ", nowayout" : "");
	return 0;
}

static int __devexit orion5x_wdt_remove(struct platform_device *pdev)
{
	int ret;

	if (test_bit(WDT_IN_USE, &wdt_status)) {
		wdt_disable();
		clear_bit(WDT_IN_USE, &wdt_status);
	}

	ret = misc_deregister(&orion5x_wdt_miscdev);
	if (!ret)
		orion5x_wdt_miscdev.parent = NULL;

	return ret;
}

static struct platform_driver orion5x_wdt_driver = {
	.probe		= orion5x_wdt_probe,
	.remove		= __devexit_p(orion5x_wdt_remove),
	.driver		= {
		.owner	= THIS_MODULE,
		.name	= "orion5x_wdt",
	},
};

static int __init orion5x_wdt_init(void)
{
	spin_lock_init(&wdt_lock);
	return platform_driver_register(&orion5x_wdt_driver);
}

static void __exit orion5x_wdt_exit(void)
{
	platform_driver_unregister(&orion5x_wdt_driver);
}

module_init(orion5x_wdt_init);
module_exit(orion5x_wdt_exit);

MODULE_AUTHOR("Sylver Bruneau <sylver.bruneau@googlemail.com>");
MODULE_DESCRIPTION("Orion5x Processor Watchdog");

module_param(heartbeat, int, 0);
MODULE_PARM_DESC(heartbeat, "Watchdog heartbeat in seconds");

module_param(nowayout, int, 0);
MODULE_PARM_DESC(nowayout, "Watchdog cannot be stopped once started");

MODULE_LICENSE("GPL");
MODULE_ALIAS_MISCDEV(WATCHDOG_MINOR);<|MERGE_RESOLUTION|>--- conflicted
+++ resolved
@@ -31,12 +31,7 @@
 #define  WDT_EN			0x0010
 #define WDT_VAL			(TIMER_VIRT_BASE + 0x0024)
 
-<<<<<<< HEAD
-#define ORION5X_TCLK		166666667
-#define WDT_MAX_DURATION	(0xffffffff / ORION5X_TCLK)
-=======
 #define WDT_MAX_CYCLE_COUNT	0xffffffff
->>>>>>> 085a41ff
 #define WDT_IN_USE		0
 #define WDT_OK_TO_CLOSE		1
 
