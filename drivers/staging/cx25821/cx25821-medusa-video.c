/*
 *  Driver for the Conexant CX25821 PCIe bridge
 *
 *  Copyright (C) 2009 Conexant Systems Inc.
 *  Authors  <shu.lin@conexant.com>, <hiep.huynh@conexant.com>
 *
 *  This program is free software; you can redistribute it and/or modify
 *  it under the terms of the GNU General Public License as published by
 *  the Free Software Foundation; either version 2 of the License, or
 *  (at your option) any later version.
 *
 *  This program is distributed in the hope that it will be useful,
 *  but WITHOUT ANY WARRANTY; without even the implied warranty of
 *  MERCHANTABILITY or FITNESS FOR A PARTICULAR PURPOSE.  See the
 *
 *  GNU General Public License for more details.
 *
 *  You should have received a copy of the GNU General Public License
 *  along with this program; if not, write to the Free Software
 *  Foundation, Inc., 675 Mass Ave, Cambridge, MA 02139, USA.
 */

#include "cx25821.h"
#include "cx25821-medusa-video.h"
#include "cx25821-biffuncs.h"

/*
 * medusa_enable_bluefield_output()
 *
 * Enable the generation of blue filed output if no video
 *
 */
static void medusa_enable_bluefield_output(struct cx25821_dev *dev, int channel,
					   int enable)
{
	int ret_val = 1;
	u32 value = 0;
	u32 tmp = 0;
	int out_ctrl = OUT_CTRL1;
	int out_ctrl_ns = OUT_CTRL_NS;

	switch (channel) {
	default:
	case VDEC_A:
		break;
	case VDEC_B:
		out_ctrl = VDEC_B_OUT_CTRL1;
		out_ctrl_ns = VDEC_B_OUT_CTRL_NS;
		break;
	case VDEC_C:
		out_ctrl = VDEC_C_OUT_CTRL1;
		out_ctrl_ns = VDEC_C_OUT_CTRL_NS;
		break;
	case VDEC_D:
		out_ctrl = VDEC_D_OUT_CTRL1;
		out_ctrl_ns = VDEC_D_OUT_CTRL_NS;
		break;
	case VDEC_E:
		out_ctrl = VDEC_E_OUT_CTRL1;
		out_ctrl_ns = VDEC_E_OUT_CTRL_NS;
		return;
	case VDEC_F:
		out_ctrl = VDEC_F_OUT_CTRL1;
		out_ctrl_ns = VDEC_F_OUT_CTRL_NS;
		return;
	case VDEC_G:
		out_ctrl = VDEC_G_OUT_CTRL1;
		out_ctrl_ns = VDEC_G_OUT_CTRL_NS;
		return;
	case VDEC_H:
		out_ctrl = VDEC_H_OUT_CTRL1;
		out_ctrl_ns = VDEC_H_OUT_CTRL_NS;
		return;
	}

	value = cx25821_i2c_read(&dev->i2c_bus[0], out_ctrl, &tmp);
	value &= 0xFFFFFF7F;	/* clear BLUE_FIELD_EN */
	if (enable)
		value |= 0x00000080;	/* set BLUE_FIELD_EN */
	ret_val = cx25821_i2c_write(&dev->i2c_bus[0], out_ctrl, value);

	value = cx25821_i2c_read(&dev->i2c_bus[0], out_ctrl_ns, &tmp);
	value &= 0xFFFFFF7F;
	if (enable)
		value |= 0x00000080;	/* set BLUE_FIELD_EN */
	ret_val = cx25821_i2c_write(&dev->i2c_bus[0], out_ctrl_ns, value);
}

static int medusa_initialize_ntsc(struct cx25821_dev *dev)
{
	int ret_val = 0;
	int i = 0;
	u32 value = 0;
	u32 tmp = 0;

	mutex_lock(&dev->lock);

	for (i = 0; i < MAX_DECODERS; i++) {
		/* set video format NTSC-M */
		value =
		    cx25821_i2c_read(&dev->i2c_bus[0], MODE_CTRL + (0x200 * i),
				     &tmp);
		value &= 0xFFFFFFF0;
		/* enable the fast locking mode bit[16] */
		value |= 0x10001;
		ret_val =
		    cx25821_i2c_write(&dev->i2c_bus[0], MODE_CTRL + (0x200 * i),
				      value);

		/* resolution NTSC 720x480 */
		value =
		    cx25821_i2c_read(&dev->i2c_bus[0],
				     HORIZ_TIM_CTRL + (0x200 * i), &tmp);
		value &= 0x00C00C00;
		value |= 0x612D0074;
		ret_val =
		    cx25821_i2c_write(&dev->i2c_bus[0],
				      HORIZ_TIM_CTRL + (0x200 * i), value);

		value =
		    cx25821_i2c_read(&dev->i2c_bus[0],
				     VERT_TIM_CTRL + (0x200 * i), &tmp);
		value &= 0x00C00C00;
		value |= 0x1C1E001A;	/* vblank_cnt + 2 to get camera ID */
		ret_val =
		    cx25821_i2c_write(&dev->i2c_bus[0],
				      VERT_TIM_CTRL + (0x200 * i), value);

		/* chroma subcarrier step size */
		ret_val =
		    cx25821_i2c_write(&dev->i2c_bus[0],
				      SC_STEP_SIZE + (0x200 * i), 0x43E00000);

		/* enable VIP optional active */
		value =
		    cx25821_i2c_read(&dev->i2c_bus[0],
				     OUT_CTRL_NS + (0x200 * i), &tmp);
		value &= 0xFFFBFFFF;
		value |= 0x00040000;
		ret_val =
		    cx25821_i2c_write(&dev->i2c_bus[0],
				      OUT_CTRL_NS + (0x200 * i), value);

		/* enable VIP optional active (VIP_OPT_AL) for direct output. */
		value =
		    cx25821_i2c_read(&dev->i2c_bus[0], OUT_CTRL1 + (0x200 * i),
				     &tmp);
		value &= 0xFFFBFFFF;
		value |= 0x00040000;
		ret_val =
		    cx25821_i2c_write(&dev->i2c_bus[0], OUT_CTRL1 + (0x200 * i),
				      value);

		/*
		 * clear VPRES_VERT_EN bit, fixes the chroma run away problem
		 * when the input switching rate < 16 fields
		*/
		value =
		    cx25821_i2c_read(&dev->i2c_bus[0],
				     MISC_TIM_CTRL + (0x200 * i), &tmp);
		/* disable special play detection */
		value = setBitAtPos(value, 14);
		value = clearBitAtPos(value, 15);
		ret_val =
		    cx25821_i2c_write(&dev->i2c_bus[0],
				      MISC_TIM_CTRL + (0x200 * i), value);

		/* set vbi_gate_en to 0 */
		value =
		    cx25821_i2c_read(&dev->i2c_bus[0], DFE_CTRL1 + (0x200 * i),
				     &tmp);
		value = clearBitAtPos(value, 29);
		ret_val =
		    cx25821_i2c_write(&dev->i2c_bus[0], DFE_CTRL1 + (0x200 * i),
				      value);

		/* Enable the generation of blue field output if no video */
		medusa_enable_bluefield_output(dev, i, 1);
	}

	for (i = 0; i < MAX_ENCODERS; i++) {
		/* NTSC hclock */
		value =
		    cx25821_i2c_read(&dev->i2c_bus[0],
				     DENC_A_REG_1 + (0x100 * i), &tmp);
		value &= 0xF000FC00;
		value |= 0x06B402D0;
		ret_val =
		    cx25821_i2c_write(&dev->i2c_bus[0],
				      DENC_A_REG_1 + (0x100 * i), value);

		/* burst begin and burst end */
		value =
		    cx25821_i2c_read(&dev->i2c_bus[0],
				     DENC_A_REG_2 + (0x100 * i), &tmp);
		value &= 0xFF000000;
		value |= 0x007E9054;
		ret_val =
		    cx25821_i2c_write(&dev->i2c_bus[0],
				      DENC_A_REG_2 + (0x100 * i), value);

		value =
		    cx25821_i2c_read(&dev->i2c_bus[0],
				     DENC_A_REG_3 + (0x100 * i), &tmp);
		value &= 0xFC00FE00;
		value |= 0x00EC00F0;
		ret_val =
		    cx25821_i2c_write(&dev->i2c_bus[0],
				      DENC_A_REG_3 + (0x100 * i), value);

		/* set NTSC vblank, no phase alternation, 7.5 IRE pedestal */
		value =
		    cx25821_i2c_read(&dev->i2c_bus[0],
				     DENC_A_REG_4 + (0x100 * i), &tmp);
		value &= 0x00FCFFFF;
		value |= 0x13020000;
		ret_val =
		    cx25821_i2c_write(&dev->i2c_bus[0],
				      DENC_A_REG_4 + (0x100 * i), value);

		value =
		    cx25821_i2c_read(&dev->i2c_bus[0],
				     DENC_A_REG_5 + (0x100 * i), &tmp);
		value &= 0xFFFF0000;
		value |= 0x0000E575;
		ret_val =
		    cx25821_i2c_write(&dev->i2c_bus[0],
				      DENC_A_REG_5 + (0x100 * i), value);

		ret_val =
		    cx25821_i2c_write(&dev->i2c_bus[0],
				      DENC_A_REG_6 + (0x100 * i), 0x009A89C1);

		/* Subcarrier Increment */
		ret_val =
		    cx25821_i2c_write(&dev->i2c_bus[0],
				      DENC_A_REG_7 + (0x100 * i), 0x21F07C1F);
	}

	/* set picture resolutions */
	/* 0 - 720 */
	ret_val = cx25821_i2c_write(&dev->i2c_bus[0], HSCALE_CTRL, 0x0);
	/* 0 - 480 */
	ret_val = cx25821_i2c_write(&dev->i2c_bus[0], VSCALE_CTRL, 0x0);

	/* set Bypass input format to NTSC 525 lines */
	value = cx25821_i2c_read(&dev->i2c_bus[0], BYP_AB_CTRL, &tmp);
	value |= 0x00080200;
	ret_val = cx25821_i2c_write(&dev->i2c_bus[0], BYP_AB_CTRL, value);

	mutex_unlock(&dev->lock);

	return ret_val;
}

static int medusa_PALCombInit(struct cx25821_dev *dev, int dec)
{
	int ret_val = -1;
	u32 value = 0, tmp = 0;

	/* Setup for 2D threshold */
	ret_val =
	    cx25821_i2c_write(&dev->i2c_bus[0], COMB_2D_HFS_CFG + (0x200 * dec),
			      0x20002861);
	ret_val =
	    cx25821_i2c_write(&dev->i2c_bus[0], COMB_2D_HFD_CFG + (0x200 * dec),
			      0x20002861);
	ret_val =
	    cx25821_i2c_write(&dev->i2c_bus[0], COMB_2D_LF_CFG + (0x200 * dec),
			      0x200A1023);

	/* Setup flat chroma and luma thresholds */
	value =
	    cx25821_i2c_read(&dev->i2c_bus[0],
			     COMB_FLAT_THRESH_CTRL + (0x200 * dec), &tmp);
	value &= 0x06230000;
	ret_val =
	    cx25821_i2c_write(&dev->i2c_bus[0],
			      COMB_FLAT_THRESH_CTRL + (0x200 * dec), value);

	/* set comb 2D blend */
	ret_val =
	    cx25821_i2c_write(&dev->i2c_bus[0], COMB_2D_BLEND + (0x200 * dec),
			      0x210F0F0F);

	/* COMB MISC CONTROL */
	ret_val =
	    cx25821_i2c_write(&dev->i2c_bus[0], COMB_MISC_CTRL + (0x200 * dec),
			      0x41120A7F);

	return ret_val;
}

static int medusa_initialize_pal(struct cx25821_dev *dev)
{
	int ret_val = 0;
	int i = 0;
	u32 value = 0;
	u32 tmp = 0;

	mutex_lock(&dev->lock);

	for (i = 0; i < MAX_DECODERS; i++) {
		/* set video format PAL-BDGHI */
		value =
		    cx25821_i2c_read(&dev->i2c_bus[0], MODE_CTRL + (0x200 * i),
				     &tmp);
		value &= 0xFFFFFFF0;
		/* enable the fast locking mode bit[16] */
		value |= 0x10004;
		ret_val =
		    cx25821_i2c_write(&dev->i2c_bus[0], MODE_CTRL + (0x200 * i),
				      value);

		/* resolution PAL 720x576 */
		value =
		    cx25821_i2c_read(&dev->i2c_bus[0],
				     HORIZ_TIM_CTRL + (0x200 * i), &tmp);
		value &= 0x00C00C00;
		value |= 0x632D007D;
		ret_val =
		    cx25821_i2c_write(&dev->i2c_bus[0],
				      HORIZ_TIM_CTRL + (0x200 * i), value);

		/* vblank656_cnt=x26, vactive_cnt=240h, vblank_cnt=x24 */
		value =
		    cx25821_i2c_read(&dev->i2c_bus[0],
				     VERT_TIM_CTRL + (0x200 * i), &tmp);
		value &= 0x00C00C00;
		value |= 0x28240026;	/* vblank_cnt + 2 to get camera ID */
		ret_val =
		    cx25821_i2c_write(&dev->i2c_bus[0],
				      VERT_TIM_CTRL + (0x200 * i), value);

		/* chroma subcarrier step size */
		ret_val =
		    cx25821_i2c_write(&dev->i2c_bus[0],
				      SC_STEP_SIZE + (0x200 * i), 0x5411E2D0);

		/* enable VIP optional active */
		value =
		    cx25821_i2c_read(&dev->i2c_bus[0],
				     OUT_CTRL_NS + (0x200 * i), &tmp);
		value &= 0xFFFBFFFF;
		value |= 0x00040000;
		ret_val =
		    cx25821_i2c_write(&dev->i2c_bus[0],
				      OUT_CTRL_NS + (0x200 * i), value);

		/* enable VIP optional active (VIP_OPT_AL) for direct output. */
		value =
		    cx25821_i2c_read(&dev->i2c_bus[0], OUT_CTRL1 + (0x200 * i),
				     &tmp);
		value &= 0xFFFBFFFF;
		value |= 0x00040000;
		ret_val =
		    cx25821_i2c_write(&dev->i2c_bus[0], OUT_CTRL1 + (0x200 * i),
				      value);

		/*
		 * clear VPRES_VERT_EN bit, fixes the chroma run away problem
		 * when the input switching rate < 16 fields
		 */
		value =
		    cx25821_i2c_read(&dev->i2c_bus[0],
				     MISC_TIM_CTRL + (0x200 * i), &tmp);
		/* disable special play detection */
		value = setBitAtPos(value, 14);
		value = clearBitAtPos(value, 15);
		ret_val =
		    cx25821_i2c_write(&dev->i2c_bus[0],
				      MISC_TIM_CTRL + (0x200 * i), value);

		/* set vbi_gate_en to 0 */
		value =
		    cx25821_i2c_read(&dev->i2c_bus[0], DFE_CTRL1 + (0x200 * i),
				     &tmp);
		value = clearBitAtPos(value, 29);
		ret_val =
		    cx25821_i2c_write(&dev->i2c_bus[0], DFE_CTRL1 + (0x200 * i),
				      value);

		medusa_PALCombInit(dev, i);

		/* Enable the generation of blue field output if no video */
		medusa_enable_bluefield_output(dev, i, 1);
	}

	for (i = 0; i < MAX_ENCODERS; i++) {
		/* PAL hclock */
		value =
		    cx25821_i2c_read(&dev->i2c_bus[0],
				     DENC_A_REG_1 + (0x100 * i), &tmp);
		value &= 0xF000FC00;
		value |= 0x06C002D0;
		ret_val =
		    cx25821_i2c_write(&dev->i2c_bus[0],
				      DENC_A_REG_1 + (0x100 * i), value);

		/* burst begin and burst end */
		value =
		    cx25821_i2c_read(&dev->i2c_bus[0],
				     DENC_A_REG_2 + (0x100 * i), &tmp);
		value &= 0xFF000000;
		value |= 0x007E9754;
		ret_val =
		    cx25821_i2c_write(&dev->i2c_bus[0],
				      DENC_A_REG_2 + (0x100 * i), value);

		/* hblank and vactive */
		value =
		    cx25821_i2c_read(&dev->i2c_bus[0],
				     DENC_A_REG_3 + (0x100 * i), &tmp);
		value &= 0xFC00FE00;
		value |= 0x00FC0120;
		ret_val =
		    cx25821_i2c_write(&dev->i2c_bus[0],
				      DENC_A_REG_3 + (0x100 * i), value);

		/* set PAL vblank, phase alternation, 0 IRE pedestal */
		value =
		    cx25821_i2c_read(&dev->i2c_bus[0],
				     DENC_A_REG_4 + (0x100 * i), &tmp);
		value &= 0x00FCFFFF;
		value |= 0x14010000;
		ret_val =
		    cx25821_i2c_write(&dev->i2c_bus[0],
				      DENC_A_REG_4 + (0x100 * i), value);

		value =
		    cx25821_i2c_read(&dev->i2c_bus[0],
				     DENC_A_REG_5 + (0x100 * i), &tmp);
		value &= 0xFFFF0000;
		value |= 0x0000F078;
		ret_val =
		    cx25821_i2c_write(&dev->i2c_bus[0],
				      DENC_A_REG_5 + (0x100 * i), value);

		ret_val =
		    cx25821_i2c_write(&dev->i2c_bus[0],
				      DENC_A_REG_6 + (0x100 * i), 0x00A493CF);

		/* Subcarrier Increment */
		ret_val =
		    cx25821_i2c_write(&dev->i2c_bus[0],
				      DENC_A_REG_7 + (0x100 * i), 0x2A098ACB);
	}

	/* set picture resolutions */
	/* 0 - 720 */
	ret_val = cx25821_i2c_write(&dev->i2c_bus[0], HSCALE_CTRL, 0x0);
	/* 0 - 576 */
	ret_val = cx25821_i2c_write(&dev->i2c_bus[0], VSCALE_CTRL, 0x0);

	/* set Bypass input format to PAL 625 lines */
	value = cx25821_i2c_read(&dev->i2c_bus[0], BYP_AB_CTRL, &tmp);
	value &= 0xFFF7FDFF;
	ret_val = cx25821_i2c_write(&dev->i2c_bus[0], BYP_AB_CTRL, value);

	mutex_unlock(&dev->lock);

	return ret_val;
}

int medusa_set_videostandard(struct cx25821_dev *dev)
{
	int status = STATUS_SUCCESS;
	u32 value = 0, tmp = 0;

	if (dev->tvnorm & V4L2_STD_PAL_BG || dev->tvnorm & V4L2_STD_PAL_DK)
		status = medusa_initialize_pal(dev);
	else
		status = medusa_initialize_ntsc(dev);

	/* Enable DENC_A output */
	value = cx25821_i2c_read(&dev->i2c_bus[0], DENC_A_REG_4, &tmp);
	value = setBitAtPos(value, 4);
	status = cx25821_i2c_write(&dev->i2c_bus[0], DENC_A_REG_4, value);

	/* Enable DENC_B output */
	value = cx25821_i2c_read(&dev->i2c_bus[0], DENC_B_REG_4, &tmp);
	value = setBitAtPos(value, 4);
	status = cx25821_i2c_write(&dev->i2c_bus[0], DENC_B_REG_4, value);

	return status;
}

void medusa_set_resolution(struct cx25821_dev *dev, int width,
			   int decoder_select)
{
	int decoder = 0;
	int decoder_count = 0;
	int ret_val = 0;
	u32 hscale = 0x0;
	u32 vscale = 0x0;
	const int MAX_WIDTH = 720;

	mutex_lock(&dev->lock);

	/* validate the width - cannot be negative */
	if (width > MAX_WIDTH) {
		printk
		    ("cx25821 %s() : width %d > MAX_WIDTH %d ! resetting to MAX_WIDTH\n",
		     __func__, width, MAX_WIDTH);
		width = MAX_WIDTH;
	}

	if (decoder_select <= 7 && decoder_select >= 0) {
		decoder = decoder_select;
		decoder_count = decoder_select + 1;
	} else {
		decoder = 0;
		decoder_count = _num_decoders;
	}

	switch (width) {
	case 320:
		hscale = 0x13E34B;
		vscale = 0x0;
		break;

	case 352:
		hscale = 0x10A273;
		vscale = 0x0;
		break;

	case 176:
		hscale = 0x3115B2;
		vscale = 0x1E00;
		break;

	case 160:
		hscale = 0x378D84;
		vscale = 0x1E00;
		break;

	default:		/* 720 */
		hscale = 0x0;
		vscale = 0x0;
		break;
	}

	for (; decoder < decoder_count; decoder++) {
		/* write scaling values for each decoder */
		ret_val =
		    cx25821_i2c_write(&dev->i2c_bus[0],
				      HSCALE_CTRL + (0x200 * decoder), hscale);
		ret_val =
		    cx25821_i2c_write(&dev->i2c_bus[0],
				      VSCALE_CTRL + (0x200 * decoder), vscale);
	}

	mutex_unlock(&dev->lock);
}

static void medusa_set_decoderduration(struct cx25821_dev *dev, int decoder,
				       int duration)
{
	int ret_val = 0;
	u32 fld_cnt = 0;
	u32 tmp = 0;
	u32 disp_cnt_reg = DISP_AB_CNT;

	mutex_lock(&dev->lock);

	/* no support */
	if (decoder < VDEC_A && decoder > VDEC_H) {
		mutex_unlock(&dev->lock);
		return;
	}

	switch (decoder) {
	default:
		break;
	case VDEC_C:
	case VDEC_D:
		disp_cnt_reg = DISP_CD_CNT;
		break;
	case VDEC_E:
	case VDEC_F:
		disp_cnt_reg = DISP_EF_CNT;
		break;
	case VDEC_G:
	case VDEC_H:
		disp_cnt_reg = DISP_GH_CNT;
		break;
	}

	_display_field_cnt[decoder] = duration;

	/* update hardware */
	fld_cnt = cx25821_i2c_read(&dev->i2c_bus[0], disp_cnt_reg, &tmp);

	if (!(decoder % 2)) {	/* EVEN decoder */
		fld_cnt &= 0xFFFF0000;
		fld_cnt |= duration;
	} else {
		fld_cnt &= 0x0000FFFF;
		fld_cnt |= ((u32) duration) << 16;
	}

	ret_val = cx25821_i2c_write(&dev->i2c_bus[0], disp_cnt_reg, fld_cnt);

	mutex_unlock(&dev->lock);
}

/* Map to Medusa register setting */
static int mapM(int srcMin,
		int srcMax, int srcVal, int dstMin, int dstMax, int *dstVal)
{
	int numerator;
	int denominator;
	int quotient;

	if ((srcMin == srcMax) || (srcVal < srcMin) || (srcVal > srcMax))
		return -1;
	/*
	 * This is the overall expression used:
	 * *dstVal =
	 *   (srcVal - srcMin)*(dstMax - dstMin) / (srcMax - srcMin) + dstMin;
	 * but we need to account for rounding so below we use the modulus
	 * operator to find the remainder and increment if necessary.
	 */
	numerator = (srcVal - srcMin) * (dstMax - dstMin);
	denominator = srcMax - srcMin;
	quotient = numerator / denominator;

	if (2 * (numerator % denominator) >= denominator)
		quotient++;

	*dstVal = quotient + dstMin;

	return 0;
}

static unsigned long convert_to_twos(long numeric, unsigned long bits_len)
{
	unsigned char temp;

	if (numeric >= 0)
		return numeric;
	else {
		temp = ~(abs(numeric) & 0xFF);
		temp += 1;
		return temp;
	}
}

int medusa_set_brightness(struct cx25821_dev *dev, int brightness, int decoder)
{
	int ret_val = 0;
	int value = 0;
	u32 val = 0, tmp = 0;

	mutex_lock(&dev->lock);
	if ((brightness > VIDEO_PROCAMP_MAX)
	    || (brightness < VIDEO_PROCAMP_MIN)) {
		mutex_unlock(&dev->lock);
		return -1;
	}
	ret_val =
	    mapM(VIDEO_PROCAMP_MIN, VIDEO_PROCAMP_MAX, brightness,
		 SIGNED_BYTE_MIN, SIGNED_BYTE_MAX, &value);
	value = convert_to_twos(value, 8);
	val =
	    cx25821_i2c_read(&dev->i2c_bus[0],
			     VDEC_A_BRITE_CTRL + (0x200 * decoder), &tmp);
	val &= 0xFFFFFF00;
	ret_val |=
	    cx25821_i2c_write(&dev->i2c_bus[0],
			      VDEC_A_BRITE_CTRL + (0x200 * decoder),
			      val | value);
	mutex_unlock(&dev->lock);
	return ret_val;
}

int medusa_set_contrast(struct cx25821_dev *dev, int contrast, int decoder)
{
	int ret_val = 0;
	int value = 0;
	u32 val = 0, tmp = 0;

	mutex_lock(&dev->lock);

	if ((contrast > VIDEO_PROCAMP_MAX) || (contrast < VIDEO_PROCAMP_MIN)) {
		mutex_unlock(&dev->lock);
		return -1;
	}

	ret_val =
	    mapM(VIDEO_PROCAMP_MIN, VIDEO_PROCAMP_MAX, contrast,
		 UNSIGNED_BYTE_MIN, UNSIGNED_BYTE_MAX, &value);
	val =
	    cx25821_i2c_read(&dev->i2c_bus[0],
			     VDEC_A_CNTRST_CTRL + (0x200 * decoder), &tmp);
	val &= 0xFFFFFF00;
	ret_val |=
	    cx25821_i2c_write(&dev->i2c_bus[0],
			      VDEC_A_CNTRST_CTRL + (0x200 * decoder),
			      val | value);

	mutex_unlock(&dev->lock);
	return ret_val;
}

int medusa_set_hue(struct cx25821_dev *dev, int hue, int decoder)
{
	int ret_val = 0;
	int value = 0;
	u32 val = 0, tmp = 0;

	mutex_lock(&dev->lock);

	if ((hue > VIDEO_PROCAMP_MAX) || (hue < VIDEO_PROCAMP_MIN)) {
		mutex_unlock(&dev->lock);
		return -1;
	}

	ret_val =
	    mapM(VIDEO_PROCAMP_MIN, VIDEO_PROCAMP_MAX, hue, SIGNED_BYTE_MIN,
		 SIGNED_BYTE_MAX, &value);

	value = convert_to_twos(value, 8);
	val =
	    cx25821_i2c_read(&dev->i2c_bus[0],
			     VDEC_A_HUE_CTRL + (0x200 * decoder), &tmp);
	val &= 0xFFFFFF00;

	ret_val |=
	    cx25821_i2c_write(&dev->i2c_bus[0],
			      VDEC_A_HUE_CTRL + (0x200 * decoder), val | value);

	mutex_unlock(&dev->lock);
	return ret_val;
}

int medusa_set_saturation(struct cx25821_dev *dev, int saturation, int decoder)
{
	int ret_val = 0;
	int value = 0;
	u32 val = 0, tmp = 0;

	mutex_lock(&dev->lock);

	if ((saturation > VIDEO_PROCAMP_MAX)
	    || (saturation < VIDEO_PROCAMP_MIN)) {
		mutex_unlock(&dev->lock);
		return -1;
	}

	ret_val =
	    mapM(VIDEO_PROCAMP_MIN, VIDEO_PROCAMP_MAX, saturation,
		 UNSIGNED_BYTE_MIN, UNSIGNED_BYTE_MAX, &value);

	val =
	    cx25821_i2c_read(&dev->i2c_bus[0],
			     VDEC_A_USAT_CTRL + (0x200 * decoder), &tmp);
	val &= 0xFFFFFF00;
	ret_val |=
	    cx25821_i2c_write(&dev->i2c_bus[0],
			      VDEC_A_USAT_CTRL + (0x200 * decoder),
			      val | value);

	val =
	    cx25821_i2c_read(&dev->i2c_bus[0],
			     VDEC_A_VSAT_CTRL + (0x200 * decoder), &tmp);
	val &= 0xFFFFFF00;
	ret_val |=
	    cx25821_i2c_write(&dev->i2c_bus[0],
			      VDEC_A_VSAT_CTRL + (0x200 * decoder),
			      val | value);

	mutex_unlock(&dev->lock);
	return ret_val;
}

/* Program the display sequence and monitor output. */

int medusa_video_init(struct cx25821_dev *dev)
{
	u32 value, tmp = 0;
	int ret_val;
	int i;

	mutex_lock(&dev->lock);

	_num_decoders = dev->_max_num_decoders;

	/* disable Auto source selection on all video decoders */
	value = cx25821_i2c_read(&dev->i2c_bus[0], MON_A_CTRL, &tmp);
	value &= 0xFFFFF0FF;
	ret_val = cx25821_i2c_write(&dev->i2c_bus[0], MON_A_CTRL, value);
	if (ret_val < 0)
		goto error;

	/* Turn off Master source switch enable */
	value = cx25821_i2c_read(&dev->i2c_bus[0], MON_A_CTRL, &tmp);
	value &= 0xFFFFFFDF;
	ret_val = cx25821_i2c_write(&dev->i2c_bus[0], MON_A_CTRL, value);
<<<<<<< HEAD

	if (ret_val < 0)
		return -EINVAL;
=======
	if (ret_val < 0)
		goto error;
>>>>>>> 3974611c

	mutex_unlock(&dev->lock);

	for (i = 0; i < _num_decoders; i++)
		medusa_set_decoderduration(dev, i, _display_field_cnt[i]);

	mutex_lock(&dev->lock);

	/* Select monitor as DENC A input, power up the DAC */
	value = cx25821_i2c_read(&dev->i2c_bus[0], DENC_AB_CTRL, &tmp);
	value &= 0xFF70FF70;
	value |= 0x00090008;	/* set en_active */
	ret_val = cx25821_i2c_write(&dev->i2c_bus[0], DENC_AB_CTRL, value);
	if (ret_val < 0)
		goto error;

	/* enable input is VIP/656 */
	value = cx25821_i2c_read(&dev->i2c_bus[0], BYP_AB_CTRL, &tmp);
	value |= 0x00040100;	/* enable VIP */
	ret_val = cx25821_i2c_write(&dev->i2c_bus[0], BYP_AB_CTRL, value);

	if (ret_val < 0)
		goto error;

	/* select AFE clock to output mode */
	value = cx25821_i2c_read(&dev->i2c_bus[0], AFE_AB_DIAG_CTRL, &tmp);
	value &= 0x83FFFFFF;
	ret_val = cx25821_i2c_write(&dev->i2c_bus[0], AFE_AB_DIAG_CTRL,
				    value | 0x10000000);
	if (ret_val < 0)
		goto error;

	/* Turn on all of the data out and control output pins. */
	value = cx25821_i2c_read(&dev->i2c_bus[0], PIN_OE_CTRL, &tmp);
	value &= 0xFEF0FE00;
	if (_num_decoders == MAX_DECODERS) {
		/*
		 * Note: The octal board does not support control pins(bit16-19)
		 * These bits are ignored in the octal board.
		 *
		 * disable VDEC A-C port, default to Mobilygen Interface
		 */
		value |= 0x010001F8;
	} else {
		/* disable VDEC A-C port, default to Mobilygen Interface */
		value |= 0x010F0108;
	}

	value |= 7;
	ret_val = cx25821_i2c_write(&dev->i2c_bus[0], PIN_OE_CTRL, value);
	if (ret_val < 0)
		goto error;

	mutex_unlock(&dev->lock);

	ret_val = medusa_set_videostandard(dev);
	return ret_val;

error:
	mutex_unlock(&dev->lock);
	return ret_val;
}<|MERGE_RESOLUTION|>--- conflicted
+++ resolved
@@ -797,14 +797,8 @@
 	value = cx25821_i2c_read(&dev->i2c_bus[0], MON_A_CTRL, &tmp);
 	value &= 0xFFFFFFDF;
 	ret_val = cx25821_i2c_write(&dev->i2c_bus[0], MON_A_CTRL, value);
-<<<<<<< HEAD
-
-	if (ret_val < 0)
-		return -EINVAL;
-=======
 	if (ret_val < 0)
 		goto error;
->>>>>>> 3974611c
 
 	mutex_unlock(&dev->lock);
 
