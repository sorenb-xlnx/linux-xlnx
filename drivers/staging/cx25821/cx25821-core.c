--- conflicted
+++ resolved
@@ -1500,10 +1500,6 @@
 
 static int __init cx25821_init(void)
 {
-<<<<<<< HEAD
-	INIT_LIST_HEAD(&cx25821_devlist);
-=======
->>>>>>> 105e53f8
 	pr_info("driver version %d.%d.%d loaded\n",
 		(CX25821_VERSION_CODE >> 16) & 0xff,
 		(CX25821_VERSION_CODE >> 8) & 0xff,
