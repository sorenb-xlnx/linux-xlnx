/*
 * Mainly by David Woodhouse, somewhat modified by Jordan Crouse
 *
 * Copyright © 2006-2007  Red Hat, Inc.
 * Copyright © 2006-2007  Advanced Micro Devices, Inc.
 * Copyright © 2009       VIA Technology, Inc.
 * Copyright (c) 2010-2011  Andres Salomon <dilinger@queued.net>
 *
 * This program is free software.  You can redistribute it and/or
 * modify it under the terms of version 2 of the GNU General Public
 * License as published by the Free Software Foundation.
 */


#include <linux/kernel.h>
#include <linux/fb.h>
#include <linux/console.h>
#include <linux/i2c.h>
#include <linux/platform_device.h>
#include <linux/pci.h>
#include <linux/pci_ids.h>
#include <linux/interrupt.h>
#include <linux/delay.h>
#include <linux/backlight.h>
#include <linux/device.h>
#include <linux/uaccess.h>
#include <linux/ctype.h>
#include <linux/reboot.h>
#include <asm/tsc.h>
#include <asm/olpc.h>

#include "olpc_dcon.h"

/* Module definitions */

static int resumeline = 898;
module_param(resumeline, int, 0444);

static int noinit;
module_param(noinit, int, 0444);

/* Default off since it doesn't work on DCON ASIC in B-test OLPC board */
static int useaa = 1;
module_param(useaa, int, 0444);

<<<<<<< HEAD
struct dcon_platform_data {
	int (*init)(void);
	void (*bus_stabilize_wiggle)(void);
	void (*set_dconload)(int);
	u8 (*read_status)(void);
};

=======
>>>>>>> 105e53f8
static struct dcon_platform_data *pdata;

/* I2C structures */

/* Platform devices */
static struct platform_device *dcon_device;

static DECLARE_WAIT_QUEUE_HEAD(dcon_wait_queue);

static unsigned short normal_i2c[] = { 0x0d, I2C_CLIENT_END };

static s32 dcon_write(struct dcon_priv *dcon, u8 reg, u16 val)
{
	return i2c_smbus_write_word_data(dcon->client, reg, val);
}

static s32 dcon_read(struct dcon_priv *dcon, u8 reg)
{
	return i2c_smbus_read_word_data(dcon->client, reg);
}

/* ===== API functions - these are called by a variety of users ==== */

static int dcon_hw_init(struct dcon_priv *dcon, int is_init)
{
	struct i2c_client *client = dcon->client;
	uint16_t ver;
	int rc = 0;

	ver = i2c_smbus_read_word_data(client, DCON_REG_ID);
	if ((ver >> 8) != 0xDC) {
		printk(KERN_ERR "olpc-dcon:  DCON ID not 0xDCxx: 0x%04x "
				"instead.\n", ver);
		rc = -ENXIO;
		goto err;
	}

	if (is_init) {
		printk(KERN_INFO "olpc-dcon:  Discovered DCON version %x\n",
				ver & 0xFF);
		rc = pdata->init(dcon);
		if (rc != 0) {
			printk(KERN_ERR "olpc-dcon:  Unable to init.\n");
			goto err;
		}
	}

	if (ver < 0xdc02 && !noinit) {
		/* Initialize the DCON registers */

		/* Start with work-arounds for DCON ASIC */
		i2c_smbus_write_word_data(client, 0x4b, 0x00cc);
		i2c_smbus_write_word_data(client, 0x4b, 0x00cc);
		i2c_smbus_write_word_data(client, 0x4b, 0x00cc);
		i2c_smbus_write_word_data(client, 0x0b, 0x007a);
		i2c_smbus_write_word_data(client, 0x36, 0x025c);
		i2c_smbus_write_word_data(client, 0x37, 0x025e);

		/* Initialise SDRAM */

		i2c_smbus_write_word_data(client, 0x3b, 0x002b);
		i2c_smbus_write_word_data(client, 0x41, 0x0101);
		i2c_smbus_write_word_data(client, 0x42, 0x0101);
	} else if (!noinit) {
		/* SDRAM setup/hold time */
		i2c_smbus_write_word_data(client, 0x3a, 0xc040);
		i2c_smbus_write_word_data(client, 0x41, 0x0000);
		i2c_smbus_write_word_data(client, 0x41, 0x0101);
		i2c_smbus_write_word_data(client, 0x42, 0x0101);
	}

	/* Colour swizzle, AA, no passthrough, backlight */
	if (is_init) {
		dcon->disp_mode = MODE_PASSTHRU | MODE_BL_ENABLE |
				MODE_CSWIZZLE;
		if (useaa)
			dcon->disp_mode |= MODE_COL_AA;
	}
	i2c_smbus_write_word_data(client, DCON_REG_MODE, dcon->disp_mode);


	/* Set the scanline to interrupt on during resume */
	i2c_smbus_write_word_data(client, DCON_REG_SCAN_INT, resumeline);

err:
	return rc;
}

/*
 * The smbus doesn't always come back due to what is believed to be
 * hardware (power rail) bugs.  For older models where this is known to
 * occur, our solution is to attempt to wait for the bus to stabilize;
 * if it doesn't happen, cut power to the dcon, repower it, and wait
 * for the bus to stabilize.  Rinse, repeat until we have a working
 * smbus.  For newer models, we simply BUG(); we want to know if this
 * still happens despite the power fixes that have been made!
 */
static int dcon_bus_stabilize(struct dcon_priv *dcon, int is_powered_down)
{
	unsigned long timeout;
	int x;

power_up:
	if (is_powered_down) {
		x = 1;
		x = olpc_ec_cmd(0x26, (unsigned char *) &x, 1, NULL, 0);
		if (x) {
			printk(KERN_WARNING "olpc-dcon:  unable to force dcon "
					"to power up: %d!\n", x);
			return x;
		}
		msleep(10); /* we'll be conservative */
	}

	pdata->bus_stabilize_wiggle();

	for (x = -1, timeout = 50; timeout && x < 0; timeout--) {
		msleep(1);
		x = dcon_read(dcon, DCON_REG_ID);
	}
	if (x < 0) {
		printk(KERN_ERR "olpc-dcon:  unable to stabilize dcon's "
				"smbus, reasserting power and praying.\n");
		BUG_ON(olpc_board_at_least(olpc_board(0xc2)));
		x = 0;
		olpc_ec_cmd(0x26, (unsigned char *) &x, 1, NULL, 0);
		msleep(100);
		is_powered_down = 1;
		goto power_up;	/* argh, stupid hardware.. */
	}

	if (is_powered_down)
		return dcon_hw_init(dcon, 0);
	return 0;
}

static void dcon_set_backlight(struct dcon_priv *dcon, u8 level)
{
	dcon->bl_val = level;
	dcon_write(dcon, DCON_REG_BRIGHT, dcon->bl_val);

	/* Purposely turn off the backlight when we go to level 0 */
	if (dcon->bl_val == 0) {
		dcon->disp_mode &= ~MODE_BL_ENABLE;
		dcon_write(dcon, DCON_REG_MODE, dcon->disp_mode);
	} else if (!(dcon->disp_mode & MODE_BL_ENABLE)) {
		dcon->disp_mode |= MODE_BL_ENABLE;
		dcon_write(dcon, DCON_REG_MODE, dcon->disp_mode);
	}
}

/* Set the output type to either color or mono */
static int dcon_set_mono_mode(struct dcon_priv *dcon, bool enable_mono)
{
	if (dcon->mono == enable_mono)
		return 0;

	dcon->mono = enable_mono;

	if (enable_mono) {
		dcon->disp_mode &= ~(MODE_CSWIZZLE | MODE_COL_AA);
		dcon->disp_mode |= MODE_MONO_LUMA;
	} else {
		dcon->disp_mode &= ~(MODE_MONO_LUMA);
		dcon->disp_mode |= MODE_CSWIZZLE;
		if (useaa)
			dcon->disp_mode |= MODE_COL_AA;
	}

	dcon_write(dcon, DCON_REG_MODE, dcon->disp_mode);
	return 0;
}

/* For now, this will be really stupid - we need to address how
 * DCONLOAD works in a sleep and account for it accordingly
 */

static void dcon_sleep(struct dcon_priv *dcon, bool sleep)
{
	int x;

	/* Turn off the backlight and put the DCON to sleep */

	if (dcon->asleep == sleep)
		return;

	if (!olpc_board_at_least(olpc_board(0xc2)))
		return;

	if (sleep) {
		x = 0;
		x = olpc_ec_cmd(0x26, (unsigned char *) &x, 1, NULL, 0);
		if (x)
			printk(KERN_WARNING "olpc-dcon:  unable to force dcon "
					"to power down: %d!\n", x);
		else
			dcon->asleep = sleep;
	} else {
		/* Only re-enable the backlight if the backlight value is set */
		if (dcon->bl_val != 0)
			dcon->disp_mode |= MODE_BL_ENABLE;
		x = dcon_bus_stabilize(dcon, 1);
		if (x)
			printk(KERN_WARNING "olpc-dcon:  unable to reinit dcon"
					" hardware: %d!\n", x);
		else
			dcon->asleep = sleep;

		/* Restore backlight */
		dcon_set_backlight(dcon, dcon->bl_val);
	}

	/* We should turn off some stuff in the framebuffer - but what? */
}

/* the DCON seems to get confused if we change DCONLOAD too
 * frequently -- i.e., approximately faster than frame time.
 * normally we don't change it this fast, so in general we won't
 * delay here.
 */
static void dcon_load_holdoff(struct dcon_priv *dcon)
{
	struct timespec delta_t, now;
	while (1) {
		getnstimeofday(&now);
		delta_t = timespec_sub(now, dcon->load_time);
		if (delta_t.tv_sec != 0 ||
			delta_t.tv_nsec > NSEC_PER_MSEC * 20) {
			break;
		}
		mdelay(4);
	}
}

static bool dcon_blank_fb(struct dcon_priv *dcon, bool blank)
{
	int err;

	if (!lock_fb_info(dcon->fbinfo)) {
		dev_err(&dcon->client->dev, "unable to lock framebuffer\n");
		return false;
	}
	console_lock();
	dcon->ignore_fb_events = true;
	err = fb_blank(dcon->fbinfo,
			blank ? FB_BLANK_POWERDOWN : FB_BLANK_UNBLANK);
	dcon->ignore_fb_events = false;
	console_unlock();
	unlock_fb_info(dcon->fbinfo);

	if (err) {
		dev_err(&dcon->client->dev, "couldn't %sblank framebuffer\n",
				blank ? "" : "un");
		return false;
	}
	return true;
}

/* Set the source of the display (CPU or DCON) */
static void dcon_source_switch(struct work_struct *work)
{
	struct dcon_priv *dcon = container_of(work, struct dcon_priv,
			switch_source);
	DECLARE_WAITQUEUE(wait, current);
	int source = dcon->pending_src;

	if (dcon->curr_src == source)
		return;

	dcon_load_holdoff(dcon);

	dcon->switched = false;

	switch (source) {
	case DCON_SOURCE_CPU:
		printk("dcon_source_switch to CPU\n");
		/* Enable the scanline interrupt bit */
		if (dcon_write(dcon, DCON_REG_MODE,
				dcon->disp_mode | MODE_SCAN_INT))
			printk(KERN_ERR
			       "olpc-dcon:  couldn't enable scanline interrupt!\n");
		else {
			/* Wait up to one second for the scanline interrupt */
			wait_event_timeout(dcon_wait_queue,
					   dcon->switched == true, HZ);
		}

		if (!dcon->switched)
			printk(KERN_ERR "olpc-dcon:  Timeout entering CPU mode; expect a screen glitch.\n");

		/* Turn off the scanline interrupt */
		if (dcon_write(dcon, DCON_REG_MODE, dcon->disp_mode))
			printk(KERN_ERR "olpc-dcon:  couldn't disable scanline interrupt!\n");

		/*
		 * Ideally we'd like to disable interrupts here so that the
		 * fb unblanking and DCON turn on happen at a known time value;
		 * however, we can't do that right now with fb_blank
		 * messing with semaphores.
		 *
		 * For now, we just hope..
		 */
		if (!dcon_blank_fb(dcon, false)) {
			printk(KERN_ERR "olpc-dcon:  Failed to enter CPU mode\n");
			dcon->pending_src = DCON_SOURCE_DCON;
			return;
		}

		/* And turn off the DCON */
		pdata->set_dconload(1);
		getnstimeofday(&dcon->load_time);

		printk(KERN_INFO "olpc-dcon: The CPU has control\n");
		break;
	case DCON_SOURCE_DCON:
	{
		int t;
		struct timespec delta_t;

		printk(KERN_INFO "dcon_source_switch to DCON\n");

		add_wait_queue(&dcon_wait_queue, &wait);
		set_current_state(TASK_UNINTERRUPTIBLE);

		/* Clear DCONLOAD - this implies that the DCON is in control */
		pdata->set_dconload(0);
		getnstimeofday(&dcon->load_time);

		t = schedule_timeout(HZ/2);
		remove_wait_queue(&dcon_wait_queue, &wait);
		set_current_state(TASK_RUNNING);

		if (!dcon->switched) {
			printk(KERN_ERR "olpc-dcon: Timeout entering DCON mode; expect a screen glitch.\n");
		} else {
			/* sometimes the DCON doesn't follow its own rules,
			 * and doesn't wait for two vsync pulses before
			 * ack'ing the frame load with an IRQ.  the result
			 * is that the display shows the *previously*
			 * loaded frame.  we can detect this by looking at
			 * the time between asserting DCONLOAD and the IRQ --
			 * if it's less than 20msec, then the DCON couldn't
			 * have seen two VSYNC pulses.  in that case we
			 * deassert and reassert, and hope for the best.
			 * see http://dev.laptop.org/ticket/9664
			 */
			delta_t = timespec_sub(dcon->irq_time, dcon->load_time);
			if (dcon->switched && delta_t.tv_sec == 0 &&
					delta_t.tv_nsec < NSEC_PER_MSEC * 20) {
				printk(KERN_ERR "olpc-dcon: missed loading, retrying\n");
				pdata->set_dconload(1);
				mdelay(41);
				pdata->set_dconload(0);
				getnstimeofday(&dcon->load_time);
				mdelay(41);
			}
		}

		dcon_blank_fb(dcon, true);
		printk(KERN_INFO "olpc-dcon: The DCON has control\n");
		break;
	}
	default:
		BUG();
	}

	dcon->curr_src = source;
}

static void dcon_set_source(struct dcon_priv *dcon, int arg)
{
	if (dcon->pending_src == arg)
		return;

	dcon->pending_src = arg;

	if ((dcon->curr_src != arg) && !work_pending(&dcon->switch_source))
		schedule_work(&dcon->switch_source);
}

static void dcon_set_source_sync(struct dcon_priv *dcon, int arg)
{
	dcon_set_source(dcon, arg);
	flush_scheduled_work();
}

static ssize_t dcon_mode_show(struct device *dev,
	struct device_attribute *attr, char *buf)
{
	struct dcon_priv *dcon = dev_get_drvdata(dev);
	return sprintf(buf, "%4.4X\n", dcon->disp_mode);
}

static ssize_t dcon_sleep_show(struct device *dev,
	struct device_attribute *attr, char *buf)
{

	struct dcon_priv *dcon = dev_get_drvdata(dev);
	return sprintf(buf, "%d\n", dcon->asleep);
}

static ssize_t dcon_freeze_show(struct device *dev,
	struct device_attribute *attr, char *buf)
{
	struct dcon_priv *dcon = dev_get_drvdata(dev);
	return sprintf(buf, "%d\n", dcon->curr_src == DCON_SOURCE_DCON ? 1 : 0);
}

static ssize_t dcon_mono_show(struct device *dev,
	struct device_attribute *attr, char *buf)
{
	struct dcon_priv *dcon = dev_get_drvdata(dev);
	return sprintf(buf, "%d\n", dcon->mono);
}

static ssize_t dcon_resumeline_show(struct device *dev,
	struct device_attribute *attr, char *buf)
{
	return sprintf(buf, "%d\n", resumeline);
}

static ssize_t dcon_mono_store(struct device *dev,
	struct device_attribute *attr, const char *buf, size_t count)
{
	unsigned long enable_mono;
	int rc;

	rc = strict_strtoul(buf, 10, &enable_mono);
	if (rc)
		return rc;

	dcon_set_mono_mode(dev_get_drvdata(dev), enable_mono ? true : false);

	return count;
}

static ssize_t dcon_freeze_store(struct device *dev,
	struct device_attribute *attr, const char *buf, size_t count)
{
	struct dcon_priv *dcon = dev_get_drvdata(dev);
	unsigned long output;
	int ret;

	ret = strict_strtoul(buf, 10, &output);
	if (ret)
		return ret;

	printk(KERN_INFO "dcon_freeze_store: %lu\n", output);

	switch (output) {
	case 0:
		dcon_set_source(dcon, DCON_SOURCE_CPU);
		break;
	case 1:
		dcon_set_source_sync(dcon, DCON_SOURCE_DCON);
		break;
	case 2:  /* normally unused */
		dcon_set_source(dcon, DCON_SOURCE_DCON);
		break;
	default:
		return -EINVAL;
	}

	return count;
}

static ssize_t dcon_resumeline_store(struct device *dev,
	struct device_attribute *attr, const char *buf, size_t count)
{
	unsigned long rl;
	int rc;

	rc = strict_strtoul(buf, 10, &rl);
	if (rc)
		return rc;

	resumeline = rl;
	dcon_write(dev_get_drvdata(dev), DCON_REG_SCAN_INT, resumeline);

	return count;
}

static ssize_t dcon_sleep_store(struct device *dev,
	struct device_attribute *attr, const char *buf, size_t count)
{
	unsigned long output;
	int ret;

	ret = strict_strtoul(buf, 10, &output);
	if (ret)
		return ret;

	dcon_sleep(dev_get_drvdata(dev), output ? true : false);
	return count;
}

static struct device_attribute dcon_device_files[] = {
	__ATTR(mode, 0444, dcon_mode_show, NULL),
	__ATTR(sleep, 0644, dcon_sleep_show, dcon_sleep_store),
	__ATTR(freeze, 0644, dcon_freeze_show, dcon_freeze_store),
	__ATTR(monochrome, 0644, dcon_mono_show, dcon_mono_store),
	__ATTR(resumeline, 0644, dcon_resumeline_show, dcon_resumeline_store),
};

<<<<<<< HEAD
static const struct backlight_ops dcon_bl_ops = {
	.get_brightness = dconbl_get,
	.update_status = dconbl_set
=======
static int dcon_bl_update(struct backlight_device *dev)
{
	struct dcon_priv *dcon = bl_get_data(dev);
	u8 level = dev->props.brightness & 0x0F;

	if (dev->props.power != FB_BLANK_UNBLANK)
		level = 0;

	if (level != dcon->bl_val)
		dcon_set_backlight(dcon, level);

	return 0;
}

static int dcon_bl_get(struct backlight_device *dev)
{
	struct dcon_priv *dcon = bl_get_data(dev);
	return dcon->bl_val;
}

static const struct backlight_ops dcon_bl_ops = {
	.update_status = dcon_bl_update,
	.get_brightness = dcon_bl_get,
>>>>>>> 105e53f8
};

static struct backlight_properties dcon_bl_props = {
	.max_brightness = 15,
	.type = BACKLIGHT_RAW,
	.power = FB_BLANK_UNBLANK,
};

static int dcon_reboot_notify(struct notifier_block *nb,
			      unsigned long foo, void *bar)
{
	struct dcon_priv *dcon = container_of(nb, struct dcon_priv, reboot_nb);

	if (!dcon || !dcon->client)
		return 0;

	/* Turn off the DCON. Entirely. */
	dcon_write(dcon, DCON_REG_MODE, 0x39);
	dcon_write(dcon, DCON_REG_MODE, 0x32);
	return 0;
}

static int unfreeze_on_panic(struct notifier_block *nb,
			     unsigned long e, void *p)
{
	pdata->set_dconload(1);
	return NOTIFY_DONE;
}

static struct notifier_block dcon_panic_nb = {
	.notifier_call = unfreeze_on_panic,
};

/*
 * When the framebuffer sleeps due to external sources (e.g. user idle), power
 * down the DCON as well.  Power it back up when the fb comes back to life.
 */
static int dcon_fb_notifier(struct notifier_block *self,
				unsigned long event, void *data)
{
	struct fb_event *evdata = data;
	struct dcon_priv *dcon = container_of(self, struct dcon_priv,
			fbevent_nb);
	int *blank = (int *) evdata->data;
	if (((event != FB_EVENT_BLANK) && (event != FB_EVENT_CONBLANK)) ||
			dcon->ignore_fb_events)
		return 0;
	dcon_sleep(dcon, *blank ? true : false);
	return 0;
}

static int dcon_detect(struct i2c_client *client, struct i2c_board_info *info)
{
	strlcpy(info->type, "olpc_dcon", I2C_NAME_SIZE);

	return 0;
}

static int dcon_probe(struct i2c_client *client, const struct i2c_device_id *id)
{
	struct dcon_priv *dcon;
	int rc, i, j;

	if (!pdata)
		return -ENXIO;

	dcon = kzalloc(sizeof(*dcon), GFP_KERNEL);
	if (!dcon)
		return -ENOMEM;

	dcon->client = client;
	INIT_WORK(&dcon->switch_source, dcon_source_switch);
	dcon->reboot_nb.notifier_call = dcon_reboot_notify;
	dcon->reboot_nb.priority = -1;
	dcon->fbevent_nb.notifier_call = dcon_fb_notifier;

	i2c_set_clientdata(client, dcon);

	if (num_registered_fb < 1) {
		dev_err(&client->dev, "DCON driver requires a registered fb\n");
		rc = -EIO;
		goto einit;
	}
	dcon->fbinfo = registered_fb[0];

	rc = dcon_hw_init(dcon, 1);
	if (rc)
		goto einit;

	/* Add the DCON device */

	dcon_device = platform_device_alloc("dcon", -1);

	if (dcon_device == NULL) {
		printk(KERN_ERR "dcon:  Unable to create the DCON device\n");
		rc = -ENOMEM;
		goto eirq;
	}
	rc = platform_device_add(dcon_device);
	platform_set_drvdata(dcon_device, dcon);

	if (rc) {
		printk(KERN_ERR "dcon:  Unable to add the DCON device\n");
		goto edev;
	}

	for (i = 0; i < ARRAY_SIZE(dcon_device_files); i++) {
		rc = device_create_file(&dcon_device->dev,
					&dcon_device_files[i]);
		if (rc) {
			dev_err(&dcon_device->dev, "Cannot create sysfs file\n");
			goto ecreate;
		}
	}

	dcon->bl_val = dcon_read(dcon, DCON_REG_BRIGHT) & 0x0F;

	/* Add the backlight device for the DCON */
	dcon_bl_props.brightness = dcon->bl_val;
	dcon->bl_dev = backlight_device_register("dcon-bl", &dcon_device->dev,
		dcon, &dcon_bl_ops, &dcon_bl_props);
	if (IS_ERR(dcon->bl_dev)) {
		dev_err(&client->dev, "cannot register backlight dev (%ld)\n",
				PTR_ERR(dcon->bl_dev));
		dcon->bl_dev = NULL;
	}

	register_reboot_notifier(&dcon->reboot_nb);
	atomic_notifier_chain_register(&panic_notifier_list, &dcon_panic_nb);
	fb_register_client(&dcon->fbevent_nb);

	return 0;

 ecreate:
	for (j = 0; j < i; j++)
		device_remove_file(&dcon_device->dev, &dcon_device_files[j]);
 edev:
	platform_device_unregister(dcon_device);
	dcon_device = NULL;
 eirq:
	free_irq(DCON_IRQ, dcon);
 einit:
	i2c_set_clientdata(client, NULL);
	kfree(dcon);
	return rc;
}

static int dcon_remove(struct i2c_client *client)
{
	struct dcon_priv *dcon = i2c_get_clientdata(client);

	i2c_set_clientdata(client, NULL);

	fb_unregister_client(&dcon->fbevent_nb);
	unregister_reboot_notifier(&dcon->reboot_nb);
	atomic_notifier_chain_unregister(&panic_notifier_list, &dcon_panic_nb);

	free_irq(DCON_IRQ, dcon);

	if (dcon->bl_dev)
		backlight_device_unregister(dcon->bl_dev);

	if (dcon_device != NULL)
		platform_device_unregister(dcon_device);
	cancel_work_sync(&dcon->switch_source);

	kfree(dcon);

	return 0;
}

#ifdef CONFIG_PM
static int dcon_suspend(struct i2c_client *client, pm_message_t state)
{
	struct dcon_priv *dcon = i2c_get_clientdata(client);

	if (!dcon->asleep) {
		/* Set up the DCON to have the source */
		dcon_set_source_sync(dcon, DCON_SOURCE_DCON);
	}

	return 0;
}

static int dcon_resume(struct i2c_client *client)
{
	struct dcon_priv *dcon = i2c_get_clientdata(client);

	if (!dcon->asleep) {
		dcon_bus_stabilize(dcon, 0);
		dcon_set_source(dcon, DCON_SOURCE_CPU);
	}

	return 0;
}

#endif


irqreturn_t dcon_interrupt(int irq, void *id)
{
	struct dcon_priv *dcon = id;
	int status = pdata->read_status();

	if (status == -1)
		return IRQ_NONE;

	switch (status & 3) {
	case 3:
		printk(KERN_DEBUG "olpc-dcon: DCONLOAD_MISSED interrupt\n");
		break;

	case 2:	/* switch to DCON mode */
	case 1: /* switch to CPU mode */
		dcon->switched = true;
		getnstimeofday(&dcon->irq_time);
		wake_up(&dcon_wait_queue);
		break;

	case 0:
		/* workaround resume case:  the DCON (on 1.5) doesn't
		 * ever assert status 0x01 when switching to CPU mode
		 * during resume.  this is because DCONLOAD is de-asserted
		 * _immediately_ upon exiting S3, so the actual release
		 * of the DCON happened long before this point.
		 * see http://dev.laptop.org/ticket/9869
		 */
		if (dcon->curr_src != dcon->pending_src && !dcon->switched) {
			dcon->switched = true;
			getnstimeofday(&dcon->irq_time);
			wake_up(&dcon_wait_queue);
			printk(KERN_DEBUG "olpc-dcon: switching w/ status 0/0\n");
		} else {
			printk(KERN_DEBUG "olpc-dcon: scanline interrupt w/CPU\n");
		}
	}

	return IRQ_HANDLED;
}

static const struct i2c_device_id dcon_idtable[] = {
	{ "olpc_dcon",  0 },
	{ }
};

MODULE_DEVICE_TABLE(i2c, dcon_idtable);

struct i2c_driver dcon_driver = {
	.driver = {
		.name	= "olpc_dcon",
	},
	.class = I2C_CLASS_DDC | I2C_CLASS_HWMON,
	.id_table = dcon_idtable,
	.probe = dcon_probe,
	.remove = __devexit_p(dcon_remove),
	.detect = dcon_detect,
	.address_list = normal_i2c,
#ifdef CONFIG_PM
	.suspend = dcon_suspend,
	.resume = dcon_resume,
#endif
};

static int __init olpc_dcon_init(void)
{
#ifdef CONFIG_FB_OLPC_DCON_1_5
	/* XO-1.5 */
	if (olpc_board_at_least(olpc_board(0xd0)))
		pdata = &dcon_pdata_xo_1_5;
#endif
#ifdef CONFIG_FB_OLPC_DCON_1
	if (!pdata)
		pdata = &dcon_pdata_xo_1;
#endif

	return i2c_add_driver(&dcon_driver);
}

static void __exit olpc_dcon_exit(void)
{
	i2c_del_driver(&dcon_driver);
}

module_init(olpc_dcon_init);
module_exit(olpc_dcon_exit);

MODULE_LICENSE("GPL");<|MERGE_RESOLUTION|>--- conflicted
+++ resolved
@@ -43,16 +43,6 @@
 static int useaa = 1;
 module_param(useaa, int, 0444);
 
-<<<<<<< HEAD
-struct dcon_platform_data {
-	int (*init)(void);
-	void (*bus_stabilize_wiggle)(void);
-	void (*set_dconload)(int);
-	u8 (*read_status)(void);
-};
-
-=======
->>>>>>> 105e53f8
 static struct dcon_platform_data *pdata;
 
 /* I2C structures */
@@ -557,11 +547,6 @@
 	__ATTR(resumeline, 0644, dcon_resumeline_show, dcon_resumeline_store),
 };
 
-<<<<<<< HEAD
-static const struct backlight_ops dcon_bl_ops = {
-	.get_brightness = dconbl_get,
-	.update_status = dconbl_set
-=======
 static int dcon_bl_update(struct backlight_device *dev)
 {
 	struct dcon_priv *dcon = bl_get_data(dev);
@@ -585,7 +570,6 @@
 static const struct backlight_ops dcon_bl_ops = {
 	.update_status = dcon_bl_update,
 	.get_brightness = dcon_bl_get,
->>>>>>> 105e53f8
 };
 
 static struct backlight_properties dcon_bl_props = {
