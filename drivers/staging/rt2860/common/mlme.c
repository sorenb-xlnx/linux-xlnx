/*
 *************************************************************************
 * Ralink Tech Inc.
 * 5F., No.36, Taiyuan St., Jhubei City,
 * Hsinchu County 302,
 * Taiwan, R.O.C.
 *
 * (c) Copyright 2002-2007, Ralink Technology, Inc.
 *
 * This program is free software; you can redistribute it and/or modify  *
 * it under the terms of the GNU General Public License as published by  *
 * the Free Software Foundation; either version 2 of the License, or     *
 * (at your option) any later version.                                   *
 *                                                                       *
 * This program is distributed in the hope that it will be useful,       *
 * but WITHOUT ANY WARRANTY; without even the implied warranty of        *
 * MERCHANTABILITY or FITNESS FOR A PARTICULAR PURPOSE.  See the         *
 * GNU General Public License for more details.                          *
 *                                                                       *
 * You should have received a copy of the GNU General Public License     *
 * along with this program; if not, write to the                         *
 * Free Software Foundation, Inc.,                                       *
 * 59 Temple Place - Suite 330, Boston, MA  02111-1307, USA.             *
 *                                                                       *
 *************************************************************************

	Module Name:
	mlme.c

	Abstract:

	Revision History:
	Who			When			What
	--------	----------		----------------------------------------------
	John Chang	2004-08-25		Modify from RT2500 code base
	John Chang	2004-09-06		modified for RT2600
*/

#include "../rt_config.h"
#include <stdarg.h>

UCHAR	CISCO_OUI[] = {0x00, 0x40, 0x96};

UCHAR	WPA_OUI[] = {0x00, 0x50, 0xf2, 0x01};
UCHAR	RSN_OUI[] = {0x00, 0x0f, 0xac};
UCHAR	WAPI_OUI[] = {0x00, 0x14, 0x72};
UCHAR   WME_INFO_ELEM[]  = {0x00, 0x50, 0xf2, 0x02, 0x00, 0x01};
UCHAR   WME_PARM_ELEM[] = {0x00, 0x50, 0xf2, 0x02, 0x01, 0x01};
UCHAR	Ccx2QosInfo[] = {0x00, 0x40, 0x96, 0x04};
UCHAR   RALINK_OUI[]  = {0x00, 0x0c, 0x43};
UCHAR   BROADCOM_OUI[]  = {0x00, 0x90, 0x4c};
UCHAR   WPS_OUI[] = {0x00, 0x50, 0xf2, 0x04};
UCHAR	PRE_N_HT_OUI[]	= {0x00, 0x90, 0x4c};

UCHAR RateSwitchTable[] = {
// Item No.   Mode   Curr-MCS   TrainUp   TrainDown		// Mode- Bit0: STBC, Bit1: Short GI, Bit4,5: Mode(0:CCK, 1:OFDM, 2:HT Mix, 3:HT GF)
    0x11, 0x00,  0,  0,  0,						// Initial used item after association
    0x00, 0x00,  0, 40, 101,
    0x01, 0x00,  1, 40, 50,
    0x02, 0x00,  2, 35, 45,
    0x03, 0x00,  3, 20, 45,
    0x04, 0x21,  0, 30, 50,
    0x05, 0x21,  1, 20, 50,
    0x06, 0x21,  2, 20, 50,
    0x07, 0x21,  3, 15, 50,
    0x08, 0x21,  4, 15, 30,
    0x09, 0x21,  5, 10, 25,
    0x0a, 0x21,  6,  8, 25,
    0x0b, 0x21,  7,  8, 25,
    0x0c, 0x20, 12,  15, 30,
    0x0d, 0x20, 13,  8, 20,
    0x0e, 0x20, 14,  8, 20,
    0x0f, 0x20, 15,  8, 25,
    0x10, 0x22, 15,  8, 25,
    0x11, 0x00,  0,  0,  0,
    0x12, 0x00,  0,  0,  0,
    0x13, 0x00,  0,  0,  0,
    0x14, 0x00,  0,  0,  0,
    0x15, 0x00,  0,  0,  0,
    0x16, 0x00,  0,  0,  0,
    0x17, 0x00,  0,  0,  0,
    0x18, 0x00,  0,  0,  0,
    0x19, 0x00,  0,  0,  0,
    0x1a, 0x00,  0,  0,  0,
    0x1b, 0x00,  0,  0,  0,
    0x1c, 0x00,  0,  0,  0,
    0x1d, 0x00,  0,  0,  0,
    0x1e, 0x00,  0,  0,  0,
    0x1f, 0x00,  0,  0,  0,
};

UCHAR RateSwitchTable11B[] = {
// Item No.   Mode   Curr-MCS   TrainUp   TrainDown		// Mode- Bit0: STBC, Bit1: Short GI, Bit4,5: Mode(0:CCK, 1:OFDM, 2:HT Mix, 3:HT GF)
    0x04, 0x03,  0,  0,  0,						// Initial used item after association
    0x00, 0x00,  0, 40, 101,
    0x01, 0x00,  1, 40, 50,
    0x02, 0x00,  2, 35, 45,
    0x03, 0x00,  3, 20, 45,
};

UCHAR RateSwitchTable11BG[] = {
// Item No.   Mode   Curr-MCS   TrainUp   TrainDown		// Mode- Bit0: STBC, Bit1: Short GI, Bit4,5: Mode(0:CCK, 1:OFDM, 2:HT Mix, 3:HT GF)
    0x0a, 0x00,  0,  0,  0,						// Initial used item after association
    0x00, 0x00,  0, 40, 101,
    0x01, 0x00,  1, 40, 50,
    0x02, 0x00,  2, 35, 45,
    0x03, 0x00,  3, 20, 45,
    0x04, 0x10,  2, 20, 35,
    0x05, 0x10,  3, 16, 35,
    0x06, 0x10,  4, 10, 25,
    0x07, 0x10,  5, 16, 25,
    0x08, 0x10,  6, 10, 25,
    0x09, 0x10,  7, 10, 13,
};

UCHAR RateSwitchTable11G[] = {
// Item No.   Mode   Curr-MCS   TrainUp   TrainDown		// Mode- Bit0: STBC, Bit1: Short GI, Bit4,5: Mode(0:CCK, 1:OFDM, 2:HT Mix, 3:HT GF)
    0x08, 0x00,  0,  0,  0,						// Initial used item after association
    0x00, 0x10,  0, 20, 101,
    0x01, 0x10,  1, 20, 35,
    0x02, 0x10,  2, 20, 35,
    0x03, 0x10,  3, 16, 35,
    0x04, 0x10,  4, 10, 25,
    0x05, 0x10,  5, 16, 25,
    0x06, 0x10,  6, 10, 25,
    0x07, 0x10,  7, 10, 13,
};

UCHAR RateSwitchTable11N1S[] = {
// Item No.   Mode   Curr-MCS   TrainUp   TrainDown		// Mode- Bit0: STBC, Bit1: Short GI, Bit4,5: Mode(0:CCK, 1:OFDM, 2:HT Mix, 3:HT GF)
    0x09, 0x00,  0,  0,  0,						// Initial used item after association
    0x00, 0x21,  0, 30, 101,
    0x01, 0x21,  1, 20, 50,
    0x02, 0x21,  2, 20, 50,
    0x03, 0x21,  3, 15, 50,
    0x04, 0x21,  4, 15, 30,
    0x05, 0x21,  5, 10, 25,
    0x06, 0x21,  6,  8, 14,
    0x07, 0x21,  7,  8, 14,
    0x08, 0x23,  7,  8, 14,
};

UCHAR RateSwitchTable11N2S[] = {
// Item No.   Mode   Curr-MCS   TrainUp   TrainDown		// Mode- Bit0: STBC, Bit1: Short GI, Bit4,5: Mode(0:CCK, 1:OFDM, 2:HT Mix, 3:HT GF)
    0x0a, 0x00,  0,  0,  0,      // Initial used item after association
    0x00, 0x21,  0, 30, 101,
    0x01, 0x21,  1, 20, 50,
    0x02, 0x21,  2, 20, 50,
    0x03, 0x21,  3, 15, 50,
    0x04, 0x21,  4, 15, 30,
    0x05, 0x20, 12,  15, 30,
    0x06, 0x20, 13,  8, 20,
    0x07, 0x20, 14,  8, 20,
    0x08, 0x20, 15,  8, 25,
    0x09, 0x22, 15,  8, 25,
};

UCHAR RateSwitchTable11N3S[] = {
// Item No.	Mode	Curr-MCS	TrainUp	TrainDown	// Mode- Bit0: STBC, Bit1: Short GI, Bit4,5: Mode(0:CCK, 1:OFDM, 2:HT Mix, 3:HT GF)
    0x0a, 0x00,  0,  0,  0,      // Initial used item after association
    0x00, 0x21,  0, 30, 101,
    0x01, 0x21,  1, 20, 50,
    0x02, 0x21,  2, 20, 50,
    0x03, 0x21,  3, 15, 50,
    0x04, 0x21,  4, 15, 30,
    0x05, 0x20, 12,  15, 30,
    0x06, 0x20, 13,  8, 20,
    0x07, 0x20, 14,  8, 20,
    0x08, 0x20, 15,  8, 25,
    0x09, 0x22, 15,  8, 25,
};

UCHAR RateSwitchTable11N2SForABand[] = {
// Item No.   Mode   Curr-MCS   TrainUp   TrainDown		// Mode- Bit0: STBC, Bit1: Short GI, Bit4,5: Mode(0:CCK, 1:OFDM, 2:HT Mix, 3:HT GF)
    0x0b, 0x09,  0,  0,  0,						// Initial used item after association
    0x00, 0x21,  0, 30, 101,
    0x01, 0x21,  1, 20, 50,
    0x02, 0x21,  2, 20, 50,
    0x03, 0x21,  3, 15, 50,
    0x04, 0x21,  4, 15, 30,
    0x05, 0x21,  5, 15, 30,
    0x06, 0x20, 12,  15, 30,
    0x07, 0x20, 13,  8, 20,
    0x08, 0x20, 14,  8, 20,
    0x09, 0x20, 15,  8, 25,
    0x0a, 0x22, 15,  8, 25,
};

UCHAR RateSwitchTable11N3SForABand[] = { // 3*3
// Item No.   Mode   Curr-MCS   TrainUp   TrainDown		// Mode- Bit0: STBC, Bit1: Short GI, Bit4,5: Mode(0:CCK, 1:OFDM, 2:HT Mix, 3:HT GF)
    0x0b, 0x09,  0,  0,  0,						// Initial used item after association
    0x00, 0x21,  0, 30, 101,
    0x01, 0x21,  1, 20, 50,
    0x02, 0x21,  2, 20, 50,
    0x03, 0x21,  3, 15, 50,
    0x04, 0x21,  4, 15, 30,
    0x05, 0x21,  5, 15, 30,
    0x06, 0x20, 12,  15, 30,
    0x07, 0x20, 13,  8, 20,
    0x08, 0x20, 14,  8, 20,
    0x09, 0x20, 15,  8, 25,
    0x0a, 0x22, 15,  8, 25,
};

UCHAR RateSwitchTable11BGN1S[] = {
// Item No.   Mode   Curr-MCS   TrainUp   TrainDown		// Mode- Bit0: STBC, Bit1: Short GI, Bit4,5: Mode(0:CCK, 1:OFDM, 2:HT Mix, 3:HT GF)
    0x0d, 0x00,  0,  0,  0,						// Initial used item after association
    0x00, 0x00,  0, 40, 101,
    0x01, 0x00,  1, 40, 50,
    0x02, 0x00,  2, 35, 45,
    0x03, 0x00,  3, 20, 45,
    0x04, 0x21,  0, 30,101,	//50
    0x05, 0x21,  1, 20, 50,
    0x06, 0x21,  2, 20, 50,
    0x07, 0x21,  3, 15, 50,
    0x08, 0x21,  4, 15, 30,
    0x09, 0x21,  5, 10, 25,
    0x0a, 0x21,  6,  8, 14,
    0x0b, 0x21,  7,  8, 14,
	0x0c, 0x23,  7,  8, 14,
};

UCHAR RateSwitchTable11BGN2S[] = {
// Item No.   Mode   Curr-MCS   TrainUp   TrainDown		// Mode- Bit0: STBC, Bit1: Short GI, Bit4,5: Mode(0:CCK, 1:OFDM, 2:HT Mix, 3:HT GF)
    0x0a, 0x00,  0,  0,  0,						// Initial used item after association
    0x00, 0x21,  0, 30,101,	//50
    0x01, 0x21,  1, 20, 50,
    0x02, 0x21,  2, 20, 50,
    0x03, 0x21,  3, 15, 50,
    0x04, 0x21,  4, 15, 30,
    0x05, 0x20, 12, 15, 30,
    0x06, 0x20, 13,  8, 20,
    0x07, 0x20, 14,  8, 20,
    0x08, 0x20, 15,  8, 25,
    0x09, 0x22, 15,  8, 25,
};

UCHAR RateSwitchTable11BGN3S[] = { // 3*3
// Item No.   Mode   Curr-MCS   TrainUp   TrainDown		// Mode- Bit0: STBC, Bit1: Short GI, Bit4,5: Mode(0:CCK, 1:OFDM, 2:HT Mix, 3:HT GF)
    0x0a, 0x00,  0,  0,  0,						// Initial used item after association
    0x00, 0x21,  0, 30,101,	//50
    0x01, 0x21,  1, 20, 50,
    0x02, 0x21,  2, 20, 50,
    0x03, 0x21,  3, 20, 50,
    0x04, 0x21,  4, 15, 50,
    0x05, 0x20, 20, 15, 30,
    0x06, 0x20, 21,  8, 20,
    0x07, 0x20, 22,  8, 20,
    0x08, 0x20, 23,  8, 25,
    0x09, 0x22, 23,  8, 25,
};

UCHAR RateSwitchTable11BGN2SForABand[] = {
// Item No.   Mode   Curr-MCS   TrainUp   TrainDown		// Mode- Bit0: STBC, Bit1: Short GI, Bit4,5: Mode(0:CCK, 1:OFDM, 2:HT Mix, 3:HT GF)
    0x0b, 0x09,  0,  0,  0,						// Initial used item after association
    0x00, 0x21,  0, 30,101,	//50
    0x01, 0x21,  1, 20, 50,
    0x02, 0x21,  2, 20, 50,
    0x03, 0x21,  3, 15, 50,
    0x04, 0x21,  4, 15, 30,
    0x05, 0x21,  5, 15, 30,
    0x06, 0x20, 12, 15, 30,
    0x07, 0x20, 13,  8, 20,
    0x08, 0x20, 14,  8, 20,
    0x09, 0x20, 15,  8, 25,
    0x0a, 0x22, 15,  8, 25,
};

UCHAR RateSwitchTable11BGN3SForABand[] = { // 3*3
// Item No.   Mode   Curr-MCS   TrainUp   TrainDown		// Mode- Bit0: STBC, Bit1: Short GI, Bit4,5: Mode(0:CCK, 1:OFDM, 2:HT Mix, 3:HT GF)
    0x0c, 0x09,  0,  0,  0,						// Initial used item after association
    0x00, 0x21,  0, 30,101,	//50
    0x01, 0x21,  1, 20, 50,
    0x02, 0x21,  2, 20, 50,
    0x03, 0x21,  3, 15, 50,
    0x04, 0x21,  4, 15, 30,
    0x05, 0x21,  5, 15, 30,
    0x06, 0x21, 12, 15, 30,
    0x07, 0x20, 20, 15, 30,
    0x08, 0x20, 21,  8, 20,
    0x09, 0x20, 22,  8, 20,
    0x0a, 0x20, 23,  8, 25,
    0x0b, 0x22, 23,  8, 25,
};

PUCHAR ReasonString[] = {
	/* 0  */	 "Reserved",
	/* 1  */	 "Unspecified Reason",
	/* 2  */	 "Previous Auth no longer valid",
	/* 3  */	 "STA is leaving / has left",
	/* 4  */	 "DIS-ASSOC due to inactivity",
	/* 5  */	 "AP unable to hanle all associations",
	/* 6  */	 "class 2 error",
	/* 7  */	 "class 3 error",
	/* 8  */	 "STA is leaving / has left",
	/* 9  */	 "require auth before assoc/re-assoc",
	/* 10 */	 "Reserved",
	/* 11 */	 "Reserved",
	/* 12 */	 "Reserved",
	/* 13 */	 "invalid IE",
	/* 14 */	 "MIC error",
	/* 15 */	 "4-way handshake timeout",
	/* 16 */	 "2-way (group key) handshake timeout",
	/* 17 */	 "4-way handshake IE diff among AssosReq/Rsp/Beacon",
	/* 18 */
};

extern UCHAR	 OfdmRateToRxwiMCS[];
// since RT61 has better RX sensibility, we have to limit TX ACK rate not to exceed our normal data TX rate.
// otherwise the WLAN peer may not be able to receive the ACK thus downgrade its data TX rate
ULONG BasicRateMask[12]				= {0xfffff001 /* 1-Mbps */, 0xfffff003 /* 2 Mbps */, 0xfffff007 /* 5.5 */, 0xfffff00f /* 11 */,
									  0xfffff01f /* 6 */	 , 0xfffff03f /* 9 */	  , 0xfffff07f /* 12 */ , 0xfffff0ff /* 18 */,
									  0xfffff1ff /* 24 */	 , 0xfffff3ff /* 36 */	  , 0xfffff7ff /* 48 */ , 0xffffffff /* 54 */};

UCHAR MULTICAST_ADDR[MAC_ADDR_LEN] = {0x1,  0x00, 0x00, 0x00, 0x00, 0x00};
UCHAR BROADCAST_ADDR[MAC_ADDR_LEN] = {0xff, 0xff, 0xff, 0xff, 0xff, 0xff};
UCHAR ZERO_MAC_ADDR[MAC_ADDR_LEN]  = {0x00, 0x00, 0x00, 0x00, 0x00, 0x00};

// e.g. RssiSafeLevelForTxRate[RATE_36]" means if the current RSSI is greater than
//		this value, then it's quaranteed capable of operating in 36 mbps TX rate in
//		clean environment.
//								  TxRate: 1   2   5.5	11	 6	  9    12	18	 24   36   48	54	 72  100
CHAR RssiSafeLevelForTxRate[] ={  -92, -91, -90, -87, -88, -86, -85, -83, -81, -78, -72, -71, -40, -40 };

UCHAR  RateIdToMbps[]	 = { 1, 2, 5, 11, 6, 9, 12, 18, 24, 36, 48, 54, 72, 100};
USHORT RateIdTo500Kbps[] = { 2, 4, 11, 22, 12, 18, 24, 36, 48, 72, 96, 108, 144, 200};

UCHAR  SsidIe	 = IE_SSID;
UCHAR  SupRateIe = IE_SUPP_RATES;
UCHAR  ExtRateIe = IE_EXT_SUPP_RATES;
UCHAR  HtCapIe = IE_HT_CAP;
UCHAR  AddHtInfoIe = IE_ADD_HT;
UCHAR  NewExtChanIe = IE_SECONDARY_CH_OFFSET;
UCHAR  ErpIe	 = IE_ERP;
UCHAR  DsIe 	 = IE_DS_PARM;
UCHAR  TimIe	 = IE_TIM;
UCHAR  WpaIe	 = IE_WPA;
UCHAR  Wpa2Ie	 = IE_WPA2;
UCHAR  IbssIe	 = IE_IBSS_PARM;
UCHAR  Ccx2Ie	 = IE_CCX_V2;
#ifdef RT2870
UCHAR  WapiIe	 = IE_WAPI;
#endif

extern UCHAR	WPA_OUI[];

UCHAR	SES_OUI[] = {0x00, 0x90, 0x4c};

UCHAR	ZeroSsid[32] = {0x00,0x00,0x00,0x00,0x00,0x00,0x00,0x00,0x00,0x00,0x00,0x00,0x00,0x00,0x00,0x00,
	0x00,0x00,0x00,0x00,0x00,0x00,0x00,0x00,0x00,0x00,0x00,0x00,0x00,0x00,0x00,0x00};

// Reset the RFIC setting to new series
RTMP_RF_REGS RF2850RegTable[] = {
//		ch	 R1 		 R2 		 R3(TX0~4=0) R4
		{1,  0x98402ecc, 0x984c0786, 0x9816b455, 0x9800510b},
		{2,  0x98402ecc, 0x984c0786, 0x98168a55, 0x9800519f},
		{3,  0x98402ecc, 0x984c078a, 0x98168a55, 0x9800518b},
		{4,  0x98402ecc, 0x984c078a, 0x98168a55, 0x9800519f},
		{5,  0x98402ecc, 0x984c078e, 0x98168a55, 0x9800518b},
		{6,  0x98402ecc, 0x984c078e, 0x98168a55, 0x9800519f},
		{7,  0x98402ecc, 0x984c0792, 0x98168a55, 0x9800518b},
		{8,  0x98402ecc, 0x984c0792, 0x98168a55, 0x9800519f},
		{9,  0x98402ecc, 0x984c0796, 0x98168a55, 0x9800518b},
		{10, 0x98402ecc, 0x984c0796, 0x98168a55, 0x9800519f},
		{11, 0x98402ecc, 0x984c079a, 0x98168a55, 0x9800518b},
		{12, 0x98402ecc, 0x984c079a, 0x98168a55, 0x9800519f},
		{13, 0x98402ecc, 0x984c079e, 0x98168a55, 0x9800518b},
		{14, 0x98402ecc, 0x984c07a2, 0x98168a55, 0x98005193},

		// 802.11 UNI / HyperLan 2
		{36, 0x98402ecc, 0x984c099a, 0x98158a55, 0x980ed1a3},
		{38, 0x98402ecc, 0x984c099e, 0x98158a55, 0x980ed193},
		{40, 0x98402ec8, 0x984c0682, 0x98158a55, 0x980ed183},
		{44, 0x98402ec8, 0x984c0682, 0x98158a55, 0x980ed1a3},
		{46, 0x98402ec8, 0x984c0686, 0x98158a55, 0x980ed18b},
		{48, 0x98402ec8, 0x984c0686, 0x98158a55, 0x980ed19b},
		{52, 0x98402ec8, 0x984c068a, 0x98158a55, 0x980ed193},
		{54, 0x98402ec8, 0x984c068a, 0x98158a55, 0x980ed1a3},
		{56, 0x98402ec8, 0x984c068e, 0x98158a55, 0x980ed18b},
		{60, 0x98402ec8, 0x984c0692, 0x98158a55, 0x980ed183},
		{62, 0x98402ec8, 0x984c0692, 0x98158a55, 0x980ed193},
		{64, 0x98402ec8, 0x984c0692, 0x98158a55, 0x980ed1a3}, // Plugfest#4, Day4, change RFR3 left4th 9->5.

		// 802.11 HyperLan 2
		{100, 0x98402ec8, 0x984c06b2, 0x98178a55, 0x980ed783},

		// 2008.04.30 modified
		// The system team has AN to improve the EVM value
		// for channel 102 to 108 for the RT2850/RT2750 dual band solution.
		{102, 0x98402ec8, 0x985c06b2, 0x98578a55, 0x980ed793},
		{104, 0x98402ec8, 0x985c06b2, 0x98578a55, 0x980ed1a3},
		{108, 0x98402ecc, 0x985c0a32, 0x98578a55, 0x980ed193},

		{110, 0x98402ecc, 0x984c0a36, 0x98178a55, 0x980ed183},
		{112, 0x98402ecc, 0x984c0a36, 0x98178a55, 0x980ed19b},
		{116, 0x98402ecc, 0x984c0a3a, 0x98178a55, 0x980ed1a3},
		{118, 0x98402ecc, 0x984c0a3e, 0x98178a55, 0x980ed193},
		{120, 0x98402ec4, 0x984c0382, 0x98178a55, 0x980ed183},
		{124, 0x98402ec4, 0x984c0382, 0x98178a55, 0x980ed193},
		{126, 0x98402ec4, 0x984c0382, 0x98178a55, 0x980ed15b}, // 0x980ed1bb->0x980ed15b required by Rory 20070927
		{128, 0x98402ec4, 0x984c0382, 0x98178a55, 0x980ed1a3},
		{132, 0x98402ec4, 0x984c0386, 0x98178a55, 0x980ed18b},
		{134, 0x98402ec4, 0x984c0386, 0x98178a55, 0x980ed193},
		{136, 0x98402ec4, 0x984c0386, 0x98178a55, 0x980ed19b},
		{140, 0x98402ec4, 0x984c038a, 0x98178a55, 0x980ed183},

		// 802.11 UNII
		{149, 0x98402ec4, 0x984c038a, 0x98178a55, 0x980ed1a7},
		{151, 0x98402ec4, 0x984c038e, 0x98178a55, 0x980ed187},
		{153, 0x98402ec4, 0x984c038e, 0x98178a55, 0x980ed18f},
		{157, 0x98402ec4, 0x984c038e, 0x98178a55, 0x980ed19f},
		{159, 0x98402ec4, 0x984c038e, 0x98178a55, 0x980ed1a7},
		{161, 0x98402ec4, 0x984c0392, 0x98178a55, 0x980ed187},
		{165, 0x98402ec4, 0x984c0392, 0x98178a55, 0x980ed197},

		// Japan
		{184, 0x95002ccc, 0x9500491e, 0x9509be55, 0x950c0a0b},
		{188, 0x95002ccc, 0x95004922, 0x9509be55, 0x950c0a13},
		{192, 0x95002ccc, 0x95004926, 0x9509be55, 0x950c0a1b},
		{196, 0x95002ccc, 0x9500492a, 0x9509be55, 0x950c0a23},
		{208, 0x95002ccc, 0x9500493a, 0x9509be55, 0x950c0a13},
		{212, 0x95002ccc, 0x9500493e, 0x9509be55, 0x950c0a1b},
		{216, 0x95002ccc, 0x95004982, 0x9509be55, 0x950c0a23},

		// still lack of MMAC(Japan) ch 34,38,42,46
};
UCHAR	NUM_OF_2850_CHNL = (sizeof(RF2850RegTable) / sizeof(RTMP_RF_REGS));

FREQUENCY_ITEM FreqItems3020[] =
{
	/**************************************************/
	// ISM : 2.4 to 2.483 GHz                         //
	/**************************************************/
	// 11g
	/**************************************************/
	//-CH---N-------R---K-----------
	{1,    241,  2,  2},
	{2,    241,	 2,  7},
	{3,    242,	 2,  2},
	{4,    242,	 2,  7},
	{5,    243,	 2,  2},
	{6,    243,	 2,  7},
	{7,    244,	 2,  2},
	{8,    244,	 2,  7},
	{9,    245,	 2,  2},
	{10,   245,	 2,  7},
	{11,   246,	 2,  2},
	{12,   246,	 2,  7},
	{13,   247,	 2,  2},
	{14,   248,	 2,  4},
};
#ifndef RT30xx
#define	NUM_OF_3020_CHNL	(sizeof(FreqItems3020) / sizeof(FREQUENCY_ITEM))
#endif
#ifdef RT30xx
//2008/07/10:KH Modified to share this variable
UCHAR	NUM_OF_3020_CHNL=(sizeof(FreqItems3020) / sizeof(FREQUENCY_ITEM));
#endif

/*
	==========================================================================
	Description:
		initialize the MLME task and its data structure (queue, spinlock,
		timer, state machines).

	IRQL = PASSIVE_LEVEL

	Return:
		always return NDIS_STATUS_SUCCESS

	==========================================================================
*/
NDIS_STATUS MlmeInit(
	IN PRTMP_ADAPTER pAd)
{
	NDIS_STATUS Status = NDIS_STATUS_SUCCESS;

	DBGPRINT(RT_DEBUG_TRACE, ("--> MLME Initialize\n"));

	do
	{
		Status = MlmeQueueInit(&pAd->Mlme.Queue);
		if(Status != NDIS_STATUS_SUCCESS)
			break;

		pAd->Mlme.bRunning = FALSE;
		NdisAllocateSpinLock(&pAd->Mlme.TaskLock);

		{
			BssTableInit(&pAd->ScanTab);

			// init STA state machines
			AssocStateMachineInit(pAd, &pAd->Mlme.AssocMachine, pAd->Mlme.AssocFunc);
			AuthStateMachineInit(pAd, &pAd->Mlme.AuthMachine, pAd->Mlme.AuthFunc);
			AuthRspStateMachineInit(pAd, &pAd->Mlme.AuthRspMachine, pAd->Mlme.AuthRspFunc);
			SyncStateMachineInit(pAd, &pAd->Mlme.SyncMachine, pAd->Mlme.SyncFunc);
			WpaPskStateMachineInit(pAd, &pAd->Mlme.WpaPskMachine, pAd->Mlme.WpaPskFunc);
			AironetStateMachineInit(pAd, &pAd->Mlme.AironetMachine, pAd->Mlme.AironetFunc);

			// Since we are using switch/case to implement it, the init is different from the above
			// state machine init
			MlmeCntlInit(pAd, &pAd->Mlme.CntlMachine, NULL);
		}

		ActionStateMachineInit(pAd, &pAd->Mlme.ActMachine, pAd->Mlme.ActFunc);

		// Init mlme periodic timer
		RTMPInitTimer(pAd, &pAd->Mlme.PeriodicTimer, GET_TIMER_FUNCTION(MlmePeriodicExec), pAd, TRUE);

		// Set mlme periodic timer
		RTMPSetTimer(&pAd->Mlme.PeriodicTimer, MLME_TASK_EXEC_INTV);

		// software-based RX Antenna diversity
		RTMPInitTimer(pAd, &pAd->Mlme.RxAntEvalTimer, GET_TIMER_FUNCTION(AsicRxAntEvalTimeout), pAd, FALSE);

#ifdef RT2860
		{
	        if (OPSTATUS_TEST_FLAG(pAd, fOP_STATUS_ADVANCE_POWER_SAVE_PCIE_DEVICE))
	        {
	            // only PCIe cards need these two timers
	    		RTMPInitTimer(pAd, &pAd->Mlme.PsPollTimer, GET_TIMER_FUNCTION(PsPollWakeExec), pAd, FALSE);
	    		RTMPInitTimer(pAd, &pAd->Mlme.RadioOnOffTimer, GET_TIMER_FUNCTION(RadioOnExec), pAd, FALSE);
	        }
		}
#endif
	} while (FALSE);

	DBGPRINT(RT_DEBUG_TRACE, ("<-- MLME Initialize\n"));

	return Status;
}

/*
	==========================================================================
	Description:
		main loop of the MLME
	Pre:
		Mlme has to be initialized, and there are something inside the queue
	Note:
		This function is invoked from MPSetInformation and MPReceive;
		This task guarantee only one MlmeHandler will run.

	IRQL = DISPATCH_LEVEL

	==========================================================================
 */
VOID MlmeHandler(
	IN PRTMP_ADAPTER pAd)
{
	MLME_QUEUE_ELEM 	   *Elem = NULL;

	// Only accept MLME and Frame from peer side, no other (control/data) frame should
	// get into this state machine

	NdisAcquireSpinLock(&pAd->Mlme.TaskLock);
	if(pAd->Mlme.bRunning)
	{
		NdisReleaseSpinLock(&pAd->Mlme.TaskLock);
		return;
	}
	else
	{
		pAd->Mlme.bRunning = TRUE;
	}
	NdisReleaseSpinLock(&pAd->Mlme.TaskLock);

	while (!MlmeQueueEmpty(&pAd->Mlme.Queue))
	{
		if (RTMP_TEST_FLAG(pAd, fRTMP_ADAPTER_MLME_RESET_IN_PROGRESS) ||
			RTMP_TEST_FLAG(pAd, fRTMP_ADAPTER_HALT_IN_PROGRESS) ||
			RTMP_TEST_FLAG(pAd, fRTMP_ADAPTER_NIC_NOT_EXIST))
		{
			DBGPRINT(RT_DEBUG_TRACE, ("Device Halted or Removed or MlmeRest, exit MlmeHandler! (queue num = %ld)\n", pAd->Mlme.Queue.Num));
			break;
		}

		//From message type, determine which state machine I should drive
		if (MlmeDequeue(&pAd->Mlme.Queue, &Elem))
		{
#ifdef RT2870
			if (Elem->MsgType == MT2_RESET_CONF)
			{
				DBGPRINT_RAW(RT_DEBUG_TRACE, ("!!! reset MLME state machine !!!\n"));
				MlmeRestartStateMachine(pAd);
				Elem->Occupied = FALSE;
				Elem->MsgLen = 0;
				continue;
			}
#endif // RT2870 //

			// if dequeue success
			switch (Elem->Machine)
			{
				// STA state machines
				case ASSOC_STATE_MACHINE:
					StateMachinePerformAction(pAd, &pAd->Mlme.AssocMachine, Elem);
					break;
				case AUTH_STATE_MACHINE:
					StateMachinePerformAction(pAd, &pAd->Mlme.AuthMachine, Elem);
					break;
				case AUTH_RSP_STATE_MACHINE:
					StateMachinePerformAction(pAd, &pAd->Mlme.AuthRspMachine, Elem);
					break;
				case SYNC_STATE_MACHINE:
					StateMachinePerformAction(pAd, &pAd->Mlme.SyncMachine, Elem);
					break;
				case MLME_CNTL_STATE_MACHINE:
					MlmeCntlMachinePerformAction(pAd, &pAd->Mlme.CntlMachine, Elem);
					break;
				case WPA_PSK_STATE_MACHINE:
					StateMachinePerformAction(pAd, &pAd->Mlme.WpaPskMachine, Elem);
					break;
				case AIRONET_STATE_MACHINE:
					StateMachinePerformAction(pAd, &pAd->Mlme.AironetMachine, Elem);
					break;
				case ACTION_STATE_MACHINE:
					StateMachinePerformAction(pAd, &pAd->Mlme.ActMachine, Elem);
					break;




				default:
					DBGPRINT(RT_DEBUG_TRACE, ("ERROR: Illegal machine %ld in MlmeHandler()\n", Elem->Machine));
					break;
			} // end of switch

			// free MLME element
			Elem->Occupied = FALSE;
			Elem->MsgLen = 0;

		}
		else {
			DBGPRINT_ERR(("MlmeHandler: MlmeQueue empty\n"));
		}
	}

	NdisAcquireSpinLock(&pAd->Mlme.TaskLock);
	pAd->Mlme.bRunning = FALSE;
	NdisReleaseSpinLock(&pAd->Mlme.TaskLock);
}

/*
	==========================================================================
	Description:
		Destructor of MLME (Destroy queue, state machine, spin lock and timer)
	Parameters:
		Adapter - NIC Adapter pointer
	Post:
		The MLME task will no longer work properly

	IRQL = PASSIVE_LEVEL

	==========================================================================
 */
VOID MlmeHalt(
	IN PRTMP_ADAPTER pAd)
{
	BOOLEAN 	  Cancelled;
#ifdef RT3070
	UINT32		TxPinCfg = 0x00050F0F;
#endif // RT3070 //

	DBGPRINT(RT_DEBUG_TRACE, ("==> MlmeHalt\n"));

	if (!RTMP_TEST_FLAG(pAd, fRTMP_ADAPTER_NIC_NOT_EXIST))
	{
		// disable BEACON generation and other BEACON related hardware timers
		AsicDisableSync(pAd);
	}

	{
		// Cancel pending timers
		RTMPCancelTimer(&pAd->MlmeAux.AssocTimer,		&Cancelled);
		RTMPCancelTimer(&pAd->MlmeAux.ReassocTimer,		&Cancelled);
		RTMPCancelTimer(&pAd->MlmeAux.DisassocTimer,	&Cancelled);
		RTMPCancelTimer(&pAd->MlmeAux.AuthTimer,		&Cancelled);
		RTMPCancelTimer(&pAd->MlmeAux.BeaconTimer,		&Cancelled);
		RTMPCancelTimer(&pAd->MlmeAux.ScanTimer,		&Cancelled);
#ifdef RT2860
	    if (OPSTATUS_TEST_FLAG(pAd, fOP_STATUS_ADVANCE_POWER_SAVE_PCIE_DEVICE))
	    {
	   	    RTMPCancelTimer(&pAd->Mlme.PsPollTimer,		&Cancelled);
		    RTMPCancelTimer(&pAd->Mlme.RadioOnOffTimer,		&Cancelled);
		}
#endif
	}

	RTMPCancelTimer(&pAd->Mlme.PeriodicTimer,		&Cancelled);
	RTMPCancelTimer(&pAd->Mlme.RxAntEvalTimer,		&Cancelled);



	if (!RTMP_TEST_FLAG(pAd, fRTMP_ADAPTER_NIC_NOT_EXIST))
	{
		// Set LED
		RTMPSetLED(pAd, LED_HALT);
        RTMPSetSignalLED(pAd, -100);	// Force signal strength Led to be turned off, firmware is not done it.
#ifdef RT2870
        {
            LED_CFG_STRUC LedCfg;
            RTMP_IO_READ32(pAd, LED_CFG, &LedCfg.word);
            LedCfg.field.LedPolar = 0;
            LedCfg.field.RLedMode = 0;
            LedCfg.field.GLedMode = 0;
            LedCfg.field.YLedMode = 0;
            RTMP_IO_WRITE32(pAd, LED_CFG, LedCfg.word);
        }
#endif // RT2870 //
#ifdef RT3070
		//
		// Turn off LNA_PE
		//
		if (IS_RT3070(pAd) || IS_RT3071(pAd))
		{
			TxPinCfg &= 0xFFFFF0F0;
			RTUSBWriteMACRegister(pAd, TX_PIN_CFG, TxPinCfg);
		}
#endif // RT3070 //
	}

	RTMPusecDelay(5000);    //  5 msec to gurantee Ant Diversity timer canceled

	MlmeQueueDestroy(&pAd->Mlme.Queue);
	NdisFreeSpinLock(&pAd->Mlme.TaskLock);

	DBGPRINT(RT_DEBUG_TRACE, ("<== MlmeHalt\n"));
}

VOID MlmeResetRalinkCounters(
	IN  PRTMP_ADAPTER   pAd)
{
	pAd->RalinkCounters.LastOneSecRxOkDataCnt = pAd->RalinkCounters.OneSecRxOkDataCnt;
	// clear all OneSecxxx counters.
	pAd->RalinkCounters.OneSecBeaconSentCnt = 0;
	pAd->RalinkCounters.OneSecFalseCCACnt = 0;
	pAd->RalinkCounters.OneSecRxFcsErrCnt = 0;
	pAd->RalinkCounters.OneSecRxOkCnt = 0;
	pAd->RalinkCounters.OneSecTxFailCount = 0;
	pAd->RalinkCounters.OneSecTxNoRetryOkCount = 0;
	pAd->RalinkCounters.OneSecTxRetryOkCount = 0;
	pAd->RalinkCounters.OneSecRxOkDataCnt = 0;

	// TODO: for debug only. to be removed
	pAd->RalinkCounters.OneSecOsTxCount[QID_AC_BE] = 0;
	pAd->RalinkCounters.OneSecOsTxCount[QID_AC_BK] = 0;
	pAd->RalinkCounters.OneSecOsTxCount[QID_AC_VI] = 0;
	pAd->RalinkCounters.OneSecOsTxCount[QID_AC_VO] = 0;
	pAd->RalinkCounters.OneSecDmaDoneCount[QID_AC_BE] = 0;
	pAd->RalinkCounters.OneSecDmaDoneCount[QID_AC_BK] = 0;
	pAd->RalinkCounters.OneSecDmaDoneCount[QID_AC_VI] = 0;
	pAd->RalinkCounters.OneSecDmaDoneCount[QID_AC_VO] = 0;
	pAd->RalinkCounters.OneSecTxDoneCount = 0;
	pAd->RalinkCounters.OneSecRxCount = 0;
	pAd->RalinkCounters.OneSecTxAggregationCount = 0;
	pAd->RalinkCounters.OneSecRxAggregationCount = 0;

	return;
}

unsigned long rx_AMSDU;
unsigned long rx_Total;

/*
	==========================================================================
	Description:
		This routine is executed periodically to -
		1. Decide if it's a right time to turn on PwrMgmt bit of all
		   outgoiing frames
		2. Calculate ChannelQuality based on statistics of the last
		   period, so that TX rate won't toggling very frequently between a
		   successful TX and a failed TX.
		3. If the calculated ChannelQuality indicated current connection not
		   healthy, then a ROAMing attempt is tried here.

	IRQL = DISPATCH_LEVEL

	==========================================================================
 */
#define ADHOC_BEACON_LOST_TIME		(8*OS_HZ)  // 8 sec
VOID MlmePeriodicExec(
	IN PVOID SystemSpecific1,
	IN PVOID FunctionContext,
	IN PVOID SystemSpecific2,
	IN PVOID SystemSpecific3)
{
	ULONG			TxTotalCnt;
	PRTMP_ADAPTER	pAd = (RTMP_ADAPTER *)FunctionContext;

#ifdef RT2860
	//Baron 2008/07/10
	//printk("Baron_Test:\t%s", RTMPGetRalinkEncryModeStr(pAd->StaCfg.WepStatus));
	//If the STA security setting is OPEN or WEP, pAd->StaCfg.WpaSupplicantUP = 0.
	//If the STA security setting is WPAPSK or WPA2PSK, pAd->StaCfg.WpaSupplicantUP = 1.
	if(pAd->StaCfg.WepStatus<2)
	{
		pAd->StaCfg.WpaSupplicantUP = 0;
	}
	else
	{
		pAd->StaCfg.WpaSupplicantUP = 1;
	}

	{
	    // If Hardware controlled Radio enabled, we have to check GPIO pin2 every 2 second.
		// Move code to here, because following code will return when radio is off
		if ((pAd->Mlme.PeriodicRound % (MLME_TASK_EXEC_MULTIPLE * 2) == 0) &&
			(pAd->StaCfg.bHardwareRadio == TRUE) &&
			(RTMP_SET_FLAG(pAd, fRTMP_ADAPTER_START_UP)) &&
			(!RTMP_TEST_FLAG(pAd, fRTMP_ADAPTER_NIC_NOT_EXIST)) &&
			(!RTMP_TEST_FLAG(pAd, fRTMP_ADAPTER_HALT_IN_PROGRESS)))
		{
			UINT32				data = 0;

			// Read GPIO pin2 as Hardware controlled radio state
			RTMP_IO_FORCE_READ32(pAd, GPIO_CTRL_CFG, &data);
			if (data & 0x04)
			{
				pAd->StaCfg.bHwRadio = TRUE;
			}
			else
			{
				pAd->StaCfg.bHwRadio = FALSE;
			}
			if (pAd->StaCfg.bRadio != (pAd->StaCfg.bHwRadio && pAd->StaCfg.bSwRadio))
			{
				pAd->StaCfg.bRadio = (pAd->StaCfg.bHwRadio && pAd->StaCfg.bSwRadio);
				if (pAd->StaCfg.bRadio == TRUE)
				{
					MlmeRadioOn(pAd);
					// Update extra information
					pAd->ExtraInfo = EXTRA_INFO_CLEAR;
				}
				else
				{
					MlmeRadioOff(pAd);
					// Update extra information
					pAd->ExtraInfo = HW_RADIO_OFF;
				}
			}
		}
	}
#endif /* RT2860 */

	// Do nothing if the driver is starting halt state.
	// This might happen when timer already been fired before cancel timer with mlmehalt
	if ((RTMP_TEST_FLAG(pAd, (fRTMP_ADAPTER_HALT_IN_PROGRESS |
								fRTMP_ADAPTER_RADIO_OFF |
								fRTMP_ADAPTER_RADIO_MEASUREMENT |
								fRTMP_ADAPTER_RESET_IN_PROGRESS))))
		return;

#ifdef RT2860
	{
		if ((pAd->RalinkCounters.LastReceivedByteCount == pAd->RalinkCounters.ReceivedByteCount) && (pAd->StaCfg.bRadio == TRUE))
		{
			// If ReceiveByteCount doesn't change,  increase SameRxByteCount by 1.
			pAd->SameRxByteCount++;
		}
		else
			pAd->SameRxByteCount = 0;

		// If after BBP, still not work...need to check to reset PBF&MAC.
		if (pAd->SameRxByteCount == 702)
		{
			pAd->SameRxByteCount = 0;
			AsicResetPBF(pAd);
			AsicResetMAC(pAd);
		}

		// If SameRxByteCount keeps happens for 2 second in infra mode, or for 60 seconds in idle mode.
		if (((INFRA_ON(pAd)) && (pAd->SameRxByteCount > 20)) || ((IDLE_ON(pAd)) && (pAd->SameRxByteCount > 600)))
		{
			if ((pAd->StaCfg.bRadio == TRUE) && (pAd->SameRxByteCount < 700))
			{
				DBGPRINT(RT_DEBUG_TRACE, ("--->  SameRxByteCount = %lu !!!!!!!!!!!!!!! \n", pAd->SameRxByteCount));
				pAd->SameRxByteCount = 700;
				AsicResetBBP(pAd);
			}
		}

		// Update lastReceiveByteCount.
		pAd->RalinkCounters.LastReceivedByteCount = pAd->RalinkCounters.ReceivedByteCount;

		if ((pAd->CheckDmaBusyCount > 3) && (IDLE_ON(pAd)))
		{
			pAd->CheckDmaBusyCount = 0;
			AsicResetFromDMABusy(pAd);
		}
	}
#endif /* RT2860 */
	RT28XX_MLME_PRE_SANITY_CHECK(pAd);

	{
		// Do nothing if monitor mode is on
		if (MONITOR_ON(pAd))
			return;

		if (pAd->Mlme.PeriodicRound & 0x1)
		{
			// This is the fix for wifi 11n extension channel overlapping test case.  for 2860D
			if (((pAd->MACVersion & 0xffff) == 0x0101) &&
				(STA_TGN_WIFI_ON(pAd)) &&
				(pAd->CommonCfg.IOTestParm.bToggle == FALSE))

				{
					RTMP_IO_WRITE32(pAd, TXOP_CTRL_CFG, 0x24Bf);
					pAd->CommonCfg.IOTestParm.bToggle = TRUE;
				}
				else if ((STA_TGN_WIFI_ON(pAd)) &&
						((pAd->MACVersion & 0xffff) == 0x0101))
				{
					RTMP_IO_WRITE32(pAd, TXOP_CTRL_CFG, 0x243f);
					pAd->CommonCfg.IOTestParm.bToggle = FALSE;
				}
		}
	}

	pAd->bUpdateBcnCntDone = FALSE;

//	RECBATimerTimeout(SystemSpecific1,FunctionContext,SystemSpecific2,SystemSpecific3);
	pAd->Mlme.PeriodicRound ++;

#ifdef RT3070
	// execute every 100ms, update the Tx FIFO Cnt for update Tx Rate.
	NICUpdateFifoStaCounters(pAd);
#endif // RT3070 //
	// execute every 500ms
	if ((pAd->Mlme.PeriodicRound % 5 == 0) && RTMPAutoRateSwitchCheck(pAd)/*(OPSTATUS_TEST_FLAG(pAd, fOP_STATUS_TX_RATE_SWITCH_ENABLED))*/)
	{
		// perform dynamic tx rate switching based on past TX history
		{
			if ((OPSTATUS_TEST_FLAG(pAd, fOP_STATUS_MEDIA_STATE_CONNECTED)
					)
				&& (!OPSTATUS_TEST_FLAG(pAd, fOP_STATUS_DOZE)))
				MlmeDynamicTxRateSwitching(pAd);
		}
	}

	// Normal 1 second Mlme PeriodicExec.
	if (pAd->Mlme.PeriodicRound %MLME_TASK_EXEC_MULTIPLE == 0)
	{
                pAd->Mlme.OneSecPeriodicRound ++;

		if (rx_Total)
		{

			// reset counters
			rx_AMSDU = 0;
			rx_Total = 0;
		}

		// Media status changed, report to NDIS
		if (RTMP_TEST_FLAG(pAd, fRTMP_ADAPTER_MEDIA_STATE_CHANGE))
		{
			RTMP_CLEAR_FLAG(pAd, fRTMP_ADAPTER_MEDIA_STATE_CHANGE);
			if (OPSTATUS_TEST_FLAG(pAd, fOP_STATUS_MEDIA_STATE_CONNECTED))
			{
				pAd->IndicateMediaState = NdisMediaStateConnected;
				RTMP_IndicateMediaState(pAd);

			}
			else
			{
				pAd->IndicateMediaState = NdisMediaStateDisconnected;
				RTMP_IndicateMediaState(pAd);
			}
		}

		NdisGetSystemUpTime(&pAd->Mlme.Now32);

		// add the most up-to-date h/w raw counters into software variable, so that
		// the dynamic tuning mechanism below are based on most up-to-date information
		NICUpdateRawCounters(pAd);

#ifdef RT2870
		RT2870_WatchDog(pAd);
#endif // RT2870 //

   		// Need statistics after read counter. So put after NICUpdateRawCounters
		ORIBATimerTimeout(pAd);

		// The time period for checking antenna is according to traffic
		if (pAd->Mlme.bEnableAutoAntennaCheck)
		{
			TxTotalCnt = pAd->RalinkCounters.OneSecTxNoRetryOkCount +
							 pAd->RalinkCounters.OneSecTxRetryOkCount +
							 pAd->RalinkCounters.OneSecTxFailCount;

			// dynamic adjust antenna evaluation period according to the traffic
			if (TxTotalCnt > 50)
			{
				if (pAd->Mlme.OneSecPeriodicRound % 10 == 0)
				{
					AsicEvaluateRxAnt(pAd);
				}
			}
			else
			{
				if (pAd->Mlme.OneSecPeriodicRound % 3 == 0)
				{
					AsicEvaluateRxAnt(pAd);
				}
			}
		}

		STAMlmePeriodicExec(pAd);

		MlmeResetRalinkCounters(pAd);

		{
#ifdef RT2860
			if (!RTMP_TEST_FLAG(pAd, fRTMP_ADAPTER_NIC_NOT_EXIST) && (pAd->bPCIclkOff == FALSE))
#endif
			{
				// When Adhoc beacon is enabled and RTS/CTS is enabled, there is a chance that hardware MAC FSM will run into a deadlock
				// and sending CTS-to-self over and over.
				// Software Patch Solution:
				// 1. Polling debug state register 0x10F4 every one second.
				// 2. If in 0x10F4 the ((bit29==1) && (bit7==1)) OR ((bit29==1) && (bit5==1)), it means the deadlock has occurred.
				// 3. If the deadlock occurred, reset MAC/BBP by setting 0x1004 to 0x0001 for a while then setting it back to 0x000C again.

				UINT32	MacReg = 0;

				RTMP_IO_READ32(pAd, 0x10F4, &MacReg);
				if (((MacReg & 0x20000000) && (MacReg & 0x80)) || ((MacReg & 0x20000000) && (MacReg & 0x20)))
				{
					RTMP_IO_WRITE32(pAd, MAC_SYS_CTRL, 0x1);
					RTMPusecDelay(1);
					RTMP_IO_WRITE32(pAd, MAC_SYS_CTRL, 0xC);

					DBGPRINT(RT_DEBUG_WARN,("Warning, MAC specific condition occurs \n"));
				}
			}
		}

		RT28XX_MLME_HANDLER(pAd);
	}

	pAd->bUpdateBcnCntDone = FALSE;
}

VOID STAMlmePeriodicExec(
	PRTMP_ADAPTER pAd)
{
#ifdef RT2860
	ULONG			    TxTotalCnt;
#endif
#ifdef RT2870
	ULONG	TxTotalCnt;
	int 	i;
#endif

    if (pAd->StaCfg.WpaSupplicantUP == WPA_SUPPLICANT_DISABLE)
    {
    	// WPA MIC error should block association attempt for 60 seconds
    	if (pAd->StaCfg.bBlockAssoc && (pAd->StaCfg.LastMicErrorTime + (60 * OS_HZ) < pAd->Mlme.Now32))
    		pAd->StaCfg.bBlockAssoc = FALSE;
    }

#ifdef RT2860
	//Baron 2008/07/10
	//printk("Baron_Test:\t%s", RTMPGetRalinkEncryModeStr(pAd->StaCfg.WepStatus));
	//If the STA security setting is OPEN or WEP, pAd->StaCfg.WpaSupplicantUP = 0.
	//If the STA security setting is WPAPSK or WPA2PSK, pAd->StaCfg.WpaSupplicantUP = 1.
	if(pAd->StaCfg.WepStatus<2)
	{
		pAd->StaCfg.WpaSupplicantUP = 0;
	}
	else
	{
		pAd->StaCfg.WpaSupplicantUP = 1;
	}
#endif

    if ((pAd->PreMediaState != pAd->IndicateMediaState) && (pAd->CommonCfg.bWirelessEvent))
	{
		if (pAd->IndicateMediaState == NdisMediaStateConnected)
		{
			RTMPSendWirelessEvent(pAd, IW_STA_LINKUP_EVENT_FLAG, pAd->MacTab.Content[BSSID_WCID].Addr, BSS0, 0);
		}
		pAd->PreMediaState = pAd->IndicateMediaState;
	}

#ifdef RT2860
	if ((pAd->OpMode == OPMODE_STA) && (IDLE_ON(pAd)) &&
        (OPSTATUS_TEST_FLAG(pAd, fOP_STATUS_ADVANCE_POWER_SAVE_PCIE_DEVICE)) &&
		(pAd->Mlme.SyncMachine.CurrState == SYNC_IDLE) &&
		(pAd->Mlme.CntlMachine.CurrState == CNTL_IDLE) &&
		(RTMP_SET_FLAG(pAd, fRTMP_ADAPTER_START_UP)) &&
		(!RTMP_TEST_FLAG(pAd, fRTMP_ADAPTER_IDLE_RADIO_OFF)))
	{
		RT28xxPciAsicRadioOff(pAd, GUI_IDLE_POWER_SAVE, 0);
	}
#endif



   	AsicStaBbpTuning(pAd);

	TxTotalCnt = pAd->RalinkCounters.OneSecTxNoRetryOkCount +
					 pAd->RalinkCounters.OneSecTxRetryOkCount +
					 pAd->RalinkCounters.OneSecTxFailCount;

	if (OPSTATUS_TEST_FLAG(pAd, fOP_STATUS_MEDIA_STATE_CONNECTED))
	{
		// update channel quality for Roaming and UI LinkQuality display
		MlmeCalculateChannelQuality(pAd, pAd->Mlme.Now32);
	}

	// must be AFTER MlmeDynamicTxRateSwitching() because it needs to know if
	// Radio is currently in noisy environment
	if (!RTMP_TEST_FLAG(pAd, fRTMP_ADAPTER_BSS_SCAN_IN_PROGRESS))
		AsicAdjustTxPower(pAd);

	if (INFRA_ON(pAd))
	{
		// Is PSM bit consistent with user power management policy?
		// This is the only place that will set PSM bit ON.
		if (!OPSTATUS_TEST_FLAG(pAd, fOP_STATUS_DOZE))
		MlmeCheckPsmChange(pAd, pAd->Mlme.Now32);

		pAd->RalinkCounters.LastOneSecTotalTxCount = TxTotalCnt;

		if ((pAd->StaCfg.LastBeaconRxTime + 1*OS_HZ < pAd->Mlme.Now32) &&
			(!RTMP_TEST_FLAG(pAd, fRTMP_ADAPTER_BSS_SCAN_IN_PROGRESS)) &&
			((TxTotalCnt + pAd->RalinkCounters.OneSecRxOkCnt < 600)))
		{
			RTMPSetAGCInitValue(pAd, BW_20);
			DBGPRINT(RT_DEBUG_TRACE, ("MMCHK - No BEACON. restore R66 to the low bound(%d) \n", (0x2E + GET_LNA_GAIN(pAd))));
		}

        {
    		if (pAd->CommonCfg.bAPSDCapable && pAd->CommonCfg.APEdcaParm.bAPSDCapable)
    		{
    		    // When APSD is enabled, the period changes as 20 sec
    			if ((pAd->Mlme.OneSecPeriodicRound % 20) == 8)
    				RTMPSendNullFrame(pAd, pAd->CommonCfg.TxRate, TRUE);
    		}
    		else
    		{
    		    // Send out a NULL frame every 10 sec to inform AP that STA is still alive (Avoid being age out)
    			if ((pAd->Mlme.OneSecPeriodicRound % 10) == 8)
                {
                    if (pAd->CommonCfg.bWmmCapable)
    					RTMPSendNullFrame(pAd, pAd->CommonCfg.TxRate, TRUE);
                    else
						RTMPSendNullFrame(pAd, pAd->CommonCfg.TxRate, FALSE);
                }
    		}
        }

		if (CQI_IS_DEAD(pAd->Mlme.ChannelQuality))
			{
			DBGPRINT(RT_DEBUG_TRACE, ("MMCHK - No BEACON. Dead CQI. Auto Recovery attempt #%ld\n", pAd->RalinkCounters.BadCQIAutoRecoveryCount));
			pAd->StaCfg.CCXAdjacentAPReportFlag = TRUE;
			pAd->StaCfg.CCXAdjacentAPLinkDownTime = pAd->StaCfg.LastBeaconRxTime;

			// Lost AP, send disconnect & link down event
			LinkDown(pAd, FALSE);

            {
                union iwreq_data    wrqu;
                memset(wrqu.ap_addr.sa_data, 0, MAC_ADDR_LEN);
                wireless_send_event(pAd->net_dev, SIOCGIWAP, &wrqu, NULL);
            }

			MlmeAutoReconnectLastSSID(pAd);
		}
		else if (CQI_IS_BAD(pAd->Mlme.ChannelQuality))
		{
			pAd->RalinkCounters.BadCQIAutoRecoveryCount ++;
			DBGPRINT(RT_DEBUG_TRACE, ("MMCHK - Bad CQI. Auto Recovery attempt #%ld\n", pAd->RalinkCounters.BadCQIAutoRecoveryCount));
			MlmeAutoReconnectLastSSID(pAd);
		}

		// Add auto seamless roaming
		if (pAd->StaCfg.bFastRoaming)
		{
			SHORT	dBmToRoam = (SHORT)pAd->StaCfg.dBmToRoam;

			DBGPRINT(RT_DEBUG_TRACE, ("Rssi=%d, dBmToRoam=%d\n", RTMPMaxRssi(pAd, pAd->StaCfg.RssiSample.LastRssi0, pAd->StaCfg.RssiSample.LastRssi1, pAd->StaCfg.RssiSample.LastRssi2), (CHAR)dBmToRoam));

			if (RTMPMaxRssi(pAd, pAd->StaCfg.RssiSample.LastRssi0, pAd->StaCfg.RssiSample.LastRssi1, pAd->StaCfg.RssiSample.LastRssi2) <= (CHAR)dBmToRoam)
			{
				MlmeCheckForFastRoaming(pAd, pAd->Mlme.Now32);
			}
		}
	}
	else if (ADHOC_ON(pAd))
	{
#ifdef RT2860
		// 2003-04-17 john. this is a patch that driver forces a BEACON out if ASIC fails
		// the "TX BEACON competition" for the entire past 1 sec.
		// So that even when ASIC's BEACONgen engine been blocked
		// by peer's BEACON due to slower system clock, this STA still can send out
		// minimum BEACON to tell the peer I'm alive.
		// drawback is that this BEACON won't be well aligned at TBTT boundary.
		// EnqueueBeaconFrame(pAd);			  // software send BEACON

		// if all 11b peers leave this BSS more than 5 seconds, update Tx rate,
		// restore outgoing BEACON to support B/G-mixed mode
		if ((pAd->CommonCfg.Channel <= 14)			   &&
			(pAd->CommonCfg.MaxTxRate <= RATE_11)	   &&
			(pAd->CommonCfg.MaxDesiredRate > RATE_11)  &&
			((pAd->StaCfg.Last11bBeaconRxTime + 5*OS_HZ) < pAd->Mlme.Now32))
		{
			DBGPRINT(RT_DEBUG_TRACE, ("MMCHK - last 11B peer left, update Tx rates\n"));
			NdisMoveMemory(pAd->StaActive.SupRate, pAd->CommonCfg.SupRate, MAX_LEN_OF_SUPPORTED_RATES);
			pAd->StaActive.SupRateLen = pAd->CommonCfg.SupRateLen;
			MlmeUpdateTxRates(pAd, FALSE, 0);
			MakeIbssBeacon(pAd);		// re-build BEACON frame
			AsicEnableIbssSync(pAd);	// copy to on-chip memory
			pAd->StaCfg.AdhocBOnlyJoined = FALSE;
		}

		if (pAd->CommonCfg.PhyMode >= PHY_11ABGN_MIXED)
		{
			if ((pAd->StaCfg.AdhocBGJoined) &&
				((pAd->StaCfg.Last11gBeaconRxTime + 5 * OS_HZ) < pAd->Mlme.Now32))
			{
				DBGPRINT(RT_DEBUG_TRACE, ("MMCHK - last 11G peer left\n"));
				pAd->StaCfg.AdhocBGJoined = FALSE;
			}

			if ((pAd->StaCfg.Adhoc20NJoined) &&
				((pAd->StaCfg.Last20NBeaconRxTime + 5 * OS_HZ) < pAd->Mlme.Now32))
			{
				DBGPRINT(RT_DEBUG_TRACE, ("MMCHK - last 20MHz N peer left\n"));
				pAd->StaCfg.Adhoc20NJoined = FALSE;
			}
		}
#endif /* RT2860 */

		//radar detect
		if ((pAd->CommonCfg.Channel > 14)
			&& (pAd->CommonCfg.bIEEE80211H == 1)
			&& RadarChannelCheck(pAd, pAd->CommonCfg.Channel))
		{
			RadarDetectPeriodic(pAd);
		}

		// If all peers leave, and this STA becomes the last one in this IBSS, then change MediaState
		// to DISCONNECTED. But still holding this IBSS (i.e. sending BEACON) so that other STAs can
		// join later.
		if ((pAd->StaCfg.LastBeaconRxTime + ADHOC_BEACON_LOST_TIME < pAd->Mlme.Now32) &&
			OPSTATUS_TEST_FLAG(pAd, fOP_STATUS_MEDIA_STATE_CONNECTED))
		{
			MLME_START_REQ_STRUCT     StartReq;

			DBGPRINT(RT_DEBUG_TRACE, ("MMCHK - excessive BEACON lost, last STA in this IBSS, MediaState=Disconnected\n"));
			LinkDown(pAd, FALSE);

			StartParmFill(pAd, &StartReq, pAd->MlmeAux.Ssid, pAd->MlmeAux.SsidLen);
			MlmeEnqueue(pAd, SYNC_STATE_MACHINE, MT2_MLME_START_REQ, sizeof(MLME_START_REQ_STRUCT), &StartReq);
			pAd->Mlme.CntlMachine.CurrState = CNTL_WAIT_START;
		}

#ifdef RT2870
		for (i = 1; i < MAX_LEN_OF_MAC_TABLE; i++)
		{
			MAC_TABLE_ENTRY *pEntry = &pAd->MacTab.Content[i];

			if (pEntry->ValidAsCLI == FALSE)
				continue;

			if (pEntry->LastBeaconRxTime + ADHOC_BEACON_LOST_TIME < pAd->Mlme.Now32)
				MacTableDeleteEntry(pAd, pEntry->Aid, pEntry->Addr);
		}
#endif
	}
	else // no INFRA nor ADHOC connection
	{

		if (pAd->StaCfg.bScanReqIsFromWebUI &&
            ((pAd->StaCfg.LastScanTime + 30 * OS_HZ) > pAd->Mlme.Now32))
			goto SKIP_AUTO_SCAN_CONN;
        else
            pAd->StaCfg.bScanReqIsFromWebUI = FALSE;

		if ((pAd->StaCfg.bAutoReconnect == TRUE)
			&& RTMP_TEST_FLAG(pAd, fRTMP_ADAPTER_START_UP)
			&& (MlmeValidateSSID(pAd->MlmeAux.AutoReconnectSsid, pAd->MlmeAux.AutoReconnectSsidLen) == TRUE))
		{
			if ((pAd->ScanTab.BssNr==0) && (pAd->Mlme.CntlMachine.CurrState == CNTL_IDLE))
			{
				MLME_SCAN_REQ_STRUCT	   ScanReq;

				if ((pAd->StaCfg.LastScanTime + 10 * OS_HZ) < pAd->Mlme.Now32)
				{
					DBGPRINT(RT_DEBUG_TRACE, ("STAMlmePeriodicExec():CNTL - ScanTab.BssNr==0, start a new ACTIVE scan SSID[%s]\n", pAd->MlmeAux.AutoReconnectSsid));
					ScanParmFill(pAd, &ScanReq, pAd->MlmeAux.AutoReconnectSsid, pAd->MlmeAux.AutoReconnectSsidLen, BSS_ANY, SCAN_ACTIVE);
					MlmeEnqueue(pAd, SYNC_STATE_MACHINE, MT2_MLME_SCAN_REQ, sizeof(MLME_SCAN_REQ_STRUCT), &ScanReq);
					pAd->Mlme.CntlMachine.CurrState = CNTL_WAIT_OID_LIST_SCAN;
					// Reset Missed scan number
					pAd->StaCfg.LastScanTime = pAd->Mlme.Now32;
				}
				else if (pAd->StaCfg.BssType == BSS_ADHOC)	// Quit the forever scan when in a very clean room
					MlmeAutoReconnectLastSSID(pAd);
			}
			else if (pAd->Mlme.CntlMachine.CurrState == CNTL_IDLE)
			{
				if ((pAd->Mlme.OneSecPeriodicRound % 7) == 0)
				{
					MlmeAutoScan(pAd);
					pAd->StaCfg.LastScanTime = pAd->Mlme.Now32;
				}
				else
				{
						MlmeAutoReconnectLastSSID(pAd);
				}
			}
		}
	}

SKIP_AUTO_SCAN_CONN:

    if ((pAd->MacTab.Content[BSSID_WCID].TXBAbitmap !=0) && (pAd->MacTab.fAnyBASession == FALSE))
	{
		pAd->MacTab.fAnyBASession = TRUE;
		AsicUpdateProtect(pAd, HT_FORCERTSCTS,  ALLN_SETPROTECT, FALSE, FALSE);
	}
	else if ((pAd->MacTab.Content[BSSID_WCID].TXBAbitmap ==0) && (pAd->MacTab.fAnyBASession == TRUE))
	{
		pAd->MacTab.fAnyBASession = FALSE;
		AsicUpdateProtect(pAd, pAd->MlmeAux.AddHtInfo.AddHtInfo2.OperaionMode,  ALLN_SETPROTECT, FALSE, FALSE);
	}

	return;
}

// Link down report
VOID LinkDownExec(
	IN PVOID SystemSpecific1,
	IN PVOID FunctionContext,
	IN PVOID SystemSpecific2,
	IN PVOID SystemSpecific3)
{

	RTMP_ADAPTER *pAd = (RTMP_ADAPTER *)FunctionContext;

	pAd->IndicateMediaState = NdisMediaStateDisconnected;
	RTMP_IndicateMediaState(pAd);
    pAd->ExtraInfo = GENERAL_LINK_DOWN;
}

// IRQL = DISPATCH_LEVEL
VOID MlmeAutoScan(
	IN PRTMP_ADAPTER pAd)
{
	// check CntlMachine.CurrState to avoid collision with NDIS SetOID request
	if (pAd->Mlme.CntlMachine.CurrState == CNTL_IDLE)
	{
		DBGPRINT(RT_DEBUG_TRACE, ("MMCHK - Driver auto scan\n"));
		MlmeEnqueue(pAd,
					MLME_CNTL_STATE_MACHINE,
					OID_802_11_BSSID_LIST_SCAN,
					0,
					NULL);
		RT28XX_MLME_HANDLER(pAd);
	}
}

// IRQL = DISPATCH_LEVEL
VOID MlmeAutoReconnectLastSSID(
	IN PRTMP_ADAPTER pAd)
{


	// check CntlMachine.CurrState to avoid collision with NDIS SetOID request
	if ((pAd->Mlme.CntlMachine.CurrState == CNTL_IDLE) &&
		(MlmeValidateSSID(pAd->MlmeAux.AutoReconnectSsid, pAd->MlmeAux.AutoReconnectSsidLen) == TRUE))
	{
		NDIS_802_11_SSID OidSsid;
		OidSsid.SsidLength = pAd->MlmeAux.AutoReconnectSsidLen;
		NdisMoveMemory(OidSsid.Ssid, pAd->MlmeAux.AutoReconnectSsid, pAd->MlmeAux.AutoReconnectSsidLen);

		DBGPRINT(RT_DEBUG_TRACE, ("Driver auto reconnect to last OID_802_11_SSID setting - %s, len - %d\n", pAd->MlmeAux.AutoReconnectSsid, pAd->MlmeAux.AutoReconnectSsidLen));
		MlmeEnqueue(pAd,
					MLME_CNTL_STATE_MACHINE,
					OID_802_11_SSID,
					sizeof(NDIS_802_11_SSID),
					&OidSsid);
		RT28XX_MLME_HANDLER(pAd);
	}
}

/*
	==========================================================================
	Validate SSID for connection try and rescan purpose
	Valid SSID will have visible chars only.
	The valid length is from 0 to 32.
	IRQL = DISPATCH_LEVEL
	==========================================================================
 */
BOOLEAN MlmeValidateSSID(
	IN PUCHAR	pSsid,
	IN UCHAR	SsidLen)
{
	int	index;

	if (SsidLen > MAX_LEN_OF_SSID)
		return (FALSE);

	// Check each character value
	for (index = 0; index < SsidLen; index++)
	{
		if (pSsid[index] < 0x20)
			return (FALSE);
	}

	// All checked
	return (TRUE);
}

VOID MlmeSelectTxRateTable(
	IN PRTMP_ADAPTER		pAd,
	IN PMAC_TABLE_ENTRY		pEntry,
	IN PUCHAR				*ppTable,
	IN PUCHAR				pTableSize,
	IN PUCHAR				pInitTxRateIdx)
{
	do
	{
		// decide the rate table for tuning
		if (pAd->CommonCfg.TxRateTableSize > 0)
		{
			*ppTable = RateSwitchTable;
			*pTableSize = RateSwitchTable[0];
			*pInitTxRateIdx = RateSwitchTable[1];

			break;
		}

		if ((pAd->OpMode == OPMODE_STA) && ADHOC_ON(pAd))
		{
			if ((pAd->CommonCfg.PhyMode >= PHY_11ABGN_MIXED) &&
#ifdef RT2860
				!pAd->StaCfg.AdhocBOnlyJoined &&
				!pAd->StaCfg.AdhocBGJoined &&
				(pAd->StaActive.SupportedPhyInfo.MCSSet[0] == 0xff) &&
				((pAd->StaActive.SupportedPhyInfo.MCSSet[1] == 0x00) || (pAd->Antenna.field.TxPath == 1)))
#endif
#ifdef RT2870
				(pEntry->HTCapability.MCSSet[0] == 0xff) &&
				((pEntry->HTCapability.MCSSet[1] == 0x00) || (pAd->Antenna.field.TxPath == 1)))
#endif
			{// 11N 1S Adhoc
				*ppTable = RateSwitchTable11N1S;
				*pTableSize = RateSwitchTable11N1S[0];
				*pInitTxRateIdx = RateSwitchTable11N1S[1];

			}
			else if ((pAd->CommonCfg.PhyMode >= PHY_11ABGN_MIXED) &&
#ifdef RT2860
					!pAd->StaCfg.AdhocBOnlyJoined &&
					!pAd->StaCfg.AdhocBGJoined &&
					(pAd->StaActive.SupportedPhyInfo.MCSSet[0] == 0xff) &&
					(pAd->StaActive.SupportedPhyInfo.MCSSet[1] == 0xff) &&
#endif
#ifdef RT2870
					(pEntry->HTCapability.MCSSet[0] == 0xff) &&
					(pEntry->HTCapability.MCSSet[1] == 0xff) &&
#endif
					(pAd->Antenna.field.TxPath == 2))
			{// 11N 2S Adhoc
				if (pAd->LatchRfRegs.Channel <= 14)
				{
					*ppTable = RateSwitchTable11N2S;
					*pTableSize = RateSwitchTable11N2S[0];
					*pInitTxRateIdx = RateSwitchTable11N2S[1];
				}
				else
				{
					*ppTable = RateSwitchTable11N2SForABand;
					*pTableSize = RateSwitchTable11N2SForABand[0];
					*pInitTxRateIdx = RateSwitchTable11N2SForABand[1];
				}

			}
			else
#ifdef RT2860
				if (pAd->CommonCfg.PhyMode == PHY_11B)
			{
				*ppTable = RateSwitchTable11B;
				*pTableSize = RateSwitchTable11B[0];
				*pInitTxRateIdx = RateSwitchTable11B[1];

			}
	        else if((pAd->LatchRfRegs.Channel <= 14) && (pAd->StaCfg.AdhocBOnlyJoined == TRUE))
#endif
#ifdef RT2870
				if ((pEntry->RateLen == 4)
					&& (pEntry->HTCapability.MCSSet[0] == 0) && (pEntry->HTCapability.MCSSet[1] == 0)
					)
#endif
			{
				// USe B Table when Only b-only Station in my IBSS .
				*ppTable = RateSwitchTable11B;
				*pTableSize = RateSwitchTable11B[0];
				*pInitTxRateIdx = RateSwitchTable11B[1];

			}
			else if (pAd->LatchRfRegs.Channel <= 14)
			{
				*ppTable = RateSwitchTable11BG;
				*pTableSize = RateSwitchTable11BG[0];
				*pInitTxRateIdx = RateSwitchTable11BG[1];

			}
			else
			{
				*ppTable = RateSwitchTable11G;
				*pTableSize = RateSwitchTable11G[0];
				*pInitTxRateIdx = RateSwitchTable11G[1];

			}
			break;
		}

		if ((pEntry->RateLen == 12) && (pEntry->HTCapability.MCSSet[0] == 0xff) &&
			((pEntry->HTCapability.MCSSet[1] == 0x00) || (pAd->CommonCfg.TxStream == 1)))
		{// 11BGN 1S AP
			*ppTable = RateSwitchTable11BGN1S;
			*pTableSize = RateSwitchTable11BGN1S[0];
			*pInitTxRateIdx = RateSwitchTable11BGN1S[1];

			break;
		}

		if ((pEntry->RateLen == 12) && (pEntry->HTCapability.MCSSet[0] == 0xff) &&
			(pEntry->HTCapability.MCSSet[1] == 0xff) && (pAd->CommonCfg.TxStream == 2))
		{// 11BGN 2S AP
			if (pAd->LatchRfRegs.Channel <= 14)
			{
				*ppTable = RateSwitchTable11BGN2S;
				*pTableSize = RateSwitchTable11BGN2S[0];
				*pInitTxRateIdx = RateSwitchTable11BGN2S[1];

			}
			else
			{
				*ppTable = RateSwitchTable11BGN2SForABand;
				*pTableSize = RateSwitchTable11BGN2SForABand[0];
				*pInitTxRateIdx = RateSwitchTable11BGN2SForABand[1];

			}
			break;
		}

		if ((pEntry->HTCapability.MCSSet[0] == 0xff) && ((pEntry->HTCapability.MCSSet[1] == 0x00) || (pAd->CommonCfg.TxStream == 1)))
		{// 11N 1S AP
			*ppTable = RateSwitchTable11N1S;
			*pTableSize = RateSwitchTable11N1S[0];
			*pInitTxRateIdx = RateSwitchTable11N1S[1];

			break;
		}

		if ((pEntry->HTCapability.MCSSet[0] == 0xff) && (pEntry->HTCapability.MCSSet[1] == 0xff) && (pAd->CommonCfg.TxStream == 2))
		{// 11N 2S AP
			if (pAd->LatchRfRegs.Channel <= 14)
			{
			*ppTable = RateSwitchTable11N2S;
			*pTableSize = RateSwitchTable11N2S[0];
			*pInitTxRateIdx = RateSwitchTable11N2S[1];
            }
			else
			{
				*ppTable = RateSwitchTable11N2SForABand;
				*pTableSize = RateSwitchTable11N2SForABand[0];
				*pInitTxRateIdx = RateSwitchTable11N2SForABand[1];
			}

			break;
		}

		//else if ((pAd->StaActive.SupRateLen == 4) && (pAd->StaActive.ExtRateLen == 0) && (pAd->StaActive.SupportedPhyInfo.MCSSet[0] == 0) && (pAd->StaActive.SupportedPhyInfo.MCSSet[1] == 0))
		if ((pEntry->RateLen == 4)
#ifndef RT30xx
//Iverson mark for Adhoc b mode,sta will use rate 54  Mbps when connect with sta b/g/n mode
			&& (pEntry->HTCapability.MCSSet[0] == 0) && (pEntry->HTCapability.MCSSet[1] == 0)
#endif
			)
		{// B only AP
			*ppTable = RateSwitchTable11B;
			*pTableSize = RateSwitchTable11B[0];
			*pInitTxRateIdx = RateSwitchTable11B[1];

			break;
		}

		//else if ((pAd->StaActive.SupRateLen + pAd->StaActive.ExtRateLen > 8) && (pAd->StaActive.SupportedPhyInfo.MCSSet[0] == 0) && (pAd->StaActive.SupportedPhyInfo.MCSSet[1] == 0))
		if ((pEntry->RateLen > 8)
			&& (pEntry->HTCapability.MCSSet[0] == 0) && (pEntry->HTCapability.MCSSet[1] == 0)
			)
		{// B/G  mixed AP
			*ppTable = RateSwitchTable11BG;
			*pTableSize = RateSwitchTable11BG[0];
			*pInitTxRateIdx = RateSwitchTable11BG[1];

			break;
		}

		//else if ((pAd->StaActive.SupRateLen + pAd->StaActive.ExtRateLen == 8) && (pAd->StaActive.SupportedPhyInfo.MCSSet[0] == 0) && (pAd->StaActive.SupportedPhyInfo.MCSSet[1] == 0))
		if ((pEntry->RateLen == 8)
			&& (pEntry->HTCapability.MCSSet[0] == 0) && (pEntry->HTCapability.MCSSet[1] == 0)
			)
		{// G only AP
			*ppTable = RateSwitchTable11G;
			*pTableSize = RateSwitchTable11G[0];
			*pInitTxRateIdx = RateSwitchTable11G[1];

			break;
		}

		{
			//else if ((pAd->StaActive.SupportedPhyInfo.MCSSet[0] == 0) && (pAd->StaActive.SupportedPhyInfo.MCSSet[1] == 0))
			if ((pEntry->HTCapability.MCSSet[0] == 0) && (pEntry->HTCapability.MCSSet[1] == 0))
			{	// Legacy mode
				if (pAd->CommonCfg.MaxTxRate <= RATE_11)
				{
					*ppTable = RateSwitchTable11B;
					*pTableSize = RateSwitchTable11B[0];
					*pInitTxRateIdx = RateSwitchTable11B[1];
				}
				else if ((pAd->CommonCfg.MaxTxRate > RATE_11) && (pAd->CommonCfg.MinTxRate > RATE_11))
				{
					*ppTable = RateSwitchTable11G;
					*pTableSize = RateSwitchTable11G[0];
					*pInitTxRateIdx = RateSwitchTable11G[1];

				}
				else
				{
					*ppTable = RateSwitchTable11BG;
					*pTableSize = RateSwitchTable11BG[0];
					*pInitTxRateIdx = RateSwitchTable11BG[1];
				}
				break;
			}

			if (pAd->LatchRfRegs.Channel <= 14)
			{
				if (pAd->CommonCfg.TxStream == 1)
				{
					*ppTable = RateSwitchTable11N1S;
					*pTableSize = RateSwitchTable11N1S[0];
					*pInitTxRateIdx = RateSwitchTable11N1S[1];
					DBGPRINT_RAW(RT_DEBUG_ERROR,("DRS: unkown mode,default use 11N 1S AP \n"));
				}
				else
				{
					*ppTable = RateSwitchTable11N2S;
					*pTableSize = RateSwitchTable11N2S[0];
					*pInitTxRateIdx = RateSwitchTable11N2S[1];
					DBGPRINT_RAW(RT_DEBUG_ERROR,("DRS: unkown mode,default use 11N 2S AP \n"));
				}
			}
			else
			{
				if (pAd->CommonCfg.TxStream == 1)
				{
					*ppTable = RateSwitchTable11N1S;
					*pTableSize = RateSwitchTable11N1S[0];
					*pInitTxRateIdx = RateSwitchTable11N1S[1];
					DBGPRINT_RAW(RT_DEBUG_ERROR,("DRS: unkown mode,default use 11N 1S AP \n"));
				}
				else
				{
					*ppTable = RateSwitchTable11N2SForABand;
					*pTableSize = RateSwitchTable11N2SForABand[0];
					*pInitTxRateIdx = RateSwitchTable11N2SForABand[1];
					DBGPRINT_RAW(RT_DEBUG_ERROR,("DRS: unkown mode,default use 11N 2S AP \n"));
				}
			}

			DBGPRINT_RAW(RT_DEBUG_ERROR,("DRS: unkown mode (SupRateLen=%d, ExtRateLen=%d, MCSSet[0]=0x%x, MCSSet[1]=0x%x)\n",
				pAd->StaActive.SupRateLen, pAd->StaActive.ExtRateLen, pAd->StaActive.SupportedPhyInfo.MCSSet[0], pAd->StaActive.SupportedPhyInfo.MCSSet[1]));
		}
	} while(FALSE);
}

/*
	==========================================================================
	Description:
		This routine checks if there're other APs out there capable for
		roaming. Caller should call this routine only when Link up in INFRA mode
		and channel quality is below CQI_GOOD_THRESHOLD.

	IRQL = DISPATCH_LEVEL

	Output:
	==========================================================================
 */
VOID MlmeCheckForRoaming(
	IN PRTMP_ADAPTER pAd,
	IN ULONG	Now32)
{
	USHORT	   i;
	BSS_TABLE  *pRoamTab = &pAd->MlmeAux.RoamTab;
	BSS_ENTRY  *pBss;

	DBGPRINT(RT_DEBUG_TRACE, ("==> MlmeCheckForRoaming\n"));
	// put all roaming candidates into RoamTab, and sort in RSSI order
	BssTableInit(pRoamTab);
	for (i = 0; i < pAd->ScanTab.BssNr; i++)
	{
		pBss = &pAd->ScanTab.BssEntry[i];

		if ((pBss->LastBeaconRxTime + BEACON_LOST_TIME) < Now32)
			continue;	 // AP disappear
		if (pBss->Rssi <= RSSI_THRESHOLD_FOR_ROAMING)
			continue;	 // RSSI too weak. forget it.
		if (MAC_ADDR_EQUAL(pBss->Bssid, pAd->CommonCfg.Bssid))
			continue;	 // skip current AP
		if (pBss->Rssi < (pAd->StaCfg.RssiSample.LastRssi0 + RSSI_DELTA))
			continue;	 // only AP with stronger RSSI is eligible for roaming

		// AP passing all above rules is put into roaming candidate table
		NdisMoveMemory(&pRoamTab->BssEntry[pRoamTab->BssNr], pBss, sizeof(BSS_ENTRY));
		pRoamTab->BssNr += 1;
	}

	if (pRoamTab->BssNr > 0)
	{
		// check CntlMachine.CurrState to avoid collision with NDIS SetOID request
		if (pAd->Mlme.CntlMachine.CurrState == CNTL_IDLE)
		{
			pAd->RalinkCounters.PoorCQIRoamingCount ++;
			DBGPRINT(RT_DEBUG_TRACE, ("MMCHK - Roaming attempt #%ld\n", pAd->RalinkCounters.PoorCQIRoamingCount));
			MlmeEnqueue(pAd, MLME_CNTL_STATE_MACHINE, MT2_MLME_ROAMING_REQ, 0, NULL);
			RT28XX_MLME_HANDLER(pAd);
		}
	}
	DBGPRINT(RT_DEBUG_TRACE, ("<== MlmeCheckForRoaming(# of candidate= %d)\n",pRoamTab->BssNr));
}

/*
	==========================================================================
	Description:
		This routine checks if there're other APs out there capable for
		roaming. Caller should call this routine only when link up in INFRA mode
		and channel quality is below CQI_GOOD_THRESHOLD.

	IRQL = DISPATCH_LEVEL

	Output:
	==========================================================================
 */
VOID MlmeCheckForFastRoaming(
	IN	PRTMP_ADAPTER	pAd,
	IN	ULONG			Now)
{
	USHORT		i;
	BSS_TABLE	*pRoamTab = &pAd->MlmeAux.RoamTab;
	BSS_ENTRY	*pBss;

	DBGPRINT(RT_DEBUG_TRACE, ("==> MlmeCheckForFastRoaming\n"));
	// put all roaming candidates into RoamTab, and sort in RSSI order
	BssTableInit(pRoamTab);
	for (i = 0; i < pAd->ScanTab.BssNr; i++)
	{
		pBss = &pAd->ScanTab.BssEntry[i];

        if ((pBss->Rssi <= -50) && (pBss->Channel == pAd->CommonCfg.Channel))
			continue;	 // RSSI too weak. forget it.
		if (MAC_ADDR_EQUAL(pBss->Bssid, pAd->CommonCfg.Bssid))
			continue;	 // skip current AP
		if (!SSID_EQUAL(pBss->Ssid, pBss->SsidLen, pAd->CommonCfg.Ssid, pAd->CommonCfg.SsidLen))
			continue;	 // skip different SSID
        if (pBss->Rssi < (RTMPMaxRssi(pAd, pAd->StaCfg.RssiSample.LastRssi0, pAd->StaCfg.RssiSample.LastRssi1, pAd->StaCfg.RssiSample.LastRssi2) + RSSI_DELTA))
			continue;	 // skip AP without better RSSI

        DBGPRINT(RT_DEBUG_TRACE, ("LastRssi0 = %d, pBss->Rssi = %d\n", RTMPMaxRssi(pAd, pAd->StaCfg.RssiSample.LastRssi0, pAd->StaCfg.RssiSample.LastRssi1, pAd->StaCfg.RssiSample.LastRssi2), pBss->Rssi));
		// AP passing all above rules is put into roaming candidate table
		NdisMoveMemory(&pRoamTab->BssEntry[pRoamTab->BssNr], pBss, sizeof(BSS_ENTRY));
		pRoamTab->BssNr += 1;
	}

	if (pRoamTab->BssNr > 0)
	{
		// check CntlMachine.CurrState to avoid collision with NDIS SetOID request
		if (pAd->Mlme.CntlMachine.CurrState == CNTL_IDLE)
		{
			pAd->RalinkCounters.PoorCQIRoamingCount ++;
			DBGPRINT(RT_DEBUG_TRACE, ("MMCHK - Roaming attempt #%ld\n", pAd->RalinkCounters.PoorCQIRoamingCount));
			MlmeEnqueue(pAd, MLME_CNTL_STATE_MACHINE, MT2_MLME_ROAMING_REQ, 0, NULL);
			RT28XX_MLME_HANDLER(pAd);
		}
	}
	// Maybe site survey required
	else
	{
		if ((pAd->StaCfg.LastScanTime + 10 * 1000) < Now)
		{
			// check CntlMachine.CurrState to avoid collision with NDIS SetOID request
			DBGPRINT(RT_DEBUG_TRACE, ("MMCHK - Roaming, No eligable entry, try new scan!\n"));
			pAd->StaCfg.ScanCnt = 2;
			pAd->StaCfg.LastScanTime = Now;
			MlmeAutoScan(pAd);
		}
	}

    DBGPRINT(RT_DEBUG_TRACE, ("<== MlmeCheckForFastRoaming (BssNr=%d)\n", pRoamTab->BssNr));
}

/*
	==========================================================================
	Description:
		This routine calculates TxPER, RxPER of the past N-sec period. And
		according to the calculation result, ChannelQuality is calculated here
		to decide if current AP is still doing the job.

		If ChannelQuality is not good, a ROAMing attempt may be tried later.
	Output:
		StaCfg.ChannelQuality - 0..100

	IRQL = DISPATCH_LEVEL

	NOTE: This routine decide channle quality based on RX CRC error ratio.
		Caller should make sure a function call to NICUpdateRawCounters(pAd)
		is performed right before this routine, so that this routine can decide
		channel quality based on the most up-to-date information
	==========================================================================
 */
VOID MlmeCalculateChannelQuality(
	IN PRTMP_ADAPTER pAd,
	IN ULONG Now32)
{
	ULONG TxOkCnt, TxCnt, TxPER, TxPRR;
	ULONG RxCnt, RxPER;
	UCHAR NorRssi;
	CHAR  MaxRssi;
	ULONG BeaconLostTime = BEACON_LOST_TIME;

	MaxRssi = RTMPMaxRssi(pAd, pAd->StaCfg.RssiSample.LastRssi0, pAd->StaCfg.RssiSample.LastRssi1, pAd->StaCfg.RssiSample.LastRssi2);

	//
	// calculate TX packet error ratio and TX retry ratio - if too few TX samples, skip TX related statistics
	//
	TxOkCnt = pAd->RalinkCounters.OneSecTxNoRetryOkCount + pAd->RalinkCounters.OneSecTxRetryOkCount;
	TxCnt = TxOkCnt + pAd->RalinkCounters.OneSecTxFailCount;
	if (TxCnt < 5)
	{
		TxPER = 0;
		TxPRR = 0;
	}
	else
	{
		TxPER = (pAd->RalinkCounters.OneSecTxFailCount * 100) / TxCnt;
		TxPRR = ((TxCnt - pAd->RalinkCounters.OneSecTxNoRetryOkCount) * 100) / TxCnt;
	}

	//
	// calculate RX PER - don't take RxPER into consideration if too few sample
	//
	RxCnt = pAd->RalinkCounters.OneSecRxOkCnt + pAd->RalinkCounters.OneSecRxFcsErrCnt;
	if (RxCnt < 5)
		RxPER = 0;
	else
		RxPER = (pAd->RalinkCounters.OneSecRxFcsErrCnt * 100) / RxCnt;

	//
	// decide ChannelQuality based on: 1)last BEACON received time, 2)last RSSI, 3)TxPER, and 4)RxPER
	//
	if (INFRA_ON(pAd) &&
		(pAd->RalinkCounters.OneSecTxNoRetryOkCount < 2) && // no heavy traffic
		(pAd->StaCfg.LastBeaconRxTime + BeaconLostTime < Now32))
	{
		DBGPRINT(RT_DEBUG_TRACE, ("BEACON lost > %ld msec with TxOkCnt=%ld -> CQI=0\n", BeaconLostTime, TxOkCnt));
		pAd->Mlme.ChannelQuality = 0;
	}
	else
	{
		// Normalize Rssi
		if (MaxRssi > -40)
			NorRssi = 100;
		else if (MaxRssi < -90)
			NorRssi = 0;
		else
			NorRssi = (MaxRssi + 90) * 2;

		// ChannelQuality = W1*RSSI + W2*TxPRR + W3*RxPER	 (RSSI 0..100), (TxPER 100..0), (RxPER 100..0)
		pAd->Mlme.ChannelQuality = (RSSI_WEIGHTING * NorRssi +
								   TX_WEIGHTING * (100 - TxPRR) +
								   RX_WEIGHTING* (100 - RxPER)) / 100;
		if (pAd->Mlme.ChannelQuality >= 100)
			pAd->Mlme.ChannelQuality = 100;
	}

}

VOID MlmeSetTxRate(
	IN PRTMP_ADAPTER		pAd,
	IN PMAC_TABLE_ENTRY		pEntry,
	IN PRTMP_TX_RATE_SWITCH	pTxRate)
{
	UCHAR	MaxMode = MODE_OFDM;

	MaxMode = MODE_HTGREENFIELD;

	if (pTxRate->STBC && (pAd->StaCfg.MaxHTPhyMode.field.STBC) && (pAd->Antenna.field.TxPath == 2))
		pAd->StaCfg.HTPhyMode.field.STBC = STBC_USE;
	else
		pAd->StaCfg.HTPhyMode.field.STBC = STBC_NONE;

	if (pTxRate->CurrMCS < MCS_AUTO)
		pAd->StaCfg.HTPhyMode.field.MCS = pTxRate->CurrMCS;

	if (pAd->StaCfg.HTPhyMode.field.MCS > 7)
		pAd->StaCfg.HTPhyMode.field.STBC = STBC_NONE;

   	if (ADHOC_ON(pAd))
	{
		// If peer adhoc is b-only mode, we can't send 11g rate.
		pAd->StaCfg.HTPhyMode.field.ShortGI = GI_800;
		pEntry->HTPhyMode.field.STBC	= STBC_NONE;

		//
		// For Adhoc MODE_CCK, driver will use AdhocBOnlyJoined flag to roll back to B only if necessary
		//
		pEntry->HTPhyMode.field.MODE	= pTxRate->Mode;
		pEntry->HTPhyMode.field.ShortGI	= pAd->StaCfg.HTPhyMode.field.ShortGI;
		pEntry->HTPhyMode.field.MCS		= pAd->StaCfg.HTPhyMode.field.MCS;

		// Patch speed error in status page
		pAd->StaCfg.HTPhyMode.field.MODE = pEntry->HTPhyMode.field.MODE;
	}
	else
	{
		if (pTxRate->Mode <= MaxMode)
			pAd->StaCfg.HTPhyMode.field.MODE = pTxRate->Mode;

		if (pTxRate->ShortGI && (pAd->StaCfg.MaxHTPhyMode.field.ShortGI))
			pAd->StaCfg.HTPhyMode.field.ShortGI = GI_400;
		else
			pAd->StaCfg.HTPhyMode.field.ShortGI = GI_800;

		// Reexam each bandwidth's SGI support.
		if (pAd->StaCfg.HTPhyMode.field.ShortGI == GI_400)
		{
			if ((pEntry->HTPhyMode.field.BW == BW_20) && (!CLIENT_STATUS_TEST_FLAG(pEntry, fCLIENT_STATUS_SGI20_CAPABLE)))
				pAd->StaCfg.HTPhyMode.field.ShortGI = GI_800;
			if ((pEntry->HTPhyMode.field.BW == BW_40) && (!CLIENT_STATUS_TEST_FLAG(pEntry, fCLIENT_STATUS_SGI40_CAPABLE)))
				pAd->StaCfg.HTPhyMode.field.ShortGI = GI_800;
		}

		// Turn RTS/CTS rate to 6Mbps.
		if ((pEntry->HTPhyMode.field.MCS == 0) && (pAd->StaCfg.HTPhyMode.field.MCS != 0))
		{
			pEntry->HTPhyMode.field.MCS		= pAd->StaCfg.HTPhyMode.field.MCS;
			if (pAd->MacTab.fAnyBASession)
			{
				AsicUpdateProtect(pAd, HT_FORCERTSCTS, ALLN_SETPROTECT, TRUE, (BOOLEAN)pAd->MlmeAux.AddHtInfo.AddHtInfo2.NonGfPresent);
			}
			else
			{
				AsicUpdateProtect(pAd, pAd->MlmeAux.AddHtInfo.AddHtInfo2.OperaionMode, ALLN_SETPROTECT, TRUE, (BOOLEAN)pAd->MlmeAux.AddHtInfo.AddHtInfo2.NonGfPresent);
			}
		}
		else if ((pEntry->HTPhyMode.field.MCS == 8) && (pAd->StaCfg.HTPhyMode.field.MCS != 8))
		{
			pEntry->HTPhyMode.field.MCS		= pAd->StaCfg.HTPhyMode.field.MCS;
			if (pAd->MacTab.fAnyBASession)
			{
				AsicUpdateProtect(pAd, HT_FORCERTSCTS, ALLN_SETPROTECT, TRUE, (BOOLEAN)pAd->MlmeAux.AddHtInfo.AddHtInfo2.NonGfPresent);
			}
			else
			{
				AsicUpdateProtect(pAd, pAd->MlmeAux.AddHtInfo.AddHtInfo2.OperaionMode, ALLN_SETPROTECT, TRUE, (BOOLEAN)pAd->MlmeAux.AddHtInfo.AddHtInfo2.NonGfPresent);
			}
		}
		else if ((pEntry->HTPhyMode.field.MCS != 0) && (pAd->StaCfg.HTPhyMode.field.MCS == 0))
		{
			AsicUpdateProtect(pAd, HT_RTSCTS_6M, ALLN_SETPROTECT, TRUE, (BOOLEAN)pAd->MlmeAux.AddHtInfo.AddHtInfo2.NonGfPresent);

		}
		else if ((pEntry->HTPhyMode.field.MCS != 8) && (pAd->StaCfg.HTPhyMode.field.MCS == 8))
		{
			AsicUpdateProtect(pAd, HT_RTSCTS_6M, ALLN_SETPROTECT, TRUE, (BOOLEAN)pAd->MlmeAux.AddHtInfo.AddHtInfo2.NonGfPresent);
		}

		pEntry->HTPhyMode.field.STBC	= pAd->StaCfg.HTPhyMode.field.STBC;
		pEntry->HTPhyMode.field.ShortGI	= pAd->StaCfg.HTPhyMode.field.ShortGI;
		pEntry->HTPhyMode.field.MCS		= pAd->StaCfg.HTPhyMode.field.MCS;
		pEntry->HTPhyMode.field.MODE	= pAd->StaCfg.HTPhyMode.field.MODE;

		if ((pAd->StaCfg.MaxHTPhyMode.field.MODE == MODE_HTGREENFIELD) &&
		    pAd->WIFItestbed.bGreenField)
		    pEntry->HTPhyMode.field.MODE = MODE_HTGREENFIELD;
	}

	pAd->LastTxRate = (USHORT)(pEntry->HTPhyMode.word);
}

/*
	==========================================================================
	Description:
		This routine calculates the acumulated TxPER of eaxh TxRate. And
		according to the calculation result, change CommonCfg.TxRate which
		is the stable TX Rate we expect the Radio situation could sustained.

		CommonCfg.TxRate will change dynamically within {RATE_1/RATE_6, MaxTxRate}
	Output:
		CommonCfg.TxRate -

	IRQL = DISPATCH_LEVEL

	NOTE:
		call this routine every second
	==========================================================================
 */
VOID MlmeDynamicTxRateSwitching(
	IN PRTMP_ADAPTER pAd)
{
	UCHAR					UpRateIdx = 0, DownRateIdx = 0, CurrRateIdx;
	ULONG					i, AccuTxTotalCnt = 0, TxTotalCnt;
	ULONG					TxErrorRatio = 0;
	BOOLEAN					bTxRateChanged, bUpgradeQuality = FALSE;
	PRTMP_TX_RATE_SWITCH	pCurrTxRate, pNextTxRate = NULL;
	PUCHAR					pTable;
	UCHAR					TableSize = 0;
	UCHAR					InitTxRateIdx = 0, TrainUp, TrainDown;
	CHAR					Rssi, RssiOffset = 0;
	TX_STA_CNT1_STRUC		StaTx1;
	TX_STA_CNT0_STRUC		TxStaCnt0;
	ULONG					TxRetransmit = 0, TxSuccess = 0, TxFailCount = 0;
	MAC_TABLE_ENTRY			*pEntry;

	//
	// walk through MAC table, see if need to change AP's TX rate toward each entry
	//
   	for (i = 1; i < MAX_LEN_OF_MAC_TABLE; i++)
	{
		pEntry = &pAd->MacTab.Content[i];

		// check if this entry need to switch rate automatically
		if (RTMPCheckEntryEnableAutoRateSwitch(pAd, pEntry) == FALSE)
			continue;

		if ((pAd->MacTab.Size == 1) || (pEntry->ValidAsDls))
		{
#ifdef RT2860
			Rssi = RTMPMaxRssi(pAd, (CHAR)pAd->StaCfg.RssiSample.AvgRssi0, (CHAR)pAd->StaCfg.RssiSample.AvgRssi1, (CHAR)pAd->StaCfg.RssiSample.AvgRssi2);
#endif
#ifdef RT2870
			Rssi = RTMPMaxRssi(pAd,
							   pAd->StaCfg.RssiSample.AvgRssi0,
							   pAd->StaCfg.RssiSample.AvgRssi1,
							   pAd->StaCfg.RssiSample.AvgRssi2);
#endif

			// Update statistic counter
			RTMP_IO_READ32(pAd, TX_STA_CNT0, &TxStaCnt0.word);
			RTMP_IO_READ32(pAd, TX_STA_CNT1, &StaTx1.word);
			pAd->bUpdateBcnCntDone = TRUE;
			TxRetransmit = StaTx1.field.TxRetransmit;
			TxSuccess = StaTx1.field.TxSuccess;
			TxFailCount = TxStaCnt0.field.TxFailCount;
			TxTotalCnt = TxRetransmit + TxSuccess + TxFailCount;

			pAd->RalinkCounters.OneSecTxRetryOkCount += StaTx1.field.TxRetransmit;
			pAd->RalinkCounters.OneSecTxNoRetryOkCount += StaTx1.field.TxSuccess;
			pAd->RalinkCounters.OneSecTxFailCount += TxStaCnt0.field.TxFailCount;
			pAd->WlanCounters.TransmittedFragmentCount.u.LowPart += StaTx1.field.TxSuccess;
			pAd->WlanCounters.RetryCount.u.LowPart += StaTx1.field.TxRetransmit;
			pAd->WlanCounters.FailedCount.u.LowPart += TxStaCnt0.field.TxFailCount;

			// if no traffic in the past 1-sec period, don't change TX rate,
			// but clear all bad history. because the bad history may affect the next
			// Chariot throughput test
			AccuTxTotalCnt = pAd->RalinkCounters.OneSecTxNoRetryOkCount +
						 pAd->RalinkCounters.OneSecTxRetryOkCount +
						 pAd->RalinkCounters.OneSecTxFailCount;

			if (TxTotalCnt)
				TxErrorRatio = ((TxRetransmit + TxFailCount) * 100) / TxTotalCnt;
		}
		else
		{
#ifdef RT2860
			Rssi = RTMPMaxRssi(pAd, (CHAR)pEntry->RssiSample.AvgRssi0, (CHAR)pEntry->RssiSample.AvgRssi1, (CHAR)pEntry->RssiSample.AvgRssi2);
#endif
#ifdef RT2870
			if (INFRA_ON(pAd) && (i == 1))
				Rssi = RTMPMaxRssi(pAd,
								   pAd->StaCfg.RssiSample.AvgRssi0,
								   pAd->StaCfg.RssiSample.AvgRssi1,
								   pAd->StaCfg.RssiSample.AvgRssi2);
			else
				Rssi = RTMPMaxRssi(pAd,
								   pEntry->RssiSample.AvgRssi0,
								   pEntry->RssiSample.AvgRssi1,
								   pEntry->RssiSample.AvgRssi2);
#endif

			TxTotalCnt = pEntry->OneSecTxNoRetryOkCount +
				 pEntry->OneSecTxRetryOkCount +
				 pEntry->OneSecTxFailCount;

			if (TxTotalCnt)
				TxErrorRatio = ((pEntry->OneSecTxRetryOkCount + pEntry->OneSecTxFailCount) * 100) / TxTotalCnt;
		}

		CurrRateIdx = pEntry->CurrTxRateIndex;

		MlmeSelectTxRateTable(pAd, pEntry, &pTable, &TableSize, &InitTxRateIdx);

		if (CurrRateIdx >= TableSize)
		{
			CurrRateIdx = TableSize - 1;
		}

		// When switch from Fixed rate -> auto rate, the REAL TX rate might be different from pAd->CommonCfg.TxRateIndex.
		// So need to sync here.
		pCurrTxRate = (PRTMP_TX_RATE_SWITCH) &pTable[(CurrRateIdx+1)*5];
		if ((pEntry->HTPhyMode.field.MCS != pCurrTxRate->CurrMCS)
			//&& (pAd->StaCfg.bAutoTxRateSwitch == TRUE)
			)
		{

			// Need to sync Real Tx rate and our record.
			// Then return for next DRS.
			pCurrTxRate = (PRTMP_TX_RATE_SWITCH) &pTable[(InitTxRateIdx+1)*5];
			pEntry->CurrTxRateIndex = InitTxRateIdx;
			MlmeSetTxRate(pAd, pEntry, pCurrTxRate);

			// reset all OneSecTx counters
			RESET_ONE_SEC_TX_CNT(pEntry);
			continue;
		}

		// decide the next upgrade rate and downgrade rate, if any
		if ((CurrRateIdx > 0) && (CurrRateIdx < (TableSize - 1)))
		{
			UpRateIdx = CurrRateIdx + 1;
			DownRateIdx = CurrRateIdx -1;
		}
		else if (CurrRateIdx == 0)
		{
			UpRateIdx = CurrRateIdx + 1;
			DownRateIdx = CurrRateIdx;
		}
		else if (CurrRateIdx == (TableSize - 1))
		{
			UpRateIdx = CurrRateIdx;
			DownRateIdx = CurrRateIdx - 1;
		}

		pCurrTxRate = (PRTMP_TX_RATE_SWITCH) &pTable[(CurrRateIdx+1)*5];

		if ((Rssi > -65) && (pCurrTxRate->Mode >= MODE_HTMIX))
		{
			TrainUp		= (pCurrTxRate->TrainUp + (pCurrTxRate->TrainUp >> 1));
			TrainDown	= (pCurrTxRate->TrainDown + (pCurrTxRate->TrainDown >> 1));
		}
		else
		{
			TrainUp		= pCurrTxRate->TrainUp;
			TrainDown	= pCurrTxRate->TrainDown;
		}

		//pAd->DrsCounters.LastTimeTxRateChangeAction = pAd->DrsCounters.LastSecTxRateChangeAction;

		//
		// Keep the last time TxRateChangeAction status.
		//
		pEntry->LastTimeTxRateChangeAction = pEntry->LastSecTxRateChangeAction;



		//
		// CASE 1. when TX samples are fewer than 15, then decide TX rate solely on RSSI
		//         (criteria copied from RT2500 for Netopia case)
		//
		if (TxTotalCnt <= 15)
		{
			CHAR	idx = 0;
			UCHAR	TxRateIdx;
			//UCHAR	MCS0 = 0, MCS1 = 0, MCS2 = 0, MCS3 = 0, MCS4 = 0, MCS7 = 0, MCS12 = 0, MCS13 = 0, MCS14 = 0, MCS15 = 0;
			UCHAR	MCS0 = 0, MCS1 = 0, MCS2 = 0, MCS3 = 0, MCS4 = 0,  MCS5 =0, MCS6 = 0, MCS7 = 0;
	        UCHAR	MCS12 = 0, MCS13 = 0, MCS14 = 0, MCS15 = 0;
			UCHAR	MCS20 = 0, MCS21 = 0, MCS22 = 0, MCS23 = 0; // 3*3

			// check the existence and index of each needed MCS
			while (idx < pTable[0])
			{
				pCurrTxRate = (PRTMP_TX_RATE_SWITCH) &pTable[(idx+1)*5];

				if (pCurrTxRate->CurrMCS == MCS_0)
				{
					MCS0 = idx;
				}
				else if (pCurrTxRate->CurrMCS == MCS_1)
				{
					MCS1 = idx;
				}
				else if (pCurrTxRate->CurrMCS == MCS_2)
				{
					MCS2 = idx;
				}
				else if (pCurrTxRate->CurrMCS == MCS_3)
				{
					MCS3 = idx;
				}
				else if (pCurrTxRate->CurrMCS == MCS_4)
				{
					MCS4 = idx;
				}
	            else if (pCurrTxRate->CurrMCS == MCS_5)
	            {
	                MCS5 = idx;
	            }
	            else if (pCurrTxRate->CurrMCS == MCS_6)
	            {
	                MCS6 = idx;
	            }
				//else if (pCurrTxRate->CurrMCS == MCS_7)
				else if ((pCurrTxRate->CurrMCS == MCS_7) && (pCurrTxRate->ShortGI == GI_800))	// prevent the highest MCS using short GI when 1T and low throughput
				{
					MCS7 = idx;
				}
				else if (pCurrTxRate->CurrMCS == MCS_12)
				{
					MCS12 = idx;
				}
				else if (pCurrTxRate->CurrMCS == MCS_13)
				{
					MCS13 = idx;
				}
				else if (pCurrTxRate->CurrMCS == MCS_14)
				{
					MCS14 = idx;
				}
				else if ((pCurrTxRate->CurrMCS == MCS_15) && (pCurrTxRate->ShortGI == GI_800))	//we hope to use ShortGI as initial rate, however Atheros's chip has bugs when short GI
				{
					MCS15 = idx;
				}
				else if (pCurrTxRate->CurrMCS == MCS_20) // 3*3
				{
					MCS20 = idx;
				}
				else if (pCurrTxRate->CurrMCS == MCS_21)
				{
					MCS21 = idx;
				}
				else if (pCurrTxRate->CurrMCS == MCS_22)
				{
					MCS22 = idx;
				}
				else if (pCurrTxRate->CurrMCS == MCS_23)
				{
					MCS23 = idx;
				}
				idx ++;
			}

			if (pAd->LatchRfRegs.Channel <= 14)
			{
				if (pAd->NicConfig2.field.ExternalLNAForG)
				{
					RssiOffset = 2;
				}
				else
				{
					RssiOffset = 5;
				}
			}
			else
			{
				if (pAd->NicConfig2.field.ExternalLNAForA)
				{
					RssiOffset = 5;
				}
				else
				{
					RssiOffset = 8;
				}
			}

			/*if (MCS15)*/
			if ((pTable == RateSwitchTable11BGN3S) ||
				(pTable == RateSwitchTable11N3S) ||
				(pTable == RateSwitchTable))
			{// N mode with 3 stream // 3*3
				if (MCS23 && (Rssi >= -70))
					TxRateIdx = MCS15;
				else if (MCS22 && (Rssi >= -72))
					TxRateIdx = MCS14;
        	    else if (MCS21 && (Rssi >= -76))
					TxRateIdx = MCS13;
				else if (MCS20 && (Rssi >= -78))
					TxRateIdx = MCS12;
			else if (MCS4 && (Rssi >= -82))
				TxRateIdx = MCS4;
			else if (MCS3 && (Rssi >= -84))
				TxRateIdx = MCS3;
			else if (MCS2 && (Rssi >= -86))
				TxRateIdx = MCS2;
			else if (MCS1 && (Rssi >= -88))
				TxRateIdx = MCS1;
			else
				TxRateIdx = MCS0;
		}
		else if ((pTable == RateSwitchTable11BGN2S) || (pTable == RateSwitchTable11BGN2SForABand) ||(pTable == RateSwitchTable11N2S) ||(pTable == RateSwitchTable11N2SForABand)) // 3*3
			{// N mode with 2 stream
				if (MCS15 && (Rssi >= (-70+RssiOffset)))
					TxRateIdx = MCS15;
				else if (MCS14 && (Rssi >= (-72+RssiOffset)))
					TxRateIdx = MCS14;
				else if (MCS13 && (Rssi >= (-76+RssiOffset)))
					TxRateIdx = MCS13;
				else if (MCS12 && (Rssi >= (-78+RssiOffset)))
					TxRateIdx = MCS12;
				else if (MCS4 && (Rssi >= (-82+RssiOffset)))
					TxRateIdx = MCS4;
				else if (MCS3 && (Rssi >= (-84+RssiOffset)))
					TxRateIdx = MCS3;
				else if (MCS2 && (Rssi >= (-86+RssiOffset)))
					TxRateIdx = MCS2;
				else if (MCS1 && (Rssi >= (-88+RssiOffset)))
					TxRateIdx = MCS1;
				else
					TxRateIdx = MCS0;
			}
			else if ((pTable == RateSwitchTable11BGN1S) || (pTable == RateSwitchTable11N1S))
			{// N mode with 1 stream
				if (MCS7 && (Rssi > (-72+RssiOffset)))
					TxRateIdx = MCS7;
				else if (MCS6 && (Rssi > (-74+RssiOffset)))
					TxRateIdx = MCS6;
				else if (MCS5 && (Rssi > (-77+RssiOffset)))
					TxRateIdx = MCS5;
				else if (MCS4 && (Rssi > (-79+RssiOffset)))
					TxRateIdx = MCS4;
				else if (MCS3 && (Rssi > (-81+RssiOffset)))
					TxRateIdx = MCS3;
				else if (MCS2 && (Rssi > (-83+RssiOffset)))
					TxRateIdx = MCS2;
				else if (MCS1 && (Rssi > (-86+RssiOffset)))
					TxRateIdx = MCS1;
				else
					TxRateIdx = MCS0;
			}
			else
			{// Legacy mode
				if (MCS7 && (Rssi > -70))
					TxRateIdx = MCS7;
				else if (MCS6 && (Rssi > -74))
					TxRateIdx = MCS6;
				else if (MCS5 && (Rssi > -78))
					TxRateIdx = MCS5;
				else if (MCS4 && (Rssi > -82))
					TxRateIdx = MCS4;
				else if (MCS4 == 0)	// for B-only mode
					TxRateIdx = MCS3;
				else if (MCS3 && (Rssi > -85))
					TxRateIdx = MCS3;
				else if (MCS2 && (Rssi > -87))
					TxRateIdx = MCS2;
				else if (MCS1 && (Rssi > -90))
					TxRateIdx = MCS1;
				else
					TxRateIdx = MCS0;
			}

			{
				pEntry->CurrTxRateIndex = TxRateIdx;
				pNextTxRate = (PRTMP_TX_RATE_SWITCH) &pTable[(pEntry->CurrTxRateIndex+1)*5];
				MlmeSetTxRate(pAd, pEntry, pNextTxRate);
			}

			NdisZeroMemory(pEntry->TxQuality, sizeof(USHORT) * MAX_STEP_OF_TX_RATE_SWITCH);
			NdisZeroMemory(pEntry->PER, sizeof(UCHAR) * MAX_STEP_OF_TX_RATE_SWITCH);
			pEntry->fLastSecAccordingRSSI = TRUE;
			// reset all OneSecTx counters
			RESET_ONE_SEC_TX_CNT(pEntry);

			continue;
		}

		if (pEntry->fLastSecAccordingRSSI == TRUE)
		{
			pEntry->fLastSecAccordingRSSI = FALSE;
			pEntry->LastSecTxRateChangeAction = 0;
			// reset all OneSecTx counters
			RESET_ONE_SEC_TX_CNT(pEntry);

			continue;
		}

		do
		{
			BOOLEAN	bTrainUpDown = FALSE;

			pEntry->CurrTxRateStableTime ++;

			// downgrade TX quality if PER >= Rate-Down threshold
			if (TxErrorRatio >= TrainDown)
			{
				bTrainUpDown = TRUE;
				pEntry->TxQuality[CurrRateIdx] = DRS_TX_QUALITY_WORST_BOUND;
			}
			// upgrade TX quality if PER <= Rate-Up threshold
			else if (TxErrorRatio <= TrainUp)
			{
				bTrainUpDown = TRUE;
				bUpgradeQuality = TRUE;
				if (pEntry->TxQuality[CurrRateIdx])
					pEntry->TxQuality[CurrRateIdx] --;  // quality very good in CurrRate

				if (pEntry->TxRateUpPenalty)
					pEntry->TxRateUpPenalty --;
				else if (pEntry->TxQuality[UpRateIdx])
					pEntry->TxQuality[UpRateIdx] --;    // may improve next UP rate's quality
			}

			pEntry->PER[CurrRateIdx] = (UCHAR)TxErrorRatio;

			if (bTrainUpDown)
			{
				// perform DRS - consider TxRate Down first, then rate up.
				if ((CurrRateIdx != DownRateIdx) && (pEntry->TxQuality[CurrRateIdx] >= DRS_TX_QUALITY_WORST_BOUND))
				{
					pEntry->CurrTxRateIndex = DownRateIdx;
				}
				else if ((CurrRateIdx != UpRateIdx) && (pEntry->TxQuality[UpRateIdx] <= 0))
				{
					pEntry->CurrTxRateIndex = UpRateIdx;
				}
			}
		} while (FALSE);

		// if rate-up happen, clear all bad history of all TX rates
		if (pEntry->CurrTxRateIndex > CurrRateIdx)
		{
			pEntry->CurrTxRateStableTime = 0;
			pEntry->TxRateUpPenalty = 0;
			pEntry->LastSecTxRateChangeAction = 1; // rate UP
			NdisZeroMemory(pEntry->TxQuality, sizeof(USHORT) * MAX_STEP_OF_TX_RATE_SWITCH);
			NdisZeroMemory(pEntry->PER, sizeof(UCHAR) * MAX_STEP_OF_TX_RATE_SWITCH);

			//
			// For TxRate fast train up
			//
			if (!pAd->StaCfg.StaQuickResponeForRateUpTimerRunning)
			{
				RTMPSetTimer(&pAd->StaCfg.StaQuickResponeForRateUpTimer, 100);

				pAd->StaCfg.StaQuickResponeForRateUpTimerRunning = TRUE;
			}
			bTxRateChanged = TRUE;
		}
		// if rate-down happen, only clear DownRate's bad history
		else if (pEntry->CurrTxRateIndex < CurrRateIdx)
		{
			pEntry->CurrTxRateStableTime = 0;
			pEntry->TxRateUpPenalty = 0;           // no penalty
			pEntry->LastSecTxRateChangeAction = 2; // rate DOWN
			pEntry->TxQuality[pEntry->CurrTxRateIndex] = 0;
			pEntry->PER[pEntry->CurrTxRateIndex] = 0;

			//
			// For TxRate fast train down
			//
			if (!pAd->StaCfg.StaQuickResponeForRateUpTimerRunning)
			{
				RTMPSetTimer(&pAd->StaCfg.StaQuickResponeForRateUpTimer, 100);

				pAd->StaCfg.StaQuickResponeForRateUpTimerRunning = TRUE;
			}
			bTxRateChanged = TRUE;
		}
		else
		{
			pEntry->LastSecTxRateChangeAction = 0; // rate no change
			bTxRateChanged = FALSE;
		}

		pEntry->LastTxOkCount = TxSuccess;

		// reset all OneSecTx counters
		RESET_ONE_SEC_TX_CNT(pEntry);

		pNextTxRate = (PRTMP_TX_RATE_SWITCH) &pTable[(pEntry->CurrTxRateIndex+1)*5];
		if (bTxRateChanged && pNextTxRate)
		{
			MlmeSetTxRate(pAd, pEntry, pNextTxRate);
		}
	}
}

/*
	========================================================================
	Routine Description:
		Station side, Auto TxRate faster train up timer call back function.

	Arguments:
		SystemSpecific1			- Not used.
		FunctionContext			- Pointer to our Adapter context.
		SystemSpecific2			- Not used.
		SystemSpecific3			- Not used.

	Return Value:
		None

	========================================================================
*/
VOID StaQuickResponeForRateUpExec(
	IN PVOID SystemSpecific1,
	IN PVOID FunctionContext,
	IN PVOID SystemSpecific2,
	IN PVOID SystemSpecific3)
{
	PRTMP_ADAPTER			pAd = (PRTMP_ADAPTER)FunctionContext;
	UCHAR					UpRateIdx = 0, DownRateIdx = 0, CurrRateIdx = 0;
	ULONG					TxTotalCnt;
	ULONG					TxErrorRatio = 0;
#ifdef RT2860
	BOOLEAN					bTxRateChanged = TRUE; //, bUpgradeQuality = FALSE;
#endif
#ifdef RT2870
	BOOLEAN					bTxRateChanged; //, bUpgradeQuality = FALSE;
#endif
	PRTMP_TX_RATE_SWITCH	pCurrTxRate, pNextTxRate = NULL;
	PUCHAR					pTable;
	UCHAR					TableSize = 0;
	UCHAR					InitTxRateIdx = 0, TrainUp, TrainDown;
	TX_STA_CNT1_STRUC		StaTx1;
	TX_STA_CNT0_STRUC		TxStaCnt0;
	CHAR					Rssi, ratio;
	ULONG					TxRetransmit = 0, TxSuccess = 0, TxFailCount = 0;
	MAC_TABLE_ENTRY			*pEntry;
	ULONG					i;

	pAd->StaCfg.StaQuickResponeForRateUpTimerRunning = FALSE;

    //
    // walk through MAC table, see if need to change AP's TX rate toward each entry
    //
	for (i = 1; i < MAX_LEN_OF_MAC_TABLE; i++)
	{
		pEntry = &pAd->MacTab.Content[i];

		// check if this entry need to switch rate automatically
		if (RTMPCheckEntryEnableAutoRateSwitch(pAd, pEntry) == FALSE)
			continue;

#ifdef RT2860
		//Rssi = RTMPMaxRssi(pAd, (CHAR)pAd->StaCfg.AvgRssi0, (CHAR)pAd->StaCfg.AvgRssi1, (CHAR)pAd->StaCfg.AvgRssi2);
	    if (pAd->Antenna.field.TxPath > 1)
			Rssi = (pAd->StaCfg.RssiSample.AvgRssi0 + pAd->StaCfg.RssiSample.AvgRssi1) >> 1;
		else
			Rssi = pAd->StaCfg.RssiSample.AvgRssi0;
#endif
#ifdef RT2870
		if (INFRA_ON(pAd) && (i == 1))
			Rssi = RTMPMaxRssi(pAd,
							   pAd->StaCfg.RssiSample.AvgRssi0,
							   pAd->StaCfg.RssiSample.AvgRssi1,
							   pAd->StaCfg.RssiSample.AvgRssi2);
		else
			Rssi = RTMPMaxRssi(pAd,
							   pEntry->RssiSample.AvgRssi0,
							   pEntry->RssiSample.AvgRssi1,
							   pEntry->RssiSample.AvgRssi2);
#endif

		CurrRateIdx = pAd->CommonCfg.TxRateIndex;

			MlmeSelectTxRateTable(pAd, pEntry, &pTable, &TableSize, &InitTxRateIdx);

		// decide the next upgrade rate and downgrade rate, if any
		if ((CurrRateIdx > 0) && (CurrRateIdx < (TableSize - 1)))
		{
			UpRateIdx = CurrRateIdx + 1;
			DownRateIdx = CurrRateIdx -1;
		}
		else if (CurrRateIdx == 0)
		{
			UpRateIdx = CurrRateIdx + 1;
			DownRateIdx = CurrRateIdx;
		}
		else if (CurrRateIdx == (TableSize - 1))
		{
			UpRateIdx = CurrRateIdx;
			DownRateIdx = CurrRateIdx - 1;
		}

		pCurrTxRate = (PRTMP_TX_RATE_SWITCH) &pTable[(CurrRateIdx+1)*5];

		if ((Rssi > -65) && (pCurrTxRate->Mode >= MODE_HTMIX))
		{
			TrainUp		= (pCurrTxRate->TrainUp + (pCurrTxRate->TrainUp >> 1));
			TrainDown	= (pCurrTxRate->TrainDown + (pCurrTxRate->TrainDown >> 1));
		}
		else
		{
			TrainUp		= pCurrTxRate->TrainUp;
			TrainDown	= pCurrTxRate->TrainDown;
		}

		if (pAd->MacTab.Size == 1)
		{
			// Update statistic counter
			RTMP_IO_READ32(pAd, TX_STA_CNT0, &TxStaCnt0.word);
			RTMP_IO_READ32(pAd, TX_STA_CNT1, &StaTx1.word);

			TxRetransmit = StaTx1.field.TxRetransmit;
			TxSuccess = StaTx1.field.TxSuccess;
			TxFailCount = TxStaCnt0.field.TxFailCount;
			TxTotalCnt = TxRetransmit + TxSuccess + TxFailCount;

			pAd->RalinkCounters.OneSecTxRetryOkCount += StaTx1.field.TxRetransmit;
			pAd->RalinkCounters.OneSecTxNoRetryOkCount += StaTx1.field.TxSuccess;
			pAd->RalinkCounters.OneSecTxFailCount += TxStaCnt0.field.TxFailCount;
			pAd->WlanCounters.TransmittedFragmentCount.u.LowPart += StaTx1.field.TxSuccess;
			pAd->WlanCounters.RetryCount.u.LowPart += StaTx1.field.TxRetransmit;
			pAd->WlanCounters.FailedCount.u.LowPart += TxStaCnt0.field.TxFailCount;

			if (TxTotalCnt)
				TxErrorRatio = ((TxRetransmit + TxFailCount) * 100) / TxTotalCnt;
		}
		else
		{
			TxTotalCnt = pEntry->OneSecTxNoRetryOkCount +
				 pEntry->OneSecTxRetryOkCount +
				 pEntry->OneSecTxFailCount;

			if (TxTotalCnt)
				TxErrorRatio = ((pEntry->OneSecTxRetryOkCount + pEntry->OneSecTxFailCount) * 100) / TxTotalCnt;
		}


		//
		// CASE 1. when TX samples are fewer than 15, then decide TX rate solely on RSSI
		//         (criteria copied from RT2500 for Netopia case)
		//
		if (TxTotalCnt <= 12)
		{
			NdisZeroMemory(pAd->DrsCounters.TxQuality, sizeof(USHORT) * MAX_STEP_OF_TX_RATE_SWITCH);
			NdisZeroMemory(pAd->DrsCounters.PER, sizeof(UCHAR) * MAX_STEP_OF_TX_RATE_SWITCH);

			if ((pAd->DrsCounters.LastSecTxRateChangeAction == 1) && (CurrRateIdx != DownRateIdx))
			{
				pAd->CommonCfg.TxRateIndex = DownRateIdx;
				pAd->DrsCounters.TxQuality[CurrRateIdx] = DRS_TX_QUALITY_WORST_BOUND;
			}
			else if ((pAd->DrsCounters.LastSecTxRateChangeAction == 2) && (CurrRateIdx != UpRateIdx))
			{
				pAd->CommonCfg.TxRateIndex = UpRateIdx;
			}

			DBGPRINT_RAW(RT_DEBUG_TRACE,("QuickDRS: TxTotalCnt <= 15, train back to original rate \n"));
			return;
		}

		do
		{
			ULONG OneSecTxNoRetryOKRationCount;

			if (pAd->DrsCounters.LastTimeTxRateChangeAction == 0)
				ratio = 5;
			else
				ratio = 4;

			// downgrade TX quality if PER >= Rate-Down threshold
			if (TxErrorRatio >= TrainDown)
			{
				pAd->DrsCounters.TxQuality[CurrRateIdx] = DRS_TX_QUALITY_WORST_BOUND;
			}

			pAd->DrsCounters.PER[CurrRateIdx] = (UCHAR)TxErrorRatio;

			OneSecTxNoRetryOKRationCount = (TxSuccess * ratio);

			// perform DRS - consider TxRate Down first, then rate up.
			if ((pAd->DrsCounters.LastSecTxRateChangeAction == 1) && (CurrRateIdx != DownRateIdx))
			{
				if ((pAd->DrsCounters.LastTxOkCount + 2) >= OneSecTxNoRetryOKRationCount)
				{
					pAd->CommonCfg.TxRateIndex = DownRateIdx;
					pAd->DrsCounters.TxQuality[CurrRateIdx] = DRS_TX_QUALITY_WORST_BOUND;

				}

			}
			else if ((pAd->DrsCounters.LastSecTxRateChangeAction == 2) && (CurrRateIdx != UpRateIdx))
			{
				if ((TxErrorRatio >= 50) || (TxErrorRatio >= TrainDown))
				{

				}
				else if ((pAd->DrsCounters.LastTxOkCount + 2) >= OneSecTxNoRetryOKRationCount)
				{
					pAd->CommonCfg.TxRateIndex = UpRateIdx;
				}
			}
		}while (FALSE);

		// if rate-up happen, clear all bad history of all TX rates
		if (pAd->CommonCfg.TxRateIndex > CurrRateIdx)
		{
			pAd->DrsCounters.TxRateUpPenalty = 0;
			NdisZeroMemory(pAd->DrsCounters.TxQuality, sizeof(USHORT) * MAX_STEP_OF_TX_RATE_SWITCH);
			NdisZeroMemory(pAd->DrsCounters.PER, sizeof(UCHAR) * MAX_STEP_OF_TX_RATE_SWITCH);
#ifdef RT2870
			bTxRateChanged = TRUE;
#endif
		}
		// if rate-down happen, only clear DownRate's bad history
		else if (pAd->CommonCfg.TxRateIndex < CurrRateIdx)
		{
			DBGPRINT_RAW(RT_DEBUG_TRACE,("QuickDRS: --TX rate from %d to %d \n", CurrRateIdx, pAd->CommonCfg.TxRateIndex));

			pAd->DrsCounters.TxRateUpPenalty = 0;           // no penalty
			pAd->DrsCounters.TxQuality[pAd->CommonCfg.TxRateIndex] = 0;
			pAd->DrsCounters.PER[pAd->CommonCfg.TxRateIndex] = 0;
#ifdef RT2870
			bTxRateChanged = TRUE;
#endif
		}
		else
		{
			bTxRateChanged = FALSE;
		}

		pNextTxRate = (PRTMP_TX_RATE_SWITCH) &pTable[(pAd->CommonCfg.TxRateIndex+1)*5];
		if (bTxRateChanged && pNextTxRate)
		{
			MlmeSetTxRate(pAd, pEntry, pNextTxRate);
		}
	}
}

/*
	==========================================================================
	Description:
		This routine is executed periodically inside MlmePeriodicExec() after
		association with an AP.
		It checks if StaCfg.Psm is consistent with user policy (recorded in
		StaCfg.WindowsPowerMode). If not, enforce user policy. However,
		there're some conditions to consider:
		1. we don't support power-saving in ADHOC mode, so Psm=PWR_ACTIVE all
		   the time when Mibss==TRUE
		2. When link up in INFRA mode, Psm should not be switch to PWR_SAVE
		   if outgoing traffic available in TxRing or MgmtRing.
	Output:
		1. change pAd->StaCfg.Psm to PWR_SAVE or leave it untouched

	IRQL = DISPATCH_LEVEL

	==========================================================================
 */
VOID MlmeCheckPsmChange(
	IN PRTMP_ADAPTER pAd,
	IN ULONG	Now32)
{
	ULONG	PowerMode;

	// condition -
	// 1. Psm maybe ON only happen in INFRASTRUCTURE mode
	// 2. user wants either MAX_PSP or FAST_PSP
	// 3. but current psm is not in PWR_SAVE
	// 4. CNTL state machine is not doing SCANning
	// 5. no TX SUCCESS event for the past 1-sec period
#ifdef NDIS51_MINIPORT
	if (pAd->StaCfg.WindowsPowerProfile == NdisPowerProfileBattery)
		PowerMode = pAd->StaCfg.WindowsBatteryPowerMode;
	else
#endif
		PowerMode = pAd->StaCfg.WindowsPowerMode;

	if (INFRA_ON(pAd) &&
		(PowerMode != Ndis802_11PowerModeCAM) &&
		(pAd->StaCfg.Psm == PWR_ACTIVE) &&
#ifdef RT2860
		RTMP_TEST_PSFLAG(pAd, fRTMP_PS_CAN_GO_SLEEP))
#endif
#if !defined(RT2860) && !defined(RT30xx)
		(pAd->Mlme.CntlMachine.CurrState == CNTL_IDLE))
#endif
#ifndef RT30xx
	{
		NdisGetSystemUpTime(&pAd->Mlme.LastSendNULLpsmTime);
		pAd->RalinkCounters.RxCountSinceLastNULL = 0;
		MlmeSetPsmBit(pAd, PWR_SAVE);
		if (!(pAd->CommonCfg.bAPSDCapable && pAd->CommonCfg.APEdcaParm.bAPSDCapable))
		{
			RTMPSendNullFrame(pAd, pAd->CommonCfg.TxRate, FALSE);
		}
		else
		{
			RTMPSendNullFrame(pAd, pAd->CommonCfg.TxRate, TRUE);
		}
	}
#endif
#ifdef RT30xx
//		(! RTMP_TEST_FLAG(pAd, fRTMP_ADAPTER_BSS_SCAN_IN_PROGRESS))
		(pAd->Mlme.CntlMachine.CurrState == CNTL_IDLE) /*&&
		(pAd->RalinkCounters.OneSecTxNoRetryOkCount == 0) &&
		(pAd->RalinkCounters.OneSecTxRetryOkCount == 0)*/)
	{
		// add by johnli, use Rx OK data count per second to calculate throughput
		// If Ttraffic is too high ( > 400 Rx per second), don't go to sleep mode. If tx rate is low, use low criteria
		// Mode=CCK/MCS=3 => 11 Mbps, Mode=OFDM/MCS=3 => 18 Mbps
		if (((pAd->StaCfg.HTPhyMode.field.MCS <= 3) &&
/* Iverson mark
				(pAd->StaCfg.HTPhyMode.field.MODE <= MODE_OFDM) &&
*/
				(pAd->RalinkCounters.OneSecRxOkDataCnt < (ULONG)100)) ||
			((pAd->StaCfg.HTPhyMode.field.MCS > 3) &&
/* Iverson mark
			(pAd->StaCfg.HTPhyMode.field.MODE > MODE_OFDM) &&
*/
			(pAd->RalinkCounters.OneSecRxOkDataCnt < (ULONG)400)))
		{
				// Get this time
			NdisGetSystemUpTime(&pAd->Mlme.LastSendNULLpsmTime);
			pAd->RalinkCounters.RxCountSinceLastNULL = 0;
			MlmeSetPsmBit(pAd, PWR_SAVE);
			if (!(pAd->CommonCfg.bAPSDCapable && pAd->CommonCfg.APEdcaParm.bAPSDCapable))
			{
				RTMPSendNullFrame(pAd, pAd->CommonCfg.TxRate, FALSE);
			}
			else
			{
				RTMPSendNullFrame(pAd, pAd->CommonCfg.TxRate, TRUE);
			}
		}
	}
#endif
}

// IRQL = PASSIVE_LEVEL
// IRQL = DISPATCH_LEVEL
VOID MlmeSetPsmBit(
	IN PRTMP_ADAPTER pAd,
	IN USHORT psm)
{
	AUTO_RSP_CFG_STRUC csr4;

	pAd->StaCfg.Psm = psm;
	RTMP_IO_READ32(pAd, AUTO_RSP_CFG, &csr4.word);
	csr4.field.AckCtsPsmBit = (psm == PWR_SAVE)? 1:0;
	RTMP_IO_WRITE32(pAd, AUTO_RSP_CFG, csr4.word);
#ifndef RT30xx
	DBGPRINT(RT_DEBUG_TRACE, ("MlmeSetPsmBit = %d\n", psm));
#endif
}

// IRQL = DISPATCH_LEVEL
VOID MlmeSetTxPreamble(
	IN PRTMP_ADAPTER pAd,
	IN USHORT TxPreamble)
{
	AUTO_RSP_CFG_STRUC csr4;

	//
	// Always use Long preamble before verifiation short preamble functionality works well.
	// Todo: remove the following line if short preamble functionality works
	//
	//TxPreamble = Rt802_11PreambleLong;

	RTMP_IO_READ32(pAd, AUTO_RSP_CFG, &csr4.word);
	if (TxPreamble == Rt802_11PreambleLong)
	{
		DBGPRINT(RT_DEBUG_TRACE, ("MlmeSetTxPreamble (= LONG PREAMBLE)\n"));
		OPSTATUS_CLEAR_FLAG(pAd, fOP_STATUS_SHORT_PREAMBLE_INUSED);
		csr4.field.AutoResponderPreamble = 0;
	}
	else
	{
		// NOTE: 1Mbps should always use long preamble
		DBGPRINT(RT_DEBUG_TRACE, ("MlmeSetTxPreamble (= SHORT PREAMBLE)\n"));
		OPSTATUS_SET_FLAG(pAd, fOP_STATUS_SHORT_PREAMBLE_INUSED);
		csr4.field.AutoResponderPreamble = 1;
	}

	RTMP_IO_WRITE32(pAd, AUTO_RSP_CFG, csr4.word);
}

/*
    ==========================================================================
    Description:
        Update basic rate bitmap
    ==========================================================================
 */

VOID UpdateBasicRateBitmap(
    IN  PRTMP_ADAPTER   pAdapter)
{
    INT  i, j;
                  /* 1  2  5.5, 11,  6,  9, 12, 18, 24, 36, 48,  54 */
    UCHAR rate[] = { 2, 4,  11, 22, 12, 18, 24, 36, 48, 72, 96, 108 };
    UCHAR *sup_p = pAdapter->CommonCfg.SupRate;
    UCHAR *ext_p = pAdapter->CommonCfg.ExtRate;
    ULONG bitmap = pAdapter->CommonCfg.BasicRateBitmap;


    /* if A mode, always use fix BasicRateBitMap */
    //if (pAdapter->CommonCfg.Channel == PHY_11A)
	if (pAdapter->CommonCfg.Channel > 14)
        pAdapter->CommonCfg.BasicRateBitmap = 0x150; /* 6, 12, 24M */
    /* End of if */

    if (pAdapter->CommonCfg.BasicRateBitmap > 4095)
    {
        /* (2 ^ MAX_LEN_OF_SUPPORTED_RATES) -1 */
        return;
    } /* End of if */

    for(i=0; i<MAX_LEN_OF_SUPPORTED_RATES; i++)
    {
        sup_p[i] &= 0x7f;
        ext_p[i] &= 0x7f;
    } /* End of for */

    for(i=0; i<MAX_LEN_OF_SUPPORTED_RATES; i++)
    {
        if (bitmap & (1 << i))
        {
            for(j=0; j<MAX_LEN_OF_SUPPORTED_RATES; j++)
            {
                if (sup_p[j] == rate[i])
                    sup_p[j] |= 0x80;
                /* End of if */
            } /* End of for */

            for(j=0; j<MAX_LEN_OF_SUPPORTED_RATES; j++)
            {
                if (ext_p[j] == rate[i])
                    ext_p[j] |= 0x80;
                /* End of if */
            } /* End of for */
        } /* End of if */
    } /* End of for */
} /* End of UpdateBasicRateBitmap */

// IRQL = PASSIVE_LEVEL
// IRQL = DISPATCH_LEVEL
// bLinkUp is to identify the inital link speed.
// TRUE indicates the rate update at linkup, we should not try to set the rate at 54Mbps.
VOID MlmeUpdateTxRates(
	IN PRTMP_ADAPTER 		pAd,
	IN 	BOOLEAN		 		bLinkUp,
	IN	UCHAR				apidx)
{
	int i, num;
	UCHAR Rate = RATE_6, MaxDesire = RATE_1, MaxSupport = RATE_1;
	UCHAR MinSupport = RATE_54;
	ULONG BasicRateBitmap = 0;
	UCHAR CurrBasicRate = RATE_1;
	UCHAR *pSupRate, SupRateLen, *pExtRate, ExtRateLen;
	PHTTRANSMIT_SETTING		pHtPhy = NULL;
	PHTTRANSMIT_SETTING		pMaxHtPhy = NULL;
	PHTTRANSMIT_SETTING		pMinHtPhy = NULL;
	BOOLEAN 				*auto_rate_cur_p;
	UCHAR					HtMcs = MCS_AUTO;

	// find max desired rate
	UpdateBasicRateBitmap(pAd);

	num = 0;
	auto_rate_cur_p = NULL;
	for (i=0; i<MAX_LEN_OF_SUPPORTED_RATES; i++)
	{
		switch (pAd->CommonCfg.DesireRate[i] & 0x7f)
		{
			case 2:  Rate = RATE_1;   num++;   break;
			case 4:  Rate = RATE_2;   num++;   break;
			case 11: Rate = RATE_5_5; num++;   break;
			case 22: Rate = RATE_11;  num++;   break;
			case 12: Rate = RATE_6;   num++;   break;
			case 18: Rate = RATE_9;   num++;   break;
			case 24: Rate = RATE_12;  num++;   break;
			case 36: Rate = RATE_18;  num++;   break;
			case 48: Rate = RATE_24;  num++;   break;
			case 72: Rate = RATE_36;  num++;   break;
			case 96: Rate = RATE_48;  num++;   break;
			case 108: Rate = RATE_54; num++;   break;
			//default: Rate = RATE_1;   break;
		}
		if (MaxDesire < Rate)  MaxDesire = Rate;
	}

//===========================================================================
//===========================================================================
	{
		pHtPhy 		= &pAd->StaCfg.HTPhyMode;
		pMaxHtPhy	= &pAd->StaCfg.MaxHTPhyMode;
		pMinHtPhy	= &pAd->StaCfg.MinHTPhyMode;

		auto_rate_cur_p = &pAd->StaCfg.bAutoTxRateSwitch;
		HtMcs 		= pAd->StaCfg.DesiredTransmitSetting.field.MCS;

		if ((pAd->StaCfg.BssType == BSS_ADHOC) &&
			(pAd->CommonCfg.PhyMode == PHY_11B) &&
			(MaxDesire > RATE_11))
		{
			MaxDesire = RATE_11;
		}
	}

	pAd->CommonCfg.MaxDesiredRate = MaxDesire;
	pMinHtPhy->word = 0;
	pMaxHtPhy->word = 0;
	pHtPhy->word = 0;

	// Auto rate switching is enabled only if more than one DESIRED RATES are
	// specified; otherwise disabled
	if (num <= 1)
	{
		*auto_rate_cur_p = FALSE;
	}
	else
	{
		*auto_rate_cur_p = TRUE;
	}

#if 1
	if (HtMcs != MCS_AUTO)
	{
		*auto_rate_cur_p = FALSE;
	}
	else
	{
		*auto_rate_cur_p = TRUE;
	}
#endif

	if ((ADHOC_ON(pAd) || INFRA_ON(pAd)) && (pAd->OpMode == OPMODE_STA))
	{
		pSupRate = &pAd->StaActive.SupRate[0];
		pExtRate = &pAd->StaActive.ExtRate[0];
		SupRateLen = pAd->StaActive.SupRateLen;
		ExtRateLen = pAd->StaActive.ExtRateLen;
	}
	else
	{
		pSupRate = &pAd->CommonCfg.SupRate[0];
		pExtRate = &pAd->CommonCfg.ExtRate[0];
		SupRateLen = pAd->CommonCfg.SupRateLen;
		ExtRateLen = pAd->CommonCfg.ExtRateLen;
	}

	// find max supported rate
	for (i=0; i<SupRateLen; i++)
	{
		switch (pSupRate[i] & 0x7f)
		{
			case 2:   Rate = RATE_1;	if (pSupRate[i] & 0x80) BasicRateBitmap |= 0x0001;	 break;
			case 4:   Rate = RATE_2;	if (pSupRate[i] & 0x80) BasicRateBitmap |= 0x0002;	 break;
			case 11:  Rate = RATE_5_5;	if (pSupRate[i] & 0x80) BasicRateBitmap |= 0x0004;	 break;
			case 22:  Rate = RATE_11;	if (pSupRate[i] & 0x80) BasicRateBitmap |= 0x0008;	 break;
			case 12:  Rate = RATE_6;	/*if (pSupRate[i] & 0x80)*/  BasicRateBitmap |= 0x0010;  break;
			case 18:  Rate = RATE_9;	if (pSupRate[i] & 0x80) BasicRateBitmap |= 0x0020;	 break;
			case 24:  Rate = RATE_12;	/*if (pSupRate[i] & 0x80)*/  BasicRateBitmap |= 0x0040;  break;
			case 36:  Rate = RATE_18;	if (pSupRate[i] & 0x80) BasicRateBitmap |= 0x0080;	 break;
			case 48:  Rate = RATE_24;	/*if (pSupRate[i] & 0x80)*/  BasicRateBitmap |= 0x0100;  break;
			case 72:  Rate = RATE_36;	if (pSupRate[i] & 0x80) BasicRateBitmap |= 0x0200;	 break;
			case 96:  Rate = RATE_48;	if (pSupRate[i] & 0x80) BasicRateBitmap |= 0x0400;	 break;
			case 108: Rate = RATE_54;	if (pSupRate[i] & 0x80) BasicRateBitmap |= 0x0800;	 break;
			default:  Rate = RATE_1;	break;
		}
		if (MaxSupport < Rate)	MaxSupport = Rate;

		if (MinSupport > Rate) MinSupport = Rate;
	}

	for (i=0; i<ExtRateLen; i++)
	{
		switch (pExtRate[i] & 0x7f)
		{
			case 2:   Rate = RATE_1;	if (pExtRate[i] & 0x80) BasicRateBitmap |= 0x0001;	 break;
			case 4:   Rate = RATE_2;	if (pExtRate[i] & 0x80) BasicRateBitmap |= 0x0002;	 break;
			case 11:  Rate = RATE_5_5;	if (pExtRate[i] & 0x80) BasicRateBitmap |= 0x0004;	 break;
			case 22:  Rate = RATE_11;	if (pExtRate[i] & 0x80) BasicRateBitmap |= 0x0008;	 break;
			case 12:  Rate = RATE_6;	/*if (pExtRate[i] & 0x80)*/  BasicRateBitmap |= 0x0010;  break;
			case 18:  Rate = RATE_9;	if (pExtRate[i] & 0x80) BasicRateBitmap |= 0x0020;	 break;
			case 24:  Rate = RATE_12;	/*if (pExtRate[i] & 0x80)*/  BasicRateBitmap |= 0x0040;  break;
			case 36:  Rate = RATE_18;	if (pExtRate[i] & 0x80) BasicRateBitmap |= 0x0080;	 break;
			case 48:  Rate = RATE_24;	/*if (pExtRate[i] & 0x80)*/  BasicRateBitmap |= 0x0100;  break;
			case 72:  Rate = RATE_36;	if (pExtRate[i] & 0x80) BasicRateBitmap |= 0x0200;	 break;
			case 96:  Rate = RATE_48;	if (pExtRate[i] & 0x80) BasicRateBitmap |= 0x0400;	 break;
			case 108: Rate = RATE_54;	if (pExtRate[i] & 0x80) BasicRateBitmap |= 0x0800;	 break;
			default:  Rate = RATE_1;	break;
		}
		if (MaxSupport < Rate)	MaxSupport = Rate;

		if (MinSupport > Rate) MinSupport = Rate;
	}

	RTMP_IO_WRITE32(pAd, LEGACY_BASIC_RATE, BasicRateBitmap);

	// calculate the exptected ACK rate for each TX rate. This info is used to caculate
	// the DURATION field of outgoing uniicast DATA/MGMT frame
	for (i=0; i<MAX_LEN_OF_SUPPORTED_RATES; i++)
	{
		if (BasicRateBitmap & (0x01 << i))
			CurrBasicRate = (UCHAR)i;
		pAd->CommonCfg.ExpectedACKRate[i] = CurrBasicRate;
	}

	DBGPRINT(RT_DEBUG_TRACE,("MlmeUpdateTxRates[MaxSupport = %d] = MaxDesire %d Mbps\n", RateIdToMbps[MaxSupport], RateIdToMbps[MaxDesire]));
	// max tx rate = min {max desire rate, max supported rate}
	if (MaxSupport < MaxDesire)
		pAd->CommonCfg.MaxTxRate = MaxSupport;
	else
		pAd->CommonCfg.MaxTxRate = MaxDesire;

	pAd->CommonCfg.MinTxRate = MinSupport;
	if (*auto_rate_cur_p)
	{
		short dbm = 0;

		dbm = pAd->StaCfg.RssiSample.AvgRssi0 - pAd->BbpRssiToDbmDelta;

		if (bLinkUp == TRUE)
			pAd->CommonCfg.TxRate = RATE_24;
		else
			pAd->CommonCfg.TxRate = pAd->CommonCfg.MaxTxRate;

		if (dbm < -75)
			pAd->CommonCfg.TxRate = RATE_11;
		else if (dbm < -70)
			pAd->CommonCfg.TxRate = RATE_24;

		// should never exceed MaxTxRate (consider 11B-only mode)
		if (pAd->CommonCfg.TxRate > pAd->CommonCfg.MaxTxRate)
			pAd->CommonCfg.TxRate = pAd->CommonCfg.MaxTxRate;

		pAd->CommonCfg.TxRateIndex = 0;
	}
	else
	{
		pAd->CommonCfg.TxRate = pAd->CommonCfg.MaxTxRate;
		pHtPhy->field.MCS	= (pAd->CommonCfg.MaxTxRate > 3) ? (pAd->CommonCfg.MaxTxRate - 4) : pAd->CommonCfg.MaxTxRate;
		pHtPhy->field.MODE	= (pAd->CommonCfg.MaxTxRate > 3) ? MODE_OFDM : MODE_CCK;

		pAd->MacTab.Content[BSSID_WCID].HTPhyMode.field.STBC	= pHtPhy->field.STBC;
		pAd->MacTab.Content[BSSID_WCID].HTPhyMode.field.ShortGI	= pHtPhy->field.ShortGI;
		pAd->MacTab.Content[BSSID_WCID].HTPhyMode.field.MCS		= pHtPhy->field.MCS;
		pAd->MacTab.Content[BSSID_WCID].HTPhyMode.field.MODE	= pHtPhy->field.MODE;
	}

	if (pAd->CommonCfg.TxRate <= RATE_11)
	{
		pMaxHtPhy->field.MODE = MODE_CCK;
		pMaxHtPhy->field.MCS = pAd->CommonCfg.TxRate;
		pMinHtPhy->field.MCS = pAd->CommonCfg.MinTxRate;
	}
	else
	{
		pMaxHtPhy->field.MODE = MODE_OFDM;
		pMaxHtPhy->field.MCS = OfdmRateToRxwiMCS[pAd->CommonCfg.TxRate];
		if (pAd->CommonCfg.MinTxRate >= RATE_6 && (pAd->CommonCfg.MinTxRate <= RATE_54))
			{pMinHtPhy->field.MCS = OfdmRateToRxwiMCS[pAd->CommonCfg.MinTxRate];}
		else
			{pMinHtPhy->field.MCS = pAd->CommonCfg.MinTxRate;}
	}

	pHtPhy->word = (pMaxHtPhy->word);
	if (bLinkUp && (pAd->OpMode == OPMODE_STA))
	{
			pAd->MacTab.Content[BSSID_WCID].HTPhyMode.word = pHtPhy->word;
			pAd->MacTab.Content[BSSID_WCID].MaxHTPhyMode.word = pMaxHtPhy->word;
			pAd->MacTab.Content[BSSID_WCID].MinHTPhyMode.word = pMinHtPhy->word;
	}
	else
	{
		switch (pAd->CommonCfg.PhyMode)
		{
			case PHY_11BG_MIXED:
			case PHY_11B:
			case PHY_11BGN_MIXED:
				pAd->CommonCfg.MlmeRate = RATE_1;
				pAd->CommonCfg.MlmeTransmit.field.MODE = MODE_CCK;
				pAd->CommonCfg.MlmeTransmit.field.MCS = RATE_1;
				pAd->CommonCfg.RtsRate = RATE_11;
				break;
			case PHY_11G:
			case PHY_11A:
			case PHY_11AGN_MIXED:
			case PHY_11GN_MIXED:
			case PHY_11N_2_4G:
			case PHY_11AN_MIXED:
			case PHY_11N_5G:
				pAd->CommonCfg.MlmeRate = RATE_6;
				pAd->CommonCfg.RtsRate = RATE_6;
				pAd->CommonCfg.MlmeTransmit.field.MODE = MODE_OFDM;
				pAd->CommonCfg.MlmeTransmit.field.MCS = OfdmRateToRxwiMCS[pAd->CommonCfg.MlmeRate];
				break;
			case PHY_11ABG_MIXED:
			case PHY_11ABGN_MIXED:
				if (pAd->CommonCfg.Channel <= 14)
				{
					pAd->CommonCfg.MlmeRate = RATE_1;
					pAd->CommonCfg.RtsRate = RATE_1;
					pAd->CommonCfg.MlmeTransmit.field.MODE = MODE_CCK;
					pAd->CommonCfg.MlmeTransmit.field.MCS = RATE_1;
				}
				else
				{
					pAd->CommonCfg.MlmeRate = RATE_6;
					pAd->CommonCfg.RtsRate = RATE_6;
					pAd->CommonCfg.MlmeTransmit.field.MODE = MODE_OFDM;
					pAd->CommonCfg.MlmeTransmit.field.MCS = OfdmRateToRxwiMCS[pAd->CommonCfg.MlmeRate];
				}
				break;
			default: // error
				pAd->CommonCfg.MlmeRate = RATE_6;
                        	pAd->CommonCfg.MlmeTransmit.field.MODE = MODE_OFDM;
				pAd->CommonCfg.MlmeTransmit.field.MCS = OfdmRateToRxwiMCS[pAd->CommonCfg.MlmeRate];
				pAd->CommonCfg.RtsRate = RATE_1;
				break;
		}
		//
		// Keep Basic Mlme Rate.
		//
		pAd->MacTab.Content[MCAST_WCID].HTPhyMode.word = pAd->CommonCfg.MlmeTransmit.word;
		if (pAd->CommonCfg.MlmeTransmit.field.MODE == MODE_OFDM)
			pAd->MacTab.Content[MCAST_WCID].HTPhyMode.field.MCS = OfdmRateToRxwiMCS[RATE_24];
		else
			pAd->MacTab.Content[MCAST_WCID].HTPhyMode.field.MCS = RATE_1;
		pAd->CommonCfg.BasicMlmeRate = pAd->CommonCfg.MlmeRate;
	}

	DBGPRINT(RT_DEBUG_TRACE, (" MlmeUpdateTxRates (MaxDesire=%d, MaxSupport=%d, MaxTxRate=%d, MinRate=%d, Rate Switching =%d)\n",
			 RateIdToMbps[MaxDesire], RateIdToMbps[MaxSupport], RateIdToMbps[pAd->CommonCfg.MaxTxRate], RateIdToMbps[pAd->CommonCfg.MinTxRate],
			 /*OPSTATUS_TEST_FLAG(pAd, fOP_STATUS_TX_RATE_SWITCH_ENABLED)*/*auto_rate_cur_p));
	DBGPRINT(RT_DEBUG_TRACE, (" MlmeUpdateTxRates (TxRate=%d, RtsRate=%d, BasicRateBitmap=0x%04lx)\n",
			 RateIdToMbps[pAd->CommonCfg.TxRate], RateIdToMbps[pAd->CommonCfg.RtsRate], BasicRateBitmap));
	DBGPRINT(RT_DEBUG_TRACE, ("MlmeUpdateTxRates (MlmeTransmit=0x%x, MinHTPhyMode=%x, MaxHTPhyMode=0x%x, HTPhyMode=0x%x)\n",
			 pAd->CommonCfg.MlmeTransmit.word, pAd->MacTab.Content[BSSID_WCID].MinHTPhyMode.word ,pAd->MacTab.Content[BSSID_WCID].MaxHTPhyMode.word ,pAd->MacTab.Content[BSSID_WCID].HTPhyMode.word ));
}

/*
	==========================================================================
	Description:
		This function update HT Rate setting.
		Input Wcid value is valid for 2 case :
		1. it's used for Station in infra mode that copy AP rate to Mactable.
		2. OR Station 	in adhoc mode to copy peer's HT rate to Mactable.

	IRQL = DISPATCH_LEVEL

	==========================================================================
 */
VOID MlmeUpdateHtTxRates(
	IN PRTMP_ADAPTER 		pAd,
	IN	UCHAR				apidx)
{
	UCHAR	StbcMcs; //j, StbcMcs, bitmask;
	CHAR 	i; // 3*3
	RT_HT_CAPABILITY 	*pRtHtCap = NULL;
	RT_HT_PHY_INFO		*pActiveHtPhy = NULL;
	ULONG		BasicMCS;
	UCHAR j, bitmask;
	PRT_HT_PHY_INFO			pDesireHtPhy = NULL;
	PHTTRANSMIT_SETTING		pHtPhy = NULL;
	PHTTRANSMIT_SETTING		pMaxHtPhy = NULL;
	PHTTRANSMIT_SETTING		pMinHtPhy = NULL;
	BOOLEAN 				*auto_rate_cur_p;

	DBGPRINT(RT_DEBUG_TRACE,("MlmeUpdateHtTxRates===> \n"));

	auto_rate_cur_p = NULL;

	{
		pDesireHtPhy	= &pAd->StaCfg.DesiredHtPhyInfo;
		pActiveHtPhy	= &pAd->StaCfg.DesiredHtPhyInfo;
		pHtPhy 		= &pAd->StaCfg.HTPhyMode;
		pMaxHtPhy	= &pAd->StaCfg.MaxHTPhyMode;
		pMinHtPhy	= &pAd->StaCfg.MinHTPhyMode;

		auto_rate_cur_p = &pAd->StaCfg.bAutoTxRateSwitch;
	}

	if ((ADHOC_ON(pAd) || INFRA_ON(pAd)) && (pAd->OpMode == OPMODE_STA))
	{
		if (pAd->StaActive.SupportedPhyInfo.bHtEnable == FALSE)
			return;

		pRtHtCap = &pAd->StaActive.SupportedHtPhy;
		pActiveHtPhy = &pAd->StaActive.SupportedPhyInfo;
		StbcMcs = (UCHAR)pAd->MlmeAux.AddHtInfo.AddHtInfo3.StbcMcs;
		BasicMCS =pAd->MlmeAux.AddHtInfo.MCSSet[0]+(pAd->MlmeAux.AddHtInfo.MCSSet[1]<<8)+(StbcMcs<<16);
		if ((pAd->CommonCfg.DesiredHtPhy.TxSTBC) && (pRtHtCap->RxSTBC) && (pAd->Antenna.field.TxPath == 2))
			pMaxHtPhy->field.STBC = STBC_USE;
		else
			pMaxHtPhy->field.STBC = STBC_NONE;
	}
	else
	{
		if (pDesireHtPhy->bHtEnable == FALSE)
			return;

		pRtHtCap = &pAd->CommonCfg.DesiredHtPhy;
		StbcMcs = (UCHAR)pAd->CommonCfg.AddHTInfo.AddHtInfo3.StbcMcs;
		BasicMCS = pAd->CommonCfg.AddHTInfo.MCSSet[0]+(pAd->CommonCfg.AddHTInfo.MCSSet[1]<<8)+(StbcMcs<<16);
		if ((pAd->CommonCfg.DesiredHtPhy.TxSTBC) && (pRtHtCap->RxSTBC) && (pAd->Antenna.field.TxPath == 2))
			pMaxHtPhy->field.STBC = STBC_USE;
		else
			pMaxHtPhy->field.STBC = STBC_NONE;
	}

	// Decide MAX ht rate.
	if ((pRtHtCap->GF) && (pAd->CommonCfg.DesiredHtPhy.GF))
		pMaxHtPhy->field.MODE = MODE_HTGREENFIELD;
	else
		pMaxHtPhy->field.MODE = MODE_HTMIX;

    if ((pAd->CommonCfg.DesiredHtPhy.ChannelWidth) && (pRtHtCap->ChannelWidth))
		pMaxHtPhy->field.BW = BW_40;
	else
		pMaxHtPhy->field.BW = BW_20;

    if (pMaxHtPhy->field.BW == BW_20)
		pMaxHtPhy->field.ShortGI = (pAd->CommonCfg.DesiredHtPhy.ShortGIfor20 & pRtHtCap->ShortGIfor20);
	else
		pMaxHtPhy->field.ShortGI = (pAd->CommonCfg.DesiredHtPhy.ShortGIfor40 & pRtHtCap->ShortGIfor40);

	for (i=23; i>=0; i--) // 3*3
	{
		j = i/8;
		bitmask = (1<<(i-(j*8)));

		if ((pActiveHtPhy->MCSSet[j] & bitmask) && (pDesireHtPhy->MCSSet[j] & bitmask))
		{
			pMaxHtPhy->field.MCS = i;
			break;
		}

		if (i==0)
			break;
	}

	// Copy MIN ht rate.  rt2860???
	pMinHtPhy->field.BW = BW_20;
	pMinHtPhy->field.MCS = 0;
	pMinHtPhy->field.STBC = 0;
	pMinHtPhy->field.ShortGI = 0;
	//If STA assigns fixed rate. update to fixed here.
	if ( (pAd->OpMode == OPMODE_STA) && (pDesireHtPhy->MCSSet[0] != 0xff))
	{
		if (pDesireHtPhy->MCSSet[4] != 0)
		{
			pMaxHtPhy->field.MCS = 32;
			pMinHtPhy->field.MCS = 32;
			DBGPRINT(RT_DEBUG_TRACE,("MlmeUpdateHtTxRates<=== Use Fixed MCS = %d\n",pMinHtPhy->field.MCS));
		}

		for (i=23; (CHAR)i >= 0; i--) // 3*3
		{
			j = i/8;
			bitmask = (1<<(i-(j*8)));
			if ( (pDesireHtPhy->MCSSet[j] & bitmask) && (pActiveHtPhy->MCSSet[j] & bitmask))
			{
				pMaxHtPhy->field.MCS = i;
				pMinHtPhy->field.MCS = i;
				break;
			}
			if (i==0)
				break;
		}
	}

	// Decide ht rate
	pHtPhy->field.STBC = pMaxHtPhy->field.STBC;
	pHtPhy->field.BW = pMaxHtPhy->field.BW;
	pHtPhy->field.MODE = pMaxHtPhy->field.MODE;
	pHtPhy->field.MCS = pMaxHtPhy->field.MCS;
	pHtPhy->field.ShortGI = pMaxHtPhy->field.ShortGI;

	// use default now. rt2860
	if (pDesireHtPhy->MCSSet[0] != 0xff)
		*auto_rate_cur_p = FALSE;
	else
		*auto_rate_cur_p = TRUE;

	DBGPRINT(RT_DEBUG_TRACE, (" MlmeUpdateHtTxRates<---.AMsduSize = %d  \n", pAd->CommonCfg.DesiredHtPhy.AmsduSize ));
	DBGPRINT(RT_DEBUG_TRACE,("TX: MCS[0] = %x (choose %d), BW = %d, ShortGI = %d, MODE = %d,  \n", pActiveHtPhy->MCSSet[0],pHtPhy->field.MCS,
		pHtPhy->field.BW, pHtPhy->field.ShortGI, pHtPhy->field.MODE));
	DBGPRINT(RT_DEBUG_TRACE,("MlmeUpdateHtTxRates<=== \n"));
}

// IRQL = DISPATCH_LEVEL
VOID MlmeRadioOff(
	IN PRTMP_ADAPTER pAd)
{
	RT28XX_MLME_RADIO_OFF(pAd);
}

// IRQL = DISPATCH_LEVEL
VOID MlmeRadioOn(
	IN PRTMP_ADAPTER pAd)
{
	RT28XX_MLME_RADIO_ON(pAd);
}

// ===========================================================================================
// bss_table.c
// ===========================================================================================


/*! \brief initialize BSS table
 *	\param p_tab pointer to the table
 *	\return none
 *	\pre
 *	\post

 IRQL = PASSIVE_LEVEL
 IRQL = DISPATCH_LEVEL

 */
VOID BssTableInit(
	IN BSS_TABLE *Tab)
{
	int i;

	Tab->BssNr = 0;
    Tab->BssOverlapNr = 0;
	for (i = 0; i < MAX_LEN_OF_BSS_TABLE; i++)
	{
		NdisZeroMemory(&Tab->BssEntry[i], sizeof(BSS_ENTRY));
		Tab->BssEntry[i].Rssi = -127;	// initial the rssi as a minimum value
	}
}

VOID BATableInit(
	IN PRTMP_ADAPTER pAd,
    IN BA_TABLE *Tab)
{
	int i;

	Tab->numAsOriginator = 0;
	Tab->numAsRecipient = 0;
	NdisAllocateSpinLock(&pAd->BATabLock);
	for (i = 0; i < MAX_LEN_OF_BA_REC_TABLE; i++)
	{
		Tab->BARecEntry[i].REC_BA_Status = Recipient_NONE;
		NdisAllocateSpinLock(&(Tab->BARecEntry[i].RxReRingLock));
	}
	for (i = 0; i < MAX_LEN_OF_BA_ORI_TABLE; i++)
	{
		Tab->BAOriEntry[i].ORI_BA_Status = Originator_NONE;
	}
}

/*! \brief search the BSS table by SSID
 *	\param p_tab pointer to the bss table
 *	\param ssid SSID string
 *	\return index of the table, BSS_NOT_FOUND if not in the table
 *	\pre
 *	\post
 *	\note search by sequential search

 IRQL = DISPATCH_LEVEL

 */
ULONG BssTableSearch(
	IN BSS_TABLE *Tab,
	IN PUCHAR	 pBssid,
	IN UCHAR	 Channel)
{
	UCHAR i;

	for (i = 0; i < Tab->BssNr; i++)
	{
		//
		// Some AP that support A/B/G mode that may used the same BSSID on 11A and 11B/G.
		// We should distinguish this case.
		//
		if ((((Tab->BssEntry[i].Channel <= 14) && (Channel <= 14)) ||
			 ((Tab->BssEntry[i].Channel > 14) && (Channel > 14))) &&
			MAC_ADDR_EQUAL(Tab->BssEntry[i].Bssid, pBssid))
		{
			return i;
		}
	}
	return (ULONG)BSS_NOT_FOUND;
}

ULONG BssSsidTableSearch(
	IN BSS_TABLE *Tab,
	IN PUCHAR	 pBssid,
	IN PUCHAR	 pSsid,
	IN UCHAR	 SsidLen,
	IN UCHAR	 Channel)
{
	UCHAR i;

	for (i = 0; i < Tab->BssNr; i++)
	{
		//
		// Some AP that support A/B/G mode that may used the same BSSID on 11A and 11B/G.
		// We should distinguish this case.
		//
		if ((((Tab->BssEntry[i].Channel <= 14) && (Channel <= 14)) ||
			 ((Tab->BssEntry[i].Channel > 14) && (Channel > 14))) &&
			MAC_ADDR_EQUAL(Tab->BssEntry[i].Bssid, pBssid) &&
			SSID_EQUAL(pSsid, SsidLen, Tab->BssEntry[i].Ssid, Tab->BssEntry[i].SsidLen))
		{
			return i;
		}
	}
	return (ULONG)BSS_NOT_FOUND;
}

ULONG BssTableSearchWithSSID(
	IN BSS_TABLE *Tab,
	IN PUCHAR	 Bssid,
	IN PUCHAR	 pSsid,
	IN UCHAR	 SsidLen,
	IN UCHAR	 Channel)
{
	UCHAR i;

	for (i = 0; i < Tab->BssNr; i++)
	{
		if ((((Tab->BssEntry[i].Channel <= 14) && (Channel <= 14)) ||
			((Tab->BssEntry[i].Channel > 14) && (Channel > 14))) &&
			MAC_ADDR_EQUAL(&(Tab->BssEntry[i].Bssid), Bssid) &&
			(SSID_EQUAL(pSsid, SsidLen, Tab->BssEntry[i].Ssid, Tab->BssEntry[i].SsidLen) ||
			(NdisEqualMemory(pSsid, ZeroSsid, SsidLen)) ||
			(NdisEqualMemory(Tab->BssEntry[i].Ssid, ZeroSsid, Tab->BssEntry[i].SsidLen))))
		{
			return i;
		}
	}
	return (ULONG)BSS_NOT_FOUND;
}

// IRQL = DISPATCH_LEVEL
VOID BssTableDeleteEntry(
	IN OUT	BSS_TABLE *Tab,
	IN		PUCHAR	  pBssid,
	IN		UCHAR	  Channel)
{
	UCHAR i, j;

	for (i = 0; i < Tab->BssNr; i++)
	{
		if ((Tab->BssEntry[i].Channel == Channel) &&
			(MAC_ADDR_EQUAL(Tab->BssEntry[i].Bssid, pBssid)))
		{
			for (j = i; j < Tab->BssNr - 1; j++)
			{
				NdisMoveMemory(&(Tab->BssEntry[j]), &(Tab->BssEntry[j + 1]), sizeof(BSS_ENTRY));
			}
			NdisZeroMemory(&(Tab->BssEntry[Tab->BssNr - 1]), sizeof(BSS_ENTRY));
			Tab->BssNr -= 1;
			return;
		}
	}
}

/*
	========================================================================
	Routine Description:
		Delete the Originator Entry in BAtable. Or decrease numAs Originator by 1 if needed.

	Arguments:
	// IRQL = DISPATCH_LEVEL
	========================================================================
*/
VOID BATableDeleteORIEntry(
	IN OUT	PRTMP_ADAPTER pAd,
	IN		BA_ORI_ENTRY	*pBAORIEntry)
{

	if (pBAORIEntry->ORI_BA_Status != Originator_NONE)
	{
		NdisAcquireSpinLock(&pAd->BATabLock);
		if (pBAORIEntry->ORI_BA_Status == Originator_Done)
		{
			pAd->BATable.numAsOriginator -= 1;
			DBGPRINT(RT_DEBUG_TRACE, ("BATableDeleteORIEntry numAsOriginator= %ld\n", pAd->BATable.numAsRecipient));
			// Erase Bitmap flag.
		}
		pAd->MacTab.Content[pBAORIEntry->Wcid].TXBAbitmap &= (~(1<<(pBAORIEntry->TID) ));	// If STA mode,  erase flag here
		pAd->MacTab.Content[pBAORIEntry->Wcid].BAOriWcidArray[pBAORIEntry->TID] = 0;	// If STA mode,  erase flag here
		pBAORIEntry->ORI_BA_Status = Originator_NONE;
		pBAORIEntry->Token = 1;
		// Not clear Sequence here.
		NdisReleaseSpinLock(&pAd->BATabLock);
	}
}

/*! \brief
 *	\param
 *	\return
 *	\pre
 *	\post

 IRQL = DISPATCH_LEVEL

 */
VOID BssEntrySet(
	IN PRTMP_ADAPTER	pAd,
	OUT BSS_ENTRY *pBss,
	IN PUCHAR pBssid,
	IN CHAR Ssid[],
	IN UCHAR SsidLen,
	IN UCHAR BssType,
	IN USHORT BeaconPeriod,
	IN PCF_PARM pCfParm,
	IN USHORT AtimWin,
	IN USHORT CapabilityInfo,
	IN UCHAR SupRate[],
	IN UCHAR SupRateLen,
	IN UCHAR ExtRate[],
	IN UCHAR ExtRateLen,
	IN HT_CAPABILITY_IE *pHtCapability,
	IN ADD_HT_INFO_IE *pAddHtInfo,	// AP might use this additional ht info IE
	IN UCHAR			HtCapabilityLen,
	IN UCHAR			AddHtInfoLen,
	IN UCHAR			NewExtChanOffset,
	IN UCHAR Channel,
	IN CHAR Rssi,
	IN LARGE_INTEGER TimeStamp,
	IN UCHAR CkipFlag,
	IN PEDCA_PARM pEdcaParm,
	IN PQOS_CAPABILITY_PARM pQosCapability,
	IN PQBSS_LOAD_PARM pQbssLoad,
	IN USHORT LengthVIE,
	IN PNDIS_802_11_VARIABLE_IEs pVIE)
{
	COPY_MAC_ADDR(pBss->Bssid, pBssid);
	// Default Hidden SSID to be TRUE, it will be turned to FALSE after coping SSID
	pBss->Hidden = 1;
	if (SsidLen > 0)
	{
		// For hidden SSID AP, it might send beacon with SSID len equal to 0
		// Or send beacon /probe response with SSID len matching real SSID length,
		// but SSID is all zero. such as "00-00-00-00" with length 4.
		// We have to prevent this case overwrite correct table
		if (NdisEqualMemory(Ssid, ZeroSsid, SsidLen) == 0)
		{
		    NdisZeroMemory(pBss->Ssid, MAX_LEN_OF_SSID);
			NdisMoveMemory(pBss->Ssid, Ssid, SsidLen);
			pBss->SsidLen = SsidLen;
			pBss->Hidden = 0;
		}
	}
	else
		pBss->SsidLen = 0;
	pBss->BssType = BssType;
	pBss->BeaconPeriod = BeaconPeriod;
	if (BssType == BSS_INFRA)
	{
		if (pCfParm->bValid)
		{
			pBss->CfpCount = pCfParm->CfpCount;
			pBss->CfpPeriod = pCfParm->CfpPeriod;
			pBss->CfpMaxDuration = pCfParm->CfpMaxDuration;
			pBss->CfpDurRemaining = pCfParm->CfpDurRemaining;
		}
	}
	else
	{
		pBss->AtimWin = AtimWin;
	}

	pBss->CapabilityInfo = CapabilityInfo;
	// The privacy bit indicate security is ON, it maight be WEP, TKIP or AES
	// Combine with AuthMode, they will decide the connection methods.
	pBss->Privacy = CAP_IS_PRIVACY_ON(pBss->CapabilityInfo);
	ASSERT(SupRateLen <= MAX_LEN_OF_SUPPORTED_RATES);
	if (SupRateLen <= MAX_LEN_OF_SUPPORTED_RATES)
		NdisMoveMemory(pBss->SupRate, SupRate, SupRateLen);
	else
		NdisMoveMemory(pBss->SupRate, SupRate, MAX_LEN_OF_SUPPORTED_RATES);
	pBss->SupRateLen = SupRateLen;
	ASSERT(ExtRateLen <= MAX_LEN_OF_SUPPORTED_RATES);
	NdisMoveMemory(pBss->ExtRate, ExtRate, ExtRateLen);
	NdisMoveMemory(&pBss->HtCapability, pHtCapability, HtCapabilityLen);
	NdisMoveMemory(&pBss->AddHtInfo, pAddHtInfo, AddHtInfoLen);
	pBss->NewExtChanOffset = NewExtChanOffset;
	pBss->ExtRateLen = ExtRateLen;
	pBss->Channel = Channel;
	pBss->CentralChannel = Channel;
	pBss->Rssi = Rssi;
	// Update CkipFlag. if not exists, the value is 0x0
	pBss->CkipFlag = CkipFlag;

	// New for microsoft Fixed IEs
	NdisMoveMemory(pBss->FixIEs.Timestamp, &TimeStamp, 8);
	pBss->FixIEs.BeaconInterval = BeaconPeriod;
	pBss->FixIEs.Capabilities = CapabilityInfo;

	// New for microsoft Variable IEs
	if (LengthVIE != 0)
	{
		pBss->VarIELen = LengthVIE;
		NdisMoveMemory(pBss->VarIEs, pVIE, pBss->VarIELen);
	}
	else
	{
		pBss->VarIELen = 0;
	}

	pBss->AddHtInfoLen = 0;
	pBss->HtCapabilityLen = 0;

	if (HtCapabilityLen> 0)
	{
		pBss->HtCapabilityLen = HtCapabilityLen;
		NdisMoveMemory(&pBss->HtCapability, pHtCapability, HtCapabilityLen);
		if (AddHtInfoLen > 0)
		{
			pBss->AddHtInfoLen = AddHtInfoLen;
			NdisMoveMemory(&pBss->AddHtInfo, pAddHtInfo, AddHtInfoLen);

	 			if ((pAddHtInfo->ControlChan > 2)&& (pAddHtInfo->AddHtInfo.ExtChanOffset == EXTCHA_BELOW) && (pHtCapability->HtCapInfo.ChannelWidth == BW_40))
	 			{
	 				pBss->CentralChannel = pAddHtInfo->ControlChan - 2;
	 			}
	 			else if ((pAddHtInfo->AddHtInfo.ExtChanOffset == EXTCHA_ABOVE) && (pHtCapability->HtCapInfo.ChannelWidth == BW_40))
				{
		 				pBss->CentralChannel = pAddHtInfo->ControlChan + 2;
				}
		}
	}

	BssCipherParse(pBss);

	// new for QOS
	if (pEdcaParm)
		NdisMoveMemory(&pBss->EdcaParm, pEdcaParm, sizeof(EDCA_PARM));
	else
		pBss->EdcaParm.bValid = FALSE;
	if (pQosCapability)
		NdisMoveMemory(&pBss->QosCapability, pQosCapability, sizeof(QOS_CAPABILITY_PARM));
	else
		pBss->QosCapability.bValid = FALSE;
	if (pQbssLoad)
		NdisMoveMemory(&pBss->QbssLoad, pQbssLoad, sizeof(QBSS_LOAD_PARM));
	else
		pBss->QbssLoad.bValid = FALSE;

	{
		PEID_STRUCT     pEid;
		USHORT          Length = 0;


		NdisZeroMemory(&pBss->WpaIE.IE[0], MAX_CUSTOM_LEN);
		NdisZeroMemory(&pBss->RsnIE.IE[0], MAX_CUSTOM_LEN);

		pEid = (PEID_STRUCT) pVIE;

		while ((Length + 2 + (USHORT)pEid->Len) <= LengthVIE)
		{
			switch(pEid->Eid)
			{
				case IE_WPA:
					if (NdisEqualMemory(pEid->Octet, WPA_OUI, 4))
					{
						if ((pEid->Len + 2) > MAX_CUSTOM_LEN)
						{
							pBss->WpaIE.IELen = 0;
							break;
						}
						pBss->WpaIE.IELen = pEid->Len + 2;
						NdisMoveMemory(pBss->WpaIE.IE, pEid, pBss->WpaIE.IELen);
					}
					break;
                case IE_RSN:
                    if (NdisEqualMemory(pEid->Octet + 2, RSN_OUI, 3))
					{
						if ((pEid->Len + 2) > MAX_CUSTOM_LEN)
						{
							pBss->RsnIE.IELen = 0;
							break;
						}
						pBss->RsnIE.IELen = pEid->Len + 2;
						NdisMoveMemory(pBss->RsnIE.IE, pEid, pBss->RsnIE.IELen);
			}
				break;
            }
			Length = Length + 2 + (USHORT)pEid->Len;  // Eid[1] + Len[1]+ content[Len]
			pEid = (PEID_STRUCT)((UCHAR*)pEid + 2 + pEid->Len);
		}
	}
}

/*!
 *	\brief insert an entry into the bss table
 *	\param p_tab The BSS table
 *	\param Bssid BSSID
 *	\param ssid SSID
 *	\param ssid_len Length of SSID
 *	\param bss_type
 *	\param beacon_period
 *	\param timestamp
 *	\param p_cf
 *	\param atim_win
 *	\param cap
 *	\param rates
 *	\param rates_len
 *	\param channel_idx
 *	\return none
 *	\pre
 *	\post
 *	\note If SSID is identical, the old entry will be replaced by the new one

 IRQL = DISPATCH_LEVEL

 */
ULONG BssTableSetEntry(
	IN	PRTMP_ADAPTER	pAd,
	OUT BSS_TABLE *Tab,
	IN PUCHAR pBssid,
	IN CHAR Ssid[],
	IN UCHAR SsidLen,
	IN UCHAR BssType,
	IN USHORT BeaconPeriod,
	IN CF_PARM *CfParm,
	IN USHORT AtimWin,
	IN USHORT CapabilityInfo,
	IN UCHAR SupRate[],
	IN UCHAR SupRateLen,
	IN UCHAR ExtRate[],
	IN UCHAR ExtRateLen,
	IN HT_CAPABILITY_IE *pHtCapability,
	IN ADD_HT_INFO_IE *pAddHtInfo,	// AP might use this additional ht info IE
	IN UCHAR			HtCapabilityLen,
	IN UCHAR			AddHtInfoLen,
	IN UCHAR			NewExtChanOffset,
	IN UCHAR ChannelNo,
	IN CHAR Rssi,
	IN LARGE_INTEGER TimeStamp,
	IN UCHAR CkipFlag,
	IN PEDCA_PARM pEdcaParm,
	IN PQOS_CAPABILITY_PARM pQosCapability,
	IN PQBSS_LOAD_PARM pQbssLoad,
	IN USHORT LengthVIE,
	IN PNDIS_802_11_VARIABLE_IEs pVIE)
{
	ULONG	Idx;

	Idx = BssTableSearchWithSSID(Tab, pBssid,  Ssid, SsidLen, ChannelNo);
	if (Idx == BSS_NOT_FOUND)
	{
		if (Tab->BssNr >= MAX_LEN_OF_BSS_TABLE)
	    {
			//
			// It may happen when BSS Table was full.
			// The desired AP will not be added into BSS Table
			// In this case, if we found the desired AP then overwrite BSS Table.
			//
			if(!OPSTATUS_TEST_FLAG(pAd, fOP_STATUS_MEDIA_STATE_CONNECTED))
			{
				if (MAC_ADDR_EQUAL(pAd->MlmeAux.Bssid, pBssid) ||
					SSID_EQUAL(pAd->MlmeAux.Ssid, pAd->MlmeAux.SsidLen, Ssid, SsidLen))
				{
					Idx = Tab->BssOverlapNr;
					BssEntrySet(pAd, &Tab->BssEntry[Idx], pBssid, Ssid, SsidLen, BssType, BeaconPeriod, CfParm, AtimWin,
						CapabilityInfo, SupRate, SupRateLen, ExtRate, ExtRateLen,pHtCapability, pAddHtInfo,HtCapabilityLen, AddHtInfoLen,
						NewExtChanOffset, ChannelNo, Rssi, TimeStamp, CkipFlag, pEdcaParm, pQosCapability, pQbssLoad, LengthVIE, pVIE);
                    Tab->BssOverlapNr = (Tab->BssOverlapNr++) % MAX_LEN_OF_BSS_TABLE;
				}
				return Idx;
			}
			else
			{
			return BSS_NOT_FOUND;
			}
		}
		Idx = Tab->BssNr;
		BssEntrySet(pAd, &Tab->BssEntry[Idx], pBssid, Ssid, SsidLen, BssType, BeaconPeriod, CfParm, AtimWin,
					CapabilityInfo, SupRate, SupRateLen, ExtRate, ExtRateLen,pHtCapability, pAddHtInfo,HtCapabilityLen, AddHtInfoLen,
					NewExtChanOffset, ChannelNo, Rssi, TimeStamp, CkipFlag, pEdcaParm, pQosCapability, pQbssLoad, LengthVIE, pVIE);
		Tab->BssNr++;
	}
	else
	{
#ifdef RT30xx
		/* avoid  Hidden SSID form beacon to overwirite correct SSID from probe response */
		if ((SSID_EQUAL(Ssid, SsidLen, Tab->BssEntry[Idx].Ssid, Tab->BssEntry[Idx].SsidLen)) ||
			(NdisEqualMemory(Tab->BssEntry[Idx].Ssid, ZeroSsid, Tab->BssEntry[Idx].SsidLen)))
		{
#endif
		BssEntrySet(pAd, &Tab->BssEntry[Idx], pBssid, Ssid, SsidLen, BssType, BeaconPeriod,CfParm, AtimWin,
					CapabilityInfo, SupRate, SupRateLen, ExtRate, ExtRateLen,pHtCapability, pAddHtInfo,HtCapabilityLen, AddHtInfoLen,
					NewExtChanOffset, ChannelNo, Rssi, TimeStamp, CkipFlag, pEdcaParm, pQosCapability, pQbssLoad, LengthVIE, pVIE);
#ifdef RT30xx
		}
#endif
	}

	return Idx;
}

// IRQL = DISPATCH_LEVEL
VOID BssTableSsidSort(
	IN	PRTMP_ADAPTER	pAd,
	OUT BSS_TABLE *OutTab,
	IN	CHAR Ssid[],
	IN	UCHAR SsidLen)
{
	INT i;
	BssTableInit(OutTab);

	for (i = 0; i < pAd->ScanTab.BssNr; i++)
	{
		BSS_ENTRY *pInBss = &pAd->ScanTab.BssEntry[i];
		BOOLEAN	bIsHiddenApIncluded = FALSE;

		if (((pAd->CommonCfg.bIEEE80211H == 1) &&
            (pAd->MlmeAux.Channel > 14) &&
             RadarChannelCheck(pAd, pInBss->Channel))
            )
		{
			if (pInBss->Hidden)
				bIsHiddenApIncluded = TRUE;
		}

		if ((pInBss->BssType == pAd->StaCfg.BssType) &&
			(SSID_EQUAL(Ssid, SsidLen, pInBss->Ssid, pInBss->SsidLen) || bIsHiddenApIncluded))
		{
			BSS_ENTRY *pOutBss = &OutTab->BssEntry[OutTab->BssNr];

			// 2.4G/5G N only mode
			if ((pInBss->HtCapabilityLen == 0) &&
				((pAd->CommonCfg.PhyMode == PHY_11N_2_4G) || (pAd->CommonCfg.PhyMode == PHY_11N_5G)))
			{
				DBGPRINT(RT_DEBUG_TRACE,("STA is in N-only Mode, this AP don't have Ht capability in Beacon.\n"));
				continue;
			}

			// New for WPA2
			// Check the Authmode first
			if (pAd->StaCfg.AuthMode >= Ndis802_11AuthModeWPA)
			{
				// Check AuthMode and AuthModeAux for matching, in case AP support dual-mode
				if ((pAd->StaCfg.AuthMode != pInBss->AuthMode) && (pAd->StaCfg.AuthMode != pInBss->AuthModeAux))
					// None matched
					continue;

				// Check cipher suite, AP must have more secured cipher than station setting
				if ((pAd->StaCfg.AuthMode == Ndis802_11AuthModeWPA) || (pAd->StaCfg.AuthMode == Ndis802_11AuthModeWPAPSK))
				{
					// If it's not mixed mode, we should only let BSS pass with the same encryption
					if (pInBss->WPA.bMixMode == FALSE)
						if (pAd->StaCfg.WepStatus != pInBss->WPA.GroupCipher)
							continue;

					// check group cipher
#ifndef RT30xx
					if ((pAd->StaCfg.WepStatus < pInBss->WPA.GroupCipher) &&
						(pInBss->WPA.GroupCipher != Ndis802_11GroupWEP40Enabled) &&
						(pInBss->WPA.GroupCipher != Ndis802_11GroupWEP104Enabled))
#endif
#ifdef RT30xx
					if (pAd->StaCfg.WepStatus < pInBss->WPA.GroupCipher)
#endif
						continue;

					// check pairwise cipher, skip if none matched
					// If profile set to AES, let it pass without question.
					// If profile set to TKIP, we must find one mateched
					if ((pAd->StaCfg.WepStatus == Ndis802_11Encryption2Enabled) &&
						(pAd->StaCfg.WepStatus != pInBss->WPA.PairCipher) &&
						(pAd->StaCfg.WepStatus != pInBss->WPA.PairCipherAux))
						continue;
				}
				else if ((pAd->StaCfg.AuthMode == Ndis802_11AuthModeWPA2) || (pAd->StaCfg.AuthMode == Ndis802_11AuthModeWPA2PSK))
				{
					// If it's not mixed mode, we should only let BSS pass with the same encryption
					if (pInBss->WPA2.bMixMode == FALSE)
						if (pAd->StaCfg.WepStatus != pInBss->WPA2.GroupCipher)
							continue;

					// check group cipher
#ifndef RT30xx
					if ((pAd->StaCfg.WepStatus < pInBss->WPA.GroupCipher) &&
						(pInBss->WPA2.GroupCipher != Ndis802_11GroupWEP40Enabled) &&
						(pInBss->WPA2.GroupCipher != Ndis802_11GroupWEP104Enabled))
#endif
#ifdef RT30xx
					if (pAd->StaCfg.WepStatus < pInBss->WPA2.GroupCipher)
#endif
						continue;

					// check pairwise cipher, skip if none matched
					// If profile set to AES, let it pass without question.
					// If profile set to TKIP, we must find one mateched
					if ((pAd->StaCfg.WepStatus == Ndis802_11Encryption2Enabled) &&
						(pAd->StaCfg.WepStatus != pInBss->WPA2.PairCipher) &&
						(pAd->StaCfg.WepStatus != pInBss->WPA2.PairCipherAux))
						continue;
				}
			}
			// Bss Type matched, SSID matched.
			// We will check wepstatus for qualification Bss
			else if (pAd->StaCfg.WepStatus != pInBss->WepStatus)
			{
				DBGPRINT(RT_DEBUG_TRACE,("StaCfg.WepStatus=%d, while pInBss->WepStatus=%d\n", pAd->StaCfg.WepStatus, pInBss->WepStatus));
				//
				// For the SESv2 case, we will not qualify WepStatus.
				//
				if (!pInBss->bSES)
					continue;
			}

			// Since the AP is using hidden SSID, and we are trying to connect to ANY
			// It definitely will fail. So, skip it.
			// CCX also require not even try to connect it!!
			if (SsidLen == 0)
				continue;

			// If both station and AP use 40MHz, still need to check if the 40MHZ band's legality in my country region
			// If this 40MHz wideband is not allowed in my country list, use bandwidth 20MHZ instead,
			if ((pInBss->CentralChannel != pInBss->Channel) &&
				(pAd->CommonCfg.RegTransmitSetting.field.BW == BW_40))
			{
				if (RTMPCheckChannel(pAd, pInBss->CentralChannel, pInBss->Channel) == FALSE)
				{
					pAd->CommonCfg.RegTransmitSetting.field.BW = BW_20;
					SetCommonHT(pAd);
					pAd->CommonCfg.RegTransmitSetting.field.BW = BW_40;
				}
				else
				{
					if (pAd->CommonCfg.DesiredHtPhy.ChannelWidth == BAND_WIDTH_20)
					{
						SetCommonHT(pAd);
					}
				}
			}

			// copy matching BSS from InTab to OutTab
			NdisMoveMemory(pOutBss, pInBss, sizeof(BSS_ENTRY));

			OutTab->BssNr++;
		}
		else if ((pInBss->BssType == pAd->StaCfg.BssType) && (SsidLen == 0))
		{
			BSS_ENTRY *pOutBss = &OutTab->BssEntry[OutTab->BssNr];

			// 2.4G/5G N only mode
			if ((pInBss->HtCapabilityLen == 0) &&
				((pAd->CommonCfg.PhyMode == PHY_11N_2_4G) || (pAd->CommonCfg.PhyMode == PHY_11N_5G)))
			{
				DBGPRINT(RT_DEBUG_TRACE,("STA is in N-only Mode, this AP don't have Ht capability in Beacon.\n"));
				continue;
			}

			// New for WPA2
			// Check the Authmode first
			if (pAd->StaCfg.AuthMode >= Ndis802_11AuthModeWPA)
			{
				// Check AuthMode and AuthModeAux for matching, in case AP support dual-mode
				if ((pAd->StaCfg.AuthMode != pInBss->AuthMode) && (pAd->StaCfg.AuthMode != pInBss->AuthModeAux))
					// None matched
					continue;

				// Check cipher suite, AP must have more secured cipher than station setting
				if ((pAd->StaCfg.AuthMode == Ndis802_11AuthModeWPA) || (pAd->StaCfg.AuthMode == Ndis802_11AuthModeWPAPSK))
				{
					// If it's not mixed mode, we should only let BSS pass with the same encryption
					if (pInBss->WPA.bMixMode == FALSE)
						if (pAd->StaCfg.WepStatus != pInBss->WPA.GroupCipher)
							continue;

					// check group cipher
					if (pAd->StaCfg.WepStatus < pInBss->WPA.GroupCipher)
						continue;

					// check pairwise cipher, skip if none matched
					// If profile set to AES, let it pass without question.
					// If profile set to TKIP, we must find one mateched
					if ((pAd->StaCfg.WepStatus == Ndis802_11Encryption2Enabled) &&
						(pAd->StaCfg.WepStatus != pInBss->WPA.PairCipher) &&
						(pAd->StaCfg.WepStatus != pInBss->WPA.PairCipherAux))
						continue;
				}
				else if ((pAd->StaCfg.AuthMode == Ndis802_11AuthModeWPA2) || (pAd->StaCfg.AuthMode == Ndis802_11AuthModeWPA2PSK))
				{
					// If it's not mixed mode, we should only let BSS pass with the same encryption
					if (pInBss->WPA2.bMixMode == FALSE)
						if (pAd->StaCfg.WepStatus != pInBss->WPA2.GroupCipher)
							continue;

					// check group cipher
					if (pAd->StaCfg.WepStatus < pInBss->WPA2.GroupCipher)
						continue;

					// check pairwise cipher, skip if none matched
					// If profile set to AES, let it pass without question.
					// If profile set to TKIP, we must find one mateched
					if ((pAd->StaCfg.WepStatus == Ndis802_11Encryption2Enabled) &&
						(pAd->StaCfg.WepStatus != pInBss->WPA2.PairCipher) &&
						(pAd->StaCfg.WepStatus != pInBss->WPA2.PairCipherAux))
						continue;
				}
			}
			// Bss Type matched, SSID matched.
			// We will check wepstatus for qualification Bss
			else if (pAd->StaCfg.WepStatus != pInBss->WepStatus)
					continue;

			// If both station and AP use 40MHz, still need to check if the 40MHZ band's legality in my country region
			// If this 40MHz wideband is not allowed in my country list, use bandwidth 20MHZ instead,
			if ((pInBss->CentralChannel != pInBss->Channel) &&
				(pAd->CommonCfg.RegTransmitSetting.field.BW == BW_40))
			{
				if (RTMPCheckChannel(pAd, pInBss->CentralChannel, pInBss->Channel) == FALSE)
				{
					pAd->CommonCfg.RegTransmitSetting.field.BW = BW_20;
					SetCommonHT(pAd);
					pAd->CommonCfg.RegTransmitSetting.field.BW = BW_40;
				}
			}

			// copy matching BSS from InTab to OutTab
			NdisMoveMemory(pOutBss, pInBss, sizeof(BSS_ENTRY));

			OutTab->BssNr++;
		}

		if (OutTab->BssNr >= MAX_LEN_OF_BSS_TABLE)
			break;
	}

	BssTableSortByRssi(OutTab);
}


// IRQL = DISPATCH_LEVEL
VOID BssTableSortByRssi(
	IN OUT BSS_TABLE *OutTab)
{
	INT 	  i, j;
	BSS_ENTRY TmpBss;

	for (i = 0; i < OutTab->BssNr - 1; i++)
	{
		for (j = i+1; j < OutTab->BssNr; j++)
		{
			if (OutTab->BssEntry[j].Rssi > OutTab->BssEntry[i].Rssi)
			{
				NdisMoveMemory(&TmpBss, &OutTab->BssEntry[j], sizeof(BSS_ENTRY));
				NdisMoveMemory(&OutTab->BssEntry[j], &OutTab->BssEntry[i], sizeof(BSS_ENTRY));
				NdisMoveMemory(&OutTab->BssEntry[i], &TmpBss, sizeof(BSS_ENTRY));
			}
		}
	}
}

VOID BssCipherParse(
	IN OUT	PBSS_ENTRY	pBss)
{
	PEID_STRUCT 		 pEid;
	PUCHAR				pTmp;
	PRSN_IE_HEADER_STRUCT			pRsnHeader;
	PCIPHER_SUITE_STRUCT			pCipher;
	PAKM_SUITE_STRUCT				pAKM;
	USHORT							Count;
	INT								Length;
	NDIS_802_11_ENCRYPTION_STATUS	TmpCipher;

	//
	// WepStatus will be reset later, if AP announce TKIP or AES on the beacon frame.
	//
	if (pBss->Privacy)
	{
		pBss->WepStatus 	= Ndis802_11WEPEnabled;
	}
	else
	{
		pBss->WepStatus 	= Ndis802_11WEPDisabled;
	}
	// Set default to disable & open authentication before parsing variable IE
	pBss->AuthMode		= Ndis802_11AuthModeOpen;
	pBss->AuthModeAux	= Ndis802_11AuthModeOpen;

	// Init WPA setting
	pBss->WPA.PairCipher	= Ndis802_11WEPDisabled;
	pBss->WPA.PairCipherAux = Ndis802_11WEPDisabled;
	pBss->WPA.GroupCipher	= Ndis802_11WEPDisabled;
	pBss->WPA.RsnCapability = 0;
	pBss->WPA.bMixMode		= FALSE;

	// Init WPA2 setting
	pBss->WPA2.PairCipher	 = Ndis802_11WEPDisabled;
	pBss->WPA2.PairCipherAux = Ndis802_11WEPDisabled;
	pBss->WPA2.GroupCipher	 = Ndis802_11WEPDisabled;
	pBss->WPA2.RsnCapability = 0;
	pBss->WPA2.bMixMode 	 = FALSE;


	Length = (INT) pBss->VarIELen;

	while (Length > 0)
	{
		// Parse cipher suite base on WPA1 & WPA2, they should be parsed differently
		pTmp = ((PUCHAR) pBss->VarIEs) + pBss->VarIELen - Length;
		pEid = (PEID_STRUCT) pTmp;
		switch (pEid->Eid)
		{
			case IE_WPA:
				//Parse Cisco IE_WPA (LEAP, CCKM, etc.)
				if ( NdisEqualMemory((pTmp+8), CISCO_OUI, 3))
				{
					pTmp   += 11;
					switch (*pTmp)
					{
						case 1:
						case 5:	// Although WEP is not allowed in WPA related auth mode, we parse it anyway
							pBss->WepStatus = Ndis802_11Encryption1Enabled;
							pBss->WPA.PairCipher = Ndis802_11Encryption1Enabled;
							pBss->WPA.GroupCipher = Ndis802_11Encryption1Enabled;
							break;
						case 2:
							pBss->WepStatus = Ndis802_11Encryption2Enabled;
							pBss->WPA.PairCipher = Ndis802_11Encryption1Enabled;
							pBss->WPA.GroupCipher = Ndis802_11Encryption1Enabled;
							break;
						case 4:
							pBss->WepStatus = Ndis802_11Encryption3Enabled;
							pBss->WPA.PairCipher = Ndis802_11Encryption1Enabled;
							pBss->WPA.GroupCipher = Ndis802_11Encryption1Enabled;
							break;
						default:
							break;
					}

					// if Cisco IE_WPA, break
					break;
				}
				else if (NdisEqualMemory(pEid->Octet, SES_OUI, 3) && (pEid->Len == 7))
				{
					pBss->bSES = TRUE;
					break;
				}
				else if (NdisEqualMemory(pEid->Octet, WPA_OUI, 4) != 1)
				{
					// if unsupported vendor specific IE
					break;
				}
				// Skip OUI, version, and multicast suite
				// This part should be improved in the future when AP supported multiple cipher suite.
				// For now, it's OK since almost all APs have fixed cipher suite supported.
				// pTmp = (PUCHAR) pEid->Octet;
				pTmp   += 11;

				// Cipher Suite Selectors from Spec P802.11i/D3.2 P26.
				//	Value	   Meaning
				//	0			None
				//	1			WEP-40
				//	2			Tkip
				//	3			WRAP
				//	4			AES
				//	5			WEP-104
				// Parse group cipher
				switch (*pTmp)
				{
					case 1:
#ifndef RT30xx
						pBss->WPA.GroupCipher = Ndis802_11GroupWEP40Enabled;
						break;
					case 5:
						pBss->WPA.GroupCipher = Ndis802_11GroupWEP104Enabled;
#endif
#ifdef RT30xx
					case 5:	// Although WEP is not allowed in WPA related auth mode, we parse it anyway
						pBss->WPA.GroupCipher = Ndis802_11Encryption1Enabled;
#endif
						break;
					case 2:
						pBss->WPA.GroupCipher = Ndis802_11Encryption2Enabled;
						break;
					case 4:
						pBss->WPA.GroupCipher = Ndis802_11Encryption3Enabled;
						break;
					default:
						break;
				}
				// number of unicast suite
				pTmp   += 1;

				// skip all unicast cipher suites
				//Count = *(PUSHORT) pTmp;
				Count = (pTmp[1]<<8) + pTmp[0];
				pTmp   += sizeof(USHORT);

				// Parsing all unicast cipher suite
				while (Count > 0)
				{
					// Skip OUI
					pTmp += 3;
					TmpCipher = Ndis802_11WEPDisabled;
					switch (*pTmp)
					{
						case 1:
						case 5: // Although WEP is not allowed in WPA related auth mode, we parse it anyway
							TmpCipher = Ndis802_11Encryption1Enabled;
							break;
						case 2:
							TmpCipher = Ndis802_11Encryption2Enabled;
							break;
						case 4:
							TmpCipher = Ndis802_11Encryption3Enabled;
							break;
						default:
							break;
					}
					if (TmpCipher > pBss->WPA.PairCipher)
					{
						// Move the lower cipher suite to PairCipherAux
						pBss->WPA.PairCipherAux = pBss->WPA.PairCipher;
						pBss->WPA.PairCipher	= TmpCipher;
					}
					else
					{
						pBss->WPA.PairCipherAux = TmpCipher;
					}
					pTmp++;
					Count--;
				}

				// 4. get AKM suite counts
				//Count	= *(PUSHORT) pTmp;
				Count = (pTmp[1]<<8) + pTmp[0];
				pTmp   += sizeof(USHORT);
				pTmp   += 3;

				switch (*pTmp)
				{
					case 1:
						// Set AP support WPA mode
						if (pBss->AuthMode == Ndis802_11AuthModeOpen)
							pBss->AuthMode = Ndis802_11AuthModeWPA;
						else
							pBss->AuthModeAux = Ndis802_11AuthModeWPA;
						break;
					case 2:
						// Set AP support WPA mode
						if (pBss->AuthMode == Ndis802_11AuthModeOpen)
							pBss->AuthMode = Ndis802_11AuthModeWPAPSK;
						else
							pBss->AuthModeAux = Ndis802_11AuthModeWPAPSK;
						break;
					default:
						break;
				}
				pTmp   += 1;

				// Fixed for WPA-None
				if (pBss->BssType == BSS_ADHOC)
				{
					pBss->AuthMode	  = Ndis802_11AuthModeWPANone;
					pBss->AuthModeAux = Ndis802_11AuthModeWPANone;
					pBss->WepStatus   = pBss->WPA.GroupCipher;
					if (pBss->WPA.PairCipherAux == Ndis802_11WEPDisabled)
						pBss->WPA.PairCipherAux = pBss->WPA.GroupCipher;
				}
				else
					pBss->WepStatus   = pBss->WPA.PairCipher;

				// Check the Pair & Group, if different, turn on mixed mode flag
				if (pBss->WPA.GroupCipher != pBss->WPA.PairCipher)
					pBss->WPA.bMixMode = TRUE;

				break;

			case IE_RSN:
				pRsnHeader = (PRSN_IE_HEADER_STRUCT) pTmp;

				// 0. Version must be 1
				if (le2cpu16(pRsnHeader->Version) != 1)
					break;
				pTmp   += sizeof(RSN_IE_HEADER_STRUCT);

				// 1. Check group cipher
				pCipher = (PCIPHER_SUITE_STRUCT) pTmp;
				if (!RTMPEqualMemory(pTmp, RSN_OUI, 3))
					break;

				// Parse group cipher
				switch (pCipher->Type)
				{
					case 1:
#ifndef RT30xx
						pBss->WPA2.GroupCipher = Ndis802_11GroupWEP40Enabled;
						break;
					case 5:
						pBss->WPA2.GroupCipher = Ndis802_11GroupWEP104Enabled;
#endif
#ifdef RT30xx
					case 5:	// Although WEP is not allowed in WPA related auth mode, we parse it anyway
						pBss->WPA2.GroupCipher = Ndis802_11Encryption1Enabled;
#endif
						break;
					case 2:
						pBss->WPA2.GroupCipher = Ndis802_11Encryption2Enabled;
						break;
					case 4:
						pBss->WPA2.GroupCipher = Ndis802_11Encryption3Enabled;
						break;
					default:
						break;
				}
				// set to correct offset for next parsing
				pTmp   += sizeof(CIPHER_SUITE_STRUCT);

				// 2. Get pairwise cipher counts
				//Count = *(PUSHORT) pTmp;
				Count = (pTmp[1]<<8) + pTmp[0];
				pTmp   += sizeof(USHORT);

				// 3. Get pairwise cipher
				// Parsing all unicast cipher suite
				while (Count > 0)
				{
					// Skip OUI
					pCipher = (PCIPHER_SUITE_STRUCT) pTmp;
					TmpCipher = Ndis802_11WEPDisabled;
					switch (pCipher->Type)
					{
						case 1:
						case 5: // Although WEP is not allowed in WPA related auth mode, we parse it anyway
							TmpCipher = Ndis802_11Encryption1Enabled;
							break;
						case 2:
							TmpCipher = Ndis802_11Encryption2Enabled;
							break;
						case 4:
							TmpCipher = Ndis802_11Encryption3Enabled;
							break;
						default:
							break;
					}
					if (TmpCipher > pBss->WPA2.PairCipher)
					{
						// Move the lower cipher suite to PairCipherAux
						pBss->WPA2.PairCipherAux = pBss->WPA2.PairCipher;
						pBss->WPA2.PairCipher	 = TmpCipher;
					}
					else
					{
						pBss->WPA2.PairCipherAux = TmpCipher;
					}
					pTmp += sizeof(CIPHER_SUITE_STRUCT);
					Count--;
				}

				// 4. get AKM suite counts
				//Count	= *(PUSHORT) pTmp;
				Count = (pTmp[1]<<8) + pTmp[0];
				pTmp   += sizeof(USHORT);

				// 5. Get AKM ciphers
				pAKM = (PAKM_SUITE_STRUCT) pTmp;
				if (!RTMPEqualMemory(pTmp, RSN_OUI, 3))
					break;

				switch (pAKM->Type)
				{
					case 1:
						// Set AP support WPA mode
						if (pBss->AuthMode == Ndis802_11AuthModeOpen)
							pBss->AuthMode = Ndis802_11AuthModeWPA2;
						else
							pBss->AuthModeAux = Ndis802_11AuthModeWPA2;
						break;
					case 2:
						// Set AP support WPA mode
						if (pBss->AuthMode == Ndis802_11AuthModeOpen)
							pBss->AuthMode = Ndis802_11AuthModeWPA2PSK;
						else
							pBss->AuthModeAux = Ndis802_11AuthModeWPA2PSK;
						break;
					default:
						break;
				}
				pTmp   += (Count * sizeof(AKM_SUITE_STRUCT));

				// Fixed for WPA-None
				if (pBss->BssType == BSS_ADHOC)
				{
					pBss->AuthMode = Ndis802_11AuthModeWPANone;
					pBss->AuthModeAux = Ndis802_11AuthModeWPANone;
					pBss->WPA.PairCipherAux = pBss->WPA2.PairCipherAux;
					pBss->WPA.GroupCipher	= pBss->WPA2.GroupCipher;
					pBss->WepStatus 		= pBss->WPA.GroupCipher;
					if (pBss->WPA.PairCipherAux == Ndis802_11WEPDisabled)
						pBss->WPA.PairCipherAux = pBss->WPA.GroupCipher;
				}
				pBss->WepStatus   = pBss->WPA2.PairCipher;

				// 6. Get RSN capability
				//pBss->WPA2.RsnCapability = *(PUSHORT) pTmp;
				pBss->WPA2.RsnCapability = (pTmp[1]<<8) + pTmp[0];
				pTmp += sizeof(USHORT);

				// Check the Pair & Group, if different, turn on mixed mode flag
				if (pBss->WPA2.GroupCipher != pBss->WPA2.PairCipher)
					pBss->WPA2.bMixMode = TRUE;

				break;
			default:
				break;
		}
		Length -= (pEid->Len + 2);
	}
}

// ===========================================================================================
// mac_table.c
// ===========================================================================================

/*! \brief generates a random mac address value for IBSS BSSID
 *	\param Addr the bssid location
 *	\return none
 *	\pre
 *	\post
 */
VOID MacAddrRandomBssid(
	IN PRTMP_ADAPTER pAd,
	OUT PUCHAR pAddr)
{
	INT i;

	for (i = 0; i < MAC_ADDR_LEN; i++)
	{
		pAddr[i] = RandomByte(pAd);
	}

	pAddr[0] = (pAddr[0] & 0xfe) | 0x02;  // the first 2 bits must be 01xxxxxxxx
}

/*! \brief init the management mac frame header
 *	\param p_hdr mac header
 *	\param subtype subtype of the frame
 *	\param p_ds destination address, don't care if it is a broadcast address
 *	\return none
 *	\pre the station has the following information in the pAd->StaCfg
 *	 - bssid
 *	 - station address
 *	\post
 *	\note this function initializes the following field

 IRQL = PASSIVE_LEVEL
 IRQL = DISPATCH_LEVEL

 */
VOID MgtMacHeaderInit(
	IN	PRTMP_ADAPTER	pAd,
	IN OUT PHEADER_802_11 pHdr80211,
	IN UCHAR SubType,
	IN UCHAR ToDs,
	IN PUCHAR pDA,
	IN PUCHAR pBssid)
{
	NdisZeroMemory(pHdr80211, sizeof(HEADER_802_11));

	pHdr80211->FC.Type = BTYPE_MGMT;
	pHdr80211->FC.SubType = SubType;
	pHdr80211->FC.ToDs = ToDs;
	COPY_MAC_ADDR(pHdr80211->Addr1, pDA);

	COPY_MAC_ADDR(pHdr80211->Addr2, pAd->CurrentAddress);

	COPY_MAC_ADDR(pHdr80211->Addr3, pBssid);
}

// ===========================================================================================
// mem_mgmt.c
// ===========================================================================================

/*!***************************************************************************
 * This routine build an outgoing frame, and fill all information specified
 * in argument list to the frame body. The actual frame size is the summation
 * of all arguments.
 * input params:
 *		Buffer - pointer to a pre-allocated memory segment
 *		args - a list of <int arg_size, arg> pairs.
 *		NOTE NOTE NOTE!!!! the last argument must be NULL, otherwise this
 *						   function will FAIL!!!
 * return:
 *		Size of the buffer
 * usage:
 *		MakeOutgoingFrame(Buffer, output_length, 2, &fc, 2, &dur, 6, p_addr1, 6,p_addr2, END_OF_ARGS);

 IRQL = PASSIVE_LEVEL
 IRQL = DISPATCH_LEVEL

 ****************************************************************************/
ULONG MakeOutgoingFrame(
	OUT CHAR *Buffer,
	OUT ULONG *FrameLen, ...)
{
	CHAR   *p;
	int 	leng;
	ULONG	TotLeng;
	va_list Args;

	// calculates the total length
	TotLeng = 0;
	va_start(Args, FrameLen);
	do
	{
		leng = va_arg(Args, int);
		if (leng == END_OF_ARGS)
		{
			break;
		}
		p = va_arg(Args, PVOID);
		NdisMoveMemory(&Buffer[TotLeng], p, leng);
		TotLeng = TotLeng + leng;
	} while(TRUE);

	va_end(Args); /* clean up */
	*FrameLen = TotLeng;
	return TotLeng;
}

// ===========================================================================================
// mlme_queue.c
// ===========================================================================================

/*! \brief	Initialize The MLME Queue, used by MLME Functions
 *	\param	*Queue	   The MLME Queue
 *	\return Always	   Return NDIS_STATE_SUCCESS in this implementation
 *	\pre
 *	\post
 *	\note	Because this is done only once (at the init stage), no need to be locked

 IRQL = PASSIVE_LEVEL

 */
NDIS_STATUS MlmeQueueInit(
	IN MLME_QUEUE *Queue)
{
	INT i;

	NdisAllocateSpinLock(&Queue->Lock);

	Queue->Num	= 0;
	Queue->Head = 0;
	Queue->Tail = 0;

	for (i = 0; i < MAX_LEN_OF_MLME_QUEUE; i++)
	{
		Queue->Entry[i].Occupied = FALSE;
		Queue->Entry[i].MsgLen = 0;
		NdisZeroMemory(Queue->Entry[i].Msg, MGMT_DMA_BUFFER_SIZE);
	}

	return NDIS_STATUS_SUCCESS;
}

/*! \brief	 Enqueue a message for other threads, if they want to send messages to MLME thread
 *	\param	*Queue	  The MLME Queue
 *	\param	 Machine  The State Machine Id
 *	\param	 MsgType  The Message Type
 *	\param	 MsgLen   The Message length
 *	\param	*Msg	  The message pointer
 *	\return  TRUE if enqueue is successful, FALSE if the queue is full
 *	\pre
 *	\post
 *	\note	 The message has to be initialized

 IRQL = PASSIVE_LEVEL
 IRQL = DISPATCH_LEVEL

 */
BOOLEAN MlmeEnqueue(
	IN	PRTMP_ADAPTER	pAd,
	IN ULONG Machine,
	IN ULONG MsgType,
	IN ULONG MsgLen,
	IN VOID *Msg)
{
	INT Tail;
	MLME_QUEUE	*Queue = (MLME_QUEUE *)&pAd->Mlme.Queue;

	// Do nothing if the driver is starting halt state.
	// This might happen when timer already been fired before cancel timer with mlmehalt
	if (RTMP_TEST_FLAG(pAd, fRTMP_ADAPTER_HALT_IN_PROGRESS | fRTMP_ADAPTER_NIC_NOT_EXIST))
		return FALSE;

	// First check the size, it MUST not exceed the mlme queue size
	if (MsgLen > MGMT_DMA_BUFFER_SIZE)
	{
		DBGPRINT_ERR(("MlmeEnqueue: msg too large, size = %ld \n", MsgLen));
		return FALSE;
	}

	if (MlmeQueueFull(Queue))
	{
		return FALSE;
	}

	NdisAcquireSpinLock(&(Queue->Lock));
	Tail = Queue->Tail;
	Queue->Tail++;
	Queue->Num++;
	if (Queue->Tail == MAX_LEN_OF_MLME_QUEUE)
	{
		Queue->Tail = 0;
	}

	Queue->Entry[Tail].Wcid = RESERVED_WCID;
	Queue->Entry[Tail].Occupied = TRUE;
	Queue->Entry[Tail].Machine = Machine;
	Queue->Entry[Tail].MsgType = MsgType;
	Queue->Entry[Tail].MsgLen  = MsgLen;

	if (Msg != NULL)
	{
		NdisMoveMemory(Queue->Entry[Tail].Msg, Msg, MsgLen);
	}

	NdisReleaseSpinLock(&(Queue->Lock));
	return TRUE;
}

/*! \brief	 This function is used when Recv gets a MLME message
 *	\param	*Queue			 The MLME Queue
 *	\param	 TimeStampHigh	 The upper 32 bit of timestamp
 *	\param	 TimeStampLow	 The lower 32 bit of timestamp
 *	\param	 Rssi			 The receiving RSSI strength
 *	\param	 MsgLen 		 The length of the message
 *	\param	*Msg			 The message pointer
 *	\return  TRUE if everything ok, FALSE otherwise (like Queue Full)
 *	\pre
 *	\post

 IRQL = DISPATCH_LEVEL

 */
BOOLEAN MlmeEnqueueForRecv(
	IN	PRTMP_ADAPTER	pAd,
	IN ULONG Wcid,
	IN ULONG TimeStampHigh,
	IN ULONG TimeStampLow,
	IN UCHAR Rssi0,
	IN UCHAR Rssi1,
	IN UCHAR Rssi2,
	IN ULONG MsgLen,
	IN VOID *Msg,
	IN UCHAR Signal)
{
	INT 		 Tail, Machine;
	PFRAME_802_11 pFrame = (PFRAME_802_11)Msg;
	INT		 MsgType;
	MLME_QUEUE	*Queue = (MLME_QUEUE *)&pAd->Mlme.Queue;

	// Do nothing if the driver is starting halt state.
	// This might happen when timer already been fired before cancel timer with mlmehalt
	if (RTMP_TEST_FLAG(pAd, fRTMP_ADAPTER_HALT_IN_PROGRESS | fRTMP_ADAPTER_NIC_NOT_EXIST))
	{
		DBGPRINT_ERR(("MlmeEnqueueForRecv: fRTMP_ADAPTER_HALT_IN_PROGRESS\n"));
		return FALSE;
	}

	// First check the size, it MUST not exceed the mlme queue size
	if (MsgLen > MGMT_DMA_BUFFER_SIZE)
	{
		DBGPRINT_ERR(("MlmeEnqueueForRecv: frame too large, size = %ld \n", MsgLen));
		return FALSE;
	}

	if (MlmeQueueFull(Queue))
	{
		return FALSE;
	}

	{
		if (!MsgTypeSubst(pAd, pFrame, &Machine, &MsgType))
		{
			DBGPRINT_ERR(("MlmeEnqueueForRecv: un-recongnized mgmt->subtype=%d\n",pFrame->Hdr.FC.SubType));
			return FALSE;
		}
	}

	// OK, we got all the informations, it is time to put things into queue
	NdisAcquireSpinLock(&(Queue->Lock));
	Tail = Queue->Tail;
	Queue->Tail++;
	Queue->Num++;
	if (Queue->Tail == MAX_LEN_OF_MLME_QUEUE)
	{
		Queue->Tail = 0;
	}
	Queue->Entry[Tail].Occupied = TRUE;
	Queue->Entry[Tail].Machine = Machine;
	Queue->Entry[Tail].MsgType = MsgType;
	Queue->Entry[Tail].MsgLen  = MsgLen;
	Queue->Entry[Tail].TimeStamp.u.LowPart = TimeStampLow;
	Queue->Entry[Tail].TimeStamp.u.HighPart = TimeStampHigh;
	Queue->Entry[Tail].Rssi0 = Rssi0;
	Queue->Entry[Tail].Rssi1 = Rssi1;
	Queue->Entry[Tail].Rssi2 = Rssi2;
	Queue->Entry[Tail].Signal = Signal;
	Queue->Entry[Tail].Wcid = (UCHAR)Wcid;

	Queue->Entry[Tail].Channel = pAd->LatchRfRegs.Channel;

	if (Msg != NULL)
	{
		NdisMoveMemory(Queue->Entry[Tail].Msg, Msg, MsgLen);
	}

	NdisReleaseSpinLock(&(Queue->Lock));

	RT28XX_MLME_HANDLER(pAd);

	return TRUE;
}


/*! \brief	 Dequeue a message from the MLME Queue
 *	\param	*Queue	  The MLME Queue
 *	\param	*Elem	  The message dequeued from MLME Queue
 *	\return  TRUE if the Elem contains something, FALSE otherwise
 *	\pre
 *	\post

 IRQL = DISPATCH_LEVEL

 */
BOOLEAN MlmeDequeue(
	IN MLME_QUEUE *Queue,
	OUT MLME_QUEUE_ELEM **Elem)
{
	NdisAcquireSpinLock(&(Queue->Lock));
	*Elem = &(Queue->Entry[Queue->Head]);
	Queue->Num--;
	Queue->Head++;
	if (Queue->Head == MAX_LEN_OF_MLME_QUEUE)
	{
		Queue->Head = 0;
	}
	NdisReleaseSpinLock(&(Queue->Lock));
	return TRUE;
}

// IRQL = DISPATCH_LEVEL
VOID	MlmeRestartStateMachine(
	IN	PRTMP_ADAPTER	pAd)
{
#ifdef RT2860
	MLME_QUEUE_ELEM		*Elem = NULL;
#endif
	BOOLEAN				Cancelled;

	DBGPRINT(RT_DEBUG_TRACE, ("MlmeRestartStateMachine \n"));

#ifdef RT2860
	NdisAcquireSpinLock(&pAd->Mlme.TaskLock);
	if(pAd->Mlme.bRunning)
	{
		NdisReleaseSpinLock(&pAd->Mlme.TaskLock);
		return;
	}
	else
	{
		pAd->Mlme.bRunning = TRUE;
	}
	NdisReleaseSpinLock(&pAd->Mlme.TaskLock);

	// Remove all Mlme queues elements
	while (!MlmeQueueEmpty(&pAd->Mlme.Queue))
	{
		//From message type, determine which state machine I should drive
		if (MlmeDequeue(&pAd->Mlme.Queue, &Elem))
		{
			// free MLME element
			Elem->Occupied = FALSE;
			Elem->MsgLen = 0;

		}
		else {
			DBGPRINT_ERR(("MlmeRestartStateMachine: MlmeQueue empty\n"));
		}
	}
#endif /* RT2860 */

	{
		// Cancel all timer events
		// Be careful to cancel new added timer
		RTMPCancelTimer(&pAd->MlmeAux.AssocTimer,	  &Cancelled);
		RTMPCancelTimer(&pAd->MlmeAux.ReassocTimer,   &Cancelled);
		RTMPCancelTimer(&pAd->MlmeAux.DisassocTimer,  &Cancelled);
		RTMPCancelTimer(&pAd->MlmeAux.AuthTimer,	   &Cancelled);
		RTMPCancelTimer(&pAd->MlmeAux.BeaconTimer,	   &Cancelled);
		RTMPCancelTimer(&pAd->MlmeAux.ScanTimer,	   &Cancelled);
	}

	// Change back to original channel in case of doing scan
	AsicSwitchChannel(pAd, pAd->CommonCfg.Channel, FALSE);
	AsicLockChannel(pAd, pAd->CommonCfg.Channel);

	// Resume MSDU which is turned off durning scan
	RTMPResumeMsduTransmission(pAd);

	{
		// Set all state machines back IDLE
		pAd->Mlme.CntlMachine.CurrState    = CNTL_IDLE;
		pAd->Mlme.AssocMachine.CurrState   = ASSOC_IDLE;
		pAd->Mlme.AuthMachine.CurrState    = AUTH_REQ_IDLE;
		pAd->Mlme.AuthRspMachine.CurrState = AUTH_RSP_IDLE;
		pAd->Mlme.SyncMachine.CurrState    = SYNC_IDLE;
		pAd->Mlme.ActMachine.CurrState    = ACT_IDLE;
	}

#ifdef RT2860
	// Remove running state
	NdisAcquireSpinLock(&pAd->Mlme.TaskLock);
	pAd->Mlme.bRunning = FALSE;
	NdisReleaseSpinLock(&pAd->Mlme.TaskLock);
#endif
}

/*! \brief	test if the MLME Queue is empty
 *	\param	*Queue	  The MLME Queue
 *	\return TRUE if the Queue is empty, FALSE otherwise
 *	\pre
 *	\post

 IRQL = DISPATCH_LEVEL

 */
BOOLEAN MlmeQueueEmpty(
	IN MLME_QUEUE *Queue)
{
	BOOLEAN Ans;

	NdisAcquireSpinLock(&(Queue->Lock));
	Ans = (Queue->Num == 0);
	NdisReleaseSpinLock(&(Queue->Lock));

	return Ans;
}

/*! \brief	 test if the MLME Queue is full
 *	\param	 *Queue 	 The MLME Queue
 *	\return  TRUE if the Queue is empty, FALSE otherwise
 *	\pre
 *	\post

 IRQL = PASSIVE_LEVEL
 IRQL = DISPATCH_LEVEL

 */
BOOLEAN MlmeQueueFull(
	IN MLME_QUEUE *Queue)
{
	BOOLEAN Ans;

	NdisAcquireSpinLock(&(Queue->Lock));
	Ans = (Queue->Num == MAX_LEN_OF_MLME_QUEUE || Queue->Entry[Queue->Tail].Occupied);
	NdisReleaseSpinLock(&(Queue->Lock));

	return Ans;
}

/*! \brief	 The destructor of MLME Queue
 *	\param
 *	\return
 *	\pre
 *	\post
 *	\note	Clear Mlme Queue, Set Queue->Num to Zero.

 IRQL = PASSIVE_LEVEL

 */
VOID MlmeQueueDestroy(
	IN MLME_QUEUE *pQueue)
{
	NdisAcquireSpinLock(&(pQueue->Lock));
	pQueue->Num  = 0;
	pQueue->Head = 0;
	pQueue->Tail = 0;
	NdisReleaseSpinLock(&(pQueue->Lock));
	NdisFreeSpinLock(&(pQueue->Lock));
}

/*! \brief	 To substitute the message type if the message is coming from external
 *	\param	pFrame		   The frame received
 *	\param	*Machine	   The state machine
 *	\param	*MsgType	   the message type for the state machine
 *	\return TRUE if the substitution is successful, FALSE otherwise
 *	\pre
 *	\post

 IRQL = DISPATCH_LEVEL

 */
BOOLEAN MsgTypeSubst(
	IN PRTMP_ADAPTER  pAd,
	IN PFRAME_802_11 pFrame,
	OUT INT *Machine,
	OUT INT *MsgType)
{
	USHORT	Seq;
	UCHAR	EAPType;
	PUCHAR	pData;

	// Pointer to start of data frames including SNAP header
	pData = (PUCHAR) pFrame + LENGTH_802_11;

	// The only data type will pass to this function is EAPOL frame
	if (pFrame->Hdr.FC.Type == BTYPE_DATA)
	{
		if (NdisEqualMemory(SNAP_AIRONET, pData, LENGTH_802_1_H))
		{
			// Cisco Aironet SNAP header
			*Machine = AIRONET_STATE_MACHINE;
			*MsgType = MT2_AIRONET_MSG;
			return (TRUE);
		}
		{
			*Machine = WPA_PSK_STATE_MACHINE;
			EAPType = *((UCHAR*)pFrame + LENGTH_802_11 + LENGTH_802_1_H + 1);
			return(WpaMsgTypeSubst(EAPType, MsgType));
		}
	}

	switch (pFrame->Hdr.FC.SubType)
	{
		case SUBTYPE_ASSOC_REQ:
			*Machine = ASSOC_STATE_MACHINE;
			*MsgType = MT2_PEER_ASSOC_REQ;
			break;
		case SUBTYPE_ASSOC_RSP:
			*Machine = ASSOC_STATE_MACHINE;
			*MsgType = MT2_PEER_ASSOC_RSP;
			break;
		case SUBTYPE_REASSOC_REQ:
			*Machine = ASSOC_STATE_MACHINE;
			*MsgType = MT2_PEER_REASSOC_REQ;
			break;
		case SUBTYPE_REASSOC_RSP:
			*Machine = ASSOC_STATE_MACHINE;
			*MsgType = MT2_PEER_REASSOC_RSP;
			break;
		case SUBTYPE_PROBE_REQ:
			*Machine = SYNC_STATE_MACHINE;
			*MsgType = MT2_PEER_PROBE_REQ;
			break;
		case SUBTYPE_PROBE_RSP:
			*Machine = SYNC_STATE_MACHINE;
			*MsgType = MT2_PEER_PROBE_RSP;
			break;
		case SUBTYPE_BEACON:
			*Machine = SYNC_STATE_MACHINE;
			*MsgType = MT2_PEER_BEACON;
			break;
		case SUBTYPE_ATIM:
			*Machine = SYNC_STATE_MACHINE;
			*MsgType = MT2_PEER_ATIM;
			break;
		case SUBTYPE_DISASSOC:
			*Machine = ASSOC_STATE_MACHINE;
			*MsgType = MT2_PEER_DISASSOC_REQ;
			break;
		case SUBTYPE_AUTH:
			// get the sequence number from payload 24 Mac Header + 2 bytes algorithm
			NdisMoveMemory(&Seq, &pFrame->Octet[2], sizeof(USHORT));
			if (Seq == 1 || Seq == 3)
			{
				*Machine = AUTH_RSP_STATE_MACHINE;
				*MsgType = MT2_PEER_AUTH_ODD;
			}
			else if (Seq == 2 || Seq == 4)
			{
				*Machine = AUTH_STATE_MACHINE;
				*MsgType = MT2_PEER_AUTH_EVEN;
			}
			else
			{
				return FALSE;
			}
			break;
		case SUBTYPE_DEAUTH:
			*Machine = AUTH_RSP_STATE_MACHINE;
			*MsgType = MT2_PEER_DEAUTH;
			break;
		case SUBTYPE_ACTION:
			*Machine = ACTION_STATE_MACHINE;
			//  Sometimes Sta will return with category bytes with MSB = 1, if they receive catogory out of their support
			if ((pFrame->Octet[0]&0x7F) > MAX_PEER_CATE_MSG)
			{
				*MsgType = MT2_ACT_INVALID;
			}
			else
			{
				*MsgType = (pFrame->Octet[0]&0x7F);
			}
			break;
		default:
			return FALSE;
			break;
	}

	return TRUE;
}

// ===========================================================================================
// state_machine.c
// ===========================================================================================

/*! \brief Initialize the state machine.
 *	\param *S			pointer to the state machine
 *	\param	Trans		State machine transition function
 *	\param	StNr		number of states
 *	\param	MsgNr		number of messages
 *	\param	DefFunc 	default function, when there is invalid state/message combination
 *	\param	InitState	initial state of the state machine
 *	\param	Base		StateMachine base, internal use only
 *	\pre p_sm should be a legal pointer
 *	\post

 IRQL = PASSIVE_LEVEL

 */
VOID StateMachineInit(
	IN STATE_MACHINE *S,
	IN STATE_MACHINE_FUNC Trans[],
	IN ULONG StNr,
	IN ULONG MsgNr,
	IN STATE_MACHINE_FUNC DefFunc,
	IN ULONG InitState,
	IN ULONG Base)
{
	ULONG i, j;

	// set number of states and messages
	S->NrState = StNr;
	S->NrMsg   = MsgNr;
	S->Base    = Base;

	S->TransFunc  = Trans;

	// init all state transition to default function
	for (i = 0; i < StNr; i++)
	{
		for (j = 0; j < MsgNr; j++)
		{
			S->TransFunc[i * MsgNr + j] = DefFunc;
		}
	}

	// set the starting state
	S->CurrState = InitState;
}

/*! \brief This function fills in the function pointer into the cell in the state machine
 *	\param *S	pointer to the state machine
 *	\param St	state
 *	\param Msg	incoming message
 *	\param f	the function to be executed when (state, message) combination occurs at the state machine
 *	\pre *S should be a legal pointer to the state machine, st, msg, should be all within the range, Base should be set in the initial state
 *	\post

 IRQL = PASSIVE_LEVEL

 */
VOID StateMachineSetAction(
	IN STATE_MACHINE *S,
	IN ULONG St,
	IN ULONG Msg,
	IN STATE_MACHINE_FUNC Func)
{
	ULONG MsgIdx;

	MsgIdx = Msg - S->Base;

	if (St < S->NrState && MsgIdx < S->NrMsg)
	{
		// boundary checking before setting the action
		S->TransFunc[St * S->NrMsg + MsgIdx] = Func;
	}
}

/*! \brief	 This function does the state transition
 *	\param	 *Adapter the NIC adapter pointer
 *	\param	 *S 	  the state machine
 *	\param	 *Elem	  the message to be executed
 *	\return   None

 IRQL = DISPATCH_LEVEL

 */
VOID StateMachinePerformAction(
	IN	PRTMP_ADAPTER	pAd,
	IN STATE_MACHINE *S,
	IN MLME_QUEUE_ELEM *Elem)
{
	(*(S->TransFunc[S->CurrState * S->NrMsg + Elem->MsgType - S->Base]))(pAd, Elem);
}

/*
	==========================================================================
	Description:
		The drop function, when machine executes this, the message is simply
		ignored. This function does nothing, the message is freed in
		StateMachinePerformAction()
	==========================================================================
 */
VOID Drop(
	IN PRTMP_ADAPTER pAd,
	IN MLME_QUEUE_ELEM *Elem)
{
}

// ===========================================================================================
// lfsr.c
// ===========================================================================================

/*
	==========================================================================
	Description:

	IRQL = PASSIVE_LEVEL

	==========================================================================
 */
VOID LfsrInit(
	IN PRTMP_ADAPTER pAd,
	IN ULONG Seed)
{
	if (Seed == 0)
		pAd->Mlme.ShiftReg = 1;
	else
		pAd->Mlme.ShiftReg = Seed;
}

/*
	==========================================================================
	Description:
	==========================================================================
 */
UCHAR RandomByte(
	IN PRTMP_ADAPTER pAd)
{
	ULONG i;
	UCHAR R, Result;

	R = 0;

	if (pAd->Mlme.ShiftReg == 0)
	NdisGetSystemUpTime((ULONG *)&pAd->Mlme.ShiftReg);

	for (i = 0; i < 8; i++)
	{
		if (pAd->Mlme.ShiftReg & 0x00000001)
		{
			pAd->Mlme.ShiftReg = ((pAd->Mlme.ShiftReg ^ LFSR_MASK) >> 1) | 0x80000000;
			Result = 1;
		}
		else
		{
			pAd->Mlme.ShiftReg = pAd->Mlme.ShiftReg >> 1;
			Result = 0;
		}
		R = (R << 1) | Result;
	}

	return R;
}

VOID AsicUpdateAutoFallBackTable(
	IN	PRTMP_ADAPTER	pAd,
	IN	PUCHAR			pRateTable)
{
	UCHAR					i;
	HT_FBK_CFG0_STRUC		HtCfg0;
	HT_FBK_CFG1_STRUC		HtCfg1;
	LG_FBK_CFG0_STRUC		LgCfg0;
	LG_FBK_CFG1_STRUC		LgCfg1;
	PRTMP_TX_RATE_SWITCH	pCurrTxRate, pNextTxRate;

	// set to initial value
	HtCfg0.word = 0x65432100;
	HtCfg1.word = 0xedcba988;
	LgCfg0.word = 0xedcba988;
	LgCfg1.word = 0x00002100;

	pNextTxRate = (PRTMP_TX_RATE_SWITCH)pRateTable+1;
	for (i = 1; i < *((PUCHAR) pRateTable); i++)
	{
		pCurrTxRate = (PRTMP_TX_RATE_SWITCH)pRateTable+1+i;
		switch (pCurrTxRate->Mode)
		{
			case 0:		//CCK
				break;
			case 1:		//OFDM
				{
					switch(pCurrTxRate->CurrMCS)
					{
						case 0:
							LgCfg0.field.OFDMMCS0FBK = (pNextTxRate->Mode == MODE_OFDM) ? (pNextTxRate->CurrMCS+8): pNextTxRate->CurrMCS;
							break;
						case 1:
							LgCfg0.field.OFDMMCS1FBK = (pNextTxRate->Mode == MODE_OFDM) ? (pNextTxRate->CurrMCS+8): pNextTxRate->CurrMCS;
							break;
						case 2:
							LgCfg0.field.OFDMMCS2FBK = (pNextTxRate->Mode == MODE_OFDM) ? (pNextTxRate->CurrMCS+8): pNextTxRate->CurrMCS;
							break;
						case 3:
							LgCfg0.field.OFDMMCS3FBK = (pNextTxRate->Mode == MODE_OFDM) ? (pNextTxRate->CurrMCS+8): pNextTxRate->CurrMCS;
							break;
						case 4:
							LgCfg0.field.OFDMMCS4FBK = (pNextTxRate->Mode == MODE_OFDM) ? (pNextTxRate->CurrMCS+8): pNextTxRate->CurrMCS;
							break;
						case 5:
							LgCfg0.field.OFDMMCS5FBK = (pNextTxRate->Mode == MODE_OFDM) ? (pNextTxRate->CurrMCS+8): pNextTxRate->CurrMCS;
							break;
						case 6:
							LgCfg0.field.OFDMMCS6FBK = (pNextTxRate->Mode == MODE_OFDM) ? (pNextTxRate->CurrMCS+8): pNextTxRate->CurrMCS;
							break;
						case 7:
							LgCfg0.field.OFDMMCS7FBK = (pNextTxRate->Mode == MODE_OFDM) ? (pNextTxRate->CurrMCS+8): pNextTxRate->CurrMCS;
							break;
					}
				}
				break;
			case 2:		//HT-MIX
			case 3:		//HT-GF
				{
					if ((pNextTxRate->Mode >= MODE_HTMIX) && (pCurrTxRate->CurrMCS != pNextTxRate->CurrMCS))
					{
						switch(pCurrTxRate->CurrMCS)
						{
							case 0:
								HtCfg0.field.HTMCS0FBK = pNextTxRate->CurrMCS;
								break;
							case 1:
								HtCfg0.field.HTMCS1FBK = pNextTxRate->CurrMCS;
								break;
							case 2:
								HtCfg0.field.HTMCS2FBK = pNextTxRate->CurrMCS;
								break;
							case 3:
								HtCfg0.field.HTMCS3FBK = pNextTxRate->CurrMCS;
								break;
							case 4:
								HtCfg0.field.HTMCS4FBK = pNextTxRate->CurrMCS;
								break;
							case 5:
								HtCfg0.field.HTMCS5FBK = pNextTxRate->CurrMCS;
								break;
							case 6:
								HtCfg0.field.HTMCS6FBK = pNextTxRate->CurrMCS;
								break;
							case 7:
								HtCfg0.field.HTMCS7FBK = pNextTxRate->CurrMCS;
								break;
							case 8:
								HtCfg1.field.HTMCS8FBK = pNextTxRate->CurrMCS;
								break;
							case 9:
								HtCfg1.field.HTMCS9FBK = pNextTxRate->CurrMCS;
								break;
							case 10:
								HtCfg1.field.HTMCS10FBK = pNextTxRate->CurrMCS;
								break;
							case 11:
								HtCfg1.field.HTMCS11FBK = pNextTxRate->CurrMCS;
								break;
							case 12:
								HtCfg1.field.HTMCS12FBK = pNextTxRate->CurrMCS;
								break;
							case 13:
								HtCfg1.field.HTMCS13FBK = pNextTxRate->CurrMCS;
								break;
							case 14:
								HtCfg1.field.HTMCS14FBK = pNextTxRate->CurrMCS;
								break;
							case 15:
								HtCfg1.field.HTMCS15FBK = pNextTxRate->CurrMCS;
								break;
							default:
								DBGPRINT(RT_DEBUG_ERROR, ("AsicUpdateAutoFallBackTable: not support CurrMCS=%d\n", pCurrTxRate->CurrMCS));
						}
					}
				}
				break;
		}

		pNextTxRate = pCurrTxRate;
	}

	RTMP_IO_WRITE32(pAd, HT_FBK_CFG0, HtCfg0.word);
	RTMP_IO_WRITE32(pAd, HT_FBK_CFG1, HtCfg1.word);
	RTMP_IO_WRITE32(pAd, LG_FBK_CFG0, LgCfg0.word);
	RTMP_IO_WRITE32(pAd, LG_FBK_CFG1, LgCfg1.word);
}

/*
	========================================================================

	Routine Description:
		Set MAC register value according operation mode.
		OperationMode AND bNonGFExist are for MM and GF Proteciton.
		If MM or GF mask is not set, those passing argument doesn't not take effect.

		Operation mode meaning:
		= 0 : Pure HT, no preotection.
		= 0x01; there may be non-HT devices in both the control and extension channel, protection is optional in BSS.
		= 0x10: No Transmission in 40M is protected.
		= 0x11: Transmission in both 40M and 20M shall be protected
		if (bNonGFExist)
			we should choose not to use GF. But still set correct ASIC registers.
	========================================================================
*/
VOID 	AsicUpdateProtect(
	IN		PRTMP_ADAPTER	pAd,
	IN 		USHORT			OperationMode,
	IN 		UCHAR			SetMask,
	IN		BOOLEAN			bDisableBGProtect,
	IN		BOOLEAN			bNonGFExist)
{
	PROT_CFG_STRUC	ProtCfg, ProtCfg4;
	UINT32 Protect[6];
	USHORT			offset;
	UCHAR			i;
	UINT32 MacReg = 0;

	if (!(pAd->CommonCfg.bHTProtect) && (OperationMode != 8))
	{
		return;
	}

	if (pAd->BATable.numAsOriginator)
	{
		//
		// enable the RTS/CTS to avoid channel collision
		//
		SetMask = ALLN_SETPROTECT;
		OperationMode = 8;
	}

	// Config ASIC RTS threshold register
	RTMP_IO_READ32(pAd, TX_RTS_CFG, &MacReg);
	MacReg &= 0xFF0000FF;
<<<<<<< HEAD
#if 0
	MacReg |= (pAd->CommonCfg.RtsThreshold << 8);
#else
	// If the user want disable RtsThreshold and enable Amsdu/Ralink-Aggregation, set the RtsThreshold as 4096
=======

	// If the user want disable RtsThreshold and enbale Amsdu/Ralink-Aggregation, set the RtsThreshold as 4096
>>>>>>> 21cb2d40
        if ((
			(pAd->CommonCfg.BACapability.field.AmsduEnable) ||
			(pAd->CommonCfg.bAggregationCapable == TRUE))
            && pAd->CommonCfg.RtsThreshold == MAX_RTS_THRESHOLD)
        {
			MacReg |= (0x1000 << 8);
        }
        else
        {
			MacReg |= (pAd->CommonCfg.RtsThreshold << 8);
        }

	RTMP_IO_WRITE32(pAd, TX_RTS_CFG, MacReg);

	// Initial common protection settings
	RTMPZeroMemory(Protect, sizeof(Protect));
	ProtCfg4.word = 0;
	ProtCfg.word = 0;
	ProtCfg.field.TxopAllowGF40 = 1;
	ProtCfg.field.TxopAllowGF20 = 1;
	ProtCfg.field.TxopAllowMM40 = 1;
	ProtCfg.field.TxopAllowMM20 = 1;
	ProtCfg.field.TxopAllowOfdm = 1;
	ProtCfg.field.TxopAllowCck = 1;
	ProtCfg.field.RTSThEn = 1;
	ProtCfg.field.ProtectNav = ASIC_SHORTNAV;

	// update PHY mode and rate
	if (pAd->CommonCfg.Channel > 14)
		ProtCfg.field.ProtectRate = 0x4000;
	ProtCfg.field.ProtectRate |= pAd->CommonCfg.RtsRate;

	// Handle legacy(B/G) protection
	if (bDisableBGProtect)
	{
		//ProtCfg.field.ProtectRate = pAd->CommonCfg.RtsRate;
		ProtCfg.field.ProtectCtrl = 0;
		Protect[0] = ProtCfg.word;
		Protect[1] = ProtCfg.word;
	}
	else
	{
		//ProtCfg.field.ProtectRate = pAd->CommonCfg.RtsRate;
		ProtCfg.field.ProtectCtrl = 0;			// CCK do not need to be protected
		Protect[0] = ProtCfg.word;
		ProtCfg.field.ProtectCtrl = ASIC_CTS;	// OFDM needs using CCK to protect
		Protect[1] = ProtCfg.word;
	}

	// Decide HT frame protection.
	if ((SetMask & ALLN_SETPROTECT) != 0)
	{
		switch(OperationMode)
		{
			case 0x0:
				// NO PROTECT
				// 1.All STAs in the BSS are 20/40 MHz HT
				// 2. in ai 20/40MHz BSS
				// 3. all STAs are 20MHz in a 20MHz BSS
				// Pure HT. no protection.

				// MM20_PROT_CFG
				//	Reserved (31:27)
				// 	PROT_TXOP(25:20) -- 010111
				//	PROT_NAV(19:18)  -- 01 (Short NAV protection)
				//  PROT_CTRL(17:16) -- 00 (None)
				// 	PROT_RATE(15:0)  -- 0x4004 (OFDM 24M)
				Protect[2] = 0x01744004;

				// MM40_PROT_CFG
				//	Reserved (31:27)
				// 	PROT_TXOP(25:20) -- 111111
				//	PROT_NAV(19:18)  -- 01 (Short NAV protection)
				//  PROT_CTRL(17:16) -- 00 (None)
				// 	PROT_RATE(15:0)  -- 0x4084 (duplicate OFDM 24M)
				Protect[3] = 0x03f44084;

				// CF20_PROT_CFG
				//	Reserved (31:27)
				// 	PROT_TXOP(25:20) -- 010111
				//	PROT_NAV(19:18)  -- 01 (Short NAV protection)
				//  PROT_CTRL(17:16) -- 00 (None)
				// 	PROT_RATE(15:0)  -- 0x4004 (OFDM 24M)
				Protect[4] = 0x01744004;

				// CF40_PROT_CFG
				//	Reserved (31:27)
				// 	PROT_TXOP(25:20) -- 111111
				//	PROT_NAV(19:18)  -- 01 (Short NAV protection)
				//  PROT_CTRL(17:16) -- 00 (None)
				// 	PROT_RATE(15:0)  -- 0x4084 (duplicate OFDM 24M)
				Protect[5] = 0x03f44084;

				if (bNonGFExist)
				{
					// PROT_NAV(19:18)  -- 01 (Short NAV protectiion)
					// PROT_CTRL(17:16) -- 01 (RTS/CTS)
					Protect[4] = 0x01754004;
					Protect[5] = 0x03f54084;
				}
				pAd->CommonCfg.IOTestParm.bRTSLongProtOn = FALSE;
				break;

 			case 1:
				// This is "HT non-member protection mode."
				// If there may be non-HT STAs my BSS
				ProtCfg.word = 0x01744004;	// PROT_CTRL(17:16) : 0 (None)
				ProtCfg4.word = 0x03f44084; // duplicaet legacy 24M. BW set 1.
				if (OPSTATUS_TEST_FLAG(pAd, fOP_STATUS_BG_PROTECTION_INUSED))
				{
					ProtCfg.word = 0x01740003;	//ERP use Protection bit is set, use protection rate at Clause 18..
					ProtCfg4.word = 0x03f40003; // Don't duplicate RTS/CTS in CCK mode. 0x03f40083;
				}
				//Assign Protection method for 20&40 MHz packets
				ProtCfg.field.ProtectCtrl = ASIC_RTS;
				ProtCfg.field.ProtectNav = ASIC_SHORTNAV;
				ProtCfg4.field.ProtectCtrl = ASIC_RTS;
				ProtCfg4.field.ProtectNav = ASIC_SHORTNAV;
				Protect[2] = ProtCfg.word;
				Protect[3] = ProtCfg4.word;
				Protect[4] = ProtCfg.word;
				Protect[5] = ProtCfg4.word;
				pAd->CommonCfg.IOTestParm.bRTSLongProtOn = TRUE;
				break;

			case 2:
				// If only HT STAs are in BSS. at least one is 20MHz. Only protect 40MHz packets
				ProtCfg.word = 0x01744004;  // PROT_CTRL(17:16) : 0 (None)
				ProtCfg4.word = 0x03f44084; // duplicaet legacy 24M. BW set 1.

				//Assign Protection method for 40MHz packets
				ProtCfg4.field.ProtectCtrl = ASIC_RTS;
				ProtCfg4.field.ProtectNav = ASIC_SHORTNAV;
				Protect[2] = ProtCfg.word;
				Protect[3] = ProtCfg4.word;
				if (bNonGFExist)
				{
					ProtCfg.field.ProtectCtrl = ASIC_RTS;
					ProtCfg.field.ProtectNav = ASIC_SHORTNAV;
				}
				Protect[4] = ProtCfg.word;
				Protect[5] = ProtCfg4.word;

				pAd->CommonCfg.IOTestParm.bRTSLongProtOn = FALSE;
				break;

			case 3:
				// HT mixed mode.	 PROTECT ALL!
				// Assign Rate
				ProtCfg.word = 0x01744004;	//duplicaet legacy 24M. BW set 1.
				ProtCfg4.word = 0x03f44084;
				// both 20MHz and 40MHz are protected. Whether use RTS or CTS-to-self depends on the
				if (OPSTATUS_TEST_FLAG(pAd, fOP_STATUS_BG_PROTECTION_INUSED))
				{
					ProtCfg.word = 0x01740003;	//ERP use Protection bit is set, use protection rate at Clause 18..
					ProtCfg4.word = 0x03f40003; // Don't duplicate RTS/CTS in CCK mode. 0x03f40083
				}
				//Assign Protection method for 20&40 MHz packets
				ProtCfg.field.ProtectCtrl = ASIC_RTS;
				ProtCfg.field.ProtectNav = ASIC_SHORTNAV;
				ProtCfg4.field.ProtectCtrl = ASIC_RTS;
				ProtCfg4.field.ProtectNav = ASIC_SHORTNAV;
				Protect[2] = ProtCfg.word;
				Protect[3] = ProtCfg4.word;
				Protect[4] = ProtCfg.word;
				Protect[5] = ProtCfg4.word;
				pAd->CommonCfg.IOTestParm.bRTSLongProtOn = TRUE;
				break;

			case 8:
				// Special on for Atheros problem n chip.
				Protect[2] = 0x01754004;
				Protect[3] = 0x03f54084;
				Protect[4] = 0x01754004;
				Protect[5] = 0x03f54084;
				pAd->CommonCfg.IOTestParm.bRTSLongProtOn = TRUE;
				break;
		}
	}

	offset = CCK_PROT_CFG;
	for (i = 0;i < 6;i++)
	{
		if ((SetMask & (1<< i)))
		{
			RTMP_IO_WRITE32(pAd, offset + i*4, Protect[i]);
		}
	}
}

#ifdef RT30xx
/*
	========================================================================

	Routine Description: Write RT30xx RF register through MAC

	Arguments:

	Return Value:

	IRQL =

	Note:

	========================================================================
*/
NTSTATUS RT30xxWriteRFRegister(
	IN	PRTMP_ADAPTER	pAd,
	IN	UCHAR			RegID,
	IN	UCHAR			Value)
{
	RF_CSR_CFG_STRUC	rfcsr;
	UINT				i = 0;

	do
	{
		RTMP_IO_READ32(pAd, RF_CSR_CFG, &rfcsr.word);

		if (!rfcsr.field.RF_CSR_KICK)
			break;
		i++;
	}
	while ((i < RETRY_LIMIT) && (!RTMP_TEST_FLAG(pAd, fRTMP_ADAPTER_NIC_NOT_EXIST)));

	if ((i == RETRY_LIMIT) || (RTMP_TEST_FLAG(pAd, fRTMP_ADAPTER_NIC_NOT_EXIST)))
	{
		DBGPRINT_RAW(RT_DEBUG_ERROR, ("Retry count exhausted or device removed!!!\n"));
		return STATUS_UNSUCCESSFUL;
	}

	rfcsr.field.RF_CSR_WR = 1;
	rfcsr.field.RF_CSR_KICK = 1;
	rfcsr.field.TESTCSR_RFACC_REGNUM = RegID;
	rfcsr.field.RF_CSR_DATA = Value;

	RTMP_IO_WRITE32(pAd, RF_CSR_CFG, rfcsr.word);

	return STATUS_SUCCESS;
}


/*
	========================================================================

	Routine Description: Read RT30xx RF register through MAC

	Arguments:

	Return Value:

	IRQL =

	Note:

	========================================================================
*/
NTSTATUS RT30xxReadRFRegister(
	IN	PRTMP_ADAPTER	pAd,
	IN	UCHAR			RegID,
	IN	PUCHAR			pValue)
{
	RF_CSR_CFG_STRUC	rfcsr;
	UINT				i=0, k=0;

	for (i=0; i<MAX_BUSY_COUNT; i++)
	{
		RTMP_IO_READ32(pAd, RF_CSR_CFG, &rfcsr.word);

		if (rfcsr.field.RF_CSR_KICK == BUSY)
		{
			continue;
		}
		rfcsr.word = 0;
		rfcsr.field.RF_CSR_WR = 0;
		rfcsr.field.RF_CSR_KICK = 1;
		rfcsr.field.TESTCSR_RFACC_REGNUM = RegID;
		RTMP_IO_WRITE32(pAd, RF_CSR_CFG, rfcsr.word);
		for (k=0; k<MAX_BUSY_COUNT; k++)
		{
			RTMP_IO_READ32(pAd, RF_CSR_CFG, &rfcsr.word);

			if (rfcsr.field.RF_CSR_KICK == IDLE)
				break;
		}
		if ((rfcsr.field.RF_CSR_KICK == IDLE) &&
			(rfcsr.field.TESTCSR_RFACC_REGNUM == RegID))
		{
			*pValue = (UCHAR)rfcsr.field.RF_CSR_DATA;
			break;
		}
	}
	if (rfcsr.field.RF_CSR_KICK == BUSY)
	{
		DBGPRINT_ERR(("RF read R%d=0x%x fail, i[%d], k[%d]\n", RegID, rfcsr.word,i,k));
		return STATUS_UNSUCCESSFUL;
	}

	return STATUS_SUCCESS;
}
#endif // RT30xx //

#ifdef RT30xx
// add by johnli, RF power sequence setup
/*
	==========================================================================
	Description:

	Load RF normal operation-mode setup

	==========================================================================
 */
VOID RT30xxLoadRFNormalModeSetup(
	IN PRTMP_ADAPTER 	pAd)
{
	UCHAR RFValue;

	// RX0_PD & TX0_PD, RF R1 register Bit 2 & Bit 3 to 0 and RF_BLOCK_en,RX1_PD & TX1_PD, Bit0, Bit 4 & Bit5 to 1
	RT30xxReadRFRegister(pAd, RF_R01, &RFValue);
	RFValue = (RFValue & (~0x0C)) | 0x31;
	RT30xxWriteRFRegister(pAd, RF_R01, RFValue);

	// TX_LO2_en, RF R15 register Bit 3 to 0
	RT30xxReadRFRegister(pAd, RF_R15, &RFValue);
	RFValue &= (~0x08);
	RT30xxWriteRFRegister(pAd, RF_R15, RFValue);

	// TX_LO1_en, RF R17 register Bit 3 to 0
	RT30xxReadRFRegister(pAd, RF_R17, &RFValue);
	RFValue &= (~0x08);
	// to fix rx long range issue
	if (((pAd->MACVersion & 0xffff) >= 0x0211) && (pAd->NicConfig2.field.ExternalLNAForG == 0))
	{
		RFValue |= 0x20;
	}
	RT30xxWriteRFRegister(pAd, RF_R17, RFValue);

	// RX_LO1_en, RF R20 register Bit 3 to 0
	RT30xxReadRFRegister(pAd, RF_R20, &RFValue);
	RFValue &= (~0x08);
	RT30xxWriteRFRegister(pAd, RF_R20, RFValue);

	// RX_LO2_en, RF R21 register Bit 3 to 0
	RT30xxReadRFRegister(pAd, RF_R21, &RFValue);
	RFValue &= (~0x08);
	RT30xxWriteRFRegister(pAd, RF_R21, RFValue);

	// LDORF_VC, RF R27 register Bit 2 to 0
	RT30xxReadRFRegister(pAd, RF_R27, &RFValue);
	if ((pAd->MACVersion & 0xffff) < 0x0211)
		RFValue = (RFValue & (~0x77)) | 0x3;
	else
		RFValue = (RFValue & (~0x77));
	RT30xxWriteRFRegister(pAd, RF_R27, RFValue);
	/* end johnli */
}

/*
	==========================================================================
	Description:

	Load RF sleep-mode setup

	==========================================================================
 */
VOID RT30xxLoadRFSleepModeSetup(
	IN PRTMP_ADAPTER 	pAd)
{
	UCHAR RFValue;
	UINT32 MACValue;

	// RF_BLOCK_en. RF R1 register Bit 0 to 0
	RT30xxReadRFRegister(pAd, RF_R01, &RFValue);
	RFValue &= (~0x01);
	RT30xxWriteRFRegister(pAd, RF_R01, RFValue);

	// VCO_IC, RF R7 register Bit 4 & Bit 5 to 0
	RT30xxReadRFRegister(pAd, RF_R07, &RFValue);
	RFValue &= (~0x30);
	RT30xxWriteRFRegister(pAd, RF_R07, RFValue);

	// Idoh, RF R9 register Bit 1, Bit 2 & Bit 3 to 0
	RT30xxReadRFRegister(pAd, RF_R09, &RFValue);
	RFValue &= (~0x0E);
	RT30xxWriteRFRegister(pAd, RF_R09, RFValue);

	// RX_CTB_en, RF R21 register Bit 7 to 0
	RT30xxReadRFRegister(pAd, RF_R21, &RFValue);
	RFValue &= (~0x80);
	RT30xxWriteRFRegister(pAd, RF_R21, RFValue);

	// LDORF_VC, RF R27 register Bit 0, Bit 1 & Bit 2 to 1
	RT30xxReadRFRegister(pAd, RF_R27, &RFValue);
	RFValue |= 0x77;
	RT30xxWriteRFRegister(pAd, RF_R27, RFValue);

	RTMP_IO_READ32(pAd, LDO_CFG0, &MACValue);
	MACValue |= 0x1D000000;
	RTMP_IO_WRITE32(pAd, LDO_CFG0, MACValue);
}

/*
	==========================================================================
	Description:

	Reverse RF sleep-mode setup

	==========================================================================
 */
VOID RT30xxReverseRFSleepModeSetup(
	IN PRTMP_ADAPTER 	pAd)
{
	UCHAR RFValue;
	UINT32 MACValue;

	// RF_BLOCK_en, RF R1 register Bit 0 to 1
	RT30xxReadRFRegister(pAd, RF_R01, &RFValue);
	RFValue |= 0x01;
	RT30xxWriteRFRegister(pAd, RF_R01, RFValue);

	// VCO_IC, RF R7 register Bit 4 & Bit 5 to 1
	RT30xxReadRFRegister(pAd, RF_R07, &RFValue);
	RFValue |= 0x30;
	RT30xxWriteRFRegister(pAd, RF_R07, RFValue);

	// Idoh, RF R9 register Bit 1, Bit 2 & Bit 3 to 1
	RT30xxReadRFRegister(pAd, RF_R09, &RFValue);
	RFValue |= 0x0E;
	RT30xxWriteRFRegister(pAd, RF_R09, RFValue);

	// RX_CTB_en, RF R21 register Bit 7 to 1
	RT30xxReadRFRegister(pAd, RF_R21, &RFValue);
	RFValue |= 0x80;
	RT30xxWriteRFRegister(pAd, RF_R21, RFValue);

	// LDORF_VC, RF R27 register Bit 2 to 0
	RT30xxReadRFRegister(pAd, RF_R27, &RFValue);
	if ((pAd->MACVersion & 0xffff) < 0x0211)
		RFValue = (RFValue & (~0x77)) | 0x3;
	else
		RFValue = (RFValue & (~0x77));
	RT30xxWriteRFRegister(pAd, RF_R27, RFValue);

	// RT3071 version E has fixed this issue
	if ((pAd->NicConfig2.field.DACTestBit == 1) && ((pAd->MACVersion & 0xffff) < 0x0211))
	{
		// patch tx EVM issue temporarily
		RTMP_IO_READ32(pAd, LDO_CFG0, &MACValue);
		MACValue = ((MACValue & 0xE0FFFFFF) | 0x0D000000);
		RTMP_IO_WRITE32(pAd, LDO_CFG0, MACValue);
	}
	else
	{
		RTMP_IO_READ32(pAd, LDO_CFG0, &MACValue);
		MACValue = ((MACValue & 0xE0FFFFFF) | 0x01000000);
		RTMP_IO_WRITE32(pAd, LDO_CFG0, MACValue);
	}
}
// end johnli
#endif // RT30xx //

/*
	==========================================================================
	Description:

	IRQL = PASSIVE_LEVEL
	IRQL = DISPATCH_LEVEL

	==========================================================================
 */
VOID AsicSwitchChannel(
					  IN PRTMP_ADAPTER pAd,
	IN	UCHAR			Channel,
	IN	BOOLEAN			bScan)
{
	ULONG			R2 = 0, R3 = DEFAULT_RF_TX_POWER, R4 = 0;
	CHAR    TxPwer = 0, TxPwer2 = DEFAULT_RF_TX_POWER; //Bbp94 = BBPR94_DEFAULT, TxPwer2 = DEFAULT_RF_TX_POWER;
	UCHAR	index;
	UINT32 	Value = 0; //BbpReg, Value;
	RTMP_RF_REGS *RFRegTable;

	// Search Tx power value
#ifdef RT30xx
	// We can't use ChannelList to search channel, since some central channl's txpowr doesn't list
	// in ChannelList, so use TxPower array instead.
	//
	for (index = 0; index < MAX_NUM_OF_CHANNELS; index++)
	{
		if (Channel == pAd->TxPower[index].Channel)
	{
			TxPwer = pAd->TxPower[index].Power;
			TxPwer2 = pAd->TxPower[index].Power2;
			break;
		}
	}
#endif
#ifndef RT30xx
	for (index = 0; index < pAd->ChannelListNum; index++)
	{
		if (Channel == pAd->ChannelList[index].Channel)
		{
			TxPwer = pAd->ChannelList[index].Power;
			TxPwer2 = pAd->ChannelList[index].Power2;
			break;
		}
	}
#endif

	if (index == MAX_NUM_OF_CHANNELS)
	{
#ifndef RT30xx
		DBGPRINT(RT_DEBUG_ERROR, ("AsicSwitchChannel: Cant find the Channel#%d \n", Channel));
#endif
#ifdef RT30xx
		DBGPRINT(RT_DEBUG_ERROR, ("AsicSwitchChannel: Can't find the Channel#%d \n", Channel));
#endif
	}

#ifdef RT2870
	// The RF programming sequence is difference between 3xxx and 2xxx
#ifdef RT30xx
	if ((IS_RT3070(pAd) || IS_RT3090(pAd)) && ((pAd->RfIcType == RFIC_3020) || (pAd->RfIcType == RFIC_2020) ||
		(pAd->RfIcType == RFIC_3021) || (pAd->RfIcType == RFIC_3022)))
#endif
#ifndef RT30xx
	if (IS_RT3070(pAd) && ((pAd->RfIcType == RFIC_3020) || (pAd->RfIcType == RFIC_2020)))
#endif
	{
		/* modify by WY for Read RF Reg. error */
		UCHAR RFValue;

		for (index = 0; index < NUM_OF_3020_CHNL; index++)
		{
			if (Channel == FreqItems3020[index].Channel)
			{
				// Programming channel parameters
				RT30xxWriteRFRegister(pAd, RF_R02, FreqItems3020[index].N);
				RT30xxWriteRFRegister(pAd, RF_R03, FreqItems3020[index].K);

#ifndef RT30xx
				RT30xxReadRFRegister(pAd, RF_R06, (PUCHAR)&RFValue);
				RFValue = (RFValue & 0xFC) | FreqItems3020[index].R;
				RT30xxWriteRFRegister(pAd, RF_R06, (UCHAR)RFValue);

				// Set Tx Power
				RT30xxReadRFRegister(pAd, RF_R12, (PUCHAR)&RFValue);
				RFValue = (RFValue & 0xE0) | TxPwer;
				RT30xxWriteRFRegister(pAd, RF_R12, (UCHAR)RFValue);

				// Set RF offset
				RT30xxReadRFRegister(pAd, RF_R23, (PUCHAR)&RFValue);
				RFValue = (RFValue & 0x80) | pAd->RfFreqOffset;
				RT30xxWriteRFRegister(pAd, RF_R23, (UCHAR)RFValue);
#endif
#ifdef RT30xx
				RT30xxReadRFRegister(pAd, RF_R06, &RFValue);
				RFValue = (RFValue & 0xFC) | FreqItems3020[index].R;
				RT30xxWriteRFRegister(pAd, RF_R06, RFValue);

				// Set Tx0 Power
				RT30xxReadRFRegister(pAd, RF_R12, &RFValue);
				RFValue = (RFValue & 0xE0) | TxPwer;
				RT30xxWriteRFRegister(pAd, RF_R12, RFValue);

				// Set Tx1 Power
				RT30xxReadRFRegister(pAd, RF_R13, &RFValue);
				RFValue = (RFValue & 0xE0) | TxPwer2;
				RT30xxWriteRFRegister(pAd, RF_R13, RFValue);

				// Tx/Rx Stream setting
				RT30xxReadRFRegister(pAd, RF_R01, &RFValue);
				//if (IS_RT3090(pAd))
				//	RFValue |= 0x01; // Enable RF block.
				RFValue &= 0x03;	//clear bit[7~2]
				if (pAd->Antenna.field.TxPath == 1)
					RFValue |= 0xA0;
				else if (pAd->Antenna.field.TxPath == 2)
					RFValue |= 0x80;
				if (pAd->Antenna.field.RxPath == 1)
					RFValue |= 0x50;
				else if (pAd->Antenna.field.RxPath == 2)
					RFValue |= 0x40;
				RT30xxWriteRFRegister(pAd, RF_R01, RFValue);

				// Set RF offset
				RT30xxReadRFRegister(pAd, RF_R23, &RFValue);
				RFValue = (RFValue & 0x80) | pAd->RfFreqOffset;
				RT30xxWriteRFRegister(pAd, RF_R23, RFValue);
#endif

				// Set BW
				if (!bScan && (pAd->CommonCfg.BBPCurrentBW == BW_40))
				{
					RFValue = pAd->Mlme.CaliBW40RfR24;
					//DISABLE_11N_CHECK(pAd);
				}
				else
				{
					RFValue = pAd->Mlme.CaliBW20RfR24;
				}
#ifndef RT30xx
				RT30xxWriteRFRegister(pAd, RF_R24, (UCHAR)RFValue);

				// Enable RF tuning
				RT30xxReadRFRegister(pAd, RF_R07, (PUCHAR)&RFValue);
				RFValue = RFValue | 0x1;
				RT30xxWriteRFRegister(pAd, RF_R07, (UCHAR)RFValue);

				// latch channel for future usage.
				pAd->LatchRfRegs.Channel = Channel;
#endif
#ifdef RT30xx
				RT30xxWriteRFRegister(pAd, RF_R24, RFValue);
				RT30xxWriteRFRegister(pAd, RF_R31, RFValue);

				// Enable RF tuning
				RT30xxReadRFRegister(pAd, RF_R07, &RFValue);
				RFValue = RFValue | 0x1;
				RT30xxWriteRFRegister(pAd, RF_R07, RFValue);

				// latch channel for future usage.
				pAd->LatchRfRegs.Channel = Channel;

				DBGPRINT(RT_DEBUG_TRACE, ("SwitchChannel#%d(RF=%d, Pwr0=%d, Pwr1=%d, %dT), N=0x%02X, K=0x%02X, R=0x%02X\n",
					Channel,
					pAd->RfIcType,
					TxPwer,
					TxPwer2,
					pAd->Antenna.field.TxPath,
					FreqItems3020[index].N,
					FreqItems3020[index].K,
					FreqItems3020[index].R));
#endif

				break;
			}
		}

#ifndef RT30xx
		DBGPRINT(RT_DEBUG_TRACE, ("SwitchChannel#%d(RF=%d, Pwr0=%d, Pwr1=%d, %dT), N=0x%02X, K=0x%02X, R=0x%02X\n",
			Channel,
			pAd->RfIcType,
			TxPwer,
			TxPwer2,
			pAd->Antenna.field.TxPath,
			FreqItems3020[index].N,
			FreqItems3020[index].K,
			FreqItems3020[index].R));
#endif
	}
	else
#endif // RT2870 //
	{
		RFRegTable = RF2850RegTable;

		switch (pAd->RfIcType)
		{
			case RFIC_2820:
			case RFIC_2850:
			case RFIC_2720:
			case RFIC_2750:

			for (index = 0; index < NUM_OF_2850_CHNL; index++)
			{
				if (Channel == RFRegTable[index].Channel)
				{
					R2 = RFRegTable[index].R2;
					if (pAd->Antenna.field.TxPath == 1)
					{
						R2 |= 0x4000;	// If TXpath is 1, bit 14 = 1;
					}

					if (pAd->Antenna.field.RxPath == 2)
					{
						R2 |= 0x40;	// write 1 to off Rxpath.
					}
					else if (pAd->Antenna.field.RxPath == 1)
					{
						R2 |= 0x20040;	// write 1 to off RxPath
					}

					if (Channel > 14)
					{
						// initialize R3, R4
						R3 = (RFRegTable[index].R3 & 0xffffc1ff);
						R4 = (RFRegTable[index].R4 & (~0x001f87c0)) | (pAd->RfFreqOffset << 15);

						// 5G band power range: 0xF9~0X0F, TX0 Reg3 bit9/TX1 Reg4 bit6="0" means the TX power reduce 7dB
						// R3
						if ((TxPwer >= -7) && (TxPwer < 0))
						{
							TxPwer = (7+TxPwer);
							TxPwer = (TxPwer > 0xF) ? (0xF) : (TxPwer);
							R3 |= (TxPwer << 10);
							DBGPRINT(RT_DEBUG_ERROR, ("AsicSwitchChannel: TxPwer=%d \n", TxPwer));
						}
						else
						{
							TxPwer = (TxPwer > 0xF) ? (0xF) : (TxPwer);
							R3 |= (TxPwer << 10) | (1 << 9);
						}

						// R4
						if ((TxPwer2 >= -7) && (TxPwer2 < 0))
						{
							TxPwer2 = (7+TxPwer2);
							TxPwer2 = (TxPwer2 > 0xF) ? (0xF) : (TxPwer2);
							R4 |= (TxPwer2 << 7);
							DBGPRINT(RT_DEBUG_ERROR, ("AsicSwitchChannel: TxPwer2=%d \n", TxPwer2));
						}
						else
						{
							TxPwer2 = (TxPwer2 > 0xF) ? (0xF) : (TxPwer2);
							R4 |= (TxPwer2 << 7) | (1 << 6);
						}
					}
					else
					{
						R3 = (RFRegTable[index].R3 & 0xffffc1ff) | (TxPwer << 9); // set TX power0
					R4 = (RFRegTable[index].R4 & (~0x001f87c0)) | (pAd->RfFreqOffset << 15) | (TxPwer2 <<6);// Set freq Offset & TxPwr1
					}

					// Based on BBP current mode before changing RF channel.
					if (!bScan && (pAd->CommonCfg.BBPCurrentBW == BW_40))
					{
						R4 |=0x200000;
					}

					// Update variables
					pAd->LatchRfRegs.Channel = Channel;
					pAd->LatchRfRegs.R1 = RFRegTable[index].R1;
					pAd->LatchRfRegs.R2 = R2;
					pAd->LatchRfRegs.R3 = R3;
					pAd->LatchRfRegs.R4 = R4;

					// Set RF value 1's set R3[bit2] = [0]
					RTMP_RF_IO_WRITE32(pAd, pAd->LatchRfRegs.R1);
					RTMP_RF_IO_WRITE32(pAd, pAd->LatchRfRegs.R2);
					RTMP_RF_IO_WRITE32(pAd, (pAd->LatchRfRegs.R3 & (~0x04)));
					RTMP_RF_IO_WRITE32(pAd, pAd->LatchRfRegs.R4);

					RTMPusecDelay(200);

					// Set RF value 2's set R3[bit2] = [1]
					RTMP_RF_IO_WRITE32(pAd, pAd->LatchRfRegs.R1);
					RTMP_RF_IO_WRITE32(pAd, pAd->LatchRfRegs.R2);
					RTMP_RF_IO_WRITE32(pAd, (pAd->LatchRfRegs.R3 | 0x04));
					RTMP_RF_IO_WRITE32(pAd, pAd->LatchRfRegs.R4);

					RTMPusecDelay(200);

					// Set RF value 3's set R3[bit2] = [0]
					RTMP_RF_IO_WRITE32(pAd, pAd->LatchRfRegs.R1);
					RTMP_RF_IO_WRITE32(pAd, pAd->LatchRfRegs.R2);
					RTMP_RF_IO_WRITE32(pAd, (pAd->LatchRfRegs.R3 & (~0x04)));
					RTMP_RF_IO_WRITE32(pAd, pAd->LatchRfRegs.R4);

					break;
				}
			}
			break;

			default:
			break;
		}
	}

	// Change BBP setting during siwtch from a->g, g->a
	if (Channel <= 14)
	{
	    ULONG	TxPinCfg = 0x00050F0A;//Gary 2007/08/09 0x050A0A

		RTMP_BBP_IO_WRITE8_BY_REG_ID(pAd, BBP_R62, (0x37 - GET_LNA_GAIN(pAd)));
		RTMP_BBP_IO_WRITE8_BY_REG_ID(pAd, BBP_R63, (0x37 - GET_LNA_GAIN(pAd)));
		RTMP_BBP_IO_WRITE8_BY_REG_ID(pAd, BBP_R64, (0x37 - GET_LNA_GAIN(pAd)));
		RTMP_BBP_IO_WRITE8_BY_REG_ID(pAd, BBP_R86, 0);//(0x44 - GET_LNA_GAIN(pAd)));	// According the Rory's suggestion to solve the middle range issue.
		//RTMP_BBP_IO_WRITE8_BY_REG_ID(pAd, BBP_R82, 0x62);

		// Rx High power VGA offset for LNA select
	    if (pAd->NicConfig2.field.ExternalLNAForG)
	    {
	        RTMP_BBP_IO_WRITE8_BY_REG_ID(pAd, BBP_R82, 0x62);
			RTMP_BBP_IO_WRITE8_BY_REG_ID(pAd, BBP_R75, 0x46);
	    }
	    else
	    {
	        RTMP_BBP_IO_WRITE8_BY_REG_ID(pAd, BBP_R82, 0x84);
			RTMP_BBP_IO_WRITE8_BY_REG_ID(pAd, BBP_R75, 0x50);
	    }

		// 5G band selection PIN, bit1 and bit2 are complement
		RTMP_IO_READ32(pAd, TX_BAND_CFG, &Value);
		Value &= (~0x6);
		Value |= (0x04);
		RTMP_IO_WRITE32(pAd, TX_BAND_CFG, Value);

        // Turn off unused PA or LNA when only 1T or 1R
		if (pAd->Antenna.field.TxPath == 1)
		{
			TxPinCfg &= 0xFFFFFFF3;
		}
		if (pAd->Antenna.field.RxPath == 1)
		{
			TxPinCfg &= 0xFFFFF3FF;
		}

		RTMP_IO_WRITE32(pAd, TX_PIN_CFG, TxPinCfg);
	}
	else
	{
	    ULONG	TxPinCfg = 0x00050F05;//Gary 2007/8/9 0x050505

		RTMP_BBP_IO_WRITE8_BY_REG_ID(pAd, BBP_R62, (0x37 - GET_LNA_GAIN(pAd)));
		RTMP_BBP_IO_WRITE8_BY_REG_ID(pAd, BBP_R63, (0x37 - GET_LNA_GAIN(pAd)));
		RTMP_BBP_IO_WRITE8_BY_REG_ID(pAd, BBP_R64, (0x37 - GET_LNA_GAIN(pAd)));
		RTMP_BBP_IO_WRITE8_BY_REG_ID(pAd, BBP_R86, 0);//(0x44 - GET_LNA_GAIN(pAd)));   // According the Rory's suggestion to solve the middle range issue.
		RTMP_BBP_IO_WRITE8_BY_REG_ID(pAd, BBP_R82, 0xF2);

		// Rx High power VGA offset for LNA select
		if (pAd->NicConfig2.field.ExternalLNAForA)
		{
			RTMP_BBP_IO_WRITE8_BY_REG_ID(pAd, BBP_R75, 0x46);
		}
		else
		{
			RTMP_BBP_IO_WRITE8_BY_REG_ID(pAd, BBP_R75, 0x50);
		}

		// 5G band selection PIN, bit1 and bit2 are complement
		RTMP_IO_READ32(pAd, TX_BAND_CFG, &Value);
		Value &= (~0x6);
		Value |= (0x02);
		RTMP_IO_WRITE32(pAd, TX_BAND_CFG, Value);

        // Turn off unused PA or LNA when only 1T or 1R
		if (pAd->Antenna.field.TxPath == 1)
		{
			TxPinCfg &= 0xFFFFFFF3;
	}
		if (pAd->Antenna.field.RxPath == 1)
		{
			TxPinCfg &= 0xFFFFF3FF;
	}

		RTMP_IO_WRITE32(pAd, TX_PIN_CFG, TxPinCfg);
	}

    // R66 should be set according to Channel and use 20MHz when scanning
	//RTMP_BBP_IO_WRITE8_BY_REG_ID(pAd, BBP_R66, (0x2E + GET_LNA_GAIN(pAd)));
	if (bScan)
		RTMPSetAGCInitValue(pAd, BW_20);
	else
		RTMPSetAGCInitValue(pAd, pAd->CommonCfg.BBPCurrentBW);

	//
	// On 11A, We should delay and wait RF/BBP to be stable
	// and the appropriate time should be 1000 micro seconds
	// 2005/06/05 - On 11G, We also need this delay time. Otherwise it's difficult to pass the WHQL.
	//
	RTMPusecDelay(1000);

	DBGPRINT(RT_DEBUG_TRACE, ("SwitchChannel#%d(RF=%d, Pwr0=%lu, Pwr1=%lu, %dT) to , R1=0x%08lx, R2=0x%08lx, R3=0x%08lx, R4=0x%08lx\n",
							  Channel,
							  pAd->RfIcType,
							  (R3 & 0x00003e00) >> 9,
							  (R4 & 0x000007c0) >> 6,
							  pAd->Antenna.field.TxPath,
							  pAd->LatchRfRegs.R1,
							  pAd->LatchRfRegs.R2,
							  pAd->LatchRfRegs.R3,
							  pAd->LatchRfRegs.R4));
}

/*
	==========================================================================
	Description:
		This function is required for 2421 only, and should not be used during
		site survey. It's only required after NIC decided to stay at a channel
		for a longer period.
		When this function is called, it's always after AsicSwitchChannel().

	IRQL = PASSIVE_LEVEL
	IRQL = DISPATCH_LEVEL

	==========================================================================
 */
VOID AsicLockChannel(
	IN PRTMP_ADAPTER pAd,
	IN UCHAR Channel)
{
}

/*
	==========================================================================
	Description:

	IRQL = PASSIVE_LEVEL
	IRQL = DISPATCH_LEVEL

	==========================================================================
 */
VOID	AsicAntennaSelect(
	IN	PRTMP_ADAPTER	pAd,
	IN	UCHAR			Channel)
{
#ifdef RT30xx
			if (pAd->Mlme.OneSecPeriodicRound % 2 == 1)
			{
				// patch for AsicSetRxAnt failed
				pAd->RxAnt.EvaluatePeriod = 0;

				// check every 2 second. If rcv-beacon less than 5 in the past 2 second, then AvgRSSI is no longer a
				// valid indication of the distance between this AP and its clients.
				if (OPSTATUS_TEST_FLAG(pAd, fOP_STATUS_MEDIA_STATE_CONNECTED))
				{
					SHORT	realavgrssi1;

					// if no traffic then reset average rssi to trigger evaluation
					if (pAd->StaCfg.NumOfAvgRssiSample < 5)
					{
						pAd->RxAnt.Pair1LastAvgRssi = (-99);
						pAd->RxAnt.Pair2LastAvgRssi = (-99);
						DBGPRINT(RT_DEBUG_TRACE, ("MlmePeriodicExec: no traffic/beacon, reset RSSI\n"));
					}

					pAd->StaCfg.NumOfAvgRssiSample = 0;
					realavgrssi1 = (pAd->RxAnt.Pair1AvgRssi[pAd->RxAnt.Pair1PrimaryRxAnt] >> 3);

					DBGPRINT(RT_DEBUG_TRACE,("Ant-realrssi0(%d), Lastrssi0(%d), EvaluateStableCnt=%d\n", realavgrssi1, pAd->RxAnt.Pair1LastAvgRssi, pAd->RxAnt.EvaluateStableCnt));

					// if the difference between two rssi is larger or less than 5, then evaluate the other antenna
					if ((pAd->RxAnt.EvaluateStableCnt < 2) || (realavgrssi1 > (pAd->RxAnt.Pair1LastAvgRssi + 5)) || (realavgrssi1 < (pAd->RxAnt.Pair1LastAvgRssi - 5)))
					{
						pAd->RxAnt.Pair1LastAvgRssi = realavgrssi1;
						AsicEvaluateRxAnt(pAd);
					}
				}
				else
				{
					// if not connected, always switch antenna to try to connect
					UCHAR	temp;

					temp = pAd->RxAnt.Pair1PrimaryRxAnt;
					pAd->RxAnt.Pair1PrimaryRxAnt = pAd->RxAnt.Pair1SecondaryRxAnt;
					pAd->RxAnt.Pair1SecondaryRxAnt = temp;

					DBGPRINT(RT_DEBUG_TRACE, ("MlmePeriodicExec: no connect, switch to another one to try connection\n"));

					AsicSetRxAnt(pAd, pAd->RxAnt.Pair1PrimaryRxAnt);
				}
			}
#endif /* RT30xx */
}

/*
	========================================================================

	Routine Description:
		Antenna miscellaneous setting.

	Arguments:
		pAd						Pointer to our adapter
		BandState				Indicate current Band State.

	Return Value:
		None

	IRQL <= DISPATCH_LEVEL

	Note:
		1.) Frame End type control
			only valid for G only (RF_2527 & RF_2529)
			0: means DPDT, set BBP R4 bit 5 to 1
			1: means SPDT, set BBP R4 bit 5 to 0


	========================================================================
*/
VOID	AsicAntennaSetting(
	IN	PRTMP_ADAPTER	pAd,
	IN	ABGBAND_STATE	BandState)
{
}

VOID AsicRfTuningExec(
	IN PVOID SystemSpecific1,
	IN PVOID FunctionContext,
	IN PVOID SystemSpecific2,
	IN PVOID SystemSpecific3)
{
}

/*
	==========================================================================
	Description:
		Gives CCK TX rate 2 more dB TX power.
		This routine works only in LINK UP in INFRASTRUCTURE mode.

		calculate desired Tx power in RF R3.Tx0~5,	should consider -
		0. if current radio is a noisy environment (pAd->DrsCounters.fNoisyEnvironment)
		1. TxPowerPercentage
		2. auto calibration based on TSSI feedback
		3. extra 2 db for CCK
		4. -10 db upon very-short distance (AvgRSSI >= -40db) to AP

	NOTE: Since this routine requires the value of (pAd->DrsCounters.fNoisyEnvironment),
		it should be called AFTER MlmeDynamicTxRatSwitching()
	==========================================================================
 */
VOID AsicAdjustTxPower(
	IN PRTMP_ADAPTER pAd)
{
	INT			i, j;
	CHAR		DeltaPwr = 0;
	BOOLEAN		bAutoTxAgc = FALSE;
	UCHAR		TssiRef, *pTssiMinusBoundary, *pTssiPlusBoundary, TxAgcStep;
	UCHAR		BbpR1 = 0, BbpR49 = 0, idx;
	PCHAR		pTxAgcCompensate;
	ULONG		TxPwr[5];
	CHAR		Value;

#ifdef RT2860
	if (OPSTATUS_TEST_FLAG(pAd, fOP_STATUS_DOZE)
		|| (pAd->bPCIclkOff == TRUE)
		|| RTMP_TEST_FLAG(pAd, fRTMP_ADAPTER_IDLE_RADIO_OFF)
		|| RTMP_TEST_FLAG(pAd, fRTMP_ADAPTER_BSS_SCAN_IN_PROGRESS))
		return;
#endif

	if (pAd->CommonCfg.BBPCurrentBW == BW_40)
	{
		if (pAd->CommonCfg.CentralChannel > 14)
		{
			TxPwr[0] = pAd->Tx40MPwrCfgABand[0];
			TxPwr[1] = pAd->Tx40MPwrCfgABand[1];
			TxPwr[2] = pAd->Tx40MPwrCfgABand[2];
			TxPwr[3] = pAd->Tx40MPwrCfgABand[3];
			TxPwr[4] = pAd->Tx40MPwrCfgABand[4];
		}
		else
		{
			TxPwr[0] = pAd->Tx40MPwrCfgGBand[0];
			TxPwr[1] = pAd->Tx40MPwrCfgGBand[1];
			TxPwr[2] = pAd->Tx40MPwrCfgGBand[2];
			TxPwr[3] = pAd->Tx40MPwrCfgGBand[3];
			TxPwr[4] = pAd->Tx40MPwrCfgGBand[4];
		}
	}
	else
	{
		if (pAd->CommonCfg.Channel > 14)
		{
			TxPwr[0] = pAd->Tx20MPwrCfgABand[0];
			TxPwr[1] = pAd->Tx20MPwrCfgABand[1];
			TxPwr[2] = pAd->Tx20MPwrCfgABand[2];
			TxPwr[3] = pAd->Tx20MPwrCfgABand[3];
			TxPwr[4] = pAd->Tx20MPwrCfgABand[4];
		}
		else
		{
			TxPwr[0] = pAd->Tx20MPwrCfgGBand[0];
			TxPwr[1] = pAd->Tx20MPwrCfgGBand[1];
			TxPwr[2] = pAd->Tx20MPwrCfgGBand[2];
			TxPwr[3] = pAd->Tx20MPwrCfgGBand[3];
			TxPwr[4] = pAd->Tx20MPwrCfgGBand[4];
		}
	}

	// TX power compensation for temperature variation based on TSSI. try every 4 second
	if (pAd->Mlme.OneSecPeriodicRound % 4 == 0)
	{
		if (pAd->CommonCfg.Channel <= 14)
		{
			/* bg channel */
			bAutoTxAgc         = pAd->bAutoTxAgcG;
			TssiRef            = pAd->TssiRefG;
			pTssiMinusBoundary = &pAd->TssiMinusBoundaryG[0];
			pTssiPlusBoundary  = &pAd->TssiPlusBoundaryG[0];
			TxAgcStep          = pAd->TxAgcStepG;
			pTxAgcCompensate   = &pAd->TxAgcCompensateG;
		}
		else
		{
			/* a channel */
			bAutoTxAgc         = pAd->bAutoTxAgcA;
			TssiRef            = pAd->TssiRefA;
			pTssiMinusBoundary = &pAd->TssiMinusBoundaryA[0];
			pTssiPlusBoundary  = &pAd->TssiPlusBoundaryA[0];
			TxAgcStep          = pAd->TxAgcStepA;
			pTxAgcCompensate   = &pAd->TxAgcCompensateA;
		}

		if (bAutoTxAgc)
		{
			/* BbpR1 is unsigned char */
			RTMP_BBP_IO_READ8_BY_REG_ID(pAd, BBP_R49, &BbpR49);

			/* (p) TssiPlusBoundaryG[0] = 0 = (m) TssiMinusBoundaryG[0] */
			/* compensate: +4     +3   +2   +1    0   -1   -2   -3   -4 * steps */
			/* step value is defined in pAd->TxAgcStepG for tx power value */

			/* [4]+1+[4]   p4     p3   p2   p1   o1   m1   m2   m3   m4 */
			/* ex:         0x00 0x15 0x25 0x45 0x88 0xA0 0xB5 0xD0 0xF0
			   above value are examined in mass factory production */
			/*             [4]    [3]  [2]  [1]  [0]  [1]  [2]  [3]  [4] */

			/* plus (+) is 0x00 ~ 0x45, minus (-) is 0xa0 ~ 0xf0 */
			/* if value is between p1 ~ o1 or o1 ~ s1, no need to adjust tx power */
			/* if value is 0xa5, tx power will be -= TxAgcStep*(2-1) */

			if (BbpR49 > pTssiMinusBoundary[1])
			{
				// Reading is larger than the reference value
				// check for how large we need to decrease the Tx power
				for (idx = 1; idx < 5; idx++)
				{
					if (BbpR49 <= pTssiMinusBoundary[idx])  // Found the range
						break;
				}
				// The index is the step we should decrease, idx = 0 means there is nothing to compensate
				*pTxAgcCompensate = -(TxAgcStep * (idx-1));

				DeltaPwr += (*pTxAgcCompensate);
				DBGPRINT(RT_DEBUG_TRACE, ("-- Tx Power, BBP R1=%x, TssiRef=%x, TxAgcStep=%x, step = -%d\n",
					BbpR49, TssiRef, TxAgcStep, idx-1));
			}
			else if (BbpR49 < pTssiPlusBoundary[1])
			{
				// Reading is smaller than the reference value
				// check for how large we need to increase the Tx power
				for (idx = 1; idx < 5; idx++)
				{
					if (BbpR49 >= pTssiPlusBoundary[idx])   // Found the range
						break;
				}
				// The index is the step we should increase, idx = 0 means there is nothing to compensate
				*pTxAgcCompensate = TxAgcStep * (idx-1);
				DeltaPwr += (*pTxAgcCompensate);
				DBGPRINT(RT_DEBUG_TRACE, ("++ Tx Power, BBP R1=%x, TssiRef=%x, TxAgcStep=%x, step = +%d\n",
					BbpR49, TssiRef, TxAgcStep, idx-1));
			}
			else
			{
				*pTxAgcCompensate = 0;
				DBGPRINT(RT_DEBUG_TRACE, ("   Tx Power, BBP R49=%x, TssiRef=%x, TxAgcStep=%x, step = +%d\n",
					BbpR49, TssiRef, TxAgcStep, 0));
			}
		}
	}
	else
	{
		if (pAd->CommonCfg.Channel <= 14)
		{
			bAutoTxAgc         = pAd->bAutoTxAgcG;
			pTxAgcCompensate   = &pAd->TxAgcCompensateG;
		}
		else
		{
			bAutoTxAgc         = pAd->bAutoTxAgcA;
			pTxAgcCompensate   = &pAd->TxAgcCompensateA;
		}

		if (bAutoTxAgc)
			DeltaPwr += (*pTxAgcCompensate);
	}

	RTMP_BBP_IO_READ8_BY_REG_ID(pAd, BBP_R1, &BbpR1);
	BbpR1 &= 0xFC;

	/* calculate delta power based on the percentage specified from UI */
	// E2PROM setting is calibrated for maximum TX power (i.e. 100%)
	// We lower TX power here according to the percentage specified from UI
	if (pAd->CommonCfg.TxPowerPercentage == 0xffffffff)       // AUTO TX POWER control
		;
	else if (pAd->CommonCfg.TxPowerPercentage > 90)  // 91 ~ 100% & AUTO, treat as 100% in terms of mW
		;
	else if (pAd->CommonCfg.TxPowerPercentage > 60)  // 61 ~ 90%, treat as 75% in terms of mW		// DeltaPwr -= 1;
	{
		DeltaPwr -= 1;
	}
	else if (pAd->CommonCfg.TxPowerPercentage > 30)  // 31 ~ 60%, treat as 50% in terms of mW		// DeltaPwr -= 3;
	{
		DeltaPwr -= 3;
	}
	else if (pAd->CommonCfg.TxPowerPercentage > 15)  // 16 ~ 30%, treat as 25% in terms of mW		// DeltaPwr -= 6;
	{
		BbpR1 |= 0x01;
	}
	else if (pAd->CommonCfg.TxPowerPercentage > 9)   // 10 ~ 15%, treat as 12.5% in terms of mW		// DeltaPwr -= 9;
	{
		BbpR1 |= 0x01;
		DeltaPwr -= 3;
	}
	else                                           // 0 ~ 9 %, treat as MIN(~3%) in terms of mW		// DeltaPwr -= 12;
	{
		BbpR1 |= 0x02;
	}

	RTMP_BBP_IO_WRITE8_BY_REG_ID(pAd, BBP_R1, BbpR1);

	/* reset different new tx power for different TX rate */
	for(i=0; i<5; i++)
	{
		if (TxPwr[i] != 0xffffffff)
		{
			for (j=0; j<8; j++)
			{
				Value = (CHAR)((TxPwr[i] >> j*4) & 0x0F); /* 0 ~ 15 */

				if ((Value + DeltaPwr) < 0)
				{
					Value = 0; /* min */
				}
				else if ((Value + DeltaPwr) > 0xF)
				{
					Value = 0xF; /* max */
				}
				else
				{
					Value += DeltaPwr; /* temperature compensation */
				}

				/* fill new value to CSR offset */
				TxPwr[i] = (TxPwr[i] & ~(0x0000000F << j*4)) | (Value << j*4);
			}

			/* write tx power value to CSR */
			/* TX_PWR_CFG_0 (8 tx rate) for	TX power for OFDM 12M/18M
											TX power for OFDM 6M/9M
											TX power for CCK5.5M/11M
											TX power for CCK1M/2M */
			/* TX_PWR_CFG_1 ~ TX_PWR_CFG_4 */
			RTMP_IO_WRITE32(pAd, TX_PWR_CFG_0 + i*4, TxPwr[i]);
		}
	}

}

/*
	==========================================================================
	Description:
		put PHY to sleep here, and set next wakeup timer. PHY doesn't not wakeup
		automatically. Instead, MCU will issue a TwakeUpInterrupt to host after
		the wakeup timer timeout. Driver has to issue a separate command to wake
		PHY up.

	IRQL = DISPATCH_LEVEL

	==========================================================================
 */
VOID AsicSleepThenAutoWakeup(
	IN PRTMP_ADAPTER pAd,
	IN USHORT TbttNumToNextWakeUp)
{
    RT28XX_STA_SLEEP_THEN_AUTO_WAKEUP(pAd, TbttNumToNextWakeUp);
}

/*
	==========================================================================
	Description:
		AsicForceWakeup() is used whenever manual wakeup is required
		AsicForceSleep() should only be used when not in INFRA BSS. When
		in INFRA BSS, we should use AsicSleepThenAutoWakeup() instead.
	==========================================================================
 */
VOID AsicForceSleep(
	IN PRTMP_ADAPTER pAd)
{

}

/*
	==========================================================================
	Description:
		AsicForceWakeup() is used whenever Twakeup timer (set via AsicSleepThenAutoWakeup)
		expired.

	IRQL = PASSIVE_LEVEL
	IRQL = DISPATCH_LEVEL
	==========================================================================
 */
VOID AsicForceWakeup(
	IN PRTMP_ADAPTER pAd,
#ifdef RT2860
	IN UCHAR    	 Level)
#endif
#ifdef RT2870
	IN BOOLEAN    bFromTx)
#endif
{
    DBGPRINT(RT_DEBUG_TRACE, ("--> AsicForceWakeup \n"));
#ifdef RT2860
    RT28XX_STA_FORCE_WAKEUP(pAd, Level);
#endif
#ifdef RT2870
    RT28XX_STA_FORCE_WAKEUP(pAd, bFromTx);
#endif
}

/*
	==========================================================================
	Description:
		Set My BSSID

	IRQL = DISPATCH_LEVEL

	==========================================================================
 */
VOID AsicSetBssid(
	IN PRTMP_ADAPTER pAd,
	IN PUCHAR pBssid)
{
	ULONG		  Addr4;
	DBGPRINT(RT_DEBUG_TRACE, ("==============> AsicSetBssid %x:%x:%x:%x:%x:%x\n",
		pBssid[0],pBssid[1],pBssid[2],pBssid[3], pBssid[4],pBssid[5]));

	Addr4 = (ULONG)(pBssid[0])		 |
			(ULONG)(pBssid[1] << 8)  |
			(ULONG)(pBssid[2] << 16) |
			(ULONG)(pBssid[3] << 24);
	RTMP_IO_WRITE32(pAd, MAC_BSSID_DW0, Addr4);

	Addr4 = 0;
	// always one BSSID in STA mode
	Addr4 = (ULONG)(pBssid[4]) | (ULONG)(pBssid[5] << 8);

	RTMP_IO_WRITE32(pAd, MAC_BSSID_DW1, Addr4);
}

VOID AsicSetMcastWC(
	IN PRTMP_ADAPTER pAd)
{
	MAC_TABLE_ENTRY *pEntry = &pAd->MacTab.Content[MCAST_WCID];
	USHORT		offset;

	pEntry->Sst        = SST_ASSOC;
	pEntry->Aid        = MCAST_WCID;	// Softap supports 1 BSSID and use WCID=0 as multicast Wcid index
	pEntry->PsMode     = PWR_ACTIVE;
	pEntry->CurrTxRate = pAd->CommonCfg.MlmeRate;
	offset = MAC_WCID_BASE + BSS0Mcast_WCID * HW_WCID_ENTRY_SIZE;
}

/*
	==========================================================================
	Description:

	IRQL = DISPATCH_LEVEL

	==========================================================================
 */
VOID AsicDelWcidTab(
	IN PRTMP_ADAPTER pAd,
	IN UCHAR	Wcid)
{
	ULONG		  Addr0 = 0x0, Addr1 = 0x0;
	ULONG 		offset;

	DBGPRINT(RT_DEBUG_TRACE, ("AsicDelWcidTab==>Wcid = 0x%x\n",Wcid));
	offset = MAC_WCID_BASE + Wcid * HW_WCID_ENTRY_SIZE;
	RTMP_IO_WRITE32(pAd, offset, Addr0);
	offset += 4;
	RTMP_IO_WRITE32(pAd, offset, Addr1);
}

/*
	==========================================================================
	Description:

	IRQL = DISPATCH_LEVEL

	==========================================================================
 */
VOID AsicEnableRDG(
	IN PRTMP_ADAPTER pAd)
{
	TX_LINK_CFG_STRUC	TxLinkCfg;
	UINT32				Data = 0;

	RTMP_IO_READ32(pAd, TX_LINK_CFG, &TxLinkCfg.word);
	TxLinkCfg.field.TxRDGEn = 1;
	RTMP_IO_WRITE32(pAd, TX_LINK_CFG, TxLinkCfg.word);

	RTMP_IO_READ32(pAd, EDCA_AC0_CFG, &Data);
	Data  &= 0xFFFFFF00;
	Data  |= 0x80;
	RTMP_IO_WRITE32(pAd, EDCA_AC0_CFG, Data);

	//OPSTATUS_CLEAR_FLAG(pAd, fOP_STATUS_AGGREGATION_INUSED);
}

/*
	==========================================================================
	Description:

	IRQL = DISPATCH_LEVEL

	==========================================================================
 */
VOID AsicDisableRDG(
	IN PRTMP_ADAPTER pAd)
{
	TX_LINK_CFG_STRUC	TxLinkCfg;
	UINT32				Data = 0;


	RTMP_IO_READ32(pAd, TX_LINK_CFG, &TxLinkCfg.word);
	TxLinkCfg.field.TxRDGEn = 0;
	RTMP_IO_WRITE32(pAd, TX_LINK_CFG, TxLinkCfg.word);

	RTMP_IO_READ32(pAd, EDCA_AC0_CFG, &Data);

	Data  &= 0xFFFFFF00;
	if (RTMP_TEST_FLAG(pAd, fRTMP_ADAPTER_DYNAMIC_BE_TXOP_ACTIVE)
		&& (pAd->MacTab.fAnyStationMIMOPSDynamic == FALSE)
	)
	{
		// For CWC test, change txop from 0x30 to 0x20 in TxBurst mode
		if (pAd->CommonCfg.bEnableTxBurst)
			Data |= 0x20;
	}
	RTMP_IO_WRITE32(pAd, EDCA_AC0_CFG, Data);
}

/*
	==========================================================================
	Description:

	IRQL = PASSIVE_LEVEL
	IRQL = DISPATCH_LEVEL

	==========================================================================
 */
VOID AsicDisableSync(
	IN PRTMP_ADAPTER pAd)
{
	BCN_TIME_CFG_STRUC csr;

	DBGPRINT(RT_DEBUG_TRACE, ("--->Disable TSF synchronization\n"));

	// 2003-12-20 disable TSF and TBTT while NIC in power-saving have side effect
	//			  that NIC will never wakes up because TSF stops and no more
	//			  TBTT interrupts
	pAd->TbttTickCount = 0;
	RTMP_IO_READ32(pAd, BCN_TIME_CFG, &csr.word);
	csr.field.bBeaconGen = 0;
	csr.field.bTBTTEnable = 0;
	csr.field.TsfSyncMode = 0;
	csr.field.bTsfTicking = 0;
	RTMP_IO_WRITE32(pAd, BCN_TIME_CFG, csr.word);

}

/*
	==========================================================================
	Description:

	IRQL = DISPATCH_LEVEL

	==========================================================================
 */
VOID AsicEnableBssSync(
	IN PRTMP_ADAPTER pAd)
{
	BCN_TIME_CFG_STRUC csr;

	DBGPRINT(RT_DEBUG_TRACE, ("--->AsicEnableBssSync(INFRA mode)\n"));

	RTMP_IO_READ32(pAd, BCN_TIME_CFG, &csr.word);

	{
		csr.field.BeaconInterval = pAd->CommonCfg.BeaconPeriod << 4; // ASIC register in units of 1/16 TU
		csr.field.bTsfTicking = 1;
		csr.field.TsfSyncMode = 1; // sync TSF in INFRASTRUCTURE mode
		csr.field.bBeaconGen  = 0; // do NOT generate BEACON
		csr.field.bTBTTEnable = 1;
	}

	RTMP_IO_WRITE32(pAd, BCN_TIME_CFG, csr.word);
}

/*
	==========================================================================
	Description:
	Note:
		BEACON frame in shared memory should be built ok before this routine
		can be called. Otherwise, a garbage frame maybe transmitted out every
		Beacon period.

	IRQL = DISPATCH_LEVEL

	==========================================================================
 */
VOID AsicEnableIbssSync(
	IN PRTMP_ADAPTER pAd)
{
	BCN_TIME_CFG_STRUC csr9;
	PUCHAR			ptr;
	UINT i;

	DBGPRINT(RT_DEBUG_TRACE, ("--->AsicEnableIbssSync(ADHOC mode. MPDUtotalByteCount = %d)\n", pAd->BeaconTxWI.MPDUtotalByteCount));

	RTMP_IO_READ32(pAd, BCN_TIME_CFG, &csr9.word);
	csr9.field.bBeaconGen = 0;
	csr9.field.bTBTTEnable = 0;
	csr9.field.bTsfTicking = 0;
	RTMP_IO_WRITE32(pAd, BCN_TIME_CFG, csr9.word);

#ifdef RT2860
	// move BEACON TXD and frame content to on-chip memory
	ptr = (PUCHAR)&pAd->BeaconTxWI;
	for (i=0; i<TXWI_SIZE; i+=4)  // 16-byte TXWI field
	{
		UINT32 longptr =  *ptr + (*(ptr+1)<<8) + (*(ptr+2)<<16) + (*(ptr+3)<<24);
		RTMP_IO_WRITE32(pAd, HW_BEACON_BASE0 + i, longptr);
		ptr += 4;
	}

	// start right after the 16-byte TXWI field
	ptr = pAd->BeaconBuf;
	for (i=0; i< pAd->BeaconTxWI.MPDUtotalByteCount; i+=4)
	{
		UINT32 longptr =  *ptr + (*(ptr+1)<<8) + (*(ptr+2)<<16) + (*(ptr+3)<<24);
		RTMP_IO_WRITE32(pAd, HW_BEACON_BASE0 + TXWI_SIZE + i, longptr);
		ptr +=4;
	}
#endif
#ifdef RT2870
	// move BEACON TXD and frame content to on-chip memory
	ptr = (PUCHAR)&pAd->BeaconTxWI;
	for (i=0; i<TXWI_SIZE; i+=2)  // 16-byte TXWI field
	{
		RTUSBMultiWrite(pAd, HW_BEACON_BASE0 + i, ptr, 2);
		ptr += 2;
	}

	// start right after the 16-byte TXWI field
	ptr = pAd->BeaconBuf;
	for (i=0; i< pAd->BeaconTxWI.MPDUtotalByteCount; i+=2)
	{
		RTUSBMultiWrite(pAd, HW_BEACON_BASE0 + TXWI_SIZE + i, ptr, 2);
		ptr +=2;
	}
#endif // RT2870 //

	// start sending BEACON
	csr9.field.BeaconInterval = pAd->CommonCfg.BeaconPeriod << 4; // ASIC register in units of 1/16 TU
	csr9.field.bTsfTicking = 1;
	csr9.field.TsfSyncMode = 2; // sync TSF in IBSS mode
	csr9.field.bTBTTEnable = 1;
	csr9.field.bBeaconGen = 1;
	RTMP_IO_WRITE32(pAd, BCN_TIME_CFG, csr9.word);
}

/*
	==========================================================================
	Description:

	IRQL = PASSIVE_LEVEL
	IRQL = DISPATCH_LEVEL

	==========================================================================
 */
VOID AsicSetEdcaParm(
	IN PRTMP_ADAPTER pAd,
	IN PEDCA_PARM	 pEdcaParm)
{
	EDCA_AC_CFG_STRUC   Ac0Cfg, Ac1Cfg, Ac2Cfg, Ac3Cfg;
	AC_TXOP_CSR0_STRUC csr0;
	AC_TXOP_CSR1_STRUC csr1;
	AIFSN_CSR_STRUC    AifsnCsr;
	CWMIN_CSR_STRUC    CwminCsr;
	CWMAX_CSR_STRUC    CwmaxCsr;
	int i;

	Ac0Cfg.word = 0;
	Ac1Cfg.word = 0;
	Ac2Cfg.word = 0;
	Ac3Cfg.word = 0;
	if ((pEdcaParm == NULL) || (pEdcaParm->bValid == FALSE))
	{
		DBGPRINT(RT_DEBUG_TRACE,("AsicSetEdcaParm\n"));
		OPSTATUS_CLEAR_FLAG(pAd, fOP_STATUS_WMM_INUSED);
		for (i=0; i<MAX_LEN_OF_MAC_TABLE; i++)
		{
			if (pAd->MacTab.Content[i].ValidAsCLI || pAd->MacTab.Content[i].ValidAsApCli)
				CLIENT_STATUS_CLEAR_FLAG(&pAd->MacTab.Content[i], fCLIENT_STATUS_WMM_CAPABLE);
		}

		//========================================================
		//      MAC Register has a copy .
		//========================================================
		if( pAd->CommonCfg.bEnableTxBurst )
		{
			// For CWC test, change txop from 0x30 to 0x20 in TxBurst mode
			Ac0Cfg.field.AcTxop = 0x20; // Suggest by John for TxBurst in HT Mode
		}
		else
			Ac0Cfg.field.AcTxop = 0;	// QID_AC_BE
		Ac0Cfg.field.Cwmin = CW_MIN_IN_BITS;
		Ac0Cfg.field.Cwmax = CW_MAX_IN_BITS;
		Ac0Cfg.field.Aifsn = 2;
		RTMP_IO_WRITE32(pAd, EDCA_AC0_CFG, Ac0Cfg.word);

		Ac1Cfg.field.AcTxop = 0;	// QID_AC_BK
		Ac1Cfg.field.Cwmin = CW_MIN_IN_BITS;
		Ac1Cfg.field.Cwmax = CW_MAX_IN_BITS;
		Ac1Cfg.field.Aifsn = 2;
		RTMP_IO_WRITE32(pAd, EDCA_AC1_CFG, Ac1Cfg.word);

		if (pAd->CommonCfg.PhyMode == PHY_11B)
		{
			Ac2Cfg.field.AcTxop = 192;	// AC_VI: 192*32us ~= 6ms
			Ac3Cfg.field.AcTxop = 96;	// AC_VO: 96*32us  ~= 3ms
		}
		else
		{
			Ac2Cfg.field.AcTxop = 96;	// AC_VI: 96*32us ~= 3ms
			Ac3Cfg.field.AcTxop = 48;	// AC_VO: 48*32us ~= 1.5ms
		}
		Ac2Cfg.field.Cwmin = CW_MIN_IN_BITS;
		Ac2Cfg.field.Cwmax = CW_MAX_IN_BITS;
		Ac2Cfg.field.Aifsn = 2;
		RTMP_IO_WRITE32(pAd, EDCA_AC2_CFG, Ac2Cfg.word);
		Ac3Cfg.field.Cwmin = CW_MIN_IN_BITS;
		Ac3Cfg.field.Cwmax = CW_MAX_IN_BITS;
		Ac3Cfg.field.Aifsn = 2;
		RTMP_IO_WRITE32(pAd, EDCA_AC3_CFG, Ac3Cfg.word);

		//========================================================
		//      DMA Register has a copy too.
		//========================================================
		csr0.field.Ac0Txop = 0;		// QID_AC_BE
		csr0.field.Ac1Txop = 0;		// QID_AC_BK
		RTMP_IO_WRITE32(pAd, WMM_TXOP0_CFG, csr0.word);
		if (pAd->CommonCfg.PhyMode == PHY_11B)
		{
			csr1.field.Ac2Txop = 192;		// AC_VI: 192*32us ~= 6ms
			csr1.field.Ac3Txop = 96;		// AC_VO: 96*32us  ~= 3ms
		}
		else
		{
			csr1.field.Ac2Txop = 96;		// AC_VI: 96*32us ~= 3ms
			csr1.field.Ac3Txop = 48;		// AC_VO: 48*32us ~= 1.5ms
		}
		RTMP_IO_WRITE32(pAd, WMM_TXOP1_CFG, csr1.word);

		CwminCsr.word = 0;
		CwminCsr.field.Cwmin0 = CW_MIN_IN_BITS;
		CwminCsr.field.Cwmin1 = CW_MIN_IN_BITS;
		CwminCsr.field.Cwmin2 = CW_MIN_IN_BITS;
		CwminCsr.field.Cwmin3 = CW_MIN_IN_BITS;
		RTMP_IO_WRITE32(pAd, WMM_CWMIN_CFG, CwminCsr.word);

		CwmaxCsr.word = 0;
		CwmaxCsr.field.Cwmax0 = CW_MAX_IN_BITS;
		CwmaxCsr.field.Cwmax1 = CW_MAX_IN_BITS;
		CwmaxCsr.field.Cwmax2 = CW_MAX_IN_BITS;
		CwmaxCsr.field.Cwmax3 = CW_MAX_IN_BITS;
		RTMP_IO_WRITE32(pAd, WMM_CWMAX_CFG, CwmaxCsr.word);

		RTMP_IO_WRITE32(pAd, WMM_AIFSN_CFG, 0x00002222);

		NdisZeroMemory(&pAd->CommonCfg.APEdcaParm, sizeof(EDCA_PARM));
	}
	else
	{
		OPSTATUS_SET_FLAG(pAd, fOP_STATUS_WMM_INUSED);
		//========================================================
		//      MAC Register has a copy.
		//========================================================
		//
		// Modify Cwmin/Cwmax/Txop on queue[QID_AC_VI], Recommend by Jerry 2005/07/27
		// To degrade our VIDO Queue's throughput for WiFi WMM S3T07 Issue.
		//
		//pEdcaParm->Txop[QID_AC_VI] = pEdcaParm->Txop[QID_AC_VI] * 7 / 10; // rt2860c need this

		Ac0Cfg.field.AcTxop =  pEdcaParm->Txop[QID_AC_BE];
		Ac0Cfg.field.Cwmin= pEdcaParm->Cwmin[QID_AC_BE];
		Ac0Cfg.field.Cwmax = pEdcaParm->Cwmax[QID_AC_BE];
		Ac0Cfg.field.Aifsn = pEdcaParm->Aifsn[QID_AC_BE]; //+1;

		Ac1Cfg.field.AcTxop =  pEdcaParm->Txop[QID_AC_BK];
		Ac1Cfg.field.Cwmin = pEdcaParm->Cwmin[QID_AC_BK]; //+2;
		Ac1Cfg.field.Cwmax = pEdcaParm->Cwmax[QID_AC_BK];
		Ac1Cfg.field.Aifsn = pEdcaParm->Aifsn[QID_AC_BK]; //+1;

		Ac2Cfg.field.AcTxop = (pEdcaParm->Txop[QID_AC_VI] * 6) / 10;
		Ac2Cfg.field.Cwmin = pEdcaParm->Cwmin[QID_AC_VI];
		Ac2Cfg.field.Cwmax = pEdcaParm->Cwmax[QID_AC_VI];
		Ac2Cfg.field.Aifsn = pEdcaParm->Aifsn[QID_AC_VI];

		{
			// Tuning for Wi-Fi WMM S06
			if (pAd->CommonCfg.bWiFiTest &&
				pEdcaParm->Aifsn[QID_AC_VI] == 10)
				Ac2Cfg.field.Aifsn -= 1;

			// Tuning for TGn Wi-Fi 5.2.32
			// STA TestBed changes in this item: connexant legacy sta ==> broadcom 11n sta
			if (STA_TGN_WIFI_ON(pAd) &&
				pEdcaParm->Aifsn[QID_AC_VI] == 10)
			{
				Ac0Cfg.field.Aifsn = 3;
				Ac2Cfg.field.AcTxop = 5;
			}

#ifdef RT30xx
			if (pAd->RfIcType == RFIC_3020 || pAd->RfIcType == RFIC_2020)
			{
				// Tuning for WiFi WMM S3-T07: connexant legacy sta ==> broadcom 11n sta.
				Ac2Cfg.field.Aifsn = 5;
			}
#endif // RT30xx //
		}

		Ac3Cfg.field.AcTxop = pEdcaParm->Txop[QID_AC_VO];
		Ac3Cfg.field.Cwmin = pEdcaParm->Cwmin[QID_AC_VO];
		Ac3Cfg.field.Cwmax = pEdcaParm->Cwmax[QID_AC_VO];
		Ac3Cfg.field.Aifsn = pEdcaParm->Aifsn[QID_AC_VO];

//#ifdef WIFI_TEST
		if (pAd->CommonCfg.bWiFiTest)
		{
			if (Ac3Cfg.field.AcTxop == 102)
			{
			Ac0Cfg.field.AcTxop = pEdcaParm->Txop[QID_AC_BE] ? pEdcaParm->Txop[QID_AC_BE] : 10;
				Ac0Cfg.field.Aifsn  = pEdcaParm->Aifsn[QID_AC_BE]-1; /* AIFSN must >= 1 */
			Ac1Cfg.field.AcTxop = pEdcaParm->Txop[QID_AC_BK];
				Ac1Cfg.field.Aifsn  = pEdcaParm->Aifsn[QID_AC_BK];
			Ac2Cfg.field.AcTxop = pEdcaParm->Txop[QID_AC_VI];
			} /* End of if */
		}
//#endif // WIFI_TEST //

		RTMP_IO_WRITE32(pAd, EDCA_AC0_CFG, Ac0Cfg.word);
		RTMP_IO_WRITE32(pAd, EDCA_AC1_CFG, Ac1Cfg.word);
		RTMP_IO_WRITE32(pAd, EDCA_AC2_CFG, Ac2Cfg.word);
		RTMP_IO_WRITE32(pAd, EDCA_AC3_CFG, Ac3Cfg.word);


		//========================================================
		//      DMA Register has a copy too.
		//========================================================
		csr0.field.Ac0Txop = Ac0Cfg.field.AcTxop;
		csr0.field.Ac1Txop = Ac1Cfg.field.AcTxop;
		RTMP_IO_WRITE32(pAd, WMM_TXOP0_CFG, csr0.word);

		csr1.field.Ac2Txop = Ac2Cfg.field.AcTxop;
		csr1.field.Ac3Txop = Ac3Cfg.field.AcTxop;
		RTMP_IO_WRITE32(pAd, WMM_TXOP1_CFG, csr1.word);

		CwminCsr.word = 0;
		CwminCsr.field.Cwmin0 = pEdcaParm->Cwmin[QID_AC_BE];
		CwminCsr.field.Cwmin1 = pEdcaParm->Cwmin[QID_AC_BK];
		CwminCsr.field.Cwmin2 = pEdcaParm->Cwmin[QID_AC_VI];

		CwminCsr.field.Cwmin3 = pEdcaParm->Cwmin[QID_AC_VO] - 1; //for TGn wifi test

		RTMP_IO_WRITE32(pAd, WMM_CWMIN_CFG, CwminCsr.word);

		CwmaxCsr.word = 0;
		CwmaxCsr.field.Cwmax0 = pEdcaParm->Cwmax[QID_AC_BE];
		CwmaxCsr.field.Cwmax1 = pEdcaParm->Cwmax[QID_AC_BK];
		CwmaxCsr.field.Cwmax2 = pEdcaParm->Cwmax[QID_AC_VI];
		CwmaxCsr.field.Cwmax3 = pEdcaParm->Cwmax[QID_AC_VO];
		RTMP_IO_WRITE32(pAd, WMM_CWMAX_CFG, CwmaxCsr.word);

		AifsnCsr.word = 0;
		AifsnCsr.field.Aifsn0 = Ac0Cfg.field.Aifsn; //pEdcaParm->Aifsn[QID_AC_BE];
		AifsnCsr.field.Aifsn1 = Ac1Cfg.field.Aifsn; //pEdcaParm->Aifsn[QID_AC_BK];
		AifsnCsr.field.Aifsn2 = Ac2Cfg.field.Aifsn; //pEdcaParm->Aifsn[QID_AC_VI];

		{
			// Tuning for Wi-Fi WMM S06
			if (pAd->CommonCfg.bWiFiTest &&
				pEdcaParm->Aifsn[QID_AC_VI] == 10)
				AifsnCsr.field.Aifsn2 = Ac2Cfg.field.Aifsn - 4;

			// Tuning for TGn Wi-Fi 5.2.32
			// STA TestBed changes in this item: connexant legacy sta ==> broadcom 11n sta
			if (STA_TGN_WIFI_ON(pAd) &&
				pEdcaParm->Aifsn[QID_AC_VI] == 10)
			{
				AifsnCsr.field.Aifsn0 = 3;
				AifsnCsr.field.Aifsn2 = 7;
			}
#ifdef RT2870
			if (INFRA_ON(pAd))
				CLIENT_STATUS_SET_FLAG(&pAd->MacTab.Content[BSSID_WCID], fCLIENT_STATUS_WMM_CAPABLE);
#endif
		}

		AifsnCsr.field.Aifsn3 = Ac3Cfg.field.Aifsn - 1; //pEdcaParm->Aifsn[QID_AC_VO]; //for TGn wifi test
#ifdef RT30xx
		if (pAd->RfIcType == RFIC_3020 || pAd->RfIcType == RFIC_2020)
			AifsnCsr.field.Aifsn2 = 0x2; //pEdcaParm->Aifsn[QID_AC_VI]; //for WiFi WMM S4-T04.
#endif // RT30xx //

		RTMP_IO_WRITE32(pAd, WMM_AIFSN_CFG, AifsnCsr.word);

		NdisMoveMemory(&pAd->CommonCfg.APEdcaParm, pEdcaParm, sizeof(EDCA_PARM));
		if (!ADHOC_ON(pAd))
		{
			DBGPRINT(RT_DEBUG_TRACE,("EDCA [#%d]: AIFSN CWmin CWmax  TXOP(us)  ACM\n", pEdcaParm->EdcaUpdateCount));
			DBGPRINT(RT_DEBUG_TRACE,("     AC_BE      %2d     %2d     %2d      %4d     %d\n",
									 pEdcaParm->Aifsn[0],
									 pEdcaParm->Cwmin[0],
									 pEdcaParm->Cwmax[0],
									 pEdcaParm->Txop[0]<<5,
									 pEdcaParm->bACM[0]));
			DBGPRINT(RT_DEBUG_TRACE,("     AC_BK      %2d     %2d     %2d      %4d     %d\n",
									 pEdcaParm->Aifsn[1],
									 pEdcaParm->Cwmin[1],
									 pEdcaParm->Cwmax[1],
									 pEdcaParm->Txop[1]<<5,
									 pEdcaParm->bACM[1]));
			DBGPRINT(RT_DEBUG_TRACE,("     AC_VI      %2d     %2d     %2d      %4d     %d\n",
									 pEdcaParm->Aifsn[2],
									 pEdcaParm->Cwmin[2],
									 pEdcaParm->Cwmax[2],
									 pEdcaParm->Txop[2]<<5,
									 pEdcaParm->bACM[2]));
			DBGPRINT(RT_DEBUG_TRACE,("     AC_VO      %2d     %2d     %2d      %4d     %d\n",
									 pEdcaParm->Aifsn[3],
									 pEdcaParm->Cwmin[3],
									 pEdcaParm->Cwmax[3],
									 pEdcaParm->Txop[3]<<5,
									 pEdcaParm->bACM[3]));
		}
	}
}

/*
	==========================================================================
	Description:

	IRQL = PASSIVE_LEVEL
	IRQL = DISPATCH_LEVEL

	==========================================================================
 */
VOID 	AsicSetSlotTime(
	IN PRTMP_ADAPTER pAd,
	IN BOOLEAN bUseShortSlotTime)
{
	ULONG	SlotTime;
	UINT32	RegValue = 0;

	if (pAd->CommonCfg.Channel > 14)
		bUseShortSlotTime = TRUE;

	if (bUseShortSlotTime)
		OPSTATUS_SET_FLAG(pAd, fOP_STATUS_SHORT_SLOT_INUSED);
	else
		OPSTATUS_CLEAR_FLAG(pAd, fOP_STATUS_SHORT_SLOT_INUSED);

	SlotTime = (bUseShortSlotTime)? 9 : 20;

	{
#ifndef RT30xx
		// force using short SLOT time for FAE to demo performance when TxBurst is ON
		if (((pAd->StaActive.SupportedPhyInfo.bHtEnable == FALSE) && (OPSTATUS_TEST_FLAG(pAd, fOP_STATUS_WMM_INUSED)))
			|| ((pAd->StaActive.SupportedPhyInfo.bHtEnable == TRUE) && (pAd->CommonCfg.BACapability.field.Policy == BA_NOTUSE))
			)
		{
			// In this case, we will think it is doing Wi-Fi test
			// And we will not set to short slot when bEnableTxBurst is TRUE.
		}
		else if (pAd->CommonCfg.bEnableTxBurst)
#endif
#ifdef RT30xx
		if (pAd->CommonCfg.bEnableTxBurst)
#endif
			SlotTime = 9;
	}

	//
	// For some reasons, always set it to short slot time.
	//
	// ToDo: Should consider capability with 11B
	//
	if (pAd->StaCfg.BssType == BSS_ADHOC)
		SlotTime = 20;

	RTMP_IO_READ32(pAd, BKOFF_SLOT_CFG, &RegValue);
	RegValue = RegValue & 0xFFFFFF00;

	RegValue |= SlotTime;

	RTMP_IO_WRITE32(pAd, BKOFF_SLOT_CFG, RegValue);
}

/*
	========================================================================
	Description:
		Add Shared key information into ASIC.
		Update shared key, TxMic and RxMic to Asic Shared key table
		Update its cipherAlg to Asic Shared key Mode.

    Return:
	========================================================================
*/
VOID AsicAddSharedKeyEntry(
	IN PRTMP_ADAPTER pAd,
	IN UCHAR		 BssIndex,
	IN UCHAR		 KeyIdx,
	IN UCHAR		 CipherAlg,
	IN PUCHAR		 pKey,
	IN PUCHAR		 pTxMic,
	IN PUCHAR		 pRxMic)
{
	ULONG offset; //, csr0;
	SHAREDKEY_MODE_STRUC csr1;
#ifdef RT2860
	INT   i;
#endif

	DBGPRINT(RT_DEBUG_TRACE, ("AsicAddSharedKeyEntry BssIndex=%d, KeyIdx=%d\n", BssIndex,KeyIdx));
//============================================================================================

	DBGPRINT(RT_DEBUG_TRACE,("AsicAddSharedKeyEntry: %s key #%d\n", CipherName[CipherAlg], BssIndex*4 + KeyIdx));
	DBGPRINT_RAW(RT_DEBUG_TRACE, (" 	Key = %02x:%02x:%02x:%02x:%02x:%02x:%02x:%02x:%02x:%02x:%02x:%02x:%02x:%02x:%02x:%02x\n",
		pKey[0],pKey[1],pKey[2],pKey[3],pKey[4],pKey[5],pKey[6],pKey[7],pKey[8],pKey[9],pKey[10],pKey[11],pKey[12],pKey[13],pKey[14],pKey[15]));
	if (pRxMic)
	{
		DBGPRINT_RAW(RT_DEBUG_TRACE, (" 	Rx MIC Key = %02x:%02x:%02x:%02x:%02x:%02x:%02x:%02x\n",
			pRxMic[0],pRxMic[1],pRxMic[2],pRxMic[3],pRxMic[4],pRxMic[5],pRxMic[6],pRxMic[7]));
	}
	if (pTxMic)
	{
		DBGPRINT_RAW(RT_DEBUG_TRACE, (" 	Tx MIC Key = %02x:%02x:%02x:%02x:%02x:%02x:%02x:%02x\n",
			pTxMic[0],pTxMic[1],pTxMic[2],pTxMic[3],pTxMic[4],pTxMic[5],pTxMic[6],pTxMic[7]));
	}
//============================================================================================
	//
	// fill key material - key + TX MIC + RX MIC
	//

	offset = SHARED_KEY_TABLE_BASE + (4*BssIndex + KeyIdx)*HW_KEY_ENTRY_SIZE;
#ifdef RT2860
	for (i=0; i<MAX_LEN_OF_SHARE_KEY; i++)
	{
		RTMP_IO_WRITE8(pAd, offset + i, pKey[i]);
	}
#endif
#ifdef RT2870
	RTUSBMultiWrite(pAd, offset, pKey, MAX_LEN_OF_SHARE_KEY);
#endif
	offset += MAX_LEN_OF_SHARE_KEY;
	if (pTxMic)
	{
#ifdef RT2860
		for (i=0; i<8; i++)
		{
			RTMP_IO_WRITE8(pAd, offset + i, pTxMic[i]);
		}
#endif
#ifdef RT2870
		RTUSBMultiWrite(pAd, offset, pTxMic, 8);
#endif
	}

	offset += 8;
	if (pRxMic)
	{
#ifdef RT2860
		for (i=0; i<8; i++)
		{
			RTMP_IO_WRITE8(pAd, offset + i, pRxMic[i]);
		}
#endif
#ifdef RT2870
		RTUSBMultiWrite(pAd, offset, pRxMic, 8);
#endif
	}


	//
	// Update cipher algorithm. WSTA always use BSS0
	//
	RTMP_IO_READ32(pAd, SHARED_KEY_MODE_BASE+4*(BssIndex/2), &csr1.word);
	DBGPRINT(RT_DEBUG_TRACE,("Read: SHARED_KEY_MODE_BASE at this Bss[%d] KeyIdx[%d]= 0x%x \n", BssIndex,KeyIdx, csr1.word));
	if ((BssIndex%2) == 0)
	{
		if (KeyIdx == 0)
			csr1.field.Bss0Key0CipherAlg = CipherAlg;
		else if (KeyIdx == 1)
			csr1.field.Bss0Key1CipherAlg = CipherAlg;
		else if (KeyIdx == 2)
			csr1.field.Bss0Key2CipherAlg = CipherAlg;
		else
			csr1.field.Bss0Key3CipherAlg = CipherAlg;
	}
	else
	{
		if (KeyIdx == 0)
			csr1.field.Bss1Key0CipherAlg = CipherAlg;
		else if (KeyIdx == 1)
			csr1.field.Bss1Key1CipherAlg = CipherAlg;
		else if (KeyIdx == 2)
			csr1.field.Bss1Key2CipherAlg = CipherAlg;
		else
			csr1.field.Bss1Key3CipherAlg = CipherAlg;
	}
	DBGPRINT(RT_DEBUG_TRACE,("Write: SHARED_KEY_MODE_BASE at this Bss[%d] = 0x%x \n", BssIndex, csr1.word));
	RTMP_IO_WRITE32(pAd, SHARED_KEY_MODE_BASE+4*(BssIndex/2), csr1.word);

}

//	IRQL = DISPATCH_LEVEL
VOID AsicRemoveSharedKeyEntry(
	IN PRTMP_ADAPTER pAd,
	IN UCHAR		 BssIndex,
	IN UCHAR		 KeyIdx)
{
	//ULONG SecCsr0;
	SHAREDKEY_MODE_STRUC csr1;

	DBGPRINT(RT_DEBUG_TRACE,("AsicRemoveSharedKeyEntry: #%d \n", BssIndex*4 + KeyIdx));

	RTMP_IO_READ32(pAd, SHARED_KEY_MODE_BASE+4*(BssIndex/2), &csr1.word);
	if ((BssIndex%2) == 0)
	{
		if (KeyIdx == 0)
			csr1.field.Bss0Key0CipherAlg = 0;
		else if (KeyIdx == 1)
			csr1.field.Bss0Key1CipherAlg = 0;
		else if (KeyIdx == 2)
			csr1.field.Bss0Key2CipherAlg = 0;
		else
			csr1.field.Bss0Key3CipherAlg = 0;
	}
	else
	{
		if (KeyIdx == 0)
			csr1.field.Bss1Key0CipherAlg = 0;
		else if (KeyIdx == 1)
			csr1.field.Bss1Key1CipherAlg = 0;
		else if (KeyIdx == 2)
			csr1.field.Bss1Key2CipherAlg = 0;
		else
			csr1.field.Bss1Key3CipherAlg = 0;
	}
	DBGPRINT(RT_DEBUG_TRACE,("Write: SHARED_KEY_MODE_BASE at this Bss[%d] = 0x%x \n", BssIndex, csr1.word));
	RTMP_IO_WRITE32(pAd, SHARED_KEY_MODE_BASE+4*(BssIndex/2), csr1.word);
	ASSERT(BssIndex < 4);
	ASSERT(KeyIdx < 4);

}


VOID AsicUpdateWCIDAttribute(
	IN PRTMP_ADAPTER pAd,
	IN USHORT		WCID,
	IN UCHAR		BssIndex,
	IN UCHAR        CipherAlg,
	IN BOOLEAN		bUsePairewiseKeyTable)
{
	ULONG   WCIDAttri = 0, offset;

	//
	// Update WCID attribute.
	// Only TxKey could update WCID attribute.
	//
	offset = MAC_WCID_ATTRIBUTE_BASE + (WCID * HW_WCID_ATTRI_SIZE);
	WCIDAttri = (BssIndex << 4) | (CipherAlg << 1) | (bUsePairewiseKeyTable);
	RTMP_IO_WRITE32(pAd, offset, WCIDAttri);
}

VOID AsicUpdateWCIDIVEIV(
	IN PRTMP_ADAPTER pAd,
	IN USHORT		WCID,
	IN ULONG        uIV,
	IN ULONG        uEIV)
{
	ULONG	offset;

	offset = MAC_IVEIV_TABLE_BASE + (WCID * HW_IVEIV_ENTRY_SIZE);

	RTMP_IO_WRITE32(pAd, offset, uIV);
	RTMP_IO_WRITE32(pAd, offset + 4, uEIV);
}

VOID AsicUpdateRxWCIDTable(
	IN PRTMP_ADAPTER pAd,
	IN USHORT		WCID,
	IN PUCHAR        pAddr)
{
	ULONG offset;
	ULONG Addr;

	offset = MAC_WCID_BASE + (WCID * HW_WCID_ENTRY_SIZE);
	Addr = pAddr[0] + (pAddr[1] << 8) +(pAddr[2] << 16) +(pAddr[3] << 24);
	RTMP_IO_WRITE32(pAd, offset, Addr);
	Addr = pAddr[4] + (pAddr[5] << 8);
	RTMP_IO_WRITE32(pAd, offset + 4, Addr);
}


/*
    ========================================================================

    Routine Description:
        Set Cipher Key, Cipher algorithm, IV/EIV to Asic

    Arguments:
        pAd                     Pointer to our adapter
        WCID                    WCID Entry number.
        BssIndex                BSSID index, station or none multiple BSSID support
                                this value should be 0.
        KeyIdx                  This KeyIdx will set to IV's KeyID if bTxKey enabled
        pCipherKey              Pointer to Cipher Key.
        bUsePairewiseKeyTable   TRUE means saved the key in SharedKey table,
                                otherwise PairewiseKey table
        bTxKey                  This is the transmit key if enabled.

    Return Value:
        None

    Note:
        This routine will set the relative key stuff to Asic including WCID attribute,
        Cipher Key, Cipher algorithm and IV/EIV.

        IV/EIV will be update if this CipherKey is the transmission key because
        ASIC will base on IV's KeyID value to select Cipher Key.

        If bTxKey sets to FALSE, this is not the TX key, but it could be
        RX key

    	For AP mode bTxKey must be always set to TRUE.
    ========================================================================
*/
VOID AsicAddKeyEntry(
	IN PRTMP_ADAPTER pAd,
	IN USHORT		WCID,
	IN UCHAR		BssIndex,
	IN UCHAR		KeyIdx,
	IN PCIPHER_KEY	pCipherKey,
	IN BOOLEAN		bUsePairewiseKeyTable,
	IN BOOLEAN		bTxKey)
{
	ULONG	offset;
	UCHAR	IV4 = 0;
	PUCHAR		pKey = pCipherKey->Key;
	PUCHAR		pTxMic = pCipherKey->TxMic;
	PUCHAR		pRxMic = pCipherKey->RxMic;
	PUCHAR		pTxtsc = pCipherKey->TxTsc;
	UCHAR		CipherAlg = pCipherKey->CipherAlg;
	SHAREDKEY_MODE_STRUC csr1;
#ifdef RT2860
	UCHAR		i;
#endif

	DBGPRINT(RT_DEBUG_TRACE, ("==> AsicAddKeyEntry\n"));
	//
	// 1.) decide key table offset
	//
	if (bUsePairewiseKeyTable)
		offset = PAIRWISE_KEY_TABLE_BASE + (WCID * HW_KEY_ENTRY_SIZE);
	else
		offset = SHARED_KEY_TABLE_BASE + (4 * BssIndex + KeyIdx) * HW_KEY_ENTRY_SIZE;

	//
	// 2.) Set Key to Asic
	//
	//for (i = 0; i < KeyLen; i++)
#ifdef RT2860
	for (i = 0; i < MAX_LEN_OF_PEER_KEY; i++)
	{
		RTMP_IO_WRITE8(pAd, offset + i, pKey[i]);
	}
#endif
#ifdef RT2870
	RTUSBMultiWrite(pAd, offset, pKey, MAX_LEN_OF_PEER_KEY);
#endif
	offset += MAX_LEN_OF_PEER_KEY;

	//
	// 3.) Set MIC key if available
	//
	if (pTxMic)
	{
#ifdef RT2860
		for (i = 0; i < 8; i++)
		{
			RTMP_IO_WRITE8(pAd, offset + i, pTxMic[i]);
		}
#endif
#ifdef RT2870
		RTUSBMultiWrite(pAd, offset, pTxMic, 8);
#endif
	}
	offset += LEN_TKIP_TXMICK;

	if (pRxMic)
	{
#ifdef RT2860
		for (i = 0; i < 8; i++)
		{
			RTMP_IO_WRITE8(pAd, offset + i, pRxMic[i]);
		}
#endif
#ifdef RT2870
		RTUSBMultiWrite(pAd, offset, pRxMic, 8);
#endif
	}


	//
	// 4.) Modify IV/EIV if needs
	//     This will force Asic to use this key ID by setting IV.
	//
	if (bTxKey)
	{
#ifdef RT2860
		offset = MAC_IVEIV_TABLE_BASE + (WCID * HW_IVEIV_ENTRY_SIZE);
		//
		// Write IV
		//
		RTMP_IO_WRITE8(pAd, offset, pTxtsc[1]);
		RTMP_IO_WRITE8(pAd, offset + 1, ((pTxtsc[1] | 0x20) & 0x7f));
		RTMP_IO_WRITE8(pAd, offset + 2, pTxtsc[0]);

		IV4 = (KeyIdx << 6);
		if ((CipherAlg == CIPHER_TKIP) || (CipherAlg == CIPHER_TKIP_NO_MIC) ||(CipherAlg == CIPHER_AES))
			IV4 |= 0x20;  // turn on extension bit means EIV existence

		RTMP_IO_WRITE8(pAd, offset + 3, IV4);

		//
		// Write EIV
		//
		offset += 4;
		for (i = 0; i < 4; i++)
		{
			RTMP_IO_WRITE8(pAd, offset + i, pTxtsc[i + 2]);
		}

#endif
#ifdef RT2870
		UINT32 tmpVal;

		//
		// Write IV
		//
		IV4 = (KeyIdx << 6);
		if ((CipherAlg == CIPHER_TKIP) || (CipherAlg == CIPHER_TKIP_NO_MIC) ||(CipherAlg == CIPHER_AES))
			IV4 |= 0x20;  // turn on extension bit means EIV existence

		tmpVal = pTxtsc[1] + (((pTxtsc[1] | 0x20) & 0x7f) << 8) + (pTxtsc[0] << 16) + (IV4 << 24);
		RTMP_IO_WRITE32(pAd, offset, tmpVal);

		//
		// Write EIV
		//
		offset += 4;
		RTMP_IO_WRITE32(pAd, offset, *(PUINT32)&pCipherKey->TxTsc[2]);
#endif // RT2870 //
		AsicUpdateWCIDAttribute(pAd, WCID, BssIndex, CipherAlg, bUsePairewiseKeyTable);
	}

	if (!bUsePairewiseKeyTable)
	{
		//
		// Only update the shared key security mode
		//
		RTMP_IO_READ32(pAd, SHARED_KEY_MODE_BASE + 4 * (BssIndex / 2), &csr1.word);
		if ((BssIndex % 2) == 0)
		{
			if (KeyIdx == 0)
				csr1.field.Bss0Key0CipherAlg = CipherAlg;
			else if (KeyIdx == 1)
				csr1.field.Bss0Key1CipherAlg = CipherAlg;
			else if (KeyIdx == 2)
				csr1.field.Bss0Key2CipherAlg = CipherAlg;
			else
				csr1.field.Bss0Key3CipherAlg = CipherAlg;
		}
		else
		{
			if (KeyIdx == 0)
				csr1.field.Bss1Key0CipherAlg = CipherAlg;
			else if (KeyIdx == 1)
				csr1.field.Bss1Key1CipherAlg = CipherAlg;
			else if (KeyIdx == 2)
				csr1.field.Bss1Key2CipherAlg = CipherAlg;
			else
				csr1.field.Bss1Key3CipherAlg = CipherAlg;
		}
		RTMP_IO_WRITE32(pAd, SHARED_KEY_MODE_BASE + 4 * (BssIndex / 2), csr1.word);
	}

	DBGPRINT(RT_DEBUG_TRACE, ("<== AsicAddKeyEntry\n"));
}


/*
	========================================================================
	Description:
		Add Pair-wise key material into ASIC.
		Update pairwise key, TxMic and RxMic to Asic Pair-wise key table

    Return:
	========================================================================
*/
VOID AsicAddPairwiseKeyEntry(
	IN PRTMP_ADAPTER pAd,
	IN PUCHAR        pAddr,
	IN UCHAR		WCID,
	IN CIPHER_KEY		 *pCipherKey)
{
	INT i;
	ULONG 		offset;
	PUCHAR		 pKey = pCipherKey->Key;
	PUCHAR		 pTxMic = pCipherKey->TxMic;
	PUCHAR		 pRxMic = pCipherKey->RxMic;
#ifdef DBG
	UCHAR		CipherAlg = pCipherKey->CipherAlg;
#endif // DBG //

	// EKEY
	offset = PAIRWISE_KEY_TABLE_BASE + (WCID * HW_KEY_ENTRY_SIZE);
#ifdef RT2860
	for (i=0; i<MAX_LEN_OF_PEER_KEY; i++)
	{
		RTMP_IO_WRITE8(pAd, offset + i, pKey[i]);
	}
#endif
#ifdef RT2870
	RTUSBMultiWrite(pAd, offset, &pCipherKey->Key[0], MAX_LEN_OF_PEER_KEY);
#endif // RT2870 //
	for (i=0; i<MAX_LEN_OF_PEER_KEY; i+=4)
	{
		UINT32 Value;
		RTMP_IO_READ32(pAd, offset + i, &Value);
	}

	offset += MAX_LEN_OF_PEER_KEY;

	//  MIC KEY
	if (pTxMic)
	{
#ifdef RT2860
		for (i=0; i<8; i++)
		{
			RTMP_IO_WRITE8(pAd, offset+i, pTxMic[i]);
		}
#endif
#ifdef RT2870
		RTUSBMultiWrite(pAd, offset, &pCipherKey->TxMic[0], 8);
#endif // RT2870 //
	}
	offset += 8;
	if (pRxMic)
	{
#ifdef RT2860
		for (i=0; i<8; i++)
		{
			RTMP_IO_WRITE8(pAd, offset+i, pRxMic[i]);
		}
#endif
#ifdef RT2870
		RTUSBMultiWrite(pAd, offset, &pCipherKey->RxMic[0], 8);
#endif // RT2870 //
	}

	DBGPRINT(RT_DEBUG_TRACE,("AsicAddPairwiseKeyEntry: WCID #%d Alg=%s\n",WCID, CipherName[CipherAlg]));
	DBGPRINT(RT_DEBUG_TRACE,("	Key = %02x:%02x:%02x:%02x:%02x:%02x:%02x:%02x:%02x:%02x:%02x:%02x:%02x:%02x:%02x:%02x\n",
		pKey[0],pKey[1],pKey[2],pKey[3],pKey[4],pKey[5],pKey[6],pKey[7],pKey[8],pKey[9],pKey[10],pKey[11],pKey[12],pKey[13],pKey[14],pKey[15]));
	if (pRxMic)
	{
		DBGPRINT(RT_DEBUG_TRACE, ("	Rx MIC Key = %02x:%02x:%02x:%02x:%02x:%02x:%02x:%02x\n",
			pRxMic[0],pRxMic[1],pRxMic[2],pRxMic[3],pRxMic[4],pRxMic[5],pRxMic[6],pRxMic[7]));
	}
	if (pTxMic)
	{
		DBGPRINT(RT_DEBUG_TRACE, ("	Tx MIC Key = %02x:%02x:%02x:%02x:%02x:%02x:%02x:%02x\n",
			pTxMic[0],pTxMic[1],pTxMic[2],pTxMic[3],pTxMic[4],pTxMic[5],pTxMic[6],pTxMic[7]));
	}
}
/*
	========================================================================
	Description:
		Remove Pair-wise key material from ASIC.

    Return:
	========================================================================
*/
VOID AsicRemovePairwiseKeyEntry(
	IN PRTMP_ADAPTER pAd,
	IN UCHAR		 BssIdx,
	IN UCHAR		 Wcid)
{
	ULONG		WCIDAttri;
	USHORT		offset;

	// re-set the entry's WCID attribute as OPEN-NONE.
	offset = MAC_WCID_ATTRIBUTE_BASE + (Wcid * HW_WCID_ATTRI_SIZE);
	WCIDAttri = (BssIdx<<4) | PAIRWISEKEYTABLE;
	RTMP_IO_WRITE32(pAd, offset, WCIDAttri);
}

BOOLEAN AsicSendCommandToMcu(
	IN PRTMP_ADAPTER pAd,
	IN UCHAR		 Command,
	IN UCHAR		 Token,
	IN UCHAR		 Arg0,
	IN UCHAR		 Arg1)
{
	HOST_CMD_CSR_STRUC	H2MCmd;
	H2M_MAILBOX_STRUC	H2MMailbox;
	ULONG				i = 0;

	do
	{
		RTMP_IO_READ32(pAd, H2M_MAILBOX_CSR, &H2MMailbox.word);
		if (H2MMailbox.field.Owner == 0)
			break;

		RTMPusecDelay(2);
	} while(i++ < 100);

	if (i > 100)
	{
		{
#ifdef RT2860
			UINT32 Data;

			// Reset DMA
			RTMP_IO_READ32(pAd, PBF_SYS_CTRL, &Data);
			Data |= 0x2;
			RTMP_IO_WRITE32(pAd, PBF_SYS_CTRL, Data);

			// After Reset DMA, DMA index will become Zero. So Driver need to reset all ring indexs too.
			// Reset DMA/CPU ring index
			RTMPRingCleanUp(pAd, QID_AC_BK);
			RTMPRingCleanUp(pAd, QID_AC_BE);
			RTMPRingCleanUp(pAd, QID_AC_VI);
			RTMPRingCleanUp(pAd, QID_AC_VO);
			RTMPRingCleanUp(pAd, QID_HCCA);
			RTMPRingCleanUp(pAd, QID_MGMT);
			RTMPRingCleanUp(pAd, QID_RX);

			// Clear Reset
			RTMP_IO_READ32(pAd, PBF_SYS_CTRL, &Data);
			Data &= 0xfffffffd;
			RTMP_IO_WRITE32(pAd, PBF_SYS_CTRL, Data);
#endif /* RT2860 */
		DBGPRINT_ERR(("H2M_MAILBOX still hold by MCU. command fail\n"));
		}
		//return FALSE;
#ifdef RT2870
		return FALSE;
#endif
	}

	H2MMailbox.field.Owner	  = 1;	   // pass ownership to MCU
	H2MMailbox.field.CmdToken = Token;
	H2MMailbox.field.HighByte = Arg1;
	H2MMailbox.field.LowByte  = Arg0;
	RTMP_IO_WRITE32(pAd, H2M_MAILBOX_CSR, H2MMailbox.word);

	H2MCmd.word 			  = 0;
	H2MCmd.field.HostCommand  = Command;
	RTMP_IO_WRITE32(pAd, HOST_CMD_CSR, H2MCmd.word);

	if (Command != 0x80)
	{
	}

	return TRUE;
}

#ifdef RT2860
BOOLEAN AsicCheckCommanOk(
	IN PRTMP_ADAPTER pAd,
	IN UCHAR		 Command)
{
	UINT32	CmdStatus = 0, CID = 0, i;
	UINT32	ThisCIDMask = 0;

	i = 0;
	do
	{
		RTMP_IO_READ32(pAd, H2M_MAILBOX_CID, &CID);
		// Find where the command is. Because this is randomly specified by firmware.
		if ((CID & CID0MASK) == Command)
		{
			ThisCIDMask = CID0MASK;
			break;
		}
		else if ((((CID & CID1MASK)>>8) & 0xff) == Command)
		{
			ThisCIDMask = CID1MASK;
			break;
		}
		else if ((((CID & CID2MASK)>>16) & 0xff) == Command)
		{
			ThisCIDMask = CID2MASK;
			break;
		}
		else if ((((CID & CID3MASK)>>24) & 0xff) == Command)
		{
			ThisCIDMask = CID3MASK;
			break;
		}

		RTMPusecDelay(100);
		i++;
	}while (i < 200);

	// Get CommandStatus Value
	RTMP_IO_READ32(pAd, H2M_MAILBOX_STATUS, &CmdStatus);

	// This command's status is at the same position as command. So AND command position's bitmask to read status.
	if (i < 200)
	{
		// If Status is 1, the comamnd is success.
		if (((CmdStatus & ThisCIDMask) == 0x1) || ((CmdStatus & ThisCIDMask) == 0x100)
			|| ((CmdStatus & ThisCIDMask) == 0x10000) || ((CmdStatus & ThisCIDMask) == 0x1000000))
		{
			DBGPRINT(RT_DEBUG_TRACE, ("--> AsicCheckCommanOk CID = 0x%x, CmdStatus= 0x%x \n", CID, CmdStatus));
			RTMP_IO_WRITE32(pAd, H2M_MAILBOX_STATUS, 0xffffffff);
			RTMP_IO_WRITE32(pAd, H2M_MAILBOX_CID, 0xffffffff);
			return TRUE;
		}
		DBGPRINT(RT_DEBUG_TRACE, ("--> AsicCheckCommanFail1 CID = 0x%x, CmdStatus= 0x%x \n", CID, CmdStatus));
	}
	else
	{
		DBGPRINT(RT_DEBUG_TRACE, ("--> AsicCheckCommanFail2 Timeout Command = %d, CmdStatus= 0x%x \n", Command, CmdStatus));
	}
	// Clear Command and Status.
	RTMP_IO_WRITE32(pAd, H2M_MAILBOX_STATUS, 0xffffffff);
	RTMP_IO_WRITE32(pAd, H2M_MAILBOX_CID, 0xffffffff);

	return FALSE;
}
#endif /* RT8260 */

/*
	========================================================================

	Routine Description:
		Verify the support rate for different PHY type

	Arguments:
		pAd 				Pointer to our adapter

	Return Value:
		None

	IRQL = PASSIVE_LEVEL

	========================================================================
*/
VOID	RTMPCheckRates(
	IN		PRTMP_ADAPTER	pAd,
	IN OUT	UCHAR			SupRate[],
	IN OUT	UCHAR			*SupRateLen)
{
	UCHAR	RateIdx, i, j;
	UCHAR	NewRate[12], NewRateLen;

	NewRateLen = 0;

	if (pAd->CommonCfg.PhyMode == PHY_11B)
		RateIdx = 4;
	else
		RateIdx = 12;

	// Check for support rates exclude basic rate bit
	for (i = 0; i < *SupRateLen; i++)
		for (j = 0; j < RateIdx; j++)
			if ((SupRate[i] & 0x7f) == RateIdTo500Kbps[j])
				NewRate[NewRateLen++] = SupRate[i];

	*SupRateLen = NewRateLen;
	NdisMoveMemory(SupRate, NewRate, NewRateLen);
}

BOOLEAN RTMPCheckChannel(
	IN PRTMP_ADAPTER pAd,
	IN UCHAR		CentralChannel,
	IN UCHAR		Channel)
{
	UCHAR		k;
	UCHAR		UpperChannel = 0, LowerChannel = 0;
	UCHAR		NoEffectChannelinList = 0;

	// Find upper and lower channel according to 40MHz current operation.
	if (CentralChannel < Channel)
	{
		UpperChannel = Channel;
		if (CentralChannel > 2)
			LowerChannel = CentralChannel - 2;
		else
			return FALSE;
	}
	else if (CentralChannel > Channel)
	{
		UpperChannel = CentralChannel + 2;
		LowerChannel = Channel;
	}

	for (k = 0;k < pAd->ChannelListNum;k++)
	{
		if (pAd->ChannelList[k].Channel == UpperChannel)
		{
			NoEffectChannelinList ++;
		}
		if (pAd->ChannelList[k].Channel == LowerChannel)
		{
			NoEffectChannelinList ++;
		}
	}

	DBGPRINT(RT_DEBUG_TRACE,("Total Channel in Channel List = [%d]\n", NoEffectChannelinList));
	if (NoEffectChannelinList == 2)
		return TRUE;
	else
		return FALSE;
}

/*
	========================================================================

	Routine Description:
		Verify the support rate for HT phy type

	Arguments:
		pAd 				Pointer to our adapter

	Return Value:
		FALSE if pAd->CommonCfg.SupportedHtPhy doesn't accept the pHtCapability.  (AP Mode)

	IRQL = PASSIVE_LEVEL

	========================================================================
*/
BOOLEAN 	RTMPCheckHt(
	IN	PRTMP_ADAPTER			pAd,
	IN	UCHAR					Wcid,
	IN 	HT_CAPABILITY_IE		*pHtCapability,
	IN 	ADD_HT_INFO_IE			*pAddHtInfo)
{
	if (Wcid >= MAX_LEN_OF_MAC_TABLE)
		return FALSE;

	// If use AMSDU, set flag.
	if (pAd->CommonCfg.DesiredHtPhy.AmsduEnable)
		CLIENT_STATUS_SET_FLAG(&pAd->MacTab.Content[Wcid], fCLIENT_STATUS_AMSDU_INUSED);
	// Save Peer Capability
	if (pHtCapability->HtCapInfo.ShortGIfor20)
		CLIENT_STATUS_SET_FLAG(&pAd->MacTab.Content[Wcid], fCLIENT_STATUS_SGI20_CAPABLE);
	if (pHtCapability->HtCapInfo.ShortGIfor40)
		CLIENT_STATUS_SET_FLAG(&pAd->MacTab.Content[Wcid], fCLIENT_STATUS_SGI40_CAPABLE);
	if (pHtCapability->HtCapInfo.TxSTBC)
		CLIENT_STATUS_SET_FLAG(&pAd->MacTab.Content[Wcid], fCLIENT_STATUS_TxSTBC_CAPABLE);
	if (pHtCapability->HtCapInfo.RxSTBC)
		CLIENT_STATUS_SET_FLAG(&pAd->MacTab.Content[Wcid], fCLIENT_STATUS_RxSTBC_CAPABLE);
	if (pAd->CommonCfg.bRdg && pHtCapability->ExtHtCapInfo.RDGSupport)
	{
		CLIENT_STATUS_SET_FLAG(&pAd->MacTab.Content[Wcid], fCLIENT_STATUS_RDG_CAPABLE);
	}

	if (Wcid < MAX_LEN_OF_MAC_TABLE)
	{
		pAd->MacTab.Content[Wcid].MpduDensity = pHtCapability->HtCapParm.MpduDensity;
	}

	// Will check ChannelWidth for MCSSet[4] below
	pAd->MlmeAux.HtCapability.MCSSet[4] = 0x1;
    switch (pAd->CommonCfg.RxStream)
	{
		case 1:
			pAd->MlmeAux.HtCapability.MCSSet[0] = 0xff;
			pAd->MlmeAux.HtCapability.MCSSet[1] = 0x00;
            pAd->MlmeAux.HtCapability.MCSSet[2] = 0x00;
            pAd->MlmeAux.HtCapability.MCSSet[3] = 0x00;
			break;
		case 2:
			pAd->MlmeAux.HtCapability.MCSSet[0] = 0xff;
			pAd->MlmeAux.HtCapability.MCSSet[1] = 0xff;
            pAd->MlmeAux.HtCapability.MCSSet[2] = 0x00;
            pAd->MlmeAux.HtCapability.MCSSet[3] = 0x00;
			break;
		case 3:
			pAd->MlmeAux.HtCapability.MCSSet[0] = 0xff;
			pAd->MlmeAux.HtCapability.MCSSet[1] = 0xff;
            pAd->MlmeAux.HtCapability.MCSSet[2] = 0xff;
            pAd->MlmeAux.HtCapability.MCSSet[3] = 0x00;
			break;
	}

	pAd->MlmeAux.HtCapability.HtCapInfo.ChannelWidth = pAddHtInfo->AddHtInfo.RecomWidth & pAd->CommonCfg.DesiredHtPhy.ChannelWidth;

    DBGPRINT(RT_DEBUG_TRACE, ("RTMPCheckHt:: HtCapInfo.ChannelWidth=%d, RecomWidth=%d, DesiredHtPhy.ChannelWidth=%d, BW40MAvailForA/G=%d/%d, PhyMode=%d \n",
		pAd->MlmeAux.HtCapability.HtCapInfo.ChannelWidth, pAddHtInfo->AddHtInfo.RecomWidth, pAd->CommonCfg.DesiredHtPhy.ChannelWidth,
		pAd->NicConfig2.field.BW40MAvailForA, pAd->NicConfig2.field.BW40MAvailForG, pAd->CommonCfg.PhyMode));

	pAd->MlmeAux.HtCapability.HtCapInfo.GF =  pHtCapability->HtCapInfo.GF &pAd->CommonCfg.DesiredHtPhy.GF;

	// Send Assoc Req with my HT capability.
	pAd->MlmeAux.HtCapability.HtCapInfo.AMsduSize =  pAd->CommonCfg.DesiredHtPhy.AmsduSize;
	pAd->MlmeAux.HtCapability.HtCapInfo.MimoPs =  pAd->CommonCfg.DesiredHtPhy.MimoPs;
	pAd->MlmeAux.HtCapability.HtCapInfo.ShortGIfor20 =  (pAd->CommonCfg.DesiredHtPhy.ShortGIfor20) & (pHtCapability->HtCapInfo.ShortGIfor20);
	pAd->MlmeAux.HtCapability.HtCapInfo.ShortGIfor40 =  (pAd->CommonCfg.DesiredHtPhy.ShortGIfor40) & (pHtCapability->HtCapInfo.ShortGIfor40);
	pAd->MlmeAux.HtCapability.HtCapInfo.TxSTBC =  (pAd->CommonCfg.DesiredHtPhy.TxSTBC)&(pHtCapability->HtCapInfo.RxSTBC);
	pAd->MlmeAux.HtCapability.HtCapInfo.RxSTBC =  (pAd->CommonCfg.DesiredHtPhy.RxSTBC)&(pHtCapability->HtCapInfo.TxSTBC);
	pAd->MlmeAux.HtCapability.HtCapParm.MaxRAmpduFactor = pAd->CommonCfg.DesiredHtPhy.MaxRAmpduFactor;
    pAd->MlmeAux.HtCapability.HtCapParm.MpduDensity = pAd->CommonCfg.HtCapability.HtCapParm.MpduDensity;
	pAd->MlmeAux.HtCapability.ExtHtCapInfo.PlusHTC = pHtCapability->ExtHtCapInfo.PlusHTC;
	pAd->MacTab.Content[Wcid].HTCapability.ExtHtCapInfo.PlusHTC = pHtCapability->ExtHtCapInfo.PlusHTC;
	if (pAd->CommonCfg.bRdg)
	{
		pAd->MlmeAux.HtCapability.ExtHtCapInfo.RDGSupport = pHtCapability->ExtHtCapInfo.RDGSupport;
        pAd->MlmeAux.HtCapability.ExtHtCapInfo.PlusHTC = 1;
	}

    if (pAd->MlmeAux.HtCapability.HtCapInfo.ChannelWidth == BW_20)
        pAd->MlmeAux.HtCapability.MCSSet[4] = 0x0;  // BW20 can't transmit MCS32

	COPY_AP_HTSETTINGS_FROM_BEACON(pAd, pHtCapability);
	return TRUE;
}

/*
	========================================================================

	Routine Description:
		Verify the support rate for different PHY type

	Arguments:
		pAd 				Pointer to our adapter

	Return Value:
		None

	IRQL = PASSIVE_LEVEL

	========================================================================
*/
VOID RTMPUpdateMlmeRate(
	IN PRTMP_ADAPTER	pAd)
{
	UCHAR	MinimumRate;
	UCHAR	ProperMlmeRate; //= RATE_54;
	UCHAR	i, j, RateIdx = 12; //1, 2, 5.5, 11, 6, 9, 12, 18, 24, 36, 48, 54
	BOOLEAN	bMatch = FALSE;

	switch (pAd->CommonCfg.PhyMode)
	{
		case PHY_11B:
			ProperMlmeRate = RATE_11;
			MinimumRate = RATE_1;
			break;
		case PHY_11BG_MIXED:
		case PHY_11ABGN_MIXED:
		case PHY_11BGN_MIXED:
			if ((pAd->MlmeAux.SupRateLen == 4) &&
				(pAd->MlmeAux.ExtRateLen == 0))
				// B only AP
				ProperMlmeRate = RATE_11;
			else
				ProperMlmeRate = RATE_24;

			if (pAd->MlmeAux.Channel <= 14)
				MinimumRate = RATE_1;
			else
				MinimumRate = RATE_6;
			break;
		case PHY_11A:
		case PHY_11N_2_4G:	// rt2860 need to check mlmerate for 802.11n
		case PHY_11GN_MIXED:
		case PHY_11AGN_MIXED:
		case PHY_11AN_MIXED:
		case PHY_11N_5G:
			ProperMlmeRate = RATE_24;
			MinimumRate = RATE_6;
			break;
		case PHY_11ABG_MIXED:
			ProperMlmeRate = RATE_24;
			if (pAd->MlmeAux.Channel <= 14)
			   MinimumRate = RATE_1;
			else
				MinimumRate = RATE_6;
			break;
		default: // error
			ProperMlmeRate = RATE_1;
			MinimumRate = RATE_1;
			break;
	}

	for (i = 0; i < pAd->MlmeAux.SupRateLen; i++)
	{
		for (j = 0; j < RateIdx; j++)
		{
			if ((pAd->MlmeAux.SupRate[i] & 0x7f) == RateIdTo500Kbps[j])
			{
				if (j == ProperMlmeRate)
				{
					bMatch = TRUE;
					break;
				}
			}
		}

		if (bMatch)
			break;
	}

	if (bMatch == FALSE)
	{
		for (i = 0; i < pAd->MlmeAux.ExtRateLen; i++)
		{
			for (j = 0; j < RateIdx; j++)
			{
				if ((pAd->MlmeAux.ExtRate[i] & 0x7f) == RateIdTo500Kbps[j])
				{
					if (j == ProperMlmeRate)
					{
						bMatch = TRUE;
						break;
					}
				}
			}

			if (bMatch)
				break;
		}
	}

	if (bMatch == FALSE)
	{
		ProperMlmeRate = MinimumRate;
	}

	pAd->CommonCfg.MlmeRate = MinimumRate;
	pAd->CommonCfg.RtsRate = ProperMlmeRate;
	if (pAd->CommonCfg.MlmeRate >= RATE_6)
	{
		pAd->CommonCfg.MlmeTransmit.field.MODE = MODE_OFDM;
		pAd->CommonCfg.MlmeTransmit.field.MCS = OfdmRateToRxwiMCS[pAd->CommonCfg.MlmeRate];
		pAd->MacTab.Content[BSS0Mcast_WCID].HTPhyMode.field.MODE = MODE_OFDM;
		pAd->MacTab.Content[BSS0Mcast_WCID].HTPhyMode.field.MCS = OfdmRateToRxwiMCS[pAd->CommonCfg.MlmeRate];
	}
	else
	{
		pAd->CommonCfg.MlmeTransmit.field.MODE = MODE_CCK;
		pAd->CommonCfg.MlmeTransmit.field.MCS = pAd->CommonCfg.MlmeRate;
		pAd->MacTab.Content[BSS0Mcast_WCID].HTPhyMode.field.MODE = MODE_CCK;
		pAd->MacTab.Content[BSS0Mcast_WCID].HTPhyMode.field.MCS = pAd->CommonCfg.MlmeRate;
	}

	DBGPRINT(RT_DEBUG_TRACE, ("RTMPUpdateMlmeRate ==>   MlmeTransmit = 0x%x  \n" , pAd->CommonCfg.MlmeTransmit.word));
}

CHAR RTMPMaxRssi(
	IN PRTMP_ADAPTER	pAd,
	IN CHAR				Rssi0,
	IN CHAR				Rssi1,
	IN CHAR				Rssi2)
{
	CHAR	larger = -127;

	if ((pAd->Antenna.field.RxPath == 1) && (Rssi0 != 0))
	{
		larger = Rssi0;
	}

	if ((pAd->Antenna.field.RxPath >= 2) && (Rssi1 != 0))
	{
		larger = max(Rssi0, Rssi1);
	}

	if ((pAd->Antenna.field.RxPath == 3) && (Rssi2 != 0))
	{
		larger = max(larger, Rssi2);
	}

	if (larger == -127)
		larger = 0;

	return larger;
}

#ifdef RT30xx
// Antenna divesity use GPIO3 and EESK pin for control
// Antenna and EEPROM access are both using EESK pin,
// Therefor we should avoid accessing EESK at the same time
// Then restore antenna after EEPROM access
VOID AsicSetRxAnt(
	IN PRTMP_ADAPTER	pAd,
	IN UCHAR			Ant)
{
#ifdef RT30xx
	UINT32	Value;
	UINT32	x;

	if ((pAd->EepromAccess)										||
		(RTMP_TEST_FLAG(pAd, fRTMP_ADAPTER_RESET_IN_PROGRESS))	||
		(RTMP_TEST_FLAG(pAd, fRTMP_ADAPTER_HALT_IN_PROGRESS))	||
		(RTMP_TEST_FLAG(pAd, fRTMP_ADAPTER_RADIO_OFF))			||
		(RTMP_TEST_FLAG(pAd, fRTMP_ADAPTER_NIC_NOT_EXIST)))
	{
		return;
	}

	// the antenna selection is through firmware and MAC register(GPIO3)
	if (Ant == 0)
	{
		// Main antenna
		RTMP_IO_READ32(pAd, E2PROM_CSR, &x);
		x |= (EESK);
		RTMP_IO_WRITE32(pAd, E2PROM_CSR, x);

		RTMP_IO_READ32(pAd, GPIO_CTRL_CFG, &Value);
		Value &= ~(0x0808);
		RTMP_IO_WRITE32(pAd, GPIO_CTRL_CFG, Value);
		DBGPRINT_RAW(RT_DEBUG_TRACE, ("AsicSetRxAnt, switch to main antenna\n"));
	}
	else
	{
		// Aux antenna
		RTMP_IO_READ32(pAd, E2PROM_CSR, &x);
		x &= ~(EESK);
		RTMP_IO_WRITE32(pAd, E2PROM_CSR, x);

		RTMP_IO_READ32(pAd, GPIO_CTRL_CFG, &Value);
		Value &= ~(0x0808);
		Value |= 0x08;
		RTMP_IO_WRITE32(pAd, GPIO_CTRL_CFG, Value);
		DBGPRINT_RAW(RT_DEBUG_TRACE, ("AsicSetRxAnt, switch to aux antenna\n"));
	}
#endif // RT30xx //
}
#endif /* RT30xx */

/*
    ========================================================================
    Routine Description:
        Periodic evaluate antenna link status

    Arguments:
        pAd         - Adapter pointer

    Return Value:
        None

    ========================================================================
*/
VOID AsicEvaluateRxAnt(
	IN PRTMP_ADAPTER	pAd)
{
	UCHAR	BBPR3 = 0;

#ifndef RT30xx
	{
		if (RTMP_TEST_FLAG(pAd, fRTMP_ADAPTER_RESET_IN_PROGRESS	|
								fRTMP_ADAPTER_HALT_IN_PROGRESS	|
								fRTMP_ADAPTER_RADIO_OFF			|
								fRTMP_ADAPTER_NIC_NOT_EXIST		|
								fRTMP_ADAPTER_BSS_SCAN_IN_PROGRESS))
			return;

		if (pAd->StaCfg.Psm == PWR_SAVE)
			return;
	}

	RTMP_BBP_IO_READ8_BY_REG_ID(pAd, BBP_R3, &BBPR3);
	BBPR3 &= (~0x18);
	if(pAd->Antenna.field.RxPath == 3)
	{
		BBPR3 |= (0x10);
	}
	else if(pAd->Antenna.field.RxPath == 2)
	{
		BBPR3 |= (0x8);
	}
	else if(pAd->Antenna.field.RxPath == 1)
	{
		BBPR3 |= (0x0);
	}
	RTMP_BBP_IO_WRITE8_BY_REG_ID(pAd, BBP_R3, BBPR3);

#ifdef RT2860
    	pAd->StaCfg.BBPR3 = BBPR3;
#endif
#ifdef RT2870
	if (OPSTATUS_TEST_FLAG(pAd, fOP_STATUS_MEDIA_STATE_CONNECTED)
		)
	{
		ULONG	TxTotalCnt = pAd->RalinkCounters.OneSecTxNoRetryOkCount +
								pAd->RalinkCounters.OneSecTxRetryOkCount +
								pAd->RalinkCounters.OneSecTxFailCount;

		if (TxTotalCnt > 50)
		{
			RTMPSetTimer(&pAd->Mlme.RxAntEvalTimer, 20);
			pAd->Mlme.bLowThroughput = FALSE;
		}
		else
		{
			RTMPSetTimer(&pAd->Mlme.RxAntEvalTimer, 300);
			pAd->Mlme.bLowThroughput = TRUE;
		}
	}
#endif
#endif /* RT30xx */
#ifdef RT30xx
	if (RTMP_TEST_FLAG(pAd, fRTMP_ADAPTER_RESET_IN_PROGRESS	|
							fRTMP_ADAPTER_HALT_IN_PROGRESS	|
							fRTMP_ADAPTER_RADIO_OFF			|
							fRTMP_ADAPTER_NIC_NOT_EXIST		|
							fRTMP_ADAPTER_BSS_SCAN_IN_PROGRESS) ||
							OPSTATUS_TEST_FLAG(pAd, fOP_STATUS_DOZE)
#ifdef RT30xx
							|| (pAd->EepromAccess)
#endif // RT30xx //
							)
		return;


	{
		//if (pAd->StaCfg.Psm == PWR_SAVE)
		//	return;
	}

	// two antenna selection mechanism- one is antenna diversity, the other is failed antenna remove
	// one is antenna diversity:there is only one antenna can rx and tx
	// the other is failed antenna remove:two physical antenna can rx and tx
	if (pAd->NicConfig2.field.AntDiversity)
	{
		DBGPRINT(RT_DEBUG_TRACE,("AntDiv - before evaluate Pair1-Ant (%d,%d)\n",
			pAd->RxAnt.Pair1PrimaryRxAnt, pAd->RxAnt.Pair1SecondaryRxAnt));

		AsicSetRxAnt(pAd, pAd->RxAnt.Pair1SecondaryRxAnt);

		pAd->RxAnt.EvaluatePeriod = 1; // 1:Means switch to SecondaryRxAnt, 0:Means switch to Pair1PrimaryRxAnt
		pAd->RxAnt.FirstPktArrivedWhenEvaluate = FALSE;
		pAd->RxAnt.RcvPktNumWhenEvaluate = 0;

		// a one-shot timer to end the evalution
		// dynamic adjust antenna evaluation period according to the traffic
		if (OPSTATUS_TEST_FLAG(pAd, fOP_STATUS_MEDIA_STATE_CONNECTED))
			RTMPSetTimer(&pAd->Mlme.RxAntEvalTimer, 100);
		else
			RTMPSetTimer(&pAd->Mlme.RxAntEvalTimer, 300);
	}
	else
	{
		if (pAd->StaCfg.Psm == PWR_SAVE)
			return;

		RTMP_BBP_IO_READ8_BY_REG_ID(pAd, BBP_R3, &BBPR3);
		BBPR3 &= (~0x18);
		if(pAd->Antenna.field.RxPath == 3)
		{
			BBPR3 |= (0x10);
		}
		else if(pAd->Antenna.field.RxPath == 2)
		{
			BBPR3 |= (0x8);
		}
		else if(pAd->Antenna.field.RxPath == 1)
		{
			BBPR3 |= (0x0);
		}
		RTMP_BBP_IO_WRITE8_BY_REG_ID(pAd, BBP_R3, BBPR3);
	}
#endif /* RT30xx */

	if (OPSTATUS_TEST_FLAG(pAd, fOP_STATUS_MEDIA_STATE_CONNECTED)
		)
	{
		ULONG	TxTotalCnt = pAd->RalinkCounters.OneSecTxNoRetryOkCount +
								pAd->RalinkCounters.OneSecTxRetryOkCount +
								pAd->RalinkCounters.OneSecTxFailCount;

			// dynamic adjust antenna evaluation period according to the traffic
		if (TxTotalCnt > 50)
		{
			RTMPSetTimer(&pAd->Mlme.RxAntEvalTimer, 20);
			pAd->Mlme.bLowThroughput = FALSE;
		}
		else
		{
			RTMPSetTimer(&pAd->Mlme.RxAntEvalTimer, 300);
			pAd->Mlme.bLowThroughput = TRUE;
		}
	}
}

/*
    ========================================================================
    Routine Description:
        After evaluation, check antenna link status

    Arguments:
        pAd         - Adapter pointer

    Return Value:
        None

    ========================================================================
*/
VOID AsicRxAntEvalTimeout(
	IN PVOID SystemSpecific1,
	IN PVOID FunctionContext,
	IN PVOID SystemSpecific2,
	IN PVOID SystemSpecific3)
{
	RTMP_ADAPTER	*pAd = (RTMP_ADAPTER *)FunctionContext;
	UCHAR			BBPR3 = 0;
	CHAR			larger = -127, rssi0, rssi1, rssi2;

#ifndef RT30xx
	{
		if (RTMP_TEST_FLAG(pAd, fRTMP_ADAPTER_RESET_IN_PROGRESS)	||
			RTMP_TEST_FLAG(pAd, fRTMP_ADAPTER_HALT_IN_PROGRESS)		||
			RTMP_TEST_FLAG(pAd, fRTMP_ADAPTER_RADIO_OFF)			||
			RTMP_TEST_FLAG(pAd, fRTMP_ADAPTER_NIC_NOT_EXIST))
			return;

		if (pAd->StaCfg.Psm == PWR_SAVE)
			return;


		// if the traffic is low, use average rssi as the criteria
		if (pAd->Mlme.bLowThroughput == TRUE)
		{
			rssi0 = pAd->StaCfg.RssiSample.LastRssi0;
			rssi1 = pAd->StaCfg.RssiSample.LastRssi1;
			rssi2 = pAd->StaCfg.RssiSample.LastRssi2;
		}
		else
		{
			rssi0 = pAd->StaCfg.RssiSample.AvgRssi0;
			rssi1 = pAd->StaCfg.RssiSample.AvgRssi1;
			rssi2 = pAd->StaCfg.RssiSample.AvgRssi2;
		}

		if(pAd->Antenna.field.RxPath == 3)
		{
			larger = max(rssi0, rssi1);

			if (larger > (rssi2 + 20))
				pAd->Mlme.RealRxPath = 2;
			else
				pAd->Mlme.RealRxPath = 3;
		}
		else if(pAd->Antenna.field.RxPath == 2)
		{
			if (rssi0 > (rssi1 + 20))
				pAd->Mlme.RealRxPath = 1;
			else
				pAd->Mlme.RealRxPath = 2;
		}

		RTMP_BBP_IO_READ8_BY_REG_ID(pAd, BBP_R3, &BBPR3);
		BBPR3 &= (~0x18);
		if(pAd->Mlme.RealRxPath == 3)
		{
			BBPR3 |= (0x10);
		}
		else if(pAd->Mlme.RealRxPath == 2)
		{
			BBPR3 |= (0x8);
		}
		else if(pAd->Mlme.RealRxPath == 1)
		{
			BBPR3 |= (0x0);
		}
		RTMP_BBP_IO_WRITE8_BY_REG_ID(pAd, BBP_R3, BBPR3);
#ifdef RT2860
		pAd->StaCfg.BBPR3 = BBPR3;
#endif
	}
#endif /* RT30xx */
#ifdef RT30xx
	if (RTMP_TEST_FLAG(pAd, fRTMP_ADAPTER_RESET_IN_PROGRESS	|
							fRTMP_ADAPTER_HALT_IN_PROGRESS	|
							fRTMP_ADAPTER_RADIO_OFF			|
							fRTMP_ADAPTER_NIC_NOT_EXIST) ||
							OPSTATUS_TEST_FLAG(pAd, fOP_STATUS_DOZE)
#ifdef RT30xx
							|| (pAd->EepromAccess)
#endif // RT30xx //
							)
		return;

	{
		//if (pAd->StaCfg.Psm == PWR_SAVE)
		//	return;

		if (pAd->NicConfig2.field.AntDiversity)
		{
			if ((pAd->RxAnt.RcvPktNumWhenEvaluate != 0) && (pAd->RxAnt.Pair1AvgRssi[pAd->RxAnt.Pair1SecondaryRxAnt] >= pAd->RxAnt.Pair1AvgRssi[pAd->RxAnt.Pair1PrimaryRxAnt]))
			{
				UCHAR			temp;

				//
				// select PrimaryRxAntPair
				//    Role change, Used Pair1SecondaryRxAnt as PrimaryRxAntPair.
				//    Since Pair1SecondaryRxAnt Quality good than Pair1PrimaryRxAnt
				//
				temp = pAd->RxAnt.Pair1PrimaryRxAnt;
				pAd->RxAnt.Pair1PrimaryRxAnt = pAd->RxAnt.Pair1SecondaryRxAnt;
				pAd->RxAnt.Pair1SecondaryRxAnt = temp;

				pAd->RxAnt.Pair1LastAvgRssi = (pAd->RxAnt.Pair1AvgRssi[pAd->RxAnt.Pair1SecondaryRxAnt] >> 3);
				pAd->RxAnt.EvaluateStableCnt = 0;
			}
			else
			{
				// if the evaluated antenna is not better than original, switch back to original antenna
				AsicSetRxAnt(pAd, pAd->RxAnt.Pair1PrimaryRxAnt);
				pAd->RxAnt.EvaluateStableCnt ++;
			}

			pAd->RxAnt.EvaluatePeriod = 0; // 1:Means switch to SecondaryRxAnt, 0:Means switch to Pair1PrimaryRxAnt

			DBGPRINT(RT_DEBUG_TRACE,("AsicRxAntEvalAction::After Eval(fix in #%d), <%d, %d>, RcvPktNumWhenEvaluate=%ld\n",
					pAd->RxAnt.Pair1PrimaryRxAnt, (pAd->RxAnt.Pair1AvgRssi[0] >> 3), (pAd->RxAnt.Pair1AvgRssi[1] >> 3), pAd->RxAnt.RcvPktNumWhenEvaluate));
		}
		else
		{
			if (pAd->StaCfg.Psm == PWR_SAVE)
				return;

			// if the traffic is low, use average rssi as the criteria
			if (pAd->Mlme.bLowThroughput == TRUE)
			{
				rssi0 = pAd->StaCfg.RssiSample.LastRssi0;
				rssi1 = pAd->StaCfg.RssiSample.LastRssi1;
				rssi2 = pAd->StaCfg.RssiSample.LastRssi2;
			}
			else
			{
				rssi0 = pAd->StaCfg.RssiSample.AvgRssi0;
				rssi1 = pAd->StaCfg.RssiSample.AvgRssi1;
				rssi2 = pAd->StaCfg.RssiSample.AvgRssi2;
			}

			if(pAd->Antenna.field.RxPath == 3)
			{
				larger = max(rssi0, rssi1);

				if (larger > (rssi2 + 20))
					pAd->Mlme.RealRxPath = 2;
				else
					pAd->Mlme.RealRxPath = 3;
			}
			else if(pAd->Antenna.field.RxPath == 2)
			{
				if (rssi0 > (rssi1 + 20))
					pAd->Mlme.RealRxPath = 1;
				else
					pAd->Mlme.RealRxPath = 2;
			}

			RTMP_BBP_IO_READ8_BY_REG_ID(pAd, BBP_R3, &BBPR3);
			BBPR3 &= (~0x18);
			if(pAd->Mlme.RealRxPath == 3)
			{
				BBPR3 |= (0x10);
			}
			else if(pAd->Mlme.RealRxPath == 2)
			{
				BBPR3 |= (0x8);
			}
			else if(pAd->Mlme.RealRxPath == 1)
			{
				BBPR3 |= (0x0);
			}
			RTMP_BBP_IO_WRITE8_BY_REG_ID(pAd, BBP_R3, BBPR3);
		}
	}
#endif /* RT30xx */
}



VOID APSDPeriodicExec(
	IN PVOID SystemSpecific1,
	IN PVOID FunctionContext,
	IN PVOID SystemSpecific2,
	IN PVOID SystemSpecific3)
{
	RTMP_ADAPTER *pAd = (RTMP_ADAPTER *)FunctionContext;

	if (!OPSTATUS_TEST_FLAG(pAd, fOP_STATUS_MEDIA_STATE_CONNECTED))
		return;

	pAd->CommonCfg.TriggerTimerCount++;

}

/*
    ========================================================================
    Routine Description:
        Set/reset MAC registers according to bPiggyBack parameter

    Arguments:
        pAd         - Adapter pointer
        bPiggyBack  - Enable / Disable Piggy-Back

    Return Value:
        None

    ========================================================================
*/
VOID RTMPSetPiggyBack(
    IN PRTMP_ADAPTER    pAd,
    IN BOOLEAN          bPiggyBack)
{
	TX_LINK_CFG_STRUC  TxLinkCfg;

	RTMP_IO_READ32(pAd, TX_LINK_CFG, &TxLinkCfg.word);

	TxLinkCfg.field.TxCFAckEn = bPiggyBack;
	RTMP_IO_WRITE32(pAd, TX_LINK_CFG, TxLinkCfg.word);
}

/*
    ========================================================================
    Routine Description:
        check if this entry need to switch rate automatically

    Arguments:
        pAd
        pEntry

    Return Value:
        TURE
        FALSE

    ========================================================================
*/
BOOLEAN RTMPCheckEntryEnableAutoRateSwitch(
	IN PRTMP_ADAPTER    pAd,
	IN PMAC_TABLE_ENTRY	pEntry)
{
	BOOLEAN		result = TRUE;

	{
		// only associated STA counts
		if (pEntry && (pEntry->ValidAsCLI) && (pEntry->Sst == SST_ASSOC))
		{
			result = pAd->StaCfg.bAutoTxRateSwitch;
		}
		else
			result = FALSE;
	}

	return result;
}


BOOLEAN RTMPAutoRateSwitchCheck(
	IN PRTMP_ADAPTER    pAd)
{
	if (pAd->StaCfg.bAutoTxRateSwitch)
		return TRUE;

	return FALSE;
}


/*
    ========================================================================
    Routine Description:
        check if this entry need to fix tx legacy rate

    Arguments:
        pAd
        pEntry

    Return Value:
        TURE
        FALSE

    ========================================================================
*/
UCHAR RTMPStaFixedTxMode(
	IN PRTMP_ADAPTER    pAd,
	IN PMAC_TABLE_ENTRY	pEntry)
{
	UCHAR	tx_mode = FIXED_TXMODE_HT;

	tx_mode = (UCHAR)pAd->StaCfg.DesiredTransmitSetting.field.FixedTxMode;

	return tx_mode;
}

/*
    ========================================================================
    Routine Description:
        Overwrite HT Tx Mode by Fixed Legency Tx Mode, if specified.

    Arguments:
        pAd
        pEntry

    Return Value:
        TURE
        FALSE

    ========================================================================
*/
VOID RTMPUpdateLegacyTxSetting(
		UCHAR				fixed_tx_mode,
		PMAC_TABLE_ENTRY	pEntry)
{
	HTTRANSMIT_SETTING TransmitSetting;

	if (fixed_tx_mode == FIXED_TXMODE_HT)
		return;

	TransmitSetting.word = 0;

	TransmitSetting.field.MODE = pEntry->HTPhyMode.field.MODE;
	TransmitSetting.field.MCS = pEntry->HTPhyMode.field.MCS;

	if (fixed_tx_mode == FIXED_TXMODE_CCK)
	{
		TransmitSetting.field.MODE = MODE_CCK;
		// CCK mode allow MCS 0~3
		if (TransmitSetting.field.MCS > MCS_3)
			TransmitSetting.field.MCS = MCS_3;
	}
	else
	{
		TransmitSetting.field.MODE = MODE_OFDM;
		// OFDM mode allow MCS 0~7
		if (TransmitSetting.field.MCS > MCS_7)
			TransmitSetting.field.MCS = MCS_7;
	}

	if (pEntry->HTPhyMode.field.MODE >= TransmitSetting.field.MODE)
	{
		pEntry->HTPhyMode.word = TransmitSetting.word;
		DBGPRINT(RT_DEBUG_TRACE, ("RTMPUpdateLegacyTxSetting : wcid-%d, MODE=%s, MCS=%d \n",
				pEntry->Aid, GetPhyMode(pEntry->HTPhyMode.field.MODE), pEntry->HTPhyMode.field.MCS));
	}
}

/*
	==========================================================================
	Description:
		dynamic tune BBP R66 to find a balance between sensibility and
		noise isolation

	IRQL = DISPATCH_LEVEL

	==========================================================================
 */
VOID AsicStaBbpTuning(
	IN PRTMP_ADAPTER pAd)
{
	UCHAR	OrigR66Value = 0, R66;//, R66UpperBound = 0x30, R66LowerBound = 0x30;
	CHAR	Rssi;

	// 2860C did not support Fase CCA, therefore can't tune
	if (pAd->MACVersion == 0x28600100)
		return;

	//
	// work as a STA
	//
	if (pAd->Mlme.CntlMachine.CurrState != CNTL_IDLE)  // no R66 tuning when SCANNING
		return;

	if ((pAd->OpMode == OPMODE_STA)
		&& (OPSTATUS_TEST_FLAG(pAd, fOP_STATUS_MEDIA_STATE_CONNECTED)
			)
		&& !(OPSTATUS_TEST_FLAG(pAd, fOP_STATUS_DOZE))
#ifdef RT2860
		&& (pAd->bPCIclkOff == FALSE))
#endif
#ifdef RT2870
		)
#endif
	{
		RTMP_BBP_IO_READ8_BY_REG_ID(pAd, BBP_R66, &OrigR66Value);
		R66 = OrigR66Value;

		if (pAd->Antenna.field.RxPath > 1)
			Rssi = (pAd->StaCfg.RssiSample.AvgRssi0 + pAd->StaCfg.RssiSample.AvgRssi1) >> 1;
		else
			Rssi = pAd->StaCfg.RssiSample.AvgRssi0;

		if (pAd->LatchRfRegs.Channel <= 14)
		{	//BG band
#ifdef RT2870
			// RT3070 is a no LNA solution, it should have different control regarding to AGC gain control
			// Otherwise, it will have some throughput side effect when low RSSI
#ifndef RT30xx
			if (IS_RT3070(pAd))
#endif
#ifdef RT30xx
			if (IS_RT30xx(pAd))
#endif
			{
				if (Rssi > RSSI_FOR_MID_LOW_SENSIBILITY)
				{
					R66 = 0x1C + 2*GET_LNA_GAIN(pAd) + 0x20;
					if (OrigR66Value != R66)
					{
#ifndef RT30xx
						RTUSBWriteBBPRegister(pAd, BBP_R66, R66);
#endif
#ifdef RT30xx
						RTMP_BBP_IO_WRITE8_BY_REG_ID(pAd, BBP_R66, R66);
#endif
					}
				}
				else
				{
					R66 = 0x1C + 2*GET_LNA_GAIN(pAd);
					if (OrigR66Value != R66)
					{
#ifndef RT30xx
						RTUSBWriteBBPRegister(pAd, BBP_R66, R66);
#endif
#ifdef RT30xx
						RTMP_BBP_IO_WRITE8_BY_REG_ID(pAd, BBP_R66, R66);
#endif
					}
				}
			}
			else
#endif // RT2870 //
			{
				if (Rssi > RSSI_FOR_MID_LOW_SENSIBILITY)
				{
					R66 = (0x2E + GET_LNA_GAIN(pAd)) + 0x10;
					if (OrigR66Value != R66)
					{
						RTMP_BBP_IO_WRITE8_BY_REG_ID(pAd, BBP_R66, R66);
					}
				}
				else
				{
					R66 = 0x2E + GET_LNA_GAIN(pAd);
					if (OrigR66Value != R66)
					{
						RTMP_BBP_IO_WRITE8_BY_REG_ID(pAd, BBP_R66, R66);
					}
				}
			}
		}
		else
		{	//A band
			if (pAd->CommonCfg.BBPCurrentBW == BW_20)
			{
				if (Rssi > RSSI_FOR_MID_LOW_SENSIBILITY)
				{
					R66 = 0x32 + (GET_LNA_GAIN(pAd)*5)/3 + 0x10;
					if (OrigR66Value != R66)
					{
						RTMP_BBP_IO_WRITE8_BY_REG_ID(pAd, BBP_R66, R66);
					}
				}
				else
				{
					R66 = 0x32 + (GET_LNA_GAIN(pAd)*5)/3;
					if (OrigR66Value != R66)
					{
						RTMP_BBP_IO_WRITE8_BY_REG_ID(pAd, BBP_R66, R66);
					}
				}
			}
			else
			{
				if (Rssi > RSSI_FOR_MID_LOW_SENSIBILITY)
				{
					R66 = 0x3A + (GET_LNA_GAIN(pAd)*5)/3 + 0x10;
					if (OrigR66Value != R66)
					{
						RTMP_BBP_IO_WRITE8_BY_REG_ID(pAd, BBP_R66, R66);
					}
				}
				else
				{
					R66 = 0x3A + (GET_LNA_GAIN(pAd)*5)/3;
					if (OrigR66Value != R66)
					{
						RTMP_BBP_IO_WRITE8_BY_REG_ID(pAd, BBP_R66, R66);
					}
				}
			}
		}


	}
}

#ifdef RT2860
VOID AsicResetFromDMABusy(
	IN PRTMP_ADAPTER pAd)
{
	UINT32		Data;
	BOOLEAN		bCtrl = FALSE;

	DBGPRINT(RT_DEBUG_TRACE, ("--->  AsicResetFromDMABusy  !!!!!!!!!!!!!!!!!!!!!!! \n"));

	// Be sure restore link control value so we can write register.
	RTMP_CLEAR_PSFLAG(pAd, fRTMP_PS_CAN_GO_SLEEP);
	if (RTMP_TEST_PSFLAG(pAd, fRTMP_PS_SET_PCI_CLK_OFF_COMMAND))
	{
		DBGPRINT(RT_DEBUG_TRACE,("AsicResetFromDMABusy==>\n"));
		RTMPPCIeLinkCtrlValueRestore(pAd, RESTORE_HALT);
		RTMPusecDelay(6000);
		pAd->bPCIclkOff = FALSE;
		bCtrl = TRUE;
	}
	// Reset DMA
	RTMP_IO_READ32(pAd, PBF_SYS_CTRL, &Data);
	Data |= 0x2;
	RTMP_IO_WRITE32(pAd, PBF_SYS_CTRL, Data);

	// After Reset DMA, DMA index will become Zero. So Driver need to reset all ring indexs too.
	// Reset DMA/CPU ring index
	RTMPRingCleanUp(pAd, QID_AC_BK);
	RTMPRingCleanUp(pAd, QID_AC_BE);
	RTMPRingCleanUp(pAd, QID_AC_VI);
	RTMPRingCleanUp(pAd, QID_AC_VO);
	RTMPRingCleanUp(pAd, QID_HCCA);
	RTMPRingCleanUp(pAd, QID_MGMT);
	RTMPRingCleanUp(pAd, QID_RX);

	// Clear Reset
	RTMP_IO_READ32(pAd, PBF_SYS_CTRL, &Data);
	Data &= 0xfffffffd;
	RTMP_IO_WRITE32(pAd, PBF_SYS_CTRL, Data);

	// If in Radio off, should call RTMPPCIePowerLinkCtrl again.
	if ((bCtrl == TRUE) && (pAd->StaCfg.bRadio == FALSE))
		RTMPPCIeLinkCtrlSetting(pAd, 3);

	RTMP_SET_PSFLAG(pAd, fRTMP_PS_CAN_GO_SLEEP);
	RTMP_CLEAR_FLAG(pAd, fRTMP_ADAPTER_NIC_NOT_EXIST | fRTMP_ADAPTER_HALT_IN_PROGRESS);
	DBGPRINT(RT_DEBUG_TRACE, ("<---  AsicResetFromDMABusy !!!!!!!!!!!!!!!!!!!!!!!  \n"));
}

VOID AsicResetBBP(
	IN PRTMP_ADAPTER pAd)
{
	DBGPRINT(RT_DEBUG_TRACE, ("--->  Asic HardReset BBP  !!!!!!!!!!!!!!!!!!!!!!! \n"));

	RTMP_IO_WRITE32(pAd, MAC_SYS_CTRL, 0x0);
	RTMP_IO_WRITE32(pAd, MAC_SYS_CTRL, 0x2);
	RTMP_IO_WRITE32(pAd, MAC_SYS_CTRL, 0xc);

	// After hard-reset BBP, initialize all BBP values.
	NICRestoreBBPValue(pAd);
	DBGPRINT(RT_DEBUG_TRACE, ("<---  Asic HardReset BBP !!!!!!!!!!!!!!!!!!!!!!!  \n"));
}

VOID AsicResetMAC(
	IN PRTMP_ADAPTER pAd)
{
	ULONG		Data;

	DBGPRINT(RT_DEBUG_TRACE, ("--->  AsicResetMAC   !!!! \n"));
	RTMP_IO_READ32(pAd, PBF_SYS_CTRL, &Data);
	Data |= 0x4;
	RTMP_IO_WRITE32(pAd, PBF_SYS_CTRL, Data);
	Data &= 0xfffffffb;
	RTMP_IO_WRITE32(pAd, PBF_SYS_CTRL, Data);

	DBGPRINT(RT_DEBUG_TRACE, ("<---  AsicResetMAC   !!!! \n"));
}

VOID AsicResetPBF(
	IN PRTMP_ADAPTER pAd)
{
	ULONG		Value1, Value2;
	ULONG		Data;

	RTMP_IO_READ32(pAd, TXRXQ_PCNT, &Value1);
	RTMP_IO_READ32(pAd, PBF_DBG, &Value2);

	Value2 &= 0xff;
	// sum should be equals to 0xff, which is the total buffer size.
	if ((Value1 + Value2) < 0xff)
	{
		DBGPRINT(RT_DEBUG_TRACE, ("--->  Asic HardReset PBF !!!! \n"));
		RTMP_IO_READ32(pAd, PBF_SYS_CTRL, &Data);
		Data |= 0x8;
		RTMP_IO_WRITE32(pAd, PBF_SYS_CTRL, Data);
		Data &= 0xfffffff7;
		RTMP_IO_WRITE32(pAd, PBF_SYS_CTRL, Data);

		DBGPRINT(RT_DEBUG_TRACE, ("<---  Asic HardReset PBF !!!! \n"));
	}
}
#endif /* RT2860 */

VOID RTMPSetAGCInitValue(
	IN PRTMP_ADAPTER	pAd,
	IN UCHAR			BandWidth)
{
	UCHAR	R66 = 0x30;

	if (pAd->LatchRfRegs.Channel <= 14)
	{	// BG band
		R66 = 0x2E + GET_LNA_GAIN(pAd);
		RTMP_BBP_IO_WRITE8_BY_REG_ID(pAd, BBP_R66, R66);
	}
	else
	{	//A band
		if (BandWidth == BW_20)
		{
			R66 = (UCHAR)(0x32 + (GET_LNA_GAIN(pAd)*5)/3);
			RTMP_BBP_IO_WRITE8_BY_REG_ID(pAd, BBP_R66, R66);
		}
		else
		{
			R66 = (UCHAR)(0x3A + (GET_LNA_GAIN(pAd)*5)/3);
			RTMP_BBP_IO_WRITE8_BY_REG_ID(pAd, BBP_R66, R66);
		}
	}

}

VOID AsicTurnOffRFClk(
	IN PRTMP_ADAPTER pAd,
	IN	UCHAR		Channel)
{

	// RF R2 bit 18 = 0
	UINT32			R1 = 0, R2 = 0, R3 = 0;
	UCHAR			index;
	RTMP_RF_REGS	*RFRegTable;

#ifdef RT30xx
	// The RF programming sequence is difference between 3xxx and 2xxx
	if (IS_RT3090(pAd))
	{
		RT30xxLoadRFSleepModeSetup(pAd);  // add by johnli,  RF power sequence setup, load RF sleep-mode setup
	}
	else
	{
#endif // RT30xx //
	RFRegTable = RF2850RegTable;

	switch (pAd->RfIcType)
	{
		case RFIC_2820:
		case RFIC_2850:
		case RFIC_2720:
		case RFIC_2750:

			for (index = 0; index < NUM_OF_2850_CHNL; index++)
			{
				if (Channel == RFRegTable[index].Channel)
				{
					R1 = RFRegTable[index].R1 & 0xffffdfff;
					R2 = RFRegTable[index].R2 & 0xfffbffff;
					R3 = RFRegTable[index].R3 & 0xfff3ffff;

					RTMP_RF_IO_WRITE32(pAd, R1);
					RTMP_RF_IO_WRITE32(pAd, R2);

					// Program R1b13 to 1, R3/b18,19 to 0, R2b18 to 0.
					// Set RF R2 bit18=0, R3 bit[18:19]=0
					//if (pAd->StaCfg.bRadio == FALSE)
					if (1)
					{
						RTMP_RF_IO_WRITE32(pAd, R3);

						DBGPRINT(RT_DEBUG_TRACE, ("AsicTurnOffRFClk#%d(RF=%d, ) , R2=0x%08x,  R3 = 0x%08x \n",
							Channel, pAd->RfIcType, R2, R3));
					}
					else
						DBGPRINT(RT_DEBUG_TRACE, ("AsicTurnOffRFClk#%d(RF=%d, ) , R2=0x%08x \n",
							Channel, pAd->RfIcType, R2));
					break;
				}
			}
			break;

		default:
			break;
	}
#ifdef RT30xx
	}
#endif // RT30xx //

}


VOID AsicTurnOnRFClk(
	IN PRTMP_ADAPTER pAd,
	IN	UCHAR			Channel)
{

	// RF R2 bit 18 = 0
	UINT32			R1 = 0, R2 = 0, R3 = 0;
	UCHAR			index;
	RTMP_RF_REGS	*RFRegTable;

#ifdef RT30xx
	// The RF programming sequence is difference between 3xxx and 2xxx
	if (IS_RT3090(pAd))
	{
	}
	else
	{
#endif // RT30xx //
	RFRegTable = RF2850RegTable;

	switch (pAd->RfIcType)
	{
		case RFIC_2820:
		case RFIC_2850:
		case RFIC_2720:
		case RFIC_2750:

			for (index = 0; index < NUM_OF_2850_CHNL; index++)
			{
				if (Channel == RFRegTable[index].Channel)
				{
					R3 = pAd->LatchRfRegs.R3;
					R3 &= 0xfff3ffff;
					R3 |= 0x00080000;
					RTMP_RF_IO_WRITE32(pAd, R3);

					R1 = RFRegTable[index].R1;
					RTMP_RF_IO_WRITE32(pAd, R1);

					R2 = RFRegTable[index].R2;
					if (pAd->Antenna.field.TxPath == 1)
					{
						R2 |= 0x4000;	// If TXpath is 1, bit 14 = 1;
					}

					if (pAd->Antenna.field.RxPath == 2)
					{
						R2 |= 0x40;	// write 1 to off Rxpath.
					}
					else if (pAd->Antenna.field.RxPath == 1)
					{
						R2 |= 0x20040;	// write 1 to off RxPath
					}
					RTMP_RF_IO_WRITE32(pAd, R2);

					break;
				}
			}
			break;

		default:
			break;
	}

#ifndef RT30xx
	DBGPRINT(RT_DEBUG_TRACE, ("AsicTurnOnRFClk#%d(RF=%d, ) , R2=0x%08x\n",
		Channel,
		pAd->RfIcType,
		R2));
#endif
#ifdef RT30xx
	}
#endif // RT30xx //
}
<|MERGE_RESOLUTION|>--- conflicted
+++ resolved
@@ -5443,15 +5443,8 @@
 	// Config ASIC RTS threshold register
 	RTMP_IO_READ32(pAd, TX_RTS_CFG, &MacReg);
 	MacReg &= 0xFF0000FF;
-<<<<<<< HEAD
-#if 0
-	MacReg |= (pAd->CommonCfg.RtsThreshold << 8);
-#else
+
 	// If the user want disable RtsThreshold and enable Amsdu/Ralink-Aggregation, set the RtsThreshold as 4096
-=======
-
-	// If the user want disable RtsThreshold and enbale Amsdu/Ralink-Aggregation, set the RtsThreshold as 4096
->>>>>>> 21cb2d40
         if ((
 			(pAd->CommonCfg.BACapability.field.AmsduEnable) ||
 			(pAd->CommonCfg.bAggregationCapable == TRUE))
