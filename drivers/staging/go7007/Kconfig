config VIDEO_GO7007
	tristate "WIS GO7007 MPEG encoder support"
<<<<<<< HEAD
	depends on VIDEO_DEV && PCI && I2C && INPUT
=======
	depends on VIDEO_DEV && PCI && I2C
>>>>>>> 2fa7bee5
	depends on BKL # please fix
	depends on SND
	select VIDEOBUF_DMA_SG
	depends on IR_CORE
	select VIDEO_TUNER
	select VIDEO_TVEEPROM
	select SND_PCM
	select CRC32
	default N
	---help---
	  This is a video4linux driver for the WIS GO7007 MPEG
	  encoder chip.

	  To compile this driver as a module, choose M here: the
	  module will be called go7007

config VIDEO_GO7007_USB
	tristate "WIS GO7007 USB support"
	depends on VIDEO_GO7007 && USB
	default N
	---help---
	  This is a video4linux driver for the WIS GO7007 MPEG
	  encoder chip over USB.

	  To compile this driver as a module, choose M here: the
	  module will be called go7007-usb

config VIDEO_GO7007_USB_S2250_BOARD
	tristate "Sensoray 2250/2251 support"
	depends on VIDEO_GO7007_USB && DVB_USB
	default N
	---help---
	  This is a video4linux driver for the Sensoray 2250/2251 device.

	  To compile this driver as a module, choose M here: the
	  module will be called s2250

config VIDEO_GO7007_OV7640
	tristate "OV7640 subdev support"
	depends on VIDEO_GO7007
	default N
	---help---
	  This is a video4linux driver for the OV7640 sub-device.

	  To compile this driver as a module, choose M here: the
	  module will be called wis-ov7640

config VIDEO_GO7007_SAA7113
	tristate "SAA7113 subdev support"
	depends on VIDEO_GO7007
	default N
	---help---
	  This is a video4linux driver for the SAA7113 sub-device.

	  To compile this driver as a module, choose M here: the
	  module will be called wis-saa7113

config VIDEO_GO7007_SAA7115
	tristate "SAA7115 subdev support"
	depends on VIDEO_GO7007
	default N
	---help---
	  This is a video4linux driver for the SAA7115 sub-device.

	  To compile this driver as a module, choose M here: the
	  module will be called wis-saa7115

config VIDEO_GO7007_TW9903
	tristate "TW9903 subdev support"
	depends on VIDEO_GO7007
	default N
	---help---
	  This is a video4linux driver for the TW9903 sub-device.

	  To compile this driver as a module, choose M here: the
	  module will be called wis-tw9903

config VIDEO_GO7007_UDA1342
	tristate "UDA1342 subdev support"
	depends on VIDEO_GO7007
	default N
	---help---
	  This is a video4linux driver for the UDA1342 sub-device.

	  To compile this driver as a module, choose M here: the
	  module will be called wis-uda1342

config VIDEO_GO7007_SONY_TUNER
	tristate "Sony tuner subdev support"
	depends on VIDEO_GO7007
	default N
	---help---
	  This is a video4linux driver for the Sony Tuner sub-device.

	  To compile this driver as a module, choose M here: the
	  module will be called wis-sony-tuner

config VIDEO_GO7007_TW2804
	tristate "TW2804 subdev support"
	depends on VIDEO_GO7007
	default N
	---help---
	  This is a video4linux driver for the TW2804 sub-device.

	  To compile this driver as a module, choose M here: the
	  module will be called wis-tw2804
<|MERGE_RESOLUTION|>--- conflicted
+++ resolved
@@ -1,10 +1,6 @@
 config VIDEO_GO7007
 	tristate "WIS GO7007 MPEG encoder support"
-<<<<<<< HEAD
-	depends on VIDEO_DEV && PCI && I2C && INPUT
-=======
 	depends on VIDEO_DEV && PCI && I2C
->>>>>>> 2fa7bee5
 	depends on BKL # please fix
 	depends on SND
 	select VIDEOBUF_DMA_SG
