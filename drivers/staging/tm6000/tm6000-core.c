/*
   tm6000-core.c - driver for TM5600/TM6000/TM6010 USB video capture devices

   Copyright (C) 2006-2007 Mauro Carvalho Chehab <mchehab@infradead.org>

   Copyright (C) 2007 Michel Ludwig <michel.ludwig@gmail.com>
       - DVB-T support

   This program is free software; you can redistribute it and/or modify
   it under the terms of the GNU General Public License as published by
   the Free Software Foundation version 2

   This program is distributed in the hope that it will be useful,
   but WITHOUT ANY WARRANTY; without even the implied warranty of
   MERCHANTABILITY or FITNESS FOR A PARTICULAR PURPOSE.  See the
   GNU General Public License for more details.

   You should have received a copy of the GNU General Public License
   along with this program; if not, write to the Free Software
   Foundation, Inc., 675 Mass Ave, Cambridge, MA 02139, USA.
 */

#include <linux/module.h>
#include <linux/kernel.h>
#include <linux/usb.h>
#include <linux/i2c.h>
#include "tm6000.h"
#include "tm6000-regs.h"
#include <media/v4l2-common.h>
#include <media/tuner.h>

#define USB_TIMEOUT	5*HZ /* ms */

int tm6000_read_write_usb(struct tm6000_core *dev, u8 req_type, u8 req,
			  u16 value, u16 index, u8 *buf, u16 len)
{
	int          ret, i;
	unsigned int pipe;
	static int   ini = 0, last = 0, n = 0;
	u8	     *data = NULL;

	if (len)
		data = kzalloc(len, GFP_KERNEL);


	if (req_type & USB_DIR_IN)
		pipe = usb_rcvctrlpipe(dev->udev, 0);
	else {
		pipe = usb_sndctrlpipe(dev->udev, 0);
		memcpy(data, buf, len);
	}

	if (tm6000_debug & V4L2_DEBUG_I2C) {
		if (!ini)
			last = ini = jiffies;

		printk("%06i (dev %p, pipe %08x): ", n, dev->udev, pipe);

		printk("%s: %06u ms %06u ms %02x %02x %02x %02x %02x %02x %02x %02x ",
			(req_type & USB_DIR_IN) ? " IN" : "OUT",
			jiffies_to_msecs(jiffies-last),
			jiffies_to_msecs(jiffies-ini),
			req_type, req, value&0xff, value>>8, index&0xff,
			index>>8, len&0xff, len>>8);
		last = jiffies;
		n++;

		if (!(req_type & USB_DIR_IN)) {
			printk(">>> ");
			for (i = 0; i < len; i++)
				printk(" %02x", buf[i]);
		printk("\n");
		}
	}

	ret = usb_control_msg(dev->udev, pipe, req, req_type, value, index,
			      data, len, USB_TIMEOUT);

	if (req_type &  USB_DIR_IN)
		memcpy(buf, data, len);

	if (tm6000_debug & V4L2_DEBUG_I2C) {
		if (ret < 0) {
			if (req_type &  USB_DIR_IN)
				printk("<<< (len=%d)\n", len);

			printk("%s: Error #%d\n", __FUNCTION__, ret);
		} else if (req_type &  USB_DIR_IN) {
			printk("<<< ");
			for (i = 0; i < len; i++)
				printk(" %02x", buf[i]);
			printk("\n");
		}
	}

	kfree(data);

	msleep(5);

	return ret;
}

int tm6000_set_reg(struct tm6000_core *dev, u8 req, u16 value, u16 index)
{
	return
		tm6000_read_write_usb(dev, USB_DIR_OUT | USB_TYPE_VENDOR,
				      req, value, index, NULL, 0);
}
EXPORT_SYMBOL_GPL(tm6000_set_reg);

int tm6000_get_reg(struct tm6000_core *dev, u8 req, u16 value, u16 index)
{
	int rc;
	u8 buf[1];

	rc = tm6000_read_write_usb(dev, USB_DIR_IN | USB_TYPE_VENDOR, req,
					value, index, buf, 1);

	if (rc < 0)
		return rc;

	return *buf;
}
EXPORT_SYMBOL_GPL(tm6000_get_reg);

int tm6000_get_reg16(struct tm6000_core *dev, u8 req, u16 value, u16 index)
{
	int rc;
	u8 buf[2];

	rc = tm6000_read_write_usb(dev, USB_DIR_IN | USB_TYPE_VENDOR, req,
					value, index, buf, 2);

	if (rc < 0)
		return rc;

	return buf[1]|buf[0]<<8;
}

int tm6000_get_reg32(struct tm6000_core *dev, u8 req, u16 value, u16 index)
{
	int rc;
	u8 buf[4];

	rc = tm6000_read_write_usb(dev, USB_DIR_IN | USB_TYPE_VENDOR, req,
					value, index, buf, 4);

	if (rc < 0)
		return rc;

	return buf[3] | buf[2] << 8 | buf[1] << 16 | buf[0] << 24;
}

int tm6000_i2c_reset(struct tm6000_core *dev, u16 tsleep)
{
	int rc;

	rc = tm6000_set_reg(dev, REQ_03_SET_GET_MCU_PIN, TM6000_GPIO_CLK, 0);
	if (rc < 0)
		return rc;

	msleep(tsleep);

	rc = tm6000_set_reg(dev, REQ_03_SET_GET_MCU_PIN, TM6000_GPIO_CLK, 1);
	msleep(tsleep);

	return rc;
}

void tm6000_set_fourcc_format(struct tm6000_core *dev)
{
	if (dev->dev_type == TM6010) {
		int val;

		val = tm6000_get_reg(dev, TM6010_REQ07_RCC_ACTIVE_VIDEO_IF, 0) & 0xfc;
		if (dev->fourcc == V4L2_PIX_FMT_UYVY)
			tm6000_set_reg(dev, TM6010_REQ07_RCC_ACTIVE_VIDEO_IF, val);
		else
			tm6000_set_reg(dev, TM6010_REQ07_RCC_ACTIVE_VIDEO_IF, val | 1);
	} else {
		if (dev->fourcc == V4L2_PIX_FMT_UYVY)
			tm6000_set_reg(dev, TM6010_REQ07_RC1_TRESHOLD, 0xd0);
		else
			tm6000_set_reg(dev, TM6010_REQ07_RC1_TRESHOLD, 0x90);
	}
}

int tm6000_init_analog_mode(struct tm6000_core *dev)
{
	if (dev->dev_type == TM6010) {
		int val;

		/* Enable video */
		val = tm6000_get_reg(dev, TM6010_REQ07_RCC_ACTIVE_VIDEO_IF, 0);
		val |= 0x60;
		tm6000_set_reg(dev, TM6010_REQ07_RCC_ACTIVE_VIDEO_IF, val);
		val = tm6000_get_reg(dev,
			TM6010_REQ07_RC0_ACTIVE_VIDEO_SOURCE, 0);
		val &= ~0x40;
		tm6000_set_reg(dev, TM6010_REQ07_RC0_ACTIVE_VIDEO_SOURCE, val);

		/* Init teletext */
		tm6000_set_reg(dev, TM6010_REQ07_R3F_RESET, 0x01);
		tm6000_set_reg(dev, TM6010_REQ07_R41_TELETEXT_VBI_CODE1, 0x27);
		tm6000_set_reg(dev, TM6010_REQ07_R42_VBI_DATA_HIGH_LEVEL, 0x55);
		tm6000_set_reg(dev, TM6010_REQ07_R43_VBI_DATA_TYPE_LINE7, 0x66);
		tm6000_set_reg(dev, TM6010_REQ07_R44_VBI_DATA_TYPE_LINE8, 0x66);
		tm6000_set_reg(dev, TM6010_REQ07_R45_VBI_DATA_TYPE_LINE9, 0x66);
		tm6000_set_reg(dev,
			TM6010_REQ07_R46_VBI_DATA_TYPE_LINE10, 0x66);
		tm6000_set_reg(dev,
			TM6010_REQ07_R47_VBI_DATA_TYPE_LINE11, 0x66);
		tm6000_set_reg(dev,
			TM6010_REQ07_R48_VBI_DATA_TYPE_LINE12, 0x66);
		tm6000_set_reg(dev,
			TM6010_REQ07_R49_VBI_DATA_TYPE_LINE13, 0x66);
		tm6000_set_reg(dev,
			TM6010_REQ07_R4A_VBI_DATA_TYPE_LINE14, 0x66);
		tm6000_set_reg(dev,
			TM6010_REQ07_R4B_VBI_DATA_TYPE_LINE15, 0x66);
		tm6000_set_reg(dev,
			TM6010_REQ07_R4C_VBI_DATA_TYPE_LINE16, 0x66);
		tm6000_set_reg(dev,
			TM6010_REQ07_R4D_VBI_DATA_TYPE_LINE17, 0x66);
		tm6000_set_reg(dev,
			TM6010_REQ07_R4E_VBI_DATA_TYPE_LINE18, 0x66);
		tm6000_set_reg(dev,
			TM6010_REQ07_R4F_VBI_DATA_TYPE_LINE19, 0x66);
		tm6000_set_reg(dev,
			TM6010_REQ07_R50_VBI_DATA_TYPE_LINE20, 0x66);
		tm6000_set_reg(dev,
			TM6010_REQ07_R51_VBI_DATA_TYPE_LINE21, 0x66);
		tm6000_set_reg(dev,
			TM6010_REQ07_R52_VBI_DATA_TYPE_LINE22, 0x66);
		tm6000_set_reg(dev,
			TM6010_REQ07_R53_VBI_DATA_TYPE_LINE23, 0x00);
		tm6000_set_reg(dev,
			TM6010_REQ07_R54_VBI_DATA_TYPE_RLINES, 0x00);
		tm6000_set_reg(dev,
			TM6010_REQ07_R55_VBI_LOOP_FILTER_GAIN, 0x01);
		tm6000_set_reg(dev,
			TM6010_REQ07_R56_VBI_LOOP_FILTER_I_GAIN, 0x00);
		tm6000_set_reg(dev,
			TM6010_REQ07_R57_VBI_LOOP_FILTER_P_GAIN, 0x02);
		tm6000_set_reg(dev, TM6010_REQ07_R58_VBI_CAPTION_DTO1, 0x35);
		tm6000_set_reg(dev, TM6010_REQ07_R59_VBI_CAPTION_DTO0, 0xa0);
		tm6000_set_reg(dev, TM6010_REQ07_R5A_VBI_TELETEXT_DTO1, 0x11);
		tm6000_set_reg(dev, TM6010_REQ07_R5B_VBI_TELETEXT_DTO0, 0x4c);
		tm6000_set_reg(dev, TM6010_REQ07_R40_TELETEXT_VBI_CODE0, 0x01);
		tm6000_set_reg(dev, TM6010_REQ07_R3F_RESET, 0x00);


		/* Init audio */
		tm6000_set_reg(dev, TM6010_REQ08_R01_A_INIT, 0x00);
		tm6000_set_reg(dev, TM6010_REQ08_R02_A_FIX_GAIN_CTRL, 0x04);
		tm6000_set_reg(dev, TM6010_REQ08_R03_A_AUTO_GAIN_CTRL, 0x00);
		tm6000_set_reg(dev, TM6010_REQ08_R04_A_SIF_AMP_CTRL, 0xa0);
		tm6000_set_reg(dev, TM6010_REQ08_R05_A_STANDARD_MOD, 0x05);
		tm6000_set_reg(dev, TM6010_REQ08_R06_A_SOUND_MOD, 0x06);
		tm6000_set_reg(dev, TM6010_REQ08_R07_A_LEFT_VOL, 0x00);
		tm6000_set_reg(dev, TM6010_REQ08_R08_A_RIGHT_VOL, 0x00);
		tm6000_set_reg(dev, TM6010_REQ08_R09_A_MAIN_VOL, 0x08);
		tm6000_set_reg(dev, TM6010_REQ08_R0A_A_I2S_MOD, 0x91);
		tm6000_set_reg(dev, TM6010_REQ08_R0B_A_ASD_THRES1, 0x20);
		tm6000_set_reg(dev, TM6010_REQ08_R0C_A_ASD_THRES2, 0x12);
		tm6000_set_reg(dev, TM6010_REQ08_R0D_A_AMD_THRES, 0x20);
		tm6000_set_reg(dev, TM6010_REQ08_R0E_A_MONO_THRES1, 0xf0);
		tm6000_set_reg(dev, TM6010_REQ08_R0F_A_MONO_THRES2, 0x80);
		tm6000_set_reg(dev, TM6010_REQ08_R10_A_MUTE_THRES1, 0xc0);
		tm6000_set_reg(dev, TM6010_REQ08_R11_A_MUTE_THRES2, 0x80);
		tm6000_set_reg(dev, TM6010_REQ08_R12_A_AGC_U, 0x12);
		tm6000_set_reg(dev, TM6010_REQ08_R13_A_AGC_ERR_T, 0xfe);
		tm6000_set_reg(dev, TM6010_REQ08_R14_A_AGC_GAIN_INIT, 0x20);
		tm6000_set_reg(dev, TM6010_REQ08_R15_A_AGC_STEP_THR, 0x14);
		tm6000_set_reg(dev, TM6010_REQ08_R16_A_AGC_GAIN_MAX, 0xfe);
		tm6000_set_reg(dev, TM6010_REQ08_R17_A_AGC_GAIN_MIN, 0x01);
		tm6000_set_reg(dev, TM6010_REQ08_R18_A_TR_CTRL, 0xa0);
		tm6000_set_reg(dev, TM6010_REQ08_R19_A_FH_2FH_GAIN, 0x32);
		tm6000_set_reg(dev, TM6010_REQ08_R1A_A_NICAM_SER_MAX, 0x64);
		tm6000_set_reg(dev, TM6010_REQ08_R1B_A_NICAM_SER_MIN, 0x20);
		tm6000_set_reg(dev, REQ_08_SET_GET_AVREG_BIT, 0x1c, 0x00);
		tm6000_set_reg(dev, REQ_08_SET_GET_AVREG_BIT, 0x1d, 0x00);
		tm6000_set_reg(dev, TM6010_REQ08_R1E_A_GAIN_DEEMPH_OUT, 0x13);
		tm6000_set_reg(dev, TM6010_REQ08_R1F_A_TEST_INTF_SEL, 0x00);
		tm6000_set_reg(dev, TM6010_REQ08_R20_A_TEST_PIN_SEL, 0x00);
		tm6000_set_reg(dev, TM6010_REQ08_RE4_ADC_IN2_SEL, 0xf3);
		tm6000_set_reg(dev, TM6010_REQ08_R06_A_SOUND_MOD, 0x00);
		tm6000_set_reg(dev, TM6010_REQ08_R01_A_INIT, 0x80);

	} else {
		/* Enables soft reset */
		tm6000_set_reg(dev, TM6010_REQ07_R3F_RESET, 0x01);

		if (dev->scaler)
			tm6000_set_reg(dev, TM6010_REQ07_RC0_ACTIVE_VIDEO_SOURCE, 0x20);
		else	/* Enable Hfilter and disable TS Drop err */
			tm6000_set_reg(dev, TM6010_REQ07_RC0_ACTIVE_VIDEO_SOURCE, 0x80);

		tm6000_set_reg(dev, TM6010_REQ07_RC3_HSTART1, 0x88);
		tm6000_set_reg(dev, TM6010_REQ07_RD8_IR_WAKEUP_SEL, 0x23);
		tm6000_set_reg(dev, TM6010_REQ07_RD1_ADDR_FOR_REQ1, 0xc0);
		tm6000_set_reg(dev, TM6010_REQ07_RD2_ADDR_FOR_REQ2, 0xd8);
		tm6000_set_reg(dev, TM6010_REQ07_RD6_ENDP_REQ1_REQ2, 0x06);
		tm6000_set_reg(dev, TM6010_REQ07_RD8_IR_PULSE_CNT0, 0x1f);

		/* AP Software reset */
		tm6000_set_reg(dev, TM6010_REQ07_RFF_SOFT_RESET, 0x08);
		tm6000_set_reg(dev, TM6010_REQ07_RFF_SOFT_RESET, 0x00);

		tm6000_set_fourcc_format(dev);

		/* Disables soft reset */
		tm6000_set_reg(dev, TM6010_REQ07_R3F_RESET, 0x00);

		/* E3: Select input 0 - TV tuner */
		tm6000_set_reg(dev, TM6010_REQ07_RE3_OUT_SEL1, 0x00);
		tm6000_set_reg(dev, REQ_07_SET_GET_AVREG, 0xeb, 0x60);

		/* This controls input */
		tm6000_set_reg(dev, REQ_03_SET_GET_MCU_PIN, TM6000_GPIO_2, 0x0);
		tm6000_set_reg(dev, REQ_03_SET_GET_MCU_PIN, TM6000_GPIO_3, 0x01);
	}
	msleep(20);

	/* Tuner firmware can now be loaded */

	/*FIXME: Hack!!! */
	struct v4l2_frequency f;
	mutex_lock(&dev->lock);
	f.frequency = dev->freq;
	v4l2_device_call_all(&dev->v4l2_dev, 0, tuner, s_frequency, &f);
	mutex_unlock(&dev->lock);

	msleep(100);
	tm6000_set_standard(dev, &dev->norm);
	tm6000_set_audio_bitrate(dev, 48000);

	/* switch dvb led off */
	if (dev->gpio.dvb_led) {
		tm6000_set_reg(dev, REQ_03_SET_GET_MCU_PIN,
			dev->gpio.dvb_led, 0x01);
	}

	/* switch dvb led off */
	if (dev->gpio.dvb_led) {
		tm6000_set_reg(dev, REQ_03_SET_GET_MCU_PIN,
			dev->gpio.dvb_led, 0x01);
	}

	return 0;
}

int tm6000_init_digital_mode(struct tm6000_core *dev)
{
	if (dev->dev_type == TM6010) {
		int val;
		u8 buf[2];

		/* digital init */
		val = tm6000_get_reg(dev, TM6010_REQ07_RCC_ACTIVE_VIDEO_IF, 0);
		val &= ~0x60;
		tm6000_set_reg(dev, TM6010_REQ07_RCC_ACTIVE_VIDEO_IF, val);
		val = tm6000_get_reg(dev, TM6010_REQ07_RC0_ACTIVE_VIDEO_SOURCE, 0);
		val |= 0x40;
		tm6000_set_reg(dev, TM6010_REQ07_RC0_ACTIVE_VIDEO_SOURCE, val);
		tm6000_set_reg(dev, TM6010_REQ07_RFE_POWER_DOWN, 0x28);
		tm6000_set_reg(dev, TM6010_REQ08_RE2_POWER_DOWN_CTRL1, 0xfc);
		tm6000_set_reg(dev, TM6010_REQ08_RE6_POWER_DOWN_CTRL2, 0xff);
		tm6000_set_reg(dev, TM6010_REQ08_RF1_AADC_POWER_DOWN, 0xfe);
		tm6000_read_write_usb(dev, 0xc0, 0x0e, 0x00c2, 0x0008, buf, 2);
		printk(KERN_INFO"buf %#x %#x\n", buf[0], buf[1]);
	} else  {
		tm6000_set_reg(dev, TM6010_REQ07_RFF_SOFT_RESET, 0x08);
		tm6000_set_reg(dev, TM6010_REQ07_RFF_SOFT_RESET, 0x00);
		tm6000_set_reg(dev, TM6010_REQ07_R3F_RESET, 0x01);
		tm6000_set_reg(dev, TM6010_REQ07_RD8_IR_PULSE_CNT0, 0x08);
		tm6000_set_reg(dev, TM6010_REQ07_RE2_OUT_SEL2, 0x0c);
		tm6000_set_reg(dev, TM6010_REQ07_RE8_TYPESEL_MOS_I2S, 0xff);
		tm6000_set_reg(dev, REQ_07_SET_GET_AVREG, 0x00eb, 0xd8);
		tm6000_set_reg(dev, TM6010_REQ07_RC0_ACTIVE_VIDEO_SOURCE, 0x40);
		tm6000_set_reg(dev, TM6010_REQ07_RC1_TRESHOLD, 0xd0);
		tm6000_set_reg(dev, TM6010_REQ07_RC3_HSTART1, 0x09);
		tm6000_set_reg(dev, TM6010_REQ07_RD8_IR_WAKEUP_SEL, 0x37);
		tm6000_set_reg(dev, TM6010_REQ07_RD1_ADDR_FOR_REQ1, 0xd8);
		tm6000_set_reg(dev, TM6010_REQ07_RD2_ADDR_FOR_REQ2, 0xc0);
		tm6000_set_reg(dev, TM6010_REQ07_RD6_ENDP_REQ1_REQ2, 0x60);

		tm6000_set_reg(dev, TM6010_REQ07_RE2_OUT_SEL2, 0x0c);
		tm6000_set_reg(dev, TM6010_REQ07_RE8_TYPESEL_MOS_I2S, 0xff);
		tm6000_set_reg(dev, REQ_07_SET_GET_AVREG, 0x00eb, 0x08);
		msleep(50);

		tm6000_set_reg(dev, REQ_04_EN_DISABLE_MCU_INT, 0x0020, 0x00);
		msleep(50);
		tm6000_set_reg(dev, REQ_04_EN_DISABLE_MCU_INT, 0x0020, 0x01);
		msleep(50);
		tm6000_set_reg(dev, REQ_04_EN_DISABLE_MCU_INT, 0x0020, 0x00);
		msleep(100);
	}

	/* switch dvb led on */
	if (dev->gpio.dvb_led) {
		tm6000_set_reg(dev, REQ_03_SET_GET_MCU_PIN,
			dev->gpio.dvb_led, 0x00);
	}

	return 0;
}
EXPORT_SYMBOL(tm6000_init_digital_mode);

struct reg_init {
	u8 req;
	u8 reg;
	u8 val;
};

/* The meaning of those initializations are unknown */
struct reg_init tm6000_init_tab[] = {
	/* REG  VALUE */
	{ TM6010_REQ07_RD8_IR_PULSE_CNT0, 0x1f },
	{ TM6010_REQ07_RFF_SOFT_RESET, 0x08 },
	{ TM6010_REQ07_RFF_SOFT_RESET, 0x00 },
	{ TM6010_REQ07_RD5_POWERSAVE, 0x4f },
	{ TM6010_REQ07_RD8_IR_WAKEUP_SEL, 0x23 },
	{ TM6010_REQ07_RD8_IR_WAKEUP_ADD, 0x08 },
	{ TM6010_REQ07_RE2_OUT_SEL2, 0x00 },
	{ TM6010_REQ07_RE3_OUT_SEL1, 0x10 },
	{ TM6010_REQ07_RE5_REMOTE_WAKEUP, 0x00 },
	{ TM6010_REQ07_RE8_TYPESEL_MOS_I2S, 0x00 },
	{ REQ_07_SET_GET_AVREG,  0xeb, 0x64 },		/* 48000 bits/sample, external input */
	{ REQ_07_SET_GET_AVREG,  0xee, 0xc2 },
	{ TM6010_REQ07_R3F_RESET, 0x01 },		/* Start of soft reset */
	{ TM6010_REQ07_R00_VIDEO_CONTROL0, 0x00 },
	{ TM6010_REQ07_R01_VIDEO_CONTROL1, 0x07 },
	{ TM6010_REQ07_R02_VIDEO_CONTROL2, 0x5f },
	{ TM6010_REQ07_R03_YC_SEP_CONTROL, 0x00 },
	{ TM6010_REQ07_R05_NOISE_THRESHOLD, 0x64 },
	{ TM6010_REQ07_R07_OUTPUT_CONTROL, 0x01 },
	{ TM6010_REQ07_R08_LUMA_CONTRAST_ADJ, 0x82 },
	{ TM6010_REQ07_R09_LUMA_BRIGHTNESS_ADJ, 0x36 },
	{ TM6010_REQ07_R0A_CHROMA_SATURATION_ADJ, 0x50 },
	{ TM6010_REQ07_R0C_CHROMA_AGC_CONTROL, 0x6a },
	{ TM6010_REQ07_R11_AGC_PEAK_CONTROL, 0xc9 },
	{ TM6010_REQ07_R12_AGC_GATE_STARTH, 0x07 },
	{ TM6010_REQ07_R13_AGC_GATE_STARTL, 0x3b },
	{ TM6010_REQ07_R14_AGC_GATE_WIDTH, 0x47 },
	{ TM6010_REQ07_R15_AGC_BP_DELAY, 0x6f },
	{ TM6010_REQ07_R17_HLOOP_MAXSTATE, 0xcd },
	{ TM6010_REQ07_R18_CHROMA_DTO_INCREMENT3, 0x1e },
	{ TM6010_REQ07_R19_CHROMA_DTO_INCREMENT2, 0x8b },
	{ TM6010_REQ07_R1A_CHROMA_DTO_INCREMENT1, 0xa2 },
	{ TM6010_REQ07_R1B_CHROMA_DTO_INCREMENT0, 0xe9 },
	{ TM6010_REQ07_R1C_HSYNC_DTO_INCREMENT3, 0x1c },
	{ TM6010_REQ07_R1D_HSYNC_DTO_INCREMENT2, 0xcc },
	{ TM6010_REQ07_R1E_HSYNC_DTO_INCREMENT1, 0xcc },
	{ TM6010_REQ07_R1F_HSYNC_DTO_INCREMENT0, 0xcd },
	{ TM6010_REQ07_R20_HSYNC_RISING_EDGE_TIME, 0x3c },
	{ TM6010_REQ07_R21_HSYNC_PHASE_OFFSET, 0x3c },
	{ TM6010_REQ07_R2D_CHROMA_BURST_END, 0x48 },
	{ TM6010_REQ07_R2E_ACTIVE_VIDEO_HSTART, 0x88 },
	{ TM6010_REQ07_R30_ACTIVE_VIDEO_VSTART, 0x22 },
	{ TM6010_REQ07_R31_ACTIVE_VIDEO_VHIGHT, 0x61 },
	{ TM6010_REQ07_R32_VSYNC_HLOCK_MIN, 0x74 },
	{ TM6010_REQ07_R33_VSYNC_HLOCK_MAX, 0x1c },
	{ TM6010_REQ07_R34_VSYNC_AGC_MIN, 0x74 },
	{ TM6010_REQ07_R35_VSYNC_AGC_MAX, 0x1c },
	{ TM6010_REQ07_R36_VSYNC_VBI_MIN, 0x7a },
	{ TM6010_REQ07_R37_VSYNC_VBI_MAX, 0x26 },
	{ TM6010_REQ07_R38_VSYNC_THRESHOLD, 0x40 },
	{ TM6010_REQ07_R39_VSYNC_TIME_CONSTANT, 0x0a },
	{ TM6010_REQ07_R42_VBI_DATA_HIGH_LEVEL, 0x55 },
	{ TM6010_REQ07_R51_VBI_DATA_TYPE_LINE21, 0x11 },
	{ TM6010_REQ07_R55_VBI_LOOP_FILTER_GAIN, 0x01 },
	{ TM6010_REQ07_R57_VBI_LOOP_FILTER_P_GAIN, 0x02 },
	{ TM6010_REQ07_R58_VBI_CAPTION_DTO1, 0x35 },
	{ TM6010_REQ07_R59_VBI_CAPTION_DTO0, 0xa0 },
	{ TM6010_REQ07_R80_COMB_FILTER_TRESHOLD, 0x15 },
	{ TM6010_REQ07_R82_COMB_FILTER_CONFIG, 0x42 },
	{ TM6010_REQ07_RC1_TRESHOLD, 0xd0 },
	{ TM6010_REQ07_RC3_HSTART1, 0x88 },
	{ TM6010_REQ07_R3F_RESET, 0x00 },		/* End of the soft reset */
	{ TM6010_REQ05_R18_IMASK7, 0x00 },
};

struct reg_init tm6010_init_tab[] = {
	{ TM6010_REQ07_RC0_ACTIVE_VIDEO_SOURCE, 0x00 },
	{ TM6010_REQ07_RC4_HSTART0, 0xa0 },
	{ TM6010_REQ07_RC6_HEND0, 0x40 },
	{ TM6010_REQ07_RCA_VEND0, 0x31 },
	{ TM6010_REQ07_RCC_ACTIVE_VIDEO_IF, 0xe1 },
	{ TM6010_REQ07_RE0_DVIDEO_SOURCE, 0x03 },
	{ TM6010_REQ07_RFE_POWER_DOWN, 0x7f },

	{ TM6010_REQ08_RE2_POWER_DOWN_CTRL1, 0xf0 },
	{ TM6010_REQ08_RE3_ADC_IN1_SEL, 0xf4 },
	{ TM6010_REQ08_RE4_ADC_IN2_SEL, 0xf8 },
	{ TM6010_REQ08_RE6_POWER_DOWN_CTRL2, 0x00 },
	{ TM6010_REQ08_REA_BUFF_DRV_CTRL, 0xf2 },
	{ TM6010_REQ08_REB_SIF_GAIN_CTRL, 0xf0 },
	{ TM6010_REQ08_REC_REVERSE_YC_CTRL, 0xc2 },
	{ TM6010_REQ08_RF0_DAUDIO_INPUT_CONFIG, 0x60 },
	{ TM6010_REQ08_RF1_AADC_POWER_DOWN, 0xfc },

	{ TM6010_REQ07_R3F_RESET, 0x01 },
	{ TM6010_REQ07_R00_VIDEO_CONTROL0, 0x00 },
	{ TM6010_REQ07_R01_VIDEO_CONTROL1, 0x07 },
	{ TM6010_REQ07_R02_VIDEO_CONTROL2, 0x5f },
	{ TM6010_REQ07_R03_YC_SEP_CONTROL, 0x00 },
	{ TM6010_REQ07_R05_NOISE_THRESHOLD, 0x64 },
	{ TM6010_REQ07_R07_OUTPUT_CONTROL, 0x01 },
	{ TM6010_REQ07_R08_LUMA_CONTRAST_ADJ, 0x82 },
	{ TM6010_REQ07_R09_LUMA_BRIGHTNESS_ADJ, 0x36 },
	{ TM6010_REQ07_R0A_CHROMA_SATURATION_ADJ, 0x50 },
	{ TM6010_REQ07_R0C_CHROMA_AGC_CONTROL, 0x6a },
	{ TM6010_REQ07_R11_AGC_PEAK_CONTROL, 0xc9 },
	{ TM6010_REQ07_R12_AGC_GATE_STARTH, 0x07 },
	{ TM6010_REQ07_R13_AGC_GATE_STARTL, 0x3b },
	{ TM6010_REQ07_R14_AGC_GATE_WIDTH, 0x47 },
	{ TM6010_REQ07_R15_AGC_BP_DELAY, 0x6f },
	{ TM6010_REQ07_R17_HLOOP_MAXSTATE, 0xcd },
	{ TM6010_REQ07_R18_CHROMA_DTO_INCREMENT3, 0x1e },
	{ TM6010_REQ07_R19_CHROMA_DTO_INCREMENT2, 0x8b },
	{ TM6010_REQ07_R1A_CHROMA_DTO_INCREMENT1, 0xa2 },
	{ TM6010_REQ07_R1B_CHROMA_DTO_INCREMENT0, 0xe9 },
	{ TM6010_REQ07_R1C_HSYNC_DTO_INCREMENT3, 0x1c },
	{ TM6010_REQ07_R1D_HSYNC_DTO_INCREMENT2, 0xcc },
	{ TM6010_REQ07_R1E_HSYNC_DTO_INCREMENT1, 0xcc },
	{ TM6010_REQ07_R1F_HSYNC_DTO_INCREMENT0, 0xcd },
	{ TM6010_REQ07_R20_HSYNC_RISING_EDGE_TIME, 0x3c },
	{ TM6010_REQ07_R21_HSYNC_PHASE_OFFSET, 0x3c },
	{ TM6010_REQ07_R2D_CHROMA_BURST_END, 0x48 },
	{ TM6010_REQ07_R2E_ACTIVE_VIDEO_HSTART, 0x88 },
	{ TM6010_REQ07_R30_ACTIVE_VIDEO_VSTART, 0x22 },
	{ TM6010_REQ07_R31_ACTIVE_VIDEO_VHIGHT, 0x61 },
	{ TM6010_REQ07_R32_VSYNC_HLOCK_MIN, 0x74 },
	{ TM6010_REQ07_R33_VSYNC_HLOCK_MAX, 0x1c },
	{ TM6010_REQ07_R34_VSYNC_AGC_MIN, 0x74 },
	{ TM6010_REQ07_R35_VSYNC_AGC_MAX, 0x1c },
	{ TM6010_REQ07_R36_VSYNC_VBI_MIN, 0x7a },
	{ TM6010_REQ07_R37_VSYNC_VBI_MAX, 0x26 },
	{ TM6010_REQ07_R38_VSYNC_THRESHOLD, 0x40 },
	{ TM6010_REQ07_R39_VSYNC_TIME_CONSTANT, 0x0a },
	{ TM6010_REQ07_R42_VBI_DATA_HIGH_LEVEL, 0x55 },
	{ TM6010_REQ07_R51_VBI_DATA_TYPE_LINE21, 0x11 },
	{ TM6010_REQ07_R55_VBI_LOOP_FILTER_GAIN, 0x01 },
	{ TM6010_REQ07_R57_VBI_LOOP_FILTER_P_GAIN, 0x02 },
	{ TM6010_REQ07_R58_VBI_CAPTION_DTO1, 0x35 },
	{ TM6010_REQ07_R59_VBI_CAPTION_DTO0, 0xa0 },
	{ TM6010_REQ07_R80_COMB_FILTER_TRESHOLD, 0x15 },
	{ TM6010_REQ07_R82_COMB_FILTER_CONFIG, 0x42 },
	{ TM6010_REQ07_RC1_TRESHOLD, 0xd0 },
	{ TM6010_REQ07_RC3_HSTART1, 0x88 },
	{ TM6010_REQ07_R3F_RESET, 0x00 },

	{ TM6010_REQ05_R18_IMASK7, 0x00 },

	{ TM6010_REQ07_RD8_IR_LEADER1, 0xaa },
	{ TM6010_REQ07_RD8_IR_LEADER0, 0x30 },
	{ TM6010_REQ07_RD8_IR_PULSE_CNT1, 0x20 },
	{ TM6010_REQ07_RD8_IR_PULSE_CNT0, 0xd0 },
	{ REQ_04_EN_DISABLE_MCU_INT, 0x02, 0x00 },
	{ TM6010_REQ07_RD8_IR, 0x2f },

	/* set remote wakeup key:any key wakeup */
	{ TM6010_REQ07_RE5_REMOTE_WAKEUP,  0xfe },
	{ TM6010_REQ07_RD8_IR_WAKEUP_SEL,  0xff },
};

int tm6000_init(struct tm6000_core *dev)
{
	int board, rc = 0, i, size;
	struct reg_init *tab;

	if (dev->dev_type == TM6010) {
		tab = tm6010_init_tab;
		size = ARRAY_SIZE(tm6010_init_tab);
	} else {
		tab = tm6000_init_tab;
		size = ARRAY_SIZE(tm6000_init_tab);
	}

	/* Load board's initialization table */
	for (i = 0; i < size; i++) {
		rc = tm6000_set_reg(dev, tab[i].req, tab[i].reg, tab[i].val);
		if (rc < 0) {
			printk(KERN_ERR "Error %i while setting req %d, "
					"reg %d to value %d\n", rc,
					tab[i].req, tab[i].reg, tab[i].val);
			return rc;
		}
	}

	msleep(5); /* Just to be conservative */

	/* Check board version - maybe 10Moons specific */
	board = tm6000_get_reg32(dev, REQ_40_GET_VERSION, 0, 0);
	if (board >= 0)
		printk(KERN_INFO "Board version = 0x%08x\n", board);
	else
		printk(KERN_ERR "Error %i while retrieving board version\n", board);

	rc = tm6000_cards_setup(dev);

	return rc;
}

int tm6000_set_audio_bitrate(struct tm6000_core *dev, int bitrate)
{
	int val;

	if (dev->dev_type == TM6010) {
		val = tm6000_get_reg(dev, TM6010_REQ08_R0A_A_I2S_MOD, 0);
		if (val < 0)
			return val;
		val = (val & 0xf0) | 0x1; /* 48 kHz, not muted */
		val = tm6000_set_reg(dev, TM6010_REQ08_R0A_A_I2S_MOD, val);
		if (val < 0)
			return val;
	}

	val = tm6000_get_reg(dev, REQ_07_SET_GET_AVREG, 0xeb, 0x0);
	if (val < 0)
		return val;

	val &= 0x0f;		/* Preserve the audio input control bits */
	switch (bitrate) {
	case 44100:
		val |= 0xd0;
		dev->audio_bitrate = bitrate;
		break;
	case 48000:
		val |= 0x60;
		dev->audio_bitrate = bitrate;
		break;
	}
	val = tm6000_set_reg(dev, REQ_07_SET_GET_AVREG, 0xeb, val);

	return val;
}
EXPORT_SYMBOL_GPL(tm6000_set_audio_bitrate);

static LIST_HEAD(tm6000_devlist);
static DEFINE_MUTEX(tm6000_devlist_mutex);

/*
 * tm6000_realease_resource()
 */

void tm6000_remove_from_devlist(struct tm6000_core *dev)
{
	mutex_lock(&tm6000_devlist_mutex);
	list_del(&dev->devlist);
	mutex_unlock(&tm6000_devlist_mutex);
};

void tm6000_add_into_devlist(struct tm6000_core *dev)
{
	mutex_lock(&tm6000_devlist_mutex);
	list_add_tail(&dev->devlist, &tm6000_devlist);
	mutex_unlock(&tm6000_devlist_mutex);
};

/*
 * Extension interface
 */

static LIST_HEAD(tm6000_extension_devlist);
static DEFINE_MUTEX(tm6000_extension_devlist_lock);

<<<<<<< HEAD
=======
int tm6000_call_fillbuf(struct tm6000_core *dev, enum tm6000_ops_type type,
			char *buf, int size)
{
	struct tm6000_ops *ops = NULL;

	/* FIXME: tm6000_extension_devlist_lock should be a spinlock */

	if (!list_empty(&tm6000_extension_devlist)) {
		list_for_each_entry(ops, &tm6000_extension_devlist, next) {
			if (ops->fillbuf && ops->type == type)
				ops->fillbuf(dev, buf, size);
		}
	}

	return 0;
}

>>>>>>> 6e5e76fa
int tm6000_register_extension(struct tm6000_ops *ops)
{
	struct tm6000_core *dev = NULL;

	mutex_lock(&tm6000_devlist_mutex);
	mutex_lock(&tm6000_extension_devlist_lock);
	list_add_tail(&ops->next, &tm6000_extension_devlist);
	list_for_each_entry(dev, &tm6000_devlist, devlist) {
<<<<<<< HEAD
		if (dev)
			ops->init(dev);
	}
	printk(KERN_INFO "tm6000: Initialized (%s) extension\n", ops->name);
=======
		ops->init(dev);
		printk(KERN_INFO "%s: Initialized (%s) extension\n",
		       dev->name, ops->name);
	}
>>>>>>> 6e5e76fa
	mutex_unlock(&tm6000_extension_devlist_lock);
	mutex_unlock(&tm6000_devlist_mutex);
	return 0;
}
EXPORT_SYMBOL(tm6000_register_extension);

void tm6000_unregister_extension(struct tm6000_ops *ops)
{
	struct tm6000_core *dev = NULL;

	mutex_lock(&tm6000_devlist_mutex);
	list_for_each_entry(dev, &tm6000_devlist, devlist) {
		if (dev)
			ops->fini(dev);
	}

	mutex_lock(&tm6000_extension_devlist_lock);
	printk(KERN_INFO "tm6000: Remove (%s) extension\n", ops->name);
	list_del(&ops->next);
	mutex_unlock(&tm6000_extension_devlist_lock);
	mutex_unlock(&tm6000_devlist_mutex);
}
EXPORT_SYMBOL(tm6000_unregister_extension);

void tm6000_init_extension(struct tm6000_core *dev)
{
	struct tm6000_ops *ops = NULL;

	mutex_lock(&tm6000_extension_devlist_lock);
	if (!list_empty(&tm6000_extension_devlist)) {
		list_for_each_entry(ops, &tm6000_extension_devlist, next) {
			if (ops->init)
				ops->init(dev);
		}
	}
	mutex_unlock(&tm6000_extension_devlist_lock);
}

void tm6000_close_extension(struct tm6000_core *dev)
{
	struct tm6000_ops *ops = NULL;

	mutex_lock(&tm6000_extension_devlist_lock);
	if (!list_empty(&tm6000_extension_devlist)) {
		list_for_each_entry(ops, &tm6000_extension_devlist, next) {
			if (ops->fini)
				ops->fini(dev);
		}
	}
	mutex_unlock(&tm6000_extension_devlist_lock);
}<|MERGE_RESOLUTION|>--- conflicted
+++ resolved
@@ -667,8 +667,6 @@
 static LIST_HEAD(tm6000_extension_devlist);
 static DEFINE_MUTEX(tm6000_extension_devlist_lock);
 
-<<<<<<< HEAD
-=======
 int tm6000_call_fillbuf(struct tm6000_core *dev, enum tm6000_ops_type type,
 			char *buf, int size)
 {
@@ -686,7 +684,6 @@
 	return 0;
 }
 
->>>>>>> 6e5e76fa
 int tm6000_register_extension(struct tm6000_ops *ops)
 {
 	struct tm6000_core *dev = NULL;
@@ -695,17 +692,10 @@
 	mutex_lock(&tm6000_extension_devlist_lock);
 	list_add_tail(&ops->next, &tm6000_extension_devlist);
 	list_for_each_entry(dev, &tm6000_devlist, devlist) {
-<<<<<<< HEAD
-		if (dev)
-			ops->init(dev);
-	}
-	printk(KERN_INFO "tm6000: Initialized (%s) extension\n", ops->name);
-=======
 		ops->init(dev);
 		printk(KERN_INFO "%s: Initialized (%s) extension\n",
 		       dev->name, ops->name);
 	}
->>>>>>> 6e5e76fa
 	mutex_unlock(&tm6000_extension_devlist_lock);
 	mutex_unlock(&tm6000_devlist_mutex);
 	return 0;
