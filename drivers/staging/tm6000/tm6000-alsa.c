--- conflicted
+++ resolved
@@ -425,8 +425,6 @@
 
 static int tm6000_audio_fini(struct tm6000_core *dev)
 {
-<<<<<<< HEAD
-=======
 	struct snd_tm6000_card	*chip = dev->adev;
 
 	if (!dev)
@@ -443,23 +441,15 @@
 	kfree(chip);
 	dev->adev = NULL;
 
->>>>>>> 6e5e76fa
 	return 0;
 }
 
 struct tm6000_ops audio_ops = {
-<<<<<<< HEAD
-	.id	= TM6000_AUDIO,
-	.name	= "TM6000 Audio Extension",
-	.init	= tm6000_audio_init,
-	.fini	= tm6000_audio_fini,
-=======
 	.type	= TM6000_AUDIO,
 	.name	= "TM6000 Audio Extension",
 	.init	= tm6000_audio_init,
 	.fini	= tm6000_audio_fini,
 	.fillbuf = tm6000_fillbuf,
->>>>>>> 6e5e76fa
 };
 
 static int __init tm6000_alsa_register(void)
