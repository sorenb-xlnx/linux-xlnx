/*
   tm6000-cards.c - driver for TM5600/TM6000/TM6010 USB video capture devices

   Copyright (C) 2006-2007 Mauro Carvalho Chehab <mchehab@infradead.org>

   This program is free software; you can redistribute it and/or modify
   it under the terms of the GNU General Public License as published by
   the Free Software Foundation version 2

   This program is distributed in the hope that it will be useful,
   but WITHOUT ANY WARRANTY; without even the implied warranty of
   MERCHANTABILITY or FITNESS FOR A PARTICULAR PURPOSE.  See the
   GNU General Public License for more details.

   You should have received a copy of the GNU General Public License
   along with this program; if not, write to the Free Software
   Foundation, Inc., 675 Mass Ave, Cambridge, MA 02139, USA.
 */

#include <linux/init.h>
#include <linux/module.h>
#include <linux/pci.h>
#include <linux/delay.h>
#include <linux/i2c.h>
#include <linux/usb.h>
#include <linux/version.h>
#include <media/v4l2-common.h>
#include <media/tuner.h>
#include <media/tvaudio.h>
#include <media/i2c-addr.h>

#include "tm6000.h"
#include "tm6000-regs.h"
#include "tuner-xc2028.h"
#include "xc5000.h"

#define TM6000_BOARD_UNKNOWN			0
#define TM5600_BOARD_GENERIC			1
#define TM6000_BOARD_GENERIC			2
#define TM6010_BOARD_GENERIC			3
#define TM5600_BOARD_10MOONS_UT821		4
#define TM5600_BOARD_10MOONS_UT330		5
#define TM6000_BOARD_ADSTECH_DUAL_TV		6
#define TM6000_BOARD_FREECOM_AND_SIMILAR	7
#define TM6000_BOARD_ADSTECH_MINI_DUAL_TV	8
#define TM6010_BOARD_HAUPPAUGE_900H		9
#define TM6010_BOARD_BEHOLD_WANDER		10
#define TM6010_BOARD_BEHOLD_VOYAGER		11
#define TM6010_BOARD_TERRATEC_CINERGY_HYBRID_XE	12
#define TM6010_BOARD_TWINHAN_TU501		13

#define TM6000_MAXBOARDS        16
static unsigned int card[]     = {[0 ... (TM6000_MAXBOARDS - 1)] = UNSET };

module_param_array(card,  int, NULL, 0444);

static unsigned long tm6000_devused;


struct tm6000_board {
	char            *name;

	struct tm6000_capabilities caps;

	enum		tm6000_devtype type;	/* variant of the chipset */
	int             tuner_type;     /* type of the tuner */
	int             tuner_addr;     /* tuner address */
	int             demod_addr;     /* demodulator address */

	struct tm6000_gpio gpio;
};

struct tm6000_board tm6000_boards[] = {
	[TM6000_BOARD_UNKNOWN] = {
		.name         = "Unknown tm6000 video grabber",
		.caps = {
			.has_tuner    = 1,
		},
		.gpio = {
			.tuner_reset	= TM6000_GPIO_1,
		},
	},
	[TM5600_BOARD_GENERIC] = {
		.name         = "Generic tm5600 board",
		.type         = TM5600,
		.tuner_type   = TUNER_XC2028,
		.tuner_addr   = 0xc2 >> 1,
		.caps = {
			.has_tuner	= 1,
		},
		.gpio = {
			.tuner_reset	= TM6000_GPIO_1,
		},
	},
	[TM6000_BOARD_GENERIC] = {
		.name         = "Generic tm6000 board",
		.tuner_type   = TUNER_XC2028,
		.tuner_addr   = 0xc2 >> 1,
		.caps = {
			.has_tuner	= 1,
			.has_dvb	= 1,
		},
		.gpio = {
			.tuner_reset	= TM6000_GPIO_1,
		},
	},
	[TM6010_BOARD_GENERIC] = {
		.name         = "Generic tm6010 board",
		.type         = TM6010,
		.tuner_type   = TUNER_XC2028,
		.tuner_addr   = 0xc2 >> 1,
		.demod_addr   = 0x1e >> 1,
		.caps = {
			.has_tuner	= 1,
			.has_dvb	= 1,
			.has_zl10353	= 1,
			.has_eeprom	= 1,
			.has_remote	= 1,
		},
		.gpio = {
			.tuner_reset	= TM6010_GPIO_2,
			.tuner_on	= TM6010_GPIO_3,
			.demod_reset	= TM6010_GPIO_1,
			.demod_on	= TM6010_GPIO_4,
			.power_led	= TM6010_GPIO_7,
			.dvb_led	= TM6010_GPIO_5,
			.ir		= TM6010_GPIO_0,
		},
	},
	[TM5600_BOARD_10MOONS_UT821] = {
		.name         = "10Moons UT 821",
		.tuner_type   = TUNER_XC2028,
		.type         = TM5600,
		.tuner_addr   = 0xc2 >> 1,
		.caps = {
			.has_tuner    = 1,
			.has_eeprom   = 1,
		},
		.gpio = {
			.tuner_reset	= TM6000_GPIO_1,
		},
	},
	[TM5600_BOARD_10MOONS_UT330] = {
		.name         = "10Moons UT 330",
		.tuner_type   = TUNER_PHILIPS_FQ1216AME_MK4,
		.tuner_addr   = 0xc8 >> 1,
		.caps = {
			.has_tuner    = 1,
			.has_dvb      = 0,
			.has_zl10353  = 0,
			.has_eeprom   = 1,
		},
	},
	[TM6000_BOARD_ADSTECH_DUAL_TV] = {
		.name         = "ADSTECH Dual TV USB",
		.tuner_type   = TUNER_XC2028,
		.tuner_addr   = 0xc8 >> 1,
		.caps = {
			.has_tuner    = 1,
			.has_tda9874  = 1,
			.has_dvb      = 1,
			.has_zl10353  = 1,
			.has_eeprom   = 1,
		},
	},
	[TM6000_BOARD_FREECOM_AND_SIMILAR] = {
		.name         = "Freecom Hybrid Stick / Moka DVB-T Receiver Dual",
		.tuner_type   = TUNER_XC2028, /* has a XC3028 */
		.tuner_addr   = 0xc2 >> 1,
		.demod_addr   = 0x1e >> 1,
		.caps = {
			.has_tuner    = 1,
			.has_dvb      = 1,
			.has_zl10353  = 1,
			.has_eeprom   = 0,
			.has_remote   = 1,
		},
		.gpio = {
			.tuner_reset	= TM6000_GPIO_4,
		},
	},
	[TM6000_BOARD_ADSTECH_MINI_DUAL_TV] = {
		.name         = "ADSTECH Mini Dual TV USB",
		.tuner_type   = TUNER_XC2028, /* has a XC3028 */
		.tuner_addr   = 0xc8 >> 1,
		.demod_addr   = 0x1e >> 1,
		.caps = {
			.has_tuner    = 1,
			.has_dvb      = 1,
			.has_zl10353  = 1,
			.has_eeprom   = 0,
		},
		.gpio = {
			.tuner_reset	= TM6000_GPIO_4,
		},
	},
	[TM6010_BOARD_HAUPPAUGE_900H] = {
		.name         = "Hauppauge WinTV HVR-900H / WinTV USB2-Stick",
		.tuner_type   = TUNER_XC2028, /* has a XC3028 */
		.tuner_addr   = 0xc2 >> 1,
		.demod_addr   = 0x1e >> 1,
		.type         = TM6010,
		.caps = {
			.has_tuner    = 1,
			.has_dvb      = 1,
			.has_zl10353  = 1,
			.has_eeprom   = 1,
			.has_remote   = 1,
		},
		.gpio = {
			.tuner_reset	= TM6010_GPIO_2,
			.tuner_on	= TM6010_GPIO_3,
			.demod_reset	= TM6010_GPIO_1,
			.demod_on	= TM6010_GPIO_4,
			.power_led	= TM6010_GPIO_7,
			.dvb_led	= TM6010_GPIO_5,
			.ir		= TM6010_GPIO_0,
		},
	},
	[TM6010_BOARD_BEHOLD_WANDER] = {
		.name         = "Beholder Wander DVB-T/TV/FM USB2.0",
		.tuner_type   = TUNER_XC5000,
		.tuner_addr   = 0xc2 >> 1,
		.demod_addr   = 0x1e >> 1,
		.type         = TM6010,
		.caps = {
			.has_tuner    = 1,
			.has_dvb      = 1,
			.has_zl10353  = 1,
			.has_eeprom   = 1,
			.has_remote   = 1,
		},
		.gpio = {
			.tuner_reset	= TM6010_GPIO_0,
			.demod_reset	= TM6010_GPIO_1,
			.power_led	= TM6010_GPIO_6,
		},
	},
	[TM6010_BOARD_BEHOLD_VOYAGER] = {
		.name         = "Beholder Voyager TV/FM USB2.0",
		.tuner_type   = TUNER_XC5000,
		.tuner_addr   = 0xc2 >> 1,
		.type         = TM6010,
		.caps = {
			.has_tuner    = 1,
			.has_dvb      = 0,
			.has_zl10353  = 0,
			.has_eeprom   = 1,
			.has_remote   = 1,
		},
		.gpio = {
			.tuner_reset	= TM6010_GPIO_0,
			.power_led	= TM6010_GPIO_6,
		},
	},
	[TM6010_BOARD_TERRATEC_CINERGY_HYBRID_XE] = {
		.name         = "Terratec Cinergy Hybrid XE / Cinergy Hybrid-Stick",
		.tuner_type   = TUNER_XC2028, /* has a XC3028 */
		.tuner_addr   = 0xc2 >> 1,
		.demod_addr   = 0x1e >> 1,
		.type         = TM6010,
		.caps = {
			.has_tuner    = 1,
			.has_dvb      = 1,
			.has_zl10353  = 1,
			.has_eeprom   = 1,
			.has_remote   = 1,
		},
		.gpio = {
			.tuner_reset	= TM6010_GPIO_2,
			.tuner_on	= TM6010_GPIO_3,
			.demod_reset	= TM6010_GPIO_1,
			.demod_on	= TM6010_GPIO_4,
			.power_led	= TM6010_GPIO_7,
			.dvb_led	= TM6010_GPIO_5,
			.ir		= TM6010_GPIO_0,
		},
	},
	[TM6010_BOARD_TWINHAN_TU501] = {
		.name         = "Twinhan TU501(704D1)",
		.tuner_type   = TUNER_XC2028, /* has a XC3028 */
		.tuner_addr   = 0xc2 >> 1,
		.demod_addr   = 0x1e >> 1,
		.type         = TM6010,
		.caps = {
			.has_tuner    = 1,
			.has_dvb      = 1,
			.has_zl10353  = 1,
			.has_eeprom   = 1,
			.has_remote   = 1,
		},
		.gpio = {
			.tuner_reset	= TM6010_GPIO_2,
			.tuner_on	= TM6010_GPIO_3,
			.demod_reset	= TM6010_GPIO_1,
			.demod_on	= TM6010_GPIO_4,
			.power_led	= TM6010_GPIO_7,
			.dvb_led	= TM6010_GPIO_5,
			.ir		= TM6010_GPIO_0,
		},
	}
};

/* table of devices that work with this driver */
struct usb_device_id tm6000_id_table[] = {
	{ USB_DEVICE(0x6000, 0x0001), .driver_info = TM5600_BOARD_10MOONS_UT821 },
	{ USB_DEVICE(0x6000, 0x0002), .driver_info = TM6010_BOARD_GENERIC },
	{ USB_DEVICE(0x06e1, 0xf332), .driver_info = TM6000_BOARD_ADSTECH_DUAL_TV },
	{ USB_DEVICE(0x14aa, 0x0620), .driver_info = TM6000_BOARD_FREECOM_AND_SIMILAR },
	{ USB_DEVICE(0x06e1, 0xb339), .driver_info = TM6000_BOARD_ADSTECH_MINI_DUAL_TV },
	{ USB_DEVICE(0x2040, 0x6600), .driver_info = TM6010_BOARD_HAUPPAUGE_900H },
	{ USB_DEVICE(0x2040, 0x6601), .driver_info = TM6010_BOARD_HAUPPAUGE_900H },
	{ USB_DEVICE(0x2040, 0x6610), .driver_info = TM6010_BOARD_HAUPPAUGE_900H },
	{ USB_DEVICE(0x2040, 0x6611), .driver_info = TM6010_BOARD_HAUPPAUGE_900H },
	{ USB_DEVICE(0x6000, 0xdec0), .driver_info = TM6010_BOARD_BEHOLD_WANDER },
	{ USB_DEVICE(0x6000, 0xdec1), .driver_info = TM6010_BOARD_BEHOLD_VOYAGER },
	{ USB_DEVICE(0x0ccd, 0x0086), .driver_info = TM6010_BOARD_TERRATEC_CINERGY_HYBRID_XE },
	{ USB_DEVICE(0x0ccd, 0x00A5), .driver_info = TM6010_BOARD_TERRATEC_CINERGY_HYBRID_XE },
	{ USB_DEVICE(0x13d3, 0x3240), .driver_info = TM6010_BOARD_TWINHAN_TU501 },
	{ USB_DEVICE(0x13d3, 0x3241), .driver_info = TM6010_BOARD_TWINHAN_TU501 },
	{ USB_DEVICE(0x13d3, 0x3243), .driver_info = TM6010_BOARD_TWINHAN_TU501 },
	{ USB_DEVICE(0x13d3, 0x3264), .driver_info = TM6010_BOARD_TWINHAN_TU501 },
	{ },
};

/* Tuner callback to provide the proper gpio changes needed for xc5000 */
int tm6000_xc5000_callback(void *ptr, int component, int command, int arg)
{
	int rc = 0;
	struct tm6000_core *dev = ptr;

	if (dev->tuner_type != TUNER_XC5000)
		return 0;

	switch (command) {
	case XC5000_TUNER_RESET:
		tm6000_set_reg(dev, REQ_03_SET_GET_MCU_PIN,
			       dev->gpio.tuner_reset, 0x01);
		msleep(15);
		tm6000_set_reg(dev, REQ_03_SET_GET_MCU_PIN,
			       dev->gpio.tuner_reset, 0x00);
		msleep(15);
		tm6000_set_reg(dev, REQ_03_SET_GET_MCU_PIN,
			       dev->gpio.tuner_reset, 0x01);
		break;
	}
	return (rc);
}
EXPORT_SYMBOL_GPL(tm6000_xc5000_callback);

/* Tuner callback to provide the proper gpio changes needed for xc2028 */

int tm6000_tuner_callback(void *ptr, int component, int command, int arg)
{
	int rc = 0;
	struct tm6000_core *dev = ptr;

	if (dev->tuner_type != TUNER_XC2028)
		return 0;

	switch (command) {
	case XC2028_RESET_CLK:
		tm6000_set_reg(dev, REQ_04_EN_DISABLE_MCU_INT,
					0x02, arg);
		msleep(10);
		rc = tm6000_i2c_reset(dev, 10);
		break;
	case XC2028_TUNER_RESET:
		/* Reset codes during load firmware */
		switch (arg) {
		case 0:
			/* newer tuner can faster reset */
			switch (dev->model) {
			case TM5600_BOARD_10MOONS_UT821:
				tm6000_set_reg(dev, REQ_03_SET_GET_MCU_PIN,
					       dev->gpio.tuner_reset, 0x01);
				tm6000_set_reg(dev, REQ_03_SET_GET_MCU_PIN,
					       0x300, 0x01);
				msleep(10);
				tm6000_set_reg(dev, REQ_03_SET_GET_MCU_PIN,
					       dev->gpio.tuner_reset, 0x00);
				tm6000_set_reg(dev, REQ_03_SET_GET_MCU_PIN,
					       0x300, 0x00);
				msleep(10);
				tm6000_set_reg(dev, REQ_03_SET_GET_MCU_PIN,
					       dev->gpio.tuner_reset, 0x01);
				tm6000_set_reg(dev, REQ_03_SET_GET_MCU_PIN,
					       0x300, 0x01);
				break;
			case TM6010_BOARD_HAUPPAUGE_900H:
			case TM6010_BOARD_TERRATEC_CINERGY_HYBRID_XE:
			case TM6010_BOARD_TWINHAN_TU501:
				tm6000_set_reg(dev, REQ_03_SET_GET_MCU_PIN,
					       dev->gpio.tuner_reset, 0x01);
				msleep(60);
				tm6000_set_reg(dev, REQ_03_SET_GET_MCU_PIN,
					       dev->gpio.tuner_reset, 0x00);
				msleep(75);
				tm6000_set_reg(dev, REQ_03_SET_GET_MCU_PIN,
					       dev->gpio.tuner_reset, 0x01);
				msleep(60);
				break;
			default:
				tm6000_set_reg(dev, REQ_03_SET_GET_MCU_PIN,
					       dev->gpio.tuner_reset, 0x00);
				msleep(130);
				tm6000_set_reg(dev, REQ_03_SET_GET_MCU_PIN,
					       dev->gpio.tuner_reset, 0x01);
				msleep(130);
				break;
			}
			break;
		case 1:
			tm6000_set_reg(dev, REQ_04_EN_DISABLE_MCU_INT,
						0x02, 0x01);
			msleep(10);
			break;

		case 2:
			rc = tm6000_i2c_reset(dev, 100);
			break;
		}
	}
	return rc;
}
EXPORT_SYMBOL_GPL(tm6000_tuner_callback);

int tm6000_cards_setup(struct tm6000_core *dev)
{
	int i, rc;

	/*
	 * Board-specific initialization sequence. Handles all GPIO
	 * initialization sequences that are board-specific.
	 * Up to now, all found devices use GPIO1 and GPIO4 at the same way.
	 * Probably, they're all based on some reference device. Due to that,
	 * there's a common routine at the end to handle those GPIO's. Devices
	 * that use different pinups or init sequences can just return at
	 * the board-specific session.
	 */
	switch (dev->model) {
	case TM6010_BOARD_HAUPPAUGE_900H:
	case TM6010_BOARD_TERRATEC_CINERGY_HYBRID_XE:
	case TM6010_BOARD_TWINHAN_TU501:
	case TM6010_BOARD_GENERIC:
		/* Turn xceive 3028 on */
		tm6000_set_reg(dev, REQ_03_SET_GET_MCU_PIN, dev->gpio.tuner_on, 0x01);
		msleep(15);
		/* Turn zarlink zl10353 on */
		tm6000_set_reg(dev, REQ_03_SET_GET_MCU_PIN, dev->gpio.demod_on, 0x00);
		msleep(15);
		/* Reset zarlink zl10353 */
		tm6000_set_reg(dev, REQ_03_SET_GET_MCU_PIN, dev->gpio.demod_reset, 0x00);
		msleep(50);
		tm6000_set_reg(dev, REQ_03_SET_GET_MCU_PIN, dev->gpio.demod_reset, 0x01);
		msleep(15);
		/* Turn zarlink zl10353 off */
		tm6000_set_reg(dev, REQ_03_SET_GET_MCU_PIN, dev->gpio.demod_on, 0x01);
		msleep(15);
		/* ir ? */
		tm6000_set_reg(dev, REQ_03_SET_GET_MCU_PIN, dev->gpio.ir, 0x01);
		msleep(15);
		/* Power led on (blue) */
		tm6000_set_reg(dev, REQ_03_SET_GET_MCU_PIN, dev->gpio.power_led, 0x00);
		msleep(15);
		/* DVB led off (orange) */
		tm6000_set_reg(dev, REQ_03_SET_GET_MCU_PIN, dev->gpio.dvb_led, 0x01);
		msleep(15);
		/* Turn zarlink zl10353 on */
		tm6000_set_reg(dev, REQ_03_SET_GET_MCU_PIN, dev->gpio.demod_on, 0x00);
		msleep(15);
		break;
	case TM6010_BOARD_BEHOLD_WANDER:
		/* Power led on (blue) */
		tm6000_set_reg(dev, REQ_03_SET_GET_MCU_PIN, dev->gpio.power_led, 0x01);
		msleep(15);
		/* Reset zarlink zl10353 */
		tm6000_set_reg(dev, REQ_03_SET_GET_MCU_PIN, dev->gpio.demod_reset, 0x00);
		msleep(50);
		tm6000_set_reg(dev, REQ_03_SET_GET_MCU_PIN, dev->gpio.demod_reset, 0x01);
		msleep(15);
		break;
	case TM6010_BOARD_BEHOLD_VOYAGER:
		/* Power led on (blue) */
		tm6000_set_reg(dev, REQ_03_SET_GET_MCU_PIN, dev->gpio.power_led, 0x01);
		msleep(15);
		break;
	default:
		break;
	}

	/*
	 * Default initialization. Most of the devices seem to use GPIO1
	 * and GPIO4.on the same way, so, this handles the common sequence
	 * used by most devices.
	 * If a device uses a different sequence or different GPIO pins for
	 * reset, just add the code at the board-specific part
	 */

	if (dev->gpio.tuner_reset) {
		for (i = 0; i < 2; i++) {
			rc = tm6000_set_reg(dev, REQ_03_SET_GET_MCU_PIN,
						dev->gpio.tuner_reset, 0x00);
			if (rc < 0) {
				printk(KERN_ERR "Error %i doing tuner reset\n", rc);
				return rc;
			}

			msleep(10); /* Just to be conservative */
			rc = tm6000_set_reg(dev, REQ_03_SET_GET_MCU_PIN,
						dev->gpio.tuner_reset, 0x01);
			if (rc < 0) {
				printk(KERN_ERR "Error %i doing tuner reset\n", rc);
				return rc;
			}
			msleep(10);

			if (!i) {
				rc = tm6000_get_reg32(dev, REQ_40_GET_VERSION, 0, 0);
				if (rc >= 0)
					printk(KERN_DEBUG "board=0x%08x\n", rc);
			}
		}
	} else {
		printk(KERN_ERR "Tuner reset is not configured\n");
		return -1;
	}

	msleep(50);

	return 0;
};

static void tm6000_config_tuner(struct tm6000_core *dev)
{
	struct tuner_setup tun_setup;

	/* Load tuner module */
	v4l2_i2c_new_subdev(&dev->v4l2_dev, &dev->i2c_adap,
		"tuner", "tuner", dev->tuner_addr, NULL);

	memset(&tun_setup, 0, sizeof(tun_setup));
	tun_setup.type = dev->tuner_type;
	tun_setup.addr = dev->tuner_addr;

	tun_setup.mode_mask = 0;
	if (dev->caps.has_tuner)
		tun_setup.mode_mask |= (T_ANALOG_TV | T_RADIO);
	if (dev->caps.has_dvb)
		tun_setup.mode_mask |= T_DIGITAL_TV;

	switch (dev->tuner_type) {
	case TUNER_XC2028:
		tun_setup.tuner_callback = tm6000_tuner_callback;
		break;
	case TUNER_XC5000:
		tun_setup.tuner_callback = tm6000_xc5000_callback;
		break;
	}

	v4l2_device_call_all(&dev->v4l2_dev, 0, tuner, s_type_addr, &tun_setup);

	switch (dev->tuner_type) {
	case TUNER_XC2028: {
		struct v4l2_priv_tun_config xc2028_cfg;
		struct xc2028_ctrl ctl;

		memset(&xc2028_cfg, 0, sizeof(xc2028_cfg));
		memset(&ctl, 0, sizeof(ctl));

		ctl.input1 = 1;
		ctl.read_not_reliable = 0;
		ctl.msleep = 10;
		ctl.demod = XC3028_FE_ZARLINK456;
		ctl.vhfbw7 = 1;
		ctl.uhfbw8 = 1;
		xc2028_cfg.tuner = TUNER_XC2028;
		xc2028_cfg.priv  = &ctl;

		switch (dev->model) {
		case TM6010_BOARD_HAUPPAUGE_900H:
		case TM6010_BOARD_TERRATEC_CINERGY_HYBRID_XE:
		case TM6010_BOARD_TWINHAN_TU501:
			ctl.fname = "xc3028L-v36.fw";
			break;
		default:
			if (dev->dev_type == TM6010)
				ctl.fname = "xc3028-v27.fw";
			else
				ctl.fname = "xc3028-v24.fw";
		}

		printk(KERN_INFO "Setting firmware parameters for xc2028\n");
		v4l2_device_call_all(&dev->v4l2_dev, 0, tuner, s_config,
				     &xc2028_cfg);

		}
		break;
	case TUNER_XC5000:
		{
		struct v4l2_priv_tun_config  xc5000_cfg;
		struct xc5000_config ctl = {
			.i2c_address = dev->tuner_addr,
			.if_khz      = 4570,
			.radio_input = XC5000_RADIO_FM1,
			};

		xc5000_cfg.tuner = TUNER_XC5000;
		xc5000_cfg.priv  = &ctl;


		v4l2_device_call_all(&dev->v4l2_dev, 0, tuner, s_config,
				     &xc5000_cfg);
		}
		break;
	default:
		printk(KERN_INFO "Unknown tuner type. Tuner is not configured.\n");
		break;
	}
}

static int tm6000_init_dev(struct tm6000_core *dev)
{
	struct v4l2_frequency f;
	int rc = 0;

	mutex_init(&dev->lock);

	mutex_lock(&dev->lock);

	/* Initializa board-specific data */
	dev->dev_type   = tm6000_boards[dev->model].type;
	dev->tuner_type = tm6000_boards[dev->model].tuner_type;
	dev->tuner_addr = tm6000_boards[dev->model].tuner_addr;

	dev->gpio = tm6000_boards[dev->model].gpio;

	dev->demod_addr = tm6000_boards[dev->model].demod_addr;

	dev->caps = tm6000_boards[dev->model].caps;

	/* initialize hardware */
	rc = tm6000_init(dev);
	if (rc < 0)
		goto err;

	rc = v4l2_device_register(&dev->udev->dev, &dev->v4l2_dev);
	if (rc < 0)
		goto err;

	/* register i2c bus */
	rc = tm6000_i2c_register(dev);
	if (rc < 0)
		goto err;

	/* Default values for STD and resolutions */
	dev->width = 720;
	dev->height = 480;
	dev->norm = V4L2_STD_PAL_M;

	/* Configure tuner */
	tm6000_config_tuner(dev);

	/* Set video standard */
	v4l2_device_call_all(&dev->v4l2_dev, 0, core, s_std, dev->norm);

	/* Set tuner frequency - also loads firmware on xc2028/xc3028 */
	f.tuner = 0;
	f.type = V4L2_TUNER_ANALOG_TV;
	f.frequency = 3092;	/* 193.25 MHz */
	dev->freq = f.frequency;
	v4l2_device_call_all(&dev->v4l2_dev, 0, tuner, s_frequency, &f);

	if (dev->caps.has_tda9874)
		v4l2_i2c_new_subdev(&dev->v4l2_dev, &dev->i2c_adap,
			"tvaudio", "tvaudio", I2C_ADDR_TDA9874, NULL);

	/* register and initialize V4L2 */
	rc = tm6000_v4l2_register(dev);
	if (rc < 0)
		goto err;

	tm6000_add_into_devlist(dev);
<<<<<<< HEAD

	tm6000_init_extension(dev);

	if (dev->caps.has_dvb) {
		dev->dvb = kzalloc(sizeof(*(dev->dvb)), GFP_KERNEL);
		if (!dev->dvb) {
			rc = -ENOMEM;
			goto err2;
		}
=======
	tm6000_init_extension(dev);
>>>>>>> 6e5e76fa

	mutex_unlock(&dev->lock);
	return 0;

err:
	mutex_unlock(&dev->lock);
	return rc;
}

/* high bandwidth multiplier, as encoded in highspeed endpoint descriptors */
#define hb_mult(wMaxPacketSize) (1 + (((wMaxPacketSize) >> 11) & 0x03))

static void get_max_endpoint(struct usb_device *udev,
			     struct usb_host_interface *alt,
			     char *msgtype,
			     struct usb_host_endpoint *curr_e,
			     struct tm6000_endpoint *tm_ep)
{
	u16 tmp = le16_to_cpu(curr_e->desc.wMaxPacketSize);
	unsigned int size = tmp & 0x7ff;

	if (udev->speed == USB_SPEED_HIGH)
		size = size * hb_mult(tmp);

	if (size > tm_ep->maxsize) {
		tm_ep->endp = curr_e;
		tm_ep->maxsize = size;
		tm_ep->bInterfaceNumber = alt->desc.bInterfaceNumber;
		tm_ep->bAlternateSetting = alt->desc.bAlternateSetting;

		printk(KERN_INFO "tm6000: %s endpoint: 0x%02x (max size=%u bytes)\n",
					msgtype, curr_e->desc.bEndpointAddress,
					size);
	}
}

/*
 * tm6000_usb_probe()
 * checks for supported devices
 */
static int tm6000_usb_probe(struct usb_interface *interface,
			    const struct usb_device_id *id)
{
	struct usb_device *usbdev;
	struct tm6000_core *dev = NULL;
	int i, rc = 0;
	int nr = 0;
	char *speed;

	usbdev = usb_get_dev(interface_to_usbdev(interface));

	/* Selects the proper interface */
	rc = usb_set_interface(usbdev, 0, 1);
	if (rc < 0)
		goto err;

	/* Check to see next free device and mark as used */
	nr = find_first_zero_bit(&tm6000_devused, TM6000_MAXBOARDS);
	if (nr >= TM6000_MAXBOARDS) {
		printk(KERN_ERR "tm6000: Supports only %i tm60xx boards.\n", TM6000_MAXBOARDS);
		usb_put_dev(usbdev);
		return -ENOMEM;
	}

	/* Create and initialize dev struct */
	dev = kzalloc(sizeof(*dev), GFP_KERNEL);
	if (dev == NULL) {
		printk(KERN_ERR "tm6000" ": out of memory!\n");
		usb_put_dev(usbdev);
		return -ENOMEM;
	}
	spin_lock_init(&dev->slock);

	/* Increment usage count */
	tm6000_devused |= 1<<nr;
	snprintf(dev->name, 29, "tm6000 #%d", nr);

	dev->model = id->driver_info;
	if ((card[nr] >= 0) && (card[nr] < ARRAY_SIZE(tm6000_boards)))
		dev->model = card[nr];

	dev->udev = usbdev;
	dev->devno = nr;

	switch (usbdev->speed) {
	case USB_SPEED_LOW:
		speed = "1.5";
		break;
	case USB_SPEED_UNKNOWN:
	case USB_SPEED_FULL:
		speed = "12";
		break;
	case USB_SPEED_HIGH:
		speed = "480";
		break;
	default:
		speed = "unknown";
	}



	/* Get endpoints */
	for (i = 0; i < interface->num_altsetting; i++) {
		int ep;

		for (ep = 0; ep < interface->altsetting[i].desc.bNumEndpoints; ep++) {
			struct usb_host_endpoint	*e;
			int dir_out;

			e = &interface->altsetting[i].endpoint[ep];

			dir_out = ((e->desc.bEndpointAddress &
					USB_ENDPOINT_DIR_MASK) == USB_DIR_OUT);

			printk(KERN_INFO "tm6000: alt %d, interface %i, class %i\n",
			       i,
			       interface->altsetting[i].desc.bInterfaceNumber,
			       interface->altsetting[i].desc.bInterfaceClass);

			switch (e->desc.bmAttributes) {
			case USB_ENDPOINT_XFER_BULK:
				if (!dir_out) {
					get_max_endpoint(usbdev,
							 &interface->altsetting[i],
							 "Bulk IN", e,
							 &dev->bulk_in);
				} else {
					get_max_endpoint(usbdev,
							 &interface->altsetting[i],
							 "Bulk OUT", e,
							 &dev->bulk_out);
				}
				break;
			case USB_ENDPOINT_XFER_ISOC:
				if (!dir_out) {
					get_max_endpoint(usbdev,
							 &interface->altsetting[i],
							 "ISOC IN", e,
							 &dev->isoc_in);
				} else {
					get_max_endpoint(usbdev,
							 &interface->altsetting[i],
							 "ISOC OUT", e,
							 &dev->isoc_out);
				}
				break;
			}
		}
	}


	printk(KERN_INFO "tm6000: New video device @ %s Mbps (%04x:%04x, ifnum %d)\n",
		speed,
		le16_to_cpu(dev->udev->descriptor.idVendor),
		le16_to_cpu(dev->udev->descriptor.idProduct),
		interface->altsetting->desc.bInterfaceNumber);

/* check if the the device has the iso in endpoint at the correct place */
	if (!dev->isoc_in.endp) {
		printk(KERN_ERR "tm6000: probing error: no IN ISOC endpoint!\n");
		rc = -ENODEV;

		goto err;
	}

	/* save our data pointer in this interface device */
	usb_set_intfdata(interface, dev);

	printk(KERN_INFO "tm6000: Found %s\n", tm6000_boards[dev->model].name);

	rc = tm6000_init_dev(dev);

	if (rc < 0)
		goto err;

	return 0;

err:
	printk(KERN_ERR "tm6000: Error %d while registering\n", rc);

	tm6000_devused &= ~(1<<nr);
	usb_put_dev(usbdev);

	kfree(dev);
	return rc;
}

/*
 * tm6000_usb_disconnect()
 * called when the device gets diconencted
 * video device will be unregistered on v4l2_close in case it is still open
 */
static void tm6000_usb_disconnect(struct usb_interface *interface)
{
	struct tm6000_core *dev = usb_get_intfdata(interface);
	usb_set_intfdata(interface, NULL);

	if (!dev)
		return;

	printk(KERN_INFO "tm6000: disconnecting %s\n", dev->name);

	mutex_lock(&dev->lock);

	if (dev->gpio.power_led) {
		switch (dev->model) {
		case TM6010_BOARD_HAUPPAUGE_900H:
		case TM6010_BOARD_TERRATEC_CINERGY_HYBRID_XE:
		case TM6010_BOARD_TWINHAN_TU501:
			/* Power led off */
			tm6000_set_reg(dev, REQ_03_SET_GET_MCU_PIN,
				dev->gpio.power_led, 0x01);
			msleep(15);
			break;
		case TM6010_BOARD_BEHOLD_WANDER:
		case TM6010_BOARD_BEHOLD_VOYAGER:
			/* Power led off */
			tm6000_set_reg(dev, REQ_03_SET_GET_MCU_PIN,
				dev->gpio.power_led, 0x00);
			msleep(15);
			break;
		}
	}
<<<<<<< HEAD
#endif

	if (dev->gpio.power_led) {
		switch (dev->model) {
		case TM6010_BOARD_HAUPPAUGE_900H:
		case TM6010_BOARD_TERRATEC_CINERGY_HYBRID_XE:
		case TM6010_BOARD_TWINHAN_TU501:
			/* Power led off */
			tm6000_set_reg(dev, REQ_03_SET_GET_MCU_PIN,
				dev->gpio.power_led, 0x01);
			msleep(15);
			break;
		case TM6010_BOARD_BEHOLD_WANDER:
		case TM6010_BOARD_BEHOLD_VOYAGER:
			/* Power led off */
			tm6000_set_reg(dev, REQ_03_SET_GET_MCU_PIN,
				dev->gpio.power_led, 0x00);
			msleep(15);
			break;
		}
	}
=======
>>>>>>> 6e5e76fa
	tm6000_v4l2_unregister(dev);

	tm6000_i2c_unregister(dev);

	v4l2_device_unregister(&dev->v4l2_dev);

	dev->state |= DEV_DISCONNECTED;

	usb_put_dev(dev->udev);

<<<<<<< HEAD
	tm6000_remove_from_devlist(dev);
	tm6000_close_extension(dev);
=======
	tm6000_close_extension(dev);
	tm6000_remove_from_devlist(dev);
>>>>>>> 6e5e76fa

	mutex_unlock(&dev->lock);
	kfree(dev);
}

static struct usb_driver tm6000_usb_driver = {
		.name = "tm6000",
		.probe = tm6000_usb_probe,
		.disconnect = tm6000_usb_disconnect,
		.id_table = tm6000_id_table,
};

static int __init tm6000_module_init(void)
{
	int result;

	printk(KERN_INFO "tm6000" " v4l2 driver version %d.%d.%d loaded\n",
	       (TM6000_VERSION  >> 16) & 0xff,
	       (TM6000_VERSION  >> 8) & 0xff, TM6000_VERSION  & 0xff);

	/* register this driver with the USB subsystem */
	result = usb_register(&tm6000_usb_driver);
	if (result)
		printk(KERN_ERR "tm6000"
			   " usb_register failed. Error number %d.\n", result);

	return result;
}

static void __exit tm6000_module_exit(void)
{
	/* deregister at USB subsystem */
	usb_deregister(&tm6000_usb_driver);
}

module_init(tm6000_module_init);
module_exit(tm6000_module_exit);

MODULE_DESCRIPTION("Trident TVMaster TM5600/TM6000/TM6010 USB2 adapter");
MODULE_AUTHOR("Mauro Carvalho Chehab");
MODULE_LICENSE("GPL");<|MERGE_RESOLUTION|>--- conflicted
+++ resolved
@@ -681,19 +681,7 @@
 		goto err;
 
 	tm6000_add_into_devlist(dev);
-<<<<<<< HEAD
-
 	tm6000_init_extension(dev);
-
-	if (dev->caps.has_dvb) {
-		dev->dvb = kzalloc(sizeof(*(dev->dvb)), GFP_KERNEL);
-		if (!dev->dvb) {
-			rc = -ENOMEM;
-			goto err2;
-		}
-=======
-	tm6000_init_extension(dev);
->>>>>>> 6e5e76fa
 
 	mutex_unlock(&dev->lock);
 	return 0;
@@ -917,30 +905,6 @@
 			break;
 		}
 	}
-<<<<<<< HEAD
-#endif
-
-	if (dev->gpio.power_led) {
-		switch (dev->model) {
-		case TM6010_BOARD_HAUPPAUGE_900H:
-		case TM6010_BOARD_TERRATEC_CINERGY_HYBRID_XE:
-		case TM6010_BOARD_TWINHAN_TU501:
-			/* Power led off */
-			tm6000_set_reg(dev, REQ_03_SET_GET_MCU_PIN,
-				dev->gpio.power_led, 0x01);
-			msleep(15);
-			break;
-		case TM6010_BOARD_BEHOLD_WANDER:
-		case TM6010_BOARD_BEHOLD_VOYAGER:
-			/* Power led off */
-			tm6000_set_reg(dev, REQ_03_SET_GET_MCU_PIN,
-				dev->gpio.power_led, 0x00);
-			msleep(15);
-			break;
-		}
-	}
-=======
->>>>>>> 6e5e76fa
 	tm6000_v4l2_unregister(dev);
 
 	tm6000_i2c_unregister(dev);
@@ -951,13 +915,8 @@
 
 	usb_put_dev(dev->udev);
 
-<<<<<<< HEAD
-	tm6000_remove_from_devlist(dev);
-	tm6000_close_extension(dev);
-=======
 	tm6000_close_extension(dev);
 	tm6000_remove_from_devlist(dev);
->>>>>>> 6e5e76fa
 
 	mutex_unlock(&dev->lock);
 	kfree(dev);
