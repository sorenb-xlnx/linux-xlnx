--- conflicted
+++ resolved
@@ -514,10 +514,7 @@
 
 dropped:
 	kfree_skb(skb);
-<<<<<<< HEAD
-=======
 out:
->>>>>>> 3d44661a
 	return;
 }
 
