/*
 * Copyright (C) 2007-2010 B.A.T.M.A.N. contributors:
 *
 * Marek Lindner, Simon Wunderlich
 *
 * This program is free software; you can redistribute it and/or
 * modify it under the terms of version 2 of the GNU General Public
 * License as published by the Free Software Foundation.
 *
 * This program is distributed in the hope that it will be useful, but
 * WITHOUT ANY WARRANTY; without even the implied warranty of
 * MERCHANTABILITY or FITNESS FOR A PARTICULAR PURPOSE. See the GNU
 * General Public License for more details.
 *
 * You should have received a copy of the GNU General Public License
 * along with this program; if not, write to the Free Software
 * Foundation, Inc., 51 Franklin Street, Fifth Floor, Boston, MA
 * 02110-1301, USA
 *
 */

#include "main.h"
#include "soft-interface.h"
#include "hard-interface.h"
#include "routing.h"
#include "send.h"
#include "bat_debugfs.h"
#include "translation-table.h"
#include "types.h"
#include "hash.h"
#include "gateway_common.h"
#include "gateway_client.h"
#include "send.h"
#include "bat_sysfs.h"
#include <linux/slab.h>
#include <linux/ethtool.h>
#include <linux/etherdevice.h>
#include <linux/if_vlan.h>
#include "unicast.h"
#include "routing.h"


static int bat_get_settings(struct net_device *dev, struct ethtool_cmd *cmd);
static void bat_get_drvinfo(struct net_device *dev,
			    struct ethtool_drvinfo *info);
static u32 bat_get_msglevel(struct net_device *dev);
static void bat_set_msglevel(struct net_device *dev, u32 value);
static u32 bat_get_link(struct net_device *dev);
static u32 bat_get_rx_csum(struct net_device *dev);
static int bat_set_rx_csum(struct net_device *dev, u32 data);

static const struct ethtool_ops bat_ethtool_ops = {
	.get_settings = bat_get_settings,
	.get_drvinfo = bat_get_drvinfo,
	.get_msglevel = bat_get_msglevel,
	.set_msglevel = bat_set_msglevel,
	.get_link = bat_get_link,
	.get_rx_csum = bat_get_rx_csum,
	.set_rx_csum = bat_set_rx_csum
};

int my_skb_head_push(struct sk_buff *skb, unsigned int len)
{
	int result;

	/**
	 * TODO: We must check if we can release all references to non-payload
	 * data using skb_header_release in our skbs to allow skb_cow_header to
	 * work optimally. This means that those skbs are not allowed to read
	 * or write any data which is before the current position of skb->data
	 * after that call and thus allow other skbs with the same data buffer
	 * to write freely in that area.
	 */
	result = skb_cow_head(skb, len);
	if (result < 0)
		return result;

	skb_push(skb, len);
	return 0;
}

static void softif_neigh_free_ref(struct kref *refcount)
{
	struct softif_neigh *softif_neigh;

	softif_neigh = container_of(refcount, struct softif_neigh, refcount);
	kfree(softif_neigh);
}

static void softif_neigh_free_rcu(struct rcu_head *rcu)
{
	struct softif_neigh *softif_neigh;

	softif_neigh = container_of(rcu, struct softif_neigh, rcu);
	kref_put(&softif_neigh->refcount, softif_neigh_free_ref);
}

void softif_neigh_purge(struct bat_priv *bat_priv)
{
	struct softif_neigh *softif_neigh, *softif_neigh_tmp;
	struct hlist_node *node, *node_tmp;

	spin_lock_bh(&bat_priv->softif_neigh_lock);

	hlist_for_each_entry_safe(softif_neigh, node, node_tmp,
				  &bat_priv->softif_neigh_list, list) {

		if ((!time_after(jiffies, softif_neigh->last_seen +
				msecs_to_jiffies(SOFTIF_NEIGH_TIMEOUT))) &&
		    (atomic_read(&bat_priv->mesh_state) == MESH_ACTIVE))
			continue;

		hlist_del_rcu(&softif_neigh->list);

		if (bat_priv->softif_neigh == softif_neigh) {
			bat_dbg(DBG_ROUTES, bat_priv,
				 "Current mesh exit point '%pM' vanished "
				 "(vid: %d).\n",
				 softif_neigh->addr, softif_neigh->vid);
			softif_neigh_tmp = bat_priv->softif_neigh;
			bat_priv->softif_neigh = NULL;
			kref_put(&softif_neigh_tmp->refcount,
				 softif_neigh_free_ref);
		}

		call_rcu(&softif_neigh->rcu, softif_neigh_free_rcu);
	}

	spin_unlock_bh(&bat_priv->softif_neigh_lock);
}

static struct softif_neigh *softif_neigh_get(struct bat_priv *bat_priv,
					     uint8_t *addr, short vid)
{
	struct softif_neigh *softif_neigh;
	struct hlist_node *node;

	rcu_read_lock();
	hlist_for_each_entry_rcu(softif_neigh, node,
				 &bat_priv->softif_neigh_list, list) {
		if (memcmp(softif_neigh->addr, addr, ETH_ALEN) != 0)
			continue;

		if (softif_neigh->vid != vid)
			continue;

		softif_neigh->last_seen = jiffies;
		goto found;
	}

	softif_neigh = kzalloc(sizeof(struct softif_neigh), GFP_ATOMIC);
	if (!softif_neigh)
		goto out;

	memcpy(softif_neigh->addr, addr, ETH_ALEN);
	softif_neigh->vid = vid;
	softif_neigh->last_seen = jiffies;
	kref_init(&softif_neigh->refcount);

	INIT_HLIST_NODE(&softif_neigh->list);
	spin_lock_bh(&bat_priv->softif_neigh_lock);
	hlist_add_head_rcu(&softif_neigh->list, &bat_priv->softif_neigh_list);
	spin_unlock_bh(&bat_priv->softif_neigh_lock);

found:
	kref_get(&softif_neigh->refcount);
out:
	rcu_read_unlock();
	return softif_neigh;
}

int softif_neigh_seq_print_text(struct seq_file *seq, void *offset)
{
	struct net_device *net_dev = (struct net_device *)seq->private;
	struct bat_priv *bat_priv = netdev_priv(net_dev);
	struct softif_neigh *softif_neigh;
	struct hlist_node *node;
	size_t buf_size, pos;
	char *buff;

	if (!bat_priv->primary_if) {
		return seq_printf(seq, "BATMAN mesh %s disabled - "
			       "please specify interfaces to enable it\n",
			       net_dev->name);
	}

	seq_printf(seq, "Softif neighbor list (%s)\n", net_dev->name);

	buf_size = 1;
	/* Estimate length for: "   xx:xx:xx:xx:xx:xx\n" */
	rcu_read_lock();
	hlist_for_each_entry_rcu(softif_neigh, node,
				 &bat_priv->softif_neigh_list, list)
		buf_size += 30;
	rcu_read_unlock();

	buff = kmalloc(buf_size, GFP_ATOMIC);
	if (!buff)
		return -ENOMEM;

	buff[0] = '\0';
	pos = 0;

	rcu_read_lock();
	hlist_for_each_entry_rcu(softif_neigh, node,
				 &bat_priv->softif_neigh_list, list) {
		pos += snprintf(buff + pos, 31, "%s %pM (vid: %d)\n",
				bat_priv->softif_neigh == softif_neigh
				? "=>" : "  ", softif_neigh->addr,
				softif_neigh->vid);
	}
	rcu_read_unlock();

	seq_printf(seq, "%s", buff);
	kfree(buff);
	return 0;
}

static void softif_batman_recv(struct sk_buff *skb, struct net_device *dev,
			       short vid)
{
	struct bat_priv *bat_priv = netdev_priv(dev);
	struct ethhdr *ethhdr = (struct ethhdr *)skb->data;
	struct batman_packet *batman_packet;
	struct softif_neigh *softif_neigh, *softif_neigh_tmp;

	if (ntohs(ethhdr->h_proto) == ETH_P_8021Q)
		batman_packet = (struct batman_packet *)
					(skb->data + ETH_HLEN + VLAN_HLEN);
	else
		batman_packet = (struct batman_packet *)(skb->data + ETH_HLEN);

	if (batman_packet->version != COMPAT_VERSION)
		goto err;

	if (batman_packet->packet_type != BAT_PACKET)
		goto err;

	if (!(batman_packet->flags & PRIMARIES_FIRST_HOP))
		goto err;

	if (is_my_mac(batman_packet->orig))
		goto err;

	softif_neigh = softif_neigh_get(bat_priv, batman_packet->orig, vid);

	if (!softif_neigh)
		goto err;

	if (bat_priv->softif_neigh == softif_neigh)
		goto out;

	/* we got a neighbor but its mac is 'bigger' than ours  */
	if (memcmp(bat_priv->primary_if->net_dev->dev_addr,
		   softif_neigh->addr, ETH_ALEN) < 0)
		goto out;

	/* switch to new 'smallest neighbor' */
	if ((bat_priv->softif_neigh) &&
	    (memcmp(softif_neigh->addr, bat_priv->softif_neigh->addr,
							ETH_ALEN) < 0)) {
		bat_dbg(DBG_ROUTES, bat_priv,
			"Changing mesh exit point from %pM (vid: %d) "
			"to %pM (vid: %d).\n",
			 bat_priv->softif_neigh->addr,
			 bat_priv->softif_neigh->vid,
			 softif_neigh->addr, softif_neigh->vid);
		softif_neigh_tmp = bat_priv->softif_neigh;
		bat_priv->softif_neigh = softif_neigh;
		kref_put(&softif_neigh_tmp->refcount, softif_neigh_free_ref);
		/* we need to hold the additional reference */
		goto err;
	}

	/* close own batX device and use softif_neigh as exit node */
	if ((!bat_priv->softif_neigh) &&
	    (memcmp(softif_neigh->addr,
		    bat_priv->primary_if->net_dev->dev_addr, ETH_ALEN) < 0)) {
		bat_dbg(DBG_ROUTES, bat_priv,
			"Setting mesh exit point to %pM (vid: %d).\n",
			softif_neigh->addr, softif_neigh->vid);
		bat_priv->softif_neigh = softif_neigh;
		/* we need to hold the additional reference */
		goto err;
	}

out:
	kref_put(&softif_neigh->refcount, softif_neigh_free_ref);
err:
	kfree_skb(skb);
	return;
}

static int interface_open(struct net_device *dev)
{
	netif_start_queue(dev);
	return 0;
}

static int interface_release(struct net_device *dev)
{
	netif_stop_queue(dev);
	return 0;
}

static struct net_device_stats *interface_stats(struct net_device *dev)
{
	struct bat_priv *bat_priv = netdev_priv(dev);
	return &bat_priv->stats;
}

static int interface_set_mac_addr(struct net_device *dev, void *p)
{
	struct bat_priv *bat_priv = netdev_priv(dev);
	struct sockaddr *addr = p;

	if (!is_valid_ether_addr(addr->sa_data))
		return -EADDRNOTAVAIL;

	/* only modify hna-table if it has been initialised before */
	if (atomic_read(&bat_priv->mesh_state) == MESH_ACTIVE) {
		hna_local_remove(bat_priv, dev->dev_addr,
				 "mac address changed");
		hna_local_add(dev, addr->sa_data);
	}

	memcpy(dev->dev_addr, addr->sa_data, ETH_ALEN);
	return 0;
}

static int interface_change_mtu(struct net_device *dev, int new_mtu)
{
	/* check ranges */
	if ((new_mtu < 68) || (new_mtu > hardif_min_mtu(dev)))
		return -EINVAL;

	dev->mtu = new_mtu;

	return 0;
}

int interface_tx(struct sk_buff *skb, struct net_device *soft_iface)
{
	struct ethhdr *ethhdr = (struct ethhdr *)skb->data;
	struct bat_priv *bat_priv = netdev_priv(soft_iface);
	struct bcast_packet *bcast_packet;
	struct vlan_ethhdr *vhdr;
	int data_len = skb->len, ret;
	short vid = -1;
	bool do_bcast = false;

	if (atomic_read(&bat_priv->mesh_state) != MESH_ACTIVE)
		goto dropped;

	soft_iface->trans_start = jiffies;

	switch (ntohs(ethhdr->h_proto)) {
	case ETH_P_8021Q:
		vhdr = (struct vlan_ethhdr *)skb->data;
		vid = ntohs(vhdr->h_vlan_TCI) & VLAN_VID_MASK;

		if (ntohs(vhdr->h_vlan_encapsulated_proto) != ETH_P_BATMAN)
			break;

		/* fall through */
	case ETH_P_BATMAN:
		softif_batman_recv(skb, soft_iface, vid);
		goto end;
	}

	/**
	 * if we have a another chosen mesh exit node in range
	 * it will transport the packets to the mesh
	 */
	if ((bat_priv->softif_neigh) && (bat_priv->softif_neigh->vid == vid))
		goto dropped;

	/* TODO: check this for locks */
	hna_local_add(soft_iface, ethhdr->h_source);

	if (is_multicast_ether_addr(ethhdr->h_dest)) {
		ret = gw_is_target(bat_priv, skb);

		if (ret < 0)
			goto dropped;

		if (ret == 0)
			do_bcast = true;
	}

	/* ethernet packet should be broadcasted */
	if (do_bcast) {
		if (!bat_priv->primary_if)
			goto dropped;

		if (my_skb_head_push(skb, sizeof(struct bcast_packet)) < 0)
			goto dropped;

		bcast_packet = (struct bcast_packet *)skb->data;
		bcast_packet->version = COMPAT_VERSION;
		bcast_packet->ttl = TTL;

		/* batman packet type: broadcast */
		bcast_packet->packet_type = BAT_BCAST;

		/* hw address of first interface is the orig mac because only
		 * this mac is known throughout the mesh */
		memcpy(bcast_packet->orig,
		       bat_priv->primary_if->net_dev->dev_addr, ETH_ALEN);

		/* set broadcast sequence number */
		bcast_packet->seqno =
			htonl(atomic_inc_return(&bat_priv->bcast_seqno));

		add_bcast_packet_to_list(bat_priv, skb);

		/* a copy is stored in the bcast list, therefore removing
		 * the original skb. */
		kfree_skb(skb);

	/* unicast packet */
	} else {
		ret = unicast_send_skb(skb, bat_priv);
		if (ret != 0)
			goto dropped_freed;
	}

	bat_priv->stats.tx_packets++;
	bat_priv->stats.tx_bytes += data_len;
	goto end;

dropped:
	kfree_skb(skb);
dropped_freed:
	bat_priv->stats.tx_dropped++;
end:
	return NETDEV_TX_OK;
}

void interface_rx(struct net_device *soft_iface,
		  struct sk_buff *skb, struct batman_if *recv_if,
		  int hdr_size)
{
	struct bat_priv *bat_priv = netdev_priv(soft_iface);
	struct unicast_packet *unicast_packet;
	struct ethhdr *ethhdr;
	struct vlan_ethhdr *vhdr;
	short vid = -1;
	int ret;

	/* check if enough space is available for pulling, and pull */
	if (!pskb_may_pull(skb, hdr_size))
		goto dropped;

	skb_pull_rcsum(skb, hdr_size);
	skb_reset_mac_header(skb);

	ethhdr = (struct ethhdr *)skb_mac_header(skb);

	switch (ntohs(ethhdr->h_proto)) {
	case ETH_P_8021Q:
		vhdr = (struct vlan_ethhdr *)skb->data;
		vid = ntohs(vhdr->h_vlan_TCI) & VLAN_VID_MASK;

		if (ntohs(vhdr->h_vlan_encapsulated_proto) != ETH_P_BATMAN)
			break;

		/* fall through */
	case ETH_P_BATMAN:
		goto dropped;
	}

	/**
	 * if we have a another chosen mesh exit node in range
	 * it will transport the packets to the non-mesh network
	 */
	if ((bat_priv->softif_neigh) && (bat_priv->softif_neigh->vid == vid)) {
		skb_push(skb, hdr_size);
		unicast_packet = (struct unicast_packet *)skb->data;

		if ((unicast_packet->packet_type != BAT_UNICAST) &&
		    (unicast_packet->packet_type != BAT_UNICAST_FRAG))
			goto dropped;

		skb_reset_mac_header(skb);

		memcpy(unicast_packet->dest,
		       bat_priv->softif_neigh->addr, ETH_ALEN);
		ret = route_unicast_packet(skb, recv_if, hdr_size);
		if (ret == NET_RX_DROP)
			goto dropped;

		goto out;
	}

	/* skb->dev & skb->pkt_type are set here */
	if (unlikely(!pskb_may_pull(skb, ETH_HLEN)))
		goto dropped;
	skb->protocol = eth_type_trans(skb, soft_iface);

	/* should not be neccesary anymore as we use skb_pull_rcsum()
	 * TODO: please verify this and remove this TODO
	 * -- Dec 21st 2009, Simon Wunderlich */

/*	skb->ip_summed = CHECKSUM_UNNECESSARY;*/

	bat_priv->stats.rx_packets++;
	bat_priv->stats.rx_bytes += skb->len + sizeof(struct ethhdr);

	soft_iface->last_rx = jiffies;

	netif_rx(skb);
	return;

dropped:
	kfree_skb(skb);
<<<<<<< HEAD
=======
out:
>>>>>>> d5c21fc6
	return;
}

#ifdef HAVE_NET_DEVICE_OPS
static const struct net_device_ops bat_netdev_ops = {
	.ndo_open = interface_open,
	.ndo_stop = interface_release,
	.ndo_get_stats = interface_stats,
	.ndo_set_mac_address = interface_set_mac_addr,
	.ndo_change_mtu = interface_change_mtu,
	.ndo_start_xmit = interface_tx,
	.ndo_validate_addr = eth_validate_addr
};
#endif

static void interface_setup(struct net_device *dev)
{
	struct bat_priv *priv = netdev_priv(dev);
	char dev_addr[ETH_ALEN];

	ether_setup(dev);

#ifdef HAVE_NET_DEVICE_OPS
	dev->netdev_ops = &bat_netdev_ops;
#else
	dev->open = interface_open;
	dev->stop = interface_release;
	dev->get_stats = interface_stats;
	dev->set_mac_address = interface_set_mac_addr;
	dev->change_mtu = interface_change_mtu;
	dev->hard_start_xmit = interface_tx;
#endif
	dev->destructor = free_netdev;

	/**
	 * can't call min_mtu, because the needed variables
	 * have not been initialized yet
	 */
	dev->mtu = ETH_DATA_LEN;
	dev->hard_header_len = BAT_HEADER_LEN; /* reserve more space in the
						* skbuff for our header */

	/* generate random address */
	random_ether_addr(dev_addr);
	memcpy(dev->dev_addr, dev_addr, ETH_ALEN);

	SET_ETHTOOL_OPS(dev, &bat_ethtool_ops);

	memset(priv, 0, sizeof(struct bat_priv));
}

struct net_device *softif_create(char *name)
{
	struct net_device *soft_iface;
	struct bat_priv *bat_priv;
	int ret;

	soft_iface = alloc_netdev(sizeof(struct bat_priv) , name,
				   interface_setup);

	if (!soft_iface) {
		pr_err("Unable to allocate the batman interface: %s\n", name);
		goto out;
	}

	ret = register_netdev(soft_iface);
	if (ret < 0) {
		pr_err("Unable to register the batman interface '%s': %i\n",
		       name, ret);
		goto free_soft_iface;
	}

	bat_priv = netdev_priv(soft_iface);

	atomic_set(&bat_priv->aggregated_ogms, 1);
	atomic_set(&bat_priv->bonding, 0);
	atomic_set(&bat_priv->vis_mode, VIS_TYPE_CLIENT_UPDATE);
	atomic_set(&bat_priv->gw_mode, GW_MODE_OFF);
	atomic_set(&bat_priv->gw_sel_class, 20);
	atomic_set(&bat_priv->gw_bandwidth, 41);
	atomic_set(&bat_priv->orig_interval, 1000);
	atomic_set(&bat_priv->hop_penalty, 10);
	atomic_set(&bat_priv->log_level, 0);
	atomic_set(&bat_priv->fragmentation, 1);
	atomic_set(&bat_priv->bcast_queue_left, BCAST_QUEUE_LEN);
	atomic_set(&bat_priv->batman_queue_left, BATMAN_QUEUE_LEN);

	atomic_set(&bat_priv->mesh_state, MESH_INACTIVE);
	atomic_set(&bat_priv->bcast_seqno, 1);
	atomic_set(&bat_priv->hna_local_changed, 0);

	bat_priv->primary_if = NULL;
	bat_priv->num_ifaces = 0;
	bat_priv->softif_neigh = NULL;

	ret = sysfs_add_meshif(soft_iface);
	if (ret < 0)
		goto unreg_soft_iface;

	ret = debugfs_add_meshif(soft_iface);
	if (ret < 0)
		goto unreg_sysfs;

	ret = mesh_init(soft_iface);
	if (ret < 0)
		goto unreg_debugfs;

	return soft_iface;

unreg_debugfs:
	debugfs_del_meshif(soft_iface);
unreg_sysfs:
	sysfs_del_meshif(soft_iface);
unreg_soft_iface:
	unregister_netdev(soft_iface);
	return NULL;

free_soft_iface:
	free_netdev(soft_iface);
out:
	return NULL;
}

void softif_destroy(struct net_device *soft_iface)
{
	debugfs_del_meshif(soft_iface);
	sysfs_del_meshif(soft_iface);
	mesh_free(soft_iface);
	unregister_netdevice(soft_iface);
}

/* ethtool */
static int bat_get_settings(struct net_device *dev, struct ethtool_cmd *cmd)
{
	cmd->supported = 0;
	cmd->advertising = 0;
	cmd->speed = SPEED_10;
	cmd->duplex = DUPLEX_FULL;
	cmd->port = PORT_TP;
	cmd->phy_address = 0;
	cmd->transceiver = XCVR_INTERNAL;
	cmd->autoneg = AUTONEG_DISABLE;
	cmd->maxtxpkt = 0;
	cmd->maxrxpkt = 0;

	return 0;
}

static void bat_get_drvinfo(struct net_device *dev,
			    struct ethtool_drvinfo *info)
{
	strcpy(info->driver, "B.A.T.M.A.N. advanced");
	strcpy(info->version, SOURCE_VERSION);
	strcpy(info->fw_version, "N/A");
	strcpy(info->bus_info, "batman");
}

static u32 bat_get_msglevel(struct net_device *dev)
{
	return -EOPNOTSUPP;
}

static void bat_set_msglevel(struct net_device *dev, u32 value)
{
}

static u32 bat_get_link(struct net_device *dev)
{
	return 1;
}

static u32 bat_get_rx_csum(struct net_device *dev)
{
	return 0;
}

static int bat_set_rx_csum(struct net_device *dev, u32 data)
{
	return -EOPNOTSUPP;
}<|MERGE_RESOLUTION|>--- conflicted
+++ resolved
@@ -514,10 +514,7 @@
 
 dropped:
 	kfree_skb(skb);
-<<<<<<< HEAD
-=======
 out:
->>>>>>> d5c21fc6
 	return;
 }
 
