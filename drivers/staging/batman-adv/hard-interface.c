/*
 * Copyright (C) 2007-2010 B.A.T.M.A.N. contributors:
 *
 * Marek Lindner, Simon Wunderlich
 *
 * This program is free software; you can redistribute it and/or
 * modify it under the terms of version 2 of the GNU General Public
 * License as published by the Free Software Foundation.
 *
 * This program is distributed in the hope that it will be useful, but
 * WITHOUT ANY WARRANTY; without even the implied warranty of
 * MERCHANTABILITY or FITNESS FOR A PARTICULAR PURPOSE. See the GNU
 * General Public License for more details.
 *
 * You should have received a copy of the GNU General Public License
 * along with this program; if not, write to the Free Software
 * Foundation, Inc., 51 Franklin Street, Fifth Floor, Boston, MA
 * 02110-1301, USA
 *
 */

#include "main.h"
#include "hard-interface.h"
#include "soft-interface.h"
#include "send.h"
#include "translation-table.h"
#include "routing.h"
#include "bat_sysfs.h"
#include "originator.h"
#include "hash.h"

#include <linux/if_arp.h>

#define MIN(x, y) ((x) < (y) ? (x) : (y))

/* protect update critical side of if_list - but not the content */
static DEFINE_SPINLOCK(if_list_lock);

struct batman_if *get_batman_if_by_netdev(struct net_device *net_dev)
{
	struct batman_if *batman_if;

	rcu_read_lock();
	list_for_each_entry_rcu(batman_if, &if_list, list) {
		if (batman_if->net_dev == net_dev)
			goto out;
	}

	batman_if = NULL;

out:
	if (batman_if)
		hardif_hold(batman_if);

	rcu_read_unlock();
	return batman_if;
}

static int is_valid_iface(struct net_device *net_dev)
{
	if (net_dev->flags & IFF_LOOPBACK)
		return 0;

	if (net_dev->type != ARPHRD_ETHER)
		return 0;

	if (net_dev->addr_len != ETH_ALEN)
		return 0;

	/* no batman over batman */
#ifdef HAVE_NET_DEVICE_OPS
	if (net_dev->netdev_ops->ndo_start_xmit == interface_tx)
		return 0;
#else
	if (net_dev->hard_start_xmit == interface_tx)
		return 0;
#endif

	/* Device is being bridged */
	/* if (net_dev->priv_flags & IFF_BRIDGE_PORT)
		return 0; */

	return 1;
}

static struct batman_if *get_active_batman_if(struct net_device *soft_iface)
{
	struct batman_if *batman_if;

	rcu_read_lock();
	list_for_each_entry_rcu(batman_if, &if_list, list) {
		if (batman_if->soft_iface != soft_iface)
			continue;

		if (batman_if->if_status == IF_ACTIVE)
			goto out;
	}

	batman_if = NULL;

out:
	if (batman_if)
		hardif_hold(batman_if);

	rcu_read_unlock();
	return batman_if;
}

static void update_primary_addr(struct bat_priv *bat_priv)
{
	struct vis_packet *vis_packet;

	vis_packet = (struct vis_packet *)
				bat_priv->my_vis_info->skb_packet->data;
	memcpy(vis_packet->vis_orig,
	       bat_priv->primary_if->net_dev->dev_addr, ETH_ALEN);
	memcpy(vis_packet->sender_orig,
	       bat_priv->primary_if->net_dev->dev_addr, ETH_ALEN);
}

static void set_primary_if(struct bat_priv *bat_priv,
			   struct batman_if *batman_if)
{
	struct batman_packet *batman_packet;
	struct batman_if *old_if;

	if (batman_if)
		hardif_hold(batman_if);

	old_if = bat_priv->primary_if;
	bat_priv->primary_if = batman_if;

	if (old_if)
		hardif_put(old_if);

	if (!bat_priv->primary_if)
		return;

	batman_packet = (struct batman_packet *)(batman_if->packet_buff);
	batman_packet->flags = PRIMARIES_FIRST_HOP;
	batman_packet->ttl = TTL;

	update_primary_addr(bat_priv);

	/***
	 * hacky trick to make sure that we send the HNA information via
	 * our new primary interface
	 */
	atomic_set(&bat_priv->hna_local_changed, 1);
}

static bool hardif_is_iface_up(struct batman_if *batman_if)
{
	if (batman_if->net_dev->flags & IFF_UP)
		return true;

	return false;
}

static void update_mac_addresses(struct batman_if *batman_if)
{
<<<<<<< HEAD
	if (!batman_if || !batman_if->packet_buff)
		return;

	addr_to_string(batman_if->addr_str, batman_if->net_dev->dev_addr);

=======
>>>>>>> 45f53cc9
	memcpy(((struct batman_packet *)(batman_if->packet_buff))->orig,
	       batman_if->net_dev->dev_addr, ETH_ALEN);
	memcpy(((struct batman_packet *)(batman_if->packet_buff))->prev_sender,
	       batman_if->net_dev->dev_addr, ETH_ALEN);
}

static void check_known_mac_addr(uint8_t *addr)
{
	struct batman_if *batman_if;

	rcu_read_lock();
	list_for_each_entry_rcu(batman_if, &if_list, list) {
		if ((batman_if->if_status != IF_ACTIVE) &&
		    (batman_if->if_status != IF_TO_BE_ACTIVATED))
			continue;

		if (!compare_orig(batman_if->net_dev->dev_addr, addr))
			continue;

		pr_warning("The newly added mac address (%pM) already exists "
<<<<<<< HEAD
			   "on: %s\n", addr, batman_if->dev);
=======
			   "on: %s\n", addr, batman_if->net_dev->name);
>>>>>>> 45f53cc9
		pr_warning("It is strongly recommended to keep mac addresses "
			   "unique to avoid problems!\n");
	}
	rcu_read_unlock();
}

int hardif_min_mtu(struct net_device *soft_iface)
{
	struct bat_priv *bat_priv = netdev_priv(soft_iface);
	struct batman_if *batman_if;
	/* allow big frames if all devices are capable to do so
	 * (have MTU > 1500 + BAT_HEADER_LEN) */
	int min_mtu = ETH_DATA_LEN;

	if (atomic_read(&bat_priv->frag_enabled))
		goto out;

	rcu_read_lock();
	list_for_each_entry_rcu(batman_if, &if_list, list) {
		if ((batman_if->if_status != IF_ACTIVE) &&
		    (batman_if->if_status != IF_TO_BE_ACTIVATED))
			continue;

		if (batman_if->soft_iface != soft_iface)
			continue;

		min_mtu = MIN(batman_if->net_dev->mtu - BAT_HEADER_LEN,
			      min_mtu);
	}
	rcu_read_unlock();
out:
	return min_mtu;
}

/* adjusts the MTU if a new interface with a smaller MTU appeared. */
void update_min_mtu(struct net_device *soft_iface)
{
	int min_mtu;

	min_mtu = hardif_min_mtu(soft_iface);
	if (soft_iface->mtu != min_mtu)
		soft_iface->mtu = min_mtu;
}

<<<<<<< HEAD
static void hardif_activate_interface(struct net_device *net_dev,
				      struct bat_priv *bat_priv,
				      struct batman_if *batman_if)
=======
static void hardif_activate_interface(struct batman_if *batman_if)
>>>>>>> 45f53cc9
{
	struct bat_priv *bat_priv;

	if (batman_if->if_status != IF_INACTIVE)
		return;

<<<<<<< HEAD
=======
	bat_priv = netdev_priv(batman_if->soft_iface);

>>>>>>> 45f53cc9
	update_mac_addresses(batman_if);
	batman_if->if_status = IF_TO_BE_ACTIVATED;

	/**
	 * the first active interface becomes our primary interface or
	 * the next active interface after the old primay interface was removed
	 */
	if (!bat_priv->primary_if)
		set_primary_if(bat_priv, batman_if);

<<<<<<< HEAD
	bat_info(net_dev, "Interface activated: %s\n", batman_if->dev);
=======
	bat_info(batman_if->soft_iface, "Interface activated: %s\n",
		 batman_if->net_dev->name);
>>>>>>> 45f53cc9

	update_min_mtu(batman_if->soft_iface);
	return;
}

static void hardif_deactivate_interface(struct net_device *net_dev,
					struct batman_if *batman_if)
{
	if ((batman_if->if_status != IF_ACTIVE) &&
	   (batman_if->if_status != IF_TO_BE_ACTIVATED))
		return;

	batman_if->if_status = IF_INACTIVE;

<<<<<<< HEAD
	bat_info(net_dev, "Interface deactivated: %s\n", batman_if->dev);
=======
	bat_info(batman_if->soft_iface, "Interface deactivated: %s\n",
		 batman_if->net_dev->name);
>>>>>>> 45f53cc9

	update_min_mtu(batman_if->soft_iface);
}

int hardif_enable_interface(struct batman_if *batman_if, char *iface_name)
{
	struct bat_priv *bat_priv;
	struct batman_packet *batman_packet;

	if (batman_if->if_status != IF_NOT_IN_USE)
		goto out;

	batman_if->soft_iface = dev_get_by_name(&init_net, iface_name);

	if (!batman_if->soft_iface) {
		batman_if->soft_iface = softif_create(iface_name);

		if (!batman_if->soft_iface)
			goto err;

		/* dev_get_by_name() increases the reference counter for us */
		dev_hold(batman_if->soft_iface);
	}

	bat_priv = netdev_priv(batman_if->soft_iface);
	batman_if->packet_len = BAT_PACKET_LEN;
	batman_if->packet_buff = kmalloc(batman_if->packet_len, GFP_ATOMIC);

	if (!batman_if->packet_buff) {
<<<<<<< HEAD
		bat_err(soft_device, "Can't add interface packet (%s): "
			"out of memory\n", batman_if->dev);
=======
		bat_err(batman_if->soft_iface, "Can't add interface packet "
			"(%s): out of memory\n", batman_if->net_dev->name);
>>>>>>> 45f53cc9
		goto err;
	}

	batman_packet = (struct batman_packet *)(batman_if->packet_buff);
	batman_packet->packet_type = BAT_PACKET;
	batman_packet->version = COMPAT_VERSION;
	batman_packet->flags = 0;
	batman_packet->ttl = 2;
	batman_packet->tq = TQ_MAX_VALUE;
	batman_packet->num_hna = 0;

	batman_if->if_num = bat_priv->num_ifaces;
	bat_priv->num_ifaces++;
	batman_if->if_status = IF_INACTIVE;
	orig_hash_add_if(batman_if, bat_priv->num_ifaces);

	batman_if->batman_adv_ptype.type = __constant_htons(ETH_P_BATMAN);
	batman_if->batman_adv_ptype.func = batman_skb_recv;
	batman_if->batman_adv_ptype.dev = batman_if->net_dev;
	hardif_hold(batman_if);
	dev_add_pack(&batman_if->batman_adv_ptype);

	atomic_set(&batman_if->seqno, 1);
<<<<<<< HEAD
	bat_info(soft_device, "Adding interface: %s\n", batman_if->dev);

	if (hardif_is_iface_up(batman_if))
		hardif_activate_interface(soft_device, bat_priv, batman_if);
	else
		bat_err(soft_device, "Not using interface %s "
			"(retrying later): interface not active\n",
			batman_if->dev);
=======
	atomic_set(&batman_if->frag_seqno, 1);
	bat_info(batman_if->soft_iface, "Adding interface: %s\n",
		 batman_if->net_dev->name);

	if (atomic_read(&bat_priv->frag_enabled) && batman_if->net_dev->mtu <
		ETH_DATA_LEN + BAT_HEADER_LEN)
		bat_info(batman_if->soft_iface,
			"The MTU of interface %s is too small (%i) to handle "
			"the transport of batman-adv packets. Packets going "
			"over this interface will be fragmented on layer2 "
			"which could impact the performance. Setting the MTU "
			"to %zi would solve the problem.\n",
			batman_if->net_dev->name, batman_if->net_dev->mtu,
			ETH_DATA_LEN + BAT_HEADER_LEN);

	if (!atomic_read(&bat_priv->frag_enabled) && batman_if->net_dev->mtu <
		ETH_DATA_LEN + BAT_HEADER_LEN)
		bat_info(batman_if->soft_iface,
			"The MTU of interface %s is too small (%i) to handle "
			"the transport of batman-adv packets. If you experience"
			" problems getting traffic through try increasing the "
			"MTU to %zi.\n",
			batman_if->net_dev->name, batman_if->net_dev->mtu,
			ETH_DATA_LEN + BAT_HEADER_LEN);

	if (hardif_is_iface_up(batman_if))
		hardif_activate_interface(batman_if);
	else
		bat_err(batman_if->soft_iface, "Not using interface %s "
			"(retrying later): interface not active\n",
			batman_if->net_dev->name);
>>>>>>> 45f53cc9

	/* begin scheduling originator messages on that interface */
	schedule_own_packet(batman_if);

out:
	return 0;

err:
	return -ENOMEM;
}

void hardif_disable_interface(struct batman_if *batman_if)
{
	struct bat_priv *bat_priv = netdev_priv(batman_if->soft_iface);

	if (batman_if->if_status == IF_ACTIVE)
		hardif_deactivate_interface(soft_device, batman_if);

	if (batman_if->if_status != IF_INACTIVE)
		return;

<<<<<<< HEAD
	bat_info(soft_device, "Removing interface: %s\n", batman_if->dev);
=======
	bat_info(batman_if->soft_iface, "Removing interface: %s\n",
		 batman_if->net_dev->name);
	dev_remove_pack(&batman_if->batman_adv_ptype);
	hardif_put(batman_if);

>>>>>>> 45f53cc9
	bat_priv->num_ifaces--;
	orig_hash_del_if(batman_if, bat_priv->num_ifaces);

	if (batman_if == bat_priv->primary_if) {
		struct batman_if *new_if;

		new_if = get_active_batman_if(batman_if->soft_iface);
		set_primary_if(bat_priv, new_if);

		if (new_if)
			hardif_put(new_if);
	}

	kfree(batman_if->packet_buff);
	batman_if->packet_buff = NULL;
	batman_if->if_status = IF_NOT_IN_USE;

	/* delete all references to this batman_if */
	purge_orig_ref(bat_priv);
	purge_outstanding_packets(bat_priv, batman_if);
	dev_put(batman_if->soft_iface);

	/* nobody uses this interface anymore */
	if (!bat_priv->num_ifaces)
		softif_destroy(batman_if->soft_iface);

	batman_if->soft_iface = NULL;
}

static struct batman_if *hardif_add_interface(struct net_device *net_dev)
{
	struct batman_if *batman_if;
	int ret;

	ret = is_valid_iface(net_dev);
	if (ret != 1)
		goto out;

	dev_hold(net_dev);

	batman_if = kmalloc(sizeof(struct batman_if), GFP_ATOMIC);
	if (!batman_if) {
		pr_err("Can't add interface (%s): out of memory\n",
		       net_dev->name);
		goto release_dev;
	}

	ret = sysfs_add_hardif(&batman_if->hardif_obj, net_dev);
	if (ret)
		goto free_if;

	batman_if->if_num = -1;
	batman_if->net_dev = net_dev;
	batman_if->soft_iface = NULL;
	batman_if->if_status = IF_NOT_IN_USE;
	batman_if->packet_buff = NULL;
	INIT_LIST_HEAD(&batman_if->list);
	atomic_set(&batman_if->refcnt, 0);
	hardif_hold(batman_if);

	check_known_mac_addr(batman_if->net_dev->dev_addr);

	spin_lock(&if_list_lock);
	list_add_tail_rcu(&batman_if->list, &if_list);
	spin_unlock(&if_list_lock);

	/* extra reference for return */
	hardif_hold(batman_if);
	return batman_if;

free_if:
	kfree(batman_if);
release_dev:
	dev_put(net_dev);
out:
	return NULL;
}

static void hardif_remove_interface(struct batman_if *batman_if)
{
	/* first deactivate interface */
	if (batman_if->if_status != IF_NOT_IN_USE)
		hardif_disable_interface(batman_if);

	if (batman_if->if_status != IF_NOT_IN_USE)
		return;

	batman_if->if_status = IF_TO_BE_REMOVED;

	/* caller must take if_list_lock */
	list_del_rcu(&batman_if->list);
	synchronize_rcu();
	sysfs_del_hardif(&batman_if->hardif_obj);
<<<<<<< HEAD
	dev_put(batman_if->net_dev);
	call_rcu(&batman_if->rcu, hardif_free_interface);
=======
	hardif_put(batman_if);
>>>>>>> 45f53cc9
}

void hardif_remove_interfaces(void)
{
	struct batman_if *batman_if, *batman_if_tmp;

	rtnl_lock();
	spin_lock(&if_list_lock);
	list_for_each_entry_safe(batman_if, batman_if_tmp, &if_list, list) {
		hardif_remove_interface(batman_if);
	}
	spin_unlock(&if_list_lock);
	rtnl_unlock();
}

static int hard_if_event(struct notifier_block *this,
			 unsigned long event, void *ptr)
{
	struct net_device *net_dev = (struct net_device *)ptr;
	struct batman_if *batman_if = get_batman_if_by_netdev(net_dev);
	struct bat_priv *bat_priv;

	if (!batman_if && event == NETDEV_REGISTER)
<<<<<<< HEAD
			batman_if = hardif_add_interface(net_dev);
=======
		batman_if = hardif_add_interface(net_dev);
>>>>>>> 45f53cc9

	if (!batman_if)
		goto out;

	switch (event) {
	case NETDEV_UP:
<<<<<<< HEAD
		hardif_activate_interface(soft_device, bat_priv, batman_if);
=======
		hardif_activate_interface(batman_if);
>>>>>>> 45f53cc9
		break;
	case NETDEV_GOING_DOWN:
	case NETDEV_DOWN:
		hardif_deactivate_interface(soft_device, batman_if);
		break;
	case NETDEV_UNREGISTER:
		spin_lock(&if_list_lock);
		hardif_remove_interface(batman_if);
		spin_unlock(&if_list_lock);
		break;
	case NETDEV_CHANGEMTU:
		if (batman_if->soft_iface)
			update_min_mtu(batman_if->soft_iface);
		break;
	case NETDEV_CHANGEADDR:
		if (batman_if->if_status == IF_NOT_IN_USE) {
			hardif_put(batman_if);
			goto out;
		}

		check_known_mac_addr(batman_if->net_dev->dev_addr);
		update_mac_addresses(batman_if);

		bat_priv = netdev_priv(batman_if->soft_iface);
		if (batman_if == bat_priv->primary_if)
			update_primary_addr(bat_priv);
		break;
	default:
		break;
	};
	hardif_put(batman_if);

out:
	return NOTIFY_DONE;
}

/* receive a packet with the batman ethertype coming on a hard
 * interface */
int batman_skb_recv(struct sk_buff *skb, struct net_device *dev,
	struct packet_type *ptype, struct net_device *orig_dev)
{
<<<<<<< HEAD
	/* FIXME: each orig_node->batman_if will be attached to a softif */
	struct bat_priv *bat_priv = netdev_priv(soft_device);
=======
	struct bat_priv *bat_priv;
>>>>>>> 45f53cc9
	struct batman_packet *batman_packet;
	struct batman_if *batman_if;
	int ret;

	batman_if = container_of(ptype, struct batman_if, batman_adv_ptype);
	skb = skb_share_check(skb, GFP_ATOMIC);

	/* skb was released by skb_share_check() */
	if (!skb)
		goto err_out;

	/* packet should hold at least type and version */
	if (unlikely(!pskb_may_pull(skb, 2)))
		goto err_free;

	/* expect a valid ethernet header here. */
	if (unlikely(skb->mac_len != sizeof(struct ethhdr)
				|| !skb_mac_header(skb)))
		goto err_free;

	if (!batman_if->soft_iface)
		goto err_free;

	bat_priv = netdev_priv(batman_if->soft_iface);

	if (atomic_read(&bat_priv->mesh_state) != MESH_ACTIVE)
		goto err_free;

	/* discard frames on not active interfaces */
	if (batman_if->if_status != IF_ACTIVE)
		goto err_free;

	batman_packet = (struct batman_packet *)skb->data;

	if (batman_packet->version != COMPAT_VERSION) {
		bat_dbg(DBG_BATMAN, bat_priv,
			"Drop packet: incompatible batman version (%i)\n",
			batman_packet->version);
		goto err_free;
	}

	/* all receive handlers return whether they received or reused
	 * the supplied skb. if not, we have to free the skb. */

	switch (batman_packet->packet_type) {
		/* batman originator packet */
	case BAT_PACKET:
		ret = recv_bat_packet(skb, batman_if);
		break;

		/* batman icmp packet */
	case BAT_ICMP:
		ret = recv_icmp_packet(skb, batman_if);
		break;

		/* unicast packet */
	case BAT_UNICAST:
		ret = recv_unicast_packet(skb, batman_if);
<<<<<<< HEAD
=======
		break;

		/* fragmented unicast packet */
	case BAT_UNICAST_FRAG:
		ret = recv_ucast_frag_packet(skb, batman_if);
>>>>>>> 45f53cc9
		break;

		/* broadcast packet */
	case BAT_BCAST:
		ret = recv_bcast_packet(skb, batman_if);
		break;

		/* vis packet */
	case BAT_VIS:
		ret = recv_vis_packet(skb, batman_if);
		break;
	default:
		ret = NET_RX_DROP;
	}

	if (ret == NET_RX_DROP)
		kfree_skb(skb);

	/* return NET_RX_SUCCESS in any case as we
	 * most probably dropped the packet for
	 * routing-logical reasons. */

	return NET_RX_SUCCESS;

err_free:
	kfree_skb(skb);
err_out:
	return NET_RX_DROP;
}

struct notifier_block hard_if_notifier = {
	.notifier_call = hard_if_event,
};<|MERGE_RESOLUTION|>--- conflicted
+++ resolved
@@ -159,14 +159,6 @@
 
 static void update_mac_addresses(struct batman_if *batman_if)
 {
-<<<<<<< HEAD
-	if (!batman_if || !batman_if->packet_buff)
-		return;
-
-	addr_to_string(batman_if->addr_str, batman_if->net_dev->dev_addr);
-
-=======
->>>>>>> 45f53cc9
 	memcpy(((struct batman_packet *)(batman_if->packet_buff))->orig,
 	       batman_if->net_dev->dev_addr, ETH_ALEN);
 	memcpy(((struct batman_packet *)(batman_if->packet_buff))->prev_sender,
@@ -187,11 +179,7 @@
 			continue;
 
 		pr_warning("The newly added mac address (%pM) already exists "
-<<<<<<< HEAD
-			   "on: %s\n", addr, batman_if->dev);
-=======
 			   "on: %s\n", addr, batman_if->net_dev->name);
->>>>>>> 45f53cc9
 		pr_warning("It is strongly recommended to keep mac addresses "
 			   "unique to avoid problems!\n");
 	}
@@ -236,24 +224,15 @@
 		soft_iface->mtu = min_mtu;
 }
 
-<<<<<<< HEAD
-static void hardif_activate_interface(struct net_device *net_dev,
-				      struct bat_priv *bat_priv,
-				      struct batman_if *batman_if)
-=======
 static void hardif_activate_interface(struct batman_if *batman_if)
->>>>>>> 45f53cc9
 {
 	struct bat_priv *bat_priv;
 
 	if (batman_if->if_status != IF_INACTIVE)
 		return;
 
-<<<<<<< HEAD
-=======
 	bat_priv = netdev_priv(batman_if->soft_iface);
 
->>>>>>> 45f53cc9
 	update_mac_addresses(batman_if);
 	batman_if->if_status = IF_TO_BE_ACTIVATED;
 
@@ -264,19 +243,14 @@
 	if (!bat_priv->primary_if)
 		set_primary_if(bat_priv, batman_if);
 
-<<<<<<< HEAD
-	bat_info(net_dev, "Interface activated: %s\n", batman_if->dev);
-=======
 	bat_info(batman_if->soft_iface, "Interface activated: %s\n",
 		 batman_if->net_dev->name);
->>>>>>> 45f53cc9
 
 	update_min_mtu(batman_if->soft_iface);
 	return;
 }
 
-static void hardif_deactivate_interface(struct net_device *net_dev,
-					struct batman_if *batman_if)
+static void hardif_deactivate_interface(struct batman_if *batman_if)
 {
 	if ((batman_if->if_status != IF_ACTIVE) &&
 	   (batman_if->if_status != IF_TO_BE_ACTIVATED))
@@ -284,12 +258,8 @@
 
 	batman_if->if_status = IF_INACTIVE;
 
-<<<<<<< HEAD
-	bat_info(net_dev, "Interface deactivated: %s\n", batman_if->dev);
-=======
 	bat_info(batman_if->soft_iface, "Interface deactivated: %s\n",
 		 batman_if->net_dev->name);
->>>>>>> 45f53cc9
 
 	update_min_mtu(batman_if->soft_iface);
 }
@@ -319,13 +289,8 @@
 	batman_if->packet_buff = kmalloc(batman_if->packet_len, GFP_ATOMIC);
 
 	if (!batman_if->packet_buff) {
-<<<<<<< HEAD
-		bat_err(soft_device, "Can't add interface packet (%s): "
-			"out of memory\n", batman_if->dev);
-=======
 		bat_err(batman_if->soft_iface, "Can't add interface packet "
 			"(%s): out of memory\n", batman_if->net_dev->name);
->>>>>>> 45f53cc9
 		goto err;
 	}
 
@@ -349,16 +314,6 @@
 	dev_add_pack(&batman_if->batman_adv_ptype);
 
 	atomic_set(&batman_if->seqno, 1);
-<<<<<<< HEAD
-	bat_info(soft_device, "Adding interface: %s\n", batman_if->dev);
-
-	if (hardif_is_iface_up(batman_if))
-		hardif_activate_interface(soft_device, bat_priv, batman_if);
-	else
-		bat_err(soft_device, "Not using interface %s "
-			"(retrying later): interface not active\n",
-			batman_if->dev);
-=======
 	atomic_set(&batman_if->frag_seqno, 1);
 	bat_info(batman_if->soft_iface, "Adding interface: %s\n",
 		 batman_if->net_dev->name);
@@ -390,7 +345,6 @@
 		bat_err(batman_if->soft_iface, "Not using interface %s "
 			"(retrying later): interface not active\n",
 			batman_if->net_dev->name);
->>>>>>> 45f53cc9
 
 	/* begin scheduling originator messages on that interface */
 	schedule_own_packet(batman_if);
@@ -407,20 +361,16 @@
 	struct bat_priv *bat_priv = netdev_priv(batman_if->soft_iface);
 
 	if (batman_if->if_status == IF_ACTIVE)
-		hardif_deactivate_interface(soft_device, batman_if);
+		hardif_deactivate_interface(batman_if);
 
 	if (batman_if->if_status != IF_INACTIVE)
 		return;
 
-<<<<<<< HEAD
-	bat_info(soft_device, "Removing interface: %s\n", batman_if->dev);
-=======
 	bat_info(batman_if->soft_iface, "Removing interface: %s\n",
 		 batman_if->net_dev->name);
 	dev_remove_pack(&batman_if->batman_adv_ptype);
 	hardif_put(batman_if);
 
->>>>>>> 45f53cc9
 	bat_priv->num_ifaces--;
 	orig_hash_del_if(batman_if, bat_priv->num_ifaces);
 
@@ -476,7 +426,6 @@
 	batman_if->net_dev = net_dev;
 	batman_if->soft_iface = NULL;
 	batman_if->if_status = IF_NOT_IN_USE;
-	batman_if->packet_buff = NULL;
 	INIT_LIST_HEAD(&batman_if->list);
 	atomic_set(&batman_if->refcnt, 0);
 	hardif_hold(batman_if);
@@ -514,12 +463,7 @@
 	list_del_rcu(&batman_if->list);
 	synchronize_rcu();
 	sysfs_del_hardif(&batman_if->hardif_obj);
-<<<<<<< HEAD
-	dev_put(batman_if->net_dev);
-	call_rcu(&batman_if->rcu, hardif_free_interface);
-=======
 	hardif_put(batman_if);
->>>>>>> 45f53cc9
 }
 
 void hardif_remove_interfaces(void)
@@ -543,26 +487,18 @@
 	struct bat_priv *bat_priv;
 
 	if (!batman_if && event == NETDEV_REGISTER)
-<<<<<<< HEAD
-			batman_if = hardif_add_interface(net_dev);
-=======
 		batman_if = hardif_add_interface(net_dev);
->>>>>>> 45f53cc9
 
 	if (!batman_if)
 		goto out;
 
 	switch (event) {
 	case NETDEV_UP:
-<<<<<<< HEAD
-		hardif_activate_interface(soft_device, bat_priv, batman_if);
-=======
 		hardif_activate_interface(batman_if);
->>>>>>> 45f53cc9
 		break;
 	case NETDEV_GOING_DOWN:
 	case NETDEV_DOWN:
-		hardif_deactivate_interface(soft_device, batman_if);
+		hardif_deactivate_interface(batman_if);
 		break;
 	case NETDEV_UNREGISTER:
 		spin_lock(&if_list_lock);
@@ -600,12 +536,7 @@
 int batman_skb_recv(struct sk_buff *skb, struct net_device *dev,
 	struct packet_type *ptype, struct net_device *orig_dev)
 {
-<<<<<<< HEAD
-	/* FIXME: each orig_node->batman_if will be attached to a softif */
-	struct bat_priv *bat_priv = netdev_priv(soft_device);
-=======
 	struct bat_priv *bat_priv;
->>>>>>> 45f53cc9
 	struct batman_packet *batman_packet;
 	struct batman_if *batman_if;
 	int ret;
@@ -664,14 +595,11 @@
 		/* unicast packet */
 	case BAT_UNICAST:
 		ret = recv_unicast_packet(skb, batman_if);
-<<<<<<< HEAD
-=======
 		break;
 
 		/* fragmented unicast packet */
 	case BAT_UNICAST_FRAG:
 		ret = recv_ucast_frag_packet(skb, batman_if);
->>>>>>> 45f53cc9
 		break;
 
 		/* broadcast packet */
