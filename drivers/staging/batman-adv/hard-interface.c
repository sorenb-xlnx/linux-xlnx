--- conflicted
+++ resolved
@@ -71,11 +71,7 @@
 #endif
 
 	/* Device is being bridged */
-<<<<<<< HEAD
-	/* if (net_dev->br_port != NULL)
-=======
 	/* if (net_dev->priv_flags & IFF_BRIDGE_PORT)
->>>>>>> 69ad7820
 		return 0; */
 
 	return 1;
