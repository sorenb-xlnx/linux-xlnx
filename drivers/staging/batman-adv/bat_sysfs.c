--- conflicted
+++ resolved
@@ -244,62 +244,6 @@
 	NULL,
 };
 
-<<<<<<< HEAD
-static ssize_t transtable_local_read(struct file *filp, struct kobject *kobj,
-				  struct bin_attribute *bin_attr,
-				  char *buff, loff_t off, size_t count)
-{
-	struct device *dev = to_dev(kobj->parent);
-	struct net_device *net_dev = to_net_dev(dev);
-
-	return hna_local_fill_buffer_text(net_dev, buff, count, off);
-}
-
-static ssize_t transtable_global_read(struct file *filp, struct kobject *kobj,
-				  struct bin_attribute *bin_attr,
-				  char *buff, loff_t off, size_t count)
-{
-	struct device *dev = to_dev(kobj->parent);
-	struct net_device *net_dev = to_net_dev(dev);
-
-	return hna_global_fill_buffer_text(net_dev, buff, count, off);
-}
-
-static ssize_t originators_read(struct file *filp, struct kobject *kobj,
-				  struct bin_attribute *bin_attr,
-				  char *buff, loff_t off, size_t count)
-{
-	struct device *dev = to_dev(kobj->parent);
-	struct net_device *net_dev = to_net_dev(dev);
-
-	return orig_fill_buffer_text(net_dev, buff, count, off);
-}
-
-static ssize_t vis_data_read(struct file *filp, struct kobject *kobj,
-				  struct bin_attribute *bin_attr,
-				  char *buff, loff_t off, size_t count)
-{
-	struct device *dev = to_dev(kobj->parent);
-	struct net_device *net_dev = to_net_dev(dev);
-
-	return vis_fill_buffer_text(net_dev, buff, count, off);
-}
-
-static BAT_BIN_ATTR(transtable_local, S_IRUGO, transtable_local_read, NULL);
-static BAT_BIN_ATTR(transtable_global, S_IRUGO, transtable_global_read, NULL);
-static BAT_BIN_ATTR(originators, S_IRUGO, originators_read, NULL);
-static BAT_BIN_ATTR(vis_data, S_IRUGO, vis_data_read, NULL);
-
-static struct bin_attribute *mesh_bin_attrs[] = {
-	&bat_attr_transtable_local,
-	&bat_attr_transtable_global,
-	&bat_attr_originators,
-	&bat_attr_vis_data,
-	NULL,
-};
-
-=======
->>>>>>> 12513b76
 int sysfs_add_meshif(struct net_device *dev)
 {
 	struct kobject *batif_kobject = &dev->dev.kobj;
