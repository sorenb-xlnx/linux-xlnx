--- conflicted
+++ resolved
@@ -49,20 +49,6 @@
 };
 
 /**
-<<<<<<< HEAD
-  *	orig_node - structure for orig_list maintaining nodes of mesh
-  *	@primary_addr: hosts primary interface address
-  *	@last_valid: when last packet from this node was received
-  *	@bcast_seqno_reset: time when the broadcast seqno window was reset
-  *	@batman_seqno_reset: time when the batman seqno window was reset
-  *	@flags: for now only VIS_SERVER flag
-  *	@last_real_seqno: last and best known squence number
-  *	@last_ttl: ttl of last received packet
-  *	@last_bcast_seqno: last broadcast sequence number received by this host
-  *
-  *	@candidates: how many candidates are available
-  *	@selected: next bonding candidate
-=======
  *	orig_node - structure for orig_list maintaining nodes of mesh
  *	@primary_addr: hosts primary interface address
  *	@last_valid: when last packet from this node was received
@@ -75,7 +61,6 @@
  *
  *	@candidates: how many candidates are available
  *	@selected: next bonding candidate
->>>>>>> 45f53cc9
  */
 struct orig_node {
 	uint8_t orig[ETH_ALEN];
@@ -96,11 +81,8 @@
 	TYPE_OF_WORD bcast_bits[NUM_WORDS];
 	uint32_t last_bcast_seqno;
 	struct list_head neigh_list;
-<<<<<<< HEAD
-=======
 	struct list_head frag_list;
 	unsigned long last_frag_packet;
->>>>>>> 45f53cc9
 	struct {
 		uint8_t candidates;
 		struct neigh_node *selected;
@@ -132,11 +114,6 @@
 	struct net_device_stats stats;
 	atomic_t aggregation_enabled;
 	atomic_t bonding_enabled;
-<<<<<<< HEAD
-	atomic_t vis_mode;
-	atomic_t orig_interval;
-	atomic_t log_level;
-=======
 	atomic_t frag_enabled;
 	atomic_t vis_mode;
 	atomic_t orig_interval;
@@ -144,14 +121,11 @@
 	atomic_t bcast_seqno;
 	atomic_t bcast_queue_left;
 	atomic_t batman_queue_left;
->>>>>>> 45f53cc9
 	char num_ifaces;
 	struct debug_log *debug_log;
 	struct batman_if *primary_if;
 	struct kobject *mesh_obj;
 	struct dentry *debug_dir;
-<<<<<<< HEAD
-=======
 	struct hlist_head forw_bat_list;
 	struct hlist_head forw_bcast_list;
 	struct list_head vis_send_list;
@@ -172,7 +146,6 @@
 	struct delayed_work orig_work;
 	struct delayed_work vis_work;
 	struct vis_info *my_vis_info;
->>>>>>> 45f53cc9
 };
 
 struct socket_client {
@@ -231,12 +204,6 @@
 	char log_buff[LOG_BUF_LEN];
 	unsigned long log_start;
 	unsigned long log_end;
-<<<<<<< HEAD
-	spinlock_t lock;
-	wait_queue_head_t queue_wait;
-};
-
-=======
 	spinlock_t lock; /* protects log_buff, log_start and log_end */
 	wait_queue_head_t queue_wait;
 };
@@ -271,5 +238,4 @@
 	uint8_t mac[ETH_ALEN];
 };
 
->>>>>>> 45f53cc9
 #endif /* _NET_BATMAN_ADV_TYPES_H_ */