--- conflicted
+++ resolved
@@ -1392,11 +1392,7 @@
 		break;
 	}
 /* - - - - - - - - - - - - - - - - - - - - - - - - - - - - - - - - - - - - - */
-<<<<<<< HEAD
-case VIDIOC_S_CTRL:
-=======
 	case VIDIOC_S_CTRL:
->>>>>>> 12bb12fa
 	{
 		struct v4l2_control v4l2_control;
 
