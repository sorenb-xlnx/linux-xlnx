/* src/p80211/p80211knetdev.c
*
* Linux Kernel net device interface
*
* Copyright (C) 1999 AbsoluteValue Systems, Inc.  All Rights Reserved.
* --------------------------------------------------------------------
*
* linux-wlan
*
*   The contents of this file are subject to the Mozilla Public
*   License Version 1.1 (the "License"); you may not use this file
*   except in compliance with the License. You may obtain a copy of
*   the License at http://www.mozilla.org/MPL/
*
*   Software distributed under the License is distributed on an "AS
*   IS" basis, WITHOUT WARRANTY OF ANY KIND, either express or
*   implied. See the License for the specific language governing
*   rights and limitations under the License.
*
*   Alternatively, the contents of this file may be used under the
*   terms of the GNU Public License version 2 (the "GPL"), in which
*   case the provisions of the GPL are applicable instead of the
*   above.  If you wish to allow the use of your version of this file
*   only under the terms of the GPL and not to allow others to use
*   your version of this file under the MPL, indicate your decision
*   by deleting the provisions above and replace them with the notice
*   and other provisions required by the GPL.  If you do not delete
*   the provisions above, a recipient may use your version of this
*   file under either the MPL or the GPL.
*
* --------------------------------------------------------------------
*
* Inquiries regarding the linux-wlan Open Source project can be
* made directly to:
*
* AbsoluteValue Systems Inc.
* info@linux-wlan.com
* http://www.linux-wlan.com
*
* --------------------------------------------------------------------
*
* Portions of the development of this software were funded by
* Intersil Corporation as part of PRISM(R) chipset product development.
*
* --------------------------------------------------------------------
*
* The functions required for a Linux network device are defined here.
*
* --------------------------------------------------------------------
*/


/*================================================================*/
/* System Includes */


#include <linux/version.h>

#include <linux/module.h>
#include <linux/kernel.h>
#include <linux/sched.h>
#include <linux/types.h>
#include <linux/skbuff.h>
#include <linux/slab.h>
#include <linux/proc_fs.h>
#include <linux/interrupt.h>
#include <linux/netdevice.h>
#include <linux/kmod.h>
#include <linux/if_arp.h>
#include <linux/wireless.h>
#include <linux/sockios.h>
#include <linux/etherdevice.h>

#include <asm/bitops.h>
#include <asm/uaccess.h>
#include <asm/byteorder.h>

#ifdef SIOCETHTOOL
#include <linux/ethtool.h>
#endif

#include <net/iw_handler.h>
#include <net/net_namespace.h>

/*================================================================*/
/* Project Includes */

#include "wlan_compat.h"
#include "p80211types.h"
#include "p80211hdr.h"
#include "p80211conv.h"
#include "p80211mgmt.h"
#include "p80211msg.h"
#include "p80211netdev.h"
#include "p80211ioctl.h"
#include "p80211req.h"
#include "p80211metastruct.h"
#include "p80211metadef.h"

/*================================================================*/
/* Local Constants */

/*================================================================*/
/* Local Macros */


/*================================================================*/
/* Local Types */

/*================================================================*/
/* Local Function Declarations */

/* Support functions */
static void p80211netdev_rx_bh(unsigned long arg);

/* netdevice method functions */
static int p80211knetdev_init( netdevice_t *netdev);
static struct net_device_stats* p80211knetdev_get_stats(netdevice_t *netdev);
static int p80211knetdev_open( netdevice_t *netdev);
static int p80211knetdev_stop( netdevice_t *netdev );
static int p80211knetdev_hard_start_xmit( struct sk_buff *skb, netdevice_t *netdev);
static void p80211knetdev_set_multicast_list(netdevice_t *dev);
static int p80211knetdev_do_ioctl(netdevice_t *dev, struct ifreq *ifr, int cmd);
static int p80211knetdev_set_mac_address(netdevice_t *dev, void *addr);
static void p80211knetdev_tx_timeout(netdevice_t *netdev);
static int p80211_rx_typedrop( wlandevice_t *wlandev, u16 fc);

int wlan_watchdog = 5000;
module_param(wlan_watchdog, int, 0644);
MODULE_PARM_DESC(wlan_watchdog, "transmit timeout in milliseconds");

int wlan_wext_write = 1;
module_param(wlan_wext_write, int, 0644);
MODULE_PARM_DESC(wlan_wext_write, "enable write wireless extensions");

#ifdef WLAN_INCLUDE_DEBUG
int wlan_debug=0;
module_param(wlan_debug, int, 0644);
MODULE_PARM_DESC(wlan_debug, "p80211 debug level");
#endif

/*================================================================*/
/* Function Definitions */

/*----------------------------------------------------------------
* p80211knetdev_init
*
* Init method for a Linux netdevice.  Called in response to
* register_netdev.
*
* Arguments:
*	none
*
* Returns:
*	nothing
----------------------------------------------------------------*/
static int p80211knetdev_init( netdevice_t *netdev)
{
	DBFENTER;
	/* Called in response to register_netdev */
	/* This is usually the probe function, but the probe has */
	/* already been done by the MSD and the create_kdev */
	/* function.  All we do here is return success */
	DBFEXIT;
	return 0;
}


/*----------------------------------------------------------------
* p80211knetdev_get_stats
*
* Statistics retrieval for linux netdevices.  Here we're reporting
* the Linux i/f level statistics.  Hence, for the primary numbers,
* we don't want to report the numbers from the MIB.  Eventually,
* it might be useful to collect some of the error counters though.
*
* Arguments:
*	netdev		Linux netdevice
*
* Returns:
*	the address of the statistics structure
----------------------------------------------------------------*/
static struct net_device_stats*
p80211knetdev_get_stats(netdevice_t *netdev)
{
	wlandevice_t	*wlandev = netdev->ml_priv;
	DBFENTER;

	/* TODO: review the MIB stats for items that correspond to
		linux stats */

	DBFEXIT;
	return &(wlandev->linux_stats);
}


/*----------------------------------------------------------------
* p80211knetdev_open
*
* Linux netdevice open method.  Following a successful call here,
* the device is supposed to be ready for tx and rx.  In our
* situation that may not be entirely true due to the state of the
* MAC below.
*
* Arguments:
*	netdev		Linux network device structure
*
* Returns:
*	zero on success, non-zero otherwise
----------------------------------------------------------------*/
static int p80211knetdev_open( netdevice_t *netdev )
{
	int 		result = 0; /* success */
	wlandevice_t	*wlandev = netdev->ml_priv;

	DBFENTER;

	/* Check to make sure the MSD is running */
	if ( wlandev->msdstate != WLAN_MSD_RUNNING ) {
		return -ENODEV;
	}

	/* Tell the MSD to open */
	if ( wlandev->open != NULL) {
		result = wlandev->open(wlandev);
		if ( result == 0 ) {
			netif_start_queue(wlandev->netdev);
			wlandev->state = WLAN_DEVICE_OPEN;
		}
	} else {
		result = -EAGAIN;
	}

	DBFEXIT;
	return result;
}


/*----------------------------------------------------------------
* p80211knetdev_stop
*
* Linux netdevice stop (close) method.  Following this call,
* no frames should go up or down through this interface.
*
* Arguments:
*	netdev		Linux network device structure
*
* Returns:
*	zero on success, non-zero otherwise
----------------------------------------------------------------*/
static int p80211knetdev_stop( netdevice_t *netdev )
{
	int		result = 0;
	wlandevice_t	*wlandev = netdev->ml_priv;

	DBFENTER;

	if ( wlandev->close != NULL ) {
		result = wlandev->close(wlandev);
	}

	netif_stop_queue(wlandev->netdev);
	wlandev->state = WLAN_DEVICE_CLOSED;

	DBFEXIT;
	return result;
}

/*----------------------------------------------------------------
* p80211netdev_rx
*
* Frame receive function called by the mac specific driver.
*
* Arguments:
*	wlandev		WLAN network device structure
*	skb		skbuff containing a full 802.11 frame.
* Returns:
*	nothing
* Side effects:
*
----------------------------------------------------------------*/
void
p80211netdev_rx(wlandevice_t *wlandev, struct sk_buff *skb )
{
	DBFENTER;

	/* Enqueue for post-irq processing */
	skb_queue_tail(&wlandev->nsd_rxq, skb);

	tasklet_schedule(&wlandev->rx_bh);

        DBFEXIT;
	return;
}

/*----------------------------------------------------------------
* p80211netdev_rx_bh
*
* Deferred processing of all received frames.
*
* Arguments:
*	wlandev		WLAN network device structure
*	skb		skbuff containing a full 802.11 frame.
* Returns:
*	nothing
* Side effects:
*
----------------------------------------------------------------*/
static void p80211netdev_rx_bh(unsigned long arg)
{
	wlandevice_t *wlandev = (wlandevice_t *) arg;
	struct sk_buff *skb = NULL;
	netdevice_t     *dev = wlandev->netdev;
	p80211_hdr_a3_t *hdr;
	u16 fc;

        DBFENTER;

	/* Let's empty our our queue */
	while ( (skb = skb_dequeue(&wlandev->nsd_rxq)) ) {
		if (wlandev->state == WLAN_DEVICE_OPEN) {

			if (dev->type != ARPHRD_ETHER) {
				/* RAW frame; we shouldn't convert it */
				// XXX Append the Prism Header here instead.

				/* set up various data fields */
				skb->dev = dev;
				skb_reset_mac_header(skb);
				skb->ip_summed = CHECKSUM_NONE;
				skb->pkt_type = PACKET_OTHERHOST;
				skb->protocol = htons(ETH_P_80211_RAW);
				dev->last_rx = jiffies;

				wlandev->linux_stats.rx_packets++;
				wlandev->linux_stats.rx_bytes += skb->len;
				netif_rx_ni(skb);
				continue;
			} else {
				hdr = (p80211_hdr_a3_t *)skb->data;
				fc = ieee2host16(hdr->fc);
				if (p80211_rx_typedrop(wlandev, fc)) {
					dev_kfree_skb(skb);
					continue;
				}

				/* perform mcast filtering */
				if (wlandev->netdev->flags & IFF_ALLMULTI) {
					/* allow my local address through */
					if (memcmp(hdr->a1, wlandev->netdev->dev_addr, WLAN_ADDR_LEN) != 0) {
						/* but reject anything else that isn't multicast */
						if (!(hdr->a1[0] & 0x01)) {
							dev_kfree_skb(skb);
							continue;
						}
					}
				}

				if ( skb_p80211_to_ether(wlandev, wlandev->ethconv, skb) == 0 ) {
					skb->dev->last_rx = jiffies;
					wlandev->linux_stats.rx_packets++;
					wlandev->linux_stats.rx_bytes += skb->len;
					netif_rx_ni(skb);
					continue;
				}
				WLAN_LOG_DEBUG(1, "p80211_to_ether failed.\n");
			}
		}
		dev_kfree_skb(skb);
	}

        DBFEXIT;
}


/*----------------------------------------------------------------
* p80211knetdev_hard_start_xmit
*
* Linux netdevice method for transmitting a frame.
*
* Arguments:
*	skb	Linux sk_buff containing the frame.
*	netdev	Linux netdevice.
*
* Side effects:
*	If the lower layers report that buffers are full. netdev->tbusy
*	will be set to prevent higher layers from sending more traffic.
*
*	Note: If this function returns non-zero, higher layers retain
*	      ownership of the skb.
*
* Returns:
*	zero on success, non-zero on failure.
----------------------------------------------------------------*/
static int p80211knetdev_hard_start_xmit( struct sk_buff *skb, netdevice_t *netdev)
{
	int		result = 0;
	int		txresult = -1;
	wlandevice_t	*wlandev = netdev->ml_priv;
	p80211_hdr_t    p80211_hdr;
	p80211_metawep_t p80211_wep;

	DBFENTER;

	if (skb == NULL) {
		return 0;
	}

        if (wlandev->state != WLAN_DEVICE_OPEN) {
		result = 1;
		goto failed;
	}

	memset(&p80211_hdr, 0, sizeof(p80211_hdr_t));
	memset(&p80211_wep, 0, sizeof(p80211_metawep_t));

	if ( netif_queue_stopped(netdev) ) {
		WLAN_LOG_DEBUG(1, "called when queue stopped.\n");
		result = 1;
		goto failed;
	}

	netif_stop_queue(netdev);

	/* Check to see that a valid mode is set */
	switch( wlandev->macmode ) {
	case WLAN_MACMODE_IBSS_STA:
	case WLAN_MACMODE_ESS_STA:
	case WLAN_MACMODE_ESS_AP:
		break;
	default:
		/* Mode isn't set yet, just drop the frame
		 * and return success .
		 * TODO: we need a saner way to handle this
		 */
		if(skb->protocol != ETH_P_80211_RAW) {
			netif_start_queue(wlandev->netdev);
			WLAN_LOG_NOTICE(
				"Tx attempt prior to association, frame dropped.\n");
			wlandev->linux_stats.tx_dropped++;
			result = 0;
			goto failed;
		}
		break;
	}

	/* Check for raw transmits */
	if(skb->protocol == ETH_P_80211_RAW) {
		if (!capable(CAP_NET_ADMIN)) {
			result = 1;
			goto failed;
		}
		/* move the header over */
		memcpy(&p80211_hdr, skb->data, sizeof(p80211_hdr_t));
		skb_pull(skb, sizeof(p80211_hdr_t));
	} else {
		if ( skb_ether_to_p80211(wlandev, wlandev->ethconv, skb, &p80211_hdr, &p80211_wep) != 0 ) {
			/* convert failed */
			WLAN_LOG_DEBUG(1, "ether_to_80211(%d) failed.\n",
					wlandev->ethconv);
			result = 1;
			goto failed;
		}
	}
	if ( wlandev->txframe == NULL ) {
		result = 1;
		goto failed;
	}

	netdev->trans_start = jiffies;

	wlandev->linux_stats.tx_packets++;
	/* count only the packet payload */
	wlandev->linux_stats.tx_bytes += skb->len;

	txresult = wlandev->txframe(wlandev, skb, &p80211_hdr, &p80211_wep);

	if ( txresult == 0) {
		/* success and more buf */
		/* avail, re: hw_txdata */
		netif_wake_queue(wlandev->netdev);
		result = 0;
	} else if ( txresult == 1 ) {
		/* success, no more avail */
		WLAN_LOG_DEBUG(3, "txframe success, no more bufs\n");
		/* netdev->tbusy = 1;  don't set here, irqhdlr */
		/*   may have already cleared it */
		result = 0;
	} else if ( txresult == 2 ) {
		/* alloc failure, drop frame */
		WLAN_LOG_DEBUG(3, "txframe returned alloc_fail\n");
		result = 1;
	} else {
		/* buffer full or queue busy, drop frame. */
		WLAN_LOG_DEBUG(3, "txframe returned full or busy\n");
		result = 1;
	}

 failed:
	/* Free up the WEP buffer if it's not the same as the skb */
	if ((p80211_wep.data) && (p80211_wep.data != skb->data))
		kfree(p80211_wep.data);

	/* we always free the skb here, never in a lower level. */
	if (!result)
		dev_kfree_skb(skb);

	DBFEXIT;
	return result;
}


/*----------------------------------------------------------------
* p80211knetdev_set_multicast_list
*
* Called from higher lavers whenever there's a need to set/clear
* promiscuous mode or rewrite the multicast list.
*
* Arguments:
*	none
*
* Returns:
*	nothing
----------------------------------------------------------------*/
static void p80211knetdev_set_multicast_list(netdevice_t *dev)
{
	wlandevice_t	*wlandev = dev->ml_priv;

	DBFENTER;

	/* TODO:  real multicast support as well */

	if (wlandev->set_multicast_list)
		wlandev->set_multicast_list(wlandev, dev);

	DBFEXIT;
}

#ifdef SIOCETHTOOL

static int p80211netdev_ethtool(wlandevice_t *wlandev, void __user *useraddr)
{
	u32 ethcmd;
	struct ethtool_drvinfo info;
	struct ethtool_value edata;

	memset(&info, 0, sizeof(info));
	memset(&edata, 0, sizeof(edata));

	if (copy_from_user(&ethcmd, useraddr, sizeof(ethcmd)))
		return -EFAULT;

	switch (ethcmd) {
	case ETHTOOL_GDRVINFO:
		info.cmd = ethcmd;
		snprintf(info.driver, sizeof(info.driver), "p80211_%s",
			 wlandev->nsdname);
		snprintf(info.version, sizeof(info.version), "%s",
			 WLAN_RELEASE);

		// info.fw_version
		// info.bus_info

		if (copy_to_user(useraddr, &info, sizeof(info)))
			return -EFAULT;
		return 0;
#ifdef ETHTOOL_GLINK
	case ETHTOOL_GLINK:
		edata.cmd = ethcmd;

		if (wlandev->linkstatus &&
		    (wlandev->macmode != WLAN_MACMODE_NONE)) {
			edata.data = 1;
		} else {
			edata.data = 0;
		}

		if (copy_to_user(useraddr, &edata, sizeof(edata)))
                        return -EFAULT;
		return 0;
	}
#endif

	return -EOPNOTSUPP;
}

#endif

/*----------------------------------------------------------------
* p80211knetdev_do_ioctl
*
* Handle an ioctl call on one of our devices.  Everything Linux
* ioctl specific is done here.  Then we pass the contents of the
* ifr->data to the request message handler.
*
* Arguments:
*	dev	Linux kernel netdevice
*	ifr	Our private ioctl request structure, typed for the
*		generic struct ifreq so we can use ptr to func
*		w/o cast.
*
* Returns:
*	zero on success, a negative errno on failure.  Possible values:
*		-ENETDOWN Device isn't up.
*		-EBUSY	cmd already in progress
*		-ETIME	p80211 cmd timed out (MSD may have its own timers)
*		-EFAULT memory fault copying msg from user buffer
*		-ENOMEM unable to allocate kernel msg buffer
*		-ENOSYS	bad magic, it the cmd really for us?
*		-EintR	sleeping on cmd, awakened by signal, cmd cancelled.
*
* Call Context:
*	Process thread (ioctl caller).  TODO: SMP support may require
*	locks.
----------------------------------------------------------------*/
static int p80211knetdev_do_ioctl(netdevice_t *dev, struct ifreq *ifr, int cmd)
{
	int			result = 0;
	p80211ioctl_req_t	*req = (p80211ioctl_req_t*)ifr;
<<<<<<< HEAD
	wlandevice_t		*wlandev = dev->ml_priv;
	UINT8			*msgbuf;
=======
	wlandevice_t		*wlandev = (wlandevice_t*)dev->priv;
	u8			*msgbuf;
>>>>>>> 3f98670a
	DBFENTER;

	WLAN_LOG_DEBUG(2, "rx'd ioctl, cmd=%d, len=%d\n", cmd, req->len);

#ifdef SIOCETHTOOL
	if (cmd == SIOCETHTOOL) {
		result = p80211netdev_ethtool(wlandev, (void __user *) ifr->ifr_data);
		goto bail;
	}
#endif

	/* Test the magic, assume ifr is good if it's there */
	if ( req->magic != P80211_IOCTL_MAGIC ) {
		result = -ENOSYS;
		goto bail;
	}

	if ( cmd == P80211_IFTEST ) {
		result = 0;
		goto bail;
	} else if ( cmd != P80211_IFREQ ) {
		result = -ENOSYS;
		goto bail;
	}

	/* Allocate a buf of size req->len */
	if ((msgbuf = kmalloc( req->len, GFP_KERNEL))) {
		if ( copy_from_user( msgbuf, (void __user *) req->data, req->len) ) {
			result = -EFAULT;
		} else {
			result = p80211req_dorequest( wlandev, msgbuf);
		}

		if ( result == 0 ) {
			if ( copy_to_user( (void __user *) req->data, msgbuf, req->len)) {
				result = -EFAULT;
			}
		}
		kfree(msgbuf);
	} else {
		result = -ENOMEM;
	}
bail:
	DBFEXIT;

	return result; /* If allocate,copyfrom or copyto fails, return errno */
}

/*----------------------------------------------------------------
* p80211knetdev_set_mac_address
*
* Handles the ioctl for changing the MACAddress of a netdevice
*
* references: linux/netdevice.h and drivers/net/net_init.c
*
* NOTE: [MSM] We only prevent address changes when the netdev is
* up.  We don't control anything based on dot11 state.  If the
* address is changed on a STA that's currently associated, you
* will probably lose the ability to send and receive data frames.
* Just be aware.  Therefore, this should usually only be done
* prior to scan/join/auth/assoc.
*
* Arguments:
*	dev	netdevice struct
*	addr	the new MACAddress (a struct)
*
* Returns:
*	zero on success, a negative errno on failure.  Possible values:
*		-EBUSY	device is bussy (cmd not possible)
*		-and errors returned by: p80211req_dorequest(..)
*
* by: Collin R. Mulliner <collin@mulliner.org>
----------------------------------------------------------------*/
static int p80211knetdev_set_mac_address(netdevice_t *dev, void *addr)
{
	struct sockaddr			*new_addr = addr;
	p80211msg_dot11req_mibset_t	dot11req;
	p80211item_unk392_t		*mibattr;
	p80211item_pstr6_t		*macaddr;
	p80211item_uint32_t		*resultcode;
	int result = 0;

	DBFENTER;
	/* If we're running, we don't allow MAC address changes */
	if (netif_running(dev)) {
		return -EBUSY;
	}

	/* Set up some convenience pointers. */
	mibattr = &dot11req.mibattribute;
	macaddr = (p80211item_pstr6_t*)&mibattr->data;
	resultcode = &dot11req.resultcode;

	/* Set up a dot11req_mibset */
	memset(&dot11req, 0, sizeof(p80211msg_dot11req_mibset_t));
	dot11req.msgcode = DIDmsg_dot11req_mibset;
	dot11req.msglen = sizeof(p80211msg_dot11req_mibset_t);
	memcpy(dot11req.devname,
		((wlandevice_t *)dev->ml_priv)->name,
		WLAN_DEVNAMELEN_MAX - 1);

	/* Set up the mibattribute argument */
	mibattr->did = DIDmsg_dot11req_mibset_mibattribute;
	mibattr->status = P80211ENUM_msgitem_status_data_ok;
	mibattr->len = sizeof(mibattr->data);

	macaddr->did = DIDmib_dot11mac_dot11OperationTable_dot11MACAddress;
	macaddr->status = P80211ENUM_msgitem_status_data_ok;
	macaddr->len = sizeof(macaddr->data);
	macaddr->data.len = WLAN_ADDR_LEN;
	memcpy(&macaddr->data.data, new_addr->sa_data, WLAN_ADDR_LEN);

	/* Set up the resultcode argument */
	resultcode->did = DIDmsg_dot11req_mibset_resultcode;
	resultcode->status = P80211ENUM_msgitem_status_no_value;
	resultcode->len = sizeof(resultcode->data);
	resultcode->data = 0;

	/* now fire the request */
<<<<<<< HEAD
	result = p80211req_dorequest(dev->ml_priv, (UINT8 *)&dot11req);
=======
	result = p80211req_dorequest(dev->priv, (u8*)&dot11req);
>>>>>>> 3f98670a

	/* If the request wasn't successful, report an error and don't
	 * change the netdev address
	 */
	if ( result != 0 || resultcode->data != P80211ENUM_resultcode_success) {
		WLAN_LOG_ERROR(
		"Low-level driver failed dot11req_mibset(dot11MACAddress).\n");
		result = -EADDRNOTAVAIL;
	} else {
		/* everything's ok, change the addr in netdev */
		memcpy(dev->dev_addr, new_addr->sa_data, dev->addr_len);
	}

	DBFEXIT;
	return result;
}

static int wlan_change_mtu(netdevice_t *dev, int new_mtu)
{
	DBFENTER;
	// 2312 is max 802.11 payload, 20 is overhead, (ether + llc +snap)
	// and another 8 for wep.
        if ( (new_mtu < 68) || (new_mtu > (2312 - 20 - 8)))
                return -EINVAL;

        dev->mtu = new_mtu;

	DBFEXIT;

        return 0;
}



/*----------------------------------------------------------------
* wlan_setup
*
* Roughly matches the functionality of ether_setup.  Here
* we set up any members of the wlandevice structure that are common
* to all devices.  Additionally, we allocate a linux 'struct device'
* and perform the same setup as ether_setup.
*
* Note: It's important that the caller have setup the wlandev->name
*	ptr prior to calling this function.
*
* Arguments:
*	wlandev		ptr to the wlandev structure for the
*			interface.
* Returns:
*	zero on success, non-zero otherwise.
* Call Context:
*	Should be process thread.  We'll assume it might be
*	interrupt though.  When we add support for statically
*	compiled drivers, this function will be called in the
*	context of the kernel startup code.
----------------------------------------------------------------*/
int wlan_setup(wlandevice_t *wlandev)
{
	int		result = 0;
	netdevice_t	*dev;

	DBFENTER;

	/* Set up the wlandev */
	wlandev->state = WLAN_DEVICE_CLOSED;
	wlandev->ethconv = WLAN_ETHCONV_8021h;
	wlandev->macmode = WLAN_MACMODE_NONE;

	/* Set up the rx queue */
	skb_queue_head_init(&wlandev->nsd_rxq);
	tasklet_init(&wlandev->rx_bh,
		     p80211netdev_rx_bh,
		     (unsigned long)wlandev);

	/* Allocate and initialize the struct device */
	dev = alloc_netdev(0,"wlan%d",ether_setup);
	if ( dev == NULL ) {
		WLAN_LOG_ERROR("Failed to alloc netdev.\n");
		result = 1;
	} else {
		wlandev->netdev = dev;
		dev->ml_priv = wlandev;
		dev->hard_start_xmit =	p80211knetdev_hard_start_xmit;
		dev->get_stats =	p80211knetdev_get_stats;
#ifdef HAVE_PRIVATE_IOCTL
		dev->do_ioctl = 	p80211knetdev_do_ioctl;
#endif
#ifdef HAVE_MULTICAST
		dev->set_multicast_list = p80211knetdev_set_multicast_list;
#endif
		dev->init =		p80211knetdev_init;
		dev->open =		p80211knetdev_open;
		dev->stop =		p80211knetdev_stop;

#if (WIRELESS_EXT < 21)
		dev->get_wireless_stats = p80211wext_get_wireless_stats;
#endif
		dev->wireless_handlers = &p80211wext_handler_def;

		netif_stop_queue(dev);
#ifdef HAVE_CHANGE_MTU
		dev->change_mtu = wlan_change_mtu;
#endif
#ifdef HAVE_SET_MAC_ADDR
		dev->set_mac_address =	p80211knetdev_set_mac_address;
#endif
#ifdef HAVE_TX_TIMEOUT
		dev->tx_timeout      =  &p80211knetdev_tx_timeout;
		dev->watchdog_timeo  =  (wlan_watchdog * HZ) / 1000;
#endif
		netif_carrier_off(dev);
	}

	DBFEXIT;
	return result;
}

/*----------------------------------------------------------------
* wlan_unsetup
*
* This function is paired with the wlan_setup routine.  It should
* be called after unregister_wlandev.  Basically, all it does is
* free the 'struct device' that's associated with the wlandev.
* We do it here because the 'struct device' isn't allocated
* explicitly in the driver code, it's done in wlan_setup.  To
* do the free in the driver might seem like 'magic'.
*
* Arguments:
*	wlandev		ptr to the wlandev structure for the
*			interface.
* Returns:
*	zero on success, non-zero otherwise.
* Call Context:
*	Should be process thread.  We'll assume it might be
*	interrupt though.  When we add support for statically
*	compiled drivers, this function will be called in the
*	context of the kernel startup code.
----------------------------------------------------------------*/
int wlan_unsetup(wlandevice_t *wlandev)
{
	int		result = 0;

	DBFENTER;

	tasklet_kill(&wlandev->rx_bh);

	if (wlandev->netdev == NULL ) {
		WLAN_LOG_ERROR("called without wlandev->netdev set.\n");
		result = 1;
	} else {
		free_netdev(wlandev->netdev);
		wlandev->netdev = NULL;
	}

	DBFEXIT;
	return 0;
}



/*----------------------------------------------------------------
* register_wlandev
*
* Roughly matches the functionality of register_netdev.  This function
* is called after the driver has successfully probed and set up the
* resources for the device.  It's now ready to become a named device
* in the Linux system.
*
* First we allocate a name for the device (if not already set), then
* we call the Linux function register_netdevice.
*
* Arguments:
*	wlandev		ptr to the wlandev structure for the
*			interface.
* Returns:
*	zero on success, non-zero otherwise.
* Call Context:
*	Can be either interrupt or not.
----------------------------------------------------------------*/
int register_wlandev(wlandevice_t *wlandev)
{
	int		i = 0;

	DBFENTER;

	i = register_netdev(wlandev->netdev);
	if (i)
		return i;

	DBFEXIT;
	return 0;
}


/*----------------------------------------------------------------
* unregister_wlandev
*
* Roughly matches the functionality of unregister_netdev.  This
* function is called to remove a named device from the system.
*
* First we tell linux that the device should no longer exist.
* Then we remove it from the list of known wlan devices.
*
* Arguments:
*	wlandev		ptr to the wlandev structure for the
*			interface.
* Returns:
*	zero on success, non-zero otherwise.
* Call Context:
*	Can be either interrupt or not.
----------------------------------------------------------------*/
int unregister_wlandev(wlandevice_t *wlandev)
{
	struct sk_buff *skb;

	DBFENTER;

	unregister_netdev(wlandev->netdev);

	/* Now to clean out the rx queue */
	while ( (skb = skb_dequeue(&wlandev->nsd_rxq)) ) {
		dev_kfree_skb(skb);
	}

	DBFEXIT;
	return 0;
}


/*----------------------------------------------------------------
* p80211netdev_hwremoved
*
* Hardware removed notification. This function should be called
* immediately after an MSD has detected that the underlying hardware
* has been yanked out from under us.  The primary things we need
* to do are:
*   - Mark the wlandev
*   - Prevent any further traffic from the knetdev i/f
*   - Prevent any further requests from mgmt i/f
*   - If there are any waitq'd mgmt requests or mgmt-frame exchanges,
*     shut them down.
*   - Call the MSD hwremoved function.
*
* The remainder of the cleanup will be handled by unregister().
* Our primary goal here is to prevent as much tickling of the MSD
* as possible since the MSD is already in a 'wounded' state.
*
* TODO: As new features are added, this function should be
*       updated.
*
* Arguments:
*	wlandev		WLAN network device structure
* Returns:
*	nothing
* Side effects:
*
* Call context:
*	Usually interrupt.
----------------------------------------------------------------*/
void p80211netdev_hwremoved(wlandevice_t *wlandev)
{
	DBFENTER;
	wlandev->hwremoved = 1;
	if ( wlandev->state == WLAN_DEVICE_OPEN) {
		netif_stop_queue(wlandev->netdev);
	}

	netif_device_detach(wlandev->netdev);

	DBFEXIT;
}


/*----------------------------------------------------------------
* p80211_rx_typedrop
*
* Classifies the frame, increments the appropriate counter, and
* returns 0|1|2 indicating whether the driver should handle, ignore, or
* drop the frame
*
* Arguments:
*	wlandev		wlan device structure
*	fc		frame control field
*
* Returns:
*	zero if the frame should be handled by the driver,
*       one if the frame should be ignored
*       anything else means we drop it.
*
* Side effects:
*
* Call context:
*	interrupt
----------------------------------------------------------------*/
static int p80211_rx_typedrop( wlandevice_t *wlandev, u16 fc)
{
	u16	ftype;
	u16	fstype;
	int	drop = 0;
	/* Classify frame, increment counter */
	ftype = WLAN_GET_FC_FTYPE(fc);
	fstype = WLAN_GET_FC_FSTYPE(fc);
#if 0
	WLAN_LOG_DEBUG(4,
		"rx_typedrop : ftype=%d fstype=%d.\n", ftype, fstype);
#endif
	switch ( ftype ) {
	case WLAN_FTYPE_MGMT:
		if ((wlandev->netdev->flags & IFF_PROMISC) ||
			(wlandev->netdev->flags & IFF_ALLMULTI)) {
			drop = 1;
			break;
		}
		WLAN_LOG_DEBUG(3, "rx'd mgmt:\n");
		wlandev->rx.mgmt++;
		switch( fstype ) {
		case WLAN_FSTYPE_ASSOCREQ:
			/* printk("assocreq"); */
			wlandev->rx.assocreq++;
			break;
		case WLAN_FSTYPE_ASSOCRESP:
			/* printk("assocresp"); */
			wlandev->rx.assocresp++;
			break;
		case WLAN_FSTYPE_REASSOCREQ:
			/* printk("reassocreq"); */
			wlandev->rx.reassocreq++;
			break;
		case WLAN_FSTYPE_REASSOCRESP:
			/* printk("reassocresp"); */
			wlandev->rx.reassocresp++;
			break;
		case WLAN_FSTYPE_PROBEREQ:
			/* printk("probereq"); */
			wlandev->rx.probereq++;
			break;
		case WLAN_FSTYPE_PROBERESP:
			/* printk("proberesp"); */
			wlandev->rx.proberesp++;
			break;
		case WLAN_FSTYPE_BEACON:
			/* printk("beacon"); */
			wlandev->rx.beacon++;
			break;
		case WLAN_FSTYPE_ATIM:
			/* printk("atim"); */
			wlandev->rx.atim++;
			break;
		case WLAN_FSTYPE_DISASSOC:
			/* printk("disassoc"); */
			wlandev->rx.disassoc++;
			break;
		case WLAN_FSTYPE_AUTHEN:
			/* printk("authen"); */
			wlandev->rx.authen++;
			break;
		case WLAN_FSTYPE_DEAUTHEN:
			/* printk("deauthen"); */
			wlandev->rx.deauthen++;
			break;
		default:
			/* printk("unknown"); */
			wlandev->rx.mgmt_unknown++;
			break;
		}
		/* printk("\n"); */
		drop = 2;
		break;

	case WLAN_FTYPE_CTL:
		if ((wlandev->netdev->flags & IFF_PROMISC) ||
			(wlandev->netdev->flags & IFF_ALLMULTI)) {
			drop = 1;
			break;
		}
		WLAN_LOG_DEBUG(3, "rx'd ctl:\n");
		wlandev->rx.ctl++;
		switch( fstype ) {
		case WLAN_FSTYPE_PSPOLL:
			/* printk("pspoll"); */
			wlandev->rx.pspoll++;
			break;
		case WLAN_FSTYPE_RTS:
			/* printk("rts"); */
			wlandev->rx.rts++;
			break;
		case WLAN_FSTYPE_CTS:
			/* printk("cts"); */
			wlandev->rx.cts++;
			break;
		case WLAN_FSTYPE_ACK:
			/* printk("ack"); */
			wlandev->rx.ack++;
			break;
		case WLAN_FSTYPE_CFEND:
			/* printk("cfend"); */
			wlandev->rx.cfend++;
			break;
		case WLAN_FSTYPE_CFENDCFACK:
			/* printk("cfendcfack"); */
			wlandev->rx.cfendcfack++;
			break;
		default:
			/* printk("unknown"); */
			wlandev->rx.ctl_unknown++;
			break;
		}
		/* printk("\n"); */
		drop = 2;
		break;

	case WLAN_FTYPE_DATA:
		wlandev->rx.data++;
		switch( fstype ) {
		case WLAN_FSTYPE_DATAONLY:
			wlandev->rx.dataonly++;
			break;
		case WLAN_FSTYPE_DATA_CFACK:
			wlandev->rx.data_cfack++;
			break;
		case WLAN_FSTYPE_DATA_CFPOLL:
			wlandev->rx.data_cfpoll++;
			break;
		case WLAN_FSTYPE_DATA_CFACK_CFPOLL:
			wlandev->rx.data__cfack_cfpoll++;
			break;
		case WLAN_FSTYPE_NULL:
			WLAN_LOG_DEBUG(3, "rx'd data:null\n");
			wlandev->rx.null++;
			break;
		case WLAN_FSTYPE_CFACK:
			WLAN_LOG_DEBUG(3, "rx'd data:cfack\n");
			wlandev->rx.cfack++;
			break;
		case WLAN_FSTYPE_CFPOLL:
			WLAN_LOG_DEBUG(3, "rx'd data:cfpoll\n");
			wlandev->rx.cfpoll++;
			break;
		case WLAN_FSTYPE_CFACK_CFPOLL:
			WLAN_LOG_DEBUG(3, "rx'd data:cfack_cfpoll\n");
			wlandev->rx.cfack_cfpoll++;
			break;
		default:
			/* printk("unknown"); */
			wlandev->rx.data_unknown++;
			break;
		}

		break;
	}
	return drop;
}

static void p80211knetdev_tx_timeout( netdevice_t *netdev)
{
	wlandevice_t	*wlandev = netdev->ml_priv;
	DBFENTER;

	if (wlandev->tx_timeout) {
		wlandev->tx_timeout(wlandev);
	} else {
		WLAN_LOG_WARNING("Implement tx_timeout for %s\n",
				 wlandev->nsdname);
		netif_wake_queue(wlandev->netdev);
	}

	DBFEXIT;
}<|MERGE_RESOLUTION|>--- conflicted
+++ resolved
@@ -617,13 +617,8 @@
 {
 	int			result = 0;
 	p80211ioctl_req_t	*req = (p80211ioctl_req_t*)ifr;
-<<<<<<< HEAD
 	wlandevice_t		*wlandev = dev->ml_priv;
-	UINT8			*msgbuf;
-=======
-	wlandevice_t		*wlandev = (wlandevice_t*)dev->priv;
 	u8			*msgbuf;
->>>>>>> 3f98670a
 	DBFENTER;
 
 	WLAN_LOG_DEBUG(2, "rx'd ioctl, cmd=%d, len=%d\n", cmd, req->len);
@@ -743,11 +738,7 @@
 	resultcode->data = 0;
 
 	/* now fire the request */
-<<<<<<< HEAD
-	result = p80211req_dorequest(dev->ml_priv, (UINT8 *)&dot11req);
-=======
-	result = p80211req_dorequest(dev->priv, (u8*)&dot11req);
->>>>>>> 3f98670a
+	result = p80211req_dorequest(dev->ml_priv, (u8*)&dot11req);
 
 	/* If the request wasn't successful, report an error and don't
 	 * change the netdev address
