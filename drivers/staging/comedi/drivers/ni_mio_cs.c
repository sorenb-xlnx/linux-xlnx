/*
    comedi/drivers/ni_mio_cs.c
    Hardware driver for NI PCMCIA MIO E series cards

    COMEDI - Linux Control and Measurement Device Interface
    Copyright (C) 1997-2000 David A. Schleef <ds@schleef.org>

    This program is free software; you can redistribute it and/or modify
    it under the terms of the GNU General Public License as published by
    the Free Software Foundation; either version 2 of the License, or
    (at your option) any later version.

    This program is distributed in the hope that it will be useful,
    but WITHOUT ANY WARRANTY; without even the implied warranty of
    MERCHANTABILITY or FITNESS FOR A PARTICULAR PURPOSE.  See the
    GNU General Public License for more details.

    You should have received a copy of the GNU General Public License
    along with this program; if not, write to the Free Software
    Foundation, Inc., 675 Mass Ave, Cambridge, MA 02139, USA.

*/
/*
Driver: ni_mio_cs
Description: National Instruments DAQCard E series
Author: ds
Status: works
Devices: [National Instruments] DAQCard-AI-16XE-50 (ni_mio_cs),
  DAQCard-AI-16E-4, DAQCard-6062E, DAQCard-6024E, DAQCard-6036E
Updated: Thu Oct 23 19:43:17 CDT 2003

See the notes in the ni_atmio.o driver.
*/
/*
	The real guts of the driver is in ni_mio_common.c, which is
	included by all the E series drivers.

	References for specifications:

	   341080a.pdf  DAQCard E Series Register Level Programmer Manual

*/

#include "../comedidev.h"

#include <linux/delay.h>

#include "ni_stc.h"
#include "8255.h"

#include <pcmcia/cs_types.h>
#include <pcmcia/cs.h>
#include <pcmcia/cistpl.h>
#include <pcmcia/ds.h>

#undef DEBUG

#define ATMIO 1
#undef PCIMIO

/*
 *  AT specific setup
 */

#define NI_SIZE 0x20

#define MAX_N_CALDACS 32

static const struct ni_board_struct ni_boards[] = {
	{.device_id = 0x010d,
	 .name = "DAQCard-ai-16xe-50",
	 .n_adchan = 16,
	 .adbits = 16,
	 .ai_fifo_depth = 1024,
	 .alwaysdither = 0,
	 .gainlkup = ai_gain_8,
	 .ai_speed = 5000,
	 .n_aochan = 0,
	 .aobits = 0,
	 .ao_fifo_depth = 0,
	 .ao_unipolar = 0,
	 .num_p0_dio_channels = 8,
	 .has_8255 = 0,
	 .caldac = {dac8800, dac8043},
	 },
	{.device_id = 0x010c,
	 .name = "DAQCard-ai-16e-4",
	 .n_adchan = 16,
	 .adbits = 12,
	 .ai_fifo_depth = 1024,
	 .alwaysdither = 0,
	 .gainlkup = ai_gain_16,
	 .ai_speed = 4000,
	 .n_aochan = 0,
	 .aobits = 0,
	 .ao_fifo_depth = 0,
	 .ao_unipolar = 0,
	 .num_p0_dio_channels = 8,
	 .has_8255 = 0,
	 .caldac = {mb88341},	/* verified */
	 },
	{.device_id = 0x02c4,
	 .name = "DAQCard-6062E",
	 .n_adchan = 16,
	 .adbits = 12,
	 .ai_fifo_depth = 8192,
	 .alwaysdither = 0,
	 .gainlkup = ai_gain_16,
	 .ai_speed = 2000,
	 .n_aochan = 2,
	 .aobits = 12,
	 .ao_fifo_depth = 2048,
	 .ao_range_table = &range_bipolar10,
	 .ao_unipolar = 0,
	 .ao_speed = 1176,
	 .num_p0_dio_channels = 8,
	 .has_8255 = 0,
	 .caldac = {ad8804_debug},	/* verified */
	 },
	{.device_id = 0x075e,
	 .name = "DAQCard-6024E",	/* specs incorrect! */
	 .n_adchan = 16,
	 .adbits = 12,
	 .ai_fifo_depth = 1024,
	 .alwaysdither = 0,
	 .gainlkup = ai_gain_16,
	 .ai_speed = 5000,
	 .n_aochan = 2,
	 .aobits = 12,
	 .ao_fifo_depth = 0,
	 .ao_range_table = &range_bipolar10,
	 .ao_unipolar = 0,
	 .ao_speed = 1000000,
	 .num_p0_dio_channels = 8,
	 .has_8255 = 0,
	 .caldac = {ad8804_debug},
	 },
	{.device_id = 0x0245,
	 .name = "DAQCard-6036E",	/* specs incorrect! */
	 .n_adchan = 16,
	 .adbits = 16,
	 .ai_fifo_depth = 1024,
	 .alwaysdither = 1,
	 .gainlkup = ai_gain_4,
	 .ai_speed = 5000,
	 .n_aochan = 2,
	 .aobits = 16,
	 .ao_fifo_depth = 0,
	 .ao_range_table = &range_bipolar10,
	 .ao_unipolar = 0,
	 .ao_speed = 1000000,
	 .num_p0_dio_channels = 8,
	 .has_8255 = 0,
	 .caldac = {ad8804_debug},
	 },
#if 0
	{.device_id = 0x0000,	/* unknown */
	 .name = "DAQCard-6715",
	 .n_adchan = 0,
	 .n_aochan = 8,
	 .aobits = 12,
	 .ao_671x = 8192,
	 .num_p0_dio_channels = 8,
	 .caldac = {mb88341, mb88341},
	 },
#endif
	/* N.B. Update ni_mio_cs_ids[] when entries added above. */
};

#define interrupt_pin(a)	0

#define IRQ_POLARITY 1

#define NI_E_IRQ_FLAGS		IRQF_SHARED

struct ni_private {

	struct pcmcia_device *link;

 NI_PRIVATE_COMMON};

#define devpriv ((struct ni_private *)dev->private)

/* How we access registers */

#define ni_writel(a, b)		(outl((a), (b)+dev->iobase))
#define ni_readl(a)		(inl((a)+dev->iobase))
#define ni_writew(a, b)		(outw((a), (b)+dev->iobase))
#define ni_readw(a)		(inw((a)+dev->iobase))
#define ni_writeb(a, b)		(outb((a), (b)+dev->iobase))
#define ni_readb(a)		(inb((a)+dev->iobase))

/* How we access windowed registers */

/* We automatically take advantage of STC registers that can be
 * read/written directly in the I/O space of the board.  The
 * DAQCard devices map the low 8 STC registers to iobase+addr*2. */

static void mio_cs_win_out(struct comedi_device *dev, uint16_t data, int addr)
{
	unsigned long flags;

	spin_lock_irqsave(&devpriv->window_lock, flags);
	if (addr < 8) {
		ni_writew(data, addr * 2);
	} else {
		ni_writew(addr, Window_Address);
		ni_writew(data, Window_Data);
	}
	spin_unlock_irqrestore(&devpriv->window_lock, flags);
}

static uint16_t mio_cs_win_in(struct comedi_device *dev, int addr)
{
	unsigned long flags;
	uint16_t ret;

	spin_lock_irqsave(&devpriv->window_lock, flags);
	if (addr < 8) {
		ret = ni_readw(addr * 2);
	} else {
		ni_writew(addr, Window_Address);
		ret = ni_readw(Window_Data);
	}
	spin_unlock_irqrestore(&devpriv->window_lock, flags);

	return ret;
}

static int mio_cs_attach(struct comedi_device *dev,
			 struct comedi_devconfig *it);
static int mio_cs_detach(struct comedi_device *dev);
static struct comedi_driver driver_ni_mio_cs = {
	.driver_name = "ni_mio_cs",
	.module = THIS_MODULE,
	.attach = mio_cs_attach,
	.detach = mio_cs_detach,
};

#include "ni_mio_common.c"

static int ni_getboardtype(struct comedi_device *dev,
			   struct pcmcia_device *link);

/* clean up allocated resources */
/* called when driver is removed */
static int mio_cs_detach(struct comedi_device *dev)
{
	mio_common_detach(dev);

	/* PCMCIA layer frees the IO region */

	if (dev->irq)
		free_irq(dev->irq, dev);

	return 0;
}

static void mio_cs_config(struct pcmcia_device *link);
static void cs_release(struct pcmcia_device *link);
static void cs_detach(struct pcmcia_device *);

static struct pcmcia_device *cur_dev = NULL;
static const dev_info_t dev_info = "ni_mio_cs";
static dev_node_t dev_node = {
	"ni_mio_cs",
	COMEDI_MAJOR, 0,
	NULL
};

static int cs_attach(struct pcmcia_device *link)
{
	link->io.Attributes1 = IO_DATA_PATH_WIDTH_16;
	link->io.NumPorts1 = 16;
	link->irq.Attributes = IRQ_TYPE_DYNAMIC_SHARING;
	link->irq.IRQInfo1 = IRQ_LEVEL_ID;
	link->conf.Attributes = CONF_ENABLE_IRQ;
	link->conf.IntType = INT_MEMORY_AND_IO;

	cur_dev = link;

	mio_cs_config(link);

	return 0;
}

static void cs_release(struct pcmcia_device *link)
{
	pcmcia_disable_device(link);
}

static void cs_detach(struct pcmcia_device *link)
{
	DPRINTK("cs_detach(link=%p)\n", link);

	if (link->dev_node)
		cs_release(link);
}

static int mio_cs_suspend(struct pcmcia_device *link)
{
	DPRINTK("pm suspend\n");

	return 0;
}

static int mio_cs_resume(struct pcmcia_device *link)
{
	DPRINTK("pm resume\n");
	return 0;
}


static int mio_pcmcia_config_loop(struct pcmcia_device *p_dev,
				cistpl_cftable_entry_t *cfg,
				cistpl_cftable_entry_t *dflt,
				unsigned int vcc,
				void *priv_data)
{
	int base, ret;

	p_dev->io.NumPorts1 = cfg->io.win[0].len;
	p_dev->io.IOAddrLines = cfg->io.flags & CISTPL_IO_LINES_MASK;
	p_dev->io.NumPorts2 = 0;

	p_dev->irq.IRQInfo1 = cfg->irq.IRQInfo1;
	p_dev->irq.IRQInfo2 = cfg->irq.IRQInfo2;

	for (base = 0x000; base < 0x400; base += 0x20) {
		p_dev->io.BasePort1 = base;
		ret = pcmcia_request_io(p_dev, &p_dev->io);
		if (!ret)
			return 0;
	}
	return -ENODEV;
}


static void mio_cs_config(struct pcmcia_device *link)
{
	int ret;

	DPRINTK("mio_cs_config(link=%p)\n", link);

	ret = pcmcia_loop_config(link, mio_pcmcia_config_loop, NULL);
	if (ret) {
		dev_warn(&link->dev, "no configuration found\n");
		return;
	}

	ret = pcmcia_request_irq(link, &link->irq);
	if (ret)
		printk("pcmcia_request_irq() returned error: %i\n", ret);
<<<<<<< HEAD
	}
=======
	/* printk("RequestIRQ 0x%02x\n",ret); */

	link->conf.ConfigIndex = 1;
>>>>>>> a614be9a

	ret = pcmcia_request_configuration(link, &link->conf);

	link->dev_node = &dev_node;
}

static int mio_cs_attach(struct comedi_device *dev, struct comedi_devconfig *it)
{
	struct pcmcia_device *link;
	unsigned int irq;
	int ret;

	DPRINTK("mio_cs_attach(dev=%p,it=%p)\n", dev, it);

	link = cur_dev;		/* XXX hack */
	if (!link)
		return -EIO;

	dev->driver = &driver_ni_mio_cs;
	dev->iobase = link->io.BasePort1;

	irq = link->irq.AssignedIRQ;

	printk("comedi%d: %s: DAQCard: io 0x%04lx, irq %u, ",
	       dev->minor, dev->driver->driver_name, dev->iobase, irq);

#if 0
	{
		int i;

		printk(" board fingerprint:");
		for (i = 0; i < 32; i += 2) {
			printk(" %04x %02x", inw(dev->iobase + i),
			       inb(dev->iobase + i + 1));
		}
		printk("\n");
		printk(" board fingerprint (windowed):");
		for (i = 0; i < 10; i++)
			printk(" 0x%04x", win_in(i));
		printk("\n");
	}
#endif

	dev->board_ptr = ni_boards + ni_getboardtype(dev, link);

	printk(" %s", boardtype.name);
	dev->board_name = boardtype.name;

	ret = request_irq(irq, ni_E_interrupt, NI_E_IRQ_FLAGS,
			  "ni_mio_cs", dev);
	if (ret < 0) {
		printk(" irq not available\n");
		return -EINVAL;
	}
	dev->irq = irq;

	/* allocate private area */
	ret = ni_alloc_private(dev);
	if (ret < 0)
		return ret;

	devpriv->stc_writew = &mio_cs_win_out;
	devpriv->stc_readw = &mio_cs_win_in;
	devpriv->stc_writel = &win_out2;
	devpriv->stc_readl = &win_in2;

	ret = ni_E_init(dev, it);

	if (ret < 0)
		return ret;

	return 0;
}

static int ni_getboardtype(struct comedi_device *dev,
			   struct pcmcia_device *link)
{
	int i;

	for (i = 0; i < n_ni_boards; i++) {
<<<<<<< HEAD
		if (ni_boards[i].device_id == link->card_id)
=======
		if (ni_boards[i].device_id == id)
>>>>>>> a614be9a
			return i;
	}

	printk("unknown board 0x%04x -- pretend it is a ", link->card_id);

	return 0;
}

#ifdef MODULE

MODULE_LICENSE("GPL");

static struct pcmcia_device_id ni_mio_cs_ids[] = {
	PCMCIA_DEVICE_MANF_CARD(0x010b, 0x010d),	/* DAQCard-ai-16xe-50 */
	PCMCIA_DEVICE_MANF_CARD(0x010b, 0x010c),	/* DAQCard-ai-16e-4 */
	PCMCIA_DEVICE_MANF_CARD(0x010b, 0x02c4),	/* DAQCard-6062E */
	PCMCIA_DEVICE_MANF_CARD(0x010b, 0x075e),	/* DAQCard-6024E */
	PCMCIA_DEVICE_MANF_CARD(0x010b, 0x0245),	/* DAQCard-6036E */
	PCMCIA_DEVICE_NULL
};

MODULE_DEVICE_TABLE(pcmcia, ni_mio_cs_ids);

struct pcmcia_driver ni_mio_cs_driver = {
	.probe = &cs_attach,
	.remove = &cs_detach,
	.suspend = &mio_cs_suspend,
	.resume = &mio_cs_resume,
	.id_table = ni_mio_cs_ids,
	.owner = THIS_MODULE,
	.drv = {
		.name = dev_info,
		},
};

int init_module(void)
{
	pcmcia_register_driver(&ni_mio_cs_driver);
	comedi_driver_register(&driver_ni_mio_cs);
	return 0;
}

void cleanup_module(void)
{
	pcmcia_unregister_driver(&ni_mio_cs_driver);
#if 0
	while (cur_dev != NULL)
		cs_detach(cur_dev->handle);
#endif
	comedi_driver_unregister(&driver_ni_mio_cs);
}
#endif<|MERGE_RESOLUTION|>--- conflicted
+++ resolved
@@ -351,13 +351,6 @@
 	ret = pcmcia_request_irq(link, &link->irq);
 	if (ret)
 		printk("pcmcia_request_irq() returned error: %i\n", ret);
-<<<<<<< HEAD
-	}
-=======
-	/* printk("RequestIRQ 0x%02x\n",ret); */
-
-	link->conf.ConfigIndex = 1;
->>>>>>> a614be9a
 
 	ret = pcmcia_request_configuration(link, &link->conf);
 
@@ -438,11 +431,7 @@
 	int i;
 
 	for (i = 0; i < n_ni_boards; i++) {
-<<<<<<< HEAD
 		if (ni_boards[i].device_id == link->card_id)
-=======
-		if (ni_boards[i].device_id == id)
->>>>>>> a614be9a
 			return i;
 	}
 
