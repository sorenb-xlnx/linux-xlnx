--- conflicted
+++ resolved
@@ -19,11 +19,7 @@
 obj-$(CONFIG_OTUS)		+= otus/
 obj-$(CONFIG_RT2860)		+= rt2860/
 obj-$(CONFIG_RT2870)		+= rt2870/
-<<<<<<< HEAD
-=======
 obj-$(CONFIG_RT3070)		+= rt3070/
-obj-$(CONFIG_BENET)		+= benet/
->>>>>>> 097ffbe4
 obj-$(CONFIG_COMEDI)		+= comedi/
 obj-$(CONFIG_ASUS_OLED)		+= asus_oled/
 obj-$(CONFIG_PANEL)		+= panel/
