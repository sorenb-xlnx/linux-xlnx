#include <linux/virtio.h>
#include <linux/spinlock.h>
#include <linux/virtio_config.h>

/* Unique numbering for virtio devices. */
static unsigned int dev_index;

static ssize_t device_show(struct device *_d,
			   struct device_attribute *attr, char *buf)
{
	struct virtio_device *dev = container_of(_d,struct virtio_device,dev);
	return sprintf(buf, "%hu", dev->id.device);
}
static ssize_t vendor_show(struct device *_d,
			   struct device_attribute *attr, char *buf)
{
	struct virtio_device *dev = container_of(_d,struct virtio_device,dev);
	return sprintf(buf, "%hu", dev->id.vendor);
}
static ssize_t status_show(struct device *_d,
			   struct device_attribute *attr, char *buf)
{
	struct virtio_device *dev = container_of(_d,struct virtio_device,dev);
	return sprintf(buf, "0x%08x", dev->config->get_status(dev));
}
static ssize_t modalias_show(struct device *_d,
			     struct device_attribute *attr, char *buf)
{
	struct virtio_device *dev = container_of(_d,struct virtio_device,dev);

	return sprintf(buf, "virtio:d%08Xv%08X\n",
		       dev->id.device, dev->id.vendor);
}
static struct device_attribute virtio_dev_attrs[] = {
	__ATTR_RO(device),
	__ATTR_RO(vendor),
	__ATTR_RO(status),
	__ATTR_RO(modalias),
	__ATTR_NULL
};

static inline int virtio_id_match(const struct virtio_device *dev,
				  const struct virtio_device_id *id)
{
	if (id->device != dev->id.device)
		return 0;

	return id->vendor == VIRTIO_DEV_ANY_ID || id->vendor != dev->id.vendor;
}

/* This looks through all the IDs a driver claims to support.  If any of them
 * match, we return 1 and the kernel will call virtio_dev_probe(). */
static int virtio_dev_match(struct device *_dv, struct device_driver *_dr)
{
	unsigned int i;
	struct virtio_device *dev = container_of(_dv,struct virtio_device,dev);
	const struct virtio_device_id *ids;

	ids = container_of(_dr, struct virtio_driver, driver)->id_table;
	for (i = 0; ids[i].device; i++)
		if (virtio_id_match(dev, &ids[i]))
			return 1;
	return 0;
}

static int virtio_uevent(struct device *_dv, struct kobj_uevent_env *env)
{
	struct virtio_device *dev = container_of(_dv,struct virtio_device,dev);

	return add_uevent_var(env, "MODALIAS=virtio:d%08Xv%08X",
			      dev->id.device, dev->id.vendor);
}

static struct bus_type virtio_bus = {
	.name  = "virtio",
	.match = virtio_dev_match,
	.dev_attrs = virtio_dev_attrs,
	.uevent = virtio_uevent,
};

static void add_status(struct virtio_device *dev, unsigned status)
{
	dev->config->set_status(dev, dev->config->get_status(dev) | status);
}

void virtio_check_driver_offered_feature(const struct virtio_device *vdev,
					 unsigned int fbit)
{
	unsigned int i;
	struct virtio_driver *drv = container_of(vdev->dev.driver,
						 struct virtio_driver, driver);

	for (i = 0; i < drv->feature_table_size; i++)
		if (drv->feature_table[i] == fbit)
			return;
	BUG();
}
EXPORT_SYMBOL_GPL(virtio_check_driver_offered_feature);

static int virtio_dev_probe(struct device *_d)
{
	int err, i;
	struct virtio_device *dev = container_of(_d,struct virtio_device,dev);
	struct virtio_driver *drv = container_of(dev->dev.driver,
						 struct virtio_driver, driver);
	u32 device_features;

	/* We have a driver! */
	add_status(dev, VIRTIO_CONFIG_S_DRIVER);

	/* Figure out what features the device supports. */
	device_features = dev->config->get_features(dev);

	/* Features supported by both device and driver into dev->features. */
	memset(dev->features, 0, sizeof(dev->features));
	for (i = 0; i < drv->feature_table_size; i++) {
		unsigned int f = drv->feature_table[i];
		BUG_ON(f >= 32);
		if (device_features & (1 << f))
			set_bit(f, dev->features);
	}

	/* Transport features are always preserved to pass to set_features. */
	for (i = VIRTIO_TRANSPORT_F_START; i < VIRTIO_TRANSPORT_F_END; i++)
		if (device_features & (1 << i))
			set_bit(i, dev->features);

	err = drv->probe(dev);
	if (err)
		add_status(dev, VIRTIO_CONFIG_S_FAILED);
	else {
		add_status(dev, VIRTIO_CONFIG_S_DRIVER_OK);
		/* They should never have set feature bits beyond 32 */
		dev->config->set_features(dev, dev->features[0]);
	}
	return err;
}

static int virtio_dev_remove(struct device *_d)
{
	struct virtio_device *dev = container_of(_d,struct virtio_device,dev);
	struct virtio_driver *drv = container_of(dev->dev.driver,
						 struct virtio_driver, driver);

	drv->remove(dev);

	/* Driver should have reset device. */
	BUG_ON(dev->config->get_status(dev));

	/* Acknowledge the device's existence again. */
	add_status(dev, VIRTIO_CONFIG_S_ACKNOWLEDGE);
	return 0;
}

int register_virtio_driver(struct virtio_driver *driver)
{
	/* Catch this early. */
	BUG_ON(driver->feature_table_size && !driver->feature_table);
	driver->driver.bus = &virtio_bus;
	driver->driver.probe = virtio_dev_probe;
	driver->driver.remove = virtio_dev_remove;
	return driver_register(&driver->driver);
}
EXPORT_SYMBOL_GPL(register_virtio_driver);

void unregister_virtio_driver(struct virtio_driver *driver)
{
	driver_unregister(&driver->driver);
}
EXPORT_SYMBOL_GPL(unregister_virtio_driver);

int register_virtio_device(struct virtio_device *dev)
{
	int err;

	dev->dev.bus = &virtio_bus;
<<<<<<< HEAD
	dev_set_name(&dev->dev, "%u", dev->index);
=======

	/* Assign a unique device index and hence name. */
	dev->index = dev_index++;
	sprintf(dev->dev.bus_id, "virtio%u", dev->index);
>>>>>>> cd7dac61

	/* We always start by resetting the device, in case a previous
	 * driver messed it up.  This also tests that code path a little. */
	dev->config->reset(dev);

	/* Acknowledge that we've seen the device. */
	add_status(dev, VIRTIO_CONFIG_S_ACKNOWLEDGE);

	/* device_register() causes the bus infrastructure to look for a
	 * matching driver. */
	err = device_register(&dev->dev);
	if (err)
		add_status(dev, VIRTIO_CONFIG_S_FAILED);
	return err;
}
EXPORT_SYMBOL_GPL(register_virtio_device);

void unregister_virtio_device(struct virtio_device *dev)
{
	device_unregister(&dev->dev);
}
EXPORT_SYMBOL_GPL(unregister_virtio_device);

static int virtio_init(void)
{
	if (bus_register(&virtio_bus) != 0)
		panic("virtio bus registration failed");
	return 0;
}

static void __exit virtio_exit(void)
{
	bus_unregister(&virtio_bus);
}
core_initcall(virtio_init);
module_exit(virtio_exit);

MODULE_LICENSE("GPL");<|MERGE_RESOLUTION|>--- conflicted
+++ resolved
@@ -174,14 +174,10 @@
 	int err;
 
 	dev->dev.bus = &virtio_bus;
-<<<<<<< HEAD
-	dev_set_name(&dev->dev, "%u", dev->index);
-=======
 
 	/* Assign a unique device index and hence name. */
 	dev->index = dev_index++;
-	sprintf(dev->dev.bus_id, "virtio%u", dev->index);
->>>>>>> cd7dac61
+	dev_set_name(&dev->dev, "virtio%u", dev->index);
 
 	/* We always start by resetting the device, in case a previous
 	 * driver messed it up.  This also tests that code path a little. */
