/*
 * Virtio PCI driver
 *
 * This module allows virtio devices to be used over a virtual PCI device.
 * This can be used with QEMU based VMMs like KVM or Xen.
 *
 * Copyright IBM Corp. 2007
 *
 * Authors:
 *  Anthony Liguori  <aliguori@us.ibm.com>
 *
 * This work is licensed under the terms of the GNU GPL, version 2 or later.
 * See the COPYING file in the top-level directory.
 *
 */

#include <linux/module.h>
#include <linux/list.h>
#include <linux/pci.h>
#include <linux/interrupt.h>
#include <linux/virtio.h>
#include <linux/virtio_config.h>
#include <linux/virtio_ring.h>
#include <linux/virtio_pci.h>
#include <linux/highmem.h>
#include <linux/spinlock.h>

MODULE_AUTHOR("Anthony Liguori <aliguori@us.ibm.com>");
MODULE_DESCRIPTION("virtio-pci");
MODULE_LICENSE("GPL");
MODULE_VERSION("1");

/* Our device structure */
struct virtio_pci_device
{
	struct virtio_device vdev;
	struct pci_dev *pci_dev;

	/* the IO mapping for the PCI config space */
	void __iomem *ioaddr;

	/* a list of queues so we can dispatch IRQs */
	spinlock_t lock;
	struct list_head virtqueues;
};

struct virtio_pci_vq_info
{
	/* the actual virtqueue */
	struct virtqueue *vq;

	/* the number of entries in the queue */
	int num;

	/* the index of the queue */
	int queue_index;

	/* the virtual address of the ring queue */
	void *queue;

	/* the list node for the virtqueues list */
	struct list_head node;
};

/* Qumranet donated their vendor ID for devices 0x1000 thru 0x10FF. */
static struct pci_device_id virtio_pci_id_table[] = {
	{ 0x1af4, PCI_ANY_ID, PCI_ANY_ID, PCI_ANY_ID, 0, 0, 0 },
	{ 0 },
};

MODULE_DEVICE_TABLE(pci, virtio_pci_id_table);

/* A PCI device has it's own struct device and so does a virtio device so
 * we create a place for the virtio devices to show up in sysfs.  I think it
 * would make more sense for virtio to not insist on having it's own device. */
<<<<<<< HEAD
static struct device virtio_pci_root = {
	.parent		= NULL,
	.init_name	= "virtio-pci",
};
=======
static struct device *virtio_pci_root;
>>>>>>> 9f6c289e

/* Convert a generic virtio device to our structure */
static struct virtio_pci_device *to_vp_device(struct virtio_device *vdev)
{
	return container_of(vdev, struct virtio_pci_device, vdev);
}

/* virtio config->get_features() implementation */
static u32 vp_get_features(struct virtio_device *vdev)
{
	struct virtio_pci_device *vp_dev = to_vp_device(vdev);

	/* When someone needs more than 32 feature bits, we'll need to
	 * steal a bit to indicate that the rest are somewhere else. */
	return ioread32(vp_dev->ioaddr + VIRTIO_PCI_HOST_FEATURES);
}

/* virtio config->finalize_features() implementation */
static void vp_finalize_features(struct virtio_device *vdev)
{
	struct virtio_pci_device *vp_dev = to_vp_device(vdev);

	/* Give virtio_ring a chance to accept features. */
	vring_transport_features(vdev);

	/* We only support 32 feature bits. */
	BUILD_BUG_ON(ARRAY_SIZE(vdev->features) != 1);
	iowrite32(vdev->features[0], vp_dev->ioaddr+VIRTIO_PCI_GUEST_FEATURES);
}

/* virtio config->get() implementation */
static void vp_get(struct virtio_device *vdev, unsigned offset,
		   void *buf, unsigned len)
{
	struct virtio_pci_device *vp_dev = to_vp_device(vdev);
	void __iomem *ioaddr = vp_dev->ioaddr + VIRTIO_PCI_CONFIG + offset;
	u8 *ptr = buf;
	int i;

	for (i = 0; i < len; i++)
		ptr[i] = ioread8(ioaddr + i);
}

/* the config->set() implementation.  it's symmetric to the config->get()
 * implementation */
static void vp_set(struct virtio_device *vdev, unsigned offset,
		   const void *buf, unsigned len)
{
	struct virtio_pci_device *vp_dev = to_vp_device(vdev);
	void __iomem *ioaddr = vp_dev->ioaddr + VIRTIO_PCI_CONFIG + offset;
	const u8 *ptr = buf;
	int i;

	for (i = 0; i < len; i++)
		iowrite8(ptr[i], ioaddr + i);
}

/* config->{get,set}_status() implementations */
static u8 vp_get_status(struct virtio_device *vdev)
{
	struct virtio_pci_device *vp_dev = to_vp_device(vdev);
	return ioread8(vp_dev->ioaddr + VIRTIO_PCI_STATUS);
}

static void vp_set_status(struct virtio_device *vdev, u8 status)
{
	struct virtio_pci_device *vp_dev = to_vp_device(vdev);
	/* We should never be setting status to 0. */
	BUG_ON(status == 0);
	iowrite8(status, vp_dev->ioaddr + VIRTIO_PCI_STATUS);
}

static void vp_reset(struct virtio_device *vdev)
{
	struct virtio_pci_device *vp_dev = to_vp_device(vdev);
	/* 0 status means a reset. */
	iowrite8(0, vp_dev->ioaddr + VIRTIO_PCI_STATUS);
}

/* the notify function used when creating a virt queue */
static void vp_notify(struct virtqueue *vq)
{
	struct virtio_pci_device *vp_dev = to_vp_device(vq->vdev);
	struct virtio_pci_vq_info *info = vq->priv;

	/* we write the queue's selector into the notification register to
	 * signal the other end */
	iowrite16(info->queue_index, vp_dev->ioaddr + VIRTIO_PCI_QUEUE_NOTIFY);
}

/* A small wrapper to also acknowledge the interrupt when it's handled.
 * I really need an EIO hook for the vring so I can ack the interrupt once we
 * know that we'll be handling the IRQ but before we invoke the callback since
 * the callback may notify the host which results in the host attempting to
 * raise an interrupt that we would then mask once we acknowledged the
 * interrupt. */
static irqreturn_t vp_interrupt(int irq, void *opaque)
{
	struct virtio_pci_device *vp_dev = opaque;
	struct virtio_pci_vq_info *info;
	irqreturn_t ret = IRQ_NONE;
	unsigned long flags;
	u8 isr;

	/* reading the ISR has the effect of also clearing it so it's very
	 * important to save off the value. */
	isr = ioread8(vp_dev->ioaddr + VIRTIO_PCI_ISR);

	/* It's definitely not us if the ISR was not high */
	if (!isr)
		return IRQ_NONE;

	/* Configuration change?  Tell driver if it wants to know. */
	if (isr & VIRTIO_PCI_ISR_CONFIG) {
		struct virtio_driver *drv;
		drv = container_of(vp_dev->vdev.dev.driver,
				   struct virtio_driver, driver);

		if (drv->config_changed)
			drv->config_changed(&vp_dev->vdev);
	}

	spin_lock_irqsave(&vp_dev->lock, flags);
	list_for_each_entry(info, &vp_dev->virtqueues, node) {
		if (vring_interrupt(irq, info->vq) == IRQ_HANDLED)
			ret = IRQ_HANDLED;
	}
	spin_unlock_irqrestore(&vp_dev->lock, flags);

	return ret;
}

/* the config->find_vq() implementation */
static struct virtqueue *vp_find_vq(struct virtio_device *vdev, unsigned index,
				    void (*callback)(struct virtqueue *vq))
{
	struct virtio_pci_device *vp_dev = to_vp_device(vdev);
	struct virtio_pci_vq_info *info;
	struct virtqueue *vq;
	unsigned long flags, size;
	u16 num;
	int err;

	/* Select the queue we're interested in */
	iowrite16(index, vp_dev->ioaddr + VIRTIO_PCI_QUEUE_SEL);

	/* Check if queue is either not available or already active. */
	num = ioread16(vp_dev->ioaddr + VIRTIO_PCI_QUEUE_NUM);
	if (!num || ioread32(vp_dev->ioaddr + VIRTIO_PCI_QUEUE_PFN))
		return ERR_PTR(-ENOENT);

	/* allocate and fill out our structure the represents an active
	 * queue */
	info = kmalloc(sizeof(struct virtio_pci_vq_info), GFP_KERNEL);
	if (!info)
		return ERR_PTR(-ENOMEM);

	info->queue_index = index;
	info->num = num;

	size = PAGE_ALIGN(vring_size(num, VIRTIO_PCI_VRING_ALIGN));
	info->queue = alloc_pages_exact(size, GFP_KERNEL|__GFP_ZERO);
	if (info->queue == NULL) {
		err = -ENOMEM;
		goto out_info;
	}

	/* activate the queue */
	iowrite32(virt_to_phys(info->queue) >> VIRTIO_PCI_QUEUE_ADDR_SHIFT,
		  vp_dev->ioaddr + VIRTIO_PCI_QUEUE_PFN);

	/* create the vring */
	vq = vring_new_virtqueue(info->num, VIRTIO_PCI_VRING_ALIGN,
				 vdev, info->queue, vp_notify, callback);
	if (!vq) {
		err = -ENOMEM;
		goto out_activate_queue;
	}

	vq->priv = info;
	info->vq = vq;

	spin_lock_irqsave(&vp_dev->lock, flags);
	list_add(&info->node, &vp_dev->virtqueues);
	spin_unlock_irqrestore(&vp_dev->lock, flags);

	return vq;

out_activate_queue:
	iowrite32(0, vp_dev->ioaddr + VIRTIO_PCI_QUEUE_PFN);
	free_pages_exact(info->queue, size);
out_info:
	kfree(info);
	return ERR_PTR(err);
}

/* the config->del_vq() implementation */
static void vp_del_vq(struct virtqueue *vq)
{
	struct virtio_pci_device *vp_dev = to_vp_device(vq->vdev);
	struct virtio_pci_vq_info *info = vq->priv;
	unsigned long flags, size;

	spin_lock_irqsave(&vp_dev->lock, flags);
	list_del(&info->node);
	spin_unlock_irqrestore(&vp_dev->lock, flags);

	vring_del_virtqueue(vq);

	/* Select and deactivate the queue */
	iowrite16(info->queue_index, vp_dev->ioaddr + VIRTIO_PCI_QUEUE_SEL);
	iowrite32(0, vp_dev->ioaddr + VIRTIO_PCI_QUEUE_PFN);

	size = PAGE_ALIGN(vring_size(info->num, VIRTIO_PCI_VRING_ALIGN));
	free_pages_exact(info->queue, size);
	kfree(info);
}

static struct virtio_config_ops virtio_pci_config_ops = {
	.get		= vp_get,
	.set		= vp_set,
	.get_status	= vp_get_status,
	.set_status	= vp_set_status,
	.reset		= vp_reset,
	.find_vq	= vp_find_vq,
	.del_vq		= vp_del_vq,
	.get_features	= vp_get_features,
	.finalize_features = vp_finalize_features,
};

static void virtio_pci_release_dev(struct device *_d)
{
	struct virtio_device *dev = container_of(_d, struct virtio_device, dev);
	struct virtio_pci_device *vp_dev = to_vp_device(dev);
	struct pci_dev *pci_dev = vp_dev->pci_dev;

	free_irq(pci_dev->irq, vp_dev);
	pci_set_drvdata(pci_dev, NULL);
	pci_iounmap(pci_dev, vp_dev->ioaddr);
	pci_release_regions(pci_dev);
	pci_disable_device(pci_dev);
	kfree(vp_dev);
}

/* the PCI probing function */
static int __devinit virtio_pci_probe(struct pci_dev *pci_dev,
				      const struct pci_device_id *id)
{
	struct virtio_pci_device *vp_dev;
	int err;

	/* We only own devices >= 0x1000 and <= 0x103f: leave the rest. */
	if (pci_dev->device < 0x1000 || pci_dev->device > 0x103f)
		return -ENODEV;

	if (pci_dev->revision != VIRTIO_PCI_ABI_VERSION) {
		printk(KERN_ERR "virtio_pci: expected ABI version %d, got %d\n",
		       VIRTIO_PCI_ABI_VERSION, pci_dev->revision);
		return -ENODEV;
	}

	/* allocate our structure and fill it out */
	vp_dev = kzalloc(sizeof(struct virtio_pci_device), GFP_KERNEL);
	if (vp_dev == NULL)
		return -ENOMEM;

<<<<<<< HEAD
	vp_dev->vdev.dev.parent = &virtio_pci_root;
	vp_dev->vdev.dev.release = virtio_pci_release_dev;
=======
	vp_dev->vdev.dev.parent = virtio_pci_root;
>>>>>>> 9f6c289e
	vp_dev->vdev.config = &virtio_pci_config_ops;
	vp_dev->pci_dev = pci_dev;
	INIT_LIST_HEAD(&vp_dev->virtqueues);
	spin_lock_init(&vp_dev->lock);

	/* enable the device */
	err = pci_enable_device(pci_dev);
	if (err)
		goto out;

	err = pci_request_regions(pci_dev, "virtio-pci");
	if (err)
		goto out_enable_device;

	vp_dev->ioaddr = pci_iomap(pci_dev, 0, 0);
	if (vp_dev->ioaddr == NULL)
		goto out_req_regions;

	pci_set_drvdata(pci_dev, vp_dev);

	/* we use the subsystem vendor/device id as the virtio vendor/device
	 * id.  this allows us to use the same PCI vendor/device id for all
	 * virtio devices and to identify the particular virtio driver by
	 * the subsytem ids */
	vp_dev->vdev.id.vendor = pci_dev->subsystem_vendor;
	vp_dev->vdev.id.device = pci_dev->subsystem_device;

	/* register a handler for the queue with the PCI device's interrupt */
	err = request_irq(vp_dev->pci_dev->irq, vp_interrupt, IRQF_SHARED,
			  dev_name(&vp_dev->vdev.dev), vp_dev);
	if (err)
		goto out_set_drvdata;

	/* finally register the virtio device */
	err = register_virtio_device(&vp_dev->vdev);
	if (err)
		goto out_req_irq;

	return 0;

out_req_irq:
	free_irq(pci_dev->irq, vp_dev);
out_set_drvdata:
	pci_set_drvdata(pci_dev, NULL);
	pci_iounmap(pci_dev, vp_dev->ioaddr);
out_req_regions:
	pci_release_regions(pci_dev);
out_enable_device:
	pci_disable_device(pci_dev);
out:
	kfree(vp_dev);
	return err;
}

static void __devexit virtio_pci_remove(struct pci_dev *pci_dev)
{
	struct virtio_pci_device *vp_dev = pci_get_drvdata(pci_dev);

	unregister_virtio_device(&vp_dev->vdev);
}

#ifdef CONFIG_PM
static int virtio_pci_suspend(struct pci_dev *pci_dev, pm_message_t state)
{
	pci_save_state(pci_dev);
	pci_set_power_state(pci_dev, PCI_D3hot);
	return 0;
}

static int virtio_pci_resume(struct pci_dev *pci_dev)
{
	pci_restore_state(pci_dev);
	pci_set_power_state(pci_dev, PCI_D0);
	return 0;
}
#endif

static struct pci_driver virtio_pci_driver = {
	.name		= "virtio-pci",
	.id_table	= virtio_pci_id_table,
	.probe		= virtio_pci_probe,
	.remove		= virtio_pci_remove,
#ifdef CONFIG_PM
	.suspend	= virtio_pci_suspend,
	.resume		= virtio_pci_resume,
#endif
};

static int __init virtio_pci_init(void)
{
	int err;

	virtio_pci_root = root_device_register("virtio-pci");
	if (IS_ERR(virtio_pci_root))
		return PTR_ERR(virtio_pci_root);

	err = pci_register_driver(&virtio_pci_driver);
	if (err)
		device_unregister(virtio_pci_root);

	return err;
}

module_init(virtio_pci_init);

static void __exit virtio_pci_exit(void)
{
	pci_unregister_driver(&virtio_pci_driver);
	root_device_unregister(virtio_pci_root);
}

module_exit(virtio_pci_exit);<|MERGE_RESOLUTION|>--- conflicted
+++ resolved
@@ -73,14 +73,7 @@
 /* A PCI device has it's own struct device and so does a virtio device so
  * we create a place for the virtio devices to show up in sysfs.  I think it
  * would make more sense for virtio to not insist on having it's own device. */
-<<<<<<< HEAD
-static struct device virtio_pci_root = {
-	.parent		= NULL,
-	.init_name	= "virtio-pci",
-};
-=======
 static struct device *virtio_pci_root;
->>>>>>> 9f6c289e
 
 /* Convert a generic virtio device to our structure */
 static struct virtio_pci_device *to_vp_device(struct virtio_device *vdev)
@@ -347,12 +340,8 @@
 	if (vp_dev == NULL)
 		return -ENOMEM;
 
-<<<<<<< HEAD
-	vp_dev->vdev.dev.parent = &virtio_pci_root;
+	vp_dev->vdev.dev.parent = virtio_pci_root;
 	vp_dev->vdev.dev.release = virtio_pci_release_dev;
-=======
-	vp_dev->vdev.dev.parent = virtio_pci_root;
->>>>>>> 9f6c289e
 	vp_dev->vdev.config = &virtio_pci_config_ops;
 	vp_dev->pci_dev = pci_dev;
 	INIT_LIST_HEAD(&vp_dev->virtqueues);
