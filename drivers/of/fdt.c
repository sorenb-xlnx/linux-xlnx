/*
 * Functions for working with the Flattened Device Tree data format
 *
 * Copyright 2009 Benjamin Herrenschmidt, IBM Corp
 * benh@kernel.crashing.org
 *
 * This program is free software; you can redistribute it and/or
 * modify it under the terms of the GNU General Public License
 * version 2 as published by the Free Software Foundation.
 */

#include <linux/kernel.h>
#include <linux/initrd.h>
#include <linux/module.h>
#include <linux/of.h>
#include <linux/of_fdt.h>
#include <linux/string.h>
#include <linux/errno.h>
#include <linux/slab.h>

#ifdef CONFIG_PPC
#include <asm/machdep.h>
#endif /* CONFIG_PPC */

#include <asm/page.h>

char *of_fdt_get_string(struct boot_param_header *blob, u32 offset)
{
	return ((char *)blob) +
		be32_to_cpu(blob->off_dt_strings) + offset;
}

/**
 * of_fdt_get_property - Given a node in the given flat blob, return
 * the property ptr
 */
void *of_fdt_get_property(struct boot_param_header *blob,
		       unsigned long node, const char *name,
		       unsigned long *size)
{
	unsigned long p = node;

	do {
		u32 tag = be32_to_cpup((__be32 *)p);
		u32 sz, noff;
		const char *nstr;

		p += 4;
		if (tag == OF_DT_NOP)
			continue;
		if (tag != OF_DT_PROP)
			return NULL;

		sz = be32_to_cpup((__be32 *)p);
		noff = be32_to_cpup((__be32 *)(p + 4));
		p += 8;
		if (be32_to_cpu(blob->version) < 0x10)
			p = ALIGN(p, sz >= 8 ? 8 : 4);

		nstr = of_fdt_get_string(blob, noff);
		if (nstr == NULL) {
			pr_warning("Can't find property index name !\n");
			return NULL;
		}
		if (strcmp(name, nstr) == 0) {
			if (size)
				*size = sz;
			return (void *)p;
		}
		p += sz;
		p = ALIGN(p, 4);
	} while (1);
}

/**
 * of_fdt_is_compatible - Return true if given node from the given blob has
 * compat in its compatible list
 * @blob: A device tree blob
 * @node: node to test
 * @compat: compatible string to compare with compatible list.
 *
 * On match, returns a non-zero value with smaller values returned for more
 * specific compatible values.
 */
int of_fdt_is_compatible(struct boot_param_header *blob,
		      unsigned long node, const char *compat)
{
	const char *cp;
	unsigned long cplen, l, score = 0;

	cp = of_fdt_get_property(blob, node, "compatible", &cplen);
	if (cp == NULL)
		return 0;
	while (cplen > 0) {
		score++;
		if (of_compat_cmp(cp, compat, strlen(compat)) == 0)
			return score;
		l = strlen(cp) + 1;
		cp += l;
		cplen -= l;
	}

	return 0;
}

/**
 * of_fdt_match - Return true if node matches a list of compatible values
 */
int of_fdt_match(struct boot_param_header *blob, unsigned long node,
                 const char **compat)
{
	unsigned int tmp, score = 0;

	if (!compat)
		return 0;

	while (*compat) {
		tmp = of_fdt_is_compatible(blob, node, *compat);
		if (tmp && (score == 0 || (tmp < score)))
			score = tmp;
		compat++;
	}

	return score;
}

static void *unflatten_dt_alloc(unsigned long *mem, unsigned long size,
				       unsigned long align)
{
	void *res;

	*mem = ALIGN(*mem, align);
	res = (void *)*mem;
	*mem += size;

	return res;
}

/**
 * unflatten_dt_node - Alloc and populate a device_node from the flat tree
 * @blob: The parent device tree blob
 * @p: pointer to node in flat tree
 * @dad: Parent struct device_node
 * @allnextpp: pointer to ->allnext from last allocated device_node
 * @fpsize: Size of the node path up at the current depth.
 */
unsigned long unflatten_dt_node(struct boot_param_header *blob,
				unsigned long mem,
				unsigned long *p,
				struct device_node *dad,
				struct device_node ***allnextpp,
				unsigned long fpsize)
{
	struct device_node *np;
	struct property *pp, **prev_pp = NULL;
	char *pathp;
	u32 tag;
	unsigned int l, allocl;
	int has_name = 0;
	int new_format = 0;

	tag = be32_to_cpup((__be32 *)(*p));
	if (tag != OF_DT_BEGIN_NODE) {
		pr_err("Weird tag at start of node: %x\n", tag);
		return mem;
	}
	*p += 4;
	pathp = (char *)*p;
	l = allocl = strlen(pathp) + 1;
	*p = ALIGN(*p + l, 4);

	/* version 0x10 has a more compact unit name here instead of the full
	 * path. we accumulate the full path size using "fpsize", we'll rebuild
	 * it later. We detect this because the first character of the name is
	 * not '/'.
	 */
	if ((*pathp) != '/') {
		new_format = 1;
		if (fpsize == 0) {
			/* root node: special case. fpsize accounts for path
			 * plus terminating zero. root node only has '/', so
			 * fpsize should be 2, but we want to avoid the first
			 * level nodes to have two '/' so we use fpsize 1 here
			 */
			fpsize = 1;
			allocl = 2;
		} else {
			/* account for '/' and path size minus terminal 0
			 * already in 'l'
			 */
			fpsize += l;
			allocl = fpsize;
		}
	}

	np = unflatten_dt_alloc(&mem, sizeof(struct device_node) + allocl,
				__alignof__(struct device_node));
	if (allnextpp) {
		memset(np, 0, sizeof(*np));
		np->full_name = ((char *)np) + sizeof(struct device_node);
		if (new_format) {
			char *fn = np->full_name;
			/* rebuild full path for new format */
			if (dad && dad->parent) {
				strcpy(fn, dad->full_name);
#ifdef DEBUG
				if ((strlen(fn) + l + 1) != allocl) {
					pr_debug("%s: p: %d, l: %d, a: %d\n",
						pathp, (int)strlen(fn),
						l, allocl);
				}
#endif
				fn += strlen(fn);
			}
			*(fn++) = '/';
			memcpy(fn, pathp, l);
		} else
			memcpy(np->full_name, pathp, l);
		prev_pp = &np->properties;
		**allnextpp = np;
		*allnextpp = &np->allnext;
		if (dad != NULL) {
			np->parent = dad;
			/* we temporarily use the next field as `last_child'*/
			if (dad->next == NULL)
				dad->child = np;
			else
				dad->next->sibling = np;
			dad->next = np;
		}
		kref_init(&np->kref);
	}
	while (1) {
		u32 sz, noff;
		char *pname;

		tag = be32_to_cpup((__be32 *)(*p));
		if (tag == OF_DT_NOP) {
			*p += 4;
			continue;
		}
		if (tag != OF_DT_PROP)
			break;
		*p += 4;
		sz = be32_to_cpup((__be32 *)(*p));
		noff = be32_to_cpup((__be32 *)((*p) + 4));
		*p += 8;
		if (be32_to_cpu(blob->version) < 0x10)
			*p = ALIGN(*p, sz >= 8 ? 8 : 4);

		pname = of_fdt_get_string(blob, noff);
		if (pname == NULL) {
			pr_info("Can't find property name in list !\n");
			break;
		}
		if (strcmp(pname, "name") == 0)
			has_name = 1;
		l = strlen(pname) + 1;
		pp = unflatten_dt_alloc(&mem, sizeof(struct property),
					__alignof__(struct property));
		if (allnextpp) {
			/* We accept flattened tree phandles either in
			 * ePAPR-style "phandle" properties, or the
			 * legacy "linux,phandle" properties.  If both
			 * appear and have different values, things
			 * will get weird.  Don't do that. */
			if ((strcmp(pname, "phandle") == 0) ||
			    (strcmp(pname, "linux,phandle") == 0)) {
				if (np->phandle == 0)
					np->phandle = be32_to_cpup((__be32*)*p);
			}
			/* And we process the "ibm,phandle" property
			 * used in pSeries dynamic device tree
			 * stuff */
			if (strcmp(pname, "ibm,phandle") == 0)
				np->phandle = be32_to_cpup((__be32 *)*p);
			pp->name = pname;
			pp->length = sz;
			pp->value = (void *)*p;
			*prev_pp = pp;
			prev_pp = &pp->next;
		}
		*p = ALIGN((*p) + sz, 4);
	}
	/* with version 0x10 we may not have the name property, recreate
	 * it here from the unit name if absent
	 */
	if (!has_name) {
		char *p1 = pathp, *ps = pathp, *pa = NULL;
		int sz;

		while (*p1) {
			if ((*p1) == '@')
				pa = p1;
			if ((*p1) == '/')
				ps = p1 + 1;
			p1++;
		}
		if (pa < ps)
			pa = p1;
		sz = (pa - ps) + 1;
		pp = unflatten_dt_alloc(&mem, sizeof(struct property) + sz,
					__alignof__(struct property));
		if (allnextpp) {
			pp->name = "name";
			pp->length = sz;
			pp->value = pp + 1;
			*prev_pp = pp;
			prev_pp = &pp->next;
			memcpy(pp->value, ps, sz - 1);
			((char *)pp->value)[sz - 1] = 0;
			pr_debug("fixed up name for %s -> %s\n", pathp,
				(char *)pp->value);
		}
	}
	if (allnextpp) {
		*prev_pp = NULL;
		np->name = of_get_property(np, "name", NULL);
		np->type = of_get_property(np, "device_type", NULL);

		if (!np->name)
			np->name = "<NULL>";
		if (!np->type)
			np->type = "<NULL>";
	}
	while (tag == OF_DT_BEGIN_NODE || tag == OF_DT_NOP) {
		if (tag == OF_DT_NOP)
			*p += 4;
		else
			mem = unflatten_dt_node(blob, mem, p, np, allnextpp,
						fpsize);
		tag = be32_to_cpup((__be32 *)(*p));
	}
	if (tag != OF_DT_END_NODE) {
		pr_err("Weird tag at end of node: %x\n", tag);
		return mem;
	}
	*p += 4;
	return mem;
}

/**
 * __unflatten_device_tree - create tree of device_nodes from flat blob
 *
 * unflattens a device-tree, creating the
 * tree of struct device_node. It also fills the "name" and "type"
 * pointers of the nodes so the normal device-tree walking functions
 * can be used.
 * @blob: The blob to expand
 * @mynodes: The device_node tree created by the call
 * @dt_alloc: An allocator that provides a virtual address to memory
 * for the resulting tree
 */
void __unflatten_device_tree(struct boot_param_header *blob,
			     struct device_node **mynodes,
			     void * (*dt_alloc)(u64 size, u64 align))
{
	unsigned long start, mem, size;
	struct device_node **allnextp = mynodes;

	pr_debug(" -> unflatten_device_tree()\n");

	if (!blob) {
		pr_debug("No device tree pointer\n");
		return;
	}

	pr_debug("Unflattening device tree:\n");
	pr_debug("magic: %08x\n", be32_to_cpu(blob->magic));
	pr_debug("size: %08x\n", be32_to_cpu(blob->totalsize));
	pr_debug("version: %08x\n", be32_to_cpu(blob->version));

	if (be32_to_cpu(blob->magic) != OF_DT_HEADER) {
		pr_err("Invalid device tree blob header\n");
		return;
	}

	/* First pass, scan for size */
	start = ((unsigned long)blob) +
		be32_to_cpu(blob->off_dt_struct);
	size = unflatten_dt_node(blob, 0, &start, NULL, NULL, 0);
	size = (size | 3) + 1;

	pr_debug("  size is %lx, allocating...\n", size);

	/* Allocate memory for the expanded device tree */
	mem = (unsigned long)
		dt_alloc(size + 4, __alignof__(struct device_node));

	((__be32 *)mem)[size / 4] = cpu_to_be32(0xdeadbeef);

	pr_debug("  unflattening %lx...\n", mem);

	/* Second pass, do actual unflattening */
	start = ((unsigned long)blob) +
		be32_to_cpu(blob->off_dt_struct);
	unflatten_dt_node(blob, mem, &start, NULL, &allnextp, 0);
	if (be32_to_cpup((__be32 *)start) != OF_DT_END)
		pr_warning("Weird tag at end of tree: %08x\n", *((u32 *)start));
	if (be32_to_cpu(((__be32 *)mem)[size / 4]) != 0xdeadbeef)
		pr_warning("End of tree marker overwritten: %08x\n",
			   be32_to_cpu(((__be32 *)mem)[size / 4]));
	*allnextp = NULL;

	pr_debug(" <- unflatten_device_tree()\n");
}

static void *kernel_tree_alloc(u64 size, u64 align)
{
	return kzalloc(size, GFP_KERNEL);
}

/**
 * of_fdt_unflatten_tree - create tree of device_nodes from flat blob
 *
 * unflattens the device-tree passed by the firmware, creating the
 * tree of struct device_node. It also fills the "name" and "type"
 * pointers of the nodes so the normal device-tree walking functions
 * can be used.
 */
void of_fdt_unflatten_tree(unsigned long *blob,
			struct device_node **mynodes)
{
	struct boot_param_header *device_tree =
		(struct boot_param_header *)blob;
	__unflatten_device_tree(device_tree, mynodes, &kernel_tree_alloc);
}
EXPORT_SYMBOL_GPL(of_fdt_unflatten_tree);

/* Everything below here references initial_boot_params directly. */
int __initdata dt_root_addr_cells;
int __initdata dt_root_size_cells;

struct boot_param_header *initial_boot_params;

#ifdef CONFIG_OF_EARLY_FLATTREE

/**
 * of_scan_flat_dt - scan flattened tree blob and call callback on each.
 * @it: callback function
 * @data: context data pointer
 *
 * This function is used to scan the flattened device-tree, it is
 * used to extract the memory information at boot before we can
 * unflatten the tree
 */
int __init of_scan_flat_dt(int (*it)(unsigned long node,
				     const char *uname, int depth,
				     void *data),
			   void *data)
{
	unsigned long p = ((unsigned long)initial_boot_params) +
		be32_to_cpu(initial_boot_params->off_dt_struct);
	int rc = 0;
	int depth = -1;

	do {
		u32 tag = be32_to_cpup((__be32 *)p);
		char *pathp;

		p += 4;
		if (tag == OF_DT_END_NODE) {
			depth--;
			continue;
		}
		if (tag == OF_DT_NOP)
			continue;
		if (tag == OF_DT_END)
			break;
		if (tag == OF_DT_PROP) {
			u32 sz = be32_to_cpup((__be32 *)p);
			p += 8;
			if (be32_to_cpu(initial_boot_params->version) < 0x10)
				p = ALIGN(p, sz >= 8 ? 8 : 4);
			p += sz;
			p = ALIGN(p, 4);
			continue;
		}
		if (tag != OF_DT_BEGIN_NODE) {
			pr_err("Invalid tag %x in flat device tree!\n", tag);
			return -EINVAL;
		}
		depth++;
		pathp = (char *)p;
		p = ALIGN(p + strlen(pathp) + 1, 4);
		if ((*pathp) == '/') {
			char *lp, *np;
			for (lp = NULL, np = pathp; *np; np++)
				if ((*np) == '/')
					lp = np+1;
			if (lp != NULL)
				pathp = lp;
		}
		rc = it(p, pathp, depth, data);
		if (rc != 0)
			break;
	} while (1);

	return rc;
}

/**
 * of_get_flat_dt_root - find the root node in the flat blob
 */
unsigned long __init of_get_flat_dt_root(void)
{
	unsigned long p = ((unsigned long)initial_boot_params) +
		be32_to_cpu(initial_boot_params->off_dt_struct);

	while (be32_to_cpup((__be32 *)p) == OF_DT_NOP)
		p += 4;
	BUG_ON(be32_to_cpup((__be32 *)p) != OF_DT_BEGIN_NODE);
	p += 4;
	return ALIGN(p + strlen((char *)p) + 1, 4);
}

/**
 * of_get_flat_dt_prop - Given a node in the flat blob, return the property ptr
 *
 * This function can be used within scan_flattened_dt callback to get
 * access to properties
 */
void *__init of_get_flat_dt_prop(unsigned long node, const char *name,
				 unsigned long *size)
{
	return of_fdt_get_property(initial_boot_params, node, name, size);
}

/**
 * of_flat_dt_is_compatible - Return true if given node has compat in compatible list
 * @node: node to test
 * @compat: compatible string to compare with compatible list.
 */
int __init of_flat_dt_is_compatible(unsigned long node, const char *compat)
{
	return of_fdt_is_compatible(initial_boot_params, node, compat);
}

/**
 * of_flat_dt_match - Return true if node matches a list of compatible values
 */
int __init of_flat_dt_match(unsigned long node, const char **compat)
{
	return of_fdt_match(initial_boot_params, node, compat);
}

#ifdef CONFIG_BLK_DEV_INITRD
/**
 * early_init_dt_check_for_initrd - Decode initrd location from flat tree
 * @node: reference to node containing initrd location ('chosen')
 */
void __init early_init_dt_check_for_initrd(unsigned long node)
{
	unsigned long start, end, len;
	__be32 *prop;

	pr_debug("Looking for initrd properties... ");

	prop = of_get_flat_dt_prop(node, "linux,initrd-start", &len);
	if (!prop)
		return;
	start = of_read_ulong(prop, len/4);

	prop = of_get_flat_dt_prop(node, "linux,initrd-end", &len);
	if (!prop)
		return;
	end = of_read_ulong(prop, len/4);

	early_init_dt_setup_initrd_arch(start, end);
	pr_debug("initrd_start=0x%lx  initrd_end=0x%lx\n", start, end);
}
#else
inline void early_init_dt_check_for_initrd(unsigned long node)
{
}
#endif /* CONFIG_BLK_DEV_INITRD */

/**
 * early_init_dt_scan_root - fetch the top level address and size cells
 */
int __init early_init_dt_scan_root(unsigned long node, const char *uname,
				   int depth, void *data)
{
	__be32 *prop;

	if (depth != 0)
		return 0;

	dt_root_size_cells = OF_ROOT_NODE_SIZE_CELLS_DEFAULT;
	dt_root_addr_cells = OF_ROOT_NODE_ADDR_CELLS_DEFAULT;

	prop = of_get_flat_dt_prop(node, "#size-cells", NULL);
	if (prop)
		dt_root_size_cells = be32_to_cpup(prop);
	pr_debug("dt_root_size_cells = %x\n", dt_root_size_cells);

	prop = of_get_flat_dt_prop(node, "#address-cells", NULL);
	if (prop)
		dt_root_addr_cells = be32_to_cpup(prop);
	pr_debug("dt_root_addr_cells = %x\n", dt_root_addr_cells);

	/* break now */
	return 1;
}

u64 __init dt_mem_next_cell(int s, __be32 **cellp)
{
	__be32 *p = *cellp;

	*cellp = p + s;
	return of_read_number(p, s);
}

/**
 * early_init_dt_scan_memory - Look for an parse memory nodes
 */
int __init early_init_dt_scan_memory(unsigned long node, const char *uname,
				     int depth, void *data)
{
	char *type = of_get_flat_dt_prop(node, "device_type", NULL);
	__be32 *reg, *endp;
	unsigned long l;

	/* We are scanning "memory" nodes only */
	if (type == NULL) {
		/*
		 * The longtrail doesn't have a device_type on the
		 * /memory node, so look for the node called /memory@0.
		 */
		if (depth != 1 || strcmp(uname, "memory@0") != 0)
			return 0;
	} else if (strcmp(type, "memory") != 0)
		return 0;

	reg = of_get_flat_dt_prop(node, "linux,usable-memory", &l);
	if (reg == NULL)
		reg = of_get_flat_dt_prop(node, "reg", &l);
	if (reg == NULL)
		return 0;

	endp = reg + (l / sizeof(__be32));

	pr_debug("memory scan node %s, reg size %ld, data: %x %x %x %x,\n",
	    uname, l, reg[0], reg[1], reg[2], reg[3]);

	while ((endp - reg) >= (dt_root_addr_cells + dt_root_size_cells)) {
		u64 base, size;

		base = dt_mem_next_cell(dt_root_addr_cells, &reg);
		size = dt_mem_next_cell(dt_root_size_cells, &reg);

		if (size == 0)
			continue;
		pr_debug(" - %llx ,  %llx\n", (unsigned long long)base,
		    (unsigned long long)size);

		early_init_dt_add_memory_arch(base, size);
	}

	return 0;
}

int __init early_init_dt_scan_chosen(unsigned long node, const char *uname,
				     int depth, void *data)
{
	unsigned long l;
	char *p;

	pr_debug("search \"chosen\", depth: %d, uname: %s\n", depth, uname);

	if (depth != 1 ||
	    (strcmp(uname, "chosen") != 0 && strcmp(uname, "chosen@0") != 0))
		return 0;

	early_init_dt_check_for_initrd(node);

	/* Retreive command line */
	p = of_get_flat_dt_prop(node, "bootargs", &l);
	if (p != NULL && l > 0)
		strlcpy(cmd_line, p, min((int)l, COMMAND_LINE_SIZE));

#ifdef CONFIG_CMDLINE
#ifndef CONFIG_CMDLINE_FORCE
	if (p == NULL || l == 0 || (l == 1 && (*p) == 0))
#endif
		strlcpy(cmd_line, CONFIG_CMDLINE, COMMAND_LINE_SIZE);
#endif /* CONFIG_CMDLINE */

	pr_debug("Command line is: %s\n", cmd_line);

	/* break now */
	return 1;
}

static void *__init early_device_tree_alloc(u64 size, u64 align)
{
	unsigned long mem = early_init_dt_alloc_memory_arch(size, align);
	return __va(mem);
}

/**
 * unflatten_device_tree - create tree of device_nodes from flat blob
 *
 * unflattens the device-tree passed by the firmware, creating the
 * tree of struct device_node. It also fills the "name" and "type"
 * pointers of the nodes so the normal device-tree walking functions
 * can be used.
 */
void __init unflatten_device_tree(void)
{
	__unflatten_device_tree(initial_boot_params, &allnodes,
<<<<<<< HEAD
				early_device_tree_alloc);
=======
				early_init_dt_alloc_memory_arch);
>>>>>>> 63310467

	/* Get pointer to OF "/chosen" node for use everywhere */
	of_chosen = of_find_node_by_path("/chosen");
	if (of_chosen == NULL)
		of_chosen = of_find_node_by_path("/chosen@0");
}

#endif /* CONFIG_OF_EARLY_FLATTREE */<|MERGE_RESOLUTION|>--- conflicted
+++ resolved
@@ -692,12 +692,6 @@
 	return 1;
 }
 
-static void *__init early_device_tree_alloc(u64 size, u64 align)
-{
-	unsigned long mem = early_init_dt_alloc_memory_arch(size, align);
-	return __va(mem);
-}
-
 /**
  * unflatten_device_tree - create tree of device_nodes from flat blob
  *
@@ -709,11 +703,7 @@
 void __init unflatten_device_tree(void)
 {
 	__unflatten_device_tree(initial_boot_params, &allnodes,
-<<<<<<< HEAD
-				early_device_tree_alloc);
-=======
 				early_init_dt_alloc_memory_arch);
->>>>>>> 63310467
 
 	/* Get pointer to OF "/chosen" node for use everywhere */
 	of_chosen = of_find_node_by_path("/chosen");
