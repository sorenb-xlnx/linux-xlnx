/*
 * Copyright (c) 2008-2009 Atheros Communications Inc.
 *
 *  This program is free software; you can redistribute it and/or modify
 *  it under the terms of the GNU General Public License as published by
 *  the Free Software Foundation; either version 2 of the License, or
 *  (at your option) any later version.
 *
 *  This program is distributed in the hope that it will be useful,
 *  but WITHOUT ANY WARRANTY; without even the implied warranty of
 *  MERCHANTABILITY or FITNESS FOR A PARTICULAR PURPOSE.  See the
 *  GNU General Public License for more details.
 *
 *  You should have received a copy of the GNU General Public License
 *  along with this program; if not, write to the Free Software
 *  Foundation, Inc., 59 Temple Place, Suite 330, Boston, MA  02111-1307  USA
 *
 */


#include <linux/module.h>
#include <linux/kernel.h>
#include <linux/init.h>
#include <linux/slab.h>
#include <linux/types.h>
#include <linux/errno.h>
#include <linux/device.h>
#include <linux/firmware.h>
#include <linux/usb.h>
#include <net/bluetooth/bluetooth.h>

#define VERSION "1.0"


static struct usb_device_id ath3k_table[] = {
	/* Atheros AR3011 */
	{ USB_DEVICE(0x0CF3, 0x3000) },

	/* Atheros AR3011 with sflash firmware*/
	{ USB_DEVICE(0x0CF3, 0x3002) },

	{ }	/* Terminating entry */
};

MODULE_DEVICE_TABLE(usb, ath3k_table);

#define USB_REQ_DFU_DNLOAD	1
#define BULK_SIZE		4096

static int ath3k_load_firmware(struct usb_device *udev,
				const struct firmware *firmware)
{
	u8 *send_buf;
	int err, pipe, len, size, sent = 0;
	int count = firmware->size;

	BT_DBG("udev %p", udev);

	pipe = usb_sndctrlpipe(udev, 0);

	send_buf = kmalloc(BULK_SIZE, GFP_ATOMIC);
	if (!send_buf) {
		BT_ERR("Can't allocate memory chunk for firmware");
		return -ENOMEM;
	}

	memcpy(send_buf, firmware->data, 20);
	if ((err = usb_control_msg(udev, pipe,
				USB_REQ_DFU_DNLOAD,
				USB_TYPE_VENDOR, 0, 0,
				send_buf, 20, USB_CTRL_SET_TIMEOUT)) < 0) {
		BT_ERR("Can't change to loading configuration err");
		goto error;
	}
	sent += 20;
	count -= 20;

	while (count) {
		size = min_t(uint, count, BULK_SIZE);
		pipe = usb_sndbulkpipe(udev, 0x02);
		memcpy(send_buf, firmware->data + sent, size);

		err = usb_bulk_msg(udev, pipe, send_buf, size,
					&len, 3000);

		if (err || (len != size)) {
			BT_ERR("Error in firmware loading err = %d,"
				"len = %d, size = %d", err, len, size);
			goto error;
		}

		sent  += size;
		count -= size;
	}

	kfree(send_buf);
	return 0;

error:
	kfree(send_buf);
	return err;
}

static int ath3k_probe(struct usb_interface *intf,
			const struct usb_device_id *id)
{
	const struct firmware *firmware;
	struct usb_device *udev = interface_to_usbdev(intf);
<<<<<<< HEAD
=======
	int ret;
>>>>>>> b212738b

	BT_DBG("intf %p id %p", intf, id);

	if (intf->cur_altsetting->desc.bInterfaceNumber != 0)
		return -ENODEV;

	if (request_firmware(&firmware, "ath3k-1.fw", &udev->dev) < 0) {
		return -EIO;
	}

<<<<<<< HEAD
	if (ath3k_load_firmware(udev, firmware)) {
		release_firmware(firmware);
		return -EIO;
	}
	release_firmware(firmware);

	return 0;
=======
	ret = ath3k_load_firmware(udev, firmware);
	release_firmware(firmware);

	return ret;
>>>>>>> b212738b
}

static void ath3k_disconnect(struct usb_interface *intf)
{
	BT_DBG("ath3k_disconnect intf %p", intf);
}

static struct usb_driver ath3k_driver = {
	.name		= "ath3k",
	.probe		= ath3k_probe,
	.disconnect	= ath3k_disconnect,
	.id_table	= ath3k_table,
};

static int __init ath3k_init(void)
{
	BT_INFO("Atheros AR30xx firmware driver ver %s", VERSION);
	return usb_register(&ath3k_driver);
}

static void __exit ath3k_exit(void)
{
	usb_deregister(&ath3k_driver);
}

module_init(ath3k_init);
module_exit(ath3k_exit);

MODULE_AUTHOR("Atheros Communications");
MODULE_DESCRIPTION("Atheros AR30xx firmware driver");
MODULE_VERSION(VERSION);
MODULE_LICENSE("GPL");
MODULE_FIRMWARE("ath3k-1.fw");<|MERGE_RESOLUTION|>--- conflicted
+++ resolved
@@ -106,10 +106,7 @@
 {
 	const struct firmware *firmware;
 	struct usb_device *udev = interface_to_usbdev(intf);
-<<<<<<< HEAD
-=======
 	int ret;
->>>>>>> b212738b
 
 	BT_DBG("intf %p id %p", intf, id);
 
@@ -120,20 +117,10 @@
 		return -EIO;
 	}
 
-<<<<<<< HEAD
-	if (ath3k_load_firmware(udev, firmware)) {
-		release_firmware(firmware);
-		return -EIO;
-	}
-	release_firmware(firmware);
-
-	return 0;
-=======
 	ret = ath3k_load_firmware(udev, firmware);
 	release_firmware(firmware);
 
 	return ret;
->>>>>>> b212738b
 }
 
 static void ath3k_disconnect(struct usb_interface *intf)
