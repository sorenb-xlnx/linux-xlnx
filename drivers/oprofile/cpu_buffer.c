--- conflicted
+++ resolved
@@ -39,11 +39,7 @@
 {
 	int i;
 
-<<<<<<< HEAD
-	for_each_online_cpu(i) {
-=======
 	for_each_possible_cpu(i) {
->>>>>>> c252a195
 		vfree(per_cpu(cpu_buffer, i).buffer);
 		per_cpu(cpu_buffer, i).buffer = NULL;
 	}
