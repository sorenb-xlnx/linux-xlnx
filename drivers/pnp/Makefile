--- conflicted
+++ resolved
@@ -6,15 +6,7 @@
 
 obj-$(CONFIG_PNPACPI)		+= pnpacpi/
 obj-$(CONFIG_PNPBIOS)		+= pnpbios/
-<<<<<<< HEAD
 obj-$(CONFIG_ISAPNP)		+= isapnp/
 
 # pnp_system_init goes after pnpacpi/pnpbios init
-obj-y				+= system.o
-
-ifeq ($(CONFIG_PNP_DEBUG),y)
-EXTRA_CFLAGS += -DDEBUG
-endif
-=======
-obj-$(CONFIG_ISAPNP)		+= isapnp/
->>>>>>> 7d1e85d9
+obj-y				+= system.o