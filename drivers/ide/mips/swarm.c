/*
 * Copyright (C) 2001, 2002, 2003 Broadcom Corporation
 * Copyright (C) 2004 MontaVista Software Inc.
 *	Author:	Manish Lachwani, mlachwani@mvista.com
 * Copyright (C) 2004  MIPS Technologies, Inc.  All rights reserved.
 *	Author: Maciej W. Rozycki <macro@mips.com>
 * Copyright (c) 2006, 2008  Maciej W. Rozycki
 *
 * This program is free software; you can redistribute it and/or
 * modify it under the terms of the GNU General Public License
 * as published by the Free Software Foundation; either version 2
 * of the License, or (at your option) any later version.
 *
 * This program is distributed in the hope that it will be useful,
 * but WITHOUT ANY WARRANTY; without even the implied warranty of
 * MERCHANTABILITY or FITNESS FOR A PARTICULAR PURPOSE.  See the
 * GNU General Public License for more details.
 *
 * You should have received a copy of the GNU General Public License
 * along with this program; if not, write to the Free Software
 * Foundation, Inc., 59 Temple Place - Suite 330, Boston, MA  02111-1307, USA.
 */

/*
 *  Derived loosely from ide-pmac.c, so:
 *  Copyright (C) 1998 Paul Mackerras.
 *  Copyright (C) 1995-1998 Mark Lord
 */

/*
 * Boards with SiByte processors so far have supported IDE devices via
 * the Generic Bus, PCI bus, and built-in PCMCIA interface.  In all
 * cases, byte-swapping must be avoided for these devices (whereas
 * other PCI devices, for example, will require swapping).  Any
 * SiByte-targetted kernel including IDE support will include this
 * file.  Probing of a Generic Bus for an IDE device is controlled by
 * the definition of "SIBYTE_HAVE_IDE", which is provided by
 * <asm/sibyte/board.h> for Broadcom boards.
 */

#include <linux/ide.h>
#include <linux/ioport.h>
#include <linux/kernel.h>
#include <linux/types.h>
#include <linux/platform_device.h>

#include <asm/io.h>

#include <asm/sibyte/board.h>
#include <asm/sibyte/sb1250_genbus.h>
#include <asm/sibyte/sb1250_regs.h>

#define DRV_NAME "ide-swarm"

static char swarm_ide_string[] = DRV_NAME;

static struct resource swarm_ide_resource = {
	.name	= "SWARM GenBus IDE",
	.flags	= IORESOURCE_MEM,
};

static struct platform_device *swarm_ide_dev;

static const struct ide_port_info swarm_port_info = {
	.name			= DRV_NAME,
	.host_flags		= IDE_HFLAG_MMIO | IDE_HFLAG_NO_DMA,
};

/*
 * swarm_ide_probe - if the board header indicates the existence of
 * Generic Bus IDE, allocate a HWIF for it.
 */
static int __devinit swarm_ide_probe(struct device *dev)
{
	u8 __iomem *base;
	struct ide_host *host;
	phys_t offset, size;
	int i, rc;
	hw_regs_t hw, *hws[] = { &hw, NULL, NULL, NULL };

	if (!SIBYTE_HAVE_IDE)
		return -ENODEV;

	base = ioremap(A_IO_EXT_BASE, 0x800);
	offset = __raw_readq(base + R_IO_EXT_REG(R_IO_EXT_START_ADDR, IDE_CS));
	size = __raw_readq(base + R_IO_EXT_REG(R_IO_EXT_MULT_SIZE, IDE_CS));
	iounmap(base);

	offset = G_IO_START_ADDR(offset) << S_IO_ADDRBASE;
	size = (G_IO_MULT_SIZE(size) + 1) << S_IO_REGSIZE;
	if (offset < A_PHYS_GENBUS || offset >= A_PHYS_GENBUS_END) {
		printk(KERN_INFO DRV_NAME
		       ": IDE interface at GenBus disabled\n");
		return -EBUSY;
	}

	printk(KERN_INFO DRV_NAME ": IDE interface at GenBus slot %i\n",
	       IDE_CS);

	swarm_ide_resource.start = offset;
	swarm_ide_resource.end = offset + size - 1;
	if (request_resource(&iomem_resource, &swarm_ide_resource)) {
		printk(KERN_ERR DRV_NAME
		       ": can't request I/O memory resource\n");
		return -EBUSY;
	}

	base = ioremap(offset, size);

	for (i = 0; i <= 7; i++)
		hw.io_ports_array[i] =
				(unsigned long)(base + ((0x1f0 + i) << 5));
	hw.io_ports.ctl_addr =
				(unsigned long)(base + (0x3f6 << 5));
	hw.irq = K_INT_GB_IDE;
	hw.chipset = ide_generic;

<<<<<<< HEAD
	hwif = ide_find_port_slot(&swarm_port_info);
	if (hwif == NULL)
		goto err;

	ide_init_port_hw(hwif, &hw);

	/* Setup MMIO ops. */
	default_hwif_mmiops(hwif);

	idx[0] = hwif->index;

	ide_device_add(idx, &swarm_port_info);

	dev_set_drvdata(dev, hwif);
=======
	rc = ide_host_add(&swarm_port_info, hws, &host);
	if (rc)
		goto err;

	dev_set_drvdata(dev, host);
>>>>>>> d4ba873e

	return 0;
err:
	release_resource(&swarm_ide_resource);
	iounmap(base);
<<<<<<< HEAD
	return -ENOMEM;
=======
	return rc;
>>>>>>> d4ba873e
}

static struct device_driver swarm_ide_driver = {
	.name	= swarm_ide_string,
	.bus	= &platform_bus_type,
	.probe	= swarm_ide_probe,
};

static void swarm_ide_platform_release(struct device *device)
{
	struct platform_device *pldev;

	/* free device */
	pldev = to_platform_device(device);
	kfree(pldev);
}

static int __devinit swarm_ide_init_module(void)
{
	struct platform_device *pldev;
	int err;

	printk(KERN_INFO "SWARM IDE driver\n");

	if (driver_register(&swarm_ide_driver)) {
		printk(KERN_ERR "Driver registration failed\n");
		err = -ENODEV;
		goto out;
	}

        if (!(pldev = kzalloc(sizeof (*pldev), GFP_KERNEL))) {
		err = -ENOMEM;
		goto out_unregister_driver;
	}

	pldev->name		= swarm_ide_string;
	pldev->id		= 0;
	pldev->dev.release	= swarm_ide_platform_release;

	if (platform_device_register(pldev)) {
		err = -ENODEV;
		goto out_free_pldev;
	}

        if (!pldev->dev.driver) {
		/*
		 * The driver was not bound to this device, there was
                 * no hardware at this address. Unregister it, as the
		 * release fuction will take care of freeing the
		 * allocated structure
		 */
		platform_device_unregister (pldev);
	}

	swarm_ide_dev = pldev;

	return 0;

out_free_pldev:
	kfree(pldev);

out_unregister_driver:
	driver_unregister(&swarm_ide_driver);
out:
	return err;
}

module_init(swarm_ide_init_module);<|MERGE_RESOLUTION|>--- conflicted
+++ resolved
@@ -115,38 +115,17 @@
 	hw.irq = K_INT_GB_IDE;
 	hw.chipset = ide_generic;
 
-<<<<<<< HEAD
-	hwif = ide_find_port_slot(&swarm_port_info);
-	if (hwif == NULL)
-		goto err;
-
-	ide_init_port_hw(hwif, &hw);
-
-	/* Setup MMIO ops. */
-	default_hwif_mmiops(hwif);
-
-	idx[0] = hwif->index;
-
-	ide_device_add(idx, &swarm_port_info);
-
-	dev_set_drvdata(dev, hwif);
-=======
 	rc = ide_host_add(&swarm_port_info, hws, &host);
 	if (rc)
 		goto err;
 
 	dev_set_drvdata(dev, host);
->>>>>>> d4ba873e
 
 	return 0;
 err:
 	release_resource(&swarm_ide_resource);
 	iounmap(base);
-<<<<<<< HEAD
-	return -ENOMEM;
-=======
 	return rc;
->>>>>>> d4ba873e
 }
 
 static struct device_driver swarm_ide_driver = {
