/*
 *  IDE DMA support (including IDE PCI BM-DMA).
 *
 *  Copyright (C) 1995-1998   Mark Lord
 *  Copyright (C) 1999-2000   Andre Hedrick <andre@linux-ide.org>
 *  Copyright (C) 2004, 2007  Bartlomiej Zolnierkiewicz
 *
 *  May be copied or modified under the terms of the GNU General Public License
 *
 *  DMA is supported for all IDE devices (disk drives, cdroms, tapes, floppies).
 */

/*
 *  Special Thanks to Mark for his Six years of work.
 */

/*
 * Thanks to "Christopher J. Reimer" <reimer@doe.carleton.ca> for
 * fixing the problem with the BIOS on some Acer motherboards.
 *
 * Thanks to "Benoit Poulot-Cazajous" <poulot@chorus.fr> for testing
 * "TX" chipset compatibility and for providing patches for the "TX" chipset.
 *
 * Thanks to Christian Brunner <chb@muc.de> for taking a good first crack
 * at generic DMA -- his patches were referred to when preparing this code.
 *
 * Most importantly, thanks to Robert Bringman <rob@mars.trion.com>
 * for supplying a Promise UDMA board & WD UDMA drive for this work!
 */

#include <linux/module.h>
#include <linux/types.h>
#include <linux/kernel.h>
#include <linux/timer.h>
#include <linux/mm.h>
#include <linux/interrupt.h>
#include <linux/pci.h>
#include <linux/init.h>
#include <linux/ide.h>
#include <linux/delay.h>
#include <linux/scatterlist.h>
#include <linux/dma-mapping.h>

#include <asm/io.h>
#include <asm/irq.h>

static const struct drive_list_entry drive_whitelist [] = {

	{ "Micropolis 2112A"	,       NULL		},
	{ "CONNER CTMA 4000"	,       NULL		},
	{ "CONNER CTT8000-A"	,       NULL		},
	{ "ST34342A"		,	NULL		},
	{ NULL			,	NULL		}
};

static const struct drive_list_entry drive_blacklist [] = {

	{ "WDC AC11000H"	,	NULL 		},
	{ "WDC AC22100H"	,	NULL 		},
	{ "WDC AC32500H"	,	NULL 		},
	{ "WDC AC33100H"	,	NULL 		},
	{ "WDC AC31600H"	,	NULL 		},
	{ "WDC AC32100H"	,	"24.09P07"	},
	{ "WDC AC23200L"	,	"21.10N21"	},
	{ "Compaq CRD-8241B"	,	NULL 		},
	{ "CRD-8400B"		,	NULL 		},
	{ "CRD-8480B",			NULL 		},
	{ "CRD-8482B",			NULL 		},
	{ "CRD-84"		,	NULL 		},
	{ "SanDisk SDP3B"	,	NULL 		},
	{ "SanDisk SDP3B-64"	,	NULL 		},
	{ "SANYO CD-ROM CRD"	,	NULL 		},
	{ "HITACHI CDR-8"	,	NULL 		},
	{ "HITACHI CDR-8335"	,	NULL 		},
	{ "HITACHI CDR-8435"	,	NULL 		},
	{ "Toshiba CD-ROM XM-6202B"	,	NULL 		},
	{ "TOSHIBA CD-ROM XM-1702BC",	NULL 		},
	{ "CD-532E-A"		,	NULL 		},
	{ "E-IDE CD-ROM CR-840",	NULL 		},
	{ "CD-ROM Drive/F5A",	NULL 		},
	{ "WPI CDD-820",		NULL 		},
	{ "SAMSUNG CD-ROM SC-148C",	NULL 		},
	{ "SAMSUNG CD-ROM SC",	NULL 		},
	{ "ATAPI CD-ROM DRIVE 40X MAXIMUM",	NULL 		},
	{ "_NEC DV5800A",               NULL            },
	{ "SAMSUNG CD-ROM SN-124",	"N001" },
	{ "Seagate STT20000A",		NULL  },
	{ "CD-ROM CDR_U200",		"1.09" },
	{ NULL			,	NULL		}

};

/**
 *	ide_dma_intr	-	IDE DMA interrupt handler
 *	@drive: the drive the interrupt is for
 *
 *	Handle an interrupt completing a read/write DMA transfer on an 
 *	IDE device
 */
 
ide_startstop_t ide_dma_intr (ide_drive_t *drive)
{
	u8 stat = 0, dma_stat = 0;

	dma_stat = HWIF(drive)->ide_dma_end(drive);
	stat = ide_read_status(drive);

	if (OK_STAT(stat,DRIVE_READY,drive->bad_wstat|DRQ_STAT)) {
		if (!dma_stat) {
			struct request *rq = HWGROUP(drive)->rq;

			task_end_request(drive, rq, stat);
			return ide_stopped;
		}
		printk(KERN_ERR "%s: dma_intr: bad DMA status (dma_stat=%x)\n", 
		       drive->name, dma_stat);
	}
	return ide_error(drive, "dma_intr", stat);
}

EXPORT_SYMBOL_GPL(ide_dma_intr);

static int ide_dma_good_drive(ide_drive_t *drive)
{
	return ide_in_drive_list(drive->id, drive_whitelist);
}

/**
 *	ide_build_sglist	-	map IDE scatter gather for DMA I/O
 *	@drive: the drive to build the DMA table for
 *	@rq: the request holding the sg list
 *
 *	Perform the DMA mapping magic necessary to access the source or
 *	target buffers of a request via DMA.  The lower layers of the
 *	kernel provide the necessary cache management so that we can
 *	operate in a portable fashion.
 */

int ide_build_sglist(ide_drive_t *drive, struct request *rq)
{
	ide_hwif_t *hwif = HWIF(drive);
	struct scatterlist *sg = hwif->sg_table;

	ide_map_sg(drive, rq);

	if (rq_data_dir(rq) == READ)
		hwif->sg_dma_direction = DMA_FROM_DEVICE;
	else
		hwif->sg_dma_direction = DMA_TO_DEVICE;

	return dma_map_sg(hwif->dev, sg, hwif->sg_nents,
			  hwif->sg_dma_direction);
}

EXPORT_SYMBOL_GPL(ide_build_sglist);

#ifdef CONFIG_BLK_DEV_IDEDMA_SFF
/**
 *	ide_build_dmatable	-	build IDE DMA table
 *
 *	ide_build_dmatable() prepares a dma request. We map the command
 *	to get the pci bus addresses of the buffers and then build up
 *	the PRD table that the IDE layer wants to be fed. The code
 *	knows about the 64K wrap bug in the CS5530.
 *
 *	Returns the number of built PRD entries if all went okay,
 *	returns 0 otherwise.
 *
 *	May also be invoked from trm290.c
 */
 
int ide_build_dmatable (ide_drive_t *drive, struct request *rq)
{
	ide_hwif_t *hwif	= HWIF(drive);
	unsigned int *table	= hwif->dmatable_cpu;
	unsigned int is_trm290	= (hwif->chipset == ide_trm290) ? 1 : 0;
	unsigned int count = 0;
	int i;
	struct scatterlist *sg;

	hwif->sg_nents = i = ide_build_sglist(drive, rq);

	if (!i)
		return 0;

	sg = hwif->sg_table;
	while (i) {
		u32 cur_addr;
		u32 cur_len;

		cur_addr = sg_dma_address(sg);
		cur_len = sg_dma_len(sg);

		/*
		 * Fill in the dma table, without crossing any 64kB boundaries.
		 * Most hardware requires 16-bit alignment of all blocks,
		 * but the trm290 requires 32-bit alignment.
		 */

		while (cur_len) {
			if (count++ >= PRD_ENTRIES) {
				printk(KERN_ERR "%s: DMA table too small\n", drive->name);
				goto use_pio_instead;
			} else {
				u32 xcount, bcount = 0x10000 - (cur_addr & 0xffff);

				if (bcount > cur_len)
					bcount = cur_len;
				*table++ = cpu_to_le32(cur_addr);
				xcount = bcount & 0xffff;
				if (is_trm290)
					xcount = ((xcount >> 2) - 1) << 16;
				if (xcount == 0x0000) {
	/* 
	 * Most chipsets correctly interpret a length of 0x0000 as 64KB,
	 * but at least one (e.g. CS5530) misinterprets it as zero (!).
	 * So here we break the 64KB entry into two 32KB entries instead.
	 */
					if (count++ >= PRD_ENTRIES) {
						printk(KERN_ERR "%s: DMA table too small\n", drive->name);
						goto use_pio_instead;
					}
					*table++ = cpu_to_le32(0x8000);
					*table++ = cpu_to_le32(cur_addr + 0x8000);
					xcount = 0x8000;
				}
				*table++ = cpu_to_le32(xcount);
				cur_addr += bcount;
				cur_len -= bcount;
			}
		}

		sg = sg_next(sg);
		i--;
	}

	if (count) {
		if (!is_trm290)
			*--table |= cpu_to_le32(0x80000000);
		return count;
	}

	printk(KERN_ERR "%s: empty DMA table?\n", drive->name);

use_pio_instead:
	ide_destroy_dmatable(drive);

	return 0; /* revert to PIO for this request */
}

EXPORT_SYMBOL_GPL(ide_build_dmatable);
#endif

/**
 *	ide_destroy_dmatable	-	clean up DMA mapping
 *	@drive: The drive to unmap
 *
 *	Teardown mappings after DMA has completed. This must be called
 *	after the completion of each use of ide_build_dmatable and before
 *	the next use of ide_build_dmatable. Failure to do so will cause
 *	an oops as only one mapping can be live for each target at a given
 *	time.
 */
 
void ide_destroy_dmatable (ide_drive_t *drive)
{
	ide_hwif_t *hwif = drive->hwif;

	dma_unmap_sg(hwif->dev, hwif->sg_table, hwif->sg_nents,
		     hwif->sg_dma_direction);
}

EXPORT_SYMBOL_GPL(ide_destroy_dmatable);

#ifdef CONFIG_BLK_DEV_IDEDMA_SFF
/**
 *	config_drive_for_dma	-	attempt to activate IDE DMA
 *	@drive: the drive to place in DMA mode
 *
 *	If the drive supports at least mode 2 DMA or UDMA of any kind
 *	then attempt to place it into DMA mode. Drives that are known to
 *	support DMA but predate the DMA properties or that are known
 *	to have DMA handling bugs are also set up appropriately based
 *	on the good/bad drive lists.
 */
 
static int config_drive_for_dma (ide_drive_t *drive)
{
	ide_hwif_t *hwif = drive->hwif;
	struct hd_driveid *id = drive->id;

	if (drive->media != ide_disk) {
		if (hwif->host_flags & IDE_HFLAG_NO_ATAPI_DMA)
			return 0;
	}

	/*
	 * Enable DMA on any drive that has
	 * UltraDMA (mode 0/1/2/3/4/5/6) enabled
	 */
	if ((id->field_valid & 4) && ((id->dma_ultra >> 8) & 0x7f))
		return 1;

	/*
	 * Enable DMA on any drive that has mode2 DMA
	 * (multi or single) enabled
	 */
	if (id->field_valid & 2)	/* regular DMA */
		if ((id->dma_mword & 0x404) == 0x404 ||
		    (id->dma_1word & 0x404) == 0x404)
			return 1;

	/* Consult the list of known "good" drives */
	if (ide_dma_good_drive(drive))
		return 1;

	return 0;
}

/**
 *	dma_timer_expiry	-	handle a DMA timeout
 *	@drive: Drive that timed out
 *
 *	An IDE DMA transfer timed out. In the event of an error we ask
 *	the driver to resolve the problem, if a DMA transfer is still
 *	in progress we continue to wait (arguably we need to add a 
 *	secondary 'I don't care what the drive thinks' timeout here)
 *	Finally if we have an interrupt we let it complete the I/O.
 *	But only one time - we clear expiry and if it's still not
 *	completed after WAIT_CMD, we error and retry in PIO.
 *	This can occur if an interrupt is lost or due to hang or bugs.
 */
 
static int dma_timer_expiry (ide_drive_t *drive)
{
	ide_hwif_t *hwif	= HWIF(drive);
	u8 dma_stat		= hwif->INB(hwif->dma_status);

	printk(KERN_WARNING "%s: dma_timer_expiry: dma status == 0x%02x\n",
		drive->name, dma_stat);

	if ((dma_stat & 0x18) == 0x18)	/* BUSY Stupid Early Timer !! */
		return WAIT_CMD;

	HWGROUP(drive)->expiry = NULL;	/* one free ride for now */

	/* 1 dmaing, 2 error, 4 intr */
	if (dma_stat & 2)	/* ERROR */
		return -1;

	if (dma_stat & 1)	/* DMAing */
		return WAIT_CMD;

	if (dma_stat & 4)	/* Got an Interrupt */
		return WAIT_CMD;

	return 0;	/* Status is unknown -- reset the bus */
}

/**
 *	ide_dma_host_set	-	Enable/disable DMA on a host
 *	@drive: drive to control
 *
 *	Enable/disable DMA on an IDE controller following generic
 *	bus-mastering IDE controller behaviour.
 */

void ide_dma_host_set(ide_drive_t *drive, int on)
{
	ide_hwif_t *hwif	= HWIF(drive);
	u8 unit			= (drive->select.b.unit & 0x01);
	u8 dma_stat		= hwif->INB(hwif->dma_status);

	if (on)
		dma_stat |= (1 << (5 + unit));
	else
		dma_stat &= ~(1 << (5 + unit));

	hwif->OUTB(dma_stat, hwif->dma_status);
}

EXPORT_SYMBOL_GPL(ide_dma_host_set);
#endif /* CONFIG_BLK_DEV_IDEDMA_SFF  */

/**
 *	ide_dma_off_quietly	-	Generic DMA kill
 *	@drive: drive to control
 *
 *	Turn off the current DMA on this IDE controller. 
 */

void ide_dma_off_quietly(ide_drive_t *drive)
{
	drive->using_dma = 0;
	ide_toggle_bounce(drive, 0);

	drive->hwif->dma_host_set(drive, 0);
}

EXPORT_SYMBOL(ide_dma_off_quietly);

/**
 *	ide_dma_off	-	disable DMA on a device
 *	@drive: drive to disable DMA on
 *
 *	Disable IDE DMA for a device on this IDE controller.
 *	Inform the user that DMA has been disabled.
 */

void ide_dma_off(ide_drive_t *drive)
{
	printk(KERN_INFO "%s: DMA disabled\n", drive->name);
	ide_dma_off_quietly(drive);
}

EXPORT_SYMBOL(ide_dma_off);

/**
 *	ide_dma_on		-	Enable DMA on a device
 *	@drive: drive to enable DMA on
 *
 *	Enable IDE DMA for a device on this IDE controller.
 */

void ide_dma_on(ide_drive_t *drive)
{
	drive->using_dma = 1;
	ide_toggle_bounce(drive, 1);

	drive->hwif->dma_host_set(drive, 1);
}

#ifdef CONFIG_BLK_DEV_IDEDMA_SFF
/**
 *	ide_dma_setup	-	begin a DMA phase
 *	@drive: target device
 *
 *	Build an IDE DMA PRD (IDE speak for scatter gather table)
 *	and then set up the DMA transfer registers for a device
 *	that follows generic IDE PCI DMA behaviour. Controllers can
 *	override this function if they need to
 *
 *	Returns 0 on success. If a PIO fallback is required then 1
 *	is returned. 
 */

int ide_dma_setup(ide_drive_t *drive)
{
	ide_hwif_t *hwif = drive->hwif;
	struct request *rq = HWGROUP(drive)->rq;
	unsigned int reading;
	u8 dma_stat;

	if (rq_data_dir(rq))
		reading = 0;
	else
		reading = 1 << 3;

	/* fall back to pio! */
	if (!ide_build_dmatable(drive, rq)) {
		ide_map_sg(drive, rq);
		return 1;
	}

	/* PRD table */
	if (hwif->mmio)
		writel(hwif->dmatable_dma, (void __iomem *)hwif->dma_prdtable);
	else
		outl(hwif->dmatable_dma, hwif->dma_prdtable);

	/* specify r/w */
	hwif->OUTB(reading, hwif->dma_command);

	/* read dma_status for INTR & ERROR flags */
	dma_stat = hwif->INB(hwif->dma_status);

	/* clear INTR & ERROR flags */
	hwif->OUTB(dma_stat|6, hwif->dma_status);
	drive->waiting_for_dma = 1;
	return 0;
}

EXPORT_SYMBOL_GPL(ide_dma_setup);

static void ide_dma_exec_cmd(ide_drive_t *drive, u8 command)
{
	/* issue cmd to drive */
	ide_execute_command(drive, command, &ide_dma_intr, 2*WAIT_CMD, dma_timer_expiry);
}

void ide_dma_start(ide_drive_t *drive)
{
	ide_hwif_t *hwif	= HWIF(drive);
	u8 dma_cmd		= hwif->INB(hwif->dma_command);

	/* Note that this is done *after* the cmd has
	 * been issued to the drive, as per the BM-IDE spec.
	 * The Promise Ultra33 doesn't work correctly when
	 * we do this part before issuing the drive cmd.
	 */
	/* start DMA */
	hwif->OUTB(dma_cmd|1, hwif->dma_command);
	hwif->dma = 1;
	wmb();
}

EXPORT_SYMBOL_GPL(ide_dma_start);

/* returns 1 on error, 0 otherwise */
int __ide_dma_end (ide_drive_t *drive)
{
	ide_hwif_t *hwif	= HWIF(drive);
	u8 dma_stat = 0, dma_cmd = 0;

	drive->waiting_for_dma = 0;
	/* get dma_command mode */
	dma_cmd = hwif->INB(hwif->dma_command);
	/* stop DMA */
	hwif->OUTB(dma_cmd&~1, hwif->dma_command);
	/* get DMA status */
	dma_stat = hwif->INB(hwif->dma_status);
	/* clear the INTR & ERROR bits */
	hwif->OUTB(dma_stat|6, hwif->dma_status);
	/* purge DMA mappings */
	ide_destroy_dmatable(drive);
	/* verify good DMA status */
	hwif->dma = 0;
	wmb();
	return (dma_stat & 7) != 4 ? (0x10 | dma_stat) : 0;
}

EXPORT_SYMBOL(__ide_dma_end);

/* returns 1 if dma irq issued, 0 otherwise */
static int __ide_dma_test_irq(ide_drive_t *drive)
{
	ide_hwif_t *hwif	= HWIF(drive);
	u8 dma_stat		= hwif->INB(hwif->dma_status);

	/* return 1 if INTR asserted */
	if ((dma_stat & 4) == 4)
		return 1;
	if (!drive->waiting_for_dma)
		printk(KERN_WARNING "%s: (%s) called while not waiting\n",
			drive->name, __func__);
	return 0;
}
#else
static inline int config_drive_for_dma(ide_drive_t *drive) { return 0; }
#endif /* CONFIG_BLK_DEV_IDEDMA_SFF */

int __ide_dma_bad_drive (ide_drive_t *drive)
{
	struct hd_driveid *id = drive->id;

	int blacklist = ide_in_drive_list(id, drive_blacklist);
	if (blacklist) {
		printk(KERN_WARNING "%s: Disabling (U)DMA for %s (blacklisted)\n",
				    drive->name, id->model);
		return blacklist;
	}
	return 0;
}

EXPORT_SYMBOL(__ide_dma_bad_drive);

static const u8 xfer_mode_bases[] = {
	XFER_UDMA_0,
	XFER_MW_DMA_0,
	XFER_SW_DMA_0,
};

static unsigned int ide_get_mode_mask(ide_drive_t *drive, u8 base, u8 req_mode)
{
	struct hd_driveid *id = drive->id;
	ide_hwif_t *hwif = drive->hwif;
	const struct ide_port_ops *port_ops = hwif->port_ops;
	unsigned int mask = 0;

	switch(base) {
	case XFER_UDMA_0:
		if ((id->field_valid & 4) == 0)
			break;

		if (port_ops && port_ops->udma_filter)
			mask = port_ops->udma_filter(drive);
		else
			mask = hwif->ultra_mask;
		mask &= id->dma_ultra;

		/*
		 * avoid false cable warning from eighty_ninty_three()
		 */
		if (req_mode > XFER_UDMA_2) {
			if ((mask & 0x78) && (eighty_ninty_three(drive) == 0))
				mask &= 0x07;
		}
		break;
	case XFER_MW_DMA_0:
		if ((id->field_valid & 2) == 0)
			break;
		if (port_ops && port_ops->mdma_filter)
			mask = port_ops->mdma_filter(drive);
		else
			mask = hwif->mwdma_mask;
		mask &= id->dma_mword;
		break;
	case XFER_SW_DMA_0:
		if (id->field_valid & 2) {
			mask = id->dma_1word & hwif->swdma_mask;
		} else if (id->tDMA) {
			/*
			 * ide_fix_driveid() doesn't convert ->tDMA to the
			 * CPU endianness so we need to do it here
			 */
			u8 mode = le16_to_cpu(id->tDMA);

			/*
			 * if the mode is valid convert it to the mask
			 * (the maximum allowed mode is XFER_SW_DMA_2)
			 */
			if (mode <= 2)
				mask = ((2 << mode) - 1) & hwif->swdma_mask;
		}
		break;
	default:
		BUG();
		break;
	}

	return mask;
}

/**
 *	ide_find_dma_mode	-	compute DMA speed
 *	@drive: IDE device
 *	@req_mode: requested mode
 *
 *	Checks the drive/host capabilities and finds the speed to use for
 *	the DMA transfer.  The speed is then limited by the requested mode.
 *
 *	Returns 0 if the drive/host combination is incapable of DMA transfers
 *	or if the requested mode is not a DMA mode.
 */

u8 ide_find_dma_mode(ide_drive_t *drive, u8 req_mode)
{
	ide_hwif_t *hwif = drive->hwif;
	unsigned int mask;
	int x, i;
	u8 mode = 0;

	if (drive->media != ide_disk) {
		if (hwif->host_flags & IDE_HFLAG_NO_ATAPI_DMA)
			return 0;
	}

	for (i = 0; i < ARRAY_SIZE(xfer_mode_bases); i++) {
		if (req_mode < xfer_mode_bases[i])
			continue;
		mask = ide_get_mode_mask(drive, xfer_mode_bases[i], req_mode);
		x = fls(mask) - 1;
		if (x >= 0) {
			mode = xfer_mode_bases[i] + x;
			break;
		}
	}

	if (hwif->chipset == ide_acorn && mode == 0) {
		/*
		 * is this correct?
		 */
		if (ide_dma_good_drive(drive) && drive->id->eide_dma_time < 150)
			mode = XFER_MW_DMA_1;
	}

	mode = min(mode, req_mode);

	printk(KERN_INFO "%s: %s mode selected\n", drive->name,
			  mode ? ide_xfer_verbose(mode) : "no DMA");

	return mode;
}

EXPORT_SYMBOL_GPL(ide_find_dma_mode);

static int ide_tune_dma(ide_drive_t *drive)
{
	ide_hwif_t *hwif = drive->hwif;
	u8 speed;

	if (noautodma || drive->nodma || (drive->id->capability & 1) == 0)
		return 0;

	/* consult the list of known "bad" drives */
	if (__ide_dma_bad_drive(drive))
		return 0;

	if (ide_id_dma_bug(drive))
		return 0;

	if (hwif->host_flags & IDE_HFLAG_TRUST_BIOS_FOR_DMA)
		return config_drive_for_dma(drive);

	speed = ide_max_dma_mode(drive);

<<<<<<< HEAD
	if (!speed) {
		 /* is this really correct/needed? */
		if ((hwif->host_flags & IDE_HFLAG_CY82C693) &&
		    ide_dma_good_drive(drive))
			return 1;
		else
			return 0;
	}

	if (hwif->host_flags & IDE_HFLAG_NO_SET_MODE)
		return 1;
=======
	if (!speed)
		return 0;
>>>>>>> 0532661e

	if (ide_set_dma_mode(drive, speed))
		return 0;

	return 1;
}

static int ide_dma_check(ide_drive_t *drive)
{
	ide_hwif_t *hwif = drive->hwif;
	int vdma = (hwif->host_flags & IDE_HFLAG_VDMA)? 1 : 0;

	if (!vdma && ide_tune_dma(drive))
		return 0;

	/* TODO: always do PIO fallback */
	if (hwif->host_flags & IDE_HFLAG_TRUST_BIOS_FOR_DMA)
		return -1;

	ide_set_max_pio(drive);

	return vdma ? 0 : -1;
}

int ide_id_dma_bug(ide_drive_t *drive)
{
	struct hd_driveid *id = drive->id;

	if (id->field_valid & 4) {
		if ((id->dma_ultra >> 8) && (id->dma_mword >> 8))
			goto err_out;
	} else if (id->field_valid & 2) {
		if ((id->dma_mword >> 8) && (id->dma_1word >> 8))
			goto err_out;
	}
	return 0;
err_out:
	printk(KERN_ERR "%s: bad DMA info in identify block\n", drive->name);
	return 1;
}

int ide_set_dma(ide_drive_t *drive)
{
	int rc;

	/*
	 * Force DMAing for the beginning of the check.
	 * Some chipsets appear to do interesting
	 * things, if not checked and cleared.
	 *   PARANOIA!!!
	 */
	ide_dma_off_quietly(drive);

	rc = ide_dma_check(drive);
	if (rc)
		return rc;

	ide_dma_on(drive);

	return 0;
}

void ide_check_dma_crc(ide_drive_t *drive)
{
	u8 mode;

	ide_dma_off_quietly(drive);
	drive->crc_count = 0;
	mode = drive->current_speed;
	/*
	 * Don't try non Ultra-DMA modes without iCRC's.  Force the
	 * device to PIO and make the user enable SWDMA/MWDMA modes.
	 */
	if (mode > XFER_UDMA_0 && mode <= XFER_UDMA_7)
		mode--;
	else
		mode = XFER_PIO_4;
	ide_set_xfer_rate(drive, mode);
	if (drive->current_speed >= XFER_SW_DMA_0)
		ide_dma_on(drive);
}

#ifdef CONFIG_BLK_DEV_IDEDMA_SFF
void ide_dma_lost_irq (ide_drive_t *drive)
{
	printk("%s: DMA interrupt recovery\n", drive->name);
}

EXPORT_SYMBOL(ide_dma_lost_irq);

void ide_dma_timeout (ide_drive_t *drive)
{
	ide_hwif_t *hwif = HWIF(drive);

	printk(KERN_ERR "%s: timeout waiting for DMA\n", drive->name);

	if (hwif->ide_dma_test_irq(drive))
		return;

	hwif->ide_dma_end(drive);
}

EXPORT_SYMBOL(ide_dma_timeout);

void ide_release_dma_engine(ide_hwif_t *hwif)
{
	if (hwif->dmatable_cpu) {
		struct pci_dev *pdev = to_pci_dev(hwif->dev);

		pci_free_consistent(pdev, PRD_ENTRIES * PRD_BYTES,
				    hwif->dmatable_cpu, hwif->dmatable_dma);
		hwif->dmatable_cpu = NULL;
	}
}

static int ide_allocate_dma_engine(ide_hwif_t *hwif)
{
	struct pci_dev *pdev = to_pci_dev(hwif->dev);

	hwif->dmatable_cpu = pci_alloc_consistent(pdev,
						  PRD_ENTRIES * PRD_BYTES,
						  &hwif->dmatable_dma);

	if (hwif->dmatable_cpu)
		return 0;

	printk(KERN_ERR "%s: -- Error, unable to allocate DMA table.\n",
			hwif->name);

	return 1;
}

void ide_setup_dma(ide_hwif_t *hwif, unsigned long base)
{
	u8 dma_stat;

	if (hwif->mmio)
		printk(KERN_INFO "    %s: MMIO-DMA ", hwif->name);
	else
		printk(KERN_INFO "    %s: BM-DMA at 0x%04lx-0x%04lx",
				 hwif->name, base, base + 7);

	hwif->extra_base = base + (hwif->channel ? 8 : 16);

	if (ide_allocate_dma_engine(hwif)) {
		ide_release_dma_engine(hwif);
		return;
	}

	hwif->dma_base = base;

	if (!hwif->dma_command)
		hwif->dma_command	= hwif->dma_base + 0;
	if (!hwif->dma_vendor1)
		hwif->dma_vendor1	= hwif->dma_base + 1;
	if (!hwif->dma_status)
		hwif->dma_status	= hwif->dma_base + 2;
	if (!hwif->dma_vendor3)
		hwif->dma_vendor3	= hwif->dma_base + 3;
	if (!hwif->dma_prdtable)
		hwif->dma_prdtable	= hwif->dma_base + 4;

	if (!hwif->dma_host_set)
		hwif->dma_host_set = &ide_dma_host_set;
	if (!hwif->dma_setup)
		hwif->dma_setup = &ide_dma_setup;
	if (!hwif->dma_exec_cmd)
		hwif->dma_exec_cmd = &ide_dma_exec_cmd;
	if (!hwif->dma_start)
		hwif->dma_start = &ide_dma_start;
	if (!hwif->ide_dma_end)
		hwif->ide_dma_end = &__ide_dma_end;
	if (!hwif->ide_dma_test_irq)
		hwif->ide_dma_test_irq = &__ide_dma_test_irq;
	if (!hwif->dma_timeout)
		hwif->dma_timeout = &ide_dma_timeout;
	if (!hwif->dma_lost_irq)
		hwif->dma_lost_irq = &ide_dma_lost_irq;

	dma_stat = hwif->INB(hwif->dma_status);
	printk(KERN_CONT ", BIOS settings: %s:%s, %s:%s\n",
	       hwif->drives[0].name, (dma_stat & 0x20) ? "DMA" : "PIO",
	       hwif->drives[1].name, (dma_stat & 0x40) ? "DMA" : "PIO");
}

EXPORT_SYMBOL_GPL(ide_setup_dma);
#endif /* CONFIG_BLK_DEV_IDEDMA_SFF */<|MERGE_RESOLUTION|>--- conflicted
+++ resolved
@@ -704,22 +704,8 @@
 
 	speed = ide_max_dma_mode(drive);
 
-<<<<<<< HEAD
-	if (!speed) {
-		 /* is this really correct/needed? */
-		if ((hwif->host_flags & IDE_HFLAG_CY82C693) &&
-		    ide_dma_good_drive(drive))
-			return 1;
-		else
-			return 0;
-	}
-
-	if (hwif->host_flags & IDE_HFLAG_NO_SET_MODE)
-		return 1;
-=======
 	if (!speed)
 		return 0;
->>>>>>> 0532661e
 
 	if (ide_set_dma_mode(drive, speed))
 		return 0;
