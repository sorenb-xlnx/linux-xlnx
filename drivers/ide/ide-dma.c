/*
 *  IDE DMA support (including IDE PCI BM-DMA).
 *
 *  Copyright (C) 1995-1998   Mark Lord
 *  Copyright (C) 1999-2000   Andre Hedrick <andre@linux-ide.org>
 *  Copyright (C) 2004, 2007  Bartlomiej Zolnierkiewicz
 *
 *  May be copied or modified under the terms of the GNU General Public License
 *
 *  DMA is supported for all IDE devices (disk drives, cdroms, tapes, floppies).
 */

/*
 *  Special Thanks to Mark for his Six years of work.
 */

/*
 * Thanks to "Christopher J. Reimer" <reimer@doe.carleton.ca> for
 * fixing the problem with the BIOS on some Acer motherboards.
 *
 * Thanks to "Benoit Poulot-Cazajous" <poulot@chorus.fr> for testing
 * "TX" chipset compatibility and for providing patches for the "TX" chipset.
 *
 * Thanks to Christian Brunner <chb@muc.de> for taking a good first crack
 * at generic DMA -- his patches were referred to when preparing this code.
 *
 * Most importantly, thanks to Robert Bringman <rob@mars.trion.com>
 * for supplying a Promise UDMA board & WD UDMA drive for this work!
 */

#include <linux/types.h>
#include <linux/gfp.h>
#include <linux/kernel.h>
#include <linux/ide.h>
#include <linux/scatterlist.h>
#include <linux/dma-mapping.h>

static const struct drive_list_entry drive_whitelist[] = {
	{ "Micropolis 2112A"	,       NULL		},
	{ "CONNER CTMA 4000"	,       NULL		},
	{ "CONNER CTT8000-A"	,       NULL		},
	{ "ST34342A"		,	NULL		},
	{ NULL			,	NULL		}
};

static const struct drive_list_entry drive_blacklist[] = {
	{ "WDC AC11000H"	,	NULL 		},
	{ "WDC AC22100H"	,	NULL 		},
	{ "WDC AC32500H"	,	NULL 		},
	{ "WDC AC33100H"	,	NULL 		},
	{ "WDC AC31600H"	,	NULL 		},
	{ "WDC AC32100H"	,	"24.09P07"	},
	{ "WDC AC23200L"	,	"21.10N21"	},
	{ "Compaq CRD-8241B"	,	NULL 		},
	{ "CRD-8400B"		,	NULL 		},
	{ "CRD-8480B",			NULL 		},
	{ "CRD-8482B",			NULL 		},
	{ "CRD-84"		,	NULL 		},
	{ "SanDisk SDP3B"	,	NULL 		},
	{ "SanDisk SDP3B-64"	,	NULL 		},
	{ "SANYO CD-ROM CRD"	,	NULL 		},
	{ "HITACHI CDR-8"	,	NULL 		},
	{ "HITACHI CDR-8335"	,	NULL 		},
	{ "HITACHI CDR-8435"	,	NULL 		},
	{ "Toshiba CD-ROM XM-6202B"	,	NULL 		},
	{ "TOSHIBA CD-ROM XM-1702BC",	NULL 		},
	{ "CD-532E-A"		,	NULL 		},
	{ "E-IDE CD-ROM CR-840",	NULL 		},
	{ "CD-ROM Drive/F5A",	NULL 		},
	{ "WPI CDD-820",		NULL 		},
	{ "SAMSUNG CD-ROM SC-148C",	NULL 		},
	{ "SAMSUNG CD-ROM SC",	NULL 		},
	{ "ATAPI CD-ROM DRIVE 40X MAXIMUM",	NULL 		},
	{ "_NEC DV5800A",               NULL            },
	{ "SAMSUNG CD-ROM SN-124",	"N001" },
	{ "Seagate STT20000A",		NULL  },
	{ "CD-ROM CDR_U200",		"1.09" },
	{ NULL			,	NULL		}

};

/**
 *	ide_dma_intr	-	IDE DMA interrupt handler
 *	@drive: the drive the interrupt is for
 *
 *	Handle an interrupt completing a read/write DMA transfer on an
 *	IDE device
 */

ide_startstop_t ide_dma_intr(ide_drive_t *drive)
{
	ide_hwif_t *hwif = drive->hwif;
	struct ide_cmd *cmd = &hwif->cmd;
	u8 stat = 0, dma_stat = 0;

	drive->waiting_for_dma = 0;
	dma_stat = hwif->dma_ops->dma_end(drive);
	ide_dma_unmap_sg(drive, cmd);
	stat = hwif->tp_ops->read_status(hwif);

	if (OK_STAT(stat, DRIVE_READY, drive->bad_wstat | ATA_DRQ)) {
		if (!dma_stat) {
			if ((cmd->tf_flags & IDE_TFLAG_FS) == 0)
				ide_finish_cmd(drive, cmd, stat);
			else
				ide_complete_rq(drive, 0,
						blk_rq_sectors(cmd->rq) << 9);
			return ide_stopped;
		}
		printk(KERN_ERR "%s: %s: bad DMA status (0x%02x)\n",
			drive->name, __func__, dma_stat);
	}
	return ide_error(drive, "dma_intr", stat);
}

int ide_dma_good_drive(ide_drive_t *drive)
{
	return ide_in_drive_list(drive->id, drive_whitelist);
}

/**
 *	ide_dma_map_sg	-	map IDE scatter gather for DMA I/O
 *	@drive: the drive to map the DMA table for
 *	@cmd: command
 *
 *	Perform the DMA mapping magic necessary to access the source or
 *	target buffers of a request via DMA.  The lower layers of the
 *	kernel provide the necessary cache management so that we can
 *	operate in a portable fashion.
 */

static int ide_dma_map_sg(ide_drive_t *drive, struct ide_cmd *cmd)
{
	ide_hwif_t *hwif = drive->hwif;
	struct scatterlist *sg = hwif->sg_table;
	int i;

	if (cmd->tf_flags & IDE_TFLAG_WRITE)
		cmd->sg_dma_direction = DMA_TO_DEVICE;
	else
		cmd->sg_dma_direction = DMA_FROM_DEVICE;

	i = dma_map_sg(hwif->dev, sg, cmd->sg_nents, cmd->sg_dma_direction);
	if (i) {
		cmd->orig_sg_nents = cmd->sg_nents;
		cmd->sg_nents = i;
	}

	return i;
}

/**
 *	ide_dma_unmap_sg	-	clean up DMA mapping
 *	@drive: The drive to unmap
 *
 *	Teardown mappings after DMA has completed. This must be called
 *	after the completion of each use of ide_build_dmatable and before
 *	the next use of ide_build_dmatable. Failure to do so will cause
 *	an oops as only one mapping can be live for each target at a given
 *	time.
 */

void ide_dma_unmap_sg(ide_drive_t *drive, struct ide_cmd *cmd)
{
	ide_hwif_t *hwif = drive->hwif;

	dma_unmap_sg(hwif->dev, hwif->sg_table, cmd->orig_sg_nents,
		     cmd->sg_dma_direction);
}
EXPORT_SYMBOL_GPL(ide_dma_unmap_sg);

/**
 *	ide_dma_off_quietly	-	Generic DMA kill
 *	@drive: drive to control
 *
 *	Turn off the current DMA on this IDE controller.
 */

void ide_dma_off_quietly(ide_drive_t *drive)
{
	drive->dev_flags &= ~IDE_DFLAG_USING_DMA;
	ide_toggle_bounce(drive, 0);

	drive->hwif->dma_ops->dma_host_set(drive, 0);
}
EXPORT_SYMBOL(ide_dma_off_quietly);

/**
 *	ide_dma_off	-	disable DMA on a device
 *	@drive: drive to disable DMA on
 *
 *	Disable IDE DMA for a device on this IDE controller.
 *	Inform the user that DMA has been disabled.
 */

void ide_dma_off(ide_drive_t *drive)
{
	printk(KERN_INFO "%s: DMA disabled\n", drive->name);
	ide_dma_off_quietly(drive);
}
EXPORT_SYMBOL(ide_dma_off);

/**
 *	ide_dma_on		-	Enable DMA on a device
 *	@drive: drive to enable DMA on
 *
 *	Enable IDE DMA for a device on this IDE controller.
 */

void ide_dma_on(ide_drive_t *drive)
{
	drive->dev_flags |= IDE_DFLAG_USING_DMA;
	ide_toggle_bounce(drive, 1);

	drive->hwif->dma_ops->dma_host_set(drive, 1);
}

int __ide_dma_bad_drive(ide_drive_t *drive)
{
	u16 *id = drive->id;

	int blacklist = ide_in_drive_list(id, drive_blacklist);
	if (blacklist) {
		printk(KERN_WARNING "%s: Disabling (U)DMA for %s (blacklisted)\n",
				    drive->name, (char *)&id[ATA_ID_PROD]);
		return blacklist;
	}
	return 0;
}
EXPORT_SYMBOL(__ide_dma_bad_drive);

static const u8 xfer_mode_bases[] = {
	XFER_UDMA_0,
	XFER_MW_DMA_0,
	XFER_SW_DMA_0,
};

static unsigned int ide_get_mode_mask(ide_drive_t *drive, u8 base, u8 req_mode)
{
	u16 *id = drive->id;
	ide_hwif_t *hwif = drive->hwif;
	const struct ide_port_ops *port_ops = hwif->port_ops;
	unsigned int mask = 0;

	switch (base) {
	case XFER_UDMA_0:
		if ((id[ATA_ID_FIELD_VALID] & 4) == 0)
			break;
		mask = id[ATA_ID_UDMA_MODES];
		if (port_ops && port_ops->udma_filter)
			mask &= port_ops->udma_filter(drive);
		else
			mask &= hwif->ultra_mask;

		/*
		 * avoid false cable warning from eighty_ninty_three()
		 */
		if (req_mode > XFER_UDMA_2) {
			if ((mask & 0x78) && (eighty_ninty_three(drive) == 0))
				mask &= 0x07;
		}
		break;
	case XFER_MW_DMA_0:
		mask = id[ATA_ID_MWDMA_MODES];

		/* Also look for the CF specific MWDMA modes... */
		if (ata_id_is_cfa(id) && (id[ATA_ID_CFA_MODES] & 0x38)) {
			u8 mode = ((id[ATA_ID_CFA_MODES] & 0x38) >> 3) - 1;

			mask |= ((2 << mode) - 1) << 3;
		}

		if (port_ops && port_ops->mdma_filter)
			mask &= port_ops->mdma_filter(drive);
		else
			mask &= hwif->mwdma_mask;
		break;
	case XFER_SW_DMA_0:
		mask = id[ATA_ID_SWDMA_MODES];
		if (!(mask & ATA_SWDMA2) && (id[ATA_ID_OLD_DMA_MODES] >> 8)) {
			u8 mode = id[ATA_ID_OLD_DMA_MODES] >> 8;

			/*
			 * if the mode is valid convert it to the mask
			 * (the maximum allowed mode is XFER_SW_DMA_2)
			 */
			if (mode <= 2)
				mask = (2 << mode) - 1;
		}
		mask &= hwif->swdma_mask;
		break;
	default:
		BUG();
		break;
	}

	return mask;
}

/**
 *	ide_find_dma_mode	-	compute DMA speed
 *	@drive: IDE device
 *	@req_mode: requested mode
 *
 *	Checks the drive/host capabilities and finds the speed to use for
 *	the DMA transfer.  The speed is then limited by the requested mode.
 *
 *	Returns 0 if the drive/host combination is incapable of DMA transfers
 *	or if the requested mode is not a DMA mode.
 */

u8 ide_find_dma_mode(ide_drive_t *drive, u8 req_mode)
{
	ide_hwif_t *hwif = drive->hwif;
	unsigned int mask;
	int x, i;
	u8 mode = 0;

	if (drive->media != ide_disk) {
		if (hwif->host_flags & IDE_HFLAG_NO_ATAPI_DMA)
			return 0;
	}

	for (i = 0; i < ARRAY_SIZE(xfer_mode_bases); i++) {
		if (req_mode < xfer_mode_bases[i])
			continue;
		mask = ide_get_mode_mask(drive, xfer_mode_bases[i], req_mode);
		x = fls(mask) - 1;
		if (x >= 0) {
			mode = xfer_mode_bases[i] + x;
			break;
		}
	}

	if (hwif->chipset == ide_acorn && mode == 0) {
		/*
		 * is this correct?
		 */
		if (ide_dma_good_drive(drive) &&
		    drive->id[ATA_ID_EIDE_DMA_TIME] < 150)
			mode = XFER_MW_DMA_1;
	}

	mode = min(mode, req_mode);

	printk(KERN_INFO "%s: %s mode selected\n", drive->name,
			  mode ? ide_xfer_verbose(mode) : "no DMA");

	return mode;
}

static int ide_tune_dma(ide_drive_t *drive)
{
	ide_hwif_t *hwif = drive->hwif;
	u8 speed;

	if (ata_id_has_dma(drive->id) == 0 ||
	    (drive->dev_flags & IDE_DFLAG_NODMA))
		return 0;

	/* consult the list of known "bad" drives */
	if (__ide_dma_bad_drive(drive))
		return 0;

	if (hwif->host_flags & IDE_HFLAG_TRUST_BIOS_FOR_DMA)
		return config_drive_for_dma(drive);

	speed = ide_max_dma_mode(drive);

	if (!speed)
		return 0;

	if (ide_set_dma_mode(drive, speed))
		return 0;

	return 1;
}

static int ide_dma_check(ide_drive_t *drive)
{
	ide_hwif_t *hwif = drive->hwif;

	if (ide_tune_dma(drive))
		return 0;

	/* TODO: always do PIO fallback */
	if (hwif->host_flags & IDE_HFLAG_TRUST_BIOS_FOR_DMA)
		return -1;

	ide_set_max_pio(drive);

	return -1;
}

int ide_set_dma(ide_drive_t *drive)
{
	int rc;

	/*
	 * Force DMAing for the beginning of the check.
	 * Some chipsets appear to do interesting
	 * things, if not checked and cleared.
	 *   PARANOIA!!!
	 */
	ide_dma_off_quietly(drive);

	rc = ide_dma_check(drive);
	if (rc)
		return rc;

	ide_dma_on(drive);

	return 0;
}

void ide_check_dma_crc(ide_drive_t *drive)
{
	u8 mode;

	ide_dma_off_quietly(drive);
	drive->crc_count = 0;
	mode = drive->current_speed;
	/*
	 * Don't try non Ultra-DMA modes without iCRC's.  Force the
	 * device to PIO and make the user enable SWDMA/MWDMA modes.
	 */
	if (mode > XFER_UDMA_0 && mode <= XFER_UDMA_7)
		mode--;
	else
		mode = XFER_PIO_4;
	ide_set_xfer_rate(drive, mode);
	if (drive->current_speed >= XFER_SW_DMA_0)
		ide_dma_on(drive);
}

void ide_dma_lost_irq(ide_drive_t *drive)
{
	printk(KERN_ERR "%s: DMA interrupt recovery\n", drive->name);
}
EXPORT_SYMBOL_GPL(ide_dma_lost_irq);

/*
 * un-busy the port etc, and clear any pending DMA status. we want to
 * retry the current request in pio mode instead of risking tossing it
 * all away
 */
ide_startstop_t ide_dma_timeout_retry(ide_drive_t *drive, int error)
{
	ide_hwif_t *hwif = drive->hwif;
	const struct ide_dma_ops *dma_ops = hwif->dma_ops;
	struct ide_cmd *cmd = &hwif->cmd;
	ide_startstop_t ret = ide_stopped;

	/*
	 * end current dma transaction
	 */

	if (error < 0) {
		printk(KERN_WARNING "%s: DMA timeout error\n", drive->name);
		drive->waiting_for_dma = 0;
		(void)dma_ops->dma_end(drive);
		ide_dma_unmap_sg(drive, cmd);
		ret = ide_error(drive, "dma timeout error",
				hwif->tp_ops->read_status(hwif));
	} else {
		printk(KERN_WARNING "%s: DMA timeout retry\n", drive->name);
		if (dma_ops->dma_clear)
			dma_ops->dma_clear(drive);
		printk(KERN_ERR "%s: timeout waiting for DMA\n", drive->name);
		if (dma_ops->dma_test_irq(drive) == 0) {
			ide_dump_status(drive, "DMA timeout",
					hwif->tp_ops->read_status(hwif));
			drive->waiting_for_dma = 0;
			(void)dma_ops->dma_end(drive);
			ide_dma_unmap_sg(drive, cmd);
		}
	}

	/*
	 * disable dma for now, but remember that we did so because of
	 * a timeout -- we'll reenable after we finish this next request
	 * (or rather the first chunk of it) in pio.
	 */
	drive->dev_flags |= IDE_DFLAG_DMA_PIO_RETRY;
	drive->retry_pio++;
	ide_dma_off_quietly(drive);

	/*
	 * make sure request is sane
	 */
<<<<<<< HEAD
	rq = hwif->rq;
	if (rq) {
		hwif->rq = NULL;
		rq->errors = 0;
		ide_requeue_and_plug(drive, rq);
	}
=======
	if (hwif->rq)
		hwif->rq->errors = 0;
>>>>>>> c48b24ba
	return ret;
}

void ide_release_dma_engine(ide_hwif_t *hwif)
{
	if (hwif->dmatable_cpu) {
		int prd_size = hwif->prd_max_nents * hwif->prd_ent_size;

		dma_free_coherent(hwif->dev, prd_size,
				  hwif->dmatable_cpu, hwif->dmatable_dma);
		hwif->dmatable_cpu = NULL;
	}
}
EXPORT_SYMBOL_GPL(ide_release_dma_engine);

int ide_allocate_dma_engine(ide_hwif_t *hwif)
{
	int prd_size;

	if (hwif->prd_max_nents == 0)
		hwif->prd_max_nents = PRD_ENTRIES;
	if (hwif->prd_ent_size == 0)
		hwif->prd_ent_size = PRD_BYTES;

	prd_size = hwif->prd_max_nents * hwif->prd_ent_size;

	hwif->dmatable_cpu = dma_alloc_coherent(hwif->dev, prd_size,
						&hwif->dmatable_dma,
						GFP_ATOMIC);
	if (hwif->dmatable_cpu == NULL) {
		printk(KERN_ERR "%s: unable to allocate PRD table\n",
			hwif->name);
		return -ENOMEM;
	}

	return 0;
}
EXPORT_SYMBOL_GPL(ide_allocate_dma_engine);

int ide_dma_prepare(ide_drive_t *drive, struct ide_cmd *cmd)
{
	const struct ide_dma_ops *dma_ops = drive->hwif->dma_ops;

	if ((drive->dev_flags & IDE_DFLAG_USING_DMA) == 0 ||
	    (dma_ops->dma_check && dma_ops->dma_check(drive, cmd)))
		goto out;
	ide_map_sg(drive, cmd);
	if (ide_dma_map_sg(drive, cmd) == 0)
		goto out_map;
	if (dma_ops->dma_setup(drive, cmd))
		goto out_dma_unmap;
	drive->waiting_for_dma = 1;
	return 0;
out_dma_unmap:
	ide_dma_unmap_sg(drive, cmd);
out_map:
	ide_map_sg(drive, cmd);
out:
	return 1;
}<|MERGE_RESOLUTION|>--- conflicted
+++ resolved
@@ -488,17 +488,8 @@
 	/*
 	 * make sure request is sane
 	 */
-<<<<<<< HEAD
-	rq = hwif->rq;
-	if (rq) {
-		hwif->rq = NULL;
-		rq->errors = 0;
-		ide_requeue_and_plug(drive, rq);
-	}
-=======
 	if (hwif->rq)
 		hwif->rq->errors = 0;
->>>>>>> c48b24ba
 	return ret;
 }
 
