--- conflicted
+++ resolved
@@ -139,17 +139,10 @@
 	else
 		cmd->sg_dma_direction = DMA_FROM_DEVICE;
 
-<<<<<<< HEAD
-	i = dma_map_sg(hwif->dev, sg, hwif->sg_nents, hwif->sg_dma_direction);
-	if (i) {
-		hwif->orig_sg_nents = hwif->sg_nents;
-		hwif->sg_nents = i;
-=======
 	i = dma_map_sg(hwif->dev, sg, cmd->sg_nents, cmd->sg_dma_direction);
 	if (i) {
 		cmd->orig_sg_nents = cmd->sg_nents;
 		cmd->sg_nents = i;
->>>>>>> f0eba65c
 	}
 
 	return i;
@@ -170,13 +163,8 @@
 {
 	ide_hwif_t *hwif = drive->hwif;
 
-<<<<<<< HEAD
-	dma_unmap_sg(hwif->dev, hwif->sg_table, hwif->orig_sg_nents,
-		     hwif->sg_dma_direction);
-=======
 	dma_unmap_sg(hwif->dev, hwif->sg_table, cmd->orig_sg_nents,
 		     cmd->sg_dma_direction);
->>>>>>> f0eba65c
 }
 EXPORT_SYMBOL_GPL(ide_dma_unmap_sg);
 
