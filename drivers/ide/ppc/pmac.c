--- conflicted
+++ resolved
@@ -486,14 +486,6 @@
 		pmac_ide_selectproc(drive);
 }
 
-<<<<<<< HEAD
-static void pmac_outbsync(ide_hwif_t *hwif, u8 value, unsigned long port)
-{
-	u32 tmp;
-	
-	writeb(value, (void __iomem *) port);
-	tmp = readl((void __iomem *)(hwif->io_ports.data_addr
-=======
 static void pmac_exec_command(ide_hwif_t *hwif, u8 cmd)
 {
 	writeb(cmd, (void __iomem *)hwif->io_ports.command_addr);
@@ -514,7 +506,6 @@
 
 	writeb(ctl, (void __iomem *)hwif->io_ports.ctl_addr);
 	(void)readl((void __iomem *)(hwif->io_ports.data_addr
->>>>>>> c1779e24
 				     + IDE_TIMING_CONFIG));
 }
 
