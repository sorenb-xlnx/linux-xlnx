/*
 *  Copyright (C) 1994-1998   Linus Torvalds & authors (see below)
 *  Copyright (C) 2005, 2007  Bartlomiej Zolnierkiewicz
 */

/*
 *  Mostly written by Mark Lord <mlord@pobox.com>
 *                and Gadi Oxman <gadio@netvision.net.il>
 *                and Andre Hedrick <andre@linux-ide.org>
 *
 *  See linux/MAINTAINERS for address of current maintainer.
 *
 * This is the IDE probe module, as evolved from hd.c and ide.c.
 *
 * -- increase WAIT_PIDENTIFY to avoid CD-ROM locking at boot
 *	 by Andrea Arcangeli
 */

#include <linux/module.h>
#include <linux/types.h>
#include <linux/string.h>
#include <linux/kernel.h>
#include <linux/timer.h>
#include <linux/mm.h>
#include <linux/interrupt.h>
#include <linux/major.h>
#include <linux/errno.h>
#include <linux/genhd.h>
#include <linux/slab.h>
#include <linux/delay.h>
#include <linux/ide.h>
#include <linux/spinlock.h>
#include <linux/kmod.h>
#include <linux/pci.h>
#include <linux/scatterlist.h>

#include <asm/byteorder.h>
#include <asm/irq.h>
#include <asm/uaccess.h>
#include <asm/io.h>

static ide_hwif_t ide_hwifs[MAX_HWIFS]; /* master data repository */

/**
 *	generic_id		-	add a generic drive id
 *	@drive:	drive to make an ID block for
 *	
 *	Add a fake id field to the drive we are passed. This allows
 *	use to skip a ton of NULL checks (which people always miss) 
 *	and make drive properties unconditional outside of this file
 */
 
static void generic_id(ide_drive_t *drive)
{
	drive->id->cyls = drive->cyl;
	drive->id->heads = drive->head;
	drive->id->sectors = drive->sect;
	drive->id->cur_cyls = drive->cyl;
	drive->id->cur_heads = drive->head;
	drive->id->cur_sectors = drive->sect;
}

static void ide_disk_init_chs(ide_drive_t *drive)
{
	struct hd_driveid *id = drive->id;

	/* Extract geometry if we did not already have one for the drive */
	if (!drive->cyl || !drive->head || !drive->sect) {
		drive->cyl  = drive->bios_cyl  = id->cyls;
		drive->head = drive->bios_head = id->heads;
		drive->sect = drive->bios_sect = id->sectors;
	}

	/* Handle logical geometry translation by the drive */
	if ((id->field_valid & 1) && id->cur_cyls &&
	    id->cur_heads && (id->cur_heads <= 16) && id->cur_sectors) {
		drive->cyl  = id->cur_cyls;
		drive->head = id->cur_heads;
		drive->sect = id->cur_sectors;
	}

	/* Use physical geometry if what we have still makes no sense */
	if (drive->head > 16 && id->heads && id->heads <= 16) {
		drive->cyl  = id->cyls;
		drive->head = id->heads;
		drive->sect = id->sectors;
	}
}

static void ide_disk_init_mult_count(ide_drive_t *drive)
{
	struct hd_driveid *id = drive->id;

	drive->mult_count = 0;
	if (id->max_multsect) {
#ifdef CONFIG_IDEDISK_MULTI_MODE
		id->multsect = ((id->max_multsect/2) > 1) ? id->max_multsect : 0;
		id->multsect_valid = id->multsect ? 1 : 0;
		drive->mult_req = id->multsect_valid ? id->max_multsect : 0;
		drive->special.b.set_multmode = drive->mult_req ? 1 : 0;
#else	/* original, pre IDE-NFG, per request of AC */
		drive->mult_req = 0;
		if (drive->mult_req > id->max_multsect)
			drive->mult_req = id->max_multsect;
		if (drive->mult_req || ((id->multsect_valid & 1) && id->multsect))
			drive->special.b.set_multmode = 1;
#endif
	}
}

/**
 *	do_identify	-	identify a drive
 *	@drive: drive to identify 
 *	@cmd: command used
 *
 *	Called when we have issued a drive identify command to
 *	read and parse the results. This function is run with
 *	interrupts disabled. 
 */
 
static inline void do_identify (ide_drive_t *drive, u8 cmd)
{
	ide_hwif_t *hwif = HWIF(drive);
	int bswap = 1;
	struct hd_driveid *id;

	id = drive->id;
	/* read 512 bytes of id info */
	hwif->tp_ops->input_data(drive, NULL, id, SECTOR_SIZE);

	drive->id_read = 1;
	local_irq_enable();
#ifdef DEBUG
	printk(KERN_INFO "%s: dumping identify data\n", drive->name);
	ide_dump_identify((u8 *)id);
#endif
	ide_fix_driveid(id);

#if defined (CONFIG_SCSI_EATA_PIO) || defined (CONFIG_SCSI_EATA)
	/*
	 * EATA SCSI controllers do a hardware ATA emulation:
	 * Ignore them if there is a driver for them available.
	 */
	if ((id->model[0] == 'P' && id->model[1] == 'M') ||
	    (id->model[0] == 'S' && id->model[1] == 'K')) {
		printk("%s: EATA SCSI HBA %.10s\n", drive->name, id->model);
		goto err_misc;
	}
#endif /* CONFIG_SCSI_EATA || CONFIG_SCSI_EATA_PIO */

	/*
	 *  WIN_IDENTIFY returns little-endian info,
	 *  WIN_PIDENTIFY *usually* returns little-endian info.
	 */
	if (cmd == WIN_PIDENTIFY) {
		if ((id->model[0] == 'N' && id->model[1] == 'E') /* NEC */
		 || (id->model[0] == 'F' && id->model[1] == 'X') /* Mitsumi */
		 || (id->model[0] == 'P' && id->model[1] == 'i'))/* Pioneer */
			/* Vertos drives may still be weird */
			bswap ^= 1;	
	}
	ide_fixstring(id->model,     sizeof(id->model),     bswap);
	ide_fixstring(id->fw_rev,    sizeof(id->fw_rev),    bswap);
	ide_fixstring(id->serial_no, sizeof(id->serial_no), bswap);

	/* we depend on this a lot! */
	id->model[sizeof(id->model)-1] = '\0';

	if (strstr(id->model, "E X A B Y T E N E S T"))
		goto err_misc;

	printk("%s: %s, ", drive->name, id->model);
	drive->present = 1;
	drive->dead = 0;

	/*
	 * Check for an ATAPI device
	 */
	if (cmd == WIN_PIDENTIFY) {
		u8 type = (id->config >> 8) & 0x1f;
		printk("ATAPI ");
		switch (type) {
			case ide_floppy:
				if (!strstr(id->model, "CD-ROM")) {
					if (!strstr(id->model, "oppy") &&
					    !strstr(id->model, "poyp") &&
					    !strstr(id->model, "ZIP"))
						printk("cdrom or floppy?, assuming ");
					if (drive->media != ide_cdrom) {
						printk ("FLOPPY");
						drive->removable = 1;
						break;
					}
				}
				/* Early cdrom models used zero */
				type = ide_cdrom;
			case ide_cdrom:
				drive->removable = 1;
#ifdef CONFIG_PPC
				/* kludge for Apple PowerBook internal zip */
				if (!strstr(id->model, "CD-ROM") &&
				    strstr(id->model, "ZIP")) {
					printk ("FLOPPY");
					type = ide_floppy;
					break;
				}
#endif
				printk ("CD/DVD-ROM");
				break;
			case ide_tape:
				printk ("TAPE");
				break;
			case ide_optical:
				printk ("OPTICAL");
				drive->removable = 1;
				break;
			default:
				printk("UNKNOWN (type %d)", type);
				break;
		}
		printk (" drive\n");
		drive->media = type;
		/* an ATAPI device ignores DRDY */
		drive->ready_stat = 0;
		return;
	}

	/*
	 * Not an ATAPI device: looks like a "regular" hard disk
	 */

	/*
	 * 0x848a = CompactFlash device
	 * These are *not* removable in Linux definition of the term
	 */

	if ((id->config != 0x848a) && (id->config & (1<<7)))
		drive->removable = 1;

	drive->media = ide_disk;
	printk("%s DISK drive\n", (id->config == 0x848a) ? "CFA" : "ATA" );

	return;

err_misc:
	kfree(id);
	drive->present = 0;
	return;
}

/**
 *	actual_try_to_identify	-	send ata/atapi identify
 *	@drive: drive to identify
 *	@cmd: command to use
 *
 *	try_to_identify() sends an ATA(PI) IDENTIFY request to a drive
 *	and waits for a response.  It also monitors irqs while this is
 *	happening, in hope of automatically determining which one is
 *	being used by the interface.
 *
 *	Returns:	0  device was identified
 *			1  device timed-out (no response to identify request)
 *			2  device aborted the command (refused to identify itself)
 */

static int actual_try_to_identify (ide_drive_t *drive, u8 cmd)
{
	ide_hwif_t *hwif = HWIF(drive);
	struct ide_io_ports *io_ports = &hwif->io_ports;
	const struct ide_tp_ops *tp_ops = hwif->tp_ops;
	int use_altstatus = 0, rc;
	unsigned long timeout;
	u8 s = 0, a = 0;

	/* take a deep breath */
	msleep(50);

	if (io_ports->ctl_addr) {
		a = tp_ops->read_altstatus(hwif);
		s = tp_ops->read_status(hwif);
		if ((a ^ s) & ~INDEX_STAT)
			/* ancient Seagate drives, broken interfaces */
			printk(KERN_INFO "%s: probing with STATUS(0x%02x) "
					 "instead of ALTSTATUS(0x%02x)\n",
					 drive->name, s, a);
		else
			/* use non-intrusive polling */
			use_altstatus = 1;
	}

	/* set features register for atapi
	 * identify command to be sure of reply
	 */
	if (cmd == WIN_PIDENTIFY) {
		ide_task_t task;

		memset(&task, 0, sizeof(task));
		/* disable DMA & overlap */
		task.tf_flags = IDE_TFLAG_OUT_FEATURE;

		tp_ops->tf_load(drive, &task);
	}

	/* ask drive for ID */
	tp_ops->exec_command(hwif, cmd);

	timeout = ((cmd == WIN_IDENTIFY) ? WAIT_WORSTCASE : WAIT_PIDENTIFY) / 2;
	timeout += jiffies;
	do {
		if (time_after(jiffies, timeout)) {
			/* drive timed-out */
			return 1;
		}
		/* give drive a breather */
		msleep(50);
		s = use_altstatus ? tp_ops->read_altstatus(hwif)
				  : tp_ops->read_status(hwif);
	} while (s & BUSY_STAT);

	/* wait for IRQ and DRQ_STAT */
	msleep(50);
	s = tp_ops->read_status(hwif);

	if (OK_STAT(s, DRQ_STAT, BAD_R_STAT)) {
		unsigned long flags;

		/* local CPU only; some systems need this */
		local_irq_save(flags);
		/* drive returned ID */
		do_identify(drive, cmd);
		/* drive responded with ID */
		rc = 0;
		/* clear drive IRQ */
		(void)tp_ops->read_status(hwif);
		local_irq_restore(flags);
	} else {
		/* drive refused ID */
		rc = 2;
	}
	return rc;
}

/**
 *	try_to_identify	-	try to identify a drive
 *	@drive: drive to probe
 *	@cmd: command to use
 *
 *	Issue the identify command and then do IRQ probing to
 *	complete the identification when needed by finding the
 *	IRQ the drive is attached to
 */
 
static int try_to_identify (ide_drive_t *drive, u8 cmd)
{
	ide_hwif_t *hwif = HWIF(drive);
	const struct ide_tp_ops *tp_ops = hwif->tp_ops;
	int retval;
	int autoprobe = 0;
	unsigned long cookie = 0;

	/*
	 * Disable device irq unless we need to
	 * probe for it. Otherwise we'll get spurious
	 * interrupts during the identify-phase that
	 * the irq handler isn't expecting.
	 */
	if (hwif->io_ports.ctl_addr) {
		if (!hwif->irq) {
			autoprobe = 1;
			cookie = probe_irq_on();
		}
		tp_ops->set_irq(hwif, autoprobe);
	}

	retval = actual_try_to_identify(drive, cmd);

	if (autoprobe) {
		int irq;

		tp_ops->set_irq(hwif, 0);
		/* clear drive IRQ */
		(void)tp_ops->read_status(hwif);
		udelay(5);
		irq = probe_irq_off(cookie);
		if (!hwif->irq) {
			if (irq > 0) {
				hwif->irq = irq;
			} else {
				/* Mmmm.. multiple IRQs..
				 * don't know which was ours
				 */
				printk("%s: IRQ probe failed (0x%lx)\n",
					drive->name, cookie);
			}
		}
	}
	return retval;
}

static int ide_busy_sleep(ide_hwif_t *hwif)
{
	unsigned long timeout = jiffies + WAIT_WORSTCASE;
	u8 stat;

	do {
		msleep(50);
		stat = hwif->tp_ops->read_status(hwif);
		if ((stat & BUSY_STAT) == 0)
			return 0;
	} while (time_before(jiffies, timeout));

	return 1;
}

static u8 ide_read_device(ide_drive_t *drive)
{
	ide_task_t task;

	memset(&task, 0, sizeof(task));
	task.tf_flags = IDE_TFLAG_IN_DEVICE;

	drive->hwif->tp_ops->tf_read(drive, &task);

	return task.tf.device;
}

/**
 *	do_probe		-	probe an IDE device
 *	@drive: drive to probe
 *	@cmd: command to use
 *
 *	do_probe() has the difficult job of finding a drive if it exists,
 *	without getting hung up if it doesn't exist, without trampling on
 *	ethernet cards, and without leaving any IRQs dangling to haunt us later.
 *
 *	If a drive is "known" to exist (from CMOS or kernel parameters),
 *	but does not respond right away, the probe will "hang in there"
 *	for the maximum wait time (about 30 seconds), otherwise it will
 *	exit much more quickly.
 *
 * Returns:	0  device was identified
 *		1  device timed-out (no response to identify request)
 *		2  device aborted the command (refused to identify itself)
 *		3  bad status from device (possible for ATAPI drives)
 *		4  probe was not attempted because failure was obvious
 */

static int do_probe (ide_drive_t *drive, u8 cmd)
{
	ide_hwif_t *hwif = HWIF(drive);
	const struct ide_tp_ops *tp_ops = hwif->tp_ops;
	int rc;
	u8 stat;

	if (drive->present) {
		/* avoid waiting for inappropriate probes */
		if ((drive->media != ide_disk) && (cmd == WIN_IDENTIFY))
			return 4;
	}
#ifdef DEBUG
	printk("probing for %s: present=%d, media=%d, probetype=%s\n",
		drive->name, drive->present, drive->media,
		(cmd == WIN_IDENTIFY) ? "ATA" : "ATAPI");
#endif

	/* needed for some systems
	 * (e.g. crw9624 as drive0 with disk as slave)
	 */
	msleep(50);
	SELECT_DRIVE(drive);
	msleep(50);

	if (ide_read_device(drive) != drive->select.all && !drive->present) {
		if (drive->select.b.unit != 0) {
			/* exit with drive0 selected */
			SELECT_DRIVE(&hwif->drives[0]);
			/* allow BUSY_STAT to assert & clear */
			msleep(50);
		}
		/* no i/f present: mmm.. this should be a 4 -ml */
		return 3;
	}

	stat = tp_ops->read_status(hwif);

	if (OK_STAT(stat, READY_STAT, BUSY_STAT) ||
	    drive->present || cmd == WIN_PIDENTIFY) {
		/* send cmd and wait */
		if ((rc = try_to_identify(drive, cmd))) {
			/* failed: try again */
			rc = try_to_identify(drive,cmd);
		}

		stat = tp_ops->read_status(hwif);

		if (stat == (BUSY_STAT | READY_STAT))
			return 4;

		if (rc == 1 && cmd == WIN_PIDENTIFY) {
			printk(KERN_ERR "%s: no response (status = 0x%02x), "
					"resetting drive\n", drive->name, stat);
			msleep(50);
			SELECT_DRIVE(drive);
			msleep(50);
			tp_ops->exec_command(hwif, WIN_SRST);
			(void)ide_busy_sleep(hwif);
			rc = try_to_identify(drive, cmd);
		}

		/* ensure drive IRQ is clear */
		stat = tp_ops->read_status(hwif);

		if (rc == 1)
			printk(KERN_ERR "%s: no response (status = 0x%02x)\n",
					drive->name, stat);
	} else {
		/* not present or maybe ATAPI */
		rc = 3;
	}
	if (drive->select.b.unit != 0) {
		/* exit with drive0 selected */
		SELECT_DRIVE(&hwif->drives[0]);
		msleep(50);
		/* ensure drive irq is clear */
		(void)tp_ops->read_status(hwif);
	}
	return rc;
}

/*
 *
 */
static void enable_nest (ide_drive_t *drive)
{
	ide_hwif_t *hwif = HWIF(drive);
	const struct ide_tp_ops *tp_ops = hwif->tp_ops;
	u8 stat;

	printk("%s: enabling %s -- ", hwif->name, drive->id->model);
	SELECT_DRIVE(drive);
	msleep(50);
	tp_ops->exec_command(hwif, EXABYTE_ENABLE_NEST);

	if (ide_busy_sleep(hwif)) {
		printk(KERN_CONT "failed (timeout)\n");
		return;
	}

	msleep(50);

	stat = tp_ops->read_status(hwif);

	if (!OK_STAT(stat, 0, BAD_STAT))
		printk(KERN_CONT "failed (status = 0x%02x)\n", stat);
	else
		printk(KERN_CONT "success\n");

	/* if !(success||timed-out) */
	if (do_probe(drive, WIN_IDENTIFY) >= 2) {
		/* look for ATAPI device */
		(void) do_probe(drive, WIN_PIDENTIFY);
	}
}

/**
 *	probe_for_drives	-	upper level drive probe
 *	@drive: drive to probe for
 *
 *	probe_for_drive() tests for existence of a given drive using do_probe()
 *	and presents things to the user as needed.
 *
 *	Returns:	0  no device was found
 *			1  device was found (note: drive->present might
 *			   still be 0)
 */
 
static inline u8 probe_for_drive (ide_drive_t *drive)
{
	/*
	 *	In order to keep things simple we have an id
	 *	block for all drives at all times. If the device
	 *	is pre ATA or refuses ATA/ATAPI identify we
	 *	will add faked data to this.
	 *
	 *	Also note that 0 everywhere means "can't do X"
	 */
 
	drive->id = kzalloc(SECTOR_WORDS *4, GFP_KERNEL);
	drive->id_read = 0;
	if(drive->id == NULL)
	{
		printk(KERN_ERR "ide: out of memory for id data.\n");
		return 0;
	}
	strcpy(drive->id->model, "UNKNOWN");
	
	/* skip probing? */
	if (!drive->noprobe)
	{
		/* if !(success||timed-out) */
		if (do_probe(drive, WIN_IDENTIFY) >= 2) {
			/* look for ATAPI device */
			(void) do_probe(drive, WIN_PIDENTIFY);
		}
		if (!drive->present)
			/* drive not found */
			return 0;
		if (strstr(drive->id->model, "E X A B Y T E N E S T"))
			enable_nest(drive);
	
		/* identification failed? */
		if (!drive->id_read) {
			if (drive->media == ide_disk) {
				printk(KERN_INFO "%s: non-IDE drive, CHS=%d/%d/%d\n",
					drive->name, drive->cyl,
					drive->head, drive->sect);
			} else if (drive->media == ide_cdrom) {
				printk(KERN_INFO "%s: ATAPI cdrom (?)\n", drive->name);
			} else {
				/* nuke it */
				printk(KERN_WARNING "%s: Unknown device on bus refused identification. Ignoring.\n", drive->name);
				drive->present = 0;
			}
		}
		/* drive was found */
	}
	if(!drive->present)
		return 0;
	/* The drive wasn't being helpful. Add generic info only */
	if (drive->id_read == 0) {
		generic_id(drive);
		return 1;
	}

	if (drive->media == ide_disk) {
		ide_disk_init_chs(drive);
		ide_disk_init_mult_count(drive);
	}

	return drive->present;
}

static void hwif_release_dev(struct device *dev)
{
	ide_hwif_t *hwif = container_of(dev, ide_hwif_t, gendev);

	complete(&hwif->gendev_rel_comp);
}

static int ide_register_port(ide_hwif_t *hwif)
{
	int ret;

	/* register with global device tree */
	strlcpy(hwif->gendev.bus_id,hwif->name,BUS_ID_SIZE);
	hwif->gendev.driver_data = hwif;
	if (hwif->gendev.parent == NULL) {
		if (hwif->dev)
			hwif->gendev.parent = hwif->dev;
		else
			/* Would like to do = &device_legacy */
			hwif->gendev.parent = NULL;
	}
	hwif->gendev.release = hwif_release_dev;
	ret = device_register(&hwif->gendev);
	if (ret < 0) {
		printk(KERN_WARNING "IDE: %s: device_register error: %d\n",
			__func__, ret);
		goto out;
	}

	hwif->portdev = device_create_drvdata(ide_port_class, &hwif->gendev,
					      MKDEV(0, 0), hwif, hwif->name);
	if (IS_ERR(hwif->portdev)) {
		ret = PTR_ERR(hwif->portdev);
		device_unregister(&hwif->gendev);
	}
out:
	return ret;
}

/**
 *	ide_port_wait_ready	-	wait for port to become ready
 *	@hwif: IDE port
 *
 *	This is needed on some PPCs and a bunch of BIOS-less embedded
 *	platforms.  Typical cases are:
 *
 *	- The firmware hard reset the disk before booting the kernel,
 *	  the drive is still doing it's poweron-reset sequence, that
 *	  can take up to 30 seconds.
 *
 *	- The firmware does nothing (or no firmware), the device is
 *	  still in POST state (same as above actually).
 *
 *	- Some CD/DVD/Writer combo drives tend to drive the bus during
 *	  their reset sequence even when they are non-selected slave
 *	  devices, thus preventing discovery of the main HD.
 *
 *	Doing this wait-for-non-busy should not harm any existing
 *	configuration and fix some issues like the above.
 *
 *	BenH.
 *
 *	Returns 0 on success, error code (< 0) otherwise.
 */

static int ide_port_wait_ready(ide_hwif_t *hwif)
{
	int unit, rc;

	printk(KERN_DEBUG "Probing IDE interface %s...\n", hwif->name);

	/* Let HW settle down a bit from whatever init state we
	 * come from */
	mdelay(2);

	/* Wait for BSY bit to go away, spec timeout is 30 seconds,
	 * I know of at least one disk who takes 31 seconds, I use 35
	 * here to be safe
	 */
	rc = ide_wait_not_busy(hwif, 35000);
	if (rc)
		return rc;

	/* Now make sure both master & slave are ready */
	for (unit = 0; unit < MAX_DRIVES; unit++) {
		ide_drive_t *drive = &hwif->drives[unit];

		/* Ignore disks that we will not probe for later. */
		if (!drive->noprobe || drive->present) {
			SELECT_DRIVE(drive);
			hwif->tp_ops->set_irq(hwif, 1);
			mdelay(2);
			rc = ide_wait_not_busy(hwif, 35000);
			if (rc)
				goto out;
		} else
			printk(KERN_DEBUG "%s: ide_wait_not_busy() skipped\n",
					  drive->name);
	}
out:
	/* Exit function with master reselected (let's be sane) */
	if (unit)
		SELECT_DRIVE(&hwif->drives[0]);

	return rc;
}

/**
 *	ide_undecoded_slave	-	look for bad CF adapters
 *	@drive1: drive
 *
 *	Analyse the drives on the interface and attempt to decide if we
 *	have the same drive viewed twice. This occurs with crap CF adapters
 *	and PCMCIA sometimes.
 */

void ide_undecoded_slave(ide_drive_t *drive1)
{
	ide_drive_t *drive0 = &drive1->hwif->drives[0];

	if ((drive1->dn & 1) == 0 || drive0->present == 0)
		return;

	/* If the models don't match they are not the same product */
	if (strcmp(drive0->id->model, drive1->id->model))
		return;

	/* Serial numbers do not match */
	if (strncmp(drive0->id->serial_no, drive1->id->serial_no, 20))
		return;

	/* No serial number, thankfully very rare for CF */
	if (drive0->id->serial_no[0] == 0)
		return;

	/* Appears to be an IDE flash adapter with decode bugs */
	printk(KERN_WARNING "ide-probe: ignoring undecoded slave\n");

	drive1->present = 0;
}

EXPORT_SYMBOL_GPL(ide_undecoded_slave);

static int ide_probe_port(ide_hwif_t *hwif)
{
	unsigned long flags;
	unsigned int irqd;
	int unit, rc = -ENODEV;

	BUG_ON(hwif->present);

	if (hwif->drives[0].noprobe && hwif->drives[1].noprobe)
		return -EACCES;

	/*
	 * We must always disable IRQ, as probe_for_drive will assert IRQ, but
	 * we'll install our IRQ driver much later...
	 */
	irqd = hwif->irq;
	if (irqd)
		disable_irq(hwif->irq);

	local_irq_set(flags);

	if (ide_port_wait_ready(hwif) == -EBUSY)
		printk(KERN_DEBUG "%s: Wait for ready failed before probe !\n", hwif->name);

	/*
	 * Second drive should only exist if first drive was found,
	 * but a lot of cdrom drives are configured as single slaves.
	 */
	for (unit = 0; unit < MAX_DRIVES; ++unit) {
		ide_drive_t *drive = &hwif->drives[unit];
		drive->dn = (hwif->channel ? 2 : 0) + unit;
		(void) probe_for_drive(drive);
		if (drive->present)
			rc = 0;
	}

	local_irq_restore(flags);

	/*
	 * Use cached IRQ number. It might be (and is...) changed by probe
	 * code above
	 */
	if (irqd)
		enable_irq(irqd);

	return rc;
}

static void ide_port_tune_devices(ide_hwif_t *hwif)
{
	const struct ide_port_ops *port_ops = hwif->port_ops;
	int unit;

	for (unit = 0; unit < MAX_DRIVES; unit++) {
		ide_drive_t *drive = &hwif->drives[unit];

		if (drive->present && port_ops && port_ops->quirkproc)
			port_ops->quirkproc(drive);
	}

	for (unit = 0; unit < MAX_DRIVES; ++unit) {
		ide_drive_t *drive = &hwif->drives[unit];

		if (drive->present) {
			ide_set_max_pio(drive);

			drive->nice1 = 1;

			if (hwif->dma_ops)
				ide_set_dma(drive);
		}
	}

	for (unit = 0; unit < MAX_DRIVES; ++unit) {
		ide_drive_t *drive = &hwif->drives[unit];

		if (hwif->host_flags & IDE_HFLAG_NO_IO_32BIT)
			drive->no_io_32bit = 1;
		else
			drive->no_io_32bit = drive->id->dword_io ? 1 : 0;
	}
}

#if MAX_HWIFS > 1
/*
 * save_match() is used to simplify logic in init_irq() below.
 *
 * A loophole here is that we may not know about a particular
 * hwif's irq until after that hwif is actually probed/initialized..
 * This could be a problem for the case where an hwif is on a
 * dual interface that requires serialization (eg. cmd640) and another
 * hwif using one of the same irqs is initialized beforehand.
 *
 * This routine detects and reports such situations, but does not fix them.
 */
static void save_match(ide_hwif_t *hwif, ide_hwif_t *new, ide_hwif_t **match)
{
	ide_hwif_t *m = *match;

	if (m && m->hwgroup && m->hwgroup != new->hwgroup) {
		if (!new->hwgroup)
			return;
		printk("%s: potential irq problem with %s and %s\n",
			hwif->name, new->name, m->name);
	}
	if (!m || m->irq != hwif->irq) /* don't undo a prior perfect match */
		*match = new;
}
#endif /* MAX_HWIFS > 1 */

/*
 * init request queue
 */
static int ide_init_queue(ide_drive_t *drive)
{
	struct request_queue *q;
	ide_hwif_t *hwif = HWIF(drive);
	int max_sectors = 256;
	int max_sg_entries = PRD_ENTRIES;

	/*
	 *	Our default set up assumes the normal IDE case,
	 *	that is 64K segmenting, standard PRD setup
	 *	and LBA28. Some drivers then impose their own
	 *	limits and LBA48 we could raise it but as yet
	 *	do not.
	 */

	q = blk_init_queue_node(do_ide_request, &ide_lock, hwif_to_node(hwif));
	if (!q)
		return 1;

	q->queuedata = drive;
	blk_queue_segment_boundary(q, 0xffff);

	if (hwif->rqsize < max_sectors)
		max_sectors = hwif->rqsize;
	blk_queue_max_sectors(q, max_sectors);

#ifdef CONFIG_PCI
	/* When we have an IOMMU, we may have a problem where pci_map_sg()
	 * creates segments that don't completely match our boundary
	 * requirements and thus need to be broken up again. Because it
	 * doesn't align properly either, we may actually have to break up
	 * to more segments than what was we got in the first place, a max
	 * worst case is twice as many.
	 * This will be fixed once we teach pci_map_sg() about our boundary
	 * requirements, hopefully soon. *FIXME*
	 */
	if (!PCI_DMA_BUS_IS_PHYS)
		max_sg_entries >>= 1;
#endif /* CONFIG_PCI */

	blk_queue_max_hw_segments(q, max_sg_entries);
	blk_queue_max_phys_segments(q, max_sg_entries);

	/* assign drive queue */
	drive->queue = q;

	/* needs drive->queue to be set */
	ide_toggle_bounce(drive, 1);

	return 0;
}

static void ide_add_drive_to_hwgroup(ide_drive_t *drive)
{
	ide_hwgroup_t *hwgroup = drive->hwif->hwgroup;

	spin_lock_irq(&ide_lock);
	if (!hwgroup->drive) {
		/* first drive for hwgroup. */
		drive->next = drive;
		hwgroup->drive = drive;
		hwgroup->hwif = HWIF(hwgroup->drive);
	} else {
		drive->next = hwgroup->drive->next;
		hwgroup->drive->next = drive;
	}
	spin_unlock_irq(&ide_lock);
}

/*
 * For any present drive:
 * - allocate the block device queue
 * - link drive into the hwgroup
 */
static void ide_port_setup_devices(ide_hwif_t *hwif)
{
	int i;

	mutex_lock(&ide_cfg_mtx);
	for (i = 0; i < MAX_DRIVES; i++) {
		ide_drive_t *drive = &hwif->drives[i];

		if (!drive->present)
			continue;

		if (ide_init_queue(drive)) {
			printk(KERN_ERR "ide: failed to init %s\n",
					drive->name);
			continue;
		}

		ide_add_drive_to_hwgroup(drive);
	}
	mutex_unlock(&ide_cfg_mtx);
}

static ide_hwif_t *ide_ports[MAX_HWIFS];

void ide_remove_port_from_hwgroup(ide_hwif_t *hwif)
{
	ide_hwgroup_t *hwgroup = hwif->hwgroup;

	ide_ports[hwif->index] = NULL;

	spin_lock_irq(&ide_lock);
	/*
	 * Remove us from the hwgroup, and free
	 * the hwgroup if we were the only member
	 */
	if (hwif->next == hwif) {
		BUG_ON(hwgroup->hwif != hwif);
		kfree(hwgroup);
	} else {
		/* There is another interface in hwgroup.
		 * Unlink us, and set hwgroup->drive and ->hwif to
		 * something sane.
		 */
		ide_hwif_t *g = hwgroup->hwif;

		while (g->next != hwif)
			g = g->next;
		g->next = hwif->next;
		if (hwgroup->hwif == hwif) {
			/* Chose a random hwif for hwgroup->hwif.
			 * It's guaranteed that there are no drives
			 * left in the hwgroup.
			 */
			BUG_ON(hwgroup->drive != NULL);
			hwgroup->hwif = g;
		}
		BUG_ON(hwgroup->hwif == hwif);
	}
	spin_unlock_irq(&ide_lock);
}

/*
 * This routine sets up the irq for an ide interface, and creates a new
 * hwgroup for the irq/hwif if none was previously assigned.
 *
 * Much of the code is for correctly detecting/handling irq sharing
 * and irq serialization situations.  This is somewhat complex because
 * it handles static as well as dynamic (PCMCIA) IDE interfaces.
 */
static int init_irq (ide_hwif_t *hwif)
{
	struct ide_io_ports *io_ports = &hwif->io_ports;
	unsigned int index;
	ide_hwgroup_t *hwgroup;
	ide_hwif_t *match = NULL;


	BUG_ON(in_interrupt());
	BUG_ON(irqs_disabled());	
	BUG_ON(hwif == NULL);

	mutex_lock(&ide_cfg_mtx);
	hwif->hwgroup = NULL;
#if MAX_HWIFS > 1
	/*
	 * Group up with any other hwifs that share our irq(s).
	 */
	for (index = 0; index < MAX_HWIFS; index++) {
		ide_hwif_t *h = ide_ports[index];

		if (h && h->hwgroup) {  /* scan only initialized ports */
			if (hwif->irq == h->irq) {
				hwif->sharing_irq = h->sharing_irq = 1;
				if (hwif->chipset != ide_pci ||
				    h->chipset != ide_pci) {
					save_match(hwif, h, &match);
				}
			}
			if (hwif->serialized) {
				if (hwif->mate && hwif->mate->irq == h->irq)
					save_match(hwif, h, &match);
			}
			if (h->serialized) {
				if (h->mate && hwif->irq == h->mate->irq)
					save_match(hwif, h, &match);
			}
		}
	}
#endif /* MAX_HWIFS > 1 */
	/*
	 * If we are still without a hwgroup, then form a new one
	 */
	if (match) {
		hwgroup = match->hwgroup;
		hwif->hwgroup = hwgroup;
		/*
		 * Link us into the hwgroup.
		 * This must be done early, do ensure that unexpected_intr
		 * can find the hwif and prevent irq storms.
		 * No drives are attached to the new hwif, choose_drive
		 * can't do anything stupid (yet).
		 * Add ourself as the 2nd entry to the hwgroup->hwif
		 * linked list, the first entry is the hwif that owns
		 * hwgroup->handler - do not change that.
		 */
		spin_lock_irq(&ide_lock);
		hwif->next = hwgroup->hwif->next;
		hwgroup->hwif->next = hwif;
		BUG_ON(hwif->next == hwif);
		spin_unlock_irq(&ide_lock);
	} else {
		hwgroup = kmalloc_node(sizeof(*hwgroup), GFP_KERNEL|__GFP_ZERO,
				       hwif_to_node(hwif));
		if (hwgroup == NULL)
			goto out_up;

		hwif->hwgroup = hwgroup;
		hwgroup->hwif = hwif->next = hwif;

		init_timer(&hwgroup->timer);
		hwgroup->timer.function = &ide_timer_expiry;
		hwgroup->timer.data = (unsigned long) hwgroup;
	}

	ide_ports[hwif->index] = hwif;

	/*
	 * Allocate the irq, if not already obtained for another hwif
	 */
	if (!match || match->irq != hwif->irq) {
		int sa = 0;
#if defined(__mc68000__)
		sa = IRQF_SHARED;
#endif /* __mc68000__ */

		if (IDE_CHIPSET_IS_PCI(hwif->chipset))
			sa = IRQF_SHARED;

		if (io_ports->ctl_addr)
			hwif->tp_ops->set_irq(hwif, 1);

		if (request_irq(hwif->irq,&ide_intr,sa,hwif->name,hwgroup))
	       		goto out_unlink;
	}

	if (!hwif->rqsize) {
		if ((hwif->host_flags & IDE_HFLAG_NO_LBA48) ||
		    (hwif->host_flags & IDE_HFLAG_NO_LBA48_DMA))
			hwif->rqsize = 256;
		else
			hwif->rqsize = 65536;
	}

#if !defined(__mc68000__)
	printk("%s at 0x%03lx-0x%03lx,0x%03lx on irq %d", hwif->name,
		io_ports->data_addr, io_ports->status_addr,
		io_ports->ctl_addr, hwif->irq);
#else
	printk("%s at 0x%08lx on irq %d", hwif->name,
		io_ports->data_addr, hwif->irq);
#endif /* __mc68000__ */
	if (match)
		printk(" (%sed with %s)",
			hwif->sharing_irq ? "shar" : "serializ", match->name);
	printk("\n");

	mutex_unlock(&ide_cfg_mtx);
	return 0;
out_unlink:
	ide_remove_port_from_hwgroup(hwif);
out_up:
	mutex_unlock(&ide_cfg_mtx);
	return 1;
}

static int ata_lock(dev_t dev, void *data)
{
	/* FIXME: we want to pin hwif down */
	return 0;
}

static struct kobject *ata_probe(dev_t dev, int *part, void *data)
{
	ide_hwif_t *hwif = data;
	int unit = *part >> PARTN_BITS;
	ide_drive_t *drive = &hwif->drives[unit];
	if (!drive->present)
		return NULL;

	if (drive->media == ide_disk)
		request_module("ide-disk");
	if (drive->scsi)
		request_module("ide-scsi");
	if (drive->media == ide_cdrom || drive->media == ide_optical)
		request_module("ide-cd");
	if (drive->media == ide_tape)
		request_module("ide-tape");
	if (drive->media == ide_floppy)
		request_module("ide-floppy");

	return NULL;
}

static struct kobject *exact_match(dev_t dev, int *part, void *data)
{
	struct gendisk *p = data;
	*part &= (1 << PARTN_BITS) - 1;
	return &p->dev.kobj;
}

static int exact_lock(dev_t dev, void *data)
{
	struct gendisk *p = data;

	if (!get_disk(p))
		return -1;
	return 0;
}

void ide_register_region(struct gendisk *disk)
{
	blk_register_region(MKDEV(disk->major, disk->first_minor),
			    disk->minors, NULL, exact_match, exact_lock, disk);
}

EXPORT_SYMBOL_GPL(ide_register_region);

void ide_unregister_region(struct gendisk *disk)
{
	blk_unregister_region(MKDEV(disk->major, disk->first_minor),
			      disk->minors);
}

EXPORT_SYMBOL_GPL(ide_unregister_region);

void ide_init_disk(struct gendisk *disk, ide_drive_t *drive)
{
	ide_hwif_t *hwif = drive->hwif;
	unsigned int unit = (drive->select.all >> 4) & 1;

	disk->major = hwif->major;
	disk->first_minor = unit << PARTN_BITS;
	sprintf(disk->disk_name, "hd%c", 'a' + hwif->index * MAX_DRIVES + unit);
	disk->queue = drive->queue;
}

EXPORT_SYMBOL_GPL(ide_init_disk);

static void ide_remove_drive_from_hwgroup(ide_drive_t *drive)
{
	ide_hwgroup_t *hwgroup = drive->hwif->hwgroup;

	if (drive == drive->next) {
		/* special case: last drive from hwgroup. */
		BUG_ON(hwgroup->drive != drive);
		hwgroup->drive = NULL;
	} else {
		ide_drive_t *walk;

		walk = hwgroup->drive;
		while (walk->next != drive)
			walk = walk->next;
		walk->next = drive->next;
		if (hwgroup->drive == drive) {
			hwgroup->drive = drive->next;
			hwgroup->hwif = hwgroup->drive->hwif;
		}
	}
	BUG_ON(hwgroup->drive == drive);
}

static void drive_release_dev (struct device *dev)
{
	ide_drive_t *drive = container_of(dev, ide_drive_t, gendev);

	ide_proc_unregister_device(drive);

	spin_lock_irq(&ide_lock);
	ide_remove_drive_from_hwgroup(drive);
	kfree(drive->id);
	drive->id = NULL;
	drive->present = 0;
	/* Messed up locking ... */
	spin_unlock_irq(&ide_lock);
	blk_cleanup_queue(drive->queue);
	spin_lock_irq(&ide_lock);
	drive->queue = NULL;
	spin_unlock_irq(&ide_lock);

	complete(&drive->gendev_rel_comp);
}

static int hwif_init(ide_hwif_t *hwif)
{
	int old_irq;

	if (!hwif->irq) {
		hwif->irq = __ide_default_irq(hwif->io_ports.data_addr);
		if (!hwif->irq) {
			printk("%s: DISABLED, NO IRQ\n", hwif->name);
			return 0;
		}
	}

	if (register_blkdev(hwif->major, hwif->name))
		return 0;

	if (!hwif->sg_max_nents)
		hwif->sg_max_nents = PRD_ENTRIES;

	hwif->sg_table = kmalloc(sizeof(struct scatterlist)*hwif->sg_max_nents,
				 GFP_KERNEL);
	if (!hwif->sg_table) {
		printk(KERN_ERR "%s: unable to allocate SG table.\n", hwif->name);
		goto out;
	}

	sg_init_table(hwif->sg_table, hwif->sg_max_nents);
	
	if (init_irq(hwif) == 0)
		goto done;

	old_irq = hwif->irq;
	/*
	 *	It failed to initialise. Find the default IRQ for 
	 *	this port and try that.
	 */
	hwif->irq = __ide_default_irq(hwif->io_ports.data_addr);
	if (!hwif->irq) {
		printk("%s: Disabled unable to get IRQ %d.\n",
			hwif->name, old_irq);
		goto out;
	}
	if (init_irq(hwif)) {
		printk("%s: probed IRQ %d and default IRQ %d failed.\n",
			hwif->name, old_irq, hwif->irq);
		goto out;
	}
	printk("%s: probed IRQ %d failed, using default.\n",
		hwif->name, hwif->irq);

done:
	blk_register_region(MKDEV(hwif->major, 0), MAX_DRIVES << PARTN_BITS,
			    THIS_MODULE, ata_probe, ata_lock, hwif);
	return 1;

out:
	unregister_blkdev(hwif->major, hwif->name);
	return 0;
}

static void hwif_register_devices(ide_hwif_t *hwif)
{
	unsigned int i;

	for (i = 0; i < MAX_DRIVES; i++) {
		ide_drive_t *drive = &hwif->drives[i];
		struct device *dev = &drive->gendev;
		int ret;

		if (!drive->present)
			continue;

		ide_add_generic_settings(drive);

		snprintf(dev->bus_id, BUS_ID_SIZE, "%u.%u", hwif->index, i);
		dev->parent = &hwif->gendev;
		dev->bus = &ide_bus_type;
		dev->driver_data = drive;
		dev->release = drive_release_dev;

		ret = device_register(dev);
		if (ret < 0)
			printk(KERN_WARNING "IDE: %s: device_register error: "
					    "%d\n", __func__, ret);
	}
}

static void ide_port_init_devices(ide_hwif_t *hwif)
{
	const struct ide_port_ops *port_ops = hwif->port_ops;
	int i;

	for (i = 0; i < MAX_DRIVES; i++) {
		ide_drive_t *drive = &hwif->drives[i];

		if (hwif->host_flags & IDE_HFLAG_IO_32BIT)
			drive->io_32bit = 1;
		if (hwif->host_flags & IDE_HFLAG_UNMASK_IRQS)
			drive->unmask = 1;
		if (hwif->host_flags & IDE_HFLAG_NO_UNMASK_IRQS)
			drive->no_unmask = 1;

		if (port_ops && port_ops->init_dev)
			port_ops->init_dev(drive);
	}
}

static void ide_init_port(ide_hwif_t *hwif, unsigned int port,
			  const struct ide_port_info *d)
{
	hwif->channel = port;

	if (d->chipset)
		hwif->chipset = d->chipset;

	if (d->init_iops)
		d->init_iops(hwif);

	if ((!hwif->irq && (d->host_flags & IDE_HFLAG_LEGACY_IRQS)) ||
	    (d->host_flags & IDE_HFLAG_FORCE_LEGACY_IRQS))
		hwif->irq = port ? 15 : 14;

	/* ->host_flags may be set by ->init_iops (or even earlier...) */
	hwif->host_flags |= d->host_flags;
	hwif->pio_mask = d->pio_mask;

	if (d->tp_ops)
		hwif->tp_ops = d->tp_ops;

	/* ->set_pio_mode for DTC2278 is currently limited to port 0 */
	if (hwif->chipset != ide_dtc2278 || hwif->channel == 0)
		hwif->port_ops = d->port_ops;

	hwif->swdma_mask = d->swdma_mask;
	hwif->mwdma_mask = d->mwdma_mask;
	hwif->ultra_mask = d->udma_mask;

	if ((d->host_flags & IDE_HFLAG_NO_DMA) == 0) {
		int rc;

		if (d->init_dma)
			rc = d->init_dma(hwif, d);
		else
			rc = ide_hwif_setup_dma(hwif, d);

		if (rc < 0) {
			printk(KERN_INFO "%s: DMA disabled\n", hwif->name);
			hwif->dma_base = 0;
			hwif->swdma_mask = 0;
			hwif->mwdma_mask = 0;
			hwif->ultra_mask = 0;
		} else if (d->dma_ops)
			hwif->dma_ops = d->dma_ops;
	}

	if ((d->host_flags & IDE_HFLAG_SERIALIZE) ||
	    ((d->host_flags & IDE_HFLAG_SERIALIZE_DMA) && hwif->dma_base)) {
		if (hwif->mate)
			hwif->mate->serialized = hwif->serialized = 1;
	}

	if (d->host_flags & IDE_HFLAG_RQSIZE_256)
		hwif->rqsize = 256;

	/* call chipset specific routine for each enabled port */
	if (d->init_hwif)
		d->init_hwif(hwif);
}

static void ide_port_cable_detect(ide_hwif_t *hwif)
{
	const struct ide_port_ops *port_ops = hwif->port_ops;

	if (port_ops && port_ops->cable_detect && (hwif->ultra_mask & 0x78)) {
		if (hwif->cbl != ATA_CBL_PATA40_SHORT)
			hwif->cbl = port_ops->cable_detect(hwif);
	}
}

static ssize_t store_delete_devices(struct device *portdev,
				    struct device_attribute *attr,
				    const char *buf, size_t n)
{
	ide_hwif_t *hwif = dev_get_drvdata(portdev);

	if (strncmp(buf, "1", n))
		return -EINVAL;

	ide_port_unregister_devices(hwif);

	return n;
};

static DEVICE_ATTR(delete_devices, S_IWUSR, NULL, store_delete_devices);

static ssize_t store_scan(struct device *portdev,
			  struct device_attribute *attr,
			  const char *buf, size_t n)
{
	ide_hwif_t *hwif = dev_get_drvdata(portdev);

	if (strncmp(buf, "1", n))
		return -EINVAL;

	ide_port_unregister_devices(hwif);
	ide_port_scan(hwif);

	return n;
};

static DEVICE_ATTR(scan, S_IWUSR, NULL, store_scan);

static struct device_attribute *ide_port_attrs[] = {
	&dev_attr_delete_devices,
	&dev_attr_scan,
	NULL
};

static int ide_sysfs_register_port(ide_hwif_t *hwif)
{
	int i, rc;

	for (i = 0; ide_port_attrs[i]; i++) {
		rc = device_create_file(hwif->portdev, ide_port_attrs[i]);
		if (rc)
			break;
	}

	return rc;
}

static unsigned int ide_indexes;

/**
 *	ide_find_port_slot	-	find free port slot
 *	@d: IDE port info
 *
 *	Return the new port slot index or -ENOENT if we are out of free slots.
 */

static int ide_find_port_slot(const struct ide_port_info *d)
{
	int idx = -ENOENT;
	u8 bootable = (d && (d->host_flags & IDE_HFLAG_NON_BOOTABLE)) ? 0 : 1;
	u8 i = (d && (d->host_flags & IDE_HFLAG_QD_2ND_PORT)) ? 1 : 0;;

	/*
	 * Claim an unassigned slot.
	 *
	 * Give preference to claiming other slots before claiming ide0/ide1,
	 * just in case there's another interface yet-to-be-scanned
	 * which uses ports 0x1f0/0x170 (the ide0/ide1 defaults).
	 *
	 * Unless there is a bootable card that does not use the standard
	 * ports 0x1f0/0x170 (the ide0/ide1 defaults).
	 */
<<<<<<< HEAD
	if (bootable) {
		i = (d && (d->host_flags & IDE_HFLAG_QD_2ND_PORT)) ? 1 : 0;

		for (; i < MAX_HWIFS; i++) {
			hwif = &ide_hwifs[i];
			if (hwif->chipset == ide_unknown)
				goto out_found;
		}
	} else {
		for (i = 2; i < MAX_HWIFS; i++) {
			hwif = &ide_hwifs[i];
			if (hwif->chipset == ide_unknown)
				goto out_found;
		}
		for (i = 0; i < 2 && i < MAX_HWIFS; i++) {
			hwif = &ide_hwifs[i];
			if (hwif->chipset == ide_unknown)
				goto out_found;
=======
	mutex_lock(&ide_cfg_mtx);
	if (MAX_HWIFS == 1) {
		if (ide_indexes == 0 && i == 0)
			idx = 1;
	} else {
		if (bootable) {
			if ((ide_indexes | i) != (1 << MAX_HWIFS) - 1)
				idx = ffz(ide_indexes | i);
		} else {
			if ((ide_indexes | 3) != (1 << MAX_HWIFS) - 1)
				idx = ffz(ide_indexes | 3);
			else if ((ide_indexes & 3) != 3)
				idx = ffz(ide_indexes);
		}
	}
	if (idx >= 0)
		ide_indexes |= (1 << idx);
	mutex_unlock(&ide_cfg_mtx);

	return idx;
}

static void ide_free_port_slot(int idx)
{
	mutex_lock(&ide_cfg_mtx);
	ide_indexes &= ~(1 << idx);
	mutex_unlock(&ide_cfg_mtx);
}

struct ide_host *ide_host_alloc_all(const struct ide_port_info *d,
				    hw_regs_t **hws)
{
	struct ide_host *host;
	int i;

	host = kzalloc(sizeof(*host), GFP_KERNEL);
	if (host == NULL)
		return NULL;

	for (i = 0; i < MAX_HWIFS; i++) {
		ide_hwif_t *hwif;
		int idx;

		if (hws[i] == NULL)
			continue;

		hwif = kzalloc(sizeof(*hwif), GFP_KERNEL);
		if (hwif == NULL)
			continue;

		idx = ide_find_port_slot(d);
		if (idx < 0) {
			printk(KERN_ERR "%s: no free slot for interface\n",
					d ? d->name : "ide");
			kfree(hwif);
			continue;
>>>>>>> d4ba873e
		}

		ide_init_port_data(hwif, idx);

		hwif->host = host;

		host->ports[i] = hwif;
		host->n_ports++;
	}

<<<<<<< HEAD
	printk(KERN_ERR "%s: no free slot for interface\n",
			d ? d->name : "ide");

	return NULL;

out_found:
	ide_init_port_data(hwif, i);
	return hwif;
=======
	if (host->n_ports == 0) {
		kfree(host);
		return NULL;
	}

	if (hws[0])
		host->dev[0] = hws[0]->dev;

	if (d)
		host->host_flags = d->host_flags;

	return host;
>>>>>>> d4ba873e
}
EXPORT_SYMBOL_GPL(ide_host_alloc_all);

struct ide_host *ide_host_alloc(const struct ide_port_info *d, hw_regs_t **hws)
{
	hw_regs_t *hws_all[MAX_HWIFS];
	int i;

	for (i = 0; i < MAX_HWIFS; i++)
		hws_all[i] = (i < 4) ? hws[i] : NULL;

	return ide_host_alloc_all(d, hws_all);
}
EXPORT_SYMBOL_GPL(ide_host_alloc);

int ide_host_register(struct ide_host *host, const struct ide_port_info *d,
		      hw_regs_t **hws)
{
	ide_hwif_t *hwif, *mate = NULL;
	int i, j = 0;

	for (i = 0; i < MAX_HWIFS; i++) {
		hwif = host->ports[i];

		if (hwif == NULL) {
			mate = NULL;
			continue;
		}

		ide_init_port_hw(hwif, hws[i]);
		ide_port_apply_params(hwif);

		if (d == NULL) {
			mate = NULL;
			continue;
		}

		if ((i & 1) && mate) {
			hwif->mate = mate;
			mate->mate = hwif;
		}

		mate = (i & 1) ? NULL : hwif;

		ide_init_port(hwif, i & 1, d);
		ide_port_cable_detect(hwif);
		ide_port_init_devices(hwif);
	}

	for (i = 0; i < MAX_HWIFS; i++) {
		hwif = host->ports[i];

		if (hwif == NULL)
			continue;

		if (ide_probe_port(hwif) == 0)
			hwif->present = 1;

		if (hwif->chipset != ide_4drives || !hwif->mate ||
		    !hwif->mate->present)
			ide_register_port(hwif);

		if (hwif->present)
			ide_port_tune_devices(hwif);
	}

	for (i = 0; i < MAX_HWIFS; i++) {
		hwif = host->ports[i];

		if (hwif == NULL)
			continue;

		if (hwif_init(hwif) == 0) {
			printk(KERN_INFO "%s: failed to initialize IDE "
					 "interface\n", hwif->name);
			hwif->present = 0;
			continue;
		}

		j++;

		if (hwif->present)
			ide_port_setup_devices(hwif);

		ide_acpi_init(hwif);

		if (hwif->present)
			ide_acpi_port_init_devices(hwif);
	}

	for (i = 0; i < MAX_HWIFS; i++) {
		hwif = host->ports[i];

		if (hwif == NULL)
			continue;

		if (hwif->chipset == ide_unknown)
			hwif->chipset = ide_generic;

		if (hwif->present)
			hwif_register_devices(hwif);
	}

	for (i = 0; i < MAX_HWIFS; i++) {
		hwif = host->ports[i];

		if (hwif == NULL)
			continue;

		ide_sysfs_register_port(hwif);
		ide_proc_register_port(hwif);

		if (hwif->present)
			ide_proc_port_register_devices(hwif);
	}

	return j ? 0 : -1;
}
EXPORT_SYMBOL_GPL(ide_host_register);

int ide_host_add(const struct ide_port_info *d, hw_regs_t **hws,
		 struct ide_host **hostp)
{
	struct ide_host *host;
	int rc;

	host = ide_host_alloc(d, hws);
	if (host == NULL)
		return -ENOMEM;

	rc = ide_host_register(host, d, hws);
	if (rc) {
		ide_host_free(host);
		return rc;
	}

	if (hostp)
		*hostp = host;

	return 0;
}
EXPORT_SYMBOL_GPL(ide_host_add);

void ide_host_free(struct ide_host *host)
{
	ide_hwif_t *hwif;
	int i;

	for (i = 0; i < MAX_HWIFS; i++) {
		hwif = host->ports[i];

		if (hwif == NULL)
			continue;

		ide_free_port_slot(hwif->index);
		kfree(hwif);
	}

	kfree(host);
}
EXPORT_SYMBOL_GPL(ide_host_free);

void ide_host_remove(struct ide_host *host)
{
	int i;

	for (i = 0; i < MAX_HWIFS; i++) {
		if (host->ports[i])
			ide_unregister(host->ports[i]);
	}

	ide_host_free(host);
}
EXPORT_SYMBOL_GPL(ide_host_remove);

void ide_port_scan(ide_hwif_t *hwif)
{
	ide_port_apply_params(hwif);
	ide_port_cable_detect(hwif);
	ide_port_init_devices(hwif);

	if (ide_probe_port(hwif) < 0)
		return;

	hwif->present = 1;

	ide_port_tune_devices(hwif);
	ide_acpi_port_init_devices(hwif);
	ide_port_setup_devices(hwif);
	hwif_register_devices(hwif);
	ide_proc_port_register_devices(hwif);
}
EXPORT_SYMBOL_GPL(ide_port_scan);

static void ide_legacy_init_one(hw_regs_t **hws, hw_regs_t *hw,
				u8 port_no, const struct ide_port_info *d,
				unsigned long config)
{
	unsigned long base, ctl;
	int irq;

	if (port_no == 0) {
		base = 0x1f0;
		ctl  = 0x3f6;
		irq  = 14;
	} else {
		base = 0x170;
		ctl  = 0x376;
		irq  = 15;
	}

	if (!request_region(base, 8, d->name)) {
		printk(KERN_ERR "%s: I/O resource 0x%lX-0x%lX not free.\n",
				d->name, base, base + 7);
		return;
	}

	if (!request_region(ctl, 1, d->name)) {
		printk(KERN_ERR "%s: I/O resource 0x%lX not free.\n",
				d->name, ctl);
		release_region(base, 8);
		return;
	}

	ide_std_init_ports(hw, base, ctl);
	hw->irq = irq;
	hw->chipset = d->chipset;
	hw->config = config;

	hws[port_no] = hw;
}

int ide_legacy_device_add(const struct ide_port_info *d, unsigned long config)
{
	hw_regs_t hw[2], *hws[] = { NULL, NULL, NULL, NULL };

	memset(&hw, 0, sizeof(hw));

	if ((d->host_flags & IDE_HFLAG_QD_2ND_PORT) == 0)
		ide_legacy_init_one(hws, &hw[0], 0, d, config);
	ide_legacy_init_one(hws, &hw[1], 1, d, config);

	if (hws[0] == NULL && hws[1] == NULL &&
	    (d->host_flags & IDE_HFLAG_SINGLE))
		return -ENOENT;

	return ide_host_add(d, hws, NULL);
}
EXPORT_SYMBOL_GPL(ide_legacy_device_add);<|MERGE_RESOLUTION|>--- conflicted
+++ resolved
@@ -38,8 +38,6 @@
 #include <asm/irq.h>
 #include <asm/uaccess.h>
 #include <asm/io.h>
-
-static ide_hwif_t ide_hwifs[MAX_HWIFS]; /* master data repository */
 
 /**
  *	generic_id		-	add a generic drive id
@@ -1537,26 +1535,6 @@
 	 * Unless there is a bootable card that does not use the standard
 	 * ports 0x1f0/0x170 (the ide0/ide1 defaults).
 	 */
-<<<<<<< HEAD
-	if (bootable) {
-		i = (d && (d->host_flags & IDE_HFLAG_QD_2ND_PORT)) ? 1 : 0;
-
-		for (; i < MAX_HWIFS; i++) {
-			hwif = &ide_hwifs[i];
-			if (hwif->chipset == ide_unknown)
-				goto out_found;
-		}
-	} else {
-		for (i = 2; i < MAX_HWIFS; i++) {
-			hwif = &ide_hwifs[i];
-			if (hwif->chipset == ide_unknown)
-				goto out_found;
-		}
-		for (i = 0; i < 2 && i < MAX_HWIFS; i++) {
-			hwif = &ide_hwifs[i];
-			if (hwif->chipset == ide_unknown)
-				goto out_found;
-=======
 	mutex_lock(&ide_cfg_mtx);
 	if (MAX_HWIFS == 1) {
 		if (ide_indexes == 0 && i == 0)
@@ -1613,7 +1591,6 @@
 					d ? d->name : "ide");
 			kfree(hwif);
 			continue;
->>>>>>> d4ba873e
 		}
 
 		ide_init_port_data(hwif, idx);
@@ -1624,16 +1601,6 @@
 		host->n_ports++;
 	}
 
-<<<<<<< HEAD
-	printk(KERN_ERR "%s: no free slot for interface\n",
-			d ? d->name : "ide");
-
-	return NULL;
-
-out_found:
-	ide_init_port_data(hwif, i);
-	return hwif;
-=======
 	if (host->n_ports == 0) {
 		kfree(host);
 		return NULL;
@@ -1646,7 +1613,6 @@
 		host->host_flags = d->host_flags;
 
 	return host;
->>>>>>> d4ba873e
 }
 EXPORT_SYMBOL_GPL(ide_host_alloc_all);
 
