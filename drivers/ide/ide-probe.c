--- conflicted
+++ resolved
@@ -300,11 +300,7 @@
 	}
 
 	/* ask drive for ID */
-<<<<<<< HEAD
-	hwif->OUTBSYNC(hwif, cmd, hwif->io_ports.command_addr);
-=======
 	tp_ops->exec_command(hwif, cmd);
->>>>>>> c1779e24
 
 	timeout = ((cmd == WIN_IDENTIFY) ? WAIT_WORSTCASE : WAIT_PIDENTIFY) / 2;
 	timeout += jiffies;
@@ -504,11 +500,7 @@
 			msleep(50);
 			SELECT_DRIVE(drive);
 			msleep(50);
-<<<<<<< HEAD
-			hwif->OUTBSYNC(hwif, WIN_SRST, io_ports->command_addr);
-=======
 			tp_ops->exec_command(hwif, WIN_SRST);
->>>>>>> c1779e24
 			(void)ide_busy_sleep(hwif);
 			rc = try_to_identify(drive, cmd);
 		}
@@ -545,11 +537,7 @@
 	printk("%s: enabling %s -- ", hwif->name, drive->id->model);
 	SELECT_DRIVE(drive);
 	msleep(50);
-<<<<<<< HEAD
-	hwif->OUTBSYNC(hwif, EXABYTE_ENABLE_NEST, hwif->io_ports.command_addr);
-=======
 	tp_ops->exec_command(hwif, EXABYTE_ENABLE_NEST);
->>>>>>> c1779e24
 
 	if (ide_busy_sleep(hwif)) {
 		printk(KERN_CONT "failed (timeout)\n");
@@ -1139,12 +1127,7 @@
 			sa = IRQF_SHARED;
 
 		if (io_ports->ctl_addr)
-<<<<<<< HEAD
-			/* clear nIEN */
-			hwif->OUTBSYNC(hwif, ATA_DEVCTL_OBS, io_ports->ctl_addr);
-=======
 			hwif->tp_ops->set_irq(hwif, 1);
->>>>>>> c1779e24
 
 		if (request_irq(hwif->irq,&ide_intr,sa,hwif->name,hwgroup))
 	       		goto out_unlink;
