/*
 *  Copyright (C) 2000-2002	Andre Hedrick <andre@linux-ide.org>
 *  Copyright (C) 2003		Red Hat <alan@redhat.com>
 *
 */

#include <linux/module.h>
#include <linux/types.h>
#include <linux/string.h>
#include <linux/kernel.h>
#include <linux/timer.h>
#include <linux/mm.h>
#include <linux/interrupt.h>
#include <linux/major.h>
#include <linux/errno.h>
#include <linux/genhd.h>
#include <linux/blkpg.h>
#include <linux/slab.h>
#include <linux/pci.h>
#include <linux/delay.h>
#include <linux/hdreg.h>
#include <linux/ide.h>
#include <linux/bitops.h>
#include <linux/nmi.h>

#include <asm/byteorder.h>
#include <asm/irq.h>
#include <asm/uaccess.h>
#include <asm/io.h>

/*
 *	Conventional PIO operations for ATA devices
 */

static u8 ide_inb (unsigned long port)
{
	return (u8) inb(port);
}

static void ide_outb (u8 val, unsigned long port)
{
	outb(val, port);
}

<<<<<<< HEAD
static void ide_outbsync(ide_hwif_t *hwif, u8 addr, unsigned long port)
{
	outb(addr, port);
}

void default_hwif_iops (ide_hwif_t *hwif)
{
	hwif->OUTB	= ide_outb;
	hwif->OUTBSYNC	= ide_outbsync;
	hwif->INB	= ide_inb;
}

=======
>>>>>>> c1779e24
/*
 *	MMIO operations, typically used for SATA controllers
 */

static u8 ide_mm_inb (unsigned long port)
{
	return (u8) readb((void __iomem *) port);
}

static void ide_mm_outb (u8 value, unsigned long port)
{
	writeb(value, (void __iomem *) port);
}

<<<<<<< HEAD
static void ide_mm_outbsync(ide_hwif_t *hwif, u8 value, unsigned long port)
{
	writeb(value, (void __iomem *) port);
}

void default_hwif_mmiops (ide_hwif_t *hwif)
{
	hwif->OUTB	= ide_mm_outb;
	/* Most systems will need to override OUTBSYNC, alas however
	   this one is controller specific! */
	hwif->OUTBSYNC	= ide_mm_outbsync;
	hwif->INB	= ide_mm_inb;
}

EXPORT_SYMBOL(default_hwif_mmiops);

=======
>>>>>>> c1779e24
void SELECT_DRIVE (ide_drive_t *drive)
{
	ide_hwif_t *hwif = drive->hwif;
	const struct ide_port_ops *port_ops = hwif->port_ops;
	ide_task_t task;

	if (port_ops && port_ops->selectproc)
		port_ops->selectproc(drive);

	memset(&task, 0, sizeof(task));
	task.tf_flags = IDE_TFLAG_OUT_DEVICE;

	drive->hwif->tp_ops->tf_load(drive, &task);
}

void SELECT_MASK(ide_drive_t *drive, int mask)
{
	const struct ide_port_ops *port_ops = drive->hwif->port_ops;

	if (port_ops && port_ops->maskproc)
		port_ops->maskproc(drive, mask);
}

void ide_exec_command(ide_hwif_t *hwif, u8 cmd)
{
	if (hwif->host_flags & IDE_HFLAG_MMIO)
		writeb(cmd, (void __iomem *)hwif->io_ports.command_addr);
	else
		outb(cmd, hwif->io_ports.command_addr);
}
EXPORT_SYMBOL_GPL(ide_exec_command);

u8 ide_read_status(ide_hwif_t *hwif)
{
	if (hwif->host_flags & IDE_HFLAG_MMIO)
		return readb((void __iomem *)hwif->io_ports.status_addr);
	else
		return inb(hwif->io_ports.status_addr);
}
EXPORT_SYMBOL_GPL(ide_read_status);

u8 ide_read_altstatus(ide_hwif_t *hwif)
{
	if (hwif->host_flags & IDE_HFLAG_MMIO)
		return readb((void __iomem *)hwif->io_ports.ctl_addr);
	else
		return inb(hwif->io_ports.ctl_addr);
}
EXPORT_SYMBOL_GPL(ide_read_altstatus);

u8 ide_read_sff_dma_status(ide_hwif_t *hwif)
{
	if (hwif->host_flags & IDE_HFLAG_MMIO)
		return readb((void __iomem *)(hwif->dma_base + ATA_DMA_STATUS));
	else
		return inb(hwif->dma_base + ATA_DMA_STATUS);
}
EXPORT_SYMBOL_GPL(ide_read_sff_dma_status);

void ide_set_irq(ide_hwif_t *hwif, int on)
{
	u8 ctl = ATA_DEVCTL_OBS;

	if (on == 4) { /* hack for SRST */
		ctl |= 4;
		on &= ~4;
	}

	ctl |= on ? 0 : 2;

	if (hwif->host_flags & IDE_HFLAG_MMIO)
		writeb(ctl, (void __iomem *)hwif->io_ports.ctl_addr);
	else
		outb(ctl, hwif->io_ports.ctl_addr);
}
EXPORT_SYMBOL_GPL(ide_set_irq);

void ide_tf_load(ide_drive_t *drive, ide_task_t *task)
{
	ide_hwif_t *hwif = drive->hwif;
	struct ide_io_ports *io_ports = &hwif->io_ports;
	struct ide_taskfile *tf = &task->tf;
	void (*tf_outb)(u8 addr, unsigned long port);
	u8 mmio = (hwif->host_flags & IDE_HFLAG_MMIO) ? 1 : 0;
	u8 HIHI = (task->tf_flags & IDE_TFLAG_LBA48) ? 0xE0 : 0xEF;

	if (mmio)
		tf_outb = ide_mm_outb;
	else
		tf_outb = ide_outb;

	if (task->tf_flags & IDE_TFLAG_FLAGGED)
		HIHI = 0xFF;

	if (task->tf_flags & IDE_TFLAG_OUT_DATA) {
		u16 data = (tf->hob_data << 8) | tf->data;

		if (mmio)
			writew(data, (void __iomem *)io_ports->data_addr);
		else
			outw(data, io_ports->data_addr);
	}

	if (task->tf_flags & IDE_TFLAG_OUT_HOB_FEATURE)
		tf_outb(tf->hob_feature, io_ports->feature_addr);
	if (task->tf_flags & IDE_TFLAG_OUT_HOB_NSECT)
		tf_outb(tf->hob_nsect, io_ports->nsect_addr);
	if (task->tf_flags & IDE_TFLAG_OUT_HOB_LBAL)
		tf_outb(tf->hob_lbal, io_ports->lbal_addr);
	if (task->tf_flags & IDE_TFLAG_OUT_HOB_LBAM)
		tf_outb(tf->hob_lbam, io_ports->lbam_addr);
	if (task->tf_flags & IDE_TFLAG_OUT_HOB_LBAH)
		tf_outb(tf->hob_lbah, io_ports->lbah_addr);

	if (task->tf_flags & IDE_TFLAG_OUT_FEATURE)
		tf_outb(tf->feature, io_ports->feature_addr);
	if (task->tf_flags & IDE_TFLAG_OUT_NSECT)
		tf_outb(tf->nsect, io_ports->nsect_addr);
	if (task->tf_flags & IDE_TFLAG_OUT_LBAL)
		tf_outb(tf->lbal, io_ports->lbal_addr);
	if (task->tf_flags & IDE_TFLAG_OUT_LBAM)
		tf_outb(tf->lbam, io_ports->lbam_addr);
	if (task->tf_flags & IDE_TFLAG_OUT_LBAH)
		tf_outb(tf->lbah, io_ports->lbah_addr);

	if (task->tf_flags & IDE_TFLAG_OUT_DEVICE)
		tf_outb((tf->device & HIHI) | drive->select.all,
			 io_ports->device_addr);
}
EXPORT_SYMBOL_GPL(ide_tf_load);

void ide_tf_read(ide_drive_t *drive, ide_task_t *task)
{
	ide_hwif_t *hwif = drive->hwif;
	struct ide_io_ports *io_ports = &hwif->io_ports;
	struct ide_taskfile *tf = &task->tf;
	void (*tf_outb)(u8 addr, unsigned long port);
	u8 (*tf_inb)(unsigned long port);
	u8 mmio = (hwif->host_flags & IDE_HFLAG_MMIO) ? 1 : 0;

	if (mmio) {
		tf_outb = ide_mm_outb;
		tf_inb  = ide_mm_inb;
	} else {
		tf_outb = ide_outb;
		tf_inb  = ide_inb;
	}

	if (task->tf_flags & IDE_TFLAG_IN_DATA) {
		u16 data;

		if (mmio)
			data = readw((void __iomem *)io_ports->data_addr);
		else
			data = inw(io_ports->data_addr);

		tf->data = data & 0xff;
		tf->hob_data = (data >> 8) & 0xff;
	}

	/* be sure we're looking at the low order bits */
	tf_outb(ATA_DEVCTL_OBS & ~0x80, io_ports->ctl_addr);

	if (task->tf_flags & IDE_TFLAG_IN_FEATURE)
		tf->feature = tf_inb(io_ports->feature_addr);
	if (task->tf_flags & IDE_TFLAG_IN_NSECT)
		tf->nsect  = tf_inb(io_ports->nsect_addr);
	if (task->tf_flags & IDE_TFLAG_IN_LBAL)
		tf->lbal   = tf_inb(io_ports->lbal_addr);
	if (task->tf_flags & IDE_TFLAG_IN_LBAM)
		tf->lbam   = tf_inb(io_ports->lbam_addr);
	if (task->tf_flags & IDE_TFLAG_IN_LBAH)
		tf->lbah   = tf_inb(io_ports->lbah_addr);
	if (task->tf_flags & IDE_TFLAG_IN_DEVICE)
		tf->device = tf_inb(io_ports->device_addr);

	if (task->tf_flags & IDE_TFLAG_LBA48) {
		tf_outb(ATA_DEVCTL_OBS | 0x80, io_ports->ctl_addr);

		if (task->tf_flags & IDE_TFLAG_IN_HOB_FEATURE)
			tf->hob_feature = tf_inb(io_ports->feature_addr);
		if (task->tf_flags & IDE_TFLAG_IN_HOB_NSECT)
			tf->hob_nsect   = tf_inb(io_ports->nsect_addr);
		if (task->tf_flags & IDE_TFLAG_IN_HOB_LBAL)
			tf->hob_lbal    = tf_inb(io_ports->lbal_addr);
		if (task->tf_flags & IDE_TFLAG_IN_HOB_LBAM)
			tf->hob_lbam    = tf_inb(io_ports->lbam_addr);
		if (task->tf_flags & IDE_TFLAG_IN_HOB_LBAH)
			tf->hob_lbah    = tf_inb(io_ports->lbah_addr);
	}
}
EXPORT_SYMBOL_GPL(ide_tf_read);

/*
 * Some localbus EIDE interfaces require a special access sequence
 * when using 32-bit I/O instructions to transfer data.  We call this
 * the "vlb_sync" sequence, which consists of three successive reads
 * of the sector count register location, with interrupts disabled
 * to ensure that the reads all happen together.
 */
static void ata_vlb_sync(unsigned long port)
{
	(void)inb(port);
	(void)inb(port);
	(void)inb(port);
}

/*
 * This is used for most PIO data transfers *from* the IDE interface
 *
 * These routines will round up any request for an odd number of bytes,
 * so if an odd len is specified, be sure that there's at least one
 * extra byte allocated for the buffer.
 */
void ide_input_data(ide_drive_t *drive, struct request *rq, void *buf,
		    unsigned int len)
{
	ide_hwif_t *hwif = drive->hwif;
	struct ide_io_ports *io_ports = &hwif->io_ports;
	unsigned long data_addr = io_ports->data_addr;
	u8 io_32bit = drive->io_32bit;
	u8 mmio = (hwif->host_flags & IDE_HFLAG_MMIO) ? 1 : 0;

	len++;

	if (io_32bit) {
		unsigned long uninitialized_var(flags);

		if ((io_32bit & 2) && !mmio) {
			local_irq_save(flags);
			ata_vlb_sync(io_ports->nsect_addr);
		}

		if (mmio)
			__ide_mm_insl((void __iomem *)data_addr, buf, len / 4);
		else
			insl(data_addr, buf, len / 4);

		if ((io_32bit & 2) && !mmio)
			local_irq_restore(flags);

		if ((len & 3) >= 2) {
			if (mmio)
				__ide_mm_insw((void __iomem *)data_addr,
						(u8 *)buf + (len & ~3), 1);
			else
				insw(data_addr, (u8 *)buf + (len & ~3), 1);
		}
	} else {
		if (mmio)
			__ide_mm_insw((void __iomem *)data_addr, buf, len / 2);
		else
			insw(data_addr, buf, len / 2);
	}
}
EXPORT_SYMBOL_GPL(ide_input_data);

/*
 * This is used for most PIO data transfers *to* the IDE interface
 */
void ide_output_data(ide_drive_t *drive, struct request *rq, void *buf,
		     unsigned int len)
{
	ide_hwif_t *hwif = drive->hwif;
	struct ide_io_ports *io_ports = &hwif->io_ports;
	unsigned long data_addr = io_ports->data_addr;
	u8 io_32bit = drive->io_32bit;
	u8 mmio = (hwif->host_flags & IDE_HFLAG_MMIO) ? 1 : 0;

	if (io_32bit) {
		unsigned long uninitialized_var(flags);

		if ((io_32bit & 2) && !mmio) {
			local_irq_save(flags);
			ata_vlb_sync(io_ports->nsect_addr);
		}

		if (mmio)
			__ide_mm_outsl((void __iomem *)data_addr, buf, len / 4);
		else
			outsl(data_addr, buf, len / 4);

		if ((io_32bit & 2) && !mmio)
			local_irq_restore(flags);

		if ((len & 3) >= 2) {
			if (mmio)
				__ide_mm_outsw((void __iomem *)data_addr,
						 (u8 *)buf + (len & ~3), 1);
			else
				outsw(data_addr, (u8 *)buf + (len & ~3), 1);
		}
	} else {
		if (mmio)
			__ide_mm_outsw((void __iomem *)data_addr, buf, len / 2);
		else
			outsw(data_addr, buf, len / 2);
	}
}
EXPORT_SYMBOL_GPL(ide_output_data);

u8 ide_read_error(ide_drive_t *drive)
{
	ide_task_t task;

	memset(&task, 0, sizeof(task));
	task.tf_flags = IDE_TFLAG_IN_FEATURE;

	drive->hwif->tp_ops->tf_read(drive, &task);

	return task.tf.error;
}
EXPORT_SYMBOL_GPL(ide_read_error);

void ide_read_bcount_and_ireason(ide_drive_t *drive, u16 *bcount, u8 *ireason)
{
	ide_task_t task;

	memset(&task, 0, sizeof(task));
	task.tf_flags = IDE_TFLAG_IN_LBAH | IDE_TFLAG_IN_LBAM |
			IDE_TFLAG_IN_NSECT;

	drive->hwif->tp_ops->tf_read(drive, &task);

	*bcount = (task.tf.lbah << 8) | task.tf.lbam;
	*ireason = task.tf.nsect & 3;
}
EXPORT_SYMBOL_GPL(ide_read_bcount_and_ireason);

const struct ide_tp_ops default_tp_ops = {
	.exec_command		= ide_exec_command,
	.read_status		= ide_read_status,
	.read_altstatus		= ide_read_altstatus,
	.read_sff_dma_status	= ide_read_sff_dma_status,

	.set_irq		= ide_set_irq,

	.tf_load		= ide_tf_load,
	.tf_read		= ide_tf_read,

	.input_data		= ide_input_data,
	.output_data		= ide_output_data,
};

void ide_fix_driveid (struct hd_driveid *id)
{
#ifndef __LITTLE_ENDIAN
# ifdef __BIG_ENDIAN
	int i;
	u16 *stringcast;

	id->config         = __le16_to_cpu(id->config);
	id->cyls           = __le16_to_cpu(id->cyls);
	id->reserved2      = __le16_to_cpu(id->reserved2);
	id->heads          = __le16_to_cpu(id->heads);
	id->track_bytes    = __le16_to_cpu(id->track_bytes);
	id->sector_bytes   = __le16_to_cpu(id->sector_bytes);
	id->sectors        = __le16_to_cpu(id->sectors);
	id->vendor0        = __le16_to_cpu(id->vendor0);
	id->vendor1        = __le16_to_cpu(id->vendor1);
	id->vendor2        = __le16_to_cpu(id->vendor2);
	stringcast = (u16 *)&id->serial_no[0];
	for (i = 0; i < (20/2); i++)
		stringcast[i] = __le16_to_cpu(stringcast[i]);
	id->buf_type       = __le16_to_cpu(id->buf_type);
	id->buf_size       = __le16_to_cpu(id->buf_size);
	id->ecc_bytes      = __le16_to_cpu(id->ecc_bytes);
	stringcast = (u16 *)&id->fw_rev[0];
	for (i = 0; i < (8/2); i++)
		stringcast[i] = __le16_to_cpu(stringcast[i]);
	stringcast = (u16 *)&id->model[0];
	for (i = 0; i < (40/2); i++)
		stringcast[i] = __le16_to_cpu(stringcast[i]);
	id->dword_io       = __le16_to_cpu(id->dword_io);
	id->reserved50     = __le16_to_cpu(id->reserved50);
	id->field_valid    = __le16_to_cpu(id->field_valid);
	id->cur_cyls       = __le16_to_cpu(id->cur_cyls);
	id->cur_heads      = __le16_to_cpu(id->cur_heads);
	id->cur_sectors    = __le16_to_cpu(id->cur_sectors);
	id->cur_capacity0  = __le16_to_cpu(id->cur_capacity0);
	id->cur_capacity1  = __le16_to_cpu(id->cur_capacity1);
	id->lba_capacity   = __le32_to_cpu(id->lba_capacity);
	id->dma_1word      = __le16_to_cpu(id->dma_1word);
	id->dma_mword      = __le16_to_cpu(id->dma_mword);
	id->eide_pio_modes = __le16_to_cpu(id->eide_pio_modes);
	id->eide_dma_min   = __le16_to_cpu(id->eide_dma_min);
	id->eide_dma_time  = __le16_to_cpu(id->eide_dma_time);
	id->eide_pio       = __le16_to_cpu(id->eide_pio);
	id->eide_pio_iordy = __le16_to_cpu(id->eide_pio_iordy);
	for (i = 0; i < 2; ++i)
		id->words69_70[i] = __le16_to_cpu(id->words69_70[i]);
	for (i = 0; i < 4; ++i)
		id->words71_74[i] = __le16_to_cpu(id->words71_74[i]);
	id->queue_depth    = __le16_to_cpu(id->queue_depth);
	for (i = 0; i < 4; ++i)
		id->words76_79[i] = __le16_to_cpu(id->words76_79[i]);
	id->major_rev_num  = __le16_to_cpu(id->major_rev_num);
	id->minor_rev_num  = __le16_to_cpu(id->minor_rev_num);
	id->command_set_1  = __le16_to_cpu(id->command_set_1);
	id->command_set_2  = __le16_to_cpu(id->command_set_2);
	id->cfsse          = __le16_to_cpu(id->cfsse);
	id->cfs_enable_1   = __le16_to_cpu(id->cfs_enable_1);
	id->cfs_enable_2   = __le16_to_cpu(id->cfs_enable_2);
	id->csf_default    = __le16_to_cpu(id->csf_default);
	id->dma_ultra      = __le16_to_cpu(id->dma_ultra);
	id->trseuc         = __le16_to_cpu(id->trseuc);
	id->trsEuc         = __le16_to_cpu(id->trsEuc);
	id->CurAPMvalues   = __le16_to_cpu(id->CurAPMvalues);
	id->mprc           = __le16_to_cpu(id->mprc);
	id->hw_config      = __le16_to_cpu(id->hw_config);
	id->acoustic       = __le16_to_cpu(id->acoustic);
	id->msrqs          = __le16_to_cpu(id->msrqs);
	id->sxfert         = __le16_to_cpu(id->sxfert);
	id->sal            = __le16_to_cpu(id->sal);
	id->spg            = __le32_to_cpu(id->spg);
	id->lba_capacity_2 = __le64_to_cpu(id->lba_capacity_2);
	for (i = 0; i < 22; i++)
		id->words104_125[i]   = __le16_to_cpu(id->words104_125[i]);
	id->last_lun       = __le16_to_cpu(id->last_lun);
	id->word127        = __le16_to_cpu(id->word127);
	id->dlf            = __le16_to_cpu(id->dlf);
	id->csfo           = __le16_to_cpu(id->csfo);
	for (i = 0; i < 26; i++)
		id->words130_155[i] = __le16_to_cpu(id->words130_155[i]);
	id->word156        = __le16_to_cpu(id->word156);
	for (i = 0; i < 3; i++)
		id->words157_159[i] = __le16_to_cpu(id->words157_159[i]);
	id->cfa_power      = __le16_to_cpu(id->cfa_power);
	for (i = 0; i < 14; i++)
		id->words161_175[i] = __le16_to_cpu(id->words161_175[i]);
	for (i = 0; i < 31; i++)
		id->words176_205[i] = __le16_to_cpu(id->words176_205[i]);
	for (i = 0; i < 48; i++)
		id->words206_254[i] = __le16_to_cpu(id->words206_254[i]);
	id->integrity_word  = __le16_to_cpu(id->integrity_word);
# else
#  error "Please fix <asm/byteorder.h>"
# endif
#endif
}

/*
 * ide_fixstring() cleans up and (optionally) byte-swaps a text string,
 * removing leading/trailing blanks and compressing internal blanks.
 * It is primarily used to tidy up the model name/number fields as
 * returned by the WIN_[P]IDENTIFY commands.
 */

void ide_fixstring (u8 *s, const int bytecount, const int byteswap)
{
	u8 *p = s, *end = &s[bytecount & ~1]; /* bytecount must be even */

	if (byteswap) {
		/* convert from big-endian to host byte order */
		for (p = end ; p != s;) {
			unsigned short *pp = (unsigned short *) (p -= 2);
			*pp = ntohs(*pp);
		}
	}
	/* strip leading blanks */
	while (s != end && *s == ' ')
		++s;
	/* compress internal blanks and strip trailing blanks */
	while (s != end && *s) {
		if (*s++ != ' ' || (s != end && *s && *s != ' '))
			*p++ = *(s-1);
	}
	/* wipe out trailing garbage */
	while (p != end)
		*p++ = '\0';
}

EXPORT_SYMBOL(ide_fixstring);

/*
 * Needed for PCI irq sharing
 */
int drive_is_ready (ide_drive_t *drive)
{
	ide_hwif_t *hwif	= HWIF(drive);
	u8 stat			= 0;

	if (drive->waiting_for_dma)
		return hwif->dma_ops->dma_test_irq(drive);

#if 0
	/* need to guarantee 400ns since last command was issued */
	udelay(1);
#endif

	/*
	 * We do a passive status test under shared PCI interrupts on
	 * cards that truly share the ATA side interrupt, but may also share
	 * an interrupt with another pci card/device.  We make no assumptions
	 * about possible isa-pnp and pci-pnp issues yet.
	 */
	if (hwif->io_ports.ctl_addr)
		stat = hwif->tp_ops->read_altstatus(hwif);
	else
		/* Note: this may clear a pending IRQ!! */
		stat = hwif->tp_ops->read_status(hwif);

	if (stat & BUSY_STAT)
		/* drive busy:  definitely not interrupting */
		return 0;

	/* drive ready: *might* be interrupting */
	return 1;
}

EXPORT_SYMBOL(drive_is_ready);

/*
 * This routine busy-waits for the drive status to be not "busy".
 * It then checks the status for all of the "good" bits and none
 * of the "bad" bits, and if all is okay it returns 0.  All other
 * cases return error -- caller may then invoke ide_error().
 *
 * This routine should get fixed to not hog the cpu during extra long waits..
 * That could be done by busy-waiting for the first jiffy or two, and then
 * setting a timer to wake up at half second intervals thereafter,
 * until timeout is achieved, before timing out.
 */
static int __ide_wait_stat(ide_drive_t *drive, u8 good, u8 bad, unsigned long timeout, u8 *rstat)
{
	ide_hwif_t *hwif = drive->hwif;
	const struct ide_tp_ops *tp_ops = hwif->tp_ops;
	unsigned long flags;
	int i;
	u8 stat;

	udelay(1);	/* spec allows drive 400ns to assert "BUSY" */
	stat = tp_ops->read_status(hwif);

	if (stat & BUSY_STAT) {
		local_irq_set(flags);
		timeout += jiffies;
		while ((stat = tp_ops->read_status(hwif)) & BUSY_STAT) {
			if (time_after(jiffies, timeout)) {
				/*
				 * One last read after the timeout in case
				 * heavy interrupt load made us not make any
				 * progress during the timeout..
				 */
				stat = tp_ops->read_status(hwif);
				if (!(stat & BUSY_STAT))
					break;

				local_irq_restore(flags);
				*rstat = stat;
				return -EBUSY;
			}
		}
		local_irq_restore(flags);
	}
	/*
	 * Allow status to settle, then read it again.
	 * A few rare drives vastly violate the 400ns spec here,
	 * so we'll wait up to 10usec for a "good" status
	 * rather than expensively fail things immediately.
	 * This fix courtesy of Matthew Faupel & Niccolo Rigacci.
	 */
	for (i = 0; i < 10; i++) {
		udelay(1);
		stat = tp_ops->read_status(hwif);

		if (OK_STAT(stat, good, bad)) {
			*rstat = stat;
			return 0;
		}
	}
	*rstat = stat;
	return -EFAULT;
}

/*
 * In case of error returns error value after doing "*startstop = ide_error()".
 * The caller should return the updated value of "startstop" in this case,
 * "startstop" is unchanged when the function returns 0.
 */
int ide_wait_stat(ide_startstop_t *startstop, ide_drive_t *drive, u8 good, u8 bad, unsigned long timeout)
{
	int err;
	u8 stat;

	/* bail early if we've exceeded max_failures */
	if (drive->max_failures && (drive->failures > drive->max_failures)) {
		*startstop = ide_stopped;
		return 1;
	}

	err = __ide_wait_stat(drive, good, bad, timeout, &stat);

	if (err) {
		char *s = (err == -EBUSY) ? "status timeout" : "status error";
		*startstop = ide_error(drive, s, stat);
	}

	return err;
}

EXPORT_SYMBOL(ide_wait_stat);

/**
 *	ide_in_drive_list	-	look for drive in black/white list
 *	@id: drive identifier
 *	@drive_table: list to inspect
 *
 *	Look for a drive in the blacklist and the whitelist tables
 *	Returns 1 if the drive is found in the table.
 */

int ide_in_drive_list(struct hd_driveid *id, const struct drive_list_entry *drive_table)
{
	for ( ; drive_table->id_model; drive_table++)
		if ((!strcmp(drive_table->id_model, id->model)) &&
		    (!drive_table->id_firmware ||
		     strstr(id->fw_rev, drive_table->id_firmware)))
			return 1;
	return 0;
}

EXPORT_SYMBOL_GPL(ide_in_drive_list);

/*
 * Early UDMA66 devices don't set bit14 to 1, only bit13 is valid.
 * We list them here and depend on the device side cable detection for them.
 *
 * Some optical devices with the buggy firmwares have the same problem.
 */
static const struct drive_list_entry ivb_list[] = {
	{ "QUANTUM FIREBALLlct10 05"	, "A03.0900"	},
	{ "TSSTcorp CDDVDW SH-S202J"	, "SB00"	},
	{ "TSSTcorp CDDVDW SH-S202J"	, "SB01"	},
	{ "TSSTcorp CDDVDW SH-S202N"	, "SB00"	},
	{ "TSSTcorp CDDVDW SH-S202N"	, "SB01"	},
	{ "TSSTcorp CDDVDW SH-S202H"	, "SB00"	},
	{ "TSSTcorp CDDVDW SH-S202H"	, "SB01"	},
	{ NULL				, NULL		}
};

/*
 *  All hosts that use the 80c ribbon must use!
 *  The name is derived from upper byte of word 93 and the 80c ribbon.
 */
u8 eighty_ninty_three (ide_drive_t *drive)
{
	ide_hwif_t *hwif = drive->hwif;
	struct hd_driveid *id = drive->id;
	int ivb = ide_in_drive_list(id, ivb_list);

	if (hwif->cbl == ATA_CBL_PATA40_SHORT)
		return 1;

	if (ivb)
		printk(KERN_DEBUG "%s: skipping word 93 validity check\n",
				  drive->name);

	if (ide_dev_is_sata(id) && !ivb)
		return 1;

	if (hwif->cbl != ATA_CBL_PATA80 && !ivb)
		goto no_80w;

	/*
	 * FIXME:
	 * - change master/slave IDENTIFY order
	 * - force bit13 (80c cable present) check also for !ivb devices
	 *   (unless the slave device is pre-ATA3)
	 */
	if ((id->hw_config & 0x4000) || (ivb && (id->hw_config & 0x2000)))
		return 1;

no_80w:
	if (drive->udma33_warned == 1)
		return 0;

	printk(KERN_WARNING "%s: %s side 80-wire cable detection failed, "
			    "limiting max speed to UDMA33\n",
			    drive->name,
			    hwif->cbl == ATA_CBL_PATA80 ? "drive" : "host");

	drive->udma33_warned = 1;

	return 0;
}

int ide_driveid_update(ide_drive_t *drive)
{
	ide_hwif_t *hwif = drive->hwif;
	const struct ide_tp_ops *tp_ops = hwif->tp_ops;
	struct hd_driveid *id;
	unsigned long timeout, flags;
	u8 stat;

	/*
	 * Re-read drive->id for possible DMA mode
	 * change (copied from ide-probe.c)
	 */

	SELECT_MASK(drive, 1);
<<<<<<< HEAD
	ide_set_irq(drive, 0);
	msleep(50);
	hwif->OUTBSYNC(hwif, WIN_IDENTIFY, hwif->io_ports.command_addr);
=======
	tp_ops->set_irq(hwif, 0);
	msleep(50);
	tp_ops->exec_command(hwif, WIN_IDENTIFY);
>>>>>>> c1779e24
	timeout = jiffies + WAIT_WORSTCASE;
	do {
		if (time_after(jiffies, timeout)) {
			SELECT_MASK(drive, 0);
			return 0;	/* drive timed-out */
		}

		msleep(50);	/* give drive a breather */
		stat = tp_ops->read_altstatus(hwif);
	} while (stat & BUSY_STAT);

	msleep(50);	/* wait for IRQ and DRQ_STAT */
	stat = tp_ops->read_status(hwif);

	if (!OK_STAT(stat, DRQ_STAT, BAD_R_STAT)) {
		SELECT_MASK(drive, 0);
		printk("%s: CHECK for good STATUS\n", drive->name);
		return 0;
	}
	local_irq_save(flags);
	SELECT_MASK(drive, 0);
	id = kmalloc(SECTOR_WORDS*4, GFP_ATOMIC);
	if (!id) {
		local_irq_restore(flags);
		return 0;
	}
	tp_ops->input_data(drive, NULL, id, SECTOR_SIZE);
	(void)tp_ops->read_status(hwif);	/* clear drive IRQ */
	local_irq_enable();
	local_irq_restore(flags);
	ide_fix_driveid(id);
	if (id) {
		drive->id->dma_ultra = id->dma_ultra;
		drive->id->dma_mword = id->dma_mword;
		drive->id->dma_1word = id->dma_1word;
		/* anything more ? */
		kfree(id);

		if (drive->using_dma && ide_id_dma_bug(drive))
			ide_dma_off(drive);
	}

	return 1;
}

int ide_config_drive_speed(ide_drive_t *drive, u8 speed)
{
	ide_hwif_t *hwif = drive->hwif;
	const struct ide_tp_ops *tp_ops = hwif->tp_ops;
	int error = 0;
	u8 stat;
<<<<<<< HEAD
=======
	ide_task_t task;
>>>>>>> c1779e24

#ifdef CONFIG_BLK_DEV_IDEDMA
	if (hwif->dma_ops)	/* check if host supports DMA */
		hwif->dma_ops->dma_host_set(drive, 0);
#endif

	/* Skip setting PIO flow-control modes on pre-EIDE drives */
	if ((speed & 0xf8) == XFER_PIO_0 && !(drive->id->capability & 0x08))
		goto skip;

	/*
	 * Don't use ide_wait_cmd here - it will
	 * attempt to set_geometry and recalibrate,
	 * but for some reason these don't work at
	 * this point (lost interrupt).
	 */
        /*
         * Select the drive, and issue the SETFEATURES command
         */
	disable_irq_nosync(hwif->irq);
	
	/*
	 *	FIXME: we race against the running IRQ here if
	 *	this is called from non IRQ context. If we use
	 *	disable_irq() we hang on the error path. Work
	 *	is needed.
	 */
	 
	udelay(1);
	SELECT_DRIVE(drive);
	SELECT_MASK(drive, 0);
	udelay(1);
<<<<<<< HEAD
	ide_set_irq(drive, 0);
	hwif->OUTB(speed, io_ports->nsect_addr);
	hwif->OUTB(SETFEATURES_XFER, io_ports->feature_addr);
	hwif->OUTBSYNC(hwif, WIN_SETFEATURES, io_ports->command_addr);
=======
	tp_ops->set_irq(hwif, 0);

	memset(&task, 0, sizeof(task));
	task.tf_flags = IDE_TFLAG_OUT_FEATURE | IDE_TFLAG_OUT_NSECT;
	task.tf.feature = SETFEATURES_XFER;
	task.tf.nsect   = speed;

	tp_ops->tf_load(drive, &task);

	tp_ops->exec_command(hwif, WIN_SETFEATURES);

>>>>>>> c1779e24
	if (drive->quirk_list == 2)
		tp_ops->set_irq(hwif, 1);

	error = __ide_wait_stat(drive, drive->ready_stat,
				BUSY_STAT|DRQ_STAT|ERR_STAT,
				WAIT_CMD, &stat);

	SELECT_MASK(drive, 0);

	enable_irq(hwif->irq);

	if (error) {
		(void) ide_dump_status(drive, "set_drive_speed_status", stat);
		return error;
	}

	drive->id->dma_ultra &= ~0xFF00;
	drive->id->dma_mword &= ~0x0F00;
	drive->id->dma_1word &= ~0x0F00;

 skip:
#ifdef CONFIG_BLK_DEV_IDEDMA
	if (speed >= XFER_SW_DMA_0 && drive->using_dma)
		hwif->dma_ops->dma_host_set(drive, 1);
	else if (hwif->dma_ops)	/* check if host supports DMA */
		ide_dma_off_quietly(drive);
#endif

	switch(speed) {
		case XFER_UDMA_7:   drive->id->dma_ultra |= 0x8080; break;
		case XFER_UDMA_6:   drive->id->dma_ultra |= 0x4040; break;
		case XFER_UDMA_5:   drive->id->dma_ultra |= 0x2020; break;
		case XFER_UDMA_4:   drive->id->dma_ultra |= 0x1010; break;
		case XFER_UDMA_3:   drive->id->dma_ultra |= 0x0808; break;
		case XFER_UDMA_2:   drive->id->dma_ultra |= 0x0404; break;
		case XFER_UDMA_1:   drive->id->dma_ultra |= 0x0202; break;
		case XFER_UDMA_0:   drive->id->dma_ultra |= 0x0101; break;
		case XFER_MW_DMA_2: drive->id->dma_mword |= 0x0404; break;
		case XFER_MW_DMA_1: drive->id->dma_mword |= 0x0202; break;
		case XFER_MW_DMA_0: drive->id->dma_mword |= 0x0101; break;
		case XFER_SW_DMA_2: drive->id->dma_1word |= 0x0404; break;
		case XFER_SW_DMA_1: drive->id->dma_1word |= 0x0202; break;
		case XFER_SW_DMA_0: drive->id->dma_1word |= 0x0101; break;
		default: break;
	}
	if (!drive->init_speed)
		drive->init_speed = speed;
	drive->current_speed = speed;
	return error;
}

/*
 * This should get invoked any time we exit the driver to
 * wait for an interrupt response from a drive.  handler() points
 * at the appropriate code to handle the next interrupt, and a
 * timer is started to prevent us from waiting forever in case
 * something goes wrong (see the ide_timer_expiry() handler later on).
 *
 * See also ide_execute_command
 */
static void __ide_set_handler (ide_drive_t *drive, ide_handler_t *handler,
		      unsigned int timeout, ide_expiry_t *expiry)
{
	ide_hwgroup_t *hwgroup = HWGROUP(drive);

	BUG_ON(hwgroup->handler);
	hwgroup->handler	= handler;
	hwgroup->expiry		= expiry;
	hwgroup->timer.expires	= jiffies + timeout;
	hwgroup->req_gen_timer	= hwgroup->req_gen;
	add_timer(&hwgroup->timer);
}

void ide_set_handler (ide_drive_t *drive, ide_handler_t *handler,
		      unsigned int timeout, ide_expiry_t *expiry)
{
	unsigned long flags;
	spin_lock_irqsave(&ide_lock, flags);
	__ide_set_handler(drive, handler, timeout, expiry);
	spin_unlock_irqrestore(&ide_lock, flags);
}

EXPORT_SYMBOL(ide_set_handler);
 
/**
 *	ide_execute_command	-	execute an IDE command
 *	@drive: IDE drive to issue the command against
 *	@command: command byte to write
 *	@handler: handler for next phase
 *	@timeout: timeout for command
 *	@expiry:  handler to run on timeout
 *
 *	Helper function to issue an IDE command. This handles the
 *	atomicity requirements, command timing and ensures that the 
 *	handler and IRQ setup do not race. All IDE command kick off
 *	should go via this function or do equivalent locking.
 */

void ide_execute_command(ide_drive_t *drive, u8 cmd, ide_handler_t *handler,
			 unsigned timeout, ide_expiry_t *expiry)
{
	unsigned long flags;
	ide_hwif_t *hwif = HWIF(drive);

	spin_lock_irqsave(&ide_lock, flags);
	__ide_set_handler(drive, handler, timeout, expiry);
<<<<<<< HEAD
	hwif->OUTBSYNC(hwif, cmd, hwif->io_ports.command_addr);
=======
	hwif->tp_ops->exec_command(hwif, cmd);
>>>>>>> c1779e24
	/*
	 * Drive takes 400nS to respond, we must avoid the IRQ being
	 * serviced before that.
	 *
	 * FIXME: we could skip this delay with care on non shared devices
	 */
	ndelay(400);
	spin_unlock_irqrestore(&ide_lock, flags);
}
EXPORT_SYMBOL(ide_execute_command);

void ide_execute_pkt_cmd(ide_drive_t *drive)
{
	ide_hwif_t *hwif = drive->hwif;
	unsigned long flags;

	spin_lock_irqsave(&ide_lock, flags);
<<<<<<< HEAD
	hwif->OUTBSYNC(hwif, WIN_PACKETCMD, hwif->io_ports.command_addr);
=======
	hwif->tp_ops->exec_command(hwif, WIN_PACKETCMD);
>>>>>>> c1779e24
	ndelay(400);
	spin_unlock_irqrestore(&ide_lock, flags);
}
EXPORT_SYMBOL_GPL(ide_execute_pkt_cmd);

static inline void ide_complete_drive_reset(ide_drive_t *drive, int err)
{
	struct request *rq = drive->hwif->hwgroup->rq;

	if (rq && blk_special_request(rq) && rq->cmd[0] == REQ_DRIVE_RESET)
		ide_end_request(drive, err ? err : 1, 0);
}

/* needed below */
static ide_startstop_t do_reset1 (ide_drive_t *, int);

/*
 * atapi_reset_pollfunc() gets invoked to poll the interface for completion every 50ms
 * during an atapi drive reset operation. If the drive has not yet responded,
 * and we have not yet hit our maximum waiting time, then the timer is restarted
 * for another 50ms.
 */
static ide_startstop_t atapi_reset_pollfunc (ide_drive_t *drive)
{
	ide_hwif_t *hwif = drive->hwif;
	ide_hwgroup_t *hwgroup = hwif->hwgroup;
	u8 stat;

	SELECT_DRIVE(drive);
	udelay (10);
	stat = hwif->tp_ops->read_status(hwif);

	if (OK_STAT(stat, 0, BUSY_STAT))
		printk("%s: ATAPI reset complete\n", drive->name);
	else {
		if (time_before(jiffies, hwgroup->poll_timeout)) {
			ide_set_handler(drive, &atapi_reset_pollfunc, HZ/20, NULL);
			/* continue polling */
			return ide_started;
		}
		/* end of polling */
		hwgroup->polling = 0;
		printk("%s: ATAPI reset timed-out, status=0x%02x\n",
				drive->name, stat);
		/* do it the old fashioned way */
		return do_reset1(drive, 1);
	}
	/* done polling */
	hwgroup->polling = 0;
	ide_complete_drive_reset(drive, 0);
	return ide_stopped;
}

/*
 * reset_pollfunc() gets invoked to poll the interface for completion every 50ms
 * during an ide reset operation. If the drives have not yet responded,
 * and we have not yet hit our maximum waiting time, then the timer is restarted
 * for another 50ms.
 */
static ide_startstop_t reset_pollfunc (ide_drive_t *drive)
{
	ide_hwgroup_t *hwgroup	= HWGROUP(drive);
	ide_hwif_t *hwif	= HWIF(drive);
	const struct ide_port_ops *port_ops = hwif->port_ops;
	u8 tmp;
	int err = 0;

	if (port_ops && port_ops->reset_poll) {
		err = port_ops->reset_poll(drive);
		if (err) {
			printk(KERN_ERR "%s: host reset_poll failure for %s.\n",
				hwif->name, drive->name);
			goto out;
		}
	}

	tmp = hwif->tp_ops->read_status(hwif);

	if (!OK_STAT(tmp, 0, BUSY_STAT)) {
		if (time_before(jiffies, hwgroup->poll_timeout)) {
			ide_set_handler(drive, &reset_pollfunc, HZ/20, NULL);
			/* continue polling */
			return ide_started;
		}
		printk("%s: reset timed-out, status=0x%02x\n", hwif->name, tmp);
		drive->failures++;
		err = -EIO;
	} else  {
		printk("%s: reset: ", hwif->name);
		tmp = ide_read_error(drive);

		if (tmp == 1) {
			printk("success\n");
			drive->failures = 0;
		} else {
			drive->failures++;
			printk("master: ");
			switch (tmp & 0x7f) {
				case 1: printk("passed");
					break;
				case 2: printk("formatter device error");
					break;
				case 3: printk("sector buffer error");
					break;
				case 4: printk("ECC circuitry error");
					break;
				case 5: printk("controlling MPU error");
					break;
				default:printk("error (0x%02x?)", tmp);
			}
			if (tmp & 0x80)
				printk("; slave: failed");
			printk("\n");
			err = -EIO;
		}
	}
out:
	hwgroup->polling = 0;	/* done polling */
	ide_complete_drive_reset(drive, err);
	return ide_stopped;
}

static void ide_disk_pre_reset(ide_drive_t *drive)
{
	int legacy = (drive->id->cfs_enable_2 & 0x0400) ? 0 : 1;

	drive->special.all = 0;
	drive->special.b.set_geometry = legacy;
	drive->special.b.recalibrate  = legacy;
	drive->mult_count = 0;
	if (!drive->keep_settings && !drive->using_dma)
		drive->mult_req = 0;
	if (drive->mult_req != drive->mult_count)
		drive->special.b.set_multmode = 1;
}

static void pre_reset(ide_drive_t *drive)
{
	const struct ide_port_ops *port_ops = drive->hwif->port_ops;

	if (drive->media == ide_disk)
		ide_disk_pre_reset(drive);
	else
		drive->post_reset = 1;

	if (drive->using_dma) {
		if (drive->crc_count)
			ide_check_dma_crc(drive);
		else
			ide_dma_off(drive);
	}

	if (!drive->keep_settings) {
		if (!drive->using_dma) {
			drive->unmask = 0;
			drive->io_32bit = 0;
		}
		return;
	}

	if (port_ops && port_ops->pre_reset)
		port_ops->pre_reset(drive);

	if (drive->current_speed != 0xff)
		drive->desired_speed = drive->current_speed;
	drive->current_speed = 0xff;
}

/*
 * do_reset1() attempts to recover a confused drive by resetting it.
 * Unfortunately, resetting a disk drive actually resets all devices on
 * the same interface, so it can really be thought of as resetting the
 * interface rather than resetting the drive.
 *
 * ATAPI devices have their own reset mechanism which allows them to be
 * individually reset without clobbering other devices on the same interface.
 *
 * Unfortunately, the IDE interface does not generate an interrupt to let
 * us know when the reset operation has finished, so we must poll for this.
 * Equally poor, though, is the fact that this may a very long time to complete,
 * (up to 30 seconds worstcase).  So, instead of busy-waiting here for it,
 * we set a timer to poll at 50ms intervals.
 */
static ide_startstop_t do_reset1 (ide_drive_t *drive, int do_not_try_atapi)
{
	unsigned int unit;
	unsigned long flags;
	ide_hwif_t *hwif;
	ide_hwgroup_t *hwgroup;
	struct ide_io_ports *io_ports;
	const struct ide_tp_ops *tp_ops;
	const struct ide_port_ops *port_ops;

	spin_lock_irqsave(&ide_lock, flags);
	hwif = HWIF(drive);
	hwgroup = HWGROUP(drive);

	io_ports = &hwif->io_ports;

	tp_ops = hwif->tp_ops;

	/* We must not reset with running handlers */
	BUG_ON(hwgroup->handler != NULL);

	/* For an ATAPI device, first try an ATAPI SRST. */
	if (drive->media != ide_disk && !do_not_try_atapi) {
		pre_reset(drive);
		SELECT_DRIVE(drive);
		udelay (20);
<<<<<<< HEAD
		hwif->OUTBSYNC(hwif, WIN_SRST, io_ports->command_addr);
=======
		tp_ops->exec_command(hwif, WIN_SRST);
>>>>>>> c1779e24
		ndelay(400);
		hwgroup->poll_timeout = jiffies + WAIT_WORSTCASE;
		hwgroup->polling = 1;
		__ide_set_handler(drive, &atapi_reset_pollfunc, HZ/20, NULL);
		spin_unlock_irqrestore(&ide_lock, flags);
		return ide_started;
	}

	/*
	 * First, reset any device state data we were maintaining
	 * for any of the drives on this interface.
	 */
	for (unit = 0; unit < MAX_DRIVES; ++unit)
		pre_reset(&hwif->drives[unit]);

	if (io_ports->ctl_addr == 0) {
		spin_unlock_irqrestore(&ide_lock, flags);
		ide_complete_drive_reset(drive, -ENXIO);
		return ide_stopped;
	}

	/*
	 * Note that we also set nIEN while resetting the device,
	 * to mask unwanted interrupts from the interface during the reset.
	 * However, due to the design of PC hardware, this will cause an
	 * immediate interrupt due to the edge transition it produces.
	 * This single interrupt gives us a "fast poll" for drives that
	 * recover from reset very quickly, saving us the first 50ms wait time.
	 *
	 * TODO: add ->softreset method and stop abusing ->set_irq
	 */
	/* set SRST and nIEN */
<<<<<<< HEAD
	hwif->OUTBSYNC(hwif, ATA_DEVCTL_OBS | 6, io_ports->ctl_addr);
	/* more than enough time */
	udelay(10);
	if (drive->quirk_list == 2)
		ctl = ATA_DEVCTL_OBS;		/* clear SRST and nIEN */
	else
		ctl = ATA_DEVCTL_OBS | 2;	/* clear SRST, leave nIEN */
	hwif->OUTBSYNC(hwif, ctl, io_ports->ctl_addr);
=======
	tp_ops->set_irq(hwif, 4);
	/* more than enough time */
	udelay(10);
	/* clear SRST, leave nIEN (unless device is on the quirk list) */
	tp_ops->set_irq(hwif, drive->quirk_list == 2);
>>>>>>> c1779e24
	/* more than enough time */
	udelay(10);
	hwgroup->poll_timeout = jiffies + WAIT_WORSTCASE;
	hwgroup->polling = 1;
	__ide_set_handler(drive, &reset_pollfunc, HZ/20, NULL);

	/*
	 * Some weird controller like resetting themselves to a strange
	 * state when the disks are reset this way. At least, the Winbond
	 * 553 documentation says that
	 */
	port_ops = hwif->port_ops;
	if (port_ops && port_ops->resetproc)
		port_ops->resetproc(drive);

	spin_unlock_irqrestore(&ide_lock, flags);
	return ide_started;
}

/*
 * ide_do_reset() is the entry point to the drive/interface reset code.
 */

ide_startstop_t ide_do_reset (ide_drive_t *drive)
{
	return do_reset1(drive, 0);
}

EXPORT_SYMBOL(ide_do_reset);

/*
 * ide_wait_not_busy() waits for the currently selected device on the hwif
 * to report a non-busy status, see comments in ide_probe_port().
 */
int ide_wait_not_busy(ide_hwif_t *hwif, unsigned long timeout)
{
	u8 stat = 0;

	while(timeout--) {
		/*
		 * Turn this into a schedule() sleep once I'm sure
		 * about locking issues (2.5 work ?).
		 */
		mdelay(1);
		stat = hwif->tp_ops->read_status(hwif);
		if ((stat & BUSY_STAT) == 0)
			return 0;
		/*
		 * Assume a value of 0xff means nothing is connected to
		 * the interface and it doesn't implement the pull-down
		 * resistor on D7.
		 */
		if (stat == 0xff)
			return -ENODEV;
		touch_softlockup_watchdog();
		touch_nmi_watchdog();
	}
	return -EBUSY;
}

EXPORT_SYMBOL_GPL(ide_wait_not_busy);
<|MERGE_RESOLUTION|>--- conflicted
+++ resolved
@@ -42,21 +42,6 @@
 	outb(val, port);
 }
 
-<<<<<<< HEAD
-static void ide_outbsync(ide_hwif_t *hwif, u8 addr, unsigned long port)
-{
-	outb(addr, port);
-}
-
-void default_hwif_iops (ide_hwif_t *hwif)
-{
-	hwif->OUTB	= ide_outb;
-	hwif->OUTBSYNC	= ide_outbsync;
-	hwif->INB	= ide_inb;
-}
-
-=======
->>>>>>> c1779e24
 /*
  *	MMIO operations, typically used for SATA controllers
  */
@@ -71,25 +56,6 @@
 	writeb(value, (void __iomem *) port);
 }
 
-<<<<<<< HEAD
-static void ide_mm_outbsync(ide_hwif_t *hwif, u8 value, unsigned long port)
-{
-	writeb(value, (void __iomem *) port);
-}
-
-void default_hwif_mmiops (ide_hwif_t *hwif)
-{
-	hwif->OUTB	= ide_mm_outb;
-	/* Most systems will need to override OUTBSYNC, alas however
-	   this one is controller specific! */
-	hwif->OUTBSYNC	= ide_mm_outbsync;
-	hwif->INB	= ide_mm_inb;
-}
-
-EXPORT_SYMBOL(default_hwif_mmiops);
-
-=======
->>>>>>> c1779e24
 void SELECT_DRIVE (ide_drive_t *drive)
 {
 	ide_hwif_t *hwif = drive->hwif;
@@ -791,15 +757,9 @@
 	 */
 
 	SELECT_MASK(drive, 1);
-<<<<<<< HEAD
-	ide_set_irq(drive, 0);
-	msleep(50);
-	hwif->OUTBSYNC(hwif, WIN_IDENTIFY, hwif->io_ports.command_addr);
-=======
 	tp_ops->set_irq(hwif, 0);
 	msleep(50);
 	tp_ops->exec_command(hwif, WIN_IDENTIFY);
->>>>>>> c1779e24
 	timeout = jiffies + WAIT_WORSTCASE;
 	do {
 		if (time_after(jiffies, timeout)) {
@@ -851,10 +811,7 @@
 	const struct ide_tp_ops *tp_ops = hwif->tp_ops;
 	int error = 0;
 	u8 stat;
-<<<<<<< HEAD
-=======
 	ide_task_t task;
->>>>>>> c1779e24
 
 #ifdef CONFIG_BLK_DEV_IDEDMA
 	if (hwif->dma_ops)	/* check if host supports DMA */
@@ -887,12 +844,6 @@
 	SELECT_DRIVE(drive);
 	SELECT_MASK(drive, 0);
 	udelay(1);
-<<<<<<< HEAD
-	ide_set_irq(drive, 0);
-	hwif->OUTB(speed, io_ports->nsect_addr);
-	hwif->OUTB(SETFEATURES_XFER, io_ports->feature_addr);
-	hwif->OUTBSYNC(hwif, WIN_SETFEATURES, io_ports->command_addr);
-=======
 	tp_ops->set_irq(hwif, 0);
 
 	memset(&task, 0, sizeof(task));
@@ -904,7 +855,6 @@
 
 	tp_ops->exec_command(hwif, WIN_SETFEATURES);
 
->>>>>>> c1779e24
 	if (drive->quirk_list == 2)
 		tp_ops->set_irq(hwif, 1);
 
@@ -1011,11 +961,7 @@
 
 	spin_lock_irqsave(&ide_lock, flags);
 	__ide_set_handler(drive, handler, timeout, expiry);
-<<<<<<< HEAD
-	hwif->OUTBSYNC(hwif, cmd, hwif->io_ports.command_addr);
-=======
 	hwif->tp_ops->exec_command(hwif, cmd);
->>>>>>> c1779e24
 	/*
 	 * Drive takes 400nS to respond, we must avoid the IRQ being
 	 * serviced before that.
@@ -1033,11 +979,7 @@
 	unsigned long flags;
 
 	spin_lock_irqsave(&ide_lock, flags);
-<<<<<<< HEAD
-	hwif->OUTBSYNC(hwif, WIN_PACKETCMD, hwif->io_ports.command_addr);
-=======
 	hwif->tp_ops->exec_command(hwif, WIN_PACKETCMD);
->>>>>>> c1779e24
 	ndelay(400);
 	spin_unlock_irqrestore(&ide_lock, flags);
 }
@@ -1247,11 +1189,7 @@
 		pre_reset(drive);
 		SELECT_DRIVE(drive);
 		udelay (20);
-<<<<<<< HEAD
-		hwif->OUTBSYNC(hwif, WIN_SRST, io_ports->command_addr);
-=======
 		tp_ops->exec_command(hwif, WIN_SRST);
->>>>>>> c1779e24
 		ndelay(400);
 		hwgroup->poll_timeout = jiffies + WAIT_WORSTCASE;
 		hwgroup->polling = 1;
@@ -1284,22 +1222,11 @@
 	 * TODO: add ->softreset method and stop abusing ->set_irq
 	 */
 	/* set SRST and nIEN */
-<<<<<<< HEAD
-	hwif->OUTBSYNC(hwif, ATA_DEVCTL_OBS | 6, io_ports->ctl_addr);
-	/* more than enough time */
-	udelay(10);
-	if (drive->quirk_list == 2)
-		ctl = ATA_DEVCTL_OBS;		/* clear SRST and nIEN */
-	else
-		ctl = ATA_DEVCTL_OBS | 2;	/* clear SRST, leave nIEN */
-	hwif->OUTBSYNC(hwif, ctl, io_ports->ctl_addr);
-=======
 	tp_ops->set_irq(hwif, 4);
 	/* more than enough time */
 	udelay(10);
 	/* clear SRST, leave nIEN (unless device is on the quirk list) */
 	tp_ops->set_irq(hwif, drive->quirk_list == 2);
->>>>>>> c1779e24
 	/* more than enough time */
 	udelay(10);
 	hwgroup->poll_timeout = jiffies + WAIT_WORSTCASE;
