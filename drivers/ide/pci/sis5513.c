--- conflicted
+++ resolved
@@ -52,11 +52,8 @@
 #include <linux/init.h>
 #include <linux/ide.h>
 
-<<<<<<< HEAD
-=======
 #define DRV_NAME "sis5513"
 
->>>>>>> d4ba873e
 /* registers layout and init values are chipset family dependant */
 
 #define ATA_16		0x01
