/*
 * VIA IDE driver for Linux. Supported southbridges:
 *
 *   vt82c576, vt82c586, vt82c586a, vt82c586b, vt82c596a, vt82c596b,
 *   vt82c686, vt82c686a, vt82c686b, vt8231, vt8233, vt8233c, vt8233a,
 *   vt8235, vt8237, vt8237a
 *
 * Copyright (c) 2000-2002 Vojtech Pavlik
 * Copyright (c) 2007 Bartlomiej Zolnierkiewicz
 *
 * Based on the work of:
 *	Michel Aubry
 *	Jeff Garzik
 *	Andre Hedrick
 *
 * Documentation:
 *	Obsolete device documentation publically available from via.com.tw
 *	Current device documentation available under NDA only
 */

/*
 * This program is free software; you can redistribute it and/or modify it
 * under the terms of the GNU General Public License version 2 as published by
 * the Free Software Foundation.
 */

#include <linux/module.h>
#include <linux/kernel.h>
#include <linux/pci.h>
#include <linux/init.h>
#include <linux/ide.h>
#include <linux/dmi.h>

#ifdef CONFIG_PPC_CHRP
#include <asm/processor.h>
#endif

<<<<<<< HEAD
=======
#define DRV_NAME "via82cxxx"

>>>>>>> d4ba873e
#define VIA_IDE_ENABLE		0x40
#define VIA_IDE_CONFIG		0x41
#define VIA_FIFO_CONFIG		0x43
#define VIA_MISC_1		0x44
#define VIA_MISC_2		0x45
#define VIA_MISC_3		0x46
#define VIA_DRIVE_TIMING	0x48
#define VIA_8BIT_TIMING		0x4e
#define VIA_ADDRESS_SETUP	0x4c
#define VIA_UDMA_TIMING		0x50

#define VIA_BAD_PREQ		0x01 /* Crashes if PREQ# till DDACK# set */
#define VIA_BAD_CLK66		0x02 /* 66 MHz clock doesn't work correctly */
#define VIA_SET_FIFO		0x04 /* Needs to have FIFO split set */
#define VIA_NO_UNMASK		0x08 /* Doesn't work with IRQ unmasking on */
#define VIA_BAD_ID		0x10 /* Has wrong vendor ID (0x1107) */
#define VIA_BAD_AST		0x20 /* Don't touch Address Setup Timing */

/*
 * VIA SouthBridge chips.
 */

static struct via_isa_bridge {
	char *name;
	u16 id;
	u8 rev_min;
	u8 rev_max;
	u8 udma_mask;
	u8 flags;
} via_isa_bridges[] = {
	{ "vx800",	PCI_DEVICE_ID_VIA_VX800,    0x00, 0x2f, ATA_UDMA6, VIA_BAD_AST },
	{ "cx700",	PCI_DEVICE_ID_VIA_CX700,    0x00, 0x2f, ATA_UDMA6, VIA_BAD_AST },
	{ "vt8237s",	PCI_DEVICE_ID_VIA_8237S,    0x00, 0x2f, ATA_UDMA6, VIA_BAD_AST },
	{ "vt6410",	PCI_DEVICE_ID_VIA_6410,     0x00, 0x2f, ATA_UDMA6, VIA_BAD_AST },
	{ "vt8251",	PCI_DEVICE_ID_VIA_8251,     0x00, 0x2f, ATA_UDMA6, VIA_BAD_AST },
	{ "vt8237",	PCI_DEVICE_ID_VIA_8237,     0x00, 0x2f, ATA_UDMA6, VIA_BAD_AST },
	{ "vt8237a",	PCI_DEVICE_ID_VIA_8237A,    0x00, 0x2f, ATA_UDMA6, VIA_BAD_AST },
	{ "vt8235",	PCI_DEVICE_ID_VIA_8235,     0x00, 0x2f, ATA_UDMA6, VIA_BAD_AST },
	{ "vt8233a",	PCI_DEVICE_ID_VIA_8233A,    0x00, 0x2f, ATA_UDMA6, VIA_BAD_AST },
	{ "vt8233c",	PCI_DEVICE_ID_VIA_8233C_0,  0x00, 0x2f, ATA_UDMA5, },
	{ "vt8233",	PCI_DEVICE_ID_VIA_8233_0,   0x00, 0x2f, ATA_UDMA5, },
	{ "vt8231",	PCI_DEVICE_ID_VIA_8231,     0x00, 0x2f, ATA_UDMA5, },
	{ "vt82c686b",	PCI_DEVICE_ID_VIA_82C686,   0x40, 0x4f, ATA_UDMA5, },
	{ "vt82c686a",	PCI_DEVICE_ID_VIA_82C686,   0x10, 0x2f, ATA_UDMA4, },
	{ "vt82c686",	PCI_DEVICE_ID_VIA_82C686,   0x00, 0x0f, ATA_UDMA2, VIA_BAD_CLK66 },
	{ "vt82c596b",	PCI_DEVICE_ID_VIA_82C596,   0x10, 0x2f, ATA_UDMA4, },
	{ "vt82c596a",	PCI_DEVICE_ID_VIA_82C596,   0x00, 0x0f, ATA_UDMA2, VIA_BAD_CLK66 },
	{ "vt82c586b",	PCI_DEVICE_ID_VIA_82C586_0, 0x47, 0x4f, ATA_UDMA2, VIA_SET_FIFO },
	{ "vt82c586b",	PCI_DEVICE_ID_VIA_82C586_0, 0x40, 0x46, ATA_UDMA2, VIA_SET_FIFO | VIA_BAD_PREQ },
	{ "vt82c586b",	PCI_DEVICE_ID_VIA_82C586_0, 0x30, 0x3f, ATA_UDMA2, VIA_SET_FIFO },
	{ "vt82c586a",	PCI_DEVICE_ID_VIA_82C586_0, 0x20, 0x2f, ATA_UDMA2, VIA_SET_FIFO },
	{ "vt82c586",	PCI_DEVICE_ID_VIA_82C586_0, 0x00, 0x0f,      0x00, VIA_SET_FIFO },
	{ "vt82c576",	PCI_DEVICE_ID_VIA_82C576,   0x00, 0x2f,      0x00, VIA_SET_FIFO | VIA_NO_UNMASK },
	{ "vt82c576",	PCI_DEVICE_ID_VIA_82C576,   0x00, 0x2f,      0x00, VIA_SET_FIFO | VIA_NO_UNMASK | VIA_BAD_ID },
	{ NULL }
};

static unsigned int via_clock;
static char *via_dma[] = { "16", "25", "33", "44", "66", "100", "133" };

struct via82cxxx_dev
{
	struct via_isa_bridge *via_config;
	unsigned int via_80w;
};

/**
 *	via_set_speed			-	write timing registers
 *	@dev: PCI device
 *	@dn: device
 *	@timing: IDE timing data to use
 *
 *	via_set_speed writes timing values to the chipset registers
 */

static void via_set_speed(ide_hwif_t *hwif, u8 dn, struct ide_timing *timing)
{
	struct pci_dev *dev = to_pci_dev(hwif->dev);
	struct ide_host *host = pci_get_drvdata(dev);
	struct via82cxxx_dev *vdev = host->host_priv;
	u8 t;

	if (~vdev->via_config->flags & VIA_BAD_AST) {
		pci_read_config_byte(dev, VIA_ADDRESS_SETUP, &t);
		t = (t & ~(3 << ((3 - dn) << 1))) | ((clamp_val(timing->setup, 1, 4) - 1) << ((3 - dn) << 1));
		pci_write_config_byte(dev, VIA_ADDRESS_SETUP, t);
	}

	pci_write_config_byte(dev, VIA_8BIT_TIMING + (1 - (dn >> 1)),
		((clamp_val(timing->act8b, 1, 16) - 1) << 4) | (clamp_val(timing->rec8b, 1, 16) - 1));

	pci_write_config_byte(dev, VIA_DRIVE_TIMING + (3 - dn),
		((clamp_val(timing->active, 1, 16) - 1) << 4) | (clamp_val(timing->recover, 1, 16) - 1));

	switch (vdev->via_config->udma_mask) {
	case ATA_UDMA2: t = timing->udma ? (0xe0 | (clamp_val(timing->udma, 2, 5) - 2)) : 0x03; break;
	case ATA_UDMA4: t = timing->udma ? (0xe8 | (clamp_val(timing->udma, 2, 9) - 2)) : 0x0f; break;
	case ATA_UDMA5: t = timing->udma ? (0xe0 | (clamp_val(timing->udma, 2, 9) - 2)) : 0x07; break;
	case ATA_UDMA6: t = timing->udma ? (0xe0 | (clamp_val(timing->udma, 2, 9) - 2)) : 0x07; break;
	default: return;
	}

	pci_write_config_byte(dev, VIA_UDMA_TIMING + (3 - dn), t);
}

/**
 *	via_set_drive		-	configure transfer mode
 *	@drive: Drive to set up
 *	@speed: desired speed
 *
 *	via_set_drive() computes timing values configures the chipset to
 *	a desired transfer mode.  It also can be called by upper layers.
 */

static void via_set_drive(ide_drive_t *drive, const u8 speed)
{
	ide_hwif_t *hwif = drive->hwif;
	ide_drive_t *peer = hwif->drives + (~drive->dn & 1);
	struct pci_dev *dev = to_pci_dev(hwif->dev);
	struct ide_host *host = pci_get_drvdata(dev);
	struct via82cxxx_dev *vdev = host->host_priv;
	struct ide_timing t, p;
	unsigned int T, UT;

	T = 1000000000 / via_clock;

	switch (vdev->via_config->udma_mask) {
	case ATA_UDMA2: UT = T;   break;
	case ATA_UDMA4: UT = T/2; break;
	case ATA_UDMA5: UT = T/3; break;
	case ATA_UDMA6: UT = T/4; break;
	default:	UT = T;
	}

	ide_timing_compute(drive, speed, &t, T, UT);

	if (peer->present) {
		ide_timing_compute(peer, peer->current_speed, &p, T, UT);
		ide_timing_merge(&p, &t, &t, IDE_TIMING_8BIT);
	}

	via_set_speed(HWIF(drive), drive->dn, &t);
}

/**
 *	via_set_pio_mode	-	set host controller for PIO mode
 *	@drive: drive
 *	@pio: PIO mode number
 *
 *	A callback from the upper layers for PIO-only tuning.
 */

static void via_set_pio_mode(ide_drive_t *drive, const u8 pio)
{
	via_set_drive(drive, XFER_PIO_0 + pio);
}

static struct via_isa_bridge *via_config_find(struct pci_dev **isa)
{
	struct via_isa_bridge *via_config;

	for (via_config = via_isa_bridges; via_config->id; via_config++)
		if ((*isa = pci_get_device(PCI_VENDOR_ID_VIA +
			!!(via_config->flags & VIA_BAD_ID),
			via_config->id, NULL))) {

			if ((*isa)->revision >= via_config->rev_min &&
			    (*isa)->revision <= via_config->rev_max)
				break;
			pci_dev_put(*isa);
		}

	return via_config;
}

/*
 * Check and handle 80-wire cable presence
 */
static void __devinit via_cable_detect(struct via82cxxx_dev *vdev, u32 u)
{
	int i;

	switch (vdev->via_config->udma_mask) {
		case ATA_UDMA4:
			for (i = 24; i >= 0; i -= 8)
				if (((u >> (i & 16)) & 8) &&
				    ((u >> i) & 0x20) &&
				     (((u >> i) & 7) < 2)) {
					/*
					 * 2x PCI clock and
					 * UDMA w/ < 3T/cycle
					 */
					vdev->via_80w |= (1 << (1 - (i >> 4)));
				}
			break;

		case ATA_UDMA5:
			for (i = 24; i >= 0; i -= 8)
				if (((u >> i) & 0x10) ||
				    (((u >> i) & 0x20) &&
				     (((u >> i) & 7) < 4))) {
					/* BIOS 80-wire bit or
					 * UDMA w/ < 60ns/cycle
					 */
					vdev->via_80w |= (1 << (1 - (i >> 4)));
				}
			break;

		case ATA_UDMA6:
			for (i = 24; i >= 0; i -= 8)
				if (((u >> i) & 0x10) ||
				    (((u >> i) & 0x20) &&
				     (((u >> i) & 7) < 6))) {
					/* BIOS 80-wire bit or
					 * UDMA w/ < 60ns/cycle
					 */
					vdev->via_80w |= (1 << (1 - (i >> 4)));
				}
			break;
	}
}

/**
 *	init_chipset_via82cxxx	-	initialization handler
 *	@dev: PCI device
 *
 *	The initialization callback. Here we determine the IDE chip type
 *	and initialize its drive independent registers.
 */

static unsigned int __devinit init_chipset_via82cxxx(struct pci_dev *dev)
{
	struct ide_host *host = pci_get_drvdata(dev);
	struct via82cxxx_dev *vdev = host->host_priv;
	struct via_isa_bridge *via_config = vdev->via_config;
	u8 t, v;
	u32 u;

	/*
	 * Detect cable and configure Clk66
	 */
	pci_read_config_dword(dev, VIA_UDMA_TIMING, &u);

	via_cable_detect(vdev, u);

	if (via_config->udma_mask == ATA_UDMA4) {
		/* Enable Clk66 */
		pci_write_config_dword(dev, VIA_UDMA_TIMING, u|0x80008);
	} else if (via_config->flags & VIA_BAD_CLK66) {
		/* Would cause trouble on 596a and 686 */
		pci_write_config_dword(dev, VIA_UDMA_TIMING, u & ~0x80008);
	}

	/*
	 * Check whether interfaces are enabled.
	 */

	pci_read_config_byte(dev, VIA_IDE_ENABLE, &v);

	/*
	 * Set up FIFO sizes and thresholds.
	 */

	pci_read_config_byte(dev, VIA_FIFO_CONFIG, &t);

	/* Disable PREQ# till DDACK# */
	if (via_config->flags & VIA_BAD_PREQ) {
		/* Would crash on 586b rev 41 */
		t &= 0x7f;
	}

	/* Fix FIFO split between channels */
	if (via_config->flags & VIA_SET_FIFO) {
		t &= (t & 0x9f);
		switch (v & 3) {
			case 2: t |= 0x00; break;	/* 16 on primary */
			case 1: t |= 0x60; break;	/* 16 on secondary */
			case 3: t |= 0x20; break;	/* 8 pri 8 sec */
		}
	}

	pci_write_config_byte(dev, VIA_FIFO_CONFIG, t);

	return 0;
}

/*
 *	Cable special cases
 */

static const struct dmi_system_id cable_dmi_table[] = {
	{
		.ident = "Acer Ferrari 3400",
		.matches = {
			DMI_MATCH(DMI_BOARD_VENDOR, "Acer,Inc."),
			DMI_MATCH(DMI_BOARD_NAME, "Ferrari 3400"),
		},
	},
	{ }
};

static int via_cable_override(struct pci_dev *pdev)
{
	/* Systems by DMI */
	if (dmi_check_system(cable_dmi_table))
		return 1;

	/* Arima W730-K8/Targa Visionary 811/... */
	if (pdev->subsystem_vendor == 0x161F &&
	    pdev->subsystem_device == 0x2032)
		return 1;

	return 0;
}

static u8 __devinit via82cxxx_cable_detect(ide_hwif_t *hwif)
{
	struct pci_dev *pdev = to_pci_dev(hwif->dev);
	struct ide_host *host = pci_get_drvdata(pdev);
	struct via82cxxx_dev *vdev = host->host_priv;

	if (via_cable_override(pdev))
		return ATA_CBL_PATA40_SHORT;

	if ((vdev->via_80w >> hwif->channel) & 1)
		return ATA_CBL_PATA80;
	else
		return ATA_CBL_PATA40;
}

static const struct ide_port_ops via_port_ops = {
	.set_pio_mode		= via_set_pio_mode,
	.set_dma_mode		= via_set_drive,
	.cable_detect		= via82cxxx_cable_detect,
};

static const struct ide_port_info via82cxxx_chipset __devinitdata = {
	.name		= DRV_NAME,
	.init_chipset	= init_chipset_via82cxxx,
	.enablebits	= { { 0x40, 0x02, 0x02 }, { 0x40, 0x01, 0x01 } },
	.port_ops	= &via_port_ops,
	.host_flags	= IDE_HFLAG_PIO_NO_BLACKLIST |
			  IDE_HFLAG_POST_SET_MODE |
			  IDE_HFLAG_IO_32BIT,
	.pio_mask	= ATA_PIO5,
	.swdma_mask	= ATA_SWDMA2,
	.mwdma_mask	= ATA_MWDMA2,
};

static int __devinit via_init_one(struct pci_dev *dev, const struct pci_device_id *id)
{
	struct pci_dev *isa = NULL;
	struct via_isa_bridge *via_config;
	struct via82cxxx_dev *vdev;
	int rc;
	u8 idx = id->driver_data;
	struct ide_port_info d;

	d = via82cxxx_chipset;

	/*
	 * Find the ISA bridge and check we know what it is.
	 */
	via_config = via_config_find(&isa);
	if (!via_config->id) {
		printk(KERN_WARNING DRV_NAME " %s: unknown chipset, skipping\n",
			pci_name(dev));
		return -ENODEV;
	}

	/*
	 * Print the boot message.
	 */
	printk(KERN_INFO DRV_NAME " %s: VIA %s (rev %02x) IDE %sDMA%s\n",
		pci_name(dev), via_config->name, isa->revision,
		via_config->udma_mask ? "U" : "MW",
		via_dma[via_config->udma_mask ?
			(fls(via_config->udma_mask) - 1) : 0]);

	pci_dev_put(isa);

	/*
	 * Determine system bus clock.
	 */
	via_clock = (ide_pci_clk ? ide_pci_clk : 33) * 1000;

	switch (via_clock) {
	case 33000: via_clock = 33333; break;
	case 37000: via_clock = 37500; break;
	case 41000: via_clock = 41666; break;
	}

	if (via_clock < 20000 || via_clock > 50000) {
		printk(KERN_WARNING DRV_NAME ": User given PCI clock speed "
			"impossible (%d), using 33 MHz instead.\n", via_clock);
		printk(KERN_WARNING DRV_NAME ": Use ide0=ata66 if you want "
			"to assume 80-wire cable.\n");
		via_clock = 33333;
	}

	if (idx == 0)
		d.host_flags |= IDE_HFLAG_NO_AUTODMA;
	else
		d.enablebits[1].reg = d.enablebits[0].reg = 0;

	if ((via_config->flags & VIA_NO_UNMASK) == 0)
		d.host_flags |= IDE_HFLAG_UNMASK_IRQS;

#ifdef CONFIG_PPC_CHRP
	if (machine_is(chrp) && _chrp_type == _CHRP_Pegasos)
		d.host_flags |= IDE_HFLAG_FORCE_LEGACY_IRQS;
#endif

	d.udma_mask = via_config->udma_mask;

	vdev = kzalloc(sizeof(*vdev), GFP_KERNEL);
	if (!vdev) {
		printk(KERN_ERR DRV_NAME " %s: out of memory :(\n",
			pci_name(dev));
		return -ENOMEM;
	}

	vdev->via_config = via_config;

	rc = ide_pci_init_one(dev, &d, vdev);
	if (rc)
		kfree(vdev);

	return rc;
}

static void __devexit via_remove(struct pci_dev *dev)
{
	struct ide_host *host = pci_get_drvdata(dev);
	struct via82cxxx_dev *vdev = host->host_priv;

	ide_pci_remove(dev);
	kfree(vdev);
}

static const struct pci_device_id via_pci_tbl[] = {
	{ PCI_VDEVICE(VIA, PCI_DEVICE_ID_VIA_82C576_1),  0 },
	{ PCI_VDEVICE(VIA, PCI_DEVICE_ID_VIA_82C586_1),  0 },
	{ PCI_VDEVICE(VIA, PCI_DEVICE_ID_VIA_CX700_IDE), 0 },
	{ PCI_VDEVICE(VIA, PCI_DEVICE_ID_VIA_6410),      1 },
	{ PCI_VDEVICE(VIA, PCI_DEVICE_ID_VIA_SATA_EIDE), 1 },
	{ 0, },
};
MODULE_DEVICE_TABLE(pci, via_pci_tbl);

static struct pci_driver driver = {
	.name 		= "VIA_IDE",
	.id_table 	= via_pci_tbl,
	.probe 		= via_init_one,
	.remove		= via_remove,
};

static int __init via_ide_init(void)
{
	return ide_pci_register_driver(&driver);
}

static void __exit via_ide_exit(void)
{
	pci_unregister_driver(&driver);
}

module_init(via_ide_init);
module_exit(via_ide_exit);

MODULE_AUTHOR("Vojtech Pavlik, Michel Aubry, Jeff Garzik, Andre Hedrick");
MODULE_DESCRIPTION("PCI driver module for VIA IDE");
MODULE_LICENSE("GPL");<|MERGE_RESOLUTION|>--- conflicted
+++ resolved
@@ -35,11 +35,8 @@
 #include <asm/processor.h>
 #endif
 
-<<<<<<< HEAD
-=======
 #define DRV_NAME "via82cxxx"
 
->>>>>>> d4ba873e
 #define VIA_IDE_ENABLE		0x40
 #define VIA_IDE_CONFIG		0x41
 #define VIA_FIFO_CONFIG		0x43
