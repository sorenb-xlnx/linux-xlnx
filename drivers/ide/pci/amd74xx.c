--- conflicted
+++ resolved
@@ -21,11 +21,8 @@
 #include <linux/init.h>
 #include <linux/ide.h>
 
-<<<<<<< HEAD
-=======
 #define DRV_NAME "amd74xx"
 
->>>>>>> d4ba873e
 enum {
 	AMD_IDE_CONFIG		= 0x41,
 	AMD_CABLE_DETECT	= 0x42,
