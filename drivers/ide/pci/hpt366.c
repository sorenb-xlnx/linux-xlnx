--- conflicted
+++ resolved
@@ -970,8 +970,6 @@
 
 static void hpt3xx_disable_fast_irq(struct pci_dev *dev, u8 mcr_addr)
 {
-<<<<<<< HEAD
-=======
 	struct ide_host *host	= pci_get_drvdata(dev);
 	struct hpt_info *info	= host->host_priv + (&dev->dev == host->dev[1]);
 	u8  chip_type		= info->chip_type;
@@ -1002,7 +1000,6 @@
 
 static unsigned int init_chipset_hpt366(struct pci_dev *dev)
 {
->>>>>>> b7741bd4
 	unsigned long io_base	= pci_resource_start(dev, 4);
 	struct hpt_info *info	= hpt3xx_get_info(&dev->dev);
 	const char *name	= DRV_NAME;
