--- conflicted
+++ resolved
@@ -818,19 +818,9 @@
 	/*
 	 * Initialize data for secondary cmd640 port, if enabled
 	 */
-<<<<<<< HEAD
-	if (second_port_cmd640) {
-		cmd_hwif1 = ide_find_port();
-		if (cmd_hwif1) {
-			ide_init_port_hw(cmd_hwif1, &hw[1]);
-			idx[1] = cmd_hwif1->index;
-		}
-	}
-=======
 	if (second_port_cmd640)
 		hws[1] = &hw[1];
 
->>>>>>> d4ba873e
 	printk(KERN_INFO "cmd640: %sserialized, secondary interface %s\n",
 			 second_port_cmd640 ? "" : "not ", port2);
 
