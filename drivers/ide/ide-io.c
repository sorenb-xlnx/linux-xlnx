/*
 *	IDE I/O functions
 *
 *	Basic PIO and command management functionality.
 *
 * This code was split off from ide.c. See ide.c for history and original
 * copyrights.
 *
 * This program is free software; you can redistribute it and/or modify it
 * under the terms of the GNU General Public License as published by the
 * Free Software Foundation; either version 2, or (at your option) any
 * later version.
 *
 * This program is distributed in the hope that it will be useful, but
 * WITHOUT ANY WARRANTY; without even the implied warranty of
 * MERCHANTABILITY or FITNESS FOR A PARTICULAR PURPOSE.  See the GNU
 * General Public License for more details.
 *
 * For the avoidance of doubt the "preferred form" of this code is one which
 * is in an open non patent encumbered format. Where cryptographic key signing
 * forms part of the process of creating an executable the information
 * including keys needed to generate an equivalently functional executable
 * are deemed to be part of the source code.
 */
 
 
#include <linux/module.h>
#include <linux/types.h>
#include <linux/string.h>
#include <linux/kernel.h>
#include <linux/timer.h>
#include <linux/mm.h>
#include <linux/interrupt.h>
#include <linux/major.h>
#include <linux/errno.h>
#include <linux/genhd.h>
#include <linux/blkpg.h>
#include <linux/slab.h>
#include <linux/init.h>
#include <linux/pci.h>
#include <linux/delay.h>
#include <linux/ide.h>
#include <linux/hdreg.h>
#include <linux/completion.h>
#include <linux/reboot.h>
#include <linux/cdrom.h>
#include <linux/seq_file.h>
#include <linux/device.h>
#include <linux/kmod.h>
#include <linux/scatterlist.h>
#include <linux/bitops.h>

#include <asm/byteorder.h>
#include <asm/irq.h>
#include <asm/uaccess.h>
#include <asm/io.h>

static int __ide_end_request(ide_drive_t *drive, struct request *rq,
			     int uptodate, unsigned int nr_bytes, int dequeue)
{
	int ret = 1;
	int error = 0;

	if (uptodate <= 0)
		error = uptodate ? uptodate : -EIO;

	/*
	 * if failfast is set on a request, override number of sectors and
	 * complete the whole request right now
	 */
	if (blk_noretry_request(rq) && error)
		nr_bytes = rq->hard_nr_sectors << 9;

	if (!blk_fs_request(rq) && error && !rq->errors)
		rq->errors = -EIO;

	/*
	 * decide whether to reenable DMA -- 3 is a random magic for now,
	 * if we DMA timeout more than 3 times, just stay in PIO
	 */
	if ((drive->dev_flags & IDE_DFLAG_DMA_PIO_RETRY) &&
	    drive->retry_pio <= 3) {
		drive->dev_flags &= ~IDE_DFLAG_DMA_PIO_RETRY;
		ide_dma_on(drive);
	}

	if (!blk_end_request(rq, error, nr_bytes))
		ret = 0;

	if (ret == 0 && dequeue)
		drive->hwif->hwgroup->rq = NULL;

	return ret;
}

/**
 *	ide_end_request		-	complete an IDE I/O
 *	@drive: IDE device for the I/O
 *	@uptodate:
 *	@nr_sectors: number of sectors completed
 *
 *	This is our end_request wrapper function. We complete the I/O
 *	update random number input and dequeue the request, which if
 *	it was tagged may be out of order.
 */

int ide_end_request (ide_drive_t *drive, int uptodate, int nr_sectors)
{
	unsigned int nr_bytes = nr_sectors << 9;
	struct request *rq = drive->hwif->hwgroup->rq;

	if (!nr_bytes) {
		if (blk_pc_request(rq))
			nr_bytes = rq->data_len;
		else
			nr_bytes = rq->hard_cur_sectors << 9;
	}

	return __ide_end_request(drive, rq, uptodate, nr_bytes, 1);
}
EXPORT_SYMBOL(ide_end_request);

<<<<<<< HEAD
static void ide_complete_power_step(ide_drive_t *drive, struct request *rq)
{
	struct request_pm_state *pm = rq->data;

#ifdef DEBUG_PM
	printk(KERN_INFO "%s: complete_power_step(step: %d)\n",
		drive->name, pm->pm_step);
#endif
	if (drive->media != ide_disk)
		return;

	switch (pm->pm_step) {
	case IDE_PM_FLUSH_CACHE:	/* Suspend step 1 (flush cache) */
		if (pm->pm_state == PM_EVENT_FREEZE)
			pm->pm_step = IDE_PM_COMPLETED;
		else
			pm->pm_step = IDE_PM_STANDBY;
		break;
	case IDE_PM_STANDBY:		/* Suspend step 2 (standby) */
		pm->pm_step = IDE_PM_COMPLETED;
		break;
	case IDE_PM_RESTORE_PIO:	/* Resume step 1 (restore PIO) */
		pm->pm_step = IDE_PM_IDLE;
		break;
	case IDE_PM_IDLE:		/* Resume step 2 (idle)*/
		pm->pm_step = IDE_PM_RESTORE_DMA;
		break;
	}
}

static ide_startstop_t ide_start_power_step(ide_drive_t *drive, struct request *rq)
{
	struct request_pm_state *pm = rq->data;
	ide_task_t *args = rq->special;

	memset(args, 0, sizeof(*args));

	switch (pm->pm_step) {
	case IDE_PM_FLUSH_CACHE:	/* Suspend step 1 (flush cache) */
		if (drive->media != ide_disk)
			break;
		/* Not supported? Switch to next step now. */
		if (ata_id_flush_enabled(drive->id) == 0 ||
		    (drive->dev_flags & IDE_DFLAG_WCACHE) == 0) {
			ide_complete_power_step(drive, rq);
			return ide_stopped;
		}
		if (ata_id_flush_ext_enabled(drive->id))
			args->tf.command = ATA_CMD_FLUSH_EXT;
		else
			args->tf.command = ATA_CMD_FLUSH;
		goto out_do_tf;
	case IDE_PM_STANDBY:		/* Suspend step 2 (standby) */
		args->tf.command = ATA_CMD_STANDBYNOW1;
		goto out_do_tf;
	case IDE_PM_RESTORE_PIO:	/* Resume step 1 (restore PIO) */
		ide_set_max_pio(drive);
		/*
		 * skip IDE_PM_IDLE for ATAPI devices
		 */
		if (drive->media != ide_disk)
			pm->pm_step = IDE_PM_RESTORE_DMA;
		else
			ide_complete_power_step(drive, rq);
		return ide_stopped;
	case IDE_PM_IDLE:		/* Resume step 2 (idle) */
		args->tf.command = ATA_CMD_IDLEIMMEDIATE;
		goto out_do_tf;
	case IDE_PM_RESTORE_DMA:	/* Resume step 3 (restore DMA) */
		/*
		 * Right now, all we do is call ide_set_dma(drive),
		 * we could be smarter and check for current xfer_speed
		 * in struct drive etc...
		 */
		if (drive->hwif->dma_ops == NULL)
			break;
		if (drive->dev_flags & IDE_DFLAG_USING_DMA)
			ide_set_dma(drive);
		break;
	}

	pm->pm_step = IDE_PM_COMPLETED;
	return ide_stopped;

out_do_tf:
	args->tf_flags	 = IDE_TFLAG_TF | IDE_TFLAG_DEVICE;
	args->data_phase = TASKFILE_NO_DATA;
	return do_rw_taskfile(drive, args);
}

=======
>>>>>>> 4568f579
/**
 *	ide_end_dequeued_request	-	complete an IDE I/O
 *	@drive: IDE device for the I/O
 *	@uptodate:
 *	@nr_sectors: number of sectors completed
 *
 *	Complete an I/O that is no longer on the request queue. This
 *	typically occurs when we pull the request and issue a REQUEST_SENSE.
 *	We must still finish the old request but we must not tamper with the
 *	queue in the meantime.
 *
 *	NOTE: This path does not handle barrier, but barrier is not supported
 *	on ide-cd anyway.
 */

int ide_end_dequeued_request(ide_drive_t *drive, struct request *rq,
			     int uptodate, int nr_sectors)
{
	BUG_ON(!blk_rq_started(rq));

	return __ide_end_request(drive, rq, uptodate, nr_sectors << 9, 0);
}
EXPORT_SYMBOL_GPL(ide_end_dequeued_request);

/**
 *	ide_end_drive_cmd	-	end an explicit drive command
 *	@drive: command 
 *	@stat: status bits
 *	@err: error bits
 *
 *	Clean up after success/failure of an explicit drive command.
 *	These get thrown onto the queue so they are synchronized with
 *	real I/O operations on the drive.
 *
 *	In LBA48 mode we have to read the register set twice to get
 *	all the extra information out.
 */
 
void ide_end_drive_cmd (ide_drive_t *drive, u8 stat, u8 err)
{
	ide_hwgroup_t *hwgroup = drive->hwif->hwgroup;
	struct request *rq = hwgroup->rq;

	if (rq->cmd_type == REQ_TYPE_ATA_TASKFILE) {
		ide_task_t *task = (ide_task_t *)rq->special;

		if (task) {
			struct ide_taskfile *tf = &task->tf;

			tf->error = err;
			tf->status = stat;

			drive->hwif->tp_ops->tf_read(drive, task);

			if (task->tf_flags & IDE_TFLAG_DYN)
				kfree(task);
		}
	} else if (blk_pm_request(rq)) {
		struct request_pm_state *pm = rq->data;

		ide_complete_power_step(drive, rq);
		if (pm->pm_step == IDE_PM_COMPLETED)
			ide_complete_pm_request(drive, rq);
		return;
	}

	hwgroup->rq = NULL;

	rq->errors = err;

	if (unlikely(blk_end_request(rq, (rq->errors ? -EIO : 0),
				     blk_rq_bytes(rq))))
		BUG();
}
EXPORT_SYMBOL(ide_end_drive_cmd);

static void ide_kill_rq(ide_drive_t *drive, struct request *rq)
{
	if (rq->rq_disk) {
		ide_driver_t *drv;

		drv = *(ide_driver_t **)rq->rq_disk->private_data;
		drv->end_request(drive, 0, 0);
	} else
		ide_end_request(drive, 0, 0);
}

static ide_startstop_t ide_ata_error(ide_drive_t *drive, struct request *rq, u8 stat, u8 err)
{
	ide_hwif_t *hwif = drive->hwif;

	if ((stat & ATA_BUSY) ||
	    ((stat & ATA_DF) && (drive->dev_flags & IDE_DFLAG_NOWERR) == 0)) {
		/* other bits are useless when BUSY */
		rq->errors |= ERROR_RESET;
	} else if (stat & ATA_ERR) {
		/* err has different meaning on cdrom and tape */
		if (err == ATA_ABORTED) {
			if ((drive->dev_flags & IDE_DFLAG_LBA) &&
			    /* some newer drives don't support ATA_CMD_INIT_DEV_PARAMS */
			    hwif->tp_ops->read_status(hwif) == ATA_CMD_INIT_DEV_PARAMS)
				return ide_stopped;
		} else if ((err & BAD_CRC) == BAD_CRC) {
			/* UDMA crc error, just retry the operation */
			drive->crc_count++;
		} else if (err & (ATA_BBK | ATA_UNC)) {
			/* retries won't help these */
			rq->errors = ERROR_MAX;
		} else if (err & ATA_TRK0NF) {
			/* help it find track zero */
			rq->errors |= ERROR_RECAL;
		}
	}

	if ((stat & ATA_DRQ) && rq_data_dir(rq) == READ &&
	    (hwif->host_flags & IDE_HFLAG_ERROR_STOPS_FIFO) == 0) {
		int nsect = drive->mult_count ? drive->mult_count : 1;

		ide_pad_transfer(drive, READ, nsect * SECTOR_SIZE);
	}

	if (rq->errors >= ERROR_MAX || blk_noretry_request(rq)) {
		ide_kill_rq(drive, rq);
		return ide_stopped;
	}

	if (hwif->tp_ops->read_status(hwif) & (ATA_BUSY | ATA_DRQ))
		rq->errors |= ERROR_RESET;

	if ((rq->errors & ERROR_RESET) == ERROR_RESET) {
		++rq->errors;
		return ide_do_reset(drive);
	}

	if ((rq->errors & ERROR_RECAL) == ERROR_RECAL)
		drive->special.b.recalibrate = 1;

	++rq->errors;

	return ide_stopped;
}

static ide_startstop_t ide_atapi_error(ide_drive_t *drive, struct request *rq, u8 stat, u8 err)
{
	ide_hwif_t *hwif = drive->hwif;

	if ((stat & ATA_BUSY) ||
	    ((stat & ATA_DF) && (drive->dev_flags & IDE_DFLAG_NOWERR) == 0)) {
		/* other bits are useless when BUSY */
		rq->errors |= ERROR_RESET;
	} else {
		/* add decoding error stuff */
	}

	if (hwif->tp_ops->read_status(hwif) & (ATA_BUSY | ATA_DRQ))
		/* force an abort */
		hwif->tp_ops->exec_command(hwif, ATA_CMD_IDLEIMMEDIATE);

	if (rq->errors >= ERROR_MAX) {
		ide_kill_rq(drive, rq);
	} else {
		if ((rq->errors & ERROR_RESET) == ERROR_RESET) {
			++rq->errors;
			return ide_do_reset(drive);
		}
		++rq->errors;
	}

	return ide_stopped;
}

ide_startstop_t
__ide_error(ide_drive_t *drive, struct request *rq, u8 stat, u8 err)
{
	if (drive->media == ide_disk)
		return ide_ata_error(drive, rq, stat, err);
	return ide_atapi_error(drive, rq, stat, err);
}

EXPORT_SYMBOL_GPL(__ide_error);

/**
 *	ide_error	-	handle an error on the IDE
 *	@drive: drive the error occurred on
 *	@msg: message to report
 *	@stat: status bits
 *
 *	ide_error() takes action based on the error returned by the drive.
 *	For normal I/O that may well include retries. We deal with
 *	both new-style (taskfile) and old style command handling here.
 *	In the case of taskfile command handling there is work left to
 *	do
 */
 
ide_startstop_t ide_error (ide_drive_t *drive, const char *msg, u8 stat)
{
	struct request *rq;
	u8 err;

	err = ide_dump_status(drive, msg, stat);

	if ((rq = HWGROUP(drive)->rq) == NULL)
		return ide_stopped;

	/* retry only "normal" I/O: */
	if (!blk_fs_request(rq)) {
		rq->errors = 1;
		ide_end_drive_cmd(drive, stat, err);
		return ide_stopped;
	}

	if (rq->rq_disk) {
		ide_driver_t *drv;

		drv = *(ide_driver_t **)rq->rq_disk->private_data;
		return drv->error(drive, rq, stat, err);
	} else
		return __ide_error(drive, rq, stat, err);
}

EXPORT_SYMBOL_GPL(ide_error);

static void ide_tf_set_specify_cmd(ide_drive_t *drive, struct ide_taskfile *tf)
{
	tf->nsect   = drive->sect;
	tf->lbal    = drive->sect;
	tf->lbam    = drive->cyl;
	tf->lbah    = drive->cyl >> 8;
	tf->device  = (drive->head - 1) | drive->select;
	tf->command = ATA_CMD_INIT_DEV_PARAMS;
}

static void ide_tf_set_restore_cmd(ide_drive_t *drive, struct ide_taskfile *tf)
{
	tf->nsect   = drive->sect;
	tf->command = ATA_CMD_RESTORE;
}

static void ide_tf_set_setmult_cmd(ide_drive_t *drive, struct ide_taskfile *tf)
{
	tf->nsect   = drive->mult_req;
	tf->command = ATA_CMD_SET_MULTI;
}

static ide_startstop_t ide_disk_special(ide_drive_t *drive)
{
	special_t *s = &drive->special;
	ide_task_t args;

	memset(&args, 0, sizeof(ide_task_t));
	args.data_phase = TASKFILE_NO_DATA;

	if (s->b.set_geometry) {
		s->b.set_geometry = 0;
		ide_tf_set_specify_cmd(drive, &args.tf);
	} else if (s->b.recalibrate) {
		s->b.recalibrate = 0;
		ide_tf_set_restore_cmd(drive, &args.tf);
	} else if (s->b.set_multmode) {
		s->b.set_multmode = 0;
		ide_tf_set_setmult_cmd(drive, &args.tf);
	} else if (s->all) {
		int special = s->all;
		s->all = 0;
		printk(KERN_ERR "%s: bad special flag: 0x%02x\n", drive->name, special);
		return ide_stopped;
	}

	args.tf_flags = IDE_TFLAG_TF | IDE_TFLAG_DEVICE |
			IDE_TFLAG_CUSTOM_HANDLER;

	do_rw_taskfile(drive, &args);

	return ide_started;
}

/**
 *	do_special		-	issue some special commands
 *	@drive: drive the command is for
 *
 *	do_special() is used to issue ATA_CMD_INIT_DEV_PARAMS,
 *	ATA_CMD_RESTORE and ATA_CMD_SET_MULTI commands to a drive.
 *
 *	It used to do much more, but has been scaled back.
 */

static ide_startstop_t do_special (ide_drive_t *drive)
{
	special_t *s = &drive->special;

#ifdef DEBUG
	printk("%s: do_special: 0x%02x\n", drive->name, s->all);
#endif
	if (drive->media == ide_disk)
		return ide_disk_special(drive);

	s->all = 0;
	drive->mult_req = 0;
	return ide_stopped;
}

void ide_map_sg(ide_drive_t *drive, struct request *rq)
{
	ide_hwif_t *hwif = drive->hwif;
	struct scatterlist *sg = hwif->sg_table;

	if (hwif->sg_mapped)	/* needed by ide-scsi */
		return;

	if (rq->cmd_type != REQ_TYPE_ATA_TASKFILE) {
		hwif->sg_nents = blk_rq_map_sg(drive->queue, rq, sg);
	} else {
		sg_init_one(sg, rq->buffer, rq->nr_sectors * SECTOR_SIZE);
		hwif->sg_nents = 1;
	}
}

EXPORT_SYMBOL_GPL(ide_map_sg);

void ide_init_sg_cmd(ide_drive_t *drive, struct request *rq)
{
	ide_hwif_t *hwif = drive->hwif;

	hwif->nsect = hwif->nleft = rq->nr_sectors;
	hwif->cursg_ofs = 0;
	hwif->cursg = NULL;
}

EXPORT_SYMBOL_GPL(ide_init_sg_cmd);

/**
 *	execute_drive_command	-	issue special drive command
 *	@drive: the drive to issue the command on
 *	@rq: the request structure holding the command
 *
 *	execute_drive_cmd() issues a special drive command,  usually 
 *	initiated by ioctl() from the external hdparm program. The
 *	command can be a drive command, drive task or taskfile 
 *	operation. Weirdly you can call it with NULL to wait for
 *	all commands to finish. Don't do this as that is due to change
 */

static ide_startstop_t execute_drive_cmd (ide_drive_t *drive,
		struct request *rq)
{
	ide_hwif_t *hwif = HWIF(drive);
	ide_task_t *task = rq->special;

	if (task) {
		hwif->data_phase = task->data_phase;

		switch (hwif->data_phase) {
		case TASKFILE_MULTI_OUT:
		case TASKFILE_OUT:
		case TASKFILE_MULTI_IN:
		case TASKFILE_IN:
			ide_init_sg_cmd(drive, rq);
			ide_map_sg(drive, rq);
		default:
			break;
		}

		return do_rw_taskfile(drive, task);
	}

 	/*
 	 * NULL is actually a valid way of waiting for
 	 * all current requests to be flushed from the queue.
 	 */
#ifdef DEBUG
 	printk("%s: DRIVE_CMD (null)\n", drive->name);
#endif
	ide_end_drive_cmd(drive, hwif->tp_ops->read_status(hwif),
			  ide_read_error(drive));

 	return ide_stopped;
}

int ide_devset_execute(ide_drive_t *drive, const struct ide_devset *setting,
		       int arg)
{
	struct request_queue *q = drive->queue;
	struct request *rq;
	int ret = 0;

	if (!(setting->flags & DS_SYNC))
		return setting->set(drive, arg);

	rq = blk_get_request(q, READ, __GFP_WAIT);
	rq->cmd_type = REQ_TYPE_SPECIAL;
	rq->cmd_len = 5;
	rq->cmd[0] = REQ_DEVSET_EXEC;
	*(int *)&rq->cmd[1] = arg;
	rq->special = setting->set;

	if (blk_execute_rq(q, NULL, rq, 0))
		ret = rq->errors;
	blk_put_request(rq);

	return ret;
}
EXPORT_SYMBOL_GPL(ide_devset_execute);

static ide_startstop_t ide_special_rq(ide_drive_t *drive, struct request *rq)
{
	u8 cmd = rq->cmd[0];

	if (cmd == REQ_PARK_HEADS || cmd == REQ_UNPARK_HEADS) {
		ide_task_t task;
		struct ide_taskfile *tf = &task.tf;

		memset(&task, 0, sizeof(task));
		if (cmd == REQ_PARK_HEADS) {
			drive->sleep = *(unsigned long *)rq->special;
			drive->dev_flags |= IDE_DFLAG_SLEEPING;
			tf->command = ATA_CMD_IDLEIMMEDIATE;
			tf->feature = 0x44;
			tf->lbal = 0x4c;
			tf->lbam = 0x4e;
			tf->lbah = 0x55;
			task.tf_flags |= IDE_TFLAG_CUSTOM_HANDLER;
		} else		/* cmd == REQ_UNPARK_HEADS */
			tf->command = ATA_CMD_CHK_POWER;

		task.tf_flags |= IDE_TFLAG_TF | IDE_TFLAG_DEVICE;
		task.rq = rq;
		drive->hwif->data_phase = task.data_phase = TASKFILE_NO_DATA;
		return do_rw_taskfile(drive, &task);
	}

	switch (cmd) {
	case REQ_DEVSET_EXEC:
	{
		int err, (*setfunc)(ide_drive_t *, int) = rq->special;

		err = setfunc(drive, *(int *)&rq->cmd[1]);
		if (err)
			rq->errors = err;
		else
			err = 1;
		ide_end_request(drive, err, 0);
		return ide_stopped;
	}
	case REQ_DRIVE_RESET:
		return ide_do_reset(drive);
	default:
		blk_dump_rq_flags(rq, "ide_special_rq - bad request");
		ide_end_request(drive, 0, 0);
		return ide_stopped;
	}
}

/**
 *	start_request	-	start of I/O and command issuing for IDE
 *
 *	start_request() initiates handling of a new I/O request. It
 *	accepts commands and I/O (read/write) requests.
 *
 *	FIXME: this function needs a rename
 */
 
static ide_startstop_t start_request (ide_drive_t *drive, struct request *rq)
{
	ide_startstop_t startstop;

	BUG_ON(!blk_rq_started(rq));

#ifdef DEBUG
	printk("%s: start_request: current=0x%08lx\n",
		HWIF(drive)->name, (unsigned long) rq);
#endif

	/* bail early if we've exceeded max_failures */
	if (drive->max_failures && (drive->failures > drive->max_failures)) {
		rq->cmd_flags |= REQ_FAILED;
		goto kill_rq;
	}

	if (blk_pm_request(rq))
		ide_check_pm_state(drive, rq);

	SELECT_DRIVE(drive);
	if (ide_wait_stat(&startstop, drive, drive->ready_stat,
			  ATA_BUSY | ATA_DRQ, WAIT_READY)) {
		printk(KERN_ERR "%s: drive not ready for command\n", drive->name);
		return startstop;
	}
	if (!drive->special.all) {
		ide_driver_t *drv;

		/*
		 * We reset the drive so we need to issue a SETFEATURES.
		 * Do it _after_ do_special() restored device parameters.
		 */
		if (drive->current_speed == 0xff)
			ide_config_drive_speed(drive, drive->desired_speed);

		if (rq->cmd_type == REQ_TYPE_ATA_TASKFILE)
			return execute_drive_cmd(drive, rq);
		else if (blk_pm_request(rq)) {
			struct request_pm_state *pm = rq->data;
#ifdef DEBUG_PM
			printk("%s: start_power_step(step: %d)\n",
				drive->name, pm->pm_step);
#endif
			startstop = ide_start_power_step(drive, rq);
			if (startstop == ide_stopped &&
			    pm->pm_step == IDE_PM_COMPLETED)
				ide_complete_pm_request(drive, rq);
			return startstop;
		} else if (!rq->rq_disk && blk_special_request(rq))
			/*
			 * TODO: Once all ULDs have been modified to
			 * check for specific op codes rather than
			 * blindly accepting any special request, the
			 * check for ->rq_disk above may be replaced
			 * by a more suitable mechanism or even
			 * dropped entirely.
			 */
			return ide_special_rq(drive, rq);

		drv = *(ide_driver_t **)rq->rq_disk->private_data;

		return drv->do_request(drive, rq, rq->sector);
	}
	return do_special(drive);
kill_rq:
	ide_kill_rq(drive, rq);
	return ide_stopped;
}

/**
 *	ide_stall_queue		-	pause an IDE device
 *	@drive: drive to stall
 *	@timeout: time to stall for (jiffies)
 *
 *	ide_stall_queue() can be used by a drive to give excess bandwidth back
 *	to the hwgroup by sleeping for timeout jiffies.
 */
 
void ide_stall_queue (ide_drive_t *drive, unsigned long timeout)
{
	if (timeout > WAIT_WORSTCASE)
		timeout = WAIT_WORSTCASE;
	drive->sleep = timeout + jiffies;
	drive->dev_flags |= IDE_DFLAG_SLEEPING;
}
EXPORT_SYMBOL(ide_stall_queue);

/*
 * Issue a new request to a drive from hwgroup
 *
 * A hwgroup is a serialized group of IDE interfaces.  Usually there is
 * exactly one hwif (interface) per hwgroup, but buggy controllers (eg. CMD640)
 * may have both interfaces in a single hwgroup to "serialize" access.
 * Or possibly multiple ISA interfaces can share a common IRQ by being grouped
 * together into one hwgroup for serialized access.
 *
 * Note also that several hwgroups can end up sharing a single IRQ,
 * possibly along with many other devices.  This is especially common in
 * PCI-based systems with off-board IDE controller cards.
 *
 * The IDE driver uses a per-hwgroup lock to protect the hwgroup->busy flag.
 *
 * The first thread into the driver for a particular hwgroup sets the
 * hwgroup->busy flag to indicate that this hwgroup is now active,
 * and then initiates processing of the top request from the request queue.
 *
 * Other threads attempting entry notice the busy setting, and will simply
 * queue their new requests and exit immediately.  Note that hwgroup->busy
 * remains set even when the driver is merely awaiting the next interrupt.
 * Thus, the meaning is "this hwgroup is busy processing a request".
 *
 * When processing of a request completes, the completing thread or IRQ-handler
 * will start the next request from the queue.  If no more work remains,
 * the driver will clear the hwgroup->busy flag and exit.
 *
 * The per-hwgroup spinlock is used to protect all access to the
 * hwgroup->busy flag, but is otherwise not needed for most processing in
 * the driver.  This makes the driver much more friendlier to shared IRQs
 * than previous designs, while remaining 100% (?) SMP safe and capable.
 */
void do_ide_request(struct request_queue *q)
{
	ide_drive_t	*drive = q->queuedata;
	ide_hwif_t	*hwif = drive->hwif;
	ide_hwgroup_t	*hwgroup = hwif->hwgroup;
	struct request	*rq;
	ide_startstop_t	startstop;

<<<<<<< HEAD
	/* caller must own ide_lock */
	BUG_ON(!irqs_disabled());

	while (!hwgroup->busy) {
		hwgroup->busy = 1;
		/* for atari only */
		ide_get_lock(ide_intr, hwgroup);
		drive = choose_drive(hwgroup);
		if (drive == NULL) {
			int sleeping = 0;
			unsigned long sleep = 0; /* shut up, gcc */
			hwgroup->rq = NULL;
			drive = hwgroup->drive;
			do {
				if ((drive->dev_flags & IDE_DFLAG_SLEEPING) &&
				    (sleeping == 0 ||
				     time_before(drive->sleep, sleep))) {
					sleeping = 1;
					sleep = drive->sleep;
				}
			} while ((drive = drive->next) != hwgroup->drive);
			if (sleeping) {
		/*
		 * Take a short snooze, and then wake up this hwgroup again.
		 * This gives other hwgroups on the same a chance to
		 * play fairly with us, just in case there are big differences
		 * in relative throughputs.. don't want to hog the cpu too much.
		 */
				if (time_before(sleep, jiffies + WAIT_MIN_SLEEP))
					sleep = jiffies + WAIT_MIN_SLEEP;
#if 1
				if (timer_pending(&hwgroup->timer))
					printk(KERN_CRIT "ide_set_handler: timer already active\n");
#endif
				/* so that ide_timer_expiry knows what to do */
				hwgroup->sleeping = 1;
				hwgroup->req_gen_timer = hwgroup->req_gen;
				mod_timer(&hwgroup->timer, sleep);
				/* we purposely leave hwgroup->busy==1
				 * while sleeping */
			} else {
				/* Ugly, but how can we sleep for the lock
				 * otherwise? perhaps from tq_disk?
				 */
=======
	/*
	 * drive is doing pre-flush, ordered write, post-flush sequence. even
	 * though that is 3 requests, it must be seen as a single transaction.
	 * we must not preempt this drive until that is complete
	 */
	if (blk_queue_flushing(q))
		/*
		 * small race where queue could get replugged during
		 * the 3-request flush cycle, just yank the plug since
		 * we want it to finish asap
		 */
		blk_remove_plug(q);

	spin_unlock_irq(q->queue_lock);
	spin_lock_irq(&hwgroup->lock);

	/* caller must own hwgroup->lock */
	BUG_ON(!irqs_disabled());

	if (!ide_lock_hwgroup(hwgroup)) {
		hwgroup->rq = NULL;
>>>>>>> 4568f579

		if (drive->dev_flags & IDE_DFLAG_SLEEPING) {
			if (time_before(drive->sleep, jiffies)) {
				ide_unlock_hwgroup(hwgroup);
				goto plug_device;
			}
		}

		if (hwif != hwgroup->hwif) {
			/*
			 * set nIEN for previous hwif, drives in the
			 * quirk_list may not like intr setups/cleanups
			 */
			if (drive->quirk_list == 0)
				hwif->tp_ops->set_irq(hwif, 0);
		}
		hwgroup->hwif = hwif;
		hwgroup->drive = drive;
		drive->dev_flags &= ~(IDE_DFLAG_SLEEPING | IDE_DFLAG_PARKED);

		spin_unlock_irq(&hwgroup->lock);
		spin_lock_irq(q->queue_lock);
		/*
		 * we know that the queue isn't empty, but this can happen
		 * if the q->prep_rq_fn() decides to kill a request
		 */
		rq = elv_next_request(drive->queue);
		spin_unlock_irq(q->queue_lock);
		spin_lock_irq(&hwgroup->lock);

		if (!rq) {
			ide_unlock_hwgroup(hwgroup);
			goto out;
		}

		/*
		 * Sanity: don't accept a request that isn't a PM request
		 * if we are currently power managed. This is very important as
		 * blk_stop_queue() doesn't prevent the elv_next_request()
		 * above to return us whatever is in the queue. Since we call
		 * ide_do_request() ourselves, we end up taking requests while
		 * the queue is blocked...
		 * 
		 * We let requests forced at head of queue with ide-preempt
		 * though. I hope that doesn't happen too much, hopefully not
		 * unless the subdriver triggers such a thing in its own PM
		 * state machine.
		 */
		if ((drive->dev_flags & IDE_DFLAG_BLOCKED) &&
		    blk_pm_request(rq) == 0 &&
		    (rq->cmd_flags & REQ_PREEMPT) == 0) {
			/* there should be no pending command at this point */
			ide_unlock_hwgroup(hwgroup);
			goto plug_device;
		}

		hwgroup->rq = rq;

		spin_unlock_irq(&hwgroup->lock);
		startstop = start_request(drive, rq);
		spin_lock_irq(&hwgroup->lock);

		if (startstop == ide_stopped) {
			ide_unlock_hwgroup(hwgroup);
			/* give other devices a chance */
			goto plug_device;
		}
	} else
		goto plug_device;
out:
	spin_unlock_irq(&hwgroup->lock);
	spin_lock_irq(q->queue_lock);
	return;

plug_device:
	spin_unlock_irq(&hwgroup->lock);
	spin_lock_irq(q->queue_lock);

	if (!elv_queue_empty(q))
		blk_plug_device(q);
}

/*
 * un-busy the hwgroup etc, and clear any pending DMA status. we want to
 * retry the current request in pio mode instead of risking tossing it
 * all away
 */
static ide_startstop_t ide_dma_timeout_retry(ide_drive_t *drive, int error)
{
	ide_hwif_t *hwif = HWIF(drive);
	struct request *rq;
	ide_startstop_t ret = ide_stopped;

	/*
	 * end current dma transaction
	 */

	if (error < 0) {
		printk(KERN_WARNING "%s: DMA timeout error\n", drive->name);
		(void)hwif->dma_ops->dma_end(drive);
		ret = ide_error(drive, "dma timeout error",
				hwif->tp_ops->read_status(hwif));
	} else {
		printk(KERN_WARNING "%s: DMA timeout retry\n", drive->name);
		hwif->dma_ops->dma_timeout(drive);
	}

	/*
	 * disable dma for now, but remember that we did so because of
	 * a timeout -- we'll reenable after we finish this next request
	 * (or rather the first chunk of it) in pio.
	 */
	drive->dev_flags |= IDE_DFLAG_DMA_PIO_RETRY;
	drive->retry_pio++;
	ide_dma_off_quietly(drive);

	/*
	 * un-busy drive etc (hwgroup->busy is cleared on return) and
	 * make sure request is sane
	 */
	rq = HWGROUP(drive)->rq;

	if (!rq)
		goto out;

	HWGROUP(drive)->rq = NULL;

	rq->errors = 0;

	if (!rq->bio)
		goto out;

	rq->sector = rq->bio->bi_sector;
	rq->current_nr_sectors = bio_iovec(rq->bio)->bv_len >> 9;
	rq->hard_cur_sectors = rq->current_nr_sectors;
	rq->buffer = bio_data(rq->bio);
out:
	return ret;
}

static void ide_plug_device(ide_drive_t *drive)
{
	struct request_queue *q = drive->queue;
	unsigned long flags;

	spin_lock_irqsave(q->queue_lock, flags);
	if (!elv_queue_empty(q))
		blk_plug_device(q);
	spin_unlock_irqrestore(q->queue_lock, flags);
}

/**
 *	ide_timer_expiry	-	handle lack of an IDE interrupt
 *	@data: timer callback magic (hwgroup)
 *
 *	An IDE command has timed out before the expected drive return
 *	occurred. At this point we attempt to clean up the current
 *	mess. If the current handler includes an expiry handler then
 *	we invoke the expiry handler, and providing it is happy the
 *	work is done. If that fails we apply generic recovery rules
 *	invoking the handler and checking the drive DMA status. We
 *	have an excessively incestuous relationship with the DMA
 *	logic that wants cleaning up.
 */
 
void ide_timer_expiry (unsigned long data)
{
	ide_hwgroup_t	*hwgroup = (ide_hwgroup_t *) data;
	ide_drive_t	*uninitialized_var(drive);
	ide_handler_t	*handler;
	ide_expiry_t	*expiry;
	unsigned long	flags;
	unsigned long	wait = -1;
	int		plug_device = 0;

	spin_lock_irqsave(&hwgroup->lock, flags);

	if (((handler = hwgroup->handler) == NULL) ||
	    (hwgroup->req_gen != hwgroup->req_gen_timer)) {
		/*
		 * Either a marginal timeout occurred
		 * (got the interrupt just as timer expired),
		 * or we were "sleeping" to give other devices a chance.
		 * Either way, we don't really want to complain about anything.
		 */
	} else {
		drive = hwgroup->drive;
		if (!drive) {
			printk(KERN_ERR "ide_timer_expiry: hwgroup->drive was NULL\n");
			hwgroup->handler = NULL;
		} else {
			ide_hwif_t *hwif;
			ide_startstop_t startstop = ide_stopped;

			if ((expiry = hwgroup->expiry) != NULL) {
				/* continue */
				if ((wait = expiry(drive)) > 0) {
					/* reset timer */
					hwgroup->timer.expires  = jiffies + wait;
					hwgroup->req_gen_timer = hwgroup->req_gen;
					add_timer(&hwgroup->timer);
					spin_unlock_irqrestore(&hwgroup->lock, flags);
					return;
				}
			}
			hwgroup->handler = NULL;
			/*
			 * We need to simulate a real interrupt when invoking
			 * the handler() function, which means we need to
			 * globally mask the specific IRQ:
			 */
			spin_unlock(&hwgroup->lock);
			hwif  = HWIF(drive);
			/* disable_irq_nosync ?? */
			disable_irq(hwif->irq);
			/* local CPU only,
			 * as if we were handling an interrupt */
			local_irq_disable();
			if (hwgroup->polling) {
				startstop = handler(drive);
			} else if (drive_is_ready(drive)) {
				if (drive->waiting_for_dma)
					hwif->dma_ops->dma_lost_irq(drive);
				(void)ide_ack_intr(hwif);
				printk(KERN_WARNING "%s: lost interrupt\n", drive->name);
				startstop = handler(drive);
			} else {
				if (drive->waiting_for_dma) {
					startstop = ide_dma_timeout_retry(drive, wait);
				} else
					startstop =
					ide_error(drive, "irq timeout",
						  hwif->tp_ops->read_status(hwif));
			}
			spin_lock_irq(&hwgroup->lock);
			enable_irq(hwif->irq);
			if (startstop == ide_stopped) {
				ide_unlock_hwgroup(hwgroup);
				plug_device = 1;
			}
		}
	}
	spin_unlock_irqrestore(&hwgroup->lock, flags);

	if (plug_device)
		ide_plug_device(drive);
}

/**
 *	unexpected_intr		-	handle an unexpected IDE interrupt
 *	@irq: interrupt line
 *	@hwgroup: hwgroup being processed
 *
 *	There's nothing really useful we can do with an unexpected interrupt,
 *	other than reading the status register (to clear it), and logging it.
 *	There should be no way that an irq can happen before we're ready for it,
 *	so we needn't worry much about losing an "important" interrupt here.
 *
 *	On laptops (and "green" PCs), an unexpected interrupt occurs whenever
 *	the drive enters "idle", "standby", or "sleep" mode, so if the status
 *	looks "good", we just ignore the interrupt completely.
 *
 *	This routine assumes __cli() is in effect when called.
 *
 *	If an unexpected interrupt happens on irq15 while we are handling irq14
 *	and if the two interfaces are "serialized" (CMD640), then it looks like
 *	we could screw up by interfering with a new request being set up for 
 *	irq15.
 *
 *	In reality, this is a non-issue.  The new command is not sent unless 
 *	the drive is ready to accept one, in which case we know the drive is
 *	not trying to interrupt us.  And ide_set_handler() is always invoked
 *	before completing the issuance of any new drive command, so we will not
 *	be accidentally invoked as a result of any valid command completion
 *	interrupt.
 *
 *	Note that we must walk the entire hwgroup here. We know which hwif
 *	is doing the current command, but we don't know which hwif burped
 *	mysteriously.
 */
 
static void unexpected_intr (int irq, ide_hwgroup_t *hwgroup)
{
	u8 stat;
	ide_hwif_t *hwif = hwgroup->hwif;

	/*
	 * handle the unexpected interrupt
	 */
	do {
		if (hwif->irq == irq) {
			stat = hwif->tp_ops->read_status(hwif);

			if (!OK_STAT(stat, ATA_DRDY, BAD_STAT)) {
				/* Try to not flood the console with msgs */
				static unsigned long last_msgtime, count;
				++count;
				if (time_after(jiffies, last_msgtime + HZ)) {
					last_msgtime = jiffies;
					printk(KERN_ERR "%s%s: unexpected interrupt, "
						"status=0x%02x, count=%ld\n",
						hwif->name,
						(hwif->next==hwgroup->hwif) ? "" : "(?)", stat, count);
				}
			}
		}
	} while ((hwif = hwif->next) != hwgroup->hwif);
}

/**
 *	ide_intr	-	default IDE interrupt handler
 *	@irq: interrupt number
 *	@dev_id: hwif group
 *	@regs: unused weirdness from the kernel irq layer
 *
 *	This is the default IRQ handler for the IDE layer. You should
 *	not need to override it. If you do be aware it is subtle in
 *	places
 *
 *	hwgroup->hwif is the interface in the group currently performing
 *	a command. hwgroup->drive is the drive and hwgroup->handler is
 *	the IRQ handler to call. As we issue a command the handlers
 *	step through multiple states, reassigning the handler to the
 *	next step in the process. Unlike a smart SCSI controller IDE
 *	expects the main processor to sequence the various transfer
 *	stages. We also manage a poll timer to catch up with most
 *	timeout situations. There are still a few where the handlers
 *	don't ever decide to give up.
 *
 *	The handler eventually returns ide_stopped to indicate the
 *	request completed. At this point we issue the next request
 *	on the hwgroup and the process begins again.
 */
 
irqreturn_t ide_intr (int irq, void *dev_id)
{
	unsigned long flags;
	ide_hwgroup_t *hwgroup = (ide_hwgroup_t *)dev_id;
	ide_hwif_t *hwif = hwgroup->hwif;
	ide_drive_t *uninitialized_var(drive);
	ide_handler_t *handler;
	ide_startstop_t startstop;
	irqreturn_t irq_ret = IRQ_NONE;
	int plug_device = 0;

	spin_lock_irqsave(&hwgroup->lock, flags);

	if (!ide_ack_intr(hwif))
		goto out;

	if ((handler = hwgroup->handler) == NULL || hwgroup->polling) {
		/*
		 * Not expecting an interrupt from this drive.
		 * That means this could be:
		 *	(1) an interrupt from another PCI device
		 *	sharing the same PCI INT# as us.
		 * or	(2) a drive just entered sleep or standby mode,
		 *	and is interrupting to let us know.
		 * or	(3) a spurious interrupt of unknown origin.
		 *
		 * For PCI, we cannot tell the difference,
		 * so in that case we just ignore it and hope it goes away.
		 *
		 * FIXME: unexpected_intr should be hwif-> then we can
		 * remove all the ifdef PCI crap
		 */
#ifdef CONFIG_BLK_DEV_IDEPCI
		if (hwif->chipset != ide_pci)
#endif	/* CONFIG_BLK_DEV_IDEPCI */
		{
			/*
			 * Probably not a shared PCI interrupt,
			 * so we can safely try to do something about it:
			 */
			unexpected_intr(irq, hwgroup);
#ifdef CONFIG_BLK_DEV_IDEPCI
		} else {
			/*
			 * Whack the status register, just in case
			 * we have a leftover pending IRQ.
			 */
			(void)hwif->tp_ops->read_status(hwif);
#endif /* CONFIG_BLK_DEV_IDEPCI */
		}
		goto out;
	}

	drive = hwgroup->drive;
	if (!drive) {
		/*
		 * This should NEVER happen, and there isn't much
		 * we could do about it here.
		 *
		 * [Note - this can occur if the drive is hot unplugged]
		 */
		goto out_handled;
	}

	if (!drive_is_ready(drive))
		/*
		 * This happens regularly when we share a PCI IRQ with
		 * another device.  Unfortunately, it can also happen
		 * with some buggy drives that trigger the IRQ before
		 * their status register is up to date.  Hopefully we have
		 * enough advance overhead that the latter isn't a problem.
		 */
		goto out;

	hwgroup->handler = NULL;
	hwgroup->req_gen++;
	del_timer(&hwgroup->timer);
	spin_unlock(&hwgroup->lock);

	if (hwif->port_ops && hwif->port_ops->clear_irq)
		hwif->port_ops->clear_irq(drive);

	if (drive->dev_flags & IDE_DFLAG_UNMASK)
		local_irq_enable_in_hardirq();

	/* service this interrupt, may set handler for next interrupt */
	startstop = handler(drive);

	spin_lock_irq(&hwgroup->lock);
	/*
	 * Note that handler() may have set things up for another
	 * interrupt to occur soon, but it cannot happen until
	 * we exit from this routine, because it will be the
	 * same irq as is currently being serviced here, and Linux
	 * won't allow another of the same (on any CPU) until we return.
	 */
	if (startstop == ide_stopped) {
		if (hwgroup->handler == NULL) {	/* paranoia */
			ide_unlock_hwgroup(hwgroup);
			plug_device = 1;
		} else
			printk(KERN_ERR "%s: %s: huh? expected NULL handler "
					"on exit\n", __func__, drive->name);
	}
out_handled:
	irq_ret = IRQ_HANDLED;
out:
	spin_unlock_irqrestore(&hwgroup->lock, flags);

	if (plug_device)
		ide_plug_device(drive);

	return irq_ret;
}

/**
 *	ide_do_drive_cmd	-	issue IDE special command
 *	@drive: device to issue command
 *	@rq: request to issue
 *
 *	This function issues a special IDE device request
 *	onto the request queue.
 *
 *	the rq is queued at the head of the request queue, displacing
 *	the currently-being-processed request and this function
 *	returns immediately without waiting for the new rq to be
 *	completed.  This is VERY DANGEROUS, and is intended for
 *	careful use by the ATAPI tape/cdrom driver code.
 */

void ide_do_drive_cmd(ide_drive_t *drive, struct request *rq)
{
	ide_hwgroup_t *hwgroup = drive->hwif->hwgroup;
	struct request_queue *q = drive->queue;
	unsigned long flags;

	hwgroup->rq = NULL;

	spin_lock_irqsave(q->queue_lock, flags);
	__elv_add_request(q, rq, ELEVATOR_INSERT_FRONT, 0);
	blk_start_queueing(q);
	spin_unlock_irqrestore(q->queue_lock, flags);
}
EXPORT_SYMBOL(ide_do_drive_cmd);

void ide_pktcmd_tf_load(ide_drive_t *drive, u32 tf_flags, u16 bcount, u8 dma)
{
	ide_hwif_t *hwif = drive->hwif;
	ide_task_t task;

	memset(&task, 0, sizeof(task));
	task.tf_flags = IDE_TFLAG_OUT_LBAH | IDE_TFLAG_OUT_LBAM |
			IDE_TFLAG_OUT_FEATURE | tf_flags;
	task.tf.feature = dma;		/* Use PIO/DMA */
	task.tf.lbam    = bcount & 0xff;
	task.tf.lbah    = (bcount >> 8) & 0xff;

	ide_tf_dump(drive->name, &task.tf);
	hwif->tp_ops->set_irq(hwif, 1);
	SELECT_MASK(drive, 0);
	hwif->tp_ops->tf_load(drive, &task);
}

EXPORT_SYMBOL_GPL(ide_pktcmd_tf_load);

void ide_pad_transfer(ide_drive_t *drive, int write, int len)
{
	ide_hwif_t *hwif = drive->hwif;
	u8 buf[4] = { 0 };

	while (len > 0) {
		if (write)
			hwif->tp_ops->output_data(drive, NULL, buf, min(4, len));
		else
			hwif->tp_ops->input_data(drive, NULL, buf, min(4, len));
		len -= 4;
	}
}
EXPORT_SYMBOL_GPL(ide_pad_transfer);<|MERGE_RESOLUTION|>--- conflicted
+++ resolved
@@ -120,99 +120,6 @@
 }
 EXPORT_SYMBOL(ide_end_request);
 
-<<<<<<< HEAD
-static void ide_complete_power_step(ide_drive_t *drive, struct request *rq)
-{
-	struct request_pm_state *pm = rq->data;
-
-#ifdef DEBUG_PM
-	printk(KERN_INFO "%s: complete_power_step(step: %d)\n",
-		drive->name, pm->pm_step);
-#endif
-	if (drive->media != ide_disk)
-		return;
-
-	switch (pm->pm_step) {
-	case IDE_PM_FLUSH_CACHE:	/* Suspend step 1 (flush cache) */
-		if (pm->pm_state == PM_EVENT_FREEZE)
-			pm->pm_step = IDE_PM_COMPLETED;
-		else
-			pm->pm_step = IDE_PM_STANDBY;
-		break;
-	case IDE_PM_STANDBY:		/* Suspend step 2 (standby) */
-		pm->pm_step = IDE_PM_COMPLETED;
-		break;
-	case IDE_PM_RESTORE_PIO:	/* Resume step 1 (restore PIO) */
-		pm->pm_step = IDE_PM_IDLE;
-		break;
-	case IDE_PM_IDLE:		/* Resume step 2 (idle)*/
-		pm->pm_step = IDE_PM_RESTORE_DMA;
-		break;
-	}
-}
-
-static ide_startstop_t ide_start_power_step(ide_drive_t *drive, struct request *rq)
-{
-	struct request_pm_state *pm = rq->data;
-	ide_task_t *args = rq->special;
-
-	memset(args, 0, sizeof(*args));
-
-	switch (pm->pm_step) {
-	case IDE_PM_FLUSH_CACHE:	/* Suspend step 1 (flush cache) */
-		if (drive->media != ide_disk)
-			break;
-		/* Not supported? Switch to next step now. */
-		if (ata_id_flush_enabled(drive->id) == 0 ||
-		    (drive->dev_flags & IDE_DFLAG_WCACHE) == 0) {
-			ide_complete_power_step(drive, rq);
-			return ide_stopped;
-		}
-		if (ata_id_flush_ext_enabled(drive->id))
-			args->tf.command = ATA_CMD_FLUSH_EXT;
-		else
-			args->tf.command = ATA_CMD_FLUSH;
-		goto out_do_tf;
-	case IDE_PM_STANDBY:		/* Suspend step 2 (standby) */
-		args->tf.command = ATA_CMD_STANDBYNOW1;
-		goto out_do_tf;
-	case IDE_PM_RESTORE_PIO:	/* Resume step 1 (restore PIO) */
-		ide_set_max_pio(drive);
-		/*
-		 * skip IDE_PM_IDLE for ATAPI devices
-		 */
-		if (drive->media != ide_disk)
-			pm->pm_step = IDE_PM_RESTORE_DMA;
-		else
-			ide_complete_power_step(drive, rq);
-		return ide_stopped;
-	case IDE_PM_IDLE:		/* Resume step 2 (idle) */
-		args->tf.command = ATA_CMD_IDLEIMMEDIATE;
-		goto out_do_tf;
-	case IDE_PM_RESTORE_DMA:	/* Resume step 3 (restore DMA) */
-		/*
-		 * Right now, all we do is call ide_set_dma(drive),
-		 * we could be smarter and check for current xfer_speed
-		 * in struct drive etc...
-		 */
-		if (drive->hwif->dma_ops == NULL)
-			break;
-		if (drive->dev_flags & IDE_DFLAG_USING_DMA)
-			ide_set_dma(drive);
-		break;
-	}
-
-	pm->pm_step = IDE_PM_COMPLETED;
-	return ide_stopped;
-
-out_do_tf:
-	args->tf_flags	 = IDE_TFLAG_TF | IDE_TFLAG_DEVICE;
-	args->data_phase = TASKFILE_NO_DATA;
-	return do_rw_taskfile(drive, args);
-}
-
-=======
->>>>>>> 4568f579
 /**
  *	ide_end_dequeued_request	-	complete an IDE I/O
  *	@drive: IDE device for the I/O
@@ -803,52 +710,6 @@
 	struct request	*rq;
 	ide_startstop_t	startstop;
 
-<<<<<<< HEAD
-	/* caller must own ide_lock */
-	BUG_ON(!irqs_disabled());
-
-	while (!hwgroup->busy) {
-		hwgroup->busy = 1;
-		/* for atari only */
-		ide_get_lock(ide_intr, hwgroup);
-		drive = choose_drive(hwgroup);
-		if (drive == NULL) {
-			int sleeping = 0;
-			unsigned long sleep = 0; /* shut up, gcc */
-			hwgroup->rq = NULL;
-			drive = hwgroup->drive;
-			do {
-				if ((drive->dev_flags & IDE_DFLAG_SLEEPING) &&
-				    (sleeping == 0 ||
-				     time_before(drive->sleep, sleep))) {
-					sleeping = 1;
-					sleep = drive->sleep;
-				}
-			} while ((drive = drive->next) != hwgroup->drive);
-			if (sleeping) {
-		/*
-		 * Take a short snooze, and then wake up this hwgroup again.
-		 * This gives other hwgroups on the same a chance to
-		 * play fairly with us, just in case there are big differences
-		 * in relative throughputs.. don't want to hog the cpu too much.
-		 */
-				if (time_before(sleep, jiffies + WAIT_MIN_SLEEP))
-					sleep = jiffies + WAIT_MIN_SLEEP;
-#if 1
-				if (timer_pending(&hwgroup->timer))
-					printk(KERN_CRIT "ide_set_handler: timer already active\n");
-#endif
-				/* so that ide_timer_expiry knows what to do */
-				hwgroup->sleeping = 1;
-				hwgroup->req_gen_timer = hwgroup->req_gen;
-				mod_timer(&hwgroup->timer, sleep);
-				/* we purposely leave hwgroup->busy==1
-				 * while sleeping */
-			} else {
-				/* Ugly, but how can we sleep for the lock
-				 * otherwise? perhaps from tq_disk?
-				 */
-=======
 	/*
 	 * drive is doing pre-flush, ordered write, post-flush sequence. even
 	 * though that is 3 requests, it must be seen as a single transaction.
@@ -870,7 +731,6 @@
 
 	if (!ide_lock_hwgroup(hwgroup)) {
 		hwgroup->rq = NULL;
->>>>>>> 4568f579
 
 		if (drive->dev_flags & IDE_DFLAG_SLEEPING) {
 			if (time_before(drive->sleep, jiffies)) {
