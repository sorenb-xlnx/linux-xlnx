/*
 *  Copyright (C) 1998-2000  Andre Hedrick <andre@linux-ide.org>
 *  Copyright (C) 1995-1998  Mark Lord
 *  Copyright (C)      2007  Bartlomiej Zolnierkiewicz
 *
 *  May be copied or modified under the terms of the GNU General Public License
 */

#include <linux/types.h>
#include <linux/kernel.h>
#include <linux/pci.h>
#include <linux/init.h>
#include <linux/interrupt.h>
#include <linux/ide.h>
#include <linux/dma-mapping.h>

#include <asm/io.h>

/**
 *	ide_setup_pci_baseregs	-	place a PCI IDE controller native
 *	@dev: PCI device of interface to switch native
 *	@name: Name of interface
 *
 *	We attempt to place the PCI interface into PCI native mode. If
 *	we succeed the BARs are ok and the controller is in PCI mode.
 *	Returns 0 on success or an errno code.
 *
 *	FIXME: if we program the interface and then fail to set the BARS
 *	we don't switch it back to legacy mode. Do we actually care ??
 */

static int ide_setup_pci_baseregs(struct pci_dev *dev, const char *name)
{
	u8 progif = 0;

	/*
	 * Place both IDE interfaces into PCI "native" mode:
	 */
	if (pci_read_config_byte(dev, PCI_CLASS_PROG, &progif) ||
			 (progif & 5) != 5) {
		if ((progif & 0xa) != 0xa) {
			printk(KERN_INFO "%s %s: device not capable of full "
				"native PCI mode\n", name, pci_name(dev));
			return -EOPNOTSUPP;
		}
		printk(KERN_INFO "%s %s: placing both ports into native PCI "
			"mode\n", name, pci_name(dev));
		(void) pci_write_config_byte(dev, PCI_CLASS_PROG, progif|5);
		if (pci_read_config_byte(dev, PCI_CLASS_PROG, &progif) ||
		    (progif & 5) != 5) {
			printk(KERN_ERR "%s %s: rewrite of PROGIF failed, "
				"wanted 0x%04x, got 0x%04x\n",
				name, pci_name(dev), progif | 5, progif);
			return -EOPNOTSUPP;
		}
	}
	return 0;
}

#ifdef CONFIG_BLK_DEV_IDEDMA_PCI
static int ide_pci_clear_simplex(unsigned long dma_base, const char *name)
{
	u8 dma_stat = inb(dma_base + 2);

	outb(dma_stat & 0x60, dma_base + 2);
	dma_stat = inb(dma_base + 2);

	return (dma_stat & 0x80) ? 1 : 0;
}

/**
 *	ide_pci_dma_base	-	setup BMIBA
 *	@hwif: IDE interface
 *	@d: IDE port info
 *
 *	Fetch the DMA Bus-Master-I/O-Base-Address (BMIBA) from PCI space.
 */

unsigned long ide_pci_dma_base(ide_hwif_t *hwif, const struct ide_port_info *d)
{
	struct pci_dev *dev = to_pci_dev(hwif->dev);
	unsigned long dma_base = 0;

	if (hwif->host_flags & IDE_HFLAG_MMIO)
		return hwif->dma_base;

	if (hwif->mate && hwif->mate->dma_base) {
		dma_base = hwif->mate->dma_base - (hwif->channel ? 0 : 8);
	} else {
		u8 baridx = (d->host_flags & IDE_HFLAG_CS5520) ? 2 : 4;

		dma_base = pci_resource_start(dev, baridx);

		if (dma_base == 0) {
			printk(KERN_ERR "%s %s: DMA base is invalid\n",
				d->name, pci_name(dev));
			return 0;
		}
	}

	if (hwif->channel)
		dma_base += 8;

	return dma_base;
}
EXPORT_SYMBOL_GPL(ide_pci_dma_base);

int ide_pci_check_simplex(ide_hwif_t *hwif, const struct ide_port_info *d)
{
	struct pci_dev *dev = to_pci_dev(hwif->dev);
	u8 dma_stat;

	if (d->host_flags & (IDE_HFLAG_MMIO | IDE_HFLAG_CS5520))
		goto out;

	if (d->host_flags & IDE_HFLAG_CLEAR_SIMPLEX) {
		if (ide_pci_clear_simplex(hwif->dma_base, d->name))
			printk(KERN_INFO "%s %s: simplex device: DMA forced\n",
				d->name, pci_name(dev));
		goto out;
	}

	/*
	 * If the device claims "simplex" DMA, this means that only one of
	 * the two interfaces can be trusted with DMA at any point in time
	 * (so we should enable DMA only on one of the two interfaces).
	 *
	 * FIXME: At this point we haven't probed the drives so we can't make
	 * the appropriate decision.  Really we should defer this problem until
	 * we tune the drive then try to grab DMA ownership if we want to be
	 * the DMA end.  This has to be become dynamic to handle hot-plug.
	 */
	dma_stat = hwif->tp_ops->read_sff_dma_status(hwif);
	if ((dma_stat & 0x80) && hwif->mate && hwif->mate->dma_base) {
		printk(KERN_INFO "%s %s: simplex device: DMA disabled\n",
			d->name, pci_name(dev));
		return -1;
	}
out:
	return 0;
}
EXPORT_SYMBOL_GPL(ide_pci_check_simplex);

/*
 * Set up BM-DMA capability (PnP BIOS should have done this)
 */
int ide_pci_set_master(struct pci_dev *dev, const char *name)
{
	u16 pcicmd;

	pci_read_config_word(dev, PCI_COMMAND, &pcicmd);

	if ((pcicmd & PCI_COMMAND_MASTER) == 0) {
		pci_set_master(dev);

		if (pci_read_config_word(dev, PCI_COMMAND, &pcicmd) ||
		    (pcicmd & PCI_COMMAND_MASTER) == 0) {
			printk(KERN_ERR "%s %s: error updating PCICMD\n",
				name, pci_name(dev));
			return -EIO;
		}
	}

	return 0;
}
EXPORT_SYMBOL_GPL(ide_pci_set_master);
#endif /* CONFIG_BLK_DEV_IDEDMA_PCI */

void ide_setup_pci_noise(struct pci_dev *dev, const struct ide_port_info *d)
{
	printk(KERN_INFO "%s %s: IDE controller (0x%04x:0x%04x rev 0x%02x)\n",
		d->name, pci_name(dev),
		dev->vendor, dev->device, dev->revision);
}
EXPORT_SYMBOL_GPL(ide_setup_pci_noise);


/**
 *	ide_pci_enable	-	do PCI enables
 *	@dev: PCI device
 *	@d: IDE port info
 *
 *	Enable the IDE PCI device. We attempt to enable the device in full
 *	but if that fails then we only need IO space. The PCI code should
 *	have setup the proper resources for us already for controllers in
 *	legacy mode.
 *
 *	Returns zero on success or an error code
 */

static int ide_pci_enable(struct pci_dev *dev, const struct ide_port_info *d)
{
	int ret, bars;

	if (pci_enable_device(dev)) {
		ret = pci_enable_device_io(dev);
		if (ret < 0) {
			printk(KERN_WARNING "%s %s: couldn't enable device\n",
				d->name, pci_name(dev));
			goto out;
		}
		printk(KERN_WARNING "%s %s: BIOS configuration fixed\n",
			d->name, pci_name(dev));
	}

	/*
	 * assume all devices can do 32-bit DMA for now, we can add
	 * a DMA mask field to the struct ide_port_info if we need it
	 * (or let lower level driver set the DMA mask)
	 */
	ret = pci_set_dma_mask(dev, DMA_32BIT_MASK);
	if (ret < 0) {
		printk(KERN_ERR "%s %s: can't set DMA mask\n",
			d->name, pci_name(dev));
		goto out;
	}

	if (d->host_flags & IDE_HFLAG_SINGLE)
		bars = (1 << 2) - 1;
	else
		bars = (1 << 4) - 1;

	if ((d->host_flags & IDE_HFLAG_NO_DMA) == 0) {
		if (d->host_flags & IDE_HFLAG_CS5520)
			bars |= (1 << 2);
		else
			bars |= (1 << 4);
	}

	ret = pci_request_selected_regions(dev, bars, d->name);
	if (ret < 0)
		printk(KERN_ERR "%s %s: can't reserve resources\n",
			d->name, pci_name(dev));
out:
	return ret;
}

/**
 *	ide_pci_configure	-	configure an unconfigured device
 *	@dev: PCI device
 *	@d: IDE port info
 *
 *	Enable and configure the PCI device we have been passed.
 *	Returns zero on success or an error code.
 */

static int ide_pci_configure(struct pci_dev *dev, const struct ide_port_info *d)
{
	u16 pcicmd = 0;
	/*
	 * PnP BIOS was *supposed* to have setup this device, but we
	 * can do it ourselves, so long as the BIOS has assigned an IRQ
	 * (or possibly the device is using a "legacy header" for IRQs).
	 * Maybe the user deliberately *disabled* the device,
	 * but we'll eventually ignore it again if no drives respond.
	 */
	if (ide_setup_pci_baseregs(dev, d->name) ||
	    pci_write_config_word(dev, PCI_COMMAND, pcicmd | PCI_COMMAND_IO)) {
		printk(KERN_INFO "%s %s: device disabled (BIOS)\n",
			d->name, pci_name(dev));
		return -ENODEV;
	}
	if (pci_read_config_word(dev, PCI_COMMAND, &pcicmd)) {
		printk(KERN_ERR "%s %s: error accessing PCI regs\n",
			d->name, pci_name(dev));
		return -EIO;
	}
	if (!(pcicmd & PCI_COMMAND_IO)) {
		printk(KERN_ERR "%s %s: unable to enable IDE controller\n",
			d->name, pci_name(dev));
		return -ENXIO;
	}
	return 0;
}

/**
 *	ide_pci_check_iomem	-	check a register is I/O
 *	@dev: PCI device
 *	@d: IDE port info
 *	@bar: BAR number
 *
 *	Checks if a BAR is configured and points to MMIO space. If so,
 *	return an error code. Otherwise return 0
 */

static int ide_pci_check_iomem(struct pci_dev *dev, const struct ide_port_info *d,
			       int bar)
{
	ulong flags = pci_resource_flags(dev, bar);

	/* Unconfigured ? */
	if (!flags || pci_resource_len(dev, bar) == 0)
		return 0;

	/* I/O space */
	if (flags & IORESOURCE_IO)
		return 0;

	/* Bad */
	return -EINVAL;
}

/**
 *	ide_hw_configure	-	configure a hw_regs_t instance
 *	@dev: PCI device holding interface
 *	@d: IDE port info
 *	@port: port number
 *	@irq: PCI IRQ
 *	@hw: hw_regs_t instance corresponding to this port
 *
 *	Perform the initial set up for the hardware interface structure. This
 *	is done per interface port rather than per PCI device. There may be
 *	more than one port per device.
 *
 *	Returns zero on success or an error code.
 */

static int ide_hw_configure(struct pci_dev *dev, const struct ide_port_info *d,
			    unsigned int port, int irq, hw_regs_t *hw)
{
	unsigned long ctl = 0, base = 0;

	if ((d->host_flags & IDE_HFLAG_ISA_PORTS) == 0) {
		if (ide_pci_check_iomem(dev, d, 2 * port) ||
		    ide_pci_check_iomem(dev, d, 2 * port + 1)) {
			printk(KERN_ERR "%s %s: I/O baseregs (BIOS) are "
				"reported as MEM for port %d!\n",
				d->name, pci_name(dev), port);
			return -EINVAL;
		}

		ctl  = pci_resource_start(dev, 2*port+1);
		base = pci_resource_start(dev, 2*port);
	} else {
		/* Use default values */
		ctl = port ? 0x374 : 0x3f4;
		base = port ? 0x170 : 0x1f0;
	}

	if (!base || !ctl) {
<<<<<<< HEAD
		printk(KERN_ERR "%s: bad PCI BARs for port %d, skipping\n",
				d->name, port);
		return NULL;
	}

	hwif = ide_find_port_slot(d);
	if (hwif == NULL)
		return NULL;

	memset(&hw, 0, sizeof(hw));
	hw.irq = irq;
	hw.dev = &dev->dev;
	hw.chipset = d->chipset ? d->chipset : ide_pci;
	ide_std_init_ports(&hw, base, ctl | 2);

	ide_init_port_hw(hwif, &hw);

	return hwif;
=======
		printk(KERN_ERR "%s %s: bad PCI BARs for port %d, skipping\n",
			d->name, pci_name(dev), port);
		return -EINVAL;
	}

	memset(hw, 0, sizeof(*hw));
	hw->irq = irq;
	hw->dev = &dev->dev;
	hw->chipset = d->chipset ? d->chipset : ide_pci;
	ide_std_init_ports(hw, base, ctl | 2);

	return 0;
>>>>>>> d4ba873e
}

#ifdef CONFIG_BLK_DEV_IDEDMA_PCI
/**
 *	ide_hwif_setup_dma	-	configure DMA interface
 *	@hwif: IDE interface
 *	@d: IDE port info
 *
 *	Set up the DMA base for the interface. Enable the master bits as
 *	necessary and attempt to bring the device DMA into a ready to use
 *	state
 */

int ide_hwif_setup_dma(ide_hwif_t *hwif, const struct ide_port_info *d)
{
	struct pci_dev *dev = to_pci_dev(hwif->dev);

	if ((d->host_flags & IDE_HFLAG_NO_AUTODMA) == 0 ||
	    ((dev->class >> 8) == PCI_CLASS_STORAGE_IDE &&
	     (dev->class & 0x80))) {
		unsigned long base = ide_pci_dma_base(hwif, d);

		if (base == 0)
			return -1;

		hwif->dma_base = base;

		if (ide_pci_check_simplex(hwif, d) < 0)
			return -1;

		if (ide_pci_set_master(dev, d->name) < 0)
			return -1;

		if (hwif->host_flags & IDE_HFLAG_MMIO)
			printk(KERN_INFO "    %s: MMIO-DMA\n", hwif->name);
		else
			printk(KERN_INFO "    %s: BM-DMA at 0x%04lx-0x%04lx\n",
					 hwif->name, base, base + 7);

		hwif->extra_base = base + (hwif->channel ? 8 : 16);

		if (ide_allocate_dma_engine(hwif))
			return -1;

		hwif->dma_ops = &sff_dma_ops;
	}

	return 0;
}
#endif /* CONFIG_BLK_DEV_IDEDMA_PCI */

/**
 *	ide_setup_pci_controller	-	set up IDE PCI
 *	@dev: PCI device
 *	@d: IDE port info
 *	@noisy: verbose flag
 *
 *	Set up the PCI and controller side of the IDE interface. This brings
 *	up the PCI side of the device, checks that the device is enabled
 *	and enables it if need be
 */

static int ide_setup_pci_controller(struct pci_dev *dev,
				    const struct ide_port_info *d, int noisy)
{
	int ret;
	u16 pcicmd;

	if (noisy)
		ide_setup_pci_noise(dev, d);

	ret = ide_pci_enable(dev, d);
	if (ret < 0)
		goto out;

	ret = pci_read_config_word(dev, PCI_COMMAND, &pcicmd);
	if (ret < 0) {
		printk(KERN_ERR "%s %s: error accessing PCI regs\n",
			d->name, pci_name(dev));
		goto out;
	}
	if (!(pcicmd & PCI_COMMAND_IO)) {	/* is device disabled? */
		ret = ide_pci_configure(dev, d);
		if (ret < 0)
			goto out;
		printk(KERN_INFO "%s %s: device enabled (Linux)\n",
			d->name, pci_name(dev));
	}

out:
	return ret;
}

/**
 *	ide_pci_setup_ports	-	configure ports/devices on PCI IDE
 *	@dev: PCI device
 *	@d: IDE port info
 *	@pciirq: IRQ line
 *	@hw: hw_regs_t instances corresponding to this PCI IDE device
 *	@hws: hw_regs_t pointers table to update
 *
 *	Scan the interfaces attached to this device and do any
 *	necessary per port setup. Attach the devices and ask the
 *	generic DMA layer to do its work for us.
 *
 *	Normally called automaticall from do_ide_pci_setup_device,
 *	but is also used directly as a helper function by some controllers
 *	where the chipset setup is not the default PCI IDE one.
 */

void ide_pci_setup_ports(struct pci_dev *dev, const struct ide_port_info *d,
			 int pciirq, hw_regs_t *hw, hw_regs_t **hws)
{
	int channels = (d->host_flags & IDE_HFLAG_SINGLE) ? 1 : 2, port;
	u8 tmp;

	/*
	 * Set up the IDE ports
	 */

	for (port = 0; port < channels; ++port) {
		const ide_pci_enablebit_t *e = &(d->enablebits[port]);

		if (e->reg && (pci_read_config_byte(dev, e->reg, &tmp) ||
		    (tmp & e->mask) != e->val)) {
			printk(KERN_INFO "%s %s: IDE port disabled\n",
				d->name, pci_name(dev));
			continue;	/* port not enabled */
		}

		if (ide_hw_configure(dev, d, port, pciirq, hw + port))
			continue;

		*(hws + port) = hw + port;
	}
}
EXPORT_SYMBOL_GPL(ide_pci_setup_ports);

/*
 * ide_setup_pci_device() looks at the primary/secondary interfaces
 * on a PCI IDE device and, if they are enabled, prepares the IDE driver
 * for use with them.  This generic code works for most PCI chipsets.
 *
 * One thing that is not standardized is the location of the
 * primary/secondary interface "enable/disable" bits.  For chipsets that
 * we "know" about, this information is in the struct ide_port_info;
 * for all other chipsets, we just assume both interfaces are enabled.
 */
static int do_ide_setup_pci_device(struct pci_dev *dev,
				   const struct ide_port_info *d,
				   u8 noisy)
{
	int pciirq, ret;

	/*
	 * Can we trust the reported IRQ?
	 */
	pciirq = dev->irq;

	/*
	 * This allows offboard ide-pci cards the enable a BIOS,
	 * verify interrupt settings of split-mirror pci-config
	 * space, place chipset into init-mode, and/or preserve
	 * an interrupt if the card is not native ide support.
	 */
	ret = d->init_chipset ? d->init_chipset(dev) : 0;
	if (ret < 0)
		goto out;

	/* Is it an "IDE storage" device in non-PCI mode? */
	if ((dev->class >> 8) == PCI_CLASS_STORAGE_IDE && (dev->class & 5) != 5) {
		if (noisy)
			printk(KERN_INFO "%s %s: not 100%% native mode: will "
				"probe irqs later\n", d->name, pci_name(dev));
		pciirq = ret;
	} else if (!pciirq && noisy) {
		printk(KERN_WARNING "%s %s: bad irq (%d): will probe later\n",
			d->name, pci_name(dev), pciirq);
	} else if (noisy) {
		printk(KERN_INFO "%s %s: 100%% native mode on irq %d\n",
			d->name, pci_name(dev), pciirq);
	}

	ret = pciirq;
out:
	return ret;
}

int ide_pci_init_one(struct pci_dev *dev, const struct ide_port_info *d,
		     void *priv)
{
	struct ide_host *host;
	hw_regs_t hw[4], *hws[] = { NULL, NULL, NULL, NULL };
	int ret;

	ret = ide_setup_pci_controller(dev, d, 1);
	if (ret < 0)
		goto out;

	ide_pci_setup_ports(dev, d, 0, &hw[0], &hws[0]);

	host = ide_host_alloc(d, hws);
	if (host == NULL) {
		ret = -ENOMEM;
		goto out;
	}

	host->dev[0] = &dev->dev;

	host->host_priv = priv;

	pci_set_drvdata(dev, host);

	ret = do_ide_setup_pci_device(dev, d, 1);
	if (ret < 0)
		goto out;

	/* fixup IRQ */
	hw[1].irq = hw[0].irq = ret;

	ret = ide_host_register(host, d, hws);
	if (ret)
		ide_host_free(host);
out:
	return ret;
}
EXPORT_SYMBOL_GPL(ide_pci_init_one);

int ide_pci_init_two(struct pci_dev *dev1, struct pci_dev *dev2,
		     const struct ide_port_info *d, void *priv)
{
	struct pci_dev *pdev[] = { dev1, dev2 };
	struct ide_host *host;
	int ret, i;
	hw_regs_t hw[4], *hws[] = { NULL, NULL, NULL, NULL };

	for (i = 0; i < 2; i++) {
		ret = ide_setup_pci_controller(pdev[i], d, !i);
		if (ret < 0)
			goto out;

		ide_pci_setup_ports(pdev[i], d, 0, &hw[i*2], &hws[i*2]);
	}

	host = ide_host_alloc(d, hws);
	if (host == NULL) {
		ret = -ENOMEM;
		goto out;
	}

	host->dev[0] = &dev1->dev;
	host->dev[1] = &dev2->dev;

	host->host_priv = priv;

	pci_set_drvdata(pdev[0], host);
	pci_set_drvdata(pdev[1], host);

	for (i = 0; i < 2; i++) {
		ret = do_ide_setup_pci_device(pdev[i], d, !i);

		/*
		 * FIXME: Mom, mom, they stole me the helper function to undo
		 * do_ide_setup_pci_device() on the first device!
		 */
		if (ret < 0)
			goto out;

		/* fixup IRQ */
		hw[i*2 + 1].irq = hw[i*2].irq = ret;
	}

	ret = ide_host_register(host, d, hws);
	if (ret)
		ide_host_free(host);
out:
	return ret;
}
EXPORT_SYMBOL_GPL(ide_pci_init_two);

void ide_pci_remove(struct pci_dev *dev)
{
	struct ide_host *host = pci_get_drvdata(dev);
	struct pci_dev *dev2 = host->dev[1] ? to_pci_dev(host->dev[1]) : NULL;
	int bars;

	if (host->host_flags & IDE_HFLAG_SINGLE)
		bars = (1 << 2) - 1;
	else
		bars = (1 << 4) - 1;

	if ((host->host_flags & IDE_HFLAG_NO_DMA) == 0) {
		if (host->host_flags & IDE_HFLAG_CS5520)
			bars |= (1 << 2);
		else
			bars |= (1 << 4);
	}

	ide_host_remove(host);

	if (dev2)
		pci_release_selected_regions(dev2, bars);
	pci_release_selected_regions(dev, bars);

	if (dev2)
		pci_disable_device(dev2);
	pci_disable_device(dev);
}
EXPORT_SYMBOL_GPL(ide_pci_remove);<|MERGE_RESOLUTION|>--- conflicted
+++ resolved
@@ -338,26 +338,6 @@
 	}
 
 	if (!base || !ctl) {
-<<<<<<< HEAD
-		printk(KERN_ERR "%s: bad PCI BARs for port %d, skipping\n",
-				d->name, port);
-		return NULL;
-	}
-
-	hwif = ide_find_port_slot(d);
-	if (hwif == NULL)
-		return NULL;
-
-	memset(&hw, 0, sizeof(hw));
-	hw.irq = irq;
-	hw.dev = &dev->dev;
-	hw.chipset = d->chipset ? d->chipset : ide_pci;
-	ide_std_init_ports(&hw, base, ctl | 2);
-
-	ide_init_port_hw(hwif, &hw);
-
-	return hwif;
-=======
 		printk(KERN_ERR "%s %s: bad PCI BARs for port %d, skipping\n",
 			d->name, pci_name(dev), port);
 		return -EINVAL;
@@ -370,7 +350,6 @@
 	ide_std_init_ports(hw, base, ctl | 2);
 
 	return 0;
->>>>>>> d4ba873e
 }
 
 #ifdef CONFIG_BLK_DEV_IDEDMA_PCI
