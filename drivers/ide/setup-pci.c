--- conflicted
+++ resolved
@@ -380,12 +380,9 @@
 		if (ide_pci_check_simplex(hwif, d) < 0)
 			return -1;
 
-<<<<<<< HEAD
-=======
 		if (ide_pci_set_master(dev, d->name) < 0)
 			return -1;
 
->>>>>>> c1779e24
 		if (hwif->host_flags & IDE_HFLAG_MMIO)
 			printk(KERN_INFO "    %s: MMIO-DMA\n", hwif->name);
 		else
