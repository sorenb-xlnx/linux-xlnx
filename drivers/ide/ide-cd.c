--- conflicted
+++ resolved
@@ -1279,11 +1279,7 @@
 	 */
 	cmd[7] = cdi->sanyo_slot % 3;
 
-<<<<<<< HEAD
-	return ide_cd_queue_pc(drive, cmd, 0, NULL, 0, sense, 0, REQ_QUIET);
-=======
 	return ide_cd_queue_pc(drive, cmd, 0, NULL, NULL, sense, 0, REQ_QUIET);
->>>>>>> c1779e24
 }
 
 static int cdrom_read_capacity(ide_drive_t *drive, unsigned long *capacity,
