/*
 * ATAPI CD-ROM driver.
 *
 * Copyright (C) 1994-1996   Scott Snyder <snyder@fnald0.fnal.gov>
 * Copyright (C) 1996-1998   Erik Andersen <andersee@debian.org>
 * Copyright (C) 1998-2000   Jens Axboe <axboe@suse.de>
 * Copyright (C) 2005, 2007-2009  Bartlomiej Zolnierkiewicz
 *
 * May be copied or modified under the terms of the GNU General Public
 * License.  See linux/COPYING for more information.
 *
 * See Documentation/cdrom/ide-cd for usage information.
 *
 * Suggestions are welcome. Patches that work are more welcome though. ;-)
 *
 * Documentation:
 *	Mt. Fuji (SFF8090 version 4) and ATAPI (SFF-8020i rev 2.6) standards.
 *
 * For historical changelog please see:
 *	Documentation/ide/ChangeLog.ide-cd.1994-2004
 */

#define DRV_NAME "ide-cd"
#define PFX DRV_NAME ": "

#define IDECD_VERSION "5.00"

#include <linux/module.h>
#include <linux/types.h>
#include <linux/kernel.h>
#include <linux/delay.h>
#include <linux/timer.h>
#include <linux/slab.h>
#include <linux/interrupt.h>
#include <linux/errno.h>
#include <linux/cdrom.h>
#include <linux/ide.h>
#include <linux/completion.h>
#include <linux/mutex.h>
#include <linux/bcd.h>

/* For SCSI -> ATAPI command conversion */
#include <scsi/scsi.h>

#include <linux/irq.h>
#include <linux/io.h>
#include <asm/byteorder.h>
#include <linux/uaccess.h>
#include <asm/unaligned.h>

#include "ide-cd.h"

static DEFINE_MUTEX(idecd_ref_mutex);

static void ide_cd_release(struct device *);

static struct cdrom_info *ide_cd_get(struct gendisk *disk)
{
	struct cdrom_info *cd = NULL;

	mutex_lock(&idecd_ref_mutex);
	cd = ide_drv_g(disk, cdrom_info);
	if (cd) {
		if (ide_device_get(cd->drive))
			cd = NULL;
		else
			get_device(&cd->dev);

	}
	mutex_unlock(&idecd_ref_mutex);
	return cd;
}

static void ide_cd_put(struct cdrom_info *cd)
{
	ide_drive_t *drive = cd->drive;

	mutex_lock(&idecd_ref_mutex);
	put_device(&cd->dev);
	ide_device_put(drive);
	mutex_unlock(&idecd_ref_mutex);
}

/*
 * Generic packet command support and error handling routines.
 */

/* Mark that we've seen a media change and invalidate our internal buffers. */
static void cdrom_saw_media_change(ide_drive_t *drive)
{
	drive->dev_flags |= IDE_DFLAG_MEDIA_CHANGED;
	drive->atapi_flags &= ~IDE_AFLAG_TOC_VALID;
}

static int cdrom_log_sense(ide_drive_t *drive, struct request *rq,
			   struct request_sense *sense)
{
	int log = 0;

	ide_debug_log(IDE_DBG_SENSE, "sense_key: 0x%x", sense->sense_key);

	if (!sense || !rq || (rq->cmd_flags & REQ_QUIET))
		return 0;

	switch (sense->sense_key) {
	case NO_SENSE:
	case RECOVERED_ERROR:
		break;
	case NOT_READY:
		/*
		 * don't care about tray state messages for e.g. capacity
		 * commands or in-progress or becoming ready
		 */
		if (sense->asc == 0x3a || sense->asc == 0x04)
			break;
		log = 1;
		break;
	case ILLEGAL_REQUEST:
		/*
		 * don't log START_STOP unit with LoEj set, since we cannot
		 * reliably check if drive can auto-close
		 */
		if (rq->cmd[0] == GPCMD_START_STOP_UNIT && sense->asc == 0x24)
			break;
		log = 1;
		break;
	case UNIT_ATTENTION:
		/*
		 * Make good and sure we've seen this potential media change.
		 * Some drives (i.e. Creative) fail to present the correct sense
		 * key in the error register.
		 */
		cdrom_saw_media_change(drive);
		break;
	default:
		log = 1;
		break;
	}
	return log;
}

static void cdrom_analyze_sense_data(ide_drive_t *drive,
			      struct request *failed_command,
			      struct request_sense *sense)
{
	unsigned long sector;
	unsigned long bio_sectors;
	struct cdrom_info *info = drive->driver_data;

	ide_debug_log(IDE_DBG_SENSE, "error_code: 0x%x, sense_key: 0x%x",
				     sense->error_code, sense->sense_key);

	if (failed_command)
		ide_debug_log(IDE_DBG_SENSE, "failed cmd: 0x%x",
					     failed_command->cmd[0]);

	if (!cdrom_log_sense(drive, failed_command, sense))
		return;

	/*
	 * If a read toc is executed for a CD-R or CD-RW medium where the first
	 * toc has not been recorded yet, it will fail with 05/24/00 (which is a
	 * confusing error)
	 */
	if (failed_command && failed_command->cmd[0] == GPCMD_READ_TOC_PMA_ATIP)
		if (sense->sense_key == 0x05 && sense->asc == 0x24)
			return;

	/* current error */
	if (sense->error_code == 0x70) {
		switch (sense->sense_key) {
		case MEDIUM_ERROR:
		case VOLUME_OVERFLOW:
		case ILLEGAL_REQUEST:
			if (!sense->valid)
				break;
			if (failed_command == NULL ||
					!blk_fs_request(failed_command))
				break;
			sector = (sense->information[0] << 24) |
				 (sense->information[1] << 16) |
				 (sense->information[2] <<  8) |
				 (sense->information[3]);

			if (drive->queue->hardsect_size == 2048)
				/* device sector size is 2K */
				sector <<= 2;

			bio_sectors = max(bio_sectors(failed_command->bio), 4U);
			sector &= ~(bio_sectors - 1);

			/*
			 * The SCSI specification allows for the value
			 * returned by READ CAPACITY to be up to 75 2K
			 * sectors past the last readable block.
			 * Therefore, if we hit a medium error within the
			 * last 75 2K sectors, we decrease the saved size
			 * value.
			 */
			if (sector < get_capacity(info->disk) &&
			    drive->probed_capacity - sector < 4 * 75)
				set_capacity(info->disk, sector);
		}
	}

	ide_cd_log_error(drive->name, failed_command, sense);
}

static void ide_cd_complete_failed_rq(ide_drive_t *drive, struct request *rq)
{
	/*
	 * For REQ_TYPE_SENSE, "rq->special" points to the original
	 * failed request.  Also, the sense data should be read
	 * directly from rq which might be different from the original
	 * sense buffer if it got copied during mapping.
	 */
	struct request *failed = (struct request *)rq->special;
	void *sense = bio_data(rq->bio);

	if (failed) {
		if (failed->sense) {
			/*
			 * Sense is always read into drive->sense_data.
			 * Copy back if the failed request has its
			 * sense pointer set.
			 */
			memcpy(failed->sense, sense, 18);
			sense = failed->sense;
			failed->sense_len = rq->sense_len;
		}
		cdrom_analyze_sense_data(drive, failed, sense);

		if (ide_end_rq(drive, failed, -EIO, blk_rq_bytes(failed)))
			BUG();
	} else
		cdrom_analyze_sense_data(drive, NULL, sense);
}


/*
 * Allow the drive 5 seconds to recover; some devices will return NOT_READY
 * while flushing data from cache.
 *
 * returns: 0 failed (write timeout expired)
 *	    1 success
 */
static int ide_cd_breathe(ide_drive_t *drive, struct request *rq)
{

	struct cdrom_info *info = drive->driver_data;

	if (!rq->errors)
		info->write_timeout = jiffies +	ATAPI_WAIT_WRITE_BUSY;

	rq->errors = 1;

	if (time_after(jiffies, info->write_timeout))
		return 0;
	else {
		struct request_queue *q = drive->queue;
		unsigned long flags;

		/*
		 * take a breather relying on the unplug timer to kick us again
		 */

		spin_lock_irqsave(q->queue_lock, flags);
		blk_plug_device(q);
		spin_unlock_irqrestore(q->queue_lock, flags);

		return 1;
	}
}

/**
 * Returns:
 * 0: if the request should be continued.
 * 1: if the request will be going through error recovery.
 * 2: if the request should be ended.
 */
static int cdrom_decode_status(ide_drive_t *drive, u8 stat)
{
	ide_hwif_t *hwif = drive->hwif;
	struct request *rq = hwif->rq;
	int err, sense_key, do_end_request = 0;

	/* get the IDE error register */
	err = ide_read_error(drive);
	sense_key = err >> 4;

	ide_debug_log(IDE_DBG_RQ, "cmd: 0x%x, rq->cmd_type: 0x%x, err: 0x%x, "
				  "stat 0x%x",
				  rq->cmd[0], rq->cmd_type, err, stat);

	if (blk_sense_request(rq)) {
		/*
		 * We got an error trying to get sense info from the drive
		 * (probably while trying to recover from a former error).
		 * Just give up.
		 */
		rq->cmd_flags |= REQ_FAILED;
		return 2;
	}

	/* if we have an error, pass CHECK_CONDITION as the SCSI status byte */
	if (blk_pc_request(rq) && !rq->errors)
		rq->errors = SAM_STAT_CHECK_CONDITION;

	if (blk_noretry_request(rq))
		do_end_request = 1;

	switch (sense_key) {
	case NOT_READY:
		if (blk_fs_request(rq) && rq_data_dir(rq) == WRITE) {
			if (ide_cd_breathe(drive, rq))
				return 1;
		} else {
			cdrom_saw_media_change(drive);

			if (blk_fs_request(rq) && !blk_rq_quiet(rq))
				printk(KERN_ERR PFX "%s: tray open\n",
					drive->name);
		}
		do_end_request = 1;
		break;
	case UNIT_ATTENTION:
		cdrom_saw_media_change(drive);

		if (blk_fs_request(rq) == 0)
			return 0;

		/*
		 * Arrange to retry the request but be sure to give up if we've
		 * retried too many times.
		 */
		if (++rq->errors > ERROR_MAX)
			do_end_request = 1;
		break;
	case ILLEGAL_REQUEST:
		/*
		 * Don't print error message for this condition -- SFF8090i
		 * indicates that 5/24/00 is the correct response to a request
		 * to close the tray if the drive doesn't have that capability.
		 *
		 * cdrom_log_sense() knows this!
		 */
		if (rq->cmd[0] == GPCMD_START_STOP_UNIT)
			break;
		/* fall-through */
	case DATA_PROTECT:
		/*
		 * No point in retrying after an illegal request or data
		 * protect error.
		 */
		if (!blk_rq_quiet(rq))
			ide_dump_status(drive, "command error", stat);
		do_end_request = 1;
		break;
	case MEDIUM_ERROR:
		/*
		 * No point in re-trying a zillion times on a bad sector.
		 * If we got here the error is not correctable.
		 */
		if (!blk_rq_quiet(rq))
			ide_dump_status(drive, "media error "
					"(bad sector)", stat);
		do_end_request = 1;
		break;
	case BLANK_CHECK:
		/* disk appears blank? */
		if (!blk_rq_quiet(rq))
			ide_dump_status(drive, "media error (blank)",
					stat);
		do_end_request = 1;
		break;
	default:
		if (blk_fs_request(rq) == 0)
			break;
		if (err & ~ATA_ABORTED) {
			/* go to the default handler for other errors */
			ide_error(drive, "cdrom_decode_status", stat);
			return 1;
		} else if (++rq->errors > ERROR_MAX)
			/* we've racked up too many retries, abort */
			do_end_request = 1;
	}

	if (blk_fs_request(rq) == 0) {
		rq->cmd_flags |= REQ_FAILED;
		do_end_request = 1;
	}

	/*
	 * End a request through request sense analysis when we have sense data.
	 * We need this in order to perform end of media processing.
	 */
	if (do_end_request)
		goto end_request;

	/* if we got a CHECK_CONDITION status, queue a request sense command */
	if (stat & ATA_ERR)
		return ide_queue_sense_rq(drive, NULL) ? 2 : 1;
	return 1;

end_request:
	if (stat & ATA_ERR) {
		hwif->rq = NULL;
<<<<<<< HEAD

=======
>>>>>>> 4f231228
		return ide_queue_sense_rq(drive, rq) ? 2 : 1;
	} else
		return 2;
}

/*
 * Check the contents of the interrupt reason register from the cdrom
 * and attempt to recover if there are problems.  Returns  0 if everything's
 * ok; nonzero if the request has been terminated.
 */
static int ide_cd_check_ireason(ide_drive_t *drive, struct request *rq,
				int len, int ireason, int rw)
{
	ide_hwif_t *hwif = drive->hwif;

	ide_debug_log(IDE_DBG_FUNC, "ireason: 0x%x, rw: 0x%x", ireason, rw);

	/*
	 * ireason == 0: the drive wants to receive data from us
	 * ireason == 2: the drive is expecting to transfer data to us
	 */
	if (ireason == (!rw << 1))
		return 0;
	else if (ireason == (rw << 1)) {

		/* whoops... */
		printk(KERN_ERR PFX "%s: %s: wrong transfer direction!\n",
				drive->name, __func__);

		ide_pad_transfer(drive, rw, len);
	} else  if (rw == 0 && ireason == 1) {
		/*
		 * Some drives (ASUS) seem to tell us that status info is
		 * available.  Just get it and ignore.
		 */
		(void)hwif->tp_ops->read_status(hwif);
		return 0;
	} else {
		/* drive wants a command packet, or invalid ireason... */
		printk(KERN_ERR PFX "%s: %s: bad interrupt reason 0x%02x\n",
				drive->name, __func__, ireason);
	}

	if (rq->cmd_type == REQ_TYPE_ATA_PC)
		rq->cmd_flags |= REQ_FAILED;

	return -1;
}

static void ide_cd_request_sense_fixup(ide_drive_t *drive, struct ide_cmd *cmd)
{
	struct request *rq = cmd->rq;

	ide_debug_log(IDE_DBG_FUNC, "rq->cmd[0]: 0x%x", rq->cmd[0]);

	/*
	 * Some of the trailing request sense fields are optional,
	 * and some drives don't send them.  Sigh.
	 */
	if (rq->cmd[0] == GPCMD_REQUEST_SENSE &&
	    cmd->nleft > 0 && cmd->nleft <= 5)
		cmd->nleft = 0;
}

int ide_cd_queue_pc(ide_drive_t *drive, const unsigned char *cmd,
		    int write, void *buffer, unsigned *bufflen,
		    struct request_sense *sense, int timeout,
		    unsigned int cmd_flags)
{
	struct cdrom_info *info = drive->driver_data;
	struct request_sense local_sense;
	int retries = 10;
	unsigned int flags = 0;

	if (!sense)
		sense = &local_sense;

	ide_debug_log(IDE_DBG_PC, "cmd[0]: 0x%x, write: 0x%x, timeout: %d, "
				  "cmd_flags: 0x%x",
				  cmd[0], write, timeout, cmd_flags);

	/* start of retry loop */
	do {
		struct request *rq;
		int error;

		rq = blk_get_request(drive->queue, write, __GFP_WAIT);

		memcpy(rq->cmd, cmd, BLK_MAX_CDB);
		rq->cmd_type = REQ_TYPE_ATA_PC;
		rq->sense = sense;
		rq->cmd_flags |= cmd_flags;
		rq->timeout = timeout;
		if (buffer) {
			error = blk_rq_map_kern(drive->queue, rq, buffer,
						*bufflen, GFP_NOIO);
			if (error) {
				blk_put_request(rq);
				return error;
			}
		}

		error = blk_execute_rq(drive->queue, info->disk, rq, 0);

		if (buffer)
			*bufflen = rq->resid_len;

		flags = rq->cmd_flags;
		blk_put_request(rq);

		/*
		 * FIXME: we should probably abort/retry or something in case of
		 * failure.
		 */
		if (flags & REQ_FAILED) {
			/*
			 * The request failed.  Retry if it was due to a unit
			 * attention status (usually means media was changed).
			 */
			struct request_sense *reqbuf = sense;

			if (reqbuf->sense_key == UNIT_ATTENTION)
				cdrom_saw_media_change(drive);
			else if (reqbuf->sense_key == NOT_READY &&
				 reqbuf->asc == 4 && reqbuf->ascq != 4) {
				/*
				 * The drive is in the process of loading
				 * a disk.  Retry, but wait a little to give
				 * the drive time to complete the load.
				 */
				ssleep(2);
			} else {
				/* otherwise, don't retry */
				retries = 0;
			}
			--retries;
		}

		/* end of retry loop */
	} while ((flags & REQ_FAILED) && retries >= 0);

	/* return an error if the command failed */
	return (flags & REQ_FAILED) ? -EIO : 0;
}

static void ide_cd_error_cmd(ide_drive_t *drive, struct ide_cmd *cmd)
{
	unsigned int nr_bytes = cmd->nbytes - cmd->nleft;

	if (cmd->tf_flags & IDE_TFLAG_WRITE)
		nr_bytes -= cmd->last_xfer_len;

	if (nr_bytes > 0)
		ide_complete_rq(drive, 0, nr_bytes);
}

static ide_startstop_t cdrom_newpc_intr(ide_drive_t *drive)
{
	ide_hwif_t *hwif = drive->hwif;
	struct ide_cmd *cmd = &hwif->cmd;
	struct request *rq = hwif->rq;
	ide_expiry_t *expiry = NULL;
	int dma_error = 0, dma, thislen, uptodate = 0;
	int write = (rq_data_dir(rq) == WRITE) ? 1 : 0, rc = 0;
	int sense = blk_sense_request(rq);
	unsigned int timeout;
	u16 len;
	u8 ireason, stat;

	ide_debug_log(IDE_DBG_PC, "cmd: 0x%x, write: 0x%x", rq->cmd[0], write);

	/* check for errors */
	dma = drive->dma;
	if (dma) {
		drive->dma = 0;
		drive->waiting_for_dma = 0;
		dma_error = hwif->dma_ops->dma_end(drive);
		ide_dma_unmap_sg(drive, cmd);
		if (dma_error) {
			printk(KERN_ERR PFX "%s: DMA %s error\n", drive->name,
					write ? "write" : "read");
			ide_dma_off(drive);
		}
	}

	/* check status */
	stat = hwif->tp_ops->read_status(hwif);

	if (!OK_STAT(stat, 0, BAD_R_STAT)) {
		rc = cdrom_decode_status(drive, stat);
		if (rc) {
			if (rc == 2)
				goto out_end;
			return ide_stopped;
		}
	}

	/* using dma, transfer is complete now */
	if (dma) {
		if (dma_error)
			return ide_error(drive, "dma error", stat);
		uptodate = 1;
		goto out_end;
	}

	ide_read_bcount_and_ireason(drive, &len, &ireason);

	thislen = blk_fs_request(rq) ? len : cmd->nleft;
	if (thislen > len)
		thislen = len;

	ide_debug_log(IDE_DBG_PC, "DRQ: stat: 0x%x, thislen: %d",
				  stat, thislen);

	/* If DRQ is clear, the command has completed. */
	if ((stat & ATA_DRQ) == 0) {
		if (blk_fs_request(rq)) {
			/*
			 * If we're not done reading/writing, complain.
			 * Otherwise, complete the command normally.
			 */
			uptodate = 1;
			if (cmd->nleft > 0) {
				printk(KERN_ERR PFX "%s: %s: data underrun "
					"(%u bytes)\n", drive->name, __func__,
					cmd->nleft);
				if (!write)
					rq->cmd_flags |= REQ_FAILED;
				uptodate = 0;
			}
		} else if (!blk_pc_request(rq)) {
			ide_cd_request_sense_fixup(drive, cmd);
			/* complain if we still have data left to transfer */
			uptodate = cmd->nleft ? 0 : 1;
			if (uptodate == 0)
				rq->cmd_flags |= REQ_FAILED;
		}
		goto out_end;
	}

	/* check which way to transfer data */
	rc = ide_cd_check_ireason(drive, rq, len, ireason, write);
	if (rc)
		goto out_end;

	cmd->last_xfer_len = 0;

	ide_debug_log(IDE_DBG_PC, "data transfer, rq->cmd_type: 0x%x, "
				  "ireason: 0x%x",
				  rq->cmd_type, ireason);

	/* transfer data */
	while (thislen > 0) {
		int blen = min_t(int, thislen, cmd->nleft);

		if (cmd->nleft == 0)
			break;

		ide_pio_bytes(drive, cmd, write, blen);
		cmd->last_xfer_len += blen;

		thislen -= blen;
		len -= blen;

		if (sense && write == 0)
			rq->sense_len += blen;
	}

	/* pad, if necessary */
	if (len > 0) {
		if (blk_fs_request(rq) == 0 || write == 0)
			ide_pad_transfer(drive, write, len);
		else {
			printk(KERN_ERR PFX "%s: confused, missing data\n",
				drive->name);
			blk_dump_rq_flags(rq, "cdrom_newpc_intr");
		}
	}

	if (blk_pc_request(rq)) {
		timeout = rq->timeout;
	} else {
		timeout = ATAPI_WAIT_PC;
		if (!blk_fs_request(rq))
			expiry = ide_cd_expiry;
	}

	hwif->expiry = expiry;
	ide_set_handler(drive, cdrom_newpc_intr, timeout);
	return ide_started;

out_end:
	if (blk_pc_request(rq) && rc == 0) {
		blk_end_request_all(rq, 0);
		hwif->rq = NULL;
	} else {
		if (sense && uptodate)
			ide_cd_complete_failed_rq(drive, rq);

		if (blk_fs_request(rq)) {
			if (cmd->nleft == 0)
				uptodate = 1;
		} else {
			if (uptodate <= 0 && rq->errors == 0)
				rq->errors = -EIO;
		}

		if (uptodate == 0)
			ide_cd_error_cmd(drive, cmd);

		/* make sure it's fully ended */
		if (blk_fs_request(rq) == 0) {
			rq->resid_len = blk_rq_bytes(rq) -
				(cmd->nbytes - cmd->nleft);
			if (uptodate == 0 && (cmd->tf_flags & IDE_TFLAG_WRITE))
				rq->resid_len += cmd->last_xfer_len;
		}

		ide_complete_rq(drive, uptodate ? 0 : -EIO, blk_rq_bytes(rq));

		if (sense && rc == 2)
			ide_error(drive, "request sense failure", stat);
	}
	return ide_stopped;
}

static ide_startstop_t cdrom_start_rw(ide_drive_t *drive, struct request *rq)
{
	struct cdrom_info *cd = drive->driver_data;
	struct request_queue *q = drive->queue;
	int write = rq_data_dir(rq) == WRITE;
	unsigned short sectors_per_frame =
		queue_hardsect_size(q) >> SECTOR_BITS;

	ide_debug_log(IDE_DBG_RQ, "rq->cmd[0]: 0x%x, rq->cmd_flags: 0x%x, "
				  "secs_per_frame: %u",
				  rq->cmd[0], rq->cmd_flags, sectors_per_frame);

	if (write) {
		/* disk has become write protected */
		if (get_disk_ro(cd->disk))
			return ide_stopped;
	} else {
		/*
		 * We may be retrying this request after an error.  Fix up any
		 * weirdness which might be present in the request packet.
		 */
		q->prep_rq_fn(q, rq);
	}

	/* fs requests *must* be hardware frame aligned */
	if ((blk_rq_sectors(rq) & (sectors_per_frame - 1)) ||
	    (blk_rq_pos(rq) & (sectors_per_frame - 1)))
		return ide_stopped;

	/* use DMA, if possible */
	drive->dma = !!(drive->dev_flags & IDE_DFLAG_USING_DMA);

	if (write)
		cd->devinfo.media_written = 1;

	rq->timeout = ATAPI_WAIT_PC;

	return ide_started;
}

static void cdrom_do_block_pc(ide_drive_t *drive, struct request *rq)
{

	ide_debug_log(IDE_DBG_PC, "rq->cmd[0]: 0x%x, rq->cmd_type: 0x%x",
				  rq->cmd[0], rq->cmd_type);

	if (blk_pc_request(rq))
		rq->cmd_flags |= REQ_QUIET;
	else
		rq->cmd_flags &= ~REQ_FAILED;

	drive->dma = 0;

	/* sg request */
	if (rq->bio) {
		struct request_queue *q = drive->queue;
		char *buf = bio_data(rq->bio);
		unsigned int alignment;

		drive->dma = !!(drive->dev_flags & IDE_DFLAG_USING_DMA);

		/*
		 * check if dma is safe
		 *
		 * NOTE! The "len" and "addr" checks should possibly have
		 * separate masks.
		 */
		alignment = queue_dma_alignment(q) | q->dma_pad_mask;
		if ((unsigned long)buf & alignment
		    || blk_rq_bytes(rq) & q->dma_pad_mask
		    || object_is_on_stack(buf))
			drive->dma = 0;
	}
}

static ide_startstop_t ide_cd_do_request(ide_drive_t *drive, struct request *rq,
					sector_t block)
{
	struct ide_cmd cmd;
	int uptodate = 0, nsectors;

	ide_debug_log(IDE_DBG_RQ, "cmd: 0x%x, block: %llu",
				  rq->cmd[0], (unsigned long long)block);

	if (drive->debug_mask & IDE_DBG_RQ)
		blk_dump_rq_flags(rq, "ide_cd_do_request");

	if (blk_fs_request(rq)) {
		if (cdrom_start_rw(drive, rq) == ide_stopped)
			goto out_end;
	} else if (blk_sense_request(rq) || blk_pc_request(rq) ||
		   rq->cmd_type == REQ_TYPE_ATA_PC) {
		if (!rq->timeout)
			rq->timeout = ATAPI_WAIT_PC;

		cdrom_do_block_pc(drive, rq);
	} else if (blk_special_request(rq)) {
		/* right now this can only be a reset... */
		uptodate = 1;
		goto out_end;
	} else {
		blk_dump_rq_flags(rq, DRV_NAME " bad flags");
		if (rq->errors == 0)
			rq->errors = -EIO;
		goto out_end;
	}

	/* prepare sense request for this command */
	ide_prep_sense(drive, rq);

	memset(&cmd, 0, sizeof(cmd));

	if (rq_data_dir(rq))
		cmd.tf_flags |= IDE_TFLAG_WRITE;

	cmd.rq = rq;

	if (blk_fs_request(rq) || blk_rq_bytes(rq)) {
		ide_init_sg_cmd(&cmd, blk_rq_bytes(rq));
		ide_map_sg(drive, &cmd);
	}

	return ide_issue_pc(drive, &cmd);
out_end:
	nsectors = blk_rq_sectors(rq);

	if (nsectors == 0)
		nsectors = 1;

	ide_complete_rq(drive, uptodate ? 0 : -EIO, nsectors << 9);

	return ide_stopped;
}

/*
 * Ioctl handling.
 *
 * Routines which queue packet commands take as a final argument a pointer to a
 * request_sense struct. If execution of the command results in an error with a
 * CHECK CONDITION status, this structure will be filled with the results of the
 * subsequent request sense command. The pointer can also be NULL, in which case
 * no sense information is returned.
 */
static void msf_from_bcd(struct atapi_msf *msf)
{
	msf->minute = bcd2bin(msf->minute);
	msf->second = bcd2bin(msf->second);
	msf->frame  = bcd2bin(msf->frame);
}

int cdrom_check_status(ide_drive_t *drive, struct request_sense *sense)
{
	struct cdrom_info *info = drive->driver_data;
	struct cdrom_device_info *cdi = &info->devinfo;
	unsigned char cmd[BLK_MAX_CDB];

	ide_debug_log(IDE_DBG_FUNC, "enter");

	memset(cmd, 0, BLK_MAX_CDB);
	cmd[0] = GPCMD_TEST_UNIT_READY;

	/*
	 * Sanyo 3 CD changer uses byte 7 of TEST_UNIT_READY to switch CDs
	 * instead of supporting the LOAD_UNLOAD opcode.
	 */
	cmd[7] = cdi->sanyo_slot % 3;

	return ide_cd_queue_pc(drive, cmd, 0, NULL, NULL, sense, 0, REQ_QUIET);
}

static int cdrom_read_capacity(ide_drive_t *drive, unsigned long *capacity,
			       unsigned long *sectors_per_frame,
			       struct request_sense *sense)
{
	struct {
		__be32 lba;
		__be32 blocklen;
	} capbuf;

	int stat;
	unsigned char cmd[BLK_MAX_CDB];
	unsigned len = sizeof(capbuf);
	u32 blocklen;

	ide_debug_log(IDE_DBG_FUNC, "enter");

	memset(cmd, 0, BLK_MAX_CDB);
	cmd[0] = GPCMD_READ_CDVD_CAPACITY;

	stat = ide_cd_queue_pc(drive, cmd, 0, &capbuf, &len, sense, 0,
			       REQ_QUIET);
	if (stat)
		return stat;

	/*
	 * Sanity check the given block size
	 */
	blocklen = be32_to_cpu(capbuf.blocklen);
	switch (blocklen) {
	case 512:
	case 1024:
	case 2048:
	case 4096:
		break;
	default:
		printk(KERN_ERR PFX "%s: weird block size %u\n",
				drive->name, blocklen);
		printk(KERN_ERR PFX "%s: default to 2kb block size\n",
				drive->name);
		blocklen = 2048;
		break;
	}

	*capacity = 1 + be32_to_cpu(capbuf.lba);
	*sectors_per_frame = blocklen >> SECTOR_BITS;

	ide_debug_log(IDE_DBG_PROBE, "cap: %lu, sectors_per_frame: %lu",
				     *capacity, *sectors_per_frame);

	return 0;
}

static int cdrom_read_tocentry(ide_drive_t *drive, int trackno, int msf_flag,
				int format, char *buf, int buflen,
				struct request_sense *sense)
{
	unsigned char cmd[BLK_MAX_CDB];

	ide_debug_log(IDE_DBG_FUNC, "enter");

	memset(cmd, 0, BLK_MAX_CDB);

	cmd[0] = GPCMD_READ_TOC_PMA_ATIP;
	cmd[6] = trackno;
	cmd[7] = (buflen >> 8);
	cmd[8] = (buflen & 0xff);
	cmd[9] = (format << 6);

	if (msf_flag)
		cmd[1] = 2;

	return ide_cd_queue_pc(drive, cmd, 0, buf, &buflen, sense, 0, REQ_QUIET);
}

/* Try to read the entire TOC for the disk into our internal buffer. */
int ide_cd_read_toc(ide_drive_t *drive, struct request_sense *sense)
{
	int stat, ntracks, i;
	struct cdrom_info *info = drive->driver_data;
	struct cdrom_device_info *cdi = &info->devinfo;
	struct atapi_toc *toc = info->toc;
	struct {
		struct atapi_toc_header hdr;
		struct atapi_toc_entry  ent;
	} ms_tmp;
	long last_written;
	unsigned long sectors_per_frame = SECTORS_PER_FRAME;

	ide_debug_log(IDE_DBG_FUNC, "enter");

	if (toc == NULL) {
		/* try to allocate space */
		toc = kmalloc(sizeof(struct atapi_toc), GFP_KERNEL);
		if (toc == NULL) {
			printk(KERN_ERR PFX "%s: No cdrom TOC buffer!\n",
					drive->name);
			return -ENOMEM;
		}
		info->toc = toc;
	}

	/*
	 * Check to see if the existing data is still valid. If it is,
	 * just return.
	 */
	(void) cdrom_check_status(drive, sense);

	if (drive->atapi_flags & IDE_AFLAG_TOC_VALID)
		return 0;

	/* try to get the total cdrom capacity and sector size */
	stat = cdrom_read_capacity(drive, &toc->capacity, &sectors_per_frame,
				   sense);
	if (stat)
		toc->capacity = 0x1fffff;

	set_capacity(info->disk, toc->capacity * sectors_per_frame);
	/* save a private copy of the TOC capacity for error handling */
	drive->probed_capacity = toc->capacity * sectors_per_frame;

	blk_queue_hardsect_size(drive->queue,
				sectors_per_frame << SECTOR_BITS);

	/* first read just the header, so we know how long the TOC is */
	stat = cdrom_read_tocentry(drive, 0, 1, 0, (char *) &toc->hdr,
				    sizeof(struct atapi_toc_header), sense);
	if (stat)
		return stat;

	if (drive->atapi_flags & IDE_AFLAG_TOCTRACKS_AS_BCD) {
		toc->hdr.first_track = bcd2bin(toc->hdr.first_track);
		toc->hdr.last_track  = bcd2bin(toc->hdr.last_track);
	}

	ntracks = toc->hdr.last_track - toc->hdr.first_track + 1;
	if (ntracks <= 0)
		return -EIO;
	if (ntracks > MAX_TRACKS)
		ntracks = MAX_TRACKS;

	/* now read the whole schmeer */
	stat = cdrom_read_tocentry(drive, toc->hdr.first_track, 1, 0,
				  (char *)&toc->hdr,
				   sizeof(struct atapi_toc_header) +
				   (ntracks + 1) *
				   sizeof(struct atapi_toc_entry), sense);

	if (stat && toc->hdr.first_track > 1) {
		/*
		 * Cds with CDI tracks only don't have any TOC entries, despite
		 * of this the returned values are
		 * first_track == last_track = number of CDI tracks + 1,
		 * so that this case is indistinguishable from the same layout
		 * plus an additional audio track. If we get an error for the
		 * regular case, we assume a CDI without additional audio
		 * tracks. In this case the readable TOC is empty (CDI tracks
		 * are not included) and only holds the Leadout entry.
		 *
		 * Heiko Eißfeldt.
		 */
		ntracks = 0;
		stat = cdrom_read_tocentry(drive, CDROM_LEADOUT, 1, 0,
					   (char *)&toc->hdr,
					   sizeof(struct atapi_toc_header) +
					   (ntracks + 1) *
					   sizeof(struct atapi_toc_entry),
					   sense);
		if (stat)
			return stat;

		if (drive->atapi_flags & IDE_AFLAG_TOCTRACKS_AS_BCD) {
			toc->hdr.first_track = (u8)bin2bcd(CDROM_LEADOUT);
			toc->hdr.last_track = (u8)bin2bcd(CDROM_LEADOUT);
		} else {
			toc->hdr.first_track = CDROM_LEADOUT;
			toc->hdr.last_track = CDROM_LEADOUT;
		}
	}

	if (stat)
		return stat;

	toc->hdr.toc_length = be16_to_cpu(toc->hdr.toc_length);

	if (drive->atapi_flags & IDE_AFLAG_TOCTRACKS_AS_BCD) {
		toc->hdr.first_track = bcd2bin(toc->hdr.first_track);
		toc->hdr.last_track  = bcd2bin(toc->hdr.last_track);
	}

	for (i = 0; i <= ntracks; i++) {
		if (drive->atapi_flags & IDE_AFLAG_TOCADDR_AS_BCD) {
			if (drive->atapi_flags & IDE_AFLAG_TOCTRACKS_AS_BCD)
				toc->ent[i].track = bcd2bin(toc->ent[i].track);
			msf_from_bcd(&toc->ent[i].addr.msf);
		}
		toc->ent[i].addr.lba = msf_to_lba(toc->ent[i].addr.msf.minute,
						  toc->ent[i].addr.msf.second,
						  toc->ent[i].addr.msf.frame);
	}

	if (toc->hdr.first_track != CDROM_LEADOUT) {
		/* read the multisession information */
		stat = cdrom_read_tocentry(drive, 0, 0, 1, (char *)&ms_tmp,
					   sizeof(ms_tmp), sense);
		if (stat)
			return stat;

		toc->last_session_lba = be32_to_cpu(ms_tmp.ent.addr.lba);
	} else {
		ms_tmp.hdr.last_track = CDROM_LEADOUT;
		ms_tmp.hdr.first_track = ms_tmp.hdr.last_track;
		toc->last_session_lba = msf_to_lba(0, 2, 0); /* 0m 2s 0f */
	}

	if (drive->atapi_flags & IDE_AFLAG_TOCADDR_AS_BCD) {
		/* re-read multisession information using MSF format */
		stat = cdrom_read_tocentry(drive, 0, 1, 1, (char *)&ms_tmp,
					   sizeof(ms_tmp), sense);
		if (stat)
			return stat;

		msf_from_bcd(&ms_tmp.ent.addr.msf);
		toc->last_session_lba = msf_to_lba(ms_tmp.ent.addr.msf.minute,
						   ms_tmp.ent.addr.msf.second,
						   ms_tmp.ent.addr.msf.frame);
	}

	toc->xa_flag = (ms_tmp.hdr.first_track != ms_tmp.hdr.last_track);

	/* now try to get the total cdrom capacity */
	stat = cdrom_get_last_written(cdi, &last_written);
	if (!stat && (last_written > toc->capacity)) {
		toc->capacity = last_written;
		set_capacity(info->disk, toc->capacity * sectors_per_frame);
		drive->probed_capacity = toc->capacity * sectors_per_frame;
	}

	/* Remember that we've read this stuff. */
	drive->atapi_flags |= IDE_AFLAG_TOC_VALID;

	return 0;
}

int ide_cdrom_get_capabilities(ide_drive_t *drive, u8 *buf)
{
	struct cdrom_info *info = drive->driver_data;
	struct cdrom_device_info *cdi = &info->devinfo;
	struct packet_command cgc;
	int stat, attempts = 3, size = ATAPI_CAPABILITIES_PAGE_SIZE;

	ide_debug_log(IDE_DBG_FUNC, "enter");

	if ((drive->atapi_flags & IDE_AFLAG_FULL_CAPS_PAGE) == 0)
		size -= ATAPI_CAPABILITIES_PAGE_PAD_SIZE;

	init_cdrom_command(&cgc, buf, size, CGC_DATA_UNKNOWN);
	do {
		/* we seem to get stat=0x01,err=0x00 the first time (??) */
		stat = cdrom_mode_sense(cdi, &cgc, GPMODE_CAPABILITIES_PAGE, 0);
		if (!stat)
			break;
	} while (--attempts);
	return stat;
}

void ide_cdrom_update_speed(ide_drive_t *drive, u8 *buf)
{
	struct cdrom_info *cd = drive->driver_data;
	u16 curspeed, maxspeed;

	ide_debug_log(IDE_DBG_FUNC, "enter");

	if (drive->atapi_flags & IDE_AFLAG_LE_SPEED_FIELDS) {
		curspeed = le16_to_cpup((__le16 *)&buf[8 + 14]);
		maxspeed = le16_to_cpup((__le16 *)&buf[8 + 8]);
	} else {
		curspeed = be16_to_cpup((__be16 *)&buf[8 + 14]);
		maxspeed = be16_to_cpup((__be16 *)&buf[8 + 8]);
	}

	ide_debug_log(IDE_DBG_PROBE, "curspeed: %u, maxspeed: %u",
				     curspeed, maxspeed);

	cd->current_speed = (curspeed + (176/2)) / 176;
	cd->max_speed = (maxspeed + (176/2)) / 176;
}

#define IDE_CD_CAPABILITIES \
	(CDC_CLOSE_TRAY | CDC_OPEN_TRAY | CDC_LOCK | CDC_SELECT_SPEED | \
	 CDC_SELECT_DISC | CDC_MULTI_SESSION | CDC_MCN | CDC_MEDIA_CHANGED | \
	 CDC_PLAY_AUDIO | CDC_RESET | CDC_DRIVE_STATUS | CDC_CD_R | \
	 CDC_CD_RW | CDC_DVD | CDC_DVD_R | CDC_DVD_RAM | CDC_GENERIC_PACKET | \
	 CDC_MO_DRIVE | CDC_MRW | CDC_MRW_W | CDC_RAM)

static struct cdrom_device_ops ide_cdrom_dops = {
	.open			= ide_cdrom_open_real,
	.release		= ide_cdrom_release_real,
	.drive_status		= ide_cdrom_drive_status,
	.media_changed		= ide_cdrom_check_media_change_real,
	.tray_move		= ide_cdrom_tray_move,
	.lock_door		= ide_cdrom_lock_door,
	.select_speed		= ide_cdrom_select_speed,
	.get_last_session	= ide_cdrom_get_last_session,
	.get_mcn		= ide_cdrom_get_mcn,
	.reset			= ide_cdrom_reset,
	.audio_ioctl		= ide_cdrom_audio_ioctl,
	.capability		= IDE_CD_CAPABILITIES,
	.generic_packet		= ide_cdrom_packet,
};

static int ide_cdrom_register(ide_drive_t *drive, int nslots)
{
	struct cdrom_info *info = drive->driver_data;
	struct cdrom_device_info *devinfo = &info->devinfo;

	ide_debug_log(IDE_DBG_PROBE, "nslots: %d", nslots);

	devinfo->ops = &ide_cdrom_dops;
	devinfo->speed = info->current_speed;
	devinfo->capacity = nslots;
	devinfo->handle = drive;
	strcpy(devinfo->name, drive->name);

	if (drive->atapi_flags & IDE_AFLAG_NO_SPEED_SELECT)
		devinfo->mask |= CDC_SELECT_SPEED;

	devinfo->disk = info->disk;
	return register_cdrom(devinfo);
}

static int ide_cdrom_probe_capabilities(ide_drive_t *drive)
{
	struct cdrom_info *cd = drive->driver_data;
	struct cdrom_device_info *cdi = &cd->devinfo;
	u8 buf[ATAPI_CAPABILITIES_PAGE_SIZE];
	mechtype_t mechtype;
	int nslots = 1;

	ide_debug_log(IDE_DBG_PROBE, "media: 0x%x, atapi_flags: 0x%lx",
				     drive->media, drive->atapi_flags);

	cdi->mask = (CDC_CD_R | CDC_CD_RW | CDC_DVD | CDC_DVD_R |
		     CDC_DVD_RAM | CDC_SELECT_DISC | CDC_PLAY_AUDIO |
		     CDC_MO_DRIVE | CDC_RAM);

	if (drive->media == ide_optical) {
		cdi->mask &= ~(CDC_MO_DRIVE | CDC_RAM);
		printk(KERN_ERR PFX "%s: ATAPI magneto-optical drive\n",
				drive->name);
		return nslots;
	}

	if (drive->atapi_flags & IDE_AFLAG_PRE_ATAPI12) {
		drive->atapi_flags &= ~IDE_AFLAG_NO_EJECT;
		cdi->mask &= ~CDC_PLAY_AUDIO;
		return nslots;
	}

	/*
	 * We have to cheat a little here. the packet will eventually be queued
	 * with ide_cdrom_packet(), which extracts the drive from cdi->handle.
	 * Since this device hasn't been registered with the Uniform layer yet,
	 * it can't do this. Same goes for cdi->ops.
	 */
	cdi->handle = drive;
	cdi->ops = &ide_cdrom_dops;

	if (ide_cdrom_get_capabilities(drive, buf))
		return 0;

	if ((buf[8 + 6] & 0x01) == 0)
		drive->dev_flags &= ~IDE_DFLAG_DOORLOCKING;
	if (buf[8 + 6] & 0x08)
		drive->atapi_flags &= ~IDE_AFLAG_NO_EJECT;
	if (buf[8 + 3] & 0x01)
		cdi->mask &= ~CDC_CD_R;
	if (buf[8 + 3] & 0x02)
		cdi->mask &= ~(CDC_CD_RW | CDC_RAM);
	if (buf[8 + 2] & 0x38)
		cdi->mask &= ~CDC_DVD;
	if (buf[8 + 3] & 0x20)
		cdi->mask &= ~(CDC_DVD_RAM | CDC_RAM);
	if (buf[8 + 3] & 0x10)
		cdi->mask &= ~CDC_DVD_R;
	if ((buf[8 + 4] & 0x01) || (drive->atapi_flags & IDE_AFLAG_PLAY_AUDIO_OK))
		cdi->mask &= ~CDC_PLAY_AUDIO;

	mechtype = buf[8 + 6] >> 5;
	if (mechtype == mechtype_caddy ||
	    mechtype == mechtype_popup ||
	    (drive->atapi_flags & IDE_AFLAG_NO_AUTOCLOSE))
		cdi->mask |= CDC_CLOSE_TRAY;

	if (cdi->sanyo_slot > 0) {
		cdi->mask &= ~CDC_SELECT_DISC;
		nslots = 3;
	} else if (mechtype == mechtype_individual_changer ||
		   mechtype == mechtype_cartridge_changer) {
		nslots = cdrom_number_of_slots(cdi);
		if (nslots > 1)
			cdi->mask &= ~CDC_SELECT_DISC;
	}

	ide_cdrom_update_speed(drive, buf);

	printk(KERN_INFO PFX "%s: ATAPI", drive->name);

	/* don't print speed if the drive reported 0 */
	if (cd->max_speed)
		printk(KERN_CONT " %dX", cd->max_speed);

	printk(KERN_CONT " %s", (cdi->mask & CDC_DVD) ? "CD-ROM" : "DVD-ROM");

	if ((cdi->mask & CDC_DVD_R) == 0 || (cdi->mask & CDC_DVD_RAM) == 0)
		printk(KERN_CONT " DVD%s%s",
				 (cdi->mask & CDC_DVD_R) ? "" : "-R",
				 (cdi->mask & CDC_DVD_RAM) ? "" : "/RAM");

	if ((cdi->mask & CDC_CD_R) == 0 || (cdi->mask & CDC_CD_RW) == 0)
		printk(KERN_CONT " CD%s%s",
				 (cdi->mask & CDC_CD_R) ? "" : "-R",
				 (cdi->mask & CDC_CD_RW) ? "" : "/RW");

	if ((cdi->mask & CDC_SELECT_DISC) == 0)
		printk(KERN_CONT " changer w/%d slots", nslots);
	else
		printk(KERN_CONT " drive");

	printk(KERN_CONT ", %dkB Cache\n",
			 be16_to_cpup((__be16 *)&buf[8 + 12]));

	return nslots;
}

/* standard prep_rq_fn that builds 10 byte cmds */
static int ide_cdrom_prep_fs(struct request_queue *q, struct request *rq)
{
	int hard_sect = queue_hardsect_size(q);
	long block = (long)blk_rq_pos(rq) / (hard_sect >> 9);
	unsigned long blocks = blk_rq_sectors(rq) / (hard_sect >> 9);

	memset(rq->cmd, 0, BLK_MAX_CDB);

	if (rq_data_dir(rq) == READ)
		rq->cmd[0] = GPCMD_READ_10;
	else
		rq->cmd[0] = GPCMD_WRITE_10;

	/*
	 * fill in lba
	 */
	rq->cmd[2] = (block >> 24) & 0xff;
	rq->cmd[3] = (block >> 16) & 0xff;
	rq->cmd[4] = (block >>  8) & 0xff;
	rq->cmd[5] = block & 0xff;

	/*
	 * and transfer length
	 */
	rq->cmd[7] = (blocks >> 8) & 0xff;
	rq->cmd[8] = blocks & 0xff;
	rq->cmd_len = 10;
	return BLKPREP_OK;
}

/*
 * Most of the SCSI commands are supported directly by ATAPI devices.
 * This transform handles the few exceptions.
 */
static int ide_cdrom_prep_pc(struct request *rq)
{
	u8 *c = rq->cmd;

	/* transform 6-byte read/write commands to the 10-byte version */
	if (c[0] == READ_6 || c[0] == WRITE_6) {
		c[8] = c[4];
		c[5] = c[3];
		c[4] = c[2];
		c[3] = c[1] & 0x1f;
		c[2] = 0;
		c[1] &= 0xe0;
		c[0] += (READ_10 - READ_6);
		rq->cmd_len = 10;
		return BLKPREP_OK;
	}

	/*
	 * it's silly to pretend we understand 6-byte sense commands, just
	 * reject with ILLEGAL_REQUEST and the caller should take the
	 * appropriate action
	 */
	if (c[0] == MODE_SENSE || c[0] == MODE_SELECT) {
		rq->errors = ILLEGAL_REQUEST;
		return BLKPREP_KILL;
	}

	return BLKPREP_OK;
}

static int ide_cdrom_prep_fn(struct request_queue *q, struct request *rq)
{
	if (blk_fs_request(rq))
		return ide_cdrom_prep_fs(q, rq);
	else if (blk_pc_request(rq))
		return ide_cdrom_prep_pc(rq);

	return 0;
}

struct cd_list_entry {
	const char	*id_model;
	const char	*id_firmware;
	unsigned int	cd_flags;
};

#ifdef CONFIG_IDE_PROC_FS
static sector_t ide_cdrom_capacity(ide_drive_t *drive)
{
	unsigned long capacity, sectors_per_frame;

	if (cdrom_read_capacity(drive, &capacity, &sectors_per_frame, NULL))
		return 0;

	return capacity * sectors_per_frame;
}

static int proc_idecd_read_capacity(char *page, char **start, off_t off,
					int count, int *eof, void *data)
{
	ide_drive_t *drive = data;
	int len;

	len = sprintf(page, "%llu\n", (long long)ide_cdrom_capacity(drive));
	PROC_IDE_READ_RETURN(page, start, off, count, eof, len);
}

static ide_proc_entry_t idecd_proc[] = {
	{ "capacity", S_IFREG|S_IRUGO, proc_idecd_read_capacity, NULL },
	{ NULL, 0, NULL, NULL }
};

static ide_proc_entry_t *ide_cd_proc_entries(ide_drive_t *drive)
{
	return idecd_proc;
}

static const struct ide_proc_devset *ide_cd_proc_devsets(ide_drive_t *drive)
{
	return NULL;
}
#endif

static const struct cd_list_entry ide_cd_quirks_list[] = {
	/* SCR-3231 doesn't support the SET_CD_SPEED command. */
	{ "SAMSUNG CD-ROM SCR-3231", NULL,   IDE_AFLAG_NO_SPEED_SELECT	     },
	/* Old NEC260 (not R) was released before ATAPI 1.2 spec. */
	{ "NEC CD-ROM DRIVE:260",    "1.01", IDE_AFLAG_TOCADDR_AS_BCD |
					     IDE_AFLAG_PRE_ATAPI12,	     },
	/* Vertos 300, some versions of this drive like to talk BCD. */
	{ "V003S0DS",		     NULL,   IDE_AFLAG_VERTOS_300_SSD,	     },
	/* Vertos 600 ESD. */
	{ "V006E0DS",		     NULL,   IDE_AFLAG_VERTOS_600_ESD,	     },
	/*
	 * Sanyo 3 CD changer uses a non-standard command for CD changing
	 * (by default standard ATAPI support for CD changers is used).
	 */
	{ "CD-ROM CDR-C3 G",	     NULL,   IDE_AFLAG_SANYO_3CD	     },
	{ "CD-ROM CDR-C3G",	     NULL,   IDE_AFLAG_SANYO_3CD	     },
	{ "CD-ROM CDR_C36",	     NULL,   IDE_AFLAG_SANYO_3CD	     },
	/* Stingray 8X CD-ROM. */
	{ "STINGRAY 8422 IDE 8X CD-ROM 7-27-95", NULL, IDE_AFLAG_PRE_ATAPI12 },
	/*
	 * ACER 50X CD-ROM and WPI 32X CD-ROM require the full spec length
	 * mode sense page capabilities size, but older drives break.
	 */
	{ "ATAPI CD ROM DRIVE 50X MAX",	NULL,	IDE_AFLAG_FULL_CAPS_PAGE     },
	{ "WPI CDS-32X",		NULL,	IDE_AFLAG_FULL_CAPS_PAGE     },
	/* ACER/AOpen 24X CD-ROM has the speed fields byte-swapped. */
	{ "",			     "241N", IDE_AFLAG_LE_SPEED_FIELDS       },
	/*
	 * Some drives used by Apple don't advertise audio play
	 * but they do support reading TOC & audio datas.
	 */
	{ "MATSHITADVD-ROM SR-8187", NULL,   IDE_AFLAG_PLAY_AUDIO_OK	     },
	{ "MATSHITADVD-ROM SR-8186", NULL,   IDE_AFLAG_PLAY_AUDIO_OK	     },
	{ "MATSHITADVD-ROM SR-8176", NULL,   IDE_AFLAG_PLAY_AUDIO_OK	     },
	{ "MATSHITADVD-ROM SR-8174", NULL,   IDE_AFLAG_PLAY_AUDIO_OK	     },
	{ "Optiarc DVD RW AD-5200A", NULL,   IDE_AFLAG_PLAY_AUDIO_OK	     },
	{ "Optiarc DVD RW AD-7200A", NULL,   IDE_AFLAG_PLAY_AUDIO_OK	     },
	{ "Optiarc DVD RW AD-7543A", NULL,   IDE_AFLAG_NO_AUTOCLOSE	     },
	{ "TEAC CD-ROM CD-224E",     NULL,   IDE_AFLAG_NO_AUTOCLOSE	     },
	{ NULL, NULL, 0 }
};

static unsigned int ide_cd_flags(u16 *id)
{
	const struct cd_list_entry *cle = ide_cd_quirks_list;

	while (cle->id_model) {
		if (strcmp(cle->id_model, (char *)&id[ATA_ID_PROD]) == 0 &&
		    (cle->id_firmware == NULL ||
		     strstr((char *)&id[ATA_ID_FW_REV], cle->id_firmware)))
			return cle->cd_flags;
		cle++;
	}

	return 0;
}

static int ide_cdrom_setup(ide_drive_t *drive)
{
	struct cdrom_info *cd = drive->driver_data;
	struct cdrom_device_info *cdi = &cd->devinfo;
	struct request_queue *q = drive->queue;
	u16 *id = drive->id;
	char *fw_rev = (char *)&id[ATA_ID_FW_REV];
	int nslots;

	ide_debug_log(IDE_DBG_PROBE, "enter");

	blk_queue_prep_rq(q, ide_cdrom_prep_fn);
	blk_queue_dma_alignment(q, 31);
	blk_queue_update_dma_pad(q, 15);

	q->unplug_delay = max((1 * HZ) / 1000, 1);

	drive->dev_flags |= IDE_DFLAG_MEDIA_CHANGED;
	drive->atapi_flags = IDE_AFLAG_NO_EJECT | ide_cd_flags(id);

	if ((drive->atapi_flags & IDE_AFLAG_VERTOS_300_SSD) &&
	    fw_rev[4] == '1' && fw_rev[6] <= '2')
		drive->atapi_flags |= (IDE_AFLAG_TOCTRACKS_AS_BCD |
				     IDE_AFLAG_TOCADDR_AS_BCD);
	else if ((drive->atapi_flags & IDE_AFLAG_VERTOS_600_ESD) &&
		 fw_rev[4] == '1' && fw_rev[6] <= '2')
		drive->atapi_flags |= IDE_AFLAG_TOCTRACKS_AS_BCD;
	else if (drive->atapi_flags & IDE_AFLAG_SANYO_3CD)
		/* 3 => use CD in slot 0 */
		cdi->sanyo_slot = 3;

	nslots = ide_cdrom_probe_capabilities(drive);

	blk_queue_hardsect_size(q, CD_FRAMESIZE);

	if (ide_cdrom_register(drive, nslots)) {
		printk(KERN_ERR PFX "%s: %s failed to register device with the"
				" cdrom driver.\n", drive->name, __func__);
		cd->devinfo.handle = NULL;
		return 1;
	}

	ide_proc_register_driver(drive, cd->driver);
	return 0;
}

static void ide_cd_remove(ide_drive_t *drive)
{
	struct cdrom_info *info = drive->driver_data;

	ide_debug_log(IDE_DBG_FUNC, "enter");

	ide_proc_unregister_driver(drive, info->driver);
	device_del(&info->dev);
	del_gendisk(info->disk);

	mutex_lock(&idecd_ref_mutex);
	put_device(&info->dev);
	mutex_unlock(&idecd_ref_mutex);
}

static void ide_cd_release(struct device *dev)
{
	struct cdrom_info *info = to_ide_drv(dev, cdrom_info);
	struct cdrom_device_info *devinfo = &info->devinfo;
	ide_drive_t *drive = info->drive;
	struct gendisk *g = info->disk;

	ide_debug_log(IDE_DBG_FUNC, "enter");

	kfree(info->toc);
	if (devinfo->handle == drive)
		unregister_cdrom(devinfo);
	drive->driver_data = NULL;
	blk_queue_prep_rq(drive->queue, NULL);
	g->private_data = NULL;
	put_disk(g);
	kfree(info);
}

static int ide_cd_probe(ide_drive_t *);

static struct ide_driver ide_cdrom_driver = {
	.gen_driver = {
		.owner		= THIS_MODULE,
		.name		= "ide-cdrom",
		.bus		= &ide_bus_type,
	},
	.probe			= ide_cd_probe,
	.remove			= ide_cd_remove,
	.version		= IDECD_VERSION,
	.do_request		= ide_cd_do_request,
#ifdef CONFIG_IDE_PROC_FS
	.proc_entries		= ide_cd_proc_entries,
	.proc_devsets		= ide_cd_proc_devsets,
#endif
};

static int idecd_open(struct block_device *bdev, fmode_t mode)
{
	struct cdrom_info *info = ide_cd_get(bdev->bd_disk);
	int rc = -ENOMEM;

	if (!info)
		return -ENXIO;

	rc = cdrom_open(&info->devinfo, bdev, mode);

	if (rc < 0)
		ide_cd_put(info);

	return rc;
}

static int idecd_release(struct gendisk *disk, fmode_t mode)
{
	struct cdrom_info *info = ide_drv_g(disk, cdrom_info);

	cdrom_release(&info->devinfo, mode);

	ide_cd_put(info);

	return 0;
}

static int idecd_set_spindown(struct cdrom_device_info *cdi, unsigned long arg)
{
	struct packet_command cgc;
	char buffer[16];
	int stat;
	char spindown;

	if (copy_from_user(&spindown, (void __user *)arg, sizeof(char)))
		return -EFAULT;

	init_cdrom_command(&cgc, buffer, sizeof(buffer), CGC_DATA_UNKNOWN);

	stat = cdrom_mode_sense(cdi, &cgc, GPMODE_CDROM_PAGE, 0);
	if (stat)
		return stat;

	buffer[11] = (buffer[11] & 0xf0) | (spindown & 0x0f);
	return cdrom_mode_select(cdi, &cgc);
}

static int idecd_get_spindown(struct cdrom_device_info *cdi, unsigned long arg)
{
	struct packet_command cgc;
	char buffer[16];
	int stat;
	char spindown;

	init_cdrom_command(&cgc, buffer, sizeof(buffer), CGC_DATA_UNKNOWN);

	stat = cdrom_mode_sense(cdi, &cgc, GPMODE_CDROM_PAGE, 0);
	if (stat)
		return stat;

	spindown = buffer[11] & 0x0f;
	if (copy_to_user((void __user *)arg, &spindown, sizeof(char)))
		return -EFAULT;
	return 0;
}

static int idecd_ioctl(struct block_device *bdev, fmode_t mode,
			unsigned int cmd, unsigned long arg)
{
	struct cdrom_info *info = ide_drv_g(bdev->bd_disk, cdrom_info);
	int err;

	switch (cmd) {
	case CDROMSETSPINDOWN:
		return idecd_set_spindown(&info->devinfo, arg);
	case CDROMGETSPINDOWN:
		return idecd_get_spindown(&info->devinfo, arg);
	default:
		break;
	}

	err = generic_ide_ioctl(info->drive, bdev, cmd, arg);
	if (err == -EINVAL)
		err = cdrom_ioctl(&info->devinfo, bdev, mode, cmd, arg);

	return err;
}

static int idecd_media_changed(struct gendisk *disk)
{
	struct cdrom_info *info = ide_drv_g(disk, cdrom_info);
	return cdrom_media_changed(&info->devinfo);
}

static int idecd_revalidate_disk(struct gendisk *disk)
{
	struct cdrom_info *info = ide_drv_g(disk, cdrom_info);
	struct request_sense sense;

	ide_cd_read_toc(info->drive, &sense);

	return  0;
}

static struct block_device_operations idecd_ops = {
	.owner			= THIS_MODULE,
	.open			= idecd_open,
	.release		= idecd_release,
	.locked_ioctl		= idecd_ioctl,
	.media_changed		= idecd_media_changed,
	.revalidate_disk	= idecd_revalidate_disk
};

/* module options */
static unsigned long debug_mask;
module_param(debug_mask, ulong, 0644);

MODULE_DESCRIPTION("ATAPI CD-ROM Driver");

static int ide_cd_probe(ide_drive_t *drive)
{
	struct cdrom_info *info;
	struct gendisk *g;
	struct request_sense sense;

	ide_debug_log(IDE_DBG_PROBE, "driver_req: %s, media: 0x%x",
				     drive->driver_req, drive->media);

	if (!strstr("ide-cdrom", drive->driver_req))
		goto failed;

	if (drive->media != ide_cdrom && drive->media != ide_optical)
		goto failed;

	drive->debug_mask = debug_mask;
	drive->irq_handler = cdrom_newpc_intr;

	info = kzalloc(sizeof(struct cdrom_info), GFP_KERNEL);
	if (info == NULL) {
		printk(KERN_ERR PFX "%s: Can't allocate a cdrom structure\n",
				drive->name);
		goto failed;
	}

	g = alloc_disk(1 << PARTN_BITS);
	if (!g)
		goto out_free_cd;

	ide_init_disk(g, drive);

	info->dev.parent = &drive->gendev;
	info->dev.release = ide_cd_release;
	dev_set_name(&info->dev, dev_name(&drive->gendev));

	if (device_register(&info->dev))
		goto out_free_disk;

	info->drive = drive;
	info->driver = &ide_cdrom_driver;
	info->disk = g;

	g->private_data = &info->driver;

	drive->driver_data = info;

	g->minors = 1;
	g->driverfs_dev = &drive->gendev;
	g->flags = GENHD_FL_CD | GENHD_FL_REMOVABLE;
	if (ide_cdrom_setup(drive)) {
		put_device(&info->dev);
		goto failed;
	}

	ide_cd_read_toc(drive, &sense);
	g->fops = &idecd_ops;
	g->flags |= GENHD_FL_REMOVABLE;
	add_disk(g);
	return 0;

out_free_disk:
	put_disk(g);
out_free_cd:
	kfree(info);
failed:
	return -ENODEV;
}

static void __exit ide_cdrom_exit(void)
{
	driver_unregister(&ide_cdrom_driver.gen_driver);
}

static int __init ide_cdrom_init(void)
{
	printk(KERN_INFO DRV_NAME " driver " IDECD_VERSION "\n");
	return driver_register(&ide_cdrom_driver.gen_driver);
}

MODULE_ALIAS("ide:*m-cdrom*");
MODULE_ALIAS("ide-cd");
module_init(ide_cdrom_init);
module_exit(ide_cdrom_exit);
MODULE_LICENSE("GPL");<|MERGE_RESOLUTION|>--- conflicted
+++ resolved
@@ -405,10 +405,6 @@
 end_request:
 	if (stat & ATA_ERR) {
 		hwif->rq = NULL;
-<<<<<<< HEAD
-
-=======
->>>>>>> 4f231228
 		return ide_queue_sense_rq(drive, rq) ? 2 : 1;
 	} else
 		return 2;
