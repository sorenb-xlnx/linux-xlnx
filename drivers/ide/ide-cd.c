--- conflicted
+++ resolved
@@ -1933,14 +1933,8 @@
 	struct gendisk *g = info->disk;
 
 	kfree(info->toc);
-<<<<<<< HEAD
 	if (devinfo->handle == drive)
 		unregister_cdrom(devinfo);
-=======
-	if (devinfo->handle == drive && unregister_cdrom(devinfo))
-		printk(KERN_ERR "%s: %s failed to unregister device from the"
-				" cdrom driver.\n", drive->name, __func__);
->>>>>>> 323f55fe
 	drive->dsc_overlap = 0;
 	drive->driver_data = NULL;
 	blk_queue_prep_rq(drive->queue, NULL);
