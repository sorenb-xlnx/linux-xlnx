--- conflicted
+++ resolved
@@ -81,25 +81,15 @@
 
 	if ((task->tf_flags & IDE_TFLAG_DMA_PIO_FALLBACK) == 0) {
 		ide_tf_dump(drive->name, tf);
-<<<<<<< HEAD
-		ide_set_irq(drive, 1);
-		SELECT_MASK(drive, 0);
-		hwif->tf_load(drive, task);
-=======
 		tp_ops->set_irq(hwif, 1);
 		SELECT_MASK(drive, 0);
 		tp_ops->tf_load(drive, task);
->>>>>>> c1779e24
 	}
 
 	switch (task->data_phase) {
 	case TASKFILE_MULTI_OUT:
 	case TASKFILE_OUT:
-<<<<<<< HEAD
-		hwif->OUTBSYNC(hwif, tf->command, hwif->io_ports.command_addr);
-=======
 		tp_ops->exec_command(hwif, tf->command);
->>>>>>> c1779e24
 		ndelay(400);	/* FIXME */
 		return pre_task_out_intr(drive, task->rq);
 	case TASKFILE_MULTI_IN:
@@ -501,7 +491,6 @@
 
 	if (task->tf_flags & IDE_TFLAG_WRITE)
 		rq->cmd_flags |= REQ_RW;
-<<<<<<< HEAD
 
 	rq->special = task;
 	task->rq = rq;
@@ -509,15 +498,6 @@
 	error = blk_execute_rq(drive->queue, NULL, rq, 0);
 	blk_put_request(rq);
 
-=======
-
-	rq->special = task;
-	task->rq = rq;
-
-	error = blk_execute_rq(drive->queue, NULL, rq, 0);
-	blk_put_request(rq);
-
->>>>>>> c1779e24
 	return error;
 }
 
