--- conflicted
+++ resolved
@@ -443,19 +443,6 @@
 	if ((via_config->flags & VIA_NO_UNMASK) == 0)
 		d.host_flags |= IDE_HFLAG_UNMASK_IRQS;
 
-<<<<<<< HEAD
-#ifdef CONFIG_PPC_CHRP
-	if (machine_is(chrp) && _chrp_type == _CHRP_Pegasos)
-		d.host_flags |= IDE_HFLAG_FORCE_LEGACY_IRQS;
-#endif
-
-#ifdef CONFIG_AMIGAONE
-	if (machine_is(amigaone))
-		d.host_flags |= IDE_HFLAG_FORCE_LEGACY_IRQS;
-#endif
-
-=======
->>>>>>> a9f27939
 	d.udma_mask = via_config->udma_mask;
 
 	vdev = kzalloc(sizeof(*vdev), GFP_KERNEL);
