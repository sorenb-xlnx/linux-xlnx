/*
 * IDE ATAPI streaming tape driver.
 *
 * Copyright (C) 1995-1999  Gadi Oxman <gadio@netvision.net.il>
 * Copyright (C) 2003-2005  Bartlomiej Zolnierkiewicz
 *
 * This driver was constructed as a student project in the software laboratory
 * of the faculty of electrical engineering in the Technion - Israel's
 * Institute Of Technology, with the guide of Avner Lottem and Dr. Ilana David.
 *
 * It is hereby placed under the terms of the GNU general public license.
 * (See linux/COPYING).
 *
 * For a historical changelog see
 * Documentation/ide/ChangeLog.ide-tape.1995-2002
 */

#define IDETAPE_VERSION "1.20"

#include <linux/module.h>
#include <linux/types.h>
#include <linux/string.h>
#include <linux/kernel.h>
#include <linux/delay.h>
#include <linux/timer.h>
#include <linux/mm.h>
#include <linux/interrupt.h>
#include <linux/jiffies.h>
#include <linux/major.h>
#include <linux/errno.h>
#include <linux/genhd.h>
#include <linux/slab.h>
#include <linux/pci.h>
#include <linux/ide.h>
#include <linux/smp_lock.h>
#include <linux/completion.h>
#include <linux/bitops.h>
#include <linux/mutex.h>
#include <scsi/scsi.h>

#include <asm/byteorder.h>
#include <linux/irq.h>
#include <linux/uaccess.h>
#include <linux/io.h>
#include <asm/unaligned.h>
#include <linux/mtio.h>

enum {
	/* output errors only */
	DBG_ERR =		(1 << 0),
	/* output all sense key/asc */
	DBG_SENSE =		(1 << 1),
	/* info regarding all chrdev-related procedures */
	DBG_CHRDEV =		(1 << 2),
	/* all remaining procedures */
	DBG_PROCS =		(1 << 3),
	/* buffer alloc info (pc_stack & rq_stack) */
	DBG_PCRQ_STACK =	(1 << 4),
};

/* define to see debug info */
#define IDETAPE_DEBUG_LOG		0

#if IDETAPE_DEBUG_LOG
#define debug_log(lvl, fmt, args...)			\
{							\
	if (tape->debug_mask & lvl)			\
	printk(KERN_INFO "ide-tape: " fmt, ## args);	\
}
#else
#define debug_log(lvl, fmt, args...) do {} while (0)
#endif

/**************************** Tunable parameters *****************************/
/*
 * After each failed packet command we issue a request sense command and retry
 * the packet command IDETAPE_MAX_PC_RETRIES times.
 *
 * Setting IDETAPE_MAX_PC_RETRIES to 0 will disable retries.
 */
#define IDETAPE_MAX_PC_RETRIES		3

/*
 * With each packet command, we allocate a buffer of IDETAPE_PC_BUFFER_SIZE
 * bytes. This is used for several packet commands (Not for READ/WRITE commands)
 */
#define IDETAPE_PC_BUFFER_SIZE		256

/*
 *	In various places in the driver, we need to allocate storage
 *	for packet commands and requests, which will remain valid while
 *	we leave the driver to wait for an interrupt or a timeout event.
 */
#define IDETAPE_PC_STACK		(10 + IDETAPE_MAX_PC_RETRIES)

/*
 * Some drives (for example, Seagate STT3401A Travan) require a very long
 * timeout, because they don't return an interrupt or clear their busy bit
 * until after the command completes (even retension commands).
 */
#define IDETAPE_WAIT_CMD		(900*HZ)

/*
 * The following parameter is used to select the point in the internal tape fifo
 * in which we will start to refill the buffer. Decreasing the following
 * parameter will improve the system's latency and interactive response, while
 * using a high value might improve system throughput.
 */
#define IDETAPE_FIFO_THRESHOLD		2

/*
 * DSC polling parameters.
 *
 * Polling for DSC (a single bit in the status register) is a very important
 * function in ide-tape. There are two cases in which we poll for DSC:
 *
 * 1. Before a read/write packet command, to ensure that we can transfer data
 * from/to the tape's data buffers, without causing an actual media access.
 * In case the tape is not ready yet, we take out our request from the device
 * request queue, so that ide.c could service requests from the other device
 * on the same interface in the meantime.
 *
 * 2. After the successful initialization of a "media access packet command",
 * which is a command that can take a long time to complete (the interval can
 * range from several seconds to even an hour). Again, we postpone our request
 * in the middle to free the bus for the other device. The polling frequency
 * here should be lower than the read/write frequency since those media access
 * commands are slow. We start from a "fast" frequency - IDETAPE_DSC_MA_FAST
 * (1 second), and if we don't receive DSC after IDETAPE_DSC_MA_THRESHOLD
 * (5 min), we switch it to a lower frequency - IDETAPE_DSC_MA_SLOW (1 min).
 *
 * We also set a timeout for the timer, in case something goes wrong. The
 * timeout should be longer then the maximum execution time of a tape operation.
 */

/* DSC timings. */
#define IDETAPE_DSC_RW_MIN		5*HZ/100	/* 50 msec */
#define IDETAPE_DSC_RW_MAX		40*HZ/100	/* 400 msec */
#define IDETAPE_DSC_RW_TIMEOUT		2*60*HZ		/* 2 minutes */
#define IDETAPE_DSC_MA_FAST		2*HZ		/* 2 seconds */
#define IDETAPE_DSC_MA_THRESHOLD	5*60*HZ		/* 5 minutes */
#define IDETAPE_DSC_MA_SLOW		30*HZ		/* 30 seconds */
#define IDETAPE_DSC_MA_TIMEOUT		2*60*60*HZ	/* 2 hours */

/*************************** End of tunable parameters ***********************/

/* tape directions */
enum {
	IDETAPE_DIR_NONE  = (1 << 0),
	IDETAPE_DIR_READ  = (1 << 1),
	IDETAPE_DIR_WRITE = (1 << 2),
};

struct idetape_bh {
	u32 b_size;
	atomic_t b_count;
	struct idetape_bh *b_reqnext;
	char *b_data;
};

/* Tape door status */
#define DOOR_UNLOCKED			0
#define DOOR_LOCKED			1
#define DOOR_EXPLICITLY_LOCKED		2

/* Some defines for the SPACE command */
#define IDETAPE_SPACE_OVER_FILEMARK	1
#define IDETAPE_SPACE_TO_EOD		3

/* Some defines for the LOAD UNLOAD command */
#define IDETAPE_LU_LOAD_MASK		1
#define IDETAPE_LU_RETENSION_MASK	2
#define IDETAPE_LU_EOT_MASK		4

/*
 * Special requests for our block device strategy routine.
 *
 * In order to service a character device command, we add special requests to
 * the tail of our block device request queue and wait for their completion.
 */

enum {
	REQ_IDETAPE_PC1		= (1 << 0), /* packet command (first stage) */
	REQ_IDETAPE_PC2		= (1 << 1), /* packet command (second stage) */
	REQ_IDETAPE_READ	= (1 << 2),
	REQ_IDETAPE_WRITE	= (1 << 3),
};

/* Error codes returned in rq->errors to the higher part of the driver. */
#define IDETAPE_ERROR_GENERAL		101
#define IDETAPE_ERROR_FILEMARK		102
#define IDETAPE_ERROR_EOD		103

/* Structures related to the SELECT SENSE / MODE SENSE packet commands. */
#define IDETAPE_BLOCK_DESCRIPTOR	0
#define IDETAPE_CAPABILITIES_PAGE	0x2a

/* Tape flag bits values. */
enum {
	IDETAPE_FLAG_IGNORE_DSC		= (1 << 0),
	/* 0 When the tape position is unknown */
	IDETAPE_FLAG_ADDRESS_VALID	= (1 <<	1),
	/* Device already opened */
	IDETAPE_FLAG_BUSY		= (1 << 2),
	/* Attempt to auto-detect the current user block size */
	IDETAPE_FLAG_DETECT_BS		= (1 << 3),
	/* Currently on a filemark */
	IDETAPE_FLAG_FILEMARK		= (1 << 4),
	/* DRQ interrupt device */
	IDETAPE_FLAG_DRQ_INTERRUPT	= (1 << 5),
	/* 0 = no tape is loaded, so we don't rewind after ejecting */
	IDETAPE_FLAG_MEDIUM_PRESENT	= (1 << 6),
};

/*
 * Most of our global data which we need to save even as we leave the driver due
 * to an interrupt or a timer event is stored in the struct defined below.
 */
typedef struct ide_tape_obj {
	ide_drive_t	*drive;
	ide_driver_t	*driver;
	struct gendisk	*disk;
	struct kref	kref;

	/*
	 *	Since a typical character device operation requires more
	 *	than one packet command, we provide here enough memory
	 *	for the maximum of interconnected packet commands.
	 *	The packet commands are stored in the circular array pc_stack.
	 *	pc_stack_index points to the last used entry, and warps around
	 *	to the start when we get to the last array entry.
	 *
	 *	pc points to the current processed packet command.
	 *
	 *	failed_pc points to the last failed packet command, or contains
	 *	NULL if we do not need to retry any packet command. This is
	 *	required since an additional packet command is needed before the
	 *	retry, to get detailed information on what went wrong.
	 */
	/* Current packet command */
	struct ide_atapi_pc *pc;
	/* Last failed packet command */
	struct ide_atapi_pc *failed_pc;
	/* Packet command stack */
	struct ide_atapi_pc pc_stack[IDETAPE_PC_STACK];
	/* Next free packet command storage space */
	int pc_stack_index;
	struct request rq_stack[IDETAPE_PC_STACK];
	/* We implement a circular array */
	int rq_stack_index;

	/*
	 * DSC polling variables.
	 *
	 * While polling for DSC we use postponed_rq to postpone the current
	 * request so that ide.c will be able to service pending requests on the
	 * other device. Note that at most we will have only one DSC (usually
	 * data transfer) request in the device request queue.
	 */
	struct request *postponed_rq;
	/* The time in which we started polling for DSC */
	unsigned long dsc_polling_start;
	/* Timer used to poll for dsc */
	struct timer_list dsc_timer;
	/* Read/Write dsc polling frequency */
	unsigned long best_dsc_rw_freq;
	unsigned long dsc_poll_freq;
	unsigned long dsc_timeout;

	/* Read position information */
	u8 partition;
	/* Current block */
	unsigned int first_frame;

	/* Last error information */
	u8 sense_key, asc, ascq;

	/* Character device operation */
	unsigned int minor;
	/* device name */
	char name[4];
	/* Current character device data transfer direction */
	u8 chrdev_dir;

	/* tape block size, usually 512 or 1024 bytes */
	unsigned short blk_size;
	int user_bs_factor;

	/* Copy of the tape's Capabilities and Mechanical Page */
	u8 caps[20];

	/*
	 * Active data transfer request parameters.
	 *
	 * At most, there is only one ide-tape originated data transfer request
	 * in the device request queue. This allows ide.c to easily service
	 * requests from the other device when we postpone our active request.
	 */

	/* Data buffer size chosen based on the tape's recommendation */
	int buffer_size;
	/* merge buffer */
	struct idetape_bh *merge_bh;
	/* size of the merge buffer */
	int merge_bh_size;
	/* pointer to current buffer head within the merge buffer */
	struct idetape_bh *bh;
	char *b_data;
	int b_count;

	int pages_per_buffer;
	/* Wasted space in each stage */
	int excess_bh_size;

	/* Status/Action flags: long for set_bit */
	unsigned long flags;
	/* protects the ide-tape queue */
	spinlock_t lock;

	/* Measures average tape speed */
	unsigned long avg_time;
	int avg_size;
	int avg_speed;

	/* the door is currently locked */
	int door_locked;
	/* the tape hardware is write protected */
	char drv_write_prot;
	/* the tape is write protected (hardware or opened as read-only) */
	char write_prot;

	u32 debug_mask;
} idetape_tape_t;

static DEFINE_MUTEX(idetape_ref_mutex);

static struct class *idetape_sysfs_class;

#define to_ide_tape(obj) container_of(obj, struct ide_tape_obj, kref)

#define ide_tape_g(disk) \
	container_of((disk)->private_data, struct ide_tape_obj, driver)

static struct ide_tape_obj *ide_tape_get(struct gendisk *disk)
{
	struct ide_tape_obj *tape = NULL;

	mutex_lock(&idetape_ref_mutex);
	tape = ide_tape_g(disk);
	if (tape)
		kref_get(&tape->kref);
	mutex_unlock(&idetape_ref_mutex);
	return tape;
}

static void ide_tape_release(struct kref *);

static void ide_tape_put(struct ide_tape_obj *tape)
{
	mutex_lock(&idetape_ref_mutex);
	kref_put(&tape->kref, ide_tape_release);
	mutex_unlock(&idetape_ref_mutex);
}

/*
 * The variables below are used for the character device interface. Additional
 * state variables are defined in our ide_drive_t structure.
 */
static struct ide_tape_obj *idetape_devs[MAX_HWIFS * MAX_DRIVES];

#define ide_tape_f(file) ((file)->private_data)

static struct ide_tape_obj *ide_tape_chrdev_get(unsigned int i)
{
	struct ide_tape_obj *tape = NULL;

	mutex_lock(&idetape_ref_mutex);
	tape = idetape_devs[i];
	if (tape)
		kref_get(&tape->kref);
	mutex_unlock(&idetape_ref_mutex);
	return tape;
}

static void idetape_input_buffers(ide_drive_t *drive, struct ide_atapi_pc *pc,
				  unsigned int bcount)
{
	struct idetape_bh *bh = pc->bh;
	int count;

	while (bcount) {
		if (bh == NULL) {
			printk(KERN_ERR "ide-tape: bh == NULL in "
				"idetape_input_buffers\n");
			ide_pad_transfer(drive, 0, bcount);
			return;
		}
		count = min(
			(unsigned int)(bh->b_size - atomic_read(&bh->b_count)),
			bcount);
		drive->hwif->input_data(drive, NULL, bh->b_data +
					atomic_read(&bh->b_count), count);
		bcount -= count;
		atomic_add(count, &bh->b_count);
		if (atomic_read(&bh->b_count) == bh->b_size) {
			bh = bh->b_reqnext;
			if (bh)
				atomic_set(&bh->b_count, 0);
		}
	}
	pc->bh = bh;
}

static void idetape_output_buffers(ide_drive_t *drive, struct ide_atapi_pc *pc,
				   unsigned int bcount)
{
	struct idetape_bh *bh = pc->bh;
	int count;

	while (bcount) {
		if (bh == NULL) {
			printk(KERN_ERR "ide-tape: bh == NULL in %s\n",
					__func__);
			return;
		}
		count = min((unsigned int)pc->b_count, (unsigned int)bcount);
		drive->hwif->output_data(drive, NULL, pc->b_data, count);
		bcount -= count;
		pc->b_data += count;
		pc->b_count -= count;
		if (!pc->b_count) {
			bh = bh->b_reqnext;
			pc->bh = bh;
			if (bh) {
				pc->b_data = bh->b_data;
				pc->b_count = atomic_read(&bh->b_count);
			}
		}
	}
}

static void idetape_update_buffers(ide_drive_t *drive, struct ide_atapi_pc *pc)
{
	struct idetape_bh *bh = pc->bh;
	int count;
	unsigned int bcount = pc->xferred;

	if (pc->flags & PC_FLAG_WRITING)
		return;
	while (bcount) {
		if (bh == NULL) {
			printk(KERN_ERR "ide-tape: bh == NULL in %s\n",
					__func__);
			return;
		}
		count = min((unsigned int)bh->b_size, (unsigned int)bcount);
		atomic_set(&bh->b_count, count);
		if (atomic_read(&bh->b_count) == bh->b_size)
			bh = bh->b_reqnext;
		bcount -= count;
	}
	pc->bh = bh;
}

/*
 *	idetape_next_pc_storage returns a pointer to a place in which we can
 *	safely store a packet command, even though we intend to leave the
 *	driver. A storage space for a maximum of IDETAPE_PC_STACK packet
 *	commands is allocated at initialization time.
 */
static struct ide_atapi_pc *idetape_next_pc_storage(ide_drive_t *drive)
{
	idetape_tape_t *tape = drive->driver_data;

	debug_log(DBG_PCRQ_STACK, "pc_stack_index=%d\n", tape->pc_stack_index);

	if (tape->pc_stack_index == IDETAPE_PC_STACK)
		tape->pc_stack_index = 0;
	return (&tape->pc_stack[tape->pc_stack_index++]);
}

/*
 *	idetape_next_rq_storage is used along with idetape_next_pc_storage.
 *	Since we queue packet commands in the request queue, we need to
 *	allocate a request, along with the allocation of a packet command.
 */

/**************************************************************
 *                                                            *
 *  This should get fixed to use kmalloc(.., GFP_ATOMIC)      *
 *  followed later on by kfree().   -ml                       *
 *                                                            *
 **************************************************************/

static struct request *idetape_next_rq_storage(ide_drive_t *drive)
{
	idetape_tape_t *tape = drive->driver_data;

	debug_log(DBG_PCRQ_STACK, "rq_stack_index=%d\n", tape->rq_stack_index);

	if (tape->rq_stack_index == IDETAPE_PC_STACK)
		tape->rq_stack_index = 0;
	return (&tape->rq_stack[tape->rq_stack_index++]);
}

/*
 * called on each failed packet command retry to analyze the request sense. We
 * currently do not utilize this information.
 */
static void idetape_analyze_error(ide_drive_t *drive, u8 *sense)
{
	idetape_tape_t *tape = drive->driver_data;
	struct ide_atapi_pc *pc = tape->failed_pc;

	tape->sense_key = sense[2] & 0xF;
	tape->asc       = sense[12];
	tape->ascq      = sense[13];

	debug_log(DBG_ERR, "pc = %x, sense key = %x, asc = %x, ascq = %x\n",
		 pc->c[0], tape->sense_key, tape->asc, tape->ascq);

	/* Correct pc->xferred by asking the tape.	 */
	if (pc->flags & PC_FLAG_DMA_ERROR) {
		pc->xferred = pc->req_xfer -
			tape->blk_size *
			get_unaligned_be32(&sense[3]);
		idetape_update_buffers(drive, pc);
	}

	/*
	 * If error was the result of a zero-length read or write command,
	 * with sense key=5, asc=0x22, ascq=0, let it slide.  Some drives
	 * (i.e. Seagate STT3401A Travan) don't support 0-length read/writes.
	 */
	if ((pc->c[0] == READ_6 || pc->c[0] == WRITE_6)
	    /* length == 0 */
	    && pc->c[4] == 0 && pc->c[3] == 0 && pc->c[2] == 0) {
		if (tape->sense_key == 5) {
			/* don't report an error, everything's ok */
			pc->error = 0;
			/* don't retry read/write */
			pc->flags |= PC_FLAG_ABORT;
		}
	}
	if (pc->c[0] == READ_6 && (sense[2] & 0x80)) {
		pc->error = IDETAPE_ERROR_FILEMARK;
		pc->flags |= PC_FLAG_ABORT;
	}
	if (pc->c[0] == WRITE_6) {
		if ((sense[2] & 0x40) || (tape->sense_key == 0xd
		     && tape->asc == 0x0 && tape->ascq == 0x2)) {
			pc->error = IDETAPE_ERROR_EOD;
			pc->flags |= PC_FLAG_ABORT;
		}
	}
	if (pc->c[0] == READ_6 || pc->c[0] == WRITE_6) {
		if (tape->sense_key == 8) {
			pc->error = IDETAPE_ERROR_EOD;
			pc->flags |= PC_FLAG_ABORT;
		}
		if (!(pc->flags & PC_FLAG_ABORT) &&
		    pc->xferred)
			pc->retries = IDETAPE_MAX_PC_RETRIES + 1;
	}
}

/* Free data buffers completely. */
static void ide_tape_kfree_buffer(idetape_tape_t *tape)
{
	struct idetape_bh *prev_bh, *bh = tape->merge_bh;

	while (bh) {
		u32 size = bh->b_size;

		while (size) {
			unsigned int order = fls(size >> PAGE_SHIFT)-1;

			if (bh->b_data)
				free_pages((unsigned long)bh->b_data, order);

			size &= (order-1);
			bh->b_data += (1 << order) * PAGE_SIZE;
		}
		prev_bh = bh;
		bh = bh->b_reqnext;
		kfree(prev_bh);
	}
	kfree(tape->merge_bh);
}

static int idetape_end_request(ide_drive_t *drive, int uptodate, int nr_sects)
{
	struct request *rq = HWGROUP(drive)->rq;
	idetape_tape_t *tape = drive->driver_data;
	unsigned long flags;
	int error;

	debug_log(DBG_PROCS, "Enter %s\n", __func__);

	switch (uptodate) {
	case 0:	error = IDETAPE_ERROR_GENERAL; break;
	case 1: error = 0; break;
	default: error = uptodate;
	}
	rq->errors = error;
	if (error)
		tape->failed_pc = NULL;

	if (!blk_special_request(rq)) {
		ide_end_request(drive, uptodate, nr_sects);
		return 0;
	}

	spin_lock_irqsave(&tape->lock, flags);

	ide_end_drive_cmd(drive, 0, 0);

	spin_unlock_irqrestore(&tape->lock, flags);
	return 0;
}

static void ide_tape_callback(ide_drive_t *drive)
{
	idetape_tape_t *tape = drive->driver_data;
	struct ide_atapi_pc *pc = tape->pc;
	int uptodate = pc->error ? 0 : 1;

	debug_log(DBG_PROCS, "Enter %s\n", __func__);

	if (tape->failed_pc == pc)
		tape->failed_pc = NULL;

	if (pc->c[0] == REQUEST_SENSE) {
		if (uptodate)
			idetape_analyze_error(drive, pc->buf);
		else
			printk(KERN_ERR "ide-tape: Error in REQUEST SENSE "
					"itself - Aborting request!\n");
	} else if (pc->c[0] == READ_6 || pc->c[0] == WRITE_6) {
		struct request *rq = drive->hwif->hwgroup->rq;
		int blocks = pc->xferred / tape->blk_size;

		tape->avg_size += blocks * tape->blk_size;

		if (time_after_eq(jiffies, tape->avg_time + HZ)) {
			tape->avg_speed = tape->avg_size * HZ /
				(jiffies - tape->avg_time) / 1024;
			tape->avg_size = 0;
			tape->avg_time = jiffies;
		}

		tape->first_frame += blocks;
		rq->current_nr_sectors -= blocks;

		if (pc->error)
			uptodate = pc->error;
	} else if (pc->c[0] == READ_POSITION && uptodate) {
		u8 *readpos = tape->pc->buf;

		debug_log(DBG_SENSE, "BOP - %s\n",
				(readpos[0] & 0x80) ? "Yes" : "No");
		debug_log(DBG_SENSE, "EOP - %s\n",
				(readpos[0] & 0x40) ? "Yes" : "No");

		if (readpos[0] & 0x4) {
			printk(KERN_INFO "ide-tape: Block location is unknown"
					 "to the tape\n");
			clear_bit(IDETAPE_FLAG_ADDRESS_VALID, &tape->flags);
			uptodate = 0;
		} else {
			debug_log(DBG_SENSE, "Block Location - %u\n",
					be32_to_cpu(*(u32 *)&readpos[4]));

			tape->partition = readpos[1];
			tape->first_frame = be32_to_cpu(*(u32 *)&readpos[4]);
			set_bit(IDETAPE_FLAG_ADDRESS_VALID, &tape->flags);
		}
	}

	idetape_end_request(drive, uptodate, 0);
}

static void idetape_init_pc(struct ide_atapi_pc *pc)
{
	memset(pc->c, 0, 12);
	pc->retries = 0;
	pc->flags = 0;
	pc->req_xfer = 0;
	pc->buf = pc->pc_buf;
	pc->buf_size = IDETAPE_PC_BUFFER_SIZE;
	pc->bh = NULL;
	pc->b_data = NULL;
	pc->callback = ide_tape_callback;
}

static void idetape_create_request_sense_cmd(struct ide_atapi_pc *pc)
{
	idetape_init_pc(pc);
	pc->c[0] = REQUEST_SENSE;
	pc->c[4] = 20;
	pc->req_xfer = 20;
}

static void idetape_init_rq(struct request *rq, u8 cmd)
{
	blk_rq_init(NULL, rq);
	rq->cmd_type = REQ_TYPE_SPECIAL;
	rq->cmd[0] = cmd;
}

/*
 * Generate a new packet command request in front of the request queue, before
 * the current request, so that it will be processed immediately, on the next
 * pass through the driver. The function below is called from the request
 * handling part of the driver (the "bottom" part). Safe storage for the request
 * should be allocated with ide_tape_next_{pc,rq}_storage() prior to that.
 *
 * Memory for those requests is pre-allocated at initialization time, and is
 * limited to IDETAPE_PC_STACK requests. We assume that we have enough space for
 * the maximum possible number of inter-dependent packet commands.
 *
 * The higher level of the driver - The ioctl handler and the character device
 * handling functions should queue request to the lower level part and wait for
 * their completion using idetape_queue_pc_tail or idetape_queue_rw_tail.
 */
static void idetape_queue_pc_head(ide_drive_t *drive, struct ide_atapi_pc *pc,
				  struct request *rq)
{
	struct ide_tape_obj *tape = drive->driver_data;

	idetape_init_rq(rq, REQ_IDETAPE_PC1);
	rq->cmd_flags |= REQ_PREEMPT;
	rq->buffer = (char *) pc;
	rq->rq_disk = tape->disk;
	ide_do_drive_cmd(drive, rq);
}

/*
 *	idetape_retry_pc is called when an error was detected during the
 *	last packet command. We queue a request sense packet command in
 *	the head of the request list.
 */
static void idetape_retry_pc(ide_drive_t *drive)
{
	idetape_tape_t *tape = drive->driver_data;
	struct ide_atapi_pc *pc;
	struct request *rq;

	(void)ide_read_error(drive);
	pc = idetape_next_pc_storage(drive);
	rq = idetape_next_rq_storage(drive);
	idetape_create_request_sense_cmd(pc);
	set_bit(IDETAPE_FLAG_IGNORE_DSC, &tape->flags);
	idetape_queue_pc_head(drive, pc, rq);
}

/*
 * Postpone the current request so that ide.c will be able to service requests
 * from another device on the same hwgroup while we are polling for DSC.
 */
static void idetape_postpone_request(ide_drive_t *drive)
{
	idetape_tape_t *tape = drive->driver_data;

	debug_log(DBG_PROCS, "Enter %s\n", __func__);

	tape->postponed_rq = HWGROUP(drive)->rq;
	ide_stall_queue(drive, tape->dsc_poll_freq);
}

static void ide_tape_handle_dsc(ide_drive_t *drive)
{
	idetape_tape_t *tape = drive->driver_data;

	/* Media access command */
	tape->dsc_polling_start = jiffies;
	tape->dsc_poll_freq = IDETAPE_DSC_MA_FAST;
	tape->dsc_timeout = jiffies + IDETAPE_DSC_MA_TIMEOUT;
	/* Allow ide.c to handle other requests */
	idetape_postpone_request(drive);
}

static void ide_tape_io_buffers(ide_drive_t *drive, struct ide_atapi_pc *pc,
				unsigned int bcount, int write)
{
	if (write)
		idetape_output_buffers(drive, pc, bcount);
	else
		idetape_input_buffers(drive, pc, bcount);
}

/*
 * This is the usual interrupt handler which will be called during a packet
 * command. We will transfer some of the data (as requested by the drive) and
 * will re-point interrupt handler to us. When data transfer is finished, we
 * will act according to the algorithm described before
 * idetape_issue_pc.
 */
static ide_startstop_t idetape_pc_intr(ide_drive_t *drive)
{
	idetape_tape_t *tape = drive->driver_data;

	return ide_pc_intr(drive, tape->pc, idetape_pc_intr, IDETAPE_WAIT_CMD,
			   NULL, idetape_update_buffers, idetape_retry_pc,
			   ide_tape_handle_dsc, ide_tape_io_buffers);
}

/*
 * Packet Command Interface
 *
 * The current Packet Command is available in tape->pc, and will not change
 * until we finish handling it. Each packet command is associated with a
 * callback function that will be called when the command is finished.
 *
 * The handling will be done in three stages:
 *
 * 1. idetape_issue_pc will send the packet command to the drive, and will set
 * the interrupt handler to idetape_pc_intr.
 *
 * 2. On each interrupt, idetape_pc_intr will be called. This step will be
 * repeated until the device signals us that no more interrupts will be issued.
 *
 * 3. ATAPI Tape media access commands have immediate status with a delayed
 * process. In case of a successful initiation of a media access packet command,
 * the DSC bit will be set when the actual execution of the command is finished.
 * Since the tape drive will not issue an interrupt, we have to poll for this
 * event. In this case, we define the request as "low priority request" by
 * setting rq_status to IDETAPE_RQ_POSTPONED, set a timer to poll for DSC and
 * exit the driver.
 *
 * ide.c will then give higher priority to requests which originate from the
 * other device, until will change rq_status to RQ_ACTIVE.
 *
 * 4. When the packet command is finished, it will be checked for errors.
 *
 * 5. In case an error was found, we queue a request sense packet command in
 * front of the request queue and retry the operation up to
 * IDETAPE_MAX_PC_RETRIES times.
 *
 * 6. In case no error was found, or we decided to give up and not to retry
 * again, the callback function will be called and then we will handle the next
 * request.
 */
static ide_startstop_t idetape_transfer_pc(ide_drive_t *drive)
{
	idetape_tape_t *tape = drive->driver_data;

	return ide_transfer_pc(drive, tape->pc, idetape_pc_intr,
			       IDETAPE_WAIT_CMD, NULL);
}

static ide_startstop_t idetape_issue_pc(ide_drive_t *drive,
		struct ide_atapi_pc *pc)
{
	idetape_tape_t *tape = drive->driver_data;

	if (tape->pc->c[0] == REQUEST_SENSE &&
	    pc->c[0] == REQUEST_SENSE) {
		printk(KERN_ERR "ide-tape: possible ide-tape.c bug - "
			"Two request sense in serial were issued\n");
	}

	if (tape->failed_pc == NULL && pc->c[0] != REQUEST_SENSE)
		tape->failed_pc = pc;
	/* Set the current packet command */
	tape->pc = pc;

	if (pc->retries > IDETAPE_MAX_PC_RETRIES ||
		(pc->flags & PC_FLAG_ABORT)) {
		/*
		 * We will "abort" retrying a packet command in case legitimate
		 * error code was received (crossing a filemark, or end of the
		 * media, for example).
		 */
		if (!(pc->flags & PC_FLAG_ABORT)) {
			if (!(pc->c[0] == TEST_UNIT_READY &&
			      tape->sense_key == 2 && tape->asc == 4 &&
			     (tape->ascq == 1 || tape->ascq == 8))) {
				printk(KERN_ERR "ide-tape: %s: I/O error, "
						"pc = %2x, key = %2x, "
						"asc = %2x, ascq = %2x\n",
						tape->name, pc->c[0],
						tape->sense_key, tape->asc,
						tape->ascq);
			}
			/* Giving up */
			pc->error = IDETAPE_ERROR_GENERAL;
		}
		tape->failed_pc = NULL;
		pc->callback(drive);
		return ide_stopped;
	}
	debug_log(DBG_SENSE, "Retry #%d, cmd = %02X\n", pc->retries, pc->c[0]);

	pc->retries++;

	return ide_issue_pc(drive, pc, idetape_transfer_pc,
			    IDETAPE_WAIT_CMD, NULL);
}

/* A mode sense command is used to "sense" tape parameters. */
static void idetape_create_mode_sense_cmd(struct ide_atapi_pc *pc, u8 page_code)
{
	idetape_init_pc(pc);
	pc->c[0] = MODE_SENSE;
	if (page_code != IDETAPE_BLOCK_DESCRIPTOR)
		/* DBD = 1 - Don't return block descriptors */
		pc->c[1] = 8;
	pc->c[2] = page_code;
	/*
	 * Changed pc->c[3] to 0 (255 will at best return unused info).
	 *
	 * For SCSI this byte is defined as subpage instead of high byte
	 * of length and some IDE drives seem to interpret it this way
	 * and return an error when 255 is used.
	 */
	pc->c[3] = 0;
	/* We will just discard data in that case */
	pc->c[4] = 255;
	if (page_code == IDETAPE_BLOCK_DESCRIPTOR)
		pc->req_xfer = 12;
	else if (page_code == IDETAPE_CAPABILITIES_PAGE)
		pc->req_xfer = 24;
	else
		pc->req_xfer = 50;
}

static ide_startstop_t idetape_media_access_finished(ide_drive_t *drive)
{
	idetape_tape_t *tape = drive->driver_data;
	struct ide_atapi_pc *pc = tape->pc;
	u8 stat;

	stat = ide_read_status(drive);

	if (stat & SEEK_STAT) {
		if (stat & ERR_STAT) {
			/* Error detected */
			if (pc->c[0] != TEST_UNIT_READY)
				printk(KERN_ERR "ide-tape: %s: I/O error, ",
						tape->name);
			/* Retry operation */
			idetape_retry_pc(drive);
			return ide_stopped;
		}
		pc->error = 0;
	} else {
		pc->error = IDETAPE_ERROR_GENERAL;
		tape->failed_pc = NULL;
	}
	pc->callback(drive);
	return ide_stopped;
}

static void ide_tape_create_rw_cmd(idetape_tape_t *tape,
		struct ide_atapi_pc *pc, unsigned int length,
		struct idetape_bh *bh, u8 opcode)
{
	idetape_init_pc(pc);
	put_unaligned(cpu_to_be32(length), (unsigned int *) &pc->c[1]);
	pc->c[1] = 1;
	pc->bh = bh;
	pc->buf = NULL;
	pc->buf_size = length * tape->blk_size;
	pc->req_xfer = pc->buf_size;
	if (pc->req_xfer == tape->buffer_size)
		pc->flags |= PC_FLAG_DMA_OK;

	if (opcode == READ_6) {
		pc->c[0] = READ_6;
		atomic_set(&bh->b_count, 0);
	} else if (opcode == WRITE_6) {
		pc->c[0] = WRITE_6;
		pc->flags |= PC_FLAG_WRITING;
		pc->b_data = bh->b_data;
		pc->b_count = atomic_read(&bh->b_count);
	}
}

static ide_startstop_t idetape_do_request(ide_drive_t *drive,
					  struct request *rq, sector_t block)
{
	idetape_tape_t *tape = drive->driver_data;
	struct ide_atapi_pc *pc = NULL;
	struct request *postponed_rq = tape->postponed_rq;
	u8 stat;

	debug_log(DBG_SENSE, "sector: %ld, nr_sectors: %ld,"
			" current_nr_sectors: %d\n",
			rq->sector, rq->nr_sectors, rq->current_nr_sectors);

	if (!blk_special_request(rq)) {
		/* We do not support buffer cache originated requests. */
		printk(KERN_NOTICE "ide-tape: %s: Unsupported request in "
			"request queue (%d)\n", drive->name, rq->cmd_type);
		ide_end_request(drive, 0, 0);
		return ide_stopped;
	}

	/* Retry a failed packet command */
	if (tape->failed_pc && tape->pc->c[0] == REQUEST_SENSE) {
		pc = tape->failed_pc;
		goto out;
	}

	if (postponed_rq != NULL)
		if (rq != postponed_rq) {
			printk(KERN_ERR "ide-tape: ide-tape.c bug - "
					"Two DSC requests were queued\n");
			idetape_end_request(drive, 0, 0);
			return ide_stopped;
		}

	tape->postponed_rq = NULL;

	/*
	 * If the tape is still busy, postpone our request and service
	 * the other device meanwhile.
	 */
	stat = ide_read_status(drive);

	if (!drive->dsc_overlap && !(rq->cmd[0] & REQ_IDETAPE_PC2))
		set_bit(IDETAPE_FLAG_IGNORE_DSC, &tape->flags);

	if (drive->post_reset == 1) {
		set_bit(IDETAPE_FLAG_IGNORE_DSC, &tape->flags);
		drive->post_reset = 0;
	}

	if (!test_and_clear_bit(IDETAPE_FLAG_IGNORE_DSC, &tape->flags) &&
	    (stat & SEEK_STAT) == 0) {
		if (postponed_rq == NULL) {
			tape->dsc_polling_start = jiffies;
			tape->dsc_poll_freq = tape->best_dsc_rw_freq;
			tape->dsc_timeout = jiffies + IDETAPE_DSC_RW_TIMEOUT;
		} else if (time_after(jiffies, tape->dsc_timeout)) {
			printk(KERN_ERR "ide-tape: %s: DSC timeout\n",
				tape->name);
			if (rq->cmd[0] & REQ_IDETAPE_PC2) {
				idetape_media_access_finished(drive);
				return ide_stopped;
			} else {
				return ide_do_reset(drive);
			}
		} else if (time_after(jiffies,
					tape->dsc_polling_start +
					IDETAPE_DSC_MA_THRESHOLD))
			tape->dsc_poll_freq = IDETAPE_DSC_MA_SLOW;
		idetape_postpone_request(drive);
		return ide_stopped;
	}
	if (rq->cmd[0] & REQ_IDETAPE_READ) {
		pc = idetape_next_pc_storage(drive);
		ide_tape_create_rw_cmd(tape, pc, rq->current_nr_sectors,
					(struct idetape_bh *)rq->special,
					READ_6);
		goto out;
	}
	if (rq->cmd[0] & REQ_IDETAPE_WRITE) {
		pc = idetape_next_pc_storage(drive);
		ide_tape_create_rw_cmd(tape, pc, rq->current_nr_sectors,
					 (struct idetape_bh *)rq->special,
					 WRITE_6);
		goto out;
	}
	if (rq->cmd[0] & REQ_IDETAPE_PC1) {
		pc = (struct ide_atapi_pc *) rq->buffer;
		rq->cmd[0] &= ~(REQ_IDETAPE_PC1);
		rq->cmd[0] |= REQ_IDETAPE_PC2;
		goto out;
	}
	if (rq->cmd[0] & REQ_IDETAPE_PC2) {
		idetape_media_access_finished(drive);
		return ide_stopped;
	}
	BUG();
out:
	if (test_bit(IDETAPE_FLAG_DRQ_INTERRUPT, &tape->flags))
		pc->flags |= PC_FLAG_DRQ_INTERRUPT;

	return idetape_issue_pc(drive, pc);
}

/*
 * The function below uses __get_free_pages to allocate a data buffer of size
 * tape->buffer_size (or a bit more). We attempt to combine sequential pages as
 * much as possible.
 *
 * It returns a pointer to the newly allocated buffer, or NULL in case of
 * failure.
 */
static struct idetape_bh *ide_tape_kmalloc_buffer(idetape_tape_t *tape,
						  int full, int clear)
{
	struct idetape_bh *prev_bh, *bh, *merge_bh;
	int pages = tape->pages_per_buffer;
	unsigned int order, b_allocd;
	char *b_data = NULL;

	merge_bh = kmalloc(sizeof(struct idetape_bh), GFP_KERNEL);
	bh = merge_bh;
	if (bh == NULL)
		goto abort;

	order = fls(pages) - 1;
	bh->b_data = (char *) __get_free_pages(GFP_KERNEL, order);
	if (!bh->b_data)
		goto abort;
	b_allocd = (1 << order) * PAGE_SIZE;
	pages &= (order-1);

	if (clear)
		memset(bh->b_data, 0, b_allocd);
	bh->b_reqnext = NULL;
	bh->b_size = b_allocd;
	atomic_set(&bh->b_count, full ? bh->b_size : 0);

	while (pages) {
		order = fls(pages) - 1;
		b_data = (char *) __get_free_pages(GFP_KERNEL, order);
		if (!b_data)
			goto abort;
		b_allocd = (1 << order) * PAGE_SIZE;

		if (clear)
			memset(b_data, 0, b_allocd);

		/* newly allocated page frames below buffer header or ...*/
		if (bh->b_data == b_data + b_allocd) {
			bh->b_size += b_allocd;
			bh->b_data -= b_allocd;
			if (full)
				atomic_add(b_allocd, &bh->b_count);
			continue;
		}
		/* they are above the header */
		if (b_data == bh->b_data + bh->b_size) {
			bh->b_size += b_allocd;
			if (full)
				atomic_add(b_allocd, &bh->b_count);
			continue;
		}
		prev_bh = bh;
		bh = kmalloc(sizeof(struct idetape_bh), GFP_KERNEL);
		if (!bh) {
			free_pages((unsigned long) b_data, order);
			goto abort;
		}
		bh->b_reqnext = NULL;
		bh->b_data = b_data;
		bh->b_size = b_allocd;
		atomic_set(&bh->b_count, full ? bh->b_size : 0);
		prev_bh->b_reqnext = bh;

		pages &= (order-1);
	}

	bh->b_size -= tape->excess_bh_size;
	if (full)
		atomic_sub(tape->excess_bh_size, &bh->b_count);
	return merge_bh;
abort:
	ide_tape_kfree_buffer(tape);
	return NULL;
}

static int idetape_copy_stage_from_user(idetape_tape_t *tape,
					const char __user *buf, int n)
{
	struct idetape_bh *bh = tape->bh;
	int count;
	int ret = 0;

	while (n) {
		if (bh == NULL) {
			printk(KERN_ERR "ide-tape: bh == NULL in %s\n",
					__func__);
			return 1;
		}
		count = min((unsigned int)
				(bh->b_size - atomic_read(&bh->b_count)),
				(unsigned int)n);
		if (copy_from_user(bh->b_data + atomic_read(&bh->b_count), buf,
				count))
			ret = 1;
		n -= count;
		atomic_add(count, &bh->b_count);
		buf += count;
		if (atomic_read(&bh->b_count) == bh->b_size) {
			bh = bh->b_reqnext;
			if (bh)
				atomic_set(&bh->b_count, 0);
		}
	}
	tape->bh = bh;
	return ret;
}

static int idetape_copy_stage_to_user(idetape_tape_t *tape, char __user *buf,
				      int n)
{
	struct idetape_bh *bh = tape->bh;
	int count;
	int ret = 0;

	while (n) {
		if (bh == NULL) {
			printk(KERN_ERR "ide-tape: bh == NULL in %s\n",
					__func__);
			return 1;
		}
		count = min(tape->b_count, n);
		if  (copy_to_user(buf, tape->b_data, count))
			ret = 1;
		n -= count;
		tape->b_data += count;
		tape->b_count -= count;
		buf += count;
		if (!tape->b_count) {
			bh = bh->b_reqnext;
			tape->bh = bh;
			if (bh) {
				tape->b_data = bh->b_data;
				tape->b_count = atomic_read(&bh->b_count);
			}
		}
	}
	return ret;
}

static void idetape_init_merge_buffer(idetape_tape_t *tape)
{
	struct idetape_bh *bh = tape->merge_bh;
	tape->bh = tape->merge_bh;

	if (tape->chrdev_dir == IDETAPE_DIR_WRITE)
		atomic_set(&bh->b_count, 0);
	else {
		tape->b_data = bh->b_data;
		tape->b_count = atomic_read(&bh->b_count);
	}
}

/*
 * Write a filemark if write_filemark=1. Flush the device buffers without
 * writing a filemark otherwise.
 */
static void idetape_create_write_filemark_cmd(ide_drive_t *drive,
		struct ide_atapi_pc *pc, int write_filemark)
{
	idetape_init_pc(pc);
	pc->c[0] = WRITE_FILEMARKS;
	pc->c[4] = write_filemark;
	pc->flags |= PC_FLAG_WAIT_FOR_DSC;
}

static void idetape_create_test_unit_ready_cmd(struct ide_atapi_pc *pc)
{
	idetape_init_pc(pc);
	pc->c[0] = TEST_UNIT_READY;
}

/*
 * We add a special packet command request to the tail of the request queue, and
 * wait for it to be serviced. This is not to be called from within the request
 * handling part of the driver! We allocate here data on the stack and it is
 * valid until the request is finished. This is not the case for the bottom part
 * of the driver, where we are always leaving the functions to wait for an
 * interrupt or a timer event.
 *
 * From the bottom part of the driver, we should allocate safe memory using
 * idetape_next_pc_storage() and ide_tape_next_rq_storage(), and add the request
 * to the request list without waiting for it to be serviced! In that case, we
 * usually use idetape_queue_pc_head().
 */
static int idetape_queue_pc_tail(ide_drive_t *drive, struct ide_atapi_pc *pc)
{
	struct ide_tape_obj *tape = drive->driver_data;
	struct request *rq;
	int error;

	rq = blk_get_request(drive->queue, READ, __GFP_WAIT);
	rq->cmd_type = REQ_TYPE_SPECIAL;
	rq->cmd[0] = REQ_IDETAPE_PC1;
	rq->buffer = (char *)pc;
	error = blk_execute_rq(drive->queue, tape->disk, rq, 0);
	blk_put_request(rq);
	return error;
}

static void idetape_create_load_unload_cmd(ide_drive_t *drive,
		struct ide_atapi_pc *pc, int cmd)
{
	idetape_init_pc(pc);
	pc->c[0] = START_STOP;
	pc->c[4] = cmd;
	pc->flags |= PC_FLAG_WAIT_FOR_DSC;
}

static int idetape_wait_ready(ide_drive_t *drive, unsigned long timeout)
{
	idetape_tape_t *tape = drive->driver_data;
	struct ide_atapi_pc pc;
	int load_attempted = 0;

	/* Wait for the tape to become ready */
	set_bit(IDETAPE_FLAG_MEDIUM_PRESENT, &tape->flags);
	timeout += jiffies;
	while (time_before(jiffies, timeout)) {
		idetape_create_test_unit_ready_cmd(&pc);
		if (!idetape_queue_pc_tail(drive, &pc))
			return 0;
		if ((tape->sense_key == 2 && tape->asc == 4 && tape->ascq == 2)
		    || (tape->asc == 0x3A)) {
			/* no media */
			if (load_attempted)
				return -ENOMEDIUM;
			idetape_create_load_unload_cmd(drive, &pc,
							IDETAPE_LU_LOAD_MASK);
			idetape_queue_pc_tail(drive, &pc);
			load_attempted = 1;
		/* not about to be ready */
		} else if (!(tape->sense_key == 2 && tape->asc == 4 &&
			     (tape->ascq == 1 || tape->ascq == 8)))
			return -EIO;
		msleep(100);
	}
	return -EIO;
}

static int idetape_flush_tape_buffers(ide_drive_t *drive)
{
	struct ide_atapi_pc pc;
	int rc;

	idetape_create_write_filemark_cmd(drive, &pc, 0);
	rc = idetape_queue_pc_tail(drive, &pc);
	if (rc)
		return rc;
	idetape_wait_ready(drive, 60 * 5 * HZ);
	return 0;
}

static void idetape_create_read_position_cmd(struct ide_atapi_pc *pc)
{
	idetape_init_pc(pc);
	pc->c[0] = READ_POSITION;
	pc->req_xfer = 20;
}

static int idetape_read_position(ide_drive_t *drive)
{
	idetape_tape_t *tape = drive->driver_data;
	struct ide_atapi_pc pc;
	int position;

	debug_log(DBG_PROCS, "Enter %s\n", __func__);

	idetape_create_read_position_cmd(&pc);
	if (idetape_queue_pc_tail(drive, &pc))
		return -1;
	position = tape->first_frame;
	return position;
}

static void idetape_create_locate_cmd(ide_drive_t *drive,
		struct ide_atapi_pc *pc,
		unsigned int block, u8 partition, int skip)
{
	idetape_init_pc(pc);
	pc->c[0] = POSITION_TO_ELEMENT;
	pc->c[1] = 2;
	put_unaligned(cpu_to_be32(block), (unsigned int *) &pc->c[3]);
	pc->c[8] = partition;
	pc->flags |= PC_FLAG_WAIT_FOR_DSC;
}

static int idetape_create_prevent_cmd(ide_drive_t *drive,
		struct ide_atapi_pc *pc, int prevent)
{
	idetape_tape_t *tape = drive->driver_data;

	/* device supports locking according to capabilities page */
	if (!(tape->caps[6] & 0x01))
		return 0;

	idetape_init_pc(pc);
	pc->c[0] = ALLOW_MEDIUM_REMOVAL;
	pc->c[4] = prevent;
	return 1;
}

static void __ide_tape_discard_merge_buffer(ide_drive_t *drive)
{
	idetape_tape_t *tape = drive->driver_data;

	if (tape->chrdev_dir != IDETAPE_DIR_READ)
		return;

	clear_bit(IDETAPE_FLAG_FILEMARK, &tape->flags);
	tape->merge_bh_size = 0;
	if (tape->merge_bh != NULL) {
		ide_tape_kfree_buffer(tape);
		tape->merge_bh = NULL;
	}

	tape->chrdev_dir = IDETAPE_DIR_NONE;
}

/*
 * Position the tape to the requested block using the LOCATE packet command.
 * A READ POSITION command is then issued to check where we are positioned. Like
 * all higher level operations, we queue the commands at the tail of the request
 * queue and wait for their completion.
 */
static int idetape_position_tape(ide_drive_t *drive, unsigned int block,
		u8 partition, int skip)
{
	idetape_tape_t *tape = drive->driver_data;
	int retval;
	struct ide_atapi_pc pc;

	if (tape->chrdev_dir == IDETAPE_DIR_READ)
		__ide_tape_discard_merge_buffer(drive);
	idetape_wait_ready(drive, 60 * 5 * HZ);
	idetape_create_locate_cmd(drive, &pc, block, partition, skip);
	retval = idetape_queue_pc_tail(drive, &pc);
	if (retval)
		return (retval);

	idetape_create_read_position_cmd(&pc);
	return (idetape_queue_pc_tail(drive, &pc));
}

static void ide_tape_discard_merge_buffer(ide_drive_t *drive,
					  int restore_position)
{
	idetape_tape_t *tape = drive->driver_data;
	int seek, position;

	__ide_tape_discard_merge_buffer(drive);
	if (restore_position) {
		position = idetape_read_position(drive);
		seek = position > 0 ? position : 0;
		if (idetape_position_tape(drive, seek, 0, 0)) {
			printk(KERN_INFO "ide-tape: %s: position_tape failed in"
					 " %s\n", tape->name, __func__);
			return;
		}
	}
}

/*
 * Generate a read/write request for the block device interface and wait for it
 * to be serviced.
 */
static int idetape_queue_rw_tail(ide_drive_t *drive, int cmd, int blocks,
				 struct idetape_bh *bh)
{
	idetape_tape_t *tape = drive->driver_data;
	struct request *rq;
	int ret, errors;

	debug_log(DBG_SENSE, "%s: cmd=%d\n", __func__, cmd);

	rq = blk_get_request(drive->queue, READ, __GFP_WAIT);
	rq->cmd_type = REQ_TYPE_SPECIAL;
	rq->cmd[0] = cmd;
	rq->rq_disk = tape->disk;
	rq->special = (void *)bh;
	rq->sector = tape->first_frame;
	rq->nr_sectors = blocks;
	rq->current_nr_sectors = blocks;
	blk_execute_rq(drive->queue, tape->disk, rq, 0);

	errors = rq->errors;
	ret = tape->blk_size * (blocks - rq->current_nr_sectors);
	blk_put_request(rq);

	if ((cmd & (REQ_IDETAPE_READ | REQ_IDETAPE_WRITE)) == 0)
		return 0;

	if (tape->merge_bh)
		idetape_init_merge_buffer(tape);
	if (errors == IDETAPE_ERROR_GENERAL)
		return -EIO;
	return ret;
}

static void idetape_create_inquiry_cmd(struct ide_atapi_pc *pc)
{
	idetape_init_pc(pc);
	pc->c[0] = INQUIRY;
	pc->c[4] = 254;
	pc->req_xfer = 254;
}

static void idetape_create_rewind_cmd(ide_drive_t *drive,
		struct ide_atapi_pc *pc)
{
	idetape_init_pc(pc);
	pc->c[0] = REZERO_UNIT;
	pc->flags |= PC_FLAG_WAIT_FOR_DSC;
}

static void idetape_create_erase_cmd(struct ide_atapi_pc *pc)
{
	idetape_init_pc(pc);
	pc->c[0] = ERASE;
	pc->c[1] = 1;
	pc->flags |= PC_FLAG_WAIT_FOR_DSC;
}

static void idetape_create_space_cmd(struct ide_atapi_pc *pc, int count, u8 cmd)
{
	idetape_init_pc(pc);
	pc->c[0] = SPACE;
	put_unaligned(cpu_to_be32(count), (unsigned int *) &pc->c[1]);
	pc->c[1] = cmd;
	pc->flags |= PC_FLAG_WAIT_FOR_DSC;
}

/* Queue up a character device originated write request. */
static int idetape_add_chrdev_write_request(ide_drive_t *drive, int blocks)
{
	idetape_tape_t *tape = drive->driver_data;

	debug_log(DBG_CHRDEV, "Enter %s\n", __func__);

	return idetape_queue_rw_tail(drive, REQ_IDETAPE_WRITE,
				     blocks, tape->merge_bh);
}

static void ide_tape_flush_merge_buffer(ide_drive_t *drive)
{
	idetape_tape_t *tape = drive->driver_data;
	int blocks, min;
	struct idetape_bh *bh;

	if (tape->chrdev_dir != IDETAPE_DIR_WRITE) {
		printk(KERN_ERR "ide-tape: bug: Trying to empty merge buffer"
				" but we are not writing.\n");
		return;
	}
	if (tape->merge_bh_size > tape->buffer_size) {
		printk(KERN_ERR "ide-tape: bug: merge_buffer too big\n");
		tape->merge_bh_size = tape->buffer_size;
	}
	if (tape->merge_bh_size) {
		blocks = tape->merge_bh_size / tape->blk_size;
		if (tape->merge_bh_size % tape->blk_size) {
			unsigned int i;

			blocks++;
			i = tape->blk_size - tape->merge_bh_size %
				tape->blk_size;
			bh = tape->bh->b_reqnext;
			while (bh) {
				atomic_set(&bh->b_count, 0);
				bh = bh->b_reqnext;
			}
			bh = tape->bh;
			while (i) {
				if (bh == NULL) {
					printk(KERN_INFO "ide-tape: bug,"
							 " bh NULL\n");
					break;
				}
				min = min(i, (unsigned int)(bh->b_size -
						atomic_read(&bh->b_count)));
				memset(bh->b_data + atomic_read(&bh->b_count),
						0, min);
				atomic_add(min, &bh->b_count);
				i -= min;
				bh = bh->b_reqnext;
			}
		}
		(void) idetape_add_chrdev_write_request(drive, blocks);
		tape->merge_bh_size = 0;
	}
	if (tape->merge_bh != NULL) {
		ide_tape_kfree_buffer(tape);
		tape->merge_bh = NULL;
	}
	tape->chrdev_dir = IDETAPE_DIR_NONE;
}

static int idetape_init_read(ide_drive_t *drive)
{
	idetape_tape_t *tape = drive->driver_data;
	int bytes_read;

	/* Initialize read operation */
	if (tape->chrdev_dir != IDETAPE_DIR_READ) {
		if (tape->chrdev_dir == IDETAPE_DIR_WRITE) {
			ide_tape_flush_merge_buffer(drive);
			idetape_flush_tape_buffers(drive);
		}
		if (tape->merge_bh || tape->merge_bh_size) {
			printk(KERN_ERR "ide-tape: merge_bh_size should be"
					 " 0 now\n");
			tape->merge_bh_size = 0;
		}
		tape->merge_bh = ide_tape_kmalloc_buffer(tape, 0, 0);
		if (!tape->merge_bh)
			return -ENOMEM;
		tape->chrdev_dir = IDETAPE_DIR_READ;

		/*
		 * Issue a read 0 command to ensure that DSC handshake is
		 * switched from completion mode to buffer available mode.
		 * No point in issuing this if DSC overlap isn't supported, some
		 * drives (Seagate STT3401A) will return an error.
		 */
		if (drive->dsc_overlap) {
			bytes_read = idetape_queue_rw_tail(drive,
							REQ_IDETAPE_READ, 0,
							tape->merge_bh);
			if (bytes_read < 0) {
				ide_tape_kfree_buffer(tape);
				tape->merge_bh = NULL;
				tape->chrdev_dir = IDETAPE_DIR_NONE;
				return bytes_read;
			}
		}
	}

	return 0;
}

/* called from idetape_chrdev_read() to service a chrdev read request. */
static int idetape_add_chrdev_read_request(ide_drive_t *drive, int blocks)
{
	idetape_tape_t *tape = drive->driver_data;

	debug_log(DBG_PROCS, "Enter %s, %d blocks\n", __func__, blocks);

	/* If we are at a filemark, return a read length of 0 */
	if (test_bit(IDETAPE_FLAG_FILEMARK, &tape->flags))
		return 0;

	idetape_init_read(drive);

	return idetape_queue_rw_tail(drive, REQ_IDETAPE_READ, blocks,
				     tape->merge_bh);
}

static void idetape_pad_zeros(ide_drive_t *drive, int bcount)
{
	idetape_tape_t *tape = drive->driver_data;
	struct idetape_bh *bh;
	int blocks;

	while (bcount) {
		unsigned int count;

		bh = tape->merge_bh;
		count = min(tape->buffer_size, bcount);
		bcount -= count;
		blocks = count / tape->blk_size;
		while (count) {
			atomic_set(&bh->b_count,
				   min(count, (unsigned int)bh->b_size));
			memset(bh->b_data, 0, atomic_read(&bh->b_count));
			count -= atomic_read(&bh->b_count);
			bh = bh->b_reqnext;
		}
		idetape_queue_rw_tail(drive, REQ_IDETAPE_WRITE, blocks,
				      tape->merge_bh);
	}
}

/*
 * Rewinds the tape to the Beginning Of the current Partition (BOP). We
 * currently support only one partition.
 */
static int idetape_rewind_tape(ide_drive_t *drive)
{
	int retval;
	struct ide_atapi_pc pc;
	idetape_tape_t *tape;
	tape = drive->driver_data;

	debug_log(DBG_SENSE, "Enter %s\n", __func__);

	idetape_create_rewind_cmd(drive, &pc);
	retval = idetape_queue_pc_tail(drive, &pc);
	if (retval)
		return retval;

	idetape_create_read_position_cmd(&pc);
	retval = idetape_queue_pc_tail(drive, &pc);
	if (retval)
		return retval;
	return 0;
}

/* mtio.h compatible commands should be issued to the chrdev interface. */
static int idetape_blkdev_ioctl(ide_drive_t *drive, unsigned int cmd,
				unsigned long arg)
{
	idetape_tape_t *tape = drive->driver_data;
	void __user *argp = (void __user *)arg;

	struct idetape_config {
		int dsc_rw_frequency;
		int dsc_media_access_frequency;
		int nr_stages;
	} config;

	debug_log(DBG_PROCS, "Enter %s\n", __func__);

	switch (cmd) {
	case 0x0340:
		if (copy_from_user(&config, argp, sizeof(config)))
			return -EFAULT;
		tape->best_dsc_rw_freq = config.dsc_rw_frequency;
		break;
	case 0x0350:
		config.dsc_rw_frequency = (int) tape->best_dsc_rw_freq;
		config.nr_stages = 1;
		if (copy_to_user(argp, &config, sizeof(config)))
			return -EFAULT;
		break;
	default:
		return -EIO;
	}
	return 0;
}

static int idetape_space_over_filemarks(ide_drive_t *drive, short mt_op,
					int mt_count)
{
	idetape_tape_t *tape = drive->driver_data;
	struct ide_atapi_pc pc;
	int retval, count = 0;
	int sprev = !!(tape->caps[4] & 0x20);

	if (mt_count == 0)
		return 0;
	if (MTBSF == mt_op || MTBSFM == mt_op) {
		if (!sprev)
			return -EIO;
		mt_count = -mt_count;
	}

	if (tape->chrdev_dir == IDETAPE_DIR_READ) {
		tape->merge_bh_size = 0;
		if (test_and_clear_bit(IDETAPE_FLAG_FILEMARK, &tape->flags))
			++count;
		ide_tape_discard_merge_buffer(drive, 0);
	}

	switch (mt_op) {
	case MTFSF:
	case MTBSF:
		idetape_create_space_cmd(&pc, mt_count - count,
					 IDETAPE_SPACE_OVER_FILEMARK);
		return idetape_queue_pc_tail(drive, &pc);
	case MTFSFM:
	case MTBSFM:
		if (!sprev)
			return -EIO;
		retval = idetape_space_over_filemarks(drive, MTFSF,
						      mt_count - count);
		if (retval)
			return retval;
		count = (MTBSFM == mt_op ? 1 : -1);
		return idetape_space_over_filemarks(drive, MTFSF, count);
	default:
		printk(KERN_ERR "ide-tape: MTIO operation %d not supported\n",
				mt_op);
		return -EIO;
	}
}

/*
 * Our character device read / write functions.
 *
 * The tape is optimized to maximize throughput when it is transferring an
 * integral number of the "continuous transfer limit", which is a parameter of
 * the specific tape (26kB on my particular tape, 32kB for Onstream).
 *
 * As of version 1.3 of the driver, the character device provides an abstract
 * continuous view of the media - any mix of block sizes (even 1 byte) on the
 * same backup/restore procedure is supported. The driver will internally
 * convert the requests to the recommended transfer unit, so that an unmatch
 * between the user's block size to the recommended size will only result in a
 * (slightly) increased driver overhead, but will no longer hit performance.
 * This is not applicable to Onstream.
 */
static ssize_t idetape_chrdev_read(struct file *file, char __user *buf,
				   size_t count, loff_t *ppos)
{
	struct ide_tape_obj *tape = ide_tape_f(file);
	ide_drive_t *drive = tape->drive;
	ssize_t bytes_read, temp, actually_read = 0, rc;
	ssize_t ret = 0;
	u16 ctl = *(u16 *)&tape->caps[12];

	debug_log(DBG_CHRDEV, "Enter %s, count %Zd\n", __func__, count);

	if (tape->chrdev_dir != IDETAPE_DIR_READ) {
		if (test_bit(IDETAPE_FLAG_DETECT_BS, &tape->flags))
			if (count > tape->blk_size &&
			    (count % tape->blk_size) == 0)
				tape->user_bs_factor = count / tape->blk_size;
	}
	rc = idetape_init_read(drive);
	if (rc < 0)
		return rc;
	if (count == 0)
		return (0);
	if (tape->merge_bh_size) {
		actually_read = min((unsigned int)(tape->merge_bh_size),
				    (unsigned int)count);
		if (idetape_copy_stage_to_user(tape, buf, actually_read))
			ret = -EFAULT;
		buf += actually_read;
		tape->merge_bh_size -= actually_read;
		count -= actually_read;
	}
	while (count >= tape->buffer_size) {
		bytes_read = idetape_add_chrdev_read_request(drive, ctl);
		if (bytes_read <= 0)
			goto finish;
		if (idetape_copy_stage_to_user(tape, buf, bytes_read))
			ret = -EFAULT;
		buf += bytes_read;
		count -= bytes_read;
		actually_read += bytes_read;
	}
	if (count) {
		bytes_read = idetape_add_chrdev_read_request(drive, ctl);
		if (bytes_read <= 0)
			goto finish;
		temp = min((unsigned long)count, (unsigned long)bytes_read);
		if (idetape_copy_stage_to_user(tape, buf, temp))
			ret = -EFAULT;
		actually_read += temp;
		tape->merge_bh_size = bytes_read-temp;
	}
finish:
	if (!actually_read && test_bit(IDETAPE_FLAG_FILEMARK, &tape->flags)) {
		debug_log(DBG_SENSE, "%s: spacing over filemark\n", tape->name);

		idetape_space_over_filemarks(drive, MTFSF, 1);
		return 0;
	}

	return ret ? ret : actually_read;
}

static ssize_t idetape_chrdev_write(struct file *file, const char __user *buf,
				     size_t count, loff_t *ppos)
{
	struct ide_tape_obj *tape = ide_tape_f(file);
	ide_drive_t *drive = tape->drive;
	ssize_t actually_written = 0;
	ssize_t ret = 0;
	u16 ctl = *(u16 *)&tape->caps[12];

	/* The drive is write protected. */
	if (tape->write_prot)
		return -EACCES;

	debug_log(DBG_CHRDEV, "Enter %s, count %Zd\n", __func__, count);

	/* Initialize write operation */
	if (tape->chrdev_dir != IDETAPE_DIR_WRITE) {
		if (tape->chrdev_dir == IDETAPE_DIR_READ)
			ide_tape_discard_merge_buffer(drive, 1);
		if (tape->merge_bh || tape->merge_bh_size) {
			printk(KERN_ERR "ide-tape: merge_bh_size "
				"should be 0 now\n");
			tape->merge_bh_size = 0;
		}
		tape->merge_bh = ide_tape_kmalloc_buffer(tape, 0, 0);
		if (!tape->merge_bh)
			return -ENOMEM;
		tape->chrdev_dir = IDETAPE_DIR_WRITE;
		idetape_init_merge_buffer(tape);

		/*
		 * Issue a write 0 command to ensure that DSC handshake is
		 * switched from completion mode to buffer available mode. No
		 * point in issuing this if DSC overlap isn't supported, some
		 * drives (Seagate STT3401A) will return an error.
		 */
		if (drive->dsc_overlap) {
			ssize_t retval = idetape_queue_rw_tail(drive,
							REQ_IDETAPE_WRITE, 0,
							tape->merge_bh);
			if (retval < 0) {
				ide_tape_kfree_buffer(tape);
				tape->merge_bh = NULL;
				tape->chrdev_dir = IDETAPE_DIR_NONE;
				return retval;
			}
		}
	}
	if (count == 0)
		return (0);
	if (tape->merge_bh_size) {
		if (tape->merge_bh_size >= tape->buffer_size) {
			printk(KERN_ERR "ide-tape: bug: merge buf too big\n");
			tape->merge_bh_size = 0;
		}
		actually_written = min((unsigned int)
				(tape->buffer_size - tape->merge_bh_size),
				(unsigned int)count);
		if (idetape_copy_stage_from_user(tape, buf, actually_written))
				ret = -EFAULT;
		buf += actually_written;
		tape->merge_bh_size += actually_written;
		count -= actually_written;

		if (tape->merge_bh_size == tape->buffer_size) {
			ssize_t retval;
			tape->merge_bh_size = 0;
			retval = idetape_add_chrdev_write_request(drive, ctl);
			if (retval <= 0)
				return (retval);
		}
	}
	while (count >= tape->buffer_size) {
		ssize_t retval;
		if (idetape_copy_stage_from_user(tape, buf, tape->buffer_size))
			ret = -EFAULT;
		buf += tape->buffer_size;
		count -= tape->buffer_size;
		retval = idetape_add_chrdev_write_request(drive, ctl);
		actually_written += tape->buffer_size;
		if (retval <= 0)
			return (retval);
	}
	if (count) {
		actually_written += count;
		if (idetape_copy_stage_from_user(tape, buf, count))
			ret = -EFAULT;
		tape->merge_bh_size += count;
	}
	return ret ? ret : actually_written;
}

static int idetape_write_filemark(ide_drive_t *drive)
{
	struct ide_atapi_pc pc;

	/* Write a filemark */
	idetape_create_write_filemark_cmd(drive, &pc, 1);
	if (idetape_queue_pc_tail(drive, &pc)) {
		printk(KERN_ERR "ide-tape: Couldn't write a filemark\n");
		return -EIO;
	}
	return 0;
}

/*
 * Called from idetape_chrdev_ioctl when the general mtio MTIOCTOP ioctl is
 * requested.
 *
 * Note: MTBSF and MTBSFM are not supported when the tape doesn't support
 * spacing over filemarks in the reverse direction. In this case, MTFSFM is also
 * usually not supported.
 *
 * The following commands are currently not supported:
 *
 * MTFSS, MTBSS, MTWSM, MTSETDENSITY, MTSETDRVBUFFER, MT_ST_BOOLEANS,
 * MT_ST_WRITE_THRESHOLD.
 */
static int idetape_mtioctop(ide_drive_t *drive, short mt_op, int mt_count)
{
	idetape_tape_t *tape = drive->driver_data;
	struct ide_atapi_pc pc;
	int i, retval;

	debug_log(DBG_ERR, "Handling MTIOCTOP ioctl: mt_op=%d, mt_count=%d\n",
			mt_op, mt_count);

	switch (mt_op) {
	case MTFSF:
	case MTFSFM:
	case MTBSF:
	case MTBSFM:
		if (!mt_count)
			return 0;
		return idetape_space_over_filemarks(drive, mt_op, mt_count);
	default:
		break;
	}

	switch (mt_op) {
	case MTWEOF:
		if (tape->write_prot)
			return -EACCES;
		ide_tape_discard_merge_buffer(drive, 1);
		for (i = 0; i < mt_count; i++) {
			retval = idetape_write_filemark(drive);
			if (retval)
				return retval;
		}
		return 0;
	case MTREW:
		ide_tape_discard_merge_buffer(drive, 0);
		if (idetape_rewind_tape(drive))
			return -EIO;
		return 0;
	case MTLOAD:
		ide_tape_discard_merge_buffer(drive, 0);
		idetape_create_load_unload_cmd(drive, &pc,
					       IDETAPE_LU_LOAD_MASK);
		return idetape_queue_pc_tail(drive, &pc);
	case MTUNLOAD:
	case MTOFFL:
		/*
		 * If door is locked, attempt to unlock before
		 * attempting to eject.
		 */
		if (tape->door_locked) {
			if (idetape_create_prevent_cmd(drive, &pc, 0))
				if (!idetape_queue_pc_tail(drive, &pc))
					tape->door_locked = DOOR_UNLOCKED;
		}
		ide_tape_discard_merge_buffer(drive, 0);
		idetape_create_load_unload_cmd(drive, &pc,
					      !IDETAPE_LU_LOAD_MASK);
		retval = idetape_queue_pc_tail(drive, &pc);
		if (!retval)
			clear_bit(IDETAPE_FLAG_MEDIUM_PRESENT, &tape->flags);
		return retval;
	case MTNOP:
		ide_tape_discard_merge_buffer(drive, 0);
		return idetape_flush_tape_buffers(drive);
	case MTRETEN:
		ide_tape_discard_merge_buffer(drive, 0);
		idetape_create_load_unload_cmd(drive, &pc,
			IDETAPE_LU_RETENSION_MASK | IDETAPE_LU_LOAD_MASK);
		return idetape_queue_pc_tail(drive, &pc);
	case MTEOM:
		idetape_create_space_cmd(&pc, 0, IDETAPE_SPACE_TO_EOD);
		return idetape_queue_pc_tail(drive, &pc);
	case MTERASE:
		(void)idetape_rewind_tape(drive);
		idetape_create_erase_cmd(&pc);
		return idetape_queue_pc_tail(drive, &pc);
	case MTSETBLK:
		if (mt_count) {
			if (mt_count < tape->blk_size ||
			    mt_count % tape->blk_size)
				return -EIO;
			tape->user_bs_factor = mt_count / tape->blk_size;
			clear_bit(IDETAPE_FLAG_DETECT_BS, &tape->flags);
		} else
			set_bit(IDETAPE_FLAG_DETECT_BS, &tape->flags);
		return 0;
	case MTSEEK:
		ide_tape_discard_merge_buffer(drive, 0);
		return idetape_position_tape(drive,
			mt_count * tape->user_bs_factor, tape->partition, 0);
	case MTSETPART:
		ide_tape_discard_merge_buffer(drive, 0);
		return idetape_position_tape(drive, 0, mt_count, 0);
	case MTFSR:
	case MTBSR:
	case MTLOCK:
		if (!idetape_create_prevent_cmd(drive, &pc, 1))
			return 0;
		retval = idetape_queue_pc_tail(drive, &pc);
		if (retval)
			return retval;
		tape->door_locked = DOOR_EXPLICITLY_LOCKED;
		return 0;
	case MTUNLOCK:
		if (!idetape_create_prevent_cmd(drive, &pc, 0))
			return 0;
		retval = idetape_queue_pc_tail(drive, &pc);
		if (retval)
			return retval;
		tape->door_locked = DOOR_UNLOCKED;
		return 0;
	default:
		printk(KERN_ERR "ide-tape: MTIO operation %d not supported\n",
				mt_op);
		return -EIO;
	}
}

/*
 * Our character device ioctls. General mtio.h magnetic io commands are
 * supported here, and not in the corresponding block interface. Our own
 * ide-tape ioctls are supported on both interfaces.
 */
static int idetape_chrdev_ioctl(struct inode *inode, struct file *file,
				unsigned int cmd, unsigned long arg)
{
	struct ide_tape_obj *tape = ide_tape_f(file);
	ide_drive_t *drive = tape->drive;
	struct mtop mtop;
	struct mtget mtget;
	struct mtpos mtpos;
	int block_offset = 0, position = tape->first_frame;
	void __user *argp = (void __user *)arg;

	debug_log(DBG_CHRDEV, "Enter %s, cmd=%u\n", __func__, cmd);

	if (tape->chrdev_dir == IDETAPE_DIR_WRITE) {
		ide_tape_flush_merge_buffer(drive);
		idetape_flush_tape_buffers(drive);
	}
	if (cmd == MTIOCGET || cmd == MTIOCPOS) {
		block_offset = tape->merge_bh_size /
			(tape->blk_size * tape->user_bs_factor);
		position = idetape_read_position(drive);
		if (position < 0)
			return -EIO;
	}
	switch (cmd) {
	case MTIOCTOP:
		if (copy_from_user(&mtop, argp, sizeof(struct mtop)))
			return -EFAULT;
		return idetape_mtioctop(drive, mtop.mt_op, mtop.mt_count);
	case MTIOCGET:
		memset(&mtget, 0, sizeof(struct mtget));
		mtget.mt_type = MT_ISSCSI2;
		mtget.mt_blkno = position / tape->user_bs_factor - block_offset;
		mtget.mt_dsreg =
			((tape->blk_size * tape->user_bs_factor)
			 << MT_ST_BLKSIZE_SHIFT) & MT_ST_BLKSIZE_MASK;

		if (tape->drv_write_prot)
			mtget.mt_gstat |= GMT_WR_PROT(0xffffffff);

		if (copy_to_user(argp, &mtget, sizeof(struct mtget)))
			return -EFAULT;
		return 0;
	case MTIOCPOS:
		mtpos.mt_blkno = position / tape->user_bs_factor - block_offset;
		if (copy_to_user(argp, &mtpos, sizeof(struct mtpos)))
			return -EFAULT;
		return 0;
	default:
		if (tape->chrdev_dir == IDETAPE_DIR_READ)
			ide_tape_discard_merge_buffer(drive, 1);
		return idetape_blkdev_ioctl(drive, cmd, arg);
	}
}

/*
 * Do a mode sense page 0 with block descriptor and if it succeeds set the tape
 * block size with the reported value.
 */
static void ide_tape_get_bsize_from_bdesc(ide_drive_t *drive)
{
	idetape_tape_t *tape = drive->driver_data;
	struct ide_atapi_pc pc;

	idetape_create_mode_sense_cmd(&pc, IDETAPE_BLOCK_DESCRIPTOR);
	if (idetape_queue_pc_tail(drive, &pc)) {
		printk(KERN_ERR "ide-tape: Can't get block descriptor\n");
		if (tape->blk_size == 0) {
			printk(KERN_WARNING "ide-tape: Cannot deal with zero "
					    "block size, assuming 32k\n");
			tape->blk_size = 32768;
		}
		return;
	}
	tape->blk_size = (pc.buf[4 + 5] << 16) +
				(pc.buf[4 + 6] << 8)  +
				 pc.buf[4 + 7];
	tape->drv_write_prot = (pc.buf[2] & 0x80) >> 7;
}

static int idetape_chrdev_open(struct inode *inode, struct file *filp)
{
	unsigned int minor = iminor(inode), i = minor & ~0xc0;
	ide_drive_t *drive;
	idetape_tape_t *tape;
	struct ide_atapi_pc pc;
	int retval;

	if (i >= MAX_HWIFS * MAX_DRIVES)
		return -ENXIO;

	lock_kernel();
	tape = ide_tape_chrdev_get(i);
	if (!tape) {
		unlock_kernel();
		return -ENXIO;
	}

	debug_log(DBG_CHRDEV, "Enter %s\n", __func__);

	/*
	 * We really want to do nonseekable_open(inode, filp); here, but some
	 * versions of tar incorrectly call lseek on tapes and bail out if that
	 * fails.  So we disallow pread() and pwrite(), but permit lseeks.
	 */
	filp->f_mode &= ~(FMODE_PREAD | FMODE_PWRITE);

	drive = tape->drive;

	filp->private_data = tape;

	if (test_and_set_bit(IDETAPE_FLAG_BUSY, &tape->flags)) {
		retval = -EBUSY;
		goto out_put_tape;
	}

	retval = idetape_wait_ready(drive, 60 * HZ);
	if (retval) {
		clear_bit(IDETAPE_FLAG_BUSY, &tape->flags);
		printk(KERN_ERR "ide-tape: %s: drive not ready\n", tape->name);
		goto out_put_tape;
	}

	idetape_read_position(drive);
	if (!test_bit(IDETAPE_FLAG_ADDRESS_VALID, &tape->flags))
		(void)idetape_rewind_tape(drive);

	/* Read block size and write protect status from drive. */
	ide_tape_get_bsize_from_bdesc(drive);

	/* Set write protect flag if device is opened as read-only. */
	if ((filp->f_flags & O_ACCMODE) == O_RDONLY)
		tape->write_prot = 1;
	else
		tape->write_prot = tape->drv_write_prot;

	/* Make sure drive isn't write protected if user wants to write. */
	if (tape->write_prot) {
		if ((filp->f_flags & O_ACCMODE) == O_WRONLY ||
		    (filp->f_flags & O_ACCMODE) == O_RDWR) {
			clear_bit(IDETAPE_FLAG_BUSY, &tape->flags);
			retval = -EROFS;
			goto out_put_tape;
		}
	}

	/* Lock the tape drive door so user can't eject. */
	if (tape->chrdev_dir == IDETAPE_DIR_NONE) {
		if (idetape_create_prevent_cmd(drive, &pc, 1)) {
			if (!idetape_queue_pc_tail(drive, &pc)) {
				if (tape->door_locked != DOOR_EXPLICITLY_LOCKED)
					tape->door_locked = DOOR_LOCKED;
			}
		}
	}
	unlock_kernel();
	return 0;

out_put_tape:
	ide_tape_put(tape);
	unlock_kernel();
	return retval;
}

static void idetape_write_release(ide_drive_t *drive, unsigned int minor)
{
	idetape_tape_t *tape = drive->driver_data;

	ide_tape_flush_merge_buffer(drive);
	tape->merge_bh = ide_tape_kmalloc_buffer(tape, 1, 0);
	if (tape->merge_bh != NULL) {
		idetape_pad_zeros(drive, tape->blk_size *
				(tape->user_bs_factor - 1));
		ide_tape_kfree_buffer(tape);
		tape->merge_bh = NULL;
	}
	idetape_write_filemark(drive);
	idetape_flush_tape_buffers(drive);
	idetape_flush_tape_buffers(drive);
}

static int idetape_chrdev_release(struct inode *inode, struct file *filp)
{
	struct ide_tape_obj *tape = ide_tape_f(filp);
	ide_drive_t *drive = tape->drive;
	struct ide_atapi_pc pc;
	unsigned int minor = iminor(inode);

	lock_kernel();
	tape = drive->driver_data;

	debug_log(DBG_CHRDEV, "Enter %s\n", __func__);

	if (tape->chrdev_dir == IDETAPE_DIR_WRITE)
		idetape_write_release(drive, minor);
	if (tape->chrdev_dir == IDETAPE_DIR_READ) {
		if (minor < 128)
			ide_tape_discard_merge_buffer(drive, 1);
	}

	if (minor < 128 && test_bit(IDETAPE_FLAG_MEDIUM_PRESENT, &tape->flags))
		(void) idetape_rewind_tape(drive);
	if (tape->chrdev_dir == IDETAPE_DIR_NONE) {
		if (tape->door_locked == DOOR_LOCKED) {
			if (idetape_create_prevent_cmd(drive, &pc, 0)) {
				if (!idetape_queue_pc_tail(drive, &pc))
					tape->door_locked = DOOR_UNLOCKED;
			}
		}
	}
	clear_bit(IDETAPE_FLAG_BUSY, &tape->flags);
	ide_tape_put(tape);
	unlock_kernel();
	return 0;
}

/*
 * check the contents of the ATAPI IDENTIFY command results. We return:
 *
 * 1 - If the tape can be supported by us, based on the information we have so
 * far.
 *
 * 0 - If this tape driver is not currently supported by us.
 */
static int idetape_identify_device(ide_drive_t *drive)
{
	u8 gcw[2], protocol, device_type, removable, packet_size;

	if (drive->id_read == 0)
		return 1;

	*((unsigned short *) &gcw) = drive->id->config;

	protocol	=   (gcw[1] & 0xC0) >> 6;
	device_type	=    gcw[1] & 0x1F;
	removable	= !!(gcw[0] & 0x80);
	packet_size	=    gcw[0] & 0x3;

	/* Check that we can support this device */
	if (protocol != 2)
		printk(KERN_ERR "ide-tape: Protocol (0x%02x) is not ATAPI\n",
				protocol);
	else if (device_type != 1)
		printk(KERN_ERR "ide-tape: Device type (0x%02x) is not set "
				"to tape\n", device_type);
	else if (!removable)
		printk(KERN_ERR "ide-tape: The removable flag is not set\n");
	else if (packet_size != 0) {
		printk(KERN_ERR "ide-tape: Packet size (0x%02x) is not 12"
				" bytes\n", packet_size);
	} else
		return 1;
	return 0;
}

static void idetape_get_inquiry_results(ide_drive_t *drive)
{
	idetape_tape_t *tape = drive->driver_data;
	struct ide_atapi_pc pc;
	char fw_rev[6], vendor_id[10], product_id[18];

	idetape_create_inquiry_cmd(&pc);
	if (idetape_queue_pc_tail(drive, &pc)) {
		printk(KERN_ERR "ide-tape: %s: can't get INQUIRY results\n",
				tape->name);
		return;
	}
	memcpy(vendor_id, &pc.buf[8], 8);
	memcpy(product_id, &pc.buf[16], 16);
	memcpy(fw_rev, &pc.buf[32], 4);

	ide_fixstring(vendor_id, 10, 0);
	ide_fixstring(product_id, 18, 0);
	ide_fixstring(fw_rev, 6, 0);

	printk(KERN_INFO "ide-tape: %s <-> %s: %s %s rev %s\n",
			drive->name, tape->name, vendor_id, product_id, fw_rev);
}

/*
 * Ask the tape about its various parameters. In particular, we will adjust our
 * data transfer buffer	size to the recommended value as returned by the tape.
 */
static void idetape_get_mode_sense_results(ide_drive_t *drive)
{
	idetape_tape_t *tape = drive->driver_data;
	struct ide_atapi_pc pc;
	u8 *caps;
	u8 speed, max_speed;

	idetape_create_mode_sense_cmd(&pc, IDETAPE_CAPABILITIES_PAGE);
	if (idetape_queue_pc_tail(drive, &pc)) {
		printk(KERN_ERR "ide-tape: Can't get tape parameters - assuming"
				" some default values\n");
		tape->blk_size = 512;
		put_unaligned(52,   (u16 *)&tape->caps[12]);
		put_unaligned(540,  (u16 *)&tape->caps[14]);
		put_unaligned(6*52, (u16 *)&tape->caps[16]);
		return;
	}
	caps = pc.buf + 4 + pc.buf[3];

	/* convert to host order and save for later use */
	speed = be16_to_cpu(*(u16 *)&caps[14]);
	max_speed = be16_to_cpu(*(u16 *)&caps[8]);

	put_unaligned(max_speed, (u16 *)&caps[8]);
	put_unaligned(be16_to_cpu(*(u16 *)&caps[12]), (u16 *)&caps[12]);
	put_unaligned(speed, (u16 *)&caps[14]);
	put_unaligned(be16_to_cpu(*(u16 *)&caps[16]), (u16 *)&caps[16]);

	if (!speed) {
		printk(KERN_INFO "ide-tape: %s: invalid tape speed "
				"(assuming 650KB/sec)\n", drive->name);
		put_unaligned(650, (u16 *)&caps[14]);
	}
	if (!max_speed) {
		printk(KERN_INFO "ide-tape: %s: invalid max_speed "
				"(assuming 650KB/sec)\n", drive->name);
		put_unaligned(650, (u16 *)&caps[8]);
	}

	memcpy(&tape->caps, caps, 20);
	if (caps[7] & 0x02)
		tape->blk_size = 512;
	else if (caps[7] & 0x04)
		tape->blk_size = 1024;
}

#ifdef CONFIG_IDE_PROC_FS
static void idetape_add_settings(ide_drive_t *drive)
{
	idetape_tape_t *tape = drive->driver_data;

	ide_add_setting(drive, "buffer", SETTING_READ, TYPE_SHORT, 0, 0xffff,
			1, 2, (u16 *)&tape->caps[16], NULL);
	ide_add_setting(drive, "speed", SETTING_READ, TYPE_SHORT, 0, 0xffff,
			1, 1, (u16 *)&tape->caps[14], NULL);
	ide_add_setting(drive, "buffer_size", SETTING_READ, TYPE_INT, 0, 0xffff,
			1, 1024, &tape->buffer_size, NULL);
	ide_add_setting(drive, "tdsc", SETTING_RW, TYPE_INT, IDETAPE_DSC_RW_MIN,
			IDETAPE_DSC_RW_MAX, 1000, HZ, &tape->best_dsc_rw_freq,
			NULL);
	ide_add_setting(drive, "dsc_overlap", SETTING_RW, TYPE_BYTE, 0, 1, 1,
			1, &drive->dsc_overlap, NULL);
	ide_add_setting(drive, "avg_speed", SETTING_READ, TYPE_INT, 0, 0xffff,
			1, 1, &tape->avg_speed, NULL);
	ide_add_setting(drive, "debug_mask", SETTING_RW, TYPE_INT, 0, 0xffff, 1,
			1, &tape->debug_mask, NULL);
}
#else
static inline void idetape_add_settings(ide_drive_t *drive) { ; }
#endif

/*
 * The function below is called to:
 *
 * 1. Initialize our various state variables.
 * 2. Ask the tape for its capabilities.
 * 3. Allocate a buffer which will be used for data transfer. The buffer size
 * is chosen based on the recommendation which we received in step 2.
 *
 * Note that at this point ide.c already assigned us an irq, so that we can
 * queue requests here and wait for their completion.
 */
static void idetape_setup(ide_drive_t *drive, idetape_tape_t *tape, int minor)
{
	unsigned long t;
	int speed;
	int buffer_size;
	u8 gcw[2];
	u16 *ctl = (u16 *)&tape->caps[12];

	spin_lock_init(&tape->lock);
	drive->dsc_overlap = 1;
	if (drive->hwif->host_flags & IDE_HFLAG_NO_DSC) {
		printk(KERN_INFO "ide-tape: %s: disabling DSC overlap\n",
				 tape->name);
		drive->dsc_overlap = 0;
	}
	/* Seagate Travan drives do not support DSC overlap. */
	if (strstr(drive->id->model, "Seagate STT3401"))
		drive->dsc_overlap = 0;
	tape->minor = minor;
	tape->name[0] = 'h';
	tape->name[1] = 't';
	tape->name[2] = '0' + minor;
	tape->chrdev_dir = IDETAPE_DIR_NONE;
	tape->pc = tape->pc_stack;
	*((unsigned short *) &gcw) = drive->id->config;

	/* Command packet DRQ type */
	if (((gcw[0] & 0x60) >> 5) == 1)
		set_bit(IDETAPE_FLAG_DRQ_INTERRUPT, &tape->flags);

	idetape_get_inquiry_results(drive);
	idetape_get_mode_sense_results(drive);
	ide_tape_get_bsize_from_bdesc(drive);
	tape->user_bs_factor = 1;
	tape->buffer_size = *ctl * tape->blk_size;
	while (tape->buffer_size > 0xffff) {
		printk(KERN_NOTICE "ide-tape: decreasing stage size\n");
		*ctl /= 2;
		tape->buffer_size = *ctl * tape->blk_size;
	}
	buffer_size = tape->buffer_size;
	tape->pages_per_buffer = buffer_size / PAGE_SIZE;
	if (buffer_size % PAGE_SIZE) {
		tape->pages_per_buffer++;
		tape->excess_bh_size = PAGE_SIZE - buffer_size % PAGE_SIZE;
	}

	/* select the "best" DSC read/write polling freq */
	speed = max(*(u16 *)&tape->caps[14], *(u16 *)&tape->caps[8]);

	t = (IDETAPE_FIFO_THRESHOLD * tape->buffer_size * HZ) / (speed * 1000);

	/*
	 * Ensure that the number we got makes sense; limit it within
	 * IDETAPE_DSC_RW_MIN and IDETAPE_DSC_RW_MAX.
	 */
	tape->best_dsc_rw_freq = clamp_t(unsigned long, t, IDETAPE_DSC_RW_MIN,
					 IDETAPE_DSC_RW_MAX);
	printk(KERN_INFO "ide-tape: %s <-> %s: %dKBps, %d*%dkB buffer, "
		"%lums tDSC%s\n",
		drive->name, tape->name, *(u16 *)&tape->caps[14],
		(*(u16 *)&tape->caps[16] * 512) / tape->buffer_size,
		tape->buffer_size / 1024,
		tape->best_dsc_rw_freq * 1000 / HZ,
		drive->using_dma ? ", DMA":"");

	idetape_add_settings(drive);
}

static void ide_tape_remove(ide_drive_t *drive)
{
	idetape_tape_t *tape = drive->driver_data;

	ide_proc_unregister_driver(drive, tape->driver);

	ide_unregister_region(tape->disk);

	ide_tape_put(tape);
}

static void ide_tape_release(struct kref *kref)
{
	struct ide_tape_obj *tape = to_ide_tape(kref);
	ide_drive_t *drive = tape->drive;
	struct gendisk *g = tape->disk;

	BUG_ON(tape->merge_bh_size);

	drive->dsc_overlap = 0;
	drive->driver_data = NULL;
	device_destroy(idetape_sysfs_class, MKDEV(IDETAPE_MAJOR, tape->minor));
	device_destroy(idetape_sysfs_class,
			MKDEV(IDETAPE_MAJOR, tape->minor + 128));
	idetape_devs[tape->minor] = NULL;
	g->private_data = NULL;
	put_disk(g);
	kfree(tape);
}

#ifdef CONFIG_IDE_PROC_FS
static int proc_idetape_read_name
	(char *page, char **start, off_t off, int count, int *eof, void *data)
{
	ide_drive_t	*drive = (ide_drive_t *) data;
	idetape_tape_t	*tape = drive->driver_data;
	char		*out = page;
	int		len;

	len = sprintf(out, "%s\n", tape->name);
	PROC_IDE_READ_RETURN(page, start, off, count, eof, len);
}

static ide_proc_entry_t idetape_proc[] = {
	{ "capacity",	S_IFREG|S_IRUGO,	proc_ide_read_capacity, NULL },
	{ "name",	S_IFREG|S_IRUGO,	proc_idetape_read_name,	NULL },
	{ NULL, 0, NULL, NULL }
};
#endif

static int ide_tape_probe(ide_drive_t *);

static ide_driver_t idetape_driver = {
	.gen_driver = {
		.owner		= THIS_MODULE,
		.name		= "ide-tape",
		.bus		= &ide_bus_type,
	},
	.probe			= ide_tape_probe,
	.remove			= ide_tape_remove,
	.version		= IDETAPE_VERSION,
	.media			= ide_tape,
	.supports_dsc_overlap 	= 1,
	.do_request		= idetape_do_request,
	.end_request		= idetape_end_request,
	.error			= __ide_error,
#ifdef CONFIG_IDE_PROC_FS
	.proc			= idetape_proc,
#endif
};

/* Our character device supporting functions, passed to register_chrdev. */
static const struct file_operations idetape_fops = {
	.owner		= THIS_MODULE,
	.read		= idetape_chrdev_read,
	.write		= idetape_chrdev_write,
	.ioctl		= idetape_chrdev_ioctl,
	.open		= idetape_chrdev_open,
	.release	= idetape_chrdev_release,
};

static int idetape_open(struct inode *inode, struct file *filp)
{
	struct gendisk *disk = inode->i_bdev->bd_disk;
	struct ide_tape_obj *tape;

	tape = ide_tape_get(disk);
	if (!tape)
		return -ENXIO;

	return 0;
}

static int idetape_release(struct inode *inode, struct file *filp)
{
	struct gendisk *disk = inode->i_bdev->bd_disk;
	struct ide_tape_obj *tape = ide_tape_g(disk);

	ide_tape_put(tape);

	return 0;
}

static int idetape_ioctl(struct inode *inode, struct file *file,
			unsigned int cmd, unsigned long arg)
{
	struct block_device *bdev = inode->i_bdev;
	struct ide_tape_obj *tape = ide_tape_g(bdev->bd_disk);
	ide_drive_t *drive = tape->drive;
	int err = generic_ide_ioctl(drive, file, bdev, cmd, arg);
	if (err == -EINVAL)
		err = idetape_blkdev_ioctl(drive, cmd, arg);
	return err;
}

static struct block_device_operations idetape_block_ops = {
	.owner		= THIS_MODULE,
	.open		= idetape_open,
	.release	= idetape_release,
	.ioctl		= idetape_ioctl,
};

static int ide_tape_probe(ide_drive_t *drive)
{
	idetape_tape_t *tape;
	struct gendisk *g;
	int minor;

	if (!strstr("ide-tape", drive->driver_req))
		goto failed;
	if (!drive->present)
		goto failed;
	if (drive->media != ide_tape)
		goto failed;
	if (!idetape_identify_device(drive)) {
		printk(KERN_ERR "ide-tape: %s: not supported by this version of"
				" the driver\n", drive->name);
		goto failed;
	}
	tape = kzalloc(sizeof(idetape_tape_t), GFP_KERNEL);
	if (tape == NULL) {
		printk(KERN_ERR "ide-tape: %s: Can't allocate a tape struct\n",
				drive->name);
		goto failed;
	}

	g = alloc_disk(1 << PARTN_BITS);
	if (!g)
		goto out_free_tape;

	ide_init_disk(g, drive);

	ide_proc_register_driver(drive, &idetape_driver);

	kref_init(&tape->kref);

	tape->drive = drive;
	tape->driver = &idetape_driver;
	tape->disk = g;

	g->private_data = &tape->driver;

	drive->driver_data = tape;

	mutex_lock(&idetape_ref_mutex);
	for (minor = 0; idetape_devs[minor]; minor++)
		;
	idetape_devs[minor] = tape;
	mutex_unlock(&idetape_ref_mutex);

	idetape_setup(drive, tape, minor);

<<<<<<< HEAD
	device_create_drvdata(idetape_sysfs_class, &drive->gendev,
			      MKDEV(IDETAPE_MAJOR, minor), NULL,
			      "%s", tape->name);
	device_create_drvdata(idetape_sysfs_class, &drive->gendev,
			      MKDEV(IDETAPE_MAJOR, minor + 128), NULL,
			      "n%s", tape->name);
=======
	device_create(idetape_sysfs_class, &drive->gendev,
		      MKDEV(IDETAPE_MAJOR, minor), NULL, "%s", tape->name);
	device_create(idetape_sysfs_class, &drive->gendev,
		      MKDEV(IDETAPE_MAJOR, minor + 128), NULL,
		      "n%s", tape->name);
>>>>>>> 6279fb3a

	g->fops = &idetape_block_ops;
	ide_register_region(g);

	return 0;

out_free_tape:
	kfree(tape);
failed:
	return -ENODEV;
}

static void __exit idetape_exit(void)
{
	driver_unregister(&idetape_driver.gen_driver);
	class_destroy(idetape_sysfs_class);
	unregister_chrdev(IDETAPE_MAJOR, "ht");
}

static int __init idetape_init(void)
{
	int error = 1;
	idetape_sysfs_class = class_create(THIS_MODULE, "ide_tape");
	if (IS_ERR(idetape_sysfs_class)) {
		idetape_sysfs_class = NULL;
		printk(KERN_ERR "Unable to create sysfs class for ide tapes\n");
		error = -EBUSY;
		goto out;
	}

	if (register_chrdev(IDETAPE_MAJOR, "ht", &idetape_fops)) {
		printk(KERN_ERR "ide-tape: Failed to register chrdev"
				" interface\n");
		error = -EBUSY;
		goto out_free_class;
	}

	error = driver_register(&idetape_driver.gen_driver);
	if (error)
		goto out_free_driver;

	return 0;

out_free_driver:
	driver_unregister(&idetape_driver.gen_driver);
out_free_class:
	class_destroy(idetape_sysfs_class);
out:
	return error;
}

MODULE_ALIAS("ide:*m-tape*");
module_init(idetape_init);
module_exit(idetape_exit);
MODULE_ALIAS_CHARDEV_MAJOR(IDETAPE_MAJOR);
MODULE_DESCRIPTION("ATAPI Streaming TAPE Driver");
MODULE_LICENSE("GPL");<|MERGE_RESOLUTION|>--- conflicted
+++ resolved
@@ -2697,20 +2697,11 @@
 
 	idetape_setup(drive, tape, minor);
 
-<<<<<<< HEAD
-	device_create_drvdata(idetape_sysfs_class, &drive->gendev,
-			      MKDEV(IDETAPE_MAJOR, minor), NULL,
-			      "%s", tape->name);
-	device_create_drvdata(idetape_sysfs_class, &drive->gendev,
-			      MKDEV(IDETAPE_MAJOR, minor + 128), NULL,
-			      "n%s", tape->name);
-=======
 	device_create(idetape_sysfs_class, &drive->gendev,
 		      MKDEV(IDETAPE_MAJOR, minor), NULL, "%s", tape->name);
 	device_create(idetape_sysfs_class, &drive->gendev,
 		      MKDEV(IDETAPE_MAJOR, minor + 128), NULL,
 		      "n%s", tape->name);
->>>>>>> 6279fb3a
 
 	g->fops = &idetape_block_ops;
 	ide_register_region(g);
