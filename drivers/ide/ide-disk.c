/*
 *  Copyright (C) 1994-1998	   Linus Torvalds & authors (see below)
 *  Copyright (C) 1998-2002	   Linux ATA Development
 *				      Andre Hedrick <andre@linux-ide.org>
 *  Copyright (C) 2003		   Red Hat
 *  Copyright (C) 2003-2005, 2007  Bartlomiej Zolnierkiewicz
 */

/*
 *  Mostly written by Mark Lord <mlord@pobox.com>
 *                and Gadi Oxman <gadio@netvision.net.il>
 *                and Andre Hedrick <andre@linux-ide.org>
 *
 * This is the IDE/ATA disk driver, as evolved from hd.c and ide.c.
 */

#include <linux/types.h>
#include <linux/string.h>
#include <linux/kernel.h>
#include <linux/timer.h>
#include <linux/mm.h>
#include <linux/interrupt.h>
#include <linux/major.h>
#include <linux/errno.h>
#include <linux/genhd.h>
#include <linux/slab.h>
#include <linux/delay.h>
#include <linux/mutex.h>
#include <linux/leds.h>
#include <linux/ide.h>

#include <asm/byteorder.h>
#include <asm/irq.h>
#include <asm/uaccess.h>
#include <asm/io.h>
#include <asm/div64.h>

#include "ide-disk.h"

static const u8 ide_rw_cmds[] = {
	ATA_CMD_READ_MULTI,
	ATA_CMD_WRITE_MULTI,
	ATA_CMD_READ_MULTI_EXT,
	ATA_CMD_WRITE_MULTI_EXT,
	ATA_CMD_PIO_READ,
	ATA_CMD_PIO_WRITE,
	ATA_CMD_PIO_READ_EXT,
	ATA_CMD_PIO_WRITE_EXT,
	ATA_CMD_READ,
	ATA_CMD_WRITE,
	ATA_CMD_READ_EXT,
	ATA_CMD_WRITE_EXT,
};

static void ide_tf_set_cmd(ide_drive_t *drive, struct ide_cmd *cmd, u8 dma)
{
	u8 index, lba48, write;

	lba48 = (cmd->tf_flags & IDE_TFLAG_LBA48) ? 2 : 0;
	write = (cmd->tf_flags & IDE_TFLAG_WRITE) ? 1 : 0;

	if (dma) {
		cmd->protocol = ATA_PROT_DMA;
		index = 8;
	} else {
		cmd->protocol = ATA_PROT_PIO;
		if (drive->mult_count) {
			cmd->tf_flags |= IDE_TFLAG_MULTI_PIO;
			index = 0;
		} else
			index = 4;
	}

	cmd->tf.command = ide_rw_cmds[index + lba48 + write];
}

/*
 * __ide_do_rw_disk() issues READ and WRITE commands to a disk,
 * using LBA if supported, or CHS otherwise, to address sectors.
 */
static ide_startstop_t __ide_do_rw_disk(ide_drive_t *drive, struct request *rq,
					sector_t block)
{
	ide_hwif_t *hwif	= drive->hwif;
	u16 nsectors		= (u16)rq->nr_sectors;
	u8 lba48		= !!(drive->dev_flags & IDE_DFLAG_LBA48);
	u8 dma			= !!(drive->dev_flags & IDE_DFLAG_USING_DMA);
	struct ide_cmd		cmd;
	struct ide_taskfile	*tf = &cmd.tf;
	ide_startstop_t		rc;

	if ((hwif->host_flags & IDE_HFLAG_NO_LBA48_DMA) && lba48 && dma) {
		if (block + rq->nr_sectors > 1ULL << 28)
			dma = 0;
		else
			lba48 = 0;
	}

	memset(&cmd, 0, sizeof(cmd));
	cmd.valid.out.tf = IDE_VALID_OUT_TF | IDE_VALID_DEVICE;
	cmd.valid.in.tf  = IDE_VALID_IN_TF  | IDE_VALID_DEVICE;

	if (drive->dev_flags & IDE_DFLAG_LBA) {
		if (lba48) {
			pr_debug("%s: LBA=0x%012llx\n", drive->name,
					(unsigned long long)block);

			tf->nsect  = nsectors & 0xff;
			tf->lbal   = (u8) block;
			tf->lbam   = (u8)(block >>  8);
			tf->lbah   = (u8)(block >> 16);
			tf->device = ATA_LBA;
<<<<<<< HEAD

			tf = &cmd.hob;
			tf->nsect = (nsectors >> 8) & 0xff;
			tf->lbal  = (u8)(block >> 24);
			if (sizeof(block) != 4) {
				tf->lbam = (u8)((u64)block >> 32);
				tf->lbah = (u8)((u64)block >> 40);
			}

=======

			tf = &cmd.hob;
			tf->nsect = (nsectors >> 8) & 0xff;
			tf->lbal  = (u8)(block >> 24);
			if (sizeof(block) != 4) {
				tf->lbam = (u8)((u64)block >> 32);
				tf->lbah = (u8)((u64)block >> 40);
			}

>>>>>>> 1af09098
			cmd.valid.out.hob = IDE_VALID_OUT_HOB;
			cmd.valid.in.hob  = IDE_VALID_IN_HOB;
			cmd.tf_flags |= IDE_TFLAG_LBA48;
		} else {
			tf->nsect  = nsectors & 0xff;
			tf->lbal   = block;
			tf->lbam   = block >>= 8;
			tf->lbah   = block >>= 8;
			tf->device = ((block >> 8) & 0xf) | ATA_LBA;
		}
	} else {
		unsigned int sect, head, cyl, track;

		track = (int)block / drive->sect;
		sect  = (int)block % drive->sect + 1;
		head  = track % drive->head;
		cyl   = track / drive->head;

		pr_debug("%s: CHS=%u/%u/%u\n", drive->name, cyl, head, sect);

		tf->nsect  = nsectors & 0xff;
		tf->lbal   = sect;
		tf->lbam   = cyl;
		tf->lbah   = cyl >> 8;
		tf->device = head;
	}

	cmd.tf_flags |= IDE_TFLAG_FS;

	if (rq_data_dir(rq))
		cmd.tf_flags |= IDE_TFLAG_WRITE;

	ide_tf_set_cmd(drive, &cmd, dma);
	cmd.rq = rq;

	if (dma == 0) {
		ide_init_sg_cmd(&cmd, nsectors << 9);
		ide_map_sg(drive, &cmd);
	}

	rc = do_rw_taskfile(drive, &cmd);

	if (rc == ide_stopped && dma) {
		/* fallback to PIO */
		cmd.tf_flags |= IDE_TFLAG_DMA_PIO_FALLBACK;
		ide_tf_set_cmd(drive, &cmd, 0);
		ide_init_sg_cmd(&cmd, nsectors << 9);
		rc = do_rw_taskfile(drive, &cmd);
	}

	return rc;
}

/*
 * 268435455  == 137439 MB or 28bit limit
 * 320173056  == 163929 MB or 48bit addressing
 * 1073741822 == 549756 MB or 48bit addressing fake drive
 */

static ide_startstop_t ide_do_rw_disk(ide_drive_t *drive, struct request *rq,
				      sector_t block)
{
	ide_hwif_t *hwif = drive->hwif;

	BUG_ON(drive->dev_flags & IDE_DFLAG_BLOCKED);

	if (!blk_fs_request(rq)) {
		blk_dump_rq_flags(rq, "ide_do_rw_disk - bad command");
		if (rq->errors == 0)
			rq->errors = -EIO;
		ide_complete_rq(drive, -EIO, ide_rq_bytes(rq));
		return ide_stopped;
	}

	ledtrig_ide_activity();

	pr_debug("%s: %sing: block=%llu, sectors=%lu, buffer=0x%08lx\n",
		 drive->name, rq_data_dir(rq) == READ ? "read" : "writ",
		 (unsigned long long)block, rq->nr_sectors,
		 (unsigned long)rq->buffer);

	if (hwif->rw_disk)
		hwif->rw_disk(drive, rq);

	return __ide_do_rw_disk(drive, rq, block);
}

/*
 * Queries for true maximum capacity of the drive.
 * Returns maximum LBA address (> 0) of the drive, 0 if failed.
 */
static u64 idedisk_read_native_max_address(ide_drive_t *drive, int lba48)
{
	struct ide_cmd cmd;
	struct ide_taskfile *tf = &cmd.tf;
	u64 addr = 0;

	memset(&cmd, 0, sizeof(cmd));
	if (lba48)
		tf->command = ATA_CMD_READ_NATIVE_MAX_EXT;
	else
		tf->command = ATA_CMD_READ_NATIVE_MAX;
	tf->device  = ATA_LBA;

	cmd.valid.out.tf = IDE_VALID_OUT_TF | IDE_VALID_DEVICE;
	cmd.valid.in.tf  = IDE_VALID_IN_TF  | IDE_VALID_DEVICE;
	if (lba48) {
		cmd.valid.out.hob = IDE_VALID_OUT_HOB;
		cmd.valid.in.hob  = IDE_VALID_IN_HOB;
		cmd.tf_flags = IDE_TFLAG_LBA48;
	}

	ide_no_data_taskfile(drive, &cmd);

	/* if OK, compute maximum address value */
	if (!(tf->status & ATA_ERR))
		addr = ide_get_lba_addr(&cmd, lba48) + 1;

	return addr;
}

/*
 * Sets maximum virtual LBA address of the drive.
 * Returns new maximum virtual LBA address (> 0) or 0 on failure.
 */
static u64 idedisk_set_max_address(ide_drive_t *drive, u64 addr_req, int lba48)
{
	struct ide_cmd cmd;
	struct ide_taskfile *tf = &cmd.tf;
	u64 addr_set = 0;

	addr_req--;

	memset(&cmd, 0, sizeof(cmd));
	tf->lbal     = (addr_req >>  0) & 0xff;
	tf->lbam     = (addr_req >>= 8) & 0xff;
	tf->lbah     = (addr_req >>= 8) & 0xff;
	if (lba48) {
		cmd.hob.lbal = (addr_req >>= 8) & 0xff;
		cmd.hob.lbam = (addr_req >>= 8) & 0xff;
		cmd.hob.lbah = (addr_req >>= 8) & 0xff;
		tf->command  = ATA_CMD_SET_MAX_EXT;
	} else {
		tf->device   = (addr_req >>= 8) & 0x0f;
		tf->command  = ATA_CMD_SET_MAX;
	}
	tf->device |= ATA_LBA;

	cmd.valid.out.tf = IDE_VALID_OUT_TF | IDE_VALID_DEVICE;
	cmd.valid.in.tf  = IDE_VALID_IN_TF  | IDE_VALID_DEVICE;
	if (lba48) {
		cmd.valid.out.hob = IDE_VALID_OUT_HOB;
		cmd.valid.in.hob  = IDE_VALID_IN_HOB;
		cmd.tf_flags = IDE_TFLAG_LBA48;
	}

	ide_no_data_taskfile(drive, &cmd);

	/* if OK, compute maximum address value */
	if (!(tf->status & ATA_ERR))
		addr_set = ide_get_lba_addr(&cmd, lba48) + 1;

	return addr_set;
}

static unsigned long long sectors_to_MB(unsigned long long n)
{
	n <<= 9;		/* make it bytes */
	do_div(n, 1000000);	/* make it MB */
	return n;
}

/*
 * Some disks report total number of sectors instead of
 * maximum sector address.  We list them here.
 */
static const struct drive_list_entry hpa_list[] = {
	{ "ST340823A",	NULL },
	{ "ST320413A",	NULL },
	{ "ST310211A",	NULL },
	{ NULL,		NULL }
};

static void idedisk_check_hpa(ide_drive_t *drive)
{
	unsigned long long capacity, set_max;
	int lba48 = ata_id_lba48_enabled(drive->id);

	capacity = drive->capacity64;

	set_max = idedisk_read_native_max_address(drive, lba48);

	if (ide_in_drive_list(drive->id, hpa_list)) {
		/*
		 * Since we are inclusive wrt to firmware revisions do this
		 * extra check and apply the workaround only when needed.
		 */
		if (set_max == capacity + 1)
			set_max--;
	}

	if (set_max <= capacity)
		return;

	printk(KERN_INFO "%s: Host Protected Area detected.\n"
			 "\tcurrent capacity is %llu sectors (%llu MB)\n"
			 "\tnative  capacity is %llu sectors (%llu MB)\n",
			 drive->name,
			 capacity, sectors_to_MB(capacity),
			 set_max, sectors_to_MB(set_max));

	set_max = idedisk_set_max_address(drive, set_max, lba48);

	if (set_max) {
		drive->capacity64 = set_max;
		printk(KERN_INFO "%s: Host Protected Area disabled.\n",
				 drive->name);
	}
}

static int ide_disk_get_capacity(ide_drive_t *drive)
{
	u16 *id = drive->id;
	int lba;

	if (ata_id_lba48_enabled(id)) {
		/* drive speaks 48-bit LBA */
		lba = 1;
		drive->capacity64 = ata_id_u64(id, ATA_ID_LBA_CAPACITY_2);
	} else if (ata_id_has_lba(id) && ata_id_is_lba_capacity_ok(id)) {
		/* drive speaks 28-bit LBA */
		lba = 1;
		drive->capacity64 = ata_id_u32(id, ATA_ID_LBA_CAPACITY);
	} else {
		/* drive speaks boring old 28-bit CHS */
		lba = 0;
		drive->capacity64 = drive->cyl * drive->head * drive->sect;
	}

	if (lba) {
		drive->dev_flags |= IDE_DFLAG_LBA;

		/*
		* If this device supports the Host Protected Area feature set,
		* then we may need to change our opinion about its capacity.
		*/
		if (ata_id_hpa_enabled(id))
			idedisk_check_hpa(drive);
	}

	/* limit drive capacity to 137GB if LBA48 cannot be used */
	if ((drive->dev_flags & IDE_DFLAG_LBA48) == 0 &&
	    drive->capacity64 > 1ULL << 28) {
		printk(KERN_WARNING "%s: cannot use LBA48 - full capacity "
		       "%llu sectors (%llu MB)\n",
		       drive->name, (unsigned long long)drive->capacity64,
		       sectors_to_MB(drive->capacity64));
		drive->capacity64 = 1ULL << 28;
	}

	if ((drive->hwif->host_flags & IDE_HFLAG_NO_LBA48_DMA) &&
	    (drive->dev_flags & IDE_DFLAG_LBA48)) {
		if (drive->capacity64 > 1ULL << 28) {
			printk(KERN_INFO "%s: cannot use LBA48 DMA - PIO mode"
					 " will be used for accessing sectors "
					 "> %u\n", drive->name, 1 << 28);
		} else
			drive->dev_flags &= ~IDE_DFLAG_LBA48;
	}

	return 0;
}

static void idedisk_prepare_flush(struct request_queue *q, struct request *rq)
{
	ide_drive_t *drive = q->queuedata;
	struct ide_cmd *cmd = kmalloc(sizeof(*cmd), GFP_ATOMIC);

	/* FIXME: map struct ide_taskfile on rq->cmd[] */
	BUG_ON(cmd == NULL);

	memset(cmd, 0, sizeof(*cmd));
	if (ata_id_flush_ext_enabled(drive->id) &&
	    (drive->capacity64 >= (1UL << 28)))
		cmd->tf.command = ATA_CMD_FLUSH_EXT;
	else
		cmd->tf.command = ATA_CMD_FLUSH;
	cmd->valid.out.tf = IDE_VALID_OUT_TF | IDE_VALID_DEVICE;
	cmd->tf_flags = IDE_TFLAG_DYN;
	cmd->protocol = ATA_PROT_NODATA;

	rq->cmd_type = REQ_TYPE_ATA_TASKFILE;
	rq->cmd_flags |= REQ_SOFTBARRIER;
	rq->special = cmd;
}

static int idedisk_prepare_discard(struct request_queue *q, struct request *rq)
{
	struct ide_cmd *cmd;
	struct page *page;
	struct bio *bio = rq->bio;
	unsigned int size;

	page = alloc_page(GFP_KERNEL);
	if (!page)
		goto error;

	cmd = kzalloc(sizeof(*cmd), GFP_KERNEL);
	if (!cmd)
		goto free_page;

	size = ata_set_lba_range_entries(page_address(page), PAGE_SIZE / 8,
					 bio->bi_sector, bio_sectors(bio));
	bio->bi_size = 0;

	if (bio_add_pc_page(q, bio, page, size, 0) < size)
		goto free_task;

	cmd->tf.command = ATA_CMD_DSM;
	cmd->tf.feature = ATA_DSM_TRIM;
	cmd->tf.nsect   = size / 512;
	cmd->hob.nsect  = (size / 512) >> 8;
	cmd->tf.device  = ATA_LBA;

	cmd->valid.out.tf  = IDE_VALID_OUT_TF | IDE_VALID_DEVICE;
	cmd->valid.out.hob = IDE_VALID_OUT_HOB;

	cmd->tf_flags = IDE_TFLAG_LBA48 | IDE_TFLAG_WRITE | IDE_TFLAG_DYN;
	cmd->protocol = ATA_PROT_DMA;

	rq->cmd_type = REQ_TYPE_ATA_TASKFILE;
	rq->special = cmd;
	rq->nr_sectors = size / 512;

	return 0;

 free_task:
	kfree(cmd);
 free_page:
	__free_page(page);
 error:
	return -ENOMEM;
}

ide_devset_get(multcount, mult_count);

/*
 * This is tightly woven into the driver->do_special can not touch.
 * DON'T do it again until a total personality rewrite is committed.
 */
static int set_multcount(ide_drive_t *drive, int arg)
{
	struct request *rq;
	int error;

	if (arg < 0 || arg > (drive->id[ATA_ID_MAX_MULTSECT] & 0xff))
		return -EINVAL;

	if (drive->special.b.set_multmode)
		return -EBUSY;

	rq = blk_get_request(drive->queue, READ, __GFP_WAIT);
	rq->cmd_type = REQ_TYPE_ATA_TASKFILE;

	drive->mult_req = arg;
	drive->special.b.set_multmode = 1;
	error = blk_execute_rq(drive->queue, NULL, rq, 0);
	blk_put_request(rq);

	return (drive->mult_count == arg) ? 0 : -EIO;
}

ide_devset_get_flag(nowerr, IDE_DFLAG_NOWERR);

static int set_nowerr(ide_drive_t *drive, int arg)
{
	if (arg < 0 || arg > 1)
		return -EINVAL;

	if (arg)
		drive->dev_flags |= IDE_DFLAG_NOWERR;
	else
		drive->dev_flags &= ~IDE_DFLAG_NOWERR;

	drive->bad_wstat = arg ? BAD_R_STAT : BAD_W_STAT;

	return 0;
}

static int ide_do_setfeature(ide_drive_t *drive, u8 feature, u8 nsect)
{
	struct ide_cmd cmd;

	memset(&cmd, 0, sizeof(cmd));
	cmd.tf.feature = feature;
	cmd.tf.nsect   = nsect;
	cmd.tf.command = ATA_CMD_SET_FEATURES;
	cmd.valid.out.tf = IDE_VALID_OUT_TF | IDE_VALID_DEVICE;
	cmd.valid.in.tf  = IDE_VALID_IN_TF  | IDE_VALID_DEVICE;

	return ide_no_data_taskfile(drive, &cmd);
}

static void update_ordered(ide_drive_t *drive)
{
	u16 *id = drive->id;
	unsigned ordered = QUEUE_ORDERED_NONE;
	prepare_flush_fn *prep_fn = NULL;

	if (drive->dev_flags & IDE_DFLAG_WCACHE) {
		unsigned long long capacity;
		int barrier;
		/*
		 * We must avoid issuing commands a drive does not
		 * understand or we may crash it. We check flush cache
		 * is supported. We also check we have the LBA48 flush
		 * cache if the drive capacity is too large. By this
		 * time we have trimmed the drive capacity if LBA48 is
		 * not available so we don't need to recheck that.
		 */
		capacity = ide_gd_capacity(drive);
		barrier = ata_id_flush_enabled(id) &&
			(drive->dev_flags & IDE_DFLAG_NOFLUSH) == 0 &&
			((drive->dev_flags & IDE_DFLAG_LBA48) == 0 ||
			 capacity <= (1ULL << 28) ||
			 ata_id_flush_ext_enabled(id));

		printk(KERN_INFO "%s: cache flushes %ssupported\n",
		       drive->name, barrier ? "" : "not ");

		if (barrier) {
			ordered = QUEUE_ORDERED_DRAIN_FLUSH;
			prep_fn = idedisk_prepare_flush;
		}
	} else
		ordered = QUEUE_ORDERED_DRAIN;

	blk_queue_ordered(drive->queue, ordered, prep_fn);
}

ide_devset_get_flag(wcache, IDE_DFLAG_WCACHE);

static int set_wcache(ide_drive_t *drive, int arg)
{
	int err = 1;

	if (arg < 0 || arg > 1)
		return -EINVAL;

	if (ata_id_flush_enabled(drive->id)) {
		err = ide_do_setfeature(drive,
			arg ? SETFEATURES_WC_ON : SETFEATURES_WC_OFF, 0);
		if (err == 0) {
			if (arg)
				drive->dev_flags |= IDE_DFLAG_WCACHE;
			else
				drive->dev_flags &= ~IDE_DFLAG_WCACHE;
		}
	}

	update_ordered(drive);

	return err;
}

static int do_idedisk_flushcache(ide_drive_t *drive)
{
	struct ide_cmd cmd;

	memset(&cmd, 0, sizeof(cmd));
	if (ata_id_flush_ext_enabled(drive->id))
		cmd.tf.command = ATA_CMD_FLUSH_EXT;
	else
		cmd.tf.command = ATA_CMD_FLUSH;
	cmd.valid.out.tf = IDE_VALID_OUT_TF | IDE_VALID_DEVICE;
	cmd.valid.in.tf  = IDE_VALID_IN_TF  | IDE_VALID_DEVICE;

	return ide_no_data_taskfile(drive, &cmd);
}

ide_devset_get(acoustic, acoustic);

static int set_acoustic(ide_drive_t *drive, int arg)
{
	if (arg < 0 || arg > 254)
		return -EINVAL;

	ide_do_setfeature(drive,
		arg ? SETFEATURES_AAM_ON : SETFEATURES_AAM_OFF, arg);

	drive->acoustic = arg;

	return 0;
}

ide_devset_get_flag(addressing, IDE_DFLAG_LBA48);

/*
 * drive->addressing:
 *	0: 28-bit
 *	1: 48-bit
 *	2: 48-bit capable doing 28-bit
 */
static int set_addressing(ide_drive_t *drive, int arg)
{
	if (arg < 0 || arg > 2)
		return -EINVAL;

	if (arg && ((drive->hwif->host_flags & IDE_HFLAG_NO_LBA48) ||
	    ata_id_lba48_enabled(drive->id) == 0))
		return -EIO;

	if (arg == 2)
		arg = 0;

	if (arg)
		drive->dev_flags |= IDE_DFLAG_LBA48;
	else
		drive->dev_flags &= ~IDE_DFLAG_LBA48;

	return 0;
}

ide_ext_devset_rw(acoustic, acoustic);
ide_ext_devset_rw(address, addressing);
ide_ext_devset_rw(multcount, multcount);
ide_ext_devset_rw(wcache, wcache);

ide_ext_devset_rw_sync(nowerr, nowerr);

static int ide_disk_check(ide_drive_t *drive, const char *s)
{
	return 1;
}

extern int ide_trim;

static void ide_disk_setup(ide_drive_t *drive)
{
	struct ide_disk_obj *idkp = drive->driver_data;
	struct request_queue *q = drive->queue;
	ide_hwif_t *hwif = drive->hwif;
	u16 *id = drive->id;
	char *m = (char *)&id[ATA_ID_PROD];
	unsigned long long capacity;

	ide_proc_register_driver(drive, idkp->driver);

	if ((drive->dev_flags & IDE_DFLAG_ID_READ) == 0)
		return;

	if (drive->dev_flags & IDE_DFLAG_REMOVABLE) {
		/*
		 * Removable disks (eg. SYQUEST); ignore 'WD' drives
		 */
		if (m[0] != 'W' || m[1] != 'D')
			drive->dev_flags |= IDE_DFLAG_DOORLOCKING;
	}

	(void)set_addressing(drive, 1);

	if (drive->dev_flags & IDE_DFLAG_LBA48) {
		int max_s = 2048;

		if (max_s > hwif->rqsize)
			max_s = hwif->rqsize;

		blk_queue_max_sectors(q, max_s);
	}

	printk(KERN_INFO "%s: max request size: %dKiB\n", drive->name,
		q->max_sectors / 2);

	if (ata_id_is_ssd(id))
		queue_flag_set_unlocked(QUEUE_FLAG_NONROT, q);

	/* calculate drive capacity, and select LBA if possible */
	ide_disk_get_capacity(drive);

	/*
	 * if possible, give fdisk access to more of the drive,
	 * by correcting bios_cyls:
	 */
	capacity = ide_gd_capacity(drive);

	if ((drive->dev_flags & IDE_DFLAG_FORCED_GEOM) == 0) {
		if (ata_id_lba48_enabled(drive->id)) {
			/* compatibility */
			drive->bios_sect = 63;
			drive->bios_head = 255;
		}

		if (drive->bios_sect && drive->bios_head) {
			unsigned int cap0 = capacity; /* truncate to 32 bits */
			unsigned int cylsz, cyl;

			if (cap0 != capacity)
				drive->bios_cyl = 65535;
			else {
				cylsz = drive->bios_sect * drive->bios_head;
				cyl = cap0 / cylsz;
				if (cyl > 65535)
					cyl = 65535;
				if (cyl > drive->bios_cyl)
					drive->bios_cyl = cyl;
			}
		}
	}
	printk(KERN_INFO "%s: %llu sectors (%llu MB)",
			 drive->name, capacity, sectors_to_MB(capacity));

	/* Only print cache size when it was specified */
	if (id[ATA_ID_BUF_SIZE])
		printk(KERN_CONT " w/%dKiB Cache", id[ATA_ID_BUF_SIZE] / 2);

	printk(KERN_CONT ", CHS=%d/%d/%d\n",
			 drive->bios_cyl, drive->bios_head, drive->bios_sect);

	/* write cache enabled? */
	if ((id[ATA_ID_CSFO] & 1) || ata_id_wcache_enabled(id))
		drive->dev_flags |= IDE_DFLAG_WCACHE;

	set_wcache(drive, 1);

	if (ata_id_has_trim(id) && ide_trim)
		blk_queue_set_discard(q, idedisk_prepare_discard);

	if ((drive->dev_flags & IDE_DFLAG_LBA) == 0 &&
	    (drive->head == 0 || drive->head > 16)) {
		printk(KERN_ERR "%s: invalid geometry: %d physical heads?\n",
			drive->name, drive->head);
		drive->dev_flags &= ~IDE_DFLAG_ATTACH;
	} else
		drive->dev_flags |= IDE_DFLAG_ATTACH;
}

static void ide_disk_flush(ide_drive_t *drive)
{
	if (ata_id_flush_enabled(drive->id) == 0 ||
	    (drive->dev_flags & IDE_DFLAG_WCACHE) == 0)
		return;

	if (do_idedisk_flushcache(drive))
		printk(KERN_INFO "%s: wcache flush failed!\n", drive->name);
}

static int ide_disk_init_media(ide_drive_t *drive, struct gendisk *disk)
{
	return 0;
}

static int ide_disk_set_doorlock(ide_drive_t *drive, struct gendisk *disk,
				 int on)
{
	struct ide_cmd cmd;
	int ret;

	if ((drive->dev_flags & IDE_DFLAG_DOORLOCKING) == 0)
		return 0;

	memset(&cmd, 0, sizeof(cmd));
	cmd.tf.command = on ? ATA_CMD_MEDIA_LOCK : ATA_CMD_MEDIA_UNLOCK;
	cmd.valid.out.tf = IDE_VALID_OUT_TF | IDE_VALID_DEVICE;
	cmd.valid.in.tf  = IDE_VALID_IN_TF  | IDE_VALID_DEVICE;

	ret = ide_no_data_taskfile(drive, &cmd);

	if (ret)
		drive->dev_flags &= ~IDE_DFLAG_DOORLOCKING;

	return ret;
}

const struct ide_disk_ops ide_ata_disk_ops = {
	.check		= ide_disk_check,
	.get_capacity	= ide_disk_get_capacity,
	.setup		= ide_disk_setup,
	.flush		= ide_disk_flush,
	.init_media	= ide_disk_init_media,
	.set_doorlock	= ide_disk_set_doorlock,
	.do_request	= ide_do_rw_disk,
	.ioctl		= ide_disk_ioctl,
};<|MERGE_RESOLUTION|>--- conflicted
+++ resolved
@@ -110,7 +110,6 @@
 			tf->lbam   = (u8)(block >>  8);
 			tf->lbah   = (u8)(block >> 16);
 			tf->device = ATA_LBA;
-<<<<<<< HEAD
 
 			tf = &cmd.hob;
 			tf->nsect = (nsectors >> 8) & 0xff;
@@ -120,17 +119,6 @@
 				tf->lbah = (u8)((u64)block >> 40);
 			}
 
-=======
-
-			tf = &cmd.hob;
-			tf->nsect = (nsectors >> 8) & 0xff;
-			tf->lbal  = (u8)(block >> 24);
-			if (sizeof(block) != 4) {
-				tf->lbam = (u8)((u64)block >> 32);
-				tf->lbah = (u8)((u64)block >> 40);
-			}
-
->>>>>>> 1af09098
 			cmd.valid.out.hob = IDE_VALID_OUT_HOB;
 			cmd.valid.in.hob  = IDE_VALID_IN_HOB;
 			cmd.tf_flags |= IDE_TFLAG_LBA48;
