--- conflicted
+++ resolved
@@ -39,23 +39,13 @@
 #include <asm/io.h>
 #include <asm/div64.h>
 
-<<<<<<< HEAD
 #include "ide-disk.h"
-=======
+
 #if !defined(CONFIG_DEBUG_BLOCK_EXT_DEVT)
 #define IDE_DISK_MINORS		(1 << PARTN_BITS)
 #else
 #define IDE_DISK_MINORS		0
 #endif
-
-struct ide_disk_obj {
-	ide_drive_t	*drive;
-	ide_driver_t	*driver;
-	struct gendisk	*disk;
-	struct kref	kref;
-	unsigned int	openers;	/* protected by BKL for now */
-};
->>>>>>> daea0386
 
 static DEFINE_MUTEX(idedisk_ref_mutex);
 
@@ -975,16 +965,10 @@
 
 	g->minors = IDE_DISK_MINORS;
 	g->driverfs_dev = &drive->gendev;
-<<<<<<< HEAD
+	g->flags |= GENHD_FL_EXT_DEVT;
 	if (drive->dev_flags & IDE_DFLAG_REMOVABLE)
-		g->flags = GENHD_FL_REMOVABLE;
+		g->flags |= GENHD_FL_REMOVABLE;
 	set_capacity(g, ide_disk_capacity(drive));
-=======
-	g->flags |= GENHD_FL_EXT_DEVT;
-	if (drive->removable)
-		g->flags |= GENHD_FL_REMOVABLE;
-	set_capacity(g, idedisk_capacity(drive));
->>>>>>> daea0386
 	g->fops = &idedisk_ops;
 	add_disk(g);
 	return 0;
