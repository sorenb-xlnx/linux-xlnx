--- conflicted
+++ resolved
@@ -189,15 +189,9 @@
 	.host_flags		= IDE_HFLAG_NO_IO_32BIT | IDE_HFLAG_NO_DMA,
 };
 
-static const struct ide_port_info h8300_port_info = {
-	.host_flags		= IDE_HFLAG_NO_IO_32BIT | IDE_HFLAG_NO_DMA,
-};
-
 static int __init h8300_ide_init(void)
 {
 	hw_regs_t hw, *hws[] = { &hw, NULL, NULL, NULL };
-
-	printk(KERN_INFO DRV_NAME ": H8/300 generic IDE interface\n");
 
 	printk(KERN_INFO DRV_NAME ": H8/300 generic IDE interface\n");
 
@@ -210,23 +204,7 @@
 
 	hw_setup(&hw);
 
-<<<<<<< HEAD
-	hwif = ide_find_port_slot(&h8300_port_info);
-	if (hwif == NULL)
-		return -ENOENT;
-
-	index = hwif->index;
-	ide_init_port_hw(hwif, &hw);
-	hwif_setup(hwif);
-
-	idx[0] = index;
-
-	ide_device_add(idx, &h8300_port_info);
-
-	return 0;
-=======
 	return ide_host_add(&h8300_port_info, hws, NULL);
->>>>>>> d4ba873e
 
 out_busy:
 	printk(KERN_ERR "ide-h8300: IDE I/F resource already used.\n");
