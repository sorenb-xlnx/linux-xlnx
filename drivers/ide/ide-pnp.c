--- conflicted
+++ resolved
@@ -36,8 +36,6 @@
 
 	printk(KERN_INFO DRV_NAME ": generic PnP IDE interface\n");
 
-	printk(KERN_INFO DRV_NAME ": generic PnP IDE interface\n");
-
 	if (!(pnp_port_valid(dev, 0) && pnp_port_valid(dev, 1) && pnp_irq_valid(dev, 0)))
 		return -1;
 
@@ -62,20 +60,9 @@
 	hw.irq = pnp_irq(dev, 0);
 	hw.chipset = ide_generic;
 
-<<<<<<< HEAD
-	hwif = ide_find_port();
-	if (hwif) {
-		u8 index = hwif->index;
-		u8 idx[4] = { index, 0xff, 0xff, 0xff };
-
-		ide_init_port_hw(hwif, &hw);
-
-		pnp_set_drvdata(dev, hwif);
-=======
 	rc = ide_host_add(NULL, hws, &host);
 	if (rc)
 		goto out;
->>>>>>> d4ba873e
 
 	pnp_set_drvdata(dev, host);
 
