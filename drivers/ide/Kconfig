--- conflicted
+++ resolved
@@ -98,12 +98,9 @@
 
 comment "Please see Documentation/ide/ide.txt for help/info on IDE drives"
 
-<<<<<<< HEAD
-=======
 config IDE_TIMINGS
 	bool
 
->>>>>>> c1779e24
 config IDE_ATAPI
 	bool
 
