#
# IDE ATA ATAPI Block device driver configuration
#

# Select HAVE_IDE if IDE is supported
config HAVE_IDE
	def_bool n

menuconfig IDE
	tristate "ATA/ATAPI/MFM/RLL support"
	depends on HAVE_IDE
	depends on BLOCK
	---help---
	  If you say Y here, your kernel will be able to manage low cost mass
	  storage units such as ATA/(E)IDE and ATAPI units. The most common
	  cases are IDE hard drives and ATAPI CD-ROM drives.

	  If your system is pure SCSI and doesn't use these interfaces, you
	  can say N here.

	  Integrated Disk Electronics (IDE aka ATA-1) is a connecting standard
	  for mass storage units such as hard disks. It was designed by
	  Western Digital and Compaq Computer in 1984. It was then named
	  ST506. Quite a number of disks use the IDE interface.

	  AT Attachment (ATA) is the superset of the IDE specifications.
	  ST506 was also called ATA-1.

	  Fast-IDE is ATA-2 (also named Fast ATA), Enhanced IDE (EIDE) is
	  ATA-3. It provides support for larger disks (up to 8.4GB by means of
	  the LBA standard), more disks (4 instead of 2) and for other mass
	  storage units such as tapes and cdrom. UDMA/33 (aka UltraDMA/33) is
	  ATA-4 and provides faster (and more CPU friendly) transfer modes
	  than previous PIO (Programmed processor Input/Output) from previous
	  ATA/IDE standards by means of fast DMA controllers.

	  ATA Packet Interface (ATAPI) is a protocol used by EIDE tape and
	  CD-ROM drives, similar in many respects to the SCSI protocol.

	  SMART IDE (Self Monitoring, Analysis and Reporting Technology) was
	  designed in order to prevent data corruption and disk crash by
	  detecting pre hardware failure conditions (heat, access time, and
	  the like...). Disks built since June 1995 may follow this standard.
	  The kernel itself doesn't manage this; however there are quite a
	  number of user programs such as smart that can query the status of
	  SMART parameters from disk drives.

	  To compile this driver as a module, choose M here: the
	  module will be called ide.

	  For further information, please read <file:Documentation/ide/ide.txt>.

	  If unsure, say Y.

if IDE

config IDE_MAX_HWIFS
	int "Max IDE interfaces"
	depends on ALPHA || SUPERH || IA64 || EMBEDDED
	range 1 10
	default 4
	help
	  This is the maximum number of IDE hardware interfaces that will
	  be supported by the driver. Make sure it is at least as high as
	  the number of IDE interfaces in your system.

config BLK_DEV_IDE
	tristate "Enhanced IDE/MFM/RLL disk/cdrom/tape/floppy support"
	---help---
	  If you say Y here, you will use the full-featured IDE driver to
	  control up to ten ATA/IDE interfaces, each being able to serve a
	  "master" and a "slave" device, for a total of up to twenty ATA/IDE
	  disk/cdrom/tape/floppy drives.

	  Useful information about large (>540 MB) IDE disks, multiple
	  interfaces, what to do if ATA/IDE devices are not automatically
	  detected, sound card ATA/IDE ports, module support, and other
	  topics, is contained in <file:Documentation/ide/ide.txt>. For detailed
	  information about hard drives, consult the Disk-HOWTO and the
	  Multi-Disk-HOWTO, available from
	  <http://www.tldp.org/docs.html#howto>.

	  To fine-tune ATA/IDE drive/interface parameters for improved
	  performance, look for the hdparm package at
	  <ftp://ibiblio.org/pub/Linux/system/hardware/>.

	  To compile this driver as a module, choose M here and read
	  <file:Documentation/ide/ide.txt>. The module will be called ide-mod.
	  Do not compile this driver as a module if your root file system (the
	  one containing the directory /) is located on an IDE device.

	  If you have one or more IDE drives, say Y or M here. If your system
	  has no IDE drives, or if memory requirements are really tight, you
	  could say N here, and select the "Old hard disk driver" below
	  instead to save about 13 KB of memory in the kernel.

if BLK_DEV_IDE

comment "Please see Documentation/ide/ide.txt for help/info on IDE drives"

config IDE_TIMINGS
	bool

config IDE_ATAPI
	bool

config BLK_DEV_IDE_SATA
	bool "Support for SATA (deprecated; conflicts with libata SATA driver)"
	default n
	---help---
	  There are two drivers for Serial ATA controllers.

	  The main driver, "libata", uses the SCSI subsystem
	  and supports most modern SATA controllers. In order to use it
	  you may take a look at "Serial ATA (prod) and Parallel ATA
	  (experimental) drivers".

	  The IDE driver (which you are currently configuring) supports
	  a few first-generation SATA controllers.

	  In order to eliminate conflicts between the two subsystems,
	  this config option enables the IDE driver's SATA support.
	  Normally this is disabled, as it is preferred that libata
	  supports SATA controllers, and this (IDE) driver supports
	  PATA controllers.

	  If unsure, say N.

config BLK_DEV_IDEDISK
	tristate "Include IDE/ATA-2 DISK support"
	---help---
	  This will include enhanced support for MFM/RLL/IDE hard disks.  If
	  you have a MFM/RLL/IDE disk, and there is no special reason to use
	  the old hard disk driver instead, say Y.  If you have an SCSI-only
	  system, you can say N here.

	  To compile this driver as a module, choose M here: the
	  module will be called ide-disk.
	  Do not compile this driver as a module if your root file system
	  (the one containing the directory /) is located on the IDE disk.

	  If unsure, say Y.

config IDEDISK_MULTI_MODE
	bool "Use multiple sector mode for Programmed Input/Output by default"
	help
	  This setting is irrelevant for most IDE disks, with direct memory
	  access, to which multiple sector mode does not apply. Multiple sector
	  mode is a feature of most modern IDE hard drives, permitting the
	  transfer of multiple sectors per Programmed Input/Output interrupt,
	  rather than the usual one sector per interrupt. When this feature is
	  enabled, it can reduce operating system overhead for disk Programmed
	  Input/Output. On some systems, it also can increase the data
	  throughput of Programmed Input/Output. Some drives, however, seemed
	  to run slower with multiple sector mode enabled. Some drives claimed
	  to support multiple sector mode, but lost data at some settings.
	  Under rare circumstances, such failures could result in massive
	  filesystem corruption.

	  If you get the following error, try to say Y here:

	  hda: set_multmode: status=0x51 { DriveReady SeekComplete Error }
	  hda: set_multmode: error=0x04 { DriveStatusError }

	  If in doubt, say N.

config BLK_DEV_IDECS
	tristate "PCMCIA IDE support"
	depends on PCMCIA
	help
	  Support for Compact Flash cards, outboard IDE disks, tape drives,
	  and CD-ROM drives connected through a PCMCIA card.

config BLK_DEV_DELKIN
	tristate "Cardbus IDE support (Delkin/ASKA/Workbit)"
	depends on CARDBUS && PCI
	help
	  Support for Delkin, ASKA, and Workbit Cardbus CompactFlash
	  Adapters.  This may also work for similar SD and XD adapters.

config BLK_DEV_IDECD
	tristate "Include IDE/ATAPI CDROM support"
	---help---
	  If you have a CD-ROM drive using the ATAPI protocol, say Y. ATAPI is
	  a newer protocol used by IDE CD-ROM and TAPE drives, similar to the
	  SCSI protocol. Most new CD-ROM drives use ATAPI, including the
	  NEC-260, Mitsumi FX400, Sony 55E, and just about all non-SCSI
	  double(2X) or better speed drives.

	  If you say Y here, the CD-ROM drive will be identified at boot time
	  along with other IDE devices, as "hdb" or "hdc", or something
	  similar (check the boot messages with dmesg). If this is your only
	  CD-ROM drive, you can say N to all other CD-ROM options, but be sure
	  to say Y or M to "ISO 9660 CD-ROM file system support".

	  To compile this driver as a module, choose M here: the
	  module will be called ide-cd.

config BLK_DEV_IDECD_VERBOSE_ERRORS
	bool "Verbose error logging for IDE/ATAPI CDROM driver" if EMBEDDED
	depends on BLK_DEV_IDECD
	default y
	help
	  Turn this on to have the driver print out the meanings of the
	  ATAPI error codes.  This will use up additional 8kB of kernel-space
	  memory, though.

config BLK_DEV_IDETAPE
	tristate "Include IDE/ATAPI TAPE support"
	select IDE_ATAPI
	help
	  If you have an IDE tape drive using the ATAPI protocol, say Y.
	  ATAPI is a newer protocol used by IDE tape and CD-ROM drives,
	  similar to the SCSI protocol.  If you have an SCSI tape drive
	  however, you can say N here.

	  You should also say Y if you have an OnStream DI-30 tape drive; this
	  will not work with the SCSI protocol, until there is support for the
	  SC-30 and SC-50 versions.

	  If you say Y here, the tape drive will be identified at boot time
	  along with other IDE devices, as "hdb" or "hdc", or something
	  similar, and will be mapped to a character device such as "ht0"
	  (check the boot messages with dmesg).  Be sure to consult the
	  <file:drivers/ide/ide-tape.c> and <file:Documentation/ide/ide.txt>
	  files for usage information.

	  To compile this driver as a module, choose M here: the
	  module will be called ide-tape.

config BLK_DEV_IDEFLOPPY
	tristate "Include IDE/ATAPI FLOPPY support"
	select IDE_ATAPI
	---help---
	  If you have an IDE floppy drive which uses the ATAPI protocol,
	  answer Y.  ATAPI is a newer protocol used by IDE CD-ROM/tape/floppy
	  drives, similar to the SCSI protocol.

	  The LS-120 and the IDE/ATAPI Iomega ZIP drive are also supported by
	  this driver. For information about jumper settings and the question
	  of when a ZIP drive uses a partition table, see
	  <http://www.win.tue.nl/~aeb/linux/zip/zip-1.html>.
	  (ATAPI PD-CD/CDR drives are not supported by this driver; support
	  for PD-CD/CDR drives is available if you answer Y to
	  "SCSI emulation support", below).

	  If you say Y here, the FLOPPY drive will be identified along with
	  other IDE devices, as "hdb" or "hdc", or something similar (check
	  the boot messages with dmesg).

	  To compile this driver as a module, choose M here: the
	  module will be called ide-floppy.

config BLK_DEV_IDESCSI
	tristate "SCSI emulation support"
	depends on SCSI
	select IDE_ATAPI
	---help---
	  WARNING: ide-scsi is no longer needed for cd writing applications!
	  The 2.6 kernel supports direct writing to ide-cd, which eliminates
	  the need for ide-scsi + the entire scsi stack just for writing a
	  cd. The new method is more efficient in every way.

	  This will provide SCSI host adapter emulation for IDE ATAPI devices,
	  and will allow you to use a SCSI device driver instead of a native
	  ATAPI driver.

	  This is useful if you have an ATAPI device for which no native
	  driver has been written (for example, an ATAPI PD-CD drive);
	  you can then use this emulation together with an appropriate SCSI
	  device driver. In order to do this, say Y here and to "SCSI support"
	  and "SCSI generic support", below. You must then provide the kernel
	  command line "hdx=ide-scsi" (try "man bootparam" or see the
	  documentation of your boot loader (lilo or loadlin) about how to
	  pass options to the kernel at boot time) for devices if you want the
	  native EIDE sub-drivers to skip over the native support, so that
	  this SCSI emulation can be used instead.

	  Note that this option does NOT allow you to attach SCSI devices to a
	  box that doesn't have a SCSI host adapter installed.

	  If both this SCSI emulation and native ATAPI support are compiled
	  into the kernel, the native support will be used.

config BLK_DEV_IDEACPI
	bool "IDE ACPI support"
	depends on ACPI
	---help---
	  Implement ACPI support for generic IDE devices. On modern
	  machines ACPI support is required to properly handle ACPI S3 states.

config IDE_TASK_IOCTL
	bool "IDE Taskfile Access"
	help
	  This is a direct raw access to the media.  It is a complex but
	  elegant solution to test and validate the domain of the hardware and
	  perform below the driver data recovery if needed.  This is the most
	  basic form of media-forensics.

	  If you are unsure, say N here.

config IDE_PROC_FS
	bool "legacy /proc/ide/ support"
	depends on IDE && PROC_FS
	default y
	help
	  This option enables support for the various files in
	  /proc/ide.  In Linux 2.6 this has been superseded by
	  files in sysfs but many legacy applications rely on this.

	  If unsure say Y.

comment "IDE chipset support/bugfixes"

config IDE_GENERIC
	tristate "generic/default IDE chipset support"
	depends on ALPHA || X86 || IA64 || M32R || MIPS
	help
	  If unsure, say N.

config BLK_DEV_PLATFORM
	tristate "Platform driver for IDE interfaces"
	help
	  This is the platform IDE driver, used mostly for Memory Mapped
	  IDE devices, like Compact Flashes running in True IDE mode.

	  If unsure, say N.

config BLK_DEV_CMD640
	tristate "CMD640 chipset bugfix/support"
	depends on X86
	select IDE_TIMINGS
	---help---
	  The CMD-Technologies CMD640 IDE chip is used on many common 486 and
	  Pentium motherboards, usually in combination with a "Neptune" or
	  "SiS" chipset. Unfortunately, it has a number of rather nasty
	  design flaws that can cause severe data corruption under many common
	  conditions. Say Y here to include code which tries to automatically
	  detect and correct the problems under Linux. This option also
	  enables access to the secondary IDE ports in some CMD640 based
	  systems.

	  This driver will work automatically in PCI based systems (most new
	  systems have PCI slots). But if your system uses VESA local bus
	  (VLB) instead of PCI, you must also supply a kernel boot parameter
	  to enable the CMD640 bugfix/support: "cmd640.probe_vlb". (Try "man
	  bootparam" or see the documentation of your boot loader about how to
	  pass options to the kernel.)

	  The CMD640 chip is also used on add-in cards by Acculogic, and on
	  the "CSA-6400E PCI to IDE controller" that some people have. For
	  details, read <file:Documentation/ide/ide.txt>.

config BLK_DEV_CMD640_ENHANCED
	bool "CMD640 enhanced support"
	depends on BLK_DEV_CMD640
	help
	  This option includes support for setting/autotuning PIO modes and
	  prefetch on CMD640 IDE interfaces.  For details, read
	  <file:Documentation/ide/ide.txt>. If you have a CMD640 IDE interface
	  and your BIOS does not already do this for you, then say Y here.
	  Otherwise say N.

config BLK_DEV_IDEPNP
	tristate "PNP EIDE support"
	depends on PNP
	help
	  If you have a PnP (Plug and Play) compatible EIDE card and
	  would like the kernel to automatically detect and activate
	  it, say Y here.

config BLK_DEV_IDEDMA_SFF
	bool

if PCI

comment "PCI IDE chipsets support"

config BLK_DEV_IDEPCI
	bool

config IDEPCI_PCIBUS_ORDER
	bool "Probe IDE PCI devices in the PCI bus order (DEPRECATED)"
	depends on BLK_DEV_IDE=y && BLK_DEV_IDEPCI
	default y
	help
	  Probe IDE PCI devices in the order in which they appear on the
	  PCI bus (i.e. 00:1f.1 PCI device before 02:01.0 PCI device)
	  instead of the order in which IDE PCI host drivers are loaded.

	  Please note that this method of assuring stable naming of
	  IDE devices is unreliable and use other means for achieving
	  it (i.e. udev).

	  If in doubt, say N.

# TODO: split it on per host driver config options (or module parameters)
config BLK_DEV_OFFBOARD
	bool "Boot off-board chipsets first support (DEPRECATED)"
	depends on BLK_DEV_IDEPCI && (BLK_DEV_AEC62XX || BLK_DEV_GENERIC || BLK_DEV_HPT34X || BLK_DEV_HPT366 || BLK_DEV_PDC202XX_NEW || BLK_DEV_PDC202XX_OLD || BLK_DEV_TC86C001)
	help
	  Normally, IDE controllers built into the motherboard (on-board
	  controllers) are assigned to ide0 and ide1 while those on add-in PCI
	  cards (off-board controllers) are relegated to ide2 and ide3.
	  Answering Y here will allow you to reverse the situation, with
	  off-board controllers on ide0/1 and on-board controllers on ide2/3.
	  This can improve the usability of some boot managers such as lilo
	  when booting from a drive on an off-board controller.

	  Note that, if you do this, the order of the hd* devices will be
	  rearranged which may require modification of fstab and other files.

	  Please also note that this method of assuring stable naming of
	  IDE devices is unreliable and use other means for achieving it
	  (i.e. udev).

	  If in doubt, say N.

config BLK_DEV_GENERIC
	tristate "Generic PCI IDE Chipset Support"
	select BLK_DEV_IDEPCI
        help
          This option provides generic support for various PCI IDE Chipsets
          which otherwise might not be supported.

config BLK_DEV_OPTI621
	tristate "OPTi 82C621 chipset enhanced support (EXPERIMENTAL)"
	depends on EXPERIMENTAL
	select BLK_DEV_IDEPCI
	help
	  This is a driver for the OPTi 82C621 EIDE controller.
	  Please read the comments at the top of <file:drivers/ide/pci/opti621.c>.

config BLK_DEV_RZ1000
	tristate "RZ1000 chipset bugfix/support"
	depends on X86
	select BLK_DEV_IDEPCI
	help
	  The PC-Technologies RZ1000 IDE chip is used on many common 486 and
	  Pentium motherboards, usually along with the "Neptune" chipset.
	  Unfortunately, it has a rather nasty design flaw that can cause
	  severe data corruption under many conditions. Say Y here to include
	  code which automatically detects and corrects the problem under
	  Linux. This may slow disk throughput by a few percent, but at least
	  things will operate 100% reliably.

config BLK_DEV_IDEDMA_PCI
	bool
	select BLK_DEV_IDEPCI
	select BLK_DEV_IDEDMA_SFF

config BLK_DEV_AEC62XX
	tristate "AEC62XX chipset support"
	select BLK_DEV_IDEDMA_PCI
	help
	  This driver adds explicit support for Acard AEC62xx (Artop ATP8xx)
	  IDE controllers. This allows the kernel to change PIO, DMA and UDMA
	  speeds and to configure the chip to optimum performance.

config BLK_DEV_ALI15X3
	tristate "ALI M15x3 chipset support"
	select IDE_TIMINGS
	select BLK_DEV_IDEDMA_PCI
	help
	  This driver ensures (U)DMA support for ALI 1533, 1543 and 1543C
	  onboard chipsets.  It also tests for Simplex mode and enables
	  normal dual channel support.

	  Please read the comments at the top of
	  <file:drivers/ide/pci/alim15x3.c>.

	  If unsure, say N.

config BLK_DEV_AMD74XX
	tristate "AMD and nVidia IDE support"
	depends on !ARM
	select IDE_TIMINGS
	select BLK_DEV_IDEDMA_PCI
	help
	  This driver adds explicit support for AMD-7xx and AMD-8111 chips
	  and also for the nVidia nForce chip.  This allows the kernel to
	  change PIO, DMA and UDMA speeds and to configure the chip to
	  optimum performance.

config BLK_DEV_ATIIXP
	tristate "ATI IXP chipset IDE support"
	depends on X86
	select BLK_DEV_IDEDMA_PCI
	help
	  This driver adds explicit support for ATI IXP chipset.
	  This allows the kernel to change PIO, DMA and UDMA speeds
	  and to configure the chip to optimum performance.

	  Say Y here if you have an ATI IXP chipset IDE controller.

config BLK_DEV_CMD64X
	tristate "CMD64{3|6|8|9} chipset support"
	select IDE_TIMINGS
	select BLK_DEV_IDEDMA_PCI
	help
	  Say Y here if you have an IDE controller which uses any of these
	  chipsets: CMD643, CMD646, or CMD648.

config BLK_DEV_TRIFLEX
	tristate "Compaq Triflex IDE support"
	select BLK_DEV_IDEDMA_PCI
	help
	  Say Y here if you have a Compaq Triflex IDE controller, such
	  as those commonly found on Compaq Pentium-Pro systems

config BLK_DEV_CY82C693
	tristate "CY82C693 chipset support"
<<<<<<< HEAD
=======
	depends on ALPHA
>>>>>>> d4ba873e
	select IDE_TIMINGS
	select BLK_DEV_IDEDMA_PCI
	help
	  This driver adds detection and support for the CY82C693 chipset
	  used on Digital's PC-Alpha 164SX boards.

config BLK_DEV_CS5520
	tristate "Cyrix CS5510/20 MediaGX chipset support (VERY EXPERIMENTAL)"
	depends on EXPERIMENTAL
	select BLK_DEV_IDEDMA_PCI
	help
	  Include support for PIO tuning and virtual DMA on the Cyrix MediaGX
	  5510/5520 chipset. This will automatically be detected and
	  configured if found.

	  It is safe to say Y to this question.

config BLK_DEV_CS5530
	tristate "Cyrix/National Semiconductor CS5530 MediaGX chipset support"
	select BLK_DEV_IDEDMA_PCI
	help
	  Include support for UDMA on the Cyrix MediaGX 5530 chipset. This
	  will automatically be detected and configured if found.

	  It is safe to say Y to this question.

config BLK_DEV_CS5535
	tristate "AMD CS5535 chipset support"
	depends on X86 && !X86_64
	select BLK_DEV_IDEDMA_PCI
	help
	  Include support for UDMA on the NSC/AMD CS5535 companion chipset.
	  This will automatically be detected and configured if found.

	  It is safe to say Y to this question.

config BLK_DEV_HPT34X
	tristate "HPT34X chipset support"
	depends on BROKEN
	select BLK_DEV_IDEDMA_PCI
	help
	  This driver adds up to 4 more EIDE devices sharing a single
	  interrupt. The HPT343 chipset in its current form is a non-bootable
	  controller; the HPT345/HPT363 chipset is a bootable (needs BIOS FIX)
	  PCI UDMA controllers. This driver requires dynamic tuning of the
	  chipset during the ide-probe at boot time. It is reported to support
	  DVD II drives, by the manufacturer.

config HPT34X_AUTODMA
	bool "HPT34X AUTODMA support (EXPERIMENTAL)"
	depends on BLK_DEV_HPT34X && EXPERIMENTAL
	help
	  This is a dangerous thing to attempt currently! Please read the
	  comments at the top of <file:drivers/ide/pci/hpt34x.c>.  If you say Y
	  here, then say Y to "Use DMA by default when available" as well.

	  If unsure, say N.

config BLK_DEV_HPT366
	tristate "HPT36X/37X chipset support"
	select BLK_DEV_IDEDMA_PCI
	help
	  HPT366 is an Ultra DMA chipset for ATA-66.
	  HPT368 is an Ultra DMA chipset for ATA-66 RAID Based.
	  HPT370 is an Ultra DMA chipset for ATA-100.
	  HPT372 is an Ultra DMA chipset for ATA-100.
	  HPT374 is an Ultra DMA chipset for ATA-100.

	  This driver adds up to 4 more EIDE devices sharing a single
	  interrupt.

	  The HPT366 chipset in its current form is bootable. One solution
	  for this problem are special LILO commands for redirecting the
	  reference to device 0x80. The other solution is to say Y to "Boot
	  off-board chipsets first support" (CONFIG_BLK_DEV_OFFBOARD) unless
	  your mother board has the chipset natively mounted. Regardless one
	  should use the fore mentioned option and call at LILO.

	  This driver requires dynamic tuning of the chipset during the
	  ide-probe at boot. It is reported to support DVD II drives, by the
	  manufacturer.

config BLK_DEV_JMICRON
	tristate "JMicron JMB36x support"
	select BLK_DEV_IDEDMA_PCI
	help
	  Basic support for the JMicron ATA controllers. For full support
	  use the libata drivers.

config BLK_DEV_SC1200
	tristate "National SCx200 chipset support"
	select BLK_DEV_IDEDMA_PCI
	help
	  This driver adds support for the on-board IDE controller on the
	  National SCx200 series of embedded x86 "Geode" systems.

config BLK_DEV_PIIX
	tristate "Intel PIIX/ICH chipsets support"
	select BLK_DEV_IDEDMA_PCI
	help
	  This driver adds explicit support for Intel PIIX and ICH chips.
	  This allows the kernel to change PIO, DMA and UDMA speeds and to
	  configure the chip to optimum performance.

config BLK_DEV_IT8213
	tristate "IT8213 IDE support"
	select BLK_DEV_IDEDMA_PCI
	help
	 This driver adds support for the ITE 8213 IDE controller.

config BLK_DEV_IT821X
	tristate "IT821X IDE support"
	select BLK_DEV_IDEDMA_PCI
	help
	  This driver adds support for the ITE 8211 IDE controller and the
	  IT 8212 IDE RAID controller in both RAID and pass-through mode.

config BLK_DEV_NS87415
	tristate "NS87415 chipset support"
	select BLK_DEV_IDEDMA_PCI
	help
	  This driver adds detection and support for the NS87415 chip
	  (used mainly on SPARC64 and PA-RISC machines).

	  Please read the comments at the top of <file:drivers/ide/pci/ns87415.c>.

config BLK_DEV_PDC202XX_OLD
	tristate "PROMISE PDC202{46|62|65|67} support"
	select BLK_DEV_IDEDMA_PCI
	help
	  Promise Ultra33 or PDC20246
	  Promise Ultra66 or PDC20262
	  Promise Ultra100 or PDC20265/PDC20267/PDC20268

	  This driver adds up to 4 more EIDE devices sharing a single
	  interrupt. This add-on card is a bootable PCI UDMA controller. Since
	  multiple cards can be installed and there are BIOS ROM problems that
	  happen if the BIOS revisions of all installed cards (three-max) do
	  not match, the driver attempts to do dynamic tuning of the chipset
	  at boot-time for max-speed.  Ultra33 BIOS 1.25 or newer is required
	  for more than one card.

	  Please read the comments at the top of
	  <file:drivers/ide/pci/pdc202xx_old.c>.

	  If unsure, say N.

config BLK_DEV_PDC202XX_NEW
	tristate "PROMISE PDC202{68|69|70|71|75|76|77} support"
	select BLK_DEV_IDEDMA_PCI

config BLK_DEV_SVWKS
	tristate "ServerWorks OSB4/CSB5/CSB6 chipsets support"
	select BLK_DEV_IDEDMA_PCI
	help
	  This driver adds PIO/(U)DMA support for the ServerWorks OSB4/CSB5
	  chipsets.

config BLK_DEV_SGIIOC4
	tristate "Silicon Graphics IOC4 chipset ATA/ATAPI support"
	depends on (IA64_SGI_SN2 || IA64_GENERIC) && SGI_IOC4
	select BLK_DEV_IDEDMA_PCI
	help
	  This driver adds PIO & MultiMode DMA-2 support for the SGI IOC4
	  chipset, which has one channel and can support two devices.
	  Please say Y here if you have an Altix System from SGI.

config BLK_DEV_SIIMAGE
	tristate "Silicon Image chipset support"
	select BLK_DEV_IDEDMA_PCI
	help
	  This driver adds PIO/(U)DMA support for the SI CMD680 and SII
	  3112 (Serial ATA) chips.

config BLK_DEV_SIS5513
	tristate "SiS5513 chipset support"
	depends on X86
	select BLK_DEV_IDEDMA_PCI
	help
	  This driver ensures (U)DMA support for SIS5513 chipset family based
	  mainboards.

	  The following chipsets are supported:
	  ATA16:  SiS5511, SiS5513
	  ATA33:  SiS5591, SiS5597, SiS5598, SiS5600
	  ATA66:  SiS530, SiS540, SiS620, SiS630, SiS640
	  ATA100: SiS635, SiS645, SiS650, SiS730, SiS735, SiS740,
	  SiS745, SiS750

	  Please read the comments at the top of <file:drivers/ide/pci/sis5513.c>.

config BLK_DEV_SL82C105
	tristate "Winbond SL82c105 support"
	depends on (PPC || ARM)
	select IDE_TIMINGS
	select BLK_DEV_IDEDMA_PCI
	help
	  If you have a Winbond SL82c105 IDE controller, say Y here to enable
	  special configuration for this chip. This is common on various CHRP
	  motherboards, but could be used elsewhere. If in doubt, say Y.

config BLK_DEV_SLC90E66
	tristate "SLC90E66 chipset support"
	select BLK_DEV_IDEDMA_PCI
	help
	  This driver ensures (U)DMA support for Victory66 SouthBridges for
	  SMsC with Intel NorthBridges.  This is an Ultra66 based chipset.
	  The nice thing about it is that you can mix Ultra/DMA/PIO devices
	  and it will handle timing cycles.  Since this is an improved
	  look-a-like to the PIIX4 it should be a nice addition.

	  Please read the comments at the top of
	  <file:drivers/ide/pci/slc90e66.c>.

config BLK_DEV_TRM290
	tristate "Tekram TRM290 chipset support"
	select BLK_DEV_IDEDMA_PCI
	help
	  This driver adds support for bus master DMA transfers
	  using the Tekram TRM290 PCI IDE chip. Volunteers are
	  needed for further tweaking and development.
	  Please read the comments at the top of <file:drivers/ide/pci/trm290.c>.

config BLK_DEV_VIA82CXXX
	tristate "VIA82CXXX chipset support"
	select IDE_TIMINGS
	select BLK_DEV_IDEDMA_PCI
	help
	  This driver adds explicit support for VIA BusMastering IDE chips.
	  This allows the kernel to change PIO, DMA and UDMA speeds and to
	  configure the chip to optimum performance.

config BLK_DEV_TC86C001
	tristate "Toshiba TC86C001 support"
	select BLK_DEV_IDEDMA_PCI
	help
	This driver adds support for Toshiba TC86C001 GOKU-S chip.

config BLK_DEV_CELLEB
	tristate "Toshiba's Cell Reference Set IDE support"
	depends on PPC_CELLEB
	select BLK_DEV_IDEDMA_PCI
	help
	  This driver provides support for the on-board IDE controller on
	  Toshiba Cell Reference Board.
	  If unsure, say Y.

endif

config BLK_DEV_IDE_PMAC
	tristate "PowerMac on-board IDE support"
	depends on PPC_PMAC && IDE=y && BLK_DEV_IDE=y
	select IDE_TIMINGS
	help
	  This driver provides support for the on-board IDE controller on
	  most of the recent Apple Power Macintoshes and PowerBooks.
	  If unsure, say Y.

config BLK_DEV_IDE_PMAC_ATA100FIRST
	bool "Probe on-board ATA/100 (Kauai) first"
	depends on BLK_DEV_IDE_PMAC
	help
	  This option will cause the ATA/100 controller found in UniNorth2
	  based machines (Windtunnel PowerMac, Aluminium PowerBooks, ...)
	  to be probed before the ATA/66 and ATA/33 controllers. Without
	  these, those machine used to have the hard disk on hdc and the
	  CD-ROM on hda. This option changes this to more natural hda for
	  hard disk and hdc for CD-ROM.

config BLK_DEV_IDEDMA_PMAC
	bool "PowerMac IDE DMA support"
	depends on BLK_DEV_IDE_PMAC
	select BLK_DEV_IDEDMA_PCI
	help
	  This option allows the driver for the on-board IDE controller on
	  Power Macintoshes and PowerBooks to use DMA (direct memory access)
	  to transfer data to and from memory.  Saying Y is safe and improves
	  performance.

config BLK_DEV_IDE_SWARM
	tristate "IDE for Sibyte evaluation boards"
	depends on SIBYTE_SB1xxx_SOC

config BLK_DEV_IDE_AU1XXX
       bool "IDE for AMD Alchemy Au1200"
       depends on SOC_AU1200
choice
       prompt "IDE Mode for AMD Alchemy Au1200"
       default CONFIG_BLK_DEV_IDE_AU1XXX_PIO_DBDMA
       depends on SOC_AU1200 && BLK_DEV_IDE_AU1XXX

config BLK_DEV_IDE_AU1XXX_PIO_DBDMA
       bool "PIO+DbDMA IDE for AMD Alchemy Au1200"

config BLK_DEV_IDE_AU1XXX_MDMA2_DBDMA
       bool "MDMA2+DbDMA IDE for AMD Alchemy Au1200"
       depends on SOC_AU1200 && BLK_DEV_IDE_AU1XXX
endchoice

config BLK_DEV_IDE_AU1XXX_SEQTS_PER_RQ
       int "Maximum transfer size (KB) per request (up to 128)"
       default "128"
       depends on BLK_DEV_IDE_AU1XXX

config IDE_ARM
	tristate "ARM IDE support"
	depends on ARM && (ARCH_CLPS7500 || ARCH_RPC || ARCH_SHARK)
	default y

config BLK_DEV_IDE_ICSIDE
	tristate "ICS IDE interface support"
	depends on ARM && ARCH_ACORN
	help
	  On Acorn systems, say Y here if you wish to use the ICS IDE
	  interface card.  This is not required for ICS partition support.
	  If you are unsure, say N to this.

config BLK_DEV_IDEDMA_ICS
	bool "ICS DMA support"
	depends on BLK_DEV_IDE_ICSIDE
	help
	  Say Y here if you want to add DMA (Direct Memory Access) support to
	  the ICS IDE driver.

config BLK_DEV_IDE_RAPIDE
	tristate "RapIDE interface support"
	depends on ARM && ARCH_ACORN
	help
	  Say Y here if you want to support the Yellowstone RapIDE controller
	  manufactured for use with Acorn computers.

config IDE_H8300
	tristate "H8300 IDE support"
	depends on H8300
	default y
	help
	  Enables the H8300 IDE driver.

config BLK_DEV_GAYLE
	tristate "Amiga Gayle IDE interface support"
	depends on AMIGA
	help
	  This is the IDE driver for the Amiga Gayle IDE interface. It supports
	  both the `A1200 style' and `A4000 style' of the Gayle IDE interface,
	  This includes on-board IDE interfaces on some Amiga models (A600,
	  A1200, A4000, and A4000T), and IDE interfaces on the Zorro expansion
	  bus (M-Tech E-Matrix 530 expansion card).
	  Say Y if you have an Amiga with a Gayle IDE interface and want to use
	  IDE devices (hard disks, CD-ROM drives, etc.) that are connected to
	  it.
	  Note that you also have to enable Zorro bus support if you want to
	  use Gayle IDE interfaces on the Zorro expansion bus.

config BLK_DEV_IDEDOUBLER
	bool "Amiga IDE Doubler support (EXPERIMENTAL)"
	depends on BLK_DEV_GAYLE && EXPERIMENTAL
	---help---
	  This feature provides support for the so-called `IDE doublers' (made
	  by various manufacturers, e.g. Eyetech) that can be connected to
	  the on-board IDE interface of some Amiga models. Using such an IDE
	  doubler, you can connect up to four instead of two IDE devices to
	  the Amiga's on-board IDE interface.

	  Note that the normal Amiga Gayle IDE driver may not work correctly
	  if you have an IDE doubler and don't enable this feature!

	  Say Y if you have an IDE doubler.  The feature is enabled at kernel
	  runtime using the "gayle.doubler" kernel boot parameter.

config BLK_DEV_BUDDHA
	tristate "Buddha/Catweasel/X-Surf IDE interface support (EXPERIMENTAL)"
	depends on ZORRO && EXPERIMENTAL
	help
	  This is the IDE driver for the IDE interfaces on the Buddha, Catweasel
	  and X-Surf expansion boards.  It supports up to two interfaces on the
	  Buddha, three on the Catweasel and two on the X-Surf.

	  Say Y if you have a Buddha or Catweasel expansion board and want to
	  use IDE devices (hard disks, CD-ROM drives, etc.) that are connected
	  to one of its IDE interfaces.

config BLK_DEV_FALCON_IDE
	tristate "Falcon IDE interface support"
	depends on ATARI
	help
	  This is the IDE driver for the on-board IDE interface on the Atari
	  Falcon. Say Y if you have a Falcon and want to use IDE devices (hard
	  disks, CD-ROM drives, etc.) that are connected to the on-board IDE
	  interface.

config BLK_DEV_MAC_IDE
	tristate "Macintosh Quadra/Powerbook IDE interface support"
	depends on MAC
	help
	  This is the IDE driver for the on-board IDE interface on some m68k
	  Macintosh models. It supports both the `Quadra style' (used in
	  Quadra/ Centris 630 and Performa 588 models) and `Powerbook style'
	  (used in the Powerbook 150 and 190 models) IDE interface.

	  Say Y if you have such an Macintosh model and want to use IDE
	  devices (hard disks, CD-ROM drives, etc.) that are connected to the
	  on-board IDE interface.

config BLK_DEV_Q40IDE
	tristate "Q40/Q60 IDE interface support"
	depends on Q40
	help
	  Enable the on-board IDE controller in the Q40/Q60.  This should
	  normally be on; disable it only if you are running a custom hard
	  drive subsystem through an expansion card.

config BLK_DEV_PALMCHIP_BK3710
	tristate "Palmchip bk3710 IDE controller support"
	depends on ARCH_DAVINCI
	select IDE_TIMINGS
	select BLK_DEV_IDEDMA_SFF
	help
	  Say Y here if you want to support the onchip IDE controller on the
	  TI DaVinci SoC

# no isa -> no vlb
if ISA && (ALPHA || X86 || MIPS)

comment "Other IDE chipsets support"
comment "Note: most of these also require special kernel boot parameters"

config BLK_DEV_4DRIVES
	tristate "Generic 4 drives/port support"
	help
	  Certain older chipsets, including the Tekram 690CD, use a single set
	  of I/O ports at 0x1f0 to control up to four drives, instead of the
	  customary two drives per port. Support for this can be enabled at
	  runtime using the "ide-4drives.probe" kernel boot parameter if you
	  say Y here.

config BLK_DEV_ALI14XX
	tristate "ALI M14xx support"
	select IDE_TIMINGS
	help
	  This driver is enabled at runtime using the "ali14xx.probe" kernel
	  boot parameter.  It enables support for the secondary IDE interface
	  of the ALI M1439/1443/1445/1487/1489 chipsets, and permits faster
	  I/O speeds to be set as well.
	  See the files <file:Documentation/ide/ide.txt> and
	  <file:drivers/ide/legacy/ali14xx.c> for more info.

config BLK_DEV_DTC2278
	tristate "DTC-2278 support"
	help
	  This driver is enabled at runtime using the "dtc2278.probe" kernel
	  boot parameter. It enables support for the secondary IDE interface
	  of the DTC-2278 card, and permits faster I/O speeds to be set as
	  well. See the <file:Documentation/ide/ide.txt> and
	  <file:drivers/ide/legacy/dtc2278.c> files for more info.

config BLK_DEV_HT6560B
	tristate "Holtek HT6560B support"
	select IDE_TIMINGS
	help
	  This driver is enabled at runtime using the "ht6560b.probe" kernel
	  boot parameter. It enables support for the secondary IDE interface
	  of the Holtek card, and permits faster I/O speeds to be set as well.
	  See the <file:Documentation/ide/ide.txt> and
	  <file:drivers/ide/legacy/ht6560b.c> files for more info.

config BLK_DEV_QD65XX
	tristate "QDI QD65xx support"
	select IDE_TIMINGS
	help
	  This driver is enabled at runtime using the "qd65xx.probe" kernel
	  boot parameter.  It permits faster I/O speeds to be set.  See the
	  <file:Documentation/ide/ide.txt> and <file:drivers/ide/legacy/qd65xx.c>
	  for more info.

config BLK_DEV_UMC8672
	tristate "UMC-8672 support"
	help
	  This driver is enabled at runtime using the "umc8672.probe" kernel
	  boot parameter. It enables support for the secondary IDE interface
	  of the UMC-8672, and permits faster I/O speeds to be set as well.
	  See the files <file:Documentation/ide/ide.txt> and
	  <file:drivers/ide/legacy/umc8672.c> for more info.

endif

config BLK_DEV_IDEDMA
	def_bool BLK_DEV_IDEDMA_SFF || BLK_DEV_IDEDMA_PMAC || \
		 BLK_DEV_IDEDMA_ICS || BLK_DEV_IDE_AU1XXX_MDMA2_DBDMA

endif

endif # IDE<|MERGE_RESOLUTION|>--- conflicted
+++ resolved
@@ -510,10 +510,7 @@
 
 config BLK_DEV_CY82C693
 	tristate "CY82C693 chipset support"
-<<<<<<< HEAD
-=======
 	depends on ALPHA
->>>>>>> d4ba873e
 	select IDE_TIMINGS
 	select BLK_DEV_IDEDMA_PCI
 	help
