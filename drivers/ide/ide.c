--- conflicted
+++ resolved
@@ -77,11 +77,6 @@
 
 __cacheline_aligned_in_smp DEFINE_SPINLOCK(ide_lock);
 EXPORT_SYMBOL(ide_lock);
-<<<<<<< HEAD
-
-ide_hwif_t ide_hwifs[MAX_HWIFS];	/* master data repository */
-=======
->>>>>>> c1779e24
 
 static void ide_port_init_devices_data(ide_hwif_t *);
 
@@ -138,56 +133,6 @@
 	}
 }
 
-<<<<<<< HEAD
-static void __init init_ide_data (void)
-{
-	unsigned int index;
-
-	/* Initialise all interface structures */
-	for (index = 0; index < MAX_HWIFS; ++index) {
-		ide_hwif_t *hwif = &ide_hwifs[index];
-
-		ide_init_port_data(hwif, index);
-	}
-}
-
-void ide_remove_port_from_hwgroup(ide_hwif_t *hwif)
-{
-	ide_hwgroup_t *hwgroup = hwif->hwgroup;
-
-	spin_lock_irq(&ide_lock);
-	/*
-	 * Remove us from the hwgroup, and free
-	 * the hwgroup if we were the only member
-	 */
-	if (hwif->next == hwif) {
-		BUG_ON(hwgroup->hwif != hwif);
-		kfree(hwgroup);
-	} else {
-		/* There is another interface in hwgroup.
-		 * Unlink us, and set hwgroup->drive and ->hwif to
-		 * something sane.
-		 */
-		ide_hwif_t *g = hwgroup->hwif;
-
-		while (g->next != hwif)
-			g = g->next;
-		g->next = hwif->next;
-		if (hwgroup->hwif == hwif) {
-			/* Chose a random hwif for hwgroup->hwif.
-			 * It's guaranteed that there are no drives
-			 * left in the hwgroup.
-			 */
-			BUG_ON(hwgroup->drive != NULL);
-			hwgroup->hwif = g;
-		}
-		BUG_ON(hwgroup->hwif == hwif);
-	}
-	spin_unlock_irq(&ide_lock);
-}
-
-=======
->>>>>>> c1779e24
 /* Called with ide_lock held. */
 static void __ide_port_unregister_devices(ide_hwif_t *hwif)
 {
@@ -673,8 +618,6 @@
 
 EXPORT_SYMBOL(generic_ide_ioctl);
 
-<<<<<<< HEAD
-=======
 /**
  * ide_device_get	-	get an additional reference to a ide_drive_t
  * @drive:	device to get a reference to
@@ -722,7 +665,6 @@
 }
 EXPORT_SYMBOL_GPL(ide_device_put);
 
->>>>>>> c1779e24
 static int ide_bus_match(struct device *dev, struct device_driver *drv)
 {
 	return 1;
