--- conflicted
+++ resolved
@@ -383,82 +383,6 @@
 }
 EXPORT_SYMBOL_GPL(ide_init_port_hw);
 
-<<<<<<< HEAD
-ide_hwif_t *ide_deprecated_find_port(unsigned long base)
-{
-	ide_hwif_t *hwif;
-	int i;
-
-	for (i = 0; i < MAX_HWIFS; i++) {
-		hwif = &ide_hwifs[i];
-		if (hwif->io_ports[IDE_DATA_OFFSET] == base)
-			goto found;
-	}
-
-	for (i = 0; i < MAX_HWIFS; i++) {
-		hwif = &ide_hwifs[i];
-		if (hwif->hold)
-			continue;
-		if (!hwif->present && hwif->mate == NULL)
-			goto found;
-	}
-
-	hwif = NULL;
-found:
-	return hwif;
-}
-EXPORT_SYMBOL_GPL(ide_deprecated_find_port);
-
-/**
- *	ide_register_hw		-	register IDE interface
- *	@hw: hardware registers
- *	@quirkproc: quirkproc function
- *	@hwifp: pointer to returned hwif
- *
- *	Register an IDE interface, specifying exactly the registers etc.
- *
- *	Returns -1 on error.
- */
-
-int ide_register_hw(hw_regs_t *hw, void (*quirkproc)(ide_drive_t *),
-		    ide_hwif_t **hwifp)
-{
-	int index, retry = 1;
-	ide_hwif_t *hwif;
-	u8 idx[4] = { 0xff, 0xff, 0xff, 0xff };
-
-	do {
-		hwif = ide_deprecated_find_port(hw->io_ports[IDE_DATA_OFFSET]);
-		if (hwif)
-			goto found;
-		for (index = 0; index < MAX_HWIFS; index++)
-			ide_unregister(index, 1, 1);
-	} while (retry--);
-	return -1;
-found:
-	index = hwif->index;
-	if (hwif->present)
-		ide_unregister(index, 0, 1);
-	else if (!hwif->hold)
-		ide_init_port_data(hwif, index);
-
-	ide_init_port_hw(hwif, hw);
-	hwif->quirkproc = quirkproc;
-
-	idx[0] = index;
-
-	ide_device_add(idx, NULL);
-
-	if (hwifp)
-		*hwifp = hwif;
-
-	return hwif->present ? index : -1;
-}
-
-EXPORT_SYMBOL(ide_register_hw);
-
-=======
->>>>>>> 0532661e
 /*
  *	Locks for IDE setting functionality
  */
