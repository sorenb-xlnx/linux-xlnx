/*
 *  Copyright (C) 1994-1998	    Linus Torvalds & authors (see below)
 *  Copyrifht (C) 2003-2005, 2007   Bartlomiej Zolnierkiewicz
 */

/*
 *  Mostly written by Mark Lord  <mlord@pobox.com>
 *                and Gadi Oxman <gadio@netvision.net.il>
 *                and Andre Hedrick <andre@linux-ide.org>
 *
 *  See linux/MAINTAINERS for address of current maintainer.
 *
 * This is the multiple IDE interface driver, as evolved from hd.c.
 * It supports up to MAX_HWIFS IDE interfaces, on one or more IRQs
 *   (usually 14 & 15).
 * There can be up to two drives per interface, as per the ATA-2 spec.
 *
 * ...
 *
 *  From hd.c:
 *  |
 *  | It traverses the request-list, using interrupts to jump between functions.
 *  | As nearly all functions can be called within interrupts, we may not sleep.
 *  | Special care is recommended.  Have Fun!
 *  |
 *  | modified by Drew Eckhardt to check nr of hd's from the CMOS.
 *  |
 *  | Thanks to Branko Lankester, lankeste@fwi.uva.nl, who found a bug
 *  | in the early extended-partition checks and added DM partitions.
 *  |
 *  | Early work on error handling by Mika Liljeberg (liljeber@cs.Helsinki.FI).
 *  |
 *  | IRQ-unmask, drive-id, multiple-mode, support for ">16 heads",
 *  | and general streamlining by Mark Lord (mlord@pobox.com).
 *
 *  October, 1994 -- Complete line-by-line overhaul for linux 1.1.x, by:
 *
 *	Mark Lord	(mlord@pobox.com)		(IDE Perf.Pkg)
 *	Delman Lee	(delman@ieee.org)		("Mr. atdisk2")
 *	Scott Snyder	(snyder@fnald0.fnal.gov)	(ATAPI IDE cd-rom)
 *
 *  This was a rewrite of just about everything from hd.c, though some original
 *  code is still sprinkled about.  Think of it as a major evolution, with
 *  inspiration from lots of linux users, esp.  hamish@zot.apana.org.au
 */

#define _IDE_C			/* Tell ide.h it's really us */

#include <linux/module.h>
#include <linux/types.h>
#include <linux/string.h>
#include <linux/kernel.h>
#include <linux/timer.h>
#include <linux/mm.h>
#include <linux/interrupt.h>
#include <linux/major.h>
#include <linux/errno.h>
#include <linux/genhd.h>
#include <linux/blkpg.h>
#include <linux/slab.h>
#include <linux/init.h>
#include <linux/pci.h>
#include <linux/delay.h>
#include <linux/ide.h>
#include <linux/completion.h>
#include <linux/reboot.h>
#include <linux/cdrom.h>
#include <linux/seq_file.h>
#include <linux/device.h>
#include <linux/bitops.h>

#include <asm/byteorder.h>
#include <asm/irq.h>
#include <asm/uaccess.h>
#include <asm/io.h>


/* default maximum number of failures */
#define IDE_DEFAULT_MAX_FAILURES 	1

struct class *ide_port_class;

static const u8 ide_hwif_to_major[] = { IDE0_MAJOR, IDE1_MAJOR,
					IDE2_MAJOR, IDE3_MAJOR,
					IDE4_MAJOR, IDE5_MAJOR,
					IDE6_MAJOR, IDE7_MAJOR,
					IDE8_MAJOR, IDE9_MAJOR };

static int idebus_parameter;	/* holds the "idebus=" parameter */
static int system_bus_speed;	/* holds what we think is VESA/PCI bus speed */

DEFINE_MUTEX(ide_cfg_mtx);
 __cacheline_aligned_in_smp DEFINE_SPINLOCK(ide_lock);

int noautodma = 0;

#ifdef CONFIG_BLK_DEV_IDEACPI
int ide_noacpi = 0;
int ide_noacpitfs = 1;
int ide_noacpionboot = 1;
#endif

ide_hwif_t ide_hwifs[MAX_HWIFS];	/* master data repository */

static void ide_port_init_devices_data(ide_hwif_t *);

/*
 * Do not even *think* about calling this!
 */
void ide_init_port_data(ide_hwif_t *hwif, unsigned int index)
{
	/* bulk initialize hwif & drive info with zeros */
	memset(hwif, 0, sizeof(ide_hwif_t));

	/* fill in any non-zero initial values */
	hwif->index	= index;
	hwif->major	= ide_hwif_to_major[index];

	hwif->name[0]	= 'i';
	hwif->name[1]	= 'd';
	hwif->name[2]	= 'e';
	hwif->name[3]	= '0' + index;

	hwif->bus_state	= BUSSTATE_ON;

	init_completion(&hwif->gendev_rel_comp);

	default_hwif_iops(hwif);
	default_hwif_transport(hwif);

	ide_port_init_devices_data(hwif);
}
EXPORT_SYMBOL_GPL(ide_init_port_data);

static void ide_port_init_devices_data(ide_hwif_t *hwif)
{
	int unit;

	for (unit = 0; unit < MAX_DRIVES; ++unit) {
		ide_drive_t *drive = &hwif->drives[unit];
		u8 j = (hwif->index * MAX_DRIVES) + unit;

		memset(drive, 0, sizeof(*drive));

		drive->media			= ide_disk;
		drive->select.all		= (unit<<4)|0xa0;
		drive->hwif			= hwif;
		drive->ctl			= 0x08;
		drive->ready_stat		= READY_STAT;
		drive->bad_wstat		= BAD_W_STAT;
		drive->special.b.recalibrate	= 1;
		drive->special.b.set_geometry	= 1;
		drive->name[0]			= 'h';
		drive->name[1]			= 'd';
		drive->name[2]			= 'a' + j;
		drive->max_failures		= IDE_DEFAULT_MAX_FAILURES;

		INIT_LIST_HEAD(&drive->list);
		init_completion(&drive->gendev_rel_comp);
	}
}

/*
 * init_ide_data() sets reasonable default values into all fields
 * of all instances of the hwifs and drives, but only on the first call.
 * Subsequent calls have no effect (they don't wipe out anything).
 *
 * This routine is normally called at driver initialization time,
 * but may also be called MUCH earlier during kernel "command-line"
 * parameter processing.  As such, we cannot depend on any other parts
 * of the kernel (such as memory allocation) to be functioning yet.
 *
 * This is too bad, as otherwise we could dynamically allocate the
 * ide_drive_t structs as needed, rather than always consuming memory
 * for the max possible number (MAX_HWIFS * MAX_DRIVES) of them.
 *
 * FIXME: We should stuff the setup data into __init and copy the
 * relevant hwifs/allocate them properly during boot.
 */
#define MAGIC_COOKIE 0x12345678
static void __init init_ide_data (void)
{
	unsigned int index;
	static unsigned long magic_cookie = MAGIC_COOKIE;

	if (magic_cookie != MAGIC_COOKIE)
		return;		/* already initialized */
	magic_cookie = 0;

	/* Initialise all interface structures */
	for (index = 0; index < MAX_HWIFS; ++index) {
		ide_hwif_t *hwif = &ide_hwifs[index];

		ide_init_port_data(hwif, index);
	}
}

/**
 *	ide_system_bus_speed	-	guess bus speed
 *
 *	ide_system_bus_speed() returns what we think is the system VESA/PCI
 *	bus speed (in MHz). This is used for calculating interface PIO timings.
 *	The default is 40 for known PCI systems, 50 otherwise.
 *	The "idebus=xx" parameter can be used to override this value.
 *	The actual value to be used is computed/displayed the first time
 *	through. Drivers should only use this as a last resort.
 *
 *	Returns a guessed speed in MHz.
 */

static int ide_system_bus_speed(void)
{
#ifdef CONFIG_PCI
	static struct pci_device_id pci_default[] = {
		{ PCI_DEVICE(PCI_ANY_ID, PCI_ANY_ID) },
		{ }
	};
#else
#define pci_default 0
#endif /* CONFIG_PCI */

	/* user supplied value */
	if (idebus_parameter)
		return idebus_parameter;

	/* safe default value for PCI or VESA and PCI*/
	return pci_dev_present(pci_default) ? 33 : 50;
}

void ide_remove_port_from_hwgroup(ide_hwif_t *hwif)
{
	ide_hwgroup_t *hwgroup = hwif->hwgroup;

	spin_lock_irq(&ide_lock);
	/*
	 * Remove us from the hwgroup, and free
	 * the hwgroup if we were the only member
	 */
	if (hwif->next == hwif) {
		BUG_ON(hwgroup->hwif != hwif);
		kfree(hwgroup);
	} else {
		/* There is another interface in hwgroup.
		 * Unlink us, and set hwgroup->drive and ->hwif to
		 * something sane.
		 */
		ide_hwif_t *g = hwgroup->hwif;

		while (g->next != hwif)
			g = g->next;
		g->next = hwif->next;
		if (hwgroup->hwif == hwif) {
			/* Chose a random hwif for hwgroup->hwif.
			 * It's guaranteed that there are no drives
			 * left in the hwgroup.
			 */
			BUG_ON(hwgroup->drive != NULL);
			hwgroup->hwif = g;
		}
		BUG_ON(hwgroup->hwif == hwif);
	}
	spin_unlock_irq(&ide_lock);
}

/* Called with ide_lock held. */
static void __ide_port_unregister_devices(ide_hwif_t *hwif)
{
	int i;

	for (i = 0; i < MAX_DRIVES; i++) {
		ide_drive_t *drive = &hwif->drives[i];

		if (drive->present) {
			spin_unlock_irq(&ide_lock);
			device_unregister(&drive->gendev);
			wait_for_completion(&drive->gendev_rel_comp);
			spin_lock_irq(&ide_lock);
		}
	}
}

void ide_port_unregister_devices(ide_hwif_t *hwif)
{
	mutex_lock(&ide_cfg_mtx);
	spin_lock_irq(&ide_lock);
	__ide_port_unregister_devices(hwif);
	hwif->present = 0;
	ide_port_init_devices_data(hwif);
	spin_unlock_irq(&ide_lock);
	mutex_unlock(&ide_cfg_mtx);
}
EXPORT_SYMBOL_GPL(ide_port_unregister_devices);

/**
 *	ide_unregister		-	free an IDE interface
 *	@index: index of interface (will change soon to a pointer)
 *
 *	Perform the final unregister of an IDE interface. At the moment
 *	we don't refcount interfaces so this will also get split up.
 *
 *	Locking:
 *	The caller must not hold the IDE locks
 *	The drive present/vanishing is not yet properly locked
 *	Take care with the callbacks. These have been split to avoid
 *	deadlocking the IDE layer. The shutdown callback is called
 *	before we take the lock and free resources. It is up to the
 *	caller to be sure there is no pending I/O here, and that
 *	the interface will not be reopened (present/vanishing locking
 *	isn't yet done BTW). After we commit to the final kill we
 *	call the cleanup callback with the ide locks held.
 *
 *	Unregister restores the hwif structures to the default state.
 *	This is raving bonkers.
 */

void ide_unregister(unsigned int index)
{
	ide_hwif_t *hwif, *g;
	ide_hwgroup_t *hwgroup;
	int irq_count = 0;

	BUG_ON(index >= MAX_HWIFS);

	BUG_ON(in_interrupt());
	BUG_ON(irqs_disabled());
	mutex_lock(&ide_cfg_mtx);
	spin_lock_irq(&ide_lock);
	hwif = &ide_hwifs[index];
	if (!hwif->present)
		goto abort;
	__ide_port_unregister_devices(hwif);
	hwif->present = 0;

	spin_unlock_irq(&ide_lock);

	ide_proc_unregister_port(hwif);

	hwgroup = hwif->hwgroup;
	/*
	 * free the irq if we were the only hwif using it
	 */
	g = hwgroup->hwif;
	do {
		if (g->irq == hwif->irq)
			++irq_count;
		g = g->next;
	} while (g != hwgroup->hwif);
	if (irq_count == 1)
		free_irq(hwif->irq, hwgroup);

	ide_remove_port_from_hwgroup(hwif);

	device_unregister(hwif->portdev);
	device_unregister(&hwif->gendev);
	wait_for_completion(&hwif->gendev_rel_comp);

	/*
	 * Remove us from the kernel's knowledge
	 */
	blk_unregister_region(MKDEV(hwif->major, 0), MAX_DRIVES<<PARTN_BITS);
	kfree(hwif->sg_table);
	unregister_blkdev(hwif->major, hwif->name);
	spin_lock_irq(&ide_lock);

	if (hwif->dma_base)
		ide_release_dma_engine(hwif);

	/* restore hwif data to pristine status */
	ide_init_port_data(hwif, index);

abort:
	spin_unlock_irq(&ide_lock);
	mutex_unlock(&ide_cfg_mtx);
}

EXPORT_SYMBOL(ide_unregister);

void ide_init_port_hw(ide_hwif_t *hwif, hw_regs_t *hw)
{
	memcpy(hwif->io_ports, hw->io_ports, sizeof(hwif->io_ports));
	hwif->irq = hw->irq;
	hwif->chipset = hw->chipset;
	hwif->gendev.parent = hw->dev;
	hwif->ack_intr = hw->ack_intr;
}
EXPORT_SYMBOL_GPL(ide_init_port_hw);

/*
 *	Locks for IDE setting functionality
 */

DEFINE_MUTEX(ide_setting_mtx);

EXPORT_SYMBOL_GPL(ide_setting_mtx);

/**
 *	ide_spin_wait_hwgroup	-	wait for group
 *	@drive: drive in the group
 *
 *	Wait for an IDE device group to go non busy and then return
 *	holding the ide_lock which guards the hwgroup->busy status
 *	and right to use it.
 */

int ide_spin_wait_hwgroup (ide_drive_t *drive)
{
	ide_hwgroup_t *hwgroup = HWGROUP(drive);
	unsigned long timeout = jiffies + (3 * HZ);

	spin_lock_irq(&ide_lock);

	while (hwgroup->busy) {
		unsigned long lflags;
		spin_unlock_irq(&ide_lock);
		local_irq_set(lflags);
		if (time_after(jiffies, timeout)) {
			local_irq_restore(lflags);
			printk(KERN_ERR "%s: channel busy\n", drive->name);
			return -EBUSY;
		}
		local_irq_restore(lflags);
		spin_lock_irq(&ide_lock);
	}
	return 0;
}

EXPORT_SYMBOL(ide_spin_wait_hwgroup);

int set_io_32bit(ide_drive_t *drive, int arg)
{
	if (drive->no_io_32bit)
		return -EPERM;

	if (arg < 0 || arg > 1 + (SUPPORT_VLB_SYNC << 1))
		return -EINVAL;

	if (ide_spin_wait_hwgroup(drive))
		return -EBUSY;

	drive->io_32bit = arg;

	spin_unlock_irq(&ide_lock);

	return 0;
}

static int set_ksettings(ide_drive_t *drive, int arg)
{
	if (arg < 0 || arg > 1)
		return -EINVAL;

	if (ide_spin_wait_hwgroup(drive))
		return -EBUSY;
	drive->keep_settings = arg;
	spin_unlock_irq(&ide_lock);

	return 0;
}

int set_using_dma(ide_drive_t *drive, int arg)
{
#ifdef CONFIG_BLK_DEV_IDEDMA
	ide_hwif_t *hwif = drive->hwif;
	int err = -EPERM;

	if (arg < 0 || arg > 1)
		return -EINVAL;

	if (!drive->id || !(drive->id->capability & 1))
		goto out;

	if (hwif->dma_ops == NULL)
		goto out;

	err = -EBUSY;
	if (ide_spin_wait_hwgroup(drive))
		goto out;
	/*
	 * set ->busy flag, unlock and let it ride
	 */
	hwif->hwgroup->busy = 1;
	spin_unlock_irq(&ide_lock);

	err = 0;

	if (arg) {
		if (ide_set_dma(drive))
			err = -EIO;
	} else
		ide_dma_off(drive);

	/*
	 * lock, clear ->busy flag and unlock before leaving
	 */
	spin_lock_irq(&ide_lock);
	hwif->hwgroup->busy = 0;
	spin_unlock_irq(&ide_lock);
out:
	return err;
#else
	if (arg < 0 || arg > 1)
		return -EINVAL;

	return -EPERM;
#endif
}

int set_pio_mode(ide_drive_t *drive, int arg)
{
	struct request rq;
	ide_hwif_t *hwif = drive->hwif;
	const struct ide_port_ops *port_ops = hwif->port_ops;

	if (arg < 0 || arg > 255)
		return -EINVAL;

	if (port_ops == NULL || port_ops->set_pio_mode == NULL ||
	    (hwif->host_flags & IDE_HFLAG_NO_SET_MODE))
		return -ENOSYS;

	if (drive->special.b.set_tune)
		return -EBUSY;

	ide_init_drive_cmd(&rq);
	rq.cmd_type = REQ_TYPE_ATA_TASKFILE;

	drive->tune_req = (u8) arg;
	drive->special.b.set_tune = 1;
	(void) ide_do_drive_cmd(drive, &rq, ide_wait);
	return 0;
}

static int set_unmaskirq(ide_drive_t *drive, int arg)
{
	if (drive->no_unmask)
		return -EPERM;

	if (arg < 0 || arg > 1)
		return -EINVAL;

	if (ide_spin_wait_hwgroup(drive))
		return -EBUSY;
	drive->unmask = arg;
	spin_unlock_irq(&ide_lock);

	return 0;
}

/**
 *	system_bus_clock	-	clock guess
 *
 *	External version of the bus clock guess used by very old IDE drivers
 *	for things like VLB timings. Should not be used.
 */

int system_bus_clock (void)
{
	return system_bus_speed;
}

EXPORT_SYMBOL(system_bus_clock);

static int generic_ide_suspend(struct device *dev, pm_message_t mesg)
{
	ide_drive_t *drive = dev->driver_data;
	ide_hwif_t *hwif = HWIF(drive);
	struct request rq;
	struct request_pm_state rqpm;
	ide_task_t args;
	int ret;

	/* Call ACPI _GTM only once */
	if (!(drive->dn % 2))
		ide_acpi_get_timing(hwif);

	memset(&rq, 0, sizeof(rq));
	memset(&rqpm, 0, sizeof(rqpm));
	memset(&args, 0, sizeof(args));
	rq.cmd_type = REQ_TYPE_PM_SUSPEND;
	rq.special = &args;
	rq.data = &rqpm;
	rqpm.pm_step = ide_pm_state_start_suspend;
	if (mesg.event == PM_EVENT_PRETHAW)
		mesg.event = PM_EVENT_FREEZE;
	rqpm.pm_state = mesg.event;

	ret = ide_do_drive_cmd(drive, &rq, ide_wait);
	/* only call ACPI _PS3 after both drivers are suspended */
	if (!ret && (((drive->dn % 2) && hwif->drives[0].present
		 && hwif->drives[1].present)
		 || !hwif->drives[0].present
		 || !hwif->drives[1].present))
		ide_acpi_set_state(hwif, 0);
	return ret;
}

static int generic_ide_resume(struct device *dev)
{
	ide_drive_t *drive = dev->driver_data;
	ide_hwif_t *hwif = HWIF(drive);
	struct request rq;
	struct request_pm_state rqpm;
	ide_task_t args;
	int err;

	/* Call ACPI _STM only once */
	if (!(drive->dn % 2)) {
		ide_acpi_set_state(hwif, 1);
		ide_acpi_push_timing(hwif);
	}

	ide_acpi_exec_tfs(drive);

	memset(&rq, 0, sizeof(rq));
	memset(&rqpm, 0, sizeof(rqpm));
	memset(&args, 0, sizeof(args));
	rq.cmd_type = REQ_TYPE_PM_RESUME;
	rq.special = &args;
	rq.data = &rqpm;
	rqpm.pm_step = ide_pm_state_start_resume;
	rqpm.pm_state = PM_EVENT_ON;

	err = ide_do_drive_cmd(drive, &rq, ide_head_wait);

	if (err == 0 && dev->driver) {
		ide_driver_t *drv = to_ide_driver(dev->driver);

		if (drv->resume)
			drv->resume(drive);
	}

	return err;
}

int generic_ide_ioctl(ide_drive_t *drive, struct file *file, struct block_device *bdev,
			unsigned int cmd, unsigned long arg)
{
	unsigned long flags;
	ide_driver_t *drv;
	void __user *p = (void __user *)arg;
	int err = 0, (*setfunc)(ide_drive_t *, int);
	u8 *val;

	switch (cmd) {
	case HDIO_GET_32BIT:	    val = &drive->io_32bit;	 goto read_val;
	case HDIO_GET_KEEPSETTINGS: val = &drive->keep_settings; goto read_val;
	case HDIO_GET_UNMASKINTR:   val = &drive->unmask;	 goto read_val;
	case HDIO_GET_DMA:	    val = &drive->using_dma;	 goto read_val;
	case HDIO_SET_32BIT:	    setfunc = set_io_32bit;	 goto set_val;
	case HDIO_SET_KEEPSETTINGS: setfunc = set_ksettings;	 goto set_val;
	case HDIO_SET_PIO_MODE:	    setfunc = set_pio_mode;	 goto set_val;
	case HDIO_SET_UNMASKINTR:   setfunc = set_unmaskirq;	 goto set_val;
	case HDIO_SET_DMA:	    setfunc = set_using_dma;	 goto set_val;
	}

	switch (cmd) {
		case HDIO_OBSOLETE_IDENTITY:
		case HDIO_GET_IDENTITY:
			if (bdev != bdev->bd_contains)
				return -EINVAL;
			if (drive->id_read == 0)
				return -ENOMSG;
			if (copy_to_user(p, drive->id, (cmd == HDIO_GET_IDENTITY) ? sizeof(*drive->id) : 142))
				return -EFAULT;
			return 0;

		case HDIO_GET_NICE:
			return put_user(drive->dsc_overlap	<<	IDE_NICE_DSC_OVERLAP	|
					drive->atapi_overlap	<<	IDE_NICE_ATAPI_OVERLAP	|
					drive->nice1 << IDE_NICE_1,
					(long __user *) arg);
#ifdef CONFIG_IDE_TASK_IOCTL
		case HDIO_DRIVE_TASKFILE:
		        if (!capable(CAP_SYS_ADMIN) || !capable(CAP_SYS_RAWIO))
				return -EACCES;
			switch(drive->media) {
				case ide_disk:
					return ide_taskfile_ioctl(drive, cmd, arg);
				default:
					return -ENOMSG;
			}
#endif /* CONFIG_IDE_TASK_IOCTL */

		case HDIO_DRIVE_CMD:
			if (!capable(CAP_SYS_RAWIO))
				return -EACCES;
			return ide_cmd_ioctl(drive, cmd, arg);

		case HDIO_DRIVE_TASK:
			if (!capable(CAP_SYS_RAWIO))
				return -EACCES;
			return ide_task_ioctl(drive, cmd, arg);
		case HDIO_SET_NICE:
			if (!capable(CAP_SYS_ADMIN)) return -EACCES;
			if (arg != (arg & ((1 << IDE_NICE_DSC_OVERLAP) | (1 << IDE_NICE_1))))
				return -EPERM;
			drive->dsc_overlap = (arg >> IDE_NICE_DSC_OVERLAP) & 1;
			drv = *(ide_driver_t **)bdev->bd_disk->private_data;
			if (drive->dsc_overlap && !drv->supports_dsc_overlap) {
				drive->dsc_overlap = 0;
				return -EPERM;
			}
			drive->nice1 = (arg >> IDE_NICE_1) & 1;
			return 0;
		case HDIO_DRIVE_RESET:
			if (!capable(CAP_SYS_ADMIN))
				return -EACCES;

			/*
			 *	Abort the current command on the
			 *	group if there is one, taking
			 *	care not to allow anything else
			 *	to be queued and to die on the
			 *	spot if we miss one somehow
			 */

			spin_lock_irqsave(&ide_lock, flags);

			if (HWGROUP(drive)->resetting) {
				spin_unlock_irqrestore(&ide_lock, flags);
				return -EBUSY;
			}

			ide_abort(drive, "drive reset");

			BUG_ON(HWGROUP(drive)->handler);

			/* Ensure nothing gets queued after we
			   drop the lock. Reset will clear the busy */

			HWGROUP(drive)->busy = 1;
			spin_unlock_irqrestore(&ide_lock, flags);
			(void) ide_do_reset(drive);

			return 0;
		case HDIO_GET_BUSSTATE:
			if (!capable(CAP_SYS_ADMIN))
				return -EACCES;
			if (put_user(HWIF(drive)->bus_state, (long __user *)arg))
				return -EFAULT;
			return 0;

		case HDIO_SET_BUSSTATE:
			if (!capable(CAP_SYS_ADMIN))
				return -EACCES;
			return -EOPNOTSUPP;
		default:
			return -EINVAL;
	}

read_val:
	mutex_lock(&ide_setting_mtx);
	spin_lock_irqsave(&ide_lock, flags);
	err = *val;
	spin_unlock_irqrestore(&ide_lock, flags);
	mutex_unlock(&ide_setting_mtx);
	return err >= 0 ? put_user(err, (long __user *)arg) : err;

set_val:
	if (bdev != bdev->bd_contains)
		err = -EINVAL;
	else {
		if (!capable(CAP_SYS_ADMIN))
			err = -EACCES;
		else {
			mutex_lock(&ide_setting_mtx);
			err = setfunc(drive, arg);
			mutex_unlock(&ide_setting_mtx);
		}
	}
	return err;
}

EXPORT_SYMBOL(generic_ide_ioctl);

/*
 * stridx() returns the offset of c within s,
 * or -1 if c is '\0' or not found within s.
 */
static int __init stridx (const char *s, char c)
{
	char *i = strchr(s, c);
	return (i && c) ? i - s : -1;
}

/*
 * match_parm() does parsing for ide_setup():
 *
 * 1. the first char of s must be '='.
 * 2. if the remainder matches one of the supplied keywords,
 *     the index (1 based) of the keyword is negated and returned.
 * 3. if the remainder is a series of no more than max_vals numbers
 *     separated by commas, the numbers are saved in vals[] and a
 *     count of how many were saved is returned.  Base10 is assumed,
 *     and base16 is allowed when prefixed with "0x".
 * 4. otherwise, zero is returned.
 */
static int __init match_parm (char *s, const char *keywords[], int vals[], int max_vals)
{
	static const char *decimal = "0123456789";
	static const char *hex = "0123456789abcdef";
	int i, n;

	if (*s++ == '=') {
		/*
		 * Try matching against the supplied keywords,
		 * and return -(index+1) if we match one
		 */
		if (keywords != NULL) {
			for (i = 0; *keywords != NULL; ++i) {
				if (!strcmp(s, *keywords++))
					return -(i+1);
			}
		}
		/*
		 * Look for a series of no more than "max_vals"
		 * numeric values separated by commas, in base10,
		 * or base16 when prefixed with "0x".
		 * Return a count of how many were found.
		 */
		for (n = 0; (i = stridx(decimal, *s)) >= 0;) {
			vals[n] = i;
			while ((i = stridx(decimal, *++s)) >= 0)
				vals[n] = (vals[n] * 10) + i;
			if (*s == 'x' && !vals[n]) {
				while ((i = stridx(hex, *++s)) >= 0)
					vals[n] = (vals[n] * 0x10) + i;
			}
			if (++n == max_vals)
				break;
			if (*s == ',' || *s == ';')
				++s;
		}
		if (!*s)
			return n;
	}
	return 0;	/* zero = nothing matched */
}

/*
 * ide_setup() gets called VERY EARLY during initialization,
 * to handle kernel "command line" strings beginning with "hdx=" or "ide".
 *
 * Remember to update Documentation/ide/ide.txt if you change something here.
 */
static int __init ide_setup(char *s)
{
	ide_hwif_t *hwif;
	ide_drive_t *drive;
	unsigned int hw, unit;
	int vals[3];
	const char max_drive = 'a' + ((MAX_HWIFS * MAX_DRIVES) - 1);

	if (strncmp(s,"hd",2) == 0 && s[2] == '=')	/* hd= is for hd.c   */
		return 0;				/* driver and not us */

	if (strncmp(s,"ide",3) && strncmp(s,"idebus",6) && strncmp(s,"hd",2))
		return 0;

	printk(KERN_INFO "ide_setup: %s", s);
	init_ide_data ();

#ifdef CONFIG_BLK_DEV_IDEDOUBLER
	if (!strcmp(s, "ide=doubler")) {
		extern int ide_doubler;

		printk(" : Enabled support for IDE doublers\n");
		ide_doubler = 1;
		return 1;
	}
#endif /* CONFIG_BLK_DEV_IDEDOUBLER */

	if (!strcmp(s, "ide=nodma")) {
		printk(" : Prevented DMA\n");
		noautodma = 1;
		goto obsolete_option;
	}

#ifdef CONFIG_BLK_DEV_IDEACPI
	if (!strcmp(s, "ide=noacpi")) {
		//printk(" : Disable IDE ACPI support.\n");
		ide_noacpi = 1;
		return 1;
	}
	if (!strcmp(s, "ide=acpigtf")) {
		//printk(" : Enable IDE ACPI _GTF support.\n");
		ide_noacpitfs = 0;
		return 1;
	}
	if (!strcmp(s, "ide=acpionboot")) {
		//printk(" : Call IDE ACPI methods on boot.\n");
		ide_noacpionboot = 0;
		return 1;
	}
#endif /* CONFIG_BLK_DEV_IDEACPI */

	/*
	 * Look for drive options:  "hdx="
	 */
	if (s[0] == 'h' && s[1] == 'd' && s[2] >= 'a' && s[2] <= max_drive) {
		const char *hd_words[] = {
			"none", "noprobe", "nowerr", "cdrom", "nodma",
			"autotune", "-7", "-8", "-9", "-10",
			"noflush", "remap", "remap63", "scsi", NULL };
		unit = s[2] - 'a';
		hw   = unit / MAX_DRIVES;
		unit = unit % MAX_DRIVES;
		hwif = &ide_hwifs[hw];
		drive = &hwif->drives[unit];
		if (strncmp(s + 4, "ide-", 4) == 0) {
			strlcpy(drive->driver_req, s + 4, sizeof(drive->driver_req));
			goto obsolete_option;
		}
		switch (match_parm(&s[3], hd_words, vals, 3)) {
			case -1: /* "none" */
			case -2: /* "noprobe" */
				drive->noprobe = 1;
				goto done;
			case -3: /* "nowerr" */
				drive->bad_wstat = BAD_R_STAT;
				goto done;
			case -4: /* "cdrom" */
				drive->present = 1;
				drive->media = ide_cdrom;
				/* an ATAPI device ignores DRDY */
				drive->ready_stat = 0;
				goto done;
			case -5: /* nodma */
				drive->nodma = 1;
				goto done;
			case -6: /* "autotune" */
				drive->autotune = 1;
				goto obsolete_option;
			case -11: /* noflush */
				drive->noflush = 1;
				goto done;
			case -12: /* "remap" */
				drive->remap_0_to_1 = 1;
				goto obsolete_option;
			case -13: /* "remap63" */
				drive->sect0 = 63;
				goto obsolete_option;
			case -14: /* "scsi" */
				drive->scsi = 1;
				goto obsolete_option;
			case 3: /* cyl,head,sect */
				drive->media	= ide_disk;
				drive->ready_stat = READY_STAT;
				drive->cyl	= drive->bios_cyl  = vals[0];
				drive->head	= drive->bios_head = vals[1];
				drive->sect	= drive->bios_sect = vals[2];
				drive->present	= 1;
				drive->forced_geom = 1;
				goto done;
			default:
				goto bad_option;
		}
	}

	if (s[0] != 'i' || s[1] != 'd' || s[2] != 'e')
		goto bad_option;
	/*
	 * Look for bus speed option:  "idebus="
	 */
	if (s[3] == 'b' && s[4] == 'u' && s[5] == 's') {
		if (match_parm(&s[6], NULL, vals, 1) != 1)
			goto bad_option;
		if (vals[0] >= 20 && vals[0] <= 66) {
			idebus_parameter = vals[0];
		} else
			printk(" -- BAD BUS SPEED! Expected value from 20 to 66");
		goto done;
	}

<<<<<<< HEAD
		hw = s[3] - '0';
		hwif = &ide_hwifs[hw];
		i = match_parm(&s[4], ide_words, vals, 3);

		/*
		 * Cryptic check to ensure chipset not already set for hwif.
		 * Note: we can't depend on hwif->chipset here.
		 */
		if ((i >= -18 && i <= -11) || (i > 0 && i <= 3)) {
			/* chipset already specified */
			if (is_chipset_set[hw])
				goto bad_option;
			if (i > -18 && i <= -11) {
				/* these drivers are for "ide0=" only */
				if (hw != 0)
					goto bad_hwif;
				/* chipset already specified for 2nd port */
				if (is_chipset_set[hw+1])
					goto bad_option;
			}
			is_chipset_set[hw] = 1;
			printk("\n");
		}

		switch (i) {
#ifdef CONFIG_BLK_DEV_ALI14XX
			case -17: /* "ali14xx" */
				probe_ali14xx = 1;
				goto obsolete_option;
#endif
#ifdef CONFIG_BLK_DEV_UMC8672
			case -16: /* "umc8672" */
				probe_umc8672 = 1;
				goto obsolete_option;
#endif
#ifdef CONFIG_BLK_DEV_DTC2278
			case -15: /* "dtc2278" */
				probe_dtc2278 = 1;
				goto obsolete_option;
#endif
#ifdef CONFIG_BLK_DEV_CMD640
			case -14: /* "cmd640_vlb" */
				cmd640_vlb = 1;
				goto obsolete_option;
#endif
#ifdef CONFIG_BLK_DEV_HT6560B
			case -13: /* "ht6560b" */
				probe_ht6560b = 1;
				goto obsolete_option;
#endif
#ifdef CONFIG_BLK_DEV_QD65XX
			case -12: /* "qd65xx" */
				probe_qd65xx = 1;
				goto obsolete_option;
#endif
#ifdef CONFIG_BLK_DEV_4DRIVES
			case -11: /* "four" drives on one set of ports */
			{
				ide_hwif_t *mate = &ide_hwifs[hw^1];
				mate->drives[0].select.all ^= 0x20;
				mate->drives[1].select.all ^= 0x20;
				hwif->chipset = mate->chipset = ide_4drives;
				mate->irq = hwif->irq;
				memcpy(mate->io_ports, hwif->io_ports, sizeof(hwif->io_ports));
				hwif->mate = mate;
				mate->mate = hwif;
				hwif->serialized = mate->serialized = 1;
				goto obsolete_option;
			}
#endif /* CONFIG_BLK_DEV_4DRIVES */
			case -10: /* minus10 */
			case -9: /* minus9 */
			case -8: /* minus8 */
			case -6:
			case -4:
			case -3:
				goto bad_option;
			case -7: /* ata66 */
#ifdef CONFIG_BLK_DEV_IDEPCI
				/*
				 * Use ATA_CBL_PATA40_SHORT so drive side
				 * cable detection is also overriden.
				 */
				hwif->cbl = ATA_CBL_PATA40_SHORT;
				goto obsolete_option;
#else
				goto bad_hwif;
#endif
			case -5: /* "reset" */
				hwif->reset = 1;
				goto obsolete_option;
			case -2: /* "serialize" */
				hwif->mate = &ide_hwifs[hw^1];
				hwif->mate->mate = hwif;
				hwif->serialized = hwif->mate->serialized = 1;
				goto obsolete_option;

			case -1: /* "noprobe" */
				hwif->noprobe = 1;
				goto obsolete_option;

			case 1:	/* base */
				vals[1] = vals[0] + 0x206; /* default ctl */
			case 2: /* base,ctl */
				vals[2] = 0;	/* default irq = probe for it */
			case 3: /* base,ctl,irq */
				memset(&hwregs, 0, sizeof(hwregs));
				ide_init_hwif_ports(&hwregs, vals[0], vals[1], &hwif->irq);
				memcpy(hwif->io_ports, hwregs.io_ports, sizeof(hwif->io_ports));
				hwif->irq      = vals[2];
				hwif->noprobe  = 0;
				hwif->chipset  = ide_forced;
				goto obsolete_option;

			case 0: goto bad_option;
			default:
				printk(" -- SUPPORT NOT CONFIGURED IN THIS KERNEL\n");
				return 1;
		}
	}
=======
>>>>>>> 82413223
bad_option:
	printk(" -- BAD OPTION\n");
	return 1;
obsolete_option:
	printk(" -- OBSOLETE OPTION, WILL BE REMOVED SOON!\n");
	return 1;
done:
	printk("\n");
	return 1;
}

EXPORT_SYMBOL(ide_lock);

static int ide_bus_match(struct device *dev, struct device_driver *drv)
{
	return 1;
}

static char *media_string(ide_drive_t *drive)
{
	switch (drive->media) {
	case ide_disk:
		return "disk";
	case ide_cdrom:
		return "cdrom";
	case ide_tape:
		return "tape";
	case ide_floppy:
		return "floppy";
	case ide_optical:
		return "optical";
	default:
		return "UNKNOWN";
	}
}

static ssize_t media_show(struct device *dev, struct device_attribute *attr, char *buf)
{
	ide_drive_t *drive = to_ide_device(dev);
	return sprintf(buf, "%s\n", media_string(drive));
}

static ssize_t drivename_show(struct device *dev, struct device_attribute *attr, char *buf)
{
	ide_drive_t *drive = to_ide_device(dev);
	return sprintf(buf, "%s\n", drive->name);
}

static ssize_t modalias_show(struct device *dev, struct device_attribute *attr, char *buf)
{
	ide_drive_t *drive = to_ide_device(dev);
	return sprintf(buf, "ide:m-%s\n", media_string(drive));
}

static ssize_t model_show(struct device *dev, struct device_attribute *attr,
			  char *buf)
{
	ide_drive_t *drive = to_ide_device(dev);
	return sprintf(buf, "%s\n", drive->id->model);
}

static ssize_t firmware_show(struct device *dev, struct device_attribute *attr,
			     char *buf)
{
	ide_drive_t *drive = to_ide_device(dev);
	return sprintf(buf, "%s\n", drive->id->fw_rev);
}

static ssize_t serial_show(struct device *dev, struct device_attribute *attr,
			   char *buf)
{
	ide_drive_t *drive = to_ide_device(dev);
	return sprintf(buf, "%s\n", drive->id->serial_no);
}

static struct device_attribute ide_dev_attrs[] = {
	__ATTR_RO(media),
	__ATTR_RO(drivename),
	__ATTR_RO(modalias),
	__ATTR_RO(model),
	__ATTR_RO(firmware),
	__ATTR(serial, 0400, serial_show, NULL),
	__ATTR_NULL
};

static int ide_uevent(struct device *dev, struct kobj_uevent_env *env)
{
	ide_drive_t *drive = to_ide_device(dev);

	add_uevent_var(env, "MEDIA=%s", media_string(drive));
	add_uevent_var(env, "DRIVENAME=%s", drive->name);
	add_uevent_var(env, "MODALIAS=ide:m-%s", media_string(drive));
	return 0;
}

static int generic_ide_probe(struct device *dev)
{
	ide_drive_t *drive = to_ide_device(dev);
	ide_driver_t *drv = to_ide_driver(dev->driver);

	return drv->probe ? drv->probe(drive) : -ENODEV;
}

static int generic_ide_remove(struct device *dev)
{
	ide_drive_t *drive = to_ide_device(dev);
	ide_driver_t *drv = to_ide_driver(dev->driver);

	if (drv->remove)
		drv->remove(drive);

	return 0;
}

static void generic_ide_shutdown(struct device *dev)
{
	ide_drive_t *drive = to_ide_device(dev);
	ide_driver_t *drv = to_ide_driver(dev->driver);

	if (dev->driver && drv->shutdown)
		drv->shutdown(drive);
}

struct bus_type ide_bus_type = {
	.name		= "ide",
	.match		= ide_bus_match,
	.uevent		= ide_uevent,
	.probe		= generic_ide_probe,
	.remove		= generic_ide_remove,
	.shutdown	= generic_ide_shutdown,
	.dev_attrs	= ide_dev_attrs,
	.suspend	= generic_ide_suspend,
	.resume		= generic_ide_resume,
};

EXPORT_SYMBOL_GPL(ide_bus_type);

static void ide_port_class_release(struct device *portdev)
{
	ide_hwif_t *hwif = dev_get_drvdata(portdev);

	put_device(&hwif->gendev);
}

static unsigned int ide_ignore_cable;

static int ide_set_ignore_cable(const char *s, struct kernel_param *kp)
{
	unsigned long i = simple_strtoul(s, NULL, 0);

	if (i >= MAX_HWIFS)
		return -EINVAL;

	ide_ignore_cable |= (1 << i);

	return 0;
}

module_param_call(ignore_cable, ide_set_ignore_cable, NULL, NULL, 0);
MODULE_PARM_DESC(ignore_cable, "ignore cable detection");

static void __init ide_apply_params(void)
{
	int i;

	for (i = 0; i < MAX_HWIFS; i++) {
		ide_hwif_t *hwif = &ide_hwifs[i];

		if (ide_ignore_cable & (1 << i)) {
			printk(KERN_INFO "ide: ignoring cable detection for "
					 "ide%d\n", i);
			hwif->cbl = ATA_CBL_PATA40_SHORT;
		}
	}
}

/*
 * This is gets invoked once during initialization, to set *everything* up
 */
static int __init ide_init(void)
{
	int ret;

	printk(KERN_INFO "Uniform Multi-Platform E-IDE driver\n");
	system_bus_speed = ide_system_bus_speed();

	printk(KERN_INFO "ide: Assuming %dMHz system bus speed "
			 "for PIO modes%s\n", system_bus_speed,
			idebus_parameter ? "" : "; override with idebus=xx");

	ret = bus_register(&ide_bus_type);
	if (ret < 0) {
		printk(KERN_WARNING "IDE: bus_register error: %d\n", ret);
		return ret;
	}

	ide_port_class = class_create(THIS_MODULE, "ide_port");
	if (IS_ERR(ide_port_class)) {
		ret = PTR_ERR(ide_port_class);
		goto out_port_class;
	}
	ide_port_class->dev_release = ide_port_class_release;

	init_ide_data();

	proc_ide_create();

	ide_apply_params();

	return 0;

out_port_class:
	bus_unregister(&ide_bus_type);

	return ret;
}

#ifdef MODULE
static char *options = NULL;
module_param(options, charp, 0);
MODULE_LICENSE("GPL");

static void __init parse_options (char *line)
{
	char *next = line;

	if (line == NULL || !*line)
		return;
	while ((line = next) != NULL) {
 		if ((next = strchr(line,' ')) != NULL)
			*next++ = 0;
		if (!ide_setup(line))
			printk (KERN_INFO "Unknown option '%s'\n", line);
	}
}

int __init init_module (void)
{
	parse_options(options);
	return ide_init();
}

void __exit cleanup_module (void)
{
	int index;

	for (index = 0; index < MAX_HWIFS; ++index)
		ide_unregister(index);

	proc_ide_destroy();

	class_destroy(ide_port_class);

	bus_unregister(&ide_bus_type);
}

#else /* !MODULE */

__setup("", ide_setup);

module_init(ide_init);

#endif /* MODULE */<|MERGE_RESOLUTION|>--- conflicted
+++ resolved
@@ -972,129 +972,6 @@
 		goto done;
 	}
 
-<<<<<<< HEAD
-		hw = s[3] - '0';
-		hwif = &ide_hwifs[hw];
-		i = match_parm(&s[4], ide_words, vals, 3);
-
-		/*
-		 * Cryptic check to ensure chipset not already set for hwif.
-		 * Note: we can't depend on hwif->chipset here.
-		 */
-		if ((i >= -18 && i <= -11) || (i > 0 && i <= 3)) {
-			/* chipset already specified */
-			if (is_chipset_set[hw])
-				goto bad_option;
-			if (i > -18 && i <= -11) {
-				/* these drivers are for "ide0=" only */
-				if (hw != 0)
-					goto bad_hwif;
-				/* chipset already specified for 2nd port */
-				if (is_chipset_set[hw+1])
-					goto bad_option;
-			}
-			is_chipset_set[hw] = 1;
-			printk("\n");
-		}
-
-		switch (i) {
-#ifdef CONFIG_BLK_DEV_ALI14XX
-			case -17: /* "ali14xx" */
-				probe_ali14xx = 1;
-				goto obsolete_option;
-#endif
-#ifdef CONFIG_BLK_DEV_UMC8672
-			case -16: /* "umc8672" */
-				probe_umc8672 = 1;
-				goto obsolete_option;
-#endif
-#ifdef CONFIG_BLK_DEV_DTC2278
-			case -15: /* "dtc2278" */
-				probe_dtc2278 = 1;
-				goto obsolete_option;
-#endif
-#ifdef CONFIG_BLK_DEV_CMD640
-			case -14: /* "cmd640_vlb" */
-				cmd640_vlb = 1;
-				goto obsolete_option;
-#endif
-#ifdef CONFIG_BLK_DEV_HT6560B
-			case -13: /* "ht6560b" */
-				probe_ht6560b = 1;
-				goto obsolete_option;
-#endif
-#ifdef CONFIG_BLK_DEV_QD65XX
-			case -12: /* "qd65xx" */
-				probe_qd65xx = 1;
-				goto obsolete_option;
-#endif
-#ifdef CONFIG_BLK_DEV_4DRIVES
-			case -11: /* "four" drives on one set of ports */
-			{
-				ide_hwif_t *mate = &ide_hwifs[hw^1];
-				mate->drives[0].select.all ^= 0x20;
-				mate->drives[1].select.all ^= 0x20;
-				hwif->chipset = mate->chipset = ide_4drives;
-				mate->irq = hwif->irq;
-				memcpy(mate->io_ports, hwif->io_ports, sizeof(hwif->io_ports));
-				hwif->mate = mate;
-				mate->mate = hwif;
-				hwif->serialized = mate->serialized = 1;
-				goto obsolete_option;
-			}
-#endif /* CONFIG_BLK_DEV_4DRIVES */
-			case -10: /* minus10 */
-			case -9: /* minus9 */
-			case -8: /* minus8 */
-			case -6:
-			case -4:
-			case -3:
-				goto bad_option;
-			case -7: /* ata66 */
-#ifdef CONFIG_BLK_DEV_IDEPCI
-				/*
-				 * Use ATA_CBL_PATA40_SHORT so drive side
-				 * cable detection is also overriden.
-				 */
-				hwif->cbl = ATA_CBL_PATA40_SHORT;
-				goto obsolete_option;
-#else
-				goto bad_hwif;
-#endif
-			case -5: /* "reset" */
-				hwif->reset = 1;
-				goto obsolete_option;
-			case -2: /* "serialize" */
-				hwif->mate = &ide_hwifs[hw^1];
-				hwif->mate->mate = hwif;
-				hwif->serialized = hwif->mate->serialized = 1;
-				goto obsolete_option;
-
-			case -1: /* "noprobe" */
-				hwif->noprobe = 1;
-				goto obsolete_option;
-
-			case 1:	/* base */
-				vals[1] = vals[0] + 0x206; /* default ctl */
-			case 2: /* base,ctl */
-				vals[2] = 0;	/* default irq = probe for it */
-			case 3: /* base,ctl,irq */
-				memset(&hwregs, 0, sizeof(hwregs));
-				ide_init_hwif_ports(&hwregs, vals[0], vals[1], &hwif->irq);
-				memcpy(hwif->io_ports, hwregs.io_ports, sizeof(hwif->io_ports));
-				hwif->irq      = vals[2];
-				hwif->noprobe  = 0;
-				hwif->chipset  = ide_forced;
-				goto obsolete_option;
-
-			case 0: goto bad_option;
-			default:
-				printk(" -- SUPPORT NOT CONFIGURED IN THIS KERNEL\n");
-				return 1;
-		}
-	}
-=======
->>>>>>> 82413223
 bad_option:
 	printk(" -- BAD OPTION\n");
 	return 1;
