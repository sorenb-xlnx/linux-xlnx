/*
 *  Copyright (C) 1995-2000  Linus Torvalds & author (see below)
 */

/*
 *
 *  Version 0.01        Initial version hacked out of ide.c
 *
 *  Version 0.02        Added support for PIO modes, auto-tune
 *
 *  Version 0.03        Some cleanups
 *
 *  Version 0.05        PIO mode cycle timings auto-tune using bus-speed
 *
 *  Version 0.06        Prefetch mode now defaults no OFF. To set
 *                      prefetch mode OFF/ON use "hdparm -p8/-p9".
 *                      Unmask irq is disabled when prefetch mode
 *                      is enabled.
 *
 *  Version 0.07        Trying to fix CD-ROM detection problem.
 *                      "Prefetch" mode bit OFF for ide disks and
 *                      ON for anything else.
 *
 *  Version 0.08        Need to force prefetch for CDs and other non-disk
 *                      devices. (not sure which devices exactly need
 *                      prefetch)
 *
 *  HT-6560B EIDE-controller support
 *  To activate controller support use kernel parameter "ide0=ht6560b".
 *  Use hdparm utility to enable PIO mode support.
 *
 *  Author:    Mikko Ala-Fossi            <maf@iki.fi>
 *             Jan Evert van Grootheest   <janevert@caiway.nl>
 *
 *  Try:  http://www.maf.iki.fi/~maf/ht6560b/
 */

<<<<<<< HEAD
=======
#define DRV_NAME	"ht6560b"
>>>>>>> 892cd080
#define HT6560B_VERSION "v0.08"

#include <linux/module.h>
#include <linux/types.h>
#include <linux/kernel.h>
#include <linux/delay.h>
#include <linux/timer.h>
#include <linux/mm.h>
#include <linux/ioport.h>
#include <linux/blkdev.h>
#include <linux/hdreg.h>
#include <linux/ide.h>
#include <linux/init.h>

#include <asm/io.h>

/* #define DEBUG */  /* remove comments for DEBUG messages */

/*
 * The special i/o-port that HT-6560B uses to configuration:
 *    bit0 (0x01): "1" selects secondary interface
 *    bit2 (0x04): "1" enables FIFO function
 *    bit5 (0x20): "1" enables prefetched data read function  (???)
 *
 * The special i/o-port that HT-6560A uses to configuration:
 *    bit0 (0x01): "1" selects secondary interface
 *    bit1 (0x02): "1" enables prefetched data read function
 *    bit2 (0x04): "0" enables multi-master system	      (?)
 *    bit3 (0x08): "1" 3 cycle time, "0" 2 cycle time	      (?)
 */
#define HT_CONFIG_PORT	  0x3e6
#define HT_CONFIG(drivea) (u8)(((drivea)->drive_data & 0xff00) >> 8)
/*
 * FIFO + PREFETCH (both a/b-model)
 */
#define HT_CONFIG_DEFAULT 0x1c /* no prefetch */
/* #define HT_CONFIG_DEFAULT 0x3c */ /* with prefetch */
#define HT_SECONDARY_IF	  0x01
#define HT_PREFETCH_MODE  0x20

/*
 * ht6560b Timing values:
 *
 * I reviewed some assembler source listings of htide drivers and found
 * out how they setup those cycle time interfacing values, as they at Holtek
 * call them. IDESETUP.COM that is supplied with the drivers figures out
 * optimal values and fetches those values to drivers. I found out that
 * they use Select register to fetch timings to the ide board right after
 * interface switching. After that it was quite easy to add code to
 * ht6560b.c.
 *
 * IDESETUP.COM gave me values 0x24, 0x45, 0xaa, 0xff that worked fine
 * for hda and hdc. But hdb needed higher values to work, so I guess
 * that sometimes it is necessary to give higher value than IDESETUP
 * gives.   [see cmd640.c for an extreme example of this. -ml]
 *
 * Perhaps I should explain something about these timing values:
 * The higher nibble of value is the Recovery Time  (rt) and the lower nibble
 * of the value is the Active Time  (at). Minimum value 2 is the fastest and
 * the maximum value 15 is the slowest. Default values should be 15 for both.
 * So 0x24 means 2 for rt and 4 for at. Each of the drives should have
 * both values, and IDESETUP gives automatically rt=15 st=15 for CDROMs or
 * similar. If value is too small there will be all sorts of failures.
 *
 * Timing byte consists of
 *	High nibble:  Recovery Cycle Time  (rt)
 *	     The valid values range from 2 to 15. The default is 15.
 *
 *	Low nibble:   Active Cycle Time	   (at)
 *	     The valid values range from 2 to 15. The default is 15.
 *
 * You can obtain optimized timing values by running Holtek IDESETUP.COM
 * for DOS. DOS drivers get their timing values from command line, where
 * the first value is the Recovery Time and the second value is the
 * Active Time for each drive. Smaller value gives higher speed.
 * In case of failures you should probably fall back to a higher value.
 */
#define HT_TIMING(drivea) (u8)((drivea)->drive_data & 0x00ff)
#define HT_TIMING_DEFAULT 0xff

/*
 * This routine handles interface switching for the peculiar hardware design
 * on the F.G.I./Holtek HT-6560B VLB IDE interface.
 * The HT-6560B can only enable one IDE port at a time, and requires a
 * silly sequence (below) whenever we switch between primary and secondary.
 */

/*
 * This routine is invoked from ide.c to prepare for access to a given drive.
 */
static void ht6560b_selectproc (ide_drive_t *drive)
{
	ide_hwif_t *hwif = drive->hwif;
	unsigned long flags;
	static u8 current_select = 0;
	static u8 current_timing = 0;
	u8 select, timing;
	
	local_irq_save(flags);

	select = HT_CONFIG(drive);
	timing = HT_TIMING(drive);

	/*
	 * Need to enforce prefetch sometimes because otherwise
	 * it'll hang (hard).
	 */
	if (drive->media != ide_disk || !drive->present)
		select |= HT_PREFETCH_MODE;

	if (select != current_select || timing != current_timing) {
		current_select = select;
		current_timing = timing;
		(void)inb(HT_CONFIG_PORT);
		(void)inb(HT_CONFIG_PORT);
		(void)inb(HT_CONFIG_PORT);
		(void)inb(HT_CONFIG_PORT);
		outb(select, HT_CONFIG_PORT);
		/*
		 * Set timing for this drive:
		 */
		outb(timing, hwif->io_ports[IDE_SELECT_OFFSET]);
		(void)inb(hwif->io_ports[IDE_STATUS_OFFSET]);
#ifdef DEBUG
		printk("ht6560b: %s: select=%#x timing=%#x\n",
			drive->name, select, timing);
#endif
	}
	local_irq_restore(flags);
}

/*
 * Autodetection and initialization of ht6560b
 */
static int __init try_to_init_ht6560b(void)
{
	u8 orig_value;
	int i;
	
	/* Autodetect ht6560b */
	if ((orig_value = inb(HT_CONFIG_PORT)) == 0xff)
		return 0;
	
	for (i=3;i>0;i--) {
		outb(0x00, HT_CONFIG_PORT);
		if (!( (~inb(HT_CONFIG_PORT)) & 0x3f )) {
			outb(orig_value, HT_CONFIG_PORT);
			return 0;
		}
	}
	outb(0x00, HT_CONFIG_PORT);
	if ((~inb(HT_CONFIG_PORT))& 0x3f) {
		outb(orig_value, HT_CONFIG_PORT);
		return 0;
	}
	/*
	 * Ht6560b autodetected
	 */
	outb(HT_CONFIG_DEFAULT, HT_CONFIG_PORT);
<<<<<<< HEAD
	outb(HT_TIMING_DEFAULT, 0x1f6);  /* IDE_SELECT_REG */
	(void) inb(0x1f7);               /* IDE_STATUS_REG */
	
=======
	outb(HT_TIMING_DEFAULT, 0x1f6);	/* Select register */
	(void)inb(0x1f7);		/* Status register */

>>>>>>> 892cd080
	printk("ht6560b " HT6560B_VERSION
	       ": chipset detected and initialized"
#ifdef DEBUG
	       " with debug enabled"
#endif
	       "\n"
		);
	return 1;
}

static u8 ht_pio2timings(ide_drive_t *drive, const u8 pio)
{
	int active_time, recovery_time;
	int active_cycles, recovery_cycles;
	int bus_speed = system_bus_clock();
	
        if (pio) {
		unsigned int cycle_time;

		cycle_time = ide_pio_cycle_time(drive, pio);

		/*
		 *  Just like opti621.c we try to calculate the
		 *  actual cycle time for recovery and activity
		 *  according system bus speed.
		 */
		active_time = ide_pio_timings[pio].active_time;
		recovery_time = cycle_time
			- active_time
			- ide_pio_timings[pio].setup_time;
		/*
		 *  Cycle times should be Vesa bus cycles
		 */
		active_cycles   = (active_time   * bus_speed + 999) / 1000;
		recovery_cycles = (recovery_time * bus_speed + 999) / 1000;
		/*
		 *  Upper and lower limits
		 */
		if (active_cycles   < 2)  active_cycles   = 2;
		if (recovery_cycles < 2)  recovery_cycles = 2;
		if (active_cycles   > 15) active_cycles   = 15;
		if (recovery_cycles > 15) recovery_cycles = 0;  /* 0==16 */
		
#ifdef DEBUG
		printk("ht6560b: drive %s setting pio=%d recovery=%d (%dns) active=%d (%dns)\n", drive->name, pio, recovery_cycles, recovery_time, active_cycles, active_time);
#endif
		
		return (u8)((recovery_cycles << 4) | active_cycles);
	} else {
		
#ifdef DEBUG
		printk("ht6560b: drive %s setting pio=0\n", drive->name);
#endif
		
		return HT_TIMING_DEFAULT;    /* default setting */
	}
}

static DEFINE_SPINLOCK(ht6560b_lock);

/*
 *  Enable/Disable so called prefetch mode
 */
static void ht_set_prefetch(ide_drive_t *drive, u8 state)
{
	unsigned long flags;
	int t = HT_PREFETCH_MODE << 8;

	spin_lock_irqsave(&ht6560b_lock, flags);

	/*
	 *  Prefetch mode and unmask irq seems to conflict
	 */
	if (state) {
		drive->drive_data |= t;   /* enable prefetch mode */
		drive->no_unmask = 1;
		drive->unmask = 0;
	} else {
		drive->drive_data &= ~t;  /* disable prefetch mode */
		drive->no_unmask = 0;
	}

	spin_unlock_irqrestore(&ht6560b_lock, flags);

#ifdef DEBUG
	printk("ht6560b: drive %s prefetch mode %sabled\n", drive->name, (state ? "en" : "dis"));
#endif
}

static void ht6560b_set_pio_mode(ide_drive_t *drive, const u8 pio)
{
	unsigned long flags;
	u8 timing;
	
	switch (pio) {
	case 8:         /* set prefetch off */
	case 9:         /* set prefetch on */
		ht_set_prefetch(drive, pio & 1);
		return;
	}

	timing = ht_pio2timings(drive, pio);

	spin_lock_irqsave(&ht6560b_lock, flags);
	drive->drive_data &= 0xff00;
	drive->drive_data |= timing;
	spin_unlock_irqrestore(&ht6560b_lock, flags);

#ifdef DEBUG
	printk("ht6560b: drive %s tuned to pio mode %#x timing=%#x\n", drive->name, pio, timing);
#endif
}

static void __init ht6560b_port_init_devs(ide_hwif_t *hwif)
{
	/* Setting default configurations for drives. */
	int t = (HT_CONFIG_DEFAULT << 8) | HT_TIMING_DEFAULT;

	if (hwif->channel)
		t |= (HT_SECONDARY_IF << 8);

	hwif->drives[0].drive_data = t;
	hwif->drives[1].drive_data = t;
}

int probe_ht6560b = 0;

module_param_named(probe, probe_ht6560b, bool, 0);
MODULE_PARM_DESC(probe, "probe for HT6560B chipset");

static const struct ide_port_info ht6560b_port_info __initdata = {
	.chipset		= ide_ht6560b,
	.host_flags		= IDE_HFLAG_SERIALIZE | /* is this needed? */
				  IDE_HFLAG_NO_DMA |
				  IDE_HFLAG_NO_AUTOTUNE |
				  IDE_HFLAG_ABUSE_PREFETCH,
	.pio_mask		= ATA_PIO4,
};

static int __init ht6560b_init(void)
{
	ide_hwif_t *hwif, *mate;
	static u8 idx[4] = { 0xff, 0xff, 0xff, 0xff };
	hw_regs_t hw[2];

	if (probe_ht6560b == 0)
		return -ENODEV;

	if (!request_region(HT_CONFIG_PORT, 1, DRV_NAME)) {
		printk(KERN_NOTICE "%s: HT_CONFIG_PORT not found\n",
			__FUNCTION__);
		return -ENODEV;
	}

	if (!try_to_init_ht6560b()) {
		printk(KERN_NOTICE "%s: HBA not found\n", __FUNCTION__);
		goto release_region;
	}

	memset(&hw, 0, sizeof(hw));

	ide_std_init_ports(&hw[0], 0x1f0, 0x3f6);
	hw[0].irq = 14;

	ide_std_init_ports(&hw[1], 0x170, 0x376);
	hw[1].irq = 15;

	hwif = ide_find_port();
	if (hwif) {
		ide_init_port_hw(hwif, &hw[0]);
		hwif->selectproc     = ht6560b_selectproc;
		hwif->set_pio_mode   = ht6560b_set_pio_mode;
		hwif->port_init_devs = ht6560b_port_init_devs;
		idx[0] = hwif->index;
	}

	mate = ide_find_port();
	if (mate) {
		ide_init_port_hw(mate, &hw[1]);
		mate->selectproc     = ht6560b_selectproc;
		mate->set_pio_mode   = ht6560b_set_pio_mode;
		mate->port_init_devs = ht6560b_port_init_devs;
		idx[1] = mate->index;
	}

	ide_device_add(idx, &ht6560b_port_info);

	return 0;

release_region:
	release_region(HT_CONFIG_PORT, 1);
	return -ENODEV;
}

module_init(ht6560b_init);

MODULE_AUTHOR("See Local File");
MODULE_DESCRIPTION("HT-6560B EIDE-controller support");
MODULE_LICENSE("GPL");<|MERGE_RESOLUTION|>--- conflicted
+++ resolved
@@ -35,10 +35,7 @@
  *  Try:  http://www.maf.iki.fi/~maf/ht6560b/
  */
 
-<<<<<<< HEAD
-=======
 #define DRV_NAME	"ht6560b"
->>>>>>> 892cd080
 #define HT6560B_VERSION "v0.08"
 
 #include <linux/module.h>
@@ -198,15 +195,9 @@
 	 * Ht6560b autodetected
 	 */
 	outb(HT_CONFIG_DEFAULT, HT_CONFIG_PORT);
-<<<<<<< HEAD
-	outb(HT_TIMING_DEFAULT, 0x1f6);  /* IDE_SELECT_REG */
-	(void) inb(0x1f7);               /* IDE_STATUS_REG */
-	
-=======
 	outb(HT_TIMING_DEFAULT, 0x1f6);	/* Select register */
 	(void)inb(0x1f7);		/* Status register */
 
->>>>>>> 892cd080
 	printk("ht6560b " HT6560B_VERSION
 	       ": chipset detected and initialized"
 #ifdef DEBUG
