--- conflicted
+++ resolved
@@ -176,15 +176,7 @@
 
 	gayle_setup_ports(&hw[i], base, ctrlport, irqport, ack_intr);
 
-<<<<<<< HEAD
-	    ide_init_port_hw(hwif, &hw);
-
-	    idx[i] = index;
-	} else
-	    release_mem_region(res_start, res_n);
-=======
 	hws[i] = &hw[i];
->>>>>>> d4ba873e
     }
 
     return ide_host_add(NULL, hws, NULL);
