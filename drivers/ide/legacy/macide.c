--- conflicted
+++ resolved
@@ -124,21 +124,7 @@
 
 	macide_setup_ports(&hw, base, irq, ack_intr);
 
-<<<<<<< HEAD
-	hwif = ide_find_port();
-	if (hwif) {
-		u8 index = hwif->index;
-		u8 idx[4] = { index, 0xff, 0xff, 0xff };
-
-		ide_init_port_hw(hwif, &hw);
-
-		ide_device_add(idx, NULL);
-	}
-
-	return 0;
-=======
 	return ide_host_add(NULL, hws, NULL);
->>>>>>> d4ba873e
 }
 
 module_init(macide_init);
