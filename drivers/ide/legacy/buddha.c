--- conflicted
+++ resolved
@@ -222,18 +222,7 @@
 			buddha_setup_ports(&hw[i], base, ctl, irq_port,
 					   ack_intr);
 
-<<<<<<< HEAD
-			hwif = ide_find_port();
-			if (hwif) {
-				u8 index = hwif->index;
-
-				ide_init_port_hw(hwif, &hw);
-
-				idx[i] = index;
-			}
-=======
 			hws[i] = &hw[i];
->>>>>>> d4ba873e
 		}
 
 		ide_host_add(NULL, hws, NULL);
