--- conflicted
+++ resolved
@@ -51,30 +51,12 @@
 	rapide_setup_ports(&hw, base, base + 0x818, 1 << 6, ec->irq);
 	hw.chipset = ide_generic;
 	hw.dev = &ec->dev;
-<<<<<<< HEAD
-
-	hwif = ide_find_port();
-	if (hwif == NULL) {
-		ret = -ENOENT;
-		goto release;
-	}
-
-	ide_init_port_hw(hwif, &hw);
-	default_hwif_mmiops(hwif);
-
-	idx[0] = hwif->index;
-
-	ide_device_add(idx, &rapide_port_info);
-
-	ecard_set_drvdata(ec, hwif);
-=======
 
 	ret = ide_host_add(&rapide_port_info, hws, &host);
 	if (ret)
 		goto release;
 
 	ecard_set_drvdata(ec, host);
->>>>>>> d4ba873e
 	goto out;
 
  release:
