#ifndef _DISPC_H
#define _DISPC_H

#include <linux/interrupt.h>

#define DISPC_PLANE_GFX			0
#define DISPC_PLANE_VID1		1
#define DISPC_PLANE_VID2		2

#define DISPC_RGB_1_BPP			0x00
#define DISPC_RGB_2_BPP			0x01
#define DISPC_RGB_4_BPP			0x02
#define DISPC_RGB_8_BPP			0x03
#define DISPC_RGB_12_BPP		0x04
#define DISPC_RGB_16_BPP		0x06
#define DISPC_RGB_24_BPP		0x08
#define DISPC_RGB_24_BPP_UNPACK_32	0x09
#define DISPC_YUV2_422			0x0a
#define DISPC_UYVY_422			0x0b

#define DISPC_BURST_4x32		0
#define DISPC_BURST_8x32		1
#define DISPC_BURST_16x32		2

#define DISPC_LOAD_CLUT_AND_FRAME	0x00
#define DISPC_LOAD_CLUT_ONLY		0x01
#define DISPC_LOAD_FRAME_ONLY		0x02
#define DISPC_LOAD_CLUT_ONCE_FRAME	0x03

#define DISPC_TFT_DATA_LINES_12		0
#define DISPC_TFT_DATA_LINES_16		1
#define DISPC_TFT_DATA_LINES_18		2
#define DISPC_TFT_DATA_LINES_24		3

extern void omap_dispc_set_lcd_size(int width, int height);

extern void omap_dispc_enable_lcd_out(int enable);
extern void omap_dispc_enable_digit_out(int enable);

extern int omap_dispc_request_irq(unsigned long irq_mask,
                                  void (*callback)(void *data), void *data);
extern void omap_dispc_free_irq(unsigned long irq_mask,
                                void (*callback)(void *data), void *data);

extern const struct lcd_ctrl omap2_int_ctrl;
<<<<<<< HEAD
=======

>>>>>>> 0173a326
#endif<|MERGE_RESOLUTION|>--- conflicted
+++ resolved
@@ -43,8 +43,5 @@
                                 void (*callback)(void *data), void *data);
 
 extern const struct lcd_ctrl omap2_int_ctrl;
-<<<<<<< HEAD
-=======
 
->>>>>>> 0173a326
 #endif