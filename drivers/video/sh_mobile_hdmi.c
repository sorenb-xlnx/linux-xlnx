/*
 * SH-Mobile High-Definition Multimedia Interface (HDMI) driver
 * for SLISHDMI13T and SLIPHDMIT IP cores
 *
 * Copyright (C) 2010, Guennadi Liakhovetski <g.liakhovetski@gmx.de>
 *
 * This program is free software; you can redistribute it and/or modify
 * it under the terms of the GNU General Public License version 2 as
 * published by the Free Software Foundation.
 */

#include <linux/clk.h>
#include <linux/console.h>
#include <linux/delay.h>
#include <linux/err.h>
#include <linux/init.h>
#include <linux/interrupt.h>
#include <linux/io.h>
#include <linux/module.h>
#include <linux/platform_device.h>
#include <linux/pm_runtime.h>
#include <linux/slab.h>
#include <linux/types.h>
#include <linux/workqueue.h>
#include <sound/soc-dapm.h>
#include <sound/initval.h>

#include <video/sh_mobile_hdmi.h>
#include <video/sh_mobile_lcdc.h>

#include "sh_mobile_lcdcfb.h"

#define HDMI_SYSTEM_CTRL			0x00 /* System control */
#define HDMI_L_R_DATA_SWAP_CTRL_RPKT		0x01 /* L/R data swap control,
							bits 19..16 of 20-bit N for Audio Clock Regeneration packet */
#define HDMI_20_BIT_N_FOR_AUDIO_RPKT_15_8	0x02 /* bits 15..8 of 20-bit N for Audio Clock Regeneration packet */
#define HDMI_20_BIT_N_FOR_AUDIO_RPKT_7_0	0x03 /* bits 7..0 of 20-bit N for Audio Clock Regeneration packet */
#define HDMI_SPDIF_AUDIO_SAMP_FREQ_CTS		0x04 /* SPDIF audio sampling frequency,
							bits 19..16 of Internal CTS */
#define HDMI_INTERNAL_CTS_15_8			0x05 /* bits 15..8 of Internal CTS */
#define HDMI_INTERNAL_CTS_7_0			0x06 /* bits 7..0 of Internal CTS */
#define HDMI_EXTERNAL_CTS_19_16			0x07 /* External CTS */
#define HDMI_EXTERNAL_CTS_15_8			0x08 /* External CTS */
#define HDMI_EXTERNAL_CTS_7_0			0x09 /* External CTS */
#define HDMI_AUDIO_SETTING_1			0x0A /* Audio setting.1 */
#define HDMI_AUDIO_SETTING_2			0x0B /* Audio setting.2 */
#define HDMI_I2S_AUDIO_SET			0x0C /* I2S audio setting */
#define HDMI_DSD_AUDIO_SET			0x0D /* DSD audio setting */
#define HDMI_DEBUG_MONITOR_1			0x0E /* Debug monitor.1 */
#define HDMI_DEBUG_MONITOR_2			0x0F /* Debug monitor.2 */
#define HDMI_I2S_INPUT_PIN_SWAP			0x10 /* I2S input pin swap */
#define HDMI_AUDIO_STATUS_BITS_SETTING_1	0x11 /* Audio status bits setting.1 */
#define HDMI_AUDIO_STATUS_BITS_SETTING_2	0x12 /* Audio status bits setting.2 */
#define HDMI_CATEGORY_CODE			0x13 /* Category code */
#define HDMI_SOURCE_NUM_AUDIO_WORD_LEN		0x14 /* Source number/Audio word length */
#define HDMI_AUDIO_VIDEO_SETTING_1		0x15 /* Audio/Video setting.1 */
#define HDMI_VIDEO_SETTING_1			0x16 /* Video setting.1 */
#define HDMI_DEEP_COLOR_MODES			0x17 /* Deep Color Modes */

/* 12 16- and 10-bit Color space conversion parameters: 0x18..0x2f */
#define HDMI_COLOR_SPACE_CONVERSION_PARAMETERS	0x18

#define HDMI_EXTERNAL_VIDEO_PARAM_SETTINGS	0x30 /* External video parameter settings */
#define HDMI_EXTERNAL_H_TOTAL_7_0		0x31 /* External horizontal total (LSB) */
#define HDMI_EXTERNAL_H_TOTAL_11_8		0x32 /* External horizontal total (MSB) */
#define HDMI_EXTERNAL_H_BLANK_7_0		0x33 /* External horizontal blank (LSB) */
#define HDMI_EXTERNAL_H_BLANK_9_8		0x34 /* External horizontal blank (MSB) */
#define HDMI_EXTERNAL_H_DELAY_7_0		0x35 /* External horizontal delay (LSB) */
#define HDMI_EXTERNAL_H_DELAY_9_8		0x36 /* External horizontal delay (MSB) */
#define HDMI_EXTERNAL_H_DURATION_7_0		0x37 /* External horizontal duration (LSB) */
#define HDMI_EXTERNAL_H_DURATION_9_8		0x38 /* External horizontal duration (MSB) */
#define HDMI_EXTERNAL_V_TOTAL_7_0		0x39 /* External vertical total (LSB) */
#define HDMI_EXTERNAL_V_TOTAL_9_8		0x3A /* External vertical total (MSB) */
#define HDMI_AUDIO_VIDEO_SETTING_2		0x3B /* Audio/Video setting.2 */
#define HDMI_EXTERNAL_V_BLANK			0x3D /* External vertical blank */
#define HDMI_EXTERNAL_V_DELAY			0x3E /* External vertical delay */
#define HDMI_EXTERNAL_V_DURATION		0x3F /* External vertical duration */
#define HDMI_CTRL_PKT_MANUAL_SEND_CONTROL	0x40 /* Control packet manual send control */
#define HDMI_CTRL_PKT_AUTO_SEND			0x41 /* Control packet auto send with VSYNC control */
#define HDMI_AUTO_CHECKSUM_OPTION		0x42 /* Auto checksum option */
#define HDMI_VIDEO_SETTING_2			0x45 /* Video setting.2 */
#define HDMI_OUTPUT_OPTION			0x46 /* Output option */
#define HDMI_SLIPHDMIT_PARAM_OPTION		0x51 /* SLIPHDMIT parameter option */
#define HDMI_HSYNC_PMENT_AT_EMB_7_0		0x52 /* HSYNC placement at embedded sync (LSB) */
#define HDMI_HSYNC_PMENT_AT_EMB_15_8		0x53 /* HSYNC placement at embedded sync (MSB) */
#define HDMI_VSYNC_PMENT_AT_EMB_7_0		0x54 /* VSYNC placement at embedded sync (LSB) */
#define HDMI_VSYNC_PMENT_AT_EMB_14_8		0x55 /* VSYNC placement at embedded sync (MSB) */
#define HDMI_SLIPHDMIT_PARAM_SETTINGS_1		0x56 /* SLIPHDMIT parameter settings.1 */
#define HDMI_SLIPHDMIT_PARAM_SETTINGS_2		0x57 /* SLIPHDMIT parameter settings.2 */
#define HDMI_SLIPHDMIT_PARAM_SETTINGS_3		0x58 /* SLIPHDMIT parameter settings.3 */
#define HDMI_SLIPHDMIT_PARAM_SETTINGS_5		0x59 /* SLIPHDMIT parameter settings.5 */
#define HDMI_SLIPHDMIT_PARAM_SETTINGS_6		0x5A /* SLIPHDMIT parameter settings.6 */
#define HDMI_SLIPHDMIT_PARAM_SETTINGS_7		0x5B /* SLIPHDMIT parameter settings.7 */
#define HDMI_SLIPHDMIT_PARAM_SETTINGS_8		0x5C /* SLIPHDMIT parameter settings.8 */
#define HDMI_SLIPHDMIT_PARAM_SETTINGS_9		0x5D /* SLIPHDMIT parameter settings.9 */
#define HDMI_SLIPHDMIT_PARAM_SETTINGS_10	0x5E /* SLIPHDMIT parameter settings.10 */
#define HDMI_CTRL_PKT_BUF_INDEX			0x5F /* Control packet buffer index */
#define HDMI_CTRL_PKT_BUF_ACCESS_HB0		0x60 /* Control packet data buffer access window - HB0 */
#define HDMI_CTRL_PKT_BUF_ACCESS_HB1		0x61 /* Control packet data buffer access window - HB1 */
#define HDMI_CTRL_PKT_BUF_ACCESS_HB2		0x62 /* Control packet data buffer access window - HB2 */
#define HDMI_CTRL_PKT_BUF_ACCESS_PB0		0x63 /* Control packet data buffer access window - PB0 */
#define HDMI_CTRL_PKT_BUF_ACCESS_PB1		0x64 /* Control packet data buffer access window - PB1 */
#define HDMI_CTRL_PKT_BUF_ACCESS_PB2		0x65 /* Control packet data buffer access window - PB2 */
#define HDMI_CTRL_PKT_BUF_ACCESS_PB3		0x66 /* Control packet data buffer access window - PB3 */
#define HDMI_CTRL_PKT_BUF_ACCESS_PB4		0x67 /* Control packet data buffer access window - PB4 */
#define HDMI_CTRL_PKT_BUF_ACCESS_PB5		0x68 /* Control packet data buffer access window - PB5 */
#define HDMI_CTRL_PKT_BUF_ACCESS_PB6		0x69 /* Control packet data buffer access window - PB6 */
#define HDMI_CTRL_PKT_BUF_ACCESS_PB7		0x6A /* Control packet data buffer access window - PB7 */
#define HDMI_CTRL_PKT_BUF_ACCESS_PB8		0x6B /* Control packet data buffer access window - PB8 */
#define HDMI_CTRL_PKT_BUF_ACCESS_PB9		0x6C /* Control packet data buffer access window - PB9 */
#define HDMI_CTRL_PKT_BUF_ACCESS_PB10		0x6D /* Control packet data buffer access window - PB10 */
#define HDMI_CTRL_PKT_BUF_ACCESS_PB11		0x6E /* Control packet data buffer access window - PB11 */
#define HDMI_CTRL_PKT_BUF_ACCESS_PB12		0x6F /* Control packet data buffer access window - PB12 */
#define HDMI_CTRL_PKT_BUF_ACCESS_PB13		0x70 /* Control packet data buffer access window - PB13 */
#define HDMI_CTRL_PKT_BUF_ACCESS_PB14		0x71 /* Control packet data buffer access window - PB14 */
#define HDMI_CTRL_PKT_BUF_ACCESS_PB15		0x72 /* Control packet data buffer access window - PB15 */
#define HDMI_CTRL_PKT_BUF_ACCESS_PB16		0x73 /* Control packet data buffer access window - PB16 */
#define HDMI_CTRL_PKT_BUF_ACCESS_PB17		0x74 /* Control packet data buffer access window - PB17 */
#define HDMI_CTRL_PKT_BUF_ACCESS_PB18		0x75 /* Control packet data buffer access window - PB18 */
#define HDMI_CTRL_PKT_BUF_ACCESS_PB19		0x76 /* Control packet data buffer access window - PB19 */
#define HDMI_CTRL_PKT_BUF_ACCESS_PB20		0x77 /* Control packet data buffer access window - PB20 */
#define HDMI_CTRL_PKT_BUF_ACCESS_PB21		0x78 /* Control packet data buffer access window - PB21 */
#define HDMI_CTRL_PKT_BUF_ACCESS_PB22		0x79 /* Control packet data buffer access window - PB22 */
#define HDMI_CTRL_PKT_BUF_ACCESS_PB23		0x7A /* Control packet data buffer access window - PB23 */
#define HDMI_CTRL_PKT_BUF_ACCESS_PB24		0x7B /* Control packet data buffer access window - PB24 */
#define HDMI_CTRL_PKT_BUF_ACCESS_PB25		0x7C /* Control packet data buffer access window - PB25 */
#define HDMI_CTRL_PKT_BUF_ACCESS_PB26		0x7D /* Control packet data buffer access window - PB26 */
#define HDMI_CTRL_PKT_BUF_ACCESS_PB27		0x7E /* Control packet data buffer access window - PB27 */
#define HDMI_EDID_KSV_FIFO_ACCESS_WINDOW	0x80 /* EDID/KSV FIFO access window */
#define HDMI_DDC_BUS_ACCESS_FREQ_CTRL_7_0	0x81 /* DDC bus access frequency control (LSB) */
#define HDMI_DDC_BUS_ACCESS_FREQ_CTRL_15_8	0x82 /* DDC bus access frequency control (MSB) */
#define HDMI_INTERRUPT_MASK_1			0x92 /* Interrupt mask.1 */
#define HDMI_INTERRUPT_MASK_2			0x93 /* Interrupt mask.2 */
#define HDMI_INTERRUPT_STATUS_1			0x94 /* Interrupt status.1 */
#define HDMI_INTERRUPT_STATUS_2			0x95 /* Interrupt status.2 */
#define HDMI_INTERRUPT_MASK_3			0x96 /* Interrupt mask.3 */
#define HDMI_INTERRUPT_MASK_4			0x97 /* Interrupt mask.4 */
#define HDMI_INTERRUPT_STATUS_3			0x98 /* Interrupt status.3 */
#define HDMI_INTERRUPT_STATUS_4			0x99 /* Interrupt status.4 */
#define HDMI_SOFTWARE_HDCP_CONTROL_1		0x9A /* Software HDCP control.1 */
#define HDMI_FRAME_COUNTER			0x9C /* Frame counter */
#define HDMI_FRAME_COUNTER_FOR_RI_CHECK		0x9D /* Frame counter for Ri check */
#define HDMI_HDCP_CONTROL			0xAF /* HDCP control */
#define HDMI_RI_FRAME_COUNT_REGISTER		0xB2 /* Ri frame count register */
#define HDMI_DDC_BUS_CONTROL			0xB7 /* DDC bus control */
#define HDMI_HDCP_STATUS			0xB8 /* HDCP status */
#define HDMI_SHA0				0xB9 /* sha0 */
#define HDMI_SHA1				0xBA /* sha1 */
#define HDMI_SHA2				0xBB /* sha2 */
#define HDMI_SHA3				0xBC /* sha3 */
#define HDMI_SHA4				0xBD /* sha4 */
#define HDMI_BCAPS_READ				0xBE /* BCAPS read / debug */
#define HDMI_AKSV_BKSV_7_0_MONITOR		0xBF /* AKSV/BKSV[7:0] monitor */
#define HDMI_AKSV_BKSV_15_8_MONITOR		0xC0 /* AKSV/BKSV[15:8] monitor */
#define HDMI_AKSV_BKSV_23_16_MONITOR		0xC1 /* AKSV/BKSV[23:16] monitor */
#define HDMI_AKSV_BKSV_31_24_MONITOR		0xC2 /* AKSV/BKSV[31:24] monitor */
#define HDMI_AKSV_BKSV_39_32_MONITOR		0xC3 /* AKSV/BKSV[39:32] monitor */
#define HDMI_EDID_SEGMENT_POINTER		0xC4 /* EDID segment pointer */
#define HDMI_EDID_WORD_ADDRESS			0xC5 /* EDID word address */
#define HDMI_EDID_DATA_FIFO_ADDRESS		0xC6 /* EDID data FIFO address */
#define HDMI_NUM_OF_HDMI_DEVICES		0xC7 /* Number of HDMI devices */
#define HDMI_HDCP_ERROR_CODE			0xC8 /* HDCP error code */
#define HDMI_100MS_TIMER_SET			0xC9 /* 100ms timer setting */
#define HDMI_5SEC_TIMER_SET			0xCA /* 5sec timer setting */
#define HDMI_RI_READ_COUNT			0xCB /* Ri read count */
#define HDMI_AN_SEED				0xCC /* An seed */
#define HDMI_MAX_NUM_OF_RCIVRS_ALLOWED		0xCD /* Maximum number of receivers allowed */
#define HDMI_HDCP_MEMORY_ACCESS_CONTROL_1	0xCE /* HDCP memory access control.1 */
#define HDMI_HDCP_MEMORY_ACCESS_CONTROL_2	0xCF /* HDCP memory access control.2 */
#define HDMI_HDCP_CONTROL_2			0xD0 /* HDCP Control 2 */
#define HDMI_HDCP_KEY_MEMORY_CONTROL		0xD2 /* HDCP Key Memory Control */
#define HDMI_COLOR_SPACE_CONV_CONFIG_1		0xD3 /* Color space conversion configuration.1 */
#define HDMI_VIDEO_SETTING_3			0xD4 /* Video setting.3 */
#define HDMI_RI_7_0				0xD5 /* Ri[7:0] */
#define HDMI_RI_15_8				0xD6 /* Ri[15:8] */
#define HDMI_PJ					0xD7 /* Pj */
#define HDMI_SHA_RD				0xD8 /* sha_rd */
#define HDMI_RI_7_0_SAVED			0xD9 /* Ri[7:0] saved */
#define HDMI_RI_15_8_SAVED			0xDA /* Ri[15:8] saved */
#define HDMI_PJ_SAVED				0xDB /* Pj saved */
#define HDMI_NUM_OF_DEVICES			0xDC /* Number of devices */
#define HDMI_HOT_PLUG_MSENS_STATUS		0xDF /* Hot plug/MSENS status */
#define HDMI_BCAPS_WRITE			0xE0 /* bcaps */
#define HDMI_BSTAT_7_0				0xE1 /* bstat[7:0] */
#define HDMI_BSTAT_15_8				0xE2 /* bstat[15:8] */
#define HDMI_BKSV_7_0				0xE3 /* bksv[7:0] */
#define HDMI_BKSV_15_8				0xE4 /* bksv[15:8] */
#define HDMI_BKSV_23_16				0xE5 /* bksv[23:16] */
#define HDMI_BKSV_31_24				0xE6 /* bksv[31:24] */
#define HDMI_BKSV_39_32				0xE7 /* bksv[39:32] */
#define HDMI_AN_7_0				0xE8 /* An[7:0] */
#define HDMI_AN_15_8				0xE9 /* An [15:8] */
#define HDMI_AN_23_16				0xEA /* An [23:16] */
#define HDMI_AN_31_24				0xEB /* An [31:24] */
#define HDMI_AN_39_32				0xEC /* An [39:32] */
#define HDMI_AN_47_40				0xED /* An [47:40] */
#define HDMI_AN_55_48				0xEE /* An [55:48] */
#define HDMI_AN_63_56				0xEF /* An [63:56] */
#define HDMI_PRODUCT_ID				0xF0 /* Product ID */
#define HDMI_REVISION_ID			0xF1 /* Revision ID */
#define HDMI_TEST_MODE				0xFE /* Test mode */

enum hotplug_state {
	HDMI_HOTPLUG_DISCONNECTED,
	HDMI_HOTPLUG_CONNECTED,
	HDMI_HOTPLUG_EDID_DONE,
};

struct sh_hdmi {
	void __iomem *base;
	enum hotplug_state hp_state;	/* hot-plug status */
	bool preprogrammed_mode;	/* use a pre-programmed VIC or the external mode */
	struct clk *hdmi_clk;
	struct device *dev;
	struct fb_info *info;
	struct mutex mutex;		/* Protect the info pointer */
	struct delayed_work edid_work;
	struct fb_var_screeninfo var;
	struct fb_monspecs monspec;
};

static void hdmi_write(struct sh_hdmi *hdmi, u8 data, u8 reg)
{
	iowrite8(data, hdmi->base + reg);
}

static u8 hdmi_read(struct sh_hdmi *hdmi, u8 reg)
{
	return ioread8(hdmi->base + reg);
}

/*
 *	HDMI sound
 */
static unsigned int sh_hdmi_snd_read(struct snd_soc_codec *codec,
				     unsigned int reg)
{
	struct sh_hdmi *hdmi = snd_soc_codec_get_drvdata(codec);

	return hdmi_read(hdmi, reg);
}

static int sh_hdmi_snd_write(struct snd_soc_codec *codec,
			     unsigned int reg,
			     unsigned int value)
{
	struct sh_hdmi *hdmi = snd_soc_codec_get_drvdata(codec);

	hdmi_write(hdmi, value, reg);
	return 0;
}

static struct snd_soc_dai_driver sh_hdmi_dai = {
	.name = "sh_mobile_hdmi-hifi",
	.playback = {
		.stream_name = "Playback",
		.channels_min = 2,
		.channels_max = 8,
		.rates = SNDRV_PCM_RATE_32000 | SNDRV_PCM_RATE_44100  |
			 SNDRV_PCM_RATE_48000 | SNDRV_PCM_RATE_88200  |
			 SNDRV_PCM_RATE_96000 | SNDRV_PCM_RATE_176400 |
			 SNDRV_PCM_RATE_192000,
		.formats = SNDRV_PCM_FMTBIT_S16_LE | SNDRV_PCM_FMTBIT_S24_LE,
	},
};

static int sh_hdmi_snd_probe(struct snd_soc_codec *codec)
{
	dev_info(codec->dev, "SH Mobile HDMI Audio Codec");

	return 0;
}

static struct snd_soc_codec_driver soc_codec_dev_sh_hdmi = {
	.probe		= sh_hdmi_snd_probe,
	.read		= sh_hdmi_snd_read,
	.write		= sh_hdmi_snd_write,
};

/*
 *	HDMI video
 */

/* External video parameter settings */
static void sh_hdmi_external_video_param(struct sh_hdmi *hdmi)
{
	struct fb_var_screeninfo *var = &hdmi->var;
	u16 htotal, hblank, hdelay, vtotal, vblank, vdelay, voffset;
	u8 sync = 0;

	htotal = var->xres + var->right_margin + var->left_margin + var->hsync_len;

	hdelay = var->hsync_len + var->left_margin;
	hblank = var->right_margin + hdelay;

	/*
	 * Vertical timing looks a bit different in Figure 18,
	 * but let's try the same first by setting offset = 0
	 */
	vtotal = var->yres + var->upper_margin + var->lower_margin + var->vsync_len;

	vdelay = var->vsync_len + var->upper_margin;
	vblank = var->lower_margin + vdelay;
	voffset = min(var->upper_margin / 2, 6U);

	/*
	 * [3]: VSYNC polarity: Positive
	 * [2]: HSYNC polarity: Positive
	 * [1]: Interlace/Progressive: Progressive
	 * [0]: External video settings enable: used.
	 */
	if (var->sync & FB_SYNC_HOR_HIGH_ACT)
		sync |= 4;
	if (var->sync & FB_SYNC_VERT_HIGH_ACT)
		sync |= 8;

	dev_dbg(hdmi->dev, "H: %u, %u, %u, %u; V: %u, %u, %u, %u; sync 0x%x\n",
		htotal, hblank, hdelay, var->hsync_len,
		vtotal, vblank, vdelay, var->vsync_len, sync);

	hdmi_write(hdmi, sync | (voffset << 4), HDMI_EXTERNAL_VIDEO_PARAM_SETTINGS);

	hdmi_write(hdmi, htotal, HDMI_EXTERNAL_H_TOTAL_7_0);
	hdmi_write(hdmi, htotal >> 8, HDMI_EXTERNAL_H_TOTAL_11_8);

	hdmi_write(hdmi, hblank, HDMI_EXTERNAL_H_BLANK_7_0);
	hdmi_write(hdmi, hblank >> 8, HDMI_EXTERNAL_H_BLANK_9_8);

	hdmi_write(hdmi, hdelay, HDMI_EXTERNAL_H_DELAY_7_0);
	hdmi_write(hdmi, hdelay >> 8, HDMI_EXTERNAL_H_DELAY_9_8);

	hdmi_write(hdmi, var->hsync_len, HDMI_EXTERNAL_H_DURATION_7_0);
	hdmi_write(hdmi, var->hsync_len >> 8, HDMI_EXTERNAL_H_DURATION_9_8);

	hdmi_write(hdmi, vtotal, HDMI_EXTERNAL_V_TOTAL_7_0);
	hdmi_write(hdmi, vtotal >> 8, HDMI_EXTERNAL_V_TOTAL_9_8);

	hdmi_write(hdmi, vblank, HDMI_EXTERNAL_V_BLANK);

	hdmi_write(hdmi, vdelay, HDMI_EXTERNAL_V_DELAY);

	hdmi_write(hdmi, var->vsync_len, HDMI_EXTERNAL_V_DURATION);

	/* Set bit 0 of HDMI_EXTERNAL_VIDEO_PARAM_SETTINGS here for external mode */
	if (!hdmi->preprogrammed_mode)
		hdmi_write(hdmi, sync | 1 | (voffset << 4),
			   HDMI_EXTERNAL_VIDEO_PARAM_SETTINGS);
}

/**
 * sh_hdmi_video_config()
 */
static void sh_hdmi_video_config(struct sh_hdmi *hdmi)
{
	/*
	 * [7:4]: Audio sampling frequency: 48kHz
	 * [3:1]: Input video format: RGB and YCbCr 4:4:4 (Y on Green)
	 * [0]: Internal/External DE select: internal
	 */
	hdmi_write(hdmi, 0x20, HDMI_AUDIO_VIDEO_SETTING_1);

	/*
	 * [7:6]: Video output format: RGB 4:4:4
	 * [5:4]: Input video data width: 8 bit
	 * [3:1]: EAV/SAV location: channel 1
	 * [0]: Video input color space: RGB
	 */
	hdmi_write(hdmi, 0x34, HDMI_VIDEO_SETTING_1);

	/*
	 * [7:6]: Together with bit [6] of HDMI_AUDIO_VIDEO_SETTING_2, which is
	 * left at 0 by default, this configures 24bpp and sets the Color Depth
	 * (CD) field in the General Control Packet
	 */
	hdmi_write(hdmi, 0x20, HDMI_DEEP_COLOR_MODES);
}

/**
 * sh_hdmi_audio_config()
 */
static void sh_hdmi_audio_config(struct sh_hdmi *hdmi)
{
	u8 data;
	struct sh_mobile_hdmi_info *pdata = hdmi->dev->platform_data;

	/*
	 * [7:4] L/R data swap control
	 * [3:0] appropriate N[19:16]
	 */
	hdmi_write(hdmi, 0x00, HDMI_L_R_DATA_SWAP_CTRL_RPKT);
	/* appropriate N[15:8] */
	hdmi_write(hdmi, 0x18, HDMI_20_BIT_N_FOR_AUDIO_RPKT_15_8);
	/* appropriate N[7:0] */
	hdmi_write(hdmi, 0x00, HDMI_20_BIT_N_FOR_AUDIO_RPKT_7_0);

	/* [7:4] 48 kHz	SPDIF not used */
	hdmi_write(hdmi, 0x20, HDMI_SPDIF_AUDIO_SAMP_FREQ_CTS);

	/*
	 * [6:5] set required down sampling rate if required
	 * [4:3] set required audio source
	 */
	switch (pdata->flags & HDMI_SND_SRC_MASK) {
	default:
		/* fall through */
	case HDMI_SND_SRC_I2S:
		data = 0x0 << 3;
		break;
	case HDMI_SND_SRC_SPDIF:
		data = 0x1 << 3;
		break;
	case HDMI_SND_SRC_DSD:
		data = 0x2 << 3;
		break;
	case HDMI_SND_SRC_HBR:
		data = 0x3 << 3;
		break;
	}
	hdmi_write(hdmi, data, HDMI_AUDIO_SETTING_1);

	/* [3:0] set sending channel number for channel status */
	hdmi_write(hdmi, 0x40, HDMI_AUDIO_SETTING_2);

	/*
	 * [5:2] set valid I2S source input pin
	 * [1:0] set input I2S source mode
	 */
	hdmi_write(hdmi, 0x04, HDMI_I2S_AUDIO_SET);

	/* [7:4] set valid DSD source input pin */
	hdmi_write(hdmi, 0x00, HDMI_DSD_AUDIO_SET);

	/* [7:0] set appropriate I2S input pin swap settings if required */
	hdmi_write(hdmi, 0x00, HDMI_I2S_INPUT_PIN_SWAP);

	/*
	 * [7] set validity bit for channel status
	 * [3:0] set original sample frequency for channel status
	 */
	hdmi_write(hdmi, 0x00, HDMI_AUDIO_STATUS_BITS_SETTING_1);

	/*
	 * [7] set value for channel status
	 * [6] set value for channel status
	 * [5] set copyright bit for channel status
	 * [4:2] set additional information for channel status
	 * [1:0] set clock accuracy for channel status
	 */
	hdmi_write(hdmi, 0x00, HDMI_AUDIO_STATUS_BITS_SETTING_2);

	/* [7:0] set category code for channel status */
	hdmi_write(hdmi, 0x00, HDMI_CATEGORY_CODE);

	/*
	 * [7:4] set source number for channel status
	 * [3:0] set word length for channel status
	 */
	hdmi_write(hdmi, 0x00, HDMI_SOURCE_NUM_AUDIO_WORD_LEN);

	/* [7:4] set sample frequency for channel status */
	hdmi_write(hdmi, 0x20, HDMI_AUDIO_VIDEO_SETTING_1);
}

/**
 * sh_hdmi_phy_config() - configure the HDMI PHY for the used video mode
 */
static void sh_hdmi_phy_config(struct sh_hdmi *hdmi)
{
	if (hdmi->var.yres > 480) {
		/* 720p, 8bit, 74.25MHz. Might need to be adjusted for other formats */
		/*
		 * [1:0]	Speed_A
		 * [3:2]	Speed_B
		 * [4]		PLLA_Bypass
		 * [6]		DRV_TEST_EN
		 * [7]		DRV_TEST_IN
		 */
		hdmi_write(hdmi, 0x0f, HDMI_SLIPHDMIT_PARAM_SETTINGS_1);
		/* PLLB_CONFIG[17], PLLA_CONFIG[17] - not in PHY datasheet */
		hdmi_write(hdmi, 0x00, HDMI_SLIPHDMIT_PARAM_SETTINGS_2);
		/*
		 * [2:0]	BGR_I_OFFSET
		 * [6:4]	BGR_V_OFFSET
		 */
		hdmi_write(hdmi, 0x00, HDMI_SLIPHDMIT_PARAM_SETTINGS_3);
		/* PLLA_CONFIG[7:0]: VCO gain, VCO offset, LPF resistance[0] */
		hdmi_write(hdmi, 0x44, HDMI_SLIPHDMIT_PARAM_SETTINGS_5);
		/*
		 * PLLA_CONFIG[15:8]: regulator voltage[0], CP current,
		 * LPF capacitance, LPF resistance[1]
		 */
		hdmi_write(hdmi, 0x32, HDMI_SLIPHDMIT_PARAM_SETTINGS_6);
		/* PLLB_CONFIG[7:0]: LPF resistance[0], VCO offset, VCO gain */
		hdmi_write(hdmi, 0x4A, HDMI_SLIPHDMIT_PARAM_SETTINGS_7);
		/*
		 * PLLB_CONFIG[15:8]: regulator voltage[0], CP current,
		 * LPF capacitance, LPF resistance[1]
		 */
		hdmi_write(hdmi, 0x00, HDMI_SLIPHDMIT_PARAM_SETTINGS_8);
		/* DRV_CONFIG, PE_CONFIG */
		hdmi_write(hdmi, 0x25, HDMI_SLIPHDMIT_PARAM_SETTINGS_9);
		/*
		 * [2:0]	AMON_SEL (4 == LPF voltage)
		 * [4]		PLLA_CONFIG[16]
		 * [5]		PLLB_CONFIG[16]
		 */
		hdmi_write(hdmi, 0x04, HDMI_SLIPHDMIT_PARAM_SETTINGS_10);
	} else {
		/* for 480p8bit 27MHz */
		hdmi_write(hdmi, 0x19, HDMI_SLIPHDMIT_PARAM_SETTINGS_1);
		hdmi_write(hdmi, 0x00, HDMI_SLIPHDMIT_PARAM_SETTINGS_2);
		hdmi_write(hdmi, 0x00, HDMI_SLIPHDMIT_PARAM_SETTINGS_3);
		hdmi_write(hdmi, 0x44, HDMI_SLIPHDMIT_PARAM_SETTINGS_5);
		hdmi_write(hdmi, 0x32, HDMI_SLIPHDMIT_PARAM_SETTINGS_6);
		hdmi_write(hdmi, 0x48, HDMI_SLIPHDMIT_PARAM_SETTINGS_7);
		hdmi_write(hdmi, 0x0F, HDMI_SLIPHDMIT_PARAM_SETTINGS_8);
		hdmi_write(hdmi, 0x20, HDMI_SLIPHDMIT_PARAM_SETTINGS_9);
		hdmi_write(hdmi, 0x04, HDMI_SLIPHDMIT_PARAM_SETTINGS_10);
	}
}

/**
 * sh_hdmi_avi_infoframe_setup() - Auxiliary Video Information InfoFrame CONTROL PACKET
 */
static void sh_hdmi_avi_infoframe_setup(struct sh_hdmi *hdmi)
{
	u8 vic;

	/* AVI InfoFrame */
	hdmi_write(hdmi, 0x06, HDMI_CTRL_PKT_BUF_INDEX);

	/* Packet Type = 0x82 */
	hdmi_write(hdmi, 0x82, HDMI_CTRL_PKT_BUF_ACCESS_HB0);

	/* Version = 0x02 */
	hdmi_write(hdmi, 0x02, HDMI_CTRL_PKT_BUF_ACCESS_HB1);

	/* Length = 13 (0x0D) */
	hdmi_write(hdmi, 0x0D, HDMI_CTRL_PKT_BUF_ACCESS_HB2);

	/* N. A. Checksum */
	hdmi_write(hdmi, 0x00, HDMI_CTRL_PKT_BUF_ACCESS_PB0);

	/*
	 * Y = RGB
	 * A0 = No Data
	 * B = Bar Data not valid
	 * S = No Data
	 */
	hdmi_write(hdmi, 0x00, HDMI_CTRL_PKT_BUF_ACCESS_PB1);

	/*
	 * [7:6] C = Colorimetry: no data
	 * [5:4] M = 2: 16:9, 1: 4:3 Picture Aspect Ratio
	 * [3:0] R = 8: Active Frame Aspect Ratio: same as picture aspect ratio
	 */
	hdmi_write(hdmi, 0x28, HDMI_CTRL_PKT_BUF_ACCESS_PB2);

	/*
	 * ITC = No Data
	 * EC = xvYCC601
	 * Q = Default (depends on video format)
	 * SC = No Known non_uniform Scaling
	 */
	hdmi_write(hdmi, 0x00, HDMI_CTRL_PKT_BUF_ACCESS_PB3);

	/*
	 * VIC = 1280 x 720p: ignored if external config is used
	 * Send 2 for 720 x 480p, 16 for 1080p, ignored in external mode
	 */
	if (hdmi->var.yres == 1080 && hdmi->var.xres == 1920)
		vic = 16;
	else if (hdmi->var.yres == 480 && hdmi->var.xres == 720)
		vic = 2;
	else
		vic = 4;
	hdmi_write(hdmi, vic, HDMI_CTRL_PKT_BUF_ACCESS_PB4);

	/* PR = No Repetition */
	hdmi_write(hdmi, 0x00, HDMI_CTRL_PKT_BUF_ACCESS_PB5);

	/* Line Number of End of Top Bar (lower 8 bits) */
	hdmi_write(hdmi, 0x00, HDMI_CTRL_PKT_BUF_ACCESS_PB6);

	/* Line Number of End of Top Bar (upper 8 bits) */
	hdmi_write(hdmi, 0x00, HDMI_CTRL_PKT_BUF_ACCESS_PB7);

	/* Line Number of Start of Bottom Bar (lower 8 bits) */
	hdmi_write(hdmi, 0x00, HDMI_CTRL_PKT_BUF_ACCESS_PB8);

	/* Line Number of Start of Bottom Bar (upper 8 bits) */
	hdmi_write(hdmi, 0x00, HDMI_CTRL_PKT_BUF_ACCESS_PB9);

	/* Pixel Number of End of Left Bar (lower 8 bits) */
	hdmi_write(hdmi, 0x00, HDMI_CTRL_PKT_BUF_ACCESS_PB10);

	/* Pixel Number of End of Left Bar (upper 8 bits) */
	hdmi_write(hdmi, 0x00, HDMI_CTRL_PKT_BUF_ACCESS_PB11);

	/* Pixel Number of Start of Right Bar (lower 8 bits) */
	hdmi_write(hdmi, 0x00, HDMI_CTRL_PKT_BUF_ACCESS_PB12);

	/* Pixel Number of Start of Right Bar (upper 8 bits) */
	hdmi_write(hdmi, 0x00, HDMI_CTRL_PKT_BUF_ACCESS_PB13);
}

/**
 * sh_hdmi_audio_infoframe_setup() - Audio InfoFrame of CONTROL PACKET
 */
static void sh_hdmi_audio_infoframe_setup(struct sh_hdmi *hdmi)
{
	/* Audio InfoFrame */
	hdmi_write(hdmi, 0x08, HDMI_CTRL_PKT_BUF_INDEX);

	/* Packet Type = 0x84 */
	hdmi_write(hdmi, 0x84, HDMI_CTRL_PKT_BUF_ACCESS_HB0);

	/* Version Number = 0x01 */
	hdmi_write(hdmi, 0x01, HDMI_CTRL_PKT_BUF_ACCESS_HB1);

	/* 0 Length = 10 (0x0A) */
	hdmi_write(hdmi, 0x0A, HDMI_CTRL_PKT_BUF_ACCESS_HB2);

	/* n. a. Checksum */
	hdmi_write(hdmi, 0x00, HDMI_CTRL_PKT_BUF_ACCESS_PB0);

	/* Audio Channel Count = Refer to Stream Header */
	hdmi_write(hdmi, 0x00, HDMI_CTRL_PKT_BUF_ACCESS_PB1);

	/* Refer to Stream Header */
	hdmi_write(hdmi, 0x00, HDMI_CTRL_PKT_BUF_ACCESS_PB2);

	/* Format depends on coding type (i.e. CT0...CT3) */
	hdmi_write(hdmi, 0x00, HDMI_CTRL_PKT_BUF_ACCESS_PB3);

	/* Speaker Channel Allocation = Front Right + Front Left */
	hdmi_write(hdmi, 0x00, HDMI_CTRL_PKT_BUF_ACCESS_PB4);

	/* Level Shift Value = 0 dB, Down - mix is permitted or no information */
	hdmi_write(hdmi, 0x00, HDMI_CTRL_PKT_BUF_ACCESS_PB5);

	/* Reserved (0) */
	hdmi_write(hdmi, 0x00, HDMI_CTRL_PKT_BUF_ACCESS_PB6);
	hdmi_write(hdmi, 0x00, HDMI_CTRL_PKT_BUF_ACCESS_PB7);
	hdmi_write(hdmi, 0x00, HDMI_CTRL_PKT_BUF_ACCESS_PB8);
	hdmi_write(hdmi, 0x00, HDMI_CTRL_PKT_BUF_ACCESS_PB9);
	hdmi_write(hdmi, 0x00, HDMI_CTRL_PKT_BUF_ACCESS_PB10);
}

/**
 * sh_hdmi_configure() - Initialise HDMI for output
 */
static void sh_hdmi_configure(struct sh_hdmi *hdmi)
{
	/* Configure video format */
	sh_hdmi_video_config(hdmi);

	/* Configure audio format */
	sh_hdmi_audio_config(hdmi);

	/* Configure PHY */
	sh_hdmi_phy_config(hdmi);

	/* Auxiliary Video Information (AVI) InfoFrame */
	sh_hdmi_avi_infoframe_setup(hdmi);

	/* Audio InfoFrame */
	sh_hdmi_audio_infoframe_setup(hdmi);

	/*
	 * Control packet auto send with VSYNC control: auto send
	 * General control, Gamut metadata, ISRC, and ACP packets
	 */
	hdmi_write(hdmi, 0x8E, HDMI_CTRL_PKT_AUTO_SEND);

	/* FIXME */
	msleep(10);

	/* PS mode b->d, reset PLLA and PLLB */
	hdmi_write(hdmi, 0x4C, HDMI_SYSTEM_CTRL);

	udelay(10);

	hdmi_write(hdmi, 0x40, HDMI_SYSTEM_CTRL);
}

static unsigned long sh_hdmi_rate_error(struct sh_hdmi *hdmi,
					const struct fb_videomode *mode)
{
	long target = PICOS2KHZ(mode->pixclock) * 1000,
		rate = clk_round_rate(hdmi->hdmi_clk, target);
	unsigned long rate_error = rate > 0 ? abs(rate - target) : ULONG_MAX;

	dev_dbg(hdmi->dev, "%u-%u-%u-%u x %u-%u-%u-%u\n",
		mode->left_margin, mode->xres,
		mode->right_margin, mode->hsync_len,
		mode->upper_margin, mode->yres,
		mode->lower_margin, mode->vsync_len);

	dev_dbg(hdmi->dev, "\t@%lu(+/-%lu)Hz, e=%lu / 1000, r=%uHz\n", target,
		 rate_error, rate_error ? 10000 / (10 * target / rate_error) : 0,
		 mode->refresh);

	return rate_error;
}

static int sh_hdmi_read_edid(struct sh_hdmi *hdmi)
{
	struct fb_var_screeninfo tmpvar;
	struct fb_var_screeninfo *var = &tmpvar;
	const struct fb_videomode *mode, *found = NULL;
	struct fb_info *info = hdmi->info;
	struct fb_modelist *modelist = NULL;
	unsigned int f_width = 0, f_height = 0, f_refresh = 0;
	unsigned long found_rate_error = ULONG_MAX; /* silly compiler... */
	bool exact_match = false;
	u8 edid[128];
	char *forced;
	int i;

	/* Read EDID */
	dev_dbg(hdmi->dev, "Read back EDID code:");
	for (i = 0; i < 128; i++) {
		edid[i] = hdmi_read(hdmi, HDMI_EDID_KSV_FIFO_ACCESS_WINDOW);
#ifdef DEBUG
		if ((i % 16) == 0) {
			printk(KERN_CONT "\n");
			printk(KERN_DEBUG "%02X | %02X", i, edid[i]);
		} else {
			printk(KERN_CONT " %02X", edid[i]);
		}
#endif
	}
#ifdef DEBUG
	printk(KERN_CONT "\n");
#endif

	fb_edid_to_monspecs(edid, &hdmi->monspec);

	fb_get_options("sh_mobile_lcdc", &forced);
	if (forced && *forced) {
		/* Only primitive parsing so far */
		i = sscanf(forced, "%ux%u@%u",
			   &f_width, &f_height, &f_refresh);
		if (i < 2) {
			f_width = 0;
			f_height = 0;
		}
		dev_dbg(hdmi->dev, "Forced mode %ux%u@%uHz\n",
			f_width, f_height, f_refresh);
	}

	/* Walk monitor modes to find the best or the exact match */
	for (i = 0, mode = hdmi->monspec.modedb;
	     f_width && f_height && i < hdmi->monspec.modedb_len && !exact_match;
	     i++, mode++) {
		unsigned long rate_error = sh_hdmi_rate_error(hdmi, mode);

		/* No interest in unmatching modes */
		if (f_width != mode->xres || f_height != mode->yres)
			continue;
		if (f_refresh == mode->refresh || (!f_refresh && !rate_error))
			/*
			 * Exact match if either the refresh rate matches or it
			 * hasn't been specified and we've found a mode, for
			 * which we can configure the clock precisely
			 */
			exact_match = true;
		else if (found && found_rate_error <= rate_error)
			/*
			 * We otherwise search for the closest matching clock
			 * rate - either if no refresh rate has been specified
			 * or we cannot find an exactly matching one
			 */
			continue;

		/* Check if supported: sufficient fb memory, supported clock-rate */
		fb_videomode_to_var(var, mode);

		if (info && info->fbops->fb_check_var &&
		    info->fbops->fb_check_var(var, info)) {
			exact_match = false;
			continue;
		}

		found = mode;
		found_rate_error = rate_error;
	}

	/*
	 * TODO 1: if no ->info is present, postpone running the config until
	 * after ->info first gets registered.
	 * TODO 2: consider registering the HDMI platform device from the LCDC
	 * driver, and passing ->info with HDMI platform data.
	 */
	if (info && !found) {
		modelist = hdmi->info->modelist.next &&
			!list_empty(&hdmi->info->modelist) ?
			list_entry(hdmi->info->modelist.next,
				   struct fb_modelist, list) :
			NULL;

		if (modelist) {
			found = &modelist->mode;
			found_rate_error = sh_hdmi_rate_error(hdmi, found);
		}
	}

	/* No cookie today */
	if (!found)
		return -ENXIO;

	dev_info(hdmi->dev, "Using %s mode %ux%u@%uHz (%luHz), clock error %luHz\n",
		 modelist ? "default" : "EDID", found->xres, found->yres,
		 found->refresh, PICOS2KHZ(found->pixclock) * 1000, found_rate_error);

	if ((found->xres == 720 && found->yres == 480) ||
	    (found->xres == 1280 && found->yres == 720) ||
	    (found->xres == 1920 && found->yres == 1080))
		hdmi->preprogrammed_mode = true;
	else
		hdmi->preprogrammed_mode = false;

	fb_videomode_to_var(&hdmi->var, found);
	sh_hdmi_external_video_param(hdmi);

	return 0;
}

static irqreturn_t sh_hdmi_hotplug(int irq, void *dev_id)
{
	struct sh_hdmi *hdmi = dev_id;
	u8 status1, status2, mask1, mask2;

	/* mode_b and PLLA and PLLB reset */
	hdmi_write(hdmi, 0x2C, HDMI_SYSTEM_CTRL);

	/* How long shall reset be held? */
	udelay(10);

	/* mode_b and PLLA and PLLB reset release */
	hdmi_write(hdmi, 0x20, HDMI_SYSTEM_CTRL);

	status1 = hdmi_read(hdmi, HDMI_INTERRUPT_STATUS_1);
	status2 = hdmi_read(hdmi, HDMI_INTERRUPT_STATUS_2);

	mask1 = hdmi_read(hdmi, HDMI_INTERRUPT_MASK_1);
	mask2 = hdmi_read(hdmi, HDMI_INTERRUPT_MASK_2);

	/* Correct would be to ack only set bits, but the datasheet requires 0xff */
	hdmi_write(hdmi, 0xFF, HDMI_INTERRUPT_STATUS_1);
	hdmi_write(hdmi, 0xFF, HDMI_INTERRUPT_STATUS_2);

	if (printk_ratelimit())
		dev_dbg(hdmi->dev, "IRQ #%d: Status #1: 0x%x & 0x%x, #2: 0x%x & 0x%x\n",
			irq, status1, mask1, status2, mask2);

	if (!((status1 & mask1) | (status2 & mask2))) {
		return IRQ_NONE;
	} else if (status1 & 0xc0) {
		u8 msens;

		/* Datasheet specifies 10ms... */
		udelay(500);

		msens = hdmi_read(hdmi, HDMI_HOT_PLUG_MSENS_STATUS);
		dev_dbg(hdmi->dev, "MSENS 0x%x\n", msens);
		/* Check, if hot plug & MSENS pin status are both high */
		if ((msens & 0xC0) == 0xC0) {
			/* Display plug in */
			hdmi->hp_state = HDMI_HOTPLUG_CONNECTED;

			/* Set EDID word address  */
			hdmi_write(hdmi, 0x00, HDMI_EDID_WORD_ADDRESS);
			/* Set EDID segment pointer */
			hdmi_write(hdmi, 0x00, HDMI_EDID_SEGMENT_POINTER);
			/* Enable EDID interrupt */
			hdmi_write(hdmi, 0xC6, HDMI_INTERRUPT_MASK_1);
		} else if (!(status1 & 0x80)) {
			/* Display unplug, beware multiple interrupts */
			if (hdmi->hp_state != HDMI_HOTPLUG_DISCONNECTED)
				schedule_delayed_work(&hdmi->edid_work, 0);

			hdmi->hp_state = HDMI_HOTPLUG_DISCONNECTED;
			/* display_off will switch back to mode_a */
		}
	} else if (status1 & 2) {
		/* EDID error interrupt: retry */
		/* Set EDID word address  */
		hdmi_write(hdmi, 0x00, HDMI_EDID_WORD_ADDRESS);
		/* Set EDID segment pointer */
		hdmi_write(hdmi, 0x00, HDMI_EDID_SEGMENT_POINTER);
	} else if (status1 & 4) {
		/* Disable EDID interrupt */
		hdmi_write(hdmi, 0xC0, HDMI_INTERRUPT_MASK_1);
		hdmi->hp_state = HDMI_HOTPLUG_EDID_DONE;
		schedule_delayed_work(&hdmi->edid_work, msecs_to_jiffies(10));
	}

	return IRQ_HANDLED;
}

/* locking:	called with info->lock held, or before register_framebuffer() */
static void sh_hdmi_display_on(void *arg, struct fb_info *info)
{
	/*
	 * info is guaranteed to be valid, when we are called, because our
	 * FB_EVENT_FB_UNBIND notify is also called with info->lock held
	 */
	struct sh_hdmi *hdmi = arg;
	struct sh_mobile_hdmi_info *pdata = hdmi->dev->platform_data;
	struct sh_mobile_lcdc_chan *ch = info->par;

	dev_dbg(hdmi->dev, "%s(%p): state %x\n", __func__,
		pdata->lcd_dev, info->state);

	/* No need to lock */
	hdmi->info = info;

	/*
	 * hp_state can be set to
	 * HDMI_HOTPLUG_DISCONNECTED:	on monitor unplug
	 * HDMI_HOTPLUG_CONNECTED:	on monitor plug-in
	 * HDMI_HOTPLUG_EDID_DONE:	on EDID read completion
	 */
	switch (hdmi->hp_state) {
	case HDMI_HOTPLUG_EDID_DONE:
		/* PS mode d->e. All functions are active */
		hdmi_write(hdmi, 0x80, HDMI_SYSTEM_CTRL);
		dev_dbg(hdmi->dev, "HDMI running\n");
		break;
	case HDMI_HOTPLUG_DISCONNECTED:
		info->state = FBINFO_STATE_SUSPENDED;
	default:
		hdmi->var = ch->display_var;
	}
}

/* locking: called with info->lock held */
static void sh_hdmi_display_off(void *arg)
{
	struct sh_hdmi *hdmi = arg;
	struct sh_mobile_hdmi_info *pdata = hdmi->dev->platform_data;

	dev_dbg(hdmi->dev, "%s(%p)\n", __func__, pdata->lcd_dev);
	/* PS mode e->a */
	hdmi_write(hdmi, 0x10, HDMI_SYSTEM_CTRL);
}

static bool sh_hdmi_must_reconfigure(struct sh_hdmi *hdmi)
{
	struct fb_info *info = hdmi->info;
	struct sh_mobile_lcdc_chan *ch = info->par;
	struct fb_var_screeninfo *new_var = &hdmi->var, *old_var = &ch->display_var;
	struct fb_videomode mode1, mode2;

	fb_var_to_videomode(&mode1, old_var);
	fb_var_to_videomode(&mode2, new_var);

	dev_dbg(info->dev, "Old %ux%u, new %ux%u\n",
		mode1.xres, mode1.yres, mode2.xres, mode2.yres);

	if (fb_mode_is_equal(&mode1, &mode2))
		return false;

	dev_dbg(info->dev, "Switching %u -> %u lines\n",
		mode1.yres, mode2.yres);
	*old_var = *new_var;

	return true;
}

/**
 * sh_hdmi_clk_configure() - set HDMI clock frequency and enable the clock
 * @hdmi:	driver context
 * @pixclock:	pixel clock period in picoseconds
 * return:	configured positive rate if successful
 *		0 if couldn't set the rate, but managed to enable the clock
 *		negative error, if couldn't enable the clock
 */
static long sh_hdmi_clk_configure(struct sh_hdmi *hdmi, unsigned long pixclock)
{
	long rate;
	int ret;

	rate = PICOS2KHZ(pixclock) * 1000;
	rate = clk_round_rate(hdmi->hdmi_clk, rate);
	if (rate > 0) {
		ret = clk_set_rate(hdmi->hdmi_clk, rate);
		if (ret < 0) {
			dev_warn(hdmi->dev, "Cannot set rate %ld: %d\n", rate, ret);
			rate = 0;
		} else {
			dev_dbg(hdmi->dev, "HDMI set frequency %lu\n", rate);
		}
	} else {
		rate = 0;
		dev_warn(hdmi->dev, "Cannot get suitable rate: %ld\n", rate);
	}

	ret = clk_enable(hdmi->hdmi_clk);
	if (ret < 0) {
		dev_err(hdmi->dev, "Cannot enable clock: %d\n", ret);
		return ret;
	}

	return rate;
}

/* Hotplug interrupt occurred, read EDID */
static void sh_hdmi_edid_work_fn(struct work_struct *work)
{
	struct sh_hdmi *hdmi = container_of(work, struct sh_hdmi, edid_work.work);
	struct sh_mobile_hdmi_info *pdata = hdmi->dev->platform_data;
	struct sh_mobile_lcdc_chan *ch;
	int ret;

	dev_dbg(hdmi->dev, "%s(%p): begin, hotplug status %d\n", __func__,
		pdata->lcd_dev, hdmi->hp_state);

	if (!pdata->lcd_dev)
		return;

	mutex_lock(&hdmi->mutex);

	if (hdmi->hp_state == HDMI_HOTPLUG_EDID_DONE) {
		/* A device has been plugged in */
		pm_runtime_get_sync(hdmi->dev);

		ret = sh_hdmi_read_edid(hdmi);
		if (ret < 0)
			goto out;

		/* Reconfigure the clock */
		clk_disable(hdmi->hdmi_clk);
		ret = sh_hdmi_clk_configure(hdmi, hdmi->var.pixclock);
		if (ret < 0)
			goto out;

		msleep(10);
		sh_hdmi_configure(hdmi);
		/* Switched to another (d) power-save mode */
		msleep(10);

		if (!hdmi->info)
			goto out;

		ch = hdmi->info->par;

		acquire_console_sem();

		/* HDMI plug in */
		if (!sh_hdmi_must_reconfigure(hdmi) &&
		    hdmi->info->state == FBINFO_STATE_RUNNING) {
			/*
			 * First activation with the default monitor - just turn
			 * on, if we run a resume here, the logo disappears
			 */
			if (lock_fb_info(hdmi->info)) {
				sh_hdmi_display_on(hdmi, hdmi->info);
				unlock_fb_info(hdmi->info);
			}
		} else {
			/* New monitor or have to wake up */
			fb_set_suspend(hdmi->info, 0);
		}

		release_console_sem();
	} else {
		ret = 0;
		if (!hdmi->info)
			goto out;

		acquire_console_sem();

		/* HDMI disconnect */
		fb_set_suspend(hdmi->info, 1);

		release_console_sem();
		pm_runtime_put(hdmi->dev);
		fb_destroy_modedb(hdmi->monspec.modedb);
	}

out:
	if (ret < 0)
		hdmi->hp_state = HDMI_HOTPLUG_DISCONNECTED;
	mutex_unlock(&hdmi->mutex);

	dev_dbg(hdmi->dev, "%s(%p): end\n", __func__, pdata->lcd_dev);
}

static int sh_hdmi_notify(struct notifier_block *nb,
			  unsigned long action, void *data);

static struct notifier_block sh_hdmi_notifier = {
	.notifier_call = sh_hdmi_notify,
};

static int sh_hdmi_notify(struct notifier_block *nb,
			  unsigned long action, void *data)
{
	struct fb_event *event = data;
	struct fb_info *info = event->info;
	struct sh_mobile_lcdc_chan *ch = info->par;
	struct sh_mobile_lcdc_board_cfg	*board_cfg = &ch->cfg.board_cfg;
	struct sh_hdmi *hdmi = board_cfg->board_data;

	if (nb != &sh_hdmi_notifier || !hdmi || hdmi->info != info)
		return NOTIFY_DONE;

	switch(action) {
	case FB_EVENT_FB_REGISTERED:
		/* Unneeded, activation taken care by sh_hdmi_display_on() */
		break;
	case FB_EVENT_FB_UNREGISTERED:
		/*
		 * We are called from unregister_framebuffer() with the
		 * info->lock held. This is bad for us, because we can race with
		 * the scheduled work, which has to call fb_set_suspend(), which
		 * takes info->lock internally, so, sh_hdmi_edid_work_fn()
		 * cannot take and hold info->lock for the whole function
		 * duration. Using an additional lock creates a classical AB-BA
		 * lock up. Therefore, we have to release the info->lock
		 * temporarily, synchronise with the work queue and re-acquire
		 * the info->lock.
		 */
		unlock_fb_info(hdmi->info);
		mutex_lock(&hdmi->mutex);
		hdmi->info = NULL;
		mutex_unlock(&hdmi->mutex);
		lock_fb_info(hdmi->info);
		return NOTIFY_OK;
	}
	return NOTIFY_DONE;
}

static int __init sh_hdmi_probe(struct platform_device *pdev)
{
	struct sh_mobile_hdmi_info *pdata = pdev->dev.platform_data;
	struct resource *res = platform_get_resource(pdev, IORESOURCE_MEM, 0);
	struct sh_mobile_lcdc_board_cfg	*board_cfg;
	int irq = platform_get_irq(pdev, 0), ret;
	struct sh_hdmi *hdmi;
	long rate;

	if (!res || !pdata || irq < 0)
		return -ENODEV;

	hdmi = kzalloc(sizeof(*hdmi), GFP_KERNEL);
	if (!hdmi) {
		dev_err(&pdev->dev, "Cannot allocate device data\n");
		return -ENOMEM;
	}

<<<<<<< HEAD
	mutex_init(&hdmi->mutex);
=======
	ret =  snd_soc_register_codec(&pdev->dev,
			&soc_codec_dev_sh_hdmi, &sh_hdmi_dai, 1);
	if (ret < 0)
		goto esndreg;

>>>>>>> adc58c7b
	hdmi->dev = &pdev->dev;

	hdmi->hdmi_clk = clk_get(&pdev->dev, "ick");
	if (IS_ERR(hdmi->hdmi_clk)) {
		ret = PTR_ERR(hdmi->hdmi_clk);
		dev_err(&pdev->dev, "Unable to get clock: %d\n", ret);
		goto egetclk;
	}

	/* Some arbitrary relaxed pixclock just to get things started */
	rate = sh_hdmi_clk_configure(hdmi, 37037);
	if (rate < 0) {
		ret = rate;
		goto erate;
	}

	dev_dbg(&pdev->dev, "Enabled HDMI clock at %luHz\n", rate);

	if (!request_mem_region(res->start, resource_size(res), dev_name(&pdev->dev))) {
		dev_err(&pdev->dev, "HDMI register region already claimed\n");
		ret = -EBUSY;
		goto ereqreg;
	}

	hdmi->base = ioremap(res->start, resource_size(res));
	if (!hdmi->base) {
		dev_err(&pdev->dev, "HDMI register region already claimed\n");
		ret = -ENOMEM;
		goto emap;
	}

	platform_set_drvdata(pdev, hdmi);

	/* Product and revision IDs are 0 in sh-mobile version */
	dev_info(&pdev->dev, "Detected HDMI controller 0x%x:0x%x\n",
		 hdmi_read(hdmi, HDMI_PRODUCT_ID), hdmi_read(hdmi, HDMI_REVISION_ID));

	/* Set up LCDC callbacks */
	board_cfg = &pdata->lcd_chan->board_cfg;
	board_cfg->owner = THIS_MODULE;
	board_cfg->board_data = hdmi;
	board_cfg->display_on = sh_hdmi_display_on;
	board_cfg->display_off = sh_hdmi_display_off;

	INIT_DELAYED_WORK(&hdmi->edid_work, sh_hdmi_edid_work_fn);

	pm_runtime_enable(&pdev->dev);
	pm_runtime_resume(&pdev->dev);

	ret = request_irq(irq, sh_hdmi_hotplug, 0,
			  dev_name(&pdev->dev), hdmi);
	if (ret < 0) {
		dev_err(&pdev->dev, "Unable to request irq: %d\n", ret);
		goto ereqirq;
	}

	return 0;

ereqirq:
	pm_runtime_disable(&pdev->dev);
	iounmap(hdmi->base);
emap:
	release_mem_region(res->start, resource_size(res));
ereqreg:
	clk_disable(hdmi->hdmi_clk);
erate:
	clk_put(hdmi->hdmi_clk);
egetclk:
<<<<<<< HEAD
	mutex_destroy(&hdmi->mutex);
=======
	snd_soc_unregister_codec(&pdev->dev);
esndreg:
>>>>>>> adc58c7b
	kfree(hdmi);

	return ret;
}

static int __exit sh_hdmi_remove(struct platform_device *pdev)
{
	struct sh_mobile_hdmi_info *pdata = pdev->dev.platform_data;
	struct sh_hdmi *hdmi = platform_get_drvdata(pdev);
	struct resource *res = platform_get_resource(pdev, IORESOURCE_MEM, 0);
	struct sh_mobile_lcdc_board_cfg	*board_cfg = &pdata->lcd_chan->board_cfg;
	int irq = platform_get_irq(pdev, 0);

<<<<<<< HEAD
	board_cfg->display_on = NULL;
	board_cfg->display_off = NULL;
	board_cfg->board_data = NULL;
	board_cfg->owner = NULL;
=======
	snd_soc_unregister_codec(&pdev->dev);

	pdata->lcd_chan->board_cfg.display_on = NULL;
	pdata->lcd_chan->board_cfg.display_off = NULL;
	pdata->lcd_chan->board_cfg.board_data = NULL;
>>>>>>> adc58c7b

	/* No new work will be scheduled, wait for running ISR */
	free_irq(irq, hdmi);
	/* Wait for already scheduled work */
	cancel_delayed_work_sync(&hdmi->edid_work);
	pm_runtime_disable(&pdev->dev);
	clk_disable(hdmi->hdmi_clk);
	clk_put(hdmi->hdmi_clk);
	iounmap(hdmi->base);
	release_mem_region(res->start, resource_size(res));
	mutex_destroy(&hdmi->mutex);
	kfree(hdmi);

	return 0;
}

static struct platform_driver sh_hdmi_driver = {
	.remove		= __exit_p(sh_hdmi_remove),
	.driver = {
		.name	= "sh-mobile-hdmi",
	},
};

static int __init sh_hdmi_init(void)
{
	return platform_driver_probe(&sh_hdmi_driver, sh_hdmi_probe);
}
module_init(sh_hdmi_init);

static void __exit sh_hdmi_exit(void)
{
	platform_driver_unregister(&sh_hdmi_driver);
}
module_exit(sh_hdmi_exit);

MODULE_AUTHOR("Guennadi Liakhovetski <g.liakhovetski@gmx.de>");
MODULE_DESCRIPTION("SuperH / ARM-shmobile HDMI driver");
MODULE_LICENSE("GPL v2");<|MERGE_RESOLUTION|>--- conflicted
+++ resolved
@@ -1152,15 +1152,12 @@
 		return -ENOMEM;
 	}
 
-<<<<<<< HEAD
-	mutex_init(&hdmi->mutex);
-=======
 	ret =  snd_soc_register_codec(&pdev->dev,
 			&soc_codec_dev_sh_hdmi, &sh_hdmi_dai, 1);
 	if (ret < 0)
 		goto esndreg;
 
->>>>>>> adc58c7b
+	mutex_init(&hdmi->mutex);
 	hdmi->dev = &pdev->dev;
 
 	hdmi->hdmi_clk = clk_get(&pdev->dev, "ick");
@@ -1229,12 +1226,9 @@
 erate:
 	clk_put(hdmi->hdmi_clk);
 egetclk:
-<<<<<<< HEAD
 	mutex_destroy(&hdmi->mutex);
-=======
 	snd_soc_unregister_codec(&pdev->dev);
 esndreg:
->>>>>>> adc58c7b
 	kfree(hdmi);
 
 	return ret;
@@ -1248,18 +1242,12 @@
 	struct sh_mobile_lcdc_board_cfg	*board_cfg = &pdata->lcd_chan->board_cfg;
 	int irq = platform_get_irq(pdev, 0);
 
-<<<<<<< HEAD
+	snd_soc_unregister_codec(&pdev->dev);
+
 	board_cfg->display_on = NULL;
 	board_cfg->display_off = NULL;
 	board_cfg->board_data = NULL;
 	board_cfg->owner = NULL;
-=======
-	snd_soc_unregister_codec(&pdev->dev);
-
-	pdata->lcd_chan->board_cfg.display_on = NULL;
-	pdata->lcd_chan->board_cfg.display_off = NULL;
-	pdata->lcd_chan->board_cfg.board_data = NULL;
->>>>>>> adc58c7b
 
 	/* No new work will be scheduled, wait for running ISR */
 	free_irq(irq, hdmi);
