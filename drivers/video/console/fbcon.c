--- conflicted
+++ resolved
@@ -3586,13 +3586,8 @@
 
 	acquire_console_sem();
 	fb_register_client(&fbcon_event_notifier);
-<<<<<<< HEAD
-	fbcon_device = device_create_drvdata(fb_class, NULL, MKDEV(0, 0),
-					     NULL, "fbcon");
-=======
 	fbcon_device = device_create(fb_class, NULL, MKDEV(0, 0), NULL,
 				     "fbcon");
->>>>>>> 6279fb3a
 
 	if (IS_ERR(fbcon_device)) {
 		printk(KERN_WARNING "Unable to create device "
