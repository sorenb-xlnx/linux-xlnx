--- conflicted
+++ resolved
@@ -113,19 +113,17 @@
 	  If you have a Intel LE80578 (Carillo Ranch) say Y to enable the
 	  backlight driver.
 
-<<<<<<< HEAD
 config BACKLIGHT_PWM
 	tristate "Generic PWM based Backlight Driver"
 	depends on BACKLIGHT_CLASS_DEVICE && HAVE_PWM
 	help
 	  If you have a LCD backlight adjustable by PWM, say Y to enable
 	  this driver.
-=======
+
 config BACKLIGHT_MBP_NVIDIA
        tristate "MacBook Pro Nvidia Backlight Driver"
        depends on BACKLIGHT_CLASS_DEVICE && X86
        default n
        help
          If you have an Apple Macbook Pro with Nvidia graphics hardware say Y
-	 to enable a driver for its backlight
->>>>>>> da3d25b6
+	 to enable a driver for its backlight