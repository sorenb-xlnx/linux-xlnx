--- conflicted
+++ resolved
@@ -916,11 +916,7 @@
 
 	if (var->xres > MAX_XRES || var->yres > MAX_YRES ||
 	    var->xres * var->yres * (ch->cfg.bpp / 8) * 2 > info->fix.smem_len) {
-<<<<<<< HEAD
-		dev_warn(info->dev, "Invalid info: %u-%u-%u-%u x %u-%u-%u-%u @ %ukHz!\n",
-=======
 		dev_warn(info->dev, "Invalid info: %u-%u-%u-%u x %u-%u-%u-%u @ %lukHz!\n",
->>>>>>> 17d6ce11
 			 var->left_margin, var->xres, var->right_margin, var->hsync_len,
 			 var->upper_margin, var->yres, var->lower_margin, var->vsync_len,
 			 PICOS2KHZ(var->pixclock));
