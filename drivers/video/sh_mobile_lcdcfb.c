--- conflicted
+++ resolved
@@ -1061,7 +1061,6 @@
 }
 
 static int sh_mobile_lcdc_get_brightness(struct backlight_device *bdev)
-<<<<<<< HEAD
 {
 	struct sh_mobile_lcdc_chan *ch = bl_get_data(bdev);
 	struct sh_mobile_lcdc_board_cfg *cfg = &ch->cfg.board_cfg;
@@ -1089,54 +1088,6 @@
 
 	bl = backlight_device_register(ch->cfg.bl_info.name, parent, ch,
 				       &sh_mobile_lcdc_bl_ops, NULL);
-	if (!bl) {
-		dev_err(parent, "unable to register backlight device\n");
-		return NULL;
-	}
-
-	bl->props.max_brightness = ch->cfg.bl_info.max_brightness;
-	bl->props.brightness = bl->props.max_brightness;
-	backlight_update_status(bl);
-
-	return bl;
-}
-
-static void sh_mobile_lcdc_bl_remove(struct backlight_device *bdev)
-{
-	backlight_device_unregister(bdev);
-}
-
-static int sh_mobile_lcdc_set_bpp(struct fb_var_screeninfo *var, int bpp,
-				   int nonstd)
-{
-=======
-{
-	struct sh_mobile_lcdc_chan *ch = bl_get_data(bdev);
-	struct sh_mobile_lcdc_board_cfg *cfg = &ch->cfg.board_cfg;
-
-	return cfg->get_brightness(cfg->board_data);
-}
-
-static int sh_mobile_lcdc_check_fb(struct backlight_device *bdev,
-				   struct fb_info *info)
-{
-	return (info->bl_dev == bdev);
-}
-
-static struct backlight_ops sh_mobile_lcdc_bl_ops = {
-	.options	= BL_CORE_SUSPENDRESUME,
-	.update_status	= sh_mobile_lcdc_update_bl,
-	.get_brightness	= sh_mobile_lcdc_get_brightness,
-	.check_fb	= sh_mobile_lcdc_check_fb,
-};
-
-static struct backlight_device *sh_mobile_lcdc_bl_probe(struct device *parent,
-					       struct sh_mobile_lcdc_chan *ch)
-{
-	struct backlight_device *bl;
-
-	bl = backlight_device_register(ch->cfg.bl_info.name, parent, ch,
-				       &sh_mobile_lcdc_bl_ops, NULL);
 	if (IS_ERR(bl)) {
 		dev_err(parent, "unable to register backlight device: %ld\n",
 			PTR_ERR(bl));
@@ -1158,7 +1109,6 @@
 static int sh_mobile_lcdc_set_bpp(struct fb_var_screeninfo *var, int bpp,
 				   int nonstd)
 {
->>>>>>> 8eca7a00
 	if (nonstd) {
 		switch (bpp) {
 		case 12:
