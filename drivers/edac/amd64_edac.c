--- conflicted
+++ resolved
@@ -818,16 +818,9 @@
 
 	amd64_debug_display_dimm_sizes(pvt, 0);
 
-	amd64_debug_display_dimm_sizes(0, pvt);
-
 	/* everything below this point is Fam10h and above */
 	if (boot_cpu_data.x86 == 0xf)
 		return;
-<<<<<<< HEAD
-
-	amd64_debug_display_dimm_sizes(1, pvt);
-=======
->>>>>>> 0ce790e7
 
 	amd64_debug_display_dimm_sizes(pvt, 1);
 
@@ -836,18 +829,6 @@
 	/* Only if NOT ganged does dclr1 have valid info */
 	if (!dct_ganging_enabled(pvt))
 		amd64_dump_dramcfg_low(pvt->dclr1, 1);
-<<<<<<< HEAD
-}
-
-/* Read in both of DBAM registers */
-static void amd64_read_dbam_reg(struct amd64_pvt *pvt)
-{
-	amd64_read_pci_cfg(pvt->F2, DBAM0, &pvt->dbam0);
-
-	if (boot_cpu_data.x86 >= 0x10)
-		amd64_read_pci_cfg(pvt->F2, DBAM1, &pvt->dbam1);
-=======
->>>>>>> 0ce790e7
 }
 
 /*
@@ -1572,12 +1553,8 @@
 	}
 
 	dbam = (ctrl && !dct_ganging_enabled(pvt)) ? pvt->dbam1 : pvt->dbam0;
-<<<<<<< HEAD
-	dcsb = (ctrl && !dct_ganging_enabled(pvt)) ? pvt->dcsb1 : pvt->dcsb0;
-=======
 	dcsb = (ctrl && !dct_ganging_enabled(pvt)) ? pvt->csels[1].csbases
 						   : pvt->csels[0].csbases;
->>>>>>> 0ce790e7
 
 	debugf1("F2x%d80 (DRAM Bank Address Mapping): 0x%08x\n", ctrl, dbam);
 
