--- conflicted
+++ resolved
@@ -2828,25 +2828,8 @@
 		if (!ecc_enable_override) {
 			amd64_printk(KERN_WARNING, "%s", ecc_warning);
 			ret = -ENODEV;
-<<<<<<< HEAD
-		} else
-			/*
-			 * enable further driver loading if ECC enable is
-			 * overridden.
-			 */
-			ret = 0;
-	} else {
-		amd64_printk(KERN_INFO,
-			"ECC is enabled by BIOS, Proceeding "
-			"with EDAC module initialization\n");
-
-		/* Signal good ECC status */
-		ret = 0;
-
-=======
 		}
 	} else
->>>>>>> c50d86d9
 		/* CLEAR the override, since BIOS controlled it */
 		ecc_enable_override = 0;
 
