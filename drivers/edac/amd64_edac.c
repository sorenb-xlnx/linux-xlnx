#include "amd64_edac.h"
#include <asm/k8.h>

static struct edac_pci_ctl_info *amd64_ctl_pci;

static int report_gart_errors;
module_param(report_gart_errors, int, 0644);

/*
 * Set by command line parameter. If BIOS has enabled the ECC, this override is
 * cleared to prevent re-enabling the hardware by this driver.
 */
static int ecc_enable_override;
module_param(ecc_enable_override, int, 0644);

/* Lookup table for all possible MC control instances */
struct amd64_pvt;
static struct mem_ctl_info *mci_lookup[EDAC_MAX_NUMNODES];
static struct amd64_pvt *pvt_lookup[EDAC_MAX_NUMNODES];

/*
 * Address to DRAM bank mapping: see F2x80 for K8 and F2x[1,0]80 for Fam10 and
 * later.
 */
static int ddr2_dbam_revCG[] = {
			   [0]		= 32,
			   [1]		= 64,
			   [2]		= 128,
			   [3]		= 256,
			   [4]		= 512,
			   [5]		= 1024,
			   [6]		= 2048,
};

static int ddr2_dbam_revD[] = {
			   [0]		= 32,
			   [1]		= 64,
			   [2 ... 3]	= 128,
			   [4]		= 256,
			   [5]		= 512,
			   [6]		= 256,
			   [7]		= 512,
			   [8 ... 9]	= 1024,
			   [10]		= 2048,
};

static int ddr2_dbam[] = { [0]		= 128,
			   [1]		= 256,
			   [2 ... 4]	= 512,
			   [5 ... 6]	= 1024,
			   [7 ... 8]	= 2048,
			   [9 ... 10]	= 4096,
			   [11]		= 8192,
};

static int ddr3_dbam[] = { [0]		= -1,
			   [1]		= 256,
			   [2]		= 512,
			   [3 ... 4]	= -1,
			   [5 ... 6]	= 1024,
			   [7 ... 8]	= 2048,
			   [9 ... 10]	= 4096,
			   [11]	= 8192,
};

/*
 * Valid scrub rates for the K8 hardware memory scrubber. We map the scrubbing
 * bandwidth to a valid bit pattern. The 'set' operation finds the 'matching-
 * or higher value'.
 *
 *FIXME: Produce a better mapping/linearisation.
 */

struct scrubrate scrubrates[] = {
	{ 0x01, 1600000000UL},
	{ 0x02, 800000000UL},
	{ 0x03, 400000000UL},
	{ 0x04, 200000000UL},
	{ 0x05, 100000000UL},
	{ 0x06, 50000000UL},
	{ 0x07, 25000000UL},
	{ 0x08, 12284069UL},
	{ 0x09, 6274509UL},
	{ 0x0A, 3121951UL},
	{ 0x0B, 1560975UL},
	{ 0x0C, 781440UL},
	{ 0x0D, 390720UL},
	{ 0x0E, 195300UL},
	{ 0x0F, 97650UL},
	{ 0x10, 48854UL},
	{ 0x11, 24427UL},
	{ 0x12, 12213UL},
	{ 0x13, 6101UL},
	{ 0x14, 3051UL},
	{ 0x15, 1523UL},
	{ 0x16, 761UL},
	{ 0x00, 0UL},        /* scrubbing off */
};

/*
 * Memory scrubber control interface. For K8, memory scrubbing is handled by
 * hardware and can involve L2 cache, dcache as well as the main memory. With
 * F10, this is extended to L3 cache scrubbing on CPU models sporting that
 * functionality.
 *
 * This causes the "units" for the scrubbing speed to vary from 64 byte blocks
 * (dram) over to cache lines. This is nasty, so we will use bandwidth in
 * bytes/sec for the setting.
 *
 * Currently, we only do dram scrubbing. If the scrubbing is done in software on
 * other archs, we might not have access to the caches directly.
 */

/*
 * scan the scrub rate mapping table for a close or matching bandwidth value to
 * issue. If requested is too big, then use last maximum value found.
 */
static int amd64_search_set_scrub_rate(struct pci_dev *ctl, u32 new_bw,
				       u32 min_scrubrate)
{
	u32 scrubval;
	int i;

	/*
	 * map the configured rate (new_bw) to a value specific to the AMD64
	 * memory controller and apply to register. Search for the first
	 * bandwidth entry that is greater or equal than the setting requested
	 * and program that. If at last entry, turn off DRAM scrubbing.
	 */
	for (i = 0; i < ARRAY_SIZE(scrubrates); i++) {
		/*
		 * skip scrub rates which aren't recommended
		 * (see F10 BKDG, F3x58)
		 */
		if (scrubrates[i].scrubval < min_scrubrate)
			continue;

		if (scrubrates[i].bandwidth <= new_bw)
			break;

		/*
		 * if no suitable bandwidth found, turn off DRAM scrubbing
		 * entirely by falling back to the last element in the
		 * scrubrates array.
		 */
	}

	scrubval = scrubrates[i].scrubval;
	if (scrubval)
		edac_printk(KERN_DEBUG, EDAC_MC,
			    "Setting scrub rate bandwidth: %u\n",
			    scrubrates[i].bandwidth);
	else
		edac_printk(KERN_DEBUG, EDAC_MC, "Turning scrubbing off.\n");

	pci_write_bits32(ctl, K8_SCRCTRL, scrubval, 0x001F);

	return 0;
}

static int amd64_set_scrub_rate(struct mem_ctl_info *mci, u32 *bandwidth)
{
	struct amd64_pvt *pvt = mci->pvt_info;
	u32 min_scrubrate = 0x0;

	switch (boot_cpu_data.x86) {
	case 0xf:
		min_scrubrate = K8_MIN_SCRUB_RATE_BITS;
		break;
	case 0x10:
		min_scrubrate = F10_MIN_SCRUB_RATE_BITS;
		break;
	case 0x11:
		min_scrubrate = F11_MIN_SCRUB_RATE_BITS;
		break;

	default:
		amd64_printk(KERN_ERR, "Unsupported family!\n");
		break;
	}
	return amd64_search_set_scrub_rate(pvt->misc_f3_ctl, *bandwidth,
			min_scrubrate);
}

static int amd64_get_scrub_rate(struct mem_ctl_info *mci, u32 *bw)
{
	struct amd64_pvt *pvt = mci->pvt_info;
	u32 scrubval = 0;
	int status = -1, i;

	amd64_read_pci_cfg(pvt->misc_f3_ctl, K8_SCRCTRL, &scrubval);

	scrubval = scrubval & 0x001F;

	edac_printk(KERN_DEBUG, EDAC_MC,
		    "pci-read, sdram scrub control value: %d \n", scrubval);

	for (i = 0; ARRAY_SIZE(scrubrates); i++) {
		if (scrubrates[i].scrubval == scrubval) {
			*bw = scrubrates[i].bandwidth;
			status = 0;
			break;
		}
	}

	return status;
}

/* Map from a CSROW entry to the mask entry that operates on it */
static inline u32 amd64_map_to_dcs_mask(struct amd64_pvt *pvt, int csrow)
{
	if (boot_cpu_data.x86 == 0xf && pvt->ext_model < K8_REV_F)
		return csrow;
	else
		return csrow >> 1;
}

/* return the 'base' address the i'th CS entry of the 'dct' DRAM controller */
static u32 amd64_get_dct_base(struct amd64_pvt *pvt, int dct, int csrow)
{
	if (dct == 0)
		return pvt->dcsb0[csrow];
	else
		return pvt->dcsb1[csrow];
}

/*
 * Return the 'mask' address the i'th CS entry. This function is needed because
 * there number of DCSM registers on Rev E and prior vs Rev F and later is
 * different.
 */
static u32 amd64_get_dct_mask(struct amd64_pvt *pvt, int dct, int csrow)
{
	if (dct == 0)
		return pvt->dcsm0[amd64_map_to_dcs_mask(pvt, csrow)];
	else
		return pvt->dcsm1[amd64_map_to_dcs_mask(pvt, csrow)];
}


/*
 * In *base and *limit, pass back the full 40-bit base and limit physical
 * addresses for the node given by node_id.  This information is obtained from
 * DRAM Base (section 3.4.4.1) and DRAM Limit (section 3.4.4.2) registers. The
 * base and limit addresses are of type SysAddr, as defined at the start of
 * section 3.4.4 (p. 70).  They are the lowest and highest physical addresses
 * in the address range they represent.
 */
static void amd64_get_base_and_limit(struct amd64_pvt *pvt, int node_id,
			       u64 *base, u64 *limit)
{
	*base = pvt->dram_base[node_id];
	*limit = pvt->dram_limit[node_id];
}

/*
 * Return 1 if the SysAddr given by sys_addr matches the base/limit associated
 * with node_id
 */
static int amd64_base_limit_match(struct amd64_pvt *pvt,
					u64 sys_addr, int node_id)
{
	u64 base, limit, addr;

	amd64_get_base_and_limit(pvt, node_id, &base, &limit);

	/* The K8 treats this as a 40-bit value.  However, bits 63-40 will be
	 * all ones if the most significant implemented address bit is 1.
	 * Here we discard bits 63-40.  See section 3.4.2 of AMD publication
	 * 24592: AMD x86-64 Architecture Programmer's Manual Volume 1
	 * Application Programming.
	 */
	addr = sys_addr & 0x000000ffffffffffull;

	return (addr >= base) && (addr <= limit);
}

/*
 * Attempt to map a SysAddr to a node. On success, return a pointer to the
 * mem_ctl_info structure for the node that the SysAddr maps to.
 *
 * On failure, return NULL.
 */
static struct mem_ctl_info *find_mc_by_sys_addr(struct mem_ctl_info *mci,
						u64 sys_addr)
{
	struct amd64_pvt *pvt;
	int node_id;
	u32 intlv_en, bits;

	/*
	 * Here we use the DRAM Base (section 3.4.4.1) and DRAM Limit (section
	 * 3.4.4.2) registers to map the SysAddr to a node ID.
	 */
	pvt = mci->pvt_info;

	/*
	 * The value of this field should be the same for all DRAM Base
	 * registers.  Therefore we arbitrarily choose to read it from the
	 * register for node 0.
	 */
	intlv_en = pvt->dram_IntlvEn[0];

	if (intlv_en == 0) {
		for (node_id = 0; node_id < DRAM_REG_COUNT; node_id++) {
			if (amd64_base_limit_match(pvt, sys_addr, node_id))
				goto found;
		}
		goto err_no_match;
	}

	if (unlikely((intlv_en != 0x01) &&
		     (intlv_en != 0x03) &&
		     (intlv_en != 0x07))) {
		amd64_printk(KERN_WARNING, "junk value of 0x%x extracted from "
			     "IntlvEn field of DRAM Base Register for node 0: "
			     "this probably indicates a BIOS bug.\n", intlv_en);
		return NULL;
	}

	bits = (((u32) sys_addr) >> 12) & intlv_en;

	for (node_id = 0; ; ) {
		if ((pvt->dram_IntlvSel[node_id] & intlv_en) == bits)
			break;	/* intlv_sel field matches */

		if (++node_id >= DRAM_REG_COUNT)
			goto err_no_match;
	}

	/* sanity test for sys_addr */
	if (unlikely(!amd64_base_limit_match(pvt, sys_addr, node_id))) {
		amd64_printk(KERN_WARNING,
			     "%s(): sys_addr 0x%llx falls outside base/limit "
			     "address range for node %d with node interleaving "
			     "enabled.\n",
			     __func__, sys_addr, node_id);
		return NULL;
	}

found:
	return edac_mc_find(node_id);

err_no_match:
	debugf2("sys_addr 0x%lx doesn't match any node\n",
		(unsigned long)sys_addr);

	return NULL;
}

/*
 * Extract the DRAM CS base address from selected csrow register.
 */
static u64 base_from_dct_base(struct amd64_pvt *pvt, int csrow)
{
	return ((u64) (amd64_get_dct_base(pvt, 0, csrow) & pvt->dcsb_base)) <<
				pvt->dcs_shift;
}

/*
 * Extract the mask from the dcsb0[csrow] entry in a CPU revision-specific way.
 */
static u64 mask_from_dct_mask(struct amd64_pvt *pvt, int csrow)
{
	u64 dcsm_bits, other_bits;
	u64 mask;

	/* Extract bits from DRAM CS Mask. */
	dcsm_bits = amd64_get_dct_mask(pvt, 0, csrow) & pvt->dcsm_mask;

	other_bits = pvt->dcsm_mask;
	other_bits = ~(other_bits << pvt->dcs_shift);

	/*
	 * The extracted bits from DCSM belong in the spaces represented by
	 * the cleared bits in other_bits.
	 */
	mask = (dcsm_bits << pvt->dcs_shift) | other_bits;

	return mask;
}

/*
 * @input_addr is an InputAddr associated with the node given by mci. Return the
 * csrow that input_addr maps to, or -1 on failure (no csrow claims input_addr).
 */
static int input_addr_to_csrow(struct mem_ctl_info *mci, u64 input_addr)
{
	struct amd64_pvt *pvt;
	int csrow;
	u64 base, mask;

	pvt = mci->pvt_info;

	/*
	 * Here we use the DRAM CS Base and DRAM CS Mask registers. For each CS
	 * base/mask register pair, test the condition shown near the start of
	 * section 3.5.4 (p. 84, BKDG #26094, K8, revA-E).
	 */
	for (csrow = 0; csrow < pvt->cs_count; csrow++) {

		/* This DRAM chip select is disabled on this node */
		if ((pvt->dcsb0[csrow] & K8_DCSB_CS_ENABLE) == 0)
			continue;

		base = base_from_dct_base(pvt, csrow);
		mask = ~mask_from_dct_mask(pvt, csrow);

		if ((input_addr & mask) == (base & mask)) {
			debugf2("InputAddr 0x%lx matches csrow %d (node %d)\n",
				(unsigned long)input_addr, csrow,
				pvt->mc_node_id);

			return csrow;
		}
	}

	debugf2("no matching csrow for InputAddr 0x%lx (MC node %d)\n",
		(unsigned long)input_addr, pvt->mc_node_id);

	return -1;
}

/*
 * Return the base value defined by the DRAM Base register for the node
 * represented by mci.  This function returns the full 40-bit value despite the
 * fact that the register only stores bits 39-24 of the value. See section
 * 3.4.4.1 (BKDG #26094, K8, revA-E)
 */
static inline u64 get_dram_base(struct mem_ctl_info *mci)
{
	struct amd64_pvt *pvt = mci->pvt_info;

	return pvt->dram_base[pvt->mc_node_id];
}

/*
 * Obtain info from the DRAM Hole Address Register (section 3.4.8, pub #26094)
 * for the node represented by mci. Info is passed back in *hole_base,
 * *hole_offset, and *hole_size.  Function returns 0 if info is valid or 1 if
 * info is invalid. Info may be invalid for either of the following reasons:
 *
 * - The revision of the node is not E or greater.  In this case, the DRAM Hole
 *   Address Register does not exist.
 *
 * - The DramHoleValid bit is cleared in the DRAM Hole Address Register,
 *   indicating that its contents are not valid.
 *
 * The values passed back in *hole_base, *hole_offset, and *hole_size are
 * complete 32-bit values despite the fact that the bitfields in the DHAR
 * only represent bits 31-24 of the base and offset values.
 */
int amd64_get_dram_hole_info(struct mem_ctl_info *mci, u64 *hole_base,
			     u64 *hole_offset, u64 *hole_size)
{
	struct amd64_pvt *pvt = mci->pvt_info;
	u64 base;

	/* only revE and later have the DRAM Hole Address Register */
	if (boot_cpu_data.x86 == 0xf && pvt->ext_model < K8_REV_E) {
		debugf1("  revision %d for node %d does not support DHAR\n",
			pvt->ext_model, pvt->mc_node_id);
		return 1;
	}

	/* only valid for Fam10h */
	if (boot_cpu_data.x86 == 0x10 &&
	    (pvt->dhar & F10_DRAM_MEM_HOIST_VALID) == 0) {
		debugf1("  Dram Memory Hoisting is DISABLED on this system\n");
		return 1;
	}

	if ((pvt->dhar & DHAR_VALID) == 0) {
		debugf1("  Dram Memory Hoisting is DISABLED on this node %d\n",
			pvt->mc_node_id);
		return 1;
	}

	/* This node has Memory Hoisting */

	/* +------------------+--------------------+--------------------+-----
	 * | memory           | DRAM hole          | relocated          |
	 * | [0, (x - 1)]     | [x, 0xffffffff]    | addresses from     |
	 * |                  |                    | DRAM hole          |
	 * |                  |                    | [0x100000000,      |
	 * |                  |                    |  (0x100000000+     |
	 * |                  |                    |   (0xffffffff-x))] |
	 * +------------------+--------------------+--------------------+-----
	 *
	 * Above is a diagram of physical memory showing the DRAM hole and the
	 * relocated addresses from the DRAM hole.  As shown, the DRAM hole
	 * starts at address x (the base address) and extends through address
	 * 0xffffffff.  The DRAM Hole Address Register (DHAR) relocates the
	 * addresses in the hole so that they start at 0x100000000.
	 */

	base = dhar_base(pvt->dhar);

	*hole_base = base;
	*hole_size = (0x1ull << 32) - base;

	if (boot_cpu_data.x86 > 0xf)
		*hole_offset = f10_dhar_offset(pvt->dhar);
	else
		*hole_offset = k8_dhar_offset(pvt->dhar);

	debugf1("  DHAR info for node %d base 0x%lx offset 0x%lx size 0x%lx\n",
		pvt->mc_node_id, (unsigned long)*hole_base,
		(unsigned long)*hole_offset, (unsigned long)*hole_size);

	return 0;
}
EXPORT_SYMBOL_GPL(amd64_get_dram_hole_info);

/*
 * Return the DramAddr that the SysAddr given by @sys_addr maps to.  It is
 * assumed that sys_addr maps to the node given by mci.
 *
 * The first part of section 3.4.4 (p. 70) shows how the DRAM Base (section
 * 3.4.4.1) and DRAM Limit (section 3.4.4.2) registers are used to translate a
 * SysAddr to a DramAddr. If the DRAM Hole Address Register (DHAR) is enabled,
 * then it is also involved in translating a SysAddr to a DramAddr. Sections
 * 3.4.8 and 3.5.8.2 describe the DHAR and how it is used for memory hoisting.
 * These parts of the documentation are unclear. I interpret them as follows:
 *
 * When node n receives a SysAddr, it processes the SysAddr as follows:
 *
 * 1. It extracts the DRAMBase and DRAMLimit values from the DRAM Base and DRAM
 *    Limit registers for node n. If the SysAddr is not within the range
 *    specified by the base and limit values, then node n ignores the Sysaddr
 *    (since it does not map to node n). Otherwise continue to step 2 below.
 *
 * 2. If the DramHoleValid bit of the DHAR for node n is clear, the DHAR is
 *    disabled so skip to step 3 below. Otherwise see if the SysAddr is within
 *    the range of relocated addresses (starting at 0x100000000) from the DRAM
 *    hole. If not, skip to step 3 below. Else get the value of the
 *    DramHoleOffset field from the DHAR. To obtain the DramAddr, subtract the
 *    offset defined by this value from the SysAddr.
 *
 * 3. Obtain the base address for node n from the DRAMBase field of the DRAM
 *    Base register for node n. To obtain the DramAddr, subtract the base
 *    address from the SysAddr, as shown near the start of section 3.4.4 (p.70).
 */
static u64 sys_addr_to_dram_addr(struct mem_ctl_info *mci, u64 sys_addr)
{
	u64 dram_base, hole_base, hole_offset, hole_size, dram_addr;
	int ret = 0;

	dram_base = get_dram_base(mci);

	ret = amd64_get_dram_hole_info(mci, &hole_base, &hole_offset,
				      &hole_size);
	if (!ret) {
		if ((sys_addr >= (1ull << 32)) &&
		    (sys_addr < ((1ull << 32) + hole_size))) {
			/* use DHAR to translate SysAddr to DramAddr */
			dram_addr = sys_addr - hole_offset;

			debugf2("using DHAR to translate SysAddr 0x%lx to "
				"DramAddr 0x%lx\n",
				(unsigned long)sys_addr,
				(unsigned long)dram_addr);

			return dram_addr;
		}
	}

	/*
	 * Translate the SysAddr to a DramAddr as shown near the start of
	 * section 3.4.4 (p. 70).  Although sys_addr is a 64-bit value, the k8
	 * only deals with 40-bit values.  Therefore we discard bits 63-40 of
	 * sys_addr below.  If bit 39 of sys_addr is 1 then the bits we
	 * discard are all 1s.  Otherwise the bits we discard are all 0s.  See
	 * section 3.4.2 of AMD publication 24592: AMD x86-64 Architecture
	 * Programmer's Manual Volume 1 Application Programming.
	 */
	dram_addr = (sys_addr & 0xffffffffffull) - dram_base;

	debugf2("using DRAM Base register to translate SysAddr 0x%lx to "
		"DramAddr 0x%lx\n", (unsigned long)sys_addr,
		(unsigned long)dram_addr);
	return dram_addr;
}

/*
 * @intlv_en is the value of the IntlvEn field from a DRAM Base register
 * (section 3.4.4.1).  Return the number of bits from a SysAddr that are used
 * for node interleaving.
 */
static int num_node_interleave_bits(unsigned intlv_en)
{
	static const int intlv_shift_table[] = { 0, 1, 0, 2, 0, 0, 0, 3 };
	int n;

	BUG_ON(intlv_en > 7);
	n = intlv_shift_table[intlv_en];
	return n;
}

/* Translate the DramAddr given by @dram_addr to an InputAddr. */
static u64 dram_addr_to_input_addr(struct mem_ctl_info *mci, u64 dram_addr)
{
	struct amd64_pvt *pvt;
	int intlv_shift;
	u64 input_addr;

	pvt = mci->pvt_info;

	/*
	 * See the start of section 3.4.4 (p. 70, BKDG #26094, K8, revA-E)
	 * concerning translating a DramAddr to an InputAddr.
	 */
	intlv_shift = num_node_interleave_bits(pvt->dram_IntlvEn[0]);
	input_addr = ((dram_addr >> intlv_shift) & 0xffffff000ull) +
	    (dram_addr & 0xfff);

	debugf2("  Intlv Shift=%d DramAddr=0x%lx maps to InputAddr=0x%lx\n",
		intlv_shift, (unsigned long)dram_addr,
		(unsigned long)input_addr);

	return input_addr;
}

/*
 * Translate the SysAddr represented by @sys_addr to an InputAddr.  It is
 * assumed that @sys_addr maps to the node given by mci.
 */
static u64 sys_addr_to_input_addr(struct mem_ctl_info *mci, u64 sys_addr)
{
	u64 input_addr;

	input_addr =
	    dram_addr_to_input_addr(mci, sys_addr_to_dram_addr(mci, sys_addr));

	debugf2("SysAdddr 0x%lx translates to InputAddr 0x%lx\n",
		(unsigned long)sys_addr, (unsigned long)input_addr);

	return input_addr;
}


/*
 * @input_addr is an InputAddr associated with the node represented by mci.
 * Translate @input_addr to a DramAddr and return the result.
 */
static u64 input_addr_to_dram_addr(struct mem_ctl_info *mci, u64 input_addr)
{
	struct amd64_pvt *pvt;
	int node_id, intlv_shift;
	u64 bits, dram_addr;
	u32 intlv_sel;

	/*
	 * Near the start of section 3.4.4 (p. 70, BKDG #26094, K8, revA-E)
	 * shows how to translate a DramAddr to an InputAddr. Here we reverse
	 * this procedure. When translating from a DramAddr to an InputAddr, the
	 * bits used for node interleaving are discarded.  Here we recover these
	 * bits from the IntlvSel field of the DRAM Limit register (section
	 * 3.4.4.2) for the node that input_addr is associated with.
	 */
	pvt = mci->pvt_info;
	node_id = pvt->mc_node_id;
	BUG_ON((node_id < 0) || (node_id > 7));

	intlv_shift = num_node_interleave_bits(pvt->dram_IntlvEn[0]);

	if (intlv_shift == 0) {
		debugf1("    InputAddr 0x%lx translates to DramAddr of "
			"same value\n",	(unsigned long)input_addr);

		return input_addr;
	}

	bits = ((input_addr & 0xffffff000ull) << intlv_shift) +
	    (input_addr & 0xfff);

	intlv_sel = pvt->dram_IntlvSel[node_id] & ((1 << intlv_shift) - 1);
	dram_addr = bits + (intlv_sel << 12);

	debugf1("InputAddr 0x%lx translates to DramAddr 0x%lx "
		"(%d node interleave bits)\n", (unsigned long)input_addr,
		(unsigned long)dram_addr, intlv_shift);

	return dram_addr;
}

/*
 * @dram_addr is a DramAddr that maps to the node represented by mci. Convert
 * @dram_addr to a SysAddr.
 */
static u64 dram_addr_to_sys_addr(struct mem_ctl_info *mci, u64 dram_addr)
{
	struct amd64_pvt *pvt = mci->pvt_info;
	u64 hole_base, hole_offset, hole_size, base, limit, sys_addr;
	int ret = 0;

	ret = amd64_get_dram_hole_info(mci, &hole_base, &hole_offset,
				      &hole_size);
	if (!ret) {
		if ((dram_addr >= hole_base) &&
		    (dram_addr < (hole_base + hole_size))) {
			sys_addr = dram_addr + hole_offset;

			debugf1("using DHAR to translate DramAddr 0x%lx to "
				"SysAddr 0x%lx\n", (unsigned long)dram_addr,
				(unsigned long)sys_addr);

			return sys_addr;
		}
	}

	amd64_get_base_and_limit(pvt, pvt->mc_node_id, &base, &limit);
	sys_addr = dram_addr + base;

	/*
	 * The sys_addr we have computed up to this point is a 40-bit value
	 * because the k8 deals with 40-bit values.  However, the value we are
	 * supposed to return is a full 64-bit physical address.  The AMD
	 * x86-64 architecture specifies that the most significant implemented
	 * address bit through bit 63 of a physical address must be either all
	 * 0s or all 1s.  Therefore we sign-extend the 40-bit sys_addr to a
	 * 64-bit value below.  See section 3.4.2 of AMD publication 24592:
	 * AMD x86-64 Architecture Programmer's Manual Volume 1 Application
	 * Programming.
	 */
	sys_addr |= ~((sys_addr & (1ull << 39)) - 1);

	debugf1("    Node %d, DramAddr 0x%lx to SysAddr 0x%lx\n",
		pvt->mc_node_id, (unsigned long)dram_addr,
		(unsigned long)sys_addr);

	return sys_addr;
}

/*
 * @input_addr is an InputAddr associated with the node given by mci. Translate
 * @input_addr to a SysAddr.
 */
static inline u64 input_addr_to_sys_addr(struct mem_ctl_info *mci,
					 u64 input_addr)
{
	return dram_addr_to_sys_addr(mci,
				     input_addr_to_dram_addr(mci, input_addr));
}

/*
 * Find the minimum and maximum InputAddr values that map to the given @csrow.
 * Pass back these values in *input_addr_min and *input_addr_max.
 */
static void find_csrow_limits(struct mem_ctl_info *mci, int csrow,
			      u64 *input_addr_min, u64 *input_addr_max)
{
	struct amd64_pvt *pvt;
	u64 base, mask;

	pvt = mci->pvt_info;
	BUG_ON((csrow < 0) || (csrow >= pvt->cs_count));

	base = base_from_dct_base(pvt, csrow);
	mask = mask_from_dct_mask(pvt, csrow);

	*input_addr_min = base & ~mask;
	*input_addr_max = base | mask | pvt->dcs_mask_notused;
}

/* Map the Error address to a PAGE and PAGE OFFSET. */
static inline void error_address_to_page_and_offset(u64 error_address,
						    u32 *page, u32 *offset)
{
	*page = (u32) (error_address >> PAGE_SHIFT);
	*offset = ((u32) error_address) & ~PAGE_MASK;
}

/*
 * @sys_addr is an error address (a SysAddr) extracted from the MCA NB Address
 * Low (section 3.6.4.5) and MCA NB Address High (section 3.6.4.6) registers
 * of a node that detected an ECC memory error.  mci represents the node that
 * the error address maps to (possibly different from the node that detected
 * the error).  Return the number of the csrow that sys_addr maps to, or -1 on
 * error.
 */
static int sys_addr_to_csrow(struct mem_ctl_info *mci, u64 sys_addr)
{
	int csrow;

	csrow = input_addr_to_csrow(mci, sys_addr_to_input_addr(mci, sys_addr));

	if (csrow == -1)
		amd64_mc_printk(mci, KERN_ERR,
			     "Failed to translate InputAddr to csrow for "
			     "address 0x%lx\n", (unsigned long)sys_addr);
	return csrow;
}

static int get_channel_from_ecc_syndrome(struct mem_ctl_info *, u16);

static void amd64_cpu_display_info(struct amd64_pvt *pvt)
{
	if (boot_cpu_data.x86 == 0x11)
		edac_printk(KERN_DEBUG, EDAC_MC, "F11h CPU detected\n");
	else if (boot_cpu_data.x86 == 0x10)
		edac_printk(KERN_DEBUG, EDAC_MC, "F10h CPU detected\n");
	else if (boot_cpu_data.x86 == 0xf)
		edac_printk(KERN_DEBUG, EDAC_MC, "%s detected\n",
			(pvt->ext_model >= K8_REV_F) ?
			"Rev F or later" : "Rev E or earlier");
	else
		/* we'll hardly ever ever get here */
		edac_printk(KERN_ERR, EDAC_MC, "Unknown cpu!\n");
}

/*
 * Determine if the DIMMs have ECC enabled. ECC is enabled ONLY if all the DIMMs
 * are ECC capable.
 */
static enum edac_type amd64_determine_edac_cap(struct amd64_pvt *pvt)
{
	int bit;
	enum dev_type edac_cap = EDAC_FLAG_NONE;

	bit = (boot_cpu_data.x86 > 0xf || pvt->ext_model >= K8_REV_F)
		? 19
		: 17;

	if (pvt->dclr0 & BIT(bit))
		edac_cap = EDAC_FLAG_SECDED;

	return edac_cap;
}


static void amd64_debug_display_dimm_sizes(int ctrl, struct amd64_pvt *pvt);

static void amd64_dump_dramcfg_low(u32 dclr, int chan)
{
	debugf1("F2x%d90 (DRAM Cfg Low): 0x%08x\n", chan, dclr);

	debugf1("  DIMM type: %sbuffered; all DIMMs support ECC: %s\n",
		(dclr & BIT(16)) ?  "un" : "",
		(dclr & BIT(19)) ? "yes" : "no");

	debugf1("  PAR/ERR parity: %s\n",
		(dclr & BIT(8)) ?  "enabled" : "disabled");

	debugf1("  DCT 128bit mode width: %s\n",
		(dclr & BIT(11)) ?  "128b" : "64b");

	debugf1("  x4 logical DIMMs present: L0: %s L1: %s L2: %s L3: %s\n",
		(dclr & BIT(12)) ?  "yes" : "no",
		(dclr & BIT(13)) ?  "yes" : "no",
		(dclr & BIT(14)) ?  "yes" : "no",
		(dclr & BIT(15)) ?  "yes" : "no");
}

/* Display and decode various NB registers for debug purposes. */
static void amd64_dump_misc_regs(struct amd64_pvt *pvt)
{
	int ganged;

	debugf1("F3xE8 (NB Cap): 0x%08x\n", pvt->nbcap);

	debugf1("  NB two channel DRAM capable: %s\n",
		(pvt->nbcap & K8_NBCAP_DCT_DUAL) ? "yes" : "no");

	debugf1("  ECC capable: %s, ChipKill ECC capable: %s\n",
		(pvt->nbcap & K8_NBCAP_SECDED) ? "yes" : "no",
		(pvt->nbcap & K8_NBCAP_CHIPKILL) ? "yes" : "no");

	amd64_dump_dramcfg_low(pvt->dclr0, 0);

	debugf1("F3xB0 (Online Spare): 0x%08x\n", pvt->online_spare);

	debugf1("F1xF0 (DRAM Hole Address): 0x%08x, base: 0x%08x, "
			"offset: 0x%08x\n",
			pvt->dhar,
			dhar_base(pvt->dhar),
			(boot_cpu_data.x86 == 0xf) ? k8_dhar_offset(pvt->dhar)
						   : f10_dhar_offset(pvt->dhar));

	debugf1("  DramHoleValid: %s\n",
		(pvt->dhar & DHAR_VALID) ? "yes" : "no");

	/* everything below this point is Fam10h and above */
	if (boot_cpu_data.x86 == 0xf) {
		amd64_debug_display_dimm_sizes(0, pvt);
		return;
	}

	/* Only if NOT ganged does dclr1 have valid info */
	if (!dct_ganging_enabled(pvt))
		amd64_dump_dramcfg_low(pvt->dclr1, 1);

	/*
	 * Determine if ganged and then dump memory sizes for first controller,
	 * and if NOT ganged dump info for 2nd controller.
	 */
	ganged = dct_ganging_enabled(pvt);

	amd64_debug_display_dimm_sizes(0, pvt);

	if (!ganged)
		amd64_debug_display_dimm_sizes(1, pvt);
}

/* Read in both of DBAM registers */
static void amd64_read_dbam_reg(struct amd64_pvt *pvt)
{
	amd64_read_pci_cfg(pvt->dram_f2_ctl, DBAM0, &pvt->dbam0);

	if (boot_cpu_data.x86 >= 0x10)
		amd64_read_pci_cfg(pvt->dram_f2_ctl, DBAM1, &pvt->dbam1);
}

/*
 * NOTE: CPU Revision Dependent code: Rev E and Rev F
 *
 * Set the DCSB and DCSM mask values depending on the CPU revision value. Also
 * set the shift factor for the DCSB and DCSM values.
 *
 * ->dcs_mask_notused, RevE:
 *
 * To find the max InputAddr for the csrow, start with the base address and set
 * all bits that are "don't care" bits in the test at the start of section
 * 3.5.4 (p. 84).
 *
 * The "don't care" bits are all set bits in the mask and all bits in the gaps
 * between bit ranges [35:25] and [19:13]. The value REV_E_DCS_NOTUSED_BITS
 * represents bits [24:20] and [12:0], which are all bits in the above-mentioned
 * gaps.
 *
 * ->dcs_mask_notused, RevF and later:
 *
 * To find the max InputAddr for the csrow, start with the base address and set
 * all bits that are "don't care" bits in the test at the start of NPT section
 * 4.5.4 (p. 87).
 *
 * The "don't care" bits are all set bits in the mask and all bits in the gaps
 * between bit ranges [36:27] and [21:13].
 *
 * The value REV_F_F1Xh_DCS_NOTUSED_BITS represents bits [26:22] and [12:0],
 * which are all bits in the above-mentioned gaps.
 */
static void amd64_set_dct_base_and_mask(struct amd64_pvt *pvt)
{

	if (boot_cpu_data.x86 == 0xf && pvt->ext_model < K8_REV_F) {
		pvt->dcsb_base		= REV_E_DCSB_BASE_BITS;
		pvt->dcsm_mask		= REV_E_DCSM_MASK_BITS;
		pvt->dcs_mask_notused	= REV_E_DCS_NOTUSED_BITS;
		pvt->dcs_shift		= REV_E_DCS_SHIFT;
		pvt->cs_count		= 8;
		pvt->num_dcsm		= 8;
	} else {
		pvt->dcsb_base		= REV_F_F1Xh_DCSB_BASE_BITS;
		pvt->dcsm_mask		= REV_F_F1Xh_DCSM_MASK_BITS;
		pvt->dcs_mask_notused	= REV_F_F1Xh_DCS_NOTUSED_BITS;
		pvt->dcs_shift		= REV_F_F1Xh_DCS_SHIFT;

		if (boot_cpu_data.x86 == 0x11) {
			pvt->cs_count = 4;
			pvt->num_dcsm = 2;
		} else {
			pvt->cs_count = 8;
			pvt->num_dcsm = 4;
		}
	}
}

/*
 * Function 2 Offset F10_DCSB0; read in the DCS Base and DCS Mask hw registers
 */
static void amd64_read_dct_base_mask(struct amd64_pvt *pvt)
{
	int cs, reg;

	amd64_set_dct_base_and_mask(pvt);

	for (cs = 0; cs < pvt->cs_count; cs++) {
		reg = K8_DCSB0 + (cs * 4);
		if (!amd64_read_pci_cfg(pvt->dram_f2_ctl, reg, &pvt->dcsb0[cs]))
			debugf0("  DCSB0[%d]=0x%08x reg: F2x%x\n",
				cs, pvt->dcsb0[cs], reg);

		/* If DCT are NOT ganged, then read in DCT1's base */
		if (boot_cpu_data.x86 >= 0x10 && !dct_ganging_enabled(pvt)) {
			reg = F10_DCSB1 + (cs * 4);
			if (!amd64_read_pci_cfg(pvt->dram_f2_ctl, reg,
						&pvt->dcsb1[cs]))
				debugf0("  DCSB1[%d]=0x%08x reg: F2x%x\n",
					cs, pvt->dcsb1[cs], reg);
		} else {
			pvt->dcsb1[cs] = 0;
		}
	}

	for (cs = 0; cs < pvt->num_dcsm; cs++) {
		reg = K8_DCSM0 + (cs * 4);
		if (!amd64_read_pci_cfg(pvt->dram_f2_ctl, reg, &pvt->dcsm0[cs]))
			debugf0("    DCSM0[%d]=0x%08x reg: F2x%x\n",
				cs, pvt->dcsm0[cs], reg);

		/* If DCT are NOT ganged, then read in DCT1's mask */
		if (boot_cpu_data.x86 >= 0x10 && !dct_ganging_enabled(pvt)) {
			reg = F10_DCSM1 + (cs * 4);
			if (!amd64_read_pci_cfg(pvt->dram_f2_ctl, reg,
						&pvt->dcsm1[cs]))
				debugf0("    DCSM1[%d]=0x%08x reg: F2x%x\n",
					cs, pvt->dcsm1[cs], reg);
		} else {
			pvt->dcsm1[cs] = 0;
		}
	}
}

static enum mem_type amd64_determine_memory_type(struct amd64_pvt *pvt)
{
	enum mem_type type;

	if (boot_cpu_data.x86 >= 0x10 || pvt->ext_model >= K8_REV_F) {
		if (pvt->dchr0 & DDR3_MODE)
			type = (pvt->dclr0 & BIT(16)) ?	MEM_DDR3 : MEM_RDDR3;
		else
			type = (pvt->dclr0 & BIT(16)) ? MEM_DDR2 : MEM_RDDR2;
	} else {
		type = (pvt->dclr0 & BIT(18)) ? MEM_DDR : MEM_RDDR;
	}

	debugf1("  Memory type is: %s\n", edac_mem_types[type]);

	return type;
}

/*
 * Read the DRAM Configuration Low register. It differs between CG, D & E revs
 * and the later RevF memory controllers (DDR vs DDR2)
 *
 * Return:
 *      number of memory channels in operation
 * Pass back:
 *      contents of the DCL0_LOW register
 */
static int k8_early_channel_count(struct amd64_pvt *pvt)
{
	int flag, err = 0;

	err = amd64_read_pci_cfg(pvt->dram_f2_ctl, F10_DCLR_0, &pvt->dclr0);
	if (err)
		return err;

	if ((boot_cpu_data.x86_model >> 4) >= K8_REV_F) {
		/* RevF (NPT) and later */
		flag = pvt->dclr0 & F10_WIDTH_128;
	} else {
		/* RevE and earlier */
		flag = pvt->dclr0 & REVE_WIDTH_128;
	}

	/* not used */
	pvt->dclr1 = 0;

	return (flag) ? 2 : 1;
}

/* extract the ERROR ADDRESS for the K8 CPUs */
static u64 k8_get_error_address(struct mem_ctl_info *mci,
				struct err_regs *info)
{
	return (((u64) (info->nbeah & 0xff)) << 32) +
			(info->nbeal & ~0x03);
}

/*
 * Read the Base and Limit registers for K8 based Memory controllers; extract
 * fields from the 'raw' reg into separate data fields
 *
 * Isolates: BASE, LIMIT, IntlvEn, IntlvSel, RW_EN
 */
static void k8_read_dram_base_limit(struct amd64_pvt *pvt, int dram)
{
	u32 low;
	u32 off = dram << 3;	/* 8 bytes between DRAM entries */

	amd64_read_pci_cfg(pvt->addr_f1_ctl, K8_DRAM_BASE_LOW + off, &low);

	/* Extract parts into separate data entries */
	pvt->dram_base[dram] = ((u64) low & 0xFFFF0000) << 8;
	pvt->dram_IntlvEn[dram] = (low >> 8) & 0x7;
	pvt->dram_rw_en[dram] = (low & 0x3);

	amd64_read_pci_cfg(pvt->addr_f1_ctl, K8_DRAM_LIMIT_LOW + off, &low);

	/*
	 * Extract parts into separate data entries. Limit is the HIGHEST memory
	 * location of the region, so lower 24 bits need to be all ones
	 */
	pvt->dram_limit[dram] = (((u64) low & 0xFFFF0000) << 8) | 0x00FFFFFF;
	pvt->dram_IntlvSel[dram] = (low >> 8) & 0x7;
	pvt->dram_DstNode[dram] = (low & 0x7);
}

static void k8_map_sysaddr_to_csrow(struct mem_ctl_info *mci,
					struct err_regs *info,
					u64 sys_addr)
{
	struct mem_ctl_info *src_mci;
	unsigned short syndrome;
	int channel, csrow;
	u32 page, offset;

	/* Extract the syndrome parts and form a 16-bit syndrome */
	syndrome  = HIGH_SYNDROME(info->nbsl) << 8;
	syndrome |= LOW_SYNDROME(info->nbsh);

	/* CHIPKILL enabled */
	if (info->nbcfg & K8_NBCFG_CHIPKILL) {
		channel = get_channel_from_ecc_syndrome(mci, syndrome);
		if (channel < 0) {
			/*
			 * Syndrome didn't map, so we don't know which of the
			 * 2 DIMMs is in error. So we need to ID 'both' of them
			 * as suspect.
			 */
			amd64_mc_printk(mci, KERN_WARNING,
				       "unknown syndrome 0x%x - possible error "
				       "reporting race\n", syndrome);
			edac_mc_handle_ce_no_info(mci, EDAC_MOD_STR);
			return;
		}
	} else {
		/*
		 * non-chipkill ecc mode
		 *
		 * The k8 documentation is unclear about how to determine the
		 * channel number when using non-chipkill memory.  This method
		 * was obtained from email communication with someone at AMD.
		 * (Wish the email was placed in this comment - norsk)
		 */
		channel = ((sys_addr & BIT(3)) != 0);
	}

	/*
	 * Find out which node the error address belongs to. This may be
	 * different from the node that detected the error.
	 */
	src_mci = find_mc_by_sys_addr(mci, sys_addr);
	if (!src_mci) {
		amd64_mc_printk(mci, KERN_ERR,
			     "failed to map error address 0x%lx to a node\n",
			     (unsigned long)sys_addr);
		edac_mc_handle_ce_no_info(mci, EDAC_MOD_STR);
		return;
	}

	/* Now map the sys_addr to a CSROW */
	csrow = sys_addr_to_csrow(src_mci, sys_addr);
	if (csrow < 0) {
		edac_mc_handle_ce_no_info(src_mci, EDAC_MOD_STR);
	} else {
		error_address_to_page_and_offset(sys_addr, &page, &offset);

		edac_mc_handle_ce(src_mci, page, offset, syndrome, csrow,
				  channel, EDAC_MOD_STR);
	}
}

static int k8_dbam_to_chip_select(struct amd64_pvt *pvt, int cs_mode)
{
	int *dbam_map;

	if (pvt->ext_model >= K8_REV_F)
		dbam_map = ddr2_dbam;
	else if (pvt->ext_model >= K8_REV_D)
		dbam_map = ddr2_dbam_revD;
	else
		dbam_map = ddr2_dbam_revCG;

	return dbam_map[cs_mode];
}

/*
 * Get the number of DCT channels in use.
 *
 * Return:
 *	number of Memory Channels in operation
 * Pass back:
 *	contents of the DCL0_LOW register
 */
static int f10_early_channel_count(struct amd64_pvt *pvt)
{
	int dbams[] = { DBAM0, DBAM1 };
	int i, j, channels = 0;
	u32 dbam;

	/* If we are in 128 bit mode, then we are using 2 channels */
	if (pvt->dclr0 & F10_WIDTH_128) {
		channels = 2;
		return channels;
	}

	/*
	 * Need to check if in unganged mode: In such, there are 2 channels,
	 * but they are not in 128 bit mode and thus the above 'dclr0' status
	 * bit will be OFF.
	 *
	 * Need to check DCT0[0] and DCT1[0] to see if only one of them has
	 * their CSEnable bit on. If so, then SINGLE DIMM case.
	 */
	debugf0("Data width is not 128 bits - need more decoding\n");

	/*
	 * Check DRAM Bank Address Mapping values for each DIMM to see if there
	 * is more than just one DIMM present in unganged mode. Need to check
	 * both controllers since DIMMs can be placed in either one.
	 */
	for (i = 0; i < ARRAY_SIZE(dbams); i++) {
		if (amd64_read_pci_cfg(pvt->dram_f2_ctl, dbams[i], &dbam))
			goto err_reg;

		for (j = 0; j < 4; j++) {
			if (DBAM_DIMM(j, dbam) > 0) {
				channels++;
				break;
			}
		}
	}

	if (channels > 2)
		channels = 2;

	debugf0("MCT channel count: %d\n", channels);

	return channels;

err_reg:
	return -1;

}

static int f10_dbam_to_chip_select(struct amd64_pvt *pvt, int cs_mode)
{
	int *dbam_map;

	if (pvt->dchr0 & DDR3_MODE || pvt->dchr1 & DDR3_MODE)
		dbam_map = ddr3_dbam;
	else
		dbam_map = ddr2_dbam;

	return dbam_map[cs_mode];
}

/* Enable extended configuration access via 0xCF8 feature */
static void amd64_setup(struct amd64_pvt *pvt)
{
	u32 reg;

	amd64_read_pci_cfg(pvt->misc_f3_ctl, F10_NB_CFG_HIGH, &reg);

	pvt->flags.cf8_extcfg = !!(reg & F10_NB_CFG_LOW_ENABLE_EXT_CFG);
	reg |= F10_NB_CFG_LOW_ENABLE_EXT_CFG;
	pci_write_config_dword(pvt->misc_f3_ctl, F10_NB_CFG_HIGH, reg);
}

/* Restore the extended configuration access via 0xCF8 feature */
static void amd64_teardown(struct amd64_pvt *pvt)
{
	u32 reg;

	amd64_read_pci_cfg(pvt->misc_f3_ctl, F10_NB_CFG_HIGH, &reg);

	reg &= ~F10_NB_CFG_LOW_ENABLE_EXT_CFG;
	if (pvt->flags.cf8_extcfg)
		reg |= F10_NB_CFG_LOW_ENABLE_EXT_CFG;
	pci_write_config_dword(pvt->misc_f3_ctl, F10_NB_CFG_HIGH, reg);
}

static u64 f10_get_error_address(struct mem_ctl_info *mci,
			struct err_regs *info)
{
	return (((u64) (info->nbeah & 0xffff)) << 32) +
			(info->nbeal & ~0x01);
}

/*
 * Read the Base and Limit registers for F10 based Memory controllers. Extract
 * fields from the 'raw' reg into separate data fields.
 *
 * Isolates: BASE, LIMIT, IntlvEn, IntlvSel, RW_EN.
 */
static void f10_read_dram_base_limit(struct amd64_pvt *pvt, int dram)
{
	u32 high_offset, low_offset, high_base, low_base, high_limit, low_limit;

	low_offset = K8_DRAM_BASE_LOW + (dram << 3);
	high_offset = F10_DRAM_BASE_HIGH + (dram << 3);

	/* read the 'raw' DRAM BASE Address register */
	amd64_read_pci_cfg(pvt->addr_f1_ctl, low_offset, &low_base);

	/* Read from the ECS data register */
	amd64_read_pci_cfg(pvt->addr_f1_ctl, high_offset, &high_base);

	/* Extract parts into separate data entries */
	pvt->dram_rw_en[dram] = (low_base & 0x3);

	if (pvt->dram_rw_en[dram] == 0)
		return;

	pvt->dram_IntlvEn[dram] = (low_base >> 8) & 0x7;

	pvt->dram_base[dram] = (((u64)high_base & 0x000000FF) << 40) |
			       (((u64)low_base  & 0xFFFF0000) << 8);

	low_offset = K8_DRAM_LIMIT_LOW + (dram << 3);
	high_offset = F10_DRAM_LIMIT_HIGH + (dram << 3);

	/* read the 'raw' LIMIT registers */
	amd64_read_pci_cfg(pvt->addr_f1_ctl, low_offset, &low_limit);

	/* Read from the ECS data register for the HIGH portion */
	amd64_read_pci_cfg(pvt->addr_f1_ctl, high_offset, &high_limit);

	pvt->dram_DstNode[dram] = (low_limit & 0x7);
	pvt->dram_IntlvSel[dram] = (low_limit >> 8) & 0x7;

	/*
	 * Extract address values and form a LIMIT address. Limit is the HIGHEST
	 * memory location of the region, so low 24 bits need to be all ones.
	 */
	pvt->dram_limit[dram] = (((u64)high_limit & 0x000000FF) << 40) |
				(((u64) low_limit & 0xFFFF0000) << 8) |
				0x00FFFFFF;
}

static void f10_read_dram_ctl_register(struct amd64_pvt *pvt)
{

	if (!amd64_read_pci_cfg(pvt->dram_f2_ctl, F10_DCTL_SEL_LOW,
				&pvt->dram_ctl_select_low)) {
		debugf0("F2x110 (DCTL Sel. Low): 0x%08x, "
			"High range addresses at: 0x%x\n",
			pvt->dram_ctl_select_low,
			dct_sel_baseaddr(pvt));

		debugf0("  DCT mode: %s, All DCTs on: %s\n",
			(dct_ganging_enabled(pvt) ? "ganged" : "unganged"),
			(dct_dram_enabled(pvt) ? "yes"   : "no"));

		if (!dct_ganging_enabled(pvt))
			debugf0("  Address range split per DCT: %s\n",
				(dct_high_range_enabled(pvt) ? "yes" : "no"));

		debugf0("  DCT data interleave for ECC: %s, "
			"DRAM cleared since last warm reset: %s\n",
			(dct_data_intlv_enabled(pvt) ? "enabled" : "disabled"),
			(dct_memory_cleared(pvt) ? "yes" : "no"));

		debugf0("  DCT channel interleave: %s, "
			"DCT interleave bits selector: 0x%x\n",
			(dct_interleave_enabled(pvt) ? "enabled" : "disabled"),
			dct_sel_interleave_addr(pvt));
	}

	amd64_read_pci_cfg(pvt->dram_f2_ctl, F10_DCTL_SEL_HIGH,
			   &pvt->dram_ctl_select_high);
}

/*
 * determine channel based on the interleaving mode: F10h BKDG, 2.8.9 Memory
 * Interleaving Modes.
 */
static u32 f10_determine_channel(struct amd64_pvt *pvt, u64 sys_addr,
				int hi_range_sel, u32 intlv_en)
{
	u32 cs, temp, dct_sel_high = (pvt->dram_ctl_select_low >> 1) & 1;

	if (dct_ganging_enabled(pvt))
		cs = 0;
	else if (hi_range_sel)
		cs = dct_sel_high;
	else if (dct_interleave_enabled(pvt)) {
		/*
		 * see F2x110[DctSelIntLvAddr] - channel interleave mode
		 */
		if (dct_sel_interleave_addr(pvt) == 0)
			cs = sys_addr >> 6 & 1;
		else if ((dct_sel_interleave_addr(pvt) >> 1) & 1) {
			temp = hweight_long((u32) ((sys_addr >> 16) & 0x1F)) % 2;

			if (dct_sel_interleave_addr(pvt) & 1)
				cs = (sys_addr >> 9 & 1) ^ temp;
			else
				cs = (sys_addr >> 6 & 1) ^ temp;
		} else if (intlv_en & 4)
			cs = sys_addr >> 15 & 1;
		else if (intlv_en & 2)
			cs = sys_addr >> 14 & 1;
		else if (intlv_en & 1)
			cs = sys_addr >> 13 & 1;
		else
			cs = sys_addr >> 12 & 1;
	} else if (dct_high_range_enabled(pvt) && !dct_ganging_enabled(pvt))
		cs = ~dct_sel_high & 1;
	else
		cs = 0;

	return cs;
}

static inline u32 f10_map_intlv_en_to_shift(u32 intlv_en)
{
	if (intlv_en == 1)
		return 1;
	else if (intlv_en == 3)
		return 2;
	else if (intlv_en == 7)
		return 3;

	return 0;
}

/* See F10h BKDG, 2.8.10.2 DctSelBaseOffset Programming */
static inline u64 f10_get_base_addr_offset(u64 sys_addr, int hi_range_sel,
						 u32 dct_sel_base_addr,
						 u64 dct_sel_base_off,
						 u32 hole_valid, u32 hole_off,
						 u64 dram_base)
{
	u64 chan_off;

	if (hi_range_sel) {
		if (!(dct_sel_base_addr & 0xFFFFF800) &&
		   hole_valid && (sys_addr >= 0x100000000ULL))
			chan_off = hole_off << 16;
		else
			chan_off = dct_sel_base_off;
	} else {
		if (hole_valid && (sys_addr >= 0x100000000ULL))
			chan_off = hole_off << 16;
		else
			chan_off = dram_base & 0xFFFFF8000000ULL;
	}

	return (sys_addr & 0x0000FFFFFFFFFFC0ULL) -
			(chan_off & 0x0000FFFFFF800000ULL);
}

/* Hack for the time being - Can we get this from BIOS?? */
#define	CH0SPARE_RANK	0
#define	CH1SPARE_RANK	1

/*
 * checks if the csrow passed in is marked as SPARED, if so returns the new
 * spare row
 */
static inline int f10_process_possible_spare(int csrow,
				u32 cs, struct amd64_pvt *pvt)
{
	u32 swap_done;
	u32 bad_dram_cs;

	/* Depending on channel, isolate respective SPARING info */
	if (cs) {
		swap_done = F10_ONLINE_SPARE_SWAPDONE1(pvt->online_spare);
		bad_dram_cs = F10_ONLINE_SPARE_BADDRAM_CS1(pvt->online_spare);
		if (swap_done && (csrow == bad_dram_cs))
			csrow = CH1SPARE_RANK;
	} else {
		swap_done = F10_ONLINE_SPARE_SWAPDONE0(pvt->online_spare);
		bad_dram_cs = F10_ONLINE_SPARE_BADDRAM_CS0(pvt->online_spare);
		if (swap_done && (csrow == bad_dram_cs))
			csrow = CH0SPARE_RANK;
	}
	return csrow;
}

/*
 * Iterate over the DRAM DCT "base" and "mask" registers looking for a
 * SystemAddr match on the specified 'ChannelSelect' and 'NodeID'
 *
 * Return:
 *	-EINVAL:  NOT FOUND
 *	0..csrow = Chip-Select Row
 */
static int f10_lookup_addr_in_dct(u32 in_addr, u32 nid, u32 cs)
{
	struct mem_ctl_info *mci;
	struct amd64_pvt *pvt;
	u32 cs_base, cs_mask;
	int cs_found = -EINVAL;
	int csrow;

	mci = mci_lookup[nid];
	if (!mci)
		return cs_found;

	pvt = mci->pvt_info;

	debugf1("InputAddr=0x%x  channelselect=%d\n", in_addr, cs);

	for (csrow = 0; csrow < pvt->cs_count; csrow++) {

		cs_base = amd64_get_dct_base(pvt, cs, csrow);
		if (!(cs_base & K8_DCSB_CS_ENABLE))
			continue;

		/*
		 * We have an ENABLED CSROW, Isolate just the MASK bits of the
		 * target: [28:19] and [13:5], which map to [36:27] and [21:13]
		 * of the actual address.
		 */
		cs_base &= REV_F_F1Xh_DCSB_BASE_BITS;

		/*
		 * Get the DCT Mask, and ENABLE the reserved bits: [18:16] and
		 * [4:0] to become ON. Then mask off bits [28:0] ([36:8])
		 */
		cs_mask = amd64_get_dct_mask(pvt, cs, csrow);

		debugf1("    CSROW=%d CSBase=0x%x RAW CSMask=0x%x\n",
				csrow, cs_base, cs_mask);

		cs_mask = (cs_mask | 0x0007C01F) & 0x1FFFFFFF;

		debugf1("              Final CSMask=0x%x\n", cs_mask);
		debugf1("    (InputAddr & ~CSMask)=0x%x "
				"(CSBase & ~CSMask)=0x%x\n",
				(in_addr & ~cs_mask), (cs_base & ~cs_mask));

		if ((in_addr & ~cs_mask) == (cs_base & ~cs_mask)) {
			cs_found = f10_process_possible_spare(csrow, cs, pvt);

			debugf1(" MATCH csrow=%d\n", cs_found);
			break;
		}
	}
	return cs_found;
}

/* For a given @dram_range, check if @sys_addr falls within it. */
static int f10_match_to_this_node(struct amd64_pvt *pvt, int dram_range,
				  u64 sys_addr, int *nid, int *chan_sel)
{
	int node_id, cs_found = -EINVAL, high_range = 0;
	u32 intlv_en, intlv_sel, intlv_shift, hole_off;
	u32 hole_valid, tmp, dct_sel_base, channel;
	u64 dram_base, chan_addr, dct_sel_base_off;

	dram_base = pvt->dram_base[dram_range];
	intlv_en = pvt->dram_IntlvEn[dram_range];

	node_id = pvt->dram_DstNode[dram_range];
	intlv_sel = pvt->dram_IntlvSel[dram_range];

	debugf1("(dram=%d) Base=0x%llx SystemAddr= 0x%llx Limit=0x%llx\n",
		dram_range, dram_base, sys_addr, pvt->dram_limit[dram_range]);

	/*
	 * This assumes that one node's DHAR is the same as all the other
	 * nodes' DHAR.
	 */
	hole_off = (pvt->dhar & 0x0000FF80);
	hole_valid = (pvt->dhar & 0x1);
	dct_sel_base_off = (pvt->dram_ctl_select_high & 0xFFFFFC00) << 16;

	debugf1("   HoleOffset=0x%x  HoleValid=0x%x IntlvSel=0x%x\n",
			hole_off, hole_valid, intlv_sel);

	if (intlv_en ||
	    (intlv_sel != ((sys_addr >> 12) & intlv_en)))
		return -EINVAL;

	dct_sel_base = dct_sel_baseaddr(pvt);

	/*
	 * check whether addresses >= DctSelBaseAddr[47:27] are to be used to
	 * select between DCT0 and DCT1.
	 */
	if (dct_high_range_enabled(pvt) &&
	   !dct_ganging_enabled(pvt) &&
	   ((sys_addr >> 27) >= (dct_sel_base >> 11)))
		high_range = 1;

	channel = f10_determine_channel(pvt, sys_addr, high_range, intlv_en);

	chan_addr = f10_get_base_addr_offset(sys_addr, high_range, dct_sel_base,
					     dct_sel_base_off, hole_valid,
					     hole_off, dram_base);

	intlv_shift = f10_map_intlv_en_to_shift(intlv_en);

	/* remove Node ID (in case of memory interleaving) */
	tmp = chan_addr & 0xFC0;

	chan_addr = ((chan_addr >> intlv_shift) & 0xFFFFFFFFF000ULL) | tmp;

	/* remove channel interleave and hash */
	if (dct_interleave_enabled(pvt) &&
	   !dct_high_range_enabled(pvt) &&
	   !dct_ganging_enabled(pvt)) {
		if (dct_sel_interleave_addr(pvt) != 1)
			chan_addr = (chan_addr >> 1) & 0xFFFFFFFFFFFFFFC0ULL;
		else {
			tmp = chan_addr & 0xFC0;
			chan_addr = ((chan_addr & 0xFFFFFFFFFFFFC000ULL) >> 1)
					| tmp;
		}
	}

	debugf1("   (ChannelAddrLong=0x%llx) >> 8 becomes InputAddr=0x%x\n",
		chan_addr, (u32)(chan_addr >> 8));

	cs_found = f10_lookup_addr_in_dct(chan_addr >> 8, node_id, channel);

	if (cs_found >= 0) {
		*nid = node_id;
		*chan_sel = channel;
	}
	return cs_found;
}

static int f10_translate_sysaddr_to_cs(struct amd64_pvt *pvt, u64 sys_addr,
				       int *node, int *chan_sel)
{
	int dram_range, cs_found = -EINVAL;
	u64 dram_base, dram_limit;

	for (dram_range = 0; dram_range < DRAM_REG_COUNT; dram_range++) {

		if (!pvt->dram_rw_en[dram_range])
			continue;

		dram_base = pvt->dram_base[dram_range];
		dram_limit = pvt->dram_limit[dram_range];

		if ((dram_base <= sys_addr) && (sys_addr <= dram_limit)) {

			cs_found = f10_match_to_this_node(pvt, dram_range,
							  sys_addr, node,
							  chan_sel);
			if (cs_found >= 0)
				break;
		}
	}
	return cs_found;
}

/*
 * For reference see "2.8.5 Routing DRAM Requests" in F10 BKDG. This code maps
 * a @sys_addr to NodeID, DCT (channel) and chip select (CSROW).
 *
 * The @sys_addr is usually an error address received from the hardware
 * (MCX_ADDR).
 */
static void f10_map_sysaddr_to_csrow(struct mem_ctl_info *mci,
				     struct err_regs *info,
				     u64 sys_addr)
{
	struct amd64_pvt *pvt = mci->pvt_info;
	u32 page, offset;
	unsigned short syndrome;
	int nid, csrow, chan = 0;

	csrow = f10_translate_sysaddr_to_cs(pvt, sys_addr, &nid, &chan);

	if (csrow < 0) {
		edac_mc_handle_ce_no_info(mci, EDAC_MOD_STR);
		return;
	}

	error_address_to_page_and_offset(sys_addr, &page, &offset);

	syndrome  = HIGH_SYNDROME(info->nbsl) << 8;
	syndrome |= LOW_SYNDROME(info->nbsh);

	/*
	 * We need the syndromes for channel detection only when we're
	 * ganged. Otherwise @chan should already contain the channel at
	 * this point.
	 */
	if (dct_ganging_enabled(pvt) && pvt->nbcfg & K8_NBCFG_CHIPKILL)
		chan = get_channel_from_ecc_syndrome(mci, syndrome);

	if (chan >= 0)
		edac_mc_handle_ce(mci, page, offset, syndrome, csrow, chan,
				  EDAC_MOD_STR);
	else
		/*
		 * Channel unknown, report all channels on this CSROW as failed.
		 */
		for (chan = 0; chan < mci->csrows[csrow].nr_channels; chan++)
			edac_mc_handle_ce(mci, page, offset, syndrome,
					  csrow, chan, EDAC_MOD_STR);
}

/*
 * debug routine to display the memory sizes of all logical DIMMs and its
 * CSROWs as well
 */
static void amd64_debug_display_dimm_sizes(int ctrl, struct amd64_pvt *pvt)
{
	int dimm, size0, size1;
	u32 dbam;
	u32 *dcsb;

	if (boot_cpu_data.x86 == 0xf) {
		/* K8 families < revF not supported yet */
	       if (pvt->ext_model < K8_REV_F)
			return;
	       else
		       WARN_ON(ctrl != 0);
	}

	debugf1("F2x%d80 (DRAM Bank Address Mapping): 0x%08x\n",
		ctrl, ctrl ? pvt->dbam1 : pvt->dbam0);

	dbam = ctrl ? pvt->dbam1 : pvt->dbam0;
	dcsb = ctrl ? pvt->dcsb1 : pvt->dcsb0;

	edac_printk(KERN_DEBUG, EDAC_MC, "DCT%d chip selects:\n", ctrl);

	/* Dump memory sizes for DIMM and its CSROWs */
	for (dimm = 0; dimm < 4; dimm++) {

		size0 = 0;
		if (dcsb[dimm*2] & K8_DCSB_CS_ENABLE)
			size0 = pvt->ops->dbam_to_cs(pvt, DBAM_DIMM(dimm, dbam));

		size1 = 0;
		if (dcsb[dimm*2 + 1] & K8_DCSB_CS_ENABLE)
			size1 = pvt->ops->dbam_to_cs(pvt, DBAM_DIMM(dimm, dbam));

		edac_printk(KERN_DEBUG, EDAC_MC, " %d: %5dMB %d: %5dMB\n",
			    dimm * 2, size0, dimm * 2 + 1, size1);
	}
}

/*
 * There currently are 3 types type of MC devices for AMD Athlon/Opterons
 * (as per PCI DEVICE_IDs):
 *
 * Family K8: That is the Athlon64 and Opteron CPUs. They all have the same PCI
 * DEVICE ID, even though there is differences between the different Revisions
 * (CG,D,E,F).
 *
 * Family F10h and F11h.
 *
 */
static struct amd64_family_type amd64_family_types[] = {
	[K8_CPUS] = {
		.ctl_name = "RevF",
		.addr_f1_ctl = PCI_DEVICE_ID_AMD_K8_NB_ADDRMAP,
		.misc_f3_ctl = PCI_DEVICE_ID_AMD_K8_NB_MISC,
		.ops = {
			.early_channel_count	= k8_early_channel_count,
			.get_error_address	= k8_get_error_address,
			.read_dram_base_limit	= k8_read_dram_base_limit,
			.map_sysaddr_to_csrow	= k8_map_sysaddr_to_csrow,
			.dbam_to_cs		= k8_dbam_to_chip_select,
		}
	},
	[F10_CPUS] = {
		.ctl_name = "Family 10h",
		.addr_f1_ctl = PCI_DEVICE_ID_AMD_10H_NB_MAP,
		.misc_f3_ctl = PCI_DEVICE_ID_AMD_10H_NB_MISC,
		.ops = {
			.early_channel_count	= f10_early_channel_count,
			.get_error_address	= f10_get_error_address,
			.read_dram_base_limit	= f10_read_dram_base_limit,
			.read_dram_ctl_register	= f10_read_dram_ctl_register,
			.map_sysaddr_to_csrow	= f10_map_sysaddr_to_csrow,
			.dbam_to_cs		= f10_dbam_to_chip_select,
		}
	},
	[F11_CPUS] = {
		.ctl_name = "Family 11h",
		.addr_f1_ctl = PCI_DEVICE_ID_AMD_11H_NB_MAP,
		.misc_f3_ctl = PCI_DEVICE_ID_AMD_11H_NB_MISC,
		.ops = {
			.early_channel_count	= f10_early_channel_count,
			.get_error_address	= f10_get_error_address,
			.read_dram_base_limit	= f10_read_dram_base_limit,
			.read_dram_ctl_register	= f10_read_dram_ctl_register,
			.map_sysaddr_to_csrow	= f10_map_sysaddr_to_csrow,
			.dbam_to_cs		= f10_dbam_to_chip_select,
		}
	},
};

static struct pci_dev *pci_get_related_function(unsigned int vendor,
						unsigned int device,
						struct pci_dev *related)
{
	struct pci_dev *dev = NULL;

	dev = pci_get_device(vendor, device, dev);
	while (dev) {
		if ((dev->bus->number == related->bus->number) &&
		    (PCI_SLOT(dev->devfn) == PCI_SLOT(related->devfn)))
			break;
		dev = pci_get_device(vendor, device, dev);
	}

	return dev;
}

/*
 * These are tables of eigenvectors (one per line) which can be used for the
 * construction of the syndrome tables. The modified syndrome search algorithm
 * uses those to find the symbol in error and thus the DIMM.
 *
 * Algorithm courtesy of Ross LaFetra from AMD.
 */
static u16 x4_vectors[] = {
	0x2f57, 0x1afe, 0x66cc, 0xdd88,
	0x11eb, 0x3396, 0x7f4c, 0xeac8,
	0x0001, 0x0002, 0x0004, 0x0008,
	0x1013, 0x3032, 0x4044, 0x8088,
	0x106b, 0x30d6, 0x70fc, 0xe0a8,
	0x4857, 0xc4fe, 0x13cc, 0x3288,
	0x1ac5, 0x2f4a, 0x5394, 0xa1e8,
	0x1f39, 0x251e, 0xbd6c, 0x6bd8,
	0x15c1, 0x2a42, 0x89ac, 0x4758,
	0x2b03, 0x1602, 0x4f0c, 0xca08,
	0x1f07, 0x3a0e, 0x6b04, 0xbd08,
	0x8ba7, 0x465e, 0x244c, 0x1cc8,
	0x2b87, 0x164e, 0x642c, 0xdc18,
	0x40b9, 0x80de, 0x1094, 0x20e8,
	0x27db, 0x1eb6, 0x9dac, 0x7b58,
	0x11c1, 0x2242, 0x84ac, 0x4c58,
	0x1be5, 0x2d7a, 0x5e34, 0xa718,
	0x4b39, 0x8d1e, 0x14b4, 0x28d8,
	0x4c97, 0xc87e, 0x11fc, 0x33a8,
	0x8e97, 0x497e, 0x2ffc, 0x1aa8,
	0x16b3, 0x3d62, 0x4f34, 0x8518,
	0x1e2f, 0x391a, 0x5cac, 0xf858,
	0x1d9f, 0x3b7a, 0x572c, 0xfe18,
	0x15f5, 0x2a5a, 0x5264, 0xa3b8,
	0x1dbb, 0x3b66, 0x715c, 0xe3f8,
	0x4397, 0xc27e, 0x17fc, 0x3ea8,
	0x1617, 0x3d3e, 0x6464, 0xb8b8,
	0x23ff, 0x12aa, 0xab6c, 0x56d8,
	0x2dfb, 0x1ba6, 0x913c, 0x7328,
	0x185d, 0x2ca6, 0x7914, 0x9e28,
	0x171b, 0x3e36, 0x7d7c, 0xebe8,
	0x4199, 0x82ee, 0x19f4, 0x2e58,
	0x4807, 0xc40e, 0x130c, 0x3208,
	0x1905, 0x2e0a, 0x5804, 0xac08,
	0x213f, 0x132a, 0xadfc, 0x5ba8,
	0x19a9, 0x2efe, 0xb5cc, 0x6f88,
};

static u16 x8_vectors[] = {
	0x0145, 0x028a, 0x2374, 0x43c8, 0xa1f0, 0x0520, 0x0a40, 0x1480,
	0x0211, 0x0422, 0x0844, 0x1088, 0x01b0, 0x44e0, 0x23c0, 0xed80,
	0x1011, 0x0116, 0x022c, 0x0458, 0x08b0, 0x8c60, 0x2740, 0x4e80,
	0x0411, 0x0822, 0x1044, 0x0158, 0x02b0, 0x2360, 0x46c0, 0xab80,
	0x0811, 0x1022, 0x012c, 0x0258, 0x04b0, 0x4660, 0x8cc0, 0x2780,
	0x2071, 0x40e2, 0xa0c4, 0x0108, 0x0210, 0x0420, 0x0840, 0x1080,
	0x4071, 0x80e2, 0x0104, 0x0208, 0x0410, 0x0820, 0x1040, 0x2080,
	0x8071, 0x0102, 0x0204, 0x0408, 0x0810, 0x1020, 0x2040, 0x4080,
	0x019d, 0x03d6, 0x136c, 0x2198, 0x50b0, 0xb2e0, 0x0740, 0x0e80,
	0x0189, 0x03ea, 0x072c, 0x0e58, 0x1cb0, 0x56e0, 0x37c0, 0xf580,
	0x01fd, 0x0376, 0x06ec, 0x0bb8, 0x1110, 0x2220, 0x4440, 0x8880,
	0x0163, 0x02c6, 0x1104, 0x0758, 0x0eb0, 0x2be0, 0x6140, 0xc280,
	0x02fd, 0x01c6, 0x0b5c, 0x1108, 0x07b0, 0x25a0, 0x8840, 0x6180,
	0x0801, 0x012e, 0x025c, 0x04b8, 0x1370, 0x26e0, 0x57c0, 0xb580,
	0x0401, 0x0802, 0x015c, 0x02b8, 0x22b0, 0x13e0, 0x7140, 0xe280,
	0x0201, 0x0402, 0x0804, 0x01b8, 0x11b0, 0x31a0, 0x8040, 0x7180,
	0x0101, 0x0202, 0x0404, 0x0808, 0x1010, 0x2020, 0x4040, 0x8080,
	0x0001, 0x0002, 0x0004, 0x0008, 0x0010, 0x0020, 0x0040, 0x0080,
	0x0100, 0x0200, 0x0400, 0x0800, 0x1000, 0x2000, 0x4000, 0x8000,
};

static int decode_syndrome(u16 syndrome, u16 *vectors, int num_vecs,
				 int v_dim)
{
	unsigned int i, err_sym;

	for (err_sym = 0; err_sym < num_vecs / v_dim; err_sym++) {
		u16 s = syndrome;
		int v_idx =  err_sym * v_dim;
		int v_end = (err_sym + 1) * v_dim;

		/* walk over all 16 bits of the syndrome */
		for (i = 1; i < (1U << 16); i <<= 1) {

			/* if bit is set in that eigenvector... */
			if (v_idx < v_end && vectors[v_idx] & i) {
				u16 ev_comp = vectors[v_idx++];

				/* ... and bit set in the modified syndrome, */
				if (s & i) {
					/* remove it. */
					s ^= ev_comp;

					if (!s)
						return err_sym;
				}

			} else if (s & i)
				/* can't get to zero, move to next symbol */
				break;
		}
	}

	debugf0("syndrome(%x) not found\n", syndrome);
	return -1;
}

static int map_err_sym_to_channel(int err_sym, int sym_size)
{
	if (sym_size == 4)
		switch (err_sym) {
		case 0x20:
		case 0x21:
			return 0;
			break;
		case 0x22:
		case 0x23:
			return 1;
			break;
		default:
			return err_sym >> 4;
			break;
		}
	/* x8 symbols */
	else
		switch (err_sym) {
		/* imaginary bits not in a DIMM */
		case 0x10:
			WARN(1, KERN_ERR "Invalid error symbol: 0x%x\n",
					  err_sym);
			return -1;
			break;

		case 0x11:
			return 0;
			break;
		case 0x12:
			return 1;
			break;
		default:
			return err_sym >> 3;
			break;
		}
	return -1;
}

static int get_channel_from_ecc_syndrome(struct mem_ctl_info *mci, u16 syndrome)
{
	struct amd64_pvt *pvt = mci->pvt_info;
	u32 value = 0;
	int err_sym = 0;

	amd64_read_pci_cfg(pvt->misc_f3_ctl, 0x180, &value);

	/* F3x180[EccSymbolSize]=1, x8 symbols */
	if (boot_cpu_data.x86 == 0x10 &&
	    boot_cpu_data.x86_model > 7 &&
	    value & BIT(25)) {
		err_sym = decode_syndrome(syndrome, x8_vectors,
					  ARRAY_SIZE(x8_vectors), 8);
		return map_err_sym_to_channel(err_sym, 8);
	} else {
		err_sym = decode_syndrome(syndrome, x4_vectors,
					  ARRAY_SIZE(x4_vectors), 4);
		return map_err_sym_to_channel(err_sym, 4);
	}
}

/*
 * Check for valid error in the NB Status High register. If so, proceed to read
 * NB Status Low, NB Address Low and NB Address High registers and store data
 * into error structure.
 *
 * Returns:
 *	- 1: if hardware regs contains valid error info
 *	- 0: if no valid error is indicated
 */
static int amd64_get_error_info_regs(struct mem_ctl_info *mci,
				     struct err_regs *regs)
{
	struct amd64_pvt *pvt;
	struct pci_dev *misc_f3_ctl;

	pvt = mci->pvt_info;
	misc_f3_ctl = pvt->misc_f3_ctl;

	if (amd64_read_pci_cfg(misc_f3_ctl, K8_NBSH, &regs->nbsh))
		return 0;

	if (!(regs->nbsh & K8_NBSH_VALID_BIT))
		return 0;

	/* valid error, read remaining error information registers */
	if (amd64_read_pci_cfg(misc_f3_ctl, K8_NBSL, &regs->nbsl) ||
	    amd64_read_pci_cfg(misc_f3_ctl, K8_NBEAL, &regs->nbeal) ||
	    amd64_read_pci_cfg(misc_f3_ctl, K8_NBEAH, &regs->nbeah) ||
	    amd64_read_pci_cfg(misc_f3_ctl, K8_NBCFG, &regs->nbcfg))
		return 0;

	return 1;
}

/*
 * This function is called to retrieve the error data from hardware and store it
 * in the info structure.
 *
 * Returns:
 *	- 1: if a valid error is found
 *	- 0: if no error is found
 */
static int amd64_get_error_info(struct mem_ctl_info *mci,
				struct err_regs *info)
{
	struct amd64_pvt *pvt;
	struct err_regs regs;

	pvt = mci->pvt_info;

	if (!amd64_get_error_info_regs(mci, info))
		return 0;

	/*
	 * Here's the problem with the K8's EDAC reporting: There are four
	 * registers which report pieces of error information. They are shared
	 * between CEs and UEs. Furthermore, contrary to what is stated in the
	 * BKDG, the overflow bit is never used! Every error always updates the
	 * reporting registers.
	 *
	 * Can you see the race condition? All four error reporting registers
	 * must be read before a new error updates them! There is no way to read
	 * all four registers atomically. The best than can be done is to detect
	 * that a race has occured and then report the error without any kind of
	 * precision.
	 *
	 * What is still positive is that errors are still reported and thus
	 * problems can still be detected - just not localized because the
	 * syndrome and address are spread out across registers.
	 *
	 * Grrrrr!!!!!  Here's hoping that AMD fixes this in some future K8 rev.
	 * UEs and CEs should have separate register sets with proper overflow
	 * bits that are used! At very least the problem can be fixed by
	 * honoring the ErrValid bit in 'nbsh' and not updating registers - just
	 * set the overflow bit - unless the current error is CE and the new
	 * error is UE which would be the only situation for overwriting the
	 * current values.
	 */

	regs = *info;

	/* Use info from the second read - most current */
	if (unlikely(!amd64_get_error_info_regs(mci, info)))
		return 0;

	/* clear the error bits in hardware */
	pci_write_bits32(pvt->misc_f3_ctl, K8_NBSH, 0, K8_NBSH_VALID_BIT);

	/* Check for the possible race condition */
	if ((regs.nbsh != info->nbsh) ||
	     (regs.nbsl != info->nbsl) ||
	     (regs.nbeah != info->nbeah) ||
	     (regs.nbeal != info->nbeal)) {
		amd64_mc_printk(mci, KERN_WARNING,
				"hardware STATUS read access race condition "
				"detected!\n");
		return 0;
	}
	return 1;
}

/*
 * Handle any Correctable Errors (CEs) that have occurred. Check for valid ERROR
 * ADDRESS and process.
 */
static void amd64_handle_ce(struct mem_ctl_info *mci,
			    struct err_regs *info)
{
	struct amd64_pvt *pvt = mci->pvt_info;
	u64 sys_addr;

	/* Ensure that the Error Address is VALID */
	if ((info->nbsh & K8_NBSH_VALID_ERROR_ADDR) == 0) {
		amd64_mc_printk(mci, KERN_ERR,
			"HW has no ERROR_ADDRESS available\n");
		edac_mc_handle_ce_no_info(mci, EDAC_MOD_STR);
		return;
	}

	sys_addr = pvt->ops->get_error_address(mci, info);

	amd64_mc_printk(mci, KERN_ERR,
		"CE ERROR_ADDRESS= 0x%llx\n", sys_addr);

	pvt->ops->map_sysaddr_to_csrow(mci, info, sys_addr);
}

/* Handle any Un-correctable Errors (UEs) */
static void amd64_handle_ue(struct mem_ctl_info *mci,
			    struct err_regs *info)
{
	struct amd64_pvt *pvt = mci->pvt_info;
	struct mem_ctl_info *log_mci, *src_mci = NULL;
	int csrow;
	u64 sys_addr;
	u32 page, offset;

	log_mci = mci;

	if ((info->nbsh & K8_NBSH_VALID_ERROR_ADDR) == 0) {
		amd64_mc_printk(mci, KERN_CRIT,
			"HW has no ERROR_ADDRESS available\n");
		edac_mc_handle_ue_no_info(log_mci, EDAC_MOD_STR);
		return;
	}

	sys_addr = pvt->ops->get_error_address(mci, info);

	/*
	 * Find out which node the error address belongs to. This may be
	 * different from the node that detected the error.
	 */
	src_mci = find_mc_by_sys_addr(mci, sys_addr);
	if (!src_mci) {
		amd64_mc_printk(mci, KERN_CRIT,
			"ERROR ADDRESS (0x%lx) value NOT mapped to a MC\n",
			(unsigned long)sys_addr);
		edac_mc_handle_ue_no_info(log_mci, EDAC_MOD_STR);
		return;
	}

	log_mci = src_mci;

	csrow = sys_addr_to_csrow(log_mci, sys_addr);
	if (csrow < 0) {
		amd64_mc_printk(mci, KERN_CRIT,
			"ERROR_ADDRESS (0x%lx) value NOT mapped to 'csrow'\n",
			(unsigned long)sys_addr);
		edac_mc_handle_ue_no_info(log_mci, EDAC_MOD_STR);
	} else {
		error_address_to_page_and_offset(sys_addr, &page, &offset);
		edac_mc_handle_ue(log_mci, page, offset, csrow, EDAC_MOD_STR);
	}
}

static inline void __amd64_decode_bus_error(struct mem_ctl_info *mci,
					    struct err_regs *info)
{
	u32 ec  = ERROR_CODE(info->nbsl);
	u32 xec = EXT_ERROR_CODE(info->nbsl);
	int ecc_type = (info->nbsh >> 13) & 0x3;

	/* Bail early out if this was an 'observed' error */
	if (PP(ec) == K8_NBSL_PP_OBS)
		return;

	/* Do only ECC errors */
	if (xec && xec != F10_NBSL_EXT_ERR_ECC)
		return;

	if (ecc_type == 2)
		amd64_handle_ce(mci, info);
	else if (ecc_type == 1)
		amd64_handle_ue(mci, info);

	/*
	 * If main error is CE then overflow must be CE.  If main error is UE
	 * then overflow is unknown.  We'll call the overflow a CE - if
	 * panic_on_ue is set then we're already panic'ed and won't arrive
	 * here. Else, then apparently someone doesn't think that UE's are
	 * catastrophic.
	 */
	if (info->nbsh & K8_NBSH_OVERFLOW)
		edac_mc_handle_ce_no_info(mci, EDAC_MOD_STR "Error Overflow");
}

void amd64_decode_bus_error(int node_id, struct err_regs *regs)
{
	struct mem_ctl_info *mci = mci_lookup[node_id];

	__amd64_decode_bus_error(mci, regs);

	/*
	 * Check the UE bit of the NB status high register, if set generate some
	 * logs. If NOT a GART error, then process the event as a NO-INFO event.
	 * If it was a GART error, skip that process.
	 *
	 * FIXME: this should go somewhere else, if at all.
	 */
	if (regs->nbsh & K8_NBSH_UC_ERR && !report_gart_errors)
		edac_mc_handle_ue_no_info(mci, "UE bit is set");

}

/*
 * The main polling 'check' function, called FROM the edac core to perform the
 * error checking and if an error is encountered, error processing.
 */
static void amd64_check(struct mem_ctl_info *mci)
{
	struct err_regs regs;

	if (amd64_get_error_info(mci, &regs)) {
		struct amd64_pvt *pvt = mci->pvt_info;
		amd_decode_nb_mce(pvt->mc_node_id, &regs, 1);
	}
}

/*
 * Input:
 *	1) struct amd64_pvt which contains pvt->dram_f2_ctl pointer
 *	2) AMD Family index value
 *
 * Ouput:
 *	Upon return of 0, the following filled in:
 *
 *		struct pvt->addr_f1_ctl
 *		struct pvt->misc_f3_ctl
 *
 *	Filled in with related device funcitions of 'dram_f2_ctl'
 *	These devices are "reserved" via the pci_get_device()
 *
 *	Upon return of 1 (error status):
 *
 *		Nothing reserved
 */
static int amd64_reserve_mc_sibling_devices(struct amd64_pvt *pvt, int mc_idx)
{
	const struct amd64_family_type *amd64_dev = &amd64_family_types[mc_idx];

	/* Reserve the ADDRESS MAP Device */
	pvt->addr_f1_ctl = pci_get_related_function(pvt->dram_f2_ctl->vendor,
						    amd64_dev->addr_f1_ctl,
						    pvt->dram_f2_ctl);

	if (!pvt->addr_f1_ctl) {
		amd64_printk(KERN_ERR, "error address map device not found: "
			     "vendor %x device 0x%x (broken BIOS?)\n",
			     PCI_VENDOR_ID_AMD, amd64_dev->addr_f1_ctl);
		return 1;
	}

	/* Reserve the MISC Device */
	pvt->misc_f3_ctl = pci_get_related_function(pvt->dram_f2_ctl->vendor,
						    amd64_dev->misc_f3_ctl,
						    pvt->dram_f2_ctl);

	if (!pvt->misc_f3_ctl) {
		pci_dev_put(pvt->addr_f1_ctl);
		pvt->addr_f1_ctl = NULL;

		amd64_printk(KERN_ERR, "error miscellaneous device not found: "
			     "vendor %x device 0x%x (broken BIOS?)\n",
			     PCI_VENDOR_ID_AMD, amd64_dev->misc_f3_ctl);
		return 1;
	}

	debugf1("    Addr Map device PCI Bus ID:\t%s\n",
		pci_name(pvt->addr_f1_ctl));
	debugf1("    DRAM MEM-CTL PCI Bus ID:\t%s\n",
		pci_name(pvt->dram_f2_ctl));
	debugf1("    Misc device PCI Bus ID:\t%s\n",
		pci_name(pvt->misc_f3_ctl));

	return 0;
}

static void amd64_free_mc_sibling_devices(struct amd64_pvt *pvt)
{
	pci_dev_put(pvt->addr_f1_ctl);
	pci_dev_put(pvt->misc_f3_ctl);
}

/*
 * Retrieve the hardware registers of the memory controller (this includes the
 * 'Address Map' and 'Misc' device regs)
 */
static void amd64_read_mc_registers(struct amd64_pvt *pvt)
{
	u64 msr_val;
	int dram;

	/*
	 * Retrieve TOP_MEM and TOP_MEM2; no masking off of reserved bits since
	 * those are Read-As-Zero
	 */
	rdmsrl(MSR_K8_TOP_MEM1, pvt->top_mem);
	debugf0("  TOP_MEM:  0x%016llx\n", pvt->top_mem);

	/* check first whether TOP_MEM2 is enabled */
	rdmsrl(MSR_K8_SYSCFG, msr_val);
	if (msr_val & (1U << 21)) {
		rdmsrl(MSR_K8_TOP_MEM2, pvt->top_mem2);
		debugf0("  TOP_MEM2: 0x%016llx\n", pvt->top_mem2);
	} else
		debugf0("  TOP_MEM2 disabled.\n");

	amd64_cpu_display_info(pvt);

	amd64_read_pci_cfg(pvt->misc_f3_ctl, K8_NBCAP, &pvt->nbcap);

	if (pvt->ops->read_dram_ctl_register)
		pvt->ops->read_dram_ctl_register(pvt);

	for (dram = 0; dram < DRAM_REG_COUNT; dram++) {
		/*
		 * Call CPU specific READ function to get the DRAM Base and
		 * Limit values from the DCT.
		 */
		pvt->ops->read_dram_base_limit(pvt, dram);

		/*
		 * Only print out debug info on rows with both R and W Enabled.
		 * Normal processing, compiler should optimize this whole 'if'
		 * debug output block away.
		 */
		if (pvt->dram_rw_en[dram] != 0) {
			debugf1("  DRAM-BASE[%d]: 0x%016llx "
				"DRAM-LIMIT:  0x%016llx\n",
				dram,
				pvt->dram_base[dram],
				pvt->dram_limit[dram]);

			debugf1("        IntlvEn=%s %s %s "
				"IntlvSel=%d DstNode=%d\n",
				pvt->dram_IntlvEn[dram] ?
					"Enabled" : "Disabled",
				(pvt->dram_rw_en[dram] & 0x2) ? "W" : "!W",
				(pvt->dram_rw_en[dram] & 0x1) ? "R" : "!R",
				pvt->dram_IntlvSel[dram],
				pvt->dram_DstNode[dram]);
		}
	}

	amd64_read_dct_base_mask(pvt);

	amd64_read_pci_cfg(pvt->addr_f1_ctl, K8_DHAR, &pvt->dhar);
	amd64_read_dbam_reg(pvt);

	amd64_read_pci_cfg(pvt->misc_f3_ctl,
			   F10_ONLINE_SPARE, &pvt->online_spare);

	amd64_read_pci_cfg(pvt->dram_f2_ctl, F10_DCLR_0, &pvt->dclr0);
	amd64_read_pci_cfg(pvt->dram_f2_ctl, F10_DCHR_0, &pvt->dchr0);

	if (!dct_ganging_enabled(pvt)) {
		amd64_read_pci_cfg(pvt->dram_f2_ctl, F10_DCLR_1, &pvt->dclr1);
		amd64_read_pci_cfg(pvt->dram_f2_ctl, F10_DCHR_1, &pvt->dchr1);
	}
	amd64_dump_misc_regs(pvt);
}

/*
 * NOTE: CPU Revision Dependent code
 *
 * Input:
 *	@csrow_nr ChipSelect Row Number (0..pvt->cs_count-1)
 *	k8 private pointer to -->
 *			DRAM Bank Address mapping register
 *			node_id
 *			DCL register where dual_channel_active is
 *
 * The DBAM register consists of 4 sets of 4 bits each definitions:
 *
 * Bits:	CSROWs
 * 0-3		CSROWs 0 and 1
 * 4-7		CSROWs 2 and 3
 * 8-11		CSROWs 4 and 5
 * 12-15	CSROWs 6 and 7
 *
 * Values range from: 0 to 15
 * The meaning of the values depends on CPU revision and dual-channel state,
 * see relevant BKDG more info.
 *
 * The memory controller provides for total of only 8 CSROWs in its current
 * architecture. Each "pair" of CSROWs normally represents just one DIMM in
 * single channel or two (2) DIMMs in dual channel mode.
 *
 * The following code logic collapses the various tables for CSROW based on CPU
 * revision.
 *
 * Returns:
 *	The number of PAGE_SIZE pages on the specified CSROW number it
 *	encompasses
 *
 */
static u32 amd64_csrow_nr_pages(int csrow_nr, struct amd64_pvt *pvt)
{
	u32 cs_mode, nr_pages;

	/*
	 * The math on this doesn't look right on the surface because x/2*4 can
	 * be simplified to x*2 but this expression makes use of the fact that
	 * it is integral math where 1/2=0. This intermediate value becomes the
	 * number of bits to shift the DBAM register to extract the proper CSROW
	 * field.
	 */
	cs_mode = (pvt->dbam0 >> ((csrow_nr / 2) * 4)) & 0xF;

	nr_pages = pvt->ops->dbam_to_cs(pvt, cs_mode) << (20 - PAGE_SHIFT);

	/*
	 * If dual channel then double the memory size of single channel.
	 * Channel count is 1 or 2
	 */
	nr_pages <<= (pvt->channel_count - 1);

	debugf0("  (csrow=%d) DBAM map index= %d\n", csrow_nr, cs_mode);
	debugf0("    nr_pages= %u  channel-count = %d\n",
		nr_pages, pvt->channel_count);

	return nr_pages;
}

/*
 * Initialize the array of csrow attribute instances, based on the values
 * from pci config hardware registers.
 */
static int amd64_init_csrows(struct mem_ctl_info *mci)
{
	struct csrow_info *csrow;
	struct amd64_pvt *pvt;
	u64 input_addr_min, input_addr_max, sys_addr;
	int i, empty = 1;

	pvt = mci->pvt_info;

	amd64_read_pci_cfg(pvt->misc_f3_ctl, K8_NBCFG, &pvt->nbcfg);

	debugf0("NBCFG= 0x%x  CHIPKILL= %s DRAM ECC= %s\n", pvt->nbcfg,
		(pvt->nbcfg & K8_NBCFG_CHIPKILL) ? "Enabled" : "Disabled",
		(pvt->nbcfg & K8_NBCFG_ECC_ENABLE) ? "Enabled" : "Disabled"
		);

	for (i = 0; i < pvt->cs_count; i++) {
		csrow = &mci->csrows[i];

		if ((pvt->dcsb0[i] & K8_DCSB_CS_ENABLE) == 0) {
			debugf1("----CSROW %d EMPTY for node %d\n", i,
				pvt->mc_node_id);
			continue;
		}

		debugf1("----CSROW %d VALID for MC node %d\n",
			i, pvt->mc_node_id);

		empty = 0;
		csrow->nr_pages = amd64_csrow_nr_pages(i, pvt);
		find_csrow_limits(mci, i, &input_addr_min, &input_addr_max);
		sys_addr = input_addr_to_sys_addr(mci, input_addr_min);
		csrow->first_page = (u32) (sys_addr >> PAGE_SHIFT);
		sys_addr = input_addr_to_sys_addr(mci, input_addr_max);
		csrow->last_page = (u32) (sys_addr >> PAGE_SHIFT);
		csrow->page_mask = ~mask_from_dct_mask(pvt, i);
		/* 8 bytes of resolution */

		csrow->mtype = amd64_determine_memory_type(pvt);

		debugf1("  for MC node %d csrow %d:\n", pvt->mc_node_id, i);
		debugf1("    input_addr_min: 0x%lx input_addr_max: 0x%lx\n",
			(unsigned long)input_addr_min,
			(unsigned long)input_addr_max);
		debugf1("    sys_addr: 0x%lx  page_mask: 0x%lx\n",
			(unsigned long)sys_addr, csrow->page_mask);
		debugf1("    nr_pages: %u  first_page: 0x%lx "
			"last_page: 0x%lx\n",
			(unsigned)csrow->nr_pages,
			csrow->first_page, csrow->last_page);

		/*
		 * determine whether CHIPKILL or JUST ECC or NO ECC is operating
		 */
		if (pvt->nbcfg & K8_NBCFG_ECC_ENABLE)
			csrow->edac_mode =
			    (pvt->nbcfg & K8_NBCFG_CHIPKILL) ?
			    EDAC_S4ECD4ED : EDAC_SECDED;
		else
			csrow->edac_mode = EDAC_NONE;
	}

	return empty;
}

/* get all cores on this DCT */
static void get_cpus_on_this_dct_cpumask(struct cpumask *mask, int nid)
{
	int cpu;

	for_each_online_cpu(cpu)
		if (amd_get_nb_id(cpu) == nid)
			cpumask_set_cpu(cpu, mask);
}

/* check MCG_CTL on all the cpus on this node */
static bool amd64_nb_mce_bank_enabled_on_node(int nid)
{
	cpumask_var_t mask;
	struct msr *msrs;
	int cpu, nbe, idx = 0;
	bool ret = false;

	if (!zalloc_cpumask_var(&mask, GFP_KERNEL)) {
		amd64_printk(KERN_WARNING, "%s: error allocating mask\n",
			     __func__);
		return false;
	}

	get_cpus_on_this_dct_cpumask(mask, nid);

	msrs = kzalloc(sizeof(struct msr) * cpumask_weight(mask), GFP_KERNEL);
	if (!msrs) {
		amd64_printk(KERN_WARNING, "%s: error allocating msrs\n",
			      __func__);
		free_cpumask_var(mask);
		 return false;
	}

	rdmsr_on_cpus(mask, MSR_IA32_MCG_CTL, msrs);

	for_each_cpu(cpu, mask) {
		nbe = msrs[idx].l & K8_MSR_MCGCTL_NBE;

		debugf0("core: %u, MCG_CTL: 0x%llx, NB MSR is %s\n",
			cpu, msrs[idx].q,
			(nbe ? "enabled" : "disabled"));

		if (!nbe)
			goto out;

		idx++;
	}
	ret = true;

out:
	kfree(msrs);
	free_cpumask_var(mask);
	return ret;
}

static int amd64_toggle_ecc_err_reporting(struct amd64_pvt *pvt, bool on)
{
	cpumask_var_t cmask;
	struct msr *msrs = NULL;
	int cpu, idx = 0;

	if (!zalloc_cpumask_var(&cmask, GFP_KERNEL)) {
		amd64_printk(KERN_WARNING, "%s: error allocating mask\n",
			     __func__);
		return false;
	}

	get_cpus_on_this_dct_cpumask(cmask, pvt->mc_node_id);

	msrs = kzalloc(sizeof(struct msr) * cpumask_weight(cmask), GFP_KERNEL);
	if (!msrs) {
		amd64_printk(KERN_WARNING, "%s: error allocating msrs\n",
			     __func__);
		return -ENOMEM;
	}

	rdmsr_on_cpus(cmask, MSR_IA32_MCG_CTL, msrs);

	for_each_cpu(cpu, cmask) {

		if (on) {
			if (msrs[idx].l & K8_MSR_MCGCTL_NBE)
				pvt->flags.ecc_report = 1;

			msrs[idx].l |= K8_MSR_MCGCTL_NBE;
		} else {
			/*
			 * Turn off ECC reporting only when it was off before
			 */
			if (!pvt->flags.ecc_report)
				msrs[idx].l &= ~K8_MSR_MCGCTL_NBE;
		}
		idx++;
	}
	wrmsr_on_cpus(cmask, MSR_IA32_MCG_CTL, msrs);

	kfree(msrs);
	free_cpumask_var(cmask);

	return 0;
}

/*
 * Only if 'ecc_enable_override' is set AND BIOS had ECC disabled, do "we"
 * enable it.
 */
static void amd64_enable_ecc_error_reporting(struct mem_ctl_info *mci)
{
	struct amd64_pvt *pvt = mci->pvt_info;
<<<<<<< HEAD
	const struct cpumask *cpumask = cpumask_of_node(pvt->mc_node_id);
	int cpu, idx = 0, err = 0;
	struct msr msrs[cpumask_weight(cpumask)];
	u32 value;
	u32 mask = K8_NBCTL_CECCEn | K8_NBCTL_UECCEn;
=======
	u32 value, mask = K8_NBCTL_CECCEn | K8_NBCTL_UECCEn;
>>>>>>> 6cca0946

	if (!ecc_enable_override)
		return;

	amd64_printk(KERN_WARNING,
		"'ecc_enable_override' parameter is active, "
		"Enabling AMD ECC hardware now: CAUTION\n");

	amd64_read_pci_cfg(pvt->misc_f3_ctl, K8_NBCTL, &value);

	/* turn on UECCn and CECCEn bits */
	pvt->old_nbctl = value & mask;
	pvt->nbctl_mcgctl_saved = 1;

	value |= mask;
	pci_write_config_dword(pvt->misc_f3_ctl, K8_NBCTL, value);

	if (amd64_toggle_ecc_err_reporting(pvt, ON))
		amd64_printk(KERN_WARNING, "Error enabling ECC reporting over "
					   "MCGCTL!\n");

	amd64_read_pci_cfg(pvt->misc_f3_ctl, K8_NBCFG, &value);

	debugf0("NBCFG(1)= 0x%x  CHIPKILL= %s ECC_ENABLE= %s\n", value,
		(value & K8_NBCFG_CHIPKILL) ? "Enabled" : "Disabled",
		(value & K8_NBCFG_ECC_ENABLE) ? "Enabled" : "Disabled");

	if (!(value & K8_NBCFG_ECC_ENABLE)) {
		amd64_printk(KERN_WARNING,
			"This node reports that DRAM ECC is "
			"currently Disabled; ENABLING now\n");

		/* Attempt to turn on DRAM ECC Enable */
		value |= K8_NBCFG_ECC_ENABLE;
		pci_write_config_dword(pvt->misc_f3_ctl, K8_NBCFG, value);

		amd64_read_pci_cfg(pvt->misc_f3_ctl, K8_NBCFG, &value);

		if (!(value & K8_NBCFG_ECC_ENABLE)) {
			amd64_printk(KERN_WARNING,
				"Hardware rejects Enabling DRAM ECC checking\n"
				"Check memory DIMM configuration\n");
		} else {
			amd64_printk(KERN_DEBUG,
				"Hardware accepted DRAM ECC Enable\n");
		}
	}
	debugf0("NBCFG(2)= 0x%x  CHIPKILL= %s ECC_ENABLE= %s\n", value,
		(value & K8_NBCFG_CHIPKILL) ? "Enabled" : "Disabled",
		(value & K8_NBCFG_ECC_ENABLE) ? "Enabled" : "Disabled");

	pvt->ctl_error_info.nbcfg = value;
}

static void amd64_restore_ecc_error_reporting(struct amd64_pvt *pvt)
{
<<<<<<< HEAD
	const struct cpumask *cpumask = cpumask_of_node(pvt->mc_node_id);
	int cpu, idx = 0, err = 0;
	struct msr msrs[cpumask_weight(cpumask)];
	u32 value;
	u32 mask = K8_NBCTL_CECCEn | K8_NBCTL_UECCEn;
=======
	u32 value, mask = K8_NBCTL_CECCEn | K8_NBCTL_UECCEn;
>>>>>>> 6cca0946

	if (!pvt->nbctl_mcgctl_saved)
		return;

	amd64_read_pci_cfg(pvt->misc_f3_ctl, K8_NBCTL, &value);
	value &= ~mask;
	value |= pvt->old_nbctl;

	/* restore the NB Enable MCGCTL bit */
	pci_write_config_dword(pvt->misc_f3_ctl, K8_NBCTL, value);

<<<<<<< HEAD
	rdmsr_on_cpus(cpumask, K8_MSR_MCGCTL, msrs);

	for_each_cpu(cpu, cpumask) {
		msrs[idx].l &= ~K8_MSR_MCGCTL_NBE;
		msrs[idx].l |=
			test_bit(idx, &pvt->old_mcgctl) << K8_MSR_MCGCTL_NBE;
		idx++;
	}

	wrmsr_on_cpus(cpumask, K8_MSR_MCGCTL, msrs);
}

/* get all cores on this DCT */
static void get_cpus_on_this_dct_cpumask(struct cpumask *mask, int nid)
{
	int cpu;

	for_each_online_cpu(cpu)
		if (amd_get_nb_id(cpu) == nid)
			cpumask_set_cpu(cpu, mask);
}

/* check MCG_CTL on all the cpus on this node */
static bool amd64_nb_mce_bank_enabled_on_node(int nid)
{
	cpumask_var_t mask;
	struct msr *msrs;
	int cpu, nbe, idx = 0;
	bool ret = false;

	if (!zalloc_cpumask_var(&mask, GFP_KERNEL)) {
		amd64_printk(KERN_WARNING, "%s: error allocating mask\n",
			     __func__);
		return false;
	}

	get_cpus_on_this_dct_cpumask(mask, nid);

	msrs = kzalloc(sizeof(struct msr) * cpumask_weight(mask), GFP_KERNEL);
	if (!msrs) {
		amd64_printk(KERN_WARNING, "%s: error allocating msrs\n",
			      __func__);
		free_cpumask_var(mask);
		 return false;
	}

	rdmsr_on_cpus(mask, MSR_IA32_MCG_CTL, msrs);

	for_each_cpu(cpu, mask) {
		nbe = msrs[idx].l & K8_MSR_MCGCTL_NBE;

		debugf0("core: %u, MCG_CTL: 0x%llx, NB MSR is %s\n",
			cpu, msrs[idx].q,
			(nbe ? "enabled" : "disabled"));

		if (!nbe)
			goto out;

		idx++;
	}
	ret = true;

out:
	kfree(msrs);
	free_cpumask_var(mask);
	return ret;
=======
	if (amd64_toggle_ecc_err_reporting(pvt, OFF))
		amd64_printk(KERN_WARNING, "Error restoring ECC reporting over "
					   "MCGCTL!\n");
>>>>>>> 6cca0946
}

/*
 * EDAC requires that the BIOS have ECC enabled before taking over the
 * processing of ECC errors. This is because the BIOS can properly initialize
 * the memory system completely. A command line option allows to force-enable
 * hardware ECC later in amd64_enable_ecc_error_reporting().
 */
static const char *ecc_warning =
	"WARNING: ECC is disabled by BIOS. Module will NOT be loaded.\n"
	" Either Enable ECC in the BIOS, or set 'ecc_enable_override'.\n"
	" Also, use of the override can cause unknown side effects.\n";

static int amd64_check_ecc_enabled(struct amd64_pvt *pvt)
{
	u32 value;
	u8 ecc_enabled = 0;
	bool nb_mce_en = false;

	amd64_read_pci_cfg(pvt->misc_f3_ctl, K8_NBCFG, &value);

	ecc_enabled = !!(value & K8_NBCFG_ECC_ENABLE);
	if (!ecc_enabled)
		amd64_printk(KERN_WARNING, "This node reports that Memory ECC "
			     "is currently disabled, set F3x%x[22] (%s).\n",
			     K8_NBCFG, pci_name(pvt->misc_f3_ctl));
	else
		amd64_printk(KERN_INFO, "ECC is enabled by BIOS.\n");

	nb_mce_en = amd64_nb_mce_bank_enabled_on_node(pvt->mc_node_id);
	if (!nb_mce_en)
		amd64_printk(KERN_WARNING, "NB MCE bank disabled, set MSR "
			     "0x%08x[4] on node %d to enable.\n",
			     MSR_IA32_MCG_CTL, pvt->mc_node_id);

	if (!ecc_enabled || !nb_mce_en) {
		if (!ecc_enable_override) {
			amd64_printk(KERN_WARNING, "%s", ecc_warning);
			return -ENODEV;
		}
	} else
		/* CLEAR the override, since BIOS controlled it */
		ecc_enable_override = 0;

	return 0;
}

struct mcidev_sysfs_attribute sysfs_attrs[ARRAY_SIZE(amd64_dbg_attrs) +
					  ARRAY_SIZE(amd64_inj_attrs) +
					  1];

struct mcidev_sysfs_attribute terminator = { .attr = { .name = NULL } };

static void amd64_set_mc_sysfs_attributes(struct mem_ctl_info *mci)
{
	unsigned int i = 0, j = 0;

	for (; i < ARRAY_SIZE(amd64_dbg_attrs); i++)
		sysfs_attrs[i] = amd64_dbg_attrs[i];

	for (j = 0; j < ARRAY_SIZE(amd64_inj_attrs); j++, i++)
		sysfs_attrs[i] = amd64_inj_attrs[j];

	sysfs_attrs[i] = terminator;

	mci->mc_driver_sysfs_attributes = sysfs_attrs;
}

static void amd64_setup_mci_misc_attributes(struct mem_ctl_info *mci)
{
	struct amd64_pvt *pvt = mci->pvt_info;

	mci->mtype_cap		= MEM_FLAG_DDR2 | MEM_FLAG_RDDR2;
	mci->edac_ctl_cap	= EDAC_FLAG_NONE;

	if (pvt->nbcap & K8_NBCAP_SECDED)
		mci->edac_ctl_cap |= EDAC_FLAG_SECDED;

	if (pvt->nbcap & K8_NBCAP_CHIPKILL)
		mci->edac_ctl_cap |= EDAC_FLAG_S4ECD4ED;

	mci->edac_cap		= amd64_determine_edac_cap(pvt);
	mci->mod_name		= EDAC_MOD_STR;
	mci->mod_ver		= EDAC_AMD64_VERSION;
	mci->ctl_name		= get_amd_family_name(pvt->mc_type_index);
	mci->dev_name		= pci_name(pvt->dram_f2_ctl);
	mci->ctl_page_to_phys	= NULL;

	/* IMPORTANT: Set the polling 'check' function in this module */
	mci->edac_check		= amd64_check;

	/* memory scrubber interface */
	mci->set_sdram_scrub_rate = amd64_set_scrub_rate;
	mci->get_sdram_scrub_rate = amd64_get_scrub_rate;
}

/*
 * Init stuff for this DRAM Controller device.
 *
 * Due to a hardware feature on Fam10h CPUs, the Enable Extended Configuration
 * Space feature MUST be enabled on ALL Processors prior to actually reading
 * from the ECS registers. Since the loading of the module can occur on any
 * 'core', and cores don't 'see' all the other processors ECS data when the
 * others are NOT enabled. Our solution is to first enable ECS access in this
 * routine on all processors, gather some data in a amd64_pvt structure and
 * later come back in a finish-setup function to perform that final
 * initialization. See also amd64_init_2nd_stage() for that.
 */
static int amd64_probe_one_instance(struct pci_dev *dram_f2_ctl,
				    int mc_type_index)
{
	struct amd64_pvt *pvt = NULL;
	int err = 0, ret;

	ret = -ENOMEM;
	pvt = kzalloc(sizeof(struct amd64_pvt), GFP_KERNEL);
	if (!pvt)
		goto err_exit;

	pvt->mc_node_id = get_node_id(dram_f2_ctl);

	pvt->dram_f2_ctl	= dram_f2_ctl;
	pvt->ext_model		= boot_cpu_data.x86_model >> 4;
	pvt->mc_type_index	= mc_type_index;
	pvt->ops		= family_ops(mc_type_index);

	/*
	 * We have the dram_f2_ctl device as an argument, now go reserve its
	 * sibling devices from the PCI system.
	 */
	ret = -ENODEV;
	err = amd64_reserve_mc_sibling_devices(pvt, mc_type_index);
	if (err)
		goto err_free;

	ret = -EINVAL;
	err = amd64_check_ecc_enabled(pvt);
	if (err)
		goto err_put;

	/*
	 * Key operation here: setup of HW prior to performing ops on it. Some
	 * setup is required to access ECS data. After this is performed, the
	 * 'teardown' function must be called upon error and normal exit paths.
	 */
	if (boot_cpu_data.x86 >= 0x10)
		amd64_setup(pvt);

	/*
	 * Save the pointer to the private data for use in 2nd initialization
	 * stage
	 */
	pvt_lookup[pvt->mc_node_id] = pvt;

	return 0;

err_put:
	amd64_free_mc_sibling_devices(pvt);

err_free:
	kfree(pvt);

err_exit:
	return ret;
}

/*
 * This is the finishing stage of the init code. Needs to be performed after all
 * MCs' hardware have been prepped for accessing extended config space.
 */
static int amd64_init_2nd_stage(struct amd64_pvt *pvt)
{
	int node_id = pvt->mc_node_id;
	struct mem_ctl_info *mci;
	int ret;

	amd64_read_mc_registers(pvt);

	/*
	 * We need to determine how many memory channels there are. Then use
	 * that information for calculating the size of the dynamic instance
	 * tables in the 'mci' structure
	 */
	pvt->channel_count = pvt->ops->early_channel_count(pvt);
	if (pvt->channel_count < 0)
		goto err_exit;

	ret = -ENOMEM;
	mci = edac_mc_alloc(0, pvt->cs_count, pvt->channel_count, node_id);
	if (!mci)
		goto err_exit;

	mci->pvt_info = pvt;

	mci->dev = &pvt->dram_f2_ctl->dev;
	amd64_setup_mci_misc_attributes(mci);

	if (amd64_init_csrows(mci))
		mci->edac_cap = EDAC_FLAG_NONE;

	amd64_enable_ecc_error_reporting(mci);
	amd64_set_mc_sysfs_attributes(mci);

	ret = -ENODEV;
	if (edac_mc_add_mc(mci)) {
		debugf1("failed edac_mc_add_mc()\n");
		goto err_add_mc;
	}

	mci_lookup[node_id] = mci;
	pvt_lookup[node_id] = NULL;

	/* register stuff with EDAC MCE */
	if (report_gart_errors)
		amd_report_gart_errors(true);

	amd_register_ecc_decoder(amd64_decode_bus_error);

	return 0;

err_add_mc:
	edac_mc_free(mci);

err_exit:
	debugf0("failure to init 2nd stage: ret=%d\n", ret);

	amd64_restore_ecc_error_reporting(pvt);

	if (boot_cpu_data.x86 > 0xf)
		amd64_teardown(pvt);

	amd64_free_mc_sibling_devices(pvt);

	kfree(pvt_lookup[pvt->mc_node_id]);
	pvt_lookup[node_id] = NULL;

	return ret;
}


static int __devinit amd64_init_one_instance(struct pci_dev *pdev,
				 const struct pci_device_id *mc_type)
{
	int ret = 0;

	debugf0("(MC node=%d,mc_type='%s')\n", get_node_id(pdev),
		get_amd_family_name(mc_type->driver_data));

	ret = pci_enable_device(pdev);
	if (ret < 0)
		ret = -EIO;
	else
		ret = amd64_probe_one_instance(pdev, mc_type->driver_data);

	if (ret < 0)
		debugf0("ret=%d\n", ret);

	return ret;
}

static void __devexit amd64_remove_one_instance(struct pci_dev *pdev)
{
	struct mem_ctl_info *mci;
	struct amd64_pvt *pvt;

	/* Remove from EDAC CORE tracking list */
	mci = edac_mc_del_mc(&pdev->dev);
	if (!mci)
		return;

	pvt = mci->pvt_info;

	amd64_restore_ecc_error_reporting(pvt);

	if (boot_cpu_data.x86 > 0xf)
		amd64_teardown(pvt);

	amd64_free_mc_sibling_devices(pvt);

	kfree(pvt);
	mci->pvt_info = NULL;

	mci_lookup[pvt->mc_node_id] = NULL;

	/* unregister from EDAC MCE */
	amd_report_gart_errors(false);
	amd_unregister_ecc_decoder(amd64_decode_bus_error);

	/* Free the EDAC CORE resources */
	edac_mc_free(mci);
}

/*
 * This table is part of the interface for loading drivers for PCI devices. The
 * PCI core identifies what devices are on a system during boot, and then
 * inquiry this table to see if this driver is for a given device found.
 */
static const struct pci_device_id amd64_pci_table[] __devinitdata = {
	{
		.vendor		= PCI_VENDOR_ID_AMD,
		.device		= PCI_DEVICE_ID_AMD_K8_NB_MEMCTL,
		.subvendor	= PCI_ANY_ID,
		.subdevice	= PCI_ANY_ID,
		.class		= 0,
		.class_mask	= 0,
		.driver_data	= K8_CPUS
	},
	{
		.vendor		= PCI_VENDOR_ID_AMD,
		.device		= PCI_DEVICE_ID_AMD_10H_NB_DRAM,
		.subvendor	= PCI_ANY_ID,
		.subdevice	= PCI_ANY_ID,
		.class		= 0,
		.class_mask	= 0,
		.driver_data	= F10_CPUS
	},
	{
		.vendor		= PCI_VENDOR_ID_AMD,
		.device		= PCI_DEVICE_ID_AMD_11H_NB_DRAM,
		.subvendor	= PCI_ANY_ID,
		.subdevice	= PCI_ANY_ID,
		.class		= 0,
		.class_mask	= 0,
		.driver_data	= F11_CPUS
	},
	{0, }
};
MODULE_DEVICE_TABLE(pci, amd64_pci_table);

static struct pci_driver amd64_pci_driver = {
	.name		= EDAC_MOD_STR,
	.probe		= amd64_init_one_instance,
	.remove		= __devexit_p(amd64_remove_one_instance),
	.id_table	= amd64_pci_table,
};

static void amd64_setup_pci_device(void)
{
	struct mem_ctl_info *mci;
	struct amd64_pvt *pvt;

	if (amd64_ctl_pci)
		return;

	mci = mci_lookup[0];
	if (mci) {

		pvt = mci->pvt_info;
		amd64_ctl_pci =
			edac_pci_create_generic_ctl(&pvt->dram_f2_ctl->dev,
						    EDAC_MOD_STR);

		if (!amd64_ctl_pci) {
			pr_warning("%s(): Unable to create PCI control\n",
				   __func__);

			pr_warning("%s(): PCI error report via EDAC not set\n",
				   __func__);
			}
	}
}

static int __init amd64_edac_init(void)
{
	int nb, err = -ENODEV;

	edac_printk(KERN_INFO, EDAC_MOD_STR, EDAC_AMD64_VERSION "\n");

	opstate_init();

	if (cache_k8_northbridges() < 0)
		return err;

	err = pci_register_driver(&amd64_pci_driver);
	if (err)
		return err;

	/*
	 * At this point, the array 'pvt_lookup[]' contains pointers to alloc'd
	 * amd64_pvt structs. These will be used in the 2nd stage init function
	 * to finish initialization of the MC instances.
	 */
	for (nb = 0; nb < num_k8_northbridges; nb++) {
		if (!pvt_lookup[nb])
			continue;

		err = amd64_init_2nd_stage(pvt_lookup[nb]);
		if (err)
			goto err_2nd_stage;
	}

	amd64_setup_pci_device();

	return 0;

err_2nd_stage:
	debugf0("2nd stage failed\n");
	pci_unregister_driver(&amd64_pci_driver);

	return err;
}

static void __exit amd64_edac_exit(void)
{
	if (amd64_ctl_pci)
		edac_pci_release_generic_ctl(amd64_ctl_pci);

	pci_unregister_driver(&amd64_pci_driver);
}

module_init(amd64_edac_init);
module_exit(amd64_edac_exit);

MODULE_LICENSE("GPL");
MODULE_AUTHOR("SoftwareBitMaker: Doug Thompson, "
		"Dave Peterson, Thayne Harbaugh");
MODULE_DESCRIPTION("MC support for AMD64 memory controllers - "
		EDAC_AMD64_VERSION);

module_param(edac_op_state, int, 0444);
MODULE_PARM_DESC(edac_op_state, "EDAC Error Reporting state: 0=Poll,1=NMI");<|MERGE_RESOLUTION|>--- conflicted
+++ resolved
@@ -2591,15 +2591,7 @@
 static void amd64_enable_ecc_error_reporting(struct mem_ctl_info *mci)
 {
 	struct amd64_pvt *pvt = mci->pvt_info;
-<<<<<<< HEAD
-	const struct cpumask *cpumask = cpumask_of_node(pvt->mc_node_id);
-	int cpu, idx = 0, err = 0;
-	struct msr msrs[cpumask_weight(cpumask)];
-	u32 value;
-	u32 mask = K8_NBCTL_CECCEn | K8_NBCTL_UECCEn;
-=======
 	u32 value, mask = K8_NBCTL_CECCEn | K8_NBCTL_UECCEn;
->>>>>>> 6cca0946
 
 	if (!ecc_enable_override)
 		return;
@@ -2656,15 +2648,7 @@
 
 static void amd64_restore_ecc_error_reporting(struct amd64_pvt *pvt)
 {
-<<<<<<< HEAD
-	const struct cpumask *cpumask = cpumask_of_node(pvt->mc_node_id);
-	int cpu, idx = 0, err = 0;
-	struct msr msrs[cpumask_weight(cpumask)];
-	u32 value;
-	u32 mask = K8_NBCTL_CECCEn | K8_NBCTL_UECCEn;
-=======
 	u32 value, mask = K8_NBCTL_CECCEn | K8_NBCTL_UECCEn;
->>>>>>> 6cca0946
 
 	if (!pvt->nbctl_mcgctl_saved)
 		return;
@@ -2676,78 +2660,9 @@
 	/* restore the NB Enable MCGCTL bit */
 	pci_write_config_dword(pvt->misc_f3_ctl, K8_NBCTL, value);
 
-<<<<<<< HEAD
-	rdmsr_on_cpus(cpumask, K8_MSR_MCGCTL, msrs);
-
-	for_each_cpu(cpu, cpumask) {
-		msrs[idx].l &= ~K8_MSR_MCGCTL_NBE;
-		msrs[idx].l |=
-			test_bit(idx, &pvt->old_mcgctl) << K8_MSR_MCGCTL_NBE;
-		idx++;
-	}
-
-	wrmsr_on_cpus(cpumask, K8_MSR_MCGCTL, msrs);
-}
-
-/* get all cores on this DCT */
-static void get_cpus_on_this_dct_cpumask(struct cpumask *mask, int nid)
-{
-	int cpu;
-
-	for_each_online_cpu(cpu)
-		if (amd_get_nb_id(cpu) == nid)
-			cpumask_set_cpu(cpu, mask);
-}
-
-/* check MCG_CTL on all the cpus on this node */
-static bool amd64_nb_mce_bank_enabled_on_node(int nid)
-{
-	cpumask_var_t mask;
-	struct msr *msrs;
-	int cpu, nbe, idx = 0;
-	bool ret = false;
-
-	if (!zalloc_cpumask_var(&mask, GFP_KERNEL)) {
-		amd64_printk(KERN_WARNING, "%s: error allocating mask\n",
-			     __func__);
-		return false;
-	}
-
-	get_cpus_on_this_dct_cpumask(mask, nid);
-
-	msrs = kzalloc(sizeof(struct msr) * cpumask_weight(mask), GFP_KERNEL);
-	if (!msrs) {
-		amd64_printk(KERN_WARNING, "%s: error allocating msrs\n",
-			      __func__);
-		free_cpumask_var(mask);
-		 return false;
-	}
-
-	rdmsr_on_cpus(mask, MSR_IA32_MCG_CTL, msrs);
-
-	for_each_cpu(cpu, mask) {
-		nbe = msrs[idx].l & K8_MSR_MCGCTL_NBE;
-
-		debugf0("core: %u, MCG_CTL: 0x%llx, NB MSR is %s\n",
-			cpu, msrs[idx].q,
-			(nbe ? "enabled" : "disabled"));
-
-		if (!nbe)
-			goto out;
-
-		idx++;
-	}
-	ret = true;
-
-out:
-	kfree(msrs);
-	free_cpumask_var(mask);
-	return ret;
-=======
 	if (amd64_toggle_ecc_err_reporting(pvt, OFF))
 		amd64_printk(KERN_WARNING, "Error restoring ECC reporting over "
 					   "MCGCTL!\n");
->>>>>>> 6cca0946
 }
 
 /*
