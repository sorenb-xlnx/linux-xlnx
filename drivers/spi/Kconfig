--- conflicted
+++ resolved
@@ -329,21 +329,19 @@
 	help
 	  SPI driver for Freescale STMP37xx/378x SoC SSP interface
 
-<<<<<<< HEAD
-config SPI_TOPCLIFF_PCH
-	tristate "Topcliff PCH SPI Controller"
-	depends on PCI
-	help
-	  SPI driver for the Topcliff PCH (Platform Controller Hub) SPI bus
-	  used in some x86 embedded processors.
-=======
 config SPI_TEGRA
 	tristate "Nvidia Tegra SPI controller"
 	depends on ARCH_TEGRA
 	select TEGRA_SYSTEM_DMA
 	help
 	  SPI driver for NVidia Tegra SoCs
->>>>>>> f4fe02ee
+
+config SPI_TOPCLIFF_PCH
+	tristate "Topcliff PCH SPI Controller"
+	depends on PCI
+	help
+	  SPI driver for the Topcliff PCH (Platform Controller Hub) SPI bus
+	  used in some x86 embedded processors.
 
 config SPI_TXX9
 	tristate "Toshiba TXx9 SPI controller"
