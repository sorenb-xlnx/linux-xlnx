/*
 * Copyright (C) 2005 Stephen Street / StreetFire Sound Labs
 *
 * This program is free software; you can redistribute it and/or modify
 * it under the terms of the GNU General Public License as published by
 * the Free Software Foundation; either version 2 of the License, or
 * (at your option) any later version.
 *
 * This program is distributed in the hope that it will be useful,
 * but WITHOUT ANY WARRANTY; without even the implied warranty of
 * MERCHANTABILITY or FITNESS FOR A PARTICULAR PURPOSE.  See the
 * GNU General Public License for more details.
 *
 * You should have received a copy of the GNU General Public License
 * along with this program; if not, write to the Free Software
 * Foundation, Inc., 675 Mass Ave, Cambridge, MA 02139, USA.
 */

#include <linux/init.h>
#include <linux/module.h>
#include <linux/device.h>
#include <linux/ioport.h>
#include <linux/errno.h>
#include <linux/interrupt.h>
#include <linux/platform_device.h>
#include <linux/dma-mapping.h>
#include <linux/spi/spi.h>
#include <linux/workqueue.h>
#include <linux/delay.h>
#include <linux/clk.h>
#include <linux/gpio.h>

#include <asm/io.h>
#include <asm/irq.h>
#include <asm/delay.h>
#include <asm/dma.h>

#include <mach/hardware.h>
#include <mach/pxa-regs.h>
#include <mach/regs-ssp.h>
#include <mach/ssp.h>
#include <mach/pxa2xx_spi.h>

MODULE_AUTHOR("Stephen Street");
MODULE_DESCRIPTION("PXA2xx SSP SPI Controller");
MODULE_LICENSE("GPL");
MODULE_ALIAS("platform:pxa2xx-spi");

#define MAX_BUSES 3

#define DMA_INT_MASK		(DCSR_ENDINTR | DCSR_STARTINTR | DCSR_BUSERR)
#define RESET_DMA_CHANNEL	(DCSR_NODESC | DMA_INT_MASK)
#define IS_DMA_ALIGNED(x)	(((x) & 0x07) == 0)
#define MAX_DMA_LEN		8191

/*
 * for testing SSCR1 changes that require SSP restart, basically
 * everything except the service and interrupt enables, the pxa270 developer
 * manual says only SSCR1_SCFR, SSCR1_SPH, SSCR1_SPO need to be in this
 * list, but the PXA255 dev man says all bits without really meaning the
 * service and interrupt enables
 */
#define SSCR1_CHANGE_MASK (SSCR1_TTELP | SSCR1_TTE | SSCR1_SCFR \
				| SSCR1_ECRA | SSCR1_ECRB | SSCR1_SCLKDIR \
				| SSCR1_SFRMDIR | SSCR1_RWOT | SSCR1_TRAIL \
				| SSCR1_IFS | SSCR1_STRF | SSCR1_EFWR \
				| SSCR1_RFT | SSCR1_TFT | SSCR1_MWDS \
				| SSCR1_SPH | SSCR1_SPO | SSCR1_LBM)

#define DEFINE_SSP_REG(reg, off) \
static inline u32 read_##reg(void const __iomem *p) \
{ return __raw_readl(p + (off)); } \
\
static inline void write_##reg(u32 v, void __iomem *p) \
{ __raw_writel(v, p + (off)); }

DEFINE_SSP_REG(SSCR0, 0x00)
DEFINE_SSP_REG(SSCR1, 0x04)
DEFINE_SSP_REG(SSSR, 0x08)
DEFINE_SSP_REG(SSITR, 0x0c)
DEFINE_SSP_REG(SSDR, 0x10)
DEFINE_SSP_REG(SSTO, 0x28)
DEFINE_SSP_REG(SSPSP, 0x2c)

#define START_STATE ((void*)0)
#define RUNNING_STATE ((void*)1)
#define DONE_STATE ((void*)2)
#define ERROR_STATE ((void*)-1)

#define QUEUE_RUNNING 0
#define QUEUE_STOPPED 1

struct driver_data {
	/* Driver model hookup */
	struct platform_device *pdev;

	/* SSP Info */
	struct ssp_device *ssp;

	/* SPI framework hookup */
	enum pxa_ssp_type ssp_type;
	struct spi_master *master;

	/* PXA hookup */
	struct pxa2xx_spi_master *master_info;

	/* DMA setup stuff */
	int rx_channel;
	int tx_channel;
	u32 *null_dma_buf;

	/* SSP register addresses */
	void __iomem *ioaddr;
	u32 ssdr_physical;

	/* SSP masks*/
	u32 dma_cr1;
	u32 int_cr1;
	u32 clear_sr;
	u32 mask_sr;

	/* Driver message queue */
	struct workqueue_struct	*workqueue;
	struct work_struct pump_messages;
	spinlock_t lock;
	struct list_head queue;
	int busy;
	int run;

	/* Message Transfer pump */
	struct tasklet_struct pump_transfers;

	/* Current message transfer state info */
	struct spi_message* cur_msg;
	struct spi_transfer* cur_transfer;
	struct chip_data *cur_chip;
	size_t len;
	void *tx;
	void *tx_end;
	void *rx;
	void *rx_end;
	int dma_mapped;
	dma_addr_t rx_dma;
	dma_addr_t tx_dma;
	size_t rx_map_len;
	size_t tx_map_len;
	u8 n_bytes;
	u32 dma_width;
	int (*write)(struct driver_data *drv_data);
	int (*read)(struct driver_data *drv_data);
	irqreturn_t (*transfer_handler)(struct driver_data *drv_data);
	void (*cs_control)(u32 command);
};

struct chip_data {
	u32 cr0;
	u32 cr1;
	u32 psp;
	u32 timeout;
	u8 n_bytes;
	u32 dma_width;
	u32 dma_burst_size;
	u32 threshold;
	u32 dma_threshold;
	u8 enable_dma;
	u8 bits_per_word;
	u32 speed_hz;
	int gpio_cs;
	unsigned gpio_cs_inverted : 1;
	int (*write)(struct driver_data *drv_data);
	int (*read)(struct driver_data *drv_data);
	void (*cs_control)(u32 command);
};

static void pump_messages(struct work_struct *work);

static void cs_assert(struct driver_data *drv_data)
{
	struct chip_data *chip = drv_data->cur_chip;

	if (chip->cs_control) {
		chip->cs_control(PXA2XX_CS_ASSERT);
		return;
	} 

	if (gpio_is_valid(chip->gpio_cs))
		gpio_set_value(chip->gpio_cs, chip->gpio_cs_inverted);
}

static void cs_deassert(struct driver_data *drv_data)
{
	struct chip_data *chip = drv_data->cur_chip;

	if (chip->cs_control) {
		chip->cs_control(PXA2XX_CS_DEASSERT);
		return;
	} 

	if (gpio_is_valid(chip->gpio_cs))
		gpio_set_value(chip->gpio_cs, !chip->gpio_cs_inverted);
}

static int flush(struct driver_data *drv_data)
{
	unsigned long limit = loops_per_jiffy << 1;

	void __iomem *reg = drv_data->ioaddr;

	do {
		while (read_SSSR(reg) & SSSR_RNE) {
			read_SSDR(reg);
		}
	} while ((read_SSSR(reg) & SSSR_BSY) && limit--);
	write_SSSR(SSSR_ROR, reg);

	return limit;
}

static int null_writer(struct driver_data *drv_data)
{
	void __iomem *reg = drv_data->ioaddr;
	u8 n_bytes = drv_data->n_bytes;

	if (((read_SSSR(reg) & 0x00000f00) == 0x00000f00)
		|| (drv_data->tx == drv_data->tx_end))
		return 0;

	write_SSDR(0, reg);
	drv_data->tx += n_bytes;

	return 1;
}

static int null_reader(struct driver_data *drv_data)
{
	void __iomem *reg = drv_data->ioaddr;
	u8 n_bytes = drv_data->n_bytes;

	while ((read_SSSR(reg) & SSSR_RNE)
		&& (drv_data->rx < drv_data->rx_end)) {
		read_SSDR(reg);
		drv_data->rx += n_bytes;
	}

	return drv_data->rx == drv_data->rx_end;
}

static int u8_writer(struct driver_data *drv_data)
{
	void __iomem *reg = drv_data->ioaddr;

	if (((read_SSSR(reg) & 0x00000f00) == 0x00000f00)
		|| (drv_data->tx == drv_data->tx_end))
		return 0;

	write_SSDR(*(u8 *)(drv_data->tx), reg);
	++drv_data->tx;

	return 1;
}

static int u8_reader(struct driver_data *drv_data)
{
	void __iomem *reg = drv_data->ioaddr;

	while ((read_SSSR(reg) & SSSR_RNE)
		&& (drv_data->rx < drv_data->rx_end)) {
		*(u8 *)(drv_data->rx) = read_SSDR(reg);
		++drv_data->rx;
	}

	return drv_data->rx == drv_data->rx_end;
}

static int u16_writer(struct driver_data *drv_data)
{
	void __iomem *reg = drv_data->ioaddr;

	if (((read_SSSR(reg) & 0x00000f00) == 0x00000f00)
		|| (drv_data->tx == drv_data->tx_end))
		return 0;

	write_SSDR(*(u16 *)(drv_data->tx), reg);
	drv_data->tx += 2;

	return 1;
}

static int u16_reader(struct driver_data *drv_data)
{
	void __iomem *reg = drv_data->ioaddr;

	while ((read_SSSR(reg) & SSSR_RNE)
		&& (drv_data->rx < drv_data->rx_end)) {
		*(u16 *)(drv_data->rx) = read_SSDR(reg);
		drv_data->rx += 2;
	}

	return drv_data->rx == drv_data->rx_end;
}

static int u32_writer(struct driver_data *drv_data)
{
	void __iomem *reg = drv_data->ioaddr;

	if (((read_SSSR(reg) & 0x00000f00) == 0x00000f00)
		|| (drv_data->tx == drv_data->tx_end))
		return 0;

	write_SSDR(*(u32 *)(drv_data->tx), reg);
	drv_data->tx += 4;

	return 1;
}

static int u32_reader(struct driver_data *drv_data)
{
	void __iomem *reg = drv_data->ioaddr;

	while ((read_SSSR(reg) & SSSR_RNE)
		&& (drv_data->rx < drv_data->rx_end)) {
		*(u32 *)(drv_data->rx) = read_SSDR(reg);
		drv_data->rx += 4;
	}

	return drv_data->rx == drv_data->rx_end;
}

static void *next_transfer(struct driver_data *drv_data)
{
	struct spi_message *msg = drv_data->cur_msg;
	struct spi_transfer *trans = drv_data->cur_transfer;

	/* Move to next transfer */
	if (trans->transfer_list.next != &msg->transfers) {
		drv_data->cur_transfer =
			list_entry(trans->transfer_list.next,
					struct spi_transfer,
					transfer_list);
		return RUNNING_STATE;
	} else
		return DONE_STATE;
}

static int map_dma_buffers(struct driver_data *drv_data)
{
	struct spi_message *msg = drv_data->cur_msg;
	struct device *dev = &msg->spi->dev;

	if (!drv_data->cur_chip->enable_dma)
		return 0;

	if (msg->is_dma_mapped)
		return  drv_data->rx_dma && drv_data->tx_dma;

	if (!IS_DMA_ALIGNED(drv_data->rx) || !IS_DMA_ALIGNED(drv_data->tx))
		return 0;

	/* Modify setup if rx buffer is null */
	if (drv_data->rx == NULL) {
		*drv_data->null_dma_buf = 0;
		drv_data->rx = drv_data->null_dma_buf;
		drv_data->rx_map_len = 4;
	} else
		drv_data->rx_map_len = drv_data->len;


	/* Modify setup if tx buffer is null */
	if (drv_data->tx == NULL) {
		*drv_data->null_dma_buf = 0;
		drv_data->tx = drv_data->null_dma_buf;
		drv_data->tx_map_len = 4;
	} else
		drv_data->tx_map_len = drv_data->len;

	/* Stream map the rx buffer */
	drv_data->rx_dma = dma_map_single(dev, drv_data->rx,
						drv_data->rx_map_len,
						DMA_FROM_DEVICE);
	if (dma_mapping_error(dev, drv_data->rx_dma))
		return 0;

	/* Stream map the tx buffer */
	drv_data->tx_dma = dma_map_single(dev, drv_data->tx,
						drv_data->tx_map_len,
						DMA_TO_DEVICE);

	if (dma_mapping_error(dev, drv_data->tx_dma)) {
		dma_unmap_single(dev, drv_data->rx_dma,
					drv_data->rx_map_len, DMA_FROM_DEVICE);
		return 0;
	}

	return 1;
}

static void unmap_dma_buffers(struct driver_data *drv_data)
{
	struct device *dev;

	if (!drv_data->dma_mapped)
		return;

	if (!drv_data->cur_msg->is_dma_mapped) {
		dev = &drv_data->cur_msg->spi->dev;
		dma_unmap_single(dev, drv_data->rx_dma,
					drv_data->rx_map_len, DMA_FROM_DEVICE);
		dma_unmap_single(dev, drv_data->tx_dma,
					drv_data->tx_map_len, DMA_TO_DEVICE);
	}

	drv_data->dma_mapped = 0;
}

/* caller already set message->status; dma and pio irqs are blocked */
static void giveback(struct driver_data *drv_data)
{
	struct spi_transfer* last_transfer;
	unsigned long flags;
	struct spi_message *msg;

	spin_lock_irqsave(&drv_data->lock, flags);
	msg = drv_data->cur_msg;
	drv_data->cur_msg = NULL;
	drv_data->cur_transfer = NULL;
	queue_work(drv_data->workqueue, &drv_data->pump_messages);
	spin_unlock_irqrestore(&drv_data->lock, flags);

	last_transfer = list_entry(msg->transfers.prev,
					struct spi_transfer,
					transfer_list);

	/* Delay if requested before any change in chip select */
	if (last_transfer->delay_usecs)
		udelay(last_transfer->delay_usecs);

	/* Drop chip select UNLESS cs_change is true or we are returning
	 * a message with an error, or next message is for another chip
	 */
	if (!last_transfer->cs_change)
<<<<<<< HEAD
		drv_data->cs_control(PXA2XX_CS_DEASSERT);
	else {
		struct spi_message *next_msg;

		/* Holding of cs was hinted, but we need to make sure
		 * the next message is for the same chip.  Don't waste
		 * time with the following tests unless this was hinted.
		 *
		 * We cannot postpone this until pump_messages, because
		 * after calling msg->complete (below) the driver that
		 * sent the current message could be unloaded, which
		 * could invalidate the cs_control() callback...
		 */

		/* get a pointer to the next message, if any */
		spin_lock_irqsave(&drv_data->lock, flags);
		if (list_empty(&drv_data->queue))
			next_msg = NULL;
		else
			next_msg = list_entry(drv_data->queue.next,
					struct spi_message, queue);
		spin_unlock_irqrestore(&drv_data->lock, flags);

		/* see if the next and current messages point
		 * to the same chip
		 */
		if (next_msg && next_msg->spi != msg->spi)
			next_msg = NULL;
		if (!next_msg || msg->state == ERROR_STATE)
			drv_data->cs_control(PXA2XX_CS_DEASSERT);
	}
=======
		cs_deassert(drv_data);

	drv_data->cur_chip = NULL;
>>>>>>> acfe4fc2

	msg->state = NULL;
	if (msg->complete)
		msg->complete(msg->context);
}

static int wait_ssp_rx_stall(void const __iomem *ioaddr)
{
	unsigned long limit = loops_per_jiffy << 1;

	while ((read_SSSR(ioaddr) & SSSR_BSY) && limit--)
		cpu_relax();

	return limit;
}

static int wait_dma_channel_stop(int channel)
{
	unsigned long limit = loops_per_jiffy << 1;

	while (!(DCSR(channel) & DCSR_STOPSTATE) && limit--)
		cpu_relax();

	return limit;
}

static void dma_error_stop(struct driver_data *drv_data, const char *msg)
{
	void __iomem *reg = drv_data->ioaddr;

	/* Stop and reset */
	DCSR(drv_data->rx_channel) = RESET_DMA_CHANNEL;
	DCSR(drv_data->tx_channel) = RESET_DMA_CHANNEL;
	write_SSSR(drv_data->clear_sr, reg);
	write_SSCR1(read_SSCR1(reg) & ~drv_data->dma_cr1, reg);
	if (drv_data->ssp_type != PXA25x_SSP)
		write_SSTO(0, reg);
	flush(drv_data);
	write_SSCR0(read_SSCR0(reg) & ~SSCR0_SSE, reg);

	unmap_dma_buffers(drv_data);

	dev_err(&drv_data->pdev->dev, "%s\n", msg);

	drv_data->cur_msg->state = ERROR_STATE;
	tasklet_schedule(&drv_data->pump_transfers);
}

static void dma_transfer_complete(struct driver_data *drv_data)
{
	void __iomem *reg = drv_data->ioaddr;
	struct spi_message *msg = drv_data->cur_msg;

	/* Clear and disable interrupts on SSP and DMA channels*/
	write_SSCR1(read_SSCR1(reg) & ~drv_data->dma_cr1, reg);
	write_SSSR(drv_data->clear_sr, reg);
	DCSR(drv_data->tx_channel) = RESET_DMA_CHANNEL;
	DCSR(drv_data->rx_channel) = RESET_DMA_CHANNEL;

	if (wait_dma_channel_stop(drv_data->rx_channel) == 0)
		dev_err(&drv_data->pdev->dev,
			"dma_handler: dma rx channel stop failed\n");

	if (wait_ssp_rx_stall(drv_data->ioaddr) == 0)
		dev_err(&drv_data->pdev->dev,
			"dma_transfer: ssp rx stall failed\n");

	unmap_dma_buffers(drv_data);

	/* update the buffer pointer for the amount completed in dma */
	drv_data->rx += drv_data->len -
			(DCMD(drv_data->rx_channel) & DCMD_LENGTH);

	/* read trailing data from fifo, it does not matter how many
	 * bytes are in the fifo just read until buffer is full
	 * or fifo is empty, which ever occurs first */
	drv_data->read(drv_data);

	/* return count of what was actually read */
	msg->actual_length += drv_data->len -
				(drv_data->rx_end - drv_data->rx);

<<<<<<< HEAD
	/* Transfer delays and chip select release are
	 * handled in pump_transfers or giveback
	 */
=======
	/* Release chip select if requested, transfer delays are
	 * handled in pump_transfers */
	if (drv_data->cs_change)
		cs_deassert(drv_data);
>>>>>>> acfe4fc2

	/* Move to next transfer */
	msg->state = next_transfer(drv_data);

	/* Schedule transfer tasklet */
	tasklet_schedule(&drv_data->pump_transfers);
}

static void dma_handler(int channel, void *data)
{
	struct driver_data *drv_data = data;
	u32 irq_status = DCSR(channel) & DMA_INT_MASK;

	if (irq_status & DCSR_BUSERR) {

		if (channel == drv_data->tx_channel)
			dma_error_stop(drv_data,
					"dma_handler: "
					"bad bus address on tx channel");
		else
			dma_error_stop(drv_data,
					"dma_handler: "
					"bad bus address on rx channel");
		return;
	}

	/* PXA255x_SSP has no timeout interrupt, wait for tailing bytes */
	if ((channel == drv_data->tx_channel)
		&& (irq_status & DCSR_ENDINTR)
		&& (drv_data->ssp_type == PXA25x_SSP)) {

		/* Wait for rx to stall */
		if (wait_ssp_rx_stall(drv_data->ioaddr) == 0)
			dev_err(&drv_data->pdev->dev,
				"dma_handler: ssp rx stall failed\n");

		/* finish this transfer, start the next */
		dma_transfer_complete(drv_data);
	}
}

static irqreturn_t dma_transfer(struct driver_data *drv_data)
{
	u32 irq_status;
	void __iomem *reg = drv_data->ioaddr;

	irq_status = read_SSSR(reg) & drv_data->mask_sr;
	if (irq_status & SSSR_ROR) {
		dma_error_stop(drv_data, "dma_transfer: fifo overrun");
		return IRQ_HANDLED;
	}

	/* Check for false positive timeout */
	if ((irq_status & SSSR_TINT)
		&& (DCSR(drv_data->tx_channel) & DCSR_RUN)) {
		write_SSSR(SSSR_TINT, reg);
		return IRQ_HANDLED;
	}

	if (irq_status & SSSR_TINT || drv_data->rx == drv_data->rx_end) {

		/* Clear and disable timeout interrupt, do the rest in
		 * dma_transfer_complete */
		if (drv_data->ssp_type != PXA25x_SSP)
			write_SSTO(0, reg);

		/* finish this transfer, start the next */
		dma_transfer_complete(drv_data);

		return IRQ_HANDLED;
	}

	/* Opps problem detected */
	return IRQ_NONE;
}

static void int_error_stop(struct driver_data *drv_data, const char* msg)
{
	void __iomem *reg = drv_data->ioaddr;

	/* Stop and reset SSP */
	write_SSSR(drv_data->clear_sr, reg);
	write_SSCR1(read_SSCR1(reg) & ~drv_data->int_cr1, reg);
	if (drv_data->ssp_type != PXA25x_SSP)
		write_SSTO(0, reg);
	flush(drv_data);
	write_SSCR0(read_SSCR0(reg) & ~SSCR0_SSE, reg);

	dev_err(&drv_data->pdev->dev, "%s\n", msg);

	drv_data->cur_msg->state = ERROR_STATE;
	tasklet_schedule(&drv_data->pump_transfers);
}

static void int_transfer_complete(struct driver_data *drv_data)
{
	void __iomem *reg = drv_data->ioaddr;

	/* Stop SSP */
	write_SSSR(drv_data->clear_sr, reg);
	write_SSCR1(read_SSCR1(reg) & ~drv_data->int_cr1, reg);
	if (drv_data->ssp_type != PXA25x_SSP)
		write_SSTO(0, reg);

	/* Update total byte transfered return count actual bytes read */
	drv_data->cur_msg->actual_length += drv_data->len -
				(drv_data->rx_end - drv_data->rx);

<<<<<<< HEAD
	/* Transfer delays and chip select release are
	 * handled in pump_transfers or giveback
	 */
=======
	/* Release chip select if requested, transfer delays are
	 * handled in pump_transfers */
	if (drv_data->cs_change)
		cs_deassert(drv_data);
>>>>>>> acfe4fc2

	/* Move to next transfer */
	drv_data->cur_msg->state = next_transfer(drv_data);

	/* Schedule transfer tasklet */
	tasklet_schedule(&drv_data->pump_transfers);
}

static irqreturn_t interrupt_transfer(struct driver_data *drv_data)
{
	void __iomem *reg = drv_data->ioaddr;

	u32 irq_mask = (read_SSCR1(reg) & SSCR1_TIE) ?
			drv_data->mask_sr : drv_data->mask_sr & ~SSSR_TFS;

	u32 irq_status = read_SSSR(reg) & irq_mask;

	if (irq_status & SSSR_ROR) {
		int_error_stop(drv_data, "interrupt_transfer: fifo overrun");
		return IRQ_HANDLED;
	}

	if (irq_status & SSSR_TINT) {
		write_SSSR(SSSR_TINT, reg);
		if (drv_data->read(drv_data)) {
			int_transfer_complete(drv_data);
			return IRQ_HANDLED;
		}
	}

	/* Drain rx fifo, Fill tx fifo and prevent overruns */
	do {
		if (drv_data->read(drv_data)) {
			int_transfer_complete(drv_data);
			return IRQ_HANDLED;
		}
	} while (drv_data->write(drv_data));

	if (drv_data->read(drv_data)) {
		int_transfer_complete(drv_data);
		return IRQ_HANDLED;
	}

	if (drv_data->tx == drv_data->tx_end) {
		write_SSCR1(read_SSCR1(reg) & ~SSCR1_TIE, reg);
		/* PXA25x_SSP has no timeout, read trailing bytes */
		if (drv_data->ssp_type == PXA25x_SSP) {
			if (!wait_ssp_rx_stall(reg))
			{
				int_error_stop(drv_data, "interrupt_transfer: "
						"rx stall failed");
				return IRQ_HANDLED;
			}
			if (!drv_data->read(drv_data))
			{
				int_error_stop(drv_data,
						"interrupt_transfer: "
						"trailing byte read failed");
				return IRQ_HANDLED;
			}
			int_transfer_complete(drv_data);
		}
	}

	/* We did something */
	return IRQ_HANDLED;
}

static irqreturn_t ssp_int(int irq, void *dev_id)
{
	struct driver_data *drv_data = dev_id;
	void __iomem *reg = drv_data->ioaddr;

	if (!drv_data->cur_msg) {

		write_SSCR0(read_SSCR0(reg) & ~SSCR0_SSE, reg);
		write_SSCR1(read_SSCR1(reg) & ~drv_data->int_cr1, reg);
		if (drv_data->ssp_type != PXA25x_SSP)
			write_SSTO(0, reg);
		write_SSSR(drv_data->clear_sr, reg);

		dev_err(&drv_data->pdev->dev, "bad message state "
			"in interrupt handler\n");

		/* Never fail */
		return IRQ_HANDLED;
	}

	return drv_data->transfer_handler(drv_data);
}

static int set_dma_burst_and_threshold(struct chip_data *chip,
				struct spi_device *spi,
				u8 bits_per_word, u32 *burst_code,
				u32 *threshold)
{
	struct pxa2xx_spi_chip *chip_info =
			(struct pxa2xx_spi_chip *)spi->controller_data;
	int bytes_per_word;
	int burst_bytes;
	int thresh_words;
	int req_burst_size;
	int retval = 0;

	/* Set the threshold (in registers) to equal the same amount of data
	 * as represented by burst size (in bytes).  The computation below
	 * is (burst_size rounded up to nearest 8 byte, word or long word)
	 * divided by (bytes/register); the tx threshold is the inverse of
	 * the rx, so that there will always be enough data in the rx fifo
	 * to satisfy a burst, and there will always be enough space in the
	 * tx fifo to accept a burst (a tx burst will overwrite the fifo if
	 * there is not enough space), there must always remain enough empty
	 * space in the rx fifo for any data loaded to the tx fifo.
	 * Whenever burst_size (in bytes) equals bits/word, the fifo threshold
	 * will be 8, or half the fifo;
	 * The threshold can only be set to 2, 4 or 8, but not 16, because
	 * to burst 16 to the tx fifo, the fifo would have to be empty;
	 * however, the minimum fifo trigger level is 1, and the tx will
	 * request service when the fifo is at this level, with only 15 spaces.
	 */

	/* find bytes/word */
	if (bits_per_word <= 8)
		bytes_per_word = 1;
	else if (bits_per_word <= 16)
		bytes_per_word = 2;
	else
		bytes_per_word = 4;

	/* use struct pxa2xx_spi_chip->dma_burst_size if available */
	if (chip_info)
		req_burst_size = chip_info->dma_burst_size;
	else {
		switch (chip->dma_burst_size) {
		default:
			/* if the default burst size is not set,
			 * do it now */
			chip->dma_burst_size = DCMD_BURST8;
		case DCMD_BURST8:
			req_burst_size = 8;
			break;
		case DCMD_BURST16:
			req_burst_size = 16;
			break;
		case DCMD_BURST32:
			req_burst_size = 32;
			break;
		}
	}
	if (req_burst_size <= 8) {
		*burst_code = DCMD_BURST8;
		burst_bytes = 8;
	} else if (req_burst_size <= 16) {
		if (bytes_per_word == 1) {
			/* don't burst more than 1/2 the fifo */
			*burst_code = DCMD_BURST8;
			burst_bytes = 8;
			retval = 1;
		} else {
			*burst_code = DCMD_BURST16;
			burst_bytes = 16;
		}
	} else {
		if (bytes_per_word == 1) {
			/* don't burst more than 1/2 the fifo */
			*burst_code = DCMD_BURST8;
			burst_bytes = 8;
			retval = 1;
		} else if (bytes_per_word == 2) {
			/* don't burst more than 1/2 the fifo */
			*burst_code = DCMD_BURST16;
			burst_bytes = 16;
			retval = 1;
		} else {
			*burst_code = DCMD_BURST32;
			burst_bytes = 32;
		}
	}

	thresh_words = burst_bytes / bytes_per_word;

	/* thresh_words will be between 2 and 8 */
	*threshold = (SSCR1_RxTresh(thresh_words) & SSCR1_RFT)
			| (SSCR1_TxTresh(16-thresh_words) & SSCR1_TFT);

	return retval;
}

static unsigned int ssp_get_clk_div(struct ssp_device *ssp, int rate)
{
	unsigned long ssp_clk = clk_get_rate(ssp->clk);

	if (ssp->type == PXA25x_SSP)
		return ((ssp_clk / (2 * rate) - 1) & 0xff) << 8;
	else
		return ((ssp_clk / rate - 1) & 0xfff) << 8;
}

static void pump_transfers(unsigned long data)
{
	struct driver_data *drv_data = (struct driver_data *)data;
	struct spi_message *message = NULL;
	struct spi_transfer *transfer = NULL;
	struct spi_transfer *previous = NULL;
	struct chip_data *chip = NULL;
	struct ssp_device *ssp = drv_data->ssp;
	void __iomem *reg = drv_data->ioaddr;
	u32 clk_div = 0;
	u8 bits = 0;
	u32 speed = 0;
	u32 cr0;
	u32 cr1;
	u32 dma_thresh = drv_data->cur_chip->dma_threshold;
	u32 dma_burst = drv_data->cur_chip->dma_burst_size;

	/* Get current state information */
	message = drv_data->cur_msg;
	transfer = drv_data->cur_transfer;
	chip = drv_data->cur_chip;

	/* Handle for abort */
	if (message->state == ERROR_STATE) {
		message->status = -EIO;
		giveback(drv_data);
		return;
	}

	/* Handle end of message */
	if (message->state == DONE_STATE) {
		message->status = 0;
		giveback(drv_data);
		return;
	}

	/* Delay if requested at end of transfer before CS change */
	if (message->state == RUNNING_STATE) {
		previous = list_entry(transfer->transfer_list.prev,
					struct spi_transfer,
					transfer_list);
		if (previous->delay_usecs)
			udelay(previous->delay_usecs);

		/* Drop chip select only if cs_change is requested */
		if (previous->cs_change)
			drv_data->cs_control(PXA2XX_CS_DEASSERT);
	}

	/* Check for transfers that need multiple DMA segments */
	if (transfer->len > MAX_DMA_LEN && chip->enable_dma) {

		/* reject already-mapped transfers; PIO won't always work */
		if (message->is_dma_mapped
				|| transfer->rx_dma || transfer->tx_dma) {
			dev_err(&drv_data->pdev->dev,
				"pump_transfers: mapped transfer length "
				"of %lu is greater than %d\n",
				transfer->len, MAX_DMA_LEN);
			message->status = -EINVAL;
			giveback(drv_data);
			return;
		}

		/* warn ... we force this to PIO mode */
		if (printk_ratelimit())
			dev_warn(&message->spi->dev, "pump_transfers: "
				"DMA disabled for transfer length %ld "
				"greater than %d\n",
				(long)drv_data->len, MAX_DMA_LEN);
	}

	/* Setup the transfer state based on the type of transfer */
	if (flush(drv_data) == 0) {
		dev_err(&drv_data->pdev->dev, "pump_transfers: flush failed\n");
		message->status = -EIO;
		giveback(drv_data);
		return;
	}
	drv_data->n_bytes = chip->n_bytes;
	drv_data->dma_width = chip->dma_width;
	drv_data->tx = (void *)transfer->tx_buf;
	drv_data->tx_end = drv_data->tx + transfer->len;
	drv_data->rx = transfer->rx_buf;
	drv_data->rx_end = drv_data->rx + transfer->len;
	drv_data->rx_dma = transfer->rx_dma;
	drv_data->tx_dma = transfer->tx_dma;
	drv_data->len = transfer->len & DCMD_LENGTH;
	drv_data->write = drv_data->tx ? chip->write : null_writer;
	drv_data->read = drv_data->rx ? chip->read : null_reader;

	/* Change speed and bit per word on a per transfer */
	cr0 = chip->cr0;
	if (transfer->speed_hz || transfer->bits_per_word) {

		bits = chip->bits_per_word;
		speed = chip->speed_hz;

		if (transfer->speed_hz)
			speed = transfer->speed_hz;

		if (transfer->bits_per_word)
			bits = transfer->bits_per_word;

		clk_div = ssp_get_clk_div(ssp, speed);

		if (bits <= 8) {
			drv_data->n_bytes = 1;
			drv_data->dma_width = DCMD_WIDTH1;
			drv_data->read = drv_data->read != null_reader ?
						u8_reader : null_reader;
			drv_data->write = drv_data->write != null_writer ?
						u8_writer : null_writer;
		} else if (bits <= 16) {
			drv_data->n_bytes = 2;
			drv_data->dma_width = DCMD_WIDTH2;
			drv_data->read = drv_data->read != null_reader ?
						u16_reader : null_reader;
			drv_data->write = drv_data->write != null_writer ?
						u16_writer : null_writer;
		} else if (bits <= 32) {
			drv_data->n_bytes = 4;
			drv_data->dma_width = DCMD_WIDTH4;
			drv_data->read = drv_data->read != null_reader ?
						u32_reader : null_reader;
			drv_data->write = drv_data->write != null_writer ?
						u32_writer : null_writer;
		}
		/* if bits/word is changed in dma mode, then must check the
		 * thresholds and burst also */
		if (chip->enable_dma) {
			if (set_dma_burst_and_threshold(chip, message->spi,
							bits, &dma_burst,
							&dma_thresh))
				if (printk_ratelimit())
					dev_warn(&message->spi->dev,
						"pump_transfers: "
						"DMA burst size reduced to "
						"match bits_per_word\n");
		}

		cr0 = clk_div
			| SSCR0_Motorola
			| SSCR0_DataSize(bits > 16 ? bits - 16 : bits)
			| SSCR0_SSE
			| (bits > 16 ? SSCR0_EDSS : 0);
	}

	message->state = RUNNING_STATE;

	/* Try to map dma buffer and do a dma transfer if successful, but
	 * only if the length is non-zero and less than MAX_DMA_LEN.
	 *
	 * Zero-length non-descriptor DMA is illegal on PXA2xx; force use
	 * of PIO instead.  Care is needed above because the transfer may
	 * have have been passed with buffers that are already dma mapped.
	 * A zero-length transfer in PIO mode will not try to write/read
	 * to/from the buffers
	 *
	 * REVISIT large transfers are exactly where we most want to be
	 * using DMA.  If this happens much, split those transfers into
	 * multiple DMA segments rather than forcing PIO.
	 */
	drv_data->dma_mapped = 0;
	if (drv_data->len > 0 && drv_data->len <= MAX_DMA_LEN)
		drv_data->dma_mapped = map_dma_buffers(drv_data);
	if (drv_data->dma_mapped) {

		/* Ensure we have the correct interrupt handler */
		drv_data->transfer_handler = dma_transfer;

		/* Setup rx DMA Channel */
		DCSR(drv_data->rx_channel) = RESET_DMA_CHANNEL;
		DSADR(drv_data->rx_channel) = drv_data->ssdr_physical;
		DTADR(drv_data->rx_channel) = drv_data->rx_dma;
		if (drv_data->rx == drv_data->null_dma_buf)
			/* No target address increment */
			DCMD(drv_data->rx_channel) = DCMD_FLOWSRC
							| drv_data->dma_width
							| dma_burst
							| drv_data->len;
		else
			DCMD(drv_data->rx_channel) = DCMD_INCTRGADDR
							| DCMD_FLOWSRC
							| drv_data->dma_width
							| dma_burst
							| drv_data->len;

		/* Setup tx DMA Channel */
		DCSR(drv_data->tx_channel) = RESET_DMA_CHANNEL;
		DSADR(drv_data->tx_channel) = drv_data->tx_dma;
		DTADR(drv_data->tx_channel) = drv_data->ssdr_physical;
		if (drv_data->tx == drv_data->null_dma_buf)
			/* No source address increment */
			DCMD(drv_data->tx_channel) = DCMD_FLOWTRG
							| drv_data->dma_width
							| dma_burst
							| drv_data->len;
		else
			DCMD(drv_data->tx_channel) = DCMD_INCSRCADDR
							| DCMD_FLOWTRG
							| drv_data->dma_width
							| dma_burst
							| drv_data->len;

		/* Enable dma end irqs on SSP to detect end of transfer */
		if (drv_data->ssp_type == PXA25x_SSP)
			DCMD(drv_data->tx_channel) |= DCMD_ENDIRQEN;

		/* Clear status and start DMA engine */
		cr1 = chip->cr1 | dma_thresh | drv_data->dma_cr1;
		write_SSSR(drv_data->clear_sr, reg);
		DCSR(drv_data->rx_channel) |= DCSR_RUN;
		DCSR(drv_data->tx_channel) |= DCSR_RUN;
	} else {
		/* Ensure we have the correct interrupt handler	*/
		drv_data->transfer_handler = interrupt_transfer;

		/* Clear status  */
		cr1 = chip->cr1 | chip->threshold | drv_data->int_cr1;
		write_SSSR(drv_data->clear_sr, reg);
	}

	/* see if we need to reload the config registers */
	if ((read_SSCR0(reg) != cr0)
		|| (read_SSCR1(reg) & SSCR1_CHANGE_MASK) !=
			(cr1 & SSCR1_CHANGE_MASK)) {

		/* stop the SSP, and update the other bits */
		write_SSCR0(cr0 & ~SSCR0_SSE, reg);
		if (drv_data->ssp_type != PXA25x_SSP)
			write_SSTO(chip->timeout, reg);
		/* first set CR1 without interrupt and service enables */
		write_SSCR1(cr1 & SSCR1_CHANGE_MASK, reg);
		/* restart the SSP */
		write_SSCR0(cr0, reg);

	} else {
		if (drv_data->ssp_type != PXA25x_SSP)
			write_SSTO(chip->timeout, reg);
	}

	/* FIXME, need to handle cs polarity,
	 * this driver uses struct pxa2xx_spi_chip.cs_control to
	 * specify a CS handling function, and it ignores most
	 * struct spi_device.mode[s], including SPI_CS_HIGH */
	cs_assert(drv_data);

	/* after chip select, release the data by enabling service
	 * requests and interrupts, without changing any mode bits */
	write_SSCR1(cr1, reg);
}

static void pump_messages(struct work_struct *work)
{
	struct driver_data *drv_data =
		container_of(work, struct driver_data, pump_messages);
	unsigned long flags;

	/* Lock queue and check for queue work */
	spin_lock_irqsave(&drv_data->lock, flags);
	if (list_empty(&drv_data->queue) || drv_data->run == QUEUE_STOPPED) {
		drv_data->busy = 0;
		spin_unlock_irqrestore(&drv_data->lock, flags);
		return;
	}

	/* Make sure we are not already running a message */
	if (drv_data->cur_msg) {
		spin_unlock_irqrestore(&drv_data->lock, flags);
		return;
	}

	/* Extract head of queue */
	drv_data->cur_msg = list_entry(drv_data->queue.next,
					struct spi_message, queue);
	list_del_init(&drv_data->cur_msg->queue);

	/* Initial message state*/
	drv_data->cur_msg->state = START_STATE;
	drv_data->cur_transfer = list_entry(drv_data->cur_msg->transfers.next,
						struct spi_transfer,
						transfer_list);

	/* prepare to setup the SSP, in pump_transfers, using the per
	 * chip configuration */
	drv_data->cur_chip = spi_get_ctldata(drv_data->cur_msg->spi);

	/* Mark as busy and launch transfers */
	tasklet_schedule(&drv_data->pump_transfers);

	drv_data->busy = 1;
	spin_unlock_irqrestore(&drv_data->lock, flags);
}

static int transfer(struct spi_device *spi, struct spi_message *msg)
{
	struct driver_data *drv_data = spi_master_get_devdata(spi->master);
	unsigned long flags;

	spin_lock_irqsave(&drv_data->lock, flags);

	if (drv_data->run == QUEUE_STOPPED) {
		spin_unlock_irqrestore(&drv_data->lock, flags);
		return -ESHUTDOWN;
	}

	msg->actual_length = 0;
	msg->status = -EINPROGRESS;
	msg->state = START_STATE;

	list_add_tail(&msg->queue, &drv_data->queue);

	if (drv_data->run == QUEUE_RUNNING && !drv_data->busy)
		queue_work(drv_data->workqueue, &drv_data->pump_messages);

	spin_unlock_irqrestore(&drv_data->lock, flags);

	return 0;
}

/* the spi->mode bits understood by this driver: */
#define MODEBITS (SPI_CPOL | SPI_CPHA)

static int setup_cs(struct spi_device *spi, struct chip_data *chip,
		    struct pxa2xx_spi_chip *chip_info)
{
	int err = 0;
	
	if (chip_info == NULL)
		return 0;

	/* NOTE: setup() can be called multiple times, possibly with
	 * different chip_info, previously requested GPIO shall be
	 * released, stumped :(
	 */
	if (gpio_is_valid(chip->gpio_cs))
		gpio_free(chip->gpio_cs);

	if (chip_info->cs_control) {
		chip->cs_control = chip_info->cs_control;
		return 0;
	}

	if (gpio_is_valid(chip_info->gpio_cs)) {
		err = gpio_request(chip_info->gpio_cs, "SPI_CS");
		if (err) {
			dev_err(&spi->dev, "failed to request CS GPIO%d\n",
					chip_info->gpio_cs);
			return err;
		}

		chip->gpio_cs = chip_info->gpio_cs;
		chip->gpio_cs_inverted = spi->mode & SPI_CS_HIGH;

		gpio_direction_output(chip->gpio_cs, !chip->gpio_cs_inverted);
	}

	return err;
}

static int setup(struct spi_device *spi)
{
	struct pxa2xx_spi_chip *chip_info = NULL;
	struct chip_data *chip;
	struct driver_data *drv_data = spi_master_get_devdata(spi->master);
	struct ssp_device *ssp = drv_data->ssp;
	unsigned int clk_div;

	if (!spi->bits_per_word)
		spi->bits_per_word = 8;

	if (drv_data->ssp_type != PXA25x_SSP
		&& (spi->bits_per_word < 4 || spi->bits_per_word > 32)) {
		dev_err(&spi->dev, "failed setup: ssp_type=%d, bits/wrd=%d "
				"b/w not 4-32 for type non-PXA25x_SSP\n",
				drv_data->ssp_type, spi->bits_per_word);
		return -EINVAL;
	}
	else if (drv_data->ssp_type == PXA25x_SSP
			&& (spi->bits_per_word < 4
				|| spi->bits_per_word > 16)) {
		dev_err(&spi->dev, "failed setup: ssp_type=%d, bits/wrd=%d "
				"b/w not 4-16 for type PXA25x_SSP\n",
				drv_data->ssp_type, spi->bits_per_word);
		return -EINVAL;
	}

	if (spi->mode & ~MODEBITS) {
		dev_dbg(&spi->dev, "setup: unsupported mode bits %x\n",
			spi->mode & ~MODEBITS);
		return -EINVAL;
	}

	/* Only alloc on first setup */
	chip = spi_get_ctldata(spi);
	if (!chip) {
		chip = kzalloc(sizeof(struct chip_data), GFP_KERNEL);
		if (!chip) {
			dev_err(&spi->dev,
				"failed setup: can't allocate chip data\n");
			return -ENOMEM;
		}

		chip->gpio_cs = -1;
		chip->enable_dma = 0;
		chip->timeout = 1000;
		chip->threshold = SSCR1_RxTresh(1) | SSCR1_TxTresh(1);
		chip->dma_burst_size = drv_data->master_info->enable_dma ?
					DCMD_BURST8 : 0;
	}

	/* protocol drivers may change the chip settings, so...
	 * if chip_info exists, use it */
	chip_info = spi->controller_data;

	/* chip_info isn't always needed */
	chip->cr1 = 0;
	if (chip_info) {
		chip->timeout = chip_info->timeout;

		chip->threshold = (SSCR1_RxTresh(chip_info->rx_threshold) &
								SSCR1_RFT) |
				(SSCR1_TxTresh(chip_info->tx_threshold) &
								SSCR1_TFT);

		chip->enable_dma = chip_info->dma_burst_size != 0
					&& drv_data->master_info->enable_dma;
		chip->dma_threshold = 0;

		if (chip_info->enable_loopback)
			chip->cr1 = SSCR1_LBM;
	}

	/* set dma burst and threshold outside of chip_info path so that if
	 * chip_info goes away after setting chip->enable_dma, the
	 * burst and threshold can still respond to changes in bits_per_word */
	if (chip->enable_dma) {
		/* set up legal burst and threshold for dma */
		if (set_dma_burst_and_threshold(chip, spi, spi->bits_per_word,
						&chip->dma_burst_size,
						&chip->dma_threshold)) {
			dev_warn(&spi->dev, "in setup: DMA burst size reduced "
					"to match bits_per_word\n");
		}
	}

	clk_div = ssp_get_clk_div(ssp, spi->max_speed_hz);
	chip->speed_hz = spi->max_speed_hz;

	chip->cr0 = clk_div
			| SSCR0_Motorola
			| SSCR0_DataSize(spi->bits_per_word > 16 ?
				spi->bits_per_word - 16 : spi->bits_per_word)
			| SSCR0_SSE
			| (spi->bits_per_word > 16 ? SSCR0_EDSS : 0);
	chip->cr1 &= ~(SSCR1_SPO | SSCR1_SPH);
	chip->cr1 |= (((spi->mode & SPI_CPHA) != 0) ? SSCR1_SPH : 0)
			| (((spi->mode & SPI_CPOL) != 0) ? SSCR1_SPO : 0);

	/* NOTE:  PXA25x_SSP _could_ use external clocking ... */
	if (drv_data->ssp_type != PXA25x_SSP)
		dev_dbg(&spi->dev, "%d bits/word, %ld Hz, mode %d\n",
				spi->bits_per_word,
				clk_get_rate(ssp->clk)
					/ (1 + ((chip->cr0 & SSCR0_SCR) >> 8)),
				spi->mode & 0x3);
	else
		dev_dbg(&spi->dev, "%d bits/word, %ld Hz, mode %d\n",
				spi->bits_per_word,
				clk_get_rate(ssp->clk)
					/ (1 + ((chip->cr0 & SSCR0_SCR) >> 8)),
				spi->mode & 0x3);

	if (spi->bits_per_word <= 8) {
		chip->n_bytes = 1;
		chip->dma_width = DCMD_WIDTH1;
		chip->read = u8_reader;
		chip->write = u8_writer;
	} else if (spi->bits_per_word <= 16) {
		chip->n_bytes = 2;
		chip->dma_width = DCMD_WIDTH2;
		chip->read = u16_reader;
		chip->write = u16_writer;
	} else if (spi->bits_per_word <= 32) {
		chip->cr0 |= SSCR0_EDSS;
		chip->n_bytes = 4;
		chip->dma_width = DCMD_WIDTH4;
		chip->read = u32_reader;
		chip->write = u32_writer;
	} else {
		dev_err(&spi->dev, "invalid wordsize\n");
		return -ENODEV;
	}
	chip->bits_per_word = spi->bits_per_word;

	spi_set_ctldata(spi, chip);

	return setup_cs(spi, chip, chip_info);
}

static void cleanup(struct spi_device *spi)
{
	struct chip_data *chip = spi_get_ctldata(spi);

	if (gpio_is_valid(chip->gpio_cs))
		gpio_free(chip->gpio_cs);

	kfree(chip);
}

static int __init init_queue(struct driver_data *drv_data)
{
	INIT_LIST_HEAD(&drv_data->queue);
	spin_lock_init(&drv_data->lock);

	drv_data->run = QUEUE_STOPPED;
	drv_data->busy = 0;

	tasklet_init(&drv_data->pump_transfers,
			pump_transfers,	(unsigned long)drv_data);

	INIT_WORK(&drv_data->pump_messages, pump_messages);
	drv_data->workqueue = create_singlethread_workqueue(
					drv_data->master->dev.parent->bus_id);
	if (drv_data->workqueue == NULL)
		return -EBUSY;

	return 0;
}

static int start_queue(struct driver_data *drv_data)
{
	unsigned long flags;

	spin_lock_irqsave(&drv_data->lock, flags);

	if (drv_data->run == QUEUE_RUNNING || drv_data->busy) {
		spin_unlock_irqrestore(&drv_data->lock, flags);
		return -EBUSY;
	}

	drv_data->run = QUEUE_RUNNING;
	drv_data->cur_msg = NULL;
	drv_data->cur_transfer = NULL;
	drv_data->cur_chip = NULL;
	spin_unlock_irqrestore(&drv_data->lock, flags);

	queue_work(drv_data->workqueue, &drv_data->pump_messages);

	return 0;
}

static int stop_queue(struct driver_data *drv_data)
{
	unsigned long flags;
	unsigned limit = 500;
	int status = 0;

	spin_lock_irqsave(&drv_data->lock, flags);

	/* This is a bit lame, but is optimized for the common execution path.
	 * A wait_queue on the drv_data->busy could be used, but then the common
	 * execution path (pump_messages) would be required to call wake_up or
	 * friends on every SPI message. Do this instead */
	drv_data->run = QUEUE_STOPPED;
	while (!list_empty(&drv_data->queue) && drv_data->busy && limit--) {
		spin_unlock_irqrestore(&drv_data->lock, flags);
		msleep(10);
		spin_lock_irqsave(&drv_data->lock, flags);
	}

	if (!list_empty(&drv_data->queue) || drv_data->busy)
		status = -EBUSY;

	spin_unlock_irqrestore(&drv_data->lock, flags);

	return status;
}

static int destroy_queue(struct driver_data *drv_data)
{
	int status;

	status = stop_queue(drv_data);
	/* we are unloading the module or failing to load (only two calls
	 * to this routine), and neither call can handle a return value.
	 * However, destroy_workqueue calls flush_workqueue, and that will
	 * block until all work is done.  If the reason that stop_queue
	 * timed out is that the work will never finish, then it does no
	 * good to call destroy_workqueue, so return anyway. */
	if (status != 0)
		return status;

	destroy_workqueue(drv_data->workqueue);

	return 0;
}

static int __init pxa2xx_spi_probe(struct platform_device *pdev)
{
	struct device *dev = &pdev->dev;
	struct pxa2xx_spi_master *platform_info;
	struct spi_master *master;
	struct driver_data *drv_data = NULL;
	struct ssp_device *ssp;
	int status = 0;

	platform_info = dev->platform_data;

	ssp = ssp_request(pdev->id, pdev->name);
	if (ssp == NULL) {
		dev_err(&pdev->dev, "failed to request SSP%d\n", pdev->id);
		return -ENODEV;
	}

	/* Allocate master with space for drv_data and null dma buffer */
	master = spi_alloc_master(dev, sizeof(struct driver_data) + 16);
	if (!master) {
		dev_err(&pdev->dev, "can not alloc spi_master\n");
		ssp_free(ssp);
		return -ENOMEM;
	}
	drv_data = spi_master_get_devdata(master);
	drv_data->master = master;
	drv_data->master_info = platform_info;
	drv_data->pdev = pdev;
	drv_data->ssp = ssp;

	master->bus_num = pdev->id;
	master->num_chipselect = platform_info->num_chipselect;
	master->cleanup = cleanup;
	master->setup = setup;
	master->transfer = transfer;

	drv_data->ssp_type = ssp->type;
	drv_data->null_dma_buf = (u32 *)ALIGN((u32)(drv_data +
						sizeof(struct driver_data)), 8);

	drv_data->ioaddr = ssp->mmio_base;
	drv_data->ssdr_physical = ssp->phys_base + SSDR;
	if (ssp->type == PXA25x_SSP) {
		drv_data->int_cr1 = SSCR1_TIE | SSCR1_RIE;
		drv_data->dma_cr1 = 0;
		drv_data->clear_sr = SSSR_ROR;
		drv_data->mask_sr = SSSR_RFS | SSSR_TFS | SSSR_ROR;
	} else {
		drv_data->int_cr1 = SSCR1_TIE | SSCR1_RIE | SSCR1_TINTE;
		drv_data->dma_cr1 = SSCR1_TSRE | SSCR1_RSRE | SSCR1_TINTE;
		drv_data->clear_sr = SSSR_ROR | SSSR_TINT;
		drv_data->mask_sr = SSSR_TINT | SSSR_RFS | SSSR_TFS | SSSR_ROR;
	}

	status = request_irq(ssp->irq, ssp_int, 0, dev->bus_id, drv_data);
	if (status < 0) {
		dev_err(&pdev->dev, "can not get IRQ\n");
		goto out_error_master_alloc;
	}

	/* Setup DMA if requested */
	drv_data->tx_channel = -1;
	drv_data->rx_channel = -1;
	if (platform_info->enable_dma) {

		/* Get two DMA channels	(rx and tx) */
		drv_data->rx_channel = pxa_request_dma("pxa2xx_spi_ssp_rx",
							DMA_PRIO_HIGH,
							dma_handler,
							drv_data);
		if (drv_data->rx_channel < 0) {
			dev_err(dev, "problem (%d) requesting rx channel\n",
				drv_data->rx_channel);
			status = -ENODEV;
			goto out_error_irq_alloc;
		}
		drv_data->tx_channel = pxa_request_dma("pxa2xx_spi_ssp_tx",
							DMA_PRIO_MEDIUM,
							dma_handler,
							drv_data);
		if (drv_data->tx_channel < 0) {
			dev_err(dev, "problem (%d) requesting tx channel\n",
				drv_data->tx_channel);
			status = -ENODEV;
			goto out_error_dma_alloc;
		}

		DRCMR(ssp->drcmr_rx) = DRCMR_MAPVLD | drv_data->rx_channel;
		DRCMR(ssp->drcmr_tx) = DRCMR_MAPVLD | drv_data->tx_channel;
	}

	/* Enable SOC clock */
	clk_enable(ssp->clk);

	/* Load default SSP configuration */
	write_SSCR0(0, drv_data->ioaddr);
	write_SSCR1(SSCR1_RxTresh(4) | SSCR1_TxTresh(12), drv_data->ioaddr);
	write_SSCR0(SSCR0_SerClkDiv(2)
			| SSCR0_Motorola
			| SSCR0_DataSize(8),
			drv_data->ioaddr);
	if (drv_data->ssp_type != PXA25x_SSP)
		write_SSTO(0, drv_data->ioaddr);
	write_SSPSP(0, drv_data->ioaddr);

	/* Initial and start queue */
	status = init_queue(drv_data);
	if (status != 0) {
		dev_err(&pdev->dev, "problem initializing queue\n");
		goto out_error_clock_enabled;
	}
	status = start_queue(drv_data);
	if (status != 0) {
		dev_err(&pdev->dev, "problem starting queue\n");
		goto out_error_clock_enabled;
	}

	/* Register with the SPI framework */
	platform_set_drvdata(pdev, drv_data);
	status = spi_register_master(master);
	if (status != 0) {
		dev_err(&pdev->dev, "problem registering spi master\n");
		goto out_error_queue_alloc;
	}

	return status;

out_error_queue_alloc:
	destroy_queue(drv_data);

out_error_clock_enabled:
	clk_disable(ssp->clk);

out_error_dma_alloc:
	if (drv_data->tx_channel != -1)
		pxa_free_dma(drv_data->tx_channel);
	if (drv_data->rx_channel != -1)
		pxa_free_dma(drv_data->rx_channel);

out_error_irq_alloc:
	free_irq(ssp->irq, drv_data);

out_error_master_alloc:
	spi_master_put(master);
	ssp_free(ssp);
	return status;
}

static int pxa2xx_spi_remove(struct platform_device *pdev)
{
	struct driver_data *drv_data = platform_get_drvdata(pdev);
	struct ssp_device *ssp = drv_data->ssp;
	int status = 0;

	if (!drv_data)
		return 0;

	/* Remove the queue */
	status = destroy_queue(drv_data);
	if (status != 0)
		/* the kernel does not check the return status of this
		 * this routine (mod->exit, within the kernel).  Therefore
		 * nothing is gained by returning from here, the module is
		 * going away regardless, and we should not leave any more
		 * resources allocated than necessary.  We cannot free the
		 * message memory in drv_data->queue, but we can release the
		 * resources below.  I think the kernel should honor -EBUSY
		 * returns but... */
		dev_err(&pdev->dev, "pxa2xx_spi_remove: workqueue will not "
			"complete, message memory not freed\n");

	/* Disable the SSP at the peripheral and SOC level */
	write_SSCR0(0, drv_data->ioaddr);
	clk_disable(ssp->clk);

	/* Release DMA */
	if (drv_data->master_info->enable_dma) {
		DRCMR(ssp->drcmr_rx) = 0;
		DRCMR(ssp->drcmr_tx) = 0;
		pxa_free_dma(drv_data->tx_channel);
		pxa_free_dma(drv_data->rx_channel);
	}

	/* Release IRQ */
	free_irq(ssp->irq, drv_data);

	/* Release SSP */
	ssp_free(ssp);

	/* Disconnect from the SPI framework */
	spi_unregister_master(drv_data->master);

	/* Prevent double remove */
	platform_set_drvdata(pdev, NULL);

	return 0;
}

static void pxa2xx_spi_shutdown(struct platform_device *pdev)
{
	int status = 0;

	if ((status = pxa2xx_spi_remove(pdev)) != 0)
		dev_err(&pdev->dev, "shutdown failed with %d\n", status);
}

#ifdef CONFIG_PM

static int pxa2xx_spi_suspend(struct platform_device *pdev, pm_message_t state)
{
	struct driver_data *drv_data = platform_get_drvdata(pdev);
	struct ssp_device *ssp = drv_data->ssp;
	int status = 0;

	status = stop_queue(drv_data);
	if (status != 0)
		return status;
	write_SSCR0(0, drv_data->ioaddr);
	clk_disable(ssp->clk);

	return 0;
}

static int pxa2xx_spi_resume(struct platform_device *pdev)
{
	struct driver_data *drv_data = platform_get_drvdata(pdev);
	struct ssp_device *ssp = drv_data->ssp;
	int status = 0;

	/* Enable the SSP clock */
	clk_enable(ssp->clk);

	/* Start the queue running */
	status = start_queue(drv_data);
	if (status != 0) {
		dev_err(&pdev->dev, "problem starting queue (%d)\n", status);
		return status;
	}

	return 0;
}
#else
#define pxa2xx_spi_suspend NULL
#define pxa2xx_spi_resume NULL
#endif /* CONFIG_PM */

static struct platform_driver driver = {
	.driver = {
		.name = "pxa2xx-spi",
		.owner = THIS_MODULE,
	},
	.remove = pxa2xx_spi_remove,
	.shutdown = pxa2xx_spi_shutdown,
	.suspend = pxa2xx_spi_suspend,
	.resume = pxa2xx_spi_resume,
};

static int __init pxa2xx_spi_init(void)
{
	return platform_driver_probe(&driver, pxa2xx_spi_probe);
}
module_init(pxa2xx_spi_init);

static void __exit pxa2xx_spi_exit(void)
{
	platform_driver_unregister(&driver);
}
module_exit(pxa2xx_spi_exit);<|MERGE_RESOLUTION|>--- conflicted
+++ resolved
@@ -438,8 +438,7 @@
 	 * a message with an error, or next message is for another chip
 	 */
 	if (!last_transfer->cs_change)
-<<<<<<< HEAD
-		drv_data->cs_control(PXA2XX_CS_DEASSERT);
+		cs_deassert(drv_data);
 	else {
 		struct spi_message *next_msg;
 
@@ -468,13 +467,10 @@
 		if (next_msg && next_msg->spi != msg->spi)
 			next_msg = NULL;
 		if (!next_msg || msg->state == ERROR_STATE)
-			drv_data->cs_control(PXA2XX_CS_DEASSERT);
-	}
-=======
-		cs_deassert(drv_data);
+			cs_deassert(drv_data);
+	}
 
 	drv_data->cur_chip = NULL;
->>>>>>> acfe4fc2
 
 	msg->state = NULL;
 	if (msg->complete)
@@ -557,16 +553,9 @@
 	msg->actual_length += drv_data->len -
 				(drv_data->rx_end - drv_data->rx);
 
-<<<<<<< HEAD
 	/* Transfer delays and chip select release are
 	 * handled in pump_transfers or giveback
 	 */
-=======
-	/* Release chip select if requested, transfer delays are
-	 * handled in pump_transfers */
-	if (drv_data->cs_change)
-		cs_deassert(drv_data);
->>>>>>> acfe4fc2
 
 	/* Move to next transfer */
 	msg->state = next_transfer(drv_data);
@@ -675,16 +664,9 @@
 	drv_data->cur_msg->actual_length += drv_data->len -
 				(drv_data->rx_end - drv_data->rx);
 
-<<<<<<< HEAD
 	/* Transfer delays and chip select release are
 	 * handled in pump_transfers or giveback
 	 */
-=======
-	/* Release chip select if requested, transfer delays are
-	 * handled in pump_transfers */
-	if (drv_data->cs_change)
-		cs_deassert(drv_data);
->>>>>>> acfe4fc2
 
 	/* Move to next transfer */
 	drv_data->cur_msg->state = next_transfer(drv_data);
@@ -929,7 +911,7 @@
 
 		/* Drop chip select only if cs_change is requested */
 		if (previous->cs_change)
-			drv_data->cs_control(PXA2XX_CS_DEASSERT);
+			cs_deassert(drv_data);
 	}
 
 	/* Check for transfers that need multiple DMA segments */
