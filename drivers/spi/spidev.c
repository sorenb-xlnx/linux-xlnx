--- conflicted
+++ resolved
@@ -576,16 +576,9 @@
 		struct device *dev;
 
 		spidev->devt = MKDEV(SPIDEV_MAJOR, minor);
-<<<<<<< HEAD
-		dev = device_create_drvdata(spidev_class, &spi->dev,
-				spidev->devt, spidev,
-				"spidev%d.%d",
-				spi->master->bus_num, spi->chip_select);
-=======
 		dev = device_create(spidev_class, &spi->dev, spidev->devt,
 				    spidev, "spidev%d.%d",
 				    spi->master->bus_num, spi->chip_select);
->>>>>>> 6279fb3a
 		status = IS_ERR(dev) ? PTR_ERR(dev) : 0;
 	} else {
 		dev_dbg(&spi->dev, "no minor number available!\n");
