--- conflicted
+++ resolved
@@ -68,11 +68,7 @@
 				| SPI_LSB_FIRST | SPI_3WIRE | SPI_LOOP)
 
 struct spidev_data {
-<<<<<<< HEAD
-	struct device		dev;
-=======
 	dev_t			devt;
->>>>>>> ecc688ed
 	spinlock_t		spi_lock;
 	struct spi_device	*spi;
 	struct list_head	device_entry;
@@ -607,25 +603,16 @@
 	/* make sure ops on existing fds can abort cleanly */
 	spin_lock_irq(&spidev->spi_lock);
 	spidev->spi = NULL;
-<<<<<<< HEAD
-=======
 	spi_set_drvdata(spi, NULL);
->>>>>>> ecc688ed
 	spin_unlock_irq(&spidev->spi_lock);
 
 	/* prevent new opens */
 	mutex_lock(&device_list_lock);
 	list_del(&spidev->device_entry);
-<<<<<<< HEAD
-	dev_set_drvdata(&spi->dev, NULL);
-	clear_bit(MINOR(spidev->dev.devt), minors);
-	device_unregister(&spidev->dev);
-=======
 	device_destroy(spidev_class, spidev->devt);
 	clear_bit(MINOR(spidev->devt), minors);
 	if (spidev->users == 0)
 		kfree(spidev);
->>>>>>> ecc688ed
 	mutex_unlock(&device_list_lock);
 
 	return 0;
