/*
 * xilinx_spi.c
 *
 * Xilinx SPI controller driver (master mode only)
 *
 * Author: MontaVista Software, Inc.
 *	source@mvista.com
 *
 * 2002-2007 (c) MontaVista Software, Inc.  This file is licensed under the
 * terms of the GNU General Public License version 2.  This program is licensed
 * "as is" without any warranty of any kind, whether express or implied.
 */

#include <linux/module.h>
#include <linux/init.h>
#include <linux/interrupt.h>

#include <linux/spi/spi.h>
#include <linux/spi/spi_bitbang.h>
#include <linux/io.h>

#include "xilinx_spi.h"
#include <linux/spi/xilinx_spi.h>

#define XILINX_SPI_NAME "xilinx_spi"

/* Register definitions as per "OPB Serial Peripheral Interface (SPI) (v1.00e)
 * Product Specification", DS464
 */
#define XSPI_CR_OFFSET		0x60	/* Control Register */

#define XSPI_CR_ENABLE		0x02
#define XSPI_CR_MASTER_MODE	0x04
#define XSPI_CR_CPOL		0x08
#define XSPI_CR_CPHA		0x10
#define XSPI_CR_MODE_MASK	(XSPI_CR_CPHA | XSPI_CR_CPOL)
#define XSPI_CR_TXFIFO_RESET	0x20
#define XSPI_CR_RXFIFO_RESET	0x40
#define XSPI_CR_MANUAL_SSELECT	0x80
#define XSPI_CR_TRANS_INHIBIT	0x100
#define XSPI_CR_LSB_FIRST	0x200

#define XSPI_SR_OFFSET		0x64	/* Status Register */

#define XSPI_SR_RX_EMPTY_MASK	0x01	/* Receive FIFO is empty */
#define XSPI_SR_RX_FULL_MASK	0x02	/* Receive FIFO is full */
#define XSPI_SR_TX_EMPTY_MASK	0x04	/* Transmit FIFO is empty */
#define XSPI_SR_TX_FULL_MASK	0x08	/* Transmit FIFO is full */
#define XSPI_SR_MODE_FAULT_MASK	0x10	/* Mode fault error */

#define XSPI_TXD_OFFSET		0x68	/* Data Transmit Register */
#define XSPI_RXD_OFFSET		0x6c	/* Data Receive Register */

#define XSPI_SSR_OFFSET		0x70	/* 32-bit Slave Select Register */

/* Register definitions as per "OPB IPIF (v3.01c) Product Specification", DS414
 * IPIF registers are 32 bit
 */
#define XIPIF_V123B_DGIER_OFFSET	0x1c	/* IPIF global int enable reg */
#define XIPIF_V123B_GINTR_ENABLE	0x80000000

#define XIPIF_V123B_IISR_OFFSET		0x20	/* IPIF interrupt status reg */
#define XIPIF_V123B_IIER_OFFSET		0x28	/* IPIF interrupt enable reg */

#define XSPI_INTR_MODE_FAULT		0x01	/* Mode fault error */
#define XSPI_INTR_SLAVE_MODE_FAULT	0x02	/* Selected as slave while
						 * disabled */
#define XSPI_INTR_TX_EMPTY		0x04	/* TxFIFO is empty */
#define XSPI_INTR_TX_UNDERRUN		0x08	/* TxFIFO was underrun */
#define XSPI_INTR_RX_FULL		0x10	/* RxFIFO is full */
#define XSPI_INTR_RX_OVERRUN		0x20	/* RxFIFO was overrun */
#define XSPI_INTR_TX_HALF_EMPTY		0x40	/* TxFIFO is half empty */

#define XIPIF_V123B_RESETR_OFFSET	0x40	/* IPIF reset register */
#define XIPIF_V123B_RESET_MASK		0x0a	/* the value to write */

struct xilinx_spi {
	/* bitbang has to be first */
	struct spi_bitbang bitbang;
	struct completion done;
	struct resource mem; /* phys mem */
	void __iomem	*regs;	/* virt. address of the control registers */

	u32		irq;

	u8 *rx_ptr;		/* pointer in the Tx buffer */
	const u8 *tx_ptr;	/* pointer in the Rx buffer */
	int remaining_bytes;	/* the number of bytes left to transfer */
	u8 bits_per_word;
	unsigned int (*read_fn) (void __iomem *);
	void (*write_fn) (u32, void __iomem *);
	void (*tx_fn) (struct xilinx_spi *);
	void (*rx_fn) (struct xilinx_spi *);
};

static void xspi_tx8(struct xilinx_spi *xspi)
{
	xspi->write_fn(*xspi->tx_ptr, xspi->regs + XSPI_TXD_OFFSET);
	xspi->tx_ptr++;
}

static void xspi_tx16(struct xilinx_spi *xspi)
{
	xspi->write_fn(*(u16 *)(xspi->tx_ptr), xspi->regs + XSPI_TXD_OFFSET);
	xspi->tx_ptr += 2;
}

static void xspi_tx32(struct xilinx_spi *xspi)
{
	xspi->write_fn(*(u32 *)(xspi->tx_ptr), xspi->regs + XSPI_TXD_OFFSET);
	xspi->tx_ptr += 4;
}

static void xspi_rx8(struct xilinx_spi *xspi)
{
	u32 data = xspi->read_fn(xspi->regs + XSPI_RXD_OFFSET);
	if (xspi->rx_ptr) {
		*xspi->rx_ptr = data & 0xff;
		xspi->rx_ptr++;
	}
}

static void xspi_rx16(struct xilinx_spi *xspi)
{
	u32 data = xspi->read_fn(xspi->regs + XSPI_RXD_OFFSET);
	if (xspi->rx_ptr) {
		*(u16 *)(xspi->rx_ptr) = data & 0xffff;
		xspi->rx_ptr += 2;
	}
}

static void xspi_rx32(struct xilinx_spi *xspi)
{
	u32 data = xspi->read_fn(xspi->regs + XSPI_RXD_OFFSET);
	if (xspi->rx_ptr) {
		*(u32 *)(xspi->rx_ptr) = data;
		xspi->rx_ptr += 4;
	}
}

static void xspi_init_hw(struct xilinx_spi *xspi)
{
	void __iomem *regs_base = xspi->regs;

	/* Reset the SPI device */
	xspi->write_fn(XIPIF_V123B_RESET_MASK,
		regs_base + XIPIF_V123B_RESETR_OFFSET);
	/* Disable all the interrupts just in case */
	xspi->write_fn(0, regs_base + XIPIF_V123B_IIER_OFFSET);
	/* Enable the global IPIF interrupt */
	xspi->write_fn(XIPIF_V123B_GINTR_ENABLE,
		regs_base + XIPIF_V123B_DGIER_OFFSET);
	/* Deselect the slave on the SPI bus */
	xspi->write_fn(0xffff, regs_base + XSPI_SSR_OFFSET);
	/* Disable the transmitter, enable Manual Slave Select Assertion,
	 * put SPI controller into master mode, and enable it */
	xspi->write_fn(XSPI_CR_TRANS_INHIBIT | XSPI_CR_MANUAL_SSELECT |
		XSPI_CR_MASTER_MODE | XSPI_CR_ENABLE | XSPI_CR_TXFIFO_RESET |
		XSPI_CR_RXFIFO_RESET, regs_base + XSPI_CR_OFFSET);
}

static void xilinx_spi_chipselect(struct spi_device *spi, int is_on)
{
	struct xilinx_spi *xspi = spi_master_get_devdata(spi->master);

	if (is_on == BITBANG_CS_INACTIVE) {
		/* Deselect the slave on the SPI bus */
		xspi->write_fn(0xffff, xspi->regs + XSPI_SSR_OFFSET);
	} else if (is_on == BITBANG_CS_ACTIVE) {
		/* Set the SPI clock phase and polarity */
		u16 cr = xspi->read_fn(xspi->regs + XSPI_CR_OFFSET)
			 & ~XSPI_CR_MODE_MASK;
		if (spi->mode & SPI_CPHA)
			cr |= XSPI_CR_CPHA;
		if (spi->mode & SPI_CPOL)
			cr |= XSPI_CR_CPOL;
		xspi->write_fn(cr, xspi->regs + XSPI_CR_OFFSET);

		/* We do not check spi->max_speed_hz here as the SPI clock
		 * frequency is not software programmable (the IP block design
		 * parameter)
		 */

		/* Activate the chip select */
		xspi->write_fn(~(0x0001 << spi->chip_select),
			xspi->regs + XSPI_SSR_OFFSET);
	}
}

/* spi_bitbang requires custom setup_transfer() to be defined if there is a
 * custom txrx_bufs(). We have nothing to setup here as the SPI IP block
 * supports 8 or 16 bits per word which cannot be changed in software.
 * SPI clock can't be changed in software either.
 * Check for correct bits per word. Chip select delay calculations could be
 * added here as soon as bitbang_work() can be made aware of the delay value.
 */
static int xilinx_spi_setup_transfer(struct spi_device *spi,
		struct spi_transfer *t)
{
	struct xilinx_spi *xspi = spi_master_get_devdata(spi->master);
	u8 bits_per_word;

	bits_per_word = (t && t->bits_per_word)
			 ? t->bits_per_word : spi->bits_per_word;
<<<<<<< HEAD
	if (bits_per_word != 8) {
=======
	if (bits_per_word != xspi->bits_per_word) {
>>>>>>> 3ea6b3d0
		dev_err(&spi->dev, "%s, unsupported bits_per_word=%d\n",
			__func__, bits_per_word);
		return -EINVAL;
	}

	return 0;
}

static int xilinx_spi_setup(struct spi_device *spi)
{
	/* always return 0, we can not check the number of bits.
	 * There are cases when SPI setup is called before any driver is
	 * there, in that case the SPI core defaults to 8 bits, which we
	 * do not support in some cases. But if we return an error, the
	 * SPI device would not be registered and no driver can get hold of it
	 * When the driver is there, it will call SPI setup again with the
	 * correct number of bits per transfer.
	 * If a driver setups with the wrong bit number, it will fail when
	 * it tries to do a transfer
	 */
	return 0;
}

static void xilinx_spi_fill_tx_fifo(struct xilinx_spi *xspi)
{
	u8 sr;

	/* Fill the Tx FIFO with as many bytes as possible */
	sr = xspi->read_fn(xspi->regs + XSPI_SR_OFFSET);
	while ((sr & XSPI_SR_TX_FULL_MASK) == 0 && xspi->remaining_bytes > 0) {
		if (xspi->tx_ptr)
			xspi->tx_fn(xspi);
		else
			xspi->write_fn(0, xspi->regs + XSPI_TXD_OFFSET);
		xspi->remaining_bytes -= xspi->bits_per_word / 8;
		sr = xspi->read_fn(xspi->regs + XSPI_SR_OFFSET);
	}
}

static int xilinx_spi_txrx_bufs(struct spi_device *spi, struct spi_transfer *t)
{
	struct xilinx_spi *xspi = spi_master_get_devdata(spi->master);
	u32 ipif_ier;
	u16 cr;

	/* We get here with transmitter inhibited */

	xspi->tx_ptr = t->tx_buf;
	xspi->rx_ptr = t->rx_buf;
	xspi->remaining_bytes = t->len;
	INIT_COMPLETION(xspi->done);

	xilinx_spi_fill_tx_fifo(xspi);

	/* Enable the transmit empty interrupt, which we use to determine
	 * progress on the transmission.
	 */
	ipif_ier = xspi->read_fn(xspi->regs + XIPIF_V123B_IIER_OFFSET);
	xspi->write_fn(ipif_ier | XSPI_INTR_TX_EMPTY,
		xspi->regs + XIPIF_V123B_IIER_OFFSET);

	/* Start the transfer by not inhibiting the transmitter any longer */
	cr = xspi->read_fn(xspi->regs + XSPI_CR_OFFSET) &
		~XSPI_CR_TRANS_INHIBIT;
	xspi->write_fn(cr, xspi->regs + XSPI_CR_OFFSET);

	wait_for_completion(&xspi->done);

	/* Disable the transmit empty interrupt */
	xspi->write_fn(ipif_ier, xspi->regs + XIPIF_V123B_IIER_OFFSET);

	return t->len - xspi->remaining_bytes;
}


/* This driver supports single master mode only. Hence Tx FIFO Empty
 * is the only interrupt we care about.
 * Receive FIFO Overrun, Transmit FIFO Underrun, Mode Fault, and Slave Mode
 * Fault are not to happen.
 */
static irqreturn_t xilinx_spi_irq(int irq, void *dev_id)
{
	struct xilinx_spi *xspi = dev_id;
	u32 ipif_isr;

	/* Get the IPIF interrupts, and clear them immediately */
	ipif_isr = xspi->read_fn(xspi->regs + XIPIF_V123B_IISR_OFFSET);
	xspi->write_fn(ipif_isr, xspi->regs + XIPIF_V123B_IISR_OFFSET);

	if (ipif_isr & XSPI_INTR_TX_EMPTY) {	/* Transmission completed */
		u16 cr;
		u8 sr;

		/* A transmit has just completed. Process received data and
		 * check for more data to transmit. Always inhibit the
		 * transmitter while the Isr refills the transmit register/FIFO,
		 * or make sure it is stopped if we're done.
		 */
		cr = xspi->read_fn(xspi->regs + XSPI_CR_OFFSET);
		xspi->write_fn(cr | XSPI_CR_TRANS_INHIBIT,
			xspi->regs + XSPI_CR_OFFSET);

		/* Read out all the data from the Rx FIFO */
		sr = xspi->read_fn(xspi->regs + XSPI_SR_OFFSET);
		while ((sr & XSPI_SR_RX_EMPTY_MASK) == 0) {
			xspi->rx_fn(xspi);
			sr = xspi->read_fn(xspi->regs + XSPI_SR_OFFSET);
		}

		/* See if there is more data to send */
		if (xspi->remaining_bytes > 0) {
			xilinx_spi_fill_tx_fifo(xspi);
			/* Start the transfer by not inhibiting the
			 * transmitter any longer
			 */
			xspi->write_fn(cr, xspi->regs + XSPI_CR_OFFSET);
		} else {
			/* No more data to send.
			 * Indicate the transfer is completed.
			 */
			complete(&xspi->done);
		}
	}

	return IRQ_HANDLED;
}

struct spi_master *xilinx_spi_init(struct device *dev, struct resource *mem,
	u32 irq, s16 bus_num)
{
	struct spi_master *master;
	struct xilinx_spi *xspi;
	struct xspi_platform_data *pdata = dev->platform_data;
	int ret;

	if (!pdata) {
		dev_err(dev, "No platform data attached\n");
		return NULL;
	}

	master = spi_alloc_master(dev, sizeof(struct xilinx_spi));
	if (!master)
		return NULL;

	/* the spi->mode bits understood by this driver: */
	master->mode_bits = SPI_CPOL | SPI_CPHA;

	xspi = spi_master_get_devdata(master);
	xspi->bitbang.master = spi_master_get(master);
	xspi->bitbang.chipselect = xilinx_spi_chipselect;
	xspi->bitbang.setup_transfer = xilinx_spi_setup_transfer;
	xspi->bitbang.txrx_bufs = xilinx_spi_txrx_bufs;
	xspi->bitbang.master->setup = xilinx_spi_setup;
	init_completion(&xspi->done);

	if (!request_mem_region(mem->start, resource_size(mem),
		XILINX_SPI_NAME))
		goto put_master;

	xspi->regs = ioremap(mem->start, resource_size(mem));
	if (xspi->regs == NULL) {
		dev_warn(dev, "ioremap failure\n");
		goto map_failed;
	}

	master->bus_num = bus_num;
	master->num_chipselect = pdata->num_chipselect;

	xspi->mem = *mem;
	xspi->irq = irq;
	if (pdata->little_endian) {
		xspi->read_fn = ioread32;
		xspi->write_fn = iowrite32;
	} else {
		xspi->read_fn = ioread32be;
		xspi->write_fn = iowrite32be;
	}
	xspi->bits_per_word = pdata->bits_per_word;
	if (xspi->bits_per_word == 8) {
		xspi->tx_fn = xspi_tx8;
		xspi->rx_fn = xspi_rx8;
	} else if (xspi->bits_per_word == 16) {
		xspi->tx_fn = xspi_tx16;
		xspi->rx_fn = xspi_rx16;
	} else if (xspi->bits_per_word == 32) {
		xspi->tx_fn = xspi_tx32;
		xspi->rx_fn = xspi_rx32;
	} else
		goto unmap_io;


	/* SPI controller initializations */
	xspi_init_hw(xspi);

	/* Register for SPI Interrupt */
	ret = request_irq(xspi->irq, xilinx_spi_irq, 0, XILINX_SPI_NAME, xspi);
	if (ret)
		goto unmap_io;

	ret = spi_bitbang_start(&xspi->bitbang);
	if (ret) {
		dev_err(dev, "spi_bitbang_start FAILED\n");
		goto free_irq;
	}

	dev_info(dev, "at 0x%08llX mapped to 0x%p, irq=%d\n",
		(unsigned long long)mem->start, xspi->regs, xspi->irq);
	return master;

free_irq:
	free_irq(xspi->irq, xspi);
unmap_io:
	iounmap(xspi->regs);
map_failed:
	release_mem_region(mem->start, resource_size(mem));
put_master:
	spi_master_put(master);
	return NULL;
}
EXPORT_SYMBOL(xilinx_spi_init);

void xilinx_spi_deinit(struct spi_master *master)
{
	struct xilinx_spi *xspi;

	xspi = spi_master_get_devdata(master);

	spi_bitbang_stop(&xspi->bitbang);
	free_irq(xspi->irq, xspi);
	iounmap(xspi->regs);

	release_mem_region(xspi->mem.start, resource_size(&xspi->mem));
	spi_master_put(xspi->bitbang.master);
}
EXPORT_SYMBOL(xilinx_spi_deinit);

MODULE_AUTHOR("MontaVista Software, Inc. <source@mvista.com>");
MODULE_DESCRIPTION("Xilinx SPI driver");
MODULE_LICENSE("GPL");<|MERGE_RESOLUTION|>--- conflicted
+++ resolved
@@ -202,11 +202,7 @@
 
 	bits_per_word = (t && t->bits_per_word)
 			 ? t->bits_per_word : spi->bits_per_word;
-<<<<<<< HEAD
-	if (bits_per_word != 8) {
-=======
 	if (bits_per_word != xspi->bits_per_word) {
->>>>>>> 3ea6b3d0
 		dev_err(&spi->dev, "%s, unsupported bits_per_word=%d\n",
 			__func__, bits_per_word);
 		return -EINVAL;
