#!/bin/sh
<<<<<<< HEAD
# extracts .config info from a [b]zImage file
# uses: binoffset (new), dd, zcat, strings, grep
# $arg1 is [b]zImage filename

binoffset="./scripts/binoffset"
test -e $binoffset || cc -o $binoffset ./scripts/binoffset.c || exit 1

IKCFG_ST="0x49 0x4b 0x43 0x46 0x47 0x5f 0x53 0x54"
IKCFG_ED="0x49 0x4b 0x43 0x46 0x47 0x5f 0x45 0x44"
dump_config() {
    file="$1"

    start=`$binoffset $file $IKCFG_ST 2>/dev/null`
    [ "$?" != "0" ] && start="-1"
    if [ "$start" -eq "-1" ]; then
	return
    fi
    end=`$binoffset $file $IKCFG_ED 2>/dev/null`
    [ "$?" != "0" ] && end="-1"
    if [ "$end" -eq "-1" ]; then
	return
    fi

    start=`expr $start + 8`
    size=`expr $end - $start`

    dd if="$file" ibs=1 skip="$start" count="$size" 2>/dev/null | zcat

    clean_up
    exit 0
}


usage()
=======
# ----------------------------------------------------------------------
# extract-ikconfig - Extract the .config file from a kernel image
#
# This will only work when the kernel was compiled with CONFIG_IKCONFIG.
#
# The obscure use of the "tr" filter is to work around older versions of
# "grep" that report the byte offset of the line instead of the pattern.
#
# (c) 2009, Dick Streefland <dick@streefland.net>
# Licensed under the terms of the GNU General Public License.
# ----------------------------------------------------------------------

gz1='\037\213\010'
gz2='01'
cf1='IKCFG_ST\037\213\010'
cf2='0123456789'

dump_config()
>>>>>>> 1d2b9755
{
	if	pos=`tr "$cf1\n$cf2" "\n$cf2=" < "$1" | grep -abo "^$cf2"`
	then
		pos=${pos%%:*}
		tail -c+$(($pos+8)) "$1" | zcat -q
		exit 0
	fi
}

# Check invocation:
me=${0##*/}
img=$1
if	[ $# -ne 1 -o ! -s "$img" ]
then
	echo "Usage: $me <kernel-image>" >&2
	exit 2
fi

<<<<<<< HEAD
TMPFILE=`mktemp -t ikconfig-XXXXXX` || exit 1
image="$1"

# vmlinux: Attempt to dump the configuration from the file directly
dump_config "$image"

GZHDR1="0x1f 0x8b 0x08 0x00"
GZHDR2="0x1f 0x8b 0x08 0x08"

ELFHDR="0x7f 0x45 0x4c 0x46"

# vmlinux.gz: Check for a compressed images
off=`$binoffset "$image" $GZHDR1 2>/dev/null`
[ "$?" != "0" ] && off="-1"
if [ "$off" -eq "-1" ]; then
	off=`$binoffset "$image" $GZHDR2 2>/dev/null`
	[ "$?" != "0" ] && off="-1"
fi
if [ "$off" -eq "0" ]; then
	zcat <"$image" >"$TMPFILE"
	dump_config "$TMPFILE"
elif [ "$off" -ne "-1" ]; then
	(dd ibs="$off" skip=1 count=0 && dd bs=512k) <"$image" 2>/dev/null | \
		zcat >"$TMPFILE"
	dump_config "$TMPFILE"

# check if this is simply an ELF file
else
	off=`$binoffset "$image" $ELFHDR 2>/dev/null`
	[ "$?" != "0" ] && off="-1"
	if [ "$off" -eq "0" ]; then
		dump_config "$image"
	fi
fi

echo "ERROR: Unable to extract kernel configuration information."
echo "       This kernel image may not have the config info."

clean_up
=======
# Initial attempt for uncompressed images or objects:
dump_config "$img"

# That didn't work, so decompress and try again:
tmp=/tmp/ikconfig$$
trap "rm -f $tmp" 0
for	pos in `tr "$gz1\n$gz2" "\n$gz2=" < "$img" | grep -abo "^$gz2"`
do
	pos=${pos%%:*}
	tail -c+$pos "$img" | zcat 2> /dev/null > $tmp
	dump_config $tmp
done

# Bail out:
echo "$me: Cannot find kernel config." >&2
>>>>>>> 1d2b9755
exit 1<|MERGE_RESOLUTION|>--- conflicted
+++ resolved
@@ -1,40 +1,4 @@
 #!/bin/sh
-<<<<<<< HEAD
-# extracts .config info from a [b]zImage file
-# uses: binoffset (new), dd, zcat, strings, grep
-# $arg1 is [b]zImage filename
-
-binoffset="./scripts/binoffset"
-test -e $binoffset || cc -o $binoffset ./scripts/binoffset.c || exit 1
-
-IKCFG_ST="0x49 0x4b 0x43 0x46 0x47 0x5f 0x53 0x54"
-IKCFG_ED="0x49 0x4b 0x43 0x46 0x47 0x5f 0x45 0x44"
-dump_config() {
-    file="$1"
-
-    start=`$binoffset $file $IKCFG_ST 2>/dev/null`
-    [ "$?" != "0" ] && start="-1"
-    if [ "$start" -eq "-1" ]; then
-	return
-    fi
-    end=`$binoffset $file $IKCFG_ED 2>/dev/null`
-    [ "$?" != "0" ] && end="-1"
-    if [ "$end" -eq "-1" ]; then
-	return
-    fi
-
-    start=`expr $start + 8`
-    size=`expr $end - $start`
-
-    dd if="$file" ibs=1 skip="$start" count="$size" 2>/dev/null | zcat
-
-    clean_up
-    exit 0
-}
-
-
-usage()
-=======
 # ----------------------------------------------------------------------
 # extract-ikconfig - Extract the .config file from a kernel image
 #
@@ -53,7 +17,6 @@
 cf2='0123456789'
 
 dump_config()
->>>>>>> 1d2b9755
 {
 	if	pos=`tr "$cf1\n$cf2" "\n$cf2=" < "$1" | grep -abo "^$cf2"`
 	then
@@ -72,47 +35,6 @@
 	exit 2
 fi
 
-<<<<<<< HEAD
-TMPFILE=`mktemp -t ikconfig-XXXXXX` || exit 1
-image="$1"
-
-# vmlinux: Attempt to dump the configuration from the file directly
-dump_config "$image"
-
-GZHDR1="0x1f 0x8b 0x08 0x00"
-GZHDR2="0x1f 0x8b 0x08 0x08"
-
-ELFHDR="0x7f 0x45 0x4c 0x46"
-
-# vmlinux.gz: Check for a compressed images
-off=`$binoffset "$image" $GZHDR1 2>/dev/null`
-[ "$?" != "0" ] && off="-1"
-if [ "$off" -eq "-1" ]; then
-	off=`$binoffset "$image" $GZHDR2 2>/dev/null`
-	[ "$?" != "0" ] && off="-1"
-fi
-if [ "$off" -eq "0" ]; then
-	zcat <"$image" >"$TMPFILE"
-	dump_config "$TMPFILE"
-elif [ "$off" -ne "-1" ]; then
-	(dd ibs="$off" skip=1 count=0 && dd bs=512k) <"$image" 2>/dev/null | \
-		zcat >"$TMPFILE"
-	dump_config "$TMPFILE"
-
-# check if this is simply an ELF file
-else
-	off=`$binoffset "$image" $ELFHDR 2>/dev/null`
-	[ "$?" != "0" ] && off="-1"
-	if [ "$off" -eq "0" ]; then
-		dump_config "$image"
-	fi
-fi
-
-echo "ERROR: Unable to extract kernel configuration information."
-echo "       This kernel image may not have the config info."
-
-clean_up
-=======
 # Initial attempt for uncompressed images or objects:
 dump_config "$img"
 
@@ -128,5 +50,4 @@
 
 # Bail out:
 echo "$me: Cannot find kernel config." >&2
->>>>>>> 1d2b9755
 exit 1