#!/usr/bin/perl -w
# (c) 2008, Steven Rostedt <srostedt@redhat.com>
# Licensed under the terms of the GNU GPL License version 2
#
# recordmcount.pl - makes a section called __mcount_loc that holds
#                   all the offsets to the calls to mcount.
#
#
# What we want to end up with this is that each object file will have a
# section called __mcount_loc that will hold the list of pointers to mcount
# callers. After final linking, the vmlinux will have within .init.data the
# list of all callers to mcount between __start_mcount_loc and __stop_mcount_loc.
# Later on boot up, the kernel will read this list, save the locations and turn
# them into nops. When tracing or profiling is later enabled, these locations
# will then be converted back to pointers to some function.
#
# This is no easy feat. This script is called just after the original
# object is compiled and before it is linked.
#
# When parse this object file using 'objdump', the references to the call
# sites are offsets from the section that the call site is in. Hence, all
# functions in a section that has a call site to mcount, will have the
# offset from the beginning of the section and not the beginning of the
# function.
#
# But where this section will reside finally in vmlinx is undetermined at
# this point. So we can't use this kind of offsets to record the final
# address of this call site.
#
# The trick is to change the call offset referring the start of a section to
# referring a function symbol in this section. During the link step, 'ld' will
# compute the final address according to the information we record.
#
# e.g.
#
#  .section ".sched.text", "ax"
#        [...]
#  func1:
#        [...]
#        call mcount  (offset: 0x10)
#        [...]
#        ret
#  .globl fun2
#  func2:             (offset: 0x20)
#        [...]
#        [...]
#        ret
#  func3:
#        [...]
#        call mcount (offset: 0x30)
#        [...]
#
# Both relocation offsets for the mcounts in the above example will be
# offset from .sched.text. If we choose global symbol func2 as a reference and
# make another file called tmp.s with the new offsets:
#
#  .section __mcount_loc
#  .quad  func2 - 0x10
#  .quad  func2 + 0x10
#
# We can then compile this tmp.s into tmp.o, and link it back to the original
# object.
#
# In our algorithm, we will choose the first global function we meet in this
# section as the reference. But this gets hard if there is no global functions
# in this section. In such a case we have to select a local one. E.g. func1:
#
#  .section ".sched.text", "ax"
#  func1:
#        [...]
#        call mcount  (offset: 0x10)
#        [...]
#        ret
#  func2:
#        [...]
#        call mcount (offset: 0x20)
#        [...]
#  .section "other.section"
#
# If we make the tmp.s the same as above, when we link together with
# the original object, we will end up with two symbols for func1:
# one local, one global.  After final compile, we will end up with
# an undefined reference to func1 or a wrong reference to another global
# func1 in other files.
#
# Since local objects can reference local variables, we need to find
# a way to make tmp.o reference the local objects of the original object
# file after it is linked together. To do this, we convert func1
# into a global symbol before linking tmp.o. Then after we link tmp.o
# we will only have a single symbol for func1 that is global.
# We can convert func1 back into a local symbol and we are done.
#
# Here are the steps we take:
#
# 1) Record all the local and weak symbols by using 'nm'
# 2) Use objdump to find all the call site offsets and sections for
#    mcount.
# 3) Compile the list into its own object.
# 4) Do we have to deal with local functions? If not, go to step 8.
# 5) Make an object that converts these local functions to global symbols
#    with objcopy.
# 6) Link together this new object with the list object.
# 7) Convert the local functions back to local symbols and rename
#    the result as the original object.
# 8) Link the object with the list object.
# 9) Move the result back to the original object.
#

use strict;

my $P = $0;
$P =~ s@.*/@@g;

my $V = '0.1';

<<<<<<< HEAD
if ($#ARGV != 10) {
	print "usage: $P arch bits objdump objcopy cc ld nm rm mv is_module inputfile\n";
=======
if ($#ARGV != 11) {
	print "usage: $P arch endian bits objdump objcopy cc ld nm rm mv is_module inputfile\n";
>>>>>>> 6b8e7b6f
	print "version: $V\n";
	exit(1);
}

my ($arch, $endian, $bits, $objdump, $objcopy, $cc,
    $ld, $nm, $rm, $mv, $is_module, $inputfile) = @ARGV;

# This file refers to mcount and shouldn't be ftraced, so lets' ignore it
if ($inputfile =~ m,kernel/trace/ftrace\.o$,) {
    exit(0);
}

# Acceptable sections to record.
my %text_sections = (
     ".text" => 1,
     ".sched.text" => 1,
     ".spinlock.text" => 1,
     ".irqentry.text" => 1,
     ".text.unlikely" => 1,
);

$objdump = "objdump" if ((length $objdump) == 0);
$objcopy = "objcopy" if ((length $objcopy) == 0);
$cc = "gcc" if ((length $cc) == 0);
$ld = "ld" if ((length $ld) == 0);
$nm = "nm" if ((length $nm) == 0);
$rm = "rm" if ((length $rm) == 0);
$mv = "mv" if ((length $mv) == 0);

#print STDERR "running: $P '$arch' '$objdump' '$objcopy' '$cc' '$ld' " .
#    "'$nm' '$rm' '$mv' '$inputfile'\n";

my %locals;		# List of local (static) functions
my %weak;		# List of weak functions
my %convert;		# List of local functions used that needs conversion

my $type;
my $local_regex;	# Match a local function (return function)
my $weak_regex; 	# Match a weak function (return function)
my $section_regex;	# Find the start of a section
my $function_regex;	# Find the name of a function
			#    (return offset and func name)
my $mcount_regex;	# Find the call site to mcount (return offset)
my $alignment;		# The .align value to use for $mcount_section
my $section_type;	# Section header plus possible alignment command
my $can_use_local = 0; 	# If we can use local function references

# Shut up recordmcount if user has older objcopy
my $quiet_recordmcount = ".tmp_quiet_recordmcount";
my $print_warning = 1;
$print_warning = 0 if ( -f $quiet_recordmcount);

##
# check_objcopy - whether objcopy supports --globalize-symbols
#
#  --globalize-symbols came out in 2.17, we must test the version
#  of objcopy, and if it is less than 2.17, then we can not
#  record local functions.
sub check_objcopy
{
    open (IN, "$objcopy --version |") or die "error running $objcopy";
    while (<IN>) {
	if (/objcopy.*\s(\d+)\.(\d+)/) {
	    $can_use_local = 1 if ($1 > 2 || ($1 == 2 && $2 >= 17));
	    last;
	}
    }
    close (IN);

    if (!$can_use_local && $print_warning) {
	print STDERR "WARNING: could not find objcopy version or version " .
	    "is less than 2.17.\n" .
	    "\tLocal function references are disabled.\n";
	open (QUIET, ">$quiet_recordmcount");
	printf QUIET "Disables the warning from recordmcount.pl\n";
	close QUIET;
    }
}

if ($arch eq "x86") {
    if ($bits == 64) {
	$arch = "x86_64";
    } else {
	$arch = "i386";
    }
}

#
# We base the defaults off of i386, the other archs may
# feel free to change them in the below if statements.
#
$local_regex = "^[0-9a-fA-F]+\\s+t\\s+(\\S+)";
$weak_regex = "^[0-9a-fA-F]+\\s+([wW])\\s+(\\S+)";
$section_regex = "Disassembly of section\\s+(\\S+):";
$function_regex = "^([0-9a-fA-F]+)\\s+<(.*?)>:";
$mcount_regex = "^\\s*([0-9a-fA-F]+):.*\\smcount\$";
$section_type = '@progbits';
$type = ".long";

if ($arch eq "x86_64") {
    $mcount_regex = "^\\s*([0-9a-fA-F]+):.*\\smcount([+-]0x[0-9a-zA-Z]+)?\$";
    $type = ".quad";
    $alignment = 8;

    # force flags for this arch
    $ld .= " -m elf_x86_64";
    $objdump .= " -M x86-64";
    $objcopy .= " -O elf64-x86-64";
    $cc .= " -m64";

} elsif ($arch eq "i386") {
    $alignment = 4;

    # force flags for this arch
    $ld .= " -m elf_i386";
    $objdump .= " -M i386";
    $objcopy .= " -O elf32-i386";
    $cc .= " -m32";

} elsif ($arch eq "s390" && $bits == 32) {
    $mcount_regex = "^\\s*([0-9a-fA-F]+):\\s*R_390_32\\s+_mcount\$";
    $alignment = 4;
    $ld .= " -m elf_s390";
    $cc .= " -m31";

} elsif ($arch eq "s390" && $bits == 64) {
    $mcount_regex = "^\\s*([0-9a-fA-F]+):\\s*R_390_(PC|PLT)32DBL\\s+_mcount\\+0x2\$";
    $alignment = 8;
    $type = ".quad";
    $ld .= " -m elf64_s390";
    $cc .= " -m64";

} elsif ($arch eq "sh") {
    $alignment = 2;

    # force flags for this arch
    $ld .= " -m shlelf_linux";
    $objcopy .= " -O elf32-sh-linux";
    $cc .= " -m32";

} elsif ($arch eq "powerpc") {
    $local_regex = "^[0-9a-fA-F]+\\s+t\\s+(\\.?\\S+)";
    $function_regex = "^([0-9a-fA-F]+)\\s+<(\\.?.*?)>:";
    $mcount_regex = "^\\s*([0-9a-fA-F]+):.*\\s\\.?_mcount\$";

    if ($bits == 64) {
	$type = ".quad";
    }

} elsif ($arch eq "arm") {
    $alignment = 2;
    $section_type = '%progbits';

} elsif ($arch eq "ia64") {
    $mcount_regex = "^\\s*([0-9a-fA-F]+):.*\\s_mcount\$";
    $type = "data8";

    if ($is_module eq "0") {
        $cc .= " -mconstant-gp";
    }
} elsif ($arch eq "sparc64") {
    # In the objdump output there are giblets like:
    # 0000000000000000 <igmp_net_exit-0x18>:
    # As there's some data blobs that get emitted into the
    # text section before the first instructions and the first
    # real symbols.  We don't want to match that, so to combat
    # this we use '\w' so we'll match just plain symbol names,
    # and not those that also include hex offsets inside of the
    # '<>' brackets.  Actually the generic function_regex setting
    # could safely use this too.
    $function_regex = "^([0-9a-fA-F]+)\\s+<(\\w*?)>:";

    # Sparc64 calls '_mcount' instead of plain 'mcount'.
    $mcount_regex = "^\\s*([0-9a-fA-F]+):.*\\s_mcount\$";

    $alignment = 8;
    $type = ".xword";
    $ld .= " -m elf64_sparc";
    $cc .= " -m64";
    $objcopy .= " -O elf64-sparc";
<<<<<<< HEAD
} elsif ($arch eq "microblaze") {
    # Microblaze calls '_mcount' instead of plain 'mcount'.
    $mcount_regex = "^\\s*([0-9a-fA-F]+):.*\\s_mcount\$";
=======

} elsif ($arch eq "mips") {
    # To enable module support, we need to enable the -mlong-calls option
    # of gcc for module, after using this option, we can not get the real
    # offset of the calling to _mcount, but the offset of the lui
    # instruction or the addiu one. herein, we record the address of the
    # first one, and then we can replace this instruction by a branch
    # instruction to jump over the profiling function to filter the
    # indicated functions, or swith back to the lui instruction to trace
    # them, which means dynamic tracing.
    #
    #       c:	3c030000 	lui	v1,0x0
    #			c: R_MIPS_HI16	_mcount
    #			c: R_MIPS_NONE	*ABS*
    #			c: R_MIPS_NONE	*ABS*
    #      10:	64630000 	daddiu	v1,v1,0
    #			10: R_MIPS_LO16	_mcount
    #			10: R_MIPS_NONE	*ABS*
    #			10: R_MIPS_NONE	*ABS*
    #      14:	03e0082d 	move	at,ra
    #      18:	0060f809 	jalr	v1
    #
    # for the kernel:
    #
    #     10:   03e0082d        move    at,ra
    #	  14:   0c000000        jal     0 <loongson_halt>
    #                    14: R_MIPS_26   _mcount
    #                    14: R_MIPS_NONE *ABS*
    #                    14: R_MIPS_NONE *ABS*
    #	 18:   00020021        nop
    if ($is_module eq "0") {
	    $mcount_regex = "^\\s*([0-9a-fA-F]+):.*\\s_mcount\$";
    } else {
	    $mcount_regex = "^\\s*([0-9a-fA-F]+): R_MIPS_HI16\\s+_mcount\$";
    }
    $objdump .= " -Melf-trad".$endian."mips ";

    if ($endian eq "big") {
	    $endian = " -EB ";
	    $ld .= " -melf".$bits."btsmip";
    } else {
	    $endian = " -EL ";
	    $ld .= " -melf".$bits."ltsmip";
    }

    $cc .= " -mno-abicalls -fno-pic -mabi=" . $bits . $endian;
    $ld .= $endian;

    if ($bits == 64) {
	    $function_regex =
		"^([0-9a-fA-F]+)\\s+<(.|[^\$]L.*?|\$[^L].*?|[^\$][^L].*?)>:";
	    $type = ".dword";
    }

>>>>>>> 6b8e7b6f
} else {
    die "Arch $arch is not supported with CONFIG_FTRACE_MCOUNT_RECORD";
}

my $text_found = 0;
my $read_function = 0;
my $opened = 0;
my $mcount_section = "__mcount_loc";

my $dirname;
my $filename;
my $prefix;
my $ext;

if ($inputfile =~ m,^(.*)/([^/]*)$,) {
    $dirname = $1;
    $filename = $2;
} else {
    $dirname = ".";
    $filename = $inputfile;
}

if ($filename =~ m,^(.*)(\.\S),) {
    $prefix = $1;
    $ext = $2;
} else {
    $prefix = $filename;
    $ext = "";
}

my $mcount_s = $dirname . "/.tmp_mc_" . $prefix . ".s";
my $mcount_o = $dirname . "/.tmp_mc_" . $prefix . ".o";

check_objcopy();

#
# Step 1: find all the local (static functions) and weak symbols.
#         't' is local, 'w/W' is weak
#
open (IN, "$nm $inputfile|") || die "error running $nm";
while (<IN>) {
    if (/$local_regex/) {
	$locals{$1} = 1;
    } elsif (/$weak_regex/) {
	$weak{$2} = $1;
    }
}
close(IN);

my @offsets;		# Array of offsets of mcount callers
my $ref_func;		# reference function to use for offsets
my $offset = 0;		# offset of ref_func to section beginning

##
# update_funcs - print out the current mcount callers
#
#  Go through the list of offsets to callers and write them to
#  the output file in a format that can be read by an assembler.
#
sub update_funcs
{
    return unless ($ref_func and @offsets);

    # Sanity check on weak function. A weak function may be overwritten by
    # another function of the same name, making all these offsets incorrect.
    if (defined $weak{$ref_func}) {
	die "$inputfile: ERROR: referencing weak function" .
	    " $ref_func for mcount\n";
    }

    # is this function static? If so, note this fact.
    if (defined $locals{$ref_func}) {

	# only use locals if objcopy supports globalize-symbols
	if (!$can_use_local) {
	    return;
	}
	$convert{$ref_func} = 1;
    }

    # Loop through all the mcount caller offsets and print a reference
    # to the caller based from the ref_func.
    for (my $i=0; $i <= $#offsets; $i++) {
	if (!$opened) {
	    open(FILE, ">$mcount_s") || die "can't create $mcount_s\n";
	    $opened = 1;
	    print FILE "\t.section $mcount_section,\"a\",$section_type\n";
	    print FILE "\t.align $alignment\n" if (defined($alignment));
	}
	printf FILE "\t%s %s + %d\n", $type, $ref_func, $offsets[$i] - $offset;
    }
}

#
# Step 2: find the sections and mcount call sites
#
open(IN, "$objdump -hdr $inputfile|") || die "error running $objdump";

my $text;


# read headers first
my $read_headers = 1;

while (<IN>) {

    if ($read_headers && /$mcount_section/) {
	#
	# Somehow the make process can execute this script on an
	# object twice. If it does, we would duplicate the mcount
	# section and it will cause the function tracer self test
	# to fail. Check if the mcount section exists, and if it does,
	# warn and exit.
	#
	print STDERR "ERROR: $mcount_section already in $inputfile\n" .
	    "\tThis may be an indication that your build is corrupted.\n" .
	    "\tDelete $inputfile and try again. If the same object file\n" .
	    "\tstill causes an issue, then disable CONFIG_DYNAMIC_FTRACE.\n";
	exit(-1);
    }

    # is it a section?
    if (/$section_regex/) {
	$read_headers = 0;

	# Only record text sections that we know are safe
	if (defined($text_sections{$1})) {
	    $read_function = 1;
	} else {
	    $read_function = 0;
	}
	# print out any recorded offsets
	update_funcs();

	# reset all markers and arrays
	$text_found = 0;
	undef($ref_func);
	undef(@offsets);

    # section found, now is this a start of a function?
    } elsif ($read_function && /$function_regex/) {
	$text_found = 1;
	$text = $2;

	# if this is either a local function or a weak function
	# keep looking for functions that are global that
	# we can use safely.
	if (!defined($locals{$text}) && !defined($weak{$text})) {
	    $ref_func = $text;
	    $read_function = 0;
	    $offset = hex $1;
	} else {
	    # if we already have a function, and this is weak, skip it
	    if (!defined($ref_func) && !defined($weak{$text}) &&
		 # PPC64 can have symbols that start with .L and
		 # gcc considers these special. Don't use them!
		 $text !~ /^\.L/) {
		$ref_func = $text;
		$offset = hex $1;
	    }
	}
    }
    # is this a call site to mcount? If so, record it to print later
    if ($text_found && /$mcount_regex/) {
	$offsets[$#offsets + 1] = hex $1;
    }
}

# dump out anymore offsets that may have been found
update_funcs();

# If we did not find any mcount callers, we are done (do nothing).
if (!$opened) {
    exit(0);
}

close(FILE);

#
# Step 3: Compile the file that holds the list of call sites to mcount.
#
`$cc -o $mcount_o -c $mcount_s`;

my @converts = keys %convert;

#
# Step 4: Do we have sections that started with local functions?
#
if ($#converts >= 0) {
    my $globallist = "";
    my $locallist = "";

    foreach my $con (@converts) {
	$globallist .= " --globalize-symbol $con";
	$locallist .= " --localize-symbol $con";
    }

    my $globalobj = $dirname . "/.tmp_gl_" . $filename;
    my $globalmix = $dirname . "/.tmp_mx_" . $filename;

    #
    # Step 5: set up each local function as a global
    #
    `$objcopy $globallist $inputfile $globalobj`;

    #
    # Step 6: Link the global version to our list.
    #
    `$ld -r $globalobj $mcount_o -o $globalmix`;

    #
    # Step 7: Convert the local functions back into local symbols
    #
    `$objcopy $locallist $globalmix $inputfile`;

    # Remove the temp files
    `$rm $globalobj $globalmix`;

} else {

    my $mix = $dirname . "/.tmp_mx_" . $filename;

    #
    # Step 8: Link the object with our list of call sites object.
    #
    `$ld -r $inputfile $mcount_o -o $mix`;

    #
    # Step 9: Move the result back to the original object.
    #
    `$mv $mix $inputfile`;
}

# Clean up the temp files
`$rm $mcount_o $mcount_s`;

exit(0);<|MERGE_RESOLUTION|>--- conflicted
+++ resolved
@@ -113,13 +113,8 @@
 
 my $V = '0.1';
 
-<<<<<<< HEAD
-if ($#ARGV != 10) {
-	print "usage: $P arch bits objdump objcopy cc ld nm rm mv is_module inputfile\n";
-=======
 if ($#ARGV != 11) {
 	print "usage: $P arch endian bits objdump objcopy cc ld nm rm mv is_module inputfile\n";
->>>>>>> 6b8e7b6f
 	print "version: $V\n";
 	exit(1);
 }
@@ -300,11 +295,9 @@
     $ld .= " -m elf64_sparc";
     $cc .= " -m64";
     $objcopy .= " -O elf64-sparc";
-<<<<<<< HEAD
 } elsif ($arch eq "microblaze") {
     # Microblaze calls '_mcount' instead of plain 'mcount'.
     $mcount_regex = "^\\s*([0-9a-fA-F]+):.*\\s_mcount\$";
-=======
 
 } elsif ($arch eq "mips") {
     # To enable module support, we need to enable the -mlong-calls option
@@ -359,7 +352,6 @@
 	    $type = ".dword";
     }
 
->>>>>>> 6b8e7b6f
 } else {
     die "Arch $arch is not supported with CONFIG_FTRACE_MCOUNT_RECORD";
 }
